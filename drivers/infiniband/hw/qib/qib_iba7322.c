--- conflicted
+++ resolved
@@ -2307,25 +2307,11 @@
 		SYM_LSB(IBCCtrlA_0, MaxPktLen);
 	ppd->cpspec->ibcctrl_a = ibc; /* without linkcmd or linkinitcmd! */
 
-<<<<<<< HEAD
-	/* initially come up waiting for TS1, without sending anything. */
-	val = ppd->cpspec->ibcctrl_a | (QLOGIC_IB_IBCC_LINKINITCMD_DISABLE <<
-		QLOGIC_IB_IBCC_LINKINITCMD_SHIFT);
-
-	ppd->cpspec->ibcctrl_a = val;
-=======
->>>>>>> 533b673b
 	/*
 	 * Reset the PCS interface to the serdes (and also ibc, which is still
 	 * in reset from above).  Writes new value of ibcctrl_a as last step.
 	 */
 	qib_7322_mini_pcs_reset(ppd);
-<<<<<<< HEAD
-	qib_write_kreg(dd, kr_scratch, 0ULL);
-	/* clear the linkinit cmds */
-	ppd->cpspec->ibcctrl_a &= ~SYM_MASK(IBCCtrlA_0, LinkInitCmd);
-=======
->>>>>>> 533b673b
 
 	if (!ppd->cpspec->ibcctrl_b) {
 		unsigned lse = ppd->link_speed_enabled;
@@ -5255,11 +5241,7 @@
 			   off */
 			if (ppd->dd->flags & QIB_HAS_QSFP) {
 				qd->t_insert = get_jiffies_64();
-<<<<<<< HEAD
-				schedule_work(&qd->work);
-=======
 				queue_work(ib_wq, &qd->work);
->>>>>>> 533b673b
 			}
 			spin_lock_irqsave(&ppd->sdma_lock, flags);
 			if (__qib_sdma_running(ppd))
