--- conflicted
+++ resolved
@@ -3641,12 +3641,8 @@
 
 static char *cm_devnode(struct device *dev, mode_t *mode)
 {
-<<<<<<< HEAD
-	*mode = 0666;
-=======
 	if (mode)
 		*mode = 0666;
->>>>>>> b55ebc27
 	return kasprintf(GFP_KERNEL, "infiniband/%s", dev_name(dev));
 }
 
