/*
 * pinmux driver for CSR SiRFprimaII
 *
 * Copyright (c) 2011 Cambridge Silicon Radio Limited, a CSR plc group company.
 *
 * Licensed under GPLv2 or later.
 */

#include <linux/init.h>
#include <linux/module.h>
#include <linux/irq.h>
#include <linux/platform_device.h>
#include <linux/io.h>
#include <linux/slab.h>
#include <linux/err.h>
#include <linux/irqdomain.h>
#include <linux/pinctrl/pinctrl.h>
#include <linux/pinctrl/pinmux.h>
#include <linux/pinctrl/consumer.h>
#include <linux/pinctrl/machine.h>
#include <linux/of.h>
#include <linux/of_address.h>
#include <linux/of_device.h>
#include <linux/of_platform.h>
#include <linux/bitops.h>
#include <linux/gpio.h>
#include <linux/of_gpio.h>
#include <asm/mach/irq.h>

#define DRIVER_NAME "pinmux-sirf"

#define SIRFSOC_NUM_PADS    622
#define SIRFSOC_RSC_PIN_MUX 0x4

#define SIRFSOC_GPIO_PAD_EN(g)		((g)*0x100 + 0x84)
#define SIRFSOC_GPIO_PAD_EN_CLR(g)	((g)*0x100 + 0x90)
#define SIRFSOC_GPIO_CTRL(g, i)			((g)*0x100 + (i)*4)
#define SIRFSOC_GPIO_DSP_EN0			(0x80)
#define SIRFSOC_GPIO_INT_STATUS(g)		((g)*0x100 + 0x8C)

#define SIRFSOC_GPIO_CTL_INTR_LOW_MASK		0x1
#define SIRFSOC_GPIO_CTL_INTR_HIGH_MASK		0x2
#define SIRFSOC_GPIO_CTL_INTR_TYPE_MASK		0x4
#define SIRFSOC_GPIO_CTL_INTR_EN_MASK		0x8
#define SIRFSOC_GPIO_CTL_INTR_STS_MASK		0x10
#define SIRFSOC_GPIO_CTL_OUT_EN_MASK		0x20
#define SIRFSOC_GPIO_CTL_DATAOUT_MASK		0x40
#define SIRFSOC_GPIO_CTL_DATAIN_MASK		0x80
#define SIRFSOC_GPIO_CTL_PULL_MASK		0x100
#define SIRFSOC_GPIO_CTL_PULL_HIGH		0x200
#define SIRFSOC_GPIO_CTL_DSP_INT		0x400

#define SIRFSOC_GPIO_NO_OF_BANKS        5
#define SIRFSOC_GPIO_BANK_SIZE          32
#define SIRFSOC_GPIO_NUM(bank, index)	(((bank)*(32)) + (index))

struct sirfsoc_gpio_bank {
	struct of_mm_gpio_chip chip;
	struct irq_domain *domain;
	int id;
	int parent_irq;
	spinlock_t lock;
	bool is_marco; /* for marco, some registers are different with prima2 */
};

static struct sirfsoc_gpio_bank sgpio_bank[SIRFSOC_GPIO_NO_OF_BANKS];
static DEFINE_SPINLOCK(sgpio_lock);

/*
 * pad list for the pinmux subsystem
 * refer to CS-131858-DC-6A.xls
 */
static const struct pinctrl_pin_desc sirfsoc_pads[] = {
	PINCTRL_PIN(0, "gpio0-0"),
	PINCTRL_PIN(1, "gpio0-1"),
	PINCTRL_PIN(2, "gpio0-2"),
	PINCTRL_PIN(3, "gpio0-3"),
	PINCTRL_PIN(4, "pwm0"),
	PINCTRL_PIN(5, "pwm1"),
	PINCTRL_PIN(6, "pwm2"),
	PINCTRL_PIN(7, "pwm3"),
	PINCTRL_PIN(8, "warm_rst_b"),
	PINCTRL_PIN(9, "odo_0"),
	PINCTRL_PIN(10, "odo_1"),
	PINCTRL_PIN(11, "dr_dir"),
	PINCTRL_PIN(12, "viprom_fa"),
	PINCTRL_PIN(13, "scl_1"),
	PINCTRL_PIN(14, "ntrst"),
	PINCTRL_PIN(15, "sda_1"),
	PINCTRL_PIN(16, "x_ldd[16]"),
	PINCTRL_PIN(17, "x_ldd[17]"),
	PINCTRL_PIN(18, "x_ldd[18]"),
	PINCTRL_PIN(19, "x_ldd[19]"),
	PINCTRL_PIN(20, "x_ldd[20]"),
	PINCTRL_PIN(21, "x_ldd[21]"),
	PINCTRL_PIN(22, "x_ldd[22]"),
	PINCTRL_PIN(23, "x_ldd[23], lcdrom_frdy"),
	PINCTRL_PIN(24, "gps_sgn"),
	PINCTRL_PIN(25, "gps_mag"),
	PINCTRL_PIN(26, "gps_clk"),
	PINCTRL_PIN(27,	"sd_cd_b_1"),
	PINCTRL_PIN(28, "sd_vcc_on_1"),
	PINCTRL_PIN(29, "sd_wp_b_1"),
	PINCTRL_PIN(30, "sd_clk_3"),
	PINCTRL_PIN(31, "sd_cmd_3"),

	PINCTRL_PIN(32, "x_sd_dat_3[0]"),
	PINCTRL_PIN(33, "x_sd_dat_3[1]"),
	PINCTRL_PIN(34, "x_sd_dat_3[2]"),
	PINCTRL_PIN(35, "x_sd_dat_3[3]"),
	PINCTRL_PIN(36, "x_sd_clk_4"),
	PINCTRL_PIN(37, "x_sd_cmd_4"),
	PINCTRL_PIN(38, "x_sd_dat_4[0]"),
	PINCTRL_PIN(39, "x_sd_dat_4[1]"),
	PINCTRL_PIN(40, "x_sd_dat_4[2]"),
	PINCTRL_PIN(41, "x_sd_dat_4[3]"),
	PINCTRL_PIN(42, "x_cko_1"),
	PINCTRL_PIN(43, "x_ac97_bit_clk"),
	PINCTRL_PIN(44, "x_ac97_dout"),
	PINCTRL_PIN(45, "x_ac97_din"),
	PINCTRL_PIN(46, "x_ac97_sync"),
	PINCTRL_PIN(47, "x_txd_1"),
	PINCTRL_PIN(48, "x_txd_2"),
	PINCTRL_PIN(49, "x_rxd_1"),
	PINCTRL_PIN(50, "x_rxd_2"),
	PINCTRL_PIN(51, "x_usclk_0"),
	PINCTRL_PIN(52, "x_utxd_0"),
	PINCTRL_PIN(53, "x_urxd_0"),
	PINCTRL_PIN(54, "x_utfs_0"),
	PINCTRL_PIN(55, "x_urfs_0"),
	PINCTRL_PIN(56, "x_usclk_1"),
	PINCTRL_PIN(57, "x_utxd_1"),
	PINCTRL_PIN(58, "x_urxd_1"),
	PINCTRL_PIN(59, "x_utfs_1"),
	PINCTRL_PIN(60, "x_urfs_1"),
	PINCTRL_PIN(61, "x_usclk_2"),
	PINCTRL_PIN(62, "x_utxd_2"),
	PINCTRL_PIN(63, "x_urxd_2"),

	PINCTRL_PIN(64, "x_utfs_2"),
	PINCTRL_PIN(65, "x_urfs_2"),
	PINCTRL_PIN(66, "x_df_we_b"),
	PINCTRL_PIN(67, "x_df_re_b"),
	PINCTRL_PIN(68, "x_txd_0"),
	PINCTRL_PIN(69, "x_rxd_0"),
	PINCTRL_PIN(78, "x_cko_0"),
	PINCTRL_PIN(79, "x_vip_pxd[7]"),
	PINCTRL_PIN(80, "x_vip_pxd[6]"),
	PINCTRL_PIN(81, "x_vip_pxd[5]"),
	PINCTRL_PIN(82, "x_vip_pxd[4]"),
	PINCTRL_PIN(83, "x_vip_pxd[3]"),
	PINCTRL_PIN(84, "x_vip_pxd[2]"),
	PINCTRL_PIN(85, "x_vip_pxd[1]"),
	PINCTRL_PIN(86, "x_vip_pxd[0]"),
	PINCTRL_PIN(87, "x_vip_vsync"),
	PINCTRL_PIN(88, "x_vip_hsync"),
	PINCTRL_PIN(89, "x_vip_pxclk"),
	PINCTRL_PIN(90, "x_sda_0"),
	PINCTRL_PIN(91, "x_scl_0"),
	PINCTRL_PIN(92, "x_df_ry_by"),
	PINCTRL_PIN(93, "x_df_cs_b[1]"),
	PINCTRL_PIN(94, "x_df_cs_b[0]"),
	PINCTRL_PIN(95, "x_l_pclk"),

	PINCTRL_PIN(96, "x_l_lck"),
	PINCTRL_PIN(97, "x_l_fck"),
	PINCTRL_PIN(98, "x_l_de"),
	PINCTRL_PIN(99, "x_ldd[0]"),
	PINCTRL_PIN(100, "x_ldd[1]"),
	PINCTRL_PIN(101, "x_ldd[2]"),
	PINCTRL_PIN(102, "x_ldd[3]"),
	PINCTRL_PIN(103, "x_ldd[4]"),
	PINCTRL_PIN(104, "x_ldd[5]"),
	PINCTRL_PIN(105, "x_ldd[6]"),
	PINCTRL_PIN(106, "x_ldd[7]"),
	PINCTRL_PIN(107, "x_ldd[8]"),
	PINCTRL_PIN(108, "x_ldd[9]"),
	PINCTRL_PIN(109, "x_ldd[10]"),
	PINCTRL_PIN(110, "x_ldd[11]"),
	PINCTRL_PIN(111, "x_ldd[12]"),
	PINCTRL_PIN(112, "x_ldd[13]"),
	PINCTRL_PIN(113, "x_ldd[14]"),
	PINCTRL_PIN(114, "x_ldd[15]"),
};

/**
 * @dev: a pointer back to containing device
 * @virtbase: the offset to the controller in virtual memory
 */
struct sirfsoc_pmx {
	struct device *dev;
	struct pinctrl_dev *pmx;
	void __iomem *gpio_virtbase;
	void __iomem *rsc_virtbase;
	bool is_marco;
};

/* SIRFSOC_GPIO_PAD_EN set */
struct sirfsoc_muxmask {
	unsigned long group;
	unsigned long mask;
};

struct sirfsoc_padmux {
	unsigned long muxmask_counts;
	const struct sirfsoc_muxmask *muxmask;
	/* RSC_PIN_MUX set */
	unsigned long funcmask;
	unsigned long funcval;
};

 /**
 * struct sirfsoc_pin_group - describes a SiRFprimaII pin group
 * @name: the name of this specific pin group
 * @pins: an array of discrete physical pins used in this group, taken
 *	from the driver-local pin enumeration space
 * @num_pins: the number of pins in this group array, i.e. the number of
 *	elements in .pins so we can iterate over that array
 */
struct sirfsoc_pin_group {
	const char *name;
	const unsigned int *pins;
	const unsigned num_pins;
};

static const struct sirfsoc_muxmask lcd_16bits_sirfsoc_muxmask[] = {
	{
		.group = 3,
		.mask = BIT(0) | BIT(1) | BIT(2) | BIT(3) | BIT(4) | BIT(5) | BIT(6) | BIT(7) | BIT(8) |
			BIT(9) | BIT(10) | BIT(11) | BIT(12) | BIT(13) | BIT(14) | BIT(15) | BIT(16) |
			BIT(17) | BIT(18),
	}, {
		.group = 2,
		.mask = BIT(31),
	},
};

static const struct sirfsoc_padmux lcd_16bits_padmux = {
	.muxmask_counts = ARRAY_SIZE(lcd_16bits_sirfsoc_muxmask),
	.muxmask = lcd_16bits_sirfsoc_muxmask,
	.funcmask = BIT(4),
	.funcval = 0,
};

static const unsigned lcd_16bits_pins[] = { 95, 96, 97, 98, 99, 100, 101, 102, 103, 104,
	105, 106, 107, 108, 109, 110, 111, 112, 113, 114 };

static const struct sirfsoc_muxmask lcd_18bits_muxmask[] = {
	{
		.group = 3,
		.mask = BIT(0) | BIT(1) | BIT(2) | BIT(3) | BIT(4) | BIT(5) | BIT(6) | BIT(7) | BIT(8) |
			BIT(9) | BIT(10) | BIT(11) | BIT(12) | BIT(13) | BIT(14) | BIT(15) | BIT(16) |
			BIT(17) | BIT(18),
	}, {
		.group = 2,
		.mask = BIT(31),
	}, {
		.group = 0,
		.mask = BIT(16) | BIT(17),
	},
};

static const struct sirfsoc_padmux lcd_18bits_padmux = {
	.muxmask_counts = ARRAY_SIZE(lcd_18bits_muxmask),
	.muxmask = lcd_18bits_muxmask,
	.funcmask = BIT(4),
	.funcval = 0,
};

static const unsigned lcd_18bits_pins[] = { 16, 17, 95, 96, 97, 98, 99, 100, 101, 102, 103, 104,
	105, 106, 107, 108, 109, 110, 111, 112, 113, 114};

static const struct sirfsoc_muxmask lcd_24bits_muxmask[] = {
	{
		.group = 3,
		.mask = BIT(0) | BIT(1) | BIT(2) | BIT(3) | BIT(4) | BIT(5) | BIT(6) | BIT(7) | BIT(8) |
			BIT(9) | BIT(10) | BIT(11) | BIT(12) | BIT(13) | BIT(14) | BIT(15) | BIT(16) |
			BIT(17) | BIT(18),
	}, {
		.group = 2,
		.mask = BIT(31),
	}, {
		.group = 0,
		.mask = BIT(16) | BIT(17) | BIT(18) | BIT(19) | BIT(20) | BIT(21) | BIT(22) | BIT(23),
	},
};

static const struct sirfsoc_padmux lcd_24bits_padmux = {
	.muxmask_counts = ARRAY_SIZE(lcd_24bits_muxmask),
	.muxmask = lcd_24bits_muxmask,
	.funcmask = BIT(4),
	.funcval = 0,
};

static const unsigned lcd_24bits_pins[] = { 16, 17, 18, 19, 20, 21, 22, 23, 95, 96, 97, 98, 99, 100, 101, 102, 103, 104,
	105, 106, 107, 108, 109, 110, 111, 112, 113, 114 };

static const struct sirfsoc_muxmask lcdrom_muxmask[] = {
	{
		.group = 3,
		.mask = BIT(0) | BIT(1) | BIT(2) | BIT(3) | BIT(4) | BIT(5) | BIT(6) | BIT(7) | BIT(8) |
			BIT(9) | BIT(10) | BIT(11) | BIT(12) | BIT(13) | BIT(14) | BIT(15) | BIT(16) |
			BIT(17) | BIT(18),
	}, {
		.group = 2,
		.mask = BIT(31),
	}, {
		.group = 0,
		.mask = BIT(23),
	},
};

static const struct sirfsoc_padmux lcdrom_padmux = {
	.muxmask_counts = ARRAY_SIZE(lcdrom_muxmask),
	.muxmask = lcdrom_muxmask,
	.funcmask = BIT(4),
	.funcval = BIT(4),
};

static const unsigned lcdrom_pins[] = { 23, 95, 96, 97, 98, 99, 100, 101, 102, 103, 104,
	105, 106, 107, 108, 109, 110, 111, 112, 113, 114 };

static const struct sirfsoc_muxmask uart0_muxmask[] = {
	{
		.group = 2,
		.mask = BIT(4) | BIT(5),
	}, {
		.group = 1,
		.mask = BIT(23) | BIT(28),
	},
};

static const struct sirfsoc_padmux uart0_padmux = {
	.muxmask_counts = ARRAY_SIZE(uart0_muxmask),
	.muxmask = uart0_muxmask,
	.funcmask = BIT(9),
	.funcval = BIT(9),
};

static const unsigned uart0_pins[] = { 55, 60, 68, 69 };

static const struct sirfsoc_muxmask uart0_nostreamctrl_muxmask[] = {
	{
		.group = 2,
		.mask = BIT(4) | BIT(5),
	},
};

static const struct sirfsoc_padmux uart0_nostreamctrl_padmux = {
	.muxmask_counts = ARRAY_SIZE(uart0_nostreamctrl_muxmask),
	.muxmask = uart0_nostreamctrl_muxmask,
};

static const unsigned uart0_nostreamctrl_pins[] = { 68, 39 };

static const struct sirfsoc_muxmask uart1_muxmask[] = {
	{
		.group = 1,
		.mask = BIT(15) | BIT(17),
	},
};

static const struct sirfsoc_padmux uart1_padmux = {
	.muxmask_counts = ARRAY_SIZE(uart1_muxmask),
	.muxmask = uart1_muxmask,
};

static const unsigned uart1_pins[] = { 47, 49 };

static const struct sirfsoc_muxmask uart2_muxmask[] = {
	{
		.group = 1,
		.mask = BIT(16) | BIT(18) | BIT(24) | BIT(27),
	},
};

static const struct sirfsoc_padmux uart2_padmux = {
	.muxmask_counts = ARRAY_SIZE(uart2_muxmask),
	.muxmask = uart2_muxmask,
	.funcmask = BIT(10),
	.funcval = BIT(10),
};

static const unsigned uart2_pins[] = { 48, 50, 56, 59 };

static const struct sirfsoc_muxmask uart2_nostreamctrl_muxmask[] = {
	{
		.group = 1,
		.mask = BIT(16) | BIT(18),
	},
};

static const struct sirfsoc_padmux uart2_nostreamctrl_padmux = {
	.muxmask_counts = ARRAY_SIZE(uart2_nostreamctrl_muxmask),
	.muxmask = uart2_nostreamctrl_muxmask,
};

static const unsigned uart2_nostreamctrl_pins[] = { 48, 50 };

static const struct sirfsoc_muxmask sdmmc3_muxmask[] = {
	{
		.group = 0,
		.mask = BIT(30) | BIT(31),
	}, {
		.group = 1,
		.mask = BIT(0) | BIT(1) | BIT(2) | BIT(3),
	},
};

static const struct sirfsoc_padmux sdmmc3_padmux = {
	.muxmask_counts = ARRAY_SIZE(sdmmc3_muxmask),
	.muxmask = sdmmc3_muxmask,
	.funcmask = BIT(7),
	.funcval = 0,
};

static const unsigned sdmmc3_pins[] = { 30, 31, 32, 33, 34, 35 };

static const struct sirfsoc_muxmask spi0_muxmask[] = {
	{
		.group = 1,
		.mask = BIT(0) | BIT(1) | BIT(2) | BIT(3),
	},
};

static const struct sirfsoc_padmux spi0_padmux = {
	.muxmask_counts = ARRAY_SIZE(spi0_muxmask),
	.muxmask = spi0_muxmask,
	.funcmask = BIT(7),
	.funcval = BIT(7),
};

static const unsigned spi0_pins[] = { 32, 33, 34, 35 };

static const struct sirfsoc_muxmask sdmmc4_muxmask[] = {
	{
		.group = 1,
		.mask = BIT(4) | BIT(5) | BIT(6) | BIT(7) | BIT(8) | BIT(9),
	},
};

static const struct sirfsoc_padmux sdmmc4_padmux = {
	.muxmask_counts = ARRAY_SIZE(sdmmc4_muxmask),
	.muxmask = sdmmc4_muxmask,
};

static const unsigned sdmmc4_pins[] = { 36, 37, 38, 39, 40, 41 };

static const struct sirfsoc_muxmask cko1_muxmask[] = {
	{
		.group = 1,
		.mask = BIT(10),
	},
};

static const struct sirfsoc_padmux cko1_padmux = {
	.muxmask_counts = ARRAY_SIZE(cko1_muxmask),
	.muxmask = cko1_muxmask,
	.funcmask = BIT(3),
	.funcval = 0,
};

static const unsigned cko1_pins[] = { 42 };

static const struct sirfsoc_muxmask i2s_muxmask[] = {
	{
		.group = 1,
		.mask =
			BIT(10) | BIT(11) | BIT(12) | BIT(13) | BIT(14) | BIT(19)
				| BIT(23) | BIT(28),
	},
};

static const struct sirfsoc_padmux i2s_padmux = {
	.muxmask_counts = ARRAY_SIZE(i2s_muxmask),
	.muxmask = i2s_muxmask,
	.funcmask = BIT(3) | BIT(9),
	.funcval = BIT(3),
};

static const unsigned i2s_pins[] = { 42, 43, 44, 45, 46, 51, 55, 60 };

static const struct sirfsoc_muxmask ac97_muxmask[] = {
	{
		.group = 1,
		.mask = BIT(11) | BIT(12) | BIT(13) | BIT(14),
	},
};

static const struct sirfsoc_padmux ac97_padmux = {
	.muxmask_counts = ARRAY_SIZE(ac97_muxmask),
	.muxmask = ac97_muxmask,
	.funcmask = BIT(8),
	.funcval = 0,
};

static const unsigned ac97_pins[] = { 33, 34, 35, 36 };

static const struct sirfsoc_muxmask spi1_muxmask[] = {
	{
		.group = 1,
		.mask = BIT(11) | BIT(12) | BIT(13) | BIT(14),
	},
};

static const struct sirfsoc_padmux spi1_padmux = {
	.muxmask_counts = ARRAY_SIZE(spi1_muxmask),
	.muxmask = spi1_muxmask,
	.funcmask = BIT(8),
	.funcval = BIT(8),
};

static const unsigned spi1_pins[] = { 43, 44, 45, 46 };

static const struct sirfsoc_muxmask sdmmc1_muxmask[] = {
	{
		.group = 0,
		.mask = BIT(27) | BIT(28) | BIT(29),
	},
};

static const struct sirfsoc_padmux sdmmc1_padmux = {
	.muxmask_counts = ARRAY_SIZE(sdmmc1_muxmask),
	.muxmask = sdmmc1_muxmask,
};

static const unsigned sdmmc1_pins[] = { 27, 28, 29 };

static const struct sirfsoc_muxmask gps_muxmask[] = {
	{
		.group = 0,
		.mask = BIT(24) | BIT(25) | BIT(26),
	},
};

static const struct sirfsoc_padmux gps_padmux = {
	.muxmask_counts = ARRAY_SIZE(gps_muxmask),
	.muxmask = gps_muxmask,
	.funcmask = BIT(12) | BIT(13) | BIT(14),
	.funcval = BIT(12),
};

static const unsigned gps_pins[] = { 24, 25, 26 };

static const struct sirfsoc_muxmask sdmmc5_muxmask[] = {
	{
		.group = 0,
		.mask = BIT(24) | BIT(25) | BIT(26),
	}, {
		.group = 1,
		.mask = BIT(29),
	}, {
		.group = 2,
		.mask = BIT(0) | BIT(1),
	},
};

static const struct sirfsoc_padmux sdmmc5_padmux = {
	.muxmask_counts = ARRAY_SIZE(sdmmc5_muxmask),
	.muxmask = sdmmc5_muxmask,
	.funcmask = BIT(13) | BIT(14),
	.funcval = BIT(13) | BIT(14),
};

static const unsigned sdmmc5_pins[] = { 24, 25, 26, 61, 64, 65 };

static const struct sirfsoc_muxmask usp0_muxmask[] = {
	{
		.group = 1,
		.mask = BIT(19) | BIT(20) | BIT(21) | BIT(22) | BIT(23),
	},
};

static const struct sirfsoc_padmux usp0_padmux = {
	.muxmask_counts = ARRAY_SIZE(usp0_muxmask),
	.muxmask = usp0_muxmask,
	.funcmask = BIT(1) | BIT(2) | BIT(6) | BIT(9),
	.funcval = 0,
};

static const unsigned usp0_pins[] = { 51, 52, 53, 54, 55 };

static const struct sirfsoc_muxmask usp1_muxmask[] = {
	{
		.group = 1,
		.mask = BIT(24) | BIT(25) | BIT(26) | BIT(27) | BIT(28),
	},
};

static const struct sirfsoc_padmux usp1_padmux = {
	.muxmask_counts = ARRAY_SIZE(usp1_muxmask),
	.muxmask = usp1_muxmask,
	.funcmask = BIT(1) | BIT(9) | BIT(10) | BIT(11),
	.funcval = 0,
};

static const unsigned usp1_pins[] = { 56, 57, 58, 59, 60 };

static const struct sirfsoc_muxmask usp2_muxmask[] = {
	{
		.group = 1,
		.mask = BIT(29) | BIT(30) | BIT(31),
	}, {
		.group = 2,
		.mask = BIT(0) | BIT(1),
	},
};

static const struct sirfsoc_padmux usp2_padmux = {
	.muxmask_counts = ARRAY_SIZE(usp2_muxmask),
	.muxmask = usp2_muxmask,
	.funcmask = BIT(13) | BIT(14),
	.funcval = 0,
};

static const unsigned usp2_pins[] = { 61, 62, 63, 64, 65 };

static const struct sirfsoc_muxmask nand_muxmask[] = {
	{
		.group = 2,
		.mask = BIT(2) | BIT(3) | BIT(28) | BIT(29) | BIT(30),
	},
};

static const struct sirfsoc_padmux nand_padmux = {
	.muxmask_counts = ARRAY_SIZE(nand_muxmask),
	.muxmask = nand_muxmask,
	.funcmask = BIT(5),
	.funcval = 0,
};

static const unsigned nand_pins[] = { 64, 65, 92, 93, 94 };

static const struct sirfsoc_padmux sdmmc0_padmux = {
	.muxmask_counts = 0,
	.funcmask = BIT(5),
	.funcval = 0,
};

static const unsigned sdmmc0_pins[] = { };

static const struct sirfsoc_muxmask sdmmc2_muxmask[] = {
	{
		.group = 2,
		.mask = BIT(2) | BIT(3),
	},
};

static const struct sirfsoc_padmux sdmmc2_padmux = {
	.muxmask_counts = ARRAY_SIZE(sdmmc2_muxmask),
	.muxmask = sdmmc2_muxmask,
	.funcmask = BIT(5),
	.funcval = BIT(5),
};

static const unsigned sdmmc2_pins[] = { 66, 67 };

static const struct sirfsoc_muxmask cko0_muxmask[] = {
	{
		.group = 2,
		.mask = BIT(14),
	},
};

static const struct sirfsoc_padmux cko0_padmux = {
	.muxmask_counts = ARRAY_SIZE(cko0_muxmask),
	.muxmask = cko0_muxmask,
};

static const unsigned cko0_pins[] = { 78 };

static const struct sirfsoc_muxmask vip_muxmask[] = {
	{
		.group = 2,
		.mask = BIT(15) | BIT(16) | BIT(17) | BIT(18) | BIT(19)
			| BIT(20) | BIT(21) | BIT(22) | BIT(23) | BIT(24) |
			BIT(25),
	},
};

static const struct sirfsoc_padmux vip_padmux = {
	.muxmask_counts = ARRAY_SIZE(vip_muxmask),
	.muxmask = vip_muxmask,
	.funcmask = BIT(0),
	.funcval = 0,
};

static const unsigned vip_pins[] = { 79, 80, 81, 82, 83, 84, 85, 86, 87, 88, 89 };

static const struct sirfsoc_muxmask i2c0_muxmask[] = {
	{
		.group = 2,
		.mask = BIT(26) | BIT(27),
	},
};

static const struct sirfsoc_padmux i2c0_padmux = {
	.muxmask_counts = ARRAY_SIZE(i2c0_muxmask),
	.muxmask = i2c0_muxmask,
};

static const unsigned i2c0_pins[] = { 90, 91 };

static const struct sirfsoc_muxmask i2c1_muxmask[] = {
	{
		.group = 0,
		.mask = BIT(13) | BIT(15),
	},
};

static const struct sirfsoc_padmux i2c1_padmux = {
	.muxmask_counts = ARRAY_SIZE(i2c1_muxmask),
	.muxmask = i2c1_muxmask,
};

static const unsigned i2c1_pins[] = { 13, 15 };

static const struct sirfsoc_muxmask viprom_muxmask[] = {
	{
		.group = 2,
		.mask = BIT(15) | BIT(16) | BIT(17) | BIT(18) | BIT(19)
			| BIT(20) | BIT(21) | BIT(22) | BIT(23) | BIT(24) |
			BIT(25),
	}, {
		.group = 0,
		.mask = BIT(12),
	},
};

static const struct sirfsoc_padmux viprom_padmux = {
	.muxmask_counts = ARRAY_SIZE(viprom_muxmask),
	.muxmask = viprom_muxmask,
	.funcmask = BIT(0),
	.funcval = BIT(0),
};

static const unsigned viprom_pins[] = { 12, 79, 80, 81, 82, 83, 84, 85, 86, 87, 88, 89 };

static const struct sirfsoc_muxmask pwm0_muxmask[] = {
	{
		.group = 0,
		.mask = BIT(4),
	},
};

static const struct sirfsoc_padmux pwm0_padmux = {
	.muxmask_counts = ARRAY_SIZE(pwm0_muxmask),
	.muxmask = pwm0_muxmask,
	.funcmask = BIT(12),
	.funcval = 0,
};

static const unsigned pwm0_pins[] = { 4 };

static const struct sirfsoc_muxmask pwm1_muxmask[] = {
	{
		.group = 0,
		.mask = BIT(5),
	},
};

static const struct sirfsoc_padmux pwm1_padmux = {
	.muxmask_counts = ARRAY_SIZE(pwm1_muxmask),
	.muxmask = pwm1_muxmask,
};

static const unsigned pwm1_pins[] = { 5 };

static const struct sirfsoc_muxmask pwm2_muxmask[] = {
	{
		.group = 0,
		.mask = BIT(6),
	},
};

static const struct sirfsoc_padmux pwm2_padmux = {
	.muxmask_counts = ARRAY_SIZE(pwm2_muxmask),
	.muxmask = pwm2_muxmask,
};

static const unsigned pwm2_pins[] = { 6 };

static const struct sirfsoc_muxmask pwm3_muxmask[] = {
	{
		.group = 0,
		.mask = BIT(7),
	},
};

static const struct sirfsoc_padmux pwm3_padmux = {
	.muxmask_counts = ARRAY_SIZE(pwm3_muxmask),
	.muxmask = pwm3_muxmask,
};

static const unsigned pwm3_pins[] = { 7 };

static const struct sirfsoc_muxmask warm_rst_muxmask[] = {
	{
		.group = 0,
		.mask = BIT(8),
	},
};

static const struct sirfsoc_padmux warm_rst_padmux = {
	.muxmask_counts = ARRAY_SIZE(warm_rst_muxmask),
	.muxmask = warm_rst_muxmask,
};

static const unsigned warm_rst_pins[] = { 8 };

static const struct sirfsoc_muxmask usb0_utmi_drvbus_muxmask[] = {
	{
		.group = 1,
		.mask = BIT(22),
	},
};
static const struct sirfsoc_padmux usb0_utmi_drvbus_padmux = {
	.muxmask_counts = ARRAY_SIZE(usb0_utmi_drvbus_muxmask),
	.muxmask = usb0_utmi_drvbus_muxmask,
	.funcmask = BIT(6),
	.funcval = BIT(6), /* refer to PAD_UTMI_DRVVBUS0_ENABLE */
};

static const unsigned usb0_utmi_drvbus_pins[] = { 54 };

static const struct sirfsoc_muxmask usb1_utmi_drvbus_muxmask[] = {
	{
		.group = 1,
		.mask = BIT(27),
	},
};

static const struct sirfsoc_padmux usb1_utmi_drvbus_padmux = {
	.muxmask_counts = ARRAY_SIZE(usb1_utmi_drvbus_muxmask),
	.muxmask = usb1_utmi_drvbus_muxmask,
	.funcmask = BIT(11),
	.funcval = BIT(11), /* refer to PAD_UTMI_DRVVBUS1_ENABLE */
};

static const unsigned usb1_utmi_drvbus_pins[] = { 59 };

static const struct sirfsoc_muxmask pulse_count_muxmask[] = {
	{
		.group = 0,
		.mask = BIT(9) | BIT(10) | BIT(11),
	},
};

static const struct sirfsoc_padmux pulse_count_padmux = {
	.muxmask_counts = ARRAY_SIZE(pulse_count_muxmask),
	.muxmask = pulse_count_muxmask,
};

static const unsigned pulse_count_pins[] = { 9, 10, 11 };

#define SIRFSOC_PIN_GROUP(n, p)  \
	{			\
		.name = n,	\
		.pins = p,	\
		.num_pins = ARRAY_SIZE(p),	\
	}

static const struct sirfsoc_pin_group sirfsoc_pin_groups[] = {
	SIRFSOC_PIN_GROUP("lcd_16bitsgrp", lcd_16bits_pins),
	SIRFSOC_PIN_GROUP("lcd_18bitsgrp", lcd_18bits_pins),
	SIRFSOC_PIN_GROUP("lcd_24bitsgrp", lcd_24bits_pins),
	SIRFSOC_PIN_GROUP("lcdrom_grp", lcdrom_pins),
	SIRFSOC_PIN_GROUP("uart0grp", uart0_pins),
	SIRFSOC_PIN_GROUP("uart1grp", uart1_pins),
	SIRFSOC_PIN_GROUP("uart2grp", uart2_pins),
	SIRFSOC_PIN_GROUP("uart2_nostreamctrlgrp", uart2_nostreamctrl_pins),
	SIRFSOC_PIN_GROUP("usp0grp", usp0_pins),
	SIRFSOC_PIN_GROUP("usp1grp", usp1_pins),
	SIRFSOC_PIN_GROUP("usp2grp", usp2_pins),
	SIRFSOC_PIN_GROUP("i2c0grp", i2c0_pins),
	SIRFSOC_PIN_GROUP("i2c1grp", i2c1_pins),
	SIRFSOC_PIN_GROUP("pwm0grp", pwm0_pins),
	SIRFSOC_PIN_GROUP("pwm1grp", pwm1_pins),
	SIRFSOC_PIN_GROUP("pwm2grp", pwm2_pins),
	SIRFSOC_PIN_GROUP("pwm3grp", pwm3_pins),
	SIRFSOC_PIN_GROUP("vipgrp", vip_pins),
	SIRFSOC_PIN_GROUP("vipromgrp", viprom_pins),
	SIRFSOC_PIN_GROUP("warm_rstgrp", warm_rst_pins),
	SIRFSOC_PIN_GROUP("cko0_rstgrp", cko0_pins),
	SIRFSOC_PIN_GROUP("cko1_rstgrp", cko1_pins),
	SIRFSOC_PIN_GROUP("sdmmc0grp", sdmmc0_pins),
	SIRFSOC_PIN_GROUP("sdmmc1grp", sdmmc1_pins),
	SIRFSOC_PIN_GROUP("sdmmc2grp", sdmmc2_pins),
	SIRFSOC_PIN_GROUP("sdmmc3grp", sdmmc3_pins),
	SIRFSOC_PIN_GROUP("sdmmc4grp", sdmmc4_pins),
	SIRFSOC_PIN_GROUP("sdmmc5grp", sdmmc5_pins),
	SIRFSOC_PIN_GROUP("usb0_utmi_drvbusgrp", usb0_utmi_drvbus_pins),
	SIRFSOC_PIN_GROUP("usb1_utmi_drvbusgrp", usb1_utmi_drvbus_pins),
	SIRFSOC_PIN_GROUP("pulse_countgrp", pulse_count_pins),
	SIRFSOC_PIN_GROUP("i2sgrp", i2s_pins),
	SIRFSOC_PIN_GROUP("ac97grp", ac97_pins),
	SIRFSOC_PIN_GROUP("nandgrp", nand_pins),
	SIRFSOC_PIN_GROUP("spi0grp", spi0_pins),
	SIRFSOC_PIN_GROUP("spi1grp", spi1_pins),
	SIRFSOC_PIN_GROUP("gpsgrp", gps_pins),
};

static int sirfsoc_get_groups_count(struct pinctrl_dev *pctldev)
{
	return ARRAY_SIZE(sirfsoc_pin_groups);
}

static const char *sirfsoc_get_group_name(struct pinctrl_dev *pctldev,
				       unsigned selector)
{
	return sirfsoc_pin_groups[selector].name;
}

static int sirfsoc_get_group_pins(struct pinctrl_dev *pctldev, unsigned selector,
			       const unsigned **pins,
			       unsigned *num_pins)
{
	*pins = sirfsoc_pin_groups[selector].pins;
	*num_pins = sirfsoc_pin_groups[selector].num_pins;
	return 0;
}

static void sirfsoc_pin_dbg_show(struct pinctrl_dev *pctldev, struct seq_file *s,
		   unsigned offset)
{
	seq_printf(s, " " DRIVER_NAME);
}

static int sirfsoc_dt_node_to_map(struct pinctrl_dev *pctldev,
				 struct device_node *np_config,
				 struct pinctrl_map **map, unsigned *num_maps)
{
	struct sirfsoc_pmx *spmx = pinctrl_dev_get_drvdata(pctldev);
	struct device_node *np;
	struct property *prop;
	const char *function, *group;
	int ret, index = 0, count = 0;

	/* calculate number of maps required */
	for_each_child_of_node(np_config, np) {
		ret = of_property_read_string(np, "sirf,function", &function);
		if (ret < 0)
			return ret;

		ret = of_property_count_strings(np, "sirf,pins");
		if (ret < 0)
			return ret;

		count += ret;
	}

	if (!count) {
		dev_err(spmx->dev, "No child nodes passed via DT\n");
		return -ENODEV;
	}

	*map = kzalloc(sizeof(**map) * count, GFP_KERNEL);
	if (!*map)
		return -ENOMEM;

	for_each_child_of_node(np_config, np) {
		of_property_read_string(np, "sirf,function", &function);
		of_property_for_each_string(np, "sirf,pins", prop, group) {
			(*map)[index].type = PIN_MAP_TYPE_MUX_GROUP;
			(*map)[index].data.mux.group = group;
			(*map)[index].data.mux.function = function;
			index++;
		}
	}

	*num_maps = count;

	return 0;
}

static void sirfsoc_dt_free_map(struct pinctrl_dev *pctldev,
		struct pinctrl_map *map, unsigned num_maps)
{
	kfree(map);
}

static struct pinctrl_ops sirfsoc_pctrl_ops = {
	.get_groups_count = sirfsoc_get_groups_count,
	.get_group_name = sirfsoc_get_group_name,
	.get_group_pins = sirfsoc_get_group_pins,
	.pin_dbg_show = sirfsoc_pin_dbg_show,
	.dt_node_to_map = sirfsoc_dt_node_to_map,
	.dt_free_map = sirfsoc_dt_free_map,
};

struct sirfsoc_pmx_func {
	const char *name;
	const char * const *groups;
	const unsigned num_groups;
	const struct sirfsoc_padmux *padmux;
};

static const char * const lcd_16bitsgrp[] = { "lcd_16bitsgrp" };
static const char * const lcd_18bitsgrp[] = { "lcd_18bitsgrp" };
static const char * const lcd_24bitsgrp[] = { "lcd_24bitsgrp" };
static const char * const lcdromgrp[] = { "lcdromgrp" };
static const char * const uart0grp[] = { "uart0grp" };
static const char * const uart1grp[] = { "uart1grp" };
static const char * const uart2grp[] = { "uart2grp" };
static const char * const uart2_nostreamctrlgrp[] = { "uart2_nostreamctrlgrp" };
static const char * const usp0grp[] = { "usp0grp" };
static const char * const usp1grp[] = { "usp1grp" };
static const char * const usp2grp[] = { "usp2grp" };
static const char * const i2c0grp[] = { "i2c0grp" };
static const char * const i2c1grp[] = { "i2c1grp" };
static const char * const pwm0grp[] = { "pwm0grp" };
static const char * const pwm1grp[] = { "pwm1grp" };
static const char * const pwm2grp[] = { "pwm2grp" };
static const char * const pwm3grp[] = { "pwm3grp" };
static const char * const vipgrp[] = { "vipgrp" };
static const char * const vipromgrp[] = { "vipromgrp" };
static const char * const warm_rstgrp[] = { "warm_rstgrp" };
static const char * const cko0grp[] = { "cko0grp" };
static const char * const cko1grp[] = { "cko1grp" };
static const char * const sdmmc0grp[] = { "sdmmc0grp" };
static const char * const sdmmc1grp[] = { "sdmmc1grp" };
static const char * const sdmmc2grp[] = { "sdmmc2grp" };
static const char * const sdmmc3grp[] = { "sdmmc3grp" };
static const char * const sdmmc4grp[] = { "sdmmc4grp" };
static const char * const sdmmc5grp[] = { "sdmmc5grp" };
static const char * const usb0_utmi_drvbusgrp[] = { "usb0_utmi_drvbusgrp" };
static const char * const usb1_utmi_drvbusgrp[] = { "usb1_utmi_drvbusgrp" };
static const char * const pulse_countgrp[] = { "pulse_countgrp" };
static const char * const i2sgrp[] = { "i2sgrp" };
static const char * const ac97grp[] = { "ac97grp" };
static const char * const nandgrp[] = { "nandgrp" };
static const char * const spi0grp[] = { "spi0grp" };
static const char * const spi1grp[] = { "spi1grp" };
static const char * const gpsgrp[] = { "gpsgrp" };

#define SIRFSOC_PMX_FUNCTION(n, g, m)		\
	{					\
		.name = n,			\
		.groups = g,			\
		.num_groups = ARRAY_SIZE(g),	\
		.padmux = &m,			\
	}

static const struct sirfsoc_pmx_func sirfsoc_pmx_functions[] = {
	SIRFSOC_PMX_FUNCTION("lcd_16bits", lcd_16bitsgrp, lcd_16bits_padmux),
	SIRFSOC_PMX_FUNCTION("lcd_18bits", lcd_18bitsgrp, lcd_18bits_padmux),
	SIRFSOC_PMX_FUNCTION("lcd_24bits", lcd_24bitsgrp, lcd_24bits_padmux),
	SIRFSOC_PMX_FUNCTION("lcdrom", lcdromgrp, lcdrom_padmux),
	SIRFSOC_PMX_FUNCTION("uart0", uart0grp, uart0_padmux),
	SIRFSOC_PMX_FUNCTION("uart1", uart1grp, uart1_padmux),
	SIRFSOC_PMX_FUNCTION("uart2", uart2grp, uart2_padmux),
	SIRFSOC_PMX_FUNCTION("uart2_nostreamctrl", uart2_nostreamctrlgrp, uart2_nostreamctrl_padmux),
	SIRFSOC_PMX_FUNCTION("usp0", usp0grp, usp0_padmux),
	SIRFSOC_PMX_FUNCTION("usp1", usp1grp, usp1_padmux),
	SIRFSOC_PMX_FUNCTION("usp2", usp2grp, usp2_padmux),
	SIRFSOC_PMX_FUNCTION("i2c0", i2c0grp, i2c0_padmux),
	SIRFSOC_PMX_FUNCTION("i2c1", i2c1grp, i2c1_padmux),
	SIRFSOC_PMX_FUNCTION("pwm0", pwm0grp, pwm0_padmux),
	SIRFSOC_PMX_FUNCTION("pwm1", pwm1grp, pwm1_padmux),
	SIRFSOC_PMX_FUNCTION("pwm2", pwm2grp, pwm2_padmux),
	SIRFSOC_PMX_FUNCTION("pwm3", pwm3grp, pwm3_padmux),
	SIRFSOC_PMX_FUNCTION("vip", vipgrp, vip_padmux),
	SIRFSOC_PMX_FUNCTION("viprom", vipromgrp, viprom_padmux),
	SIRFSOC_PMX_FUNCTION("warm_rst", warm_rstgrp, warm_rst_padmux),
	SIRFSOC_PMX_FUNCTION("cko0", cko0grp, cko0_padmux),
	SIRFSOC_PMX_FUNCTION("cko1", cko1grp, cko1_padmux),
	SIRFSOC_PMX_FUNCTION("sdmmc0", sdmmc0grp, sdmmc0_padmux),
	SIRFSOC_PMX_FUNCTION("sdmmc1", sdmmc1grp, sdmmc1_padmux),
	SIRFSOC_PMX_FUNCTION("sdmmc2", sdmmc2grp, sdmmc2_padmux),
	SIRFSOC_PMX_FUNCTION("sdmmc3", sdmmc3grp, sdmmc3_padmux),
	SIRFSOC_PMX_FUNCTION("sdmmc4", sdmmc4grp, sdmmc4_padmux),
	SIRFSOC_PMX_FUNCTION("sdmmc5", sdmmc5grp, sdmmc5_padmux),
	SIRFSOC_PMX_FUNCTION("usb0_utmi_drvbus", usb0_utmi_drvbusgrp, usb0_utmi_drvbus_padmux),
	SIRFSOC_PMX_FUNCTION("usb1_utmi_drvbus", usb1_utmi_drvbusgrp, usb1_utmi_drvbus_padmux),
	SIRFSOC_PMX_FUNCTION("pulse_count", pulse_countgrp, pulse_count_padmux),
	SIRFSOC_PMX_FUNCTION("i2s", i2sgrp, i2s_padmux),
	SIRFSOC_PMX_FUNCTION("ac97", ac97grp, ac97_padmux),
	SIRFSOC_PMX_FUNCTION("nand", nandgrp, nand_padmux),
	SIRFSOC_PMX_FUNCTION("spi0", spi0grp, spi0_padmux),
	SIRFSOC_PMX_FUNCTION("spi1", spi1grp, spi1_padmux),
	SIRFSOC_PMX_FUNCTION("gps", gpsgrp, gps_padmux),
};

static void sirfsoc_pinmux_endisable(struct sirfsoc_pmx *spmx, unsigned selector,
	bool enable)
{
	int i;
	const struct sirfsoc_padmux *mux = sirfsoc_pmx_functions[selector].padmux;
	const struct sirfsoc_muxmask *mask = mux->muxmask;

	for (i = 0; i < mux->muxmask_counts; i++) {
		u32 muxval;
		if (!spmx->is_marco) {
			muxval = readl(spmx->gpio_virtbase + SIRFSOC_GPIO_PAD_EN(mask[i].group));
			if (enable)
				muxval = muxval & ~mask[i].mask;
			else
				muxval = muxval | mask[i].mask;
			writel(muxval, spmx->gpio_virtbase + SIRFSOC_GPIO_PAD_EN(mask[i].group));
		} else {
			if (enable)
				writel(mask[i].mask, spmx->gpio_virtbase +
					SIRFSOC_GPIO_PAD_EN_CLR(mask[i].group));
			else
				writel(mask[i].mask, spmx->gpio_virtbase +
					SIRFSOC_GPIO_PAD_EN(mask[i].group));
		}
	}

	if (mux->funcmask && enable) {
		u32 func_en_val;
		func_en_val =
			readl(spmx->rsc_virtbase + SIRFSOC_RSC_PIN_MUX);
		func_en_val =
			(func_en_val & ~mux->funcmask) | (mux->
				funcval);
		writel(func_en_val, spmx->rsc_virtbase + SIRFSOC_RSC_PIN_MUX);
	}
}

static int sirfsoc_pinmux_enable(struct pinctrl_dev *pmxdev, unsigned selector,
	unsigned group)
{
	struct sirfsoc_pmx *spmx;

	spmx = pinctrl_dev_get_drvdata(pmxdev);
	sirfsoc_pinmux_endisable(spmx, selector, true);

	return 0;
}

static void sirfsoc_pinmux_disable(struct pinctrl_dev *pmxdev, unsigned selector,
	unsigned group)
{
	struct sirfsoc_pmx *spmx;

	spmx = pinctrl_dev_get_drvdata(pmxdev);
	sirfsoc_pinmux_endisable(spmx, selector, false);
}

static int sirfsoc_pinmux_get_funcs_count(struct pinctrl_dev *pmxdev)
{
	return ARRAY_SIZE(sirfsoc_pmx_functions);
}

static const char *sirfsoc_pinmux_get_func_name(struct pinctrl_dev *pctldev,
					  unsigned selector)
{
	return sirfsoc_pmx_functions[selector].name;
}

static int sirfsoc_pinmux_get_groups(struct pinctrl_dev *pctldev, unsigned selector,
			       const char * const **groups,
			       unsigned * const num_groups)
{
	*groups = sirfsoc_pmx_functions[selector].groups;
	*num_groups = sirfsoc_pmx_functions[selector].num_groups;
	return 0;
}

static int sirfsoc_pinmux_request_gpio(struct pinctrl_dev *pmxdev,
	struct pinctrl_gpio_range *range, unsigned offset)
{
	struct sirfsoc_pmx *spmx;

	int group = range->id;

	u32 muxval;

	spmx = pinctrl_dev_get_drvdata(pmxdev);

	if (!spmx->is_marco) {
		muxval = readl(spmx->gpio_virtbase + SIRFSOC_GPIO_PAD_EN(group));
		muxval = muxval | (1 << (offset - range->pin_base));
		writel(muxval, spmx->gpio_virtbase + SIRFSOC_GPIO_PAD_EN(group));
	} else {
		writel(1 << (offset - range->pin_base), spmx->gpio_virtbase +
			SIRFSOC_GPIO_PAD_EN(group));
	}

	return 0;
}

static struct pinmux_ops sirfsoc_pinmux_ops = {
	.enable = sirfsoc_pinmux_enable,
	.disable = sirfsoc_pinmux_disable,
	.get_functions_count = sirfsoc_pinmux_get_funcs_count,
	.get_function_name = sirfsoc_pinmux_get_func_name,
	.get_function_groups = sirfsoc_pinmux_get_groups,
	.gpio_request_enable = sirfsoc_pinmux_request_gpio,
};

static struct pinctrl_desc sirfsoc_pinmux_desc = {
	.name = DRIVER_NAME,
	.pins = sirfsoc_pads,
	.npins = ARRAY_SIZE(sirfsoc_pads),
	.pctlops = &sirfsoc_pctrl_ops,
	.pmxops = &sirfsoc_pinmux_ops,
	.owner = THIS_MODULE,
};

/*
 * Todo: bind irq_chip to every pinctrl_gpio_range
 */
static struct pinctrl_gpio_range sirfsoc_gpio_ranges[] = {
	{
		.name = "sirfsoc-gpio*",
		.id = 0,
		.base = 0,
		.pin_base = 0,
		.npins = 32,
	}, {
		.name = "sirfsoc-gpio*",
		.id = 1,
		.base = 32,
		.pin_base = 32,
		.npins = 32,
	}, {
		.name = "sirfsoc-gpio*",
		.id = 2,
		.base = 64,
		.pin_base = 64,
		.npins = 32,
	}, {
		.name = "sirfsoc-gpio*",
		.id = 3,
		.base = 96,
		.pin_base = 96,
		.npins = 19,
	},
};

static void __iomem *sirfsoc_rsc_of_iomap(void)
{
	const struct of_device_id rsc_ids[]  = {
		{ .compatible = "sirf,prima2-rsc" },
		{ .compatible = "sirf,marco-rsc" },
		{}
	};
	struct device_node *np;

	np = of_find_matching_node(NULL, rsc_ids);
	if (!np)
		panic("unable to find compatible rsc node in dtb\n");

	return of_iomap(np, 0);
}

static int sirfsoc_pinmux_probe(struct platform_device *pdev)
{
	int ret;
	struct sirfsoc_pmx *spmx;
	struct device_node *np = pdev->dev.of_node;
	int i;

	/* Create state holders etc for this driver */
	spmx = devm_kzalloc(&pdev->dev, sizeof(*spmx), GFP_KERNEL);
	if (!spmx)
		return -ENOMEM;

	spmx->dev = &pdev->dev;

	platform_set_drvdata(pdev, spmx);

	spmx->gpio_virtbase = of_iomap(np, 0);
	if (!spmx->gpio_virtbase) {
		ret = -ENOMEM;
		dev_err(&pdev->dev, "can't map gpio registers\n");
		goto out_no_gpio_remap;
	}

	spmx->rsc_virtbase = sirfsoc_rsc_of_iomap();
	if (!spmx->rsc_virtbase) {
		ret = -ENOMEM;
		dev_err(&pdev->dev, "can't map rsc registers\n");
		goto out_no_rsc_remap;
	}

	if (of_device_is_compatible(np, "sirf,marco-pinctrl"))
		spmx->is_marco = 1;

	/* Now register the pin controller and all pins it handles */
	spmx->pmx = pinctrl_register(&sirfsoc_pinmux_desc, &pdev->dev, spmx);
	if (!spmx->pmx) {
		dev_err(&pdev->dev, "could not register SIRFSOC pinmux driver\n");
		ret = -EINVAL;
		goto out_no_pmx;
	}

	for (i = 0; i < ARRAY_SIZE(sirfsoc_gpio_ranges); i++) {
		sirfsoc_gpio_ranges[i].gc = &sgpio_bank[i].chip.gc;
		pinctrl_add_gpio_range(spmx->pmx, &sirfsoc_gpio_ranges[i]);
	}

	dev_info(&pdev->dev, "initialized SIRFSOC pinmux driver\n");

	return 0;

out_no_pmx:
	iounmap(spmx->rsc_virtbase);
out_no_rsc_remap:
	iounmap(spmx->gpio_virtbase);
out_no_gpio_remap:
	platform_set_drvdata(pdev, NULL);
	return ret;
}

static const struct of_device_id pinmux_ids[] = {
	{ .compatible = "sirf,prima2-pinctrl" },
	{ .compatible = "sirf,marco-pinctrl" },
	{}
};

static struct platform_driver sirfsoc_pinmux_driver = {
	.driver = {
		.name = DRIVER_NAME,
		.owner = THIS_MODULE,
		.of_match_table = pinmux_ids,
	},
	.probe = sirfsoc_pinmux_probe,
};

static int __init sirfsoc_pinmux_init(void)
{
	return platform_driver_register(&sirfsoc_pinmux_driver);
}
arch_initcall(sirfsoc_pinmux_init);

static inline int sirfsoc_gpio_to_irq(struct gpio_chip *chip, unsigned offset)
{
	struct sirfsoc_gpio_bank *bank = container_of(to_of_mm_gpio_chip(chip),
		struct sirfsoc_gpio_bank, chip);

	return irq_find_mapping(bank->domain, offset);
}

static inline int sirfsoc_gpio_to_offset(unsigned int gpio)
{
	return gpio % SIRFSOC_GPIO_BANK_SIZE;
}

static inline struct sirfsoc_gpio_bank *sirfsoc_gpio_to_bank(unsigned int gpio)
{
	return &sgpio_bank[gpio / SIRFSOC_GPIO_BANK_SIZE];
}

static inline struct sirfsoc_gpio_bank *sirfsoc_irqchip_to_bank(struct gpio_chip *chip)
{
	return container_of(to_of_mm_gpio_chip(chip), struct sirfsoc_gpio_bank, chip);
}

static void sirfsoc_gpio_irq_ack(struct irq_data *d)
{
	struct sirfsoc_gpio_bank *bank = irq_data_get_irq_chip_data(d);
	int idx = d->hwirq % SIRFSOC_GPIO_BANK_SIZE;
	u32 val, offset;
	unsigned long flags;

	offset = SIRFSOC_GPIO_CTRL(bank->id, idx);

	spin_lock_irqsave(&sgpio_lock, flags);

	val = readl(bank->chip.regs + offset);

	writel(val, bank->chip.regs + offset);

	spin_unlock_irqrestore(&sgpio_lock, flags);
}

static void __sirfsoc_gpio_irq_mask(struct sirfsoc_gpio_bank *bank, int idx)
{
	u32 val, offset;
	unsigned long flags;

	offset = SIRFSOC_GPIO_CTRL(bank->id, idx);

	spin_lock_irqsave(&sgpio_lock, flags);

	val = readl(bank->chip.regs + offset);
	val &= ~SIRFSOC_GPIO_CTL_INTR_EN_MASK;
	val &= ~SIRFSOC_GPIO_CTL_INTR_STS_MASK;
	writel(val, bank->chip.regs + offset);

	spin_unlock_irqrestore(&sgpio_lock, flags);
}

static void sirfsoc_gpio_irq_mask(struct irq_data *d)
{
	struct sirfsoc_gpio_bank *bank = irq_data_get_irq_chip_data(d);

	__sirfsoc_gpio_irq_mask(bank, d->hwirq % SIRFSOC_GPIO_BANK_SIZE);
}

static void sirfsoc_gpio_irq_unmask(struct irq_data *d)
{
	struct sirfsoc_gpio_bank *bank = irq_data_get_irq_chip_data(d);
	int idx = d->hwirq % SIRFSOC_GPIO_BANK_SIZE;
	u32 val, offset;
	unsigned long flags;

	offset = SIRFSOC_GPIO_CTRL(bank->id, idx);

	spin_lock_irqsave(&sgpio_lock, flags);

	val = readl(bank->chip.regs + offset);
	val &= ~SIRFSOC_GPIO_CTL_INTR_STS_MASK;
	val |= SIRFSOC_GPIO_CTL_INTR_EN_MASK;
	writel(val, bank->chip.regs + offset);

	spin_unlock_irqrestore(&sgpio_lock, flags);
}

static int sirfsoc_gpio_irq_type(struct irq_data *d, unsigned type)
{
	struct sirfsoc_gpio_bank *bank = irq_data_get_irq_chip_data(d);
	int idx = d->hwirq % SIRFSOC_GPIO_BANK_SIZE;
	u32 val, offset;
	unsigned long flags;

	offset = SIRFSOC_GPIO_CTRL(bank->id, idx);

	spin_lock_irqsave(&sgpio_lock, flags);

	val = readl(bank->chip.regs + offset);
	val &= ~SIRFSOC_GPIO_CTL_INTR_STS_MASK;

	switch (type) {
	case IRQ_TYPE_NONE:
		break;
	case IRQ_TYPE_EDGE_RISING:
		val |= SIRFSOC_GPIO_CTL_INTR_HIGH_MASK | SIRFSOC_GPIO_CTL_INTR_TYPE_MASK;
		val &= ~SIRFSOC_GPIO_CTL_INTR_LOW_MASK;
		break;
	case IRQ_TYPE_EDGE_FALLING:
		val &= ~SIRFSOC_GPIO_CTL_INTR_HIGH_MASK;
		val |= SIRFSOC_GPIO_CTL_INTR_LOW_MASK | SIRFSOC_GPIO_CTL_INTR_TYPE_MASK;
		break;
	case IRQ_TYPE_EDGE_BOTH:
		val |= SIRFSOC_GPIO_CTL_INTR_HIGH_MASK | SIRFSOC_GPIO_CTL_INTR_LOW_MASK |
			 SIRFSOC_GPIO_CTL_INTR_TYPE_MASK;
		break;
	case IRQ_TYPE_LEVEL_LOW:
		val &= ~(SIRFSOC_GPIO_CTL_INTR_HIGH_MASK | SIRFSOC_GPIO_CTL_INTR_TYPE_MASK);
		val |= SIRFSOC_GPIO_CTL_INTR_LOW_MASK;
		break;
	case IRQ_TYPE_LEVEL_HIGH:
		val |= SIRFSOC_GPIO_CTL_INTR_HIGH_MASK;
		val &= ~(SIRFSOC_GPIO_CTL_INTR_LOW_MASK | SIRFSOC_GPIO_CTL_INTR_TYPE_MASK);
		break;
	}

	writel(val, bank->chip.regs + offset);

	spin_unlock_irqrestore(&sgpio_lock, flags);

	return 0;
}

static struct irq_chip sirfsoc_irq_chip = {
	.name = "sirf-gpio-irq",
	.irq_ack = sirfsoc_gpio_irq_ack,
	.irq_mask = sirfsoc_gpio_irq_mask,
	.irq_unmask = sirfsoc_gpio_irq_unmask,
	.irq_set_type = sirfsoc_gpio_irq_type,
};

static void sirfsoc_gpio_handle_irq(unsigned int irq, struct irq_desc *desc)
{
	struct sirfsoc_gpio_bank *bank = irq_get_handler_data(irq);
	u32 status, ctrl;
	int idx = 0;
	unsigned int first_irq;
	struct irq_chip *chip = irq_get_chip(irq);

	chained_irq_enter(chip, desc);

	status = readl(bank->chip.regs + SIRFSOC_GPIO_INT_STATUS(bank->id));
	if (!status) {
		printk(KERN_WARNING
			"%s: gpio id %d status %#x no interrupt is flaged\n",
			__func__, bank->id, status);
		handle_bad_irq(irq, desc);
		return;
	}

	first_irq = bank->domain->revmap_data.legacy.first_irq;

	while (status) {
		ctrl = readl(bank->chip.regs + SIRFSOC_GPIO_CTRL(bank->id, idx));

		/*
		 * Here we must check whether the corresponding GPIO's interrupt
		 * has been enabled, otherwise just skip it
		 */
		if ((status & 0x1) && (ctrl & SIRFSOC_GPIO_CTL_INTR_EN_MASK)) {
			pr_debug("%s: gpio id %d idx %d happens\n",
				__func__, bank->id, idx);
			generic_handle_irq(first_irq + idx);
		}

		idx++;
		status = status >> 1;
	}

	chained_irq_exit(chip, desc);
}

static inline void sirfsoc_gpio_set_input(struct sirfsoc_gpio_bank *bank, unsigned ctrl_offset)
{
	u32 val;

	val = readl(bank->chip.regs + ctrl_offset);
	val &= ~SIRFSOC_GPIO_CTL_OUT_EN_MASK;
	writel(val, bank->chip.regs + ctrl_offset);
}

static int sirfsoc_gpio_request(struct gpio_chip *chip, unsigned offset)
{
	struct sirfsoc_gpio_bank *bank = sirfsoc_irqchip_to_bank(chip);
	unsigned long flags;

	if (pinctrl_request_gpio(chip->base + offset))
		return -ENODEV;

	spin_lock_irqsave(&bank->lock, flags);

	/*
	 * default status:
	 * set direction as input and mask irq
	 */
	sirfsoc_gpio_set_input(bank, SIRFSOC_GPIO_CTRL(bank->id, offset));
	__sirfsoc_gpio_irq_mask(bank, offset);

	spin_unlock_irqrestore(&bank->lock, flags);

	return 0;
}

static void sirfsoc_gpio_free(struct gpio_chip *chip, unsigned offset)
{
	struct sirfsoc_gpio_bank *bank = sirfsoc_irqchip_to_bank(chip);
	unsigned long flags;

	spin_lock_irqsave(&bank->lock, flags);

	__sirfsoc_gpio_irq_mask(bank, offset);
	sirfsoc_gpio_set_input(bank, SIRFSOC_GPIO_CTRL(bank->id, offset));

	spin_unlock_irqrestore(&bank->lock, flags);

	pinctrl_free_gpio(chip->base + offset);
}

static int sirfsoc_gpio_direction_input(struct gpio_chip *chip, unsigned gpio)
{
	struct sirfsoc_gpio_bank *bank = sirfsoc_irqchip_to_bank(chip);
	int idx = sirfsoc_gpio_to_offset(gpio);
	unsigned long flags;
	unsigned offset;

	offset = SIRFSOC_GPIO_CTRL(bank->id, idx);

	spin_lock_irqsave(&bank->lock, flags);

	sirfsoc_gpio_set_input(bank, offset);

	spin_unlock_irqrestore(&bank->lock, flags);

	return 0;
}

static inline void sirfsoc_gpio_set_output(struct sirfsoc_gpio_bank *bank, unsigned offset,
	int value)
{
	u32 out_ctrl;
	unsigned long flags;

	spin_lock_irqsave(&bank->lock, flags);

	out_ctrl = readl(bank->chip.regs + offset);
	if (value)
		out_ctrl |= SIRFSOC_GPIO_CTL_DATAOUT_MASK;
	else
		out_ctrl &= ~SIRFSOC_GPIO_CTL_DATAOUT_MASK;

	out_ctrl &= ~SIRFSOC_GPIO_CTL_INTR_EN_MASK;
	out_ctrl |= SIRFSOC_GPIO_CTL_OUT_EN_MASK;
	writel(out_ctrl, bank->chip.regs + offset);

	spin_unlock_irqrestore(&bank->lock, flags);
}

static int sirfsoc_gpio_direction_output(struct gpio_chip *chip, unsigned gpio, int value)
{
	struct sirfsoc_gpio_bank *bank = sirfsoc_irqchip_to_bank(chip);
	int idx = sirfsoc_gpio_to_offset(gpio);
	u32 offset;
	unsigned long flags;

	offset = SIRFSOC_GPIO_CTRL(bank->id, idx);

	spin_lock_irqsave(&sgpio_lock, flags);

	sirfsoc_gpio_set_output(bank, offset, value);

	spin_unlock_irqrestore(&sgpio_lock, flags);

	return 0;
}

static int sirfsoc_gpio_get_value(struct gpio_chip *chip, unsigned offset)
{
	struct sirfsoc_gpio_bank *bank = sirfsoc_irqchip_to_bank(chip);
	u32 val;
	unsigned long flags;

	spin_lock_irqsave(&bank->lock, flags);

	val = readl(bank->chip.regs + SIRFSOC_GPIO_CTRL(bank->id, offset));

	spin_unlock_irqrestore(&bank->lock, flags);

	return !!(val & SIRFSOC_GPIO_CTL_DATAIN_MASK);
}

static void sirfsoc_gpio_set_value(struct gpio_chip *chip, unsigned offset,
	int value)
{
	struct sirfsoc_gpio_bank *bank = sirfsoc_irqchip_to_bank(chip);
	u32 ctrl;
	unsigned long flags;

	spin_lock_irqsave(&bank->lock, flags);

	ctrl = readl(bank->chip.regs + SIRFSOC_GPIO_CTRL(bank->id, offset));
	if (value)
		ctrl |= SIRFSOC_GPIO_CTL_DATAOUT_MASK;
	else
		ctrl &= ~SIRFSOC_GPIO_CTL_DATAOUT_MASK;
	writel(ctrl, bank->chip.regs + SIRFSOC_GPIO_CTRL(bank->id, offset));

	spin_unlock_irqrestore(&bank->lock, flags);
}

static int sirfsoc_gpio_irq_map(struct irq_domain *d, unsigned int irq,
				irq_hw_number_t hwirq)
{
	struct sirfsoc_gpio_bank *bank = d->host_data;

	if (!bank)
		return -EINVAL;

	irq_set_chip(irq, &sirfsoc_irq_chip);
	irq_set_handler(irq, handle_level_irq);
	irq_set_chip_data(irq, bank);
	set_irq_flags(irq, IRQF_VALID);

	return 0;
}

const struct irq_domain_ops sirfsoc_gpio_irq_simple_ops = {
	.map = sirfsoc_gpio_irq_map,
	.xlate = irq_domain_xlate_twocell,
};

static void sirfsoc_gpio_set_pullup(const u32 *pullups)
{
	int i, n;
	const unsigned long *p = (const unsigned long *)pullups;

	for (i = 0; i < SIRFSOC_GPIO_NO_OF_BANKS; i++) {
		n = find_first_bit(p + i, BITS_PER_LONG);
		while (n < BITS_PER_LONG) {
			u32 offset = SIRFSOC_GPIO_CTRL(i, n);
			u32 val = readl(sgpio_bank[i].chip.regs + offset);
			val |= SIRFSOC_GPIO_CTL_PULL_MASK;
			val |= SIRFSOC_GPIO_CTL_PULL_HIGH;
			writel(val, sgpio_bank[i].chip.regs + offset);

			n = find_next_bit(p + i, BITS_PER_LONG, n + 1);
		}
	}
}

static void sirfsoc_gpio_set_pulldown(const u32 *pulldowns)
{
	int i, n;
	const unsigned long *p = (const unsigned long *)pulldowns;

	for (i = 0; i < SIRFSOC_GPIO_NO_OF_BANKS; i++) {
		n = find_first_bit(p + i, BITS_PER_LONG);
		while (n < BITS_PER_LONG) {
			u32 offset = SIRFSOC_GPIO_CTRL(i, n);
			u32 val = readl(sgpio_bank[i].chip.regs + offset);
			val |= SIRFSOC_GPIO_CTL_PULL_MASK;
			val &= ~SIRFSOC_GPIO_CTL_PULL_HIGH;
			writel(val, sgpio_bank[i].chip.regs + offset);

			n = find_next_bit(p + i, BITS_PER_LONG, n + 1);
		}
	}
}

static int sirfsoc_gpio_probe(struct device_node *np)
{
	int i, err = 0;
	struct sirfsoc_gpio_bank *bank;
	void *regs;
	struct platform_device *pdev;
	bool is_marco = false;
<<<<<<< HEAD
=======

	u32 pullups[SIRFSOC_GPIO_NO_OF_BANKS], pulldowns[SIRFSOC_GPIO_NO_OF_BANKS];
>>>>>>> 68d6f84b

	pdev = of_find_device_by_node(np);
	if (!pdev)
		return -ENODEV;

	regs = of_iomap(np, 0);
	if (!regs)
		return -ENOMEM;

	if (of_device_is_compatible(np, "sirf,marco-pinctrl"))
		is_marco = 1;

	for (i = 0; i < SIRFSOC_GPIO_NO_OF_BANKS; i++) {
		bank = &sgpio_bank[i];
		spin_lock_init(&bank->lock);
		bank->chip.gc.request = sirfsoc_gpio_request;
		bank->chip.gc.free = sirfsoc_gpio_free;
		bank->chip.gc.direction_input = sirfsoc_gpio_direction_input;
		bank->chip.gc.get = sirfsoc_gpio_get_value;
		bank->chip.gc.direction_output = sirfsoc_gpio_direction_output;
		bank->chip.gc.set = sirfsoc_gpio_set_value;
		bank->chip.gc.to_irq = sirfsoc_gpio_to_irq;
		bank->chip.gc.base = i * SIRFSOC_GPIO_BANK_SIZE;
		bank->chip.gc.ngpio = SIRFSOC_GPIO_BANK_SIZE;
		bank->chip.gc.label = kstrdup(np->full_name, GFP_KERNEL);
		bank->chip.gc.of_node = np;
		bank->chip.regs = regs;
		bank->id = i;
		bank->is_marco = is_marco;
		bank->parent_irq = platform_get_irq(pdev, i);
		if (bank->parent_irq < 0) {
			err = bank->parent_irq;
			goto out;
		}

		err = gpiochip_add(&bank->chip.gc);
		if (err) {
			pr_err("%s: error in probe function with status %d\n",
				np->full_name, err);
			goto out;
		}

		bank->domain = irq_domain_add_legacy(np, SIRFSOC_GPIO_BANK_SIZE,
			SIRFSOC_GPIO_IRQ_START + i * SIRFSOC_GPIO_BANK_SIZE, 0,
			&sirfsoc_gpio_irq_simple_ops, bank);

		if (!bank->domain) {
			pr_err("%s: Failed to create irqdomain\n", np->full_name);
			err = -ENOSYS;
			goto out;
		}

		irq_set_chained_handler(bank->parent_irq, sirfsoc_gpio_handle_irq);
		irq_set_handler_data(bank->parent_irq, bank);
	}

	if (!of_property_read_u32_array(np, "sirf,pullups", pullups,
		SIRFSOC_GPIO_NO_OF_BANKS))
		sirfsoc_gpio_set_pullup(pullups);

	if (!of_property_read_u32_array(np, "sirf,pulldowns", pulldowns,
		SIRFSOC_GPIO_NO_OF_BANKS))
		sirfsoc_gpio_set_pulldown(pulldowns);

	return 0;

out:
	iounmap(regs);
	return err;
}

static int __init sirfsoc_gpio_init(void)
{

	struct device_node *np;

	np = of_find_matching_node(NULL, pinmux_ids);

	if (!np)
		return -ENODEV;

	return sirfsoc_gpio_probe(np);
}
subsys_initcall(sirfsoc_gpio_init);

MODULE_AUTHOR("Rongjun Ying <rongjun.ying@csr.com>, "
	"Yuping Luo <yuping.luo@csr.com>, "
	"Barry Song <baohua.song@csr.com>");
MODULE_DESCRIPTION("SIRFSOC pin control driver");
MODULE_LICENSE("GPL");<|MERGE_RESOLUTION|>--- conflicted
+++ resolved
@@ -1708,11 +1708,8 @@
 	void *regs;
 	struct platform_device *pdev;
 	bool is_marco = false;
-<<<<<<< HEAD
-=======
 
 	u32 pullups[SIRFSOC_GPIO_NO_OF_BANKS], pulldowns[SIRFSOC_GPIO_NO_OF_BANKS];
->>>>>>> 68d6f84b
 
 	pdev = of_find_device_by_node(np);
 	if (!pdev)
