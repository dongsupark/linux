--- conflicted
+++ resolved
@@ -1663,9 +1663,6 @@
 	.xlate = irq_domain_xlate_twocell,
 };
 
-<<<<<<< HEAD
-static int sirfsoc_gpio_probe(struct device_node *np)
-=======
 static void sirfsoc_gpio_set_pullup(const u32 *pullups)
 {
 	int i, n;
@@ -1704,8 +1701,7 @@
 	}
 }
 
-static int __devinit sirfsoc_gpio_probe(struct device_node *np)
->>>>>>> 8ab2e753
+static int sirfsoc_gpio_probe(struct device_node *np)
 {
 	int i, err = 0;
 	struct sirfsoc_gpio_bank *bank;
