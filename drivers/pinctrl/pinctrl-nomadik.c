--- conflicted
+++ resolved
@@ -31,14 +31,8 @@
 /* Since we request GPIOs from ourself */
 #include <linux/pinctrl/consumer.h>
 #include <linux/platform_data/pinctrl-nomadik.h>
-<<<<<<< HEAD
-
-#include <asm/mach/irq.h>
-
-=======
 #include <asm/mach/irq.h>
 #include <mach/irqs.h>
->>>>>>> 9931faca
 #include "pinctrl-nomadik.h"
 
 /*
@@ -691,12 +685,9 @@
 	const struct prcm_gpiocr_altcx_pin_desc *pin_desc;
 	const u16 *gpiocr_regs;
 
-<<<<<<< HEAD
-=======
 	if (!npct->prcm_base)
 		return NMK_GPIO_ALT_C;
 
->>>>>>> 9931faca
 	for (i = 0; i < npct->soc->npins_altcx; i++) {
 		if (npct->soc->altcx_pins[i].pin == gpio)
 			break;
@@ -1902,18 +1893,12 @@
 				"failed to ioremap PRCM registers\n");
 			return -ENOMEM;
 		}
-<<<<<<< HEAD
-	} else {
-		dev_info(&pdev->dev,
-			 "No PRCM base, assume no ALT-Cx control is available\n");
-=======
 	} else if (version == PINCTRL_NMK_STN8815) {
 		dev_info(&pdev->dev,
 			 "No PRCM base, assume no ALT-Cx control is available\n");
 	} else {
 		dev_err(&pdev->dev, "missing PRCM base address\n");
 		return -EINVAL;
->>>>>>> 9931faca
 	}
 
 	/*
