--- conflicted
+++ resolved
@@ -1681,11 +1681,7 @@
 	return has_config;
 }
 
-<<<<<<< HEAD
-int nmk_pinctrl_dt_subnode_to_map(struct pinctrl_dev *pctldev,
-=======
 static int nmk_pinctrl_dt_subnode_to_map(struct pinctrl_dev *pctldev,
->>>>>>> d0e0ac97
 		struct device_node *np,
 		struct pinctrl_map **map,
 		unsigned *reserved_maps,
@@ -1744,11 +1740,7 @@
 	return ret;
 }
 
-<<<<<<< HEAD
-int nmk_pinctrl_dt_node_to_map(struct pinctrl_dev *pctldev,
-=======
 static int nmk_pinctrl_dt_node_to_map(struct pinctrl_dev *pctldev,
->>>>>>> d0e0ac97
 				 struct device_node *np_config,
 				 struct pinctrl_map **map, unsigned *num_maps)
 {
@@ -2112,17 +2104,6 @@
 
 static const struct of_device_id nmk_pinctrl_match[] = {
 	{
-<<<<<<< HEAD
-		.compatible = "stericsson,nmk-pinctrl-stn8815",
-		.data = (void *)PINCTRL_NMK_STN8815,
-	},
-	{
-		.compatible = "stericsson,nmk-pinctrl",
-		.data = (void *)PINCTRL_NMK_DB8500,
-	},
-	{
-		.compatible = "stericsson,nmk-pinctrl-db8540",
-=======
 		.compatible = "stericsson,stn8815-pinctrl",
 		.data = (void *)PINCTRL_NMK_STN8815,
 	},
@@ -2132,7 +2113,6 @@
 	},
 	{
 		.compatible = "stericsson,db8540-pinctrl",
->>>>>>> d0e0ac97
 		.data = (void *)PINCTRL_NMK_DB8540,
 	},
 	{},
