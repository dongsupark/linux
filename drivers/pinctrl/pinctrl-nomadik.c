--- conflicted
+++ resolved
@@ -2112,9 +2112,6 @@
 	{},
 };
 
-<<<<<<< HEAD
-static int nmk_pinctrl_probe(struct platform_device *pdev)
-=======
 static int nmk_pinctrl_suspend(struct platform_device *pdev, pm_message_t state)
 {
 	struct nmk_pinctrl *npct;
@@ -2137,8 +2134,7 @@
 	return pinctrl_force_default(npct->pctl);
 }
 
-static int __devinit nmk_pinctrl_probe(struct platform_device *pdev)
->>>>>>> 0f490428
+static int nmk_pinctrl_probe(struct platform_device *pdev)
 {
 	const struct platform_device_id *platid = platform_get_device_id(pdev);
 	struct device_node *np = pdev->dev.of_node;
