--- conflicted
+++ resolved
@@ -534,10 +534,7 @@
 		return -ENOMEM;
 	}
 
-<<<<<<< HEAD
-=======
 	res = platform_get_resource(pdev, IORESOURCE_MEM, 0);
->>>>>>> d0e0ac97
 	plgpio->base = devm_ioremap_resource(&pdev->dev, res);
 	if (IS_ERR(plgpio->base))
 		return PTR_ERR(plgpio->base);
