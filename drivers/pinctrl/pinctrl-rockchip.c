--- conflicted
+++ resolved
@@ -2053,11 +2053,7 @@
 	.probe		= rockchip_pinctrl_probe,
 	.driver = {
 		.name	= "rockchip-pinctrl",
-<<<<<<< HEAD
-=======
-		.owner	= THIS_MODULE,
 		.pm = &rockchip_pinctrl_dev_pm_ops,
->>>>>>> 7bc043cd
 		.of_match_table = rockchip_pinctrl_dt_match,
 	},
 };
