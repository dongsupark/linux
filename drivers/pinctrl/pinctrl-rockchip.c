--- conflicted
+++ resolved
@@ -2104,11 +2104,7 @@
 	.probe		= rockchip_pinctrl_probe,
 	.driver = {
 		.name	= "rockchip-pinctrl",
-<<<<<<< HEAD
-=======
-		.owner	= THIS_MODULE,
 		.pm = &rockchip_pinctrl_dev_pm_ops,
->>>>>>> 0878e5c4
 		.of_match_table = rockchip_pinctrl_dt_match,
 	},
 };
