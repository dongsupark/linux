/*
 * TI OMAP I2C master mode driver
 *
 * Copyright (C) 2003 MontaVista Software, Inc.
 * Copyright (C) 2005 Nokia Corporation
 * Copyright (C) 2004 - 2007 Texas Instruments.
 *
 * Originally written by MontaVista Software, Inc.
 * Additional contributions by:
 *	Tony Lindgren <tony@atomide.com>
 *	Imre Deak <imre.deak@nokia.com>
 *	Juha Yrjölä <juha.yrjola@solidboot.com>
 *	Syed Khasim <x0khasim@ti.com>
 *	Nishant Menon <nm@ti.com>
 *
 * This program is free software; you can redistribute it and/or modify
 * it under the terms of the GNU General Public License as published by
 * the Free Software Foundation; either version 2 of the License, or
 * (at your option) any later version.
 *
 * This program is distributed in the hope that it will be useful,
 * but WITHOUT ANY WARRANTY; without even the implied warranty of
 * MERCHANTABILITY or FITNESS FOR A PARTICULAR PURPOSE. See the
 * GNU General Public License for more details.
 *
 * You should have received a copy of the GNU General Public License
 * along with this program; if not, write to the Free Software
 * Foundation, Inc., 675 Mass Ave, Cambridge, MA 02139, USA.
 */

#include <linux/module.h>
#include <linux/delay.h>
#include <linux/i2c.h>
#include <linux/err.h>
#include <linux/interrupt.h>
#include <linux/completion.h>
#include <linux/platform_device.h>
#include <linux/clk.h>
#include <linux/io.h>
#include <linux/of.h>
#include <linux/of_i2c.h>
#include <linux/of_device.h>
#include <linux/slab.h>
#include <linux/i2c-omap.h>
#include <linux/pm_runtime.h>
#include <linux/pinctrl/consumer.h>

/* I2C controller revisions */
#define OMAP_I2C_OMAP1_REV_2		0x20

/* I2C controller revisions present on specific hardware */
#define OMAP_I2C_REV_ON_2430		0x00000036
#define OMAP_I2C_REV_ON_3430_3530	0x0000003C
#define OMAP_I2C_REV_ON_3630		0x00000040
#define OMAP_I2C_REV_ON_4430_PLUS	0x50400002

/* timeout waiting for the controller to respond */
#define OMAP_I2C_TIMEOUT (msecs_to_jiffies(1000))

/* timeout for pm runtime autosuspend */
#define OMAP_I2C_PM_TIMEOUT		1000	/* ms */

/* For OMAP3 I2C_IV has changed to I2C_WE (wakeup enable) */
enum {
	OMAP_I2C_REV_REG = 0,
	OMAP_I2C_IE_REG,
	OMAP_I2C_STAT_REG,
	OMAP_I2C_IV_REG,
	OMAP_I2C_WE_REG,
	OMAP_I2C_SYSS_REG,
	OMAP_I2C_BUF_REG,
	OMAP_I2C_CNT_REG,
	OMAP_I2C_DATA_REG,
	OMAP_I2C_SYSC_REG,
	OMAP_I2C_CON_REG,
	OMAP_I2C_OA_REG,
	OMAP_I2C_SA_REG,
	OMAP_I2C_PSC_REG,
	OMAP_I2C_SCLL_REG,
	OMAP_I2C_SCLH_REG,
	OMAP_I2C_SYSTEST_REG,
	OMAP_I2C_BUFSTAT_REG,
	/* only on OMAP4430 */
	OMAP_I2C_IP_V2_REVNB_LO,
	OMAP_I2C_IP_V2_REVNB_HI,
	OMAP_I2C_IP_V2_IRQSTATUS_RAW,
	OMAP_I2C_IP_V2_IRQENABLE_SET,
	OMAP_I2C_IP_V2_IRQENABLE_CLR,
};

/* I2C Interrupt Enable Register (OMAP_I2C_IE): */
#define OMAP_I2C_IE_XDR		(1 << 14)	/* TX Buffer drain int enable */
#define OMAP_I2C_IE_RDR		(1 << 13)	/* RX Buffer drain int enable */
#define OMAP_I2C_IE_XRDY	(1 << 4)	/* TX data ready int enable */
#define OMAP_I2C_IE_RRDY	(1 << 3)	/* RX data ready int enable */
#define OMAP_I2C_IE_ARDY	(1 << 2)	/* Access ready int enable */
#define OMAP_I2C_IE_NACK	(1 << 1)	/* No ack interrupt enable */
#define OMAP_I2C_IE_AL		(1 << 0)	/* Arbitration lost int ena */

/* I2C Status Register (OMAP_I2C_STAT): */
#define OMAP_I2C_STAT_XDR	(1 << 14)	/* TX Buffer draining */
#define OMAP_I2C_STAT_RDR	(1 << 13)	/* RX Buffer draining */
#define OMAP_I2C_STAT_BB	(1 << 12)	/* Bus busy */
#define OMAP_I2C_STAT_ROVR	(1 << 11)	/* Receive overrun */
#define OMAP_I2C_STAT_XUDF	(1 << 10)	/* Transmit underflow */
#define OMAP_I2C_STAT_AAS	(1 << 9)	/* Address as slave */
#define OMAP_I2C_STAT_AD0	(1 << 8)	/* Address zero */
#define OMAP_I2C_STAT_XRDY	(1 << 4)	/* Transmit data ready */
#define OMAP_I2C_STAT_RRDY	(1 << 3)	/* Receive data ready */
#define OMAP_I2C_STAT_ARDY	(1 << 2)	/* Register access ready */
#define OMAP_I2C_STAT_NACK	(1 << 1)	/* No ack interrupt enable */
#define OMAP_I2C_STAT_AL	(1 << 0)	/* Arbitration lost int ena */

/* I2C WE wakeup enable register */
#define OMAP_I2C_WE_XDR_WE	(1 << 14)	/* TX drain wakup */
#define OMAP_I2C_WE_RDR_WE	(1 << 13)	/* RX drain wakeup */
#define OMAP_I2C_WE_AAS_WE	(1 << 9)	/* Address as slave wakeup*/
#define OMAP_I2C_WE_BF_WE	(1 << 8)	/* Bus free wakeup */
#define OMAP_I2C_WE_STC_WE	(1 << 6)	/* Start condition wakeup */
#define OMAP_I2C_WE_GC_WE	(1 << 5)	/* General call wakeup */
#define OMAP_I2C_WE_DRDY_WE	(1 << 3)	/* TX/RX data ready wakeup */
#define OMAP_I2C_WE_ARDY_WE	(1 << 2)	/* Reg access ready wakeup */
#define OMAP_I2C_WE_NACK_WE	(1 << 1)	/* No acknowledgment wakeup */
#define OMAP_I2C_WE_AL_WE	(1 << 0)	/* Arbitration lost wakeup */

#define OMAP_I2C_WE_ALL		(OMAP_I2C_WE_XDR_WE | OMAP_I2C_WE_RDR_WE | \
				OMAP_I2C_WE_AAS_WE | OMAP_I2C_WE_BF_WE | \
				OMAP_I2C_WE_STC_WE | OMAP_I2C_WE_GC_WE | \
				OMAP_I2C_WE_DRDY_WE | OMAP_I2C_WE_ARDY_WE | \
				OMAP_I2C_WE_NACK_WE | OMAP_I2C_WE_AL_WE)

/* I2C Buffer Configuration Register (OMAP_I2C_BUF): */
#define OMAP_I2C_BUF_RDMA_EN	(1 << 15)	/* RX DMA channel enable */
#define OMAP_I2C_BUF_RXFIF_CLR	(1 << 14)	/* RX FIFO Clear */
#define OMAP_I2C_BUF_XDMA_EN	(1 << 7)	/* TX DMA channel enable */
#define OMAP_I2C_BUF_TXFIF_CLR	(1 << 6)	/* TX FIFO Clear */

/* I2C Configuration Register (OMAP_I2C_CON): */
#define OMAP_I2C_CON_EN		(1 << 15)	/* I2C module enable */
#define OMAP_I2C_CON_BE		(1 << 14)	/* Big endian mode */
#define OMAP_I2C_CON_OPMODE_HS	(1 << 12)	/* High Speed support */
#define OMAP_I2C_CON_STB	(1 << 11)	/* Start byte mode (master) */
#define OMAP_I2C_CON_MST	(1 << 10)	/* Master/slave mode */
#define OMAP_I2C_CON_TRX	(1 << 9)	/* TX/RX mode (master only) */
#define OMAP_I2C_CON_XA		(1 << 8)	/* Expand address */
#define OMAP_I2C_CON_RM		(1 << 2)	/* Repeat mode (master only) */
#define OMAP_I2C_CON_STP	(1 << 1)	/* Stop cond (master only) */
#define OMAP_I2C_CON_STT	(1 << 0)	/* Start condition (master) */

/* I2C SCL time value when Master */
#define OMAP_I2C_SCLL_HSSCLL	8
#define OMAP_I2C_SCLH_HSSCLH	8

/* I2C System Test Register (OMAP_I2C_SYSTEST): */
#ifdef DEBUG
#define OMAP_I2C_SYSTEST_ST_EN		(1 << 15)	/* System test enable */
#define OMAP_I2C_SYSTEST_FREE		(1 << 14)	/* Free running mode */
#define OMAP_I2C_SYSTEST_TMODE_MASK	(3 << 12)	/* Test mode select */
#define OMAP_I2C_SYSTEST_TMODE_SHIFT	(12)		/* Test mode select */
#define OMAP_I2C_SYSTEST_SCL_I		(1 << 3)	/* SCL line sense in */
#define OMAP_I2C_SYSTEST_SCL_O		(1 << 2)	/* SCL line drive out */
#define OMAP_I2C_SYSTEST_SDA_I		(1 << 1)	/* SDA line sense in */
#define OMAP_I2C_SYSTEST_SDA_O		(1 << 0)	/* SDA line drive out */
#endif

/* OCP_SYSSTATUS bit definitions */
#define SYSS_RESETDONE_MASK		(1 << 0)

/* OCP_SYSCONFIG bit definitions */
#define SYSC_CLOCKACTIVITY_MASK		(0x3 << 8)
#define SYSC_SIDLEMODE_MASK		(0x3 << 3)
#define SYSC_ENAWAKEUP_MASK		(1 << 2)
#define SYSC_SOFTRESET_MASK		(1 << 1)
#define SYSC_AUTOIDLE_MASK		(1 << 0)

#define SYSC_IDLEMODE_SMART		0x2
#define SYSC_CLOCKACTIVITY_FCLK		0x2

/* Errata definitions */
#define I2C_OMAP_ERRATA_I207		(1 << 0)
#define I2C_OMAP_ERRATA_I462		(1 << 1)

struct omap_i2c_dev {
	spinlock_t		lock;		/* IRQ synchronization */
	struct device		*dev;
	void __iomem		*base;		/* virtual */
	int			irq;
	int			reg_shift;      /* bit shift for I2C register addresses */
	struct completion	cmd_complete;
	struct resource		*ioarea;
	u32			latency;	/* maximum mpu wkup latency */
	void			(*set_mpu_wkup_lat)(struct device *dev,
						    long latency);
	u32			speed;		/* Speed of bus in kHz */
	u32			flags;
	u16			cmd_err;
	u8			*buf;
	u8			*regs;
	size_t			buf_len;
	struct i2c_adapter	adapter;
	u8			threshold;
	u8			fifo_size;	/* use as flag and value
						 * fifo_size==0 implies no fifo
						 * if set, should be trsh+1
						 */
	u32			rev;
	unsigned		b_hw:1;		/* bad h/w fixes */
	unsigned		receiver:1;	/* true when we're in receiver mode */
	u16			iestate;	/* Saved interrupt register */
	u16			pscstate;
	u16			scllstate;
	u16			sclhstate;
	u16			syscstate;
	u16			westate;
	u16			errata;

	struct pinctrl		*pins;
};

static const u8 reg_map_ip_v1[] = {
	[OMAP_I2C_REV_REG] = 0x00,
	[OMAP_I2C_IE_REG] = 0x01,
	[OMAP_I2C_STAT_REG] = 0x02,
	[OMAP_I2C_IV_REG] = 0x03,
	[OMAP_I2C_WE_REG] = 0x03,
	[OMAP_I2C_SYSS_REG] = 0x04,
	[OMAP_I2C_BUF_REG] = 0x05,
	[OMAP_I2C_CNT_REG] = 0x06,
	[OMAP_I2C_DATA_REG] = 0x07,
	[OMAP_I2C_SYSC_REG] = 0x08,
	[OMAP_I2C_CON_REG] = 0x09,
	[OMAP_I2C_OA_REG] = 0x0a,
	[OMAP_I2C_SA_REG] = 0x0b,
	[OMAP_I2C_PSC_REG] = 0x0c,
	[OMAP_I2C_SCLL_REG] = 0x0d,
	[OMAP_I2C_SCLH_REG] = 0x0e,
	[OMAP_I2C_SYSTEST_REG] = 0x0f,
	[OMAP_I2C_BUFSTAT_REG] = 0x10,
};

static const u8 reg_map_ip_v2[] = {
	[OMAP_I2C_REV_REG] = 0x04,
	[OMAP_I2C_IE_REG] = 0x2c,
	[OMAP_I2C_STAT_REG] = 0x28,
	[OMAP_I2C_IV_REG] = 0x34,
	[OMAP_I2C_WE_REG] = 0x34,
	[OMAP_I2C_SYSS_REG] = 0x90,
	[OMAP_I2C_BUF_REG] = 0x94,
	[OMAP_I2C_CNT_REG] = 0x98,
	[OMAP_I2C_DATA_REG] = 0x9c,
	[OMAP_I2C_SYSC_REG] = 0x10,
	[OMAP_I2C_CON_REG] = 0xa4,
	[OMAP_I2C_OA_REG] = 0xa8,
	[OMAP_I2C_SA_REG] = 0xac,
	[OMAP_I2C_PSC_REG] = 0xb0,
	[OMAP_I2C_SCLL_REG] = 0xb4,
	[OMAP_I2C_SCLH_REG] = 0xb8,
	[OMAP_I2C_SYSTEST_REG] = 0xbC,
	[OMAP_I2C_BUFSTAT_REG] = 0xc0,
	[OMAP_I2C_IP_V2_REVNB_LO] = 0x00,
	[OMAP_I2C_IP_V2_REVNB_HI] = 0x04,
	[OMAP_I2C_IP_V2_IRQSTATUS_RAW] = 0x24,
	[OMAP_I2C_IP_V2_IRQENABLE_SET] = 0x2c,
	[OMAP_I2C_IP_V2_IRQENABLE_CLR] = 0x30,
};

static inline void omap_i2c_write_reg(struct omap_i2c_dev *i2c_dev,
				      int reg, u16 val)
{
	__raw_writew(val, i2c_dev->base +
			(i2c_dev->regs[reg] << i2c_dev->reg_shift));
}

static inline u16 omap_i2c_read_reg(struct omap_i2c_dev *i2c_dev, int reg)
{
	return __raw_readw(i2c_dev->base +
				(i2c_dev->regs[reg] << i2c_dev->reg_shift));
}

static void __omap_i2c_init(struct omap_i2c_dev *dev)
{

	omap_i2c_write_reg(dev, OMAP_I2C_CON_REG, 0);

	/* Setup clock prescaler to obtain approx 12MHz I2C module clock: */
	omap_i2c_write_reg(dev, OMAP_I2C_PSC_REG, dev->pscstate);

	/* SCL low and high time values */
	omap_i2c_write_reg(dev, OMAP_I2C_SCLL_REG, dev->scllstate);
	omap_i2c_write_reg(dev, OMAP_I2C_SCLH_REG, dev->sclhstate);
	if (dev->rev >= OMAP_I2C_REV_ON_3430_3530)
		omap_i2c_write_reg(dev, OMAP_I2C_WE_REG, dev->westate);

	/* Take the I2C module out of reset: */
	omap_i2c_write_reg(dev, OMAP_I2C_CON_REG, OMAP_I2C_CON_EN);

	/*
	 * Don't write to this register if the IE state is 0 as it can
	 * cause deadlock.
	 */
	if (dev->iestate)
		omap_i2c_write_reg(dev, OMAP_I2C_IE_REG, dev->iestate);
}

static int omap_i2c_reset(struct omap_i2c_dev *dev)
{
	unsigned long timeout;
	u16 sysc;

	if (dev->rev >= OMAP_I2C_OMAP1_REV_2) {
		sysc = omap_i2c_read_reg(dev, OMAP_I2C_SYSC_REG);

		/* Disable I2C controller before soft reset */
		omap_i2c_write_reg(dev, OMAP_I2C_CON_REG,
			omap_i2c_read_reg(dev, OMAP_I2C_CON_REG) &
				~(OMAP_I2C_CON_EN));

		omap_i2c_write_reg(dev, OMAP_I2C_SYSC_REG, SYSC_SOFTRESET_MASK);
		/* For some reason we need to set the EN bit before the
		 * reset done bit gets set. */
		timeout = jiffies + OMAP_I2C_TIMEOUT;
		omap_i2c_write_reg(dev, OMAP_I2C_CON_REG, OMAP_I2C_CON_EN);
		while (!(omap_i2c_read_reg(dev, OMAP_I2C_SYSS_REG) &
			 SYSS_RESETDONE_MASK)) {
			if (time_after(jiffies, timeout)) {
				dev_warn(dev->dev, "timeout waiting "
						"for controller reset\n");
				return -ETIMEDOUT;
			}
			msleep(1);
		}

		/* SYSC register is cleared by the reset; rewrite it */
		omap_i2c_write_reg(dev, OMAP_I2C_SYSC_REG, sysc);

	}
	return 0;
}

static int omap_i2c_init(struct omap_i2c_dev *dev)
{
	u16 psc = 0, scll = 0, sclh = 0;
	u16 fsscll = 0, fssclh = 0, hsscll = 0, hssclh = 0;
	unsigned long fclk_rate = 12000000;
	unsigned long internal_clk = 0;
	struct clk *fclk;

	if (dev->rev >= OMAP_I2C_REV_ON_3430_3530) {
		/*
		 * Enabling all wakup sources to stop I2C freezing on
		 * WFI instruction.
		 * REVISIT: Some wkup sources might not be needed.
		 */
		dev->westate = OMAP_I2C_WE_ALL;
	}

	if (dev->flags & OMAP_I2C_FLAG_ALWAYS_ARMXOR_CLK) {
		/*
		 * The I2C functional clock is the armxor_ck, so there's
		 * no need to get "armxor_ck" separately.  Now, if OMAP2420
		 * always returns 12MHz for the functional clock, we can
		 * do this bit unconditionally.
		 */
		fclk = clk_get(dev->dev, "fck");
		fclk_rate = clk_get_rate(fclk);
		clk_put(fclk);

		/* TRM for 5912 says the I2C clock must be prescaled to be
		 * between 7 - 12 MHz. The XOR input clock is typically
		 * 12, 13 or 19.2 MHz. So we should have code that produces:
		 *
		 * XOR MHz	Divider		Prescaler
		 * 12		1		0
		 * 13		2		1
		 * 19.2		2		1
		 */
		if (fclk_rate > 12000000)
			psc = fclk_rate / 12000000;
	}

	if (!(dev->flags & OMAP_I2C_FLAG_SIMPLE_CLOCK)) {

		/*
		 * HSI2C controller internal clk rate should be 19.2 Mhz for
		 * HS and for all modes on 2430. On 34xx we can use lower rate
		 * to get longer filter period for better noise suppression.
		 * The filter is iclk (fclk for HS) period.
		 */
		if (dev->speed > 400 ||
			       dev->flags & OMAP_I2C_FLAG_FORCE_19200_INT_CLK)
			internal_clk = 19200;
		else if (dev->speed > 100)
			internal_clk = 9600;
		else
			internal_clk = 4000;
		fclk = clk_get(dev->dev, "fck");
		fclk_rate = clk_get_rate(fclk) / 1000;
		clk_put(fclk);

		/* Compute prescaler divisor */
		psc = fclk_rate / internal_clk;
		psc = psc - 1;

		/* If configured for High Speed */
		if (dev->speed > 400) {
			unsigned long scl;

			/* For first phase of HS mode */
			scl = internal_clk / 400;
			fsscll = scl - (scl / 3) - 7;
			fssclh = (scl / 3) - 5;

			/* For second phase of HS mode */
			scl = fclk_rate / dev->speed;
			hsscll = scl - (scl / 3) - 7;
			hssclh = (scl / 3) - 5;
		} else if (dev->speed > 100) {
			unsigned long scl;

			/* Fast mode */
			scl = internal_clk / dev->speed;
			fsscll = scl - (scl / 3) - 7;
			fssclh = (scl / 3) - 5;
		} else {
			/* Standard mode */
			fsscll = internal_clk / (dev->speed * 2) - 7;
			fssclh = internal_clk / (dev->speed * 2) - 5;
		}
		scll = (hsscll << OMAP_I2C_SCLL_HSSCLL) | fsscll;
		sclh = (hssclh << OMAP_I2C_SCLH_HSSCLH) | fssclh;
	} else {
		/* Program desired operating rate */
		fclk_rate /= (psc + 1) * 1000;
		if (psc > 2)
			psc = 2;
		scll = fclk_rate / (dev->speed * 2) - 7 + psc;
		sclh = fclk_rate / (dev->speed * 2) - 7 + psc;
	}

	dev->iestate = (OMAP_I2C_IE_XRDY | OMAP_I2C_IE_RRDY |
			OMAP_I2C_IE_ARDY | OMAP_I2C_IE_NACK |
			OMAP_I2C_IE_AL)  | ((dev->fifo_size) ?
				(OMAP_I2C_IE_RDR | OMAP_I2C_IE_XDR) : 0);

	dev->pscstate = psc;
	dev->scllstate = scll;
	dev->sclhstate = sclh;

	__omap_i2c_init(dev);

	return 0;
}

/*
 * Waiting on Bus Busy
 */
static int omap_i2c_wait_for_bb(struct omap_i2c_dev *dev)
{
	unsigned long timeout;

	timeout = jiffies + OMAP_I2C_TIMEOUT;
	while (omap_i2c_read_reg(dev, OMAP_I2C_STAT_REG) & OMAP_I2C_STAT_BB) {
		if (time_after(jiffies, timeout)) {
			dev_warn(dev->dev, "timeout waiting for bus ready\n");
			return -ETIMEDOUT;
		}
		msleep(1);
	}

	return 0;
}

static void omap_i2c_resize_fifo(struct omap_i2c_dev *dev, u8 size, bool is_rx)
{
	u16		buf;

	if (dev->flags & OMAP_I2C_FLAG_NO_FIFO)
		return;

	/*
	 * Set up notification threshold based on message size. We're doing
	 * this to try and avoid draining feature as much as possible. Whenever
	 * we have big messages to transfer (bigger than our total fifo size)
	 * then we might use draining feature to transfer the remaining bytes.
	 */

	dev->threshold = clamp(size, (u8) 1, dev->fifo_size);

	buf = omap_i2c_read_reg(dev, OMAP_I2C_BUF_REG);

	if (is_rx) {
		/* Clear RX Threshold */
		buf &= ~(0x3f << 8);
		buf |= ((dev->threshold - 1) << 8) | OMAP_I2C_BUF_RXFIF_CLR;
	} else {
		/* Clear TX Threshold */
		buf &= ~0x3f;
		buf |= (dev->threshold - 1) | OMAP_I2C_BUF_TXFIF_CLR;
	}

	omap_i2c_write_reg(dev, OMAP_I2C_BUF_REG, buf);

	if (dev->rev < OMAP_I2C_REV_ON_3630)
		dev->b_hw = 1; /* Enable hardware fixes */

	/* calculate wakeup latency constraint for MPU */
	if (dev->set_mpu_wkup_lat != NULL)
		dev->latency = (1000000 * dev->threshold) /
			(1000 * dev->speed / 8);
}

/*
 * Low level master read/write transaction.
 */
static int omap_i2c_xfer_msg(struct i2c_adapter *adap,
			     struct i2c_msg *msg, int stop)
{
	struct omap_i2c_dev *dev = i2c_get_adapdata(adap);
	unsigned long timeout;
	u16 w;

	dev_dbg(dev->dev, "addr: 0x%04x, len: %d, flags: 0x%x, stop: %d\n",
		msg->addr, msg->len, msg->flags, stop);

	if (msg->len == 0)
		return -EINVAL;

	dev->receiver = !!(msg->flags & I2C_M_RD);
	omap_i2c_resize_fifo(dev, msg->len, dev->receiver);

	omap_i2c_write_reg(dev, OMAP_I2C_SA_REG, msg->addr);

	/* REVISIT: Could the STB bit of I2C_CON be used with probing? */
	dev->buf = msg->buf;
	dev->buf_len = msg->len;

	/* make sure writes to dev->buf_len are ordered */
	barrier();

	omap_i2c_write_reg(dev, OMAP_I2C_CNT_REG, dev->buf_len);

	/* Clear the FIFO Buffers */
	w = omap_i2c_read_reg(dev, OMAP_I2C_BUF_REG);
	w |= OMAP_I2C_BUF_RXFIF_CLR | OMAP_I2C_BUF_TXFIF_CLR;
	omap_i2c_write_reg(dev, OMAP_I2C_BUF_REG, w);

	INIT_COMPLETION(dev->cmd_complete);
	dev->cmd_err = 0;

	w = OMAP_I2C_CON_EN | OMAP_I2C_CON_MST | OMAP_I2C_CON_STT;

	/* High speed configuration */
	if (dev->speed > 400)
		w |= OMAP_I2C_CON_OPMODE_HS;

	if (msg->flags & I2C_M_STOP)
		stop = 1;
	if (msg->flags & I2C_M_TEN)
		w |= OMAP_I2C_CON_XA;
	if (!(msg->flags & I2C_M_RD))
		w |= OMAP_I2C_CON_TRX;

	if (!dev->b_hw && stop)
		w |= OMAP_I2C_CON_STP;

	omap_i2c_write_reg(dev, OMAP_I2C_CON_REG, w);

	/*
	 * Don't write stt and stp together on some hardware.
	 */
	if (dev->b_hw && stop) {
		unsigned long delay = jiffies + OMAP_I2C_TIMEOUT;
		u16 con = omap_i2c_read_reg(dev, OMAP_I2C_CON_REG);
		while (con & OMAP_I2C_CON_STT) {
			con = omap_i2c_read_reg(dev, OMAP_I2C_CON_REG);

			/* Let the user know if i2c is in a bad state */
			if (time_after(jiffies, delay)) {
				dev_err(dev->dev, "controller timed out "
				"waiting for start condition to finish\n");
				return -ETIMEDOUT;
			}
			cpu_relax();
		}

		w |= OMAP_I2C_CON_STP;
		w &= ~OMAP_I2C_CON_STT;
		omap_i2c_write_reg(dev, OMAP_I2C_CON_REG, w);
	}

	/*
	 * REVISIT: We should abort the transfer on signals, but the bus goes
	 * into arbitration and we're currently unable to recover from it.
	 */
	timeout = wait_for_completion_timeout(&dev->cmd_complete,
						OMAP_I2C_TIMEOUT);
	if (timeout == 0) {
		dev_err(dev->dev, "controller timed out\n");
		omap_i2c_reset(dev);
		__omap_i2c_init(dev);
		return -ETIMEDOUT;
	}

	if (likely(!dev->cmd_err))
		return 0;

	/* We have an error */
	if (dev->cmd_err & (OMAP_I2C_STAT_AL | OMAP_I2C_STAT_ROVR |
			    OMAP_I2C_STAT_XUDF)) {
		omap_i2c_reset(dev);
		__omap_i2c_init(dev);
		return -EIO;
	}

	if (dev->cmd_err & OMAP_I2C_STAT_NACK) {
		if (msg->flags & I2C_M_IGNORE_NAK)
			return 0;
		if (stop) {
			w = omap_i2c_read_reg(dev, OMAP_I2C_CON_REG);
			w |= OMAP_I2C_CON_STP;
			omap_i2c_write_reg(dev, OMAP_I2C_CON_REG, w);
		}
		return -EREMOTEIO;
	}
	return -EIO;
}


/*
 * Prepare controller for a transaction and call omap_i2c_xfer_msg
 * to do the work during IRQ processing.
 */
static int
omap_i2c_xfer(struct i2c_adapter *adap, struct i2c_msg msgs[], int num)
{
	struct omap_i2c_dev *dev = i2c_get_adapdata(adap);
	int i;
	int r;

	r = pm_runtime_get_sync(dev->dev);
	if (IS_ERR_VALUE(r))
		goto out;

	r = omap_i2c_wait_for_bb(dev);
	if (r < 0)
		goto out;

	if (dev->set_mpu_wkup_lat != NULL)
		dev->set_mpu_wkup_lat(dev->dev, dev->latency);

	for (i = 0; i < num; i++) {
		r = omap_i2c_xfer_msg(adap, &msgs[i], (i == (num - 1)));
		if (r != 0)
			break;
	}

	if (r == 0)
		r = num;

	omap_i2c_wait_for_bb(dev);

	if (dev->set_mpu_wkup_lat != NULL)
		dev->set_mpu_wkup_lat(dev->dev, -1);

out:
	pm_runtime_mark_last_busy(dev->dev);
	pm_runtime_put_autosuspend(dev->dev);
	return r;
}

static u32
omap_i2c_func(struct i2c_adapter *adap)
{
	return I2C_FUNC_I2C | (I2C_FUNC_SMBUS_EMUL & ~I2C_FUNC_SMBUS_QUICK) |
	       I2C_FUNC_PROTOCOL_MANGLING;
}

static inline void
omap_i2c_complete_cmd(struct omap_i2c_dev *dev, u16 err)
{
	dev->cmd_err |= err;
	complete(&dev->cmd_complete);
}

static inline void
omap_i2c_ack_stat(struct omap_i2c_dev *dev, u16 stat)
{
	omap_i2c_write_reg(dev, OMAP_I2C_STAT_REG, stat);
}

static inline void i2c_omap_errata_i207(struct omap_i2c_dev *dev, u16 stat)
{
	/*
	 * I2C Errata(Errata Nos. OMAP2: 1.67, OMAP3: 1.8)
	 * Not applicable for OMAP4.
	 * Under certain rare conditions, RDR could be set again
	 * when the bus is busy, then ignore the interrupt and
	 * clear the interrupt.
	 */
	if (stat & OMAP_I2C_STAT_RDR) {
		/* Step 1: If RDR is set, clear it */
		omap_i2c_ack_stat(dev, OMAP_I2C_STAT_RDR);

		/* Step 2: */
		if (!(omap_i2c_read_reg(dev, OMAP_I2C_STAT_REG)
						& OMAP_I2C_STAT_BB)) {

			/* Step 3: */
			if (omap_i2c_read_reg(dev, OMAP_I2C_STAT_REG)
						& OMAP_I2C_STAT_RDR) {
				omap_i2c_ack_stat(dev, OMAP_I2C_STAT_RDR);
				dev_dbg(dev->dev, "RDR when bus is busy.\n");
			}

		}
	}
}

/* rev1 devices are apparently only on some 15xx */
#ifdef CONFIG_ARCH_OMAP15XX

static irqreturn_t
omap_i2c_omap1_isr(int this_irq, void *dev_id)
{
	struct omap_i2c_dev *dev = dev_id;
	u16 iv, w;

	if (pm_runtime_suspended(dev->dev))
		return IRQ_NONE;

	iv = omap_i2c_read_reg(dev, OMAP_I2C_IV_REG);
	switch (iv) {
	case 0x00:	/* None */
		break;
	case 0x01:	/* Arbitration lost */
		dev_err(dev->dev, "Arbitration lost\n");
		omap_i2c_complete_cmd(dev, OMAP_I2C_STAT_AL);
		break;
	case 0x02:	/* No acknowledgement */
		omap_i2c_complete_cmd(dev, OMAP_I2C_STAT_NACK);
		omap_i2c_write_reg(dev, OMAP_I2C_CON_REG, OMAP_I2C_CON_STP);
		break;
	case 0x03:	/* Register access ready */
		omap_i2c_complete_cmd(dev, 0);
		break;
	case 0x04:	/* Receive data ready */
		if (dev->buf_len) {
			w = omap_i2c_read_reg(dev, OMAP_I2C_DATA_REG);
			*dev->buf++ = w;
			dev->buf_len--;
			if (dev->buf_len) {
				*dev->buf++ = w >> 8;
				dev->buf_len--;
			}
		} else
			dev_err(dev->dev, "RRDY IRQ while no data requested\n");
		break;
	case 0x05:	/* Transmit data ready */
		if (dev->buf_len) {
			w = *dev->buf++;
			dev->buf_len--;
			if (dev->buf_len) {
				w |= *dev->buf++ << 8;
				dev->buf_len--;
			}
			omap_i2c_write_reg(dev, OMAP_I2C_DATA_REG, w);
		} else
			dev_err(dev->dev, "XRDY IRQ while no data to send\n");
		break;
	default:
		return IRQ_NONE;
	}

	return IRQ_HANDLED;
}
#else
#define omap_i2c_omap1_isr		NULL
#endif

/*
 * OMAP3430 Errata i462: When an XRDY/XDR is hit, wait for XUDF before writing
 * data to DATA_REG. Otherwise some data bytes can be lost while transferring
 * them from the memory to the I2C interface.
 */
static int errata_omap3_i462(struct omap_i2c_dev *dev)
{
	unsigned long timeout = 10000;
	u16 stat;

	do {
		stat = omap_i2c_read_reg(dev, OMAP_I2C_STAT_REG);
		if (stat & OMAP_I2C_STAT_XUDF)
			break;

		if (stat & (OMAP_I2C_STAT_NACK | OMAP_I2C_STAT_AL)) {
			omap_i2c_ack_stat(dev, (OMAP_I2C_STAT_XRDY |
							OMAP_I2C_STAT_XDR));
			if (stat & OMAP_I2C_STAT_NACK) {
				dev->cmd_err |= OMAP_I2C_STAT_NACK;
				omap_i2c_ack_stat(dev, OMAP_I2C_STAT_NACK);
			}

			if (stat & OMAP_I2C_STAT_AL) {
				dev_err(dev->dev, "Arbitration lost\n");
				dev->cmd_err |= OMAP_I2C_STAT_AL;
				omap_i2c_ack_stat(dev, OMAP_I2C_STAT_NACK);
			}

			return -EIO;
		}

		cpu_relax();
	} while (--timeout);

	if (!timeout) {
		dev_err(dev->dev, "timeout waiting on XUDF bit\n");
		return 0;
	}

	return 0;
}

static void omap_i2c_receive_data(struct omap_i2c_dev *dev, u8 num_bytes,
		bool is_rdr)
{
	u16		w;

	while (num_bytes--) {
		w = omap_i2c_read_reg(dev, OMAP_I2C_DATA_REG);
		*dev->buf++ = w;
		dev->buf_len--;

		/*
		 * Data reg in 2430, omap3 and
		 * omap4 is 8 bit wide
		 */
		if (dev->flags & OMAP_I2C_FLAG_16BIT_DATA_REG) {
			*dev->buf++ = w >> 8;
			dev->buf_len--;
		}
	}
}

static int omap_i2c_transmit_data(struct omap_i2c_dev *dev, u8 num_bytes,
		bool is_xdr)
{
	u16		w;

	while (num_bytes--) {
		w = *dev->buf++;
		dev->buf_len--;

		/*
		 * Data reg in 2430, omap3 and
		 * omap4 is 8 bit wide
		 */
		if (dev->flags & OMAP_I2C_FLAG_16BIT_DATA_REG) {
			w |= *dev->buf++ << 8;
			dev->buf_len--;
		}

		if (dev->errata & I2C_OMAP_ERRATA_I462) {
			int ret;

			ret = errata_omap3_i462(dev);
			if (ret < 0)
				return ret;
		}

		omap_i2c_write_reg(dev, OMAP_I2C_DATA_REG, w);
	}

	return 0;
}

static irqreturn_t
omap_i2c_isr(int irq, void *dev_id)
{
	struct omap_i2c_dev *dev = dev_id;
	irqreturn_t ret = IRQ_HANDLED;
	u16 mask;
	u16 stat;

	spin_lock(&dev->lock);
	mask = omap_i2c_read_reg(dev, OMAP_I2C_IE_REG);
	stat = omap_i2c_read_reg(dev, OMAP_I2C_STAT_REG);

	if (stat & mask)
		ret = IRQ_WAKE_THREAD;

	spin_unlock(&dev->lock);

	return ret;
}

static irqreturn_t
omap_i2c_isr_thread(int this_irq, void *dev_id)
{
	struct omap_i2c_dev *dev = dev_id;
	unsigned long flags;
	u16 bits;
	u16 stat;
	int err = 0, count = 0;

	spin_lock_irqsave(&dev->lock, flags);
	do {
		bits = omap_i2c_read_reg(dev, OMAP_I2C_IE_REG);
		stat = omap_i2c_read_reg(dev, OMAP_I2C_STAT_REG);
		stat &= bits;

		/* If we're in receiver mode, ignore XDR/XRDY */
		if (dev->receiver)
			stat &= ~(OMAP_I2C_STAT_XDR | OMAP_I2C_STAT_XRDY);
		else
			stat &= ~(OMAP_I2C_STAT_RDR | OMAP_I2C_STAT_RRDY);

		if (!stat) {
			/* my work here is done */
			goto out;
		}

		dev_dbg(dev->dev, "IRQ (ISR = 0x%04x)\n", stat);
		if (count++ == 100) {
			dev_warn(dev->dev, "Too much work in one IRQ\n");
			break;
		}

		if (stat & OMAP_I2C_STAT_NACK) {
			err |= OMAP_I2C_STAT_NACK;
			omap_i2c_ack_stat(dev, OMAP_I2C_STAT_NACK);
			break;
		}

		if (stat & OMAP_I2C_STAT_AL) {
			dev_err(dev->dev, "Arbitration lost\n");
			err |= OMAP_I2C_STAT_AL;
			omap_i2c_ack_stat(dev, OMAP_I2C_STAT_AL);
			break;
		}

		/*
		 * ProDB0017052: Clear ARDY bit twice
		 */
		if (stat & (OMAP_I2C_STAT_ARDY | OMAP_I2C_STAT_NACK |
					OMAP_I2C_STAT_AL)) {
			omap_i2c_ack_stat(dev, (OMAP_I2C_STAT_RRDY |
						OMAP_I2C_STAT_RDR |
						OMAP_I2C_STAT_XRDY |
						OMAP_I2C_STAT_XDR |
						OMAP_I2C_STAT_ARDY));
			break;
		}

		if (stat & OMAP_I2C_STAT_RDR) {
			u8 num_bytes = 1;

			if (dev->fifo_size)
				num_bytes = dev->buf_len;

			omap_i2c_receive_data(dev, num_bytes, true);

			if (dev->errata & I2C_OMAP_ERRATA_I207)
				i2c_omap_errata_i207(dev, stat);

			omap_i2c_ack_stat(dev, OMAP_I2C_STAT_RDR);
			break;
		}

		if (stat & OMAP_I2C_STAT_RRDY) {
			u8 num_bytes = 1;

			if (dev->threshold)
				num_bytes = dev->threshold;

			omap_i2c_receive_data(dev, num_bytes, false);
			omap_i2c_ack_stat(dev, OMAP_I2C_STAT_RRDY);
			continue;
		}

		if (stat & OMAP_I2C_STAT_XDR) {
			u8 num_bytes = 1;
			int ret;

			if (dev->fifo_size)
				num_bytes = dev->buf_len;

			ret = omap_i2c_transmit_data(dev, num_bytes, true);
			if (ret < 0)
				break;

			omap_i2c_ack_stat(dev, OMAP_I2C_STAT_XDR);
			break;
		}

		if (stat & OMAP_I2C_STAT_XRDY) {
			u8 num_bytes = 1;
			int ret;

			if (dev->threshold)
				num_bytes = dev->threshold;

			ret = omap_i2c_transmit_data(dev, num_bytes, false);
			if (ret < 0)
				break;

			omap_i2c_ack_stat(dev, OMAP_I2C_STAT_XRDY);
			continue;
		}

		if (stat & OMAP_I2C_STAT_ROVR) {
			dev_err(dev->dev, "Receive overrun\n");
			err |= OMAP_I2C_STAT_ROVR;
			omap_i2c_ack_stat(dev, OMAP_I2C_STAT_ROVR);
			break;
		}

		if (stat & OMAP_I2C_STAT_XUDF) {
			dev_err(dev->dev, "Transmit underflow\n");
			err |= OMAP_I2C_STAT_XUDF;
			omap_i2c_ack_stat(dev, OMAP_I2C_STAT_XUDF);
			break;
		}
	} while (stat);

	omap_i2c_complete_cmd(dev, err);

out:
	spin_unlock_irqrestore(&dev->lock, flags);

	return IRQ_HANDLED;
}

static const struct i2c_algorithm omap_i2c_algo = {
	.master_xfer	= omap_i2c_xfer,
	.functionality	= omap_i2c_func,
};

#ifdef CONFIG_OF
static struct omap_i2c_bus_platform_data omap3_pdata = {
	.rev = OMAP_I2C_IP_VERSION_1,
	.flags = OMAP_I2C_FLAG_BUS_SHIFT_2,
};

static struct omap_i2c_bus_platform_data omap4_pdata = {
	.rev = OMAP_I2C_IP_VERSION_2,
};

static const struct of_device_id omap_i2c_of_match[] = {
	{
		.compatible = "ti,omap4-i2c",
		.data = &omap4_pdata,
	},
	{
		.compatible = "ti,omap3-i2c",
		.data = &omap3_pdata,
	},
	{ },
};
MODULE_DEVICE_TABLE(of, omap_i2c_of_match);
#endif

#define OMAP_I2C_SCHEME(rev)		((rev & 0xc000) >> 14)

#define OMAP_I2C_REV_SCHEME_0_MAJOR(rev) (rev >> 4)
#define OMAP_I2C_REV_SCHEME_0_MINOR(rev) (rev & 0xf)

#define OMAP_I2C_REV_SCHEME_1_MAJOR(rev) ((rev & 0x0700) >> 7)
#define OMAP_I2C_REV_SCHEME_1_MINOR(rev) (rev & 0x1f)
#define OMAP_I2C_SCHEME_0		0
#define OMAP_I2C_SCHEME_1		1

<<<<<<< HEAD
static int
omap_i2c_probe(struct platform_device *pdev)
=======
static int omap_i2c_probe(struct platform_device *pdev)
>>>>>>> 76da5cf4
{
	struct omap_i2c_dev	*dev;
	struct i2c_adapter	*adap;
	struct resource		*mem;
	const struct omap_i2c_bus_platform_data *pdata =
		pdev->dev.platform_data;
	struct device_node	*node = pdev->dev.of_node;
	const struct of_device_id *match;
	int irq;
	int r;
	u32 rev;
	u16 minor, major, scheme;

	/* NOTE: driver uses the static register mapping */
	mem = platform_get_resource(pdev, IORESOURCE_MEM, 0);
	if (!mem) {
		dev_err(&pdev->dev, "no mem resource?\n");
		return -ENODEV;
	}

	irq = platform_get_irq(pdev, 0);
	if (irq < 0) {
		dev_err(&pdev->dev, "no irq resource?\n");
		return irq;
	}

	dev = devm_kzalloc(&pdev->dev, sizeof(struct omap_i2c_dev), GFP_KERNEL);
	if (!dev) {
		dev_err(&pdev->dev, "Menory allocation failed\n");
		return -ENOMEM;
	}

	dev->base = devm_request_and_ioremap(&pdev->dev, mem);
	if (!dev->base) {
		dev_err(&pdev->dev, "I2C region already claimed\n");
		return -ENOMEM;
	}

	match = of_match_device(of_match_ptr(omap_i2c_of_match), &pdev->dev);
	if (match) {
		u32 freq = 100000; /* default to 100000 Hz */

		pdata = match->data;
		dev->flags = pdata->flags;

		of_property_read_u32(node, "clock-frequency", &freq);
		/* convert DT freq value in Hz into kHz for speed */
		dev->speed = freq / 1000;
	} else if (pdata != NULL) {
		dev->speed = pdata->clkrate;
		dev->flags = pdata->flags;
		dev->set_mpu_wkup_lat = pdata->set_mpu_wkup_lat;
	}

	dev->pins = devm_pinctrl_get_select_default(&pdev->dev);
	if (IS_ERR(dev->pins)) {
		if (PTR_ERR(dev->pins) == -EPROBE_DEFER)
			return -EPROBE_DEFER;

		dev_warn(&pdev->dev, "did not get pins for i2c error: %li\n",
			 PTR_ERR(dev->pins));
		dev->pins = NULL;
	}

	dev->dev = &pdev->dev;
	dev->irq = irq;

	spin_lock_init(&dev->lock);

	platform_set_drvdata(pdev, dev);
	init_completion(&dev->cmd_complete);

	dev->reg_shift = (dev->flags >> OMAP_I2C_FLAG_BUS_SHIFT__SHIFT) & 3;

	pm_runtime_enable(dev->dev);
	pm_runtime_set_autosuspend_delay(dev->dev, OMAP_I2C_PM_TIMEOUT);
	pm_runtime_use_autosuspend(dev->dev);

	r = pm_runtime_get_sync(dev->dev);
	if (IS_ERR_VALUE(r))
		goto err_free_mem;

	/*
	 * Read the Rev hi bit-[15:14] ie scheme this is 1 indicates ver2.
	 * On omap1/3/2 Offset 4 is IE Reg the bit [15:14] is 0 at reset.
	 * Also since the omap_i2c_read_reg uses reg_map_ip_* a
	 * raw_readw is done.
	 */
	rev = __raw_readw(dev->base + 0x04);

	scheme = OMAP_I2C_SCHEME(rev);
	switch (scheme) {
	case OMAP_I2C_SCHEME_0:
		dev->regs = (u8 *)reg_map_ip_v1;
		dev->rev = omap_i2c_read_reg(dev, OMAP_I2C_REV_REG);
		minor = OMAP_I2C_REV_SCHEME_0_MAJOR(dev->rev);
		major = OMAP_I2C_REV_SCHEME_0_MAJOR(dev->rev);
		break;
	case OMAP_I2C_SCHEME_1:
		/* FALLTHROUGH */
	default:
		dev->regs = (u8 *)reg_map_ip_v2;
		rev = (rev << 16) |
			omap_i2c_read_reg(dev, OMAP_I2C_IP_V2_REVNB_LO);
		minor = OMAP_I2C_REV_SCHEME_1_MINOR(rev);
		major = OMAP_I2C_REV_SCHEME_1_MAJOR(rev);
		dev->rev = rev;
	}

	dev->errata = 0;

	if (dev->rev >= OMAP_I2C_REV_ON_2430 &&
			dev->rev < OMAP_I2C_REV_ON_4430_PLUS)
		dev->errata |= I2C_OMAP_ERRATA_I207;

	if (dev->rev <= OMAP_I2C_REV_ON_3430_3530)
		dev->errata |= I2C_OMAP_ERRATA_I462;

	if (!(dev->flags & OMAP_I2C_FLAG_NO_FIFO)) {
		u16 s;

		/* Set up the fifo size - Get total size */
		s = (omap_i2c_read_reg(dev, OMAP_I2C_BUFSTAT_REG) >> 14) & 0x3;
		dev->fifo_size = 0x8 << s;

		/*
		 * Set up notification threshold as half the total available
		 * size. This is to ensure that we can handle the status on int
		 * call back latencies.
		 */

		dev->fifo_size = (dev->fifo_size / 2);

		if (dev->rev < OMAP_I2C_REV_ON_3630)
			dev->b_hw = 1; /* Enable hardware fixes */

		/* calculate wakeup latency constraint for MPU */
		if (dev->set_mpu_wkup_lat != NULL)
			dev->latency = (1000000 * dev->fifo_size) /
				       (1000 * dev->speed / 8);
	}

	/* reset ASAP, clearing any IRQs */
	omap_i2c_init(dev);

	if (dev->rev < OMAP_I2C_OMAP1_REV_2)
		r = devm_request_irq(&pdev->dev, dev->irq, omap_i2c_omap1_isr,
				IRQF_NO_SUSPEND, pdev->name, dev);
	else
		r = devm_request_threaded_irq(&pdev->dev, dev->irq,
				omap_i2c_isr, omap_i2c_isr_thread,
				IRQF_NO_SUSPEND | IRQF_ONESHOT,
				pdev->name, dev);

	if (r) {
		dev_err(dev->dev, "failure requesting irq %i\n", dev->irq);
		goto err_unuse_clocks;
	}

	adap = &dev->adapter;
	i2c_set_adapdata(adap, dev);
	adap->owner = THIS_MODULE;
	adap->class = I2C_CLASS_HWMON;
	strlcpy(adap->name, "OMAP I2C adapter", sizeof(adap->name));
	adap->algo = &omap_i2c_algo;
	adap->dev.parent = &pdev->dev;
	adap->dev.of_node = pdev->dev.of_node;

	/* i2c device drivers may be active on return from add_adapter() */
	adap->nr = pdev->id;
	r = i2c_add_numbered_adapter(adap);
	if (r) {
		dev_err(dev->dev, "failure adding adapter\n");
		goto err_unuse_clocks;
	}

	dev_info(dev->dev, "bus %d rev%d.%d at %d kHz\n", adap->nr,
		 major, minor, dev->speed);

	of_i2c_register_devices(adap);

	pm_runtime_mark_last_busy(dev->dev);
	pm_runtime_put_autosuspend(dev->dev);

	return 0;

err_unuse_clocks:
	omap_i2c_write_reg(dev, OMAP_I2C_CON_REG, 0);
	pm_runtime_put(dev->dev);
	pm_runtime_disable(&pdev->dev);
err_free_mem:
	platform_set_drvdata(pdev, NULL);

	return r;
}

static int omap_i2c_remove(struct platform_device *pdev)
{
	struct omap_i2c_dev	*dev = platform_get_drvdata(pdev);
	int ret;

	platform_set_drvdata(pdev, NULL);

	i2c_del_adapter(&dev->adapter);
	ret = pm_runtime_get_sync(&pdev->dev);
	if (IS_ERR_VALUE(ret))
		return ret;

	omap_i2c_write_reg(dev, OMAP_I2C_CON_REG, 0);
	pm_runtime_put(&pdev->dev);
	pm_runtime_disable(&pdev->dev);
	return 0;
}

#ifdef CONFIG_PM
#ifdef CONFIG_PM_RUNTIME
static int omap_i2c_runtime_suspend(struct device *dev)
{
	struct platform_device *pdev = to_platform_device(dev);
	struct omap_i2c_dev *_dev = platform_get_drvdata(pdev);

	_dev->iestate = omap_i2c_read_reg(_dev, OMAP_I2C_IE_REG);

	omap_i2c_write_reg(_dev, OMAP_I2C_IE_REG, 0);

	if (_dev->rev < OMAP_I2C_OMAP1_REV_2) {
		omap_i2c_read_reg(_dev, OMAP_I2C_IV_REG); /* Read clears */
	} else {
		omap_i2c_write_reg(_dev, OMAP_I2C_STAT_REG, _dev->iestate);

		/* Flush posted write */
		omap_i2c_read_reg(_dev, OMAP_I2C_STAT_REG);
	}

	return 0;
}

static int omap_i2c_runtime_resume(struct device *dev)
{
	struct platform_device *pdev = to_platform_device(dev);
	struct omap_i2c_dev *_dev = platform_get_drvdata(pdev);

	if (!_dev->regs)
		return 0;

	__omap_i2c_init(_dev);

	return 0;
}
#endif /* CONFIG_PM_RUNTIME */

static struct dev_pm_ops omap_i2c_pm_ops = {
	SET_RUNTIME_PM_OPS(omap_i2c_runtime_suspend,
			   omap_i2c_runtime_resume, NULL)
};
#define OMAP_I2C_PM_OPS (&omap_i2c_pm_ops)
#else
#define OMAP_I2C_PM_OPS NULL
#endif /* CONFIG_PM */

static struct platform_driver omap_i2c_driver = {
	.probe		= omap_i2c_probe,
	.remove		= omap_i2c_remove,
	.driver		= {
		.name	= "omap_i2c",
		.owner	= THIS_MODULE,
		.pm	= OMAP_I2C_PM_OPS,
		.of_match_table = of_match_ptr(omap_i2c_of_match),
	},
};

/* I2C may be needed to bring up other drivers */
static int __init
omap_i2c_init_driver(void)
{
	return platform_driver_register(&omap_i2c_driver);
}
subsys_initcall(omap_i2c_init_driver);

static void __exit omap_i2c_exit_driver(void)
{
	platform_driver_unregister(&omap_i2c_driver);
}
module_exit(omap_i2c_exit_driver);

MODULE_AUTHOR("MontaVista Software, Inc. (and others)");
MODULE_DESCRIPTION("TI OMAP I2C bus adapter");
MODULE_LICENSE("GPL");
MODULE_ALIAS("platform:omap_i2c");<|MERGE_RESOLUTION|>--- conflicted
+++ resolved
@@ -1069,12 +1069,7 @@
 #define OMAP_I2C_SCHEME_0		0
 #define OMAP_I2C_SCHEME_1		1
 
-<<<<<<< HEAD
-static int
-omap_i2c_probe(struct platform_device *pdev)
-=======
 static int omap_i2c_probe(struct platform_device *pdev)
->>>>>>> 76da5cf4
 {
 	struct omap_i2c_dev	*dev;
 	struct i2c_adapter	*adap;
