--- conflicted
+++ resolved
@@ -826,10 +826,7 @@
 
 config I2C_TAOS_EVM
 	tristate "TAOS evaluation module"
-<<<<<<< HEAD
-=======
-	depends on EXPERIMENTAL && TTY
->>>>>>> 9e17df37
+	depends on TTY
 	select SERIO
 	select SERIO_SERPORT
 	default n
