--- conflicted
+++ resolved
@@ -197,11 +197,7 @@
 };
 
 static int mpc_i2c_get_fdr_52xx(struct device_node *node, u32 clock,
-<<<<<<< HEAD
-					  int prescaler, u32 *real_clk)
-=======
 				int prescaler, u32 *real_clk)
->>>>>>> 8ba0c475
 {
 	const struct mpc_i2c_divider *div = NULL;
 	unsigned int pvr = mfspr(SPRN_PVR);
@@ -234,14 +230,8 @@
 	return (int)div->fdr;
 }
 
-<<<<<<< HEAD
-static void mpc_i2c_setup_52xx(struct device_node *node,
-					 struct mpc_i2c *i2c,
-					 u32 clock, u32 prescaler)
-=======
 static void mpc_i2c_setup_52xx(struct device_node *node, struct mpc_i2c *i2c,
 			       u32 clock, u32 prescaler)
->>>>>>> 8ba0c475
 {
 	int ret, fdr;
 
@@ -261,27 +251,15 @@
 			 fdr);
 }
 #else /* !(CONFIG_PPC_MPC52xx || CONFIG_PPC_MPC512x) */
-<<<<<<< HEAD
-static void mpc_i2c_setup_52xx(struct device_node *node,
-					 struct mpc_i2c *i2c,
-					 u32 clock, u32 prescaler)
-=======
 static void mpc_i2c_setup_52xx(struct device_node *node, struct mpc_i2c *i2c,
 			       u32 clock, u32 prescaler)
->>>>>>> 8ba0c475
 {
 }
 #endif /* CONFIG_PPC_MPC52xx || CONFIG_PPC_MPC512x */
 
 #ifdef CONFIG_PPC_MPC512x
-<<<<<<< HEAD
-static void mpc_i2c_setup_512x(struct device_node *node,
-					 struct mpc_i2c *i2c,
-					 u32 clock, u32 prescaler)
-=======
 static void mpc_i2c_setup_512x(struct device_node *node, struct mpc_i2c *i2c,
 			       u32 clock, u32 prescaler)
->>>>>>> 8ba0c475
 {
 	struct device_node *node_ctrl;
 	void __iomem *ctrl;
@@ -307,14 +285,8 @@
 	mpc_i2c_setup_52xx(node, i2c, clock, prescaler);
 }
 #else /* CONFIG_PPC_MPC512x */
-<<<<<<< HEAD
-static void mpc_i2c_setup_512x(struct device_node *node,
-					 struct mpc_i2c *i2c,
-					 u32 clock, u32 prescaler)
-=======
 static void mpc_i2c_setup_512x(struct device_node *node, struct mpc_i2c *i2c,
 			       u32 clock, u32 prescaler)
->>>>>>> 8ba0c475
 {
 }
 #endif /* CONFIG_PPC_MPC512x */
@@ -370,11 +342,7 @@
 }
 
 static int mpc_i2c_get_fdr_8xxx(struct device_node *node, u32 clock,
-<<<<<<< HEAD
-					  u32 prescaler, u32 *real_clk)
-=======
 				u32 prescaler, u32 *real_clk)
->>>>>>> 8ba0c475
 {
 	const struct mpc_i2c_divider *div = NULL;
 	u32 divider;
@@ -411,14 +379,8 @@
 	return div ? (int)div->fdr : -EINVAL;
 }
 
-<<<<<<< HEAD
-static void mpc_i2c_setup_8xxx(struct device_node *node,
-					 struct mpc_i2c *i2c,
-					 u32 clock, u32 prescaler)
-=======
 static void mpc_i2c_setup_8xxx(struct device_node *node, struct mpc_i2c *i2c,
 			       u32 clock, u32 prescaler)
->>>>>>> 8ba0c475
 {
 	int ret, fdr;
 
@@ -441,14 +403,8 @@
 }
 
 #else /* !CONFIG_FSL_SOC */
-<<<<<<< HEAD
-static void mpc_i2c_setup_8xxx(struct device_node *node,
-					 struct mpc_i2c *i2c,
-					 u32 clock, u32 prescaler)
-=======
 static void mpc_i2c_setup_8xxx(struct device_node *node, struct mpc_i2c *i2c,
 			       u32 clock, u32 prescaler)
->>>>>>> 8ba0c475
 {
 }
 #endif /* CONFIG_FSL_SOC */
