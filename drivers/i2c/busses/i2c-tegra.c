/*
 * drivers/i2c/busses/i2c-tegra.c
 *
 * Copyright (C) 2010 Google, Inc.
 * Author: Colin Cross <ccross@android.com>
 *
 * This software is licensed under the terms of the GNU General Public
 * License version 2, as published by the Free Software Foundation, and
 * may be copied, distributed, and modified under those terms.
 *
 * This program is distributed in the hope that it will be useful,
 * but WITHOUT ANY WARRANTY; without even the implied warranty of
 * MERCHANTABILITY or FITNESS FOR A PARTICULAR PURPOSE.  See the
 * GNU General Public License for more details.
 *
 */

#include <linux/kernel.h>
#include <linux/init.h>
#include <linux/platform_device.h>
#include <linux/clk.h>
#include <linux/err.h>
#include <linux/i2c.h>
#include <linux/io.h>
#include <linux/interrupt.h>
#include <linux/delay.h>
#include <linux/slab.h>
#include <linux/i2c-tegra.h>

#include <asm/unaligned.h>

#include <mach/clk.h>

#define TEGRA_I2C_TIMEOUT (msecs_to_jiffies(1000))
#define BYTES_PER_FIFO_WORD 4

#define I2C_CNFG				0x000
#define I2C_CNFG_DEBOUNCE_CNT_SHIFT		12
#define I2C_CNFG_PACKET_MODE_EN			(1<<10)
#define I2C_CNFG_NEW_MASTER_FSM			(1<<11)
#define I2C_STATUS				0x01C
#define I2C_SL_CNFG				0x020
#define I2C_SL_CNFG_NACK			(1<<1)
#define I2C_SL_CNFG_NEWSL			(1<<2)
#define I2C_SL_ADDR1				0x02c
#define I2C_SL_ADDR2				0x030
#define I2C_TX_FIFO				0x050
#define I2C_RX_FIFO				0x054
#define I2C_PACKET_TRANSFER_STATUS		0x058
#define I2C_FIFO_CONTROL			0x05c
#define I2C_FIFO_CONTROL_TX_FLUSH		(1<<1)
#define I2C_FIFO_CONTROL_RX_FLUSH		(1<<0)
#define I2C_FIFO_CONTROL_TX_TRIG_SHIFT		5
#define I2C_FIFO_CONTROL_RX_TRIG_SHIFT		2
#define I2C_FIFO_STATUS				0x060
#define I2C_FIFO_STATUS_TX_MASK			0xF0
#define I2C_FIFO_STATUS_TX_SHIFT		4
#define I2C_FIFO_STATUS_RX_MASK			0x0F
#define I2C_FIFO_STATUS_RX_SHIFT		0
#define I2C_INT_MASK				0x064
#define I2C_INT_STATUS				0x068
#define I2C_INT_PACKET_XFER_COMPLETE		(1<<7)
#define I2C_INT_ALL_PACKETS_XFER_COMPLETE	(1<<6)
#define I2C_INT_TX_FIFO_OVERFLOW		(1<<5)
#define I2C_INT_RX_FIFO_UNDERFLOW		(1<<4)
#define I2C_INT_NO_ACK				(1<<3)
#define I2C_INT_ARBITRATION_LOST		(1<<2)
#define I2C_INT_TX_FIFO_DATA_REQ		(1<<1)
#define I2C_INT_RX_FIFO_DATA_REQ		(1<<0)
#define I2C_CLK_DIVISOR				0x06c

#define DVC_CTRL_REG1				0x000
#define DVC_CTRL_REG1_INTR_EN			(1<<10)
#define DVC_CTRL_REG2				0x004
#define DVC_CTRL_REG3				0x008
#define DVC_CTRL_REG3_SW_PROG			(1<<26)
#define DVC_CTRL_REG3_I2C_DONE_INTR_EN		(1<<30)
#define DVC_STATUS				0x00c
#define DVC_STATUS_I2C_DONE_INTR		(1<<30)

#define I2C_ERR_NONE				0x00
#define I2C_ERR_NO_ACK				0x01
#define I2C_ERR_ARBITRATION_LOST		0x02
#define I2C_ERR_UNKNOWN_INTERRUPT		0x04

#define PACKET_HEADER0_HEADER_SIZE_SHIFT	28
#define PACKET_HEADER0_PACKET_ID_SHIFT		16
#define PACKET_HEADER0_CONT_ID_SHIFT		12
#define PACKET_HEADER0_PROTOCOL_I2C		(1<<4)

#define I2C_HEADER_HIGHSPEED_MODE		(1<<22)
#define I2C_HEADER_CONT_ON_NAK			(1<<21)
#define I2C_HEADER_SEND_START_BYTE		(1<<20)
#define I2C_HEADER_READ				(1<<19)
#define I2C_HEADER_10BIT_ADDR			(1<<18)
#define I2C_HEADER_IE_ENABLE			(1<<17)
#define I2C_HEADER_REPEAT_START			(1<<16)
#define I2C_HEADER_MASTER_ADDR_SHIFT		12
#define I2C_HEADER_SLAVE_ADDR_SHIFT		1

/**
 * struct tegra_i2c_dev	- per device i2c context
 * @dev: device reference for power management
 * @adapter: core i2c layer adapter information
 * @clk: clock reference for i2c controller
 * @i2c_clk: clock reference for i2c bus
 * @iomem: memory resource for registers
 * @base: ioremapped registers cookie
 * @cont_id: i2c controller id, used for for packet header
 * @irq: irq number of transfer complete interrupt
 * @is_dvc: identifies the DVC i2c controller, has a different register layout
 * @msg_complete: transfer completion notifier
 * @msg_err: error code for completed message
 * @msg_buf: pointer to current message data
 * @msg_buf_remaining: size of unsent data in the message buffer
 * @msg_read: identifies read transfers
 * @bus_clk_rate: current i2c bus clock rate
 * @is_suspended: prevents i2c controller accesses after suspend is called
 */
struct tegra_i2c_dev {
	struct device *dev;
	struct i2c_adapter adapter;
	struct clk *clk;
	struct clk *i2c_clk;
	struct resource *iomem;
	void __iomem *base;
	int cont_id;
	int irq;
	bool irq_disabled;
	int is_dvc;
	struct completion msg_complete;
	int msg_err;
	u8 *msg_buf;
	size_t msg_buf_remaining;
	int msg_read;
	unsigned long bus_clk_rate;
	bool is_suspended;
};

static void dvc_writel(struct tegra_i2c_dev *i2c_dev, u32 val, unsigned long reg)
{
	writel(val, i2c_dev->base + reg);
}

static u32 dvc_readl(struct tegra_i2c_dev *i2c_dev, unsigned long reg)
{
	return readl(i2c_dev->base + reg);
}

/*
 * i2c_writel and i2c_readl will offset the register if necessary to talk
 * to the I2C block inside the DVC block
 */
static unsigned long tegra_i2c_reg_addr(struct tegra_i2c_dev *i2c_dev,
	unsigned long reg)
{
	if (i2c_dev->is_dvc)
		reg += (reg >= I2C_TX_FIFO) ? 0x10 : 0x40;
	return reg;
}

static void i2c_writel(struct tegra_i2c_dev *i2c_dev, u32 val,
	unsigned long reg)
{
	writel(val, i2c_dev->base + tegra_i2c_reg_addr(i2c_dev, reg));
}

static u32 i2c_readl(struct tegra_i2c_dev *i2c_dev, unsigned long reg)
{
	return readl(i2c_dev->base + tegra_i2c_reg_addr(i2c_dev, reg));
}

static void i2c_writesl(struct tegra_i2c_dev *i2c_dev, void *data,
	unsigned long reg, int len)
{
	writesl(i2c_dev->base + tegra_i2c_reg_addr(i2c_dev, reg), data, len);
}

static void i2c_readsl(struct tegra_i2c_dev *i2c_dev, void *data,
	unsigned long reg, int len)
{
	readsl(i2c_dev->base + tegra_i2c_reg_addr(i2c_dev, reg), data, len);
}

static void tegra_i2c_mask_irq(struct tegra_i2c_dev *i2c_dev, u32 mask)
{
	u32 int_mask = i2c_readl(i2c_dev, I2C_INT_MASK);
	int_mask &= ~mask;
	i2c_writel(i2c_dev, int_mask, I2C_INT_MASK);
}

static void tegra_i2c_unmask_irq(struct tegra_i2c_dev *i2c_dev, u32 mask)
{
	u32 int_mask = i2c_readl(i2c_dev, I2C_INT_MASK);
	int_mask |= mask;
	i2c_writel(i2c_dev, int_mask, I2C_INT_MASK);
}

static int tegra_i2c_flush_fifos(struct tegra_i2c_dev *i2c_dev)
{
	unsigned long timeout = jiffies + HZ;
	u32 val = i2c_readl(i2c_dev, I2C_FIFO_CONTROL);
	val |= I2C_FIFO_CONTROL_TX_FLUSH | I2C_FIFO_CONTROL_RX_FLUSH;
	i2c_writel(i2c_dev, val, I2C_FIFO_CONTROL);

	while (i2c_readl(i2c_dev, I2C_FIFO_CONTROL) &
		(I2C_FIFO_CONTROL_TX_FLUSH | I2C_FIFO_CONTROL_RX_FLUSH)) {
		if (time_after(jiffies, timeout)) {
			dev_warn(i2c_dev->dev, "timeout waiting for fifo flush\n");
			return -ETIMEDOUT;
		}
		msleep(1);
	}
	return 0;
}

static int tegra_i2c_empty_rx_fifo(struct tegra_i2c_dev *i2c_dev)
{
	u32 val;
	int rx_fifo_avail;
	u8 *buf = i2c_dev->msg_buf;
	size_t buf_remaining = i2c_dev->msg_buf_remaining;
	int words_to_transfer;

	val = i2c_readl(i2c_dev, I2C_FIFO_STATUS);
	rx_fifo_avail = (val & I2C_FIFO_STATUS_RX_MASK) >>
		I2C_FIFO_STATUS_RX_SHIFT;

	/* Rounds down to not include partial word at the end of buf */
	words_to_transfer = buf_remaining / BYTES_PER_FIFO_WORD;
	if (words_to_transfer > rx_fifo_avail)
		words_to_transfer = rx_fifo_avail;

	i2c_readsl(i2c_dev, buf, I2C_RX_FIFO, words_to_transfer);

	buf += words_to_transfer * BYTES_PER_FIFO_WORD;
	buf_remaining -= words_to_transfer * BYTES_PER_FIFO_WORD;
	rx_fifo_avail -= words_to_transfer;

	/*
	 * If there is a partial word at the end of buf, handle it manually to
	 * prevent overwriting past the end of buf
	 */
	if (rx_fifo_avail > 0 && buf_remaining > 0) {
		BUG_ON(buf_remaining > 3);
		val = i2c_readl(i2c_dev, I2C_RX_FIFO);
		memcpy(buf, &val, buf_remaining);
		buf_remaining = 0;
		rx_fifo_avail--;
	}

	BUG_ON(rx_fifo_avail > 0 && buf_remaining > 0);
	i2c_dev->msg_buf_remaining = buf_remaining;
	i2c_dev->msg_buf = buf;
	return 0;
}

static int tegra_i2c_fill_tx_fifo(struct tegra_i2c_dev *i2c_dev)
{
	u32 val;
	int tx_fifo_avail;
	u8 *buf = i2c_dev->msg_buf;
	size_t buf_remaining = i2c_dev->msg_buf_remaining;
	int words_to_transfer;

	val = i2c_readl(i2c_dev, I2C_FIFO_STATUS);
	tx_fifo_avail = (val & I2C_FIFO_STATUS_TX_MASK) >>
		I2C_FIFO_STATUS_TX_SHIFT;

	/* Rounds down to not include partial word at the end of buf */
	words_to_transfer = buf_remaining / BYTES_PER_FIFO_WORD;
	if (words_to_transfer > tx_fifo_avail)
		words_to_transfer = tx_fifo_avail;

	i2c_writesl(i2c_dev, buf, I2C_TX_FIFO, words_to_transfer);

	buf += words_to_transfer * BYTES_PER_FIFO_WORD;
	buf_remaining -= words_to_transfer * BYTES_PER_FIFO_WORD;
	tx_fifo_avail -= words_to_transfer;

	/*
	 * If there is a partial word at the end of buf, handle it manually to
	 * prevent reading past the end of buf, which could cross a page
	 * boundary and fault.
	 */
	if (tx_fifo_avail > 0 && buf_remaining > 0) {
		BUG_ON(buf_remaining > 3);
		memcpy(&val, buf, buf_remaining);
		i2c_writel(i2c_dev, val, I2C_TX_FIFO);
		buf_remaining = 0;
		tx_fifo_avail--;
	}

	BUG_ON(tx_fifo_avail > 0 && buf_remaining > 0);
	i2c_dev->msg_buf_remaining = buf_remaining;
	i2c_dev->msg_buf = buf;
	return 0;
}

/*
 * One of the Tegra I2C blocks is inside the DVC (Digital Voltage Controller)
 * block.  This block is identical to the rest of the I2C blocks, except that
 * it only supports master mode, it has registers moved around, and it needs
 * some extra init to get it into I2C mode.  The register moves are handled
 * by i2c_readl and i2c_writel
 */
static void tegra_dvc_init(struct tegra_i2c_dev *i2c_dev)
{
	u32 val = 0;
	val = dvc_readl(i2c_dev, DVC_CTRL_REG3);
	val |= DVC_CTRL_REG3_SW_PROG;
	val |= DVC_CTRL_REG3_I2C_DONE_INTR_EN;
	dvc_writel(i2c_dev, val, DVC_CTRL_REG3);

	val = dvc_readl(i2c_dev, DVC_CTRL_REG1);
	val |= DVC_CTRL_REG1_INTR_EN;
	dvc_writel(i2c_dev, val, DVC_CTRL_REG1);
}

static int tegra_i2c_init(struct tegra_i2c_dev *i2c_dev)
{
	u32 val;
	int err = 0;

	clk_enable(i2c_dev->clk);

	tegra_periph_reset_assert(i2c_dev->clk);
	udelay(2);
	tegra_periph_reset_deassert(i2c_dev->clk);

	if (i2c_dev->is_dvc)
		tegra_dvc_init(i2c_dev);

	val = I2C_CNFG_NEW_MASTER_FSM | I2C_CNFG_PACKET_MODE_EN |
		(0x2 << I2C_CNFG_DEBOUNCE_CNT_SHIFT);
	i2c_writel(i2c_dev, val, I2C_CNFG);
	i2c_writel(i2c_dev, 0, I2C_INT_MASK);
	clk_set_rate(i2c_dev->clk, i2c_dev->bus_clk_rate * 8);

	if (!i2c_dev->is_dvc) {
		u32 sl_cfg = i2c_readl(i2c_dev, I2C_SL_CNFG);
<<<<<<< HEAD
		i2c_writel(i2c_dev, sl_cfg | I2C_SL_CNFG_NEWSL, I2C_SL_CNFG);
=======
		sl_cfg |= I2C_SL_CNFG_NACK | I2C_SL_CNFG_NEWSL;
		i2c_writel(i2c_dev, sl_cfg, I2C_SL_CNFG);
		i2c_writel(i2c_dev, 0xfc, I2C_SL_ADDR1);
		i2c_writel(i2c_dev, 0x00, I2C_SL_ADDR2);

>>>>>>> b55ebc27
	}

	val = 7 << I2C_FIFO_CONTROL_TX_TRIG_SHIFT |
		0 << I2C_FIFO_CONTROL_RX_TRIG_SHIFT;
	i2c_writel(i2c_dev, val, I2C_FIFO_CONTROL);

	if (tegra_i2c_flush_fifos(i2c_dev))
		err = -ETIMEDOUT;

	clk_disable(i2c_dev->clk);

	if (i2c_dev->irq_disabled) {
		i2c_dev->irq_disabled = 0;
		enable_irq(i2c_dev->irq);
	}

	return err;
}

static irqreturn_t tegra_i2c_isr(int irq, void *dev_id)
{
	u32 status;
	const u32 status_err = I2C_INT_NO_ACK | I2C_INT_ARBITRATION_LOST;
	struct tegra_i2c_dev *i2c_dev = dev_id;

	status = i2c_readl(i2c_dev, I2C_INT_STATUS);

	if (status == 0) {
		dev_warn(i2c_dev->dev, "irq status 0 %08x %08x %08x\n",
			 i2c_readl(i2c_dev, I2C_PACKET_TRANSFER_STATUS),
			 i2c_readl(i2c_dev, I2C_STATUS),
			 i2c_readl(i2c_dev, I2C_CNFG));
		i2c_dev->msg_err |= I2C_ERR_UNKNOWN_INTERRUPT;

		if (!i2c_dev->irq_disabled) {
			disable_irq_nosync(i2c_dev->irq);
			i2c_dev->irq_disabled = 1;
		}

		complete(&i2c_dev->msg_complete);
		goto err;
	}

	if (unlikely(status & status_err)) {
		if (status & I2C_INT_NO_ACK)
			i2c_dev->msg_err |= I2C_ERR_NO_ACK;
		if (status & I2C_INT_ARBITRATION_LOST)
			i2c_dev->msg_err |= I2C_ERR_ARBITRATION_LOST;
		complete(&i2c_dev->msg_complete);
		goto err;
	}

	if (i2c_dev->msg_read && (status & I2C_INT_RX_FIFO_DATA_REQ)) {
		if (i2c_dev->msg_buf_remaining)
			tegra_i2c_empty_rx_fifo(i2c_dev);
		else
			BUG();
	}

	if (!i2c_dev->msg_read && (status & I2C_INT_TX_FIFO_DATA_REQ)) {
		if (i2c_dev->msg_buf_remaining)
			tegra_i2c_fill_tx_fifo(i2c_dev);
		else
			tegra_i2c_mask_irq(i2c_dev, I2C_INT_TX_FIFO_DATA_REQ);
	}

	if ((status & I2C_INT_PACKET_XFER_COMPLETE) &&
			!i2c_dev->msg_buf_remaining)
		complete(&i2c_dev->msg_complete);

	i2c_writel(i2c_dev, status, I2C_INT_STATUS);
	if (i2c_dev->is_dvc)
		dvc_writel(i2c_dev, DVC_STATUS_I2C_DONE_INTR, DVC_STATUS);
	return IRQ_HANDLED;
err:
	/* An error occurred, mask all interrupts */
	tegra_i2c_mask_irq(i2c_dev, I2C_INT_NO_ACK | I2C_INT_ARBITRATION_LOST |
		I2C_INT_PACKET_XFER_COMPLETE | I2C_INT_TX_FIFO_DATA_REQ |
		I2C_INT_RX_FIFO_DATA_REQ);
	i2c_writel(i2c_dev, status, I2C_INT_STATUS);
	if (i2c_dev->is_dvc)
		dvc_writel(i2c_dev, DVC_STATUS_I2C_DONE_INTR, DVC_STATUS);
	return IRQ_HANDLED;
}

static int tegra_i2c_xfer_msg(struct tegra_i2c_dev *i2c_dev,
	struct i2c_msg *msg, int stop)
{
	u32 packet_header;
	u32 int_mask;
	int ret;

	tegra_i2c_flush_fifos(i2c_dev);
	i2c_writel(i2c_dev, 0xFF, I2C_INT_STATUS);

	if (msg->len == 0)
		return -EINVAL;

	i2c_dev->msg_buf = msg->buf;
	i2c_dev->msg_buf_remaining = msg->len;
	i2c_dev->msg_err = I2C_ERR_NONE;
	i2c_dev->msg_read = (msg->flags & I2C_M_RD);
	INIT_COMPLETION(i2c_dev->msg_complete);

	packet_header = (0 << PACKET_HEADER0_HEADER_SIZE_SHIFT) |
			PACKET_HEADER0_PROTOCOL_I2C |
			(i2c_dev->cont_id << PACKET_HEADER0_CONT_ID_SHIFT) |
			(1 << PACKET_HEADER0_PACKET_ID_SHIFT);
	i2c_writel(i2c_dev, packet_header, I2C_TX_FIFO);

	packet_header = msg->len - 1;
	i2c_writel(i2c_dev, packet_header, I2C_TX_FIFO);

	packet_header = msg->addr << I2C_HEADER_SLAVE_ADDR_SHIFT;
	packet_header |= I2C_HEADER_IE_ENABLE;
	if (!stop)
		packet_header |= I2C_HEADER_REPEAT_START;
	if (msg->flags & I2C_M_TEN)
		packet_header |= I2C_HEADER_10BIT_ADDR;
	if (msg->flags & I2C_M_IGNORE_NAK)
		packet_header |= I2C_HEADER_CONT_ON_NAK;
	if (msg->flags & I2C_M_RD)
		packet_header |= I2C_HEADER_READ;
	i2c_writel(i2c_dev, packet_header, I2C_TX_FIFO);

	if (!(msg->flags & I2C_M_RD))
		tegra_i2c_fill_tx_fifo(i2c_dev);

	int_mask = I2C_INT_NO_ACK | I2C_INT_ARBITRATION_LOST;
	if (msg->flags & I2C_M_RD)
		int_mask |= I2C_INT_RX_FIFO_DATA_REQ;
	else if (i2c_dev->msg_buf_remaining)
		int_mask |= I2C_INT_TX_FIFO_DATA_REQ;
	tegra_i2c_unmask_irq(i2c_dev, int_mask);
	dev_dbg(i2c_dev->dev, "unmasked irq: %02x\n",
		i2c_readl(i2c_dev, I2C_INT_MASK));

	ret = wait_for_completion_timeout(&i2c_dev->msg_complete, TEGRA_I2C_TIMEOUT);
	tegra_i2c_mask_irq(i2c_dev, int_mask);

	if (WARN_ON(ret == 0)) {
		dev_err(i2c_dev->dev, "i2c transfer timed out\n");

		tegra_i2c_init(i2c_dev);
		return -ETIMEDOUT;
	}

	dev_dbg(i2c_dev->dev, "transfer complete: %d %d %d\n",
		ret, completion_done(&i2c_dev->msg_complete), i2c_dev->msg_err);

	if (likely(i2c_dev->msg_err == I2C_ERR_NONE))
		return 0;

	tegra_i2c_init(i2c_dev);
	if (i2c_dev->msg_err == I2C_ERR_NO_ACK) {
		if (msg->flags & I2C_M_IGNORE_NAK)
			return 0;
		return -EREMOTEIO;
	}

	return -EIO;
}

static int tegra_i2c_xfer(struct i2c_adapter *adap, struct i2c_msg msgs[],
	int num)
{
	struct tegra_i2c_dev *i2c_dev = i2c_get_adapdata(adap);
	int i;
	int ret = 0;

	if (i2c_dev->is_suspended)
		return -EBUSY;

	clk_enable(i2c_dev->clk);
	for (i = 0; i < num; i++) {
		int stop = (i == (num - 1)) ? 1  : 0;
		ret = tegra_i2c_xfer_msg(i2c_dev, &msgs[i], stop);
		if (ret)
			break;
	}
	clk_disable(i2c_dev->clk);
	return ret ?: i;
}

static u32 tegra_i2c_func(struct i2c_adapter *adap)
{
	return I2C_FUNC_I2C;
}

static const struct i2c_algorithm tegra_i2c_algo = {
	.master_xfer	= tegra_i2c_xfer,
	.functionality	= tegra_i2c_func,
};

static int tegra_i2c_probe(struct platform_device *pdev)
{
	struct tegra_i2c_dev *i2c_dev;
	struct tegra_i2c_platform_data *pdata = pdev->dev.platform_data;
	struct resource *res;
	struct resource *iomem;
	struct clk *clk;
	struct clk *i2c_clk;
	void *base;
	int irq;
	int ret = 0;

	res = platform_get_resource(pdev, IORESOURCE_MEM, 0);
	if (!res) {
		dev_err(&pdev->dev, "no mem resource\n");
		return -EINVAL;
	}
	iomem = request_mem_region(res->start, resource_size(res), pdev->name);
	if (!iomem) {
		dev_err(&pdev->dev, "I2C region already claimed\n");
		return -EBUSY;
	}

	base = ioremap(iomem->start, resource_size(iomem));
	if (!base) {
		dev_err(&pdev->dev, "Cannot ioremap I2C region\n");
		return -ENOMEM;
	}

	res = platform_get_resource(pdev, IORESOURCE_IRQ, 0);
	if (!res) {
		dev_err(&pdev->dev, "no irq resource\n");
		ret = -EINVAL;
		goto err_iounmap;
	}
	irq = res->start;

	clk = clk_get(&pdev->dev, NULL);
	if (IS_ERR(clk)) {
		dev_err(&pdev->dev, "missing controller clock");
		ret = PTR_ERR(clk);
		goto err_release_region;
	}

	i2c_clk = clk_get(&pdev->dev, "i2c");
	if (IS_ERR(i2c_clk)) {
		dev_err(&pdev->dev, "missing bus clock");
		ret = PTR_ERR(i2c_clk);
		goto err_clk_put;
	}

	i2c_dev = kzalloc(sizeof(struct tegra_i2c_dev), GFP_KERNEL);
	if (!i2c_dev) {
		ret = -ENOMEM;
		goto err_i2c_clk_put;
	}

	i2c_dev->base = base;
	i2c_dev->clk = clk;
	i2c_dev->i2c_clk = i2c_clk;
	i2c_dev->iomem = iomem;
	i2c_dev->adapter.algo = &tegra_i2c_algo;
	i2c_dev->irq = irq;
	i2c_dev->cont_id = pdev->id;
	i2c_dev->dev = &pdev->dev;
	i2c_dev->bus_clk_rate = pdata ? pdata->bus_clk_rate : 100000;

	if (pdev->id == 3)
		i2c_dev->is_dvc = 1;
	init_completion(&i2c_dev->msg_complete);

	platform_set_drvdata(pdev, i2c_dev);

	ret = tegra_i2c_init(i2c_dev);
	if (ret) {
		dev_err(&pdev->dev, "Failed to initialize i2c controller");
		goto err_free;
	}

	ret = request_irq(i2c_dev->irq, tegra_i2c_isr, 0, pdev->name, i2c_dev);
	if (ret) {
		dev_err(&pdev->dev, "Failed to request irq %i\n", i2c_dev->irq);
		goto err_free;
	}

	clk_enable(i2c_dev->i2c_clk);

	i2c_set_adapdata(&i2c_dev->adapter, i2c_dev);
	i2c_dev->adapter.owner = THIS_MODULE;
	i2c_dev->adapter.class = I2C_CLASS_HWMON;
	strlcpy(i2c_dev->adapter.name, "Tegra I2C adapter",
		sizeof(i2c_dev->adapter.name));
	i2c_dev->adapter.algo = &tegra_i2c_algo;
	i2c_dev->adapter.dev.parent = &pdev->dev;
	i2c_dev->adapter.nr = pdev->id;

	ret = i2c_add_numbered_adapter(&i2c_dev->adapter);
	if (ret) {
		dev_err(&pdev->dev, "Failed to add I2C adapter\n");
		goto err_free_irq;
	}

	return 0;
err_free_irq:
	free_irq(i2c_dev->irq, i2c_dev);
err_free:
	kfree(i2c_dev);
err_i2c_clk_put:
	clk_put(i2c_clk);
err_clk_put:
	clk_put(clk);
err_release_region:
	release_mem_region(iomem->start, resource_size(iomem));
err_iounmap:
	iounmap(base);
	return ret;
}

static int tegra_i2c_remove(struct platform_device *pdev)
{
	struct tegra_i2c_dev *i2c_dev = platform_get_drvdata(pdev);
	i2c_del_adapter(&i2c_dev->adapter);
	free_irq(i2c_dev->irq, i2c_dev);
	clk_put(i2c_dev->i2c_clk);
	clk_put(i2c_dev->clk);
	release_mem_region(i2c_dev->iomem->start,
		resource_size(i2c_dev->iomem));
	iounmap(i2c_dev->base);
	kfree(i2c_dev);
	return 0;
}

#ifdef CONFIG_PM
static int tegra_i2c_suspend(struct platform_device *pdev, pm_message_t state)
{
	struct tegra_i2c_dev *i2c_dev = platform_get_drvdata(pdev);

	i2c_lock_adapter(&i2c_dev->adapter);
	i2c_dev->is_suspended = true;
	i2c_unlock_adapter(&i2c_dev->adapter);

	return 0;
}

static int tegra_i2c_resume(struct platform_device *pdev)
{
	struct tegra_i2c_dev *i2c_dev = platform_get_drvdata(pdev);
	int ret;

	i2c_lock_adapter(&i2c_dev->adapter);

	ret = tegra_i2c_init(i2c_dev);

	if (ret) {
		i2c_unlock_adapter(&i2c_dev->adapter);
		return ret;
	}

	i2c_dev->is_suspended = false;

	i2c_unlock_adapter(&i2c_dev->adapter);

	return 0;
}
#endif

static struct platform_driver tegra_i2c_driver = {
	.probe   = tegra_i2c_probe,
	.remove  = tegra_i2c_remove,
#ifdef CONFIG_PM
	.suspend = tegra_i2c_suspend,
	.resume  = tegra_i2c_resume,
#endif
	.driver  = {
		.name  = "tegra-i2c",
		.owner = THIS_MODULE,
	},
};

static int __init tegra_i2c_init_driver(void)
{
	return platform_driver_register(&tegra_i2c_driver);
}

static void __exit tegra_i2c_exit_driver(void)
{
	platform_driver_unregister(&tegra_i2c_driver);
}

subsys_initcall(tegra_i2c_init_driver);
module_exit(tegra_i2c_exit_driver);

MODULE_DESCRIPTION("nVidia Tegra2 I2C Bus Controller driver");
MODULE_AUTHOR("Colin Cross");
MODULE_LICENSE("GPL v2");<|MERGE_RESOLUTION|>--- conflicted
+++ resolved
@@ -339,15 +339,11 @@
 
 	if (!i2c_dev->is_dvc) {
 		u32 sl_cfg = i2c_readl(i2c_dev, I2C_SL_CNFG);
-<<<<<<< HEAD
-		i2c_writel(i2c_dev, sl_cfg | I2C_SL_CNFG_NEWSL, I2C_SL_CNFG);
-=======
 		sl_cfg |= I2C_SL_CNFG_NACK | I2C_SL_CNFG_NEWSL;
 		i2c_writel(i2c_dev, sl_cfg, I2C_SL_CNFG);
 		i2c_writel(i2c_dev, 0xfc, I2C_SL_ADDR1);
 		i2c_writel(i2c_dev, 0x00, I2C_SL_ADDR2);
 
->>>>>>> b55ebc27
 	}
 
 	val = 7 << I2C_FIFO_CONTROL_TX_TRIG_SHIFT |
