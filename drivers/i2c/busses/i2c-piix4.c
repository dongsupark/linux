/*
    Copyright (c) 1998 - 2002 Frodo Looijaard <frodol@dds.nl> and
    Philip Edelbrock <phil@netroedge.com>

    This program is free software; you can redistribute it and/or modify
    it under the terms of the GNU General Public License as published by
    the Free Software Foundation; either version 2 of the License, or
    (at your option) any later version.

    This program is distributed in the hope that it will be useful,
    but WITHOUT ANY WARRANTY; without even the implied warranty of
    MERCHANTABILITY or FITNESS FOR A PARTICULAR PURPOSE.  See the
    GNU General Public License for more details.

    You should have received a copy of the GNU General Public License
    along with this program; if not, write to the Free Software
    Foundation, Inc., 675 Mass Ave, Cambridge, MA 02139, USA.
*/

/*
   Supports:
	Intel PIIX4, 440MX
	Serverworks OSB4, CSB5, CSB6, HT-1000, HT-1100
	ATI IXP200, IXP300, IXP400, SB600, SB700/SP5100, SB800
	AMD Hudson-2
	SMSC Victory66

   Note: we assume there can only be one device, with one or more
   SMBus interfaces.
*/

#include <linux/module.h>
#include <linux/moduleparam.h>
#include <linux/pci.h>
#include <linux/kernel.h>
#include <linux/delay.h>
#include <linux/stddef.h>
#include <linux/ioport.h>
#include <linux/i2c.h>
#include <linux/slab.h>
#include <linux/init.h>
#include <linux/dmi.h>
#include <linux/acpi.h>
#include <linux/io.h>


/* PIIX4 SMBus address offsets */
#define SMBHSTSTS	(0 + piix4_smba)
#define SMBHSLVSTS	(1 + piix4_smba)
#define SMBHSTCNT	(2 + piix4_smba)
#define SMBHSTCMD	(3 + piix4_smba)
#define SMBHSTADD	(4 + piix4_smba)
#define SMBHSTDAT0	(5 + piix4_smba)
#define SMBHSTDAT1	(6 + piix4_smba)
#define SMBBLKDAT	(7 + piix4_smba)
#define SMBSLVCNT	(8 + piix4_smba)
#define SMBSHDWCMD	(9 + piix4_smba)
#define SMBSLVEVT	(0xA + piix4_smba)
#define SMBSLVDAT	(0xC + piix4_smba)

/* count for request_region */
#define SMBIOSIZE	8

/* PCI Address Constants */
#define SMBBA		0x090
#define SMBHSTCFG	0x0D2
#define SMBSLVC		0x0D3
#define SMBSHDW1	0x0D4
#define SMBSHDW2	0x0D5
#define SMBREV		0x0D6

/* Other settings */
#define MAX_TIMEOUT	500
#define  ENABLE_INT9	0

/* PIIX4 constants */
#define PIIX4_QUICK		0x00
#define PIIX4_BYTE		0x04
#define PIIX4_BYTE_DATA		0x08
#define PIIX4_WORD_DATA		0x0C
#define PIIX4_BLOCK_DATA	0x14

/* insmod parameters */

/* If force is set to anything different from 0, we forcibly enable the
   PIIX4. DANGEROUS! */
static int force;
module_param (force, int, 0);
MODULE_PARM_DESC(force, "Forcibly enable the PIIX4. DANGEROUS!");

/* If force_addr is set to anything different from 0, we forcibly enable
   the PIIX4 at the given address. VERY DANGEROUS! */
static int force_addr;
module_param (force_addr, int, 0);
MODULE_PARM_DESC(force_addr,
		 "Forcibly enable the PIIX4 at the given address. "
		 "EXTREMELY DANGEROUS!");

static int srvrworks_csb5_delay;
static struct pci_driver piix4_driver;

<<<<<<< HEAD
static struct dmi_system_id piix4_dmi_blacklist[] = {
=======
static const struct dmi_system_id piix4_dmi_blacklist[] = {
>>>>>>> d1c3ed66
	{
		.ident = "Sapphire AM2RD790",
		.matches = {
			DMI_MATCH(DMI_BOARD_VENDOR, "SAPPHIRE Inc."),
			DMI_MATCH(DMI_BOARD_NAME, "PC-AM2RD790"),
		},
	},
	{
		.ident = "DFI Lanparty UT 790FX",
		.matches = {
			DMI_MATCH(DMI_BOARD_VENDOR, "DFI Inc."),
			DMI_MATCH(DMI_BOARD_NAME, "LP UT 790FX"),
		},
	},
	{ }
};

/* The IBM entry is in a separate table because we only check it
   on Intel-based systems */
<<<<<<< HEAD
static struct dmi_system_id piix4_dmi_ibm[] = {
=======
static const struct dmi_system_id piix4_dmi_ibm[] = {
>>>>>>> d1c3ed66
	{
		.ident = "IBM",
		.matches = { DMI_MATCH(DMI_SYS_VENDOR, "IBM"), },
	},
	{ },
};

struct i2c_piix4_adapdata {
	unsigned short smba;
};

static int piix4_setup(struct pci_dev *PIIX4_dev,
<<<<<<< HEAD
				const struct pci_device_id *id)
=======
		       const struct pci_device_id *id)
>>>>>>> d1c3ed66
{
	unsigned char temp;
	unsigned short piix4_smba;

	if ((PIIX4_dev->vendor == PCI_VENDOR_ID_SERVERWORKS) &&
	    (PIIX4_dev->device == PCI_DEVICE_ID_SERVERWORKS_CSB5))
		srvrworks_csb5_delay = 1;

	/* On some motherboards, it was reported that accessing the SMBus
	   caused severe hardware problems */
	if (dmi_check_system(piix4_dmi_blacklist)) {
		dev_err(&PIIX4_dev->dev,
			"Accessing the SMBus on this system is unsafe!\n");
		return -EPERM;
	}

	/* Don't access SMBus on IBM systems which get corrupted eeproms */
	if (dmi_check_system(piix4_dmi_ibm) &&
			PIIX4_dev->vendor == PCI_VENDOR_ID_INTEL) {
		dev_err(&PIIX4_dev->dev, "IBM system detected; this module "
			"may corrupt your serial eeprom! Refusing to load "
			"module!\n");
		return -EPERM;
	}

	/* Determine the address of the SMBus areas */
	if (force_addr) {
		piix4_smba = force_addr & 0xfff0;
		force = 0;
	} else {
		pci_read_config_word(PIIX4_dev, SMBBA, &piix4_smba);
		piix4_smba &= 0xfff0;
		if(piix4_smba == 0) {
			dev_err(&PIIX4_dev->dev, "SMBus base address "
				"uninitialized - upgrade BIOS or use "
				"force_addr=0xaddr\n");
			return -ENODEV;
		}
	}

	if (acpi_check_region(piix4_smba, SMBIOSIZE, piix4_driver.name))
		return -ENODEV;

	if (!request_region(piix4_smba, SMBIOSIZE, piix4_driver.name)) {
		dev_err(&PIIX4_dev->dev, "SMBus region 0x%x already in use!\n",
			piix4_smba);
		return -EBUSY;
	}

	pci_read_config_byte(PIIX4_dev, SMBHSTCFG, &temp);

	/* If force_addr is set, we program the new address here. Just to make
	   sure, we disable the PIIX4 first. */
	if (force_addr) {
		pci_write_config_byte(PIIX4_dev, SMBHSTCFG, temp & 0xfe);
		pci_write_config_word(PIIX4_dev, SMBBA, piix4_smba);
		pci_write_config_byte(PIIX4_dev, SMBHSTCFG, temp | 0x01);
		dev_info(&PIIX4_dev->dev, "WARNING: SMBus interface set to "
			"new address %04x!\n", piix4_smba);
	} else if ((temp & 1) == 0) {
		if (force) {
			/* This should never need to be done, but has been
			 * noted that many Dell machines have the SMBus
			 * interface on the PIIX4 disabled!? NOTE: This assumes
			 * I/O space and other allocations WERE done by the
			 * Bios!  Don't complain if your hardware does weird
			 * things after enabling this. :') Check for Bios
			 * updates before resorting to this.
			 */
			pci_write_config_byte(PIIX4_dev, SMBHSTCFG,
					      temp | 1);
			dev_notice(&PIIX4_dev->dev,
				   "WARNING: SMBus interface has been FORCEFULLY ENABLED!\n");
		} else {
			dev_err(&PIIX4_dev->dev,
				"Host SMBus controller not enabled!\n");
			release_region(piix4_smba, SMBIOSIZE);
			return -ENODEV;
		}
	}

	if (((temp & 0x0E) == 8) || ((temp & 0x0E) == 2))
		dev_dbg(&PIIX4_dev->dev, "Using Interrupt 9 for SMBus.\n");
	else if ((temp & 0x0E) == 0)
		dev_dbg(&PIIX4_dev->dev, "Using Interrupt SMI# for SMBus.\n");
	else
		dev_err(&PIIX4_dev->dev, "Illegal Interrupt configuration "
			"(or code out of date)!\n");

	pci_read_config_byte(PIIX4_dev, SMBREV, &temp);
	dev_info(&PIIX4_dev->dev,
		 "SMBus Host Controller at 0x%x, revision %d\n",
		 piix4_smba, temp);

	return piix4_smba;
}

static int piix4_setup_sb800(struct pci_dev *PIIX4_dev,
			     const struct pci_device_id *id)
{
	unsigned short piix4_smba;
	unsigned short smba_idx = 0xcd6;
	u8 smba_en_lo, smba_en_hi, i2ccfg, i2ccfg_offset = 0x10, smb_en = 0x2c;

	/* SB800 and later SMBus does not support forcing address */
	if (force || force_addr) {
		dev_err(&PIIX4_dev->dev, "SMBus does not support "
			"forcing address!\n");
		return -EINVAL;
	}

	/* Determine the address of the SMBus areas */
	if (!request_region(smba_idx, 2, "smba_idx")) {
		dev_err(&PIIX4_dev->dev, "SMBus base address index region "
			"0x%x already in use!\n", smba_idx);
		return -EBUSY;
	}
	outb_p(smb_en, smba_idx);
	smba_en_lo = inb_p(smba_idx + 1);
	outb_p(smb_en + 1, smba_idx);
	smba_en_hi = inb_p(smba_idx + 1);
	release_region(smba_idx, 2);

	if ((smba_en_lo & 1) == 0) {
		dev_err(&PIIX4_dev->dev,
			"Host SMBus controller not enabled!\n");
		return -ENODEV;
	}

	piix4_smba = ((smba_en_hi << 8) | smba_en_lo) & 0xffe0;
	if (acpi_check_region(piix4_smba, SMBIOSIZE, piix4_driver.name))
		return -ENODEV;

	if (!request_region(piix4_smba, SMBIOSIZE, piix4_driver.name)) {
		dev_err(&PIIX4_dev->dev, "SMBus region 0x%x already in use!\n",
			piix4_smba);
		return -EBUSY;
	}

	/* Request the SMBus I2C bus config region */
	if (!request_region(piix4_smba + i2ccfg_offset, 1, "i2ccfg")) {
		dev_err(&PIIX4_dev->dev, "SMBus I2C bus config region "
			"0x%x already in use!\n", piix4_smba + i2ccfg_offset);
		release_region(piix4_smba, SMBIOSIZE);
		return -EBUSY;
	}
	i2ccfg = inb_p(piix4_smba + i2ccfg_offset);
	release_region(piix4_smba + i2ccfg_offset, 1);

	if (i2ccfg & 1)
		dev_dbg(&PIIX4_dev->dev, "Using IRQ for SMBus.\n");
	else
		dev_dbg(&PIIX4_dev->dev, "Using SMI# for SMBus.\n");

	dev_info(&PIIX4_dev->dev,
		 "SMBus Host Controller at 0x%x, revision %d\n",
		 piix4_smba, i2ccfg >> 4);

	return piix4_smba;
}

static int piix4_setup_aux(struct pci_dev *PIIX4_dev,
			   const struct pci_device_id *id,
			   unsigned short base_reg_addr)
{
	/* Set up auxiliary SMBus controllers found on some
	 * AMD chipsets e.g. SP5100 (SB700 derivative) */

	unsigned short piix4_smba;

	/* Read address of auxiliary SMBus controller */
	pci_read_config_word(PIIX4_dev, base_reg_addr, &piix4_smba);
	if ((piix4_smba & 1) == 0) {
		dev_dbg(&PIIX4_dev->dev,
			"Auxiliary SMBus controller not enabled\n");
		return -ENODEV;
	}

	piix4_smba &= 0xfff0;
	if (piix4_smba == 0) {
		dev_dbg(&PIIX4_dev->dev,
			"Auxiliary SMBus base address uninitialized\n");
		return -ENODEV;
	}

	if (acpi_check_region(piix4_smba, SMBIOSIZE, piix4_driver.name))
		return -ENODEV;

	if (!request_region(piix4_smba, SMBIOSIZE, piix4_driver.name)) {
		dev_err(&PIIX4_dev->dev, "Auxiliary SMBus region 0x%x "
			"already in use!\n", piix4_smba);
		return -EBUSY;
	}

	dev_info(&PIIX4_dev->dev,
		 "Auxiliary SMBus Host Controller at 0x%x\n",
		 piix4_smba);

	return piix4_smba;
}

static int piix4_transaction(struct i2c_adapter *piix4_adapter)
{
	struct i2c_piix4_adapdata *adapdata = i2c_get_adapdata(piix4_adapter);
	unsigned short piix4_smba = adapdata->smba;
	int temp;
	int result = 0;
	int timeout = 0;

	dev_dbg(&piix4_adapter->dev, "Transaction (pre): CNT=%02x, CMD=%02x, "
		"ADD=%02x, DAT0=%02x, DAT1=%02x\n", inb_p(SMBHSTCNT),
		inb_p(SMBHSTCMD), inb_p(SMBHSTADD), inb_p(SMBHSTDAT0),
		inb_p(SMBHSTDAT1));

	/* Make sure the SMBus host is ready to start transmitting */
	if ((temp = inb_p(SMBHSTSTS)) != 0x00) {
		dev_dbg(&piix4_adapter->dev, "SMBus busy (%02x). "
			"Resetting...\n", temp);
		outb_p(temp, SMBHSTSTS);
		if ((temp = inb_p(SMBHSTSTS)) != 0x00) {
			dev_err(&piix4_adapter->dev, "Failed! (%02x)\n", temp);
			return -EBUSY;
		} else {
			dev_dbg(&piix4_adapter->dev, "Successful!\n");
		}
	}

	/* start the transaction by setting bit 6 */
	outb_p(inb(SMBHSTCNT) | 0x040, SMBHSTCNT);

	/* We will always wait for a fraction of a second! (See PIIX4 docs errata) */
	if (srvrworks_csb5_delay) /* Extra delay for SERVERWORKS_CSB5 */
		msleep(2);
	else
		msleep(1);

	while ((++timeout < MAX_TIMEOUT) &&
	       ((temp = inb_p(SMBHSTSTS)) & 0x01))
		msleep(1);

	/* If the SMBus is still busy, we give up */
	if (timeout == MAX_TIMEOUT) {
		dev_err(&piix4_adapter->dev, "SMBus Timeout!\n");
		result = -ETIMEDOUT;
	}

	if (temp & 0x10) {
		result = -EIO;
		dev_err(&piix4_adapter->dev, "Error: Failed bus transaction\n");
	}

	if (temp & 0x08) {
		result = -EIO;
		dev_dbg(&piix4_adapter->dev, "Bus collision! SMBus may be "
			"locked until next hard reset. (sorry!)\n");
		/* Clock stops and slave is stuck in mid-transmission */
	}

	if (temp & 0x04) {
		result = -ENXIO;
		dev_dbg(&piix4_adapter->dev, "Error: no response!\n");
	}

	if (inb_p(SMBHSTSTS) != 0x00)
		outb_p(inb(SMBHSTSTS), SMBHSTSTS);

	if ((temp = inb_p(SMBHSTSTS)) != 0x00) {
		dev_err(&piix4_adapter->dev, "Failed reset at end of "
			"transaction (%02x)\n", temp);
	}
	dev_dbg(&piix4_adapter->dev, "Transaction (post): CNT=%02x, CMD=%02x, "
		"ADD=%02x, DAT0=%02x, DAT1=%02x\n", inb_p(SMBHSTCNT),
		inb_p(SMBHSTCMD), inb_p(SMBHSTADD), inb_p(SMBHSTDAT0),
		inb_p(SMBHSTDAT1));
	return result;
}

/* Return negative errno on error. */
static s32 piix4_access(struct i2c_adapter * adap, u16 addr,
		 unsigned short flags, char read_write,
		 u8 command, int size, union i2c_smbus_data * data)
{
	struct i2c_piix4_adapdata *adapdata = i2c_get_adapdata(adap);
	unsigned short piix4_smba = adapdata->smba;
	int i, len;
	int status;

	switch (size) {
	case I2C_SMBUS_QUICK:
		outb_p((addr << 1) | read_write,
		       SMBHSTADD);
		size = PIIX4_QUICK;
		break;
	case I2C_SMBUS_BYTE:
		outb_p((addr << 1) | read_write,
		       SMBHSTADD);
		if (read_write == I2C_SMBUS_WRITE)
			outb_p(command, SMBHSTCMD);
		size = PIIX4_BYTE;
		break;
	case I2C_SMBUS_BYTE_DATA:
		outb_p((addr << 1) | read_write,
		       SMBHSTADD);
		outb_p(command, SMBHSTCMD);
		if (read_write == I2C_SMBUS_WRITE)
			outb_p(data->byte, SMBHSTDAT0);
		size = PIIX4_BYTE_DATA;
		break;
	case I2C_SMBUS_WORD_DATA:
		outb_p((addr << 1) | read_write,
		       SMBHSTADD);
		outb_p(command, SMBHSTCMD);
		if (read_write == I2C_SMBUS_WRITE) {
			outb_p(data->word & 0xff, SMBHSTDAT0);
			outb_p((data->word & 0xff00) >> 8, SMBHSTDAT1);
		}
		size = PIIX4_WORD_DATA;
		break;
	case I2C_SMBUS_BLOCK_DATA:
		outb_p((addr << 1) | read_write,
		       SMBHSTADD);
		outb_p(command, SMBHSTCMD);
		if (read_write == I2C_SMBUS_WRITE) {
			len = data->block[0];
			if (len == 0 || len > I2C_SMBUS_BLOCK_MAX)
				return -EINVAL;
			outb_p(len, SMBHSTDAT0);
			i = inb_p(SMBHSTCNT);	/* Reset SMBBLKDAT */
			for (i = 1; i <= len; i++)
				outb_p(data->block[i], SMBBLKDAT);
		}
		size = PIIX4_BLOCK_DATA;
		break;
	default:
		dev_warn(&adap->dev, "Unsupported transaction %d\n", size);
		return -EOPNOTSUPP;
	}

	outb_p((size & 0x1C) + (ENABLE_INT9 & 1), SMBHSTCNT);

	status = piix4_transaction(adap);
	if (status)
		return status;

	if ((read_write == I2C_SMBUS_WRITE) || (size == PIIX4_QUICK))
		return 0;


	switch (size) {
	case PIIX4_BYTE:
	case PIIX4_BYTE_DATA:
		data->byte = inb_p(SMBHSTDAT0);
		break;
	case PIIX4_WORD_DATA:
		data->word = inb_p(SMBHSTDAT0) + (inb_p(SMBHSTDAT1) << 8);
		break;
	case PIIX4_BLOCK_DATA:
		data->block[0] = inb_p(SMBHSTDAT0);
		if (data->block[0] == 0 || data->block[0] > I2C_SMBUS_BLOCK_MAX)
			return -EPROTO;
		i = inb_p(SMBHSTCNT);	/* Reset SMBBLKDAT */
		for (i = 1; i <= data->block[0]; i++)
			data->block[i] = inb_p(SMBBLKDAT);
		break;
	}
	return 0;
}

static u32 piix4_func(struct i2c_adapter *adapter)
{
	return I2C_FUNC_SMBUS_QUICK | I2C_FUNC_SMBUS_BYTE |
	    I2C_FUNC_SMBUS_BYTE_DATA | I2C_FUNC_SMBUS_WORD_DATA |
	    I2C_FUNC_SMBUS_BLOCK_DATA;
}

static const struct i2c_algorithm smbus_algorithm = {
	.smbus_xfer	= piix4_access,
	.functionality	= piix4_func,
};

static DEFINE_PCI_DEVICE_TABLE(piix4_ids) = {
	{ PCI_DEVICE(PCI_VENDOR_ID_INTEL, PCI_DEVICE_ID_INTEL_82371AB_3) },
	{ PCI_DEVICE(PCI_VENDOR_ID_INTEL, PCI_DEVICE_ID_INTEL_82443MX_3) },
	{ PCI_DEVICE(PCI_VENDOR_ID_EFAR, PCI_DEVICE_ID_EFAR_SLC90E66_3) },
	{ PCI_DEVICE(PCI_VENDOR_ID_ATI, PCI_DEVICE_ID_ATI_IXP200_SMBUS) },
	{ PCI_DEVICE(PCI_VENDOR_ID_ATI, PCI_DEVICE_ID_ATI_IXP300_SMBUS) },
	{ PCI_DEVICE(PCI_VENDOR_ID_ATI, PCI_DEVICE_ID_ATI_IXP400_SMBUS) },
	{ PCI_DEVICE(PCI_VENDOR_ID_ATI, PCI_DEVICE_ID_ATI_SBX00_SMBUS) },
	{ PCI_DEVICE(PCI_VENDOR_ID_AMD, PCI_DEVICE_ID_AMD_HUDSON2_SMBUS) },
	{ PCI_DEVICE(PCI_VENDOR_ID_SERVERWORKS,
		     PCI_DEVICE_ID_SERVERWORKS_OSB4) },
	{ PCI_DEVICE(PCI_VENDOR_ID_SERVERWORKS,
		     PCI_DEVICE_ID_SERVERWORKS_CSB5) },
	{ PCI_DEVICE(PCI_VENDOR_ID_SERVERWORKS,
		     PCI_DEVICE_ID_SERVERWORKS_CSB6) },
	{ PCI_DEVICE(PCI_VENDOR_ID_SERVERWORKS,
		     PCI_DEVICE_ID_SERVERWORKS_HT1000SB) },
	{ PCI_DEVICE(PCI_VENDOR_ID_SERVERWORKS,
		     PCI_DEVICE_ID_SERVERWORKS_HT1100LD) },
	{ 0, }
};

MODULE_DEVICE_TABLE (pci, piix4_ids);

static struct i2c_adapter *piix4_main_adapter;
static struct i2c_adapter *piix4_aux_adapter;

static int piix4_add_adapter(struct pci_dev *dev, unsigned short smba,
			     struct i2c_adapter **padap)
{
	struct i2c_adapter *adap;
	struct i2c_piix4_adapdata *adapdata;
	int retval;

	adap = kzalloc(sizeof(*adap), GFP_KERNEL);
	if (adap == NULL) {
		release_region(smba, SMBIOSIZE);
		return -ENOMEM;
	}

	adap->owner = THIS_MODULE;
	adap->class = I2C_CLASS_HWMON | I2C_CLASS_SPD;
	adap->algo = &smbus_algorithm;

	adapdata = kzalloc(sizeof(*adapdata), GFP_KERNEL);
	if (adapdata == NULL) {
		kfree(adap);
		release_region(smba, SMBIOSIZE);
		return -ENOMEM;
	}

	adapdata->smba = smba;

	/* set up the sysfs linkage to our parent device */
	adap->dev.parent = &dev->dev;

	snprintf(adap->name, sizeof(adap->name),
		"SMBus PIIX4 adapter at %04x", smba);

	i2c_set_adapdata(adap, adapdata);

	retval = i2c_add_adapter(adap);
	if (retval) {
		dev_err(&dev->dev, "Couldn't register adapter!\n");
		kfree(adapdata);
		kfree(adap);
		release_region(smba, SMBIOSIZE);
		return retval;
	}

	*padap = adap;
	return 0;
}

static int piix4_probe(struct pci_dev *dev, const struct pci_device_id *id)
{
	int retval;

	if ((dev->vendor == PCI_VENDOR_ID_ATI &&
	     dev->device == PCI_DEVICE_ID_ATI_SBX00_SMBUS &&
	     dev->revision >= 0x40) ||
	    dev->vendor == PCI_VENDOR_ID_AMD)
		/* base address location etc changed in SB800 */
		retval = piix4_setup_sb800(dev, id);
	else
		retval = piix4_setup(dev, id);

	/* If no main SMBus found, give up */
	if (retval < 0)
		return retval;

	/* Try to register main SMBus adapter, give up if we can't */
	retval = piix4_add_adapter(dev, retval, &piix4_main_adapter);
	if (retval < 0)
		return retval;

	/* Check for auxiliary SMBus on some AMD chipsets */
	if (dev->vendor == PCI_VENDOR_ID_ATI &&
	    dev->device == PCI_DEVICE_ID_ATI_SBX00_SMBUS &&
	    dev->revision < 0x40) {
		retval = piix4_setup_aux(dev, id, 0x58);
		if (retval > 0) {
			/* Try to add the aux adapter if it exists,
			 * piix4_add_adapter will clean up if this fails */
			piix4_add_adapter(dev, retval, &piix4_aux_adapter);
		}
	}

	return 0;
}

static void piix4_adap_remove(struct i2c_adapter *adap)
{
	struct i2c_piix4_adapdata *adapdata = i2c_get_adapdata(adap);

	if (adapdata->smba) {
		i2c_del_adapter(adap);
		release_region(adapdata->smba, SMBIOSIZE);
		kfree(adapdata);
		kfree(adap);
	}
}

static void piix4_remove(struct pci_dev *dev)
{
	if (piix4_main_adapter) {
		piix4_adap_remove(piix4_main_adapter);
		piix4_main_adapter = NULL;
	}

	if (piix4_aux_adapter) {
		piix4_adap_remove(piix4_aux_adapter);
		piix4_aux_adapter = NULL;
	}
}

static struct pci_driver piix4_driver = {
	.name		= "piix4_smbus",
	.id_table	= piix4_ids,
	.probe		= piix4_probe,
	.remove		= piix4_remove,
};

module_pci_driver(piix4_driver);

MODULE_AUTHOR("Frodo Looijaard <frodol@dds.nl> and "
		"Philip Edelbrock <phil@netroedge.com>");
MODULE_DESCRIPTION("PIIX4 SMBus driver");
MODULE_LICENSE("GPL");<|MERGE_RESOLUTION|>--- conflicted
+++ resolved
@@ -99,11 +99,7 @@
 static int srvrworks_csb5_delay;
 static struct pci_driver piix4_driver;
 
-<<<<<<< HEAD
-static struct dmi_system_id piix4_dmi_blacklist[] = {
-=======
 static const struct dmi_system_id piix4_dmi_blacklist[] = {
->>>>>>> d1c3ed66
 	{
 		.ident = "Sapphire AM2RD790",
 		.matches = {
@@ -123,11 +119,7 @@
 
 /* The IBM entry is in a separate table because we only check it
    on Intel-based systems */
-<<<<<<< HEAD
-static struct dmi_system_id piix4_dmi_ibm[] = {
-=======
 static const struct dmi_system_id piix4_dmi_ibm[] = {
->>>>>>> d1c3ed66
 	{
 		.ident = "IBM",
 		.matches = { DMI_MATCH(DMI_SYS_VENDOR, "IBM"), },
@@ -140,11 +132,7 @@
 };
 
 static int piix4_setup(struct pci_dev *PIIX4_dev,
-<<<<<<< HEAD
-				const struct pci_device_id *id)
-=======
 		       const struct pci_device_id *id)
->>>>>>> d1c3ed66
 {
 	unsigned char temp;
 	unsigned short piix4_smba;
