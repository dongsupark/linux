/*
 * Synopsys DesignWare I2C adapter driver (master only).
 *
 * Based on the TI DAVINCI I2C adapter driver.
 *
 * Copyright (C) 2006 Texas Instruments.
 * Copyright (C) 2007 MontaVista Software Inc.
 * Copyright (C) 2009 Provigent Ltd.
 * Copyright (C) 2011 Intel corporation.
 *
 * ----------------------------------------------------------------------------
 *
 * This program is free software; you can redistribute it and/or modify
 * it under the terms of the GNU General Public License as published by
 * the Free Software Foundation; either version 2 of the License, or
 * (at your option) any later version.
 *
 * This program is distributed in the hope that it will be useful,
 * but WITHOUT ANY WARRANTY; without even the implied warranty of
 * MERCHANTABILITY or FITNESS FOR A PARTICULAR PURPOSE.  See the
 * GNU General Public License for more details.
 *
 * You should have received a copy of the GNU General Public License
 * along with this program; if not, write to the Free Software
 * Foundation, Inc., 675 Mass Ave, Cambridge, MA 02139, USA.
 * ----------------------------------------------------------------------------
 *
 */

#include <linux/kernel.h>
#include <linux/module.h>
#include <linux/delay.h>
#include <linux/i2c.h>
#include <linux/errno.h>
#include <linux/sched.h>
#include <linux/err.h>
#include <linux/interrupt.h>
#include <linux/io.h>
#include <linux/slab.h>
#include <linux/pci.h>
#include <linux/pm_runtime.h>
#include "i2c-designware-core.h"

#define DRIVER_NAME "i2c-designware-pci"

enum dw_pci_ctl_id_t {
	moorestown_0,
	moorestown_1,
	moorestown_2,

	medfield_0,
	medfield_1,
	medfield_2,
	medfield_3,
	medfield_4,
	medfield_5,
};

struct dw_pci_controller {
	u32 bus_num;
	u32 bus_cfg;
	u32 tx_fifo_depth;
	u32 rx_fifo_depth;
	u32 clk_khz;
};

#define INTEL_MID_STD_CFG  (DW_IC_CON_MASTER |			\
				DW_IC_CON_SLAVE_DISABLE |	\
				DW_IC_CON_RESTART_EN)

static struct  dw_pci_controller  dw_pci_controllers[] = {
	[moorestown_0] = {
		.bus_num     = 0,
		.bus_cfg   = INTEL_MID_STD_CFG | DW_IC_CON_SPEED_FAST,
		.tx_fifo_depth = 32,
		.rx_fifo_depth = 32,
		.clk_khz      = 25000,
	},
	[moorestown_1] = {
		.bus_num     = 1,
		.bus_cfg   = INTEL_MID_STD_CFG | DW_IC_CON_SPEED_FAST,
		.tx_fifo_depth = 32,
		.rx_fifo_depth = 32,
		.clk_khz      = 25000,
	},
	[moorestown_2] = {
		.bus_num     = 2,
		.bus_cfg   = INTEL_MID_STD_CFG | DW_IC_CON_SPEED_FAST,
		.tx_fifo_depth = 32,
		.rx_fifo_depth = 32,
		.clk_khz      = 25000,
	},
	[medfield_0] = {
		.bus_num     = 0,
		.bus_cfg   = INTEL_MID_STD_CFG | DW_IC_CON_SPEED_FAST,
		.tx_fifo_depth = 32,
		.rx_fifo_depth = 32,
		.clk_khz      = 25000,
	},
	[medfield_1] = {
		.bus_num     = 1,
		.bus_cfg   = INTEL_MID_STD_CFG | DW_IC_CON_SPEED_FAST,
		.tx_fifo_depth = 32,
		.rx_fifo_depth = 32,
		.clk_khz      = 25000,
	},
	[medfield_2] = {
		.bus_num     = 2,
		.bus_cfg   = INTEL_MID_STD_CFG | DW_IC_CON_SPEED_FAST,
		.tx_fifo_depth = 32,
		.rx_fifo_depth = 32,
		.clk_khz      = 25000,
	},
	[medfield_3] = {
		.bus_num     = 3,
		.bus_cfg   = INTEL_MID_STD_CFG | DW_IC_CON_SPEED_STD,
		.tx_fifo_depth = 32,
		.rx_fifo_depth = 32,
		.clk_khz      = 25000,
	},
	[medfield_4] = {
		.bus_num     = 4,
		.bus_cfg   = INTEL_MID_STD_CFG | DW_IC_CON_SPEED_FAST,
		.tx_fifo_depth = 32,
		.rx_fifo_depth = 32,
		.clk_khz      = 25000,
	},
	[medfield_5] = {
		.bus_num     = 5,
		.bus_cfg   = INTEL_MID_STD_CFG | DW_IC_CON_SPEED_FAST,
		.tx_fifo_depth = 32,
		.rx_fifo_depth = 32,
		.clk_khz      = 25000,
	},
};
static struct i2c_algorithm i2c_dw_algo = {
	.master_xfer	= i2c_dw_xfer,
	.functionality	= i2c_dw_func,
};

static int i2c_dw_pci_suspend(struct device *dev)
{
	struct pci_dev *pdev = container_of(dev, struct pci_dev, dev);
	struct dw_i2c_dev *i2c = pci_get_drvdata(pdev);
	int err;


	i2c_dw_disable(i2c);

	err = pci_save_state(pdev);
	if (err) {
		dev_err(&pdev->dev, "pci_save_state failed\n");
		return err;
	}

	err = pci_set_power_state(pdev, PCI_D3hot);
	if (err) {
		dev_err(&pdev->dev, "pci_set_power_state failed\n");
		return err;
	}

	return 0;
}

static int i2c_dw_pci_resume(struct device *dev)
{
	struct pci_dev *pdev = container_of(dev, struct pci_dev, dev);
	struct dw_i2c_dev *i2c = pci_get_drvdata(pdev);
	int err;
	u32 enabled;

	enabled = i2c_dw_is_enabled(i2c);
	if (enabled)
		return 0;

	err = pci_set_power_state(pdev, PCI_D0);
	if (err) {
		dev_err(&pdev->dev, "pci_set_power_state() failed\n");
		return err;
	}

	pci_restore_state(pdev);

	i2c_dw_init(i2c);
	return 0;
}

static int i2c_dw_pci_runtime_idle(struct device *dev)
{
	int err = pm_schedule_suspend(dev, 500);
	dev_dbg(dev, "runtime_idle called\n");

	if (err != 0)
		return 0;
	return -EBUSY;
}

static const struct dev_pm_ops i2c_dw_pm_ops = {
	.resume         = i2c_dw_pci_resume,
	.suspend        = i2c_dw_pci_suspend,
	SET_RUNTIME_PM_OPS(i2c_dw_pci_suspend, i2c_dw_pci_resume,
			   i2c_dw_pci_runtime_idle)
};

static u32 i2c_dw_get_clk_rate_khz(struct dw_i2c_dev *dev)
{
	return dev->controller->clk_khz;
}

static int i2c_dw_pci_probe(struct pci_dev *pdev,
<<<<<<< HEAD
const struct pci_device_id *id)
=======
			    const struct pci_device_id *id)
>>>>>>> 8ba0c475
{
	struct dw_i2c_dev *dev;
	struct i2c_adapter *adap;
	unsigned long start, len;
	void __iomem *base;
	int r;
	struct  dw_pci_controller *controller;

	if (id->driver_data >= ARRAY_SIZE(dw_pci_controllers)) {
		printk(KERN_ERR "dw_i2c_pci_probe: invalid driver data %ld\n",
			id->driver_data);
		return -EINVAL;
	}

	controller = &dw_pci_controllers[id->driver_data];

	r = pci_enable_device(pdev);
	if (r) {
		dev_err(&pdev->dev, "Failed to enable I2C PCI device (%d)\n",
			r);
		goto exit;
	}

	/* Determine the address of the I2C area */
	start = pci_resource_start(pdev, 0);
	len = pci_resource_len(pdev, 0);
	if (!start || len == 0) {
		dev_err(&pdev->dev, "base address not set\n");
		r = -ENODEV;
		goto exit;
	}

	r = pci_request_region(pdev, 0, DRIVER_NAME);
	if (r) {
		dev_err(&pdev->dev, "failed to request I2C region "
			"0x%lx-0x%lx\n", start,
			(unsigned long)pci_resource_end(pdev, 0));
		goto exit;
	}

	base = ioremap_nocache(start, len);
	if (!base) {
		dev_err(&pdev->dev, "I/O memory remapping failed\n");
		r = -ENOMEM;
		goto err_release_region;
	}


	dev = kzalloc(sizeof(struct dw_i2c_dev), GFP_KERNEL);
	if (!dev) {
		r = -ENOMEM;
		goto err_release_region;
	}

	init_completion(&dev->cmd_complete);
	mutex_init(&dev->lock);
	dev->clk = NULL;
	dev->controller = controller;
	dev->get_clk_rate_khz = i2c_dw_get_clk_rate_khz;
	dev->base = base;
	dev->dev = get_device(&pdev->dev);
	dev->functionality =
		I2C_FUNC_I2C |
		I2C_FUNC_SMBUS_BYTE |
		I2C_FUNC_SMBUS_BYTE_DATA |
		I2C_FUNC_SMBUS_WORD_DATA |
		I2C_FUNC_SMBUS_I2C_BLOCK;
	dev->master_cfg =  controller->bus_cfg;

	pci_set_drvdata(pdev, dev);

	dev->tx_fifo_depth = controller->tx_fifo_depth;
	dev->rx_fifo_depth = controller->rx_fifo_depth;
	r = i2c_dw_init(dev);
	if (r)
		goto err_iounmap;

	adap = &dev->adapter;
	i2c_set_adapdata(adap, dev);
	adap->owner = THIS_MODULE;
	adap->class = 0;
	adap->algo = &i2c_dw_algo;
	adap->dev.parent = &pdev->dev;
	adap->nr = controller->bus_num;
	snprintf(adap->name, sizeof(adap->name), "i2c-designware-pci-%d",
		adap->nr);

	r = request_irq(pdev->irq, i2c_dw_isr, IRQF_SHARED, adap->name, dev);
	if (r) {
		dev_err(&pdev->dev, "failure requesting irq %i\n", dev->irq);
		goto err_iounmap;
	}

	i2c_dw_disable_int(dev);
	i2c_dw_clear_int(dev);
	r = i2c_add_numbered_adapter(adap);
	if (r) {
		dev_err(&pdev->dev, "failure adding adapter\n");
		goto err_free_irq;
	}

	pm_runtime_put_noidle(&pdev->dev);
	pm_runtime_allow(&pdev->dev);

	return 0;

err_free_irq:
	free_irq(pdev->irq, dev);
err_iounmap:
	iounmap(dev->base);
	pci_set_drvdata(pdev, NULL);
	put_device(&pdev->dev);
	kfree(dev);
err_release_region:
	pci_release_region(pdev, 0);
exit:
	return r;
}

static void i2c_dw_pci_remove(struct pci_dev *pdev)
{
	struct dw_i2c_dev *dev = pci_get_drvdata(pdev);

	i2c_dw_disable(dev);
	pm_runtime_forbid(&pdev->dev);
	pm_runtime_get_noresume(&pdev->dev);

	pci_set_drvdata(pdev, NULL);
	i2c_del_adapter(&dev->adapter);
	put_device(&pdev->dev);

	free_irq(dev->irq, dev);
	kfree(dev);
	pci_release_region(pdev, 0);
}

/* work with hotplug and coldplug */
MODULE_ALIAS("i2c_designware-pci");

static DEFINE_PCI_DEVICE_TABLE(i2_designware_pci_ids) = {
	/* Moorestown */
	{ PCI_VDEVICE(INTEL, 0x0802), moorestown_0 },
	{ PCI_VDEVICE(INTEL, 0x0803), moorestown_1 },
	{ PCI_VDEVICE(INTEL, 0x0804), moorestown_2 },
	/* Medfield */
	{ PCI_VDEVICE(INTEL, 0x0817), medfield_3,},
	{ PCI_VDEVICE(INTEL, 0x0818), medfield_4 },
	{ PCI_VDEVICE(INTEL, 0x0819), medfield_5 },
	{ PCI_VDEVICE(INTEL, 0x082C), medfield_0 },
	{ PCI_VDEVICE(INTEL, 0x082D), medfield_1 },
	{ PCI_VDEVICE(INTEL, 0x082E), medfield_2 },
	{ 0,}
};
MODULE_DEVICE_TABLE(pci, i2_designware_pci_ids);

static struct pci_driver dw_i2c_driver = {
	.name		= DRIVER_NAME,
	.id_table	= i2_designware_pci_ids,
	.probe		= i2c_dw_pci_probe,
	.remove		= i2c_dw_pci_remove,
	.driver         = {
		.pm     = &i2c_dw_pm_ops,
	},
};

module_pci_driver(dw_i2c_driver);

MODULE_AUTHOR("Baruch Siach <baruch@tkos.co.il>");
MODULE_DESCRIPTION("Synopsys DesignWare PCI I2C bus adapter");
MODULE_LICENSE("GPL");<|MERGE_RESOLUTION|>--- conflicted
+++ resolved
@@ -208,11 +208,7 @@
 }
 
 static int i2c_dw_pci_probe(struct pci_dev *pdev,
-<<<<<<< HEAD
-const struct pci_device_id *id)
-=======
 			    const struct pci_device_id *id)
->>>>>>> 8ba0c475
 {
 	struct dw_i2c_dev *dev;
 	struct i2c_adapter *adap;
