/*
 * Copyright (C) 2006-2007 PA Semi, Inc
 *
 * SMBus host driver for PA Semi PWRficient
 *
 * This program is free software; you can redistribute it and/or modify
 * it under the terms of the GNU General Public License version 2 as
 * published by the Free Software Foundation.
 *
 * This program is distributed in the hope that it will be useful,
 * but WITHOUT ANY WARRANTY; without even the implied warranty of
 * MERCHANTABILITY or FITNESS FOR A PARTICULAR PURPOSE.  See the
 * GNU General Public License for more details.
 *
 * You should have received a copy of the GNU General Public License
 * along with this program; if not, write to the Free Software
 * Foundation, Inc., 59 Temple Place, Suite 330, Boston, MA  02111-1307 USA
 */

#include <linux/module.h>
#include <linux/pci.h>
#include <linux/kernel.h>
#include <linux/stddef.h>
#include <linux/sched.h>
#include <linux/i2c.h>
#include <linux/delay.h>
#include <linux/slab.h>
#include <linux/io.h>

static struct pci_driver pasemi_smb_driver;

struct pasemi_smbus {
	struct pci_dev		*dev;
	struct i2c_adapter	 adapter;
	unsigned long		 base;
	int			 size;
};

/* Register offsets */
#define REG_MTXFIFO	0x00
#define REG_MRXFIFO	0x04
#define REG_SMSTA	0x14
#define REG_CTL		0x1c

/* Register defs */
#define MTXFIFO_READ	0x00000400
#define MTXFIFO_STOP	0x00000200
#define MTXFIFO_START	0x00000100
#define MTXFIFO_DATA_M	0x000000ff

#define MRXFIFO_EMPTY	0x00000100
#define MRXFIFO_DATA_M	0x000000ff

#define SMSTA_XEN	0x08000000
#define SMSTA_MTN	0x00200000

#define CTL_MRR		0x00000400
#define CTL_MTR		0x00000200
#define CTL_CLK_M	0x000000ff

#define CLK_100K_DIV	84
#define CLK_400K_DIV	21

static inline void reg_write(struct pasemi_smbus *smbus, int reg, int val)
{
	dev_dbg(&smbus->dev->dev, "smbus write reg %lx val %08x\n",
		smbus->base + reg, val);
	outl(val, smbus->base + reg);
}

static inline int reg_read(struct pasemi_smbus *smbus, int reg)
{
	int ret;
	ret = inl(smbus->base + reg);
	dev_dbg(&smbus->dev->dev, "smbus read reg %lx val %08x\n",
		smbus->base + reg, ret);
	return ret;
}

#define TXFIFO_WR(smbus, reg)	reg_write((smbus), REG_MTXFIFO, (reg))
#define RXFIFO_RD(smbus)	reg_read((smbus), REG_MRXFIFO)

static void pasemi_smb_clear(struct pasemi_smbus *smbus)
{
	unsigned int status;

	status = reg_read(smbus, REG_SMSTA);
	reg_write(smbus, REG_SMSTA, status);
}

static int pasemi_smb_waitready(struct pasemi_smbus *smbus)
{
	int timeout = 10;
	unsigned int status;

	status = reg_read(smbus, REG_SMSTA);

	while (!(status & SMSTA_XEN) && timeout--) {
		msleep(1);
		status = reg_read(smbus, REG_SMSTA);
	}

	/* Got NACK? */
	if (status & SMSTA_MTN)
		return -ENXIO;

	if (timeout < 0) {
		dev_warn(&smbus->dev->dev, "Timeout, status 0x%08x\n", status);
		reg_write(smbus, REG_SMSTA, status);
		return -ETIME;
	}

	/* Clear XEN */
	reg_write(smbus, REG_SMSTA, SMSTA_XEN);

	return 0;
}

static int pasemi_i2c_xfer_msg(struct i2c_adapter *adapter,
			       struct i2c_msg *msg, int stop)
{
	struct pasemi_smbus *smbus = adapter->algo_data;
	int read, i, err;
	u32 rd;

	read = msg->flags & I2C_M_RD ? 1 : 0;

	TXFIFO_WR(smbus, MTXFIFO_START | (msg->addr << 1) | read);

	if (read) {
		TXFIFO_WR(smbus, msg->len | MTXFIFO_READ |
				 (stop ? MTXFIFO_STOP : 0));

		err = pasemi_smb_waitready(smbus);
		if (err)
			goto reset_out;

		for (i = 0; i < msg->len; i++) {
			rd = RXFIFO_RD(smbus);
			if (rd & MRXFIFO_EMPTY) {
				err = -ENODATA;
				goto reset_out;
			}
			msg->buf[i] = rd & MRXFIFO_DATA_M;
		}
	} else {
		for (i = 0; i < msg->len - 1; i++)
			TXFIFO_WR(smbus, msg->buf[i]);

		TXFIFO_WR(smbus, msg->buf[msg->len-1] |
			  (stop ? MTXFIFO_STOP : 0));
	}

	return 0;

 reset_out:
	reg_write(smbus, REG_CTL, (CTL_MTR | CTL_MRR |
		  (CLK_100K_DIV & CTL_CLK_M)));
	return err;
}

static int pasemi_i2c_xfer(struct i2c_adapter *adapter,
			   struct i2c_msg *msgs, int num)
{
	struct pasemi_smbus *smbus = adapter->algo_data;
	int ret, i;

	pasemi_smb_clear(smbus);

	ret = 0;

	for (i = 0; i < num && !ret; i++)
		ret = pasemi_i2c_xfer_msg(adapter, &msgs[i], (i == (num - 1)));

	return ret ? ret : num;
}

static int pasemi_smb_xfer(struct i2c_adapter *adapter,
		u16 addr, unsigned short flags, char read_write, u8 command,
		int size, union i2c_smbus_data *data)
{
	struct pasemi_smbus *smbus = adapter->algo_data;
	unsigned int rd;
	int read_flag, err;
	int len = 0, i;

	/* All our ops take 8-bit shifted addresses */
	addr <<= 1;
	read_flag = read_write == I2C_SMBUS_READ;

	pasemi_smb_clear(smbus);

	switch (size) {
	case I2C_SMBUS_QUICK:
		TXFIFO_WR(smbus, addr | read_flag | MTXFIFO_START |
			  MTXFIFO_STOP);
		break;
	case I2C_SMBUS_BYTE:
		TXFIFO_WR(smbus, addr | read_flag | MTXFIFO_START);
		if (read_write)
			TXFIFO_WR(smbus, 1 | MTXFIFO_STOP | MTXFIFO_READ);
		else
			TXFIFO_WR(smbus, MTXFIFO_STOP | command);
		break;
	case I2C_SMBUS_BYTE_DATA:
		TXFIFO_WR(smbus, addr | MTXFIFO_START);
		TXFIFO_WR(smbus, command);
		if (read_write) {
			TXFIFO_WR(smbus, addr | I2C_SMBUS_READ | MTXFIFO_START);
			TXFIFO_WR(smbus, 1 | MTXFIFO_READ | MTXFIFO_STOP);
		} else {
			TXFIFO_WR(smbus, MTXFIFO_STOP | data->byte);
		}
		break;
	case I2C_SMBUS_WORD_DATA:
		TXFIFO_WR(smbus, addr | MTXFIFO_START);
		TXFIFO_WR(smbus, command);
		if (read_write) {
			TXFIFO_WR(smbus, addr | I2C_SMBUS_READ | MTXFIFO_START);
			TXFIFO_WR(smbus, 2 | MTXFIFO_READ | MTXFIFO_STOP);
		} else {
			TXFIFO_WR(smbus, data->word & MTXFIFO_DATA_M);
			TXFIFO_WR(smbus, MTXFIFO_STOP | (data->word >> 8));
		}
		break;
	case I2C_SMBUS_BLOCK_DATA:
		TXFIFO_WR(smbus, addr | MTXFIFO_START);
		TXFIFO_WR(smbus, command);
		if (read_write) {
			TXFIFO_WR(smbus, addr | I2C_SMBUS_READ | MTXFIFO_START);
			TXFIFO_WR(smbus, 1 | MTXFIFO_READ);
			rd = RXFIFO_RD(smbus);
			len = min_t(u8, (rd & MRXFIFO_DATA_M),
				    I2C_SMBUS_BLOCK_MAX);
			TXFIFO_WR(smbus, len | MTXFIFO_READ |
					 MTXFIFO_STOP);
		} else {
			len = min_t(u8, data->block[0], I2C_SMBUS_BLOCK_MAX);
			TXFIFO_WR(smbus, len);
			for (i = 1; i < len; i++)
				TXFIFO_WR(smbus, data->block[i]);
			TXFIFO_WR(smbus, data->block[len] | MTXFIFO_STOP);
		}
		break;
	case I2C_SMBUS_PROC_CALL:
		read_write = I2C_SMBUS_READ;
		TXFIFO_WR(smbus, addr | MTXFIFO_START);
		TXFIFO_WR(smbus, command);
		TXFIFO_WR(smbus, data->word & MTXFIFO_DATA_M);
		TXFIFO_WR(smbus, (data->word >> 8) & MTXFIFO_DATA_M);
		TXFIFO_WR(smbus, addr | I2C_SMBUS_READ | MTXFIFO_START);
		TXFIFO_WR(smbus, 2 | MTXFIFO_STOP | MTXFIFO_READ);
		break;
	case I2C_SMBUS_BLOCK_PROC_CALL:
		len = min_t(u8, data->block[0], I2C_SMBUS_BLOCK_MAX - 1);
		read_write = I2C_SMBUS_READ;
		TXFIFO_WR(smbus, addr | MTXFIFO_START);
		TXFIFO_WR(smbus, command);
		TXFIFO_WR(smbus, len);
		for (i = 1; i <= len; i++)
			TXFIFO_WR(smbus, data->block[i]);
		TXFIFO_WR(smbus, addr | I2C_SMBUS_READ);
		TXFIFO_WR(smbus, MTXFIFO_READ | 1);
		rd = RXFIFO_RD(smbus);
		len = min_t(u8, (rd & MRXFIFO_DATA_M),
			    I2C_SMBUS_BLOCK_MAX - len);
		TXFIFO_WR(smbus, len | MTXFIFO_READ | MTXFIFO_STOP);
		break;

	default:
		dev_warn(&adapter->dev, "Unsupported transaction %d\n", size);
		return -EINVAL;
	}

	err = pasemi_smb_waitready(smbus);
	if (err)
		goto reset_out;

	if (read_write == I2C_SMBUS_WRITE)
		return 0;

	switch (size) {
	case I2C_SMBUS_BYTE:
	case I2C_SMBUS_BYTE_DATA:
		rd = RXFIFO_RD(smbus);
		if (rd & MRXFIFO_EMPTY) {
			err = -ENODATA;
			goto reset_out;
		}
		data->byte = rd & MRXFIFO_DATA_M;
		break;
	case I2C_SMBUS_WORD_DATA:
	case I2C_SMBUS_PROC_CALL:
		rd = RXFIFO_RD(smbus);
		if (rd & MRXFIFO_EMPTY) {
			err = -ENODATA;
			goto reset_out;
		}
		data->word = rd & MRXFIFO_DATA_M;
		rd = RXFIFO_RD(smbus);
		if (rd & MRXFIFO_EMPTY) {
			err = -ENODATA;
			goto reset_out;
		}
		data->word |= (rd & MRXFIFO_DATA_M) << 8;
		break;
	case I2C_SMBUS_BLOCK_DATA:
	case I2C_SMBUS_BLOCK_PROC_CALL:
		data->block[0] = len;
		for (i = 1; i <= len; i ++) {
			rd = RXFIFO_RD(smbus);
			if (rd & MRXFIFO_EMPTY) {
				err = -ENODATA;
				goto reset_out;
			}
			data->block[i] = rd & MRXFIFO_DATA_M;
		}
		break;
	}

	return 0;

 reset_out:
	reg_write(smbus, REG_CTL, (CTL_MTR | CTL_MRR |
		  (CLK_100K_DIV & CTL_CLK_M)));
	return err;
}

static u32 pasemi_smb_func(struct i2c_adapter *adapter)
{
	return I2C_FUNC_SMBUS_QUICK | I2C_FUNC_SMBUS_BYTE |
	       I2C_FUNC_SMBUS_BYTE_DATA | I2C_FUNC_SMBUS_WORD_DATA |
	       I2C_FUNC_SMBUS_BLOCK_DATA | I2C_FUNC_SMBUS_PROC_CALL |
	       I2C_FUNC_SMBUS_BLOCK_PROC_CALL | I2C_FUNC_I2C;
}

static const struct i2c_algorithm smbus_algorithm = {
	.master_xfer	= pasemi_i2c_xfer,
	.smbus_xfer	= pasemi_smb_xfer,
	.functionality	= pasemi_smb_func,
};

<<<<<<< HEAD
static int pasemi_smb_probe(struct pci_dev *dev,
				      const struct pci_device_id *id)
=======
static int pasemi_smb_probe(struct pci_dev *dev, const struct pci_device_id *id)
>>>>>>> 8ba0c475
{
	struct pasemi_smbus *smbus;
	int error;

	if (!(pci_resource_flags(dev, 0) & IORESOURCE_IO))
		return -ENODEV;

	smbus = kzalloc(sizeof(struct pasemi_smbus), GFP_KERNEL);
	if (!smbus)
		return -ENOMEM;

	smbus->dev = dev;
	smbus->base = pci_resource_start(dev, 0);
	smbus->size = pci_resource_len(dev, 0);

	if (!request_region(smbus->base, smbus->size,
			    pasemi_smb_driver.name)) {
		error = -EBUSY;
		goto out_kfree;
	}

	smbus->adapter.owner = THIS_MODULE;
	snprintf(smbus->adapter.name, sizeof(smbus->adapter.name),
		 "PA Semi SMBus adapter at 0x%lx", smbus->base);
	smbus->adapter.class = I2C_CLASS_HWMON | I2C_CLASS_SPD;
	smbus->adapter.algo = &smbus_algorithm;
	smbus->adapter.algo_data = smbus;
	smbus->adapter.nr = PCI_FUNC(dev->devfn);

	/* set up the sysfs linkage to our parent device */
	smbus->adapter.dev.parent = &dev->dev;

	reg_write(smbus, REG_CTL, (CTL_MTR | CTL_MRR |
		  (CLK_100K_DIV & CTL_CLK_M)));

	error = i2c_add_numbered_adapter(&smbus->adapter);
	if (error)
		goto out_release_region;

	pci_set_drvdata(dev, smbus);

	return 0;

 out_release_region:
	release_region(smbus->base, smbus->size);
 out_kfree:
	kfree(smbus);
	return error;
}

static void pasemi_smb_remove(struct pci_dev *dev)
{
	struct pasemi_smbus *smbus = pci_get_drvdata(dev);

	i2c_del_adapter(&smbus->adapter);
	release_region(smbus->base, smbus->size);
	kfree(smbus);
}

static DEFINE_PCI_DEVICE_TABLE(pasemi_smb_ids) = {
	{ PCI_DEVICE(0x1959, 0xa003) },
	{ 0, }
};

MODULE_DEVICE_TABLE(pci, pasemi_smb_ids);

static struct pci_driver pasemi_smb_driver = {
	.name		= "i2c-pasemi",
	.id_table	= pasemi_smb_ids,
	.probe		= pasemi_smb_probe,
	.remove		= pasemi_smb_remove,
};

module_pci_driver(pasemi_smb_driver);

MODULE_LICENSE("GPL");
MODULE_AUTHOR ("Olof Johansson <olof@lixom.net>");
MODULE_DESCRIPTION("PA Semi PWRficient SMBus driver");<|MERGE_RESOLUTION|>--- conflicted
+++ resolved
@@ -340,12 +340,7 @@
 	.functionality	= pasemi_smb_func,
 };
 
-<<<<<<< HEAD
-static int pasemi_smb_probe(struct pci_dev *dev,
-				      const struct pci_device_id *id)
-=======
 static int pasemi_smb_probe(struct pci_dev *dev, const struct pci_device_id *id)
->>>>>>> 8ba0c475
 {
 	struct pasemi_smbus *smbus;
 	int error;
