--- conflicted
+++ resolved
@@ -320,12 +320,7 @@
 	.algo		= &smbus_algorithm,
 };
 
-<<<<<<< HEAD
-static int vt596_probe(struct pci_dev *pdev,
-		       const struct pci_device_id *id)
-=======
 static int vt596_probe(struct pci_dev *pdev, const struct pci_device_id *id)
->>>>>>> 8ba0c475
 {
 	unsigned char temp;
 	int error;
