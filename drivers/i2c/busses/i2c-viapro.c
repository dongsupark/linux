--- conflicted
+++ resolved
@@ -320,12 +320,7 @@
 	.algo		= &smbus_algorithm,
 };
 
-<<<<<<< HEAD
-static int vt596_probe(struct pci_dev *pdev,
-		       const struct pci_device_id *id)
-=======
 static int vt596_probe(struct pci_dev *pdev, const struct pci_device_id *id)
->>>>>>> 76da5cf4
 {
 	unsigned char temp;
 	int error;
