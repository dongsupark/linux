--- conflicted
+++ resolved
@@ -495,14 +495,8 @@
  *
  *****************************************************************************
  */
-<<<<<<< HEAD
-static int
-mv64xxx_i2c_map_regs(struct platform_device *pd,
-	struct mv64xxx_i2c_data *drv_data)
-=======
 static int mv64xxx_i2c_map_regs(struct platform_device *pd,
 				struct mv64xxx_i2c_data *drv_data)
->>>>>>> 76da5cf4
 {
 	int size;
 	struct resource	*r = platform_get_resource(pd, IORESOURCE_MEM, 0);
@@ -535,24 +529,13 @@
 }
 
 #ifdef CONFIG_OF
-<<<<<<< HEAD
-static int
-mv64xxx_calc_freq(const int tclk, const int n, const int m)
-=======
 static int mv64xxx_calc_freq(const int tclk, const int n, const int m)
->>>>>>> 76da5cf4
 {
 	return tclk / (10 * (m + 1) * (2 << n));
 }
 
-<<<<<<< HEAD
-static bool
-mv64xxx_find_baud_factors(const u32 req_freq, const u32 tclk, u32 *best_n,
-			  u32 *best_m)
-=======
 static bool mv64xxx_find_baud_factors(const u32 req_freq, const u32 tclk,
 				      u32 *best_n, u32 *best_m)
->>>>>>> 76da5cf4
 {
 	int freq, delta, best_delta = INT_MAX;
 	int m, n;
@@ -574,14 +557,8 @@
 	return true;
 }
 
-<<<<<<< HEAD
-static int
-mv64xxx_of_config(struct mv64xxx_i2c_data *drv_data,
-		  struct device_node *np)
-=======
 static int mv64xxx_of_config(struct mv64xxx_i2c_data *drv_data,
 			     struct device_node *np)
->>>>>>> 76da5cf4
 {
 	u32 bus_freq, tclk;
 	int rc = 0;
@@ -616,25 +593,14 @@
 #endif
 }
 #else /* CONFIG_OF */
-<<<<<<< HEAD
-static int
-mv64xxx_of_config(struct mv64xxx_i2c_data *drv_data,
-		  struct device_node *np)
-=======
 static int mv64xxx_of_config(struct mv64xxx_i2c_data *drv_data,
 			     struct device_node *np)
->>>>>>> 76da5cf4
 {
 	return -ENODEV;
 }
 #endif /* CONFIG_OF */
 
-<<<<<<< HEAD
-static int
-mv64xxx_i2c_probe(struct platform_device *pd)
-=======
 static int mv64xxx_i2c_probe(struct platform_device *pd)
->>>>>>> 76da5cf4
 {
 	struct mv64xxx_i2c_data		*drv_data;
 	struct mv64xxx_i2c_pdata	*pdata = pd->dev.platform_data;
@@ -725,12 +691,7 @@
 	return rc;
 }
 
-<<<<<<< HEAD
-static int
-mv64xxx_i2c_remove(struct platform_device *dev)
-=======
 static int mv64xxx_i2c_remove(struct platform_device *dev)
->>>>>>> 76da5cf4
 {
 	struct mv64xxx_i2c_data		*drv_data = platform_get_drvdata(dev);
 	int	rc;
