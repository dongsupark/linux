--- conflicted
+++ resolved
@@ -841,11 +841,7 @@
 	const char *i2c_type;
 };
 
-<<<<<<< HEAD
-static struct dmi_onboard_device_info dmi_devices[] = {
-=======
 static const struct dmi_onboard_device_info dmi_devices[] = {
->>>>>>> d1c3ed66
 	{ "Syleus", DMI_DEV_TYPE_OTHER, 0x73, "fscsyl" },
 	{ "Hermes", DMI_DEV_TYPE_OTHER, 0x73, "fscher" },
 	{ "Hades",  DMI_DEV_TYPE_OTHER, 0x73, "fschds" },
@@ -947,11 +943,7 @@
 	.n_gpios = 2,
 };
 
-<<<<<<< HEAD
-static struct dmi_system_id mux_dmi_table[] = {
-=======
 static const struct dmi_system_id mux_dmi_table[] = {
->>>>>>> d1c3ed66
 	{
 		.matches = {
 			DMI_MATCH(DMI_BOARD_VENDOR, "ASUSTeK Computer INC."),
