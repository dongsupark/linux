--- conflicted
+++ resolved
@@ -425,12 +425,8 @@
 }
 
 static struct scx200_acb_iface *scx200_create_iface(const char *text,
-<<<<<<< HEAD
-		struct device *dev, int index)
-=======
 						    struct device *dev,
 						    int index)
->>>>>>> 8ba0c475
 {
 	struct scx200_acb_iface *iface;
 	struct i2c_adapter *adapter;
@@ -486,12 +482,8 @@
 }
 
 static struct scx200_acb_iface *scx200_create_dev(const char *text,
-<<<<<<< HEAD
-		unsigned long base, int index, struct device *dev)
-=======
 						  unsigned long base,
 						  int index, struct device *dev)
->>>>>>> 8ba0c475
 {
 	struct scx200_acb_iface *iface;
 	int rc;
