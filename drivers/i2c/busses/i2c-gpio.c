--- conflicted
+++ resolved
@@ -15,8 +15,6 @@
 #include <linux/slab.h>
 #include <linux/platform_device.h>
 #include <linux/gpio.h>
-<<<<<<< HEAD
-=======
 #include <linux/of_gpio.h>
 #include <linux/of_i2c.h>
 
@@ -25,7 +23,6 @@
 	struct i2c_algo_bit_data bit_data;
 	struct i2c_gpio_platform_data pdata;
 };
->>>>>>> bc57f2ea
 
 /* Toggle SDA by changing the direction of the pin */
 static void i2c_gpio_setsda_dir(void *data, int state)
