--- conflicted
+++ resolved
@@ -948,11 +948,7 @@
  * 6. Register I2C adapter in i2c-core
  */
 static int intel_mid_i2c_probe(struct pci_dev *dev,
-<<<<<<< HEAD
-				    const struct pci_device_id *id)
-=======
 			       const struct pci_device_id *id)
->>>>>>> 76da5cf4
 {
 	struct intel_mid_i2c_private *mrst;
 	unsigned long start, len;
