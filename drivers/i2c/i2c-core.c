--- conflicted
+++ resolved
@@ -1412,7 +1412,6 @@
 		return ERR_PTR(-EINVAL);
 	}
 
-	info.irq = irq_of_parse_and_map(node, 0);
 	info.of_node = of_node_get(node);
 	info.archdata = &dev_ad;
 
@@ -1426,20 +1425,14 @@
 		dev_err(&adap->dev, "of_i2c: Failure registering %s\n",
 			node->full_name);
 		of_node_put(node);
-		irq_dispose_mapping(info.irq);
 		return ERR_PTR(-EINVAL);
 	}
 	return result;
 }
 
-<<<<<<< HEAD
-		info.of_node = of_node_get(node);
-		info.archdata = &dev_ad;
-=======
 static void of_i2c_register_devices(struct i2c_adapter *adap)
 {
 	struct device_node *node;
->>>>>>> c46ca3c8
 
 	/* Only register child devices if the adapter has a node pointer set */
 	if (!adap->dev.of_node)
@@ -1447,19 +1440,8 @@
 
 	dev_dbg(&adap->dev, "of_i2c: walking child nodes\n");
 
-<<<<<<< HEAD
-		result = i2c_new_device(adap, &info);
-		if (result == NULL) {
-			dev_err(&adap->dev, "of_i2c: Failure registering %s\n",
-				node->full_name);
-			of_node_put(node);
-			continue;
-		}
-	}
-=======
 	for_each_available_child_of_node(adap->dev.of_node, node)
 		of_i2c_register_device(adap, node);
->>>>>>> c46ca3c8
 }
 
 static int of_dev_node_match(struct device *dev, void *data)
