--- conflicted
+++ resolved
@@ -61,11 +61,7 @@
 
 #ifdef CONFIG_OF
 static int i2c_mux_gpio_probe_dt(struct gpiomux *mux,
-<<<<<<< HEAD
-					struct platform_device *pdev)
-=======
 				 struct platform_device *pdev)
->>>>>>> 76da5cf4
 {
 	struct device_node *np = pdev->dev.of_node;
 	struct device_node *adapter_np, *child;
@@ -130,11 +126,7 @@
 }
 #else
 static int i2c_mux_gpio_probe_dt(struct gpiomux *mux,
-<<<<<<< HEAD
-					struct platform_device *pdev)
-=======
 				 struct platform_device *pdev)
->>>>>>> 76da5cf4
 {
 	return 0;
 }
