--- conflicted
+++ resolved
@@ -986,13 +986,10 @@
 	mstrclk = clk_get_rate(st->clk);
 	adc_clk = clk_get_rate(st->adc_clk);
 	adc_clk_khz = adc_clk / 1000;
-<<<<<<< HEAD
-=======
 
 	dev_dbg(&pdev->dev, "Master clock is set as: %d Hz, adc_clk should set as: %d Hz\n",
 		mstrclk, adc_clk);
 
->>>>>>> 9fee8240
 	prsc = (mstrclk / (2 * adc_clk)) - 1;
 
 	if (!st->startup_time) {
@@ -1003,16 +1000,6 @@
 	ticks = (*st->caps->calc_startup_ticks)(st->startup_time, adc_clk_khz);
 
 	/*
-<<<<<<< HEAD
-	 * Number of ticks needed to cover the startup time of the ADC as
-	 * defined in the electrical characteristics of the board, divided by 8.
-	 * The formula thus is : Startup Time = (ticks + 1) * 8 / ADC Clock
-	 */
-	ticks = round_up((st->startup_time * adc_clk_khz /
-			  1000) - 1, 8) / 8;
-	/*
-=======
->>>>>>> 9fee8240
 	 * a minimal Sample and Hold Time is necessary for the ADC to guarantee
 	 * the best converted final value between two channels selection
 	 * The formula thus is : Sample and Hold Time = (shtim + 1) / ADCClock
