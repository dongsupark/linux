/*
 * bma180.c - IIO driver for Bosch BMA180 triaxial acceleration sensor
 *
 * Copyright 2013 Oleksandr Kravchenko <x0199363@ti.com>
 *
 * Support for BMA250 (c) Peter Meerwald <pmeerw@pmeerw.net>
 *
 * This file is subject to the terms and conditions of version 2 of
 * the GNU General Public License.  See the file COPYING in the main
 * directory of this archive for more details.
 *
 * SPI is not supported by driver
 * BMA180: 7-bit I2C slave address 0x40 or 0x41
 * BMA250: 7-bit I2C slave address 0x18 or 0x19
 */

#include <linux/module.h>
#include <linux/i2c.h>
#include <linux/interrupt.h>
#include <linux/delay.h>
#include <linux/of.h>
#include <linux/bitops.h>
#include <linux/slab.h>
#include <linux/string.h>
#include <linux/iio/iio.h>
#include <linux/iio/sysfs.h>
#include <linux/iio/buffer.h>
#include <linux/iio/trigger.h>
#include <linux/iio/trigger_consumer.h>
#include <linux/iio/triggered_buffer.h>

#define BMA180_DRV_NAME "bma180"
#define BMA180_IRQ_NAME "bma180_event"

enum {
	BMA180,
	BMA250,
};

struct bma180_data;

struct bma180_part_info {
	const struct iio_chan_spec *channels;
	unsigned num_channels;
	const int *scale_table;
	unsigned num_scales;
	const int *bw_table;
	unsigned num_bw;

	u8 int_reset_reg, int_reset_mask;
	u8 sleep_reg, sleep_mask;
	u8 bw_reg, bw_mask;
	u8 scale_reg, scale_mask;
	u8 power_reg, power_mask, lowpower_val;
	u8 int_enable_reg, int_enable_mask;
	u8 softreset_reg;

	int (*chip_config)(struct bma180_data *data);
	void (*chip_disable)(struct bma180_data *data);
};

/* Register set */
#define BMA180_CHIP_ID		0x00 /* Need to distinguish BMA180 from other */
#define BMA180_ACC_X_LSB	0x02 /* First of 6 registers of accel data */
#define BMA180_TEMP		0x08
#define BMA180_CTRL_REG0	0x0d
#define BMA180_RESET		0x10
#define BMA180_BW_TCS		0x20
#define BMA180_CTRL_REG3	0x21
#define BMA180_TCO_Z		0x30
#define BMA180_OFFSET_LSB1	0x35

/* BMA180_CTRL_REG0 bits */
#define BMA180_DIS_WAKE_UP	BIT(0) /* Disable wake up mode */
#define BMA180_SLEEP		BIT(1) /* 1 - chip will sleep */
#define BMA180_EE_W		BIT(4) /* Unlock writing to addr from 0x20 */
#define BMA180_RESET_INT	BIT(6) /* Reset pending interrupts */

/* BMA180_CTRL_REG3 bits */
#define BMA180_NEW_DATA_INT	BIT(1) /* Intr every new accel data is ready */

/* BMA180_OFFSET_LSB1 skipping mode bit */
#define BMA180_SMP_SKIP		BIT(0)

/* Bit masks for registers bit fields */
#define BMA180_RANGE		0x0e /* Range of measured accel values */
#define BMA180_BW		0xf0 /* Accel bandwidth */
#define BMA180_MODE_CONFIG	0x03 /* Config operation modes */

/* We have to write this value in reset register to do soft reset */
#define BMA180_RESET_VAL	0xb6

#define BMA180_ID_REG_VAL	0x03

/* Chip power modes */
#define BMA180_LOW_POWER	0x03

#define BMA250_RANGE_REG	0x0f
#define BMA250_BW_REG		0x10
#define BMA250_POWER_REG	0x11
#define BMA250_RESET_REG	0x14
#define BMA250_INT_ENABLE_REG	0x17
#define BMA250_INT_MAP_REG	0x1a
#define BMA250_INT_RESET_REG	0x21

#define BMA250_RANGE_MASK	GENMASK(3, 0) /* Range of accel values */
#define BMA250_BW_MASK		GENMASK(4, 0) /* Accel bandwidth */
#define BMA250_SUSPEND_MASK	BIT(7) /* chip will sleep */
#define BMA250_LOWPOWER_MASK	BIT(6)
#define BMA250_DATA_INTEN_MASK	BIT(4)
#define BMA250_INT1_DATA_MASK	BIT(0)
#define BMA250_INT_RESET_MASK	BIT(7) /* Reset pending interrupts */

struct bma180_data {
	struct i2c_client *client;
	struct iio_trigger *trig;
	const struct bma180_part_info *part_info;
	struct mutex mutex;
	bool sleep_state;
	int scale;
	int bw;
	bool pmode;
	u8 buff[16]; /* 3x 16-bit + 8-bit + padding + timestamp */
};

enum bma180_chan {
	AXIS_X,
	AXIS_Y,
	AXIS_Z,
	TEMP
};

static int bma180_bw_table[] = { 10, 20, 40, 75, 150, 300 }; /* Hz */
static int bma180_scale_table[] = { 1275, 1863, 2452, 3727, 4903, 9709, 19417 };

static int bma250_bw_table[] = { 8, 16, 31, 63, 125, 250 }; /* Hz */
static int bma250_scale_table[] = { 0, 0, 0, 38344, 0, 76590, 0, 0, 153180, 0,
	0, 0, 306458 };

static int bma180_get_data_reg(struct bma180_data *data, enum bma180_chan chan)
{
	int ret;

	if (data->sleep_state)
		return -EBUSY;

	switch (chan) {
	case TEMP:
		ret = i2c_smbus_read_byte_data(data->client, BMA180_TEMP);
		if (ret < 0)
			dev_err(&data->client->dev, "failed to read temp register\n");
		break;
	default:
		ret = i2c_smbus_read_word_data(data->client,
			BMA180_ACC_X_LSB + chan * 2);
		if (ret < 0)
			dev_err(&data->client->dev,
				"failed to read accel_%c register\n",
				'x' + chan);
	}

	return ret;
}

static int bma180_set_bits(struct bma180_data *data, u8 reg, u8 mask, u8 val)
{
	int ret = i2c_smbus_read_byte_data(data->client, reg);
	u8 reg_val = (ret & ~mask) | (val << (ffs(mask) - 1));

	if (ret < 0)
		return ret;

	return i2c_smbus_write_byte_data(data->client, reg, reg_val);
}

static int bma180_reset_intr(struct bma180_data *data)
{
	int ret = bma180_set_bits(data, data->part_info->int_reset_reg,
		data->part_info->int_reset_mask, 1);

	if (ret)
		dev_err(&data->client->dev, "failed to reset interrupt\n");

	return ret;
}

static int bma180_set_new_data_intr_state(struct bma180_data *data, bool state)
{
	int ret = bma180_set_bits(data, data->part_info->int_enable_reg,
			data->part_info->int_enable_mask, state);
	if (ret)
		goto err;
	ret = bma180_reset_intr(data);
	if (ret)
		goto err;

	return 0;

err:
	dev_err(&data->client->dev,
		"failed to set new data interrupt state %d\n", state);
	return ret;
}

static int bma180_set_sleep_state(struct bma180_data *data, bool state)
{
	int ret = bma180_set_bits(data, data->part_info->sleep_reg,
		data->part_info->sleep_mask, state);

	if (ret) {
		dev_err(&data->client->dev,
			"failed to set sleep state %d\n", state);
		return ret;
	}
	data->sleep_state = state;

	return 0;
}

static int bma180_set_ee_writing_state(struct bma180_data *data, bool state)
{
	int ret = bma180_set_bits(data, BMA180_CTRL_REG0, BMA180_EE_W, state);

	if (ret)
		dev_err(&data->client->dev,
			"failed to set ee writing state %d\n", state);

	return ret;
}

static int bma180_set_bw(struct bma180_data *data, int val)
{
	int ret, i;

	if (data->sleep_state)
		return -EBUSY;

	for (i = 0; i < data->part_info->num_bw; ++i) {
		if (data->part_info->bw_table[i] == val) {
			ret = bma180_set_bits(data, data->part_info->bw_reg,
				data->part_info->bw_mask, i);
			if (ret) {
				dev_err(&data->client->dev,
					"failed to set bandwidth\n");
				return ret;
			}
			data->bw = val;
			return 0;
		}
	}

	return -EINVAL;
}

static int bma180_set_scale(struct bma180_data *data, int val)
{
	int ret, i;

	if (data->sleep_state)
		return -EBUSY;

	for (i = 0; i < data->part_info->num_scales; ++i)
		if (data->part_info->scale_table[i] == val) {
			ret = bma180_set_bits(data, data->part_info->scale_reg,
				data->part_info->scale_mask, i);
			if (ret) {
				dev_err(&data->client->dev,
					"failed to set scale\n");
				return ret;
			}
			data->scale = val;
			return 0;
		}

	return -EINVAL;
}

static int bma180_set_pmode(struct bma180_data *data, bool mode)
{
	u8 reg_val = mode ? data->part_info->lowpower_val : 0;
	int ret = bma180_set_bits(data, data->part_info->power_reg,
		data->part_info->power_mask, reg_val);

	if (ret) {
		dev_err(&data->client->dev, "failed to set power mode\n");
		return ret;
	}
	data->pmode = mode;

	return 0;
}

static int bma180_soft_reset(struct bma180_data *data)
{
	int ret = i2c_smbus_write_byte_data(data->client,
		data->part_info->softreset_reg, BMA180_RESET_VAL);

	if (ret)
		dev_err(&data->client->dev, "failed to reset the chip\n");

	return ret;
}

static int bma180_chip_init(struct bma180_data *data)
{
	/* Try to read chip_id register. It must return 0x03. */
	int ret = i2c_smbus_read_byte_data(data->client, BMA180_CHIP_ID);

	if (ret < 0)
		return ret;
	if (ret != BMA180_ID_REG_VAL)
		return -ENODEV;

	ret = bma180_soft_reset(data);
	if (ret)
		return ret;
	/*
	 * No serial transaction should occur within minimum 10 us
	 * after soft_reset command
	 */
	msleep(20);

	ret = bma180_set_new_data_intr_state(data, false);
	if (ret)
		return ret;

	return bma180_set_pmode(data, false);
}

static int bma180_chip_config(struct bma180_data *data)
{
	int ret = bma180_chip_init(data);

	if (ret)
		goto err;
	ret = bma180_set_bits(data, BMA180_CTRL_REG0, BMA180_DIS_WAKE_UP, 1);
	if (ret)
		goto err;
	ret = bma180_set_ee_writing_state(data, true);
	if (ret)
		goto err;
	ret = bma180_set_bits(data, BMA180_OFFSET_LSB1, BMA180_SMP_SKIP, 1);
	if (ret)
		goto err;
	ret = bma180_set_bw(data, 20); /* 20 Hz */
	if (ret)
		goto err;
	ret = bma180_set_scale(data, 2452); /* 2 G */
	if (ret)
		goto err;

	return 0;

err:
	dev_err(&data->client->dev, "failed to config the chip\n");
	return ret;
}

static int bma250_chip_config(struct bma180_data *data)
{
	int ret = bma180_chip_init(data);

	if (ret)
		goto err;
	ret = bma180_set_bw(data, 16); /* 16 Hz */
	if (ret)
		goto err;
	ret = bma180_set_scale(data, 38344); /* 2 G */
	if (ret)
		goto err;
	ret = bma180_set_bits(data, BMA250_INT_MAP_REG,
		BMA250_INT1_DATA_MASK, 1);
	if (ret)
		goto err;

	return 0;

err:
	dev_err(&data->client->dev, "failed to config the chip\n");
	return ret;
}

static void bma180_chip_disable(struct bma180_data *data)
{
	if (bma180_set_new_data_intr_state(data, false))
		goto err;
	if (bma180_set_ee_writing_state(data, false))
		goto err;
	if (bma180_set_sleep_state(data, true))
		goto err;

	return;

err:
	dev_err(&data->client->dev, "failed to disable the chip\n");
}

static void bma250_chip_disable(struct bma180_data *data)
{
	if (bma180_set_new_data_intr_state(data, false))
		goto err;
	if (bma180_set_sleep_state(data, true))
		goto err;

	return;

err:
	dev_err(&data->client->dev, "failed to disable the chip\n");
}

static ssize_t bma180_show_avail(char *buf, const int *vals, unsigned n,
				 bool micros)
{
	size_t len = 0;
	int i;

	for (i = 0; i < n; i++) {
		if (!vals[i])
			continue;
		len += scnprintf(buf + len, PAGE_SIZE - len,
			micros ? "0.%06d " : "%d ", vals[i]);
	}
	buf[len - 1] = '\n';

	return len;
}

static ssize_t bma180_show_filter_freq_avail(struct device *dev,
				struct device_attribute *attr, char *buf)
{
	struct bma180_data *data = iio_priv(dev_to_iio_dev(dev));

	return bma180_show_avail(buf, data->part_info->bw_table,
		data->part_info->num_bw, false);
}

static ssize_t bma180_show_scale_avail(struct device *dev,
				struct device_attribute *attr, char *buf)
{
	struct bma180_data *data = iio_priv(dev_to_iio_dev(dev));

	return bma180_show_avail(buf, data->part_info->scale_table,
		data->part_info->num_scales, true);
}

static IIO_DEVICE_ATTR(in_accel_filter_low_pass_3db_frequency_available,
	S_IRUGO, bma180_show_filter_freq_avail, NULL, 0);

static IIO_DEVICE_ATTR(in_accel_scale_available,
	S_IRUGO, bma180_show_scale_avail, NULL, 0);

static struct attribute *bma180_attributes[] = {
	&iio_dev_attr_in_accel_filter_low_pass_3db_frequency_available.
		dev_attr.attr,
	&iio_dev_attr_in_accel_scale_available.dev_attr.attr,
	NULL,
};

static const struct attribute_group bma180_attrs_group = {
	.attrs = bma180_attributes,
};

static int bma180_read_raw(struct iio_dev *indio_dev,
		struct iio_chan_spec const *chan, int *val, int *val2,
		long mask)
{
	struct bma180_data *data = iio_priv(indio_dev);
	int ret;

	switch (mask) {
	case IIO_CHAN_INFO_RAW:
		mutex_lock(&data->mutex);
		if (iio_buffer_enabled(indio_dev)) {
			mutex_unlock(&data->mutex);
			return -EBUSY;
		}
		ret = bma180_get_data_reg(data, chan->scan_index);
		mutex_unlock(&data->mutex);
		if (ret < 0)
			return ret;
		*val = sign_extend32(ret >> chan->scan_type.shift,
			chan->scan_type.realbits - 1);
		return IIO_VAL_INT;
	case IIO_CHAN_INFO_LOW_PASS_FILTER_3DB_FREQUENCY:
		*val = data->bw;
		return IIO_VAL_INT;
	case IIO_CHAN_INFO_SCALE:
		switch (chan->type) {
		case IIO_ACCEL:
			*val = 0;
			*val2 = data->scale;
			return IIO_VAL_INT_PLUS_MICRO;
		case IIO_TEMP:
			*val = 500;
			return IIO_VAL_INT;
		default:
			return -EINVAL;
		}
	case IIO_CHAN_INFO_OFFSET:
		*val = 48; /* 0 LSB @ 24 degree C */
		return IIO_VAL_INT;
	default:
		return -EINVAL;
	}
}

static int bma180_write_raw(struct iio_dev *indio_dev,
		struct iio_chan_spec const *chan, int val, int val2, long mask)
{
	struct bma180_data *data = iio_priv(indio_dev);
	int ret;

	switch (mask) {
	case IIO_CHAN_INFO_SCALE:
		if (val)
			return -EINVAL;
		mutex_lock(&data->mutex);
		ret = bma180_set_scale(data, val2);
		mutex_unlock(&data->mutex);
		return ret;
	case IIO_CHAN_INFO_LOW_PASS_FILTER_3DB_FREQUENCY:
		if (val2)
			return -EINVAL;
		mutex_lock(&data->mutex);
		ret = bma180_set_bw(data, val);
		mutex_unlock(&data->mutex);
		return ret;
	default:
		return -EINVAL;
	}
}

static const struct iio_info bma180_info = {
	.attrs			= &bma180_attrs_group,
	.read_raw		= bma180_read_raw,
	.write_raw		= bma180_write_raw,
	.driver_module		= THIS_MODULE,
};

static const char * const bma180_power_modes[] = { "low_noise", "low_power" };

static int bma180_get_power_mode(struct iio_dev *indio_dev,
		const struct iio_chan_spec *chan)
{
	struct bma180_data *data = iio_priv(indio_dev);

	return data->pmode;
}

static int bma180_set_power_mode(struct iio_dev *indio_dev,
		const struct iio_chan_spec *chan, unsigned int mode)
{
	struct bma180_data *data = iio_priv(indio_dev);
	int ret;

	mutex_lock(&data->mutex);
	ret = bma180_set_pmode(data, mode);
	mutex_unlock(&data->mutex);

	return ret;
}

static const struct iio_enum bma180_power_mode_enum = {
	.items = bma180_power_modes,
	.num_items = ARRAY_SIZE(bma180_power_modes),
	.get = bma180_get_power_mode,
	.set = bma180_set_power_mode,
};

static const struct iio_chan_spec_ext_info bma180_ext_info[] = {
	IIO_ENUM("power_mode", true, &bma180_power_mode_enum),
	IIO_ENUM_AVAILABLE("power_mode", &bma180_power_mode_enum),
	{ },
};

#define BMA180_ACC_CHANNEL(_axis, _bits) {				\
	.type = IIO_ACCEL,						\
	.modified = 1,							\
	.channel2 = IIO_MOD_##_axis,					\
	.info_mask_separate = BIT(IIO_CHAN_INFO_RAW),			\
	.info_mask_shared_by_type = BIT(IIO_CHAN_INFO_SCALE) |		\
		BIT(IIO_CHAN_INFO_LOW_PASS_FILTER_3DB_FREQUENCY),	\
	.scan_index = AXIS_##_axis,					\
	.scan_type = {							\
		.sign = 's',						\
		.realbits = _bits,					\
		.storagebits = 16,					\
		.shift = 16 - _bits,					\
	},								\
	.ext_info = bma180_ext_info,					\
}

#define BMA180_TEMP_CHANNEL {						\
	.type = IIO_TEMP,						\
	.info_mask_separate = BIT(IIO_CHAN_INFO_RAW) |			\
		BIT(IIO_CHAN_INFO_SCALE) | BIT(IIO_CHAN_INFO_OFFSET),	\
	.scan_index = TEMP,						\
	.scan_type = {							\
		.sign = 's',						\
		.realbits = 8,						\
		.storagebits = 16,					\
	},								\
}

static const struct iio_chan_spec bma180_channels[] = {
	BMA180_ACC_CHANNEL(X, 14),
	BMA180_ACC_CHANNEL(Y, 14),
	BMA180_ACC_CHANNEL(Z, 14),
	BMA180_TEMP_CHANNEL,
	IIO_CHAN_SOFT_TIMESTAMP(4),
};

static const struct iio_chan_spec bma250_channels[] = {
	BMA180_ACC_CHANNEL(X, 10),
	BMA180_ACC_CHANNEL(Y, 10),
	BMA180_ACC_CHANNEL(Z, 10),
	BMA180_TEMP_CHANNEL,
	IIO_CHAN_SOFT_TIMESTAMP(4),
};

static const struct bma180_part_info bma180_part_info[] = {
	[BMA180] = {
		bma180_channels, ARRAY_SIZE(bma180_channels),
		bma180_scale_table, ARRAY_SIZE(bma180_scale_table),
		bma180_bw_table, ARRAY_SIZE(bma180_bw_table),
		BMA180_CTRL_REG0, BMA180_RESET_INT,
		BMA180_CTRL_REG0, BMA180_SLEEP,
		BMA180_BW_TCS, BMA180_BW,
		BMA180_OFFSET_LSB1, BMA180_RANGE,
		BMA180_TCO_Z, BMA180_MODE_CONFIG, BMA180_LOW_POWER,
		BMA180_CTRL_REG3, BMA180_NEW_DATA_INT,
		BMA180_RESET,
		bma180_chip_config,
		bma180_chip_disable,
	},
	[BMA250] = {
		bma250_channels, ARRAY_SIZE(bma250_channels),
		bma250_scale_table, ARRAY_SIZE(bma250_scale_table),
		bma250_bw_table, ARRAY_SIZE(bma250_bw_table),
		BMA250_INT_RESET_REG, BMA250_INT_RESET_MASK,
		BMA250_POWER_REG, BMA250_SUSPEND_MASK,
		BMA250_BW_REG, BMA250_BW_MASK,
		BMA250_RANGE_REG, BMA250_RANGE_MASK,
		BMA250_POWER_REG, BMA250_LOWPOWER_MASK, 1,
		BMA250_INT_ENABLE_REG, BMA250_DATA_INTEN_MASK,
		BMA250_RESET_REG,
		bma250_chip_config,
		bma250_chip_disable,
	},
};

static irqreturn_t bma180_trigger_handler(int irq, void *p)
{
	struct iio_poll_func *pf = p;
	struct iio_dev *indio_dev = pf->indio_dev;
	struct bma180_data *data = iio_priv(indio_dev);
	int64_t time_ns = iio_get_time_ns();
	int bit, ret, i = 0;

	mutex_lock(&data->mutex);

	for_each_set_bit(bit, indio_dev->buffer->scan_mask,
			 indio_dev->masklength) {
		ret = bma180_get_data_reg(data, bit);
		if (ret < 0) {
			mutex_unlock(&data->mutex);
			goto err;
		}
		((s16 *)data->buff)[i++] = ret;
	}

	mutex_unlock(&data->mutex);

	iio_push_to_buffers_with_timestamp(indio_dev, data->buff, time_ns);
err:
	iio_trigger_notify_done(indio_dev->trig);

	return IRQ_HANDLED;
}

static int bma180_data_rdy_trigger_set_state(struct iio_trigger *trig,
		bool state)
{
	struct iio_dev *indio_dev = iio_trigger_get_drvdata(trig);
	struct bma180_data *data = iio_priv(indio_dev);

	return bma180_set_new_data_intr_state(data, state);
}

static int bma180_trig_try_reen(struct iio_trigger *trig)
{
	struct iio_dev *indio_dev = iio_trigger_get_drvdata(trig);
	struct bma180_data *data = iio_priv(indio_dev);

	return bma180_reset_intr(data);
}

static const struct iio_trigger_ops bma180_trigger_ops = {
	.set_trigger_state = bma180_data_rdy_trigger_set_state,
	.try_reenable = bma180_trig_try_reen,
	.owner = THIS_MODULE,
};

static int bma180_probe(struct i2c_client *client,
		const struct i2c_device_id *id)
{
	struct bma180_data *data;
	struct iio_dev *indio_dev;
	int ret;

	indio_dev = devm_iio_device_alloc(&client->dev, sizeof(*data));
	if (!indio_dev)
		return -ENOMEM;

	data = iio_priv(indio_dev);
	i2c_set_clientdata(client, indio_dev);
	data->client = client;
	data->part_info = &bma180_part_info[id->driver_data];

	ret = data->part_info->chip_config(data);
	if (ret < 0)
		goto err_chip_disable;

	mutex_init(&data->mutex);
	indio_dev->dev.parent = &client->dev;
	indio_dev->channels = data->part_info->channels;
	indio_dev->num_channels = data->part_info->num_channels;
	indio_dev->name = id->name;
	indio_dev->modes = INDIO_DIRECT_MODE;
	indio_dev->info = &bma180_info;

	if (client->irq > 0) {
		data->trig = iio_trigger_alloc("%s-dev%d", indio_dev->name,
			indio_dev->id);
		if (!data->trig) {
			ret = -ENOMEM;
			goto err_chip_disable;
		}

		ret = devm_request_irq(&client->dev, client->irq,
			iio_trigger_generic_data_rdy_poll, IRQF_TRIGGER_RISING,
			"bma180_event", data->trig);
		if (ret) {
			dev_err(&client->dev, "unable to request IRQ\n");
			goto err_trigger_free;
		}

<<<<<<< HEAD
	trig->dev.parent = &client->dev;
	trig->ops = &bma180_trigger_ops;
	iio_trigger_set_drvdata(trig, indio_dev);
	data->trig = trig;
	indio_dev->trig = iio_trigger_get(trig);
=======
		data->trig->dev.parent = &client->dev;
		data->trig->ops = &bma180_trigger_ops;
		iio_trigger_set_drvdata(data->trig, indio_dev);
		indio_dev->trig = data->trig;
>>>>>>> 3f76a4ea

		ret = iio_trigger_register(data->trig);
		if (ret)
			goto err_trigger_free;
	}

	ret = iio_triggered_buffer_setup(indio_dev, NULL,
			bma180_trigger_handler, NULL);
	if (ret < 0) {
		dev_err(&client->dev, "unable to setup iio triggered buffer\n");
		goto err_trigger_unregister;
	}

	ret = iio_device_register(indio_dev);
	if (ret < 0) {
		dev_err(&client->dev, "unable to register iio device\n");
		goto err_buffer_cleanup;
	}

	return 0;

err_buffer_cleanup:
	iio_triggered_buffer_cleanup(indio_dev);
err_trigger_unregister:
	if (data->trig)
		iio_trigger_unregister(data->trig);
err_trigger_free:
	iio_trigger_free(data->trig);
err_chip_disable:
	data->part_info->chip_disable(data);

	return ret;
}

static int bma180_remove(struct i2c_client *client)
{
	struct iio_dev *indio_dev = i2c_get_clientdata(client);
	struct bma180_data *data = iio_priv(indio_dev);

	iio_device_unregister(indio_dev);
	iio_triggered_buffer_cleanup(indio_dev);
	if (data->trig) {
		iio_trigger_unregister(data->trig);
		iio_trigger_free(data->trig);
	}

	mutex_lock(&data->mutex);
	data->part_info->chip_disable(data);
	mutex_unlock(&data->mutex);

	return 0;
}

#ifdef CONFIG_PM_SLEEP
static int bma180_suspend(struct device *dev)
{
	struct iio_dev *indio_dev = i2c_get_clientdata(to_i2c_client(dev));
	struct bma180_data *data = iio_priv(indio_dev);
	int ret;

	mutex_lock(&data->mutex);
	ret = bma180_set_sleep_state(data, true);
	mutex_unlock(&data->mutex);

	return ret;
}

static int bma180_resume(struct device *dev)
{
	struct iio_dev *indio_dev = i2c_get_clientdata(to_i2c_client(dev));
	struct bma180_data *data = iio_priv(indio_dev);
	int ret;

	mutex_lock(&data->mutex);
	ret = bma180_set_sleep_state(data, false);
	mutex_unlock(&data->mutex);

	return ret;
}

static SIMPLE_DEV_PM_OPS(bma180_pm_ops, bma180_suspend, bma180_resume);
#define BMA180_PM_OPS (&bma180_pm_ops)
#else
#define BMA180_PM_OPS NULL
#endif

static struct i2c_device_id bma180_ids[] = {
	{ "bma180", BMA180 },
	{ "bma250", BMA250 },
	{ }
};

MODULE_DEVICE_TABLE(i2c, bma180_ids);

static struct i2c_driver bma180_driver = {
	.driver = {
		.name	= "bma180",
		.owner	= THIS_MODULE,
		.pm	= BMA180_PM_OPS,
	},
	.probe		= bma180_probe,
	.remove		= bma180_remove,
	.id_table	= bma180_ids,
};

module_i2c_driver(bma180_driver);

MODULE_AUTHOR("Kravchenko Oleksandr <x0199363@ti.com>");
MODULE_AUTHOR("Texas Instruments, Inc.");
MODULE_DESCRIPTION("Bosch BMA180/BMA250 triaxial acceleration sensor");
MODULE_LICENSE("GPL");<|MERGE_RESOLUTION|>--- conflicted
+++ resolved
@@ -745,18 +745,10 @@
 			goto err_trigger_free;
 		}
 
-<<<<<<< HEAD
-	trig->dev.parent = &client->dev;
-	trig->ops = &bma180_trigger_ops;
-	iio_trigger_set_drvdata(trig, indio_dev);
-	data->trig = trig;
-	indio_dev->trig = iio_trigger_get(trig);
-=======
 		data->trig->dev.parent = &client->dev;
 		data->trig->ops = &bma180_trigger_ops;
 		iio_trigger_set_drvdata(data->trig, indio_dev);
-		indio_dev->trig = data->trig;
->>>>>>> 3f76a4ea
+		indio_dev->trig = iio_trigger_get(data->trig);
 
 		ret = iio_trigger_register(data->trig);
 		if (ret)
