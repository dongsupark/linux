/*
 *  This file was based upon code in Powertweak Linux (http://powertweak.sf.net)
 *  (C) 2000-2003  Dave Jones, Arjan van de Ven, Janne Pänkälä,
 *                 Dominik Brodowski.
 *
 *  Licensed under the terms of the GNU GPL License version 2.
 *
 *  BIG FAT DISCLAIMER: Work in progress code. Possibly *dangerous*
 */

#include <linux/kernel.h>
#include <linux/module.h>
#include <linux/init.h>
#include <linux/cpufreq.h>
#include <linux/ioport.h>
#include <linux/timex.h>
#include <linux/io.h>

#include <asm/cpu_device_id.h>
#include <asm/msr.h>

#define POWERNOW_IOPORT 0xfff0          /* it doesn't matter where, as long
					   as it is unused */

#define PFX "powernow-k6: "
static unsigned int                     busfreq;   /* FSB, in 10 kHz */
static unsigned int                     max_multiplier;


/* Clock ratio multiplied by 10 - see table 27 in AMD#23446 */
static struct cpufreq_frequency_table clock_ratio[] = {
	{45,  /* 000 -> 4.5x */ 0},
	{50,  /* 001 -> 5.0x */ 0},
	{40,  /* 010 -> 4.0x */ 0},
	{55,  /* 011 -> 5.5x */ 0},
	{20,  /* 100 -> 2.0x */ 0},
	{30,  /* 101 -> 3.0x */ 0},
	{60,  /* 110 -> 6.0x */ 0},
	{35,  /* 111 -> 3.5x */ 0},
	{0, CPUFREQ_TABLE_END}
};


/**
 * powernow_k6_get_cpu_multiplier - returns the current FSB multiplier
 *
 *   Returns the current setting of the frequency multiplier. Core clock
 * speed is frequency of the Front-Side Bus multiplied with this value.
 */
static int powernow_k6_get_cpu_multiplier(void)
{
	u64 invalue = 0;
	u32 msrval;

	msrval = POWERNOW_IOPORT + 0x1;
	wrmsr(MSR_K6_EPMR, msrval, 0); /* enable the PowerNow port */
	invalue = inl(POWERNOW_IOPORT + 0x8);
	msrval = POWERNOW_IOPORT + 0x0;
	wrmsr(MSR_K6_EPMR, msrval, 0); /* disable it again */

	return clock_ratio[(invalue >> 5)&7].driver_data;
}


/**
 * powernow_k6_set_state - set the PowerNow! multiplier
 * @best_i: clock_ratio[best_i] is the target multiplier
 *
 *   Tries to change the PowerNow! multiplier
 */
static void powernow_k6_set_state(struct cpufreq_policy *policy,
		unsigned int best_i)
{
	unsigned long outvalue = 0, invalue = 0;
	unsigned long msrval;
	struct cpufreq_freqs freqs;

	if (clock_ratio[best_i].driver_data > max_multiplier) {
		printk(KERN_ERR PFX "invalid target frequency\n");
		return;
	}

	freqs.old = busfreq * powernow_k6_get_cpu_multiplier();
<<<<<<< HEAD
	freqs.new = busfreq * clock_ratio[best_i].index;
=======
	freqs.new = busfreq * clock_ratio[best_i].driver_data;
>>>>>>> d0e0ac97

	cpufreq_notify_transition(policy, &freqs, CPUFREQ_PRECHANGE);

	/* we now need to transform best_i to the BVC format, see AMD#23446 */

	outvalue = (1<<12) | (1<<10) | (1<<9) | (best_i<<5);

	msrval = POWERNOW_IOPORT + 0x1;
	wrmsr(MSR_K6_EPMR, msrval, 0); /* enable the PowerNow port */
	invalue = inl(POWERNOW_IOPORT + 0x8);
	invalue = invalue & 0xf;
	outvalue = outvalue | invalue;
	outl(outvalue , (POWERNOW_IOPORT + 0x8));
	msrval = POWERNOW_IOPORT + 0x0;
	wrmsr(MSR_K6_EPMR, msrval, 0); /* disable it again */

	cpufreq_notify_transition(policy, &freqs, CPUFREQ_POSTCHANGE);

	return;
}


/**
 * powernow_k6_verify - verifies a new CPUfreq policy
 * @policy: new policy
 *
 * Policy must be within lowest and highest possible CPU Frequency,
 * and at least one possible state must be within min and max.
 */
static int powernow_k6_verify(struct cpufreq_policy *policy)
{
	return cpufreq_frequency_table_verify(policy, &clock_ratio[0]);
}


/**
 * powernow_k6_setpolicy - sets a new CPUFreq policy
 * @policy: new policy
 * @target_freq: the target frequency
 * @relation: how that frequency relates to achieved frequency
 *  (CPUFREQ_RELATION_L or CPUFREQ_RELATION_H)
 *
 * sets a new CPUFreq policy
 */
static int powernow_k6_target(struct cpufreq_policy *policy,
			       unsigned int target_freq,
			       unsigned int relation)
{
	unsigned int newstate = 0;

	if (cpufreq_frequency_table_target(policy, &clock_ratio[0],
				target_freq, relation, &newstate))
		return -EINVAL;

	powernow_k6_set_state(policy, newstate);

	return 0;
}


static int powernow_k6_cpu_init(struct cpufreq_policy *policy)
{
	unsigned int i, f;
	int result;

	if (policy->cpu != 0)
		return -ENODEV;

	/* get frequencies */
	max_multiplier = powernow_k6_get_cpu_multiplier();
	busfreq = cpu_khz / max_multiplier;

	/* table init */
	for (i = 0; (clock_ratio[i].frequency != CPUFREQ_TABLE_END); i++) {
		f = clock_ratio[i].driver_data;
		if (f > max_multiplier)
			clock_ratio[i].frequency = CPUFREQ_ENTRY_INVALID;
		else
			clock_ratio[i].frequency = busfreq * f;
	}

	/* cpuinfo and default policy values */
	policy->cpuinfo.transition_latency = 200000;
	policy->cur = busfreq * max_multiplier;

	result = cpufreq_frequency_table_cpuinfo(policy, clock_ratio);
	if (result)
		return result;

	cpufreq_frequency_table_get_attr(clock_ratio, policy->cpu);

	return 0;
}


static int powernow_k6_cpu_exit(struct cpufreq_policy *policy)
{
	unsigned int i;
	for (i = 0; i < 8; i++) {
		if (i == max_multiplier)
			powernow_k6_set_state(policy, i);
	}
	cpufreq_frequency_table_put_attr(policy->cpu);
	return 0;
}

static unsigned int powernow_k6_get(unsigned int cpu)
{
	unsigned int ret;
	ret = (busfreq * powernow_k6_get_cpu_multiplier());
	return ret;
}

static struct freq_attr *powernow_k6_attr[] = {
	&cpufreq_freq_attr_scaling_available_freqs,
	NULL,
};

static struct cpufreq_driver powernow_k6_driver = {
	.verify		= powernow_k6_verify,
	.target		= powernow_k6_target,
	.init		= powernow_k6_cpu_init,
	.exit		= powernow_k6_cpu_exit,
	.get		= powernow_k6_get,
	.name		= "powernow-k6",
	.owner		= THIS_MODULE,
	.attr		= powernow_k6_attr,
};

static const struct x86_cpu_id powernow_k6_ids[] = {
	{ X86_VENDOR_AMD, 5, 12 },
	{ X86_VENDOR_AMD, 5, 13 },
	{}
};
MODULE_DEVICE_TABLE(x86cpu, powernow_k6_ids);

/**
 * powernow_k6_init - initializes the k6 PowerNow! CPUFreq driver
 *
 *   Initializes the K6 PowerNow! support. Returns -ENODEV on unsupported
 * devices, -EINVAL or -ENOMEM on problems during initiatization, and zero
 * on success.
 */
static int __init powernow_k6_init(void)
{
	if (!x86_match_cpu(powernow_k6_ids))
		return -ENODEV;

	if (!request_region(POWERNOW_IOPORT, 16, "PowerNow!")) {
		printk(KERN_INFO PFX "PowerNow IOPORT region already used.\n");
		return -EIO;
	}

	if (cpufreq_register_driver(&powernow_k6_driver)) {
		release_region(POWERNOW_IOPORT, 16);
		return -EINVAL;
	}

	return 0;
}


/**
 * powernow_k6_exit - unregisters AMD K6-2+/3+ PowerNow! support
 *
 *   Unregisters AMD K6-2+ / K6-3+ PowerNow! support.
 */
static void __exit powernow_k6_exit(void)
{
	cpufreq_unregister_driver(&powernow_k6_driver);
	release_region(POWERNOW_IOPORT, 16);
}


MODULE_AUTHOR("Arjan van de Ven, Dave Jones <davej@redhat.com>, "
		"Dominik Brodowski <linux@brodo.de>");
MODULE_DESCRIPTION("PowerNow! driver for AMD K6-2+ / K6-3+ processors.");
MODULE_LICENSE("GPL");

module_init(powernow_k6_init);
module_exit(powernow_k6_exit);<|MERGE_RESOLUTION|>--- conflicted
+++ resolved
@@ -81,11 +81,7 @@
 	}
 
 	freqs.old = busfreq * powernow_k6_get_cpu_multiplier();
-<<<<<<< HEAD
-	freqs.new = busfreq * clock_ratio[best_i].index;
-=======
 	freqs.new = busfreq * clock_ratio[best_i].driver_data;
->>>>>>> d0e0ac97
 
 	cpufreq_notify_transition(policy, &freqs, CPUFREQ_PRECHANGE);
 
