--- conflicted
+++ resolved
@@ -5,10 +5,7 @@
 config ARM_BIG_LITTLE_CPUFREQ
 	tristate "Generic ARM big LITTLE CPUfreq driver"
 	depends on ARM_CPU_TOPOLOGY && PM_OPP && HAVE_CLK
-<<<<<<< HEAD
-=======
-	select CPU_FREQ_TABLE
->>>>>>> d0e0ac97
+	select CPU_FREQ_TABLE
 	help
 	  This enables the Generic CPUfreq driver for ARM big.LITTLE platforms.
 
@@ -22,10 +19,7 @@
 config ARM_EXYNOS_CPUFREQ
 	bool "SAMSUNG EXYNOS SoCs"
 	depends on ARCH_EXYNOS
-<<<<<<< HEAD
-=======
-	select CPU_FREQ_TABLE
->>>>>>> d0e0ac97
+	select CPU_FREQ_TABLE
 	default y
 	help
 	  This adds the CPUFreq driver common part for Samsung
@@ -54,10 +48,7 @@
 config ARM_EXYNOS5440_CPUFREQ
 	def_bool SOC_EXYNOS5440
 	depends on HAVE_CLK && PM_OPP && OF
-<<<<<<< HEAD
-=======
-	select CPU_FREQ_TABLE
->>>>>>> d0e0ac97
+	select CPU_FREQ_TABLE
 	help
 	  This adds the CPUFreq driver for Samsung EXYNOS5440
 	  SoC. The nature of exynos5440 clock controller is
@@ -67,10 +58,6 @@
 config ARM_HIGHBANK_CPUFREQ
 	tristate "Calxeda Highbank-based"
 	depends on ARCH_HIGHBANK
-<<<<<<< HEAD
-	select CPU_FREQ_TABLE
-=======
->>>>>>> d0e0ac97
 	select GENERIC_CPUFREQ_CPU0
 	select PM_OPP
 	select REGULATOR
@@ -86,10 +73,7 @@
 	tristate "Freescale i.MX6Q cpufreq support"
 	depends on SOC_IMX6Q
 	depends on REGULATOR_ANATOP
-<<<<<<< HEAD
-=======
-	select CPU_FREQ_TABLE
->>>>>>> d0e0ac97
+	select CPU_FREQ_TABLE
 	help
 	  This adds cpufreq driver support for Freescale i.MX6Q SOC.
 
@@ -105,10 +89,7 @@
 
 config ARM_KIRKWOOD_CPUFREQ
 	def_bool ARCH_KIRKWOOD && OF
-<<<<<<< HEAD
-=======
-	select CPU_FREQ_TABLE
->>>>>>> d0e0ac97
+	select CPU_FREQ_TABLE
 	help
 	  This adds the CPUFreq driver for Marvell Kirkwood
 	  SoCs.
