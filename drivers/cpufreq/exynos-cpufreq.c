--- conflicted
+++ resolved
@@ -113,12 +113,8 @@
 		if (ret) {
 			pr_err("%s: failed to set cpu voltage to %d\n",
 				__func__, arm_volt);
-<<<<<<< HEAD
-			goto out;
-=======
 			freqs.new = freqs.old;
 			goto post_notify;
->>>>>>> d0e0ac97
 		}
 	}
 
@@ -128,26 +124,18 @@
 		if (ret) {
 			pr_err("%s: failed to set cpu voltage to %d\n",
 				__func__, safe_arm_volt);
-<<<<<<< HEAD
-			goto out;
-=======
 			freqs.new = freqs.old;
 			goto post_notify;
->>>>>>> d0e0ac97
 		}
 	}
 
 	exynos_info->set_freq(old_index, index);
 
-<<<<<<< HEAD
-	cpufreq_notify_transition(policy, &freqs, CPUFREQ_POSTCHANGE);
-=======
 post_notify:
 	cpufreq_notify_transition(policy, &freqs, CPUFREQ_POSTCHANGE);
 
 	if (ret)
 		goto out;
->>>>>>> d0e0ac97
 
 	/* When the new frequency is lower than current frequency */
 	if ((freqs.new < freqs.old) ||
@@ -160,41 +148,7 @@
 				__func__, arm_volt);
 			goto out;
 		}
-<<<<<<< HEAD
-	}
-
-out:
-
-	cpufreq_cpu_put(policy);
-
-	return ret;
-}
-
-static int exynos_target(struct cpufreq_policy *policy,
-			  unsigned int target_freq,
-			  unsigned int relation)
-{
-	struct cpufreq_frequency_table *freq_table = exynos_info->freq_table;
-	unsigned int index;
-	unsigned int new_freq;
-	int ret = 0;
-
-	mutex_lock(&cpufreq_lock);
-
-	if (frequency_locked)
-		goto out;
-
-	if (cpufreq_frequency_table_target(policy, freq_table,
-					   target_freq, relation, &index)) {
-		ret = -EINVAL;
-		goto out;
-=======
->>>>>>> d0e0ac97
-	}
-
-	new_freq = freq_table[index].frequency;
-
-	ret = exynos_cpufreq_scale(new_freq);
+	}
 
 out:
 
