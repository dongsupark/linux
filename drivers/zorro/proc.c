/*
 *	Procfs interface for the Zorro bus.
 *
 *	Copyright (C) 1998-2003 Geert Uytterhoeven
 *
 *	Heavily based on the procfs interface for the PCI bus, which is
 *
 *	Copyright (C) 1997, 1998 Martin Mares <mj@atrey.karlin.mff.cuni.cz>
 */

#include <linux/types.h>
#include <linux/zorro.h>
#include <linux/proc_fs.h>
#include <linux/seq_file.h>
#include <linux/init.h>
#include <linux/export.h>
#include <asm/uaccess.h>
#include <asm/amigahw.h>
#include <asm/setup.h>

static loff_t
proc_bus_zorro_lseek(struct file *file, loff_t off, int whence)
{
<<<<<<< HEAD
	loff_t new = -1;
	struct inode *inode = file_inode(file);

	mutex_lock(&inode->i_mutex);
	switch (whence) {
	case 0:
		new = off;
		break;
	case 1:
		new = file->f_pos + off;
		break;
	case 2:
		new = sizeof(struct ConfigDev) + off;
		break;
	}
	if (new < 0 || new > sizeof(struct ConfigDev))
		new = -EINVAL;
	else
		file->f_pos = new;
	mutex_unlock(&inode->i_mutex);
	return new;
=======
	return fixed_size_llseek(file, off, whence, sizeof(struct ConfigDev));
>>>>>>> d0e0ac97
}

static ssize_t
proc_bus_zorro_read(struct file *file, char __user *buf, size_t nbytes, loff_t *ppos)
{
	struct zorro_dev *z = PDE_DATA(file_inode(file));
	struct ConfigDev cd;
	loff_t pos = *ppos;

	if (pos >= sizeof(struct ConfigDev))
		return 0;
	if (nbytes >= sizeof(struct ConfigDev))
		nbytes = sizeof(struct ConfigDev);
	if (pos + nbytes > sizeof(struct ConfigDev))
		nbytes = sizeof(struct ConfigDev) - pos;

	/* Construct a ConfigDev */
	memset(&cd, 0, sizeof(cd));
	cd.cd_Rom = z->rom;
	cd.cd_SlotAddr = z->slotaddr;
	cd.cd_SlotSize = z->slotsize;
	cd.cd_BoardAddr = (void *)zorro_resource_start(z);
	cd.cd_BoardSize = zorro_resource_len(z);

	if (copy_to_user(buf, (void *)&cd + pos, nbytes))
		return -EFAULT;
	*ppos += nbytes;

	return nbytes;
}

static const struct file_operations proc_bus_zorro_operations = {
	.owner		= THIS_MODULE,
	.llseek		= proc_bus_zorro_lseek,
	.read		= proc_bus_zorro_read,
};

static void * zorro_seq_start(struct seq_file *m, loff_t *pos)
{
	return (*pos < zorro_num_autocon) ? pos : NULL;
}

static void * zorro_seq_next(struct seq_file *m, void *v, loff_t *pos)
{
	(*pos)++;
	return (*pos < zorro_num_autocon) ? pos : NULL;
}

static void zorro_seq_stop(struct seq_file *m, void *v)
{
}

static int zorro_seq_show(struct seq_file *m, void *v)
{
	unsigned int slot = *(loff_t *)v;
	struct zorro_dev *z = &zorro_autocon[slot];

	seq_printf(m, "%02x\t%08x\t%08lx\t%08lx\t%02x\n", slot, z->id,
		   (unsigned long)zorro_resource_start(z),
		   (unsigned long)zorro_resource_len(z),
		   z->rom.er_Type);
	return 0;
}

static const struct seq_operations zorro_devices_seq_ops = {
	.start = zorro_seq_start,
	.next  = zorro_seq_next,
	.stop  = zorro_seq_stop,
	.show  = zorro_seq_show,
};

static int zorro_devices_proc_open(struct inode *inode, struct file *file)
{
	return seq_open(file, &zorro_devices_seq_ops);
}

static const struct file_operations zorro_devices_proc_fops = {
	.owner		= THIS_MODULE,
	.open		= zorro_devices_proc_open,
	.read		= seq_read,
	.llseek		= seq_lseek,
	.release	= seq_release,
};

static struct proc_dir_entry *proc_bus_zorro_dir;

static int __init zorro_proc_attach_device(unsigned int slot)
{
	struct proc_dir_entry *entry;
	char name[4];

	sprintf(name, "%02x", slot);
	entry = proc_create_data(name, 0, proc_bus_zorro_dir,
				 &proc_bus_zorro_operations,
				 &zorro_autocon[slot]);
	if (!entry)
		return -ENOMEM;
	proc_set_size(entry, sizeof(struct zorro_dev));
	return 0;
}

static int __init zorro_proc_init(void)
{
	unsigned int slot;

	if (MACH_IS_AMIGA && AMIGAHW_PRESENT(ZORRO)) {
		proc_bus_zorro_dir = proc_mkdir("bus/zorro", NULL);
		proc_create("devices", 0, proc_bus_zorro_dir,
			    &zorro_devices_proc_fops);
		for (slot = 0; slot < zorro_num_autocon; slot++)
			zorro_proc_attach_device(slot);
	}
	return 0;
}

device_initcall(zorro_proc_init);<|MERGE_RESOLUTION|>--- conflicted
+++ resolved
@@ -21,31 +21,7 @@
 static loff_t
 proc_bus_zorro_lseek(struct file *file, loff_t off, int whence)
 {
-<<<<<<< HEAD
-	loff_t new = -1;
-	struct inode *inode = file_inode(file);
-
-	mutex_lock(&inode->i_mutex);
-	switch (whence) {
-	case 0:
-		new = off;
-		break;
-	case 1:
-		new = file->f_pos + off;
-		break;
-	case 2:
-		new = sizeof(struct ConfigDev) + off;
-		break;
-	}
-	if (new < 0 || new > sizeof(struct ConfigDev))
-		new = -EINVAL;
-	else
-		file->f_pos = new;
-	mutex_unlock(&inode->i_mutex);
-	return new;
-=======
 	return fixed_size_llseek(file, off, whence, sizeof(struct ConfigDev));
->>>>>>> d0e0ac97
 }
 
 static ssize_t
