--- conflicted
+++ resolved
@@ -997,10 +997,6 @@
 
 	return 0;
 err_clk:
-<<<<<<< HEAD
-	platform_set_drvdata(pdev, NULL);
-=======
->>>>>>> d0e0ac97
 	clk_unprepare(data->clk);
 	return ret;
 }
@@ -1014,11 +1010,6 @@
 	exynos_unregister_thermal();
 
 	clk_unprepare(data->clk);
-<<<<<<< HEAD
-
-	platform_set_drvdata(pdev, NULL);
-=======
->>>>>>> d0e0ac97
 
 	return 0;
 }
