/*
 *    Chassis LCD/LED driver for HP-PARISC workstations
 *
 *      (c) Copyright 2000 Red Hat Software
 *      (c) Copyright 2000 Helge Deller <hdeller@redhat.com>
 *      (c) Copyright 2001-2009 Helge Deller <deller@gmx.de>
 *      (c) Copyright 2001 Randolph Chung <tausq@debian.org>
 *
 *      This program is free software; you can redistribute it and/or modify
 *      it under the terms of the GNU General Public License as published by
 *      the Free Software Foundation; either version 2 of the License, or
 *      (at your option) any later version.
 *
 * TODO:
 *	- speed-up calculations with inlined assembler
 *	- interface to write to second row of LCD from /proc (if technically possible)
 *
 * Changes:
 *      - Audit copy_from_user in led_proc_write.
 *                                Daniele Bellucci <bellucda@tiscali.it>
 *	- Switch from using a tasklet to a work queue, so the led_LCD_driver
 *	  	can sleep.
 *	  			  David Pye <dmp@davidmpye.dyndns.org>
 */

#include <linux/module.h>
#include <linux/stddef.h>	/* for offsetof() */
#include <linux/init.h>
#include <linux/types.h>
#include <linux/ioport.h>
#include <linux/utsname.h>
#include <linux/capability.h>
#include <linux/delay.h>
#include <linux/netdevice.h>
#include <linux/inetdevice.h>
#include <linux/in.h>
#include <linux/interrupt.h>
#include <linux/kernel_stat.h>
#include <linux/reboot.h>
#include <linux/proc_fs.h>
#include <linux/seq_file.h>
#include <linux/ctype.h>
#include <linux/blkdev.h>
#include <linux/workqueue.h>
#include <linux/rcupdate.h>
#include <asm/io.h>
#include <asm/processor.h>
#include <asm/hardware.h>
#include <asm/param.h>		/* HZ */
#include <asm/led.h>
#include <asm/pdc.h>
#include <asm/uaccess.h>

/* The control of the LEDs and LCDs on PARISC-machines have to be done 
   completely in software. The necessary calculations are done in a work queue
   task which is scheduled regularly, and since the calculations may consume a 
   relatively large amount of CPU time, some of the calculations can be 
   turned off with the following variables (controlled via procfs) */

static int led_type __read_mostly = -1;
static unsigned char lastleds;	/* LED state from most recent update */
static unsigned int led_heartbeat __read_mostly = 1;
static unsigned int led_diskio    __read_mostly = 1;
static unsigned int led_lanrxtx   __read_mostly = 1;
static char lcd_text[32]          __read_mostly;
static char lcd_text_default[32]  __read_mostly;


static struct workqueue_struct *led_wq;
static void led_work_func(struct work_struct *);
static DECLARE_DELAYED_WORK(led_task, led_work_func);

#if 0
#define DPRINTK(x)	printk x
#else
#define DPRINTK(x)
#endif

struct lcd_block {
	unsigned char command;	/* stores the command byte      */
	unsigned char on;	/* value for turning LED on     */
	unsigned char off;	/* value for turning LED off    */
};

/* Structure returned by PDC_RETURN_CHASSIS_INFO */
/* NOTE: we use unsigned long:16 two times, since the following member 
   lcd_cmd_reg_addr needs to be 64bit aligned on 64bit PA2.0-machines */
struct pdc_chassis_lcd_info_ret_block {
	unsigned long model:16;		/* DISPLAY_MODEL_XXXX */
	unsigned long lcd_width:16;	/* width of the LCD in chars (DISPLAY_MODEL_LCD only) */
	unsigned long lcd_cmd_reg_addr;	/* ptr to LCD cmd-register & data ptr for LED */
	unsigned long lcd_data_reg_addr; /* ptr to LCD data-register (LCD only) */
	unsigned int min_cmd_delay;	/* delay in uS after cmd-write (LCD only) */
	unsigned char reset_cmd1;	/* command #1 for writing LCD string (LCD only) */
	unsigned char reset_cmd2;	/* command #2 for writing LCD string (LCD only) */
	unsigned char act_enable;	/* 0 = no activity (LCD only) */
	struct lcd_block heartbeat;
	struct lcd_block disk_io;
	struct lcd_block lan_rcv;
	struct lcd_block lan_tx;
	char _pad;
};


/* LCD_CMD and LCD_DATA for KittyHawk machines */
#define KITTYHAWK_LCD_CMD  F_EXTEND(0xf0190000UL) /* 64bit-ready */
#define KITTYHAWK_LCD_DATA (KITTYHAWK_LCD_CMD+1)

/* lcd_info is pre-initialized to the values needed to program KittyHawk LCD's 
 * HP seems to have used Sharp/Hitachi HD44780 LCDs most of the time. */
static struct pdc_chassis_lcd_info_ret_block
lcd_info __attribute__((aligned(8))) __read_mostly =
{
	.model =		DISPLAY_MODEL_LCD,
	.lcd_width =		16,
	.lcd_cmd_reg_addr =	KITTYHAWK_LCD_CMD,
	.lcd_data_reg_addr =	KITTYHAWK_LCD_DATA,
	.min_cmd_delay =	40,
	.reset_cmd1 =		0x80,
	.reset_cmd2 =		0xc0,
};


/* direct access to some of the lcd_info variables */
#define LCD_CMD_REG	lcd_info.lcd_cmd_reg_addr	 
#define LCD_DATA_REG	lcd_info.lcd_data_reg_addr	 
#define LED_DATA_REG	lcd_info.lcd_cmd_reg_addr	/* LASI & ASP only */

#define LED_HASLCD 1
#define LED_NOLCD  0

/* The workqueue must be created at init-time */
static int start_task(void) 
{	
	/* Display the default text now */
	if (led_type == LED_HASLCD) lcd_print( lcd_text_default );

	/* Create the work queue and queue the LED task */
	led_wq = create_singlethread_workqueue("led_wq");	
	queue_delayed_work(led_wq, &led_task, 0);

	return 0;
}

device_initcall(start_task);

/* ptr to LCD/LED-specific function */
static void (*led_func_ptr) (unsigned char) __read_mostly;

#ifdef CONFIG_PROC_FS
static int led_proc_show(struct seq_file *m, void *v)
{
	switch ((long)m->private)
	{
	case LED_NOLCD:
		seq_printf(m, "Heartbeat: %d\n", led_heartbeat);
		seq_printf(m, "Disk IO: %d\n", led_diskio);
		seq_printf(m, "LAN Rx/Tx: %d\n", led_lanrxtx);
		break;
	case LED_HASLCD:
		seq_printf(m, "%s\n", lcd_text);
		break;
	default:
		return 0;
	}
	return 0;
}

static int led_proc_open(struct inode *inode, struct file *file)
{
	return single_open(file, led_proc_show, PDE(inode)->data);
}


static ssize_t led_proc_write(struct file *file, const char *buf,
	size_t count, loff_t *pos)
{
	void *data = PDE(file->f_path.dentry->d_inode)->data;
	char *cur, lbuf[32];
	int d;

	if (!capable(CAP_SYS_ADMIN))
		return -EACCES;

	if (count >= sizeof(lbuf))
		count = sizeof(lbuf)-1;

	if (copy_from_user(lbuf, buf, count))
		return -EFAULT;
	lbuf[count] = 0;

	cur = lbuf;

	switch ((long)data)
	{
	case LED_NOLCD:
		d = *cur++ - '0';
		if (d != 0 && d != 1) goto parse_error;
		led_heartbeat = d;

		if (*cur++ != ' ') goto parse_error;

		d = *cur++ - '0';
		if (d != 0 && d != 1) goto parse_error;
		led_diskio = d;

		if (*cur++ != ' ') goto parse_error;

		d = *cur++ - '0';
		if (d != 0 && d != 1) goto parse_error;
		led_lanrxtx = d;

		break;
	case LED_HASLCD:
		if (*cur && cur[strlen(cur)-1] == '\n')
			cur[strlen(cur)-1] = 0;
		if (*cur == 0) 
			cur = lcd_text_default;
		lcd_print(cur);
		break;
	default:
		return 0;
	}
	
	return count;

parse_error:
	if ((long)data == LED_NOLCD)
		printk(KERN_CRIT "Parse error: expect \"n n n\" (n == 0 or 1) for heartbeat,\ndisk io and lan tx/rx indicators\n");
	return -EINVAL;
}

static const struct file_operations led_proc_fops = {
	.owner		= THIS_MODULE,
	.open		= led_proc_open,
	.read		= seq_read,
	.llseek		= seq_lseek,
	.release	= single_release,
	.write		= led_proc_write,
};

static int __init led_create_procfs(void)
{
	struct proc_dir_entry *proc_pdc_root = NULL;
	struct proc_dir_entry *ent;

	if (led_type == -1) return -1;

	proc_pdc_root = proc_mkdir("pdc", 0);
	if (!proc_pdc_root) return -1;
	ent = proc_create_data("led", S_IRUGO|S_IWUSR, proc_pdc_root,
				&led_proc_fops, (void *)LED_NOLCD); /* LED */
	if (!ent) return -1;

	if (led_type == LED_HASLCD)
	{
		ent = proc_create_data("lcd", S_IRUGO|S_IWUSR, proc_pdc_root,
					&led_proc_fops, (void *)LED_HASLCD); /* LCD */
		if (!ent) return -1;
	}

	return 0;
}
#endif

/*
   ** 
   ** led_ASP_driver()
   ** 
 */
#define	LED_DATA	0x01	/* data to shift (0:on 1:off) */
#define	LED_STROBE	0x02	/* strobe to clock data */
static void led_ASP_driver(unsigned char leds)
{
	int i;

	leds = ~leds;
	for (i = 0; i < 8; i++) {
		unsigned char value;
		value = (leds & 0x80) >> 7;
		gsc_writeb( value,		 LED_DATA_REG );
		gsc_writeb( value | LED_STROBE,	 LED_DATA_REG );
		leds <<= 1;
	}
}


/*
   ** 
   ** led_LASI_driver()
   ** 
 */
static void led_LASI_driver(unsigned char leds)
{
	leds = ~leds;
	gsc_writeb( leds, LED_DATA_REG );
}


/*
   ** 
   ** led_LCD_driver()
   **   
 */
static void led_LCD_driver(unsigned char leds)
{
	static int i;
	static unsigned char mask[4] = { LED_HEARTBEAT, LED_DISK_IO,
		LED_LAN_RCV, LED_LAN_TX };
	
	static struct lcd_block * blockp[4] = {
		&lcd_info.heartbeat,
		&lcd_info.disk_io,
		&lcd_info.lan_rcv,
		&lcd_info.lan_tx
	};

	/* Convert min_cmd_delay to milliseconds */
	unsigned int msec_cmd_delay = 1 + (lcd_info.min_cmd_delay / 1000);
	
	for (i=0; i<4; ++i) 
	{
		if ((leds & mask[i]) != (lastleds & mask[i])) 
		{
			gsc_writeb( blockp[i]->command, LCD_CMD_REG );
			msleep(msec_cmd_delay);
			
			gsc_writeb( leds & mask[i] ? blockp[i]->on : 
					blockp[i]->off, LCD_DATA_REG );
			msleep(msec_cmd_delay);
		}
	}
}


/*
   ** 
   ** led_get_net_activity()
   ** 
   ** calculate if there was TX- or RX-throughput on the network interfaces
   ** (analog to dev_get_info() from net/core/dev.c)
   **   
 */
static __inline__ int led_get_net_activity(void)
{ 
#ifndef CONFIG_NET
	return 0;
#else
	static u64 rx_total_last, tx_total_last;
	u64 rx_total, tx_total;
	struct net_device *dev;
	int retval;

	rx_total = tx_total = 0;
	
	/* we are running as a workqueue task, so we can use an RCU lookup */
	rcu_read_lock();
	for_each_netdev_rcu(&init_net, dev) {
<<<<<<< HEAD
	    const struct net_device_stats *stats;
=======
	    const struct rtnl_link_stats64 *stats;
>>>>>>> 45f53cc9
	    struct rtnl_link_stats64 temp;
	    struct in_device *in_dev = __in_dev_get_rcu(dev);
	    if (!in_dev || !in_dev->ifa_list)
		continue;
	    if (ipv4_is_loopback(in_dev->ifa_list->ifa_local))
		continue;
	    stats = dev_get_stats(dev, &temp);
	    rx_total += stats->rx_packets;
	    tx_total += stats->tx_packets;
	}
	rcu_read_unlock();

	retval = 0;

	if (rx_total != rx_total_last) {
		rx_total_last = rx_total;
		retval |= LED_LAN_RCV;
	}

	if (tx_total != tx_total_last) {
		tx_total_last = tx_total;
		retval |= LED_LAN_TX;
	}

	return retval;
#endif
}


/*
   ** 
   ** led_get_diskio_activity()
   ** 
   ** calculate if there was disk-io in the system
   **   
 */
static __inline__ int led_get_diskio_activity(void)
{	
	static unsigned long last_pgpgin, last_pgpgout;
	unsigned long events[NR_VM_EVENT_ITEMS];
	int changed;

	all_vm_events(events);

	/* Just use a very simple calculation here. Do not care about overflow,
	   since we only want to know if there was activity or not. */
	changed = (events[PGPGIN] != last_pgpgin) ||
		  (events[PGPGOUT] != last_pgpgout);
	last_pgpgin  = events[PGPGIN];
	last_pgpgout = events[PGPGOUT];

	return (changed ? LED_DISK_IO : 0);
}



/*
   ** led_work_func()
   ** 
   ** manages when and which chassis LCD/LED gets updated

    TODO:
    - display load average (older machines like 715/64 have 4 "free" LED's for that)
    - optimizations
 */

#define HEARTBEAT_LEN (HZ*10/100)
#define HEARTBEAT_2ND_RANGE_START (HZ*28/100)
#define HEARTBEAT_2ND_RANGE_END   (HEARTBEAT_2ND_RANGE_START + HEARTBEAT_LEN)

#define LED_UPDATE_INTERVAL (1 + (HZ*19/1000))

static void led_work_func (struct work_struct *unused)
{
	static unsigned long last_jiffies;
	static unsigned long count_HZ; /* counter in range 0..HZ */
	unsigned char currentleds = 0; /* stores current value of the LEDs */

	/* exit if not initialized */
	if (!led_func_ptr)
	    return;

	/* increment the heartbeat timekeeper */
	count_HZ += jiffies - last_jiffies;
	last_jiffies = jiffies;
	if (count_HZ >= HZ)
	    count_HZ = 0;

	if (likely(led_heartbeat))
	{
		/* flash heartbeat-LED like a real heart
		 * (2 x short then a long delay)
		 */
		if (count_HZ < HEARTBEAT_LEN || 
				(count_HZ >= HEARTBEAT_2ND_RANGE_START &&
				count_HZ < HEARTBEAT_2ND_RANGE_END)) 
			currentleds |= LED_HEARTBEAT;
	}

	if (likely(led_lanrxtx))  currentleds |= led_get_net_activity();
	if (likely(led_diskio))   currentleds |= led_get_diskio_activity();

	/* blink LEDs if we got an Oops (HPMC) */
	if (unlikely(oops_in_progress)) {
		if (boot_cpu_data.cpu_type >= pcxl2) {
			/* newer machines don't have loadavg. LEDs, so we
			 * let all LEDs blink twice per second instead */
			currentleds = (count_HZ <= (HZ/2)) ? 0 : 0xff;
		} else {
			/* old machines: blink loadavg. LEDs twice per second */
			if (count_HZ <= (HZ/2))
				currentleds &= ~(LED4|LED5|LED6|LED7);
			else
				currentleds |= (LED4|LED5|LED6|LED7);
		}
	}

	if (currentleds != lastleds)
	{
		led_func_ptr(currentleds);	/* Update the LCD/LEDs */
		lastleds = currentleds;
	}

	queue_delayed_work(led_wq, &led_task, LED_UPDATE_INTERVAL);
}

/*
   ** led_halt()
   ** 
   ** called by the reboot notifier chain at shutdown and stops all
   ** LED/LCD activities.
   ** 
 */

static int led_halt(struct notifier_block *, unsigned long, void *);

static struct notifier_block led_notifier = {
	.notifier_call = led_halt,
};
static int notifier_disabled = 0;

static int led_halt(struct notifier_block *nb, unsigned long event, void *buf) 
{
	char *txt;

	if (notifier_disabled)
		return NOTIFY_OK;

	notifier_disabled = 1;
	switch (event) {
	case SYS_RESTART:	txt = "SYSTEM RESTART";
				break;
	case SYS_HALT:		txt = "SYSTEM HALT";
				break;
	case SYS_POWER_OFF:	txt = "SYSTEM POWER OFF";
				break;
	default:		return NOTIFY_DONE;
	}
	
	/* Cancel the work item and delete the queue */
	if (led_wq) {
		cancel_delayed_work_sync(&led_task);
		destroy_workqueue(led_wq);
		led_wq = NULL;
	}
 
	if (lcd_info.model == DISPLAY_MODEL_LCD)
		lcd_print(txt);
	else
		if (led_func_ptr)
			led_func_ptr(0xff); /* turn all LEDs ON */
	
	return NOTIFY_OK;
}

/*
   ** register_led_driver()
   ** 
   ** registers an external LED or LCD for usage by this driver.
   ** currently only LCD-, LASI- and ASP-style LCD/LED's are supported.
   ** 
 */

int __init register_led_driver(int model, unsigned long cmd_reg, unsigned long data_reg)
{
	static int initialized;
	
	if (initialized || !data_reg)
		return 1;
	
	lcd_info.model = model;		/* store the values */
	LCD_CMD_REG = (cmd_reg == LED_CMD_REG_NONE) ? 0 : cmd_reg;

	switch (lcd_info.model) {
	case DISPLAY_MODEL_LCD:
		LCD_DATA_REG = data_reg;
		printk(KERN_INFO "LCD display at %lx,%lx registered\n", 
			LCD_CMD_REG , LCD_DATA_REG);
		led_func_ptr = led_LCD_driver;
		led_type = LED_HASLCD;
		break;

	case DISPLAY_MODEL_LASI:
		LED_DATA_REG = data_reg;
		led_func_ptr = led_LASI_driver;
		printk(KERN_INFO "LED display at %lx registered\n", LED_DATA_REG);
		led_type = LED_NOLCD;
		break;

	case DISPLAY_MODEL_OLD_ASP:
		LED_DATA_REG = data_reg;
		led_func_ptr = led_ASP_driver;
		printk(KERN_INFO "LED (ASP-style) display at %lx registered\n", 
		    LED_DATA_REG);
		led_type = LED_NOLCD;
		break;

	default:
		printk(KERN_ERR "%s: Wrong LCD/LED model %d !\n",
		       __func__, lcd_info.model);
		return 1;
	}
	
	/* mark the LCD/LED driver now as initialized and 
	 * register to the reboot notifier chain */
	initialized++;
	register_reboot_notifier(&led_notifier);

	/* Ensure the work is queued */
	if (led_wq) {
		queue_delayed_work(led_wq, &led_task, 0);
	}

	return 0;
}

/*
   ** register_led_regions()
   ** 
   ** register_led_regions() registers the LCD/LED regions for /procfs.
   ** At bootup - where the initialisation of the LCD/LED normally happens - 
   ** not all internal structures of request_region() are properly set up,
   ** so that we delay the led-registration until after busdevices_init() 
   ** has been executed.
   **
 */

void __init register_led_regions(void)
{
	switch (lcd_info.model) {
	case DISPLAY_MODEL_LCD:
		request_mem_region((unsigned long)LCD_CMD_REG,  1, "lcd_cmd");
		request_mem_region((unsigned long)LCD_DATA_REG, 1, "lcd_data");
		break;
	case DISPLAY_MODEL_LASI:
	case DISPLAY_MODEL_OLD_ASP:
		request_mem_region((unsigned long)LED_DATA_REG, 1, "led_data");
		break;
	}
}


/*
   ** 
   ** lcd_print()
   ** 
   ** Displays the given string on the LCD-Display of newer machines.
   ** lcd_print() disables/enables the timer-based led work queue to
   ** avoid a race condition while writing the CMD/DATA register pair.
   **
 */
int lcd_print( const char *str )
{
	int i;

	if (!led_func_ptr || lcd_info.model != DISPLAY_MODEL_LCD)
	    return 0;
	
	/* temporarily disable the led work task */
	if (led_wq)
		cancel_delayed_work_sync(&led_task);

	/* copy display string to buffer for procfs */
	strlcpy(lcd_text, str, sizeof(lcd_text));

	/* Set LCD Cursor to 1st character */
	gsc_writeb(lcd_info.reset_cmd1, LCD_CMD_REG);
	udelay(lcd_info.min_cmd_delay);

	/* Print the string */
	for (i=0; i < lcd_info.lcd_width; i++) {
	    if (str && *str)
		gsc_writeb(*str++, LCD_DATA_REG);
	    else
		gsc_writeb(' ', LCD_DATA_REG);
	    udelay(lcd_info.min_cmd_delay);
	}
	
	/* re-queue the work */
	if (led_wq) {
		queue_delayed_work(led_wq, &led_task, 0);
	}

	return lcd_info.lcd_width;
}

/*
   ** led_init()
   ** 
   ** led_init() is called very early in the bootup-process from setup.c 
   ** and asks the PDC for an usable chassis LCD or LED.
   ** If the PDC doesn't return any info, then the LED
   ** is detected by lasi.c or asp.c and registered with the
   ** above functions lasi_led_init() or asp_led_init().
   ** KittyHawk machines have often a buggy PDC, so that
   ** we explicitly check for those machines here.
 */

int __init led_init(void)
{
	struct pdc_chassis_info chassis_info;
	int ret;

	snprintf(lcd_text_default, sizeof(lcd_text_default),
		"Linux %s", init_utsname()->release);

	/* Work around the buggy PDC of KittyHawk-machines */
	switch (CPU_HVERSION) {
	case 0x580:		/* KittyHawk DC2-100 (K100) */
	case 0x581:		/* KittyHawk DC3-120 (K210) */
	case 0x582:		/* KittyHawk DC3 100 (K400) */
	case 0x583:		/* KittyHawk DC3 120 (K410) */
	case 0x58B:		/* KittyHawk DC2 100 (K200) */
		printk(KERN_INFO "%s: KittyHawk-Machine (hversion 0x%x) found, "
				"LED detection skipped.\n", __FILE__, CPU_HVERSION);
		goto found;	/* use the preinitialized values of lcd_info */
	}

	/* initialize the struct, so that we can check for valid return values */
	lcd_info.model = DISPLAY_MODEL_NONE;
	chassis_info.actcnt = chassis_info.maxcnt = 0;

	ret = pdc_chassis_info(&chassis_info, &lcd_info, sizeof(lcd_info));
	if (ret == PDC_OK) {
		DPRINTK((KERN_INFO "%s: chassis info: model=%d (%s), "
			 "lcd_width=%d, cmd_delay=%u,\n"
			 "%s: sizecnt=%d, actcnt=%ld, maxcnt=%ld\n",
		         __FILE__, lcd_info.model,
			 (lcd_info.model==DISPLAY_MODEL_LCD) ? "LCD" :
			  (lcd_info.model==DISPLAY_MODEL_LASI) ? "LED" : "unknown",
			 lcd_info.lcd_width, lcd_info.min_cmd_delay,
			 __FILE__, sizeof(lcd_info), 
			 chassis_info.actcnt, chassis_info.maxcnt));
		DPRINTK((KERN_INFO "%s: cmd=%p, data=%p, reset1=%x, reset2=%x, act_enable=%d\n",
			__FILE__, lcd_info.lcd_cmd_reg_addr, 
			lcd_info.lcd_data_reg_addr, lcd_info.reset_cmd1,  
			lcd_info.reset_cmd2, lcd_info.act_enable ));
	
		/* check the results. Some machines have a buggy PDC */
		if (chassis_info.actcnt <= 0 || chassis_info.actcnt != chassis_info.maxcnt)
			goto not_found;

		switch (lcd_info.model) {
		case DISPLAY_MODEL_LCD:		/* LCD display */
			if (chassis_info.actcnt < 
				offsetof(struct pdc_chassis_lcd_info_ret_block, _pad)-1)
				goto not_found;
			if (!lcd_info.act_enable) {
				DPRINTK((KERN_INFO "PDC prohibited usage of the LCD.\n"));
				goto not_found;
			}
			break;

		case DISPLAY_MODEL_NONE:	/* no LED or LCD available */
			printk(KERN_INFO "PDC reported no LCD or LED.\n");
			goto not_found;

		case DISPLAY_MODEL_LASI:	/* Lasi style 8 bit LED display */
			if (chassis_info.actcnt != 8 && chassis_info.actcnt != 32)
				goto not_found;
			break;

		default:
			printk(KERN_WARNING "PDC reported unknown LCD/LED model %d\n",
			       lcd_info.model);
			goto not_found;
		} /* switch() */

found:
		/* register the LCD/LED driver */
		register_led_driver(lcd_info.model, LCD_CMD_REG, LCD_DATA_REG);
		return 0;

	} else { /* if() */
		DPRINTK((KERN_INFO "pdc_chassis_info call failed with retval = %d\n", ret));
	}

not_found:
	lcd_info.model = DISPLAY_MODEL_NONE;
	return 1;
}

static void __exit led_exit(void)
{
	unregister_reboot_notifier(&led_notifier);
	return;
}

#ifdef CONFIG_PROC_FS
module_init(led_create_procfs)
#endif<|MERGE_RESOLUTION|>--- conflicted
+++ resolved
@@ -356,11 +356,7 @@
 	/* we are running as a workqueue task, so we can use an RCU lookup */
 	rcu_read_lock();
 	for_each_netdev_rcu(&init_net, dev) {
-<<<<<<< HEAD
-	    const struct net_device_stats *stats;
-=======
 	    const struct rtnl_link_stats64 *stats;
->>>>>>> 45f53cc9
 	    struct rtnl_link_stats64 temp;
 	    struct in_device *in_dev = __in_dev_get_rcu(dev);
 	    if (!in_dev || !in_dev->ifa_list)
