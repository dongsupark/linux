/******************************************************************************
 * Xen balloon driver - enables returning/claiming memory to/from Xen.
 *
 * Copyright (c) 2003, B Dragovic
 * Copyright (c) 2003-2004, M Williamson, K Fraser
 * Copyright (c) 2005 Dan M. Smith, IBM Corporation
 *
 * This program is free software; you can redistribute it and/or
 * modify it under the terms of the GNU General Public License version 2
 * as published by the Free Software Foundation; or, when distributed
 * separately from the Linux kernel or incorporated into other
 * software packages, subject to the following license:
 *
 * Permission is hereby granted, free of charge, to any person obtaining a copy
 * of this source file (the "Software"), to deal in the Software without
 * restriction, including without limitation the rights to use, copy, modify,
 * merge, publish, distribute, sublicense, and/or sell copies of the Software,
 * and to permit persons to whom the Software is furnished to do so, subject to
 * the following conditions:
 *
 * The above copyright notice and this permission notice shall be included in
 * all copies or substantial portions of the Software.
 *
 * THE SOFTWARE IS PROVIDED "AS IS", WITHOUT WARRANTY OF ANY KIND, EXPRESS OR
 * IMPLIED, INCLUDING BUT NOT LIMITED TO THE WARRANTIES OF MERCHANTABILITY,
 * FITNESS FOR A PARTICULAR PURPOSE AND NONINFRINGEMENT. IN NO EVENT SHALL THE
 * AUTHORS OR COPYRIGHT HOLDERS BE LIABLE FOR ANY CLAIM, DAMAGES OR OTHER
 * LIABILITY, WHETHER IN AN ACTION OF CONTRACT, TORT OR OTHERWISE, ARISING
 * FROM, OUT OF OR IN CONNECTION WITH THE SOFTWARE OR THE USE OR OTHER DEALINGS
 * IN THE SOFTWARE.
 */

#include <linux/kernel.h>
#include <linux/module.h>
#include <linux/capability.h>

#include <xen/xen.h>
#include <xen/interface/xen.h>
#include <xen/balloon.h>
#include <xen/xenbus.h>
#include <xen/features.h>
#include <xen/page.h>

#define PAGES2KB(_p) ((_p)<<(PAGE_SHIFT-10))

#define BALLOON_CLASS_NAME "xen_memory"

static struct device balloon_dev;

static int register_balloon(struct device *dev);

/* React to a change in the target key */
static void watch_target(struct xenbus_watch *watch,
			 const char **vec, unsigned int len)
{
	unsigned long long new_target;
	int err;

	err = xenbus_scanf(XBT_NIL, "memory", "target", "%llu", &new_target);
	if (err != 1) {
		/* This is ok (for domain0 at least) - so just return */
		return;
	}

	/* The given memory/target value is in KiB, so it needs converting to
	 * pages. PAGE_SHIFT converts bytes to pages, hence PAGE_SHIFT - 10.
	 */
	balloon_set_new_target(new_target >> (PAGE_SHIFT - 10));
}
static struct xenbus_watch target_watch = {
	.node = "memory/target",
	.callback = watch_target,
};


static int balloon_init_watcher(struct notifier_block *notifier,
				unsigned long event,
				void *data)
{
	int err;

	err = register_xenbus_watch(&target_watch);
	if (err)
		printk(KERN_ERR "Failed to set balloon watcher\n");

	return NOTIFY_DONE;
}

static struct notifier_block xenstore_notifier = {
	.notifier_call = balloon_init_watcher,
};

static int __init balloon_init(void)
{
	if (!xen_domain())
		return -ENODEV;

	pr_info("xen-balloon: Initialising balloon driver.\n");

	register_balloon(&balloon_dev);

	register_xen_selfballooning(&balloon_dev);

	register_xenstore_notifier(&xenstore_notifier);

	return 0;
}
subsys_initcall(balloon_init);

static void balloon_exit(void)
{
    /* XXX - release balloon here */
    return;
}

module_exit(balloon_exit);

#define BALLOON_SHOW(name, format, args...)				\
	static ssize_t show_##name(struct device *dev,			\
				   struct device_attribute *attr,	\
				   char *buf)				\
	{								\
		return sprintf(buf, format, ##args);			\
	}								\
	static DEVICE_ATTR(name, S_IRUGO, show_##name, NULL)

BALLOON_SHOW(current_kb, "%lu\n", PAGES2KB(balloon_stats.current_pages));
BALLOON_SHOW(low_kb, "%lu\n", PAGES2KB(balloon_stats.balloon_low));
BALLOON_SHOW(high_kb, "%lu\n", PAGES2KB(balloon_stats.balloon_high));

static DEVICE_ULONG_ATTR(schedule_delay, 0444, balloon_stats.schedule_delay);
static DEVICE_ULONG_ATTR(max_schedule_delay, 0644, balloon_stats.max_schedule_delay);
static DEVICE_ULONG_ATTR(retry_count, 0444, balloon_stats.retry_count);
static DEVICE_ULONG_ATTR(max_retry_count, 0644, balloon_stats.max_retry_count);

static ssize_t show_target_kb(struct device *dev, struct device_attribute *attr,
			      char *buf)
{
	return sprintf(buf, "%lu\n", PAGES2KB(balloon_stats.target_pages));
}

static ssize_t store_target_kb(struct device *dev,
			       struct device_attribute *attr,
			       const char *buf,
			       size_t count)
{
	char *endchar;
	unsigned long long target_bytes;

	if (!capable(CAP_SYS_ADMIN))
		return -EPERM;

	target_bytes = simple_strtoull(buf, &endchar, 0) * 1024;

	balloon_set_new_target(target_bytes >> PAGE_SHIFT);

	return count;
}

static DEVICE_ATTR(target_kb, S_IRUGO | S_IWUSR,
		   show_target_kb, store_target_kb);


static ssize_t show_target(struct device *dev, struct device_attribute *attr,
			      char *buf)
{
	return sprintf(buf, "%llu\n",
		       (unsigned long long)balloon_stats.target_pages
		       << PAGE_SHIFT);
}

static ssize_t store_target(struct device *dev,
			    struct device_attribute *attr,
			    const char *buf,
			    size_t count)
{
	char *endchar;
	unsigned long long target_bytes;

	if (!capable(CAP_SYS_ADMIN))
		return -EPERM;

	target_bytes = memparse(buf, &endchar);

	balloon_set_new_target(target_bytes >> PAGE_SHIFT);

	return count;
}

static DEVICE_ATTR(target, S_IRUGO | S_IWUSR,
		   show_target, store_target);


static struct device_attribute *balloon_attrs[] = {
	&dev_attr_target_kb,
	&dev_attr_target,
	&dev_attr_schedule_delay.attr,
	&dev_attr_max_schedule_delay.attr,
	&dev_attr_retry_count.attr,
	&dev_attr_max_retry_count.attr
};

static struct attribute *balloon_info_attrs[] = {
	&dev_attr_current_kb.attr,
	&dev_attr_low_kb.attr,
	&dev_attr_high_kb.attr,
	NULL
};

static struct attribute_group balloon_info_group = {
	.name = "info",
	.attrs = balloon_info_attrs
};

static struct bus_type balloon_subsys = {
	.name = BALLOON_CLASS_NAME,
	.dev_name = BALLOON_CLASS_NAME,
};

static int register_balloon(struct device *dev)
{
	int i, error;

<<<<<<< HEAD
	error = bus_register(&balloon_subsys);
=======
	error = subsys_system_register(&balloon_subsys, NULL);
>>>>>>> 429de5aa
	if (error)
		return error;

	dev->id = 0;
	dev->bus = &balloon_subsys;

	error = device_register(dev);
	if (error) {
		bus_unregister(&balloon_subsys);
		return error;
	}

	for (i = 0; i < ARRAY_SIZE(balloon_attrs); i++) {
		error = device_create_file(dev, balloon_attrs[i]);
		if (error)
			goto fail;
	}

	error = sysfs_create_group(&dev->kobj, &balloon_info_group);
	if (error)
		goto fail;

	return 0;

 fail:
	while (--i >= 0)
		device_remove_file(dev, balloon_attrs[i]);
	device_unregister(dev);
	bus_unregister(&balloon_subsys);
	return error;
}

MODULE_LICENSE("GPL");<|MERGE_RESOLUTION|>--- conflicted
+++ resolved
@@ -221,11 +221,7 @@
 {
 	int i, error;
 
-<<<<<<< HEAD
-	error = bus_register(&balloon_subsys);
-=======
 	error = subsys_system_register(&balloon_subsys, NULL);
->>>>>>> 429de5aa
 	if (error)
 		return error;
 
