--- conflicted
+++ resolved
@@ -195,8 +195,6 @@
           To compile this driver as a module, choose M here: the module will be
 	  called xen_acpi_processor  If you do not know what to choose, select
 	  M here. If the CPUFREQ drivers are built in, select Y here.
-<<<<<<< HEAD
-=======
 
 config XEN_MCE_LOG
 	bool "Xen platform mcelog"
@@ -205,6 +203,5 @@
 	help
 	  Allow kernel fetching MCE error from Xen platform and
 	  converting it into Linux mcelog format for mcelog tools
->>>>>>> e4e7b820
 
 endmenu