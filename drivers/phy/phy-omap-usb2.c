--- conflicted
+++ resolved
@@ -230,8 +230,6 @@
 	phy->phy.otg		= otg;
 	phy->phy.type		= USB_PHY_TYPE_USB2;
 
-<<<<<<< HEAD
-=======
 	if (phy_data->flags & OMAP_USB2_CALIBRATE_FALSE_DISCONNECT) {
 		res = platform_get_resource(pdev, IORESOURCE_MEM, 0);
 		phy->phy_base = devm_ioremap_resource(&pdev->dev, res);
@@ -240,7 +238,6 @@
 		phy->flags |= OMAP_USB2_CALIBRATE_FALSE_DISCONNECT;
 	}
 
->>>>>>> 2976af43
 	control_node = of_parse_phandle(node, "ctrl-module", 0);
 	if (!control_node) {
 		dev_err(&pdev->dev, "Failed to get control device phandle\n");
