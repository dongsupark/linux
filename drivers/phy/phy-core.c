/*
 * phy-core.c  --  Generic Phy framework.
 *
 * Copyright (C) 2013 Texas Instruments Incorporated - http://www.ti.com
 *
 * Author: Kishon Vijay Abraham I <kishon@ti.com>
 *
 * This program is free software; you can redistribute  it and/or modify it
 * under  the terms of  the GNU General  Public License as published by the
 * Free Software Foundation;  either version 2 of the  License, or (at your
 * option) any later version.
 */

#include <linux/kernel.h>
#include <linux/export.h>
#include <linux/module.h>
#include <linux/err.h>
#include <linux/device.h>
#include <linux/slab.h>
#include <linux/of.h>
#include <linux/phy/phy.h>
#include <linux/idr.h>
#include <linux/pm_runtime.h>

static struct class *phy_class;
static DEFINE_MUTEX(phy_provider_mutex);
static LIST_HEAD(phy_provider_list);
static DEFINE_IDA(phy_ida);

static void devm_phy_release(struct device *dev, void *res)
{
	struct phy *phy = *(struct phy **)res;

	phy_put(phy);
}

static void devm_phy_provider_release(struct device *dev, void *res)
{
	struct phy_provider *phy_provider = *(struct phy_provider **)res;

	of_phy_provider_unregister(phy_provider);
}

static void devm_phy_consume(struct device *dev, void *res)
{
	struct phy *phy = *(struct phy **)res;

	phy_destroy(phy);
}

static int devm_phy_match(struct device *dev, void *res, void *match_data)
{
	return res == match_data;
}

static struct phy *phy_lookup(struct device *device, const char *port)
{
	unsigned int count;
	struct phy *phy;
	struct device *dev;
	struct phy_consumer *consumers;
	struct class_dev_iter iter;

	class_dev_iter_init(&iter, phy_class, NULL, NULL);
	while ((dev = class_dev_iter_next(&iter))) {
		phy = to_phy(dev);
		count = phy->init_data->num_consumers;
		consumers = phy->init_data->consumers;
		while (count--) {
			if (!strcmp(consumers->dev_name, dev_name(device)) &&
					!strcmp(consumers->port, port)) {
				class_dev_iter_exit(&iter);
				return phy;
			}
			consumers++;
		}
	}

	class_dev_iter_exit(&iter);
	return ERR_PTR(-ENODEV);
}

static struct phy_provider *of_phy_provider_lookup(struct device_node *node)
{
	struct phy_provider *phy_provider;

	list_for_each_entry(phy_provider, &phy_provider_list, list) {
		if (phy_provider->dev->of_node == node)
			return phy_provider;
	}

	return ERR_PTR(-EPROBE_DEFER);
}

int phy_pm_runtime_get(struct phy *phy)
{
	int ret;

	if (!pm_runtime_enabled(&phy->dev))
		return -ENOTSUPP;

	ret = pm_runtime_get(&phy->dev);
	if (ret < 0 && ret != -EINPROGRESS)
		pm_runtime_put_noidle(&phy->dev);

	return ret;
}
EXPORT_SYMBOL_GPL(phy_pm_runtime_get);

int phy_pm_runtime_get_sync(struct phy *phy)
{
	int ret;

	if (!pm_runtime_enabled(&phy->dev))
		return -ENOTSUPP;

	ret = pm_runtime_get_sync(&phy->dev);
	if (ret < 0)
		pm_runtime_put_sync(&phy->dev);

	return ret;
}
EXPORT_SYMBOL_GPL(phy_pm_runtime_get_sync);

int phy_pm_runtime_put(struct phy *phy)
{
	if (!pm_runtime_enabled(&phy->dev))
		return -ENOTSUPP;

	return pm_runtime_put(&phy->dev);
}
EXPORT_SYMBOL_GPL(phy_pm_runtime_put);

int phy_pm_runtime_put_sync(struct phy *phy)
{
	if (!pm_runtime_enabled(&phy->dev))
		return -ENOTSUPP;

	return pm_runtime_put_sync(&phy->dev);
}
EXPORT_SYMBOL_GPL(phy_pm_runtime_put_sync);

void phy_pm_runtime_allow(struct phy *phy)
{
	if (!pm_runtime_enabled(&phy->dev))
		return;

	pm_runtime_allow(&phy->dev);
}
EXPORT_SYMBOL_GPL(phy_pm_runtime_allow);

void phy_pm_runtime_forbid(struct phy *phy)
{
	if (!pm_runtime_enabled(&phy->dev))
		return;

	pm_runtime_forbid(&phy->dev);
}
EXPORT_SYMBOL_GPL(phy_pm_runtime_forbid);

int phy_init(struct phy *phy)
{
	int ret;

	if (!phy)
		return 0;

	ret = phy_pm_runtime_get_sync(phy);
	if (ret < 0 && ret != -ENOTSUPP)
		return ret;

	mutex_lock(&phy->mutex);
	if (phy->init_count == 0 && phy->ops->init) {
		ret = phy->ops->init(phy);
		if (ret < 0) {
			dev_err(&phy->dev, "phy init failed --> %d\n", ret);
			goto out;
		}
	} else {
		ret = 0; /* Override possible ret == -ENOTSUPP */
	}
	++phy->init_count;

out:
	mutex_unlock(&phy->mutex);
	phy_pm_runtime_put(phy);
	return ret;
}
EXPORT_SYMBOL_GPL(phy_init);

int phy_exit(struct phy *phy)
{
	int ret;

	if (!phy)
		return 0;

	ret = phy_pm_runtime_get_sync(phy);
	if (ret < 0 && ret != -ENOTSUPP)
		return ret;

	mutex_lock(&phy->mutex);
	if (phy->init_count == 1 && phy->ops->exit) {
		ret = phy->ops->exit(phy);
		if (ret < 0) {
			dev_err(&phy->dev, "phy exit failed --> %d\n", ret);
			goto out;
		}
	}
	--phy->init_count;

out:
	mutex_unlock(&phy->mutex);
	phy_pm_runtime_put(phy);
	return ret;
}
EXPORT_SYMBOL_GPL(phy_exit);

int phy_power_on(struct phy *phy)
{
	int ret;

	if (!phy)
		return 0;

	ret = phy_pm_runtime_get_sync(phy);
	if (ret < 0 && ret != -ENOTSUPP)
		return ret;

	mutex_lock(&phy->mutex);
	if (phy->power_count == 0 && phy->ops->power_on) {
		ret = phy->ops->power_on(phy);
		if (ret < 0) {
			dev_err(&phy->dev, "phy poweron failed --> %d\n", ret);
			goto out;
		}
	} else {
		ret = 0; /* Override possible ret == -ENOTSUPP */
	}
	++phy->power_count;
	mutex_unlock(&phy->mutex);
	return 0;

out:
	mutex_unlock(&phy->mutex);
	phy_pm_runtime_put_sync(phy);

	return ret;
}
EXPORT_SYMBOL_GPL(phy_power_on);

int phy_power_off(struct phy *phy)
{
	int ret;

	if (!phy)
		return 0;

	mutex_lock(&phy->mutex);
	if (phy->power_count == 1 && phy->ops->power_off) {
		ret =  phy->ops->power_off(phy);
		if (ret < 0) {
			dev_err(&phy->dev, "phy poweroff failed --> %d\n", ret);
			mutex_unlock(&phy->mutex);
			return ret;
		}
	}
	--phy->power_count;
	mutex_unlock(&phy->mutex);
	phy_pm_runtime_put(phy);

	return 0;
}
EXPORT_SYMBOL_GPL(phy_power_off);

/**
 * _of_phy_get() - lookup and obtain a reference to a phy by phandle
 * @np: device_node for which to get the phy
 * @index: the index of the phy
 *
 * Returns the phy associated with the given phandle value,
 * after getting a refcount to it or -ENODEV if there is no such phy or
 * -EPROBE_DEFER if there is a phandle to the phy, but the device is
 * not yet loaded. This function uses of_xlate call back function provided
 * while registering the phy_provider to find the phy instance.
 */
static struct phy *_of_phy_get(struct device_node *np, int index)
{
	int ret;
	struct phy_provider *phy_provider;
	struct phy *phy = NULL;
	struct of_phandle_args args;

	ret = of_parse_phandle_with_args(np, "phys", "#phy-cells",
		index, &args);
	if (ret)
		return ERR_PTR(-ENODEV);

	mutex_lock(&phy_provider_mutex);
	phy_provider = of_phy_provider_lookup(args.np);
	if (IS_ERR(phy_provider) || !try_module_get(phy_provider->owner)) {
		phy = ERR_PTR(-EPROBE_DEFER);
		goto err0;
	}

	phy = phy_provider->of_xlate(phy_provider->dev, &args);
	module_put(phy_provider->owner);

err0:
	mutex_unlock(&phy_provider_mutex);
	of_node_put(args.np);

	return phy;
}

/**
 * of_phy_get() - lookup and obtain a reference to a phy using a device_node.
 * @np: device_node for which to get the phy
 * @con_id: name of the phy from device's point of view
 *
 * Returns the phy driver, after getting a refcount to it; or
 * -ENODEV if there is no such phy. The caller is responsible for
 * calling phy_put() to release that count.
 */
struct phy *of_phy_get(struct device_node *np, const char *con_id)
{
	struct phy *phy = NULL;
	int index = 0;

	if (con_id)
		index = of_property_match_string(np, "phy-names", con_id);

	phy = _of_phy_get(np, index);
	if (IS_ERR(phy))
		return phy;

	if (!try_module_get(phy->ops->owner))
		return ERR_PTR(-EPROBE_DEFER);

	get_device(&phy->dev);

	return phy;
}
EXPORT_SYMBOL_GPL(of_phy_get);

/**
 * phy_put() - release the PHY
 * @phy: the phy returned by phy_get()
 *
 * Releases a refcount the caller received from phy_get().
 */
void phy_put(struct phy *phy)
{
	if (!phy || IS_ERR(phy))
		return;

	module_put(phy->ops->owner);
	put_device(&phy->dev);
}
EXPORT_SYMBOL_GPL(phy_put);

/**
 * devm_phy_put() - release the PHY
 * @dev: device that wants to release this phy
 * @phy: the phy returned by devm_phy_get()
 *
 * destroys the devres associated with this phy and invokes phy_put
 * to release the phy.
 */
void devm_phy_put(struct device *dev, struct phy *phy)
{
	int r;

	if (!phy)
		return;

	r = devres_destroy(dev, devm_phy_release, devm_phy_match, phy);
	dev_WARN_ONCE(dev, r, "couldn't find PHY resource\n");
}
EXPORT_SYMBOL_GPL(devm_phy_put);

/**
 * of_phy_simple_xlate() - returns the phy instance from phy provider
 * @dev: the PHY provider device
 * @args: of_phandle_args (not used here)
 *
 * Intended to be used by phy provider for the common case where #phy-cells is
 * 0. For other cases where #phy-cells is greater than '0', the phy provider
 * should provide a custom of_xlate function that reads the *args* and returns
 * the appropriate phy.
 */
struct phy *of_phy_simple_xlate(struct device *dev, struct of_phandle_args
	*args)
{
	struct phy *phy;
	struct class_dev_iter iter;
	struct device_node *node = dev->of_node;

	class_dev_iter_init(&iter, phy_class, NULL, NULL);
	while ((dev = class_dev_iter_next(&iter))) {
		phy = to_phy(dev);
		if (node != phy->dev.of_node)
			continue;

		class_dev_iter_exit(&iter);
		return phy;
	}

	class_dev_iter_exit(&iter);
	return ERR_PTR(-ENODEV);
}
EXPORT_SYMBOL_GPL(of_phy_simple_xlate);

/**
 * phy_get() - lookup and obtain a reference to a phy.
 * @dev: device that requests this phy
 * @string: the phy name as given in the dt data or the name of the controller
 * port for non-dt case
 *
 * Returns the phy driver, after getting a refcount to it; or
 * -ENODEV if there is no such phy.  The caller is responsible for
 * calling phy_put() to release that count.
 */
struct phy *phy_get(struct device *dev, const char *string)
{
	int index = 0;
	struct phy *phy;

	if (string == NULL) {
		dev_WARN(dev, "missing string\n");
		return ERR_PTR(-EINVAL);
	}

	if (dev->of_node) {
		index = of_property_match_string(dev->of_node, "phy-names",
			string);
<<<<<<< HEAD
		phy = of_phy_get(dev, index);
=======
		phy = _of_phy_get(dev->of_node, index);
>>>>>>> 2976af43
	} else {
		phy = phy_lookup(dev, string);
	}
	if (IS_ERR(phy))
		return phy;

	if (!try_module_get(phy->ops->owner))
		return ERR_PTR(-EPROBE_DEFER);

	get_device(&phy->dev);

	return phy;
}
EXPORT_SYMBOL_GPL(phy_get);

/**
 * phy_optional_get() - lookup and obtain a reference to an optional phy.
 * @dev: device that requests this phy
 * @string: the phy name as given in the dt data or the name of the controller
 * port for non-dt case
 *
 * Returns the phy driver, after getting a refcount to it; or
 * NULL if there is no such phy.  The caller is responsible for
 * calling phy_put() to release that count.
 */
struct phy *phy_optional_get(struct device *dev, const char *string)
{
	struct phy *phy = phy_get(dev, string);

	if (PTR_ERR(phy) == -ENODEV)
		phy = NULL;

	return phy;
}
EXPORT_SYMBOL_GPL(phy_optional_get);

/**
 * devm_phy_get() - lookup and obtain a reference to a phy.
 * @dev: device that requests this phy
 * @string: the phy name as given in the dt data or phy device name
 * for non-dt case
 *
 * Gets the phy using phy_get(), and associates a device with it using
 * devres. On driver detach, release function is invoked on the devres data,
 * then, devres data is freed.
 */
struct phy *devm_phy_get(struct device *dev, const char *string)
{
	struct phy **ptr, *phy;

	ptr = devres_alloc(devm_phy_release, sizeof(*ptr), GFP_KERNEL);
	if (!ptr)
		return ERR_PTR(-ENOMEM);

	phy = phy_get(dev, string);
	if (!IS_ERR(phy)) {
		*ptr = phy;
		devres_add(dev, ptr);
	} else {
		devres_free(ptr);
	}

	return phy;
}
EXPORT_SYMBOL_GPL(devm_phy_get);

/**
 * devm_phy_optional_get() - lookup and obtain a reference to an optional phy.
 * @dev: device that requests this phy
 * @string: the phy name as given in the dt data or phy device name
 * for non-dt case
 *
 * Gets the phy using phy_get(), and associates a device with it using
 * devres. On driver detach, release function is invoked on the devres
 * data, then, devres data is freed. This differs to devm_phy_get() in
 * that if the phy does not exist, it is not considered an error and
 * -ENODEV will not be returned. Instead the NULL phy is returned,
 * which can be passed to all other phy consumer calls.
 */
struct phy *devm_phy_optional_get(struct device *dev, const char *string)
{
	struct phy *phy = devm_phy_get(dev, string);

	if (PTR_ERR(phy) == -ENODEV)
		phy = NULL;

	return phy;
}
EXPORT_SYMBOL_GPL(devm_phy_optional_get);

/**
<<<<<<< HEAD
=======
 * devm_of_phy_get() - lookup and obtain a reference to a phy.
 * @dev: device that requests this phy
 * @np: node containing the phy
 * @con_id: name of the phy from device's point of view
 *
 * Gets the phy using of_phy_get(), and associates a device with it using
 * devres. On driver detach, release function is invoked on the devres data,
 * then, devres data is freed.
 */
struct phy *devm_of_phy_get(struct device *dev, struct device_node *np,
			    const char *con_id)
{
	struct phy **ptr, *phy;

	ptr = devres_alloc(devm_phy_release, sizeof(*ptr), GFP_KERNEL);
	if (!ptr)
		return ERR_PTR(-ENOMEM);

	phy = of_phy_get(np, con_id);
	if (!IS_ERR(phy)) {
		*ptr = phy;
		devres_add(dev, ptr);
	} else {
		devres_free(ptr);
	}

	return phy;
}
EXPORT_SYMBOL_GPL(devm_of_phy_get);

/**
>>>>>>> 2976af43
 * phy_create() - create a new phy
 * @dev: device that is creating the new phy
 * @ops: function pointers for performing phy operations
 * @init_data: contains the list of PHY consumers or NULL
 *
 * Called to create a phy using phy framework.
 */
struct phy *phy_create(struct device *dev, const struct phy_ops *ops,
	struct phy_init_data *init_data)
{
	int ret;
	int id;
	struct phy *phy;

	if (WARN_ON(!dev))
		return ERR_PTR(-EINVAL);

	phy = kzalloc(sizeof(*phy), GFP_KERNEL);
	if (!phy)
		return ERR_PTR(-ENOMEM);

	id = ida_simple_get(&phy_ida, 0, 0, GFP_KERNEL);
	if (id < 0) {
		dev_err(dev, "unable to get id\n");
		ret = id;
		goto free_phy;
	}

	device_initialize(&phy->dev);
	mutex_init(&phy->mutex);

	phy->dev.class = phy_class;
	phy->dev.parent = dev;
	phy->dev.of_node = dev->of_node;
	phy->id = id;
	phy->ops = ops;
	phy->init_data = init_data;

	ret = dev_set_name(&phy->dev, "phy-%s.%d", dev_name(dev), id);
	if (ret)
		goto put_dev;

	ret = device_add(&phy->dev);
	if (ret)
		goto put_dev;

	if (pm_runtime_enabled(dev)) {
		pm_runtime_enable(&phy->dev);
		pm_runtime_no_callbacks(&phy->dev);
	}

	return phy;

put_dev:
	put_device(&phy->dev);
	ida_remove(&phy_ida, phy->id);
free_phy:
	kfree(phy);
	return ERR_PTR(ret);
}
EXPORT_SYMBOL_GPL(phy_create);

/**
 * devm_phy_create() - create a new phy
 * @dev: device that is creating the new phy
 * @ops: function pointers for performing phy operations
 * @init_data: contains the list of PHY consumers or NULL
 *
 * Creates a new PHY device adding it to the PHY class.
 * While at that, it also associates the device with the phy using devres.
 * On driver detach, release function is invoked on the devres data,
 * then, devres data is freed.
 */
struct phy *devm_phy_create(struct device *dev, const struct phy_ops *ops,
	struct phy_init_data *init_data)
{
	struct phy **ptr, *phy;

	ptr = devres_alloc(devm_phy_consume, sizeof(*ptr), GFP_KERNEL);
	if (!ptr)
		return ERR_PTR(-ENOMEM);

	phy = phy_create(dev, ops, init_data);
	if (!IS_ERR(phy)) {
		*ptr = phy;
		devres_add(dev, ptr);
	} else {
		devres_free(ptr);
	}

	return phy;
}
EXPORT_SYMBOL_GPL(devm_phy_create);

/**
 * phy_destroy() - destroy the phy
 * @phy: the phy to be destroyed
 *
 * Called to destroy the phy.
 */
void phy_destroy(struct phy *phy)
{
	pm_runtime_disable(&phy->dev);
	device_unregister(&phy->dev);
}
EXPORT_SYMBOL_GPL(phy_destroy);

/**
 * devm_phy_destroy() - destroy the PHY
 * @dev: device that wants to release this phy
 * @phy: the phy returned by devm_phy_get()
 *
 * destroys the devres associated with this phy and invokes phy_destroy
 * to destroy the phy.
 */
void devm_phy_destroy(struct device *dev, struct phy *phy)
{
	int r;

	r = devres_destroy(dev, devm_phy_consume, devm_phy_match, phy);
	dev_WARN_ONCE(dev, r, "couldn't find PHY resource\n");
}
EXPORT_SYMBOL_GPL(devm_phy_destroy);

/**
 * __of_phy_provider_register() - create/register phy provider with the framework
 * @dev: struct device of the phy provider
 * @owner: the module owner containing of_xlate
 * @of_xlate: function pointer to obtain phy instance from phy provider
 *
 * Creates struct phy_provider from dev and of_xlate function pointer.
 * This is used in the case of dt boot for finding the phy instance from
 * phy provider.
 */
struct phy_provider *__of_phy_provider_register(struct device *dev,
	struct module *owner, struct phy * (*of_xlate)(struct device *dev,
	struct of_phandle_args *args))
{
	struct phy_provider *phy_provider;

	phy_provider = kzalloc(sizeof(*phy_provider), GFP_KERNEL);
	if (!phy_provider)
		return ERR_PTR(-ENOMEM);

	phy_provider->dev = dev;
	phy_provider->owner = owner;
	phy_provider->of_xlate = of_xlate;

	mutex_lock(&phy_provider_mutex);
	list_add_tail(&phy_provider->list, &phy_provider_list);
	mutex_unlock(&phy_provider_mutex);

	return phy_provider;
}
EXPORT_SYMBOL_GPL(__of_phy_provider_register);

/**
 * __devm_of_phy_provider_register() - create/register phy provider with the
 * framework
 * @dev: struct device of the phy provider
 * @owner: the module owner containing of_xlate
 * @of_xlate: function pointer to obtain phy instance from phy provider
 *
 * Creates struct phy_provider from dev and of_xlate function pointer.
 * This is used in the case of dt boot for finding the phy instance from
 * phy provider. While at that, it also associates the device with the
 * phy provider using devres. On driver detach, release function is invoked
 * on the devres data, then, devres data is freed.
 */
struct phy_provider *__devm_of_phy_provider_register(struct device *dev,
	struct module *owner, struct phy * (*of_xlate)(struct device *dev,
	struct of_phandle_args *args))
{
	struct phy_provider **ptr, *phy_provider;

	ptr = devres_alloc(devm_phy_provider_release, sizeof(*ptr), GFP_KERNEL);
	if (!ptr)
		return ERR_PTR(-ENOMEM);

	phy_provider = __of_phy_provider_register(dev, owner, of_xlate);
	if (!IS_ERR(phy_provider)) {
		*ptr = phy_provider;
		devres_add(dev, ptr);
	} else {
		devres_free(ptr);
	}

	return phy_provider;
}
EXPORT_SYMBOL_GPL(__devm_of_phy_provider_register);

/**
 * of_phy_provider_unregister() - unregister phy provider from the framework
 * @phy_provider: phy provider returned by of_phy_provider_register()
 *
 * Removes the phy_provider created using of_phy_provider_register().
 */
void of_phy_provider_unregister(struct phy_provider *phy_provider)
{
	if (IS_ERR(phy_provider))
		return;

	mutex_lock(&phy_provider_mutex);
	list_del(&phy_provider->list);
	kfree(phy_provider);
	mutex_unlock(&phy_provider_mutex);
}
EXPORT_SYMBOL_GPL(of_phy_provider_unregister);

/**
 * devm_of_phy_provider_unregister() - remove phy provider from the framework
 * @dev: struct device of the phy provider
 *
 * destroys the devres associated with this phy provider and invokes
 * of_phy_provider_unregister to unregister the phy provider.
 */
void devm_of_phy_provider_unregister(struct device *dev,
	struct phy_provider *phy_provider) {
	int r;

	r = devres_destroy(dev, devm_phy_provider_release, devm_phy_match,
		phy_provider);
	dev_WARN_ONCE(dev, r, "couldn't find PHY provider device resource\n");
}
EXPORT_SYMBOL_GPL(devm_of_phy_provider_unregister);

/**
 * phy_release() - release the phy
 * @dev: the dev member within phy
 *
 * When the last reference to the device is removed, it is called
 * from the embedded kobject as release method.
 */
static void phy_release(struct device *dev)
{
	struct phy *phy;

	phy = to_phy(dev);
	dev_vdbg(dev, "releasing '%s'\n", dev_name(dev));
	ida_remove(&phy_ida, phy->id);
	kfree(phy);
}

static int __init phy_core_init(void)
{
	phy_class = class_create(THIS_MODULE, "phy");
	if (IS_ERR(phy_class)) {
		pr_err("failed to create phy class --> %ld\n",
			PTR_ERR(phy_class));
		return PTR_ERR(phy_class);
	}

	phy_class->dev_release = phy_release;

	return 0;
}
module_init(phy_core_init);

static void __exit phy_core_exit(void)
{
	class_destroy(phy_class);
}
module_exit(phy_core_exit);

MODULE_DESCRIPTION("Generic PHY Framework");
MODULE_AUTHOR("Kishon Vijay Abraham I <kishon@ti.com>");
MODULE_LICENSE("GPL v2");<|MERGE_RESOLUTION|>--- conflicted
+++ resolved
@@ -434,11 +434,7 @@
 	if (dev->of_node) {
 		index = of_property_match_string(dev->of_node, "phy-names",
 			string);
-<<<<<<< HEAD
-		phy = of_phy_get(dev, index);
-=======
 		phy = _of_phy_get(dev->of_node, index);
->>>>>>> 2976af43
 	} else {
 		phy = phy_lookup(dev, string);
 	}
@@ -530,8 +526,6 @@
 EXPORT_SYMBOL_GPL(devm_phy_optional_get);
 
 /**
-<<<<<<< HEAD
-=======
  * devm_of_phy_get() - lookup and obtain a reference to a phy.
  * @dev: device that requests this phy
  * @np: node containing the phy
@@ -563,7 +557,6 @@
 EXPORT_SYMBOL_GPL(devm_of_phy_get);
 
 /**
->>>>>>> 2976af43
  * phy_create() - create a new phy
  * @dev: device that is creating the new phy
  * @ops: function pointers for performing phy operations
