--- conflicted
+++ resolved
@@ -27,11 +27,7 @@
 
 config PHY_MVEBU_SATA
 	def_bool y
-<<<<<<< HEAD
-	depends on ARCH_KIRKWOOD || ARCH_DOVE || MACH_KIRKWOOD
-=======
-	depends on ARCH_KIRKWOOD || ARCH_DOVE || MACH_DOVE
->>>>>>> 940ab8f1
+	depends on ARCH_KIRKWOOD || ARCH_DOVE || MACH_KIRKWOOD || MACH_DOVE
 	depends on OF
 	select GENERIC_PHY
 
