--- conflicted
+++ resolved
@@ -36,8 +36,6 @@
 
 	  If unsure, say N.
 
-<<<<<<< HEAD
-=======
 config NFC_SIM
 	tristate "NFC hardware simulator driver"
 	help
@@ -48,7 +46,6 @@
 
 	  If unsure, say N.
 
->>>>>>> d0e0ac97
 source "drivers/nfc/pn544/Kconfig"
 source "drivers/nfc/microread/Kconfig"
 
