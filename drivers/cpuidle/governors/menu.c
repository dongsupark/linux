/*
 * menu.c - the menu idle governor
 *
 * Copyright (C) 2006-2007 Adam Belay <abelay@novell.com>
 * Copyright (C) 2009 Intel Corporation
 * Author:
 *        Arjan van de Ven <arjan@linux.intel.com>
 *
 * This code is licenced under the GPL version 2 as described
 * in the COPYING file that acompanies the Linux Kernel.
 */

#include <linux/kernel.h>
#include <linux/cpuidle.h>
#include <linux/pm_qos.h>
#include <linux/time.h>
#include <linux/ktime.h>
#include <linux/hrtimer.h>
#include <linux/tick.h>
#include <linux/sched.h>
#include <linux/math64.h>
#include <linux/module.h>

/*
 * Please note when changing the tuning values:
 * If (MAX_INTERESTING-1) * RESOLUTION > UINT_MAX, the result of
 * a scaling operation multiplication may overflow on 32 bit platforms.
 * In that case, #define RESOLUTION as ULL to get 64 bit result:
 * #define RESOLUTION 1024ULL
 *
 * The default values do not overflow.
 */
#define BUCKETS 12
#define INTERVAL_SHIFT 3
#define INTERVALS (1UL << INTERVAL_SHIFT)
#define RESOLUTION 1024
#define DECAY 8
#define MAX_INTERESTING 50000


/*
 * Concepts and ideas behind the menu governor
 *
 * For the menu governor, there are 3 decision factors for picking a C
 * state:
 * 1) Energy break even point
 * 2) Performance impact
 * 3) Latency tolerance (from pmqos infrastructure)
 * These these three factors are treated independently.
 *
 * Energy break even point
 * -----------------------
 * C state entry and exit have an energy cost, and a certain amount of time in
 * the  C state is required to actually break even on this cost. CPUIDLE
 * provides us this duration in the "target_residency" field. So all that we
 * need is a good prediction of how long we'll be idle. Like the traditional
 * menu governor, we start with the actual known "next timer event" time.
 *
 * Since there are other source of wakeups (interrupts for example) than
 * the next timer event, this estimation is rather optimistic. To get a
 * more realistic estimate, a correction factor is applied to the estimate,
 * that is based on historic behavior. For example, if in the past the actual
 * duration always was 50% of the next timer tick, the correction factor will
 * be 0.5.
 *
 * menu uses a running average for this correction factor, however it uses a
 * set of factors, not just a single factor. This stems from the realization
 * that the ratio is dependent on the order of magnitude of the expected
 * duration; if we expect 500 milliseconds of idle time the likelihood of
 * getting an interrupt very early is much higher than if we expect 50 micro
 * seconds of idle time. A second independent factor that has big impact on
 * the actual factor is if there is (disk) IO outstanding or not.
 * (as a special twist, we consider every sleep longer than 50 milliseconds
 * as perfect; there are no power gains for sleeping longer than this)
 *
 * For these two reasons we keep an array of 12 independent factors, that gets
 * indexed based on the magnitude of the expected duration as well as the
 * "is IO outstanding" property.
 *
 * Repeatable-interval-detector
 * ----------------------------
 * There are some cases where "next timer" is a completely unusable predictor:
 * Those cases where the interval is fixed, for example due to hardware
 * interrupt mitigation, but also due to fixed transfer rate devices such as
 * mice.
 * For this, we use a different predictor: We track the duration of the last 8
 * intervals and if the stand deviation of these 8 intervals is below a
 * threshold value, we use the average of these intervals as prediction.
 *
 * Limiting Performance Impact
 * ---------------------------
 * C states, especially those with large exit latencies, can have a real
 * noticeable impact on workloads, which is not acceptable for most sysadmins,
 * and in addition, less performance has a power price of its own.
 *
 * As a general rule of thumb, menu assumes that the following heuristic
 * holds:
 *     The busier the system, the less impact of C states is acceptable
 *
 * This rule-of-thumb is implemented using a performance-multiplier:
 * If the exit latency times the performance multiplier is longer than
 * the predicted duration, the C state is not considered a candidate
 * for selection due to a too high performance impact. So the higher
 * this multiplier is, the longer we need to be idle to pick a deep C
 * state, and thus the less likely a busy CPU will hit such a deep
 * C state.
 *
 * Two factors are used in determing this multiplier:
 * a value of 10 is added for each point of "per cpu load average" we have.
 * a value of 5 points is added for each process that is waiting for
 * IO on this CPU.
 * (these values are experimentally determined)
 *
 * The load average factor gives a longer term (few seconds) input to the
 * decision, while the iowait value gives a cpu local instantanious input.
 * The iowait factor may look low, but realize that this is also already
 * represented in the system load average.
 *
 */

struct menu_device {
	int		last_state_idx;
	int             needs_update;

	unsigned int	next_timer_us;
	unsigned int	predicted_us;
	unsigned int	bucket;
	unsigned int	correction_factor[BUCKETS];
	unsigned int	intervals[INTERVALS];
	int		interval_ptr;
};


#define LOAD_INT(x) ((x) >> FSHIFT)
#define LOAD_FRAC(x) LOAD_INT(((x) & (FIXED_1-1)) * 100)

static inline int get_loadavg(unsigned long load)
{
	return LOAD_INT(load) * 10 + LOAD_FRAC(load) / 10;
}

static inline int which_bucket(unsigned int duration, unsigned long nr_iowaiters)
{
	int bucket = 0;

	/*
	 * We keep two groups of stats; one with no
	 * IO pending, one without.
	 * This allows us to calculate
	 * E(duration)|iowait
	 */
	if (nr_iowaiters)
		bucket = BUCKETS/2;

	if (duration < 10)
		return bucket;
	if (duration < 100)
		return bucket + 1;
	if (duration < 1000)
		return bucket + 2;
	if (duration < 10000)
		return bucket + 3;
	if (duration < 100000)
		return bucket + 4;
	return bucket + 5;
}

/*
 * Return a multiplier for the exit latency that is intended
 * to take performance requirements into account.
 * The more performance critical we estimate the system
 * to be, the higher this multiplier, and thus the higher
 * the barrier to go to an expensive C state.
 */
static inline int performance_multiplier(unsigned long nr_iowaiters, unsigned long load)
{
	int mult = 1;

	/* for higher loadavg, we are more reluctant */

	mult += 2 * get_loadavg(load);

	/* for IO wait tasks (per cpu!) we add 5x each */
	mult += 10 * nr_iowaiters;

	return mult;
}

static DEFINE_PER_CPU(struct menu_device, menu_devices);

static void menu_update(struct cpuidle_driver *drv, struct cpuidle_device *dev);

/* This implements DIV_ROUND_CLOSEST but avoids 64 bit division */
static u64 div_round64(u64 dividend, u32 divisor)
{
	return div_u64(dividend + (divisor / 2), divisor);
}

/*
 * Try detecting repeating patterns by keeping track of the last 8
 * intervals, and checking if the standard deviation of that set
 * of points is below a threshold. If it is... then use the
 * average of these 8 points as the estimated value.
 */
static void get_typical_interval(struct menu_device *data)
{
	int i, divisor;
	unsigned int max, thresh;
	uint64_t avg, stddev;

	thresh = UINT_MAX; /* Discard outliers above this value */

again:

	/* First calculate the average of past intervals */
	max = 0;
	avg = 0;
	divisor = 0;
	for (i = 0; i < INTERVALS; i++) {
		unsigned int value = data->intervals[i];
		if (value <= thresh) {
			avg += value;
			divisor++;
			if (value > max)
				max = value;
		}
	}
	if (divisor == INTERVALS)
		avg >>= INTERVAL_SHIFT;
	else
		do_div(avg, divisor);

	/* Then try to determine standard deviation */
	stddev = 0;
	for (i = 0; i < INTERVALS; i++) {
		unsigned int value = data->intervals[i];
		if (value <= thresh) {
			int64_t diff = value - avg;
			stddev += diff * diff;
		}
	}
	if (divisor == INTERVALS)
		stddev >>= INTERVAL_SHIFT;
	else
		do_div(stddev, divisor);

	/*
	 * The typical interval is obtained when standard deviation is small
	 * or standard deviation is small compared to the average interval.
	 *
	 * int_sqrt() formal parameter type is unsigned long. When the
	 * greatest difference to an outlier exceeds ~65 ms * sqrt(divisor)
	 * the resulting squared standard deviation exceeds the input domain
	 * of int_sqrt on platforms where unsigned long is 32 bits in size.
	 * In such case reject the candidate average.
	 *
	 * Use this result only if there is no timer to wake us up sooner.
	 */
	if (likely(stddev <= ULONG_MAX)) {
		stddev = int_sqrt(stddev);
		if (((avg > stddev * 6) && (divisor * 4 >= INTERVALS * 3))
							|| stddev <= 20) {
			if (data->next_timer_us > avg)
				data->predicted_us = avg;
			return;
		}
	}

	/*
	 * If we have outliers to the upside in our distribution, discard
	 * those by setting the threshold to exclude these outliers, then
	 * calculate the average and standard deviation again. Once we get
	 * down to the bottom 3/4 of our samples, stop excluding samples.
	 *
	 * This can deal with workloads that have long pauses interspersed
	 * with sporadic activity with a bunch of short pauses.
	 */
	if ((divisor * 4) <= INTERVALS * 3)
		return;

	thresh = max - 1;
	goto again;
}

/**
 * menu_select - selects the next idle state to enter
 * @drv: cpuidle driver containing state data
 * @dev: the CPU
 */
static int menu_select(struct cpuidle_driver *drv, struct cpuidle_device *dev)
{
	struct menu_device *data = this_cpu_ptr(&menu_devices);
	int latency_req = pm_qos_request(PM_QOS_CPU_DMA_LATENCY);
	int i;
	unsigned int interactivity_req;
	unsigned long nr_iowaiters, cpu_load;

	if (data->needs_update) {
		menu_update(drv, dev);
		data->needs_update = 0;
	}

	data->last_state_idx = CPUIDLE_DRIVER_STATE_START - 1;

	/* Special case when user has set very strict latency requirement */
	if (unlikely(latency_req == 0))
		return 0;

	/* determine the expected residency time, round up */
	data->next_timer_us = ktime_to_us(tick_nohz_get_sleep_length());

	get_iowait_load(&nr_iowaiters, &cpu_load);
	data->bucket = which_bucket(data->next_timer_us, nr_iowaiters);

	/*
	 * Force the result of multiplication to be 64 bits even if both
	 * operands are 32 bits.
	 * Make sure to round up for half microseconds.
	 */
	data->predicted_us = div_round64((uint64_t)data->next_timer_us *
					 data->correction_factor[data->bucket],
					 RESOLUTION * DECAY);

	get_typical_interval(data);

	/*
	 * Performance multiplier defines a minimum predicted idle
	 * duration / latency ratio. Adjust the latency limit if
	 * necessary.
	 */
	interactivity_req = data->predicted_us / performance_multiplier(nr_iowaiters, cpu_load);
	if (latency_req > interactivity_req)
		latency_req = interactivity_req;

	/*
	 * We want to default to C1 (hlt), not to busy polling
	 * unless the timer is happening really really soon.
	 */
	if (data->next_timer_us > 5 &&
	    !drv->states[CPUIDLE_DRIVER_STATE_START].disabled &&
		dev->states_usage[CPUIDLE_DRIVER_STATE_START].disable == 0)
		data->last_state_idx = CPUIDLE_DRIVER_STATE_START;

	/*
	 * Find the idle state with the lowest power while satisfying
	 * our constraints.
	 */
	for (i = CPUIDLE_DRIVER_STATE_START; i < drv->state_count; i++) {
		struct cpuidle_state *s = &drv->states[i];
		struct cpuidle_state_usage *su = &dev->states_usage[i];

		if (s->disabled || su->disable)
			continue;
		if (s->target_residency > data->predicted_us)
			continue;
		if (s->exit_latency > latency_req)
			continue;

		data->last_state_idx = i;
	}

	return data->last_state_idx;
}

/**
 * menu_reflect - records that data structures need update
 * @dev: the CPU
 * @index: the index of actual entered state
 *
 * NOTE: it's important to be fast here because this operation will add to
 *       the overall exit latency.
 */
static void menu_reflect(struct cpuidle_device *dev, int index)
{
	struct menu_device *data = this_cpu_ptr(&menu_devices);
	data->last_state_idx = index;
	if (index >= 0)
		data->needs_update = 1;
}

/**
 * menu_update - attempts to guess what happened after entry
 * @drv: cpuidle driver containing state data
 * @dev: the CPU
 */
static void menu_update(struct cpuidle_driver *drv, struct cpuidle_device *dev)
{
	struct menu_device *data = this_cpu_ptr(&menu_devices);
	int last_idx = data->last_state_idx;
	struct cpuidle_state *target = &drv->states[last_idx];
	unsigned int measured_us;
	unsigned int new_factor;

	/*
	 * Try to figure out how much time passed between entry to low
	 * power state and occurrence of the wakeup event.
	 *
	 * If the entered idle state didn't support residency measurements,
	 * we use them anyway if they are short, and if long,
	 * truncate to the whole expected time.
	 *
	 * Any measured amount of time will include the exit latency.
	 * Since we are interested in when the wakeup begun, not when it
	 * was completed, we must subtract the exit latency. However, if
	 * the measured amount of time is less than the exit latency,
	 * assume the state was never reached and the exit latency is 0.
	 */
<<<<<<< HEAD
	if (unlikely(target->flags & CPUIDLE_FLAG_TIME_INVALID)) {
		/* Use timer value as is */
		measured_us = data->next_timer_us;
=======
>>>>>>> f7c0e22f

	/* measured value */
	measured_us = cpuidle_get_last_residency(dev);

	/* Deduct exit latency */
	if (measured_us > target->exit_latency)
		measured_us -= target->exit_latency;

	/* Make sure our coefficients do not exceed unity */
	if (measured_us > data->next_timer_us)
		measured_us = data->next_timer_us;

	/* Update our correction ratio */
	new_factor = data->correction_factor[data->bucket];
	new_factor -= new_factor / DECAY;

	if (data->next_timer_us > 0 && measured_us < MAX_INTERESTING)
		new_factor += RESOLUTION * measured_us / data->next_timer_us;
	else
		/*
		 * we were idle so long that we count it as a perfect
		 * prediction
		 */
		new_factor += RESOLUTION;

	/*
	 * We don't want 0 as factor; we always want at least
	 * a tiny bit of estimated time. Fortunately, due to rounding,
	 * new_factor will stay nonzero regardless of measured_us values
	 * and the compiler can eliminate this test as long as DECAY > 1.
	 */
	if (DECAY == 1 && unlikely(new_factor == 0))
		new_factor = 1;

	data->correction_factor[data->bucket] = new_factor;

	/* update the repeating-pattern data */
	data->intervals[data->interval_ptr++] = measured_us;
	if (data->interval_ptr >= INTERVALS)
		data->interval_ptr = 0;
}

/**
 * menu_enable_device - scans a CPU's states and does setup
 * @drv: cpuidle driver
 * @dev: the CPU
 */
static int menu_enable_device(struct cpuidle_driver *drv,
				struct cpuidle_device *dev)
{
	struct menu_device *data = &per_cpu(menu_devices, dev->cpu);
	int i;

	memset(data, 0, sizeof(struct menu_device));

	/*
	 * if the correction factor is 0 (eg first time init or cpu hotplug
	 * etc), we actually want to start out with a unity factor.
	 */
	for(i = 0; i < BUCKETS; i++)
		data->correction_factor[i] = RESOLUTION * DECAY;

	return 0;
}

static struct cpuidle_governor menu_governor = {
	.name =		"menu",
	.rating =	20,
	.enable =	menu_enable_device,
	.select =	menu_select,
	.reflect =	menu_reflect,
	.owner =	THIS_MODULE,
};

/**
 * init_menu - initializes the governor
 */
static int __init init_menu(void)
{
	return cpuidle_register_governor(&menu_governor);
}

postcore_initcall(init_menu);<|MERGE_RESOLUTION|>--- conflicted
+++ resolved
@@ -405,12 +405,6 @@
 	 * the measured amount of time is less than the exit latency,
 	 * assume the state was never reached and the exit latency is 0.
 	 */
-<<<<<<< HEAD
-	if (unlikely(target->flags & CPUIDLE_FLAG_TIME_INVALID)) {
-		/* Use timer value as is */
-		measured_us = data->next_timer_us;
-=======
->>>>>>> f7c0e22f
 
 	/* measured value */
 	measured_us = cpuidle_get_last_residency(dev);
