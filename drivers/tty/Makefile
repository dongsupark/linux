obj-$(CONFIG_TTY)		+= tty_io.o n_tty.o tty_ioctl.o tty_ldisc.o \
<<<<<<< HEAD
				   tty_buffer.o tty_port.o tty_mutex.o
=======
				   tty_buffer.o tty_port.o tty_mutex.o tty_ldsem.o
>>>>>>> d0e0ac97
obj-$(CONFIG_LEGACY_PTYS)	+= pty.o
obj-$(CONFIG_UNIX98_PTYS)	+= pty.o
obj-$(CONFIG_AUDIT)		+= tty_audit.o
obj-$(CONFIG_MAGIC_SYSRQ)	+= sysrq.o
obj-$(CONFIG_N_HDLC)		+= n_hdlc.o
obj-$(CONFIG_N_GSM)		+= n_gsm.o
obj-$(CONFIG_TRACE_ROUTER)	+= n_tracerouter.o
obj-$(CONFIG_TRACE_SINK)	+= n_tracesink.o
obj-$(CONFIG_R3964)		+= n_r3964.o

obj-y				+= vt/
obj-$(CONFIG_HVC_DRIVER)	+= hvc/
obj-y				+= serial/

# tty drivers
obj-$(CONFIG_AMIGA_BUILTIN_SERIAL) += amiserial.o
obj-$(CONFIG_BFIN_JTAG_COMM)	+= bfin_jtag_comm.o
obj-$(CONFIG_CYCLADES)		+= cyclades.o
obj-$(CONFIG_ISI)		+= isicom.o
obj-$(CONFIG_MOXA_INTELLIO)	+= moxa.o
obj-$(CONFIG_MOXA_SMARTIO)	+= mxser.o
obj-$(CONFIG_NOZOMI)		+= nozomi.o
obj-$(CONFIG_ROCKETPORT)	+= rocket.o
obj-$(CONFIG_SYNCLINK_GT)	+= synclink_gt.o
obj-$(CONFIG_SYNCLINKMP)	+= synclinkmp.o
obj-$(CONFIG_SYNCLINK)		+= synclink.o
obj-$(CONFIG_PPC_EPAPR_HV_BYTECHAN) += ehv_bytechan.o
obj-$(CONFIG_GOLDFISH_TTY)	+= goldfish.o
obj-$(CONFIG_DA_TTY)		+= metag_da.o

obj-y += ipwireless/<|MERGE_RESOLUTION|>--- conflicted
+++ resolved
@@ -1,9 +1,5 @@
 obj-$(CONFIG_TTY)		+= tty_io.o n_tty.o tty_ioctl.o tty_ldisc.o \
-<<<<<<< HEAD
-				   tty_buffer.o tty_port.o tty_mutex.o
-=======
 				   tty_buffer.o tty_port.o tty_mutex.o tty_ldsem.o
->>>>>>> d0e0ac97
 obj-$(CONFIG_LEGACY_PTYS)	+= pty.o
 obj-$(CONFIG_UNIX98_PTYS)	+= pty.o
 obj-$(CONFIG_AUDIT)		+= tty_audit.o
