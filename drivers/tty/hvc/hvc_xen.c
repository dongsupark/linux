--- conflicted
+++ resolved
@@ -257,13 +257,6 @@
 		if (!info)
 			return -ENOMEM;
 	}
-<<<<<<< HEAD
-	if (xencons_irq < 0)
-		xencons_irq = 0;
-	else
-		irq_set_noprobe(xencons_irq);
-=======
->>>>>>> 963ec11c
 
 	/* already configured */
 	if (info->intf != NULL)
@@ -541,7 +534,7 @@
 		info->irq = bind_evtchn_to_irq(info->evtchn);
 	}
 	if (info->irq < 0)
-		info->irq = 0; /* NO_IRQ */
+		info->irq = 0;
 	else
 		irq_set_noprobe(info->irq);
 
