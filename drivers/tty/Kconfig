--- conflicted
+++ resolved
@@ -400,7 +400,6 @@
 	  there simply will be no early console output.  This is true also
 	  if you don't boot under a hypervisor at all.
 
-<<<<<<< HEAD
 config DA_TTY
 	bool "DA TTY"
 	depends on METAG_DA
@@ -413,12 +412,11 @@
 	depends on DA_TTY
 	help
 	  This enables a console on a Dash channel.
-=======
+
 config GOLDFISH_TTY
 	tristate "Goldfish TTY Driver"
 	depends on GOLDFISH
 	help
 	  Console and system TTY driver for the Goldfish virtual platform.
 
-endif # TTY
->>>>>>> 4d9b1090
+endif # TTY