--- conflicted
+++ resolved
@@ -79,22 +79,12 @@
 	bool			dma_threshold;
 	bool			cts_event_workaround;
 
-<<<<<<< HEAD
-	unsigned int (*get_fifosize)(unsigned int periphid);
-};
-
-static unsigned int get_fifosize_arm(unsigned int periphid)
-{
-	unsigned int rev = (periphid >> 20) & 0xf;
-	return rev < 3 ? 16 : 32;
-=======
 	unsigned int (*get_fifosize)(struct amba_device *dev);
 };
 
 static unsigned int get_fifosize_arm(struct amba_device *dev)
 {
 	return amba_rev(dev) < 3 ? 16 : 32;
->>>>>>> d0e0ac97
 }
 
 static struct vendor_data vendor_arm = {
@@ -107,11 +97,7 @@
 	.get_fifosize		= get_fifosize_arm,
 };
 
-<<<<<<< HEAD
-static unsigned int get_fifosize_st(unsigned int periphid)
-=======
 static unsigned int get_fifosize_st(struct amba_device *dev)
->>>>>>> d0e0ac97
 {
 	return 64;
 }
@@ -2134,11 +2120,7 @@
 	uap->lcrh_rx = vendor->lcrh_rx;
 	uap->lcrh_tx = vendor->lcrh_tx;
 	uap->old_cr = 0;
-<<<<<<< HEAD
-	uap->fifosize = vendor->get_fifosize(dev->periphid);
-=======
 	uap->fifosize = vendor->get_fifosize(dev);
->>>>>>> d0e0ac97
 	uap->port.dev = &dev->dev;
 	uap->port.mapbase = dev->res.start;
 	uap->port.membase = base;
