/*
 * Xilinx PS UART driver
 *
 * 2011 (c) Xilinx Inc.
 *
 * This program is free software; you can redistribute it
 * and/or modify it under the terms of the GNU General Public
 * License as published by the Free Software Foundation;
 * either version 2 of the License, or (at your option) any
 * later version.
 *
 */

#include <linux/platform_device.h>
#include <linux/serial.h>
#include <linux/serial_core.h>
#include <linux/tty.h>
#include <linux/tty_flip.h>
#include <linux/console.h>
#include <linux/clk.h>
#include <linux/irq.h>
#include <linux/io.h>
#include <linux/of.h>
#include <linux/module.h>

#define XUARTPS_TTY_NAME	"ttyPS"
#define XUARTPS_NAME		"xuartps"
#define XUARTPS_MAJOR		0	/* use dynamic node allocation */
#define XUARTPS_MINOR		0	/* works best with devtmpfs */
#define XUARTPS_NR_PORTS	2
#define XUARTPS_FIFO_SIZE	16	/* FIFO size */
#define XUARTPS_REGISTER_SPACE	0xFFF

#define xuartps_readl(offset)		ioread32(port->membase + offset)
#define xuartps_writel(val, offset)	iowrite32(val, port->membase + offset)

/********************************Register Map********************************/
/** UART
 *
 * Register offsets for the UART.
 *
 */
#define XUARTPS_CR_OFFSET	0x00  /* Control Register [8:0] */
#define XUARTPS_MR_OFFSET	0x04  /* Mode Register [10:0] */
#define XUARTPS_IER_OFFSET	0x08  /* Interrupt Enable [10:0] */
#define XUARTPS_IDR_OFFSET	0x0C  /* Interrupt Disable [10:0] */
#define XUARTPS_IMR_OFFSET	0x10  /* Interrupt Mask [10:0] */
#define XUARTPS_ISR_OFFSET	0x14  /* Interrupt Status [10:0]*/
#define XUARTPS_BAUDGEN_OFFSET	0x18  /* Baud Rate Generator [15:0] */
#define XUARTPS_RXTOUT_OFFSET	0x1C  /* RX Timeout [7:0] */
#define XUARTPS_RXWM_OFFSET	0x20  /* RX FIFO Trigger Level [5:0] */
#define XUARTPS_MODEMCR_OFFSET	0x24  /* Modem Control [5:0] */
#define XUARTPS_MODEMSR_OFFSET	0x28  /* Modem Status [8:0] */
#define XUARTPS_SR_OFFSET	0x2C  /* Channel Status [11:0] */
#define XUARTPS_FIFO_OFFSET	0x30  /* FIFO [15:0] or [7:0] */
#define XUARTPS_BAUDDIV_OFFSET	0x34  /* Baud Rate Divider [7:0] */
#define XUARTPS_FLOWDEL_OFFSET	0x38  /* Flow Delay [15:0] */
#define XUARTPS_IRRX_PWIDTH_OFFSET 0x3C /* IR Minimum Received Pulse
						Width [15:0] */
#define XUARTPS_IRTX_PWIDTH_OFFSET 0x40 /* IR Transmitted pulse
						Width [7:0] */
#define XUARTPS_TXWM_OFFSET	0x44  /* TX FIFO Trigger Level [5:0] */

/** Control Register
 *
 * The Control register (CR) controls the major functions of the device.
 *
 * Control Register Bit Definitions
 */
#define XUARTPS_CR_STOPBRK	0x00000100  /* Stop TX break */
#define XUARTPS_CR_STARTBRK	0x00000080  /* Set TX break */
#define XUARTPS_CR_TX_DIS	0x00000020  /* TX disabled. */
#define XUARTPS_CR_TX_EN	0x00000010  /* TX enabled */
#define XUARTPS_CR_RX_DIS	0x00000008  /* RX disabled. */
#define XUARTPS_CR_RX_EN	0x00000004  /* RX enabled */
#define XUARTPS_CR_TXRST	0x00000002  /* TX logic reset */
#define XUARTPS_CR_RXRST	0x00000001  /* RX logic reset */
#define XUARTPS_CR_RST_TO	0x00000040  /* Restart Timeout Counter */

/** Mode Register
 *
 * The mode register (MR) defines the mode of transfer as well as the data
 * format. If this register is modified during transmission or reception,
 * data validity cannot be guaranteed.
 *
 * Mode Register Bit Definitions
 *
 */
#define XUARTPS_MR_CLKSEL		0x00000001  /* Pre-scalar selection */
#define XUARTPS_MR_CHMODE_L_LOOP	0x00000200  /* Local loop back mode */
#define XUARTPS_MR_CHMODE_NORM		0x00000000  /* Normal mode */

#define XUARTPS_MR_STOPMODE_2_BIT	0x00000080  /* 2 stop bits */
#define XUARTPS_MR_STOPMODE_1_BIT	0x00000000  /* 1 stop bit */

#define XUARTPS_MR_PARITY_NONE		0x00000020  /* No parity mode */
#define XUARTPS_MR_PARITY_MARK		0x00000018  /* Mark parity mode */
#define XUARTPS_MR_PARITY_SPACE		0x00000010  /* Space parity mode */
#define XUARTPS_MR_PARITY_ODD		0x00000008  /* Odd parity mode */
#define XUARTPS_MR_PARITY_EVEN		0x00000000  /* Even parity mode */

#define XUARTPS_MR_CHARLEN_6_BIT	0x00000006  /* 6 bits data */
#define XUARTPS_MR_CHARLEN_7_BIT	0x00000004  /* 7 bits data */
#define XUARTPS_MR_CHARLEN_8_BIT	0x00000000  /* 8 bits data */

/** Interrupt Registers
 *
 * Interrupt control logic uses the interrupt enable register (IER) and the
 * interrupt disable register (IDR) to set the value of the bits in the
 * interrupt mask register (IMR). The IMR determines whether to pass an
 * interrupt to the interrupt status register (ISR).
 * Writing a 1 to IER Enables an interrupt, writing a 1 to IDR disables an
 * interrupt. IMR and ISR are read only, and IER and IDR are write only.
 * Reading either IER or IDR returns 0x00.
 *
 * All four registers have the same bit definitions.
 */
#define XUARTPS_IXR_TOUT	0x00000100 /* RX Timeout error interrupt */
#define XUARTPS_IXR_PARITY	0x00000080 /* Parity error interrupt */
#define XUARTPS_IXR_FRAMING	0x00000040 /* Framing error interrupt */
#define XUARTPS_IXR_OVERRUN	0x00000020 /* Overrun error interrupt */
#define XUARTPS_IXR_TXFULL	0x00000010 /* TX FIFO Full interrupt */
#define XUARTPS_IXR_TXEMPTY	0x00000008 /* TX FIFO empty interrupt */
#define XUARTPS_ISR_RXEMPTY	0x00000002 /* RX FIFO empty interrupt */
#define XUARTPS_IXR_RXTRIG	0x00000001 /* RX FIFO trigger interrupt */
#define XUARTPS_IXR_RXFULL	0x00000004 /* RX FIFO full interrupt. */
#define XUARTPS_IXR_RXEMPTY	0x00000002 /* RX FIFO empty interrupt. */
#define XUARTPS_IXR_MASK	0x00001FFF /* Valid bit mask */

/** Channel Status Register
 *
 * The channel status register (CSR) is provided to enable the control logic
 * to monitor the status of bits in the channel interrupt status register,
 * even if these are masked out by the interrupt mask register.
 */
#define XUARTPS_SR_RXEMPTY	0x00000002 /* RX FIFO empty */
#define XUARTPS_SR_TXEMPTY	0x00000008 /* TX FIFO empty */
#define XUARTPS_SR_TXFULL	0x00000010 /* TX FIFO full */
#define XUARTPS_SR_RXTRIG	0x00000001 /* Rx Trigger */

/**
 * xuartps_isr - Interrupt handler
 * @irq: Irq number
 * @dev_id: Id of the port
 *
 * Returns IRQHANDLED
 **/
static irqreturn_t xuartps_isr(int irq, void *dev_id)
{
	struct uart_port *port = (struct uart_port *)dev_id;
	struct tty_struct *tty;
	unsigned long flags;
	unsigned int isrstatus, numbytes;
	unsigned int data;
	char status = TTY_NORMAL;

	/* Get the tty which could be NULL so don't assume it's valid */
	tty = tty_port_tty_get(&port->state->port);

	spin_lock_irqsave(&port->lock, flags);

	/* Read the interrupt status register to determine which
	 * interrupt(s) is/are active.
	 */
	isrstatus = xuartps_readl(XUARTPS_ISR_OFFSET);

	/* drop byte with parity error if IGNPAR specified */
	if (isrstatus & port->ignore_status_mask & XUARTPS_IXR_PARITY)
		isrstatus &= ~(XUARTPS_IXR_RXTRIG | XUARTPS_IXR_TOUT);

	isrstatus &= port->read_status_mask;
	isrstatus &= ~port->ignore_status_mask;

	if ((isrstatus & XUARTPS_IXR_TOUT) ||
		(isrstatus & XUARTPS_IXR_RXTRIG)) {
		/* Receive Timeout Interrupt */
		while ((xuartps_readl(XUARTPS_SR_OFFSET) &
			XUARTPS_SR_RXEMPTY) != XUARTPS_SR_RXEMPTY) {
			data = xuartps_readl(XUARTPS_FIFO_OFFSET);
			port->icount.rx++;

			if (isrstatus & XUARTPS_IXR_PARITY) {
				port->icount.parity++;
				status = TTY_PARITY;
			} else if (isrstatus & XUARTPS_IXR_FRAMING) {
				port->icount.frame++;
				status = TTY_FRAME;
			} else if (isrstatus & XUARTPS_IXR_OVERRUN)
				port->icount.overrun++;

			if (tty)
				uart_insert_char(port, isrstatus,
						XUARTPS_IXR_OVERRUN, data,
						status);
		}
		spin_unlock(&port->lock);
		if (tty)
			tty_flip_buffer_push(tty);
		spin_lock(&port->lock);
	}

	/* Dispatch an appropriate handler */
	if ((isrstatus & XUARTPS_IXR_TXEMPTY) == XUARTPS_IXR_TXEMPTY) {
		if (uart_circ_empty(&port->state->xmit)) {
			xuartps_writel(XUARTPS_IXR_TXEMPTY,
						XUARTPS_IDR_OFFSET);
		} else {
			numbytes = port->fifosize;
			/* Break if no more data available in the UART buffer */
			while (numbytes--) {
				if (uart_circ_empty(&port->state->xmit))
					break;
				/* Get the data from the UART circular buffer
				 * and write it to the xuartps's TX_FIFO
				 * register.
				 */
				xuartps_writel(
					port->state->xmit.buf[port->state->xmit.
					tail], XUARTPS_FIFO_OFFSET);

				port->icount.tx++;

				/* Adjust the tail of the UART buffer and wrap
				 * the buffer if it reaches limit.
				 */
				port->state->xmit.tail =
					(port->state->xmit.tail + 1) & \
						(UART_XMIT_SIZE - 1);
			}

			if (uart_circ_chars_pending(
					&port->state->xmit) < WAKEUP_CHARS)
				uart_write_wakeup(port);
		}
	}

	xuartps_writel(isrstatus, XUARTPS_ISR_OFFSET);

	/* be sure to release the lock and tty before leaving */
	spin_unlock_irqrestore(&port->lock, flags);
	tty_kref_put(tty);

	return IRQ_HANDLED;
}

/**
 * xuartps_set_baud_rate - Calculate and set the baud rate
 * @port: Handle to the uart port structure
 * @baud: Baud rate to set
 *
 * Returns baud rate, requested baud when possible, or actual baud when there
 *	was too much error
 **/
static unsigned int xuartps_set_baud_rate(struct uart_port *port,
						unsigned int baud)
{
	unsigned int sel_clk;
	unsigned int calc_baud = 0;
	unsigned int brgr_val, brdiv_val;
	unsigned int bauderror;

	/* Formula to obtain baud rate is
	 *	baud_tx/rx rate = sel_clk/CD * (BDIV + 1)
	 *	input_clk = (Uart User Defined Clock or Apb Clock)
	 *		depends on UCLKEN in MR Reg
	 *	sel_clk = input_clk or input_clk/8;
	 *		depends on CLKS in MR reg
	 *	CD and BDIV depends on values in
	 *			baud rate generate register
	 *			baud rate clock divisor register
	 */
	sel_clk = port->uartclk;
	if (xuartps_readl(XUARTPS_MR_OFFSET) & XUARTPS_MR_CLKSEL)
		sel_clk = sel_clk / 8;

	/* Find the best values for baud generation */
	for (brdiv_val = 4; brdiv_val < 255; brdiv_val++) {

		brgr_val = sel_clk / (baud * (brdiv_val + 1));
		if (brgr_val < 2 || brgr_val > 65535)
			continue;

		calc_baud = sel_clk / (brgr_val * (brdiv_val + 1));

		if (baud > calc_baud)
			bauderror = baud - calc_baud;
		else
			bauderror = calc_baud - baud;

		/* use the values when percent error is acceptable */
		if (((bauderror * 100) / baud) < 3) {
			calc_baud = baud;
			break;
		}
	}

	/* Set the values for the new baud rate */
	xuartps_writel(brgr_val, XUARTPS_BAUDGEN_OFFSET);
	xuartps_writel(brdiv_val, XUARTPS_BAUDDIV_OFFSET);

	return calc_baud;
}

/*----------------------Uart Operations---------------------------*/

/**
 * xuartps_start_tx -  Start transmitting bytes
 * @port: Handle to the uart port structure
 *
 **/
static void xuartps_start_tx(struct uart_port *port)
{
	unsigned int status, numbytes = port->fifosize;

	if (uart_circ_empty(&port->state->xmit) || uart_tx_stopped(port))
		return;

	status = xuartps_readl(XUARTPS_CR_OFFSET);
	/* Set the TX enable bit and clear the TX disable bit to enable the
	 * transmitter.
	 */
	xuartps_writel((status & ~XUARTPS_CR_TX_DIS) | XUARTPS_CR_TX_EN,
		XUARTPS_CR_OFFSET);

	while (numbytes-- && ((xuartps_readl(XUARTPS_SR_OFFSET)
		& XUARTPS_SR_TXFULL)) != XUARTPS_SR_TXFULL) {

		/* Break if no more data available in the UART buffer */
		if (uart_circ_empty(&port->state->xmit))
			break;

		/* Get the data from the UART circular buffer and
		 * write it to the xuartps's TX_FIFO register.
		 */
		xuartps_writel(
			port->state->xmit.buf[port->state->xmit.tail],
			XUARTPS_FIFO_OFFSET);
		port->icount.tx++;

		/* Adjust the tail of the UART buffer and wrap
		 * the buffer if it reaches limit.
		 */
		port->state->xmit.tail = (port->state->xmit.tail + 1) &
					(UART_XMIT_SIZE - 1);
	}

	/* Enable the TX Empty interrupt */
	xuartps_writel(XUARTPS_IXR_TXEMPTY, XUARTPS_IER_OFFSET);

	if (uart_circ_chars_pending(&port->state->xmit) < WAKEUP_CHARS)
		uart_write_wakeup(port);
}

/**
 * xuartps_stop_tx - Stop TX
 * @port: Handle to the uart port structure
 *
 **/
static void xuartps_stop_tx(struct uart_port *port)
{
	unsigned int regval;

	regval = xuartps_readl(XUARTPS_CR_OFFSET);
	regval |= XUARTPS_CR_TX_DIS;
	/* Disable the transmitter */
	xuartps_writel(regval, XUARTPS_CR_OFFSET);
}

/**
 * xuartps_stop_rx - Stop RX
 * @port: Handle to the uart port structure
 *
 **/
static void xuartps_stop_rx(struct uart_port *port)
{
	unsigned int regval;

	regval = xuartps_readl(XUARTPS_CR_OFFSET);
	regval |= XUARTPS_CR_RX_DIS;
	/* Disable the receiver */
	xuartps_writel(regval, XUARTPS_CR_OFFSET);
}

/**
 * xuartps_tx_empty -  Check whether TX is empty
 * @port: Handle to the uart port structure
 *
 * Returns TIOCSER_TEMT on success, 0 otherwise
 **/
static unsigned int xuartps_tx_empty(struct uart_port *port)
{
	unsigned int status;

	status = xuartps_readl(XUARTPS_ISR_OFFSET) & XUARTPS_IXR_TXEMPTY;
	return status ? TIOCSER_TEMT : 0;
}

/**
 * xuartps_break_ctl - Based on the input ctl we have to start or stop
 *			transmitting char breaks
 * @port: Handle to the uart port structure
 * @ctl: Value based on which start or stop decision is taken
 *
 **/
static void xuartps_break_ctl(struct uart_port *port, int ctl)
{
	unsigned int status;
	unsigned long flags;

	spin_lock_irqsave(&port->lock, flags);

	status = xuartps_readl(XUARTPS_CR_OFFSET);

	if (ctl == -1)
		xuartps_writel(XUARTPS_CR_STARTBRK | status,
					XUARTPS_CR_OFFSET);
	else {
		if ((status & XUARTPS_CR_STOPBRK) == 0)
			xuartps_writel(XUARTPS_CR_STOPBRK | status,
					 XUARTPS_CR_OFFSET);
	}
	spin_unlock_irqrestore(&port->lock, flags);
}

/**
 * xuartps_set_termios - termios operations, handling data length, parity,
 *				stop bits, flow control, baud rate
 * @port: Handle to the uart port structure
 * @termios: Handle to the input termios structure
 * @old: Values of the previously saved termios structure
 *
 **/
static void xuartps_set_termios(struct uart_port *port,
				struct ktermios *termios, struct ktermios *old)
{
	unsigned int cval = 0;
	unsigned int baud;
	unsigned long flags;
	unsigned int ctrl_reg, mode_reg;

	spin_lock_irqsave(&port->lock, flags);

	/* Empty the receive FIFO 1st before making changes */
	while ((xuartps_readl(XUARTPS_SR_OFFSET) &
		 XUARTPS_SR_RXEMPTY) != XUARTPS_SR_RXEMPTY) {
		xuartps_readl(XUARTPS_FIFO_OFFSET);
	}

	/* Disable the TX and RX to set baud rate */
	xuartps_writel(xuartps_readl(XUARTPS_CR_OFFSET) |
			(XUARTPS_CR_TX_DIS | XUARTPS_CR_RX_DIS),
			XUARTPS_CR_OFFSET);

	/* Min baud rate = 6bps and Max Baud Rate is 10Mbps for 100Mhz clk */
	baud = uart_get_baud_rate(port, termios, old, 0, 10000000);
	baud = xuartps_set_baud_rate(port, baud);
	if (tty_termios_baud_rate(termios))
		tty_termios_encode_baud_rate(termios, baud, baud);

	/*
	 * Update the per-port timeout.
	 */
	uart_update_timeout(port, termios->c_cflag, baud);

	/* Set TX/RX Reset */
	xuartps_writel(xuartps_readl(XUARTPS_CR_OFFSET) |
			(XUARTPS_CR_TXRST | XUARTPS_CR_RXRST),
			XUARTPS_CR_OFFSET);

	ctrl_reg = xuartps_readl(XUARTPS_CR_OFFSET);

	/* Clear the RX disable and TX disable bits and then set the TX enable
	 * bit and RX enable bit to enable the transmitter and receiver.
	 */
	xuartps_writel(
		(ctrl_reg & ~(XUARTPS_CR_TX_DIS | XUARTPS_CR_RX_DIS))
			| (XUARTPS_CR_TX_EN | XUARTPS_CR_RX_EN),
			XUARTPS_CR_OFFSET);

	xuartps_writel(10, XUARTPS_RXTOUT_OFFSET);

	port->read_status_mask = XUARTPS_IXR_TXEMPTY | XUARTPS_IXR_RXTRIG |
			XUARTPS_IXR_OVERRUN | XUARTPS_IXR_TOUT;
	port->ignore_status_mask = 0;

	if (termios->c_iflag & INPCK)
		port->read_status_mask |= XUARTPS_IXR_PARITY |
		XUARTPS_IXR_FRAMING;

	if (termios->c_iflag & IGNPAR)
		port->ignore_status_mask |= XUARTPS_IXR_PARITY |
			XUARTPS_IXR_FRAMING | XUARTPS_IXR_OVERRUN;

	/* ignore all characters if CREAD is not set */
	if ((termios->c_cflag & CREAD) == 0)
		port->ignore_status_mask |= XUARTPS_IXR_RXTRIG |
			XUARTPS_IXR_TOUT | XUARTPS_IXR_PARITY |
			XUARTPS_IXR_FRAMING | XUARTPS_IXR_OVERRUN;

	mode_reg = xuartps_readl(XUARTPS_MR_OFFSET);

	/* Handling Data Size */
	switch (termios->c_cflag & CSIZE) {
	case CS6:
		cval |= XUARTPS_MR_CHARLEN_6_BIT;
		break;
	case CS7:
		cval |= XUARTPS_MR_CHARLEN_7_BIT;
		break;
	default:
	case CS8:
		cval |= XUARTPS_MR_CHARLEN_8_BIT;
		termios->c_cflag &= ~CSIZE;
		termios->c_cflag |= CS8;
		break;
	}

	/* Handling Parity and Stop Bits length */
	if (termios->c_cflag & CSTOPB)
		cval |= XUARTPS_MR_STOPMODE_2_BIT; /* 2 STOP bits */
	else
		cval |= XUARTPS_MR_STOPMODE_1_BIT; /* 1 STOP bit */

	if (termios->c_cflag & PARENB) {
		/* Mark or Space parity */
		if (termios->c_cflag & CMSPAR) {
			if (termios->c_cflag & PARODD)
				cval |= XUARTPS_MR_PARITY_MARK;
			else
				cval |= XUARTPS_MR_PARITY_SPACE;
		} else if (termios->c_cflag & PARODD)
				cval |= XUARTPS_MR_PARITY_ODD;
			else
				cval |= XUARTPS_MR_PARITY_EVEN;
	} else
		cval |= XUARTPS_MR_PARITY_NONE;
	xuartps_writel(cval , XUARTPS_MR_OFFSET);

	spin_unlock_irqrestore(&port->lock, flags);
}

/**
 * xuartps_startup - Called when an application opens a xuartps port
 * @port: Handle to the uart port structure
 *
 * Returns 0 on success, negative error otherwise
 **/
static int xuartps_startup(struct uart_port *port)
{
	unsigned int retval = 0, status = 0;

	retval = request_irq(port->irq, xuartps_isr, 0, XUARTPS_NAME,
								(void *)port);
	if (retval)
		return retval;

	/* Disable the TX and RX */
	xuartps_writel(XUARTPS_CR_TX_DIS | XUARTPS_CR_RX_DIS,
						XUARTPS_CR_OFFSET);

	/* Set the Control Register with TX/RX Enable, TX/RX Reset,
	 * no break chars.
	 */
	xuartps_writel(XUARTPS_CR_TXRST | XUARTPS_CR_RXRST,
				XUARTPS_CR_OFFSET);

	status = xuartps_readl(XUARTPS_CR_OFFSET);

	/* Clear the RX disable and TX disable bits and then set the TX enable
	 * bit and RX enable bit to enable the transmitter and receiver.
	 */
	xuartps_writel((status & ~(XUARTPS_CR_TX_DIS | XUARTPS_CR_RX_DIS))
			| (XUARTPS_CR_TX_EN | XUARTPS_CR_RX_EN |
			XUARTPS_CR_STOPBRK), XUARTPS_CR_OFFSET);

	/* Set the Mode Register with normal mode,8 data bits,1 stop bit,
	 * no parity.
	 */
	xuartps_writel(XUARTPS_MR_CHMODE_NORM | XUARTPS_MR_STOPMODE_1_BIT
		| XUARTPS_MR_PARITY_NONE | XUARTPS_MR_CHARLEN_8_BIT,
		 XUARTPS_MR_OFFSET);

	/* Set the RX FIFO Trigger level to 14 assuming FIFO size as 16 */
	xuartps_writel(14, XUARTPS_RXWM_OFFSET);

	/* Receive Timeout register is enabled with value of 10 */
	xuartps_writel(10, XUARTPS_RXTOUT_OFFSET);


	/* Set the Interrupt Registers with desired interrupts */
	xuartps_writel(XUARTPS_IXR_TXEMPTY | XUARTPS_IXR_PARITY |
		XUARTPS_IXR_FRAMING | XUARTPS_IXR_OVERRUN |
		XUARTPS_IXR_RXTRIG | XUARTPS_IXR_TOUT, XUARTPS_IER_OFFSET);
	xuartps_writel(~(XUARTPS_IXR_TXEMPTY | XUARTPS_IXR_PARITY |
		XUARTPS_IXR_FRAMING | XUARTPS_IXR_OVERRUN |
		XUARTPS_IXR_RXTRIG | XUARTPS_IXR_TOUT), XUARTPS_IDR_OFFSET);

	return retval;
}

/**
 * xuartps_shutdown - Called when an application closes a xuartps port
 * @port: Handle to the uart port structure
 *
 **/
static void xuartps_shutdown(struct uart_port *port)
{
	int status;

	/* Disable interrupts */
	status = xuartps_readl(XUARTPS_IMR_OFFSET);
	xuartps_writel(status, XUARTPS_IDR_OFFSET);

	/* Disable the TX and RX */
	xuartps_writel(XUARTPS_CR_TX_DIS | XUARTPS_CR_RX_DIS,
				 XUARTPS_CR_OFFSET);
	free_irq(port->irq, port);
}

/**
 * xuartps_type - Set UART type to xuartps port
 * @port: Handle to the uart port structure
 *
 * Returns string on success, NULL otherwise
 **/
static const char *xuartps_type(struct uart_port *port)
{
	return port->type == PORT_XUARTPS ? XUARTPS_NAME : NULL;
}

/**
 * xuartps_verify_port - Verify the port params
 * @port: Handle to the uart port structure
 * @ser: Handle to the structure whose members are compared
 *
 * Returns 0 if success otherwise -EINVAL
 **/
static int xuartps_verify_port(struct uart_port *port,
					struct serial_struct *ser)
{
	if (ser->type != PORT_UNKNOWN && ser->type != PORT_XUARTPS)
		return -EINVAL;
	if (port->irq != ser->irq)
		return -EINVAL;
	if (ser->io_type != UPIO_MEM)
		return -EINVAL;
	if (port->iobase != ser->port)
		return -EINVAL;
	if (ser->hub6 != 0)
		return -EINVAL;
	return 0;
}

/**
 * xuartps_request_port - Claim the memory region attached to xuartps port,
 *				called when the driver adds a xuartps port via
 *				uart_add_one_port()
 * @port: Handle to the uart port structure
 *
 * Returns 0, -ENOMEM if request fails
 **/
static int xuartps_request_port(struct uart_port *port)
{
	if (!request_mem_region(port->mapbase, XUARTPS_REGISTER_SPACE,
					 XUARTPS_NAME)) {
		return -ENOMEM;
	}

	port->membase = ioremap(port->mapbase, XUARTPS_REGISTER_SPACE);
	if (!port->membase) {
		dev_err(port->dev, "Unable to map registers\n");
		release_mem_region(port->mapbase, XUARTPS_REGISTER_SPACE);
		return -ENOMEM;
	}
	return 0;
}

/**
 * xuartps_release_port - Release the memory region attached to a xuartps
 *				port, called when the driver removes a xuartps
 *				port via uart_remove_one_port().
 * @port: Handle to the uart port structure
 *
 **/
static void xuartps_release_port(struct uart_port *port)
{
	release_mem_region(port->mapbase, XUARTPS_REGISTER_SPACE);
	iounmap(port->membase);
	port->membase = NULL;
}

/**
 * xuartps_config_port - Configure xuartps, called when the driver adds a
 *				xuartps port
 * @port: Handle to the uart port structure
 * @flags: If any
 *
 **/
static void xuartps_config_port(struct uart_port *port, int flags)
{
	if (flags & UART_CONFIG_TYPE && xuartps_request_port(port) == 0)
		port->type = PORT_XUARTPS;
}

/**
 * xuartps_get_mctrl - Get the modem control state
 *
 * @port: Handle to the uart port structure
 *
 * Returns the modem control state
 *
 **/
static unsigned int xuartps_get_mctrl(struct uart_port *port)
{
	return TIOCM_CTS | TIOCM_DSR | TIOCM_CAR;
}

static void xuartps_set_mctrl(struct uart_port *port, unsigned int mctrl)
{
	/* N/A */
}

static void xuartps_enable_ms(struct uart_port *port)
{
	/* N/A */
}

/** The UART operations structure
 */
static struct uart_ops xuartps_ops = {
	.set_mctrl	= xuartps_set_mctrl,
	.get_mctrl	= xuartps_get_mctrl,
	.enable_ms	= xuartps_enable_ms,

	.start_tx	= xuartps_start_tx,	/* Start transmitting */
	.stop_tx	= xuartps_stop_tx,	/* Stop transmission */
	.stop_rx	= xuartps_stop_rx,	/* Stop reception */
	.tx_empty	= xuartps_tx_empty,	/* Transmitter busy? */
	.break_ctl	= xuartps_break_ctl,	/* Start/stop
						 * transmitting break
						 */
	.set_termios	= xuartps_set_termios,	/* Set termios */
	.startup	= xuartps_startup,	/* App opens xuartps */
	.shutdown	= xuartps_shutdown,	/* App closes xuartps */
	.type		= xuartps_type,		/* Set UART type */
	.verify_port	= xuartps_verify_port,	/* Verification of port
						 * params
						 */
	.request_port	= xuartps_request_port,	/* Claim resources
						 * associated with a
						 * xuartps port
						 */
	.release_port	= xuartps_release_port,	/* Release resources
						 * associated with a
						 * xuartps port
						 */
	.config_port	= xuartps_config_port,	/* Configure when driver
						 * adds a xuartps port
						 */
};

static struct uart_port xuartps_port[2];

/**
 * xuartps_get_port - Configure the port from the platform device resource
 *			info
 *
 * Returns a pointer to a uart_port or NULL for failure
 **/
static struct uart_port *xuartps_get_port(void)
{
	struct uart_port *port;
	int id;

	/* Find the next unused port */
	for (id = 0; id < XUARTPS_NR_PORTS; id++)
		if (xuartps_port[id].mapbase == 0)
			break;

	if (id >= XUARTPS_NR_PORTS)
		return NULL;

	port = &xuartps_port[id];

	/* At this point, we've got an empty uart_port struct, initialize it */
	spin_lock_init(&port->lock);
	port->membase	= NULL;
	port->iobase	= 1; /* mark port in use */
	port->irq	= 0;
	port->type	= PORT_UNKNOWN;
	port->iotype	= UPIO_MEM32;
	port->flags	= UPF_BOOT_AUTOCONF;
	port->ops	= &xuartps_ops;
	port->fifosize	= XUARTPS_FIFO_SIZE;
	port->line	= id;
	port->dev	= NULL;
	return port;
}

/*-----------------------Console driver operations--------------------------*/

#ifdef CONFIG_SERIAL_XILINX_PS_UART_CONSOLE
/**
 * xuartps_console_wait_tx - Wait for the TX to be full
 * @port: Handle to the uart port structure
 *
 **/
static void xuartps_console_wait_tx(struct uart_port *port)
{
	while ((xuartps_readl(XUARTPS_SR_OFFSET) & XUARTPS_SR_TXEMPTY)
				!= XUARTPS_SR_TXEMPTY)
		barrier();
}

/**
 * xuartps_console_putchar - write the character to the FIFO buffer
 * @port: Handle to the uart port structure
 * @ch: Character to be written
 *
 **/
static void xuartps_console_putchar(struct uart_port *port, int ch)
{
	xuartps_console_wait_tx(port);
	xuartps_writel(ch, XUARTPS_FIFO_OFFSET);
}

/**
 * xuartps_console_write - perform write operation
 * @port: Handle to the uart port structure
 * @s: Pointer to character array
 * @count: No of characters
 **/
static void xuartps_console_write(struct console *co, const char *s,
				unsigned int count)
{
	struct uart_port *port = &xuartps_port[co->index];
	unsigned long flags;
	unsigned int imr;
	int locked = 1;

	if (oops_in_progress)
		locked = spin_trylock_irqsave(&port->lock, flags);
	else
		spin_lock_irqsave(&port->lock, flags);

	/* save and disable interrupt */
	imr = xuartps_readl(XUARTPS_IMR_OFFSET);
	xuartps_writel(imr, XUARTPS_IDR_OFFSET);

	uart_console_write(port, s, count, xuartps_console_putchar);
	xuartps_console_wait_tx(port);

	/* restore interrupt state, it seems like there may be a h/w bug
	 * in that the interrupt enable register should not need to be
	 * written based on the data sheet
	 */
	xuartps_writel(~imr, XUARTPS_IDR_OFFSET);
	xuartps_writel(imr, XUARTPS_IER_OFFSET);

	if (locked)
		spin_unlock_irqrestore(&port->lock, flags);
}

/**
 * xuartps_console_setup - Initialize the uart to default config
 * @co: Console handle
 * @options: Initial settings of uart
 *
 * Returns 0, -ENODEV if no device
 **/
static int __init xuartps_console_setup(struct console *co, char *options)
{
	struct uart_port *port = &xuartps_port[co->index];
	int baud = 9600;
	int bits = 8;
	int parity = 'n';
	int flow = 'n';

	if (co->index < 0 || co->index >= XUARTPS_NR_PORTS)
		return -EINVAL;

	if (!port->mapbase) {
		pr_debug("console on ttyPS%i not present\n", co->index);
		return -ENODEV;
	}

	if (options)
		uart_parse_options(options, &baud, &parity, &bits, &flow);

	return uart_set_options(port, co, baud, parity, bits, flow);
}

static struct uart_driver xuartps_uart_driver;

static struct console xuartps_console = {
	.name	= XUARTPS_TTY_NAME,
	.write	= xuartps_console_write,
	.device	= uart_console_device,
	.setup	= xuartps_console_setup,
	.flags	= CON_PRINTBUFFER,
	.index	= -1, /* Specified on the cmdline (e.g. console=ttyPS ) */
	.data	= &xuartps_uart_driver,
};

/**
 * xuartps_console_init - Initialization call
 *
 * Returns 0 on success, negative error otherwise
 **/
static int __init xuartps_console_init(void)
{
	register_console(&xuartps_console);
	return 0;
}

console_initcall(xuartps_console_init);

#endif /* CONFIG_SERIAL_XILINX_PS_UART_CONSOLE */

/** Structure Definitions
 */
static struct uart_driver xuartps_uart_driver = {
	.owner		= THIS_MODULE,		/* Owner */
	.driver_name	= XUARTPS_NAME,		/* Driver name */
	.dev_name	= XUARTPS_TTY_NAME,	/* Node name */
	.major		= XUARTPS_MAJOR,	/* Major number */
	.minor		= XUARTPS_MINOR,	/* Minor number */
	.nr		= XUARTPS_NR_PORTS,	/* Number of UART ports */
#ifdef CONFIG_SERIAL_XILINX_PS_UART_CONSOLE
	.cons		= &xuartps_console,	/* Console */
#endif
};

/* ---------------------------------------------------------------------
 * Platform bus binding
 */
/**
 * xuartps_probe - Platform driver probe
 * @pdev: Pointer to the platform device structure
 *
 * Returns 0 on success, negative error otherwise
 **/
static int xuartps_probe(struct platform_device *pdev)
{
	int rc;
	struct uart_port *port;
	struct resource *res, *res2;
	struct clk *clk;

<<<<<<< HEAD
	const unsigned int *prop;

	prop = of_get_property(pdev->dev.of_node, "clock", NULL);
	if (prop)
		clk = be32_to_cpup(prop);
=======
	clk = of_clk_get(pdev->dev.of_node, 0);
>>>>>>> 8d320444
	if (!clk) {
		dev_err(&pdev->dev, "no clock specified\n");
		return -ENODEV;
	}

	rc = clk_prepare_enable(clk);
	if (rc) {
		dev_err(&pdev->dev, "could not enable clock\n");
		return -EBUSY;
	}

	res = platform_get_resource(pdev, IORESOURCE_MEM, 0);
	if (!res)
		return -ENODEV;

	res2 = platform_get_resource(pdev, IORESOURCE_IRQ, 0);
	if (!res2)
		return -ENODEV;

	/* Initialize the port structure */
	port = xuartps_get_port();

	if (!port) {
		dev_err(&pdev->dev, "Cannot get uart_port structure\n");
		return -ENODEV;
	} else {
		/* Register the port.
		 * This function also registers this device with the tty layer
		 * and triggers invocation of the config_port() entry point.
		 */
		port->mapbase = res->start;
		port->irq = res2->start;
		port->dev = &pdev->dev;
		port->uartclk = clk_get_rate(clk);
		port->private_data = clk;
		dev_set_drvdata(&pdev->dev, port);
		rc = uart_add_one_port(&xuartps_uart_driver, port);
		if (rc) {
			dev_err(&pdev->dev,
				"uart_add_one_port() failed; err=%i\n", rc);
			dev_set_drvdata(&pdev->dev, NULL);
			return rc;
		}
		return 0;
	}
}

/**
 * xuartps_remove - called when the platform driver is unregistered
 * @pdev: Pointer to the platform device structure
 *
 * Returns 0 on success, negative error otherwise
 **/
static int xuartps_remove(struct platform_device *pdev)
{
	struct uart_port *port = dev_get_drvdata(&pdev->dev);
	struct clk *clk = port->private_data;
	int rc;

	/* Remove the xuartps port from the serial core */
	rc = uart_remove_one_port(&xuartps_uart_driver, port);
	dev_set_drvdata(&pdev->dev, NULL);
	port->mapbase = 0;
	clk_disable_unprepare(clk);
	return rc;
}

/**
 * xuartps_suspend - suspend event
 * @pdev: Pointer to the platform device structure
 * @state: State of the device
 *
 * Returns 0
 **/
static int xuartps_suspend(struct platform_device *pdev, pm_message_t state)
{
	/* Call the API provided in serial_core.c file which handles
	 * the suspend.
	 */
	uart_suspend_port(&xuartps_uart_driver, &xuartps_port[pdev->id]);
	return 0;
}

/**
 * xuartps_resume - Resume after a previous suspend
 * @pdev: Pointer to the platform device structure
 *
 * Returns 0
 **/
static int xuartps_resume(struct platform_device *pdev)
{
	uart_resume_port(&xuartps_uart_driver, &xuartps_port[pdev->id]);
	return 0;
}

/* Match table for of_platform binding */
<<<<<<< HEAD
static struct of_device_id xuartps_of_match[] = {
=======
static struct of_device_id xuartps_of_match[] __devinitdata = {
>>>>>>> 8d320444
	{ .compatible = "xlnx,xuartps", },
	{}
};
MODULE_DEVICE_TABLE(of, xuartps_of_match);

static struct platform_driver xuartps_platform_driver = {
	.probe   = xuartps_probe,		/* Probe method */
	.remove  = __exit_p(xuartps_remove),	/* Detach method */
	.suspend = xuartps_suspend,		/* Suspend */
	.resume  = xuartps_resume,		/* Resume after a suspend */
	.driver  = {
		.owner = THIS_MODULE,
		.name = XUARTPS_NAME,		/* Driver name */
		.of_match_table = xuartps_of_match,
		},
};

/* ---------------------------------------------------------------------
 * Module Init and Exit
 */
/**
 * xuartps_init - Initial driver registration call
 *
 * Returns whether the registration was successful or not
 **/
static int __init xuartps_init(void)
{
	int retval = 0;

	/* Register the xuartps driver with the serial core */
	retval = uart_register_driver(&xuartps_uart_driver);
	if (retval)
		return retval;

	/* Register the platform driver */
	retval = platform_driver_register(&xuartps_platform_driver);
	if (retval)
		uart_unregister_driver(&xuartps_uart_driver);

	return retval;
}

/**
 * xuartps_exit - Driver unregistration call
 **/
static void __exit xuartps_exit(void)
{
	/* The order of unregistration is important. Unregister the
	 * UART driver before the platform driver crashes the system.
	 */

	/* Unregister the platform driver */
	platform_driver_unregister(&xuartps_platform_driver);

	/* Unregister the xuartps driver */
	uart_unregister_driver(&xuartps_uart_driver);
}

module_init(xuartps_init);
module_exit(xuartps_exit);

MODULE_DESCRIPTION("Driver for PS UART");
MODULE_AUTHOR("Xilinx Inc.");
MODULE_LICENSE("GPL");<|MERGE_RESOLUTION|>--- conflicted
+++ resolved
@@ -947,15 +947,7 @@
 	struct resource *res, *res2;
 	struct clk *clk;
 
-<<<<<<< HEAD
-	const unsigned int *prop;
-
-	prop = of_get_property(pdev->dev.of_node, "clock", NULL);
-	if (prop)
-		clk = be32_to_cpup(prop);
-=======
 	clk = of_clk_get(pdev->dev.of_node, 0);
->>>>>>> 8d320444
 	if (!clk) {
 		dev_err(&pdev->dev, "no clock specified\n");
 		return -ENODEV;
@@ -1052,11 +1044,7 @@
 }
 
 /* Match table for of_platform binding */
-<<<<<<< HEAD
 static struct of_device_id xuartps_of_match[] = {
-=======
-static struct of_device_id xuartps_of_match[] __devinitdata = {
->>>>>>> 8d320444
 	{ .compatible = "xlnx,xuartps", },
 	{}
 };
