/*
 *  intel_mid_dma.c - Intel Langwell DMA Drivers
 *
 *  Copyright (C) 2008-10 Intel Corp
 *  Author: Vinod Koul <vinod.koul@intel.com>
 *  The driver design is based on dw_dmac driver
 *  ~~~~~~~~~~~~~~~~~~~~~~~~~~~~~~~~~~~~~~~~~~~~~~~~~~~~~~~~~~~~~~~~~~~~~~~~~~
 *
 *  This program is free software; you can redistribute it and/or modify
 *  it under the terms of the GNU General Public License as published by
 *  the Free Software Foundation; version 2 of the License.
 *
 *  This program is distributed in the hope that it will be useful, but
 *  WITHOUT ANY WARRANTY; without even the implied warranty of
 *  MERCHANTABILITY or FITNESS FOR A PARTICULAR PURPOSE.  See the GNU
 *  General Public License for more details.
 *
 *  You should have received a copy of the GNU General Public License along
 *  with this program; if not, write to the Free Software Foundation, Inc.,
 *  59 Temple Place, Suite 330, Boston, MA 02111-1307 USA.
 *
 * ~~~~~~~~~~~~~~~~~~~~~~~~~~~~~~~~~~~~~~~~~~~~~~~~~~~~~~~~~~~~~~~~~~~~~~~~~~
 *
 *
 */
#include <linux/pci.h>
#include <linux/interrupt.h>
#include <linux/pm_runtime.h>
#include <linux/intel_mid_dma.h>
#include <linux/module.h>

#include "dmaengine.h"

#define MAX_CHAN	4 /*max ch across controllers*/
#include "intel_mid_dma_regs.h"

#define INTEL_MID_DMAC1_ID		0x0814
#define INTEL_MID_DMAC2_ID		0x0813
#define INTEL_MID_GP_DMAC2_ID		0x0827
#define INTEL_MFLD_DMAC1_ID		0x0830
#define LNW_PERIPHRAL_MASK_BASE		0xFFAE8008
#define LNW_PERIPHRAL_MASK_SIZE		0x10
#define LNW_PERIPHRAL_STATUS		0x0
#define LNW_PERIPHRAL_MASK		0x8

struct intel_mid_dma_probe_info {
	u8 max_chan;
	u8 ch_base;
	u16 block_size;
	u32 pimr_mask;
};

#define INFO(_max_chan, _ch_base, _block_size, _pimr_mask) \
	((kernel_ulong_t)&(struct intel_mid_dma_probe_info) {	\
		.max_chan = (_max_chan),			\
		.ch_base = (_ch_base),				\
		.block_size = (_block_size),			\
		.pimr_mask = (_pimr_mask),			\
	})

/*****************************************************************************
Utility Functions*/
/**
 * get_ch_index	-	convert status to channel
 * @status: status mask
 * @base: dma ch base value
 *
 * Modify the status mask and return the channel index needing
 * attention (or -1 if neither)
 */
static int get_ch_index(int *status, unsigned int base)
{
	int i;
	for (i = 0; i < MAX_CHAN; i++) {
		if (*status & (1 << (i + base))) {
			*status = *status & ~(1 << (i + base));
			pr_debug("MDMA: index %d New status %x\n", i, *status);
			return i;
		}
	}
	return -1;
}

/**
 * get_block_ts	-	calculates dma transaction length
 * @len: dma transfer length
 * @tx_width: dma transfer src width
 * @block_size: dma controller max block size
 *
 * Based on src width calculate the DMA trsaction length in data items
 * return data items or FFFF if exceeds max length for block
 */
static int get_block_ts(int len, int tx_width, int block_size)
{
	int byte_width = 0, block_ts = 0;

	switch (tx_width) {
	case DMA_SLAVE_BUSWIDTH_1_BYTE:
		byte_width = 1;
		break;
	case DMA_SLAVE_BUSWIDTH_2_BYTES:
		byte_width = 2;
		break;
	case DMA_SLAVE_BUSWIDTH_4_BYTES:
	default:
		byte_width = 4;
		break;
	}

	block_ts = len/byte_width;
	if (block_ts > block_size)
		block_ts = 0xFFFF;
	return block_ts;
}

/*****************************************************************************
DMAC1 interrupt Functions*/

/**
 * dmac1_mask_periphral_intr -	mask the periphral interrupt
 * @mid: dma device for which masking is required
 *
 * Masks the DMA periphral interrupt
 * this is valid for DMAC1 family controllers only
 * This controller should have periphral mask registers already mapped
 */
static void dmac1_mask_periphral_intr(struct middma_device *mid)
{
	u32 pimr;

	if (mid->pimr_mask) {
		pimr = readl(mid->mask_reg + LNW_PERIPHRAL_MASK);
		pimr |= mid->pimr_mask;
		writel(pimr, mid->mask_reg + LNW_PERIPHRAL_MASK);
	}
	return;
}

/**
 * dmac1_unmask_periphral_intr -	unmask the periphral interrupt
 * @midc: dma channel for which masking is required
 *
 * UnMasks the DMA periphral interrupt,
 * this is valid for DMAC1 family controllers only
 * This controller should have periphral mask registers already mapped
 */
static void dmac1_unmask_periphral_intr(struct intel_mid_dma_chan *midc)
{
	u32 pimr;
	struct middma_device *mid = to_middma_device(midc->chan.device);

	if (mid->pimr_mask) {
		pimr = readl(mid->mask_reg + LNW_PERIPHRAL_MASK);
		pimr &= ~mid->pimr_mask;
		writel(pimr, mid->mask_reg + LNW_PERIPHRAL_MASK);
	}
	return;
}

/**
 * enable_dma_interrupt -	enable the periphral interrupt
 * @midc: dma channel for which enable interrupt is required
 *
 * Enable the DMA periphral interrupt,
 * this is valid for DMAC1 family controllers only
 * This controller should have periphral mask registers already mapped
 */
static void enable_dma_interrupt(struct intel_mid_dma_chan *midc)
{
	dmac1_unmask_periphral_intr(midc);

	/*en ch interrupts*/
	iowrite32(UNMASK_INTR_REG(midc->ch_id), midc->dma_base + MASK_TFR);
	iowrite32(UNMASK_INTR_REG(midc->ch_id), midc->dma_base + MASK_ERR);
	return;
}

/**
 * disable_dma_interrupt -	disable the periphral interrupt
 * @midc: dma channel for which disable interrupt is required
 *
 * Disable the DMA periphral interrupt,
 * this is valid for DMAC1 family controllers only
 * This controller should have periphral mask registers already mapped
 */
static void disable_dma_interrupt(struct intel_mid_dma_chan *midc)
{
	/*Check LPE PISR, make sure fwd is disabled*/
	iowrite32(MASK_INTR_REG(midc->ch_id), midc->dma_base + MASK_BLOCK);
	iowrite32(MASK_INTR_REG(midc->ch_id), midc->dma_base + MASK_TFR);
	iowrite32(MASK_INTR_REG(midc->ch_id), midc->dma_base + MASK_ERR);
	return;
}

/*****************************************************************************
DMA channel helper Functions*/
/**
 * mid_desc_get		-	get a descriptor
 * @midc: dma channel for which descriptor is required
 *
 * Obtain a descriptor for the channel. Returns NULL if none are free.
 * Once the descriptor is returned it is private until put on another
 * list or freed
 */
static struct intel_mid_dma_desc *midc_desc_get(struct intel_mid_dma_chan *midc)
{
	struct intel_mid_dma_desc *desc, *_desc;
	struct intel_mid_dma_desc *ret = NULL;

	spin_lock_bh(&midc->lock);
	list_for_each_entry_safe(desc, _desc, &midc->free_list, desc_node) {
		if (async_tx_test_ack(&desc->txd)) {
			list_del(&desc->desc_node);
			ret = desc;
			break;
		}
	}
	spin_unlock_bh(&midc->lock);
	return ret;
}

/**
 * mid_desc_put		-	put a descriptor
 * @midc: dma channel for which descriptor is required
 * @desc: descriptor to put
 *
 * Return a descriptor from lwn_desc_get back to the free pool
 */
static void midc_desc_put(struct intel_mid_dma_chan *midc,
			struct intel_mid_dma_desc *desc)
{
	if (desc) {
		spin_lock_bh(&midc->lock);
		list_add_tail(&desc->desc_node, &midc->free_list);
		spin_unlock_bh(&midc->lock);
	}
}
/**
 * midc_dostart		-		begin a DMA transaction
 * @midc: channel for which txn is to be started
 * @first: first descriptor of series
 *
 * Load a transaction into the engine. This must be called with midc->lock
 * held and bh disabled.
 */
static void midc_dostart(struct intel_mid_dma_chan *midc,
			struct intel_mid_dma_desc *first)
{
	struct middma_device *mid = to_middma_device(midc->chan.device);

	/*  channel is idle */
	if (midc->busy && test_ch_en(midc->dma_base, midc->ch_id)) {
		/*error*/
		pr_err("ERR_MDMA: channel is busy in start\n");
		/* The tasklet will hopefully advance the queue... */
		return;
	}
	midc->busy = true;
	/*write registers and en*/
	iowrite32(first->sar, midc->ch_regs + SAR);
	iowrite32(first->dar, midc->ch_regs + DAR);
	iowrite32(first->lli_phys, midc->ch_regs + LLP);
	iowrite32(first->cfg_hi, midc->ch_regs + CFG_HIGH);
	iowrite32(first->cfg_lo, midc->ch_regs + CFG_LOW);
	iowrite32(first->ctl_lo, midc->ch_regs + CTL_LOW);
	iowrite32(first->ctl_hi, midc->ch_regs + CTL_HIGH);
	pr_debug("MDMA:TX SAR %x,DAR %x,CFGL %x,CFGH %x,CTLH %x, CTLL %x\n",
		(int)first->sar, (int)first->dar, first->cfg_hi,
		first->cfg_lo, first->ctl_hi, first->ctl_lo);
	first->status = DMA_IN_PROGRESS;

	iowrite32(ENABLE_CHANNEL(midc->ch_id), mid->dma_base + DMA_CHAN_EN);
}

/**
 * midc_descriptor_complete	-	process completed descriptor
 * @midc: channel owning the descriptor
 * @desc: the descriptor itself
 *
 * Process a completed descriptor and perform any callbacks upon
 * the completion. The completion handling drops the lock during the
 * callbacks but must be called with the lock held.
 */
static void midc_descriptor_complete(struct intel_mid_dma_chan *midc,
		struct intel_mid_dma_desc *desc)
		__releases(&midc->lock) __acquires(&midc->lock)
{
	struct dma_async_tx_descriptor	*txd = &desc->txd;
	dma_async_tx_callback callback_txd = NULL;
	struct intel_mid_dma_lli	*llitem;
	void *param_txd = NULL;

	dma_cookie_complete(txd);
	callback_txd = txd->callback;
	param_txd = txd->callback_param;

	if (desc->lli != NULL) {
		/*clear the DONE bit of completed LLI in memory*/
		llitem = desc->lli + desc->current_lli;
		llitem->ctl_hi &= CLEAR_DONE;
		if (desc->current_lli < desc->lli_length-1)
			(desc->current_lli)++;
		else
			desc->current_lli = 0;
	}
	spin_unlock_bh(&midc->lock);
	if (callback_txd) {
		pr_debug("MDMA: TXD callback set ... calling\n");
		callback_txd(param_txd);
	}
	if (midc->raw_tfr) {
		desc->status = DMA_SUCCESS;
		if (desc->lli != NULL) {
			pci_pool_free(desc->lli_pool, desc->lli,
						desc->lli_phys);
			pci_pool_destroy(desc->lli_pool);
			desc->lli = NULL;
		}
		list_move(&desc->desc_node, &midc->free_list);
		midc->busy = false;
	}
	spin_lock_bh(&midc->lock);

}
/**
 * midc_scan_descriptors -		check the descriptors in channel
 *					mark completed when tx is completete
 * @mid: device
 * @midc: channel to scan
 *
 * Walk the descriptor chain for the device and process any entries
 * that are complete.
 */
static void midc_scan_descriptors(struct middma_device *mid,
				struct intel_mid_dma_chan *midc)
{
	struct intel_mid_dma_desc *desc = NULL, *_desc = NULL;

	/*tx is complete*/
	list_for_each_entry_safe(desc, _desc, &midc->active_list, desc_node) {
		if (desc->status == DMA_IN_PROGRESS)
			midc_descriptor_complete(midc, desc);
	}
	return;
	}
/**
 * midc_lli_fill_sg -		Helper function to convert
 *				SG list to Linked List Items.
 *@midc: Channel
 *@desc: DMA descriptor
 *@sglist: Pointer to SG list
 *@sglen: SG list length
 *@flags: DMA transaction flags
 *
 * Walk through the SG list and convert the SG list into Linked
 * List Items (LLI).
 */
static int midc_lli_fill_sg(struct intel_mid_dma_chan *midc,
				struct intel_mid_dma_desc *desc,
				struct scatterlist *sglist,
				unsigned int sglen,
				unsigned int flags)
{
	struct intel_mid_dma_slave *mids;
	struct scatterlist  *sg;
	dma_addr_t lli_next, sg_phy_addr;
	struct intel_mid_dma_lli *lli_bloc_desc;
	union intel_mid_dma_ctl_lo ctl_lo;
	union intel_mid_dma_ctl_hi ctl_hi;
	int i;

	pr_debug("MDMA: Entered midc_lli_fill_sg\n");
	mids = midc->mid_slave;

	lli_bloc_desc = desc->lli;
	lli_next = desc->lli_phys;

	ctl_lo.ctl_lo = desc->ctl_lo;
	ctl_hi.ctl_hi = desc->ctl_hi;
	for_each_sg(sglist, sg, sglen, i) {
		/*Populate CTL_LOW and LLI values*/
		if (i != sglen - 1) {
			lli_next = lli_next +
				sizeof(struct intel_mid_dma_lli);
		} else {
		/*Check for circular list, otherwise terminate LLI to ZERO*/
			if (flags & DMA_PREP_CIRCULAR_LIST) {
				pr_debug("MDMA: LLI is configured in circular mode\n");
				lli_next = desc->lli_phys;
			} else {
				lli_next = 0;
				ctl_lo.ctlx.llp_dst_en = 0;
				ctl_lo.ctlx.llp_src_en = 0;
			}
		}
		/*Populate CTL_HI values*/
		ctl_hi.ctlx.block_ts = get_block_ts(sg->length,
							desc->width,
							midc->dma->block_size);
		/*Populate SAR and DAR values*/
		sg_phy_addr = sg_phys(sg);
		if (desc->dirn ==  DMA_MEM_TO_DEV) {
			lli_bloc_desc->sar  = sg_phy_addr;
			lli_bloc_desc->dar  = mids->dma_slave.dst_addr;
		} else if (desc->dirn ==  DMA_DEV_TO_MEM) {
			lli_bloc_desc->sar  = mids->dma_slave.src_addr;
			lli_bloc_desc->dar  = sg_phy_addr;
		}
		/*Copy values into block descriptor in system memroy*/
		lli_bloc_desc->llp = lli_next;
		lli_bloc_desc->ctl_lo = ctl_lo.ctl_lo;
		lli_bloc_desc->ctl_hi = ctl_hi.ctl_hi;

		lli_bloc_desc++;
	}
	/*Copy very first LLI values to descriptor*/
	desc->ctl_lo = desc->lli->ctl_lo;
	desc->ctl_hi = desc->lli->ctl_hi;
	desc->sar = desc->lli->sar;
	desc->dar = desc->lli->dar;

	return 0;
}
/*****************************************************************************
DMA engine callback Functions*/
/**
 * intel_mid_dma_tx_submit -	callback to submit DMA transaction
 * @tx: dma engine descriptor
 *
 * Submit the DMA trasaction for this descriptor, start if ch idle
 */
static dma_cookie_t intel_mid_dma_tx_submit(struct dma_async_tx_descriptor *tx)
{
	struct intel_mid_dma_desc	*desc = to_intel_mid_dma_desc(tx);
	struct intel_mid_dma_chan	*midc = to_intel_mid_dma_chan(tx->chan);
	dma_cookie_t		cookie;

	spin_lock_bh(&midc->lock);
	cookie = dma_cookie_assign(tx);

	if (list_empty(&midc->active_list))
		list_add_tail(&desc->desc_node, &midc->active_list);
	else
		list_add_tail(&desc->desc_node, &midc->queue);

	midc_dostart(midc, desc);
	spin_unlock_bh(&midc->lock);

	return cookie;
}

/**
 * intel_mid_dma_issue_pending -	callback to issue pending txn
 * @chan: chan where pending trascation needs to be checked and submitted
 *
 * Call for scan to issue pending descriptors
 */
static void intel_mid_dma_issue_pending(struct dma_chan *chan)
{
	struct intel_mid_dma_chan	*midc = to_intel_mid_dma_chan(chan);

	spin_lock_bh(&midc->lock);
	if (!list_empty(&midc->queue))
		midc_scan_descriptors(to_middma_device(chan->device), midc);
	spin_unlock_bh(&midc->lock);
}

/**
 * intel_mid_dma_tx_status -	Return status of txn
 * @chan: chan for where status needs to be checked
 * @cookie: cookie for txn
 * @txstate: DMA txn state
 *
 * Return status of DMA txn
 */
static enum dma_status intel_mid_dma_tx_status(struct dma_chan *chan,
						dma_cookie_t cookie,
						struct dma_tx_state *txstate)
{
	struct intel_mid_dma_chan *midc = to_intel_mid_dma_chan(chan);
	enum dma_status ret;

	ret = dma_cookie_status(chan, cookie, txstate);
	if (ret != DMA_SUCCESS) {
		spin_lock_bh(&midc->lock);
		midc_scan_descriptors(to_middma_device(chan->device), midc);
		spin_unlock_bh(&midc->lock);

		ret = dma_cookie_status(chan, cookie, txstate);
	}

	return ret;
}

static int dma_slave_control(struct dma_chan *chan, unsigned long arg)
{
	struct intel_mid_dma_chan	*midc = to_intel_mid_dma_chan(chan);
	struct dma_slave_config  *slave = (struct dma_slave_config *)arg;
	struct intel_mid_dma_slave *mid_slave;

	BUG_ON(!midc);
	BUG_ON(!slave);
	pr_debug("MDMA: slave control called\n");

	mid_slave = to_intel_mid_dma_slave(slave);

	BUG_ON(!mid_slave);

	midc->mid_slave = mid_slave;
	return 0;
}
/**
 * intel_mid_dma_device_control -	DMA device control
 * @chan: chan for DMA control
 * @cmd: control cmd
 * @arg: cmd arg value
 *
 * Perform DMA control command
 */
static int intel_mid_dma_device_control(struct dma_chan *chan,
			enum dma_ctrl_cmd cmd, unsigned long arg)
{
	struct intel_mid_dma_chan	*midc = to_intel_mid_dma_chan(chan);
	struct middma_device	*mid = to_middma_device(chan->device);
	struct intel_mid_dma_desc	*desc, *_desc;
	union intel_mid_dma_cfg_lo cfg_lo;

	if (cmd == DMA_SLAVE_CONFIG)
		return dma_slave_control(chan, arg);

	if (cmd != DMA_TERMINATE_ALL)
		return -ENXIO;

	spin_lock_bh(&midc->lock);
	if (midc->busy == false) {
		spin_unlock_bh(&midc->lock);
		return 0;
	}
	/*Suspend and disable the channel*/
	cfg_lo.cfg_lo = ioread32(midc->ch_regs + CFG_LOW);
	cfg_lo.cfgx.ch_susp = 1;
	iowrite32(cfg_lo.cfg_lo, midc->ch_regs + CFG_LOW);
	iowrite32(DISABLE_CHANNEL(midc->ch_id), mid->dma_base + DMA_CHAN_EN);
	midc->busy = false;
	/* Disable interrupts */
	disable_dma_interrupt(midc);
	midc->descs_allocated = 0;

	spin_unlock_bh(&midc->lock);
	list_for_each_entry_safe(desc, _desc, &midc->active_list, desc_node) {
		if (desc->lli != NULL) {
			pci_pool_free(desc->lli_pool, desc->lli,
						desc->lli_phys);
			pci_pool_destroy(desc->lli_pool);
			desc->lli = NULL;
		}
		list_move(&desc->desc_node, &midc->free_list);
	}
	return 0;
}


/**
 * intel_mid_dma_prep_memcpy -	Prep memcpy txn
 * @chan: chan for DMA transfer
 * @dest: destn address
 * @src: src address
 * @len: DMA transfer len
 * @flags: DMA flags
 *
 * Perform a DMA memcpy. Note we support slave periphral DMA transfers only
 * The periphral txn details should be filled in slave structure properly
 * Returns the descriptor for this txn
 */
static struct dma_async_tx_descriptor *intel_mid_dma_prep_memcpy(
			struct dma_chan *chan, dma_addr_t dest,
			dma_addr_t src, size_t len, unsigned long flags)
{
	struct intel_mid_dma_chan *midc;
	struct intel_mid_dma_desc *desc = NULL;
	struct intel_mid_dma_slave *mids;
	union intel_mid_dma_ctl_lo ctl_lo;
	union intel_mid_dma_ctl_hi ctl_hi;
	union intel_mid_dma_cfg_lo cfg_lo;
	union intel_mid_dma_cfg_hi cfg_hi;
	enum dma_slave_buswidth width;

	pr_debug("MDMA: Prep for memcpy\n");
	BUG_ON(!chan);
	if (!len)
		return NULL;

	midc = to_intel_mid_dma_chan(chan);
	BUG_ON(!midc);

	mids = midc->mid_slave;
	BUG_ON(!mids);

	pr_debug("MDMA:called for DMA %x CH %d Length %zu\n",
				midc->dma->pci_id, midc->ch_id, len);
	pr_debug("MDMA:Cfg passed Mode %x, Dirn %x, HS %x, Width %x\n",
			mids->cfg_mode, mids->dma_slave.direction,
			mids->hs_mode, mids->dma_slave.src_addr_width);

	/*calculate CFG_LO*/
	if (mids->hs_mode == LNW_DMA_SW_HS) {
		cfg_lo.cfg_lo = 0;
		cfg_lo.cfgx.hs_sel_dst = 1;
		cfg_lo.cfgx.hs_sel_src = 1;
	} else if (mids->hs_mode == LNW_DMA_HW_HS)
		cfg_lo.cfg_lo = 0x00000;

	/*calculate CFG_HI*/
	if (mids->cfg_mode == LNW_DMA_MEM_TO_MEM) {
		/*SW HS only*/
		cfg_hi.cfg_hi = 0;
	} else {
		cfg_hi.cfg_hi = 0;
		if (midc->dma->pimr_mask) {
			cfg_hi.cfgx.protctl = 0x0; /*default value*/
			cfg_hi.cfgx.fifo_mode = 1;
			if (mids->dma_slave.direction == DMA_MEM_TO_DEV) {
				cfg_hi.cfgx.src_per = 0;
				if (mids->device_instance == 0)
					cfg_hi.cfgx.dst_per = 3;
				if (mids->device_instance == 1)
					cfg_hi.cfgx.dst_per = 1;
			} else if (mids->dma_slave.direction == DMA_DEV_TO_MEM) {
				if (mids->device_instance == 0)
					cfg_hi.cfgx.src_per = 2;
				if (mids->device_instance == 1)
					cfg_hi.cfgx.src_per = 0;
				cfg_hi.cfgx.dst_per = 0;
			}
		} else {
			cfg_hi.cfgx.protctl = 0x1; /*default value*/
			cfg_hi.cfgx.src_per = cfg_hi.cfgx.dst_per =
					midc->ch_id - midc->dma->chan_base;
		}
	}

	/*calculate CTL_HI*/
	ctl_hi.ctlx.reser = 0;
	ctl_hi.ctlx.done  = 0;
	width = mids->dma_slave.src_addr_width;

	ctl_hi.ctlx.block_ts = get_block_ts(len, width, midc->dma->block_size);
	pr_debug("MDMA:calc len %d for block size %d\n",
				ctl_hi.ctlx.block_ts, midc->dma->block_size);
	/*calculate CTL_LO*/
	ctl_lo.ctl_lo = 0;
	ctl_lo.ctlx.int_en = 1;
	ctl_lo.ctlx.dst_msize = mids->dma_slave.src_maxburst;
	ctl_lo.ctlx.src_msize = mids->dma_slave.dst_maxburst;

	/*
	 * Here we need some translation from "enum dma_slave_buswidth"
	 * to the format for our dma controller
	 *		standard	intel_mid_dmac's format
	 *		 1 Byte			0b000
	 *		 2 Bytes		0b001
	 *		 4 Bytes		0b010
	 */
	ctl_lo.ctlx.dst_tr_width = mids->dma_slave.dst_addr_width / 2;
	ctl_lo.ctlx.src_tr_width = mids->dma_slave.src_addr_width / 2;

	if (mids->cfg_mode == LNW_DMA_MEM_TO_MEM) {
		ctl_lo.ctlx.tt_fc = 0;
		ctl_lo.ctlx.sinc = 0;
		ctl_lo.ctlx.dinc = 0;
	} else {
		if (mids->dma_slave.direction == DMA_MEM_TO_DEV) {
			ctl_lo.ctlx.sinc = 0;
			ctl_lo.ctlx.dinc = 2;
			ctl_lo.ctlx.tt_fc = 1;
		} else if (mids->dma_slave.direction == DMA_DEV_TO_MEM) {
			ctl_lo.ctlx.sinc = 2;
			ctl_lo.ctlx.dinc = 0;
			ctl_lo.ctlx.tt_fc = 2;
		}
	}

	pr_debug("MDMA:Calc CTL LO %x, CTL HI %x, CFG LO %x, CFG HI %x\n",
		ctl_lo.ctl_lo, ctl_hi.ctl_hi, cfg_lo.cfg_lo, cfg_hi.cfg_hi);

	enable_dma_interrupt(midc);

	desc = midc_desc_get(midc);
	if (desc == NULL)
		goto err_desc_get;
	desc->sar = src;
	desc->dar = dest ;
	desc->len = len;
	desc->cfg_hi = cfg_hi.cfg_hi;
	desc->cfg_lo = cfg_lo.cfg_lo;
	desc->ctl_lo = ctl_lo.ctl_lo;
	desc->ctl_hi = ctl_hi.ctl_hi;
	desc->width = width;
	desc->dirn = mids->dma_slave.direction;
	desc->lli_phys = 0;
	desc->lli = NULL;
	desc->lli_pool = NULL;
	return &desc->txd;

err_desc_get:
	pr_err("ERR_MDMA: Failed to get desc\n");
	midc_desc_put(midc, desc);
	return NULL;
}
/**
 * intel_mid_dma_prep_slave_sg -	Prep slave sg txn
 * @chan: chan for DMA transfer
 * @sgl: scatter gather list
 * @sg_len: length of sg txn
 * @direction: DMA transfer dirtn
 * @flags: DMA flags
 * @context: transfer context (ignored)
 *
 * Prepares LLI based periphral transfer
 */
static struct dma_async_tx_descriptor *intel_mid_dma_prep_slave_sg(
			struct dma_chan *chan, struct scatterlist *sgl,
			unsigned int sg_len, enum dma_transfer_direction direction,
<<<<<<< HEAD
			unsigned long flags)
=======
			unsigned long flags, void *context)
>>>>>>> e816b57a
{
	struct intel_mid_dma_chan *midc = NULL;
	struct intel_mid_dma_slave *mids = NULL;
	struct intel_mid_dma_desc *desc = NULL;
	struct dma_async_tx_descriptor *txd = NULL;
	union intel_mid_dma_ctl_lo ctl_lo;

	pr_debug("MDMA: Prep for slave SG\n");

	if (!sg_len) {
		pr_err("MDMA: Invalid SG length\n");
		return NULL;
	}
	midc = to_intel_mid_dma_chan(chan);
	BUG_ON(!midc);

	mids = midc->mid_slave;
	BUG_ON(!mids);

	if (!midc->dma->pimr_mask) {
		/* We can still handle sg list with only one item */
		if (sg_len == 1) {
			txd = intel_mid_dma_prep_memcpy(chan,
						mids->dma_slave.dst_addr,
						mids->dma_slave.src_addr,
						sgl->length,
						flags);
			return txd;
		} else {
			pr_warn("MDMA: SG list is not supported by this controller\n");
			return  NULL;
		}
	}

	pr_debug("MDMA: SG Length = %d, direction = %d, Flags = %#lx\n",
			sg_len, direction, flags);

	txd = intel_mid_dma_prep_memcpy(chan, 0, 0, sgl->length, flags);
	if (NULL == txd) {
		pr_err("MDMA: Prep memcpy failed\n");
		return NULL;
	}

	desc = to_intel_mid_dma_desc(txd);
	desc->dirn = direction;
	ctl_lo.ctl_lo = desc->ctl_lo;
	ctl_lo.ctlx.llp_dst_en = 1;
	ctl_lo.ctlx.llp_src_en = 1;
	desc->ctl_lo = ctl_lo.ctl_lo;
	desc->lli_length = sg_len;
	desc->current_lli = 0;
	/* DMA coherent memory pool for LLI descriptors*/
	desc->lli_pool = pci_pool_create("intel_mid_dma_lli_pool",
				midc->dma->pdev,
				(sizeof(struct intel_mid_dma_lli)*sg_len),
				32, 0);
	if (NULL == desc->lli_pool) {
		pr_err("MID_DMA:LLI pool create failed\n");
		return NULL;
	}

	desc->lli = pci_pool_alloc(desc->lli_pool, GFP_KERNEL, &desc->lli_phys);
	if (!desc->lli) {
		pr_err("MID_DMA: LLI alloc failed\n");
		pci_pool_destroy(desc->lli_pool);
		return NULL;
	}

	midc_lli_fill_sg(midc, desc, sgl, sg_len, flags);
	if (flags & DMA_PREP_INTERRUPT) {
		iowrite32(UNMASK_INTR_REG(midc->ch_id),
				midc->dma_base + MASK_BLOCK);
		pr_debug("MDMA:Enabled Block interrupt\n");
	}
	return &desc->txd;
}

/**
 * intel_mid_dma_free_chan_resources -	Frees dma resources
 * @chan: chan requiring attention
 *
 * Frees the allocated resources on this DMA chan
 */
static void intel_mid_dma_free_chan_resources(struct dma_chan *chan)
{
	struct intel_mid_dma_chan	*midc = to_intel_mid_dma_chan(chan);
	struct middma_device	*mid = to_middma_device(chan->device);
	struct intel_mid_dma_desc	*desc, *_desc;

	if (true == midc->busy) {
		/*trying to free ch in use!!!!!*/
		pr_err("ERR_MDMA: trying to free ch in use\n");
	}
	spin_lock_bh(&midc->lock);
	midc->descs_allocated = 0;
	list_for_each_entry_safe(desc, _desc, &midc->active_list, desc_node) {
		list_del(&desc->desc_node);
		pci_pool_free(mid->dma_pool, desc, desc->txd.phys);
	}
	list_for_each_entry_safe(desc, _desc, &midc->free_list, desc_node) {
		list_del(&desc->desc_node);
		pci_pool_free(mid->dma_pool, desc, desc->txd.phys);
	}
	list_for_each_entry_safe(desc, _desc, &midc->queue, desc_node) {
		list_del(&desc->desc_node);
		pci_pool_free(mid->dma_pool, desc, desc->txd.phys);
	}
	spin_unlock_bh(&midc->lock);
	midc->in_use = false;
	midc->busy = false;
	/* Disable CH interrupts */
	iowrite32(MASK_INTR_REG(midc->ch_id), mid->dma_base + MASK_BLOCK);
	iowrite32(MASK_INTR_REG(midc->ch_id), mid->dma_base + MASK_ERR);
	pm_runtime_put(&mid->pdev->dev);
}

/**
 * intel_mid_dma_alloc_chan_resources -	Allocate dma resources
 * @chan: chan requiring attention
 *
 * Allocates DMA resources on this chan
 * Return the descriptors allocated
 */
static int intel_mid_dma_alloc_chan_resources(struct dma_chan *chan)
{
	struct intel_mid_dma_chan	*midc = to_intel_mid_dma_chan(chan);
	struct middma_device	*mid = to_middma_device(chan->device);
	struct intel_mid_dma_desc	*desc;
	dma_addr_t		phys;
	int	i = 0;

	pm_runtime_get_sync(&mid->pdev->dev);

	if (mid->state == SUSPENDED) {
		if (dma_resume(&mid->pdev->dev)) {
			pr_err("ERR_MDMA: resume failed");
			return -EFAULT;
		}
	}

	/* ASSERT:  channel is idle */
	if (test_ch_en(mid->dma_base, midc->ch_id)) {
		/*ch is not idle*/
		pr_err("ERR_MDMA: ch not idle\n");
		pm_runtime_put(&mid->pdev->dev);
		return -EIO;
	}
	dma_cookie_init(chan);

	spin_lock_bh(&midc->lock);
	while (midc->descs_allocated < DESCS_PER_CHANNEL) {
		spin_unlock_bh(&midc->lock);
		desc = pci_pool_alloc(mid->dma_pool, GFP_KERNEL, &phys);
		if (!desc) {
			pr_err("ERR_MDMA: desc failed\n");
			pm_runtime_put(&mid->pdev->dev);
			return -ENOMEM;
			/*check*/
		}
		dma_async_tx_descriptor_init(&desc->txd, chan);
		desc->txd.tx_submit = intel_mid_dma_tx_submit;
		desc->txd.flags = DMA_CTRL_ACK;
		desc->txd.phys = phys;
		spin_lock_bh(&midc->lock);
		i = ++midc->descs_allocated;
		list_add_tail(&desc->desc_node, &midc->free_list);
	}
	spin_unlock_bh(&midc->lock);
	midc->in_use = true;
	midc->busy = false;
	pr_debug("MID_DMA: Desc alloc done ret: %d desc\n", i);
	return i;
}

/**
 * midc_handle_error -	Handle DMA txn error
 * @mid: controller where error occurred
 * @midc: chan where error occurred
 *
 * Scan the descriptor for error
 */
static void midc_handle_error(struct middma_device *mid,
		struct intel_mid_dma_chan *midc)
{
	midc_scan_descriptors(mid, midc);
}

/**
 * dma_tasklet -	DMA interrupt tasklet
 * @data: tasklet arg (the controller structure)
 *
 * Scan the controller for interrupts for completion/error
 * Clear the interrupt and call for handling completion/error
 */
static void dma_tasklet(unsigned long data)
{
	struct middma_device *mid = NULL;
	struct intel_mid_dma_chan *midc = NULL;
	u32 status, raw_tfr, raw_block;
	int i;

	mid = (struct middma_device *)data;
	if (mid == NULL) {
		pr_err("ERR_MDMA: tasklet Null param\n");
		return;
	}
	pr_debug("MDMA: in tasklet for device %x\n", mid->pci_id);
	raw_tfr = ioread32(mid->dma_base + RAW_TFR);
	raw_block = ioread32(mid->dma_base + RAW_BLOCK);
	status = raw_tfr | raw_block;
	status &= mid->intr_mask;
	while (status) {
		/*txn interrupt*/
		i = get_ch_index(&status, mid->chan_base);
		if (i < 0) {
			pr_err("ERR_MDMA:Invalid ch index %x\n", i);
			return;
		}
		midc = &mid->ch[i];
		if (midc == NULL) {
			pr_err("ERR_MDMA:Null param midc\n");
			return;
		}
		pr_debug("MDMA:Tx complete interrupt %x, Ch No %d Index %d\n",
				status, midc->ch_id, i);
		midc->raw_tfr = raw_tfr;
		midc->raw_block = raw_block;
		spin_lock_bh(&midc->lock);
		/*clearing this interrupts first*/
		iowrite32((1 << midc->ch_id), mid->dma_base + CLEAR_TFR);
		if (raw_block) {
			iowrite32((1 << midc->ch_id),
				mid->dma_base + CLEAR_BLOCK);
		}
		midc_scan_descriptors(mid, midc);
		pr_debug("MDMA:Scan of desc... complete, unmasking\n");
		iowrite32(UNMASK_INTR_REG(midc->ch_id),
				mid->dma_base + MASK_TFR);
		if (raw_block) {
			iowrite32(UNMASK_INTR_REG(midc->ch_id),
				mid->dma_base + MASK_BLOCK);
		}
		spin_unlock_bh(&midc->lock);
	}

	status = ioread32(mid->dma_base + RAW_ERR);
	status &= mid->intr_mask;
	while (status) {
		/*err interrupt*/
		i = get_ch_index(&status, mid->chan_base);
		if (i < 0) {
			pr_err("ERR_MDMA:Invalid ch index %x\n", i);
			return;
		}
		midc = &mid->ch[i];
		if (midc == NULL) {
			pr_err("ERR_MDMA:Null param midc\n");
			return;
		}
		pr_debug("MDMA:Tx complete interrupt %x, Ch No %d Index %d\n",
				status, midc->ch_id, i);

		iowrite32((1 << midc->ch_id), mid->dma_base + CLEAR_ERR);
		spin_lock_bh(&midc->lock);
		midc_handle_error(mid, midc);
		iowrite32(UNMASK_INTR_REG(midc->ch_id),
				mid->dma_base + MASK_ERR);
		spin_unlock_bh(&midc->lock);
	}
	pr_debug("MDMA:Exiting takslet...\n");
	return;
}

static void dma_tasklet1(unsigned long data)
{
	pr_debug("MDMA:in takslet1...\n");
	return dma_tasklet(data);
}

static void dma_tasklet2(unsigned long data)
{
	pr_debug("MDMA:in takslet2...\n");
	return dma_tasklet(data);
}

/**
 * intel_mid_dma_interrupt -	DMA ISR
 * @irq: IRQ where interrupt occurred
 * @data: ISR cllback data (the controller structure)
 *
 * See if this is our interrupt if so then schedule the tasklet
 * otherwise ignore
 */
static irqreturn_t intel_mid_dma_interrupt(int irq, void *data)
{
	struct middma_device *mid = data;
	u32 tfr_status, err_status;
	int call_tasklet = 0;

	tfr_status = ioread32(mid->dma_base + RAW_TFR);
	err_status = ioread32(mid->dma_base + RAW_ERR);
	if (!tfr_status && !err_status)
		return IRQ_NONE;

	/*DMA Interrupt*/
	pr_debug("MDMA:Got an interrupt on irq %d\n", irq);
	pr_debug("MDMA: Status %x, Mask %x\n", tfr_status, mid->intr_mask);
	tfr_status &= mid->intr_mask;
	if (tfr_status) {
		/*need to disable intr*/
		iowrite32((tfr_status << INT_MASK_WE), mid->dma_base + MASK_TFR);
		iowrite32((tfr_status << INT_MASK_WE), mid->dma_base + MASK_BLOCK);
		pr_debug("MDMA: Calling tasklet %x\n", tfr_status);
		call_tasklet = 1;
	}
	err_status &= mid->intr_mask;
	if (err_status) {
		iowrite32((err_status << INT_MASK_WE),
			  mid->dma_base + MASK_ERR);
		call_tasklet = 1;
	}
	if (call_tasklet)
		tasklet_schedule(&mid->tasklet);

	return IRQ_HANDLED;
}

static irqreturn_t intel_mid_dma_interrupt1(int irq, void *data)
{
	return intel_mid_dma_interrupt(irq, data);
}

static irqreturn_t intel_mid_dma_interrupt2(int irq, void *data)
{
	return intel_mid_dma_interrupt(irq, data);
}

/**
 * mid_setup_dma -	Setup the DMA controller
 * @pdev: Controller PCI device structure
 *
 * Initialize the DMA controller, channels, registers with DMA engine,
 * ISR. Initialize DMA controller channels.
 */
static int mid_setup_dma(struct pci_dev *pdev)
{
	struct middma_device *dma = pci_get_drvdata(pdev);
	int err, i;

	/* DMA coherent memory pool for DMA descriptor allocations */
	dma->dma_pool = pci_pool_create("intel_mid_dma_desc_pool", pdev,
					sizeof(struct intel_mid_dma_desc),
					32, 0);
	if (NULL == dma->dma_pool) {
		pr_err("ERR_MDMA:pci_pool_create failed\n");
		err = -ENOMEM;
		goto err_dma_pool;
	}

	INIT_LIST_HEAD(&dma->common.channels);
	dma->pci_id = pdev->device;
	if (dma->pimr_mask) {
		dma->mask_reg = ioremap(LNW_PERIPHRAL_MASK_BASE,
					LNW_PERIPHRAL_MASK_SIZE);
		if (dma->mask_reg == NULL) {
			pr_err("ERR_MDMA:Can't map periphral intr space !!\n");
			err = -ENOMEM;
			goto err_ioremap;
		}
	} else
		dma->mask_reg = NULL;

	pr_debug("MDMA:Adding %d channel for this controller\n", dma->max_chan);
	/*init CH structures*/
	dma->intr_mask = 0;
	dma->state = RUNNING;
	for (i = 0; i < dma->max_chan; i++) {
		struct intel_mid_dma_chan *midch = &dma->ch[i];

		midch->chan.device = &dma->common;
		dma_cookie_init(&midch->chan);
		midch->ch_id = dma->chan_base + i;
		pr_debug("MDMA:Init CH %d, ID %d\n", i, midch->ch_id);

		midch->dma_base = dma->dma_base;
		midch->ch_regs = dma->dma_base + DMA_CH_SIZE * midch->ch_id;
		midch->dma = dma;
		dma->intr_mask |= 1 << (dma->chan_base + i);
		spin_lock_init(&midch->lock);

		INIT_LIST_HEAD(&midch->active_list);
		INIT_LIST_HEAD(&midch->queue);
		INIT_LIST_HEAD(&midch->free_list);
		/*mask interrupts*/
		iowrite32(MASK_INTR_REG(midch->ch_id),
			dma->dma_base + MASK_BLOCK);
		iowrite32(MASK_INTR_REG(midch->ch_id),
			dma->dma_base + MASK_SRC_TRAN);
		iowrite32(MASK_INTR_REG(midch->ch_id),
			dma->dma_base + MASK_DST_TRAN);
		iowrite32(MASK_INTR_REG(midch->ch_id),
			dma->dma_base + MASK_ERR);
		iowrite32(MASK_INTR_REG(midch->ch_id),
			dma->dma_base + MASK_TFR);

		disable_dma_interrupt(midch);
		list_add_tail(&midch->chan.device_node, &dma->common.channels);
	}
	pr_debug("MDMA: Calc Mask as %x for this controller\n", dma->intr_mask);

	/*init dma structure*/
	dma_cap_zero(dma->common.cap_mask);
	dma_cap_set(DMA_MEMCPY, dma->common.cap_mask);
	dma_cap_set(DMA_SLAVE, dma->common.cap_mask);
	dma_cap_set(DMA_PRIVATE, dma->common.cap_mask);
	dma->common.dev = &pdev->dev;

	dma->common.device_alloc_chan_resources =
					intel_mid_dma_alloc_chan_resources;
	dma->common.device_free_chan_resources =
					intel_mid_dma_free_chan_resources;

	dma->common.device_tx_status = intel_mid_dma_tx_status;
	dma->common.device_prep_dma_memcpy = intel_mid_dma_prep_memcpy;
	dma->common.device_issue_pending = intel_mid_dma_issue_pending;
	dma->common.device_prep_slave_sg = intel_mid_dma_prep_slave_sg;
	dma->common.device_control = intel_mid_dma_device_control;

	/*enable dma cntrl*/
	iowrite32(REG_BIT0, dma->dma_base + DMA_CFG);

	/*register irq */
	if (dma->pimr_mask) {
		pr_debug("MDMA:Requesting irq shared for DMAC1\n");
		err = request_irq(pdev->irq, intel_mid_dma_interrupt1,
			IRQF_SHARED, "INTEL_MID_DMAC1", dma);
		if (0 != err)
			goto err_irq;
	} else {
		dma->intr_mask = 0x03;
		pr_debug("MDMA:Requesting irq for DMAC2\n");
		err = request_irq(pdev->irq, intel_mid_dma_interrupt2,
			IRQF_SHARED, "INTEL_MID_DMAC2", dma);
		if (0 != err)
			goto err_irq;
	}
	/*register device w/ engine*/
	err = dma_async_device_register(&dma->common);
	if (0 != err) {
		pr_err("ERR_MDMA:device_register failed: %d\n", err);
		goto err_engine;
	}
	if (dma->pimr_mask) {
		pr_debug("setting up tasklet1 for DMAC1\n");
		tasklet_init(&dma->tasklet, dma_tasklet1, (unsigned long)dma);
	} else {
		pr_debug("setting up tasklet2 for DMAC2\n");
		tasklet_init(&dma->tasklet, dma_tasklet2, (unsigned long)dma);
	}
	return 0;

err_engine:
	free_irq(pdev->irq, dma);
err_irq:
	if (dma->mask_reg)
		iounmap(dma->mask_reg);
err_ioremap:
	pci_pool_destroy(dma->dma_pool);
err_dma_pool:
	pr_err("ERR_MDMA:setup_dma failed: %d\n", err);
	return err;

}

/**
 * middma_shutdown -	Shutdown the DMA controller
 * @pdev: Controller PCI device structure
 *
 * Called by remove
 * Unregister DMa controller, clear all structures and free interrupt
 */
static void middma_shutdown(struct pci_dev *pdev)
{
	struct middma_device *device = pci_get_drvdata(pdev);

	dma_async_device_unregister(&device->common);
	pci_pool_destroy(device->dma_pool);
	if (device->mask_reg)
		iounmap(device->mask_reg);
	if (device->dma_base)
		iounmap(device->dma_base);
	free_irq(pdev->irq, device);
	return;
}

/**
 * intel_mid_dma_probe -	PCI Probe
 * @pdev: Controller PCI device structure
 * @id: pci device id structure
 *
 * Initialize the PCI device, map BARs, query driver data.
 * Call setup_dma to complete contoller and chan initilzation
 */
static int __devinit intel_mid_dma_probe(struct pci_dev *pdev,
					const struct pci_device_id *id)
{
	struct middma_device *device;
	u32 base_addr, bar_size;
	struct intel_mid_dma_probe_info *info;
	int err;

	pr_debug("MDMA: probe for %x\n", pdev->device);
	info = (void *)id->driver_data;
	pr_debug("MDMA: CH %d, base %d, block len %d, Periphral mask %x\n",
				info->max_chan, info->ch_base,
				info->block_size, info->pimr_mask);

	err = pci_enable_device(pdev);
	if (err)
		goto err_enable_device;

	err = pci_request_regions(pdev, "intel_mid_dmac");
	if (err)
		goto err_request_regions;

	err = pci_set_dma_mask(pdev, DMA_BIT_MASK(32));
	if (err)
		goto err_set_dma_mask;

	err = pci_set_consistent_dma_mask(pdev, DMA_BIT_MASK(32));
	if (err)
		goto err_set_dma_mask;

	device = kzalloc(sizeof(*device), GFP_KERNEL);
	if (!device) {
		pr_err("ERR_MDMA:kzalloc failed probe\n");
		err = -ENOMEM;
		goto err_kzalloc;
	}
	device->pdev = pci_dev_get(pdev);

	base_addr = pci_resource_start(pdev, 0);
	bar_size  = pci_resource_len(pdev, 0);
	device->dma_base = ioremap_nocache(base_addr, DMA_REG_SIZE);
	if (!device->dma_base) {
		pr_err("ERR_MDMA:ioremap failed\n");
		err = -ENOMEM;
		goto err_ioremap;
	}
	pci_set_drvdata(pdev, device);
	pci_set_master(pdev);
	device->max_chan = info->max_chan;
	device->chan_base = info->ch_base;
	device->block_size = info->block_size;
	device->pimr_mask = info->pimr_mask;

	err = mid_setup_dma(pdev);
	if (err)
		goto err_dma;

	pm_runtime_put_noidle(&pdev->dev);
	pm_runtime_allow(&pdev->dev);
	return 0;

err_dma:
	iounmap(device->dma_base);
err_ioremap:
	pci_dev_put(pdev);
	kfree(device);
err_kzalloc:
err_set_dma_mask:
	pci_release_regions(pdev);
	pci_disable_device(pdev);
err_request_regions:
err_enable_device:
	pr_err("ERR_MDMA:Probe failed %d\n", err);
	return err;
}

/**
 * intel_mid_dma_remove -	PCI remove
 * @pdev: Controller PCI device structure
 *
 * Free up all resources and data
 * Call shutdown_dma to complete contoller and chan cleanup
 */
static void __devexit intel_mid_dma_remove(struct pci_dev *pdev)
{
	struct middma_device *device = pci_get_drvdata(pdev);

	pm_runtime_get_noresume(&pdev->dev);
	pm_runtime_forbid(&pdev->dev);
	middma_shutdown(pdev);
	pci_dev_put(pdev);
	kfree(device);
	pci_release_regions(pdev);
	pci_disable_device(pdev);
}

/* Power Management */
/*
* dma_suspend - PCI suspend function
*
* @pci: PCI device structure
* @state: PM message
*
* This function is called by OS when a power event occurs
*/
static int dma_suspend(struct device *dev)
{
	struct pci_dev *pci = to_pci_dev(dev);
	int i;
	struct middma_device *device = pci_get_drvdata(pci);
	pr_debug("MDMA: dma_suspend called\n");

	for (i = 0; i < device->max_chan; i++) {
		if (device->ch[i].in_use)
			return -EAGAIN;
	}
	dmac1_mask_periphral_intr(device);
	device->state = SUSPENDED;
	pci_save_state(pci);
	pci_disable_device(pci);
	pci_set_power_state(pci, PCI_D3hot);
	return 0;
}

/**
* dma_resume - PCI resume function
*
* @pci:	PCI device structure
*
* This function is called by OS when a power event occurs
*/
int dma_resume(struct device *dev)
{
	struct pci_dev *pci = to_pci_dev(dev);
	int ret;
	struct middma_device *device = pci_get_drvdata(pci);

	pr_debug("MDMA: dma_resume called\n");
	pci_set_power_state(pci, PCI_D0);
	pci_restore_state(pci);
	ret = pci_enable_device(pci);
	if (ret) {
		pr_err("MDMA: device can't be enabled for %x\n", pci->device);
		return ret;
	}
	device->state = RUNNING;
	iowrite32(REG_BIT0, device->dma_base + DMA_CFG);
	return 0;
}

static int dma_runtime_suspend(struct device *dev)
{
	struct pci_dev *pci_dev = to_pci_dev(dev);
	struct middma_device *device = pci_get_drvdata(pci_dev);

	device->state = SUSPENDED;
	return 0;
}

static int dma_runtime_resume(struct device *dev)
{
	struct pci_dev *pci_dev = to_pci_dev(dev);
	struct middma_device *device = pci_get_drvdata(pci_dev);

	device->state = RUNNING;
	iowrite32(REG_BIT0, device->dma_base + DMA_CFG);
	return 0;
}

static int dma_runtime_idle(struct device *dev)
{
	struct pci_dev *pdev = to_pci_dev(dev);
	struct middma_device *device = pci_get_drvdata(pdev);
	int i;

	for (i = 0; i < device->max_chan; i++) {
		if (device->ch[i].in_use)
			return -EAGAIN;
	}

	return pm_schedule_suspend(dev, 0);
}

/******************************************************************************
* PCI stuff
*/
static struct pci_device_id intel_mid_dma_ids[] = {
	{ PCI_VDEVICE(INTEL, INTEL_MID_DMAC1_ID),	INFO(2, 6, 4095, 0x200020)},
	{ PCI_VDEVICE(INTEL, INTEL_MID_DMAC2_ID),	INFO(2, 0, 2047, 0)},
	{ PCI_VDEVICE(INTEL, INTEL_MID_GP_DMAC2_ID),	INFO(2, 0, 2047, 0)},
	{ PCI_VDEVICE(INTEL, INTEL_MFLD_DMAC1_ID),	INFO(4, 0, 4095, 0x400040)},
	{ 0, }
};
MODULE_DEVICE_TABLE(pci, intel_mid_dma_ids);

static const struct dev_pm_ops intel_mid_dma_pm = {
	.runtime_suspend = dma_runtime_suspend,
	.runtime_resume = dma_runtime_resume,
	.runtime_idle = dma_runtime_idle,
	.suspend = dma_suspend,
	.resume = dma_resume,
};

static struct pci_driver intel_mid_dma_pci_driver = {
	.name		=	"Intel MID DMA",
	.id_table	=	intel_mid_dma_ids,
	.probe		=	intel_mid_dma_probe,
	.remove		=	__devexit_p(intel_mid_dma_remove),
#ifdef CONFIG_PM
	.driver = {
		.pm = &intel_mid_dma_pm,
	},
#endif
};

static int __init intel_mid_dma_init(void)
{
	pr_debug("INFO_MDMA: LNW DMA Driver Version %s\n",
			INTEL_MID_DMA_DRIVER_VERSION);
	return pci_register_driver(&intel_mid_dma_pci_driver);
}
fs_initcall(intel_mid_dma_init);

static void __exit intel_mid_dma_exit(void)
{
	pci_unregister_driver(&intel_mid_dma_pci_driver);
}
module_exit(intel_mid_dma_exit);

MODULE_AUTHOR("Vinod Koul <vinod.koul@intel.com>");
MODULE_DESCRIPTION("Intel (R) MID DMAC Driver");
MODULE_LICENSE("GPL v2");
MODULE_VERSION(INTEL_MID_DMA_DRIVER_VERSION);<|MERGE_RESOLUTION|>--- conflicted
+++ resolved
@@ -721,11 +721,7 @@
 static struct dma_async_tx_descriptor *intel_mid_dma_prep_slave_sg(
 			struct dma_chan *chan, struct scatterlist *sgl,
 			unsigned int sg_len, enum dma_transfer_direction direction,
-<<<<<<< HEAD
-			unsigned long flags)
-=======
 			unsigned long flags, void *context)
->>>>>>> e816b57a
 {
 	struct intel_mid_dma_chan *midc = NULL;
 	struct intel_mid_dma_slave *mids = NULL;
