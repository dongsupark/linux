--- conflicted
+++ resolved
@@ -580,13 +580,6 @@
 	writel(MXS_DMA_CHANNELS_MASK << MXS_DMA_CHANNELS,
 		mxs_dma->base + HW_APBHX_CTRL1 + MXS_SET_ADDR);
 
-<<<<<<< HEAD
-	clk_disable_unprepare(mxs_dma->clk);
-
-	return 0;
-
-=======
->>>>>>> 0db991de
 err_out:
 	clk_disable_unprepare(mxs_dma->clk);
 	return ret;
