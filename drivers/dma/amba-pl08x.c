/*
 * Copyright (c) 2006 ARM Ltd.
 * Copyright (c) 2010 ST-Ericsson SA
 *
 * Author: Peter Pearse <peter.pearse@arm.com>
 * Author: Linus Walleij <linus.walleij@stericsson.com>
 *
 * This program is free software; you can redistribute it and/or modify it
 * under the terms of the GNU General Public License as published by the Free
 * Software Foundation; either version 2 of the License, or (at your option)
 * any later version.
 *
 * This program is distributed in the hope that it will be useful, but WITHOUT
 * ANY WARRANTY; without even the implied warranty of MERCHANTABILITY or
 * FITNESS FOR A PARTICULAR PURPOSE.  See the GNU General Public License for
 * more details.
 *
 * You should have received a copy of the GNU General Public License along with
 * this program; if not, write to the Free Software Foundation, Inc., 59
 * Temple Place - Suite 330, Boston, MA  02111-1307, USA.
 *
 * The full GNU General Public License is in this distribution in the file
 * called COPYING.
 *
 * Documentation: ARM DDI 0196G == PL080
 * Documentation: ARM DDI 0218E == PL081
 *
 * PL080 & PL081 both have 16 sets of DMA signals that can be routed to any
 * channel.
 *
 * The PL080 has 8 channels available for simultaneous use, and the PL081
 * has only two channels. So on these DMA controllers the number of channels
 * and the number of incoming DMA signals are two totally different things.
 * It is usually not possible to theoretically handle all physical signals,
 * so a multiplexing scheme with possible denial of use is necessary.
 *
 * The PL080 has a dual bus master, PL081 has a single master.
 *
 * Memory to peripheral transfer may be visualized as
 *	Get data from memory to DMAC
 *	Until no data left
 *		On burst request from peripheral
 *			Destination burst from DMAC to peripheral
 *			Clear burst request
 *	Raise terminal count interrupt
 *
 * For peripherals with a FIFO:
 * Source      burst size == half the depth of the peripheral FIFO
 * Destination burst size == the depth of the peripheral FIFO
 *
 * (Bursts are irrelevant for mem to mem transfers - there are no burst
 * signals, the DMA controller will simply facilitate its AHB master.)
 *
 * ASSUMES default (little) endianness for DMA transfers
 *
 * The PL08x has two flow control settings:
 *  - DMAC flow control: the transfer size defines the number of transfers
 *    which occur for the current LLI entry, and the DMAC raises TC at the
 *    end of every LLI entry.  Observed behaviour shows the DMAC listening
 *    to both the BREQ and SREQ signals (contrary to documented),
 *    transferring data if either is active.  The LBREQ and LSREQ signals
 *    are ignored.
 *
 *  - Peripheral flow control: the transfer size is ignored (and should be
 *    zero).  The data is transferred from the current LLI entry, until
 *    after the final transfer signalled by LBREQ or LSREQ.  The DMAC
 *    will then move to the next LLI entry.
 *
 * Global TODO:
 * - Break out common code from arch/arm/mach-s3c64xx and share
 */
#include <linux/amba/bus.h>
#include <linux/amba/pl08x.h>
#include <linux/debugfs.h>
#include <linux/delay.h>
#include <linux/device.h>
#include <linux/dmaengine.h>
#include <linux/dmapool.h>
#include <linux/dma-mapping.h>
#include <linux/init.h>
#include <linux/interrupt.h>
#include <linux/module.h>
#include <linux/pm_runtime.h>
#include <linux/seq_file.h>
#include <linux/slab.h>
#include <asm/hardware/pl080.h>

#include "dmaengine.h"

#define DRIVER_NAME	"pl08xdmac"

static struct amba_driver pl08x_amba_driver;

/**
 * struct vendor_data - vendor-specific config parameters for PL08x derivatives
 * @channels: the number of channels available in this variant
 * @dualmaster: whether this version supports dual AHB masters or not.
 */
struct vendor_data {
	u8 channels;
	bool dualmaster;
};

/*
 * PL08X private data structures
 * An LLI struct - see PL08x TRM.  Note that next uses bit[0] as a bus bit,
 * start & end do not - their bus bit info is in cctl.  Also note that these
 * are fixed 32-bit quantities.
 */
struct pl08x_lli {
	u32 src;
	u32 dst;
	u32 lli;
	u32 cctl;
};

/**
 * struct pl08x_driver_data - the local state holder for the PL08x
 * @slave: slave engine for this instance
 * @memcpy: memcpy engine for this instance
 * @base: virtual memory base (remapped) for the PL08x
 * @adev: the corresponding AMBA (PrimeCell) bus entry
 * @vd: vendor data for this PL08x variant
 * @pd: platform data passed in from the platform/machine
 * @phy_chans: array of data for the physical channels
 * @pool: a pool for the LLI descriptors
 * @pool_ctr: counter of LLIs in the pool
 * @lli_buses: bitmask to or in to LLI pointer selecting AHB port for LLI
 * fetches
 * @mem_buses: set to indicate memory transfers on AHB2.
 * @lock: a spinlock for this struct
 */
struct pl08x_driver_data {
	struct dma_device slave;
	struct dma_device memcpy;
	void __iomem *base;
	struct amba_device *adev;
	const struct vendor_data *vd;
	struct pl08x_platform_data *pd;
	struct pl08x_phy_chan *phy_chans;
	struct dma_pool *pool;
	int pool_ctr;
	u8 lli_buses;
	u8 mem_buses;
	spinlock_t lock;
};

/*
 * PL08X specific defines
 */

/* Size (bytes) of each LLI buffer allocated for one transfer */
# define PL08X_LLI_TSFR_SIZE	0x2000

/* Maximum times we call dma_pool_alloc on this pool without freeing */
#define MAX_NUM_TSFR_LLIS	(PL08X_LLI_TSFR_SIZE/sizeof(struct pl08x_lli))
#define PL08X_ALIGN		8

static inline struct pl08x_dma_chan *to_pl08x_chan(struct dma_chan *chan)
{
	return container_of(chan, struct pl08x_dma_chan, chan);
}

static inline struct pl08x_txd *to_pl08x_txd(struct dma_async_tx_descriptor *tx)
{
	return container_of(tx, struct pl08x_txd, tx);
}

/*
 * Physical channel handling
 */

/* Whether a certain channel is busy or not */
static int pl08x_phy_channel_busy(struct pl08x_phy_chan *ch)
{
	unsigned int val;

	val = readl(ch->base + PL080_CH_CONFIG);
	return val & PL080_CONFIG_ACTIVE;
}

/*
 * Set the initial DMA register values i.e. those for the first LLI
 * The next LLI pointer and the configuration interrupt bit have
 * been set when the LLIs were constructed.  Poke them into the hardware
 * and start the transfer.
 */
static void pl08x_start_txd(struct pl08x_dma_chan *plchan,
	struct pl08x_txd *txd)
{
	struct pl08x_driver_data *pl08x = plchan->host;
	struct pl08x_phy_chan *phychan = plchan->phychan;
	struct pl08x_lli *lli = &txd->llis_va[0];
	u32 val;

	plchan->at = txd;

	/* Wait for channel inactive */
	while (pl08x_phy_channel_busy(phychan))
		cpu_relax();

	dev_vdbg(&pl08x->adev->dev,
		"WRITE channel %d: csrc=0x%08x, cdst=0x%08x, "
		"clli=0x%08x, cctl=0x%08x, ccfg=0x%08x\n",
		phychan->id, lli->src, lli->dst, lli->lli, lli->cctl,
		txd->ccfg);

	writel(lli->src, phychan->base + PL080_CH_SRC_ADDR);
	writel(lli->dst, phychan->base + PL080_CH_DST_ADDR);
	writel(lli->lli, phychan->base + PL080_CH_LLI);
	writel(lli->cctl, phychan->base + PL080_CH_CONTROL);
	writel(txd->ccfg, phychan->base + PL080_CH_CONFIG);

	/* Enable the DMA channel */
	/* Do not access config register until channel shows as disabled */
	while (readl(pl08x->base + PL080_EN_CHAN) & (1 << phychan->id))
		cpu_relax();

	/* Do not access config register until channel shows as inactive */
	val = readl(phychan->base + PL080_CH_CONFIG);
	while ((val & PL080_CONFIG_ACTIVE) || (val & PL080_CONFIG_ENABLE))
		val = readl(phychan->base + PL080_CH_CONFIG);

	writel(val | PL080_CONFIG_ENABLE, phychan->base + PL080_CH_CONFIG);
}

/*
 * Pause the channel by setting the HALT bit.
 *
 * For M->P transfers, pause the DMAC first and then stop the peripheral -
 * the FIFO can only drain if the peripheral is still requesting data.
 * (note: this can still timeout if the DMAC FIFO never drains of data.)
 *
 * For P->M transfers, disable the peripheral first to stop it filling
 * the DMAC FIFO, and then pause the DMAC.
 */
static void pl08x_pause_phy_chan(struct pl08x_phy_chan *ch)
{
	u32 val;
	int timeout;

	/* Set the HALT bit and wait for the FIFO to drain */
	val = readl(ch->base + PL080_CH_CONFIG);
	val |= PL080_CONFIG_HALT;
	writel(val, ch->base + PL080_CH_CONFIG);

	/* Wait for channel inactive */
	for (timeout = 1000; timeout; timeout--) {
		if (!pl08x_phy_channel_busy(ch))
			break;
		udelay(1);
	}
	if (pl08x_phy_channel_busy(ch))
		pr_err("pl08x: channel%u timeout waiting for pause\n", ch->id);
}

static void pl08x_resume_phy_chan(struct pl08x_phy_chan *ch)
{
	u32 val;

	/* Clear the HALT bit */
	val = readl(ch->base + PL080_CH_CONFIG);
	val &= ~PL080_CONFIG_HALT;
	writel(val, ch->base + PL080_CH_CONFIG);
}

/*
 * pl08x_terminate_phy_chan() stops the channel, clears the FIFO and
 * clears any pending interrupt status.  This should not be used for
 * an on-going transfer, but as a method of shutting down a channel
 * (eg, when it's no longer used) or terminating a transfer.
 */
static void pl08x_terminate_phy_chan(struct pl08x_driver_data *pl08x,
	struct pl08x_phy_chan *ch)
{
	u32 val = readl(ch->base + PL080_CH_CONFIG);

	val &= ~(PL080_CONFIG_ENABLE | PL080_CONFIG_ERR_IRQ_MASK |
	         PL080_CONFIG_TC_IRQ_MASK);

	writel(val, ch->base + PL080_CH_CONFIG);

	writel(1 << ch->id, pl08x->base + PL080_ERR_CLEAR);
	writel(1 << ch->id, pl08x->base + PL080_TC_CLEAR);
}

static inline u32 get_bytes_in_cctl(u32 cctl)
{
	/* The source width defines the number of bytes */
	u32 bytes = cctl & PL080_CONTROL_TRANSFER_SIZE_MASK;

	switch (cctl >> PL080_CONTROL_SWIDTH_SHIFT) {
	case PL080_WIDTH_8BIT:
		break;
	case PL080_WIDTH_16BIT:
		bytes *= 2;
		break;
	case PL080_WIDTH_32BIT:
		bytes *= 4;
		break;
	}
	return bytes;
}

/* The channel should be paused when calling this */
static u32 pl08x_getbytes_chan(struct pl08x_dma_chan *plchan)
{
	struct pl08x_phy_chan *ch;
	struct pl08x_txd *txd;
	unsigned long flags;
	size_t bytes = 0;

	spin_lock_irqsave(&plchan->lock, flags);
	ch = plchan->phychan;
	txd = plchan->at;

	/*
	 * Follow the LLIs to get the number of remaining
	 * bytes in the currently active transaction.
	 */
	if (ch && txd) {
		u32 clli = readl(ch->base + PL080_CH_LLI) & ~PL080_LLI_LM_AHB2;

		/* First get the remaining bytes in the active transfer */
		bytes = get_bytes_in_cctl(readl(ch->base + PL080_CH_CONTROL));

		if (clli) {
			struct pl08x_lli *llis_va = txd->llis_va;
			dma_addr_t llis_bus = txd->llis_bus;
			int index;

			BUG_ON(clli < llis_bus || clli >= llis_bus +
				sizeof(struct pl08x_lli) * MAX_NUM_TSFR_LLIS);

			/*
			 * Locate the next LLI - as this is an array,
			 * it's simple maths to find.
			 */
			index = (clli - llis_bus) / sizeof(struct pl08x_lli);

			for (; index < MAX_NUM_TSFR_LLIS; index++) {
				bytes += get_bytes_in_cctl(llis_va[index].cctl);

				/*
				 * A LLI pointer of 0 terminates the LLI list
				 */
				if (!llis_va[index].lli)
					break;
			}
		}
	}

	/* Sum up all queued transactions */
	if (!list_empty(&plchan->pend_list)) {
		struct pl08x_txd *txdi;
		list_for_each_entry(txdi, &plchan->pend_list, node) {
			struct pl08x_sg *dsg;
			list_for_each_entry(dsg, &txd->dsg_list, node)
				bytes += dsg->len;
		}
	}

	spin_unlock_irqrestore(&plchan->lock, flags);

	return bytes;
}

/*
 * Allocate a physical channel for a virtual channel
 *
 * Try to locate a physical channel to be used for this transfer. If all
 * are taken return NULL and the requester will have to cope by using
 * some fallback PIO mode or retrying later.
 */
static struct pl08x_phy_chan *
pl08x_get_phy_channel(struct pl08x_driver_data *pl08x,
		      struct pl08x_dma_chan *virt_chan)
{
	struct pl08x_phy_chan *ch = NULL;
	unsigned long flags;
	int i;

	for (i = 0; i < pl08x->vd->channels; i++) {
		ch = &pl08x->phy_chans[i];

		spin_lock_irqsave(&ch->lock, flags);

		if (!ch->serving) {
			ch->serving = virt_chan;
			ch->signal = -1;
			spin_unlock_irqrestore(&ch->lock, flags);
			break;
		}

		spin_unlock_irqrestore(&ch->lock, flags);
	}

	if (i == pl08x->vd->channels) {
		/* No physical channel available, cope with it */
		return NULL;
	}

	pm_runtime_get_sync(&pl08x->adev->dev);
	return ch;
}

static inline void pl08x_put_phy_channel(struct pl08x_driver_data *pl08x,
					 struct pl08x_phy_chan *ch)
{
	unsigned long flags;

	spin_lock_irqsave(&ch->lock, flags);

	/* Stop the channel and clear its interrupts */
	pl08x_terminate_phy_chan(pl08x, ch);

	pm_runtime_put(&pl08x->adev->dev);

	/* Mark it as free */
	ch->serving = NULL;
	spin_unlock_irqrestore(&ch->lock, flags);
}

/*
 * LLI handling
 */

static inline unsigned int pl08x_get_bytes_for_cctl(unsigned int coded)
{
	switch (coded) {
	case PL080_WIDTH_8BIT:
		return 1;
	case PL080_WIDTH_16BIT:
		return 2;
	case PL080_WIDTH_32BIT:
		return 4;
	default:
		break;
	}
	BUG();
	return 0;
}

static inline u32 pl08x_cctl_bits(u32 cctl, u8 srcwidth, u8 dstwidth,
				  size_t tsize)
{
	u32 retbits = cctl;

	/* Remove all src, dst and transfer size bits */
	retbits &= ~PL080_CONTROL_DWIDTH_MASK;
	retbits &= ~PL080_CONTROL_SWIDTH_MASK;
	retbits &= ~PL080_CONTROL_TRANSFER_SIZE_MASK;

	/* Then set the bits according to the parameters */
	switch (srcwidth) {
	case 1:
		retbits |= PL080_WIDTH_8BIT << PL080_CONTROL_SWIDTH_SHIFT;
		break;
	case 2:
		retbits |= PL080_WIDTH_16BIT << PL080_CONTROL_SWIDTH_SHIFT;
		break;
	case 4:
		retbits |= PL080_WIDTH_32BIT << PL080_CONTROL_SWIDTH_SHIFT;
		break;
	default:
		BUG();
		break;
	}

	switch (dstwidth) {
	case 1:
		retbits |= PL080_WIDTH_8BIT << PL080_CONTROL_DWIDTH_SHIFT;
		break;
	case 2:
		retbits |= PL080_WIDTH_16BIT << PL080_CONTROL_DWIDTH_SHIFT;
		break;
	case 4:
		retbits |= PL080_WIDTH_32BIT << PL080_CONTROL_DWIDTH_SHIFT;
		break;
	default:
		BUG();
		break;
	}

	retbits |= tsize << PL080_CONTROL_TRANSFER_SIZE_SHIFT;
	return retbits;
}

struct pl08x_lli_build_data {
	struct pl08x_txd *txd;
	struct pl08x_bus_data srcbus;
	struct pl08x_bus_data dstbus;
	size_t remainder;
	u32 lli_bus;
};

/*
 * Autoselect a master bus to use for the transfer. Slave will be the chosen as
 * victim in case src & dest are not similarly aligned. i.e. If after aligning
 * masters address with width requirements of transfer (by sending few byte by
 * byte data), slave is still not aligned, then its width will be reduced to
 * BYTE.
 * - prefers the destination bus if both available
 * - prefers bus with fixed address (i.e. peripheral)
 */
static void pl08x_choose_master_bus(struct pl08x_lli_build_data *bd,
	struct pl08x_bus_data **mbus, struct pl08x_bus_data **sbus, u32 cctl)
{
	if (!(cctl & PL080_CONTROL_DST_INCR)) {
		*mbus = &bd->dstbus;
		*sbus = &bd->srcbus;
	} else if (!(cctl & PL080_CONTROL_SRC_INCR)) {
		*mbus = &bd->srcbus;
		*sbus = &bd->dstbus;
	} else {
		if (bd->dstbus.buswidth >= bd->srcbus.buswidth) {
			*mbus = &bd->dstbus;
			*sbus = &bd->srcbus;
		} else {
			*mbus = &bd->srcbus;
			*sbus = &bd->dstbus;
		}
	}
}

/*
 * Fills in one LLI for a certain transfer descriptor and advance the counter
 */
static void pl08x_fill_lli_for_desc(struct pl08x_lli_build_data *bd,
	int num_llis, int len, u32 cctl)
{
	struct pl08x_lli *llis_va = bd->txd->llis_va;
	dma_addr_t llis_bus = bd->txd->llis_bus;

	BUG_ON(num_llis >= MAX_NUM_TSFR_LLIS);

	llis_va[num_llis].cctl = cctl;
	llis_va[num_llis].src = bd->srcbus.addr;
	llis_va[num_llis].dst = bd->dstbus.addr;
	llis_va[num_llis].lli = llis_bus + (num_llis + 1) *
		sizeof(struct pl08x_lli);
	llis_va[num_llis].lli |= bd->lli_bus;

	if (cctl & PL080_CONTROL_SRC_INCR)
		bd->srcbus.addr += len;
	if (cctl & PL080_CONTROL_DST_INCR)
		bd->dstbus.addr += len;

	BUG_ON(bd->remainder < len);

	bd->remainder -= len;
}

static inline void prep_byte_width_lli(struct pl08x_lli_build_data *bd,
		u32 *cctl, u32 len, int num_llis, size_t *total_bytes)
{
	*cctl = pl08x_cctl_bits(*cctl, 1, 1, len);
	pl08x_fill_lli_for_desc(bd, num_llis, len, *cctl);
	(*total_bytes) += len;
}

/*
 * This fills in the table of LLIs for the transfer descriptor
 * Note that we assume we never have to change the burst sizes
 * Return 0 for error
 */
static int pl08x_fill_llis_for_desc(struct pl08x_driver_data *pl08x,
			      struct pl08x_txd *txd)
{
	struct pl08x_bus_data *mbus, *sbus;
	struct pl08x_lli_build_data bd;
	int num_llis = 0;
	u32 cctl, early_bytes = 0;
	size_t max_bytes_per_lli, total_bytes;
	struct pl08x_lli *llis_va;
	struct pl08x_sg *dsg;

	txd->llis_va = dma_pool_alloc(pl08x->pool, GFP_NOWAIT, &txd->llis_bus);
	if (!txd->llis_va) {
		dev_err(&pl08x->adev->dev, "%s no memory for llis\n", __func__);
		return 0;
	}

	pl08x->pool_ctr++;

	bd.txd = txd;
	bd.lli_bus = (pl08x->lli_buses & PL08X_AHB2) ? PL080_LLI_LM_AHB2 : 0;
	cctl = txd->cctl;

	/* Find maximum width of the source bus */
	bd.srcbus.maxwidth =
		pl08x_get_bytes_for_cctl((cctl & PL080_CONTROL_SWIDTH_MASK) >>
				       PL080_CONTROL_SWIDTH_SHIFT);

	/* Find maximum width of the destination bus */
	bd.dstbus.maxwidth =
		pl08x_get_bytes_for_cctl((cctl & PL080_CONTROL_DWIDTH_MASK) >>
				       PL080_CONTROL_DWIDTH_SHIFT);

	list_for_each_entry(dsg, &txd->dsg_list, node) {
		total_bytes = 0;
		cctl = txd->cctl;

		bd.srcbus.addr = dsg->src_addr;
		bd.dstbus.addr = dsg->dst_addr;
		bd.remainder = dsg->len;
		bd.srcbus.buswidth = bd.srcbus.maxwidth;
		bd.dstbus.buswidth = bd.dstbus.maxwidth;

		pl08x_choose_master_bus(&bd, &mbus, &sbus, cctl);

		dev_vdbg(&pl08x->adev->dev, "src=0x%08x%s/%u dst=0x%08x%s/%u len=%zu\n",
			bd.srcbus.addr, cctl & PL080_CONTROL_SRC_INCR ? "+" : "",
			bd.srcbus.buswidth,
			bd.dstbus.addr, cctl & PL080_CONTROL_DST_INCR ? "+" : "",
			bd.dstbus.buswidth,
			bd.remainder);
		dev_vdbg(&pl08x->adev->dev, "mbus=%s sbus=%s\n",
			mbus == &bd.srcbus ? "src" : "dst",
			sbus == &bd.srcbus ? "src" : "dst");

		/*
		 * Zero length is only allowed if all these requirements are
		 * met:
		 * - flow controller is peripheral.
		 * - src.addr is aligned to src.width
		 * - dst.addr is aligned to dst.width
		 *
		 * sg_len == 1 should be true, as there can be two cases here:
		 *
		 * - Memory addresses are contiguous and are not scattered.
		 *   Here, Only one sg will be passed by user driver, with
		 *   memory address and zero length. We pass this to controller
		 *   and after the transfer it will receive the last burst
		 *   request from peripheral and so transfer finishes.
		 *
		 * - Memory addresses are scattered and are not contiguous.
		 *   Here, Obviously as DMA controller doesn't know when a lli's
		 *   transfer gets over, it can't load next lli. So in this
		 *   case, there has to be an assumption that only one lli is
		 *   supported. Thus, we can't have scattered addresses.
		 */
		if (!bd.remainder) {
			u32 fc = (txd->ccfg & PL080_CONFIG_FLOW_CONTROL_MASK) >>
				PL080_CONFIG_FLOW_CONTROL_SHIFT;
			if (!((fc >= PL080_FLOW_SRC2DST_DST) &&
					(fc <= PL080_FLOW_SRC2DST_SRC))) {
				dev_err(&pl08x->adev->dev, "%s sg len can't be zero",
					__func__);
				return 0;
			}

			if ((bd.srcbus.addr % bd.srcbus.buswidth) ||
					(bd.dstbus.addr % bd.dstbus.buswidth)) {
				dev_err(&pl08x->adev->dev,
					"%s src & dst address must be aligned to src"
					" & dst width if peripheral is flow controller",
					__func__);
				return 0;
			}

			cctl = pl08x_cctl_bits(cctl, bd.srcbus.buswidth,
					bd.dstbus.buswidth, 0);
			pl08x_fill_lli_for_desc(&bd, num_llis++, 0, cctl);
			break;
		}

		/*
		 * Send byte by byte for following cases
		 * - Less than a bus width available
		 * - until master bus is aligned
		 */
		if (bd.remainder < mbus->buswidth)
			early_bytes = bd.remainder;
		else if ((mbus->addr) % (mbus->buswidth)) {
			early_bytes = mbus->buswidth - (mbus->addr) %
				(mbus->buswidth);
			if ((bd.remainder - early_bytes) < mbus->buswidth)
				early_bytes = bd.remainder;
		}

		if (early_bytes) {
			dev_vdbg(&pl08x->adev->dev,
				"%s byte width LLIs (remain 0x%08x)\n",
				__func__, bd.remainder);
			prep_byte_width_lli(&bd, &cctl, early_bytes, num_llis++,
				&total_bytes);
		}

		if (bd.remainder) {
			/*
			 * Master now aligned
			 * - if slave is not then we must set its width down
			 */
			if (sbus->addr % sbus->buswidth) {
				dev_dbg(&pl08x->adev->dev,
					"%s set down bus width to one byte\n",
					__func__);

				sbus->buswidth = 1;
			}

			/*
			 * Bytes transferred = tsize * src width, not
			 * MIN(buswidths)
			 */
			max_bytes_per_lli = bd.srcbus.buswidth *
				PL080_CONTROL_TRANSFER_SIZE_MASK;
			dev_vdbg(&pl08x->adev->dev,
				"%s max bytes per lli = %zu\n",
				__func__, max_bytes_per_lli);

			/*
			 * Make largest possible LLIs until less than one bus
			 * width left
			 */
			while (bd.remainder > (mbus->buswidth - 1)) {
				size_t lli_len, tsize, width;

				/*
				 * If enough left try to send max possible,
				 * otherwise try to send the remainder
				 */
				lli_len = min(bd.remainder, max_bytes_per_lli);

				/*
				 * Check against maximum bus alignment:
				 * Calculate actual transfer size in relation to
				 * bus width an get a maximum remainder of the
				 * highest bus width - 1
				 */
				width = max(mbus->buswidth, sbus->buswidth);
				lli_len = (lli_len / width) * width;
				tsize = lli_len / bd.srcbus.buswidth;

				dev_vdbg(&pl08x->adev->dev,
					"%s fill lli with single lli chunk of "
					"size 0x%08zx (remainder 0x%08zx)\n",
					__func__, lli_len, bd.remainder);

				cctl = pl08x_cctl_bits(cctl, bd.srcbus.buswidth,
					bd.dstbus.buswidth, tsize);
				pl08x_fill_lli_for_desc(&bd, num_llis++,
						lli_len, cctl);
				total_bytes += lli_len;
			}

			/*
			 * Send any odd bytes
			 */
			if (bd.remainder) {
				dev_vdbg(&pl08x->adev->dev,
					"%s align with boundary, send odd bytes (remain %zu)\n",
					__func__, bd.remainder);
				prep_byte_width_lli(&bd, &cctl, bd.remainder,
						num_llis++, &total_bytes);
			}
		}

		if (total_bytes != dsg->len) {
			dev_err(&pl08x->adev->dev,
				"%s size of encoded lli:s don't match total txd, transferred 0x%08zx from size 0x%08zx\n",
				__func__, total_bytes, dsg->len);
			return 0;
		}

		if (num_llis >= MAX_NUM_TSFR_LLIS) {
			dev_err(&pl08x->adev->dev,
				"%s need to increase MAX_NUM_TSFR_LLIS from 0x%08x\n",
				__func__, (u32) MAX_NUM_TSFR_LLIS);
			return 0;
		}
	}

	llis_va = txd->llis_va;
	/* The final LLI terminates the LLI. */
	llis_va[num_llis - 1].lli = 0;
	/* The final LLI element shall also fire an interrupt. */
	llis_va[num_llis - 1].cctl |= PL080_CONTROL_TC_IRQ_EN;

#ifdef VERBOSE_DEBUG
	{
		int i;

		dev_vdbg(&pl08x->adev->dev,
			 "%-3s %-9s  %-10s %-10s %-10s %s\n",
			 "lli", "", "csrc", "cdst", "clli", "cctl");
		for (i = 0; i < num_llis; i++) {
			dev_vdbg(&pl08x->adev->dev,
				 "%3d @%p: 0x%08x 0x%08x 0x%08x 0x%08x\n",
				 i, &llis_va[i], llis_va[i].src,
				 llis_va[i].dst, llis_va[i].lli, llis_va[i].cctl
				);
		}
	}
#endif

	return num_llis;
}

/* You should call this with the struct pl08x lock held */
static void pl08x_free_txd(struct pl08x_driver_data *pl08x,
			   struct pl08x_txd *txd)
{
	struct pl08x_sg *dsg, *_dsg;

	/* Free the LLI */
	if (txd->llis_va)
		dma_pool_free(pl08x->pool, txd->llis_va, txd->llis_bus);

	pl08x->pool_ctr--;

	list_for_each_entry_safe(dsg, _dsg, &txd->dsg_list, node) {
		list_del(&dsg->node);
		kfree(dsg);
	}

	kfree(txd);
}

static void pl08x_free_txd_list(struct pl08x_driver_data *pl08x,
				struct pl08x_dma_chan *plchan)
{
	struct pl08x_txd *txdi = NULL;
	struct pl08x_txd *next;

	if (!list_empty(&plchan->pend_list)) {
		list_for_each_entry_safe(txdi,
					 next, &plchan->pend_list, node) {
			list_del(&txdi->node);
			pl08x_free_txd(pl08x, txdi);
		}
	}
}

/*
 * The DMA ENGINE API
 */
static int pl08x_alloc_chan_resources(struct dma_chan *chan)
{
	return 0;
}

static void pl08x_free_chan_resources(struct dma_chan *chan)
{
}

/*
 * This should be called with the channel plchan->lock held
 */
static int prep_phy_channel(struct pl08x_dma_chan *plchan,
			    struct pl08x_txd *txd)
{
	struct pl08x_driver_data *pl08x = plchan->host;
	struct pl08x_phy_chan *ch;
	int ret;

	/* Check if we already have a channel */
	if (plchan->phychan) {
		ch = plchan->phychan;
		goto got_channel;
	}

	ch = pl08x_get_phy_channel(pl08x, plchan);
	if (!ch) {
		/* No physical channel available, cope with it */
		dev_dbg(&pl08x->adev->dev, "no physical channel available for xfer on %s\n", plchan->name);
		return -EBUSY;
	}

	/*
	 * OK we have a physical channel: for memcpy() this is all we
	 * need, but for slaves the physical signals may be muxed!
	 * Can the platform allow us to use this channel?
	 */
	if (plchan->slave && pl08x->pd->get_signal) {
		ret = pl08x->pd->get_signal(plchan);
		if (ret < 0) {
			dev_dbg(&pl08x->adev->dev,
				"unable to use physical channel %d for transfer on %s due to platform restrictions\n",
				ch->id, plchan->name);
			/* Release physical channel & return */
			pl08x_put_phy_channel(pl08x, ch);
			return -EBUSY;
		}
		ch->signal = ret;
	}

	plchan->phychan = ch;
	dev_dbg(&pl08x->adev->dev, "allocated physical channel %d and signal %d for xfer on %s\n",
		 ch->id,
		 ch->signal,
		 plchan->name);

got_channel:
	/* Assign the flow control signal to this channel */
	if (txd->direction == DMA_MEM_TO_DEV)
		txd->ccfg |= ch->signal << PL080_CONFIG_DST_SEL_SHIFT;
	else if (txd->direction == DMA_DEV_TO_MEM)
		txd->ccfg |= ch->signal << PL080_CONFIG_SRC_SEL_SHIFT;

	plchan->phychan_hold++;

	return 0;
}

static void release_phy_channel(struct pl08x_dma_chan *plchan)
{
	struct pl08x_driver_data *pl08x = plchan->host;

	if ((plchan->phychan->signal >= 0) && pl08x->pd->put_signal) {
		pl08x->pd->put_signal(plchan);
		plchan->phychan->signal = -1;
	}
	pl08x_put_phy_channel(pl08x, plchan->phychan);
	plchan->phychan = NULL;
}

static dma_cookie_t pl08x_tx_submit(struct dma_async_tx_descriptor *tx)
{
	struct pl08x_dma_chan *plchan = to_pl08x_chan(tx->chan);
	struct pl08x_txd *txd = to_pl08x_txd(tx);
	unsigned long flags;
	dma_cookie_t cookie;

	spin_lock_irqsave(&plchan->lock, flags);
	cookie = dma_cookie_assign(tx);

	/* Put this onto the pending list */
	list_add_tail(&txd->node, &plchan->pend_list);

	/*
	 * If there was no physical channel available for this memcpy,
	 * stack the request up and indicate that the channel is waiting
	 * for a free physical channel.
	 */
	if (!plchan->slave && !plchan->phychan) {
		/* Do this memcpy whenever there is a channel ready */
		plchan->state = PL08X_CHAN_WAITING;
		plchan->waiting = txd;
	} else {
		plchan->phychan_hold--;
	}

	spin_unlock_irqrestore(&plchan->lock, flags);

	return cookie;
}

static struct dma_async_tx_descriptor *pl08x_prep_dma_interrupt(
		struct dma_chan *chan, unsigned long flags)
{
	struct dma_async_tx_descriptor *retval = NULL;

	return retval;
}

/*
 * Code accessing dma_async_is_complete() in a tight loop may give problems.
 * If slaves are relying on interrupts to signal completion this function
 * must not be called with interrupts disabled.
 */
static enum dma_status pl08x_dma_tx_status(struct dma_chan *chan,
		dma_cookie_t cookie, struct dma_tx_state *txstate)
{
	struct pl08x_dma_chan *plchan = to_pl08x_chan(chan);
	enum dma_status ret;

	ret = dma_cookie_status(chan, cookie, txstate);
	if (ret == DMA_SUCCESS)
		return ret;

	/*
	 * This cookie not complete yet
	 * Get number of bytes left in the active transactions and queue
	 */
	dma_set_residue(txstate, pl08x_getbytes_chan(plchan));

	if (plchan->state == PL08X_CHAN_PAUSED)
		return DMA_PAUSED;

	/* Whether waiting or running, we're in progress */
	return DMA_IN_PROGRESS;
}

/* PrimeCell DMA extension */
struct burst_table {
	u32 burstwords;
	u32 reg;
};

static const struct burst_table burst_sizes[] = {
	{
		.burstwords = 256,
		.reg = PL080_BSIZE_256,
	},
	{
		.burstwords = 128,
		.reg = PL080_BSIZE_128,
	},
	{
		.burstwords = 64,
		.reg = PL080_BSIZE_64,
	},
	{
		.burstwords = 32,
		.reg = PL080_BSIZE_32,
	},
	{
		.burstwords = 16,
		.reg = PL080_BSIZE_16,
	},
	{
		.burstwords = 8,
		.reg = PL080_BSIZE_8,
	},
	{
		.burstwords = 4,
		.reg = PL080_BSIZE_4,
	},
	{
		.burstwords = 0,
		.reg = PL080_BSIZE_1,
	},
};

/*
 * Given the source and destination available bus masks, select which
 * will be routed to each port.  We try to have source and destination
 * on separate ports, but always respect the allowable settings.
 */
static u32 pl08x_select_bus(u8 src, u8 dst)
{
	u32 cctl = 0;

	if (!(dst & PL08X_AHB1) || ((dst & PL08X_AHB2) && (src & PL08X_AHB1)))
		cctl |= PL080_CONTROL_DST_AHB2;
	if (!(src & PL08X_AHB1) || ((src & PL08X_AHB2) && !(dst & PL08X_AHB2)))
		cctl |= PL080_CONTROL_SRC_AHB2;

	return cctl;
}

static u32 pl08x_cctl(u32 cctl)
{
	cctl &= ~(PL080_CONTROL_SRC_AHB2 | PL080_CONTROL_DST_AHB2 |
		  PL080_CONTROL_SRC_INCR | PL080_CONTROL_DST_INCR |
		  PL080_CONTROL_PROT_MASK);

	/* Access the cell in privileged mode, non-bufferable, non-cacheable */
	return cctl | PL080_CONTROL_PROT_SYS;
}

static u32 pl08x_width(enum dma_slave_buswidth width)
{
	switch (width) {
	case DMA_SLAVE_BUSWIDTH_1_BYTE:
		return PL080_WIDTH_8BIT;
	case DMA_SLAVE_BUSWIDTH_2_BYTES:
		return PL080_WIDTH_16BIT;
	case DMA_SLAVE_BUSWIDTH_4_BYTES:
		return PL080_WIDTH_32BIT;
	default:
		return ~0;
	}
}

static u32 pl08x_burst(u32 maxburst)
{
	int i;

	for (i = 0; i < ARRAY_SIZE(burst_sizes); i++)
		if (burst_sizes[i].burstwords <= maxburst)
			break;

	return burst_sizes[i].reg;
}

static int dma_set_runtime_config(struct dma_chan *chan,
				  struct dma_slave_config *config)
{
	struct pl08x_dma_chan *plchan = to_pl08x_chan(chan);
	struct pl08x_driver_data *pl08x = plchan->host;
	enum dma_slave_buswidth addr_width;
	u32 width, burst, maxburst;
	u32 cctl = 0;

	if (!plchan->slave)
		return -EINVAL;

	/* Transfer direction */
	plchan->runtime_direction = config->direction;
	if (config->direction == DMA_MEM_TO_DEV) {
		addr_width = config->dst_addr_width;
		maxburst = config->dst_maxburst;
	} else if (config->direction == DMA_DEV_TO_MEM) {
		addr_width = config->src_addr_width;
		maxburst = config->src_maxburst;
	} else {
		dev_err(&pl08x->adev->dev,
			"bad runtime_config: alien transfer direction\n");
		return -EINVAL;
	}

	width = pl08x_width(addr_width);
	if (width == ~0) {
		dev_err(&pl08x->adev->dev,
			"bad runtime_config: alien address width\n");
		return -EINVAL;
	}

	cctl |= width << PL080_CONTROL_SWIDTH_SHIFT;
	cctl |= width << PL080_CONTROL_DWIDTH_SHIFT;

	/*
	 * If this channel will only request single transfers, set this
	 * down to ONE element.  Also select one element if no maxburst
	 * is specified.
	 */
	if (plchan->cd->single)
		maxburst = 1;

	burst = pl08x_burst(maxburst);
	cctl |= burst << PL080_CONTROL_SB_SIZE_SHIFT;
	cctl |= burst << PL080_CONTROL_DB_SIZE_SHIFT;

<<<<<<< HEAD
=======
	plchan->device_fc = config->device_fc;

>>>>>>> e816b57a
	if (plchan->runtime_direction == DMA_DEV_TO_MEM) {
		plchan->src_addr = config->src_addr;
		plchan->src_cctl = pl08x_cctl(cctl) | PL080_CONTROL_DST_INCR |
			pl08x_select_bus(plchan->cd->periph_buses,
					 pl08x->mem_buses);
	} else {
		plchan->dst_addr = config->dst_addr;
		plchan->dst_cctl = pl08x_cctl(cctl) | PL080_CONTROL_SRC_INCR |
			pl08x_select_bus(pl08x->mem_buses,
					 plchan->cd->periph_buses);
	}

	dev_dbg(&pl08x->adev->dev,
		"configured channel %s (%s) for %s, data width %d, "
		"maxburst %d words, LE, CCTL=0x%08x\n",
		dma_chan_name(chan), plchan->name,
		(config->direction == DMA_DEV_TO_MEM) ? "RX" : "TX",
		addr_width,
		maxburst,
		cctl);

	return 0;
}

/*
 * Slave transactions callback to the slave device to allow
 * synchronization of slave DMA signals with the DMAC enable
 */
static void pl08x_issue_pending(struct dma_chan *chan)
{
	struct pl08x_dma_chan *plchan = to_pl08x_chan(chan);
	unsigned long flags;

	spin_lock_irqsave(&plchan->lock, flags);
	/* Something is already active, or we're waiting for a channel... */
	if (plchan->at || plchan->state == PL08X_CHAN_WAITING) {
		spin_unlock_irqrestore(&plchan->lock, flags);
		return;
	}

	/* Take the first element in the queue and execute it */
	if (!list_empty(&plchan->pend_list)) {
		struct pl08x_txd *next;

		next = list_first_entry(&plchan->pend_list,
					struct pl08x_txd,
					node);
		list_del(&next->node);
		plchan->state = PL08X_CHAN_RUNNING;

		pl08x_start_txd(plchan, next);
	}

	spin_unlock_irqrestore(&plchan->lock, flags);
}

static int pl08x_prep_channel_resources(struct pl08x_dma_chan *plchan,
					struct pl08x_txd *txd)
{
	struct pl08x_driver_data *pl08x = plchan->host;
	unsigned long flags;
	int num_llis, ret;

	num_llis = pl08x_fill_llis_for_desc(pl08x, txd);
	if (!num_llis) {
		spin_lock_irqsave(&plchan->lock, flags);
		pl08x_free_txd(pl08x, txd);
		spin_unlock_irqrestore(&plchan->lock, flags);
		return -EINVAL;
	}

	spin_lock_irqsave(&plchan->lock, flags);

	/*
	 * See if we already have a physical channel allocated,
	 * else this is the time to try to get one.
	 */
	ret = prep_phy_channel(plchan, txd);
	if (ret) {
		/*
		 * No physical channel was available.
		 *
		 * memcpy transfers can be sorted out at submission time.
		 *
		 * Slave transfers may have been denied due to platform
		 * channel muxing restrictions.  Since there is no guarantee
		 * that this will ever be resolved, and the signal must be
		 * acquired AFTER acquiring the physical channel, we will let
		 * them be NACK:ed with -EBUSY here. The drivers can retry
		 * the prep() call if they are eager on doing this using DMA.
		 */
		if (plchan->slave) {
			pl08x_free_txd_list(pl08x, plchan);
			pl08x_free_txd(pl08x, txd);
			spin_unlock_irqrestore(&plchan->lock, flags);
			return -EBUSY;
		}
	} else
		/*
		 * Else we're all set, paused and ready to roll, status
		 * will switch to PL08X_CHAN_RUNNING when we call
		 * issue_pending(). If there is something running on the
		 * channel already we don't change its state.
		 */
		if (plchan->state == PL08X_CHAN_IDLE)
			plchan->state = PL08X_CHAN_PAUSED;

	spin_unlock_irqrestore(&plchan->lock, flags);

	return 0;
}

static struct pl08x_txd *pl08x_get_txd(struct pl08x_dma_chan *plchan,
	unsigned long flags)
{
	struct pl08x_txd *txd = kzalloc(sizeof(*txd), GFP_NOWAIT);

	if (txd) {
		dma_async_tx_descriptor_init(&txd->tx, &plchan->chan);
		txd->tx.flags = flags;
		txd->tx.tx_submit = pl08x_tx_submit;
		INIT_LIST_HEAD(&txd->node);
		INIT_LIST_HEAD(&txd->dsg_list);

		/* Always enable error and terminal interrupts */
		txd->ccfg = PL080_CONFIG_ERR_IRQ_MASK |
			    PL080_CONFIG_TC_IRQ_MASK;
	}
	return txd;
}

/*
 * Initialize a descriptor to be used by memcpy submit
 */
static struct dma_async_tx_descriptor *pl08x_prep_dma_memcpy(
		struct dma_chan *chan, dma_addr_t dest, dma_addr_t src,
		size_t len, unsigned long flags)
{
	struct pl08x_dma_chan *plchan = to_pl08x_chan(chan);
	struct pl08x_driver_data *pl08x = plchan->host;
	struct pl08x_txd *txd;
	struct pl08x_sg *dsg;
	int ret;

	txd = pl08x_get_txd(plchan, flags);
	if (!txd) {
		dev_err(&pl08x->adev->dev,
			"%s no memory for descriptor\n", __func__);
		return NULL;
	}

	dsg = kzalloc(sizeof(struct pl08x_sg), GFP_NOWAIT);
	if (!dsg) {
		pl08x_free_txd(pl08x, txd);
		dev_err(&pl08x->adev->dev, "%s no memory for pl080 sg\n",
				__func__);
		return NULL;
	}
	list_add_tail(&dsg->node, &txd->dsg_list);

	txd->direction = DMA_NONE;
	dsg->src_addr = src;
	dsg->dst_addr = dest;
	dsg->len = len;

	/* Set platform data for m2m */
	txd->ccfg |= PL080_FLOW_MEM2MEM << PL080_CONFIG_FLOW_CONTROL_SHIFT;
	txd->cctl = pl08x->pd->memcpy_channel.cctl &
			~(PL080_CONTROL_DST_AHB2 | PL080_CONTROL_SRC_AHB2);

	/* Both to be incremented or the code will break */
	txd->cctl |= PL080_CONTROL_SRC_INCR | PL080_CONTROL_DST_INCR;

	if (pl08x->vd->dualmaster)
		txd->cctl |= pl08x_select_bus(pl08x->mem_buses,
					      pl08x->mem_buses);

	ret = pl08x_prep_channel_resources(plchan, txd);
	if (ret)
		return NULL;

	return &txd->tx;
}

static struct dma_async_tx_descriptor *pl08x_prep_slave_sg(
		struct dma_chan *chan, struct scatterlist *sgl,
		unsigned int sg_len, enum dma_transfer_direction direction,
<<<<<<< HEAD
		unsigned long flags)
=======
		unsigned long flags, void *context)
>>>>>>> e816b57a
{
	struct pl08x_dma_chan *plchan = to_pl08x_chan(chan);
	struct pl08x_driver_data *pl08x = plchan->host;
	struct pl08x_txd *txd;
	struct pl08x_sg *dsg;
	struct scatterlist *sg;
	dma_addr_t slave_addr;
	int ret, tmp;

	dev_dbg(&pl08x->adev->dev, "%s prepare transaction of %d bytes from %s\n",
			__func__, sgl->length, plchan->name);

	txd = pl08x_get_txd(plchan, flags);
	if (!txd) {
		dev_err(&pl08x->adev->dev, "%s no txd\n", __func__);
		return NULL;
	}

	if (direction != plchan->runtime_direction)
		dev_err(&pl08x->adev->dev, "%s DMA setup does not match "
			"the direction configured for the PrimeCell\n",
			__func__);

	/*
	 * Set up addresses, the PrimeCell configured address
	 * will take precedence since this may configure the
	 * channel target address dynamically at runtime.
	 */
	txd->direction = direction;

	if (direction == DMA_MEM_TO_DEV) {
		txd->cctl = plchan->dst_cctl;
		slave_addr = plchan->dst_addr;
	} else if (direction == DMA_DEV_TO_MEM) {
		txd->cctl = plchan->src_cctl;
		slave_addr = plchan->src_addr;
	} else {
		pl08x_free_txd(pl08x, txd);
		dev_err(&pl08x->adev->dev,
			"%s direction unsupported\n", __func__);
		return NULL;
	}

<<<<<<< HEAD
	if (plchan->cd->device_fc)
=======
	if (plchan->device_fc)
>>>>>>> e816b57a
		tmp = (direction == DMA_MEM_TO_DEV) ? PL080_FLOW_MEM2PER_PER :
			PL080_FLOW_PER2MEM_PER;
	else
		tmp = (direction == DMA_MEM_TO_DEV) ? PL080_FLOW_MEM2PER :
			PL080_FLOW_PER2MEM;

	txd->ccfg |= tmp << PL080_CONFIG_FLOW_CONTROL_SHIFT;

	for_each_sg(sgl, sg, sg_len, tmp) {
		dsg = kzalloc(sizeof(struct pl08x_sg), GFP_NOWAIT);
		if (!dsg) {
			pl08x_free_txd(pl08x, txd);
			dev_err(&pl08x->adev->dev, "%s no mem for pl080 sg\n",
					__func__);
			return NULL;
		}
		list_add_tail(&dsg->node, &txd->dsg_list);

		dsg->len = sg_dma_len(sg);
		if (direction == DMA_MEM_TO_DEV) {
			dsg->src_addr = sg_phys(sg);
			dsg->dst_addr = slave_addr;
		} else {
			dsg->src_addr = slave_addr;
			dsg->dst_addr = sg_phys(sg);
		}
	}

	ret = pl08x_prep_channel_resources(plchan, txd);
	if (ret)
		return NULL;

	return &txd->tx;
}

static int pl08x_control(struct dma_chan *chan, enum dma_ctrl_cmd cmd,
			 unsigned long arg)
{
	struct pl08x_dma_chan *plchan = to_pl08x_chan(chan);
	struct pl08x_driver_data *pl08x = plchan->host;
	unsigned long flags;
	int ret = 0;

	/* Controls applicable to inactive channels */
	if (cmd == DMA_SLAVE_CONFIG) {
		return dma_set_runtime_config(chan,
					      (struct dma_slave_config *)arg);
	}

	/*
	 * Anything succeeds on channels with no physical allocation and
	 * no queued transfers.
	 */
	spin_lock_irqsave(&plchan->lock, flags);
	if (!plchan->phychan && !plchan->at) {
		spin_unlock_irqrestore(&plchan->lock, flags);
		return 0;
	}

	switch (cmd) {
	case DMA_TERMINATE_ALL:
		plchan->state = PL08X_CHAN_IDLE;

		if (plchan->phychan) {
			pl08x_terminate_phy_chan(pl08x, plchan->phychan);

			/*
			 * Mark physical channel as free and free any slave
			 * signal
			 */
			release_phy_channel(plchan);
		}
		/* Dequeue jobs and free LLIs */
		if (plchan->at) {
			pl08x_free_txd(pl08x, plchan->at);
			plchan->at = NULL;
		}
		/* Dequeue jobs not yet fired as well */
		pl08x_free_txd_list(pl08x, plchan);
		break;
	case DMA_PAUSE:
		pl08x_pause_phy_chan(plchan->phychan);
		plchan->state = PL08X_CHAN_PAUSED;
		break;
	case DMA_RESUME:
		pl08x_resume_phy_chan(plchan->phychan);
		plchan->state = PL08X_CHAN_RUNNING;
		break;
	default:
		/* Unknown command */
		ret = -ENXIO;
		break;
	}

	spin_unlock_irqrestore(&plchan->lock, flags);

	return ret;
}

bool pl08x_filter_id(struct dma_chan *chan, void *chan_id)
{
	struct pl08x_dma_chan *plchan;
	char *name = chan_id;

	/* Reject channels for devices not bound to this driver */
	if (chan->device->dev->driver != &pl08x_amba_driver.drv)
		return false;

	plchan = to_pl08x_chan(chan);

	/* Check that the channel is not taken! */
	if (!strcmp(plchan->name, name))
		return true;

	return false;
}

/*
 * Just check that the device is there and active
 * TODO: turn this bit on/off depending on the number of physical channels
 * actually used, if it is zero... well shut it off. That will save some
 * power. Cut the clock at the same time.
 */
static void pl08x_ensure_on(struct pl08x_driver_data *pl08x)
{
	writel(PL080_CONFIG_ENABLE, pl08x->base + PL080_CONFIG);
}

static void pl08x_unmap_buffers(struct pl08x_txd *txd)
{
	struct device *dev = txd->tx.chan->device->dev;
	struct pl08x_sg *dsg;

	if (!(txd->tx.flags & DMA_COMPL_SKIP_SRC_UNMAP)) {
		if (txd->tx.flags & DMA_COMPL_SRC_UNMAP_SINGLE)
			list_for_each_entry(dsg, &txd->dsg_list, node)
				dma_unmap_single(dev, dsg->src_addr, dsg->len,
						DMA_TO_DEVICE);
		else {
			list_for_each_entry(dsg, &txd->dsg_list, node)
				dma_unmap_page(dev, dsg->src_addr, dsg->len,
						DMA_TO_DEVICE);
		}
	}
	if (!(txd->tx.flags & DMA_COMPL_SKIP_DEST_UNMAP)) {
		if (txd->tx.flags & DMA_COMPL_DEST_UNMAP_SINGLE)
			list_for_each_entry(dsg, &txd->dsg_list, node)
				dma_unmap_single(dev, dsg->dst_addr, dsg->len,
						DMA_FROM_DEVICE);
		else
			list_for_each_entry(dsg, &txd->dsg_list, node)
				dma_unmap_page(dev, dsg->dst_addr, dsg->len,
						DMA_FROM_DEVICE);
	}
}

static void pl08x_tasklet(unsigned long data)
{
	struct pl08x_dma_chan *plchan = (struct pl08x_dma_chan *) data;
	struct pl08x_driver_data *pl08x = plchan->host;
	struct pl08x_txd *txd;
	unsigned long flags;

	spin_lock_irqsave(&plchan->lock, flags);

	txd = plchan->at;
	plchan->at = NULL;

	if (txd) {
		/* Update last completed */
		dma_cookie_complete(&txd->tx);
	}

	/* If a new descriptor is queued, set it up plchan->at is NULL here */
	if (!list_empty(&plchan->pend_list)) {
		struct pl08x_txd *next;

		next = list_first_entry(&plchan->pend_list,
					struct pl08x_txd,
					node);
		list_del(&next->node);

		pl08x_start_txd(plchan, next);
	} else if (plchan->phychan_hold) {
		/*
		 * This channel is still in use - we have a new txd being
		 * prepared and will soon be queued.  Don't give up the
		 * physical channel.
		 */
	} else {
		struct pl08x_dma_chan *waiting = NULL;

		/*
		 * No more jobs, so free up the physical channel
		 * Free any allocated signal on slave transfers too
		 */
		release_phy_channel(plchan);
		plchan->state = PL08X_CHAN_IDLE;

		/*
		 * And NOW before anyone else can grab that free:d up
		 * physical channel, see if there is some memcpy pending
		 * that seriously needs to start because of being stacked
		 * up while we were choking the physical channels with data.
		 */
		list_for_each_entry(waiting, &pl08x->memcpy.channels,
				    chan.device_node) {
			if (waiting->state == PL08X_CHAN_WAITING &&
				waiting->waiting != NULL) {
				int ret;

				/* This should REALLY not fail now */
				ret = prep_phy_channel(waiting,
						       waiting->waiting);
				BUG_ON(ret);
				waiting->phychan_hold--;
				waiting->state = PL08X_CHAN_RUNNING;
				waiting->waiting = NULL;
				pl08x_issue_pending(&waiting->chan);
				break;
			}
		}
	}

	spin_unlock_irqrestore(&plchan->lock, flags);

	if (txd) {
		dma_async_tx_callback callback = txd->tx.callback;
		void *callback_param = txd->tx.callback_param;

		/* Don't try to unmap buffers on slave channels */
		if (!plchan->slave)
			pl08x_unmap_buffers(txd);

		/* Free the descriptor */
		spin_lock_irqsave(&plchan->lock, flags);
		pl08x_free_txd(pl08x, txd);
		spin_unlock_irqrestore(&plchan->lock, flags);

		/* Callback to signal completion */
		if (callback)
			callback(callback_param);
	}
}

static irqreturn_t pl08x_irq(int irq, void *dev)
{
	struct pl08x_driver_data *pl08x = dev;
	u32 mask = 0, err, tc, i;

	/* check & clear - ERR & TC interrupts */
	err = readl(pl08x->base + PL080_ERR_STATUS);
	if (err) {
		dev_err(&pl08x->adev->dev, "%s error interrupt, register value 0x%08x\n",
			__func__, err);
		writel(err, pl08x->base + PL080_ERR_CLEAR);
	}
	tc = readl(pl08x->base + PL080_INT_STATUS);
	if (tc)
		writel(tc, pl08x->base + PL080_TC_CLEAR);

	if (!err && !tc)
		return IRQ_NONE;

	for (i = 0; i < pl08x->vd->channels; i++) {
		if (((1 << i) & err) || ((1 << i) & tc)) {
			/* Locate physical channel */
			struct pl08x_phy_chan *phychan = &pl08x->phy_chans[i];
			struct pl08x_dma_chan *plchan = phychan->serving;

			if (!plchan) {
				dev_err(&pl08x->adev->dev,
					"%s Error TC interrupt on unused channel: 0x%08x\n",
					__func__, i);
				continue;
			}

			/* Schedule tasklet on this channel */
			tasklet_schedule(&plchan->tasklet);
			mask |= (1 << i);
		}
	}

	return mask ? IRQ_HANDLED : IRQ_NONE;
}

static void pl08x_dma_slave_init(struct pl08x_dma_chan *chan)
{
	u32 cctl = pl08x_cctl(chan->cd->cctl);

	chan->slave = true;
	chan->name = chan->cd->bus_id;
	chan->src_addr = chan->cd->addr;
	chan->dst_addr = chan->cd->addr;
	chan->src_cctl = cctl | PL080_CONTROL_DST_INCR |
		pl08x_select_bus(chan->cd->periph_buses, chan->host->mem_buses);
	chan->dst_cctl = cctl | PL080_CONTROL_SRC_INCR |
		pl08x_select_bus(chan->host->mem_buses, chan->cd->periph_buses);
}

/*
 * Initialise the DMAC memcpy/slave channels.
 * Make a local wrapper to hold required data
 */
static int pl08x_dma_init_virtual_channels(struct pl08x_driver_data *pl08x,
		struct dma_device *dmadev, unsigned int channels, bool slave)
{
	struct pl08x_dma_chan *chan;
	int i;

	INIT_LIST_HEAD(&dmadev->channels);

	/*
	 * Register as many many memcpy as we have physical channels,
	 * we won't always be able to use all but the code will have
	 * to cope with that situation.
	 */
	for (i = 0; i < channels; i++) {
		chan = kzalloc(sizeof(*chan), GFP_KERNEL);
		if (!chan) {
			dev_err(&pl08x->adev->dev,
				"%s no memory for channel\n", __func__);
			return -ENOMEM;
		}

		chan->host = pl08x;
		chan->state = PL08X_CHAN_IDLE;

		if (slave) {
			chan->cd = &pl08x->pd->slave_channels[i];
			pl08x_dma_slave_init(chan);
		} else {
			chan->cd = &pl08x->pd->memcpy_channel;
			chan->name = kasprintf(GFP_KERNEL, "memcpy%d", i);
			if (!chan->name) {
				kfree(chan);
				return -ENOMEM;
			}
		}
		if (chan->cd->circular_buffer) {
			dev_err(&pl08x->adev->dev,
				"channel %s: circular buffers not supported\n",
				chan->name);
			kfree(chan);
			continue;
		}
		dev_dbg(&pl08x->adev->dev,
			 "initialize virtual channel \"%s\"\n",
			 chan->name);

		chan->chan.device = dmadev;
		dma_cookie_init(&chan->chan);

		spin_lock_init(&chan->lock);
		INIT_LIST_HEAD(&chan->pend_list);
		tasklet_init(&chan->tasklet, pl08x_tasklet,
			     (unsigned long) chan);

		list_add_tail(&chan->chan.device_node, &dmadev->channels);
	}
	dev_info(&pl08x->adev->dev, "initialized %d virtual %s channels\n",
		 i, slave ? "slave" : "memcpy");
	return i;
}

static void pl08x_free_virtual_channels(struct dma_device *dmadev)
{
	struct pl08x_dma_chan *chan = NULL;
	struct pl08x_dma_chan *next;

	list_for_each_entry_safe(chan,
				 next, &dmadev->channels, chan.device_node) {
		list_del(&chan->chan.device_node);
		kfree(chan);
	}
}

#ifdef CONFIG_DEBUG_FS
static const char *pl08x_state_str(enum pl08x_dma_chan_state state)
{
	switch (state) {
	case PL08X_CHAN_IDLE:
		return "idle";
	case PL08X_CHAN_RUNNING:
		return "running";
	case PL08X_CHAN_PAUSED:
		return "paused";
	case PL08X_CHAN_WAITING:
		return "waiting";
	default:
		break;
	}
	return "UNKNOWN STATE";
}

static int pl08x_debugfs_show(struct seq_file *s, void *data)
{
	struct pl08x_driver_data *pl08x = s->private;
	struct pl08x_dma_chan *chan;
	struct pl08x_phy_chan *ch;
	unsigned long flags;
	int i;

	seq_printf(s, "PL08x physical channels:\n");
	seq_printf(s, "CHANNEL:\tUSER:\n");
	seq_printf(s, "--------\t-----\n");
	for (i = 0; i < pl08x->vd->channels; i++) {
		struct pl08x_dma_chan *virt_chan;

		ch = &pl08x->phy_chans[i];

		spin_lock_irqsave(&ch->lock, flags);
		virt_chan = ch->serving;

		seq_printf(s, "%d\t\t%s\n",
			   ch->id, virt_chan ? virt_chan->name : "(none)");

		spin_unlock_irqrestore(&ch->lock, flags);
	}

	seq_printf(s, "\nPL08x virtual memcpy channels:\n");
	seq_printf(s, "CHANNEL:\tSTATE:\n");
	seq_printf(s, "--------\t------\n");
	list_for_each_entry(chan, &pl08x->memcpy.channels, chan.device_node) {
		seq_printf(s, "%s\t\t%s\n", chan->name,
			   pl08x_state_str(chan->state));
	}

	seq_printf(s, "\nPL08x virtual slave channels:\n");
	seq_printf(s, "CHANNEL:\tSTATE:\n");
	seq_printf(s, "--------\t------\n");
	list_for_each_entry(chan, &pl08x->slave.channels, chan.device_node) {
		seq_printf(s, "%s\t\t%s\n", chan->name,
			   pl08x_state_str(chan->state));
	}

	return 0;
}

static int pl08x_debugfs_open(struct inode *inode, struct file *file)
{
	return single_open(file, pl08x_debugfs_show, inode->i_private);
}

static const struct file_operations pl08x_debugfs_operations = {
	.open		= pl08x_debugfs_open,
	.read		= seq_read,
	.llseek		= seq_lseek,
	.release	= single_release,
};

static void init_pl08x_debugfs(struct pl08x_driver_data *pl08x)
{
	/* Expose a simple debugfs interface to view all clocks */
	(void) debugfs_create_file(dev_name(&pl08x->adev->dev),
			S_IFREG | S_IRUGO, NULL, pl08x,
			&pl08x_debugfs_operations);
}

#else
static inline void init_pl08x_debugfs(struct pl08x_driver_data *pl08x)
{
}
#endif

static int pl08x_probe(struct amba_device *adev, const struct amba_id *id)
{
	struct pl08x_driver_data *pl08x;
	const struct vendor_data *vd = id->data;
	int ret = 0;
	int i;

	ret = amba_request_regions(adev, NULL);
	if (ret)
		return ret;

	/* Create the driver state holder */
	pl08x = kzalloc(sizeof(*pl08x), GFP_KERNEL);
	if (!pl08x) {
		ret = -ENOMEM;
		goto out_no_pl08x;
	}

	pm_runtime_set_active(&adev->dev);
	pm_runtime_enable(&adev->dev);

	/* Initialize memcpy engine */
	dma_cap_set(DMA_MEMCPY, pl08x->memcpy.cap_mask);
	pl08x->memcpy.dev = &adev->dev;
	pl08x->memcpy.device_alloc_chan_resources = pl08x_alloc_chan_resources;
	pl08x->memcpy.device_free_chan_resources = pl08x_free_chan_resources;
	pl08x->memcpy.device_prep_dma_memcpy = pl08x_prep_dma_memcpy;
	pl08x->memcpy.device_prep_dma_interrupt = pl08x_prep_dma_interrupt;
	pl08x->memcpy.device_tx_status = pl08x_dma_tx_status;
	pl08x->memcpy.device_issue_pending = pl08x_issue_pending;
	pl08x->memcpy.device_control = pl08x_control;

	/* Initialize slave engine */
	dma_cap_set(DMA_SLAVE, pl08x->slave.cap_mask);
	pl08x->slave.dev = &adev->dev;
	pl08x->slave.device_alloc_chan_resources = pl08x_alloc_chan_resources;
	pl08x->slave.device_free_chan_resources = pl08x_free_chan_resources;
	pl08x->slave.device_prep_dma_interrupt = pl08x_prep_dma_interrupt;
	pl08x->slave.device_tx_status = pl08x_dma_tx_status;
	pl08x->slave.device_issue_pending = pl08x_issue_pending;
	pl08x->slave.device_prep_slave_sg = pl08x_prep_slave_sg;
	pl08x->slave.device_control = pl08x_control;

	/* Get the platform data */
	pl08x->pd = dev_get_platdata(&adev->dev);
	if (!pl08x->pd) {
		dev_err(&adev->dev, "no platform data supplied\n");
		goto out_no_platdata;
	}

	/* Assign useful pointers to the driver state */
	pl08x->adev = adev;
	pl08x->vd = vd;

	/* By default, AHB1 only.  If dualmaster, from platform */
	pl08x->lli_buses = PL08X_AHB1;
	pl08x->mem_buses = PL08X_AHB1;
	if (pl08x->vd->dualmaster) {
		pl08x->lli_buses = pl08x->pd->lli_buses;
		pl08x->mem_buses = pl08x->pd->mem_buses;
	}

	/* A DMA memory pool for LLIs, align on 1-byte boundary */
	pl08x->pool = dma_pool_create(DRIVER_NAME, &pl08x->adev->dev,
			PL08X_LLI_TSFR_SIZE, PL08X_ALIGN, 0);
	if (!pl08x->pool) {
		ret = -ENOMEM;
		goto out_no_lli_pool;
	}

	spin_lock_init(&pl08x->lock);

	pl08x->base = ioremap(adev->res.start, resource_size(&adev->res));
	if (!pl08x->base) {
		ret = -ENOMEM;
		goto out_no_ioremap;
	}

	/* Turn on the PL08x */
	pl08x_ensure_on(pl08x);

	/* Attach the interrupt handler */
	writel(0x000000FF, pl08x->base + PL080_ERR_CLEAR);
	writel(0x000000FF, pl08x->base + PL080_TC_CLEAR);

	ret = request_irq(adev->irq[0], pl08x_irq, IRQF_DISABLED,
			  DRIVER_NAME, pl08x);
	if (ret) {
		dev_err(&adev->dev, "%s failed to request interrupt %d\n",
			__func__, adev->irq[0]);
		goto out_no_irq;
	}

	/* Initialize physical channels */
	pl08x->phy_chans = kmalloc((vd->channels * sizeof(*pl08x->phy_chans)),
			GFP_KERNEL);
	if (!pl08x->phy_chans) {
		dev_err(&adev->dev, "%s failed to allocate "
			"physical channel holders\n",
			__func__);
		goto out_no_phychans;
	}

	for (i = 0; i < vd->channels; i++) {
		struct pl08x_phy_chan *ch = &pl08x->phy_chans[i];

		ch->id = i;
		ch->base = pl08x->base + PL080_Cx_BASE(i);
		spin_lock_init(&ch->lock);
		ch->serving = NULL;
		ch->signal = -1;
		dev_dbg(&adev->dev, "physical channel %d is %s\n",
			i, pl08x_phy_channel_busy(ch) ? "BUSY" : "FREE");
	}

	/* Register as many memcpy channels as there are physical channels */
	ret = pl08x_dma_init_virtual_channels(pl08x, &pl08x->memcpy,
					      pl08x->vd->channels, false);
	if (ret <= 0) {
		dev_warn(&pl08x->adev->dev,
			 "%s failed to enumerate memcpy channels - %d\n",
			 __func__, ret);
		goto out_no_memcpy;
	}
	pl08x->memcpy.chancnt = ret;

	/* Register slave channels */
	ret = pl08x_dma_init_virtual_channels(pl08x, &pl08x->slave,
			pl08x->pd->num_slave_channels, true);
	if (ret <= 0) {
		dev_warn(&pl08x->adev->dev,
			"%s failed to enumerate slave channels - %d\n",
				__func__, ret);
		goto out_no_slave;
	}
	pl08x->slave.chancnt = ret;

	ret = dma_async_device_register(&pl08x->memcpy);
	if (ret) {
		dev_warn(&pl08x->adev->dev,
			"%s failed to register memcpy as an async device - %d\n",
			__func__, ret);
		goto out_no_memcpy_reg;
	}

	ret = dma_async_device_register(&pl08x->slave);
	if (ret) {
		dev_warn(&pl08x->adev->dev,
			"%s failed to register slave as an async device - %d\n",
			__func__, ret);
		goto out_no_slave_reg;
	}

	amba_set_drvdata(adev, pl08x);
	init_pl08x_debugfs(pl08x);
	dev_info(&pl08x->adev->dev, "DMA: PL%03x rev%u at 0x%08llx irq %d\n",
		 amba_part(adev), amba_rev(adev),
		 (unsigned long long)adev->res.start, adev->irq[0]);

	pm_runtime_put(&adev->dev);
	return 0;

out_no_slave_reg:
	dma_async_device_unregister(&pl08x->memcpy);
out_no_memcpy_reg:
	pl08x_free_virtual_channels(&pl08x->slave);
out_no_slave:
	pl08x_free_virtual_channels(&pl08x->memcpy);
out_no_memcpy:
	kfree(pl08x->phy_chans);
out_no_phychans:
	free_irq(adev->irq[0], pl08x);
out_no_irq:
	iounmap(pl08x->base);
out_no_ioremap:
	dma_pool_destroy(pl08x->pool);
out_no_lli_pool:
out_no_platdata:
	pm_runtime_put(&adev->dev);
	pm_runtime_disable(&adev->dev);

	kfree(pl08x);
out_no_pl08x:
	amba_release_regions(adev);
	return ret;
}

/* PL080 has 8 channels and the PL080 have just 2 */
static struct vendor_data vendor_pl080 = {
	.channels = 8,
	.dualmaster = true,
};

static struct vendor_data vendor_pl081 = {
	.channels = 2,
	.dualmaster = false,
};

static struct amba_id pl08x_ids[] = {
	/* PL080 */
	{
		.id	= 0x00041080,
		.mask	= 0x000fffff,
		.data	= &vendor_pl080,
	},
	/* PL081 */
	{
		.id	= 0x00041081,
		.mask	= 0x000fffff,
		.data	= &vendor_pl081,
	},
	/* Nomadik 8815 PL080 variant */
	{
		.id	= 0x00280880,
		.mask	= 0x00ffffff,
		.data	= &vendor_pl080,
	},
	{ 0, 0 },
};

MODULE_DEVICE_TABLE(amba, pl08x_ids);

static struct amba_driver pl08x_amba_driver = {
	.drv.name	= DRIVER_NAME,
	.id_table	= pl08x_ids,
	.probe		= pl08x_probe,
};

static int __init pl08x_init(void)
{
	int retval;
	retval = amba_driver_register(&pl08x_amba_driver);
	if (retval)
		printk(KERN_WARNING DRIVER_NAME
		       "failed to register as an AMBA device (%d)\n",
		       retval);
	return retval;
}
subsys_initcall(pl08x_init);<|MERGE_RESOLUTION|>--- conflicted
+++ resolved
@@ -1124,11 +1124,8 @@
 	cctl |= burst << PL080_CONTROL_SB_SIZE_SHIFT;
 	cctl |= burst << PL080_CONTROL_DB_SIZE_SHIFT;
 
-<<<<<<< HEAD
-=======
 	plchan->device_fc = config->device_fc;
 
->>>>>>> e816b57a
 	if (plchan->runtime_direction == DMA_DEV_TO_MEM) {
 		plchan->src_addr = config->src_addr;
 		plchan->src_cctl = pl08x_cctl(cctl) | PL080_CONTROL_DST_INCR |
@@ -1316,11 +1313,7 @@
 static struct dma_async_tx_descriptor *pl08x_prep_slave_sg(
 		struct dma_chan *chan, struct scatterlist *sgl,
 		unsigned int sg_len, enum dma_transfer_direction direction,
-<<<<<<< HEAD
-		unsigned long flags)
-=======
 		unsigned long flags, void *context)
->>>>>>> e816b57a
 {
 	struct pl08x_dma_chan *plchan = to_pl08x_chan(chan);
 	struct pl08x_driver_data *pl08x = plchan->host;
@@ -1364,11 +1357,7 @@
 		return NULL;
 	}
 
-<<<<<<< HEAD
-	if (plchan->cd->device_fc)
-=======
 	if (plchan->device_fc)
->>>>>>> e816b57a
 		tmp = (direction == DMA_MEM_TO_DEV) ? PL080_FLOW_MEM2PER_PER :
 			PL080_FLOW_PER2MEM_PER;
 	else
