--- conflicted
+++ resolved
@@ -69,18 +69,6 @@
  * Global TODO:
  * - Break out common code from arch/arm/mach-s3c64xx and share
  */
-<<<<<<< HEAD
-#include <linux/device.h>
-#include <linux/init.h>
-#include <linux/module.h>
-#include <linux/interrupt.h>
-#include <linux/slab.h>
-#include <linux/delay.h>
-#include <linux/dma-mapping.h>
-#include <linux/dmapool.h>
-#include <linux/dmaengine.h>
-=======
->>>>>>> 0dacb764
 #include <linux/amba/bus.h>
 #include <linux/amba/pl08x.h>
 #include <linux/debugfs.h>
