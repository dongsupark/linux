--- conflicted
+++ resolved
@@ -25,8 +25,6 @@
 #include <linux/pm_runtime.h>
 #include <linux/scatterlist.h>
 #include <linux/of.h>
-<<<<<<< HEAD
-=======
 
 /*
  * With 256 bytes, we can do more than 2.5MB and 5MB xfers per req
@@ -1503,7 +1501,6 @@
 			i++;
 		}
 	}
->>>>>>> 0e4232c8
 
 	/* Check which event happened i.e, thread notified */
 	val = readl(regs + ES);
@@ -1979,9 +1976,6 @@
 	kfree(pl330);
 	pi->pl330_data = NULL;
 }
-
-/* forward declaration */
-static struct amba_driver pl330_driver;
 
 /* forward declaration */
 static struct amba_driver pl330_driver;
@@ -2419,10 +2413,7 @@
 	async_tx_ack(&desc->txd);
 
 	desc->req.peri = peri_id ? pch->chan.chan_id : 0;
-<<<<<<< HEAD
-=======
 	desc->rqcfg.pcfg = &pch->dmac->pif.pcfg;
->>>>>>> 0e4232c8
 
 	dma_async_tx_descriptor_init(&desc->txd, &pch->chan);
 
