/*
 * Copyright (c) 2012 Samsung Electronics Co., Ltd.
 *		http://www.samsung.com
 *
 * Copyright (C) 2010 Samsung Electronics Co. Ltd.
 *	Jaswinder Singh <jassi.brar@samsung.com>
 *
 * This program is free software; you can redistribute it and/or modify
 * it under the terms of the GNU General Public License as published by
 * the Free Software Foundation; either version 2 of the License, or
 * (at your option) any later version.
 */

#include <linux/kernel.h>
#include <linux/io.h>
#include <linux/init.h>
#include <linux/slab.h>
#include <linux/module.h>
#include <linux/string.h>
#include <linux/delay.h>
#include <linux/interrupt.h>
#include <linux/dma-mapping.h>
#include <linux/dmaengine.h>
#include <linux/amba/bus.h>
#include <linux/amba/pl330.h>
#include <linux/pm_runtime.h>
#include <linux/scatterlist.h>
#include <linux/of.h>

#include "dmaengine.h"
#define PL330_MAX_CHAN		8
#define PL330_MAX_IRQS		32
#define PL330_MAX_PERI		32

enum pl330_srccachectrl {
	SCCTRL0,	/* Noncacheable and nonbufferable */
	SCCTRL1,	/* Bufferable only */
	SCCTRL2,	/* Cacheable, but do not allocate */
	SCCTRL3,	/* Cacheable and bufferable, but do not allocate */
	SINVALID1,
	SINVALID2,
	SCCTRL6,	/* Cacheable write-through, allocate on reads only */
	SCCTRL7,	/* Cacheable write-back, allocate on reads only */
};

enum pl330_dstcachectrl {
	DCCTRL0,	/* Noncacheable and nonbufferable */
	DCCTRL1,	/* Bufferable only */
	DCCTRL2,	/* Cacheable, but do not allocate */
	DCCTRL3,	/* Cacheable and bufferable, but do not allocate */
	DINVALID1,	/* AWCACHE = 0x1000 */
	DINVALID2,
	DCCTRL6,	/* Cacheable write-through, allocate on writes only */
	DCCTRL7,	/* Cacheable write-back, allocate on writes only */
};

enum pl330_byteswap {
	SWAP_NO,
	SWAP_2,
	SWAP_4,
	SWAP_8,
	SWAP_16,
};

enum pl330_reqtype {
	MEMTOMEM,
	MEMTODEV,
	DEVTOMEM,
	DEVTODEV,
};

/* Register and Bit field Definitions */
#define DS			0x0
#define DS_ST_STOP		0x0
#define DS_ST_EXEC		0x1
#define DS_ST_CMISS		0x2
#define DS_ST_UPDTPC		0x3
#define DS_ST_WFE		0x4
#define DS_ST_ATBRR		0x5
#define DS_ST_QBUSY		0x6
#define DS_ST_WFP		0x7
#define DS_ST_KILL		0x8
#define DS_ST_CMPLT		0x9
#define DS_ST_FLTCMP		0xe
#define DS_ST_FAULT		0xf

#define DPC			0x4
#define INTEN			0x20
#define ES			0x24
#define INTSTATUS		0x28
#define INTCLR			0x2c
#define FSM			0x30
#define FSC			0x34
#define FTM			0x38

#define _FTC			0x40
#define FTC(n)			(_FTC + (n)*0x4)

#define _CS			0x100
#define CS(n)			(_CS + (n)*0x8)
#define CS_CNS			(1 << 21)

#define _CPC			0x104
#define CPC(n)			(_CPC + (n)*0x8)

#define _SA			0x400
#define SA(n)			(_SA + (n)*0x20)

#define _DA			0x404
#define DA(n)			(_DA + (n)*0x20)

#define _CC			0x408
#define CC(n)			(_CC + (n)*0x20)

#define CC_SRCINC		(1 << 0)
#define CC_DSTINC		(1 << 14)
#define CC_SRCPRI		(1 << 8)
#define CC_DSTPRI		(1 << 22)
#define CC_SRCNS		(1 << 9)
#define CC_DSTNS		(1 << 23)
#define CC_SRCIA		(1 << 10)
#define CC_DSTIA		(1 << 24)
#define CC_SRCBRSTLEN_SHFT	4
#define CC_DSTBRSTLEN_SHFT	18
#define CC_SRCBRSTSIZE_SHFT	1
#define CC_DSTBRSTSIZE_SHFT	15
#define CC_SRCCCTRL_SHFT	11
#define CC_SRCCCTRL_MASK	0x7
#define CC_DSTCCTRL_SHFT	25
#define CC_DRCCCTRL_MASK	0x7
#define CC_SWAP_SHFT		28

#define _LC0			0x40c
#define LC0(n)			(_LC0 + (n)*0x20)

#define _LC1			0x410
#define LC1(n)			(_LC1 + (n)*0x20)

#define DBGSTATUS		0xd00
#define DBG_BUSY		(1 << 0)

#define DBGCMD			0xd04
#define DBGINST0		0xd08
#define DBGINST1		0xd0c

#define CR0			0xe00
#define CR1			0xe04
#define CR2			0xe08
#define CR3			0xe0c
#define CR4			0xe10
#define CRD			0xe14

#define PERIPH_ID		0xfe0
#define PERIPH_REV_SHIFT	20
#define PERIPH_REV_MASK		0xf
#define PERIPH_REV_R0P0		0
#define PERIPH_REV_R1P0		1
#define PERIPH_REV_R1P1		2
#define PCELL_ID		0xff0

#define CR0_PERIPH_REQ_SET	(1 << 0)
#define CR0_BOOT_EN_SET		(1 << 1)
#define CR0_BOOT_MAN_NS		(1 << 2)
#define CR0_NUM_CHANS_SHIFT	4
#define CR0_NUM_CHANS_MASK	0x7
#define CR0_NUM_PERIPH_SHIFT	12
#define CR0_NUM_PERIPH_MASK	0x1f
#define CR0_NUM_EVENTS_SHIFT	17
#define CR0_NUM_EVENTS_MASK	0x1f

#define CR1_ICACHE_LEN_SHIFT	0
#define CR1_ICACHE_LEN_MASK	0x7
#define CR1_NUM_ICACHELINES_SHIFT	4
#define CR1_NUM_ICACHELINES_MASK	0xf

#define CRD_DATA_WIDTH_SHIFT	0
#define CRD_DATA_WIDTH_MASK	0x7
#define CRD_WR_CAP_SHIFT	4
#define CRD_WR_CAP_MASK		0x7
#define CRD_WR_Q_DEP_SHIFT	8
#define CRD_WR_Q_DEP_MASK	0xf
#define CRD_RD_CAP_SHIFT	12
#define CRD_RD_CAP_MASK		0x7
#define CRD_RD_Q_DEP_SHIFT	16
#define CRD_RD_Q_DEP_MASK	0xf
#define CRD_DATA_BUFF_SHIFT	20
#define CRD_DATA_BUFF_MASK	0x3ff

#define PART			0x330
#define DESIGNER		0x41
#define REVISION		0x0
#define INTEG_CFG		0x0
#define PERIPH_ID_VAL		((PART << 0) | (DESIGNER << 12))

#define PCELL_ID_VAL		0xb105f00d

#define PL330_STATE_STOPPED		(1 << 0)
#define PL330_STATE_EXECUTING		(1 << 1)
#define PL330_STATE_WFE			(1 << 2)
#define PL330_STATE_FAULTING		(1 << 3)
#define PL330_STATE_COMPLETING		(1 << 4)
#define PL330_STATE_WFP			(1 << 5)
#define PL330_STATE_KILLING		(1 << 6)
#define PL330_STATE_FAULT_COMPLETING	(1 << 7)
#define PL330_STATE_CACHEMISS		(1 << 8)
#define PL330_STATE_UPDTPC		(1 << 9)
#define PL330_STATE_ATBARRIER		(1 << 10)
#define PL330_STATE_QUEUEBUSY		(1 << 11)
#define PL330_STATE_INVALID		(1 << 15)

#define PL330_STABLE_STATES (PL330_STATE_STOPPED | PL330_STATE_EXECUTING \
				| PL330_STATE_WFE | PL330_STATE_FAULTING)

#define CMD_DMAADDH		0x54
#define CMD_DMAEND		0x00
#define CMD_DMAFLUSHP		0x35
#define CMD_DMAGO		0xa0
#define CMD_DMALD		0x04
#define CMD_DMALDP		0x25
#define CMD_DMALP		0x20
#define CMD_DMALPEND		0x28
#define CMD_DMAKILL		0x01
#define CMD_DMAMOV		0xbc
#define CMD_DMANOP		0x18
#define CMD_DMARMB		0x12
#define CMD_DMASEV		0x34
#define CMD_DMAST		0x08
#define CMD_DMASTP		0x29
#define CMD_DMASTZ		0x0c
#define CMD_DMAWFE		0x36
#define CMD_DMAWFP		0x30
#define CMD_DMAWMB		0x13

#define SZ_DMAADDH		3
#define SZ_DMAEND		1
#define SZ_DMAFLUSHP		2
#define SZ_DMALD		1
#define SZ_DMALDP		2
#define SZ_DMALP		2
#define SZ_DMALPEND		2
#define SZ_DMAKILL		1
#define SZ_DMAMOV		6
#define SZ_DMANOP		1
#define SZ_DMARMB		1
#define SZ_DMASEV		2
#define SZ_DMAST		1
#define SZ_DMASTP		2
#define SZ_DMASTZ		1
#define SZ_DMAWFE		2
#define SZ_DMAWFP		2
#define SZ_DMAWMB		1
#define SZ_DMAGO		6

#define BRST_LEN(ccr)		((((ccr) >> CC_SRCBRSTLEN_SHFT) & 0xf) + 1)
#define BRST_SIZE(ccr)		(1 << (((ccr) >> CC_SRCBRSTSIZE_SHFT) & 0x7))

#define BYTE_TO_BURST(b, ccr)	((b) / BRST_SIZE(ccr) / BRST_LEN(ccr))
#define BURST_TO_BYTE(c, ccr)	((c) * BRST_SIZE(ccr) * BRST_LEN(ccr))

/*
 * With 256 bytes, we can do more than 2.5MB and 5MB xfers per req
 * at 1byte/burst for P<->M and M<->M respectively.
 * For typical scenario, at 1word/burst, 10MB and 20MB xfers per req
 * should be enough for P<->M and M<->M respectively.
 */
#define MCODE_BUFF_PER_REQ	256

/* If the _pl330_req is available to the client */
#define IS_FREE(req)	(*((u8 *)((req)->mc_cpu)) == CMD_DMAEND)

/* Use this _only_ to wait on transient states */
#define UNTIL(t, s)	while (!(_state(t) & (s))) cpu_relax();

#ifdef PL330_DEBUG_MCGEN
static unsigned cmd_line;
#define PL330_DBGCMD_DUMP(off, x...)	do { \
						printk("%x:", cmd_line); \
						printk(x); \
						cmd_line += off; \
					} while (0)
#define PL330_DBGMC_START(addr)		(cmd_line = addr)
#else
#define PL330_DBGCMD_DUMP(off, x...)	do {} while (0)
#define PL330_DBGMC_START(addr)		do {} while (0)
#endif

/* The number of default descriptors */

#define NR_DEFAULT_DESC	16

/* Populated by the PL330 core driver for DMA API driver's info */
struct pl330_config {
	u32	periph_id;
	u32	pcell_id;
#define DMAC_MODE_NS	(1 << 0)
	unsigned int	mode;
	unsigned int	data_bus_width:10; /* In number of bits */
	unsigned int	data_buf_dep:10;
	unsigned int	num_chan:4;
	unsigned int	num_peri:6;
	u32		peri_ns;
	unsigned int	num_events:6;
	u32		irq_ns;
};

/* Handle to the DMAC provided to the PL330 core */
struct pl330_info {
	/* Owning device */
	struct device *dev;
	/* Size of MicroCode buffers for each channel. */
	unsigned mcbufsz;
	/* ioremap'ed address of PL330 registers. */
	void __iomem	*base;
	/* Client can freely use it. */
	void	*client_data;
	/* PL330 core data, Client must not touch it. */
	void	*pl330_data;
	/* Populated by the PL330 core driver during pl330_add */
	struct pl330_config	pcfg;
	/*
	 * If the DMAC has some reset mechanism, then the
	 * client may want to provide pointer to the method.
	 */
	void (*dmac_reset)(struct pl330_info *pi);
};

/**
 * Request Configuration.
 * The PL330 core does not modify this and uses the last
 * working configuration if the request doesn't provide any.
 *
 * The Client may want to provide this info only for the
 * first request and a request with new settings.
 */
struct pl330_reqcfg {
	/* Address Incrementing */
	unsigned dst_inc:1;
	unsigned src_inc:1;

	/*
	 * For now, the SRC & DST protection levels
	 * and burst size/length are assumed same.
	 */
	bool nonsecure;
	bool privileged;
	bool insnaccess;
	unsigned brst_len:5;
	unsigned brst_size:3; /* in power of 2 */

	enum pl330_dstcachectrl dcctl;
	enum pl330_srccachectrl scctl;
	enum pl330_byteswap swap;
	struct pl330_config *pcfg;
};

/*
 * One cycle of DMAC operation.
 * There may be more than one xfer in a request.
 */
struct pl330_xfer {
	u32 src_addr;
	u32 dst_addr;
	/* Size to xfer */
	u32 bytes;
	/*
	 * Pointer to next xfer in the list.
	 * The last xfer in the req must point to NULL.
	 */
	struct pl330_xfer *next;
};

/* The xfer callbacks are made with one of these arguments. */
enum pl330_op_err {
	/* The all xfers in the request were success. */
	PL330_ERR_NONE,
	/* If req aborted due to global error. */
	PL330_ERR_ABORT,
	/* If req failed due to problem with Channel. */
	PL330_ERR_FAIL,
};

/* A request defining Scatter-Gather List ending with NULL xfer. */
struct pl330_req {
	enum pl330_reqtype rqtype;
	/* Index of peripheral for the xfer. */
	unsigned peri:5;
	/* Unique token for this xfer, set by the client. */
	void *token;
	/* Callback to be called after xfer. */
	void (*xfer_cb)(void *token, enum pl330_op_err err);
	/* If NULL, req will be done at last set parameters. */
	struct pl330_reqcfg *cfg;
	/* Pointer to first xfer in the request. */
	struct pl330_xfer *x;
	/* Hook to attach to DMAC's list of reqs with due callback */
	struct list_head rqd;
};

/*
 * To know the status of the channel and DMAC, the client
 * provides a pointer to this structure. The PL330 core
 * fills it with current information.
 */
struct pl330_chanstatus {
	/*
	 * If the DMAC engine halted due to some error,
	 * the client should remove-add DMAC.
	 */
	bool dmac_halted;
	/*
	 * If channel is halted due to some error,
	 * the client should ABORT/FLUSH and START the channel.
	 */
	bool faulting;
	/* Location of last load */
	u32 src_addr;
	/* Location of last store */
	u32 dst_addr;
	/*
	 * Pointer to the currently active req, NULL if channel is
	 * inactive, even though the requests may be present.
	 */
	struct pl330_req *top_req;
	/* Pointer to req waiting second in the queue if any. */
	struct pl330_req *wait_req;
};

enum pl330_chan_op {
	/* Start the channel */
	PL330_OP_START,
	/* Abort the active xfer */
	PL330_OP_ABORT,
	/* Stop xfer and flush queue */
	PL330_OP_FLUSH,
};

struct _xfer_spec {
	u32 ccr;
	struct pl330_req *r;
	struct pl330_xfer *x;
};

enum dmamov_dst {
	SAR = 0,
	CCR,
	DAR,
};

enum pl330_dst {
	SRC = 0,
	DST,
};

enum pl330_cond {
	SINGLE,
	BURST,
	ALWAYS,
};

struct _pl330_req {
	u32 mc_bus;
	void *mc_cpu;
	/* Number of bytes taken to setup MC for the req */
	u32 mc_len;
	struct pl330_req *r;
};

/* ToBeDone for tasklet */
struct _pl330_tbd {
	bool reset_dmac;
	bool reset_mngr;
	u8 reset_chan;
};

/* A DMAC Thread */
struct pl330_thread {
	u8 id;
	int ev;
	/* If the channel is not yet acquired by any client */
	bool free;
	/* Parent DMAC */
	struct pl330_dmac *dmac;
	/* Only two at a time */
	struct _pl330_req req[2];
	/* Index of the last enqueued request */
	unsigned lstenq;
	/* Index of the last submitted request or -1 if the DMA is stopped */
	int req_running;
};

enum pl330_dmac_state {
	UNINIT,
	INIT,
	DYING,
};

/* A DMAC */
struct pl330_dmac {
	spinlock_t		lock;
	/* Holds list of reqs with due callbacks */
	struct list_head	req_done;
	/* Pointer to platform specific stuff */
	struct pl330_info	*pinfo;
	/* Maximum possible events/irqs */
	int			events[32];
	/* BUS address of MicroCode buffer */
	u32			mcode_bus;
	/* CPU address of MicroCode buffer */
	void			*mcode_cpu;
	/* List of all Channel threads */
	struct pl330_thread	*channels;
	/* Pointer to the MANAGER thread */
	struct pl330_thread	*manager;
	/* To handle bad news in interrupt */
	struct tasklet_struct	tasks;
	struct _pl330_tbd	dmac_tbd;
	/* State of DMAC operation */
	enum pl330_dmac_state	state;
};

enum desc_status {
	/* In the DMAC pool */
	FREE,
	/*
	 * Allocted to some channel during prep_xxx
	 * Also may be sitting on the work_list.
	 */
	PREP,
	/*
	 * Sitting on the work_list and already submitted
	 * to the PL330 core. Not more than two descriptors
	 * of a channel can be BUSY at any time.
	 */
	BUSY,
	/*
	 * Sitting on the channel work_list but xfer done
	 * by PL330 core
	 */
	DONE,
};

struct dma_pl330_chan {
	/* Schedule desc completion */
	struct tasklet_struct task;

	/* DMA-Engine Channel */
	struct dma_chan chan;

	/* List of to be xfered descriptors */
	struct list_head work_list;

	/* Pointer to the DMAC that manages this channel,
	 * NULL if the channel is available to be acquired.
	 * As the parent, this DMAC also provides descriptors
	 * to the channel.
	 */
	struct dma_pl330_dmac *dmac;

	/* To protect channel manipulation */
	spinlock_t lock;

	/* Token of a hardware channel thread of PL330 DMAC
	 * NULL if the channel is available to be acquired.
	 */
	void *pl330_chid;

	/* For D-to-M and M-to-D channels */
	int burst_sz; /* the peripheral fifo width */
	int burst_len; /* the number of burst */
	dma_addr_t fifo_addr;

	/* for cyclic capability */
	bool cyclic;
};

struct dma_pl330_dmac {
	struct pl330_info pif;

	/* DMA-Engine Device */
	struct dma_device ddma;

	/* Pool of descriptors available for the DMAC's channels */
	struct list_head desc_pool;
	/* To protect desc_pool manipulation */
	spinlock_t pool_lock;

	/* Peripheral channels connected to this DMAC */
	struct dma_pl330_chan *peripherals; /* keep at end */

	struct clk *clk;
};

struct dma_pl330_desc {
	/* To attach to a queue as child */
	struct list_head node;

	/* Descriptor for the DMA Engine API */
	struct dma_async_tx_descriptor txd;

	/* Xfer for PL330 core */
	struct pl330_xfer px;

	struct pl330_reqcfg rqcfg;
	struct pl330_req req;

	enum desc_status status;

	/* The channel which currently holds this desc */
	struct dma_pl330_chan *pchan;
};

static inline void _callback(struct pl330_req *r, enum pl330_op_err err)
{
	if (r && r->xfer_cb)
		r->xfer_cb(r->token, err);
}

static inline bool _queue_empty(struct pl330_thread *thrd)
{
	return (IS_FREE(&thrd->req[0]) && IS_FREE(&thrd->req[1]))
		? true : false;
}

static inline bool _queue_full(struct pl330_thread *thrd)
{
	return (IS_FREE(&thrd->req[0]) || IS_FREE(&thrd->req[1]))
		? false : true;
}

static inline bool is_manager(struct pl330_thread *thrd)
{
	struct pl330_dmac *pl330 = thrd->dmac;

	/* MANAGER is indexed at the end */
	if (thrd->id == pl330->pinfo->pcfg.num_chan)
		return true;
	else
		return false;
}

/* If manager of the thread is in Non-Secure mode */
static inline bool _manager_ns(struct pl330_thread *thrd)
{
	struct pl330_dmac *pl330 = thrd->dmac;

	return (pl330->pinfo->pcfg.mode & DMAC_MODE_NS) ? true : false;
}

static inline u32 get_id(struct pl330_info *pi, u32 off)
{
	void __iomem *regs = pi->base;
	u32 id = 0;

	id |= (readb(regs + off + 0x0) << 0);
	id |= (readb(regs + off + 0x4) << 8);
	id |= (readb(regs + off + 0x8) << 16);
	id |= (readb(regs + off + 0xc) << 24);

	return id;
}

static inline u32 get_revision(u32 periph_id)
{
	return (periph_id >> PERIPH_REV_SHIFT) & PERIPH_REV_MASK;
}

static inline u32 _emit_ADDH(unsigned dry_run, u8 buf[],
		enum pl330_dst da, u16 val)
{
	if (dry_run)
		return SZ_DMAADDH;

	buf[0] = CMD_DMAADDH;
	buf[0] |= (da << 1);
	*((u16 *)&buf[1]) = val;

	PL330_DBGCMD_DUMP(SZ_DMAADDH, "\tDMAADDH %s %u\n",
		da == 1 ? "DA" : "SA", val);

	return SZ_DMAADDH;
}

static inline u32 _emit_END(unsigned dry_run, u8 buf[])
{
	if (dry_run)
		return SZ_DMAEND;

	buf[0] = CMD_DMAEND;

	PL330_DBGCMD_DUMP(SZ_DMAEND, "\tDMAEND\n");

	return SZ_DMAEND;
}

static inline u32 _emit_FLUSHP(unsigned dry_run, u8 buf[], u8 peri)
{
	if (dry_run)
		return SZ_DMAFLUSHP;

	buf[0] = CMD_DMAFLUSHP;

	peri &= 0x1f;
	peri <<= 3;
	buf[1] = peri;

	PL330_DBGCMD_DUMP(SZ_DMAFLUSHP, "\tDMAFLUSHP %u\n", peri >> 3);

	return SZ_DMAFLUSHP;
}

static inline u32 _emit_LD(unsigned dry_run, u8 buf[],	enum pl330_cond cond)
{
	if (dry_run)
		return SZ_DMALD;

	buf[0] = CMD_DMALD;

	if (cond == SINGLE)
		buf[0] |= (0 << 1) | (1 << 0);
	else if (cond == BURST)
		buf[0] |= (1 << 1) | (1 << 0);

	PL330_DBGCMD_DUMP(SZ_DMALD, "\tDMALD%c\n",
		cond == SINGLE ? 'S' : (cond == BURST ? 'B' : 'A'));

	return SZ_DMALD;
}

static inline u32 _emit_LDP(unsigned dry_run, u8 buf[],
		enum pl330_cond cond, u8 peri)
{
	if (dry_run)
		return SZ_DMALDP;

	buf[0] = CMD_DMALDP;

	if (cond == BURST)
		buf[0] |= (1 << 1);

	peri &= 0x1f;
	peri <<= 3;
	buf[1] = peri;

	PL330_DBGCMD_DUMP(SZ_DMALDP, "\tDMALDP%c %u\n",
		cond == SINGLE ? 'S' : 'B', peri >> 3);

	return SZ_DMALDP;
}

static inline u32 _emit_LP(unsigned dry_run, u8 buf[],
		unsigned loop, u8 cnt)
{
	if (dry_run)
		return SZ_DMALP;

	buf[0] = CMD_DMALP;

	if (loop)
		buf[0] |= (1 << 1);

	cnt--; /* DMAC increments by 1 internally */
	buf[1] = cnt;

	PL330_DBGCMD_DUMP(SZ_DMALP, "\tDMALP_%c %u\n", loop ? '1' : '0', cnt);

	return SZ_DMALP;
}

struct _arg_LPEND {
	enum pl330_cond cond;
	bool forever;
	unsigned loop;
	u8 bjump;
};

static inline u32 _emit_LPEND(unsigned dry_run, u8 buf[],
		const struct _arg_LPEND *arg)
{
	enum pl330_cond cond = arg->cond;
	bool forever = arg->forever;
	unsigned loop = arg->loop;
	u8 bjump = arg->bjump;

	if (dry_run)
		return SZ_DMALPEND;

	buf[0] = CMD_DMALPEND;

	if (loop)
		buf[0] |= (1 << 2);

	if (!forever)
		buf[0] |= (1 << 4);

	if (cond == SINGLE)
		buf[0] |= (0 << 1) | (1 << 0);
	else if (cond == BURST)
		buf[0] |= (1 << 1) | (1 << 0);

	buf[1] = bjump;

	PL330_DBGCMD_DUMP(SZ_DMALPEND, "\tDMALP%s%c_%c bjmpto_%x\n",
			forever ? "FE" : "END",
			cond == SINGLE ? 'S' : (cond == BURST ? 'B' : 'A'),
			loop ? '1' : '0',
			bjump);

	return SZ_DMALPEND;
}

static inline u32 _emit_KILL(unsigned dry_run, u8 buf[])
{
	if (dry_run)
		return SZ_DMAKILL;

	buf[0] = CMD_DMAKILL;

	return SZ_DMAKILL;
}

static inline u32 _emit_MOV(unsigned dry_run, u8 buf[],
		enum dmamov_dst dst, u32 val)
{
	if (dry_run)
		return SZ_DMAMOV;

	buf[0] = CMD_DMAMOV;
	buf[1] = dst;
	*((u32 *)&buf[2]) = val;

	PL330_DBGCMD_DUMP(SZ_DMAMOV, "\tDMAMOV %s 0x%x\n",
		dst == SAR ? "SAR" : (dst == DAR ? "DAR" : "CCR"), val);

	return SZ_DMAMOV;
}

static inline u32 _emit_NOP(unsigned dry_run, u8 buf[])
{
	if (dry_run)
		return SZ_DMANOP;

	buf[0] = CMD_DMANOP;

	PL330_DBGCMD_DUMP(SZ_DMANOP, "\tDMANOP\n");

	return SZ_DMANOP;
}

static inline u32 _emit_RMB(unsigned dry_run, u8 buf[])
{
	if (dry_run)
		return SZ_DMARMB;

	buf[0] = CMD_DMARMB;

	PL330_DBGCMD_DUMP(SZ_DMARMB, "\tDMARMB\n");

	return SZ_DMARMB;
}

static inline u32 _emit_SEV(unsigned dry_run, u8 buf[], u8 ev)
{
	if (dry_run)
		return SZ_DMASEV;

	buf[0] = CMD_DMASEV;

	ev &= 0x1f;
	ev <<= 3;
	buf[1] = ev;

	PL330_DBGCMD_DUMP(SZ_DMASEV, "\tDMASEV %u\n", ev >> 3);

	return SZ_DMASEV;
}

static inline u32 _emit_ST(unsigned dry_run, u8 buf[], enum pl330_cond cond)
{
	if (dry_run)
		return SZ_DMAST;

	buf[0] = CMD_DMAST;

	if (cond == SINGLE)
		buf[0] |= (0 << 1) | (1 << 0);
	else if (cond == BURST)
		buf[0] |= (1 << 1) | (1 << 0);

	PL330_DBGCMD_DUMP(SZ_DMAST, "\tDMAST%c\n",
		cond == SINGLE ? 'S' : (cond == BURST ? 'B' : 'A'));

	return SZ_DMAST;
}

static inline u32 _emit_STP(unsigned dry_run, u8 buf[],
		enum pl330_cond cond, u8 peri)
{
	if (dry_run)
		return SZ_DMASTP;

	buf[0] = CMD_DMASTP;

	if (cond == BURST)
		buf[0] |= (1 << 1);

	peri &= 0x1f;
	peri <<= 3;
	buf[1] = peri;

	PL330_DBGCMD_DUMP(SZ_DMASTP, "\tDMASTP%c %u\n",
		cond == SINGLE ? 'S' : 'B', peri >> 3);

	return SZ_DMASTP;
}

static inline u32 _emit_STZ(unsigned dry_run, u8 buf[])
{
	if (dry_run)
		return SZ_DMASTZ;

	buf[0] = CMD_DMASTZ;

	PL330_DBGCMD_DUMP(SZ_DMASTZ, "\tDMASTZ\n");

	return SZ_DMASTZ;
}

static inline u32 _emit_WFE(unsigned dry_run, u8 buf[], u8 ev,
		unsigned invalidate)
{
	if (dry_run)
		return SZ_DMAWFE;

	buf[0] = CMD_DMAWFE;

	ev &= 0x1f;
	ev <<= 3;
	buf[1] = ev;

	if (invalidate)
		buf[1] |= (1 << 1);

	PL330_DBGCMD_DUMP(SZ_DMAWFE, "\tDMAWFE %u%s\n",
		ev >> 3, invalidate ? ", I" : "");

	return SZ_DMAWFE;
}

static inline u32 _emit_WFP(unsigned dry_run, u8 buf[],
		enum pl330_cond cond, u8 peri)
{
	if (dry_run)
		return SZ_DMAWFP;

	buf[0] = CMD_DMAWFP;

	if (cond == SINGLE)
		buf[0] |= (0 << 1) | (0 << 0);
	else if (cond == BURST)
		buf[0] |= (1 << 1) | (0 << 0);
	else
		buf[0] |= (0 << 1) | (1 << 0);

	peri &= 0x1f;
	peri <<= 3;
	buf[1] = peri;

	PL330_DBGCMD_DUMP(SZ_DMAWFP, "\tDMAWFP%c %u\n",
		cond == SINGLE ? 'S' : (cond == BURST ? 'B' : 'P'), peri >> 3);

	return SZ_DMAWFP;
}

static inline u32 _emit_WMB(unsigned dry_run, u8 buf[])
{
	if (dry_run)
		return SZ_DMAWMB;

	buf[0] = CMD_DMAWMB;

	PL330_DBGCMD_DUMP(SZ_DMAWMB, "\tDMAWMB\n");

	return SZ_DMAWMB;
}

struct _arg_GO {
	u8 chan;
	u32 addr;
	unsigned ns;
};

static inline u32 _emit_GO(unsigned dry_run, u8 buf[],
		const struct _arg_GO *arg)
{
	u8 chan = arg->chan;
	u32 addr = arg->addr;
	unsigned ns = arg->ns;

	if (dry_run)
		return SZ_DMAGO;

	buf[0] = CMD_DMAGO;
	buf[0] |= (ns << 1);

	buf[1] = chan & 0x7;

	*((u32 *)&buf[2]) = addr;

	return SZ_DMAGO;
}

#define msecs_to_loops(t) (loops_per_jiffy / 1000 * HZ * t)

/* Returns Time-Out */
static bool _until_dmac_idle(struct pl330_thread *thrd)
{
	void __iomem *regs = thrd->dmac->pinfo->base;
	unsigned long loops = msecs_to_loops(5);

	do {
		/* Until Manager is Idle */
		if (!(readl(regs + DBGSTATUS) & DBG_BUSY))
			break;

		cpu_relax();
	} while (--loops);

	if (!loops)
		return true;

	return false;
}

static inline void _execute_DBGINSN(struct pl330_thread *thrd,
		u8 insn[], bool as_manager)
{
	void __iomem *regs = thrd->dmac->pinfo->base;
	u32 val;

	val = (insn[0] << 16) | (insn[1] << 24);
	if (!as_manager) {
		val |= (1 << 0);
		val |= (thrd->id << 8); /* Channel Number */
	}
	writel(val, regs + DBGINST0);

	val = *((u32 *)&insn[2]);
	writel(val, regs + DBGINST1);

	/* If timed out due to halted state-machine */
	if (_until_dmac_idle(thrd)) {
		dev_err(thrd->dmac->pinfo->dev, "DMAC halted!\n");
		return;
	}

	/* Get going */
	writel(0, regs + DBGCMD);
}

/*
 * Mark a _pl330_req as free.
 * We do it by writing DMAEND as the first instruction
 * because no valid request is going to have DMAEND as
 * its first instruction to execute.
 */
static void mark_free(struct pl330_thread *thrd, int idx)
{
	struct _pl330_req *req = &thrd->req[idx];

	_emit_END(0, req->mc_cpu);
	req->mc_len = 0;

	thrd->req_running = -1;
}

static inline u32 _state(struct pl330_thread *thrd)
{
	void __iomem *regs = thrd->dmac->pinfo->base;
	u32 val;

	if (is_manager(thrd))
		val = readl(regs + DS) & 0xf;
	else
		val = readl(regs + CS(thrd->id)) & 0xf;

	switch (val) {
	case DS_ST_STOP:
		return PL330_STATE_STOPPED;
	case DS_ST_EXEC:
		return PL330_STATE_EXECUTING;
	case DS_ST_CMISS:
		return PL330_STATE_CACHEMISS;
	case DS_ST_UPDTPC:
		return PL330_STATE_UPDTPC;
	case DS_ST_WFE:
		return PL330_STATE_WFE;
	case DS_ST_FAULT:
		return PL330_STATE_FAULTING;
	case DS_ST_ATBRR:
		if (is_manager(thrd))
			return PL330_STATE_INVALID;
		else
			return PL330_STATE_ATBARRIER;
	case DS_ST_QBUSY:
		if (is_manager(thrd))
			return PL330_STATE_INVALID;
		else
			return PL330_STATE_QUEUEBUSY;
	case DS_ST_WFP:
		if (is_manager(thrd))
			return PL330_STATE_INVALID;
		else
			return PL330_STATE_WFP;
	case DS_ST_KILL:
		if (is_manager(thrd))
			return PL330_STATE_INVALID;
		else
			return PL330_STATE_KILLING;
	case DS_ST_CMPLT:
		if (is_manager(thrd))
			return PL330_STATE_INVALID;
		else
			return PL330_STATE_COMPLETING;
	case DS_ST_FLTCMP:
		if (is_manager(thrd))
			return PL330_STATE_INVALID;
		else
			return PL330_STATE_FAULT_COMPLETING;
	default:
		return PL330_STATE_INVALID;
	}
}

static void _stop(struct pl330_thread *thrd)
{
	void __iomem *regs = thrd->dmac->pinfo->base;
	u8 insn[6] = {0, 0, 0, 0, 0, 0};

	if (_state(thrd) == PL330_STATE_FAULT_COMPLETING)
		UNTIL(thrd, PL330_STATE_FAULTING | PL330_STATE_KILLING);

	/* Return if nothing needs to be done */
	if (_state(thrd) == PL330_STATE_COMPLETING
		  || _state(thrd) == PL330_STATE_KILLING
		  || _state(thrd) == PL330_STATE_STOPPED)
		return;

	_emit_KILL(0, insn);

	/* Stop generating interrupts for SEV */
	writel(readl(regs + INTEN) & ~(1 << thrd->ev), regs + INTEN);

	_execute_DBGINSN(thrd, insn, is_manager(thrd));
}

/* Start doing req 'idx' of thread 'thrd' */
static bool _trigger(struct pl330_thread *thrd)
{
	void __iomem *regs = thrd->dmac->pinfo->base;
	struct _pl330_req *req;
	struct pl330_req *r;
	struct _arg_GO go;
	unsigned ns;
	u8 insn[6] = {0, 0, 0, 0, 0, 0};
	int idx;

	/* Return if already ACTIVE */
	if (_state(thrd) != PL330_STATE_STOPPED)
		return true;

	idx = 1 - thrd->lstenq;
	if (!IS_FREE(&thrd->req[idx]))
		req = &thrd->req[idx];
	else {
		idx = thrd->lstenq;
		if (!IS_FREE(&thrd->req[idx]))
			req = &thrd->req[idx];
		else
			req = NULL;
	}

	/* Return if no request */
	if (!req || !req->r)
		return true;

	r = req->r;

	if (r->cfg)
		ns = r->cfg->nonsecure ? 1 : 0;
	else if (readl(regs + CS(thrd->id)) & CS_CNS)
		ns = 1;
	else
		ns = 0;

	/* See 'Abort Sources' point-4 at Page 2-25 */
	if (_manager_ns(thrd) && !ns)
		dev_info(thrd->dmac->pinfo->dev, "%s:%d Recipe for ABORT!\n",
			__func__, __LINE__);

	go.chan = thrd->id;
	go.addr = req->mc_bus;
	go.ns = ns;
	_emit_GO(0, insn, &go);

	/* Set to generate interrupts for SEV */
	writel(readl(regs + INTEN) | (1 << thrd->ev), regs + INTEN);

	/* Only manager can execute GO */
	_execute_DBGINSN(thrd, insn, true);

	thrd->req_running = idx;

	return true;
}

static bool _start(struct pl330_thread *thrd)
{
	switch (_state(thrd)) {
	case PL330_STATE_FAULT_COMPLETING:
		UNTIL(thrd, PL330_STATE_FAULTING | PL330_STATE_KILLING);

		if (_state(thrd) == PL330_STATE_KILLING)
			UNTIL(thrd, PL330_STATE_STOPPED)

	case PL330_STATE_FAULTING:
		_stop(thrd);

	case PL330_STATE_KILLING:
	case PL330_STATE_COMPLETING:
		UNTIL(thrd, PL330_STATE_STOPPED)

	case PL330_STATE_STOPPED:
		return _trigger(thrd);

	case PL330_STATE_WFP:
	case PL330_STATE_QUEUEBUSY:
	case PL330_STATE_ATBARRIER:
	case PL330_STATE_UPDTPC:
	case PL330_STATE_CACHEMISS:
	case PL330_STATE_EXECUTING:
		return true;

	case PL330_STATE_WFE: /* For RESUME, nothing yet */
	default:
		return false;
	}
}

static inline int _ldst_memtomem(unsigned dry_run, u8 buf[],
		const struct _xfer_spec *pxs, int cyc)
{
	int off = 0;
	struct pl330_config *pcfg = pxs->r->cfg->pcfg;

	/* check lock-up free version */
	if (get_revision(pcfg->periph_id) >= PERIPH_REV_R1P0) {
		while (cyc--) {
			off += _emit_LD(dry_run, &buf[off], ALWAYS);
			off += _emit_ST(dry_run, &buf[off], ALWAYS);
		}
	} else {
		while (cyc--) {
			off += _emit_LD(dry_run, &buf[off], ALWAYS);
			off += _emit_RMB(dry_run, &buf[off]);
			off += _emit_ST(dry_run, &buf[off], ALWAYS);
			off += _emit_WMB(dry_run, &buf[off]);
		}
	}

	return off;
}

static inline int _ldst_devtomem(unsigned dry_run, u8 buf[],
		const struct _xfer_spec *pxs, int cyc)
{
	int off = 0;

	while (cyc--) {
		off += _emit_WFP(dry_run, &buf[off], SINGLE, pxs->r->peri);
		off += _emit_LDP(dry_run, &buf[off], SINGLE, pxs->r->peri);
		off += _emit_ST(dry_run, &buf[off], ALWAYS);
		off += _emit_FLUSHP(dry_run, &buf[off], pxs->r->peri);
	}

	return off;
}

static inline int _ldst_memtodev(unsigned dry_run, u8 buf[],
		const struct _xfer_spec *pxs, int cyc)
{
	int off = 0;

	while (cyc--) {
		off += _emit_WFP(dry_run, &buf[off], SINGLE, pxs->r->peri);
		off += _emit_LD(dry_run, &buf[off], ALWAYS);
		off += _emit_STP(dry_run, &buf[off], SINGLE, pxs->r->peri);
		off += _emit_FLUSHP(dry_run, &buf[off], pxs->r->peri);
	}

	return off;
}

static int _bursts(unsigned dry_run, u8 buf[],
		const struct _xfer_spec *pxs, int cyc)
{
	int off = 0;

	switch (pxs->r->rqtype) {
	case MEMTODEV:
		off += _ldst_memtodev(dry_run, &buf[off], pxs, cyc);
		break;
	case DEVTOMEM:
		off += _ldst_devtomem(dry_run, &buf[off], pxs, cyc);
		break;
	case MEMTOMEM:
		off += _ldst_memtomem(dry_run, &buf[off], pxs, cyc);
		break;
	default:
		off += 0x40000000; /* Scare off the Client */
		break;
	}

	return off;
}

/* Returns bytes consumed and updates bursts */
static inline int _loop(unsigned dry_run, u8 buf[],
		unsigned long *bursts, const struct _xfer_spec *pxs)
{
	int cyc, cycmax, szlp, szlpend, szbrst, off;
	unsigned lcnt0, lcnt1, ljmp0, ljmp1;
	struct _arg_LPEND lpend;

	/* Max iterations possible in DMALP is 256 */
	if (*bursts >= 256*256) {
		lcnt1 = 256;
		lcnt0 = 256;
		cyc = *bursts / lcnt1 / lcnt0;
	} else if (*bursts > 256) {
		lcnt1 = 256;
		lcnt0 = *bursts / lcnt1;
		cyc = 1;
	} else {
		lcnt1 = *bursts;
		lcnt0 = 0;
		cyc = 1;
	}

	szlp = _emit_LP(1, buf, 0, 0);
	szbrst = _bursts(1, buf, pxs, 1);

	lpend.cond = ALWAYS;
	lpend.forever = false;
	lpend.loop = 0;
	lpend.bjump = 0;
	szlpend = _emit_LPEND(1, buf, &lpend);

	if (lcnt0) {
		szlp *= 2;
		szlpend *= 2;
	}

	/*
	 * Max bursts that we can unroll due to limit on the
	 * size of backward jump that can be encoded in DMALPEND
	 * which is 8-bits and hence 255
	 */
	cycmax = (255 - (szlp + szlpend)) / szbrst;

	cyc = (cycmax < cyc) ? cycmax : cyc;

	off = 0;

	if (lcnt0) {
		off += _emit_LP(dry_run, &buf[off], 0, lcnt0);
		ljmp0 = off;
	}

	off += _emit_LP(dry_run, &buf[off], 1, lcnt1);
	ljmp1 = off;

	off += _bursts(dry_run, &buf[off], pxs, cyc);

	lpend.cond = ALWAYS;
	lpend.forever = false;
	lpend.loop = 1;
	lpend.bjump = off - ljmp1;
	off += _emit_LPEND(dry_run, &buf[off], &lpend);

	if (lcnt0) {
		lpend.cond = ALWAYS;
		lpend.forever = false;
		lpend.loop = 0;
		lpend.bjump = off - ljmp0;
		off += _emit_LPEND(dry_run, &buf[off], &lpend);
	}

	*bursts = lcnt1 * cyc;
	if (lcnt0)
		*bursts *= lcnt0;

	return off;
}

static inline int _setup_loops(unsigned dry_run, u8 buf[],
		const struct _xfer_spec *pxs)
{
	struct pl330_xfer *x = pxs->x;
	u32 ccr = pxs->ccr;
	unsigned long c, bursts = BYTE_TO_BURST(x->bytes, ccr);
	int off = 0;

	while (bursts) {
		c = bursts;
		off += _loop(dry_run, &buf[off], &c, pxs);
		bursts -= c;
	}

	return off;
}

static inline int _setup_xfer(unsigned dry_run, u8 buf[],
		const struct _xfer_spec *pxs)
{
	struct pl330_xfer *x = pxs->x;
	int off = 0;

	/* DMAMOV SAR, x->src_addr */
	off += _emit_MOV(dry_run, &buf[off], SAR, x->src_addr);
	/* DMAMOV DAR, x->dst_addr */
	off += _emit_MOV(dry_run, &buf[off], DAR, x->dst_addr);

	/* Setup Loop(s) */
	off += _setup_loops(dry_run, &buf[off], pxs);

	return off;
}

/*
 * A req is a sequence of one or more xfer units.
 * Returns the number of bytes taken to setup the MC for the req.
 */
static int _setup_req(unsigned dry_run, struct pl330_thread *thrd,
		unsigned index, struct _xfer_spec *pxs)
{
	struct _pl330_req *req = &thrd->req[index];
	struct pl330_xfer *x;
	u8 *buf = req->mc_cpu;
	int off = 0;

	PL330_DBGMC_START(req->mc_bus);

	/* DMAMOV CCR, ccr */
	off += _emit_MOV(dry_run, &buf[off], CCR, pxs->ccr);

	x = pxs->r->x;
	do {
		/* Error if xfer length is not aligned at burst size */
		if (x->bytes % (BRST_SIZE(pxs->ccr) * BRST_LEN(pxs->ccr)))
			return -EINVAL;

		pxs->x = x;
		off += _setup_xfer(dry_run, &buf[off], pxs);

		x = x->next;
	} while (x);

	/* DMASEV peripheral/event */
	off += _emit_SEV(dry_run, &buf[off], thrd->ev);
	/* DMAEND */
	off += _emit_END(dry_run, &buf[off]);

	return off;
}

static inline u32 _prepare_ccr(const struct pl330_reqcfg *rqc)
{
	u32 ccr = 0;

	if (rqc->src_inc)
		ccr |= CC_SRCINC;

	if (rqc->dst_inc)
		ccr |= CC_DSTINC;

	/* We set same protection levels for Src and DST for now */
	if (rqc->privileged)
		ccr |= CC_SRCPRI | CC_DSTPRI;
	if (rqc->nonsecure)
		ccr |= CC_SRCNS | CC_DSTNS;
	if (rqc->insnaccess)
		ccr |= CC_SRCIA | CC_DSTIA;

	ccr |= (((rqc->brst_len - 1) & 0xf) << CC_SRCBRSTLEN_SHFT);
	ccr |= (((rqc->brst_len - 1) & 0xf) << CC_DSTBRSTLEN_SHFT);

	ccr |= (rqc->brst_size << CC_SRCBRSTSIZE_SHFT);
	ccr |= (rqc->brst_size << CC_DSTBRSTSIZE_SHFT);

	ccr |= (rqc->scctl << CC_SRCCCTRL_SHFT);
	ccr |= (rqc->dcctl << CC_DSTCCTRL_SHFT);

	ccr |= (rqc->swap << CC_SWAP_SHFT);

	return ccr;
}

static inline bool _is_valid(u32 ccr)
{
	enum pl330_dstcachectrl dcctl;
	enum pl330_srccachectrl scctl;

	dcctl = (ccr >> CC_DSTCCTRL_SHFT) & CC_DRCCCTRL_MASK;
	scctl = (ccr >> CC_SRCCCTRL_SHFT) & CC_SRCCCTRL_MASK;

	if (dcctl == DINVALID1 || dcctl == DINVALID2
			|| scctl == SINVALID1 || scctl == SINVALID2)
		return false;
	else
		return true;
}

/*
 * Submit a list of xfers after which the client wants notification.
 * Client is not notified after each xfer unit, just once after all
 * xfer units are done or some error occurs.
 */
static int pl330_submit_req(void *ch_id, struct pl330_req *r)
{
	struct pl330_thread *thrd = ch_id;
	struct pl330_dmac *pl330;
	struct pl330_info *pi;
	struct _xfer_spec xs;
	unsigned long flags;
	void __iomem *regs;
	unsigned idx;
	u32 ccr;
	int ret = 0;

	/* No Req or Unacquired Channel or DMAC */
	if (!r || !thrd || thrd->free)
		return -EINVAL;

	pl330 = thrd->dmac;
	pi = pl330->pinfo;
	regs = pi->base;

	if (pl330->state == DYING
		|| pl330->dmac_tbd.reset_chan & (1 << thrd->id)) {
		dev_info(thrd->dmac->pinfo->dev, "%s:%d\n",
			__func__, __LINE__);
		return -EAGAIN;
	}

	/* If request for non-existing peripheral */
	if (r->rqtype != MEMTOMEM && r->peri >= pi->pcfg.num_peri) {
		dev_info(thrd->dmac->pinfo->dev,
				"%s:%d Invalid peripheral(%u)!\n",
				__func__, __LINE__, r->peri);
		return -EINVAL;
	}

	spin_lock_irqsave(&pl330->lock, flags);

	if (_queue_full(thrd)) {
		ret = -EAGAIN;
		goto xfer_exit;
	}

	/* Prefer Secure Channel */
	if (!_manager_ns(thrd))
		r->cfg->nonsecure = 0;
	else
		r->cfg->nonsecure = 1;

	/* Use last settings, if not provided */
	if (r->cfg)
		ccr = _prepare_ccr(r->cfg);
	else
		ccr = readl(regs + CC(thrd->id));

	/* If this req doesn't have valid xfer settings */
	if (!_is_valid(ccr)) {
		ret = -EINVAL;
		dev_info(thrd->dmac->pinfo->dev, "%s:%d Invalid CCR(%x)!\n",
			__func__, __LINE__, ccr);
		goto xfer_exit;
	}

	idx = IS_FREE(&thrd->req[0]) ? 0 : 1;

	xs.ccr = ccr;
	xs.r = r;

	/* First dry run to check if req is acceptable */
	ret = _setup_req(1, thrd, idx, &xs);
	if (ret < 0)
		goto xfer_exit;

	if (ret > pi->mcbufsz / 2) {
		dev_info(thrd->dmac->pinfo->dev,
			"%s:%d Trying increasing mcbufsz\n",
				__func__, __LINE__);
		ret = -ENOMEM;
		goto xfer_exit;
	}

	/* Hook the request */
	thrd->lstenq = idx;
	thrd->req[idx].mc_len = _setup_req(0, thrd, idx, &xs);
	thrd->req[idx].r = r;

	ret = 0;

xfer_exit:
	spin_unlock_irqrestore(&pl330->lock, flags);

	return ret;
}

static void pl330_dotask(unsigned long data)
{
	struct pl330_dmac *pl330 = (struct pl330_dmac *) data;
	struct pl330_info *pi = pl330->pinfo;
	unsigned long flags;
	int i;

	spin_lock_irqsave(&pl330->lock, flags);

	/* The DMAC itself gone nuts */
	if (pl330->dmac_tbd.reset_dmac) {
		pl330->state = DYING;
		/* Reset the manager too */
		pl330->dmac_tbd.reset_mngr = true;
		/* Clear the reset flag */
		pl330->dmac_tbd.reset_dmac = false;
	}

	if (pl330->dmac_tbd.reset_mngr) {
		_stop(pl330->manager);
		/* Reset all channels */
		pl330->dmac_tbd.reset_chan = (1 << pi->pcfg.num_chan) - 1;
		/* Clear the reset flag */
		pl330->dmac_tbd.reset_mngr = false;
	}

	for (i = 0; i < pi->pcfg.num_chan; i++) {

		if (pl330->dmac_tbd.reset_chan & (1 << i)) {
			struct pl330_thread *thrd = &pl330->channels[i];
			void __iomem *regs = pi->base;
			enum pl330_op_err err;

			_stop(thrd);

			if (readl(regs + FSC) & (1 << thrd->id))
				err = PL330_ERR_FAIL;
			else
				err = PL330_ERR_ABORT;

			spin_unlock_irqrestore(&pl330->lock, flags);

			_callback(thrd->req[1 - thrd->lstenq].r, err);
			_callback(thrd->req[thrd->lstenq].r, err);

			spin_lock_irqsave(&pl330->lock, flags);

			thrd->req[0].r = NULL;
			thrd->req[1].r = NULL;
			mark_free(thrd, 0);
			mark_free(thrd, 1);

			/* Clear the reset flag */
			pl330->dmac_tbd.reset_chan &= ~(1 << i);
		}
	}

	spin_unlock_irqrestore(&pl330->lock, flags);

	return;
}

/* Returns 1 if state was updated, 0 otherwise */
static int pl330_update(const struct pl330_info *pi)
{
	struct pl330_req *rqdone, *tmp;
	struct pl330_dmac *pl330;
	unsigned long flags;
	void __iomem *regs;
	u32 val;
	int id, ev, ret = 0;

	if (!pi || !pi->pl330_data)
		return 0;

	regs = pi->base;
	pl330 = pi->pl330_data;

	spin_lock_irqsave(&pl330->lock, flags);

	val = readl(regs + FSM) & 0x1;
	if (val)
		pl330->dmac_tbd.reset_mngr = true;
	else
		pl330->dmac_tbd.reset_mngr = false;

	val = readl(regs + FSC) & ((1 << pi->pcfg.num_chan) - 1);
	pl330->dmac_tbd.reset_chan |= val;
	if (val) {
		int i = 0;
		while (i < pi->pcfg.num_chan) {
			if (val & (1 << i)) {
				dev_info(pi->dev,
					"Reset Channel-%d\t CS-%x FTC-%x\n",
						i, readl(regs + CS(i)),
						readl(regs + FTC(i)));
				_stop(&pl330->channels[i]);
			}
			i++;
		}
	}

	/* Check which event happened i.e, thread notified */
	val = readl(regs + ES);
	if (pi->pcfg.num_events < 32
			&& val & ~((1 << pi->pcfg.num_events) - 1)) {
		pl330->dmac_tbd.reset_dmac = true;
		dev_err(pi->dev, "%s:%d Unexpected!\n", __func__, __LINE__);
		ret = 1;
		goto updt_exit;
	}

	for (ev = 0; ev < pi->pcfg.num_events; ev++) {
		if (val & (1 << ev)) { /* Event occurred */
			struct pl330_thread *thrd;
			u32 inten = readl(regs + INTEN);
			int active;

			/* Clear the event */
			if (inten & (1 << ev))
				writel(1 << ev, regs + INTCLR);

			ret = 1;

			id = pl330->events[ev];

			thrd = &pl330->channels[id];

			active = thrd->req_running;
			if (active == -1) /* Aborted */
				continue;

			/* Detach the req */
			rqdone = thrd->req[active].r;
			thrd->req[active].r = NULL;

			mark_free(thrd, active);

			/* Get going again ASAP */
			_start(thrd);

			/* For now, just make a list of callbacks to be done */
			list_add_tail(&rqdone->rqd, &pl330->req_done);
		}
	}

	/* Now that we are in no hurry, do the callbacks */
	list_for_each_entry_safe(rqdone, tmp, &pl330->req_done, rqd) {
		list_del(&rqdone->rqd);

		spin_unlock_irqrestore(&pl330->lock, flags);
		_callback(rqdone, PL330_ERR_NONE);
		spin_lock_irqsave(&pl330->lock, flags);
	}

updt_exit:
	spin_unlock_irqrestore(&pl330->lock, flags);

	if (pl330->dmac_tbd.reset_dmac
			|| pl330->dmac_tbd.reset_mngr
			|| pl330->dmac_tbd.reset_chan) {
		ret = 1;
		tasklet_schedule(&pl330->tasks);
	}

	return ret;
}

static int pl330_chan_ctrl(void *ch_id, enum pl330_chan_op op)
{
	struct pl330_thread *thrd = ch_id;
	struct pl330_dmac *pl330;
	unsigned long flags;
	int ret = 0, active;

	if (!thrd || thrd->free || thrd->dmac->state == DYING)
		return -EINVAL;

	pl330 = thrd->dmac;
	active = thrd->req_running;

	spin_lock_irqsave(&pl330->lock, flags);

	switch (op) {
	case PL330_OP_FLUSH:
		/* Make sure the channel is stopped */
		_stop(thrd);

		thrd->req[0].r = NULL;
		thrd->req[1].r = NULL;
		mark_free(thrd, 0);
		mark_free(thrd, 1);
		break;

	case PL330_OP_ABORT:
		/* Make sure the channel is stopped */
		_stop(thrd);

		/* ABORT is only for the active req */
		if (active == -1)
			break;

		thrd->req[active].r = NULL;
		mark_free(thrd, active);

		/* Start the next */
	case PL330_OP_START:
		if ((active == -1) && !_start(thrd))
			ret = -EIO;
		break;

	default:
		ret = -EINVAL;
	}

	spin_unlock_irqrestore(&pl330->lock, flags);
	return ret;
}

/* Reserve an event */
static inline int _alloc_event(struct pl330_thread *thrd)
{
	struct pl330_dmac *pl330 = thrd->dmac;
	struct pl330_info *pi = pl330->pinfo;
	int ev;

	for (ev = 0; ev < pi->pcfg.num_events; ev++)
		if (pl330->events[ev] == -1) {
			pl330->events[ev] = thrd->id;
			return ev;
		}

	return -1;
}

static bool _chan_ns(const struct pl330_info *pi, int i)
{
	return pi->pcfg.irq_ns & (1 << i);
}

/* Upon success, returns IdentityToken for the
 * allocated channel, NULL otherwise.
 */
static void *pl330_request_channel(const struct pl330_info *pi)
{
	struct pl330_thread *thrd = NULL;
	struct pl330_dmac *pl330;
	unsigned long flags;
	int chans, i;

	if (!pi || !pi->pl330_data)
		return NULL;

	pl330 = pi->pl330_data;

	if (pl330->state == DYING)
		return NULL;

	chans = pi->pcfg.num_chan;

	spin_lock_irqsave(&pl330->lock, flags);

	for (i = 0; i < chans; i++) {
		thrd = &pl330->channels[i];
		if ((thrd->free) && (!_manager_ns(thrd) ||
					_chan_ns(pi, i))) {
			thrd->ev = _alloc_event(thrd);
			if (thrd->ev >= 0) {
				thrd->free = false;
				thrd->lstenq = 1;
				thrd->req[0].r = NULL;
				mark_free(thrd, 0);
				thrd->req[1].r = NULL;
				mark_free(thrd, 1);
				break;
			}
		}
		thrd = NULL;
	}

	spin_unlock_irqrestore(&pl330->lock, flags);

	return thrd;
}

/* Release an event */
static inline void _free_event(struct pl330_thread *thrd, int ev)
{
	struct pl330_dmac *pl330 = thrd->dmac;
	struct pl330_info *pi = pl330->pinfo;

	/* If the event is valid and was held by the thread */
	if (ev >= 0 && ev < pi->pcfg.num_events
			&& pl330->events[ev] == thrd->id)
		pl330->events[ev] = -1;
}

static void pl330_release_channel(void *ch_id)
{
	struct pl330_thread *thrd = ch_id;
	struct pl330_dmac *pl330;
	unsigned long flags;

	if (!thrd || thrd->free)
		return;

	_stop(thrd);

	_callback(thrd->req[1 - thrd->lstenq].r, PL330_ERR_ABORT);
	_callback(thrd->req[thrd->lstenq].r, PL330_ERR_ABORT);

	pl330 = thrd->dmac;

	spin_lock_irqsave(&pl330->lock, flags);
	_free_event(thrd, thrd->ev);
	thrd->free = true;
	spin_unlock_irqrestore(&pl330->lock, flags);
}

/* Initialize the structure for PL330 configuration, that can be used
 * by the client driver the make best use of the DMAC
 */
static void read_dmac_config(struct pl330_info *pi)
{
	void __iomem *regs = pi->base;
	u32 val;

	val = readl(regs + CRD) >> CRD_DATA_WIDTH_SHIFT;
	val &= CRD_DATA_WIDTH_MASK;
	pi->pcfg.data_bus_width = 8 * (1 << val);

	val = readl(regs + CRD) >> CRD_DATA_BUFF_SHIFT;
	val &= CRD_DATA_BUFF_MASK;
	pi->pcfg.data_buf_dep = val + 1;

	val = readl(regs + CR0) >> CR0_NUM_CHANS_SHIFT;
	val &= CR0_NUM_CHANS_MASK;
	val += 1;
	pi->pcfg.num_chan = val;

	val = readl(regs + CR0);
	if (val & CR0_PERIPH_REQ_SET) {
		val = (val >> CR0_NUM_PERIPH_SHIFT) & CR0_NUM_PERIPH_MASK;
		val += 1;
		pi->pcfg.num_peri = val;
		pi->pcfg.peri_ns = readl(regs + CR4);
	} else {
		pi->pcfg.num_peri = 0;
	}

	val = readl(regs + CR0);
	if (val & CR0_BOOT_MAN_NS)
		pi->pcfg.mode |= DMAC_MODE_NS;
	else
		pi->pcfg.mode &= ~DMAC_MODE_NS;

	val = readl(regs + CR0) >> CR0_NUM_EVENTS_SHIFT;
	val &= CR0_NUM_EVENTS_MASK;
	val += 1;
	pi->pcfg.num_events = val;

	pi->pcfg.irq_ns = readl(regs + CR3);

	pi->pcfg.periph_id = get_id(pi, PERIPH_ID);
	pi->pcfg.pcell_id = get_id(pi, PCELL_ID);
}

static inline void _reset_thread(struct pl330_thread *thrd)
{
	struct pl330_dmac *pl330 = thrd->dmac;
	struct pl330_info *pi = pl330->pinfo;

	thrd->req[0].mc_cpu = pl330->mcode_cpu
				+ (thrd->id * pi->mcbufsz);
	thrd->req[0].mc_bus = pl330->mcode_bus
				+ (thrd->id * pi->mcbufsz);
	thrd->req[0].r = NULL;
	mark_free(thrd, 0);

	thrd->req[1].mc_cpu = thrd->req[0].mc_cpu
				+ pi->mcbufsz / 2;
	thrd->req[1].mc_bus = thrd->req[0].mc_bus
				+ pi->mcbufsz / 2;
	thrd->req[1].r = NULL;
	mark_free(thrd, 1);
}

static int dmac_alloc_threads(struct pl330_dmac *pl330)
{
	struct pl330_info *pi = pl330->pinfo;
	int chans = pi->pcfg.num_chan;
	struct pl330_thread *thrd;
	int i;

	/* Allocate 1 Manager and 'chans' Channel threads */
	pl330->channels = kzalloc((1 + chans) * sizeof(*thrd),
					GFP_KERNEL);
	if (!pl330->channels)
		return -ENOMEM;

	/* Init Channel threads */
	for (i = 0; i < chans; i++) {
		thrd = &pl330->channels[i];
		thrd->id = i;
		thrd->dmac = pl330;
		_reset_thread(thrd);
		thrd->free = true;
	}

	/* MANAGER is indexed at the end */
	thrd = &pl330->channels[chans];
	thrd->id = chans;
	thrd->dmac = pl330;
	thrd->free = false;
	pl330->manager = thrd;

	return 0;
}

static int dmac_alloc_resources(struct pl330_dmac *pl330)
{
	struct pl330_info *pi = pl330->pinfo;
	int chans = pi->pcfg.num_chan;
	int ret;

	/*
	 * Alloc MicroCode buffer for 'chans' Channel threads.
	 * A channel's buffer offset is (Channel_Id * MCODE_BUFF_PERCHAN)
	 */
	pl330->mcode_cpu = dma_alloc_coherent(pi->dev,
				chans * pi->mcbufsz,
				&pl330->mcode_bus, GFP_KERNEL);
	if (!pl330->mcode_cpu) {
		dev_err(pi->dev, "%s:%d Can't allocate memory!\n",
			__func__, __LINE__);
		return -ENOMEM;
	}

	ret = dmac_alloc_threads(pl330);
	if (ret) {
		dev_err(pi->dev, "%s:%d Can't to create channels for DMAC!\n",
			__func__, __LINE__);
		dma_free_coherent(pi->dev,
				chans * pi->mcbufsz,
				pl330->mcode_cpu, pl330->mcode_bus);
		return ret;
	}

	return 0;
}

static int pl330_add(struct pl330_info *pi)
{
	struct pl330_dmac *pl330;
	void __iomem *regs;
	int i, ret;

	if (!pi || !pi->dev)
		return -EINVAL;

	/* If already added */
	if (pi->pl330_data)
		return -EINVAL;

	/*
	 * If the SoC can perform reset on the DMAC, then do it
	 * before reading its configuration.
	 */
	if (pi->dmac_reset)
		pi->dmac_reset(pi);

	regs = pi->base;

	/* Check if we can handle this DMAC */
	if ((get_id(pi, PERIPH_ID) & 0xfffff) != PERIPH_ID_VAL
	   || get_id(pi, PCELL_ID) != PCELL_ID_VAL) {
		dev_err(pi->dev, "PERIPH_ID 0x%x, PCELL_ID 0x%x !\n",
			get_id(pi, PERIPH_ID), get_id(pi, PCELL_ID));
		return -EINVAL;
	}

	/* Read the configuration of the DMAC */
	read_dmac_config(pi);

	if (pi->pcfg.num_events == 0) {
		dev_err(pi->dev, "%s:%d Can't work without events!\n",
			__func__, __LINE__);
		return -EINVAL;
	}

	pl330 = kzalloc(sizeof(*pl330), GFP_KERNEL);
	if (!pl330) {
		dev_err(pi->dev, "%s:%d Can't allocate memory!\n",
			__func__, __LINE__);
		return -ENOMEM;
	}

	/* Assign the info structure and private data */
	pl330->pinfo = pi;
	pi->pl330_data = pl330;

	spin_lock_init(&pl330->lock);

	INIT_LIST_HEAD(&pl330->req_done);

	/* Use default MC buffer size if not provided */
	if (!pi->mcbufsz)
		pi->mcbufsz = MCODE_BUFF_PER_REQ * 2;

	/* Mark all events as free */
	for (i = 0; i < pi->pcfg.num_events; i++)
		pl330->events[i] = -1;

	/* Allocate resources needed by the DMAC */
	ret = dmac_alloc_resources(pl330);
	if (ret) {
		dev_err(pi->dev, "Unable to create channels for DMAC\n");
		kfree(pl330);
		return ret;
	}

	tasklet_init(&pl330->tasks, pl330_dotask, (unsigned long) pl330);

	pl330->state = INIT;

	return 0;
}

static int dmac_free_threads(struct pl330_dmac *pl330)
{
	struct pl330_info *pi = pl330->pinfo;
	int chans = pi->pcfg.num_chan;
	struct pl330_thread *thrd;
	int i;

	/* Release Channel threads */
	for (i = 0; i < chans; i++) {
		thrd = &pl330->channels[i];
		pl330_release_channel((void *)thrd);
	}

	/* Free memory */
	kfree(pl330->channels);

	return 0;
}

static void dmac_free_resources(struct pl330_dmac *pl330)
{
	struct pl330_info *pi = pl330->pinfo;
	int chans = pi->pcfg.num_chan;

	dmac_free_threads(pl330);

	dma_free_coherent(pi->dev, chans * pi->mcbufsz,
				pl330->mcode_cpu, pl330->mcode_bus);
}

static void pl330_del(struct pl330_info *pi)
{
	struct pl330_dmac *pl330;

	if (!pi || !pi->pl330_data)
		return;

	pl330 = pi->pl330_data;

	pl330->state = UNINIT;

	tasklet_kill(&pl330->tasks);

	/* Free DMAC resources */
	dmac_free_resources(pl330);

	kfree(pl330);
	pi->pl330_data = NULL;
}

/* forward declaration */
static struct amba_driver pl330_driver;

static inline struct dma_pl330_chan *
to_pchan(struct dma_chan *ch)
{
	if (!ch)
		return NULL;

	return container_of(ch, struct dma_pl330_chan, chan);
}

static inline struct dma_pl330_desc *
to_desc(struct dma_async_tx_descriptor *tx)
{
	return container_of(tx, struct dma_pl330_desc, txd);
}

static inline void free_desc_list(struct list_head *list)
{
	struct dma_pl330_dmac *pdmac;
	struct dma_pl330_desc *desc;
	struct dma_pl330_chan *pch = NULL;
	unsigned long flags;

	/* Finish off the work list */
	list_for_each_entry(desc, list, node) {
		dma_async_tx_callback callback;
		void *param;

		/* All desc in a list belong to same channel */
		pch = desc->pchan;
		callback = desc->txd.callback;
		param = desc->txd.callback_param;

		if (callback)
			callback(param);

		desc->pchan = NULL;
	}

	/* pch will be unset if list was empty */
	if (!pch)
		return;

	pdmac = pch->dmac;

	spin_lock_irqsave(&pdmac->pool_lock, flags);
	list_splice_tail_init(list, &pdmac->desc_pool);
	spin_unlock_irqrestore(&pdmac->pool_lock, flags);
}

static inline void handle_cyclic_desc_list(struct list_head *list)
{
	struct dma_pl330_desc *desc;
	struct dma_pl330_chan *pch = NULL;
	unsigned long flags;

	list_for_each_entry(desc, list, node) {
		dma_async_tx_callback callback;

		/* Change status to reload it */
		desc->status = PREP;
		pch = desc->pchan;
		callback = desc->txd.callback;
		if (callback)
			callback(desc->txd.callback_param);
	}

	/* pch will be unset if list was empty */
	if (!pch)
		return;

	spin_lock_irqsave(&pch->lock, flags);
	list_splice_tail_init(list, &pch->work_list);
	spin_unlock_irqrestore(&pch->lock, flags);
}

static inline void fill_queue(struct dma_pl330_chan *pch)
{
	struct dma_pl330_desc *desc;
	int ret;

	list_for_each_entry(desc, &pch->work_list, node) {

		/* If already submitted */
		if (desc->status == BUSY)
			break;

		ret = pl330_submit_req(pch->pl330_chid,
						&desc->req);
		if (!ret) {
			desc->status = BUSY;
			break;
		} else if (ret == -EAGAIN) {
			/* QFull or DMAC Dying */
			break;
		} else {
			/* Unacceptable request */
			desc->status = DONE;
			dev_err(pch->dmac->pif.dev, "%s:%d Bad Desc(%d)\n",
					__func__, __LINE__, desc->txd.cookie);
			tasklet_schedule(&pch->task);
		}
	}
}

static void pl330_tasklet(unsigned long data)
{
	struct dma_pl330_chan *pch = (struct dma_pl330_chan *)data;
	struct dma_pl330_desc *desc, *_dt;
	unsigned long flags;
	LIST_HEAD(list);

	spin_lock_irqsave(&pch->lock, flags);

	/* Pick up ripe tomatoes */
	list_for_each_entry_safe(desc, _dt, &pch->work_list, node)
		if (desc->status == DONE) {
<<<<<<< HEAD
			if (pch->cyclic)
=======
			if (!pch->cyclic)
>>>>>>> bd0a521e
				dma_cookie_complete(&desc->txd);
			list_move_tail(&desc->node, &list);
		}

	/* Try to submit a req imm. next to the last completed cookie */
	fill_queue(pch);

	/* Make sure the PL330 Channel thread is active */
	pl330_chan_ctrl(pch->pl330_chid, PL330_OP_START);

	spin_unlock_irqrestore(&pch->lock, flags);

	if (pch->cyclic)
		handle_cyclic_desc_list(&list);
	else
		free_desc_list(&list);
}

static void dma_pl330_rqcb(void *token, enum pl330_op_err err)
{
	struct dma_pl330_desc *desc = token;
	struct dma_pl330_chan *pch = desc->pchan;
	unsigned long flags;

	/* If desc aborted */
	if (!pch)
		return;

	spin_lock_irqsave(&pch->lock, flags);

	desc->status = DONE;

	spin_unlock_irqrestore(&pch->lock, flags);

	tasklet_schedule(&pch->task);
}

bool pl330_filter(struct dma_chan *chan, void *param)
{
	u8 *peri_id;

	if (chan->device->dev->driver != &pl330_driver.drv)
		return false;

#ifdef CONFIG_OF
	if (chan->device->dev->of_node) {
		const __be32 *prop_value;
		phandle phandle;
		struct device_node *node;

		prop_value = ((struct property *)param)->value;
		phandle = be32_to_cpup(prop_value++);
		node = of_find_node_by_phandle(phandle);
		return ((chan->private == node) &&
				(chan->chan_id == be32_to_cpup(prop_value)));
	}
#endif

	peri_id = chan->private;
	return *peri_id == (unsigned)param;
}
EXPORT_SYMBOL(pl330_filter);

static int pl330_alloc_chan_resources(struct dma_chan *chan)
{
	struct dma_pl330_chan *pch = to_pchan(chan);
	struct dma_pl330_dmac *pdmac = pch->dmac;
	unsigned long flags;

	spin_lock_irqsave(&pch->lock, flags);

	dma_cookie_init(chan);
	pch->cyclic = false;

	pch->pl330_chid = pl330_request_channel(&pdmac->pif);
	if (!pch->pl330_chid) {
		spin_unlock_irqrestore(&pch->lock, flags);
		return 0;
	}

	tasklet_init(&pch->task, pl330_tasklet, (unsigned long) pch);

	spin_unlock_irqrestore(&pch->lock, flags);

	return 1;
}

static int pl330_control(struct dma_chan *chan, enum dma_ctrl_cmd cmd, unsigned long arg)
{
	struct dma_pl330_chan *pch = to_pchan(chan);
	struct dma_pl330_desc *desc, *_dt;
	unsigned long flags;
	struct dma_pl330_dmac *pdmac = pch->dmac;
	struct dma_slave_config *slave_config;
	LIST_HEAD(list);

	switch (cmd) {
	case DMA_TERMINATE_ALL:
		spin_lock_irqsave(&pch->lock, flags);

		/* FLUSH the PL330 Channel thread */
		pl330_chan_ctrl(pch->pl330_chid, PL330_OP_FLUSH);

		/* Mark all desc done */
		list_for_each_entry_safe(desc, _dt, &pch->work_list , node) {
			desc->status = DONE;
			list_move_tail(&desc->node, &list);
		}

		list_splice_tail_init(&list, &pdmac->desc_pool);
		spin_unlock_irqrestore(&pch->lock, flags);
		break;
	case DMA_SLAVE_CONFIG:
		slave_config = (struct dma_slave_config *)arg;

		if (slave_config->direction == DMA_MEM_TO_DEV) {
			if (slave_config->dst_addr)
				pch->fifo_addr = slave_config->dst_addr;
			if (slave_config->dst_addr_width)
				pch->burst_sz = __ffs(slave_config->dst_addr_width);
			if (slave_config->dst_maxburst)
				pch->burst_len = slave_config->dst_maxburst;
		} else if (slave_config->direction == DMA_DEV_TO_MEM) {
			if (slave_config->src_addr)
				pch->fifo_addr = slave_config->src_addr;
			if (slave_config->src_addr_width)
				pch->burst_sz = __ffs(slave_config->src_addr_width);
			if (slave_config->src_maxburst)
				pch->burst_len = slave_config->src_maxburst;
		}
		break;
	default:
		dev_err(pch->dmac->pif.dev, "Not supported command.\n");
		return -ENXIO;
	}

	return 0;
}

static void pl330_free_chan_resources(struct dma_chan *chan)
{
	struct dma_pl330_chan *pch = to_pchan(chan);
	unsigned long flags;

	spin_lock_irqsave(&pch->lock, flags);

	tasklet_kill(&pch->task);

	pl330_release_channel(pch->pl330_chid);
	pch->pl330_chid = NULL;

	if (pch->cyclic)
		list_splice_tail_init(&pch->work_list, &pch->dmac->desc_pool);

	spin_unlock_irqrestore(&pch->lock, flags);
}

static enum dma_status
pl330_tx_status(struct dma_chan *chan, dma_cookie_t cookie,
		 struct dma_tx_state *txstate)
{
	return dma_cookie_status(chan, cookie, txstate);
}

static void pl330_issue_pending(struct dma_chan *chan)
{
	pl330_tasklet((unsigned long) to_pchan(chan));
}

/*
 * We returned the last one of the circular list of descriptor(s)
 * from prep_xxx, so the argument to submit corresponds to the last
 * descriptor of the list.
 */
static dma_cookie_t pl330_tx_submit(struct dma_async_tx_descriptor *tx)
{
	struct dma_pl330_desc *desc, *last = to_desc(tx);
	struct dma_pl330_chan *pch = to_pchan(tx->chan);
	dma_cookie_t cookie;
	unsigned long flags;

	spin_lock_irqsave(&pch->lock, flags);

	/* Assign cookies to all nodes */
	while (!list_empty(&last->node)) {
		desc = list_entry(last->node.next, struct dma_pl330_desc, node);

		dma_cookie_assign(&desc->txd);

		list_move_tail(&desc->node, &pch->work_list);
	}

	cookie = dma_cookie_assign(&last->txd);
	list_add_tail(&last->node, &pch->work_list);
	spin_unlock_irqrestore(&pch->lock, flags);

	return cookie;
}

static inline void _init_desc(struct dma_pl330_desc *desc)
{
	desc->pchan = NULL;
	desc->req.x = &desc->px;
	desc->req.token = desc;
	desc->rqcfg.swap = SWAP_NO;
	desc->rqcfg.privileged = 0;
	desc->rqcfg.insnaccess = 0;
	desc->rqcfg.scctl = SCCTRL0;
	desc->rqcfg.dcctl = DCCTRL0;
	desc->req.cfg = &desc->rqcfg;
	desc->req.xfer_cb = dma_pl330_rqcb;
	desc->txd.tx_submit = pl330_tx_submit;

	INIT_LIST_HEAD(&desc->node);
}

/* Returns the number of descriptors added to the DMAC pool */
static int add_desc(struct dma_pl330_dmac *pdmac, gfp_t flg, int count)
{
	struct dma_pl330_desc *desc;
	unsigned long flags;
	int i;

	if (!pdmac)
		return 0;

	desc = kmalloc(count * sizeof(*desc), flg);
	if (!desc)
		return 0;

	spin_lock_irqsave(&pdmac->pool_lock, flags);

	for (i = 0; i < count; i++) {
		_init_desc(&desc[i]);
		list_add_tail(&desc[i].node, &pdmac->desc_pool);
	}

	spin_unlock_irqrestore(&pdmac->pool_lock, flags);

	return count;
}

static struct dma_pl330_desc *
pluck_desc(struct dma_pl330_dmac *pdmac)
{
	struct dma_pl330_desc *desc = NULL;
	unsigned long flags;

	if (!pdmac)
		return NULL;

	spin_lock_irqsave(&pdmac->pool_lock, flags);

	if (!list_empty(&pdmac->desc_pool)) {
		desc = list_entry(pdmac->desc_pool.next,
				struct dma_pl330_desc, node);

		list_del_init(&desc->node);

		desc->status = PREP;
		desc->txd.callback = NULL;
	}

	spin_unlock_irqrestore(&pdmac->pool_lock, flags);

	return desc;
}

static struct dma_pl330_desc *pl330_get_desc(struct dma_pl330_chan *pch)
{
	struct dma_pl330_dmac *pdmac = pch->dmac;
	u8 *peri_id = pch->chan.private;
	struct dma_pl330_desc *desc;

	/* Pluck one desc from the pool of DMAC */
	desc = pluck_desc(pdmac);

	/* If the DMAC pool is empty, alloc new */
	if (!desc) {
		if (!add_desc(pdmac, GFP_ATOMIC, 1))
			return NULL;

		/* Try again */
		desc = pluck_desc(pdmac);
		if (!desc) {
			dev_err(pch->dmac->pif.dev,
				"%s:%d ALERT!\n", __func__, __LINE__);
			return NULL;
		}
	}

	/* Initialize the descriptor */
	desc->pchan = pch;
	desc->txd.cookie = 0;
	async_tx_ack(&desc->txd);

	desc->req.peri = peri_id ? pch->chan.chan_id : 0;
	desc->rqcfg.pcfg = &pch->dmac->pif.pcfg;

	dma_async_tx_descriptor_init(&desc->txd, &pch->chan);

	return desc;
}

static inline void fill_px(struct pl330_xfer *px,
		dma_addr_t dst, dma_addr_t src, size_t len)
{
	px->next = NULL;
	px->bytes = len;
	px->dst_addr = dst;
	px->src_addr = src;
}

static struct dma_pl330_desc *
__pl330_prep_dma_memcpy(struct dma_pl330_chan *pch, dma_addr_t dst,
		dma_addr_t src, size_t len)
{
	struct dma_pl330_desc *desc = pl330_get_desc(pch);

	if (!desc) {
		dev_err(pch->dmac->pif.dev, "%s:%d Unable to fetch desc\n",
			__func__, __LINE__);
		return NULL;
	}

	/*
	 * Ideally we should lookout for reqs bigger than
	 * those that can be programmed with 256 bytes of
	 * MC buffer, but considering a req size is seldom
	 * going to be word-unaligned and more than 200MB,
	 * we take it easy.
	 * Also, should the limit is reached we'd rather
	 * have the platform increase MC buffer size than
	 * complicating this API driver.
	 */
	fill_px(&desc->px, dst, src, len);

	return desc;
}

/* Call after fixing burst size */
static inline int get_burst_len(struct dma_pl330_desc *desc, size_t len)
{
	struct dma_pl330_chan *pch = desc->pchan;
	struct pl330_info *pi = &pch->dmac->pif;
	int burst_len;

	burst_len = pi->pcfg.data_bus_width / 8;
	burst_len *= pi->pcfg.data_buf_dep;
	burst_len >>= desc->rqcfg.brst_size;

	/* src/dst_burst_len can't be more than 16 */
	if (burst_len > 16)
		burst_len = 16;

	while (burst_len > 1) {
		if (!(len % (burst_len << desc->rqcfg.brst_size)))
			break;
		burst_len--;
	}

	return burst_len;
}

static struct dma_async_tx_descriptor *pl330_prep_dma_cyclic(
		struct dma_chan *chan, dma_addr_t dma_addr, size_t len,
		size_t period_len, enum dma_transfer_direction direction,
		void *context)
{
	struct dma_pl330_desc *desc;
	struct dma_pl330_chan *pch = to_pchan(chan);
	dma_addr_t dst;
	dma_addr_t src;

	desc = pl330_get_desc(pch);
	if (!desc) {
		dev_err(pch->dmac->pif.dev, "%s:%d Unable to fetch desc\n",
			__func__, __LINE__);
		return NULL;
	}

	switch (direction) {
	case DMA_MEM_TO_DEV:
		desc->rqcfg.src_inc = 1;
		desc->rqcfg.dst_inc = 0;
		desc->req.rqtype = MEMTODEV;
		src = dma_addr;
		dst = pch->fifo_addr;
		break;
	case DMA_DEV_TO_MEM:
		desc->rqcfg.src_inc = 0;
		desc->rqcfg.dst_inc = 1;
		desc->req.rqtype = DEVTOMEM;
		src = pch->fifo_addr;
		dst = dma_addr;
		break;
	default:
		dev_err(pch->dmac->pif.dev, "%s:%d Invalid dma direction\n",
		__func__, __LINE__);
		return NULL;
	}

	desc->rqcfg.brst_size = pch->burst_sz;
	desc->rqcfg.brst_len = 1;

	pch->cyclic = true;

	fill_px(&desc->px, dst, src, period_len);

	return &desc->txd;
}

static struct dma_async_tx_descriptor *
pl330_prep_dma_memcpy(struct dma_chan *chan, dma_addr_t dst,
		dma_addr_t src, size_t len, unsigned long flags)
{
	struct dma_pl330_desc *desc;
	struct dma_pl330_chan *pch = to_pchan(chan);
	struct pl330_info *pi;
	int burst;

	if (unlikely(!pch || !len))
		return NULL;

	pi = &pch->dmac->pif;

	desc = __pl330_prep_dma_memcpy(pch, dst, src, len);
	if (!desc)
		return NULL;

	desc->rqcfg.src_inc = 1;
	desc->rqcfg.dst_inc = 1;
	desc->req.rqtype = MEMTOMEM;

	/* Select max possible burst size */
	burst = pi->pcfg.data_bus_width / 8;

	while (burst > 1) {
		if (!(len % burst))
			break;
		burst /= 2;
	}

	desc->rqcfg.brst_size = 0;
	while (burst != (1 << desc->rqcfg.brst_size))
		desc->rqcfg.brst_size++;

	desc->rqcfg.brst_len = get_burst_len(desc, len);

	desc->txd.flags = flags;

	return &desc->txd;
}

static struct dma_async_tx_descriptor *
pl330_prep_slave_sg(struct dma_chan *chan, struct scatterlist *sgl,
		unsigned int sg_len, enum dma_transfer_direction direction,
		unsigned long flg, void *context)
{
	struct dma_pl330_desc *first, *desc = NULL;
	struct dma_pl330_chan *pch = to_pchan(chan);
	struct scatterlist *sg;
	unsigned long flags;
	int i;
	dma_addr_t addr;

	if (unlikely(!pch || !sgl || !sg_len))
		return NULL;

	addr = pch->fifo_addr;

	first = NULL;

	for_each_sg(sgl, sg, sg_len, i) {

		desc = pl330_get_desc(pch);
		if (!desc) {
			struct dma_pl330_dmac *pdmac = pch->dmac;

			dev_err(pch->dmac->pif.dev,
				"%s:%d Unable to fetch desc\n",
				__func__, __LINE__);
			if (!first)
				return NULL;

			spin_lock_irqsave(&pdmac->pool_lock, flags);

			while (!list_empty(&first->node)) {
				desc = list_entry(first->node.next,
						struct dma_pl330_desc, node);
				list_move_tail(&desc->node, &pdmac->desc_pool);
			}

			list_move_tail(&first->node, &pdmac->desc_pool);

			spin_unlock_irqrestore(&pdmac->pool_lock, flags);

			return NULL;
		}

		if (!first)
			first = desc;
		else
			list_add_tail(&desc->node, &first->node);

		if (direction == DMA_MEM_TO_DEV) {
			desc->rqcfg.src_inc = 1;
			desc->rqcfg.dst_inc = 0;
			desc->req.rqtype = MEMTODEV;
			fill_px(&desc->px,
				addr, sg_dma_address(sg), sg_dma_len(sg));
		} else {
			desc->rqcfg.src_inc = 0;
			desc->rqcfg.dst_inc = 1;
			desc->req.rqtype = DEVTOMEM;
			fill_px(&desc->px,
				sg_dma_address(sg), addr, sg_dma_len(sg));
		}

		desc->rqcfg.brst_size = pch->burst_sz;
		desc->rqcfg.brst_len = 1;
	}

	/* Return the last desc in the chain */
	desc->txd.flags = flg;
	return &desc->txd;
}

static irqreturn_t pl330_irq_handler(int irq, void *data)
{
	if (pl330_update(data))
		return IRQ_HANDLED;
	else
		return IRQ_NONE;
}

static int __devinit
pl330_probe(struct amba_device *adev, const struct amba_id *id)
{
	struct dma_pl330_platdata *pdat;
	struct dma_pl330_dmac *pdmac;
	struct dma_pl330_chan *pch;
	struct pl330_info *pi;
	struct dma_device *pd;
	struct resource *res;
	int i, ret, irq;
	int num_chan;

	pdat = adev->dev.platform_data;

	/* Allocate a new DMAC and its Channels */
	pdmac = kzalloc(sizeof(*pdmac), GFP_KERNEL);
	if (!pdmac) {
		dev_err(&adev->dev, "unable to allocate mem\n");
		return -ENOMEM;
	}

	pi = &pdmac->pif;
	pi->dev = &adev->dev;
	pi->pl330_data = NULL;
	pi->mcbufsz = pdat ? pdat->mcbuf_sz : 0;

	res = &adev->res;
	request_mem_region(res->start, resource_size(res), "dma-pl330");

	pi->base = ioremap(res->start, resource_size(res));
	if (!pi->base) {
		ret = -ENXIO;
		goto probe_err1;
	}

	pdmac->clk = clk_get(&adev->dev, "dma");
	if (IS_ERR(pdmac->clk)) {
		dev_err(&adev->dev, "Cannot get operation clock.\n");
		ret = -EINVAL;
		goto probe_err2;
	}

	amba_set_drvdata(adev, pdmac);

#ifndef CONFIG_PM_RUNTIME
	/* enable dma clk */
	clk_enable(pdmac->clk);
#endif

	irq = adev->irq[0];
	ret = request_irq(irq, pl330_irq_handler, 0,
			dev_name(&adev->dev), pi);
	if (ret)
		goto probe_err3;

	ret = pl330_add(pi);
	if (ret)
		goto probe_err4;

	INIT_LIST_HEAD(&pdmac->desc_pool);
	spin_lock_init(&pdmac->pool_lock);

	/* Create a descriptor pool of default size */
	if (!add_desc(pdmac, GFP_KERNEL, NR_DEFAULT_DESC))
		dev_warn(&adev->dev, "unable to allocate desc\n");

	pd = &pdmac->ddma;
	INIT_LIST_HEAD(&pd->channels);

	/* Initialize channel parameters */
	if (pdat)
		num_chan = max_t(int, pdat->nr_valid_peri, pi->pcfg.num_chan);
	else
		num_chan = max_t(int, pi->pcfg.num_peri, pi->pcfg.num_chan);

	pdmac->peripherals = kzalloc(num_chan * sizeof(*pch), GFP_KERNEL);

	for (i = 0; i < num_chan; i++) {
		pch = &pdmac->peripherals[i];
		if (!adev->dev.of_node)
			pch->chan.private = pdat ? &pdat->peri_id[i] : NULL;
		else
			pch->chan.private = adev->dev.of_node;

		INIT_LIST_HEAD(&pch->work_list);
		spin_lock_init(&pch->lock);
		pch->pl330_chid = NULL;
		pch->chan.device = pd;
		pch->dmac = pdmac;

		/* Add the channel to the DMAC list */
		list_add_tail(&pch->chan.device_node, &pd->channels);
	}

	pd->dev = &adev->dev;
	if (pdat) {
		pd->cap_mask = pdat->cap_mask;
	} else {
		dma_cap_set(DMA_MEMCPY, pd->cap_mask);
		if (pi->pcfg.num_peri) {
			dma_cap_set(DMA_SLAVE, pd->cap_mask);
			dma_cap_set(DMA_CYCLIC, pd->cap_mask);
		}
	}

	pd->device_alloc_chan_resources = pl330_alloc_chan_resources;
	pd->device_free_chan_resources = pl330_free_chan_resources;
	pd->device_prep_dma_memcpy = pl330_prep_dma_memcpy;
	pd->device_prep_dma_cyclic = pl330_prep_dma_cyclic;
	pd->device_tx_status = pl330_tx_status;
	pd->device_prep_slave_sg = pl330_prep_slave_sg;
	pd->device_control = pl330_control;
	pd->device_issue_pending = pl330_issue_pending;

	ret = dma_async_device_register(pd);
	if (ret) {
		dev_err(&adev->dev, "unable to register DMAC\n");
		goto probe_err5;
	}

	dev_info(&adev->dev,
		"Loaded driver for PL330 DMAC-%d\n", adev->periphid);
	dev_info(&adev->dev,
		"\tDBUFF-%ux%ubytes Num_Chans-%u Num_Peri-%u Num_Events-%u\n",
		pi->pcfg.data_buf_dep,
		pi->pcfg.data_bus_width / 8, pi->pcfg.num_chan,
		pi->pcfg.num_peri, pi->pcfg.num_events);

	return 0;

probe_err5:
	pl330_del(pi);
probe_err4:
	free_irq(irq, pi);
probe_err3:
#ifndef CONFIG_PM_RUNTIME
	clk_disable(pdmac->clk);
#endif
	clk_put(pdmac->clk);
probe_err2:
	iounmap(pi->base);
probe_err1:
	release_mem_region(res->start, resource_size(res));
	kfree(pdmac);

	return ret;
}

static int __devexit pl330_remove(struct amba_device *adev)
{
	struct dma_pl330_dmac *pdmac = amba_get_drvdata(adev);
	struct dma_pl330_chan *pch, *_p;
	struct pl330_info *pi;
	struct resource *res;
	int irq;

	if (!pdmac)
		return 0;

	amba_set_drvdata(adev, NULL);

	/* Idle the DMAC */
	list_for_each_entry_safe(pch, _p, &pdmac->ddma.channels,
			chan.device_node) {

		/* Remove the channel */
		list_del(&pch->chan.device_node);

		/* Flush the channel */
		pl330_control(&pch->chan, DMA_TERMINATE_ALL, 0);
		pl330_free_chan_resources(&pch->chan);
	}

	pi = &pdmac->pif;

	pl330_del(pi);

	irq = adev->irq[0];
	free_irq(irq, pi);

	iounmap(pi->base);

	res = &adev->res;
	release_mem_region(res->start, resource_size(res));

#ifndef CONFIG_PM_RUNTIME
	clk_disable(pdmac->clk);
#endif

	kfree(pdmac);

	return 0;
}

static struct amba_id pl330_ids[] = {
	{
		.id	= 0x00041330,
		.mask	= 0x000fffff,
	},
	{ 0, 0 },
};

MODULE_DEVICE_TABLE(amba, pl330_ids);

#ifdef CONFIG_PM_RUNTIME
static int pl330_runtime_suspend(struct device *dev)
{
	struct dma_pl330_dmac *pdmac = dev_get_drvdata(dev);

	if (!pdmac) {
		dev_err(dev, "failed to get dmac\n");
		return -ENODEV;
	}

	clk_disable(pdmac->clk);

	return 0;
}

static int pl330_runtime_resume(struct device *dev)
{
	struct dma_pl330_dmac *pdmac = dev_get_drvdata(dev);

	if (!pdmac) {
		dev_err(dev, "failed to get dmac\n");
		return -ENODEV;
	}

	clk_enable(pdmac->clk);

	return 0;
}
#else
#define pl330_runtime_suspend	NULL
#define pl330_runtime_resume	NULL
#endif /* CONFIG_PM_RUNTIME */

static const struct dev_pm_ops pl330_pm_ops = {
	.runtime_suspend = pl330_runtime_suspend,
	.runtime_resume = pl330_runtime_resume,
};

static struct amba_driver pl330_driver = {
	.drv = {
		.owner = THIS_MODULE,
		.name = "dma-pl330",
		.pm = &pl330_pm_ops,
	},
	.id_table = pl330_ids,
	.probe = pl330_probe,
	.remove = pl330_remove,
};

module_amba_driver(pl330_driver);

MODULE_AUTHOR("Jaswinder Singh <jassi.brar@samsung.com>");
MODULE_DESCRIPTION("API Driver for PL330 DMAC");
MODULE_LICENSE("GPL");<|MERGE_RESOLUTION|>--- conflicted
+++ resolved
@@ -2315,11 +2315,7 @@
 	/* Pick up ripe tomatoes */
 	list_for_each_entry_safe(desc, _dt, &pch->work_list, node)
 		if (desc->status == DONE) {
-<<<<<<< HEAD
-			if (pch->cyclic)
-=======
 			if (!pch->cyclic)
->>>>>>> bd0a521e
 				dma_cookie_complete(&desc->txd);
 			list_move_tail(&desc->node, &list);
 		}
