--- conflicted
+++ resolved
@@ -54,15 +54,6 @@
 	hw_desc->desc_command = (1 << 31);
 }
 
-<<<<<<< HEAD
-static u32 mv_desc_get_dest_addr(struct mv_xor_desc_slot *desc)
-{
-	struct mv_xor_desc *hw_desc = desc->hw_desc;
-	return hw_desc->phy_dest_addr;
-}
-
-=======
->>>>>>> 4988abf1
 static void mv_desc_set_byte_count(struct mv_xor_desc_slot *desc,
 				   u32 byte_count)
 {
