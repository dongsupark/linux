--- conflicted
+++ resolved
@@ -1361,15 +1361,6 @@
 err_channel_add:
 	for (i = 0; i < MV_XOR_MAX_CHANNELS; i++)
 		if (xordev->channels[i]) {
-<<<<<<< HEAD
-			if (pdev->dev.of_node)
-				irq_dispose_mapping(xordev->channels[i]->irq);
-			mv_xor_channel_remove(xordev->channels[i]);
-		}
-
-	clk_disable_unprepare(xordev->clk);
-	clk_put(xordev->clk);
-=======
 			mv_xor_channel_remove(xordev->channels[i]);
 			if (pdev->dev.of_node)
 				irq_dispose_mapping(xordev->channels[i]->irq);
@@ -1380,7 +1371,6 @@
 		clk_put(xordev->clk);
 	}
 
->>>>>>> 68d6f84b
 	return ret;
 }
 
