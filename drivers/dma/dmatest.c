--- conflicted
+++ resolved
@@ -228,7 +228,6 @@
 	wake_up_all(done->wait);
 }
 
-<<<<<<< HEAD
 static inline void unmap_src(struct device *dev, dma_addr_t *addr, size_t len,
 			     unsigned int count)
 {
@@ -241,13 +240,13 @@
 {
 	while (count--)
 		dma_unmap_single(dev, addr[count], len, DMA_BIDIRECTIONAL);
-=======
+}
+
 static unsigned int min_odd(unsigned int x, unsigned int y)
 {
 	unsigned int val = min(x, y);
 
 	return val % 2 ? val : val - 1;
->>>>>>> 3226658c
 }
 
 /*
