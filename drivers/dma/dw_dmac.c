/*
 * Core driver for the Synopsys DesignWare DMA Controller
 *
 * Copyright (C) 2007-2008 Atmel Corporation
 * Copyright (C) 2010-2011 ST Microelectronics
 *
 * This program is free software; you can redistribute it and/or modify
 * it under the terms of the GNU General Public License version 2 as
 * published by the Free Software Foundation.
 */

#include <linux/bitops.h>
#include <linux/clk.h>
#include <linux/delay.h>
#include <linux/dmaengine.h>
#include <linux/dma-mapping.h>
#include <linux/init.h>
#include <linux/interrupt.h>
#include <linux/io.h>
#include <linux/of.h>
#include <linux/mm.h>
#include <linux/module.h>
#include <linux/platform_device.h>
#include <linux/slab.h>

#include "dw_dmac_regs.h"
#include "dmaengine.h"

/*
 * This supports the Synopsys "DesignWare AHB Central DMA Controller",
 * (DW_ahb_dmac) which is used with various AMBA 2.0 systems (not all
 * of which use ARM any more).  See the "Databook" from Synopsys for
 * information beyond what licensees probably provide.
 *
 * The driver has currently been tested only with the Atmel AT32AP7000,
 * which does not support descriptor writeback.
 */

static inline unsigned int dwc_get_dms(struct dw_dma_slave *slave)
{
	return slave ? slave->dst_master : 0;
}

static inline unsigned int dwc_get_sms(struct dw_dma_slave *slave)
{
	return slave ? slave->src_master : 1;
}

#define DWC_DEFAULT_CTLLO(_chan) ({				\
		struct dw_dma_slave *__slave = (_chan->private);	\
		struct dw_dma_chan *_dwc = to_dw_dma_chan(_chan);	\
		struct dma_slave_config	*_sconfig = &_dwc->dma_sconfig;	\
		int _dms = dwc_get_dms(__slave);		\
		int _sms = dwc_get_sms(__slave);		\
		u8 _smsize = __slave ? _sconfig->src_maxburst :	\
			DW_DMA_MSIZE_16;			\
		u8 _dmsize = __slave ? _sconfig->dst_maxburst :	\
			DW_DMA_MSIZE_16;			\
								\
		(DWC_CTLL_DST_MSIZE(_dmsize)			\
		 | DWC_CTLL_SRC_MSIZE(_smsize)			\
		 | DWC_CTLL_LLP_D_EN				\
		 | DWC_CTLL_LLP_S_EN				\
		 | DWC_CTLL_DMS(_dms)				\
		 | DWC_CTLL_SMS(_sms));				\
	})

/*
 * Number of descriptors to allocate for each channel. This should be
 * made configurable somehow; preferably, the clients (at least the
 * ones using slave transfers) should be able to give us a hint.
 */
#define NR_DESCS_PER_CHANNEL	64

/*----------------------------------------------------------------------*/

/*
 * Because we're not relying on writeback from the controller (it may not
 * even be configured into the core!) we don't need to use dma_pool.  These
 * descriptors -- and associated data -- are cacheable.  We do need to make
 * sure their dcache entries are written back before handing them off to
 * the controller, though.
 */

static struct device *chan2dev(struct dma_chan *chan)
{
	return &chan->dev->device;
}
static struct device *chan2parent(struct dma_chan *chan)
{
	return chan->dev->device.parent;
}

static struct dw_desc *dwc_first_active(struct dw_dma_chan *dwc)
{
	return to_dw_desc(dwc->active_list.next);
}

static struct dw_desc *dwc_desc_get(struct dw_dma_chan *dwc)
{
	struct dw_desc *desc, *_desc;
	struct dw_desc *ret = NULL;
	unsigned int i = 0;
	unsigned long flags;

	spin_lock_irqsave(&dwc->lock, flags);
	list_for_each_entry_safe(desc, _desc, &dwc->free_list, desc_node) {
		i++;
		if (async_tx_test_ack(&desc->txd)) {
			list_del(&desc->desc_node);
			ret = desc;
			break;
		}
		dev_dbg(chan2dev(&dwc->chan), "desc %p not ACKed\n", desc);
	}
	spin_unlock_irqrestore(&dwc->lock, flags);

	dev_vdbg(chan2dev(&dwc->chan), "scanned %u descriptors on freelist\n", i);

	return ret;
}

static void dwc_sync_desc_for_cpu(struct dw_dma_chan *dwc, struct dw_desc *desc)
{
	struct dw_desc	*child;

	list_for_each_entry(child, &desc->tx_list, desc_node)
		dma_sync_single_for_cpu(chan2parent(&dwc->chan),
				child->txd.phys, sizeof(child->lli),
				DMA_TO_DEVICE);
	dma_sync_single_for_cpu(chan2parent(&dwc->chan),
			desc->txd.phys, sizeof(desc->lli),
			DMA_TO_DEVICE);
}

/*
 * Move a descriptor, including any children, to the free list.
 * `desc' must not be on any lists.
 */
static void dwc_desc_put(struct dw_dma_chan *dwc, struct dw_desc *desc)
{
	unsigned long flags;

	if (desc) {
		struct dw_desc *child;

		dwc_sync_desc_for_cpu(dwc, desc);

		spin_lock_irqsave(&dwc->lock, flags);
		list_for_each_entry(child, &desc->tx_list, desc_node)
			dev_vdbg(chan2dev(&dwc->chan),
					"moving child desc %p to freelist\n",
					child);
		list_splice_init(&desc->tx_list, &dwc->free_list);
		dev_vdbg(chan2dev(&dwc->chan), "moving desc %p to freelist\n", desc);
		list_add(&desc->desc_node, &dwc->free_list);
		spin_unlock_irqrestore(&dwc->lock, flags);
	}
}

static void dwc_initialize(struct dw_dma_chan *dwc)
{
	struct dw_dma *dw = to_dw_dma(dwc->chan.device);
	struct dw_dma_slave *dws = dwc->chan.private;
	u32 cfghi = DWC_CFGH_FIFO_MODE;
	u32 cfglo = DWC_CFGL_CH_PRIOR(dwc->priority);

	if (dwc->initialized == true)
		return;

	if (dws) {
		/*
		 * We need controller-specific data to set up slave
		 * transfers.
		 */
		BUG_ON(!dws->dma_dev || dws->dma_dev != dw->dma.dev);

		cfghi = dws->cfg_hi;
		cfglo |= dws->cfg_lo & ~DWC_CFGL_CH_PRIOR_MASK;
	} else {
		if (dwc->dma_sconfig.direction == DMA_MEM_TO_DEV)
			cfghi = DWC_CFGH_DST_PER(dwc->dma_sconfig.slave_id);
		else if (dwc->dma_sconfig.direction == DMA_DEV_TO_MEM)
			cfghi = DWC_CFGH_SRC_PER(dwc->dma_sconfig.slave_id);
	}

	channel_writel(dwc, CFG_LO, cfglo);
	channel_writel(dwc, CFG_HI, cfghi);

	/* Enable interrupts */
	channel_set_bit(dw, MASK.XFER, dwc->mask);
	channel_set_bit(dw, MASK.ERROR, dwc->mask);

	dwc->initialized = true;
}

/*----------------------------------------------------------------------*/

static inline unsigned int dwc_fast_fls(unsigned long long v)
{
	/*
	 * We can be a lot more clever here, but this should take care
	 * of the most common optimization.
	 */
	if (!(v & 7))
		return 3;
	else if (!(v & 3))
		return 2;
	else if (!(v & 1))
		return 1;
	return 0;
}

static inline void dwc_dump_chan_regs(struct dw_dma_chan *dwc)
{
	dev_err(chan2dev(&dwc->chan),
		"  SAR: 0x%x DAR: 0x%x LLP: 0x%x CTL: 0x%x:%08x\n",
		channel_readl(dwc, SAR),
		channel_readl(dwc, DAR),
		channel_readl(dwc, LLP),
		channel_readl(dwc, CTL_HI),
		channel_readl(dwc, CTL_LO));
}

static inline void dwc_chan_disable(struct dw_dma *dw, struct dw_dma_chan *dwc)
{
	channel_clear_bit(dw, CH_EN, dwc->mask);
	while (dma_readl(dw, CH_EN) & dwc->mask)
		cpu_relax();
}

/*----------------------------------------------------------------------*/

/* Perform single block transfer */
static inline void dwc_do_single_block(struct dw_dma_chan *dwc,
				       struct dw_desc *desc)
{
	struct dw_dma	*dw = to_dw_dma(dwc->chan.device);
	u32		ctllo;

	/* Software emulation of LLP mode relies on interrupts to continue
	 * multi block transfer. */
	ctllo = desc->lli.ctllo | DWC_CTLL_INT_EN;

	channel_writel(dwc, SAR, desc->lli.sar);
	channel_writel(dwc, DAR, desc->lli.dar);
	channel_writel(dwc, CTL_LO, ctllo);
	channel_writel(dwc, CTL_HI, desc->lli.ctlhi);
	channel_set_bit(dw, CH_EN, dwc->mask);
}

/* Called with dwc->lock held and bh disabled */
static void dwc_dostart(struct dw_dma_chan *dwc, struct dw_desc *first)
{
	struct dw_dma	*dw = to_dw_dma(dwc->chan.device);
	unsigned long	was_soft_llp;

	/* ASSERT:  channel is idle */
	if (dma_readl(dw, CH_EN) & dwc->mask) {
		dev_err(chan2dev(&dwc->chan),
			"BUG: Attempted to start non-idle channel\n");
		dwc_dump_chan_regs(dwc);

		/* The tasklet will hopefully advance the queue... */
		return;
	}

	if (dwc->nollp) {
		was_soft_llp = test_and_set_bit(DW_DMA_IS_SOFT_LLP,
						&dwc->flags);
		if (was_soft_llp) {
			dev_err(chan2dev(&dwc->chan),
				"BUG: Attempted to start new LLP transfer "
				"inside ongoing one\n");
			return;
		}

		dwc_initialize(dwc);

		dwc->tx_list = &first->tx_list;
		dwc->tx_node_active = first->tx_list.next;

		dwc_do_single_block(dwc, first);

		return;
	}

	dwc_initialize(dwc);

	channel_writel(dwc, LLP, first->txd.phys);
	channel_writel(dwc, CTL_LO,
			DWC_CTLL_LLP_D_EN | DWC_CTLL_LLP_S_EN);
	channel_writel(dwc, CTL_HI, 0);
	channel_set_bit(dw, CH_EN, dwc->mask);
}

/*----------------------------------------------------------------------*/

static void
dwc_descriptor_complete(struct dw_dma_chan *dwc, struct dw_desc *desc,
		bool callback_required)
{
	dma_async_tx_callback		callback = NULL;
	void				*param = NULL;
	struct dma_async_tx_descriptor	*txd = &desc->txd;
	struct dw_desc			*child;
	unsigned long			flags;

	dev_vdbg(chan2dev(&dwc->chan), "descriptor %u complete\n", txd->cookie);

	spin_lock_irqsave(&dwc->lock, flags);
	dma_cookie_complete(txd);
	if (callback_required) {
		callback = txd->callback;
		param = txd->callback_param;
	}

	dwc_sync_desc_for_cpu(dwc, desc);

	/* async_tx_ack */
	list_for_each_entry(child, &desc->tx_list, desc_node)
		async_tx_ack(&child->txd);
	async_tx_ack(&desc->txd);

	list_splice_init(&desc->tx_list, &dwc->free_list);
	list_move(&desc->desc_node, &dwc->free_list);

	if (!dwc->chan.private) {
		struct device *parent = chan2parent(&dwc->chan);
		if (!(txd->flags & DMA_COMPL_SKIP_DEST_UNMAP)) {
			if (txd->flags & DMA_COMPL_DEST_UNMAP_SINGLE)
				dma_unmap_single(parent, desc->lli.dar,
						desc->len, DMA_FROM_DEVICE);
			else
				dma_unmap_page(parent, desc->lli.dar,
						desc->len, DMA_FROM_DEVICE);
		}
		if (!(txd->flags & DMA_COMPL_SKIP_SRC_UNMAP)) {
			if (txd->flags & DMA_COMPL_SRC_UNMAP_SINGLE)
				dma_unmap_single(parent, desc->lli.sar,
						desc->len, DMA_TO_DEVICE);
			else
				dma_unmap_page(parent, desc->lli.sar,
						desc->len, DMA_TO_DEVICE);
		}
	}

	spin_unlock_irqrestore(&dwc->lock, flags);

	if (callback_required && callback)
		callback(param);
}

static void dwc_complete_all(struct dw_dma *dw, struct dw_dma_chan *dwc)
{
	struct dw_desc *desc, *_desc;
	LIST_HEAD(list);
	unsigned long flags;

	spin_lock_irqsave(&dwc->lock, flags);
	if (dma_readl(dw, CH_EN) & dwc->mask) {
		dev_err(chan2dev(&dwc->chan),
			"BUG: XFER bit set, but channel not idle!\n");

		/* Try to continue after resetting the channel... */
		dwc_chan_disable(dw, dwc);
	}

	/*
	 * Submit queued descriptors ASAP, i.e. before we go through
	 * the completed ones.
	 */
	list_splice_init(&dwc->active_list, &list);
	if (!list_empty(&dwc->queue)) {
		list_move(dwc->queue.next, &dwc->active_list);
		dwc_dostart(dwc, dwc_first_active(dwc));
	}

	spin_unlock_irqrestore(&dwc->lock, flags);

	list_for_each_entry_safe(desc, _desc, &list, desc_node)
		dwc_descriptor_complete(dwc, desc, true);
}

static void dwc_scan_descriptors(struct dw_dma *dw, struct dw_dma_chan *dwc)
{
	dma_addr_t llp;
	struct dw_desc *desc, *_desc;
	struct dw_desc *child;
	u32 status_xfer;
	unsigned long flags;

	spin_lock_irqsave(&dwc->lock, flags);
	llp = channel_readl(dwc, LLP);
	status_xfer = dma_readl(dw, RAW.XFER);

	if (status_xfer & dwc->mask) {
		/* Everything we've submitted is done */
		dma_writel(dw, CLEAR.XFER, dwc->mask);
		spin_unlock_irqrestore(&dwc->lock, flags);

		dwc_complete_all(dw, dwc);
		return;
	}

	if (list_empty(&dwc->active_list)) {
		spin_unlock_irqrestore(&dwc->lock, flags);
		return;
	}

	dev_vdbg(chan2dev(&dwc->chan), "%s: llp=0x%llx\n", __func__,
			(unsigned long long)llp);

	list_for_each_entry_safe(desc, _desc, &dwc->active_list, desc_node) {
		/* check first descriptors addr */
		if (desc->txd.phys == llp) {
			spin_unlock_irqrestore(&dwc->lock, flags);
			return;
		}

		/* check first descriptors llp */
		if (desc->lli.llp == llp) {
			/* This one is currently in progress */
			spin_unlock_irqrestore(&dwc->lock, flags);
			return;
		}

		list_for_each_entry(child, &desc->tx_list, desc_node)
			if (child->lli.llp == llp) {
				/* Currently in progress */
				spin_unlock_irqrestore(&dwc->lock, flags);
				return;
			}

		/*
		 * No descriptors so far seem to be in progress, i.e.
		 * this one must be done.
		 */
		spin_unlock_irqrestore(&dwc->lock, flags);
		dwc_descriptor_complete(dwc, desc, true);
		spin_lock_irqsave(&dwc->lock, flags);
	}

	dev_err(chan2dev(&dwc->chan),
		"BUG: All descriptors done, but channel not idle!\n");

	/* Try to continue after resetting the channel... */
	dwc_chan_disable(dw, dwc);

	if (!list_empty(&dwc->queue)) {
		list_move(dwc->queue.next, &dwc->active_list);
		dwc_dostart(dwc, dwc_first_active(dwc));
	}
	spin_unlock_irqrestore(&dwc->lock, flags);
}

static inline void dwc_dump_lli(struct dw_dma_chan *dwc, struct dw_lli *lli)
{
	dev_crit(chan2dev(&dwc->chan), "  desc: s0x%x d0x%x l0x%x c0x%x:%x\n",
		 lli->sar, lli->dar, lli->llp, lli->ctlhi, lli->ctllo);
}

static void dwc_handle_error(struct dw_dma *dw, struct dw_dma_chan *dwc)
{
	struct dw_desc *bad_desc;
	struct dw_desc *child;
	unsigned long flags;

	dwc_scan_descriptors(dw, dwc);

	spin_lock_irqsave(&dwc->lock, flags);

	/*
	 * The descriptor currently at the head of the active list is
	 * borked. Since we don't have any way to report errors, we'll
	 * just have to scream loudly and try to carry on.
	 */
	bad_desc = dwc_first_active(dwc);
	list_del_init(&bad_desc->desc_node);
	list_move(dwc->queue.next, dwc->active_list.prev);

	/* Clear the error flag and try to restart the controller */
	dma_writel(dw, CLEAR.ERROR, dwc->mask);
	if (!list_empty(&dwc->active_list))
		dwc_dostart(dwc, dwc_first_active(dwc));

	/*
	 * WARN may seem harsh, but since this only happens
	 * when someone submits a bad physical address in a
	 * descriptor, we should consider ourselves lucky that the
	 * controller flagged an error instead of scribbling over
	 * random memory locations.
	 */
	dev_WARN(chan2dev(&dwc->chan), "Bad descriptor submitted for DMA!\n"
				       "  cookie: %d\n", bad_desc->txd.cookie);
	dwc_dump_lli(dwc, &bad_desc->lli);
	list_for_each_entry(child, &bad_desc->tx_list, desc_node)
		dwc_dump_lli(dwc, &child->lli);

	spin_unlock_irqrestore(&dwc->lock, flags);

	/* Pretend the descriptor completed successfully */
	dwc_descriptor_complete(dwc, bad_desc, true);
}

/* --------------------- Cyclic DMA API extensions -------------------- */

inline dma_addr_t dw_dma_get_src_addr(struct dma_chan *chan)
{
	struct dw_dma_chan *dwc = to_dw_dma_chan(chan);
	return channel_readl(dwc, SAR);
}
EXPORT_SYMBOL(dw_dma_get_src_addr);

inline dma_addr_t dw_dma_get_dst_addr(struct dma_chan *chan)
{
	struct dw_dma_chan *dwc = to_dw_dma_chan(chan);
	return channel_readl(dwc, DAR);
}
EXPORT_SYMBOL(dw_dma_get_dst_addr);

/* called with dwc->lock held and all DMAC interrupts disabled */
static void dwc_handle_cyclic(struct dw_dma *dw, struct dw_dma_chan *dwc,
		u32 status_err, u32 status_xfer)
{
	unsigned long flags;

	if (dwc->mask) {
		void (*callback)(void *param);
		void *callback_param;

		dev_vdbg(chan2dev(&dwc->chan), "new cyclic period llp 0x%08x\n",
				channel_readl(dwc, LLP));

		callback = dwc->cdesc->period_callback;
		callback_param = dwc->cdesc->period_callback_param;

		if (callback)
			callback(callback_param);
	}

	/*
	 * Error and transfer complete are highly unlikely, and will most
	 * likely be due to a configuration error by the user.
	 */
	if (unlikely(status_err & dwc->mask) ||
			unlikely(status_xfer & dwc->mask)) {
		int i;

		dev_err(chan2dev(&dwc->chan), "cyclic DMA unexpected %s "
				"interrupt, stopping DMA transfer\n",
				status_xfer ? "xfer" : "error");

		spin_lock_irqsave(&dwc->lock, flags);

		dwc_dump_chan_regs(dwc);

		dwc_chan_disable(dw, dwc);

		/* make sure DMA does not restart by loading a new list */
		channel_writel(dwc, LLP, 0);
		channel_writel(dwc, CTL_LO, 0);
		channel_writel(dwc, CTL_HI, 0);

		dma_writel(dw, CLEAR.ERROR, dwc->mask);
		dma_writel(dw, CLEAR.XFER, dwc->mask);

		for (i = 0; i < dwc->cdesc->periods; i++)
			dwc_dump_lli(dwc, &dwc->cdesc->desc[i]->lli);

		spin_unlock_irqrestore(&dwc->lock, flags);
	}
}

/* ------------------------------------------------------------------------- */

static void dw_dma_tasklet(unsigned long data)
{
	struct dw_dma *dw = (struct dw_dma *)data;
	struct dw_dma_chan *dwc;
	u32 status_xfer;
	u32 status_err;
	int i;

	status_xfer = dma_readl(dw, RAW.XFER);
	status_err = dma_readl(dw, RAW.ERROR);

	dev_vdbg(dw->dma.dev, "%s: status_err=%x\n", __func__, status_err);

	for (i = 0; i < dw->dma.chancnt; i++) {
		dwc = &dw->chan[i];
		if (test_bit(DW_DMA_IS_CYCLIC, &dwc->flags))
			dwc_handle_cyclic(dw, dwc, status_err, status_xfer);
		else if (status_err & (1 << i))
			dwc_handle_error(dw, dwc);
		else if (status_xfer & (1 << i)) {
			unsigned long flags;

			spin_lock_irqsave(&dwc->lock, flags);
			if (test_bit(DW_DMA_IS_SOFT_LLP, &dwc->flags)) {
				if (dwc->tx_node_active != dwc->tx_list) {
					struct dw_desc *desc =
						to_dw_desc(dwc->tx_node_active);

					dma_writel(dw, CLEAR.XFER, dwc->mask);

					/* move pointer to next descriptor */
					dwc->tx_node_active =
						dwc->tx_node_active->next;

					dwc_do_single_block(dwc, desc);

					spin_unlock_irqrestore(&dwc->lock, flags);
					continue;
				} else {
					/* we are done here */
					clear_bit(DW_DMA_IS_SOFT_LLP, &dwc->flags);
				}
			}
			spin_unlock_irqrestore(&dwc->lock, flags);

			dwc_scan_descriptors(dw, dwc);
		}
	}

	/*
	 * Re-enable interrupts.
	 */
	channel_set_bit(dw, MASK.XFER, dw->all_chan_mask);
	channel_set_bit(dw, MASK.ERROR, dw->all_chan_mask);
}

static irqreturn_t dw_dma_interrupt(int irq, void *dev_id)
{
	struct dw_dma *dw = dev_id;
	u32 status;

	dev_vdbg(dw->dma.dev, "%s: status=0x%x\n", __func__,
			dma_readl(dw, STATUS_INT));

	/*
	 * Just disable the interrupts. We'll turn them back on in the
	 * softirq handler.
	 */
	channel_clear_bit(dw, MASK.XFER, dw->all_chan_mask);
	channel_clear_bit(dw, MASK.ERROR, dw->all_chan_mask);

	status = dma_readl(dw, STATUS_INT);
	if (status) {
		dev_err(dw->dma.dev,
			"BUG: Unexpected interrupts pending: 0x%x\n",
			status);

		/* Try to recover */
		channel_clear_bit(dw, MASK.XFER, (1 << 8) - 1);
		channel_clear_bit(dw, MASK.SRC_TRAN, (1 << 8) - 1);
		channel_clear_bit(dw, MASK.DST_TRAN, (1 << 8) - 1);
		channel_clear_bit(dw, MASK.ERROR, (1 << 8) - 1);
	}

	tasklet_schedule(&dw->tasklet);

	return IRQ_HANDLED;
}

/*----------------------------------------------------------------------*/

static dma_cookie_t dwc_tx_submit(struct dma_async_tx_descriptor *tx)
{
	struct dw_desc		*desc = txd_to_dw_desc(tx);
	struct dw_dma_chan	*dwc = to_dw_dma_chan(tx->chan);
	dma_cookie_t		cookie;
	unsigned long		flags;

	spin_lock_irqsave(&dwc->lock, flags);
	cookie = dma_cookie_assign(tx);

	/*
	 * REVISIT: We should attempt to chain as many descriptors as
	 * possible, perhaps even appending to those already submitted
	 * for DMA. But this is hard to do in a race-free manner.
	 */
	if (list_empty(&dwc->active_list)) {
		dev_vdbg(chan2dev(tx->chan), "%s: started %u\n", __func__,
				desc->txd.cookie);
		list_add_tail(&desc->desc_node, &dwc->active_list);
		dwc_dostart(dwc, dwc_first_active(dwc));
	} else {
		dev_vdbg(chan2dev(tx->chan), "%s: queued %u\n", __func__,
				desc->txd.cookie);

		list_add_tail(&desc->desc_node, &dwc->queue);
	}

	spin_unlock_irqrestore(&dwc->lock, flags);

	return cookie;
}

static struct dma_async_tx_descriptor *
dwc_prep_dma_memcpy(struct dma_chan *chan, dma_addr_t dest, dma_addr_t src,
		size_t len, unsigned long flags)
{
	struct dw_dma_chan	*dwc = to_dw_dma_chan(chan);
	struct dw_dma_slave	*dws = chan->private;
	struct dw_desc		*desc;
	struct dw_desc		*first;
	struct dw_desc		*prev;
	size_t			xfer_count;
	size_t			offset;
	unsigned int		src_width;
	unsigned int		dst_width;
	unsigned int		data_width;
	u32			ctllo;

	dev_vdbg(chan2dev(chan),
			"%s: d0x%llx s0x%llx l0x%zx f0x%lx\n", __func__,
			(unsigned long long)dest, (unsigned long long)src,
			len, flags);

	if (unlikely(!len)) {
		dev_dbg(chan2dev(chan), "%s: length is zero!\n", __func__);
		return NULL;
	}

	data_width = min_t(unsigned int, dwc->dw->data_width[dwc_get_sms(dws)],
					 dwc->dw->data_width[dwc_get_dms(dws)]);

	src_width = dst_width = min_t(unsigned int, data_width,
				      dwc_fast_fls(src | dest | len));

	ctllo = DWC_DEFAULT_CTLLO(chan)
			| DWC_CTLL_DST_WIDTH(dst_width)
			| DWC_CTLL_SRC_WIDTH(src_width)
			| DWC_CTLL_DST_INC
			| DWC_CTLL_SRC_INC
			| DWC_CTLL_FC_M2M;
	prev = first = NULL;

	for (offset = 0; offset < len; offset += xfer_count << src_width) {
		xfer_count = min_t(size_t, (len - offset) >> src_width,
					   dwc->block_size);

		desc = dwc_desc_get(dwc);
		if (!desc)
			goto err_desc_get;

		desc->lli.sar = src + offset;
		desc->lli.dar = dest + offset;
		desc->lli.ctllo = ctllo;
		desc->lli.ctlhi = xfer_count;

		if (!first) {
			first = desc;
		} else {
			prev->lli.llp = desc->txd.phys;
			dma_sync_single_for_device(chan2parent(chan),
					prev->txd.phys, sizeof(prev->lli),
					DMA_TO_DEVICE);
			list_add_tail(&desc->desc_node,
					&first->tx_list);
		}
		prev = desc;
	}


	if (flags & DMA_PREP_INTERRUPT)
		/* Trigger interrupt after last block */
		prev->lli.ctllo |= DWC_CTLL_INT_EN;

	prev->lli.llp = 0;
	dma_sync_single_for_device(chan2parent(chan),
			prev->txd.phys, sizeof(prev->lli),
			DMA_TO_DEVICE);

	first->txd.flags = flags;
	first->len = len;

	return &first->txd;

err_desc_get:
	dwc_desc_put(dwc, first);
	return NULL;
}

static struct dma_async_tx_descriptor *
dwc_prep_slave_sg(struct dma_chan *chan, struct scatterlist *sgl,
		unsigned int sg_len, enum dma_transfer_direction direction,
		unsigned long flags, void *context)
{
	struct dw_dma_chan	*dwc = to_dw_dma_chan(chan);
	struct dw_dma_slave	*dws = chan->private;
	struct dma_slave_config	*sconfig = &dwc->dma_sconfig;
	struct dw_desc		*prev;
	struct dw_desc		*first;
	u32			ctllo;
	dma_addr_t		reg;
	unsigned int		reg_width;
	unsigned int		mem_width;
	unsigned int		data_width;
	unsigned int		i;
	struct scatterlist	*sg;
	size_t			total_len = 0;

	dev_vdbg(chan2dev(chan), "%s\n", __func__);

	if (unlikely(!dws || !sg_len))
		return NULL;

	prev = first = NULL;

	switch (direction) {
	case DMA_MEM_TO_DEV:
		reg_width = __fls(sconfig->dst_addr_width);
		reg = sconfig->dst_addr;
		ctllo = (DWC_DEFAULT_CTLLO(chan)
				| DWC_CTLL_DST_WIDTH(reg_width)
				| DWC_CTLL_DST_FIX
				| DWC_CTLL_SRC_INC);

		ctllo |= sconfig->device_fc ? DWC_CTLL_FC(DW_DMA_FC_P_M2P) :
			DWC_CTLL_FC(DW_DMA_FC_D_M2P);

		data_width = dwc->dw->data_width[dwc_get_sms(dws)];

		for_each_sg(sgl, sg, sg_len, i) {
			struct dw_desc	*desc;
			u32		len, dlen, mem;

			mem = sg_dma_address(sg);
			len = sg_dma_len(sg);

			mem_width = min_t(unsigned int,
					  data_width, dwc_fast_fls(mem | len));

slave_sg_todev_fill_desc:
			desc = dwc_desc_get(dwc);
			if (!desc) {
				dev_err(chan2dev(chan),
					"not enough descriptors available\n");
				goto err_desc_get;
			}

			desc->lli.sar = mem;
			desc->lli.dar = reg;
			desc->lli.ctllo = ctllo | DWC_CTLL_SRC_WIDTH(mem_width);
			if ((len >> mem_width) > dwc->block_size) {
				dlen = dwc->block_size << mem_width;
				mem += dlen;
				len -= dlen;
			} else {
				dlen = len;
				len = 0;
			}

			desc->lli.ctlhi = dlen >> mem_width;

			if (!first) {
				first = desc;
			} else {
				prev->lli.llp = desc->txd.phys;
				dma_sync_single_for_device(chan2parent(chan),
						prev->txd.phys,
						sizeof(prev->lli),
						DMA_TO_DEVICE);
				list_add_tail(&desc->desc_node,
						&first->tx_list);
			}
			prev = desc;
			total_len += dlen;

			if (len)
				goto slave_sg_todev_fill_desc;
		}
		break;
	case DMA_DEV_TO_MEM:
		reg_width = __fls(sconfig->src_addr_width);
		reg = sconfig->src_addr;
		ctllo = (DWC_DEFAULT_CTLLO(chan)
				| DWC_CTLL_SRC_WIDTH(reg_width)
				| DWC_CTLL_DST_INC
				| DWC_CTLL_SRC_FIX);

		ctllo |= sconfig->device_fc ? DWC_CTLL_FC(DW_DMA_FC_P_P2M) :
			DWC_CTLL_FC(DW_DMA_FC_D_P2M);

		data_width = dwc->dw->data_width[dwc_get_dms(dws)];

		for_each_sg(sgl, sg, sg_len, i) {
			struct dw_desc	*desc;
			u32		len, dlen, mem;

			mem = sg_dma_address(sg);
			len = sg_dma_len(sg);

			mem_width = min_t(unsigned int,
					  data_width, dwc_fast_fls(mem | len));

slave_sg_fromdev_fill_desc:
			desc = dwc_desc_get(dwc);
			if (!desc) {
				dev_err(chan2dev(chan),
						"not enough descriptors available\n");
				goto err_desc_get;
			}

			desc->lli.sar = reg;
			desc->lli.dar = mem;
			desc->lli.ctllo = ctllo | DWC_CTLL_DST_WIDTH(mem_width);
			if ((len >> reg_width) > dwc->block_size) {
				dlen = dwc->block_size << reg_width;
				mem += dlen;
				len -= dlen;
			} else {
				dlen = len;
				len = 0;
			}
			desc->lli.ctlhi = dlen >> reg_width;

			if (!first) {
				first = desc;
			} else {
				prev->lli.llp = desc->txd.phys;
				dma_sync_single_for_device(chan2parent(chan),
						prev->txd.phys,
						sizeof(prev->lli),
						DMA_TO_DEVICE);
				list_add_tail(&desc->desc_node,
						&first->tx_list);
			}
			prev = desc;
			total_len += dlen;

			if (len)
				goto slave_sg_fromdev_fill_desc;
		}
		break;
	default:
		return NULL;
	}

	if (flags & DMA_PREP_INTERRUPT)
		/* Trigger interrupt after last block */
		prev->lli.ctllo |= DWC_CTLL_INT_EN;

	prev->lli.llp = 0;
	dma_sync_single_for_device(chan2parent(chan),
			prev->txd.phys, sizeof(prev->lli),
			DMA_TO_DEVICE);

	first->len = total_len;

	return &first->txd;

err_desc_get:
	dwc_desc_put(dwc, first);
	return NULL;
}

/*
 * Fix sconfig's burst size according to dw_dmac. We need to convert them as:
 * 1 -> 0, 4 -> 1, 8 -> 2, 16 -> 3.
 *
 * NOTE: burst size 2 is not supported by controller.
 *
 * This can be done by finding least significant bit set: n & (n - 1)
 */
static inline void convert_burst(u32 *maxburst)
{
	if (*maxburst > 1)
		*maxburst = fls(*maxburst) - 2;
	else
		*maxburst = 0;
}

static int
set_runtime_config(struct dma_chan *chan, struct dma_slave_config *sconfig)
{
	struct dw_dma_chan *dwc = to_dw_dma_chan(chan);

	/* Check if it is chan is configured for slave transfers */
	if (!chan->private)
		return -EINVAL;

	memcpy(&dwc->dma_sconfig, sconfig, sizeof(*sconfig));

	convert_burst(&dwc->dma_sconfig.src_maxburst);
	convert_burst(&dwc->dma_sconfig.dst_maxburst);

	return 0;
}

static int dwc_control(struct dma_chan *chan, enum dma_ctrl_cmd cmd,
		       unsigned long arg)
{
	struct dw_dma_chan	*dwc = to_dw_dma_chan(chan);
	struct dw_dma		*dw = to_dw_dma(chan->device);
	struct dw_desc		*desc, *_desc;
	unsigned long		flags;
	u32			cfglo;
	LIST_HEAD(list);

	if (cmd == DMA_PAUSE) {
		spin_lock_irqsave(&dwc->lock, flags);

		cfglo = channel_readl(dwc, CFG_LO);
		channel_writel(dwc, CFG_LO, cfglo | DWC_CFGL_CH_SUSP);
		while (!(channel_readl(dwc, CFG_LO) & DWC_CFGL_FIFO_EMPTY))
			cpu_relax();

		dwc->paused = true;
		spin_unlock_irqrestore(&dwc->lock, flags);
	} else if (cmd == DMA_RESUME) {
		if (!dwc->paused)
			return 0;

		spin_lock_irqsave(&dwc->lock, flags);

		cfglo = channel_readl(dwc, CFG_LO);
		channel_writel(dwc, CFG_LO, cfglo & ~DWC_CFGL_CH_SUSP);
		dwc->paused = false;

		spin_unlock_irqrestore(&dwc->lock, flags);
	} else if (cmd == DMA_TERMINATE_ALL) {
		spin_lock_irqsave(&dwc->lock, flags);

		clear_bit(DW_DMA_IS_SOFT_LLP, &dwc->flags);

		dwc_chan_disable(dw, dwc);

		dwc->paused = false;

		/* active_list entries will end up before queued entries */
		list_splice_init(&dwc->queue, &list);
		list_splice_init(&dwc->active_list, &list);

		spin_unlock_irqrestore(&dwc->lock, flags);

		/* Flush all pending and queued descriptors */
		list_for_each_entry_safe(desc, _desc, &list, desc_node)
			dwc_descriptor_complete(dwc, desc, false);
	} else if (cmd == DMA_SLAVE_CONFIG) {
		return set_runtime_config(chan, (struct dma_slave_config *)arg);
	} else {
		return -ENXIO;
	}

	return 0;
}

static enum dma_status
dwc_tx_status(struct dma_chan *chan,
	      dma_cookie_t cookie,
	      struct dma_tx_state *txstate)
{
	struct dw_dma_chan	*dwc = to_dw_dma_chan(chan);
	enum dma_status		ret;

	ret = dma_cookie_status(chan, cookie, txstate);
	if (ret != DMA_SUCCESS) {
		dwc_scan_descriptors(to_dw_dma(chan->device), dwc);

		ret = dma_cookie_status(chan, cookie, txstate);
	}

	if (ret != DMA_SUCCESS)
		dma_set_residue(txstate, dwc_first_active(dwc)->len);

	if (dwc->paused)
		return DMA_PAUSED;

	return ret;
}

static void dwc_issue_pending(struct dma_chan *chan)
{
	struct dw_dma_chan	*dwc = to_dw_dma_chan(chan);

	if (!list_empty(&dwc->queue))
		dwc_scan_descriptors(to_dw_dma(chan->device), dwc);
}

static int dwc_alloc_chan_resources(struct dma_chan *chan)
{
	struct dw_dma_chan	*dwc = to_dw_dma_chan(chan);
	struct dw_dma		*dw = to_dw_dma(chan->device);
	struct dw_desc		*desc;
	int			i;
	unsigned long		flags;

	dev_vdbg(chan2dev(chan), "%s\n", __func__);

	/* ASSERT:  channel is idle */
	if (dma_readl(dw, CH_EN) & dwc->mask) {
		dev_dbg(chan2dev(chan), "DMA channel not idle?\n");
		return -EIO;
	}

	dma_cookie_init(chan);

	/*
	 * NOTE: some controllers may have additional features that we
	 * need to initialize here, like "scatter-gather" (which
	 * doesn't mean what you think it means), and status writeback.
	 */

	spin_lock_irqsave(&dwc->lock, flags);
	i = dwc->descs_allocated;
	while (dwc->descs_allocated < NR_DESCS_PER_CHANNEL) {
		spin_unlock_irqrestore(&dwc->lock, flags);

		desc = kzalloc(sizeof(struct dw_desc), GFP_KERNEL);
		if (!desc) {
			dev_info(chan2dev(chan),
				"only allocated %d descriptors\n", i);
			spin_lock_irqsave(&dwc->lock, flags);
			break;
		}

		INIT_LIST_HEAD(&desc->tx_list);
		dma_async_tx_descriptor_init(&desc->txd, chan);
		desc->txd.tx_submit = dwc_tx_submit;
		desc->txd.flags = DMA_CTRL_ACK;
		desc->txd.phys = dma_map_single(chan2parent(chan), &desc->lli,
				sizeof(desc->lli), DMA_TO_DEVICE);
		dwc_desc_put(dwc, desc);

		spin_lock_irqsave(&dwc->lock, flags);
		i = ++dwc->descs_allocated;
	}

	spin_unlock_irqrestore(&dwc->lock, flags);

	dev_dbg(chan2dev(chan), "%s: allocated %d descriptors\n", __func__, i);

	return i;
}

static void dwc_free_chan_resources(struct dma_chan *chan)
{
	struct dw_dma_chan	*dwc = to_dw_dma_chan(chan);
	struct dw_dma		*dw = to_dw_dma(chan->device);
	struct dw_desc		*desc, *_desc;
	unsigned long		flags;
	LIST_HEAD(list);

	dev_dbg(chan2dev(chan), "%s: descs allocated=%u\n", __func__,
			dwc->descs_allocated);

	/* ASSERT:  channel is idle */
	BUG_ON(!list_empty(&dwc->active_list));
	BUG_ON(!list_empty(&dwc->queue));
	BUG_ON(dma_readl(to_dw_dma(chan->device), CH_EN) & dwc->mask);

	spin_lock_irqsave(&dwc->lock, flags);
	list_splice_init(&dwc->free_list, &list);
	dwc->descs_allocated = 0;
	dwc->initialized = false;

	/* Disable interrupts */
	channel_clear_bit(dw, MASK.XFER, dwc->mask);
	channel_clear_bit(dw, MASK.ERROR, dwc->mask);

	spin_unlock_irqrestore(&dwc->lock, flags);

	list_for_each_entry_safe(desc, _desc, &list, desc_node) {
		dev_vdbg(chan2dev(chan), "  freeing descriptor %p\n", desc);
		dma_unmap_single(chan2parent(chan), desc->txd.phys,
				sizeof(desc->lli), DMA_TO_DEVICE);
		kfree(desc);
	}

	dev_vdbg(chan2dev(chan), "%s: done\n", __func__);
}

bool dw_dma_generic_filter(struct dma_chan *chan, void *param)
{
	struct dw_dma *dw = to_dw_dma(chan->device);
	static struct dw_dma *last_dw;
	static char *last_bus_id;
	int i = -1;

	/*
	 * dmaengine framework calls this routine for all channels of all dma
	 * controller, until true is returned. If 'param' bus_id is not
	 * registered with a dma controller (dw), then there is no need of
	 * running below function for all channels of dw.
	 *
	 * This block of code does this by saving the parameters of last
	 * failure. If dw and param are same, i.e. trying on same dw with
	 * different channel, return false.
	 */
	if ((last_dw == dw) && (last_bus_id == param))
		return false;
	/*
	 * Return true:
	 * - If dw_dma's platform data is not filled with slave info, then all
	 *   dma controllers are fine for transfer.
	 * - Or if param is NULL
	 */
	if (!dw->sd || !param)
		return true;

	while (++i < dw->sd_count) {
		if (!strcmp(dw->sd[i].bus_id, param)) {
			chan->private = &dw->sd[i];
			last_dw = NULL;
			last_bus_id = NULL;

			return true;
		}
	}

	last_dw = dw;
	last_bus_id = param;
	return false;
}
EXPORT_SYMBOL(dw_dma_generic_filter);

/* --------------------- Cyclic DMA API extensions -------------------- */

/**
 * dw_dma_cyclic_start - start the cyclic DMA transfer
 * @chan: the DMA channel to start
 *
 * Must be called with soft interrupts disabled. Returns zero on success or
 * -errno on failure.
 */
int dw_dma_cyclic_start(struct dma_chan *chan)
{
	struct dw_dma_chan	*dwc = to_dw_dma_chan(chan);
	struct dw_dma		*dw = to_dw_dma(dwc->chan.device);
	unsigned long		flags;

	if (!test_bit(DW_DMA_IS_CYCLIC, &dwc->flags)) {
		dev_err(chan2dev(&dwc->chan), "missing prep for cyclic DMA\n");
		return -ENODEV;
	}

	spin_lock_irqsave(&dwc->lock, flags);

	/* assert channel is idle */
	if (dma_readl(dw, CH_EN) & dwc->mask) {
		dev_err(chan2dev(&dwc->chan),
			"BUG: Attempted to start non-idle channel\n");
		dwc_dump_chan_regs(dwc);
		spin_unlock_irqrestore(&dwc->lock, flags);
		return -EBUSY;
	}

	dma_writel(dw, CLEAR.ERROR, dwc->mask);
	dma_writel(dw, CLEAR.XFER, dwc->mask);

	/* setup DMAC channel registers */
	channel_writel(dwc, LLP, dwc->cdesc->desc[0]->txd.phys);
	channel_writel(dwc, CTL_LO, DWC_CTLL_LLP_D_EN | DWC_CTLL_LLP_S_EN);
	channel_writel(dwc, CTL_HI, 0);

	channel_set_bit(dw, CH_EN, dwc->mask);

	spin_unlock_irqrestore(&dwc->lock, flags);

	return 0;
}
EXPORT_SYMBOL(dw_dma_cyclic_start);

/**
 * dw_dma_cyclic_stop - stop the cyclic DMA transfer
 * @chan: the DMA channel to stop
 *
 * Must be called with soft interrupts disabled.
 */
void dw_dma_cyclic_stop(struct dma_chan *chan)
{
	struct dw_dma_chan	*dwc = to_dw_dma_chan(chan);
	struct dw_dma		*dw = to_dw_dma(dwc->chan.device);
	unsigned long		flags;

	spin_lock_irqsave(&dwc->lock, flags);

	dwc_chan_disable(dw, dwc);

	spin_unlock_irqrestore(&dwc->lock, flags);
}
EXPORT_SYMBOL(dw_dma_cyclic_stop);

/**
 * dw_dma_cyclic_prep - prepare the cyclic DMA transfer
 * @chan: the DMA channel to prepare
 * @buf_addr: physical DMA address where the buffer starts
 * @buf_len: total number of bytes for the entire buffer
 * @period_len: number of bytes for each period
 * @direction: transfer direction, to or from device
 *
 * Must be called before trying to start the transfer. Returns a valid struct
 * dw_cyclic_desc if successful or an ERR_PTR(-errno) if not successful.
 */
struct dw_cyclic_desc *dw_dma_cyclic_prep(struct dma_chan *chan,
		dma_addr_t buf_addr, size_t buf_len, size_t period_len,
		enum dma_transfer_direction direction)
{
	struct dw_dma_chan		*dwc = to_dw_dma_chan(chan);
	struct dma_slave_config		*sconfig = &dwc->dma_sconfig;
	struct dw_cyclic_desc		*cdesc;
	struct dw_cyclic_desc		*retval = NULL;
	struct dw_desc			*desc;
	struct dw_desc			*last = NULL;
	unsigned long			was_cyclic;
	unsigned int			reg_width;
	unsigned int			periods;
	unsigned int			i;
	unsigned long			flags;

	spin_lock_irqsave(&dwc->lock, flags);
	if (dwc->nollp) {
		spin_unlock_irqrestore(&dwc->lock, flags);
		dev_dbg(chan2dev(&dwc->chan),
				"channel doesn't support LLP transfers\n");
		return ERR_PTR(-EINVAL);
	}

	if (!list_empty(&dwc->queue) || !list_empty(&dwc->active_list)) {
		spin_unlock_irqrestore(&dwc->lock, flags);
		dev_dbg(chan2dev(&dwc->chan),
				"queue and/or active list are not empty\n");
		return ERR_PTR(-EBUSY);
	}

	was_cyclic = test_and_set_bit(DW_DMA_IS_CYCLIC, &dwc->flags);
	spin_unlock_irqrestore(&dwc->lock, flags);
	if (was_cyclic) {
		dev_dbg(chan2dev(&dwc->chan),
				"channel already prepared for cyclic DMA\n");
		return ERR_PTR(-EBUSY);
	}

	retval = ERR_PTR(-EINVAL);

	if (direction == DMA_MEM_TO_DEV)
		reg_width = __ffs(sconfig->dst_addr_width);
	else
		reg_width = __ffs(sconfig->src_addr_width);

	periods = buf_len / period_len;

	/* Check for too big/unaligned periods and unaligned DMA buffer. */
	if (period_len > (dwc->block_size << reg_width))
		goto out_err;
	if (unlikely(period_len & ((1 << reg_width) - 1)))
		goto out_err;
	if (unlikely(buf_addr & ((1 << reg_width) - 1)))
		goto out_err;
	if (unlikely(!(direction & (DMA_MEM_TO_DEV | DMA_DEV_TO_MEM))))
		goto out_err;

	retval = ERR_PTR(-ENOMEM);

	if (periods > NR_DESCS_PER_CHANNEL)
		goto out_err;

	cdesc = kzalloc(sizeof(struct dw_cyclic_desc), GFP_KERNEL);
	if (!cdesc)
		goto out_err;

	cdesc->desc = kzalloc(sizeof(struct dw_desc *) * periods, GFP_KERNEL);
	if (!cdesc->desc)
		goto out_err_alloc;

	for (i = 0; i < periods; i++) {
		desc = dwc_desc_get(dwc);
		if (!desc)
			goto out_err_desc_get;

		switch (direction) {
		case DMA_MEM_TO_DEV:
			desc->lli.dar = sconfig->dst_addr;
			desc->lli.sar = buf_addr + (period_len * i);
			desc->lli.ctllo = (DWC_DEFAULT_CTLLO(chan)
					| DWC_CTLL_DST_WIDTH(reg_width)
					| DWC_CTLL_SRC_WIDTH(reg_width)
					| DWC_CTLL_DST_FIX
					| DWC_CTLL_SRC_INC
					| DWC_CTLL_INT_EN);

			desc->lli.ctllo |= sconfig->device_fc ?
				DWC_CTLL_FC(DW_DMA_FC_P_M2P) :
				DWC_CTLL_FC(DW_DMA_FC_D_M2P);

			break;
		case DMA_DEV_TO_MEM:
			desc->lli.dar = buf_addr + (period_len * i);
			desc->lli.sar = sconfig->src_addr;
			desc->lli.ctllo = (DWC_DEFAULT_CTLLO(chan)
					| DWC_CTLL_SRC_WIDTH(reg_width)
					| DWC_CTLL_DST_WIDTH(reg_width)
					| DWC_CTLL_DST_INC
					| DWC_CTLL_SRC_FIX
					| DWC_CTLL_INT_EN);

			desc->lli.ctllo |= sconfig->device_fc ?
				DWC_CTLL_FC(DW_DMA_FC_P_P2M) :
				DWC_CTLL_FC(DW_DMA_FC_D_P2M);

			break;
		default:
			break;
		}

		desc->lli.ctlhi = (period_len >> reg_width);
		cdesc->desc[i] = desc;

		if (last) {
			last->lli.llp = desc->txd.phys;
			dma_sync_single_for_device(chan2parent(chan),
					last->txd.phys, sizeof(last->lli),
					DMA_TO_DEVICE);
		}

		last = desc;
	}

	/* lets make a cyclic list */
	last->lli.llp = cdesc->desc[0]->txd.phys;
	dma_sync_single_for_device(chan2parent(chan), last->txd.phys,
			sizeof(last->lli), DMA_TO_DEVICE);

	dev_dbg(chan2dev(&dwc->chan), "cyclic prepared buf 0x%llx len %zu "
			"period %zu periods %d\n", (unsigned long long)buf_addr,
			buf_len, period_len, periods);

	cdesc->periods = periods;
	dwc->cdesc = cdesc;

	return cdesc;

out_err_desc_get:
	while (i--)
		dwc_desc_put(dwc, cdesc->desc[i]);
out_err_alloc:
	kfree(cdesc);
out_err:
	clear_bit(DW_DMA_IS_CYCLIC, &dwc->flags);
	return (struct dw_cyclic_desc *)retval;
}
EXPORT_SYMBOL(dw_dma_cyclic_prep);

/**
 * dw_dma_cyclic_free - free a prepared cyclic DMA transfer
 * @chan: the DMA channel to free
 */
void dw_dma_cyclic_free(struct dma_chan *chan)
{
	struct dw_dma_chan	*dwc = to_dw_dma_chan(chan);
	struct dw_dma		*dw = to_dw_dma(dwc->chan.device);
	struct dw_cyclic_desc	*cdesc = dwc->cdesc;
	int			i;
	unsigned long		flags;

	dev_dbg(chan2dev(&dwc->chan), "%s\n", __func__);

	if (!cdesc)
		return;

	spin_lock_irqsave(&dwc->lock, flags);

	dwc_chan_disable(dw, dwc);

	dma_writel(dw, CLEAR.ERROR, dwc->mask);
	dma_writel(dw, CLEAR.XFER, dwc->mask);

	spin_unlock_irqrestore(&dwc->lock, flags);

	for (i = 0; i < cdesc->periods; i++)
		dwc_desc_put(dwc, cdesc->desc[i]);

	kfree(cdesc->desc);
	kfree(cdesc);

	clear_bit(DW_DMA_IS_CYCLIC, &dwc->flags);
}
EXPORT_SYMBOL(dw_dma_cyclic_free);

/*----------------------------------------------------------------------*/

static void dw_dma_off(struct dw_dma *dw)
{
	int i;

	dma_writel(dw, CFG, 0);

	channel_clear_bit(dw, MASK.XFER, dw->all_chan_mask);
	channel_clear_bit(dw, MASK.SRC_TRAN, dw->all_chan_mask);
	channel_clear_bit(dw, MASK.DST_TRAN, dw->all_chan_mask);
	channel_clear_bit(dw, MASK.ERROR, dw->all_chan_mask);

	while (dma_readl(dw, CFG) & DW_CFG_DMA_EN)
		cpu_relax();

	for (i = 0; i < dw->dma.chancnt; i++)
		dw->chan[i].initialized = false;
}

<<<<<<< HEAD
static int dw_probe(struct platform_device *pdev)
=======
#ifdef CONFIG_OF
static struct dw_dma_platform_data *
__devinit dw_dma_parse_dt(struct platform_device *pdev)
{
	struct device_node *sn, *cn, *np = pdev->dev.of_node;
	struct dw_dma_platform_data *pdata;
	struct dw_dma_slave *sd;
	u32 tmp, arr[4];

	if (!np) {
		dev_err(&pdev->dev, "Missing DT data\n");
		return NULL;
	}

	pdata = devm_kzalloc(&pdev->dev, sizeof(*pdata), GFP_KERNEL);
	if (!pdata)
		return NULL;

	if (of_property_read_u32(np, "nr_channels", &pdata->nr_channels))
		return NULL;

	if (of_property_read_bool(np, "is_private"))
		pdata->is_private = true;

	if (!of_property_read_u32(np, "chan_allocation_order", &tmp))
		pdata->chan_allocation_order = (unsigned char)tmp;

	if (!of_property_read_u32(np, "chan_priority", &tmp))
		pdata->chan_priority = tmp;

	if (!of_property_read_u32(np, "block_size", &tmp))
		pdata->block_size = tmp;

	if (!of_property_read_u32(np, "nr_masters", &tmp)) {
		if (tmp > 4)
			return NULL;

		pdata->nr_masters = tmp;
	}

	if (!of_property_read_u32_array(np, "data_width", arr,
				pdata->nr_masters))
		for (tmp = 0; tmp < pdata->nr_masters; tmp++)
			pdata->data_width[tmp] = arr[tmp];

	/* parse slave data */
	sn = of_find_node_by_name(np, "slave_info");
	if (!sn)
		return pdata;

	/* calculate number of slaves */
	tmp = of_get_child_count(sn);
	if (!tmp)
		return NULL;

	sd = devm_kzalloc(&pdev->dev, sizeof(*sd) * tmp, GFP_KERNEL);
	if (!sd)
		return NULL;

	pdata->sd = sd;
	pdata->sd_count = tmp;

	for_each_child_of_node(sn, cn) {
		sd->dma_dev = &pdev->dev;
		of_property_read_string(cn, "bus_id", &sd->bus_id);
		of_property_read_u32(cn, "cfg_hi", &sd->cfg_hi);
		of_property_read_u32(cn, "cfg_lo", &sd->cfg_lo);
		if (!of_property_read_u32(cn, "src_master", &tmp))
			sd->src_master = tmp;

		if (!of_property_read_u32(cn, "dst_master", &tmp))
			sd->dst_master = tmp;
		sd++;
	}

	return pdata;
}
#else
static inline struct dw_dma_platform_data *
dw_dma_parse_dt(struct platform_device *pdev)
{
	return NULL;
}
#endif

static int __devinit dw_probe(struct platform_device *pdev)
>>>>>>> fa774f81
{
	struct dw_dma_platform_data *pdata;
	struct resource		*io;
	struct dw_dma		*dw;
	size_t			size;
	void __iomem		*regs;
	bool			autocfg;
	unsigned int		dw_params;
	unsigned int		nr_channels;
	unsigned int		max_blk_size = 0;
	int			irq;
	int			err;
	int			i;

	pdata = dev_get_platdata(&pdev->dev);
	if (!pdata)
		pdata = dw_dma_parse_dt(pdev);

	if (!pdata || pdata->nr_channels > DW_DMA_MAX_NR_CHANNELS)
		return -EINVAL;

	io = platform_get_resource(pdev, IORESOURCE_MEM, 0);
	if (!io)
		return -EINVAL;

	irq = platform_get_irq(pdev, 0);
	if (irq < 0)
		return irq;

	regs = devm_request_and_ioremap(&pdev->dev, io);
	if (!regs)
		return -EBUSY;

	dw_params = dma_read_byaddr(regs, DW_PARAMS);
	autocfg = dw_params >> DW_PARAMS_EN & 0x1;

	if (autocfg)
		nr_channels = (dw_params >> DW_PARAMS_NR_CHAN & 0x7) + 1;
	else
		nr_channels = pdata->nr_channels;

	size = sizeof(struct dw_dma) + nr_channels * sizeof(struct dw_dma_chan);
	dw = devm_kzalloc(&pdev->dev, size, GFP_KERNEL);
	if (!dw)
		return -ENOMEM;

	dw->clk = devm_clk_get(&pdev->dev, "hclk");
	if (IS_ERR(dw->clk))
		return PTR_ERR(dw->clk);
	clk_prepare_enable(dw->clk);

	dw->regs = regs;
	dw->sd = pdata->sd;
	dw->sd_count = pdata->sd_count;

	/* get hardware configuration parameters */
	if (autocfg) {
		max_blk_size = dma_readl(dw, MAX_BLK_SIZE);

		dw->nr_masters = (dw_params >> DW_PARAMS_NR_MASTER & 3) + 1;
		for (i = 0; i < dw->nr_masters; i++) {
			dw->data_width[i] =
				(dw_params >> DW_PARAMS_DATA_WIDTH(i) & 3) + 2;
		}
	} else {
		dw->nr_masters = pdata->nr_masters;
		memcpy(dw->data_width, pdata->data_width, 4);
	}

	/* Calculate all channel mask before DMA setup */
	dw->all_chan_mask = (1 << nr_channels) - 1;

	/* force dma off, just in case */
	dw_dma_off(dw);

	/* disable BLOCK interrupts as well */
	channel_clear_bit(dw, MASK.BLOCK, dw->all_chan_mask);

	err = devm_request_irq(&pdev->dev, irq, dw_dma_interrupt, 0,
			       "dw_dmac", dw);
	if (err)
		return err;

	platform_set_drvdata(pdev, dw);

	tasklet_init(&dw->tasklet, dw_dma_tasklet, (unsigned long)dw);

	INIT_LIST_HEAD(&dw->dma.channels);
	for (i = 0; i < nr_channels; i++) {
		struct dw_dma_chan	*dwc = &dw->chan[i];
		int			r = nr_channels - i - 1;

		dwc->chan.device = &dw->dma;
		dma_cookie_init(&dwc->chan);
		if (pdata->chan_allocation_order == CHAN_ALLOCATION_ASCENDING)
			list_add_tail(&dwc->chan.device_node,
					&dw->dma.channels);
		else
			list_add(&dwc->chan.device_node, &dw->dma.channels);

		/* 7 is highest priority & 0 is lowest. */
		if (pdata->chan_priority == CHAN_PRIORITY_ASCENDING)
			dwc->priority = r;
		else
			dwc->priority = i;

		dwc->ch_regs = &__dw_regs(dw)->CHAN[i];
		spin_lock_init(&dwc->lock);
		dwc->mask = 1 << i;

		INIT_LIST_HEAD(&dwc->active_list);
		INIT_LIST_HEAD(&dwc->queue);
		INIT_LIST_HEAD(&dwc->free_list);

		channel_clear_bit(dw, CH_EN, dwc->mask);

		dwc->dw = dw;

		/* hardware configuration */
		if (autocfg) {
			unsigned int dwc_params;

			dwc_params = dma_read_byaddr(regs + r * sizeof(u32),
						     DWC_PARAMS);

			/* Decode maximum block size for given channel. The
			 * stored 4 bit value represents blocks from 0x00 for 3
			 * up to 0x0a for 4095. */
			dwc->block_size =
				(4 << ((max_blk_size >> 4 * i) & 0xf)) - 1;
			dwc->nollp =
				(dwc_params >> DWC_PARAMS_MBLK_EN & 0x1) == 0;
		} else {
			dwc->block_size = pdata->block_size;

			/* Check if channel supports multi block transfer */
			channel_writel(dwc, LLP, 0xfffffffc);
			dwc->nollp =
				(channel_readl(dwc, LLP) & 0xfffffffc) == 0;
			channel_writel(dwc, LLP, 0);
		}
	}

	/* Clear all interrupts on all channels. */
	dma_writel(dw, CLEAR.XFER, dw->all_chan_mask);
	dma_writel(dw, CLEAR.BLOCK, dw->all_chan_mask);
	dma_writel(dw, CLEAR.SRC_TRAN, dw->all_chan_mask);
	dma_writel(dw, CLEAR.DST_TRAN, dw->all_chan_mask);
	dma_writel(dw, CLEAR.ERROR, dw->all_chan_mask);

	dma_cap_set(DMA_MEMCPY, dw->dma.cap_mask);
	dma_cap_set(DMA_SLAVE, dw->dma.cap_mask);
	if (pdata->is_private)
		dma_cap_set(DMA_PRIVATE, dw->dma.cap_mask);
	dw->dma.dev = &pdev->dev;
	dw->dma.device_alloc_chan_resources = dwc_alloc_chan_resources;
	dw->dma.device_free_chan_resources = dwc_free_chan_resources;

	dw->dma.device_prep_dma_memcpy = dwc_prep_dma_memcpy;

	dw->dma.device_prep_slave_sg = dwc_prep_slave_sg;
	dw->dma.device_control = dwc_control;

	dw->dma.device_tx_status = dwc_tx_status;
	dw->dma.device_issue_pending = dwc_issue_pending;

	dma_writel(dw, CFG, DW_CFG_DMA_EN);

	dev_info(&pdev->dev, "DesignWare DMA Controller, %d channels\n",
		 nr_channels);

	dma_async_device_register(&dw->dma);

	return 0;
}

static int __devexit dw_remove(struct platform_device *pdev)
{
	struct dw_dma		*dw = platform_get_drvdata(pdev);
	struct dw_dma_chan	*dwc, *_dwc;

	dw_dma_off(dw);
	dma_async_device_unregister(&dw->dma);

	tasklet_kill(&dw->tasklet);

	list_for_each_entry_safe(dwc, _dwc, &dw->dma.channels,
			chan.device_node) {
		list_del(&dwc->chan.device_node);
		channel_clear_bit(dw, CH_EN, dwc->mask);
	}

	return 0;
}

static void dw_shutdown(struct platform_device *pdev)
{
	struct dw_dma	*dw = platform_get_drvdata(pdev);

	dw_dma_off(dw);
	clk_disable_unprepare(dw->clk);
}

static int dw_suspend_noirq(struct device *dev)
{
	struct platform_device *pdev = to_platform_device(dev);
	struct dw_dma	*dw = platform_get_drvdata(pdev);

	dw_dma_off(dw);
	clk_disable_unprepare(dw->clk);

	return 0;
}

static int dw_resume_noirq(struct device *dev)
{
	struct platform_device *pdev = to_platform_device(dev);
	struct dw_dma	*dw = platform_get_drvdata(pdev);

	clk_prepare_enable(dw->clk);
	dma_writel(dw, CFG, DW_CFG_DMA_EN);

	return 0;
}

static const struct dev_pm_ops dw_dev_pm_ops = {
	.suspend_noirq = dw_suspend_noirq,
	.resume_noirq = dw_resume_noirq,
	.freeze_noirq = dw_suspend_noirq,
	.thaw_noirq = dw_resume_noirq,
	.restore_noirq = dw_resume_noirq,
	.poweroff_noirq = dw_suspend_noirq,
};

#ifdef CONFIG_OF
static const struct of_device_id dw_dma_id_table[] = {
	{ .compatible = "snps,dma-spear1340" },
	{}
};
MODULE_DEVICE_TABLE(of, dw_dma_id_table);
#endif

static struct platform_driver dw_driver = {
	.remove		= dw_remove,
	.shutdown	= dw_shutdown,
	.driver = {
		.name	= "dw_dmac",
		.pm	= &dw_dev_pm_ops,
		.of_match_table = of_match_ptr(dw_dma_id_table),
	},
};

static int __init dw_init(void)
{
	return platform_driver_probe(&dw_driver, dw_probe);
}
subsys_initcall(dw_init);

static void __exit dw_exit(void)
{
	platform_driver_unregister(&dw_driver);
}
module_exit(dw_exit);

MODULE_LICENSE("GPL v2");
MODULE_DESCRIPTION("Synopsys DesignWare DMA Controller driver");
MODULE_AUTHOR("Haavard Skinnemoen (Atmel)");
MODULE_AUTHOR("Viresh Kumar <viresh.linux@gmail.com>");<|MERGE_RESOLUTION|>--- conflicted
+++ resolved
@@ -1500,9 +1500,6 @@
 		dw->chan[i].initialized = false;
 }
 
-<<<<<<< HEAD
-static int dw_probe(struct platform_device *pdev)
-=======
 #ifdef CONFIG_OF
 static struct dw_dma_platform_data *
 __devinit dw_dma_parse_dt(struct platform_device *pdev)
@@ -1588,8 +1585,7 @@
 }
 #endif
 
-static int __devinit dw_probe(struct platform_device *pdev)
->>>>>>> fa774f81
+static int dw_probe(struct platform_device *pdev)
 {
 	struct dw_dma_platform_data *pdata;
 	struct resource		*io;
