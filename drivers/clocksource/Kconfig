config CLKSRC_OF
	bool

config CLKSRC_I8253
	bool

config CLKEVT_I8253
	bool

config I8253_LOCK
	bool

config CLKBLD_I8253
	def_bool y if CLKSRC_I8253 || CLKEVT_I8253 || I8253_LOCK

config CLKSRC_MMIO
	bool

config DW_APB_TIMER
	bool

config DW_APB_TIMER_OF
	bool
	select DW_APB_TIMER
	select CLKSRC_OF

config ARMADA_370_XP_TIMER
	bool
	select CLKSRC_OF

config ORION_TIMER
	select CLKSRC_OF
	select CLKSRC_MMIO
	bool

config SUN4I_TIMER
	select CLKSRC_MMIO
	bool

config SUN5I_HSTIMER
	select CLKSRC_MMIO
	bool

config VT8500_TIMER
	bool

config CADENCE_TTC_TIMER
	bool

config CLKSRC_NOMADIK_MTU
	bool
	depends on (ARCH_NOMADIK || ARCH_U8500)
	select CLKSRC_MMIO
	help
	  Support for Multi Timer Unit. MTU provides access
	  to multiple interrupt generating programmable
	  32-bit free running decrementing counters.

config CLKSRC_NOMADIK_MTU_SCHED_CLOCK
	bool
	depends on CLKSRC_NOMADIK_MTU
	help
	  Use the Multi Timer Unit as the sched_clock.

config CLKSRC_DBX500_PRCMU
	bool "Clocksource PRCMU Timer"
	depends on UX500_SOC_DB8500
	default y
	help
	  Use the always on PRCMU Timer as clocksource

config CLKSRC_DBX500_PRCMU_SCHED_CLOCK
	bool "Clocksource PRCMU Timer sched_clock"
	depends on (CLKSRC_DBX500_PRCMU && !CLKSRC_NOMADIK_MTU_SCHED_CLOCK)
	default y
	help
	  Use the always on PRCMU Timer as sched_clock

config CLKSRC_EFM32
	bool "Clocksource for Energy Micro's EFM32 SoCs" if !ARCH_EFM32
	depends on OF && ARM && (ARCH_EFM32 || COMPILE_TEST)
	select CLKSRC_MMIO
	default ARCH_EFM32
	help
	  Support to use the timers of EFM32 SoCs as clock source and clock
	  event device.

config ARM_ARCH_TIMER
	bool
	select CLKSRC_OF if OF

config ARM_ARCH_TIMER_EVTSTREAM
	bool "Support for ARM architected timer event stream generation"
	default y if ARM_ARCH_TIMER
	depends on ARM_ARCH_TIMER
	help
	  This option enables support for event stream generation based on
	  the ARM architected timer. It is used for waking up CPUs executing
	  the wfe instruction at a frequency represented as a power-of-2
	  divisor of the clock rate.
	  The main use of the event stream is wfe-based timeouts of userspace
	  locking implementations. It might also be useful for imposing timeout
	  on wfe to safeguard against any programming errors in case an expected
	  event is not generated.
	  This must be disabled for hardware validation purposes to detect any
	  hardware anomalies of missing events.

config ARM_GLOBAL_TIMER
	bool
	select CLKSRC_OF if OF
	help
	  This options enables support for the ARM global timer unit

config CLKSRC_ARM_GLOBAL_TIMER_SCHED_CLOCK
	bool
	depends on ARM_GLOBAL_TIMER
	default y
	help
	 Use ARM global timer clock source as sched_clock

config CLKSRC_METAG_GENERIC
	def_bool y if METAG
	help
	  This option enables support for the Meta per-thread timers.

config CLKSRC_EXYNOS_MCT
	def_bool y if ARCH_EXYNOS
	help
	  Support for Multi Core Timer controller on Exynos SoCs.

config CLKSRC_SAMSUNG_PWM
	bool
	help
	  This is a new clocksource driver for the PWM timer found in
	  Samsung S3C, S5P and Exynos SoCs, replacing an earlier driver
	  for all devicetree enabled platforms. This driver will be
	  needed only on systems that do not have the Exynos MCT available.

config VF_PIT_TIMER
	bool
	help
	  Support for Period Interrupt Timer on Freescale Vybrid Family SoCs.

<<<<<<< HEAD
config CLKSRC_QCOM
	bool
=======
config SYS_SUPPORTS_SH_CMT
        bool

config SYS_SUPPORTS_SH_MTU2
        bool

config SYS_SUPPORTS_SH_TMU
        bool

config SYS_SUPPORTS_EM_STI
        bool

config SH_TIMER_CMT
	bool "Renesas CMT timer driver" if COMPILE_TEST
	default SYS_SUPPORTS_SH_CMT
	help
	  This enables build of a clocksource and clockevent driver for
	  the Compare Match Timer (CMT) hardware available in 16/32/48-bit
	  variants on a wide range of Mobile and Automotive SoCs from Renesas.

config SH_TIMER_MTU2
	bool "Renesas MTU2 timer driver" if COMPILE_TEST
	default SYS_SUPPORTS_SH_MTU2
	help
	  This enables build of a clockevent driver for the Multi-Function
	  Timer Pulse Unit 2 (TMU2) hardware available on SoCs from Renesas.
	  This hardware comes with 16 bit-timer registers.

config SH_TIMER_TMU
	bool "Renesas TMU timer driver" if COMPILE_TEST
	default SYS_SUPPORTS_SH_TMU
	help
	  This enables build of a clocksource and clockevent driver for
	  the 32-bit Timer Unit (TMU) hardware available on a wide range
	  SoCs from Renesas.

config EM_TIMER_STI
	bool "Renesas STI timer driver" if COMPILE_TEST
	default SYS_SUPPORTS_EM_STI
	help
	  This enables build of a clocksource and clockevent driver for
	  the 48-bit System Timer (STI) hardware available on a SoCs
	  such as EMEV2 from former NEC Electronics.
>>>>>>> 09e15176
<|MERGE_RESOLUTION|>--- conflicted
+++ resolved
@@ -141,10 +141,9 @@
 	help
 	  Support for Period Interrupt Timer on Freescale Vybrid Family SoCs.
 
-<<<<<<< HEAD
 config CLKSRC_QCOM
 	bool
-=======
+
 config SYS_SUPPORTS_SH_CMT
         bool
 
@@ -187,5 +186,4 @@
 	help
 	  This enables build of a clocksource and clockevent driver for
 	  the 48-bit System Timer (STI) hardware available on a SoCs
-	  such as EMEV2 from former NEC Electronics.
->>>>>>> 09e15176
+	  such as EMEV2 from former NEC Electronics.