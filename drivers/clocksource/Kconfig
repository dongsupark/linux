--- conflicted
+++ resolved
@@ -22,7 +22,6 @@
 config ARMADA_370_XP_TIMER
 	bool
 
-<<<<<<< HEAD
 config CLKSRC_NOMADIK_MTU
 	bool
 	depends on (ARCH_NOMADIK || ARCH_U8500)
@@ -37,10 +36,9 @@
 	depends on CLKSRC_NOMADIK_MTU
 	help
 	  Use the Multi Timer Unit as the sched_clock.
-=======
+
 config SUNXI_TIMER
 	bool
->>>>>>> c3e5dba4
 
 config CLKSRC_DBX500_PRCMU
 	bool "Clocksource PRCMU Timer"
