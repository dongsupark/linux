config CLKSRC_OF
	bool

config CLKSRC_I8253
	bool

config CLKEVT_I8253
	bool

config I8253_LOCK
	bool

config CLKBLD_I8253
	def_bool y if CLKSRC_I8253 || CLKEVT_I8253 || I8253_LOCK

config CLKSRC_MMIO
	bool

config DW_APB_TIMER
	bool

config DW_APB_TIMER_OF
	bool
	select DW_APB_TIMER
	select CLKSRC_OF

config ARMADA_370_XP_TIMER
	bool

<<<<<<< HEAD
=======
config ORION_TIMER
	select CLKSRC_OF
	select CLKSRC_MMIO
	bool

>>>>>>> d0e0ac97
config SUN4I_TIMER
	bool

config VT8500_TIMER
	bool

config CADENCE_TTC_TIMER
	bool

config CLKSRC_NOMADIK_MTU
	bool
	depends on (ARCH_NOMADIK || ARCH_U8500)
	select CLKSRC_MMIO
	help
	  Support for Multi Timer Unit. MTU provides access
	  to multiple interrupt generating programmable
	  32-bit free running decrementing counters.

config CLKSRC_NOMADIK_MTU_SCHED_CLOCK
	bool
	depends on CLKSRC_NOMADIK_MTU
	help
	  Use the Multi Timer Unit as the sched_clock.

config CLKSRC_DBX500_PRCMU
	bool "Clocksource PRCMU Timer"
	depends on UX500_SOC_DB8500
	default y
	help
	  Use the always on PRCMU Timer as clocksource

config CLKSRC_DBX500_PRCMU_SCHED_CLOCK
	bool "Clocksource PRCMU Timer sched_clock"
	depends on (CLKSRC_DBX500_PRCMU && !CLKSRC_NOMADIK_MTU_SCHED_CLOCK)
	default y
	help
	  Use the always on PRCMU Timer as sched_clock

config ARM_ARCH_TIMER
	bool
	select CLKSRC_OF if OF

<<<<<<< HEAD
=======
config ARM_GLOBAL_TIMER
	bool
	select CLKSRC_OF if OF
	help
	  This options enables support for the ARM global timer unit

config CLKSRC_ARM_GLOBAL_TIMER_SCHED_CLOCK
	bool
	depends on ARM_GLOBAL_TIMER
	default y
	help
	 Use ARM global timer clock source as sched_clock

>>>>>>> d0e0ac97
config CLKSRC_METAG_GENERIC
	def_bool y if METAG
	help
	  This option enables support for the Meta per-thread timers.

config CLKSRC_EXYNOS_MCT
	def_bool y if ARCH_EXYNOS
	help
	  Support for Multi Core Timer controller on Exynos SoCs.

config CLKSRC_SAMSUNG_PWM
	bool
	select CLKSRC_MMIO
<<<<<<< HEAD
	help
	  This is a new clocksource driver for the PWM timer found in
	  Samsung S3C, S5P and Exynos SoCs, replacing an earlier driver
	  for all devicetree enabled platforms. This driver will be
	  needed only on systems that do not have the Exynos MCT available.
=======
	help
	  This is a new clocksource driver for the PWM timer found in
	  Samsung S3C, S5P and Exynos SoCs, replacing an earlier driver
	  for all devicetree enabled platforms. This driver will be
	  needed only on systems that do not have the Exynos MCT available.

config VF_PIT_TIMER
	bool
	help
	  Support for Period Interrupt Timer on Freescale Vybrid Family SoCs.
>>>>>>> d0e0ac97
<|MERGE_RESOLUTION|>--- conflicted
+++ resolved
@@ -27,14 +27,11 @@
 config ARMADA_370_XP_TIMER
 	bool
 
-<<<<<<< HEAD
-=======
 config ORION_TIMER
 	select CLKSRC_OF
 	select CLKSRC_MMIO
 	bool
 
->>>>>>> d0e0ac97
 config SUN4I_TIMER
 	bool
 
@@ -77,8 +74,6 @@
 	bool
 	select CLKSRC_OF if OF
 
-<<<<<<< HEAD
-=======
 config ARM_GLOBAL_TIMER
 	bool
 	select CLKSRC_OF if OF
@@ -92,7 +87,6 @@
 	help
 	 Use ARM global timer clock source as sched_clock
 
->>>>>>> d0e0ac97
 config CLKSRC_METAG_GENERIC
 	def_bool y if METAG
 	help
@@ -106,13 +100,6 @@
 config CLKSRC_SAMSUNG_PWM
 	bool
 	select CLKSRC_MMIO
-<<<<<<< HEAD
-	help
-	  This is a new clocksource driver for the PWM timer found in
-	  Samsung S3C, S5P and Exynos SoCs, replacing an earlier driver
-	  for all devicetree enabled platforms. This driver will be
-	  needed only on systems that do not have the Exynos MCT available.
-=======
 	help
 	  This is a new clocksource driver for the PWM timer found in
 	  Samsung S3C, S5P and Exynos SoCs, replacing an earlier driver
@@ -122,5 +109,4 @@
 config VF_PIT_TIMER
 	bool
 	help
-	  Support for Period Interrupt Timer on Freescale Vybrid Family SoCs.
->>>>>>> d0e0ac97
+	  Support for Period Interrupt Timer on Freescale Vybrid Family SoCs.