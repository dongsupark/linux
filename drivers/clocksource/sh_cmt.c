--- conflicted
+++ resolved
@@ -112,10 +112,7 @@
 
 static inline unsigned long sh_cmt_read_cmstr(struct sh_cmt_priv *p)
 {
-<<<<<<< HEAD
-	struct sh_timer_config *cfg = p->pdev->dev.platform_data;
-
-	return p->read_control(p->mapbase - cfg->channel_offset, 0);
+	return p->read_control(p->mapbase - p->channel_offset, 0);
 }
 
 static inline unsigned long sh_cmt_read_cmcsr(struct sh_cmt_priv *p)
@@ -131,9 +128,7 @@
 static inline void sh_cmt_write_cmstr(struct sh_cmt_priv *p,
 				      unsigned long value)
 {
-	struct sh_timer_config *cfg = p->pdev->dev.platform_data;
-
-	p->write_control(p->mapbase - cfg->channel_offset, 0, value);
+	p->write_control(p->mapbase - p->channel_offset, 0, value);
 }
 
 static inline void sh_cmt_write_cmcsr(struct sh_cmt_priv *p,
@@ -148,39 +143,6 @@
 	p->write_count(p->mapbase, CMCNT, value);
 }
 
-=======
-	return p->read_control(p->mapbase - p->channel_offset, 0);
-}
-
-static inline unsigned long sh_cmt_read_cmcsr(struct sh_cmt_priv *p)
-{
-	return p->read_control(p->mapbase, CMCSR);
-}
-
-static inline unsigned long sh_cmt_read_cmcnt(struct sh_cmt_priv *p)
-{
-	return p->read_count(p->mapbase, CMCNT);
-}
-
-static inline void sh_cmt_write_cmstr(struct sh_cmt_priv *p,
-				      unsigned long value)
-{
-	p->write_control(p->mapbase - p->channel_offset, 0, value);
-}
-
-static inline void sh_cmt_write_cmcsr(struct sh_cmt_priv *p,
-				      unsigned long value)
-{
-	p->write_control(p->mapbase, CMCSR, value);
-}
-
-static inline void sh_cmt_write_cmcnt(struct sh_cmt_priv *p,
-				      unsigned long value)
-{
-	p->write_count(p->mapbase, CMCNT, value);
-}
-
->>>>>>> 645f42b9
 static inline void sh_cmt_write_cmcor(struct sh_cmt_priv *p,
 				      unsigned long value)
 {
