/* linux/arch/arm/mach-exynos4/mct.c
 *
 * Copyright (c) 2011 Samsung Electronics Co., Ltd.
 *		http://www.samsung.com
 *
 * EXYNOS4 MCT(Multi-Core Timer) support
 *
 * This program is free software; you can redistribute it and/or modify
 * it under the terms of the GNU General Public License version 2 as
 * published by the Free Software Foundation.
*/

#include <linux/sched.h>
#include <linux/interrupt.h>
#include <linux/irq.h>
#include <linux/err.h>
#include <linux/clk.h>
#include <linux/clockchips.h>
#include <linux/cpu.h>
#include <linux/platform_device.h>
#include <linux/delay.h>
#include <linux/percpu.h>
#include <linux/of.h>
#include <linux/of_irq.h>
#include <linux/of_address.h>
#include <linux/clocksource.h>
#include <linux/sched_clock.h>

#define EXYNOS4_MCTREG(x)		(x)
#define EXYNOS4_MCT_G_CNT_L		EXYNOS4_MCTREG(0x100)
#define EXYNOS4_MCT_G_CNT_U		EXYNOS4_MCTREG(0x104)
#define EXYNOS4_MCT_G_CNT_WSTAT		EXYNOS4_MCTREG(0x110)
#define EXYNOS4_MCT_G_COMP0_L		EXYNOS4_MCTREG(0x200)
#define EXYNOS4_MCT_G_COMP0_U		EXYNOS4_MCTREG(0x204)
#define EXYNOS4_MCT_G_COMP0_ADD_INCR	EXYNOS4_MCTREG(0x208)
#define EXYNOS4_MCT_G_TCON		EXYNOS4_MCTREG(0x240)
#define EXYNOS4_MCT_G_INT_CSTAT		EXYNOS4_MCTREG(0x244)
#define EXYNOS4_MCT_G_INT_ENB		EXYNOS4_MCTREG(0x248)
#define EXYNOS4_MCT_G_WSTAT		EXYNOS4_MCTREG(0x24C)
#define _EXYNOS4_MCT_L_BASE		EXYNOS4_MCTREG(0x300)
#define EXYNOS4_MCT_L_BASE(x)		(_EXYNOS4_MCT_L_BASE + (0x100 * x))
#define EXYNOS4_MCT_L_MASK		(0xffffff00)

#define MCT_L_TCNTB_OFFSET		(0x00)
#define MCT_L_ICNTB_OFFSET		(0x08)
#define MCT_L_TCON_OFFSET		(0x20)
#define MCT_L_INT_CSTAT_OFFSET		(0x30)
#define MCT_L_INT_ENB_OFFSET		(0x34)
#define MCT_L_WSTAT_OFFSET		(0x40)
#define MCT_G_TCON_START		(1 << 8)
#define MCT_G_TCON_COMP0_AUTO_INC	(1 << 1)
#define MCT_G_TCON_COMP0_ENABLE		(1 << 0)
#define MCT_L_TCON_INTERVAL_MODE	(1 << 2)
#define MCT_L_TCON_INT_START		(1 << 1)
#define MCT_L_TCON_TIMER_START		(1 << 0)

#define TICK_BASE_CNT	1

enum {
	MCT_INT_SPI,
	MCT_INT_PPI
};

enum {
	MCT_G0_IRQ,
	MCT_G1_IRQ,
	MCT_G2_IRQ,
	MCT_G3_IRQ,
	MCT_L0_IRQ,
	MCT_L1_IRQ,
	MCT_L2_IRQ,
	MCT_L3_IRQ,
	MCT_L4_IRQ,
	MCT_L5_IRQ,
	MCT_L6_IRQ,
	MCT_L7_IRQ,
	MCT_NR_IRQS,
};

static void __iomem *reg_base;
static unsigned long clk_rate;
static unsigned int mct_int_type;
static int mct_irqs[MCT_NR_IRQS];

struct mct_clock_event_device {
	struct clock_event_device evt;
	unsigned long base;
	char name[10];
};

static void exynos4_mct_write(unsigned int value, unsigned long offset)
{
	unsigned long stat_addr;
	u32 mask;
	u32 i;

	writel_relaxed(value, reg_base + offset);

	if (likely(offset >= EXYNOS4_MCT_L_BASE(0))) {
		stat_addr = (offset & ~EXYNOS4_MCT_L_MASK) + MCT_L_WSTAT_OFFSET;
		switch (offset & EXYNOS4_MCT_L_MASK) {
		case MCT_L_TCON_OFFSET:
			mask = 1 << 3;		/* L_TCON write status */
			break;
		case MCT_L_ICNTB_OFFSET:
			mask = 1 << 1;		/* L_ICNTB write status */
			break;
		case MCT_L_TCNTB_OFFSET:
			mask = 1 << 0;		/* L_TCNTB write status */
			break;
		default:
			return;
		}
	} else {
		switch (offset) {
		case EXYNOS4_MCT_G_TCON:
			stat_addr = EXYNOS4_MCT_G_WSTAT;
			mask = 1 << 16;		/* G_TCON write status */
			break;
		case EXYNOS4_MCT_G_COMP0_L:
			stat_addr = EXYNOS4_MCT_G_WSTAT;
			mask = 1 << 0;		/* G_COMP0_L write status */
			break;
		case EXYNOS4_MCT_G_COMP0_U:
			stat_addr = EXYNOS4_MCT_G_WSTAT;
			mask = 1 << 1;		/* G_COMP0_U write status */
			break;
		case EXYNOS4_MCT_G_COMP0_ADD_INCR:
			stat_addr = EXYNOS4_MCT_G_WSTAT;
			mask = 1 << 2;		/* G_COMP0_ADD_INCR w status */
			break;
		case EXYNOS4_MCT_G_CNT_L:
			stat_addr = EXYNOS4_MCT_G_CNT_WSTAT;
			mask = 1 << 0;		/* G_CNT_L write status */
			break;
		case EXYNOS4_MCT_G_CNT_U:
			stat_addr = EXYNOS4_MCT_G_CNT_WSTAT;
			mask = 1 << 1;		/* G_CNT_U write status */
			break;
		default:
			return;
		}
	}

	/* Wait maximum 1 ms until written values are applied */
	for (i = 0; i < loops_per_jiffy / 1000 * HZ; i++)
		if (readl_relaxed(reg_base + stat_addr) & mask) {
			writel_relaxed(mask, reg_base + stat_addr);
			return;
		}

	panic("MCT hangs after writing %d (offset:0x%lx)\n", value, offset);
}

/* Clocksource handling */
static void exynos4_mct_frc_start(void)
{
	u32 reg;

	reg = readl_relaxed(reg_base + EXYNOS4_MCT_G_TCON);
	reg |= MCT_G_TCON_START;
	exynos4_mct_write(reg, EXYNOS4_MCT_G_TCON);
}

<<<<<<< HEAD
static cycle_t notrace _exynos4_frc_read(void)
=======
/**
 * exynos4_read_count_64 - Read all 64-bits of the global counter
 *
 * This will read all 64-bits of the global counter taking care to make sure
 * that the upper and lower half match.  Note that reading the MCT can be quite
 * slow (hundreds of nanoseconds) so you should use the 32-bit (lower half
 * only) version when possible.
 *
 * Returns the number of cycles in the global counter.
 */
static u64 exynos4_read_count_64(void)
>>>>>>> 1858942a
{
	unsigned int lo, hi;
	u32 hi2 = readl_relaxed(reg_base + EXYNOS4_MCT_G_CNT_U);

	do {
		hi = hi2;
		lo = readl_relaxed(reg_base + EXYNOS4_MCT_G_CNT_L);
		hi2 = readl_relaxed(reg_base + EXYNOS4_MCT_G_CNT_U);
	} while (hi != hi2);

	return ((cycle_t)hi << 32) | lo;
}

<<<<<<< HEAD
static cycle_t exynos4_frc_read(struct clocksource *cs)
{
	return _exynos4_frc_read();
=======
/**
 * exynos4_read_count_32 - Read the lower 32-bits of the global counter
 *
 * This will read just the lower 32-bits of the global counter.  This is marked
 * as notrace so it can be used by the scheduler clock.
 *
 * Returns the number of cycles in the global counter (lower 32 bits).
 */
static u32 notrace exynos4_read_count_32(void)
{
	return readl_relaxed(reg_base + EXYNOS4_MCT_G_CNT_L);
}

static cycle_t exynos4_frc_read(struct clocksource *cs)
{
	return exynos4_read_count_32();
>>>>>>> 1858942a
}

static void exynos4_frc_resume(struct clocksource *cs)
{
	exynos4_mct_frc_start();
}

struct clocksource mct_frc = {
	.name		= "mct-frc",
	.rating		= 400,
	.read		= exynos4_frc_read,
	.mask		= CLOCKSOURCE_MASK(32),
	.flags		= CLOCK_SOURCE_IS_CONTINUOUS,
	.resume		= exynos4_frc_resume,
};

static u64 notrace exynos4_read_sched_clock(void)
{
<<<<<<< HEAD
	return _exynos4_frc_read();
=======
	return exynos4_read_count_32();
>>>>>>> 1858942a
}

static struct delay_timer exynos4_delay_timer;

static cycles_t exynos4_read_current_timer(void)
{
<<<<<<< HEAD
	return _exynos4_frc_read();
=======
	BUILD_BUG_ON_MSG(sizeof(cycles_t) != sizeof(u32),
			 "cycles_t needs to move to 32-bit for ARM64 usage");
	return exynos4_read_count_32();
>>>>>>> 1858942a
}

static void __init exynos4_clocksource_init(void)
{
	exynos4_mct_frc_start();

	exynos4_delay_timer.read_current_timer = &exynos4_read_current_timer;
	exynos4_delay_timer.freq = clk_rate;
	register_current_timer_delay(&exynos4_delay_timer);

	if (clocksource_register_hz(&mct_frc, clk_rate))
		panic("%s: can't register clocksource\n", mct_frc.name);

	sched_clock_register(exynos4_read_sched_clock, 32, clk_rate);
}

static void exynos4_mct_comp0_stop(void)
{
	unsigned int tcon;

	tcon = readl_relaxed(reg_base + EXYNOS4_MCT_G_TCON);
	tcon &= ~(MCT_G_TCON_COMP0_ENABLE | MCT_G_TCON_COMP0_AUTO_INC);

	exynos4_mct_write(tcon, EXYNOS4_MCT_G_TCON);
	exynos4_mct_write(0, EXYNOS4_MCT_G_INT_ENB);
}

static void exynos4_mct_comp0_start(enum clock_event_mode mode,
				    unsigned long cycles)
{
	unsigned int tcon;
	cycle_t comp_cycle;

	tcon = readl_relaxed(reg_base + EXYNOS4_MCT_G_TCON);

	if (mode == CLOCK_EVT_MODE_PERIODIC) {
		tcon |= MCT_G_TCON_COMP0_AUTO_INC;
		exynos4_mct_write(cycles, EXYNOS4_MCT_G_COMP0_ADD_INCR);
	}

	comp_cycle = exynos4_read_count_64() + cycles;
	exynos4_mct_write((u32)comp_cycle, EXYNOS4_MCT_G_COMP0_L);
	exynos4_mct_write((u32)(comp_cycle >> 32), EXYNOS4_MCT_G_COMP0_U);

	exynos4_mct_write(0x1, EXYNOS4_MCT_G_INT_ENB);

	tcon |= MCT_G_TCON_COMP0_ENABLE;
	exynos4_mct_write(tcon , EXYNOS4_MCT_G_TCON);
}

static int exynos4_comp_set_next_event(unsigned long cycles,
				       struct clock_event_device *evt)
{
	exynos4_mct_comp0_start(evt->mode, cycles);

	return 0;
}

static void exynos4_comp_set_mode(enum clock_event_mode mode,
				  struct clock_event_device *evt)
{
	unsigned long cycles_per_jiffy;
	exynos4_mct_comp0_stop();

	switch (mode) {
	case CLOCK_EVT_MODE_PERIODIC:
		cycles_per_jiffy =
			(((unsigned long long) NSEC_PER_SEC / HZ * evt->mult) >> evt->shift);
		exynos4_mct_comp0_start(mode, cycles_per_jiffy);
		break;

	case CLOCK_EVT_MODE_ONESHOT:
	case CLOCK_EVT_MODE_UNUSED:
	case CLOCK_EVT_MODE_SHUTDOWN:
	case CLOCK_EVT_MODE_RESUME:
		break;
	}
}

static struct clock_event_device mct_comp_device = {
	.name		= "mct-comp",
	.features       = CLOCK_EVT_FEAT_PERIODIC | CLOCK_EVT_FEAT_ONESHOT,
	.rating		= 250,
	.set_next_event	= exynos4_comp_set_next_event,
	.set_mode	= exynos4_comp_set_mode,
};

static irqreturn_t exynos4_mct_comp_isr(int irq, void *dev_id)
{
	struct clock_event_device *evt = dev_id;

	exynos4_mct_write(0x1, EXYNOS4_MCT_G_INT_CSTAT);

	evt->event_handler(evt);

	return IRQ_HANDLED;
}

static struct irqaction mct_comp_event_irq = {
	.name		= "mct_comp_irq",
	.flags		= IRQF_TIMER | IRQF_IRQPOLL,
	.handler	= exynos4_mct_comp_isr,
	.dev_id		= &mct_comp_device,
};

static void exynos4_clockevent_init(void)
{
	mct_comp_device.cpumask = cpumask_of(0);
	clockevents_config_and_register(&mct_comp_device, clk_rate,
					0xf, 0xffffffff);
	setup_irq(mct_irqs[MCT_G0_IRQ], &mct_comp_event_irq);
}

static DEFINE_PER_CPU(struct mct_clock_event_device, percpu_mct_tick);

/* Clock event handling */
static void exynos4_mct_tick_stop(struct mct_clock_event_device *mevt)
{
	unsigned long tmp;
	unsigned long mask = MCT_L_TCON_INT_START | MCT_L_TCON_TIMER_START;
	unsigned long offset = mevt->base + MCT_L_TCON_OFFSET;

	tmp = readl_relaxed(reg_base + offset);
	if (tmp & mask) {
		tmp &= ~mask;
		exynos4_mct_write(tmp, offset);
	}
}

static void exynos4_mct_tick_start(unsigned long cycles,
				   struct mct_clock_event_device *mevt)
{
	unsigned long tmp;

	exynos4_mct_tick_stop(mevt);

	tmp = (1 << 31) | cycles;	/* MCT_L_UPDATE_ICNTB */

	/* update interrupt count buffer */
	exynos4_mct_write(tmp, mevt->base + MCT_L_ICNTB_OFFSET);

	/* enable MCT tick interrupt */
	exynos4_mct_write(0x1, mevt->base + MCT_L_INT_ENB_OFFSET);

	tmp = readl_relaxed(reg_base + mevt->base + MCT_L_TCON_OFFSET);
	tmp |= MCT_L_TCON_INT_START | MCT_L_TCON_TIMER_START |
	       MCT_L_TCON_INTERVAL_MODE;
	exynos4_mct_write(tmp, mevt->base + MCT_L_TCON_OFFSET);
}

static int exynos4_tick_set_next_event(unsigned long cycles,
				       struct clock_event_device *evt)
{
	struct mct_clock_event_device *mevt = this_cpu_ptr(&percpu_mct_tick);

	exynos4_mct_tick_start(cycles, mevt);

	return 0;
}

static inline void exynos4_tick_set_mode(enum clock_event_mode mode,
					 struct clock_event_device *evt)
{
	struct mct_clock_event_device *mevt = this_cpu_ptr(&percpu_mct_tick);
	unsigned long cycles_per_jiffy;

	exynos4_mct_tick_stop(mevt);

	switch (mode) {
	case CLOCK_EVT_MODE_PERIODIC:
		cycles_per_jiffy =
			(((unsigned long long) NSEC_PER_SEC / HZ * evt->mult) >> evt->shift);
		exynos4_mct_tick_start(cycles_per_jiffy, mevt);
		break;

	case CLOCK_EVT_MODE_ONESHOT:
	case CLOCK_EVT_MODE_UNUSED:
	case CLOCK_EVT_MODE_SHUTDOWN:
	case CLOCK_EVT_MODE_RESUME:
		break;
	}
}

static int exynos4_mct_tick_clear(struct mct_clock_event_device *mevt)
{
	struct clock_event_device *evt = &mevt->evt;

	/*
	 * This is for supporting oneshot mode.
	 * Mct would generate interrupt periodically
	 * without explicit stopping.
	 */
	if (evt->mode != CLOCK_EVT_MODE_PERIODIC)
		exynos4_mct_tick_stop(mevt);

	/* Clear the MCT tick interrupt */
	if (readl_relaxed(reg_base + mevt->base + MCT_L_INT_CSTAT_OFFSET) & 1) {
		exynos4_mct_write(0x1, mevt->base + MCT_L_INT_CSTAT_OFFSET);
		return 1;
	} else {
		return 0;
	}
}

static irqreturn_t exynos4_mct_tick_isr(int irq, void *dev_id)
{
	struct mct_clock_event_device *mevt = dev_id;
	struct clock_event_device *evt = &mevt->evt;

	exynos4_mct_tick_clear(mevt);

	evt->event_handler(evt);

	return IRQ_HANDLED;
}

static int exynos4_local_timer_setup(struct clock_event_device *evt)
{
	struct mct_clock_event_device *mevt;
	unsigned int cpu = smp_processor_id();

	mevt = container_of(evt, struct mct_clock_event_device, evt);

	mevt->base = EXYNOS4_MCT_L_BASE(cpu);
	snprintf(mevt->name, sizeof(mevt->name), "mct_tick%d", cpu);

	evt->name = mevt->name;
	evt->cpumask = cpumask_of(cpu);
	evt->set_next_event = exynos4_tick_set_next_event;
	evt->set_mode = exynos4_tick_set_mode;
	evt->features = CLOCK_EVT_FEAT_PERIODIC | CLOCK_EVT_FEAT_ONESHOT;
	evt->rating = 450;

	exynos4_mct_write(TICK_BASE_CNT, mevt->base + MCT_L_TCNTB_OFFSET);

	if (mct_int_type == MCT_INT_SPI) {
		evt->irq = mct_irqs[MCT_L0_IRQ + cpu];
		if (request_irq(evt->irq, exynos4_mct_tick_isr,
				IRQF_TIMER | IRQF_NOBALANCING,
				evt->name, mevt)) {
			pr_err("exynos-mct: cannot register IRQ %d\n",
				evt->irq);
			return -EIO;
		}
		irq_force_affinity(mct_irqs[MCT_L0_IRQ + cpu], cpumask_of(cpu));
	} else {
		enable_percpu_irq(mct_irqs[MCT_L0_IRQ], 0);
	}
	clockevents_config_and_register(evt, clk_rate / (TICK_BASE_CNT + 1),
					0xf, 0x7fffffff);

	return 0;
}

static void exynos4_local_timer_stop(struct clock_event_device *evt)
{
	evt->set_mode(CLOCK_EVT_MODE_UNUSED, evt);
	if (mct_int_type == MCT_INT_SPI)
		free_irq(evt->irq, this_cpu_ptr(&percpu_mct_tick));
	else
		disable_percpu_irq(mct_irqs[MCT_L0_IRQ]);
}

static int exynos4_mct_cpu_notify(struct notifier_block *self,
					   unsigned long action, void *hcpu)
{
	struct mct_clock_event_device *mevt;

	/*
	 * Grab cpu pointer in each case to avoid spurious
	 * preemptible warnings
	 */
	switch (action & ~CPU_TASKS_FROZEN) {
	case CPU_STARTING:
		mevt = this_cpu_ptr(&percpu_mct_tick);
		exynos4_local_timer_setup(&mevt->evt);
		break;
	case CPU_DYING:
		mevt = this_cpu_ptr(&percpu_mct_tick);
		exynos4_local_timer_stop(&mevt->evt);
		break;
	}

	return NOTIFY_OK;
}

static struct notifier_block exynos4_mct_cpu_nb = {
	.notifier_call = exynos4_mct_cpu_notify,
};

static void __init exynos4_timer_resources(struct device_node *np, void __iomem *base)
{
	int err;
	struct mct_clock_event_device *mevt = this_cpu_ptr(&percpu_mct_tick);
	struct clk *mct_clk, *tick_clk;

	tick_clk = np ? of_clk_get_by_name(np, "fin_pll") :
				clk_get(NULL, "fin_pll");
	if (IS_ERR(tick_clk))
		panic("%s: unable to determine tick clock rate\n", __func__);
	clk_rate = clk_get_rate(tick_clk);

	mct_clk = np ? of_clk_get_by_name(np, "mct") : clk_get(NULL, "mct");
	if (IS_ERR(mct_clk))
		panic("%s: unable to retrieve mct clock instance\n", __func__);
	clk_prepare_enable(mct_clk);

	reg_base = base;
	if (!reg_base)
		panic("%s: unable to ioremap mct address space\n", __func__);

	if (mct_int_type == MCT_INT_PPI) {

		err = request_percpu_irq(mct_irqs[MCT_L0_IRQ],
					 exynos4_mct_tick_isr, "MCT",
					 &percpu_mct_tick);
		WARN(err, "MCT: can't request IRQ %d (%d)\n",
		     mct_irqs[MCT_L0_IRQ], err);
	} else {
		irq_set_affinity(mct_irqs[MCT_L0_IRQ], cpumask_of(0));
	}

	err = register_cpu_notifier(&exynos4_mct_cpu_nb);
	if (err)
		goto out_irq;

	/* Immediately configure the timer on the boot CPU */
	exynos4_local_timer_setup(&mevt->evt);
	return;

out_irq:
	free_percpu_irq(mct_irqs[MCT_L0_IRQ], &percpu_mct_tick);
}

void __init mct_init(void __iomem *base, int irq_g0, int irq_l0, int irq_l1)
{
	mct_irqs[MCT_G0_IRQ] = irq_g0;
	mct_irqs[MCT_L0_IRQ] = irq_l0;
	mct_irqs[MCT_L1_IRQ] = irq_l1;
	mct_int_type = MCT_INT_SPI;

	exynos4_timer_resources(NULL, base);
	exynos4_clocksource_init();
	exynos4_clockevent_init();
}

static void __init mct_init_dt(struct device_node *np, unsigned int int_type)
{
	u32 nr_irqs, i;

	mct_int_type = int_type;

	/* This driver uses only one global timer interrupt */
	mct_irqs[MCT_G0_IRQ] = irq_of_parse_and_map(np, MCT_G0_IRQ);

	/*
	 * Find out the number of local irqs specified. The local
	 * timer irqs are specified after the four global timer
	 * irqs are specified.
	 */
#ifdef CONFIG_OF
	nr_irqs = of_irq_count(np);
#else
	nr_irqs = 0;
#endif
	for (i = MCT_L0_IRQ; i < nr_irqs; i++)
		mct_irqs[i] = irq_of_parse_and_map(np, i);

	exynos4_timer_resources(np, of_iomap(np, 0));
	exynos4_clocksource_init();
	exynos4_clockevent_init();
}


static void __init mct_init_spi(struct device_node *np)
{
	return mct_init_dt(np, MCT_INT_SPI);
}

static void __init mct_init_ppi(struct device_node *np)
{
	return mct_init_dt(np, MCT_INT_PPI);
}
CLOCKSOURCE_OF_DECLARE(exynos4210, "samsung,exynos4210-mct", mct_init_spi);
CLOCKSOURCE_OF_DECLARE(exynos4412, "samsung,exynos4412-mct", mct_init_ppi);<|MERGE_RESOLUTION|>--- conflicted
+++ resolved
@@ -162,9 +162,6 @@
 	exynos4_mct_write(reg, EXYNOS4_MCT_G_TCON);
 }
 
-<<<<<<< HEAD
-static cycle_t notrace _exynos4_frc_read(void)
-=======
 /**
  * exynos4_read_count_64 - Read all 64-bits of the global counter
  *
@@ -176,7 +173,6 @@
  * Returns the number of cycles in the global counter.
  */
 static u64 exynos4_read_count_64(void)
->>>>>>> 1858942a
 {
 	unsigned int lo, hi;
 	u32 hi2 = readl_relaxed(reg_base + EXYNOS4_MCT_G_CNT_U);
@@ -190,11 +186,6 @@
 	return ((cycle_t)hi << 32) | lo;
 }
 
-<<<<<<< HEAD
-static cycle_t exynos4_frc_read(struct clocksource *cs)
-{
-	return _exynos4_frc_read();
-=======
 /**
  * exynos4_read_count_32 - Read the lower 32-bits of the global counter
  *
@@ -211,7 +202,6 @@
 static cycle_t exynos4_frc_read(struct clocksource *cs)
 {
 	return exynos4_read_count_32();
->>>>>>> 1858942a
 }
 
 static void exynos4_frc_resume(struct clocksource *cs)
@@ -230,24 +220,16 @@
 
 static u64 notrace exynos4_read_sched_clock(void)
 {
-<<<<<<< HEAD
-	return _exynos4_frc_read();
-=======
 	return exynos4_read_count_32();
->>>>>>> 1858942a
 }
 
 static struct delay_timer exynos4_delay_timer;
 
 static cycles_t exynos4_read_current_timer(void)
 {
-<<<<<<< HEAD
-	return _exynos4_frc_read();
-=======
 	BUILD_BUG_ON_MSG(sizeof(cycles_t) != sizeof(u32),
 			 "cycles_t needs to move to 32-bit for ARM64 usage");
 	return exynos4_read_count_32();
->>>>>>> 1858942a
 }
 
 static void __init exynos4_clocksource_init(void)
