/*
 * Loopback IEEE 802.15.4 interface
 *
 * Copyright 2007-2012 Siemens AG
 *
 * This program is free software; you can redistribute it and/or modify
 * it under the terms of the GNU General Public License version 2
 * as published by the Free Software Foundation.
 *
 * This program is distributed in the hope that it will be useful,
 * but WITHOUT ANY WARRANTY; without even the implied warranty of
 * MERCHANTABILITY or FITNESS FOR A PARTICULAR PURPOSE.  See the
 * GNU General Public License for more details.
 *
 * Written by:
 * Sergey Lapin <slapin@ossfans.org>
 * Dmitry Eremin-Solenikov <dbaryshkov@gmail.com>
 * Alexander Smirnov <alex.bluesman.smirnov@gmail.com>
 */

#include <linux/module.h>
#include <linux/timer.h>
#include <linux/platform_device.h>
#include <linux/netdevice.h>
#include <linux/device.h>
#include <linux/spinlock.h>
#include <net/mac802154.h>
#include <net/cfg802154.h>

static int numlbs = 1;

struct fakelb_dev_priv {
	struct ieee802154_hw *hw;

	struct list_head list;
	struct fakelb_priv *fake;

	spinlock_t lock;
	bool working;
};

struct fakelb_priv {
	struct list_head list;
	rwlock_t lock;
};

static int
fakelb_hw_ed(struct ieee802154_hw *hw, u8 *level)
{
	BUG_ON(!level);
	*level = 0xbe;

	return 0;
}

static int
fakelb_hw_channel(struct ieee802154_hw *hw, u8 page, u8 channel)
{
	pr_debug("set channel to %d\n", channel);

<<<<<<< HEAD
	hw->phy->current_page = page;
	hw->phy->current_channel = channel;

=======
>>>>>>> b4c1b708
	return 0;
}

static void
fakelb_hw_deliver(struct fakelb_dev_priv *priv, struct sk_buff *skb)
{
	struct sk_buff *newskb;

	spin_lock(&priv->lock);
	if (priv->working) {
		newskb = pskb_copy(skb, GFP_ATOMIC);
		ieee802154_rx_irqsafe(priv->hw, newskb, 0xcc);
	}
	spin_unlock(&priv->lock);
}

static int
fakelb_hw_xmit(struct ieee802154_hw *hw, struct sk_buff *skb)
{
	struct fakelb_dev_priv *priv = hw->priv;
	struct fakelb_priv *fake = priv->fake;

	read_lock_bh(&fake->lock);
	if (priv->list.next == priv->list.prev) {
		/* we are the only one device */
		fakelb_hw_deliver(priv, skb);
	} else {
		struct fakelb_dev_priv *dp;
		list_for_each_entry(dp, &priv->fake->list, list) {
			if (dp != priv &&
			    (dp->hw->phy->current_channel ==
			     priv->hw->phy->current_channel))
				fakelb_hw_deliver(dp, skb);
		}
	}
	read_unlock_bh(&fake->lock);

	return 0;
}

static int
fakelb_hw_start(struct ieee802154_hw *hw) {
	struct fakelb_dev_priv *priv = hw->priv;
	int ret = 0;

	spin_lock(&priv->lock);
	if (priv->working)
		ret = -EBUSY;
	else
		priv->working = 1;
	spin_unlock(&priv->lock);

	return ret;
}

static void
fakelb_hw_stop(struct ieee802154_hw *hw) {
	struct fakelb_dev_priv *priv = hw->priv;

	spin_lock(&priv->lock);
	priv->working = 0;
	spin_unlock(&priv->lock);
}

static const struct ieee802154_ops fakelb_ops = {
	.owner = THIS_MODULE,
	.xmit_sync = fakelb_hw_xmit,
	.ed = fakelb_hw_ed,
	.set_channel = fakelb_hw_channel,
	.start = fakelb_hw_start,
	.stop = fakelb_hw_stop,
};

/* Number of dummy devices to be set up by this module. */
module_param(numlbs, int, 0);
MODULE_PARM_DESC(numlbs, " number of pseudo devices");

static int fakelb_add_one(struct device *dev, struct fakelb_priv *fake)
{
	struct fakelb_dev_priv *priv;
	int err;
	struct ieee802154_hw *hw;

	hw = ieee802154_alloc_hw(sizeof(*priv), &fakelb_ops);
	if (!hw)
		return -ENOMEM;

	priv = hw->priv;
	priv->hw = hw;

	/* 868 MHz BPSK	802.15.4-2003 */
	hw->phy->channels_supported[0] |= 1;
	/* 915 MHz BPSK	802.15.4-2003 */
	hw->phy->channels_supported[0] |= 0x7fe;
	/* 2.4 GHz O-QPSK 802.15.4-2003 */
	hw->phy->channels_supported[0] |= 0x7FFF800;
	/* 868 MHz ASK 802.15.4-2006 */
	hw->phy->channels_supported[1] |= 1;
	/* 915 MHz ASK 802.15.4-2006 */
	hw->phy->channels_supported[1] |= 0x7fe;
	/* 868 MHz O-QPSK 802.15.4-2006 */
	hw->phy->channels_supported[2] |= 1;
	/* 915 MHz O-QPSK 802.15.4-2006 */
	hw->phy->channels_supported[2] |= 0x7fe;
	/* 2.4 GHz CSS 802.15.4a-2007 */
	hw->phy->channels_supported[3] |= 0x3fff;
	/* UWB Sub-gigahertz 802.15.4a-2007 */
	hw->phy->channels_supported[4] |= 1;
	/* UWB Low band 802.15.4a-2007 */
	hw->phy->channels_supported[4] |= 0x1e;
	/* UWB High band 802.15.4a-2007 */
	hw->phy->channels_supported[4] |= 0xffe0;
	/* 750 MHz O-QPSK 802.15.4c-2009 */
	hw->phy->channels_supported[5] |= 0xf;
	/* 750 MHz MPSK 802.15.4c-2009 */
	hw->phy->channels_supported[5] |= 0xf0;
	/* 950 MHz BPSK 802.15.4d-2009 */
	hw->phy->channels_supported[6] |= 0x3ff;
	/* 950 MHz GFSK 802.15.4d-2009 */
	hw->phy->channels_supported[6] |= 0x3ffc00;

	INIT_LIST_HEAD(&priv->list);
	priv->fake = fake;

	spin_lock_init(&priv->lock);

	hw->parent = dev;

	err = ieee802154_register_hw(hw);
	if (err)
		goto err_reg;

	write_lock_bh(&fake->lock);
	list_add_tail(&priv->list, &fake->list);
	write_unlock_bh(&fake->lock);

	return 0;

err_reg:
	ieee802154_free_hw(priv->hw);
	return err;
}

static void fakelb_del(struct fakelb_dev_priv *priv)
{
	write_lock_bh(&priv->fake->lock);
	list_del(&priv->list);
	write_unlock_bh(&priv->fake->lock);

	ieee802154_unregister_hw(priv->hw);
	ieee802154_free_hw(priv->hw);
}

static int fakelb_probe(struct platform_device *pdev)
{
	struct fakelb_priv *priv;
	struct fakelb_dev_priv *dp;
	int err = -ENOMEM;
	int i;

	priv = devm_kzalloc(&pdev->dev, sizeof(struct fakelb_priv),
			    GFP_KERNEL);
	if (!priv)
		goto err_alloc;

	INIT_LIST_HEAD(&priv->list);
	rwlock_init(&priv->lock);

	for (i = 0; i < numlbs; i++) {
		err = fakelb_add_one(&pdev->dev, priv);
		if (err < 0)
			goto err_slave;
	}

	platform_set_drvdata(pdev, priv);
	dev_info(&pdev->dev, "added ieee802154 hardware\n");
	return 0;

err_slave:
	list_for_each_entry(dp, &priv->list, list)
		fakelb_del(dp);
err_alloc:
	return err;
}

static int fakelb_remove(struct platform_device *pdev)
{
	struct fakelb_priv *priv = platform_get_drvdata(pdev);
	struct fakelb_dev_priv *dp, *temp;

	list_for_each_entry_safe(dp, temp, &priv->list, list)
		fakelb_del(dp);

	return 0;
}

static struct platform_device *ieee802154fake_dev;

static struct platform_driver ieee802154fake_driver = {
	.probe = fakelb_probe,
	.remove = fakelb_remove,
	.driver = {
			.name = "ieee802154fakelb",
			.owner = THIS_MODULE,
	},
};

static __init int fakelb_init_module(void)
{
	ieee802154fake_dev = platform_device_register_simple(
			     "ieee802154fakelb", -1, NULL, 0);
	return platform_driver_register(&ieee802154fake_driver);
}

static __exit void fake_remove_module(void)
{
	platform_driver_unregister(&ieee802154fake_driver);
	platform_device_unregister(ieee802154fake_dev);
}

module_init(fakelb_init_module);
module_exit(fake_remove_module);
MODULE_LICENSE("GPL");<|MERGE_RESOLUTION|>--- conflicted
+++ resolved
@@ -58,12 +58,6 @@
 {
 	pr_debug("set channel to %d\n", channel);
 
-<<<<<<< HEAD
-	hw->phy->current_page = page;
-	hw->phy->current_channel = channel;
-
-=======
->>>>>>> b4c1b708
 	return 0;
 }
 
