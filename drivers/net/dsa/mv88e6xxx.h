--- conflicted
+++ resolved
@@ -85,10 +85,7 @@
 
 extern struct dsa_switch_driver mv88e6131_switch_driver;
 extern struct dsa_switch_driver mv88e6123_61_65_switch_driver;
-<<<<<<< HEAD
-=======
 extern struct dsa_switch_driver mv88e6352_switch_driver;
->>>>>>> e529fea9
 extern struct dsa_switch_driver mv88e6171_switch_driver;
 
 #define REG_READ(addr, reg)						\
