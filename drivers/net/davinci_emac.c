--- conflicted
+++ resolved
@@ -283,28 +283,6 @@
 #define EMAC_DM644X_EWINTCNT_MASK	0x1FFFF
 #define EMAC_DM644X_INTMIN_INTVL	0x1
 #define EMAC_DM644X_INTMAX_INTVL	(EMAC_DM644X_EWINTCNT_MASK)
-<<<<<<< HEAD
-
-/* EMAC MDIO related */
-/* Mask & Control defines */
-#define MDIO_CONTROL_CLKDIV	(0xFF)
-#define MDIO_CONTROL_ENABLE	BIT(30)
-#define MDIO_USERACCESS_GO	BIT(31)
-#define MDIO_USERACCESS_WRITE	BIT(30)
-#define MDIO_USERACCESS_READ	(0)
-#define MDIO_USERACCESS_REGADR	(0x1F << 21)
-#define MDIO_USERACCESS_PHYADR	(0x1F << 16)
-#define MDIO_USERACCESS_DATA	(0xFFFF)
-#define MDIO_USERPHYSEL_LINKSEL	BIT(7)
-#define MDIO_VER_MODID		(0xFFFF << 16)
-#define MDIO_VER_REVMAJ		(0xFF   << 8)
-#define MDIO_VER_REVMIN		(0xFF)
-
-#define MDIO_USERACCESS(inst)	(0x80 + (inst * 8))
-#define MDIO_USERPHYSEL(inst)	(0x84 + (inst * 8))
-#define MDIO_CONTROL		(0x04)
-=======
->>>>>>> 45f53cc9
 
 /* EMAC DM646X control module registers */
 #define EMAC_DM646X_CMINTCTRL	0x0C
@@ -413,23 +391,6 @@
 			emac_ctrl_read(EMAC_CTRL_EWCTL),
 			emac_ctrl_read(EMAC_CTRL_EWINTTCNT));
 	}
-<<<<<<< HEAD
-	dev_info(emac_dev, "EMAC: TXID: %08X %s, RXID: %08X %s\n",
-		emac_read(EMAC_TXIDVER),
-		((emac_read(EMAC_TXCONTROL)) ? "enabled" : "disabled"),
-		emac_read(EMAC_RXIDVER),
-		((emac_read(EMAC_RXCONTROL)) ? "enabled" : "disabled"));
-	dev_info(emac_dev, "EMAC: TXIntRaw:%08X, TxIntMasked: %08X, "\
-		"TxIntMasSet: %08X\n", emac_read(EMAC_TXINTSTATRAW),
-		emac_read(EMAC_TXINTSTATMASKED), emac_read(EMAC_TXINTMASKSET));
-	dev_info(emac_dev, "EMAC: RXIntRaw:%08X, RxIntMasked: %08X, "\
-		"RxIntMasSet: %08X\n", emac_read(EMAC_RXINTSTATRAW),
-		emac_read(EMAC_RXINTSTATMASKED), emac_read(EMAC_RXINTMASKSET));
-	dev_info(emac_dev, "EMAC: MacIntRaw:%08X, MacIntMasked: %08X, "\
-		"MacInVector=%08X\n", emac_read(EMAC_MACINTSTATRAW),
-		emac_read(EMAC_MACINTSTATMASKED), emac_read(EMAC_MACINVECTOR));
-=======
->>>>>>> 45f53cc9
 	dev_info(emac_dev, "EMAC: EmuControl:%08X, FifoControl: %08X\n",
 		emac_read(EMAC_EMCONTROL), emac_read(EMAC_FIFOCONTROL));
 	dev_info(emac_dev, "EMAC: MBPEnable:%08X, RXUnicastSet: %08X, "\
@@ -1040,19 +1001,6 @@
 
 static void emac_rx_handler(void *token, int len, int status)
 {
-<<<<<<< HEAD
-	struct net_device *ndev = priv->ndev;
-	u32 cnt;
-
-	if (unlikely(num_tokens && netif_queue_stopped(ndev)))
-		netif_start_queue(ndev);
-	for (cnt = 0; cnt < num_tokens; cnt++) {
-		struct sk_buff *skb = (struct sk_buff *)net_data_tokens[cnt];
-		if (skb == NULL)
-			continue;
-		ndev->stats.tx_packets++;
-		ndev->stats.tx_bytes += skb->len;
-=======
 	struct sk_buff		*skb = token;
 	struct net_device	*ndev = skb->dev;
 	struct emac_priv	*priv = netdev_priv(ndev);
@@ -1061,7 +1009,6 @@
 
 	/* free and bail if we are shutting down */
 	if (unlikely(!netif_running(ndev))) {
->>>>>>> 45f53cc9
 		dev_kfree_skb_any(skb);
 		return;
 	}
@@ -1139,20 +1086,9 @@
 	ret_code = cpdma_chan_submit(priv->txchan, skb, skb->data, skb->len,
 				     GFP_KERNEL);
 	if (unlikely(ret_code != 0)) {
-<<<<<<< HEAD
-		if (ret_code == EMAC_ERR_TX_OUT_OF_BD) {
-			if (netif_msg_tx_err(priv) && net_ratelimit())
-				dev_err(emac_dev, "DaVinci EMAC: xmit() fatal"\
-					" err. Out of TX BD's");
-			netif_stop_queue(priv->ndev);
-		}
-		ndev->stats.tx_dropped++;
-		return NETDEV_TX_BUSY;
-=======
 		if (netif_msg_tx_err(priv) && net_ratelimit())
 			dev_err(emac_dev, "DaVinci EMAC: desc submit failed");
 		goto fail_tx;
->>>>>>> 45f53cc9
 	}
 
 	return NETDEV_TX_OK;
@@ -1181,11 +1117,8 @@
 	if (netif_msg_tx_err(priv))
 		dev_err(emac_dev, "DaVinci EMAC: xmit timeout, restarting TX");
 
-<<<<<<< HEAD
-=======
 	emac_dump_regs(priv);
 
->>>>>>> 45f53cc9
 	ndev->stats.tx_errors++;
 	emac_int_disable(priv);
 	cpdma_chan_stop(priv->txchan);
@@ -1333,197 +1266,6 @@
 }
 
 /**
-<<<<<<< HEAD
- * emac_addbd_to_rx_queue: Recycle RX buffer descriptor
- * @priv: The DaVinci EMAC private adapter structure
- * @ch: RX channel number to process buffer descriptors for
- * @curr_bd: current buffer descriptor
- * @buffer: buffer pointer for descriptor
- * @buf_token: buffer token (stores skb information)
- *
- * Prepares the recycled buffer descriptor and addes it to hardware
- * receive queue - if queue empty this descriptor becomes the head
- * else addes the descriptor to end of queue
- *
- */
-static void emac_addbd_to_rx_queue(struct emac_priv *priv, u32 ch,
-		struct emac_rx_bd __iomem *curr_bd,
-		char *buffer, void *buf_token)
-{
-	struct emac_rxch *rxch = priv->rxch[ch];
-
-	/* populate the hardware descriptor */
-	curr_bd->h_next = 0;
-	curr_bd->buff_ptr = dma_map_single(&priv->ndev->dev, buffer,
-				rxch->buf_size, DMA_FROM_DEVICE);
-	curr_bd->off_b_len = rxch->buf_size;
-	curr_bd->mode = EMAC_CPPI_OWNERSHIP_BIT;
-	curr_bd->next = NULL;
-	curr_bd->data_ptr = buffer;
-	curr_bd->buf_token = buf_token;
-
-	/* write back  */
-	BD_CACHE_WRITEBACK_INVALIDATE(curr_bd, EMAC_BD_LENGTH_FOR_CACHE);
-	if (rxch->active_queue_head == NULL) {
-		rxch->active_queue_head = curr_bd;
-		rxch->active_queue_tail = curr_bd;
-		if (0 != rxch->queue_active) {
-			emac_write(EMAC_RXHDP(ch),
-			   emac_virt_to_phys(rxch->active_queue_head, priv));
-			rxch->queue_active = 1;
-		}
-	} else {
-		struct emac_rx_bd __iomem *tail_bd;
-		u32 frame_status;
-
-		tail_bd = rxch->active_queue_tail;
-		rxch->active_queue_tail = curr_bd;
-		tail_bd->next = curr_bd;
-		tail_bd = EMAC_VIRT_NOCACHE(tail_bd);
-		tail_bd->h_next = emac_virt_to_phys(curr_bd, priv);
-		frame_status = tail_bd->mode;
-		if (frame_status & EMAC_CPPI_EOQ_BIT) {
-			emac_write(EMAC_RXHDP(ch),
-					emac_virt_to_phys(curr_bd, priv));
-			frame_status &= ~(EMAC_CPPI_EOQ_BIT);
-			tail_bd->mode = frame_status;
-			++rxch->end_of_queue_add;
-		}
-	}
-	++rxch->recycled_bd;
-}
-
-/**
- * emac_net_rx_cb: Prepares packet and sends to upper layer
- * @priv: The DaVinci EMAC private adapter structure
- * @net_pkt_list: Network packet list (received packets)
- *
- * Invalidates packet buffer memory and sends the received packet to upper
- * layer
- *
- * Returns success or appropriate error code (none as of now)
- */
-static int emac_net_rx_cb(struct emac_priv *priv,
-			  struct emac_netpktobj *net_pkt_list)
-{
-	struct net_device *ndev = priv->ndev;
-	struct sk_buff *p_skb = net_pkt_list->pkt_token;
-	/* set length of packet */
-	skb_put(p_skb, net_pkt_list->pkt_length);
-	p_skb->protocol = eth_type_trans(p_skb, priv->ndev);
-	netif_receive_skb(p_skb);
-	ndev->stats.rx_bytes += net_pkt_list->pkt_length;
-	ndev->stats.rx_packets++;
-	return 0;
-}
-
-/**
- * emac_rx_bdproc: RX buffer descriptor (packet) processing
- * @priv: The DaVinci EMAC private adapter structure
- * @ch: RX channel number to process buffer descriptors for
- * @budget: number of packets allowed to process
- * @pending: indication to caller that packets are pending to process
- *
- * Processes RX buffer descriptors - checks ownership bit on the RX buffer
- * descriptor, sends the receive packet to upper layer, allocates a new SKB
- * and recycles the buffer descriptor (requeues it in hardware RX queue).
- * Only "budget" number of packets are processed and indication of pending
- * packets provided to the caller.
- *
- * Returns number of packets processed (and indication of pending packets)
- */
-static int emac_rx_bdproc(struct emac_priv *priv, u32 ch, u32 budget)
-{
-	unsigned long flags;
-	u32 frame_status;
-	u32 pkts_processed = 0;
-	char *new_buffer;
-	struct emac_rx_bd __iomem *curr_bd;
-	struct emac_rx_bd __iomem *last_bd;
-	struct emac_netpktobj *curr_pkt, pkt_obj;
-	struct emac_netbufobj buf_obj;
-	struct emac_netbufobj *rx_buf_obj;
-	void *new_buf_token;
-	struct emac_rxch *rxch = priv->rxch[ch];
-
-	if (unlikely(1 == rxch->teardown_pending))
-		return 0;
-	++rxch->proc_count;
-	spin_lock_irqsave(&priv->rx_lock, flags);
-	pkt_obj.buf_list = &buf_obj;
-	curr_pkt = &pkt_obj;
-	curr_bd = rxch->active_queue_head;
-	BD_CACHE_INVALIDATE(curr_bd, EMAC_BD_LENGTH_FOR_CACHE);
-	frame_status = curr_bd->mode;
-
-	while ((curr_bd) &&
-	       ((frame_status & EMAC_CPPI_OWNERSHIP_BIT) == 0) &&
-	       (pkts_processed < budget)) {
-
-		new_buffer = emac_net_alloc_rx_buf(priv, rxch->buf_size,
-					&new_buf_token, EMAC_DEF_RX_CH);
-		if (unlikely(NULL == new_buffer)) {
-			++rxch->out_of_rx_buffers;
-			goto end_emac_rx_bdproc;
-		}
-
-		/* populate received packet data structure */
-		rx_buf_obj = &curr_pkt->buf_list[0];
-		rx_buf_obj->data_ptr = (char *)curr_bd->data_ptr;
-		rx_buf_obj->length = curr_bd->off_b_len & EMAC_RX_BD_BUF_SIZE;
-		rx_buf_obj->buf_token = curr_bd->buf_token;
-
-		dma_unmap_single(&priv->ndev->dev, curr_bd->buff_ptr,
-				curr_bd->off_b_len & EMAC_RX_BD_BUF_SIZE,
-				DMA_FROM_DEVICE);
-
-		curr_pkt->pkt_token = curr_pkt->buf_list->buf_token;
-		curr_pkt->num_bufs = 1;
-		curr_pkt->pkt_length =
-			(frame_status & EMAC_RX_BD_PKT_LENGTH_MASK);
-		emac_write(EMAC_RXCP(ch), emac_virt_to_phys(curr_bd, priv));
-		++rxch->processed_bd;
-		last_bd = curr_bd;
-		curr_bd = last_bd->next;
-		rxch->active_queue_head = curr_bd;
-
-		/* check if end of RX queue ? */
-		if (frame_status & EMAC_CPPI_EOQ_BIT) {
-			if (curr_bd) {
-				++rxch->mis_queued_packets;
-				emac_write(EMAC_RXHDP(ch),
-					   emac_virt_to_phys(curr_bd, priv));
-			} else {
-				++rxch->end_of_queue;
-				rxch->queue_active = 0;
-			}
-		}
-
-		/* recycle BD */
-		emac_addbd_to_rx_queue(priv, ch, last_bd, new_buffer,
-				       new_buf_token);
-
-		/* return the packet to the user - BD ptr passed in
-		 * last parameter for potential *future* use */
-		spin_unlock_irqrestore(&priv->rx_lock, flags);
-		emac_net_rx_cb(priv, curr_pkt);
-		spin_lock_irqsave(&priv->rx_lock, flags);
-		curr_bd = rxch->active_queue_head;
-		if (curr_bd) {
-			BD_CACHE_INVALIDATE(curr_bd, EMAC_BD_LENGTH_FOR_CACHE);
-			frame_status = curr_bd->mode;
-		}
-		++pkts_processed;
-	}
-
-end_emac_rx_bdproc:
-	spin_unlock_irqrestore(&priv->rx_lock, flags);
-	return pkts_processed;
-}
-
-/**
-=======
->>>>>>> 45f53cc9
  * emac_hw_enable: Enable EMAC hardware for packet transmission/reception
  * @priv: The DaVinci EMAC private adapter structure
  *
@@ -1624,13 +1366,8 @@
 		mask = EMAC_DM646X_MAC_IN_VECTOR_TX_INT_VEC;
 
 	if (status & mask) {
-<<<<<<< HEAD
-		num_tx_pkts = emac_tx_bdproc(priv, EMAC_DEF_TX_CH,
-					  EMAC_DEF_TX_MAX_SERVICE);
-=======
 		num_tx_pkts = cpdma_chan_process(priv->txchan,
 					      EMAC_DEF_TX_MAX_SERVICE);
->>>>>>> 45f53cc9
 	} /* TX processing */
 
 	mask = EMAC_DM644X_MAC_IN_VECTOR_RX_INT_VEC;
@@ -1639,11 +1376,7 @@
 		mask = EMAC_DM646X_MAC_IN_VECTOR_RX_INT_VEC;
 
 	if (status & mask) {
-<<<<<<< HEAD
-		num_rx_pkts = emac_rx_bdproc(priv, EMAC_DEF_RX_CH, budget);
-=======
 		num_rx_pkts = cpdma_chan_process(priv->rxchan, budget);
->>>>>>> 45f53cc9
 	} /* RX processing */
 
 	mask = EMAC_DM644X_MAC_IN_VECTOR_HOST_INT;
@@ -1832,24 +1565,6 @@
 	/* Enable Interrupt pacing if configured */
 	if (priv->coal_intvl != 0) {
 		struct ethtool_coalesce coal;
-<<<<<<< HEAD
-
-		coal.rx_coalesce_usecs = (priv->coal_intvl << 4);
-		emac_set_coalesce(ndev, &coal);
-	}
-
-	/* find the first phy */
-	priv->phydev = NULL;
-	if (priv->phy_mask) {
-		emac_mii_reset(priv->mii_bus);
-		for (phy_addr = 0; phy_addr < PHY_MAX_ADDR; phy_addr++) {
-			if (priv->mii_bus->phy_map[phy_addr]) {
-				priv->phydev = priv->mii_bus->phy_map[phy_addr];
-				break;
-			}
-		}
-=======
->>>>>>> 45f53cc9
 
 		coal.rx_coalesce_usecs = (priv->coal_intvl << 4);
 		emac_set_coalesce(ndev, &coal);
