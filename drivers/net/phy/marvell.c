--- conflicted
+++ resolved
@@ -54,9 +54,6 @@
 #define MII_M1145_PHY_EXT_CR		0x14
 #define MII_M1145_RGMII_RX_DELAY	0x0080
 #define MII_M1145_RGMII_TX_DELAY	0x0002
-#define MII_M1145_HWCFG_MODE_SGMII_NO_CLK	0x4
-#define MII_M1145_HWCFG_MODE_MASK		0xf
-#define MII_M1145_HWCFG_FIBER_COPPER_AUTO	0x8000
 
 #define MII_M1145_HWCFG_MODE_SGMII_NO_CLK	0x4
 #define MII_M1145_HWCFG_MODE_MASK		0xf
@@ -650,7 +647,6 @@
 static int m88e1145_config_init(struct phy_device *phydev)
 {
 	int err;
-	int temp;
 
 	/* Take care of errata E0 & E1 */
 	err = phy_write(phydev, 0x1d, 0x001b);
@@ -708,19 +704,11 @@
 	}
 
 	if (phydev->interface == PHY_INTERFACE_MODE_SGMII) {
-<<<<<<< HEAD
 		int temp = phy_read(phydev, MII_M1145_PHY_EXT_SR);
 		if (temp < 0)
 			return temp;
 
 		temp &= ~MII_M1145_HWCFG_MODE_MASK;
-=======
-		temp = phy_read(phydev, MII_M1145_PHY_EXT_SR);
-		if (temp < 0)
-			return temp;
-
-		temp &= ~(MII_M1145_HWCFG_MODE_MASK);
->>>>>>> 75fbfd33
 		temp |= MII_M1145_HWCFG_MODE_SGMII_NO_CLK;
 		temp |= MII_M1145_HWCFG_FIBER_COPPER_AUTO;
 
