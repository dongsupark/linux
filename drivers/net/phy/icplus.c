/*
 * Driver for ICPlus PHYs
 *
 * Copyright (c) 2007 Freescale Semiconductor, Inc.
 *
 * This program is free software; you can redistribute  it and/or modify it
 * under  the terms of  the GNU General  Public License as published by the
 * Free Software Foundation;  either version 2 of the  License, or (at your
 * option) any later version.
 *
 */
#include <linux/kernel.h>
#include <linux/string.h>
#include <linux/errno.h>
#include <linux/unistd.h>
#include <linux/interrupt.h>
#include <linux/init.h>
#include <linux/delay.h>
#include <linux/netdevice.h>
#include <linux/etherdevice.h>
#include <linux/skbuff.h>
#include <linux/spinlock.h>
#include <linux/mm.h>
#include <linux/module.h>
#include <linux/mii.h>
#include <linux/ethtool.h>
#include <linux/phy.h>

#include <asm/io.h>
#include <asm/irq.h>
#include <asm/uaccess.h>

MODULE_DESCRIPTION("ICPlus IP175C/IP101A/IP101G/IC1001 PHY drivers");
MODULE_AUTHOR("Michael Barkowski");
MODULE_LICENSE("GPL");

/* IP101A/G - IP1001 */
#define IP10XX_SPEC_CTRL_STATUS		16	/* Spec. Control Register */
#define IP1001_SPEC_CTRL_STATUS_2	20	/* IP1001 Spec. Control Reg 2 */
#define IP1001_PHASE_SEL_MASK		3	/* IP1001 RX/TXPHASE_SEL */
#define IP1001_APS_ON			11	/* IP1001 APS Mode  bit */
#define IP101A_G_APS_ON			2	/* IP101A/G APS Mode bit */

static int ip175c_config_init(struct phy_device *phydev)
{
	int err, i;
	static int full_reset_performed = 0;

	if (full_reset_performed == 0) {

		/* master reset */
		err = mdiobus_write(phydev->bus, 30, 0, 0x175c);
		if (err < 0)
			return err;

		/* ensure no bus delays overlap reset period */
		err = mdiobus_read(phydev->bus, 30, 0);

		/* data sheet specifies reset period is 2 msec */
		mdelay(2);

		/* enable IP175C mode */
		err = mdiobus_write(phydev->bus, 29, 31, 0x175c);
		if (err < 0)
			return err;

		/* Set MII0 speed and duplex (in PHY mode) */
		err = mdiobus_write(phydev->bus, 29, 22, 0x420);
		if (err < 0)
			return err;

		/* reset switch ports */
		for (i = 0; i < 5; i++) {
			err = mdiobus_write(phydev->bus, i,
					    MII_BMCR, BMCR_RESET);
			if (err < 0)
				return err;
		}

		for (i = 0; i < 5; i++)
			err = mdiobus_read(phydev->bus, i, MII_BMCR);

		mdelay(2);

		full_reset_performed = 1;
	}

	if (phydev->addr != 4) {
		phydev->state = PHY_RUNNING;
		phydev->speed = SPEED_100;
		phydev->duplex = DUPLEX_FULL;
		phydev->link = 1;
		netif_carrier_on(phydev->attached_dev);
	}

	return 0;
}

static int ip1xx_reset(struct phy_device *phydev)
{
	int bmcr;

	/* Software Reset PHY */
	bmcr = phy_read(phydev, MII_BMCR);
	if (bmcr < 0)
		return bmcr;
	bmcr |= BMCR_RESET;
	bmcr = phy_write(phydev, MII_BMCR, bmcr);
	if (bmcr < 0)
		return bmcr;

	do {
		bmcr = phy_read(phydev, MII_BMCR);
		if (bmcr < 0)
			return bmcr;
	} while (bmcr & BMCR_RESET);

	return 0;
}

static int ip1001_config_init(struct phy_device *phydev)
{
	int c;

	c = ip1xx_reset(phydev);
	if (c < 0)
		return c;

	/* Enable Auto Power Saving mode */
	c = phy_read(phydev, IP1001_SPEC_CTRL_STATUS_2);
	if (c < 0)
		return c;
	c |= IP1001_APS_ON;
	c = phy_write(phydev, IP1001_SPEC_CTRL_STATUS_2, c);
	if (c < 0)
		return c;

	if (phydev->interface == PHY_INTERFACE_MODE_RGMII) {
		/* Additional delay (2ns) used to adjust RX clock phase
		 * at RGMII interface */
		c = phy_read(phydev, IP10XX_SPEC_CTRL_STATUS);
		if (c < 0)
			return c;

		c |= IP1001_PHASE_SEL_MASK;
		c = phy_write(phydev, IP10XX_SPEC_CTRL_STATUS, c);
		if (c < 0)
			return c;
	}

	return 0;
}

static int ip101a_g_config_init(struct phy_device *phydev)
{
	int c;

	c = ip1xx_reset(phydev);
	if (c < 0)
		return c;

	/* Enable Auto Power Saving mode */
	c = phy_read(phydev, IP10XX_SPEC_CTRL_STATUS);
	c |= IP101A_G_APS_ON;
<<<<<<< HEAD
	return c;
=======

	return phy_write(phydev, IP10XX_SPEC_CTRL_STATUS, c);
>>>>>>> e816b57a
}

static int ip175c_read_status(struct phy_device *phydev)
{
	if (phydev->addr == 4) /* WAN port */
		genphy_read_status(phydev);
	else
		/* Don't need to read status for switch ports */
		phydev->irq = PHY_IGNORE_INTERRUPT;

	return 0;
}

static int ip175c_config_aneg(struct phy_device *phydev)
{
	if (phydev->addr == 4) /* WAN port */
		genphy_config_aneg(phydev);

	return 0;
}

static struct phy_driver ip175c_driver = {
	.phy_id		= 0x02430d80,
	.name		= "ICPlus IP175C",
	.phy_id_mask	= 0x0ffffff0,
	.features	= PHY_BASIC_FEATURES,
	.config_init	= &ip175c_config_init,
	.config_aneg	= &ip175c_config_aneg,
	.read_status	= &ip175c_read_status,
	.suspend	= genphy_suspend,
	.resume		= genphy_resume,
	.driver		= { .owner = THIS_MODULE,},
};

static struct phy_driver ip1001_driver = {
	.phy_id		= 0x02430d90,
	.name		= "ICPlus IP1001",
	.phy_id_mask	= 0x0ffffff0,
	.features	= PHY_GBIT_FEATURES | SUPPORTED_Pause |
			  SUPPORTED_Asym_Pause,
	.flags		= PHY_HAS_INTERRUPT,
	.config_init	= &ip1001_config_init,
	.config_aneg	= &genphy_config_aneg,
	.read_status	= &genphy_read_status,
	.suspend	= genphy_suspend,
	.resume		= genphy_resume,
	.driver		= { .owner = THIS_MODULE,},
};

static struct phy_driver ip101a_g_driver = {
	.phy_id		= 0x02430c54,
	.name		= "ICPlus IP101A/G",
	.phy_id_mask	= 0x0ffffff0,
	.features	= PHY_BASIC_FEATURES | SUPPORTED_Pause |
			  SUPPORTED_Asym_Pause,
	.flags		= PHY_HAS_INTERRUPT,
	.config_init	= &ip101a_g_config_init,
	.config_aneg	= &genphy_config_aneg,
	.read_status	= &genphy_read_status,
	.suspend	= genphy_suspend,
	.resume		= genphy_resume,
	.driver		= { .owner = THIS_MODULE,},
};

static int __init icplus_init(void)
{
	int ret = 0;

	ret = phy_driver_register(&ip1001_driver);
	if (ret < 0)
		return -ENODEV;

	ret = phy_driver_register(&ip101a_g_driver);
	if (ret < 0)
		return -ENODEV;

	return phy_driver_register(&ip175c_driver);
}

static void __exit icplus_exit(void)
{
	phy_driver_unregister(&ip1001_driver);
	phy_driver_unregister(&ip101a_g_driver);
	phy_driver_unregister(&ip175c_driver);
}

module_init(icplus_init);
module_exit(icplus_exit);

static struct mdio_device_id __maybe_unused icplus_tbl[] = {
	{ 0x02430d80, 0x0ffffff0 },
	{ 0x02430d90, 0x0ffffff0 },
	{ 0x02430c54, 0x0ffffff0 },
	{ }
};

MODULE_DEVICE_TABLE(mdio, icplus_tbl);<|MERGE_RESOLUTION|>--- conflicted
+++ resolved
@@ -162,12 +162,8 @@
 	/* Enable Auto Power Saving mode */
 	c = phy_read(phydev, IP10XX_SPEC_CTRL_STATUS);
 	c |= IP101A_G_APS_ON;
-<<<<<<< HEAD
-	return c;
-=======
 
 	return phy_write(phydev, IP10XX_SPEC_CTRL_STATUS, c);
->>>>>>> e816b57a
 }
 
 static int ip175c_read_status(struct phy_device *phydev)
