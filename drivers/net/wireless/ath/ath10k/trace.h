/*
 * Copyright (c) 2005-2011 Atheros Communications Inc.
 * Copyright (c) 2011-2013 Qualcomm Atheros, Inc.
 *
 * Permission to use, copy, modify, and/or distribute this software for any
 * purpose with or without fee is hereby granted, provided that the above
 * copyright notice and this permission notice appear in all copies.
 *
 * THE SOFTWARE IS PROVIDED "AS IS" AND THE AUTHOR DISCLAIMS ALL WARRANTIES
 * WITH REGARD TO THIS SOFTWARE INCLUDING ALL IMPLIED WARRANTIES OF
 * MERCHANTABILITY AND FITNESS. IN NO EVENT SHALL THE AUTHOR BE LIABLE FOR
 * ANY SPECIAL, DIRECT, INDIRECT, OR CONSEQUENTIAL DAMAGES OR ANY DAMAGES
 * WHATSOEVER RESULTING FROM LOSS OF USE, DATA OR PROFITS, WHETHER IN AN
 * ACTION OF CONTRACT, NEGLIGENCE OR OTHER TORTIOUS ACTION, ARISING OUT OF
 * OR IN CONNECTION WITH THE USE OR PERFORMANCE OF THIS SOFTWARE.
 */

#if !defined(_TRACE_H_) || defined(TRACE_HEADER_MULTI_READ)

#include <linux/tracepoint.h>
#include "core.h"

#if !defined(_TRACE_H_)
static inline u32 ath10k_frm_hdr_len(void *buf)
{
	return ieee80211_hdrlen(((struct ieee80211_hdr *)buf)->frame_control);
}
#endif

#define _TRACE_H_

/* create empty functions when tracing is disabled */
#if !defined(CONFIG_ATH10K_TRACING)
#undef TRACE_EVENT
#define TRACE_EVENT(name, proto, ...) \
static inline void trace_ ## name(proto) {}
#undef DECLARE_EVENT_CLASS
#define DECLARE_EVENT_CLASS(...)
#undef DEFINE_EVENT
#define DEFINE_EVENT(evt_class, name, proto, ...) \
static inline void trace_ ## name(proto) {}
#endif /* !CONFIG_ATH10K_TRACING || __CHECKER__ */

#undef TRACE_SYSTEM
#define TRACE_SYSTEM ath10k

#define ATH10K_MSG_MAX 200

DECLARE_EVENT_CLASS(ath10k_log_event,
	TP_PROTO(struct ath10k *ar, struct va_format *vaf),
	TP_ARGS(ar, vaf),
	TP_STRUCT__entry(
		__string(device, dev_name(ar->dev))
		__string(driver, dev_driver_string(ar->dev))
		__dynamic_array(char, msg, ATH10K_MSG_MAX)
	),
	TP_fast_assign(
		__assign_str(device, dev_name(ar->dev));
		__assign_str(driver, dev_driver_string(ar->dev));
		WARN_ON_ONCE(vsnprintf(__get_dynamic_array(msg),
				       ATH10K_MSG_MAX,
				       vaf->fmt,
				       *vaf->va) >= ATH10K_MSG_MAX);
	),
	TP_printk(
		"%s %s %s",
		__get_str(driver),
		__get_str(device),
		__get_str(msg)
	)
);

DEFINE_EVENT(ath10k_log_event, ath10k_log_err,
	     TP_PROTO(struct ath10k *ar, struct va_format *vaf),
	     TP_ARGS(ar, vaf)
);

DEFINE_EVENT(ath10k_log_event, ath10k_log_warn,
	     TP_PROTO(struct ath10k *ar, struct va_format *vaf),
	     TP_ARGS(ar, vaf)
);

DEFINE_EVENT(ath10k_log_event, ath10k_log_info,
	     TP_PROTO(struct ath10k *ar, struct va_format *vaf),
	     TP_ARGS(ar, vaf)
);

TRACE_EVENT(ath10k_log_dbg,
	TP_PROTO(struct ath10k *ar, unsigned int level, struct va_format *vaf),
	TP_ARGS(ar, level, vaf),
	TP_STRUCT__entry(
		__string(device, dev_name(ar->dev))
		__string(driver, dev_driver_string(ar->dev))
		__field(unsigned int, level)
		__dynamic_array(char, msg, ATH10K_MSG_MAX)
	),
	TP_fast_assign(
		__assign_str(device, dev_name(ar->dev));
		__assign_str(driver, dev_driver_string(ar->dev));
		__entry->level = level;
		WARN_ON_ONCE(vsnprintf(__get_dynamic_array(msg),
				       ATH10K_MSG_MAX,
				       vaf->fmt,
				       *vaf->va) >= ATH10K_MSG_MAX);
	),
	TP_printk(
		"%s %s %s",
		__get_str(driver),
		__get_str(device),
		__get_str(msg)
	)
);

TRACE_EVENT(ath10k_log_dbg_dump,
	TP_PROTO(struct ath10k *ar, const char *msg, const char *prefix,
		 const void *buf, size_t buf_len),

	TP_ARGS(ar, msg, prefix, buf, buf_len),

	TP_STRUCT__entry(
		__string(device, dev_name(ar->dev))
		__string(driver, dev_driver_string(ar->dev))
		__string(msg, msg)
		__string(prefix, prefix)
		__field(size_t, buf_len)
		__dynamic_array(u8, buf, buf_len)
	),

	TP_fast_assign(
		__assign_str(device, dev_name(ar->dev));
		__assign_str(driver, dev_driver_string(ar->dev));
		__assign_str(msg, msg);
		__assign_str(prefix, prefix);
		__entry->buf_len = buf_len;
		memcpy(__get_dynamic_array(buf), buf, buf_len);
	),

	TP_printk(
		"%s %s %s/%s\n",
		__get_str(driver),
		__get_str(device),
		__get_str(prefix),
		__get_str(msg)
	)
);

TRACE_EVENT(ath10k_wmi_cmd,
	TP_PROTO(struct ath10k *ar, int id, void *buf, size_t buf_len, int ret),

	TP_ARGS(ar, id, buf, buf_len, ret),

	TP_STRUCT__entry(
		__string(device, dev_name(ar->dev))
		__string(driver, dev_driver_string(ar->dev))
		__field(unsigned int, id)
		__field(size_t, buf_len)
		__dynamic_array(u8, buf, buf_len)
		__field(int, ret)
	),

	TP_fast_assign(
		__assign_str(device, dev_name(ar->dev));
		__assign_str(driver, dev_driver_string(ar->dev));
		__entry->id = id;
		__entry->buf_len = buf_len;
		__entry->ret = ret;
		memcpy(__get_dynamic_array(buf), buf, buf_len);
	),

	TP_printk(
		"%s %s id %d len %zu ret %d",
		__get_str(driver),
		__get_str(device),
		__entry->id,
		__entry->buf_len,
		__entry->ret
	)
);

TRACE_EVENT(ath10k_wmi_event,
	TP_PROTO(struct ath10k *ar, int id, void *buf, size_t buf_len),

	TP_ARGS(ar, id, buf, buf_len),

	TP_STRUCT__entry(
		__string(device, dev_name(ar->dev))
		__string(driver, dev_driver_string(ar->dev))
		__field(unsigned int, id)
		__field(size_t, buf_len)
		__dynamic_array(u8, buf, buf_len)
	),

	TP_fast_assign(
		__assign_str(device, dev_name(ar->dev));
		__assign_str(driver, dev_driver_string(ar->dev));
		__entry->id = id;
		__entry->buf_len = buf_len;
		memcpy(__get_dynamic_array(buf), buf, buf_len);
	),

	TP_printk(
		"%s %s id %d len %zu",
		__get_str(driver),
		__get_str(device),
		__entry->id,
		__entry->buf_len
	)
);

TRACE_EVENT(ath10k_htt_stats,
	TP_PROTO(struct ath10k *ar, void *buf, size_t buf_len),

	TP_ARGS(ar, buf, buf_len),

	TP_STRUCT__entry(
		__string(device, dev_name(ar->dev))
		__string(driver, dev_driver_string(ar->dev))
		__field(size_t, buf_len)
		__dynamic_array(u8, buf, buf_len)
	),

	TP_fast_assign(
		__assign_str(device, dev_name(ar->dev));
		__assign_str(driver, dev_driver_string(ar->dev));
		__entry->buf_len = buf_len;
		memcpy(__get_dynamic_array(buf), buf, buf_len);
	),

	TP_printk(
		"%s %s len %zu",
		__get_str(driver),
		__get_str(device),
		__entry->buf_len
	)
);

TRACE_EVENT(ath10k_wmi_dbglog,
	TP_PROTO(struct ath10k *ar, void *buf, size_t buf_len),

	TP_ARGS(ar, buf, buf_len),

	TP_STRUCT__entry(
		__string(device, dev_name(ar->dev))
		__string(driver, dev_driver_string(ar->dev))
		__field(size_t, buf_len)
		__dynamic_array(u8, buf, buf_len)
	),

	TP_fast_assign(
		__assign_str(device, dev_name(ar->dev));
		__assign_str(driver, dev_driver_string(ar->dev));
		__entry->buf_len = buf_len;
		memcpy(__get_dynamic_array(buf), buf, buf_len);
	),

	TP_printk(
		"%s %s len %zu",
		__get_str(driver),
		__get_str(device),
		__entry->buf_len
	)
);

TRACE_EVENT(ath10k_htt_pktlog,
	    TP_PROTO(struct ath10k *ar, void *buf, u16 buf_len),

	TP_ARGS(ar, buf, buf_len),

	TP_STRUCT__entry(
		__string(device, dev_name(ar->dev))
		__string(driver, dev_driver_string(ar->dev))
		__field(u16, buf_len)
		__dynamic_array(u8, pktlog, buf_len)
	),

	TP_fast_assign(
		__assign_str(device, dev_name(ar->dev));
		__assign_str(driver, dev_driver_string(ar->dev));
		__entry->buf_len = buf_len;
		memcpy(__get_dynamic_array(pktlog), buf, buf_len);
	),

	TP_printk(
		"%s %s size %hu",
		__get_str(driver),
		__get_str(device),
		__entry->buf_len
	 )
);

<<<<<<< HEAD
TRACE_EVENT(ath10k_htt_rx_desc,
	    TP_PROTO(struct ath10k *ar, u32 tsf, void *rxdesc, u16 len),

	TP_ARGS(ar, tsf, rxdesc, len),

	TP_STRUCT__entry(
		__string(device, dev_name(ar->dev))
		__string(driver, dev_driver_string(ar->dev))
		__field(u32, tsf)
		__field(u16, len)
		__dynamic_array(u8, rxdesc, len)
	),

	TP_fast_assign(
		__assign_str(device, dev_name(ar->dev));
		__assign_str(driver, dev_driver_string(ar->dev));
		__entry->tsf = tsf;
		__entry->len = len;
		memcpy(__get_dynamic_array(rxdesc), rxdesc, len);
	),

	TP_printk(
		"%s %s %u len %hu",
		__get_str(driver),
		__get_str(device),
		__entry->tsf,
		__entry->len
	 )
);

=======
>>>>>>> 9e6f3f47
TRACE_EVENT(ath10k_htt_tx,
	    TP_PROTO(struct ath10k *ar, u16 msdu_id, u16 msdu_len,
		     u8 vdev_id, u8 tid),

	TP_ARGS(ar, msdu_id, msdu_len, vdev_id, tid),

	TP_STRUCT__entry(
		__string(device, dev_name(ar->dev))
		__string(driver, dev_driver_string(ar->dev))
		__field(u16, msdu_id)
		__field(u16, msdu_len)
		__field(u8, vdev_id)
		__field(u8, tid)
	),

	TP_fast_assign(
		__assign_str(device, dev_name(ar->dev));
		__assign_str(driver, dev_driver_string(ar->dev));
		__entry->msdu_id = msdu_id;
		__entry->msdu_len = msdu_len;
		__entry->vdev_id = vdev_id;
		__entry->tid = tid;
	),

	TP_printk(
		"%s %s msdu_id %d msdu_len %d vdev_id %d tid %d",
		__get_str(driver),
		__get_str(device),
		__entry->msdu_id,
		__entry->msdu_len,
		__entry->vdev_id,
		__entry->tid
	 )
);

TRACE_EVENT(ath10k_txrx_tx_unref,
	    TP_PROTO(struct ath10k *ar, u16 msdu_id),

	TP_ARGS(ar, msdu_id),

	TP_STRUCT__entry(
		__string(device, dev_name(ar->dev))
		__string(driver, dev_driver_string(ar->dev))
		__field(u16, msdu_id)
	),

	TP_fast_assign(
		__assign_str(device, dev_name(ar->dev));
		__assign_str(driver, dev_driver_string(ar->dev));
		__entry->msdu_id = msdu_id;
	),

	TP_printk(
		"%s %s msdu_id %d",
		__get_str(driver),
		__get_str(device),
		__entry->msdu_id
	 )
);

<<<<<<< HEAD
DECLARE_EVENT_CLASS(ath10k_data_event,
=======
DECLARE_EVENT_CLASS(ath10k_hdr_event,
>>>>>>> 9e6f3f47
		    TP_PROTO(struct ath10k *ar, void *data, size_t len),

	TP_ARGS(ar, data, len),

	TP_STRUCT__entry(
		__string(device, dev_name(ar->dev))
		__string(driver, dev_driver_string(ar->dev))
		__field(size_t, len)
<<<<<<< HEAD
		__dynamic_array(u8, data, len)
=======
		__dynamic_array(u8, data, ath10k_frm_hdr_len(data))
>>>>>>> 9e6f3f47
	),

	TP_fast_assign(
		__assign_str(device, dev_name(ar->dev));
		__assign_str(driver, dev_driver_string(ar->dev));
<<<<<<< HEAD
		__entry->len = len;
		memcpy(__get_dynamic_array(data), data, len);
=======
		__entry->len = ath10k_frm_hdr_len(data);
		memcpy(__get_dynamic_array(data), data, __entry->len);
	),

	TP_printk(
		"%s %s len %zu\n",
		__get_str(driver),
		__get_str(device),
		__entry->len
	)
);

DECLARE_EVENT_CLASS(ath10k_payload_event,
		    TP_PROTO(struct ath10k *ar, void *data, size_t len),

	TP_ARGS(ar, data, len),

	TP_STRUCT__entry(
		__string(device, dev_name(ar->dev))
		__string(driver, dev_driver_string(ar->dev))
		__field(size_t, len)
		__dynamic_array(u8, payload, (len - ath10k_frm_hdr_len(data)))
	),

	TP_fast_assign(
		__assign_str(device, dev_name(ar->dev));
		__assign_str(driver, dev_driver_string(ar->dev));
		__entry->len = len - ath10k_frm_hdr_len(data);
		memcpy(__get_dynamic_array(payload),
		       data + ath10k_frm_hdr_len(data), __entry->len);
>>>>>>> 9e6f3f47
	),

	TP_printk(
		"%s %s len %zu\n",
		__get_str(driver),
		__get_str(device),
		__entry->len
	)
);

<<<<<<< HEAD
DEFINE_EVENT(ath10k_data_event, ath10k_htt_tx_msdu,
=======
DEFINE_EVENT(ath10k_hdr_event, ath10k_tx_hdr,
>>>>>>> 9e6f3f47
	     TP_PROTO(struct ath10k *ar, void *data, size_t len),
	     TP_ARGS(ar, data, len)
);

<<<<<<< HEAD
DEFINE_EVENT(ath10k_data_event, ath10k_htt_rx_pop_msdu,
=======
DEFINE_EVENT(ath10k_payload_event, ath10k_tx_payload,
>>>>>>> 9e6f3f47
	     TP_PROTO(struct ath10k *ar, void *data, size_t len),
	     TP_ARGS(ar, data, len)
);

<<<<<<< HEAD
DEFINE_EVENT(ath10k_data_event, ath10k_wmi_mgmt_tx,
=======
DEFINE_EVENT(ath10k_hdr_event, ath10k_rx_hdr,
>>>>>>> 9e6f3f47
	     TP_PROTO(struct ath10k *ar, void *data, size_t len),
	     TP_ARGS(ar, data, len)
);

<<<<<<< HEAD
DEFINE_EVENT(ath10k_data_event, ath10k_wmi_bcn_tx,
	     TP_PROTO(struct ath10k *ar, void *data, size_t len),
	     TP_ARGS(ar, data, len)
);
=======
DEFINE_EVENT(ath10k_payload_event, ath10k_rx_payload,
	     TP_PROTO(struct ath10k *ar, void *data, size_t len),
	     TP_ARGS(ar, data, len)
);

TRACE_EVENT(ath10k_htt_rx_desc,
	    TP_PROTO(struct ath10k *ar, void *data, size_t len),

	TP_ARGS(ar, data, len),

	TP_STRUCT__entry(
		__string(device, dev_name(ar->dev))
		__string(driver, dev_driver_string(ar->dev))
		__field(u16, len)
		__dynamic_array(u8, rxdesc, len)
	),

	TP_fast_assign(
		__assign_str(device, dev_name(ar->dev));
		__assign_str(driver, dev_driver_string(ar->dev));
		__entry->len = len;
		memcpy(__get_dynamic_array(rxdesc), data, len);
	),

	TP_printk(
		"%s %s rxdesc len %d",
		__get_str(driver),
		__get_str(device),
		__entry->len
	 )
);

>>>>>>> 9e6f3f47
#endif /* _TRACE_H_ || TRACE_HEADER_MULTI_READ*/

/* we don't want to use include/trace/events */
#undef TRACE_INCLUDE_PATH
#define TRACE_INCLUDE_PATH .
#undef TRACE_INCLUDE_FILE
#define TRACE_INCLUDE_FILE trace

/* This part must be outside protection */
#include <trace/define_trace.h><|MERGE_RESOLUTION|>--- conflicted
+++ resolved
@@ -288,39 +288,6 @@
 	 )
 );
 
-<<<<<<< HEAD
-TRACE_EVENT(ath10k_htt_rx_desc,
-	    TP_PROTO(struct ath10k *ar, u32 tsf, void *rxdesc, u16 len),
-
-	TP_ARGS(ar, tsf, rxdesc, len),
-
-	TP_STRUCT__entry(
-		__string(device, dev_name(ar->dev))
-		__string(driver, dev_driver_string(ar->dev))
-		__field(u32, tsf)
-		__field(u16, len)
-		__dynamic_array(u8, rxdesc, len)
-	),
-
-	TP_fast_assign(
-		__assign_str(device, dev_name(ar->dev));
-		__assign_str(driver, dev_driver_string(ar->dev));
-		__entry->tsf = tsf;
-		__entry->len = len;
-		memcpy(__get_dynamic_array(rxdesc), rxdesc, len);
-	),
-
-	TP_printk(
-		"%s %s %u len %hu",
-		__get_str(driver),
-		__get_str(device),
-		__entry->tsf,
-		__entry->len
-	 )
-);
-
-=======
->>>>>>> 9e6f3f47
 TRACE_EVENT(ath10k_htt_tx,
 	    TP_PROTO(struct ath10k *ar, u16 msdu_id, u16 msdu_len,
 		     u8 vdev_id, u8 tid),
@@ -381,11 +348,7 @@
 	 )
 );
 
-<<<<<<< HEAD
-DECLARE_EVENT_CLASS(ath10k_data_event,
-=======
 DECLARE_EVENT_CLASS(ath10k_hdr_event,
->>>>>>> 9e6f3f47
 		    TP_PROTO(struct ath10k *ar, void *data, size_t len),
 
 	TP_ARGS(ar, data, len),
@@ -394,20 +357,12 @@
 		__string(device, dev_name(ar->dev))
 		__string(driver, dev_driver_string(ar->dev))
 		__field(size_t, len)
-<<<<<<< HEAD
-		__dynamic_array(u8, data, len)
-=======
 		__dynamic_array(u8, data, ath10k_frm_hdr_len(data))
->>>>>>> 9e6f3f47
-	),
-
-	TP_fast_assign(
-		__assign_str(device, dev_name(ar->dev));
-		__assign_str(driver, dev_driver_string(ar->dev));
-<<<<<<< HEAD
-		__entry->len = len;
-		memcpy(__get_dynamic_array(data), data, len);
-=======
+	),
+
+	TP_fast_assign(
+		__assign_str(device, dev_name(ar->dev));
+		__assign_str(driver, dev_driver_string(ar->dev));
 		__entry->len = ath10k_frm_hdr_len(data);
 		memcpy(__get_dynamic_array(data), data, __entry->len);
 	),
@@ -438,7 +393,6 @@
 		__entry->len = len - ath10k_frm_hdr_len(data);
 		memcpy(__get_dynamic_array(payload),
 		       data + ath10k_frm_hdr_len(data), __entry->len);
->>>>>>> 9e6f3f47
 	),
 
 	TP_printk(
@@ -449,39 +403,21 @@
 	)
 );
 
-<<<<<<< HEAD
-DEFINE_EVENT(ath10k_data_event, ath10k_htt_tx_msdu,
-=======
 DEFINE_EVENT(ath10k_hdr_event, ath10k_tx_hdr,
->>>>>>> 9e6f3f47
 	     TP_PROTO(struct ath10k *ar, void *data, size_t len),
 	     TP_ARGS(ar, data, len)
 );
 
-<<<<<<< HEAD
-DEFINE_EVENT(ath10k_data_event, ath10k_htt_rx_pop_msdu,
-=======
 DEFINE_EVENT(ath10k_payload_event, ath10k_tx_payload,
->>>>>>> 9e6f3f47
 	     TP_PROTO(struct ath10k *ar, void *data, size_t len),
 	     TP_ARGS(ar, data, len)
 );
 
-<<<<<<< HEAD
-DEFINE_EVENT(ath10k_data_event, ath10k_wmi_mgmt_tx,
-=======
 DEFINE_EVENT(ath10k_hdr_event, ath10k_rx_hdr,
->>>>>>> 9e6f3f47
 	     TP_PROTO(struct ath10k *ar, void *data, size_t len),
 	     TP_ARGS(ar, data, len)
 );
 
-<<<<<<< HEAD
-DEFINE_EVENT(ath10k_data_event, ath10k_wmi_bcn_tx,
-	     TP_PROTO(struct ath10k *ar, void *data, size_t len),
-	     TP_ARGS(ar, data, len)
-);
-=======
 DEFINE_EVENT(ath10k_payload_event, ath10k_rx_payload,
 	     TP_PROTO(struct ath10k *ar, void *data, size_t len),
 	     TP_ARGS(ar, data, len)
@@ -514,7 +450,6 @@
 	 )
 );
 
->>>>>>> 9e6f3f47
 #endif /* _TRACE_H_ || TRACE_HEADER_MULTI_READ*/
 
 /* we don't want to use include/trace/events */
