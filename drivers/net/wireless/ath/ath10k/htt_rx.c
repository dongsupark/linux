/*
 * Copyright (c) 2005-2011 Atheros Communications Inc.
 * Copyright (c) 2011-2013 Qualcomm Atheros, Inc.
 *
 * Permission to use, copy, modify, and/or distribute this software for any
 * purpose with or without fee is hereby granted, provided that the above
 * copyright notice and this permission notice appear in all copies.
 *
 * THE SOFTWARE IS PROVIDED "AS IS" AND THE AUTHOR DISCLAIMS ALL WARRANTIES
 * WITH REGARD TO THIS SOFTWARE INCLUDING ALL IMPLIED WARRANTIES OF
 * MERCHANTABILITY AND FITNESS. IN NO EVENT SHALL THE AUTHOR BE LIABLE FOR
 * ANY SPECIAL, DIRECT, INDIRECT, OR CONSEQUENTIAL DAMAGES OR ANY DAMAGES
 * WHATSOEVER RESULTING FROM LOSS OF USE, DATA OR PROFITS, WHETHER IN AN
 * ACTION OF CONTRACT, NEGLIGENCE OR OTHER TORTIOUS ACTION, ARISING OUT OF
 * OR IN CONNECTION WITH THE USE OR PERFORMANCE OF THIS SOFTWARE.
 */

#include "core.h"
#include "htc.h"
#include "htt.h"
#include "txrx.h"
#include "debug.h"
#include "trace.h"
#include "mac.h"

#include <linux/log2.h>

/* slightly larger than one large A-MPDU */
#define HTT_RX_RING_SIZE_MIN 128

/* roughly 20 ms @ 1 Gbps of 1500B MSDUs */
#define HTT_RX_RING_SIZE_MAX 2048

#define HTT_RX_AVG_FRM_BYTES 1000

/* ms, very conservative */
#define HTT_RX_HOST_LATENCY_MAX_MS 20

/* ms, conservative */
#define HTT_RX_HOST_LATENCY_WORST_LIKELY_MS 10

/* when under memory pressure rx ring refill may fail and needs a retry */
#define HTT_RX_RING_REFILL_RETRY_MS 50

static int ath10k_htt_rx_get_csum_state(struct sk_buff *skb);
static void ath10k_htt_txrx_compl_task(unsigned long ptr);

static int ath10k_htt_rx_ring_size(struct ath10k_htt *htt)
{
	int size;

	/*
	 * It is expected that the host CPU will typically be able to
	 * service the rx indication from one A-MPDU before the rx
	 * indication from the subsequent A-MPDU happens, roughly 1-2 ms
	 * later. However, the rx ring should be sized very conservatively,
	 * to accomodate the worst reasonable delay before the host CPU
	 * services a rx indication interrupt.
	 *
	 * The rx ring need not be kept full of empty buffers. In theory,
	 * the htt host SW can dynamically track the low-water mark in the
	 * rx ring, and dynamically adjust the level to which the rx ring
	 * is filled with empty buffers, to dynamically meet the desired
	 * low-water mark.
	 *
	 * In contrast, it's difficult to resize the rx ring itself, once
	 * it's in use. Thus, the ring itself should be sized very
	 * conservatively, while the degree to which the ring is filled
	 * with empty buffers should be sized moderately conservatively.
	 */

	/* 1e6 bps/mbps / 1e3 ms per sec = 1000 */
	size =
	    htt->max_throughput_mbps +
	    1000  /
	    (8 * HTT_RX_AVG_FRM_BYTES) * HTT_RX_HOST_LATENCY_MAX_MS;

	if (size < HTT_RX_RING_SIZE_MIN)
		size = HTT_RX_RING_SIZE_MIN;

	if (size > HTT_RX_RING_SIZE_MAX)
		size = HTT_RX_RING_SIZE_MAX;

	size = roundup_pow_of_two(size);

	return size;
}

static int ath10k_htt_rx_ring_fill_level(struct ath10k_htt *htt)
{
	int size;

	/* 1e6 bps/mbps / 1e3 ms per sec = 1000 */
	size =
	    htt->max_throughput_mbps *
	    1000  /
	    (8 * HTT_RX_AVG_FRM_BYTES) * HTT_RX_HOST_LATENCY_WORST_LIKELY_MS;

	/*
	 * Make sure the fill level is at least 1 less than the ring size.
	 * Leaving 1 element empty allows the SW to easily distinguish
	 * between a full ring vs. an empty ring.
	 */
	if (size >= htt->rx_ring.size)
		size = htt->rx_ring.size - 1;

	return size;
}

static void ath10k_htt_rx_ring_free(struct ath10k_htt *htt)
{
	struct sk_buff *skb;
	struct ath10k_skb_cb *cb;
	int i;

	for (i = 0; i < htt->rx_ring.fill_cnt; i++) {
		skb = htt->rx_ring.netbufs_ring[i];
		cb = ATH10K_SKB_CB(skb);
		dma_unmap_single(htt->ar->dev, cb->paddr,
				 skb->len + skb_tailroom(skb),
				 DMA_FROM_DEVICE);
		dev_kfree_skb_any(skb);
	}

	htt->rx_ring.fill_cnt = 0;
}

static int __ath10k_htt_rx_ring_fill_n(struct ath10k_htt *htt, int num)
{
	struct htt_rx_desc *rx_desc;
	struct sk_buff *skb;
	dma_addr_t paddr;
	int ret = 0, idx;

	idx = __le32_to_cpu(*htt->rx_ring.alloc_idx.vaddr);
	while (num > 0) {
		skb = dev_alloc_skb(HTT_RX_BUF_SIZE + HTT_RX_DESC_ALIGN);
		if (!skb) {
			ret = -ENOMEM;
			goto fail;
		}

		if (!IS_ALIGNED((unsigned long)skb->data, HTT_RX_DESC_ALIGN))
			skb_pull(skb,
				 PTR_ALIGN(skb->data, HTT_RX_DESC_ALIGN) -
				 skb->data);

		/* Clear rx_desc attention word before posting to Rx ring */
		rx_desc = (struct htt_rx_desc *)skb->data;
		rx_desc->attention.flags = __cpu_to_le32(0);

		paddr = dma_map_single(htt->ar->dev, skb->data,
				       skb->len + skb_tailroom(skb),
				       DMA_FROM_DEVICE);

		if (unlikely(dma_mapping_error(htt->ar->dev, paddr))) {
			dev_kfree_skb_any(skb);
			ret = -ENOMEM;
			goto fail;
		}

		ATH10K_SKB_CB(skb)->paddr = paddr;
		htt->rx_ring.netbufs_ring[idx] = skb;
		htt->rx_ring.paddrs_ring[idx] = __cpu_to_le32(paddr);
		htt->rx_ring.fill_cnt++;

		num--;
		idx++;
		idx &= htt->rx_ring.size_mask;
	}

fail:
	*htt->rx_ring.alloc_idx.vaddr = __cpu_to_le32(idx);
	return ret;
}

static int ath10k_htt_rx_ring_fill_n(struct ath10k_htt *htt, int num)
{
	lockdep_assert_held(&htt->rx_ring.lock);
	return __ath10k_htt_rx_ring_fill_n(htt, num);
}

static void ath10k_htt_rx_msdu_buff_replenish(struct ath10k_htt *htt)
{
	int ret, num_deficit, num_to_fill;

	/* Refilling the whole RX ring buffer proves to be a bad idea. The
	 * reason is RX may take up significant amount of CPU cycles and starve
	 * other tasks, e.g. TX on an ethernet device while acting as a bridge
	 * with ath10k wlan interface. This ended up with very poor performance
	 * once CPU the host system was overwhelmed with RX on ath10k.
	 *
	 * By limiting the number of refills the replenishing occurs
	 * progressively. This in turns makes use of the fact tasklets are
	 * processed in FIFO order. This means actual RX processing can starve
	 * out refilling. If there's not enough buffers on RX ring FW will not
	 * report RX until it is refilled with enough buffers. This
	 * automatically balances load wrt to CPU power.
	 *
	 * This probably comes at a cost of lower maximum throughput but
	 * improves the avarage and stability. */
	spin_lock_bh(&htt->rx_ring.lock);
	num_deficit = htt->rx_ring.fill_level - htt->rx_ring.fill_cnt;
	num_to_fill = min(ATH10K_HTT_MAX_NUM_REFILL, num_deficit);
	num_deficit -= num_to_fill;
	ret = ath10k_htt_rx_ring_fill_n(htt, num_to_fill);
	if (ret == -ENOMEM) {
		/*
		 * Failed to fill it to the desired level -
		 * we'll start a timer and try again next time.
		 * As long as enough buffers are left in the ring for
		 * another A-MPDU rx, no special recovery is needed.
		 */
		mod_timer(&htt->rx_ring.refill_retry_timer, jiffies +
			  msecs_to_jiffies(HTT_RX_RING_REFILL_RETRY_MS));
	} else if (num_deficit > 0) {
		tasklet_schedule(&htt->rx_replenish_task);
	}
	spin_unlock_bh(&htt->rx_ring.lock);
}

static void ath10k_htt_rx_ring_refill_retry(unsigned long arg)
{
	struct ath10k_htt *htt = (struct ath10k_htt *)arg;

	ath10k_htt_rx_msdu_buff_replenish(htt);
}

static void ath10k_htt_rx_ring_clean_up(struct ath10k_htt *htt)
{
	struct sk_buff *skb;
	int i;

	for (i = 0; i < htt->rx_ring.size; i++) {
		skb = htt->rx_ring.netbufs_ring[i];
		if (!skb)
			continue;

		dma_unmap_single(htt->ar->dev, ATH10K_SKB_CB(skb)->paddr,
				 skb->len + skb_tailroom(skb),
				 DMA_FROM_DEVICE);
		dev_kfree_skb_any(skb);
		htt->rx_ring.netbufs_ring[i] = NULL;
	}
}

void ath10k_htt_rx_free(struct ath10k_htt *htt)
{
	del_timer_sync(&htt->rx_ring.refill_retry_timer);
	tasklet_kill(&htt->rx_replenish_task);
	tasklet_kill(&htt->txrx_compl_task);

	skb_queue_purge(&htt->tx_compl_q);
	skb_queue_purge(&htt->rx_compl_q);

	ath10k_htt_rx_ring_clean_up(htt);

	dma_free_coherent(htt->ar->dev,
			  (htt->rx_ring.size *
			   sizeof(htt->rx_ring.paddrs_ring)),
			  htt->rx_ring.paddrs_ring,
			  htt->rx_ring.base_paddr);

	dma_free_coherent(htt->ar->dev,
			  sizeof(*htt->rx_ring.alloc_idx.vaddr),
			  htt->rx_ring.alloc_idx.vaddr,
			  htt->rx_ring.alloc_idx.paddr);

	kfree(htt->rx_ring.netbufs_ring);
}

static inline struct sk_buff *ath10k_htt_rx_netbuf_pop(struct ath10k_htt *htt)
{
	struct ath10k *ar = htt->ar;
	int idx;
	struct sk_buff *msdu;

	lockdep_assert_held(&htt->rx_ring.lock);

	if (htt->rx_ring.fill_cnt == 0) {
		ath10k_warn(ar, "tried to pop sk_buff from an empty rx ring\n");
		return NULL;
	}

	idx = htt->rx_ring.sw_rd_idx.msdu_payld;
	msdu = htt->rx_ring.netbufs_ring[idx];
	htt->rx_ring.netbufs_ring[idx] = NULL;

	idx++;
	idx &= htt->rx_ring.size_mask;
	htt->rx_ring.sw_rd_idx.msdu_payld = idx;
	htt->rx_ring.fill_cnt--;

<<<<<<< HEAD
	trace_ath10k_htt_rx_pop_msdu(ar, msdu->data, msdu->len +
				     skb_tailroom(msdu));
=======
	dma_unmap_single(htt->ar->dev,
			 ATH10K_SKB_CB(msdu)->paddr,
			 msdu->len + skb_tailroom(msdu),
			 DMA_FROM_DEVICE);
	ath10k_dbg_dump(ar, ATH10K_DBG_HTT_DUMP, NULL, "htt rx netbuf pop: ",
			msdu->data, msdu->len + skb_tailroom(msdu));
>>>>>>> 9e6f3f47

	return msdu;
}

static void ath10k_htt_rx_free_msdu_chain(struct sk_buff *skb)
{
	struct sk_buff *next;

	while (skb) {
		next = skb->next;
		dev_kfree_skb_any(skb);
		skb = next;
	}
}

/* return: < 0 fatal error, 0 - non chained msdu, 1 chained msdu */
static int ath10k_htt_rx_amsdu_pop(struct ath10k_htt *htt,
				   u8 **fw_desc, int *fw_desc_len,
				   struct sk_buff **head_msdu,
				   struct sk_buff **tail_msdu,
				   u32 *attention)
{
	struct ath10k *ar = htt->ar;
	int msdu_len, msdu_chaining = 0;
	struct sk_buff *msdu, *next;
	struct htt_rx_desc *rx_desc;
	u32 tsf;

	lockdep_assert_held(&htt->rx_ring.lock);

	if (htt->rx_confused) {
		ath10k_warn(ar, "htt is confused. refusing rx\n");
		return -1;
	}

	msdu = *head_msdu = ath10k_htt_rx_netbuf_pop(htt);
	while (msdu) {
		int last_msdu, msdu_len_invalid, msdu_chained;

		rx_desc = (struct htt_rx_desc *)msdu->data;

		/* FIXME: we must report msdu payload since this is what caller
		 *        expects now */
		skb_put(msdu, offsetof(struct htt_rx_desc, msdu_payload));
		skb_pull(msdu, offsetof(struct htt_rx_desc, msdu_payload));

		/*
		 * Sanity check - confirm the HW is finished filling in the
		 * rx data.
		 * If the HW and SW are working correctly, then it's guaranteed
		 * that the HW's MAC DMA is done before this point in the SW.
		 * To prevent the case that we handle a stale Rx descriptor,
		 * just assert for now until we have a way to recover.
		 */
		if (!(__le32_to_cpu(rx_desc->attention.flags)
				& RX_ATTENTION_FLAGS_MSDU_DONE)) {
			ath10k_htt_rx_free_msdu_chain(*head_msdu);
			*head_msdu = NULL;
			msdu = NULL;
			ath10k_err(ar, "htt rx stopped. cannot recover\n");
			htt->rx_confused = true;
			break;
		}

		*attention |= __le32_to_cpu(rx_desc->attention.flags) &
					    (RX_ATTENTION_FLAGS_TKIP_MIC_ERR |
					     RX_ATTENTION_FLAGS_DECRYPT_ERR |
					     RX_ATTENTION_FLAGS_FCS_ERR |
					     RX_ATTENTION_FLAGS_MGMT_TYPE);
		/*
		 * Copy the FW rx descriptor for this MSDU from the rx
		 * indication message into the MSDU's netbuf. HL uses the
		 * same rx indication message definition as LL, and simply
		 * appends new info (fields from the HW rx desc, and the
		 * MSDU payload itself). So, the offset into the rx
		 * indication message only has to account for the standard
		 * offset of the per-MSDU FW rx desc info within the
		 * message, and how many bytes of the per-MSDU FW rx desc
		 * info have already been consumed. (And the endianness of
		 * the host, since for a big-endian host, the rx ind
		 * message contents, including the per-MSDU rx desc bytes,
		 * were byteswapped during upload.)
		 */
		if (*fw_desc_len > 0) {
			rx_desc->fw_desc.info0 = **fw_desc;
			/*
			 * The target is expected to only provide the basic
			 * per-MSDU rx descriptors. Just to be sure, verify
			 * that the target has not attached extension data
			 * (e.g. LRO flow ID).
			 */

			/* or more, if there's extension data */
			(*fw_desc)++;
			(*fw_desc_len)--;
		} else {
			/*
			 * When an oversized AMSDU happened, FW will lost
			 * some of MSDU status - in this case, the FW
			 * descriptors provided will be less than the
			 * actual MSDUs inside this MPDU. Mark the FW
			 * descriptors so that it will still deliver to
			 * upper stack, if no CRC error for this MPDU.
			 *
			 * FIX THIS - the FW descriptors are actually for
			 * MSDUs in the end of this A-MSDU instead of the
			 * beginning.
			 */
			rx_desc->fw_desc.info0 = 0;
		}

		msdu_len_invalid = !!(__le32_to_cpu(rx_desc->attention.flags)
					& (RX_ATTENTION_FLAGS_MPDU_LENGTH_ERR |
					   RX_ATTENTION_FLAGS_MSDU_LENGTH_ERR));
		msdu_len = MS(__le32_to_cpu(rx_desc->msdu_start.info0),
			      RX_MSDU_START_INFO0_MSDU_LENGTH);
		msdu_chained = rx_desc->frag_info.ring2_more_count;

		if (msdu_len_invalid)
			msdu_len = 0;

		skb_trim(msdu, 0);
		skb_put(msdu, min(msdu_len, HTT_RX_MSDU_SIZE));
		msdu_len -= msdu->len;

		/* FIXME: Do chained buffers include htt_rx_desc or not? */
		while (msdu_chained--) {
			struct sk_buff *next = ath10k_htt_rx_netbuf_pop(htt);

			if (!next) {
				ath10k_warn(ar, "failed to pop chained msdu\n");
				ath10k_htt_rx_free_msdu_chain(*head_msdu);
				*head_msdu = NULL;
				msdu = NULL;
				htt->rx_confused = true;
				break;
			}

			skb_trim(next, 0);
			skb_put(next, min(msdu_len, HTT_RX_BUF_SIZE));
			msdu_len -= next->len;

			msdu->next = next;
			msdu = next;
			msdu_chaining = 1;
		}

		last_msdu = __le32_to_cpu(rx_desc->msdu_end.info0) &
				RX_MSDU_END_INFO0_LAST_MSDU;

<<<<<<< HEAD
		tsf = __le32_to_cpu(rx_desc->ppdu_end.tsf_timestamp);
		trace_ath10k_htt_rx_desc(ar, tsf, &rx_desc->attention,
=======
		trace_ath10k_htt_rx_desc(ar, &rx_desc->attention,
>>>>>>> 9e6f3f47
					 sizeof(*rx_desc) - sizeof(u32));
		if (last_msdu) {
			msdu->next = NULL;
			break;
		}

		next = ath10k_htt_rx_netbuf_pop(htt);
		msdu->next = next;
		msdu = next;
	}
	*tail_msdu = msdu;

	if (*head_msdu == NULL)
		msdu_chaining = -1;

	/*
	 * Don't refill the ring yet.
	 *
	 * First, the elements popped here are still in use - it is not
	 * safe to overwrite them until the matching call to
	 * mpdu_desc_list_next. Second, for efficiency it is preferable to
	 * refill the rx ring with 1 PPDU's worth of rx buffers (something
	 * like 32 x 3 buffers), rather than one MPDU's worth of rx buffers
	 * (something like 3 buffers). Consequently, we'll rely on the txrx
	 * SW to tell us when it is done pulling all the PPDU's rx buffers
	 * out of the rx ring, and then refill it just once.
	 */

	return msdu_chaining;
}

static void ath10k_htt_rx_replenish_task(unsigned long ptr)
{
	struct ath10k_htt *htt = (struct ath10k_htt *)ptr;

	ath10k_htt_rx_msdu_buff_replenish(htt);
}

int ath10k_htt_rx_alloc(struct ath10k_htt *htt)
{
	struct ath10k *ar = htt->ar;
	dma_addr_t paddr;
	void *vaddr;
	size_t size;
	struct timer_list *timer = &htt->rx_ring.refill_retry_timer;

	htt->rx_confused = false;

	htt->rx_ring.size = ath10k_htt_rx_ring_size(htt);
	if (!is_power_of_2(htt->rx_ring.size)) {
		ath10k_warn(ar, "htt rx ring size is not power of 2\n");
		return -EINVAL;
	}

	htt->rx_ring.size_mask = htt->rx_ring.size - 1;

	/*
	 * Set the initial value for the level to which the rx ring
	 * should be filled, based on the max throughput and the
	 * worst likely latency for the host to fill the rx ring
	 * with new buffers. In theory, this fill level can be
	 * dynamically adjusted from the initial value set here, to
	 * reflect the actual host latency rather than a
	 * conservative assumption about the host latency.
	 */
	htt->rx_ring.fill_level = ath10k_htt_rx_ring_fill_level(htt);

	htt->rx_ring.netbufs_ring =
		kzalloc(htt->rx_ring.size * sizeof(struct sk_buff *),
			GFP_KERNEL);
	if (!htt->rx_ring.netbufs_ring)
		goto err_netbuf;

	size = htt->rx_ring.size * sizeof(htt->rx_ring.paddrs_ring);

	vaddr = dma_alloc_coherent(htt->ar->dev, size, &paddr, GFP_DMA);
	if (!vaddr)
		goto err_dma_ring;

	htt->rx_ring.paddrs_ring = vaddr;
	htt->rx_ring.base_paddr = paddr;

	vaddr = dma_alloc_coherent(htt->ar->dev,
				   sizeof(*htt->rx_ring.alloc_idx.vaddr),
				   &paddr, GFP_DMA);
	if (!vaddr)
		goto err_dma_idx;

	htt->rx_ring.alloc_idx.vaddr = vaddr;
	htt->rx_ring.alloc_idx.paddr = paddr;
	htt->rx_ring.sw_rd_idx.msdu_payld = 0;
	*htt->rx_ring.alloc_idx.vaddr = 0;

	/* Initialize the Rx refill retry timer */
	setup_timer(timer, ath10k_htt_rx_ring_refill_retry, (unsigned long)htt);

	spin_lock_init(&htt->rx_ring.lock);

	htt->rx_ring.fill_cnt = 0;
	if (__ath10k_htt_rx_ring_fill_n(htt, htt->rx_ring.fill_level))
		goto err_fill_ring;

	tasklet_init(&htt->rx_replenish_task, ath10k_htt_rx_replenish_task,
		     (unsigned long)htt);

	skb_queue_head_init(&htt->tx_compl_q);
	skb_queue_head_init(&htt->rx_compl_q);

	tasklet_init(&htt->txrx_compl_task, ath10k_htt_txrx_compl_task,
		     (unsigned long)htt);

	ath10k_dbg(ar, ATH10K_DBG_BOOT, "htt rx ring size %d fill_level %d\n",
		   htt->rx_ring.size, htt->rx_ring.fill_level);
	return 0;

err_fill_ring:
	ath10k_htt_rx_ring_free(htt);
	dma_free_coherent(htt->ar->dev,
			  sizeof(*htt->rx_ring.alloc_idx.vaddr),
			  htt->rx_ring.alloc_idx.vaddr,
			  htt->rx_ring.alloc_idx.paddr);
err_dma_idx:
	dma_free_coherent(htt->ar->dev,
			  (htt->rx_ring.size *
			   sizeof(htt->rx_ring.paddrs_ring)),
			  htt->rx_ring.paddrs_ring,
			  htt->rx_ring.base_paddr);
err_dma_ring:
	kfree(htt->rx_ring.netbufs_ring);
err_netbuf:
	return -ENOMEM;
}

static int ath10k_htt_rx_crypto_param_len(struct ath10k *ar,
					  enum htt_rx_mpdu_encrypt_type type)
{
	switch (type) {
	case HTT_RX_MPDU_ENCRYPT_NONE:
		return 0;
	case HTT_RX_MPDU_ENCRYPT_WEP40:
	case HTT_RX_MPDU_ENCRYPT_WEP104:
		return IEEE80211_WEP_IV_LEN;
	case HTT_RX_MPDU_ENCRYPT_TKIP_WITHOUT_MIC:
	case HTT_RX_MPDU_ENCRYPT_TKIP_WPA:
		return IEEE80211_TKIP_IV_LEN;
	case HTT_RX_MPDU_ENCRYPT_AES_CCM_WPA2:
		return IEEE80211_CCMP_HDR_LEN;
	case HTT_RX_MPDU_ENCRYPT_WEP128:
	case HTT_RX_MPDU_ENCRYPT_WAPI:
		break;
	}

	ath10k_warn(ar, "unsupported encryption type %d\n", type);
	return 0;
}

#define MICHAEL_MIC_LEN 8

static int ath10k_htt_rx_crypto_tail_len(struct ath10k *ar,
					 enum htt_rx_mpdu_encrypt_type type)
{
	switch (type) {
	case HTT_RX_MPDU_ENCRYPT_NONE:
		return 0;
	case HTT_RX_MPDU_ENCRYPT_WEP40:
	case HTT_RX_MPDU_ENCRYPT_WEP104:
		return IEEE80211_WEP_ICV_LEN;
	case HTT_RX_MPDU_ENCRYPT_TKIP_WITHOUT_MIC:
	case HTT_RX_MPDU_ENCRYPT_TKIP_WPA:
		return IEEE80211_TKIP_ICV_LEN;
	case HTT_RX_MPDU_ENCRYPT_AES_CCM_WPA2:
		return IEEE80211_CCMP_MIC_LEN;
	case HTT_RX_MPDU_ENCRYPT_WEP128:
	case HTT_RX_MPDU_ENCRYPT_WAPI:
		break;
	}

	ath10k_warn(ar, "unsupported encryption type %d\n", type);
	return 0;
}

/* Applies for first msdu in chain, before altering it. */
static struct ieee80211_hdr *ath10k_htt_rx_skb_get_hdr(struct sk_buff *skb)
{
	struct htt_rx_desc *rxd;
	enum rx_msdu_decap_format fmt;

	rxd = (void *)skb->data - sizeof(*rxd);
	fmt = MS(__le32_to_cpu(rxd->msdu_start.info1),
		 RX_MSDU_START_INFO1_DECAP_FORMAT);

	if (fmt == RX_MSDU_DECAP_RAW)
		return (void *)skb->data;

	return (void *)skb->data - RX_HTT_HDR_STATUS_LEN;
}

/* This function only applies for first msdu in an msdu chain */
static bool ath10k_htt_rx_hdr_is_amsdu(struct ieee80211_hdr *hdr)
{
	u8 *qc;

	if (ieee80211_is_data_qos(hdr->frame_control)) {
		qc = ieee80211_get_qos_ctl(hdr);
		if (qc[0] & 0x80)
			return true;
	}
	return false;
}

struct rfc1042_hdr {
	u8 llc_dsap;
	u8 llc_ssap;
	u8 llc_ctrl;
	u8 snap_oui[3];
	__be16 snap_type;
} __packed;

struct amsdu_subframe_hdr {
	u8 dst[ETH_ALEN];
	u8 src[ETH_ALEN];
	__be16 len;
} __packed;

static const u8 rx_legacy_rate_idx[] = {
	3,	/* 0x00  - 11Mbps  */
	2,	/* 0x01  - 5.5Mbps */
	1,	/* 0x02  - 2Mbps   */
	0,	/* 0x03  - 1Mbps   */
	3,	/* 0x04  - 11Mbps  */
	2,	/* 0x05  - 5.5Mbps */
	1,	/* 0x06  - 2Mbps   */
	0,	/* 0x07  - 1Mbps   */
	10,	/* 0x08  - 48Mbps  */
	8,	/* 0x09  - 24Mbps  */
	6,	/* 0x0A  - 12Mbps  */
	4,	/* 0x0B  - 6Mbps   */
	11,	/* 0x0C  - 54Mbps  */
	9,	/* 0x0D  - 36Mbps  */
	7,	/* 0x0E  - 18Mbps  */
	5,	/* 0x0F  - 9Mbps   */
};

static void ath10k_htt_rx_h_rates(struct ath10k *ar,
				  enum ieee80211_band band,
				  u8 info0, u32 info1, u32 info2,
				  struct ieee80211_rx_status *status)
{
	u8 cck, rate, rate_idx, bw, sgi, mcs, nss;
	u8 preamble = 0;

	/* Check if valid fields */
	if (!(info0 & HTT_RX_INDICATION_INFO0_START_VALID))
		return;

	preamble = MS(info1, HTT_RX_INDICATION_INFO1_PREAMBLE_TYPE);

	switch (preamble) {
	case HTT_RX_LEGACY:
		cck = info0 & HTT_RX_INDICATION_INFO0_LEGACY_RATE_CCK;
		rate = MS(info0, HTT_RX_INDICATION_INFO0_LEGACY_RATE);
		rate_idx = 0;

		if (rate < 0x08 || rate > 0x0F)
			break;

		switch (band) {
		case IEEE80211_BAND_2GHZ:
			if (cck)
				rate &= ~BIT(3);
			rate_idx = rx_legacy_rate_idx[rate];
			break;
		case IEEE80211_BAND_5GHZ:
			rate_idx = rx_legacy_rate_idx[rate];
			/* We are using same rate table registering
			   HW - ath10k_rates[]. In case of 5GHz skip
			   CCK rates, so -4 here */
			rate_idx -= 4;
			break;
		default:
			break;
		}

		status->rate_idx = rate_idx;
		break;
	case HTT_RX_HT:
	case HTT_RX_HT_WITH_TXBF:
		/* HT-SIG - Table 20-11 in info1 and info2 */
		mcs = info1 & 0x1F;
		nss = mcs >> 3;
		bw = (info1 >> 7) & 1;
		sgi = (info2 >> 7) & 1;

		status->rate_idx = mcs;
		status->flag |= RX_FLAG_HT;
		if (sgi)
			status->flag |= RX_FLAG_SHORT_GI;
		if (bw)
			status->flag |= RX_FLAG_40MHZ;
		break;
	case HTT_RX_VHT:
	case HTT_RX_VHT_WITH_TXBF:
		/* VHT-SIG-A1 in info 1, VHT-SIG-A2 in info2
		   TODO check this */
		mcs = (info2 >> 4) & 0x0F;
		nss = ((info1 >> 10) & 0x07) + 1;
		bw = info1 & 3;
		sgi = info2 & 1;

		status->rate_idx = mcs;
		status->vht_nss = nss;

		if (sgi)
			status->flag |= RX_FLAG_SHORT_GI;

		switch (bw) {
		/* 20MHZ */
		case 0:
			break;
		/* 40MHZ */
		case 1:
			status->flag |= RX_FLAG_40MHZ;
			break;
		/* 80MHZ */
		case 2:
			status->vht_flag |= RX_VHT_FLAG_80MHZ;
		}

		status->flag |= RX_FLAG_VHT;
		break;
	default:
		break;
	}
}

static void ath10k_htt_rx_h_protected(struct ath10k_htt *htt,
				      struct ieee80211_rx_status *rx_status,
				      struct sk_buff *skb,
				      enum htt_rx_mpdu_encrypt_type enctype,
				      enum rx_msdu_decap_format fmt,
				      bool dot11frag)
{
	struct ieee80211_hdr *hdr = (struct ieee80211_hdr *)skb->data;

	rx_status->flag &= ~(RX_FLAG_DECRYPTED |
			     RX_FLAG_IV_STRIPPED |
			     RX_FLAG_MMIC_STRIPPED);

	if (enctype == HTT_RX_MPDU_ENCRYPT_NONE)
		return;

	/*
	 * There's no explicit rx descriptor flag to indicate whether a given
	 * frame has been decrypted or not. We're forced to use the decap
	 * format as an implicit indication. However fragmentation rx is always
	 * raw and it probably never reports undecrypted raws.
	 *
	 * This makes sure sniffed frames are reported as-is without stripping
	 * the protected flag.
	 */
	if (fmt == RX_MSDU_DECAP_RAW && !dot11frag)
		return;

	rx_status->flag |= RX_FLAG_DECRYPTED |
			   RX_FLAG_IV_STRIPPED |
			   RX_FLAG_MMIC_STRIPPED;
	hdr->frame_control = __cpu_to_le16(__le16_to_cpu(hdr->frame_control) &
					   ~IEEE80211_FCTL_PROTECTED);
}

static bool ath10k_htt_rx_h_channel(struct ath10k *ar,
				    struct ieee80211_rx_status *status)
{
	struct ieee80211_channel *ch;

	spin_lock_bh(&ar->data_lock);
	ch = ar->scan_channel;
	if (!ch)
		ch = ar->rx_channel;
	spin_unlock_bh(&ar->data_lock);

	if (!ch)
		return false;

	status->band = ch->band;
	status->freq = ch->center_freq;

	return true;
}

static const char * const tid_to_ac[] = {
	"BE",
	"BK",
	"BK",
	"BE",
	"VI",
	"VI",
	"VO",
	"VO",
};

static char *ath10k_get_tid(struct ieee80211_hdr *hdr, char *out, size_t size)
{
	u8 *qc;
	int tid;

	if (!ieee80211_is_data_qos(hdr->frame_control))
		return "";

	qc = ieee80211_get_qos_ctl(hdr);
	tid = *qc & IEEE80211_QOS_CTL_TID_MASK;
	if (tid < 8)
		snprintf(out, size, "tid %d (%s)", tid, tid_to_ac[tid]);
	else
		snprintf(out, size, "tid %d", tid);

	return out;
}

static void ath10k_process_rx(struct ath10k *ar,
			      struct ieee80211_rx_status *rx_status,
			      struct sk_buff *skb)
{
	struct ieee80211_rx_status *status;
	struct ieee80211_hdr *hdr = (struct ieee80211_hdr *)skb->data;
	char tid[32];

	status = IEEE80211_SKB_RXCB(skb);
	*status = *rx_status;

	ath10k_dbg(ar, ATH10K_DBG_DATA,
		   "rx skb %p len %u peer %pM %s %s sn %u %s%s%s%s%s %srate_idx %u vht_nss %u freq %u band %u flag 0x%x fcs-err %i mic-err %i amsdu-more %i\n",
		   skb,
		   skb->len,
		   ieee80211_get_SA(hdr),
		   ath10k_get_tid(hdr, tid, sizeof(tid)),
		   is_multicast_ether_addr(ieee80211_get_DA(hdr)) ?
							"mcast" : "ucast",
		   (__le16_to_cpu(hdr->seq_ctrl) & IEEE80211_SCTL_SEQ) >> 4,
		   status->flag == 0 ? "legacy" : "",
		   status->flag & RX_FLAG_HT ? "ht" : "",
		   status->flag & RX_FLAG_VHT ? "vht" : "",
		   status->flag & RX_FLAG_40MHZ ? "40" : "",
		   status->vht_flag & RX_VHT_FLAG_80MHZ ? "80" : "",
		   status->flag & RX_FLAG_SHORT_GI ? "sgi " : "",
		   status->rate_idx,
		   status->vht_nss,
		   status->freq,
		   status->band, status->flag,
		   !!(status->flag & RX_FLAG_FAILED_FCS_CRC),
		   !!(status->flag & RX_FLAG_MMIC_ERROR),
		   !!(status->flag & RX_FLAG_AMSDU_MORE));
	ath10k_dbg_dump(ar, ATH10K_DBG_HTT_DUMP, NULL, "rx skb: ",
			skb->data, skb->len);
	trace_ath10k_rx_hdr(ar, skb->data, skb->len);
	trace_ath10k_rx_payload(ar, skb->data, skb->len);

	ieee80211_rx(ar->hw, skb);
}

static int ath10k_htt_rx_nwifi_hdrlen(struct ieee80211_hdr *hdr)
{
	/* nwifi header is padded to 4 bytes. this fixes 4addr rx */
	return round_up(ieee80211_hdrlen(hdr->frame_control), 4);
}

static void ath10k_htt_rx_amsdu(struct ath10k_htt *htt,
				struct ieee80211_rx_status *rx_status,
				struct sk_buff *skb_in)
{
	struct ath10k *ar = htt->ar;
	struct htt_rx_desc *rxd;
	struct sk_buff *skb = skb_in;
	struct sk_buff *first;
	enum rx_msdu_decap_format fmt;
	enum htt_rx_mpdu_encrypt_type enctype;
	struct ieee80211_hdr *hdr;
	u8 hdr_buf[64], da[ETH_ALEN], sa[ETH_ALEN], *qos;
	unsigned int hdr_len;

	rxd = (void *)skb->data - sizeof(*rxd);
	enctype = MS(__le32_to_cpu(rxd->mpdu_start.info0),
		     RX_MPDU_START_INFO0_ENCRYPT_TYPE);

	hdr = (struct ieee80211_hdr *)rxd->rx_hdr_status;
	hdr_len = ieee80211_hdrlen(hdr->frame_control);
	memcpy(hdr_buf, hdr, hdr_len);
	hdr = (struct ieee80211_hdr *)hdr_buf;

	first = skb;
	while (skb) {
		void *decap_hdr;
		int len;

		rxd = (void *)skb->data - sizeof(*rxd);
		fmt = MS(__le32_to_cpu(rxd->msdu_start.info1),
			 RX_MSDU_START_INFO1_DECAP_FORMAT);
		decap_hdr = (void *)rxd->rx_hdr_status;

		skb->ip_summed = ath10k_htt_rx_get_csum_state(skb);

		/* First frame in an A-MSDU chain has more decapped data. */
		if (skb == first) {
			len = round_up(ieee80211_hdrlen(hdr->frame_control), 4);
			len += round_up(ath10k_htt_rx_crypto_param_len(ar,
						enctype), 4);
			decap_hdr += len;
		}

		switch (fmt) {
		case RX_MSDU_DECAP_RAW:
			/* remove trailing FCS */
			skb_trim(skb, skb->len - FCS_LEN);
			break;
		case RX_MSDU_DECAP_NATIVE_WIFI:
			/* pull decapped header and copy SA & DA */
			hdr = (struct ieee80211_hdr *)skb->data;
			hdr_len = ath10k_htt_rx_nwifi_hdrlen(hdr);
			ether_addr_copy(da, ieee80211_get_DA(hdr));
			ether_addr_copy(sa, ieee80211_get_SA(hdr));
			skb_pull(skb, hdr_len);

			/* push original 802.11 header */
			hdr = (struct ieee80211_hdr *)hdr_buf;
			hdr_len = ieee80211_hdrlen(hdr->frame_control);
			memcpy(skb_push(skb, hdr_len), hdr, hdr_len);

			/* original A-MSDU header has the bit set but we're
			 * not including A-MSDU subframe header */
			hdr = (struct ieee80211_hdr *)skb->data;
			qos = ieee80211_get_qos_ctl(hdr);
			qos[0] &= ~IEEE80211_QOS_CTL_A_MSDU_PRESENT;

			/* original 802.11 header has a different DA and in
			 * case of 4addr it may also have different SA
			 */
			ether_addr_copy(ieee80211_get_DA(hdr), da);
			ether_addr_copy(ieee80211_get_SA(hdr), sa);
			break;
		case RX_MSDU_DECAP_ETHERNET2_DIX:
			/* strip ethernet header and insert decapped 802.11
			 * header, amsdu subframe header and rfc1042 header */

			len = 0;
			len += sizeof(struct rfc1042_hdr);
			len += sizeof(struct amsdu_subframe_hdr);

			skb_pull(skb, sizeof(struct ethhdr));
			memcpy(skb_push(skb, len), decap_hdr, len);
			memcpy(skb_push(skb, hdr_len), hdr, hdr_len);
			break;
		case RX_MSDU_DECAP_8023_SNAP_LLC:
			/* insert decapped 802.11 header making a singly
			 * A-MSDU */
			memcpy(skb_push(skb, hdr_len), hdr, hdr_len);
			break;
		}

		skb_in = skb;
		ath10k_htt_rx_h_protected(htt, rx_status, skb_in, enctype, fmt,
					  false);
		skb = skb->next;
		skb_in->next = NULL;

		if (skb)
			rx_status->flag |= RX_FLAG_AMSDU_MORE;
		else
			rx_status->flag &= ~RX_FLAG_AMSDU_MORE;

		ath10k_process_rx(htt->ar, rx_status, skb_in);
	}

	/* FIXME: It might be nice to re-assemble the A-MSDU when there's a
	 * monitor interface active for sniffing purposes. */
}

static void ath10k_htt_rx_msdu(struct ath10k_htt *htt,
			       struct ieee80211_rx_status *rx_status,
			       struct sk_buff *skb)
{
	struct ath10k *ar = htt->ar;
	struct htt_rx_desc *rxd;
	struct ieee80211_hdr *hdr;
	enum rx_msdu_decap_format fmt;
	enum htt_rx_mpdu_encrypt_type enctype;
	int hdr_len;
	void *rfc1042;

	/* This shouldn't happen. If it does than it may be a FW bug. */
	if (skb->next) {
		ath10k_warn(ar, "htt rx received chained non A-MSDU frame\n");
		ath10k_htt_rx_free_msdu_chain(skb->next);
		skb->next = NULL;
	}

	rxd = (void *)skb->data - sizeof(*rxd);
	fmt = MS(__le32_to_cpu(rxd->msdu_start.info1),
		 RX_MSDU_START_INFO1_DECAP_FORMAT);
	enctype = MS(__le32_to_cpu(rxd->mpdu_start.info0),
		     RX_MPDU_START_INFO0_ENCRYPT_TYPE);
	hdr = (struct ieee80211_hdr *)rxd->rx_hdr_status;
	hdr_len = ieee80211_hdrlen(hdr->frame_control);

	skb->ip_summed = ath10k_htt_rx_get_csum_state(skb);

	switch (fmt) {
	case RX_MSDU_DECAP_RAW:
		/* remove trailing FCS */
		skb_trim(skb, skb->len - FCS_LEN);
		break;
	case RX_MSDU_DECAP_NATIVE_WIFI:
		/* Pull decapped header */
		hdr = (struct ieee80211_hdr *)skb->data;
		hdr_len = ath10k_htt_rx_nwifi_hdrlen(hdr);
		skb_pull(skb, hdr_len);

		/* Push original header */
		hdr = (struct ieee80211_hdr *)rxd->rx_hdr_status;
		hdr_len = ieee80211_hdrlen(hdr->frame_control);
		memcpy(skb_push(skb, hdr_len), hdr, hdr_len);
		break;
	case RX_MSDU_DECAP_ETHERNET2_DIX:
		/* strip ethernet header and insert decapped 802.11 header and
		 * rfc1042 header */

		rfc1042 = hdr;
		rfc1042 += roundup(hdr_len, 4);
		rfc1042 += roundup(ath10k_htt_rx_crypto_param_len(ar,
					enctype), 4);

		skb_pull(skb, sizeof(struct ethhdr));
		memcpy(skb_push(skb, sizeof(struct rfc1042_hdr)),
		       rfc1042, sizeof(struct rfc1042_hdr));
		memcpy(skb_push(skb, hdr_len), hdr, hdr_len);
		break;
	case RX_MSDU_DECAP_8023_SNAP_LLC:
		/* remove A-MSDU subframe header and insert
		 * decapped 802.11 header. rfc1042 header is already there */

		skb_pull(skb, sizeof(struct amsdu_subframe_hdr));
		memcpy(skb_push(skb, hdr_len), hdr, hdr_len);
		break;
	}

	ath10k_htt_rx_h_protected(htt, rx_status, skb, enctype, fmt, false);

	ath10k_process_rx(htt->ar, rx_status, skb);
}

static int ath10k_htt_rx_get_csum_state(struct sk_buff *skb)
{
	struct htt_rx_desc *rxd;
	u32 flags, info;
	bool is_ip4, is_ip6;
	bool is_tcp, is_udp;
	bool ip_csum_ok, tcpudp_csum_ok;

	rxd = (void *)skb->data - sizeof(*rxd);
	flags = __le32_to_cpu(rxd->attention.flags);
	info = __le32_to_cpu(rxd->msdu_start.info1);

	is_ip4 = !!(info & RX_MSDU_START_INFO1_IPV4_PROTO);
	is_ip6 = !!(info & RX_MSDU_START_INFO1_IPV6_PROTO);
	is_tcp = !!(info & RX_MSDU_START_INFO1_TCP_PROTO);
	is_udp = !!(info & RX_MSDU_START_INFO1_UDP_PROTO);
	ip_csum_ok = !(flags & RX_ATTENTION_FLAGS_IP_CHKSUM_FAIL);
	tcpudp_csum_ok = !(flags & RX_ATTENTION_FLAGS_TCP_UDP_CHKSUM_FAIL);

	if (!is_ip4 && !is_ip6)
		return CHECKSUM_NONE;
	if (!is_tcp && !is_udp)
		return CHECKSUM_NONE;
	if (!ip_csum_ok)
		return CHECKSUM_NONE;
	if (!tcpudp_csum_ok)
		return CHECKSUM_NONE;

	return CHECKSUM_UNNECESSARY;
}

static int ath10k_unchain_msdu(struct sk_buff *msdu_head)
{
	struct sk_buff *next = msdu_head->next;
	struct sk_buff *to_free = next;
	int space;
	int total_len = 0;

	/* TODO:  Might could optimize this by using
	 * skb_try_coalesce or similar method to
	 * decrease copying, or maybe get mac80211 to
	 * provide a way to just receive a list of
	 * skb?
	 */

	msdu_head->next = NULL;

	/* Allocate total length all at once. */
	while (next) {
		total_len += next->len;
		next = next->next;
	}

	space = total_len - skb_tailroom(msdu_head);
	if ((space > 0) &&
	    (pskb_expand_head(msdu_head, 0, space, GFP_ATOMIC) < 0)) {
		/* TODO:  bump some rx-oom error stat */
		/* put it back together so we can free the
		 * whole list at once.
		 */
		msdu_head->next = to_free;
		return -1;
	}

	/* Walk list again, copying contents into
	 * msdu_head
	 */
	next = to_free;
	while (next) {
		skb_copy_from_linear_data(next, skb_put(msdu_head, next->len),
					  next->len);
		next = next->next;
	}

	/* If here, we have consolidated skb.  Free the
	 * fragments and pass the main skb on up the
	 * stack.
	 */
	ath10k_htt_rx_free_msdu_chain(to_free);
	return 0;
}

static bool ath10k_htt_rx_amsdu_allowed(struct ath10k_htt *htt,
					struct sk_buff *head,
					bool channel_set,
					u32 attention)
{
	struct ath10k *ar = htt->ar;

	if (head->len == 0) {
		ath10k_dbg(ar, ATH10K_DBG_HTT,
			   "htt rx dropping due to zero-len\n");
		return false;
	}

	if (attention & RX_ATTENTION_FLAGS_DECRYPT_ERR) {
		ath10k_dbg(ar, ATH10K_DBG_HTT,
			   "htt rx dropping due to decrypt-err\n");
		return false;
	}

	if (!channel_set) {
		ath10k_warn(ar, "no channel configured; ignoring frame!\n");
		return false;
	}

	/* Skip mgmt frames while we handle this in WMI */
	if (attention & RX_ATTENTION_FLAGS_MGMT_TYPE) {
		ath10k_dbg(ar, ATH10K_DBG_HTT, "htt rx mgmt ctrl\n");
		return false;
	}

	if (test_bit(ATH10K_CAC_RUNNING, &htt->ar->dev_flags)) {
		ath10k_dbg(ar, ATH10K_DBG_HTT,
			   "htt rx CAC running\n");
		return false;
	}

	return true;
}

static void ath10k_htt_rx_handler(struct ath10k_htt *htt,
				  struct htt_rx_indication *rx)
{
	struct ath10k *ar = htt->ar;
	struct ieee80211_rx_status *rx_status = &htt->rx_status;
	struct htt_rx_indication_mpdu_range *mpdu_ranges;
	struct ieee80211_hdr *hdr;
	int num_mpdu_ranges;
	u32 attention;
	int fw_desc_len;
	u8 *fw_desc;
	bool channel_set;
	int i, j;
	int ret;

	lockdep_assert_held(&htt->rx_ring.lock);

	fw_desc_len = __le16_to_cpu(rx->prefix.fw_rx_desc_bytes);
	fw_desc = (u8 *)&rx->fw_desc;

	num_mpdu_ranges = MS(__le32_to_cpu(rx->hdr.info1),
			     HTT_RX_INDICATION_INFO1_NUM_MPDU_RANGES);
	mpdu_ranges = htt_rx_ind_get_mpdu_ranges(rx);

	/* Fill this once, while this is per-ppdu */
	if (rx->ppdu.info0 & HTT_RX_INDICATION_INFO0_START_VALID) {
		memset(rx_status, 0, sizeof(*rx_status));
		rx_status->signal  = ATH10K_DEFAULT_NOISE_FLOOR +
				     rx->ppdu.combined_rssi;
	}

	if (rx->ppdu.info0 & HTT_RX_INDICATION_INFO0_END_VALID) {
		/* TSF available only in 32-bit */
		rx_status->mactime = __le32_to_cpu(rx->ppdu.tsf) & 0xffffffff;
		rx_status->flag |= RX_FLAG_MACTIME_END;
	}

	channel_set = ath10k_htt_rx_h_channel(htt->ar, rx_status);

	if (channel_set) {
		ath10k_htt_rx_h_rates(htt->ar, rx_status->band,
				      rx->ppdu.info0,
				      __le32_to_cpu(rx->ppdu.info1),
				      __le32_to_cpu(rx->ppdu.info2),
				      rx_status);
	}

	ath10k_dbg_dump(ar, ATH10K_DBG_HTT_DUMP, NULL, "htt rx ind: ",
			rx, sizeof(*rx) +
			(sizeof(struct htt_rx_indication_mpdu_range) *
				num_mpdu_ranges));

	for (i = 0; i < num_mpdu_ranges; i++) {
		for (j = 0; j < mpdu_ranges[i].mpdu_count; j++) {
			struct sk_buff *msdu_head, *msdu_tail;

			attention = 0;
			msdu_head = NULL;
			msdu_tail = NULL;
			ret = ath10k_htt_rx_amsdu_pop(htt,
						      &fw_desc,
						      &fw_desc_len,
						      &msdu_head,
						      &msdu_tail,
						      &attention);

			if (ret < 0) {
				ath10k_warn(ar, "failed to pop amsdu from htt rx ring %d\n",
					    ret);
				ath10k_htt_rx_free_msdu_chain(msdu_head);
				continue;
			}

			if (!ath10k_htt_rx_amsdu_allowed(htt, msdu_head,
							 channel_set,
							 attention)) {
				ath10k_htt_rx_free_msdu_chain(msdu_head);
				continue;
			}

			if (ret > 0 &&
			    ath10k_unchain_msdu(msdu_head) < 0) {
				ath10k_htt_rx_free_msdu_chain(msdu_head);
				continue;
			}

			if (attention & RX_ATTENTION_FLAGS_FCS_ERR)
				rx_status->flag |= RX_FLAG_FAILED_FCS_CRC;
			else
				rx_status->flag &= ~RX_FLAG_FAILED_FCS_CRC;

			if (attention & RX_ATTENTION_FLAGS_TKIP_MIC_ERR)
				rx_status->flag |= RX_FLAG_MMIC_ERROR;
			else
				rx_status->flag &= ~RX_FLAG_MMIC_ERROR;

			hdr = ath10k_htt_rx_skb_get_hdr(msdu_head);

			if (ath10k_htt_rx_hdr_is_amsdu(hdr))
				ath10k_htt_rx_amsdu(htt, rx_status, msdu_head);
			else
				ath10k_htt_rx_msdu(htt, rx_status, msdu_head);
		}
	}

	tasklet_schedule(&htt->rx_replenish_task);
}

static void ath10k_htt_rx_frag_handler(struct ath10k_htt *htt,
				       struct htt_rx_fragment_indication *frag)
{
	struct ath10k *ar = htt->ar;
	struct sk_buff *msdu_head, *msdu_tail;
	enum htt_rx_mpdu_encrypt_type enctype;
	struct htt_rx_desc *rxd;
	enum rx_msdu_decap_format fmt;
	struct ieee80211_rx_status *rx_status = &htt->rx_status;
	struct ieee80211_hdr *hdr;
	int ret;
	bool tkip_mic_err;
	bool decrypt_err;
	u8 *fw_desc;
	int fw_desc_len, hdrlen, paramlen;
	int trim;
	u32 attention = 0;

	fw_desc_len = __le16_to_cpu(frag->fw_rx_desc_bytes);
	fw_desc = (u8 *)frag->fw_msdu_rx_desc;

	msdu_head = NULL;
	msdu_tail = NULL;

	spin_lock_bh(&htt->rx_ring.lock);
	ret = ath10k_htt_rx_amsdu_pop(htt, &fw_desc, &fw_desc_len,
				      &msdu_head, &msdu_tail,
				      &attention);
	spin_unlock_bh(&htt->rx_ring.lock);

	tasklet_schedule(&htt->rx_replenish_task);

	ath10k_dbg(ar, ATH10K_DBG_HTT_DUMP, "htt rx frag ahead\n");

	if (ret) {
		ath10k_warn(ar, "failed to pop amsdu from httr rx ring for fragmented rx %d\n",
			    ret);
		ath10k_htt_rx_free_msdu_chain(msdu_head);
		return;
	}

	/* FIXME: implement signal strength */
	rx_status->flag |= RX_FLAG_NO_SIGNAL_VAL;

	hdr = (struct ieee80211_hdr *)msdu_head->data;
	rxd = (void *)msdu_head->data - sizeof(*rxd);
	tkip_mic_err = !!(attention & RX_ATTENTION_FLAGS_TKIP_MIC_ERR);
	decrypt_err = !!(attention & RX_ATTENTION_FLAGS_DECRYPT_ERR);
	fmt = MS(__le32_to_cpu(rxd->msdu_start.info1),
		 RX_MSDU_START_INFO1_DECAP_FORMAT);

	if (fmt != RX_MSDU_DECAP_RAW) {
		ath10k_warn(ar, "we dont support non-raw fragmented rx yet\n");
		dev_kfree_skb_any(msdu_head);
		goto end;
	}

	enctype = MS(__le32_to_cpu(rxd->mpdu_start.info0),
		     RX_MPDU_START_INFO0_ENCRYPT_TYPE);
	ath10k_htt_rx_h_protected(htt, rx_status, msdu_head, enctype, fmt,
				  true);
	msdu_head->ip_summed = ath10k_htt_rx_get_csum_state(msdu_head);

	if (tkip_mic_err)
		ath10k_warn(ar, "tkip mic error\n");

	if (decrypt_err) {
		ath10k_warn(ar, "decryption err in fragmented rx\n");
		dev_kfree_skb_any(msdu_head);
		goto end;
	}

	if (enctype != HTT_RX_MPDU_ENCRYPT_NONE) {
		hdrlen = ieee80211_hdrlen(hdr->frame_control);
		paramlen = ath10k_htt_rx_crypto_param_len(ar, enctype);

		/* It is more efficient to move the header than the payload */
		memmove((void *)msdu_head->data + paramlen,
			(void *)msdu_head->data,
			hdrlen);
		skb_pull(msdu_head, paramlen);
		hdr = (struct ieee80211_hdr *)msdu_head->data;
	}

	/* remove trailing FCS */
	trim  = 4;

	/* remove crypto trailer */
	trim += ath10k_htt_rx_crypto_tail_len(ar, enctype);

	/* last fragment of TKIP frags has MIC */
	if (!ieee80211_has_morefrags(hdr->frame_control) &&
	    enctype == HTT_RX_MPDU_ENCRYPT_TKIP_WPA)
		trim += MICHAEL_MIC_LEN;

	if (trim > msdu_head->len) {
		ath10k_warn(ar, "htt rx fragment: trailer longer than the frame itself? drop\n");
		dev_kfree_skb_any(msdu_head);
		goto end;
	}

	skb_trim(msdu_head, msdu_head->len - trim);

	ath10k_dbg_dump(ar, ATH10K_DBG_HTT_DUMP, NULL, "htt rx frag mpdu: ",
			msdu_head->data, msdu_head->len);
	ath10k_process_rx(htt->ar, rx_status, msdu_head);

end:
	if (fw_desc_len > 0) {
		ath10k_dbg(ar, ATH10K_DBG_HTT,
			   "expecting more fragmented rx in one indication %d\n",
			   fw_desc_len);
	}
}

static void ath10k_htt_rx_frm_tx_compl(struct ath10k *ar,
				       struct sk_buff *skb)
{
	struct ath10k_htt *htt = &ar->htt;
	struct htt_resp *resp = (struct htt_resp *)skb->data;
	struct htt_tx_done tx_done = {};
	int status = MS(resp->data_tx_completion.flags, HTT_DATA_TX_STATUS);
	__le16 msdu_id;
	int i;

	lockdep_assert_held(&htt->tx_lock);

	switch (status) {
	case HTT_DATA_TX_STATUS_NO_ACK:
		tx_done.no_ack = true;
		break;
	case HTT_DATA_TX_STATUS_OK:
		break;
	case HTT_DATA_TX_STATUS_DISCARD:
	case HTT_DATA_TX_STATUS_POSTPONE:
	case HTT_DATA_TX_STATUS_DOWNLOAD_FAIL:
		tx_done.discard = true;
		break;
	default:
		ath10k_warn(ar, "unhandled tx completion status %d\n", status);
		tx_done.discard = true;
		break;
	}

	ath10k_dbg(ar, ATH10K_DBG_HTT, "htt tx completion num_msdus %d\n",
		   resp->data_tx_completion.num_msdus);

	for (i = 0; i < resp->data_tx_completion.num_msdus; i++) {
		msdu_id = resp->data_tx_completion.msdus[i];
		tx_done.msdu_id = __le16_to_cpu(msdu_id);
		ath10k_txrx_tx_unref(htt, &tx_done);
	}
}

static void ath10k_htt_rx_addba(struct ath10k *ar, struct htt_resp *resp)
{
	struct htt_rx_addba *ev = &resp->rx_addba;
	struct ath10k_peer *peer;
	struct ath10k_vif *arvif;
	u16 info0, tid, peer_id;

	info0 = __le16_to_cpu(ev->info0);
	tid = MS(info0, HTT_RX_BA_INFO0_TID);
	peer_id = MS(info0, HTT_RX_BA_INFO0_PEER_ID);

	ath10k_dbg(ar, ATH10K_DBG_HTT,
		   "htt rx addba tid %hu peer_id %hu size %hhu\n",
		   tid, peer_id, ev->window_size);

	spin_lock_bh(&ar->data_lock);
	peer = ath10k_peer_find_by_id(ar, peer_id);
	if (!peer) {
		ath10k_warn(ar, "received addba event for invalid peer_id: %hu\n",
			    peer_id);
		spin_unlock_bh(&ar->data_lock);
		return;
	}

	arvif = ath10k_get_arvif(ar, peer->vdev_id);
	if (!arvif) {
		ath10k_warn(ar, "received addba event for invalid vdev_id: %u\n",
			    peer->vdev_id);
		spin_unlock_bh(&ar->data_lock);
		return;
	}

	ath10k_dbg(ar, ATH10K_DBG_HTT,
		   "htt rx start rx ba session sta %pM tid %hu size %hhu\n",
		   peer->addr, tid, ev->window_size);

	ieee80211_start_rx_ba_session_offl(arvif->vif, peer->addr, tid);
	spin_unlock_bh(&ar->data_lock);
}

static void ath10k_htt_rx_delba(struct ath10k *ar, struct htt_resp *resp)
{
	struct htt_rx_delba *ev = &resp->rx_delba;
	struct ath10k_peer *peer;
	struct ath10k_vif *arvif;
	u16 info0, tid, peer_id;

	info0 = __le16_to_cpu(ev->info0);
	tid = MS(info0, HTT_RX_BA_INFO0_TID);
	peer_id = MS(info0, HTT_RX_BA_INFO0_PEER_ID);

	ath10k_dbg(ar, ATH10K_DBG_HTT,
		   "htt rx delba tid %hu peer_id %hu\n",
		   tid, peer_id);

	spin_lock_bh(&ar->data_lock);
	peer = ath10k_peer_find_by_id(ar, peer_id);
	if (!peer) {
		ath10k_warn(ar, "received addba event for invalid peer_id: %hu\n",
			    peer_id);
		spin_unlock_bh(&ar->data_lock);
		return;
	}

	arvif = ath10k_get_arvif(ar, peer->vdev_id);
	if (!arvif) {
		ath10k_warn(ar, "received addba event for invalid vdev_id: %u\n",
			    peer->vdev_id);
		spin_unlock_bh(&ar->data_lock);
		return;
	}

	ath10k_dbg(ar, ATH10K_DBG_HTT,
		   "htt rx stop rx ba session sta %pM tid %hu\n",
		   peer->addr, tid);

	ieee80211_stop_rx_ba_session_offl(arvif->vif, peer->addr, tid);
	spin_unlock_bh(&ar->data_lock);
}

void ath10k_htt_t2h_msg_handler(struct ath10k *ar, struct sk_buff *skb)
{
	struct ath10k_htt *htt = &ar->htt;
	struct htt_resp *resp = (struct htt_resp *)skb->data;

	/* confirm alignment */
	if (!IS_ALIGNED((unsigned long)skb->data, 4))
		ath10k_warn(ar, "unaligned htt message, expect trouble\n");

	ath10k_dbg(ar, ATH10K_DBG_HTT, "htt rx, msg_type: 0x%0X\n",
		   resp->hdr.msg_type);
	switch (resp->hdr.msg_type) {
	case HTT_T2H_MSG_TYPE_VERSION_CONF: {
		htt->target_version_major = resp->ver_resp.major;
		htt->target_version_minor = resp->ver_resp.minor;
		complete(&htt->target_version_received);
		break;
	}
	case HTT_T2H_MSG_TYPE_RX_IND:
		spin_lock_bh(&htt->rx_ring.lock);
		__skb_queue_tail(&htt->rx_compl_q, skb);
		spin_unlock_bh(&htt->rx_ring.lock);
		tasklet_schedule(&htt->txrx_compl_task);
		return;
	case HTT_T2H_MSG_TYPE_PEER_MAP: {
		struct htt_peer_map_event ev = {
			.vdev_id = resp->peer_map.vdev_id,
			.peer_id = __le16_to_cpu(resp->peer_map.peer_id),
		};
		memcpy(ev.addr, resp->peer_map.addr, sizeof(ev.addr));
		ath10k_peer_map_event(htt, &ev);
		break;
	}
	case HTT_T2H_MSG_TYPE_PEER_UNMAP: {
		struct htt_peer_unmap_event ev = {
			.peer_id = __le16_to_cpu(resp->peer_unmap.peer_id),
		};
		ath10k_peer_unmap_event(htt, &ev);
		break;
	}
	case HTT_T2H_MSG_TYPE_MGMT_TX_COMPLETION: {
		struct htt_tx_done tx_done = {};
		int status = __le32_to_cpu(resp->mgmt_tx_completion.status);

		tx_done.msdu_id =
			__le32_to_cpu(resp->mgmt_tx_completion.desc_id);

		switch (status) {
		case HTT_MGMT_TX_STATUS_OK:
			break;
		case HTT_MGMT_TX_STATUS_RETRY:
			tx_done.no_ack = true;
			break;
		case HTT_MGMT_TX_STATUS_DROP:
			tx_done.discard = true;
			break;
		}

		spin_lock_bh(&htt->tx_lock);
		ath10k_txrx_tx_unref(htt, &tx_done);
		spin_unlock_bh(&htt->tx_lock);
		break;
	}
	case HTT_T2H_MSG_TYPE_TX_COMPL_IND:
		spin_lock_bh(&htt->tx_lock);
		__skb_queue_tail(&htt->tx_compl_q, skb);
		spin_unlock_bh(&htt->tx_lock);
		tasklet_schedule(&htt->txrx_compl_task);
		return;
	case HTT_T2H_MSG_TYPE_SEC_IND: {
		struct ath10k *ar = htt->ar;
		struct htt_security_indication *ev = &resp->security_indication;

		ath10k_dbg(ar, ATH10K_DBG_HTT,
			   "sec ind peer_id %d unicast %d type %d\n",
			  __le16_to_cpu(ev->peer_id),
			  !!(ev->flags & HTT_SECURITY_IS_UNICAST),
			  MS(ev->flags, HTT_SECURITY_TYPE));
		complete(&ar->install_key_done);
		break;
	}
	case HTT_T2H_MSG_TYPE_RX_FRAG_IND: {
		ath10k_dbg_dump(ar, ATH10K_DBG_HTT_DUMP, NULL, "htt event: ",
				skb->data, skb->len);
		ath10k_htt_rx_frag_handler(htt, &resp->rx_frag_ind);
		break;
	}
	case HTT_T2H_MSG_TYPE_TEST:
		/* FIX THIS */
		break;
	case HTT_T2H_MSG_TYPE_STATS_CONF:
		trace_ath10k_htt_stats(ar, skb->data, skb->len);
		break;
	case HTT_T2H_MSG_TYPE_TX_INSPECT_IND:
		/* Firmware can return tx frames if it's unable to fully
		 * process them and suspects host may be able to fix it. ath10k
		 * sends all tx frames as already inspected so this shouldn't
		 * happen unless fw has a bug.
		 */
		ath10k_warn(ar, "received an unexpected htt tx inspect event\n");
		break;
	case HTT_T2H_MSG_TYPE_RX_ADDBA:
		ath10k_htt_rx_addba(ar, resp);
		break;
	case HTT_T2H_MSG_TYPE_RX_DELBA:
		ath10k_htt_rx_delba(ar, resp);
		break;
	case HTT_T2H_MSG_TYPE_PKTLOG: {
		struct ath10k_pktlog_hdr *hdr =
			(struct ath10k_pktlog_hdr *)resp->pktlog_msg.payload;

		trace_ath10k_htt_pktlog(ar, resp->pktlog_msg.payload,
					sizeof(*hdr) +
					__le16_to_cpu(hdr->size));
		break;
	}
	case HTT_T2H_MSG_TYPE_RX_FLUSH: {
		/* Ignore this event because mac80211 takes care of Rx
		 * aggregation reordering.
		 */
		break;
	}
	default:
		ath10k_warn(ar, "htt event (%d) not handled\n",
			    resp->hdr.msg_type);
		ath10k_dbg_dump(ar, ATH10K_DBG_HTT_DUMP, NULL, "htt event: ",
				skb->data, skb->len);
		break;
	};

	/* Free the indication buffer */
	dev_kfree_skb_any(skb);
}

static void ath10k_htt_txrx_compl_task(unsigned long ptr)
{
	struct ath10k_htt *htt = (struct ath10k_htt *)ptr;
	struct htt_resp *resp;
	struct sk_buff *skb;

	spin_lock_bh(&htt->tx_lock);
	while ((skb = __skb_dequeue(&htt->tx_compl_q))) {
		ath10k_htt_rx_frm_tx_compl(htt->ar, skb);
		dev_kfree_skb_any(skb);
	}
	spin_unlock_bh(&htt->tx_lock);

	spin_lock_bh(&htt->rx_ring.lock);
	while ((skb = __skb_dequeue(&htt->rx_compl_q))) {
		resp = (struct htt_resp *)skb->data;
		ath10k_htt_rx_handler(htt, &resp->rx_ind);
		dev_kfree_skb_any(skb);
	}
	spin_unlock_bh(&htt->rx_ring.lock);
}<|MERGE_RESOLUTION|>--- conflicted
+++ resolved
@@ -291,17 +291,12 @@
 	htt->rx_ring.sw_rd_idx.msdu_payld = idx;
 	htt->rx_ring.fill_cnt--;
 
-<<<<<<< HEAD
-	trace_ath10k_htt_rx_pop_msdu(ar, msdu->data, msdu->len +
-				     skb_tailroom(msdu));
-=======
 	dma_unmap_single(htt->ar->dev,
 			 ATH10K_SKB_CB(msdu)->paddr,
 			 msdu->len + skb_tailroom(msdu),
 			 DMA_FROM_DEVICE);
 	ath10k_dbg_dump(ar, ATH10K_DBG_HTT_DUMP, NULL, "htt rx netbuf pop: ",
 			msdu->data, msdu->len + skb_tailroom(msdu));
->>>>>>> 9e6f3f47
 
 	return msdu;
 }
@@ -328,7 +323,6 @@
 	int msdu_len, msdu_chaining = 0;
 	struct sk_buff *msdu, *next;
 	struct htt_rx_desc *rx_desc;
-	u32 tsf;
 
 	lockdep_assert_held(&htt->rx_ring.lock);
 
@@ -452,12 +446,7 @@
 		last_msdu = __le32_to_cpu(rx_desc->msdu_end.info0) &
 				RX_MSDU_END_INFO0_LAST_MSDU;
 
-<<<<<<< HEAD
-		tsf = __le32_to_cpu(rx_desc->ppdu_end.tsf_timestamp);
-		trace_ath10k_htt_rx_desc(ar, tsf, &rx_desc->attention,
-=======
 		trace_ath10k_htt_rx_desc(ar, &rx_desc->attention,
->>>>>>> 9e6f3f47
 					 sizeof(*rx_desc) - sizeof(u32));
 		if (last_msdu) {
 			msdu->next = NULL;
