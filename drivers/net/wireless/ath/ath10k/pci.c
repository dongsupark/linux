/*
 * Copyright (c) 2005-2011 Atheros Communications Inc.
 * Copyright (c) 2011-2013 Qualcomm Atheros, Inc.
 *
 * Permission to use, copy, modify, and/or distribute this software for any
 * purpose with or without fee is hereby granted, provided that the above
 * copyright notice and this permission notice appear in all copies.
 *
 * THE SOFTWARE IS PROVIDED "AS IS" AND THE AUTHOR DISCLAIMS ALL WARRANTIES
 * WITH REGARD TO THIS SOFTWARE INCLUDING ALL IMPLIED WARRANTIES OF
 * MERCHANTABILITY AND FITNESS. IN NO EVENT SHALL THE AUTHOR BE LIABLE FOR
 * ANY SPECIAL, DIRECT, INDIRECT, OR CONSEQUENTIAL DAMAGES OR ANY DAMAGES
 * WHATSOEVER RESULTING FROM LOSS OF USE, DATA OR PROFITS, WHETHER IN AN
 * ACTION OF CONTRACT, NEGLIGENCE OR OTHER TORTIOUS ACTION, ARISING OUT OF
 * OR IN CONNECTION WITH THE USE OR PERFORMANCE OF THIS SOFTWARE.
 */

#include <linux/pci.h>
#include <linux/module.h>
#include <linux/interrupt.h>
#include <linux/spinlock.h>
#include <linux/bitops.h>

#include "core.h"
#include "debug.h"

#include "targaddrs.h"
#include "bmi.h"

#include "hif.h"
#include "htc.h"

#include "ce.h"
#include "pci.h"

enum ath10k_pci_irq_mode {
	ATH10K_PCI_IRQ_AUTO = 0,
	ATH10K_PCI_IRQ_LEGACY = 1,
	ATH10K_PCI_IRQ_MSI = 2,
};

enum ath10k_pci_reset_mode {
	ATH10K_PCI_RESET_AUTO = 0,
	ATH10K_PCI_RESET_WARM_ONLY = 1,
};

static unsigned int ath10k_pci_irq_mode = ATH10K_PCI_IRQ_AUTO;
static unsigned int ath10k_pci_reset_mode = ATH10K_PCI_RESET_AUTO;

module_param_named(irq_mode, ath10k_pci_irq_mode, uint, 0644);
MODULE_PARM_DESC(irq_mode, "0: auto, 1: legacy, 2: msi (default: 0)");

module_param_named(reset_mode, ath10k_pci_reset_mode, uint, 0644);
MODULE_PARM_DESC(reset_mode, "0: auto, 1: warm only (default: 0)");

/* how long wait to wait for target to initialise, in ms */
#define ATH10K_PCI_TARGET_WAIT 3000
#define ATH10K_PCI_NUM_WARM_RESET_ATTEMPTS 3

#define QCA988X_2_0_DEVICE_ID	(0x003c)

static const struct pci_device_id ath10k_pci_id_table[] = {
	{ PCI_VDEVICE(ATHEROS, QCA988X_2_0_DEVICE_ID) }, /* PCI-E QCA988X V2 */
	{0}
};

<<<<<<< HEAD
static int ath10k_pci_diag_read_access(struct ath10k *ar, u32 address,
				       u32 *data);

=======
>>>>>>> 34ed780a
static void ath10k_pci_buffer_cleanup(struct ath10k *ar);
static int ath10k_pci_cold_reset(struct ath10k *ar);
static int ath10k_pci_warm_reset(struct ath10k *ar);
static int ath10k_pci_wait_for_target_init(struct ath10k *ar);
static int ath10k_pci_init_irq(struct ath10k *ar);
static int ath10k_pci_deinit_irq(struct ath10k *ar);
static int ath10k_pci_request_irq(struct ath10k *ar);
static void ath10k_pci_free_irq(struct ath10k *ar);
static int ath10k_pci_bmi_wait(struct ath10k_ce_pipe *tx_pipe,
			       struct ath10k_ce_pipe *rx_pipe,
			       struct bmi_xfer *xfer);

static const struct ce_attr host_ce_config_wlan[] = {
	/* CE0: host->target HTC control and raw streams */
	{
		.flags = CE_ATTR_FLAGS,
		.src_nentries = 16,
		.src_sz_max = 256,
		.dest_nentries = 0,
	},

	/* CE1: target->host HTT + HTC control */
	{
		.flags = CE_ATTR_FLAGS,
		.src_nentries = 0,
		.src_sz_max = 512,
		.dest_nentries = 512,
	},

	/* CE2: target->host WMI */
	{
		.flags = CE_ATTR_FLAGS,
		.src_nentries = 0,
		.src_sz_max = 2048,
		.dest_nentries = 32,
	},

	/* CE3: host->target WMI */
	{
		.flags = CE_ATTR_FLAGS,
		.src_nentries = 32,
		.src_sz_max = 2048,
		.dest_nentries = 0,
	},

	/* CE4: host->target HTT */
	{
		.flags = CE_ATTR_FLAGS | CE_ATTR_DIS_INTR,
		.src_nentries = CE_HTT_H2T_MSG_SRC_NENTRIES,
		.src_sz_max = 256,
		.dest_nentries = 0,
	},

	/* CE5: unused */
	{
		.flags = CE_ATTR_FLAGS,
		.src_nentries = 0,
		.src_sz_max = 0,
		.dest_nentries = 0,
	},

	/* CE6: target autonomous hif_memcpy */
	{
		.flags = CE_ATTR_FLAGS,
		.src_nentries = 0,
		.src_sz_max = 0,
		.dest_nentries = 0,
	},

	/* CE7: ce_diag, the Diagnostic Window */
	{
		.flags = CE_ATTR_FLAGS,
		.src_nentries = 2,
		.src_sz_max = DIAG_TRANSFER_LIMIT,
		.dest_nentries = 2,
	},
};

/* Target firmware's Copy Engine configuration. */
static const struct ce_pipe_config target_ce_config_wlan[] = {
	/* CE0: host->target HTC control and raw streams */
	{
		.pipenum = __cpu_to_le32(0),
		.pipedir = __cpu_to_le32(PIPEDIR_OUT),
		.nentries = __cpu_to_le32(32),
		.nbytes_max = __cpu_to_le32(256),
		.flags = __cpu_to_le32(CE_ATTR_FLAGS),
		.reserved = __cpu_to_le32(0),
	},

	/* CE1: target->host HTT + HTC control */
	{
		.pipenum = __cpu_to_le32(1),
		.pipedir = __cpu_to_le32(PIPEDIR_IN),
		.nentries = __cpu_to_le32(32),
		.nbytes_max = __cpu_to_le32(512),
		.flags = __cpu_to_le32(CE_ATTR_FLAGS),
		.reserved = __cpu_to_le32(0),
	},

	/* CE2: target->host WMI */
	{
		.pipenum = __cpu_to_le32(2),
		.pipedir = __cpu_to_le32(PIPEDIR_IN),
		.nentries = __cpu_to_le32(32),
		.nbytes_max = __cpu_to_le32(2048),
		.flags = __cpu_to_le32(CE_ATTR_FLAGS),
		.reserved = __cpu_to_le32(0),
	},

	/* CE3: host->target WMI */
	{
		.pipenum = __cpu_to_le32(3),
		.pipedir = __cpu_to_le32(PIPEDIR_OUT),
		.nentries = __cpu_to_le32(32),
		.nbytes_max = __cpu_to_le32(2048),
		.flags = __cpu_to_le32(CE_ATTR_FLAGS),
		.reserved = __cpu_to_le32(0),
	},

	/* CE4: host->target HTT */
	{
		.pipenum = __cpu_to_le32(4),
		.pipedir = __cpu_to_le32(PIPEDIR_OUT),
		.nentries = __cpu_to_le32(256),
		.nbytes_max = __cpu_to_le32(256),
		.flags = __cpu_to_le32(CE_ATTR_FLAGS),
		.reserved = __cpu_to_le32(0),
	},

	/* NB: 50% of src nentries, since tx has 2 frags */

	/* CE5: unused */
	{
		.pipenum = __cpu_to_le32(5),
		.pipedir = __cpu_to_le32(PIPEDIR_OUT),
		.nentries = __cpu_to_le32(32),
		.nbytes_max = __cpu_to_le32(2048),
		.flags = __cpu_to_le32(CE_ATTR_FLAGS),
		.reserved = __cpu_to_le32(0),
	},

	/* CE6: Reserved for target autonomous hif_memcpy */
	{
		.pipenum = __cpu_to_le32(6),
		.pipedir = __cpu_to_le32(PIPEDIR_INOUT),
		.nentries = __cpu_to_le32(32),
		.nbytes_max = __cpu_to_le32(4096),
		.flags = __cpu_to_le32(CE_ATTR_FLAGS),
		.reserved = __cpu_to_le32(0),
	},

	/* CE7 used only by Host */
};

/*
 * Map from service/endpoint to Copy Engine.
 * This table is derived from the CE_PCI TABLE, above.
 * It is passed to the Target at startup for use by firmware.
 */
static const struct service_to_pipe target_service_to_ce_map_wlan[] = {
	{
		__cpu_to_le32(ATH10K_HTC_SVC_ID_WMI_DATA_VO),
		__cpu_to_le32(PIPEDIR_OUT),	/* out = UL = host -> target */
		__cpu_to_le32(3),
	},
	{
		__cpu_to_le32(ATH10K_HTC_SVC_ID_WMI_DATA_VO),
		__cpu_to_le32(PIPEDIR_IN),	/* in = DL = target -> host */
		__cpu_to_le32(2),
	},
	{
		__cpu_to_le32(ATH10K_HTC_SVC_ID_WMI_DATA_BK),
		__cpu_to_le32(PIPEDIR_OUT),	/* out = UL = host -> target */
		__cpu_to_le32(3),
	},
	{
		__cpu_to_le32(ATH10K_HTC_SVC_ID_WMI_DATA_BK),
		__cpu_to_le32(PIPEDIR_IN),	/* in = DL = target -> host */
		__cpu_to_le32(2),
	},
	{
		__cpu_to_le32(ATH10K_HTC_SVC_ID_WMI_DATA_BE),
		__cpu_to_le32(PIPEDIR_OUT),	/* out = UL = host -> target */
		__cpu_to_le32(3),
	},
	{
		__cpu_to_le32(ATH10K_HTC_SVC_ID_WMI_DATA_BE),
		__cpu_to_le32(PIPEDIR_IN),	/* in = DL = target -> host */
		__cpu_to_le32(2),
	},
	{
		__cpu_to_le32(ATH10K_HTC_SVC_ID_WMI_DATA_VI),
		__cpu_to_le32(PIPEDIR_OUT),	/* out = UL = host -> target */
		__cpu_to_le32(3),
	},
	{
		__cpu_to_le32(ATH10K_HTC_SVC_ID_WMI_DATA_VI),
		__cpu_to_le32(PIPEDIR_IN),	/* in = DL = target -> host */
		__cpu_to_le32(2),
	},
	{
		__cpu_to_le32(ATH10K_HTC_SVC_ID_WMI_CONTROL),
		__cpu_to_le32(PIPEDIR_OUT),	/* out = UL = host -> target */
		__cpu_to_le32(3),
	},
	{
		__cpu_to_le32(ATH10K_HTC_SVC_ID_WMI_CONTROL),
		__cpu_to_le32(PIPEDIR_IN),	/* in = DL = target -> host */
		__cpu_to_le32(2),
	},
	{
		__cpu_to_le32(ATH10K_HTC_SVC_ID_RSVD_CTRL),
		__cpu_to_le32(PIPEDIR_OUT),	/* out = UL = host -> target */
		__cpu_to_le32(0),
	},
	{
		__cpu_to_le32(ATH10K_HTC_SVC_ID_RSVD_CTRL),
		__cpu_to_le32(PIPEDIR_IN),	/* in = DL = target -> host */
		__cpu_to_le32(1),
	},
	{ /* not used */
		__cpu_to_le32(ATH10K_HTC_SVC_ID_TEST_RAW_STREAMS),
		__cpu_to_le32(PIPEDIR_OUT),	/* out = UL = host -> target */
		__cpu_to_le32(0),
	},
	{ /* not used */
		__cpu_to_le32(ATH10K_HTC_SVC_ID_TEST_RAW_STREAMS),
		__cpu_to_le32(PIPEDIR_IN),	/* in = DL = target -> host */
		__cpu_to_le32(1),
	},
	{
		__cpu_to_le32(ATH10K_HTC_SVC_ID_HTT_DATA_MSG),
		__cpu_to_le32(PIPEDIR_OUT),	/* out = UL = host -> target */
		__cpu_to_le32(4),
	},
	{
		__cpu_to_le32(ATH10K_HTC_SVC_ID_HTT_DATA_MSG),
		__cpu_to_le32(PIPEDIR_IN),	/* in = DL = target -> host */
		__cpu_to_le32(1),
	},

	/* (Additions here) */

	{ /* must be last */
		__cpu_to_le32(0),
		__cpu_to_le32(0),
		__cpu_to_le32(0),
	},
};

static bool ath10k_pci_irq_pending(struct ath10k *ar)
{
	u32 cause;

	/* Check if the shared legacy irq is for us */
	cause = ath10k_pci_read32(ar, SOC_CORE_BASE_ADDRESS +
				  PCIE_INTR_CAUSE_ADDRESS);
	if (cause & (PCIE_INTR_FIRMWARE_MASK | PCIE_INTR_CE_MASK_ALL))
		return true;

	return false;
}

static void ath10k_pci_disable_and_clear_legacy_irq(struct ath10k *ar)
{
	/* IMPORTANT: INTR_CLR register has to be set after
	 * INTR_ENABLE is set to 0, otherwise interrupt can not be
	 * really cleared. */
	ath10k_pci_write32(ar, SOC_CORE_BASE_ADDRESS + PCIE_INTR_ENABLE_ADDRESS,
			   0);
	ath10k_pci_write32(ar, SOC_CORE_BASE_ADDRESS + PCIE_INTR_CLR_ADDRESS,
			   PCIE_INTR_FIRMWARE_MASK | PCIE_INTR_CE_MASK_ALL);

	/* IMPORTANT: this extra read transaction is required to
	 * flush the posted write buffer. */
	(void)ath10k_pci_read32(ar, SOC_CORE_BASE_ADDRESS +
				PCIE_INTR_ENABLE_ADDRESS);
}

static void ath10k_pci_enable_legacy_irq(struct ath10k *ar)
{
	ath10k_pci_write32(ar, SOC_CORE_BASE_ADDRESS +
			   PCIE_INTR_ENABLE_ADDRESS,
			   PCIE_INTR_FIRMWARE_MASK | PCIE_INTR_CE_MASK_ALL);

	/* IMPORTANT: this extra read transaction is required to
	 * flush the posted write buffer. */
	(void)ath10k_pci_read32(ar, SOC_CORE_BASE_ADDRESS +
				PCIE_INTR_ENABLE_ADDRESS);
}

static inline const char *ath10k_pci_get_irq_method(struct ath10k *ar)
{
	struct ath10k_pci *ar_pci = ath10k_pci_priv(ar);

	if (ar_pci->num_msi_intrs > 1)
		return "msi-x";
<<<<<<< HEAD
	else if (ar_pci->num_msi_intrs == 1)
		return "msi";
	else
		return "legacy";
=======

	if (ar_pci->num_msi_intrs == 1)
		return "msi";

	return "legacy";
>>>>>>> 34ed780a
}

static int __ath10k_pci_rx_post_buf(struct ath10k_pci_pipe *pipe)
{
	struct ath10k *ar = pipe->hif_ce_state;
	struct ath10k_pci *ar_pci = ath10k_pci_priv(ar);
	struct ath10k_ce_pipe *ce_pipe = pipe->ce_hdl;
	struct sk_buff *skb;
	dma_addr_t paddr;
	int ret;

	lockdep_assert_held(&ar_pci->ce_lock);

	skb = dev_alloc_skb(pipe->buf_sz);
	if (!skb)
		return -ENOMEM;

	WARN_ONCE((unsigned long)skb->data & 3, "unaligned skb");

	paddr = dma_map_single(ar->dev, skb->data,
			       skb->len + skb_tailroom(skb),
			       DMA_FROM_DEVICE);
	if (unlikely(dma_mapping_error(ar->dev, paddr))) {
		ath10k_warn(ar, "failed to dma map pci rx buf\n");
		dev_kfree_skb_any(skb);
		return -EIO;
	}

	ATH10K_SKB_CB(skb)->paddr = paddr;

	ret = __ath10k_ce_rx_post_buf(ce_pipe, skb, paddr);
	if (ret) {
		ath10k_warn(ar, "failed to post pci rx buf: %d\n", ret);
		dma_unmap_single(ar->dev, paddr, skb->len + skb_tailroom(skb),
				 DMA_FROM_DEVICE);
		dev_kfree_skb_any(skb);
		return ret;
	}

	return 0;
}

static void __ath10k_pci_rx_post_pipe(struct ath10k_pci_pipe *pipe)
<<<<<<< HEAD
{
	struct ath10k *ar = pipe->hif_ce_state;
	struct ath10k_pci *ar_pci = ath10k_pci_priv(ar);
	struct ath10k_ce_pipe *ce_pipe = pipe->ce_hdl;
	int ret, num;

	lockdep_assert_held(&ar_pci->ce_lock);

	if (pipe->buf_sz == 0)
		return;

	if (!ce_pipe->dest_ring)
		return;

	num = __ath10k_ce_rx_num_free_bufs(ce_pipe);
	while (num--) {
		ret = __ath10k_pci_rx_post_buf(pipe);
		if (ret) {
			ath10k_warn(ar, "failed to post pci rx buf: %d\n", ret);
			mod_timer(&ar_pci->rx_post_retry, jiffies +
				  ATH10K_PCI_RX_POST_RETRY_MS);
			break;
		}
	}
}

static void ath10k_pci_rx_post_pipe(struct ath10k_pci_pipe *pipe)
{
	struct ath10k *ar = pipe->hif_ce_state;
	struct ath10k_pci *ar_pci = ath10k_pci_priv(ar);

	spin_lock_bh(&ar_pci->ce_lock);
	__ath10k_pci_rx_post_pipe(pipe);
	spin_unlock_bh(&ar_pci->ce_lock);
}

static void ath10k_pci_rx_post(struct ath10k *ar)
{
	struct ath10k_pci *ar_pci = ath10k_pci_priv(ar);
	int i;

	spin_lock_bh(&ar_pci->ce_lock);
	for (i = 0; i < CE_COUNT; i++)
		__ath10k_pci_rx_post_pipe(&ar_pci->pipe_info[i]);
	spin_unlock_bh(&ar_pci->ce_lock);
}

static void ath10k_pci_rx_replenish_retry(unsigned long ptr)
{
=======
{
	struct ath10k *ar = pipe->hif_ce_state;
	struct ath10k_pci *ar_pci = ath10k_pci_priv(ar);
	struct ath10k_ce_pipe *ce_pipe = pipe->ce_hdl;
	int ret, num;

	lockdep_assert_held(&ar_pci->ce_lock);

	if (pipe->buf_sz == 0)
		return;

	if (!ce_pipe->dest_ring)
		return;

	num = __ath10k_ce_rx_num_free_bufs(ce_pipe);
	while (num--) {
		ret = __ath10k_pci_rx_post_buf(pipe);
		if (ret) {
			ath10k_warn(ar, "failed to post pci rx buf: %d\n", ret);
			mod_timer(&ar_pci->rx_post_retry, jiffies +
				  ATH10K_PCI_RX_POST_RETRY_MS);
			break;
		}
	}
}

static void ath10k_pci_rx_post_pipe(struct ath10k_pci_pipe *pipe)
{
	struct ath10k *ar = pipe->hif_ce_state;
	struct ath10k_pci *ar_pci = ath10k_pci_priv(ar);

	spin_lock_bh(&ar_pci->ce_lock);
	__ath10k_pci_rx_post_pipe(pipe);
	spin_unlock_bh(&ar_pci->ce_lock);
}

static void ath10k_pci_rx_post(struct ath10k *ar)
{
	struct ath10k_pci *ar_pci = ath10k_pci_priv(ar);
	int i;

	spin_lock_bh(&ar_pci->ce_lock);
	for (i = 0; i < CE_COUNT; i++)
		__ath10k_pci_rx_post_pipe(&ar_pci->pipe_info[i]);
	spin_unlock_bh(&ar_pci->ce_lock);
}

static void ath10k_pci_rx_replenish_retry(unsigned long ptr)
{
>>>>>>> 34ed780a
	struct ath10k *ar = (void *)ptr;

	ath10k_pci_rx_post(ar);
}

/*
 * Diagnostic read/write access is provided for startup/config/debug usage.
 * Caller must guarantee proper alignment, when applicable, and single user
 * at any moment.
 */
static int ath10k_pci_diag_read_mem(struct ath10k *ar, u32 address, void *data,
				    int nbytes)
{
	struct ath10k_pci *ar_pci = ath10k_pci_priv(ar);
	int ret = 0;
	u32 buf;
	unsigned int completed_nbytes, orig_nbytes, remaining_bytes;
	unsigned int id;
	unsigned int flags;
	struct ath10k_ce_pipe *ce_diag;
	/* Host buffer address in CE space */
	u32 ce_data;
	dma_addr_t ce_data_base = 0;
	void *data_buf = NULL;
	int i;

	ce_diag = ar_pci->ce_diag;

	/*
	 * Allocate a temporary bounce buffer to hold caller's data
	 * to be DMA'ed from Target. This guarantees
	 *   1) 4-byte alignment
	 *   2) Buffer in DMA-able space
	 */
	orig_nbytes = nbytes;
	data_buf = (unsigned char *)dma_alloc_coherent(ar->dev,
						       orig_nbytes,
						       &ce_data_base,
						       GFP_ATOMIC);

	if (!data_buf) {
		ret = -ENOMEM;
		goto done;
	}
	memset(data_buf, 0, orig_nbytes);

	remaining_bytes = orig_nbytes;
	ce_data = ce_data_base;
	while (remaining_bytes) {
		nbytes = min_t(unsigned int, remaining_bytes,
			       DIAG_TRANSFER_LIMIT);

		ret = ath10k_ce_rx_post_buf(ce_diag, NULL, ce_data);
		if (ret != 0)
			goto done;

		/* Request CE to send from Target(!) address to Host buffer */
		/*
		 * The address supplied by the caller is in the
		 * Target CPU virtual address space.
		 *
		 * In order to use this address with the diagnostic CE,
		 * convert it from Target CPU virtual address space
		 * to CE address space
		 */
		address = TARG_CPU_SPACE_TO_CE_SPACE(ar, ar_pci->mem,
						     address);

		ret = ath10k_ce_send(ce_diag, NULL, (u32)address, nbytes, 0,
				     0);
		if (ret)
			goto done;

		i = 0;
		while (ath10k_ce_completed_send_next(ce_diag, NULL, &buf,
						     &completed_nbytes,
						     &id) != 0) {
			mdelay(1);
			if (i++ > DIAG_ACCESS_CE_TIMEOUT_MS) {
				ret = -EBUSY;
				goto done;
			}
		}

		if (nbytes != completed_nbytes) {
			ret = -EIO;
			goto done;
		}

		if (buf != (u32)address) {
			ret = -EIO;
			goto done;
		}

		i = 0;
		while (ath10k_ce_completed_recv_next(ce_diag, NULL, &buf,
						     &completed_nbytes,
						     &id, &flags) != 0) {
			mdelay(1);

			if (i++ > DIAG_ACCESS_CE_TIMEOUT_MS) {
				ret = -EBUSY;
				goto done;
			}
		}

		if (nbytes != completed_nbytes) {
			ret = -EIO;
			goto done;
		}

		if (buf != ce_data) {
			ret = -EIO;
			goto done;
		}

		remaining_bytes -= nbytes;
		address += nbytes;
		ce_data += nbytes;
	}

done:
	if (ret == 0)
		memcpy(data, data_buf, orig_nbytes);
	else
		ath10k_warn(ar, "failed to read diag value at 0x%x: %d\n",
			    address, ret);

	if (data_buf)
		dma_free_coherent(ar->dev, orig_nbytes, data_buf,
				  ce_data_base);

	return ret;
}

static int ath10k_pci_diag_read32(struct ath10k *ar, u32 address, u32 *value)
<<<<<<< HEAD
{
	__le32 val = 0;
	int ret;

	ret = ath10k_pci_diag_read_mem(ar, address, &val, sizeof(val));
	*value = __le32_to_cpu(val);

	return ret;
}

static int __ath10k_pci_diag_read_hi(struct ath10k *ar, void *dest,
				     u32 src, u32 len)
{
	u32 host_addr, addr;
	int ret;

	host_addr = host_interest_item_address(src);

	ret = ath10k_pci_diag_read32(ar, host_addr, &addr);
	if (ret != 0) {
		ath10k_warn(ar, "failed to get memcpy hi address for firmware address %d: %d\n",
			    src, ret);
		return ret;
	}

	ret = ath10k_pci_diag_read_mem(ar, addr, dest, len);
	if (ret != 0) {
		ath10k_warn(ar, "failed to memcpy firmware memory from %d (%d B): %d\n",
			    addr, len, ret);
		return ret;
	}

	return 0;
}

#define ath10k_pci_diag_read_hi(ar, dest, src, len)		\
	__ath10k_pci_diag_read_hi(ar, dest, HI_ITEM(src), len);

/* Read 4-byte aligned data from Target memory or register */
static int ath10k_pci_diag_read_access(struct ath10k *ar, u32 address,
				       u32 *data)
{
	/* Assume range doesn't cross this boundary */
	if (address >= DRAM_BASE_ADDRESS)
		return ath10k_pci_diag_read32(ar, address, data);

	*data = ath10k_pci_read32(ar, address);
=======
{
	__le32 val = 0;
	int ret;

	ret = ath10k_pci_diag_read_mem(ar, address, &val, sizeof(val));
	*value = __le32_to_cpu(val);

	return ret;
}

static int __ath10k_pci_diag_read_hi(struct ath10k *ar, void *dest,
				     u32 src, u32 len)
{
	u32 host_addr, addr;
	int ret;

	host_addr = host_interest_item_address(src);

	ret = ath10k_pci_diag_read32(ar, host_addr, &addr);
	if (ret != 0) {
		ath10k_warn(ar, "failed to get memcpy hi address for firmware address %d: %d\n",
			    src, ret);
		return ret;
	}

	ret = ath10k_pci_diag_read_mem(ar, addr, dest, len);
	if (ret != 0) {
		ath10k_warn(ar, "failed to memcpy firmware memory from %d (%d B): %d\n",
			    addr, len, ret);
		return ret;
	}

>>>>>>> 34ed780a
	return 0;
}

#define ath10k_pci_diag_read_hi(ar, dest, src, len)		\
	__ath10k_pci_diag_read_hi(ar, dest, HI_ITEM(src), len)

static int ath10k_pci_diag_write_mem(struct ath10k *ar, u32 address,
				     const void *data, int nbytes)
{
	struct ath10k_pci *ar_pci = ath10k_pci_priv(ar);
	int ret = 0;
	u32 buf;
	unsigned int completed_nbytes, orig_nbytes, remaining_bytes;
	unsigned int id;
	unsigned int flags;
	struct ath10k_ce_pipe *ce_diag;
	void *data_buf = NULL;
	u32 ce_data;	/* Host buffer address in CE space */
	dma_addr_t ce_data_base = 0;
	int i;

	ce_diag = ar_pci->ce_diag;

	/*
	 * Allocate a temporary bounce buffer to hold caller's data
	 * to be DMA'ed to Target. This guarantees
	 *   1) 4-byte alignment
	 *   2) Buffer in DMA-able space
	 */
	orig_nbytes = nbytes;
	data_buf = (unsigned char *)dma_alloc_coherent(ar->dev,
						       orig_nbytes,
						       &ce_data_base,
						       GFP_ATOMIC);
	if (!data_buf) {
		ret = -ENOMEM;
		goto done;
	}

	/* Copy caller's data to allocated DMA buf */
	memcpy(data_buf, data, orig_nbytes);

	/*
	 * The address supplied by the caller is in the
	 * Target CPU virtual address space.
	 *
	 * In order to use this address with the diagnostic CE,
	 * convert it from
	 *    Target CPU virtual address space
	 * to
	 *    CE address space
	 */
	address = TARG_CPU_SPACE_TO_CE_SPACE(ar, ar_pci->mem, address);

	remaining_bytes = orig_nbytes;
	ce_data = ce_data_base;
	while (remaining_bytes) {
		/* FIXME: check cast */
		nbytes = min_t(int, remaining_bytes, DIAG_TRANSFER_LIMIT);

		/* Set up to receive directly into Target(!) address */
		ret = ath10k_ce_rx_post_buf(ce_diag, NULL, address);
		if (ret != 0)
			goto done;

		/*
		 * Request CE to send caller-supplied data that
		 * was copied to bounce buffer to Target(!) address.
		 */
		ret = ath10k_ce_send(ce_diag, NULL, (u32)ce_data,
				     nbytes, 0, 0);
		if (ret != 0)
			goto done;

		i = 0;
		while (ath10k_ce_completed_send_next(ce_diag, NULL, &buf,
						     &completed_nbytes,
						     &id) != 0) {
			mdelay(1);

			if (i++ > DIAG_ACCESS_CE_TIMEOUT_MS) {
				ret = -EBUSY;
				goto done;
			}
		}

		if (nbytes != completed_nbytes) {
			ret = -EIO;
			goto done;
		}

		if (buf != ce_data) {
			ret = -EIO;
			goto done;
		}

		i = 0;
		while (ath10k_ce_completed_recv_next(ce_diag, NULL, &buf,
						     &completed_nbytes,
						     &id, &flags) != 0) {
			mdelay(1);

			if (i++ > DIAG_ACCESS_CE_TIMEOUT_MS) {
				ret = -EBUSY;
				goto done;
			}
		}

		if (nbytes != completed_nbytes) {
			ret = -EIO;
			goto done;
		}

		if (buf != address) {
			ret = -EIO;
			goto done;
		}

		remaining_bytes -= nbytes;
		address += nbytes;
		ce_data += nbytes;
	}

done:
	if (data_buf) {
		dma_free_coherent(ar->dev, orig_nbytes, data_buf,
				  ce_data_base);
	}

	if (ret != 0)
		ath10k_warn(ar, "failed to write diag value at 0x%x: %d\n",
			    address, ret);

	return ret;
}

static int ath10k_pci_diag_write32(struct ath10k *ar, u32 address, u32 value)
<<<<<<< HEAD
{
	__le32 val = __cpu_to_le32(value);

	return ath10k_pci_diag_write_mem(ar, address, &val, sizeof(val));
}

/* Write 4B data to Target memory or register */
static int ath10k_pci_diag_write_access(struct ath10k *ar, u32 address,
					u32 data)
{
	/* Assume range doesn't cross this boundary */
	if (address >= DRAM_BASE_ADDRESS)
		return ath10k_pci_diag_write32(ar, address, data);

	ath10k_pci_write32(ar, address, data);
	return 0;
=======
{
	__le32 val = __cpu_to_le32(value);

	return ath10k_pci_diag_write_mem(ar, address, &val, sizeof(val));
>>>>>>> 34ed780a
}

static bool ath10k_pci_is_awake(struct ath10k *ar)
{
	u32 val = ath10k_pci_reg_read32(ar, RTC_STATE_ADDRESS);

	return RTC_STATE_V_GET(val) == RTC_STATE_V_ON;
}

static int ath10k_pci_wake_wait(struct ath10k *ar)
{
	int tot_delay = 0;
	int curr_delay = 5;

	while (tot_delay < PCIE_WAKE_TIMEOUT) {
		if (ath10k_pci_is_awake(ar))
			return 0;

		udelay(curr_delay);
		tot_delay += curr_delay;

		if (curr_delay < 50)
			curr_delay += 5;
	}

	return -ETIMEDOUT;
}

static int ath10k_pci_wake(struct ath10k *ar)
{
	ath10k_pci_reg_write32(ar, PCIE_SOC_WAKE_ADDRESS,
			       PCIE_SOC_WAKE_V_MASK);
	return ath10k_pci_wake_wait(ar);
}

static void ath10k_pci_sleep(struct ath10k *ar)
{
	ath10k_pci_reg_write32(ar, PCIE_SOC_WAKE_ADDRESS,
			       PCIE_SOC_WAKE_RESET);
}

/* Called by lower (CE) layer when a send to Target completes. */
static void ath10k_pci_ce_send_done(struct ath10k_ce_pipe *ce_state)
{
	struct ath10k *ar = ce_state->ar;
	struct ath10k_pci *ar_pci = ath10k_pci_priv(ar);
	struct ath10k_hif_cb *cb = &ar_pci->msg_callbacks_current;
	void *transfer_context;
	u32 ce_data;
	unsigned int nbytes;
	unsigned int transfer_id;

	while (ath10k_ce_completed_send_next(ce_state, &transfer_context,
					     &ce_data, &nbytes,
					     &transfer_id) == 0) {
		/* no need to call tx completion for NULL pointers */
		if (transfer_context == NULL)
			continue;

		cb->tx_completion(ar, transfer_context, transfer_id);
	}
}

/* Called by lower (CE) layer when data is received from the Target. */
static void ath10k_pci_ce_recv_data(struct ath10k_ce_pipe *ce_state)
{
	struct ath10k *ar = ce_state->ar;
	struct ath10k_pci *ar_pci = ath10k_pci_priv(ar);
	struct ath10k_pci_pipe *pipe_info =  &ar_pci->pipe_info[ce_state->id];
	struct ath10k_hif_cb *cb = &ar_pci->msg_callbacks_current;
	struct sk_buff *skb;
	void *transfer_context;
	u32 ce_data;
	unsigned int nbytes, max_nbytes;
	unsigned int transfer_id;
	unsigned int flags;

	while (ath10k_ce_completed_recv_next(ce_state, &transfer_context,
					     &ce_data, &nbytes, &transfer_id,
					     &flags) == 0) {
		skb = transfer_context;
		max_nbytes = skb->len + skb_tailroom(skb);
		dma_unmap_single(ar->dev, ATH10K_SKB_CB(skb)->paddr,
				 max_nbytes, DMA_FROM_DEVICE);

		if (unlikely(max_nbytes < nbytes)) {
			ath10k_warn(ar, "rxed more than expected (nbytes %d, max %d)",
				    nbytes, max_nbytes);
			dev_kfree_skb_any(skb);
			continue;
		}

		skb_put(skb, nbytes);
		cb->rx_completion(ar, skb, pipe_info->pipe_num);
	}

	ath10k_pci_rx_post_pipe(pipe_info);
}

static int ath10k_pci_hif_tx_sg(struct ath10k *ar, u8 pipe_id,
				struct ath10k_hif_sg_item *items, int n_items)
{
	struct ath10k_pci *ar_pci = ath10k_pci_priv(ar);
	struct ath10k_pci_pipe *pci_pipe = &ar_pci->pipe_info[pipe_id];
	struct ath10k_ce_pipe *ce_pipe = pci_pipe->ce_hdl;
	struct ath10k_ce_ring *src_ring = ce_pipe->src_ring;
	unsigned int nentries_mask;
	unsigned int sw_index;
	unsigned int write_index;
	int err, i = 0;

	spin_lock_bh(&ar_pci->ce_lock);

	nentries_mask = src_ring->nentries_mask;
	sw_index = src_ring->sw_index;
	write_index = src_ring->write_index;

	if (unlikely(CE_RING_DELTA(nentries_mask,
				   write_index, sw_index - 1) < n_items)) {
		err = -ENOBUFS;
		goto err;
	}

	for (i = 0; i < n_items - 1; i++) {
		ath10k_dbg(ar, ATH10K_DBG_PCI,
			   "pci tx item %d paddr 0x%08x len %d n_items %d\n",
			   i, items[i].paddr, items[i].len, n_items);
		ath10k_dbg_dump(ar, ATH10K_DBG_PCI_DUMP, NULL, "pci tx data: ",
				items[i].vaddr, items[i].len);

		err = ath10k_ce_send_nolock(ce_pipe,
					    items[i].transfer_context,
					    items[i].paddr,
					    items[i].len,
					    items[i].transfer_id,
					    CE_SEND_FLAG_GATHER);
		if (err)
			goto err;
	}

	/* `i` is equal to `n_items -1` after for() */

	ath10k_dbg(ar, ATH10K_DBG_PCI,
		   "pci tx item %d paddr 0x%08x len %d n_items %d\n",
		   i, items[i].paddr, items[i].len, n_items);
	ath10k_dbg_dump(ar, ATH10K_DBG_PCI_DUMP, NULL, "pci tx data: ",
			items[i].vaddr, items[i].len);

	err = ath10k_ce_send_nolock(ce_pipe,
				    items[i].transfer_context,
				    items[i].paddr,
				    items[i].len,
				    items[i].transfer_id,
				    0);
	if (err)
		goto err;

	spin_unlock_bh(&ar_pci->ce_lock);
	return 0;

err:
	for (; i > 0; i--)
		__ath10k_ce_send_revert(ce_pipe);

	spin_unlock_bh(&ar_pci->ce_lock);
	return err;
}

static u16 ath10k_pci_hif_get_free_queue_number(struct ath10k *ar, u8 pipe)
{
	struct ath10k_pci *ar_pci = ath10k_pci_priv(ar);

	ath10k_dbg(ar, ATH10K_DBG_PCI, "pci hif get free queue number\n");

	return ath10k_ce_num_free_src_entries(ar_pci->pipe_info[pipe].ce_hdl);
}

static void ath10k_pci_dump_registers(struct ath10k *ar,
				      struct ath10k_fw_crash_data *crash_data)
{
	__le32 reg_dump_values[REG_DUMP_COUNT_QCA988X] = {};
	int i, ret;

	lockdep_assert_held(&ar->data_lock);

	ret = ath10k_pci_diag_read_hi(ar, &reg_dump_values[0],
				      hi_failure_state,
				      REG_DUMP_COUNT_QCA988X * sizeof(__le32));
	if (ret) {
		ath10k_err(ar, "failed to read firmware dump area: %d\n", ret);
		return;
	}

	BUILD_BUG_ON(REG_DUMP_COUNT_QCA988X % 4);

	ath10k_err(ar, "firmware register dump:\n");
	for (i = 0; i < REG_DUMP_COUNT_QCA988X; i += 4)
		ath10k_err(ar, "[%02d]: 0x%08X 0x%08X 0x%08X 0x%08X\n",
			   i,
			   __le32_to_cpu(reg_dump_values[i]),
			   __le32_to_cpu(reg_dump_values[i + 1]),
			   __le32_to_cpu(reg_dump_values[i + 2]),
			   __le32_to_cpu(reg_dump_values[i + 3]));

	if (!crash_data)
		return;

	for (i = 0; i < REG_DUMP_COUNT_QCA988X; i++)
		crash_data->registers[i] = reg_dump_values[i];
}

static void ath10k_pci_fw_crashed_dump(struct ath10k *ar)
{
	struct ath10k_fw_crash_data *crash_data;
	char uuid[50];

	spin_lock_bh(&ar->data_lock);

	crash_data = ath10k_debug_get_new_fw_crash_data(ar);

	if (crash_data)
		scnprintf(uuid, sizeof(uuid), "%pUl", &crash_data->uuid);
	else
		scnprintf(uuid, sizeof(uuid), "n/a");

	ath10k_err(ar, "firmware crashed! (uuid %s)\n", uuid);
	ath10k_print_driver_info(ar);
	ath10k_pci_dump_registers(ar, crash_data);

	spin_unlock_bh(&ar->data_lock);

	queue_work(ar->workqueue, &ar->restart_work);
}

static void ath10k_pci_hif_send_complete_check(struct ath10k *ar, u8 pipe,
					       int force)
{
	ath10k_dbg(ar, ATH10K_DBG_PCI, "pci hif send complete check\n");

	if (!force) {
		int resources;
		/*
		 * Decide whether to actually poll for completions, or just
		 * wait for a later chance.
		 * If there seem to be plenty of resources left, then just wait
		 * since checking involves reading a CE register, which is a
		 * relatively expensive operation.
		 */
		resources = ath10k_pci_hif_get_free_queue_number(ar, pipe);

		/*
		 * If at least 50% of the total resources are still available,
		 * don't bother checking again yet.
		 */
		if (resources > (host_ce_config_wlan[pipe].src_nentries >> 1))
			return;
	}
	ath10k_ce_per_engine_service(ar, pipe);
}

static void ath10k_pci_hif_set_callbacks(struct ath10k *ar,
					 struct ath10k_hif_cb *callbacks)
{
	struct ath10k_pci *ar_pci = ath10k_pci_priv(ar);

	ath10k_dbg(ar, ATH10K_DBG_PCI, "pci hif set callbacks\n");

	memcpy(&ar_pci->msg_callbacks_current, callbacks,
	       sizeof(ar_pci->msg_callbacks_current));
}

static void ath10k_pci_kill_tasklet(struct ath10k *ar)
{
	struct ath10k_pci *ar_pci = ath10k_pci_priv(ar);
	int i;

	tasklet_kill(&ar_pci->intr_tq);
	tasklet_kill(&ar_pci->msi_fw_err);

	for (i = 0; i < CE_COUNT; i++)
		tasklet_kill(&ar_pci->pipe_info[i].intr);

	del_timer_sync(&ar_pci->rx_post_retry);
}

static int ath10k_pci_hif_map_service_to_pipe(struct ath10k *ar,
					      u16 service_id, u8 *ul_pipe,
					      u8 *dl_pipe, int *ul_is_polled,
					      int *dl_is_polled)
{
	const struct service_to_pipe *entry;
	bool ul_set = false, dl_set = false;
	int i;

	ath10k_dbg(ar, ATH10K_DBG_PCI, "pci hif map service\n");

	/* polling for received messages not supported */
	*dl_is_polled = 0;

	for (i = 0; i < ARRAY_SIZE(target_service_to_ce_map_wlan); i++) {
		entry = &target_service_to_ce_map_wlan[i];

		if (__le32_to_cpu(entry->service_id) != service_id)
			continue;

		switch (__le32_to_cpu(entry->pipedir)) {
		case PIPEDIR_NONE:
			break;
		case PIPEDIR_IN:
			WARN_ON(dl_set);
			*dl_pipe = __le32_to_cpu(entry->pipenum);
			dl_set = true;
			break;
		case PIPEDIR_OUT:
			WARN_ON(ul_set);
			*ul_pipe = __le32_to_cpu(entry->pipenum);
			ul_set = true;
			break;
		case PIPEDIR_INOUT:
			WARN_ON(dl_set);
			WARN_ON(ul_set);
			*dl_pipe = __le32_to_cpu(entry->pipenum);
			*ul_pipe = __le32_to_cpu(entry->pipenum);
			dl_set = true;
			ul_set = true;
			break;
		}
	}

	if (WARN_ON(!ul_set || !dl_set))
		return -ENOENT;

	*ul_is_polled =
		(host_ce_config_wlan[*ul_pipe].flags & CE_ATTR_DIS_INTR) != 0;

	return 0;
}

static void ath10k_pci_hif_get_default_pipe(struct ath10k *ar,
					    u8 *ul_pipe, u8 *dl_pipe)
{
	int ul_is_polled, dl_is_polled;

	ath10k_dbg(ar, ATH10K_DBG_PCI, "pci hif get default pipe\n");

	(void)ath10k_pci_hif_map_service_to_pipe(ar,
						 ATH10K_HTC_SVC_ID_RSVD_CTRL,
						 ul_pipe,
						 dl_pipe,
						 &ul_is_polled,
						 &dl_is_polled);
}

static void ath10k_pci_irq_disable(struct ath10k *ar)
{
	struct ath10k_pci *ar_pci = ath10k_pci_priv(ar);
	int i;
<<<<<<< HEAD

	ath10k_ce_disable_interrupts(ar);

	/* Regardless how many interrupts were assigned for MSI the first one
	 * is always used for firmware indications (crashes). There's no way to
	 * mask the irq in the device so call disable_irq(). Legacy (shared)
	 * interrupts can be masked on the device though.
	 */
	if (ar_pci->num_msi_intrs > 0)
		disable_irq(ar_pci->pdev->irq);
	else
		ath10k_pci_disable_and_clear_legacy_irq(ar);
=======

	ath10k_ce_disable_interrupts(ar);
	ath10k_pci_disable_and_clear_legacy_irq(ar);
	/* FIXME: How to mask all MSI interrupts? */
>>>>>>> 34ed780a

	for (i = 0; i < max(1, ar_pci->num_msi_intrs); i++)
		synchronize_irq(ar_pci->pdev->irq + i);
}

static void ath10k_pci_irq_enable(struct ath10k *ar)
{
<<<<<<< HEAD
	struct ath10k_pci *ar_pci = ath10k_pci_priv(ar);

	ath10k_ce_enable_interrupts(ar);

	/* See comment in ath10k_pci_irq_disable() */
	if (ar_pci->num_msi_intrs > 0)
		enable_irq(ar_pci->pdev->irq);
	else
		ath10k_pci_enable_legacy_irq(ar);
=======
	ath10k_ce_enable_interrupts(ar);
	ath10k_pci_enable_legacy_irq(ar);
	/* FIXME: How to unmask all MSI interrupts? */
>>>>>>> 34ed780a
}

static int ath10k_pci_hif_start(struct ath10k *ar)
{
	ath10k_dbg(ar, ATH10K_DBG_BOOT, "boot hif start\n");

	ath10k_pci_irq_enable(ar);
	ath10k_pci_rx_post(ar);

	return 0;
}

static void ath10k_pci_rx_pipe_cleanup(struct ath10k_pci_pipe *pipe_info)
{
	struct ath10k *ar;
	struct ath10k_pci *ar_pci;
	struct ath10k_ce_pipe *ce_hdl;
	u32 buf_sz;
	struct sk_buff *netbuf;
	u32 ce_data;

	buf_sz = pipe_info->buf_sz;

	/* Unused Copy Engine */
	if (buf_sz == 0)
		return;

	ar = pipe_info->hif_ce_state;
	ar_pci = ath10k_pci_priv(ar);
	ce_hdl = pipe_info->ce_hdl;

	while (ath10k_ce_revoke_recv_next(ce_hdl, (void **)&netbuf,
					  &ce_data) == 0) {
		dma_unmap_single(ar->dev, ATH10K_SKB_CB(netbuf)->paddr,
				 netbuf->len + skb_tailroom(netbuf),
				 DMA_FROM_DEVICE);
		dev_kfree_skb_any(netbuf);
	}
}

static void ath10k_pci_tx_pipe_cleanup(struct ath10k_pci_pipe *pipe_info)
{
	struct ath10k *ar;
	struct ath10k_pci *ar_pci;
	struct ath10k_ce_pipe *ce_hdl;
	struct sk_buff *netbuf;
	u32 ce_data;
	unsigned int nbytes;
	unsigned int id;
	u32 buf_sz;

	buf_sz = pipe_info->buf_sz;

	/* Unused Copy Engine */
	if (buf_sz == 0)
		return;

	ar = pipe_info->hif_ce_state;
	ar_pci = ath10k_pci_priv(ar);
	ce_hdl = pipe_info->ce_hdl;

	while (ath10k_ce_cancel_send_next(ce_hdl, (void **)&netbuf,
					  &ce_data, &nbytes, &id) == 0) {
		/* no need to call tx completion for NULL pointers */
		if (!netbuf)
			continue;

		ar_pci->msg_callbacks_current.tx_completion(ar,
							    netbuf,
							    id);
	}
}

/*
 * Cleanup residual buffers for device shutdown:
 *    buffers that were enqueued for receive
 *    buffers that were to be sent
 * Note: Buffers that had completed but which were
 * not yet processed are on a completion queue. They
 * are handled when the completion thread shuts down.
 */
static void ath10k_pci_buffer_cleanup(struct ath10k *ar)
{
	struct ath10k_pci *ar_pci = ath10k_pci_priv(ar);
	int pipe_num;

	for (pipe_num = 0; pipe_num < CE_COUNT; pipe_num++) {
		struct ath10k_pci_pipe *pipe_info;

		pipe_info = &ar_pci->pipe_info[pipe_num];
		ath10k_pci_rx_pipe_cleanup(pipe_info);
		ath10k_pci_tx_pipe_cleanup(pipe_info);
	}
}

static void ath10k_pci_ce_deinit(struct ath10k *ar)
{
	int i;

	for (i = 0; i < CE_COUNT; i++)
		ath10k_ce_deinit_pipe(ar, i);
}

static void ath10k_pci_flush(struct ath10k *ar)
{
	ath10k_pci_kill_tasklet(ar);
	ath10k_pci_buffer_cleanup(ar);
}

static void ath10k_pci_hif_stop(struct ath10k *ar)
{
	ath10k_dbg(ar, ATH10K_DBG_BOOT, "boot hif stop\n");
<<<<<<< HEAD

	ath10k_pci_irq_disable(ar);
	ath10k_pci_flush(ar);
=======
>>>>>>> 34ed780a

	/* Most likely the device has HTT Rx ring configured. The only way to
	 * prevent the device from accessing (and possible corrupting) host
	 * memory is to reset the chip now.
<<<<<<< HEAD
	 */
	ath10k_pci_warm_reset(ar);
=======
	 *
	 * There's also no known way of masking MSI interrupts on the device.
	 * For ranged MSI the CE-related interrupts can be masked. However
	 * regardless how many MSI interrupts are assigned the first one
	 * is always used for firmware indications (crashes) and cannot be
	 * masked. To prevent the device from asserting the interrupt reset it
	 * before proceeding with cleanup.
	 */
	ath10k_pci_warm_reset(ar);

	ath10k_pci_irq_disable(ar);
	ath10k_pci_flush(ar);
>>>>>>> 34ed780a
}

static int ath10k_pci_hif_exchange_bmi_msg(struct ath10k *ar,
					   void *req, u32 req_len,
					   void *resp, u32 *resp_len)
{
	struct ath10k_pci *ar_pci = ath10k_pci_priv(ar);
	struct ath10k_pci_pipe *pci_tx = &ar_pci->pipe_info[BMI_CE_NUM_TO_TARG];
	struct ath10k_pci_pipe *pci_rx = &ar_pci->pipe_info[BMI_CE_NUM_TO_HOST];
	struct ath10k_ce_pipe *ce_tx = pci_tx->ce_hdl;
	struct ath10k_ce_pipe *ce_rx = pci_rx->ce_hdl;
	dma_addr_t req_paddr = 0;
	dma_addr_t resp_paddr = 0;
	struct bmi_xfer xfer = {};
	void *treq, *tresp = NULL;
	int ret = 0;

	might_sleep();

	if (resp && !resp_len)
		return -EINVAL;

	if (resp && resp_len && *resp_len == 0)
		return -EINVAL;

	treq = kmemdup(req, req_len, GFP_KERNEL);
	if (!treq)
		return -ENOMEM;

	req_paddr = dma_map_single(ar->dev, treq, req_len, DMA_TO_DEVICE);
	ret = dma_mapping_error(ar->dev, req_paddr);
	if (ret)
		goto err_dma;

	if (resp && resp_len) {
		tresp = kzalloc(*resp_len, GFP_KERNEL);
		if (!tresp) {
			ret = -ENOMEM;
			goto err_req;
		}

		resp_paddr = dma_map_single(ar->dev, tresp, *resp_len,
					    DMA_FROM_DEVICE);
		ret = dma_mapping_error(ar->dev, resp_paddr);
		if (ret)
			goto err_req;

		xfer.wait_for_resp = true;
		xfer.resp_len = 0;

		ath10k_ce_rx_post_buf(ce_rx, &xfer, resp_paddr);
	}

	ret = ath10k_ce_send(ce_tx, &xfer, req_paddr, req_len, -1, 0);
	if (ret)
		goto err_resp;

	ret = ath10k_pci_bmi_wait(ce_tx, ce_rx, &xfer);
	if (ret) {
		u32 unused_buffer;
		unsigned int unused_nbytes;
		unsigned int unused_id;

		ath10k_ce_cancel_send_next(ce_tx, NULL, &unused_buffer,
					   &unused_nbytes, &unused_id);
	} else {
		/* non-zero means we did not time out */
		ret = 0;
	}

err_resp:
	if (resp) {
		u32 unused_buffer;

		ath10k_ce_revoke_recv_next(ce_rx, NULL, &unused_buffer);
		dma_unmap_single(ar->dev, resp_paddr,
				 *resp_len, DMA_FROM_DEVICE);
	}
err_req:
	dma_unmap_single(ar->dev, req_paddr, req_len, DMA_TO_DEVICE);

	if (ret == 0 && resp_len) {
		*resp_len = min(*resp_len, xfer.resp_len);
		memcpy(resp, tresp, xfer.resp_len);
	}
err_dma:
	kfree(treq);
	kfree(tresp);

	return ret;
}

static void ath10k_pci_bmi_send_done(struct ath10k_ce_pipe *ce_state)
{
	struct bmi_xfer *xfer;
	u32 ce_data;
	unsigned int nbytes;
	unsigned int transfer_id;

	if (ath10k_ce_completed_send_next(ce_state, (void **)&xfer, &ce_data,
					  &nbytes, &transfer_id))
		return;

	xfer->tx_done = true;
}

static void ath10k_pci_bmi_recv_data(struct ath10k_ce_pipe *ce_state)
{
	struct ath10k *ar = ce_state->ar;
	struct bmi_xfer *xfer;
	u32 ce_data;
	unsigned int nbytes;
	unsigned int transfer_id;
	unsigned int flags;

	if (ath10k_ce_completed_recv_next(ce_state, (void **)&xfer, &ce_data,
					  &nbytes, &transfer_id, &flags))
		return;

	if (!xfer->wait_for_resp) {
		ath10k_warn(ar, "unexpected: BMI data received; ignoring\n");
		return;
	}

	xfer->resp_len = nbytes;
	xfer->rx_done = true;
}

static int ath10k_pci_bmi_wait(struct ath10k_ce_pipe *tx_pipe,
			       struct ath10k_ce_pipe *rx_pipe,
			       struct bmi_xfer *xfer)
{
	unsigned long timeout = jiffies + BMI_COMMUNICATION_TIMEOUT_HZ;

	while (time_before_eq(jiffies, timeout)) {
		ath10k_pci_bmi_send_done(tx_pipe);
		ath10k_pci_bmi_recv_data(rx_pipe);

		if (xfer->tx_done && (xfer->rx_done == xfer->wait_for_resp))
			return 0;

		schedule();
	}

	return -ETIMEDOUT;
}

/*
 * Send an interrupt to the device to wake up the Target CPU
 * so it has an opportunity to notice any changed state.
 */
static int ath10k_pci_wake_target_cpu(struct ath10k *ar)
{
<<<<<<< HEAD
	int ret;
	u32 core_ctrl;

	ret = ath10k_pci_diag_read_access(ar, SOC_CORE_BASE_ADDRESS |
					      CORE_CTRL_ADDRESS,
					  &core_ctrl);
	if (ret) {
		ath10k_warn(ar, "failed to read core_ctrl: %d\n", ret);
		return ret;
	}

	/* A_INUM_FIRMWARE interrupt to Target CPU */
	core_ctrl |= CORE_CTRL_CPU_INTR_MASK;

	ret = ath10k_pci_diag_write_access(ar, SOC_CORE_BASE_ADDRESS |
					       CORE_CTRL_ADDRESS,
					   core_ctrl);
	if (ret) {
		ath10k_warn(ar, "failed to set target CPU interrupt mask: %d\n",
			    ret);
		return ret;
	}
=======
	u32 addr, val;

	addr = SOC_CORE_BASE_ADDRESS | CORE_CTRL_ADDRESS;
	val = ath10k_pci_read32(ar, addr);
	val |= CORE_CTRL_CPU_INTR_MASK;
	ath10k_pci_write32(ar, addr, val);
>>>>>>> 34ed780a

	return 0;
}

static int ath10k_pci_init_config(struct ath10k *ar)
{
	u32 interconnect_targ_addr;
	u32 pcie_state_targ_addr = 0;
	u32 pipe_cfg_targ_addr = 0;
	u32 svc_to_pipe_map = 0;
	u32 pcie_config_flags = 0;
	u32 ealloc_value;
	u32 ealloc_targ_addr;
	u32 flag2_value;
	u32 flag2_targ_addr;
	int ret = 0;

	/* Download to Target the CE Config and the service-to-CE map */
	interconnect_targ_addr =
		host_interest_item_address(HI_ITEM(hi_interconnect_state));

	/* Supply Target-side CE configuration */
	ret = ath10k_pci_diag_read32(ar, interconnect_targ_addr,
				     &pcie_state_targ_addr);
	if (ret != 0) {
		ath10k_err(ar, "Failed to get pcie state addr: %d\n", ret);
		return ret;
	}

	if (pcie_state_targ_addr == 0) {
		ret = -EIO;
		ath10k_err(ar, "Invalid pcie state addr\n");
		return ret;
	}

	ret = ath10k_pci_diag_read32(ar, (pcie_state_targ_addr +
					  offsetof(struct pcie_state,
						   pipe_cfg_addr)),
				     &pipe_cfg_targ_addr);
	if (ret != 0) {
		ath10k_err(ar, "Failed to get pipe cfg addr: %d\n", ret);
		return ret;
	}

	if (pipe_cfg_targ_addr == 0) {
		ret = -EIO;
		ath10k_err(ar, "Invalid pipe cfg addr\n");
		return ret;
	}

	ret = ath10k_pci_diag_write_mem(ar, pipe_cfg_targ_addr,
					target_ce_config_wlan,
					sizeof(target_ce_config_wlan));

	if (ret != 0) {
		ath10k_err(ar, "Failed to write pipe cfg: %d\n", ret);
		return ret;
	}

	ret = ath10k_pci_diag_read32(ar, (pcie_state_targ_addr +
					  offsetof(struct pcie_state,
						   svc_to_pipe_map)),
				     &svc_to_pipe_map);
	if (ret != 0) {
		ath10k_err(ar, "Failed to get svc/pipe map: %d\n", ret);
		return ret;
	}

	if (svc_to_pipe_map == 0) {
		ret = -EIO;
		ath10k_err(ar, "Invalid svc_to_pipe map\n");
		return ret;
	}

	ret = ath10k_pci_diag_write_mem(ar, svc_to_pipe_map,
					target_service_to_ce_map_wlan,
					sizeof(target_service_to_ce_map_wlan));
	if (ret != 0) {
		ath10k_err(ar, "Failed to write svc/pipe map: %d\n", ret);
		return ret;
	}

	ret = ath10k_pci_diag_read32(ar, (pcie_state_targ_addr +
					  offsetof(struct pcie_state,
						   config_flags)),
				     &pcie_config_flags);
	if (ret != 0) {
		ath10k_err(ar, "Failed to get pcie config_flags: %d\n", ret);
		return ret;
	}

	pcie_config_flags &= ~PCIE_CONFIG_FLAG_ENABLE_L1;

<<<<<<< HEAD
	ret = ath10k_pci_diag_write_access(ar, pcie_state_targ_addr +
				 offsetof(struct pcie_state, config_flags),
				 pcie_config_flags);
=======
	ret = ath10k_pci_diag_write32(ar, (pcie_state_targ_addr +
					   offsetof(struct pcie_state,
						    config_flags)),
				      pcie_config_flags);
>>>>>>> 34ed780a
	if (ret != 0) {
		ath10k_err(ar, "Failed to write pcie config_flags: %d\n", ret);
		return ret;
	}

	/* configure early allocation */
	ealloc_targ_addr = host_interest_item_address(HI_ITEM(hi_early_alloc));

	ret = ath10k_pci_diag_read32(ar, ealloc_targ_addr, &ealloc_value);
	if (ret != 0) {
		ath10k_err(ar, "Faile to get early alloc val: %d\n", ret);
		return ret;
	}

	/* first bank is switched to IRAM */
	ealloc_value |= ((HI_EARLY_ALLOC_MAGIC << HI_EARLY_ALLOC_MAGIC_SHIFT) &
			 HI_EARLY_ALLOC_MAGIC_MASK);
	ealloc_value |= ((1 << HI_EARLY_ALLOC_IRAM_BANKS_SHIFT) &
			 HI_EARLY_ALLOC_IRAM_BANKS_MASK);

	ret = ath10k_pci_diag_write32(ar, ealloc_targ_addr, ealloc_value);
	if (ret != 0) {
		ath10k_err(ar, "Failed to set early alloc val: %d\n", ret);
		return ret;
	}

	/* Tell Target to proceed with initialization */
	flag2_targ_addr = host_interest_item_address(HI_ITEM(hi_option_flag2));

	ret = ath10k_pci_diag_read32(ar, flag2_targ_addr, &flag2_value);
	if (ret != 0) {
		ath10k_err(ar, "Failed to get option val: %d\n", ret);
		return ret;
	}

	flag2_value |= HI_OPTION_EARLY_CFG_DONE;

	ret = ath10k_pci_diag_write32(ar, flag2_targ_addr, flag2_value);
	if (ret != 0) {
		ath10k_err(ar, "Failed to set option val: %d\n", ret);
		return ret;
	}

	return 0;
}

static int ath10k_pci_alloc_ce(struct ath10k *ar)
{
	int i, ret;

	for (i = 0; i < CE_COUNT; i++) {
		ret = ath10k_ce_alloc_pipe(ar, i, &host_ce_config_wlan[i]);
		if (ret) {
			ath10k_err(ar, "failed to allocate copy engine pipe %d: %d\n",
				   i, ret);
			return ret;
		}
	}

	return 0;
}

static void ath10k_pci_free_ce(struct ath10k *ar)
{
	int i;

	for (i = 0; i < CE_COUNT; i++)
		ath10k_ce_free_pipe(ar, i);
}

static int ath10k_pci_ce_init(struct ath10k *ar)
{
	struct ath10k_pci *ar_pci = ath10k_pci_priv(ar);
	struct ath10k_pci_pipe *pipe_info;
	const struct ce_attr *attr;
	int pipe_num, ret;

	for (pipe_num = 0; pipe_num < CE_COUNT; pipe_num++) {
		pipe_info = &ar_pci->pipe_info[pipe_num];
		pipe_info->ce_hdl = &ar_pci->ce_states[pipe_num];
		pipe_info->pipe_num = pipe_num;
		pipe_info->hif_ce_state = ar;
		attr = &host_ce_config_wlan[pipe_num];

		ret = ath10k_ce_init_pipe(ar, pipe_num, attr,
					  ath10k_pci_ce_send_done,
					  ath10k_pci_ce_recv_data);
		if (ret) {
			ath10k_err(ar, "failed to initialize copy engine pipe %d: %d\n",
				   pipe_num, ret);
			return ret;
		}

		if (pipe_num == CE_COUNT - 1) {
			/*
			 * Reserve the ultimate CE for
			 * diagnostic Window support
			 */
			ar_pci->ce_diag = pipe_info->ce_hdl;
			continue;
		}

		pipe_info->buf_sz = (size_t)(attr->src_sz_max);
	}

	return 0;
}

static bool ath10k_pci_has_fw_crashed(struct ath10k *ar)
{
	return ath10k_pci_read32(ar, FW_INDICATOR_ADDRESS) &
	       FW_IND_EVENT_PENDING;
}

static void ath10k_pci_fw_crashed_clear(struct ath10k *ar)
{
	u32 val;

	val = ath10k_pci_read32(ar, FW_INDICATOR_ADDRESS);
	val &= ~FW_IND_EVENT_PENDING;
	ath10k_pci_write32(ar, FW_INDICATOR_ADDRESS, val);
}

/* this function effectively clears target memory controller assert line */
static void ath10k_pci_warm_reset_si0(struct ath10k *ar)
{
	u32 val;

	val = ath10k_pci_soc_read32(ar, SOC_RESET_CONTROL_ADDRESS);
	ath10k_pci_soc_write32(ar, SOC_RESET_CONTROL_ADDRESS,
			       val | SOC_RESET_CONTROL_SI0_RST_MASK);
	val = ath10k_pci_soc_read32(ar, SOC_RESET_CONTROL_ADDRESS);

	msleep(10);

	val = ath10k_pci_soc_read32(ar, SOC_RESET_CONTROL_ADDRESS);
	ath10k_pci_soc_write32(ar, SOC_RESET_CONTROL_ADDRESS,
			       val & ~SOC_RESET_CONTROL_SI0_RST_MASK);
	val = ath10k_pci_soc_read32(ar, SOC_RESET_CONTROL_ADDRESS);

	msleep(10);
}

static int ath10k_pci_warm_reset(struct ath10k *ar)
{
	u32 val;

	ath10k_dbg(ar, ATH10K_DBG_BOOT, "boot warm reset\n");

	/* debug */
	val = ath10k_pci_read32(ar, SOC_CORE_BASE_ADDRESS +
				PCIE_INTR_CAUSE_ADDRESS);
	ath10k_dbg(ar, ATH10K_DBG_BOOT, "boot host cpu intr cause: 0x%08x\n",
		   val);

	val = ath10k_pci_read32(ar, SOC_CORE_BASE_ADDRESS +
				CPU_INTR_ADDRESS);
	ath10k_dbg(ar, ATH10K_DBG_BOOT, "boot target cpu intr cause: 0x%08x\n",
		   val);

	/* disable pending irqs */
	ath10k_pci_write32(ar, SOC_CORE_BASE_ADDRESS +
			   PCIE_INTR_ENABLE_ADDRESS, 0);

	ath10k_pci_write32(ar, SOC_CORE_BASE_ADDRESS +
			   PCIE_INTR_CLR_ADDRESS, ~0);

	msleep(100);

	/* clear fw indicator */
	ath10k_pci_write32(ar, FW_INDICATOR_ADDRESS, 0);

	/* clear target LF timer interrupts */
	val = ath10k_pci_read32(ar, RTC_SOC_BASE_ADDRESS +
				SOC_LF_TIMER_CONTROL0_ADDRESS);
	ath10k_pci_write32(ar, RTC_SOC_BASE_ADDRESS +
			   SOC_LF_TIMER_CONTROL0_ADDRESS,
			   val & ~SOC_LF_TIMER_CONTROL0_ENABLE_MASK);

	/* reset CE */
	val = ath10k_pci_read32(ar, RTC_SOC_BASE_ADDRESS +
				SOC_RESET_CONTROL_ADDRESS);
	ath10k_pci_write32(ar, RTC_SOC_BASE_ADDRESS + SOC_RESET_CONTROL_ADDRESS,
			   val | SOC_RESET_CONTROL_CE_RST_MASK);
	val = ath10k_pci_read32(ar, RTC_SOC_BASE_ADDRESS +
				SOC_RESET_CONTROL_ADDRESS);
	msleep(10);

	/* unreset CE */
	ath10k_pci_write32(ar, RTC_SOC_BASE_ADDRESS + SOC_RESET_CONTROL_ADDRESS,
			   val & ~SOC_RESET_CONTROL_CE_RST_MASK);
	val = ath10k_pci_read32(ar, RTC_SOC_BASE_ADDRESS +
				SOC_RESET_CONTROL_ADDRESS);
	msleep(10);

	ath10k_pci_warm_reset_si0(ar);

	/* debug */
	val = ath10k_pci_read32(ar, SOC_CORE_BASE_ADDRESS +
				PCIE_INTR_CAUSE_ADDRESS);
	ath10k_dbg(ar, ATH10K_DBG_BOOT, "boot host cpu intr cause: 0x%08x\n",
		   val);

	val = ath10k_pci_read32(ar, SOC_CORE_BASE_ADDRESS +
				CPU_INTR_ADDRESS);
	ath10k_dbg(ar, ATH10K_DBG_BOOT, "boot target cpu intr cause: 0x%08x\n",
		   val);

	/* CPU warm reset */
	val = ath10k_pci_read32(ar, RTC_SOC_BASE_ADDRESS +
				SOC_RESET_CONTROL_ADDRESS);
	ath10k_pci_write32(ar, RTC_SOC_BASE_ADDRESS + SOC_RESET_CONTROL_ADDRESS,
			   val | SOC_RESET_CONTROL_CPU_WARM_RST_MASK);

	val = ath10k_pci_read32(ar, RTC_SOC_BASE_ADDRESS +
				SOC_RESET_CONTROL_ADDRESS);
	ath10k_dbg(ar, ATH10K_DBG_BOOT, "boot target reset state: 0x%08x\n",
		   val);

	msleep(100);

	ath10k_dbg(ar, ATH10K_DBG_BOOT, "boot warm reset complete\n");

	return 0;
}

static int __ath10k_pci_hif_power_up(struct ath10k *ar, bool cold_reset)
{
	int ret;

	/*
	 * Bring the target up cleanly.
	 *
	 * The target may be in an undefined state with an AUX-powered Target
	 * and a Host in WoW mode. If the Host crashes, loses power, or is
	 * restarted (without unloading the driver) then the Target is left
	 * (aux) powered and running. On a subsequent driver load, the Target
	 * is in an unexpected state. We try to catch that here in order to
	 * reset the Target and retry the probe.
	 */
	if (cold_reset)
		ret = ath10k_pci_cold_reset(ar);
	else
		ret = ath10k_pci_warm_reset(ar);

	if (ret) {
		ath10k_err(ar, "failed to reset target: %d\n", ret);
		goto err;
	}

	ret = ath10k_pci_ce_init(ar);
	if (ret) {
		ath10k_err(ar, "failed to initialize CE: %d\n", ret);
		goto err;
	}

	ret = ath10k_pci_wait_for_target_init(ar);
	if (ret) {
		ath10k_err(ar, "failed to wait for target to init: %d\n", ret);
		goto err_ce;
	}

	ret = ath10k_pci_init_config(ar);
	if (ret) {
		ath10k_err(ar, "failed to setup init config: %d\n", ret);
		goto err_ce;
	}

	ret = ath10k_pci_wake_target_cpu(ar);
	if (ret) {
		ath10k_err(ar, "could not wake up target CPU: %d\n", ret);
		goto err_ce;
	}

	return 0;

err_ce:
	ath10k_pci_ce_deinit(ar);
	ath10k_pci_warm_reset(ar);
err:
	return ret;
}

static int ath10k_pci_hif_power_up_warm(struct ath10k *ar)
{
	int i, ret;

	/*
	 * Sometime warm reset succeeds after retries.
	 *
	 * FIXME: It might be possible to tune ath10k_pci_warm_reset() to work
	 * at first try.
	 */
	for (i = 0; i < ATH10K_PCI_NUM_WARM_RESET_ATTEMPTS; i++) {
		ret = __ath10k_pci_hif_power_up(ar, false);
		if (ret == 0)
			break;

		ath10k_warn(ar, "failed to warm reset (attempt %d out of %d): %d\n",
			    i + 1, ATH10K_PCI_NUM_WARM_RESET_ATTEMPTS, ret);
	}

	return ret;
}

static int ath10k_pci_hif_power_up(struct ath10k *ar)
{
	int ret;

	ath10k_dbg(ar, ATH10K_DBG_BOOT, "boot hif power up\n");

	/*
	 * Hardware CUS232 version 2 has some issues with cold reset and the
	 * preferred (and safer) way to perform a device reset is through a
	 * warm reset.
	 *
	 * Warm reset doesn't always work though so fall back to cold reset may
	 * be necessary.
	 */
	ret = ath10k_pci_hif_power_up_warm(ar);
	if (ret) {
		ath10k_warn(ar, "failed to power up target using warm reset: %d\n",
			    ret);

		if (ath10k_pci_reset_mode == ATH10K_PCI_RESET_WARM_ONLY)
			return ret;

		ath10k_warn(ar, "trying cold reset\n");

		ret = __ath10k_pci_hif_power_up(ar, true);
		if (ret) {
			ath10k_err(ar, "failed to power up target using cold reset too (%d)\n",
				   ret);
			return ret;
		}
	}

	return 0;
}

static void ath10k_pci_hif_power_down(struct ath10k *ar)
{
	ath10k_dbg(ar, ATH10K_DBG_BOOT, "boot hif power down\n");

	ath10k_pci_warm_reset(ar);
}

#ifdef CONFIG_PM

#define ATH10K_PCI_PM_CONTROL 0x44

static int ath10k_pci_hif_suspend(struct ath10k *ar)
{
	struct ath10k_pci *ar_pci = ath10k_pci_priv(ar);
	struct pci_dev *pdev = ar_pci->pdev;
	u32 val;

	pci_read_config_dword(pdev, ATH10K_PCI_PM_CONTROL, &val);

	if ((val & 0x000000ff) != 0x3) {
		pci_save_state(pdev);
		pci_disable_device(pdev);
		pci_write_config_dword(pdev, ATH10K_PCI_PM_CONTROL,
				       (val & 0xffffff00) | 0x03);
	}

	return 0;
}

static int ath10k_pci_hif_resume(struct ath10k *ar)
{
	struct ath10k_pci *ar_pci = ath10k_pci_priv(ar);
	struct pci_dev *pdev = ar_pci->pdev;
	u32 val;

	pci_read_config_dword(pdev, ATH10K_PCI_PM_CONTROL, &val);

	if ((val & 0x000000ff) != 0) {
		pci_restore_state(pdev);
		pci_write_config_dword(pdev, ATH10K_PCI_PM_CONTROL,
				       val & 0xffffff00);
		/*
		 * Suspend/Resume resets the PCI configuration space,
		 * so we have to re-disable the RETRY_TIMEOUT register (0x41)
		 * to keep PCI Tx retries from interfering with C3 CPU state
		 */
		pci_read_config_dword(pdev, 0x40, &val);

		if ((val & 0x0000ff00) != 0)
			pci_write_config_dword(pdev, 0x40, val & 0xffff00ff);
	}

	return 0;
}
#endif

static const struct ath10k_hif_ops ath10k_pci_hif_ops = {
	.tx_sg			= ath10k_pci_hif_tx_sg,
	.exchange_bmi_msg	= ath10k_pci_hif_exchange_bmi_msg,
	.start			= ath10k_pci_hif_start,
	.stop			= ath10k_pci_hif_stop,
	.map_service_to_pipe	= ath10k_pci_hif_map_service_to_pipe,
	.get_default_pipe	= ath10k_pci_hif_get_default_pipe,
	.send_complete_check	= ath10k_pci_hif_send_complete_check,
	.set_callbacks		= ath10k_pci_hif_set_callbacks,
	.get_free_queue_number	= ath10k_pci_hif_get_free_queue_number,
	.power_up		= ath10k_pci_hif_power_up,
	.power_down		= ath10k_pci_hif_power_down,
#ifdef CONFIG_PM
	.suspend		= ath10k_pci_hif_suspend,
	.resume			= ath10k_pci_hif_resume,
#endif
};

static void ath10k_pci_ce_tasklet(unsigned long ptr)
{
	struct ath10k_pci_pipe *pipe = (struct ath10k_pci_pipe *)ptr;
	struct ath10k_pci *ar_pci = pipe->ar_pci;

	ath10k_ce_per_engine_service(ar_pci->ar, pipe->pipe_num);
}

static void ath10k_msi_err_tasklet(unsigned long data)
{
	struct ath10k *ar = (struct ath10k *)data;

	if (!ath10k_pci_has_fw_crashed(ar)) {
		ath10k_warn(ar, "received unsolicited fw crash interrupt\n");
		return;
	}

	ath10k_pci_fw_crashed_clear(ar);
	ath10k_pci_fw_crashed_dump(ar);
}

/*
 * Handler for a per-engine interrupt on a PARTICULAR CE.
 * This is used in cases where each CE has a private MSI interrupt.
 */
static irqreturn_t ath10k_pci_per_engine_handler(int irq, void *arg)
{
	struct ath10k *ar = arg;
	struct ath10k_pci *ar_pci = ath10k_pci_priv(ar);
	int ce_id = irq - ar_pci->pdev->irq - MSI_ASSIGN_CE_INITIAL;

	if (ce_id < 0 || ce_id >= ARRAY_SIZE(ar_pci->pipe_info)) {
		ath10k_warn(ar, "unexpected/invalid irq %d ce_id %d\n", irq,
			    ce_id);
		return IRQ_HANDLED;
	}

	/*
	 * NOTE: We are able to derive ce_id from irq because we
	 * use a one-to-one mapping for CE's 0..5.
	 * CE's 6 & 7 do not use interrupts at all.
	 *
	 * This mapping must be kept in sync with the mapping
	 * used by firmware.
	 */
	tasklet_schedule(&ar_pci->pipe_info[ce_id].intr);
	return IRQ_HANDLED;
}

static irqreturn_t ath10k_pci_msi_fw_handler(int irq, void *arg)
{
	struct ath10k *ar = arg;
	struct ath10k_pci *ar_pci = ath10k_pci_priv(ar);

	tasklet_schedule(&ar_pci->msi_fw_err);
	return IRQ_HANDLED;
}

/*
 * Top-level interrupt handler for all PCI interrupts from a Target.
 * When a block of MSI interrupts is allocated, this top-level handler
 * is not used; instead, we directly call the correct sub-handler.
 */
static irqreturn_t ath10k_pci_interrupt_handler(int irq, void *arg)
{
	struct ath10k *ar = arg;
	struct ath10k_pci *ar_pci = ath10k_pci_priv(ar);

	if (ar_pci->num_msi_intrs == 0) {
		if (!ath10k_pci_irq_pending(ar))
			return IRQ_NONE;

		ath10k_pci_disable_and_clear_legacy_irq(ar);
	}

	tasklet_schedule(&ar_pci->intr_tq);

	return IRQ_HANDLED;
}

static void ath10k_pci_tasklet(unsigned long data)
{
	struct ath10k *ar = (struct ath10k *)data;
	struct ath10k_pci *ar_pci = ath10k_pci_priv(ar);

	if (ath10k_pci_has_fw_crashed(ar)) {
		ath10k_pci_fw_crashed_clear(ar);
		ath10k_pci_fw_crashed_dump(ar);
		return;
	}

	ath10k_ce_per_engine_service_any(ar);

	/* Re-enable legacy irq that was disabled in the irq handler */
	if (ar_pci->num_msi_intrs == 0)
		ath10k_pci_enable_legacy_irq(ar);
}

static int ath10k_pci_request_irq_msix(struct ath10k *ar)
{
	struct ath10k_pci *ar_pci = ath10k_pci_priv(ar);
	int ret, i;

	ret = request_irq(ar_pci->pdev->irq + MSI_ASSIGN_FW,
			  ath10k_pci_msi_fw_handler,
			  IRQF_SHARED, "ath10k_pci", ar);
	if (ret) {
		ath10k_warn(ar, "failed to request MSI-X fw irq %d: %d\n",
			    ar_pci->pdev->irq + MSI_ASSIGN_FW, ret);
		return ret;
	}

	for (i = MSI_ASSIGN_CE_INITIAL; i <= MSI_ASSIGN_CE_MAX; i++) {
		ret = request_irq(ar_pci->pdev->irq + i,
				  ath10k_pci_per_engine_handler,
				  IRQF_SHARED, "ath10k_pci", ar);
		if (ret) {
			ath10k_warn(ar, "failed to request MSI-X ce irq %d: %d\n",
				    ar_pci->pdev->irq + i, ret);

			for (i--; i >= MSI_ASSIGN_CE_INITIAL; i--)
				free_irq(ar_pci->pdev->irq + i, ar);

			free_irq(ar_pci->pdev->irq + MSI_ASSIGN_FW, ar);
			return ret;
		}
	}

	return 0;
}

static int ath10k_pci_request_irq_msi(struct ath10k *ar)
{
	struct ath10k_pci *ar_pci = ath10k_pci_priv(ar);
	int ret;

	ret = request_irq(ar_pci->pdev->irq,
			  ath10k_pci_interrupt_handler,
			  IRQF_SHARED, "ath10k_pci", ar);
	if (ret) {
		ath10k_warn(ar, "failed to request MSI irq %d: %d\n",
			    ar_pci->pdev->irq, ret);
		return ret;
	}

	return 0;
}

static int ath10k_pci_request_irq_legacy(struct ath10k *ar)
{
	struct ath10k_pci *ar_pci = ath10k_pci_priv(ar);
	int ret;

	ret = request_irq(ar_pci->pdev->irq,
			  ath10k_pci_interrupt_handler,
			  IRQF_SHARED, "ath10k_pci", ar);
	if (ret) {
		ath10k_warn(ar, "failed to request legacy irq %d: %d\n",
			    ar_pci->pdev->irq, ret);
		return ret;
	}

	return 0;
}

static int ath10k_pci_request_irq(struct ath10k *ar)
{
	struct ath10k_pci *ar_pci = ath10k_pci_priv(ar);

	switch (ar_pci->num_msi_intrs) {
	case 0:
		return ath10k_pci_request_irq_legacy(ar);
	case 1:
		return ath10k_pci_request_irq_msi(ar);
	case MSI_NUM_REQUEST:
		return ath10k_pci_request_irq_msix(ar);
	}

	ath10k_warn(ar, "unknown irq configuration upon request\n");
	return -EINVAL;
}

static void ath10k_pci_free_irq(struct ath10k *ar)
{
	struct ath10k_pci *ar_pci = ath10k_pci_priv(ar);
	int i;

	/* There's at least one interrupt irregardless whether its legacy INTR
	 * or MSI or MSI-X */
	for (i = 0; i < max(1, ar_pci->num_msi_intrs); i++)
		free_irq(ar_pci->pdev->irq + i, ar);
}

static void ath10k_pci_init_irq_tasklets(struct ath10k *ar)
{
	struct ath10k_pci *ar_pci = ath10k_pci_priv(ar);
	int i;

	tasklet_init(&ar_pci->intr_tq, ath10k_pci_tasklet, (unsigned long)ar);
	tasklet_init(&ar_pci->msi_fw_err, ath10k_msi_err_tasklet,
		     (unsigned long)ar);

	for (i = 0; i < CE_COUNT; i++) {
		ar_pci->pipe_info[i].ar_pci = ar_pci;
		tasklet_init(&ar_pci->pipe_info[i].intr, ath10k_pci_ce_tasklet,
			     (unsigned long)&ar_pci->pipe_info[i]);
	}
}

static int ath10k_pci_init_irq(struct ath10k *ar)
{
	struct ath10k_pci *ar_pci = ath10k_pci_priv(ar);
	int ret;

	ath10k_pci_init_irq_tasklets(ar);

	if (ath10k_pci_irq_mode != ATH10K_PCI_IRQ_AUTO)
		ath10k_info(ar, "limiting irq mode to: %d\n",
			    ath10k_pci_irq_mode);

	/* Try MSI-X */
	if (ath10k_pci_irq_mode == ATH10K_PCI_IRQ_AUTO) {
		ar_pci->num_msi_intrs = MSI_NUM_REQUEST;
		ret = pci_enable_msi_range(ar_pci->pdev, ar_pci->num_msi_intrs,
					   ar_pci->num_msi_intrs);
		if (ret > 0)
			return 0;

		/* fall-through */
	}

	/* Try MSI */
	if (ath10k_pci_irq_mode != ATH10K_PCI_IRQ_LEGACY) {
		ar_pci->num_msi_intrs = 1;
		ret = pci_enable_msi(ar_pci->pdev);
		if (ret == 0)
			return 0;

		/* fall-through */
	}

	/* Try legacy irq
	 *
	 * A potential race occurs here: The CORE_BASE write
	 * depends on target correctly decoding AXI address but
	 * host won't know when target writes BAR to CORE_CTRL.
	 * This write might get lost if target has NOT written BAR.
	 * For now, fix the race by repeating the write in below
	 * synchronization checking. */
	ar_pci->num_msi_intrs = 0;

	ath10k_pci_write32(ar, SOC_CORE_BASE_ADDRESS + PCIE_INTR_ENABLE_ADDRESS,
			   PCIE_INTR_FIRMWARE_MASK | PCIE_INTR_CE_MASK_ALL);

	return 0;
}

static void ath10k_pci_deinit_irq_legacy(struct ath10k *ar)
{
	ath10k_pci_write32(ar, SOC_CORE_BASE_ADDRESS + PCIE_INTR_ENABLE_ADDRESS,
			   0);
}

static int ath10k_pci_deinit_irq(struct ath10k *ar)
{
	struct ath10k_pci *ar_pci = ath10k_pci_priv(ar);

	switch (ar_pci->num_msi_intrs) {
	case 0:
		ath10k_pci_deinit_irq_legacy(ar);
		return 0;
	case 1:
		/* fall-through */
	case MSI_NUM_REQUEST:
		pci_disable_msi(ar_pci->pdev);
		return 0;
	default:
		pci_disable_msi(ar_pci->pdev);
	}

	ath10k_warn(ar, "unknown irq configuration upon deinit\n");
	return -EINVAL;
}

static int ath10k_pci_wait_for_target_init(struct ath10k *ar)
{
	struct ath10k_pci *ar_pci = ath10k_pci_priv(ar);
	unsigned long timeout;
	u32 val;

	ath10k_dbg(ar, ATH10K_DBG_BOOT, "boot waiting target to initialise\n");

	timeout = jiffies + msecs_to_jiffies(ATH10K_PCI_TARGET_WAIT);

	do {
		val = ath10k_pci_read32(ar, FW_INDICATOR_ADDRESS);

		ath10k_dbg(ar, ATH10K_DBG_BOOT, "boot target indicator %x\n",
			   val);

		/* target should never return this */
		if (val == 0xffffffff)
			continue;

		/* the device has crashed so don't bother trying anymore */
		if (val & FW_IND_EVENT_PENDING)
			break;

		if (val & FW_IND_INITIALIZED)
			break;

		if (ar_pci->num_msi_intrs == 0)
			/* Fix potential race by repeating CORE_BASE writes */
			ath10k_pci_write32(ar, SOC_CORE_BASE_ADDRESS +
					   PCIE_INTR_ENABLE_ADDRESS,
					   PCIE_INTR_FIRMWARE_MASK |
					   PCIE_INTR_CE_MASK_ALL);

		mdelay(10);
	} while (time_before(jiffies, timeout));

	if (val == 0xffffffff) {
		ath10k_err(ar, "failed to read device register, device is gone\n");
		return -EIO;
	}

	if (val & FW_IND_EVENT_PENDING) {
		ath10k_warn(ar, "device has crashed during init\n");
		ath10k_pci_fw_crashed_clear(ar);
		ath10k_pci_fw_crashed_dump(ar);
		return -ECOMM;
	}

	if (!(val & FW_IND_INITIALIZED)) {
		ath10k_err(ar, "failed to receive initialized event from target: %08x\n",
			   val);
		return -ETIMEDOUT;
	}

	ath10k_dbg(ar, ATH10K_DBG_BOOT, "boot target initialised\n");
	return 0;
}

static int ath10k_pci_cold_reset(struct ath10k *ar)
{
	int i;
	u32 val;

	ath10k_dbg(ar, ATH10K_DBG_BOOT, "boot cold reset\n");

	/* Put Target, including PCIe, into RESET. */
	val = ath10k_pci_reg_read32(ar, SOC_GLOBAL_RESET_ADDRESS);
	val |= 1;
	ath10k_pci_reg_write32(ar, SOC_GLOBAL_RESET_ADDRESS, val);

	for (i = 0; i < ATH_PCI_RESET_WAIT_MAX; i++) {
		if (ath10k_pci_reg_read32(ar, RTC_STATE_ADDRESS) &
					  RTC_STATE_COLD_RESET_MASK)
			break;
		msleep(1);
	}

	/* Pull Target, including PCIe, out of RESET. */
	val &= ~1;
	ath10k_pci_reg_write32(ar, SOC_GLOBAL_RESET_ADDRESS, val);

	for (i = 0; i < ATH_PCI_RESET_WAIT_MAX; i++) {
		if (!(ath10k_pci_reg_read32(ar, RTC_STATE_ADDRESS) &
					    RTC_STATE_COLD_RESET_MASK))
			break;
		msleep(1);
	}

	ath10k_dbg(ar, ATH10K_DBG_BOOT, "boot cold reset complete\n");

	return 0;
}

static int ath10k_pci_claim(struct ath10k *ar)
{
	struct ath10k_pci *ar_pci = ath10k_pci_priv(ar);
	struct pci_dev *pdev = ar_pci->pdev;
	u32 lcr_val;
	int ret;

	pci_set_drvdata(pdev, ar);

	ret = pci_enable_device(pdev);
	if (ret) {
		ath10k_err(ar, "failed to enable pci device: %d\n", ret);
		return ret;
	}

	ret = pci_request_region(pdev, BAR_NUM, "ath");
	if (ret) {
		ath10k_err(ar, "failed to request region BAR%d: %d\n", BAR_NUM,
			   ret);
		goto err_device;
	}

	/* Target expects 32 bit DMA. Enforce it. */
	ret = pci_set_dma_mask(pdev, DMA_BIT_MASK(32));
	if (ret) {
		ath10k_err(ar, "failed to set dma mask to 32-bit: %d\n", ret);
		goto err_region;
	}

	ret = pci_set_consistent_dma_mask(pdev, DMA_BIT_MASK(32));
	if (ret) {
		ath10k_err(ar, "failed to set consistent dma mask to 32-bit: %d\n",
			   ret);
		goto err_region;
	}

	pci_set_master(pdev);

	/* Workaround: Disable ASPM */
	pci_read_config_dword(pdev, 0x80, &lcr_val);
	pci_write_config_dword(pdev, 0x80, (lcr_val & 0xffffff00));

	/* Arrange for access to Target SoC registers. */
	ar_pci->mem = pci_iomap(pdev, BAR_NUM, 0);
	if (!ar_pci->mem) {
		ath10k_err(ar, "failed to iomap BAR%d\n", BAR_NUM);
		ret = -EIO;
		goto err_master;
	}

	ath10k_dbg(ar, ATH10K_DBG_BOOT, "boot pci_mem 0x%p\n", ar_pci->mem);
	return 0;

err_master:
	pci_clear_master(pdev);

err_region:
	pci_release_region(pdev, BAR_NUM);

err_device:
	pci_disable_device(pdev);

	return ret;
}

static void ath10k_pci_release(struct ath10k *ar)
{
	struct ath10k_pci *ar_pci = ath10k_pci_priv(ar);
	struct pci_dev *pdev = ar_pci->pdev;

	pci_iounmap(pdev, ar_pci->mem);
	pci_release_region(pdev, BAR_NUM);
	pci_clear_master(pdev);
	pci_disable_device(pdev);
}

static int ath10k_pci_probe(struct pci_dev *pdev,
			    const struct pci_device_id *pci_dev)
{
	int ret = 0;
	struct ath10k *ar;
	struct ath10k_pci *ar_pci;
	u32 chip_id;

	ar = ath10k_core_create(sizeof(*ar_pci), &pdev->dev,
				&ath10k_pci_hif_ops);
	if (!ar) {
		dev_err(&pdev->dev, "failed to allocate core\n");
		return -ENOMEM;
	}

	ath10k_dbg(ar, ATH10K_DBG_PCI, "pci probe\n");

	ar_pci = ath10k_pci_priv(ar);
	ar_pci->pdev = pdev;
	ar_pci->dev = &pdev->dev;
	ar_pci->ar = ar;

	spin_lock_init(&ar_pci->ce_lock);
	setup_timer(&ar_pci->rx_post_retry, ath10k_pci_rx_replenish_retry,
		    (unsigned long)ar);

	ret = ath10k_pci_claim(ar);
	if (ret) {
		ath10k_err(ar, "failed to claim device: %d\n", ret);
		goto err_core_destroy;
	}

	ret = ath10k_pci_wake(ar);
	if (ret) {
		ath10k_err(ar, "failed to wake up: %d\n", ret);
		goto err_release;
	}

	chip_id = ath10k_pci_soc_read32(ar, SOC_CHIP_ID_ADDRESS);
	if (chip_id == 0xffffffff) {
		ath10k_err(ar, "failed to get chip id\n");
		goto err_sleep;
	}

	ret = ath10k_pci_alloc_ce(ar);
	if (ret) {
		ath10k_err(ar, "failed to allocate copy engine pipes: %d\n",
			   ret);
		goto err_sleep;
<<<<<<< HEAD
	}

	ath10k_pci_ce_deinit(ar);

	ret = ath10k_ce_disable_interrupts(ar);
	if (ret) {
		ath10k_err(ar, "failed to disable copy engine interrupts: %d\n",
			   ret);
		goto err_free_ce;
	}

	/* Workaround: There's no known way to mask all possible interrupts via
	 * device CSR. The only way to make sure device doesn't assert
	 * interrupts is to reset it. Interrupts are then disabled on host
	 * after handlers are registered.
	 */
	ath10k_pci_warm_reset(ar);

=======
	}

	ath10k_pci_ce_deinit(ar);

	ret = ath10k_ce_disable_interrupts(ar);
	if (ret) {
		ath10k_err(ar, "failed to disable copy engine interrupts: %d\n",
			   ret);
		goto err_free_ce;
	}

	/* Workaround: There's no known way to mask all possible interrupts via
	 * device CSR. The only way to make sure device doesn't assert
	 * interrupts is to reset it. Interrupts are then disabled on host
	 * after handlers are registered.
	 */
	ath10k_pci_warm_reset(ar);

>>>>>>> 34ed780a
	ret = ath10k_pci_init_irq(ar);
	if (ret) {
		ath10k_err(ar, "failed to init irqs: %d\n", ret);
		goto err_free_ce;
	}

	ath10k_info(ar, "pci irq %s interrupts %d irq_mode %d reset_mode %d\n",
		    ath10k_pci_get_irq_method(ar), ar_pci->num_msi_intrs,
		    ath10k_pci_irq_mode, ath10k_pci_reset_mode);

	ret = ath10k_pci_request_irq(ar);
	if (ret) {
		ath10k_warn(ar, "failed to request irqs: %d\n", ret);
		goto err_deinit_irq;
	}

	/* This shouldn't race as the device has been reset above. */
	ath10k_pci_irq_disable(ar);

	ret = ath10k_core_register(ar, chip_id);
	if (ret) {
		ath10k_err(ar, "failed to register driver core: %d\n", ret);
		goto err_free_irq;
	}

	return 0;

err_free_irq:
	ath10k_pci_free_irq(ar);
<<<<<<< HEAD
=======
	ath10k_pci_kill_tasklet(ar);
>>>>>>> 34ed780a

err_deinit_irq:
	ath10k_pci_deinit_irq(ar);

err_free_ce:
	ath10k_pci_free_ce(ar);

err_sleep:
	ath10k_pci_sleep(ar);

err_release:
	ath10k_pci_release(ar);

err_core_destroy:
	ath10k_core_destroy(ar);

	return ret;
}

static void ath10k_pci_remove(struct pci_dev *pdev)
{
	struct ath10k *ar = pci_get_drvdata(pdev);
	struct ath10k_pci *ar_pci;

	ath10k_dbg(ar, ATH10K_DBG_PCI, "pci remove\n");

	if (!ar)
		return;

	ar_pci = ath10k_pci_priv(ar);

	if (!ar_pci)
		return;

	ath10k_core_unregister(ar);
	ath10k_pci_free_irq(ar);
<<<<<<< HEAD
=======
	ath10k_pci_kill_tasklet(ar);
>>>>>>> 34ed780a
	ath10k_pci_deinit_irq(ar);
	ath10k_pci_ce_deinit(ar);
	ath10k_pci_free_ce(ar);
	ath10k_pci_sleep(ar);
	ath10k_pci_release(ar);
	ath10k_core_destroy(ar);
}

MODULE_DEVICE_TABLE(pci, ath10k_pci_id_table);

static struct pci_driver ath10k_pci_driver = {
	.name = "ath10k_pci",
	.id_table = ath10k_pci_id_table,
	.probe = ath10k_pci_probe,
	.remove = ath10k_pci_remove,
};

static int __init ath10k_pci_init(void)
{
	int ret;

	ret = pci_register_driver(&ath10k_pci_driver);
	if (ret)
		printk(KERN_ERR "failed to register ath10k pci driver: %d\n",
		       ret);

	return ret;
}
module_init(ath10k_pci_init);

static void __exit ath10k_pci_exit(void)
{
	pci_unregister_driver(&ath10k_pci_driver);
}

module_exit(ath10k_pci_exit);

MODULE_AUTHOR("Qualcomm Atheros");
MODULE_DESCRIPTION("Driver support for Atheros QCA988X PCIe devices");
MODULE_LICENSE("Dual BSD/GPL");
MODULE_FIRMWARE(QCA988X_HW_2_0_FW_DIR "/" QCA988X_HW_2_0_FW_3_FILE);
MODULE_FIRMWARE(QCA988X_HW_2_0_FW_DIR "/" QCA988X_HW_2_0_BOARD_DATA_FILE);<|MERGE_RESOLUTION|>--- conflicted
+++ resolved
@@ -64,12 +64,6 @@
 	{0}
 };
 
-<<<<<<< HEAD
-static int ath10k_pci_diag_read_access(struct ath10k *ar, u32 address,
-				       u32 *data);
-
-=======
->>>>>>> 34ed780a
 static void ath10k_pci_buffer_cleanup(struct ath10k *ar);
 static int ath10k_pci_cold_reset(struct ath10k *ar);
 static int ath10k_pci_warm_reset(struct ath10k *ar);
@@ -368,18 +362,11 @@
 
 	if (ar_pci->num_msi_intrs > 1)
 		return "msi-x";
-<<<<<<< HEAD
-	else if (ar_pci->num_msi_intrs == 1)
-		return "msi";
-	else
-		return "legacy";
-=======
 
 	if (ar_pci->num_msi_intrs == 1)
 		return "msi";
 
 	return "legacy";
->>>>>>> 34ed780a
 }
 
 static int __ath10k_pci_rx_post_buf(struct ath10k_pci_pipe *pipe)
@@ -423,7 +410,6 @@
 }
 
 static void __ath10k_pci_rx_post_pipe(struct ath10k_pci_pipe *pipe)
-<<<<<<< HEAD
 {
 	struct ath10k *ar = pipe->hif_ce_state;
 	struct ath10k_pci *ar_pci = ath10k_pci_priv(ar);
@@ -473,57 +459,6 @@
 
 static void ath10k_pci_rx_replenish_retry(unsigned long ptr)
 {
-=======
-{
-	struct ath10k *ar = pipe->hif_ce_state;
-	struct ath10k_pci *ar_pci = ath10k_pci_priv(ar);
-	struct ath10k_ce_pipe *ce_pipe = pipe->ce_hdl;
-	int ret, num;
-
-	lockdep_assert_held(&ar_pci->ce_lock);
-
-	if (pipe->buf_sz == 0)
-		return;
-
-	if (!ce_pipe->dest_ring)
-		return;
-
-	num = __ath10k_ce_rx_num_free_bufs(ce_pipe);
-	while (num--) {
-		ret = __ath10k_pci_rx_post_buf(pipe);
-		if (ret) {
-			ath10k_warn(ar, "failed to post pci rx buf: %d\n", ret);
-			mod_timer(&ar_pci->rx_post_retry, jiffies +
-				  ATH10K_PCI_RX_POST_RETRY_MS);
-			break;
-		}
-	}
-}
-
-static void ath10k_pci_rx_post_pipe(struct ath10k_pci_pipe *pipe)
-{
-	struct ath10k *ar = pipe->hif_ce_state;
-	struct ath10k_pci *ar_pci = ath10k_pci_priv(ar);
-
-	spin_lock_bh(&ar_pci->ce_lock);
-	__ath10k_pci_rx_post_pipe(pipe);
-	spin_unlock_bh(&ar_pci->ce_lock);
-}
-
-static void ath10k_pci_rx_post(struct ath10k *ar)
-{
-	struct ath10k_pci *ar_pci = ath10k_pci_priv(ar);
-	int i;
-
-	spin_lock_bh(&ar_pci->ce_lock);
-	for (i = 0; i < CE_COUNT; i++)
-		__ath10k_pci_rx_post_pipe(&ar_pci->pipe_info[i]);
-	spin_unlock_bh(&ar_pci->ce_lock);
-}
-
-static void ath10k_pci_rx_replenish_retry(unsigned long ptr)
-{
->>>>>>> 34ed780a
 	struct ath10k *ar = (void *)ptr;
 
 	ath10k_pci_rx_post(ar);
@@ -660,7 +595,6 @@
 }
 
 static int ath10k_pci_diag_read32(struct ath10k *ar, u32 address, u32 *value)
-<<<<<<< HEAD
 {
 	__le32 val = 0;
 	int ret;
@@ -693,55 +627,6 @@
 		return ret;
 	}
 
-	return 0;
-}
-
-#define ath10k_pci_diag_read_hi(ar, dest, src, len)		\
-	__ath10k_pci_diag_read_hi(ar, dest, HI_ITEM(src), len);
-
-/* Read 4-byte aligned data from Target memory or register */
-static int ath10k_pci_diag_read_access(struct ath10k *ar, u32 address,
-				       u32 *data)
-{
-	/* Assume range doesn't cross this boundary */
-	if (address >= DRAM_BASE_ADDRESS)
-		return ath10k_pci_diag_read32(ar, address, data);
-
-	*data = ath10k_pci_read32(ar, address);
-=======
-{
-	__le32 val = 0;
-	int ret;
-
-	ret = ath10k_pci_diag_read_mem(ar, address, &val, sizeof(val));
-	*value = __le32_to_cpu(val);
-
-	return ret;
-}
-
-static int __ath10k_pci_diag_read_hi(struct ath10k *ar, void *dest,
-				     u32 src, u32 len)
-{
-	u32 host_addr, addr;
-	int ret;
-
-	host_addr = host_interest_item_address(src);
-
-	ret = ath10k_pci_diag_read32(ar, host_addr, &addr);
-	if (ret != 0) {
-		ath10k_warn(ar, "failed to get memcpy hi address for firmware address %d: %d\n",
-			    src, ret);
-		return ret;
-	}
-
-	ret = ath10k_pci_diag_read_mem(ar, addr, dest, len);
-	if (ret != 0) {
-		ath10k_warn(ar, "failed to memcpy firmware memory from %d (%d B): %d\n",
-			    addr, len, ret);
-		return ret;
-	}
-
->>>>>>> 34ed780a
 	return 0;
 }
 
@@ -879,29 +764,10 @@
 }
 
 static int ath10k_pci_diag_write32(struct ath10k *ar, u32 address, u32 value)
-<<<<<<< HEAD
 {
 	__le32 val = __cpu_to_le32(value);
 
 	return ath10k_pci_diag_write_mem(ar, address, &val, sizeof(val));
-}
-
-/* Write 4B data to Target memory or register */
-static int ath10k_pci_diag_write_access(struct ath10k *ar, u32 address,
-					u32 data)
-{
-	/* Assume range doesn't cross this boundary */
-	if (address >= DRAM_BASE_ADDRESS)
-		return ath10k_pci_diag_write32(ar, address, data);
-
-	ath10k_pci_write32(ar, address, data);
-	return 0;
-=======
-{
-	__le32 val = __cpu_to_le32(value);
-
-	return ath10k_pci_diag_write_mem(ar, address, &val, sizeof(val));
->>>>>>> 34ed780a
 }
 
 static bool ath10k_pci_is_awake(struct ath10k *ar)
@@ -1259,25 +1125,10 @@
 {
 	struct ath10k_pci *ar_pci = ath10k_pci_priv(ar);
 	int i;
-<<<<<<< HEAD
-
-	ath10k_ce_disable_interrupts(ar);
-
-	/* Regardless how many interrupts were assigned for MSI the first one
-	 * is always used for firmware indications (crashes). There's no way to
-	 * mask the irq in the device so call disable_irq(). Legacy (shared)
-	 * interrupts can be masked on the device though.
-	 */
-	if (ar_pci->num_msi_intrs > 0)
-		disable_irq(ar_pci->pdev->irq);
-	else
-		ath10k_pci_disable_and_clear_legacy_irq(ar);
-=======
 
 	ath10k_ce_disable_interrupts(ar);
 	ath10k_pci_disable_and_clear_legacy_irq(ar);
 	/* FIXME: How to mask all MSI interrupts? */
->>>>>>> 34ed780a
 
 	for (i = 0; i < max(1, ar_pci->num_msi_intrs); i++)
 		synchronize_irq(ar_pci->pdev->irq + i);
@@ -1285,21 +1136,9 @@
 
 static void ath10k_pci_irq_enable(struct ath10k *ar)
 {
-<<<<<<< HEAD
-	struct ath10k_pci *ar_pci = ath10k_pci_priv(ar);
-
-	ath10k_ce_enable_interrupts(ar);
-
-	/* See comment in ath10k_pci_irq_disable() */
-	if (ar_pci->num_msi_intrs > 0)
-		enable_irq(ar_pci->pdev->irq);
-	else
-		ath10k_pci_enable_legacy_irq(ar);
-=======
 	ath10k_ce_enable_interrupts(ar);
 	ath10k_pci_enable_legacy_irq(ar);
 	/* FIXME: How to unmask all MSI interrupts? */
->>>>>>> 34ed780a
 }
 
 static int ath10k_pci_hif_start(struct ath10k *ar)
@@ -1412,20 +1251,10 @@
 static void ath10k_pci_hif_stop(struct ath10k *ar)
 {
 	ath10k_dbg(ar, ATH10K_DBG_BOOT, "boot hif stop\n");
-<<<<<<< HEAD
-
-	ath10k_pci_irq_disable(ar);
-	ath10k_pci_flush(ar);
-=======
->>>>>>> 34ed780a
 
 	/* Most likely the device has HTT Rx ring configured. The only way to
 	 * prevent the device from accessing (and possible corrupting) host
 	 * memory is to reset the chip now.
-<<<<<<< HEAD
-	 */
-	ath10k_pci_warm_reset(ar);
-=======
 	 *
 	 * There's also no known way of masking MSI interrupts on the device.
 	 * For ranged MSI the CE-related interrupts can be masked. However
@@ -1438,7 +1267,6 @@
 
 	ath10k_pci_irq_disable(ar);
 	ath10k_pci_flush(ar);
->>>>>>> 34ed780a
 }
 
 static int ath10k_pci_hif_exchange_bmi_msg(struct ath10k *ar,
@@ -1592,37 +1420,12 @@
  */
 static int ath10k_pci_wake_target_cpu(struct ath10k *ar)
 {
-<<<<<<< HEAD
-	int ret;
-	u32 core_ctrl;
-
-	ret = ath10k_pci_diag_read_access(ar, SOC_CORE_BASE_ADDRESS |
-					      CORE_CTRL_ADDRESS,
-					  &core_ctrl);
-	if (ret) {
-		ath10k_warn(ar, "failed to read core_ctrl: %d\n", ret);
-		return ret;
-	}
-
-	/* A_INUM_FIRMWARE interrupt to Target CPU */
-	core_ctrl |= CORE_CTRL_CPU_INTR_MASK;
-
-	ret = ath10k_pci_diag_write_access(ar, SOC_CORE_BASE_ADDRESS |
-					       CORE_CTRL_ADDRESS,
-					   core_ctrl);
-	if (ret) {
-		ath10k_warn(ar, "failed to set target CPU interrupt mask: %d\n",
-			    ret);
-		return ret;
-	}
-=======
 	u32 addr, val;
 
 	addr = SOC_CORE_BASE_ADDRESS | CORE_CTRL_ADDRESS;
 	val = ath10k_pci_read32(ar, addr);
 	val |= CORE_CTRL_CPU_INTR_MASK;
 	ath10k_pci_write32(ar, addr, val);
->>>>>>> 34ed780a
 
 	return 0;
 }
@@ -1716,16 +1519,10 @@
 
 	pcie_config_flags &= ~PCIE_CONFIG_FLAG_ENABLE_L1;
 
-<<<<<<< HEAD
-	ret = ath10k_pci_diag_write_access(ar, pcie_state_targ_addr +
-				 offsetof(struct pcie_state, config_flags),
-				 pcie_config_flags);
-=======
 	ret = ath10k_pci_diag_write32(ar, (pcie_state_targ_addr +
 					   offsetof(struct pcie_state,
 						    config_flags)),
 				      pcie_config_flags);
->>>>>>> 34ed780a
 	if (ret != 0) {
 		ath10k_err(ar, "Failed to write pcie config_flags: %d\n", ret);
 		return ret;
@@ -2643,7 +2440,6 @@
 		ath10k_err(ar, "failed to allocate copy engine pipes: %d\n",
 			   ret);
 		goto err_sleep;
-<<<<<<< HEAD
 	}
 
 	ath10k_pci_ce_deinit(ar);
@@ -2662,26 +2458,6 @@
 	 */
 	ath10k_pci_warm_reset(ar);
 
-=======
-	}
-
-	ath10k_pci_ce_deinit(ar);
-
-	ret = ath10k_ce_disable_interrupts(ar);
-	if (ret) {
-		ath10k_err(ar, "failed to disable copy engine interrupts: %d\n",
-			   ret);
-		goto err_free_ce;
-	}
-
-	/* Workaround: There's no known way to mask all possible interrupts via
-	 * device CSR. The only way to make sure device doesn't assert
-	 * interrupts is to reset it. Interrupts are then disabled on host
-	 * after handlers are registered.
-	 */
-	ath10k_pci_warm_reset(ar);
-
->>>>>>> 34ed780a
 	ret = ath10k_pci_init_irq(ar);
 	if (ret) {
 		ath10k_err(ar, "failed to init irqs: %d\n", ret);
@@ -2711,10 +2487,7 @@
 
 err_free_irq:
 	ath10k_pci_free_irq(ar);
-<<<<<<< HEAD
-=======
 	ath10k_pci_kill_tasklet(ar);
->>>>>>> 34ed780a
 
 err_deinit_irq:
 	ath10k_pci_deinit_irq(ar);
@@ -2751,10 +2524,7 @@
 
 	ath10k_core_unregister(ar);
 	ath10k_pci_free_irq(ar);
-<<<<<<< HEAD
-=======
 	ath10k_pci_kill_tasklet(ar);
->>>>>>> 34ed780a
 	ath10k_pci_deinit_irq(ar);
 	ath10k_pci_ce_deinit(ar);
 	ath10k_pci_free_ce(ar);
