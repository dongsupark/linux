/*
 * Copyright (c) 2005-2011 Atheros Communications Inc.
 * Copyright (c) 2011-2013 Qualcomm Atheros, Inc.
 *
 * Permission to use, copy, modify, and/or distribute this software for any
 * purpose with or without fee is hereby granted, provided that the above
 * copyright notice and this permission notice appear in all copies.
 *
 * THE SOFTWARE IS PROVIDED "AS IS" AND THE AUTHOR DISCLAIMS ALL WARRANTIES
 * WITH REGARD TO THIS SOFTWARE INCLUDING ALL IMPLIED WARRANTIES OF
 * MERCHANTABILITY AND FITNESS. IN NO EVENT SHALL THE AUTHOR BE LIABLE FOR
 * ANY SPECIAL, DIRECT, INDIRECT, OR CONSEQUENTIAL DAMAGES OR ANY DAMAGES
 * WHATSOEVER RESULTING FROM LOSS OF USE, DATA OR PROFITS, WHETHER IN AN
 * ACTION OF CONTRACT, NEGLIGENCE OR OTHER TORTIOUS ACTION, ARISING OUT OF
 * OR IN CONNECTION WITH THE USE OR PERFORMANCE OF THIS SOFTWARE.
 */

#include <linux/skbuff.h>
#include <linux/ctype.h>

#include "core.h"
#include "htc.h"
#include "debug.h"
#include "wmi.h"
#include "mac.h"
#include "testmode.h"

/* MAIN WMI cmd track */
static struct wmi_cmd_map wmi_cmd_map = {
	.init_cmdid = WMI_INIT_CMDID,
	.start_scan_cmdid = WMI_START_SCAN_CMDID,
	.stop_scan_cmdid = WMI_STOP_SCAN_CMDID,
	.scan_chan_list_cmdid = WMI_SCAN_CHAN_LIST_CMDID,
	.scan_sch_prio_tbl_cmdid = WMI_SCAN_SCH_PRIO_TBL_CMDID,
	.pdev_set_regdomain_cmdid = WMI_PDEV_SET_REGDOMAIN_CMDID,
	.pdev_set_channel_cmdid = WMI_PDEV_SET_CHANNEL_CMDID,
	.pdev_set_param_cmdid = WMI_PDEV_SET_PARAM_CMDID,
	.pdev_pktlog_enable_cmdid = WMI_PDEV_PKTLOG_ENABLE_CMDID,
	.pdev_pktlog_disable_cmdid = WMI_PDEV_PKTLOG_DISABLE_CMDID,
	.pdev_set_wmm_params_cmdid = WMI_PDEV_SET_WMM_PARAMS_CMDID,
	.pdev_set_ht_cap_ie_cmdid = WMI_PDEV_SET_HT_CAP_IE_CMDID,
	.pdev_set_vht_cap_ie_cmdid = WMI_PDEV_SET_VHT_CAP_IE_CMDID,
	.pdev_set_dscp_tid_map_cmdid = WMI_PDEV_SET_DSCP_TID_MAP_CMDID,
	.pdev_set_quiet_mode_cmdid = WMI_PDEV_SET_QUIET_MODE_CMDID,
	.pdev_green_ap_ps_enable_cmdid = WMI_PDEV_GREEN_AP_PS_ENABLE_CMDID,
	.pdev_get_tpc_config_cmdid = WMI_PDEV_GET_TPC_CONFIG_CMDID,
	.pdev_set_base_macaddr_cmdid = WMI_PDEV_SET_BASE_MACADDR_CMDID,
	.vdev_create_cmdid = WMI_VDEV_CREATE_CMDID,
	.vdev_delete_cmdid = WMI_VDEV_DELETE_CMDID,
	.vdev_start_request_cmdid = WMI_VDEV_START_REQUEST_CMDID,
	.vdev_restart_request_cmdid = WMI_VDEV_RESTART_REQUEST_CMDID,
	.vdev_up_cmdid = WMI_VDEV_UP_CMDID,
	.vdev_stop_cmdid = WMI_VDEV_STOP_CMDID,
	.vdev_down_cmdid = WMI_VDEV_DOWN_CMDID,
	.vdev_set_param_cmdid = WMI_VDEV_SET_PARAM_CMDID,
	.vdev_install_key_cmdid = WMI_VDEV_INSTALL_KEY_CMDID,
	.peer_create_cmdid = WMI_PEER_CREATE_CMDID,
	.peer_delete_cmdid = WMI_PEER_DELETE_CMDID,
	.peer_flush_tids_cmdid = WMI_PEER_FLUSH_TIDS_CMDID,
	.peer_set_param_cmdid = WMI_PEER_SET_PARAM_CMDID,
	.peer_assoc_cmdid = WMI_PEER_ASSOC_CMDID,
	.peer_add_wds_entry_cmdid = WMI_PEER_ADD_WDS_ENTRY_CMDID,
	.peer_remove_wds_entry_cmdid = WMI_PEER_REMOVE_WDS_ENTRY_CMDID,
	.peer_mcast_group_cmdid = WMI_PEER_MCAST_GROUP_CMDID,
	.bcn_tx_cmdid = WMI_BCN_TX_CMDID,
	.pdev_send_bcn_cmdid = WMI_PDEV_SEND_BCN_CMDID,
	.bcn_tmpl_cmdid = WMI_BCN_TMPL_CMDID,
	.bcn_filter_rx_cmdid = WMI_BCN_FILTER_RX_CMDID,
	.prb_req_filter_rx_cmdid = WMI_PRB_REQ_FILTER_RX_CMDID,
	.mgmt_tx_cmdid = WMI_MGMT_TX_CMDID,
	.prb_tmpl_cmdid = WMI_PRB_TMPL_CMDID,
	.addba_clear_resp_cmdid = WMI_ADDBA_CLEAR_RESP_CMDID,
	.addba_send_cmdid = WMI_ADDBA_SEND_CMDID,
	.addba_status_cmdid = WMI_ADDBA_STATUS_CMDID,
	.delba_send_cmdid = WMI_DELBA_SEND_CMDID,
	.addba_set_resp_cmdid = WMI_ADDBA_SET_RESP_CMDID,
	.send_singleamsdu_cmdid = WMI_SEND_SINGLEAMSDU_CMDID,
	.sta_powersave_mode_cmdid = WMI_STA_POWERSAVE_MODE_CMDID,
	.sta_powersave_param_cmdid = WMI_STA_POWERSAVE_PARAM_CMDID,
	.sta_mimo_ps_mode_cmdid = WMI_STA_MIMO_PS_MODE_CMDID,
	.pdev_dfs_enable_cmdid = WMI_PDEV_DFS_ENABLE_CMDID,
	.pdev_dfs_disable_cmdid = WMI_PDEV_DFS_DISABLE_CMDID,
	.roam_scan_mode = WMI_ROAM_SCAN_MODE,
	.roam_scan_rssi_threshold = WMI_ROAM_SCAN_RSSI_THRESHOLD,
	.roam_scan_period = WMI_ROAM_SCAN_PERIOD,
	.roam_scan_rssi_change_threshold = WMI_ROAM_SCAN_RSSI_CHANGE_THRESHOLD,
	.roam_ap_profile = WMI_ROAM_AP_PROFILE,
	.ofl_scan_add_ap_profile = WMI_ROAM_AP_PROFILE,
	.ofl_scan_remove_ap_profile = WMI_OFL_SCAN_REMOVE_AP_PROFILE,
	.ofl_scan_period = WMI_OFL_SCAN_PERIOD,
	.p2p_dev_set_device_info = WMI_P2P_DEV_SET_DEVICE_INFO,
	.p2p_dev_set_discoverability = WMI_P2P_DEV_SET_DISCOVERABILITY,
	.p2p_go_set_beacon_ie = WMI_P2P_GO_SET_BEACON_IE,
	.p2p_go_set_probe_resp_ie = WMI_P2P_GO_SET_PROBE_RESP_IE,
	.p2p_set_vendor_ie_data_cmdid = WMI_P2P_SET_VENDOR_IE_DATA_CMDID,
	.ap_ps_peer_param_cmdid = WMI_AP_PS_PEER_PARAM_CMDID,
	.ap_ps_peer_uapsd_coex_cmdid = WMI_AP_PS_PEER_UAPSD_COEX_CMDID,
	.peer_rate_retry_sched_cmdid = WMI_PEER_RATE_RETRY_SCHED_CMDID,
	.wlan_profile_trigger_cmdid = WMI_WLAN_PROFILE_TRIGGER_CMDID,
	.wlan_profile_set_hist_intvl_cmdid =
				WMI_WLAN_PROFILE_SET_HIST_INTVL_CMDID,
	.wlan_profile_get_profile_data_cmdid =
				WMI_WLAN_PROFILE_GET_PROFILE_DATA_CMDID,
	.wlan_profile_enable_profile_id_cmdid =
				WMI_WLAN_PROFILE_ENABLE_PROFILE_ID_CMDID,
	.wlan_profile_list_profile_id_cmdid =
				WMI_WLAN_PROFILE_LIST_PROFILE_ID_CMDID,
	.pdev_suspend_cmdid = WMI_PDEV_SUSPEND_CMDID,
	.pdev_resume_cmdid = WMI_PDEV_RESUME_CMDID,
	.add_bcn_filter_cmdid = WMI_ADD_BCN_FILTER_CMDID,
	.rmv_bcn_filter_cmdid = WMI_RMV_BCN_FILTER_CMDID,
	.wow_add_wake_pattern_cmdid = WMI_WOW_ADD_WAKE_PATTERN_CMDID,
	.wow_del_wake_pattern_cmdid = WMI_WOW_DEL_WAKE_PATTERN_CMDID,
	.wow_enable_disable_wake_event_cmdid =
				WMI_WOW_ENABLE_DISABLE_WAKE_EVENT_CMDID,
	.wow_enable_cmdid = WMI_WOW_ENABLE_CMDID,
	.wow_hostwakeup_from_sleep_cmdid = WMI_WOW_HOSTWAKEUP_FROM_SLEEP_CMDID,
	.rtt_measreq_cmdid = WMI_RTT_MEASREQ_CMDID,
	.rtt_tsf_cmdid = WMI_RTT_TSF_CMDID,
	.vdev_spectral_scan_configure_cmdid =
				WMI_VDEV_SPECTRAL_SCAN_CONFIGURE_CMDID,
	.vdev_spectral_scan_enable_cmdid = WMI_VDEV_SPECTRAL_SCAN_ENABLE_CMDID,
	.request_stats_cmdid = WMI_REQUEST_STATS_CMDID,
	.set_arp_ns_offload_cmdid = WMI_SET_ARP_NS_OFFLOAD_CMDID,
	.network_list_offload_config_cmdid =
				WMI_NETWORK_LIST_OFFLOAD_CONFIG_CMDID,
	.gtk_offload_cmdid = WMI_GTK_OFFLOAD_CMDID,
	.csa_offload_enable_cmdid = WMI_CSA_OFFLOAD_ENABLE_CMDID,
	.csa_offload_chanswitch_cmdid = WMI_CSA_OFFLOAD_CHANSWITCH_CMDID,
	.chatter_set_mode_cmdid = WMI_CHATTER_SET_MODE_CMDID,
	.peer_tid_addba_cmdid = WMI_PEER_TID_ADDBA_CMDID,
	.peer_tid_delba_cmdid = WMI_PEER_TID_DELBA_CMDID,
	.sta_dtim_ps_method_cmdid = WMI_STA_DTIM_PS_METHOD_CMDID,
	.sta_uapsd_auto_trig_cmdid = WMI_STA_UAPSD_AUTO_TRIG_CMDID,
	.sta_keepalive_cmd = WMI_STA_KEEPALIVE_CMD,
	.echo_cmdid = WMI_ECHO_CMDID,
	.pdev_utf_cmdid = WMI_PDEV_UTF_CMDID,
	.dbglog_cfg_cmdid = WMI_DBGLOG_CFG_CMDID,
	.pdev_qvit_cmdid = WMI_PDEV_QVIT_CMDID,
	.pdev_ftm_intg_cmdid = WMI_PDEV_FTM_INTG_CMDID,
	.vdev_set_keepalive_cmdid = WMI_VDEV_SET_KEEPALIVE_CMDID,
	.vdev_get_keepalive_cmdid = WMI_VDEV_GET_KEEPALIVE_CMDID,
	.force_fw_hang_cmdid = WMI_FORCE_FW_HANG_CMDID,
	.gpio_config_cmdid = WMI_GPIO_CONFIG_CMDID,
	.gpio_output_cmdid = WMI_GPIO_OUTPUT_CMDID,
};

/* 10.X WMI cmd track */
static struct wmi_cmd_map wmi_10x_cmd_map = {
	.init_cmdid = WMI_10X_INIT_CMDID,
	.start_scan_cmdid = WMI_10X_START_SCAN_CMDID,
	.stop_scan_cmdid = WMI_10X_STOP_SCAN_CMDID,
	.scan_chan_list_cmdid = WMI_10X_SCAN_CHAN_LIST_CMDID,
	.scan_sch_prio_tbl_cmdid = WMI_CMD_UNSUPPORTED,
	.pdev_set_regdomain_cmdid = WMI_10X_PDEV_SET_REGDOMAIN_CMDID,
	.pdev_set_channel_cmdid = WMI_10X_PDEV_SET_CHANNEL_CMDID,
	.pdev_set_param_cmdid = WMI_10X_PDEV_SET_PARAM_CMDID,
	.pdev_pktlog_enable_cmdid = WMI_10X_PDEV_PKTLOG_ENABLE_CMDID,
	.pdev_pktlog_disable_cmdid = WMI_10X_PDEV_PKTLOG_DISABLE_CMDID,
	.pdev_set_wmm_params_cmdid = WMI_10X_PDEV_SET_WMM_PARAMS_CMDID,
	.pdev_set_ht_cap_ie_cmdid = WMI_10X_PDEV_SET_HT_CAP_IE_CMDID,
	.pdev_set_vht_cap_ie_cmdid = WMI_10X_PDEV_SET_VHT_CAP_IE_CMDID,
	.pdev_set_dscp_tid_map_cmdid = WMI_10X_PDEV_SET_DSCP_TID_MAP_CMDID,
	.pdev_set_quiet_mode_cmdid = WMI_10X_PDEV_SET_QUIET_MODE_CMDID,
	.pdev_green_ap_ps_enable_cmdid = WMI_10X_PDEV_GREEN_AP_PS_ENABLE_CMDID,
	.pdev_get_tpc_config_cmdid = WMI_10X_PDEV_GET_TPC_CONFIG_CMDID,
	.pdev_set_base_macaddr_cmdid = WMI_10X_PDEV_SET_BASE_MACADDR_CMDID,
	.vdev_create_cmdid = WMI_10X_VDEV_CREATE_CMDID,
	.vdev_delete_cmdid = WMI_10X_VDEV_DELETE_CMDID,
	.vdev_start_request_cmdid = WMI_10X_VDEV_START_REQUEST_CMDID,
	.vdev_restart_request_cmdid = WMI_10X_VDEV_RESTART_REQUEST_CMDID,
	.vdev_up_cmdid = WMI_10X_VDEV_UP_CMDID,
	.vdev_stop_cmdid = WMI_10X_VDEV_STOP_CMDID,
	.vdev_down_cmdid = WMI_10X_VDEV_DOWN_CMDID,
	.vdev_set_param_cmdid = WMI_10X_VDEV_SET_PARAM_CMDID,
	.vdev_install_key_cmdid = WMI_10X_VDEV_INSTALL_KEY_CMDID,
	.peer_create_cmdid = WMI_10X_PEER_CREATE_CMDID,
	.peer_delete_cmdid = WMI_10X_PEER_DELETE_CMDID,
	.peer_flush_tids_cmdid = WMI_10X_PEER_FLUSH_TIDS_CMDID,
	.peer_set_param_cmdid = WMI_10X_PEER_SET_PARAM_CMDID,
	.peer_assoc_cmdid = WMI_10X_PEER_ASSOC_CMDID,
	.peer_add_wds_entry_cmdid = WMI_10X_PEER_ADD_WDS_ENTRY_CMDID,
	.peer_remove_wds_entry_cmdid = WMI_10X_PEER_REMOVE_WDS_ENTRY_CMDID,
	.peer_mcast_group_cmdid = WMI_10X_PEER_MCAST_GROUP_CMDID,
	.bcn_tx_cmdid = WMI_10X_BCN_TX_CMDID,
	.pdev_send_bcn_cmdid = WMI_10X_PDEV_SEND_BCN_CMDID,
	.bcn_tmpl_cmdid = WMI_CMD_UNSUPPORTED,
	.bcn_filter_rx_cmdid = WMI_10X_BCN_FILTER_RX_CMDID,
	.prb_req_filter_rx_cmdid = WMI_10X_PRB_REQ_FILTER_RX_CMDID,
	.mgmt_tx_cmdid = WMI_10X_MGMT_TX_CMDID,
	.prb_tmpl_cmdid = WMI_CMD_UNSUPPORTED,
	.addba_clear_resp_cmdid = WMI_10X_ADDBA_CLEAR_RESP_CMDID,
	.addba_send_cmdid = WMI_10X_ADDBA_SEND_CMDID,
	.addba_status_cmdid = WMI_10X_ADDBA_STATUS_CMDID,
	.delba_send_cmdid = WMI_10X_DELBA_SEND_CMDID,
	.addba_set_resp_cmdid = WMI_10X_ADDBA_SET_RESP_CMDID,
	.send_singleamsdu_cmdid = WMI_10X_SEND_SINGLEAMSDU_CMDID,
	.sta_powersave_mode_cmdid = WMI_10X_STA_POWERSAVE_MODE_CMDID,
	.sta_powersave_param_cmdid = WMI_10X_STA_POWERSAVE_PARAM_CMDID,
	.sta_mimo_ps_mode_cmdid = WMI_10X_STA_MIMO_PS_MODE_CMDID,
	.pdev_dfs_enable_cmdid = WMI_10X_PDEV_DFS_ENABLE_CMDID,
	.pdev_dfs_disable_cmdid = WMI_10X_PDEV_DFS_DISABLE_CMDID,
	.roam_scan_mode = WMI_10X_ROAM_SCAN_MODE,
	.roam_scan_rssi_threshold = WMI_10X_ROAM_SCAN_RSSI_THRESHOLD,
	.roam_scan_period = WMI_10X_ROAM_SCAN_PERIOD,
	.roam_scan_rssi_change_threshold =
				WMI_10X_ROAM_SCAN_RSSI_CHANGE_THRESHOLD,
	.roam_ap_profile = WMI_10X_ROAM_AP_PROFILE,
	.ofl_scan_add_ap_profile = WMI_10X_OFL_SCAN_ADD_AP_PROFILE,
	.ofl_scan_remove_ap_profile = WMI_10X_OFL_SCAN_REMOVE_AP_PROFILE,
	.ofl_scan_period = WMI_10X_OFL_SCAN_PERIOD,
	.p2p_dev_set_device_info = WMI_10X_P2P_DEV_SET_DEVICE_INFO,
	.p2p_dev_set_discoverability = WMI_10X_P2P_DEV_SET_DISCOVERABILITY,
	.p2p_go_set_beacon_ie = WMI_10X_P2P_GO_SET_BEACON_IE,
	.p2p_go_set_probe_resp_ie = WMI_10X_P2P_GO_SET_PROBE_RESP_IE,
	.p2p_set_vendor_ie_data_cmdid = WMI_CMD_UNSUPPORTED,
	.ap_ps_peer_param_cmdid = WMI_10X_AP_PS_PEER_PARAM_CMDID,
	.ap_ps_peer_uapsd_coex_cmdid = WMI_CMD_UNSUPPORTED,
	.peer_rate_retry_sched_cmdid = WMI_10X_PEER_RATE_RETRY_SCHED_CMDID,
	.wlan_profile_trigger_cmdid = WMI_10X_WLAN_PROFILE_TRIGGER_CMDID,
	.wlan_profile_set_hist_intvl_cmdid =
				WMI_10X_WLAN_PROFILE_SET_HIST_INTVL_CMDID,
	.wlan_profile_get_profile_data_cmdid =
				WMI_10X_WLAN_PROFILE_GET_PROFILE_DATA_CMDID,
	.wlan_profile_enable_profile_id_cmdid =
				WMI_10X_WLAN_PROFILE_ENABLE_PROFILE_ID_CMDID,
	.wlan_profile_list_profile_id_cmdid =
				WMI_10X_WLAN_PROFILE_LIST_PROFILE_ID_CMDID,
	.pdev_suspend_cmdid = WMI_10X_PDEV_SUSPEND_CMDID,
	.pdev_resume_cmdid = WMI_10X_PDEV_RESUME_CMDID,
	.add_bcn_filter_cmdid = WMI_10X_ADD_BCN_FILTER_CMDID,
	.rmv_bcn_filter_cmdid = WMI_10X_RMV_BCN_FILTER_CMDID,
	.wow_add_wake_pattern_cmdid = WMI_10X_WOW_ADD_WAKE_PATTERN_CMDID,
	.wow_del_wake_pattern_cmdid = WMI_10X_WOW_DEL_WAKE_PATTERN_CMDID,
	.wow_enable_disable_wake_event_cmdid =
				WMI_10X_WOW_ENABLE_DISABLE_WAKE_EVENT_CMDID,
	.wow_enable_cmdid = WMI_10X_WOW_ENABLE_CMDID,
	.wow_hostwakeup_from_sleep_cmdid =
				WMI_10X_WOW_HOSTWAKEUP_FROM_SLEEP_CMDID,
	.rtt_measreq_cmdid = WMI_10X_RTT_MEASREQ_CMDID,
	.rtt_tsf_cmdid = WMI_10X_RTT_TSF_CMDID,
	.vdev_spectral_scan_configure_cmdid =
				WMI_10X_VDEV_SPECTRAL_SCAN_CONFIGURE_CMDID,
	.vdev_spectral_scan_enable_cmdid =
				WMI_10X_VDEV_SPECTRAL_SCAN_ENABLE_CMDID,
	.request_stats_cmdid = WMI_10X_REQUEST_STATS_CMDID,
	.set_arp_ns_offload_cmdid = WMI_CMD_UNSUPPORTED,
	.network_list_offload_config_cmdid = WMI_CMD_UNSUPPORTED,
	.gtk_offload_cmdid = WMI_CMD_UNSUPPORTED,
	.csa_offload_enable_cmdid = WMI_CMD_UNSUPPORTED,
	.csa_offload_chanswitch_cmdid = WMI_CMD_UNSUPPORTED,
	.chatter_set_mode_cmdid = WMI_CMD_UNSUPPORTED,
	.peer_tid_addba_cmdid = WMI_CMD_UNSUPPORTED,
	.peer_tid_delba_cmdid = WMI_CMD_UNSUPPORTED,
	.sta_dtim_ps_method_cmdid = WMI_CMD_UNSUPPORTED,
	.sta_uapsd_auto_trig_cmdid = WMI_CMD_UNSUPPORTED,
	.sta_keepalive_cmd = WMI_CMD_UNSUPPORTED,
	.echo_cmdid = WMI_10X_ECHO_CMDID,
	.pdev_utf_cmdid = WMI_10X_PDEV_UTF_CMDID,
	.dbglog_cfg_cmdid = WMI_10X_DBGLOG_CFG_CMDID,
	.pdev_qvit_cmdid = WMI_10X_PDEV_QVIT_CMDID,
	.pdev_ftm_intg_cmdid = WMI_CMD_UNSUPPORTED,
	.vdev_set_keepalive_cmdid = WMI_CMD_UNSUPPORTED,
	.vdev_get_keepalive_cmdid = WMI_CMD_UNSUPPORTED,
	.force_fw_hang_cmdid = WMI_CMD_UNSUPPORTED,
	.gpio_config_cmdid = WMI_10X_GPIO_CONFIG_CMDID,
	.gpio_output_cmdid = WMI_10X_GPIO_OUTPUT_CMDID,
};

/* MAIN WMI VDEV param map */
static struct wmi_vdev_param_map wmi_vdev_param_map = {
	.rts_threshold = WMI_VDEV_PARAM_RTS_THRESHOLD,
	.fragmentation_threshold = WMI_VDEV_PARAM_FRAGMENTATION_THRESHOLD,
	.beacon_interval = WMI_VDEV_PARAM_BEACON_INTERVAL,
	.listen_interval = WMI_VDEV_PARAM_LISTEN_INTERVAL,
	.multicast_rate = WMI_VDEV_PARAM_MULTICAST_RATE,
	.mgmt_tx_rate = WMI_VDEV_PARAM_MGMT_TX_RATE,
	.slot_time = WMI_VDEV_PARAM_SLOT_TIME,
	.preamble = WMI_VDEV_PARAM_PREAMBLE,
	.swba_time = WMI_VDEV_PARAM_SWBA_TIME,
	.wmi_vdev_stats_update_period = WMI_VDEV_STATS_UPDATE_PERIOD,
	.wmi_vdev_pwrsave_ageout_time = WMI_VDEV_PWRSAVE_AGEOUT_TIME,
	.wmi_vdev_host_swba_interval = WMI_VDEV_HOST_SWBA_INTERVAL,
	.dtim_period = WMI_VDEV_PARAM_DTIM_PERIOD,
	.wmi_vdev_oc_scheduler_air_time_limit =
					WMI_VDEV_OC_SCHEDULER_AIR_TIME_LIMIT,
	.wds = WMI_VDEV_PARAM_WDS,
	.atim_window = WMI_VDEV_PARAM_ATIM_WINDOW,
	.bmiss_count_max = WMI_VDEV_PARAM_BMISS_COUNT_MAX,
	.bmiss_first_bcnt = WMI_VDEV_PARAM_BMISS_FIRST_BCNT,
	.bmiss_final_bcnt = WMI_VDEV_PARAM_BMISS_FINAL_BCNT,
	.feature_wmm = WMI_VDEV_PARAM_FEATURE_WMM,
	.chwidth = WMI_VDEV_PARAM_CHWIDTH,
	.chextoffset = WMI_VDEV_PARAM_CHEXTOFFSET,
	.disable_htprotection =	WMI_VDEV_PARAM_DISABLE_HTPROTECTION,
	.sta_quickkickout = WMI_VDEV_PARAM_STA_QUICKKICKOUT,
	.mgmt_rate = WMI_VDEV_PARAM_MGMT_RATE,
	.protection_mode = WMI_VDEV_PARAM_PROTECTION_MODE,
	.fixed_rate = WMI_VDEV_PARAM_FIXED_RATE,
	.sgi = WMI_VDEV_PARAM_SGI,
	.ldpc = WMI_VDEV_PARAM_LDPC,
	.tx_stbc = WMI_VDEV_PARAM_TX_STBC,
	.rx_stbc = WMI_VDEV_PARAM_RX_STBC,
	.intra_bss_fwd = WMI_VDEV_PARAM_INTRA_BSS_FWD,
	.def_keyid = WMI_VDEV_PARAM_DEF_KEYID,
	.nss = WMI_VDEV_PARAM_NSS,
	.bcast_data_rate = WMI_VDEV_PARAM_BCAST_DATA_RATE,
	.mcast_data_rate = WMI_VDEV_PARAM_MCAST_DATA_RATE,
	.mcast_indicate = WMI_VDEV_PARAM_MCAST_INDICATE,
	.dhcp_indicate = WMI_VDEV_PARAM_DHCP_INDICATE,
	.unknown_dest_indicate = WMI_VDEV_PARAM_UNKNOWN_DEST_INDICATE,
	.ap_keepalive_min_idle_inactive_time_secs =
			WMI_VDEV_PARAM_AP_KEEPALIVE_MIN_IDLE_INACTIVE_TIME_SECS,
	.ap_keepalive_max_idle_inactive_time_secs =
			WMI_VDEV_PARAM_AP_KEEPALIVE_MAX_IDLE_INACTIVE_TIME_SECS,
	.ap_keepalive_max_unresponsive_time_secs =
			WMI_VDEV_PARAM_AP_KEEPALIVE_MAX_UNRESPONSIVE_TIME_SECS,
	.ap_enable_nawds = WMI_VDEV_PARAM_AP_ENABLE_NAWDS,
	.mcast2ucast_set = WMI_VDEV_PARAM_UNSUPPORTED,
	.enable_rtscts = WMI_VDEV_PARAM_ENABLE_RTSCTS,
	.txbf = WMI_VDEV_PARAM_TXBF,
	.packet_powersave = WMI_VDEV_PARAM_PACKET_POWERSAVE,
	.drop_unencry = WMI_VDEV_PARAM_DROP_UNENCRY,
	.tx_encap_type = WMI_VDEV_PARAM_TX_ENCAP_TYPE,
	.ap_detect_out_of_sync_sleeping_sta_time_secs =
					WMI_VDEV_PARAM_UNSUPPORTED,
};

/* 10.X WMI VDEV param map */
static struct wmi_vdev_param_map wmi_10x_vdev_param_map = {
	.rts_threshold = WMI_10X_VDEV_PARAM_RTS_THRESHOLD,
	.fragmentation_threshold = WMI_10X_VDEV_PARAM_FRAGMENTATION_THRESHOLD,
	.beacon_interval = WMI_10X_VDEV_PARAM_BEACON_INTERVAL,
	.listen_interval = WMI_10X_VDEV_PARAM_LISTEN_INTERVAL,
	.multicast_rate = WMI_10X_VDEV_PARAM_MULTICAST_RATE,
	.mgmt_tx_rate = WMI_10X_VDEV_PARAM_MGMT_TX_RATE,
	.slot_time = WMI_10X_VDEV_PARAM_SLOT_TIME,
	.preamble = WMI_10X_VDEV_PARAM_PREAMBLE,
	.swba_time = WMI_10X_VDEV_PARAM_SWBA_TIME,
	.wmi_vdev_stats_update_period = WMI_10X_VDEV_STATS_UPDATE_PERIOD,
	.wmi_vdev_pwrsave_ageout_time = WMI_10X_VDEV_PWRSAVE_AGEOUT_TIME,
	.wmi_vdev_host_swba_interval = WMI_10X_VDEV_HOST_SWBA_INTERVAL,
	.dtim_period = WMI_10X_VDEV_PARAM_DTIM_PERIOD,
	.wmi_vdev_oc_scheduler_air_time_limit =
				WMI_10X_VDEV_OC_SCHEDULER_AIR_TIME_LIMIT,
	.wds = WMI_10X_VDEV_PARAM_WDS,
	.atim_window = WMI_10X_VDEV_PARAM_ATIM_WINDOW,
	.bmiss_count_max = WMI_10X_VDEV_PARAM_BMISS_COUNT_MAX,
	.bmiss_first_bcnt = WMI_VDEV_PARAM_UNSUPPORTED,
	.bmiss_final_bcnt = WMI_VDEV_PARAM_UNSUPPORTED,
	.feature_wmm = WMI_10X_VDEV_PARAM_FEATURE_WMM,
	.chwidth = WMI_10X_VDEV_PARAM_CHWIDTH,
	.chextoffset = WMI_10X_VDEV_PARAM_CHEXTOFFSET,
	.disable_htprotection = WMI_10X_VDEV_PARAM_DISABLE_HTPROTECTION,
	.sta_quickkickout = WMI_10X_VDEV_PARAM_STA_QUICKKICKOUT,
	.mgmt_rate = WMI_10X_VDEV_PARAM_MGMT_RATE,
	.protection_mode = WMI_10X_VDEV_PARAM_PROTECTION_MODE,
	.fixed_rate = WMI_10X_VDEV_PARAM_FIXED_RATE,
	.sgi = WMI_10X_VDEV_PARAM_SGI,
	.ldpc = WMI_10X_VDEV_PARAM_LDPC,
	.tx_stbc = WMI_10X_VDEV_PARAM_TX_STBC,
	.rx_stbc = WMI_10X_VDEV_PARAM_RX_STBC,
	.intra_bss_fwd = WMI_10X_VDEV_PARAM_INTRA_BSS_FWD,
	.def_keyid = WMI_10X_VDEV_PARAM_DEF_KEYID,
	.nss = WMI_10X_VDEV_PARAM_NSS,
	.bcast_data_rate = WMI_10X_VDEV_PARAM_BCAST_DATA_RATE,
	.mcast_data_rate = WMI_10X_VDEV_PARAM_MCAST_DATA_RATE,
	.mcast_indicate = WMI_10X_VDEV_PARAM_MCAST_INDICATE,
	.dhcp_indicate = WMI_10X_VDEV_PARAM_DHCP_INDICATE,
	.unknown_dest_indicate = WMI_10X_VDEV_PARAM_UNKNOWN_DEST_INDICATE,
	.ap_keepalive_min_idle_inactive_time_secs =
		WMI_10X_VDEV_PARAM_AP_KEEPALIVE_MIN_IDLE_INACTIVE_TIME_SECS,
	.ap_keepalive_max_idle_inactive_time_secs =
		WMI_10X_VDEV_PARAM_AP_KEEPALIVE_MAX_IDLE_INACTIVE_TIME_SECS,
	.ap_keepalive_max_unresponsive_time_secs =
		WMI_10X_VDEV_PARAM_AP_KEEPALIVE_MAX_UNRESPONSIVE_TIME_SECS,
	.ap_enable_nawds = WMI_10X_VDEV_PARAM_AP_ENABLE_NAWDS,
	.mcast2ucast_set = WMI_10X_VDEV_PARAM_MCAST2UCAST_SET,
	.enable_rtscts = WMI_10X_VDEV_PARAM_ENABLE_RTSCTS,
	.txbf = WMI_VDEV_PARAM_UNSUPPORTED,
	.packet_powersave = WMI_VDEV_PARAM_UNSUPPORTED,
	.drop_unencry = WMI_VDEV_PARAM_UNSUPPORTED,
	.tx_encap_type = WMI_VDEV_PARAM_UNSUPPORTED,
	.ap_detect_out_of_sync_sleeping_sta_time_secs =
		WMI_10X_VDEV_PARAM_AP_DETECT_OUT_OF_SYNC_SLEEPING_STA_TIME_SECS,
};

static struct wmi_pdev_param_map wmi_pdev_param_map = {
	.tx_chain_mask = WMI_PDEV_PARAM_TX_CHAIN_MASK,
	.rx_chain_mask = WMI_PDEV_PARAM_RX_CHAIN_MASK,
	.txpower_limit2g = WMI_PDEV_PARAM_TXPOWER_LIMIT2G,
	.txpower_limit5g = WMI_PDEV_PARAM_TXPOWER_LIMIT5G,
	.txpower_scale = WMI_PDEV_PARAM_TXPOWER_SCALE,
	.beacon_gen_mode = WMI_PDEV_PARAM_BEACON_GEN_MODE,
	.beacon_tx_mode = WMI_PDEV_PARAM_BEACON_TX_MODE,
	.resmgr_offchan_mode = WMI_PDEV_PARAM_RESMGR_OFFCHAN_MODE,
	.protection_mode = WMI_PDEV_PARAM_PROTECTION_MODE,
	.dynamic_bw = WMI_PDEV_PARAM_DYNAMIC_BW,
	.non_agg_sw_retry_th = WMI_PDEV_PARAM_NON_AGG_SW_RETRY_TH,
	.agg_sw_retry_th = WMI_PDEV_PARAM_AGG_SW_RETRY_TH,
	.sta_kickout_th = WMI_PDEV_PARAM_STA_KICKOUT_TH,
	.ac_aggrsize_scaling = WMI_PDEV_PARAM_AC_AGGRSIZE_SCALING,
	.ltr_enable = WMI_PDEV_PARAM_LTR_ENABLE,
	.ltr_ac_latency_be = WMI_PDEV_PARAM_LTR_AC_LATENCY_BE,
	.ltr_ac_latency_bk = WMI_PDEV_PARAM_LTR_AC_LATENCY_BK,
	.ltr_ac_latency_vi = WMI_PDEV_PARAM_LTR_AC_LATENCY_VI,
	.ltr_ac_latency_vo = WMI_PDEV_PARAM_LTR_AC_LATENCY_VO,
	.ltr_ac_latency_timeout = WMI_PDEV_PARAM_LTR_AC_LATENCY_TIMEOUT,
	.ltr_sleep_override = WMI_PDEV_PARAM_LTR_SLEEP_OVERRIDE,
	.ltr_rx_override = WMI_PDEV_PARAM_LTR_RX_OVERRIDE,
	.ltr_tx_activity_timeout = WMI_PDEV_PARAM_LTR_TX_ACTIVITY_TIMEOUT,
	.l1ss_enable = WMI_PDEV_PARAM_L1SS_ENABLE,
	.dsleep_enable = WMI_PDEV_PARAM_DSLEEP_ENABLE,
	.pcielp_txbuf_flush = WMI_PDEV_PARAM_PCIELP_TXBUF_FLUSH,
	.pcielp_txbuf_watermark = WMI_PDEV_PARAM_PCIELP_TXBUF_TMO_EN,
	.pcielp_txbuf_tmo_en = WMI_PDEV_PARAM_PCIELP_TXBUF_TMO_EN,
	.pcielp_txbuf_tmo_value = WMI_PDEV_PARAM_PCIELP_TXBUF_TMO_VALUE,
	.pdev_stats_update_period = WMI_PDEV_PARAM_PDEV_STATS_UPDATE_PERIOD,
	.vdev_stats_update_period = WMI_PDEV_PARAM_VDEV_STATS_UPDATE_PERIOD,
	.peer_stats_update_period = WMI_PDEV_PARAM_PEER_STATS_UPDATE_PERIOD,
	.bcnflt_stats_update_period = WMI_PDEV_PARAM_BCNFLT_STATS_UPDATE_PERIOD,
	.pmf_qos = WMI_PDEV_PARAM_PMF_QOS,
	.arp_ac_override = WMI_PDEV_PARAM_ARP_AC_OVERRIDE,
	.dcs = WMI_PDEV_PARAM_DCS,
	.ani_enable = WMI_PDEV_PARAM_ANI_ENABLE,
	.ani_poll_period = WMI_PDEV_PARAM_ANI_POLL_PERIOD,
	.ani_listen_period = WMI_PDEV_PARAM_ANI_LISTEN_PERIOD,
	.ani_ofdm_level = WMI_PDEV_PARAM_ANI_OFDM_LEVEL,
	.ani_cck_level = WMI_PDEV_PARAM_ANI_CCK_LEVEL,
	.dyntxchain = WMI_PDEV_PARAM_DYNTXCHAIN,
	.proxy_sta = WMI_PDEV_PARAM_PROXY_STA,
	.idle_ps_config = WMI_PDEV_PARAM_IDLE_PS_CONFIG,
	.power_gating_sleep = WMI_PDEV_PARAM_POWER_GATING_SLEEP,
	.fast_channel_reset = WMI_PDEV_PARAM_UNSUPPORTED,
	.burst_dur = WMI_PDEV_PARAM_UNSUPPORTED,
	.burst_enable = WMI_PDEV_PARAM_UNSUPPORTED,
};

static struct wmi_pdev_param_map wmi_10x_pdev_param_map = {
	.tx_chain_mask = WMI_10X_PDEV_PARAM_TX_CHAIN_MASK,
	.rx_chain_mask = WMI_10X_PDEV_PARAM_RX_CHAIN_MASK,
	.txpower_limit2g = WMI_10X_PDEV_PARAM_TXPOWER_LIMIT2G,
	.txpower_limit5g = WMI_10X_PDEV_PARAM_TXPOWER_LIMIT5G,
	.txpower_scale = WMI_10X_PDEV_PARAM_TXPOWER_SCALE,
	.beacon_gen_mode = WMI_10X_PDEV_PARAM_BEACON_GEN_MODE,
	.beacon_tx_mode = WMI_10X_PDEV_PARAM_BEACON_TX_MODE,
	.resmgr_offchan_mode = WMI_10X_PDEV_PARAM_RESMGR_OFFCHAN_MODE,
	.protection_mode = WMI_10X_PDEV_PARAM_PROTECTION_MODE,
	.dynamic_bw = WMI_10X_PDEV_PARAM_DYNAMIC_BW,
	.non_agg_sw_retry_th = WMI_10X_PDEV_PARAM_NON_AGG_SW_RETRY_TH,
	.agg_sw_retry_th = WMI_10X_PDEV_PARAM_AGG_SW_RETRY_TH,
	.sta_kickout_th = WMI_10X_PDEV_PARAM_STA_KICKOUT_TH,
	.ac_aggrsize_scaling = WMI_10X_PDEV_PARAM_AC_AGGRSIZE_SCALING,
	.ltr_enable = WMI_10X_PDEV_PARAM_LTR_ENABLE,
	.ltr_ac_latency_be = WMI_10X_PDEV_PARAM_LTR_AC_LATENCY_BE,
	.ltr_ac_latency_bk = WMI_10X_PDEV_PARAM_LTR_AC_LATENCY_BK,
	.ltr_ac_latency_vi = WMI_10X_PDEV_PARAM_LTR_AC_LATENCY_VI,
	.ltr_ac_latency_vo = WMI_10X_PDEV_PARAM_LTR_AC_LATENCY_VO,
	.ltr_ac_latency_timeout = WMI_10X_PDEV_PARAM_LTR_AC_LATENCY_TIMEOUT,
	.ltr_sleep_override = WMI_10X_PDEV_PARAM_LTR_SLEEP_OVERRIDE,
	.ltr_rx_override = WMI_10X_PDEV_PARAM_LTR_RX_OVERRIDE,
	.ltr_tx_activity_timeout = WMI_10X_PDEV_PARAM_LTR_TX_ACTIVITY_TIMEOUT,
	.l1ss_enable = WMI_10X_PDEV_PARAM_L1SS_ENABLE,
	.dsleep_enable = WMI_10X_PDEV_PARAM_DSLEEP_ENABLE,
	.pcielp_txbuf_flush = WMI_PDEV_PARAM_UNSUPPORTED,
	.pcielp_txbuf_watermark = WMI_PDEV_PARAM_UNSUPPORTED,
	.pcielp_txbuf_tmo_en = WMI_PDEV_PARAM_UNSUPPORTED,
	.pcielp_txbuf_tmo_value = WMI_PDEV_PARAM_UNSUPPORTED,
	.pdev_stats_update_period = WMI_10X_PDEV_PARAM_PDEV_STATS_UPDATE_PERIOD,
	.vdev_stats_update_period = WMI_10X_PDEV_PARAM_VDEV_STATS_UPDATE_PERIOD,
	.peer_stats_update_period = WMI_10X_PDEV_PARAM_PEER_STATS_UPDATE_PERIOD,
	.bcnflt_stats_update_period =
				WMI_10X_PDEV_PARAM_BCNFLT_STATS_UPDATE_PERIOD,
	.pmf_qos = WMI_10X_PDEV_PARAM_PMF_QOS,
	.arp_ac_override = WMI_10X_PDEV_PARAM_ARPDHCP_AC_OVERRIDE,
	.dcs = WMI_10X_PDEV_PARAM_DCS,
	.ani_enable = WMI_10X_PDEV_PARAM_ANI_ENABLE,
	.ani_poll_period = WMI_10X_PDEV_PARAM_ANI_POLL_PERIOD,
	.ani_listen_period = WMI_10X_PDEV_PARAM_ANI_LISTEN_PERIOD,
	.ani_ofdm_level = WMI_10X_PDEV_PARAM_ANI_OFDM_LEVEL,
	.ani_cck_level = WMI_10X_PDEV_PARAM_ANI_CCK_LEVEL,
	.dyntxchain = WMI_10X_PDEV_PARAM_DYNTXCHAIN,
	.proxy_sta = WMI_PDEV_PARAM_UNSUPPORTED,
	.idle_ps_config = WMI_PDEV_PARAM_UNSUPPORTED,
	.power_gating_sleep = WMI_PDEV_PARAM_UNSUPPORTED,
	.fast_channel_reset = WMI_10X_PDEV_PARAM_FAST_CHANNEL_RESET,
	.burst_dur = WMI_10X_PDEV_PARAM_BURST_DUR,
	.burst_enable = WMI_10X_PDEV_PARAM_BURST_ENABLE,
};

/* firmware 10.2 specific mappings */
static struct wmi_cmd_map wmi_10_2_cmd_map = {
	.init_cmdid = WMI_10_2_INIT_CMDID,
	.start_scan_cmdid = WMI_10_2_START_SCAN_CMDID,
	.stop_scan_cmdid = WMI_10_2_STOP_SCAN_CMDID,
	.scan_chan_list_cmdid = WMI_10_2_SCAN_CHAN_LIST_CMDID,
	.scan_sch_prio_tbl_cmdid = WMI_CMD_UNSUPPORTED,
	.pdev_set_regdomain_cmdid = WMI_10_2_PDEV_SET_REGDOMAIN_CMDID,
	.pdev_set_channel_cmdid = WMI_10_2_PDEV_SET_CHANNEL_CMDID,
	.pdev_set_param_cmdid = WMI_10_2_PDEV_SET_PARAM_CMDID,
	.pdev_pktlog_enable_cmdid = WMI_10_2_PDEV_PKTLOG_ENABLE_CMDID,
	.pdev_pktlog_disable_cmdid = WMI_10_2_PDEV_PKTLOG_DISABLE_CMDID,
	.pdev_set_wmm_params_cmdid = WMI_10_2_PDEV_SET_WMM_PARAMS_CMDID,
	.pdev_set_ht_cap_ie_cmdid = WMI_10_2_PDEV_SET_HT_CAP_IE_CMDID,
	.pdev_set_vht_cap_ie_cmdid = WMI_10_2_PDEV_SET_VHT_CAP_IE_CMDID,
	.pdev_set_quiet_mode_cmdid = WMI_10_2_PDEV_SET_QUIET_MODE_CMDID,
	.pdev_green_ap_ps_enable_cmdid = WMI_10_2_PDEV_GREEN_AP_PS_ENABLE_CMDID,
	.pdev_get_tpc_config_cmdid = WMI_10_2_PDEV_GET_TPC_CONFIG_CMDID,
	.pdev_set_base_macaddr_cmdid = WMI_10_2_PDEV_SET_BASE_MACADDR_CMDID,
	.vdev_create_cmdid = WMI_10_2_VDEV_CREATE_CMDID,
	.vdev_delete_cmdid = WMI_10_2_VDEV_DELETE_CMDID,
	.vdev_start_request_cmdid = WMI_10_2_VDEV_START_REQUEST_CMDID,
	.vdev_restart_request_cmdid = WMI_10_2_VDEV_RESTART_REQUEST_CMDID,
	.vdev_up_cmdid = WMI_10_2_VDEV_UP_CMDID,
	.vdev_stop_cmdid = WMI_10_2_VDEV_STOP_CMDID,
	.vdev_down_cmdid = WMI_10_2_VDEV_DOWN_CMDID,
	.vdev_set_param_cmdid = WMI_10_2_VDEV_SET_PARAM_CMDID,
	.vdev_install_key_cmdid = WMI_10_2_VDEV_INSTALL_KEY_CMDID,
	.peer_create_cmdid = WMI_10_2_PEER_CREATE_CMDID,
	.peer_delete_cmdid = WMI_10_2_PEER_DELETE_CMDID,
	.peer_flush_tids_cmdid = WMI_10_2_PEER_FLUSH_TIDS_CMDID,
	.peer_set_param_cmdid = WMI_10_2_PEER_SET_PARAM_CMDID,
	.peer_assoc_cmdid = WMI_10_2_PEER_ASSOC_CMDID,
	.peer_add_wds_entry_cmdid = WMI_10_2_PEER_ADD_WDS_ENTRY_CMDID,
	.peer_remove_wds_entry_cmdid = WMI_10_2_PEER_REMOVE_WDS_ENTRY_CMDID,
	.peer_mcast_group_cmdid = WMI_10_2_PEER_MCAST_GROUP_CMDID,
	.bcn_tx_cmdid = WMI_10_2_BCN_TX_CMDID,
	.pdev_send_bcn_cmdid = WMI_10_2_PDEV_SEND_BCN_CMDID,
	.bcn_tmpl_cmdid = WMI_CMD_UNSUPPORTED,
	.bcn_filter_rx_cmdid = WMI_10_2_BCN_FILTER_RX_CMDID,
	.prb_req_filter_rx_cmdid = WMI_10_2_PRB_REQ_FILTER_RX_CMDID,
	.mgmt_tx_cmdid = WMI_10_2_MGMT_TX_CMDID,
	.prb_tmpl_cmdid = WMI_CMD_UNSUPPORTED,
	.addba_clear_resp_cmdid = WMI_10_2_ADDBA_CLEAR_RESP_CMDID,
	.addba_send_cmdid = WMI_10_2_ADDBA_SEND_CMDID,
	.addba_status_cmdid = WMI_10_2_ADDBA_STATUS_CMDID,
	.delba_send_cmdid = WMI_10_2_DELBA_SEND_CMDID,
	.addba_set_resp_cmdid = WMI_10_2_ADDBA_SET_RESP_CMDID,
	.send_singleamsdu_cmdid = WMI_10_2_SEND_SINGLEAMSDU_CMDID,
	.sta_powersave_mode_cmdid = WMI_10_2_STA_POWERSAVE_MODE_CMDID,
	.sta_powersave_param_cmdid = WMI_10_2_STA_POWERSAVE_PARAM_CMDID,
	.sta_mimo_ps_mode_cmdid = WMI_10_2_STA_MIMO_PS_MODE_CMDID,
	.pdev_dfs_enable_cmdid = WMI_10_2_PDEV_DFS_ENABLE_CMDID,
	.pdev_dfs_disable_cmdid = WMI_10_2_PDEV_DFS_DISABLE_CMDID,
	.roam_scan_mode = WMI_10_2_ROAM_SCAN_MODE,
	.roam_scan_rssi_threshold = WMI_10_2_ROAM_SCAN_RSSI_THRESHOLD,
	.roam_scan_period = WMI_10_2_ROAM_SCAN_PERIOD,
	.roam_scan_rssi_change_threshold =
				WMI_10_2_ROAM_SCAN_RSSI_CHANGE_THRESHOLD,
	.roam_ap_profile = WMI_10_2_ROAM_AP_PROFILE,
	.ofl_scan_add_ap_profile = WMI_10_2_OFL_SCAN_ADD_AP_PROFILE,
	.ofl_scan_remove_ap_profile = WMI_10_2_OFL_SCAN_REMOVE_AP_PROFILE,
	.ofl_scan_period = WMI_10_2_OFL_SCAN_PERIOD,
	.p2p_dev_set_device_info = WMI_10_2_P2P_DEV_SET_DEVICE_INFO,
	.p2p_dev_set_discoverability = WMI_10_2_P2P_DEV_SET_DISCOVERABILITY,
	.p2p_go_set_beacon_ie = WMI_10_2_P2P_GO_SET_BEACON_IE,
	.p2p_go_set_probe_resp_ie = WMI_10_2_P2P_GO_SET_PROBE_RESP_IE,
	.p2p_set_vendor_ie_data_cmdid = WMI_CMD_UNSUPPORTED,
	.ap_ps_peer_param_cmdid = WMI_10_2_AP_PS_PEER_PARAM_CMDID,
	.ap_ps_peer_uapsd_coex_cmdid = WMI_CMD_UNSUPPORTED,
	.peer_rate_retry_sched_cmdid = WMI_10_2_PEER_RATE_RETRY_SCHED_CMDID,
	.wlan_profile_trigger_cmdid = WMI_10_2_WLAN_PROFILE_TRIGGER_CMDID,
	.wlan_profile_set_hist_intvl_cmdid =
				WMI_10_2_WLAN_PROFILE_SET_HIST_INTVL_CMDID,
	.wlan_profile_get_profile_data_cmdid =
				WMI_10_2_WLAN_PROFILE_GET_PROFILE_DATA_CMDID,
	.wlan_profile_enable_profile_id_cmdid =
				WMI_10_2_WLAN_PROFILE_ENABLE_PROFILE_ID_CMDID,
	.wlan_profile_list_profile_id_cmdid =
				WMI_10_2_WLAN_PROFILE_LIST_PROFILE_ID_CMDID,
	.pdev_suspend_cmdid = WMI_10_2_PDEV_SUSPEND_CMDID,
	.pdev_resume_cmdid = WMI_10_2_PDEV_RESUME_CMDID,
	.add_bcn_filter_cmdid = WMI_10_2_ADD_BCN_FILTER_CMDID,
	.rmv_bcn_filter_cmdid = WMI_10_2_RMV_BCN_FILTER_CMDID,
	.wow_add_wake_pattern_cmdid = WMI_10_2_WOW_ADD_WAKE_PATTERN_CMDID,
	.wow_del_wake_pattern_cmdid = WMI_10_2_WOW_DEL_WAKE_PATTERN_CMDID,
	.wow_enable_disable_wake_event_cmdid =
				WMI_10_2_WOW_ENABLE_DISABLE_WAKE_EVENT_CMDID,
	.wow_enable_cmdid = WMI_10_2_WOW_ENABLE_CMDID,
	.wow_hostwakeup_from_sleep_cmdid =
				WMI_10_2_WOW_HOSTWAKEUP_FROM_SLEEP_CMDID,
	.rtt_measreq_cmdid = WMI_10_2_RTT_MEASREQ_CMDID,
	.rtt_tsf_cmdid = WMI_10_2_RTT_TSF_CMDID,
	.vdev_spectral_scan_configure_cmdid =
				WMI_10_2_VDEV_SPECTRAL_SCAN_CONFIGURE_CMDID,
	.vdev_spectral_scan_enable_cmdid =
				WMI_10_2_VDEV_SPECTRAL_SCAN_ENABLE_CMDID,
	.request_stats_cmdid = WMI_10_2_REQUEST_STATS_CMDID,
	.set_arp_ns_offload_cmdid = WMI_CMD_UNSUPPORTED,
	.network_list_offload_config_cmdid = WMI_CMD_UNSUPPORTED,
	.gtk_offload_cmdid = WMI_CMD_UNSUPPORTED,
	.csa_offload_enable_cmdid = WMI_CMD_UNSUPPORTED,
	.csa_offload_chanswitch_cmdid = WMI_CMD_UNSUPPORTED,
	.chatter_set_mode_cmdid = WMI_CMD_UNSUPPORTED,
	.peer_tid_addba_cmdid = WMI_CMD_UNSUPPORTED,
	.peer_tid_delba_cmdid = WMI_CMD_UNSUPPORTED,
	.sta_dtim_ps_method_cmdid = WMI_CMD_UNSUPPORTED,
	.sta_uapsd_auto_trig_cmdid = WMI_CMD_UNSUPPORTED,
	.sta_keepalive_cmd = WMI_CMD_UNSUPPORTED,
	.echo_cmdid = WMI_10_2_ECHO_CMDID,
	.pdev_utf_cmdid = WMI_10_2_PDEV_UTF_CMDID,
	.dbglog_cfg_cmdid = WMI_10_2_DBGLOG_CFG_CMDID,
	.pdev_qvit_cmdid = WMI_10_2_PDEV_QVIT_CMDID,
	.pdev_ftm_intg_cmdid = WMI_CMD_UNSUPPORTED,
	.vdev_set_keepalive_cmdid = WMI_CMD_UNSUPPORTED,
	.vdev_get_keepalive_cmdid = WMI_CMD_UNSUPPORTED,
	.force_fw_hang_cmdid = WMI_CMD_UNSUPPORTED,
	.gpio_config_cmdid = WMI_10_2_GPIO_CONFIG_CMDID,
	.gpio_output_cmdid = WMI_10_2_GPIO_OUTPUT_CMDID,
};

int ath10k_wmi_wait_for_service_ready(struct ath10k *ar)
{
	int ret;

	ret = wait_for_completion_timeout(&ar->wmi.service_ready,
					  WMI_SERVICE_READY_TIMEOUT_HZ);
	return ret;
}

int ath10k_wmi_wait_for_unified_ready(struct ath10k *ar)
{
	int ret;

	ret = wait_for_completion_timeout(&ar->wmi.unified_ready,
					  WMI_UNIFIED_READY_TIMEOUT_HZ);
	return ret;
}

<<<<<<< HEAD
static struct sk_buff *ath10k_wmi_alloc_skb(struct ath10k *ar, u32 len)
=======
struct sk_buff *ath10k_wmi_alloc_skb(struct ath10k *ar, u32 len)
>>>>>>> 34ed780a
{
	struct sk_buff *skb;
	u32 round_len = roundup(len, 4);

	skb = ath10k_htc_alloc_skb(ar, WMI_SKB_HEADROOM + round_len);
	if (!skb)
		return NULL;

	skb_reserve(skb, WMI_SKB_HEADROOM);
	if (!IS_ALIGNED((unsigned long)skb->data, 4))
		ath10k_warn(ar, "Unaligned WMI skb\n");

	skb_put(skb, round_len);
	memset(skb->data, 0, round_len);

	return skb;
}

static void ath10k_wmi_htc_tx_complete(struct ath10k *ar, struct sk_buff *skb)
{
	dev_kfree_skb(skb);
}

static int ath10k_wmi_cmd_send_nowait(struct ath10k *ar, struct sk_buff *skb,
				      u32 cmd_id)
{
	struct ath10k_skb_cb *skb_cb = ATH10K_SKB_CB(skb);
	struct wmi_cmd_hdr *cmd_hdr;
	int ret;
	u32 cmd = 0;

	if (skb_push(skb, sizeof(struct wmi_cmd_hdr)) == NULL)
		return -ENOMEM;

	cmd |= SM(cmd_id, WMI_CMD_HDR_CMD_ID);

	cmd_hdr = (struct wmi_cmd_hdr *)skb->data;
	cmd_hdr->cmd_id = __cpu_to_le32(cmd);

	memset(skb_cb, 0, sizeof(*skb_cb));
	ret = ath10k_htc_send(&ar->htc, ar->wmi.eid, skb);
	trace_ath10k_wmi_cmd(ar, cmd_id, skb->data, skb->len, ret);

	if (ret)
		goto err_pull;

	return 0;

err_pull:
	skb_pull(skb, sizeof(struct wmi_cmd_hdr));
	return ret;
}

static void ath10k_wmi_tx_beacon_nowait(struct ath10k_vif *arvif)
{
	int ret;

	lockdep_assert_held(&arvif->ar->data_lock);

	if (arvif->beacon == NULL)
		return;

	if (arvif->beacon_sent)
		return;

	ret = ath10k_wmi_beacon_send_ref_nowait(arvif);
	if (ret)
		return;

	/* We need to retain the arvif->beacon reference for DMA unmapping and
	 * freeing the skbuff later. */
	arvif->beacon_sent = true;
}

static void ath10k_wmi_tx_beacons_iter(void *data, u8 *mac,
				       struct ieee80211_vif *vif)
{
	struct ath10k_vif *arvif = ath10k_vif_to_arvif(vif);

	ath10k_wmi_tx_beacon_nowait(arvif);
}

static void ath10k_wmi_tx_beacons_nowait(struct ath10k *ar)
{
	spin_lock_bh(&ar->data_lock);
	ieee80211_iterate_active_interfaces_atomic(ar->hw,
						   IEEE80211_IFACE_ITER_NORMAL,
						   ath10k_wmi_tx_beacons_iter,
						   NULL);
	spin_unlock_bh(&ar->data_lock);
}

static void ath10k_wmi_op_ep_tx_credits(struct ath10k *ar)
{
	/* try to send pending beacons first. they take priority */
	ath10k_wmi_tx_beacons_nowait(ar);

	wake_up(&ar->wmi.tx_credits_wq);
}

int ath10k_wmi_cmd_send(struct ath10k *ar, struct sk_buff *skb, u32 cmd_id)
{
	int ret = -EOPNOTSUPP;

	might_sleep();

	if (cmd_id == WMI_CMD_UNSUPPORTED) {
		ath10k_warn(ar, "wmi command %d is not supported by firmware\n",
			    cmd_id);
		return ret;
	}

	wait_event_timeout(ar->wmi.tx_credits_wq, ({
		/* try to send pending beacons first. they take priority */
		ath10k_wmi_tx_beacons_nowait(ar);

		ret = ath10k_wmi_cmd_send_nowait(ar, skb, cmd_id);
		(ret != -EAGAIN);
	}), 3*HZ);

	if (ret)
		dev_kfree_skb_any(skb);

	return ret;
}

int ath10k_wmi_mgmt_tx(struct ath10k *ar, struct sk_buff *skb)
{
	int ret = 0;
	struct wmi_mgmt_tx_cmd *cmd;
	struct ieee80211_hdr *hdr;
	struct sk_buff *wmi_skb;
	struct ieee80211_tx_info *info = IEEE80211_SKB_CB(skb);
	int len;
	u32 buf_len = skb->len;
	u16 fc;

	hdr = (struct ieee80211_hdr *)skb->data;
	fc = le16_to_cpu(hdr->frame_control);

	if (WARN_ON_ONCE(!ieee80211_is_mgmt(hdr->frame_control)))
		return -EINVAL;

	len = sizeof(cmd->hdr) + skb->len;

	if ((ieee80211_is_action(hdr->frame_control) ||
	     ieee80211_is_deauth(hdr->frame_control) ||
	     ieee80211_is_disassoc(hdr->frame_control)) &&
	     ieee80211_has_protected(hdr->frame_control)) {
		len += IEEE80211_CCMP_MIC_LEN;
		buf_len += IEEE80211_CCMP_MIC_LEN;
	}

	len = round_up(len, 4);

	wmi_skb = ath10k_wmi_alloc_skb(ar, len);
	if (!wmi_skb)
		return -ENOMEM;

	cmd = (struct wmi_mgmt_tx_cmd *)wmi_skb->data;

	cmd->hdr.vdev_id = __cpu_to_le32(ATH10K_SKB_CB(skb)->vdev_id);
	cmd->hdr.tx_rate = 0;
	cmd->hdr.tx_power = 0;
	cmd->hdr.buf_len = __cpu_to_le32(buf_len);

	ether_addr_copy(cmd->hdr.peer_macaddr.addr, ieee80211_get_DA(hdr));
	memcpy(cmd->buf, skb->data, skb->len);

	ath10k_dbg(ar, ATH10K_DBG_WMI, "wmi mgmt tx skb %p len %d ftype %02x stype %02x\n",
		   wmi_skb, wmi_skb->len, fc & IEEE80211_FCTL_FTYPE,
		   fc & IEEE80211_FCTL_STYPE);

	/* Send the management frame buffer to the target */
	ret = ath10k_wmi_cmd_send(ar, wmi_skb, ar->wmi.cmd->mgmt_tx_cmdid);
	if (ret)
		return ret;

	/* TODO: report tx status to mac80211 - temporary just ACK */
	info->flags |= IEEE80211_TX_STAT_ACK;
	ieee80211_tx_status_irqsafe(ar->hw, skb);

	return ret;
}

static void ath10k_wmi_event_scan_started(struct ath10k *ar)
{
	lockdep_assert_held(&ar->data_lock);

	switch (ar->scan.state) {
	case ATH10K_SCAN_IDLE:
	case ATH10K_SCAN_RUNNING:
	case ATH10K_SCAN_ABORTING:
		ath10k_warn(ar, "received scan started event in an invalid scan state: %s (%d)\n",
			    ath10k_scan_state_str(ar->scan.state),
			    ar->scan.state);
		break;
	case ATH10K_SCAN_STARTING:
		ar->scan.state = ATH10K_SCAN_RUNNING;

		if (ar->scan.is_roc)
			ieee80211_ready_on_channel(ar->hw);

		complete(&ar->scan.started);
		break;
	}
}

static void ath10k_wmi_event_scan_completed(struct ath10k *ar)
{
	lockdep_assert_held(&ar->data_lock);

	switch (ar->scan.state) {
	case ATH10K_SCAN_IDLE:
	case ATH10K_SCAN_STARTING:
		/* One suspected reason scan can be completed while starting is
		 * if firmware fails to deliver all scan events to the host,
		 * e.g. when transport pipe is full. This has been observed
		 * with spectral scan phyerr events starving wmi transport
		 * pipe. In such case the "scan completed" event should be (and
		 * is) ignored by the host as it may be just firmware's scan
		 * state machine recovering.
		 */
		ath10k_warn(ar, "received scan completed event in an invalid scan state: %s (%d)\n",
			    ath10k_scan_state_str(ar->scan.state),
			    ar->scan.state);
		break;
	case ATH10K_SCAN_RUNNING:
	case ATH10K_SCAN_ABORTING:
		__ath10k_scan_finish(ar);
		break;
	}
}

static void ath10k_wmi_event_scan_bss_chan(struct ath10k *ar)
{
	lockdep_assert_held(&ar->data_lock);

	switch (ar->scan.state) {
	case ATH10K_SCAN_IDLE:
	case ATH10K_SCAN_STARTING:
		ath10k_warn(ar, "received scan bss chan event in an invalid scan state: %s (%d)\n",
			    ath10k_scan_state_str(ar->scan.state),
			    ar->scan.state);
		break;
	case ATH10K_SCAN_RUNNING:
	case ATH10K_SCAN_ABORTING:
		ar->scan_channel = NULL;
		break;
	}
}

static void ath10k_wmi_event_scan_foreign_chan(struct ath10k *ar, u32 freq)
{
	lockdep_assert_held(&ar->data_lock);

	switch (ar->scan.state) {
	case ATH10K_SCAN_IDLE:
	case ATH10K_SCAN_STARTING:
		ath10k_warn(ar, "received scan foreign chan event in an invalid scan state: %s (%d)\n",
			    ath10k_scan_state_str(ar->scan.state),
			    ar->scan.state);
		break;
	case ATH10K_SCAN_RUNNING:
	case ATH10K_SCAN_ABORTING:
		ar->scan_channel = ieee80211_get_channel(ar->hw->wiphy, freq);

		if (ar->scan.is_roc && ar->scan.roc_freq == freq)
			complete(&ar->scan.on_channel);
		break;
	}
}

static const char *
ath10k_wmi_event_scan_type_str(enum wmi_scan_event_type type,
			       enum wmi_scan_completion_reason reason)
{
	switch (type) {
	case WMI_SCAN_EVENT_STARTED:
		return "started";
	case WMI_SCAN_EVENT_COMPLETED:
		switch (reason) {
		case WMI_SCAN_REASON_COMPLETED:
			return "completed";
		case WMI_SCAN_REASON_CANCELLED:
			return "completed [cancelled]";
		case WMI_SCAN_REASON_PREEMPTED:
			return "completed [preempted]";
		case WMI_SCAN_REASON_TIMEDOUT:
			return "completed [timedout]";
		case WMI_SCAN_REASON_MAX:
			break;
		}
		return "completed [unknown]";
	case WMI_SCAN_EVENT_BSS_CHANNEL:
		return "bss channel";
	case WMI_SCAN_EVENT_FOREIGN_CHANNEL:
		return "foreign channel";
	case WMI_SCAN_EVENT_DEQUEUED:
		return "dequeued";
	case WMI_SCAN_EVENT_PREEMPTED:
		return "preempted";
	case WMI_SCAN_EVENT_START_FAILED:
		return "start failed";
	default:
		return "unknown";
	}
}

static int ath10k_wmi_event_scan(struct ath10k *ar, struct sk_buff *skb)
{
	struct wmi_scan_event *event = (struct wmi_scan_event *)skb->data;
	enum wmi_scan_event_type event_type;
	enum wmi_scan_completion_reason reason;
	u32 freq;
	u32 req_id;
	u32 scan_id;
	u32 vdev_id;

	event_type = __le32_to_cpu(event->event_type);
	reason     = __le32_to_cpu(event->reason);
	freq       = __le32_to_cpu(event->channel_freq);
	req_id     = __le32_to_cpu(event->scan_req_id);
	scan_id    = __le32_to_cpu(event->scan_id);
	vdev_id    = __le32_to_cpu(event->vdev_id);

	spin_lock_bh(&ar->data_lock);

	ath10k_dbg(ar, ATH10K_DBG_WMI,
		   "scan event %s type %d reason %d freq %d req_id %d scan_id %d vdev_id %d state %s (%d)\n",
		   ath10k_wmi_event_scan_type_str(event_type, reason),
		   event_type, reason, freq, req_id, scan_id, vdev_id,
		   ath10k_scan_state_str(ar->scan.state), ar->scan.state);

	switch (event_type) {
	case WMI_SCAN_EVENT_STARTED:
		ath10k_wmi_event_scan_started(ar);
		break;
	case WMI_SCAN_EVENT_COMPLETED:
		ath10k_wmi_event_scan_completed(ar);
		break;
	case WMI_SCAN_EVENT_BSS_CHANNEL:
		ath10k_wmi_event_scan_bss_chan(ar);
		break;
	case WMI_SCAN_EVENT_FOREIGN_CHANNEL:
		ath10k_wmi_event_scan_foreign_chan(ar, freq);
		break;
	case WMI_SCAN_EVENT_START_FAILED:
		ath10k_warn(ar, "received scan start failure event\n");
		break;
	case WMI_SCAN_EVENT_DEQUEUED:
	case WMI_SCAN_EVENT_PREEMPTED:
	default:
		break;
	}

	spin_unlock_bh(&ar->data_lock);
	return 0;
}

static inline enum ieee80211_band phy_mode_to_band(u32 phy_mode)
{
	enum ieee80211_band band;

	switch (phy_mode) {
	case MODE_11A:
	case MODE_11NA_HT20:
	case MODE_11NA_HT40:
	case MODE_11AC_VHT20:
	case MODE_11AC_VHT40:
	case MODE_11AC_VHT80:
		band = IEEE80211_BAND_5GHZ;
		break;
	case MODE_11G:
	case MODE_11B:
	case MODE_11GONLY:
	case MODE_11NG_HT20:
	case MODE_11NG_HT40:
	case MODE_11AC_VHT20_2G:
	case MODE_11AC_VHT40_2G:
	case MODE_11AC_VHT80_2G:
	default:
		band = IEEE80211_BAND_2GHZ;
	}

	return band;
}

static inline u8 get_rate_idx(u32 rate, enum ieee80211_band band)
{
	u8 rate_idx = 0;

	/* rate in Kbps */
	switch (rate) {
	case 1000:
		rate_idx = 0;
		break;
	case 2000:
		rate_idx = 1;
		break;
	case 5500:
		rate_idx = 2;
		break;
	case 11000:
		rate_idx = 3;
		break;
	case 6000:
		rate_idx = 4;
		break;
	case 9000:
		rate_idx = 5;
		break;
	case 12000:
		rate_idx = 6;
		break;
	case 18000:
		rate_idx = 7;
		break;
	case 24000:
		rate_idx = 8;
		break;
	case 36000:
		rate_idx = 9;
		break;
	case 48000:
		rate_idx = 10;
		break;
	case 54000:
		rate_idx = 11;
		break;
	default:
		break;
	}

	if (band == IEEE80211_BAND_5GHZ) {
		if (rate_idx > 3)
			/* Omit CCK rates */
			rate_idx -= 4;
		else
			rate_idx = 0;
	}

	return rate_idx;
}

static int ath10k_wmi_event_mgmt_rx(struct ath10k *ar, struct sk_buff *skb)
{
	struct wmi_mgmt_rx_event_v1 *ev_v1;
	struct wmi_mgmt_rx_event_v2 *ev_v2;
	struct wmi_mgmt_rx_hdr_v1 *ev_hdr;
	struct ieee80211_rx_status *status = IEEE80211_SKB_RXCB(skb);
	struct ieee80211_channel *ch;
	struct ieee80211_hdr *hdr;
	u32 rx_status;
	u32 channel;
	u32 phy_mode;
	u32 snr;
	u32 rate;
	u32 buf_len;
	u16 fc;
	int pull_len;

	if (test_bit(ATH10K_FW_FEATURE_EXT_WMI_MGMT_RX, ar->fw_features)) {
		ev_v2 = (struct wmi_mgmt_rx_event_v2 *)skb->data;
		ev_hdr = &ev_v2->hdr.v1;
		pull_len = sizeof(*ev_v2);
	} else {
		ev_v1 = (struct wmi_mgmt_rx_event_v1 *)skb->data;
		ev_hdr = &ev_v1->hdr;
		pull_len = sizeof(*ev_v1);
	}

	channel   = __le32_to_cpu(ev_hdr->channel);
	buf_len   = __le32_to_cpu(ev_hdr->buf_len);
	rx_status = __le32_to_cpu(ev_hdr->status);
	snr       = __le32_to_cpu(ev_hdr->snr);
	phy_mode  = __le32_to_cpu(ev_hdr->phy_mode);
	rate	  = __le32_to_cpu(ev_hdr->rate);

	memset(status, 0, sizeof(*status));

	ath10k_dbg(ar, ATH10K_DBG_MGMT,
		   "event mgmt rx status %08x\n", rx_status);

	if (test_bit(ATH10K_CAC_RUNNING, &ar->dev_flags)) {
		dev_kfree_skb(skb);
		return 0;
	}

	if (rx_status & WMI_RX_STATUS_ERR_DECRYPT) {
		dev_kfree_skb(skb);
		return 0;
	}

	if (rx_status & WMI_RX_STATUS_ERR_KEY_CACHE_MISS) {
		dev_kfree_skb(skb);
		return 0;
	}

	if (rx_status & WMI_RX_STATUS_ERR_CRC)
		status->flag |= RX_FLAG_FAILED_FCS_CRC;
	if (rx_status & WMI_RX_STATUS_ERR_MIC)
		status->flag |= RX_FLAG_MMIC_ERROR;

	/* HW can Rx CCK rates on 5GHz. In that case phy_mode is set to
	 * MODE_11B. This means phy_mode is not a reliable source for the band
	 * of mgmt rx. */

	ch = ar->scan_channel;
	if (!ch)
		ch = ar->rx_channel;

	if (ch) {
		status->band = ch->band;

		if (phy_mode == MODE_11B &&
		    status->band == IEEE80211_BAND_5GHZ)
			ath10k_dbg(ar, ATH10K_DBG_MGMT, "wmi mgmt rx 11b (CCK) on 5GHz\n");
	} else {
		ath10k_warn(ar, "using (unreliable) phy_mode to extract band for mgmt rx\n");
		status->band = phy_mode_to_band(phy_mode);
	}

	status->freq = ieee80211_channel_to_frequency(channel, status->band);
	status->signal = snr + ATH10K_DEFAULT_NOISE_FLOOR;
	status->rate_idx = get_rate_idx(rate, status->band);

	skb_pull(skb, pull_len);

	hdr = (struct ieee80211_hdr *)skb->data;
	fc = le16_to_cpu(hdr->frame_control);

	/* FW delivers WEP Shared Auth frame with Protected Bit set and
	 * encrypted payload. However in case of PMF it delivers decrypted
	 * frames with Protected Bit set. */
	if (ieee80211_has_protected(hdr->frame_control) &&
	    !ieee80211_is_auth(hdr->frame_control)) {
		status->flag |= RX_FLAG_DECRYPTED;

		if (!ieee80211_is_action(hdr->frame_control) &&
		    !ieee80211_is_deauth(hdr->frame_control) &&
		    !ieee80211_is_disassoc(hdr->frame_control)) {
			status->flag |= RX_FLAG_IV_STRIPPED |
					RX_FLAG_MMIC_STRIPPED;
			hdr->frame_control = __cpu_to_le16(fc &
					~IEEE80211_FCTL_PROTECTED);
		}
	}

	ath10k_dbg(ar, ATH10K_DBG_MGMT,
		   "event mgmt rx skb %p len %d ftype %02x stype %02x\n",
		   skb, skb->len,
		   fc & IEEE80211_FCTL_FTYPE, fc & IEEE80211_FCTL_STYPE);

	ath10k_dbg(ar, ATH10K_DBG_MGMT,
		   "event mgmt rx freq %d band %d snr %d, rate_idx %d\n",
		   status->freq, status->band, status->signal,
		   status->rate_idx);

	/*
	 * packets from HTC come aligned to 4byte boundaries
	 * because they can originally come in along with a trailer
	 */
	skb_trim(skb, buf_len);

	ieee80211_rx(ar->hw, skb);
	return 0;
}

static int freq_to_idx(struct ath10k *ar, int freq)
{
	struct ieee80211_supported_band *sband;
	int band, ch, idx = 0;

	for (band = IEEE80211_BAND_2GHZ; band < IEEE80211_NUM_BANDS; band++) {
		sband = ar->hw->wiphy->bands[band];
		if (!sband)
			continue;

		for (ch = 0; ch < sband->n_channels; ch++, idx++)
			if (sband->channels[ch].center_freq == freq)
				goto exit;
	}

exit:
	return idx;
}

static void ath10k_wmi_event_chan_info(struct ath10k *ar, struct sk_buff *skb)
{
	struct wmi_chan_info_event *ev;
	struct survey_info *survey;
	u32 err_code, freq, cmd_flags, noise_floor, rx_clear_count, cycle_count;
	int idx;

	ev = (struct wmi_chan_info_event *)skb->data;

	err_code = __le32_to_cpu(ev->err_code);
	freq = __le32_to_cpu(ev->freq);
	cmd_flags = __le32_to_cpu(ev->cmd_flags);
	noise_floor = __le32_to_cpu(ev->noise_floor);
	rx_clear_count = __le32_to_cpu(ev->rx_clear_count);
	cycle_count = __le32_to_cpu(ev->cycle_count);

	ath10k_dbg(ar, ATH10K_DBG_WMI,
		   "chan info err_code %d freq %d cmd_flags %d noise_floor %d rx_clear_count %d cycle_count %d\n",
		   err_code, freq, cmd_flags, noise_floor, rx_clear_count,
		   cycle_count);

	spin_lock_bh(&ar->data_lock);

	switch (ar->scan.state) {
	case ATH10K_SCAN_IDLE:
	case ATH10K_SCAN_STARTING:
		ath10k_warn(ar, "received chan info event without a scan request, ignoring\n");
		goto exit;
	case ATH10K_SCAN_RUNNING:
	case ATH10K_SCAN_ABORTING:
		break;
	}

	idx = freq_to_idx(ar, freq);
	if (idx >= ARRAY_SIZE(ar->survey)) {
		ath10k_warn(ar, "chan info: invalid frequency %d (idx %d out of bounds)\n",
			    freq, idx);
		goto exit;
	}

	if (cmd_flags & WMI_CHAN_INFO_FLAG_COMPLETE) {
		/* During scanning chan info is reported twice for each
		 * visited channel. The reported cycle count is global
		 * and per-channel cycle count must be calculated */

		cycle_count -= ar->survey_last_cycle_count;
		rx_clear_count -= ar->survey_last_rx_clear_count;

		survey = &ar->survey[idx];
		survey->channel_time = WMI_CHAN_INFO_MSEC(cycle_count);
		survey->channel_time_rx = WMI_CHAN_INFO_MSEC(rx_clear_count);
		survey->noise = noise_floor;
		survey->filled = SURVEY_INFO_CHANNEL_TIME |
				 SURVEY_INFO_CHANNEL_TIME_RX |
				 SURVEY_INFO_NOISE_DBM;
	}

	ar->survey_last_rx_clear_count = rx_clear_count;
	ar->survey_last_cycle_count = cycle_count;

exit:
	spin_unlock_bh(&ar->data_lock);
}

static void ath10k_wmi_event_echo(struct ath10k *ar, struct sk_buff *skb)
{
	ath10k_dbg(ar, ATH10K_DBG_WMI, "WMI_ECHO_EVENTID\n");
}

static int ath10k_wmi_event_debug_mesg(struct ath10k *ar, struct sk_buff *skb)
{
	ath10k_dbg(ar, ATH10K_DBG_WMI, "wmi event debug mesg len %d\n",
		   skb->len);

	trace_ath10k_wmi_dbglog(ar, skb->data, skb->len);

	return 0;
}

static void ath10k_wmi_event_update_stats(struct ath10k *ar,
					  struct sk_buff *skb)
{
	struct wmi_stats_event *ev = (struct wmi_stats_event *)skb->data;

	ath10k_dbg(ar, ATH10K_DBG_WMI, "WMI_UPDATE_STATS_EVENTID\n");

	ath10k_debug_read_target_stats(ar, ev);
}

static void ath10k_wmi_event_vdev_start_resp(struct ath10k *ar,
					     struct sk_buff *skb)
{
	struct wmi_vdev_start_response_event *ev;

	ath10k_dbg(ar, ATH10K_DBG_WMI, "WMI_VDEV_START_RESP_EVENTID\n");

	ev = (struct wmi_vdev_start_response_event *)skb->data;

	if (WARN_ON(__le32_to_cpu(ev->status)))
		return;

	complete(&ar->vdev_setup_done);
}

static void ath10k_wmi_event_vdev_stopped(struct ath10k *ar,
					  struct sk_buff *skb)
{
	ath10k_dbg(ar, ATH10K_DBG_WMI, "WMI_VDEV_STOPPED_EVENTID\n");
	complete(&ar->vdev_setup_done);
}

static void ath10k_wmi_event_peer_sta_kickout(struct ath10k *ar,
					      struct sk_buff *skb)
{
	struct wmi_peer_sta_kickout_event *ev;
	struct ieee80211_sta *sta;

	ev = (struct wmi_peer_sta_kickout_event *)skb->data;

	ath10k_dbg(ar, ATH10K_DBG_WMI, "wmi event peer sta kickout %pM\n",
		   ev->peer_macaddr.addr);

	rcu_read_lock();

	sta = ieee80211_find_sta_by_ifaddr(ar->hw, ev->peer_macaddr.addr, NULL);
	if (!sta) {
		ath10k_warn(ar, "Spurious quick kickout for STA %pM\n",
			    ev->peer_macaddr.addr);
		goto exit;
	}

	ieee80211_report_low_ack(sta, 10);

exit:
	rcu_read_unlock();
}

/*
 * FIXME
 *
 * We don't report to mac80211 sleep state of connected
 * stations. Due to this mac80211 can't fill in TIM IE
 * correctly.
 *
 * I know of no way of getting nullfunc frames that contain
 * sleep transition from connected stations - these do not
 * seem to be sent from the target to the host. There also
 * doesn't seem to be a dedicated event for that. So the
 * only way left to do this would be to read tim_bitmap
 * during SWBA.
 *
 * We could probably try using tim_bitmap from SWBA to tell
 * mac80211 which stations are asleep and which are not. The
 * problem here is calling mac80211 functions so many times
 * could take too long and make us miss the time to submit
 * the beacon to the target.
 *
 * So as a workaround we try to extend the TIM IE if there
 * is unicast buffered for stations with aid > 7 and fill it
 * in ourselves.
 */
static void ath10k_wmi_update_tim(struct ath10k *ar,
				  struct ath10k_vif *arvif,
				  struct sk_buff *bcn,
				  struct wmi_bcn_info *bcn_info)
{
	struct ieee80211_hdr *hdr = (struct ieee80211_hdr *)bcn->data;
	struct ieee80211_tim_ie *tim;
	u8 *ies, *ie;
	u8 ie_len, pvm_len;
	__le32 t;
	u32 v;

	/* if next SWBA has no tim_changed the tim_bitmap is garbage.
	 * we must copy the bitmap upon change and reuse it later */
	if (__le32_to_cpu(bcn_info->tim_info.tim_changed)) {
		int i;

		BUILD_BUG_ON(sizeof(arvif->u.ap.tim_bitmap) !=
			     sizeof(bcn_info->tim_info.tim_bitmap));

		for (i = 0; i < sizeof(arvif->u.ap.tim_bitmap); i++) {
			t = bcn_info->tim_info.tim_bitmap[i / 4];
			v = __le32_to_cpu(t);
			arvif->u.ap.tim_bitmap[i] = (v >> ((i % 4) * 8)) & 0xFF;
		}

		/* FW reports either length 0 or 16
		 * so we calculate this on our own */
		arvif->u.ap.tim_len = 0;
		for (i = 0; i < sizeof(arvif->u.ap.tim_bitmap); i++)
			if (arvif->u.ap.tim_bitmap[i])
				arvif->u.ap.tim_len = i;

		arvif->u.ap.tim_len++;
	}

	ies = bcn->data;
	ies += ieee80211_hdrlen(hdr->frame_control);
	ies += 12; /* fixed parameters */

	ie = (u8 *)cfg80211_find_ie(WLAN_EID_TIM, ies,
				    (u8 *)skb_tail_pointer(bcn) - ies);
	if (!ie) {
		if (arvif->vdev_type != WMI_VDEV_TYPE_IBSS)
			ath10k_warn(ar, "no tim ie found;\n");
		return;
	}

	tim = (void *)ie + 2;
	ie_len = ie[1];
	pvm_len = ie_len - 3; /* exclude dtim count, dtim period, bmap ctl */

	if (pvm_len < arvif->u.ap.tim_len) {
		int expand_size = sizeof(arvif->u.ap.tim_bitmap) - pvm_len;
		int move_size = skb_tail_pointer(bcn) - (ie + 2 + ie_len);
		void *next_ie = ie + 2 + ie_len;

		if (skb_put(bcn, expand_size)) {
			memmove(next_ie + expand_size, next_ie, move_size);

			ie[1] += expand_size;
			ie_len += expand_size;
			pvm_len += expand_size;
		} else {
			ath10k_warn(ar, "tim expansion failed\n");
		}
	}

	if (pvm_len > sizeof(arvif->u.ap.tim_bitmap)) {
		ath10k_warn(ar, "tim pvm length is too great (%d)\n", pvm_len);
		return;
	}

	tim->bitmap_ctrl = !!__le32_to_cpu(bcn_info->tim_info.tim_mcast);
	memcpy(tim->virtual_map, arvif->u.ap.tim_bitmap, pvm_len);

	if (tim->dtim_count == 0) {
		ATH10K_SKB_CB(bcn)->bcn.dtim_zero = true;

		if (__le32_to_cpu(bcn_info->tim_info.tim_mcast) == 1)
			ATH10K_SKB_CB(bcn)->bcn.deliver_cab = true;
	}

	ath10k_dbg(ar, ATH10K_DBG_MGMT, "dtim %d/%d mcast %d pvmlen %d\n",
		   tim->dtim_count, tim->dtim_period,
		   tim->bitmap_ctrl, pvm_len);
}

static void ath10k_p2p_fill_noa_ie(u8 *data, u32 len,
				   struct wmi_p2p_noa_info *noa)
{
	struct ieee80211_p2p_noa_attr *noa_attr;
	u8  ctwindow_oppps = noa->ctwindow_oppps;
	u8 ctwindow = ctwindow_oppps >> WMI_P2P_OPPPS_CTWINDOW_OFFSET;
	bool oppps = !!(ctwindow_oppps & WMI_P2P_OPPPS_ENABLE_BIT);
	__le16 *noa_attr_len;
	u16 attr_len;
	u8 noa_descriptors = noa->num_descriptors;
	int i;

	/* P2P IE */
	data[0] = WLAN_EID_VENDOR_SPECIFIC;
	data[1] = len - 2;
	data[2] = (WLAN_OUI_WFA >> 16) & 0xff;
	data[3] = (WLAN_OUI_WFA >> 8) & 0xff;
	data[4] = (WLAN_OUI_WFA >> 0) & 0xff;
	data[5] = WLAN_OUI_TYPE_WFA_P2P;

	/* NOA ATTR */
	data[6] = IEEE80211_P2P_ATTR_ABSENCE_NOTICE;
	noa_attr_len = (__le16 *)&data[7]; /* 2 bytes */
	noa_attr = (struct ieee80211_p2p_noa_attr *)&data[9];

	noa_attr->index = noa->index;
	noa_attr->oppps_ctwindow = ctwindow;
	if (oppps)
		noa_attr->oppps_ctwindow |= IEEE80211_P2P_OPPPS_ENABLE_BIT;

	for (i = 0; i < noa_descriptors; i++) {
		noa_attr->desc[i].count =
			__le32_to_cpu(noa->descriptors[i].type_count);
		noa_attr->desc[i].duration = noa->descriptors[i].duration;
		noa_attr->desc[i].interval = noa->descriptors[i].interval;
		noa_attr->desc[i].start_time = noa->descriptors[i].start_time;
	}

	attr_len = 2; /* index + oppps_ctwindow */
	attr_len += noa_descriptors * sizeof(struct ieee80211_p2p_noa_desc);
	*noa_attr_len = __cpu_to_le16(attr_len);
}

static u32 ath10k_p2p_calc_noa_ie_len(struct wmi_p2p_noa_info *noa)
{
	u32 len = 0;
	u8 noa_descriptors = noa->num_descriptors;
	u8 opp_ps_info = noa->ctwindow_oppps;
	bool opps_enabled = !!(opp_ps_info & WMI_P2P_OPPPS_ENABLE_BIT);

	if (!noa_descriptors && !opps_enabled)
		return len;

	len += 1 + 1 + 4; /* EID + len + OUI */
	len += 1 + 2; /* noa attr  + attr len */
	len += 1 + 1; /* index + oppps_ctwindow */
	len += noa_descriptors * sizeof(struct ieee80211_p2p_noa_desc);

	return len;
}

static void ath10k_wmi_update_noa(struct ath10k *ar, struct ath10k_vif *arvif,
				  struct sk_buff *bcn,
				  struct wmi_bcn_info *bcn_info)
{
	struct wmi_p2p_noa_info *noa = &bcn_info->p2p_noa_info;
	u8 *new_data, *old_data = arvif->u.ap.noa_data;
	u32 new_len;

	if (arvif->vdev_subtype != WMI_VDEV_SUBTYPE_P2P_GO)
		return;

	ath10k_dbg(ar, ATH10K_DBG_MGMT, "noa changed: %d\n", noa->changed);
	if (noa->changed & WMI_P2P_NOA_CHANGED_BIT) {
		new_len = ath10k_p2p_calc_noa_ie_len(noa);
		if (!new_len)
			goto cleanup;

		new_data = kmalloc(new_len, GFP_ATOMIC);
		if (!new_data)
			goto cleanup;

		ath10k_p2p_fill_noa_ie(new_data, new_len, noa);

		spin_lock_bh(&ar->data_lock);
		arvif->u.ap.noa_data = new_data;
		arvif->u.ap.noa_len = new_len;
		spin_unlock_bh(&ar->data_lock);
		kfree(old_data);
	}

	if (arvif->u.ap.noa_data)
		if (!pskb_expand_head(bcn, 0, arvif->u.ap.noa_len, GFP_ATOMIC))
			memcpy(skb_put(bcn, arvif->u.ap.noa_len),
			       arvif->u.ap.noa_data,
			       arvif->u.ap.noa_len);
	return;

cleanup:
	spin_lock_bh(&ar->data_lock);
	arvif->u.ap.noa_data = NULL;
	arvif->u.ap.noa_len = 0;
	spin_unlock_bh(&ar->data_lock);
	kfree(old_data);
}

static void ath10k_wmi_event_host_swba(struct ath10k *ar, struct sk_buff *skb)
{
	struct wmi_host_swba_event *ev;
	u32 map;
	int i = -1;
	struct wmi_bcn_info *bcn_info;
	struct ath10k_vif *arvif;
	struct sk_buff *bcn;
	int ret, vdev_id = 0;

	ev = (struct wmi_host_swba_event *)skb->data;
	map = __le32_to_cpu(ev->vdev_map);

	ath10k_dbg(ar, ATH10K_DBG_MGMT, "mgmt swba vdev_map 0x%x\n",
		   ev->vdev_map);

	for (; map; map >>= 1, vdev_id++) {
		if (!(map & 0x1))
			continue;

		i++;

		if (i >= WMI_MAX_AP_VDEV) {
			ath10k_warn(ar, "swba has corrupted vdev map\n");
			break;
		}

		bcn_info = &ev->bcn_info[i];

		ath10k_dbg(ar, ATH10K_DBG_MGMT,
			   "mgmt event bcn_info %d tim_len %d mcast %d changed %d num_ps_pending %d bitmap 0x%08x%08x%08x%08x\n",
			   i,
			   __le32_to_cpu(bcn_info->tim_info.tim_len),
			   __le32_to_cpu(bcn_info->tim_info.tim_mcast),
			   __le32_to_cpu(bcn_info->tim_info.tim_changed),
			   __le32_to_cpu(bcn_info->tim_info.tim_num_ps_pending),
			   __le32_to_cpu(bcn_info->tim_info.tim_bitmap[3]),
			   __le32_to_cpu(bcn_info->tim_info.tim_bitmap[2]),
			   __le32_to_cpu(bcn_info->tim_info.tim_bitmap[1]),
			   __le32_to_cpu(bcn_info->tim_info.tim_bitmap[0]));

		arvif = ath10k_get_arvif(ar, vdev_id);
		if (arvif == NULL) {
			ath10k_warn(ar, "no vif for vdev_id %d found\n",
				    vdev_id);
			continue;
		}

		/* There are no completions for beacons so wait for next SWBA
		 * before telling mac80211 to decrement CSA counter
		 *
		 * Once CSA counter is completed stop sending beacons until
		 * actual channel switch is done */
		if (arvif->vif->csa_active &&
		    ieee80211_csa_is_complete(arvif->vif)) {
			ieee80211_csa_finish(arvif->vif);
			continue;
		}

		bcn = ieee80211_beacon_get(ar->hw, arvif->vif);
		if (!bcn) {
			ath10k_warn(ar, "could not get mac80211 beacon\n");
			continue;
		}

		ath10k_tx_h_seq_no(arvif->vif, bcn);
		ath10k_wmi_update_tim(ar, arvif, bcn, bcn_info);
		ath10k_wmi_update_noa(ar, arvif, bcn, bcn_info);

		spin_lock_bh(&ar->data_lock);

		if (arvif->beacon) {
			if (!arvif->beacon_sent)
				ath10k_warn(ar, "SWBA overrun on vdev %d\n",
					    arvif->vdev_id);

			dma_unmap_single(arvif->ar->dev,
					 ATH10K_SKB_CB(arvif->beacon)->paddr,
					 arvif->beacon->len, DMA_TO_DEVICE);
			dev_kfree_skb_any(arvif->beacon);
			arvif->beacon = NULL;
		}

		ATH10K_SKB_CB(bcn)->paddr = dma_map_single(arvif->ar->dev,
							   bcn->data, bcn->len,
							   DMA_TO_DEVICE);
		ret = dma_mapping_error(arvif->ar->dev,
					ATH10K_SKB_CB(bcn)->paddr);
		if (ret) {
			ath10k_warn(ar, "failed to map beacon: %d\n", ret);
			dev_kfree_skb_any(bcn);
			goto skip;
		}

		arvif->beacon = bcn;
		arvif->beacon_sent = false;

		ath10k_wmi_tx_beacon_nowait(arvif);
skip:
		spin_unlock_bh(&ar->data_lock);
	}
}

static void ath10k_wmi_event_tbttoffset_update(struct ath10k *ar,
					       struct sk_buff *skb)
{
	ath10k_dbg(ar, ATH10K_DBG_WMI, "WMI_TBTTOFFSET_UPDATE_EVENTID\n");
}

static void ath10k_dfs_radar_report(struct ath10k *ar,
				    struct wmi_single_phyerr_rx_event *event,
				    struct phyerr_radar_report *rr,
				    u64 tsf)
{
	u32 reg0, reg1, tsf32l;
	struct pulse_event pe;
	u64 tsf64;
	u8 rssi, width;

	reg0 = __le32_to_cpu(rr->reg0);
	reg1 = __le32_to_cpu(rr->reg1);

	ath10k_dbg(ar, ATH10K_DBG_REGULATORY,
		   "wmi phyerr radar report chirp %d max_width %d agc_total_gain %d pulse_delta_diff %d\n",
		   MS(reg0, RADAR_REPORT_REG0_PULSE_IS_CHIRP),
		   MS(reg0, RADAR_REPORT_REG0_PULSE_IS_MAX_WIDTH),
		   MS(reg0, RADAR_REPORT_REG0_AGC_TOTAL_GAIN),
		   MS(reg0, RADAR_REPORT_REG0_PULSE_DELTA_DIFF));
	ath10k_dbg(ar, ATH10K_DBG_REGULATORY,
		   "wmi phyerr radar report pulse_delta_pean %d pulse_sidx %d fft_valid %d agc_mb_gain %d subchan_mask %d\n",
		   MS(reg0, RADAR_REPORT_REG0_PULSE_DELTA_PEAK),
		   MS(reg0, RADAR_REPORT_REG0_PULSE_SIDX),
		   MS(reg1, RADAR_REPORT_REG1_PULSE_SRCH_FFT_VALID),
		   MS(reg1, RADAR_REPORT_REG1_PULSE_AGC_MB_GAIN),
		   MS(reg1, RADAR_REPORT_REG1_PULSE_SUBCHAN_MASK));
	ath10k_dbg(ar, ATH10K_DBG_REGULATORY,
		   "wmi phyerr radar report pulse_tsf_offset 0x%X pulse_dur: %d\n",
		   MS(reg1, RADAR_REPORT_REG1_PULSE_TSF_OFFSET),
		   MS(reg1, RADAR_REPORT_REG1_PULSE_DUR));

	if (!ar->dfs_detector)
		return;

	/* report event to DFS pattern detector */
	tsf32l = __le32_to_cpu(event->hdr.tsf_timestamp);
	tsf64 = tsf & (~0xFFFFFFFFULL);
	tsf64 |= tsf32l;

	width = MS(reg1, RADAR_REPORT_REG1_PULSE_DUR);
	rssi = event->hdr.rssi_combined;

	/* hardware store this as 8 bit signed value,
	 * set to zero if negative number
	 */
	if (rssi & 0x80)
		rssi = 0;

	pe.ts = tsf64;
	pe.freq = ar->hw->conf.chandef.chan->center_freq;
	pe.width = width;
	pe.rssi = rssi;

	ath10k_dbg(ar, ATH10K_DBG_REGULATORY,
		   "dfs add pulse freq: %d, width: %d, rssi %d, tsf: %llX\n",
		   pe.freq, pe.width, pe.rssi, pe.ts);

	ATH10K_DFS_STAT_INC(ar, pulses_detected);

	if (!ar->dfs_detector->add_pulse(ar->dfs_detector, &pe)) {
		ath10k_dbg(ar, ATH10K_DBG_REGULATORY,
			   "dfs no pulse pattern detected, yet\n");
		return;
	}

	ath10k_dbg(ar, ATH10K_DBG_REGULATORY, "dfs radar detected\n");
	ATH10K_DFS_STAT_INC(ar, radar_detected);

	/* Control radar events reporting in debugfs file
	   dfs_block_radar_events */
	if (ar->dfs_block_radar_events) {
		ath10k_info(ar, "DFS Radar detected, but ignored as requested\n");
		return;
	}

	ieee80211_radar_detected(ar->hw);
}

static int ath10k_dfs_fft_report(struct ath10k *ar,
				 struct wmi_single_phyerr_rx_event *event,
				 struct phyerr_fft_report *fftr,
				 u64 tsf)
{
	u32 reg0, reg1;
	u8 rssi, peak_mag;

	reg0 = __le32_to_cpu(fftr->reg0);
	reg1 = __le32_to_cpu(fftr->reg1);
	rssi = event->hdr.rssi_combined;

	ath10k_dbg(ar, ATH10K_DBG_REGULATORY,
		   "wmi phyerr fft report total_gain_db %d base_pwr_db %d fft_chn_idx %d peak_sidx %d\n",
		   MS(reg0, SEARCH_FFT_REPORT_REG0_TOTAL_GAIN_DB),
		   MS(reg0, SEARCH_FFT_REPORT_REG0_BASE_PWR_DB),
		   MS(reg0, SEARCH_FFT_REPORT_REG0_FFT_CHN_IDX),
		   MS(reg0, SEARCH_FFT_REPORT_REG0_PEAK_SIDX));
	ath10k_dbg(ar, ATH10K_DBG_REGULATORY,
		   "wmi phyerr fft report rel_pwr_db %d avgpwr_db %d peak_mag %d num_store_bin %d\n",
		   MS(reg1, SEARCH_FFT_REPORT_REG1_RELPWR_DB),
		   MS(reg1, SEARCH_FFT_REPORT_REG1_AVGPWR_DB),
		   MS(reg1, SEARCH_FFT_REPORT_REG1_PEAK_MAG),
		   MS(reg1, SEARCH_FFT_REPORT_REG1_NUM_STR_BINS_IB));

	peak_mag = MS(reg1, SEARCH_FFT_REPORT_REG1_PEAK_MAG);

	/* false event detection */
	if (rssi == DFS_RSSI_POSSIBLY_FALSE &&
	    peak_mag < 2 * DFS_PEAK_MAG_THOLD_POSSIBLY_FALSE) {
		ath10k_dbg(ar, ATH10K_DBG_REGULATORY, "dfs false pulse detected\n");
		ATH10K_DFS_STAT_INC(ar, pulses_discarded);
		return -EINVAL;
	}

	return 0;
}

static void ath10k_wmi_event_dfs(struct ath10k *ar,
				 struct wmi_single_phyerr_rx_event *event,
				 u64 tsf)
{
	int buf_len, tlv_len, res, i = 0;
	struct phyerr_tlv *tlv;
	struct phyerr_radar_report *rr;
	struct phyerr_fft_report *fftr;
	u8 *tlv_buf;

	buf_len = __le32_to_cpu(event->hdr.buf_len);
	ath10k_dbg(ar, ATH10K_DBG_REGULATORY,
		   "wmi event dfs err_code %d rssi %d tsfl 0x%X tsf64 0x%llX len %d\n",
		   event->hdr.phy_err_code, event->hdr.rssi_combined,
		   __le32_to_cpu(event->hdr.tsf_timestamp), tsf, buf_len);

	/* Skip event if DFS disabled */
	if (!config_enabled(CONFIG_ATH10K_DFS_CERTIFIED))
		return;

	ATH10K_DFS_STAT_INC(ar, pulses_total);

	while (i < buf_len) {
		if (i + sizeof(*tlv) > buf_len) {
			ath10k_warn(ar, "too short buf for tlv header (%d)\n",
				    i);
			return;
		}

		tlv = (struct phyerr_tlv *)&event->bufp[i];
		tlv_len = __le16_to_cpu(tlv->len);
		tlv_buf = &event->bufp[i + sizeof(*tlv)];
		ath10k_dbg(ar, ATH10K_DBG_REGULATORY,
			   "wmi event dfs tlv_len %d tlv_tag 0x%02X tlv_sig 0x%02X\n",
			   tlv_len, tlv->tag, tlv->sig);

		switch (tlv->tag) {
		case PHYERR_TLV_TAG_RADAR_PULSE_SUMMARY:
			if (i + sizeof(*tlv) + sizeof(*rr) > buf_len) {
				ath10k_warn(ar, "too short radar pulse summary (%d)\n",
					    i);
				return;
			}

			rr = (struct phyerr_radar_report *)tlv_buf;
			ath10k_dfs_radar_report(ar, event, rr, tsf);
			break;
		case PHYERR_TLV_TAG_SEARCH_FFT_REPORT:
			if (i + sizeof(*tlv) + sizeof(*fftr) > buf_len) {
				ath10k_warn(ar, "too short fft report (%d)\n",
					    i);
				return;
			}

			fftr = (struct phyerr_fft_report *)tlv_buf;
			res = ath10k_dfs_fft_report(ar, event, fftr, tsf);
			if (res)
				return;
			break;
		}

		i += sizeof(*tlv) + tlv_len;
	}
}

static void
ath10k_wmi_event_spectral_scan(struct ath10k *ar,
			       struct wmi_single_phyerr_rx_event *event,
			       u64 tsf)
{
	int buf_len, tlv_len, res, i = 0;
	struct phyerr_tlv *tlv;
	u8 *tlv_buf;
	struct phyerr_fft_report *fftr;
	size_t fftr_len;

	buf_len = __le32_to_cpu(event->hdr.buf_len);

	while (i < buf_len) {
		if (i + sizeof(*tlv) > buf_len) {
			ath10k_warn(ar, "failed to parse phyerr tlv header at byte %d\n",
				    i);
			return;
		}

		tlv = (struct phyerr_tlv *)&event->bufp[i];
		tlv_len = __le16_to_cpu(tlv->len);
		tlv_buf = &event->bufp[i + sizeof(*tlv)];

		if (i + sizeof(*tlv) + tlv_len > buf_len) {
			ath10k_warn(ar, "failed to parse phyerr tlv payload at byte %d\n",
				    i);
			return;
		}

		switch (tlv->tag) {
		case PHYERR_TLV_TAG_SEARCH_FFT_REPORT:
			if (sizeof(*fftr) > tlv_len) {
				ath10k_warn(ar, "failed to parse fft report at byte %d\n",
					    i);
				return;
			}

			fftr_len = tlv_len - sizeof(*fftr);
			fftr = (struct phyerr_fft_report *)tlv_buf;
			res = ath10k_spectral_process_fft(ar, event,
							  fftr, fftr_len,
							  tsf);
			if (res < 0) {
				ath10k_warn(ar, "failed to process fft report: %d\n",
					    res);
				return;
			}
			break;
		}

		i += sizeof(*tlv) + tlv_len;
	}
}

static void ath10k_wmi_event_phyerr(struct ath10k *ar, struct sk_buff *skb)
{
	struct wmi_comb_phyerr_rx_event *comb_event;
	struct wmi_single_phyerr_rx_event *event;
	u32 count, i, buf_len, phy_err_code;
	u64 tsf;
	int left_len = skb->len;

	ATH10K_DFS_STAT_INC(ar, phy_errors);

	/* Check if combined event available */
	if (left_len < sizeof(*comb_event)) {
		ath10k_warn(ar, "wmi phyerr combined event wrong len\n");
		return;
	}

	left_len -= sizeof(*comb_event);

	/* Check number of included events */
	comb_event = (struct wmi_comb_phyerr_rx_event *)skb->data;
	count = __le32_to_cpu(comb_event->hdr.num_phyerr_events);

	tsf = __le32_to_cpu(comb_event->hdr.tsf_u32);
	tsf <<= 32;
	tsf |= __le32_to_cpu(comb_event->hdr.tsf_l32);

	ath10k_dbg(ar, ATH10K_DBG_WMI,
		   "wmi event phyerr count %d tsf64 0x%llX\n",
		   count, tsf);

	event = (struct wmi_single_phyerr_rx_event *)comb_event->bufp;
	for (i = 0; i < count; i++) {
		/* Check if we can read event header */
		if (left_len < sizeof(*event)) {
			ath10k_warn(ar, "single event (%d) wrong head len\n",
				    i);
			return;
		}

		left_len -= sizeof(*event);

		buf_len = __le32_to_cpu(event->hdr.buf_len);
		phy_err_code = event->hdr.phy_err_code;

		if (left_len < buf_len) {
			ath10k_warn(ar, "single event (%d) wrong buf len\n", i);
			return;
		}

		left_len -= buf_len;

		switch (phy_err_code) {
		case PHY_ERROR_RADAR:
			ath10k_wmi_event_dfs(ar, event, tsf);
			break;
		case PHY_ERROR_SPECTRAL_SCAN:
			ath10k_wmi_event_spectral_scan(ar, event, tsf);
			break;
		case PHY_ERROR_FALSE_RADAR_EXT:
			ath10k_wmi_event_dfs(ar, event, tsf);
			ath10k_wmi_event_spectral_scan(ar, event, tsf);
			break;
		default:
			break;
		}

		event += sizeof(*event) + buf_len;
	}
}

static void ath10k_wmi_event_roam(struct ath10k *ar, struct sk_buff *skb)
{
	ath10k_dbg(ar, ATH10K_DBG_WMI, "WMI_ROAM_EVENTID\n");
}

static void ath10k_wmi_event_profile_match(struct ath10k *ar,
					   struct sk_buff *skb)
{
	ath10k_dbg(ar, ATH10K_DBG_WMI, "WMI_PROFILE_MATCH\n");
}

static void ath10k_wmi_event_debug_print(struct ath10k *ar,
					 struct sk_buff *skb)
{
	char buf[101], c;
	int i;

	for (i = 0; i < sizeof(buf) - 1; i++) {
		if (i >= skb->len)
			break;

		c = skb->data[i];

		if (c == '\0')
			break;

		if (isascii(c) && isprint(c))
			buf[i] = c;
		else
			buf[i] = '.';
	}

	if (i == sizeof(buf) - 1)
		ath10k_warn(ar, "wmi debug print truncated: %d\n", skb->len);

	/* for some reason the debug prints end with \n, remove that */
	if (skb->data[i - 1] == '\n')
		i--;

	/* the last byte is always reserved for the null character */
	buf[i] = '\0';

	ath10k_dbg(ar, ATH10K_DBG_WMI, "wmi event debug print '%s'\n", buf);
}

static void ath10k_wmi_event_pdev_qvit(struct ath10k *ar, struct sk_buff *skb)
{
	ath10k_dbg(ar, ATH10K_DBG_WMI, "WMI_PDEV_QVIT_EVENTID\n");
}

static void ath10k_wmi_event_wlan_profile_data(struct ath10k *ar,
					       struct sk_buff *skb)
{
	ath10k_dbg(ar, ATH10K_DBG_WMI, "WMI_WLAN_PROFILE_DATA_EVENTID\n");
}

static void ath10k_wmi_event_rtt_measurement_report(struct ath10k *ar,
						    struct sk_buff *skb)
{
	ath10k_dbg(ar, ATH10K_DBG_WMI, "WMI_RTT_MEASUREMENT_REPORT_EVENTID\n");
}

static void ath10k_wmi_event_tsf_measurement_report(struct ath10k *ar,
						    struct sk_buff *skb)
{
	ath10k_dbg(ar, ATH10K_DBG_WMI, "WMI_TSF_MEASUREMENT_REPORT_EVENTID\n");
}

static void ath10k_wmi_event_rtt_error_report(struct ath10k *ar,
					      struct sk_buff *skb)
{
	ath10k_dbg(ar, ATH10K_DBG_WMI, "WMI_RTT_ERROR_REPORT_EVENTID\n");
}

static void ath10k_wmi_event_wow_wakeup_host(struct ath10k *ar,
					     struct sk_buff *skb)
{
	ath10k_dbg(ar, ATH10K_DBG_WMI, "WMI_WOW_WAKEUP_HOST_EVENTID\n");
}

static void ath10k_wmi_event_dcs_interference(struct ath10k *ar,
					      struct sk_buff *skb)
{
	ath10k_dbg(ar, ATH10K_DBG_WMI, "WMI_DCS_INTERFERENCE_EVENTID\n");
}

static void ath10k_wmi_event_pdev_tpc_config(struct ath10k *ar,
					     struct sk_buff *skb)
{
	ath10k_dbg(ar, ATH10K_DBG_WMI, "WMI_PDEV_TPC_CONFIG_EVENTID\n");
}

static void ath10k_wmi_event_pdev_ftm_intg(struct ath10k *ar,
					   struct sk_buff *skb)
{
	ath10k_dbg(ar, ATH10K_DBG_WMI, "WMI_PDEV_FTM_INTG_EVENTID\n");
}

static void ath10k_wmi_event_gtk_offload_status(struct ath10k *ar,
						struct sk_buff *skb)
{
	ath10k_dbg(ar, ATH10K_DBG_WMI, "WMI_GTK_OFFLOAD_STATUS_EVENTID\n");
}

static void ath10k_wmi_event_gtk_rekey_fail(struct ath10k *ar,
					    struct sk_buff *skb)
{
	ath10k_dbg(ar, ATH10K_DBG_WMI, "WMI_GTK_REKEY_FAIL_EVENTID\n");
}

static void ath10k_wmi_event_delba_complete(struct ath10k *ar,
					    struct sk_buff *skb)
{
	ath10k_dbg(ar, ATH10K_DBG_WMI, "WMI_TX_DELBA_COMPLETE_EVENTID\n");
}

static void ath10k_wmi_event_addba_complete(struct ath10k *ar,
					    struct sk_buff *skb)
{
	ath10k_dbg(ar, ATH10K_DBG_WMI, "WMI_TX_ADDBA_COMPLETE_EVENTID\n");
}

static void ath10k_wmi_event_vdev_install_key_complete(struct ath10k *ar,
						       struct sk_buff *skb)
{
	ath10k_dbg(ar, ATH10K_DBG_WMI, "WMI_VDEV_INSTALL_KEY_COMPLETE_EVENTID\n");
}

static void ath10k_wmi_event_inst_rssi_stats(struct ath10k *ar,
					     struct sk_buff *skb)
{
	ath10k_dbg(ar, ATH10K_DBG_WMI, "WMI_INST_RSSI_STATS_EVENTID\n");
}

static void ath10k_wmi_event_vdev_standby_req(struct ath10k *ar,
					      struct sk_buff *skb)
{
	ath10k_dbg(ar, ATH10K_DBG_WMI, "WMI_VDEV_STANDBY_REQ_EVENTID\n");
}

static void ath10k_wmi_event_vdev_resume_req(struct ath10k *ar,
					     struct sk_buff *skb)
{
	ath10k_dbg(ar, ATH10K_DBG_WMI, "WMI_VDEV_RESUME_REQ_EVENTID\n");
}

static int ath10k_wmi_alloc_host_mem(struct ath10k *ar, u32 req_id,
				     u32 num_units, u32 unit_len)
{
	dma_addr_t paddr;
	u32 pool_size;
	int idx = ar->wmi.num_mem_chunks;

	pool_size = num_units * round_up(unit_len, 4);

	if (!pool_size)
		return -EINVAL;

	ar->wmi.mem_chunks[idx].vaddr = dma_alloc_coherent(ar->dev,
							   pool_size,
							   &paddr,
							   GFP_ATOMIC);
	if (!ar->wmi.mem_chunks[idx].vaddr) {
		ath10k_warn(ar, "failed to allocate memory chunk\n");
		return -ENOMEM;
	}

	memset(ar->wmi.mem_chunks[idx].vaddr, 0, pool_size);

	ar->wmi.mem_chunks[idx].paddr = paddr;
	ar->wmi.mem_chunks[idx].len = pool_size;
	ar->wmi.mem_chunks[idx].req_id = req_id;
	ar->wmi.num_mem_chunks++;

	return 0;
}

static void ath10k_wmi_service_ready_event_rx(struct ath10k *ar,
					      struct sk_buff *skb)
{
	struct wmi_service_ready_event *ev = (void *)skb->data;
<<<<<<< HEAD
	DECLARE_BITMAP(svc_bmap, WMI_SERVICE_BM_SIZE) = {};
=======
	DECLARE_BITMAP(svc_bmap, WMI_SERVICE_MAX) = {};
>>>>>>> 34ed780a

	if (skb->len < sizeof(*ev)) {
		ath10k_warn(ar, "Service ready event was %d B but expected %zu B. Wrong firmware version?\n",
			    skb->len, sizeof(*ev));
		return;
	}

	ar->hw_min_tx_power = __le32_to_cpu(ev->hw_min_tx_power);
	ar->hw_max_tx_power = __le32_to_cpu(ev->hw_max_tx_power);
	ar->ht_cap_info = __le32_to_cpu(ev->ht_cap_info);
	ar->vht_cap_info = __le32_to_cpu(ev->vht_cap_info);
	ar->fw_version_major =
		(__le32_to_cpu(ev->sw_version) & 0xff000000) >> 24;
	ar->fw_version_minor = (__le32_to_cpu(ev->sw_version) & 0x00ffffff);
	ar->fw_version_release =
		(__le32_to_cpu(ev->sw_version_1) & 0xffff0000) >> 16;
	ar->fw_version_build = (__le32_to_cpu(ev->sw_version_1) & 0x0000ffff);
	ar->phy_capability = __le32_to_cpu(ev->phy_capability);
	ar->num_rf_chains = __le32_to_cpu(ev->num_rf_chains);

	/* only manually set fw features when not using FW IE format */
	if (ar->fw_api == 1 && ar->fw_version_build > 636)
		set_bit(ATH10K_FW_FEATURE_EXT_WMI_MGMT_RX, ar->fw_features);

	if (ar->num_rf_chains > WMI_MAX_SPATIAL_STREAM) {
		ath10k_warn(ar, "hardware advertises support for more spatial streams than it should (%d > %d)\n",
			    ar->num_rf_chains, WMI_MAX_SPATIAL_STREAM);
		ar->num_rf_chains = WMI_MAX_SPATIAL_STREAM;
	}

	ar->ath_common.regulatory.current_rd =
		__le32_to_cpu(ev->hal_reg_capabilities.eeprom_rd);

	wmi_main_svc_map(ev->wmi_service_bitmap, svc_bmap);
	ath10k_debug_read_service_map(ar, svc_bmap, sizeof(svc_bmap));
	ath10k_dbg_dump(ar, ATH10K_DBG_WMI, NULL, "wmi svc: ",
			ev->wmi_service_bitmap, sizeof(ev->wmi_service_bitmap));

	if (strlen(ar->hw->wiphy->fw_version) == 0) {
		snprintf(ar->hw->wiphy->fw_version,
			 sizeof(ar->hw->wiphy->fw_version),
			 "%u.%u.%u.%u",
			 ar->fw_version_major,
			 ar->fw_version_minor,
			 ar->fw_version_release,
			 ar->fw_version_build);
	}

	/* FIXME: it probably should be better to support this */
	if (__le32_to_cpu(ev->num_mem_reqs) > 0) {
		ath10k_warn(ar, "target requested %d memory chunks; ignoring\n",
			    __le32_to_cpu(ev->num_mem_reqs));
	}

	ath10k_dbg(ar, ATH10K_DBG_WMI,
		   "wmi event service ready sw_ver 0x%08x sw_ver1 0x%08x abi_ver %u phy_cap 0x%08x ht_cap 0x%08x vht_cap 0x%08x vht_supp_msc 0x%08x sys_cap_info 0x%08x mem_reqs %u num_rf_chains %u\n",
		   __le32_to_cpu(ev->sw_version),
		   __le32_to_cpu(ev->sw_version_1),
		   __le32_to_cpu(ev->abi_version),
		   __le32_to_cpu(ev->phy_capability),
		   __le32_to_cpu(ev->ht_cap_info),
		   __le32_to_cpu(ev->vht_cap_info),
		   __le32_to_cpu(ev->vht_supp_mcs),
		   __le32_to_cpu(ev->sys_cap_info),
		   __le32_to_cpu(ev->num_mem_reqs),
		   __le32_to_cpu(ev->num_rf_chains));

	complete(&ar->wmi.service_ready);
}

static void ath10k_wmi_10x_service_ready_event_rx(struct ath10k *ar,
						  struct sk_buff *skb)
{
	u32 num_units, req_id, unit_size, num_mem_reqs, num_unit_info, i;
	int ret;
	struct wmi_service_ready_event_10x *ev = (void *)skb->data;
<<<<<<< HEAD
	DECLARE_BITMAP(svc_bmap, WMI_SERVICE_BM_SIZE) = {};
=======
	DECLARE_BITMAP(svc_bmap, WMI_SERVICE_MAX) = {};
>>>>>>> 34ed780a

	if (skb->len < sizeof(*ev)) {
		ath10k_warn(ar, "Service ready event was %d B but expected %zu B. Wrong firmware version?\n",
			    skb->len, sizeof(*ev));
		return;
	}

	ar->hw_min_tx_power = __le32_to_cpu(ev->hw_min_tx_power);
	ar->hw_max_tx_power = __le32_to_cpu(ev->hw_max_tx_power);
	ar->ht_cap_info = __le32_to_cpu(ev->ht_cap_info);
	ar->vht_cap_info = __le32_to_cpu(ev->vht_cap_info);
	ar->fw_version_major =
		(__le32_to_cpu(ev->sw_version) & 0xff000000) >> 24;
	ar->fw_version_minor = (__le32_to_cpu(ev->sw_version) & 0x00ffffff);
	ar->phy_capability = __le32_to_cpu(ev->phy_capability);
	ar->num_rf_chains = __le32_to_cpu(ev->num_rf_chains);

	if (ar->num_rf_chains > WMI_MAX_SPATIAL_STREAM) {
		ath10k_warn(ar, "hardware advertises support for more spatial streams than it should (%d > %d)\n",
			    ar->num_rf_chains, WMI_MAX_SPATIAL_STREAM);
		ar->num_rf_chains = WMI_MAX_SPATIAL_STREAM;
	}

	ar->ath_common.regulatory.current_rd =
		__le32_to_cpu(ev->hal_reg_capabilities.eeprom_rd);

	wmi_10x_svc_map(ev->wmi_service_bitmap, svc_bmap);
	ath10k_debug_read_service_map(ar, svc_bmap, sizeof(svc_bmap));
	ath10k_dbg_dump(ar, ATH10K_DBG_WMI, NULL, "wmi svc: ",
			ev->wmi_service_bitmap, sizeof(ev->wmi_service_bitmap));

	if (strlen(ar->hw->wiphy->fw_version) == 0) {
		snprintf(ar->hw->wiphy->fw_version,
			 sizeof(ar->hw->wiphy->fw_version),
			 "%u.%u",
			 ar->fw_version_major,
			 ar->fw_version_minor);
	}

	num_mem_reqs = __le32_to_cpu(ev->num_mem_reqs);

	if (num_mem_reqs > ATH10K_MAX_MEM_REQS) {
		ath10k_warn(ar, "requested memory chunks number (%d) exceeds the limit\n",
			    num_mem_reqs);
		return;
	}

	if (!num_mem_reqs)
		goto exit;

	ath10k_dbg(ar, ATH10K_DBG_WMI, "firmware has requested %d memory chunks\n",
		   num_mem_reqs);

	for (i = 0; i < num_mem_reqs; ++i) {
		req_id = __le32_to_cpu(ev->mem_reqs[i].req_id);
		num_units = __le32_to_cpu(ev->mem_reqs[i].num_units);
		unit_size = __le32_to_cpu(ev->mem_reqs[i].unit_size);
		num_unit_info = __le32_to_cpu(ev->mem_reqs[i].num_unit_info);

		if (num_unit_info & NUM_UNITS_IS_NUM_PEERS)
			/* number of units to allocate is number of
			 * peers, 1 extra for self peer on target */
			/* this needs to be tied, host and target
			 * can get out of sync */
			num_units = TARGET_10X_NUM_PEERS + 1;
		else if (num_unit_info & NUM_UNITS_IS_NUM_VDEVS)
			num_units = TARGET_10X_NUM_VDEVS + 1;

		ath10k_dbg(ar, ATH10K_DBG_WMI,
			   "wmi mem_req_id %d num_units %d num_unit_info %d unit size %d actual units %d\n",
			   req_id,
			   __le32_to_cpu(ev->mem_reqs[i].num_units),
			   num_unit_info,
			   unit_size,
			   num_units);

		ret = ath10k_wmi_alloc_host_mem(ar, req_id, num_units,
						unit_size);
		if (ret)
			return;
	}

exit:
	ath10k_dbg(ar, ATH10K_DBG_WMI,
		   "wmi event service ready sw_ver 0x%08x abi_ver %u phy_cap 0x%08x ht_cap 0x%08x vht_cap 0x%08x vht_supp_msc 0x%08x sys_cap_info 0x%08x mem_reqs %u num_rf_chains %u\n",
		   __le32_to_cpu(ev->sw_version),
		   __le32_to_cpu(ev->abi_version),
		   __le32_to_cpu(ev->phy_capability),
		   __le32_to_cpu(ev->ht_cap_info),
		   __le32_to_cpu(ev->vht_cap_info),
		   __le32_to_cpu(ev->vht_supp_mcs),
		   __le32_to_cpu(ev->sys_cap_info),
		   __le32_to_cpu(ev->num_mem_reqs),
		   __le32_to_cpu(ev->num_rf_chains));

	complete(&ar->wmi.service_ready);
}

static int ath10k_wmi_ready_event_rx(struct ath10k *ar, struct sk_buff *skb)
{
	struct wmi_ready_event *ev = (struct wmi_ready_event *)skb->data;

	if (WARN_ON(skb->len < sizeof(*ev)))
		return -EINVAL;

	ether_addr_copy(ar->mac_addr, ev->mac_addr.addr);

	ath10k_dbg(ar, ATH10K_DBG_WMI,
		   "wmi event ready sw_version %u abi_version %u mac_addr %pM status %d skb->len %i ev-sz %zu\n",
		   __le32_to_cpu(ev->sw_version),
		   __le32_to_cpu(ev->abi_version),
		   ev->mac_addr.addr,
		   __le32_to_cpu(ev->status), skb->len, sizeof(*ev));

	complete(&ar->wmi.unified_ready);
	return 0;
}

static void ath10k_wmi_main_process_rx(struct ath10k *ar, struct sk_buff *skb)
{
	struct wmi_cmd_hdr *cmd_hdr;
	enum wmi_event_id id;

	cmd_hdr = (struct wmi_cmd_hdr *)skb->data;
	id = MS(__le32_to_cpu(cmd_hdr->cmd_id), WMI_CMD_HDR_CMD_ID);

	if (skb_pull(skb, sizeof(struct wmi_cmd_hdr)) == NULL)
		return;

	trace_ath10k_wmi_event(ar, id, skb->data, skb->len);

	switch (id) {
	case WMI_MGMT_RX_EVENTID:
		ath10k_wmi_event_mgmt_rx(ar, skb);
		/* mgmt_rx() owns the skb now! */
		return;
	case WMI_SCAN_EVENTID:
		ath10k_wmi_event_scan(ar, skb);
		break;
	case WMI_CHAN_INFO_EVENTID:
		ath10k_wmi_event_chan_info(ar, skb);
		break;
	case WMI_ECHO_EVENTID:
		ath10k_wmi_event_echo(ar, skb);
		break;
	case WMI_DEBUG_MESG_EVENTID:
		ath10k_wmi_event_debug_mesg(ar, skb);
		break;
	case WMI_UPDATE_STATS_EVENTID:
		ath10k_wmi_event_update_stats(ar, skb);
		break;
	case WMI_VDEV_START_RESP_EVENTID:
		ath10k_wmi_event_vdev_start_resp(ar, skb);
		break;
	case WMI_VDEV_STOPPED_EVENTID:
		ath10k_wmi_event_vdev_stopped(ar, skb);
		break;
	case WMI_PEER_STA_KICKOUT_EVENTID:
		ath10k_wmi_event_peer_sta_kickout(ar, skb);
		break;
	case WMI_HOST_SWBA_EVENTID:
		ath10k_wmi_event_host_swba(ar, skb);
		break;
	case WMI_TBTTOFFSET_UPDATE_EVENTID:
		ath10k_wmi_event_tbttoffset_update(ar, skb);
		break;
	case WMI_PHYERR_EVENTID:
		ath10k_wmi_event_phyerr(ar, skb);
		break;
	case WMI_ROAM_EVENTID:
		ath10k_wmi_event_roam(ar, skb);
		break;
	case WMI_PROFILE_MATCH:
		ath10k_wmi_event_profile_match(ar, skb);
		break;
	case WMI_DEBUG_PRINT_EVENTID:
		ath10k_wmi_event_debug_print(ar, skb);
		break;
	case WMI_PDEV_QVIT_EVENTID:
		ath10k_wmi_event_pdev_qvit(ar, skb);
		break;
	case WMI_WLAN_PROFILE_DATA_EVENTID:
		ath10k_wmi_event_wlan_profile_data(ar, skb);
		break;
	case WMI_RTT_MEASUREMENT_REPORT_EVENTID:
		ath10k_wmi_event_rtt_measurement_report(ar, skb);
		break;
	case WMI_TSF_MEASUREMENT_REPORT_EVENTID:
		ath10k_wmi_event_tsf_measurement_report(ar, skb);
		break;
	case WMI_RTT_ERROR_REPORT_EVENTID:
		ath10k_wmi_event_rtt_error_report(ar, skb);
		break;
	case WMI_WOW_WAKEUP_HOST_EVENTID:
		ath10k_wmi_event_wow_wakeup_host(ar, skb);
		break;
	case WMI_DCS_INTERFERENCE_EVENTID:
		ath10k_wmi_event_dcs_interference(ar, skb);
		break;
	case WMI_PDEV_TPC_CONFIG_EVENTID:
		ath10k_wmi_event_pdev_tpc_config(ar, skb);
		break;
	case WMI_PDEV_FTM_INTG_EVENTID:
		ath10k_wmi_event_pdev_ftm_intg(ar, skb);
		break;
	case WMI_GTK_OFFLOAD_STATUS_EVENTID:
		ath10k_wmi_event_gtk_offload_status(ar, skb);
		break;
	case WMI_GTK_REKEY_FAIL_EVENTID:
		ath10k_wmi_event_gtk_rekey_fail(ar, skb);
		break;
	case WMI_TX_DELBA_COMPLETE_EVENTID:
		ath10k_wmi_event_delba_complete(ar, skb);
		break;
	case WMI_TX_ADDBA_COMPLETE_EVENTID:
		ath10k_wmi_event_addba_complete(ar, skb);
		break;
	case WMI_VDEV_INSTALL_KEY_COMPLETE_EVENTID:
		ath10k_wmi_event_vdev_install_key_complete(ar, skb);
		break;
	case WMI_SERVICE_READY_EVENTID:
		ath10k_wmi_service_ready_event_rx(ar, skb);
		break;
	case WMI_READY_EVENTID:
		ath10k_wmi_ready_event_rx(ar, skb);
		break;
	default:
		ath10k_warn(ar, "Unknown eventid: %d\n", id);
		break;
	}

	dev_kfree_skb(skb);
}

static void ath10k_wmi_10x_process_rx(struct ath10k *ar, struct sk_buff *skb)
{
	struct wmi_cmd_hdr *cmd_hdr;
	enum wmi_10x_event_id id;
	bool consumed;

	cmd_hdr = (struct wmi_cmd_hdr *)skb->data;
	id = MS(__le32_to_cpu(cmd_hdr->cmd_id), WMI_CMD_HDR_CMD_ID);

	if (skb_pull(skb, sizeof(struct wmi_cmd_hdr)) == NULL)
		return;

	trace_ath10k_wmi_event(ar, id, skb->data, skb->len);

	consumed = ath10k_tm_event_wmi(ar, id, skb);

	/* Ready event must be handled normally also in UTF mode so that we
	 * know the UTF firmware has booted, others we are just bypass WMI
	 * events to testmode.
	 */
	if (consumed && id != WMI_10X_READY_EVENTID) {
		ath10k_dbg(ar, ATH10K_DBG_WMI,
			   "wmi testmode consumed 0x%x\n", id);
		goto out;
	}

	switch (id) {
	case WMI_10X_MGMT_RX_EVENTID:
		ath10k_wmi_event_mgmt_rx(ar, skb);
		/* mgmt_rx() owns the skb now! */
		return;
	case WMI_10X_SCAN_EVENTID:
		ath10k_wmi_event_scan(ar, skb);
		break;
	case WMI_10X_CHAN_INFO_EVENTID:
		ath10k_wmi_event_chan_info(ar, skb);
		break;
	case WMI_10X_ECHO_EVENTID:
		ath10k_wmi_event_echo(ar, skb);
		break;
	case WMI_10X_DEBUG_MESG_EVENTID:
		ath10k_wmi_event_debug_mesg(ar, skb);
		break;
	case WMI_10X_UPDATE_STATS_EVENTID:
		ath10k_wmi_event_update_stats(ar, skb);
		break;
	case WMI_10X_VDEV_START_RESP_EVENTID:
		ath10k_wmi_event_vdev_start_resp(ar, skb);
		break;
	case WMI_10X_VDEV_STOPPED_EVENTID:
		ath10k_wmi_event_vdev_stopped(ar, skb);
		break;
	case WMI_10X_PEER_STA_KICKOUT_EVENTID:
		ath10k_wmi_event_peer_sta_kickout(ar, skb);
		break;
	case WMI_10X_HOST_SWBA_EVENTID:
		ath10k_wmi_event_host_swba(ar, skb);
		break;
	case WMI_10X_TBTTOFFSET_UPDATE_EVENTID:
		ath10k_wmi_event_tbttoffset_update(ar, skb);
		break;
	case WMI_10X_PHYERR_EVENTID:
		ath10k_wmi_event_phyerr(ar, skb);
		break;
	case WMI_10X_ROAM_EVENTID:
		ath10k_wmi_event_roam(ar, skb);
		break;
	case WMI_10X_PROFILE_MATCH:
		ath10k_wmi_event_profile_match(ar, skb);
		break;
	case WMI_10X_DEBUG_PRINT_EVENTID:
		ath10k_wmi_event_debug_print(ar, skb);
		break;
	case WMI_10X_PDEV_QVIT_EVENTID:
		ath10k_wmi_event_pdev_qvit(ar, skb);
		break;
	case WMI_10X_WLAN_PROFILE_DATA_EVENTID:
		ath10k_wmi_event_wlan_profile_data(ar, skb);
		break;
	case WMI_10X_RTT_MEASUREMENT_REPORT_EVENTID:
		ath10k_wmi_event_rtt_measurement_report(ar, skb);
		break;
	case WMI_10X_TSF_MEASUREMENT_REPORT_EVENTID:
		ath10k_wmi_event_tsf_measurement_report(ar, skb);
		break;
	case WMI_10X_RTT_ERROR_REPORT_EVENTID:
		ath10k_wmi_event_rtt_error_report(ar, skb);
		break;
	case WMI_10X_WOW_WAKEUP_HOST_EVENTID:
		ath10k_wmi_event_wow_wakeup_host(ar, skb);
		break;
	case WMI_10X_DCS_INTERFERENCE_EVENTID:
		ath10k_wmi_event_dcs_interference(ar, skb);
		break;
	case WMI_10X_PDEV_TPC_CONFIG_EVENTID:
		ath10k_wmi_event_pdev_tpc_config(ar, skb);
		break;
	case WMI_10X_INST_RSSI_STATS_EVENTID:
		ath10k_wmi_event_inst_rssi_stats(ar, skb);
		break;
	case WMI_10X_VDEV_STANDBY_REQ_EVENTID:
		ath10k_wmi_event_vdev_standby_req(ar, skb);
		break;
	case WMI_10X_VDEV_RESUME_REQ_EVENTID:
		ath10k_wmi_event_vdev_resume_req(ar, skb);
		break;
	case WMI_10X_SERVICE_READY_EVENTID:
		ath10k_wmi_10x_service_ready_event_rx(ar, skb);
		break;
	case WMI_10X_READY_EVENTID:
		ath10k_wmi_ready_event_rx(ar, skb);
		break;
	case WMI_10X_PDEV_UTF_EVENTID:
		/* ignore utf events */
		break;
	default:
		ath10k_warn(ar, "Unknown eventid: %d\n", id);
		break;
	}

out:
	dev_kfree_skb(skb);
}

static void ath10k_wmi_10_2_process_rx(struct ath10k *ar, struct sk_buff *skb)
{
	struct wmi_cmd_hdr *cmd_hdr;
	enum wmi_10_2_event_id id;

	cmd_hdr = (struct wmi_cmd_hdr *)skb->data;
	id = MS(__le32_to_cpu(cmd_hdr->cmd_id), WMI_CMD_HDR_CMD_ID);

	if (skb_pull(skb, sizeof(struct wmi_cmd_hdr)) == NULL)
		return;

<<<<<<< HEAD
	trace_ath10k_wmi_event(id, skb->data, skb->len);
=======
	trace_ath10k_wmi_event(ar, id, skb->data, skb->len);
>>>>>>> 34ed780a

	switch (id) {
	case WMI_10_2_MGMT_RX_EVENTID:
		ath10k_wmi_event_mgmt_rx(ar, skb);
		/* mgmt_rx() owns the skb now! */
		return;
	case WMI_10_2_SCAN_EVENTID:
		ath10k_wmi_event_scan(ar, skb);
		break;
	case WMI_10_2_CHAN_INFO_EVENTID:
		ath10k_wmi_event_chan_info(ar, skb);
		break;
	case WMI_10_2_ECHO_EVENTID:
		ath10k_wmi_event_echo(ar, skb);
		break;
	case WMI_10_2_DEBUG_MESG_EVENTID:
		ath10k_wmi_event_debug_mesg(ar, skb);
		break;
	case WMI_10_2_UPDATE_STATS_EVENTID:
		ath10k_wmi_event_update_stats(ar, skb);
		break;
	case WMI_10_2_VDEV_START_RESP_EVENTID:
		ath10k_wmi_event_vdev_start_resp(ar, skb);
		break;
	case WMI_10_2_VDEV_STOPPED_EVENTID:
		ath10k_wmi_event_vdev_stopped(ar, skb);
		break;
	case WMI_10_2_PEER_STA_KICKOUT_EVENTID:
		ath10k_wmi_event_peer_sta_kickout(ar, skb);
		break;
	case WMI_10_2_HOST_SWBA_EVENTID:
		ath10k_wmi_event_host_swba(ar, skb);
		break;
	case WMI_10_2_TBTTOFFSET_UPDATE_EVENTID:
		ath10k_wmi_event_tbttoffset_update(ar, skb);
		break;
	case WMI_10_2_PHYERR_EVENTID:
		ath10k_wmi_event_phyerr(ar, skb);
		break;
	case WMI_10_2_ROAM_EVENTID:
		ath10k_wmi_event_roam(ar, skb);
		break;
	case WMI_10_2_PROFILE_MATCH:
		ath10k_wmi_event_profile_match(ar, skb);
		break;
	case WMI_10_2_DEBUG_PRINT_EVENTID:
		ath10k_wmi_event_debug_print(ar, skb);
		break;
	case WMI_10_2_PDEV_QVIT_EVENTID:
		ath10k_wmi_event_pdev_qvit(ar, skb);
		break;
	case WMI_10_2_WLAN_PROFILE_DATA_EVENTID:
		ath10k_wmi_event_wlan_profile_data(ar, skb);
		break;
	case WMI_10_2_RTT_MEASUREMENT_REPORT_EVENTID:
		ath10k_wmi_event_rtt_measurement_report(ar, skb);
		break;
	case WMI_10_2_TSF_MEASUREMENT_REPORT_EVENTID:
		ath10k_wmi_event_tsf_measurement_report(ar, skb);
		break;
	case WMI_10_2_RTT_ERROR_REPORT_EVENTID:
		ath10k_wmi_event_rtt_error_report(ar, skb);
		break;
	case WMI_10_2_WOW_WAKEUP_HOST_EVENTID:
		ath10k_wmi_event_wow_wakeup_host(ar, skb);
		break;
	case WMI_10_2_DCS_INTERFERENCE_EVENTID:
		ath10k_wmi_event_dcs_interference(ar, skb);
		break;
	case WMI_10_2_PDEV_TPC_CONFIG_EVENTID:
		ath10k_wmi_event_pdev_tpc_config(ar, skb);
		break;
	case WMI_10_2_INST_RSSI_STATS_EVENTID:
		ath10k_wmi_event_inst_rssi_stats(ar, skb);
		break;
	case WMI_10_2_VDEV_STANDBY_REQ_EVENTID:
		ath10k_wmi_event_vdev_standby_req(ar, skb);
		break;
	case WMI_10_2_VDEV_RESUME_REQ_EVENTID:
		ath10k_wmi_event_vdev_resume_req(ar, skb);
		break;
	case WMI_10_2_SERVICE_READY_EVENTID:
		ath10k_wmi_10x_service_ready_event_rx(ar, skb);
		break;
	case WMI_10_2_READY_EVENTID:
		ath10k_wmi_ready_event_rx(ar, skb);
		break;
	case WMI_10_2_RTT_KEEPALIVE_EVENTID:
	case WMI_10_2_GPIO_INPUT_EVENTID:
	case WMI_10_2_PEER_RATECODE_LIST_EVENTID:
	case WMI_10_2_GENERIC_BUFFER_EVENTID:
	case WMI_10_2_MCAST_BUF_RELEASE_EVENTID:
	case WMI_10_2_MCAST_LIST_AGEOUT_EVENTID:
	case WMI_10_2_WDS_PEER_EVENTID:
		ath10k_dbg(ar, ATH10K_DBG_WMI,
			   "received event id %d not implemented\n", id);
		break;
	default:
		ath10k_warn(ar, "Unknown eventid: %d\n", id);
		break;
	}

	dev_kfree_skb(skb);
}

static void ath10k_wmi_process_rx(struct ath10k *ar, struct sk_buff *skb)
{
	if (test_bit(ATH10K_FW_FEATURE_WMI_10X, ar->fw_features)) {
		if (test_bit(ATH10K_FW_FEATURE_WMI_10_2, ar->fw_features))
			ath10k_wmi_10_2_process_rx(ar, skb);
		else
			ath10k_wmi_10x_process_rx(ar, skb);
	} else {
		ath10k_wmi_main_process_rx(ar, skb);
	}
}

/* WMI Initialization functions */
int ath10k_wmi_attach(struct ath10k *ar)
{
	if (test_bit(ATH10K_FW_FEATURE_WMI_10X, ar->fw_features)) {
		if (test_bit(ATH10K_FW_FEATURE_WMI_10_2, ar->fw_features))
			ar->wmi.cmd = &wmi_10_2_cmd_map;
		else
			ar->wmi.cmd = &wmi_10x_cmd_map;

		ar->wmi.vdev_param = &wmi_10x_vdev_param_map;
		ar->wmi.pdev_param = &wmi_10x_pdev_param_map;
	} else {
		ar->wmi.cmd = &wmi_cmd_map;
		ar->wmi.vdev_param = &wmi_vdev_param_map;
		ar->wmi.pdev_param = &wmi_pdev_param_map;
	}

	init_completion(&ar->wmi.service_ready);
	init_completion(&ar->wmi.unified_ready);
	init_waitqueue_head(&ar->wmi.tx_credits_wq);

	return 0;
}

void ath10k_wmi_detach(struct ath10k *ar)
{
	int i;

	/* free the host memory chunks requested by firmware */
	for (i = 0; i < ar->wmi.num_mem_chunks; i++) {
		dma_free_coherent(ar->dev,
				  ar->wmi.mem_chunks[i].len,
				  ar->wmi.mem_chunks[i].vaddr,
				  ar->wmi.mem_chunks[i].paddr);
	}

	ar->wmi.num_mem_chunks = 0;
}

int ath10k_wmi_connect(struct ath10k *ar)
{
	int status;
	struct ath10k_htc_svc_conn_req conn_req;
	struct ath10k_htc_svc_conn_resp conn_resp;

	memset(&conn_req, 0, sizeof(conn_req));
	memset(&conn_resp, 0, sizeof(conn_resp));

	/* these fields are the same for all service endpoints */
	conn_req.ep_ops.ep_tx_complete = ath10k_wmi_htc_tx_complete;
	conn_req.ep_ops.ep_rx_complete = ath10k_wmi_process_rx;
	conn_req.ep_ops.ep_tx_credits = ath10k_wmi_op_ep_tx_credits;

	/* connect to control service */
	conn_req.service_id = ATH10K_HTC_SVC_ID_WMI_CONTROL;

	status = ath10k_htc_connect_service(&ar->htc, &conn_req, &conn_resp);
	if (status) {
		ath10k_warn(ar, "failed to connect to WMI CONTROL service status: %d\n",
			    status);
		return status;
	}

	ar->wmi.eid = conn_resp.eid;
	return 0;
}

static int ath10k_wmi_main_pdev_set_regdomain(struct ath10k *ar, u16 rd,
					      u16 rd2g, u16 rd5g, u16 ctl2g,
					      u16 ctl5g)
{
	struct wmi_pdev_set_regdomain_cmd *cmd;
	struct sk_buff *skb;

	skb = ath10k_wmi_alloc_skb(ar, sizeof(*cmd));
	if (!skb)
		return -ENOMEM;

	cmd = (struct wmi_pdev_set_regdomain_cmd *)skb->data;
	cmd->reg_domain = __cpu_to_le32(rd);
	cmd->reg_domain_2G = __cpu_to_le32(rd2g);
	cmd->reg_domain_5G = __cpu_to_le32(rd5g);
	cmd->conformance_test_limit_2G = __cpu_to_le32(ctl2g);
	cmd->conformance_test_limit_5G = __cpu_to_le32(ctl5g);

	ath10k_dbg(ar, ATH10K_DBG_WMI,
		   "wmi pdev regdomain rd %x rd2g %x rd5g %x ctl2g %x ctl5g %x\n",
		   rd, rd2g, rd5g, ctl2g, ctl5g);

	return ath10k_wmi_cmd_send(ar, skb,
				   ar->wmi.cmd->pdev_set_regdomain_cmdid);
}

static int ath10k_wmi_10x_pdev_set_regdomain(struct ath10k *ar, u16 rd,
					     u16 rd2g, u16 rd5g,
					     u16 ctl2g, u16 ctl5g,
					     enum wmi_dfs_region dfs_reg)
{
	struct wmi_pdev_set_regdomain_cmd_10x *cmd;
	struct sk_buff *skb;

	skb = ath10k_wmi_alloc_skb(ar, sizeof(*cmd));
	if (!skb)
		return -ENOMEM;

	cmd = (struct wmi_pdev_set_regdomain_cmd_10x *)skb->data;
	cmd->reg_domain = __cpu_to_le32(rd);
	cmd->reg_domain_2G = __cpu_to_le32(rd2g);
	cmd->reg_domain_5G = __cpu_to_le32(rd5g);
	cmd->conformance_test_limit_2G = __cpu_to_le32(ctl2g);
	cmd->conformance_test_limit_5G = __cpu_to_le32(ctl5g);
	cmd->dfs_domain = __cpu_to_le32(dfs_reg);

	ath10k_dbg(ar, ATH10K_DBG_WMI,
		   "wmi pdev regdomain rd %x rd2g %x rd5g %x ctl2g %x ctl5g %x dfs_region %x\n",
		   rd, rd2g, rd5g, ctl2g, ctl5g, dfs_reg);

	return ath10k_wmi_cmd_send(ar, skb,
				   ar->wmi.cmd->pdev_set_regdomain_cmdid);
}

int ath10k_wmi_pdev_set_regdomain(struct ath10k *ar, u16 rd, u16 rd2g,
				  u16 rd5g, u16 ctl2g, u16 ctl5g,
				  enum wmi_dfs_region dfs_reg)
{
	if (test_bit(ATH10K_FW_FEATURE_WMI_10X, ar->fw_features))
		return ath10k_wmi_10x_pdev_set_regdomain(ar, rd, rd2g, rd5g,
							ctl2g, ctl5g, dfs_reg);
	else
		return ath10k_wmi_main_pdev_set_regdomain(ar, rd, rd2g, rd5g,
							 ctl2g, ctl5g);
}

int ath10k_wmi_pdev_set_channel(struct ath10k *ar,
				const struct wmi_channel_arg *arg)
{
	struct wmi_set_channel_cmd *cmd;
	struct sk_buff *skb;
	u32 ch_flags = 0;

	if (arg->passive)
		return -EINVAL;

	skb = ath10k_wmi_alloc_skb(ar, sizeof(*cmd));
	if (!skb)
		return -ENOMEM;

	if (arg->chan_radar)
		ch_flags |= WMI_CHAN_FLAG_DFS;

	cmd = (struct wmi_set_channel_cmd *)skb->data;
	cmd->chan.mhz               = __cpu_to_le32(arg->freq);
	cmd->chan.band_center_freq1 = __cpu_to_le32(arg->freq);
	cmd->chan.mode              = arg->mode;
	cmd->chan.flags		   |= __cpu_to_le32(ch_flags);
	cmd->chan.min_power         = arg->min_power;
	cmd->chan.max_power         = arg->max_power;
	cmd->chan.reg_power         = arg->max_reg_power;
	cmd->chan.reg_classid       = arg->reg_class_id;
	cmd->chan.antenna_max       = arg->max_antenna_gain;

	ath10k_dbg(ar, ATH10K_DBG_WMI,
		   "wmi set channel mode %d freq %d\n",
		   arg->mode, arg->freq);

	return ath10k_wmi_cmd_send(ar, skb,
				   ar->wmi.cmd->pdev_set_channel_cmdid);
}

int ath10k_wmi_pdev_suspend_target(struct ath10k *ar, u32 suspend_opt)
{
	struct wmi_pdev_suspend_cmd *cmd;
	struct sk_buff *skb;

	skb = ath10k_wmi_alloc_skb(ar, sizeof(*cmd));
	if (!skb)
		return -ENOMEM;

	cmd = (struct wmi_pdev_suspend_cmd *)skb->data;
	cmd->suspend_opt = __cpu_to_le32(suspend_opt);

	return ath10k_wmi_cmd_send(ar, skb, ar->wmi.cmd->pdev_suspend_cmdid);
}

int ath10k_wmi_pdev_resume_target(struct ath10k *ar)
{
	struct sk_buff *skb;

	skb = ath10k_wmi_alloc_skb(ar, 0);
	if (skb == NULL)
		return -ENOMEM;

	return ath10k_wmi_cmd_send(ar, skb, ar->wmi.cmd->pdev_resume_cmdid);
}

int ath10k_wmi_pdev_set_param(struct ath10k *ar, u32 id, u32 value)
{
	struct wmi_pdev_set_param_cmd *cmd;
	struct sk_buff *skb;

	if (id == WMI_PDEV_PARAM_UNSUPPORTED) {
		ath10k_warn(ar, "pdev param %d not supported by firmware\n",
			    id);
		return -EOPNOTSUPP;
	}

	skb = ath10k_wmi_alloc_skb(ar, sizeof(*cmd));
	if (!skb)
		return -ENOMEM;

	cmd = (struct wmi_pdev_set_param_cmd *)skb->data;
	cmd->param_id    = __cpu_to_le32(id);
	cmd->param_value = __cpu_to_le32(value);

	ath10k_dbg(ar, ATH10K_DBG_WMI, "wmi pdev set param %d value %d\n",
		   id, value);
	return ath10k_wmi_cmd_send(ar, skb, ar->wmi.cmd->pdev_set_param_cmdid);
}

static int ath10k_wmi_main_cmd_init(struct ath10k *ar)
{
	struct wmi_init_cmd *cmd;
	struct sk_buff *buf;
	struct wmi_resource_config config = {};
	u32 len, val;
	int i;

	config.num_vdevs = __cpu_to_le32(TARGET_NUM_VDEVS);
	config.num_peers = __cpu_to_le32(TARGET_NUM_PEERS + TARGET_NUM_VDEVS);
	config.num_offload_peers = __cpu_to_le32(TARGET_NUM_OFFLOAD_PEERS);

	config.num_offload_reorder_bufs =
		__cpu_to_le32(TARGET_NUM_OFFLOAD_REORDER_BUFS);

	config.num_peer_keys = __cpu_to_le32(TARGET_NUM_PEER_KEYS);
	config.num_tids = __cpu_to_le32(TARGET_NUM_TIDS);
	config.ast_skid_limit = __cpu_to_le32(TARGET_AST_SKID_LIMIT);
	config.tx_chain_mask = __cpu_to_le32(TARGET_TX_CHAIN_MASK);
	config.rx_chain_mask = __cpu_to_le32(TARGET_RX_CHAIN_MASK);
	config.rx_timeout_pri_vo = __cpu_to_le32(TARGET_RX_TIMEOUT_LO_PRI);
	config.rx_timeout_pri_vi = __cpu_to_le32(TARGET_RX_TIMEOUT_LO_PRI);
	config.rx_timeout_pri_be = __cpu_to_le32(TARGET_RX_TIMEOUT_LO_PRI);
	config.rx_timeout_pri_bk = __cpu_to_le32(TARGET_RX_TIMEOUT_HI_PRI);
	config.rx_decap_mode = __cpu_to_le32(TARGET_RX_DECAP_MODE);

	config.scan_max_pending_reqs =
		__cpu_to_le32(TARGET_SCAN_MAX_PENDING_REQS);

	config.bmiss_offload_max_vdev =
		__cpu_to_le32(TARGET_BMISS_OFFLOAD_MAX_VDEV);

	config.roam_offload_max_vdev =
		__cpu_to_le32(TARGET_ROAM_OFFLOAD_MAX_VDEV);

	config.roam_offload_max_ap_profiles =
		__cpu_to_le32(TARGET_ROAM_OFFLOAD_MAX_AP_PROFILES);

	config.num_mcast_groups = __cpu_to_le32(TARGET_NUM_MCAST_GROUPS);
	config.num_mcast_table_elems =
		__cpu_to_le32(TARGET_NUM_MCAST_TABLE_ELEMS);

	config.mcast2ucast_mode = __cpu_to_le32(TARGET_MCAST2UCAST_MODE);
	config.tx_dbg_log_size = __cpu_to_le32(TARGET_TX_DBG_LOG_SIZE);
	config.num_wds_entries = __cpu_to_le32(TARGET_NUM_WDS_ENTRIES);
	config.dma_burst_size = __cpu_to_le32(TARGET_DMA_BURST_SIZE);
	config.mac_aggr_delim = __cpu_to_le32(TARGET_MAC_AGGR_DELIM);

	val = TARGET_RX_SKIP_DEFRAG_TIMEOUT_DUP_DETECTION_CHECK;
	config.rx_skip_defrag_timeout_dup_detection_check = __cpu_to_le32(val);

	config.vow_config = __cpu_to_le32(TARGET_VOW_CONFIG);

	config.gtk_offload_max_vdev =
		__cpu_to_le32(TARGET_GTK_OFFLOAD_MAX_VDEV);

	config.num_msdu_desc = __cpu_to_le32(TARGET_NUM_MSDU_DESC);
	config.max_frag_entries = __cpu_to_le32(TARGET_MAX_FRAG_ENTRIES);

	len = sizeof(*cmd) +
	      (sizeof(struct host_memory_chunk) * ar->wmi.num_mem_chunks);

	buf = ath10k_wmi_alloc_skb(ar, len);
	if (!buf)
		return -ENOMEM;

	cmd = (struct wmi_init_cmd *)buf->data;

	if (ar->wmi.num_mem_chunks == 0) {
		cmd->num_host_mem_chunks = 0;
		goto out;
	}

	ath10k_dbg(ar, ATH10K_DBG_WMI, "wmi sending %d memory chunks info.\n",
		   ar->wmi.num_mem_chunks);

	cmd->num_host_mem_chunks = __cpu_to_le32(ar->wmi.num_mem_chunks);

	for (i = 0; i < ar->wmi.num_mem_chunks; i++) {
		cmd->host_mem_chunks[i].ptr =
			__cpu_to_le32(ar->wmi.mem_chunks[i].paddr);
		cmd->host_mem_chunks[i].size =
			__cpu_to_le32(ar->wmi.mem_chunks[i].len);
		cmd->host_mem_chunks[i].req_id =
			__cpu_to_le32(ar->wmi.mem_chunks[i].req_id);

		ath10k_dbg(ar, ATH10K_DBG_WMI,
			   "wmi chunk %d len %d requested, addr 0x%llx\n",
			   i,
			   ar->wmi.mem_chunks[i].len,
			   (unsigned long long)ar->wmi.mem_chunks[i].paddr);
	}
out:
	memcpy(&cmd->resource_config, &config, sizeof(config));

	ath10k_dbg(ar, ATH10K_DBG_WMI, "wmi init\n");
	return ath10k_wmi_cmd_send(ar, buf, ar->wmi.cmd->init_cmdid);
}

static int ath10k_wmi_10x_cmd_init(struct ath10k *ar)
{
	struct wmi_init_cmd_10x *cmd;
	struct sk_buff *buf;
	struct wmi_resource_config_10x config = {};
	u32 len, val;
	int i;

	config.num_vdevs = __cpu_to_le32(TARGET_10X_NUM_VDEVS);
	config.num_peers = __cpu_to_le32(TARGET_10X_NUM_PEERS);
	config.num_peer_keys = __cpu_to_le32(TARGET_10X_NUM_PEER_KEYS);
	config.num_tids = __cpu_to_le32(TARGET_10X_NUM_TIDS);
	config.ast_skid_limit = __cpu_to_le32(TARGET_10X_AST_SKID_LIMIT);
	config.tx_chain_mask = __cpu_to_le32(TARGET_10X_TX_CHAIN_MASK);
	config.rx_chain_mask = __cpu_to_le32(TARGET_10X_RX_CHAIN_MASK);
	config.rx_timeout_pri_vo = __cpu_to_le32(TARGET_10X_RX_TIMEOUT_LO_PRI);
	config.rx_timeout_pri_vi = __cpu_to_le32(TARGET_10X_RX_TIMEOUT_LO_PRI);
	config.rx_timeout_pri_be = __cpu_to_le32(TARGET_10X_RX_TIMEOUT_LO_PRI);
	config.rx_timeout_pri_bk = __cpu_to_le32(TARGET_10X_RX_TIMEOUT_HI_PRI);
	config.rx_decap_mode = __cpu_to_le32(TARGET_10X_RX_DECAP_MODE);

	config.scan_max_pending_reqs =
		__cpu_to_le32(TARGET_10X_SCAN_MAX_PENDING_REQS);

	config.bmiss_offload_max_vdev =
		__cpu_to_le32(TARGET_10X_BMISS_OFFLOAD_MAX_VDEV);

	config.roam_offload_max_vdev =
		__cpu_to_le32(TARGET_10X_ROAM_OFFLOAD_MAX_VDEV);

	config.roam_offload_max_ap_profiles =
		__cpu_to_le32(TARGET_10X_ROAM_OFFLOAD_MAX_AP_PROFILES);

	config.num_mcast_groups = __cpu_to_le32(TARGET_10X_NUM_MCAST_GROUPS);
	config.num_mcast_table_elems =
		__cpu_to_le32(TARGET_10X_NUM_MCAST_TABLE_ELEMS);

	config.mcast2ucast_mode = __cpu_to_le32(TARGET_10X_MCAST2UCAST_MODE);
	config.tx_dbg_log_size = __cpu_to_le32(TARGET_10X_TX_DBG_LOG_SIZE);
	config.num_wds_entries = __cpu_to_le32(TARGET_10X_NUM_WDS_ENTRIES);
	config.dma_burst_size = __cpu_to_le32(TARGET_10X_DMA_BURST_SIZE);
	config.mac_aggr_delim = __cpu_to_le32(TARGET_10X_MAC_AGGR_DELIM);

	val = TARGET_10X_RX_SKIP_DEFRAG_TIMEOUT_DUP_DETECTION_CHECK;
	config.rx_skip_defrag_timeout_dup_detection_check = __cpu_to_le32(val);

	config.vow_config = __cpu_to_le32(TARGET_10X_VOW_CONFIG);

	config.num_msdu_desc = __cpu_to_le32(TARGET_10X_NUM_MSDU_DESC);
	config.max_frag_entries = __cpu_to_le32(TARGET_10X_MAX_FRAG_ENTRIES);

	len = sizeof(*cmd) +
	      (sizeof(struct host_memory_chunk) * ar->wmi.num_mem_chunks);

	buf = ath10k_wmi_alloc_skb(ar, len);
	if (!buf)
		return -ENOMEM;

	cmd = (struct wmi_init_cmd_10x *)buf->data;

	if (ar->wmi.num_mem_chunks == 0) {
		cmd->num_host_mem_chunks = 0;
		goto out;
	}

	ath10k_dbg(ar, ATH10K_DBG_WMI, "wmi sending %d memory chunks info.\n",
		   ar->wmi.num_mem_chunks);

	cmd->num_host_mem_chunks = __cpu_to_le32(ar->wmi.num_mem_chunks);

	for (i = 0; i < ar->wmi.num_mem_chunks; i++) {
		cmd->host_mem_chunks[i].ptr =
			__cpu_to_le32(ar->wmi.mem_chunks[i].paddr);
		cmd->host_mem_chunks[i].size =
			__cpu_to_le32(ar->wmi.mem_chunks[i].len);
		cmd->host_mem_chunks[i].req_id =
			__cpu_to_le32(ar->wmi.mem_chunks[i].req_id);

		ath10k_dbg(ar, ATH10K_DBG_WMI,
			   "wmi chunk %d len %d requested, addr 0x%llx\n",
			   i,
			   ar->wmi.mem_chunks[i].len,
			   (unsigned long long)ar->wmi.mem_chunks[i].paddr);
	}
out:
	memcpy(&cmd->resource_config, &config, sizeof(config));

	ath10k_dbg(ar, ATH10K_DBG_WMI, "wmi init 10x\n");
	return ath10k_wmi_cmd_send(ar, buf, ar->wmi.cmd->init_cmdid);
}

static int ath10k_wmi_10_2_cmd_init(struct ath10k *ar)
{
	struct wmi_init_cmd_10_2 *cmd;
	struct sk_buff *buf;
	struct wmi_resource_config_10x config = {};
	u32 len, val;
	int i;

	config.num_vdevs = __cpu_to_le32(TARGET_10X_NUM_VDEVS);
	config.num_peers = __cpu_to_le32(TARGET_10X_NUM_PEERS);
	config.num_peer_keys = __cpu_to_le32(TARGET_10X_NUM_PEER_KEYS);
	config.num_tids = __cpu_to_le32(TARGET_10X_NUM_TIDS);
	config.ast_skid_limit = __cpu_to_le32(TARGET_10X_AST_SKID_LIMIT);
	config.tx_chain_mask = __cpu_to_le32(TARGET_10X_TX_CHAIN_MASK);
	config.rx_chain_mask = __cpu_to_le32(TARGET_10X_RX_CHAIN_MASK);
	config.rx_timeout_pri_vo = __cpu_to_le32(TARGET_10X_RX_TIMEOUT_LO_PRI);
	config.rx_timeout_pri_vi = __cpu_to_le32(TARGET_10X_RX_TIMEOUT_LO_PRI);
	config.rx_timeout_pri_be = __cpu_to_le32(TARGET_10X_RX_TIMEOUT_LO_PRI);
	config.rx_timeout_pri_bk = __cpu_to_le32(TARGET_10X_RX_TIMEOUT_HI_PRI);
	config.rx_decap_mode = __cpu_to_le32(TARGET_10X_RX_DECAP_MODE);

	config.scan_max_pending_reqs =
		__cpu_to_le32(TARGET_10X_SCAN_MAX_PENDING_REQS);

	config.bmiss_offload_max_vdev =
		__cpu_to_le32(TARGET_10X_BMISS_OFFLOAD_MAX_VDEV);

	config.roam_offload_max_vdev =
		__cpu_to_le32(TARGET_10X_ROAM_OFFLOAD_MAX_VDEV);

	config.roam_offload_max_ap_profiles =
		__cpu_to_le32(TARGET_10X_ROAM_OFFLOAD_MAX_AP_PROFILES);

	config.num_mcast_groups = __cpu_to_le32(TARGET_10X_NUM_MCAST_GROUPS);
	config.num_mcast_table_elems =
		__cpu_to_le32(TARGET_10X_NUM_MCAST_TABLE_ELEMS);

	config.mcast2ucast_mode = __cpu_to_le32(TARGET_10X_MCAST2UCAST_MODE);
	config.tx_dbg_log_size = __cpu_to_le32(TARGET_10X_TX_DBG_LOG_SIZE);
	config.num_wds_entries = __cpu_to_le32(TARGET_10X_NUM_WDS_ENTRIES);
	config.dma_burst_size = __cpu_to_le32(TARGET_10X_DMA_BURST_SIZE);
	config.mac_aggr_delim = __cpu_to_le32(TARGET_10X_MAC_AGGR_DELIM);

	val = TARGET_10X_RX_SKIP_DEFRAG_TIMEOUT_DUP_DETECTION_CHECK;
	config.rx_skip_defrag_timeout_dup_detection_check = __cpu_to_le32(val);

	config.vow_config = __cpu_to_le32(TARGET_10X_VOW_CONFIG);

	config.num_msdu_desc = __cpu_to_le32(TARGET_10X_NUM_MSDU_DESC);
	config.max_frag_entries = __cpu_to_le32(TARGET_10X_MAX_FRAG_ENTRIES);

	len = sizeof(*cmd) +
	      (sizeof(struct host_memory_chunk) * ar->wmi.num_mem_chunks);

	buf = ath10k_wmi_alloc_skb(ar, len);
	if (!buf)
		return -ENOMEM;

	cmd = (struct wmi_init_cmd_10_2 *)buf->data;

	if (ar->wmi.num_mem_chunks == 0) {
		cmd->num_host_mem_chunks = 0;
		goto out;
	}

	ath10k_dbg(ar, ATH10K_DBG_WMI, "wmi sending %d memory chunks info.\n",
		   ar->wmi.num_mem_chunks);

	cmd->num_host_mem_chunks = __cpu_to_le32(ar->wmi.num_mem_chunks);

	for (i = 0; i < ar->wmi.num_mem_chunks; i++) {
		cmd->host_mem_chunks[i].ptr =
			__cpu_to_le32(ar->wmi.mem_chunks[i].paddr);
		cmd->host_mem_chunks[i].size =
			__cpu_to_le32(ar->wmi.mem_chunks[i].len);
		cmd->host_mem_chunks[i].req_id =
			__cpu_to_le32(ar->wmi.mem_chunks[i].req_id);

		ath10k_dbg(ar, ATH10K_DBG_WMI,
			   "wmi chunk %d len %d requested, addr 0x%llx\n",
			   i,
			   ar->wmi.mem_chunks[i].len,
			   (unsigned long long)ar->wmi.mem_chunks[i].paddr);
	}
out:
	memcpy(&cmd->resource_config.common, &config, sizeof(config));

	ath10k_dbg(ar, ATH10K_DBG_WMI, "wmi init 10.2\n");
	return ath10k_wmi_cmd_send(ar, buf, ar->wmi.cmd->init_cmdid);
}

int ath10k_wmi_cmd_init(struct ath10k *ar)
{
	int ret;

	if (test_bit(ATH10K_FW_FEATURE_WMI_10X, ar->fw_features)) {
		if (test_bit(ATH10K_FW_FEATURE_WMI_10_2, ar->fw_features))
			ret = ath10k_wmi_10_2_cmd_init(ar);
		else
			ret = ath10k_wmi_10x_cmd_init(ar);
	} else {
		ret = ath10k_wmi_main_cmd_init(ar);
	}

	return ret;
}

static int ath10k_wmi_start_scan_calc_len(struct ath10k *ar,
					  const struct wmi_start_scan_arg *arg)
{
	int len;

	if (test_bit(ATH10K_FW_FEATURE_WMI_10X, ar->fw_features))
		len = sizeof(struct wmi_start_scan_cmd_10x);
	else
		len = sizeof(struct wmi_start_scan_cmd);

	if (arg->ie_len) {
		if (!arg->ie)
			return -EINVAL;
		if (arg->ie_len > WLAN_SCAN_PARAMS_MAX_IE_LEN)
			return -EINVAL;

		len += sizeof(struct wmi_ie_data);
		len += roundup(arg->ie_len, 4);
	}

	if (arg->n_channels) {
		if (!arg->channels)
			return -EINVAL;
		if (arg->n_channels > ARRAY_SIZE(arg->channels))
			return -EINVAL;

		len += sizeof(struct wmi_chan_list);
		len += sizeof(__le32) * arg->n_channels;
	}

	if (arg->n_ssids) {
		if (!arg->ssids)
			return -EINVAL;
		if (arg->n_ssids > WLAN_SCAN_PARAMS_MAX_SSID)
			return -EINVAL;

		len += sizeof(struct wmi_ssid_list);
		len += sizeof(struct wmi_ssid) * arg->n_ssids;
	}

	if (arg->n_bssids) {
		if (!arg->bssids)
			return -EINVAL;
		if (arg->n_bssids > WLAN_SCAN_PARAMS_MAX_BSSID)
			return -EINVAL;

		len += sizeof(struct wmi_bssid_list);
		len += sizeof(struct wmi_mac_addr) * arg->n_bssids;
	}

	return len;
}

int ath10k_wmi_start_scan(struct ath10k *ar,
			  const struct wmi_start_scan_arg *arg)
{
	struct wmi_start_scan_cmd *cmd;
	struct sk_buff *skb;
	struct wmi_ie_data *ie;
	struct wmi_chan_list *channels;
	struct wmi_ssid_list *ssids;
	struct wmi_bssid_list *bssids;
	u32 scan_id;
	u32 scan_req_id;
	int off;
	int len = 0;
	int i;

	len = ath10k_wmi_start_scan_calc_len(ar, arg);
	if (len < 0)
		return len; /* len contains error code here */

	skb = ath10k_wmi_alloc_skb(ar, len);
	if (!skb)
		return -ENOMEM;

	scan_id  = WMI_HOST_SCAN_REQ_ID_PREFIX;
	scan_id |= arg->scan_id;

	scan_req_id  = WMI_HOST_SCAN_REQUESTOR_ID_PREFIX;
	scan_req_id |= arg->scan_req_id;

	cmd = (struct wmi_start_scan_cmd *)skb->data;
	cmd->scan_id            = __cpu_to_le32(scan_id);
	cmd->scan_req_id        = __cpu_to_le32(scan_req_id);
	cmd->vdev_id            = __cpu_to_le32(arg->vdev_id);
	cmd->scan_priority      = __cpu_to_le32(arg->scan_priority);
	cmd->notify_scan_events = __cpu_to_le32(arg->notify_scan_events);
	cmd->dwell_time_active  = __cpu_to_le32(arg->dwell_time_active);
	cmd->dwell_time_passive = __cpu_to_le32(arg->dwell_time_passive);
	cmd->min_rest_time      = __cpu_to_le32(arg->min_rest_time);
	cmd->max_rest_time      = __cpu_to_le32(arg->max_rest_time);
	cmd->repeat_probe_time  = __cpu_to_le32(arg->repeat_probe_time);
	cmd->probe_spacing_time = __cpu_to_le32(arg->probe_spacing_time);
	cmd->idle_time          = __cpu_to_le32(arg->idle_time);
	cmd->max_scan_time      = __cpu_to_le32(arg->max_scan_time);
	cmd->probe_delay        = __cpu_to_le32(arg->probe_delay);
	cmd->scan_ctrl_flags    = __cpu_to_le32(arg->scan_ctrl_flags);

	/* TLV list starts after fields included in the struct */
	/* There's just one filed that differes the two start_scan
	 * structures - burst_duration, which we are not using btw,
	   no point to make the split here, just shift the buffer to fit with
	   given FW */
	if (test_bit(ATH10K_FW_FEATURE_WMI_10X, ar->fw_features))
		off = sizeof(struct wmi_start_scan_cmd_10x);
	else
		off = sizeof(struct wmi_start_scan_cmd);

	if (arg->n_channels) {
		channels = (void *)skb->data + off;
		channels->tag = __cpu_to_le32(WMI_CHAN_LIST_TAG);
		channels->num_chan = __cpu_to_le32(arg->n_channels);

		for (i = 0; i < arg->n_channels; i++)
			channels->channel_list[i].freq =
				__cpu_to_le16(arg->channels[i]);

		off += sizeof(*channels);
		off += sizeof(__le32) * arg->n_channels;
	}

	if (arg->n_ssids) {
		ssids = (void *)skb->data + off;
		ssids->tag = __cpu_to_le32(WMI_SSID_LIST_TAG);
		ssids->num_ssids = __cpu_to_le32(arg->n_ssids);

		for (i = 0; i < arg->n_ssids; i++) {
			ssids->ssids[i].ssid_len =
				__cpu_to_le32(arg->ssids[i].len);
			memcpy(&ssids->ssids[i].ssid,
			       arg->ssids[i].ssid,
			       arg->ssids[i].len);
		}

		off += sizeof(*ssids);
		off += sizeof(struct wmi_ssid) * arg->n_ssids;
	}

	if (arg->n_bssids) {
		bssids = (void *)skb->data + off;
		bssids->tag = __cpu_to_le32(WMI_BSSID_LIST_TAG);
		bssids->num_bssid = __cpu_to_le32(arg->n_bssids);

		for (i = 0; i < arg->n_bssids; i++)
			memcpy(&bssids->bssid_list[i],
			       arg->bssids[i].bssid,
			       ETH_ALEN);

		off += sizeof(*bssids);
		off += sizeof(struct wmi_mac_addr) * arg->n_bssids;
	}

	if (arg->ie_len) {
		ie = (void *)skb->data + off;
		ie->tag = __cpu_to_le32(WMI_IE_TAG);
		ie->ie_len = __cpu_to_le32(arg->ie_len);
		memcpy(ie->ie_data, arg->ie, arg->ie_len);

		off += sizeof(*ie);
		off += roundup(arg->ie_len, 4);
	}

	if (off != skb->len) {
		dev_kfree_skb(skb);
		return -EINVAL;
	}

	ath10k_dbg(ar, ATH10K_DBG_WMI, "wmi start scan\n");
	return ath10k_wmi_cmd_send(ar, skb, ar->wmi.cmd->start_scan_cmdid);
}

void ath10k_wmi_start_scan_init(struct ath10k *ar,
				struct wmi_start_scan_arg *arg)
{
	/* setup commonly used values */
	arg->scan_req_id = 1;
	arg->scan_priority = WMI_SCAN_PRIORITY_LOW;
	arg->dwell_time_active = 50;
	arg->dwell_time_passive = 150;
	arg->min_rest_time = 50;
	arg->max_rest_time = 500;
	arg->repeat_probe_time = 0;
	arg->probe_spacing_time = 0;
	arg->idle_time = 0;
	arg->max_scan_time = 20000;
	arg->probe_delay = 5;
	arg->notify_scan_events = WMI_SCAN_EVENT_STARTED
		| WMI_SCAN_EVENT_COMPLETED
		| WMI_SCAN_EVENT_BSS_CHANNEL
		| WMI_SCAN_EVENT_FOREIGN_CHANNEL
		| WMI_SCAN_EVENT_DEQUEUED;
	arg->scan_ctrl_flags |= WMI_SCAN_ADD_OFDM_RATES;
	arg->scan_ctrl_flags |= WMI_SCAN_CHAN_STAT_EVENT;
	arg->n_bssids = 1;
	arg->bssids[0].bssid = "\xFF\xFF\xFF\xFF\xFF\xFF";
}

int ath10k_wmi_stop_scan(struct ath10k *ar, const struct wmi_stop_scan_arg *arg)
{
	struct wmi_stop_scan_cmd *cmd;
	struct sk_buff *skb;
	u32 scan_id;
	u32 req_id;

	if (arg->req_id > 0xFFF)
		return -EINVAL;
	if (arg->req_type == WMI_SCAN_STOP_ONE && arg->u.scan_id > 0xFFF)
		return -EINVAL;

	skb = ath10k_wmi_alloc_skb(ar, sizeof(*cmd));
	if (!skb)
		return -ENOMEM;

	scan_id = arg->u.scan_id;
	scan_id |= WMI_HOST_SCAN_REQ_ID_PREFIX;

	req_id = arg->req_id;
	req_id |= WMI_HOST_SCAN_REQUESTOR_ID_PREFIX;

	cmd = (struct wmi_stop_scan_cmd *)skb->data;
	cmd->req_type    = __cpu_to_le32(arg->req_type);
	cmd->vdev_id     = __cpu_to_le32(arg->u.vdev_id);
	cmd->scan_id     = __cpu_to_le32(scan_id);
	cmd->scan_req_id = __cpu_to_le32(req_id);

	ath10k_dbg(ar, ATH10K_DBG_WMI,
		   "wmi stop scan reqid %d req_type %d vdev/scan_id %d\n",
		   arg->req_id, arg->req_type, arg->u.scan_id);
	return ath10k_wmi_cmd_send(ar, skb, ar->wmi.cmd->stop_scan_cmdid);
}

int ath10k_wmi_vdev_create(struct ath10k *ar, u32 vdev_id,
			   enum wmi_vdev_type type,
			   enum wmi_vdev_subtype subtype,
			   const u8 macaddr[ETH_ALEN])
{
	struct wmi_vdev_create_cmd *cmd;
	struct sk_buff *skb;

	skb = ath10k_wmi_alloc_skb(ar, sizeof(*cmd));
	if (!skb)
		return -ENOMEM;

	cmd = (struct wmi_vdev_create_cmd *)skb->data;
	cmd->vdev_id      = __cpu_to_le32(vdev_id);
	cmd->vdev_type    = __cpu_to_le32(type);
	cmd->vdev_subtype = __cpu_to_le32(subtype);
	ether_addr_copy(cmd->vdev_macaddr.addr, macaddr);

	ath10k_dbg(ar, ATH10K_DBG_WMI,
		   "WMI vdev create: id %d type %d subtype %d macaddr %pM\n",
		   vdev_id, type, subtype, macaddr);

	return ath10k_wmi_cmd_send(ar, skb, ar->wmi.cmd->vdev_create_cmdid);
}

int ath10k_wmi_vdev_delete(struct ath10k *ar, u32 vdev_id)
{
	struct wmi_vdev_delete_cmd *cmd;
	struct sk_buff *skb;

	skb = ath10k_wmi_alloc_skb(ar, sizeof(*cmd));
	if (!skb)
		return -ENOMEM;

	cmd = (struct wmi_vdev_delete_cmd *)skb->data;
	cmd->vdev_id = __cpu_to_le32(vdev_id);

	ath10k_dbg(ar, ATH10K_DBG_WMI,
		   "WMI vdev delete id %d\n", vdev_id);

	return ath10k_wmi_cmd_send(ar, skb, ar->wmi.cmd->vdev_delete_cmdid);
}

static int
ath10k_wmi_vdev_start_restart(struct ath10k *ar,
			      const struct wmi_vdev_start_request_arg *arg,
			      u32 cmd_id)
{
	struct wmi_vdev_start_request_cmd *cmd;
	struct sk_buff *skb;
	const char *cmdname;
	u32 flags = 0;
	u32 ch_flags = 0;

	if (cmd_id != ar->wmi.cmd->vdev_start_request_cmdid &&
	    cmd_id != ar->wmi.cmd->vdev_restart_request_cmdid)
		return -EINVAL;
	if (WARN_ON(arg->ssid && arg->ssid_len == 0))
		return -EINVAL;
	if (WARN_ON(arg->hidden_ssid && !arg->ssid))
		return -EINVAL;
	if (WARN_ON(arg->ssid_len > sizeof(cmd->ssid.ssid)))
		return -EINVAL;

	if (cmd_id == ar->wmi.cmd->vdev_start_request_cmdid)
		cmdname = "start";
	else if (cmd_id == ar->wmi.cmd->vdev_restart_request_cmdid)
		cmdname = "restart";
	else
		return -EINVAL; /* should not happen, we already check cmd_id */

	skb = ath10k_wmi_alloc_skb(ar, sizeof(*cmd));
	if (!skb)
		return -ENOMEM;

	if (arg->hidden_ssid)
		flags |= WMI_VDEV_START_HIDDEN_SSID;
	if (arg->pmf_enabled)
		flags |= WMI_VDEV_START_PMF_ENABLED;
	if (arg->channel.chan_radar)
		ch_flags |= WMI_CHAN_FLAG_DFS;

	cmd = (struct wmi_vdev_start_request_cmd *)skb->data;
	cmd->vdev_id         = __cpu_to_le32(arg->vdev_id);
	cmd->disable_hw_ack  = __cpu_to_le32(arg->disable_hw_ack);
	cmd->beacon_interval = __cpu_to_le32(arg->bcn_intval);
	cmd->dtim_period     = __cpu_to_le32(arg->dtim_period);
	cmd->flags           = __cpu_to_le32(flags);
	cmd->bcn_tx_rate     = __cpu_to_le32(arg->bcn_tx_rate);
	cmd->bcn_tx_power    = __cpu_to_le32(arg->bcn_tx_power);

	if (arg->ssid) {
		cmd->ssid.ssid_len = __cpu_to_le32(arg->ssid_len);
		memcpy(cmd->ssid.ssid, arg->ssid, arg->ssid_len);
	}

	cmd->chan.mhz = __cpu_to_le32(arg->channel.freq);

	cmd->chan.band_center_freq1 =
		__cpu_to_le32(arg->channel.band_center_freq1);

	cmd->chan.mode = arg->channel.mode;
	cmd->chan.flags |= __cpu_to_le32(ch_flags);
	cmd->chan.min_power = arg->channel.min_power;
	cmd->chan.max_power = arg->channel.max_power;
	cmd->chan.reg_power = arg->channel.max_reg_power;
	cmd->chan.reg_classid = arg->channel.reg_class_id;
	cmd->chan.antenna_max = arg->channel.max_antenna_gain;

	ath10k_dbg(ar, ATH10K_DBG_WMI,
<<<<<<< HEAD
		   "wmi vdev %s id 0x%x flags: 0x%0X, freq %d, mode %d, "
		   "ch_flags: 0x%0X, max_power: %d\n", cmdname, arg->vdev_id,
=======
		   "wmi vdev %s id 0x%x flags: 0x%0X, freq %d, mode %d, ch_flags: 0x%0X, max_power: %d\n",
		   cmdname, arg->vdev_id,
>>>>>>> 34ed780a
		   flags, arg->channel.freq, arg->channel.mode,
		   cmd->chan.flags, arg->channel.max_power);

	return ath10k_wmi_cmd_send(ar, skb, cmd_id);
}

int ath10k_wmi_vdev_start(struct ath10k *ar,
			  const struct wmi_vdev_start_request_arg *arg)
{
	u32 cmd_id = ar->wmi.cmd->vdev_start_request_cmdid;

	return ath10k_wmi_vdev_start_restart(ar, arg, cmd_id);
}

int ath10k_wmi_vdev_restart(struct ath10k *ar,
			    const struct wmi_vdev_start_request_arg *arg)
{
	u32 cmd_id = ar->wmi.cmd->vdev_restart_request_cmdid;

	return ath10k_wmi_vdev_start_restart(ar, arg, cmd_id);
}

int ath10k_wmi_vdev_stop(struct ath10k *ar, u32 vdev_id)
{
	struct wmi_vdev_stop_cmd *cmd;
	struct sk_buff *skb;

	skb = ath10k_wmi_alloc_skb(ar, sizeof(*cmd));
	if (!skb)
		return -ENOMEM;

	cmd = (struct wmi_vdev_stop_cmd *)skb->data;
	cmd->vdev_id = __cpu_to_le32(vdev_id);

	ath10k_dbg(ar, ATH10K_DBG_WMI, "wmi vdev stop id 0x%x\n", vdev_id);

	return ath10k_wmi_cmd_send(ar, skb, ar->wmi.cmd->vdev_stop_cmdid);
}

int ath10k_wmi_vdev_up(struct ath10k *ar, u32 vdev_id, u32 aid, const u8 *bssid)
{
	struct wmi_vdev_up_cmd *cmd;
	struct sk_buff *skb;

	skb = ath10k_wmi_alloc_skb(ar, sizeof(*cmd));
	if (!skb)
		return -ENOMEM;

	cmd = (struct wmi_vdev_up_cmd *)skb->data;
	cmd->vdev_id       = __cpu_to_le32(vdev_id);
	cmd->vdev_assoc_id = __cpu_to_le32(aid);
	ether_addr_copy(cmd->vdev_bssid.addr, bssid);

	ath10k_dbg(ar, ATH10K_DBG_WMI,
		   "wmi mgmt vdev up id 0x%x assoc id %d bssid %pM\n",
		   vdev_id, aid, bssid);

	return ath10k_wmi_cmd_send(ar, skb, ar->wmi.cmd->vdev_up_cmdid);
}

int ath10k_wmi_vdev_down(struct ath10k *ar, u32 vdev_id)
{
	struct wmi_vdev_down_cmd *cmd;
	struct sk_buff *skb;

	skb = ath10k_wmi_alloc_skb(ar, sizeof(*cmd));
	if (!skb)
		return -ENOMEM;

	cmd = (struct wmi_vdev_down_cmd *)skb->data;
	cmd->vdev_id = __cpu_to_le32(vdev_id);

	ath10k_dbg(ar, ATH10K_DBG_WMI,
		   "wmi mgmt vdev down id 0x%x\n", vdev_id);

	return ath10k_wmi_cmd_send(ar, skb, ar->wmi.cmd->vdev_down_cmdid);
}

int ath10k_wmi_vdev_set_param(struct ath10k *ar, u32 vdev_id,
			      u32 param_id, u32 param_value)
{
	struct wmi_vdev_set_param_cmd *cmd;
	struct sk_buff *skb;

	if (param_id == WMI_VDEV_PARAM_UNSUPPORTED) {
		ath10k_dbg(ar, ATH10K_DBG_WMI,
			   "vdev param %d not supported by firmware\n",
			    param_id);
		return -EOPNOTSUPP;
	}

	skb = ath10k_wmi_alloc_skb(ar, sizeof(*cmd));
	if (!skb)
		return -ENOMEM;

	cmd = (struct wmi_vdev_set_param_cmd *)skb->data;
	cmd->vdev_id     = __cpu_to_le32(vdev_id);
	cmd->param_id    = __cpu_to_le32(param_id);
	cmd->param_value = __cpu_to_le32(param_value);

	ath10k_dbg(ar, ATH10K_DBG_WMI,
		   "wmi vdev id 0x%x set param %d value %d\n",
		   vdev_id, param_id, param_value);

	return ath10k_wmi_cmd_send(ar, skb, ar->wmi.cmd->vdev_set_param_cmdid);
}

int ath10k_wmi_vdev_install_key(struct ath10k *ar,
				const struct wmi_vdev_install_key_arg *arg)
{
	struct wmi_vdev_install_key_cmd *cmd;
	struct sk_buff *skb;

	if (arg->key_cipher == WMI_CIPHER_NONE && arg->key_data != NULL)
		return -EINVAL;
	if (arg->key_cipher != WMI_CIPHER_NONE && arg->key_data == NULL)
		return -EINVAL;

	skb = ath10k_wmi_alloc_skb(ar, sizeof(*cmd) + arg->key_len);
	if (!skb)
		return -ENOMEM;

	cmd = (struct wmi_vdev_install_key_cmd *)skb->data;
	cmd->vdev_id       = __cpu_to_le32(arg->vdev_id);
	cmd->key_idx       = __cpu_to_le32(arg->key_idx);
	cmd->key_flags     = __cpu_to_le32(arg->key_flags);
	cmd->key_cipher    = __cpu_to_le32(arg->key_cipher);
	cmd->key_len       = __cpu_to_le32(arg->key_len);
	cmd->key_txmic_len = __cpu_to_le32(arg->key_txmic_len);
	cmd->key_rxmic_len = __cpu_to_le32(arg->key_rxmic_len);

	if (arg->macaddr)
		ether_addr_copy(cmd->peer_macaddr.addr, arg->macaddr);
	if (arg->key_data)
		memcpy(cmd->key_data, arg->key_data, arg->key_len);

	ath10k_dbg(ar, ATH10K_DBG_WMI,
		   "wmi vdev install key idx %d cipher %d len %d\n",
		   arg->key_idx, arg->key_cipher, arg->key_len);
	return ath10k_wmi_cmd_send(ar, skb,
				   ar->wmi.cmd->vdev_install_key_cmdid);
}

int ath10k_wmi_vdev_spectral_conf(struct ath10k *ar,
				  const struct wmi_vdev_spectral_conf_arg *arg)
{
	struct wmi_vdev_spectral_conf_cmd *cmd;
	struct sk_buff *skb;
	u32 cmdid;

	skb = ath10k_wmi_alloc_skb(ar, sizeof(*cmd));
	if (!skb)
		return -ENOMEM;

	cmd = (struct wmi_vdev_spectral_conf_cmd *)skb->data;
	cmd->vdev_id = __cpu_to_le32(arg->vdev_id);
	cmd->scan_count = __cpu_to_le32(arg->scan_count);
	cmd->scan_period = __cpu_to_le32(arg->scan_period);
	cmd->scan_priority = __cpu_to_le32(arg->scan_priority);
	cmd->scan_fft_size = __cpu_to_le32(arg->scan_fft_size);
	cmd->scan_gc_ena = __cpu_to_le32(arg->scan_gc_ena);
	cmd->scan_restart_ena = __cpu_to_le32(arg->scan_restart_ena);
	cmd->scan_noise_floor_ref = __cpu_to_le32(arg->scan_noise_floor_ref);
	cmd->scan_init_delay = __cpu_to_le32(arg->scan_init_delay);
	cmd->scan_nb_tone_thr = __cpu_to_le32(arg->scan_nb_tone_thr);
	cmd->scan_str_bin_thr = __cpu_to_le32(arg->scan_str_bin_thr);
	cmd->scan_wb_rpt_mode = __cpu_to_le32(arg->scan_wb_rpt_mode);
	cmd->scan_rssi_rpt_mode = __cpu_to_le32(arg->scan_rssi_rpt_mode);
	cmd->scan_rssi_thr = __cpu_to_le32(arg->scan_rssi_thr);
	cmd->scan_pwr_format = __cpu_to_le32(arg->scan_pwr_format);
	cmd->scan_rpt_mode = __cpu_to_le32(arg->scan_rpt_mode);
	cmd->scan_bin_scale = __cpu_to_le32(arg->scan_bin_scale);
	cmd->scan_dbm_adj = __cpu_to_le32(arg->scan_dbm_adj);
	cmd->scan_chn_mask = __cpu_to_le32(arg->scan_chn_mask);

	cmdid = ar->wmi.cmd->vdev_spectral_scan_configure_cmdid;
	return ath10k_wmi_cmd_send(ar, skb, cmdid);
}

int ath10k_wmi_vdev_spectral_enable(struct ath10k *ar, u32 vdev_id, u32 trigger,
				    u32 enable)
{
	struct wmi_vdev_spectral_enable_cmd *cmd;
	struct sk_buff *skb;
	u32 cmdid;

	skb = ath10k_wmi_alloc_skb(ar, sizeof(*cmd));
	if (!skb)
		return -ENOMEM;

	cmd = (struct wmi_vdev_spectral_enable_cmd *)skb->data;
	cmd->vdev_id = __cpu_to_le32(vdev_id);
	cmd->trigger_cmd = __cpu_to_le32(trigger);
	cmd->enable_cmd = __cpu_to_le32(enable);

	cmdid = ar->wmi.cmd->vdev_spectral_scan_enable_cmdid;
	return ath10k_wmi_cmd_send(ar, skb, cmdid);
}

int ath10k_wmi_peer_create(struct ath10k *ar, u32 vdev_id,
			   const u8 peer_addr[ETH_ALEN])
{
	struct wmi_peer_create_cmd *cmd;
	struct sk_buff *skb;

	skb = ath10k_wmi_alloc_skb(ar, sizeof(*cmd));
	if (!skb)
		return -ENOMEM;

	cmd = (struct wmi_peer_create_cmd *)skb->data;
	cmd->vdev_id = __cpu_to_le32(vdev_id);
	ether_addr_copy(cmd->peer_macaddr.addr, peer_addr);

	ath10k_dbg(ar, ATH10K_DBG_WMI,
		   "wmi peer create vdev_id %d peer_addr %pM\n",
		   vdev_id, peer_addr);
	return ath10k_wmi_cmd_send(ar, skb, ar->wmi.cmd->peer_create_cmdid);
}

int ath10k_wmi_peer_delete(struct ath10k *ar, u32 vdev_id,
			   const u8 peer_addr[ETH_ALEN])
{
	struct wmi_peer_delete_cmd *cmd;
	struct sk_buff *skb;

	skb = ath10k_wmi_alloc_skb(ar, sizeof(*cmd));
	if (!skb)
		return -ENOMEM;

	cmd = (struct wmi_peer_delete_cmd *)skb->data;
	cmd->vdev_id = __cpu_to_le32(vdev_id);
	ether_addr_copy(cmd->peer_macaddr.addr, peer_addr);

	ath10k_dbg(ar, ATH10K_DBG_WMI,
		   "wmi peer delete vdev_id %d peer_addr %pM\n",
		   vdev_id, peer_addr);
	return ath10k_wmi_cmd_send(ar, skb, ar->wmi.cmd->peer_delete_cmdid);
}

int ath10k_wmi_peer_flush(struct ath10k *ar, u32 vdev_id,
			  const u8 peer_addr[ETH_ALEN], u32 tid_bitmap)
{
	struct wmi_peer_flush_tids_cmd *cmd;
	struct sk_buff *skb;

	skb = ath10k_wmi_alloc_skb(ar, sizeof(*cmd));
	if (!skb)
		return -ENOMEM;

	cmd = (struct wmi_peer_flush_tids_cmd *)skb->data;
	cmd->vdev_id         = __cpu_to_le32(vdev_id);
	cmd->peer_tid_bitmap = __cpu_to_le32(tid_bitmap);
	ether_addr_copy(cmd->peer_macaddr.addr, peer_addr);

	ath10k_dbg(ar, ATH10K_DBG_WMI,
		   "wmi peer flush vdev_id %d peer_addr %pM tids %08x\n",
		   vdev_id, peer_addr, tid_bitmap);
	return ath10k_wmi_cmd_send(ar, skb, ar->wmi.cmd->peer_flush_tids_cmdid);
}

int ath10k_wmi_peer_set_param(struct ath10k *ar, u32 vdev_id,
			      const u8 *peer_addr, enum wmi_peer_param param_id,
			      u32 param_value)
{
	struct wmi_peer_set_param_cmd *cmd;
	struct sk_buff *skb;

	skb = ath10k_wmi_alloc_skb(ar, sizeof(*cmd));
	if (!skb)
		return -ENOMEM;

	cmd = (struct wmi_peer_set_param_cmd *)skb->data;
	cmd->vdev_id     = __cpu_to_le32(vdev_id);
	cmd->param_id    = __cpu_to_le32(param_id);
	cmd->param_value = __cpu_to_le32(param_value);
	ether_addr_copy(cmd->peer_macaddr.addr, peer_addr);

	ath10k_dbg(ar, ATH10K_DBG_WMI,
		   "wmi vdev %d peer 0x%pM set param %d value %d\n",
		   vdev_id, peer_addr, param_id, param_value);

	return ath10k_wmi_cmd_send(ar, skb, ar->wmi.cmd->peer_set_param_cmdid);
}

int ath10k_wmi_set_psmode(struct ath10k *ar, u32 vdev_id,
			  enum wmi_sta_ps_mode psmode)
{
	struct wmi_sta_powersave_mode_cmd *cmd;
	struct sk_buff *skb;

	skb = ath10k_wmi_alloc_skb(ar, sizeof(*cmd));
	if (!skb)
		return -ENOMEM;

	cmd = (struct wmi_sta_powersave_mode_cmd *)skb->data;
	cmd->vdev_id     = __cpu_to_le32(vdev_id);
	cmd->sta_ps_mode = __cpu_to_le32(psmode);

	ath10k_dbg(ar, ATH10K_DBG_WMI,
		   "wmi set powersave id 0x%x mode %d\n",
		   vdev_id, psmode);

	return ath10k_wmi_cmd_send(ar, skb,
				   ar->wmi.cmd->sta_powersave_mode_cmdid);
}

int ath10k_wmi_set_sta_ps_param(struct ath10k *ar, u32 vdev_id,
				enum wmi_sta_powersave_param param_id,
				u32 value)
{
	struct wmi_sta_powersave_param_cmd *cmd;
	struct sk_buff *skb;

	skb = ath10k_wmi_alloc_skb(ar, sizeof(*cmd));
	if (!skb)
		return -ENOMEM;

	cmd = (struct wmi_sta_powersave_param_cmd *)skb->data;
	cmd->vdev_id     = __cpu_to_le32(vdev_id);
	cmd->param_id    = __cpu_to_le32(param_id);
	cmd->param_value = __cpu_to_le32(value);

	ath10k_dbg(ar, ATH10K_DBG_WMI,
		   "wmi sta ps param vdev_id 0x%x param %d value %d\n",
		   vdev_id, param_id, value);
	return ath10k_wmi_cmd_send(ar, skb,
				   ar->wmi.cmd->sta_powersave_param_cmdid);
}

int ath10k_wmi_set_ap_ps_param(struct ath10k *ar, u32 vdev_id, const u8 *mac,
			       enum wmi_ap_ps_peer_param param_id, u32 value)
{
	struct wmi_ap_ps_peer_cmd *cmd;
	struct sk_buff *skb;

	if (!mac)
		return -EINVAL;

	skb = ath10k_wmi_alloc_skb(ar, sizeof(*cmd));
	if (!skb)
		return -ENOMEM;

	cmd = (struct wmi_ap_ps_peer_cmd *)skb->data;
	cmd->vdev_id = __cpu_to_le32(vdev_id);
	cmd->param_id = __cpu_to_le32(param_id);
	cmd->param_value = __cpu_to_le32(value);
	ether_addr_copy(cmd->peer_macaddr.addr, mac);

	ath10k_dbg(ar, ATH10K_DBG_WMI,
		   "wmi ap ps param vdev_id 0x%X param %d value %d mac_addr %pM\n",
		   vdev_id, param_id, value, mac);

	return ath10k_wmi_cmd_send(ar, skb,
				   ar->wmi.cmd->ap_ps_peer_param_cmdid);
}

int ath10k_wmi_scan_chan_list(struct ath10k *ar,
			      const struct wmi_scan_chan_list_arg *arg)
{
	struct wmi_scan_chan_list_cmd *cmd;
	struct sk_buff *skb;
	struct wmi_channel_arg *ch;
	struct wmi_channel *ci;
	int len;
	int i;

	len = sizeof(*cmd) + arg->n_channels * sizeof(struct wmi_channel);

	skb = ath10k_wmi_alloc_skb(ar, len);
	if (!skb)
		return -EINVAL;

	cmd = (struct wmi_scan_chan_list_cmd *)skb->data;
	cmd->num_scan_chans = __cpu_to_le32(arg->n_channels);

	for (i = 0; i < arg->n_channels; i++) {
		u32 flags = 0;

		ch = &arg->channels[i];
		ci = &cmd->chan_info[i];

		if (ch->passive)
			flags |= WMI_CHAN_FLAG_PASSIVE;
		if (ch->allow_ibss)
			flags |= WMI_CHAN_FLAG_ADHOC_ALLOWED;
		if (ch->allow_ht)
			flags |= WMI_CHAN_FLAG_ALLOW_HT;
		if (ch->allow_vht)
			flags |= WMI_CHAN_FLAG_ALLOW_VHT;
		if (ch->ht40plus)
			flags |= WMI_CHAN_FLAG_HT40_PLUS;
		if (ch->chan_radar)
			flags |= WMI_CHAN_FLAG_DFS;

		ci->mhz               = __cpu_to_le32(ch->freq);
		ci->band_center_freq1 = __cpu_to_le32(ch->freq);
		ci->band_center_freq2 = 0;
		ci->min_power         = ch->min_power;
		ci->max_power         = ch->max_power;
		ci->reg_power         = ch->max_reg_power;
		ci->antenna_max       = ch->max_antenna_gain;

		/* mode & flags share storage */
		ci->mode              = ch->mode;
		ci->flags            |= __cpu_to_le32(flags);
	}

	return ath10k_wmi_cmd_send(ar, skb, ar->wmi.cmd->scan_chan_list_cmdid);
}

static void
ath10k_wmi_peer_assoc_fill(struct ath10k *ar, void *buf,
			   const struct wmi_peer_assoc_complete_arg *arg)
{
	struct wmi_common_peer_assoc_complete_cmd *cmd = buf;

	cmd->vdev_id            = __cpu_to_le32(arg->vdev_id);
	cmd->peer_new_assoc     = __cpu_to_le32(arg->peer_reassoc ? 0 : 1);
	cmd->peer_associd       = __cpu_to_le32(arg->peer_aid);
	cmd->peer_flags         = __cpu_to_le32(arg->peer_flags);
	cmd->peer_caps          = __cpu_to_le32(arg->peer_caps);
	cmd->peer_listen_intval = __cpu_to_le32(arg->peer_listen_intval);
	cmd->peer_ht_caps       = __cpu_to_le32(arg->peer_ht_caps);
	cmd->peer_max_mpdu      = __cpu_to_le32(arg->peer_max_mpdu);
	cmd->peer_mpdu_density  = __cpu_to_le32(arg->peer_mpdu_density);
	cmd->peer_rate_caps     = __cpu_to_le32(arg->peer_rate_caps);
	cmd->peer_nss           = __cpu_to_le32(arg->peer_num_spatial_streams);
	cmd->peer_vht_caps      = __cpu_to_le32(arg->peer_vht_caps);
	cmd->peer_phymode       = __cpu_to_le32(arg->peer_phymode);

	ether_addr_copy(cmd->peer_macaddr.addr, arg->addr);

	cmd->peer_legacy_rates.num_rates =
		__cpu_to_le32(arg->peer_legacy_rates.num_rates);
	memcpy(cmd->peer_legacy_rates.rates, arg->peer_legacy_rates.rates,
	       arg->peer_legacy_rates.num_rates);

	cmd->peer_ht_rates.num_rates =
		__cpu_to_le32(arg->peer_ht_rates.num_rates);
	memcpy(cmd->peer_ht_rates.rates, arg->peer_ht_rates.rates,
	       arg->peer_ht_rates.num_rates);

	cmd->peer_vht_rates.rx_max_rate =
		__cpu_to_le32(arg->peer_vht_rates.rx_max_rate);
	cmd->peer_vht_rates.rx_mcs_set =
		__cpu_to_le32(arg->peer_vht_rates.rx_mcs_set);
	cmd->peer_vht_rates.tx_max_rate =
		__cpu_to_le32(arg->peer_vht_rates.tx_max_rate);
	cmd->peer_vht_rates.tx_mcs_set =
		__cpu_to_le32(arg->peer_vht_rates.tx_mcs_set);
}

static void
ath10k_wmi_peer_assoc_fill_main(struct ath10k *ar, void *buf,
				const struct wmi_peer_assoc_complete_arg *arg)
{
	struct wmi_main_peer_assoc_complete_cmd *cmd = buf;

	ath10k_wmi_peer_assoc_fill(ar, buf, arg);
	memset(cmd->peer_ht_info, 0, sizeof(cmd->peer_ht_info));
}

static void
ath10k_wmi_peer_assoc_fill_10_1(struct ath10k *ar, void *buf,
				const struct wmi_peer_assoc_complete_arg *arg)
{
	ath10k_wmi_peer_assoc_fill(ar, buf, arg);
}

static void
ath10k_wmi_peer_assoc_fill_10_2(struct ath10k *ar, void *buf,
				const struct wmi_peer_assoc_complete_arg *arg)
{
	struct wmi_10_2_peer_assoc_complete_cmd *cmd = buf;
	int max_mcs, max_nss;
	u32 info0;

	/* TODO: Is using max values okay with firmware? */
	max_mcs = 0xf;
	max_nss = 0xf;

	info0 = SM(max_mcs, WMI_PEER_ASSOC_INFO0_MAX_MCS_IDX) |
		SM(max_nss, WMI_PEER_ASSOC_INFO0_MAX_NSS);

	ath10k_wmi_peer_assoc_fill(ar, buf, arg);
	cmd->info0 = __cpu_to_le32(info0);
}

int ath10k_wmi_peer_assoc(struct ath10k *ar,
			  const struct wmi_peer_assoc_complete_arg *arg)
{
	struct sk_buff *skb;
	int len;

	if (arg->peer_mpdu_density > 16)
		return -EINVAL;
	if (arg->peer_legacy_rates.num_rates > MAX_SUPPORTED_RATES)
		return -EINVAL;
	if (arg->peer_ht_rates.num_rates > MAX_SUPPORTED_RATES)
		return -EINVAL;

	if (test_bit(ATH10K_FW_FEATURE_WMI_10X, ar->fw_features)) {
		if (test_bit(ATH10K_FW_FEATURE_WMI_10_2, ar->fw_features))
			len = sizeof(struct wmi_10_2_peer_assoc_complete_cmd);
		else
			len = sizeof(struct wmi_10_1_peer_assoc_complete_cmd);
	} else {
		len = sizeof(struct wmi_main_peer_assoc_complete_cmd);
	}

	skb = ath10k_wmi_alloc_skb(ar, len);
	if (!skb)
		return -ENOMEM;

	if (test_bit(ATH10K_FW_FEATURE_WMI_10X, ar->fw_features)) {
		if (test_bit(ATH10K_FW_FEATURE_WMI_10_2, ar->fw_features))
			ath10k_wmi_peer_assoc_fill_10_1(ar, skb->data, arg);
		else
			ath10k_wmi_peer_assoc_fill_10_2(ar, skb->data, arg);
	} else {
		ath10k_wmi_peer_assoc_fill_main(ar, skb->data, arg);
	}

	ath10k_dbg(ar, ATH10K_DBG_WMI,
		   "wmi peer assoc vdev %d addr %pM (%s)\n",
		   arg->vdev_id, arg->addr,
		   arg->peer_reassoc ? "reassociate" : "new");
	return ath10k_wmi_cmd_send(ar, skb, ar->wmi.cmd->peer_assoc_cmdid);
}

/* This function assumes the beacon is already DMA mapped */
int ath10k_wmi_beacon_send_ref_nowait(struct ath10k_vif *arvif)
{
	struct wmi_bcn_tx_ref_cmd *cmd;
	struct sk_buff *skb;
	struct sk_buff *beacon = arvif->beacon;
	struct ath10k *ar = arvif->ar;
	struct ieee80211_hdr *hdr;
	int ret;
	u16 fc;

	skb = ath10k_wmi_alloc_skb(ar, sizeof(*cmd));
	if (!skb)
		return -ENOMEM;

	hdr = (struct ieee80211_hdr *)beacon->data;
	fc = le16_to_cpu(hdr->frame_control);

	cmd = (struct wmi_bcn_tx_ref_cmd *)skb->data;
	cmd->vdev_id = __cpu_to_le32(arvif->vdev_id);
	cmd->data_len = __cpu_to_le32(beacon->len);
	cmd->data_ptr = __cpu_to_le32(ATH10K_SKB_CB(beacon)->paddr);
	cmd->msdu_id = 0;
	cmd->frame_control = __cpu_to_le32(fc);
	cmd->flags = 0;
	cmd->antenna_mask = __cpu_to_le32(WMI_BCN_TX_REF_DEF_ANTENNA);

	if (ATH10K_SKB_CB(beacon)->bcn.dtim_zero)
		cmd->flags |= __cpu_to_le32(WMI_BCN_TX_REF_FLAG_DTIM_ZERO);

	if (ATH10K_SKB_CB(beacon)->bcn.deliver_cab)
		cmd->flags |= __cpu_to_le32(WMI_BCN_TX_REF_FLAG_DELIVER_CAB);

	ret = ath10k_wmi_cmd_send_nowait(ar, skb,
					 ar->wmi.cmd->pdev_send_bcn_cmdid);

	if (ret)
		dev_kfree_skb(skb);

	return ret;
}

static void ath10k_wmi_pdev_set_wmm_param(struct wmi_wmm_params *params,
					  const struct wmi_wmm_params_arg *arg)
{
	params->cwmin  = __cpu_to_le32(arg->cwmin);
	params->cwmax  = __cpu_to_le32(arg->cwmax);
	params->aifs   = __cpu_to_le32(arg->aifs);
	params->txop   = __cpu_to_le32(arg->txop);
	params->acm    = __cpu_to_le32(arg->acm);
	params->no_ack = __cpu_to_le32(arg->no_ack);
}

int ath10k_wmi_pdev_set_wmm_params(struct ath10k *ar,
				   const struct wmi_pdev_set_wmm_params_arg *arg)
{
	struct wmi_pdev_set_wmm_params *cmd;
	struct sk_buff *skb;

	skb = ath10k_wmi_alloc_skb(ar, sizeof(*cmd));
	if (!skb)
		return -ENOMEM;

	cmd = (struct wmi_pdev_set_wmm_params *)skb->data;
	ath10k_wmi_pdev_set_wmm_param(&cmd->ac_be, &arg->ac_be);
	ath10k_wmi_pdev_set_wmm_param(&cmd->ac_bk, &arg->ac_bk);
	ath10k_wmi_pdev_set_wmm_param(&cmd->ac_vi, &arg->ac_vi);
	ath10k_wmi_pdev_set_wmm_param(&cmd->ac_vo, &arg->ac_vo);

	ath10k_dbg(ar, ATH10K_DBG_WMI, "wmi pdev set wmm params\n");
	return ath10k_wmi_cmd_send(ar, skb,
				   ar->wmi.cmd->pdev_set_wmm_params_cmdid);
}

int ath10k_wmi_request_stats(struct ath10k *ar, enum wmi_stats_id stats_id)
{
	struct wmi_request_stats_cmd *cmd;
	struct sk_buff *skb;

	skb = ath10k_wmi_alloc_skb(ar, sizeof(*cmd));
	if (!skb)
		return -ENOMEM;

	cmd = (struct wmi_request_stats_cmd *)skb->data;
	cmd->stats_id = __cpu_to_le32(stats_id);

	ath10k_dbg(ar, ATH10K_DBG_WMI, "wmi request stats %d\n", (int)stats_id);
	return ath10k_wmi_cmd_send(ar, skb, ar->wmi.cmd->request_stats_cmdid);
}

int ath10k_wmi_force_fw_hang(struct ath10k *ar,
			     enum wmi_force_fw_hang_type type, u32 delay_ms)
{
	struct wmi_force_fw_hang_cmd *cmd;
	struct sk_buff *skb;

	skb = ath10k_wmi_alloc_skb(ar, sizeof(*cmd));
	if (!skb)
		return -ENOMEM;

	cmd = (struct wmi_force_fw_hang_cmd *)skb->data;
	cmd->type = __cpu_to_le32(type);
	cmd->delay_ms = __cpu_to_le32(delay_ms);

	ath10k_dbg(ar, ATH10K_DBG_WMI, "wmi force fw hang %d delay %d\n",
		   type, delay_ms);
	return ath10k_wmi_cmd_send(ar, skb, ar->wmi.cmd->force_fw_hang_cmdid);
}

int ath10k_wmi_dbglog_cfg(struct ath10k *ar, u32 module_enable)
{
	struct wmi_dbglog_cfg_cmd *cmd;
	struct sk_buff *skb;
	u32 cfg;

	skb = ath10k_wmi_alloc_skb(ar, sizeof(*cmd));
	if (!skb)
		return -ENOMEM;

	cmd = (struct wmi_dbglog_cfg_cmd *)skb->data;

	if (module_enable) {
		cfg = SM(ATH10K_DBGLOG_LEVEL_VERBOSE,
			 ATH10K_DBGLOG_CFG_LOG_LVL);
	} else {
		/* set back defaults, all modules with WARN level */
		cfg = SM(ATH10K_DBGLOG_LEVEL_WARN,
			 ATH10K_DBGLOG_CFG_LOG_LVL);
		module_enable = ~0;
	}

	cmd->module_enable = __cpu_to_le32(module_enable);
	cmd->module_valid = __cpu_to_le32(~0);
	cmd->config_enable = __cpu_to_le32(cfg);
	cmd->config_valid = __cpu_to_le32(ATH10K_DBGLOG_CFG_LOG_LVL_MASK);

	ath10k_dbg(ar, ATH10K_DBG_WMI,
		   "wmi dbglog cfg modules %08x %08x config %08x %08x\n",
		   __le32_to_cpu(cmd->module_enable),
		   __le32_to_cpu(cmd->module_valid),
		   __le32_to_cpu(cmd->config_enable),
		   __le32_to_cpu(cmd->config_valid));

	return ath10k_wmi_cmd_send(ar, skb, ar->wmi.cmd->dbglog_cfg_cmdid);
}<|MERGE_RESOLUTION|>--- conflicted
+++ resolved
@@ -627,11 +627,7 @@
 	return ret;
 }
 
-<<<<<<< HEAD
-static struct sk_buff *ath10k_wmi_alloc_skb(struct ath10k *ar, u32 len)
-=======
 struct sk_buff *ath10k_wmi_alloc_skb(struct ath10k *ar, u32 len)
->>>>>>> 34ed780a
 {
 	struct sk_buff *skb;
 	u32 round_len = roundup(len, 4);
@@ -2171,11 +2167,7 @@
 					      struct sk_buff *skb)
 {
 	struct wmi_service_ready_event *ev = (void *)skb->data;
-<<<<<<< HEAD
-	DECLARE_BITMAP(svc_bmap, WMI_SERVICE_BM_SIZE) = {};
-=======
 	DECLARE_BITMAP(svc_bmap, WMI_SERVICE_MAX) = {};
->>>>>>> 34ed780a
 
 	if (skb->len < sizeof(*ev)) {
 		ath10k_warn(ar, "Service ready event was %d B but expected %zu B. Wrong firmware version?\n",
@@ -2252,11 +2244,7 @@
 	u32 num_units, req_id, unit_size, num_mem_reqs, num_unit_info, i;
 	int ret;
 	struct wmi_service_ready_event_10x *ev = (void *)skb->data;
-<<<<<<< HEAD
-	DECLARE_BITMAP(svc_bmap, WMI_SERVICE_BM_SIZE) = {};
-=======
 	DECLARE_BITMAP(svc_bmap, WMI_SERVICE_MAX) = {};
->>>>>>> 34ed780a
 
 	if (skb->len < sizeof(*ev)) {
 		ath10k_warn(ar, "Service ready event was %d B but expected %zu B. Wrong firmware version?\n",
@@ -2626,11 +2614,7 @@
 	if (skb_pull(skb, sizeof(struct wmi_cmd_hdr)) == NULL)
 		return;
 
-<<<<<<< HEAD
-	trace_ath10k_wmi_event(id, skb->data, skb->len);
-=======
 	trace_ath10k_wmi_event(ar, id, skb->data, skb->len);
->>>>>>> 34ed780a
 
 	switch (id) {
 	case WMI_10_2_MGMT_RX_EVENTID:
@@ -3606,13 +3590,8 @@
 	cmd->chan.antenna_max = arg->channel.max_antenna_gain;
 
 	ath10k_dbg(ar, ATH10K_DBG_WMI,
-<<<<<<< HEAD
-		   "wmi vdev %s id 0x%x flags: 0x%0X, freq %d, mode %d, "
-		   "ch_flags: 0x%0X, max_power: %d\n", cmdname, arg->vdev_id,
-=======
 		   "wmi vdev %s id 0x%x flags: 0x%0X, freq %d, mode %d, ch_flags: 0x%0X, max_power: %d\n",
 		   cmdname, arg->vdev_id,
->>>>>>> 34ed780a
 		   flags, arg->channel.freq, arg->channel.mode,
 		   cmd->chan.flags, arg->channel.max_power);
 
