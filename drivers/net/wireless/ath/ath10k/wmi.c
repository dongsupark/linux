/*
 * Copyright (c) 2005-2011 Atheros Communications Inc.
 * Copyright (c) 2011-2013 Qualcomm Atheros, Inc.
 *
 * Permission to use, copy, modify, and/or distribute this software for any
 * purpose with or without fee is hereby granted, provided that the above
 * copyright notice and this permission notice appear in all copies.
 *
 * THE SOFTWARE IS PROVIDED "AS IS" AND THE AUTHOR DISCLAIMS ALL WARRANTIES
 * WITH REGARD TO THIS SOFTWARE INCLUDING ALL IMPLIED WARRANTIES OF
 * MERCHANTABILITY AND FITNESS. IN NO EVENT SHALL THE AUTHOR BE LIABLE FOR
 * ANY SPECIAL, DIRECT, INDIRECT, OR CONSEQUENTIAL DAMAGES OR ANY DAMAGES
 * WHATSOEVER RESULTING FROM LOSS OF USE, DATA OR PROFITS, WHETHER IN AN
 * ACTION OF CONTRACT, NEGLIGENCE OR OTHER TORTIOUS ACTION, ARISING OUT OF
 * OR IN CONNECTION WITH THE USE OR PERFORMANCE OF THIS SOFTWARE.
 */

#include <linux/skbuff.h>
#include <linux/ctype.h>

#include "core.h"
#include "htc.h"
#include "debug.h"
#include "wmi.h"
#include "mac.h"
#include "testmode.h"

/* MAIN WMI cmd track */
static struct wmi_cmd_map wmi_cmd_map = {
	.init_cmdid = WMI_INIT_CMDID,
	.start_scan_cmdid = WMI_START_SCAN_CMDID,
	.stop_scan_cmdid = WMI_STOP_SCAN_CMDID,
	.scan_chan_list_cmdid = WMI_SCAN_CHAN_LIST_CMDID,
	.scan_sch_prio_tbl_cmdid = WMI_SCAN_SCH_PRIO_TBL_CMDID,
	.pdev_set_regdomain_cmdid = WMI_PDEV_SET_REGDOMAIN_CMDID,
	.pdev_set_channel_cmdid = WMI_PDEV_SET_CHANNEL_CMDID,
	.pdev_set_param_cmdid = WMI_PDEV_SET_PARAM_CMDID,
	.pdev_pktlog_enable_cmdid = WMI_PDEV_PKTLOG_ENABLE_CMDID,
	.pdev_pktlog_disable_cmdid = WMI_PDEV_PKTLOG_DISABLE_CMDID,
	.pdev_set_wmm_params_cmdid = WMI_PDEV_SET_WMM_PARAMS_CMDID,
	.pdev_set_ht_cap_ie_cmdid = WMI_PDEV_SET_HT_CAP_IE_CMDID,
	.pdev_set_vht_cap_ie_cmdid = WMI_PDEV_SET_VHT_CAP_IE_CMDID,
	.pdev_set_dscp_tid_map_cmdid = WMI_PDEV_SET_DSCP_TID_MAP_CMDID,
	.pdev_set_quiet_mode_cmdid = WMI_PDEV_SET_QUIET_MODE_CMDID,
	.pdev_green_ap_ps_enable_cmdid = WMI_PDEV_GREEN_AP_PS_ENABLE_CMDID,
	.pdev_get_tpc_config_cmdid = WMI_PDEV_GET_TPC_CONFIG_CMDID,
	.pdev_set_base_macaddr_cmdid = WMI_PDEV_SET_BASE_MACADDR_CMDID,
	.vdev_create_cmdid = WMI_VDEV_CREATE_CMDID,
	.vdev_delete_cmdid = WMI_VDEV_DELETE_CMDID,
	.vdev_start_request_cmdid = WMI_VDEV_START_REQUEST_CMDID,
	.vdev_restart_request_cmdid = WMI_VDEV_RESTART_REQUEST_CMDID,
	.vdev_up_cmdid = WMI_VDEV_UP_CMDID,
	.vdev_stop_cmdid = WMI_VDEV_STOP_CMDID,
	.vdev_down_cmdid = WMI_VDEV_DOWN_CMDID,
	.vdev_set_param_cmdid = WMI_VDEV_SET_PARAM_CMDID,
	.vdev_install_key_cmdid = WMI_VDEV_INSTALL_KEY_CMDID,
	.peer_create_cmdid = WMI_PEER_CREATE_CMDID,
	.peer_delete_cmdid = WMI_PEER_DELETE_CMDID,
	.peer_flush_tids_cmdid = WMI_PEER_FLUSH_TIDS_CMDID,
	.peer_set_param_cmdid = WMI_PEER_SET_PARAM_CMDID,
	.peer_assoc_cmdid = WMI_PEER_ASSOC_CMDID,
	.peer_add_wds_entry_cmdid = WMI_PEER_ADD_WDS_ENTRY_CMDID,
	.peer_remove_wds_entry_cmdid = WMI_PEER_REMOVE_WDS_ENTRY_CMDID,
	.peer_mcast_group_cmdid = WMI_PEER_MCAST_GROUP_CMDID,
	.bcn_tx_cmdid = WMI_BCN_TX_CMDID,
	.pdev_send_bcn_cmdid = WMI_PDEV_SEND_BCN_CMDID,
	.bcn_tmpl_cmdid = WMI_BCN_TMPL_CMDID,
	.bcn_filter_rx_cmdid = WMI_BCN_FILTER_RX_CMDID,
	.prb_req_filter_rx_cmdid = WMI_PRB_REQ_FILTER_RX_CMDID,
	.mgmt_tx_cmdid = WMI_MGMT_TX_CMDID,
	.prb_tmpl_cmdid = WMI_PRB_TMPL_CMDID,
	.addba_clear_resp_cmdid = WMI_ADDBA_CLEAR_RESP_CMDID,
	.addba_send_cmdid = WMI_ADDBA_SEND_CMDID,
	.addba_status_cmdid = WMI_ADDBA_STATUS_CMDID,
	.delba_send_cmdid = WMI_DELBA_SEND_CMDID,
	.addba_set_resp_cmdid = WMI_ADDBA_SET_RESP_CMDID,
	.send_singleamsdu_cmdid = WMI_SEND_SINGLEAMSDU_CMDID,
	.sta_powersave_mode_cmdid = WMI_STA_POWERSAVE_MODE_CMDID,
	.sta_powersave_param_cmdid = WMI_STA_POWERSAVE_PARAM_CMDID,
	.sta_mimo_ps_mode_cmdid = WMI_STA_MIMO_PS_MODE_CMDID,
	.pdev_dfs_enable_cmdid = WMI_PDEV_DFS_ENABLE_CMDID,
	.pdev_dfs_disable_cmdid = WMI_PDEV_DFS_DISABLE_CMDID,
	.roam_scan_mode = WMI_ROAM_SCAN_MODE,
	.roam_scan_rssi_threshold = WMI_ROAM_SCAN_RSSI_THRESHOLD,
	.roam_scan_period = WMI_ROAM_SCAN_PERIOD,
	.roam_scan_rssi_change_threshold = WMI_ROAM_SCAN_RSSI_CHANGE_THRESHOLD,
	.roam_ap_profile = WMI_ROAM_AP_PROFILE,
	.ofl_scan_add_ap_profile = WMI_ROAM_AP_PROFILE,
	.ofl_scan_remove_ap_profile = WMI_OFL_SCAN_REMOVE_AP_PROFILE,
	.ofl_scan_period = WMI_OFL_SCAN_PERIOD,
	.p2p_dev_set_device_info = WMI_P2P_DEV_SET_DEVICE_INFO,
	.p2p_dev_set_discoverability = WMI_P2P_DEV_SET_DISCOVERABILITY,
	.p2p_go_set_beacon_ie = WMI_P2P_GO_SET_BEACON_IE,
	.p2p_go_set_probe_resp_ie = WMI_P2P_GO_SET_PROBE_RESP_IE,
	.p2p_set_vendor_ie_data_cmdid = WMI_P2P_SET_VENDOR_IE_DATA_CMDID,
	.ap_ps_peer_param_cmdid = WMI_AP_PS_PEER_PARAM_CMDID,
	.ap_ps_peer_uapsd_coex_cmdid = WMI_AP_PS_PEER_UAPSD_COEX_CMDID,
	.peer_rate_retry_sched_cmdid = WMI_PEER_RATE_RETRY_SCHED_CMDID,
	.wlan_profile_trigger_cmdid = WMI_WLAN_PROFILE_TRIGGER_CMDID,
	.wlan_profile_set_hist_intvl_cmdid =
				WMI_WLAN_PROFILE_SET_HIST_INTVL_CMDID,
	.wlan_profile_get_profile_data_cmdid =
				WMI_WLAN_PROFILE_GET_PROFILE_DATA_CMDID,
	.wlan_profile_enable_profile_id_cmdid =
				WMI_WLAN_PROFILE_ENABLE_PROFILE_ID_CMDID,
	.wlan_profile_list_profile_id_cmdid =
				WMI_WLAN_PROFILE_LIST_PROFILE_ID_CMDID,
	.pdev_suspend_cmdid = WMI_PDEV_SUSPEND_CMDID,
	.pdev_resume_cmdid = WMI_PDEV_RESUME_CMDID,
	.add_bcn_filter_cmdid = WMI_ADD_BCN_FILTER_CMDID,
	.rmv_bcn_filter_cmdid = WMI_RMV_BCN_FILTER_CMDID,
	.wow_add_wake_pattern_cmdid = WMI_WOW_ADD_WAKE_PATTERN_CMDID,
	.wow_del_wake_pattern_cmdid = WMI_WOW_DEL_WAKE_PATTERN_CMDID,
	.wow_enable_disable_wake_event_cmdid =
				WMI_WOW_ENABLE_DISABLE_WAKE_EVENT_CMDID,
	.wow_enable_cmdid = WMI_WOW_ENABLE_CMDID,
	.wow_hostwakeup_from_sleep_cmdid = WMI_WOW_HOSTWAKEUP_FROM_SLEEP_CMDID,
	.rtt_measreq_cmdid = WMI_RTT_MEASREQ_CMDID,
	.rtt_tsf_cmdid = WMI_RTT_TSF_CMDID,
	.vdev_spectral_scan_configure_cmdid =
				WMI_VDEV_SPECTRAL_SCAN_CONFIGURE_CMDID,
	.vdev_spectral_scan_enable_cmdid = WMI_VDEV_SPECTRAL_SCAN_ENABLE_CMDID,
	.request_stats_cmdid = WMI_REQUEST_STATS_CMDID,
	.set_arp_ns_offload_cmdid = WMI_SET_ARP_NS_OFFLOAD_CMDID,
	.network_list_offload_config_cmdid =
				WMI_NETWORK_LIST_OFFLOAD_CONFIG_CMDID,
	.gtk_offload_cmdid = WMI_GTK_OFFLOAD_CMDID,
	.csa_offload_enable_cmdid = WMI_CSA_OFFLOAD_ENABLE_CMDID,
	.csa_offload_chanswitch_cmdid = WMI_CSA_OFFLOAD_CHANSWITCH_CMDID,
	.chatter_set_mode_cmdid = WMI_CHATTER_SET_MODE_CMDID,
	.peer_tid_addba_cmdid = WMI_PEER_TID_ADDBA_CMDID,
	.peer_tid_delba_cmdid = WMI_PEER_TID_DELBA_CMDID,
	.sta_dtim_ps_method_cmdid = WMI_STA_DTIM_PS_METHOD_CMDID,
	.sta_uapsd_auto_trig_cmdid = WMI_STA_UAPSD_AUTO_TRIG_CMDID,
	.sta_keepalive_cmd = WMI_STA_KEEPALIVE_CMD,
	.echo_cmdid = WMI_ECHO_CMDID,
	.pdev_utf_cmdid = WMI_PDEV_UTF_CMDID,
	.dbglog_cfg_cmdid = WMI_DBGLOG_CFG_CMDID,
	.pdev_qvit_cmdid = WMI_PDEV_QVIT_CMDID,
	.pdev_ftm_intg_cmdid = WMI_PDEV_FTM_INTG_CMDID,
	.vdev_set_keepalive_cmdid = WMI_VDEV_SET_KEEPALIVE_CMDID,
	.vdev_get_keepalive_cmdid = WMI_VDEV_GET_KEEPALIVE_CMDID,
	.force_fw_hang_cmdid = WMI_FORCE_FW_HANG_CMDID,
	.gpio_config_cmdid = WMI_GPIO_CONFIG_CMDID,
	.gpio_output_cmdid = WMI_GPIO_OUTPUT_CMDID,
};

/* 10.X WMI cmd track */
static struct wmi_cmd_map wmi_10x_cmd_map = {
	.init_cmdid = WMI_10X_INIT_CMDID,
	.start_scan_cmdid = WMI_10X_START_SCAN_CMDID,
	.stop_scan_cmdid = WMI_10X_STOP_SCAN_CMDID,
	.scan_chan_list_cmdid = WMI_10X_SCAN_CHAN_LIST_CMDID,
	.scan_sch_prio_tbl_cmdid = WMI_CMD_UNSUPPORTED,
	.pdev_set_regdomain_cmdid = WMI_10X_PDEV_SET_REGDOMAIN_CMDID,
	.pdev_set_channel_cmdid = WMI_10X_PDEV_SET_CHANNEL_CMDID,
	.pdev_set_param_cmdid = WMI_10X_PDEV_SET_PARAM_CMDID,
	.pdev_pktlog_enable_cmdid = WMI_10X_PDEV_PKTLOG_ENABLE_CMDID,
	.pdev_pktlog_disable_cmdid = WMI_10X_PDEV_PKTLOG_DISABLE_CMDID,
	.pdev_set_wmm_params_cmdid = WMI_10X_PDEV_SET_WMM_PARAMS_CMDID,
	.pdev_set_ht_cap_ie_cmdid = WMI_10X_PDEV_SET_HT_CAP_IE_CMDID,
	.pdev_set_vht_cap_ie_cmdid = WMI_10X_PDEV_SET_VHT_CAP_IE_CMDID,
	.pdev_set_dscp_tid_map_cmdid = WMI_10X_PDEV_SET_DSCP_TID_MAP_CMDID,
	.pdev_set_quiet_mode_cmdid = WMI_10X_PDEV_SET_QUIET_MODE_CMDID,
	.pdev_green_ap_ps_enable_cmdid = WMI_10X_PDEV_GREEN_AP_PS_ENABLE_CMDID,
	.pdev_get_tpc_config_cmdid = WMI_10X_PDEV_GET_TPC_CONFIG_CMDID,
	.pdev_set_base_macaddr_cmdid = WMI_10X_PDEV_SET_BASE_MACADDR_CMDID,
	.vdev_create_cmdid = WMI_10X_VDEV_CREATE_CMDID,
	.vdev_delete_cmdid = WMI_10X_VDEV_DELETE_CMDID,
	.vdev_start_request_cmdid = WMI_10X_VDEV_START_REQUEST_CMDID,
	.vdev_restart_request_cmdid = WMI_10X_VDEV_RESTART_REQUEST_CMDID,
	.vdev_up_cmdid = WMI_10X_VDEV_UP_CMDID,
	.vdev_stop_cmdid = WMI_10X_VDEV_STOP_CMDID,
	.vdev_down_cmdid = WMI_10X_VDEV_DOWN_CMDID,
	.vdev_set_param_cmdid = WMI_10X_VDEV_SET_PARAM_CMDID,
	.vdev_install_key_cmdid = WMI_10X_VDEV_INSTALL_KEY_CMDID,
	.peer_create_cmdid = WMI_10X_PEER_CREATE_CMDID,
	.peer_delete_cmdid = WMI_10X_PEER_DELETE_CMDID,
	.peer_flush_tids_cmdid = WMI_10X_PEER_FLUSH_TIDS_CMDID,
	.peer_set_param_cmdid = WMI_10X_PEER_SET_PARAM_CMDID,
	.peer_assoc_cmdid = WMI_10X_PEER_ASSOC_CMDID,
	.peer_add_wds_entry_cmdid = WMI_10X_PEER_ADD_WDS_ENTRY_CMDID,
	.peer_remove_wds_entry_cmdid = WMI_10X_PEER_REMOVE_WDS_ENTRY_CMDID,
	.peer_mcast_group_cmdid = WMI_10X_PEER_MCAST_GROUP_CMDID,
	.bcn_tx_cmdid = WMI_10X_BCN_TX_CMDID,
	.pdev_send_bcn_cmdid = WMI_10X_PDEV_SEND_BCN_CMDID,
	.bcn_tmpl_cmdid = WMI_CMD_UNSUPPORTED,
	.bcn_filter_rx_cmdid = WMI_10X_BCN_FILTER_RX_CMDID,
	.prb_req_filter_rx_cmdid = WMI_10X_PRB_REQ_FILTER_RX_CMDID,
	.mgmt_tx_cmdid = WMI_10X_MGMT_TX_CMDID,
	.prb_tmpl_cmdid = WMI_CMD_UNSUPPORTED,
	.addba_clear_resp_cmdid = WMI_10X_ADDBA_CLEAR_RESP_CMDID,
	.addba_send_cmdid = WMI_10X_ADDBA_SEND_CMDID,
	.addba_status_cmdid = WMI_10X_ADDBA_STATUS_CMDID,
	.delba_send_cmdid = WMI_10X_DELBA_SEND_CMDID,
	.addba_set_resp_cmdid = WMI_10X_ADDBA_SET_RESP_CMDID,
	.send_singleamsdu_cmdid = WMI_10X_SEND_SINGLEAMSDU_CMDID,
	.sta_powersave_mode_cmdid = WMI_10X_STA_POWERSAVE_MODE_CMDID,
	.sta_powersave_param_cmdid = WMI_10X_STA_POWERSAVE_PARAM_CMDID,
	.sta_mimo_ps_mode_cmdid = WMI_10X_STA_MIMO_PS_MODE_CMDID,
	.pdev_dfs_enable_cmdid = WMI_10X_PDEV_DFS_ENABLE_CMDID,
	.pdev_dfs_disable_cmdid = WMI_10X_PDEV_DFS_DISABLE_CMDID,
	.roam_scan_mode = WMI_10X_ROAM_SCAN_MODE,
	.roam_scan_rssi_threshold = WMI_10X_ROAM_SCAN_RSSI_THRESHOLD,
	.roam_scan_period = WMI_10X_ROAM_SCAN_PERIOD,
	.roam_scan_rssi_change_threshold =
				WMI_10X_ROAM_SCAN_RSSI_CHANGE_THRESHOLD,
	.roam_ap_profile = WMI_10X_ROAM_AP_PROFILE,
	.ofl_scan_add_ap_profile = WMI_10X_OFL_SCAN_ADD_AP_PROFILE,
	.ofl_scan_remove_ap_profile = WMI_10X_OFL_SCAN_REMOVE_AP_PROFILE,
	.ofl_scan_period = WMI_10X_OFL_SCAN_PERIOD,
	.p2p_dev_set_device_info = WMI_10X_P2P_DEV_SET_DEVICE_INFO,
	.p2p_dev_set_discoverability = WMI_10X_P2P_DEV_SET_DISCOVERABILITY,
	.p2p_go_set_beacon_ie = WMI_10X_P2P_GO_SET_BEACON_IE,
	.p2p_go_set_probe_resp_ie = WMI_10X_P2P_GO_SET_PROBE_RESP_IE,
	.p2p_set_vendor_ie_data_cmdid = WMI_CMD_UNSUPPORTED,
	.ap_ps_peer_param_cmdid = WMI_10X_AP_PS_PEER_PARAM_CMDID,
	.ap_ps_peer_uapsd_coex_cmdid = WMI_CMD_UNSUPPORTED,
	.peer_rate_retry_sched_cmdid = WMI_10X_PEER_RATE_RETRY_SCHED_CMDID,
	.wlan_profile_trigger_cmdid = WMI_10X_WLAN_PROFILE_TRIGGER_CMDID,
	.wlan_profile_set_hist_intvl_cmdid =
				WMI_10X_WLAN_PROFILE_SET_HIST_INTVL_CMDID,
	.wlan_profile_get_profile_data_cmdid =
				WMI_10X_WLAN_PROFILE_GET_PROFILE_DATA_CMDID,
	.wlan_profile_enable_profile_id_cmdid =
				WMI_10X_WLAN_PROFILE_ENABLE_PROFILE_ID_CMDID,
	.wlan_profile_list_profile_id_cmdid =
				WMI_10X_WLAN_PROFILE_LIST_PROFILE_ID_CMDID,
	.pdev_suspend_cmdid = WMI_10X_PDEV_SUSPEND_CMDID,
	.pdev_resume_cmdid = WMI_10X_PDEV_RESUME_CMDID,
	.add_bcn_filter_cmdid = WMI_10X_ADD_BCN_FILTER_CMDID,
	.rmv_bcn_filter_cmdid = WMI_10X_RMV_BCN_FILTER_CMDID,
	.wow_add_wake_pattern_cmdid = WMI_10X_WOW_ADD_WAKE_PATTERN_CMDID,
	.wow_del_wake_pattern_cmdid = WMI_10X_WOW_DEL_WAKE_PATTERN_CMDID,
	.wow_enable_disable_wake_event_cmdid =
				WMI_10X_WOW_ENABLE_DISABLE_WAKE_EVENT_CMDID,
	.wow_enable_cmdid = WMI_10X_WOW_ENABLE_CMDID,
	.wow_hostwakeup_from_sleep_cmdid =
				WMI_10X_WOW_HOSTWAKEUP_FROM_SLEEP_CMDID,
	.rtt_measreq_cmdid = WMI_10X_RTT_MEASREQ_CMDID,
	.rtt_tsf_cmdid = WMI_10X_RTT_TSF_CMDID,
	.vdev_spectral_scan_configure_cmdid =
				WMI_10X_VDEV_SPECTRAL_SCAN_CONFIGURE_CMDID,
	.vdev_spectral_scan_enable_cmdid =
				WMI_10X_VDEV_SPECTRAL_SCAN_ENABLE_CMDID,
	.request_stats_cmdid = WMI_10X_REQUEST_STATS_CMDID,
	.set_arp_ns_offload_cmdid = WMI_CMD_UNSUPPORTED,
	.network_list_offload_config_cmdid = WMI_CMD_UNSUPPORTED,
	.gtk_offload_cmdid = WMI_CMD_UNSUPPORTED,
	.csa_offload_enable_cmdid = WMI_CMD_UNSUPPORTED,
	.csa_offload_chanswitch_cmdid = WMI_CMD_UNSUPPORTED,
	.chatter_set_mode_cmdid = WMI_CMD_UNSUPPORTED,
	.peer_tid_addba_cmdid = WMI_CMD_UNSUPPORTED,
	.peer_tid_delba_cmdid = WMI_CMD_UNSUPPORTED,
	.sta_dtim_ps_method_cmdid = WMI_CMD_UNSUPPORTED,
	.sta_uapsd_auto_trig_cmdid = WMI_CMD_UNSUPPORTED,
	.sta_keepalive_cmd = WMI_CMD_UNSUPPORTED,
	.echo_cmdid = WMI_10X_ECHO_CMDID,
	.pdev_utf_cmdid = WMI_10X_PDEV_UTF_CMDID,
	.dbglog_cfg_cmdid = WMI_10X_DBGLOG_CFG_CMDID,
	.pdev_qvit_cmdid = WMI_10X_PDEV_QVIT_CMDID,
	.pdev_ftm_intg_cmdid = WMI_CMD_UNSUPPORTED,
	.vdev_set_keepalive_cmdid = WMI_CMD_UNSUPPORTED,
	.vdev_get_keepalive_cmdid = WMI_CMD_UNSUPPORTED,
	.force_fw_hang_cmdid = WMI_CMD_UNSUPPORTED,
	.gpio_config_cmdid = WMI_10X_GPIO_CONFIG_CMDID,
	.gpio_output_cmdid = WMI_10X_GPIO_OUTPUT_CMDID,
};

/* MAIN WMI VDEV param map */
static struct wmi_vdev_param_map wmi_vdev_param_map = {
	.rts_threshold = WMI_VDEV_PARAM_RTS_THRESHOLD,
	.fragmentation_threshold = WMI_VDEV_PARAM_FRAGMENTATION_THRESHOLD,
	.beacon_interval = WMI_VDEV_PARAM_BEACON_INTERVAL,
	.listen_interval = WMI_VDEV_PARAM_LISTEN_INTERVAL,
	.multicast_rate = WMI_VDEV_PARAM_MULTICAST_RATE,
	.mgmt_tx_rate = WMI_VDEV_PARAM_MGMT_TX_RATE,
	.slot_time = WMI_VDEV_PARAM_SLOT_TIME,
	.preamble = WMI_VDEV_PARAM_PREAMBLE,
	.swba_time = WMI_VDEV_PARAM_SWBA_TIME,
	.wmi_vdev_stats_update_period = WMI_VDEV_STATS_UPDATE_PERIOD,
	.wmi_vdev_pwrsave_ageout_time = WMI_VDEV_PWRSAVE_AGEOUT_TIME,
	.wmi_vdev_host_swba_interval = WMI_VDEV_HOST_SWBA_INTERVAL,
	.dtim_period = WMI_VDEV_PARAM_DTIM_PERIOD,
	.wmi_vdev_oc_scheduler_air_time_limit =
					WMI_VDEV_OC_SCHEDULER_AIR_TIME_LIMIT,
	.wds = WMI_VDEV_PARAM_WDS,
	.atim_window = WMI_VDEV_PARAM_ATIM_WINDOW,
	.bmiss_count_max = WMI_VDEV_PARAM_BMISS_COUNT_MAX,
	.bmiss_first_bcnt = WMI_VDEV_PARAM_BMISS_FIRST_BCNT,
	.bmiss_final_bcnt = WMI_VDEV_PARAM_BMISS_FINAL_BCNT,
	.feature_wmm = WMI_VDEV_PARAM_FEATURE_WMM,
	.chwidth = WMI_VDEV_PARAM_CHWIDTH,
	.chextoffset = WMI_VDEV_PARAM_CHEXTOFFSET,
	.disable_htprotection =	WMI_VDEV_PARAM_DISABLE_HTPROTECTION,
	.sta_quickkickout = WMI_VDEV_PARAM_STA_QUICKKICKOUT,
	.mgmt_rate = WMI_VDEV_PARAM_MGMT_RATE,
	.protection_mode = WMI_VDEV_PARAM_PROTECTION_MODE,
	.fixed_rate = WMI_VDEV_PARAM_FIXED_RATE,
	.sgi = WMI_VDEV_PARAM_SGI,
	.ldpc = WMI_VDEV_PARAM_LDPC,
	.tx_stbc = WMI_VDEV_PARAM_TX_STBC,
	.rx_stbc = WMI_VDEV_PARAM_RX_STBC,
	.intra_bss_fwd = WMI_VDEV_PARAM_INTRA_BSS_FWD,
	.def_keyid = WMI_VDEV_PARAM_DEF_KEYID,
	.nss = WMI_VDEV_PARAM_NSS,
	.bcast_data_rate = WMI_VDEV_PARAM_BCAST_DATA_RATE,
	.mcast_data_rate = WMI_VDEV_PARAM_MCAST_DATA_RATE,
	.mcast_indicate = WMI_VDEV_PARAM_MCAST_INDICATE,
	.dhcp_indicate = WMI_VDEV_PARAM_DHCP_INDICATE,
	.unknown_dest_indicate = WMI_VDEV_PARAM_UNKNOWN_DEST_INDICATE,
	.ap_keepalive_min_idle_inactive_time_secs =
			WMI_VDEV_PARAM_AP_KEEPALIVE_MIN_IDLE_INACTIVE_TIME_SECS,
	.ap_keepalive_max_idle_inactive_time_secs =
			WMI_VDEV_PARAM_AP_KEEPALIVE_MAX_IDLE_INACTIVE_TIME_SECS,
	.ap_keepalive_max_unresponsive_time_secs =
			WMI_VDEV_PARAM_AP_KEEPALIVE_MAX_UNRESPONSIVE_TIME_SECS,
	.ap_enable_nawds = WMI_VDEV_PARAM_AP_ENABLE_NAWDS,
	.mcast2ucast_set = WMI_VDEV_PARAM_UNSUPPORTED,
	.enable_rtscts = WMI_VDEV_PARAM_ENABLE_RTSCTS,
	.txbf = WMI_VDEV_PARAM_TXBF,
	.packet_powersave = WMI_VDEV_PARAM_PACKET_POWERSAVE,
	.drop_unencry = WMI_VDEV_PARAM_DROP_UNENCRY,
	.tx_encap_type = WMI_VDEV_PARAM_TX_ENCAP_TYPE,
	.ap_detect_out_of_sync_sleeping_sta_time_secs =
					WMI_VDEV_PARAM_UNSUPPORTED,
};

/* 10.X WMI VDEV param map */
static struct wmi_vdev_param_map wmi_10x_vdev_param_map = {
	.rts_threshold = WMI_10X_VDEV_PARAM_RTS_THRESHOLD,
	.fragmentation_threshold = WMI_10X_VDEV_PARAM_FRAGMENTATION_THRESHOLD,
	.beacon_interval = WMI_10X_VDEV_PARAM_BEACON_INTERVAL,
	.listen_interval = WMI_10X_VDEV_PARAM_LISTEN_INTERVAL,
	.multicast_rate = WMI_10X_VDEV_PARAM_MULTICAST_RATE,
	.mgmt_tx_rate = WMI_10X_VDEV_PARAM_MGMT_TX_RATE,
	.slot_time = WMI_10X_VDEV_PARAM_SLOT_TIME,
	.preamble = WMI_10X_VDEV_PARAM_PREAMBLE,
	.swba_time = WMI_10X_VDEV_PARAM_SWBA_TIME,
	.wmi_vdev_stats_update_period = WMI_10X_VDEV_STATS_UPDATE_PERIOD,
	.wmi_vdev_pwrsave_ageout_time = WMI_10X_VDEV_PWRSAVE_AGEOUT_TIME,
	.wmi_vdev_host_swba_interval = WMI_10X_VDEV_HOST_SWBA_INTERVAL,
	.dtim_period = WMI_10X_VDEV_PARAM_DTIM_PERIOD,
	.wmi_vdev_oc_scheduler_air_time_limit =
				WMI_10X_VDEV_OC_SCHEDULER_AIR_TIME_LIMIT,
	.wds = WMI_10X_VDEV_PARAM_WDS,
	.atim_window = WMI_10X_VDEV_PARAM_ATIM_WINDOW,
	.bmiss_count_max = WMI_10X_VDEV_PARAM_BMISS_COUNT_MAX,
	.bmiss_first_bcnt = WMI_VDEV_PARAM_UNSUPPORTED,
	.bmiss_final_bcnt = WMI_VDEV_PARAM_UNSUPPORTED,
	.feature_wmm = WMI_10X_VDEV_PARAM_FEATURE_WMM,
	.chwidth = WMI_10X_VDEV_PARAM_CHWIDTH,
	.chextoffset = WMI_10X_VDEV_PARAM_CHEXTOFFSET,
	.disable_htprotection = WMI_10X_VDEV_PARAM_DISABLE_HTPROTECTION,
	.sta_quickkickout = WMI_10X_VDEV_PARAM_STA_QUICKKICKOUT,
	.mgmt_rate = WMI_10X_VDEV_PARAM_MGMT_RATE,
	.protection_mode = WMI_10X_VDEV_PARAM_PROTECTION_MODE,
	.fixed_rate = WMI_10X_VDEV_PARAM_FIXED_RATE,
	.sgi = WMI_10X_VDEV_PARAM_SGI,
	.ldpc = WMI_10X_VDEV_PARAM_LDPC,
	.tx_stbc = WMI_10X_VDEV_PARAM_TX_STBC,
	.rx_stbc = WMI_10X_VDEV_PARAM_RX_STBC,
	.intra_bss_fwd = WMI_10X_VDEV_PARAM_INTRA_BSS_FWD,
	.def_keyid = WMI_10X_VDEV_PARAM_DEF_KEYID,
	.nss = WMI_10X_VDEV_PARAM_NSS,
	.bcast_data_rate = WMI_10X_VDEV_PARAM_BCAST_DATA_RATE,
	.mcast_data_rate = WMI_10X_VDEV_PARAM_MCAST_DATA_RATE,
	.mcast_indicate = WMI_10X_VDEV_PARAM_MCAST_INDICATE,
	.dhcp_indicate = WMI_10X_VDEV_PARAM_DHCP_INDICATE,
	.unknown_dest_indicate = WMI_10X_VDEV_PARAM_UNKNOWN_DEST_INDICATE,
	.ap_keepalive_min_idle_inactive_time_secs =
		WMI_10X_VDEV_PARAM_AP_KEEPALIVE_MIN_IDLE_INACTIVE_TIME_SECS,
	.ap_keepalive_max_idle_inactive_time_secs =
		WMI_10X_VDEV_PARAM_AP_KEEPALIVE_MAX_IDLE_INACTIVE_TIME_SECS,
	.ap_keepalive_max_unresponsive_time_secs =
		WMI_10X_VDEV_PARAM_AP_KEEPALIVE_MAX_UNRESPONSIVE_TIME_SECS,
	.ap_enable_nawds = WMI_10X_VDEV_PARAM_AP_ENABLE_NAWDS,
	.mcast2ucast_set = WMI_10X_VDEV_PARAM_MCAST2UCAST_SET,
	.enable_rtscts = WMI_10X_VDEV_PARAM_ENABLE_RTSCTS,
	.txbf = WMI_VDEV_PARAM_UNSUPPORTED,
	.packet_powersave = WMI_VDEV_PARAM_UNSUPPORTED,
	.drop_unencry = WMI_VDEV_PARAM_UNSUPPORTED,
	.tx_encap_type = WMI_VDEV_PARAM_UNSUPPORTED,
	.ap_detect_out_of_sync_sleeping_sta_time_secs =
		WMI_10X_VDEV_PARAM_AP_DETECT_OUT_OF_SYNC_SLEEPING_STA_TIME_SECS,
};

static struct wmi_pdev_param_map wmi_pdev_param_map = {
	.tx_chain_mask = WMI_PDEV_PARAM_TX_CHAIN_MASK,
	.rx_chain_mask = WMI_PDEV_PARAM_RX_CHAIN_MASK,
	.txpower_limit2g = WMI_PDEV_PARAM_TXPOWER_LIMIT2G,
	.txpower_limit5g = WMI_PDEV_PARAM_TXPOWER_LIMIT5G,
	.txpower_scale = WMI_PDEV_PARAM_TXPOWER_SCALE,
	.beacon_gen_mode = WMI_PDEV_PARAM_BEACON_GEN_MODE,
	.beacon_tx_mode = WMI_PDEV_PARAM_BEACON_TX_MODE,
	.resmgr_offchan_mode = WMI_PDEV_PARAM_RESMGR_OFFCHAN_MODE,
	.protection_mode = WMI_PDEV_PARAM_PROTECTION_MODE,
	.dynamic_bw = WMI_PDEV_PARAM_DYNAMIC_BW,
	.non_agg_sw_retry_th = WMI_PDEV_PARAM_NON_AGG_SW_RETRY_TH,
	.agg_sw_retry_th = WMI_PDEV_PARAM_AGG_SW_RETRY_TH,
	.sta_kickout_th = WMI_PDEV_PARAM_STA_KICKOUT_TH,
	.ac_aggrsize_scaling = WMI_PDEV_PARAM_AC_AGGRSIZE_SCALING,
	.ltr_enable = WMI_PDEV_PARAM_LTR_ENABLE,
	.ltr_ac_latency_be = WMI_PDEV_PARAM_LTR_AC_LATENCY_BE,
	.ltr_ac_latency_bk = WMI_PDEV_PARAM_LTR_AC_LATENCY_BK,
	.ltr_ac_latency_vi = WMI_PDEV_PARAM_LTR_AC_LATENCY_VI,
	.ltr_ac_latency_vo = WMI_PDEV_PARAM_LTR_AC_LATENCY_VO,
	.ltr_ac_latency_timeout = WMI_PDEV_PARAM_LTR_AC_LATENCY_TIMEOUT,
	.ltr_sleep_override = WMI_PDEV_PARAM_LTR_SLEEP_OVERRIDE,
	.ltr_rx_override = WMI_PDEV_PARAM_LTR_RX_OVERRIDE,
	.ltr_tx_activity_timeout = WMI_PDEV_PARAM_LTR_TX_ACTIVITY_TIMEOUT,
	.l1ss_enable = WMI_PDEV_PARAM_L1SS_ENABLE,
	.dsleep_enable = WMI_PDEV_PARAM_DSLEEP_ENABLE,
	.pcielp_txbuf_flush = WMI_PDEV_PARAM_PCIELP_TXBUF_FLUSH,
	.pcielp_txbuf_watermark = WMI_PDEV_PARAM_PCIELP_TXBUF_TMO_EN,
	.pcielp_txbuf_tmo_en = WMI_PDEV_PARAM_PCIELP_TXBUF_TMO_EN,
	.pcielp_txbuf_tmo_value = WMI_PDEV_PARAM_PCIELP_TXBUF_TMO_VALUE,
	.pdev_stats_update_period = WMI_PDEV_PARAM_PDEV_STATS_UPDATE_PERIOD,
	.vdev_stats_update_period = WMI_PDEV_PARAM_VDEV_STATS_UPDATE_PERIOD,
	.peer_stats_update_period = WMI_PDEV_PARAM_PEER_STATS_UPDATE_PERIOD,
	.bcnflt_stats_update_period = WMI_PDEV_PARAM_BCNFLT_STATS_UPDATE_PERIOD,
	.pmf_qos = WMI_PDEV_PARAM_PMF_QOS,
	.arp_ac_override = WMI_PDEV_PARAM_ARP_AC_OVERRIDE,
	.dcs = WMI_PDEV_PARAM_DCS,
	.ani_enable = WMI_PDEV_PARAM_ANI_ENABLE,
	.ani_poll_period = WMI_PDEV_PARAM_ANI_POLL_PERIOD,
	.ani_listen_period = WMI_PDEV_PARAM_ANI_LISTEN_PERIOD,
	.ani_ofdm_level = WMI_PDEV_PARAM_ANI_OFDM_LEVEL,
	.ani_cck_level = WMI_PDEV_PARAM_ANI_CCK_LEVEL,
	.dyntxchain = WMI_PDEV_PARAM_DYNTXCHAIN,
	.proxy_sta = WMI_PDEV_PARAM_PROXY_STA,
	.idle_ps_config = WMI_PDEV_PARAM_IDLE_PS_CONFIG,
	.power_gating_sleep = WMI_PDEV_PARAM_POWER_GATING_SLEEP,
	.fast_channel_reset = WMI_PDEV_PARAM_UNSUPPORTED,
	.burst_dur = WMI_PDEV_PARAM_UNSUPPORTED,
	.burst_enable = WMI_PDEV_PARAM_UNSUPPORTED,
};

static struct wmi_pdev_param_map wmi_10x_pdev_param_map = {
	.tx_chain_mask = WMI_10X_PDEV_PARAM_TX_CHAIN_MASK,
	.rx_chain_mask = WMI_10X_PDEV_PARAM_RX_CHAIN_MASK,
	.txpower_limit2g = WMI_10X_PDEV_PARAM_TXPOWER_LIMIT2G,
	.txpower_limit5g = WMI_10X_PDEV_PARAM_TXPOWER_LIMIT5G,
	.txpower_scale = WMI_10X_PDEV_PARAM_TXPOWER_SCALE,
	.beacon_gen_mode = WMI_10X_PDEV_PARAM_BEACON_GEN_MODE,
	.beacon_tx_mode = WMI_10X_PDEV_PARAM_BEACON_TX_MODE,
	.resmgr_offchan_mode = WMI_10X_PDEV_PARAM_RESMGR_OFFCHAN_MODE,
	.protection_mode = WMI_10X_PDEV_PARAM_PROTECTION_MODE,
	.dynamic_bw = WMI_10X_PDEV_PARAM_DYNAMIC_BW,
	.non_agg_sw_retry_th = WMI_10X_PDEV_PARAM_NON_AGG_SW_RETRY_TH,
	.agg_sw_retry_th = WMI_10X_PDEV_PARAM_AGG_SW_RETRY_TH,
	.sta_kickout_th = WMI_10X_PDEV_PARAM_STA_KICKOUT_TH,
	.ac_aggrsize_scaling = WMI_10X_PDEV_PARAM_AC_AGGRSIZE_SCALING,
	.ltr_enable = WMI_10X_PDEV_PARAM_LTR_ENABLE,
	.ltr_ac_latency_be = WMI_10X_PDEV_PARAM_LTR_AC_LATENCY_BE,
	.ltr_ac_latency_bk = WMI_10X_PDEV_PARAM_LTR_AC_LATENCY_BK,
	.ltr_ac_latency_vi = WMI_10X_PDEV_PARAM_LTR_AC_LATENCY_VI,
	.ltr_ac_latency_vo = WMI_10X_PDEV_PARAM_LTR_AC_LATENCY_VO,
	.ltr_ac_latency_timeout = WMI_10X_PDEV_PARAM_LTR_AC_LATENCY_TIMEOUT,
	.ltr_sleep_override = WMI_10X_PDEV_PARAM_LTR_SLEEP_OVERRIDE,
	.ltr_rx_override = WMI_10X_PDEV_PARAM_LTR_RX_OVERRIDE,
	.ltr_tx_activity_timeout = WMI_10X_PDEV_PARAM_LTR_TX_ACTIVITY_TIMEOUT,
	.l1ss_enable = WMI_10X_PDEV_PARAM_L1SS_ENABLE,
	.dsleep_enable = WMI_10X_PDEV_PARAM_DSLEEP_ENABLE,
	.pcielp_txbuf_flush = WMI_PDEV_PARAM_UNSUPPORTED,
	.pcielp_txbuf_watermark = WMI_PDEV_PARAM_UNSUPPORTED,
	.pcielp_txbuf_tmo_en = WMI_PDEV_PARAM_UNSUPPORTED,
	.pcielp_txbuf_tmo_value = WMI_PDEV_PARAM_UNSUPPORTED,
	.pdev_stats_update_period = WMI_10X_PDEV_PARAM_PDEV_STATS_UPDATE_PERIOD,
	.vdev_stats_update_period = WMI_10X_PDEV_PARAM_VDEV_STATS_UPDATE_PERIOD,
	.peer_stats_update_period = WMI_10X_PDEV_PARAM_PEER_STATS_UPDATE_PERIOD,
	.bcnflt_stats_update_period =
				WMI_10X_PDEV_PARAM_BCNFLT_STATS_UPDATE_PERIOD,
	.pmf_qos = WMI_10X_PDEV_PARAM_PMF_QOS,
	.arp_ac_override = WMI_10X_PDEV_PARAM_ARPDHCP_AC_OVERRIDE,
	.dcs = WMI_10X_PDEV_PARAM_DCS,
	.ani_enable = WMI_10X_PDEV_PARAM_ANI_ENABLE,
	.ani_poll_period = WMI_10X_PDEV_PARAM_ANI_POLL_PERIOD,
	.ani_listen_period = WMI_10X_PDEV_PARAM_ANI_LISTEN_PERIOD,
	.ani_ofdm_level = WMI_10X_PDEV_PARAM_ANI_OFDM_LEVEL,
	.ani_cck_level = WMI_10X_PDEV_PARAM_ANI_CCK_LEVEL,
	.dyntxchain = WMI_10X_PDEV_PARAM_DYNTXCHAIN,
	.proxy_sta = WMI_PDEV_PARAM_UNSUPPORTED,
	.idle_ps_config = WMI_PDEV_PARAM_UNSUPPORTED,
	.power_gating_sleep = WMI_PDEV_PARAM_UNSUPPORTED,
	.fast_channel_reset = WMI_10X_PDEV_PARAM_FAST_CHANNEL_RESET,
	.burst_dur = WMI_10X_PDEV_PARAM_BURST_DUR,
	.burst_enable = WMI_10X_PDEV_PARAM_BURST_ENABLE,
};

/* firmware 10.2 specific mappings */
static struct wmi_cmd_map wmi_10_2_cmd_map = {
	.init_cmdid = WMI_10_2_INIT_CMDID,
	.start_scan_cmdid = WMI_10_2_START_SCAN_CMDID,
	.stop_scan_cmdid = WMI_10_2_STOP_SCAN_CMDID,
	.scan_chan_list_cmdid = WMI_10_2_SCAN_CHAN_LIST_CMDID,
	.scan_sch_prio_tbl_cmdid = WMI_CMD_UNSUPPORTED,
	.pdev_set_regdomain_cmdid = WMI_10_2_PDEV_SET_REGDOMAIN_CMDID,
	.pdev_set_channel_cmdid = WMI_10_2_PDEV_SET_CHANNEL_CMDID,
	.pdev_set_param_cmdid = WMI_10_2_PDEV_SET_PARAM_CMDID,
	.pdev_pktlog_enable_cmdid = WMI_10_2_PDEV_PKTLOG_ENABLE_CMDID,
	.pdev_pktlog_disable_cmdid = WMI_10_2_PDEV_PKTLOG_DISABLE_CMDID,
	.pdev_set_wmm_params_cmdid = WMI_10_2_PDEV_SET_WMM_PARAMS_CMDID,
	.pdev_set_ht_cap_ie_cmdid = WMI_10_2_PDEV_SET_HT_CAP_IE_CMDID,
	.pdev_set_vht_cap_ie_cmdid = WMI_10_2_PDEV_SET_VHT_CAP_IE_CMDID,
	.pdev_set_quiet_mode_cmdid = WMI_10_2_PDEV_SET_QUIET_MODE_CMDID,
	.pdev_green_ap_ps_enable_cmdid = WMI_10_2_PDEV_GREEN_AP_PS_ENABLE_CMDID,
	.pdev_get_tpc_config_cmdid = WMI_10_2_PDEV_GET_TPC_CONFIG_CMDID,
	.pdev_set_base_macaddr_cmdid = WMI_10_2_PDEV_SET_BASE_MACADDR_CMDID,
	.vdev_create_cmdid = WMI_10_2_VDEV_CREATE_CMDID,
	.vdev_delete_cmdid = WMI_10_2_VDEV_DELETE_CMDID,
	.vdev_start_request_cmdid = WMI_10_2_VDEV_START_REQUEST_CMDID,
	.vdev_restart_request_cmdid = WMI_10_2_VDEV_RESTART_REQUEST_CMDID,
	.vdev_up_cmdid = WMI_10_2_VDEV_UP_CMDID,
	.vdev_stop_cmdid = WMI_10_2_VDEV_STOP_CMDID,
	.vdev_down_cmdid = WMI_10_2_VDEV_DOWN_CMDID,
	.vdev_set_param_cmdid = WMI_10_2_VDEV_SET_PARAM_CMDID,
	.vdev_install_key_cmdid = WMI_10_2_VDEV_INSTALL_KEY_CMDID,
	.peer_create_cmdid = WMI_10_2_PEER_CREATE_CMDID,
	.peer_delete_cmdid = WMI_10_2_PEER_DELETE_CMDID,
	.peer_flush_tids_cmdid = WMI_10_2_PEER_FLUSH_TIDS_CMDID,
	.peer_set_param_cmdid = WMI_10_2_PEER_SET_PARAM_CMDID,
	.peer_assoc_cmdid = WMI_10_2_PEER_ASSOC_CMDID,
	.peer_add_wds_entry_cmdid = WMI_10_2_PEER_ADD_WDS_ENTRY_CMDID,
	.peer_remove_wds_entry_cmdid = WMI_10_2_PEER_REMOVE_WDS_ENTRY_CMDID,
	.peer_mcast_group_cmdid = WMI_10_2_PEER_MCAST_GROUP_CMDID,
	.bcn_tx_cmdid = WMI_10_2_BCN_TX_CMDID,
	.pdev_send_bcn_cmdid = WMI_10_2_PDEV_SEND_BCN_CMDID,
	.bcn_tmpl_cmdid = WMI_CMD_UNSUPPORTED,
	.bcn_filter_rx_cmdid = WMI_10_2_BCN_FILTER_RX_CMDID,
	.prb_req_filter_rx_cmdid = WMI_10_2_PRB_REQ_FILTER_RX_CMDID,
	.mgmt_tx_cmdid = WMI_10_2_MGMT_TX_CMDID,
	.prb_tmpl_cmdid = WMI_CMD_UNSUPPORTED,
	.addba_clear_resp_cmdid = WMI_10_2_ADDBA_CLEAR_RESP_CMDID,
	.addba_send_cmdid = WMI_10_2_ADDBA_SEND_CMDID,
	.addba_status_cmdid = WMI_10_2_ADDBA_STATUS_CMDID,
	.delba_send_cmdid = WMI_10_2_DELBA_SEND_CMDID,
	.addba_set_resp_cmdid = WMI_10_2_ADDBA_SET_RESP_CMDID,
	.send_singleamsdu_cmdid = WMI_10_2_SEND_SINGLEAMSDU_CMDID,
	.sta_powersave_mode_cmdid = WMI_10_2_STA_POWERSAVE_MODE_CMDID,
	.sta_powersave_param_cmdid = WMI_10_2_STA_POWERSAVE_PARAM_CMDID,
	.sta_mimo_ps_mode_cmdid = WMI_10_2_STA_MIMO_PS_MODE_CMDID,
	.pdev_dfs_enable_cmdid = WMI_10_2_PDEV_DFS_ENABLE_CMDID,
	.pdev_dfs_disable_cmdid = WMI_10_2_PDEV_DFS_DISABLE_CMDID,
	.roam_scan_mode = WMI_10_2_ROAM_SCAN_MODE,
	.roam_scan_rssi_threshold = WMI_10_2_ROAM_SCAN_RSSI_THRESHOLD,
	.roam_scan_period = WMI_10_2_ROAM_SCAN_PERIOD,
	.roam_scan_rssi_change_threshold =
				WMI_10_2_ROAM_SCAN_RSSI_CHANGE_THRESHOLD,
	.roam_ap_profile = WMI_10_2_ROAM_AP_PROFILE,
	.ofl_scan_add_ap_profile = WMI_10_2_OFL_SCAN_ADD_AP_PROFILE,
	.ofl_scan_remove_ap_profile = WMI_10_2_OFL_SCAN_REMOVE_AP_PROFILE,
	.ofl_scan_period = WMI_10_2_OFL_SCAN_PERIOD,
	.p2p_dev_set_device_info = WMI_10_2_P2P_DEV_SET_DEVICE_INFO,
	.p2p_dev_set_discoverability = WMI_10_2_P2P_DEV_SET_DISCOVERABILITY,
	.p2p_go_set_beacon_ie = WMI_10_2_P2P_GO_SET_BEACON_IE,
	.p2p_go_set_probe_resp_ie = WMI_10_2_P2P_GO_SET_PROBE_RESP_IE,
	.p2p_set_vendor_ie_data_cmdid = WMI_CMD_UNSUPPORTED,
	.ap_ps_peer_param_cmdid = WMI_10_2_AP_PS_PEER_PARAM_CMDID,
	.ap_ps_peer_uapsd_coex_cmdid = WMI_CMD_UNSUPPORTED,
	.peer_rate_retry_sched_cmdid = WMI_10_2_PEER_RATE_RETRY_SCHED_CMDID,
	.wlan_profile_trigger_cmdid = WMI_10_2_WLAN_PROFILE_TRIGGER_CMDID,
	.wlan_profile_set_hist_intvl_cmdid =
				WMI_10_2_WLAN_PROFILE_SET_HIST_INTVL_CMDID,
	.wlan_profile_get_profile_data_cmdid =
				WMI_10_2_WLAN_PROFILE_GET_PROFILE_DATA_CMDID,
	.wlan_profile_enable_profile_id_cmdid =
				WMI_10_2_WLAN_PROFILE_ENABLE_PROFILE_ID_CMDID,
	.wlan_profile_list_profile_id_cmdid =
				WMI_10_2_WLAN_PROFILE_LIST_PROFILE_ID_CMDID,
	.pdev_suspend_cmdid = WMI_10_2_PDEV_SUSPEND_CMDID,
	.pdev_resume_cmdid = WMI_10_2_PDEV_RESUME_CMDID,
	.add_bcn_filter_cmdid = WMI_10_2_ADD_BCN_FILTER_CMDID,
	.rmv_bcn_filter_cmdid = WMI_10_2_RMV_BCN_FILTER_CMDID,
	.wow_add_wake_pattern_cmdid = WMI_10_2_WOW_ADD_WAKE_PATTERN_CMDID,
	.wow_del_wake_pattern_cmdid = WMI_10_2_WOW_DEL_WAKE_PATTERN_CMDID,
	.wow_enable_disable_wake_event_cmdid =
				WMI_10_2_WOW_ENABLE_DISABLE_WAKE_EVENT_CMDID,
	.wow_enable_cmdid = WMI_10_2_WOW_ENABLE_CMDID,
	.wow_hostwakeup_from_sleep_cmdid =
				WMI_10_2_WOW_HOSTWAKEUP_FROM_SLEEP_CMDID,
	.rtt_measreq_cmdid = WMI_10_2_RTT_MEASREQ_CMDID,
	.rtt_tsf_cmdid = WMI_10_2_RTT_TSF_CMDID,
	.vdev_spectral_scan_configure_cmdid =
				WMI_10_2_VDEV_SPECTRAL_SCAN_CONFIGURE_CMDID,
	.vdev_spectral_scan_enable_cmdid =
				WMI_10_2_VDEV_SPECTRAL_SCAN_ENABLE_CMDID,
	.request_stats_cmdid = WMI_10_2_REQUEST_STATS_CMDID,
	.set_arp_ns_offload_cmdid = WMI_CMD_UNSUPPORTED,
	.network_list_offload_config_cmdid = WMI_CMD_UNSUPPORTED,
	.gtk_offload_cmdid = WMI_CMD_UNSUPPORTED,
	.csa_offload_enable_cmdid = WMI_CMD_UNSUPPORTED,
	.csa_offload_chanswitch_cmdid = WMI_CMD_UNSUPPORTED,
	.chatter_set_mode_cmdid = WMI_CMD_UNSUPPORTED,
	.peer_tid_addba_cmdid = WMI_CMD_UNSUPPORTED,
	.peer_tid_delba_cmdid = WMI_CMD_UNSUPPORTED,
	.sta_dtim_ps_method_cmdid = WMI_CMD_UNSUPPORTED,
	.sta_uapsd_auto_trig_cmdid = WMI_CMD_UNSUPPORTED,
	.sta_keepalive_cmd = WMI_CMD_UNSUPPORTED,
	.echo_cmdid = WMI_10_2_ECHO_CMDID,
	.pdev_utf_cmdid = WMI_10_2_PDEV_UTF_CMDID,
	.dbglog_cfg_cmdid = WMI_10_2_DBGLOG_CFG_CMDID,
	.pdev_qvit_cmdid = WMI_10_2_PDEV_QVIT_CMDID,
	.pdev_ftm_intg_cmdid = WMI_CMD_UNSUPPORTED,
	.vdev_set_keepalive_cmdid = WMI_CMD_UNSUPPORTED,
	.vdev_get_keepalive_cmdid = WMI_CMD_UNSUPPORTED,
	.force_fw_hang_cmdid = WMI_CMD_UNSUPPORTED,
	.gpio_config_cmdid = WMI_10_2_GPIO_CONFIG_CMDID,
	.gpio_output_cmdid = WMI_10_2_GPIO_OUTPUT_CMDID,
};

static void
ath10k_wmi_put_wmi_channel(struct wmi_channel *ch,
			   const struct wmi_channel_arg *arg)
{
	u32 flags = 0;

	memset(ch, 0, sizeof(*ch));

	if (arg->passive)
		flags |= WMI_CHAN_FLAG_PASSIVE;
	if (arg->allow_ibss)
		flags |= WMI_CHAN_FLAG_ADHOC_ALLOWED;
	if (arg->allow_ht)
		flags |= WMI_CHAN_FLAG_ALLOW_HT;
	if (arg->allow_vht)
		flags |= WMI_CHAN_FLAG_ALLOW_VHT;
	if (arg->ht40plus)
		flags |= WMI_CHAN_FLAG_HT40_PLUS;
	if (arg->chan_radar)
		flags |= WMI_CHAN_FLAG_DFS;

	ch->mhz = __cpu_to_le32(arg->freq);
	ch->band_center_freq1 = __cpu_to_le32(arg->band_center_freq1);
	ch->band_center_freq2 = 0;
	ch->min_power = arg->min_power;
	ch->max_power = arg->max_power;
	ch->reg_power = arg->max_reg_power;
	ch->antenna_max = arg->max_antenna_gain;

	/* mode & flags share storage */
	ch->mode = arg->mode;
	ch->flags |= __cpu_to_le32(flags);
}

int ath10k_wmi_wait_for_service_ready(struct ath10k *ar)
{
	int ret;

	ret = wait_for_completion_timeout(&ar->wmi.service_ready,
					  WMI_SERVICE_READY_TIMEOUT_HZ);
	return ret;
}

int ath10k_wmi_wait_for_unified_ready(struct ath10k *ar)
{
	int ret;

	ret = wait_for_completion_timeout(&ar->wmi.unified_ready,
					  WMI_UNIFIED_READY_TIMEOUT_HZ);
	return ret;
}

struct sk_buff *ath10k_wmi_alloc_skb(struct ath10k *ar, u32 len)
{
	struct sk_buff *skb;
	u32 round_len = roundup(len, 4);

	skb = ath10k_htc_alloc_skb(ar, WMI_SKB_HEADROOM + round_len);
	if (!skb)
		return NULL;

	skb_reserve(skb, WMI_SKB_HEADROOM);
	if (!IS_ALIGNED((unsigned long)skb->data, 4))
		ath10k_warn(ar, "Unaligned WMI skb\n");

	skb_put(skb, round_len);
	memset(skb->data, 0, round_len);

	return skb;
}

static void ath10k_wmi_htc_tx_complete(struct ath10k *ar, struct sk_buff *skb)
{
	dev_kfree_skb(skb);
}

static int ath10k_wmi_cmd_send_nowait(struct ath10k *ar, struct sk_buff *skb,
				      u32 cmd_id)
{
	struct ath10k_skb_cb *skb_cb = ATH10K_SKB_CB(skb);
	struct wmi_cmd_hdr *cmd_hdr;
	int ret;
	u32 cmd = 0;

	if (skb_push(skb, sizeof(struct wmi_cmd_hdr)) == NULL)
		return -ENOMEM;

	cmd |= SM(cmd_id, WMI_CMD_HDR_CMD_ID);

	cmd_hdr = (struct wmi_cmd_hdr *)skb->data;
	cmd_hdr->cmd_id = __cpu_to_le32(cmd);

	memset(skb_cb, 0, sizeof(*skb_cb));
	ret = ath10k_htc_send(&ar->htc, ar->wmi.eid, skb);
	trace_ath10k_wmi_cmd(ar, cmd_id, skb->data, skb->len, ret);

	if (ret)
		goto err_pull;

	return 0;

err_pull:
	skb_pull(skb, sizeof(struct wmi_cmd_hdr));
	return ret;
}

static void ath10k_wmi_tx_beacon_nowait(struct ath10k_vif *arvif)
{
	int ret;

	lockdep_assert_held(&arvif->ar->data_lock);

	if (arvif->beacon == NULL)
		return;

	if (arvif->beacon_sent)
		return;

	ret = ath10k_wmi_beacon_send_ref_nowait(arvif);
	if (ret)
		return;

	/* We need to retain the arvif->beacon reference for DMA unmapping and
	 * freeing the skbuff later. */
	arvif->beacon_sent = true;
}

static void ath10k_wmi_tx_beacons_iter(void *data, u8 *mac,
				       struct ieee80211_vif *vif)
{
	struct ath10k_vif *arvif = ath10k_vif_to_arvif(vif);

	ath10k_wmi_tx_beacon_nowait(arvif);
}

static void ath10k_wmi_tx_beacons_nowait(struct ath10k *ar)
{
	spin_lock_bh(&ar->data_lock);
	ieee80211_iterate_active_interfaces_atomic(ar->hw,
						   IEEE80211_IFACE_ITER_NORMAL,
						   ath10k_wmi_tx_beacons_iter,
						   NULL);
	spin_unlock_bh(&ar->data_lock);
}

static void ath10k_wmi_op_ep_tx_credits(struct ath10k *ar)
{
	/* try to send pending beacons first. they take priority */
	ath10k_wmi_tx_beacons_nowait(ar);

	wake_up(&ar->wmi.tx_credits_wq);
}

int ath10k_wmi_cmd_send(struct ath10k *ar, struct sk_buff *skb, u32 cmd_id)
{
	int ret = -EOPNOTSUPP;

	might_sleep();

	if (cmd_id == WMI_CMD_UNSUPPORTED) {
		ath10k_warn(ar, "wmi command %d is not supported by firmware\n",
			    cmd_id);
		return ret;
	}

	wait_event_timeout(ar->wmi.tx_credits_wq, ({
		/* try to send pending beacons first. they take priority */
		ath10k_wmi_tx_beacons_nowait(ar);

		ret = ath10k_wmi_cmd_send_nowait(ar, skb, cmd_id);

		if (ret && test_bit(ATH10K_FLAG_CRASH_FLUSH, &ar->dev_flags))
			ret = -ESHUTDOWN;

		(ret != -EAGAIN);
	}), 3*HZ);

	if (ret)
		dev_kfree_skb_any(skb);

	return ret;
}

int ath10k_wmi_mgmt_tx(struct ath10k *ar, struct sk_buff *skb)
{
	int ret = 0;
	struct wmi_mgmt_tx_cmd *cmd;
	struct ieee80211_hdr *hdr;
	struct sk_buff *wmi_skb;
	struct ieee80211_tx_info *info = IEEE80211_SKB_CB(skb);
	int len;
	u32 buf_len = skb->len;
	u16 fc;

	hdr = (struct ieee80211_hdr *)skb->data;
	fc = le16_to_cpu(hdr->frame_control);

	if (WARN_ON_ONCE(!ieee80211_is_mgmt(hdr->frame_control)))
		return -EINVAL;

	len = sizeof(cmd->hdr) + skb->len;

	if ((ieee80211_is_action(hdr->frame_control) ||
	     ieee80211_is_deauth(hdr->frame_control) ||
	     ieee80211_is_disassoc(hdr->frame_control)) &&
	     ieee80211_has_protected(hdr->frame_control)) {
		len += IEEE80211_CCMP_MIC_LEN;
		buf_len += IEEE80211_CCMP_MIC_LEN;
	}

	len = round_up(len, 4);

	wmi_skb = ath10k_wmi_alloc_skb(ar, len);
	if (!wmi_skb)
		return -ENOMEM;

	cmd = (struct wmi_mgmt_tx_cmd *)wmi_skb->data;

	cmd->hdr.vdev_id = __cpu_to_le32(ATH10K_SKB_CB(skb)->vdev_id);
	cmd->hdr.tx_rate = 0;
	cmd->hdr.tx_power = 0;
	cmd->hdr.buf_len = __cpu_to_le32(buf_len);

	ether_addr_copy(cmd->hdr.peer_macaddr.addr, ieee80211_get_DA(hdr));
	memcpy(cmd->buf, skb->data, skb->len);

	ath10k_dbg(ar, ATH10K_DBG_WMI, "wmi mgmt tx skb %p len %d ftype %02x stype %02x\n",
		   wmi_skb, wmi_skb->len, fc & IEEE80211_FCTL_FTYPE,
		   fc & IEEE80211_FCTL_STYPE);
<<<<<<< HEAD
	trace_ath10k_wmi_mgmt_tx(ar, skb->data, skb->len);
=======
	trace_ath10k_tx_hdr(ar, skb->data, skb->len);
	trace_ath10k_tx_payload(ar, skb->data, skb->len);
>>>>>>> 9e6f3f47

	/* Send the management frame buffer to the target */
	ret = ath10k_wmi_cmd_send(ar, wmi_skb, ar->wmi.cmd->mgmt_tx_cmdid);
	if (ret)
		return ret;

	/* TODO: report tx status to mac80211 - temporary just ACK */
	info->flags |= IEEE80211_TX_STAT_ACK;
	ieee80211_tx_status_irqsafe(ar->hw, skb);

	return ret;
}

static void ath10k_wmi_event_scan_started(struct ath10k *ar)
{
	lockdep_assert_held(&ar->data_lock);

	switch (ar->scan.state) {
	case ATH10K_SCAN_IDLE:
	case ATH10K_SCAN_RUNNING:
	case ATH10K_SCAN_ABORTING:
		ath10k_warn(ar, "received scan started event in an invalid scan state: %s (%d)\n",
			    ath10k_scan_state_str(ar->scan.state),
			    ar->scan.state);
		break;
	case ATH10K_SCAN_STARTING:
		ar->scan.state = ATH10K_SCAN_RUNNING;

		if (ar->scan.is_roc)
			ieee80211_ready_on_channel(ar->hw);

		complete(&ar->scan.started);
		break;
	}
}

static void ath10k_wmi_event_scan_completed(struct ath10k *ar)
{
	lockdep_assert_held(&ar->data_lock);

	switch (ar->scan.state) {
	case ATH10K_SCAN_IDLE:
	case ATH10K_SCAN_STARTING:
		/* One suspected reason scan can be completed while starting is
		 * if firmware fails to deliver all scan events to the host,
		 * e.g. when transport pipe is full. This has been observed
		 * with spectral scan phyerr events starving wmi transport
		 * pipe. In such case the "scan completed" event should be (and
		 * is) ignored by the host as it may be just firmware's scan
		 * state machine recovering.
		 */
		ath10k_warn(ar, "received scan completed event in an invalid scan state: %s (%d)\n",
			    ath10k_scan_state_str(ar->scan.state),
			    ar->scan.state);
		break;
	case ATH10K_SCAN_RUNNING:
	case ATH10K_SCAN_ABORTING:
		__ath10k_scan_finish(ar);
		break;
	}
}

static void ath10k_wmi_event_scan_bss_chan(struct ath10k *ar)
{
	lockdep_assert_held(&ar->data_lock);

	switch (ar->scan.state) {
	case ATH10K_SCAN_IDLE:
	case ATH10K_SCAN_STARTING:
		ath10k_warn(ar, "received scan bss chan event in an invalid scan state: %s (%d)\n",
			    ath10k_scan_state_str(ar->scan.state),
			    ar->scan.state);
		break;
	case ATH10K_SCAN_RUNNING:
	case ATH10K_SCAN_ABORTING:
		ar->scan_channel = NULL;
		break;
	}
}

static void ath10k_wmi_event_scan_foreign_chan(struct ath10k *ar, u32 freq)
{
	lockdep_assert_held(&ar->data_lock);

	switch (ar->scan.state) {
	case ATH10K_SCAN_IDLE:
	case ATH10K_SCAN_STARTING:
		ath10k_warn(ar, "received scan foreign chan event in an invalid scan state: %s (%d)\n",
			    ath10k_scan_state_str(ar->scan.state),
			    ar->scan.state);
		break;
	case ATH10K_SCAN_RUNNING:
	case ATH10K_SCAN_ABORTING:
		ar->scan_channel = ieee80211_get_channel(ar->hw->wiphy, freq);

		if (ar->scan.is_roc && ar->scan.roc_freq == freq)
			complete(&ar->scan.on_channel);
		break;
	}
}

static const char *
ath10k_wmi_event_scan_type_str(enum wmi_scan_event_type type,
			       enum wmi_scan_completion_reason reason)
{
	switch (type) {
	case WMI_SCAN_EVENT_STARTED:
		return "started";
	case WMI_SCAN_EVENT_COMPLETED:
		switch (reason) {
		case WMI_SCAN_REASON_COMPLETED:
			return "completed";
		case WMI_SCAN_REASON_CANCELLED:
			return "completed [cancelled]";
		case WMI_SCAN_REASON_PREEMPTED:
			return "completed [preempted]";
		case WMI_SCAN_REASON_TIMEDOUT:
			return "completed [timedout]";
		case WMI_SCAN_REASON_MAX:
			break;
		}
		return "completed [unknown]";
	case WMI_SCAN_EVENT_BSS_CHANNEL:
		return "bss channel";
	case WMI_SCAN_EVENT_FOREIGN_CHANNEL:
		return "foreign channel";
	case WMI_SCAN_EVENT_DEQUEUED:
		return "dequeued";
	case WMI_SCAN_EVENT_PREEMPTED:
		return "preempted";
	case WMI_SCAN_EVENT_START_FAILED:
		return "start failed";
	default:
		return "unknown";
	}
}

static int ath10k_wmi_event_scan(struct ath10k *ar, struct sk_buff *skb)
{
	struct wmi_scan_event *event = (struct wmi_scan_event *)skb->data;
	enum wmi_scan_event_type event_type;
	enum wmi_scan_completion_reason reason;
	u32 freq;
	u32 req_id;
	u32 scan_id;
	u32 vdev_id;

	event_type = __le32_to_cpu(event->event_type);
	reason     = __le32_to_cpu(event->reason);
	freq       = __le32_to_cpu(event->channel_freq);
	req_id     = __le32_to_cpu(event->scan_req_id);
	scan_id    = __le32_to_cpu(event->scan_id);
	vdev_id    = __le32_to_cpu(event->vdev_id);

	spin_lock_bh(&ar->data_lock);

	ath10k_dbg(ar, ATH10K_DBG_WMI,
		   "scan event %s type %d reason %d freq %d req_id %d scan_id %d vdev_id %d state %s (%d)\n",
		   ath10k_wmi_event_scan_type_str(event_type, reason),
		   event_type, reason, freq, req_id, scan_id, vdev_id,
		   ath10k_scan_state_str(ar->scan.state), ar->scan.state);

	switch (event_type) {
	case WMI_SCAN_EVENT_STARTED:
		ath10k_wmi_event_scan_started(ar);
		break;
	case WMI_SCAN_EVENT_COMPLETED:
		ath10k_wmi_event_scan_completed(ar);
		break;
	case WMI_SCAN_EVENT_BSS_CHANNEL:
		ath10k_wmi_event_scan_bss_chan(ar);
		break;
	case WMI_SCAN_EVENT_FOREIGN_CHANNEL:
		ath10k_wmi_event_scan_foreign_chan(ar, freq);
		break;
	case WMI_SCAN_EVENT_START_FAILED:
		ath10k_warn(ar, "received scan start failure event\n");
		break;
	case WMI_SCAN_EVENT_DEQUEUED:
	case WMI_SCAN_EVENT_PREEMPTED:
	default:
		break;
	}

	spin_unlock_bh(&ar->data_lock);
	return 0;
}

static inline enum ieee80211_band phy_mode_to_band(u32 phy_mode)
{
	enum ieee80211_band band;

	switch (phy_mode) {
	case MODE_11A:
	case MODE_11NA_HT20:
	case MODE_11NA_HT40:
	case MODE_11AC_VHT20:
	case MODE_11AC_VHT40:
	case MODE_11AC_VHT80:
		band = IEEE80211_BAND_5GHZ;
		break;
	case MODE_11G:
	case MODE_11B:
	case MODE_11GONLY:
	case MODE_11NG_HT20:
	case MODE_11NG_HT40:
	case MODE_11AC_VHT20_2G:
	case MODE_11AC_VHT40_2G:
	case MODE_11AC_VHT80_2G:
	default:
		band = IEEE80211_BAND_2GHZ;
	}

	return band;
}

static inline u8 get_rate_idx(u32 rate, enum ieee80211_band band)
{
	u8 rate_idx = 0;

	/* rate in Kbps */
	switch (rate) {
	case 1000:
		rate_idx = 0;
		break;
	case 2000:
		rate_idx = 1;
		break;
	case 5500:
		rate_idx = 2;
		break;
	case 11000:
		rate_idx = 3;
		break;
	case 6000:
		rate_idx = 4;
		break;
	case 9000:
		rate_idx = 5;
		break;
	case 12000:
		rate_idx = 6;
		break;
	case 18000:
		rate_idx = 7;
		break;
	case 24000:
		rate_idx = 8;
		break;
	case 36000:
		rate_idx = 9;
		break;
	case 48000:
		rate_idx = 10;
		break;
	case 54000:
		rate_idx = 11;
		break;
	default:
		break;
	}

	if (band == IEEE80211_BAND_5GHZ) {
		if (rate_idx > 3)
			/* Omit CCK rates */
			rate_idx -= 4;
		else
			rate_idx = 0;
	}

	return rate_idx;
}

static int ath10k_wmi_event_mgmt_rx(struct ath10k *ar, struct sk_buff *skb)
{
	struct wmi_mgmt_rx_event_v1 *ev_v1;
	struct wmi_mgmt_rx_event_v2 *ev_v2;
	struct wmi_mgmt_rx_hdr_v1 *ev_hdr;
	struct ieee80211_rx_status *status = IEEE80211_SKB_RXCB(skb);
	struct ieee80211_hdr *hdr;
	u32 rx_status;
	u32 channel;
	u32 phy_mode;
	u32 snr;
	u32 rate;
	u32 buf_len;
	u16 fc;
	int pull_len;

	if (test_bit(ATH10K_FW_FEATURE_EXT_WMI_MGMT_RX, ar->fw_features)) {
		ev_v2 = (struct wmi_mgmt_rx_event_v2 *)skb->data;
		ev_hdr = &ev_v2->hdr.v1;
		pull_len = sizeof(*ev_v2);
	} else {
		ev_v1 = (struct wmi_mgmt_rx_event_v1 *)skb->data;
		ev_hdr = &ev_v1->hdr;
		pull_len = sizeof(*ev_v1);
	}

	channel   = __le32_to_cpu(ev_hdr->channel);
	buf_len   = __le32_to_cpu(ev_hdr->buf_len);
	rx_status = __le32_to_cpu(ev_hdr->status);
	snr       = __le32_to_cpu(ev_hdr->snr);
	phy_mode  = __le32_to_cpu(ev_hdr->phy_mode);
	rate	  = __le32_to_cpu(ev_hdr->rate);

	memset(status, 0, sizeof(*status));

	ath10k_dbg(ar, ATH10K_DBG_MGMT,
		   "event mgmt rx status %08x\n", rx_status);

	if (test_bit(ATH10K_CAC_RUNNING, &ar->dev_flags)) {
		dev_kfree_skb(skb);
		return 0;
	}

	if (rx_status & WMI_RX_STATUS_ERR_DECRYPT) {
		dev_kfree_skb(skb);
		return 0;
	}

	if (rx_status & WMI_RX_STATUS_ERR_KEY_CACHE_MISS) {
		dev_kfree_skb(skb);
		return 0;
	}

	if (rx_status & WMI_RX_STATUS_ERR_CRC)
		status->flag |= RX_FLAG_FAILED_FCS_CRC;
	if (rx_status & WMI_RX_STATUS_ERR_MIC)
		status->flag |= RX_FLAG_MMIC_ERROR;

	/* Hardware can Rx CCK rates on 5GHz. In that case phy_mode is set to
	 * MODE_11B. This means phy_mode is not a reliable source for the band
	 * of mgmt rx.
	 */
	if (channel >= 1 && channel <= 14) {
		status->band = IEEE80211_BAND_2GHZ;
	} else if (channel >= 36 && channel <= 165) {
		status->band = IEEE80211_BAND_5GHZ;
	} else {
		/* Shouldn't happen unless list of advertised channels to
		 * mac80211 has been changed.
		 */
		WARN_ON_ONCE(1);
		dev_kfree_skb(skb);
		return 0;
	}

	if (phy_mode == MODE_11B && status->band == IEEE80211_BAND_5GHZ)
		ath10k_dbg(ar, ATH10K_DBG_MGMT, "wmi mgmt rx 11b (CCK) on 5GHz\n");

	status->freq = ieee80211_channel_to_frequency(channel, status->band);
	status->signal = snr + ATH10K_DEFAULT_NOISE_FLOOR;
	status->rate_idx = get_rate_idx(rate, status->band);

	skb_pull(skb, pull_len);

	hdr = (struct ieee80211_hdr *)skb->data;
	fc = le16_to_cpu(hdr->frame_control);

	/* FW delivers WEP Shared Auth frame with Protected Bit set and
	 * encrypted payload. However in case of PMF it delivers decrypted
	 * frames with Protected Bit set. */
	if (ieee80211_has_protected(hdr->frame_control) &&
	    !ieee80211_is_auth(hdr->frame_control)) {
		status->flag |= RX_FLAG_DECRYPTED;

		if (!ieee80211_is_action(hdr->frame_control) &&
		    !ieee80211_is_deauth(hdr->frame_control) &&
		    !ieee80211_is_disassoc(hdr->frame_control)) {
			status->flag |= RX_FLAG_IV_STRIPPED |
					RX_FLAG_MMIC_STRIPPED;
			hdr->frame_control = __cpu_to_le16(fc &
					~IEEE80211_FCTL_PROTECTED);
		}
	}

	ath10k_dbg(ar, ATH10K_DBG_MGMT,
		   "event mgmt rx skb %p len %d ftype %02x stype %02x\n",
		   skb, skb->len,
		   fc & IEEE80211_FCTL_FTYPE, fc & IEEE80211_FCTL_STYPE);

	ath10k_dbg(ar, ATH10K_DBG_MGMT,
		   "event mgmt rx freq %d band %d snr %d, rate_idx %d\n",
		   status->freq, status->band, status->signal,
		   status->rate_idx);

	/*
	 * packets from HTC come aligned to 4byte boundaries
	 * because they can originally come in along with a trailer
	 */
	skb_trim(skb, buf_len);

	ieee80211_rx(ar->hw, skb);
	return 0;
}

static int freq_to_idx(struct ath10k *ar, int freq)
{
	struct ieee80211_supported_band *sband;
	int band, ch, idx = 0;

	for (band = IEEE80211_BAND_2GHZ; band < IEEE80211_NUM_BANDS; band++) {
		sband = ar->hw->wiphy->bands[band];
		if (!sband)
			continue;

		for (ch = 0; ch < sband->n_channels; ch++, idx++)
			if (sband->channels[ch].center_freq == freq)
				goto exit;
	}

exit:
	return idx;
}

static void ath10k_wmi_event_chan_info(struct ath10k *ar, struct sk_buff *skb)
{
	struct wmi_chan_info_event *ev;
	struct survey_info *survey;
	u32 err_code, freq, cmd_flags, noise_floor, rx_clear_count, cycle_count;
	int idx;

	ev = (struct wmi_chan_info_event *)skb->data;

	err_code = __le32_to_cpu(ev->err_code);
	freq = __le32_to_cpu(ev->freq);
	cmd_flags = __le32_to_cpu(ev->cmd_flags);
	noise_floor = __le32_to_cpu(ev->noise_floor);
	rx_clear_count = __le32_to_cpu(ev->rx_clear_count);
	cycle_count = __le32_to_cpu(ev->cycle_count);

	ath10k_dbg(ar, ATH10K_DBG_WMI,
		   "chan info err_code %d freq %d cmd_flags %d noise_floor %d rx_clear_count %d cycle_count %d\n",
		   err_code, freq, cmd_flags, noise_floor, rx_clear_count,
		   cycle_count);

	spin_lock_bh(&ar->data_lock);

	switch (ar->scan.state) {
	case ATH10K_SCAN_IDLE:
	case ATH10K_SCAN_STARTING:
		ath10k_warn(ar, "received chan info event without a scan request, ignoring\n");
		goto exit;
	case ATH10K_SCAN_RUNNING:
	case ATH10K_SCAN_ABORTING:
		break;
	}

	idx = freq_to_idx(ar, freq);
	if (idx >= ARRAY_SIZE(ar->survey)) {
		ath10k_warn(ar, "chan info: invalid frequency %d (idx %d out of bounds)\n",
			    freq, idx);
		goto exit;
	}

	if (cmd_flags & WMI_CHAN_INFO_FLAG_COMPLETE) {
		/* During scanning chan info is reported twice for each
		 * visited channel. The reported cycle count is global
		 * and per-channel cycle count must be calculated */

		cycle_count -= ar->survey_last_cycle_count;
		rx_clear_count -= ar->survey_last_rx_clear_count;

		survey = &ar->survey[idx];
		survey->channel_time = WMI_CHAN_INFO_MSEC(cycle_count);
		survey->channel_time_rx = WMI_CHAN_INFO_MSEC(rx_clear_count);
		survey->noise = noise_floor;
		survey->filled = SURVEY_INFO_CHANNEL_TIME |
				 SURVEY_INFO_CHANNEL_TIME_RX |
				 SURVEY_INFO_NOISE_DBM;
	}

	ar->survey_last_rx_clear_count = rx_clear_count;
	ar->survey_last_cycle_count = cycle_count;

exit:
	spin_unlock_bh(&ar->data_lock);
}

static void ath10k_wmi_event_echo(struct ath10k *ar, struct sk_buff *skb)
{
	ath10k_dbg(ar, ATH10K_DBG_WMI, "WMI_ECHO_EVENTID\n");
}

static int ath10k_wmi_event_debug_mesg(struct ath10k *ar, struct sk_buff *skb)
{
	ath10k_dbg(ar, ATH10K_DBG_WMI, "wmi event debug mesg len %d\n",
		   skb->len);

	trace_ath10k_wmi_dbglog(ar, skb->data, skb->len);

	return 0;
}

static void ath10k_wmi_pull_pdev_stats(const struct wmi_pdev_stats *src,
				       struct ath10k_fw_stats_pdev *dst)
{
	const struct wal_dbg_tx_stats *tx = &src->wal.tx;
	const struct wal_dbg_rx_stats *rx = &src->wal.rx;

	dst->ch_noise_floor = __le32_to_cpu(src->chan_nf);
	dst->tx_frame_count = __le32_to_cpu(src->tx_frame_count);
	dst->rx_frame_count = __le32_to_cpu(src->rx_frame_count);
	dst->rx_clear_count = __le32_to_cpu(src->rx_clear_count);
	dst->cycle_count = __le32_to_cpu(src->cycle_count);
	dst->phy_err_count = __le32_to_cpu(src->phy_err_count);
	dst->chan_tx_power = __le32_to_cpu(src->chan_tx_pwr);

	dst->comp_queued = __le32_to_cpu(tx->comp_queued);
	dst->comp_delivered = __le32_to_cpu(tx->comp_delivered);
	dst->msdu_enqued = __le32_to_cpu(tx->msdu_enqued);
	dst->mpdu_enqued = __le32_to_cpu(tx->mpdu_enqued);
	dst->wmm_drop = __le32_to_cpu(tx->wmm_drop);
	dst->local_enqued = __le32_to_cpu(tx->local_enqued);
	dst->local_freed = __le32_to_cpu(tx->local_freed);
	dst->hw_queued = __le32_to_cpu(tx->hw_queued);
	dst->hw_reaped = __le32_to_cpu(tx->hw_reaped);
	dst->underrun = __le32_to_cpu(tx->underrun);
	dst->tx_abort = __le32_to_cpu(tx->tx_abort);
	dst->mpdus_requed = __le32_to_cpu(tx->mpdus_requed);
	dst->tx_ko = __le32_to_cpu(tx->tx_ko);
	dst->data_rc = __le32_to_cpu(tx->data_rc);
	dst->self_triggers = __le32_to_cpu(tx->self_triggers);
	dst->sw_retry_failure = __le32_to_cpu(tx->sw_retry_failure);
	dst->illgl_rate_phy_err = __le32_to_cpu(tx->illgl_rate_phy_err);
	dst->pdev_cont_xretry = __le32_to_cpu(tx->pdev_cont_xretry);
	dst->pdev_tx_timeout = __le32_to_cpu(tx->pdev_tx_timeout);
	dst->pdev_resets = __le32_to_cpu(tx->pdev_resets);
	dst->phy_underrun = __le32_to_cpu(tx->phy_underrun);
	dst->txop_ovf = __le32_to_cpu(tx->txop_ovf);

	dst->mid_ppdu_route_change = __le32_to_cpu(rx->mid_ppdu_route_change);
	dst->status_rcvd = __le32_to_cpu(rx->status_rcvd);
	dst->r0_frags = __le32_to_cpu(rx->r0_frags);
	dst->r1_frags = __le32_to_cpu(rx->r1_frags);
	dst->r2_frags = __le32_to_cpu(rx->r2_frags);
	dst->r3_frags = __le32_to_cpu(rx->r3_frags);
	dst->htt_msdus = __le32_to_cpu(rx->htt_msdus);
	dst->htt_mpdus = __le32_to_cpu(rx->htt_mpdus);
	dst->loc_msdus = __le32_to_cpu(rx->loc_msdus);
	dst->loc_mpdus = __le32_to_cpu(rx->loc_mpdus);
	dst->oversize_amsdu = __le32_to_cpu(rx->oversize_amsdu);
	dst->phy_errs = __le32_to_cpu(rx->phy_errs);
	dst->phy_err_drop = __le32_to_cpu(rx->phy_err_drop);
	dst->mpdu_errs = __le32_to_cpu(rx->mpdu_errs);
}

static void ath10k_wmi_pull_peer_stats(const struct wmi_peer_stats *src,
				       struct ath10k_fw_stats_peer *dst)
{
	ether_addr_copy(dst->peer_macaddr, src->peer_macaddr.addr);
	dst->peer_rssi = __le32_to_cpu(src->peer_rssi);
	dst->peer_tx_rate = __le32_to_cpu(src->peer_tx_rate);
}

static int ath10k_wmi_main_pull_fw_stats(struct ath10k *ar,
					 struct sk_buff *skb,
					 struct ath10k_fw_stats *stats)
{
	const struct wmi_stats_event *ev = (void *)skb->data;
	u32 num_pdev_stats, num_vdev_stats, num_peer_stats;
	int i;

	if (!skb_pull(skb, sizeof(*ev)))
		return -EPROTO;

	num_pdev_stats = __le32_to_cpu(ev->num_pdev_stats);
	num_vdev_stats = __le32_to_cpu(ev->num_vdev_stats);
	num_peer_stats = __le32_to_cpu(ev->num_peer_stats);

	for (i = 0; i < num_pdev_stats; i++) {
		const struct wmi_pdev_stats *src;
		struct ath10k_fw_stats_pdev *dst;

		src = (void *)skb->data;
		if (!skb_pull(skb, sizeof(*src)))
			return -EPROTO;

		dst = kzalloc(sizeof(*dst), GFP_ATOMIC);
		if (!dst)
			continue;

		ath10k_wmi_pull_pdev_stats(src, dst);
		list_add_tail(&dst->list, &stats->pdevs);
	}

	/* fw doesn't implement vdev stats */

	for (i = 0; i < num_peer_stats; i++) {
		const struct wmi_peer_stats *src;
		struct ath10k_fw_stats_peer *dst;

		src = (void *)skb->data;
		if (!skb_pull(skb, sizeof(*src)))
			return -EPROTO;

		dst = kzalloc(sizeof(*dst), GFP_ATOMIC);
		if (!dst)
			continue;

		ath10k_wmi_pull_peer_stats(src, dst);
		list_add_tail(&dst->list, &stats->peers);
	}

	return 0;
}

static int ath10k_wmi_10x_pull_fw_stats(struct ath10k *ar,
					struct sk_buff *skb,
					struct ath10k_fw_stats *stats)
{
	const struct wmi_stats_event *ev = (void *)skb->data;
	u32 num_pdev_stats, num_vdev_stats, num_peer_stats;
	int i;

	if (!skb_pull(skb, sizeof(*ev)))
		return -EPROTO;

	num_pdev_stats = __le32_to_cpu(ev->num_pdev_stats);
	num_vdev_stats = __le32_to_cpu(ev->num_vdev_stats);
	num_peer_stats = __le32_to_cpu(ev->num_peer_stats);

	for (i = 0; i < num_pdev_stats; i++) {
		const struct wmi_10x_pdev_stats *src;
		struct ath10k_fw_stats_pdev *dst;

		src = (void *)skb->data;
		if (!skb_pull(skb, sizeof(*src)))
			return -EPROTO;

		dst = kzalloc(sizeof(*dst), GFP_ATOMIC);
		if (!dst)
			continue;

		ath10k_wmi_pull_pdev_stats(&src->old, dst);

		dst->ack_rx_bad = __le32_to_cpu(src->ack_rx_bad);
		dst->rts_bad = __le32_to_cpu(src->rts_bad);
		dst->rts_good = __le32_to_cpu(src->rts_good);
		dst->fcs_bad = __le32_to_cpu(src->fcs_bad);
		dst->no_beacons = __le32_to_cpu(src->no_beacons);
		dst->mib_int_count = __le32_to_cpu(src->mib_int_count);

		list_add_tail(&dst->list, &stats->pdevs);
	}

	/* fw doesn't implement vdev stats */

	for (i = 0; i < num_peer_stats; i++) {
		const struct wmi_10x_peer_stats *src;
		struct ath10k_fw_stats_peer *dst;

		src = (void *)skb->data;
		if (!skb_pull(skb, sizeof(*src)))
			return -EPROTO;

		dst = kzalloc(sizeof(*dst), GFP_ATOMIC);
		if (!dst)
			continue;

		ath10k_wmi_pull_peer_stats(&src->old, dst);

		dst->peer_rx_rate = __le32_to_cpu(src->peer_rx_rate);

		list_add_tail(&dst->list, &stats->peers);
	}

	return 0;
}

int ath10k_wmi_pull_fw_stats(struct ath10k *ar, struct sk_buff *skb,
			     struct ath10k_fw_stats *stats)
{
	if (test_bit(ATH10K_FW_FEATURE_WMI_10X, ar->fw_features))
		return ath10k_wmi_10x_pull_fw_stats(ar, skb, stats);
	else
		return ath10k_wmi_main_pull_fw_stats(ar, skb, stats);
}

static void ath10k_wmi_event_update_stats(struct ath10k *ar,
					  struct sk_buff *skb)
{
	ath10k_dbg(ar, ATH10K_DBG_WMI, "WMI_UPDATE_STATS_EVENTID\n");
	ath10k_debug_fw_stats_process(ar, skb);
}

static void ath10k_wmi_event_vdev_start_resp(struct ath10k *ar,
					     struct sk_buff *skb)
{
	struct wmi_vdev_start_response_event *ev;

	ath10k_dbg(ar, ATH10K_DBG_WMI, "WMI_VDEV_START_RESP_EVENTID\n");

	ev = (struct wmi_vdev_start_response_event *)skb->data;

	if (WARN_ON(__le32_to_cpu(ev->status)))
		return;

	complete(&ar->vdev_setup_done);
}

static void ath10k_wmi_event_vdev_stopped(struct ath10k *ar,
					  struct sk_buff *skb)
{
	ath10k_dbg(ar, ATH10K_DBG_WMI, "WMI_VDEV_STOPPED_EVENTID\n");
	complete(&ar->vdev_setup_done);
}

static void ath10k_wmi_event_peer_sta_kickout(struct ath10k *ar,
					      struct sk_buff *skb)
{
	struct wmi_peer_sta_kickout_event *ev;
	struct ieee80211_sta *sta;

	ev = (struct wmi_peer_sta_kickout_event *)skb->data;

	ath10k_dbg(ar, ATH10K_DBG_WMI, "wmi event peer sta kickout %pM\n",
		   ev->peer_macaddr.addr);

	rcu_read_lock();

	sta = ieee80211_find_sta_by_ifaddr(ar->hw, ev->peer_macaddr.addr, NULL);
	if (!sta) {
		ath10k_warn(ar, "Spurious quick kickout for STA %pM\n",
			    ev->peer_macaddr.addr);
		goto exit;
	}

	ieee80211_report_low_ack(sta, 10);

exit:
	rcu_read_unlock();
}

/*
 * FIXME
 *
 * We don't report to mac80211 sleep state of connected
 * stations. Due to this mac80211 can't fill in TIM IE
 * correctly.
 *
 * I know of no way of getting nullfunc frames that contain
 * sleep transition from connected stations - these do not
 * seem to be sent from the target to the host. There also
 * doesn't seem to be a dedicated event for that. So the
 * only way left to do this would be to read tim_bitmap
 * during SWBA.
 *
 * We could probably try using tim_bitmap from SWBA to tell
 * mac80211 which stations are asleep and which are not. The
 * problem here is calling mac80211 functions so many times
 * could take too long and make us miss the time to submit
 * the beacon to the target.
 *
 * So as a workaround we try to extend the TIM IE if there
 * is unicast buffered for stations with aid > 7 and fill it
 * in ourselves.
 */
static void ath10k_wmi_update_tim(struct ath10k *ar,
				  struct ath10k_vif *arvif,
				  struct sk_buff *bcn,
				  struct wmi_bcn_info *bcn_info)
{
	struct ieee80211_hdr *hdr = (struct ieee80211_hdr *)bcn->data;
	struct ieee80211_tim_ie *tim;
	u8 *ies, *ie;
	u8 ie_len, pvm_len;
	__le32 t;
	u32 v;

	/* if next SWBA has no tim_changed the tim_bitmap is garbage.
	 * we must copy the bitmap upon change and reuse it later */
	if (__le32_to_cpu(bcn_info->tim_info.tim_changed)) {
		int i;

		BUILD_BUG_ON(sizeof(arvif->u.ap.tim_bitmap) !=
			     sizeof(bcn_info->tim_info.tim_bitmap));

		for (i = 0; i < sizeof(arvif->u.ap.tim_bitmap); i++) {
			t = bcn_info->tim_info.tim_bitmap[i / 4];
			v = __le32_to_cpu(t);
			arvif->u.ap.tim_bitmap[i] = (v >> ((i % 4) * 8)) & 0xFF;
		}

		/* FW reports either length 0 or 16
		 * so we calculate this on our own */
		arvif->u.ap.tim_len = 0;
		for (i = 0; i < sizeof(arvif->u.ap.tim_bitmap); i++)
			if (arvif->u.ap.tim_bitmap[i])
				arvif->u.ap.tim_len = i;

		arvif->u.ap.tim_len++;
	}

	ies = bcn->data;
	ies += ieee80211_hdrlen(hdr->frame_control);
	ies += 12; /* fixed parameters */

	ie = (u8 *)cfg80211_find_ie(WLAN_EID_TIM, ies,
				    (u8 *)skb_tail_pointer(bcn) - ies);
	if (!ie) {
		if (arvif->vdev_type != WMI_VDEV_TYPE_IBSS)
			ath10k_warn(ar, "no tim ie found;\n");
		return;
	}

	tim = (void *)ie + 2;
	ie_len = ie[1];
	pvm_len = ie_len - 3; /* exclude dtim count, dtim period, bmap ctl */

	if (pvm_len < arvif->u.ap.tim_len) {
		int expand_size = sizeof(arvif->u.ap.tim_bitmap) - pvm_len;
		int move_size = skb_tail_pointer(bcn) - (ie + 2 + ie_len);
		void *next_ie = ie + 2 + ie_len;

		if (skb_put(bcn, expand_size)) {
			memmove(next_ie + expand_size, next_ie, move_size);

			ie[1] += expand_size;
			ie_len += expand_size;
			pvm_len += expand_size;
		} else {
			ath10k_warn(ar, "tim expansion failed\n");
		}
	}

	if (pvm_len > sizeof(arvif->u.ap.tim_bitmap)) {
		ath10k_warn(ar, "tim pvm length is too great (%d)\n", pvm_len);
		return;
	}

	tim->bitmap_ctrl = !!__le32_to_cpu(bcn_info->tim_info.tim_mcast);
	memcpy(tim->virtual_map, arvif->u.ap.tim_bitmap, pvm_len);

	if (tim->dtim_count == 0) {
		ATH10K_SKB_CB(bcn)->bcn.dtim_zero = true;

		if (__le32_to_cpu(bcn_info->tim_info.tim_mcast) == 1)
			ATH10K_SKB_CB(bcn)->bcn.deliver_cab = true;
	}

	ath10k_dbg(ar, ATH10K_DBG_MGMT, "dtim %d/%d mcast %d pvmlen %d\n",
		   tim->dtim_count, tim->dtim_period,
		   tim->bitmap_ctrl, pvm_len);
}

static void ath10k_p2p_fill_noa_ie(u8 *data, u32 len,
				   struct wmi_p2p_noa_info *noa)
{
	struct ieee80211_p2p_noa_attr *noa_attr;
	u8  ctwindow_oppps = noa->ctwindow_oppps;
	u8 ctwindow = ctwindow_oppps >> WMI_P2P_OPPPS_CTWINDOW_OFFSET;
	bool oppps = !!(ctwindow_oppps & WMI_P2P_OPPPS_ENABLE_BIT);
	__le16 *noa_attr_len;
	u16 attr_len;
	u8 noa_descriptors = noa->num_descriptors;
	int i;

	/* P2P IE */
	data[0] = WLAN_EID_VENDOR_SPECIFIC;
	data[1] = len - 2;
	data[2] = (WLAN_OUI_WFA >> 16) & 0xff;
	data[3] = (WLAN_OUI_WFA >> 8) & 0xff;
	data[4] = (WLAN_OUI_WFA >> 0) & 0xff;
	data[5] = WLAN_OUI_TYPE_WFA_P2P;

	/* NOA ATTR */
	data[6] = IEEE80211_P2P_ATTR_ABSENCE_NOTICE;
	noa_attr_len = (__le16 *)&data[7]; /* 2 bytes */
	noa_attr = (struct ieee80211_p2p_noa_attr *)&data[9];

	noa_attr->index = noa->index;
	noa_attr->oppps_ctwindow = ctwindow;
	if (oppps)
		noa_attr->oppps_ctwindow |= IEEE80211_P2P_OPPPS_ENABLE_BIT;

	for (i = 0; i < noa_descriptors; i++) {
		noa_attr->desc[i].count =
			__le32_to_cpu(noa->descriptors[i].type_count);
		noa_attr->desc[i].duration = noa->descriptors[i].duration;
		noa_attr->desc[i].interval = noa->descriptors[i].interval;
		noa_attr->desc[i].start_time = noa->descriptors[i].start_time;
	}

	attr_len = 2; /* index + oppps_ctwindow */
	attr_len += noa_descriptors * sizeof(struct ieee80211_p2p_noa_desc);
	*noa_attr_len = __cpu_to_le16(attr_len);
}

static u32 ath10k_p2p_calc_noa_ie_len(struct wmi_p2p_noa_info *noa)
{
	u32 len = 0;
	u8 noa_descriptors = noa->num_descriptors;
	u8 opp_ps_info = noa->ctwindow_oppps;
	bool opps_enabled = !!(opp_ps_info & WMI_P2P_OPPPS_ENABLE_BIT);

	if (!noa_descriptors && !opps_enabled)
		return len;

	len += 1 + 1 + 4; /* EID + len + OUI */
	len += 1 + 2; /* noa attr  + attr len */
	len += 1 + 1; /* index + oppps_ctwindow */
	len += noa_descriptors * sizeof(struct ieee80211_p2p_noa_desc);

	return len;
}

static void ath10k_wmi_update_noa(struct ath10k *ar, struct ath10k_vif *arvif,
				  struct sk_buff *bcn,
				  struct wmi_bcn_info *bcn_info)
{
	struct wmi_p2p_noa_info *noa = &bcn_info->p2p_noa_info;
	u8 *new_data, *old_data = arvif->u.ap.noa_data;
	u32 new_len;

	if (arvif->vdev_subtype != WMI_VDEV_SUBTYPE_P2P_GO)
		return;

	ath10k_dbg(ar, ATH10K_DBG_MGMT, "noa changed: %d\n", noa->changed);
	if (noa->changed & WMI_P2P_NOA_CHANGED_BIT) {
		new_len = ath10k_p2p_calc_noa_ie_len(noa);
		if (!new_len)
			goto cleanup;

		new_data = kmalloc(new_len, GFP_ATOMIC);
		if (!new_data)
			goto cleanup;

		ath10k_p2p_fill_noa_ie(new_data, new_len, noa);

		spin_lock_bh(&ar->data_lock);
		arvif->u.ap.noa_data = new_data;
		arvif->u.ap.noa_len = new_len;
		spin_unlock_bh(&ar->data_lock);
		kfree(old_data);
	}

	if (arvif->u.ap.noa_data)
		if (!pskb_expand_head(bcn, 0, arvif->u.ap.noa_len, GFP_ATOMIC))
			memcpy(skb_put(bcn, arvif->u.ap.noa_len),
			       arvif->u.ap.noa_data,
			       arvif->u.ap.noa_len);
	return;

cleanup:
	spin_lock_bh(&ar->data_lock);
	arvif->u.ap.noa_data = NULL;
	arvif->u.ap.noa_len = 0;
	spin_unlock_bh(&ar->data_lock);
	kfree(old_data);
}

static void ath10k_wmi_event_host_swba(struct ath10k *ar, struct sk_buff *skb)
{
	struct wmi_host_swba_event *ev;
	u32 map;
	int i = -1;
	struct wmi_bcn_info *bcn_info;
	struct ath10k_vif *arvif;
	struct sk_buff *bcn;
	dma_addr_t paddr;
	int ret, vdev_id = 0;

	ev = (struct wmi_host_swba_event *)skb->data;
	map = __le32_to_cpu(ev->vdev_map);

	ath10k_dbg(ar, ATH10K_DBG_MGMT, "mgmt swba vdev_map 0x%x\n",
		   ev->vdev_map);

	for (; map; map >>= 1, vdev_id++) {
		if (!(map & 0x1))
			continue;

		i++;

		if (i >= WMI_MAX_AP_VDEV) {
			ath10k_warn(ar, "swba has corrupted vdev map\n");
			break;
		}

		bcn_info = &ev->bcn_info[i];

		ath10k_dbg(ar, ATH10K_DBG_MGMT,
			   "mgmt event bcn_info %d tim_len %d mcast %d changed %d num_ps_pending %d bitmap 0x%08x%08x%08x%08x\n",
			   i,
			   __le32_to_cpu(bcn_info->tim_info.tim_len),
			   __le32_to_cpu(bcn_info->tim_info.tim_mcast),
			   __le32_to_cpu(bcn_info->tim_info.tim_changed),
			   __le32_to_cpu(bcn_info->tim_info.tim_num_ps_pending),
			   __le32_to_cpu(bcn_info->tim_info.tim_bitmap[3]),
			   __le32_to_cpu(bcn_info->tim_info.tim_bitmap[2]),
			   __le32_to_cpu(bcn_info->tim_info.tim_bitmap[1]),
			   __le32_to_cpu(bcn_info->tim_info.tim_bitmap[0]));

		arvif = ath10k_get_arvif(ar, vdev_id);
		if (arvif == NULL) {
			ath10k_warn(ar, "no vif for vdev_id %d found\n",
				    vdev_id);
			continue;
		}

		/* There are no completions for beacons so wait for next SWBA
		 * before telling mac80211 to decrement CSA counter
		 *
		 * Once CSA counter is completed stop sending beacons until
		 * actual channel switch is done */
		if (arvif->vif->csa_active &&
		    ieee80211_csa_is_complete(arvif->vif)) {
			ieee80211_csa_finish(arvif->vif);
			continue;
		}

		bcn = ieee80211_beacon_get(ar->hw, arvif->vif);
		if (!bcn) {
			ath10k_warn(ar, "could not get mac80211 beacon\n");
			continue;
		}

		ath10k_tx_h_seq_no(arvif->vif, bcn);
		ath10k_wmi_update_tim(ar, arvif, bcn, bcn_info);
		ath10k_wmi_update_noa(ar, arvif, bcn, bcn_info);

		spin_lock_bh(&ar->data_lock);

		if (arvif->beacon) {
			if (!arvif->beacon_sent)
				ath10k_warn(ar, "SWBA overrun on vdev %d\n",
					    arvif->vdev_id);

			ath10k_mac_vif_beacon_free(arvif);
		}

		if (!arvif->beacon_buf) {
			paddr = dma_map_single(arvif->ar->dev, bcn->data,
					       bcn->len, DMA_TO_DEVICE);
			ret = dma_mapping_error(arvif->ar->dev, paddr);
			if (ret) {
				ath10k_warn(ar, "failed to map beacon: %d\n",
					    ret);
				dev_kfree_skb_any(bcn);
				goto skip;
			}

			ATH10K_SKB_CB(bcn)->paddr = paddr;
		} else {
			if (bcn->len > IEEE80211_MAX_FRAME_LEN) {
				ath10k_warn(ar, "trimming beacon %d -> %d bytes!\n",
					    bcn->len, IEEE80211_MAX_FRAME_LEN);
				skb_trim(bcn, IEEE80211_MAX_FRAME_LEN);
			}
			memcpy(arvif->beacon_buf, bcn->data, bcn->len);
			ATH10K_SKB_CB(bcn)->paddr = arvif->beacon_paddr;
		}

		arvif->beacon = bcn;
		arvif->beacon_sent = false;

<<<<<<< HEAD
		trace_ath10k_wmi_bcn_tx(ar, bcn->data, bcn->len);
=======
		trace_ath10k_tx_hdr(ar, bcn->data, bcn->len);
		trace_ath10k_tx_payload(ar, bcn->data, bcn->len);

>>>>>>> 9e6f3f47
		ath10k_wmi_tx_beacon_nowait(arvif);
skip:
		spin_unlock_bh(&ar->data_lock);
	}
}

static void ath10k_wmi_event_tbttoffset_update(struct ath10k *ar,
					       struct sk_buff *skb)
{
	ath10k_dbg(ar, ATH10K_DBG_WMI, "WMI_TBTTOFFSET_UPDATE_EVENTID\n");
}

static void ath10k_dfs_radar_report(struct ath10k *ar,
				    const struct wmi_phyerr *phyerr,
				    const struct phyerr_radar_report *rr,
				    u64 tsf)
{
	u32 reg0, reg1, tsf32l;
	struct pulse_event pe;
	u64 tsf64;
	u8 rssi, width;

	reg0 = __le32_to_cpu(rr->reg0);
	reg1 = __le32_to_cpu(rr->reg1);

	ath10k_dbg(ar, ATH10K_DBG_REGULATORY,
		   "wmi phyerr radar report chirp %d max_width %d agc_total_gain %d pulse_delta_diff %d\n",
		   MS(reg0, RADAR_REPORT_REG0_PULSE_IS_CHIRP),
		   MS(reg0, RADAR_REPORT_REG0_PULSE_IS_MAX_WIDTH),
		   MS(reg0, RADAR_REPORT_REG0_AGC_TOTAL_GAIN),
		   MS(reg0, RADAR_REPORT_REG0_PULSE_DELTA_DIFF));
	ath10k_dbg(ar, ATH10K_DBG_REGULATORY,
		   "wmi phyerr radar report pulse_delta_pean %d pulse_sidx %d fft_valid %d agc_mb_gain %d subchan_mask %d\n",
		   MS(reg0, RADAR_REPORT_REG0_PULSE_DELTA_PEAK),
		   MS(reg0, RADAR_REPORT_REG0_PULSE_SIDX),
		   MS(reg1, RADAR_REPORT_REG1_PULSE_SRCH_FFT_VALID),
		   MS(reg1, RADAR_REPORT_REG1_PULSE_AGC_MB_GAIN),
		   MS(reg1, RADAR_REPORT_REG1_PULSE_SUBCHAN_MASK));
	ath10k_dbg(ar, ATH10K_DBG_REGULATORY,
		   "wmi phyerr radar report pulse_tsf_offset 0x%X pulse_dur: %d\n",
		   MS(reg1, RADAR_REPORT_REG1_PULSE_TSF_OFFSET),
		   MS(reg1, RADAR_REPORT_REG1_PULSE_DUR));

	if (!ar->dfs_detector)
		return;

	/* report event to DFS pattern detector */
	tsf32l = __le32_to_cpu(phyerr->tsf_timestamp);
	tsf64 = tsf & (~0xFFFFFFFFULL);
	tsf64 |= tsf32l;

	width = MS(reg1, RADAR_REPORT_REG1_PULSE_DUR);
	rssi = phyerr->rssi_combined;

	/* hardware store this as 8 bit signed value,
	 * set to zero if negative number
	 */
	if (rssi & 0x80)
		rssi = 0;

	pe.ts = tsf64;
	pe.freq = ar->hw->conf.chandef.chan->center_freq;
	pe.width = width;
	pe.rssi = rssi;

	ath10k_dbg(ar, ATH10K_DBG_REGULATORY,
		   "dfs add pulse freq: %d, width: %d, rssi %d, tsf: %llX\n",
		   pe.freq, pe.width, pe.rssi, pe.ts);

	ATH10K_DFS_STAT_INC(ar, pulses_detected);

	if (!ar->dfs_detector->add_pulse(ar->dfs_detector, &pe)) {
		ath10k_dbg(ar, ATH10K_DBG_REGULATORY,
			   "dfs no pulse pattern detected, yet\n");
		return;
	}

	ath10k_dbg(ar, ATH10K_DBG_REGULATORY, "dfs radar detected\n");
	ATH10K_DFS_STAT_INC(ar, radar_detected);

	/* Control radar events reporting in debugfs file
	   dfs_block_radar_events */
	if (ar->dfs_block_radar_events) {
		ath10k_info(ar, "DFS Radar detected, but ignored as requested\n");
		return;
	}

	ieee80211_radar_detected(ar->hw);
}

static int ath10k_dfs_fft_report(struct ath10k *ar,
				 const struct wmi_phyerr *phyerr,
				 const struct phyerr_fft_report *fftr,
				 u64 tsf)
{
	u32 reg0, reg1;
	u8 rssi, peak_mag;

	reg0 = __le32_to_cpu(fftr->reg0);
	reg1 = __le32_to_cpu(fftr->reg1);
	rssi = phyerr->rssi_combined;

	ath10k_dbg(ar, ATH10K_DBG_REGULATORY,
		   "wmi phyerr fft report total_gain_db %d base_pwr_db %d fft_chn_idx %d peak_sidx %d\n",
		   MS(reg0, SEARCH_FFT_REPORT_REG0_TOTAL_GAIN_DB),
		   MS(reg0, SEARCH_FFT_REPORT_REG0_BASE_PWR_DB),
		   MS(reg0, SEARCH_FFT_REPORT_REG0_FFT_CHN_IDX),
		   MS(reg0, SEARCH_FFT_REPORT_REG0_PEAK_SIDX));
	ath10k_dbg(ar, ATH10K_DBG_REGULATORY,
		   "wmi phyerr fft report rel_pwr_db %d avgpwr_db %d peak_mag %d num_store_bin %d\n",
		   MS(reg1, SEARCH_FFT_REPORT_REG1_RELPWR_DB),
		   MS(reg1, SEARCH_FFT_REPORT_REG1_AVGPWR_DB),
		   MS(reg1, SEARCH_FFT_REPORT_REG1_PEAK_MAG),
		   MS(reg1, SEARCH_FFT_REPORT_REG1_NUM_STR_BINS_IB));

	peak_mag = MS(reg1, SEARCH_FFT_REPORT_REG1_PEAK_MAG);

	/* false event detection */
	if (rssi == DFS_RSSI_POSSIBLY_FALSE &&
	    peak_mag < 2 * DFS_PEAK_MAG_THOLD_POSSIBLY_FALSE) {
		ath10k_dbg(ar, ATH10K_DBG_REGULATORY, "dfs false pulse detected\n");
		ATH10K_DFS_STAT_INC(ar, pulses_discarded);
		return -EINVAL;
	}

	return 0;
}

static void ath10k_wmi_event_dfs(struct ath10k *ar,
				 const struct wmi_phyerr *phyerr,
				 u64 tsf)
{
	int buf_len, tlv_len, res, i = 0;
	const struct phyerr_tlv *tlv;
	const struct phyerr_radar_report *rr;
	const struct phyerr_fft_report *fftr;
	const u8 *tlv_buf;

	buf_len = __le32_to_cpu(phyerr->buf_len);
	ath10k_dbg(ar, ATH10K_DBG_REGULATORY,
		   "wmi event dfs err_code %d rssi %d tsfl 0x%X tsf64 0x%llX len %d\n",
		   phyerr->phy_err_code, phyerr->rssi_combined,
		   __le32_to_cpu(phyerr->tsf_timestamp), tsf, buf_len);

	/* Skip event if DFS disabled */
	if (!config_enabled(CONFIG_ATH10K_DFS_CERTIFIED))
		return;

	ATH10K_DFS_STAT_INC(ar, pulses_total);

	while (i < buf_len) {
		if (i + sizeof(*tlv) > buf_len) {
			ath10k_warn(ar, "too short buf for tlv header (%d)\n",
				    i);
			return;
		}

		tlv = (struct phyerr_tlv *)&phyerr->buf[i];
		tlv_len = __le16_to_cpu(tlv->len);
		tlv_buf = &phyerr->buf[i + sizeof(*tlv)];
		ath10k_dbg(ar, ATH10K_DBG_REGULATORY,
			   "wmi event dfs tlv_len %d tlv_tag 0x%02X tlv_sig 0x%02X\n",
			   tlv_len, tlv->tag, tlv->sig);

		switch (tlv->tag) {
		case PHYERR_TLV_TAG_RADAR_PULSE_SUMMARY:
			if (i + sizeof(*tlv) + sizeof(*rr) > buf_len) {
				ath10k_warn(ar, "too short radar pulse summary (%d)\n",
					    i);
				return;
			}

			rr = (struct phyerr_radar_report *)tlv_buf;
			ath10k_dfs_radar_report(ar, phyerr, rr, tsf);
			break;
		case PHYERR_TLV_TAG_SEARCH_FFT_REPORT:
			if (i + sizeof(*tlv) + sizeof(*fftr) > buf_len) {
				ath10k_warn(ar, "too short fft report (%d)\n",
					    i);
				return;
			}

			fftr = (struct phyerr_fft_report *)tlv_buf;
			res = ath10k_dfs_fft_report(ar, phyerr, fftr, tsf);
			if (res)
				return;
			break;
		}

		i += sizeof(*tlv) + tlv_len;
	}
}

static void
ath10k_wmi_event_spectral_scan(struct ath10k *ar,
			       const struct wmi_phyerr *phyerr,
			       u64 tsf)
{
	int buf_len, tlv_len, res, i = 0;
	struct phyerr_tlv *tlv;
	const void *tlv_buf;
	const struct phyerr_fft_report *fftr;
	size_t fftr_len;

	buf_len = __le32_to_cpu(phyerr->buf_len);

	while (i < buf_len) {
		if (i + sizeof(*tlv) > buf_len) {
			ath10k_warn(ar, "failed to parse phyerr tlv header at byte %d\n",
				    i);
			return;
		}

		tlv = (struct phyerr_tlv *)&phyerr->buf[i];
		tlv_len = __le16_to_cpu(tlv->len);
		tlv_buf = &phyerr->buf[i + sizeof(*tlv)];

		if (i + sizeof(*tlv) + tlv_len > buf_len) {
			ath10k_warn(ar, "failed to parse phyerr tlv payload at byte %d\n",
				    i);
			return;
		}

		switch (tlv->tag) {
		case PHYERR_TLV_TAG_SEARCH_FFT_REPORT:
			if (sizeof(*fftr) > tlv_len) {
				ath10k_warn(ar, "failed to parse fft report at byte %d\n",
					    i);
				return;
			}

			fftr_len = tlv_len - sizeof(*fftr);
			fftr = tlv_buf;
			res = ath10k_spectral_process_fft(ar, phyerr,
							  fftr, fftr_len,
							  tsf);
			if (res < 0) {
				ath10k_warn(ar, "failed to process fft report: %d\n",
					    res);
				return;
			}
			break;
		}

		i += sizeof(*tlv) + tlv_len;
	}
}

static void ath10k_wmi_event_phyerr(struct ath10k *ar, struct sk_buff *skb)
{
	const struct wmi_phyerr_event *ev;
	const struct wmi_phyerr *phyerr;
	u32 count, i, buf_len, phy_err_code;
	u64 tsf;
	int left_len = skb->len;

	ATH10K_DFS_STAT_INC(ar, phy_errors);

	/* Check if combined event available */
	if (left_len < sizeof(*ev)) {
		ath10k_warn(ar, "wmi phyerr combined event wrong len\n");
		return;
	}

	left_len -= sizeof(*ev);

	/* Check number of included events */
	ev = (const struct wmi_phyerr_event *)skb->data;
	count = __le32_to_cpu(ev->num_phyerrs);

	tsf = __le32_to_cpu(ev->tsf_u32);
	tsf <<= 32;
	tsf |= __le32_to_cpu(ev->tsf_l32);

	ath10k_dbg(ar, ATH10K_DBG_WMI,
		   "wmi event phyerr count %d tsf64 0x%llX\n",
		   count, tsf);

	phyerr = ev->phyerrs;
	for (i = 0; i < count; i++) {
		/* Check if we can read event header */
		if (left_len < sizeof(*phyerr)) {
			ath10k_warn(ar, "single event (%d) wrong head len\n",
				    i);
			return;
		}

		left_len -= sizeof(*phyerr);

		buf_len = __le32_to_cpu(phyerr->buf_len);
		phy_err_code = phyerr->phy_err_code;

		if (left_len < buf_len) {
			ath10k_warn(ar, "single event (%d) wrong buf len\n", i);
			return;
		}

		left_len -= buf_len;

		switch (phy_err_code) {
		case PHY_ERROR_RADAR:
			ath10k_wmi_event_dfs(ar, phyerr, tsf);
			break;
		case PHY_ERROR_SPECTRAL_SCAN:
			ath10k_wmi_event_spectral_scan(ar, phyerr, tsf);
			break;
		case PHY_ERROR_FALSE_RADAR_EXT:
			ath10k_wmi_event_dfs(ar, phyerr, tsf);
			ath10k_wmi_event_spectral_scan(ar, phyerr, tsf);
			break;
		default:
			break;
		}

		phyerr = (void *)phyerr + sizeof(*phyerr) + buf_len;
	}
}

static void ath10k_wmi_event_roam(struct ath10k *ar, struct sk_buff *skb)
{
	ath10k_dbg(ar, ATH10K_DBG_WMI, "WMI_ROAM_EVENTID\n");
}

static void ath10k_wmi_event_profile_match(struct ath10k *ar,
					   struct sk_buff *skb)
{
	ath10k_dbg(ar, ATH10K_DBG_WMI, "WMI_PROFILE_MATCH\n");
}

static void ath10k_wmi_event_debug_print(struct ath10k *ar,
					 struct sk_buff *skb)
{
	char buf[101], c;
	int i;

	for (i = 0; i < sizeof(buf) - 1; i++) {
		if (i >= skb->len)
			break;

		c = skb->data[i];

		if (c == '\0')
			break;

		if (isascii(c) && isprint(c))
			buf[i] = c;
		else
			buf[i] = '.';
	}

	if (i == sizeof(buf) - 1)
		ath10k_warn(ar, "wmi debug print truncated: %d\n", skb->len);

	/* for some reason the debug prints end with \n, remove that */
	if (skb->data[i - 1] == '\n')
		i--;

	/* the last byte is always reserved for the null character */
	buf[i] = '\0';

	ath10k_dbg(ar, ATH10K_DBG_WMI, "wmi event debug print '%s'\n", buf);
}

static void ath10k_wmi_event_pdev_qvit(struct ath10k *ar, struct sk_buff *skb)
{
	ath10k_dbg(ar, ATH10K_DBG_WMI, "WMI_PDEV_QVIT_EVENTID\n");
}

static void ath10k_wmi_event_wlan_profile_data(struct ath10k *ar,
					       struct sk_buff *skb)
{
	ath10k_dbg(ar, ATH10K_DBG_WMI, "WMI_WLAN_PROFILE_DATA_EVENTID\n");
}

static void ath10k_wmi_event_rtt_measurement_report(struct ath10k *ar,
						    struct sk_buff *skb)
{
	ath10k_dbg(ar, ATH10K_DBG_WMI, "WMI_RTT_MEASUREMENT_REPORT_EVENTID\n");
}

static void ath10k_wmi_event_tsf_measurement_report(struct ath10k *ar,
						    struct sk_buff *skb)
{
	ath10k_dbg(ar, ATH10K_DBG_WMI, "WMI_TSF_MEASUREMENT_REPORT_EVENTID\n");
}

static void ath10k_wmi_event_rtt_error_report(struct ath10k *ar,
					      struct sk_buff *skb)
{
	ath10k_dbg(ar, ATH10K_DBG_WMI, "WMI_RTT_ERROR_REPORT_EVENTID\n");
}

static void ath10k_wmi_event_wow_wakeup_host(struct ath10k *ar,
					     struct sk_buff *skb)
{
	ath10k_dbg(ar, ATH10K_DBG_WMI, "WMI_WOW_WAKEUP_HOST_EVENTID\n");
}

static void ath10k_wmi_event_dcs_interference(struct ath10k *ar,
					      struct sk_buff *skb)
{
	ath10k_dbg(ar, ATH10K_DBG_WMI, "WMI_DCS_INTERFERENCE_EVENTID\n");
}

static void ath10k_wmi_event_pdev_tpc_config(struct ath10k *ar,
					     struct sk_buff *skb)
{
	ath10k_dbg(ar, ATH10K_DBG_WMI, "WMI_PDEV_TPC_CONFIG_EVENTID\n");
}

static void ath10k_wmi_event_pdev_ftm_intg(struct ath10k *ar,
					   struct sk_buff *skb)
{
	ath10k_dbg(ar, ATH10K_DBG_WMI, "WMI_PDEV_FTM_INTG_EVENTID\n");
}

static void ath10k_wmi_event_gtk_offload_status(struct ath10k *ar,
						struct sk_buff *skb)
{
	ath10k_dbg(ar, ATH10K_DBG_WMI, "WMI_GTK_OFFLOAD_STATUS_EVENTID\n");
}

static void ath10k_wmi_event_gtk_rekey_fail(struct ath10k *ar,
					    struct sk_buff *skb)
{
	ath10k_dbg(ar, ATH10K_DBG_WMI, "WMI_GTK_REKEY_FAIL_EVENTID\n");
}

static void ath10k_wmi_event_delba_complete(struct ath10k *ar,
					    struct sk_buff *skb)
{
	ath10k_dbg(ar, ATH10K_DBG_WMI, "WMI_TX_DELBA_COMPLETE_EVENTID\n");
}

static void ath10k_wmi_event_addba_complete(struct ath10k *ar,
					    struct sk_buff *skb)
{
	ath10k_dbg(ar, ATH10K_DBG_WMI, "WMI_TX_ADDBA_COMPLETE_EVENTID\n");
}

static void ath10k_wmi_event_vdev_install_key_complete(struct ath10k *ar,
						       struct sk_buff *skb)
{
	ath10k_dbg(ar, ATH10K_DBG_WMI, "WMI_VDEV_INSTALL_KEY_COMPLETE_EVENTID\n");
}

static void ath10k_wmi_event_inst_rssi_stats(struct ath10k *ar,
					     struct sk_buff *skb)
{
	ath10k_dbg(ar, ATH10K_DBG_WMI, "WMI_INST_RSSI_STATS_EVENTID\n");
}

static void ath10k_wmi_event_vdev_standby_req(struct ath10k *ar,
					      struct sk_buff *skb)
{
	ath10k_dbg(ar, ATH10K_DBG_WMI, "WMI_VDEV_STANDBY_REQ_EVENTID\n");
}

static void ath10k_wmi_event_vdev_resume_req(struct ath10k *ar,
					     struct sk_buff *skb)
{
	ath10k_dbg(ar, ATH10K_DBG_WMI, "WMI_VDEV_RESUME_REQ_EVENTID\n");
}

static int ath10k_wmi_alloc_host_mem(struct ath10k *ar, u32 req_id,
				     u32 num_units, u32 unit_len)
{
	dma_addr_t paddr;
	u32 pool_size;
	int idx = ar->wmi.num_mem_chunks;

	pool_size = num_units * round_up(unit_len, 4);

	if (!pool_size)
		return -EINVAL;

	ar->wmi.mem_chunks[idx].vaddr = dma_alloc_coherent(ar->dev,
							   pool_size,
							   &paddr,
							   GFP_ATOMIC);
	if (!ar->wmi.mem_chunks[idx].vaddr) {
		ath10k_warn(ar, "failed to allocate memory chunk\n");
		return -ENOMEM;
	}

	memset(ar->wmi.mem_chunks[idx].vaddr, 0, pool_size);

	ar->wmi.mem_chunks[idx].paddr = paddr;
	ar->wmi.mem_chunks[idx].len = pool_size;
	ar->wmi.mem_chunks[idx].req_id = req_id;
	ar->wmi.num_mem_chunks++;

	return 0;
}

static int ath10k_wmi_main_pull_svc_rdy_ev(struct sk_buff *skb,
					   struct wmi_svc_rdy_ev_arg *arg)
{
	struct wmi_service_ready_event *ev;
	size_t i, n;

	if (skb->len < sizeof(*ev))
		return -EPROTO;

	ev = (void *)skb->data;
	skb_pull(skb, sizeof(*ev));
	arg->min_tx_power = ev->hw_min_tx_power;
	arg->max_tx_power = ev->hw_max_tx_power;
	arg->ht_cap = ev->ht_cap_info;
	arg->vht_cap = ev->vht_cap_info;
	arg->sw_ver0 = ev->sw_version;
	arg->sw_ver1 = ev->sw_version_1;
	arg->phy_capab = ev->phy_capability;
	arg->num_rf_chains = ev->num_rf_chains;
	arg->eeprom_rd = ev->hal_reg_capabilities.eeprom_rd;
	arg->num_mem_reqs = ev->num_mem_reqs;
	arg->service_map = ev->wmi_service_bitmap;

	n = min_t(size_t, __le32_to_cpu(arg->num_mem_reqs),
		  ARRAY_SIZE(arg->mem_reqs));
	for (i = 0; i < n; i++)
		arg->mem_reqs[i] = &ev->mem_reqs[i];

	if (skb->len <
	    __le32_to_cpu(arg->num_mem_reqs) * sizeof(arg->mem_reqs[0]))
		return -EPROTO;

	return 0;
}

static int ath10k_wmi_10x_pull_svc_rdy_ev(struct sk_buff *skb,
					  struct wmi_svc_rdy_ev_arg *arg)
{
	struct wmi_10x_service_ready_event *ev;
	int i, n;

	if (skb->len < sizeof(*ev))
		return -EPROTO;

	ev = (void *)skb->data;
	skb_pull(skb, sizeof(*ev));
	arg->min_tx_power = ev->hw_min_tx_power;
	arg->max_tx_power = ev->hw_max_tx_power;
	arg->ht_cap = ev->ht_cap_info;
	arg->vht_cap = ev->vht_cap_info;
	arg->sw_ver0 = ev->sw_version;
	arg->phy_capab = ev->phy_capability;
	arg->num_rf_chains = ev->num_rf_chains;
	arg->eeprom_rd = ev->hal_reg_capabilities.eeprom_rd;
	arg->num_mem_reqs = ev->num_mem_reqs;
	arg->service_map = ev->wmi_service_bitmap;

	n = min_t(size_t, __le32_to_cpu(arg->num_mem_reqs),
		  ARRAY_SIZE(arg->mem_reqs));
	for (i = 0; i < n; i++)
		arg->mem_reqs[i] = &ev->mem_reqs[i];

	if (skb->len <
	    __le32_to_cpu(arg->num_mem_reqs) * sizeof(arg->mem_reqs[0]))
		return -EPROTO;

	return 0;
}

static void ath10k_wmi_event_service_ready(struct ath10k *ar,
					   struct sk_buff *skb)
{
	struct wmi_svc_rdy_ev_arg arg = {};
	u32 num_units, req_id, unit_size, num_mem_reqs, num_unit_info, i;
	DECLARE_BITMAP(svc_bmap, WMI_SERVICE_MAX) = {};
	int ret;

	if (test_bit(ATH10K_FW_FEATURE_WMI_10X, ar->fw_features)) {
		ret = ath10k_wmi_10x_pull_svc_rdy_ev(skb, &arg);
		wmi_10x_svc_map(arg.service_map, svc_bmap);
	} else {
		ret = ath10k_wmi_main_pull_svc_rdy_ev(skb, &arg);
		wmi_main_svc_map(arg.service_map, svc_bmap);
	}

	if (ret) {
		ath10k_warn(ar, "failed to parse service ready: %d\n", ret);
		return;
	}

	ar->hw_min_tx_power = __le32_to_cpu(arg.min_tx_power);
	ar->hw_max_tx_power = __le32_to_cpu(arg.max_tx_power);
	ar->ht_cap_info = __le32_to_cpu(arg.ht_cap);
	ar->vht_cap_info = __le32_to_cpu(arg.vht_cap);
	ar->fw_version_major =
		(__le32_to_cpu(arg.sw_ver0) & 0xff000000) >> 24;
	ar->fw_version_minor = (__le32_to_cpu(arg.sw_ver0) & 0x00ffffff);
	ar->fw_version_release =
		(__le32_to_cpu(arg.sw_ver1) & 0xffff0000) >> 16;
	ar->fw_version_build = (__le32_to_cpu(arg.sw_ver1) & 0x0000ffff);
	ar->phy_capability = __le32_to_cpu(arg.phy_capab);
	ar->num_rf_chains = __le32_to_cpu(arg.num_rf_chains);
	ar->ath_common.regulatory.current_rd = __le32_to_cpu(arg.eeprom_rd);

	ath10k_debug_read_service_map(ar, svc_bmap, sizeof(svc_bmap));
	ath10k_dbg_dump(ar, ATH10K_DBG_WMI, NULL, "wmi svc: ",
			arg.service_map, sizeof(arg.service_map));

	/* only manually set fw features when not using FW IE format */
	if (ar->fw_api == 1 && ar->fw_version_build > 636)
		set_bit(ATH10K_FW_FEATURE_EXT_WMI_MGMT_RX, ar->fw_features);

	if (ar->num_rf_chains > WMI_MAX_SPATIAL_STREAM) {
		ath10k_warn(ar, "hardware advertises support for more spatial streams than it should (%d > %d)\n",
			    ar->num_rf_chains, WMI_MAX_SPATIAL_STREAM);
		ar->num_rf_chains = WMI_MAX_SPATIAL_STREAM;
	}

	ar->supp_tx_chainmask = (1 << ar->num_rf_chains) - 1;
	ar->supp_rx_chainmask = (1 << ar->num_rf_chains) - 1;

	if (strlen(ar->hw->wiphy->fw_version) == 0) {
		snprintf(ar->hw->wiphy->fw_version,
			 sizeof(ar->hw->wiphy->fw_version),
			 "%u.%u.%u.%u",
			 ar->fw_version_major,
			 ar->fw_version_minor,
			 ar->fw_version_release,
			 ar->fw_version_build);
	}

	num_mem_reqs = __le32_to_cpu(arg.num_mem_reqs);
	if (num_mem_reqs > WMI_MAX_MEM_REQS) {
		ath10k_warn(ar, "requested memory chunks number (%d) exceeds the limit\n",
			    num_mem_reqs);
		return;
	}

	for (i = 0; i < num_mem_reqs; ++i) {
		req_id = __le32_to_cpu(arg.mem_reqs[i]->req_id);
		num_units = __le32_to_cpu(arg.mem_reqs[i]->num_units);
		unit_size = __le32_to_cpu(arg.mem_reqs[i]->unit_size);
		num_unit_info = __le32_to_cpu(arg.mem_reqs[i]->num_unit_info);

		if (num_unit_info & NUM_UNITS_IS_NUM_PEERS)
			/* number of units to allocate is number of
			 * peers, 1 extra for self peer on target */
			/* this needs to be tied, host and target
			 * can get out of sync */
			num_units = TARGET_10X_NUM_PEERS + 1;
		else if (num_unit_info & NUM_UNITS_IS_NUM_VDEVS)
			num_units = TARGET_10X_NUM_VDEVS + 1;

		ath10k_dbg(ar, ATH10K_DBG_WMI,
			   "wmi mem_req_id %d num_units %d num_unit_info %d unit size %d actual units %d\n",
			   req_id,
			   __le32_to_cpu(arg.mem_reqs[i]->num_units),
			   num_unit_info,
			   unit_size,
			   num_units);

		ret = ath10k_wmi_alloc_host_mem(ar, req_id, num_units,
						unit_size);
		if (ret)
			return;
	}

	ath10k_dbg(ar, ATH10K_DBG_WMI,
		   "wmi event service ready min_tx_power 0x%08x max_tx_power 0x%08x ht_cap 0x%08x vht_cap 0x%08x sw_ver0 0x%08x sw_ver1 0x%08x phy_capab 0x%08x num_rf_chains 0x%08x eeprom_rd 0x%08x num_mem_reqs 0x%08x\n",
		   __le32_to_cpu(arg.min_tx_power),
		   __le32_to_cpu(arg.max_tx_power),
		   __le32_to_cpu(arg.ht_cap),
		   __le32_to_cpu(arg.vht_cap),
		   __le32_to_cpu(arg.sw_ver0),
		   __le32_to_cpu(arg.sw_ver1),
		   __le32_to_cpu(arg.phy_capab),
		   __le32_to_cpu(arg.num_rf_chains),
		   __le32_to_cpu(arg.eeprom_rd),
		   __le32_to_cpu(arg.num_mem_reqs));

	complete(&ar->wmi.service_ready);
}

static int ath10k_wmi_event_ready(struct ath10k *ar, struct sk_buff *skb)
{
	struct wmi_ready_event *ev = (struct wmi_ready_event *)skb->data;

	if (WARN_ON(skb->len < sizeof(*ev)))
		return -EINVAL;

	ether_addr_copy(ar->mac_addr, ev->mac_addr.addr);

	ath10k_dbg(ar, ATH10K_DBG_WMI,
		   "wmi event ready sw_version %u abi_version %u mac_addr %pM status %d skb->len %i ev-sz %zu\n",
		   __le32_to_cpu(ev->sw_version),
		   __le32_to_cpu(ev->abi_version),
		   ev->mac_addr.addr,
		   __le32_to_cpu(ev->status), skb->len, sizeof(*ev));

	complete(&ar->wmi.unified_ready);
	return 0;
}

static void ath10k_wmi_main_process_rx(struct ath10k *ar, struct sk_buff *skb)
{
	struct wmi_cmd_hdr *cmd_hdr;
	enum wmi_event_id id;

	cmd_hdr = (struct wmi_cmd_hdr *)skb->data;
	id = MS(__le32_to_cpu(cmd_hdr->cmd_id), WMI_CMD_HDR_CMD_ID);

	if (skb_pull(skb, sizeof(struct wmi_cmd_hdr)) == NULL)
		return;

	trace_ath10k_wmi_event(ar, id, skb->data, skb->len);

	switch (id) {
	case WMI_MGMT_RX_EVENTID:
		ath10k_wmi_event_mgmt_rx(ar, skb);
		/* mgmt_rx() owns the skb now! */
		return;
	case WMI_SCAN_EVENTID:
		ath10k_wmi_event_scan(ar, skb);
		break;
	case WMI_CHAN_INFO_EVENTID:
		ath10k_wmi_event_chan_info(ar, skb);
		break;
	case WMI_ECHO_EVENTID:
		ath10k_wmi_event_echo(ar, skb);
		break;
	case WMI_DEBUG_MESG_EVENTID:
		ath10k_wmi_event_debug_mesg(ar, skb);
		break;
	case WMI_UPDATE_STATS_EVENTID:
		ath10k_wmi_event_update_stats(ar, skb);
		break;
	case WMI_VDEV_START_RESP_EVENTID:
		ath10k_wmi_event_vdev_start_resp(ar, skb);
		break;
	case WMI_VDEV_STOPPED_EVENTID:
		ath10k_wmi_event_vdev_stopped(ar, skb);
		break;
	case WMI_PEER_STA_KICKOUT_EVENTID:
		ath10k_wmi_event_peer_sta_kickout(ar, skb);
		break;
	case WMI_HOST_SWBA_EVENTID:
		ath10k_wmi_event_host_swba(ar, skb);
		break;
	case WMI_TBTTOFFSET_UPDATE_EVENTID:
		ath10k_wmi_event_tbttoffset_update(ar, skb);
		break;
	case WMI_PHYERR_EVENTID:
		ath10k_wmi_event_phyerr(ar, skb);
		break;
	case WMI_ROAM_EVENTID:
		ath10k_wmi_event_roam(ar, skb);
		break;
	case WMI_PROFILE_MATCH:
		ath10k_wmi_event_profile_match(ar, skb);
		break;
	case WMI_DEBUG_PRINT_EVENTID:
		ath10k_wmi_event_debug_print(ar, skb);
		break;
	case WMI_PDEV_QVIT_EVENTID:
		ath10k_wmi_event_pdev_qvit(ar, skb);
		break;
	case WMI_WLAN_PROFILE_DATA_EVENTID:
		ath10k_wmi_event_wlan_profile_data(ar, skb);
		break;
	case WMI_RTT_MEASUREMENT_REPORT_EVENTID:
		ath10k_wmi_event_rtt_measurement_report(ar, skb);
		break;
	case WMI_TSF_MEASUREMENT_REPORT_EVENTID:
		ath10k_wmi_event_tsf_measurement_report(ar, skb);
		break;
	case WMI_RTT_ERROR_REPORT_EVENTID:
		ath10k_wmi_event_rtt_error_report(ar, skb);
		break;
	case WMI_WOW_WAKEUP_HOST_EVENTID:
		ath10k_wmi_event_wow_wakeup_host(ar, skb);
		break;
	case WMI_DCS_INTERFERENCE_EVENTID:
		ath10k_wmi_event_dcs_interference(ar, skb);
		break;
	case WMI_PDEV_TPC_CONFIG_EVENTID:
		ath10k_wmi_event_pdev_tpc_config(ar, skb);
		break;
	case WMI_PDEV_FTM_INTG_EVENTID:
		ath10k_wmi_event_pdev_ftm_intg(ar, skb);
		break;
	case WMI_GTK_OFFLOAD_STATUS_EVENTID:
		ath10k_wmi_event_gtk_offload_status(ar, skb);
		break;
	case WMI_GTK_REKEY_FAIL_EVENTID:
		ath10k_wmi_event_gtk_rekey_fail(ar, skb);
		break;
	case WMI_TX_DELBA_COMPLETE_EVENTID:
		ath10k_wmi_event_delba_complete(ar, skb);
		break;
	case WMI_TX_ADDBA_COMPLETE_EVENTID:
		ath10k_wmi_event_addba_complete(ar, skb);
		break;
	case WMI_VDEV_INSTALL_KEY_COMPLETE_EVENTID:
		ath10k_wmi_event_vdev_install_key_complete(ar, skb);
		break;
	case WMI_SERVICE_READY_EVENTID:
		ath10k_wmi_event_service_ready(ar, skb);
		break;
	case WMI_READY_EVENTID:
		ath10k_wmi_event_ready(ar, skb);
		break;
	default:
		ath10k_warn(ar, "Unknown eventid: %d\n", id);
		break;
	}

	dev_kfree_skb(skb);
}

static void ath10k_wmi_10x_process_rx(struct ath10k *ar, struct sk_buff *skb)
{
	struct wmi_cmd_hdr *cmd_hdr;
	enum wmi_10x_event_id id;
	bool consumed;

	cmd_hdr = (struct wmi_cmd_hdr *)skb->data;
	id = MS(__le32_to_cpu(cmd_hdr->cmd_id), WMI_CMD_HDR_CMD_ID);

	if (skb_pull(skb, sizeof(struct wmi_cmd_hdr)) == NULL)
		return;

	trace_ath10k_wmi_event(ar, id, skb->data, skb->len);

	consumed = ath10k_tm_event_wmi(ar, id, skb);

	/* Ready event must be handled normally also in UTF mode so that we
	 * know the UTF firmware has booted, others we are just bypass WMI
	 * events to testmode.
	 */
	if (consumed && id != WMI_10X_READY_EVENTID) {
		ath10k_dbg(ar, ATH10K_DBG_WMI,
			   "wmi testmode consumed 0x%x\n", id);
		goto out;
	}

	switch (id) {
	case WMI_10X_MGMT_RX_EVENTID:
		ath10k_wmi_event_mgmt_rx(ar, skb);
		/* mgmt_rx() owns the skb now! */
		return;
	case WMI_10X_SCAN_EVENTID:
		ath10k_wmi_event_scan(ar, skb);
		break;
	case WMI_10X_CHAN_INFO_EVENTID:
		ath10k_wmi_event_chan_info(ar, skb);
		break;
	case WMI_10X_ECHO_EVENTID:
		ath10k_wmi_event_echo(ar, skb);
		break;
	case WMI_10X_DEBUG_MESG_EVENTID:
		ath10k_wmi_event_debug_mesg(ar, skb);
		break;
	case WMI_10X_UPDATE_STATS_EVENTID:
		ath10k_wmi_event_update_stats(ar, skb);
		break;
	case WMI_10X_VDEV_START_RESP_EVENTID:
		ath10k_wmi_event_vdev_start_resp(ar, skb);
		break;
	case WMI_10X_VDEV_STOPPED_EVENTID:
		ath10k_wmi_event_vdev_stopped(ar, skb);
		break;
	case WMI_10X_PEER_STA_KICKOUT_EVENTID:
		ath10k_wmi_event_peer_sta_kickout(ar, skb);
		break;
	case WMI_10X_HOST_SWBA_EVENTID:
		ath10k_wmi_event_host_swba(ar, skb);
		break;
	case WMI_10X_TBTTOFFSET_UPDATE_EVENTID:
		ath10k_wmi_event_tbttoffset_update(ar, skb);
		break;
	case WMI_10X_PHYERR_EVENTID:
		ath10k_wmi_event_phyerr(ar, skb);
		break;
	case WMI_10X_ROAM_EVENTID:
		ath10k_wmi_event_roam(ar, skb);
		break;
	case WMI_10X_PROFILE_MATCH:
		ath10k_wmi_event_profile_match(ar, skb);
		break;
	case WMI_10X_DEBUG_PRINT_EVENTID:
		ath10k_wmi_event_debug_print(ar, skb);
		break;
	case WMI_10X_PDEV_QVIT_EVENTID:
		ath10k_wmi_event_pdev_qvit(ar, skb);
		break;
	case WMI_10X_WLAN_PROFILE_DATA_EVENTID:
		ath10k_wmi_event_wlan_profile_data(ar, skb);
		break;
	case WMI_10X_RTT_MEASUREMENT_REPORT_EVENTID:
		ath10k_wmi_event_rtt_measurement_report(ar, skb);
		break;
	case WMI_10X_TSF_MEASUREMENT_REPORT_EVENTID:
		ath10k_wmi_event_tsf_measurement_report(ar, skb);
		break;
	case WMI_10X_RTT_ERROR_REPORT_EVENTID:
		ath10k_wmi_event_rtt_error_report(ar, skb);
		break;
	case WMI_10X_WOW_WAKEUP_HOST_EVENTID:
		ath10k_wmi_event_wow_wakeup_host(ar, skb);
		break;
	case WMI_10X_DCS_INTERFERENCE_EVENTID:
		ath10k_wmi_event_dcs_interference(ar, skb);
		break;
	case WMI_10X_PDEV_TPC_CONFIG_EVENTID:
		ath10k_wmi_event_pdev_tpc_config(ar, skb);
		break;
	case WMI_10X_INST_RSSI_STATS_EVENTID:
		ath10k_wmi_event_inst_rssi_stats(ar, skb);
		break;
	case WMI_10X_VDEV_STANDBY_REQ_EVENTID:
		ath10k_wmi_event_vdev_standby_req(ar, skb);
		break;
	case WMI_10X_VDEV_RESUME_REQ_EVENTID:
		ath10k_wmi_event_vdev_resume_req(ar, skb);
		break;
	case WMI_10X_SERVICE_READY_EVENTID:
		ath10k_wmi_event_service_ready(ar, skb);
		break;
	case WMI_10X_READY_EVENTID:
		ath10k_wmi_event_ready(ar, skb);
		break;
	case WMI_10X_PDEV_UTF_EVENTID:
		/* ignore utf events */
		break;
	default:
		ath10k_warn(ar, "Unknown eventid: %d\n", id);
		break;
	}

out:
	dev_kfree_skb(skb);
}

static void ath10k_wmi_10_2_process_rx(struct ath10k *ar, struct sk_buff *skb)
{
	struct wmi_cmd_hdr *cmd_hdr;
	enum wmi_10_2_event_id id;

	cmd_hdr = (struct wmi_cmd_hdr *)skb->data;
	id = MS(__le32_to_cpu(cmd_hdr->cmd_id), WMI_CMD_HDR_CMD_ID);

	if (skb_pull(skb, sizeof(struct wmi_cmd_hdr)) == NULL)
		return;

	trace_ath10k_wmi_event(ar, id, skb->data, skb->len);

	switch (id) {
	case WMI_10_2_MGMT_RX_EVENTID:
		ath10k_wmi_event_mgmt_rx(ar, skb);
		/* mgmt_rx() owns the skb now! */
		return;
	case WMI_10_2_SCAN_EVENTID:
		ath10k_wmi_event_scan(ar, skb);
		break;
	case WMI_10_2_CHAN_INFO_EVENTID:
		ath10k_wmi_event_chan_info(ar, skb);
		break;
	case WMI_10_2_ECHO_EVENTID:
		ath10k_wmi_event_echo(ar, skb);
		break;
	case WMI_10_2_DEBUG_MESG_EVENTID:
		ath10k_wmi_event_debug_mesg(ar, skb);
		break;
	case WMI_10_2_UPDATE_STATS_EVENTID:
		ath10k_wmi_event_update_stats(ar, skb);
		break;
	case WMI_10_2_VDEV_START_RESP_EVENTID:
		ath10k_wmi_event_vdev_start_resp(ar, skb);
		break;
	case WMI_10_2_VDEV_STOPPED_EVENTID:
		ath10k_wmi_event_vdev_stopped(ar, skb);
		break;
	case WMI_10_2_PEER_STA_KICKOUT_EVENTID:
		ath10k_wmi_event_peer_sta_kickout(ar, skb);
		break;
	case WMI_10_2_HOST_SWBA_EVENTID:
		ath10k_wmi_event_host_swba(ar, skb);
		break;
	case WMI_10_2_TBTTOFFSET_UPDATE_EVENTID:
		ath10k_wmi_event_tbttoffset_update(ar, skb);
		break;
	case WMI_10_2_PHYERR_EVENTID:
		ath10k_wmi_event_phyerr(ar, skb);
		break;
	case WMI_10_2_ROAM_EVENTID:
		ath10k_wmi_event_roam(ar, skb);
		break;
	case WMI_10_2_PROFILE_MATCH:
		ath10k_wmi_event_profile_match(ar, skb);
		break;
	case WMI_10_2_DEBUG_PRINT_EVENTID:
		ath10k_wmi_event_debug_print(ar, skb);
		break;
	case WMI_10_2_PDEV_QVIT_EVENTID:
		ath10k_wmi_event_pdev_qvit(ar, skb);
		break;
	case WMI_10_2_WLAN_PROFILE_DATA_EVENTID:
		ath10k_wmi_event_wlan_profile_data(ar, skb);
		break;
	case WMI_10_2_RTT_MEASUREMENT_REPORT_EVENTID:
		ath10k_wmi_event_rtt_measurement_report(ar, skb);
		break;
	case WMI_10_2_TSF_MEASUREMENT_REPORT_EVENTID:
		ath10k_wmi_event_tsf_measurement_report(ar, skb);
		break;
	case WMI_10_2_RTT_ERROR_REPORT_EVENTID:
		ath10k_wmi_event_rtt_error_report(ar, skb);
		break;
	case WMI_10_2_WOW_WAKEUP_HOST_EVENTID:
		ath10k_wmi_event_wow_wakeup_host(ar, skb);
		break;
	case WMI_10_2_DCS_INTERFERENCE_EVENTID:
		ath10k_wmi_event_dcs_interference(ar, skb);
		break;
	case WMI_10_2_PDEV_TPC_CONFIG_EVENTID:
		ath10k_wmi_event_pdev_tpc_config(ar, skb);
		break;
	case WMI_10_2_INST_RSSI_STATS_EVENTID:
		ath10k_wmi_event_inst_rssi_stats(ar, skb);
		break;
	case WMI_10_2_VDEV_STANDBY_REQ_EVENTID:
		ath10k_wmi_event_vdev_standby_req(ar, skb);
		break;
	case WMI_10_2_VDEV_RESUME_REQ_EVENTID:
		ath10k_wmi_event_vdev_resume_req(ar, skb);
		break;
	case WMI_10_2_SERVICE_READY_EVENTID:
		ath10k_wmi_event_service_ready(ar, skb);
		break;
	case WMI_10_2_READY_EVENTID:
		ath10k_wmi_event_ready(ar, skb);
		break;
	case WMI_10_2_RTT_KEEPALIVE_EVENTID:
	case WMI_10_2_GPIO_INPUT_EVENTID:
	case WMI_10_2_PEER_RATECODE_LIST_EVENTID:
	case WMI_10_2_GENERIC_BUFFER_EVENTID:
	case WMI_10_2_MCAST_BUF_RELEASE_EVENTID:
	case WMI_10_2_MCAST_LIST_AGEOUT_EVENTID:
	case WMI_10_2_WDS_PEER_EVENTID:
		ath10k_dbg(ar, ATH10K_DBG_WMI,
			   "received event id %d not implemented\n", id);
		break;
	default:
		ath10k_warn(ar, "Unknown eventid: %d\n", id);
		break;
	}

	dev_kfree_skb(skb);
}

static void ath10k_wmi_process_rx(struct ath10k *ar, struct sk_buff *skb)
{
	if (test_bit(ATH10K_FW_FEATURE_WMI_10X, ar->fw_features)) {
		if (test_bit(ATH10K_FW_FEATURE_WMI_10_2, ar->fw_features))
			ath10k_wmi_10_2_process_rx(ar, skb);
		else
			ath10k_wmi_10x_process_rx(ar, skb);
	} else {
		ath10k_wmi_main_process_rx(ar, skb);
	}
}

int ath10k_wmi_connect(struct ath10k *ar)
{
	int status;
	struct ath10k_htc_svc_conn_req conn_req;
	struct ath10k_htc_svc_conn_resp conn_resp;

	memset(&conn_req, 0, sizeof(conn_req));
	memset(&conn_resp, 0, sizeof(conn_resp));

	/* these fields are the same for all service endpoints */
	conn_req.ep_ops.ep_tx_complete = ath10k_wmi_htc_tx_complete;
	conn_req.ep_ops.ep_rx_complete = ath10k_wmi_process_rx;
	conn_req.ep_ops.ep_tx_credits = ath10k_wmi_op_ep_tx_credits;

	/* connect to control service */
	conn_req.service_id = ATH10K_HTC_SVC_ID_WMI_CONTROL;

	status = ath10k_htc_connect_service(&ar->htc, &conn_req, &conn_resp);
	if (status) {
		ath10k_warn(ar, "failed to connect to WMI CONTROL service status: %d\n",
			    status);
		return status;
	}

	ar->wmi.eid = conn_resp.eid;
	return 0;
}

static int ath10k_wmi_main_pdev_set_regdomain(struct ath10k *ar, u16 rd,
					      u16 rd2g, u16 rd5g, u16 ctl2g,
					      u16 ctl5g)
{
	struct wmi_pdev_set_regdomain_cmd *cmd;
	struct sk_buff *skb;

	skb = ath10k_wmi_alloc_skb(ar, sizeof(*cmd));
	if (!skb)
		return -ENOMEM;

	cmd = (struct wmi_pdev_set_regdomain_cmd *)skb->data;
	cmd->reg_domain = __cpu_to_le32(rd);
	cmd->reg_domain_2G = __cpu_to_le32(rd2g);
	cmd->reg_domain_5G = __cpu_to_le32(rd5g);
	cmd->conformance_test_limit_2G = __cpu_to_le32(ctl2g);
	cmd->conformance_test_limit_5G = __cpu_to_le32(ctl5g);

	ath10k_dbg(ar, ATH10K_DBG_WMI,
		   "wmi pdev regdomain rd %x rd2g %x rd5g %x ctl2g %x ctl5g %x\n",
		   rd, rd2g, rd5g, ctl2g, ctl5g);

	return ath10k_wmi_cmd_send(ar, skb,
				   ar->wmi.cmd->pdev_set_regdomain_cmdid);
}

static int ath10k_wmi_10x_pdev_set_regdomain(struct ath10k *ar, u16 rd,
					     u16 rd2g, u16 rd5g,
					     u16 ctl2g, u16 ctl5g,
					     enum wmi_dfs_region dfs_reg)
{
	struct wmi_pdev_set_regdomain_cmd_10x *cmd;
	struct sk_buff *skb;

	skb = ath10k_wmi_alloc_skb(ar, sizeof(*cmd));
	if (!skb)
		return -ENOMEM;

	cmd = (struct wmi_pdev_set_regdomain_cmd_10x *)skb->data;
	cmd->reg_domain = __cpu_to_le32(rd);
	cmd->reg_domain_2G = __cpu_to_le32(rd2g);
	cmd->reg_domain_5G = __cpu_to_le32(rd5g);
	cmd->conformance_test_limit_2G = __cpu_to_le32(ctl2g);
	cmd->conformance_test_limit_5G = __cpu_to_le32(ctl5g);
	cmd->dfs_domain = __cpu_to_le32(dfs_reg);

	ath10k_dbg(ar, ATH10K_DBG_WMI,
		   "wmi pdev regdomain rd %x rd2g %x rd5g %x ctl2g %x ctl5g %x dfs_region %x\n",
		   rd, rd2g, rd5g, ctl2g, ctl5g, dfs_reg);

	return ath10k_wmi_cmd_send(ar, skb,
				   ar->wmi.cmd->pdev_set_regdomain_cmdid);
}

int ath10k_wmi_pdev_set_regdomain(struct ath10k *ar, u16 rd, u16 rd2g,
				  u16 rd5g, u16 ctl2g, u16 ctl5g,
				  enum wmi_dfs_region dfs_reg)
{
	if (test_bit(ATH10K_FW_FEATURE_WMI_10X, ar->fw_features))
		return ath10k_wmi_10x_pdev_set_regdomain(ar, rd, rd2g, rd5g,
							ctl2g, ctl5g, dfs_reg);
	else
		return ath10k_wmi_main_pdev_set_regdomain(ar, rd, rd2g, rd5g,
							 ctl2g, ctl5g);
}

int ath10k_wmi_pdev_suspend_target(struct ath10k *ar, u32 suspend_opt)
{
	struct wmi_pdev_suspend_cmd *cmd;
	struct sk_buff *skb;

	skb = ath10k_wmi_alloc_skb(ar, sizeof(*cmd));
	if (!skb)
		return -ENOMEM;

	cmd = (struct wmi_pdev_suspend_cmd *)skb->data;
	cmd->suspend_opt = __cpu_to_le32(suspend_opt);

	return ath10k_wmi_cmd_send(ar, skb, ar->wmi.cmd->pdev_suspend_cmdid);
}

int ath10k_wmi_pdev_resume_target(struct ath10k *ar)
{
	struct sk_buff *skb;

	skb = ath10k_wmi_alloc_skb(ar, 0);
	if (skb == NULL)
		return -ENOMEM;

	return ath10k_wmi_cmd_send(ar, skb, ar->wmi.cmd->pdev_resume_cmdid);
}

int ath10k_wmi_pdev_set_param(struct ath10k *ar, u32 id, u32 value)
{
	struct wmi_pdev_set_param_cmd *cmd;
	struct sk_buff *skb;

	if (id == WMI_PDEV_PARAM_UNSUPPORTED) {
		ath10k_warn(ar, "pdev param %d not supported by firmware\n",
			    id);
		return -EOPNOTSUPP;
	}

	skb = ath10k_wmi_alloc_skb(ar, sizeof(*cmd));
	if (!skb)
		return -ENOMEM;

	cmd = (struct wmi_pdev_set_param_cmd *)skb->data;
	cmd->param_id    = __cpu_to_le32(id);
	cmd->param_value = __cpu_to_le32(value);

	ath10k_dbg(ar, ATH10K_DBG_WMI, "wmi pdev set param %d value %d\n",
		   id, value);
	return ath10k_wmi_cmd_send(ar, skb, ar->wmi.cmd->pdev_set_param_cmdid);
}

static void ath10k_wmi_put_host_mem_chunks(struct ath10k *ar,
					   struct wmi_host_mem_chunks *chunks)
{
	struct host_memory_chunk *chunk;
	int i;

	chunks->count = __cpu_to_le32(ar->wmi.num_mem_chunks);

	for (i = 0; i < ar->wmi.num_mem_chunks; i++) {
		chunk = &chunks->items[i];
		chunk->ptr = __cpu_to_le32(ar->wmi.mem_chunks[i].paddr);
		chunk->size = __cpu_to_le32(ar->wmi.mem_chunks[i].len);
		chunk->req_id = __cpu_to_le32(ar->wmi.mem_chunks[i].req_id);

		ath10k_dbg(ar, ATH10K_DBG_WMI,
			   "wmi chunk %d len %d requested, addr 0x%llx\n",
			   i,
			   ar->wmi.mem_chunks[i].len,
			   (unsigned long long)ar->wmi.mem_chunks[i].paddr);
	}
}

static int ath10k_wmi_main_cmd_init(struct ath10k *ar)
{
	struct wmi_init_cmd *cmd;
	struct sk_buff *buf;
	struct wmi_resource_config config = {};
	u32 len, val;

	config.num_vdevs = __cpu_to_le32(TARGET_NUM_VDEVS);
	config.num_peers = __cpu_to_le32(TARGET_NUM_PEERS + TARGET_NUM_VDEVS);
	config.num_offload_peers = __cpu_to_le32(TARGET_NUM_OFFLOAD_PEERS);

	config.num_offload_reorder_bufs =
		__cpu_to_le32(TARGET_NUM_OFFLOAD_REORDER_BUFS);

	config.num_peer_keys = __cpu_to_le32(TARGET_NUM_PEER_KEYS);
	config.num_tids = __cpu_to_le32(TARGET_NUM_TIDS);
	config.ast_skid_limit = __cpu_to_le32(TARGET_AST_SKID_LIMIT);
	config.tx_chain_mask = __cpu_to_le32(TARGET_TX_CHAIN_MASK);
	config.rx_chain_mask = __cpu_to_le32(TARGET_RX_CHAIN_MASK);
	config.rx_timeout_pri_vo = __cpu_to_le32(TARGET_RX_TIMEOUT_LO_PRI);
	config.rx_timeout_pri_vi = __cpu_to_le32(TARGET_RX_TIMEOUT_LO_PRI);
	config.rx_timeout_pri_be = __cpu_to_le32(TARGET_RX_TIMEOUT_LO_PRI);
	config.rx_timeout_pri_bk = __cpu_to_le32(TARGET_RX_TIMEOUT_HI_PRI);
	config.rx_decap_mode = __cpu_to_le32(TARGET_RX_DECAP_MODE);

	config.scan_max_pending_reqs =
		__cpu_to_le32(TARGET_SCAN_MAX_PENDING_REQS);

	config.bmiss_offload_max_vdev =
		__cpu_to_le32(TARGET_BMISS_OFFLOAD_MAX_VDEV);

	config.roam_offload_max_vdev =
		__cpu_to_le32(TARGET_ROAM_OFFLOAD_MAX_VDEV);

	config.roam_offload_max_ap_profiles =
		__cpu_to_le32(TARGET_ROAM_OFFLOAD_MAX_AP_PROFILES);

	config.num_mcast_groups = __cpu_to_le32(TARGET_NUM_MCAST_GROUPS);
	config.num_mcast_table_elems =
		__cpu_to_le32(TARGET_NUM_MCAST_TABLE_ELEMS);

	config.mcast2ucast_mode = __cpu_to_le32(TARGET_MCAST2UCAST_MODE);
	config.tx_dbg_log_size = __cpu_to_le32(TARGET_TX_DBG_LOG_SIZE);
	config.num_wds_entries = __cpu_to_le32(TARGET_NUM_WDS_ENTRIES);
	config.dma_burst_size = __cpu_to_le32(TARGET_DMA_BURST_SIZE);
	config.mac_aggr_delim = __cpu_to_le32(TARGET_MAC_AGGR_DELIM);

	val = TARGET_RX_SKIP_DEFRAG_TIMEOUT_DUP_DETECTION_CHECK;
	config.rx_skip_defrag_timeout_dup_detection_check = __cpu_to_le32(val);

	config.vow_config = __cpu_to_le32(TARGET_VOW_CONFIG);

	config.gtk_offload_max_vdev =
		__cpu_to_le32(TARGET_GTK_OFFLOAD_MAX_VDEV);

	config.num_msdu_desc = __cpu_to_le32(TARGET_NUM_MSDU_DESC);
	config.max_frag_entries = __cpu_to_le32(TARGET_MAX_FRAG_ENTRIES);

	len = sizeof(*cmd) +
	      (sizeof(struct host_memory_chunk) * ar->wmi.num_mem_chunks);

	buf = ath10k_wmi_alloc_skb(ar, len);
	if (!buf)
		return -ENOMEM;

	cmd = (struct wmi_init_cmd *)buf->data;

	memcpy(&cmd->resource_config, &config, sizeof(config));
	ath10k_wmi_put_host_mem_chunks(ar, &cmd->mem_chunks);

	ath10k_dbg(ar, ATH10K_DBG_WMI, "wmi init\n");
	return ath10k_wmi_cmd_send(ar, buf, ar->wmi.cmd->init_cmdid);
}

static int ath10k_wmi_10x_cmd_init(struct ath10k *ar)
{
	struct wmi_init_cmd_10x *cmd;
	struct sk_buff *buf;
	struct wmi_resource_config_10x config = {};
	u32 len, val;

	config.num_vdevs = __cpu_to_le32(TARGET_10X_NUM_VDEVS);
	config.num_peers = __cpu_to_le32(TARGET_10X_NUM_PEERS);
	config.num_peer_keys = __cpu_to_le32(TARGET_10X_NUM_PEER_KEYS);
	config.num_tids = __cpu_to_le32(TARGET_10X_NUM_TIDS);
	config.ast_skid_limit = __cpu_to_le32(TARGET_10X_AST_SKID_LIMIT);
	config.tx_chain_mask = __cpu_to_le32(TARGET_10X_TX_CHAIN_MASK);
	config.rx_chain_mask = __cpu_to_le32(TARGET_10X_RX_CHAIN_MASK);
	config.rx_timeout_pri_vo = __cpu_to_le32(TARGET_10X_RX_TIMEOUT_LO_PRI);
	config.rx_timeout_pri_vi = __cpu_to_le32(TARGET_10X_RX_TIMEOUT_LO_PRI);
	config.rx_timeout_pri_be = __cpu_to_le32(TARGET_10X_RX_TIMEOUT_LO_PRI);
	config.rx_timeout_pri_bk = __cpu_to_le32(TARGET_10X_RX_TIMEOUT_HI_PRI);
	config.rx_decap_mode = __cpu_to_le32(TARGET_10X_RX_DECAP_MODE);

	config.scan_max_pending_reqs =
		__cpu_to_le32(TARGET_10X_SCAN_MAX_PENDING_REQS);

	config.bmiss_offload_max_vdev =
		__cpu_to_le32(TARGET_10X_BMISS_OFFLOAD_MAX_VDEV);

	config.roam_offload_max_vdev =
		__cpu_to_le32(TARGET_10X_ROAM_OFFLOAD_MAX_VDEV);

	config.roam_offload_max_ap_profiles =
		__cpu_to_le32(TARGET_10X_ROAM_OFFLOAD_MAX_AP_PROFILES);

	config.num_mcast_groups = __cpu_to_le32(TARGET_10X_NUM_MCAST_GROUPS);
	config.num_mcast_table_elems =
		__cpu_to_le32(TARGET_10X_NUM_MCAST_TABLE_ELEMS);

	config.mcast2ucast_mode = __cpu_to_le32(TARGET_10X_MCAST2UCAST_MODE);
	config.tx_dbg_log_size = __cpu_to_le32(TARGET_10X_TX_DBG_LOG_SIZE);
	config.num_wds_entries = __cpu_to_le32(TARGET_10X_NUM_WDS_ENTRIES);
	config.dma_burst_size = __cpu_to_le32(TARGET_10X_DMA_BURST_SIZE);
	config.mac_aggr_delim = __cpu_to_le32(TARGET_10X_MAC_AGGR_DELIM);

	val = TARGET_10X_RX_SKIP_DEFRAG_TIMEOUT_DUP_DETECTION_CHECK;
	config.rx_skip_defrag_timeout_dup_detection_check = __cpu_to_le32(val);

	config.vow_config = __cpu_to_le32(TARGET_10X_VOW_CONFIG);

	config.num_msdu_desc = __cpu_to_le32(TARGET_10X_NUM_MSDU_DESC);
	config.max_frag_entries = __cpu_to_le32(TARGET_10X_MAX_FRAG_ENTRIES);

	len = sizeof(*cmd) +
	      (sizeof(struct host_memory_chunk) * ar->wmi.num_mem_chunks);

	buf = ath10k_wmi_alloc_skb(ar, len);
	if (!buf)
		return -ENOMEM;

	cmd = (struct wmi_init_cmd_10x *)buf->data;

	memcpy(&cmd->resource_config, &config, sizeof(config));
	ath10k_wmi_put_host_mem_chunks(ar, &cmd->mem_chunks);

	ath10k_dbg(ar, ATH10K_DBG_WMI, "wmi init 10x\n");
	return ath10k_wmi_cmd_send(ar, buf, ar->wmi.cmd->init_cmdid);
}

static int ath10k_wmi_10_2_cmd_init(struct ath10k *ar)
{
	struct wmi_init_cmd_10_2 *cmd;
	struct sk_buff *buf;
	struct wmi_resource_config_10x config = {};
	u32 len, val;

	config.num_vdevs = __cpu_to_le32(TARGET_10X_NUM_VDEVS);
	config.num_peers = __cpu_to_le32(TARGET_10X_NUM_PEERS);
	config.num_peer_keys = __cpu_to_le32(TARGET_10X_NUM_PEER_KEYS);
	config.num_tids = __cpu_to_le32(TARGET_10X_NUM_TIDS);
	config.ast_skid_limit = __cpu_to_le32(TARGET_10X_AST_SKID_LIMIT);
	config.tx_chain_mask = __cpu_to_le32(TARGET_10X_TX_CHAIN_MASK);
	config.rx_chain_mask = __cpu_to_le32(TARGET_10X_RX_CHAIN_MASK);
	config.rx_timeout_pri_vo = __cpu_to_le32(TARGET_10X_RX_TIMEOUT_LO_PRI);
	config.rx_timeout_pri_vi = __cpu_to_le32(TARGET_10X_RX_TIMEOUT_LO_PRI);
	config.rx_timeout_pri_be = __cpu_to_le32(TARGET_10X_RX_TIMEOUT_LO_PRI);
	config.rx_timeout_pri_bk = __cpu_to_le32(TARGET_10X_RX_TIMEOUT_HI_PRI);
	config.rx_decap_mode = __cpu_to_le32(TARGET_10X_RX_DECAP_MODE);

	config.scan_max_pending_reqs =
		__cpu_to_le32(TARGET_10X_SCAN_MAX_PENDING_REQS);

	config.bmiss_offload_max_vdev =
		__cpu_to_le32(TARGET_10X_BMISS_OFFLOAD_MAX_VDEV);

	config.roam_offload_max_vdev =
		__cpu_to_le32(TARGET_10X_ROAM_OFFLOAD_MAX_VDEV);

	config.roam_offload_max_ap_profiles =
		__cpu_to_le32(TARGET_10X_ROAM_OFFLOAD_MAX_AP_PROFILES);

	config.num_mcast_groups = __cpu_to_le32(TARGET_10X_NUM_MCAST_GROUPS);
	config.num_mcast_table_elems =
		__cpu_to_le32(TARGET_10X_NUM_MCAST_TABLE_ELEMS);

	config.mcast2ucast_mode = __cpu_to_le32(TARGET_10X_MCAST2UCAST_MODE);
	config.tx_dbg_log_size = __cpu_to_le32(TARGET_10X_TX_DBG_LOG_SIZE);
	config.num_wds_entries = __cpu_to_le32(TARGET_10X_NUM_WDS_ENTRIES);
	config.dma_burst_size = __cpu_to_le32(TARGET_10X_DMA_BURST_SIZE);
	config.mac_aggr_delim = __cpu_to_le32(TARGET_10X_MAC_AGGR_DELIM);

	val = TARGET_10X_RX_SKIP_DEFRAG_TIMEOUT_DUP_DETECTION_CHECK;
	config.rx_skip_defrag_timeout_dup_detection_check = __cpu_to_le32(val);

	config.vow_config = __cpu_to_le32(TARGET_10X_VOW_CONFIG);

	config.num_msdu_desc = __cpu_to_le32(TARGET_10X_NUM_MSDU_DESC);
	config.max_frag_entries = __cpu_to_le32(TARGET_10X_MAX_FRAG_ENTRIES);

	len = sizeof(*cmd) +
	      (sizeof(struct host_memory_chunk) * ar->wmi.num_mem_chunks);

	buf = ath10k_wmi_alloc_skb(ar, len);
	if (!buf)
		return -ENOMEM;

	cmd = (struct wmi_init_cmd_10_2 *)buf->data;

	memcpy(&cmd->resource_config.common, &config, sizeof(config));
	ath10k_wmi_put_host_mem_chunks(ar, &cmd->mem_chunks);

	ath10k_dbg(ar, ATH10K_DBG_WMI, "wmi init 10.2\n");
	return ath10k_wmi_cmd_send(ar, buf, ar->wmi.cmd->init_cmdid);
}

int ath10k_wmi_cmd_init(struct ath10k *ar)
{
	int ret;

	if (test_bit(ATH10K_FW_FEATURE_WMI_10X, ar->fw_features)) {
		if (test_bit(ATH10K_FW_FEATURE_WMI_10_2, ar->fw_features))
			ret = ath10k_wmi_10_2_cmd_init(ar);
		else
			ret = ath10k_wmi_10x_cmd_init(ar);
	} else {
		ret = ath10k_wmi_main_cmd_init(ar);
	}

	return ret;
}

static int ath10k_wmi_start_scan_verify(const struct wmi_start_scan_arg *arg)
{
	if (arg->ie_len && !arg->ie)
		return -EINVAL;
	if (arg->n_channels && !arg->channels)
		return -EINVAL;
	if (arg->n_ssids && !arg->ssids)
		return -EINVAL;
	if (arg->n_bssids && !arg->bssids)
		return -EINVAL;

	if (arg->ie_len > WLAN_SCAN_PARAMS_MAX_IE_LEN)
		return -EINVAL;
	if (arg->n_channels > ARRAY_SIZE(arg->channels))
		return -EINVAL;
	if (arg->n_ssids > WLAN_SCAN_PARAMS_MAX_SSID)
		return -EINVAL;
	if (arg->n_bssids > WLAN_SCAN_PARAMS_MAX_BSSID)
		return -EINVAL;

	return 0;
}
<<<<<<< HEAD

static size_t
ath10k_wmi_start_scan_tlvs_len(const struct wmi_start_scan_arg *arg)
{
	int len = 0;

=======

static size_t
ath10k_wmi_start_scan_tlvs_len(const struct wmi_start_scan_arg *arg)
{
	int len = 0;

>>>>>>> 9e6f3f47
	if (arg->ie_len) {
		len += sizeof(struct wmi_ie_data);
		len += roundup(arg->ie_len, 4);
	}

	if (arg->n_channels) {
		len += sizeof(struct wmi_chan_list);
		len += sizeof(__le32) * arg->n_channels;
	}

	if (arg->n_ssids) {
		len += sizeof(struct wmi_ssid_list);
		len += sizeof(struct wmi_ssid) * arg->n_ssids;
	}

	if (arg->n_bssids) {
		len += sizeof(struct wmi_bssid_list);
		len += sizeof(struct wmi_mac_addr) * arg->n_bssids;
	}

	return len;
}

static void
ath10k_wmi_put_start_scan_common(struct wmi_start_scan_common *cmn,
				 const struct wmi_start_scan_arg *arg)
{
	u32 scan_id;
	u32 scan_req_id;

	scan_id  = WMI_HOST_SCAN_REQ_ID_PREFIX;
	scan_id |= arg->scan_id;

	scan_req_id  = WMI_HOST_SCAN_REQUESTOR_ID_PREFIX;
	scan_req_id |= arg->scan_req_id;

	cmn->scan_id            = __cpu_to_le32(scan_id);
	cmn->scan_req_id        = __cpu_to_le32(scan_req_id);
	cmn->vdev_id            = __cpu_to_le32(arg->vdev_id);
	cmn->scan_priority      = __cpu_to_le32(arg->scan_priority);
	cmn->notify_scan_events = __cpu_to_le32(arg->notify_scan_events);
	cmn->dwell_time_active  = __cpu_to_le32(arg->dwell_time_active);
	cmn->dwell_time_passive = __cpu_to_le32(arg->dwell_time_passive);
	cmn->min_rest_time      = __cpu_to_le32(arg->min_rest_time);
	cmn->max_rest_time      = __cpu_to_le32(arg->max_rest_time);
	cmn->repeat_probe_time  = __cpu_to_le32(arg->repeat_probe_time);
	cmn->probe_spacing_time = __cpu_to_le32(arg->probe_spacing_time);
	cmn->idle_time          = __cpu_to_le32(arg->idle_time);
	cmn->max_scan_time      = __cpu_to_le32(arg->max_scan_time);
	cmn->probe_delay        = __cpu_to_le32(arg->probe_delay);
	cmn->scan_ctrl_flags    = __cpu_to_le32(arg->scan_ctrl_flags);
}

static void
ath10k_wmi_put_start_scan_tlvs(struct wmi_start_scan_tlvs *tlvs,
			       const struct wmi_start_scan_arg *arg)
{
	struct wmi_ie_data *ie;
	struct wmi_chan_list *channels;
	struct wmi_ssid_list *ssids;
	struct wmi_bssid_list *bssids;
	void *ptr = tlvs->tlvs;
	int i;

	if (arg->n_channels) {
		channels = ptr;
		channels->tag = __cpu_to_le32(WMI_CHAN_LIST_TAG);
		channels->num_chan = __cpu_to_le32(arg->n_channels);

		for (i = 0; i < arg->n_channels; i++)
			channels->channel_list[i].freq =
				__cpu_to_le16(arg->channels[i]);

		ptr += sizeof(*channels);
		ptr += sizeof(__le32) * arg->n_channels;
	}

	if (arg->n_ssids) {
		ssids = ptr;
		ssids->tag = __cpu_to_le32(WMI_SSID_LIST_TAG);
		ssids->num_ssids = __cpu_to_le32(arg->n_ssids);

		for (i = 0; i < arg->n_ssids; i++) {
			ssids->ssids[i].ssid_len =
				__cpu_to_le32(arg->ssids[i].len);
			memcpy(&ssids->ssids[i].ssid,
			       arg->ssids[i].ssid,
			       arg->ssids[i].len);
		}

		ptr += sizeof(*ssids);
		ptr += sizeof(struct wmi_ssid) * arg->n_ssids;
	}

	if (arg->n_bssids) {
		bssids = ptr;
		bssids->tag = __cpu_to_le32(WMI_BSSID_LIST_TAG);
		bssids->num_bssid = __cpu_to_le32(arg->n_bssids);

		for (i = 0; i < arg->n_bssids; i++)
			memcpy(&bssids->bssid_list[i],
			       arg->bssids[i].bssid,
			       ETH_ALEN);

		ptr += sizeof(*bssids);
		ptr += sizeof(struct wmi_mac_addr) * arg->n_bssids;
	}

	if (arg->ie_len) {
		ie = ptr;
		ie->tag = __cpu_to_le32(WMI_IE_TAG);
		ie->ie_len = __cpu_to_le32(arg->ie_len);
		memcpy(ie->ie_data, arg->ie, arg->ie_len);

		ptr += sizeof(*ie);
		ptr += roundup(arg->ie_len, 4);
	}
}

int ath10k_wmi_start_scan(struct ath10k *ar,
			  const struct wmi_start_scan_arg *arg)
{
	struct sk_buff *skb;
	size_t len;
	int ret;

	ret = ath10k_wmi_start_scan_verify(arg);
	if (ret)
		return ret;

	if (test_bit(ATH10K_FW_FEATURE_WMI_10X, ar->fw_features))
		len = sizeof(struct wmi_10x_start_scan_cmd) +
		      ath10k_wmi_start_scan_tlvs_len(arg);
	else
		len = sizeof(struct wmi_start_scan_cmd) +
		      ath10k_wmi_start_scan_tlvs_len(arg);

	skb = ath10k_wmi_alloc_skb(ar, len);
	if (!skb)
		return -ENOMEM;

	if (test_bit(ATH10K_FW_FEATURE_WMI_10X, ar->fw_features)) {
		struct wmi_10x_start_scan_cmd *cmd;

		cmd = (struct wmi_10x_start_scan_cmd *)skb->data;
		ath10k_wmi_put_start_scan_common(&cmd->common, arg);
		ath10k_wmi_put_start_scan_tlvs(&cmd->tlvs, arg);
	} else {
		struct wmi_start_scan_cmd *cmd;

		cmd = (struct wmi_start_scan_cmd *)skb->data;
		cmd->burst_duration_ms = __cpu_to_le32(0);

		ath10k_wmi_put_start_scan_common(&cmd->common, arg);
		ath10k_wmi_put_start_scan_tlvs(&cmd->tlvs, arg);
	}

	ath10k_dbg(ar, ATH10K_DBG_WMI, "wmi start scan\n");
	return ath10k_wmi_cmd_send(ar, skb, ar->wmi.cmd->start_scan_cmdid);
}

void ath10k_wmi_start_scan_init(struct ath10k *ar,
				struct wmi_start_scan_arg *arg)
{
	/* setup commonly used values */
	arg->scan_req_id = 1;
	arg->scan_priority = WMI_SCAN_PRIORITY_LOW;
	arg->dwell_time_active = 50;
	arg->dwell_time_passive = 150;
	arg->min_rest_time = 50;
	arg->max_rest_time = 500;
	arg->repeat_probe_time = 0;
	arg->probe_spacing_time = 0;
	arg->idle_time = 0;
	arg->max_scan_time = 20000;
	arg->probe_delay = 5;
	arg->notify_scan_events = WMI_SCAN_EVENT_STARTED
		| WMI_SCAN_EVENT_COMPLETED
		| WMI_SCAN_EVENT_BSS_CHANNEL
		| WMI_SCAN_EVENT_FOREIGN_CHANNEL
		| WMI_SCAN_EVENT_DEQUEUED;
	arg->scan_ctrl_flags |= WMI_SCAN_ADD_OFDM_RATES;
	arg->scan_ctrl_flags |= WMI_SCAN_CHAN_STAT_EVENT;
	arg->n_bssids = 1;
	arg->bssids[0].bssid = "\xFF\xFF\xFF\xFF\xFF\xFF";
}

int ath10k_wmi_stop_scan(struct ath10k *ar, const struct wmi_stop_scan_arg *arg)
{
	struct wmi_stop_scan_cmd *cmd;
	struct sk_buff *skb;
	u32 scan_id;
	u32 req_id;

	if (arg->req_id > 0xFFF)
		return -EINVAL;
	if (arg->req_type == WMI_SCAN_STOP_ONE && arg->u.scan_id > 0xFFF)
		return -EINVAL;

	skb = ath10k_wmi_alloc_skb(ar, sizeof(*cmd));
	if (!skb)
		return -ENOMEM;

	scan_id = arg->u.scan_id;
	scan_id |= WMI_HOST_SCAN_REQ_ID_PREFIX;

	req_id = arg->req_id;
	req_id |= WMI_HOST_SCAN_REQUESTOR_ID_PREFIX;

	cmd = (struct wmi_stop_scan_cmd *)skb->data;
	cmd->req_type    = __cpu_to_le32(arg->req_type);
	cmd->vdev_id     = __cpu_to_le32(arg->u.vdev_id);
	cmd->scan_id     = __cpu_to_le32(scan_id);
	cmd->scan_req_id = __cpu_to_le32(req_id);

	ath10k_dbg(ar, ATH10K_DBG_WMI,
		   "wmi stop scan reqid %d req_type %d vdev/scan_id %d\n",
		   arg->req_id, arg->req_type, arg->u.scan_id);
	return ath10k_wmi_cmd_send(ar, skb, ar->wmi.cmd->stop_scan_cmdid);
}

int ath10k_wmi_vdev_create(struct ath10k *ar, u32 vdev_id,
			   enum wmi_vdev_type type,
			   enum wmi_vdev_subtype subtype,
			   const u8 macaddr[ETH_ALEN])
{
	struct wmi_vdev_create_cmd *cmd;
	struct sk_buff *skb;

	skb = ath10k_wmi_alloc_skb(ar, sizeof(*cmd));
	if (!skb)
		return -ENOMEM;

	cmd = (struct wmi_vdev_create_cmd *)skb->data;
	cmd->vdev_id      = __cpu_to_le32(vdev_id);
	cmd->vdev_type    = __cpu_to_le32(type);
	cmd->vdev_subtype = __cpu_to_le32(subtype);
	ether_addr_copy(cmd->vdev_macaddr.addr, macaddr);

	ath10k_dbg(ar, ATH10K_DBG_WMI,
		   "WMI vdev create: id %d type %d subtype %d macaddr %pM\n",
		   vdev_id, type, subtype, macaddr);

	return ath10k_wmi_cmd_send(ar, skb, ar->wmi.cmd->vdev_create_cmdid);
}

int ath10k_wmi_vdev_delete(struct ath10k *ar, u32 vdev_id)
{
	struct wmi_vdev_delete_cmd *cmd;
	struct sk_buff *skb;

	skb = ath10k_wmi_alloc_skb(ar, sizeof(*cmd));
	if (!skb)
		return -ENOMEM;

	cmd = (struct wmi_vdev_delete_cmd *)skb->data;
	cmd->vdev_id = __cpu_to_le32(vdev_id);

	ath10k_dbg(ar, ATH10K_DBG_WMI,
		   "WMI vdev delete id %d\n", vdev_id);

	return ath10k_wmi_cmd_send(ar, skb, ar->wmi.cmd->vdev_delete_cmdid);
}

static int
ath10k_wmi_vdev_start_restart(struct ath10k *ar,
			      const struct wmi_vdev_start_request_arg *arg,
			      u32 cmd_id)
{
	struct wmi_vdev_start_request_cmd *cmd;
	struct sk_buff *skb;
	const char *cmdname;
	u32 flags = 0;

	if (cmd_id != ar->wmi.cmd->vdev_start_request_cmdid &&
	    cmd_id != ar->wmi.cmd->vdev_restart_request_cmdid)
		return -EINVAL;
	if (WARN_ON(arg->ssid && arg->ssid_len == 0))
		return -EINVAL;
	if (WARN_ON(arg->hidden_ssid && !arg->ssid))
		return -EINVAL;
	if (WARN_ON(arg->ssid_len > sizeof(cmd->ssid.ssid)))
		return -EINVAL;

	if (cmd_id == ar->wmi.cmd->vdev_start_request_cmdid)
		cmdname = "start";
	else if (cmd_id == ar->wmi.cmd->vdev_restart_request_cmdid)
		cmdname = "restart";
	else
		return -EINVAL; /* should not happen, we already check cmd_id */

	skb = ath10k_wmi_alloc_skb(ar, sizeof(*cmd));
	if (!skb)
		return -ENOMEM;

	if (arg->hidden_ssid)
		flags |= WMI_VDEV_START_HIDDEN_SSID;
	if (arg->pmf_enabled)
		flags |= WMI_VDEV_START_PMF_ENABLED;

	cmd = (struct wmi_vdev_start_request_cmd *)skb->data;
	cmd->vdev_id         = __cpu_to_le32(arg->vdev_id);
	cmd->disable_hw_ack  = __cpu_to_le32(arg->disable_hw_ack);
	cmd->beacon_interval = __cpu_to_le32(arg->bcn_intval);
	cmd->dtim_period     = __cpu_to_le32(arg->dtim_period);
	cmd->flags           = __cpu_to_le32(flags);
	cmd->bcn_tx_rate     = __cpu_to_le32(arg->bcn_tx_rate);
	cmd->bcn_tx_power    = __cpu_to_le32(arg->bcn_tx_power);

	if (arg->ssid) {
		cmd->ssid.ssid_len = __cpu_to_le32(arg->ssid_len);
		memcpy(cmd->ssid.ssid, arg->ssid, arg->ssid_len);
	}

	ath10k_wmi_put_wmi_channel(&cmd->chan, &arg->channel);

	ath10k_dbg(ar, ATH10K_DBG_WMI,
		   "wmi vdev %s id 0x%x flags: 0x%0X, freq %d, mode %d, ch_flags: 0x%0X, max_power: %d\n",
		   cmdname, arg->vdev_id,
		   flags, arg->channel.freq, arg->channel.mode,
		   cmd->chan.flags, arg->channel.max_power);

	return ath10k_wmi_cmd_send(ar, skb, cmd_id);
}

int ath10k_wmi_vdev_start(struct ath10k *ar,
			  const struct wmi_vdev_start_request_arg *arg)
{
	u32 cmd_id = ar->wmi.cmd->vdev_start_request_cmdid;

	return ath10k_wmi_vdev_start_restart(ar, arg, cmd_id);
}

int ath10k_wmi_vdev_restart(struct ath10k *ar,
			    const struct wmi_vdev_start_request_arg *arg)
{
	u32 cmd_id = ar->wmi.cmd->vdev_restart_request_cmdid;

	return ath10k_wmi_vdev_start_restart(ar, arg, cmd_id);
}

int ath10k_wmi_vdev_stop(struct ath10k *ar, u32 vdev_id)
{
	struct wmi_vdev_stop_cmd *cmd;
	struct sk_buff *skb;

	skb = ath10k_wmi_alloc_skb(ar, sizeof(*cmd));
	if (!skb)
		return -ENOMEM;

	cmd = (struct wmi_vdev_stop_cmd *)skb->data;
	cmd->vdev_id = __cpu_to_le32(vdev_id);

	ath10k_dbg(ar, ATH10K_DBG_WMI, "wmi vdev stop id 0x%x\n", vdev_id);

	return ath10k_wmi_cmd_send(ar, skb, ar->wmi.cmd->vdev_stop_cmdid);
}

int ath10k_wmi_vdev_up(struct ath10k *ar, u32 vdev_id, u32 aid, const u8 *bssid)
{
	struct wmi_vdev_up_cmd *cmd;
	struct sk_buff *skb;

	skb = ath10k_wmi_alloc_skb(ar, sizeof(*cmd));
	if (!skb)
		return -ENOMEM;

	cmd = (struct wmi_vdev_up_cmd *)skb->data;
	cmd->vdev_id       = __cpu_to_le32(vdev_id);
	cmd->vdev_assoc_id = __cpu_to_le32(aid);
	ether_addr_copy(cmd->vdev_bssid.addr, bssid);

	ath10k_dbg(ar, ATH10K_DBG_WMI,
		   "wmi mgmt vdev up id 0x%x assoc id %d bssid %pM\n",
		   vdev_id, aid, bssid);

	return ath10k_wmi_cmd_send(ar, skb, ar->wmi.cmd->vdev_up_cmdid);
}

int ath10k_wmi_vdev_down(struct ath10k *ar, u32 vdev_id)
{
	struct wmi_vdev_down_cmd *cmd;
	struct sk_buff *skb;

	skb = ath10k_wmi_alloc_skb(ar, sizeof(*cmd));
	if (!skb)
		return -ENOMEM;

	cmd = (struct wmi_vdev_down_cmd *)skb->data;
	cmd->vdev_id = __cpu_to_le32(vdev_id);

	ath10k_dbg(ar, ATH10K_DBG_WMI,
		   "wmi mgmt vdev down id 0x%x\n", vdev_id);

	return ath10k_wmi_cmd_send(ar, skb, ar->wmi.cmd->vdev_down_cmdid);
}

int ath10k_wmi_vdev_set_param(struct ath10k *ar, u32 vdev_id,
			      u32 param_id, u32 param_value)
{
	struct wmi_vdev_set_param_cmd *cmd;
	struct sk_buff *skb;

	if (param_id == WMI_VDEV_PARAM_UNSUPPORTED) {
		ath10k_dbg(ar, ATH10K_DBG_WMI,
			   "vdev param %d not supported by firmware\n",
			    param_id);
		return -EOPNOTSUPP;
	}

	skb = ath10k_wmi_alloc_skb(ar, sizeof(*cmd));
	if (!skb)
		return -ENOMEM;

	cmd = (struct wmi_vdev_set_param_cmd *)skb->data;
	cmd->vdev_id     = __cpu_to_le32(vdev_id);
	cmd->param_id    = __cpu_to_le32(param_id);
	cmd->param_value = __cpu_to_le32(param_value);

	ath10k_dbg(ar, ATH10K_DBG_WMI,
		   "wmi vdev id 0x%x set param %d value %d\n",
		   vdev_id, param_id, param_value);

	return ath10k_wmi_cmd_send(ar, skb, ar->wmi.cmd->vdev_set_param_cmdid);
}

int ath10k_wmi_vdev_install_key(struct ath10k *ar,
				const struct wmi_vdev_install_key_arg *arg)
{
	struct wmi_vdev_install_key_cmd *cmd;
	struct sk_buff *skb;

	if (arg->key_cipher == WMI_CIPHER_NONE && arg->key_data != NULL)
		return -EINVAL;
	if (arg->key_cipher != WMI_CIPHER_NONE && arg->key_data == NULL)
		return -EINVAL;

	skb = ath10k_wmi_alloc_skb(ar, sizeof(*cmd) + arg->key_len);
	if (!skb)
		return -ENOMEM;

	cmd = (struct wmi_vdev_install_key_cmd *)skb->data;
	cmd->vdev_id       = __cpu_to_le32(arg->vdev_id);
	cmd->key_idx       = __cpu_to_le32(arg->key_idx);
	cmd->key_flags     = __cpu_to_le32(arg->key_flags);
	cmd->key_cipher    = __cpu_to_le32(arg->key_cipher);
	cmd->key_len       = __cpu_to_le32(arg->key_len);
	cmd->key_txmic_len = __cpu_to_le32(arg->key_txmic_len);
	cmd->key_rxmic_len = __cpu_to_le32(arg->key_rxmic_len);

	if (arg->macaddr)
		ether_addr_copy(cmd->peer_macaddr.addr, arg->macaddr);
	if (arg->key_data)
		memcpy(cmd->key_data, arg->key_data, arg->key_len);

	ath10k_dbg(ar, ATH10K_DBG_WMI,
		   "wmi vdev install key idx %d cipher %d len %d\n",
		   arg->key_idx, arg->key_cipher, arg->key_len);
	return ath10k_wmi_cmd_send(ar, skb,
				   ar->wmi.cmd->vdev_install_key_cmdid);
}

int ath10k_wmi_vdev_spectral_conf(struct ath10k *ar,
				  const struct wmi_vdev_spectral_conf_arg *arg)
{
	struct wmi_vdev_spectral_conf_cmd *cmd;
	struct sk_buff *skb;
	u32 cmdid;

	skb = ath10k_wmi_alloc_skb(ar, sizeof(*cmd));
	if (!skb)
		return -ENOMEM;

	cmd = (struct wmi_vdev_spectral_conf_cmd *)skb->data;
	cmd->vdev_id = __cpu_to_le32(arg->vdev_id);
	cmd->scan_count = __cpu_to_le32(arg->scan_count);
	cmd->scan_period = __cpu_to_le32(arg->scan_period);
	cmd->scan_priority = __cpu_to_le32(arg->scan_priority);
	cmd->scan_fft_size = __cpu_to_le32(arg->scan_fft_size);
	cmd->scan_gc_ena = __cpu_to_le32(arg->scan_gc_ena);
	cmd->scan_restart_ena = __cpu_to_le32(arg->scan_restart_ena);
	cmd->scan_noise_floor_ref = __cpu_to_le32(arg->scan_noise_floor_ref);
	cmd->scan_init_delay = __cpu_to_le32(arg->scan_init_delay);
	cmd->scan_nb_tone_thr = __cpu_to_le32(arg->scan_nb_tone_thr);
	cmd->scan_str_bin_thr = __cpu_to_le32(arg->scan_str_bin_thr);
	cmd->scan_wb_rpt_mode = __cpu_to_le32(arg->scan_wb_rpt_mode);
	cmd->scan_rssi_rpt_mode = __cpu_to_le32(arg->scan_rssi_rpt_mode);
	cmd->scan_rssi_thr = __cpu_to_le32(arg->scan_rssi_thr);
	cmd->scan_pwr_format = __cpu_to_le32(arg->scan_pwr_format);
	cmd->scan_rpt_mode = __cpu_to_le32(arg->scan_rpt_mode);
	cmd->scan_bin_scale = __cpu_to_le32(arg->scan_bin_scale);
	cmd->scan_dbm_adj = __cpu_to_le32(arg->scan_dbm_adj);
	cmd->scan_chn_mask = __cpu_to_le32(arg->scan_chn_mask);

	cmdid = ar->wmi.cmd->vdev_spectral_scan_configure_cmdid;
	return ath10k_wmi_cmd_send(ar, skb, cmdid);
}

int ath10k_wmi_vdev_spectral_enable(struct ath10k *ar, u32 vdev_id, u32 trigger,
				    u32 enable)
{
	struct wmi_vdev_spectral_enable_cmd *cmd;
	struct sk_buff *skb;
	u32 cmdid;

	skb = ath10k_wmi_alloc_skb(ar, sizeof(*cmd));
	if (!skb)
		return -ENOMEM;

	cmd = (struct wmi_vdev_spectral_enable_cmd *)skb->data;
	cmd->vdev_id = __cpu_to_le32(vdev_id);
	cmd->trigger_cmd = __cpu_to_le32(trigger);
	cmd->enable_cmd = __cpu_to_le32(enable);

	cmdid = ar->wmi.cmd->vdev_spectral_scan_enable_cmdid;
	return ath10k_wmi_cmd_send(ar, skb, cmdid);
}

int ath10k_wmi_peer_create(struct ath10k *ar, u32 vdev_id,
			   const u8 peer_addr[ETH_ALEN])
{
	struct wmi_peer_create_cmd *cmd;
	struct sk_buff *skb;

	skb = ath10k_wmi_alloc_skb(ar, sizeof(*cmd));
	if (!skb)
		return -ENOMEM;

	cmd = (struct wmi_peer_create_cmd *)skb->data;
	cmd->vdev_id = __cpu_to_le32(vdev_id);
	ether_addr_copy(cmd->peer_macaddr.addr, peer_addr);

	ath10k_dbg(ar, ATH10K_DBG_WMI,
		   "wmi peer create vdev_id %d peer_addr %pM\n",
		   vdev_id, peer_addr);
	return ath10k_wmi_cmd_send(ar, skb, ar->wmi.cmd->peer_create_cmdid);
}

int ath10k_wmi_peer_delete(struct ath10k *ar, u32 vdev_id,
			   const u8 peer_addr[ETH_ALEN])
{
	struct wmi_peer_delete_cmd *cmd;
	struct sk_buff *skb;

	skb = ath10k_wmi_alloc_skb(ar, sizeof(*cmd));
	if (!skb)
		return -ENOMEM;

	cmd = (struct wmi_peer_delete_cmd *)skb->data;
	cmd->vdev_id = __cpu_to_le32(vdev_id);
	ether_addr_copy(cmd->peer_macaddr.addr, peer_addr);

	ath10k_dbg(ar, ATH10K_DBG_WMI,
		   "wmi peer delete vdev_id %d peer_addr %pM\n",
		   vdev_id, peer_addr);
	return ath10k_wmi_cmd_send(ar, skb, ar->wmi.cmd->peer_delete_cmdid);
}

int ath10k_wmi_peer_flush(struct ath10k *ar, u32 vdev_id,
			  const u8 peer_addr[ETH_ALEN], u32 tid_bitmap)
{
	struct wmi_peer_flush_tids_cmd *cmd;
	struct sk_buff *skb;

	skb = ath10k_wmi_alloc_skb(ar, sizeof(*cmd));
	if (!skb)
		return -ENOMEM;

	cmd = (struct wmi_peer_flush_tids_cmd *)skb->data;
	cmd->vdev_id         = __cpu_to_le32(vdev_id);
	cmd->peer_tid_bitmap = __cpu_to_le32(tid_bitmap);
	ether_addr_copy(cmd->peer_macaddr.addr, peer_addr);

	ath10k_dbg(ar, ATH10K_DBG_WMI,
		   "wmi peer flush vdev_id %d peer_addr %pM tids %08x\n",
		   vdev_id, peer_addr, tid_bitmap);
	return ath10k_wmi_cmd_send(ar, skb, ar->wmi.cmd->peer_flush_tids_cmdid);
}

int ath10k_wmi_peer_set_param(struct ath10k *ar, u32 vdev_id,
			      const u8 *peer_addr, enum wmi_peer_param param_id,
			      u32 param_value)
{
	struct wmi_peer_set_param_cmd *cmd;
	struct sk_buff *skb;

	skb = ath10k_wmi_alloc_skb(ar, sizeof(*cmd));
	if (!skb)
		return -ENOMEM;

	cmd = (struct wmi_peer_set_param_cmd *)skb->data;
	cmd->vdev_id     = __cpu_to_le32(vdev_id);
	cmd->param_id    = __cpu_to_le32(param_id);
	cmd->param_value = __cpu_to_le32(param_value);
	ether_addr_copy(cmd->peer_macaddr.addr, peer_addr);

	ath10k_dbg(ar, ATH10K_DBG_WMI,
		   "wmi vdev %d peer 0x%pM set param %d value %d\n",
		   vdev_id, peer_addr, param_id, param_value);

	return ath10k_wmi_cmd_send(ar, skb, ar->wmi.cmd->peer_set_param_cmdid);
}

int ath10k_wmi_set_psmode(struct ath10k *ar, u32 vdev_id,
			  enum wmi_sta_ps_mode psmode)
{
	struct wmi_sta_powersave_mode_cmd *cmd;
	struct sk_buff *skb;

	skb = ath10k_wmi_alloc_skb(ar, sizeof(*cmd));
	if (!skb)
		return -ENOMEM;

	cmd = (struct wmi_sta_powersave_mode_cmd *)skb->data;
	cmd->vdev_id     = __cpu_to_le32(vdev_id);
	cmd->sta_ps_mode = __cpu_to_le32(psmode);

	ath10k_dbg(ar, ATH10K_DBG_WMI,
		   "wmi set powersave id 0x%x mode %d\n",
		   vdev_id, psmode);

	return ath10k_wmi_cmd_send(ar, skb,
				   ar->wmi.cmd->sta_powersave_mode_cmdid);
}

int ath10k_wmi_set_sta_ps_param(struct ath10k *ar, u32 vdev_id,
				enum wmi_sta_powersave_param param_id,
				u32 value)
{
	struct wmi_sta_powersave_param_cmd *cmd;
	struct sk_buff *skb;

	skb = ath10k_wmi_alloc_skb(ar, sizeof(*cmd));
	if (!skb)
		return -ENOMEM;

	cmd = (struct wmi_sta_powersave_param_cmd *)skb->data;
	cmd->vdev_id     = __cpu_to_le32(vdev_id);
	cmd->param_id    = __cpu_to_le32(param_id);
	cmd->param_value = __cpu_to_le32(value);

	ath10k_dbg(ar, ATH10K_DBG_WMI,
		   "wmi sta ps param vdev_id 0x%x param %d value %d\n",
		   vdev_id, param_id, value);
	return ath10k_wmi_cmd_send(ar, skb,
				   ar->wmi.cmd->sta_powersave_param_cmdid);
}

int ath10k_wmi_set_ap_ps_param(struct ath10k *ar, u32 vdev_id, const u8 *mac,
			       enum wmi_ap_ps_peer_param param_id, u32 value)
{
	struct wmi_ap_ps_peer_cmd *cmd;
	struct sk_buff *skb;

	if (!mac)
		return -EINVAL;

	skb = ath10k_wmi_alloc_skb(ar, sizeof(*cmd));
	if (!skb)
		return -ENOMEM;

	cmd = (struct wmi_ap_ps_peer_cmd *)skb->data;
	cmd->vdev_id = __cpu_to_le32(vdev_id);
	cmd->param_id = __cpu_to_le32(param_id);
	cmd->param_value = __cpu_to_le32(value);
	ether_addr_copy(cmd->peer_macaddr.addr, mac);

	ath10k_dbg(ar, ATH10K_DBG_WMI,
		   "wmi ap ps param vdev_id 0x%X param %d value %d mac_addr %pM\n",
		   vdev_id, param_id, value, mac);

	return ath10k_wmi_cmd_send(ar, skb,
				   ar->wmi.cmd->ap_ps_peer_param_cmdid);
}

int ath10k_wmi_scan_chan_list(struct ath10k *ar,
			      const struct wmi_scan_chan_list_arg *arg)
{
	struct wmi_scan_chan_list_cmd *cmd;
	struct sk_buff *skb;
	struct wmi_channel_arg *ch;
	struct wmi_channel *ci;
	int len;
	int i;

	len = sizeof(*cmd) + arg->n_channels * sizeof(struct wmi_channel);

	skb = ath10k_wmi_alloc_skb(ar, len);
	if (!skb)
		return -EINVAL;

	cmd = (struct wmi_scan_chan_list_cmd *)skb->data;
	cmd->num_scan_chans = __cpu_to_le32(arg->n_channels);

	for (i = 0; i < arg->n_channels; i++) {
		ch = &arg->channels[i];
		ci = &cmd->chan_info[i];

		ath10k_wmi_put_wmi_channel(ci, ch);
	}

	return ath10k_wmi_cmd_send(ar, skb, ar->wmi.cmd->scan_chan_list_cmdid);
}

static void
ath10k_wmi_peer_assoc_fill(struct ath10k *ar, void *buf,
			   const struct wmi_peer_assoc_complete_arg *arg)
{
	struct wmi_common_peer_assoc_complete_cmd *cmd = buf;

	cmd->vdev_id            = __cpu_to_le32(arg->vdev_id);
	cmd->peer_new_assoc     = __cpu_to_le32(arg->peer_reassoc ? 0 : 1);
	cmd->peer_associd       = __cpu_to_le32(arg->peer_aid);
	cmd->peer_flags         = __cpu_to_le32(arg->peer_flags);
	cmd->peer_caps          = __cpu_to_le32(arg->peer_caps);
	cmd->peer_listen_intval = __cpu_to_le32(arg->peer_listen_intval);
	cmd->peer_ht_caps       = __cpu_to_le32(arg->peer_ht_caps);
	cmd->peer_max_mpdu      = __cpu_to_le32(arg->peer_max_mpdu);
	cmd->peer_mpdu_density  = __cpu_to_le32(arg->peer_mpdu_density);
	cmd->peer_rate_caps     = __cpu_to_le32(arg->peer_rate_caps);
	cmd->peer_nss           = __cpu_to_le32(arg->peer_num_spatial_streams);
	cmd->peer_vht_caps      = __cpu_to_le32(arg->peer_vht_caps);
	cmd->peer_phymode       = __cpu_to_le32(arg->peer_phymode);

	ether_addr_copy(cmd->peer_macaddr.addr, arg->addr);

	cmd->peer_legacy_rates.num_rates =
		__cpu_to_le32(arg->peer_legacy_rates.num_rates);
	memcpy(cmd->peer_legacy_rates.rates, arg->peer_legacy_rates.rates,
	       arg->peer_legacy_rates.num_rates);

	cmd->peer_ht_rates.num_rates =
		__cpu_to_le32(arg->peer_ht_rates.num_rates);
	memcpy(cmd->peer_ht_rates.rates, arg->peer_ht_rates.rates,
	       arg->peer_ht_rates.num_rates);

	cmd->peer_vht_rates.rx_max_rate =
		__cpu_to_le32(arg->peer_vht_rates.rx_max_rate);
	cmd->peer_vht_rates.rx_mcs_set =
		__cpu_to_le32(arg->peer_vht_rates.rx_mcs_set);
	cmd->peer_vht_rates.tx_max_rate =
		__cpu_to_le32(arg->peer_vht_rates.tx_max_rate);
	cmd->peer_vht_rates.tx_mcs_set =
		__cpu_to_le32(arg->peer_vht_rates.tx_mcs_set);
}

static void
ath10k_wmi_peer_assoc_fill_main(struct ath10k *ar, void *buf,
				const struct wmi_peer_assoc_complete_arg *arg)
{
	struct wmi_main_peer_assoc_complete_cmd *cmd = buf;

	ath10k_wmi_peer_assoc_fill(ar, buf, arg);
	memset(cmd->peer_ht_info, 0, sizeof(cmd->peer_ht_info));
}

static void
ath10k_wmi_peer_assoc_fill_10_1(struct ath10k *ar, void *buf,
				const struct wmi_peer_assoc_complete_arg *arg)
{
	ath10k_wmi_peer_assoc_fill(ar, buf, arg);
}

static void
ath10k_wmi_peer_assoc_fill_10_2(struct ath10k *ar, void *buf,
				const struct wmi_peer_assoc_complete_arg *arg)
{
	struct wmi_10_2_peer_assoc_complete_cmd *cmd = buf;
	int max_mcs, max_nss;
	u32 info0;

	/* TODO: Is using max values okay with firmware? */
	max_mcs = 0xf;
	max_nss = 0xf;

	info0 = SM(max_mcs, WMI_PEER_ASSOC_INFO0_MAX_MCS_IDX) |
		SM(max_nss, WMI_PEER_ASSOC_INFO0_MAX_NSS);

	ath10k_wmi_peer_assoc_fill(ar, buf, arg);
	cmd->info0 = __cpu_to_le32(info0);
}

int ath10k_wmi_peer_assoc(struct ath10k *ar,
			  const struct wmi_peer_assoc_complete_arg *arg)
{
	struct sk_buff *skb;
	int len;

	if (arg->peer_mpdu_density > 16)
		return -EINVAL;
	if (arg->peer_legacy_rates.num_rates > MAX_SUPPORTED_RATES)
		return -EINVAL;
	if (arg->peer_ht_rates.num_rates > MAX_SUPPORTED_RATES)
		return -EINVAL;

	if (test_bit(ATH10K_FW_FEATURE_WMI_10X, ar->fw_features)) {
		if (test_bit(ATH10K_FW_FEATURE_WMI_10_2, ar->fw_features))
			len = sizeof(struct wmi_10_2_peer_assoc_complete_cmd);
		else
			len = sizeof(struct wmi_10_1_peer_assoc_complete_cmd);
	} else {
		len = sizeof(struct wmi_main_peer_assoc_complete_cmd);
	}

	skb = ath10k_wmi_alloc_skb(ar, len);
	if (!skb)
		return -ENOMEM;

	if (test_bit(ATH10K_FW_FEATURE_WMI_10X, ar->fw_features)) {
		if (test_bit(ATH10K_FW_FEATURE_WMI_10_2, ar->fw_features))
			ath10k_wmi_peer_assoc_fill_10_2(ar, skb->data, arg);
		else
			ath10k_wmi_peer_assoc_fill_10_1(ar, skb->data, arg);
	} else {
		ath10k_wmi_peer_assoc_fill_main(ar, skb->data, arg);
	}

	ath10k_dbg(ar, ATH10K_DBG_WMI,
		   "wmi peer assoc vdev %d addr %pM (%s)\n",
		   arg->vdev_id, arg->addr,
		   arg->peer_reassoc ? "reassociate" : "new");
	return ath10k_wmi_cmd_send(ar, skb, ar->wmi.cmd->peer_assoc_cmdid);
}

/* This function assumes the beacon is already DMA mapped */
int ath10k_wmi_beacon_send_ref_nowait(struct ath10k_vif *arvif)
{
	struct wmi_bcn_tx_ref_cmd *cmd;
	struct sk_buff *skb;
	struct sk_buff *beacon = arvif->beacon;
	struct ath10k *ar = arvif->ar;
	struct ieee80211_hdr *hdr;
	int ret;
	u16 fc;

	skb = ath10k_wmi_alloc_skb(ar, sizeof(*cmd));
	if (!skb)
		return -ENOMEM;

	hdr = (struct ieee80211_hdr *)beacon->data;
	fc = le16_to_cpu(hdr->frame_control);

	cmd = (struct wmi_bcn_tx_ref_cmd *)skb->data;
	cmd->vdev_id = __cpu_to_le32(arvif->vdev_id);
	cmd->data_len = __cpu_to_le32(beacon->len);
	cmd->data_ptr = __cpu_to_le32(ATH10K_SKB_CB(beacon)->paddr);
	cmd->msdu_id = 0;
	cmd->frame_control = __cpu_to_le32(fc);
	cmd->flags = 0;
	cmd->antenna_mask = __cpu_to_le32(WMI_BCN_TX_REF_DEF_ANTENNA);

	if (ATH10K_SKB_CB(beacon)->bcn.dtim_zero)
		cmd->flags |= __cpu_to_le32(WMI_BCN_TX_REF_FLAG_DTIM_ZERO);

	if (ATH10K_SKB_CB(beacon)->bcn.deliver_cab)
		cmd->flags |= __cpu_to_le32(WMI_BCN_TX_REF_FLAG_DELIVER_CAB);

	ret = ath10k_wmi_cmd_send_nowait(ar, skb,
					 ar->wmi.cmd->pdev_send_bcn_cmdid);

	if (ret)
		dev_kfree_skb(skb);

	return ret;
}

static void ath10k_wmi_pdev_set_wmm_param(struct wmi_wmm_params *params,
					  const struct wmi_wmm_params_arg *arg)
{
	params->cwmin  = __cpu_to_le32(arg->cwmin);
	params->cwmax  = __cpu_to_le32(arg->cwmax);
	params->aifs   = __cpu_to_le32(arg->aifs);
	params->txop   = __cpu_to_le32(arg->txop);
	params->acm    = __cpu_to_le32(arg->acm);
	params->no_ack = __cpu_to_le32(arg->no_ack);
}

int ath10k_wmi_pdev_set_wmm_params(struct ath10k *ar,
				   const struct wmi_pdev_set_wmm_params_arg *arg)
{
	struct wmi_pdev_set_wmm_params *cmd;
	struct sk_buff *skb;

	skb = ath10k_wmi_alloc_skb(ar, sizeof(*cmd));
	if (!skb)
		return -ENOMEM;

	cmd = (struct wmi_pdev_set_wmm_params *)skb->data;
	ath10k_wmi_pdev_set_wmm_param(&cmd->ac_be, &arg->ac_be);
	ath10k_wmi_pdev_set_wmm_param(&cmd->ac_bk, &arg->ac_bk);
	ath10k_wmi_pdev_set_wmm_param(&cmd->ac_vi, &arg->ac_vi);
	ath10k_wmi_pdev_set_wmm_param(&cmd->ac_vo, &arg->ac_vo);

	ath10k_dbg(ar, ATH10K_DBG_WMI, "wmi pdev set wmm params\n");
	return ath10k_wmi_cmd_send(ar, skb,
				   ar->wmi.cmd->pdev_set_wmm_params_cmdid);
}

int ath10k_wmi_request_stats(struct ath10k *ar, enum wmi_stats_id stats_id)
{
	struct wmi_request_stats_cmd *cmd;
	struct sk_buff *skb;

	skb = ath10k_wmi_alloc_skb(ar, sizeof(*cmd));
	if (!skb)
		return -ENOMEM;

	cmd = (struct wmi_request_stats_cmd *)skb->data;
	cmd->stats_id = __cpu_to_le32(stats_id);

	ath10k_dbg(ar, ATH10K_DBG_WMI, "wmi request stats %d\n", (int)stats_id);
	return ath10k_wmi_cmd_send(ar, skb, ar->wmi.cmd->request_stats_cmdid);
}

int ath10k_wmi_force_fw_hang(struct ath10k *ar,
			     enum wmi_force_fw_hang_type type, u32 delay_ms)
{
	struct wmi_force_fw_hang_cmd *cmd;
	struct sk_buff *skb;

	skb = ath10k_wmi_alloc_skb(ar, sizeof(*cmd));
	if (!skb)
		return -ENOMEM;

	cmd = (struct wmi_force_fw_hang_cmd *)skb->data;
	cmd->type = __cpu_to_le32(type);
	cmd->delay_ms = __cpu_to_le32(delay_ms);

	ath10k_dbg(ar, ATH10K_DBG_WMI, "wmi force fw hang %d delay %d\n",
		   type, delay_ms);
	return ath10k_wmi_cmd_send(ar, skb, ar->wmi.cmd->force_fw_hang_cmdid);
}

int ath10k_wmi_dbglog_cfg(struct ath10k *ar, u32 module_enable)
{
	struct wmi_dbglog_cfg_cmd *cmd;
	struct sk_buff *skb;
	u32 cfg;

	skb = ath10k_wmi_alloc_skb(ar, sizeof(*cmd));
	if (!skb)
		return -ENOMEM;

	cmd = (struct wmi_dbglog_cfg_cmd *)skb->data;

	if (module_enable) {
		cfg = SM(ATH10K_DBGLOG_LEVEL_VERBOSE,
			 ATH10K_DBGLOG_CFG_LOG_LVL);
	} else {
		/* set back defaults, all modules with WARN level */
		cfg = SM(ATH10K_DBGLOG_LEVEL_WARN,
			 ATH10K_DBGLOG_CFG_LOG_LVL);
		module_enable = ~0;
	}

	cmd->module_enable = __cpu_to_le32(module_enable);
	cmd->module_valid = __cpu_to_le32(~0);
	cmd->config_enable = __cpu_to_le32(cfg);
	cmd->config_valid = __cpu_to_le32(ATH10K_DBGLOG_CFG_LOG_LVL_MASK);

	ath10k_dbg(ar, ATH10K_DBG_WMI,
		   "wmi dbglog cfg modules %08x %08x config %08x %08x\n",
		   __le32_to_cpu(cmd->module_enable),
		   __le32_to_cpu(cmd->module_valid),
		   __le32_to_cpu(cmd->config_enable),
		   __le32_to_cpu(cmd->config_valid));

	return ath10k_wmi_cmd_send(ar, skb, ar->wmi.cmd->dbglog_cfg_cmdid);
}

int ath10k_wmi_pdev_pktlog_enable(struct ath10k *ar, u32 ev_bitmap)
{
	struct wmi_pdev_pktlog_enable_cmd *cmd;
	struct sk_buff *skb;

	skb = ath10k_wmi_alloc_skb(ar, sizeof(*cmd));
	if (!skb)
		return -ENOMEM;

	ev_bitmap &= ATH10K_PKTLOG_ANY;
	ath10k_dbg(ar, ATH10K_DBG_WMI,
		   "wmi enable pktlog filter:%x\n", ev_bitmap);

	cmd = (struct wmi_pdev_pktlog_enable_cmd *)skb->data;
	cmd->ev_bitmap = __cpu_to_le32(ev_bitmap);
	return ath10k_wmi_cmd_send(ar, skb,
				   ar->wmi.cmd->pdev_pktlog_enable_cmdid);
}

int ath10k_wmi_pdev_pktlog_disable(struct ath10k *ar)
{
	struct sk_buff *skb;

	skb = ath10k_wmi_alloc_skb(ar, 0);
	if (!skb)
		return -ENOMEM;

	ath10k_dbg(ar, ATH10K_DBG_WMI, "wmi disable pktlog\n");

	return ath10k_wmi_cmd_send(ar, skb,
				   ar->wmi.cmd->pdev_pktlog_disable_cmdid);
}

int ath10k_wmi_attach(struct ath10k *ar)
{
	if (test_bit(ATH10K_FW_FEATURE_WMI_10X, ar->fw_features)) {
		if (test_bit(ATH10K_FW_FEATURE_WMI_10_2, ar->fw_features))
			ar->wmi.cmd = &wmi_10_2_cmd_map;
		else
			ar->wmi.cmd = &wmi_10x_cmd_map;

		ar->wmi.vdev_param = &wmi_10x_vdev_param_map;
		ar->wmi.pdev_param = &wmi_10x_pdev_param_map;
	} else {
		ar->wmi.cmd = &wmi_cmd_map;
		ar->wmi.vdev_param = &wmi_vdev_param_map;
		ar->wmi.pdev_param = &wmi_pdev_param_map;
	}

	init_completion(&ar->wmi.service_ready);
	init_completion(&ar->wmi.unified_ready);
<<<<<<< HEAD
	init_waitqueue_head(&ar->wmi.tx_credits_wq);
=======
>>>>>>> 9e6f3f47

	return 0;
}

void ath10k_wmi_detach(struct ath10k *ar)
{
	int i;

	/* free the host memory chunks requested by firmware */
	for (i = 0; i < ar->wmi.num_mem_chunks; i++) {
		dma_free_coherent(ar->dev,
				  ar->wmi.mem_chunks[i].len,
				  ar->wmi.mem_chunks[i].vaddr,
				  ar->wmi.mem_chunks[i].paddr);
	}

	ar->wmi.num_mem_chunks = 0;
}<|MERGE_RESOLUTION|>--- conflicted
+++ resolved
@@ -838,12 +838,8 @@
 	ath10k_dbg(ar, ATH10K_DBG_WMI, "wmi mgmt tx skb %p len %d ftype %02x stype %02x\n",
 		   wmi_skb, wmi_skb->len, fc & IEEE80211_FCTL_FTYPE,
 		   fc & IEEE80211_FCTL_STYPE);
-<<<<<<< HEAD
-	trace_ath10k_wmi_mgmt_tx(ar, skb->data, skb->len);
-=======
 	trace_ath10k_tx_hdr(ar, skb->data, skb->len);
 	trace_ath10k_tx_payload(ar, skb->data, skb->len);
->>>>>>> 9e6f3f47
 
 	/* Send the management frame buffer to the target */
 	ret = ath10k_wmi_cmd_send(ar, wmi_skb, ar->wmi.cmd->mgmt_tx_cmdid);
@@ -1902,13 +1898,9 @@
 		arvif->beacon = bcn;
 		arvif->beacon_sent = false;
 
-<<<<<<< HEAD
-		trace_ath10k_wmi_bcn_tx(ar, bcn->data, bcn->len);
-=======
 		trace_ath10k_tx_hdr(ar, bcn->data, bcn->len);
 		trace_ath10k_tx_payload(ar, bcn->data, bcn->len);
 
->>>>>>> 9e6f3f47
 		ath10k_wmi_tx_beacon_nowait(arvif);
 skip:
 		spin_unlock_bh(&ar->data_lock);
@@ -3386,21 +3378,12 @@
 
 	return 0;
 }
-<<<<<<< HEAD
 
 static size_t
 ath10k_wmi_start_scan_tlvs_len(const struct wmi_start_scan_arg *arg)
 {
 	int len = 0;
 
-=======
-
-static size_t
-ath10k_wmi_start_scan_tlvs_len(const struct wmi_start_scan_arg *arg)
-{
-	int len = 0;
-
->>>>>>> 9e6f3f47
 	if (arg->ie_len) {
 		len += sizeof(struct wmi_ie_data);
 		len += roundup(arg->ie_len, 4);
@@ -4422,10 +4405,6 @@
 
 	init_completion(&ar->wmi.service_ready);
 	init_completion(&ar->wmi.unified_ready);
-<<<<<<< HEAD
-	init_waitqueue_head(&ar->wmi.tx_credits_wq);
-=======
->>>>>>> 9e6f3f47
 
 	return 0;
 }
