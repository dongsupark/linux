--- conflicted
+++ resolved
@@ -150,11 +150,8 @@
 /* MAC timer, usec, for packet lifetime */
 #define RGF_MAC_MTRL_COUNTER_0		(0x886aa8)
 
-<<<<<<< HEAD
-=======
 #define RGF_CAF_ICR			(0x88946c) /* struct RGF_ICR */
 
->>>>>>> 34ed780a
 /* popular locations */
 #define HOST_MBOX   HOSTADDR(RGF_USER_USER_SCRATCH_PAD)
 #define HOST_SW_INT (HOSTADDR(RGF_USER_USER_ICR) + \
