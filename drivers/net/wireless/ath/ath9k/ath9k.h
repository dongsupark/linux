--- conflicted
+++ resolved
@@ -447,18 +447,12 @@
 void ath_start_rx_poll(struct ath_softc *sc, u8 nbeacon);
 void ath_paprd_calibrate(struct work_struct *work);
 void ath_ani_calibrate(unsigned long data);
-<<<<<<< HEAD
-void ath_start_ani(struct ath_common *common);
-int ath_update_survey_stats(struct ath_softc *sc);
-void ath_update_survey_nf(struct ath_softc *sc, int channel);
-=======
 void ath_start_ani(struct ath_softc *sc);
 void ath_stop_ani(struct ath_softc *sc);
 void ath_check_ani(struct ath_softc *sc);
 int ath_update_survey_stats(struct ath_softc *sc);
 void ath_update_survey_nf(struct ath_softc *sc, int channel);
 void ath9k_queue_reset(struct ath_softc *sc, enum ath_reset_type type);
->>>>>>> 36eb22e9
 
 /**********/
 /* BTCOEX */
@@ -633,10 +627,6 @@
 	SC_OP_INVALID,
 	SC_OP_BEACONS,
 	SC_OP_RXFLUSH,
-<<<<<<< HEAD
-	SC_OP_TSF_RESET,
-=======
->>>>>>> 36eb22e9
 	SC_OP_ANI_RUN,
 	SC_OP_PRIM_STA_VIF,
 	SC_OP_HW_RESET,
