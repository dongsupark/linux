--- conflicted
+++ resolved
@@ -206,16 +206,9 @@
 
 	if (disable_ani) {
 		clear_bit(SC_OP_ANI_RUN, &sc->sc_flags);
-<<<<<<< HEAD
-		del_timer_sync(&common->ani.timer);
-	} else {
-		set_bit(SC_OP_ANI_RUN, &sc->sc_flags);
-		ath_start_ani(common);
-=======
 		ath_stop_ani(sc);
 	} else {
 		ath_check_ani(sc);
->>>>>>> 36eb22e9
 	}
 
 	return count;
