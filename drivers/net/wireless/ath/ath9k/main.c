/*
 * Copyright (c) 2008-2011 Atheros Communications Inc.
 *
 * Permission to use, copy, modify, and/or distribute this software for any
 * purpose with or without fee is hereby granted, provided that the above
 * copyright notice and this permission notice appear in all copies.
 *
 * THE SOFTWARE IS PROVIDED "AS IS" AND THE AUTHOR DISCLAIMS ALL WARRANTIES
 * WITH REGARD TO THIS SOFTWARE INCLUDING ALL IMPLIED WARRANTIES OF
 * MERCHANTABILITY AND FITNESS. IN NO EVENT SHALL THE AUTHOR BE LIABLE FOR
 * ANY SPECIAL, DIRECT, INDIRECT, OR CONSEQUENTIAL DAMAGES OR ANY DAMAGES
 * WHATSOEVER RESULTING FROM LOSS OF USE, DATA OR PROFITS, WHETHER IN AN
 * ACTION OF CONTRACT, NEGLIGENCE OR OTHER TORTIOUS ACTION, ARISING OUT OF
 * OR IN CONNECTION WITH THE USE OR PERFORMANCE OF THIS SOFTWARE.
 */

#include <linux/nl80211.h>
#include <linux/delay.h>
#include "ath9k.h"
#include "btcoex.h"

static u8 parse_mpdudensity(u8 mpdudensity)
{
	/*
	 * 802.11n D2.0 defined values for "Minimum MPDU Start Spacing":
	 *   0 for no restriction
	 *   1 for 1/4 us
	 *   2 for 1/2 us
	 *   3 for 1 us
	 *   4 for 2 us
	 *   5 for 4 us
	 *   6 for 8 us
	 *   7 for 16 us
	 */
	switch (mpdudensity) {
	case 0:
		return 0;
	case 1:
	case 2:
	case 3:
		/* Our lower layer calculations limit our precision to
		   1 microsecond */
		return 1;
	case 4:
		return 2;
	case 5:
		return 4;
	case 6:
		return 8;
	case 7:
		return 16;
	default:
		return 0;
	}
}

static bool ath9k_has_pending_frames(struct ath_softc *sc, struct ath_txq *txq)
{
	bool pending = false;

	spin_lock_bh(&txq->axq_lock);

	if (txq->axq_depth || !list_empty(&txq->axq_acq))
		pending = true;

	spin_unlock_bh(&txq->axq_lock);
	return pending;
}

static bool ath9k_setpower(struct ath_softc *sc, enum ath9k_power_mode mode)
{
	unsigned long flags;
	bool ret;

	spin_lock_irqsave(&sc->sc_pm_lock, flags);
	ret = ath9k_hw_setpower(sc->sc_ah, mode);
	spin_unlock_irqrestore(&sc->sc_pm_lock, flags);

	return ret;
}

void ath9k_ps_wakeup(struct ath_softc *sc)
{
	struct ath_common *common = ath9k_hw_common(sc->sc_ah);
	unsigned long flags;
	enum ath9k_power_mode power_mode;

	spin_lock_irqsave(&sc->sc_pm_lock, flags);
	if (++sc->ps_usecount != 1)
		goto unlock;

	power_mode = sc->sc_ah->power_mode;
	ath9k_hw_setpower(sc->sc_ah, ATH9K_PM_AWAKE);

	/*
	 * While the hardware is asleep, the cycle counters contain no
	 * useful data. Better clear them now so that they don't mess up
	 * survey data results.
	 */
	if (power_mode != ATH9K_PM_AWAKE) {
		spin_lock(&common->cc_lock);
		ath_hw_cycle_counters_update(common);
		memset(&common->cc_survey, 0, sizeof(common->cc_survey));
		spin_unlock(&common->cc_lock);
	}

 unlock:
	spin_unlock_irqrestore(&sc->sc_pm_lock, flags);
}

void ath9k_ps_restore(struct ath_softc *sc)
{
	struct ath_common *common = ath9k_hw_common(sc->sc_ah);
	unsigned long flags;

	spin_lock_irqsave(&sc->sc_pm_lock, flags);
	if (--sc->ps_usecount != 0)
		goto unlock;

	spin_lock(&common->cc_lock);
	ath_hw_cycle_counters_update(common);
	spin_unlock(&common->cc_lock);

	if (sc->ps_idle)
		ath9k_hw_setpower(sc->sc_ah, ATH9K_PM_FULL_SLEEP);
	else if (sc->ps_enabled &&
		 !(sc->ps_flags & (PS_WAIT_FOR_BEACON |
			      PS_WAIT_FOR_CAB |
			      PS_WAIT_FOR_PSPOLL_DATA |
			      PS_WAIT_FOR_TX_ACK)))
		ath9k_hw_setpower(sc->sc_ah, ATH9K_PM_NETWORK_SLEEP);

 unlock:
	spin_unlock_irqrestore(&sc->sc_pm_lock, flags);
}

void ath_start_ani(struct ath_common *common)
{
	struct ath_hw *ah = common->ah;
	unsigned long timestamp = jiffies_to_msecs(jiffies);
	struct ath_softc *sc = (struct ath_softc *) common->priv;

	if (!(sc->sc_flags & SC_OP_ANI_RUN))
		return;

	if (sc->sc_flags & SC_OP_OFFCHANNEL)
		return;

	common->ani.longcal_timer = timestamp;
	common->ani.shortcal_timer = timestamp;
	common->ani.checkani_timer = timestamp;

	mod_timer(&common->ani.timer,
		  jiffies +
			msecs_to_jiffies((u32)ah->config.ani_poll_interval));
}

static void ath_update_survey_nf(struct ath_softc *sc, int channel)
{
	struct ath_hw *ah = sc->sc_ah;
	struct ath9k_channel *chan = &ah->channels[channel];
	struct survey_info *survey = &sc->survey[channel];

	if (chan->noisefloor) {
		survey->filled |= SURVEY_INFO_NOISE_DBM;
		survey->noise = chan->noisefloor;
	}
}

/*
 * Updates the survey statistics and returns the busy time since last
 * update in %, if the measurement duration was long enough for the
 * result to be useful, -1 otherwise.
 */
static int ath_update_survey_stats(struct ath_softc *sc)
{
	struct ath_hw *ah = sc->sc_ah;
	struct ath_common *common = ath9k_hw_common(ah);
	int pos = ah->curchan - &ah->channels[0];
	struct survey_info *survey = &sc->survey[pos];
	struct ath_cycle_counters *cc = &common->cc_survey;
	unsigned int div = common->clockrate * 1000;
	int ret = 0;

	if (!ah->curchan)
		return -1;

	if (ah->power_mode == ATH9K_PM_AWAKE)
		ath_hw_cycle_counters_update(common);

	if (cc->cycles > 0) {
		survey->filled |= SURVEY_INFO_CHANNEL_TIME |
			SURVEY_INFO_CHANNEL_TIME_BUSY |
			SURVEY_INFO_CHANNEL_TIME_RX |
			SURVEY_INFO_CHANNEL_TIME_TX;
		survey->channel_time += cc->cycles / div;
		survey->channel_time_busy += cc->rx_busy / div;
		survey->channel_time_rx += cc->rx_frame / div;
		survey->channel_time_tx += cc->tx_frame / div;
	}

	if (cc->cycles < div)
		return -1;

	if (cc->cycles > 0)
		ret = cc->rx_busy * 100 / cc->cycles;

	memset(cc, 0, sizeof(*cc));

	ath_update_survey_nf(sc, pos);

	return ret;
}

/*
 * Set/change channels.  If the channel is really being changed, it's done
 * by reseting the chip.  To accomplish this we must first cleanup any pending
 * DMA, then restart stuff.
*/
static int ath_set_channel(struct ath_softc *sc, struct ieee80211_hw *hw,
		    struct ath9k_channel *hchan)
{
	struct ath_hw *ah = sc->sc_ah;
	struct ath_common *common = ath9k_hw_common(ah);
	struct ieee80211_conf *conf = &common->hw->conf;
	bool fastcc = true, stopped;
	struct ieee80211_channel *channel = hw->conf.channel;
	struct ath9k_hw_cal_data *caldata = NULL;
	int r;

	if (sc->sc_flags & SC_OP_INVALID)
		return -EIO;

	sc->hw_busy_count = 0;

	del_timer_sync(&common->ani.timer);
	cancel_work_sync(&sc->paprd_work);
	cancel_work_sync(&sc->hw_check_work);
	cancel_delayed_work_sync(&sc->tx_complete_work);
	cancel_delayed_work_sync(&sc->hw_pll_work);

	ath9k_ps_wakeup(sc);

	spin_lock_bh(&sc->sc_pcu_lock);

	/*
	 * This is only performed if the channel settings have
	 * actually changed.
	 *
	 * To switch channels clear any pending DMA operations;
	 * wait long enough for the RX fifo to drain, reset the
	 * hardware at the new frequency, and then re-enable
	 * the relevant bits of the h/w.
	 */
	ath9k_hw_disable_interrupts(ah);
	stopped = ath_drain_all_txq(sc, false);

	if (!ath_stoprecv(sc))
		stopped = false;

	if (!ath9k_hw_check_alive(ah))
		stopped = false;

	/* XXX: do not flush receive queue here. We don't want
	 * to flush data frames already in queue because of
	 * changing channel. */

	if (!stopped || !(sc->sc_flags & SC_OP_OFFCHANNEL))
		fastcc = false;

	if (!(sc->sc_flags & SC_OP_OFFCHANNEL))
		caldata = &sc->caldata;

	ath_dbg(common, ATH_DBG_CONFIG,
		"(%u MHz) -> (%u MHz), conf_is_ht40: %d fastcc: %d\n",
		sc->sc_ah->curchan->channel,
		channel->center_freq, conf_is_ht40(conf),
		fastcc);

	r = ath9k_hw_reset(ah, hchan, caldata, fastcc);
	if (r) {
		ath_err(common,
			"Unable to reset channel (%u MHz), reset status %d\n",
			channel->center_freq, r);
		goto ps_restore;
	}

	if (ath_startrecv(sc) != 0) {
		ath_err(common, "Unable to restart recv logic\n");
		r = -EIO;
		goto ps_restore;
	}

	ath9k_cmn_update_txpow(ah, sc->curtxpow,
			       sc->config.txpowlimit, &sc->curtxpow);
	ath9k_hw_set_interrupts(ah, ah->imask);

	if (!(sc->sc_flags & (SC_OP_OFFCHANNEL))) {
		if (sc->sc_flags & SC_OP_BEACONS)
			ath_set_beacon(sc);
		ieee80211_queue_delayed_work(sc->hw, &sc->tx_complete_work, 0);
		ieee80211_queue_delayed_work(sc->hw, &sc->hw_pll_work, HZ/2);
		if (!common->disable_ani)
			ath_start_ani(common);
	}

 ps_restore:
	ieee80211_wake_queues(hw);

	spin_unlock_bh(&sc->sc_pcu_lock);

	ath9k_ps_restore(sc);
	return r;
}

static void ath_paprd_activate(struct ath_softc *sc)
{
	struct ath_hw *ah = sc->sc_ah;
	struct ath9k_hw_cal_data *caldata = ah->caldata;
	struct ath_common *common = ath9k_hw_common(ah);
	int chain;

	if (!caldata || !caldata->paprd_done)
		return;

	ath9k_ps_wakeup(sc);
	ar9003_paprd_enable(ah, false);
	for (chain = 0; chain < AR9300_MAX_CHAINS; chain++) {
		if (!(common->tx_chainmask & BIT(chain)))
			continue;

		ar9003_paprd_populate_single_table(ah, caldata, chain);
	}

	ar9003_paprd_enable(ah, true);
	ath9k_ps_restore(sc);
}

static bool ath_paprd_send_frame(struct ath_softc *sc, struct sk_buff *skb, int chain)
{
	struct ieee80211_hw *hw = sc->hw;
	struct ieee80211_tx_info *tx_info = IEEE80211_SKB_CB(skb);
	struct ath_hw *ah = sc->sc_ah;
	struct ath_common *common = ath9k_hw_common(ah);
	struct ath_tx_control txctl;
	int time_left;

	memset(&txctl, 0, sizeof(txctl));
	txctl.txq = sc->tx.txq_map[WME_AC_BE];

	memset(tx_info, 0, sizeof(*tx_info));
	tx_info->band = hw->conf.channel->band;
	tx_info->flags |= IEEE80211_TX_CTL_NO_ACK;
	tx_info->control.rates[0].idx = 0;
	tx_info->control.rates[0].count = 1;
	tx_info->control.rates[0].flags = IEEE80211_TX_RC_MCS;
	tx_info->control.rates[1].idx = -1;

	init_completion(&sc->paprd_complete);
	txctl.paprd = BIT(chain);

	if (ath_tx_start(hw, skb, &txctl) != 0) {
		ath_dbg(common, ATH_DBG_CALIBRATE, "PAPRD TX failed\n");
		dev_kfree_skb_any(skb);
		return false;
	}

	time_left = wait_for_completion_timeout(&sc->paprd_complete,
			msecs_to_jiffies(ATH_PAPRD_TIMEOUT));

	if (!time_left)
		ath_dbg(common, ATH_DBG_CALIBRATE,
			"Timeout waiting for paprd training on TX chain %d\n",
			chain);

	return !!time_left;
}

void ath_paprd_calibrate(struct work_struct *work)
{
	struct ath_softc *sc = container_of(work, struct ath_softc, paprd_work);
	struct ieee80211_hw *hw = sc->hw;
	struct ath_hw *ah = sc->sc_ah;
	struct ieee80211_hdr *hdr;
	struct sk_buff *skb = NULL;
	struct ath9k_hw_cal_data *caldata = ah->caldata;
	struct ath_common *common = ath9k_hw_common(ah);
	int ftype;
	int chain_ok = 0;
	int chain;
	int len = 1800;

	if (!caldata)
		return;

	ath9k_ps_wakeup(sc);

	if (ar9003_paprd_init_table(ah) < 0)
		goto fail_paprd;

	skb = alloc_skb(len, GFP_KERNEL);
	if (!skb)
		goto fail_paprd;

	skb_put(skb, len);
	memset(skb->data, 0, len);
	hdr = (struct ieee80211_hdr *)skb->data;
	ftype = IEEE80211_FTYPE_DATA | IEEE80211_STYPE_NULLFUNC;
	hdr->frame_control = cpu_to_le16(ftype);
	hdr->duration_id = cpu_to_le16(10);
	memcpy(hdr->addr1, hw->wiphy->perm_addr, ETH_ALEN);
	memcpy(hdr->addr2, hw->wiphy->perm_addr, ETH_ALEN);
	memcpy(hdr->addr3, hw->wiphy->perm_addr, ETH_ALEN);

	for (chain = 0; chain < AR9300_MAX_CHAINS; chain++) {
		if (!(common->tx_chainmask & BIT(chain)))
			continue;

		chain_ok = 0;

		ath_dbg(common, ATH_DBG_CALIBRATE,
			"Sending PAPRD frame for thermal measurement "
			"on chain %d\n", chain);
		if (!ath_paprd_send_frame(sc, skb, chain))
			goto fail_paprd;

		ar9003_paprd_setup_gain_table(ah, chain);

		ath_dbg(common, ATH_DBG_CALIBRATE,
			"Sending PAPRD training frame on chain %d\n", chain);
		if (!ath_paprd_send_frame(sc, skb, chain))
			goto fail_paprd;

		if (!ar9003_paprd_is_done(ah)) {
			ath_dbg(common, ATH_DBG_CALIBRATE,
				"PAPRD not yet done on chain %d\n", chain);
			break;
		}

		if (ar9003_paprd_create_curve(ah, caldata, chain)) {
			ath_dbg(common, ATH_DBG_CALIBRATE,
				"PAPRD create curve failed on chain %d\n",
								   chain);
			break;
		}

		chain_ok = 1;
	}
	kfree_skb(skb);

	if (chain_ok) {
		caldata->paprd_done = true;
		ath_paprd_activate(sc);
	}

fail_paprd:
	ath9k_ps_restore(sc);
}

/*
 *  This routine performs the periodic noise floor calibration function
 *  that is used to adjust and optimize the chip performance.  This
 *  takes environmental changes (location, temperature) into account.
 *  When the task is complete, it reschedules itself depending on the
 *  appropriate interval that was calculated.
 */
void ath_ani_calibrate(unsigned long data)
{
	struct ath_softc *sc = (struct ath_softc *)data;
	struct ath_hw *ah = sc->sc_ah;
	struct ath_common *common = ath9k_hw_common(ah);
	bool longcal = false;
	bool shortcal = false;
	bool aniflag = false;
	unsigned int timestamp = jiffies_to_msecs(jiffies);
	u32 cal_interval, short_cal_interval, long_cal_interval;
	unsigned long flags;

	if (ah->caldata && ah->caldata->nfcal_interference)
		long_cal_interval = ATH_LONG_CALINTERVAL_INT;
	else
		long_cal_interval = ATH_LONG_CALINTERVAL;

	short_cal_interval = (ah->opmode == NL80211_IFTYPE_AP) ?
		ATH_AP_SHORT_CALINTERVAL : ATH_STA_SHORT_CALINTERVAL;

	/* Only calibrate if awake */
	if (sc->sc_ah->power_mode != ATH9K_PM_AWAKE)
		goto set_timer;

	ath9k_ps_wakeup(sc);

	/* Long calibration runs independently of short calibration. */
	if ((timestamp - common->ani.longcal_timer) >= long_cal_interval) {
		longcal = true;
		ath_dbg(common, ATH_DBG_ANI, "longcal @%lu\n", jiffies);
		common->ani.longcal_timer = timestamp;
	}

	/* Short calibration applies only while caldone is false */
	if (!common->ani.caldone) {
		if ((timestamp - common->ani.shortcal_timer) >= short_cal_interval) {
			shortcal = true;
			ath_dbg(common, ATH_DBG_ANI,
				"shortcal @%lu\n", jiffies);
			common->ani.shortcal_timer = timestamp;
			common->ani.resetcal_timer = timestamp;
		}
	} else {
		if ((timestamp - common->ani.resetcal_timer) >=
		    ATH_RESTART_CALINTERVAL) {
			common->ani.caldone = ath9k_hw_reset_calvalid(ah);
			if (common->ani.caldone)
				common->ani.resetcal_timer = timestamp;
		}
	}

	/* Verify whether we must check ANI */
	if ((timestamp - common->ani.checkani_timer) >=
	     ah->config.ani_poll_interval) {
		aniflag = true;
		common->ani.checkani_timer = timestamp;
	}

	/* Call ANI routine if necessary */
	if (aniflag) {
		spin_lock_irqsave(&common->cc_lock, flags);
		ath9k_hw_ani_monitor(ah, ah->curchan);
		ath_update_survey_stats(sc);
		spin_unlock_irqrestore(&common->cc_lock, flags);
	}

	/* Perform calibration if necessary */
	if (longcal || shortcal) {
		common->ani.caldone =
			ath9k_hw_calibrate(ah, ah->curchan,
						common->rx_chainmask, longcal);
	}

	ath9k_ps_restore(sc);

set_timer:
	/*
	* Set timer interval based on previous results.
	* The interval must be the shortest necessary to satisfy ANI,
	* short calibration and long calibration.
	*/
	cal_interval = ATH_LONG_CALINTERVAL;
	if (sc->sc_ah->config.enable_ani)
		cal_interval = min(cal_interval,
				   (u32)ah->config.ani_poll_interval);
	if (!common->ani.caldone)
		cal_interval = min(cal_interval, (u32)short_cal_interval);

	mod_timer(&common->ani.timer, jiffies + msecs_to_jiffies(cal_interval));
	if ((sc->sc_ah->caps.hw_caps & ATH9K_HW_CAP_PAPRD) && ah->caldata) {
		if (!ah->caldata->paprd_done)
			ieee80211_queue_work(sc->hw, &sc->paprd_work);
		else if (!ah->paprd_table_write_done)
			ath_paprd_activate(sc);
	}
}

static void ath_node_attach(struct ath_softc *sc, struct ieee80211_sta *sta)
{
	struct ath_node *an;
	struct ath_hw *ah = sc->sc_ah;
	an = (struct ath_node *)sta->drv_priv;

#ifdef CONFIG_ATH9K_DEBUGFS
	spin_lock(&sc->nodes_lock);
	list_add(&an->list, &sc->nodes);
	spin_unlock(&sc->nodes_lock);
	an->sta = sta;
#endif
	if ((ah->caps.hw_caps) & ATH9K_HW_CAP_APM)
		sc->sc_flags |= SC_OP_ENABLE_APM;

	if (sc->sc_flags & SC_OP_TXAGGR) {
		ath_tx_node_init(sc, an);
		an->maxampdu = 1 << (IEEE80211_HT_MAX_AMPDU_FACTOR +
				     sta->ht_cap.ampdu_factor);
		an->mpdudensity = parse_mpdudensity(sta->ht_cap.ampdu_density);
	}
}

static void ath_node_detach(struct ath_softc *sc, struct ieee80211_sta *sta)
{
	struct ath_node *an = (struct ath_node *)sta->drv_priv;

#ifdef CONFIG_ATH9K_DEBUGFS
	spin_lock(&sc->nodes_lock);
	list_del(&an->list);
	spin_unlock(&sc->nodes_lock);
	an->sta = NULL;
#endif

	if (sc->sc_flags & SC_OP_TXAGGR)
		ath_tx_node_cleanup(sc, an);
}

void ath_hw_check(struct work_struct *work)
{
	struct ath_softc *sc = container_of(work, struct ath_softc, hw_check_work);
	struct ath_common *common = ath9k_hw_common(sc->sc_ah);
	unsigned long flags;
	int busy;

	ath9k_ps_wakeup(sc);
	if (ath9k_hw_check_alive(sc->sc_ah))
		goto out;

	spin_lock_irqsave(&common->cc_lock, flags);
	busy = ath_update_survey_stats(sc);
	spin_unlock_irqrestore(&common->cc_lock, flags);

	ath_dbg(common, ATH_DBG_RESET, "Possible baseband hang, "
		"busy=%d (try %d)\n", busy, sc->hw_busy_count + 1);
	if (busy >= 99) {
		if (++sc->hw_busy_count >= 3) {
			spin_lock_bh(&sc->sc_pcu_lock);
			ath_reset(sc, true);
			spin_unlock_bh(&sc->sc_pcu_lock);
		}
	} else if (busy >= 0)
		sc->hw_busy_count = 0;

out:
	ath9k_ps_restore(sc);
}

static void ath_hw_pll_rx_hang_check(struct ath_softc *sc, u32 pll_sqsum)
{
	static int count;
	struct ath_common *common = ath9k_hw_common(sc->sc_ah);

	if (pll_sqsum >= 0x40000) {
		count++;
		if (count == 3) {
			/* Rx is hung for more than 500ms. Reset it */
			ath_dbg(common, ATH_DBG_RESET,
				"Possible RX hang, resetting");
			spin_lock_bh(&sc->sc_pcu_lock);
			ath_reset(sc, true);
			spin_unlock_bh(&sc->sc_pcu_lock);
			count = 0;
		}
	} else
		count = 0;
}

void ath_hw_pll_work(struct work_struct *work)
{
	struct ath_softc *sc = container_of(work, struct ath_softc,
					    hw_pll_work.work);
	u32 pll_sqsum;

	if (AR_SREV_9485(sc->sc_ah)) {

		ath9k_ps_wakeup(sc);
		pll_sqsum = ar9003_get_pll_sqsum_dvc(sc->sc_ah);
		ath9k_ps_restore(sc);

		ath_hw_pll_rx_hang_check(sc, pll_sqsum);

		ieee80211_queue_delayed_work(sc->hw, &sc->hw_pll_work, HZ/5);
	}
}


void ath9k_tasklet(unsigned long data)
{
	struct ath_softc *sc = (struct ath_softc *)data;
	struct ath_hw *ah = sc->sc_ah;
	struct ath_common *common = ath9k_hw_common(ah);

	u32 status = sc->intrstatus;
	u32 rxmask;

	if ((status & ATH9K_INT_FATAL) ||
	    (status & ATH9K_INT_BB_WATCHDOG)) {
<<<<<<< HEAD
=======
		spin_lock(&sc->sc_pcu_lock);
>>>>>>> acfe7d74
		ath_reset(sc, true);
		spin_unlock(&sc->sc_pcu_lock);
		return;
	}

	ath9k_ps_wakeup(sc);
	spin_lock(&sc->sc_pcu_lock);

	/*
	 * Only run the baseband hang check if beacons stop working in AP or
	 * IBSS mode, because it has a high false positive rate. For station
	 * mode it should not be necessary, since the upper layers will detect
	 * this through a beacon miss automatically and the following channel
	 * change will trigger a hardware reset anyway
	 */
	if (ath9k_hw_numtxpending(ah, sc->beacon.beaconq) != 0 &&
	    !ath9k_hw_check_alive(ah))
		ieee80211_queue_work(sc->hw, &sc->hw_check_work);

	if ((status & ATH9K_INT_TSFOOR) && sc->ps_enabled) {
		/*
		 * TSF sync does not look correct; remain awake to sync with
		 * the next Beacon.
		 */
		ath_dbg(common, ATH_DBG_PS,
			"TSFOOR - Sync with next Beacon\n");
		sc->ps_flags |= PS_WAIT_FOR_BEACON | PS_BEACON_SYNC |
				PS_TSFOOR_SYNC;
	}

	if (ah->caps.hw_caps & ATH9K_HW_CAP_EDMA)
		rxmask = (ATH9K_INT_RXHP | ATH9K_INT_RXLP | ATH9K_INT_RXEOL |
			  ATH9K_INT_RXORN);
	else
		rxmask = (ATH9K_INT_RX | ATH9K_INT_RXEOL | ATH9K_INT_RXORN);

	if (status & rxmask) {
		/* Check for high priority Rx first */
		if ((ah->caps.hw_caps & ATH9K_HW_CAP_EDMA) &&
		    (status & ATH9K_INT_RXHP))
			ath_rx_tasklet(sc, 0, true);

		ath_rx_tasklet(sc, 0, false);
	}

	if (status & ATH9K_INT_TX) {
		if (ah->caps.hw_caps & ATH9K_HW_CAP_EDMA)
			ath_tx_edma_tasklet(sc);
		else
			ath_tx_tasklet(sc);
	}

	if (ah->btcoex_hw.scheme == ATH_BTCOEX_CFG_3WIRE)
		if (status & ATH9K_INT_GENTIMER)
			ath_gen_timer_isr(sc->sc_ah);

	/* re-enable hardware interrupt */
	ath9k_hw_enable_interrupts(ah);

	spin_unlock(&sc->sc_pcu_lock);
	ath9k_ps_restore(sc);
}

irqreturn_t ath_isr(int irq, void *dev)
{
#define SCHED_INTR (				\
		ATH9K_INT_FATAL |		\
		ATH9K_INT_BB_WATCHDOG |		\
		ATH9K_INT_RXORN |		\
		ATH9K_INT_RXEOL |		\
		ATH9K_INT_RX |			\
		ATH9K_INT_RXLP |		\
		ATH9K_INT_RXHP |		\
		ATH9K_INT_TX |			\
		ATH9K_INT_BMISS |		\
		ATH9K_INT_CST |			\
		ATH9K_INT_TSFOOR |		\
		ATH9K_INT_GENTIMER)

	struct ath_softc *sc = dev;
	struct ath_hw *ah = sc->sc_ah;
	struct ath_common *common = ath9k_hw_common(ah);
	enum ath9k_int status;
	bool sched = false;

	/*
	 * The hardware is not ready/present, don't
	 * touch anything. Note this can happen early
	 * on if the IRQ is shared.
	 */
	if (sc->sc_flags & SC_OP_INVALID)
		return IRQ_NONE;


	/* shared irq, not for us */

	if (!ath9k_hw_intrpend(ah))
		return IRQ_NONE;

	/*
	 * Figure out the reason(s) for the interrupt.  Note
	 * that the hal returns a pseudo-ISR that may include
	 * bits we haven't explicitly enabled so we mask the
	 * value to insure we only process bits we requested.
	 */
	ath9k_hw_getisr(ah, &status);	/* NB: clears ISR too */
	status &= ah->imask;	/* discard unasked-for bits */

	/*
	 * If there are no status bits set, then this interrupt was not
	 * for me (should have been caught above).
	 */
	if (!status)
		return IRQ_NONE;

	/* Cache the status */
	sc->intrstatus = status;

	if (status & SCHED_INTR)
		sched = true;

	/*
	 * If a FATAL or RXORN interrupt is received, we have to reset the
	 * chip immediately.
	 */
	if ((status & ATH9K_INT_FATAL) || ((status & ATH9K_INT_RXORN) &&
	    !(ah->caps.hw_caps & ATH9K_HW_CAP_EDMA)))
		goto chip_reset;

	if ((ah->caps.hw_caps & ATH9K_HW_CAP_EDMA) &&
	    (status & ATH9K_INT_BB_WATCHDOG)) {

		spin_lock(&common->cc_lock);
		ath_hw_cycle_counters_update(common);
		ar9003_hw_bb_watchdog_dbg_info(ah);
		spin_unlock(&common->cc_lock);

		goto chip_reset;
	}

	if (status & ATH9K_INT_SWBA)
		tasklet_schedule(&sc->bcon_tasklet);

	if (status & ATH9K_INT_TXURN)
		ath9k_hw_updatetxtriglevel(ah, true);

	if (ah->caps.hw_caps & ATH9K_HW_CAP_EDMA) {
		if (status & ATH9K_INT_RXEOL) {
			ah->imask &= ~(ATH9K_INT_RXEOL | ATH9K_INT_RXORN);
			ath9k_hw_set_interrupts(ah, ah->imask);
		}
	}

	if (status & ATH9K_INT_MIB) {
		/*
		 * Disable interrupts until we service the MIB
		 * interrupt; otherwise it will continue to
		 * fire.
		 */
		ath9k_hw_disable_interrupts(ah);
		/*
		 * Let the hal handle the event. We assume
		 * it will clear whatever condition caused
		 * the interrupt.
		 */
		spin_lock(&common->cc_lock);
		ath9k_hw_proc_mib_event(ah);
		spin_unlock(&common->cc_lock);
		ath9k_hw_enable_interrupts(ah);
	}

	if (!(ah->caps.hw_caps & ATH9K_HW_CAP_AUTOSLEEP))
		if (status & ATH9K_INT_TIM_TIMER) {
			if (ATH_DBG_WARN_ON_ONCE(sc->ps_idle))
				goto chip_reset;
			/* Clear RxAbort bit so that we can
			 * receive frames */
			ath9k_setpower(sc, ATH9K_PM_AWAKE);
			ath9k_hw_setrxabort(sc->sc_ah, 0);
			sc->ps_flags |= PS_WAIT_FOR_BEACON;
		}

chip_reset:

	ath_debug_stat_interrupt(sc, status);

	if (sched) {
		/* turn off every interrupt */
		ath9k_hw_disable_interrupts(ah);
		tasklet_schedule(&sc->intr_tq);
	}

	return IRQ_HANDLED;

#undef SCHED_INTR
}

static void ath_radio_enable(struct ath_softc *sc, struct ieee80211_hw *hw)
{
	struct ath_hw *ah = sc->sc_ah;
	struct ath_common *common = ath9k_hw_common(ah);
	struct ieee80211_channel *channel = hw->conf.channel;
	int r;

	ath9k_ps_wakeup(sc);
	spin_lock_bh(&sc->sc_pcu_lock);

	ath9k_hw_configpcipowersave(ah, 0, 0);

	if (!ah->curchan)
		ah->curchan = ath9k_cmn_get_curchannel(sc->hw, ah);

	r = ath9k_hw_reset(ah, ah->curchan, ah->caldata, false);
	if (r) {
		ath_err(common,
			"Unable to reset channel (%u MHz), reset status %d\n",
			channel->center_freq, r);
	}

	ath9k_cmn_update_txpow(ah, sc->curtxpow,
			       sc->config.txpowlimit, &sc->curtxpow);
	if (ath_startrecv(sc) != 0) {
		ath_err(common, "Unable to restart recv logic\n");
		goto out;
	}
	if (sc->sc_flags & SC_OP_BEACONS)
		ath_set_beacon(sc);	/* restart beacons */

	/* Re-Enable  interrupts */
	ath9k_hw_set_interrupts(ah, ah->imask);

	/* Enable LED */
	ath9k_hw_cfg_output(ah, ah->led_pin,
			    AR_GPIO_OUTPUT_MUX_AS_OUTPUT);
	ath9k_hw_set_gpio(ah, ah->led_pin, 0);

	ieee80211_wake_queues(hw);
	ieee80211_queue_delayed_work(hw, &sc->hw_pll_work, HZ/2);

out:
	spin_unlock_bh(&sc->sc_pcu_lock);

	ath9k_ps_restore(sc);
}

void ath_radio_disable(struct ath_softc *sc, struct ieee80211_hw *hw)
{
	struct ath_hw *ah = sc->sc_ah;
	struct ieee80211_channel *channel = hw->conf.channel;
	int r;

	ath9k_ps_wakeup(sc);
	cancel_delayed_work_sync(&sc->hw_pll_work);

	spin_lock_bh(&sc->sc_pcu_lock);

	ieee80211_stop_queues(hw);

	/*
	 * Keep the LED on when the radio is disabled
	 * during idle unassociated state.
	 */
	if (!sc->ps_idle) {
		ath9k_hw_set_gpio(ah, ah->led_pin, 1);
		ath9k_hw_cfg_gpio_input(ah, ah->led_pin);
	}

	/* Disable interrupts */
	ath9k_hw_disable_interrupts(ah);

	ath_drain_all_txq(sc, false);	/* clear pending tx frames */

	ath_stoprecv(sc);		/* turn off frame recv */
	ath_flushrecv(sc);		/* flush recv queue */

	if (!ah->curchan)
		ah->curchan = ath9k_cmn_get_curchannel(hw, ah);

	r = ath9k_hw_reset(ah, ah->curchan, ah->caldata, false);
	if (r) {
		ath_err(ath9k_hw_common(sc->sc_ah),
			"Unable to reset channel (%u MHz), reset status %d\n",
			channel->center_freq, r);
	}

	ath9k_hw_phy_disable(ah);

	ath9k_hw_configpcipowersave(ah, 1, 1);

	spin_unlock_bh(&sc->sc_pcu_lock);
	ath9k_ps_restore(sc);
}

int ath_reset(struct ath_softc *sc, bool retry_tx)
{
	struct ath_hw *ah = sc->sc_ah;
	struct ath_common *common = ath9k_hw_common(ah);
	struct ieee80211_hw *hw = sc->hw;
	int r;

	sc->hw_busy_count = 0;

	/* Stop ANI */

	del_timer_sync(&common->ani.timer);

	ath9k_ps_wakeup(sc);

	ieee80211_stop_queues(hw);

	ath9k_hw_disable_interrupts(ah);
	ath_drain_all_txq(sc, retry_tx);

	ath_stoprecv(sc);
	ath_flushrecv(sc);

	r = ath9k_hw_reset(ah, sc->sc_ah->curchan, ah->caldata, false);
	if (r)
		ath_err(common,
			"Unable to reset hardware; reset status %d\n", r);

	if (ath_startrecv(sc) != 0)
		ath_err(common, "Unable to start recv logic\n");

	/*
	 * We may be doing a reset in response to a request
	 * that changes the channel so update any state that
	 * might change as a result.
	 */
	ath9k_cmn_update_txpow(ah, sc->curtxpow,
			       sc->config.txpowlimit, &sc->curtxpow);

	if ((sc->sc_flags & SC_OP_BEACONS) || !(sc->sc_flags & (SC_OP_OFFCHANNEL)))
		ath_set_beacon(sc);	/* restart beacons */

	ath9k_hw_set_interrupts(ah, ah->imask);

	if (retry_tx) {
		int i;
		for (i = 0; i < ATH9K_NUM_TX_QUEUES; i++) {
			if (ATH_TXQ_SETUP(sc, i)) {
				spin_lock_bh(&sc->tx.txq[i].axq_lock);
				ath_txq_schedule(sc, &sc->tx.txq[i]);
				spin_unlock_bh(&sc->tx.txq[i].axq_lock);
			}
		}
	}

	ieee80211_wake_queues(hw);

	/* Start ANI */
	if (!common->disable_ani)
		ath_start_ani(common);

	ath9k_ps_restore(sc);

	return r;
}

/**********************/
/* mac80211 callbacks */
/**********************/

static int ath9k_start(struct ieee80211_hw *hw)
{
	struct ath_softc *sc = hw->priv;
	struct ath_hw *ah = sc->sc_ah;
	struct ath_common *common = ath9k_hw_common(ah);
	struct ieee80211_channel *curchan = hw->conf.channel;
	struct ath9k_channel *init_channel;
	int r;

	ath_dbg(common, ATH_DBG_CONFIG,
		"Starting driver with initial channel: %d MHz\n",
		curchan->center_freq);

	ath9k_ps_wakeup(sc);

	mutex_lock(&sc->mutex);

	/* setup initial channel */
	sc->chan_idx = curchan->hw_value;

	init_channel = ath9k_cmn_get_curchannel(hw, ah);

	/* Reset SERDES registers */
	ath9k_hw_configpcipowersave(ah, 0, 0);

	/*
	 * The basic interface to setting the hardware in a good
	 * state is ``reset''.  On return the hardware is known to
	 * be powered up and with interrupts disabled.  This must
	 * be followed by initialization of the appropriate bits
	 * and then setup of the interrupt mask.
	 */
	spin_lock_bh(&sc->sc_pcu_lock);
	r = ath9k_hw_reset(ah, init_channel, ah->caldata, false);
	if (r) {
		ath_err(common,
			"Unable to reset hardware; reset status %d (freq %u MHz)\n",
			r, curchan->center_freq);
		spin_unlock_bh(&sc->sc_pcu_lock);
		goto mutex_unlock;
	}

	/*
	 * This is needed only to setup initial state
	 * but it's best done after a reset.
	 */
	ath9k_cmn_update_txpow(ah, sc->curtxpow,
			sc->config.txpowlimit, &sc->curtxpow);

	/*
	 * Setup the hardware after reset:
	 * The receive engine is set going.
	 * Frame transmit is handled entirely
	 * in the frame output path; there's nothing to do
	 * here except setup the interrupt mask.
	 */
	if (ath_startrecv(sc) != 0) {
		ath_err(common, "Unable to start recv logic\n");
		r = -EIO;
		spin_unlock_bh(&sc->sc_pcu_lock);
		goto mutex_unlock;
	}
	spin_unlock_bh(&sc->sc_pcu_lock);

	/* Setup our intr mask. */
	ah->imask = ATH9K_INT_TX | ATH9K_INT_RXEOL |
		    ATH9K_INT_RXORN | ATH9K_INT_FATAL |
		    ATH9K_INT_GLOBAL;

	if (ah->caps.hw_caps & ATH9K_HW_CAP_EDMA)
		ah->imask |= ATH9K_INT_RXHP |
			     ATH9K_INT_RXLP |
			     ATH9K_INT_BB_WATCHDOG;
	else
		ah->imask |= ATH9K_INT_RX;

	ah->imask |= ATH9K_INT_GTT;

	if (ah->caps.hw_caps & ATH9K_HW_CAP_HT)
		ah->imask |= ATH9K_INT_CST;

	sc->sc_flags &= ~SC_OP_INVALID;
	sc->sc_ah->is_monitoring = false;

	/* Disable BMISS interrupt when we're not associated */
	ah->imask &= ~(ATH9K_INT_SWBA | ATH9K_INT_BMISS);
	ath9k_hw_set_interrupts(ah, ah->imask);

	ieee80211_wake_queues(hw);

	ieee80211_queue_delayed_work(sc->hw, &sc->tx_complete_work, 0);

	if ((ah->btcoex_hw.scheme != ATH_BTCOEX_CFG_NONE) &&
	    !ah->btcoex_hw.enabled) {
		ath9k_hw_btcoex_set_weight(ah, AR_BT_COEX_WGHT,
					   AR_STOMP_LOW_WLAN_WGHT);
		ath9k_hw_btcoex_enable(ah);

		if (common->bus_ops->bt_coex_prep)
			common->bus_ops->bt_coex_prep(common);
		if (ah->btcoex_hw.scheme == ATH_BTCOEX_CFG_3WIRE)
			ath9k_btcoex_timer_resume(sc);
	}

	if (ah->caps.pcie_lcr_extsync_en && common->bus_ops->extn_synch_en)
		common->bus_ops->extn_synch_en(common);

mutex_unlock:
	mutex_unlock(&sc->mutex);

	ath9k_ps_restore(sc);

	return r;
}

static void ath9k_tx(struct ieee80211_hw *hw, struct sk_buff *skb)
{
	struct ath_softc *sc = hw->priv;
	struct ath_common *common = ath9k_hw_common(sc->sc_ah);
	struct ath_tx_control txctl;
	struct ieee80211_hdr *hdr = (struct ieee80211_hdr *) skb->data;

	if (sc->ps_enabled) {
		/*
		 * mac80211 does not set PM field for normal data frames, so we
		 * need to update that based on the current PS mode.
		 */
		if (ieee80211_is_data(hdr->frame_control) &&
		    !ieee80211_is_nullfunc(hdr->frame_control) &&
		    !ieee80211_has_pm(hdr->frame_control)) {
			ath_dbg(common, ATH_DBG_PS,
				"Add PM=1 for a TX frame while in PS mode\n");
			hdr->frame_control |= cpu_to_le16(IEEE80211_FCTL_PM);
		}
	}

	if (unlikely(sc->sc_ah->power_mode != ATH9K_PM_AWAKE)) {
		/*
		 * We are using PS-Poll and mac80211 can request TX while in
		 * power save mode. Need to wake up hardware for the TX to be
		 * completed and if needed, also for RX of buffered frames.
		 */
		ath9k_ps_wakeup(sc);
		if (!(sc->sc_ah->caps.hw_caps & ATH9K_HW_CAP_AUTOSLEEP))
			ath9k_hw_setrxabort(sc->sc_ah, 0);
		if (ieee80211_is_pspoll(hdr->frame_control)) {
			ath_dbg(common, ATH_DBG_PS,
				"Sending PS-Poll to pick a buffered frame\n");
			sc->ps_flags |= PS_WAIT_FOR_PSPOLL_DATA;
		} else {
			ath_dbg(common, ATH_DBG_PS,
				"Wake up to complete TX\n");
			sc->ps_flags |= PS_WAIT_FOR_TX_ACK;
		}
		/*
		 * The actual restore operation will happen only after
		 * the sc_flags bit is cleared. We are just dropping
		 * the ps_usecount here.
		 */
		ath9k_ps_restore(sc);
	}

	memset(&txctl, 0, sizeof(struct ath_tx_control));
	txctl.txq = sc->tx.txq_map[skb_get_queue_mapping(skb)];

	ath_dbg(common, ATH_DBG_XMIT, "transmitting packet, skb: %p\n", skb);

	if (ath_tx_start(hw, skb, &txctl) != 0) {
		ath_dbg(common, ATH_DBG_XMIT, "TX failed\n");
		goto exit;
	}

	return;
exit:
	dev_kfree_skb_any(skb);
}

static void ath9k_stop(struct ieee80211_hw *hw)
{
	struct ath_softc *sc = hw->priv;
	struct ath_hw *ah = sc->sc_ah;
	struct ath_common *common = ath9k_hw_common(ah);

	mutex_lock(&sc->mutex);

	cancel_delayed_work_sync(&sc->tx_complete_work);
	cancel_delayed_work_sync(&sc->hw_pll_work);
	cancel_work_sync(&sc->paprd_work);
	cancel_work_sync(&sc->hw_check_work);

	if (sc->sc_flags & SC_OP_INVALID) {
		ath_dbg(common, ATH_DBG_ANY, "Device not present\n");
		mutex_unlock(&sc->mutex);
		return;
	}

	/* Ensure HW is awake when we try to shut it down. */
	ath9k_ps_wakeup(sc);

	if (ah->btcoex_hw.enabled) {
		ath9k_hw_btcoex_disable(ah);
		if (ah->btcoex_hw.scheme == ATH_BTCOEX_CFG_3WIRE)
			ath9k_btcoex_timer_pause(sc);
	}

	spin_lock_bh(&sc->sc_pcu_lock);

	/* prevent tasklets to enable interrupts once we disable them */
	ah->imask &= ~ATH9K_INT_GLOBAL;

	/* make sure h/w will not generate any interrupt
	 * before setting the invalid flag. */
	ath9k_hw_disable_interrupts(ah);

	if (!(sc->sc_flags & SC_OP_INVALID)) {
		ath_drain_all_txq(sc, false);
		ath_stoprecv(sc);
		ath9k_hw_phy_disable(ah);
	} else
		sc->rx.rxlink = NULL;

	if (sc->rx.frag) {
		dev_kfree_skb_any(sc->rx.frag);
		sc->rx.frag = NULL;
	}

	/* disable HAL and put h/w to sleep */
	ath9k_hw_disable(ah);

	spin_unlock_bh(&sc->sc_pcu_lock);

	/* we can now sync irq and kill any running tasklets, since we already
	 * disabled interrupts and not holding a spin lock */
	synchronize_irq(sc->irq);
	tasklet_kill(&sc->intr_tq);
	tasklet_kill(&sc->bcon_tasklet);

	ath9k_ps_restore(sc);

	sc->ps_idle = true;
	ath_radio_disable(sc, hw);

	sc->sc_flags |= SC_OP_INVALID;

	mutex_unlock(&sc->mutex);

	ath_dbg(common, ATH_DBG_CONFIG, "Driver halt\n");
}

bool ath9k_uses_beacons(int type)
{
	switch (type) {
	case NL80211_IFTYPE_AP:
	case NL80211_IFTYPE_ADHOC:
	case NL80211_IFTYPE_MESH_POINT:
		return true;
	default:
		return false;
	}
}

static void ath9k_reclaim_beacon(struct ath_softc *sc,
				 struct ieee80211_vif *vif)
{
	struct ath_vif *avp = (void *)vif->drv_priv;

	ath9k_set_beaconing_status(sc, false);
	ath_beacon_return(sc, avp);
	ath9k_set_beaconing_status(sc, true);
	sc->sc_flags &= ~SC_OP_BEACONS;
}

static void ath9k_vif_iter(void *data, u8 *mac, struct ieee80211_vif *vif)
{
	struct ath9k_vif_iter_data *iter_data = data;
	int i;

	if (iter_data->hw_macaddr)
		for (i = 0; i < ETH_ALEN; i++)
			iter_data->mask[i] &=
				~(iter_data->hw_macaddr[i] ^ mac[i]);

	switch (vif->type) {
	case NL80211_IFTYPE_AP:
		iter_data->naps++;
		break;
	case NL80211_IFTYPE_STATION:
		iter_data->nstations++;
		break;
	case NL80211_IFTYPE_ADHOC:
		iter_data->nadhocs++;
		break;
	case NL80211_IFTYPE_MESH_POINT:
		iter_data->nmeshes++;
		break;
	case NL80211_IFTYPE_WDS:
		iter_data->nwds++;
		break;
	default:
		iter_data->nothers++;
		break;
	}
}

/* Called with sc->mutex held. */
void ath9k_calculate_iter_data(struct ieee80211_hw *hw,
			       struct ieee80211_vif *vif,
			       struct ath9k_vif_iter_data *iter_data)
{
	struct ath_softc *sc = hw->priv;
	struct ath_hw *ah = sc->sc_ah;
	struct ath_common *common = ath9k_hw_common(ah);

	/*
	 * Use the hardware MAC address as reference, the hardware uses it
	 * together with the BSSID mask when matching addresses.
	 */
	memset(iter_data, 0, sizeof(*iter_data));
	iter_data->hw_macaddr = common->macaddr;
	memset(&iter_data->mask, 0xff, ETH_ALEN);

	if (vif)
		ath9k_vif_iter(iter_data, vif->addr, vif);

	/* Get list of all active MAC addresses */
	ieee80211_iterate_active_interfaces_atomic(sc->hw, ath9k_vif_iter,
						   iter_data);
}

/* Called with sc->mutex held. */
static void ath9k_calculate_summary_state(struct ieee80211_hw *hw,
					  struct ieee80211_vif *vif)
{
	struct ath_softc *sc = hw->priv;
	struct ath_hw *ah = sc->sc_ah;
	struct ath_common *common = ath9k_hw_common(ah);
	struct ath9k_vif_iter_data iter_data;

	ath9k_calculate_iter_data(hw, vif, &iter_data);

	/* Set BSSID mask. */
	memcpy(common->bssidmask, iter_data.mask, ETH_ALEN);
	ath_hw_setbssidmask(common);

	/* Set op-mode & TSF */
	if (iter_data.naps > 0) {
		ath9k_hw_set_tsfadjust(ah, 1);
		sc->sc_flags |= SC_OP_TSF_RESET;
		ah->opmode = NL80211_IFTYPE_AP;
	} else {
		ath9k_hw_set_tsfadjust(ah, 0);
		sc->sc_flags &= ~SC_OP_TSF_RESET;

		if (iter_data.nmeshes)
			ah->opmode = NL80211_IFTYPE_MESH_POINT;
		else if (iter_data.nwds)
			ah->opmode = NL80211_IFTYPE_AP;
		else if (iter_data.nadhocs)
			ah->opmode = NL80211_IFTYPE_ADHOC;
		else
			ah->opmode = NL80211_IFTYPE_STATION;
	}

	/*
	 * Enable MIB interrupts when there are hardware phy counters.
	 */
	if ((iter_data.nstations + iter_data.nadhocs + iter_data.nmeshes) > 0) {
		if (ah->config.enable_ani)
			ah->imask |= ATH9K_INT_MIB;
		ah->imask |= ATH9K_INT_TSFOOR;
	} else {
		ah->imask &= ~ATH9K_INT_MIB;
		ah->imask &= ~ATH9K_INT_TSFOOR;
	}

	ath9k_hw_set_interrupts(ah, ah->imask);

	/* Set up ANI */
	if (iter_data.naps > 0) {
		sc->sc_ah->stats.avgbrssi = ATH_RSSI_DUMMY_MARKER;

		if (!common->disable_ani) {
			sc->sc_flags |= SC_OP_ANI_RUN;
			ath_start_ani(common);
		}

	} else {
		sc->sc_flags &= ~SC_OP_ANI_RUN;
		del_timer_sync(&common->ani.timer);
	}
}

/* Called with sc->mutex held, vif counts set up properly. */
static void ath9k_do_vif_add_setup(struct ieee80211_hw *hw,
				   struct ieee80211_vif *vif)
{
	struct ath_softc *sc = hw->priv;

	ath9k_calculate_summary_state(hw, vif);

	if (ath9k_uses_beacons(vif->type)) {
		int error;
		/* This may fail because upper levels do not have beacons
		 * properly configured yet.  That's OK, we assume it
		 * will be properly configured and then we will be notified
		 * in the info_changed method and set up beacons properly
		 * there.
		 */
		ath9k_set_beaconing_status(sc, false);
		error = ath_beacon_alloc(sc, vif);
		if (!error)
			ath_beacon_config(sc, vif);
		ath9k_set_beaconing_status(sc, true);
	}
}


static int ath9k_add_interface(struct ieee80211_hw *hw,
			       struct ieee80211_vif *vif)
{
	struct ath_softc *sc = hw->priv;
	struct ath_hw *ah = sc->sc_ah;
	struct ath_common *common = ath9k_hw_common(ah);
	int ret = 0;

	ath9k_ps_wakeup(sc);
	mutex_lock(&sc->mutex);

	switch (vif->type) {
	case NL80211_IFTYPE_STATION:
	case NL80211_IFTYPE_WDS:
	case NL80211_IFTYPE_ADHOC:
	case NL80211_IFTYPE_AP:
	case NL80211_IFTYPE_MESH_POINT:
		break;
	default:
		ath_err(common, "Interface type %d not yet supported\n",
			vif->type);
		ret = -EOPNOTSUPP;
		goto out;
	}

	if (ath9k_uses_beacons(vif->type)) {
		if (sc->nbcnvifs >= ATH_BCBUF) {
			ath_err(common, "Not enough beacon buffers when adding"
				" new interface of type: %i\n",
				vif->type);
			ret = -ENOBUFS;
			goto out;
		}
	}

	if ((ah->opmode == NL80211_IFTYPE_ADHOC) ||
	    ((vif->type == NL80211_IFTYPE_ADHOC) &&
	     sc->nvifs > 0)) {
		ath_err(common, "Cannot create ADHOC interface when other"
			" interfaces already exist.\n");
		ret = -EINVAL;
		goto out;
	}

	ath_dbg(common, ATH_DBG_CONFIG,
		"Attach a VIF of type: %d\n", vif->type);

	sc->nvifs++;

	ath9k_do_vif_add_setup(hw, vif);
out:
	mutex_unlock(&sc->mutex);
	ath9k_ps_restore(sc);
	return ret;
}

static int ath9k_change_interface(struct ieee80211_hw *hw,
				  struct ieee80211_vif *vif,
				  enum nl80211_iftype new_type,
				  bool p2p)
{
	struct ath_softc *sc = hw->priv;
	struct ath_common *common = ath9k_hw_common(sc->sc_ah);
	int ret = 0;

	ath_dbg(common, ATH_DBG_CONFIG, "Change Interface\n");
	mutex_lock(&sc->mutex);
	ath9k_ps_wakeup(sc);

	/* See if new interface type is valid. */
	if ((new_type == NL80211_IFTYPE_ADHOC) &&
	    (sc->nvifs > 1)) {
		ath_err(common, "When using ADHOC, it must be the only"
			" interface.\n");
		ret = -EINVAL;
		goto out;
	}

	if (ath9k_uses_beacons(new_type) &&
	    !ath9k_uses_beacons(vif->type)) {
		if (sc->nbcnvifs >= ATH_BCBUF) {
			ath_err(common, "No beacon slot available\n");
			ret = -ENOBUFS;
			goto out;
		}
	}

	/* Clean up old vif stuff */
	if (ath9k_uses_beacons(vif->type))
		ath9k_reclaim_beacon(sc, vif);

	/* Add new settings */
	vif->type = new_type;
	vif->p2p = p2p;

	ath9k_do_vif_add_setup(hw, vif);
out:
	ath9k_ps_restore(sc);
	mutex_unlock(&sc->mutex);
	return ret;
}

static void ath9k_remove_interface(struct ieee80211_hw *hw,
				   struct ieee80211_vif *vif)
{
	struct ath_softc *sc = hw->priv;
	struct ath_common *common = ath9k_hw_common(sc->sc_ah);

	ath_dbg(common, ATH_DBG_CONFIG, "Detach Interface\n");

	ath9k_ps_wakeup(sc);
	mutex_lock(&sc->mutex);

	sc->nvifs--;

	/* Reclaim beacon resources */
	if (ath9k_uses_beacons(vif->type))
		ath9k_reclaim_beacon(sc, vif);

	ath9k_calculate_summary_state(hw, NULL);

	mutex_unlock(&sc->mutex);
	ath9k_ps_restore(sc);
}

static void ath9k_enable_ps(struct ath_softc *sc)
{
	struct ath_hw *ah = sc->sc_ah;

	sc->ps_enabled = true;
	if (!(ah->caps.hw_caps & ATH9K_HW_CAP_AUTOSLEEP)) {
		if ((ah->imask & ATH9K_INT_TIM_TIMER) == 0) {
			ah->imask |= ATH9K_INT_TIM_TIMER;
			ath9k_hw_set_interrupts(ah, ah->imask);
		}
		ath9k_hw_setrxabort(ah, 1);
	}
}

static void ath9k_disable_ps(struct ath_softc *sc)
{
	struct ath_hw *ah = sc->sc_ah;

	sc->ps_enabled = false;
	ath9k_hw_setpower(ah, ATH9K_PM_AWAKE);
	if (!(ah->caps.hw_caps & ATH9K_HW_CAP_AUTOSLEEP)) {
		ath9k_hw_setrxabort(ah, 0);
		sc->ps_flags &= ~(PS_WAIT_FOR_BEACON |
				  PS_WAIT_FOR_CAB |
				  PS_WAIT_FOR_PSPOLL_DATA |
				  PS_WAIT_FOR_TX_ACK);
		if (ah->imask & ATH9K_INT_TIM_TIMER) {
			ah->imask &= ~ATH9K_INT_TIM_TIMER;
			ath9k_hw_set_interrupts(ah, ah->imask);
		}
	}

}

static int ath9k_config(struct ieee80211_hw *hw, u32 changed)
{
	struct ath_softc *sc = hw->priv;
	struct ath_hw *ah = sc->sc_ah;
	struct ath_common *common = ath9k_hw_common(ah);
	struct ieee80211_conf *conf = &hw->conf;
	bool disable_radio = false;

	mutex_lock(&sc->mutex);

	/*
	 * Leave this as the first check because we need to turn on the
	 * radio if it was disabled before prior to processing the rest
	 * of the changes. Likewise we must only disable the radio towards
	 * the end.
	 */
	if (changed & IEEE80211_CONF_CHANGE_IDLE) {
		sc->ps_idle = !!(conf->flags & IEEE80211_CONF_IDLE);
		if (!sc->ps_idle) {
			ath_radio_enable(sc, hw);
			ath_dbg(common, ATH_DBG_CONFIG,
				"not-idle: enabling radio\n");
		} else {
			disable_radio = true;
		}
	}

	/*
	 * We just prepare to enable PS. We have to wait until our AP has
	 * ACK'd our null data frame to disable RX otherwise we'll ignore
	 * those ACKs and end up retransmitting the same null data frames.
	 * IEEE80211_CONF_CHANGE_PS is only passed by mac80211 for STA mode.
	 */
	if (changed & IEEE80211_CONF_CHANGE_PS) {
		unsigned long flags;
		spin_lock_irqsave(&sc->sc_pm_lock, flags);
		if (conf->flags & IEEE80211_CONF_PS)
			ath9k_enable_ps(sc);
		else
			ath9k_disable_ps(sc);
		spin_unlock_irqrestore(&sc->sc_pm_lock, flags);
	}

	if (changed & IEEE80211_CONF_CHANGE_MONITOR) {
		if (conf->flags & IEEE80211_CONF_MONITOR) {
			ath_dbg(common, ATH_DBG_CONFIG,
				"Monitor mode is enabled\n");
			sc->sc_ah->is_monitoring = true;
		} else {
			ath_dbg(common, ATH_DBG_CONFIG,
				"Monitor mode is disabled\n");
			sc->sc_ah->is_monitoring = false;
		}
	}

	if (changed & IEEE80211_CONF_CHANGE_CHANNEL) {
		struct ieee80211_channel *curchan = hw->conf.channel;
		int pos = curchan->hw_value;
		int old_pos = -1;
		unsigned long flags;

		if (ah->curchan)
			old_pos = ah->curchan - &ah->channels[0];

		if (hw->conf.flags & IEEE80211_CONF_OFFCHANNEL)
			sc->sc_flags |= SC_OP_OFFCHANNEL;
		else
			sc->sc_flags &= ~SC_OP_OFFCHANNEL;

		ath_dbg(common, ATH_DBG_CONFIG,
			"Set channel: %d MHz type: %d\n",
			curchan->center_freq, conf->channel_type);

		ath9k_cmn_update_ichannel(&sc->sc_ah->channels[pos],
					  curchan, conf->channel_type);

		/* update survey stats for the old channel before switching */
		spin_lock_irqsave(&common->cc_lock, flags);
		ath_update_survey_stats(sc);
		spin_unlock_irqrestore(&common->cc_lock, flags);

		/*
		 * If the operating channel changes, change the survey in-use flags
		 * along with it.
		 * Reset the survey data for the new channel, unless we're switching
		 * back to the operating channel from an off-channel operation.
		 */
		if (!(hw->conf.flags & IEEE80211_CONF_OFFCHANNEL) &&
		    sc->cur_survey != &sc->survey[pos]) {

			if (sc->cur_survey)
				sc->cur_survey->filled &= ~SURVEY_INFO_IN_USE;

			sc->cur_survey = &sc->survey[pos];

			memset(sc->cur_survey, 0, sizeof(struct survey_info));
			sc->cur_survey->filled |= SURVEY_INFO_IN_USE;
		} else if (!(sc->survey[pos].filled & SURVEY_INFO_IN_USE)) {
			memset(&sc->survey[pos], 0, sizeof(struct survey_info));
		}

		if (ath_set_channel(sc, hw, &sc->sc_ah->channels[pos]) < 0) {
			ath_err(common, "Unable to set channel\n");
			mutex_unlock(&sc->mutex);
			return -EINVAL;
		}

		/*
		 * The most recent snapshot of channel->noisefloor for the old
		 * channel is only available after the hardware reset. Copy it to
		 * the survey stats now.
		 */
		if (old_pos >= 0)
			ath_update_survey_nf(sc, old_pos);
	}

	if (changed & IEEE80211_CONF_CHANGE_POWER) {
		ath_dbg(common, ATH_DBG_CONFIG,
			"Set power: %d\n", conf->power_level);
		sc->config.txpowlimit = 2 * conf->power_level;
		ath9k_ps_wakeup(sc);
		ath9k_cmn_update_txpow(ah, sc->curtxpow,
				       sc->config.txpowlimit, &sc->curtxpow);
		ath9k_ps_restore(sc);
	}

	if (disable_radio) {
		ath_dbg(common, ATH_DBG_CONFIG, "idle: disabling radio\n");
		ath_radio_disable(sc, hw);
	}

	mutex_unlock(&sc->mutex);

	return 0;
}

#define SUPPORTED_FILTERS			\
	(FIF_PROMISC_IN_BSS |			\
	FIF_ALLMULTI |				\
	FIF_CONTROL |				\
	FIF_PSPOLL |				\
	FIF_OTHER_BSS |				\
	FIF_BCN_PRBRESP_PROMISC |		\
	FIF_PROBE_REQ |				\
	FIF_FCSFAIL)

/* FIXME: sc->sc_full_reset ? */
static void ath9k_configure_filter(struct ieee80211_hw *hw,
				   unsigned int changed_flags,
				   unsigned int *total_flags,
				   u64 multicast)
{
	struct ath_softc *sc = hw->priv;
	u32 rfilt;

	changed_flags &= SUPPORTED_FILTERS;
	*total_flags &= SUPPORTED_FILTERS;

	sc->rx.rxfilter = *total_flags;
	ath9k_ps_wakeup(sc);
	rfilt = ath_calcrxfilter(sc);
	ath9k_hw_setrxfilter(sc->sc_ah, rfilt);
	ath9k_ps_restore(sc);

	ath_dbg(ath9k_hw_common(sc->sc_ah), ATH_DBG_CONFIG,
		"Set HW RX filter: 0x%x\n", rfilt);
}

static int ath9k_sta_add(struct ieee80211_hw *hw,
			 struct ieee80211_vif *vif,
			 struct ieee80211_sta *sta)
{
	struct ath_softc *sc = hw->priv;
	struct ath_common *common = ath9k_hw_common(sc->sc_ah);
	struct ath_node *an = (struct ath_node *) sta->drv_priv;
	struct ieee80211_key_conf ps_key = { };

	ath_node_attach(sc, sta);

	if (vif->type != NL80211_IFTYPE_AP &&
	    vif->type != NL80211_IFTYPE_AP_VLAN)
		return 0;

	an->ps_key = ath_key_config(common, vif, sta, &ps_key);

	return 0;
}

static void ath9k_del_ps_key(struct ath_softc *sc,
			     struct ieee80211_vif *vif,
			     struct ieee80211_sta *sta)
{
	struct ath_common *common = ath9k_hw_common(sc->sc_ah);
	struct ath_node *an = (struct ath_node *) sta->drv_priv;
	struct ieee80211_key_conf ps_key = { .hw_key_idx = an->ps_key };

	if (!an->ps_key)
	    return;

	ath_key_delete(common, &ps_key);
}

static int ath9k_sta_remove(struct ieee80211_hw *hw,
			    struct ieee80211_vif *vif,
			    struct ieee80211_sta *sta)
{
	struct ath_softc *sc = hw->priv;

	ath9k_del_ps_key(sc, vif, sta);
	ath_node_detach(sc, sta);

	return 0;
}

static void ath9k_sta_notify(struct ieee80211_hw *hw,
			 struct ieee80211_vif *vif,
			 enum sta_notify_cmd cmd,
			 struct ieee80211_sta *sta)
{
	struct ath_softc *sc = hw->priv;
	struct ath_node *an = (struct ath_node *) sta->drv_priv;

	switch (cmd) {
	case STA_NOTIFY_SLEEP:
		an->sleeping = true;
		if (ath_tx_aggr_sleep(sc, an))
			ieee80211_sta_set_tim(sta);
		break;
	case STA_NOTIFY_AWAKE:
		an->sleeping = false;
		ath_tx_aggr_wakeup(sc, an);
		break;
	}
}

static int ath9k_conf_tx(struct ieee80211_hw *hw, u16 queue,
			 const struct ieee80211_tx_queue_params *params)
{
	struct ath_softc *sc = hw->priv;
	struct ath_common *common = ath9k_hw_common(sc->sc_ah);
	struct ath_txq *txq;
	struct ath9k_tx_queue_info qi;
	int ret = 0;

	if (queue >= WME_NUM_AC)
		return 0;

	txq = sc->tx.txq_map[queue];

	ath9k_ps_wakeup(sc);
	mutex_lock(&sc->mutex);

	memset(&qi, 0, sizeof(struct ath9k_tx_queue_info));

	qi.tqi_aifs = params->aifs;
	qi.tqi_cwmin = params->cw_min;
	qi.tqi_cwmax = params->cw_max;
	qi.tqi_burstTime = params->txop;

	ath_dbg(common, ATH_DBG_CONFIG,
		"Configure tx [queue/halq] [%d/%d], aifs: %d, cw_min: %d, cw_max: %d, txop: %d\n",
		queue, txq->axq_qnum, params->aifs, params->cw_min,
		params->cw_max, params->txop);

	ret = ath_txq_update(sc, txq->axq_qnum, &qi);
	if (ret)
		ath_err(common, "TXQ Update failed\n");

	if (sc->sc_ah->opmode == NL80211_IFTYPE_ADHOC)
		if (queue == WME_AC_BE && !ret)
			ath_beaconq_config(sc);

	mutex_unlock(&sc->mutex);
	ath9k_ps_restore(sc);

	return ret;
}

static int ath9k_set_key(struct ieee80211_hw *hw,
			 enum set_key_cmd cmd,
			 struct ieee80211_vif *vif,
			 struct ieee80211_sta *sta,
			 struct ieee80211_key_conf *key)
{
	struct ath_softc *sc = hw->priv;
	struct ath_common *common = ath9k_hw_common(sc->sc_ah);
	int ret = 0;

	if (ath9k_modparam_nohwcrypt)
		return -ENOSPC;

	if (vif->type == NL80211_IFTYPE_ADHOC &&
	    (key->cipher == WLAN_CIPHER_SUITE_TKIP ||
	     key->cipher == WLAN_CIPHER_SUITE_CCMP) &&
	    !(key->flags & IEEE80211_KEY_FLAG_PAIRWISE)) {
		/*
		 * For now, disable hw crypto for the RSN IBSS group keys. This
		 * could be optimized in the future to use a modified key cache
		 * design to support per-STA RX GTK, but until that gets
		 * implemented, use of software crypto for group addressed
		 * frames is a acceptable to allow RSN IBSS to be used.
		 */
		return -EOPNOTSUPP;
	}

	mutex_lock(&sc->mutex);
	ath9k_ps_wakeup(sc);
	ath_dbg(common, ATH_DBG_CONFIG, "Set HW Key\n");

	switch (cmd) {
	case SET_KEY:
		if (sta)
			ath9k_del_ps_key(sc, vif, sta);

		ret = ath_key_config(common, vif, sta, key);
		if (ret >= 0) {
			key->hw_key_idx = ret;
			/* push IV and Michael MIC generation to stack */
			key->flags |= IEEE80211_KEY_FLAG_GENERATE_IV;
			if (key->cipher == WLAN_CIPHER_SUITE_TKIP)
				key->flags |= IEEE80211_KEY_FLAG_GENERATE_MMIC;
			if (sc->sc_ah->sw_mgmt_crypto &&
			    key->cipher == WLAN_CIPHER_SUITE_CCMP)
				key->flags |= IEEE80211_KEY_FLAG_SW_MGMT;
			ret = 0;
		}
		break;
	case DISABLE_KEY:
		ath_key_delete(common, key);
		break;
	default:
		ret = -EINVAL;
	}

	ath9k_ps_restore(sc);
	mutex_unlock(&sc->mutex);

	return ret;
}
static void ath9k_bss_iter(void *data, u8 *mac, struct ieee80211_vif *vif)
{
	struct ath_softc *sc = data;
	struct ath_common *common = ath9k_hw_common(sc->sc_ah);
	struct ieee80211_bss_conf *bss_conf = &vif->bss_conf;
	struct ath_vif *avp = (void *)vif->drv_priv;

	/*
	 * Skip iteration if primary station vif's bss info
	 * was not changed
	 */
	if (sc->sc_flags & SC_OP_PRIM_STA_VIF)
		return;

	if (bss_conf->assoc) {
		sc->sc_flags |= SC_OP_PRIM_STA_VIF;
		avp->primary_sta_vif = true;
		memcpy(common->curbssid, bss_conf->bssid, ETH_ALEN);
		common->curaid = bss_conf->aid;
		ath9k_hw_write_associd(sc->sc_ah);
		ath_dbg(common, ATH_DBG_CONFIG,
				"Bss Info ASSOC %d, bssid: %pM\n",
				bss_conf->aid, common->curbssid);
		ath_beacon_config(sc, vif);
		/*
		 * Request a re-configuration of Beacon related timers
		 * on the receipt of the first Beacon frame (i.e.,
		 * after time sync with the AP).
		 */
		sc->ps_flags |= PS_BEACON_SYNC | PS_WAIT_FOR_BEACON;
		/* Reset rssi stats */
		sc->last_rssi = ATH_RSSI_DUMMY_MARKER;
		sc->sc_ah->stats.avgbrssi = ATH_RSSI_DUMMY_MARKER;

		if (!common->disable_ani) {
			sc->sc_flags |= SC_OP_ANI_RUN;
			ath_start_ani(common);
		}

	}
}

static void ath9k_config_bss(struct ath_softc *sc, struct ieee80211_vif *vif)
{
	struct ath_common *common = ath9k_hw_common(sc->sc_ah);
	struct ieee80211_bss_conf *bss_conf = &vif->bss_conf;
	struct ath_vif *avp = (void *)vif->drv_priv;

	if (sc->sc_ah->opmode != NL80211_IFTYPE_STATION)
		return;

	/* Reconfigure bss info */
	if (avp->primary_sta_vif && !bss_conf->assoc) {
		ath_dbg(common, ATH_DBG_CONFIG,
			"Bss Info DISASSOC %d, bssid %pM\n",
			common->curaid, common->curbssid);
		sc->sc_flags &= ~(SC_OP_PRIM_STA_VIF | SC_OP_BEACONS);
		avp->primary_sta_vif = false;
		memset(common->curbssid, 0, ETH_ALEN);
		common->curaid = 0;
	}

	ieee80211_iterate_active_interfaces_atomic(
			sc->hw, ath9k_bss_iter, sc);

	/*
	 * None of station vifs are associated.
	 * Clear bssid & aid
	 */
	if (!(sc->sc_flags & SC_OP_PRIM_STA_VIF)) {
		ath9k_hw_write_associd(sc->sc_ah);
		/* Stop ANI */
		sc->sc_flags &= ~SC_OP_ANI_RUN;
		del_timer_sync(&common->ani.timer);
	}
}

static void ath9k_bss_info_changed(struct ieee80211_hw *hw,
				   struct ieee80211_vif *vif,
				   struct ieee80211_bss_conf *bss_conf,
				   u32 changed)
{
	struct ath_softc *sc = hw->priv;
	struct ath_hw *ah = sc->sc_ah;
	struct ath_common *common = ath9k_hw_common(ah);
	struct ath_vif *avp = (void *)vif->drv_priv;
	int slottime;
	int error;

	ath9k_ps_wakeup(sc);
	mutex_lock(&sc->mutex);

	if (changed & BSS_CHANGED_BSSID) {
		ath9k_config_bss(sc, vif);

		ath_dbg(common, ATH_DBG_CONFIG, "BSSID: %pM aid: 0x%x\n",
			common->curbssid, common->curaid);
	}

	if (changed & BSS_CHANGED_IBSS) {
		/* There can be only one vif available */
		memcpy(common->curbssid, bss_conf->bssid, ETH_ALEN);
		common->curaid = bss_conf->aid;
		ath9k_hw_write_associd(sc->sc_ah);

		if (bss_conf->ibss_joined) {
			sc->sc_ah->stats.avgbrssi = ATH_RSSI_DUMMY_MARKER;

			if (!common->disable_ani) {
				sc->sc_flags |= SC_OP_ANI_RUN;
				ath_start_ani(common);
			}

		} else {
			sc->sc_flags &= ~SC_OP_ANI_RUN;
			del_timer_sync(&common->ani.timer);
		}
	}

	/* Enable transmission of beacons (AP, IBSS, MESH) */
	if ((changed & BSS_CHANGED_BEACON) ||
	    ((changed & BSS_CHANGED_BEACON_ENABLED) && bss_conf->enable_beacon)) {
		ath9k_set_beaconing_status(sc, false);
		error = ath_beacon_alloc(sc, vif);
		if (!error)
			ath_beacon_config(sc, vif);
		ath9k_set_beaconing_status(sc, true);
	}

	if (changed & BSS_CHANGED_ERP_SLOT) {
		if (bss_conf->use_short_slot)
			slottime = 9;
		else
			slottime = 20;
		if (vif->type == NL80211_IFTYPE_AP) {
			/*
			 * Defer update, so that connected stations can adjust
			 * their settings at the same time.
			 * See beacon.c for more details
			 */
			sc->beacon.slottime = slottime;
			sc->beacon.updateslot = UPDATE;
		} else {
			ah->slottime = slottime;
			ath9k_hw_init_global_settings(ah);
		}
	}

	/* Disable transmission of beacons */
	if ((changed & BSS_CHANGED_BEACON_ENABLED) &&
	    !bss_conf->enable_beacon) {
		ath9k_set_beaconing_status(sc, false);
		avp->is_bslot_active = false;
		ath9k_set_beaconing_status(sc, true);
	}

	if (changed & BSS_CHANGED_BEACON_INT) {
		/*
		 * In case of AP mode, the HW TSF has to be reset
		 * when the beacon interval changes.
		 */
		if (vif->type == NL80211_IFTYPE_AP) {
			sc->sc_flags |= SC_OP_TSF_RESET;
			ath9k_set_beaconing_status(sc, false);
			error = ath_beacon_alloc(sc, vif);
			if (!error)
				ath_beacon_config(sc, vif);
			ath9k_set_beaconing_status(sc, true);
		} else
			ath_beacon_config(sc, vif);
	}

	if (changed & BSS_CHANGED_ERP_PREAMBLE) {
		ath_dbg(common, ATH_DBG_CONFIG, "BSS Changed PREAMBLE %d\n",
			bss_conf->use_short_preamble);
		if (bss_conf->use_short_preamble)
			sc->sc_flags |= SC_OP_PREAMBLE_SHORT;
		else
			sc->sc_flags &= ~SC_OP_PREAMBLE_SHORT;
	}

	if (changed & BSS_CHANGED_ERP_CTS_PROT) {
		ath_dbg(common, ATH_DBG_CONFIG, "BSS Changed CTS PROT %d\n",
			bss_conf->use_cts_prot);
		if (bss_conf->use_cts_prot &&
		    hw->conf.channel->band != IEEE80211_BAND_5GHZ)
			sc->sc_flags |= SC_OP_PROTECT_ENABLE;
		else
			sc->sc_flags &= ~SC_OP_PROTECT_ENABLE;
	}

	mutex_unlock(&sc->mutex);
	ath9k_ps_restore(sc);
}

static u64 ath9k_get_tsf(struct ieee80211_hw *hw)
{
	struct ath_softc *sc = hw->priv;
	u64 tsf;

	mutex_lock(&sc->mutex);
	ath9k_ps_wakeup(sc);
	tsf = ath9k_hw_gettsf64(sc->sc_ah);
	ath9k_ps_restore(sc);
	mutex_unlock(&sc->mutex);

	return tsf;
}

static void ath9k_set_tsf(struct ieee80211_hw *hw, u64 tsf)
{
	struct ath_softc *sc = hw->priv;

	mutex_lock(&sc->mutex);
	ath9k_ps_wakeup(sc);
	ath9k_hw_settsf64(sc->sc_ah, tsf);
	ath9k_ps_restore(sc);
	mutex_unlock(&sc->mutex);
}

static void ath9k_reset_tsf(struct ieee80211_hw *hw)
{
	struct ath_softc *sc = hw->priv;

	mutex_lock(&sc->mutex);

	ath9k_ps_wakeup(sc);
	ath9k_hw_reset_tsf(sc->sc_ah);
	ath9k_ps_restore(sc);

	mutex_unlock(&sc->mutex);
}

static int ath9k_ampdu_action(struct ieee80211_hw *hw,
			      struct ieee80211_vif *vif,
			      enum ieee80211_ampdu_mlme_action action,
			      struct ieee80211_sta *sta,
			      u16 tid, u16 *ssn, u8 buf_size)
{
	struct ath_softc *sc = hw->priv;
	int ret = 0;

	local_bh_disable();

	switch (action) {
	case IEEE80211_AMPDU_RX_START:
		if (!(sc->sc_flags & SC_OP_RXAGGR))
			ret = -ENOTSUPP;
		break;
	case IEEE80211_AMPDU_RX_STOP:
		break;
	case IEEE80211_AMPDU_TX_START:
		if (!(sc->sc_flags & SC_OP_TXAGGR))
			return -EOPNOTSUPP;

		ath9k_ps_wakeup(sc);
		ret = ath_tx_aggr_start(sc, sta, tid, ssn);
		if (!ret)
			ieee80211_start_tx_ba_cb_irqsafe(vif, sta->addr, tid);
		ath9k_ps_restore(sc);
		break;
	case IEEE80211_AMPDU_TX_STOP:
		ath9k_ps_wakeup(sc);
		ath_tx_aggr_stop(sc, sta, tid);
		ieee80211_stop_tx_ba_cb_irqsafe(vif, sta->addr, tid);
		ath9k_ps_restore(sc);
		break;
	case IEEE80211_AMPDU_TX_OPERATIONAL:
		ath9k_ps_wakeup(sc);
		ath_tx_aggr_resume(sc, sta, tid);
		ath9k_ps_restore(sc);
		break;
	default:
		ath_err(ath9k_hw_common(sc->sc_ah), "Unknown AMPDU action\n");
	}

	local_bh_enable();

	return ret;
}

static int ath9k_get_survey(struct ieee80211_hw *hw, int idx,
			     struct survey_info *survey)
{
	struct ath_softc *sc = hw->priv;
	struct ath_common *common = ath9k_hw_common(sc->sc_ah);
	struct ieee80211_supported_band *sband;
	struct ieee80211_channel *chan;
	unsigned long flags;
	int pos;

	spin_lock_irqsave(&common->cc_lock, flags);
	if (idx == 0)
		ath_update_survey_stats(sc);

	sband = hw->wiphy->bands[IEEE80211_BAND_2GHZ];
	if (sband && idx >= sband->n_channels) {
		idx -= sband->n_channels;
		sband = NULL;
	}

	if (!sband)
		sband = hw->wiphy->bands[IEEE80211_BAND_5GHZ];

	if (!sband || idx >= sband->n_channels) {
		spin_unlock_irqrestore(&common->cc_lock, flags);
		return -ENOENT;
	}

	chan = &sband->channels[idx];
	pos = chan->hw_value;
	memcpy(survey, &sc->survey[pos], sizeof(*survey));
	survey->channel = chan;
	spin_unlock_irqrestore(&common->cc_lock, flags);

	return 0;
}

static void ath9k_set_coverage_class(struct ieee80211_hw *hw, u8 coverage_class)
{
	struct ath_softc *sc = hw->priv;
	struct ath_hw *ah = sc->sc_ah;

	mutex_lock(&sc->mutex);
	ah->coverage_class = coverage_class;
	ath9k_hw_init_global_settings(ah);
	mutex_unlock(&sc->mutex);
}

static void ath9k_flush(struct ieee80211_hw *hw, bool drop)
{
	struct ath_softc *sc = hw->priv;
	struct ath_hw *ah = sc->sc_ah;
	struct ath_common *common = ath9k_hw_common(ah);
	int timeout = 200; /* ms */
	int i, j;
	bool drain_txq;

	mutex_lock(&sc->mutex);
	cancel_delayed_work_sync(&sc->tx_complete_work);

	if (sc->sc_flags & SC_OP_INVALID) {
		ath_dbg(common, ATH_DBG_ANY, "Device not present\n");
		mutex_unlock(&sc->mutex);
		return;
	}

	if (drop)
		timeout = 1;

	for (j = 0; j < timeout; j++) {
		bool npend = false;

		if (j)
			usleep_range(1000, 2000);

		for (i = 0; i < ATH9K_NUM_TX_QUEUES; i++) {
			if (!ATH_TXQ_SETUP(sc, i))
				continue;

			npend = ath9k_has_pending_frames(sc, &sc->tx.txq[i]);

			if (npend)
				break;
		}

		if (!npend)
		    goto out;
	}

	ath9k_ps_wakeup(sc);
	spin_lock_bh(&sc->sc_pcu_lock);
	drain_txq = ath_drain_all_txq(sc, false);
	if (!drain_txq)
		ath_reset(sc, false);
	spin_unlock_bh(&sc->sc_pcu_lock);
	ath9k_ps_restore(sc);
	ieee80211_wake_queues(hw);

out:
	ieee80211_queue_delayed_work(hw, &sc->tx_complete_work, 0);
	mutex_unlock(&sc->mutex);
}

static bool ath9k_tx_frames_pending(struct ieee80211_hw *hw)
{
	struct ath_softc *sc = hw->priv;
	int i;

	for (i = 0; i < ATH9K_NUM_TX_QUEUES; i++) {
		if (!ATH_TXQ_SETUP(sc, i))
			continue;

		if (ath9k_has_pending_frames(sc, &sc->tx.txq[i]))
			return true;
	}
	return false;
}

static int ath9k_tx_last_beacon(struct ieee80211_hw *hw)
{
	struct ath_softc *sc = hw->priv;
	struct ath_hw *ah = sc->sc_ah;
	struct ieee80211_vif *vif;
	struct ath_vif *avp;
	struct ath_buf *bf;
	struct ath_tx_status ts;
	int status;

	vif = sc->beacon.bslot[0];
	if (!vif)
		return 0;

	avp = (void *)vif->drv_priv;
	if (!avp->is_bslot_active)
		return 0;

	if (!sc->beacon.tx_processed) {
		tasklet_disable(&sc->bcon_tasklet);

		bf = avp->av_bcbuf;
		if (!bf || !bf->bf_mpdu)
			goto skip;

		status = ath9k_hw_txprocdesc(ah, bf->bf_desc, &ts);
		if (status == -EINPROGRESS)
			goto skip;

		sc->beacon.tx_processed = true;
		sc->beacon.tx_last = !(ts.ts_status & ATH9K_TXERR_MASK);

skip:
		tasklet_enable(&sc->bcon_tasklet);
	}

	return sc->beacon.tx_last;
}

struct ieee80211_ops ath9k_ops = {
	.tx 		    = ath9k_tx,
	.start 		    = ath9k_start,
	.stop 		    = ath9k_stop,
	.add_interface 	    = ath9k_add_interface,
	.change_interface   = ath9k_change_interface,
	.remove_interface   = ath9k_remove_interface,
	.config 	    = ath9k_config,
	.configure_filter   = ath9k_configure_filter,
	.sta_add	    = ath9k_sta_add,
	.sta_remove	    = ath9k_sta_remove,
	.sta_notify         = ath9k_sta_notify,
	.conf_tx 	    = ath9k_conf_tx,
	.bss_info_changed   = ath9k_bss_info_changed,
	.set_key            = ath9k_set_key,
	.get_tsf 	    = ath9k_get_tsf,
	.set_tsf 	    = ath9k_set_tsf,
	.reset_tsf 	    = ath9k_reset_tsf,
	.ampdu_action       = ath9k_ampdu_action,
	.get_survey	    = ath9k_get_survey,
	.rfkill_poll        = ath9k_rfkill_poll_state,
	.set_coverage_class = ath9k_set_coverage_class,
	.flush		    = ath9k_flush,
	.tx_frames_pending  = ath9k_tx_frames_pending,
	.tx_last_beacon = ath9k_tx_last_beacon,
};<|MERGE_RESOLUTION|>--- conflicted
+++ resolved
@@ -679,10 +679,7 @@
 
 	if ((status & ATH9K_INT_FATAL) ||
 	    (status & ATH9K_INT_BB_WATCHDOG)) {
-<<<<<<< HEAD
-=======
 		spin_lock(&sc->sc_pcu_lock);
->>>>>>> acfe7d74
 		ath_reset(sc, true);
 		spin_unlock(&sc->sc_pcu_lock);
 		return;
