/*
 * Copyright (c) 2008-2011 Atheros Communications Inc.
 *
 * Permission to use, copy, modify, and/or distribute this software for any
 * purpose with or without fee is hereby granted, provided that the above
 * copyright notice and this permission notice appear in all copies.
 *
 * THE SOFTWARE IS PROVIDED "AS IS" AND THE AUTHOR DISCLAIMS ALL WARRANTIES
 * WITH REGARD TO THIS SOFTWARE INCLUDING ALL IMPLIED WARRANTIES OF
 * MERCHANTABILITY AND FITNESS. IN NO EVENT SHALL THE AUTHOR BE LIABLE FOR
 * ANY SPECIAL, DIRECT, INDIRECT, OR CONSEQUENTIAL DAMAGES OR ANY DAMAGES
 * WHATSOEVER RESULTING FROM LOSS OF USE, DATA OR PROFITS, WHETHER IN AN
 * ACTION OF CONTRACT, NEGLIGENCE OR OTHER TORTIOUS ACTION, ARISING OUT OF
 * OR IN CONNECTION WITH THE USE OR PERFORMANCE OF THIS SOFTWARE.
 */

#include <linux/nl80211.h>
#include <linux/delay.h>
#include "ath9k.h"
#include "btcoex.h"

u8 ath9k_parse_mpdudensity(u8 mpdudensity)
{
	/*
	 * 802.11n D2.0 defined values for "Minimum MPDU Start Spacing":
	 *   0 for no restriction
	 *   1 for 1/4 us
	 *   2 for 1/2 us
	 *   3 for 1 us
	 *   4 for 2 us
	 *   5 for 4 us
	 *   6 for 8 us
	 *   7 for 16 us
	 */
	switch (mpdudensity) {
	case 0:
		return 0;
	case 1:
	case 2:
	case 3:
		/* Our lower layer calculations limit our precision to
		   1 microsecond */
		return 1;
	case 4:
		return 2;
	case 5:
		return 4;
	case 6:
		return 8;
	case 7:
		return 16;
	default:
		return 0;
	}
}

static bool ath9k_has_pending_frames(struct ath_softc *sc, struct ath_txq *txq,
				     bool sw_pending)
{
	bool pending = false;

	spin_lock_bh(&txq->axq_lock);

	if (txq->axq_depth) {
		pending = true;
		goto out;
	}

	if (!sw_pending)
		goto out;

	if (txq->mac80211_qnum >= 0) {
		struct list_head *list;

		list = &sc->cur_chan->acq[txq->mac80211_qnum];
		if (!list_empty(list))
			pending = true;
	}
out:
	spin_unlock_bh(&txq->axq_lock);
	return pending;
}

static bool ath9k_setpower(struct ath_softc *sc, enum ath9k_power_mode mode)
{
	unsigned long flags;
	bool ret;

	spin_lock_irqsave(&sc->sc_pm_lock, flags);
	ret = ath9k_hw_setpower(sc->sc_ah, mode);
	spin_unlock_irqrestore(&sc->sc_pm_lock, flags);

	return ret;
}

void ath_ps_full_sleep(unsigned long data)
{
	struct ath_softc *sc = (struct ath_softc *) data;
	struct ath_common *common = ath9k_hw_common(sc->sc_ah);
	bool reset;

	spin_lock(&common->cc_lock);
	ath_hw_cycle_counters_update(common);
	spin_unlock(&common->cc_lock);

	ath9k_hw_setrxabort(sc->sc_ah, 1);
	ath9k_hw_stopdmarecv(sc->sc_ah, &reset);

	ath9k_hw_setpower(sc->sc_ah, ATH9K_PM_FULL_SLEEP);
}

void ath9k_ps_wakeup(struct ath_softc *sc)
{
	struct ath_common *common = ath9k_hw_common(sc->sc_ah);
	unsigned long flags;
	enum ath9k_power_mode power_mode;

	spin_lock_irqsave(&sc->sc_pm_lock, flags);
	if (++sc->ps_usecount != 1)
		goto unlock;

	del_timer_sync(&sc->sleep_timer);
	power_mode = sc->sc_ah->power_mode;
	ath9k_hw_setpower(sc->sc_ah, ATH9K_PM_AWAKE);

	/*
	 * While the hardware is asleep, the cycle counters contain no
	 * useful data. Better clear them now so that they don't mess up
	 * survey data results.
	 */
	if (power_mode != ATH9K_PM_AWAKE) {
		spin_lock(&common->cc_lock);
		ath_hw_cycle_counters_update(common);
		memset(&common->cc_survey, 0, sizeof(common->cc_survey));
		memset(&common->cc_ani, 0, sizeof(common->cc_ani));
		spin_unlock(&common->cc_lock);
	}

 unlock:
	spin_unlock_irqrestore(&sc->sc_pm_lock, flags);
}

void ath9k_ps_restore(struct ath_softc *sc)
{
	struct ath_common *common = ath9k_hw_common(sc->sc_ah);
	enum ath9k_power_mode mode;
	unsigned long flags;

	spin_lock_irqsave(&sc->sc_pm_lock, flags);
	if (--sc->ps_usecount != 0)
		goto unlock;

	if (sc->ps_idle) {
		mod_timer(&sc->sleep_timer, jiffies + HZ / 10);
		goto unlock;
	}

	if (sc->ps_enabled &&
		   !(sc->ps_flags & (PS_WAIT_FOR_BEACON |
				     PS_WAIT_FOR_CAB |
				     PS_WAIT_FOR_PSPOLL_DATA |
				     PS_WAIT_FOR_TX_ACK |
				     PS_WAIT_FOR_ANI))) {
		mode = ATH9K_PM_NETWORK_SLEEP;
		if (ath9k_hw_btcoex_is_enabled(sc->sc_ah))
			ath9k_btcoex_stop_gen_timer(sc);
	} else {
		goto unlock;
	}

	spin_lock(&common->cc_lock);
	ath_hw_cycle_counters_update(common);
	spin_unlock(&common->cc_lock);

	ath9k_hw_setpower(sc->sc_ah, mode);

 unlock:
	spin_unlock_irqrestore(&sc->sc_pm_lock, flags);
}

static void __ath_cancel_work(struct ath_softc *sc)
{
	cancel_work_sync(&sc->paprd_work);
	cancel_delayed_work_sync(&sc->tx_complete_work);
	cancel_delayed_work_sync(&sc->hw_pll_work);

#ifdef CONFIG_ATH9K_BTCOEX_SUPPORT
	if (ath9k_hw_mci_is_enabled(sc->sc_ah))
		cancel_work_sync(&sc->mci_work);
#endif
}

void ath_cancel_work(struct ath_softc *sc)
{
	__ath_cancel_work(sc);
	cancel_work_sync(&sc->hw_reset_work);
}

void ath_restart_work(struct ath_softc *sc)
{
	ieee80211_queue_delayed_work(sc->hw, &sc->tx_complete_work, 0);

	if (AR_SREV_9340(sc->sc_ah) || AR_SREV_9330(sc->sc_ah))
		ieee80211_queue_delayed_work(sc->hw, &sc->hw_pll_work,
				     msecs_to_jiffies(ATH_PLL_WORK_INTERVAL));

	ath_start_ani(sc);
}

static bool ath_prepare_reset(struct ath_softc *sc)
{
	struct ath_hw *ah = sc->sc_ah;
	bool ret = true;

	ieee80211_stop_queues(sc->hw);
	ath_stop_ani(sc);
	ath9k_hw_disable_interrupts(ah);

	if (!ath_drain_all_txq(sc))
		ret = false;

	if (!ath_stoprecv(sc))
		ret = false;

	return ret;
}

static bool ath_complete_reset(struct ath_softc *sc, bool start)
{
	struct ath_hw *ah = sc->sc_ah;
	struct ath_common *common = ath9k_hw_common(ah);
	unsigned long flags;

	ath9k_calculate_summary_state(sc, sc->cur_chan);
	ath_startrecv(sc);
	ath9k_cmn_update_txpow(ah, sc->cur_chan->cur_txpower,
			       sc->cur_chan->txpower,
			       &sc->cur_chan->cur_txpower);
	clear_bit(ATH_OP_HW_RESET, &common->op_flags);

	if (!sc->cur_chan->offchannel && start) {
		/* restore per chanctx TSF timer */
		if (sc->cur_chan->tsf_val) {
			u32 offset;

			offset = ath9k_hw_get_tsf_offset(&sc->cur_chan->tsf_ts,
							 NULL);
			ath9k_hw_settsf64(ah, sc->cur_chan->tsf_val + offset);
		}


		if (!test_bit(ATH_OP_BEACONS, &common->op_flags))
			goto work;

		if (ah->opmode == NL80211_IFTYPE_STATION &&
		    test_bit(ATH_OP_PRIM_STA_VIF, &common->op_flags)) {
			spin_lock_irqsave(&sc->sc_pm_lock, flags);
			sc->ps_flags |= PS_BEACON_SYNC | PS_WAIT_FOR_BEACON;
			spin_unlock_irqrestore(&sc->sc_pm_lock, flags);
		} else {
			ath9k_set_beacon(sc);
		}
	work:
		ath_restart_work(sc);
		ath_txq_schedule_all(sc);
	}

	sc->gtt_cnt = 0;

	ath9k_hw_set_interrupts(ah);
	ath9k_hw_enable_interrupts(ah);
	ieee80211_wake_queues(sc->hw);
	ath9k_p2p_ps_timer(sc);

	return true;
}

static int ath_reset_internal(struct ath_softc *sc, struct ath9k_channel *hchan)
{
	struct ath_hw *ah = sc->sc_ah;
	struct ath_common *common = ath9k_hw_common(ah);
	struct ath9k_hw_cal_data *caldata = NULL;
	bool fastcc = true;
	int r;

	__ath_cancel_work(sc);

	tasklet_disable(&sc->intr_tq);
	tasklet_disable(&sc->bcon_tasklet);
	spin_lock_bh(&sc->sc_pcu_lock);

	if (!sc->cur_chan->offchannel) {
		fastcc = false;
		caldata = &sc->cur_chan->caldata;
	}

	if (!hchan) {
		fastcc = false;
		hchan = ah->curchan;
	}

	if (!ath_prepare_reset(sc))
		fastcc = false;

	if (ath9k_is_chanctx_enabled())
		fastcc = false;

	spin_lock_bh(&sc->chan_lock);
	sc->cur_chandef = sc->cur_chan->chandef;
	spin_unlock_bh(&sc->chan_lock);

	ath_dbg(common, CONFIG, "Reset to %u MHz, HT40: %d fastcc: %d\n",
		hchan->channel, IS_CHAN_HT40(hchan), fastcc);

	r = ath9k_hw_reset(ah, hchan, caldata, fastcc);
	if (r) {
		ath_err(common,
			"Unable to reset channel, reset status %d\n", r);

		ath9k_hw_enable_interrupts(ah);
		ath9k_queue_reset(sc, RESET_TYPE_BB_HANG);

		goto out;
	}

	if (ath9k_hw_mci_is_enabled(sc->sc_ah) &&
	    sc->cur_chan->offchannel)
		ath9k_mci_set_txpower(sc, true, false);

	if (!ath_complete_reset(sc, true))
		r = -EIO;

out:
	spin_unlock_bh(&sc->sc_pcu_lock);
	tasklet_enable(&sc->bcon_tasklet);
	tasklet_enable(&sc->intr_tq);

	return r;
}

static void ath_node_attach(struct ath_softc *sc, struct ieee80211_sta *sta,
			    struct ieee80211_vif *vif)
{
	struct ath_node *an;
	an = (struct ath_node *)sta->drv_priv;

	an->sc = sc;
	an->sta = sta;
	an->vif = vif;
	memset(&an->key_idx, 0, sizeof(an->key_idx));

	ath_tx_node_init(sc, an);

	ath_dynack_node_init(sc->sc_ah, an);
}

static void ath_node_detach(struct ath_softc *sc, struct ieee80211_sta *sta)
{
	struct ath_node *an = (struct ath_node *)sta->drv_priv;
	ath_tx_node_cleanup(sc, an);

	ath_dynack_node_deinit(sc->sc_ah, an);
}

void ath9k_tasklet(unsigned long data)
{
	struct ath_softc *sc = (struct ath_softc *)data;
	struct ath_hw *ah = sc->sc_ah;
	struct ath_common *common = ath9k_hw_common(ah);
	enum ath_reset_type type;
	unsigned long flags;
	u32 status = sc->intrstatus;
	u32 rxmask;

	ath9k_ps_wakeup(sc);
	spin_lock(&sc->sc_pcu_lock);

	if (status & ATH9K_INT_FATAL) {
		type = RESET_TYPE_FATAL_INT;
		ath9k_queue_reset(sc, type);

		/*
		 * Increment the ref. counter here so that
		 * interrupts are enabled in the reset routine.
		 */
		atomic_inc(&ah->intr_ref_cnt);
		ath_dbg(common, RESET, "FATAL: Skipping interrupts\n");
		goto out;
	}

	if ((ah->config.hw_hang_checks & HW_BB_WATCHDOG) &&
	    (status & ATH9K_INT_BB_WATCHDOG)) {
		spin_lock(&common->cc_lock);
		ath_hw_cycle_counters_update(common);
		ar9003_hw_bb_watchdog_dbg_info(ah);
		spin_unlock(&common->cc_lock);

		if (ar9003_hw_bb_watchdog_check(ah)) {
			type = RESET_TYPE_BB_WATCHDOG;
			ath9k_queue_reset(sc, type);

			/*
			 * Increment the ref. counter here so that
			 * interrupts are enabled in the reset routine.
			 */
			atomic_inc(&ah->intr_ref_cnt);
			ath_dbg(common, RESET,
				"BB_WATCHDOG: Skipping interrupts\n");
			goto out;
		}
	}

	if (status & ATH9K_INT_GTT) {
		sc->gtt_cnt++;

		if ((sc->gtt_cnt >= MAX_GTT_CNT) && !ath9k_hw_check_alive(ah)) {
			type = RESET_TYPE_TX_GTT;
			ath9k_queue_reset(sc, type);
			atomic_inc(&ah->intr_ref_cnt);
			ath_dbg(common, RESET,
				"GTT: Skipping interrupts\n");
			goto out;
		}
	}

	spin_lock_irqsave(&sc->sc_pm_lock, flags);
	if ((status & ATH9K_INT_TSFOOR) && sc->ps_enabled) {
		/*
		 * TSF sync does not look correct; remain awake to sync with
		 * the next Beacon.
		 */
		ath_dbg(common, PS, "TSFOOR - Sync with next Beacon\n");
		sc->ps_flags |= PS_WAIT_FOR_BEACON | PS_BEACON_SYNC;
	}
	spin_unlock_irqrestore(&sc->sc_pm_lock, flags);

	if (ah->caps.hw_caps & ATH9K_HW_CAP_EDMA)
		rxmask = (ATH9K_INT_RXHP | ATH9K_INT_RXLP | ATH9K_INT_RXEOL |
			  ATH9K_INT_RXORN);
	else
		rxmask = (ATH9K_INT_RX | ATH9K_INT_RXEOL | ATH9K_INT_RXORN);

	if (status & rxmask) {
		/* Check for high priority Rx first */
		if ((ah->caps.hw_caps & ATH9K_HW_CAP_EDMA) &&
		    (status & ATH9K_INT_RXHP))
			ath_rx_tasklet(sc, 0, true);

		ath_rx_tasklet(sc, 0, false);
	}

	if (status & ATH9K_INT_TX) {
		if (ah->caps.hw_caps & ATH9K_HW_CAP_EDMA) {
			/*
			 * For EDMA chips, TX completion is enabled for the
			 * beacon queue, so if a beacon has been transmitted
			 * successfully after a GTT interrupt, the GTT counter
			 * gets reset to zero here.
			 */
			sc->gtt_cnt = 0;

			ath_tx_edma_tasklet(sc);
		} else {
			ath_tx_tasklet(sc);
		}

		wake_up(&sc->tx_wait);
	}

	if (status & ATH9K_INT_GENTIMER)
		ath_gen_timer_isr(sc->sc_ah);

	ath9k_btcoex_handle_interrupt(sc, status);

	/* re-enable hardware interrupt */
	ath9k_hw_enable_interrupts(ah);
out:
	spin_unlock(&sc->sc_pcu_lock);
	ath9k_ps_restore(sc);
}

irqreturn_t ath_isr(int irq, void *dev)
{
#define SCHED_INTR (				\
		ATH9K_INT_FATAL |		\
		ATH9K_INT_BB_WATCHDOG |		\
		ATH9K_INT_RXORN |		\
		ATH9K_INT_RXEOL |		\
		ATH9K_INT_RX |			\
		ATH9K_INT_RXLP |		\
		ATH9K_INT_RXHP |		\
		ATH9K_INT_TX |			\
		ATH9K_INT_BMISS |		\
		ATH9K_INT_CST |			\
		ATH9K_INT_GTT |			\
		ATH9K_INT_TSFOOR |		\
		ATH9K_INT_GENTIMER |		\
		ATH9K_INT_MCI)

	struct ath_softc *sc = dev;
	struct ath_hw *ah = sc->sc_ah;
	struct ath_common *common = ath9k_hw_common(ah);
	enum ath9k_int status;
	u32 sync_cause = 0;
	bool sched = false;

	/*
	 * The hardware is not ready/present, don't
	 * touch anything. Note this can happen early
	 * on if the IRQ is shared.
	 */
	if (!ah || test_bit(ATH_OP_INVALID, &common->op_flags))
		return IRQ_NONE;

	if (!AR_SREV_9100(ah) && test_bit(ATH_OP_HW_RESET, &common->op_flags))
		return IRQ_NONE;

	/* shared irq, not for us */
	if (!ath9k_hw_intrpend(ah))
		return IRQ_NONE;

	/*
	 * Figure out the reason(s) for the interrupt.  Note
	 * that the hal returns a pseudo-ISR that may include
	 * bits we haven't explicitly enabled so we mask the
	 * value to insure we only process bits we requested.
	 */
	ath9k_hw_getisr(ah, &status, &sync_cause); /* NB: clears ISR too */
	ath9k_debug_sync_cause(sc, sync_cause);
	status &= ah->imask;	/* discard unasked-for bits */

	if (AR_SREV_9100(ah) && test_bit(ATH_OP_HW_RESET, &common->op_flags))
		return IRQ_HANDLED;

	/*
	 * If there are no status bits set, then this interrupt was not
	 * for me (should have been caught above).
	 */
	if (!status)
		return IRQ_NONE;

	/* Cache the status */
	sc->intrstatus = status;

	if (status & SCHED_INTR)
		sched = true;

	/*
	 * If a FATAL interrupt is received, we have to reset the chip
	 * immediately.
	 */
	if (status & ATH9K_INT_FATAL)
		goto chip_reset;

	if ((ah->config.hw_hang_checks & HW_BB_WATCHDOG) &&
	    (status & ATH9K_INT_BB_WATCHDOG))
		goto chip_reset;

#ifdef CONFIG_ATH9K_WOW
	if (status & ATH9K_INT_BMISS) {
		if (atomic_read(&sc->wow_sleep_proc_intr) == 0) {
			atomic_inc(&sc->wow_got_bmiss_intr);
			atomic_dec(&sc->wow_sleep_proc_intr);
		}
	}
#endif

	if (status & ATH9K_INT_SWBA)
		tasklet_schedule(&sc->bcon_tasklet);

	if (status & ATH9K_INT_TXURN)
		ath9k_hw_updatetxtriglevel(ah, true);

	if (status & ATH9K_INT_RXEOL) {
		ah->imask &= ~(ATH9K_INT_RXEOL | ATH9K_INT_RXORN);
		ath9k_hw_set_interrupts(ah);
	}

	if (!(ah->caps.hw_caps & ATH9K_HW_CAP_AUTOSLEEP))
		if (status & ATH9K_INT_TIM_TIMER) {
			if (ATH_DBG_WARN_ON_ONCE(sc->ps_idle))
				goto chip_reset;
			/* Clear RxAbort bit so that we can
			 * receive frames */
			ath9k_setpower(sc, ATH9K_PM_AWAKE);
			spin_lock(&sc->sc_pm_lock);
			ath9k_hw_setrxabort(sc->sc_ah, 0);
			sc->ps_flags |= PS_WAIT_FOR_BEACON;
			spin_unlock(&sc->sc_pm_lock);
		}

chip_reset:

	ath_debug_stat_interrupt(sc, status);

	if (sched) {
		/* turn off every interrupt */
		ath9k_hw_disable_interrupts(ah);
		tasklet_schedule(&sc->intr_tq);
	}

	return IRQ_HANDLED;

#undef SCHED_INTR
}

/*
 * This function is called when a HW reset cannot be deferred
 * and has to be immediate.
 */
int ath_reset(struct ath_softc *sc, struct ath9k_channel *hchan)
{
	struct ath_common *common = ath9k_hw_common(sc->sc_ah);
	int r;

<<<<<<< HEAD
=======
	ath9k_hw_kill_interrupts(sc->sc_ah);
>>>>>>> ea375117
	set_bit(ATH_OP_HW_RESET, &common->op_flags);

	ath9k_ps_wakeup(sc);
	r = ath_reset_internal(sc, hchan);
	ath9k_ps_restore(sc);

	return r;
}

/*
 * When a HW reset can be deferred, it is added to the
 * hw_reset_work workqueue, but we set ATH_OP_HW_RESET before
 * queueing.
 */
void ath9k_queue_reset(struct ath_softc *sc, enum ath_reset_type type)
{
	struct ath_common *common = ath9k_hw_common(sc->sc_ah);
#ifdef CONFIG_ATH9K_DEBUGFS
	RESET_STAT_INC(sc, type);
#endif
	ath9k_hw_kill_interrupts(sc->sc_ah);
	set_bit(ATH_OP_HW_RESET, &common->op_flags);
	ieee80211_queue_work(sc->hw, &sc->hw_reset_work);
}

void ath_reset_work(struct work_struct *work)
{
	struct ath_softc *sc = container_of(work, struct ath_softc, hw_reset_work);

	ath9k_ps_wakeup(sc);
	ath_reset_internal(sc, NULL);
	ath9k_ps_restore(sc);
}

/**********************/
/* mac80211 callbacks */
/**********************/

static int ath9k_start(struct ieee80211_hw *hw)
{
	struct ath_softc *sc = hw->priv;
	struct ath_hw *ah = sc->sc_ah;
	struct ath_common *common = ath9k_hw_common(ah);
	struct ieee80211_channel *curchan = sc->cur_chan->chandef.chan;
	struct ath_chanctx *ctx = sc->cur_chan;
	struct ath9k_channel *init_channel;
	int r;

	ath_dbg(common, CONFIG,
		"Starting driver with initial channel: %d MHz\n",
		curchan->center_freq);

	ath9k_ps_wakeup(sc);
	mutex_lock(&sc->mutex);

	init_channel = ath9k_cmn_get_channel(hw, ah, &ctx->chandef);
	sc->cur_chandef = hw->conf.chandef;

	/* Reset SERDES registers */
	ath9k_hw_configpcipowersave(ah, false);

	/*
	 * The basic interface to setting the hardware in a good
	 * state is ``reset''.  On return the hardware is known to
	 * be powered up and with interrupts disabled.  This must
	 * be followed by initialization of the appropriate bits
	 * and then setup of the interrupt mask.
	 */
	spin_lock_bh(&sc->sc_pcu_lock);

	atomic_set(&ah->intr_ref_cnt, -1);

	r = ath9k_hw_reset(ah, init_channel, ah->caldata, false);
	if (r) {
		ath_err(common,
			"Unable to reset hardware; reset status %d (freq %u MHz)\n",
			r, curchan->center_freq);
		ah->reset_power_on = false;
	}

	/* Setup our intr mask. */
	ah->imask = ATH9K_INT_TX | ATH9K_INT_RXEOL |
		    ATH9K_INT_RXORN | ATH9K_INT_FATAL |
		    ATH9K_INT_GLOBAL;

	if (ah->caps.hw_caps & ATH9K_HW_CAP_EDMA)
		ah->imask |= ATH9K_INT_RXHP |
			     ATH9K_INT_RXLP;
	else
		ah->imask |= ATH9K_INT_RX;

	if (ah->config.hw_hang_checks & HW_BB_WATCHDOG)
		ah->imask |= ATH9K_INT_BB_WATCHDOG;

	/*
	 * Enable GTT interrupts only for AR9003/AR9004 chips
	 * for now.
	 */
	if (AR_SREV_9300_20_OR_LATER(ah))
		ah->imask |= ATH9K_INT_GTT;

	if (ah->caps.hw_caps & ATH9K_HW_CAP_HT)
		ah->imask |= ATH9K_INT_CST;

	ath_mci_enable(sc);

	clear_bit(ATH_OP_INVALID, &common->op_flags);
	sc->sc_ah->is_monitoring = false;

	if (!ath_complete_reset(sc, false))
		ah->reset_power_on = false;

	if (ah->led_pin >= 0) {
		ath9k_hw_cfg_output(ah, ah->led_pin,
				    AR_GPIO_OUTPUT_MUX_AS_OUTPUT);
		ath9k_hw_set_gpio(ah, ah->led_pin,
				  (ah->config.led_active_high) ? 1 : 0);
	}

	/*
	 * Reset key cache to sane defaults (all entries cleared) instead of
	 * semi-random values after suspend/resume.
	 */
	ath9k_cmn_init_crypto(sc->sc_ah);

	ath9k_hw_reset_tsf(ah);

	spin_unlock_bh(&sc->sc_pcu_lock);

	mutex_unlock(&sc->mutex);

	ath9k_ps_restore(sc);

	return 0;
}

static void ath9k_tx(struct ieee80211_hw *hw,
		     struct ieee80211_tx_control *control,
		     struct sk_buff *skb)
{
	struct ath_softc *sc = hw->priv;
	struct ath_common *common = ath9k_hw_common(sc->sc_ah);
	struct ath_tx_control txctl;
	struct ieee80211_hdr *hdr = (struct ieee80211_hdr *) skb->data;
	unsigned long flags;

	if (sc->ps_enabled) {
		/*
		 * mac80211 does not set PM field for normal data frames, so we
		 * need to update that based on the current PS mode.
		 */
		if (ieee80211_is_data(hdr->frame_control) &&
		    !ieee80211_is_nullfunc(hdr->frame_control) &&
		    !ieee80211_has_pm(hdr->frame_control)) {
			ath_dbg(common, PS,
				"Add PM=1 for a TX frame while in PS mode\n");
			hdr->frame_control |= cpu_to_le16(IEEE80211_FCTL_PM);
		}
	}

	if (unlikely(sc->sc_ah->power_mode == ATH9K_PM_NETWORK_SLEEP)) {
		/*
		 * We are using PS-Poll and mac80211 can request TX while in
		 * power save mode. Need to wake up hardware for the TX to be
		 * completed and if needed, also for RX of buffered frames.
		 */
		ath9k_ps_wakeup(sc);
		spin_lock_irqsave(&sc->sc_pm_lock, flags);
		if (!(sc->sc_ah->caps.hw_caps & ATH9K_HW_CAP_AUTOSLEEP))
			ath9k_hw_setrxabort(sc->sc_ah, 0);
		if (ieee80211_is_pspoll(hdr->frame_control)) {
			ath_dbg(common, PS,
				"Sending PS-Poll to pick a buffered frame\n");
			sc->ps_flags |= PS_WAIT_FOR_PSPOLL_DATA;
		} else {
			ath_dbg(common, PS, "Wake up to complete TX\n");
			sc->ps_flags |= PS_WAIT_FOR_TX_ACK;
		}
		/*
		 * The actual restore operation will happen only after
		 * the ps_flags bit is cleared. We are just dropping
		 * the ps_usecount here.
		 */
		spin_unlock_irqrestore(&sc->sc_pm_lock, flags);
		ath9k_ps_restore(sc);
	}

	/*
	 * Cannot tx while the hardware is in full sleep, it first needs a full
	 * chip reset to recover from that
	 */
	if (unlikely(sc->sc_ah->power_mode == ATH9K_PM_FULL_SLEEP)) {
		ath_err(common, "TX while HW is in FULL_SLEEP mode\n");
		goto exit;
	}

	memset(&txctl, 0, sizeof(struct ath_tx_control));
	txctl.txq = sc->tx.txq_map[skb_get_queue_mapping(skb)];
	txctl.sta = control->sta;

	ath_dbg(common, XMIT, "transmitting packet, skb: %p\n", skb);

	if (ath_tx_start(hw, skb, &txctl) != 0) {
		ath_dbg(common, XMIT, "TX failed\n");
		TX_STAT_INC(txctl.txq->axq_qnum, txfailed);
		goto exit;
	}

	return;
exit:
	ieee80211_free_txskb(hw, skb);
}

static void ath9k_stop(struct ieee80211_hw *hw)
{
	struct ath_softc *sc = hw->priv;
	struct ath_hw *ah = sc->sc_ah;
	struct ath_common *common = ath9k_hw_common(ah);
	bool prev_idle;

	ath9k_deinit_channel_context(sc);

	mutex_lock(&sc->mutex);

	ath_cancel_work(sc);

	if (test_bit(ATH_OP_INVALID, &common->op_flags)) {
		ath_dbg(common, ANY, "Device not present\n");
		mutex_unlock(&sc->mutex);
		return;
	}

	/* Ensure HW is awake when we try to shut it down. */
	ath9k_ps_wakeup(sc);

	spin_lock_bh(&sc->sc_pcu_lock);

	/* prevent tasklets to enable interrupts once we disable them */
	ah->imask &= ~ATH9K_INT_GLOBAL;

	/* make sure h/w will not generate any interrupt
	 * before setting the invalid flag. */
	ath9k_hw_disable_interrupts(ah);

	spin_unlock_bh(&sc->sc_pcu_lock);

	/* we can now sync irq and kill any running tasklets, since we already
	 * disabled interrupts and not holding a spin lock */
	synchronize_irq(sc->irq);
	tasklet_kill(&sc->intr_tq);
	tasklet_kill(&sc->bcon_tasklet);

	prev_idle = sc->ps_idle;
	sc->ps_idle = true;

	spin_lock_bh(&sc->sc_pcu_lock);

	if (ah->led_pin >= 0) {
		ath9k_hw_set_gpio(ah, ah->led_pin,
				  (ah->config.led_active_high) ? 0 : 1);
		ath9k_hw_cfg_gpio_input(ah, ah->led_pin);
	}

	ath_prepare_reset(sc);

	if (sc->rx.frag) {
		dev_kfree_skb_any(sc->rx.frag);
		sc->rx.frag = NULL;
	}

	if (!ah->curchan)
		ah->curchan = ath9k_cmn_get_channel(hw, ah,
						    &sc->cur_chan->chandef);

	ath9k_hw_reset(ah, ah->curchan, ah->caldata, false);

	set_bit(ATH_OP_INVALID, &common->op_flags);

	ath9k_hw_phy_disable(ah);

	ath9k_hw_configpcipowersave(ah, true);

	spin_unlock_bh(&sc->sc_pcu_lock);

	ath9k_ps_restore(sc);

	sc->ps_idle = prev_idle;

	mutex_unlock(&sc->mutex);

	ath_dbg(common, CONFIG, "Driver halt\n");
}

static bool ath9k_uses_beacons(int type)
{
	switch (type) {
	case NL80211_IFTYPE_AP:
	case NL80211_IFTYPE_ADHOC:
	case NL80211_IFTYPE_MESH_POINT:
		return true;
	default:
		return false;
	}
}

static void ath9k_vif_iter(struct ath9k_vif_iter_data *iter_data,
			   u8 *mac, struct ieee80211_vif *vif)
{
	struct ath_vif *avp = (struct ath_vif *)vif->drv_priv;
	int i;

	if (iter_data->has_hw_macaddr) {
		for (i = 0; i < ETH_ALEN; i++)
			iter_data->mask[i] &=
				~(iter_data->hw_macaddr[i] ^ mac[i]);
	} else {
		memcpy(iter_data->hw_macaddr, mac, ETH_ALEN);
		iter_data->has_hw_macaddr = true;
	}

	if (!vif->bss_conf.use_short_slot)
		iter_data->slottime = ATH9K_SLOT_TIME_20;

	switch (vif->type) {
	case NL80211_IFTYPE_AP:
		iter_data->naps++;
		break;
	case NL80211_IFTYPE_STATION:
		iter_data->nstations++;
		if (avp->assoc && !iter_data->primary_sta)
			iter_data->primary_sta = vif;
		break;
	case NL80211_IFTYPE_ADHOC:
		iter_data->nadhocs++;
		if (vif->bss_conf.enable_beacon)
			iter_data->beacons = true;
		break;
	case NL80211_IFTYPE_MESH_POINT:
		iter_data->nmeshes++;
		if (vif->bss_conf.enable_beacon)
			iter_data->beacons = true;
		break;
	case NL80211_IFTYPE_WDS:
		iter_data->nwds++;
		break;
	default:
		break;
	}
}

static void ath9k_update_bssid_mask(struct ath_softc *sc,
				    struct ath_chanctx *ctx,
				    struct ath9k_vif_iter_data *iter_data)
{
	struct ath_common *common = ath9k_hw_common(sc->sc_ah);
	struct ath_vif *avp;
	int i;

	if (!ath9k_is_chanctx_enabled())
		return;

	list_for_each_entry(avp, &ctx->vifs, list) {
		if (ctx->nvifs_assigned != 1)
			continue;

		if (!avp->vif->p2p || !iter_data->has_hw_macaddr)
			continue;

		ether_addr_copy(common->curbssid, avp->bssid);

		/* perm_addr will be used as the p2p device address. */
		for (i = 0; i < ETH_ALEN; i++)
			iter_data->mask[i] &=
				~(iter_data->hw_macaddr[i] ^
				  sc->hw->wiphy->perm_addr[i]);
	}
}

/* Called with sc->mutex held. */
void ath9k_calculate_iter_data(struct ath_softc *sc,
			       struct ath_chanctx *ctx,
			       struct ath9k_vif_iter_data *iter_data)
{
	struct ath_vif *avp;

	/*
	 * The hardware will use primary station addr together with the
	 * BSSID mask when matching addresses.
	 */
	memset(iter_data, 0, sizeof(*iter_data));
	memset(&iter_data->mask, 0xff, ETH_ALEN);
	iter_data->slottime = ATH9K_SLOT_TIME_9;

	list_for_each_entry(avp, &ctx->vifs, list)
		ath9k_vif_iter(iter_data, avp->vif->addr, avp->vif);

	ath9k_update_bssid_mask(sc, ctx, iter_data);
}

static void ath9k_set_assoc_state(struct ath_softc *sc,
				  struct ieee80211_vif *vif, bool changed)
{
	struct ath_common *common = ath9k_hw_common(sc->sc_ah);
	struct ath_vif *avp = (struct ath_vif *)vif->drv_priv;
	unsigned long flags;

	set_bit(ATH_OP_PRIM_STA_VIF, &common->op_flags);

	ether_addr_copy(common->curbssid, avp->bssid);
	common->curaid = avp->aid;
	ath9k_hw_write_associd(sc->sc_ah);

	if (changed) {
		common->last_rssi = ATH_RSSI_DUMMY_MARKER;
		sc->sc_ah->stats.avgbrssi = ATH_RSSI_DUMMY_MARKER;

		spin_lock_irqsave(&sc->sc_pm_lock, flags);
		sc->ps_flags |= PS_BEACON_SYNC | PS_WAIT_FOR_BEACON;
		spin_unlock_irqrestore(&sc->sc_pm_lock, flags);
	}

	if (ath9k_hw_mci_is_enabled(sc->sc_ah))
		ath9k_mci_update_wlan_channels(sc, false);

	ath_dbg(common, CONFIG,
		"Primary Station interface: %pM, BSSID: %pM\n",
		vif->addr, common->curbssid);
}

#ifdef CONFIG_ATH9K_CHANNEL_CONTEXT
static void ath9k_set_offchannel_state(struct ath_softc *sc)
{
	struct ath_hw *ah = sc->sc_ah;
	struct ath_common *common = ath9k_hw_common(ah);
	struct ieee80211_vif *vif = NULL;

	ath9k_ps_wakeup(sc);

	if (sc->offchannel.state < ATH_OFFCHANNEL_ROC_START)
		vif = sc->offchannel.scan_vif;
	else
		vif = sc->offchannel.roc_vif;

	if (WARN_ON(!vif))
		goto exit;

	eth_zero_addr(common->curbssid);
	eth_broadcast_addr(common->bssidmask);
	memcpy(common->macaddr, vif->addr, ETH_ALEN);
	common->curaid = 0;
	ah->opmode = vif->type;
	ah->imask &= ~ATH9K_INT_SWBA;
	ah->imask &= ~ATH9K_INT_TSFOOR;
	ah->slottime = ATH9K_SLOT_TIME_9;

	ath_hw_setbssidmask(common);
	ath9k_hw_setopmode(ah);
	ath9k_hw_write_associd(sc->sc_ah);
	ath9k_hw_set_interrupts(ah);
	ath9k_hw_init_global_settings(ah);

exit:
	ath9k_ps_restore(sc);
}
#endif

/* Called with sc->mutex held. */
void ath9k_calculate_summary_state(struct ath_softc *sc,
				   struct ath_chanctx *ctx)
{
	struct ath_hw *ah = sc->sc_ah;
	struct ath_common *common = ath9k_hw_common(ah);
	struct ath9k_vif_iter_data iter_data;
	struct ath_beacon_config *cur_conf;

	ath_chanctx_check_active(sc, ctx);

	if (ctx != sc->cur_chan)
		return;

#ifdef CONFIG_ATH9K_CHANNEL_CONTEXT
	if (ctx == &sc->offchannel.chan)
		return ath9k_set_offchannel_state(sc);
#endif

	ath9k_ps_wakeup(sc);
	ath9k_calculate_iter_data(sc, ctx, &iter_data);

	if (iter_data.has_hw_macaddr)
		memcpy(common->macaddr, iter_data.hw_macaddr, ETH_ALEN);

	memcpy(common->bssidmask, iter_data.mask, ETH_ALEN);
	ath_hw_setbssidmask(common);

	if (iter_data.naps > 0) {
		cur_conf = &ctx->beacon;
		ath9k_hw_set_tsfadjust(ah, true);
		ah->opmode = NL80211_IFTYPE_AP;
		if (cur_conf->enable_beacon)
			iter_data.beacons = true;
	} else {
		ath9k_hw_set_tsfadjust(ah, false);

		if (iter_data.nmeshes)
			ah->opmode = NL80211_IFTYPE_MESH_POINT;
		else if (iter_data.nwds)
			ah->opmode = NL80211_IFTYPE_AP;
		else if (iter_data.nadhocs)
			ah->opmode = NL80211_IFTYPE_ADHOC;
		else
			ah->opmode = NL80211_IFTYPE_STATION;
	}

	ath9k_hw_setopmode(ah);

	ctx->switch_after_beacon = false;
	if ((iter_data.nstations + iter_data.nadhocs + iter_data.nmeshes) > 0)
		ah->imask |= ATH9K_INT_TSFOOR;
	else {
		ah->imask &= ~ATH9K_INT_TSFOOR;
		if (iter_data.naps == 1 && iter_data.beacons)
			ctx->switch_after_beacon = true;
	}

	ah->imask &= ~ATH9K_INT_SWBA;
	if (ah->opmode == NL80211_IFTYPE_STATION) {
		bool changed = (iter_data.primary_sta != ctx->primary_sta);

		if (iter_data.primary_sta) {
			iter_data.beacons = true;
			ath9k_set_assoc_state(sc, iter_data.primary_sta,
					      changed);
			ctx->primary_sta = iter_data.primary_sta;
		} else {
			ctx->primary_sta = NULL;
			memset(common->curbssid, 0, ETH_ALEN);
			common->curaid = 0;
			ath9k_hw_write_associd(sc->sc_ah);
			if (ath9k_hw_mci_is_enabled(sc->sc_ah))
				ath9k_mci_update_wlan_channels(sc, true);
		}
	} else if (iter_data.beacons) {
		ah->imask |= ATH9K_INT_SWBA;
	}
	ath9k_hw_set_interrupts(ah);

	if (iter_data.beacons)
		set_bit(ATH_OP_BEACONS, &common->op_flags);
	else
		clear_bit(ATH_OP_BEACONS, &common->op_flags);

	if (ah->slottime != iter_data.slottime) {
		ah->slottime = iter_data.slottime;
		ath9k_hw_init_global_settings(ah);
	}

	if (iter_data.primary_sta)
		set_bit(ATH_OP_PRIM_STA_VIF, &common->op_flags);
	else
		clear_bit(ATH_OP_PRIM_STA_VIF, &common->op_flags);

	ath_dbg(common, CONFIG,
		"macaddr: %pM, bssid: %pM, bssidmask: %pM\n",
		common->macaddr, common->curbssid, common->bssidmask);

	ath9k_ps_restore(sc);
}

static void ath9k_assign_hw_queues(struct ieee80211_hw *hw,
				   struct ieee80211_vif *vif)
{
	int i;

	if (!ath9k_is_chanctx_enabled())
		return;

	for (i = 0; i < IEEE80211_NUM_ACS; i++)
		vif->hw_queue[i] = i;

	if (vif->type == NL80211_IFTYPE_AP ||
	    vif->type == NL80211_IFTYPE_MESH_POINT)
		vif->cab_queue = hw->queues - 2;
	else
		vif->cab_queue = IEEE80211_INVAL_HW_QUEUE;
}

static int ath9k_add_interface(struct ieee80211_hw *hw,
			       struct ieee80211_vif *vif)
{
	struct ath_softc *sc = hw->priv;
	struct ath_hw *ah = sc->sc_ah;
	struct ath_common *common = ath9k_hw_common(ah);
	struct ath_vif *avp = (void *)vif->drv_priv;
	struct ath_node *an = &avp->mcast_node;

	mutex_lock(&sc->mutex);

	if (config_enabled(CONFIG_ATH9K_TX99)) {
		if (sc->cur_chan->nvifs >= 1) {
			mutex_unlock(&sc->mutex);
			return -EOPNOTSUPP;
		}
		sc->tx99_vif = vif;
	}

	ath_dbg(common, CONFIG, "Attach a VIF of type: %d\n", vif->type);
	sc->cur_chan->nvifs++;

	if (ath9k_uses_beacons(vif->type))
		ath9k_beacon_assign_slot(sc, vif);

	avp->vif = vif;
	if (!ath9k_is_chanctx_enabled()) {
		avp->chanctx = sc->cur_chan;
		list_add_tail(&avp->list, &avp->chanctx->vifs);
	}

	ath9k_calculate_summary_state(sc, avp->chanctx);

	ath9k_assign_hw_queues(hw, vif);

	an->sc = sc;
	an->sta = NULL;
	an->vif = vif;
	an->no_ps_filter = true;
	ath_tx_node_init(sc, an);

	mutex_unlock(&sc->mutex);
	return 0;
}

static int ath9k_change_interface(struct ieee80211_hw *hw,
				  struct ieee80211_vif *vif,
				  enum nl80211_iftype new_type,
				  bool p2p)
{
	struct ath_softc *sc = hw->priv;
	struct ath_common *common = ath9k_hw_common(sc->sc_ah);
	struct ath_vif *avp = (void *)vif->drv_priv;

	mutex_lock(&sc->mutex);

	if (config_enabled(CONFIG_ATH9K_TX99)) {
		mutex_unlock(&sc->mutex);
		return -EOPNOTSUPP;
	}

	ath_dbg(common, CONFIG, "Change Interface\n");

	if (ath9k_uses_beacons(vif->type))
		ath9k_beacon_remove_slot(sc, vif);

	vif->type = new_type;
	vif->p2p = p2p;

	if (ath9k_uses_beacons(vif->type))
		ath9k_beacon_assign_slot(sc, vif);

	ath9k_assign_hw_queues(hw, vif);
	ath9k_calculate_summary_state(sc, avp->chanctx);

	mutex_unlock(&sc->mutex);
	return 0;
}

static void ath9k_remove_interface(struct ieee80211_hw *hw,
				   struct ieee80211_vif *vif)
{
	struct ath_softc *sc = hw->priv;
	struct ath_common *common = ath9k_hw_common(sc->sc_ah);
	struct ath_vif *avp = (void *)vif->drv_priv;

	ath_dbg(common, CONFIG, "Detach Interface\n");

	mutex_lock(&sc->mutex);

	ath9k_p2p_remove_vif(sc, vif);

	sc->cur_chan->nvifs--;
	sc->tx99_vif = NULL;
	if (!ath9k_is_chanctx_enabled())
		list_del(&avp->list);

	if (ath9k_uses_beacons(vif->type))
		ath9k_beacon_remove_slot(sc, vif);

	ath_tx_node_cleanup(sc, &avp->mcast_node);

	ath9k_calculate_summary_state(sc, avp->chanctx);

	mutex_unlock(&sc->mutex);
}

static void ath9k_enable_ps(struct ath_softc *sc)
{
	struct ath_hw *ah = sc->sc_ah;
	struct ath_common *common = ath9k_hw_common(ah);

	if (config_enabled(CONFIG_ATH9K_TX99))
		return;

	sc->ps_enabled = true;
	if (!(ah->caps.hw_caps & ATH9K_HW_CAP_AUTOSLEEP)) {
		if ((ah->imask & ATH9K_INT_TIM_TIMER) == 0) {
			ah->imask |= ATH9K_INT_TIM_TIMER;
			ath9k_hw_set_interrupts(ah);
		}
		ath9k_hw_setrxabort(ah, 1);
	}
	ath_dbg(common, PS, "PowerSave enabled\n");
}

static void ath9k_disable_ps(struct ath_softc *sc)
{
	struct ath_hw *ah = sc->sc_ah;
	struct ath_common *common = ath9k_hw_common(ah);

	if (config_enabled(CONFIG_ATH9K_TX99))
		return;

	sc->ps_enabled = false;
	ath9k_hw_setpower(ah, ATH9K_PM_AWAKE);
	if (!(ah->caps.hw_caps & ATH9K_HW_CAP_AUTOSLEEP)) {
		ath9k_hw_setrxabort(ah, 0);
		sc->ps_flags &= ~(PS_WAIT_FOR_BEACON |
				  PS_WAIT_FOR_CAB |
				  PS_WAIT_FOR_PSPOLL_DATA |
				  PS_WAIT_FOR_TX_ACK);
		if (ah->imask & ATH9K_INT_TIM_TIMER) {
			ah->imask &= ~ATH9K_INT_TIM_TIMER;
			ath9k_hw_set_interrupts(ah);
		}
	}
	ath_dbg(common, PS, "PowerSave disabled\n");
}

static int ath9k_config(struct ieee80211_hw *hw, u32 changed)
{
	struct ath_softc *sc = hw->priv;
	struct ath_hw *ah = sc->sc_ah;
	struct ath_common *common = ath9k_hw_common(ah);
	struct ieee80211_conf *conf = &hw->conf;
	struct ath_chanctx *ctx = sc->cur_chan;

	ath9k_ps_wakeup(sc);
	mutex_lock(&sc->mutex);

	if (changed & IEEE80211_CONF_CHANGE_IDLE) {
		sc->ps_idle = !!(conf->flags & IEEE80211_CONF_IDLE);
		if (sc->ps_idle) {
			ath_cancel_work(sc);
			ath9k_stop_btcoex(sc);
		} else {
			ath9k_start_btcoex(sc);
			/*
			 * The chip needs a reset to properly wake up from
			 * full sleep
			 */
			ath_chanctx_set_channel(sc, ctx, &ctx->chandef);
		}
	}

	/*
	 * We just prepare to enable PS. We have to wait until our AP has
	 * ACK'd our null data frame to disable RX otherwise we'll ignore
	 * those ACKs and end up retransmitting the same null data frames.
	 * IEEE80211_CONF_CHANGE_PS is only passed by mac80211 for STA mode.
	 */
	if (changed & IEEE80211_CONF_CHANGE_PS) {
		unsigned long flags;
		spin_lock_irqsave(&sc->sc_pm_lock, flags);
		if (conf->flags & IEEE80211_CONF_PS)
			ath9k_enable_ps(sc);
		else
			ath9k_disable_ps(sc);
		spin_unlock_irqrestore(&sc->sc_pm_lock, flags);
	}

	if (changed & IEEE80211_CONF_CHANGE_MONITOR) {
		if (conf->flags & IEEE80211_CONF_MONITOR) {
			ath_dbg(common, CONFIG, "Monitor mode is enabled\n");
			sc->sc_ah->is_monitoring = true;
		} else {
			ath_dbg(common, CONFIG, "Monitor mode is disabled\n");
			sc->sc_ah->is_monitoring = false;
		}
	}

	if (!ath9k_is_chanctx_enabled() && (changed & IEEE80211_CONF_CHANGE_CHANNEL)) {
		ctx->offchannel = !!(conf->flags & IEEE80211_CONF_OFFCHANNEL);
		ath_chanctx_set_channel(sc, ctx, &hw->conf.chandef);
	}

	if (changed & IEEE80211_CONF_CHANGE_POWER) {
		ath_dbg(common, CONFIG, "Set power: %d\n", conf->power_level);
		sc->cur_chan->txpower = 2 * conf->power_level;
		ath9k_cmn_update_txpow(ah, sc->cur_chan->cur_txpower,
				       sc->cur_chan->txpower,
				       &sc->cur_chan->cur_txpower);
	}

	mutex_unlock(&sc->mutex);
	ath9k_ps_restore(sc);

	return 0;
}

#define SUPPORTED_FILTERS			\
	(FIF_PROMISC_IN_BSS |			\
	FIF_ALLMULTI |				\
	FIF_CONTROL |				\
	FIF_PSPOLL |				\
	FIF_OTHER_BSS |				\
	FIF_BCN_PRBRESP_PROMISC |		\
	FIF_PROBE_REQ |				\
	FIF_FCSFAIL)

/* FIXME: sc->sc_full_reset ? */
static void ath9k_configure_filter(struct ieee80211_hw *hw,
				   unsigned int changed_flags,
				   unsigned int *total_flags,
				   u64 multicast)
{
	struct ath_softc *sc = hw->priv;
	u32 rfilt;

	changed_flags &= SUPPORTED_FILTERS;
	*total_flags &= SUPPORTED_FILTERS;

	spin_lock_bh(&sc->chan_lock);
	sc->cur_chan->rxfilter = *total_flags;
	spin_unlock_bh(&sc->chan_lock);

	ath9k_ps_wakeup(sc);
	rfilt = ath_calcrxfilter(sc);
	ath9k_hw_setrxfilter(sc->sc_ah, rfilt);
	ath9k_ps_restore(sc);

	ath_dbg(ath9k_hw_common(sc->sc_ah), CONFIG, "Set HW RX filter: 0x%x\n",
		rfilt);
}

static int ath9k_sta_add(struct ieee80211_hw *hw,
			 struct ieee80211_vif *vif,
			 struct ieee80211_sta *sta)
{
	struct ath_softc *sc = hw->priv;
	struct ath_common *common = ath9k_hw_common(sc->sc_ah);
	struct ath_node *an = (struct ath_node *) sta->drv_priv;
	struct ieee80211_key_conf ps_key = { };
	int key;

	ath_node_attach(sc, sta, vif);

	if (vif->type != NL80211_IFTYPE_AP &&
	    vif->type != NL80211_IFTYPE_AP_VLAN)
		return 0;

	key = ath_key_config(common, vif, sta, &ps_key);
	if (key > 0) {
		an->ps_key = key;
		an->key_idx[0] = key;
	}

	return 0;
}

static void ath9k_del_ps_key(struct ath_softc *sc,
			     struct ieee80211_vif *vif,
			     struct ieee80211_sta *sta)
{
	struct ath_common *common = ath9k_hw_common(sc->sc_ah);
	struct ath_node *an = (struct ath_node *) sta->drv_priv;
	struct ieee80211_key_conf ps_key = { .hw_key_idx = an->ps_key };

	if (!an->ps_key)
	    return;

	ath_key_delete(common, &ps_key);
	an->ps_key = 0;
	an->key_idx[0] = 0;
}

static int ath9k_sta_remove(struct ieee80211_hw *hw,
			    struct ieee80211_vif *vif,
			    struct ieee80211_sta *sta)
{
	struct ath_softc *sc = hw->priv;

	ath9k_del_ps_key(sc, vif, sta);
	ath_node_detach(sc, sta);

	return 0;
}

static int ath9k_sta_state(struct ieee80211_hw *hw,
			   struct ieee80211_vif *vif,
			   struct ieee80211_sta *sta,
			   enum ieee80211_sta_state old_state,
			   enum ieee80211_sta_state new_state)
{
	struct ath_softc *sc = hw->priv;
	struct ath_common *common = ath9k_hw_common(sc->sc_ah);
	int ret = 0;

	if (old_state == IEEE80211_STA_AUTH &&
	    new_state == IEEE80211_STA_ASSOC) {
		ret = ath9k_sta_add(hw, vif, sta);
		ath_dbg(common, CONFIG,
			"Add station: %pM\n", sta->addr);
	} else if (old_state == IEEE80211_STA_ASSOC &&
		   new_state == IEEE80211_STA_AUTH) {
		ret = ath9k_sta_remove(hw, vif, sta);
		ath_dbg(common, CONFIG,
			"Remove station: %pM\n", sta->addr);
	}

	if (ath9k_is_chanctx_enabled()) {
		if (vif->type == NL80211_IFTYPE_STATION) {
			if (old_state == IEEE80211_STA_ASSOC &&
			    new_state == IEEE80211_STA_AUTHORIZED)
				ath_chanctx_event(sc, vif,
						  ATH_CHANCTX_EVENT_AUTHORIZED);
		}
	}

	return ret;
}

static void ath9k_sta_set_tx_filter(struct ath_hw *ah,
				    struct ath_node *an,
				    bool set)
{
	int i;

	for (i = 0; i < ARRAY_SIZE(an->key_idx); i++) {
		if (!an->key_idx[i])
			continue;
		ath9k_hw_set_tx_filter(ah, an->key_idx[i], set);
	}
}

static void ath9k_sta_notify(struct ieee80211_hw *hw,
			 struct ieee80211_vif *vif,
			 enum sta_notify_cmd cmd,
			 struct ieee80211_sta *sta)
{
	struct ath_softc *sc = hw->priv;
	struct ath_node *an = (struct ath_node *) sta->drv_priv;

	switch (cmd) {
	case STA_NOTIFY_SLEEP:
		an->sleeping = true;
		ath_tx_aggr_sleep(sta, sc, an);
		ath9k_sta_set_tx_filter(sc->sc_ah, an, true);
		break;
	case STA_NOTIFY_AWAKE:
		ath9k_sta_set_tx_filter(sc->sc_ah, an, false);
		an->sleeping = false;
		ath_tx_aggr_wakeup(sc, an);
		break;
	}
}

static int ath9k_conf_tx(struct ieee80211_hw *hw,
			 struct ieee80211_vif *vif, u16 queue,
			 const struct ieee80211_tx_queue_params *params)
{
	struct ath_softc *sc = hw->priv;
	struct ath_common *common = ath9k_hw_common(sc->sc_ah);
	struct ath_txq *txq;
	struct ath9k_tx_queue_info qi;
	int ret = 0;

	if (queue >= IEEE80211_NUM_ACS)
		return 0;

	txq = sc->tx.txq_map[queue];

	ath9k_ps_wakeup(sc);
	mutex_lock(&sc->mutex);

	memset(&qi, 0, sizeof(struct ath9k_tx_queue_info));

	qi.tqi_aifs = params->aifs;
	qi.tqi_cwmin = params->cw_min;
	qi.tqi_cwmax = params->cw_max;
	qi.tqi_burstTime = params->txop * 32;

	ath_dbg(common, CONFIG,
		"Configure tx [queue/halq] [%d/%d], aifs: %d, cw_min: %d, cw_max: %d, txop: %d\n",
		queue, txq->axq_qnum, params->aifs, params->cw_min,
		params->cw_max, params->txop);

	ath_update_max_aggr_framelen(sc, queue, qi.tqi_burstTime);
	ret = ath_txq_update(sc, txq->axq_qnum, &qi);
	if (ret)
		ath_err(common, "TXQ Update failed\n");

	mutex_unlock(&sc->mutex);
	ath9k_ps_restore(sc);

	return ret;
}

static int ath9k_set_key(struct ieee80211_hw *hw,
			 enum set_key_cmd cmd,
			 struct ieee80211_vif *vif,
			 struct ieee80211_sta *sta,
			 struct ieee80211_key_conf *key)
{
	struct ath_softc *sc = hw->priv;
	struct ath_common *common = ath9k_hw_common(sc->sc_ah);
	struct ath_node *an = NULL;
	int ret = 0, i;

	if (ath9k_modparam_nohwcrypt)
		return -ENOSPC;

	if ((vif->type == NL80211_IFTYPE_ADHOC ||
	     vif->type == NL80211_IFTYPE_MESH_POINT) &&
	    (key->cipher == WLAN_CIPHER_SUITE_TKIP ||
	     key->cipher == WLAN_CIPHER_SUITE_CCMP) &&
	    !(key->flags & IEEE80211_KEY_FLAG_PAIRWISE)) {
		/*
		 * For now, disable hw crypto for the RSN IBSS group keys. This
		 * could be optimized in the future to use a modified key cache
		 * design to support per-STA RX GTK, but until that gets
		 * implemented, use of software crypto for group addressed
		 * frames is a acceptable to allow RSN IBSS to be used.
		 */
		return -EOPNOTSUPP;
	}

	mutex_lock(&sc->mutex);
	ath9k_ps_wakeup(sc);
	ath_dbg(common, CONFIG, "Set HW Key %d\n", cmd);
	if (sta)
		an = (struct ath_node *)sta->drv_priv;

	switch (cmd) {
	case SET_KEY:
		if (sta)
			ath9k_del_ps_key(sc, vif, sta);

		key->hw_key_idx = 0;
		ret = ath_key_config(common, vif, sta, key);
		if (ret >= 0) {
			key->hw_key_idx = ret;
			/* push IV and Michael MIC generation to stack */
			key->flags |= IEEE80211_KEY_FLAG_GENERATE_IV;
			if (key->cipher == WLAN_CIPHER_SUITE_TKIP)
				key->flags |= IEEE80211_KEY_FLAG_GENERATE_MMIC;
			if (sc->sc_ah->sw_mgmt_crypto_tx &&
			    key->cipher == WLAN_CIPHER_SUITE_CCMP)
				key->flags |= IEEE80211_KEY_FLAG_SW_MGMT_TX;
			ret = 0;
		}
		if (an && key->hw_key_idx) {
			for (i = 0; i < ARRAY_SIZE(an->key_idx); i++) {
				if (an->key_idx[i])
					continue;
				an->key_idx[i] = key->hw_key_idx;
				break;
			}
			WARN_ON(i == ARRAY_SIZE(an->key_idx));
		}
		break;
	case DISABLE_KEY:
		ath_key_delete(common, key);
		if (an) {
			for (i = 0; i < ARRAY_SIZE(an->key_idx); i++) {
				if (an->key_idx[i] != key->hw_key_idx)
					continue;
				an->key_idx[i] = 0;
				break;
			}
		}
		key->hw_key_idx = 0;
		break;
	default:
		ret = -EINVAL;
	}

	ath9k_ps_restore(sc);
	mutex_unlock(&sc->mutex);

	return ret;
}

static void ath9k_bss_info_changed(struct ieee80211_hw *hw,
				   struct ieee80211_vif *vif,
				   struct ieee80211_bss_conf *bss_conf,
				   u32 changed)
{
#define CHECK_ANI				\
	(BSS_CHANGED_ASSOC |			\
	 BSS_CHANGED_IBSS |			\
	 BSS_CHANGED_BEACON_ENABLED)

	struct ath_softc *sc = hw->priv;
	struct ath_hw *ah = sc->sc_ah;
	struct ath_common *common = ath9k_hw_common(ah);
	struct ath_vif *avp = (void *)vif->drv_priv;
	int slottime;

	ath9k_ps_wakeup(sc);
	mutex_lock(&sc->mutex);

	if (changed & BSS_CHANGED_ASSOC) {
		ath_dbg(common, CONFIG, "BSSID %pM Changed ASSOC %d\n",
			bss_conf->bssid, bss_conf->assoc);

		memcpy(avp->bssid, bss_conf->bssid, ETH_ALEN);
		avp->aid = bss_conf->aid;
		avp->assoc = bss_conf->assoc;

		ath9k_calculate_summary_state(sc, avp->chanctx);
	}

	if (changed & BSS_CHANGED_IBSS) {
		memcpy(common->curbssid, bss_conf->bssid, ETH_ALEN);
		common->curaid = bss_conf->aid;
		ath9k_hw_write_associd(sc->sc_ah);
	}

	if ((changed & BSS_CHANGED_BEACON_ENABLED) ||
	    (changed & BSS_CHANGED_BEACON_INT) ||
	    (changed & BSS_CHANGED_BEACON_INFO)) {
		ath9k_beacon_config(sc, vif, changed);
		if (changed & BSS_CHANGED_BEACON_ENABLED)
			ath9k_calculate_summary_state(sc, avp->chanctx);
	}

	if ((avp->chanctx == sc->cur_chan) &&
	    (changed & BSS_CHANGED_ERP_SLOT)) {
		if (bss_conf->use_short_slot)
			slottime = 9;
		else
			slottime = 20;
		if (vif->type == NL80211_IFTYPE_AP) {
			/*
			 * Defer update, so that connected stations can adjust
			 * their settings at the same time.
			 * See beacon.c for more details
			 */
			sc->beacon.slottime = slottime;
			sc->beacon.updateslot = UPDATE;
		} else {
			ah->slottime = slottime;
			ath9k_hw_init_global_settings(ah);
		}
	}

	if (changed & BSS_CHANGED_P2P_PS)
		ath9k_p2p_bss_info_changed(sc, vif);

	if (changed & CHECK_ANI)
		ath_check_ani(sc);

	mutex_unlock(&sc->mutex);
	ath9k_ps_restore(sc);

#undef CHECK_ANI
}

static u64 ath9k_get_tsf(struct ieee80211_hw *hw, struct ieee80211_vif *vif)
{
	struct ath_softc *sc = hw->priv;
	u64 tsf;

	mutex_lock(&sc->mutex);
	ath9k_ps_wakeup(sc);
	tsf = ath9k_hw_gettsf64(sc->sc_ah);
	ath9k_ps_restore(sc);
	mutex_unlock(&sc->mutex);

	return tsf;
}

static void ath9k_set_tsf(struct ieee80211_hw *hw,
			  struct ieee80211_vif *vif,
			  u64 tsf)
{
	struct ath_softc *sc = hw->priv;

	mutex_lock(&sc->mutex);
	ath9k_ps_wakeup(sc);
	ath9k_hw_settsf64(sc->sc_ah, tsf);
	ath9k_ps_restore(sc);
	mutex_unlock(&sc->mutex);
}

static void ath9k_reset_tsf(struct ieee80211_hw *hw, struct ieee80211_vif *vif)
{
	struct ath_softc *sc = hw->priv;

	mutex_lock(&sc->mutex);

	ath9k_ps_wakeup(sc);
	ath9k_hw_reset_tsf(sc->sc_ah);
	ath9k_ps_restore(sc);

	mutex_unlock(&sc->mutex);
}

static int ath9k_ampdu_action(struct ieee80211_hw *hw,
			      struct ieee80211_vif *vif,
			      enum ieee80211_ampdu_mlme_action action,
			      struct ieee80211_sta *sta,
			      u16 tid, u16 *ssn, u8 buf_size)
{
	struct ath_softc *sc = hw->priv;
	struct ath_common *common = ath9k_hw_common(sc->sc_ah);
	bool flush = false;
	int ret = 0;

	mutex_lock(&sc->mutex);

	switch (action) {
	case IEEE80211_AMPDU_RX_START:
		break;
	case IEEE80211_AMPDU_RX_STOP:
		break;
	case IEEE80211_AMPDU_TX_START:
		if (ath9k_is_chanctx_enabled()) {
			if (test_bit(ATH_OP_SCANNING, &common->op_flags)) {
				ret = -EBUSY;
				break;
			}
		}
		ath9k_ps_wakeup(sc);
		ret = ath_tx_aggr_start(sc, sta, tid, ssn);
		if (!ret)
			ieee80211_start_tx_ba_cb_irqsafe(vif, sta->addr, tid);
		ath9k_ps_restore(sc);
		break;
	case IEEE80211_AMPDU_TX_STOP_FLUSH:
	case IEEE80211_AMPDU_TX_STOP_FLUSH_CONT:
		flush = true;
	case IEEE80211_AMPDU_TX_STOP_CONT:
		ath9k_ps_wakeup(sc);
		ath_tx_aggr_stop(sc, sta, tid);
		if (!flush)
			ieee80211_stop_tx_ba_cb_irqsafe(vif, sta->addr, tid);
		ath9k_ps_restore(sc);
		break;
	case IEEE80211_AMPDU_TX_OPERATIONAL:
		ath9k_ps_wakeup(sc);
		ath_tx_aggr_resume(sc, sta, tid);
		ath9k_ps_restore(sc);
		break;
	default:
		ath_err(ath9k_hw_common(sc->sc_ah), "Unknown AMPDU action\n");
	}

	mutex_unlock(&sc->mutex);

	return ret;
}

static int ath9k_get_survey(struct ieee80211_hw *hw, int idx,
			     struct survey_info *survey)
{
	struct ath_softc *sc = hw->priv;
	struct ath_common *common = ath9k_hw_common(sc->sc_ah);
	struct ieee80211_supported_band *sband;
	struct ieee80211_channel *chan;
	int pos;

	if (config_enabled(CONFIG_ATH9K_TX99))
		return -EOPNOTSUPP;

	spin_lock_bh(&common->cc_lock);
	if (idx == 0)
		ath_update_survey_stats(sc);

	sband = hw->wiphy->bands[IEEE80211_BAND_2GHZ];
	if (sband && idx >= sband->n_channels) {
		idx -= sband->n_channels;
		sband = NULL;
	}

	if (!sband)
		sband = hw->wiphy->bands[IEEE80211_BAND_5GHZ];

	if (!sband || idx >= sband->n_channels) {
		spin_unlock_bh(&common->cc_lock);
		return -ENOENT;
	}

	chan = &sband->channels[idx];
	pos = chan->hw_value;
	memcpy(survey, &sc->survey[pos], sizeof(*survey));
	survey->channel = chan;
	spin_unlock_bh(&common->cc_lock);

	return 0;
}

static void ath9k_enable_dynack(struct ath_softc *sc)
{
#ifdef CONFIG_ATH9K_DYNACK
	u32 rfilt;
	struct ath_hw *ah = sc->sc_ah;

	ath_dynack_reset(ah);

	ah->dynack.enabled = true;
	rfilt = ath_calcrxfilter(sc);
	ath9k_hw_setrxfilter(ah, rfilt);
#endif
}

static void ath9k_set_coverage_class(struct ieee80211_hw *hw,
				     s16 coverage_class)
{
	struct ath_softc *sc = hw->priv;
	struct ath_hw *ah = sc->sc_ah;

	if (config_enabled(CONFIG_ATH9K_TX99))
		return;

	mutex_lock(&sc->mutex);

	if (coverage_class >= 0) {
		ah->coverage_class = coverage_class;
		if (ah->dynack.enabled) {
			u32 rfilt;

			ah->dynack.enabled = false;
			rfilt = ath_calcrxfilter(sc);
			ath9k_hw_setrxfilter(ah, rfilt);
		}
		ath9k_ps_wakeup(sc);
		ath9k_hw_init_global_settings(ah);
		ath9k_ps_restore(sc);
	} else if (!ah->dynack.enabled) {
		ath9k_enable_dynack(sc);
	}

	mutex_unlock(&sc->mutex);
}

static bool ath9k_has_tx_pending(struct ath_softc *sc,
				 bool sw_pending)
{
	int i, npend = 0;

	for (i = 0; i < ATH9K_NUM_TX_QUEUES; i++) {
		if (!ATH_TXQ_SETUP(sc, i))
			continue;

		npend = ath9k_has_pending_frames(sc, &sc->tx.txq[i],
						 sw_pending);
		if (npend)
			break;
	}

	return !!npend;
}

static void ath9k_flush(struct ieee80211_hw *hw, struct ieee80211_vif *vif,
			u32 queues, bool drop)
{
	struct ath_softc *sc = hw->priv;
	struct ath_common *common = ath9k_hw_common(sc->sc_ah);
<<<<<<< HEAD

	if (ath9k_is_chanctx_enabled()) {
		if (!test_bit(ATH_OP_MULTI_CHANNEL, &common->op_flags))
			goto flush;

=======

	if (ath9k_is_chanctx_enabled()) {
		if (!test_bit(ATH_OP_MULTI_CHANNEL, &common->op_flags))
			goto flush;

>>>>>>> ea375117
		/*
		 * If MCC is active, extend the flush timeout
		 * and wait for the HW/SW queues to become
		 * empty. This needs to be done outside the
		 * sc->mutex lock to allow the channel scheduler
		 * to switch channel contexts.
		 *
		 * The vif queues have been stopped in mac80211,
		 * so there won't be any incoming frames.
		 */
		__ath9k_flush(hw, queues, drop, true, true);
		return;
	}
flush:
	mutex_lock(&sc->mutex);
	__ath9k_flush(hw, queues, drop, true, false);
	mutex_unlock(&sc->mutex);
}

void __ath9k_flush(struct ieee80211_hw *hw, u32 queues, bool drop,
		   bool sw_pending, bool timeout_override)
{
	struct ath_softc *sc = hw->priv;
	struct ath_hw *ah = sc->sc_ah;
	struct ath_common *common = ath9k_hw_common(ah);
	int timeout;
	bool drain_txq;

	cancel_delayed_work_sync(&sc->tx_complete_work);

	if (ah->ah_flags & AH_UNPLUGGED) {
		ath_dbg(common, ANY, "Device has been unplugged!\n");
		return;
	}

	if (test_bit(ATH_OP_INVALID, &common->op_flags)) {
		ath_dbg(common, ANY, "Device not present\n");
		return;
	}

	spin_lock_bh(&sc->chan_lock);
	if (timeout_override)
		timeout = HZ / 5;
	else
		timeout = sc->cur_chan->flush_timeout;
	spin_unlock_bh(&sc->chan_lock);

	ath_dbg(common, CHAN_CTX,
		"Flush timeout: %d\n", jiffies_to_msecs(timeout));

	if (wait_event_timeout(sc->tx_wait, !ath9k_has_tx_pending(sc, sw_pending),
			       timeout) > 0)
		drop = false;

	if (drop) {
		ath9k_ps_wakeup(sc);
		spin_lock_bh(&sc->sc_pcu_lock);
		drain_txq = ath_drain_all_txq(sc);
		spin_unlock_bh(&sc->sc_pcu_lock);

		if (!drain_txq)
			ath_reset(sc, NULL);

		ath9k_ps_restore(sc);
	}

	ieee80211_queue_delayed_work(hw, &sc->tx_complete_work, 0);
}

static bool ath9k_tx_frames_pending(struct ieee80211_hw *hw)
{
	struct ath_softc *sc = hw->priv;

	return ath9k_has_tx_pending(sc, true);
}

static int ath9k_tx_last_beacon(struct ieee80211_hw *hw)
{
	struct ath_softc *sc = hw->priv;
	struct ath_hw *ah = sc->sc_ah;
	struct ieee80211_vif *vif;
	struct ath_vif *avp;
	struct ath_buf *bf;
	struct ath_tx_status ts;
	bool edma = !!(ah->caps.hw_caps & ATH9K_HW_CAP_EDMA);
	int status;

	vif = sc->beacon.bslot[0];
	if (!vif)
		return 0;

	if (!vif->bss_conf.enable_beacon)
		return 0;

	avp = (void *)vif->drv_priv;

	if (!sc->beacon.tx_processed && !edma) {
		tasklet_disable(&sc->bcon_tasklet);

		bf = avp->av_bcbuf;
		if (!bf || !bf->bf_mpdu)
			goto skip;

		status = ath9k_hw_txprocdesc(ah, bf->bf_desc, &ts);
		if (status == -EINPROGRESS)
			goto skip;

		sc->beacon.tx_processed = true;
		sc->beacon.tx_last = !(ts.ts_status & ATH9K_TXERR_MASK);

skip:
		tasklet_enable(&sc->bcon_tasklet);
	}

	return sc->beacon.tx_last;
}

static int ath9k_get_stats(struct ieee80211_hw *hw,
			   struct ieee80211_low_level_stats *stats)
{
	struct ath_softc *sc = hw->priv;
	struct ath_hw *ah = sc->sc_ah;
	struct ath9k_mib_stats *mib_stats = &ah->ah_mibStats;

	stats->dot11ACKFailureCount = mib_stats->ackrcv_bad;
	stats->dot11RTSFailureCount = mib_stats->rts_bad;
	stats->dot11FCSErrorCount = mib_stats->fcs_bad;
	stats->dot11RTSSuccessCount = mib_stats->rts_good;
	return 0;
}

static u32 fill_chainmask(u32 cap, u32 new)
{
	u32 filled = 0;
	int i;

	for (i = 0; cap && new; i++, cap >>= 1) {
		if (!(cap & BIT(0)))
			continue;

		if (new & BIT(0))
			filled |= BIT(i);

		new >>= 1;
	}

	return filled;
}

static bool validate_antenna_mask(struct ath_hw *ah, u32 val)
{
	if (AR_SREV_9300_20_OR_LATER(ah))
		return true;

	switch (val & 0x7) {
	case 0x1:
	case 0x3:
	case 0x7:
		return true;
	case 0x2:
		return (ah->caps.rx_chainmask == 1);
	default:
		return false;
	}
}

static int ath9k_set_antenna(struct ieee80211_hw *hw, u32 tx_ant, u32 rx_ant)
{
	struct ath_softc *sc = hw->priv;
	struct ath_hw *ah = sc->sc_ah;

	if (ah->caps.rx_chainmask != 1)
		rx_ant |= tx_ant;

	if (!validate_antenna_mask(ah, rx_ant) || !tx_ant)
		return -EINVAL;

	sc->ant_rx = rx_ant;
	sc->ant_tx = tx_ant;

	if (ah->caps.rx_chainmask == 1)
		return 0;

	/* AR9100 runs into calibration issues if not all rx chains are enabled */
	if (AR_SREV_9100(ah))
		ah->rxchainmask = 0x7;
	else
		ah->rxchainmask = fill_chainmask(ah->caps.rx_chainmask, rx_ant);

	ah->txchainmask = fill_chainmask(ah->caps.tx_chainmask, tx_ant);
	ath9k_cmn_reload_chainmask(ah);

	return 0;
}

static int ath9k_get_antenna(struct ieee80211_hw *hw, u32 *tx_ant, u32 *rx_ant)
{
	struct ath_softc *sc = hw->priv;

	*tx_ant = sc->ant_tx;
	*rx_ant = sc->ant_rx;
	return 0;
}

static void ath9k_sw_scan_start(struct ieee80211_hw *hw,
				struct ieee80211_vif *vif,
				const u8 *mac_addr)
{
	struct ath_softc *sc = hw->priv;
	struct ath_common *common = ath9k_hw_common(sc->sc_ah);
	set_bit(ATH_OP_SCANNING, &common->op_flags);
}

static void ath9k_sw_scan_complete(struct ieee80211_hw *hw,
				   struct ieee80211_vif *vif)
{
	struct ath_softc *sc = hw->priv;
	struct ath_common *common = ath9k_hw_common(sc->sc_ah);
	clear_bit(ATH_OP_SCANNING, &common->op_flags);
}

#ifdef CONFIG_ATH9K_CHANNEL_CONTEXT

static void ath9k_cancel_pending_offchannel(struct ath_softc *sc)
{
	struct ath_common *common = ath9k_hw_common(sc->sc_ah);

	if (sc->offchannel.roc_vif) {
		ath_dbg(common, CHAN_CTX,
			"%s: Aborting RoC\n", __func__);

		del_timer_sync(&sc->offchannel.timer);
		if (sc->offchannel.state >= ATH_OFFCHANNEL_ROC_START)
			ath_roc_complete(sc, true);
	}

	if (test_bit(ATH_OP_SCANNING, &common->op_flags)) {
		ath_dbg(common, CHAN_CTX,
			"%s: Aborting HW scan\n", __func__);

		del_timer_sync(&sc->offchannel.timer);
		ath_scan_complete(sc, true);
	}
}

static int ath9k_hw_scan(struct ieee80211_hw *hw, struct ieee80211_vif *vif,
			 struct ieee80211_scan_request *hw_req)
{
	struct cfg80211_scan_request *req = &hw_req->req;
	struct ath_softc *sc = hw->priv;
	struct ath_common *common = ath9k_hw_common(sc->sc_ah);
	int ret = 0;

	mutex_lock(&sc->mutex);

	if (WARN_ON(sc->offchannel.scan_req)) {
		ret = -EBUSY;
		goto out;
	}

	ath9k_ps_wakeup(sc);
	set_bit(ATH_OP_SCANNING, &common->op_flags);
	sc->offchannel.scan_vif = vif;
	sc->offchannel.scan_req = req;
	sc->offchannel.scan_idx = 0;

	ath_dbg(common, CHAN_CTX, "HW scan request received on vif: %pM\n",
		vif->addr);

	if (sc->offchannel.state == ATH_OFFCHANNEL_IDLE) {
		ath_dbg(common, CHAN_CTX, "Starting HW scan\n");
		ath_offchannel_next(sc);
	}

out:
	mutex_unlock(&sc->mutex);

	return ret;
}

static void ath9k_cancel_hw_scan(struct ieee80211_hw *hw,
				 struct ieee80211_vif *vif)
{
	struct ath_softc *sc = hw->priv;
	struct ath_common *common = ath9k_hw_common(sc->sc_ah);

	ath_dbg(common, CHAN_CTX, "Cancel HW scan on vif: %pM\n", vif->addr);

	mutex_lock(&sc->mutex);
	del_timer_sync(&sc->offchannel.timer);
	ath_scan_complete(sc, true);
	mutex_unlock(&sc->mutex);
}

static int ath9k_remain_on_channel(struct ieee80211_hw *hw,
				   struct ieee80211_vif *vif,
				   struct ieee80211_channel *chan, int duration,
				   enum ieee80211_roc_type type)
{
	struct ath_softc *sc = hw->priv;
	struct ath_common *common = ath9k_hw_common(sc->sc_ah);
	int ret = 0;

	mutex_lock(&sc->mutex);

	if (WARN_ON(sc->offchannel.roc_vif)) {
		ret = -EBUSY;
		goto out;
	}

	ath9k_ps_wakeup(sc);
	sc->offchannel.roc_vif = vif;
	sc->offchannel.roc_chan = chan;
	sc->offchannel.roc_duration = duration;

	ath_dbg(common, CHAN_CTX,
		"RoC request on vif: %pM, type: %d duration: %d\n",
		vif->addr, type, duration);

	if (sc->offchannel.state == ATH_OFFCHANNEL_IDLE) {
		ath_dbg(common, CHAN_CTX, "Starting RoC period\n");
		ath_offchannel_next(sc);
	}

out:
	mutex_unlock(&sc->mutex);

	return ret;
}

static int ath9k_cancel_remain_on_channel(struct ieee80211_hw *hw)
{
	struct ath_softc *sc = hw->priv;
	struct ath_common *common = ath9k_hw_common(sc->sc_ah);

	mutex_lock(&sc->mutex);

	ath_dbg(common, CHAN_CTX, "Cancel RoC\n");
	del_timer_sync(&sc->offchannel.timer);

	if (sc->offchannel.roc_vif) {
		if (sc->offchannel.state >= ATH_OFFCHANNEL_ROC_START)
			ath_roc_complete(sc, true);
	}

	mutex_unlock(&sc->mutex);

	return 0;
}

static int ath9k_add_chanctx(struct ieee80211_hw *hw,
			     struct ieee80211_chanctx_conf *conf)
{
	struct ath_softc *sc = hw->priv;
	struct ath_common *common = ath9k_hw_common(sc->sc_ah);
	struct ath_chanctx *ctx, **ptr;
	int pos;

	mutex_lock(&sc->mutex);

	ath_for_each_chanctx(sc, ctx) {
		if (ctx->assigned)
			continue;

		ptr = (void *) conf->drv_priv;
		*ptr = ctx;
		ctx->assigned = true;
		pos = ctx - &sc->chanctx[0];
		ctx->hw_queue_base = pos * IEEE80211_NUM_ACS;

		ath_dbg(common, CHAN_CTX,
			"Add channel context: %d MHz\n",
			conf->def.chan->center_freq);

		ath_chanctx_set_channel(sc, ctx, &conf->def);

		mutex_unlock(&sc->mutex);
		return 0;
	}

	mutex_unlock(&sc->mutex);
	return -ENOSPC;
}


static void ath9k_remove_chanctx(struct ieee80211_hw *hw,
				 struct ieee80211_chanctx_conf *conf)
{
	struct ath_softc *sc = hw->priv;
	struct ath_common *common = ath9k_hw_common(sc->sc_ah);
	struct ath_chanctx *ctx = ath_chanctx_get(conf);

	mutex_lock(&sc->mutex);

	ath_dbg(common, CHAN_CTX,
		"Remove channel context: %d MHz\n",
		conf->def.chan->center_freq);

	ctx->assigned = false;
	ctx->hw_queue_base = 0;
	ath_chanctx_event(sc, NULL, ATH_CHANCTX_EVENT_UNASSIGN);

	mutex_unlock(&sc->mutex);
}

static void ath9k_change_chanctx(struct ieee80211_hw *hw,
				 struct ieee80211_chanctx_conf *conf,
				 u32 changed)
{
	struct ath_softc *sc = hw->priv;
	struct ath_common *common = ath9k_hw_common(sc->sc_ah);
	struct ath_chanctx *ctx = ath_chanctx_get(conf);

	mutex_lock(&sc->mutex);
	ath_dbg(common, CHAN_CTX,
		"Change channel context: %d MHz\n",
		conf->def.chan->center_freq);
	ath_chanctx_set_channel(sc, ctx, &conf->def);
	mutex_unlock(&sc->mutex);
}

static int ath9k_assign_vif_chanctx(struct ieee80211_hw *hw,
				    struct ieee80211_vif *vif,
				    struct ieee80211_chanctx_conf *conf)
{
	struct ath_softc *sc = hw->priv;
	struct ath_common *common = ath9k_hw_common(sc->sc_ah);
	struct ath_vif *avp = (void *)vif->drv_priv;
	struct ath_chanctx *ctx = ath_chanctx_get(conf);
	int i;

	ath9k_cancel_pending_offchannel(sc);

	mutex_lock(&sc->mutex);

	ath_dbg(common, CHAN_CTX,
		"Assign VIF (addr: %pM, type: %d, p2p: %d) to channel context: %d MHz\n",
		vif->addr, vif->type, vif->p2p,
		conf->def.chan->center_freq);

	avp->chanctx = ctx;
	ctx->nvifs_assigned++;
	list_add_tail(&avp->list, &ctx->vifs);
	ath9k_calculate_summary_state(sc, ctx);
	for (i = 0; i < IEEE80211_NUM_ACS; i++)
		vif->hw_queue[i] = ctx->hw_queue_base + i;

	mutex_unlock(&sc->mutex);

	return 0;
}

static void ath9k_unassign_vif_chanctx(struct ieee80211_hw *hw,
				       struct ieee80211_vif *vif,
				       struct ieee80211_chanctx_conf *conf)
{
	struct ath_softc *sc = hw->priv;
	struct ath_common *common = ath9k_hw_common(sc->sc_ah);
	struct ath_vif *avp = (void *)vif->drv_priv;
	struct ath_chanctx *ctx = ath_chanctx_get(conf);
	int ac;

	ath9k_cancel_pending_offchannel(sc);

	mutex_lock(&sc->mutex);

	ath_dbg(common, CHAN_CTX,
		"Remove VIF (addr: %pM, type: %d, p2p: %d) from channel context: %d MHz\n",
		vif->addr, vif->type, vif->p2p,
		conf->def.chan->center_freq);

	avp->chanctx = NULL;
	ctx->nvifs_assigned--;
	list_del(&avp->list);
	ath9k_calculate_summary_state(sc, ctx);
	for (ac = 0; ac < IEEE80211_NUM_ACS; ac++)
		vif->hw_queue[ac] = IEEE80211_INVAL_HW_QUEUE;

	mutex_unlock(&sc->mutex);
}

static void ath9k_mgd_prepare_tx(struct ieee80211_hw *hw,
				 struct ieee80211_vif *vif)
{
	struct ath_softc *sc = hw->priv;
	struct ath_common *common = ath9k_hw_common(sc->sc_ah);
	struct ath_vif *avp = (struct ath_vif *) vif->drv_priv;
	struct ath_beacon_config *cur_conf;
	struct ath_chanctx *go_ctx;
	unsigned long timeout;
	bool changed = false;
	u32 beacon_int;

	if (!test_bit(ATH_OP_MULTI_CHANNEL, &common->op_flags))
		return;

	if (!avp->chanctx)
		return;

	mutex_lock(&sc->mutex);

	spin_lock_bh(&sc->chan_lock);
	if (sc->next_chan || (sc->cur_chan != avp->chanctx))
		changed = true;
	spin_unlock_bh(&sc->chan_lock);

	if (!changed)
		goto out;

	ath9k_cancel_pending_offchannel(sc);

	go_ctx = ath_is_go_chanctx_present(sc);

	if (go_ctx) {
		/*
		 * Wait till the GO interface gets a chance
		 * to send out an NoA.
		 */
		spin_lock_bh(&sc->chan_lock);
		sc->sched.mgd_prepare_tx = true;
		cur_conf = &go_ctx->beacon;
		beacon_int = TU_TO_USEC(cur_conf->beacon_interval);
		spin_unlock_bh(&sc->chan_lock);

		timeout = usecs_to_jiffies(beacon_int * 2);
		init_completion(&sc->go_beacon);

		mutex_unlock(&sc->mutex);

		if (wait_for_completion_timeout(&sc->go_beacon,
						timeout) == 0) {
			ath_dbg(common, CHAN_CTX,
				"Failed to send new NoA\n");

			spin_lock_bh(&sc->chan_lock);
			sc->sched.mgd_prepare_tx = false;
			spin_unlock_bh(&sc->chan_lock);
		}

		mutex_lock(&sc->mutex);
	}

	ath_dbg(common, CHAN_CTX,
		"%s: Set chanctx state to FORCE_ACTIVE for vif: %pM\n",
		__func__, vif->addr);

	spin_lock_bh(&sc->chan_lock);
	sc->next_chan = avp->chanctx;
	sc->sched.state = ATH_CHANCTX_STATE_FORCE_ACTIVE;
	spin_unlock_bh(&sc->chan_lock);

	ath_chanctx_set_next(sc, true);
out:
	mutex_unlock(&sc->mutex);
}

void ath9k_fill_chanctx_ops(void)
{
	if (!ath9k_is_chanctx_enabled())
		return;

	ath9k_ops.hw_scan                  = ath9k_hw_scan;
	ath9k_ops.cancel_hw_scan           = ath9k_cancel_hw_scan;
	ath9k_ops.remain_on_channel        = ath9k_remain_on_channel;
	ath9k_ops.cancel_remain_on_channel = ath9k_cancel_remain_on_channel;
	ath9k_ops.add_chanctx              = ath9k_add_chanctx;
	ath9k_ops.remove_chanctx           = ath9k_remove_chanctx;
	ath9k_ops.change_chanctx           = ath9k_change_chanctx;
	ath9k_ops.assign_vif_chanctx       = ath9k_assign_vif_chanctx;
	ath9k_ops.unassign_vif_chanctx     = ath9k_unassign_vif_chanctx;
	ath9k_ops.mgd_prepare_tx           = ath9k_mgd_prepare_tx;
}

#endif

static int ath9k_get_txpower(struct ieee80211_hw *hw, struct ieee80211_vif *vif,
			     int *dbm)
{
	struct ath_softc *sc = hw->priv;
	struct ath_vif *avp = (void *)vif->drv_priv;

	mutex_lock(&sc->mutex);
	if (avp->chanctx)
		*dbm = avp->chanctx->cur_txpower;
	else
		*dbm = sc->cur_chan->cur_txpower;
	mutex_unlock(&sc->mutex);

	*dbm /= 2;

	return 0;
}

struct ieee80211_ops ath9k_ops = {
	.tx 		    = ath9k_tx,
	.start 		    = ath9k_start,
	.stop 		    = ath9k_stop,
	.add_interface 	    = ath9k_add_interface,
	.change_interface   = ath9k_change_interface,
	.remove_interface   = ath9k_remove_interface,
	.config 	    = ath9k_config,
	.configure_filter   = ath9k_configure_filter,
	.sta_state          = ath9k_sta_state,
	.sta_notify         = ath9k_sta_notify,
	.conf_tx 	    = ath9k_conf_tx,
	.bss_info_changed   = ath9k_bss_info_changed,
	.set_key            = ath9k_set_key,
	.get_tsf 	    = ath9k_get_tsf,
	.set_tsf 	    = ath9k_set_tsf,
	.reset_tsf 	    = ath9k_reset_tsf,
	.ampdu_action       = ath9k_ampdu_action,
	.get_survey	    = ath9k_get_survey,
	.rfkill_poll        = ath9k_rfkill_poll_state,
	.set_coverage_class = ath9k_set_coverage_class,
	.flush		    = ath9k_flush,
	.tx_frames_pending  = ath9k_tx_frames_pending,
	.tx_last_beacon     = ath9k_tx_last_beacon,
	.release_buffered_frames = ath9k_release_buffered_frames,
	.get_stats	    = ath9k_get_stats,
	.set_antenna	    = ath9k_set_antenna,
	.get_antenna	    = ath9k_get_antenna,

#ifdef CONFIG_ATH9K_WOW
	.suspend	    = ath9k_suspend,
	.resume		    = ath9k_resume,
	.set_wakeup	    = ath9k_set_wakeup,
#endif

#ifdef CONFIG_ATH9K_DEBUGFS
	.get_et_sset_count  = ath9k_get_et_sset_count,
	.get_et_stats       = ath9k_get_et_stats,
	.get_et_strings     = ath9k_get_et_strings,
#endif

#if defined(CONFIG_MAC80211_DEBUGFS) && defined(CONFIG_ATH9K_STATION_STATISTICS)
	.sta_add_debugfs    = ath9k_sta_add_debugfs,
#endif
	.sw_scan_start	    = ath9k_sw_scan_start,
	.sw_scan_complete   = ath9k_sw_scan_complete,
	.get_txpower        = ath9k_get_txpower,
};<|MERGE_RESOLUTION|>--- conflicted
+++ resolved
@@ -613,10 +613,7 @@
 	struct ath_common *common = ath9k_hw_common(sc->sc_ah);
 	int r;
 
-<<<<<<< HEAD
-=======
 	ath9k_hw_kill_interrupts(sc->sc_ah);
->>>>>>> ea375117
 	set_bit(ATH_OP_HW_RESET, &common->op_flags);
 
 	ath9k_ps_wakeup(sc);
@@ -1984,19 +1981,11 @@
 {
 	struct ath_softc *sc = hw->priv;
 	struct ath_common *common = ath9k_hw_common(sc->sc_ah);
-<<<<<<< HEAD
 
 	if (ath9k_is_chanctx_enabled()) {
 		if (!test_bit(ATH_OP_MULTI_CHANNEL, &common->op_flags))
 			goto flush;
 
-=======
-
-	if (ath9k_is_chanctx_enabled()) {
-		if (!test_bit(ATH_OP_MULTI_CHANNEL, &common->op_flags))
-			goto flush;
-
->>>>>>> ea375117
 		/*
 		 * If MCC is active, extend the flush timeout
 		 * and wait for the HW/SW queues to become
