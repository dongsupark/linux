/*
 * Copyright (c) 2008-2011 Atheros Communications Inc.
 *
 * Permission to use, copy, modify, and/or distribute this software for any
 * purpose with or without fee is hereby granted, provided that the above
 * copyright notice and this permission notice appear in all copies.
 *
 * THE SOFTWARE IS PROVIDED "AS IS" AND THE AUTHOR DISCLAIMS ALL WARRANTIES
 * WITH REGARD TO THIS SOFTWARE INCLUDING ALL IMPLIED WARRANTIES OF
 * MERCHANTABILITY AND FITNESS. IN NO EVENT SHALL THE AUTHOR BE LIABLE FOR
 * ANY SPECIAL, DIRECT, INDIRECT, OR CONSEQUENTIAL DAMAGES OR ANY DAMAGES
 * WHATSOEVER RESULTING FROM LOSS OF USE, DATA OR PROFITS, WHETHER IN AN
 * ACTION OF CONTRACT, NEGLIGENCE OR OTHER TORTIOUS ACTION, ARISING OUT OF
 * OR IN CONNECTION WITH THE USE OR PERFORMANCE OF THIS SOFTWARE.
 */

#include <linux/nl80211.h>
#include <linux/delay.h>
#include "ath9k.h"
#include "btcoex.h"

<<<<<<< HEAD
=======
static void ath9k_set_assoc_state(struct ath_softc *sc,
				  struct ieee80211_vif *vif);

>>>>>>> 36eb22e9
u8 ath9k_parse_mpdudensity(u8 mpdudensity)
{
	/*
	 * 802.11n D2.0 defined values for "Minimum MPDU Start Spacing":
	 *   0 for no restriction
	 *   1 for 1/4 us
	 *   2 for 1/2 us
	 *   3 for 1 us
	 *   4 for 2 us
	 *   5 for 4 us
	 *   6 for 8 us
	 *   7 for 16 us
	 */
	switch (mpdudensity) {
	case 0:
		return 0;
	case 1:
	case 2:
	case 3:
		/* Our lower layer calculations limit our precision to
		   1 microsecond */
		return 1;
	case 4:
		return 2;
	case 5:
		return 4;
	case 6:
		return 8;
	case 7:
		return 16;
	default:
		return 0;
	}
}

static bool ath9k_has_pending_frames(struct ath_softc *sc, struct ath_txq *txq)
{
	bool pending = false;

	spin_lock_bh(&txq->axq_lock);

	if (txq->axq_depth || !list_empty(&txq->axq_acq))
		pending = true;

	spin_unlock_bh(&txq->axq_lock);
	return pending;
}

static bool ath9k_setpower(struct ath_softc *sc, enum ath9k_power_mode mode)
{
	unsigned long flags;
	bool ret;

	spin_lock_irqsave(&sc->sc_pm_lock, flags);
	ret = ath9k_hw_setpower(sc->sc_ah, mode);
	spin_unlock_irqrestore(&sc->sc_pm_lock, flags);

	return ret;
}

void ath9k_ps_wakeup(struct ath_softc *sc)
{
	struct ath_common *common = ath9k_hw_common(sc->sc_ah);
	unsigned long flags;
	enum ath9k_power_mode power_mode;

	spin_lock_irqsave(&sc->sc_pm_lock, flags);
	if (++sc->ps_usecount != 1)
		goto unlock;

	power_mode = sc->sc_ah->power_mode;
	ath9k_hw_setpower(sc->sc_ah, ATH9K_PM_AWAKE);

	/*
	 * While the hardware is asleep, the cycle counters contain no
	 * useful data. Better clear them now so that they don't mess up
	 * survey data results.
	 */
	if (power_mode != ATH9K_PM_AWAKE) {
		spin_lock(&common->cc_lock);
		ath_hw_cycle_counters_update(common);
		memset(&common->cc_survey, 0, sizeof(common->cc_survey));
		memset(&common->cc_ani, 0, sizeof(common->cc_ani));
		spin_unlock(&common->cc_lock);
	}

 unlock:
	spin_unlock_irqrestore(&sc->sc_pm_lock, flags);
}

void ath9k_ps_restore(struct ath_softc *sc)
{
	struct ath_common *common = ath9k_hw_common(sc->sc_ah);
	enum ath9k_power_mode mode;
	unsigned long flags;
	bool reset;

	spin_lock_irqsave(&sc->sc_pm_lock, flags);
	if (--sc->ps_usecount != 0)
		goto unlock;

	if (sc->ps_idle) {
		ath9k_hw_setrxabort(sc->sc_ah, 1);
		ath9k_hw_stopdmarecv(sc->sc_ah, &reset);
		mode = ATH9K_PM_FULL_SLEEP;
	} else if (sc->ps_enabled &&
		   !(sc->ps_flags & (PS_WAIT_FOR_BEACON |
				     PS_WAIT_FOR_CAB |
				     PS_WAIT_FOR_PSPOLL_DATA |
				     PS_WAIT_FOR_TX_ACK))) {
		mode = ATH9K_PM_NETWORK_SLEEP;
		if (ath9k_hw_btcoex_is_enabled(sc->sc_ah))
			ath9k_btcoex_stop_gen_timer(sc);
	} else {
		goto unlock;
	}

	spin_lock(&common->cc_lock);
	ath_hw_cycle_counters_update(common);
	spin_unlock(&common->cc_lock);

	ath9k_hw_setpower(sc->sc_ah, mode);

 unlock:
	spin_unlock_irqrestore(&sc->sc_pm_lock, flags);
}

static void __ath_cancel_work(struct ath_softc *sc)
{
	cancel_work_sync(&sc->paprd_work);
	cancel_work_sync(&sc->hw_check_work);
	cancel_delayed_work_sync(&sc->tx_complete_work);
	cancel_delayed_work_sync(&sc->hw_pll_work);

#ifdef CONFIG_ATH9K_BTCOEX_SUPPORT
	if (ath9k_hw_mci_is_enabled(sc->sc_ah))
		cancel_work_sync(&sc->mci_work);
#endif
}

static void ath_cancel_work(struct ath_softc *sc)
{
	__ath_cancel_work(sc);
	cancel_work_sync(&sc->hw_reset_work);
}

static void ath_restart_work(struct ath_softc *sc)
{
<<<<<<< HEAD
	struct ath_common *common = ath9k_hw_common(sc->sc_ah);

=======
>>>>>>> 36eb22e9
	ieee80211_queue_delayed_work(sc->hw, &sc->tx_complete_work, 0);

	if (AR_SREV_9340(sc->sc_ah) || AR_SREV_9485(sc->sc_ah) ||
	    AR_SREV_9550(sc->sc_ah))
		ieee80211_queue_delayed_work(sc->hw, &sc->hw_pll_work,
				     msecs_to_jiffies(ATH_PLL_WORK_INTERVAL));

	ath_start_rx_poll(sc, 3);
<<<<<<< HEAD

	if (!common->disable_ani)
		ath_start_ani(common);
=======
	ath_start_ani(sc);
>>>>>>> 36eb22e9
}

static bool ath_prepare_reset(struct ath_softc *sc, bool retry_tx, bool flush)
{
	struct ath_hw *ah = sc->sc_ah;
	bool ret = true;

	ieee80211_stop_queues(sc->hw);

	sc->hw_busy_count = 0;
	ath_stop_ani(sc);
	del_timer_sync(&sc->rx_poll_timer);

	ath9k_debug_samp_bb_mac(sc);
	ath9k_hw_disable_interrupts(ah);

	if (!ath_stoprecv(sc))
		ret = false;

	if (!ath_drain_all_txq(sc, retry_tx))
		ret = false;

	if (!flush) {
		if (ah->caps.hw_caps & ATH9K_HW_CAP_EDMA)
			ath_rx_tasklet(sc, 1, true);
		ath_rx_tasklet(sc, 1, false);
	} else {
		ath_flushrecv(sc);
	}

	return ret;
}

static bool ath_complete_reset(struct ath_softc *sc, bool start)
{
	struct ath_hw *ah = sc->sc_ah;
	struct ath_common *common = ath9k_hw_common(ah);
	unsigned long flags;

	if (ath_startrecv(sc) != 0) {
		ath_err(common, "Unable to restart recv logic\n");
		return false;
	}

	ath9k_cmn_update_txpow(ah, sc->curtxpow,
			       sc->config.txpowlimit, &sc->curtxpow);

	clear_bit(SC_OP_HW_RESET, &sc->sc_flags);
	ath9k_hw_set_interrupts(ah);
	ath9k_hw_enable_interrupts(ah);

	if (!(sc->hw->conf.flags & IEEE80211_CONF_OFFCHANNEL) && start) {
		if (!test_bit(SC_OP_BEACONS, &sc->sc_flags))
			goto work;

<<<<<<< HEAD
		ath_set_beacon(sc);
=======
		ath9k_set_beacon(sc);
>>>>>>> 36eb22e9

		if (ah->opmode == NL80211_IFTYPE_STATION &&
		    test_bit(SC_OP_PRIM_STA_VIF, &sc->sc_flags)) {
			spin_lock_irqsave(&sc->sc_pm_lock, flags);
			sc->ps_flags |= PS_BEACON_SYNC | PS_WAIT_FOR_BEACON;
			spin_unlock_irqrestore(&sc->sc_pm_lock, flags);
		}
	work:
		ath_restart_work(sc);
	}

	if ((ah->caps.hw_caps & ATH9K_HW_CAP_ANT_DIV_COMB) && sc->ant_rx != 3)
		ath_ant_comb_update(sc);

	ieee80211_wake_queues(sc->hw);

	return true;
}

static int ath_reset_internal(struct ath_softc *sc, struct ath9k_channel *hchan,
			      bool retry_tx)
{
	struct ath_hw *ah = sc->sc_ah;
	struct ath_common *common = ath9k_hw_common(ah);
	struct ath9k_hw_cal_data *caldata = NULL;
	bool fastcc = true;
	bool flush = false;
	int r;

	__ath_cancel_work(sc);

	spin_lock_bh(&sc->sc_pcu_lock);

	if (!(sc->hw->conf.flags & IEEE80211_CONF_OFFCHANNEL)) {
		fastcc = false;
		caldata = &sc->caldata;
	}

	if (!hchan) {
		fastcc = false;
		flush = true;
		hchan = ah->curchan;
	}

	if (!ath_prepare_reset(sc, retry_tx, flush))
		fastcc = false;

	ath_dbg(common, CONFIG, "Reset to %u MHz, HT40: %d fastcc: %d\n",
		hchan->channel, IS_CHAN_HT40(hchan), fastcc);

	r = ath9k_hw_reset(ah, hchan, caldata, fastcc);
	if (r) {
		ath_err(common,
			"Unable to reset channel, reset status %d\n", r);
		goto out;
	}

	if (!ath_complete_reset(sc, true))
		r = -EIO;

out:
	spin_unlock_bh(&sc->sc_pcu_lock);
	return r;
}


/*
 * Set/change channels.  If the channel is really being changed, it's done
 * by reseting the chip.  To accomplish this we must first cleanup any pending
 * DMA, then restart stuff.
*/
static int ath_set_channel(struct ath_softc *sc, struct ieee80211_hw *hw,
		    struct ath9k_channel *hchan)
{
	int r;

	if (test_bit(SC_OP_INVALID, &sc->sc_flags))
		return -EIO;

	r = ath_reset_internal(sc, hchan, false);

	return r;
}

static void ath_node_attach(struct ath_softc *sc, struct ieee80211_sta *sta,
			    struct ieee80211_vif *vif)
{
	struct ath_node *an;
	u8 density;
	an = (struct ath_node *)sta->drv_priv;

#ifdef CONFIG_ATH9K_DEBUGFS
	spin_lock(&sc->nodes_lock);
	list_add(&an->list, &sc->nodes);
	spin_unlock(&sc->nodes_lock);
#endif
	an->sta = sta;
	an->vif = vif;

	if (sc->sc_ah->caps.hw_caps & ATH9K_HW_CAP_HT) {
		ath_tx_node_init(sc, an);
		an->maxampdu = 1 << (IEEE80211_HT_MAX_AMPDU_FACTOR +
				     sta->ht_cap.ampdu_factor);
		density = ath9k_parse_mpdudensity(sta->ht_cap.ampdu_density);
		an->mpdudensity = density;
	}
}

static void ath_node_detach(struct ath_softc *sc, struct ieee80211_sta *sta)
{
	struct ath_node *an = (struct ath_node *)sta->drv_priv;

#ifdef CONFIG_ATH9K_DEBUGFS
	spin_lock(&sc->nodes_lock);
	list_del(&an->list);
	spin_unlock(&sc->nodes_lock);
	an->sta = NULL;
#endif

	if (sc->sc_ah->caps.hw_caps & ATH9K_HW_CAP_HT)
		ath_tx_node_cleanup(sc, an);
}

void ath9k_tasklet(unsigned long data)
{
	struct ath_softc *sc = (struct ath_softc *)data;
	struct ath_hw *ah = sc->sc_ah;
	struct ath_common *common = ath9k_hw_common(ah);
<<<<<<< HEAD
=======
	enum ath_reset_type type;
>>>>>>> 36eb22e9
	unsigned long flags;
	u32 status = sc->intrstatus;
	u32 rxmask;

	ath9k_ps_wakeup(sc);
	spin_lock(&sc->sc_pcu_lock);

	if ((status & ATH9K_INT_FATAL) ||
	    (status & ATH9K_INT_BB_WATCHDOG)) {

		if (status & ATH9K_INT_FATAL)
			type = RESET_TYPE_FATAL_INT;
		else
			type = RESET_TYPE_BB_WATCHDOG;

<<<<<<< HEAD
		RESET_STAT_INC(sc, type);
#endif
		set_bit(SC_OP_HW_RESET, &sc->sc_flags);
		ieee80211_queue_work(sc->hw, &sc->hw_reset_work);
=======
		ath9k_queue_reset(sc, type);
>>>>>>> 36eb22e9
		goto out;
	}

	spin_lock_irqsave(&sc->sc_pm_lock, flags);
	if ((status & ATH9K_INT_TSFOOR) && sc->ps_enabled) {
		/*
		 * TSF sync does not look correct; remain awake to sync with
		 * the next Beacon.
		 */
		ath_dbg(common, PS, "TSFOOR - Sync with next Beacon\n");
		sc->ps_flags |= PS_WAIT_FOR_BEACON | PS_BEACON_SYNC;
	}
	spin_unlock_irqrestore(&sc->sc_pm_lock, flags);

	if (ah->caps.hw_caps & ATH9K_HW_CAP_EDMA)
		rxmask = (ATH9K_INT_RXHP | ATH9K_INT_RXLP | ATH9K_INT_RXEOL |
			  ATH9K_INT_RXORN);
	else
		rxmask = (ATH9K_INT_RX | ATH9K_INT_RXEOL | ATH9K_INT_RXORN);

	if (status & rxmask) {
		/* Check for high priority Rx first */
		if ((ah->caps.hw_caps & ATH9K_HW_CAP_EDMA) &&
		    (status & ATH9K_INT_RXHP))
			ath_rx_tasklet(sc, 0, true);

		ath_rx_tasklet(sc, 0, false);
	}

	if (status & ATH9K_INT_TX) {
		if (ah->caps.hw_caps & ATH9K_HW_CAP_EDMA)
			ath_tx_edma_tasklet(sc);
		else
			ath_tx_tasklet(sc);
	}

	ath9k_btcoex_handle_interrupt(sc, status);

out:
	/* re-enable hardware interrupt */
	ath9k_hw_enable_interrupts(ah);

	spin_unlock(&sc->sc_pcu_lock);
	ath9k_ps_restore(sc);
}

irqreturn_t ath_isr(int irq, void *dev)
{
#define SCHED_INTR (				\
		ATH9K_INT_FATAL |		\
		ATH9K_INT_BB_WATCHDOG |		\
		ATH9K_INT_RXORN |		\
		ATH9K_INT_RXEOL |		\
		ATH9K_INT_RX |			\
		ATH9K_INT_RXLP |		\
		ATH9K_INT_RXHP |		\
		ATH9K_INT_TX |			\
		ATH9K_INT_BMISS |		\
		ATH9K_INT_CST |			\
		ATH9K_INT_TSFOOR |		\
		ATH9K_INT_GENTIMER |		\
		ATH9K_INT_MCI)

	struct ath_softc *sc = dev;
	struct ath_hw *ah = sc->sc_ah;
	struct ath_common *common = ath9k_hw_common(ah);
	enum ath9k_int status;
	bool sched = false;

	/*
	 * The hardware is not ready/present, don't
	 * touch anything. Note this can happen early
	 * on if the IRQ is shared.
	 */
	if (test_bit(SC_OP_INVALID, &sc->sc_flags))
		return IRQ_NONE;

	/* shared irq, not for us */

	if (!ath9k_hw_intrpend(ah))
		return IRQ_NONE;

	if(test_bit(SC_OP_HW_RESET, &sc->sc_flags))
		return IRQ_HANDLED;

	/*
	 * Figure out the reason(s) for the interrupt.  Note
	 * that the hal returns a pseudo-ISR that may include
	 * bits we haven't explicitly enabled so we mask the
	 * value to insure we only process bits we requested.
	 */
	ath9k_hw_getisr(ah, &status);	/* NB: clears ISR too */
	status &= ah->imask;	/* discard unasked-for bits */

	/*
	 * If there are no status bits set, then this interrupt was not
	 * for me (should have been caught above).
	 */
	if (!status)
		return IRQ_NONE;

	/* Cache the status */
	sc->intrstatus = status;

	if (status & SCHED_INTR)
		sched = true;

#ifdef CONFIG_PM_SLEEP
	if (status & ATH9K_INT_BMISS) {
		if (atomic_read(&sc->wow_sleep_proc_intr) == 0) {
			ath_dbg(common, ANY, "during WoW we got a BMISS\n");
			atomic_inc(&sc->wow_got_bmiss_intr);
			atomic_dec(&sc->wow_sleep_proc_intr);
		}
	ath_dbg(common, INTERRUPT, "beacon miss interrupt\n");
	}
#endif

	/*
	 * If a FATAL or RXORN interrupt is received, we have to reset the
	 * chip immediately.
	 */
	if ((status & ATH9K_INT_FATAL) || ((status & ATH9K_INT_RXORN) &&
	    !(ah->caps.hw_caps & ATH9K_HW_CAP_EDMA)))
		goto chip_reset;

	if ((ah->caps.hw_caps & ATH9K_HW_CAP_EDMA) &&
	    (status & ATH9K_INT_BB_WATCHDOG)) {

		spin_lock(&common->cc_lock);
		ath_hw_cycle_counters_update(common);
		ar9003_hw_bb_watchdog_dbg_info(ah);
		spin_unlock(&common->cc_lock);

		goto chip_reset;
	}

	if (status & ATH9K_INT_SWBA)
		tasklet_schedule(&sc->bcon_tasklet);

	if (status & ATH9K_INT_TXURN)
		ath9k_hw_updatetxtriglevel(ah, true);

	if (status & ATH9K_INT_RXEOL) {
		ah->imask &= ~(ATH9K_INT_RXEOL | ATH9K_INT_RXORN);
		ath9k_hw_set_interrupts(ah);
	}

	if (!(ah->caps.hw_caps & ATH9K_HW_CAP_AUTOSLEEP))
		if (status & ATH9K_INT_TIM_TIMER) {
			if (ATH_DBG_WARN_ON_ONCE(sc->ps_idle))
				goto chip_reset;
			/* Clear RxAbort bit so that we can
			 * receive frames */
			ath9k_setpower(sc, ATH9K_PM_AWAKE);
			spin_lock(&sc->sc_pm_lock);
			ath9k_hw_setrxabort(sc->sc_ah, 0);
			sc->ps_flags |= PS_WAIT_FOR_BEACON;
			spin_unlock(&sc->sc_pm_lock);
		}

chip_reset:

	ath_debug_stat_interrupt(sc, status);

	if (sched) {
		/* turn off every interrupt */
		ath9k_hw_disable_interrupts(ah);
		tasklet_schedule(&sc->intr_tq);
	}

	return IRQ_HANDLED;

#undef SCHED_INTR
}

static int ath_reset(struct ath_softc *sc, bool retry_tx)
{
	int r;

	ath9k_ps_wakeup(sc);

	r = ath_reset_internal(sc, NULL, retry_tx);

	if (retry_tx) {
		int i;
		for (i = 0; i < ATH9K_NUM_TX_QUEUES; i++) {
			if (ATH_TXQ_SETUP(sc, i)) {
				spin_lock_bh(&sc->tx.txq[i].axq_lock);
				ath_txq_schedule(sc, &sc->tx.txq[i]);
				spin_unlock_bh(&sc->tx.txq[i].axq_lock);
			}
		}
	}

	ath9k_ps_restore(sc);

	return r;
}

<<<<<<< HEAD
=======
void ath9k_queue_reset(struct ath_softc *sc, enum ath_reset_type type)
{
#ifdef CONFIG_ATH9K_DEBUGFS
	RESET_STAT_INC(sc, type);
#endif
	set_bit(SC_OP_HW_RESET, &sc->sc_flags);
	ieee80211_queue_work(sc->hw, &sc->hw_reset_work);
}

>>>>>>> 36eb22e9
void ath_reset_work(struct work_struct *work)
{
	struct ath_softc *sc = container_of(work, struct ath_softc, hw_reset_work);

	ath_reset(sc, true);
}

/**********************/
/* mac80211 callbacks */
/**********************/

static int ath9k_start(struct ieee80211_hw *hw)
{
	struct ath_softc *sc = hw->priv;
	struct ath_hw *ah = sc->sc_ah;
	struct ath_common *common = ath9k_hw_common(ah);
	struct ieee80211_channel *curchan = hw->conf.channel;
	struct ath9k_channel *init_channel;
	int r;

	ath_dbg(common, CONFIG,
		"Starting driver with initial channel: %d MHz\n",
		curchan->center_freq);

	ath9k_ps_wakeup(sc);
	mutex_lock(&sc->mutex);

	init_channel = ath9k_cmn_get_curchannel(hw, ah);

	/* Reset SERDES registers */
	ath9k_hw_configpcipowersave(ah, false);

	/*
	 * The basic interface to setting the hardware in a good
	 * state is ``reset''.  On return the hardware is known to
	 * be powered up and with interrupts disabled.  This must
	 * be followed by initialization of the appropriate bits
	 * and then setup of the interrupt mask.
	 */
	spin_lock_bh(&sc->sc_pcu_lock);

	atomic_set(&ah->intr_ref_cnt, -1);

	r = ath9k_hw_reset(ah, init_channel, ah->caldata, false);
	if (r) {
		ath_err(common,
			"Unable to reset hardware; reset status %d (freq %u MHz)\n",
			r, curchan->center_freq);
		spin_unlock_bh(&sc->sc_pcu_lock);
		goto mutex_unlock;
	}

	/* Setup our intr mask. */
	ah->imask = ATH9K_INT_TX | ATH9K_INT_RXEOL |
		    ATH9K_INT_RXORN | ATH9K_INT_FATAL |
		    ATH9K_INT_GLOBAL;

	if (ah->caps.hw_caps & ATH9K_HW_CAP_EDMA)
		ah->imask |= ATH9K_INT_RXHP |
			     ATH9K_INT_RXLP |
			     ATH9K_INT_BB_WATCHDOG;
	else
		ah->imask |= ATH9K_INT_RX;

	ah->imask |= ATH9K_INT_GTT;

	if (ah->caps.hw_caps & ATH9K_HW_CAP_HT)
		ah->imask |= ATH9K_INT_CST;

	ath_mci_enable(sc);

	clear_bit(SC_OP_INVALID, &sc->sc_flags);
	sc->sc_ah->is_monitoring = false;

	if (!ath_complete_reset(sc, false)) {
		r = -EIO;
		spin_unlock_bh(&sc->sc_pcu_lock);
		goto mutex_unlock;
	}

	if (ah->led_pin >= 0) {
		ath9k_hw_cfg_output(ah, ah->led_pin,
				    AR_GPIO_OUTPUT_MUX_AS_OUTPUT);
		ath9k_hw_set_gpio(ah, ah->led_pin, 0);
	}

	/*
	 * Reset key cache to sane defaults (all entries cleared) instead of
	 * semi-random values after suspend/resume.
	 */
	ath9k_cmn_init_crypto(sc->sc_ah);

	spin_unlock_bh(&sc->sc_pcu_lock);

	if (ah->caps.pcie_lcr_extsync_en && common->bus_ops->extn_synch_en)
		common->bus_ops->extn_synch_en(common);

mutex_unlock:
	mutex_unlock(&sc->mutex);

	ath9k_ps_restore(sc);

	return r;
}

static void ath9k_tx(struct ieee80211_hw *hw, struct sk_buff *skb)
{
	struct ath_softc *sc = hw->priv;
	struct ath_common *common = ath9k_hw_common(sc->sc_ah);
	struct ath_tx_control txctl;
	struct ieee80211_hdr *hdr = (struct ieee80211_hdr *) skb->data;
	unsigned long flags;

	if (sc->ps_enabled) {
		/*
		 * mac80211 does not set PM field for normal data frames, so we
		 * need to update that based on the current PS mode.
		 */
		if (ieee80211_is_data(hdr->frame_control) &&
		    !ieee80211_is_nullfunc(hdr->frame_control) &&
		    !ieee80211_has_pm(hdr->frame_control)) {
			ath_dbg(common, PS,
				"Add PM=1 for a TX frame while in PS mode\n");
			hdr->frame_control |= cpu_to_le16(IEEE80211_FCTL_PM);
		}
	}

	if (unlikely(sc->sc_ah->power_mode == ATH9K_PM_NETWORK_SLEEP)) {
		/*
		 * We are using PS-Poll and mac80211 can request TX while in
		 * power save mode. Need to wake up hardware for the TX to be
		 * completed and if needed, also for RX of buffered frames.
		 */
		ath9k_ps_wakeup(sc);
		spin_lock_irqsave(&sc->sc_pm_lock, flags);
		if (!(sc->sc_ah->caps.hw_caps & ATH9K_HW_CAP_AUTOSLEEP))
			ath9k_hw_setrxabort(sc->sc_ah, 0);
		if (ieee80211_is_pspoll(hdr->frame_control)) {
			ath_dbg(common, PS,
				"Sending PS-Poll to pick a buffered frame\n");
			sc->ps_flags |= PS_WAIT_FOR_PSPOLL_DATA;
		} else {
			ath_dbg(common, PS, "Wake up to complete TX\n");
			sc->ps_flags |= PS_WAIT_FOR_TX_ACK;
		}
		/*
		 * The actual restore operation will happen only after
		 * the ps_flags bit is cleared. We are just dropping
		 * the ps_usecount here.
		 */
		spin_unlock_irqrestore(&sc->sc_pm_lock, flags);
		ath9k_ps_restore(sc);
	}

	/*
	 * Cannot tx while the hardware is in full sleep, it first needs a full
	 * chip reset to recover from that
	 */
	if (unlikely(sc->sc_ah->power_mode == ATH9K_PM_FULL_SLEEP)) {
		ath_err(common, "TX while HW is in FULL_SLEEP mode\n");
		goto exit;
	}

	memset(&txctl, 0, sizeof(struct ath_tx_control));
	txctl.txq = sc->tx.txq_map[skb_get_queue_mapping(skb)];

	ath_dbg(common, XMIT, "transmitting packet, skb: %p\n", skb);

	if (ath_tx_start(hw, skb, &txctl) != 0) {
		ath_dbg(common, XMIT, "TX failed\n");
		TX_STAT_INC(txctl.txq->axq_qnum, txfailed);
		goto exit;
	}

	return;
exit:
	dev_kfree_skb_any(skb);
}

static void ath9k_stop(struct ieee80211_hw *hw)
{
	struct ath_softc *sc = hw->priv;
	struct ath_hw *ah = sc->sc_ah;
	struct ath_common *common = ath9k_hw_common(ah);
	bool prev_idle;

	mutex_lock(&sc->mutex);

	ath_cancel_work(sc);
	del_timer_sync(&sc->rx_poll_timer);

	if (test_bit(SC_OP_INVALID, &sc->sc_flags)) {
		ath_dbg(common, ANY, "Device not present\n");
		mutex_unlock(&sc->mutex);
		return;
	}

	/* Ensure HW is awake when we try to shut it down. */
	ath9k_ps_wakeup(sc);

	spin_lock_bh(&sc->sc_pcu_lock);

	/* prevent tasklets to enable interrupts once we disable them */
	ah->imask &= ~ATH9K_INT_GLOBAL;

	/* make sure h/w will not generate any interrupt
	 * before setting the invalid flag. */
	ath9k_hw_disable_interrupts(ah);

	spin_unlock_bh(&sc->sc_pcu_lock);

	/* we can now sync irq and kill any running tasklets, since we already
	 * disabled interrupts and not holding a spin lock */
	synchronize_irq(sc->irq);
	tasklet_kill(&sc->intr_tq);
	tasklet_kill(&sc->bcon_tasklet);

	prev_idle = sc->ps_idle;
	sc->ps_idle = true;

	spin_lock_bh(&sc->sc_pcu_lock);

	if (ah->led_pin >= 0) {
		ath9k_hw_set_gpio(ah, ah->led_pin, 1);
		ath9k_hw_cfg_gpio_input(ah, ah->led_pin);
	}

	ath_prepare_reset(sc, false, true);

	if (sc->rx.frag) {
		dev_kfree_skb_any(sc->rx.frag);
		sc->rx.frag = NULL;
	}

	if (!ah->curchan)
		ah->curchan = ath9k_cmn_get_curchannel(hw, ah);

	ath9k_hw_reset(ah, ah->curchan, ah->caldata, false);
	ath9k_hw_phy_disable(ah);

	ath9k_hw_configpcipowersave(ah, true);

	spin_unlock_bh(&sc->sc_pcu_lock);

	ath9k_ps_restore(sc);

	set_bit(SC_OP_INVALID, &sc->sc_flags);
	sc->ps_idle = prev_idle;

	mutex_unlock(&sc->mutex);

	ath_dbg(common, CONFIG, "Driver halt\n");
}

bool ath9k_uses_beacons(int type)
{
	switch (type) {
	case NL80211_IFTYPE_AP:
	case NL80211_IFTYPE_ADHOC:
	case NL80211_IFTYPE_MESH_POINT:
		return true;
	default:
		return false;
	}
}

static void ath9k_vif_iter(void *data, u8 *mac, struct ieee80211_vif *vif)
{
	struct ath9k_vif_iter_data *iter_data = data;
	int i;

	if (iter_data->hw_macaddr)
		for (i = 0; i < ETH_ALEN; i++)
			iter_data->mask[i] &=
				~(iter_data->hw_macaddr[i] ^ mac[i]);

	switch (vif->type) {
	case NL80211_IFTYPE_AP:
		iter_data->naps++;
		break;
	case NL80211_IFTYPE_STATION:
		iter_data->nstations++;
		break;
	case NL80211_IFTYPE_ADHOC:
		iter_data->nadhocs++;
		break;
	case NL80211_IFTYPE_MESH_POINT:
		iter_data->nmeshes++;
		break;
	case NL80211_IFTYPE_WDS:
		iter_data->nwds++;
		break;
	default:
		break;
	}
}

static void ath9k_sta_vif_iter(void *data, u8 *mac, struct ieee80211_vif *vif)
{
	struct ath_softc *sc = data;
	struct ath_vif *avp = (void *)vif->drv_priv;

	if (vif->type != NL80211_IFTYPE_STATION)
		return;

	if (avp->primary_sta_vif)
		ath9k_set_assoc_state(sc, vif);
}

/* Called with sc->mutex held. */
void ath9k_calculate_iter_data(struct ieee80211_hw *hw,
			       struct ieee80211_vif *vif,
			       struct ath9k_vif_iter_data *iter_data)
{
	struct ath_softc *sc = hw->priv;
	struct ath_hw *ah = sc->sc_ah;
	struct ath_common *common = ath9k_hw_common(ah);

	/*
	 * Use the hardware MAC address as reference, the hardware uses it
	 * together with the BSSID mask when matching addresses.
	 */
	memset(iter_data, 0, sizeof(*iter_data));
	iter_data->hw_macaddr = common->macaddr;
	memset(&iter_data->mask, 0xff, ETH_ALEN);

	if (vif)
		ath9k_vif_iter(iter_data, vif->addr, vif);

	/* Get list of all active MAC addresses */
	ieee80211_iterate_active_interfaces_atomic(sc->hw, ath9k_vif_iter,
						   iter_data);
}

/* Called with sc->mutex held. */
static void ath9k_calculate_summary_state(struct ieee80211_hw *hw,
					  struct ieee80211_vif *vif)
{
	struct ath_softc *sc = hw->priv;
	struct ath_hw *ah = sc->sc_ah;
	struct ath_common *common = ath9k_hw_common(ah);
	struct ath9k_vif_iter_data iter_data;
	enum nl80211_iftype old_opmode = ah->opmode;

	ath9k_calculate_iter_data(hw, vif, &iter_data);

	memcpy(common->bssidmask, iter_data.mask, ETH_ALEN);
	ath_hw_setbssidmask(common);

	if (iter_data.naps > 0) {
<<<<<<< HEAD
		ath9k_hw_set_tsfadjust(ah, 1);
		set_bit(SC_OP_TSF_RESET, &sc->sc_flags);
		ah->opmode = NL80211_IFTYPE_AP;
	} else {
		ath9k_hw_set_tsfadjust(ah, 0);
		clear_bit(SC_OP_TSF_RESET, &sc->sc_flags);
=======
		ath9k_hw_set_tsfadjust(ah, true);
		ah->opmode = NL80211_IFTYPE_AP;
	} else {
		ath9k_hw_set_tsfadjust(ah, false);
>>>>>>> 36eb22e9

		if (iter_data.nmeshes)
			ah->opmode = NL80211_IFTYPE_MESH_POINT;
		else if (iter_data.nwds)
			ah->opmode = NL80211_IFTYPE_AP;
		else if (iter_data.nadhocs)
			ah->opmode = NL80211_IFTYPE_ADHOC;
		else
			ah->opmode = NL80211_IFTYPE_STATION;
	}

<<<<<<< HEAD
	/*
	 * Enable MIB interrupts when there are hardware phy counters.
	 */
=======
	ath9k_hw_setopmode(ah);

>>>>>>> 36eb22e9
	if ((iter_data.nstations + iter_data.nadhocs + iter_data.nmeshes) > 0)
		ah->imask |= ATH9K_INT_TSFOOR;
	else
		ah->imask &= ~ATH9K_INT_TSFOOR;

	ath9k_hw_set_interrupts(ah);

<<<<<<< HEAD
	/* Set up ANI */
	if (iter_data.naps > 0) {
		sc->sc_ah->stats.avgbrssi = ATH_RSSI_DUMMY_MARKER;

		if (!common->disable_ani) {
			set_bit(SC_OP_ANI_RUN, &sc->sc_flags);
			ath_start_ani(common);
		}

	} else {
		clear_bit(SC_OP_ANI_RUN, &sc->sc_flags);
		del_timer_sync(&common->ani.timer);
=======
	/*
	 * If we are changing the opmode to STATION,
	 * a beacon sync needs to be done.
	 */
	if (ah->opmode == NL80211_IFTYPE_STATION &&
	    old_opmode == NL80211_IFTYPE_AP &&
	    test_bit(SC_OP_PRIM_STA_VIF, &sc->sc_flags)) {
		ieee80211_iterate_active_interfaces_atomic(sc->hw,
						   ath9k_sta_vif_iter, sc);
>>>>>>> 36eb22e9
	}
}

static int ath9k_add_interface(struct ieee80211_hw *hw,
			       struct ieee80211_vif *vif)
{
	struct ath_softc *sc = hw->priv;
	struct ath_hw *ah = sc->sc_ah;
	struct ath_common *common = ath9k_hw_common(ah);
	int ret = 0;

<<<<<<< HEAD
	ath9k_calculate_summary_state(hw, vif);

	if (ath9k_uses_beacons(vif->type)) {
		/* Reserve a beacon slot for the vif */
		ath9k_set_beaconing_status(sc, false);
		ath_beacon_alloc(sc, vif);
		ath9k_set_beaconing_status(sc, true);
	}
}

static int ath9k_add_interface(struct ieee80211_hw *hw,
			       struct ieee80211_vif *vif)
{
	struct ath_softc *sc = hw->priv;
	struct ath_hw *ah = sc->sc_ah;
	struct ath_common *common = ath9k_hw_common(ah);
	int ret = 0;

=======
>>>>>>> 36eb22e9
	ath9k_ps_wakeup(sc);
	mutex_lock(&sc->mutex);

	switch (vif->type) {
	case NL80211_IFTYPE_STATION:
	case NL80211_IFTYPE_WDS:
	case NL80211_IFTYPE_ADHOC:
	case NL80211_IFTYPE_AP:
	case NL80211_IFTYPE_MESH_POINT:
		break;
	default:
		ath_err(common, "Interface type %d not yet supported\n",
			vif->type);
		ret = -EOPNOTSUPP;
		goto out;
	}

	if (ath9k_uses_beacons(vif->type)) {
		if (sc->nbcnvifs >= ATH_BCBUF) {
			ath_err(common, "Not enough beacon buffers when adding"
				" new interface of type: %i\n",
				vif->type);
			ret = -ENOBUFS;
			goto out;
		}
	}

	ath_dbg(common, CONFIG, "Attach a VIF of type: %d\n", vif->type);

	sc->nvifs++;

	ath9k_calculate_summary_state(hw, vif);
	if (ath9k_uses_beacons(vif->type))
		ath9k_beacon_assign_slot(sc, vif);

out:
	mutex_unlock(&sc->mutex);
	ath9k_ps_restore(sc);
	return ret;
}

static int ath9k_change_interface(struct ieee80211_hw *hw,
				  struct ieee80211_vif *vif,
				  enum nl80211_iftype new_type,
				  bool p2p)
{
	struct ath_softc *sc = hw->priv;
	struct ath_common *common = ath9k_hw_common(sc->sc_ah);
	int ret = 0;

	ath_dbg(common, CONFIG, "Change Interface\n");

	mutex_lock(&sc->mutex);
	ath9k_ps_wakeup(sc);

	if (ath9k_uses_beacons(new_type) &&
	    !ath9k_uses_beacons(vif->type)) {
		if (sc->nbcnvifs >= ATH_BCBUF) {
			ath_err(common, "No beacon slot available\n");
			ret = -ENOBUFS;
			goto out;
		}
	}

	if (ath9k_uses_beacons(vif->type))
		ath9k_beacon_remove_slot(sc, vif);

	vif->type = new_type;
	vif->p2p = p2p;

	ath9k_calculate_summary_state(hw, vif);
	if (ath9k_uses_beacons(vif->type))
		ath9k_beacon_assign_slot(sc, vif);

out:
	ath9k_ps_restore(sc);
	mutex_unlock(&sc->mutex);
	return ret;
}

static void ath9k_remove_interface(struct ieee80211_hw *hw,
				   struct ieee80211_vif *vif)
{
	struct ath_softc *sc = hw->priv;
	struct ath_common *common = ath9k_hw_common(sc->sc_ah);

	ath_dbg(common, CONFIG, "Detach Interface\n");

	ath9k_ps_wakeup(sc);
	mutex_lock(&sc->mutex);

	sc->nvifs--;

	if (ath9k_uses_beacons(vif->type))
		ath9k_beacon_remove_slot(sc, vif);

	ath9k_calculate_summary_state(hw, NULL);

	mutex_unlock(&sc->mutex);
	ath9k_ps_restore(sc);
}

static void ath9k_enable_ps(struct ath_softc *sc)
{
	struct ath_hw *ah = sc->sc_ah;
	struct ath_common *common = ath9k_hw_common(ah);

	sc->ps_enabled = true;
	if (!(ah->caps.hw_caps & ATH9K_HW_CAP_AUTOSLEEP)) {
		if ((ah->imask & ATH9K_INT_TIM_TIMER) == 0) {
			ah->imask |= ATH9K_INT_TIM_TIMER;
			ath9k_hw_set_interrupts(ah);
		}
		ath9k_hw_setrxabort(ah, 1);
	}
	ath_dbg(common, PS, "PowerSave enabled\n");
}

static void ath9k_disable_ps(struct ath_softc *sc)
{
	struct ath_hw *ah = sc->sc_ah;
	struct ath_common *common = ath9k_hw_common(ah);

	sc->ps_enabled = false;
	ath9k_hw_setpower(ah, ATH9K_PM_AWAKE);
	if (!(ah->caps.hw_caps & ATH9K_HW_CAP_AUTOSLEEP)) {
		ath9k_hw_setrxabort(ah, 0);
		sc->ps_flags &= ~(PS_WAIT_FOR_BEACON |
				  PS_WAIT_FOR_CAB |
				  PS_WAIT_FOR_PSPOLL_DATA |
				  PS_WAIT_FOR_TX_ACK);
		if (ah->imask & ATH9K_INT_TIM_TIMER) {
			ah->imask &= ~ATH9K_INT_TIM_TIMER;
			ath9k_hw_set_interrupts(ah);
		}
	}
	ath_dbg(common, PS, "PowerSave disabled\n");
}

static int ath9k_config(struct ieee80211_hw *hw, u32 changed)
{
	struct ath_softc *sc = hw->priv;
	struct ath_hw *ah = sc->sc_ah;
	struct ath_common *common = ath9k_hw_common(ah);
	struct ieee80211_conf *conf = &hw->conf;
	bool reset_channel = false;

	ath9k_ps_wakeup(sc);
	mutex_lock(&sc->mutex);

	if (changed & IEEE80211_CONF_CHANGE_IDLE) {
		sc->ps_idle = !!(conf->flags & IEEE80211_CONF_IDLE);
		if (sc->ps_idle) {
			ath_cancel_work(sc);
			ath9k_stop_btcoex(sc);
		} else {
			ath9k_start_btcoex(sc);
			/*
			 * The chip needs a reset to properly wake up from
			 * full sleep
			 */
			reset_channel = ah->chip_fullsleep;
		}
	}

	/*
	 * We just prepare to enable PS. We have to wait until our AP has
	 * ACK'd our null data frame to disable RX otherwise we'll ignore
	 * those ACKs and end up retransmitting the same null data frames.
	 * IEEE80211_CONF_CHANGE_PS is only passed by mac80211 for STA mode.
	 */
	if (changed & IEEE80211_CONF_CHANGE_PS) {
		unsigned long flags;
		spin_lock_irqsave(&sc->sc_pm_lock, flags);
		if (conf->flags & IEEE80211_CONF_PS)
			ath9k_enable_ps(sc);
		else
			ath9k_disable_ps(sc);
		spin_unlock_irqrestore(&sc->sc_pm_lock, flags);
	}

	if (changed & IEEE80211_CONF_CHANGE_MONITOR) {
		if (conf->flags & IEEE80211_CONF_MONITOR) {
			ath_dbg(common, CONFIG, "Monitor mode is enabled\n");
			sc->sc_ah->is_monitoring = true;
		} else {
			ath_dbg(common, CONFIG, "Monitor mode is disabled\n");
			sc->sc_ah->is_monitoring = false;
		}
	}

	if ((changed & IEEE80211_CONF_CHANGE_CHANNEL) || reset_channel) {
		struct ieee80211_channel *curchan = hw->conf.channel;
		int pos = curchan->hw_value;
		int old_pos = -1;
		unsigned long flags;

		if (ah->curchan)
			old_pos = ah->curchan - &ah->channels[0];

		ath_dbg(common, CONFIG, "Set channel: %d MHz type: %d\n",
			curchan->center_freq, conf->channel_type);

		/* update survey stats for the old channel before switching */
		spin_lock_irqsave(&common->cc_lock, flags);
		ath_update_survey_stats(sc);
		spin_unlock_irqrestore(&common->cc_lock, flags);

		/*
		 * Preserve the current channel values, before updating
		 * the same channel
		 */
		if (ah->curchan && (old_pos == pos))
			ath9k_hw_getnf(ah, ah->curchan);

		ath9k_cmn_update_ichannel(&sc->sc_ah->channels[pos],
					  curchan, conf->channel_type);

		/*
		 * If the operating channel changes, change the survey in-use flags
		 * along with it.
		 * Reset the survey data for the new channel, unless we're switching
		 * back to the operating channel from an off-channel operation.
		 */
		if (!(hw->conf.flags & IEEE80211_CONF_OFFCHANNEL) &&
		    sc->cur_survey != &sc->survey[pos]) {

			if (sc->cur_survey)
				sc->cur_survey->filled &= ~SURVEY_INFO_IN_USE;

			sc->cur_survey = &sc->survey[pos];

			memset(sc->cur_survey, 0, sizeof(struct survey_info));
			sc->cur_survey->filled |= SURVEY_INFO_IN_USE;
		} else if (!(sc->survey[pos].filled & SURVEY_INFO_IN_USE)) {
			memset(&sc->survey[pos], 0, sizeof(struct survey_info));
		}

		if (ath_set_channel(sc, hw, &sc->sc_ah->channels[pos]) < 0) {
			ath_err(common, "Unable to set channel\n");
			mutex_unlock(&sc->mutex);
			ath9k_ps_restore(sc);
			return -EINVAL;
		}

		/*
		 * The most recent snapshot of channel->noisefloor for the old
		 * channel is only available after the hardware reset. Copy it to
		 * the survey stats now.
		 */
		if (old_pos >= 0)
			ath_update_survey_nf(sc, old_pos);
	}

	if (changed & IEEE80211_CONF_CHANGE_POWER) {
		ath_dbg(common, CONFIG, "Set power: %d\n", conf->power_level);
		sc->config.txpowlimit = 2 * conf->power_level;
		ath9k_cmn_update_txpow(ah, sc->curtxpow,
				       sc->config.txpowlimit, &sc->curtxpow);
	}

	mutex_unlock(&sc->mutex);
	ath9k_ps_restore(sc);

	return 0;
}

#define SUPPORTED_FILTERS			\
	(FIF_PROMISC_IN_BSS |			\
	FIF_ALLMULTI |				\
	FIF_CONTROL |				\
	FIF_PSPOLL |				\
	FIF_OTHER_BSS |				\
	FIF_BCN_PRBRESP_PROMISC |		\
	FIF_PROBE_REQ |				\
	FIF_FCSFAIL)

/* FIXME: sc->sc_full_reset ? */
static void ath9k_configure_filter(struct ieee80211_hw *hw,
				   unsigned int changed_flags,
				   unsigned int *total_flags,
				   u64 multicast)
{
	struct ath_softc *sc = hw->priv;
	u32 rfilt;

	changed_flags &= SUPPORTED_FILTERS;
	*total_flags &= SUPPORTED_FILTERS;

	sc->rx.rxfilter = *total_flags;
	ath9k_ps_wakeup(sc);
	rfilt = ath_calcrxfilter(sc);
	ath9k_hw_setrxfilter(sc->sc_ah, rfilt);
	ath9k_ps_restore(sc);

	ath_dbg(ath9k_hw_common(sc->sc_ah), CONFIG, "Set HW RX filter: 0x%x\n",
		rfilt);
}

static int ath9k_sta_add(struct ieee80211_hw *hw,
			 struct ieee80211_vif *vif,
			 struct ieee80211_sta *sta)
{
	struct ath_softc *sc = hw->priv;
	struct ath_common *common = ath9k_hw_common(sc->sc_ah);
	struct ath_node *an = (struct ath_node *) sta->drv_priv;
	struct ieee80211_key_conf ps_key = { };

	ath_node_attach(sc, sta, vif);

	if (vif->type != NL80211_IFTYPE_AP &&
	    vif->type != NL80211_IFTYPE_AP_VLAN)
		return 0;

	an->ps_key = ath_key_config(common, vif, sta, &ps_key);

	return 0;
}

static void ath9k_del_ps_key(struct ath_softc *sc,
			     struct ieee80211_vif *vif,
			     struct ieee80211_sta *sta)
{
	struct ath_common *common = ath9k_hw_common(sc->sc_ah);
	struct ath_node *an = (struct ath_node *) sta->drv_priv;
	struct ieee80211_key_conf ps_key = { .hw_key_idx = an->ps_key };

	if (!an->ps_key)
	    return;

	ath_key_delete(common, &ps_key);
}

static int ath9k_sta_remove(struct ieee80211_hw *hw,
			    struct ieee80211_vif *vif,
			    struct ieee80211_sta *sta)
{
	struct ath_softc *sc = hw->priv;

	ath9k_del_ps_key(sc, vif, sta);
	ath_node_detach(sc, sta);

	return 0;
}

static void ath9k_sta_notify(struct ieee80211_hw *hw,
			 struct ieee80211_vif *vif,
			 enum sta_notify_cmd cmd,
			 struct ieee80211_sta *sta)
{
	struct ath_softc *sc = hw->priv;
	struct ath_node *an = (struct ath_node *) sta->drv_priv;

	if (!sta->ht_cap.ht_supported)
		return;

	switch (cmd) {
	case STA_NOTIFY_SLEEP:
		an->sleeping = true;
		ath_tx_aggr_sleep(sta, sc, an);
		break;
	case STA_NOTIFY_AWAKE:
		an->sleeping = false;
		ath_tx_aggr_wakeup(sc, an);
		break;
	}
}

static int ath9k_conf_tx(struct ieee80211_hw *hw,
			 struct ieee80211_vif *vif, u16 queue,
			 const struct ieee80211_tx_queue_params *params)
{
	struct ath_softc *sc = hw->priv;
	struct ath_common *common = ath9k_hw_common(sc->sc_ah);
	struct ath_txq *txq;
	struct ath9k_tx_queue_info qi;
	int ret = 0;

	if (queue >= WME_NUM_AC)
		return 0;

	txq = sc->tx.txq_map[queue];

	ath9k_ps_wakeup(sc);
	mutex_lock(&sc->mutex);

	memset(&qi, 0, sizeof(struct ath9k_tx_queue_info));

	qi.tqi_aifs = params->aifs;
	qi.tqi_cwmin = params->cw_min;
	qi.tqi_cwmax = params->cw_max;
	qi.tqi_burstTime = params->txop * 32;

	ath_dbg(common, CONFIG,
		"Configure tx [queue/halq] [%d/%d], aifs: %d, cw_min: %d, cw_max: %d, txop: %d\n",
		queue, txq->axq_qnum, params->aifs, params->cw_min,
		params->cw_max, params->txop);

	ath_update_max_aggr_framelen(sc, queue, qi.tqi_burstTime);
	ret = ath_txq_update(sc, txq->axq_qnum, &qi);
	if (ret)
		ath_err(common, "TXQ Update failed\n");

	mutex_unlock(&sc->mutex);
	ath9k_ps_restore(sc);

	return ret;
}

static int ath9k_set_key(struct ieee80211_hw *hw,
			 enum set_key_cmd cmd,
			 struct ieee80211_vif *vif,
			 struct ieee80211_sta *sta,
			 struct ieee80211_key_conf *key)
{
	struct ath_softc *sc = hw->priv;
	struct ath_common *common = ath9k_hw_common(sc->sc_ah);
	int ret = 0;

	if (ath9k_modparam_nohwcrypt)
		return -ENOSPC;

	if ((vif->type == NL80211_IFTYPE_ADHOC ||
	     vif->type == NL80211_IFTYPE_MESH_POINT) &&
	    (key->cipher == WLAN_CIPHER_SUITE_TKIP ||
	     key->cipher == WLAN_CIPHER_SUITE_CCMP) &&
	    !(key->flags & IEEE80211_KEY_FLAG_PAIRWISE)) {
		/*
		 * For now, disable hw crypto for the RSN IBSS group keys. This
		 * could be optimized in the future to use a modified key cache
		 * design to support per-STA RX GTK, but until that gets
		 * implemented, use of software crypto for group addressed
		 * frames is a acceptable to allow RSN IBSS to be used.
		 */
		return -EOPNOTSUPP;
	}

	mutex_lock(&sc->mutex);
	ath9k_ps_wakeup(sc);
	ath_dbg(common, CONFIG, "Set HW Key\n");

	switch (cmd) {
	case SET_KEY:
		if (sta)
			ath9k_del_ps_key(sc, vif, sta);

		ret = ath_key_config(common, vif, sta, key);
		if (ret >= 0) {
			key->hw_key_idx = ret;
			/* push IV and Michael MIC generation to stack */
			key->flags |= IEEE80211_KEY_FLAG_GENERATE_IV;
			if (key->cipher == WLAN_CIPHER_SUITE_TKIP)
				key->flags |= IEEE80211_KEY_FLAG_GENERATE_MMIC;
			if (sc->sc_ah->sw_mgmt_crypto &&
			    key->cipher == WLAN_CIPHER_SUITE_CCMP)
				key->flags |= IEEE80211_KEY_FLAG_SW_MGMT;
			ret = 0;
		}
		break;
	case DISABLE_KEY:
		ath_key_delete(common, key);
		break;
	default:
		ret = -EINVAL;
	}

	ath9k_ps_restore(sc);
	mutex_unlock(&sc->mutex);

	return ret;
}

static void ath9k_set_assoc_state(struct ath_softc *sc,
				  struct ieee80211_vif *vif)
{
	struct ath_common *common = ath9k_hw_common(sc->sc_ah);
	struct ath_vif *avp = (void *)vif->drv_priv;
<<<<<<< HEAD
	unsigned long flags;
=======
	struct ieee80211_bss_conf *bss_conf = &vif->bss_conf;
	unsigned long flags;

	set_bit(SC_OP_PRIM_STA_VIF, &sc->sc_flags);
	avp->primary_sta_vif = true;

>>>>>>> 36eb22e9
	/*
	 * Set the AID, BSSID and do beacon-sync only when
	 * the HW opmode is STATION.
	 *
	 * But the primary bit is set above in any case.
	 */
<<<<<<< HEAD
	if (test_bit(SC_OP_PRIM_STA_VIF, &sc->sc_flags))
		return;

	if (bss_conf->assoc) {
		set_bit(SC_OP_PRIM_STA_VIF, &sc->sc_flags);
		avp->primary_sta_vif = true;
		memcpy(common->curbssid, bss_conf->bssid, ETH_ALEN);
		common->curaid = bss_conf->aid;
		ath9k_hw_write_associd(sc->sc_ah);
		ath_dbg(common, CONFIG, "Bss Info ASSOC %d, bssid: %pM\n",
			bss_conf->aid, common->curbssid);
		ath_beacon_config(sc, vif);
		/*
		 * Request a re-configuration of Beacon related timers
		 * on the receipt of the first Beacon frame (i.e.,
		 * after time sync with the AP).
		 */
		spin_lock_irqsave(&sc->sc_pm_lock, flags);
		sc->ps_flags |= PS_BEACON_SYNC | PS_WAIT_FOR_BEACON;
		spin_unlock_irqrestore(&sc->sc_pm_lock, flags);

		/* Reset rssi stats */
		sc->last_rssi = ATH_RSSI_DUMMY_MARKER;
		sc->sc_ah->stats.avgbrssi = ATH_RSSI_DUMMY_MARKER;
=======
	if (sc->sc_ah->opmode != NL80211_IFTYPE_STATION)
		return;

	memcpy(common->curbssid, bss_conf->bssid, ETH_ALEN);
	common->curaid = bss_conf->aid;
	ath9k_hw_write_associd(sc->sc_ah);
>>>>>>> 36eb22e9

	sc->last_rssi = ATH_RSSI_DUMMY_MARKER;
	sc->sc_ah->stats.avgbrssi = ATH_RSSI_DUMMY_MARKER;

<<<<<<< HEAD
		if (!common->disable_ani) {
			set_bit(SC_OP_ANI_RUN, &sc->sc_flags);
			ath_start_ani(common);
		}
=======
	spin_lock_irqsave(&sc->sc_pm_lock, flags);
	sc->ps_flags |= PS_BEACON_SYNC | PS_WAIT_FOR_BEACON;
	spin_unlock_irqrestore(&sc->sc_pm_lock, flags);
>>>>>>> 36eb22e9

	ath_dbg(common, CONFIG,
		"Primary Station interface: %pM, BSSID: %pM\n",
		vif->addr, common->curbssid);
}

static void ath9k_bss_assoc_iter(void *data, u8 *mac, struct ieee80211_vif *vif)
{
	struct ath_softc *sc = data;
	struct ieee80211_bss_conf *bss_conf = &vif->bss_conf;

	if (test_bit(SC_OP_PRIM_STA_VIF, &sc->sc_flags))
		return;

<<<<<<< HEAD
	/* Reconfigure bss info */
	if (avp->primary_sta_vif && !bss_conf->assoc) {
		ath_dbg(common, CONFIG, "Bss Info DISASSOC %d, bssid %pM\n",
			common->curaid, common->curbssid);
		clear_bit(SC_OP_PRIM_STA_VIF, &sc->sc_flags);
		clear_bit(SC_OP_BEACONS, &sc->sc_flags);
		avp->primary_sta_vif = false;
		memset(common->curbssid, 0, ETH_ALEN);
		common->curaid = 0;
	}

	ieee80211_iterate_active_interfaces_atomic(
			sc->hw, ath9k_bss_iter, sc);

	/*
	 * None of station vifs are associated.
	 * Clear bssid & aid
	 */
	if (!test_bit(SC_OP_PRIM_STA_VIF, &sc->sc_flags)) {
		ath9k_hw_write_associd(sc->sc_ah);
		clear_bit(SC_OP_ANI_RUN, &sc->sc_flags);
		del_timer_sync(&common->ani.timer);
		del_timer_sync(&sc->rx_poll_timer);
		memset(&sc->caldata, 0, sizeof(sc->caldata));
	}
=======
	if (bss_conf->assoc)
		ath9k_set_assoc_state(sc, vif);
>>>>>>> 36eb22e9
}

static void ath9k_bss_info_changed(struct ieee80211_hw *hw,
				   struct ieee80211_vif *vif,
				   struct ieee80211_bss_conf *bss_conf,
				   u32 changed)
{
#define CHECK_ANI				\
	(BSS_CHANGED_ASSOC |			\
	 BSS_CHANGED_IBSS |			\
	 BSS_CHANGED_BEACON_ENABLED)

	struct ath_softc *sc = hw->priv;
	struct ath_hw *ah = sc->sc_ah;
	struct ath_common *common = ath9k_hw_common(ah);
	struct ath_vif *avp = (void *)vif->drv_priv;
	int slottime;

	ath9k_ps_wakeup(sc);
	mutex_lock(&sc->mutex);

	if (changed & BSS_CHANGED_ASSOC) {
		ath_dbg(common, CONFIG, "BSSID %pM Changed ASSOC %d\n",
			bss_conf->bssid, bss_conf->assoc);

		if (avp->primary_sta_vif && !bss_conf->assoc) {
			clear_bit(SC_OP_PRIM_STA_VIF, &sc->sc_flags);
			avp->primary_sta_vif = false;

			if (ah->opmode == NL80211_IFTYPE_STATION)
				clear_bit(SC_OP_BEACONS, &sc->sc_flags);
		}

		ieee80211_iterate_active_interfaces_atomic(sc->hw,
						   ath9k_bss_assoc_iter, sc);

		if (!test_bit(SC_OP_PRIM_STA_VIF, &sc->sc_flags) &&
		    ah->opmode == NL80211_IFTYPE_STATION) {
			memset(common->curbssid, 0, ETH_ALEN);
			common->curaid = 0;
			ath9k_hw_write_associd(sc->sc_ah);
		}
	}

	if (changed & BSS_CHANGED_IBSS) {
		memcpy(common->curbssid, bss_conf->bssid, ETH_ALEN);
		common->curaid = bss_conf->aid;
		ath9k_hw_write_associd(sc->sc_ah);
<<<<<<< HEAD

		if (bss_conf->ibss_joined) {
			sc->sc_ah->stats.avgbrssi = ATH_RSSI_DUMMY_MARKER;

			if (!common->disable_ani) {
				set_bit(SC_OP_ANI_RUN, &sc->sc_flags);
				ath_start_ani(common);
			}

		} else {
			clear_bit(SC_OP_ANI_RUN, &sc->sc_flags);
			del_timer_sync(&common->ani.timer);
			del_timer_sync(&sc->rx_poll_timer);
		}
	}

	/*
	 * In case of AP mode, the HW TSF has to be reset
	 * when the beacon interval changes.
	 */
	if ((changed & BSS_CHANGED_BEACON_INT) &&
	    (vif->type == NL80211_IFTYPE_AP))
		set_bit(SC_OP_TSF_RESET, &sc->sc_flags);

	/* Configure beaconing (AP, IBSS, MESH) */
	if (ath9k_uses_beacons(vif->type) &&
	    ((changed & BSS_CHANGED_BEACON) ||
	     (changed & BSS_CHANGED_BEACON_ENABLED) ||
	     (changed & BSS_CHANGED_BEACON_INT))) {
		ath9k_set_beaconing_status(sc, false);
		if (bss_conf->enable_beacon)
			ath_beacon_alloc(sc, vif);
		else
			avp->is_bslot_active = false;
		ath_beacon_config(sc, vif);
		ath9k_set_beaconing_status(sc, true);
=======
	}

	if ((changed & BSS_CHANGED_BEACON_ENABLED) ||
	    (changed & BSS_CHANGED_BEACON_INT)) {
		if (ah->opmode == NL80211_IFTYPE_AP &&
		    bss_conf->enable_beacon)
			ath9k_set_tsfadjust(sc, vif);
		if (ath9k_allow_beacon_config(sc, vif))
			ath9k_beacon_config(sc, vif, changed);
>>>>>>> 36eb22e9
	}

	if (changed & BSS_CHANGED_ERP_SLOT) {
		if (bss_conf->use_short_slot)
			slottime = 9;
		else
			slottime = 20;
		if (vif->type == NL80211_IFTYPE_AP) {
			/*
			 * Defer update, so that connected stations can adjust
			 * their settings at the same time.
			 * See beacon.c for more details
			 */
			sc->beacon.slottime = slottime;
			sc->beacon.updateslot = UPDATE;
		} else {
			ah->slottime = slottime;
			ath9k_hw_init_global_settings(ah);
		}
	}

	if (changed & CHECK_ANI)
		ath_check_ani(sc);

	mutex_unlock(&sc->mutex);
	ath9k_ps_restore(sc);

#undef CHECK_ANI
}

static u64 ath9k_get_tsf(struct ieee80211_hw *hw, struct ieee80211_vif *vif)
{
	struct ath_softc *sc = hw->priv;
	u64 tsf;

	mutex_lock(&sc->mutex);
	ath9k_ps_wakeup(sc);
	tsf = ath9k_hw_gettsf64(sc->sc_ah);
	ath9k_ps_restore(sc);
	mutex_unlock(&sc->mutex);

	return tsf;
}

static void ath9k_set_tsf(struct ieee80211_hw *hw,
			  struct ieee80211_vif *vif,
			  u64 tsf)
{
	struct ath_softc *sc = hw->priv;

	mutex_lock(&sc->mutex);
	ath9k_ps_wakeup(sc);
	ath9k_hw_settsf64(sc->sc_ah, tsf);
	ath9k_ps_restore(sc);
	mutex_unlock(&sc->mutex);
}

static void ath9k_reset_tsf(struct ieee80211_hw *hw, struct ieee80211_vif *vif)
{
	struct ath_softc *sc = hw->priv;

	mutex_lock(&sc->mutex);

	ath9k_ps_wakeup(sc);
	ath9k_hw_reset_tsf(sc->sc_ah);
	ath9k_ps_restore(sc);

	mutex_unlock(&sc->mutex);
}

static int ath9k_ampdu_action(struct ieee80211_hw *hw,
			      struct ieee80211_vif *vif,
			      enum ieee80211_ampdu_mlme_action action,
			      struct ieee80211_sta *sta,
			      u16 tid, u16 *ssn, u8 buf_size)
{
	struct ath_softc *sc = hw->priv;
	int ret = 0;

	local_bh_disable();

	switch (action) {
	case IEEE80211_AMPDU_RX_START:
		break;
	case IEEE80211_AMPDU_RX_STOP:
		break;
	case IEEE80211_AMPDU_TX_START:
		ath9k_ps_wakeup(sc);
		ret = ath_tx_aggr_start(sc, sta, tid, ssn);
		if (!ret)
			ieee80211_start_tx_ba_cb_irqsafe(vif, sta->addr, tid);
		ath9k_ps_restore(sc);
		break;
	case IEEE80211_AMPDU_TX_STOP:
		ath9k_ps_wakeup(sc);
		ath_tx_aggr_stop(sc, sta, tid);
		ieee80211_stop_tx_ba_cb_irqsafe(vif, sta->addr, tid);
		ath9k_ps_restore(sc);
		break;
	case IEEE80211_AMPDU_TX_OPERATIONAL:
		ath9k_ps_wakeup(sc);
		ath_tx_aggr_resume(sc, sta, tid);
		ath9k_ps_restore(sc);
		break;
	default:
		ath_err(ath9k_hw_common(sc->sc_ah), "Unknown AMPDU action\n");
	}

	local_bh_enable();

	return ret;
}

static int ath9k_get_survey(struct ieee80211_hw *hw, int idx,
			     struct survey_info *survey)
{
	struct ath_softc *sc = hw->priv;
	struct ath_common *common = ath9k_hw_common(sc->sc_ah);
	struct ieee80211_supported_band *sband;
	struct ieee80211_channel *chan;
	unsigned long flags;
	int pos;

	spin_lock_irqsave(&common->cc_lock, flags);
	if (idx == 0)
		ath_update_survey_stats(sc);

	sband = hw->wiphy->bands[IEEE80211_BAND_2GHZ];
	if (sband && idx >= sband->n_channels) {
		idx -= sband->n_channels;
		sband = NULL;
	}

	if (!sband)
		sband = hw->wiphy->bands[IEEE80211_BAND_5GHZ];

	if (!sband || idx >= sband->n_channels) {
		spin_unlock_irqrestore(&common->cc_lock, flags);
		return -ENOENT;
	}

	chan = &sband->channels[idx];
	pos = chan->hw_value;
	memcpy(survey, &sc->survey[pos], sizeof(*survey));
	survey->channel = chan;
	spin_unlock_irqrestore(&common->cc_lock, flags);

	return 0;
}

static void ath9k_set_coverage_class(struct ieee80211_hw *hw, u8 coverage_class)
{
	struct ath_softc *sc = hw->priv;
	struct ath_hw *ah = sc->sc_ah;

	mutex_lock(&sc->mutex);
	ah->coverage_class = coverage_class;

	ath9k_ps_wakeup(sc);
	ath9k_hw_init_global_settings(ah);
	ath9k_ps_restore(sc);

	mutex_unlock(&sc->mutex);
}

static void ath9k_flush(struct ieee80211_hw *hw, bool drop)
{
	struct ath_softc *sc = hw->priv;
	struct ath_hw *ah = sc->sc_ah;
	struct ath_common *common = ath9k_hw_common(ah);
	int timeout = 200; /* ms */
	int i, j;
	bool drain_txq;

	mutex_lock(&sc->mutex);
	cancel_delayed_work_sync(&sc->tx_complete_work);

	if (ah->ah_flags & AH_UNPLUGGED) {
		ath_dbg(common, ANY, "Device has been unplugged!\n");
		mutex_unlock(&sc->mutex);
		return;
	}

	if (test_bit(SC_OP_INVALID, &sc->sc_flags)) {
		ath_dbg(common, ANY, "Device not present\n");
		mutex_unlock(&sc->mutex);
		return;
	}

	for (j = 0; j < timeout; j++) {
		bool npend = false;

		if (j)
			usleep_range(1000, 2000);

		for (i = 0; i < ATH9K_NUM_TX_QUEUES; i++) {
			if (!ATH_TXQ_SETUP(sc, i))
				continue;

			npend = ath9k_has_pending_frames(sc, &sc->tx.txq[i]);

			if (npend)
				break;
		}

		if (!npend)
		    break;
	}

	if (drop) {
		ath9k_ps_wakeup(sc);
		spin_lock_bh(&sc->sc_pcu_lock);
		drain_txq = ath_drain_all_txq(sc, false);
		spin_unlock_bh(&sc->sc_pcu_lock);

		if (!drain_txq)
			ath_reset(sc, false);

		ath9k_ps_restore(sc);
		ieee80211_wake_queues(hw);
	}

	ieee80211_queue_delayed_work(hw, &sc->tx_complete_work, 0);
	mutex_unlock(&sc->mutex);
}

static bool ath9k_tx_frames_pending(struct ieee80211_hw *hw)
{
	struct ath_softc *sc = hw->priv;
	int i;

	for (i = 0; i < ATH9K_NUM_TX_QUEUES; i++) {
		if (!ATH_TXQ_SETUP(sc, i))
			continue;

		if (ath9k_has_pending_frames(sc, &sc->tx.txq[i]))
			return true;
	}
	return false;
}

static int ath9k_tx_last_beacon(struct ieee80211_hw *hw)
{
	struct ath_softc *sc = hw->priv;
	struct ath_hw *ah = sc->sc_ah;
	struct ieee80211_vif *vif;
	struct ath_vif *avp;
	struct ath_buf *bf;
	struct ath_tx_status ts;
	bool edma = !!(ah->caps.hw_caps & ATH9K_HW_CAP_EDMA);
	int status;

	vif = sc->beacon.bslot[0];
	if (!vif)
		return 0;

	if (!vif->bss_conf.enable_beacon)
		return 0;

	avp = (void *)vif->drv_priv;

	if (!sc->beacon.tx_processed && !edma) {
		tasklet_disable(&sc->bcon_tasklet);

		bf = avp->av_bcbuf;
		if (!bf || !bf->bf_mpdu)
			goto skip;

		status = ath9k_hw_txprocdesc(ah, bf->bf_desc, &ts);
		if (status == -EINPROGRESS)
			goto skip;

		sc->beacon.tx_processed = true;
		sc->beacon.tx_last = !(ts.ts_status & ATH9K_TXERR_MASK);

skip:
		tasklet_enable(&sc->bcon_tasklet);
	}

	return sc->beacon.tx_last;
}

static int ath9k_get_stats(struct ieee80211_hw *hw,
			   struct ieee80211_low_level_stats *stats)
{
	struct ath_softc *sc = hw->priv;
	struct ath_hw *ah = sc->sc_ah;
	struct ath9k_mib_stats *mib_stats = &ah->ah_mibStats;

	stats->dot11ACKFailureCount = mib_stats->ackrcv_bad;
	stats->dot11RTSFailureCount = mib_stats->rts_bad;
	stats->dot11FCSErrorCount = mib_stats->fcs_bad;
	stats->dot11RTSSuccessCount = mib_stats->rts_good;
	return 0;
}

static u32 fill_chainmask(u32 cap, u32 new)
{
	u32 filled = 0;
	int i;

	for (i = 0; cap && new; i++, cap >>= 1) {
		if (!(cap & BIT(0)))
			continue;

		if (new & BIT(0))
			filled |= BIT(i);

		new >>= 1;
	}

	return filled;
}

static bool validate_antenna_mask(struct ath_hw *ah, u32 val)
{
	switch (val & 0x7) {
	case 0x1:
	case 0x3:
	case 0x7:
		return true;
	case 0x2:
		return (ah->caps.rx_chainmask == 1);
	default:
		return false;
	}
}

static int ath9k_set_antenna(struct ieee80211_hw *hw, u32 tx_ant, u32 rx_ant)
{
	struct ath_softc *sc = hw->priv;
	struct ath_hw *ah = sc->sc_ah;

	if (ah->caps.rx_chainmask != 1)
		rx_ant |= tx_ant;

	if (!validate_antenna_mask(ah, rx_ant) || !tx_ant)
		return -EINVAL;

	sc->ant_rx = rx_ant;
	sc->ant_tx = tx_ant;

	if (ah->caps.rx_chainmask == 1)
		return 0;

	/* AR9100 runs into calibration issues if not all rx chains are enabled */
	if (AR_SREV_9100(ah))
		ah->rxchainmask = 0x7;
	else
		ah->rxchainmask = fill_chainmask(ah->caps.rx_chainmask, rx_ant);

	ah->txchainmask = fill_chainmask(ah->caps.tx_chainmask, tx_ant);
	ath9k_reload_chainmask_settings(sc);

	return 0;
}

static int ath9k_get_antenna(struct ieee80211_hw *hw, u32 *tx_ant, u32 *rx_ant)
{
	struct ath_softc *sc = hw->priv;

	*tx_ant = sc->ant_tx;
	*rx_ant = sc->ant_rx;
	return 0;
}

#ifdef CONFIG_ATH9K_DEBUGFS

/* Ethtool support for get-stats */

#define AMKSTR(nm) #nm "_BE", #nm "_BK", #nm "_VI", #nm "_VO"
static const char ath9k_gstrings_stats[][ETH_GSTRING_LEN] = {
	"tx_pkts_nic",
	"tx_bytes_nic",
	"rx_pkts_nic",
	"rx_bytes_nic",
	AMKSTR(d_tx_pkts),
	AMKSTR(d_tx_bytes),
	AMKSTR(d_tx_mpdus_queued),
	AMKSTR(d_tx_mpdus_completed),
	AMKSTR(d_tx_mpdu_xretries),
	AMKSTR(d_tx_aggregates),
	AMKSTR(d_tx_ampdus_queued_hw),
	AMKSTR(d_tx_ampdus_queued_sw),
	AMKSTR(d_tx_ampdus_completed),
	AMKSTR(d_tx_ampdu_retries),
	AMKSTR(d_tx_ampdu_xretries),
	AMKSTR(d_tx_fifo_underrun),
	AMKSTR(d_tx_op_exceeded),
	AMKSTR(d_tx_timer_expiry),
	AMKSTR(d_tx_desc_cfg_err),
	AMKSTR(d_tx_data_underrun),
	AMKSTR(d_tx_delim_underrun),

	"d_rx_decrypt_crc_err",
	"d_rx_phy_err",
	"d_rx_mic_err",
	"d_rx_pre_delim_crc_err",
	"d_rx_post_delim_crc_err",
	"d_rx_decrypt_busy_err",

	"d_rx_phyerr_radar",
	"d_rx_phyerr_ofdm_timing",
	"d_rx_phyerr_cck_timing",

};
#define ATH9K_SSTATS_LEN ARRAY_SIZE(ath9k_gstrings_stats)

static void ath9k_get_et_strings(struct ieee80211_hw *hw,
				 struct ieee80211_vif *vif,
				 u32 sset, u8 *data)
{
	if (sset == ETH_SS_STATS)
		memcpy(data, *ath9k_gstrings_stats,
		       sizeof(ath9k_gstrings_stats));
}

static int ath9k_get_et_sset_count(struct ieee80211_hw *hw,
				   struct ieee80211_vif *vif, int sset)
{
	if (sset == ETH_SS_STATS)
		return ATH9K_SSTATS_LEN;
	return 0;
}

#define PR_QNUM(_n) (sc->tx.txq_map[_n]->axq_qnum)
#define AWDATA(elem)							\
	do {								\
		data[i++] = sc->debug.stats.txstats[PR_QNUM(WME_AC_BE)].elem; \
		data[i++] = sc->debug.stats.txstats[PR_QNUM(WME_AC_BK)].elem; \
		data[i++] = sc->debug.stats.txstats[PR_QNUM(WME_AC_VI)].elem; \
		data[i++] = sc->debug.stats.txstats[PR_QNUM(WME_AC_VO)].elem; \
	} while (0)

#define AWDATA_RX(elem)						\
	do {							\
		data[i++] = sc->debug.stats.rxstats.elem;	\
	} while (0)

static void ath9k_get_et_stats(struct ieee80211_hw *hw,
			       struct ieee80211_vif *vif,
			       struct ethtool_stats *stats, u64 *data)
{
	struct ath_softc *sc = hw->priv;
	int i = 0;

	data[i++] = (sc->debug.stats.txstats[PR_QNUM(WME_AC_BE)].tx_pkts_all +
		     sc->debug.stats.txstats[PR_QNUM(WME_AC_BK)].tx_pkts_all +
		     sc->debug.stats.txstats[PR_QNUM(WME_AC_VI)].tx_pkts_all +
		     sc->debug.stats.txstats[PR_QNUM(WME_AC_VO)].tx_pkts_all);
	data[i++] = (sc->debug.stats.txstats[PR_QNUM(WME_AC_BE)].tx_bytes_all +
		     sc->debug.stats.txstats[PR_QNUM(WME_AC_BK)].tx_bytes_all +
		     sc->debug.stats.txstats[PR_QNUM(WME_AC_VI)].tx_bytes_all +
		     sc->debug.stats.txstats[PR_QNUM(WME_AC_VO)].tx_bytes_all);
	AWDATA_RX(rx_pkts_all);
	AWDATA_RX(rx_bytes_all);

	AWDATA(tx_pkts_all);
	AWDATA(tx_bytes_all);
	AWDATA(queued);
	AWDATA(completed);
	AWDATA(xretries);
	AWDATA(a_aggr);
	AWDATA(a_queued_hw);
	AWDATA(a_queued_sw);
	AWDATA(a_completed);
	AWDATA(a_retries);
	AWDATA(a_xretries);
	AWDATA(fifo_underrun);
	AWDATA(xtxop);
	AWDATA(timer_exp);
	AWDATA(desc_cfg_err);
	AWDATA(data_underrun);
	AWDATA(delim_underrun);

	AWDATA_RX(decrypt_crc_err);
	AWDATA_RX(phy_err);
	AWDATA_RX(mic_err);
	AWDATA_RX(pre_delim_crc_err);
	AWDATA_RX(post_delim_crc_err);
	AWDATA_RX(decrypt_busy_err);

	AWDATA_RX(phy_err_stats[ATH9K_PHYERR_RADAR]);
	AWDATA_RX(phy_err_stats[ATH9K_PHYERR_OFDM_TIMING]);
	AWDATA_RX(phy_err_stats[ATH9K_PHYERR_CCK_TIMING]);

	WARN_ON(i != ATH9K_SSTATS_LEN);
}

/* End of ethtool get-stats functions */

#endif


<<<<<<< HEAD
=======
#ifdef CONFIG_PM_SLEEP

static void ath9k_wow_map_triggers(struct ath_softc *sc,
				   struct cfg80211_wowlan *wowlan,
				   u32 *wow_triggers)
{
	if (wowlan->disconnect)
		*wow_triggers |= AH_WOW_LINK_CHANGE |
				 AH_WOW_BEACON_MISS;
	if (wowlan->magic_pkt)
		*wow_triggers |= AH_WOW_MAGIC_PATTERN_EN;

	if (wowlan->n_patterns)
		*wow_triggers |= AH_WOW_USER_PATTERN_EN;

	sc->wow_enabled = *wow_triggers;

}

static void ath9k_wow_add_disassoc_deauth_pattern(struct ath_softc *sc)
{
	struct ath_hw *ah = sc->sc_ah;
	struct ath_common *common = ath9k_hw_common(ah);
	struct ath9k_hw_capabilities *pcaps = &ah->caps;
	int pattern_count = 0;
	int i, byte_cnt;
	u8 dis_deauth_pattern[MAX_PATTERN_SIZE];
	u8 dis_deauth_mask[MAX_PATTERN_SIZE];

	memset(dis_deauth_pattern, 0, MAX_PATTERN_SIZE);
	memset(dis_deauth_mask, 0, MAX_PATTERN_SIZE);

	/*
	 * Create Dissassociate / Deauthenticate packet filter
	 *
	 *     2 bytes        2 byte    6 bytes   6 bytes  6 bytes
	 *  +--------------+----------+---------+--------+--------+----
	 *  + Frame Control+ Duration +   DA    +  SA    +  BSSID +
	 *  +--------------+----------+---------+--------+--------+----
	 *
	 * The above is the management frame format for disassociate/
	 * deauthenticate pattern, from this we need to match the first byte
	 * of 'Frame Control' and DA, SA, and BSSID fields
	 * (skipping 2nd byte of FC and Duration feild.
	 *
	 * Disassociate pattern
	 * --------------------
	 * Frame control = 00 00 1010
	 * DA, SA, BSSID = x:x:x:x:x:x
	 * Pattern will be A0000000 | x:x:x:x:x:x | x:x:x:x:x:x
	 *			    | x:x:x:x:x:x  -- 22 bytes
	 *
	 * Deauthenticate pattern
	 * ----------------------
	 * Frame control = 00 00 1100
	 * DA, SA, BSSID = x:x:x:x:x:x
	 * Pattern will be C0000000 | x:x:x:x:x:x | x:x:x:x:x:x
	 *			    | x:x:x:x:x:x  -- 22 bytes
	 */

	/* Create Disassociate Pattern first */

	byte_cnt = 0;

	/* Fill out the mask with all FF's */

	for (i = 0; i < MAX_PATTERN_MASK_SIZE; i++)
		dis_deauth_mask[i] = 0xff;

	/* copy the first byte of frame control field */
	dis_deauth_pattern[byte_cnt] = 0xa0;
	byte_cnt++;

	/* skip 2nd byte of frame control and Duration field */
	byte_cnt += 3;

	/*
	 * need not match the destination mac address, it can be a broadcast
	 * mac address or an unicast to this station
	 */
	byte_cnt += 6;

	/* copy the source mac address */
	memcpy((dis_deauth_pattern + byte_cnt), common->curbssid, ETH_ALEN);

	byte_cnt += 6;

	/* copy the bssid, its same as the source mac address */

	memcpy((dis_deauth_pattern + byte_cnt), common->curbssid, ETH_ALEN);

	/* Create Disassociate pattern mask */

	if (pcaps->hw_caps & ATH9K_HW_WOW_PATTERN_MATCH_EXACT) {

		if (pcaps->hw_caps & ATH9K_HW_WOW_PATTERN_MATCH_DWORD) {
			/*
			 * for AR9280, because of hardware limitation, the
			 * first 4 bytes have to be matched for all patterns.
			 * the mask for disassociation and de-auth pattern
			 * matching need to enable the first 4 bytes.
			 * also the duration field needs to be filled.
			 */
			dis_deauth_mask[0] = 0xf0;

			/*
			 * fill in duration field
			 FIXME: what is the exact value ?
			 */
			dis_deauth_pattern[2] = 0xff;
			dis_deauth_pattern[3] = 0xff;
		} else {
			dis_deauth_mask[0] = 0xfe;
		}

		dis_deauth_mask[1] = 0x03;
		dis_deauth_mask[2] = 0xc0;
	} else {
		dis_deauth_mask[0] = 0xef;
		dis_deauth_mask[1] = 0x3f;
		dis_deauth_mask[2] = 0x00;
		dis_deauth_mask[3] = 0xfc;
	}

	ath_dbg(common, WOW, "Adding disassoc/deauth patterns for WoW\n");

	ath9k_hw_wow_apply_pattern(ah, dis_deauth_pattern, dis_deauth_mask,
				   pattern_count, byte_cnt);

	pattern_count++;
	/*
	 * for de-authenticate pattern, only the first byte of the frame
	 * control field gets changed from 0xA0 to 0xC0
	 */
	dis_deauth_pattern[0] = 0xC0;

	ath9k_hw_wow_apply_pattern(ah, dis_deauth_pattern, dis_deauth_mask,
				   pattern_count, byte_cnt);

}

static void ath9k_wow_add_pattern(struct ath_softc *sc,
				  struct cfg80211_wowlan *wowlan)
{
	struct ath_hw *ah = sc->sc_ah;
	struct ath9k_wow_pattern *wow_pattern = NULL;
	struct cfg80211_wowlan_trig_pkt_pattern *patterns = wowlan->patterns;
	int mask_len;
	s8 i = 0;

	if (!wowlan->n_patterns)
		return;

	/*
	 * Add the new user configured patterns
	 */
	for (i = 0; i < wowlan->n_patterns; i++) {

		wow_pattern = kzalloc(sizeof(*wow_pattern), GFP_KERNEL);

		if (!wow_pattern)
			return;

		/*
		 * TODO: convert the generic user space pattern to
		 * appropriate chip specific/802.11 pattern.
		 */

		mask_len = DIV_ROUND_UP(wowlan->patterns[i].pattern_len, 8);
		memset(wow_pattern->pattern_bytes, 0, MAX_PATTERN_SIZE);
		memset(wow_pattern->mask_bytes, 0, MAX_PATTERN_SIZE);
		memcpy(wow_pattern->pattern_bytes, patterns[i].pattern,
		       patterns[i].pattern_len);
		memcpy(wow_pattern->mask_bytes, patterns[i].mask, mask_len);
		wow_pattern->pattern_len = patterns[i].pattern_len;

		/*
		 * just need to take care of deauth and disssoc pattern,
		 * make sure we don't overwrite them.
		 */

		ath9k_hw_wow_apply_pattern(ah, wow_pattern->pattern_bytes,
					   wow_pattern->mask_bytes,
					   i + 2,
					   wow_pattern->pattern_len);
		kfree(wow_pattern);

	}

}

static int ath9k_suspend(struct ieee80211_hw *hw,
			 struct cfg80211_wowlan *wowlan)
{
	struct ath_softc *sc = hw->priv;
	struct ath_hw *ah = sc->sc_ah;
	struct ath_common *common = ath9k_hw_common(ah);
	u32 wow_triggers_enabled = 0;
	int ret = 0;

	mutex_lock(&sc->mutex);

	ath_cancel_work(sc);
	del_timer_sync(&common->ani.timer);
	del_timer_sync(&sc->rx_poll_timer);

	if (test_bit(SC_OP_INVALID, &sc->sc_flags)) {
		ath_dbg(common, ANY, "Device not present\n");
		ret = -EINVAL;
		goto fail_wow;
	}

	if (WARN_ON(!wowlan)) {
		ath_dbg(common, WOW, "None of the WoW triggers enabled\n");
		ret = -EINVAL;
		goto fail_wow;
	}

	if (!device_can_wakeup(sc->dev)) {
		ath_dbg(common, WOW, "device_can_wakeup failed, WoW is not enabled\n");
		ret = 1;
		goto fail_wow;
	}

	/*
	 * none of the sta vifs are associated
	 * and we are not currently handling multivif
	 * cases, for instance we have to seperately
	 * configure 'keep alive frame' for each
	 * STA.
	 */

	if (!test_bit(SC_OP_PRIM_STA_VIF, &sc->sc_flags)) {
		ath_dbg(common, WOW, "None of the STA vifs are associated\n");
		ret = 1;
		goto fail_wow;
	}

	if (sc->nvifs > 1) {
		ath_dbg(common, WOW, "WoW for multivif is not yet supported\n");
		ret = 1;
		goto fail_wow;
	}

	ath9k_wow_map_triggers(sc, wowlan, &wow_triggers_enabled);

	ath_dbg(common, WOW, "WoW triggers enabled 0x%x\n",
		wow_triggers_enabled);

	ath9k_ps_wakeup(sc);

	ath9k_stop_btcoex(sc);

	/*
	 * Enable wake up on recieving disassoc/deauth
	 * frame by default.
	 */
	ath9k_wow_add_disassoc_deauth_pattern(sc);

	if (wow_triggers_enabled & AH_WOW_USER_PATTERN_EN)
		ath9k_wow_add_pattern(sc, wowlan);

	spin_lock_bh(&sc->sc_pcu_lock);
	/*
	 * To avoid false wake, we enable beacon miss interrupt only
	 * when we go to sleep. We save the current interrupt mask
	 * so we can restore it after the system wakes up
	 */
	sc->wow_intr_before_sleep = ah->imask;
	ah->imask &= ~ATH9K_INT_GLOBAL;
	ath9k_hw_disable_interrupts(ah);
	ah->imask = ATH9K_INT_BMISS | ATH9K_INT_GLOBAL;
	ath9k_hw_set_interrupts(ah);
	ath9k_hw_enable_interrupts(ah);

	spin_unlock_bh(&sc->sc_pcu_lock);

	/*
	 * we can now sync irq and kill any running tasklets, since we already
	 * disabled interrupts and not holding a spin lock
	 */
	synchronize_irq(sc->irq);
	tasklet_kill(&sc->intr_tq);

	ath9k_hw_wow_enable(ah, wow_triggers_enabled);

	ath9k_ps_restore(sc);
	ath_dbg(common, ANY, "WoW enabled in ath9k\n");
	atomic_inc(&sc->wow_sleep_proc_intr);

fail_wow:
	mutex_unlock(&sc->mutex);
	return ret;
}

static int ath9k_resume(struct ieee80211_hw *hw)
{
	struct ath_softc *sc = hw->priv;
	struct ath_hw *ah = sc->sc_ah;
	struct ath_common *common = ath9k_hw_common(ah);
	u32 wow_status;

	mutex_lock(&sc->mutex);

	ath9k_ps_wakeup(sc);

	spin_lock_bh(&sc->sc_pcu_lock);

	ath9k_hw_disable_interrupts(ah);
	ah->imask = sc->wow_intr_before_sleep;
	ath9k_hw_set_interrupts(ah);
	ath9k_hw_enable_interrupts(ah);

	spin_unlock_bh(&sc->sc_pcu_lock);

	wow_status = ath9k_hw_wow_wakeup(ah);

	if (atomic_read(&sc->wow_got_bmiss_intr) == 0) {
		/*
		 * some devices may not pick beacon miss
		 * as the reason they woke up so we add
		 * that here for that shortcoming.
		 */
		wow_status |= AH_WOW_BEACON_MISS;
		atomic_dec(&sc->wow_got_bmiss_intr);
		ath_dbg(common, ANY, "Beacon miss interrupt picked up during WoW sleep\n");
	}

	atomic_dec(&sc->wow_sleep_proc_intr);

	if (wow_status) {
		ath_dbg(common, ANY, "Waking up due to WoW triggers %s with WoW status = %x\n",
			ath9k_hw_wow_event_to_string(wow_status), wow_status);
	}

	ath_restart_work(sc);
	ath9k_start_btcoex(sc);

	ath9k_ps_restore(sc);
	mutex_unlock(&sc->mutex);

	return 0;
}

static void ath9k_set_wakeup(struct ieee80211_hw *hw, bool enabled)
{
	struct ath_softc *sc = hw->priv;

	mutex_lock(&sc->mutex);
	device_init_wakeup(sc->dev, 1);
	device_set_wakeup_enable(sc->dev, enabled);
	mutex_unlock(&sc->mutex);
}

#endif

>>>>>>> 36eb22e9
struct ieee80211_ops ath9k_ops = {
	.tx 		    = ath9k_tx,
	.start 		    = ath9k_start,
	.stop 		    = ath9k_stop,
	.add_interface 	    = ath9k_add_interface,
	.change_interface   = ath9k_change_interface,
	.remove_interface   = ath9k_remove_interface,
	.config 	    = ath9k_config,
	.configure_filter   = ath9k_configure_filter,
	.sta_add	    = ath9k_sta_add,
	.sta_remove	    = ath9k_sta_remove,
	.sta_notify         = ath9k_sta_notify,
	.conf_tx 	    = ath9k_conf_tx,
	.bss_info_changed   = ath9k_bss_info_changed,
	.set_key            = ath9k_set_key,
	.get_tsf 	    = ath9k_get_tsf,
	.set_tsf 	    = ath9k_set_tsf,
	.reset_tsf 	    = ath9k_reset_tsf,
	.ampdu_action       = ath9k_ampdu_action,
	.get_survey	    = ath9k_get_survey,
	.rfkill_poll        = ath9k_rfkill_poll_state,
	.set_coverage_class = ath9k_set_coverage_class,
	.flush		    = ath9k_flush,
	.tx_frames_pending  = ath9k_tx_frames_pending,
	.tx_last_beacon     = ath9k_tx_last_beacon,
	.get_stats	    = ath9k_get_stats,
	.set_antenna	    = ath9k_set_antenna,
	.get_antenna	    = ath9k_get_antenna,

<<<<<<< HEAD
=======
#ifdef CONFIG_PM_SLEEP
	.suspend	    = ath9k_suspend,
	.resume		    = ath9k_resume,
	.set_wakeup	    = ath9k_set_wakeup,
#endif

>>>>>>> 36eb22e9
#ifdef CONFIG_ATH9K_DEBUGFS
	.get_et_sset_count  = ath9k_get_et_sset_count,
	.get_et_stats  = ath9k_get_et_stats,
	.get_et_strings  = ath9k_get_et_strings,
#endif
};<|MERGE_RESOLUTION|>--- conflicted
+++ resolved
@@ -19,12 +19,9 @@
 #include "ath9k.h"
 #include "btcoex.h"
 
-<<<<<<< HEAD
-=======
 static void ath9k_set_assoc_state(struct ath_softc *sc,
 				  struct ieee80211_vif *vif);
 
->>>>>>> 36eb22e9
 u8 ath9k_parse_mpdudensity(u8 mpdudensity)
 {
 	/*
@@ -173,11 +170,6 @@
 
 static void ath_restart_work(struct ath_softc *sc)
 {
-<<<<<<< HEAD
-	struct ath_common *common = ath9k_hw_common(sc->sc_ah);
-
-=======
->>>>>>> 36eb22e9
 	ieee80211_queue_delayed_work(sc->hw, &sc->tx_complete_work, 0);
 
 	if (AR_SREV_9340(sc->sc_ah) || AR_SREV_9485(sc->sc_ah) ||
@@ -186,13 +178,7 @@
 				     msecs_to_jiffies(ATH_PLL_WORK_INTERVAL));
 
 	ath_start_rx_poll(sc, 3);
-<<<<<<< HEAD
-
-	if (!common->disable_ani)
-		ath_start_ani(common);
-=======
 	ath_start_ani(sc);
->>>>>>> 36eb22e9
 }
 
 static bool ath_prepare_reset(struct ath_softc *sc, bool retry_tx, bool flush)
@@ -248,11 +234,7 @@
 		if (!test_bit(SC_OP_BEACONS, &sc->sc_flags))
 			goto work;
 
-<<<<<<< HEAD
-		ath_set_beacon(sc);
-=======
 		ath9k_set_beacon(sc);
->>>>>>> 36eb22e9
 
 		if (ah->opmode == NL80211_IFTYPE_STATION &&
 		    test_bit(SC_OP_PRIM_STA_VIF, &sc->sc_flags)) {
@@ -381,10 +363,7 @@
 	struct ath_softc *sc = (struct ath_softc *)data;
 	struct ath_hw *ah = sc->sc_ah;
 	struct ath_common *common = ath9k_hw_common(ah);
-<<<<<<< HEAD
-=======
 	enum ath_reset_type type;
->>>>>>> 36eb22e9
 	unsigned long flags;
 	u32 status = sc->intrstatus;
 	u32 rxmask;
@@ -400,14 +379,7 @@
 		else
 			type = RESET_TYPE_BB_WATCHDOG;
 
-<<<<<<< HEAD
-		RESET_STAT_INC(sc, type);
-#endif
-		set_bit(SC_OP_HW_RESET, &sc->sc_flags);
-		ieee80211_queue_work(sc->hw, &sc->hw_reset_work);
-=======
 		ath9k_queue_reset(sc, type);
->>>>>>> 36eb22e9
 		goto out;
 	}
 
@@ -608,8 +580,6 @@
 	return r;
 }
 
-<<<<<<< HEAD
-=======
 void ath9k_queue_reset(struct ath_softc *sc, enum ath_reset_type type)
 {
 #ifdef CONFIG_ATH9K_DEBUGFS
@@ -619,7 +589,6 @@
 	ieee80211_queue_work(sc->hw, &sc->hw_reset_work);
 }
 
->>>>>>> 36eb22e9
 void ath_reset_work(struct work_struct *work)
 {
 	struct ath_softc *sc = container_of(work, struct ath_softc, hw_reset_work);
@@ -970,19 +939,10 @@
 	ath_hw_setbssidmask(common);
 
 	if (iter_data.naps > 0) {
-<<<<<<< HEAD
-		ath9k_hw_set_tsfadjust(ah, 1);
-		set_bit(SC_OP_TSF_RESET, &sc->sc_flags);
-		ah->opmode = NL80211_IFTYPE_AP;
-	} else {
-		ath9k_hw_set_tsfadjust(ah, 0);
-		clear_bit(SC_OP_TSF_RESET, &sc->sc_flags);
-=======
 		ath9k_hw_set_tsfadjust(ah, true);
 		ah->opmode = NL80211_IFTYPE_AP;
 	} else {
 		ath9k_hw_set_tsfadjust(ah, false);
->>>>>>> 36eb22e9
 
 		if (iter_data.nmeshes)
 			ah->opmode = NL80211_IFTYPE_MESH_POINT;
@@ -994,14 +954,8 @@
 			ah->opmode = NL80211_IFTYPE_STATION;
 	}
 
-<<<<<<< HEAD
-	/*
-	 * Enable MIB interrupts when there are hardware phy counters.
-	 */
-=======
 	ath9k_hw_setopmode(ah);
 
->>>>>>> 36eb22e9
 	if ((iter_data.nstations + iter_data.nadhocs + iter_data.nmeshes) > 0)
 		ah->imask |= ATH9K_INT_TSFOOR;
 	else
@@ -1009,20 +963,6 @@
 
 	ath9k_hw_set_interrupts(ah);
 
-<<<<<<< HEAD
-	/* Set up ANI */
-	if (iter_data.naps > 0) {
-		sc->sc_ah->stats.avgbrssi = ATH_RSSI_DUMMY_MARKER;
-
-		if (!common->disable_ani) {
-			set_bit(SC_OP_ANI_RUN, &sc->sc_flags);
-			ath_start_ani(common);
-		}
-
-	} else {
-		clear_bit(SC_OP_ANI_RUN, &sc->sc_flags);
-		del_timer_sync(&common->ani.timer);
-=======
 	/*
 	 * If we are changing the opmode to STATION,
 	 * a beacon sync needs to be done.
@@ -1032,7 +972,6 @@
 	    test_bit(SC_OP_PRIM_STA_VIF, &sc->sc_flags)) {
 		ieee80211_iterate_active_interfaces_atomic(sc->hw,
 						   ath9k_sta_vif_iter, sc);
->>>>>>> 36eb22e9
 	}
 }
 
@@ -1044,27 +983,6 @@
 	struct ath_common *common = ath9k_hw_common(ah);
 	int ret = 0;
 
-<<<<<<< HEAD
-	ath9k_calculate_summary_state(hw, vif);
-
-	if (ath9k_uses_beacons(vif->type)) {
-		/* Reserve a beacon slot for the vif */
-		ath9k_set_beaconing_status(sc, false);
-		ath_beacon_alloc(sc, vif);
-		ath9k_set_beaconing_status(sc, true);
-	}
-}
-
-static int ath9k_add_interface(struct ieee80211_hw *hw,
-			       struct ieee80211_vif *vif)
-{
-	struct ath_softc *sc = hw->priv;
-	struct ath_hw *ah = sc->sc_ah;
-	struct ath_common *common = ath9k_hw_common(ah);
-	int ret = 0;
-
-=======
->>>>>>> 36eb22e9
 	ath9k_ps_wakeup(sc);
 	mutex_lock(&sc->mutex);
 
@@ -1542,69 +1460,31 @@
 {
 	struct ath_common *common = ath9k_hw_common(sc->sc_ah);
 	struct ath_vif *avp = (void *)vif->drv_priv;
-<<<<<<< HEAD
-	unsigned long flags;
-=======
 	struct ieee80211_bss_conf *bss_conf = &vif->bss_conf;
 	unsigned long flags;
 
 	set_bit(SC_OP_PRIM_STA_VIF, &sc->sc_flags);
 	avp->primary_sta_vif = true;
 
->>>>>>> 36eb22e9
 	/*
 	 * Set the AID, BSSID and do beacon-sync only when
 	 * the HW opmode is STATION.
 	 *
 	 * But the primary bit is set above in any case.
 	 */
-<<<<<<< HEAD
-	if (test_bit(SC_OP_PRIM_STA_VIF, &sc->sc_flags))
-		return;
-
-	if (bss_conf->assoc) {
-		set_bit(SC_OP_PRIM_STA_VIF, &sc->sc_flags);
-		avp->primary_sta_vif = true;
-		memcpy(common->curbssid, bss_conf->bssid, ETH_ALEN);
-		common->curaid = bss_conf->aid;
-		ath9k_hw_write_associd(sc->sc_ah);
-		ath_dbg(common, CONFIG, "Bss Info ASSOC %d, bssid: %pM\n",
-			bss_conf->aid, common->curbssid);
-		ath_beacon_config(sc, vif);
-		/*
-		 * Request a re-configuration of Beacon related timers
-		 * on the receipt of the first Beacon frame (i.e.,
-		 * after time sync with the AP).
-		 */
-		spin_lock_irqsave(&sc->sc_pm_lock, flags);
-		sc->ps_flags |= PS_BEACON_SYNC | PS_WAIT_FOR_BEACON;
-		spin_unlock_irqrestore(&sc->sc_pm_lock, flags);
-
-		/* Reset rssi stats */
-		sc->last_rssi = ATH_RSSI_DUMMY_MARKER;
-		sc->sc_ah->stats.avgbrssi = ATH_RSSI_DUMMY_MARKER;
-=======
 	if (sc->sc_ah->opmode != NL80211_IFTYPE_STATION)
 		return;
 
 	memcpy(common->curbssid, bss_conf->bssid, ETH_ALEN);
 	common->curaid = bss_conf->aid;
 	ath9k_hw_write_associd(sc->sc_ah);
->>>>>>> 36eb22e9
 
 	sc->last_rssi = ATH_RSSI_DUMMY_MARKER;
 	sc->sc_ah->stats.avgbrssi = ATH_RSSI_DUMMY_MARKER;
 
-<<<<<<< HEAD
-		if (!common->disable_ani) {
-			set_bit(SC_OP_ANI_RUN, &sc->sc_flags);
-			ath_start_ani(common);
-		}
-=======
 	spin_lock_irqsave(&sc->sc_pm_lock, flags);
 	sc->ps_flags |= PS_BEACON_SYNC | PS_WAIT_FOR_BEACON;
 	spin_unlock_irqrestore(&sc->sc_pm_lock, flags);
->>>>>>> 36eb22e9
 
 	ath_dbg(common, CONFIG,
 		"Primary Station interface: %pM, BSSID: %pM\n",
@@ -1619,36 +1499,8 @@
 	if (test_bit(SC_OP_PRIM_STA_VIF, &sc->sc_flags))
 		return;
 
-<<<<<<< HEAD
-	/* Reconfigure bss info */
-	if (avp->primary_sta_vif && !bss_conf->assoc) {
-		ath_dbg(common, CONFIG, "Bss Info DISASSOC %d, bssid %pM\n",
-			common->curaid, common->curbssid);
-		clear_bit(SC_OP_PRIM_STA_VIF, &sc->sc_flags);
-		clear_bit(SC_OP_BEACONS, &sc->sc_flags);
-		avp->primary_sta_vif = false;
-		memset(common->curbssid, 0, ETH_ALEN);
-		common->curaid = 0;
-	}
-
-	ieee80211_iterate_active_interfaces_atomic(
-			sc->hw, ath9k_bss_iter, sc);
-
-	/*
-	 * None of station vifs are associated.
-	 * Clear bssid & aid
-	 */
-	if (!test_bit(SC_OP_PRIM_STA_VIF, &sc->sc_flags)) {
-		ath9k_hw_write_associd(sc->sc_ah);
-		clear_bit(SC_OP_ANI_RUN, &sc->sc_flags);
-		del_timer_sync(&common->ani.timer);
-		del_timer_sync(&sc->rx_poll_timer);
-		memset(&sc->caldata, 0, sizeof(sc->caldata));
-	}
-=======
 	if (bss_conf->assoc)
 		ath9k_set_assoc_state(sc, vif);
->>>>>>> 36eb22e9
 }
 
 static void ath9k_bss_info_changed(struct ieee80211_hw *hw,
@@ -1697,44 +1549,6 @@
 		memcpy(common->curbssid, bss_conf->bssid, ETH_ALEN);
 		common->curaid = bss_conf->aid;
 		ath9k_hw_write_associd(sc->sc_ah);
-<<<<<<< HEAD
-
-		if (bss_conf->ibss_joined) {
-			sc->sc_ah->stats.avgbrssi = ATH_RSSI_DUMMY_MARKER;
-
-			if (!common->disable_ani) {
-				set_bit(SC_OP_ANI_RUN, &sc->sc_flags);
-				ath_start_ani(common);
-			}
-
-		} else {
-			clear_bit(SC_OP_ANI_RUN, &sc->sc_flags);
-			del_timer_sync(&common->ani.timer);
-			del_timer_sync(&sc->rx_poll_timer);
-		}
-	}
-
-	/*
-	 * In case of AP mode, the HW TSF has to be reset
-	 * when the beacon interval changes.
-	 */
-	if ((changed & BSS_CHANGED_BEACON_INT) &&
-	    (vif->type == NL80211_IFTYPE_AP))
-		set_bit(SC_OP_TSF_RESET, &sc->sc_flags);
-
-	/* Configure beaconing (AP, IBSS, MESH) */
-	if (ath9k_uses_beacons(vif->type) &&
-	    ((changed & BSS_CHANGED_BEACON) ||
-	     (changed & BSS_CHANGED_BEACON_ENABLED) ||
-	     (changed & BSS_CHANGED_BEACON_INT))) {
-		ath9k_set_beaconing_status(sc, false);
-		if (bss_conf->enable_beacon)
-			ath_beacon_alloc(sc, vif);
-		else
-			avp->is_bslot_active = false;
-		ath_beacon_config(sc, vif);
-		ath9k_set_beaconing_status(sc, true);
-=======
 	}
 
 	if ((changed & BSS_CHANGED_BEACON_ENABLED) ||
@@ -1744,7 +1558,6 @@
 			ath9k_set_tsfadjust(sc, vif);
 		if (ath9k_allow_beacon_config(sc, vif))
 			ath9k_beacon_config(sc, vif, changed);
->>>>>>> 36eb22e9
 	}
 
 	if (changed & BSS_CHANGED_ERP_SLOT) {
@@ -2239,8 +2052,6 @@
 #endif
 
 
-<<<<<<< HEAD
-=======
 #ifdef CONFIG_PM_SLEEP
 
 static void ath9k_wow_map_triggers(struct ath_softc *sc,
@@ -2597,7 +2408,6 @@
 
 #endif
 
->>>>>>> 36eb22e9
 struct ieee80211_ops ath9k_ops = {
 	.tx 		    = ath9k_tx,
 	.start 		    = ath9k_start,
@@ -2627,15 +2437,12 @@
 	.set_antenna	    = ath9k_set_antenna,
 	.get_antenna	    = ath9k_get_antenna,
 
-<<<<<<< HEAD
-=======
 #ifdef CONFIG_PM_SLEEP
 	.suspend	    = ath9k_suspend,
 	.resume		    = ath9k_resume,
 	.set_wakeup	    = ath9k_set_wakeup,
 #endif
 
->>>>>>> 36eb22e9
 #ifdef CONFIG_ATH9K_DEBUGFS
 	.get_et_sset_count  = ath9k_get_et_sset_count,
 	.get_et_stats  = ath9k_get_et_stats,
