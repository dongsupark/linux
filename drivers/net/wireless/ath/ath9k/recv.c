--- conflicted
+++ resolved
@@ -538,13 +538,8 @@
 		sc->ps_flags &= ~PS_BEACON_SYNC;
 		ath_dbg(common, PS,
 			"Reconfigure beacon timers based on synchronized timestamp\n");
-<<<<<<< HEAD
-		ath9k_set_beacon(sc);
-
-=======
 		if (!(WARN_ON_ONCE(sc->cur_beacon_conf.beacon_interval == 0)))
 			ath9k_set_beacon(sc);
->>>>>>> 96810471
 		if (sc->p2p_ps_vif)
 			ath9k_update_p2p_ps(sc, sc->p2p_ps_vif->vif);
 	}
