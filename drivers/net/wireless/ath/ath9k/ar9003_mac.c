--- conflicted
+++ resolved
@@ -557,11 +557,6 @@
 			rxs->rs_status |= ATH9K_RXERR_DECRYPT;
 		else if (rxsp->status11 & AR_MichaelErr)
 			rxs->rs_status |= ATH9K_RXERR_MIC;
-<<<<<<< HEAD
-		if (rxsp->status11 & AR_KeyMiss)
-			rxs->rs_status |= ATH9K_RXERR_KEYMISS;
-=======
->>>>>>> dcd6c922
 	}
 
 	if (rxsp->status11 & AR_KeyMiss)
