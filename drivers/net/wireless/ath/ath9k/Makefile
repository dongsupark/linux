--- conflicted
+++ resolved
@@ -48,11 +48,8 @@
 ath9k_hw-$(CONFIG_ATH9K_BTCOEX_SUPPORT) += btcoex.o \
 					   ar9003_mci.o
 
-<<<<<<< HEAD
-=======
 ath9k_hw-$(CONFIG_ATH9K_PCOEM) += ar9003_rtt.o
 
->>>>>>> e529fea9
 ath9k_hw-$(CONFIG_ATH9K_DYNACK) += dynack.o
 
 obj-$(CONFIG_ATH9K_HW) += ath9k_hw.o
