/*
 * Copyright (c) 2014 Qualcomm Atheros, Inc.
 *
 * Permission to use, copy, modify, and/or distribute this software for any
 * purpose with or without fee is hereby granted, provided that the above
 * copyright notice and this permission notice appear in all copies.
 *
 * THE SOFTWARE IS PROVIDED "AS IS" AND THE AUTHOR DISCLAIMS ALL WARRANTIES
 * WITH REGARD TO THIS SOFTWARE INCLUDING ALL IMPLIED WARRANTIES OF
 * MERCHANTABILITY AND FITNESS. IN NO EVENT SHALL THE AUTHOR BE LIABLE FOR
 * ANY SPECIAL, DIRECT, INDIRECT, OR CONSEQUENTIAL DAMAGES OR ANY DAMAGES
 * WHATSOEVER RESULTING FROM LOSS OF USE, DATA OR PROFITS, WHETHER IN AN
 * ACTION OF CONTRACT, NEGLIGENCE OR OTHER TORTIOUS ACTION, ARISING OUT OF
 * OR IN CONNECTION WITH THE USE OR PERFORMANCE OF THIS SOFTWARE.
 */

#include "ath9k.h"

/* Set/change channels.  If the channel is really being changed, it's done
 * by reseting the chip.  To accomplish this we must first cleanup any pending
 * DMA, then restart stuff.
 */
static int ath_set_channel(struct ath_softc *sc)
{
	struct ath_hw *ah = sc->sc_ah;
	struct ath_common *common = ath9k_hw_common(ah);
	struct ieee80211_hw *hw = sc->hw;
	struct ath9k_channel *hchan;
	struct cfg80211_chan_def *chandef = &sc->cur_chan->chandef;
	struct ieee80211_channel *chan = chandef->chan;
	int pos = chan->hw_value;
	int old_pos = -1;
	int r;

	if (test_bit(ATH_OP_INVALID, &common->op_flags))
		return -EIO;

	if (ah->curchan)
		old_pos = ah->curchan - &ah->channels[0];

	ath_dbg(common, CONFIG, "Set channel: %d MHz width: %d\n",
		chan->center_freq, chandef->width);

	/* update survey stats for the old channel before switching */
	spin_lock_bh(&common->cc_lock);
	ath_update_survey_stats(sc);
	spin_unlock_bh(&common->cc_lock);

	ath9k_cmn_get_channel(hw, ah, chandef);

	/* If the operating channel changes, change the survey in-use flags
	 * along with it.
	 * Reset the survey data for the new channel, unless we're switching
	 * back to the operating channel from an off-channel operation.
	 */
	if (!sc->cur_chan->offchannel && sc->cur_survey != &sc->survey[pos]) {
		if (sc->cur_survey)
			sc->cur_survey->filled &= ~SURVEY_INFO_IN_USE;

		sc->cur_survey = &sc->survey[pos];

		memset(sc->cur_survey, 0, sizeof(struct survey_info));
		sc->cur_survey->filled |= SURVEY_INFO_IN_USE;
	} else if (!(sc->survey[pos].filled & SURVEY_INFO_IN_USE)) {
		memset(&sc->survey[pos], 0, sizeof(struct survey_info));
	}

	hchan = &sc->sc_ah->channels[pos];
	r = ath_reset(sc, hchan);
	if (r)
		return r;

	/* The most recent snapshot of channel->noisefloor for the old
	 * channel is only available after the hardware reset. Copy it to
	 * the survey stats now.
	 */
	if (old_pos >= 0)
		ath_update_survey_nf(sc, old_pos);

	/* Enable radar pulse detection if on a DFS channel. Spectral
	 * scanning and radar detection can not be used concurrently.
	 */
	if (hw->conf.radar_enabled) {
		u32 rxfilter;

		rxfilter = ath9k_hw_getrxfilter(ah);
		rxfilter |= ATH9K_RX_FILTER_PHYRADAR |
				ATH9K_RX_FILTER_PHYERR;
		ath9k_hw_setrxfilter(ah, rxfilter);
		ath_dbg(common, DFS, "DFS enabled at freq %d\n",
			chan->center_freq);
	} else {
		/* perform spectral scan if requested. */
		if (test_bit(ATH_OP_SCANNING, &common->op_flags) &&
			sc->spec_priv.spectral_mode == SPECTRAL_CHANSCAN)
			ath9k_cmn_spectral_scan_trigger(common, &sc->spec_priv);
	}

	return 0;
}

void ath_chanctx_init(struct ath_softc *sc)
{
	struct ath_chanctx *ctx;
	struct ath_common *common = ath9k_hw_common(sc->sc_ah);
	struct ieee80211_supported_band *sband;
	struct ieee80211_channel *chan;
	int i, j;

	sband = &common->sbands[IEEE80211_BAND_2GHZ];
	if (!sband->n_channels)
		sband = &common->sbands[IEEE80211_BAND_5GHZ];

	chan = &sband->channels[0];
	for (i = 0; i < ATH9K_NUM_CHANCTX; i++) {
		ctx = &sc->chanctx[i];
		cfg80211_chandef_create(&ctx->chandef, chan, NL80211_CHAN_HT20);
		INIT_LIST_HEAD(&ctx->vifs);
		ctx->txpower = ATH_TXPOWER_MAX;
		ctx->flush_timeout = HZ / 5; /* 200ms */
		for (j = 0; j < ARRAY_SIZE(ctx->acq); j++)
			INIT_LIST_HEAD(&ctx->acq[j]);
	}
}

void ath_chanctx_set_channel(struct ath_softc *sc, struct ath_chanctx *ctx,
			     struct cfg80211_chan_def *chandef)
{
	struct ath_common *common = ath9k_hw_common(sc->sc_ah);
	bool cur_chan;

	spin_lock_bh(&sc->chan_lock);
	if (chandef)
		memcpy(&ctx->chandef, chandef, sizeof(*chandef));
	cur_chan = sc->cur_chan == ctx;
	spin_unlock_bh(&sc->chan_lock);

	if (!cur_chan) {
		ath_dbg(common, CHAN_CTX,
			"Current context differs from the new context\n");
		return;
	}

	ath_set_channel(sc);
}

#ifdef CONFIG_ATH9K_CHANNEL_CONTEXT

/*************/
/* Utilities */
/*************/

struct ath_chanctx* ath_is_go_chanctx_present(struct ath_softc *sc)
{
	struct ath_chanctx *ctx;
	struct ath_vif *avp;
	struct ieee80211_vif *vif;

	spin_lock_bh(&sc->chan_lock);

	ath_for_each_chanctx(sc, ctx) {
		if (!ctx->active)
			continue;

		list_for_each_entry(avp, &ctx->vifs, list) {
			vif = avp->vif;

			if (ieee80211_vif_type_p2p(vif) == NL80211_IFTYPE_P2P_GO) {
				spin_unlock_bh(&sc->chan_lock);
				return ctx;
			}
		}
	}

	spin_unlock_bh(&sc->chan_lock);
	return NULL;
}

/**********************************************************/
/* Functions to handle the channel context state machine. */
/**********************************************************/

static const char *offchannel_state_string(enum ath_offchannel_state state)
{
	switch (state) {
		case_rtn_string(ATH_OFFCHANNEL_IDLE);
		case_rtn_string(ATH_OFFCHANNEL_PROBE_SEND);
		case_rtn_string(ATH_OFFCHANNEL_PROBE_WAIT);
		case_rtn_string(ATH_OFFCHANNEL_SUSPEND);
		case_rtn_string(ATH_OFFCHANNEL_ROC_START);
		case_rtn_string(ATH_OFFCHANNEL_ROC_WAIT);
		case_rtn_string(ATH_OFFCHANNEL_ROC_DONE);
	default:
		return "unknown";
	}
}

static const char *chanctx_event_string(enum ath_chanctx_event ev)
{
	switch (ev) {
		case_rtn_string(ATH_CHANCTX_EVENT_BEACON_PREPARE);
		case_rtn_string(ATH_CHANCTX_EVENT_BEACON_SENT);
		case_rtn_string(ATH_CHANCTX_EVENT_TSF_TIMER);
		case_rtn_string(ATH_CHANCTX_EVENT_BEACON_RECEIVED);
		case_rtn_string(ATH_CHANCTX_EVENT_AUTHORIZED);
		case_rtn_string(ATH_CHANCTX_EVENT_SWITCH);
		case_rtn_string(ATH_CHANCTX_EVENT_ASSIGN);
		case_rtn_string(ATH_CHANCTX_EVENT_UNASSIGN);
		case_rtn_string(ATH_CHANCTX_EVENT_CHANGE);
		case_rtn_string(ATH_CHANCTX_EVENT_ENABLE_MULTICHANNEL);
	default:
		return "unknown";
	}
}

static const char *chanctx_state_string(enum ath_chanctx_state state)
{
	switch (state) {
		case_rtn_string(ATH_CHANCTX_STATE_IDLE);
		case_rtn_string(ATH_CHANCTX_STATE_WAIT_FOR_BEACON);
		case_rtn_string(ATH_CHANCTX_STATE_WAIT_FOR_TIMER);
		case_rtn_string(ATH_CHANCTX_STATE_SWITCH);
		case_rtn_string(ATH_CHANCTX_STATE_FORCE_ACTIVE);
	default:
		return "unknown";
	}
}

void ath_chanctx_check_active(struct ath_softc *sc, struct ath_chanctx *ctx)
{
	struct ath_common *common = ath9k_hw_common(sc->sc_ah);
	struct ath_chanctx *ictx;
	struct ath_vif *avp;
	bool active = false;
	u8 n_active = 0;

	if (!ctx)
		return;

	if (ctx == &sc->offchannel.chan) {
		spin_lock_bh(&sc->chan_lock);

		if (likely(sc->sched.channel_switch_time))
			ctx->flush_timeout =
				usecs_to_jiffies(sc->sched.channel_switch_time);
		else
			ctx->flush_timeout =
				msecs_to_jiffies(10);

		spin_unlock_bh(&sc->chan_lock);

		/*
		 * There is no need to iterate over the
		 * active/assigned channel contexts if
		 * the current context is offchannel.
		 */
		return;
	}

	ictx = ctx;

	list_for_each_entry(avp, &ctx->vifs, list) {
		struct ieee80211_vif *vif = avp->vif;

		switch (vif->type) {
		case NL80211_IFTYPE_P2P_CLIENT:
		case NL80211_IFTYPE_STATION:
			if (avp->assoc)
				active = true;
			break;
		default:
			active = true;
			break;
		}
	}
	ctx->active = active;

	ath_for_each_chanctx(sc, ctx) {
		if (!ctx->assigned || list_empty(&ctx->vifs))
			continue;
		n_active++;
	}

	spin_lock_bh(&sc->chan_lock);

	if (n_active <= 1) {
		ictx->flush_timeout = HZ / 5;
		clear_bit(ATH_OP_MULTI_CHANNEL, &common->op_flags);
		spin_unlock_bh(&sc->chan_lock);
		return;
	}

	ictx->flush_timeout = usecs_to_jiffies(sc->sched.channel_switch_time);

	if (test_and_set_bit(ATH_OP_MULTI_CHANNEL, &common->op_flags)) {
		spin_unlock_bh(&sc->chan_lock);
		return;
	}

	spin_unlock_bh(&sc->chan_lock);

	if (ath9k_is_chanctx_enabled()) {
		ath_chanctx_event(sc, NULL,
				  ATH_CHANCTX_EVENT_ENABLE_MULTICHANNEL);
	}
}

static struct ath_chanctx *
ath_chanctx_get_next(struct ath_softc *sc, struct ath_chanctx *ctx)
{
	int idx = ctx - &sc->chanctx[0];

	return &sc->chanctx[!idx];
}

static void ath_chanctx_adjust_tbtt_delta(struct ath_softc *sc)
{
	struct ath_chanctx *prev, *cur;
	struct timespec ts;
	u32 cur_tsf, prev_tsf, beacon_int;
	s32 offset;

	beacon_int = TU_TO_USEC(sc->cur_chan->beacon.beacon_interval);

	cur = sc->cur_chan;
	prev = ath_chanctx_get_next(sc, cur);

	if (!prev->switch_after_beacon)
		return;

	getrawmonotonic(&ts);
	cur_tsf = (u32) cur->tsf_val +
		  ath9k_hw_get_tsf_offset(&cur->tsf_ts, &ts);

	prev_tsf = prev->last_beacon - (u32) prev->tsf_val + cur_tsf;
	prev_tsf -= ath9k_hw_get_tsf_offset(&prev->tsf_ts, &ts);

	/* Adjust the TSF time of the AP chanctx to keep its beacons
	 * at half beacon interval offset relative to the STA chanctx.
	 */
	offset = cur_tsf - prev_tsf;

	/* Ignore stale data or spurious timestamps */
	if (offset < 0 || offset > 3 * beacon_int)
		return;

	offset = beacon_int / 2 - (offset % beacon_int);
	prev->tsf_val += offset;
}

/* Configure the TSF based hardware timer for a channel switch.
 * Also set up backup software timer, in case the gen timer fails.
 * This could be caused by a hardware reset.
 */
static void ath_chanctx_setup_timer(struct ath_softc *sc, u32 tsf_time)
{
	struct ath_common *common = ath9k_hw_common(sc->sc_ah);
	struct ath_hw *ah = sc->sc_ah;

	ath9k_hw_gen_timer_start(ah, sc->p2p_ps_timer, tsf_time, 1000000);
	tsf_time -= ath9k_hw_gettsf32(ah);
	tsf_time = msecs_to_jiffies(tsf_time / 1000) + 1;
	mod_timer(&sc->sched.timer, jiffies + tsf_time);

	ath_dbg(common, CHAN_CTX,
		"Setup chanctx timer with timeout: %d ms\n", jiffies_to_msecs(tsf_time));
}

static void ath_chanctx_handle_bmiss(struct ath_softc *sc,
				     struct ath_chanctx *ctx,
				     struct ath_vif *avp)
{
	/*
	 * Clear the extend_absence flag if it had been
	 * set during the previous beacon transmission,
	 * since we need to revert to the normal NoA
	 * schedule.
	 */
	if (ctx->active && sc->sched.extend_absence) {
		avp->noa_duration = 0;
		sc->sched.extend_absence = false;
	}

	/* If at least two consecutive beacons were missed on the STA
	 * chanctx, stay on the STA channel for one extra beacon period,
	 * to resync the timer properly.
	 */
	if (ctx->active && sc->sched.beacon_miss >= 2) {
		avp->noa_duration = 0;
		sc->sched.extend_absence = true;
	}
}

static void ath_chanctx_offchannel_noa(struct ath_softc *sc,
				       struct ath_chanctx *ctx,
				       struct ath_vif *avp,
				       u32 tsf_time)
{
	struct ath_common *common = ath9k_hw_common(sc->sc_ah);

	avp->noa_index++;
	avp->offchannel_start = tsf_time;
	avp->offchannel_duration = sc->sched.offchannel_duration;

	ath_dbg(common, CHAN_CTX,
		"offchannel noa_duration: %d, noa_start: %d, noa_index: %d\n",
		avp->offchannel_duration,
		avp->offchannel_start,
		avp->noa_index);

	/*
	 * When multiple contexts are active, the NoA
	 * has to be recalculated and advertised after
	 * an offchannel operation.
	 */
	if (ctx->active && avp->noa_duration)
		avp->noa_duration = 0;
}

static void ath_chanctx_set_periodic_noa(struct ath_softc *sc,
					 struct ath_vif *avp,
					 struct ath_beacon_config *cur_conf,
					 u32 tsf_time,
					 u32 beacon_int)
{
	struct ath_common *common = ath9k_hw_common(sc->sc_ah);

	avp->noa_index++;
	avp->noa_start = tsf_time;

	if (sc->sched.extend_absence)
		avp->noa_duration = (3 * beacon_int / 2) +
			sc->sched.channel_switch_time;
	else
		avp->noa_duration =
			TU_TO_USEC(cur_conf->beacon_interval) / 2 +
			sc->sched.channel_switch_time;

	if (test_bit(ATH_OP_SCANNING, &common->op_flags) ||
	    sc->sched.extend_absence)
		avp->periodic_noa = false;
	else
		avp->periodic_noa = true;

	ath_dbg(common, CHAN_CTX,
		"noa_duration: %d, noa_start: %d, noa_index: %d, periodic: %d\n",
		avp->noa_duration,
		avp->noa_start,
		avp->noa_index,
		avp->periodic_noa);
}

static void ath_chanctx_set_oneshot_noa(struct ath_softc *sc,
					struct ath_vif *avp,
					u32 tsf_time,
					u32 duration)
{
	struct ath_common *common = ath9k_hw_common(sc->sc_ah);

	avp->noa_index++;
	avp->noa_start = tsf_time;
	avp->periodic_noa = false;
	avp->oneshot_noa = true;
	avp->noa_duration = duration + sc->sched.channel_switch_time;

	ath_dbg(common, CHAN_CTX,
		"oneshot noa_duration: %d, noa_start: %d, noa_index: %d, periodic: %d\n",
		avp->noa_duration,
		avp->noa_start,
		avp->noa_index,
		avp->periodic_noa);
}

void ath_chanctx_event(struct ath_softc *sc, struct ieee80211_vif *vif,
		       enum ath_chanctx_event ev)
{
	struct ath_hw *ah = sc->sc_ah;
	struct ath_common *common = ath9k_hw_common(ah);
	struct ath_beacon_config *cur_conf;
	struct ath_vif *avp = NULL;
	struct ath_chanctx *ctx;
	u32 tsf_time;
	u32 beacon_int;

	if (vif)
		avp = (struct ath_vif *) vif->drv_priv;

	spin_lock_bh(&sc->chan_lock);

	ath_dbg(common, CHAN_CTX, "cur_chan: %d MHz, event: %s, state: %s\n",
		sc->cur_chan->chandef.center_freq1,
		chanctx_event_string(ev),
		chanctx_state_string(sc->sched.state));

	switch (ev) {
	case ATH_CHANCTX_EVENT_BEACON_PREPARE:
		if (avp->offchannel_duration)
			avp->offchannel_duration = 0;

		if (avp->oneshot_noa) {
			avp->noa_duration = 0;
			avp->oneshot_noa = false;

			ath_dbg(common, CHAN_CTX,
				"Clearing oneshot NoA\n");
		}

		if (avp->chanctx != sc->cur_chan) {
			ath_dbg(common, CHAN_CTX,
				"Contexts differ, not preparing beacon\n");
			break;
		}

		if (sc->sched.offchannel_pending && !sc->sched.wait_switch) {
			sc->sched.offchannel_pending = false;
			sc->next_chan = &sc->offchannel.chan;
			sc->sched.state = ATH_CHANCTX_STATE_WAIT_FOR_BEACON;
			ath_dbg(common, CHAN_CTX,
				"Setting offchannel_pending to false\n");
		}

		ctx = ath_chanctx_get_next(sc, sc->cur_chan);
		if (ctx->active && sc->sched.state == ATH_CHANCTX_STATE_IDLE) {
			sc->next_chan = ctx;
			sc->sched.state = ATH_CHANCTX_STATE_WAIT_FOR_BEACON;
			ath_dbg(common, CHAN_CTX,
				"Set next context, move chanctx state to WAIT_FOR_BEACON\n");
		}

		/* if the timer missed its window, use the next interval */
		if (sc->sched.state == ATH_CHANCTX_STATE_WAIT_FOR_TIMER) {
			sc->sched.state = ATH_CHANCTX_STATE_WAIT_FOR_BEACON;
			ath_dbg(common, CHAN_CTX,
				"Move chanctx state from WAIT_FOR_TIMER to WAIT_FOR_BEACON\n");
		}

		if (sc->sched.mgd_prepare_tx)
			sc->sched.state = ATH_CHANCTX_STATE_WAIT_FOR_BEACON;

		/*
		 * When a context becomes inactive, for example,
		 * disassociation of a station context, the NoA
		 * attribute needs to be removed from subsequent
		 * beacons.
		 */
		if (!ctx->active && avp->noa_duration &&
		    sc->sched.state != ATH_CHANCTX_STATE_WAIT_FOR_BEACON) {
			avp->noa_duration = 0;
			avp->periodic_noa = false;

			ath_dbg(common, CHAN_CTX,
				"Clearing NoA schedule\n");
		}

		if (sc->sched.state != ATH_CHANCTX_STATE_WAIT_FOR_BEACON)
			break;

		ath_dbg(common, CHAN_CTX, "Preparing beacon for vif: %pM\n", vif->addr);

		sc->sched.beacon_pending = true;
		sc->sched.next_tbtt = REG_READ(ah, AR_NEXT_TBTT_TIMER);

		cur_conf = &sc->cur_chan->beacon;
		beacon_int = TU_TO_USEC(cur_conf->beacon_interval);

		/* defer channel switch by a quarter beacon interval */
		tsf_time = sc->sched.next_tbtt + beacon_int / 4;
		sc->sched.switch_start_time = tsf_time;
		sc->cur_chan->last_beacon = sc->sched.next_tbtt;

		/*
		 * If an offchannel switch is scheduled to happen after
		 * a beacon transmission, update the NoA with one-shot
		 * values and increment the index.
		 */
		if (sc->next_chan == &sc->offchannel.chan) {
			ath_chanctx_offchannel_noa(sc, ctx, avp, tsf_time);
			break;
		}

		ath_chanctx_handle_bmiss(sc, ctx, avp);

		/*
		 * If a mgd_prepare_tx() has been called by mac80211,
		 * a one-shot NoA needs to be sent. This can happen
		 * with one or more active channel contexts - in both
		 * cases, a new NoA schedule has to be advertised.
		 */
		if (sc->sched.mgd_prepare_tx) {
			ath_chanctx_set_oneshot_noa(sc, avp, tsf_time,
						    jiffies_to_usecs(HZ / 5));
			break;
		}

		/* Prevent wrap-around issues */
		if (avp->noa_duration && tsf_time - avp->noa_start > BIT(30))
			avp->noa_duration = 0;

		/*
		 * If multiple contexts are active, start periodic
		 * NoA and increment the index for the first
		 * announcement.
		 */
		if (ctx->active &&
		    (!avp->noa_duration || sc->sched.force_noa_update))
			ath_chanctx_set_periodic_noa(sc, avp, cur_conf,
						     tsf_time, beacon_int);

		if (ctx->active && sc->sched.force_noa_update)
			sc->sched.force_noa_update = false;

		break;
	case ATH_CHANCTX_EVENT_BEACON_SENT:
		if (!sc->sched.beacon_pending) {
			ath_dbg(common, CHAN_CTX,
				"No pending beacon\n");
			break;
		}

		sc->sched.beacon_pending = false;

		if (sc->sched.mgd_prepare_tx) {
			sc->sched.mgd_prepare_tx = false;
			complete(&sc->go_beacon);
			ath_dbg(common, CHAN_CTX,
				"Beacon sent, complete go_beacon\n");
			break;
		}

		if (sc->sched.state != ATH_CHANCTX_STATE_WAIT_FOR_BEACON)
			break;

		ath_dbg(common, CHAN_CTX,
			"Move chanctx state to WAIT_FOR_TIMER\n");

		sc->sched.state = ATH_CHANCTX_STATE_WAIT_FOR_TIMER;
		ath_chanctx_setup_timer(sc, sc->sched.switch_start_time);
		break;
	case ATH_CHANCTX_EVENT_TSF_TIMER:
		if (sc->sched.state != ATH_CHANCTX_STATE_WAIT_FOR_TIMER)
			break;

		if (!sc->cur_chan->switch_after_beacon &&
		    sc->sched.beacon_pending)
			sc->sched.beacon_miss++;

		ath_dbg(common, CHAN_CTX,
			"Move chanctx state to SWITCH\n");

		sc->sched.state = ATH_CHANCTX_STATE_SWITCH;
		ieee80211_queue_work(sc->hw, &sc->chanctx_work);
		break;
	case ATH_CHANCTX_EVENT_BEACON_RECEIVED:
		if (!test_bit(ATH_OP_MULTI_CHANNEL, &common->op_flags) ||
		    sc->cur_chan == &sc->offchannel.chan)
			break;

		sc->sched.beacon_pending = false;
		sc->sched.beacon_miss = 0;

		if (sc->sched.state == ATH_CHANCTX_STATE_FORCE_ACTIVE ||
<<<<<<< HEAD
=======
		    !sc->sched.beacon_adjust ||
>>>>>>> b4c1b708
		    !sc->cur_chan->tsf_val)
			break;

		ath_chanctx_adjust_tbtt_delta(sc);

		/* TSF time might have been updated by the incoming beacon,
		 * need update the channel switch timer to reflect the change.
		 */
		tsf_time = sc->sched.switch_start_time;
		tsf_time -= (u32) sc->cur_chan->tsf_val +
			ath9k_hw_get_tsf_offset(&sc->cur_chan->tsf_ts, NULL);
		tsf_time += ath9k_hw_gettsf32(ah);

		sc->sched.beacon_adjust = false;
		ath_chanctx_setup_timer(sc, tsf_time);
		break;
	case ATH_CHANCTX_EVENT_AUTHORIZED:
		if (sc->sched.state != ATH_CHANCTX_STATE_FORCE_ACTIVE ||
		    avp->chanctx != sc->cur_chan)
			break;

		ath_dbg(common, CHAN_CTX,
			"Move chanctx state from FORCE_ACTIVE to IDLE\n");

		sc->sched.state = ATH_CHANCTX_STATE_IDLE;
		/* fall through */
	case ATH_CHANCTX_EVENT_SWITCH:
		if (!test_bit(ATH_OP_MULTI_CHANNEL, &common->op_flags) ||
		    sc->sched.state == ATH_CHANCTX_STATE_FORCE_ACTIVE ||
		    sc->cur_chan->switch_after_beacon ||
		    sc->cur_chan == &sc->offchannel.chan)
			break;

		/* If this is a station chanctx, stay active for a half
		 * beacon period (minus channel switch time)
		 */
		sc->next_chan = ath_chanctx_get_next(sc, sc->cur_chan);
		cur_conf = &sc->cur_chan->beacon;

		ath_dbg(common, CHAN_CTX,
			"Move chanctx state to WAIT_FOR_TIMER (event SWITCH)\n");

		sc->sched.state = ATH_CHANCTX_STATE_WAIT_FOR_TIMER;
		sc->sched.wait_switch = false;

		tsf_time = TU_TO_USEC(cur_conf->beacon_interval) / 2;

		if (sc->sched.extend_absence) {
			sc->sched.beacon_miss = 0;
			tsf_time *= 3;
		}

		tsf_time -= sc->sched.channel_switch_time;
		tsf_time += ath9k_hw_gettsf32(sc->sc_ah);
		sc->sched.switch_start_time = tsf_time;

		ath_chanctx_setup_timer(sc, tsf_time);
		sc->sched.beacon_pending = true;
		sc->sched.beacon_adjust = true;
		break;
	case ATH_CHANCTX_EVENT_ENABLE_MULTICHANNEL:
		if (sc->cur_chan == &sc->offchannel.chan ||
		    sc->cur_chan->switch_after_beacon)
			break;

		sc->next_chan = ath_chanctx_get_next(sc, sc->cur_chan);
		ieee80211_queue_work(sc->hw, &sc->chanctx_work);
		break;
	case ATH_CHANCTX_EVENT_UNASSIGN:
		if (sc->cur_chan->assigned) {
			if (sc->next_chan && !sc->next_chan->assigned &&
			    sc->next_chan != &sc->offchannel.chan)
				sc->sched.state = ATH_CHANCTX_STATE_IDLE;
			break;
		}

		ctx = ath_chanctx_get_next(sc, sc->cur_chan);
		sc->sched.state = ATH_CHANCTX_STATE_IDLE;
		if (!ctx->assigned)
			break;

		sc->next_chan = ctx;
		ieee80211_queue_work(sc->hw, &sc->chanctx_work);
		break;
	case ATH_CHANCTX_EVENT_ASSIGN:
		break;
	case ATH_CHANCTX_EVENT_CHANGE:
		break;
	}

	spin_unlock_bh(&sc->chan_lock);
}

void ath_chanctx_beacon_sent_ev(struct ath_softc *sc,
				enum ath_chanctx_event ev)
{
	if (sc->sched.beacon_pending)
		ath_chanctx_event(sc, NULL, ev);
}

void ath_chanctx_beacon_recv_ev(struct ath_softc *sc,
				enum ath_chanctx_event ev)
{
	ath_chanctx_event(sc, NULL, ev);
}

static int ath_scan_channel_duration(struct ath_softc *sc,
				     struct ieee80211_channel *chan)
{
	struct cfg80211_scan_request *req = sc->offchannel.scan_req;

	if (!req->n_ssids || (chan->flags & IEEE80211_CHAN_NO_IR))
		return (HZ / 9); /* ~110 ms */

	return (HZ / 16); /* ~60 ms */
}

static void ath_chanctx_switch(struct ath_softc *sc, struct ath_chanctx *ctx,
			       struct cfg80211_chan_def *chandef)
{
	struct ath_common *common = ath9k_hw_common(sc->sc_ah);

	spin_lock_bh(&sc->chan_lock);

	if (test_bit(ATH_OP_MULTI_CHANNEL, &common->op_flags) &&
	    (sc->cur_chan != ctx) && (ctx == &sc->offchannel.chan)) {
		if (chandef)
			ctx->chandef = *chandef;

		sc->sched.offchannel_pending = true;
		sc->sched.wait_switch = true;
		sc->sched.offchannel_duration =
			jiffies_to_usecs(sc->offchannel.duration) +
			sc->sched.channel_switch_time;

		spin_unlock_bh(&sc->chan_lock);
		ath_dbg(common, CHAN_CTX,
			"Set offchannel_pending to true\n");
		return;
	}

	sc->next_chan = ctx;
	if (chandef) {
		ctx->chandef = *chandef;
		ath_dbg(common, CHAN_CTX,
			"Assigned next_chan to %d MHz\n", chandef->center_freq1);
	}

	if (sc->next_chan == &sc->offchannel.chan) {
		sc->sched.offchannel_duration =
			jiffies_to_usecs(sc->offchannel.duration) +
			sc->sched.channel_switch_time;

		if (chandef) {
			ath_dbg(common, CHAN_CTX,
				"Offchannel duration for chan %d MHz : %u\n",
				chandef->center_freq1,
				sc->sched.offchannel_duration);
		}
	}
	spin_unlock_bh(&sc->chan_lock);
	ieee80211_queue_work(sc->hw, &sc->chanctx_work);
}

static void ath_chanctx_offchan_switch(struct ath_softc *sc,
				       struct ieee80211_channel *chan)
{
	struct ath_common *common = ath9k_hw_common(sc->sc_ah);
	struct cfg80211_chan_def chandef;

	cfg80211_chandef_create(&chandef, chan, NL80211_CHAN_NO_HT);
	ath_dbg(common, CHAN_CTX,
		"Channel definition created: %d MHz\n", chandef.center_freq1);

	ath_chanctx_switch(sc, &sc->offchannel.chan, &chandef);
}

static struct ath_chanctx *ath_chanctx_get_oper_chan(struct ath_softc *sc,
						     bool active)
{
	struct ath_chanctx *ctx;

	ath_for_each_chanctx(sc, ctx) {
		if (!ctx->assigned || list_empty(&ctx->vifs))
			continue;
		if (active && !ctx->active)
			continue;

		if (ctx->switch_after_beacon)
			return ctx;
	}

	return &sc->chanctx[0];
}

static void
ath_scan_next_channel(struct ath_softc *sc)
{
	struct ath_common *common = ath9k_hw_common(sc->sc_ah);
	struct cfg80211_scan_request *req = sc->offchannel.scan_req;
	struct ieee80211_channel *chan;

	if (sc->offchannel.scan_idx >= req->n_channels) {
		ath_dbg(common, CHAN_CTX,
			"Moving offchannel state to ATH_OFFCHANNEL_IDLE, "
			"scan_idx: %d, n_channels: %d\n",
			sc->offchannel.scan_idx,
			req->n_channels);

		sc->offchannel.state = ATH_OFFCHANNEL_IDLE;
		ath_chanctx_switch(sc, ath_chanctx_get_oper_chan(sc, false),
				   NULL);
		return;
	}

	ath_dbg(common, CHAN_CTX,
		"Moving offchannel state to ATH_OFFCHANNEL_PROBE_SEND, scan_idx: %d\n",
		sc->offchannel.scan_idx);

	chan = req->channels[sc->offchannel.scan_idx++];
	sc->offchannel.duration = ath_scan_channel_duration(sc, chan);
	sc->offchannel.state = ATH_OFFCHANNEL_PROBE_SEND;

	ath_chanctx_offchan_switch(sc, chan);
}

void ath_offchannel_next(struct ath_softc *sc)
{
	struct ieee80211_vif *vif;

	if (sc->offchannel.scan_req) {
		vif = sc->offchannel.scan_vif;
		sc->offchannel.chan.txpower = vif->bss_conf.txpower;
		ath_scan_next_channel(sc);
	} else if (sc->offchannel.roc_vif) {
		vif = sc->offchannel.roc_vif;
		sc->offchannel.chan.txpower = vif->bss_conf.txpower;
		sc->offchannel.duration =
			msecs_to_jiffies(sc->offchannel.roc_duration);
		sc->offchannel.state = ATH_OFFCHANNEL_ROC_START;
		ath_chanctx_offchan_switch(sc, sc->offchannel.roc_chan);
	} else {
		spin_lock_bh(&sc->chan_lock);
		sc->sched.offchannel_pending = false;
		sc->sched.wait_switch = false;
		spin_unlock_bh(&sc->chan_lock);

		ath_chanctx_switch(sc, ath_chanctx_get_oper_chan(sc, false),
				   NULL);
		sc->offchannel.state = ATH_OFFCHANNEL_IDLE;
		if (sc->ps_idle)
			ath_cancel_work(sc);
	}
}

void ath_roc_complete(struct ath_softc *sc, bool abort)
{
	struct ath_common *common = ath9k_hw_common(sc->sc_ah);

	if (abort)
		ath_dbg(common, CHAN_CTX, "RoC aborted\n");
	else
		ath_dbg(common, CHAN_CTX, "RoC expired\n");

	sc->offchannel.roc_vif = NULL;
	sc->offchannel.roc_chan = NULL;
<<<<<<< HEAD
	if (abort)
		ieee80211_remain_on_channel_expired(sc->hw);
=======
	ieee80211_remain_on_channel_expired(sc->hw);
>>>>>>> b4c1b708
	ath_offchannel_next(sc);
	ath9k_ps_restore(sc);
}

void ath_scan_complete(struct ath_softc *sc, bool abort)
{
	struct ath_common *common = ath9k_hw_common(sc->sc_ah);

	if (abort)
		ath_dbg(common, CHAN_CTX, "HW scan aborted\n");
	else
		ath_dbg(common, CHAN_CTX, "HW scan complete\n");

	sc->offchannel.scan_req = NULL;
	sc->offchannel.scan_vif = NULL;
	sc->offchannel.state = ATH_OFFCHANNEL_IDLE;
	ieee80211_scan_completed(sc->hw, abort);
	clear_bit(ATH_OP_SCANNING, &common->op_flags);
	spin_lock_bh(&sc->chan_lock);
	if (test_bit(ATH_OP_MULTI_CHANNEL, &common->op_flags))
		sc->sched.force_noa_update = true;
	spin_unlock_bh(&sc->chan_lock);
	ath_offchannel_next(sc);
	ath9k_ps_restore(sc);
}

static void ath_scan_send_probe(struct ath_softc *sc,
				struct cfg80211_ssid *ssid)
{
	struct cfg80211_scan_request *req = sc->offchannel.scan_req;
	struct ieee80211_vif *vif = sc->offchannel.scan_vif;
	struct ath_tx_control txctl = {};
	struct sk_buff *skb;
	struct ieee80211_tx_info *info;
	int band = sc->offchannel.chan.chandef.chan->band;

	skb = ieee80211_probereq_get(sc->hw, vif,
			ssid->ssid, ssid->ssid_len, req->ie_len);
	if (!skb)
		return;

	info = IEEE80211_SKB_CB(skb);
	if (req->no_cck)
		info->flags |= IEEE80211_TX_CTL_NO_CCK_RATE;

	if (req->ie_len)
		memcpy(skb_put(skb, req->ie_len), req->ie, req->ie_len);

	skb_set_queue_mapping(skb, IEEE80211_AC_VO);

	if (!ieee80211_tx_prepare_skb(sc->hw, vif, skb, band, NULL))
		goto error;

	txctl.txq = sc->tx.txq_map[IEEE80211_AC_VO];
	txctl.force_channel = true;
	if (ath_tx_start(sc->hw, skb, &txctl))
		goto error;

	return;

error:
	ieee80211_free_txskb(sc->hw, skb);
}

static void ath_scan_channel_start(struct ath_softc *sc)
{
	struct ath_common *common = ath9k_hw_common(sc->sc_ah);
	struct cfg80211_scan_request *req = sc->offchannel.scan_req;
	int i;

	if (!(sc->cur_chan->chandef.chan->flags & IEEE80211_CHAN_NO_IR) &&
	    req->n_ssids) {
		for (i = 0; i < req->n_ssids; i++)
			ath_scan_send_probe(sc, &req->ssids[i]);

	}

	ath_dbg(common, CHAN_CTX,
		"Moving offchannel state to ATH_OFFCHANNEL_PROBE_WAIT\n");

	sc->offchannel.state = ATH_OFFCHANNEL_PROBE_WAIT;
	mod_timer(&sc->offchannel.timer, jiffies + sc->offchannel.duration);
}

static void ath_chanctx_timer(unsigned long data)
{
	struct ath_softc *sc = (struct ath_softc *) data;
	struct ath_common *common = ath9k_hw_common(sc->sc_ah);

	ath_dbg(common, CHAN_CTX,
		"Channel context timer invoked\n");

	ath_chanctx_event(sc, NULL, ATH_CHANCTX_EVENT_TSF_TIMER);
}

static void ath_offchannel_timer(unsigned long data)
{
	struct ath_softc *sc = (struct ath_softc *)data;
	struct ath_chanctx *ctx;
	struct ath_common *common = ath9k_hw_common(sc->sc_ah);

	ath_dbg(common, CHAN_CTX, "%s: offchannel state: %s\n",
		__func__, offchannel_state_string(sc->offchannel.state));

	switch (sc->offchannel.state) {
	case ATH_OFFCHANNEL_PROBE_WAIT:
		if (!sc->offchannel.scan_req)
			return;

		/* get first active channel context */
		ctx = ath_chanctx_get_oper_chan(sc, true);
		if (ctx->active) {
			ath_dbg(common, CHAN_CTX,
				"Switch to oper/active context, "
				"move offchannel state to ATH_OFFCHANNEL_SUSPEND\n");

			sc->offchannel.state = ATH_OFFCHANNEL_SUSPEND;
			ath_chanctx_switch(sc, ctx, NULL);
			mod_timer(&sc->offchannel.timer, jiffies + HZ / 10);
			break;
		}
		/* fall through */
	case ATH_OFFCHANNEL_SUSPEND:
		if (!sc->offchannel.scan_req)
			return;

		ath_scan_next_channel(sc);
		break;
	case ATH_OFFCHANNEL_ROC_START:
	case ATH_OFFCHANNEL_ROC_WAIT:
		sc->offchannel.state = ATH_OFFCHANNEL_ROC_DONE;
<<<<<<< HEAD
		ieee80211_remain_on_channel_expired(sc->hw);
		ath_chanctx_switch(sc, ctx, NULL);
=======
		ath_roc_complete(sc, false);
>>>>>>> b4c1b708
		break;
	default:
		break;
	}
}

static bool
ath_chanctx_send_vif_ps_frame(struct ath_softc *sc, struct ath_vif *avp,
			      bool powersave)
{
	struct ieee80211_vif *vif = avp->vif;
	struct ieee80211_sta *sta = NULL;
	struct ieee80211_hdr_3addr *nullfunc;
	struct ath_tx_control txctl;
	struct sk_buff *skb;
	int band = sc->cur_chan->chandef.chan->band;

	switch (vif->type) {
	case NL80211_IFTYPE_STATION:
		if (!avp->assoc)
			return false;

		skb = ieee80211_nullfunc_get(sc->hw, vif);
		if (!skb)
			return false;

		nullfunc = (struct ieee80211_hdr_3addr *) skb->data;
		if (powersave)
			nullfunc->frame_control |=
				cpu_to_le16(IEEE80211_FCTL_PM);

		skb_set_queue_mapping(skb, IEEE80211_AC_VO);
		if (!ieee80211_tx_prepare_skb(sc->hw, vif, skb, band, &sta)) {
			dev_kfree_skb_any(skb);
			return false;
		}
		break;
	default:
		return false;
	}

	memset(&txctl, 0, sizeof(txctl));
	txctl.txq = sc->tx.txq_map[IEEE80211_AC_VO];
	txctl.sta = sta;
	txctl.force_channel = true;
	if (ath_tx_start(sc->hw, skb, &txctl)) {
		ieee80211_free_txskb(sc->hw, skb);
		return false;
	}

	return true;
}

static bool
ath_chanctx_send_ps_frame(struct ath_softc *sc, bool powersave)
{
	struct ath_vif *avp;
	bool sent = false;

	rcu_read_lock();
	list_for_each_entry(avp, &sc->cur_chan->vifs, list) {
		if (ath_chanctx_send_vif_ps_frame(sc, avp, powersave))
			sent = true;
	}
	rcu_read_unlock();

	return sent;
}

static bool ath_chanctx_defer_switch(struct ath_softc *sc)
{
	struct ath_common *common = ath9k_hw_common(sc->sc_ah);

	if (sc->cur_chan == &sc->offchannel.chan)
		return false;

	switch (sc->sched.state) {
	case ATH_CHANCTX_STATE_SWITCH:
		return false;
	case ATH_CHANCTX_STATE_IDLE:
		if (!sc->cur_chan->switch_after_beacon)
			return false;

		ath_dbg(common, CHAN_CTX,
			"Defer switch, set chanctx state to WAIT_FOR_BEACON\n");

		sc->sched.state = ATH_CHANCTX_STATE_WAIT_FOR_BEACON;
		break;
	default:
		break;
	}

	return true;
}

static void ath_offchannel_channel_change(struct ath_softc *sc)
{
	struct ath_common *common = ath9k_hw_common(sc->sc_ah);

	ath_dbg(common, CHAN_CTX, "%s: offchannel state: %s\n",
		__func__, offchannel_state_string(sc->offchannel.state));

	switch (sc->offchannel.state) {
	case ATH_OFFCHANNEL_PROBE_SEND:
		if (!sc->offchannel.scan_req)
			return;

		if (sc->cur_chan->chandef.chan !=
		    sc->offchannel.chan.chandef.chan)
			return;

		ath_scan_channel_start(sc);
		break;
	case ATH_OFFCHANNEL_IDLE:
		if (!sc->offchannel.scan_req)
			return;

		ath_scan_complete(sc, false);
		break;
	case ATH_OFFCHANNEL_ROC_START:
		if (sc->cur_chan != &sc->offchannel.chan)
			break;

		sc->offchannel.state = ATH_OFFCHANNEL_ROC_WAIT;
		mod_timer(&sc->offchannel.timer,
			  jiffies + sc->offchannel.duration);
		ieee80211_ready_on_channel(sc->hw);
		break;
	case ATH_OFFCHANNEL_ROC_DONE:
		break;
	default:
		break;
	}
}

void ath_chanctx_set_next(struct ath_softc *sc, bool force)
{
	struct ath_common *common = ath9k_hw_common(sc->sc_ah);
	struct ath_chanctx *old_ctx;
	struct timespec ts;
	bool measure_time = false;
	bool send_ps = false;
	bool queues_stopped = false;

	spin_lock_bh(&sc->chan_lock);
	if (!sc->next_chan) {
		spin_unlock_bh(&sc->chan_lock);
		return;
	}

	if (!force && ath_chanctx_defer_switch(sc)) {
		spin_unlock_bh(&sc->chan_lock);
		return;
	}

	ath_dbg(common, CHAN_CTX,
		"%s: current: %d MHz, next: %d MHz\n",
		__func__,
		sc->cur_chan->chandef.center_freq1,
		sc->next_chan->chandef.center_freq1);

	if (sc->cur_chan != sc->next_chan) {
		ath_dbg(common, CHAN_CTX,
			"Stopping current chanctx: %d\n",
			sc->cur_chan->chandef.center_freq1);
		sc->cur_chan->stopped = true;
		spin_unlock_bh(&sc->chan_lock);

		if (sc->next_chan == &sc->offchannel.chan) {
			getrawmonotonic(&ts);
			measure_time = true;
		}

		ath9k_chanctx_stop_queues(sc, sc->cur_chan);
		queues_stopped = true;

		__ath9k_flush(sc->hw, ~0, true, false, false);

		if (ath_chanctx_send_ps_frame(sc, true))
			__ath9k_flush(sc->hw, BIT(IEEE80211_AC_VO),
				      false, false, false);

		send_ps = true;
		spin_lock_bh(&sc->chan_lock);

		if (sc->cur_chan != &sc->offchannel.chan) {
			getrawmonotonic(&sc->cur_chan->tsf_ts);
			sc->cur_chan->tsf_val = ath9k_hw_gettsf64(sc->sc_ah);
		}
	}
	old_ctx = sc->cur_chan;
	sc->cur_chan = sc->next_chan;
	sc->cur_chan->stopped = false;
	sc->next_chan = NULL;

	if (!sc->sched.offchannel_pending)
		sc->sched.offchannel_duration = 0;

	if (sc->sched.state != ATH_CHANCTX_STATE_FORCE_ACTIVE)
		sc->sched.state = ATH_CHANCTX_STATE_IDLE;

	spin_unlock_bh(&sc->chan_lock);

	if (sc->sc_ah->chip_fullsleep ||
	    memcmp(&sc->cur_chandef, &sc->cur_chan->chandef,
		   sizeof(sc->cur_chandef))) {
		ath_dbg(common, CHAN_CTX,
			"%s: Set channel %d MHz\n",
			__func__, sc->cur_chan->chandef.center_freq1);
		ath_set_channel(sc);
		if (measure_time)
			sc->sched.channel_switch_time =
				ath9k_hw_get_tsf_offset(&ts, NULL);
		/*
		 * A reset will ensure that all queues are woken up,
		 * so there is no need to awaken them again.
		 */
		goto out;
	}

	if (queues_stopped)
		ath9k_chanctx_wake_queues(sc, old_ctx);
out:
	if (send_ps)
		ath_chanctx_send_ps_frame(sc, false);

	ath_offchannel_channel_change(sc);
	ath_chanctx_event(sc, NULL, ATH_CHANCTX_EVENT_SWITCH);
}

static void ath_chanctx_work(struct work_struct *work)
{
	struct ath_softc *sc = container_of(work, struct ath_softc,
					    chanctx_work);
	mutex_lock(&sc->mutex);
	ath_chanctx_set_next(sc, false);
	mutex_unlock(&sc->mutex);
}

void ath9k_offchannel_init(struct ath_softc *sc)
{
	struct ath_chanctx *ctx;
	struct ath_common *common = ath9k_hw_common(sc->sc_ah);
	struct ieee80211_supported_band *sband;
	struct ieee80211_channel *chan;
	int i;

	sband = &common->sbands[IEEE80211_BAND_2GHZ];
	if (!sband->n_channels)
		sband = &common->sbands[IEEE80211_BAND_5GHZ];

	chan = &sband->channels[0];

	ctx = &sc->offchannel.chan;
	INIT_LIST_HEAD(&ctx->vifs);
	ctx->txpower = ATH_TXPOWER_MAX;
	cfg80211_chandef_create(&ctx->chandef, chan, NL80211_CHAN_HT20);

	for (i = 0; i < ARRAY_SIZE(ctx->acq); i++)
		INIT_LIST_HEAD(&ctx->acq[i]);

	sc->offchannel.chan.offchannel = true;
}

void ath9k_init_channel_context(struct ath_softc *sc)
{
	INIT_WORK(&sc->chanctx_work, ath_chanctx_work);

	setup_timer(&sc->offchannel.timer, ath_offchannel_timer,
		    (unsigned long)sc);
	setup_timer(&sc->sched.timer, ath_chanctx_timer,
		    (unsigned long)sc);

	init_completion(&sc->go_beacon);
}

void ath9k_deinit_channel_context(struct ath_softc *sc)
{
	cancel_work_sync(&sc->chanctx_work);
}

bool ath9k_is_chanctx_enabled(void)
{
	return (ath9k_use_chanctx == 1);
}

/********************/
/* Queue management */
/********************/

void ath9k_chanctx_stop_queues(struct ath_softc *sc, struct ath_chanctx *ctx)
{
	struct ath_hw *ah = sc->sc_ah;
	int i;

	if (ctx == &sc->offchannel.chan) {
		ieee80211_stop_queue(sc->hw,
				     sc->hw->offchannel_tx_hw_queue);
	} else {
		for (i = 0; i < IEEE80211_NUM_ACS; i++)
			ieee80211_stop_queue(sc->hw,
					     ctx->hw_queue_base + i);
	}

	if (ah->opmode == NL80211_IFTYPE_AP)
		ieee80211_stop_queue(sc->hw, sc->hw->queues - 2);
}


void ath9k_chanctx_wake_queues(struct ath_softc *sc, struct ath_chanctx *ctx)
{
	struct ath_hw *ah = sc->sc_ah;
	int i;

	if (ctx == &sc->offchannel.chan) {
		ieee80211_wake_queue(sc->hw,
				     sc->hw->offchannel_tx_hw_queue);
	} else {
		for (i = 0; i < IEEE80211_NUM_ACS; i++)
			ieee80211_wake_queue(sc->hw,
					     ctx->hw_queue_base + i);
	}

	if (ah->opmode == NL80211_IFTYPE_AP)
		ieee80211_wake_queue(sc->hw, sc->hw->queues - 2);
}

/*****************/
/* P2P Powersave */
/*****************/

static void ath9k_update_p2p_ps_timer(struct ath_softc *sc, struct ath_vif *avp)
{
	struct ath_hw *ah = sc->sc_ah;
	s32 tsf, target_tsf;

	if (!avp || !avp->noa.has_next_tsf)
		return;

	ath9k_hw_gen_timer_stop(ah, sc->p2p_ps_timer);

	tsf = ath9k_hw_gettsf32(sc->sc_ah);

	target_tsf = avp->noa.next_tsf;
	if (!avp->noa.absent)
		target_tsf -= ATH_P2P_PS_STOP_TIME;

	if (target_tsf - tsf < ATH_P2P_PS_STOP_TIME)
		target_tsf = tsf + ATH_P2P_PS_STOP_TIME;

	ath9k_hw_gen_timer_start(ah, sc->p2p_ps_timer, (u32) target_tsf, 1000000);
}

static void ath9k_update_p2p_ps(struct ath_softc *sc, struct ieee80211_vif *vif)
{
	struct ath_vif *avp = (void *)vif->drv_priv;
	u32 tsf;

	if (!sc->p2p_ps_timer)
		return;

	if (vif->type != NL80211_IFTYPE_STATION || !vif->p2p)
		return;

	sc->p2p_ps_vif = avp;
	tsf = ath9k_hw_gettsf32(sc->sc_ah);
	ieee80211_parse_p2p_noa(&vif->bss_conf.p2p_noa_attr, &avp->noa, tsf);
	ath9k_update_p2p_ps_timer(sc, avp);
}

static u8 ath9k_get_ctwin(struct ath_softc *sc, struct ath_vif *avp)
{
	struct ath_beacon_config *cur_conf = &sc->cur_chan->beacon;
	u8 switch_time, ctwin;

	/*
	 * Channel switch in multi-channel mode is deferred
	 * by a quarter beacon interval when handling
	 * ATH_CHANCTX_EVENT_BEACON_PREPARE, so the P2P-GO
	 * interface is guaranteed to be discoverable
	 * for that duration after a TBTT.
	 */
	switch_time = cur_conf->beacon_interval / 4;

	ctwin = avp->vif->bss_conf.p2p_noa_attr.oppps_ctwindow;
	if (ctwin && (ctwin < switch_time))
		return ctwin;

	if (switch_time < P2P_DEFAULT_CTWIN)
		return 0;

	return P2P_DEFAULT_CTWIN;
}

void ath9k_beacon_add_noa(struct ath_softc *sc, struct ath_vif *avp,
			  struct sk_buff *skb)
{
	static const u8 noa_ie_hdr[] = {
		WLAN_EID_VENDOR_SPECIFIC,	/* type */
		0,				/* length */
		0x50, 0x6f, 0x9a,		/* WFA OUI */
		0x09,				/* P2P subtype */
		0x0c,				/* Notice of Absence */
		0x00,				/* LSB of little-endian len */
		0x00,				/* MSB of little-endian len */
	};

	struct ieee80211_p2p_noa_attr *noa;
	int noa_len, noa_desc, i = 0;
	u8 *hdr;

	if (!avp->offchannel_duration && !avp->noa_duration)
		return;

	noa_desc = !!avp->offchannel_duration + !!avp->noa_duration;
	noa_len = 2 + sizeof(struct ieee80211_p2p_noa_desc) * noa_desc;

	hdr = skb_put(skb, sizeof(noa_ie_hdr));
	memcpy(hdr, noa_ie_hdr, sizeof(noa_ie_hdr));
	hdr[1] = sizeof(noa_ie_hdr) + noa_len - 2;
	hdr[7] = noa_len;

	noa = (void *) skb_put(skb, noa_len);
	memset(noa, 0, noa_len);

	noa->index = avp->noa_index;
	noa->oppps_ctwindow = ath9k_get_ctwin(sc, avp);

	if (avp->noa_duration) {
		if (avp->periodic_noa) {
			u32 interval = TU_TO_USEC(sc->cur_chan->beacon.beacon_interval);
			noa->desc[i].count = 255;
			noa->desc[i].interval = cpu_to_le32(interval);
		} else {
			noa->desc[i].count = 1;
		}

		noa->desc[i].start_time = cpu_to_le32(avp->noa_start);
		noa->desc[i].duration = cpu_to_le32(avp->noa_duration);
		i++;
	}

	if (avp->offchannel_duration) {
		noa->desc[i].count = 1;
		noa->desc[i].start_time = cpu_to_le32(avp->offchannel_start);
		noa->desc[i].duration = cpu_to_le32(avp->offchannel_duration);
	}
}

void ath9k_p2p_ps_timer(void *priv)
{
	struct ath_softc *sc = priv;
	struct ath_vif *avp = sc->p2p_ps_vif;
	struct ieee80211_vif *vif;
	struct ieee80211_sta *sta;
	struct ath_node *an;
	u32 tsf;

	del_timer_sync(&sc->sched.timer);
	ath9k_hw_gen_timer_stop(sc->sc_ah, sc->p2p_ps_timer);
	ath_chanctx_event(sc, NULL, ATH_CHANCTX_EVENT_TSF_TIMER);

	if (!avp || avp->chanctx != sc->cur_chan)
		return;

	tsf = ath9k_hw_gettsf32(sc->sc_ah);
	if (!avp->noa.absent)
		tsf += ATH_P2P_PS_STOP_TIME;

	if (!avp->noa.has_next_tsf ||
	    avp->noa.next_tsf - tsf > BIT(31))
		ieee80211_update_p2p_noa(&avp->noa, tsf);

	ath9k_update_p2p_ps_timer(sc, avp);

	rcu_read_lock();

	vif = avp->vif;
	sta = ieee80211_find_sta(vif, avp->bssid);
	if (!sta)
		goto out;

	an = (void *) sta->drv_priv;
	if (an->sleeping == !!avp->noa.absent)
		goto out;

	an->sleeping = avp->noa.absent;
	if (an->sleeping)
		ath_tx_aggr_sleep(sta, sc, an);
	else
		ath_tx_aggr_wakeup(sc, an);

out:
	rcu_read_unlock();
}

void ath9k_p2p_bss_info_changed(struct ath_softc *sc,
				struct ieee80211_vif *vif)
{
	unsigned long flags;

	spin_lock_bh(&sc->sc_pcu_lock);
	spin_lock_irqsave(&sc->sc_pm_lock, flags);
	if (!(sc->ps_flags & PS_BEACON_SYNC))
		ath9k_update_p2p_ps(sc, vif);
	spin_unlock_irqrestore(&sc->sc_pm_lock, flags);
	spin_unlock_bh(&sc->sc_pcu_lock);
}

void ath9k_p2p_beacon_sync(struct ath_softc *sc)
{
	if (sc->p2p_ps_vif)
		ath9k_update_p2p_ps(sc, sc->p2p_ps_vif->vif);
}

void ath9k_p2p_remove_vif(struct ath_softc *sc,
			  struct ieee80211_vif *vif)
{
	struct ath_vif *avp = (void *)vif->drv_priv;

	spin_lock_bh(&sc->sc_pcu_lock);
	if (avp == sc->p2p_ps_vif) {
		sc->p2p_ps_vif = NULL;
		ath9k_update_p2p_ps_timer(sc, NULL);
	}
	spin_unlock_bh(&sc->sc_pcu_lock);
}

int ath9k_init_p2p(struct ath_softc *sc)
{
	sc->p2p_ps_timer = ath_gen_timer_alloc(sc->sc_ah, ath9k_p2p_ps_timer,
					       NULL, sc, AR_FIRST_NDP_TIMER);
	if (!sc->p2p_ps_timer)
		return -ENOMEM;

	return 0;
}

void ath9k_deinit_p2p(struct ath_softc *sc)
{
	if (sc->p2p_ps_timer)
		ath_gen_timer_free(sc->sc_ah, sc->p2p_ps_timer);
}

#endif /* CONFIG_ATH9K_CHANNEL_CONTEXT */<|MERGE_RESOLUTION|>--- conflicted
+++ resolved
@@ -659,10 +659,7 @@
 		sc->sched.beacon_miss = 0;
 
 		if (sc->sched.state == ATH_CHANCTX_STATE_FORCE_ACTIVE ||
-<<<<<<< HEAD
-=======
 		    !sc->sched.beacon_adjust ||
->>>>>>> b4c1b708
 		    !sc->cur_chan->tsf_val)
 			break;
 
@@ -929,12 +926,7 @@
 
 	sc->offchannel.roc_vif = NULL;
 	sc->offchannel.roc_chan = NULL;
-<<<<<<< HEAD
-	if (abort)
-		ieee80211_remain_on_channel_expired(sc->hw);
-=======
 	ieee80211_remain_on_channel_expired(sc->hw);
->>>>>>> b4c1b708
 	ath_offchannel_next(sc);
 	ath9k_ps_restore(sc);
 }
@@ -1066,12 +1058,7 @@
 	case ATH_OFFCHANNEL_ROC_START:
 	case ATH_OFFCHANNEL_ROC_WAIT:
 		sc->offchannel.state = ATH_OFFCHANNEL_ROC_DONE;
-<<<<<<< HEAD
-		ieee80211_remain_on_channel_expired(sc->hw);
-		ath_chanctx_switch(sc, ctx, NULL);
-=======
 		ath_roc_complete(sc, false);
->>>>>>> b4c1b708
 		break;
 	default:
 		break;
