--- conflicted
+++ resolved
@@ -202,11 +202,7 @@
 	case MCI_GPM_BT_CAL_REQ:
 		if (mci_hw->bt_state == MCI_BT_AWAKE) {
 			ar9003_mci_state(ah, MCI_STATE_SET_BT_CAL_START);
-<<<<<<< HEAD
-			ieee80211_queue_work(sc->hw, &sc->hw_reset_work);
-=======
 			ath9k_queue_reset(sc, RESET_TYPE_MCI);
->>>>>>> 36eb22e9
 		}
 		ath_dbg(common, MCI, "MCI State : %d\n", mci_hw->bt_state);
 		break;
