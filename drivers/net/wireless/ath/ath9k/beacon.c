/*
 * Copyright (c) 2008-2011 Atheros Communications Inc.
 *
 * Permission to use, copy, modify, and/or distribute this software for any
 * purpose with or without fee is hereby granted, provided that the above
 * copyright notice and this permission notice appear in all copies.
 *
 * THE SOFTWARE IS PROVIDED "AS IS" AND THE AUTHOR DISCLAIMS ALL WARRANTIES
 * WITH REGARD TO THIS SOFTWARE INCLUDING ALL IMPLIED WARRANTIES OF
 * MERCHANTABILITY AND FITNESS. IN NO EVENT SHALL THE AUTHOR BE LIABLE FOR
 * ANY SPECIAL, DIRECT, INDIRECT, OR CONSEQUENTIAL DAMAGES OR ANY DAMAGES
 * WHATSOEVER RESULTING FROM LOSS OF USE, DATA OR PROFITS, WHETHER IN AN
 * ACTION OF CONTRACT, NEGLIGENCE OR OTHER TORTIOUS ACTION, ARISING OUT OF
 * OR IN CONNECTION WITH THE USE OR PERFORMANCE OF THIS SOFTWARE.
 */

#include <linux/dma-mapping.h>
#include "ath9k.h"

#define FUDGE 2

static void ath9k_reset_beacon_status(struct ath_softc *sc)
{
	sc->beacon.tx_processed = false;
	sc->beacon.tx_last = false;
}

/*
 *  This function will modify certain transmit queue properties depending on
 *  the operating mode of the station (AP or AdHoc).  Parameters are AIFS
 *  settings and channel width min/max
*/
static void ath9k_beaconq_config(struct ath_softc *sc)
{
	struct ath_hw *ah = sc->sc_ah;
	struct ath_common *common = ath9k_hw_common(ah);
	struct ath9k_tx_queue_info qi, qi_be;
	struct ath_txq *txq;

	ath9k_hw_get_txq_props(ah, sc->beacon.beaconq, &qi);

	if (sc->sc_ah->opmode == NL80211_IFTYPE_AP) {
		/* Always burst out beacon and CAB traffic. */
		qi.tqi_aifs = 1;
		qi.tqi_cwmin = 0;
		qi.tqi_cwmax = 0;
	} else {
		/* Adhoc mode; important thing is to use 2x cwmin. */
		txq = sc->tx.txq_map[WME_AC_BE];
		ath9k_hw_get_txq_props(ah, txq->axq_qnum, &qi_be);
		qi.tqi_aifs = qi_be.tqi_aifs;
		if (ah->slottime == ATH9K_SLOT_TIME_20)
			qi.tqi_cwmin = 2*qi_be.tqi_cwmin;
		else
			qi.tqi_cwmin = 4*qi_be.tqi_cwmin;
		qi.tqi_cwmax = qi_be.tqi_cwmax;
	}

	if (!ath9k_hw_set_txq_props(ah, sc->beacon.beaconq, &qi)) {
		ath_err(common, "Unable to update h/w beacon queue parameters\n");
	} else {
		ath9k_hw_resettxqueue(ah, sc->beacon.beaconq);
	}
}

/*
 *  Associates the beacon frame buffer with a transmit descriptor.  Will set
 *  up rate codes, and channel flags. Beacons are always sent out at the
 *  lowest rate, and are not retried.
*/
static void ath9k_beacon_setup(struct ath_softc *sc, struct ieee80211_vif *vif,
			     struct ath_buf *bf, int rateidx)
{
	struct sk_buff *skb = bf->bf_mpdu;
	struct ath_hw *ah = sc->sc_ah;
	struct ath_common *common = ath9k_hw_common(ah);
	struct ath_tx_info info;
	struct ieee80211_supported_band *sband;
	u8 chainmask = ah->txchainmask;
	u8 rate = 0;

	sband = &sc->sbands[common->hw->conf.channel->band];
	rate = sband->bitrates[rateidx].hw_value;
	if (vif->bss_conf.use_short_preamble)
		rate |= sband->bitrates[rateidx].hw_value_short;

	memset(&info, 0, sizeof(info));
	info.pkt_len = skb->len + FCS_LEN;
	info.type = ATH9K_PKT_TYPE_BEACON;
	info.txpower = MAX_RATE_POWER;
	info.keyix = ATH9K_TXKEYIX_INVALID;
	info.keytype = ATH9K_KEY_TYPE_CLEAR;
	info.flags = ATH9K_TXDESC_NOACK | ATH9K_TXDESC_CLRDMASK;

	info.buf_addr[0] = bf->bf_buf_addr;
	info.buf_len[0] = roundup(skb->len, 4);

	info.is_first = true;
	info.is_last = true;

	info.qcu = sc->beacon.beaconq;

	info.rates[0].Tries = 1;
	info.rates[0].Rate = rate;
	info.rates[0].ChSel = ath_txchainmask_reduction(sc, chainmask, rate);

	ath9k_hw_set_txdesc(ah, bf->bf_desc, &info);
}

static void ath9k_tx_cabq(struct ieee80211_hw *hw, struct sk_buff *skb)
{
	struct ath_softc *sc = hw->priv;
	struct ath_common *common = ath9k_hw_common(sc->sc_ah);
	struct ath_tx_control txctl;

	memset(&txctl, 0, sizeof(struct ath_tx_control));
	txctl.txq = sc->beacon.cabq;

	ath_dbg(common, XMIT, "transmitting CABQ packet, skb: %p\n", skb);

	if (ath_tx_start(hw, skb, &txctl) != 0) {
		ath_dbg(common, XMIT, "CABQ TX failed\n");
		dev_kfree_skb_any(skb);
	}
}

static struct ath_buf *ath9k_beacon_generate(struct ieee80211_hw *hw,
					     struct ieee80211_vif *vif)
{
	struct ath_softc *sc = hw->priv;
	struct ath_common *common = ath9k_hw_common(sc->sc_ah);
	struct ath_buf *bf;
	struct ath_vif *avp = (void *)vif->drv_priv;
	struct sk_buff *skb;
	struct ath_txq *cabq = sc->beacon.cabq;
	struct ieee80211_tx_info *info;
	struct ieee80211_mgmt *mgmt_hdr;
	int cabq_depth;

	if (avp->av_bcbuf == NULL)
		return NULL;

	bf = avp->av_bcbuf;
	skb = bf->bf_mpdu;
	if (skb) {
		dma_unmap_single(sc->dev, bf->bf_buf_addr,
				 skb->len, DMA_TO_DEVICE);
		dev_kfree_skb_any(skb);
		bf->bf_buf_addr = 0;
	}

	skb = ieee80211_beacon_get(hw, vif);
	if (skb == NULL)
		return NULL;

	bf->bf_mpdu = skb;

	mgmt_hdr = (struct ieee80211_mgmt *)skb->data;
	mgmt_hdr->u.beacon.timestamp = avp->tsf_adjust;

	info = IEEE80211_SKB_CB(skb);
	if (info->flags & IEEE80211_TX_CTL_ASSIGN_SEQ) {
		/*
		 * TODO: make sure the seq# gets assigned properly (vs. other
		 * TX frames)
		 */
		struct ieee80211_hdr *hdr = (struct ieee80211_hdr *)skb->data;
		sc->tx.seq_no += 0x10;
		hdr->seq_ctrl &= cpu_to_le16(IEEE80211_SCTL_FRAG);
		hdr->seq_ctrl |= cpu_to_le16(sc->tx.seq_no);
	}

	bf->bf_buf_addr = dma_map_single(sc->dev, skb->data,
					 skb->len, DMA_TO_DEVICE);
	if (unlikely(dma_mapping_error(sc->dev, bf->bf_buf_addr))) {
		dev_kfree_skb_any(skb);
		bf->bf_mpdu = NULL;
		bf->bf_buf_addr = 0;
		ath_err(common, "dma_mapping_error on beaconing\n");
		return NULL;
	}

	skb = ieee80211_get_buffered_bc(hw, vif);

	/*
	 * if the CABQ traffic from previous DTIM is pending and the current
	 *  beacon is also a DTIM.
	 *  1) if there is only one vif let the cab traffic continue.
	 *  2) if there are more than one vif and we are using staggered
	 *     beacons, then drain the cabq by dropping all the frames in
	 *     the cabq so that the current vifs cab traffic can be scheduled.
	 */
	spin_lock_bh(&cabq->axq_lock);
	cabq_depth = cabq->axq_depth;
	spin_unlock_bh(&cabq->axq_lock);

	if (skb && cabq_depth) {
		if (sc->nvifs > 1) {
			ath_dbg(common, BEACON,
				"Flushing previous cabq traffic\n");
			ath_draintxq(sc, cabq, false);
		}
	}

	ath9k_beacon_setup(sc, vif, bf, info->control.rates[0].idx);

	while (skb) {
		ath9k_tx_cabq(hw, skb);
		skb = ieee80211_get_buffered_bc(hw, vif);
	}

	return bf;
}

void ath9k_beacon_assign_slot(struct ath_softc *sc, struct ieee80211_vif *vif)
{
	struct ath_common *common = ath9k_hw_common(sc->sc_ah);
	struct ath_vif *avp = (void *)vif->drv_priv;
	int slot;

	avp->av_bcbuf = list_first_entry(&sc->beacon.bbuf, struct ath_buf, list);
	list_del(&avp->av_bcbuf->list);

	for (slot = 0; slot < ATH_BCBUF; slot++) {
		if (sc->beacon.bslot[slot] == NULL) {
			avp->av_bslot = slot;
			break;
		}
	}

	sc->beacon.bslot[avp->av_bslot] = vif;
	sc->nbcnvifs++;

	ath_dbg(common, CONFIG, "Added interface at beacon slot: %d\n",
		avp->av_bslot);
}

void ath9k_beacon_remove_slot(struct ath_softc *sc, struct ieee80211_vif *vif)
{
	struct ath_common *common = ath9k_hw_common(sc->sc_ah);
	struct ath_vif *avp = (void *)vif->drv_priv;
	struct ath_buf *bf = avp->av_bcbuf;

	ath_dbg(common, CONFIG, "Removing interface at beacon slot: %d\n",
		avp->av_bslot);

	tasklet_disable(&sc->bcon_tasklet);

	if (bf && bf->bf_mpdu) {
		struct sk_buff *skb = bf->bf_mpdu;
		dma_unmap_single(sc->dev, bf->bf_buf_addr,
				 skb->len, DMA_TO_DEVICE);
		dev_kfree_skb_any(skb);
		bf->bf_mpdu = NULL;
		bf->bf_buf_addr = 0;
	}

	avp->av_bcbuf = NULL;
	sc->beacon.bslot[avp->av_bslot] = NULL;
	sc->nbcnvifs--;
	list_add_tail(&bf->list, &sc->beacon.bbuf);

	tasklet_enable(&sc->bcon_tasklet);
}

static int ath9k_beacon_choose_slot(struct ath_softc *sc)
{
	struct ath_common *common = ath9k_hw_common(sc->sc_ah);
	struct ath_beacon_config *cur_conf = &sc->cur_beacon_conf;
	u16 intval;
	u32 tsftu;
	u64 tsf;
	int slot;

	if (sc->sc_ah->opmode != NL80211_IFTYPE_AP) {
		ath_dbg(common, BEACON, "slot 0, tsf: %llu\n",
			ath9k_hw_gettsf64(sc->sc_ah));
		return 0;
	}

	intval = cur_conf->beacon_interval ? : ATH_DEFAULT_BINTVAL;
	tsf = ath9k_hw_gettsf64(sc->sc_ah);
	tsf += TU_TO_USEC(sc->sc_ah->config.sw_beacon_response_time);
	tsftu = TSF_TO_TU((tsf * ATH_BCBUF) >>32, tsf * ATH_BCBUF);
	slot = (tsftu % (intval * ATH_BCBUF)) / intval;

	ath_dbg(common, BEACON, "slot: %d tsf: %llu tsftu: %u\n",
		slot, tsf, tsftu / ATH_BCBUF);

	return slot;
}

void ath9k_set_tsfadjust(struct ath_softc *sc, struct ieee80211_vif *vif)
{
	struct ath_common *common = ath9k_hw_common(sc->sc_ah);
	struct ath_beacon_config *cur_conf = &sc->cur_beacon_conf;
	struct ath_vif *avp = (void *)vif->drv_priv;
	u64 tsfadjust;

	if (avp->av_bslot == 0)
		return;

	tsfadjust = cur_conf->beacon_interval * avp->av_bslot / ATH_BCBUF;
	avp->tsf_adjust = cpu_to_le64(TU_TO_USEC(tsfadjust));

	ath_dbg(common, CONFIG, "tsfadjust is: %llu for bslot: %d\n",
		(unsigned long long)tsfadjust, avp->av_bslot);
}

void ath9k_beacon_tasklet(unsigned long data)
{
	struct ath_softc *sc = (struct ath_softc *)data;
	struct ath_hw *ah = sc->sc_ah;
	struct ath_common *common = ath9k_hw_common(ah);
	struct ath_buf *bf = NULL;
	struct ieee80211_vif *vif;
	bool edma = !!(ah->caps.hw_caps & ATH9K_HW_CAP_EDMA);
	int slot;

	if (test_bit(SC_OP_HW_RESET, &sc->sc_flags)) {
		ath_dbg(common, RESET,
			"reset work is pending, skip beaconing now\n");
		return;
	}

	/*
	 * Check if the previous beacon has gone out.  If
	 * not don't try to post another, skip this period
	 * and wait for the next.  Missed beacons indicate
	 * a problem and should not occur.  If we miss too
	 * many consecutive beacons reset the device.
	 */
	if (ath9k_hw_numtxpending(ah, sc->beacon.beaconq) != 0) {
		sc->beacon.bmisscnt++;

		if (!ath9k_hw_check_alive(ah))
			ieee80211_queue_work(sc->hw, &sc->hw_check_work);

		if (sc->beacon.bmisscnt < BSTUCK_THRESH * sc->nbcnvifs) {
			ath_dbg(common, BSTUCK,
				"missed %u consecutive beacons\n",
				sc->beacon.bmisscnt);
			ath9k_hw_stop_dma_queue(ah, sc->beacon.beaconq);
			if (sc->beacon.bmisscnt > 3)
				ath9k_hw_bstuck_nfcal(ah);
		} else if (sc->beacon.bmisscnt >= BSTUCK_THRESH) {
			ath_dbg(common, BSTUCK, "beacon is officially stuck\n");
			sc->beacon.bmisscnt = 0;
<<<<<<< HEAD
			set_bit(SC_OP_TSF_RESET, &sc->sc_flags);
			ieee80211_queue_work(sc->hw, &sc->hw_reset_work);
=======
			ath9k_queue_reset(sc, RESET_TYPE_BEACON_STUCK);
>>>>>>> 36eb22e9
		}

		return;
	}

	slot = ath9k_beacon_choose_slot(sc);
	vif = sc->beacon.bslot[slot];

	if (!vif || !vif->bss_conf.enable_beacon)
		return;

	bf = ath9k_beacon_generate(sc->hw, vif);
	WARN_ON(!bf);

	if (sc->beacon.bmisscnt != 0) {
		ath_dbg(common, BSTUCK, "resume beacon xmit after %u misses\n",
			sc->beacon.bmisscnt);
		sc->beacon.bmisscnt = 0;
	}

	/*
	 * Handle slot time change when a non-ERP station joins/leaves
	 * an 11g network.  The 802.11 layer notifies us via callback,
	 * we mark updateslot, then wait one beacon before effecting
	 * the change.  This gives associated stations at least one
	 * beacon interval to note the state change.
	 *
	 * NB: The slot time change state machine is clocked according
	 *     to whether we are bursting or staggering beacons.  We
	 *     recognize the request to update and record the current
	 *     slot then don't transition until that slot is reached
	 *     again.  If we miss a beacon for that slot then we'll be
	 *     slow to transition but we'll be sure at least one beacon
	 *     interval has passed.  When bursting slot is always left
	 *     set to ATH_BCBUF so this check is a noop.
	 */
	if (sc->beacon.updateslot == UPDATE) {
		sc->beacon.updateslot = COMMIT;
		sc->beacon.slotupdate = slot;
	} else if (sc->beacon.updateslot == COMMIT &&
		   sc->beacon.slotupdate == slot) {
		ah->slottime = sc->beacon.slottime;
		ath9k_hw_init_global_settings(ah);
		sc->beacon.updateslot = OK;
	}

	if (bf) {
		ath9k_reset_beacon_status(sc);

		ath_dbg(common, BEACON,
			"Transmitting beacon for slot: %d\n", slot);

		/* NB: cabq traffic should already be queued and primed */
		ath9k_hw_puttxbuf(ah, sc->beacon.beaconq, bf->bf_daddr);

		if (!edma)
			ath9k_hw_txstart(ah, sc->beacon.beaconq);
	}
}

static void ath9k_beacon_init(struct ath_softc *sc, u32 nexttbtt, u32 intval)
{
<<<<<<< HEAD
	if (test_bit(SC_OP_TSF_RESET, &sc->sc_flags)) {
		ath9k_ps_wakeup(sc);
		ath9k_hw_reset_tsf(sc->sc_ah);
	}

	ath9k_hw_beaconinit(sc->sc_ah, next_beacon, beacon_period);

	if (test_bit(SC_OP_TSF_RESET, &sc->sc_flags)) {
		ath9k_ps_restore(sc);
		clear_bit(SC_OP_TSF_RESET, &sc->sc_flags);
	}
=======
	struct ath_hw *ah = sc->sc_ah;

	ath9k_hw_disable_interrupts(ah);
	ath9k_hw_reset_tsf(ah);
	ath9k_beaconq_config(sc);
	ath9k_hw_beaconinit(ah, nexttbtt, intval);
	sc->beacon.bmisscnt = 0;
	ath9k_hw_set_interrupts(ah);
	ath9k_hw_enable_interrupts(ah);
>>>>>>> 36eb22e9
}

/*
 * For multi-bss ap support beacons are either staggered evenly over N slots or
 * burst together.  For the former arrange for the SWBA to be delivered for each
 * slot. Slots that are not occupied will generate nothing.
 */
static void ath9k_beacon_config_ap(struct ath_softc *sc,
				   struct ath_beacon_config *conf)
{
	struct ath_hw *ah = sc->sc_ah;
	struct ath_common *common = ath9k_hw_common(ah);
	u32 nexttbtt, intval;

	/* NB: the beacon interval is kept internally in TU's */
	intval = TU_TO_USEC(conf->beacon_interval);
	intval /= ATH_BCBUF;
	nexttbtt = intval;

	if (conf->enable_beacon)
		ah->imask |= ATH9K_INT_SWBA;
	else
		ah->imask &= ~ATH9K_INT_SWBA;

	ath_dbg(common, BEACON, "AP nexttbtt: %u intval: %u conf_intval: %u\n",
		nexttbtt, intval, conf->beacon_interval);

<<<<<<< HEAD
	ath9k_hw_disable_interrupts(ah);
	set_bit(SC_OP_TSF_RESET, &sc->sc_flags);
=======
>>>>>>> 36eb22e9
	ath9k_beacon_init(sc, nexttbtt, intval);
}

/*
 * This sets up the beacon timers according to the timestamp of the last
 * received beacon and the current TSF, configures PCF and DTIM
 * handling, programs the sleep registers so the hardware will wakeup in
 * time to receive beacons, and configures the beacon miss handling so
 * we'll receive a BMISS interrupt when we stop seeing beacons from the AP
 * we've associated with.
 */
static void ath9k_beacon_config_sta(struct ath_softc *sc,
				    struct ath_beacon_config *conf)
{
	struct ath_hw *ah = sc->sc_ah;
	struct ath_common *common = ath9k_hw_common(ah);
	struct ath9k_beacon_state bs;
	int dtimperiod, dtimcount, sleepduration;
	int cfpperiod, cfpcount;
	u32 nexttbtt = 0, intval, tsftu;
	u64 tsf;
	int num_beacons, offset, dtim_dec_count, cfp_dec_count;

	/* No need to configure beacon if we are not associated */
	if (!test_bit(SC_OP_PRIM_STA_VIF, &sc->sc_flags)) {
		ath_dbg(common, BEACON,
			"STA is not yet associated..skipping beacon config\n");
		return;
	}

	memset(&bs, 0, sizeof(bs));
	intval = conf->beacon_interval;

	/*
	 * Setup dtim and cfp parameters according to
	 * last beacon we received (which may be none).
	 */
	dtimperiod = conf->dtim_period;
	dtimcount = conf->dtim_count;
	if (dtimcount >= dtimperiod)	/* NB: sanity check */
		dtimcount = 0;
	cfpperiod = 1;			/* NB: no PCF support yet */
	cfpcount = 0;

	sleepduration = conf->listen_interval * intval;

	/*
	 * Pull nexttbtt forward to reflect the current
	 * TSF and calculate dtim+cfp state for the result.
	 */
	tsf = ath9k_hw_gettsf64(ah);
	tsftu = TSF_TO_TU(tsf>>32, tsf) + FUDGE;

	num_beacons = tsftu / intval + 1;
	offset = tsftu % intval;
	nexttbtt = tsftu - offset;
	if (offset)
		nexttbtt += intval;

	/* DTIM Beacon every dtimperiod Beacon */
	dtim_dec_count = num_beacons % dtimperiod;
	/* CFP every cfpperiod DTIM Beacon */
	cfp_dec_count = (num_beacons / dtimperiod) % cfpperiod;
	if (dtim_dec_count)
		cfp_dec_count++;

	dtimcount -= dtim_dec_count;
	if (dtimcount < 0)
		dtimcount += dtimperiod;

	cfpcount -= cfp_dec_count;
	if (cfpcount < 0)
		cfpcount += cfpperiod;

	bs.bs_intval = intval;
	bs.bs_nexttbtt = nexttbtt;
	bs.bs_dtimperiod = dtimperiod*intval;
	bs.bs_nextdtim = bs.bs_nexttbtt + dtimcount*intval;
	bs.bs_cfpperiod = cfpperiod*bs.bs_dtimperiod;
	bs.bs_cfpnext = bs.bs_nextdtim + cfpcount*bs.bs_dtimperiod;
	bs.bs_cfpmaxduration = 0;

	/*
	 * Calculate the number of consecutive beacons to miss* before taking
	 * a BMISS interrupt. The configuration is specified in TU so we only
	 * need calculate based	on the beacon interval.  Note that we clamp the
	 * result to at most 15 beacons.
	 */
	if (sleepduration > intval) {
		bs.bs_bmissthreshold = conf->listen_interval *
			ATH_DEFAULT_BMISS_LIMIT / 2;
	} else {
		bs.bs_bmissthreshold = DIV_ROUND_UP(conf->bmiss_timeout, intval);
		if (bs.bs_bmissthreshold > 15)
			bs.bs_bmissthreshold = 15;
		else if (bs.bs_bmissthreshold <= 0)
			bs.bs_bmissthreshold = 1;
	}

	/*
	 * Calculate sleep duration. The configuration is given in ms.
	 * We ensure a multiple of the beacon period is used. Also, if the sleep
	 * duration is greater than the DTIM period then it makes senses
	 * to make it a multiple of that.
	 *
	 * XXX fixed at 100ms
	 */

	bs.bs_sleepduration = roundup(IEEE80211_MS_TO_TU(100), sleepduration);
	if (bs.bs_sleepduration > bs.bs_dtimperiod)
		bs.bs_sleepduration = bs.bs_dtimperiod;

	/* TSF out of range threshold fixed at 1 second */
	bs.bs_tsfoor_threshold = ATH9K_TSFOOR_THRESHOLD;

	ath_dbg(common, BEACON, "tsf: %llu tsftu: %u\n", tsf, tsftu);
	ath_dbg(common, BEACON,
		"bmiss: %u sleep: %u cfp-period: %u maxdur: %u next: %u\n",
		bs.bs_bmissthreshold, bs.bs_sleepduration,
		bs.bs_cfpperiod, bs.bs_cfpmaxduration, bs.bs_cfpnext);

	/* Set the computed STA beacon timers */

	ath9k_hw_disable_interrupts(ah);
	ath9k_hw_set_sta_beacon_timers(ah, &bs);
	ah->imask |= ATH9K_INT_BMISS;

	ath9k_hw_set_interrupts(ah);
	ath9k_hw_enable_interrupts(ah);
}

static void ath9k_beacon_config_adhoc(struct ath_softc *sc,
				      struct ath_beacon_config *conf)
{
	struct ath_hw *ah = sc->sc_ah;
	struct ath_common *common = ath9k_hw_common(ah);
	u32 intval, nexttbtt;

	ath9k_reset_beacon_status(sc);
<<<<<<< HEAD
	if (!test_bit(SC_OP_BEACONS, &sc->sc_flags))
		ath9k_hw_settsf64(ah, sc->beacon.bc_tstamp);
=======
>>>>>>> 36eb22e9

	intval = TU_TO_USEC(conf->beacon_interval);
	nexttbtt = intval;

	if (conf->enable_beacon)
		ah->imask |= ATH9K_INT_SWBA;
	else
		ah->imask &= ~ATH9K_INT_SWBA;

	ath_dbg(common, BEACON, "IBSS nexttbtt: %u intval: %u conf_intval: %u\n",
		nexttbtt, intval, conf->beacon_interval);

	ath9k_beacon_init(sc, nexttbtt, intval);
}

bool ath9k_allow_beacon_config(struct ath_softc *sc, struct ieee80211_vif *vif)
{
	struct ath_common *common = ath9k_hw_common(sc->sc_ah);
	struct ath_vif *avp = (void *)vif->drv_priv;

	if (sc->sc_ah->opmode == NL80211_IFTYPE_AP) {
		if ((vif->type != NL80211_IFTYPE_AP) ||
		    (sc->nbcnvifs > 1)) {
			ath_dbg(common, CONFIG,
				"An AP interface is already present !\n");
			return false;
		}
	}
<<<<<<< HEAD
	/*
	 * Do not allow beacon config if HW was already configured
	 * with another STA vif
	 */
	if ((sc->sc_ah->opmode == NL80211_IFTYPE_STATION) &&
	    (vif->type == NL80211_IFTYPE_STATION) &&
	    test_bit(SC_OP_BEACONS, &sc->sc_flags) &&
	    !avp->primary_sta_vif) {
		ath_dbg(common, CONFIG,
			"Beacon already configured for a station interface\n");
		return false;
=======

	if (sc->sc_ah->opmode == NL80211_IFTYPE_STATION) {
		if ((vif->type == NL80211_IFTYPE_STATION) &&
		    test_bit(SC_OP_BEACONS, &sc->sc_flags) &&
		    !avp->primary_sta_vif) {
			ath_dbg(common, CONFIG,
				"Beacon already configured for a station interface\n");
			return false;
		}
>>>>>>> 36eb22e9
	}

	return true;
}

static void ath9k_cache_beacon_config(struct ath_softc *sc,
				      struct ieee80211_bss_conf *bss_conf)
{
	struct ath_common *common = ath9k_hw_common(sc->sc_ah);
	struct ath_beacon_config *cur_conf = &sc->cur_beacon_conf;

	ath_dbg(common, BEACON,
		"Caching beacon data for BSS: %pM\n", bss_conf->bssid);

	cur_conf->beacon_interval = bss_conf->beacon_int;
	cur_conf->dtim_period = bss_conf->dtim_period;
	cur_conf->listen_interval = 1;
	cur_conf->dtim_count = 1;
	cur_conf->bmiss_timeout =
		ATH_DEFAULT_BMISS_LIMIT * cur_conf->beacon_interval;

	/*
	 * It looks like mac80211 may end up using beacon interval of zero in
	 * some cases (at least for mesh point). Avoid getting into an
	 * infinite loop by using a bit safer value instead. To be safe,
	 * do sanity check on beacon interval for all operating modes.
	 */
	if (cur_conf->beacon_interval == 0)
		cur_conf->beacon_interval = 100;

	/*
	 * We don't parse dtim period from mac80211 during the driver
	 * initialization as it breaks association with hidden-ssid
	 * AP and it causes latency in roaming
	 */
	if (cur_conf->dtim_period == 0)
		cur_conf->dtim_period = 1;

}

void ath9k_beacon_config(struct ath_softc *sc, struct ieee80211_vif *vif,
			 u32 changed)
{
	struct ieee80211_bss_conf *bss_conf = &vif->bss_conf;
	struct ath_beacon_config *cur_conf = &sc->cur_beacon_conf;

	if (sc->sc_ah->opmode == NL80211_IFTYPE_STATION) {
		ath9k_cache_beacon_config(sc, bss_conf);
		ath9k_set_beacon(sc);
		set_bit(SC_OP_BEACONS, &sc->sc_flags);
	} else {
		/*
		 * Take care of multiple interfaces when
		 * enabling/disabling SWBA.
		 */
		if (changed & BSS_CHANGED_BEACON_ENABLED) {
			if (!bss_conf->enable_beacon &&
			    (sc->nbcnvifs <= 1)) {
				cur_conf->enable_beacon = false;
			} else if (bss_conf->enable_beacon) {
				cur_conf->enable_beacon = true;
				ath9k_cache_beacon_config(sc, bss_conf);
			}
		}

		if (cur_conf->beacon_interval) {
			ath9k_set_beacon(sc);

			if (cur_conf->enable_beacon)
				set_bit(SC_OP_BEACONS, &sc->sc_flags);
			else
				clear_bit(SC_OP_BEACONS, &sc->sc_flags);
		}
	}
}

void ath9k_set_beacon(struct ath_softc *sc)
{
	struct ath_common *common = ath9k_hw_common(sc->sc_ah);
	struct ath_beacon_config *cur_conf = &sc->cur_beacon_conf;

	switch (sc->sc_ah->opmode) {
	case NL80211_IFTYPE_AP:
		ath9k_beacon_config_ap(sc, cur_conf);
		break;
	case NL80211_IFTYPE_ADHOC:
	case NL80211_IFTYPE_MESH_POINT:
		ath9k_beacon_config_adhoc(sc, cur_conf);
		break;
	case NL80211_IFTYPE_STATION:
		ath9k_beacon_config_sta(sc, cur_conf);
		break;
	default:
		ath_dbg(common, CONFIG, "Unsupported beaconing mode\n");
		return;
	}
<<<<<<< HEAD

	set_bit(SC_OP_BEACONS, &sc->sc_flags);
}

void ath9k_set_beaconing_status(struct ath_softc *sc, bool status)
{
	struct ath_hw *ah = sc->sc_ah;

	if (!ath_has_valid_bslot(sc)) {
		clear_bit(SC_OP_BEACONS, &sc->sc_flags);
		return;
	}

	ath9k_ps_wakeup(sc);
	if (status) {
		/* Re-enable beaconing */
		ah->imask |= ATH9K_INT_SWBA;
		ath9k_hw_set_interrupts(ah);
	} else {
		/* Disable SWBA interrupt */
		ah->imask &= ~ATH9K_INT_SWBA;
		ath9k_hw_set_interrupts(ah);
		tasklet_kill(&sc->bcon_tasklet);
		ath9k_hw_stop_dma_queue(ah, sc->beacon.beaconq);
	}
	ath9k_ps_restore(sc);
=======
>>>>>>> 36eb22e9
}<|MERGE_RESOLUTION|>--- conflicted
+++ resolved
@@ -346,12 +346,7 @@
 		} else if (sc->beacon.bmisscnt >= BSTUCK_THRESH) {
 			ath_dbg(common, BSTUCK, "beacon is officially stuck\n");
 			sc->beacon.bmisscnt = 0;
-<<<<<<< HEAD
-			set_bit(SC_OP_TSF_RESET, &sc->sc_flags);
-			ieee80211_queue_work(sc->hw, &sc->hw_reset_work);
-=======
 			ath9k_queue_reset(sc, RESET_TYPE_BEACON_STUCK);
->>>>>>> 36eb22e9
 		}
 
 		return;
@@ -414,19 +409,6 @@
 
 static void ath9k_beacon_init(struct ath_softc *sc, u32 nexttbtt, u32 intval)
 {
-<<<<<<< HEAD
-	if (test_bit(SC_OP_TSF_RESET, &sc->sc_flags)) {
-		ath9k_ps_wakeup(sc);
-		ath9k_hw_reset_tsf(sc->sc_ah);
-	}
-
-	ath9k_hw_beaconinit(sc->sc_ah, next_beacon, beacon_period);
-
-	if (test_bit(SC_OP_TSF_RESET, &sc->sc_flags)) {
-		ath9k_ps_restore(sc);
-		clear_bit(SC_OP_TSF_RESET, &sc->sc_flags);
-	}
-=======
 	struct ath_hw *ah = sc->sc_ah;
 
 	ath9k_hw_disable_interrupts(ah);
@@ -436,7 +418,6 @@
 	sc->beacon.bmisscnt = 0;
 	ath9k_hw_set_interrupts(ah);
 	ath9k_hw_enable_interrupts(ah);
->>>>>>> 36eb22e9
 }
 
 /*
@@ -464,11 +445,6 @@
 	ath_dbg(common, BEACON, "AP nexttbtt: %u intval: %u conf_intval: %u\n",
 		nexttbtt, intval, conf->beacon_interval);
 
-<<<<<<< HEAD
-	ath9k_hw_disable_interrupts(ah);
-	set_bit(SC_OP_TSF_RESET, &sc->sc_flags);
-=======
->>>>>>> 36eb22e9
 	ath9k_beacon_init(sc, nexttbtt, intval);
 }
 
@@ -608,11 +584,6 @@
 	u32 intval, nexttbtt;
 
 	ath9k_reset_beacon_status(sc);
-<<<<<<< HEAD
-	if (!test_bit(SC_OP_BEACONS, &sc->sc_flags))
-		ath9k_hw_settsf64(ah, sc->beacon.bc_tstamp);
-=======
->>>>>>> 36eb22e9
 
 	intval = TU_TO_USEC(conf->beacon_interval);
 	nexttbtt = intval;
@@ -641,19 +612,6 @@
 			return false;
 		}
 	}
-<<<<<<< HEAD
-	/*
-	 * Do not allow beacon config if HW was already configured
-	 * with another STA vif
-	 */
-	if ((sc->sc_ah->opmode == NL80211_IFTYPE_STATION) &&
-	    (vif->type == NL80211_IFTYPE_STATION) &&
-	    test_bit(SC_OP_BEACONS, &sc->sc_flags) &&
-	    !avp->primary_sta_vif) {
-		ath_dbg(common, CONFIG,
-			"Beacon already configured for a station interface\n");
-		return false;
-=======
 
 	if (sc->sc_ah->opmode == NL80211_IFTYPE_STATION) {
 		if ((vif->type == NL80211_IFTYPE_STATION) &&
@@ -663,7 +621,6 @@
 				"Beacon already configured for a station interface\n");
 			return false;
 		}
->>>>>>> 36eb22e9
 	}
 
 	return true;
@@ -760,33 +717,4 @@
 		ath_dbg(common, CONFIG, "Unsupported beaconing mode\n");
 		return;
 	}
-<<<<<<< HEAD
-
-	set_bit(SC_OP_BEACONS, &sc->sc_flags);
-}
-
-void ath9k_set_beaconing_status(struct ath_softc *sc, bool status)
-{
-	struct ath_hw *ah = sc->sc_ah;
-
-	if (!ath_has_valid_bslot(sc)) {
-		clear_bit(SC_OP_BEACONS, &sc->sc_flags);
-		return;
-	}
-
-	ath9k_ps_wakeup(sc);
-	if (status) {
-		/* Re-enable beaconing */
-		ah->imask |= ATH9K_INT_SWBA;
-		ath9k_hw_set_interrupts(ah);
-	} else {
-		/* Disable SWBA interrupt */
-		ah->imask &= ~ATH9K_INT_SWBA;
-		ath9k_hw_set_interrupts(ah);
-		tasklet_kill(&sc->bcon_tasklet);
-		ath9k_hw_stop_dma_queue(ah, sc->beacon.beaconq);
-	}
-	ath9k_ps_restore(sc);
-=======
->>>>>>> 36eb22e9
 }