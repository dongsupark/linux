--- conflicted
+++ resolved
@@ -661,24 +661,6 @@
 {
 	struct ath_hw *ah = sc->sc_ah;
 	struct ath_common *common = ath9k_hw_common(ah);
-<<<<<<< HEAD
-	u32 tsf, delta, intval, nexttbtt;
-
-	ath9k_reset_beacon_status(sc);
-
-	tsf = ath9k_hw_gettsf32(ah) + TU_TO_USEC(FUDGE);
-	intval = TU_TO_USEC(conf->beacon_interval & ATH9K_BEACON_PERIOD);
-
-	if (!sc->beacon.bc_tstamp)
-		nexttbtt = tsf + intval;
-	else {
-		if (tsf > sc->beacon.bc_tstamp)
-			delta = (tsf - sc->beacon.bc_tstamp);
-		else
-			delta = (tsf + 1 + (~0U - sc->beacon.bc_tstamp));
-		nexttbtt = tsf + intval - (delta % intval);
-	}
-=======
 	u32 tsf, intval, nexttbtt;
 
 	ath9k_reset_beacon_status(sc);
@@ -686,7 +668,6 @@
 	intval = TU_TO_USEC(conf->beacon_interval);
 	tsf = roundup(ath9k_hw_gettsf32(ah) + TU_TO_USEC(FUDGE), intval);
 	nexttbtt = tsf + intval;
->>>>>>> b55ebc27
 
 	ath_dbg(common, ATH_DBG_BEACON,
 		"IBSS nexttbtt %u intval %u (%u)\n",
