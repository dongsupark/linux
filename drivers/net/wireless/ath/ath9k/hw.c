/*
 * Copyright (c) 2008-2011 Atheros Communications Inc.
 *
 * Permission to use, copy, modify, and/or distribute this software for any
 * purpose with or without fee is hereby granted, provided that the above
 * copyright notice and this permission notice appear in all copies.
 *
 * THE SOFTWARE IS PROVIDED "AS IS" AND THE AUTHOR DISCLAIMS ALL WARRANTIES
 * WITH REGARD TO THIS SOFTWARE INCLUDING ALL IMPLIED WARRANTIES OF
 * MERCHANTABILITY AND FITNESS. IN NO EVENT SHALL THE AUTHOR BE LIABLE FOR
 * ANY SPECIAL, DIRECT, INDIRECT, OR CONSEQUENTIAL DAMAGES OR ANY DAMAGES
 * WHATSOEVER RESULTING FROM LOSS OF USE, DATA OR PROFITS, WHETHER IN AN
 * ACTION OF CONTRACT, NEGLIGENCE OR OTHER TORTIOUS ACTION, ARISING OUT OF
 * OR IN CONNECTION WITH THE USE OR PERFORMANCE OF THIS SOFTWARE.
 */

#include <linux/io.h>
#include <linux/slab.h>
#include <linux/module.h>
#include <asm/unaligned.h>

#include "hw.h"
#include "hw-ops.h"
#include "rc.h"
#include "ar9003_mac.h"
#include "ar9003_mci.h"
#include "debug.h"
#include "ath9k.h"

static bool ath9k_hw_set_reset_reg(struct ath_hw *ah, u32 type);

MODULE_AUTHOR("Atheros Communications");
MODULE_DESCRIPTION("Support for Atheros 802.11n wireless LAN cards.");
MODULE_SUPPORTED_DEVICE("Atheros 802.11n WLAN cards");
MODULE_LICENSE("Dual BSD/GPL");

static int __init ath9k_init(void)
{
	return 0;
}
module_init(ath9k_init);

static void __exit ath9k_exit(void)
{
	return;
}
module_exit(ath9k_exit);

/* Private hardware callbacks */

static void ath9k_hw_init_cal_settings(struct ath_hw *ah)
{
	ath9k_hw_private_ops(ah)->init_cal_settings(ah);
}

static void ath9k_hw_init_mode_regs(struct ath_hw *ah)
{
	ath9k_hw_private_ops(ah)->init_mode_regs(ah);
}

static u32 ath9k_hw_compute_pll_control(struct ath_hw *ah,
					struct ath9k_channel *chan)
{
	return ath9k_hw_private_ops(ah)->compute_pll_control(ah, chan);
}

static void ath9k_hw_init_mode_gain_regs(struct ath_hw *ah)
{
	if (!ath9k_hw_private_ops(ah)->init_mode_gain_regs)
		return;

	ath9k_hw_private_ops(ah)->init_mode_gain_regs(ah);
}

static void ath9k_hw_ani_cache_ini_regs(struct ath_hw *ah)
{
	/* You will not have this callback if using the old ANI */
	if (!ath9k_hw_private_ops(ah)->ani_cache_ini_regs)
		return;

	ath9k_hw_private_ops(ah)->ani_cache_ini_regs(ah);
}

/********************/
/* Helper Functions */
/********************/

#ifdef CONFIG_ATH9K_DEBUGFS

void ath9k_debug_sync_cause(struct ath_common *common, u32 sync_cause)
{
	struct ath_softc *sc = common->priv;
	if (sync_cause)
		sc->debug.stats.istats.sync_cause_all++;
	if (sync_cause & AR_INTR_SYNC_RTC_IRQ)
		sc->debug.stats.istats.sync_rtc_irq++;
	if (sync_cause & AR_INTR_SYNC_MAC_IRQ)
		sc->debug.stats.istats.sync_mac_irq++;
	if (sync_cause & AR_INTR_SYNC_EEPROM_ILLEGAL_ACCESS)
		sc->debug.stats.istats.eeprom_illegal_access++;
	if (sync_cause & AR_INTR_SYNC_APB_TIMEOUT)
		sc->debug.stats.istats.apb_timeout++;
	if (sync_cause & AR_INTR_SYNC_PCI_MODE_CONFLICT)
		sc->debug.stats.istats.pci_mode_conflict++;
	if (sync_cause & AR_INTR_SYNC_HOST1_FATAL)
		sc->debug.stats.istats.host1_fatal++;
	if (sync_cause & AR_INTR_SYNC_HOST1_PERR)
		sc->debug.stats.istats.host1_perr++;
	if (sync_cause & AR_INTR_SYNC_TRCV_FIFO_PERR)
		sc->debug.stats.istats.trcv_fifo_perr++;
	if (sync_cause & AR_INTR_SYNC_RADM_CPL_EP)
		sc->debug.stats.istats.radm_cpl_ep++;
	if (sync_cause & AR_INTR_SYNC_RADM_CPL_DLLP_ABORT)
		sc->debug.stats.istats.radm_cpl_dllp_abort++;
	if (sync_cause & AR_INTR_SYNC_RADM_CPL_TLP_ABORT)
		sc->debug.stats.istats.radm_cpl_tlp_abort++;
	if (sync_cause & AR_INTR_SYNC_RADM_CPL_ECRC_ERR)
		sc->debug.stats.istats.radm_cpl_ecrc_err++;
	if (sync_cause & AR_INTR_SYNC_RADM_CPL_TIMEOUT)
		sc->debug.stats.istats.radm_cpl_timeout++;
	if (sync_cause & AR_INTR_SYNC_LOCAL_TIMEOUT)
		sc->debug.stats.istats.local_timeout++;
	if (sync_cause & AR_INTR_SYNC_PM_ACCESS)
		sc->debug.stats.istats.pm_access++;
	if (sync_cause & AR_INTR_SYNC_MAC_AWAKE)
		sc->debug.stats.istats.mac_awake++;
	if (sync_cause & AR_INTR_SYNC_MAC_ASLEEP)
		sc->debug.stats.istats.mac_asleep++;
	if (sync_cause & AR_INTR_SYNC_MAC_SLEEP_ACCESS)
		sc->debug.stats.istats.mac_sleep_access++;
}
#endif


static void ath9k_hw_set_clockrate(struct ath_hw *ah)
{
	struct ieee80211_conf *conf = &ath9k_hw_common(ah)->hw->conf;
	struct ath_common *common = ath9k_hw_common(ah);
	unsigned int clockrate;

	/* AR9287 v1.3+ uses async FIFO and runs the MAC at 117 MHz */
	if (AR_SREV_9287(ah) && AR_SREV_9287_13_OR_LATER(ah))
		clockrate = 117;
	else if (!ah->curchan) /* should really check for CCK instead */
		clockrate = ATH9K_CLOCK_RATE_CCK;
	else if (conf->channel->band == IEEE80211_BAND_2GHZ)
		clockrate = ATH9K_CLOCK_RATE_2GHZ_OFDM;
	else if (ah->caps.hw_caps & ATH9K_HW_CAP_FASTCLOCK)
		clockrate = ATH9K_CLOCK_FAST_RATE_5GHZ_OFDM;
	else
		clockrate = ATH9K_CLOCK_RATE_5GHZ_OFDM;

	if (conf_is_ht40(conf))
		clockrate *= 2;

	if (ah->curchan) {
		if (IS_CHAN_HALF_RATE(ah->curchan))
			clockrate /= 2;
		if (IS_CHAN_QUARTER_RATE(ah->curchan))
			clockrate /= 4;
	}

	common->clockrate = clockrate;
}

static u32 ath9k_hw_mac_to_clks(struct ath_hw *ah, u32 usecs)
{
	struct ath_common *common = ath9k_hw_common(ah);

	return usecs * common->clockrate;
}

bool ath9k_hw_wait(struct ath_hw *ah, u32 reg, u32 mask, u32 val, u32 timeout)
{
	int i;

	BUG_ON(timeout < AH_TIME_QUANTUM);

	for (i = 0; i < (timeout / AH_TIME_QUANTUM); i++) {
		if ((REG_READ(ah, reg) & mask) == val)
			return true;

		udelay(AH_TIME_QUANTUM);
	}

	ath_dbg(ath9k_hw_common(ah), ANY,
		"timeout (%d us) on reg 0x%x: 0x%08x & 0x%08x != 0x%08x\n",
		timeout, reg, REG_READ(ah, reg), mask, val);

	return false;
}
EXPORT_SYMBOL(ath9k_hw_wait);

void ath9k_hw_synth_delay(struct ath_hw *ah, struct ath9k_channel *chan,
			  int hw_delay)
{
	if (IS_CHAN_B(chan))
		hw_delay = (4 * hw_delay) / 22;
	else
		hw_delay /= 10;

	if (IS_CHAN_HALF_RATE(chan))
		hw_delay *= 2;
	else if (IS_CHAN_QUARTER_RATE(chan))
		hw_delay *= 4;

	udelay(hw_delay + BASE_ACTIVATE_DELAY);
}

void ath9k_hw_write_array(struct ath_hw *ah, struct ar5416IniArray *array,
			  int column, unsigned int *writecnt)
{
	int r;

	ENABLE_REGWRITE_BUFFER(ah);
	for (r = 0; r < array->ia_rows; r++) {
		REG_WRITE(ah, INI_RA(array, r, 0),
			  INI_RA(array, r, column));
		DO_DELAY(*writecnt);
	}
	REGWRITE_BUFFER_FLUSH(ah);
}

u32 ath9k_hw_reverse_bits(u32 val, u32 n)
{
	u32 retval;
	int i;

	for (i = 0, retval = 0; i < n; i++) {
		retval = (retval << 1) | (val & 1);
		val >>= 1;
	}
	return retval;
}

u16 ath9k_hw_computetxtime(struct ath_hw *ah,
			   u8 phy, int kbps,
			   u32 frameLen, u16 rateix,
			   bool shortPreamble)
{
	u32 bitsPerSymbol, numBits, numSymbols, phyTime, txTime;

	if (kbps == 0)
		return 0;

	switch (phy) {
	case WLAN_RC_PHY_CCK:
		phyTime = CCK_PREAMBLE_BITS + CCK_PLCP_BITS;
		if (shortPreamble)
			phyTime >>= 1;
		numBits = frameLen << 3;
		txTime = CCK_SIFS_TIME + phyTime + ((numBits * 1000) / kbps);
		break;
	case WLAN_RC_PHY_OFDM:
		if (ah->curchan && IS_CHAN_QUARTER_RATE(ah->curchan)) {
			bitsPerSymbol =	(kbps * OFDM_SYMBOL_TIME_QUARTER) / 1000;
			numBits = OFDM_PLCP_BITS + (frameLen << 3);
			numSymbols = DIV_ROUND_UP(numBits, bitsPerSymbol);
			txTime = OFDM_SIFS_TIME_QUARTER
				+ OFDM_PREAMBLE_TIME_QUARTER
				+ (numSymbols * OFDM_SYMBOL_TIME_QUARTER);
		} else if (ah->curchan &&
			   IS_CHAN_HALF_RATE(ah->curchan)) {
			bitsPerSymbol =	(kbps * OFDM_SYMBOL_TIME_HALF) / 1000;
			numBits = OFDM_PLCP_BITS + (frameLen << 3);
			numSymbols = DIV_ROUND_UP(numBits, bitsPerSymbol);
			txTime = OFDM_SIFS_TIME_HALF +
				OFDM_PREAMBLE_TIME_HALF
				+ (numSymbols * OFDM_SYMBOL_TIME_HALF);
		} else {
			bitsPerSymbol = (kbps * OFDM_SYMBOL_TIME) / 1000;
			numBits = OFDM_PLCP_BITS + (frameLen << 3);
			numSymbols = DIV_ROUND_UP(numBits, bitsPerSymbol);
			txTime = OFDM_SIFS_TIME + OFDM_PREAMBLE_TIME
				+ (numSymbols * OFDM_SYMBOL_TIME);
		}
		break;
	default:
		ath_err(ath9k_hw_common(ah),
			"Unknown phy %u (rate ix %u)\n", phy, rateix);
		txTime = 0;
		break;
	}

	return txTime;
}
EXPORT_SYMBOL(ath9k_hw_computetxtime);

void ath9k_hw_get_channel_centers(struct ath_hw *ah,
				  struct ath9k_channel *chan,
				  struct chan_centers *centers)
{
	int8_t extoff;

	if (!IS_CHAN_HT40(chan)) {
		centers->ctl_center = centers->ext_center =
			centers->synth_center = chan->channel;
		return;
	}

	if ((chan->chanmode == CHANNEL_A_HT40PLUS) ||
	    (chan->chanmode == CHANNEL_G_HT40PLUS)) {
		centers->synth_center =
			chan->channel + HT40_CHANNEL_CENTER_SHIFT;
		extoff = 1;
	} else {
		centers->synth_center =
			chan->channel - HT40_CHANNEL_CENTER_SHIFT;
		extoff = -1;
	}

	centers->ctl_center =
		centers->synth_center - (extoff * HT40_CHANNEL_CENTER_SHIFT);
	/* 25 MHz spacing is supported by hw but not on upper layers */
	centers->ext_center =
		centers->synth_center + (extoff * HT40_CHANNEL_CENTER_SHIFT);
}

/******************/
/* Chip Revisions */
/******************/

static void ath9k_hw_read_revisions(struct ath_hw *ah)
{
	u32 val;

	switch (ah->hw_version.devid) {
	case AR5416_AR9100_DEVID:
		ah->hw_version.macVersion = AR_SREV_VERSION_9100;
		break;
	case AR9300_DEVID_AR9330:
		ah->hw_version.macVersion = AR_SREV_VERSION_9330;
		if (ah->get_mac_revision) {
			ah->hw_version.macRev = ah->get_mac_revision();
		} else {
			val = REG_READ(ah, AR_SREV);
			ah->hw_version.macRev = MS(val, AR_SREV_REVISION2);
		}
		return;
	case AR9300_DEVID_AR9340:
		ah->hw_version.macVersion = AR_SREV_VERSION_9340;
		val = REG_READ(ah, AR_SREV);
		ah->hw_version.macRev = MS(val, AR_SREV_REVISION2);
		return;
	case AR9300_DEVID_QCA955X:
		ah->hw_version.macVersion = AR_SREV_VERSION_9550;
		return;
	}

	val = REG_READ(ah, AR_SREV) & AR_SREV_ID;

	if (val == 0xFF) {
		val = REG_READ(ah, AR_SREV);
		ah->hw_version.macVersion =
			(val & AR_SREV_VERSION2) >> AR_SREV_TYPE2_S;
		ah->hw_version.macRev = MS(val, AR_SREV_REVISION2);

		if (AR_SREV_9462(ah))
			ah->is_pciexpress = true;
		else
			ah->is_pciexpress = (val &
					     AR_SREV_TYPE2_HOST_MODE) ? 0 : 1;
	} else {
		if (!AR_SREV_9100(ah))
			ah->hw_version.macVersion = MS(val, AR_SREV_VERSION);

		ah->hw_version.macRev = val & AR_SREV_REVISION;

		if (ah->hw_version.macVersion == AR_SREV_VERSION_5416_PCIE)
			ah->is_pciexpress = true;
	}
}

/************************************/
/* HW Attach, Detach, Init Routines */
/************************************/

static void ath9k_hw_disablepcie(struct ath_hw *ah)
{
	if (!AR_SREV_5416(ah))
		return;

	REG_WRITE(ah, AR_PCIE_SERDES, 0x9248fc00);
	REG_WRITE(ah, AR_PCIE_SERDES, 0x24924924);
	REG_WRITE(ah, AR_PCIE_SERDES, 0x28000029);
	REG_WRITE(ah, AR_PCIE_SERDES, 0x57160824);
	REG_WRITE(ah, AR_PCIE_SERDES, 0x25980579);
	REG_WRITE(ah, AR_PCIE_SERDES, 0x00000000);
	REG_WRITE(ah, AR_PCIE_SERDES, 0x1aaabe40);
	REG_WRITE(ah, AR_PCIE_SERDES, 0xbe105554);
	REG_WRITE(ah, AR_PCIE_SERDES, 0x000e1007);

	REG_WRITE(ah, AR_PCIE_SERDES2, 0x00000000);
}

/* This should work for all families including legacy */
static bool ath9k_hw_chip_test(struct ath_hw *ah)
{
	struct ath_common *common = ath9k_hw_common(ah);
	u32 regAddr[2] = { AR_STA_ID0 };
	u32 regHold[2];
	static const u32 patternData[4] = {
		0x55555555, 0xaaaaaaaa, 0x66666666, 0x99999999
	};
	int i, j, loop_max;

	if (!AR_SREV_9300_20_OR_LATER(ah)) {
		loop_max = 2;
		regAddr[1] = AR_PHY_BASE + (8 << 2);
	} else
		loop_max = 1;

	for (i = 0; i < loop_max; i++) {
		u32 addr = regAddr[i];
		u32 wrData, rdData;

		regHold[i] = REG_READ(ah, addr);
		for (j = 0; j < 0x100; j++) {
			wrData = (j << 16) | j;
			REG_WRITE(ah, addr, wrData);
			rdData = REG_READ(ah, addr);
			if (rdData != wrData) {
				ath_err(common,
					"address test failed addr: 0x%08x - wr:0x%08x != rd:0x%08x\n",
					addr, wrData, rdData);
				return false;
			}
		}
		for (j = 0; j < 4; j++) {
			wrData = patternData[j];
			REG_WRITE(ah, addr, wrData);
			rdData = REG_READ(ah, addr);
			if (wrData != rdData) {
				ath_err(common,
					"address test failed addr: 0x%08x - wr:0x%08x != rd:0x%08x\n",
					addr, wrData, rdData);
				return false;
			}
		}
		REG_WRITE(ah, regAddr[i], regHold[i]);
	}
	udelay(100);

	return true;
}

static void ath9k_hw_init_config(struct ath_hw *ah)
{
	int i;

	ah->config.dma_beacon_response_time = 1;
	ah->config.sw_beacon_response_time = 6;
	ah->config.additional_swba_backoff = 0;
	ah->config.ack_6mb = 0x0;
	ah->config.cwm_ignore_extcca = 0;
	ah->config.pcie_clock_req = 0;
	ah->config.pcie_waen = 0;
	ah->config.analog_shiftreg = 1;
	ah->config.enable_ani = true;

	for (i = 0; i < AR_EEPROM_MODAL_SPURS; i++) {
		ah->config.spurchans[i][0] = AR_NO_SPUR;
		ah->config.spurchans[i][1] = AR_NO_SPUR;
	}

	/* PAPRD needs some more work to be enabled */
	ah->config.paprd_disable = 1;

	ah->config.rx_intr_mitigation = true;
	ah->config.pcieSerDesWrite = true;

	/*
	 * We need this for PCI devices only (Cardbus, PCI, miniPCI)
	 * _and_ if on non-uniprocessor systems (Multiprocessor/HT).
	 * This means we use it for all AR5416 devices, and the few
	 * minor PCI AR9280 devices out there.
	 *
	 * Serialization is required because these devices do not handle
	 * well the case of two concurrent reads/writes due to the latency
	 * involved. During one read/write another read/write can be issued
	 * on another CPU while the previous read/write may still be working
	 * on our hardware, if we hit this case the hardware poops in a loop.
	 * We prevent this by serializing reads and writes.
	 *
	 * This issue is not present on PCI-Express devices or pre-AR5416
	 * devices (legacy, 802.11abg).
	 */
	if (num_possible_cpus() > 1)
		ah->config.serialize_regmode = SER_REG_MODE_AUTO;
}

static void ath9k_hw_init_defaults(struct ath_hw *ah)
{
	struct ath_regulatory *regulatory = ath9k_hw_regulatory(ah);

	regulatory->country_code = CTRY_DEFAULT;
	regulatory->power_limit = MAX_RATE_POWER;

	ah->hw_version.magic = AR5416_MAGIC;
	ah->hw_version.subvendorid = 0;

	ah->atim_window = 0;
	ah->sta_id1_defaults =
		AR_STA_ID1_CRPT_MIC_ENABLE |
		AR_STA_ID1_MCAST_KSRCH;
	if (AR_SREV_9100(ah))
		ah->sta_id1_defaults |= AR_STA_ID1_AR9100_BA_FIX;
	ah->slottime = ATH9K_SLOT_TIME_9;
	ah->globaltxtimeout = (u32) -1;
	ah->power_mode = ATH9K_PM_UNDEFINED;
	ah->htc_reset_init = true;
}

static int ath9k_hw_init_macaddr(struct ath_hw *ah)
{
	struct ath_common *common = ath9k_hw_common(ah);
	u32 sum;
	int i;
	u16 eeval;
	static const u32 EEP_MAC[] = { EEP_MAC_LSW, EEP_MAC_MID, EEP_MAC_MSW };

	sum = 0;
	for (i = 0; i < 3; i++) {
		eeval = ah->eep_ops->get_eeprom(ah, EEP_MAC[i]);
		sum += eeval;
		common->macaddr[2 * i] = eeval >> 8;
		common->macaddr[2 * i + 1] = eeval & 0xff;
	}
	if (sum == 0 || sum == 0xffff * 3)
		return -EADDRNOTAVAIL;

	return 0;
}

static int ath9k_hw_post_init(struct ath_hw *ah)
{
	struct ath_common *common = ath9k_hw_common(ah);
	int ecode;

	if (common->bus_ops->ath_bus_type != ATH_USB) {
		if (!ath9k_hw_chip_test(ah))
			return -ENODEV;
	}

	if (!AR_SREV_9300_20_OR_LATER(ah)) {
		ecode = ar9002_hw_rf_claim(ah);
		if (ecode != 0)
			return ecode;
	}

	ecode = ath9k_hw_eeprom_init(ah);
	if (ecode != 0)
		return ecode;

	ath_dbg(ath9k_hw_common(ah), CONFIG, "Eeprom VER: %d, REV: %d\n",
		ah->eep_ops->get_eeprom_ver(ah),
		ah->eep_ops->get_eeprom_rev(ah));

	ecode = ath9k_hw_rf_alloc_ext_banks(ah);
	if (ecode) {
		ath_err(ath9k_hw_common(ah),
			"Failed allocating banks for external radio\n");
		ath9k_hw_rf_free_ext_banks(ah);
		return ecode;
	}

	if (ah->config.enable_ani) {
		ath9k_hw_ani_setup(ah);
		ath9k_hw_ani_init(ah);
	}

	return 0;
}

static void ath9k_hw_attach_ops(struct ath_hw *ah)
{
	if (AR_SREV_9300_20_OR_LATER(ah))
		ar9003_hw_attach_ops(ah);
	else
		ar9002_hw_attach_ops(ah);
}

/* Called for all hardware families */
static int __ath9k_hw_init(struct ath_hw *ah)
{
	struct ath_common *common = ath9k_hw_common(ah);
	int r = 0;

	ath9k_hw_read_revisions(ah);

	/*
	 * Read back AR_WA into a permanent copy and set bits 14 and 17.
	 * We need to do this to avoid RMW of this register. We cannot
	 * read the reg when chip is asleep.
	 */
	ah->WARegVal = REG_READ(ah, AR_WA);
	ah->WARegVal |= (AR_WA_D3_L1_DISABLE |
			 AR_WA_ASPM_TIMER_BASED_DISABLE);

	if (!ath9k_hw_set_reset_reg(ah, ATH9K_RESET_POWER_ON)) {
		ath_err(common, "Couldn't reset chip\n");
		return -EIO;
	}

	if (AR_SREV_9462(ah))
		ah->WARegVal &= ~AR_WA_D3_L1_DISABLE;

	ath9k_hw_init_defaults(ah);
	ath9k_hw_init_config(ah);

	ath9k_hw_attach_ops(ah);

	if (!ath9k_hw_setpower(ah, ATH9K_PM_AWAKE)) {
		ath_err(common, "Couldn't wakeup chip\n");
		return -EIO;
	}

	if (NR_CPUS > 1 && ah->config.serialize_regmode == SER_REG_MODE_AUTO) {
		if (ah->hw_version.macVersion == AR_SREV_VERSION_5416_PCI ||
		    ((AR_SREV_9160(ah) || AR_SREV_9280(ah) || AR_SREV_9287(ah)) &&
		     !ah->is_pciexpress)) {
			ah->config.serialize_regmode =
				SER_REG_MODE_ON;
		} else {
			ah->config.serialize_regmode =
				SER_REG_MODE_OFF;
		}
	}

	ath_dbg(common, RESET, "serialize_regmode is %d\n",
		ah->config.serialize_regmode);

	if (AR_SREV_9285(ah) || AR_SREV_9271(ah))
		ah->config.max_txtrig_level = MAX_TX_FIFO_THRESHOLD >> 1;
	else
		ah->config.max_txtrig_level = MAX_TX_FIFO_THRESHOLD;

	switch (ah->hw_version.macVersion) {
	case AR_SREV_VERSION_5416_PCI:
	case AR_SREV_VERSION_5416_PCIE:
	case AR_SREV_VERSION_9160:
	case AR_SREV_VERSION_9100:
	case AR_SREV_VERSION_9280:
	case AR_SREV_VERSION_9285:
	case AR_SREV_VERSION_9287:
	case AR_SREV_VERSION_9271:
	case AR_SREV_VERSION_9300:
	case AR_SREV_VERSION_9330:
	case AR_SREV_VERSION_9485:
	case AR_SREV_VERSION_9340:
	case AR_SREV_VERSION_9462:
	case AR_SREV_VERSION_9550:
		break;
	default:
		ath_err(common,
			"Mac Chip Rev 0x%02x.%x is not supported by this driver\n",
			ah->hw_version.macVersion, ah->hw_version.macRev);
		return -EOPNOTSUPP;
	}

	if (AR_SREV_9271(ah) || AR_SREV_9100(ah) || AR_SREV_9340(ah) ||
	    AR_SREV_9330(ah) || AR_SREV_9550(ah))
		ah->is_pciexpress = false;

	ah->hw_version.phyRev = REG_READ(ah, AR_PHY_CHIP_ID);
	ath9k_hw_init_cal_settings(ah);

	ah->ani_function = ATH9K_ANI_ALL;
	if (AR_SREV_9280_20_OR_LATER(ah) && !AR_SREV_9300_20_OR_LATER(ah))
		ah->ani_function &= ~ATH9K_ANI_NOISE_IMMUNITY_LEVEL;
	if (!AR_SREV_9300_20_OR_LATER(ah))
		ah->ani_function &= ~ATH9K_ANI_MRC_CCK;

	/* disable ANI for 9340 */
	if (AR_SREV_9340(ah))
		ah->config.enable_ani = false;

	ath9k_hw_init_mode_regs(ah);

	if (!ah->is_pciexpress)
		ath9k_hw_disablepcie(ah);

	r = ath9k_hw_post_init(ah);
	if (r)
		return r;

	ath9k_hw_init_mode_gain_regs(ah);
	r = ath9k_hw_fill_cap_info(ah);
	if (r)
		return r;

	r = ath9k_hw_init_macaddr(ah);
	if (r) {
		ath_err(common, "Failed to initialize MAC address\n");
		return r;
	}

	if (AR_SREV_9285(ah) || AR_SREV_9271(ah))
		ah->tx_trig_level = (AR_FTRIG_256B >> AR_FTRIG_S);
	else
		ah->tx_trig_level = (AR_FTRIG_512B >> AR_FTRIG_S);

	if (AR_SREV_9330(ah))
		ah->bb_watchdog_timeout_ms = 85;
	else
		ah->bb_watchdog_timeout_ms = 25;

	common->state = ATH_HW_INITIALIZED;

	return 0;
}

int ath9k_hw_init(struct ath_hw *ah)
{
	int ret;
	struct ath_common *common = ath9k_hw_common(ah);

	/* These are all the AR5008/AR9001/AR9002 hardware family of chipsets */
	switch (ah->hw_version.devid) {
	case AR5416_DEVID_PCI:
	case AR5416_DEVID_PCIE:
	case AR5416_AR9100_DEVID:
	case AR9160_DEVID_PCI:
	case AR9280_DEVID_PCI:
	case AR9280_DEVID_PCIE:
	case AR9285_DEVID_PCIE:
	case AR9287_DEVID_PCI:
	case AR9287_DEVID_PCIE:
	case AR2427_DEVID_PCIE:
	case AR9300_DEVID_PCIE:
	case AR9300_DEVID_AR9485_PCIE:
	case AR9300_DEVID_AR9330:
	case AR9300_DEVID_AR9340:
	case AR9300_DEVID_QCA955X:
	case AR9300_DEVID_AR9580:
	case AR9300_DEVID_AR9462:
		break;
	default:
		if (common->bus_ops->ath_bus_type == ATH_USB)
			break;
		ath_err(common, "Hardware device ID 0x%04x not supported\n",
			ah->hw_version.devid);
		return -EOPNOTSUPP;
	}

	ret = __ath9k_hw_init(ah);
	if (ret) {
		ath_err(common,
			"Unable to initialize hardware; initialization status: %d\n",
			ret);
		return ret;
	}

	return 0;
}
EXPORT_SYMBOL(ath9k_hw_init);

static void ath9k_hw_init_qos(struct ath_hw *ah)
{
	ENABLE_REGWRITE_BUFFER(ah);

	REG_WRITE(ah, AR_MIC_QOS_CONTROL, 0x100aa);
	REG_WRITE(ah, AR_MIC_QOS_SELECT, 0x3210);

	REG_WRITE(ah, AR_QOS_NO_ACK,
		  SM(2, AR_QOS_NO_ACK_TWO_BIT) |
		  SM(5, AR_QOS_NO_ACK_BIT_OFF) |
		  SM(0, AR_QOS_NO_ACK_BYTE_OFF));

	REG_WRITE(ah, AR_TXOP_X, AR_TXOP_X_VAL);
	REG_WRITE(ah, AR_TXOP_0_3, 0xFFFFFFFF);
	REG_WRITE(ah, AR_TXOP_4_7, 0xFFFFFFFF);
	REG_WRITE(ah, AR_TXOP_8_11, 0xFFFFFFFF);
	REG_WRITE(ah, AR_TXOP_12_15, 0xFFFFFFFF);

	REGWRITE_BUFFER_FLUSH(ah);
}

u32 ar9003_get_pll_sqsum_dvc(struct ath_hw *ah)
{
	struct ath_common *common = ath9k_hw_common(ah);
	int i = 0;

	REG_CLR_BIT(ah, PLL3, PLL3_DO_MEAS_MASK);
	udelay(100);
	REG_SET_BIT(ah, PLL3, PLL3_DO_MEAS_MASK);

	while ((REG_READ(ah, PLL4) & PLL4_MEAS_DONE) == 0) {

		udelay(100);

		if (WARN_ON_ONCE(i >= 100)) {
			ath_err(common, "PLL4 meaurement not done\n");
			break;
		}

		i++;
	}

	return (REG_READ(ah, PLL3) & SQSUM_DVC_MASK) >> 3;
}
EXPORT_SYMBOL(ar9003_get_pll_sqsum_dvc);

static void ath9k_hw_init_pll(struct ath_hw *ah,
			      struct ath9k_channel *chan)
{
	u32 pll;

	if (AR_SREV_9485(ah)) {

		/* program BB PLL ki and kd value, ki=0x4, kd=0x40 */
		REG_RMW_FIELD(ah, AR_CH0_BB_DPLL2,
			      AR_CH0_BB_DPLL2_PLL_PWD, 0x1);
		REG_RMW_FIELD(ah, AR_CH0_BB_DPLL2,
			      AR_CH0_DPLL2_KD, 0x40);
		REG_RMW_FIELD(ah, AR_CH0_BB_DPLL2,
			      AR_CH0_DPLL2_KI, 0x4);

		REG_RMW_FIELD(ah, AR_CH0_BB_DPLL1,
			      AR_CH0_BB_DPLL1_REFDIV, 0x5);
		REG_RMW_FIELD(ah, AR_CH0_BB_DPLL1,
			      AR_CH0_BB_DPLL1_NINI, 0x58);
		REG_RMW_FIELD(ah, AR_CH0_BB_DPLL1,
			      AR_CH0_BB_DPLL1_NFRAC, 0x0);

		REG_RMW_FIELD(ah, AR_CH0_BB_DPLL2,
			      AR_CH0_BB_DPLL2_OUTDIV, 0x1);
		REG_RMW_FIELD(ah, AR_CH0_BB_DPLL2,
			      AR_CH0_BB_DPLL2_LOCAL_PLL, 0x1);
		REG_RMW_FIELD(ah, AR_CH0_BB_DPLL2,
			      AR_CH0_BB_DPLL2_EN_NEGTRIG, 0x1);

		/* program BB PLL phase_shift to 0x6 */
		REG_RMW_FIELD(ah, AR_CH0_BB_DPLL3,
			      AR_CH0_BB_DPLL3_PHASE_SHIFT, 0x6);

		REG_RMW_FIELD(ah, AR_CH0_BB_DPLL2,
			      AR_CH0_BB_DPLL2_PLL_PWD, 0x0);
		udelay(1000);
	} else if (AR_SREV_9330(ah)) {
		u32 ddr_dpll2, pll_control2, kd;

		if (ah->is_clk_25mhz) {
			ddr_dpll2 = 0x18e82f01;
			pll_control2 = 0xe04a3d;
			kd = 0x1d;
		} else {
			ddr_dpll2 = 0x19e82f01;
			pll_control2 = 0x886666;
			kd = 0x3d;
		}

		/* program DDR PLL ki and kd value */
		REG_WRITE(ah, AR_CH0_DDR_DPLL2, ddr_dpll2);

		/* program DDR PLL phase_shift */
		REG_RMW_FIELD(ah, AR_CH0_DDR_DPLL3,
			      AR_CH0_DPLL3_PHASE_SHIFT, 0x1);

		REG_WRITE(ah, AR_RTC_PLL_CONTROL, 0x1142c);
		udelay(1000);

		/* program refdiv, nint, frac to RTC register */
		REG_WRITE(ah, AR_RTC_PLL_CONTROL2, pll_control2);

		/* program BB PLL kd and ki value */
		REG_RMW_FIELD(ah, AR_CH0_BB_DPLL2, AR_CH0_DPLL2_KD, kd);
		REG_RMW_FIELD(ah, AR_CH0_BB_DPLL2, AR_CH0_DPLL2_KI, 0x06);

		/* program BB PLL phase_shift */
		REG_RMW_FIELD(ah, AR_CH0_BB_DPLL3,
			      AR_CH0_BB_DPLL3_PHASE_SHIFT, 0x1);
	} else if (AR_SREV_9340(ah) || AR_SREV_9550(ah)) {
		u32 regval, pll2_divint, pll2_divfrac, refdiv;

		REG_WRITE(ah, AR_RTC_PLL_CONTROL, 0x1142c);
		udelay(1000);

		REG_SET_BIT(ah, AR_PHY_PLL_MODE, 0x1 << 16);
		udelay(100);

		if (ah->is_clk_25mhz) {
			pll2_divint = 0x54;
			pll2_divfrac = 0x1eb85;
			refdiv = 3;
		} else {
			if (AR_SREV_9340(ah)) {
				pll2_divint = 88;
				pll2_divfrac = 0;
				refdiv = 5;
			} else {
				pll2_divint = 0x11;
				pll2_divfrac = 0x26666;
				refdiv = 1;
			}
		}

		regval = REG_READ(ah, AR_PHY_PLL_MODE);
		regval |= (0x1 << 16);
		REG_WRITE(ah, AR_PHY_PLL_MODE, regval);
		udelay(100);

		REG_WRITE(ah, AR_PHY_PLL_CONTROL, (refdiv << 27) |
			  (pll2_divint << 18) | pll2_divfrac);
		udelay(100);

		regval = REG_READ(ah, AR_PHY_PLL_MODE);
		if (AR_SREV_9340(ah))
			regval = (regval & 0x80071fff) | (0x1 << 30) |
				 (0x1 << 13) | (0x4 << 26) | (0x18 << 19);
		else
			regval = (regval & 0x80071fff) | (0x3 << 30) |
				 (0x1 << 13) | (0x4 << 26) | (0x60 << 19);
		REG_WRITE(ah, AR_PHY_PLL_MODE, regval);
		REG_WRITE(ah, AR_PHY_PLL_MODE,
			  REG_READ(ah, AR_PHY_PLL_MODE) & 0xfffeffff);
		udelay(1000);
	}

	pll = ath9k_hw_compute_pll_control(ah, chan);

	REG_WRITE(ah, AR_RTC_PLL_CONTROL, pll);

	if (AR_SREV_9485(ah) || AR_SREV_9340(ah) || AR_SREV_9330(ah) ||
	    AR_SREV_9550(ah))
		udelay(1000);

	/* Switch the core clock for ar9271 to 117Mhz */
	if (AR_SREV_9271(ah)) {
		udelay(500);
		REG_WRITE(ah, 0x50040, 0x304);
	}

	udelay(RTC_PLL_SETTLE_DELAY);

	REG_WRITE(ah, AR_RTC_SLEEP_CLK, AR_RTC_FORCE_DERIVED_CLK);

	if (AR_SREV_9340(ah) || AR_SREV_9550(ah)) {
		if (ah->is_clk_25mhz) {
			REG_WRITE(ah, AR_RTC_DERIVED_CLK, 0x17c << 1);
			REG_WRITE(ah, AR_SLP32_MODE, 0x0010f3d7);
			REG_WRITE(ah,  AR_SLP32_INC, 0x0001e7ae);
		} else {
			REG_WRITE(ah, AR_RTC_DERIVED_CLK, 0x261 << 1);
			REG_WRITE(ah, AR_SLP32_MODE, 0x0010f400);
			REG_WRITE(ah,  AR_SLP32_INC, 0x0001e800);
		}
		udelay(100);
	}
}

static void ath9k_hw_init_interrupt_masks(struct ath_hw *ah,
					  enum nl80211_iftype opmode)
{
	u32 sync_default = AR_INTR_SYNC_DEFAULT;
	u32 imr_reg = AR_IMR_TXERR |
		AR_IMR_TXURN |
		AR_IMR_RXERR |
		AR_IMR_RXORN |
		AR_IMR_BCNMISC;

	if (AR_SREV_9340(ah) || AR_SREV_9550(ah))
		sync_default &= ~AR_INTR_SYNC_HOST1_FATAL;

	if (AR_SREV_9300_20_OR_LATER(ah)) {
		imr_reg |= AR_IMR_RXOK_HP;
		if (ah->config.rx_intr_mitigation)
			imr_reg |= AR_IMR_RXINTM | AR_IMR_RXMINTR;
		else
			imr_reg |= AR_IMR_RXOK_LP;

	} else {
		if (ah->config.rx_intr_mitigation)
			imr_reg |= AR_IMR_RXINTM | AR_IMR_RXMINTR;
		else
			imr_reg |= AR_IMR_RXOK;
	}

	if (ah->config.tx_intr_mitigation)
		imr_reg |= AR_IMR_TXINTM | AR_IMR_TXMINTR;
	else
		imr_reg |= AR_IMR_TXOK;

	if (opmode == NL80211_IFTYPE_AP)
		imr_reg |= AR_IMR_MIB;

	ENABLE_REGWRITE_BUFFER(ah);

	REG_WRITE(ah, AR_IMR, imr_reg);
	ah->imrs2_reg |= AR_IMR_S2_GTT;
	REG_WRITE(ah, AR_IMR_S2, ah->imrs2_reg);

	if (!AR_SREV_9100(ah)) {
		REG_WRITE(ah, AR_INTR_SYNC_CAUSE, 0xFFFFFFFF);
		REG_WRITE(ah, AR_INTR_SYNC_ENABLE, sync_default);
		REG_WRITE(ah, AR_INTR_SYNC_MASK, 0);
	}

	REGWRITE_BUFFER_FLUSH(ah);

	if (AR_SREV_9300_20_OR_LATER(ah)) {
		REG_WRITE(ah, AR_INTR_PRIO_ASYNC_ENABLE, 0);
		REG_WRITE(ah, AR_INTR_PRIO_ASYNC_MASK, 0);
		REG_WRITE(ah, AR_INTR_PRIO_SYNC_ENABLE, 0);
		REG_WRITE(ah, AR_INTR_PRIO_SYNC_MASK, 0);
	}
}

static void ath9k_hw_set_sifs_time(struct ath_hw *ah, u32 us)
{
	u32 val = ath9k_hw_mac_to_clks(ah, us - 2);
	val = min(val, (u32) 0xFFFF);
	REG_WRITE(ah, AR_D_GBL_IFS_SIFS, val);
}

static void ath9k_hw_setslottime(struct ath_hw *ah, u32 us)
{
	u32 val = ath9k_hw_mac_to_clks(ah, us);
	val = min(val, (u32) 0xFFFF);
	REG_WRITE(ah, AR_D_GBL_IFS_SLOT, val);
}

static void ath9k_hw_set_ack_timeout(struct ath_hw *ah, u32 us)
{
	u32 val = ath9k_hw_mac_to_clks(ah, us);
	val = min(val, (u32) MS(0xFFFFFFFF, AR_TIME_OUT_ACK));
	REG_RMW_FIELD(ah, AR_TIME_OUT, AR_TIME_OUT_ACK, val);
}

static void ath9k_hw_set_cts_timeout(struct ath_hw *ah, u32 us)
{
	u32 val = ath9k_hw_mac_to_clks(ah, us);
	val = min(val, (u32) MS(0xFFFFFFFF, AR_TIME_OUT_CTS));
	REG_RMW_FIELD(ah, AR_TIME_OUT, AR_TIME_OUT_CTS, val);
}

static bool ath9k_hw_set_global_txtimeout(struct ath_hw *ah, u32 tu)
{
	if (tu > 0xFFFF) {
		ath_dbg(ath9k_hw_common(ah), XMIT, "bad global tx timeout %u\n",
			tu);
		ah->globaltxtimeout = (u32) -1;
		return false;
	} else {
		REG_RMW_FIELD(ah, AR_GTXTO, AR_GTXTO_TIMEOUT_LIMIT, tu);
		ah->globaltxtimeout = tu;
		return true;
	}
}

void ath9k_hw_init_global_settings(struct ath_hw *ah)
{
	struct ath_common *common = ath9k_hw_common(ah);
	struct ieee80211_conf *conf = &common->hw->conf;
	const struct ath9k_channel *chan = ah->curchan;
	int acktimeout, ctstimeout, ack_offset = 0;
	int slottime;
	int sifstime;
	int rx_lat = 0, tx_lat = 0, eifs = 0;
	u32 reg;

	ath_dbg(ath9k_hw_common(ah), RESET, "ah->misc_mode 0x%x\n",
		ah->misc_mode);

	if (!chan)
		return;

	if (ah->misc_mode != 0)
		REG_SET_BIT(ah, AR_PCU_MISC, ah->misc_mode);

	if (IS_CHAN_A_FAST_CLOCK(ah, chan))
		rx_lat = 41;
	else
		rx_lat = 37;
	tx_lat = 54;

	if (IS_CHAN_5GHZ(chan))
		sifstime = 16;
	else
		sifstime = 10;

	if (IS_CHAN_HALF_RATE(chan)) {
		eifs = 175;
		rx_lat *= 2;
		tx_lat *= 2;
		if (IS_CHAN_A_FAST_CLOCK(ah, chan))
		    tx_lat += 11;

		sifstime *= 2;
		ack_offset = 16;
		slottime = 13;
	} else if (IS_CHAN_QUARTER_RATE(chan)) {
		eifs = 340;
		rx_lat = (rx_lat * 4) - 1;
		tx_lat *= 4;
		if (IS_CHAN_A_FAST_CLOCK(ah, chan))
		    tx_lat += 22;

		sifstime *= 4;
		ack_offset = 32;
		slottime = 21;
	} else {
		if (AR_SREV_9287(ah) && AR_SREV_9287_13_OR_LATER(ah)) {
			eifs = AR_D_GBL_IFS_EIFS_ASYNC_FIFO;
			reg = AR_USEC_ASYNC_FIFO;
		} else {
			eifs = REG_READ(ah, AR_D_GBL_IFS_EIFS)/
				common->clockrate;
			reg = REG_READ(ah, AR_USEC);
		}
		rx_lat = MS(reg, AR_USEC_RX_LAT);
		tx_lat = MS(reg, AR_USEC_TX_LAT);

		slottime = ah->slottime;
	}

	/* As defined by IEEE 802.11-2007 17.3.8.6 */
	acktimeout = slottime + sifstime + 3 * ah->coverage_class + ack_offset;
	ctstimeout = acktimeout;

	/*
	 * Workaround for early ACK timeouts, add an offset to match the
	 * initval's 64us ack timeout value. Use 48us for the CTS timeout.
	 * This was initially only meant to work around an issue with delayed
	 * BA frames in some implementations, but it has been found to fix ACK
	 * timeout issues in other cases as well.
	 */
	if (conf->channel && conf->channel->band == IEEE80211_BAND_2GHZ &&
	    !IS_CHAN_HALF_RATE(chan) && !IS_CHAN_QUARTER_RATE(chan)) {
		acktimeout += 64 - sifstime - ah->slottime;
		ctstimeout += 48 - sifstime - ah->slottime;
	}


	ath9k_hw_set_sifs_time(ah, sifstime);
	ath9k_hw_setslottime(ah, slottime);
	ath9k_hw_set_ack_timeout(ah, acktimeout);
	ath9k_hw_set_cts_timeout(ah, ctstimeout);
	if (ah->globaltxtimeout != (u32) -1)
		ath9k_hw_set_global_txtimeout(ah, ah->globaltxtimeout);

	REG_WRITE(ah, AR_D_GBL_IFS_EIFS, ath9k_hw_mac_to_clks(ah, eifs));
	REG_RMW(ah, AR_USEC,
		(common->clockrate - 1) |
		SM(rx_lat, AR_USEC_RX_LAT) |
		SM(tx_lat, AR_USEC_TX_LAT),
		AR_USEC_TX_LAT | AR_USEC_RX_LAT | AR_USEC_USEC);

}
EXPORT_SYMBOL(ath9k_hw_init_global_settings);

void ath9k_hw_deinit(struct ath_hw *ah)
{
	struct ath_common *common = ath9k_hw_common(ah);

	if (common->state < ATH_HW_INITIALIZED)
		goto free_hw;

	ath9k_hw_setpower(ah, ATH9K_PM_FULL_SLEEP);

free_hw:
	ath9k_hw_rf_free_ext_banks(ah);
}
EXPORT_SYMBOL(ath9k_hw_deinit);

/*******/
/* INI */
/*******/

u32 ath9k_regd_get_ctl(struct ath_regulatory *reg, struct ath9k_channel *chan)
{
	u32 ctl = ath_regd_get_band_ctl(reg, chan->chan->band);

	if (IS_CHAN_B(chan))
		ctl |= CTL_11B;
	else if (IS_CHAN_G(chan))
		ctl |= CTL_11G;
	else
		ctl |= CTL_11A;

	return ctl;
}

/****************************************/
/* Reset and Channel Switching Routines */
/****************************************/

static inline void ath9k_hw_set_dma(struct ath_hw *ah)
{
	struct ath_common *common = ath9k_hw_common(ah);

	ENABLE_REGWRITE_BUFFER(ah);

	/*
	 * set AHB_MODE not to do cacheline prefetches
	*/
	if (!AR_SREV_9300_20_OR_LATER(ah))
		REG_SET_BIT(ah, AR_AHB_MODE, AR_AHB_PREFETCH_RD_EN);

	/*
	 * let mac dma reads be in 128 byte chunks
	 */
	REG_RMW(ah, AR_TXCFG, AR_TXCFG_DMASZ_128B, AR_TXCFG_DMASZ_MASK);

	REGWRITE_BUFFER_FLUSH(ah);

	/*
	 * Restore TX Trigger Level to its pre-reset value.
	 * The initial value depends on whether aggregation is enabled, and is
	 * adjusted whenever underruns are detected.
	 */
	if (!AR_SREV_9300_20_OR_LATER(ah))
		REG_RMW_FIELD(ah, AR_TXCFG, AR_FTRIG, ah->tx_trig_level);

	ENABLE_REGWRITE_BUFFER(ah);

	/*
	 * let mac dma writes be in 128 byte chunks
	 */
	REG_RMW(ah, AR_RXCFG, AR_RXCFG_DMASZ_128B, AR_RXCFG_DMASZ_MASK);

	/*
	 * Setup receive FIFO threshold to hold off TX activities
	 */
	REG_WRITE(ah, AR_RXFIFO_CFG, 0x200);

	if (AR_SREV_9300_20_OR_LATER(ah)) {
		REG_RMW_FIELD(ah, AR_RXBP_THRESH, AR_RXBP_THRESH_HP, 0x1);
		REG_RMW_FIELD(ah, AR_RXBP_THRESH, AR_RXBP_THRESH_LP, 0x1);

		ath9k_hw_set_rx_bufsize(ah, common->rx_bufsize -
			ah->caps.rx_status_len);
	}

	/*
	 * reduce the number of usable entries in PCU TXBUF to avoid
	 * wrap around issues.
	 */
	if (AR_SREV_9285(ah)) {
		/* For AR9285 the number of Fifos are reduced to half.
		 * So set the usable tx buf size also to half to
		 * avoid data/delimiter underruns
		 */
		REG_WRITE(ah, AR_PCU_TXBUF_CTRL,
			  AR_9285_PCU_TXBUF_CTRL_USABLE_SIZE);
	} else if (!AR_SREV_9271(ah)) {
		REG_WRITE(ah, AR_PCU_TXBUF_CTRL,
			  AR_PCU_TXBUF_CTRL_USABLE_SIZE);
	}

	REGWRITE_BUFFER_FLUSH(ah);

	if (AR_SREV_9300_20_OR_LATER(ah))
		ath9k_hw_reset_txstatus_ring(ah);
}

static void ath9k_hw_set_operating_mode(struct ath_hw *ah, int opmode)
{
	u32 mask = AR_STA_ID1_STA_AP | AR_STA_ID1_ADHOC;
	u32 set = AR_STA_ID1_KSRCH_MODE;

	switch (opmode) {
	case NL80211_IFTYPE_ADHOC:
	case NL80211_IFTYPE_MESH_POINT:
		set |= AR_STA_ID1_ADHOC;
		REG_SET_BIT(ah, AR_CFG, AR_CFG_AP_ADHOC_INDICATION);
		break;
	case NL80211_IFTYPE_AP:
		set |= AR_STA_ID1_STA_AP;
		/* fall through */
	case NL80211_IFTYPE_STATION:
		REG_CLR_BIT(ah, AR_CFG, AR_CFG_AP_ADHOC_INDICATION);
		break;
	default:
		if (!ah->is_monitoring)
			set = 0;
		break;
	}
	REG_RMW(ah, AR_STA_ID1, set, mask);
}

void ath9k_hw_get_delta_slope_vals(struct ath_hw *ah, u32 coef_scaled,
				   u32 *coef_mantissa, u32 *coef_exponent)
{
	u32 coef_exp, coef_man;

	for (coef_exp = 31; coef_exp > 0; coef_exp--)
		if ((coef_scaled >> coef_exp) & 0x1)
			break;

	coef_exp = 14 - (coef_exp - COEF_SCALE_S);

	coef_man = coef_scaled + (1 << (COEF_SCALE_S - coef_exp - 1));

	*coef_mantissa = coef_man >> (COEF_SCALE_S - coef_exp);
	*coef_exponent = coef_exp - 16;
}

static bool ath9k_hw_set_reset(struct ath_hw *ah, int type)
{
	u32 rst_flags;
	u32 tmpReg;

	if (AR_SREV_9100(ah)) {
		REG_RMW_FIELD(ah, AR_RTC_DERIVED_CLK,
			      AR_RTC_DERIVED_CLK_PERIOD, 1);
		(void)REG_READ(ah, AR_RTC_DERIVED_CLK);
	}

	ENABLE_REGWRITE_BUFFER(ah);

	if (AR_SREV_9300_20_OR_LATER(ah)) {
		REG_WRITE(ah, AR_WA, ah->WARegVal);
		udelay(10);
	}

	REG_WRITE(ah, AR_RTC_FORCE_WAKE, AR_RTC_FORCE_WAKE_EN |
		  AR_RTC_FORCE_WAKE_ON_INT);

	if (AR_SREV_9100(ah)) {
		rst_flags = AR_RTC_RC_MAC_WARM | AR_RTC_RC_MAC_COLD |
			AR_RTC_RC_COLD_RESET | AR_RTC_RC_WARM_RESET;
	} else {
		tmpReg = REG_READ(ah, AR_INTR_SYNC_CAUSE);
		if (tmpReg &
		    (AR_INTR_SYNC_LOCAL_TIMEOUT |
		     AR_INTR_SYNC_RADM_CPL_TIMEOUT)) {
			u32 val;
			REG_WRITE(ah, AR_INTR_SYNC_ENABLE, 0);

			val = AR_RC_HOSTIF;
			if (!AR_SREV_9300_20_OR_LATER(ah))
				val |= AR_RC_AHB;
			REG_WRITE(ah, AR_RC, val);

		} else if (!AR_SREV_9300_20_OR_LATER(ah))
			REG_WRITE(ah, AR_RC, AR_RC_AHB);

		rst_flags = AR_RTC_RC_MAC_WARM;
		if (type == ATH9K_RESET_COLD)
			rst_flags |= AR_RTC_RC_MAC_COLD;
	}

	if (AR_SREV_9330(ah)) {
		int npend = 0;
		int i;

		/* AR9330 WAR:
		 * call external reset function to reset WMAC if:
		 * - doing a cold reset
		 * - we have pending frames in the TX queues
		 */

		for (i = 0; i < AR_NUM_QCU; i++) {
			npend = ath9k_hw_numtxpending(ah, i);
			if (npend)
				break;
		}

		if (ah->external_reset &&
		    (npend || type == ATH9K_RESET_COLD)) {
			int reset_err = 0;

			ath_dbg(ath9k_hw_common(ah), RESET,
				"reset MAC via external reset\n");

			reset_err = ah->external_reset();
			if (reset_err) {
				ath_err(ath9k_hw_common(ah),
					"External reset failed, err=%d\n",
					reset_err);
				return false;
			}

			REG_WRITE(ah, AR_RTC_RESET, 1);
		}
	}

	if (ath9k_hw_mci_is_enabled(ah))
		ar9003_mci_check_gpm_offset(ah);

	REG_WRITE(ah, AR_RTC_RC, rst_flags);

	REGWRITE_BUFFER_FLUSH(ah);

	udelay(50);

	REG_WRITE(ah, AR_RTC_RC, 0);
	if (!ath9k_hw_wait(ah, AR_RTC_RC, AR_RTC_RC_M, 0, AH_WAIT_TIMEOUT)) {
		ath_dbg(ath9k_hw_common(ah), RESET, "RTC stuck in MAC reset\n");
		return false;
	}

	if (!AR_SREV_9100(ah))
		REG_WRITE(ah, AR_RC, 0);

	if (AR_SREV_9100(ah))
		udelay(50);

	return true;
}

static bool ath9k_hw_set_reset_power_on(struct ath_hw *ah)
{
	ENABLE_REGWRITE_BUFFER(ah);

	if (AR_SREV_9300_20_OR_LATER(ah)) {
		REG_WRITE(ah, AR_WA, ah->WARegVal);
		udelay(10);
	}

	REG_WRITE(ah, AR_RTC_FORCE_WAKE, AR_RTC_FORCE_WAKE_EN |
		  AR_RTC_FORCE_WAKE_ON_INT);

	if (!AR_SREV_9100(ah) && !AR_SREV_9300_20_OR_LATER(ah))
		REG_WRITE(ah, AR_RC, AR_RC_AHB);

	REG_WRITE(ah, AR_RTC_RESET, 0);

	REGWRITE_BUFFER_FLUSH(ah);

	if (!AR_SREV_9300_20_OR_LATER(ah))
		udelay(2);

	if (!AR_SREV_9100(ah) && !AR_SREV_9300_20_OR_LATER(ah))
		REG_WRITE(ah, AR_RC, 0);

	REG_WRITE(ah, AR_RTC_RESET, 1);

	if (!ath9k_hw_wait(ah,
			   AR_RTC_STATUS,
			   AR_RTC_STATUS_M,
			   AR_RTC_STATUS_ON,
			   AH_WAIT_TIMEOUT)) {
		ath_dbg(ath9k_hw_common(ah), RESET, "RTC not waking up\n");
		return false;
	}

	return ath9k_hw_set_reset(ah, ATH9K_RESET_WARM);
}

static bool ath9k_hw_set_reset_reg(struct ath_hw *ah, u32 type)
{
	bool ret = false;

	if (AR_SREV_9300_20_OR_LATER(ah)) {
		REG_WRITE(ah, AR_WA, ah->WARegVal);
		udelay(10);
	}

	REG_WRITE(ah, AR_RTC_FORCE_WAKE,
		  AR_RTC_FORCE_WAKE_EN | AR_RTC_FORCE_WAKE_ON_INT);

	switch (type) {
	case ATH9K_RESET_POWER_ON:
		ret = ath9k_hw_set_reset_power_on(ah);
		break;
	case ATH9K_RESET_WARM:
	case ATH9K_RESET_COLD:
		ret = ath9k_hw_set_reset(ah, type);
		break;
	default:
		break;
	}

	return ret;
}

static bool ath9k_hw_chip_reset(struct ath_hw *ah,
				struct ath9k_channel *chan)
{
	int reset_type = ATH9K_RESET_WARM;

	if (AR_SREV_9280(ah)) {
		if (ah->eep_ops->get_eeprom(ah, EEP_OL_PWRCTRL))
			reset_type = ATH9K_RESET_POWER_ON;
		else
			reset_type = ATH9K_RESET_COLD;
	}

	if (!ath9k_hw_set_reset_reg(ah, reset_type))
		return false;

	if (!ath9k_hw_setpower(ah, ATH9K_PM_AWAKE))
		return false;

	ah->chip_fullsleep = false;

	if (AR_SREV_9330(ah))
		ar9003_hw_internal_regulator_apply(ah);
	ath9k_hw_init_pll(ah, chan);
	ath9k_hw_set_rfmode(ah, chan);

	return true;
}

static bool ath9k_hw_channel_change(struct ath_hw *ah,
				    struct ath9k_channel *chan)
{
	struct ath_common *common = ath9k_hw_common(ah);
	u32 qnum;
	int r;
	bool edma = !!(ah->caps.hw_caps & ATH9K_HW_CAP_EDMA);
	bool band_switch, mode_diff;
	u8 ini_reloaded;

	band_switch = (chan->channelFlags & (CHANNEL_2GHZ | CHANNEL_5GHZ)) !=
		      (ah->curchan->channelFlags & (CHANNEL_2GHZ |
						    CHANNEL_5GHZ));
	mode_diff = (chan->chanmode != ah->curchan->chanmode);

	for (qnum = 0; qnum < AR_NUM_QCU; qnum++) {
		if (ath9k_hw_numtxpending(ah, qnum)) {
			ath_dbg(common, QUEUE,
				"Transmit frames pending on queue %d\n", qnum);
			return false;
		}
	}

	if (!ath9k_hw_rfbus_req(ah)) {
		ath_err(common, "Could not kill baseband RX\n");
		return false;
	}

	if (edma && (band_switch || mode_diff)) {
		ath9k_hw_mark_phy_inactive(ah);
		udelay(5);

		ath9k_hw_init_pll(ah, NULL);

		if (ath9k_hw_fast_chan_change(ah, chan, &ini_reloaded)) {
			ath_err(common, "Failed to do fast channel change\n");
			return false;
		}
	}

	ath9k_hw_set_channel_regs(ah, chan);

	r = ath9k_hw_rf_set_freq(ah, chan);
	if (r) {
		ath_err(common, "Failed to set channel\n");
		return false;
	}
	ath9k_hw_set_clockrate(ah);
	ath9k_hw_apply_txpower(ah, chan, false);
	ath9k_hw_rfbus_done(ah);

	if (IS_CHAN_OFDM(chan) || IS_CHAN_HT(chan))
		ath9k_hw_set_delta_slope(ah, chan);

	ath9k_hw_spur_mitigate_freq(ah, chan);

	if (edma && (band_switch || mode_diff)) {
		ah->ah_flags |= AH_FASTCC;
		if (band_switch || ini_reloaded)
			ah->eep_ops->set_board_values(ah, chan);

		ath9k_hw_init_bb(ah, chan);

		if (band_switch || ini_reloaded)
			ath9k_hw_init_cal(ah, chan);
		ah->ah_flags &= ~AH_FASTCC;
	}

	return true;
}

static void ath9k_hw_apply_gpio_override(struct ath_hw *ah)
{
	u32 gpio_mask = ah->gpio_mask;
	int i;

	for (i = 0; gpio_mask; i++, gpio_mask >>= 1) {
		if (!(gpio_mask & 1))
			continue;

		ath9k_hw_cfg_output(ah, i, AR_GPIO_OUTPUT_MUX_AS_OUTPUT);
		ath9k_hw_set_gpio(ah, i, !!(ah->gpio_val & BIT(i)));
	}
}

static bool ath9k_hw_check_dcs(u32 dma_dbg, u32 num_dcu_states,
			       int *hang_state, int *hang_pos)
{
	static u32 dcu_chain_state[] = {5, 6, 9}; /* DCU chain stuck states */
	u32 chain_state, dcs_pos, i;

	for (dcs_pos = 0; dcs_pos < num_dcu_states; dcs_pos++) {
		chain_state = (dma_dbg >> (5 * dcs_pos)) & 0x1f;
		for (i = 0; i < 3; i++) {
			if (chain_state == dcu_chain_state[i]) {
				*hang_state = chain_state;
				*hang_pos = dcs_pos;
				return true;
			}
		}
	}
	return false;
}

#define DCU_COMPLETE_STATE        1
#define DCU_COMPLETE_STATE_MASK 0x3
#define NUM_STATUS_READS         50
static bool ath9k_hw_detect_mac_hang(struct ath_hw *ah)
{
	u32 chain_state, comp_state, dcs_reg = AR_DMADBG_4;
	u32 i, hang_pos, hang_state, num_state = 6;

	comp_state = REG_READ(ah, AR_DMADBG_6);

	if ((comp_state & DCU_COMPLETE_STATE_MASK) != DCU_COMPLETE_STATE) {
		ath_dbg(ath9k_hw_common(ah), RESET,
			"MAC Hang signature not found at DCU complete\n");
		return false;
	}

	chain_state = REG_READ(ah, dcs_reg);
	if (ath9k_hw_check_dcs(chain_state, num_state, &hang_state, &hang_pos))
		goto hang_check_iter;

	dcs_reg = AR_DMADBG_5;
	num_state = 4;
	chain_state = REG_READ(ah, dcs_reg);
	if (ath9k_hw_check_dcs(chain_state, num_state, &hang_state, &hang_pos))
		goto hang_check_iter;

	ath_dbg(ath9k_hw_common(ah), RESET,
		"MAC Hang signature 1 not found\n");
	return false;

hang_check_iter:
	ath_dbg(ath9k_hw_common(ah), RESET,
		"DCU registers: chain %08x complete %08x Hang: state %d pos %d\n",
		chain_state, comp_state, hang_state, hang_pos);

	for (i = 0; i < NUM_STATUS_READS; i++) {
		chain_state = REG_READ(ah, dcs_reg);
		chain_state = (chain_state >> (5 * hang_pos)) & 0x1f;
		comp_state = REG_READ(ah, AR_DMADBG_6);

		if (((comp_state & DCU_COMPLETE_STATE_MASK) !=
					DCU_COMPLETE_STATE) ||
		    (chain_state != hang_state))
			return false;
	}

	ath_dbg(ath9k_hw_common(ah), RESET, "MAC Hang signature 1 found\n");

	return true;
}

bool ath9k_hw_check_alive(struct ath_hw *ah)
{
	int count = 50;
	u32 reg;

	if (AR_SREV_9300(ah))
		return !ath9k_hw_detect_mac_hang(ah);

	if (AR_SREV_9285_12_OR_LATER(ah))
		return true;

	do {
		reg = REG_READ(ah, AR_OBS_BUS_1);

		if ((reg & 0x7E7FFFEF) == 0x00702400)
			continue;

		switch (reg & 0x7E000B00) {
		case 0x1E000000:
		case 0x52000B00:
		case 0x18000B00:
			continue;
		default:
			return true;
		}
	} while (count-- > 0);

	return false;
}
EXPORT_SYMBOL(ath9k_hw_check_alive);

/*
 * Fast channel change:
 * (Change synthesizer based on channel freq without resetting chip)
 *
 * Don't do FCC when
 *   - Flag is not set
 *   - Chip is just coming out of full sleep
 *   - Channel to be set is same as current channel
 *   - Channel flags are different, (eg.,moving from 2GHz to 5GHz channel)
 */
static int ath9k_hw_do_fastcc(struct ath_hw *ah, struct ath9k_channel *chan)
{
	struct ath_common *common = ath9k_hw_common(ah);
	int ret;

	if (AR_SREV_9280(ah) && common->bus_ops->ath_bus_type == ATH_PCI)
		goto fail;

	if (ah->chip_fullsleep)
		goto fail;

	if (!ah->curchan)
		goto fail;

	if (chan->channel == ah->curchan->channel)
		goto fail;

	if ((ah->curchan->channelFlags | chan->channelFlags) &
	    (CHANNEL_HALF | CHANNEL_QUARTER))
		goto fail;

	if ((chan->channelFlags & CHANNEL_ALL) !=
	    (ah->curchan->channelFlags & CHANNEL_ALL))
		goto fail;

	if (!ath9k_hw_check_alive(ah))
		goto fail;

	/*
	 * For AR9462, make sure that calibration data for
	 * re-using are present.
	 */
	if (AR_SREV_9462(ah) && (ah->caldata &&
				 (!ah->caldata->done_txiqcal_once ||
				  !ah->caldata->done_txclcal_once ||
				  !ah->caldata->rtt_done)))
		goto fail;

	ath_dbg(common, RESET, "FastChannelChange for %d -> %d\n",
		ah->curchan->channel, chan->channel);

	ret = ath9k_hw_channel_change(ah, chan);
	if (!ret)
		goto fail;

	ath9k_hw_loadnf(ah, ah->curchan);
	ath9k_hw_start_nfcal(ah, true);

	if (ath9k_hw_mci_is_enabled(ah))
		ar9003_mci_2g5g_switch(ah, false);

	if (AR_SREV_9271(ah))
		ar9002_hw_load_ani_reg(ah, chan);

	return 0;
fail:
	return -EINVAL;
}

int ath9k_hw_reset(struct ath_hw *ah, struct ath9k_channel *chan,
		   struct ath9k_hw_cal_data *caldata, bool fastcc)
{
	struct ath_common *common = ath9k_hw_common(ah);
	u32 saveLedState;
	u32 saveDefAntenna;
	u32 macStaId1;
	u64 tsf = 0;
	int i, r;
	bool start_mci_reset = false;
	bool save_fullsleep = ah->chip_fullsleep;

	if (ath9k_hw_mci_is_enabled(ah)) {
		start_mci_reset = ar9003_mci_start_reset(ah, chan);
		if (start_mci_reset)
			return 0;
	}

	if (!ath9k_hw_setpower(ah, ATH9K_PM_AWAKE))
		return -EIO;

	if (ah->curchan && !ah->chip_fullsleep)
		ath9k_hw_getnf(ah, ah->curchan);

	ah->caldata = caldata;
	if (caldata &&
	    (chan->channel != caldata->channel ||
	     (chan->channelFlags & ~CHANNEL_CW_INT) !=
	     (caldata->channelFlags & ~CHANNEL_CW_INT))) {
		/* Operating channel changed, reset channel calibration data */
		memset(caldata, 0, sizeof(*caldata));
		ath9k_init_nfcal_hist_buffer(ah, chan);
	}
	ah->noise = ath9k_hw_getchan_noise(ah, chan);

	if (fastcc) {
		r = ath9k_hw_do_fastcc(ah, chan);
		if (!r)
			return r;
	}

	if (ath9k_hw_mci_is_enabled(ah))
		ar9003_mci_stop_bt(ah, save_fullsleep);

	saveDefAntenna = REG_READ(ah, AR_DEF_ANTENNA);
	if (saveDefAntenna == 0)
		saveDefAntenna = 1;

	macStaId1 = REG_READ(ah, AR_STA_ID1) & AR_STA_ID1_BASE_RATE_11B;

	/* For chips on which RTC reset is done, save TSF before it gets cleared */
	if (AR_SREV_9100(ah) ||
	    (AR_SREV_9280(ah) && ah->eep_ops->get_eeprom(ah, EEP_OL_PWRCTRL)))
		tsf = ath9k_hw_gettsf64(ah);

	saveLedState = REG_READ(ah, AR_CFG_LED) &
		(AR_CFG_LED_ASSOC_CTL | AR_CFG_LED_MODE_SEL |
		 AR_CFG_LED_BLINK_THRESH_SEL | AR_CFG_LED_BLINK_SLOW);

	ath9k_hw_mark_phy_inactive(ah);

	ah->paprd_table_write_done = false;

	/* Only required on the first reset */
	if (AR_SREV_9271(ah) && ah->htc_reset_init) {
		REG_WRITE(ah,
			  AR9271_RESET_POWER_DOWN_CONTROL,
			  AR9271_RADIO_RF_RST);
		udelay(50);
	}

	if (!ath9k_hw_chip_reset(ah, chan)) {
		ath_err(common, "Chip reset failed\n");
		return -EINVAL;
	}

	/* Only required on the first reset */
	if (AR_SREV_9271(ah) && ah->htc_reset_init) {
		ah->htc_reset_init = false;
		REG_WRITE(ah,
			  AR9271_RESET_POWER_DOWN_CONTROL,
			  AR9271_GATE_MAC_CTL);
		udelay(50);
	}

	/* Restore TSF */
	if (tsf)
		ath9k_hw_settsf64(ah, tsf);

	if (AR_SREV_9280_20_OR_LATER(ah))
		REG_SET_BIT(ah, AR_GPIO_INPUT_EN_VAL, AR_GPIO_JTAG_DISABLE);

	if (!AR_SREV_9300_20_OR_LATER(ah))
		ar9002_hw_enable_async_fifo(ah);

	r = ath9k_hw_process_ini(ah, chan);
	if (r)
		return r;

	if (ath9k_hw_mci_is_enabled(ah))
		ar9003_mci_reset(ah, false, IS_CHAN_2GHZ(chan), save_fullsleep);

	/*
	 * Some AR91xx SoC devices frequently fail to accept TSF writes
	 * right after the chip reset. When that happens, write a new
	 * value after the initvals have been applied, with an offset
	 * based on measured time difference
	 */
	if (AR_SREV_9100(ah) && (ath9k_hw_gettsf64(ah) < tsf)) {
		tsf += 1500;
		ath9k_hw_settsf64(ah, tsf);
	}

	/* Setup MFP options for CCMP */
	if (AR_SREV_9280_20_OR_LATER(ah)) {
		/* Mask Retry(b11), PwrMgt(b12), MoreData(b13) to 0 in mgmt
		 * frames when constructing CCMP AAD. */
		REG_RMW_FIELD(ah, AR_AES_MUTE_MASK1, AR_AES_MUTE_MASK1_FC_MGMT,
			      0xc7ff);
		ah->sw_mgmt_crypto = false;
	} else if (AR_SREV_9160_10_OR_LATER(ah)) {
		/* Disable hardware crypto for management frames */
		REG_CLR_BIT(ah, AR_PCU_MISC_MODE2,
			    AR_PCU_MISC_MODE2_MGMT_CRYPTO_ENABLE);
		REG_SET_BIT(ah, AR_PCU_MISC_MODE2,
			    AR_PCU_MISC_MODE2_NO_CRYPTO_FOR_NON_DATA_PKT);
		ah->sw_mgmt_crypto = true;
	} else
		ah->sw_mgmt_crypto = true;

	if (IS_CHAN_OFDM(chan) || IS_CHAN_HT(chan))
		ath9k_hw_set_delta_slope(ah, chan);

	ath9k_hw_spur_mitigate_freq(ah, chan);
	ah->eep_ops->set_board_values(ah, chan);

	ENABLE_REGWRITE_BUFFER(ah);

	REG_WRITE(ah, AR_STA_ID0, get_unaligned_le32(common->macaddr));
	REG_WRITE(ah, AR_STA_ID1, get_unaligned_le16(common->macaddr + 4)
		  | macStaId1
		  | AR_STA_ID1_RTS_USE_DEF
		  | (ah->config.
		     ack_6mb ? AR_STA_ID1_ACKCTS_6MB : 0)
		  | ah->sta_id1_defaults);
	ath_hw_setbssidmask(common);
	REG_WRITE(ah, AR_DEF_ANTENNA, saveDefAntenna);
	ath9k_hw_write_associd(ah);
	REG_WRITE(ah, AR_ISR, ~0);
	REG_WRITE(ah, AR_RSSI_THR, INIT_RSSI_THR);

	REGWRITE_BUFFER_FLUSH(ah);

	ath9k_hw_set_operating_mode(ah, ah->opmode);

	r = ath9k_hw_rf_set_freq(ah, chan);
	if (r)
		return r;

	ath9k_hw_set_clockrate(ah);

	ENABLE_REGWRITE_BUFFER(ah);

	for (i = 0; i < AR_NUM_DCU; i++)
		REG_WRITE(ah, AR_DQCUMASK(i), 1 << i);

	REGWRITE_BUFFER_FLUSH(ah);

	ah->intr_txqs = 0;
	for (i = 0; i < ATH9K_NUM_TX_QUEUES; i++)
		ath9k_hw_resettxqueue(ah, i);

	ath9k_hw_init_interrupt_masks(ah, ah->opmode);
	ath9k_hw_ani_cache_ini_regs(ah);
	ath9k_hw_init_qos(ah);

	if (ah->caps.hw_caps & ATH9K_HW_CAP_RFSILENT)
		ath9k_hw_cfg_gpio_input(ah, ah->rfkill_gpio);

	ath9k_hw_init_global_settings(ah);

	if (AR_SREV_9287(ah) && AR_SREV_9287_13_OR_LATER(ah)) {
		REG_SET_BIT(ah, AR_MAC_PCU_LOGIC_ANALYZER,
			    AR_MAC_PCU_LOGIC_ANALYZER_DISBUG20768);
		REG_RMW_FIELD(ah, AR_AHB_MODE, AR_AHB_CUSTOM_BURST_EN,
			      AR_AHB_CUSTOM_BURST_ASYNC_FIFO_VAL);
		REG_SET_BIT(ah, AR_PCU_MISC_MODE2,
			    AR_PCU_MISC_MODE2_ENABLE_AGGWEP);
	}

	REG_SET_BIT(ah, AR_STA_ID1, AR_STA_ID1_PRESERVE_SEQNUM);

	ath9k_hw_set_dma(ah);

	if (!ath9k_hw_mci_is_enabled(ah))
		REG_WRITE(ah, AR_OBS, 8);

	if (ah->config.rx_intr_mitigation) {
		REG_RMW_FIELD(ah, AR_RIMT, AR_RIMT_LAST, 500);
		REG_RMW_FIELD(ah, AR_RIMT, AR_RIMT_FIRST, 2000);
	}

	if (ah->config.tx_intr_mitigation) {
		REG_RMW_FIELD(ah, AR_TIMT, AR_TIMT_LAST, 300);
		REG_RMW_FIELD(ah, AR_TIMT, AR_TIMT_FIRST, 750);
	}

	ath9k_hw_init_bb(ah, chan);

	if (caldata) {
		caldata->done_txiqcal_once = false;
		caldata->done_txclcal_once = false;
	}
	if (!ath9k_hw_init_cal(ah, chan))
		return -EIO;

<<<<<<< HEAD
	ath9k_hw_loadnf(ah, chan);
	ath9k_hw_start_nfcal(ah, true);

=======
>>>>>>> 040a7831
	if (ath9k_hw_mci_is_enabled(ah) && ar9003_mci_end_reset(ah, chan, caldata))
		return -EIO;

	ENABLE_REGWRITE_BUFFER(ah);

	ath9k_hw_restore_chainmask(ah);
	REG_WRITE(ah, AR_CFG_LED, saveLedState | AR_CFG_SCLK_32KHZ);

	REGWRITE_BUFFER_FLUSH(ah);

	/*
	 * For big endian systems turn on swapping for descriptors
	 */
	if (AR_SREV_9100(ah)) {
		u32 mask;
		mask = REG_READ(ah, AR_CFG);
		if (mask & (AR_CFG_SWRB | AR_CFG_SWTB | AR_CFG_SWRG)) {
			ath_dbg(common, RESET, "CFG Byte Swap Set 0x%x\n",
				mask);
		} else {
			mask =
				INIT_CONFIG_STATUS | AR_CFG_SWRB | AR_CFG_SWTB;
			REG_WRITE(ah, AR_CFG, mask);
			ath_dbg(common, RESET, "Setting CFG 0x%x\n",
				REG_READ(ah, AR_CFG));
		}
	} else {
		if (common->bus_ops->ath_bus_type == ATH_USB) {
			/* Configure AR9271 target WLAN */
			if (AR_SREV_9271(ah))
				REG_WRITE(ah, AR_CFG, AR_CFG_SWRB | AR_CFG_SWTB);
			else
				REG_WRITE(ah, AR_CFG, AR_CFG_SWTD | AR_CFG_SWRD);
		}
#ifdef __BIG_ENDIAN
		else if (AR_SREV_9330(ah) || AR_SREV_9340(ah) ||
			 AR_SREV_9550(ah))
			REG_RMW(ah, AR_CFG, AR_CFG_SWRB | AR_CFG_SWTB, 0);
		else
			REG_WRITE(ah, AR_CFG, AR_CFG_SWTD | AR_CFG_SWRD);
#endif
	}

	if (ath9k_hw_btcoex_is_enabled(ah))
		ath9k_hw_btcoex_enable(ah);

	if (ath9k_hw_mci_is_enabled(ah))
		ar9003_mci_check_bt(ah);

	ath9k_hw_loadnf(ah, chan);
	ath9k_hw_start_nfcal(ah, true);

	if (AR_SREV_9300_20_OR_LATER(ah)) {
		ar9003_hw_bb_watchdog_config(ah);

		ar9003_hw_disable_phy_restart(ah);
	}

	ath9k_hw_apply_gpio_override(ah);

	return 0;
}
EXPORT_SYMBOL(ath9k_hw_reset);

/******************************/
/* Power Management (Chipset) */
/******************************/

/*
 * Notify Power Mgt is disabled in self-generated frames.
 * If requested, force chip to sleep.
 */
static void ath9k_set_power_sleep(struct ath_hw *ah)
{
	REG_SET_BIT(ah, AR_STA_ID1, AR_STA_ID1_PWR_SAV);

	if (AR_SREV_9462(ah)) {
		REG_CLR_BIT(ah, AR_TIMER_MODE, 0xff);
		REG_CLR_BIT(ah, AR_NDP2_TIMER_MODE, 0xff);
		REG_CLR_BIT(ah, AR_SLP32_INC, 0xfffff);
		/* xxx Required for WLAN only case ? */
		REG_WRITE(ah, AR_MCI_INTERRUPT_RX_MSG_EN, 0);
		udelay(100);
	}

	/*
	 * Clear the RTC force wake bit to allow the
	 * mac to go to sleep.
	 */
	REG_CLR_BIT(ah, AR_RTC_FORCE_WAKE, AR_RTC_FORCE_WAKE_EN);

	if (ath9k_hw_mci_is_enabled(ah))
		udelay(100);

	if (!AR_SREV_9100(ah) && !AR_SREV_9300_20_OR_LATER(ah))
		REG_WRITE(ah, AR_RC, AR_RC_AHB | AR_RC_HOSTIF);

	/* Shutdown chip. Active low */
	if (!AR_SREV_5416(ah) && !AR_SREV_9271(ah)) {
		REG_CLR_BIT(ah, AR_RTC_RESET, AR_RTC_RESET_EN);
		udelay(2);
	}

	/* Clear Bit 14 of AR_WA after putting chip into Full Sleep mode. */
	if (AR_SREV_9300_20_OR_LATER(ah))
		REG_WRITE(ah, AR_WA, ah->WARegVal & ~AR_WA_D3_L1_DISABLE);
}

/*
 * Notify Power Management is enabled in self-generating
 * frames. If request, set power mode of chip to
 * auto/normal.  Duration in units of 128us (1/8 TU).
 */
static void ath9k_set_power_network_sleep(struct ath_hw *ah)
{
	struct ath9k_hw_capabilities *pCap = &ah->caps;

	REG_SET_BIT(ah, AR_STA_ID1, AR_STA_ID1_PWR_SAV);

	if (!(pCap->hw_caps & ATH9K_HW_CAP_AUTOSLEEP)) {
		/* Set WakeOnInterrupt bit; clear ForceWake bit */
		REG_WRITE(ah, AR_RTC_FORCE_WAKE,
			  AR_RTC_FORCE_WAKE_ON_INT);
	} else {

		/* When chip goes into network sleep, it could be waken
		 * up by MCI_INT interrupt caused by BT's HW messages
		 * (LNA_xxx, CONT_xxx) which chould be in a very fast
		 * rate (~100us). This will cause chip to leave and
		 * re-enter network sleep mode frequently, which in
		 * consequence will have WLAN MCI HW to generate lots of
		 * SYS_WAKING and SYS_SLEEPING messages which will make
		 * BT CPU to busy to process.
		 */
		if (ath9k_hw_mci_is_enabled(ah))
			REG_CLR_BIT(ah, AR_MCI_INTERRUPT_RX_MSG_EN,
				    AR_MCI_INTERRUPT_RX_HW_MSG_MASK);
		/*
		 * Clear the RTC force wake bit to allow the
		 * mac to go to sleep.
		 */
		REG_CLR_BIT(ah, AR_RTC_FORCE_WAKE, AR_RTC_FORCE_WAKE_EN);

		if (ath9k_hw_mci_is_enabled(ah))
			udelay(30);
	}

	/* Clear Bit 14 of AR_WA after putting chip into Net Sleep mode. */
	if (AR_SREV_9300_20_OR_LATER(ah))
		REG_WRITE(ah, AR_WA, ah->WARegVal & ~AR_WA_D3_L1_DISABLE);
}

static bool ath9k_hw_set_power_awake(struct ath_hw *ah)
{
	u32 val;
	int i;

	/* Set Bits 14 and 17 of AR_WA before powering on the chip. */
	if (AR_SREV_9300_20_OR_LATER(ah)) {
		REG_WRITE(ah, AR_WA, ah->WARegVal);
		udelay(10);
	}

	if ((REG_READ(ah, AR_RTC_STATUS) &
	     AR_RTC_STATUS_M) == AR_RTC_STATUS_SHUTDOWN) {
		if (!ath9k_hw_set_reset_reg(ah, ATH9K_RESET_POWER_ON)) {
			return false;
		}
		if (!AR_SREV_9300_20_OR_LATER(ah))
			ath9k_hw_init_pll(ah, NULL);
	}
	if (AR_SREV_9100(ah))
		REG_SET_BIT(ah, AR_RTC_RESET,
			    AR_RTC_RESET_EN);

	REG_SET_BIT(ah, AR_RTC_FORCE_WAKE,
		    AR_RTC_FORCE_WAKE_EN);
	udelay(50);

	if (ath9k_hw_mci_is_enabled(ah))
		ar9003_mci_set_power_awake(ah);

	for (i = POWER_UP_TIME / 50; i > 0; i--) {
		val = REG_READ(ah, AR_RTC_STATUS) & AR_RTC_STATUS_M;
		if (val == AR_RTC_STATUS_ON)
			break;
		udelay(50);
		REG_SET_BIT(ah, AR_RTC_FORCE_WAKE,
			    AR_RTC_FORCE_WAKE_EN);
	}
	if (i == 0) {
		ath_err(ath9k_hw_common(ah),
			"Failed to wakeup in %uus\n",
			POWER_UP_TIME / 20);
		return false;
	}

	REG_CLR_BIT(ah, AR_STA_ID1, AR_STA_ID1_PWR_SAV);

	return true;
}

bool ath9k_hw_setpower(struct ath_hw *ah, enum ath9k_power_mode mode)
{
	struct ath_common *common = ath9k_hw_common(ah);
	int status = true;
	static const char *modes[] = {
		"AWAKE",
		"FULL-SLEEP",
		"NETWORK SLEEP",
		"UNDEFINED"
	};

	if (ah->power_mode == mode)
		return status;

	ath_dbg(common, RESET, "%s -> %s\n",
		modes[ah->power_mode], modes[mode]);

	switch (mode) {
	case ATH9K_PM_AWAKE:
		status = ath9k_hw_set_power_awake(ah);
		break;
	case ATH9K_PM_FULL_SLEEP:
		if (ath9k_hw_mci_is_enabled(ah))
			ar9003_mci_set_full_sleep(ah);

		ath9k_set_power_sleep(ah);
		ah->chip_fullsleep = true;
		break;
	case ATH9K_PM_NETWORK_SLEEP:
		ath9k_set_power_network_sleep(ah);
		break;
	default:
		ath_err(common, "Unknown power mode %u\n", mode);
		return false;
	}
	ah->power_mode = mode;

	/*
	 * XXX: If this warning never comes up after a while then
	 * simply keep the ATH_DBG_WARN_ON_ONCE() but make
	 * ath9k_hw_setpower() return type void.
	 */

	if (!(ah->ah_flags & AH_UNPLUGGED))
		ATH_DBG_WARN_ON_ONCE(!status);

	return status;
}
EXPORT_SYMBOL(ath9k_hw_setpower);

/*******************/
/* Beacon Handling */
/*******************/

void ath9k_hw_beaconinit(struct ath_hw *ah, u32 next_beacon, u32 beacon_period)
{
	int flags = 0;

	ENABLE_REGWRITE_BUFFER(ah);

	switch (ah->opmode) {
	case NL80211_IFTYPE_ADHOC:
	case NL80211_IFTYPE_MESH_POINT:
		REG_SET_BIT(ah, AR_TXCFG,
			    AR_TXCFG_ADHOC_BEACON_ATIM_TX_POLICY);
		REG_WRITE(ah, AR_NEXT_NDP_TIMER, next_beacon +
			  TU_TO_USEC(ah->atim_window ? ah->atim_window : 1));
		flags |= AR_NDP_TIMER_EN;
	case NL80211_IFTYPE_AP:
		REG_WRITE(ah, AR_NEXT_TBTT_TIMER, next_beacon);
		REG_WRITE(ah, AR_NEXT_DMA_BEACON_ALERT, next_beacon -
			  TU_TO_USEC(ah->config.dma_beacon_response_time));
		REG_WRITE(ah, AR_NEXT_SWBA, next_beacon -
			  TU_TO_USEC(ah->config.sw_beacon_response_time));
		flags |=
			AR_TBTT_TIMER_EN | AR_DBA_TIMER_EN | AR_SWBA_TIMER_EN;
		break;
	default:
		ath_dbg(ath9k_hw_common(ah), BEACON,
			"%s: unsupported opmode: %d\n", __func__, ah->opmode);
		return;
		break;
	}

	REG_WRITE(ah, AR_BEACON_PERIOD, beacon_period);
	REG_WRITE(ah, AR_DMA_BEACON_PERIOD, beacon_period);
	REG_WRITE(ah, AR_SWBA_PERIOD, beacon_period);
	REG_WRITE(ah, AR_NDP_PERIOD, beacon_period);

	REGWRITE_BUFFER_FLUSH(ah);

	REG_SET_BIT(ah, AR_TIMER_MODE, flags);
}
EXPORT_SYMBOL(ath9k_hw_beaconinit);

void ath9k_hw_set_sta_beacon_timers(struct ath_hw *ah,
				    const struct ath9k_beacon_state *bs)
{
	u32 nextTbtt, beaconintval, dtimperiod, beacontimeout;
	struct ath9k_hw_capabilities *pCap = &ah->caps;
	struct ath_common *common = ath9k_hw_common(ah);

	ENABLE_REGWRITE_BUFFER(ah);

	REG_WRITE(ah, AR_NEXT_TBTT_TIMER, TU_TO_USEC(bs->bs_nexttbtt));

	REG_WRITE(ah, AR_BEACON_PERIOD,
		  TU_TO_USEC(bs->bs_intval));
	REG_WRITE(ah, AR_DMA_BEACON_PERIOD,
		  TU_TO_USEC(bs->bs_intval));

	REGWRITE_BUFFER_FLUSH(ah);

	REG_RMW_FIELD(ah, AR_RSSI_THR,
		      AR_RSSI_THR_BM_THR, bs->bs_bmissthreshold);

	beaconintval = bs->bs_intval;

	if (bs->bs_sleepduration > beaconintval)
		beaconintval = bs->bs_sleepduration;

	dtimperiod = bs->bs_dtimperiod;
	if (bs->bs_sleepduration > dtimperiod)
		dtimperiod = bs->bs_sleepduration;

	if (beaconintval == dtimperiod)
		nextTbtt = bs->bs_nextdtim;
	else
		nextTbtt = bs->bs_nexttbtt;

	ath_dbg(common, BEACON, "next DTIM %d\n", bs->bs_nextdtim);
	ath_dbg(common, BEACON, "next beacon %d\n", nextTbtt);
	ath_dbg(common, BEACON, "beacon period %d\n", beaconintval);
	ath_dbg(common, BEACON, "DTIM period %d\n", dtimperiod);

	ENABLE_REGWRITE_BUFFER(ah);

	REG_WRITE(ah, AR_NEXT_DTIM,
		  TU_TO_USEC(bs->bs_nextdtim - SLEEP_SLOP));
	REG_WRITE(ah, AR_NEXT_TIM, TU_TO_USEC(nextTbtt - SLEEP_SLOP));

	REG_WRITE(ah, AR_SLEEP1,
		  SM((CAB_TIMEOUT_VAL << 3), AR_SLEEP1_CAB_TIMEOUT)
		  | AR_SLEEP1_ASSUME_DTIM);

	if (pCap->hw_caps & ATH9K_HW_CAP_AUTOSLEEP)
		beacontimeout = (BEACON_TIMEOUT_VAL << 3);
	else
		beacontimeout = MIN_BEACON_TIMEOUT_VAL;

	REG_WRITE(ah, AR_SLEEP2,
		  SM(beacontimeout, AR_SLEEP2_BEACON_TIMEOUT));

	REG_WRITE(ah, AR_TIM_PERIOD, TU_TO_USEC(beaconintval));
	REG_WRITE(ah, AR_DTIM_PERIOD, TU_TO_USEC(dtimperiod));

	REGWRITE_BUFFER_FLUSH(ah);

	REG_SET_BIT(ah, AR_TIMER_MODE,
		    AR_TBTT_TIMER_EN | AR_TIM_TIMER_EN |
		    AR_DTIM_TIMER_EN);

	/* TSF Out of Range Threshold */
	REG_WRITE(ah, AR_TSFOOR_THRESHOLD, bs->bs_tsfoor_threshold);
}
EXPORT_SYMBOL(ath9k_hw_set_sta_beacon_timers);

/*******************/
/* HW Capabilities */
/*******************/

static u8 fixup_chainmask(u8 chip_chainmask, u8 eeprom_chainmask)
{
	eeprom_chainmask &= chip_chainmask;
	if (eeprom_chainmask)
		return eeprom_chainmask;
	else
		return chip_chainmask;
}

/**
 * ath9k_hw_dfs_tested - checks if DFS has been tested with used chipset
 * @ah: the atheros hardware data structure
 *
 * We enable DFS support upstream on chipsets which have passed a series
 * of tests. The testing requirements are going to be documented. Desired
 * test requirements are documented at:
 *
 * http://wireless.kernel.org/en/users/Drivers/ath9k/dfs
 *
 * Once a new chipset gets properly tested an individual commit can be used
 * to document the testing for DFS for that chipset.
 */
static bool ath9k_hw_dfs_tested(struct ath_hw *ah)
{

	switch (ah->hw_version.macVersion) {
	/* AR9580 will likely be our first target to get testing on */
	case AR_SREV_VERSION_9580:
	default:
		return false;
	}
}

int ath9k_hw_fill_cap_info(struct ath_hw *ah)
{
	struct ath9k_hw_capabilities *pCap = &ah->caps;
	struct ath_regulatory *regulatory = ath9k_hw_regulatory(ah);
	struct ath_common *common = ath9k_hw_common(ah);
	unsigned int chip_chainmask;

	u16 eeval;
	u8 ant_div_ctl1, tx_chainmask, rx_chainmask;

	eeval = ah->eep_ops->get_eeprom(ah, EEP_REG_0);
	regulatory->current_rd = eeval;

	if (ah->opmode != NL80211_IFTYPE_AP &&
	    ah->hw_version.subvendorid == AR_SUBVENDOR_ID_NEW_A) {
		if (regulatory->current_rd == 0x64 ||
		    regulatory->current_rd == 0x65)
			regulatory->current_rd += 5;
		else if (regulatory->current_rd == 0x41)
			regulatory->current_rd = 0x43;
		ath_dbg(common, REGULATORY, "regdomain mapped to 0x%x\n",
			regulatory->current_rd);
	}

	eeval = ah->eep_ops->get_eeprom(ah, EEP_OP_MODE);
	if ((eeval & (AR5416_OPFLAGS_11G | AR5416_OPFLAGS_11A)) == 0) {
		ath_err(common,
			"no band has been marked as supported in EEPROM\n");
		return -EINVAL;
	}

	if (eeval & AR5416_OPFLAGS_11A)
		pCap->hw_caps |= ATH9K_HW_CAP_5GHZ;

	if (eeval & AR5416_OPFLAGS_11G)
		pCap->hw_caps |= ATH9K_HW_CAP_2GHZ;

	if (AR_SREV_9485(ah) || AR_SREV_9285(ah) || AR_SREV_9330(ah))
		chip_chainmask = 1;
	else if (AR_SREV_9462(ah))
		chip_chainmask = 3;
	else if (!AR_SREV_9280_20_OR_LATER(ah))
		chip_chainmask = 7;
	else if (!AR_SREV_9300_20_OR_LATER(ah) || AR_SREV_9340(ah))
		chip_chainmask = 3;
	else
		chip_chainmask = 7;

	pCap->tx_chainmask = ah->eep_ops->get_eeprom(ah, EEP_TX_MASK);
	/*
	 * For AR9271 we will temporarilly uses the rx chainmax as read from
	 * the EEPROM.
	 */
	if ((ah->hw_version.devid == AR5416_DEVID_PCI) &&
	    !(eeval & AR5416_OPFLAGS_11A) &&
	    !(AR_SREV_9271(ah)))
		/* CB71: GPIO 0 is pulled down to indicate 3 rx chains */
		pCap->rx_chainmask = ath9k_hw_gpio_get(ah, 0) ? 0x5 : 0x7;
	else if (AR_SREV_9100(ah))
		pCap->rx_chainmask = 0x7;
	else
		/* Use rx_chainmask from EEPROM. */
		pCap->rx_chainmask = ah->eep_ops->get_eeprom(ah, EEP_RX_MASK);

	pCap->tx_chainmask = fixup_chainmask(chip_chainmask, pCap->tx_chainmask);
	pCap->rx_chainmask = fixup_chainmask(chip_chainmask, pCap->rx_chainmask);
	ah->txchainmask = pCap->tx_chainmask;
	ah->rxchainmask = pCap->rx_chainmask;

	ah->misc_mode |= AR_PCU_MIC_NEW_LOC_ENA;

	/* enable key search for every frame in an aggregate */
	if (AR_SREV_9300_20_OR_LATER(ah))
		ah->misc_mode |= AR_PCU_ALWAYS_PERFORM_KEYSEARCH;

	common->crypt_caps |= ATH_CRYPT_CAP_CIPHER_AESCCM;

	if (ah->hw_version.devid != AR2427_DEVID_PCIE)
		pCap->hw_caps |= ATH9K_HW_CAP_HT;
	else
		pCap->hw_caps &= ~ATH9K_HW_CAP_HT;

	if (AR_SREV_9271(ah))
		pCap->num_gpio_pins = AR9271_NUM_GPIO;
	else if (AR_DEVID_7010(ah))
		pCap->num_gpio_pins = AR7010_NUM_GPIO;
	else if (AR_SREV_9300_20_OR_LATER(ah))
		pCap->num_gpio_pins = AR9300_NUM_GPIO;
	else if (AR_SREV_9287_11_OR_LATER(ah))
		pCap->num_gpio_pins = AR9287_NUM_GPIO;
	else if (AR_SREV_9285_12_OR_LATER(ah))
		pCap->num_gpio_pins = AR9285_NUM_GPIO;
	else if (AR_SREV_9280_20_OR_LATER(ah))
		pCap->num_gpio_pins = AR928X_NUM_GPIO;
	else
		pCap->num_gpio_pins = AR_NUM_GPIO;

	if (AR_SREV_9160_10_OR_LATER(ah) || AR_SREV_9100(ah))
		pCap->rts_aggr_limit = ATH_AMPDU_LIMIT_MAX;
	else
		pCap->rts_aggr_limit = (8 * 1024);

#if defined(CONFIG_RFKILL) || defined(CONFIG_RFKILL_MODULE)
	ah->rfsilent = ah->eep_ops->get_eeprom(ah, EEP_RF_SILENT);
	if (ah->rfsilent & EEP_RFSILENT_ENABLED) {
		ah->rfkill_gpio =
			MS(ah->rfsilent, EEP_RFSILENT_GPIO_SEL);
		ah->rfkill_polarity =
			MS(ah->rfsilent, EEP_RFSILENT_POLARITY);

		pCap->hw_caps |= ATH9K_HW_CAP_RFSILENT;
	}
#endif
	if (AR_SREV_9271(ah) || AR_SREV_9300_20_OR_LATER(ah))
		pCap->hw_caps |= ATH9K_HW_CAP_AUTOSLEEP;
	else
		pCap->hw_caps &= ~ATH9K_HW_CAP_AUTOSLEEP;

	if (AR_SREV_9280(ah) || AR_SREV_9285(ah))
		pCap->hw_caps &= ~ATH9K_HW_CAP_4KB_SPLITTRANS;
	else
		pCap->hw_caps |= ATH9K_HW_CAP_4KB_SPLITTRANS;

	if (AR_SREV_9300_20_OR_LATER(ah)) {
		pCap->hw_caps |= ATH9K_HW_CAP_EDMA | ATH9K_HW_CAP_FASTCLOCK;
		if (!AR_SREV_9330(ah) && !AR_SREV_9485(ah))
			pCap->hw_caps |= ATH9K_HW_CAP_LDPC;

		pCap->rx_hp_qdepth = ATH9K_HW_RX_HP_QDEPTH;
		pCap->rx_lp_qdepth = ATH9K_HW_RX_LP_QDEPTH;
		pCap->rx_status_len = sizeof(struct ar9003_rxs);
		pCap->tx_desc_len = sizeof(struct ar9003_txc);
		pCap->txs_len = sizeof(struct ar9003_txs);
		if (!ah->config.paprd_disable &&
		    ah->eep_ops->get_eeprom(ah, EEP_PAPRD))
			pCap->hw_caps |= ATH9K_HW_CAP_PAPRD;
	} else {
		pCap->tx_desc_len = sizeof(struct ath_desc);
		if (AR_SREV_9280_20(ah))
			pCap->hw_caps |= ATH9K_HW_CAP_FASTCLOCK;
	}

	if (AR_SREV_9300_20_OR_LATER(ah))
		pCap->hw_caps |= ATH9K_HW_CAP_RAC_SUPPORTED;

	if (AR_SREV_9300_20_OR_LATER(ah))
		ah->ent_mode = REG_READ(ah, AR_ENT_OTP);

	if (AR_SREV_9287_11_OR_LATER(ah) || AR_SREV_9271(ah))
		pCap->hw_caps |= ATH9K_HW_CAP_SGI_20;

	if (AR_SREV_9285(ah))
		if (ah->eep_ops->get_eeprom(ah, EEP_MODAL_VER) >= 3) {
			ant_div_ctl1 =
				ah->eep_ops->get_eeprom(ah, EEP_ANT_DIV_CTL1);
			if ((ant_div_ctl1 & 0x1) && ((ant_div_ctl1 >> 3) & 0x1))
				pCap->hw_caps |= ATH9K_HW_CAP_ANT_DIV_COMB;
		}
	if (AR_SREV_9300_20_OR_LATER(ah)) {
		if (ah->eep_ops->get_eeprom(ah, EEP_CHAIN_MASK_REDUCE))
			pCap->hw_caps |= ATH9K_HW_CAP_APM;
	}


	if (AR_SREV_9330(ah) || AR_SREV_9485(ah)) {
		ant_div_ctl1 = ah->eep_ops->get_eeprom(ah, EEP_ANT_DIV_CTL1);
		/*
		 * enable the diversity-combining algorithm only when
		 * both enable_lna_div and enable_fast_div are set
		 *		Table for Diversity
		 * ant_div_alt_lnaconf		bit 0-1
		 * ant_div_main_lnaconf		bit 2-3
		 * ant_div_alt_gaintb		bit 4
		 * ant_div_main_gaintb		bit 5
		 * enable_ant_div_lnadiv	bit 6
		 * enable_ant_fast_div		bit 7
		 */
		if ((ant_div_ctl1 >> 0x6) == 0x3)
			pCap->hw_caps |= ATH9K_HW_CAP_ANT_DIV_COMB;
	}

	if (AR_SREV_9485_10(ah)) {
		pCap->pcie_lcr_extsync_en = true;
		pCap->pcie_lcr_offset = 0x80;
	}

	if (ath9k_hw_dfs_tested(ah))
		pCap->hw_caps |= ATH9K_HW_CAP_DFS;

	tx_chainmask = pCap->tx_chainmask;
	rx_chainmask = pCap->rx_chainmask;
	while (tx_chainmask || rx_chainmask) {
		if (tx_chainmask & BIT(0))
			pCap->max_txchains++;
		if (rx_chainmask & BIT(0))
			pCap->max_rxchains++;

		tx_chainmask >>= 1;
		rx_chainmask >>= 1;
	}

	if (AR_SREV_9300_20_OR_LATER(ah)) {
		ah->enabled_cals |= TX_IQ_CAL;
		if (AR_SREV_9485_OR_LATER(ah))
			ah->enabled_cals |= TX_IQ_ON_AGC_CAL;
	}

	if (AR_SREV_9462(ah)) {

		if (!(ah->ent_mode & AR_ENT_OTP_49GHZ_DISABLE))
			pCap->hw_caps |= ATH9K_HW_CAP_MCI;

		if (AR_SREV_9462_20(ah))
			pCap->hw_caps |= ATH9K_HW_CAP_RTT;

	}


	if (AR_SREV_9280_20_OR_LATER(ah)) {
		pCap->hw_caps |= ATH9K_HW_WOW_DEVICE_CAPABLE |
				 ATH9K_HW_WOW_PATTERN_MATCH_EXACT;

		if (AR_SREV_9280(ah))
			pCap->hw_caps |= ATH9K_HW_WOW_PATTERN_MATCH_DWORD;
	}

	return 0;
}

/****************************/
/* GPIO / RFKILL / Antennae */
/****************************/

static void ath9k_hw_gpio_cfg_output_mux(struct ath_hw *ah,
					 u32 gpio, u32 type)
{
	int addr;
	u32 gpio_shift, tmp;

	if (gpio > 11)
		addr = AR_GPIO_OUTPUT_MUX3;
	else if (gpio > 5)
		addr = AR_GPIO_OUTPUT_MUX2;
	else
		addr = AR_GPIO_OUTPUT_MUX1;

	gpio_shift = (gpio % 6) * 5;

	if (AR_SREV_9280_20_OR_LATER(ah)
	    || (addr != AR_GPIO_OUTPUT_MUX1)) {
		REG_RMW(ah, addr, (type << gpio_shift),
			(0x1f << gpio_shift));
	} else {
		tmp = REG_READ(ah, addr);
		tmp = ((tmp & 0x1F0) << 1) | (tmp & ~0x1F0);
		tmp &= ~(0x1f << gpio_shift);
		tmp |= (type << gpio_shift);
		REG_WRITE(ah, addr, tmp);
	}
}

void ath9k_hw_cfg_gpio_input(struct ath_hw *ah, u32 gpio)
{
	u32 gpio_shift;

	BUG_ON(gpio >= ah->caps.num_gpio_pins);

	if (AR_DEVID_7010(ah)) {
		gpio_shift = gpio;
		REG_RMW(ah, AR7010_GPIO_OE,
			(AR7010_GPIO_OE_AS_INPUT << gpio_shift),
			(AR7010_GPIO_OE_MASK << gpio_shift));
		return;
	}

	gpio_shift = gpio << 1;
	REG_RMW(ah,
		AR_GPIO_OE_OUT,
		(AR_GPIO_OE_OUT_DRV_NO << gpio_shift),
		(AR_GPIO_OE_OUT_DRV << gpio_shift));
}
EXPORT_SYMBOL(ath9k_hw_cfg_gpio_input);

u32 ath9k_hw_gpio_get(struct ath_hw *ah, u32 gpio)
{
#define MS_REG_READ(x, y) \
	(MS(REG_READ(ah, AR_GPIO_IN_OUT), x##_GPIO_IN_VAL) & (AR_GPIO_BIT(y)))

	if (gpio >= ah->caps.num_gpio_pins)
		return 0xffffffff;

	if (AR_DEVID_7010(ah)) {
		u32 val;
		val = REG_READ(ah, AR7010_GPIO_IN);
		return (MS(val, AR7010_GPIO_IN_VAL) & AR_GPIO_BIT(gpio)) == 0;
	} else if (AR_SREV_9300_20_OR_LATER(ah))
		return (MS(REG_READ(ah, AR_GPIO_IN), AR9300_GPIO_IN_VAL) &
			AR_GPIO_BIT(gpio)) != 0;
	else if (AR_SREV_9271(ah))
		return MS_REG_READ(AR9271, gpio) != 0;
	else if (AR_SREV_9287_11_OR_LATER(ah))
		return MS_REG_READ(AR9287, gpio) != 0;
	else if (AR_SREV_9285_12_OR_LATER(ah))
		return MS_REG_READ(AR9285, gpio) != 0;
	else if (AR_SREV_9280_20_OR_LATER(ah))
		return MS_REG_READ(AR928X, gpio) != 0;
	else
		return MS_REG_READ(AR, gpio) != 0;
}
EXPORT_SYMBOL(ath9k_hw_gpio_get);

void ath9k_hw_cfg_output(struct ath_hw *ah, u32 gpio,
			 u32 ah_signal_type)
{
	u32 gpio_shift;

	if (AR_DEVID_7010(ah)) {
		gpio_shift = gpio;
		REG_RMW(ah, AR7010_GPIO_OE,
			(AR7010_GPIO_OE_AS_OUTPUT << gpio_shift),
			(AR7010_GPIO_OE_MASK << gpio_shift));
		return;
	}

	ath9k_hw_gpio_cfg_output_mux(ah, gpio, ah_signal_type);
	gpio_shift = 2 * gpio;
	REG_RMW(ah,
		AR_GPIO_OE_OUT,
		(AR_GPIO_OE_OUT_DRV_ALL << gpio_shift),
		(AR_GPIO_OE_OUT_DRV << gpio_shift));
}
EXPORT_SYMBOL(ath9k_hw_cfg_output);

void ath9k_hw_set_gpio(struct ath_hw *ah, u32 gpio, u32 val)
{
	if (AR_DEVID_7010(ah)) {
		val = val ? 0 : 1;
		REG_RMW(ah, AR7010_GPIO_OUT, ((val&1) << gpio),
			AR_GPIO_BIT(gpio));
		return;
	}

	if (AR_SREV_9271(ah))
		val = ~val;

	REG_RMW(ah, AR_GPIO_IN_OUT, ((val & 1) << gpio),
		AR_GPIO_BIT(gpio));
}
EXPORT_SYMBOL(ath9k_hw_set_gpio);

void ath9k_hw_setantenna(struct ath_hw *ah, u32 antenna)
{
	REG_WRITE(ah, AR_DEF_ANTENNA, (antenna & 0x7));
}
EXPORT_SYMBOL(ath9k_hw_setantenna);

/*********************/
/* General Operation */
/*********************/

u32 ath9k_hw_getrxfilter(struct ath_hw *ah)
{
	u32 bits = REG_READ(ah, AR_RX_FILTER);
	u32 phybits = REG_READ(ah, AR_PHY_ERR);

	if (phybits & AR_PHY_ERR_RADAR)
		bits |= ATH9K_RX_FILTER_PHYRADAR;
	if (phybits & (AR_PHY_ERR_OFDM_TIMING | AR_PHY_ERR_CCK_TIMING))
		bits |= ATH9K_RX_FILTER_PHYERR;

	return bits;
}
EXPORT_SYMBOL(ath9k_hw_getrxfilter);

void ath9k_hw_setrxfilter(struct ath_hw *ah, u32 bits)
{
	u32 phybits;

	ENABLE_REGWRITE_BUFFER(ah);

	if (AR_SREV_9462(ah))
		bits |= ATH9K_RX_FILTER_CONTROL_WRAPPER;

	REG_WRITE(ah, AR_RX_FILTER, bits);

	phybits = 0;
	if (bits & ATH9K_RX_FILTER_PHYRADAR)
		phybits |= AR_PHY_ERR_RADAR;
	if (bits & ATH9K_RX_FILTER_PHYERR)
		phybits |= AR_PHY_ERR_OFDM_TIMING | AR_PHY_ERR_CCK_TIMING;
	REG_WRITE(ah, AR_PHY_ERR, phybits);

	if (phybits)
		REG_SET_BIT(ah, AR_RXCFG, AR_RXCFG_ZLFDMA);
	else
		REG_CLR_BIT(ah, AR_RXCFG, AR_RXCFG_ZLFDMA);

	REGWRITE_BUFFER_FLUSH(ah);
}
EXPORT_SYMBOL(ath9k_hw_setrxfilter);

bool ath9k_hw_phy_disable(struct ath_hw *ah)
{
	if (ath9k_hw_mci_is_enabled(ah))
		ar9003_mci_bt_gain_ctrl(ah);

	if (!ath9k_hw_set_reset_reg(ah, ATH9K_RESET_WARM))
		return false;

	ath9k_hw_init_pll(ah, NULL);
	ah->htc_reset_init = true;
	return true;
}
EXPORT_SYMBOL(ath9k_hw_phy_disable);

bool ath9k_hw_disable(struct ath_hw *ah)
{
	if (!ath9k_hw_setpower(ah, ATH9K_PM_AWAKE))
		return false;

	if (!ath9k_hw_set_reset_reg(ah, ATH9K_RESET_COLD))
		return false;

	ath9k_hw_init_pll(ah, NULL);
	return true;
}
EXPORT_SYMBOL(ath9k_hw_disable);

static int get_antenna_gain(struct ath_hw *ah, struct ath9k_channel *chan)
{
	enum eeprom_param gain_param;

	if (IS_CHAN_2GHZ(chan))
		gain_param = EEP_ANTENNA_GAIN_2G;
	else
		gain_param = EEP_ANTENNA_GAIN_5G;

	return ah->eep_ops->get_eeprom(ah, gain_param);
}

void ath9k_hw_apply_txpower(struct ath_hw *ah, struct ath9k_channel *chan,
			    bool test)
{
	struct ath_regulatory *reg = ath9k_hw_regulatory(ah);
	struct ieee80211_channel *channel;
	int chan_pwr, new_pwr, max_gain;
	int ant_gain, ant_reduction = 0;

	if (!chan)
		return;

	channel = chan->chan;
	chan_pwr = min_t(int, channel->max_power * 2, MAX_RATE_POWER);
	new_pwr = min_t(int, chan_pwr, reg->power_limit);
	max_gain = chan_pwr - new_pwr + channel->max_antenna_gain * 2;

	ant_gain = get_antenna_gain(ah, chan);
	if (ant_gain > max_gain)
		ant_reduction = ant_gain - max_gain;

	ah->eep_ops->set_txpower(ah, chan,
				 ath9k_regd_get_ctl(reg, chan),
				 ant_reduction, new_pwr, test);
}

void ath9k_hw_set_txpowerlimit(struct ath_hw *ah, u32 limit, bool test)
{
	struct ath_regulatory *reg = ath9k_hw_regulatory(ah);
	struct ath9k_channel *chan = ah->curchan;
	struct ieee80211_channel *channel = chan->chan;

	reg->power_limit = min_t(u32, limit, MAX_RATE_POWER);
	if (test)
		channel->max_power = MAX_RATE_POWER / 2;

	ath9k_hw_apply_txpower(ah, chan, test);

	if (test)
		channel->max_power = DIV_ROUND_UP(reg->max_power_level, 2);
}
EXPORT_SYMBOL(ath9k_hw_set_txpowerlimit);

void ath9k_hw_setopmode(struct ath_hw *ah)
{
	ath9k_hw_set_operating_mode(ah, ah->opmode);
}
EXPORT_SYMBOL(ath9k_hw_setopmode);

void ath9k_hw_setmcastfilter(struct ath_hw *ah, u32 filter0, u32 filter1)
{
	REG_WRITE(ah, AR_MCAST_FIL0, filter0);
	REG_WRITE(ah, AR_MCAST_FIL1, filter1);
}
EXPORT_SYMBOL(ath9k_hw_setmcastfilter);

void ath9k_hw_write_associd(struct ath_hw *ah)
{
	struct ath_common *common = ath9k_hw_common(ah);

	REG_WRITE(ah, AR_BSS_ID0, get_unaligned_le32(common->curbssid));
	REG_WRITE(ah, AR_BSS_ID1, get_unaligned_le16(common->curbssid + 4) |
		  ((common->curaid & 0x3fff) << AR_BSS_ID1_AID_S));
}
EXPORT_SYMBOL(ath9k_hw_write_associd);

#define ATH9K_MAX_TSF_READ 10

u64 ath9k_hw_gettsf64(struct ath_hw *ah)
{
	u32 tsf_lower, tsf_upper1, tsf_upper2;
	int i;

	tsf_upper1 = REG_READ(ah, AR_TSF_U32);
	for (i = 0; i < ATH9K_MAX_TSF_READ; i++) {
		tsf_lower = REG_READ(ah, AR_TSF_L32);
		tsf_upper2 = REG_READ(ah, AR_TSF_U32);
		if (tsf_upper2 == tsf_upper1)
			break;
		tsf_upper1 = tsf_upper2;
	}

	WARN_ON( i == ATH9K_MAX_TSF_READ );

	return (((u64)tsf_upper1 << 32) | tsf_lower);
}
EXPORT_SYMBOL(ath9k_hw_gettsf64);

void ath9k_hw_settsf64(struct ath_hw *ah, u64 tsf64)
{
	REG_WRITE(ah, AR_TSF_L32, tsf64 & 0xffffffff);
	REG_WRITE(ah, AR_TSF_U32, (tsf64 >> 32) & 0xffffffff);
}
EXPORT_SYMBOL(ath9k_hw_settsf64);

void ath9k_hw_reset_tsf(struct ath_hw *ah)
{
	if (!ath9k_hw_wait(ah, AR_SLP32_MODE, AR_SLP32_TSF_WRITE_STATUS, 0,
			   AH_TSF_WRITE_TIMEOUT))
		ath_dbg(ath9k_hw_common(ah), RESET,
			"AR_SLP32_TSF_WRITE_STATUS limit exceeded\n");

	REG_WRITE(ah, AR_RESET_TSF, AR_RESET_TSF_ONCE);
}
EXPORT_SYMBOL(ath9k_hw_reset_tsf);

void ath9k_hw_set_tsfadjust(struct ath_hw *ah, u32 setting)
{
	if (setting)
		ah->misc_mode |= AR_PCU_TX_ADD_TSF;
	else
		ah->misc_mode &= ~AR_PCU_TX_ADD_TSF;
}
EXPORT_SYMBOL(ath9k_hw_set_tsfadjust);

void ath9k_hw_set11nmac2040(struct ath_hw *ah)
{
	struct ieee80211_conf *conf = &ath9k_hw_common(ah)->hw->conf;
	u32 macmode;

	if (conf_is_ht40(conf) && !ah->config.cwm_ignore_extcca)
		macmode = AR_2040_JOINED_RX_CLEAR;
	else
		macmode = 0;

	REG_WRITE(ah, AR_2040_MODE, macmode);
}

/* HW Generic timers configuration */

static const struct ath_gen_timer_configuration gen_tmr_configuration[] =
{
	{AR_NEXT_NDP_TIMER, AR_NDP_PERIOD, AR_TIMER_MODE, 0x0080},
	{AR_NEXT_NDP_TIMER, AR_NDP_PERIOD, AR_TIMER_MODE, 0x0080},
	{AR_NEXT_NDP_TIMER, AR_NDP_PERIOD, AR_TIMER_MODE, 0x0080},
	{AR_NEXT_NDP_TIMER, AR_NDP_PERIOD, AR_TIMER_MODE, 0x0080},
	{AR_NEXT_NDP_TIMER, AR_NDP_PERIOD, AR_TIMER_MODE, 0x0080},
	{AR_NEXT_NDP_TIMER, AR_NDP_PERIOD, AR_TIMER_MODE, 0x0080},
	{AR_NEXT_NDP_TIMER, AR_NDP_PERIOD, AR_TIMER_MODE, 0x0080},
	{AR_NEXT_NDP_TIMER, AR_NDP_PERIOD, AR_TIMER_MODE, 0x0080},
	{AR_NEXT_NDP2_TIMER, AR_NDP2_PERIOD, AR_NDP2_TIMER_MODE, 0x0001},
	{AR_NEXT_NDP2_TIMER + 1*4, AR_NDP2_PERIOD + 1*4,
				AR_NDP2_TIMER_MODE, 0x0002},
	{AR_NEXT_NDP2_TIMER + 2*4, AR_NDP2_PERIOD + 2*4,
				AR_NDP2_TIMER_MODE, 0x0004},
	{AR_NEXT_NDP2_TIMER + 3*4, AR_NDP2_PERIOD + 3*4,
				AR_NDP2_TIMER_MODE, 0x0008},
	{AR_NEXT_NDP2_TIMER + 4*4, AR_NDP2_PERIOD + 4*4,
				AR_NDP2_TIMER_MODE, 0x0010},
	{AR_NEXT_NDP2_TIMER + 5*4, AR_NDP2_PERIOD + 5*4,
				AR_NDP2_TIMER_MODE, 0x0020},
	{AR_NEXT_NDP2_TIMER + 6*4, AR_NDP2_PERIOD + 6*4,
				AR_NDP2_TIMER_MODE, 0x0040},
	{AR_NEXT_NDP2_TIMER + 7*4, AR_NDP2_PERIOD + 7*4,
				AR_NDP2_TIMER_MODE, 0x0080}
};

/* HW generic timer primitives */

/* compute and clear index of rightmost 1 */
static u32 rightmost_index(struct ath_gen_timer_table *timer_table, u32 *mask)
{
	u32 b;

	b = *mask;
	b &= (0-b);
	*mask &= ~b;
	b *= debruijn32;
	b >>= 27;

	return timer_table->gen_timer_index[b];
}

u32 ath9k_hw_gettsf32(struct ath_hw *ah)
{
	return REG_READ(ah, AR_TSF_L32);
}
EXPORT_SYMBOL(ath9k_hw_gettsf32);

struct ath_gen_timer *ath_gen_timer_alloc(struct ath_hw *ah,
					  void (*trigger)(void *),
					  void (*overflow)(void *),
					  void *arg,
					  u8 timer_index)
{
	struct ath_gen_timer_table *timer_table = &ah->hw_gen_timers;
	struct ath_gen_timer *timer;

	timer = kzalloc(sizeof(struct ath_gen_timer), GFP_KERNEL);

	if (timer == NULL) {
		ath_err(ath9k_hw_common(ah),
			"Failed to allocate memory for hw timer[%d]\n",
			timer_index);
		return NULL;
	}

	/* allocate a hardware generic timer slot */
	timer_table->timers[timer_index] = timer;
	timer->index = timer_index;
	timer->trigger = trigger;
	timer->overflow = overflow;
	timer->arg = arg;

	return timer;
}
EXPORT_SYMBOL(ath_gen_timer_alloc);

void ath9k_hw_gen_timer_start(struct ath_hw *ah,
			      struct ath_gen_timer *timer,
			      u32 trig_timeout,
			      u32 timer_period)
{
	struct ath_gen_timer_table *timer_table = &ah->hw_gen_timers;
	u32 tsf, timer_next;

	BUG_ON(!timer_period);

	set_bit(timer->index, &timer_table->timer_mask.timer_bits);

	tsf = ath9k_hw_gettsf32(ah);

	timer_next = tsf + trig_timeout;

	ath_dbg(ath9k_hw_common(ah), HWTIMER,
		"current tsf %x period %x timer_next %x\n",
		tsf, timer_period, timer_next);

	/*
	 * Program generic timer registers
	 */
	REG_WRITE(ah, gen_tmr_configuration[timer->index].next_addr,
		 timer_next);
	REG_WRITE(ah, gen_tmr_configuration[timer->index].period_addr,
		  timer_period);
	REG_SET_BIT(ah, gen_tmr_configuration[timer->index].mode_addr,
		    gen_tmr_configuration[timer->index].mode_mask);

	if (AR_SREV_9462(ah)) {
		/*
		 * Starting from AR9462, each generic timer can select which tsf
		 * to use. But we still follow the old rule, 0 - 7 use tsf and
		 * 8 - 15  use tsf2.
		 */
		if ((timer->index < AR_GEN_TIMER_BANK_1_LEN))
			REG_CLR_BIT(ah, AR_MAC_PCU_GEN_TIMER_TSF_SEL,
				       (1 << timer->index));
		else
			REG_SET_BIT(ah, AR_MAC_PCU_GEN_TIMER_TSF_SEL,
				       (1 << timer->index));
	}

	/* Enable both trigger and thresh interrupt masks */
	REG_SET_BIT(ah, AR_IMR_S5,
		(SM(AR_GENTMR_BIT(timer->index), AR_IMR_S5_GENTIMER_THRESH) |
		SM(AR_GENTMR_BIT(timer->index), AR_IMR_S5_GENTIMER_TRIG)));
}
EXPORT_SYMBOL(ath9k_hw_gen_timer_start);

void ath9k_hw_gen_timer_stop(struct ath_hw *ah, struct ath_gen_timer *timer)
{
	struct ath_gen_timer_table *timer_table = &ah->hw_gen_timers;

	if ((timer->index < AR_FIRST_NDP_TIMER) ||
		(timer->index >= ATH_MAX_GEN_TIMER)) {
		return;
	}

	/* Clear generic timer enable bits. */
	REG_CLR_BIT(ah, gen_tmr_configuration[timer->index].mode_addr,
			gen_tmr_configuration[timer->index].mode_mask);

	/* Disable both trigger and thresh interrupt masks */
	REG_CLR_BIT(ah, AR_IMR_S5,
		(SM(AR_GENTMR_BIT(timer->index), AR_IMR_S5_GENTIMER_THRESH) |
		SM(AR_GENTMR_BIT(timer->index), AR_IMR_S5_GENTIMER_TRIG)));

	clear_bit(timer->index, &timer_table->timer_mask.timer_bits);
}
EXPORT_SYMBOL(ath9k_hw_gen_timer_stop);

void ath_gen_timer_free(struct ath_hw *ah, struct ath_gen_timer *timer)
{
	struct ath_gen_timer_table *timer_table = &ah->hw_gen_timers;

	/* free the hardware generic timer slot */
	timer_table->timers[timer->index] = NULL;
	kfree(timer);
}
EXPORT_SYMBOL(ath_gen_timer_free);

/*
 * Generic Timer Interrupts handling
 */
void ath_gen_timer_isr(struct ath_hw *ah)
{
	struct ath_gen_timer_table *timer_table = &ah->hw_gen_timers;
	struct ath_gen_timer *timer;
	struct ath_common *common = ath9k_hw_common(ah);
	u32 trigger_mask, thresh_mask, index;

	/* get hardware generic timer interrupt status */
	trigger_mask = ah->intr_gen_timer_trigger;
	thresh_mask = ah->intr_gen_timer_thresh;
	trigger_mask &= timer_table->timer_mask.val;
	thresh_mask &= timer_table->timer_mask.val;

	trigger_mask &= ~thresh_mask;

	while (thresh_mask) {
		index = rightmost_index(timer_table, &thresh_mask);
		timer = timer_table->timers[index];
		BUG_ON(!timer);
		ath_dbg(common, HWTIMER, "TSF overflow for Gen timer %d\n",
			index);
		timer->overflow(timer->arg);
	}

	while (trigger_mask) {
		index = rightmost_index(timer_table, &trigger_mask);
		timer = timer_table->timers[index];
		BUG_ON(!timer);
		ath_dbg(common, HWTIMER,
			"Gen timer[%d] trigger\n", index);
		timer->trigger(timer->arg);
	}
}
EXPORT_SYMBOL(ath_gen_timer_isr);

/********/
/* HTC  */
/********/

static struct {
	u32 version;
	const char * name;
} ath_mac_bb_names[] = {
	/* Devices with external radios */
	{ AR_SREV_VERSION_5416_PCI,	"5416" },
	{ AR_SREV_VERSION_5416_PCIE,	"5418" },
	{ AR_SREV_VERSION_9100,		"9100" },
	{ AR_SREV_VERSION_9160,		"9160" },
	/* Single-chip solutions */
	{ AR_SREV_VERSION_9280,		"9280" },
	{ AR_SREV_VERSION_9285,		"9285" },
	{ AR_SREV_VERSION_9287,         "9287" },
	{ AR_SREV_VERSION_9271,         "9271" },
	{ AR_SREV_VERSION_9300,         "9300" },
	{ AR_SREV_VERSION_9330,         "9330" },
	{ AR_SREV_VERSION_9340,		"9340" },
	{ AR_SREV_VERSION_9485,         "9485" },
	{ AR_SREV_VERSION_9462,         "9462" },
	{ AR_SREV_VERSION_9550,         "9550" },
};

/* For devices with external radios */
static struct {
	u16 version;
	const char * name;
} ath_rf_names[] = {
	{ 0,				"5133" },
	{ AR_RAD5133_SREV_MAJOR,	"5133" },
	{ AR_RAD5122_SREV_MAJOR,	"5122" },
	{ AR_RAD2133_SREV_MAJOR,	"2133" },
	{ AR_RAD2122_SREV_MAJOR,	"2122" }
};

/*
 * Return the MAC/BB name. "????" is returned if the MAC/BB is unknown.
 */
static const char *ath9k_hw_mac_bb_name(u32 mac_bb_version)
{
	int i;

	for (i=0; i<ARRAY_SIZE(ath_mac_bb_names); i++) {
		if (ath_mac_bb_names[i].version == mac_bb_version) {
			return ath_mac_bb_names[i].name;
		}
	}

	return "????";
}

/*
 * Return the RF name. "????" is returned if the RF is unknown.
 * Used for devices with external radios.
 */
static const char *ath9k_hw_rf_name(u16 rf_version)
{
	int i;

	for (i=0; i<ARRAY_SIZE(ath_rf_names); i++) {
		if (ath_rf_names[i].version == rf_version) {
			return ath_rf_names[i].name;
		}
	}

	return "????";
}

void ath9k_hw_name(struct ath_hw *ah, char *hw_name, size_t len)
{
	int used;

	/* chipsets >= AR9280 are single-chip */
	if (AR_SREV_9280_20_OR_LATER(ah)) {
		used = snprintf(hw_name, len,
			       "Atheros AR%s Rev:%x",
			       ath9k_hw_mac_bb_name(ah->hw_version.macVersion),
			       ah->hw_version.macRev);
	}
	else {
		used = snprintf(hw_name, len,
			       "Atheros AR%s MAC/BB Rev:%x AR%s RF Rev:%x",
			       ath9k_hw_mac_bb_name(ah->hw_version.macVersion),
			       ah->hw_version.macRev,
			       ath9k_hw_rf_name((ah->hw_version.analog5GhzRev &
						AR_RADIO_SREV_MAJOR)),
			       ah->hw_version.phyRev);
	}

	hw_name[used] = '\0';
}
EXPORT_SYMBOL(ath9k_hw_name);<|MERGE_RESOLUTION|>--- conflicted
+++ resolved
@@ -1965,12 +1965,6 @@
 	if (!ath9k_hw_init_cal(ah, chan))
 		return -EIO;
 
-<<<<<<< HEAD
-	ath9k_hw_loadnf(ah, chan);
-	ath9k_hw_start_nfcal(ah, true);
-
-=======
->>>>>>> 040a7831
 	if (ath9k_hw_mci_is_enabled(ah) && ar9003_mci_end_reset(ah, chan, caldata))
 		return -EIO;
 
