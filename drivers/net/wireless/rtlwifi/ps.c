/******************************************************************************
 *
 * Copyright(c) 2009-2010  Realtek Corporation.
 *
 * This program is free software; you can redistribute it and/or modify it
 * under the terms of version 2 of the GNU General Public License as
 * published by the Free Software Foundation.
 *
 * This program is distributed in the hope that it will be useful, but WITHOUT
 * ANY WARRANTY; without even the implied warranty of MERCHANTABILITY or
 * FITNESS FOR A PARTICULAR PURPOSE.  See the GNU General Public License for
 * more details.
 *
 * You should have received a copy of the GNU General Public License along with
 * this program; if not, write to the Free Software Foundation, Inc.,
 * 51 Franklin Street, Fifth Floor, Boston, MA 02110, USA
 *
 * The full GNU General Public License is included in this distribution in the
 * file called LICENSE.
 *
 * Contact Information:
 * wlanfae <wlanfae@realtek.com>
 * Realtek Corporation, No. 2, Innovation Road II, Hsinchu Science Park,
 * Hsinchu 300, Taiwan.
 *
 * Larry Finger <Larry.Finger@lwfinger.net>
 *
 *****************************************************************************/

#include <linux/export.h>
#include "wifi.h"
#include "base.h"
#include "ps.h"

bool rtl_ps_enable_nic(struct ieee80211_hw *hw)
{
	struct rtl_priv *rtlpriv = rtl_priv(hw);
	struct rtl_ps_ctl *ppsc = rtl_psc(rtl_priv(hw));
	struct rtl_hal *rtlhal = rtl_hal(rtl_priv(hw));

	/*<1> reset trx ring */
	if (rtlhal->interface == INTF_PCI)
		rtlpriv->intf_ops->reset_trx_ring(hw);

	if (is_hal_stop(rtlhal))
		RT_TRACE(rtlpriv, COMP_ERR, DBG_WARNING,
			 ("Driver is already down!\n"));

	/*<2> Enable Adapter */
	rtlpriv->cfg->ops->hw_init(hw);
	RT_CLEAR_PS_LEVEL(ppsc, RT_RF_OFF_LEVL_HALT_NIC);

	/*<3> Enable Interrupt */
	rtlpriv->cfg->ops->enable_interrupt(hw);

	/*<enable timer> */
	rtl_watch_dog_timer_callback((unsigned long)hw);

	return true;
}
EXPORT_SYMBOL(rtl_ps_enable_nic);

bool rtl_ps_disable_nic(struct ieee80211_hw *hw)
{
	struct rtl_priv *rtlpriv = rtl_priv(hw);

	/*<1> Stop all timer */
	rtl_deinit_deferred_work(hw);

	/*<2> Disable Interrupt */
	rtlpriv->cfg->ops->disable_interrupt(hw);
	tasklet_kill(&rtlpriv->works.irq_tasklet);

	/*<3> Disable Adapter */
	rtlpriv->cfg->ops->hw_disable(hw);

	return true;
}
EXPORT_SYMBOL(rtl_ps_disable_nic);

bool rtl_ps_set_rf_state(struct ieee80211_hw *hw,
			 enum rf_pwrstate state_toset,
			 u32 changesource)
{
	struct rtl_priv *rtlpriv = rtl_priv(hw);
	struct rtl_ps_ctl *ppsc = rtl_psc(rtl_priv(hw));
	bool actionallowed = false;

	switch (state_toset) {
	case ERFON:
		ppsc->rfoff_reason &= (~changesource);

		if ((changesource == RF_CHANGE_BY_HW) &&
		    (ppsc->hwradiooff)) {
			ppsc->hwradiooff = false;
		}

		if (!ppsc->rfoff_reason) {
			ppsc->rfoff_reason = 0;
			actionallowed = true;
		}

		break;

	case ERFOFF:

		if ((changesource == RF_CHANGE_BY_HW)
		    && (ppsc->hwradiooff == false)) {
			ppsc->hwradiooff = true;
		}

		ppsc->rfoff_reason |= changesource;
		actionallowed = true;
		break;

	case ERFSLEEP:
		ppsc->rfoff_reason |= changesource;
		actionallowed = true;
		break;

	default:
		RT_TRACE(rtlpriv, COMP_ERR, DBG_EMERG,
			 ("switch case not process\n"));
		break;
	}

	if (actionallowed)
		rtlpriv->cfg->ops->set_rf_power_state(hw, state_toset);

	return actionallowed;
}
EXPORT_SYMBOL(rtl_ps_set_rf_state);

static void _rtl_ps_inactive_ps(struct ieee80211_hw *hw)
{
	struct rtl_priv *rtlpriv = rtl_priv(hw);
	struct rtl_hal *rtlhal = rtl_hal(rtl_priv(hw));
	struct rtl_ps_ctl *ppsc = rtl_psc(rtl_priv(hw));

	ppsc->swrf_processing = true;

	if (ppsc->inactive_pwrstate == ERFON &&
	    rtlhal->interface == INTF_PCI) {
		if ((ppsc->reg_rfps_level & RT_RF_OFF_LEVL_ASPM) &&
		    RT_IN_PS_LEVEL(ppsc, RT_PS_LEVEL_ASPM) &&
		    rtlhal->interface == INTF_PCI) {
			rtlpriv->intf_ops->disable_aspm(hw);
			RT_CLEAR_PS_LEVEL(ppsc, RT_PS_LEVEL_ASPM);
		}
	}

	rtl_ps_set_rf_state(hw, ppsc->inactive_pwrstate, RF_CHANGE_BY_IPS);

	if (ppsc->inactive_pwrstate == ERFOFF &&
	    rtlhal->interface == INTF_PCI) {
		if (ppsc->reg_rfps_level & RT_RF_OFF_LEVL_ASPM &&
			!RT_IN_PS_LEVEL(ppsc, RT_PS_LEVEL_ASPM)) {
			rtlpriv->intf_ops->enable_aspm(hw);
			RT_SET_PS_LEVEL(ppsc, RT_PS_LEVEL_ASPM);
		}
	}

	ppsc->swrf_processing = false;
}

void rtl_ips_nic_off_wq_callback(void *data)
{
	struct rtl_works *rtlworks =
	    container_of_dwork_rtl(data, struct rtl_works, ips_nic_off_wq);
	struct ieee80211_hw *hw = rtlworks->hw;
	struct rtl_priv *rtlpriv = rtl_priv(hw);
	struct rtl_hal *rtlhal = rtl_hal(rtl_priv(hw));
	struct rtl_mac *mac = rtl_mac(rtl_priv(hw));
	struct rtl_ps_ctl *ppsc = rtl_psc(rtl_priv(hw));
	enum rf_pwrstate rtstate;

	if (mac->opmode != NL80211_IFTYPE_STATION) {
		RT_TRACE(rtlpriv, COMP_ERR, DBG_WARNING,
			 ("not station return\n"));
		return;
	}

	if (mac->link_state > MAC80211_NOLINK)
		return;

	if (is_hal_stop(rtlhal))
		return;

	if (rtlpriv->sec.being_setkey)
		return;

	if (ppsc->inactiveps) {
		rtstate = ppsc->rfpwr_state;

		/*
		 *Do not enter IPS in the following conditions:
		 *(1) RF is already OFF or Sleep
		 *(2) swrf_processing (indicates the IPS is still under going)
		 *(3) Connectted (only disconnected can trigger IPS)
		 *(4) IBSS (send Beacon)
		 *(5) AP mode (send Beacon)
		 *(6) monitor mode (rcv packet)
		 */

		if (rtstate == ERFON &&
		    !ppsc->swrf_processing &&
		    (mac->link_state == MAC80211_NOLINK) &&
		    !mac->act_scanning) {
			RT_TRACE(rtlpriv, COMP_RF, DBG_TRACE,
				 ("IPSEnter(): Turn off RF.\n"));

			ppsc->inactive_pwrstate = ERFOFF;
			ppsc->in_powersavemode = true;

			/*rtl_pci_reset_trx_ring(hw); */
			_rtl_ps_inactive_ps(hw);
		}
	}
}

void rtl_ips_nic_off(struct ieee80211_hw *hw)
{
	struct rtl_priv *rtlpriv = rtl_priv(hw);

	/*
	 *because when link with ap, mac80211 will ask us
	 *to disable nic quickly after scan before linking,
	 *this will cause link failed, so we delay 100ms here
	 */
	queue_delayed_work(rtlpriv->works.rtl_wq,
			   &rtlpriv->works.ips_nic_off_wq, MSECS(100));
}

void rtl_ips_nic_on(struct ieee80211_hw *hw)
{
	struct rtl_priv *rtlpriv = rtl_priv(hw);
	struct rtl_mac *mac = rtl_mac(rtl_priv(hw));
	struct rtl_ps_ctl *ppsc = rtl_psc(rtl_priv(hw));
	enum rf_pwrstate rtstate;
	unsigned long flags;

	if (mac->opmode != NL80211_IFTYPE_STATION)
		return;

	spin_lock_irqsave(&rtlpriv->locks.ips_lock, flags);

	if (ppsc->inactiveps) {
		rtstate = ppsc->rfpwr_state;

		if (rtstate != ERFON &&
		    !ppsc->swrf_processing &&
		    ppsc->rfoff_reason <= RF_CHANGE_BY_IPS) {

			ppsc->inactive_pwrstate = ERFON;
			ppsc->in_powersavemode = false;

			_rtl_ps_inactive_ps(hw);
		}
	}

	spin_unlock_irqrestore(&rtlpriv->locks.ips_lock, flags);
}

/*for FW LPS*/

/*
 *Determine if we can set Fw into PS mode
 *in current condition.Return TRUE if it
 *can enter PS mode.
 */
static bool rtl_get_fwlps_doze(struct ieee80211_hw *hw)
{
	struct rtl_priv *rtlpriv = rtl_priv(hw);
	struct rtl_mac *mac = rtl_mac(rtl_priv(hw));
	struct rtl_ps_ctl *ppsc = rtl_psc(rtl_priv(hw));
	u32 ps_timediff;

	ps_timediff = jiffies_to_msecs(jiffies -
				       ppsc->last_delaylps_stamp_jiffies);

	if (ps_timediff < 2000) {
		RT_TRACE(rtlpriv, COMP_POWER, DBG_LOUD,
			 ("Delay enter Fw LPS for DHCP, ARP,"
			  " or EAPOL exchanging state.\n"));
		return false;
	}

	if (mac->link_state != MAC80211_LINKED)
		return false;

	if (mac->opmode == NL80211_IFTYPE_ADHOC)
		return false;

	return true;
}

/* Change current and default preamble mode.*/
static void rtl_lps_set_psmode(struct ieee80211_hw *hw, u8 rt_psmode)
{
	struct rtl_priv *rtlpriv = rtl_priv(hw);
	struct rtl_mac *mac = rtl_mac(rtl_priv(hw));
	struct rtl_ps_ctl *ppsc = rtl_psc(rtl_priv(hw));
	u8 rpwm_val, fw_pwrmode;

	if (mac->opmode == NL80211_IFTYPE_ADHOC)
		return;

	if (mac->link_state != MAC80211_LINKED)
		return;

	if (ppsc->dot11_psmode == rt_psmode)
		return;

	/* Update power save mode configured. */
	ppsc->dot11_psmode = rt_psmode;

	/*
	 *<FW control LPS>
	 *1. Enter PS mode
	 *   Set RPWM to Fw to turn RF off and send H2C fw_pwrmode
	 *   cmd to set Fw into PS mode.
	 *2. Leave PS mode
	 *   Send H2C fw_pwrmode cmd to Fw to set Fw into Active
	 *   mode and set RPWM to turn RF on.
	 */

	if ((ppsc->fwctrl_lps) && ppsc->report_linked) {
		bool fw_current_inps;
		if (ppsc->dot11_psmode == EACTIVE) {
			RT_TRACE(rtlpriv, COMP_RF, DBG_DMESG,
				 ("FW LPS leave ps_mode:%x\n",
				  FW_PS_ACTIVE_MODE));

			rpwm_val = 0x0C;	/* RF on */
			fw_pwrmode = FW_PS_ACTIVE_MODE;
			rtlpriv->cfg->ops->set_hw_reg(hw, HW_VAR_SET_RPWM,
					(u8 *) (&rpwm_val));
			rtlpriv->cfg->ops->set_hw_reg(hw,
					HW_VAR_H2C_FW_PWRMODE,
					(u8 *) (&fw_pwrmode));
			fw_current_inps = false;

			rtlpriv->cfg->ops->set_hw_reg(hw,
					HW_VAR_FW_PSMODE_STATUS,
					(u8 *) (&fw_current_inps));

		} else {
			if (rtl_get_fwlps_doze(hw)) {
				RT_TRACE(rtlpriv, COMP_RF, DBG_DMESG,
						("FW LPS enter ps_mode:%x\n",
						 ppsc->fwctrl_psmode));

				rpwm_val = 0x02;	/* RF off */
				fw_current_inps = true;
				rtlpriv->cfg->ops->set_hw_reg(hw,
						HW_VAR_FW_PSMODE_STATUS,
						(u8 *) (&fw_current_inps));
				rtlpriv->cfg->ops->set_hw_reg(hw,
						HW_VAR_H2C_FW_PWRMODE,
						(u8 *) (&ppsc->fwctrl_psmode));

				rtlpriv->cfg->ops->set_hw_reg(hw,
						HW_VAR_SET_RPWM,
						(u8 *) (&rpwm_val));
			} else {
				/* Reset the power save related parameters. */
				ppsc->dot11_psmode = EACTIVE;
			}
		}
	}
}

/*Enter the leisure power save mode.*/
void rtl_lps_enter(struct ieee80211_hw *hw)
{
	struct rtl_mac *mac = rtl_mac(rtl_priv(hw));
	struct rtl_ps_ctl *ppsc = rtl_psc(rtl_priv(hw));
	struct rtl_priv *rtlpriv = rtl_priv(hw);

	if (!ppsc->fwctrl_lps)
		return;

	if (rtlpriv->sec.being_setkey)
		return;

	if (rtlpriv->link_info.busytraffic)
		return;

	/*sleep after linked 10s, to let DHCP and 4-way handshake ok enough!! */
	if (mac->cnt_after_linked < 5)
		return;

	if (mac->opmode == NL80211_IFTYPE_ADHOC)
		return;

	if (mac->link_state != MAC80211_LINKED)
		return;

<<<<<<< HEAD
	spin_lock_irq(&rtlpriv->locks.lps_lock);
=======
	mutex_lock(&rtlpriv->locks.ps_mutex);
>>>>>>> dcd6c922

	/* Idle for a while if we connect to AP a while ago. */
	if (mac->cnt_after_linked >= 2) {
		if (ppsc->dot11_psmode == EACTIVE) {
			RT_TRACE(rtlpriv, COMP_POWER, DBG_LOUD,
					("Enter 802.11 power save mode...\n"));

			rtl_lps_set_psmode(hw, EAUTOPS);
		}
	}

<<<<<<< HEAD
	spin_unlock_irq(&rtlpriv->locks.lps_lock);
=======
	mutex_unlock(&rtlpriv->locks.ps_mutex);
>>>>>>> dcd6c922
}

/*Leave the leisure power save mode.*/
void rtl_lps_leave(struct ieee80211_hw *hw)
{
	struct rtl_priv *rtlpriv = rtl_priv(hw);
	struct rtl_ps_ctl *ppsc = rtl_psc(rtl_priv(hw));
	struct rtl_hal *rtlhal = rtl_hal(rtl_priv(hw));
	unsigned long flags;

<<<<<<< HEAD
	spin_lock_irqsave(&rtlpriv->locks.lps_lock, flags);
=======
	mutex_lock(&rtlpriv->locks.ps_mutex);
>>>>>>> dcd6c922

	if (ppsc->fwctrl_lps) {
		if (ppsc->dot11_psmode != EACTIVE) {

			/*FIX ME */
			rtlpriv->cfg->ops->enable_interrupt(hw);

			if (ppsc->reg_rfps_level & RT_RF_LPS_LEVEL_ASPM &&
			    RT_IN_PS_LEVEL(ppsc, RT_PS_LEVEL_ASPM) &&
			    rtlhal->interface == INTF_PCI) {
				rtlpriv->intf_ops->disable_aspm(hw);
				RT_CLEAR_PS_LEVEL(ppsc, RT_PS_LEVEL_ASPM);
			}

			RT_TRACE(rtlpriv, COMP_POWER, DBG_LOUD,
				 ("Busy Traffic,Leave 802.11 power save..\n"));

			rtl_lps_set_psmode(hw, EACTIVE);
		}
	}
<<<<<<< HEAD
	spin_unlock_irqrestore(&rtlpriv->locks.lps_lock, flags);
=======
	mutex_unlock(&rtlpriv->locks.ps_mutex);
>>>>>>> dcd6c922
}

/* For sw LPS*/
void rtl_swlps_beacon(struct ieee80211_hw *hw, void *data, unsigned int len)
{
	struct rtl_priv *rtlpriv = rtl_priv(hw);
	struct rtl_mac *mac = rtl_mac(rtl_priv(hw));
	struct ieee80211_hdr *hdr = (void *) data;
	struct ieee80211_tim_ie *tim_ie;
	u8 *tim;
	u8 tim_len;
	bool u_buffed;
	bool m_buffed;

	if (mac->opmode != NL80211_IFTYPE_STATION)
		return;

	if (!rtlpriv->psc.swctrl_lps)
		return;

	if (rtlpriv->mac80211.link_state != MAC80211_LINKED)
		return;

	if (!rtlpriv->psc.sw_ps_enabled)
		return;

	if (rtlpriv->psc.fwctrl_lps)
		return;

	if (likely(!(hw->conf.flags & IEEE80211_CONF_PS)))
		return;

	/* check if this really is a beacon */
	if (!ieee80211_is_beacon(hdr->frame_control))
		return;

	/* min. beacon length + FCS_LEN */
	if (len <= 40 + FCS_LEN)
		return;

	/* and only beacons from the associated BSSID, please */
	if (compare_ether_addr(hdr->addr3, rtlpriv->mac80211.bssid))
		return;

	rtlpriv->psc.last_beacon = jiffies;

	tim = rtl_find_ie(data, len - FCS_LEN, WLAN_EID_TIM);
	if (!tim)
		return;

	if (tim[1] < sizeof(*tim_ie))
		return;

	tim_len = tim[1];
	tim_ie = (struct ieee80211_tim_ie *) &tim[2];

	if (!WARN_ON_ONCE(!hw->conf.ps_dtim_period))
		rtlpriv->psc.dtim_counter = tim_ie->dtim_count;

	/* Check whenever the PHY can be turned off again. */

	/* 1. What about buffered unicast traffic for our AID? */
	u_buffed = ieee80211_check_tim(tim_ie, tim_len,
				       rtlpriv->mac80211.assoc_id);

	/* 2. Maybe the AP wants to send multicast/broadcast data? */
	m_buffed = tim_ie->bitmap_ctrl & 0x01;
	rtlpriv->psc.multi_buffered = m_buffed;

	/* unicast will process by mac80211 through
	 * set ~IEEE80211_CONF_PS, So we just check
	 * multicast frames here */
	if (!m_buffed) {
		/* back to low-power land. and delay is
		 * prevent null power save frame tx fail */
		queue_delayed_work(rtlpriv->works.rtl_wq,
				&rtlpriv->works.ps_work, MSECS(5));
	} else {
		RT_TRACE(rtlpriv, COMP_POWER, DBG_DMESG, ("u_bufferd: %x, "
				"m_buffered: %x\n", u_buffed, m_buffed));
	}
}

void rtl_swlps_rf_awake(struct ieee80211_hw *hw)
{
	struct rtl_priv *rtlpriv = rtl_priv(hw);
	struct rtl_ps_ctl *ppsc = rtl_psc(rtl_priv(hw));
	struct rtl_mac *mac = rtl_mac(rtl_priv(hw));

	if (!rtlpriv->psc.swctrl_lps)
		return;
	if (mac->link_state != MAC80211_LINKED)
		return;

	if (ppsc->reg_rfps_level & RT_RF_LPS_LEVEL_ASPM &&
		RT_IN_PS_LEVEL(ppsc, RT_PS_LEVEL_ASPM)) {
		rtlpriv->intf_ops->disable_aspm(hw);
		RT_CLEAR_PS_LEVEL(ppsc, RT_PS_LEVEL_ASPM);
	}

<<<<<<< HEAD
	spin_lock_irq(&rtlpriv->locks.lps_lock);
	rtl_ps_set_rf_state(hw, ERFON, RF_CHANGE_BY_PS);
	spin_unlock_irq(&rtlpriv->locks.lps_lock);
=======
	mutex_lock(&rtlpriv->locks.ps_mutex);
	rtl_ps_set_rf_state(hw, ERFON, RF_CHANGE_BY_PS);
	mutex_unlock(&rtlpriv->locks.ps_mutex);
>>>>>>> dcd6c922
}

void rtl_swlps_rfon_wq_callback(void *data)
{
	struct rtl_works *rtlworks =
	    container_of_dwork_rtl(data, struct rtl_works, ps_rfon_wq);
	struct ieee80211_hw *hw = rtlworks->hw;

	rtl_swlps_rf_awake(hw);
}

void rtl_swlps_rf_sleep(struct ieee80211_hw *hw)
{
	struct rtl_priv *rtlpriv = rtl_priv(hw);
	struct rtl_mac *mac = rtl_mac(rtl_priv(hw));
	struct rtl_ps_ctl *ppsc = rtl_psc(rtl_priv(hw));
	u8 sleep_intv;

	if (!rtlpriv->psc.sw_ps_enabled)
		return;

	if ((rtlpriv->sec.being_setkey) ||
	    (mac->opmode == NL80211_IFTYPE_ADHOC))
		return;

	/*sleep after linked 10s, to let DHCP and 4-way handshake ok enough!! */
	if ((mac->link_state != MAC80211_LINKED) || (mac->cnt_after_linked < 5))
		return;

	if (rtlpriv->link_info.busytraffic)
		return;

<<<<<<< HEAD
	spin_lock_irq(&rtlpriv->locks.lps_lock);
	rtl_ps_set_rf_state(hw, ERFSLEEP, RF_CHANGE_BY_PS);
	spin_unlock_irq(&rtlpriv->locks.lps_lock);
=======
	mutex_lock(&rtlpriv->locks.ps_mutex);
	rtl_ps_set_rf_state(hw, ERFSLEEP, RF_CHANGE_BY_PS);
	mutex_unlock(&rtlpriv->locks.ps_mutex);
>>>>>>> dcd6c922

	if (ppsc->reg_rfps_level & RT_RF_OFF_LEVL_ASPM &&
		!RT_IN_PS_LEVEL(ppsc, RT_PS_LEVEL_ASPM)) {
		rtlpriv->intf_ops->enable_aspm(hw);
		RT_SET_PS_LEVEL(ppsc, RT_PS_LEVEL_ASPM);
	}

	/* here is power save alg, when this beacon is DTIM
	 * we will set sleep time to dtim_period * n;
	 * when this beacon is not DTIM, we will set sleep
	 * time to sleep_intv = rtlpriv->psc.dtim_counter or
	 * MAX_SW_LPS_SLEEP_INTV(default set to 5) */

	if (rtlpriv->psc.dtim_counter == 0) {
		if (hw->conf.ps_dtim_period == 1)
			sleep_intv = hw->conf.ps_dtim_period * 2;
		else
			sleep_intv = hw->conf.ps_dtim_period;
	} else {
		sleep_intv = rtlpriv->psc.dtim_counter;
	}

	if (sleep_intv > MAX_SW_LPS_SLEEP_INTV)
		sleep_intv = MAX_SW_LPS_SLEEP_INTV;

	/* this print should always be dtim_conter = 0 &
	 * sleep  = dtim_period, that meaons, we should
	 * awake before every dtim */
	RT_TRACE(rtlpriv, COMP_POWER, DBG_DMESG,
		 ("dtim_counter:%x will sleep :%d"
		 " beacon_intv\n", rtlpriv->psc.dtim_counter, sleep_intv));

	/* we tested that 40ms is enough for sw & hw sw delay */
	queue_delayed_work(rtlpriv->works.rtl_wq, &rtlpriv->works.ps_rfon_wq,
			MSECS(sleep_intv * mac->vif->bss_conf.beacon_int - 40));
}


void rtl_swlps_wq_callback(void *data)
{
	struct rtl_works *rtlworks = container_of_dwork_rtl(data,
				     struct rtl_works,
				     ps_work);
	struct ieee80211_hw *hw = rtlworks->hw;
	struct rtl_priv *rtlpriv = rtl_priv(hw);
	bool ps = false;

	ps = (hw->conf.flags & IEEE80211_CONF_PS);

	/* we can sleep after ps null send ok */
	if (rtlpriv->psc.state_inap) {
		rtl_swlps_rf_sleep(hw);

		if (rtlpriv->psc.state && !ps) {
			rtlpriv->psc.sleep_ms = jiffies_to_msecs(jiffies -
					rtlpriv->psc.last_action);
		}

		if (ps)
			rtlpriv->psc.last_slept = jiffies;

		rtlpriv->psc.last_action = jiffies;
		rtlpriv->psc.state = ps;
	}
}<|MERGE_RESOLUTION|>--- conflicted
+++ resolved
@@ -396,11 +396,7 @@
 	if (mac->link_state != MAC80211_LINKED)
 		return;
 
-<<<<<<< HEAD
-	spin_lock_irq(&rtlpriv->locks.lps_lock);
-=======
 	mutex_lock(&rtlpriv->locks.ps_mutex);
->>>>>>> dcd6c922
 
 	/* Idle for a while if we connect to AP a while ago. */
 	if (mac->cnt_after_linked >= 2) {
@@ -412,11 +408,7 @@
 		}
 	}
 
-<<<<<<< HEAD
-	spin_unlock_irq(&rtlpriv->locks.lps_lock);
-=======
 	mutex_unlock(&rtlpriv->locks.ps_mutex);
->>>>>>> dcd6c922
 }
 
 /*Leave the leisure power save mode.*/
@@ -425,13 +417,8 @@
 	struct rtl_priv *rtlpriv = rtl_priv(hw);
 	struct rtl_ps_ctl *ppsc = rtl_psc(rtl_priv(hw));
 	struct rtl_hal *rtlhal = rtl_hal(rtl_priv(hw));
-	unsigned long flags;
-
-<<<<<<< HEAD
-	spin_lock_irqsave(&rtlpriv->locks.lps_lock, flags);
-=======
+
 	mutex_lock(&rtlpriv->locks.ps_mutex);
->>>>>>> dcd6c922
 
 	if (ppsc->fwctrl_lps) {
 		if (ppsc->dot11_psmode != EACTIVE) {
@@ -452,11 +439,7 @@
 			rtl_lps_set_psmode(hw, EACTIVE);
 		}
 	}
-<<<<<<< HEAD
-	spin_unlock_irqrestore(&rtlpriv->locks.lps_lock, flags);
-=======
 	mutex_unlock(&rtlpriv->locks.ps_mutex);
->>>>>>> dcd6c922
 }
 
 /* For sw LPS*/
@@ -557,15 +540,9 @@
 		RT_CLEAR_PS_LEVEL(ppsc, RT_PS_LEVEL_ASPM);
 	}
 
-<<<<<<< HEAD
-	spin_lock_irq(&rtlpriv->locks.lps_lock);
-	rtl_ps_set_rf_state(hw, ERFON, RF_CHANGE_BY_PS);
-	spin_unlock_irq(&rtlpriv->locks.lps_lock);
-=======
 	mutex_lock(&rtlpriv->locks.ps_mutex);
 	rtl_ps_set_rf_state(hw, ERFON, RF_CHANGE_BY_PS);
 	mutex_unlock(&rtlpriv->locks.ps_mutex);
->>>>>>> dcd6c922
 }
 
 void rtl_swlps_rfon_wq_callback(void *data)
@@ -598,15 +575,9 @@
 	if (rtlpriv->link_info.busytraffic)
 		return;
 
-<<<<<<< HEAD
-	spin_lock_irq(&rtlpriv->locks.lps_lock);
-	rtl_ps_set_rf_state(hw, ERFSLEEP, RF_CHANGE_BY_PS);
-	spin_unlock_irq(&rtlpriv->locks.lps_lock);
-=======
 	mutex_lock(&rtlpriv->locks.ps_mutex);
 	rtl_ps_set_rf_state(hw, ERFSLEEP, RF_CHANGE_BY_PS);
 	mutex_unlock(&rtlpriv->locks.ps_mutex);
->>>>>>> dcd6c922
 
 	if (ppsc->reg_rfps_level & RT_RF_OFF_LEVL_ASPM &&
 		!RT_IN_PS_LEVEL(ppsc, RT_PS_LEVEL_ASPM)) {
