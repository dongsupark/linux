--- conflicted
+++ resolved
@@ -420,32 +420,6 @@
 	cfg->active[0] =
 		wl1271_scan_get_sched_scan_channels(wl, req, cfg->channels_2,
 						    IEEE80211_BAND_2GHZ,
-<<<<<<< HEAD
-						    false, false, idx);
-	/*
-	 * 5GHz channels always start at position 14, not immediately
-	 * after the last 2.4GHz channel
-	 */
-	idx = 14;
-
-	cfg->passive[1] =
-		wl1271_scan_get_sched_scan_channels(wl, req, cfg->channels,
-						    IEEE80211_BAND_5GHZ,
-						    false, true, idx);
-	idx += cfg->passive[1];
-
-	cfg->dfs =
-		wl1271_scan_get_sched_scan_channels(wl, req, cfg->channels,
-						    IEEE80211_BAND_5GHZ,
-						    true, true, idx);
-	idx += cfg->dfs;
-
-	cfg->active[1] =
-		wl1271_scan_get_sched_scan_channels(wl, req, cfg->channels,
-						    IEEE80211_BAND_5GHZ,
-						    false, false, idx);
-	idx += cfg->active[1];
-=======
 						    false, false,
 						    cfg->passive[0],
 						    MAX_CHANNELS_2GHZ);
@@ -469,7 +443,6 @@
 	/* 802.11j channels are not supported yet */
 	cfg->passive[2] = 0;
 	cfg->active[2] = 0;
->>>>>>> b55ebc27
 
 	wl1271_debug(DEBUG_SCAN, "    2.4GHz: active %d passive %d",
 		     cfg->active[0], cfg->passive[0]);
@@ -488,11 +461,7 @@
 {
 	struct wl1271_cmd_sched_scan_config *cfg = NULL;
 	struct conf_sched_scan_settings *c = &wl->conf.sched_scan;
-<<<<<<< HEAD
-	int i, total_channels, ret;
-=======
 	int i, ret;
->>>>>>> b55ebc27
 	bool force_passive = !req->n_ssids;
 
 	wl1271_debug(DEBUG_CMD, "cmd sched_scan scan config");
