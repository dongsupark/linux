--- conflicted
+++ resolved
@@ -1167,19 +1167,11 @@
 	/* We use HIGH polarity, so unset the LOW bit */
 	polarity &= ~POLARITY_LOW;
 	ret = wl12xx_top_reg_write(wl, OCP_REG_POLARITY, polarity);
-<<<<<<< HEAD
 
 out:
 	return ret;
 }
 
-=======
-
-out:
-	return ret;
-}
-
->>>>>>> 36eb22e9
 static int wl12xx_enable_interrupts(struct wl1271 *wl)
 {
 	int ret;
@@ -1455,7 +1447,6 @@
 {
 	u32 mac1, mac2;
 	int ret;
-<<<<<<< HEAD
 
 	ret = wlcore_set_partition(wl, &wl->ptable[PART_DRPW]);
 	if (ret < 0)
@@ -1465,17 +1456,6 @@
 	if (ret < 0)
 		goto out;
 
-=======
-
-	ret = wlcore_set_partition(wl, &wl->ptable[PART_DRPW]);
-	if (ret < 0)
-		goto out;
-
-	ret = wlcore_read32(wl, WL12XX_REG_FUSE_BD_ADDR_1, &mac1);
-	if (ret < 0)
-		goto out;
-
->>>>>>> 36eb22e9
 	ret = wlcore_read32(wl, WL12XX_REG_FUSE_BD_ADDR_2, &mac2);
 	if (ret < 0)
 		goto out;
@@ -1502,17 +1482,10 @@
 	else
 		ret = wl12xx_top_reg_read(wl, WL127X_REG_FUSE_DATA_2_1,
 					  &die_info);
-<<<<<<< HEAD
 
 	if (ret >= 0 && ver)
 		*ver = (s8)((die_info & PG_VER_MASK) >> PG_VER_OFFSET);
 
-=======
-
-	if (ret >= 0 && ver)
-		*ver = (s8)((die_info & PG_VER_MASK) >> PG_VER_OFFSET);
-
->>>>>>> 36eb22e9
 	return ret;
 }
 
@@ -1543,8 +1516,6 @@
 	if (ret < 0)
 		goto out_irq_disable;
 
-<<<<<<< HEAD
-=======
 	/*
 	 * If we are in calibrator based auto detect then we got the FEM nr
 	 * in wl->fem_manuf. No need to continue further
@@ -1552,7 +1523,6 @@
 	if (wl->plt_mode == PLT_FEM_DETECT)
 		goto out;
 
->>>>>>> 36eb22e9
 	ret = wl1271_acx_init_mem_config(wl);
 	if (ret < 0)
 		goto out_irq_disable;
