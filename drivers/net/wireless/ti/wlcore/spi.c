--- conflicted
+++ resolved
@@ -339,15 +339,8 @@
 	pdev_data->if_ops = &spi_ops;
 
 	glue = kzalloc(sizeof(*glue), GFP_KERNEL);
-<<<<<<< HEAD
 	if (!glue)
-		goto out;
-=======
-	if (!glue) {
-		dev_err(&spi->dev, "can't allocate glue\n");
 		goto out_free_pdev_data;
-	}
->>>>>>> b56e681b
 
 	glue->dev = &spi->dev;
 
