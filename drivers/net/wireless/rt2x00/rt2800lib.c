/*
	Copyright (C) 2010 Willow Garage <http://www.willowgarage.com>
	Copyright (C) 2010 Ivo van Doorn <IvDoorn@gmail.com>
	Copyright (C) 2009 Bartlomiej Zolnierkiewicz <bzolnier@gmail.com>
	Copyright (C) 2009 Gertjan van Wingerde <gwingerde@gmail.com>

	Based on the original rt2800pci.c and rt2800usb.c.
	  Copyright (C) 2009 Alban Browaeys <prahal@yahoo.com>
	  Copyright (C) 2009 Felix Fietkau <nbd@openwrt.org>
	  Copyright (C) 2009 Luis Correia <luis.f.correia@gmail.com>
	  Copyright (C) 2009 Mattias Nissler <mattias.nissler@gmx.de>
	  Copyright (C) 2009 Mark Asselstine <asselsm@gmail.com>
	  Copyright (C) 2009 Xose Vazquez Perez <xose.vazquez@gmail.com>
	  <http://rt2x00.serialmonkey.com>

	This program is free software; you can redistribute it and/or modify
	it under the terms of the GNU General Public License as published by
	the Free Software Foundation; either version 2 of the License, or
	(at your option) any later version.

	This program is distributed in the hope that it will be useful,
	but WITHOUT ANY WARRANTY; without even the implied warranty of
	MERCHANTABILITY or FITNESS FOR A PARTICULAR PURPOSE. See the
	GNU General Public License for more details.

	You should have received a copy of the GNU General Public License
	along with this program; if not, write to the
	Free Software Foundation, Inc.,
	59 Temple Place - Suite 330, Boston, MA 02111-1307, USA.
 */

/*
	Module: rt2800lib
	Abstract: rt2800 generic device routines.
 */

#include <linux/crc-ccitt.h>
#include <linux/kernel.h>
#include <linux/module.h>
#include <linux/slab.h>

#include "rt2x00.h"
#include "rt2800lib.h"
#include "rt2800.h"

/*
 * Register access.
 * All access to the CSR registers will go through the methods
 * rt2800_register_read and rt2800_register_write.
 * BBP and RF register require indirect register access,
 * and use the CSR registers BBPCSR and RFCSR to achieve this.
 * These indirect registers work with busy bits,
 * and we will try maximal REGISTER_BUSY_COUNT times to access
 * the register while taking a REGISTER_BUSY_DELAY us delay
 * between each attampt. When the busy bit is still set at that time,
 * the access attempt is considered to have failed,
 * and we will print an error.
 * The _lock versions must be used if you already hold the csr_mutex
 */
#define WAIT_FOR_BBP(__dev, __reg) \
	rt2800_regbusy_read((__dev), BBP_CSR_CFG, BBP_CSR_CFG_BUSY, (__reg))
#define WAIT_FOR_RFCSR(__dev, __reg) \
	rt2800_regbusy_read((__dev), RF_CSR_CFG, RF_CSR_CFG_BUSY, (__reg))
#define WAIT_FOR_RF(__dev, __reg) \
	rt2800_regbusy_read((__dev), RF_CSR_CFG0, RF_CSR_CFG0_BUSY, (__reg))
#define WAIT_FOR_MCU(__dev, __reg) \
	rt2800_regbusy_read((__dev), H2M_MAILBOX_CSR, \
			    H2M_MAILBOX_CSR_OWNER, (__reg))

static inline bool rt2800_is_305x_soc(struct rt2x00_dev *rt2x00dev)
{
	/* check for rt2872 on SoC */
	if (!rt2x00_is_soc(rt2x00dev) ||
	    !rt2x00_rt(rt2x00dev, RT2872))
		return false;

	/* we know for sure that these rf chipsets are used on rt305x boards */
	if (rt2x00_rf(rt2x00dev, RF3020) ||
	    rt2x00_rf(rt2x00dev, RF3021) ||
	    rt2x00_rf(rt2x00dev, RF3022))
		return true;

	rt2x00_warn(rt2x00dev, "Unknown RF chipset on rt305x\n");
	return false;
}

static void rt2800_bbp_write(struct rt2x00_dev *rt2x00dev,
			     const unsigned int word, const u8 value)
{
	u32 reg;

	mutex_lock(&rt2x00dev->csr_mutex);

	/*
	 * Wait until the BBP becomes available, afterwards we
	 * can safely write the new data into the register.
	 */
	if (WAIT_FOR_BBP(rt2x00dev, &reg)) {
		reg = 0;
		rt2x00_set_field32(&reg, BBP_CSR_CFG_VALUE, value);
		rt2x00_set_field32(&reg, BBP_CSR_CFG_REGNUM, word);
		rt2x00_set_field32(&reg, BBP_CSR_CFG_BUSY, 1);
		rt2x00_set_field32(&reg, BBP_CSR_CFG_READ_CONTROL, 0);
		rt2x00_set_field32(&reg, BBP_CSR_CFG_BBP_RW_MODE, 1);

		rt2800_register_write_lock(rt2x00dev, BBP_CSR_CFG, reg);
	}

	mutex_unlock(&rt2x00dev->csr_mutex);
}

static void rt2800_bbp_read(struct rt2x00_dev *rt2x00dev,
			    const unsigned int word, u8 *value)
{
	u32 reg;

	mutex_lock(&rt2x00dev->csr_mutex);

	/*
	 * Wait until the BBP becomes available, afterwards we
	 * can safely write the read request into the register.
	 * After the data has been written, we wait until hardware
	 * returns the correct value, if at any time the register
	 * doesn't become available in time, reg will be 0xffffffff
	 * which means we return 0xff to the caller.
	 */
	if (WAIT_FOR_BBP(rt2x00dev, &reg)) {
		reg = 0;
		rt2x00_set_field32(&reg, BBP_CSR_CFG_REGNUM, word);
		rt2x00_set_field32(&reg, BBP_CSR_CFG_BUSY, 1);
		rt2x00_set_field32(&reg, BBP_CSR_CFG_READ_CONTROL, 1);
		rt2x00_set_field32(&reg, BBP_CSR_CFG_BBP_RW_MODE, 1);

		rt2800_register_write_lock(rt2x00dev, BBP_CSR_CFG, reg);

		WAIT_FOR_BBP(rt2x00dev, &reg);
	}

	*value = rt2x00_get_field32(reg, BBP_CSR_CFG_VALUE);

	mutex_unlock(&rt2x00dev->csr_mutex);
}

static void rt2800_rfcsr_write(struct rt2x00_dev *rt2x00dev,
			       const unsigned int word, const u8 value)
{
	u32 reg;

	mutex_lock(&rt2x00dev->csr_mutex);

	/*
	 * Wait until the RFCSR becomes available, afterwards we
	 * can safely write the new data into the register.
	 */
	if (WAIT_FOR_RFCSR(rt2x00dev, &reg)) {
		reg = 0;
		rt2x00_set_field32(&reg, RF_CSR_CFG_DATA, value);
		rt2x00_set_field32(&reg, RF_CSR_CFG_REGNUM, word);
		rt2x00_set_field32(&reg, RF_CSR_CFG_WRITE, 1);
		rt2x00_set_field32(&reg, RF_CSR_CFG_BUSY, 1);

		rt2800_register_write_lock(rt2x00dev, RF_CSR_CFG, reg);
	}

	mutex_unlock(&rt2x00dev->csr_mutex);
}

static void rt2800_rfcsr_read(struct rt2x00_dev *rt2x00dev,
			      const unsigned int word, u8 *value)
{
	u32 reg;

	mutex_lock(&rt2x00dev->csr_mutex);

	/*
	 * Wait until the RFCSR becomes available, afterwards we
	 * can safely write the read request into the register.
	 * After the data has been written, we wait until hardware
	 * returns the correct value, if at any time the register
	 * doesn't become available in time, reg will be 0xffffffff
	 * which means we return 0xff to the caller.
	 */
	if (WAIT_FOR_RFCSR(rt2x00dev, &reg)) {
		reg = 0;
		rt2x00_set_field32(&reg, RF_CSR_CFG_REGNUM, word);
		rt2x00_set_field32(&reg, RF_CSR_CFG_WRITE, 0);
		rt2x00_set_field32(&reg, RF_CSR_CFG_BUSY, 1);

		rt2800_register_write_lock(rt2x00dev, RF_CSR_CFG, reg);

		WAIT_FOR_RFCSR(rt2x00dev, &reg);
	}

	*value = rt2x00_get_field32(reg, RF_CSR_CFG_DATA);

	mutex_unlock(&rt2x00dev->csr_mutex);
}

static void rt2800_rf_write(struct rt2x00_dev *rt2x00dev,
			    const unsigned int word, const u32 value)
{
	u32 reg;

	mutex_lock(&rt2x00dev->csr_mutex);

	/*
	 * Wait until the RF becomes available, afterwards we
	 * can safely write the new data into the register.
	 */
	if (WAIT_FOR_RF(rt2x00dev, &reg)) {
		reg = 0;
		rt2x00_set_field32(&reg, RF_CSR_CFG0_REG_VALUE_BW, value);
		rt2x00_set_field32(&reg, RF_CSR_CFG0_STANDBYMODE, 0);
		rt2x00_set_field32(&reg, RF_CSR_CFG0_SEL, 0);
		rt2x00_set_field32(&reg, RF_CSR_CFG0_BUSY, 1);

		rt2800_register_write_lock(rt2x00dev, RF_CSR_CFG0, reg);
		rt2x00_rf_write(rt2x00dev, word, value);
	}

	mutex_unlock(&rt2x00dev->csr_mutex);
}

static int rt2800_enable_wlan_rt3290(struct rt2x00_dev *rt2x00dev)
{
	u32 reg;
	int i, count;

	rt2800_register_read(rt2x00dev, WLAN_FUN_CTRL, &reg);
	if (rt2x00_get_field32(reg, WLAN_EN))
		return 0;

	rt2x00_set_field32(&reg, WLAN_GPIO_OUT_OE_BIT_ALL, 0xff);
	rt2x00_set_field32(&reg, FRC_WL_ANT_SET, 1);
	rt2x00_set_field32(&reg, WLAN_CLK_EN, 0);
	rt2x00_set_field32(&reg, WLAN_EN, 1);
	rt2800_register_write(rt2x00dev, WLAN_FUN_CTRL, reg);

	udelay(REGISTER_BUSY_DELAY);

	count = 0;
	do {
		/*
		 * Check PLL_LD & XTAL_RDY.
		 */
		for (i = 0; i < REGISTER_BUSY_COUNT; i++) {
			rt2800_register_read(rt2x00dev, CMB_CTRL, &reg);
			if (rt2x00_get_field32(reg, PLL_LD) &&
			    rt2x00_get_field32(reg, XTAL_RDY))
				break;
			udelay(REGISTER_BUSY_DELAY);
		}

		if (i >= REGISTER_BUSY_COUNT) {

			if (count >= 10)
				return -EIO;

			rt2800_register_write(rt2x00dev, 0x58, 0x018);
			udelay(REGISTER_BUSY_DELAY);
			rt2800_register_write(rt2x00dev, 0x58, 0x418);
			udelay(REGISTER_BUSY_DELAY);
			rt2800_register_write(rt2x00dev, 0x58, 0x618);
			udelay(REGISTER_BUSY_DELAY);
			count++;
		} else {
			count = 0;
		}

		rt2800_register_read(rt2x00dev, WLAN_FUN_CTRL, &reg);
		rt2x00_set_field32(&reg, PCIE_APP0_CLK_REQ, 0);
		rt2x00_set_field32(&reg, WLAN_CLK_EN, 1);
		rt2x00_set_field32(&reg, WLAN_RESET, 1);
		rt2800_register_write(rt2x00dev, WLAN_FUN_CTRL, reg);
		udelay(10);
		rt2x00_set_field32(&reg, WLAN_RESET, 0);
		rt2800_register_write(rt2x00dev, WLAN_FUN_CTRL, reg);
		udelay(10);
		rt2800_register_write(rt2x00dev, INT_SOURCE_CSR, 0x7fffffff);
	} while (count != 0);

	return 0;
}

void rt2800_mcu_request(struct rt2x00_dev *rt2x00dev,
			const u8 command, const u8 token,
			const u8 arg0, const u8 arg1)
{
	u32 reg;

	/*
	 * SOC devices don't support MCU requests.
	 */
	if (rt2x00_is_soc(rt2x00dev))
		return;

	mutex_lock(&rt2x00dev->csr_mutex);

	/*
	 * Wait until the MCU becomes available, afterwards we
	 * can safely write the new data into the register.
	 */
	if (WAIT_FOR_MCU(rt2x00dev, &reg)) {
		rt2x00_set_field32(&reg, H2M_MAILBOX_CSR_OWNER, 1);
		rt2x00_set_field32(&reg, H2M_MAILBOX_CSR_CMD_TOKEN, token);
		rt2x00_set_field32(&reg, H2M_MAILBOX_CSR_ARG0, arg0);
		rt2x00_set_field32(&reg, H2M_MAILBOX_CSR_ARG1, arg1);
		rt2800_register_write_lock(rt2x00dev, H2M_MAILBOX_CSR, reg);

		reg = 0;
		rt2x00_set_field32(&reg, HOST_CMD_CSR_HOST_COMMAND, command);
		rt2800_register_write_lock(rt2x00dev, HOST_CMD_CSR, reg);
	}

	mutex_unlock(&rt2x00dev->csr_mutex);
}
EXPORT_SYMBOL_GPL(rt2800_mcu_request);

int rt2800_wait_csr_ready(struct rt2x00_dev *rt2x00dev)
{
	unsigned int i = 0;
	u32 reg;

	for (i = 0; i < REGISTER_BUSY_COUNT; i++) {
		rt2800_register_read(rt2x00dev, MAC_CSR0, &reg);
		if (reg && reg != ~0)
			return 0;
		msleep(1);
	}

	rt2x00_err(rt2x00dev, "Unstable hardware\n");
	return -EBUSY;
}
EXPORT_SYMBOL_GPL(rt2800_wait_csr_ready);

int rt2800_wait_wpdma_ready(struct rt2x00_dev *rt2x00dev)
{
	unsigned int i;
	u32 reg;

	/*
	 * Some devices are really slow to respond here. Wait a whole second
	 * before timing out.
	 */
	for (i = 0; i < REGISTER_BUSY_COUNT; i++) {
		rt2800_register_read(rt2x00dev, WPDMA_GLO_CFG, &reg);
		if (!rt2x00_get_field32(reg, WPDMA_GLO_CFG_TX_DMA_BUSY) &&
		    !rt2x00_get_field32(reg, WPDMA_GLO_CFG_RX_DMA_BUSY))
			return 0;

		msleep(10);
	}

	rt2x00_err(rt2x00dev, "WPDMA TX/RX busy [0x%08x]\n", reg);
	return -EACCES;
}
EXPORT_SYMBOL_GPL(rt2800_wait_wpdma_ready);

void rt2800_disable_wpdma(struct rt2x00_dev *rt2x00dev)
{
	u32 reg;

	rt2800_register_read(rt2x00dev, WPDMA_GLO_CFG, &reg);
	rt2x00_set_field32(&reg, WPDMA_GLO_CFG_ENABLE_TX_DMA, 0);
	rt2x00_set_field32(&reg, WPDMA_GLO_CFG_TX_DMA_BUSY, 0);
	rt2x00_set_field32(&reg, WPDMA_GLO_CFG_ENABLE_RX_DMA, 0);
	rt2x00_set_field32(&reg, WPDMA_GLO_CFG_RX_DMA_BUSY, 0);
	rt2x00_set_field32(&reg, WPDMA_GLO_CFG_TX_WRITEBACK_DONE, 1);
	rt2800_register_write(rt2x00dev, WPDMA_GLO_CFG, reg);
}
EXPORT_SYMBOL_GPL(rt2800_disable_wpdma);

static bool rt2800_check_firmware_crc(const u8 *data, const size_t len)
{
	u16 fw_crc;
	u16 crc;

	/*
	 * The last 2 bytes in the firmware array are the crc checksum itself,
	 * this means that we should never pass those 2 bytes to the crc
	 * algorithm.
	 */
	fw_crc = (data[len - 2] << 8 | data[len - 1]);

	/*
	 * Use the crc ccitt algorithm.
	 * This will return the same value as the legacy driver which
	 * used bit ordering reversion on the both the firmware bytes
	 * before input input as well as on the final output.
	 * Obviously using crc ccitt directly is much more efficient.
	 */
	crc = crc_ccitt(~0, data, len - 2);

	/*
	 * There is a small difference between the crc-itu-t + bitrev and
	 * the crc-ccitt crc calculation. In the latter method the 2 bytes
	 * will be swapped, use swab16 to convert the crc to the correct
	 * value.
	 */
	crc = swab16(crc);

	return fw_crc == crc;
}

int rt2800_check_firmware(struct rt2x00_dev *rt2x00dev,
			  const u8 *data, const size_t len)
{
	size_t offset = 0;
	size_t fw_len;
	bool multiple;

	/*
	 * PCI(e) & SOC devices require firmware with a length
	 * of 8kb. USB devices require firmware files with a length
	 * of 4kb. Certain USB chipsets however require different firmware,
	 * which Ralink only provides attached to the original firmware
	 * file. Thus for USB devices, firmware files have a length
	 * which is a multiple of 4kb. The firmware for rt3290 chip also
	 * have a length which is a multiple of 4kb.
	 */
	if (rt2x00_is_usb(rt2x00dev) || rt2x00_rt(rt2x00dev, RT3290))
		fw_len = 4096;
	else
		fw_len = 8192;

	multiple = true;
	/*
	 * Validate the firmware length
	 */
	if (len != fw_len && (!multiple || (len % fw_len) != 0))
		return FW_BAD_LENGTH;

	/*
	 * Check if the chipset requires one of the upper parts
	 * of the firmware.
	 */
	if (rt2x00_is_usb(rt2x00dev) &&
	    !rt2x00_rt(rt2x00dev, RT2860) &&
	    !rt2x00_rt(rt2x00dev, RT2872) &&
	    !rt2x00_rt(rt2x00dev, RT3070) &&
	    ((len / fw_len) == 1))
		return FW_BAD_VERSION;

	/*
	 * 8kb firmware files must be checked as if it were
	 * 2 separate firmware files.
	 */
	while (offset < len) {
		if (!rt2800_check_firmware_crc(data + offset, fw_len))
			return FW_BAD_CRC;

		offset += fw_len;
	}

	return FW_OK;
}
EXPORT_SYMBOL_GPL(rt2800_check_firmware);

int rt2800_load_firmware(struct rt2x00_dev *rt2x00dev,
			 const u8 *data, const size_t len)
{
	unsigned int i;
	u32 reg;
	int retval;

	if (rt2x00_rt(rt2x00dev, RT3290)) {
		retval = rt2800_enable_wlan_rt3290(rt2x00dev);
		if (retval)
			return -EBUSY;
	}

	/*
	 * If driver doesn't wake up firmware here,
	 * rt2800_load_firmware will hang forever when interface is up again.
	 */
	rt2800_register_write(rt2x00dev, AUTOWAKEUP_CFG, 0x00000000);

	/*
	 * Wait for stable hardware.
	 */
	if (rt2800_wait_csr_ready(rt2x00dev))
		return -EBUSY;

	if (rt2x00_is_pci(rt2x00dev)) {
		if (rt2x00_rt(rt2x00dev, RT3290) ||
		    rt2x00_rt(rt2x00dev, RT3572) ||
		    rt2x00_rt(rt2x00dev, RT5390) ||
		    rt2x00_rt(rt2x00dev, RT5392)) {
			rt2800_register_read(rt2x00dev, AUX_CTRL, &reg);
			rt2x00_set_field32(&reg, AUX_CTRL_FORCE_PCIE_CLK, 1);
			rt2x00_set_field32(&reg, AUX_CTRL_WAKE_PCIE_EN, 1);
			rt2800_register_write(rt2x00dev, AUX_CTRL, reg);
		}
		rt2800_register_write(rt2x00dev, PWR_PIN_CFG, 0x00000002);
	}

	rt2800_disable_wpdma(rt2x00dev);

	/*
	 * Write firmware to the device.
	 */
	rt2800_drv_write_firmware(rt2x00dev, data, len);

	/*
	 * Wait for device to stabilize.
	 */
	for (i = 0; i < REGISTER_BUSY_COUNT; i++) {
		rt2800_register_read(rt2x00dev, PBF_SYS_CTRL, &reg);
		if (rt2x00_get_field32(reg, PBF_SYS_CTRL_READY))
			break;
		msleep(1);
	}

	if (i == REGISTER_BUSY_COUNT) {
		rt2x00_err(rt2x00dev, "PBF system register not ready\n");
		return -EBUSY;
	}

	/*
	 * Disable DMA, will be reenabled later when enabling
	 * the radio.
	 */
	rt2800_disable_wpdma(rt2x00dev);

	/*
	 * Initialize firmware.
	 */
	rt2800_register_write(rt2x00dev, H2M_BBP_AGENT, 0);
	rt2800_register_write(rt2x00dev, H2M_MAILBOX_CSR, 0);
	if (rt2x00_is_usb(rt2x00dev)) {
		rt2800_register_write(rt2x00dev, H2M_INT_SRC, 0);
		rt2800_mcu_request(rt2x00dev, MCU_BOOT_SIGNAL, 0, 0, 0);
	}
	msleep(1);

	return 0;
}
EXPORT_SYMBOL_GPL(rt2800_load_firmware);

void rt2800_write_tx_data(struct queue_entry *entry,
			  struct txentry_desc *txdesc)
{
	__le32 *txwi = rt2800_drv_get_txwi(entry);
	u32 word;
	int i;

	/*
	 * Initialize TX Info descriptor
	 */
	rt2x00_desc_read(txwi, 0, &word);
	rt2x00_set_field32(&word, TXWI_W0_FRAG,
			   test_bit(ENTRY_TXD_MORE_FRAG, &txdesc->flags));
	rt2x00_set_field32(&word, TXWI_W0_MIMO_PS,
			   test_bit(ENTRY_TXD_HT_MIMO_PS, &txdesc->flags));
	rt2x00_set_field32(&word, TXWI_W0_CF_ACK, 0);
	rt2x00_set_field32(&word, TXWI_W0_TS,
			   test_bit(ENTRY_TXD_REQ_TIMESTAMP, &txdesc->flags));
	rt2x00_set_field32(&word, TXWI_W0_AMPDU,
			   test_bit(ENTRY_TXD_HT_AMPDU, &txdesc->flags));
	rt2x00_set_field32(&word, TXWI_W0_MPDU_DENSITY,
			   txdesc->u.ht.mpdu_density);
	rt2x00_set_field32(&word, TXWI_W0_TX_OP, txdesc->u.ht.txop);
	rt2x00_set_field32(&word, TXWI_W0_MCS, txdesc->u.ht.mcs);
	rt2x00_set_field32(&word, TXWI_W0_BW,
			   test_bit(ENTRY_TXD_HT_BW_40, &txdesc->flags));
	rt2x00_set_field32(&word, TXWI_W0_SHORT_GI,
			   test_bit(ENTRY_TXD_HT_SHORT_GI, &txdesc->flags));
	rt2x00_set_field32(&word, TXWI_W0_STBC, txdesc->u.ht.stbc);
	rt2x00_set_field32(&word, TXWI_W0_PHYMODE, txdesc->rate_mode);
	rt2x00_desc_write(txwi, 0, word);

	rt2x00_desc_read(txwi, 1, &word);
	rt2x00_set_field32(&word, TXWI_W1_ACK,
			   test_bit(ENTRY_TXD_ACK, &txdesc->flags));
	rt2x00_set_field32(&word, TXWI_W1_NSEQ,
			   test_bit(ENTRY_TXD_GENERATE_SEQ, &txdesc->flags));
	rt2x00_set_field32(&word, TXWI_W1_BW_WIN_SIZE, txdesc->u.ht.ba_size);
	rt2x00_set_field32(&word, TXWI_W1_WIRELESS_CLI_ID,
			   test_bit(ENTRY_TXD_ENCRYPT, &txdesc->flags) ?
			   txdesc->key_idx : txdesc->u.ht.wcid);
	rt2x00_set_field32(&word, TXWI_W1_MPDU_TOTAL_BYTE_COUNT,
			   txdesc->length);
	rt2x00_set_field32(&word, TXWI_W1_PACKETID_QUEUE, entry->queue->qid);
	rt2x00_set_field32(&word, TXWI_W1_PACKETID_ENTRY, (entry->entry_idx % 3) + 1);
	rt2x00_desc_write(txwi, 1, word);

	/*
	 * Always write 0 to IV/EIV fields (word 2 and 3), hardware will insert
	 * the IV from the IVEIV register when TXD_W3_WIV is set to 0.
	 * When TXD_W3_WIV is set to 1 it will use the IV data
	 * from the descriptor. The TXWI_W1_WIRELESS_CLI_ID indicates which
	 * crypto entry in the registers should be used to encrypt the frame.
	 *
	 * Nulify all remaining words as well, we don't know how to program them.
	 */
	for (i = 2; i < entry->queue->winfo_size / sizeof(__le32); i++)
		_rt2x00_desc_write(txwi, i, 0);
}
EXPORT_SYMBOL_GPL(rt2800_write_tx_data);

static int rt2800_agc_to_rssi(struct rt2x00_dev *rt2x00dev, u32 rxwi_w2)
{
	s8 rssi0 = rt2x00_get_field32(rxwi_w2, RXWI_W2_RSSI0);
	s8 rssi1 = rt2x00_get_field32(rxwi_w2, RXWI_W2_RSSI1);
	s8 rssi2 = rt2x00_get_field32(rxwi_w2, RXWI_W2_RSSI2);
	u16 eeprom;
	u8 offset0;
	u8 offset1;
	u8 offset2;

	if (rt2x00dev->curr_band == IEEE80211_BAND_2GHZ) {
		rt2x00_eeprom_read(rt2x00dev, EEPROM_RSSI_BG, &eeprom);
		offset0 = rt2x00_get_field16(eeprom, EEPROM_RSSI_BG_OFFSET0);
		offset1 = rt2x00_get_field16(eeprom, EEPROM_RSSI_BG_OFFSET1);
		rt2x00_eeprom_read(rt2x00dev, EEPROM_RSSI_BG2, &eeprom);
		offset2 = rt2x00_get_field16(eeprom, EEPROM_RSSI_BG2_OFFSET2);
	} else {
		rt2x00_eeprom_read(rt2x00dev, EEPROM_RSSI_A, &eeprom);
		offset0 = rt2x00_get_field16(eeprom, EEPROM_RSSI_A_OFFSET0);
		offset1 = rt2x00_get_field16(eeprom, EEPROM_RSSI_A_OFFSET1);
		rt2x00_eeprom_read(rt2x00dev, EEPROM_RSSI_A2, &eeprom);
		offset2 = rt2x00_get_field16(eeprom, EEPROM_RSSI_A2_OFFSET2);
	}

	/*
	 * Convert the value from the descriptor into the RSSI value
	 * If the value in the descriptor is 0, it is considered invalid
	 * and the default (extremely low) rssi value is assumed
	 */
	rssi0 = (rssi0) ? (-12 - offset0 - rt2x00dev->lna_gain - rssi0) : -128;
	rssi1 = (rssi1) ? (-12 - offset1 - rt2x00dev->lna_gain - rssi1) : -128;
	rssi2 = (rssi2) ? (-12 - offset2 - rt2x00dev->lna_gain - rssi2) : -128;

	/*
	 * mac80211 only accepts a single RSSI value. Calculating the
	 * average doesn't deliver a fair answer either since -60:-60 would
	 * be considered equally good as -50:-70 while the second is the one
	 * which gives less energy...
	 */
	rssi0 = max(rssi0, rssi1);
	return (int)max(rssi0, rssi2);
}

void rt2800_process_rxwi(struct queue_entry *entry,
			 struct rxdone_entry_desc *rxdesc)
{
	__le32 *rxwi = (__le32 *) entry->skb->data;
	u32 word;

	rt2x00_desc_read(rxwi, 0, &word);

	rxdesc->cipher = rt2x00_get_field32(word, RXWI_W0_UDF);
	rxdesc->size = rt2x00_get_field32(word, RXWI_W0_MPDU_TOTAL_BYTE_COUNT);

	rt2x00_desc_read(rxwi, 1, &word);

	if (rt2x00_get_field32(word, RXWI_W1_SHORT_GI))
		rxdesc->flags |= RX_FLAG_SHORT_GI;

	if (rt2x00_get_field32(word, RXWI_W1_BW))
		rxdesc->flags |= RX_FLAG_40MHZ;

	/*
	 * Detect RX rate, always use MCS as signal type.
	 */
	rxdesc->dev_flags |= RXDONE_SIGNAL_MCS;
	rxdesc->signal = rt2x00_get_field32(word, RXWI_W1_MCS);
	rxdesc->rate_mode = rt2x00_get_field32(word, RXWI_W1_PHYMODE);

	/*
	 * Mask of 0x8 bit to remove the short preamble flag.
	 */
	if (rxdesc->rate_mode == RATE_MODE_CCK)
		rxdesc->signal &= ~0x8;

	rt2x00_desc_read(rxwi, 2, &word);

	/*
	 * Convert descriptor AGC value to RSSI value.
	 */
	rxdesc->rssi = rt2800_agc_to_rssi(entry->queue->rt2x00dev, word);
	/*
	 * Remove RXWI descriptor from start of the buffer.
	 */
	skb_pull(entry->skb, entry->queue->winfo_size);
}
EXPORT_SYMBOL_GPL(rt2800_process_rxwi);

void rt2800_txdone_entry(struct queue_entry *entry, u32 status, __le32 *txwi)
{
	struct rt2x00_dev *rt2x00dev = entry->queue->rt2x00dev;
	struct skb_frame_desc *skbdesc = get_skb_frame_desc(entry->skb);
	struct txdone_entry_desc txdesc;
	u32 word;
	u16 mcs, real_mcs;
	int aggr, ampdu;

	/*
	 * Obtain the status about this packet.
	 */
	txdesc.flags = 0;
	rt2x00_desc_read(txwi, 0, &word);

	mcs = rt2x00_get_field32(word, TXWI_W0_MCS);
	ampdu = rt2x00_get_field32(word, TXWI_W0_AMPDU);

	real_mcs = rt2x00_get_field32(status, TX_STA_FIFO_MCS);
	aggr = rt2x00_get_field32(status, TX_STA_FIFO_TX_AGGRE);

	/*
	 * If a frame was meant to be sent as a single non-aggregated MPDU
	 * but ended up in an aggregate the used tx rate doesn't correlate
	 * with the one specified in the TXWI as the whole aggregate is sent
	 * with the same rate.
	 *
	 * For example: two frames are sent to rt2x00, the first one sets
	 * AMPDU=1 and requests MCS7 whereas the second frame sets AMDPU=0
	 * and requests MCS15. If the hw aggregates both frames into one
	 * AMDPU the tx status for both frames will contain MCS7 although
	 * the frame was sent successfully.
	 *
	 * Hence, replace the requested rate with the real tx rate to not
	 * confuse the rate control algortihm by providing clearly wrong
	 * data.
	 */
	if (unlikely(aggr == 1 && ampdu == 0 && real_mcs != mcs)) {
		skbdesc->tx_rate_idx = real_mcs;
		mcs = real_mcs;
	}

	if (aggr == 1 || ampdu == 1)
		__set_bit(TXDONE_AMPDU, &txdesc.flags);

	/*
	 * Ralink has a retry mechanism using a global fallback
	 * table. We setup this fallback table to try the immediate
	 * lower rate for all rates. In the TX_STA_FIFO, the MCS field
	 * always contains the MCS used for the last transmission, be
	 * it successful or not.
	 */
	if (rt2x00_get_field32(status, TX_STA_FIFO_TX_SUCCESS)) {
		/*
		 * Transmission succeeded. The number of retries is
		 * mcs - real_mcs
		 */
		__set_bit(TXDONE_SUCCESS, &txdesc.flags);
		txdesc.retry = ((mcs > real_mcs) ? mcs - real_mcs : 0);
	} else {
		/*
		 * Transmission failed. The number of retries is
		 * always 7 in this case (for a total number of 8
		 * frames sent).
		 */
		__set_bit(TXDONE_FAILURE, &txdesc.flags);
		txdesc.retry = rt2x00dev->long_retry;
	}

	/*
	 * the frame was retried at least once
	 * -> hw used fallback rates
	 */
	if (txdesc.retry)
		__set_bit(TXDONE_FALLBACK, &txdesc.flags);

	rt2x00lib_txdone(entry, &txdesc);
}
EXPORT_SYMBOL_GPL(rt2800_txdone_entry);

void rt2800_write_beacon(struct queue_entry *entry, struct txentry_desc *txdesc)
{
	struct rt2x00_dev *rt2x00dev = entry->queue->rt2x00dev;
	struct skb_frame_desc *skbdesc = get_skb_frame_desc(entry->skb);
	unsigned int beacon_base;
	unsigned int padding_len;
	u32 orig_reg, reg;
	const int txwi_desc_size = entry->queue->winfo_size;

	/*
	 * Disable beaconing while we are reloading the beacon data,
	 * otherwise we might be sending out invalid data.
	 */
	rt2800_register_read(rt2x00dev, BCN_TIME_CFG, &reg);
	orig_reg = reg;
	rt2x00_set_field32(&reg, BCN_TIME_CFG_BEACON_GEN, 0);
	rt2800_register_write(rt2x00dev, BCN_TIME_CFG, reg);

	/*
	 * Add space for the TXWI in front of the skb.
	 */
	memset(skb_push(entry->skb, txwi_desc_size), 0, txwi_desc_size);

	/*
	 * Register descriptor details in skb frame descriptor.
	 */
	skbdesc->flags |= SKBDESC_DESC_IN_SKB;
	skbdesc->desc = entry->skb->data;
	skbdesc->desc_len = txwi_desc_size;

	/*
	 * Add the TXWI for the beacon to the skb.
	 */
	rt2800_write_tx_data(entry, txdesc);

	/*
	 * Dump beacon to userspace through debugfs.
	 */
	rt2x00debug_dump_frame(rt2x00dev, DUMP_FRAME_BEACON, entry->skb);

	/*
	 * Write entire beacon with TXWI and padding to register.
	 */
	padding_len = roundup(entry->skb->len, 4) - entry->skb->len;
	if (padding_len && skb_pad(entry->skb, padding_len)) {
		rt2x00_err(rt2x00dev, "Failure padding beacon, aborting\n");
		/* skb freed by skb_pad() on failure */
		entry->skb = NULL;
		rt2800_register_write(rt2x00dev, BCN_TIME_CFG, orig_reg);
		return;
	}

	beacon_base = HW_BEACON_OFFSET(entry->entry_idx);
	rt2800_register_multiwrite(rt2x00dev, beacon_base, entry->skb->data,
				   entry->skb->len + padding_len);

	/*
	 * Enable beaconing again.
	 */
	rt2x00_set_field32(&reg, BCN_TIME_CFG_BEACON_GEN, 1);
	rt2800_register_write(rt2x00dev, BCN_TIME_CFG, reg);

	/*
	 * Clean up beacon skb.
	 */
	dev_kfree_skb_any(entry->skb);
	entry->skb = NULL;
}
EXPORT_SYMBOL_GPL(rt2800_write_beacon);

static inline void rt2800_clear_beacon_register(struct rt2x00_dev *rt2x00dev,
						unsigned int beacon_base)
{
	int i;
<<<<<<< HEAD
	const int txwi_desc_size = rt2x00dev->ops->bcn->winfo_size;
=======
	const int txwi_desc_size = rt2x00dev->bcn->winfo_size;
>>>>>>> d0e0ac97

	/*
	 * For the Beacon base registers we only need to clear
	 * the whole TXWI which (when set to 0) will invalidate
	 * the entire beacon.
	 */
	for (i = 0; i < txwi_desc_size; i += sizeof(__le32))
		rt2800_register_write(rt2x00dev, beacon_base + i, 0);
}

void rt2800_clear_beacon(struct queue_entry *entry)
{
	struct rt2x00_dev *rt2x00dev = entry->queue->rt2x00dev;
	u32 reg;

	/*
	 * Disable beaconing while we are reloading the beacon data,
	 * otherwise we might be sending out invalid data.
	 */
	rt2800_register_read(rt2x00dev, BCN_TIME_CFG, &reg);
	rt2x00_set_field32(&reg, BCN_TIME_CFG_BEACON_GEN, 0);
	rt2800_register_write(rt2x00dev, BCN_TIME_CFG, reg);

	/*
	 * Clear beacon.
	 */
	rt2800_clear_beacon_register(rt2x00dev,
				     HW_BEACON_OFFSET(entry->entry_idx));

	/*
	 * Enabled beaconing again.
	 */
	rt2x00_set_field32(&reg, BCN_TIME_CFG_BEACON_GEN, 1);
	rt2800_register_write(rt2x00dev, BCN_TIME_CFG, reg);
}
EXPORT_SYMBOL_GPL(rt2800_clear_beacon);

#ifdef CONFIG_RT2X00_LIB_DEBUGFS
const struct rt2x00debug rt2800_rt2x00debug = {
	.owner	= THIS_MODULE,
	.csr	= {
		.read		= rt2800_register_read,
		.write		= rt2800_register_write,
		.flags		= RT2X00DEBUGFS_OFFSET,
		.word_base	= CSR_REG_BASE,
		.word_size	= sizeof(u32),
		.word_count	= CSR_REG_SIZE / sizeof(u32),
	},
	.eeprom	= {
		.read		= rt2x00_eeprom_read,
		.write		= rt2x00_eeprom_write,
		.word_base	= EEPROM_BASE,
		.word_size	= sizeof(u16),
		.word_count	= EEPROM_SIZE / sizeof(u16),
	},
	.bbp	= {
		.read		= rt2800_bbp_read,
		.write		= rt2800_bbp_write,
		.word_base	= BBP_BASE,
		.word_size	= sizeof(u8),
		.word_count	= BBP_SIZE / sizeof(u8),
	},
	.rf	= {
		.read		= rt2x00_rf_read,
		.write		= rt2800_rf_write,
		.word_base	= RF_BASE,
		.word_size	= sizeof(u32),
		.word_count	= RF_SIZE / sizeof(u32),
	},
	.rfcsr	= {
		.read		= rt2800_rfcsr_read,
		.write		= rt2800_rfcsr_write,
		.word_base	= RFCSR_BASE,
		.word_size	= sizeof(u8),
		.word_count	= RFCSR_SIZE / sizeof(u8),
	},
};
EXPORT_SYMBOL_GPL(rt2800_rt2x00debug);
#endif /* CONFIG_RT2X00_LIB_DEBUGFS */

int rt2800_rfkill_poll(struct rt2x00_dev *rt2x00dev)
{
	u32 reg;

	if (rt2x00_rt(rt2x00dev, RT3290)) {
		rt2800_register_read(rt2x00dev, WLAN_FUN_CTRL, &reg);
		return rt2x00_get_field32(reg, WLAN_GPIO_IN_BIT0);
	} else {
		rt2800_register_read(rt2x00dev, GPIO_CTRL, &reg);
		return rt2x00_get_field32(reg, GPIO_CTRL_VAL2);
	}
}
EXPORT_SYMBOL_GPL(rt2800_rfkill_poll);

#ifdef CONFIG_RT2X00_LIB_LEDS
static void rt2800_brightness_set(struct led_classdev *led_cdev,
				  enum led_brightness brightness)
{
	struct rt2x00_led *led =
	    container_of(led_cdev, struct rt2x00_led, led_dev);
	unsigned int enabled = brightness != LED_OFF;
	unsigned int bg_mode =
	    (enabled && led->rt2x00dev->curr_band == IEEE80211_BAND_2GHZ);
	unsigned int polarity =
		rt2x00_get_field16(led->rt2x00dev->led_mcu_reg,
				   EEPROM_FREQ_LED_POLARITY);
	unsigned int ledmode =
		rt2x00_get_field16(led->rt2x00dev->led_mcu_reg,
				   EEPROM_FREQ_LED_MODE);
	u32 reg;

	/* Check for SoC (SOC devices don't support MCU requests) */
	if (rt2x00_is_soc(led->rt2x00dev)) {
		rt2800_register_read(led->rt2x00dev, LED_CFG, &reg);

		/* Set LED Polarity */
		rt2x00_set_field32(&reg, LED_CFG_LED_POLAR, polarity);

		/* Set LED Mode */
		if (led->type == LED_TYPE_RADIO) {
			rt2x00_set_field32(&reg, LED_CFG_G_LED_MODE,
					   enabled ? 3 : 0);
		} else if (led->type == LED_TYPE_ASSOC) {
			rt2x00_set_field32(&reg, LED_CFG_Y_LED_MODE,
					   enabled ? 3 : 0);
		} else if (led->type == LED_TYPE_QUALITY) {
			rt2x00_set_field32(&reg, LED_CFG_R_LED_MODE,
					   enabled ? 3 : 0);
		}

		rt2800_register_write(led->rt2x00dev, LED_CFG, reg);

	} else {
		if (led->type == LED_TYPE_RADIO) {
			rt2800_mcu_request(led->rt2x00dev, MCU_LED, 0xff, ledmode,
					      enabled ? 0x20 : 0);
		} else if (led->type == LED_TYPE_ASSOC) {
			rt2800_mcu_request(led->rt2x00dev, MCU_LED, 0xff, ledmode,
					      enabled ? (bg_mode ? 0x60 : 0xa0) : 0x20);
		} else if (led->type == LED_TYPE_QUALITY) {
			/*
			 * The brightness is divided into 6 levels (0 - 5),
			 * The specs tell us the following levels:
			 *	0, 1 ,3, 7, 15, 31
			 * to determine the level in a simple way we can simply
			 * work with bitshifting:
			 *	(1 << level) - 1
			 */
			rt2800_mcu_request(led->rt2x00dev, MCU_LED_STRENGTH, 0xff,
					      (1 << brightness / (LED_FULL / 6)) - 1,
					      polarity);
		}
	}
}

static void rt2800_init_led(struct rt2x00_dev *rt2x00dev,
		     struct rt2x00_led *led, enum led_type type)
{
	led->rt2x00dev = rt2x00dev;
	led->type = type;
	led->led_dev.brightness_set = rt2800_brightness_set;
	led->flags = LED_INITIALIZED;
}
#endif /* CONFIG_RT2X00_LIB_LEDS */

/*
 * Configuration handlers.
 */
static void rt2800_config_wcid(struct rt2x00_dev *rt2x00dev,
			       const u8 *address,
			       int wcid)
{
	struct mac_wcid_entry wcid_entry;
	u32 offset;

	offset = MAC_WCID_ENTRY(wcid);

	memset(&wcid_entry, 0xff, sizeof(wcid_entry));
	if (address)
		memcpy(wcid_entry.mac, address, ETH_ALEN);

	rt2800_register_multiwrite(rt2x00dev, offset,
				      &wcid_entry, sizeof(wcid_entry));
}

static void rt2800_delete_wcid_attr(struct rt2x00_dev *rt2x00dev, int wcid)
{
	u32 offset;
	offset = MAC_WCID_ATTR_ENTRY(wcid);
	rt2800_register_write(rt2x00dev, offset, 0);
}

static void rt2800_config_wcid_attr_bssidx(struct rt2x00_dev *rt2x00dev,
					   int wcid, u32 bssidx)
{
	u32 offset = MAC_WCID_ATTR_ENTRY(wcid);
	u32 reg;

	/*
	 * The BSS Idx numbers is split in a main value of 3 bits,
	 * and a extended field for adding one additional bit to the value.
	 */
	rt2800_register_read(rt2x00dev, offset, &reg);
	rt2x00_set_field32(&reg, MAC_WCID_ATTRIBUTE_BSS_IDX, (bssidx & 0x7));
	rt2x00_set_field32(&reg, MAC_WCID_ATTRIBUTE_BSS_IDX_EXT,
			   (bssidx & 0x8) >> 3);
	rt2800_register_write(rt2x00dev, offset, reg);
}

static void rt2800_config_wcid_attr_cipher(struct rt2x00_dev *rt2x00dev,
					   struct rt2x00lib_crypto *crypto,
					   struct ieee80211_key_conf *key)
{
	struct mac_iveiv_entry iveiv_entry;
	u32 offset;
	u32 reg;

	offset = MAC_WCID_ATTR_ENTRY(key->hw_key_idx);

	if (crypto->cmd == SET_KEY) {
		rt2800_register_read(rt2x00dev, offset, &reg);
		rt2x00_set_field32(&reg, MAC_WCID_ATTRIBUTE_KEYTAB,
				   !!(key->flags & IEEE80211_KEY_FLAG_PAIRWISE));
		/*
		 * Both the cipher as the BSS Idx numbers are split in a main
		 * value of 3 bits, and a extended field for adding one additional
		 * bit to the value.
		 */
		rt2x00_set_field32(&reg, MAC_WCID_ATTRIBUTE_CIPHER,
				   (crypto->cipher & 0x7));
		rt2x00_set_field32(&reg, MAC_WCID_ATTRIBUTE_CIPHER_EXT,
				   (crypto->cipher & 0x8) >> 3);
		rt2x00_set_field32(&reg, MAC_WCID_ATTRIBUTE_RX_WIUDF, crypto->cipher);
		rt2800_register_write(rt2x00dev, offset, reg);
	} else {
		/* Delete the cipher without touching the bssidx */
		rt2800_register_read(rt2x00dev, offset, &reg);
		rt2x00_set_field32(&reg, MAC_WCID_ATTRIBUTE_KEYTAB, 0);
		rt2x00_set_field32(&reg, MAC_WCID_ATTRIBUTE_CIPHER, 0);
		rt2x00_set_field32(&reg, MAC_WCID_ATTRIBUTE_CIPHER_EXT, 0);
		rt2x00_set_field32(&reg, MAC_WCID_ATTRIBUTE_RX_WIUDF, 0);
		rt2800_register_write(rt2x00dev, offset, reg);
	}

	offset = MAC_IVEIV_ENTRY(key->hw_key_idx);

	memset(&iveiv_entry, 0, sizeof(iveiv_entry));
	if ((crypto->cipher == CIPHER_TKIP) ||
	    (crypto->cipher == CIPHER_TKIP_NO_MIC) ||
	    (crypto->cipher == CIPHER_AES))
		iveiv_entry.iv[3] |= 0x20;
	iveiv_entry.iv[3] |= key->keyidx << 6;
	rt2800_register_multiwrite(rt2x00dev, offset,
				      &iveiv_entry, sizeof(iveiv_entry));
}

int rt2800_config_shared_key(struct rt2x00_dev *rt2x00dev,
			     struct rt2x00lib_crypto *crypto,
			     struct ieee80211_key_conf *key)
{
	struct hw_key_entry key_entry;
	struct rt2x00_field32 field;
	u32 offset;
	u32 reg;

	if (crypto->cmd == SET_KEY) {
		key->hw_key_idx = (4 * crypto->bssidx) + key->keyidx;

		memcpy(key_entry.key, crypto->key,
		       sizeof(key_entry.key));
		memcpy(key_entry.tx_mic, crypto->tx_mic,
		       sizeof(key_entry.tx_mic));
		memcpy(key_entry.rx_mic, crypto->rx_mic,
		       sizeof(key_entry.rx_mic));

		offset = SHARED_KEY_ENTRY(key->hw_key_idx);
		rt2800_register_multiwrite(rt2x00dev, offset,
					      &key_entry, sizeof(key_entry));
	}

	/*
	 * The cipher types are stored over multiple registers
	 * starting with SHARED_KEY_MODE_BASE each word will have
	 * 32 bits and contains the cipher types for 2 bssidx each.
	 * Using the correct defines correctly will cause overhead,
	 * so just calculate the correct offset.
	 */
	field.bit_offset = 4 * (key->hw_key_idx % 8);
	field.bit_mask = 0x7 << field.bit_offset;

	offset = SHARED_KEY_MODE_ENTRY(key->hw_key_idx / 8);

	rt2800_register_read(rt2x00dev, offset, &reg);
	rt2x00_set_field32(&reg, field,
			   (crypto->cmd == SET_KEY) * crypto->cipher);
	rt2800_register_write(rt2x00dev, offset, reg);

	/*
	 * Update WCID information
	 */
	rt2800_config_wcid(rt2x00dev, crypto->address, key->hw_key_idx);
	rt2800_config_wcid_attr_bssidx(rt2x00dev, key->hw_key_idx,
				       crypto->bssidx);
	rt2800_config_wcid_attr_cipher(rt2x00dev, crypto, key);

	return 0;
}
EXPORT_SYMBOL_GPL(rt2800_config_shared_key);

static inline int rt2800_find_wcid(struct rt2x00_dev *rt2x00dev)
{
	struct mac_wcid_entry wcid_entry;
	int idx;
	u32 offset;

	/*
	 * Search for the first free WCID entry and return the corresponding
	 * index.
	 *
	 * Make sure the WCID starts _after_ the last possible shared key
	 * entry (>32).
	 *
	 * Since parts of the pairwise key table might be shared with
	 * the beacon frame buffers 6 & 7 we should only write into the
	 * first 222 entries.
	 */
	for (idx = 33; idx <= 222; idx++) {
		offset = MAC_WCID_ENTRY(idx);
		rt2800_register_multiread(rt2x00dev, offset, &wcid_entry,
					  sizeof(wcid_entry));
		if (is_broadcast_ether_addr(wcid_entry.mac))
			return idx;
	}

	/*
	 * Use -1 to indicate that we don't have any more space in the WCID
	 * table.
	 */
	return -1;
}

int rt2800_config_pairwise_key(struct rt2x00_dev *rt2x00dev,
			       struct rt2x00lib_crypto *crypto,
			       struct ieee80211_key_conf *key)
{
	struct hw_key_entry key_entry;
	u32 offset;

	if (crypto->cmd == SET_KEY) {
		/*
		 * Allow key configuration only for STAs that are
		 * known by the hw.
		 */
		if (crypto->wcid < 0)
			return -ENOSPC;
		key->hw_key_idx = crypto->wcid;

		memcpy(key_entry.key, crypto->key,
		       sizeof(key_entry.key));
		memcpy(key_entry.tx_mic, crypto->tx_mic,
		       sizeof(key_entry.tx_mic));
		memcpy(key_entry.rx_mic, crypto->rx_mic,
		       sizeof(key_entry.rx_mic));

		offset = PAIRWISE_KEY_ENTRY(key->hw_key_idx);
		rt2800_register_multiwrite(rt2x00dev, offset,
					      &key_entry, sizeof(key_entry));
	}

	/*
	 * Update WCID information
	 */
	rt2800_config_wcid_attr_cipher(rt2x00dev, crypto, key);

	return 0;
}
EXPORT_SYMBOL_GPL(rt2800_config_pairwise_key);

int rt2800_sta_add(struct rt2x00_dev *rt2x00dev, struct ieee80211_vif *vif,
		   struct ieee80211_sta *sta)
{
	int wcid;
	struct rt2x00_sta *sta_priv = sta_to_rt2x00_sta(sta);

	/*
	 * Find next free WCID.
	 */
	wcid = rt2800_find_wcid(rt2x00dev);

	/*
	 * Store selected wcid even if it is invalid so that we can
	 * later decide if the STA is uploaded into the hw.
	 */
	sta_priv->wcid = wcid;

	/*
	 * No space left in the device, however, we can still communicate
	 * with the STA -> No error.
	 */
	if (wcid < 0)
		return 0;

	/*
	 * Clean up WCID attributes and write STA address to the device.
	 */
	rt2800_delete_wcid_attr(rt2x00dev, wcid);
	rt2800_config_wcid(rt2x00dev, sta->addr, wcid);
	rt2800_config_wcid_attr_bssidx(rt2x00dev, wcid,
				       rt2x00lib_get_bssidx(rt2x00dev, vif));
	return 0;
}
EXPORT_SYMBOL_GPL(rt2800_sta_add);

int rt2800_sta_remove(struct rt2x00_dev *rt2x00dev, int wcid)
{
	/*
	 * Remove WCID entry, no need to clean the attributes as they will
	 * get renewed when the WCID is reused.
	 */
	rt2800_config_wcid(rt2x00dev, NULL, wcid);

	return 0;
}
EXPORT_SYMBOL_GPL(rt2800_sta_remove);

void rt2800_config_filter(struct rt2x00_dev *rt2x00dev,
			  const unsigned int filter_flags)
{
	u32 reg;

	/*
	 * Start configuration steps.
	 * Note that the version error will always be dropped
	 * and broadcast frames will always be accepted since
	 * there is no filter for it at this time.
	 */
	rt2800_register_read(rt2x00dev, RX_FILTER_CFG, &reg);
	rt2x00_set_field32(&reg, RX_FILTER_CFG_DROP_CRC_ERROR,
			   !(filter_flags & FIF_FCSFAIL));
	rt2x00_set_field32(&reg, RX_FILTER_CFG_DROP_PHY_ERROR,
			   !(filter_flags & FIF_PLCPFAIL));
	rt2x00_set_field32(&reg, RX_FILTER_CFG_DROP_NOT_TO_ME,
			   !(filter_flags & FIF_PROMISC_IN_BSS));
	rt2x00_set_field32(&reg, RX_FILTER_CFG_DROP_NOT_MY_BSSD, 0);
	rt2x00_set_field32(&reg, RX_FILTER_CFG_DROP_VER_ERROR, 1);
	rt2x00_set_field32(&reg, RX_FILTER_CFG_DROP_MULTICAST,
			   !(filter_flags & FIF_ALLMULTI));
	rt2x00_set_field32(&reg, RX_FILTER_CFG_DROP_BROADCAST, 0);
	rt2x00_set_field32(&reg, RX_FILTER_CFG_DROP_DUPLICATE, 1);
	rt2x00_set_field32(&reg, RX_FILTER_CFG_DROP_CF_END_ACK,
			   !(filter_flags & FIF_CONTROL));
	rt2x00_set_field32(&reg, RX_FILTER_CFG_DROP_CF_END,
			   !(filter_flags & FIF_CONTROL));
	rt2x00_set_field32(&reg, RX_FILTER_CFG_DROP_ACK,
			   !(filter_flags & FIF_CONTROL));
	rt2x00_set_field32(&reg, RX_FILTER_CFG_DROP_CTS,
			   !(filter_flags & FIF_CONTROL));
	rt2x00_set_field32(&reg, RX_FILTER_CFG_DROP_RTS,
			   !(filter_flags & FIF_CONTROL));
	rt2x00_set_field32(&reg, RX_FILTER_CFG_DROP_PSPOLL,
			   !(filter_flags & FIF_PSPOLL));
	rt2x00_set_field32(&reg, RX_FILTER_CFG_DROP_BA, 0);
	rt2x00_set_field32(&reg, RX_FILTER_CFG_DROP_BAR,
			   !(filter_flags & FIF_CONTROL));
	rt2x00_set_field32(&reg, RX_FILTER_CFG_DROP_CNTL,
			   !(filter_flags & FIF_CONTROL));
	rt2800_register_write(rt2x00dev, RX_FILTER_CFG, reg);
}
EXPORT_SYMBOL_GPL(rt2800_config_filter);

void rt2800_config_intf(struct rt2x00_dev *rt2x00dev, struct rt2x00_intf *intf,
			struct rt2x00intf_conf *conf, const unsigned int flags)
{
	u32 reg;
	bool update_bssid = false;

	if (flags & CONFIG_UPDATE_TYPE) {
		/*
		 * Enable synchronisation.
		 */
		rt2800_register_read(rt2x00dev, BCN_TIME_CFG, &reg);
		rt2x00_set_field32(&reg, BCN_TIME_CFG_TSF_SYNC, conf->sync);
		rt2800_register_write(rt2x00dev, BCN_TIME_CFG, reg);

		if (conf->sync == TSF_SYNC_AP_NONE) {
			/*
			 * Tune beacon queue transmit parameters for AP mode
			 */
			rt2800_register_read(rt2x00dev, TBTT_SYNC_CFG, &reg);
			rt2x00_set_field32(&reg, TBTT_SYNC_CFG_BCN_CWMIN, 0);
			rt2x00_set_field32(&reg, TBTT_SYNC_CFG_BCN_AIFSN, 1);
			rt2x00_set_field32(&reg, TBTT_SYNC_CFG_BCN_EXP_WIN, 32);
			rt2x00_set_field32(&reg, TBTT_SYNC_CFG_TBTT_ADJUST, 0);
			rt2800_register_write(rt2x00dev, TBTT_SYNC_CFG, reg);
		} else {
			rt2800_register_read(rt2x00dev, TBTT_SYNC_CFG, &reg);
			rt2x00_set_field32(&reg, TBTT_SYNC_CFG_BCN_CWMIN, 4);
			rt2x00_set_field32(&reg, TBTT_SYNC_CFG_BCN_AIFSN, 2);
			rt2x00_set_field32(&reg, TBTT_SYNC_CFG_BCN_EXP_WIN, 32);
			rt2x00_set_field32(&reg, TBTT_SYNC_CFG_TBTT_ADJUST, 16);
			rt2800_register_write(rt2x00dev, TBTT_SYNC_CFG, reg);
		}
	}

	if (flags & CONFIG_UPDATE_MAC) {
		if (flags & CONFIG_UPDATE_TYPE &&
		    conf->sync == TSF_SYNC_AP_NONE) {
			/*
			 * The BSSID register has to be set to our own mac
			 * address in AP mode.
			 */
			memcpy(conf->bssid, conf->mac, sizeof(conf->mac));
			update_bssid = true;
		}

		if (!is_zero_ether_addr((const u8 *)conf->mac)) {
			reg = le32_to_cpu(conf->mac[1]);
			rt2x00_set_field32(&reg, MAC_ADDR_DW1_UNICAST_TO_ME_MASK, 0xff);
			conf->mac[1] = cpu_to_le32(reg);
		}

		rt2800_register_multiwrite(rt2x00dev, MAC_ADDR_DW0,
					      conf->mac, sizeof(conf->mac));
	}

	if ((flags & CONFIG_UPDATE_BSSID) || update_bssid) {
		if (!is_zero_ether_addr((const u8 *)conf->bssid)) {
			reg = le32_to_cpu(conf->bssid[1]);
			rt2x00_set_field32(&reg, MAC_BSSID_DW1_BSS_ID_MASK, 3);
			rt2x00_set_field32(&reg, MAC_BSSID_DW1_BSS_BCN_NUM, 7);
			conf->bssid[1] = cpu_to_le32(reg);
		}

		rt2800_register_multiwrite(rt2x00dev, MAC_BSSID_DW0,
					      conf->bssid, sizeof(conf->bssid));
	}
}
EXPORT_SYMBOL_GPL(rt2800_config_intf);

static void rt2800_config_ht_opmode(struct rt2x00_dev *rt2x00dev,
				    struct rt2x00lib_erp *erp)
{
	bool any_sta_nongf = !!(erp->ht_opmode &
				IEEE80211_HT_OP_MODE_NON_GF_STA_PRSNT);
	u8 protection = erp->ht_opmode & IEEE80211_HT_OP_MODE_PROTECTION;
	u8 mm20_mode, mm40_mode, gf20_mode, gf40_mode;
	u16 mm20_rate, mm40_rate, gf20_rate, gf40_rate;
	u32 reg;

	/* default protection rate for HT20: OFDM 24M */
	mm20_rate = gf20_rate = 0x4004;

	/* default protection rate for HT40: duplicate OFDM 24M */
	mm40_rate = gf40_rate = 0x4084;

	switch (protection) {
	case IEEE80211_HT_OP_MODE_PROTECTION_NONE:
		/*
		 * All STAs in this BSS are HT20/40 but there might be
		 * STAs not supporting greenfield mode.
		 * => Disable protection for HT transmissions.
		 */
		mm20_mode = mm40_mode = gf20_mode = gf40_mode = 0;

		break;
	case IEEE80211_HT_OP_MODE_PROTECTION_20MHZ:
		/*
		 * All STAs in this BSS are HT20 or HT20/40 but there
		 * might be STAs not supporting greenfield mode.
		 * => Protect all HT40 transmissions.
		 */
		mm20_mode = gf20_mode = 0;
		mm40_mode = gf40_mode = 2;

		break;
	case IEEE80211_HT_OP_MODE_PROTECTION_NONMEMBER:
		/*
		 * Nonmember protection:
		 * According to 802.11n we _should_ protect all
		 * HT transmissions (but we don't have to).
		 *
		 * But if cts_protection is enabled we _shall_ protect
		 * all HT transmissions using a CCK rate.
		 *
		 * And if any station is non GF we _shall_ protect
		 * GF transmissions.
		 *
		 * We decide to protect everything
		 * -> fall through to mixed mode.
		 */
	case IEEE80211_HT_OP_MODE_PROTECTION_NONHT_MIXED:
		/*
		 * Legacy STAs are present
		 * => Protect all HT transmissions.
		 */
		mm20_mode = mm40_mode = gf20_mode = gf40_mode = 2;

		/*
		 * If erp protection is needed we have to protect HT
		 * transmissions with CCK 11M long preamble.
		 */
		if (erp->cts_protection) {
			/* don't duplicate RTS/CTS in CCK mode */
			mm20_rate = mm40_rate = 0x0003;
			gf20_rate = gf40_rate = 0x0003;
		}
		break;
	}

	/* check for STAs not supporting greenfield mode */
	if (any_sta_nongf)
		gf20_mode = gf40_mode = 2;

	/* Update HT protection config */
	rt2800_register_read(rt2x00dev, MM20_PROT_CFG, &reg);
	rt2x00_set_field32(&reg, MM20_PROT_CFG_PROTECT_RATE, mm20_rate);
	rt2x00_set_field32(&reg, MM20_PROT_CFG_PROTECT_CTRL, mm20_mode);
	rt2800_register_write(rt2x00dev, MM20_PROT_CFG, reg);

	rt2800_register_read(rt2x00dev, MM40_PROT_CFG, &reg);
	rt2x00_set_field32(&reg, MM40_PROT_CFG_PROTECT_RATE, mm40_rate);
	rt2x00_set_field32(&reg, MM40_PROT_CFG_PROTECT_CTRL, mm40_mode);
	rt2800_register_write(rt2x00dev, MM40_PROT_CFG, reg);

	rt2800_register_read(rt2x00dev, GF20_PROT_CFG, &reg);
	rt2x00_set_field32(&reg, GF20_PROT_CFG_PROTECT_RATE, gf20_rate);
	rt2x00_set_field32(&reg, GF20_PROT_CFG_PROTECT_CTRL, gf20_mode);
	rt2800_register_write(rt2x00dev, GF20_PROT_CFG, reg);

	rt2800_register_read(rt2x00dev, GF40_PROT_CFG, &reg);
	rt2x00_set_field32(&reg, GF40_PROT_CFG_PROTECT_RATE, gf40_rate);
	rt2x00_set_field32(&reg, GF40_PROT_CFG_PROTECT_CTRL, gf40_mode);
	rt2800_register_write(rt2x00dev, GF40_PROT_CFG, reg);
}

void rt2800_config_erp(struct rt2x00_dev *rt2x00dev, struct rt2x00lib_erp *erp,
		       u32 changed)
{
	u32 reg;

	if (changed & BSS_CHANGED_ERP_PREAMBLE) {
		rt2800_register_read(rt2x00dev, AUTO_RSP_CFG, &reg);
		rt2x00_set_field32(&reg, AUTO_RSP_CFG_BAC_ACK_POLICY,
				   !!erp->short_preamble);
		rt2x00_set_field32(&reg, AUTO_RSP_CFG_AR_PREAMBLE,
				   !!erp->short_preamble);
		rt2800_register_write(rt2x00dev, AUTO_RSP_CFG, reg);
	}

	if (changed & BSS_CHANGED_ERP_CTS_PROT) {
		rt2800_register_read(rt2x00dev, OFDM_PROT_CFG, &reg);
		rt2x00_set_field32(&reg, OFDM_PROT_CFG_PROTECT_CTRL,
				   erp->cts_protection ? 2 : 0);
		rt2800_register_write(rt2x00dev, OFDM_PROT_CFG, reg);
	}

	if (changed & BSS_CHANGED_BASIC_RATES) {
		rt2800_register_write(rt2x00dev, LEGACY_BASIC_RATE,
					 erp->basic_rates);
		rt2800_register_write(rt2x00dev, HT_BASIC_RATE, 0x00008003);
	}

	if (changed & BSS_CHANGED_ERP_SLOT) {
		rt2800_register_read(rt2x00dev, BKOFF_SLOT_CFG, &reg);
		rt2x00_set_field32(&reg, BKOFF_SLOT_CFG_SLOT_TIME,
				   erp->slot_time);
		rt2800_register_write(rt2x00dev, BKOFF_SLOT_CFG, reg);

		rt2800_register_read(rt2x00dev, XIFS_TIME_CFG, &reg);
		rt2x00_set_field32(&reg, XIFS_TIME_CFG_EIFS, erp->eifs);
		rt2800_register_write(rt2x00dev, XIFS_TIME_CFG, reg);
	}

	if (changed & BSS_CHANGED_BEACON_INT) {
		rt2800_register_read(rt2x00dev, BCN_TIME_CFG, &reg);
		rt2x00_set_field32(&reg, BCN_TIME_CFG_BEACON_INTERVAL,
				   erp->beacon_int * 16);
		rt2800_register_write(rt2x00dev, BCN_TIME_CFG, reg);
	}

	if (changed & BSS_CHANGED_HT)
		rt2800_config_ht_opmode(rt2x00dev, erp);
}
EXPORT_SYMBOL_GPL(rt2800_config_erp);

static void rt2800_config_3572bt_ant(struct rt2x00_dev *rt2x00dev)
{
	u32 reg;
	u16 eeprom;
	u8 led_ctrl, led_g_mode, led_r_mode;

	rt2800_register_read(rt2x00dev, GPIO_SWITCH, &reg);
	if (rt2x00dev->curr_band == IEEE80211_BAND_5GHZ) {
		rt2x00_set_field32(&reg, GPIO_SWITCH_0, 1);
		rt2x00_set_field32(&reg, GPIO_SWITCH_1, 1);
	} else {
		rt2x00_set_field32(&reg, GPIO_SWITCH_0, 0);
		rt2x00_set_field32(&reg, GPIO_SWITCH_1, 0);
	}
	rt2800_register_write(rt2x00dev, GPIO_SWITCH, reg);

	rt2800_register_read(rt2x00dev, LED_CFG, &reg);
	led_g_mode = rt2x00_get_field32(reg, LED_CFG_LED_POLAR) ? 3 : 0;
	led_r_mode = rt2x00_get_field32(reg, LED_CFG_LED_POLAR) ? 0 : 3;
	if (led_g_mode != rt2x00_get_field32(reg, LED_CFG_G_LED_MODE) ||
	    led_r_mode != rt2x00_get_field32(reg, LED_CFG_R_LED_MODE)) {
		rt2x00_eeprom_read(rt2x00dev, EEPROM_FREQ, &eeprom);
		led_ctrl = rt2x00_get_field16(eeprom, EEPROM_FREQ_LED_MODE);
		if (led_ctrl == 0 || led_ctrl > 0x40) {
			rt2x00_set_field32(&reg, LED_CFG_G_LED_MODE, led_g_mode);
			rt2x00_set_field32(&reg, LED_CFG_R_LED_MODE, led_r_mode);
			rt2800_register_write(rt2x00dev, LED_CFG, reg);
		} else {
			rt2800_mcu_request(rt2x00dev, MCU_BAND_SELECT, 0xff,
					   (led_g_mode << 2) | led_r_mode, 1);
		}
	}
}

static void rt2800_set_ant_diversity(struct rt2x00_dev *rt2x00dev,
				     enum antenna ant)
{
	u32 reg;
	u8 eesk_pin = (ant == ANTENNA_A) ? 1 : 0;
	u8 gpio_bit3 = (ant == ANTENNA_A) ? 0 : 1;

	if (rt2x00_is_pci(rt2x00dev)) {
		rt2800_register_read(rt2x00dev, E2PROM_CSR, &reg);
		rt2x00_set_field32(&reg, E2PROM_CSR_DATA_CLOCK, eesk_pin);
		rt2800_register_write(rt2x00dev, E2PROM_CSR, reg);
	} else if (rt2x00_is_usb(rt2x00dev))
		rt2800_mcu_request(rt2x00dev, MCU_ANT_SELECT, 0xff,
				   eesk_pin, 0);

	rt2800_register_read(rt2x00dev, GPIO_CTRL, &reg);
	rt2x00_set_field32(&reg, GPIO_CTRL_DIR3, 0);
	rt2x00_set_field32(&reg, GPIO_CTRL_VAL3, gpio_bit3);
	rt2800_register_write(rt2x00dev, GPIO_CTRL, reg);
}

void rt2800_config_ant(struct rt2x00_dev *rt2x00dev, struct antenna_setup *ant)
{
	u8 r1;
	u8 r3;
	u16 eeprom;

	rt2800_bbp_read(rt2x00dev, 1, &r1);
	rt2800_bbp_read(rt2x00dev, 3, &r3);

	if (rt2x00_rt(rt2x00dev, RT3572) &&
	    test_bit(CAPABILITY_BT_COEXIST, &rt2x00dev->cap_flags))
		rt2800_config_3572bt_ant(rt2x00dev);

	/*
	 * Configure the TX antenna.
	 */
	switch (ant->tx_chain_num) {
	case 1:
		rt2x00_set_field8(&r1, BBP1_TX_ANTENNA, 0);
		break;
	case 2:
		if (rt2x00_rt(rt2x00dev, RT3572) &&
		    test_bit(CAPABILITY_BT_COEXIST, &rt2x00dev->cap_flags))
			rt2x00_set_field8(&r1, BBP1_TX_ANTENNA, 1);
		else
			rt2x00_set_field8(&r1, BBP1_TX_ANTENNA, 2);
		break;
	case 3:
		rt2x00_set_field8(&r1, BBP1_TX_ANTENNA, 0);
		break;
	}

	/*
	 * Configure the RX antenna.
	 */
	switch (ant->rx_chain_num) {
	case 1:
		if (rt2x00_rt(rt2x00dev, RT3070) ||
		    rt2x00_rt(rt2x00dev, RT3090) ||
		    rt2x00_rt(rt2x00dev, RT3352) ||
		    rt2x00_rt(rt2x00dev, RT3390)) {
			rt2x00_eeprom_read(rt2x00dev,
					   EEPROM_NIC_CONF1, &eeprom);
			if (rt2x00_get_field16(eeprom,
						EEPROM_NIC_CONF1_ANT_DIVERSITY))
				rt2800_set_ant_diversity(rt2x00dev,
						rt2x00dev->default_ant.rx);
		}
		rt2x00_set_field8(&r3, BBP3_RX_ANTENNA, 0);
		break;
	case 2:
		if (rt2x00_rt(rt2x00dev, RT3572) &&
		    test_bit(CAPABILITY_BT_COEXIST, &rt2x00dev->cap_flags)) {
			rt2x00_set_field8(&r3, BBP3_RX_ADC, 1);
			rt2x00_set_field8(&r3, BBP3_RX_ANTENNA,
				rt2x00dev->curr_band == IEEE80211_BAND_5GHZ);
			rt2800_set_ant_diversity(rt2x00dev, ANTENNA_B);
		} else {
			rt2x00_set_field8(&r3, BBP3_RX_ANTENNA, 1);
		}
		break;
	case 3:
		rt2x00_set_field8(&r3, BBP3_RX_ANTENNA, 2);
		break;
	}

	rt2800_bbp_write(rt2x00dev, 3, r3);
	rt2800_bbp_write(rt2x00dev, 1, r1);
}
EXPORT_SYMBOL_GPL(rt2800_config_ant);

static void rt2800_config_lna_gain(struct rt2x00_dev *rt2x00dev,
				   struct rt2x00lib_conf *libconf)
{
	u16 eeprom;
	short lna_gain;

	if (libconf->rf.channel <= 14) {
		rt2x00_eeprom_read(rt2x00dev, EEPROM_LNA, &eeprom);
		lna_gain = rt2x00_get_field16(eeprom, EEPROM_LNA_BG);
	} else if (libconf->rf.channel <= 64) {
		rt2x00_eeprom_read(rt2x00dev, EEPROM_LNA, &eeprom);
		lna_gain = rt2x00_get_field16(eeprom, EEPROM_LNA_A0);
	} else if (libconf->rf.channel <= 128) {
		rt2x00_eeprom_read(rt2x00dev, EEPROM_RSSI_BG2, &eeprom);
		lna_gain = rt2x00_get_field16(eeprom, EEPROM_RSSI_BG2_LNA_A1);
	} else {
		rt2x00_eeprom_read(rt2x00dev, EEPROM_RSSI_A2, &eeprom);
		lna_gain = rt2x00_get_field16(eeprom, EEPROM_RSSI_A2_LNA_A2);
	}

	rt2x00dev->lna_gain = lna_gain;
}

static void rt2800_config_channel_rf2xxx(struct rt2x00_dev *rt2x00dev,
					 struct ieee80211_conf *conf,
					 struct rf_channel *rf,
					 struct channel_info *info)
{
	rt2x00_set_field32(&rf->rf4, RF4_FREQ_OFFSET, rt2x00dev->freq_offset);

	if (rt2x00dev->default_ant.tx_chain_num == 1)
		rt2x00_set_field32(&rf->rf2, RF2_ANTENNA_TX1, 1);

	if (rt2x00dev->default_ant.rx_chain_num == 1) {
		rt2x00_set_field32(&rf->rf2, RF2_ANTENNA_RX1, 1);
		rt2x00_set_field32(&rf->rf2, RF2_ANTENNA_RX2, 1);
	} else if (rt2x00dev->default_ant.rx_chain_num == 2)
		rt2x00_set_field32(&rf->rf2, RF2_ANTENNA_RX2, 1);

	if (rf->channel > 14) {
		/*
		 * When TX power is below 0, we should increase it by 7 to
		 * make it a positive value (Minimum value is -7).
		 * However this means that values between 0 and 7 have
		 * double meaning, and we should set a 7DBm boost flag.
		 */
		rt2x00_set_field32(&rf->rf3, RF3_TXPOWER_A_7DBM_BOOST,
				   (info->default_power1 >= 0));

		if (info->default_power1 < 0)
			info->default_power1 += 7;

		rt2x00_set_field32(&rf->rf3, RF3_TXPOWER_A, info->default_power1);

		rt2x00_set_field32(&rf->rf4, RF4_TXPOWER_A_7DBM_BOOST,
				   (info->default_power2 >= 0));

		if (info->default_power2 < 0)
			info->default_power2 += 7;

		rt2x00_set_field32(&rf->rf4, RF4_TXPOWER_A, info->default_power2);
	} else {
		rt2x00_set_field32(&rf->rf3, RF3_TXPOWER_G, info->default_power1);
		rt2x00_set_field32(&rf->rf4, RF4_TXPOWER_G, info->default_power2);
	}

	rt2x00_set_field32(&rf->rf4, RF4_HT40, conf_is_ht40(conf));

	rt2800_rf_write(rt2x00dev, 1, rf->rf1);
	rt2800_rf_write(rt2x00dev, 2, rf->rf2);
	rt2800_rf_write(rt2x00dev, 3, rf->rf3 & ~0x00000004);
	rt2800_rf_write(rt2x00dev, 4, rf->rf4);

	udelay(200);

	rt2800_rf_write(rt2x00dev, 1, rf->rf1);
	rt2800_rf_write(rt2x00dev, 2, rf->rf2);
	rt2800_rf_write(rt2x00dev, 3, rf->rf3 | 0x00000004);
	rt2800_rf_write(rt2x00dev, 4, rf->rf4);

	udelay(200);

	rt2800_rf_write(rt2x00dev, 1, rf->rf1);
	rt2800_rf_write(rt2x00dev, 2, rf->rf2);
	rt2800_rf_write(rt2x00dev, 3, rf->rf3 & ~0x00000004);
	rt2800_rf_write(rt2x00dev, 4, rf->rf4);
}

static void rt2800_config_channel_rf3xxx(struct rt2x00_dev *rt2x00dev,
					 struct ieee80211_conf *conf,
					 struct rf_channel *rf,
					 struct channel_info *info)
{
	struct rt2800_drv_data *drv_data = rt2x00dev->drv_data;
	u8 rfcsr, calib_tx, calib_rx;

	rt2800_rfcsr_write(rt2x00dev, 2, rf->rf1);

	rt2800_rfcsr_read(rt2x00dev, 3, &rfcsr);
	rt2x00_set_field8(&rfcsr, RFCSR3_K, rf->rf3);
	rt2800_rfcsr_write(rt2x00dev, 3, rfcsr);

	rt2800_rfcsr_read(rt2x00dev, 6, &rfcsr);
	rt2x00_set_field8(&rfcsr, RFCSR6_R1, rf->rf2);
	rt2800_rfcsr_write(rt2x00dev, 6, rfcsr);

	rt2800_rfcsr_read(rt2x00dev, 12, &rfcsr);
	rt2x00_set_field8(&rfcsr, RFCSR12_TX_POWER, info->default_power1);
	rt2800_rfcsr_write(rt2x00dev, 12, rfcsr);

	rt2800_rfcsr_read(rt2x00dev, 13, &rfcsr);
	rt2x00_set_field8(&rfcsr, RFCSR13_TX_POWER, info->default_power2);
	rt2800_rfcsr_write(rt2x00dev, 13, rfcsr);

	rt2800_rfcsr_read(rt2x00dev, 1, &rfcsr);
	rt2x00_set_field8(&rfcsr, RFCSR1_RX0_PD, 0);
	rt2x00_set_field8(&rfcsr, RFCSR1_RX1_PD,
			  rt2x00dev->default_ant.rx_chain_num <= 1);
	rt2x00_set_field8(&rfcsr, RFCSR1_RX2_PD,
			  rt2x00dev->default_ant.rx_chain_num <= 2);
	rt2x00_set_field8(&rfcsr, RFCSR1_TX0_PD, 0);
	rt2x00_set_field8(&rfcsr, RFCSR1_TX1_PD,
			  rt2x00dev->default_ant.tx_chain_num <= 1);
	rt2x00_set_field8(&rfcsr, RFCSR1_TX2_PD,
			  rt2x00dev->default_ant.tx_chain_num <= 2);
	rt2800_rfcsr_write(rt2x00dev, 1, rfcsr);

	rt2800_rfcsr_read(rt2x00dev, 30, &rfcsr);
	rt2x00_set_field8(&rfcsr, RFCSR30_RF_CALIBRATION, 1);
	rt2800_rfcsr_write(rt2x00dev, 30, rfcsr);
	msleep(1);
	rt2x00_set_field8(&rfcsr, RFCSR30_RF_CALIBRATION, 0);
	rt2800_rfcsr_write(rt2x00dev, 30, rfcsr);

	rt2800_rfcsr_read(rt2x00dev, 23, &rfcsr);
	rt2x00_set_field8(&rfcsr, RFCSR23_FREQ_OFFSET, rt2x00dev->freq_offset);
	rt2800_rfcsr_write(rt2x00dev, 23, rfcsr);

	if (rt2x00_rt(rt2x00dev, RT3390)) {
		calib_tx = conf_is_ht40(conf) ? 0x68 : 0x4f;
		calib_rx = conf_is_ht40(conf) ? 0x6f : 0x4f;
	} else {
		if (conf_is_ht40(conf)) {
			calib_tx = drv_data->calibration_bw40;
			calib_rx = drv_data->calibration_bw40;
		} else {
			calib_tx = drv_data->calibration_bw20;
			calib_rx = drv_data->calibration_bw20;
		}
	}

	rt2800_rfcsr_read(rt2x00dev, 24, &rfcsr);
	rt2x00_set_field8(&rfcsr, RFCSR24_TX_CALIB, calib_tx);
	rt2800_rfcsr_write(rt2x00dev, 24, rfcsr);

	rt2800_rfcsr_read(rt2x00dev, 31, &rfcsr);
	rt2x00_set_field8(&rfcsr, RFCSR31_RX_CALIB, calib_rx);
	rt2800_rfcsr_write(rt2x00dev, 31, rfcsr);

	rt2800_rfcsr_read(rt2x00dev, 7, &rfcsr);
	rt2x00_set_field8(&rfcsr, RFCSR7_RF_TUNING, 1);
	rt2800_rfcsr_write(rt2x00dev, 7, rfcsr);

	rt2800_rfcsr_read(rt2x00dev, 30, &rfcsr);
	rt2x00_set_field8(&rfcsr, RFCSR30_RF_CALIBRATION, 1);
	rt2800_rfcsr_write(rt2x00dev, 30, rfcsr);
	msleep(1);
	rt2x00_set_field8(&rfcsr, RFCSR30_RF_CALIBRATION, 0);
	rt2800_rfcsr_write(rt2x00dev, 30, rfcsr);
}

static void rt2800_config_channel_rf3052(struct rt2x00_dev *rt2x00dev,
					 struct ieee80211_conf *conf,
					 struct rf_channel *rf,
					 struct channel_info *info)
{
	struct rt2800_drv_data *drv_data = rt2x00dev->drv_data;
	u8 rfcsr;
	u32 reg;

	if (rf->channel <= 14) {
		rt2800_bbp_write(rt2x00dev, 25, drv_data->bbp25);
		rt2800_bbp_write(rt2x00dev, 26, drv_data->bbp26);
	} else {
		rt2800_bbp_write(rt2x00dev, 25, 0x09);
		rt2800_bbp_write(rt2x00dev, 26, 0xff);
	}

	rt2800_rfcsr_write(rt2x00dev, 2, rf->rf1);
	rt2800_rfcsr_write(rt2x00dev, 3, rf->rf3);

	rt2800_rfcsr_read(rt2x00dev, 6, &rfcsr);
	rt2x00_set_field8(&rfcsr, RFCSR6_R1, rf->rf2);
	if (rf->channel <= 14)
		rt2x00_set_field8(&rfcsr, RFCSR6_TXDIV, 2);
	else
		rt2x00_set_field8(&rfcsr, RFCSR6_TXDIV, 1);
	rt2800_rfcsr_write(rt2x00dev, 6, rfcsr);

	rt2800_rfcsr_read(rt2x00dev, 5, &rfcsr);
	if (rf->channel <= 14)
		rt2x00_set_field8(&rfcsr, RFCSR5_R1, 1);
	else
		rt2x00_set_field8(&rfcsr, RFCSR5_R1, 2);
	rt2800_rfcsr_write(rt2x00dev, 5, rfcsr);

	rt2800_rfcsr_read(rt2x00dev, 12, &rfcsr);
	if (rf->channel <= 14) {
		rt2x00_set_field8(&rfcsr, RFCSR12_DR0, 3);
		rt2x00_set_field8(&rfcsr, RFCSR12_TX_POWER,
				  info->default_power1);
	} else {
		rt2x00_set_field8(&rfcsr, RFCSR12_DR0, 7);
		rt2x00_set_field8(&rfcsr, RFCSR12_TX_POWER,
				(info->default_power1 & 0x3) |
				((info->default_power1 & 0xC) << 1));
	}
	rt2800_rfcsr_write(rt2x00dev, 12, rfcsr);

	rt2800_rfcsr_read(rt2x00dev, 13, &rfcsr);
	if (rf->channel <= 14) {
		rt2x00_set_field8(&rfcsr, RFCSR13_DR0, 3);
		rt2x00_set_field8(&rfcsr, RFCSR13_TX_POWER,
				  info->default_power2);
	} else {
		rt2x00_set_field8(&rfcsr, RFCSR13_DR0, 7);
		rt2x00_set_field8(&rfcsr, RFCSR13_TX_POWER,
				(info->default_power2 & 0x3) |
				((info->default_power2 & 0xC) << 1));
	}
	rt2800_rfcsr_write(rt2x00dev, 13, rfcsr);

	rt2800_rfcsr_read(rt2x00dev, 1, &rfcsr);
	rt2x00_set_field8(&rfcsr, RFCSR1_RX0_PD, 0);
	rt2x00_set_field8(&rfcsr, RFCSR1_TX0_PD, 0);
	rt2x00_set_field8(&rfcsr, RFCSR1_RX1_PD, 0);
	rt2x00_set_field8(&rfcsr, RFCSR1_TX1_PD, 0);
	rt2x00_set_field8(&rfcsr, RFCSR1_RX2_PD, 0);
	rt2x00_set_field8(&rfcsr, RFCSR1_TX2_PD, 0);
	if (test_bit(CAPABILITY_BT_COEXIST, &rt2x00dev->cap_flags)) {
		if (rf->channel <= 14) {
			rt2x00_set_field8(&rfcsr, RFCSR1_RX0_PD, 1);
			rt2x00_set_field8(&rfcsr, RFCSR1_TX0_PD, 1);
		}
		rt2x00_set_field8(&rfcsr, RFCSR1_RX2_PD, 1);
		rt2x00_set_field8(&rfcsr, RFCSR1_TX2_PD, 1);
	} else {
		switch (rt2x00dev->default_ant.tx_chain_num) {
		case 1:
			rt2x00_set_field8(&rfcsr, RFCSR1_TX1_PD, 1);
		case 2:
			rt2x00_set_field8(&rfcsr, RFCSR1_TX2_PD, 1);
			break;
		}

		switch (rt2x00dev->default_ant.rx_chain_num) {
		case 1:
			rt2x00_set_field8(&rfcsr, RFCSR1_RX1_PD, 1);
		case 2:
			rt2x00_set_field8(&rfcsr, RFCSR1_RX2_PD, 1);
			break;
		}
	}
	rt2800_rfcsr_write(rt2x00dev, 1, rfcsr);

	rt2800_rfcsr_read(rt2x00dev, 23, &rfcsr);
	rt2x00_set_field8(&rfcsr, RFCSR23_FREQ_OFFSET, rt2x00dev->freq_offset);
	rt2800_rfcsr_write(rt2x00dev, 23, rfcsr);

	if (conf_is_ht40(conf)) {
		rt2800_rfcsr_write(rt2x00dev, 24, drv_data->calibration_bw40);
		rt2800_rfcsr_write(rt2x00dev, 31, drv_data->calibration_bw40);
	} else {
		rt2800_rfcsr_write(rt2x00dev, 24, drv_data->calibration_bw20);
		rt2800_rfcsr_write(rt2x00dev, 31, drv_data->calibration_bw20);
	}

	if (rf->channel <= 14) {
		rt2800_rfcsr_write(rt2x00dev, 7, 0xd8);
		rt2800_rfcsr_write(rt2x00dev, 9, 0xc3);
		rt2800_rfcsr_write(rt2x00dev, 10, 0xf1);
		rt2800_rfcsr_write(rt2x00dev, 11, 0xb9);
		rt2800_rfcsr_write(rt2x00dev, 15, 0x53);
		rfcsr = 0x4c;
		rt2x00_set_field8(&rfcsr, RFCSR16_TXMIXER_GAIN,
				  drv_data->txmixer_gain_24g);
		rt2800_rfcsr_write(rt2x00dev, 16, rfcsr);
		rt2800_rfcsr_write(rt2x00dev, 17, 0x23);
		rt2800_rfcsr_write(rt2x00dev, 19, 0x93);
		rt2800_rfcsr_write(rt2x00dev, 20, 0xb3);
		rt2800_rfcsr_write(rt2x00dev, 25, 0x15);
		rt2800_rfcsr_write(rt2x00dev, 26, 0x85);
		rt2800_rfcsr_write(rt2x00dev, 27, 0x00);
		rt2800_rfcsr_write(rt2x00dev, 29, 0x9b);
	} else {
		rt2800_rfcsr_read(rt2x00dev, 7, &rfcsr);
		rt2x00_set_field8(&rfcsr, RFCSR7_BIT2, 1);
		rt2x00_set_field8(&rfcsr, RFCSR7_BIT3, 0);
		rt2x00_set_field8(&rfcsr, RFCSR7_BIT4, 1);
		rt2x00_set_field8(&rfcsr, RFCSR7_BITS67, 0);
		rt2800_rfcsr_write(rt2x00dev, 7, rfcsr);
		rt2800_rfcsr_write(rt2x00dev, 9, 0xc0);
		rt2800_rfcsr_write(rt2x00dev, 10, 0xf1);
		rt2800_rfcsr_write(rt2x00dev, 11, 0x00);
		rt2800_rfcsr_write(rt2x00dev, 15, 0x43);
		rfcsr = 0x7a;
		rt2x00_set_field8(&rfcsr, RFCSR16_TXMIXER_GAIN,
				  drv_data->txmixer_gain_5g);
		rt2800_rfcsr_write(rt2x00dev, 16, rfcsr);
		rt2800_rfcsr_write(rt2x00dev, 17, 0x23);
		if (rf->channel <= 64) {
			rt2800_rfcsr_write(rt2x00dev, 19, 0xb7);
			rt2800_rfcsr_write(rt2x00dev, 20, 0xf6);
			rt2800_rfcsr_write(rt2x00dev, 25, 0x3d);
		} else if (rf->channel <= 128) {
			rt2800_rfcsr_write(rt2x00dev, 19, 0x74);
			rt2800_rfcsr_write(rt2x00dev, 20, 0xf4);
			rt2800_rfcsr_write(rt2x00dev, 25, 0x01);
		} else {
			rt2800_rfcsr_write(rt2x00dev, 19, 0x72);
			rt2800_rfcsr_write(rt2x00dev, 20, 0xf3);
			rt2800_rfcsr_write(rt2x00dev, 25, 0x01);
		}
		rt2800_rfcsr_write(rt2x00dev, 26, 0x87);
		rt2800_rfcsr_write(rt2x00dev, 27, 0x01);
		rt2800_rfcsr_write(rt2x00dev, 29, 0x9f);
	}

	rt2800_register_read(rt2x00dev, GPIO_CTRL, &reg);
	rt2x00_set_field32(&reg, GPIO_CTRL_DIR7, 0);
	if (rf->channel <= 14)
		rt2x00_set_field32(&reg, GPIO_CTRL_VAL7, 1);
	else
		rt2x00_set_field32(&reg, GPIO_CTRL_VAL7, 0);
	rt2800_register_write(rt2x00dev, GPIO_CTRL, reg);

	rt2800_rfcsr_read(rt2x00dev, 7, &rfcsr);
	rt2x00_set_field8(&rfcsr, RFCSR7_RF_TUNING, 1);
	rt2800_rfcsr_write(rt2x00dev, 7, rfcsr);
}

#define POWER_BOUND		0x27
#define POWER_BOUND_5G		0x2b
#define FREQ_OFFSET_BOUND	0x5f

static void rt2800_adjust_freq_offset(struct rt2x00_dev *rt2x00dev)
{
	u8 rfcsr;

	rt2800_rfcsr_read(rt2x00dev, 17, &rfcsr);
	if (rt2x00dev->freq_offset > FREQ_OFFSET_BOUND)
		rt2x00_set_field8(&rfcsr, RFCSR17_CODE, FREQ_OFFSET_BOUND);
	else
		rt2x00_set_field8(&rfcsr, RFCSR17_CODE, rt2x00dev->freq_offset);
	rt2800_rfcsr_write(rt2x00dev, 17, rfcsr);
}

static void rt2800_config_channel_rf3290(struct rt2x00_dev *rt2x00dev,
					 struct ieee80211_conf *conf,
					 struct rf_channel *rf,
					 struct channel_info *info)
{
	u8 rfcsr;

	rt2800_rfcsr_write(rt2x00dev, 8, rf->rf1);
	rt2800_rfcsr_write(rt2x00dev, 9, rf->rf3);
	rt2800_rfcsr_read(rt2x00dev, 11, &rfcsr);
	rt2x00_set_field8(&rfcsr, RFCSR11_R, rf->rf2);
	rt2800_rfcsr_write(rt2x00dev, 11, rfcsr);

	rt2800_rfcsr_read(rt2x00dev, 49, &rfcsr);
	if (info->default_power1 > POWER_BOUND)
		rt2x00_set_field8(&rfcsr, RFCSR49_TX, POWER_BOUND);
	else
		rt2x00_set_field8(&rfcsr, RFCSR49_TX, info->default_power1);
	rt2800_rfcsr_write(rt2x00dev, 49, rfcsr);

	rt2800_adjust_freq_offset(rt2x00dev);

	if (rf->channel <= 14) {
		if (rf->channel == 6)
			rt2800_bbp_write(rt2x00dev, 68, 0x0c);
		else
			rt2800_bbp_write(rt2x00dev, 68, 0x0b);

		if (rf->channel >= 1 && rf->channel <= 6)
			rt2800_bbp_write(rt2x00dev, 59, 0x0f);
		else if (rf->channel >= 7 && rf->channel <= 11)
			rt2800_bbp_write(rt2x00dev, 59, 0x0e);
		else if (rf->channel >= 12 && rf->channel <= 14)
			rt2800_bbp_write(rt2x00dev, 59, 0x0d);
	}
}

static void rt2800_config_channel_rf3322(struct rt2x00_dev *rt2x00dev,
					 struct ieee80211_conf *conf,
					 struct rf_channel *rf,
					 struct channel_info *info)
{
	u8 rfcsr;

	rt2800_rfcsr_write(rt2x00dev, 8, rf->rf1);
	rt2800_rfcsr_write(rt2x00dev, 9, rf->rf3);

	rt2800_rfcsr_write(rt2x00dev, 11, 0x42);
	rt2800_rfcsr_write(rt2x00dev, 12, 0x1c);
	rt2800_rfcsr_write(rt2x00dev, 13, 0x00);

	if (info->default_power1 > POWER_BOUND)
		rt2800_rfcsr_write(rt2x00dev, 47, POWER_BOUND);
	else
		rt2800_rfcsr_write(rt2x00dev, 47, info->default_power1);

	if (info->default_power2 > POWER_BOUND)
		rt2800_rfcsr_write(rt2x00dev, 48, POWER_BOUND);
	else
		rt2800_rfcsr_write(rt2x00dev, 48, info->default_power2);

	rt2800_adjust_freq_offset(rt2x00dev);

	rt2800_rfcsr_read(rt2x00dev, 1, &rfcsr);
	rt2x00_set_field8(&rfcsr, RFCSR1_RX0_PD, 1);
	rt2x00_set_field8(&rfcsr, RFCSR1_TX0_PD, 1);

	if ( rt2x00dev->default_ant.tx_chain_num == 2 )
		rt2x00_set_field8(&rfcsr, RFCSR1_TX1_PD, 1);
	else
		rt2x00_set_field8(&rfcsr, RFCSR1_TX1_PD, 0);

	if ( rt2x00dev->default_ant.rx_chain_num == 2 )
		rt2x00_set_field8(&rfcsr, RFCSR1_RX1_PD, 1);
	else
		rt2x00_set_field8(&rfcsr, RFCSR1_RX1_PD, 0);

	rt2x00_set_field8(&rfcsr, RFCSR1_RX2_PD, 0);
	rt2x00_set_field8(&rfcsr, RFCSR1_TX2_PD, 0);

	rt2800_rfcsr_write(rt2x00dev, 1, rfcsr);

	rt2800_rfcsr_write(rt2x00dev, 31, 80);
}

static void rt2800_config_channel_rf53xx(struct rt2x00_dev *rt2x00dev,
					 struct ieee80211_conf *conf,
					 struct rf_channel *rf,
					 struct channel_info *info)
{
	u8 rfcsr;

	rt2800_rfcsr_write(rt2x00dev, 8, rf->rf1);
	rt2800_rfcsr_write(rt2x00dev, 9, rf->rf3);
	rt2800_rfcsr_read(rt2x00dev, 11, &rfcsr);
	rt2x00_set_field8(&rfcsr, RFCSR11_R, rf->rf2);
	rt2800_rfcsr_write(rt2x00dev, 11, rfcsr);

	rt2800_rfcsr_read(rt2x00dev, 49, &rfcsr);
	if (info->default_power1 > POWER_BOUND)
		rt2x00_set_field8(&rfcsr, RFCSR49_TX, POWER_BOUND);
	else
		rt2x00_set_field8(&rfcsr, RFCSR49_TX, info->default_power1);
	rt2800_rfcsr_write(rt2x00dev, 49, rfcsr);

	if (rt2x00_rt(rt2x00dev, RT5392)) {
		rt2800_rfcsr_read(rt2x00dev, 50, &rfcsr);
		if (info->default_power1 > POWER_BOUND)
			rt2x00_set_field8(&rfcsr, RFCSR50_TX, POWER_BOUND);
		else
			rt2x00_set_field8(&rfcsr, RFCSR50_TX,
					  info->default_power2);
		rt2800_rfcsr_write(rt2x00dev, 50, rfcsr);
	}

	rt2800_rfcsr_read(rt2x00dev, 1, &rfcsr);
	if (rt2x00_rt(rt2x00dev, RT5392)) {
		rt2x00_set_field8(&rfcsr, RFCSR1_RX1_PD, 1);
		rt2x00_set_field8(&rfcsr, RFCSR1_TX1_PD, 1);
	}
	rt2x00_set_field8(&rfcsr, RFCSR1_RF_BLOCK_EN, 1);
	rt2x00_set_field8(&rfcsr, RFCSR1_PLL_PD, 1);
	rt2x00_set_field8(&rfcsr, RFCSR1_RX0_PD, 1);
	rt2x00_set_field8(&rfcsr, RFCSR1_TX0_PD, 1);
	rt2800_rfcsr_write(rt2x00dev, 1, rfcsr);

	rt2800_adjust_freq_offset(rt2x00dev);

	if (rf->channel <= 14) {
		int idx = rf->channel-1;

		if (test_bit(CAPABILITY_BT_COEXIST, &rt2x00dev->cap_flags)) {
			if (rt2x00_rt_rev_gte(rt2x00dev, RT5390, REV_RT5390F)) {
				/* r55/r59 value array of channel 1~14 */
				static const char r55_bt_rev[] = {0x83, 0x83,
					0x83, 0x73, 0x73, 0x63, 0x53, 0x53,
					0x53, 0x43, 0x43, 0x43, 0x43, 0x43};
				static const char r59_bt_rev[] = {0x0e, 0x0e,
					0x0e, 0x0e, 0x0e, 0x0b, 0x0a, 0x09,
					0x07, 0x07, 0x07, 0x07, 0x07, 0x07};

				rt2800_rfcsr_write(rt2x00dev, 55,
						   r55_bt_rev[idx]);
				rt2800_rfcsr_write(rt2x00dev, 59,
						   r59_bt_rev[idx]);
			} else {
				static const char r59_bt[] = {0x8b, 0x8b, 0x8b,
					0x8b, 0x8b, 0x8b, 0x8b, 0x8a, 0x89,
					0x88, 0x88, 0x86, 0x85, 0x84};

				rt2800_rfcsr_write(rt2x00dev, 59, r59_bt[idx]);
			}
		} else {
			if (rt2x00_rt_rev_gte(rt2x00dev, RT5390, REV_RT5390F)) {
				static const char r55_nonbt_rev[] = {0x23, 0x23,
					0x23, 0x23, 0x13, 0x13, 0x03, 0x03,
					0x03, 0x03, 0x03, 0x03, 0x03, 0x03};
				static const char r59_nonbt_rev[] = {0x07, 0x07,
					0x07, 0x07, 0x07, 0x07, 0x07, 0x07,
					0x07, 0x07, 0x06, 0x05, 0x04, 0x04};

				rt2800_rfcsr_write(rt2x00dev, 55,
						   r55_nonbt_rev[idx]);
				rt2800_rfcsr_write(rt2x00dev, 59,
						   r59_nonbt_rev[idx]);
			} else if (rt2x00_rt(rt2x00dev, RT5390) ||
				   rt2x00_rt(rt2x00dev, RT5392)) {
				static const char r59_non_bt[] = {0x8f, 0x8f,
					0x8f, 0x8f, 0x8f, 0x8f, 0x8f, 0x8d,
					0x8a, 0x88, 0x88, 0x87, 0x87, 0x86};

				rt2800_rfcsr_write(rt2x00dev, 59,
						   r59_non_bt[idx]);
			}
		}
	}
}

static void rt2800_config_channel_rf55xx(struct rt2x00_dev *rt2x00dev,
					 struct ieee80211_conf *conf,
					 struct rf_channel *rf,
					 struct channel_info *info)
{
	u8 rfcsr, ep_reg;
	u32 reg;
	int power_bound;

	/* TODO */
	const bool is_11b = false;
	const bool is_type_ep = false;

	rt2800_register_read(rt2x00dev, LDO_CFG0, &reg);
	rt2x00_set_field32(&reg, LDO_CFG0_LDO_CORE_VLEVEL,
			   (rf->channel > 14 || conf_is_ht40(conf)) ? 5 : 0);
	rt2800_register_write(rt2x00dev, LDO_CFG0, reg);

	/* Order of values on rf_channel entry: N, K, mod, R */
	rt2800_rfcsr_write(rt2x00dev, 8, rf->rf1 & 0xff);

	rt2800_rfcsr_read(rt2x00dev,  9, &rfcsr);
	rt2x00_set_field8(&rfcsr, RFCSR9_K, rf->rf2 & 0xf);
	rt2x00_set_field8(&rfcsr, RFCSR9_N, (rf->rf1 & 0x100) >> 8);
	rt2x00_set_field8(&rfcsr, RFCSR9_MOD, ((rf->rf3 - 8) & 0x4) >> 2);
	rt2800_rfcsr_write(rt2x00dev, 9, rfcsr);

	rt2800_rfcsr_read(rt2x00dev, 11, &rfcsr);
	rt2x00_set_field8(&rfcsr, RFCSR11_R, rf->rf4 - 1);
	rt2x00_set_field8(&rfcsr, RFCSR11_MOD, (rf->rf3 - 8) & 0x3);
	rt2800_rfcsr_write(rt2x00dev, 11, rfcsr);

	if (rf->channel <= 14) {
		rt2800_rfcsr_write(rt2x00dev, 10, 0x90);
		/* FIXME: RF11 owerwrite ? */
		rt2800_rfcsr_write(rt2x00dev, 11, 0x4A);
		rt2800_rfcsr_write(rt2x00dev, 12, 0x52);
		rt2800_rfcsr_write(rt2x00dev, 13, 0x42);
		rt2800_rfcsr_write(rt2x00dev, 22, 0x40);
		rt2800_rfcsr_write(rt2x00dev, 24, 0x4A);
		rt2800_rfcsr_write(rt2x00dev, 25, 0x80);
		rt2800_rfcsr_write(rt2x00dev, 27, 0x42);
		rt2800_rfcsr_write(rt2x00dev, 36, 0x80);
		rt2800_rfcsr_write(rt2x00dev, 37, 0x08);
		rt2800_rfcsr_write(rt2x00dev, 38, 0x89);
		rt2800_rfcsr_write(rt2x00dev, 39, 0x1B);
		rt2800_rfcsr_write(rt2x00dev, 40, 0x0D);
		rt2800_rfcsr_write(rt2x00dev, 41, 0x9B);
		rt2800_rfcsr_write(rt2x00dev, 42, 0xD5);
		rt2800_rfcsr_write(rt2x00dev, 43, 0x72);
		rt2800_rfcsr_write(rt2x00dev, 44, 0x0E);
		rt2800_rfcsr_write(rt2x00dev, 45, 0xA2);
		rt2800_rfcsr_write(rt2x00dev, 46, 0x6B);
		rt2800_rfcsr_write(rt2x00dev, 48, 0x10);
		rt2800_rfcsr_write(rt2x00dev, 51, 0x3E);
		rt2800_rfcsr_write(rt2x00dev, 52, 0x48);
		rt2800_rfcsr_write(rt2x00dev, 54, 0x38);
		rt2800_rfcsr_write(rt2x00dev, 56, 0xA1);
		rt2800_rfcsr_write(rt2x00dev, 57, 0x00);
		rt2800_rfcsr_write(rt2x00dev, 58, 0x39);
		rt2800_rfcsr_write(rt2x00dev, 60, 0x45);
		rt2800_rfcsr_write(rt2x00dev, 61, 0x91);
		rt2800_rfcsr_write(rt2x00dev, 62, 0x39);

		/* TODO RF27 <- tssi */

		rfcsr = rf->channel <= 10 ? 0x07 : 0x06;
		rt2800_rfcsr_write(rt2x00dev, 23, rfcsr);
		rt2800_rfcsr_write(rt2x00dev, 59, rfcsr);

		if (is_11b) {
			/* CCK */
			rt2800_rfcsr_write(rt2x00dev, 31, 0xF8);
			rt2800_rfcsr_write(rt2x00dev, 32, 0xC0);
			if (is_type_ep)
				rt2800_rfcsr_write(rt2x00dev, 55, 0x06);
			else
				rt2800_rfcsr_write(rt2x00dev, 55, 0x47);
		} else {
			/* OFDM */
			if (is_type_ep)
				rt2800_rfcsr_write(rt2x00dev, 55, 0x03);
			else
				rt2800_rfcsr_write(rt2x00dev, 55, 0x43);
		}

		power_bound = POWER_BOUND;
		ep_reg = 0x2;
	} else {
		rt2800_rfcsr_write(rt2x00dev, 10, 0x97);
		/* FIMXE: RF11 overwrite */
		rt2800_rfcsr_write(rt2x00dev, 11, 0x40);
		rt2800_rfcsr_write(rt2x00dev, 25, 0xBF);
		rt2800_rfcsr_write(rt2x00dev, 27, 0x42);
		rt2800_rfcsr_write(rt2x00dev, 36, 0x00);
		rt2800_rfcsr_write(rt2x00dev, 37, 0x04);
		rt2800_rfcsr_write(rt2x00dev, 38, 0x85);
		rt2800_rfcsr_write(rt2x00dev, 40, 0x42);
		rt2800_rfcsr_write(rt2x00dev, 41, 0xBB);
		rt2800_rfcsr_write(rt2x00dev, 42, 0xD7);
		rt2800_rfcsr_write(rt2x00dev, 45, 0x41);
		rt2800_rfcsr_write(rt2x00dev, 48, 0x00);
		rt2800_rfcsr_write(rt2x00dev, 57, 0x77);
		rt2800_rfcsr_write(rt2x00dev, 60, 0x05);
		rt2800_rfcsr_write(rt2x00dev, 61, 0x01);

		/* TODO RF27 <- tssi */

		if (rf->channel >= 36 && rf->channel <= 64) {

			rt2800_rfcsr_write(rt2x00dev, 12, 0x2E);
			rt2800_rfcsr_write(rt2x00dev, 13, 0x22);
			rt2800_rfcsr_write(rt2x00dev, 22, 0x60);
			rt2800_rfcsr_write(rt2x00dev, 23, 0x7F);
			if (rf->channel <= 50)
				rt2800_rfcsr_write(rt2x00dev, 24, 0x09);
			else if (rf->channel >= 52)
				rt2800_rfcsr_write(rt2x00dev, 24, 0x07);
			rt2800_rfcsr_write(rt2x00dev, 39, 0x1C);
			rt2800_rfcsr_write(rt2x00dev, 43, 0x5B);
			rt2800_rfcsr_write(rt2x00dev, 44, 0X40);
			rt2800_rfcsr_write(rt2x00dev, 46, 0X00);
			rt2800_rfcsr_write(rt2x00dev, 51, 0xFE);
			rt2800_rfcsr_write(rt2x00dev, 52, 0x0C);
			rt2800_rfcsr_write(rt2x00dev, 54, 0xF8);
			if (rf->channel <= 50) {
				rt2800_rfcsr_write(rt2x00dev, 55, 0x06),
				rt2800_rfcsr_write(rt2x00dev, 56, 0xD3);
			} else if (rf->channel >= 52) {
				rt2800_rfcsr_write(rt2x00dev, 55, 0x04);
				rt2800_rfcsr_write(rt2x00dev, 56, 0xBB);
			}

			rt2800_rfcsr_write(rt2x00dev, 58, 0x15);
			rt2800_rfcsr_write(rt2x00dev, 59, 0x7F);
			rt2800_rfcsr_write(rt2x00dev, 62, 0x15);

		} else if (rf->channel >= 100 && rf->channel <= 165) {

			rt2800_rfcsr_write(rt2x00dev, 12, 0x0E);
			rt2800_rfcsr_write(rt2x00dev, 13, 0x42);
			rt2800_rfcsr_write(rt2x00dev, 22, 0x40);
			if (rf->channel <= 153) {
				rt2800_rfcsr_write(rt2x00dev, 23, 0x3C);
				rt2800_rfcsr_write(rt2x00dev, 24, 0x06);
			} else if (rf->channel >= 155) {
				rt2800_rfcsr_write(rt2x00dev, 23, 0x38);
				rt2800_rfcsr_write(rt2x00dev, 24, 0x05);
			}
			if (rf->channel <= 138) {
				rt2800_rfcsr_write(rt2x00dev, 39, 0x1A);
				rt2800_rfcsr_write(rt2x00dev, 43, 0x3B);
				rt2800_rfcsr_write(rt2x00dev, 44, 0x20);
				rt2800_rfcsr_write(rt2x00dev, 46, 0x18);
			} else if (rf->channel >= 140) {
				rt2800_rfcsr_write(rt2x00dev, 39, 0x18);
				rt2800_rfcsr_write(rt2x00dev, 43, 0x1B);
				rt2800_rfcsr_write(rt2x00dev, 44, 0x10);
				rt2800_rfcsr_write(rt2x00dev, 46, 0X08);
			}
			if (rf->channel <= 124)
				rt2800_rfcsr_write(rt2x00dev, 51, 0xFC);
			else if (rf->channel >= 126)
				rt2800_rfcsr_write(rt2x00dev, 51, 0xEC);
			if (rf->channel <= 138)
				rt2800_rfcsr_write(rt2x00dev, 52, 0x06);
			else if (rf->channel >= 140)
				rt2800_rfcsr_write(rt2x00dev, 52, 0x06);
			rt2800_rfcsr_write(rt2x00dev, 54, 0xEB);
			if (rf->channel <= 138)
				rt2800_rfcsr_write(rt2x00dev, 55, 0x01);
			else if (rf->channel >= 140)
				rt2800_rfcsr_write(rt2x00dev, 55, 0x00);
			if (rf->channel <= 128)
				rt2800_rfcsr_write(rt2x00dev, 56, 0xBB);
			else if (rf->channel >= 130)
				rt2800_rfcsr_write(rt2x00dev, 56, 0xAB);
			if (rf->channel <= 116)
				rt2800_rfcsr_write(rt2x00dev, 58, 0x1D);
			else if (rf->channel >= 118)
				rt2800_rfcsr_write(rt2x00dev, 58, 0x15);
			if (rf->channel <= 138)
				rt2800_rfcsr_write(rt2x00dev, 59, 0x3F);
			else if (rf->channel >= 140)
				rt2800_rfcsr_write(rt2x00dev, 59, 0x7C);
			if (rf->channel <= 116)
				rt2800_rfcsr_write(rt2x00dev, 62, 0x1D);
			else if (rf->channel >= 118)
				rt2800_rfcsr_write(rt2x00dev, 62, 0x15);
		}

		power_bound = POWER_BOUND_5G;
		ep_reg = 0x3;
	}

	rt2800_rfcsr_read(rt2x00dev, 49, &rfcsr);
	if (info->default_power1 > power_bound)
		rt2x00_set_field8(&rfcsr, RFCSR49_TX, power_bound);
	else
		rt2x00_set_field8(&rfcsr, RFCSR49_TX, info->default_power1);
	if (is_type_ep)
		rt2x00_set_field8(&rfcsr, RFCSR49_EP, ep_reg);
	rt2800_rfcsr_write(rt2x00dev, 49, rfcsr);

	rt2800_rfcsr_read(rt2x00dev, 50, &rfcsr);
<<<<<<< HEAD
	if (info->default_power1 > power_bound)
=======
	if (info->default_power2 > power_bound)
>>>>>>> d0e0ac97
		rt2x00_set_field8(&rfcsr, RFCSR50_TX, power_bound);
	else
		rt2x00_set_field8(&rfcsr, RFCSR50_TX, info->default_power2);
	if (is_type_ep)
		rt2x00_set_field8(&rfcsr, RFCSR50_EP, ep_reg);
	rt2800_rfcsr_write(rt2x00dev, 50, rfcsr);

	rt2800_rfcsr_read(rt2x00dev, 1, &rfcsr);
	rt2x00_set_field8(&rfcsr, RFCSR1_RF_BLOCK_EN, 1);
	rt2x00_set_field8(&rfcsr, RFCSR1_PLL_PD, 1);

	rt2x00_set_field8(&rfcsr, RFCSR1_TX0_PD,
			  rt2x00dev->default_ant.tx_chain_num >= 1);
	rt2x00_set_field8(&rfcsr, RFCSR1_TX1_PD,
			  rt2x00dev->default_ant.tx_chain_num == 2);
	rt2x00_set_field8(&rfcsr, RFCSR1_TX2_PD, 0);

	rt2x00_set_field8(&rfcsr, RFCSR1_RX0_PD,
			  rt2x00dev->default_ant.rx_chain_num >= 1);
	rt2x00_set_field8(&rfcsr, RFCSR1_RX1_PD,
			  rt2x00dev->default_ant.rx_chain_num == 2);
	rt2x00_set_field8(&rfcsr, RFCSR1_RX2_PD, 0);

	rt2800_rfcsr_write(rt2x00dev, 1, rfcsr);
	rt2800_rfcsr_write(rt2x00dev, 6, 0xe4);

	if (conf_is_ht40(conf))
		rt2800_rfcsr_write(rt2x00dev, 30, 0x16);
	else
		rt2800_rfcsr_write(rt2x00dev, 30, 0x10);

	if (!is_11b) {
		rt2800_rfcsr_write(rt2x00dev, 31, 0x80);
		rt2800_rfcsr_write(rt2x00dev, 32, 0x80);
	}

	/* TODO proper frequency adjustment */
	rt2800_adjust_freq_offset(rt2x00dev);

	/* TODO merge with others */
	rt2800_rfcsr_read(rt2x00dev, 3, &rfcsr);
	rt2x00_set_field8(&rfcsr, RFCSR3_VCOCAL_EN, 1);
	rt2800_rfcsr_write(rt2x00dev, 3, rfcsr);

	/* BBP settings */
	rt2800_bbp_write(rt2x00dev, 62, 0x37 - rt2x00dev->lna_gain);
	rt2800_bbp_write(rt2x00dev, 63, 0x37 - rt2x00dev->lna_gain);
	rt2800_bbp_write(rt2x00dev, 64, 0x37 - rt2x00dev->lna_gain);

	rt2800_bbp_write(rt2x00dev, 79, (rf->channel <= 14) ? 0x1C : 0x18);
	rt2800_bbp_write(rt2x00dev, 80, (rf->channel <= 14) ? 0x0E : 0x08);
	rt2800_bbp_write(rt2x00dev, 81, (rf->channel <= 14) ? 0x3A : 0x38);
	rt2800_bbp_write(rt2x00dev, 82, (rf->channel <= 14) ? 0x62 : 0x92);

	/* GLRT band configuration */
	rt2800_bbp_write(rt2x00dev, 195, 128);
	rt2800_bbp_write(rt2x00dev, 196, (rf->channel <= 14) ? 0xE0 : 0xF0);
	rt2800_bbp_write(rt2x00dev, 195, 129);
	rt2800_bbp_write(rt2x00dev, 196, (rf->channel <= 14) ? 0x1F : 0x1E);
	rt2800_bbp_write(rt2x00dev, 195, 130);
	rt2800_bbp_write(rt2x00dev, 196, (rf->channel <= 14) ? 0x38 : 0x28);
	rt2800_bbp_write(rt2x00dev, 195, 131);
	rt2800_bbp_write(rt2x00dev, 196, (rf->channel <= 14) ? 0x32 : 0x20);
	rt2800_bbp_write(rt2x00dev, 195, 133);
	rt2800_bbp_write(rt2x00dev, 196, (rf->channel <= 14) ? 0x28 : 0x7F);
	rt2800_bbp_write(rt2x00dev, 195, 124);
	rt2800_bbp_write(rt2x00dev, 196, (rf->channel <= 14) ? 0x19 : 0x7F);
}

static void rt2800_bbp_write_with_rx_chain(struct rt2x00_dev *rt2x00dev,
					   const unsigned int word,
					   const u8 value)
{
	u8 chain, reg;

	for (chain = 0; chain < rt2x00dev->default_ant.rx_chain_num; chain++) {
		rt2800_bbp_read(rt2x00dev, 27, &reg);
		rt2x00_set_field8(&reg,  BBP27_RX_CHAIN_SEL, chain);
		rt2800_bbp_write(rt2x00dev, 27, reg);

		rt2800_bbp_write(rt2x00dev, word, value);
	}
}

static void rt2800_iq_calibrate(struct rt2x00_dev *rt2x00dev, int channel)
{
	u8 cal;

	/* TX0 IQ Gain */
	rt2800_bbp_write(rt2x00dev, 158, 0x2c);
	if (channel <= 14)
		cal = rt2x00_eeprom_byte(rt2x00dev, EEPROM_IQ_GAIN_CAL_TX0_2G);
	else if (channel >= 36 && channel <= 64)
		cal = rt2x00_eeprom_byte(rt2x00dev,
					 EEPROM_IQ_GAIN_CAL_TX0_CH36_TO_CH64_5G);
	else if (channel >= 100 && channel <= 138)
		cal = rt2x00_eeprom_byte(rt2x00dev,
					 EEPROM_IQ_GAIN_CAL_TX0_CH100_TO_CH138_5G);
	else if (channel >= 140 && channel <= 165)
		cal = rt2x00_eeprom_byte(rt2x00dev,
					 EEPROM_IQ_GAIN_CAL_TX0_CH140_TO_CH165_5G);
	else
		cal = 0;
	rt2800_bbp_write(rt2x00dev, 159, cal);

	/* TX0 IQ Phase */
	rt2800_bbp_write(rt2x00dev, 158, 0x2d);
	if (channel <= 14)
		cal = rt2x00_eeprom_byte(rt2x00dev, EEPROM_IQ_PHASE_CAL_TX0_2G);
	else if (channel >= 36 && channel <= 64)
		cal = rt2x00_eeprom_byte(rt2x00dev,
					 EEPROM_IQ_PHASE_CAL_TX0_CH36_TO_CH64_5G);
	else if (channel >= 100 && channel <= 138)
		cal = rt2x00_eeprom_byte(rt2x00dev,
					 EEPROM_IQ_PHASE_CAL_TX0_CH100_TO_CH138_5G);
	else if (channel >= 140 && channel <= 165)
		cal = rt2x00_eeprom_byte(rt2x00dev,
					 EEPROM_IQ_PHASE_CAL_TX0_CH140_TO_CH165_5G);
	else
		cal = 0;
	rt2800_bbp_write(rt2x00dev, 159, cal);

	/* TX1 IQ Gain */
	rt2800_bbp_write(rt2x00dev, 158, 0x4a);
	if (channel <= 14)
		cal = rt2x00_eeprom_byte(rt2x00dev, EEPROM_IQ_GAIN_CAL_TX1_2G);
	else if (channel >= 36 && channel <= 64)
		cal = rt2x00_eeprom_byte(rt2x00dev,
					 EEPROM_IQ_GAIN_CAL_TX1_CH36_TO_CH64_5G);
	else if (channel >= 100 && channel <= 138)
		cal = rt2x00_eeprom_byte(rt2x00dev,
					 EEPROM_IQ_GAIN_CAL_TX1_CH100_TO_CH138_5G);
	else if (channel >= 140 && channel <= 165)
		cal = rt2x00_eeprom_byte(rt2x00dev,
					 EEPROM_IQ_GAIN_CAL_TX1_CH140_TO_CH165_5G);
	else
		cal = 0;
	rt2800_bbp_write(rt2x00dev, 159, cal);

	/* TX1 IQ Phase */
	rt2800_bbp_write(rt2x00dev, 158, 0x4b);
	if (channel <= 14)
		cal = rt2x00_eeprom_byte(rt2x00dev, EEPROM_IQ_PHASE_CAL_TX1_2G);
	else if (channel >= 36 && channel <= 64)
		cal = rt2x00_eeprom_byte(rt2x00dev,
					 EEPROM_IQ_PHASE_CAL_TX1_CH36_TO_CH64_5G);
	else if (channel >= 100 && channel <= 138)
		cal = rt2x00_eeprom_byte(rt2x00dev,
					 EEPROM_IQ_PHASE_CAL_TX1_CH100_TO_CH138_5G);
	else if (channel >= 140 && channel <= 165)
		cal = rt2x00_eeprom_byte(rt2x00dev,
					 EEPROM_IQ_PHASE_CAL_TX1_CH140_TO_CH165_5G);
	else
		cal = 0;
	rt2800_bbp_write(rt2x00dev, 159, cal);

	/* FIXME: possible RX0, RX1 callibration ? */

	/* RF IQ compensation control */
	rt2800_bbp_write(rt2x00dev, 158, 0x04);
	cal = rt2x00_eeprom_byte(rt2x00dev, EEPROM_RF_IQ_COMPENSATION_CONTROL);
	rt2800_bbp_write(rt2x00dev, 159, cal != 0xff ? cal : 0);

	/* RF IQ imbalance compensation control */
	rt2800_bbp_write(rt2x00dev, 158, 0x03);
	cal = rt2x00_eeprom_byte(rt2x00dev,
				 EEPROM_RF_IQ_IMBALANCE_COMPENSATION_CONTROL);
	rt2800_bbp_write(rt2x00dev, 159, cal != 0xff ? cal : 0);
}

static void rt2800_config_channel(struct rt2x00_dev *rt2x00dev,
				  struct ieee80211_conf *conf,
				  struct rf_channel *rf,
				  struct channel_info *info)
{
	u32 reg;
	unsigned int tx_pin;
	u8 bbp, rfcsr;

	if (rf->channel <= 14) {
		info->default_power1 = TXPOWER_G_TO_DEV(info->default_power1);
		info->default_power2 = TXPOWER_G_TO_DEV(info->default_power2);
	} else {
		info->default_power1 = TXPOWER_A_TO_DEV(info->default_power1);
		info->default_power2 = TXPOWER_A_TO_DEV(info->default_power2);
	}

	switch (rt2x00dev->chip.rf) {
	case RF2020:
	case RF3020:
	case RF3021:
	case RF3022:
	case RF3320:
		rt2800_config_channel_rf3xxx(rt2x00dev, conf, rf, info);
		break;
	case RF3052:
		rt2800_config_channel_rf3052(rt2x00dev, conf, rf, info);
		break;
	case RF3290:
		rt2800_config_channel_rf3290(rt2x00dev, conf, rf, info);
		break;
	case RF3322:
		rt2800_config_channel_rf3322(rt2x00dev, conf, rf, info);
		break;
	case RF5360:
	case RF5370:
	case RF5372:
	case RF5390:
	case RF5392:
		rt2800_config_channel_rf53xx(rt2x00dev, conf, rf, info);
		break;
	case RF5592:
		rt2800_config_channel_rf55xx(rt2x00dev, conf, rf, info);
		break;
	default:
		rt2800_config_channel_rf2xxx(rt2x00dev, conf, rf, info);
	}

	if (rt2x00_rf(rt2x00dev, RF3290) ||
	    rt2x00_rf(rt2x00dev, RF3322) ||
	    rt2x00_rf(rt2x00dev, RF5360) ||
	    rt2x00_rf(rt2x00dev, RF5370) ||
	    rt2x00_rf(rt2x00dev, RF5372) ||
	    rt2x00_rf(rt2x00dev, RF5390) ||
	    rt2x00_rf(rt2x00dev, RF5392)) {
		rt2800_rfcsr_read(rt2x00dev, 30, &rfcsr);
		rt2x00_set_field8(&rfcsr, RFCSR30_TX_H20M, 0);
		rt2x00_set_field8(&rfcsr, RFCSR30_RX_H20M, 0);
		rt2800_rfcsr_write(rt2x00dev, 30, rfcsr);

		rt2800_rfcsr_read(rt2x00dev, 3, &rfcsr);
		rt2x00_set_field8(&rfcsr, RFCSR3_VCOCAL_EN, 1);
		rt2800_rfcsr_write(rt2x00dev, 3, rfcsr);
	}

	/*
	 * Change BBP settings
	 */
	if (rt2x00_rt(rt2x00dev, RT3352)) {
		rt2800_bbp_write(rt2x00dev, 27, 0x0);
		rt2800_bbp_write(rt2x00dev, 66, 0x26 + rt2x00dev->lna_gain);
		rt2800_bbp_write(rt2x00dev, 27, 0x20);
		rt2800_bbp_write(rt2x00dev, 66, 0x26 + rt2x00dev->lna_gain);
	} else {
		rt2800_bbp_write(rt2x00dev, 62, 0x37 - rt2x00dev->lna_gain);
		rt2800_bbp_write(rt2x00dev, 63, 0x37 - rt2x00dev->lna_gain);
		rt2800_bbp_write(rt2x00dev, 64, 0x37 - rt2x00dev->lna_gain);
		rt2800_bbp_write(rt2x00dev, 86, 0);
	}

	if (rf->channel <= 14) {
		if (!rt2x00_rt(rt2x00dev, RT5390) &&
		    !rt2x00_rt(rt2x00dev, RT5392)) {
			if (test_bit(CAPABILITY_EXTERNAL_LNA_BG,
				     &rt2x00dev->cap_flags)) {
				rt2800_bbp_write(rt2x00dev, 82, 0x62);
				rt2800_bbp_write(rt2x00dev, 75, 0x46);
			} else {
				rt2800_bbp_write(rt2x00dev, 82, 0x84);
				rt2800_bbp_write(rt2x00dev, 75, 0x50);
			}
		}
	} else {
		if (rt2x00_rt(rt2x00dev, RT3572))
			rt2800_bbp_write(rt2x00dev, 82, 0x94);
		else
			rt2800_bbp_write(rt2x00dev, 82, 0xf2);

		if (test_bit(CAPABILITY_EXTERNAL_LNA_A, &rt2x00dev->cap_flags))
			rt2800_bbp_write(rt2x00dev, 75, 0x46);
		else
			rt2800_bbp_write(rt2x00dev, 75, 0x50);
	}

	rt2800_register_read(rt2x00dev, TX_BAND_CFG, &reg);
	rt2x00_set_field32(&reg, TX_BAND_CFG_HT40_MINUS, conf_is_ht40_minus(conf));
	rt2x00_set_field32(&reg, TX_BAND_CFG_A, rf->channel > 14);
	rt2x00_set_field32(&reg, TX_BAND_CFG_BG, rf->channel <= 14);
	rt2800_register_write(rt2x00dev, TX_BAND_CFG, reg);

	if (rt2x00_rt(rt2x00dev, RT3572))
		rt2800_rfcsr_write(rt2x00dev, 8, 0);

	tx_pin = 0;

	switch (rt2x00dev->default_ant.tx_chain_num) {
	case 3:
		/* Turn on tertiary PAs */
		rt2x00_set_field32(&tx_pin, TX_PIN_CFG_PA_PE_A2_EN,
				   rf->channel > 14);
		rt2x00_set_field32(&tx_pin, TX_PIN_CFG_PA_PE_G2_EN,
				   rf->channel <= 14);
		/* fall-through */
	case 2:
		/* Turn on secondary PAs */
		rt2x00_set_field32(&tx_pin, TX_PIN_CFG_PA_PE_A1_EN,
				   rf->channel > 14);
		rt2x00_set_field32(&tx_pin, TX_PIN_CFG_PA_PE_G1_EN,
				   rf->channel <= 14);
		/* fall-through */
	case 1:
		/* Turn on primary PAs */
		rt2x00_set_field32(&tx_pin, TX_PIN_CFG_PA_PE_A0_EN,
				   rf->channel > 14);
		if (test_bit(CAPABILITY_BT_COEXIST, &rt2x00dev->cap_flags))
			rt2x00_set_field32(&tx_pin, TX_PIN_CFG_PA_PE_G0_EN, 1);
		else
			rt2x00_set_field32(&tx_pin, TX_PIN_CFG_PA_PE_G0_EN,
					   rf->channel <= 14);
		break;
	}

	switch (rt2x00dev->default_ant.rx_chain_num) {
	case 3:
		/* Turn on tertiary LNAs */
		rt2x00_set_field32(&tx_pin, TX_PIN_CFG_LNA_PE_A2_EN, 1);
		rt2x00_set_field32(&tx_pin, TX_PIN_CFG_LNA_PE_G2_EN, 1);
		/* fall-through */
	case 2:
		/* Turn on secondary LNAs */
		rt2x00_set_field32(&tx_pin, TX_PIN_CFG_LNA_PE_A1_EN, 1);
		rt2x00_set_field32(&tx_pin, TX_PIN_CFG_LNA_PE_G1_EN, 1);
		/* fall-through */
	case 1:
		/* Turn on primary LNAs */
		rt2x00_set_field32(&tx_pin, TX_PIN_CFG_LNA_PE_A0_EN, 1);
		rt2x00_set_field32(&tx_pin, TX_PIN_CFG_LNA_PE_G0_EN, 1);
		break;
	}

	rt2x00_set_field32(&tx_pin, TX_PIN_CFG_RFTR_EN, 1);
	rt2x00_set_field32(&tx_pin, TX_PIN_CFG_TRSW_EN, 1);

	rt2800_register_write(rt2x00dev, TX_PIN_CFG, tx_pin);

	if (rt2x00_rt(rt2x00dev, RT3572))
		rt2800_rfcsr_write(rt2x00dev, 8, 0x80);

	if (rt2x00_rt(rt2x00dev, RT5592)) {
		rt2800_bbp_write(rt2x00dev, 195, 141);
		rt2800_bbp_write(rt2x00dev, 196, conf_is_ht40(conf) ? 0x10 : 0x1a);

		/* AGC init */
		reg = (rf->channel <= 14 ? 0x1c : 0x24) + 2 * rt2x00dev->lna_gain;
		rt2800_bbp_write_with_rx_chain(rt2x00dev, 66, reg);

		rt2800_iq_calibrate(rt2x00dev, rf->channel);
	}

	rt2800_bbp_read(rt2x00dev, 4, &bbp);
	rt2x00_set_field8(&bbp, BBP4_BANDWIDTH, 2 * conf_is_ht40(conf));
	rt2800_bbp_write(rt2x00dev, 4, bbp);

	rt2800_bbp_read(rt2x00dev, 3, &bbp);
	rt2x00_set_field8(&bbp, BBP3_HT40_MINUS, conf_is_ht40_minus(conf));
	rt2800_bbp_write(rt2x00dev, 3, bbp);

	if (rt2x00_rt_rev(rt2x00dev, RT2860, REV_RT2860C)) {
		if (conf_is_ht40(conf)) {
			rt2800_bbp_write(rt2x00dev, 69, 0x1a);
			rt2800_bbp_write(rt2x00dev, 70, 0x0a);
			rt2800_bbp_write(rt2x00dev, 73, 0x16);
		} else {
			rt2800_bbp_write(rt2x00dev, 69, 0x16);
			rt2800_bbp_write(rt2x00dev, 70, 0x08);
			rt2800_bbp_write(rt2x00dev, 73, 0x11);
		}
	}

	msleep(1);

	/*
	 * Clear channel statistic counters
	 */
	rt2800_register_read(rt2x00dev, CH_IDLE_STA, &reg);
	rt2800_register_read(rt2x00dev, CH_BUSY_STA, &reg);
	rt2800_register_read(rt2x00dev, CH_BUSY_STA_SEC, &reg);

	/*
	 * Clear update flag
	 */
	if (rt2x00_rt(rt2x00dev, RT3352)) {
		rt2800_bbp_read(rt2x00dev, 49, &bbp);
		rt2x00_set_field8(&bbp, BBP49_UPDATE_FLAG, 0);
		rt2800_bbp_write(rt2x00dev, 49, bbp);
	}
}

static int rt2800_get_gain_calibration_delta(struct rt2x00_dev *rt2x00dev)
{
	u8 tssi_bounds[9];
	u8 current_tssi;
	u16 eeprom;
	u8 step;
	int i;

	/*
	 * Read TSSI boundaries for temperature compensation from
	 * the EEPROM.
	 *
	 * Array idx               0    1    2    3    4    5    6    7    8
	 * Matching Delta value   -4   -3   -2   -1    0   +1   +2   +3   +4
	 * Example TSSI bounds  0xF0 0xD0 0xB5 0xA0 0x88 0x45 0x25 0x15 0x00
	 */
	if (rt2x00dev->curr_band == IEEE80211_BAND_2GHZ) {
		rt2x00_eeprom_read(rt2x00dev, EEPROM_TSSI_BOUND_BG1, &eeprom);
		tssi_bounds[0] = rt2x00_get_field16(eeprom,
					EEPROM_TSSI_BOUND_BG1_MINUS4);
		tssi_bounds[1] = rt2x00_get_field16(eeprom,
					EEPROM_TSSI_BOUND_BG1_MINUS3);

		rt2x00_eeprom_read(rt2x00dev, EEPROM_TSSI_BOUND_BG2, &eeprom);
		tssi_bounds[2] = rt2x00_get_field16(eeprom,
					EEPROM_TSSI_BOUND_BG2_MINUS2);
		tssi_bounds[3] = rt2x00_get_field16(eeprom,
					EEPROM_TSSI_BOUND_BG2_MINUS1);

		rt2x00_eeprom_read(rt2x00dev, EEPROM_TSSI_BOUND_BG3, &eeprom);
		tssi_bounds[4] = rt2x00_get_field16(eeprom,
					EEPROM_TSSI_BOUND_BG3_REF);
		tssi_bounds[5] = rt2x00_get_field16(eeprom,
					EEPROM_TSSI_BOUND_BG3_PLUS1);

		rt2x00_eeprom_read(rt2x00dev, EEPROM_TSSI_BOUND_BG4, &eeprom);
		tssi_bounds[6] = rt2x00_get_field16(eeprom,
					EEPROM_TSSI_BOUND_BG4_PLUS2);
		tssi_bounds[7] = rt2x00_get_field16(eeprom,
					EEPROM_TSSI_BOUND_BG4_PLUS3);

		rt2x00_eeprom_read(rt2x00dev, EEPROM_TSSI_BOUND_BG5, &eeprom);
		tssi_bounds[8] = rt2x00_get_field16(eeprom,
					EEPROM_TSSI_BOUND_BG5_PLUS4);

		step = rt2x00_get_field16(eeprom,
					  EEPROM_TSSI_BOUND_BG5_AGC_STEP);
	} else {
		rt2x00_eeprom_read(rt2x00dev, EEPROM_TSSI_BOUND_A1, &eeprom);
		tssi_bounds[0] = rt2x00_get_field16(eeprom,
					EEPROM_TSSI_BOUND_A1_MINUS4);
		tssi_bounds[1] = rt2x00_get_field16(eeprom,
					EEPROM_TSSI_BOUND_A1_MINUS3);

		rt2x00_eeprom_read(rt2x00dev, EEPROM_TSSI_BOUND_A2, &eeprom);
		tssi_bounds[2] = rt2x00_get_field16(eeprom,
					EEPROM_TSSI_BOUND_A2_MINUS2);
		tssi_bounds[3] = rt2x00_get_field16(eeprom,
					EEPROM_TSSI_BOUND_A2_MINUS1);

		rt2x00_eeprom_read(rt2x00dev, EEPROM_TSSI_BOUND_A3, &eeprom);
		tssi_bounds[4] = rt2x00_get_field16(eeprom,
					EEPROM_TSSI_BOUND_A3_REF);
		tssi_bounds[5] = rt2x00_get_field16(eeprom,
					EEPROM_TSSI_BOUND_A3_PLUS1);

		rt2x00_eeprom_read(rt2x00dev, EEPROM_TSSI_BOUND_A4, &eeprom);
		tssi_bounds[6] = rt2x00_get_field16(eeprom,
					EEPROM_TSSI_BOUND_A4_PLUS2);
		tssi_bounds[7] = rt2x00_get_field16(eeprom,
					EEPROM_TSSI_BOUND_A4_PLUS3);

		rt2x00_eeprom_read(rt2x00dev, EEPROM_TSSI_BOUND_A5, &eeprom);
		tssi_bounds[8] = rt2x00_get_field16(eeprom,
					EEPROM_TSSI_BOUND_A5_PLUS4);

		step = rt2x00_get_field16(eeprom,
					  EEPROM_TSSI_BOUND_A5_AGC_STEP);
	}

	/*
	 * Check if temperature compensation is supported.
	 */
	if (tssi_bounds[4] == 0xff || step == 0xff)
		return 0;

	/*
	 * Read current TSSI (BBP 49).
	 */
	rt2800_bbp_read(rt2x00dev, 49, &current_tssi);

	/*
	 * Compare TSSI value (BBP49) with the compensation boundaries
	 * from the EEPROM and increase or decrease tx power.
	 */
	for (i = 0; i <= 3; i++) {
		if (current_tssi > tssi_bounds[i])
			break;
	}

	if (i == 4) {
		for (i = 8; i >= 5; i--) {
			if (current_tssi < tssi_bounds[i])
				break;
		}
	}

	return (i - 4) * step;
}

static int rt2800_get_txpower_bw_comp(struct rt2x00_dev *rt2x00dev,
				      enum ieee80211_band band)
{
	u16 eeprom;
	u8 comp_en;
	u8 comp_type;
	int comp_value = 0;

	rt2x00_eeprom_read(rt2x00dev, EEPROM_TXPOWER_DELTA, &eeprom);

	/*
	 * HT40 compensation not required.
	 */
	if (eeprom == 0xffff ||
	    !test_bit(CONFIG_CHANNEL_HT40, &rt2x00dev->flags))
		return 0;

	if (band == IEEE80211_BAND_2GHZ) {
		comp_en = rt2x00_get_field16(eeprom,
				 EEPROM_TXPOWER_DELTA_ENABLE_2G);
		if (comp_en) {
			comp_type = rt2x00_get_field16(eeprom,
					   EEPROM_TXPOWER_DELTA_TYPE_2G);
			comp_value = rt2x00_get_field16(eeprom,
					    EEPROM_TXPOWER_DELTA_VALUE_2G);
			if (!comp_type)
				comp_value = -comp_value;
		}
	} else {
		comp_en = rt2x00_get_field16(eeprom,
				 EEPROM_TXPOWER_DELTA_ENABLE_5G);
		if (comp_en) {
			comp_type = rt2x00_get_field16(eeprom,
					   EEPROM_TXPOWER_DELTA_TYPE_5G);
			comp_value = rt2x00_get_field16(eeprom,
					    EEPROM_TXPOWER_DELTA_VALUE_5G);
			if (!comp_type)
				comp_value = -comp_value;
		}
	}

	return comp_value;
}

static int rt2800_get_txpower_reg_delta(struct rt2x00_dev *rt2x00dev,
					int power_level, int max_power)
{
	int delta;

	if (test_bit(CAPABILITY_POWER_LIMIT, &rt2x00dev->cap_flags))
		return 0;

	/*
	 * XXX: We don't know the maximum transmit power of our hardware since
	 * the EEPROM doesn't expose it. We only know that we are calibrated
	 * to 100% tx power.
	 *
	 * Hence, we assume the regulatory limit that cfg80211 calulated for
	 * the current channel is our maximum and if we are requested to lower
	 * the value we just reduce our tx power accordingly.
	 */
	delta = power_level - max_power;
	return min(delta, 0);
}

static u8 rt2800_compensate_txpower(struct rt2x00_dev *rt2x00dev, int is_rate_b,
				   enum ieee80211_band band, int power_level,
				   u8 txpower, int delta)
{
	u16 eeprom;
	u8 criterion;
	u8 eirp_txpower;
	u8 eirp_txpower_criterion;
	u8 reg_limit;

	if (test_bit(CAPABILITY_POWER_LIMIT, &rt2x00dev->cap_flags)) {
		/*
		 * Check if eirp txpower exceed txpower_limit.
		 * We use OFDM 6M as criterion and its eirp txpower
		 * is stored at EEPROM_EIRP_MAX_TX_POWER.
		 * .11b data rate need add additional 4dbm
		 * when calculating eirp txpower.
		 */
		rt2x00_eeprom_read(rt2x00dev, EEPROM_TXPOWER_BYRATE + 1,
				   &eeprom);
		criterion = rt2x00_get_field16(eeprom,
					       EEPROM_TXPOWER_BYRATE_RATE0);

		rt2x00_eeprom_read(rt2x00dev, EEPROM_EIRP_MAX_TX_POWER,
				   &eeprom);

		if (band == IEEE80211_BAND_2GHZ)
			eirp_txpower_criterion = rt2x00_get_field16(eeprom,
						 EEPROM_EIRP_MAX_TX_POWER_2GHZ);
		else
			eirp_txpower_criterion = rt2x00_get_field16(eeprom,
						 EEPROM_EIRP_MAX_TX_POWER_5GHZ);

		eirp_txpower = eirp_txpower_criterion + (txpower - criterion) +
			       (is_rate_b ? 4 : 0) + delta;

		reg_limit = (eirp_txpower > power_level) ?
					(eirp_txpower - power_level) : 0;
	} else
		reg_limit = 0;

	txpower = max(0, txpower + delta - reg_limit);
	return min_t(u8, txpower, 0xc);
}

/*
 * We configure transmit power using MAC TX_PWR_CFG_{0,...,N} registers and
 * BBP R1 register. TX_PWR_CFG_X allow to configure per rate TX power values,
 * 4 bits for each rate (tune from 0 to 15 dBm). BBP_R1 controls transmit power
 * for all rates, but allow to set only 4 discrete values: -12, -6, 0 and 6 dBm.
 * Reference per rate transmit power values are located in the EEPROM at
 * EEPROM_TXPOWER_BYRATE offset. We adjust them and BBP R1 settings according to
 * current conditions (i.e. band, bandwidth, temperature, user settings).
 */
static void rt2800_config_txpower(struct rt2x00_dev *rt2x00dev,
				  struct ieee80211_channel *chan,
				  int power_level)
{
	u8 txpower, r1;
	u16 eeprom;
	u32 reg, offset;
	int i, is_rate_b, delta, power_ctrl;
	enum ieee80211_band band = chan->band;

	/*
	 * Calculate HT40 compensation. For 40MHz we need to add or subtract
	 * value read from EEPROM (different for 2GHz and for 5GHz).
	 */
	delta = rt2800_get_txpower_bw_comp(rt2x00dev, band);

	/*
	 * Calculate temperature compensation. Depends on measurement of current
	 * TSSI (Transmitter Signal Strength Indication) we know TX power (due
	 * to temperature or maybe other factors) is smaller or bigger than
	 * expected. We adjust it, based on TSSI reference and boundaries values
	 * provided in EEPROM.
	 */
	delta += rt2800_get_gain_calibration_delta(rt2x00dev);

	/*
	 * Decrease power according to user settings, on devices with unknown
	 * maximum tx power. For other devices we take user power_level into
	 * consideration on rt2800_compensate_txpower().
	 */
	delta += rt2800_get_txpower_reg_delta(rt2x00dev, power_level,
					      chan->max_power);

	/*
	 * BBP_R1 controls TX power for all rates, it allow to set the following
	 * gains -12, -6, 0, +6 dBm by setting values 2, 1, 0, 3 respectively.
	 *
	 * TODO: we do not use +6 dBm option to do not increase power beyond
	 * regulatory limit, however this could be utilized for devices with
	 * CAPABILITY_POWER_LIMIT.
	 *
	 * TODO: add different temperature compensation code for RT3290 & RT5390
	 * to allow to use BBP_R1 for those chips.
	 */
	if (!rt2x00_rt(rt2x00dev, RT3290) &&
	    !rt2x00_rt(rt2x00dev, RT5390)) {
		rt2800_bbp_read(rt2x00dev, 1, &r1);
		if (delta <= -12) {
			power_ctrl = 2;
			delta += 12;
		} else if (delta <= -6) {
			power_ctrl = 1;
			delta += 6;
		} else {
			power_ctrl = 0;
		}
		rt2x00_set_field8(&r1, BBP1_TX_POWER_CTRL, power_ctrl);
		rt2800_bbp_write(rt2x00dev, 1, r1);
	}

	offset = TX_PWR_CFG_0;

	for (i = 0; i < EEPROM_TXPOWER_BYRATE_SIZE; i += 2) {
		/* just to be safe */
		if (offset > TX_PWR_CFG_4)
			break;

		rt2800_register_read(rt2x00dev, offset, &reg);

		/* read the next four txpower values */
		rt2x00_eeprom_read(rt2x00dev, EEPROM_TXPOWER_BYRATE + i,
				   &eeprom);

		is_rate_b = i ? 0 : 1;
		/*
		 * TX_PWR_CFG_0: 1MBS, TX_PWR_CFG_1: 24MBS,
		 * TX_PWR_CFG_2: MCS4, TX_PWR_CFG_3: MCS12,
		 * TX_PWR_CFG_4: unknown
		 */
		txpower = rt2x00_get_field16(eeprom,
					     EEPROM_TXPOWER_BYRATE_RATE0);
		txpower = rt2800_compensate_txpower(rt2x00dev, is_rate_b, band,
					     power_level, txpower, delta);
		rt2x00_set_field32(&reg, TX_PWR_CFG_RATE0, txpower);

		/*
		 * TX_PWR_CFG_0: 2MBS, TX_PWR_CFG_1: 36MBS,
		 * TX_PWR_CFG_2: MCS5, TX_PWR_CFG_3: MCS13,
		 * TX_PWR_CFG_4: unknown
		 */
		txpower = rt2x00_get_field16(eeprom,
					     EEPROM_TXPOWER_BYRATE_RATE1);
		txpower = rt2800_compensate_txpower(rt2x00dev, is_rate_b, band,
					     power_level, txpower, delta);
		rt2x00_set_field32(&reg, TX_PWR_CFG_RATE1, txpower);

		/*
		 * TX_PWR_CFG_0: 5.5MBS, TX_PWR_CFG_1: 48MBS,
		 * TX_PWR_CFG_2: MCS6,  TX_PWR_CFG_3: MCS14,
		 * TX_PWR_CFG_4: unknown
		 */
		txpower = rt2x00_get_field16(eeprom,
					     EEPROM_TXPOWER_BYRATE_RATE2);
		txpower = rt2800_compensate_txpower(rt2x00dev, is_rate_b, band,
					     power_level, txpower, delta);
		rt2x00_set_field32(&reg, TX_PWR_CFG_RATE2, txpower);

		/*
		 * TX_PWR_CFG_0: 11MBS, TX_PWR_CFG_1: 54MBS,
		 * TX_PWR_CFG_2: MCS7,  TX_PWR_CFG_3: MCS15,
		 * TX_PWR_CFG_4: unknown
		 */
		txpower = rt2x00_get_field16(eeprom,
					     EEPROM_TXPOWER_BYRATE_RATE3);
		txpower = rt2800_compensate_txpower(rt2x00dev, is_rate_b, band,
					     power_level, txpower, delta);
		rt2x00_set_field32(&reg, TX_PWR_CFG_RATE3, txpower);

		/* read the next four txpower values */
		rt2x00_eeprom_read(rt2x00dev, EEPROM_TXPOWER_BYRATE + i + 1,
				   &eeprom);

		is_rate_b = 0;
		/*
		 * TX_PWR_CFG_0: 6MBS, TX_PWR_CFG_1: MCS0,
		 * TX_PWR_CFG_2: MCS8, TX_PWR_CFG_3: unknown,
		 * TX_PWR_CFG_4: unknown
		 */
		txpower = rt2x00_get_field16(eeprom,
					     EEPROM_TXPOWER_BYRATE_RATE0);
		txpower = rt2800_compensate_txpower(rt2x00dev, is_rate_b, band,
					     power_level, txpower, delta);
		rt2x00_set_field32(&reg, TX_PWR_CFG_RATE4, txpower);

		/*
		 * TX_PWR_CFG_0: 9MBS, TX_PWR_CFG_1: MCS1,
		 * TX_PWR_CFG_2: MCS9, TX_PWR_CFG_3: unknown,
		 * TX_PWR_CFG_4: unknown
		 */
		txpower = rt2x00_get_field16(eeprom,
					     EEPROM_TXPOWER_BYRATE_RATE1);
		txpower = rt2800_compensate_txpower(rt2x00dev, is_rate_b, band,
					     power_level, txpower, delta);
		rt2x00_set_field32(&reg, TX_PWR_CFG_RATE5, txpower);

		/*
		 * TX_PWR_CFG_0: 12MBS, TX_PWR_CFG_1: MCS2,
		 * TX_PWR_CFG_2: MCS10, TX_PWR_CFG_3: unknown,
		 * TX_PWR_CFG_4: unknown
		 */
		txpower = rt2x00_get_field16(eeprom,
					     EEPROM_TXPOWER_BYRATE_RATE2);
		txpower = rt2800_compensate_txpower(rt2x00dev, is_rate_b, band,
					     power_level, txpower, delta);
		rt2x00_set_field32(&reg, TX_PWR_CFG_RATE6, txpower);

		/*
		 * TX_PWR_CFG_0: 18MBS, TX_PWR_CFG_1: MCS3,
		 * TX_PWR_CFG_2: MCS11, TX_PWR_CFG_3: unknown,
		 * TX_PWR_CFG_4: unknown
		 */
		txpower = rt2x00_get_field16(eeprom,
					     EEPROM_TXPOWER_BYRATE_RATE3);
		txpower = rt2800_compensate_txpower(rt2x00dev, is_rate_b, band,
					     power_level, txpower, delta);
		rt2x00_set_field32(&reg, TX_PWR_CFG_RATE7, txpower);

		rt2800_register_write(rt2x00dev, offset, reg);

		/* next TX_PWR_CFG register */
		offset += 4;
	}
}

void rt2800_gain_calibration(struct rt2x00_dev *rt2x00dev)
{
	rt2800_config_txpower(rt2x00dev, rt2x00dev->hw->conf.chandef.chan,
			      rt2x00dev->tx_power);
}
EXPORT_SYMBOL_GPL(rt2800_gain_calibration);

void rt2800_vco_calibration(struct rt2x00_dev *rt2x00dev)
{
	u32	tx_pin;
	u8	rfcsr;

	/*
	 * A voltage-controlled oscillator(VCO) is an electronic oscillator
	 * designed to be controlled in oscillation frequency by a voltage
	 * input. Maybe the temperature will affect the frequency of
	 * oscillation to be shifted. The VCO calibration will be called
	 * periodically to adjust the frequency to be precision.
	*/

	rt2800_register_read(rt2x00dev, TX_PIN_CFG, &tx_pin);
	tx_pin &= TX_PIN_CFG_PA_PE_DISABLE;
	rt2800_register_write(rt2x00dev, TX_PIN_CFG, tx_pin);

	switch (rt2x00dev->chip.rf) {
	case RF2020:
	case RF3020:
	case RF3021:
	case RF3022:
	case RF3320:
	case RF3052:
		rt2800_rfcsr_read(rt2x00dev, 7, &rfcsr);
		rt2x00_set_field8(&rfcsr, RFCSR7_RF_TUNING, 1);
		rt2800_rfcsr_write(rt2x00dev, 7, rfcsr);
		break;
	case RF3290:
	case RF5360:
	case RF5370:
	case RF5372:
	case RF5390:
	case RF5392:
		rt2800_rfcsr_read(rt2x00dev, 3, &rfcsr);
		rt2x00_set_field8(&rfcsr, RFCSR3_VCOCAL_EN, 1);
		rt2800_rfcsr_write(rt2x00dev, 3, rfcsr);
		break;
	default:
		return;
	}

	mdelay(1);

	rt2800_register_read(rt2x00dev, TX_PIN_CFG, &tx_pin);
	if (rt2x00dev->rf_channel <= 14) {
		switch (rt2x00dev->default_ant.tx_chain_num) {
		case 3:
			rt2x00_set_field32(&tx_pin, TX_PIN_CFG_PA_PE_G2_EN, 1);
			/* fall through */
		case 2:
			rt2x00_set_field32(&tx_pin, TX_PIN_CFG_PA_PE_G1_EN, 1);
			/* fall through */
		case 1:
		default:
			rt2x00_set_field32(&tx_pin, TX_PIN_CFG_PA_PE_G0_EN, 1);
			break;
		}
	} else {
		switch (rt2x00dev->default_ant.tx_chain_num) {
		case 3:
			rt2x00_set_field32(&tx_pin, TX_PIN_CFG_PA_PE_A2_EN, 1);
			/* fall through */
		case 2:
			rt2x00_set_field32(&tx_pin, TX_PIN_CFG_PA_PE_A1_EN, 1);
			/* fall through */
		case 1:
		default:
			rt2x00_set_field32(&tx_pin, TX_PIN_CFG_PA_PE_A0_EN, 1);
			break;
		}
	}
	rt2800_register_write(rt2x00dev, TX_PIN_CFG, tx_pin);

}
EXPORT_SYMBOL_GPL(rt2800_vco_calibration);

static void rt2800_config_retry_limit(struct rt2x00_dev *rt2x00dev,
				      struct rt2x00lib_conf *libconf)
{
	u32 reg;

	rt2800_register_read(rt2x00dev, TX_RTY_CFG, &reg);
	rt2x00_set_field32(&reg, TX_RTY_CFG_SHORT_RTY_LIMIT,
			   libconf->conf->short_frame_max_tx_count);
	rt2x00_set_field32(&reg, TX_RTY_CFG_LONG_RTY_LIMIT,
			   libconf->conf->long_frame_max_tx_count);
	rt2800_register_write(rt2x00dev, TX_RTY_CFG, reg);
}

static void rt2800_config_ps(struct rt2x00_dev *rt2x00dev,
			     struct rt2x00lib_conf *libconf)
{
	enum dev_state state =
	    (libconf->conf->flags & IEEE80211_CONF_PS) ?
		STATE_SLEEP : STATE_AWAKE;
	u32 reg;

	if (state == STATE_SLEEP) {
		rt2800_register_write(rt2x00dev, AUTOWAKEUP_CFG, 0);

		rt2800_register_read(rt2x00dev, AUTOWAKEUP_CFG, &reg);
		rt2x00_set_field32(&reg, AUTOWAKEUP_CFG_AUTO_LEAD_TIME, 5);
		rt2x00_set_field32(&reg, AUTOWAKEUP_CFG_TBCN_BEFORE_WAKE,
				   libconf->conf->listen_interval - 1);
		rt2x00_set_field32(&reg, AUTOWAKEUP_CFG_AUTOWAKE, 1);
		rt2800_register_write(rt2x00dev, AUTOWAKEUP_CFG, reg);

		rt2x00dev->ops->lib->set_device_state(rt2x00dev, state);
	} else {
		rt2800_register_read(rt2x00dev, AUTOWAKEUP_CFG, &reg);
		rt2x00_set_field32(&reg, AUTOWAKEUP_CFG_AUTO_LEAD_TIME, 0);
		rt2x00_set_field32(&reg, AUTOWAKEUP_CFG_TBCN_BEFORE_WAKE, 0);
		rt2x00_set_field32(&reg, AUTOWAKEUP_CFG_AUTOWAKE, 0);
		rt2800_register_write(rt2x00dev, AUTOWAKEUP_CFG, reg);

		rt2x00dev->ops->lib->set_device_state(rt2x00dev, state);
	}
}

void rt2800_config(struct rt2x00_dev *rt2x00dev,
		   struct rt2x00lib_conf *libconf,
		   const unsigned int flags)
{
	/* Always recalculate LNA gain before changing configuration */
	rt2800_config_lna_gain(rt2x00dev, libconf);

	if (flags & IEEE80211_CONF_CHANGE_CHANNEL) {
		rt2800_config_channel(rt2x00dev, libconf->conf,
				      &libconf->rf, &libconf->channel);
		rt2800_config_txpower(rt2x00dev, libconf->conf->chandef.chan,
				      libconf->conf->power_level);
	}
	if (flags & IEEE80211_CONF_CHANGE_POWER)
		rt2800_config_txpower(rt2x00dev, libconf->conf->chandef.chan,
				      libconf->conf->power_level);
	if (flags & IEEE80211_CONF_CHANGE_RETRY_LIMITS)
		rt2800_config_retry_limit(rt2x00dev, libconf);
	if (flags & IEEE80211_CONF_CHANGE_PS)
		rt2800_config_ps(rt2x00dev, libconf);
}
EXPORT_SYMBOL_GPL(rt2800_config);

/*
 * Link tuning
 */
void rt2800_link_stats(struct rt2x00_dev *rt2x00dev, struct link_qual *qual)
{
	u32 reg;

	/*
	 * Update FCS error count from register.
	 */
	rt2800_register_read(rt2x00dev, RX_STA_CNT0, &reg);
	qual->rx_failed = rt2x00_get_field32(reg, RX_STA_CNT0_CRC_ERR);
}
EXPORT_SYMBOL_GPL(rt2800_link_stats);

static u8 rt2800_get_default_vgc(struct rt2x00_dev *rt2x00dev)
{
	u8 vgc;

	if (rt2x00dev->curr_band == IEEE80211_BAND_2GHZ) {
		if (rt2x00_rt(rt2x00dev, RT3070) ||
		    rt2x00_rt(rt2x00dev, RT3071) ||
		    rt2x00_rt(rt2x00dev, RT3090) ||
		    rt2x00_rt(rt2x00dev, RT3290) ||
		    rt2x00_rt(rt2x00dev, RT3390) ||
		    rt2x00_rt(rt2x00dev, RT3572) ||
		    rt2x00_rt(rt2x00dev, RT5390) ||
		    rt2x00_rt(rt2x00dev, RT5392) ||
		    rt2x00_rt(rt2x00dev, RT5592))
			vgc = 0x1c + (2 * rt2x00dev->lna_gain);
		else
			vgc = 0x2e + rt2x00dev->lna_gain;
	} else { /* 5GHZ band */
		if (rt2x00_rt(rt2x00dev, RT3572))
			vgc = 0x22 + (rt2x00dev->lna_gain * 5) / 3;
		else if (rt2x00_rt(rt2x00dev, RT5592))
			vgc = 0x24 + (2 * rt2x00dev->lna_gain);
		else {
			if (!test_bit(CONFIG_CHANNEL_HT40, &rt2x00dev->flags))
				vgc = 0x32 + (rt2x00dev->lna_gain * 5) / 3;
			else
				vgc = 0x3a + (rt2x00dev->lna_gain * 5) / 3;
		}
	}

	return vgc;
}

static inline void rt2800_set_vgc(struct rt2x00_dev *rt2x00dev,
				  struct link_qual *qual, u8 vgc_level)
{
	if (qual->vgc_level != vgc_level) {
		if (rt2x00_rt(rt2x00dev, RT5592)) {
			rt2800_bbp_write(rt2x00dev, 83, qual->rssi > -65 ? 0x4a : 0x7a);
			rt2800_bbp_write_with_rx_chain(rt2x00dev, 66, vgc_level);
		} else
			rt2800_bbp_write(rt2x00dev, 66, vgc_level);
		qual->vgc_level = vgc_level;
		qual->vgc_level_reg = vgc_level;
	}
}

void rt2800_reset_tuner(struct rt2x00_dev *rt2x00dev, struct link_qual *qual)
{
	rt2800_set_vgc(rt2x00dev, qual, rt2800_get_default_vgc(rt2x00dev));
}
EXPORT_SYMBOL_GPL(rt2800_reset_tuner);

void rt2800_link_tuner(struct rt2x00_dev *rt2x00dev, struct link_qual *qual,
		       const u32 count)
{
	u8 vgc;

	if (rt2x00_rt_rev(rt2x00dev, RT2860, REV_RT2860C))
		return;
	/*
	 * When RSSI is better then -80 increase VGC level with 0x10, except
	 * for rt5592 chip.
	 */

	vgc = rt2800_get_default_vgc(rt2x00dev);

	if (rt2x00_rt(rt2x00dev, RT5592) && qual->rssi > -65)
		vgc += 0x20;
	else if (qual->rssi > -80)
		vgc += 0x10;

	rt2800_set_vgc(rt2x00dev, qual, vgc);
}
EXPORT_SYMBOL_GPL(rt2800_link_tuner);

/*
 * Initialization functions.
 */
static int rt2800_init_registers(struct rt2x00_dev *rt2x00dev)
{
	u32 reg;
	u16 eeprom;
	unsigned int i;
	int ret;

	rt2800_disable_wpdma(rt2x00dev);

	ret = rt2800_drv_init_registers(rt2x00dev);
	if (ret)
		return ret;

	rt2800_register_read(rt2x00dev, BCN_OFFSET0, &reg);
	rt2x00_set_field32(&reg, BCN_OFFSET0_BCN0, 0xe0); /* 0x3800 */
	rt2x00_set_field32(&reg, BCN_OFFSET0_BCN1, 0xe8); /* 0x3a00 */
	rt2x00_set_field32(&reg, BCN_OFFSET0_BCN2, 0xf0); /* 0x3c00 */
	rt2x00_set_field32(&reg, BCN_OFFSET0_BCN3, 0xf8); /* 0x3e00 */
	rt2800_register_write(rt2x00dev, BCN_OFFSET0, reg);

	rt2800_register_read(rt2x00dev, BCN_OFFSET1, &reg);
	rt2x00_set_field32(&reg, BCN_OFFSET1_BCN4, 0xc8); /* 0x3200 */
	rt2x00_set_field32(&reg, BCN_OFFSET1_BCN5, 0xd0); /* 0x3400 */
	rt2x00_set_field32(&reg, BCN_OFFSET1_BCN6, 0x77); /* 0x1dc0 */
	rt2x00_set_field32(&reg, BCN_OFFSET1_BCN7, 0x6f); /* 0x1bc0 */
	rt2800_register_write(rt2x00dev, BCN_OFFSET1, reg);

	rt2800_register_write(rt2x00dev, LEGACY_BASIC_RATE, 0x0000013f);
	rt2800_register_write(rt2x00dev, HT_BASIC_RATE, 0x00008003);

	rt2800_register_write(rt2x00dev, MAC_SYS_CTRL, 0x00000000);

	rt2800_register_read(rt2x00dev, BCN_TIME_CFG, &reg);
	rt2x00_set_field32(&reg, BCN_TIME_CFG_BEACON_INTERVAL, 1600);
	rt2x00_set_field32(&reg, BCN_TIME_CFG_TSF_TICKING, 0);
	rt2x00_set_field32(&reg, BCN_TIME_CFG_TSF_SYNC, 0);
	rt2x00_set_field32(&reg, BCN_TIME_CFG_TBTT_ENABLE, 0);
	rt2x00_set_field32(&reg, BCN_TIME_CFG_BEACON_GEN, 0);
	rt2x00_set_field32(&reg, BCN_TIME_CFG_TX_TIME_COMPENSATE, 0);
	rt2800_register_write(rt2x00dev, BCN_TIME_CFG, reg);

	rt2800_config_filter(rt2x00dev, FIF_ALLMULTI);

	rt2800_register_read(rt2x00dev, BKOFF_SLOT_CFG, &reg);
	rt2x00_set_field32(&reg, BKOFF_SLOT_CFG_SLOT_TIME, 9);
	rt2x00_set_field32(&reg, BKOFF_SLOT_CFG_CC_DELAY_TIME, 2);
	rt2800_register_write(rt2x00dev, BKOFF_SLOT_CFG, reg);

	if (rt2x00_rt(rt2x00dev, RT3290)) {
		rt2800_register_read(rt2x00dev, WLAN_FUN_CTRL, &reg);
		if (rt2x00_get_field32(reg, WLAN_EN) == 1) {
			rt2x00_set_field32(&reg, PCIE_APP0_CLK_REQ, 1);
			rt2800_register_write(rt2x00dev, WLAN_FUN_CTRL, reg);
		}

		rt2800_register_read(rt2x00dev, CMB_CTRL, &reg);
		if (!(rt2x00_get_field32(reg, LDO0_EN) == 1)) {
			rt2x00_set_field32(&reg, LDO0_EN, 1);
			rt2x00_set_field32(&reg, LDO_BGSEL, 3);
			rt2800_register_write(rt2x00dev, CMB_CTRL, reg);
		}

		rt2800_register_read(rt2x00dev, OSC_CTRL, &reg);
		rt2x00_set_field32(&reg, OSC_ROSC_EN, 1);
		rt2x00_set_field32(&reg, OSC_CAL_REQ, 1);
		rt2x00_set_field32(&reg, OSC_REF_CYCLE, 0x27);
		rt2800_register_write(rt2x00dev, OSC_CTRL, reg);

		rt2800_register_read(rt2x00dev, COEX_CFG0, &reg);
		rt2x00_set_field32(&reg, COEX_CFG_ANT, 0x5e);
		rt2800_register_write(rt2x00dev, COEX_CFG0, reg);

		rt2800_register_read(rt2x00dev, COEX_CFG2, &reg);
		rt2x00_set_field32(&reg, BT_COEX_CFG1, 0x00);
		rt2x00_set_field32(&reg, BT_COEX_CFG0, 0x17);
		rt2x00_set_field32(&reg, WL_COEX_CFG1, 0x93);
		rt2x00_set_field32(&reg, WL_COEX_CFG0, 0x7f);
		rt2800_register_write(rt2x00dev, COEX_CFG2, reg);

		rt2800_register_read(rt2x00dev, PLL_CTRL, &reg);
		rt2x00_set_field32(&reg, PLL_CONTROL, 1);
		rt2800_register_write(rt2x00dev, PLL_CTRL, reg);
	}

	if (rt2x00_rt(rt2x00dev, RT3071) ||
	    rt2x00_rt(rt2x00dev, RT3090) ||
	    rt2x00_rt(rt2x00dev, RT3290) ||
	    rt2x00_rt(rt2x00dev, RT3390)) {

		if (rt2x00_rt(rt2x00dev, RT3290))
			rt2800_register_write(rt2x00dev, TX_SW_CFG0,
					      0x00000404);
		else
			rt2800_register_write(rt2x00dev, TX_SW_CFG0,
					      0x00000400);

		rt2800_register_write(rt2x00dev, TX_SW_CFG1, 0x00000000);
		if (rt2x00_rt_rev_lt(rt2x00dev, RT3071, REV_RT3071E) ||
		    rt2x00_rt_rev_lt(rt2x00dev, RT3090, REV_RT3090E) ||
		    rt2x00_rt_rev_lt(rt2x00dev, RT3390, REV_RT3390E)) {
			rt2x00_eeprom_read(rt2x00dev, EEPROM_NIC_CONF1, &eeprom);
			if (rt2x00_get_field16(eeprom, EEPROM_NIC_CONF1_DAC_TEST))
				rt2800_register_write(rt2x00dev, TX_SW_CFG2,
						      0x0000002c);
			else
				rt2800_register_write(rt2x00dev, TX_SW_CFG2,
						      0x0000000f);
		} else {
			rt2800_register_write(rt2x00dev, TX_SW_CFG2, 0x00000000);
		}
	} else if (rt2x00_rt(rt2x00dev, RT3070)) {
		rt2800_register_write(rt2x00dev, TX_SW_CFG0, 0x00000400);

		if (rt2x00_rt_rev_lt(rt2x00dev, RT3070, REV_RT3070F)) {
			rt2800_register_write(rt2x00dev, TX_SW_CFG1, 0x00000000);
			rt2800_register_write(rt2x00dev, TX_SW_CFG2, 0x0000002c);
		} else {
			rt2800_register_write(rt2x00dev, TX_SW_CFG1, 0x00080606);
			rt2800_register_write(rt2x00dev, TX_SW_CFG2, 0x00000000);
		}
	} else if (rt2800_is_305x_soc(rt2x00dev)) {
		rt2800_register_write(rt2x00dev, TX_SW_CFG0, 0x00000400);
		rt2800_register_write(rt2x00dev, TX_SW_CFG1, 0x00000000);
		rt2800_register_write(rt2x00dev, TX_SW_CFG2, 0x00000030);
	} else if (rt2x00_rt(rt2x00dev, RT3352)) {
		rt2800_register_write(rt2x00dev, TX_SW_CFG0, 0x00000402);
		rt2800_register_write(rt2x00dev, TX_SW_CFG1, 0x00080606);
		rt2800_register_write(rt2x00dev, TX_SW_CFG2, 0x00000000);
	} else if (rt2x00_rt(rt2x00dev, RT3572)) {
		rt2800_register_write(rt2x00dev, TX_SW_CFG0, 0x00000400);
		rt2800_register_write(rt2x00dev, TX_SW_CFG1, 0x00080606);
	} else if (rt2x00_rt(rt2x00dev, RT5390) ||
		   rt2x00_rt(rt2x00dev, RT5392) ||
		   rt2x00_rt(rt2x00dev, RT5592)) {
		rt2800_register_write(rt2x00dev, TX_SW_CFG0, 0x00000404);
		rt2800_register_write(rt2x00dev, TX_SW_CFG1, 0x00080606);
		rt2800_register_write(rt2x00dev, TX_SW_CFG2, 0x00000000);
	} else {
		rt2800_register_write(rt2x00dev, TX_SW_CFG0, 0x00000000);
		rt2800_register_write(rt2x00dev, TX_SW_CFG1, 0x00080606);
	}

	rt2800_register_read(rt2x00dev, TX_LINK_CFG, &reg);
	rt2x00_set_field32(&reg, TX_LINK_CFG_REMOTE_MFB_LIFETIME, 32);
	rt2x00_set_field32(&reg, TX_LINK_CFG_MFB_ENABLE, 0);
	rt2x00_set_field32(&reg, TX_LINK_CFG_REMOTE_UMFS_ENABLE, 0);
	rt2x00_set_field32(&reg, TX_LINK_CFG_TX_MRQ_EN, 0);
	rt2x00_set_field32(&reg, TX_LINK_CFG_TX_RDG_EN, 0);
	rt2x00_set_field32(&reg, TX_LINK_CFG_TX_CF_ACK_EN, 1);
	rt2x00_set_field32(&reg, TX_LINK_CFG_REMOTE_MFB, 0);
	rt2x00_set_field32(&reg, TX_LINK_CFG_REMOTE_MFS, 0);
	rt2800_register_write(rt2x00dev, TX_LINK_CFG, reg);

	rt2800_register_read(rt2x00dev, TX_TIMEOUT_CFG, &reg);
	rt2x00_set_field32(&reg, TX_TIMEOUT_CFG_MPDU_LIFETIME, 9);
	rt2x00_set_field32(&reg, TX_TIMEOUT_CFG_RX_ACK_TIMEOUT, 32);
	rt2x00_set_field32(&reg, TX_TIMEOUT_CFG_TX_OP_TIMEOUT, 10);
	rt2800_register_write(rt2x00dev, TX_TIMEOUT_CFG, reg);

	rt2800_register_read(rt2x00dev, MAX_LEN_CFG, &reg);
	rt2x00_set_field32(&reg, MAX_LEN_CFG_MAX_MPDU, AGGREGATION_SIZE);
	if (rt2x00_rt_rev_gte(rt2x00dev, RT2872, REV_RT2872E) ||
	    rt2x00_rt(rt2x00dev, RT2883) ||
	    rt2x00_rt_rev_lt(rt2x00dev, RT3070, REV_RT3070E))
		rt2x00_set_field32(&reg, MAX_LEN_CFG_MAX_PSDU, 2);
	else
		rt2x00_set_field32(&reg, MAX_LEN_CFG_MAX_PSDU, 1);
	rt2x00_set_field32(&reg, MAX_LEN_CFG_MIN_PSDU, 0);
	rt2x00_set_field32(&reg, MAX_LEN_CFG_MIN_MPDU, 0);
	rt2800_register_write(rt2x00dev, MAX_LEN_CFG, reg);

	rt2800_register_read(rt2x00dev, LED_CFG, &reg);
	rt2x00_set_field32(&reg, LED_CFG_ON_PERIOD, 70);
	rt2x00_set_field32(&reg, LED_CFG_OFF_PERIOD, 30);
	rt2x00_set_field32(&reg, LED_CFG_SLOW_BLINK_PERIOD, 3);
	rt2x00_set_field32(&reg, LED_CFG_R_LED_MODE, 3);
	rt2x00_set_field32(&reg, LED_CFG_G_LED_MODE, 3);
	rt2x00_set_field32(&reg, LED_CFG_Y_LED_MODE, 3);
	rt2x00_set_field32(&reg, LED_CFG_LED_POLAR, 1);
	rt2800_register_write(rt2x00dev, LED_CFG, reg);

	rt2800_register_write(rt2x00dev, PBF_MAX_PCNT, 0x1f3fbf9f);

	rt2800_register_read(rt2x00dev, TX_RTY_CFG, &reg);
	rt2x00_set_field32(&reg, TX_RTY_CFG_SHORT_RTY_LIMIT, 15);
	rt2x00_set_field32(&reg, TX_RTY_CFG_LONG_RTY_LIMIT, 31);
	rt2x00_set_field32(&reg, TX_RTY_CFG_LONG_RTY_THRE, 2000);
	rt2x00_set_field32(&reg, TX_RTY_CFG_NON_AGG_RTY_MODE, 0);
	rt2x00_set_field32(&reg, TX_RTY_CFG_AGG_RTY_MODE, 0);
	rt2x00_set_field32(&reg, TX_RTY_CFG_TX_AUTO_FB_ENABLE, 1);
	rt2800_register_write(rt2x00dev, TX_RTY_CFG, reg);

	rt2800_register_read(rt2x00dev, AUTO_RSP_CFG, &reg);
	rt2x00_set_field32(&reg, AUTO_RSP_CFG_AUTORESPONDER, 1);
	rt2x00_set_field32(&reg, AUTO_RSP_CFG_BAC_ACK_POLICY, 1);
	rt2x00_set_field32(&reg, AUTO_RSP_CFG_CTS_40_MMODE, 0);
	rt2x00_set_field32(&reg, AUTO_RSP_CFG_CTS_40_MREF, 0);
	rt2x00_set_field32(&reg, AUTO_RSP_CFG_AR_PREAMBLE, 1);
	rt2x00_set_field32(&reg, AUTO_RSP_CFG_DUAL_CTS_EN, 0);
	rt2x00_set_field32(&reg, AUTO_RSP_CFG_ACK_CTS_PSM_BIT, 0);
	rt2800_register_write(rt2x00dev, AUTO_RSP_CFG, reg);

	rt2800_register_read(rt2x00dev, CCK_PROT_CFG, &reg);
	rt2x00_set_field32(&reg, CCK_PROT_CFG_PROTECT_RATE, 3);
	rt2x00_set_field32(&reg, CCK_PROT_CFG_PROTECT_CTRL, 0);
	rt2x00_set_field32(&reg, CCK_PROT_CFG_PROTECT_NAV_SHORT, 1);
	rt2x00_set_field32(&reg, CCK_PROT_CFG_TX_OP_ALLOW_CCK, 1);
	rt2x00_set_field32(&reg, CCK_PROT_CFG_TX_OP_ALLOW_OFDM, 1);
	rt2x00_set_field32(&reg, CCK_PROT_CFG_TX_OP_ALLOW_MM20, 1);
	rt2x00_set_field32(&reg, CCK_PROT_CFG_TX_OP_ALLOW_MM40, 0);
	rt2x00_set_field32(&reg, CCK_PROT_CFG_TX_OP_ALLOW_GF20, 1);
	rt2x00_set_field32(&reg, CCK_PROT_CFG_TX_OP_ALLOW_GF40, 0);
	rt2x00_set_field32(&reg, CCK_PROT_CFG_RTS_TH_EN, 1);
	rt2800_register_write(rt2x00dev, CCK_PROT_CFG, reg);

	rt2800_register_read(rt2x00dev, OFDM_PROT_CFG, &reg);
	rt2x00_set_field32(&reg, OFDM_PROT_CFG_PROTECT_RATE, 3);
	rt2x00_set_field32(&reg, OFDM_PROT_CFG_PROTECT_CTRL, 0);
	rt2x00_set_field32(&reg, OFDM_PROT_CFG_PROTECT_NAV_SHORT, 1);
	rt2x00_set_field32(&reg, OFDM_PROT_CFG_TX_OP_ALLOW_CCK, 1);
	rt2x00_set_field32(&reg, OFDM_PROT_CFG_TX_OP_ALLOW_OFDM, 1);
	rt2x00_set_field32(&reg, OFDM_PROT_CFG_TX_OP_ALLOW_MM20, 1);
	rt2x00_set_field32(&reg, OFDM_PROT_CFG_TX_OP_ALLOW_MM40, 0);
	rt2x00_set_field32(&reg, OFDM_PROT_CFG_TX_OP_ALLOW_GF20, 1);
	rt2x00_set_field32(&reg, OFDM_PROT_CFG_TX_OP_ALLOW_GF40, 0);
	rt2x00_set_field32(&reg, OFDM_PROT_CFG_RTS_TH_EN, 1);
	rt2800_register_write(rt2x00dev, OFDM_PROT_CFG, reg);

	rt2800_register_read(rt2x00dev, MM20_PROT_CFG, &reg);
	rt2x00_set_field32(&reg, MM20_PROT_CFG_PROTECT_RATE, 0x4004);
	rt2x00_set_field32(&reg, MM20_PROT_CFG_PROTECT_CTRL, 0);
	rt2x00_set_field32(&reg, MM20_PROT_CFG_PROTECT_NAV_SHORT, 1);
	rt2x00_set_field32(&reg, MM20_PROT_CFG_TX_OP_ALLOW_CCK, 1);
	rt2x00_set_field32(&reg, MM20_PROT_CFG_TX_OP_ALLOW_OFDM, 1);
	rt2x00_set_field32(&reg, MM20_PROT_CFG_TX_OP_ALLOW_MM20, 1);
	rt2x00_set_field32(&reg, MM20_PROT_CFG_TX_OP_ALLOW_MM40, 0);
	rt2x00_set_field32(&reg, MM20_PROT_CFG_TX_OP_ALLOW_GF20, 1);
	rt2x00_set_field32(&reg, MM20_PROT_CFG_TX_OP_ALLOW_GF40, 0);
	rt2x00_set_field32(&reg, MM20_PROT_CFG_RTS_TH_EN, 0);
	rt2800_register_write(rt2x00dev, MM20_PROT_CFG, reg);

	rt2800_register_read(rt2x00dev, MM40_PROT_CFG, &reg);
	rt2x00_set_field32(&reg, MM40_PROT_CFG_PROTECT_RATE, 0x4084);
	rt2x00_set_field32(&reg, MM40_PROT_CFG_PROTECT_CTRL, 0);
	rt2x00_set_field32(&reg, MM40_PROT_CFG_PROTECT_NAV_SHORT, 1);
	rt2x00_set_field32(&reg, MM40_PROT_CFG_TX_OP_ALLOW_CCK, 1);
	rt2x00_set_field32(&reg, MM40_PROT_CFG_TX_OP_ALLOW_OFDM, 1);
	rt2x00_set_field32(&reg, MM40_PROT_CFG_TX_OP_ALLOW_MM20, 1);
	rt2x00_set_field32(&reg, MM40_PROT_CFG_TX_OP_ALLOW_MM40, 1);
	rt2x00_set_field32(&reg, MM40_PROT_CFG_TX_OP_ALLOW_GF20, 1);
	rt2x00_set_field32(&reg, MM40_PROT_CFG_TX_OP_ALLOW_GF40, 1);
	rt2x00_set_field32(&reg, MM40_PROT_CFG_RTS_TH_EN, 0);
	rt2800_register_write(rt2x00dev, MM40_PROT_CFG, reg);

	rt2800_register_read(rt2x00dev, GF20_PROT_CFG, &reg);
	rt2x00_set_field32(&reg, GF20_PROT_CFG_PROTECT_RATE, 0x4004);
	rt2x00_set_field32(&reg, GF20_PROT_CFG_PROTECT_CTRL, 0);
	rt2x00_set_field32(&reg, GF20_PROT_CFG_PROTECT_NAV_SHORT, 1);
	rt2x00_set_field32(&reg, GF20_PROT_CFG_TX_OP_ALLOW_CCK, 1);
	rt2x00_set_field32(&reg, GF20_PROT_CFG_TX_OP_ALLOW_OFDM, 1);
	rt2x00_set_field32(&reg, GF20_PROT_CFG_TX_OP_ALLOW_MM20, 1);
	rt2x00_set_field32(&reg, GF20_PROT_CFG_TX_OP_ALLOW_MM40, 0);
	rt2x00_set_field32(&reg, GF20_PROT_CFG_TX_OP_ALLOW_GF20, 1);
	rt2x00_set_field32(&reg, GF20_PROT_CFG_TX_OP_ALLOW_GF40, 0);
	rt2x00_set_field32(&reg, GF20_PROT_CFG_RTS_TH_EN, 0);
	rt2800_register_write(rt2x00dev, GF20_PROT_CFG, reg);

	rt2800_register_read(rt2x00dev, GF40_PROT_CFG, &reg);
	rt2x00_set_field32(&reg, GF40_PROT_CFG_PROTECT_RATE, 0x4084);
	rt2x00_set_field32(&reg, GF40_PROT_CFG_PROTECT_CTRL, 0);
	rt2x00_set_field32(&reg, GF40_PROT_CFG_PROTECT_NAV_SHORT, 1);
	rt2x00_set_field32(&reg, GF40_PROT_CFG_TX_OP_ALLOW_CCK, 1);
	rt2x00_set_field32(&reg, GF40_PROT_CFG_TX_OP_ALLOW_OFDM, 1);
	rt2x00_set_field32(&reg, GF40_PROT_CFG_TX_OP_ALLOW_MM20, 1);
	rt2x00_set_field32(&reg, GF40_PROT_CFG_TX_OP_ALLOW_MM40, 1);
	rt2x00_set_field32(&reg, GF40_PROT_CFG_TX_OP_ALLOW_GF20, 1);
	rt2x00_set_field32(&reg, GF40_PROT_CFG_TX_OP_ALLOW_GF40, 1);
	rt2x00_set_field32(&reg, GF40_PROT_CFG_RTS_TH_EN, 0);
	rt2800_register_write(rt2x00dev, GF40_PROT_CFG, reg);

	if (rt2x00_is_usb(rt2x00dev)) {
		rt2800_register_write(rt2x00dev, PBF_CFG, 0xf40006);

		rt2800_register_read(rt2x00dev, WPDMA_GLO_CFG, &reg);
		rt2x00_set_field32(&reg, WPDMA_GLO_CFG_ENABLE_TX_DMA, 0);
		rt2x00_set_field32(&reg, WPDMA_GLO_CFG_TX_DMA_BUSY, 0);
		rt2x00_set_field32(&reg, WPDMA_GLO_CFG_ENABLE_RX_DMA, 0);
		rt2x00_set_field32(&reg, WPDMA_GLO_CFG_RX_DMA_BUSY, 0);
		rt2x00_set_field32(&reg, WPDMA_GLO_CFG_WP_DMA_BURST_SIZE, 3);
		rt2x00_set_field32(&reg, WPDMA_GLO_CFG_TX_WRITEBACK_DONE, 0);
		rt2x00_set_field32(&reg, WPDMA_GLO_CFG_BIG_ENDIAN, 0);
		rt2x00_set_field32(&reg, WPDMA_GLO_CFG_RX_HDR_SCATTER, 0);
		rt2x00_set_field32(&reg, WPDMA_GLO_CFG_HDR_SEG_LEN, 0);
		rt2800_register_write(rt2x00dev, WPDMA_GLO_CFG, reg);
	}

	/*
	 * The legacy driver also sets TXOP_CTRL_CFG_RESERVED_TRUN_EN to 1
	 * although it is reserved.
	 */
	rt2800_register_read(rt2x00dev, TXOP_CTRL_CFG, &reg);
	rt2x00_set_field32(&reg, TXOP_CTRL_CFG_TIMEOUT_TRUN_EN, 1);
	rt2x00_set_field32(&reg, TXOP_CTRL_CFG_AC_TRUN_EN, 1);
	rt2x00_set_field32(&reg, TXOP_CTRL_CFG_TXRATEGRP_TRUN_EN, 1);
	rt2x00_set_field32(&reg, TXOP_CTRL_CFG_USER_MODE_TRUN_EN, 1);
	rt2x00_set_field32(&reg, TXOP_CTRL_CFG_MIMO_PS_TRUN_EN, 1);
	rt2x00_set_field32(&reg, TXOP_CTRL_CFG_RESERVED_TRUN_EN, 1);
	rt2x00_set_field32(&reg, TXOP_CTRL_CFG_LSIG_TXOP_EN, 0);
	rt2x00_set_field32(&reg, TXOP_CTRL_CFG_EXT_CCA_EN, 0);
	rt2x00_set_field32(&reg, TXOP_CTRL_CFG_EXT_CCA_DLY, 88);
	rt2x00_set_field32(&reg, TXOP_CTRL_CFG_EXT_CWMIN, 0);
	rt2800_register_write(rt2x00dev, TXOP_CTRL_CFG, reg);

	reg = rt2x00_rt(rt2x00dev, RT5592) ? 0x00000082 : 0x00000002;
	rt2800_register_write(rt2x00dev, TXOP_HLDR_ET, reg);

	rt2800_register_read(rt2x00dev, TX_RTS_CFG, &reg);
	rt2x00_set_field32(&reg, TX_RTS_CFG_AUTO_RTS_RETRY_LIMIT, 32);
	rt2x00_set_field32(&reg, TX_RTS_CFG_RTS_THRES,
			   IEEE80211_MAX_RTS_THRESHOLD);
	rt2x00_set_field32(&reg, TX_RTS_CFG_RTS_FBK_EN, 0);
	rt2800_register_write(rt2x00dev, TX_RTS_CFG, reg);

	rt2800_register_write(rt2x00dev, EXP_ACK_TIME, 0x002400ca);

	/*
	 * Usually the CCK SIFS time should be set to 10 and the OFDM SIFS
	 * time should be set to 16. However, the original Ralink driver uses
	 * 16 for both and indeed using a value of 10 for CCK SIFS results in
	 * connection problems with 11g + CTS protection. Hence, use the same
	 * defaults as the Ralink driver: 16 for both, CCK and OFDM SIFS.
	 */
	rt2800_register_read(rt2x00dev, XIFS_TIME_CFG, &reg);
	rt2x00_set_field32(&reg, XIFS_TIME_CFG_CCKM_SIFS_TIME, 16);
	rt2x00_set_field32(&reg, XIFS_TIME_CFG_OFDM_SIFS_TIME, 16);
	rt2x00_set_field32(&reg, XIFS_TIME_CFG_OFDM_XIFS_TIME, 4);
	rt2x00_set_field32(&reg, XIFS_TIME_CFG_EIFS, 314);
	rt2x00_set_field32(&reg, XIFS_TIME_CFG_BB_RXEND_ENABLE, 1);
	rt2800_register_write(rt2x00dev, XIFS_TIME_CFG, reg);

	rt2800_register_write(rt2x00dev, PWR_PIN_CFG, 0x00000003);

	/*
	 * ASIC will keep garbage value after boot, clear encryption keys.
	 */
	for (i = 0; i < 4; i++)
		rt2800_register_write(rt2x00dev,
					 SHARED_KEY_MODE_ENTRY(i), 0);

	for (i = 0; i < 256; i++) {
		rt2800_config_wcid(rt2x00dev, NULL, i);
		rt2800_delete_wcid_attr(rt2x00dev, i);
		rt2800_register_write(rt2x00dev, MAC_IVEIV_ENTRY(i), 0);
	}

	/*
	 * Clear all beacons
	 */
	rt2800_clear_beacon_register(rt2x00dev, HW_BEACON_BASE0);
	rt2800_clear_beacon_register(rt2x00dev, HW_BEACON_BASE1);
	rt2800_clear_beacon_register(rt2x00dev, HW_BEACON_BASE2);
	rt2800_clear_beacon_register(rt2x00dev, HW_BEACON_BASE3);
	rt2800_clear_beacon_register(rt2x00dev, HW_BEACON_BASE4);
	rt2800_clear_beacon_register(rt2x00dev, HW_BEACON_BASE5);
	rt2800_clear_beacon_register(rt2x00dev, HW_BEACON_BASE6);
	rt2800_clear_beacon_register(rt2x00dev, HW_BEACON_BASE7);

	if (rt2x00_is_usb(rt2x00dev)) {
		rt2800_register_read(rt2x00dev, US_CYC_CNT, &reg);
		rt2x00_set_field32(&reg, US_CYC_CNT_CLOCK_CYCLE, 30);
		rt2800_register_write(rt2x00dev, US_CYC_CNT, reg);
	} else if (rt2x00_is_pcie(rt2x00dev)) {
		rt2800_register_read(rt2x00dev, US_CYC_CNT, &reg);
		rt2x00_set_field32(&reg, US_CYC_CNT_CLOCK_CYCLE, 125);
		rt2800_register_write(rt2x00dev, US_CYC_CNT, reg);
	}

	rt2800_register_read(rt2x00dev, HT_FBK_CFG0, &reg);
	rt2x00_set_field32(&reg, HT_FBK_CFG0_HTMCS0FBK, 0);
	rt2x00_set_field32(&reg, HT_FBK_CFG0_HTMCS1FBK, 0);
	rt2x00_set_field32(&reg, HT_FBK_CFG0_HTMCS2FBK, 1);
	rt2x00_set_field32(&reg, HT_FBK_CFG0_HTMCS3FBK, 2);
	rt2x00_set_field32(&reg, HT_FBK_CFG0_HTMCS4FBK, 3);
	rt2x00_set_field32(&reg, HT_FBK_CFG0_HTMCS5FBK, 4);
	rt2x00_set_field32(&reg, HT_FBK_CFG0_HTMCS6FBK, 5);
	rt2x00_set_field32(&reg, HT_FBK_CFG0_HTMCS7FBK, 6);
	rt2800_register_write(rt2x00dev, HT_FBK_CFG0, reg);

	rt2800_register_read(rt2x00dev, HT_FBK_CFG1, &reg);
	rt2x00_set_field32(&reg, HT_FBK_CFG1_HTMCS8FBK, 8);
	rt2x00_set_field32(&reg, HT_FBK_CFG1_HTMCS9FBK, 8);
	rt2x00_set_field32(&reg, HT_FBK_CFG1_HTMCS10FBK, 9);
	rt2x00_set_field32(&reg, HT_FBK_CFG1_HTMCS11FBK, 10);
	rt2x00_set_field32(&reg, HT_FBK_CFG1_HTMCS12FBK, 11);
	rt2x00_set_field32(&reg, HT_FBK_CFG1_HTMCS13FBK, 12);
	rt2x00_set_field32(&reg, HT_FBK_CFG1_HTMCS14FBK, 13);
	rt2x00_set_field32(&reg, HT_FBK_CFG1_HTMCS15FBK, 14);
	rt2800_register_write(rt2x00dev, HT_FBK_CFG1, reg);

	rt2800_register_read(rt2x00dev, LG_FBK_CFG0, &reg);
	rt2x00_set_field32(&reg, LG_FBK_CFG0_OFDMMCS0FBK, 8);
	rt2x00_set_field32(&reg, LG_FBK_CFG0_OFDMMCS1FBK, 8);
	rt2x00_set_field32(&reg, LG_FBK_CFG0_OFDMMCS2FBK, 9);
	rt2x00_set_field32(&reg, LG_FBK_CFG0_OFDMMCS3FBK, 10);
	rt2x00_set_field32(&reg, LG_FBK_CFG0_OFDMMCS4FBK, 11);
	rt2x00_set_field32(&reg, LG_FBK_CFG0_OFDMMCS5FBK, 12);
	rt2x00_set_field32(&reg, LG_FBK_CFG0_OFDMMCS6FBK, 13);
	rt2x00_set_field32(&reg, LG_FBK_CFG0_OFDMMCS7FBK, 14);
	rt2800_register_write(rt2x00dev, LG_FBK_CFG0, reg);

	rt2800_register_read(rt2x00dev, LG_FBK_CFG1, &reg);
	rt2x00_set_field32(&reg, LG_FBK_CFG0_CCKMCS0FBK, 0);
	rt2x00_set_field32(&reg, LG_FBK_CFG0_CCKMCS1FBK, 0);
	rt2x00_set_field32(&reg, LG_FBK_CFG0_CCKMCS2FBK, 1);
	rt2x00_set_field32(&reg, LG_FBK_CFG0_CCKMCS3FBK, 2);
	rt2800_register_write(rt2x00dev, LG_FBK_CFG1, reg);

	/*
	 * Do not force the BA window size, we use the TXWI to set it
	 */
	rt2800_register_read(rt2x00dev, AMPDU_BA_WINSIZE, &reg);
	rt2x00_set_field32(&reg, AMPDU_BA_WINSIZE_FORCE_WINSIZE_ENABLE, 0);
	rt2x00_set_field32(&reg, AMPDU_BA_WINSIZE_FORCE_WINSIZE, 0);
	rt2800_register_write(rt2x00dev, AMPDU_BA_WINSIZE, reg);

	/*
	 * We must clear the error counters.
	 * These registers are cleared on read,
	 * so we may pass a useless variable to store the value.
	 */
	rt2800_register_read(rt2x00dev, RX_STA_CNT0, &reg);
	rt2800_register_read(rt2x00dev, RX_STA_CNT1, &reg);
	rt2800_register_read(rt2x00dev, RX_STA_CNT2, &reg);
	rt2800_register_read(rt2x00dev, TX_STA_CNT0, &reg);
	rt2800_register_read(rt2x00dev, TX_STA_CNT1, &reg);
	rt2800_register_read(rt2x00dev, TX_STA_CNT2, &reg);

	/*
	 * Setup leadtime for pre tbtt interrupt to 6ms
	 */
	rt2800_register_read(rt2x00dev, INT_TIMER_CFG, &reg);
	rt2x00_set_field32(&reg, INT_TIMER_CFG_PRE_TBTT_TIMER, 6 << 4);
	rt2800_register_write(rt2x00dev, INT_TIMER_CFG, reg);

	/*
	 * Set up channel statistics timer
	 */
	rt2800_register_read(rt2x00dev, CH_TIME_CFG, &reg);
	rt2x00_set_field32(&reg, CH_TIME_CFG_EIFS_BUSY, 1);
	rt2x00_set_field32(&reg, CH_TIME_CFG_NAV_BUSY, 1);
	rt2x00_set_field32(&reg, CH_TIME_CFG_RX_BUSY, 1);
	rt2x00_set_field32(&reg, CH_TIME_CFG_TX_BUSY, 1);
	rt2x00_set_field32(&reg, CH_TIME_CFG_TMR_EN, 1);
	rt2800_register_write(rt2x00dev, CH_TIME_CFG, reg);

	return 0;
}

static int rt2800_wait_bbp_rf_ready(struct rt2x00_dev *rt2x00dev)
{
	unsigned int i;
	u32 reg;

	for (i = 0; i < REGISTER_BUSY_COUNT; i++) {
		rt2800_register_read(rt2x00dev, MAC_STATUS_CFG, &reg);
		if (!rt2x00_get_field32(reg, MAC_STATUS_CFG_BBP_RF_BUSY))
			return 0;

		udelay(REGISTER_BUSY_DELAY);
	}

	rt2x00_err(rt2x00dev, "BBP/RF register access failed, aborting\n");
	return -EACCES;
}

static int rt2800_wait_bbp_ready(struct rt2x00_dev *rt2x00dev)
{
	unsigned int i;
	u8 value;

	/*
	 * BBP was enabled after firmware was loaded,
	 * but we need to reactivate it now.
	 */
	rt2800_register_write(rt2x00dev, H2M_BBP_AGENT, 0);
	rt2800_register_write(rt2x00dev, H2M_MAILBOX_CSR, 0);
	msleep(1);

	for (i = 0; i < REGISTER_BUSY_COUNT; i++) {
		rt2800_bbp_read(rt2x00dev, 0, &value);
		if ((value != 0xff) && (value != 0x00))
			return 0;
		udelay(REGISTER_BUSY_DELAY);
	}

	rt2x00_err(rt2x00dev, "BBP register access failed, aborting\n");
	return -EACCES;
}

static void rt2800_bbp4_mac_if_ctrl(struct rt2x00_dev *rt2x00dev)
<<<<<<< HEAD
{
	u8 value;

	rt2800_bbp_read(rt2x00dev, 4, &value);
	rt2x00_set_field8(&value, BBP4_MAC_IF_CTRL, 1);
	rt2800_bbp_write(rt2x00dev, 4, value);
}

static void rt2800_init_freq_calibration(struct rt2x00_dev *rt2x00dev)
{
	rt2800_bbp_write(rt2x00dev, 142, 1);
	rt2800_bbp_write(rt2x00dev, 143, 57);
}

static void rt2800_init_bbp_5592_glrt(struct rt2x00_dev *rt2x00dev)
{
	const u8 glrt_table[] = {
		0xE0, 0x1F, 0X38, 0x32, 0x08, 0x28, 0x19, 0x0A, 0xFF, 0x00, /* 128 ~ 137 */
		0x16, 0x10, 0x10, 0x0B, 0x36, 0x2C, 0x26, 0x24, 0x42, 0x36, /* 138 ~ 147 */
		0x30, 0x2D, 0x4C, 0x46, 0x3D, 0x40, 0x3E, 0x42, 0x3D, 0x40, /* 148 ~ 157 */
		0X3C, 0x34, 0x2C, 0x2F, 0x3C, 0x35, 0x2E, 0x2A, 0x49, 0x41, /* 158 ~ 167 */
		0x36, 0x31, 0x30, 0x30, 0x0E, 0x0D, 0x28, 0x21, 0x1C, 0x16, /* 168 ~ 177 */
		0x50, 0x4A, 0x43, 0x40, 0x10, 0x10, 0x10, 0x10, 0x00, 0x00, /* 178 ~ 187 */
		0x00, 0x00, 0x00, 0x00, 0x00, 0x00, 0x00, 0x00, 0x00, 0x00, /* 188 ~ 197 */
		0x00, 0x00, 0x7D, 0x14, 0x32, 0x2C, 0x36, 0x4C, 0x43, 0x2C, /* 198 ~ 207 */
		0x2E, 0x36, 0x30, 0x6E,					    /* 208 ~ 211 */
	};
	int i;

	for (i = 0; i < ARRAY_SIZE(glrt_table); i++) {
		rt2800_bbp_write(rt2x00dev, 195, 128 + i);
		rt2800_bbp_write(rt2x00dev, 196, glrt_table[i]);
	}
};

static void rt2800_init_bbp_early(struct rt2x00_dev *rt2x00dev)
{
	rt2800_bbp_write(rt2x00dev, 65, 0x2C);
	rt2800_bbp_write(rt2x00dev, 66, 0x38);
	rt2800_bbp_write(rt2x00dev, 68, 0x0B);
	rt2800_bbp_write(rt2x00dev, 69, 0x12);
	rt2800_bbp_write(rt2x00dev, 70, 0x0a);
	rt2800_bbp_write(rt2x00dev, 73, 0x10);
	rt2800_bbp_write(rt2x00dev, 81, 0x37);
	rt2800_bbp_write(rt2x00dev, 82, 0x62);
	rt2800_bbp_write(rt2x00dev, 83, 0x6A);
	rt2800_bbp_write(rt2x00dev, 84, 0x99);
	rt2800_bbp_write(rt2x00dev, 86, 0x00);
	rt2800_bbp_write(rt2x00dev, 91, 0x04);
	rt2800_bbp_write(rt2x00dev, 92, 0x00);
	rt2800_bbp_write(rt2x00dev, 103, 0x00);
	rt2800_bbp_write(rt2x00dev, 105, 0x05);
	rt2800_bbp_write(rt2x00dev, 106, 0x35);
}

static void rt2800_init_bbp_5592(struct rt2x00_dev *rt2x00dev)
{
	int ant, div_mode;
	u16 eeprom;
	u8 value;

	rt2800_init_bbp_early(rt2x00dev);

	rt2800_bbp_read(rt2x00dev, 105, &value);
	rt2x00_set_field8(&value, BBP105_MLD,
			  rt2x00dev->default_ant.rx_chain_num == 2);
	rt2800_bbp_write(rt2x00dev, 105, value);

	rt2800_bbp4_mac_if_ctrl(rt2x00dev);

	rt2800_bbp_write(rt2x00dev, 20, 0x06);
	rt2800_bbp_write(rt2x00dev, 31, 0x08);
	rt2800_bbp_write(rt2x00dev, 65, 0x2C);
	rt2800_bbp_write(rt2x00dev, 68, 0xDD);
	rt2800_bbp_write(rt2x00dev, 69, 0x1A);
	rt2800_bbp_write(rt2x00dev, 70, 0x05);
	rt2800_bbp_write(rt2x00dev, 73, 0x13);
	rt2800_bbp_write(rt2x00dev, 74, 0x0F);
	rt2800_bbp_write(rt2x00dev, 75, 0x4F);
	rt2800_bbp_write(rt2x00dev, 76, 0x28);
	rt2800_bbp_write(rt2x00dev, 77, 0x59);
	rt2800_bbp_write(rt2x00dev, 84, 0x9A);
	rt2800_bbp_write(rt2x00dev, 86, 0x38);
	rt2800_bbp_write(rt2x00dev, 88, 0x90);
	rt2800_bbp_write(rt2x00dev, 91, 0x04);
	rt2800_bbp_write(rt2x00dev, 92, 0x02);
	rt2800_bbp_write(rt2x00dev, 95, 0x9a);
	rt2800_bbp_write(rt2x00dev, 98, 0x12);
	rt2800_bbp_write(rt2x00dev, 103, 0xC0);
	rt2800_bbp_write(rt2x00dev, 104, 0x92);
	/* FIXME BBP105 owerwrite */
	rt2800_bbp_write(rt2x00dev, 105, 0x3C);
	rt2800_bbp_write(rt2x00dev, 106, 0x35);
	rt2800_bbp_write(rt2x00dev, 128, 0x12);
	rt2800_bbp_write(rt2x00dev, 134, 0xD0);
	rt2800_bbp_write(rt2x00dev, 135, 0xF6);
	rt2800_bbp_write(rt2x00dev, 137, 0x0F);

	/* Initialize GLRT (Generalized Likehood Radio Test) */
	rt2800_init_bbp_5592_glrt(rt2x00dev);

	rt2800_bbp4_mac_if_ctrl(rt2x00dev);

	rt2x00_eeprom_read(rt2x00dev, EEPROM_NIC_CONF1, &eeprom);
	div_mode = rt2x00_get_field16(eeprom, EEPROM_NIC_CONF1_ANT_DIVERSITY);
	ant = (div_mode == 3) ? 1 : 0;
	rt2800_bbp_read(rt2x00dev, 152, &value);
	if (ant == 0) {
		/* Main antenna */
		rt2x00_set_field8(&value, BBP152_RX_DEFAULT_ANT, 1);
	} else {
		/* Auxiliary antenna */
		rt2x00_set_field8(&value, BBP152_RX_DEFAULT_ANT, 0);
	}
	rt2800_bbp_write(rt2x00dev, 152, value);

	if (rt2x00_rt_rev_gte(rt2x00dev, RT5592, REV_RT5592C)) {
		rt2800_bbp_read(rt2x00dev, 254, &value);
		rt2x00_set_field8(&value, BBP254_BIT7, 1);
		rt2800_bbp_write(rt2x00dev, 254, value);
	}

	rt2800_init_freq_calibration(rt2x00dev);

	rt2800_bbp_write(rt2x00dev, 84, 0x19);
	if (rt2x00_rt_rev_gte(rt2x00dev, RT5592, REV_RT5592C))
		rt2800_bbp_write(rt2x00dev, 103, 0xc0);
}

static int rt2800_init_bbp(struct rt2x00_dev *rt2x00dev)
=======
>>>>>>> d0e0ac97
{
	u8 value;

	rt2800_bbp_read(rt2x00dev, 4, &value);
	rt2x00_set_field8(&value, BBP4_MAC_IF_CTRL, 1);
	rt2800_bbp_write(rt2x00dev, 4, value);
}

<<<<<<< HEAD
	if (rt2x00_rt(rt2x00dev, RT5592)) {
		rt2800_init_bbp_5592(rt2x00dev);
		return 0;
	}

	if (rt2x00_rt(rt2x00dev, RT3352)) {
		rt2800_bbp_write(rt2x00dev, 3, 0x00);
		rt2800_bbp_write(rt2x00dev, 4, 0x50);
	}

	if (rt2x00_rt(rt2x00dev, RT3290) ||
	    rt2x00_rt(rt2x00dev, RT5390) ||
	    rt2x00_rt(rt2x00dev, RT5392))
		rt2800_bbp4_mac_if_ctrl(rt2x00dev);
=======
static void rt2800_init_freq_calibration(struct rt2x00_dev *rt2x00dev)
{
	rt2800_bbp_write(rt2x00dev, 142, 1);
	rt2800_bbp_write(rt2x00dev, 143, 57);
}

static void rt2800_init_bbp_5592_glrt(struct rt2x00_dev *rt2x00dev)
{
	const u8 glrt_table[] = {
		0xE0, 0x1F, 0X38, 0x32, 0x08, 0x28, 0x19, 0x0A, 0xFF, 0x00, /* 128 ~ 137 */
		0x16, 0x10, 0x10, 0x0B, 0x36, 0x2C, 0x26, 0x24, 0x42, 0x36, /* 138 ~ 147 */
		0x30, 0x2D, 0x4C, 0x46, 0x3D, 0x40, 0x3E, 0x42, 0x3D, 0x40, /* 148 ~ 157 */
		0X3C, 0x34, 0x2C, 0x2F, 0x3C, 0x35, 0x2E, 0x2A, 0x49, 0x41, /* 158 ~ 167 */
		0x36, 0x31, 0x30, 0x30, 0x0E, 0x0D, 0x28, 0x21, 0x1C, 0x16, /* 168 ~ 177 */
		0x50, 0x4A, 0x43, 0x40, 0x10, 0x10, 0x10, 0x10, 0x00, 0x00, /* 178 ~ 187 */
		0x00, 0x00, 0x00, 0x00, 0x00, 0x00, 0x00, 0x00, 0x00, 0x00, /* 188 ~ 197 */
		0x00, 0x00, 0x7D, 0x14, 0x32, 0x2C, 0x36, 0x4C, 0x43, 0x2C, /* 198 ~ 207 */
		0x2E, 0x36, 0x30, 0x6E,					    /* 208 ~ 211 */
	};
	int i;

	for (i = 0; i < ARRAY_SIZE(glrt_table); i++) {
		rt2800_bbp_write(rt2x00dev, 195, 128 + i);
		rt2800_bbp_write(rt2x00dev, 196, glrt_table[i]);
	}
};
>>>>>>> d0e0ac97

static void rt2800_init_bbp_early(struct rt2x00_dev *rt2x00dev)
{
	rt2800_bbp_write(rt2x00dev, 65, 0x2C);
	rt2800_bbp_write(rt2x00dev, 66, 0x38);
	rt2800_bbp_write(rt2x00dev, 68, 0x0B);
	rt2800_bbp_write(rt2x00dev, 69, 0x12);
	rt2800_bbp_write(rt2x00dev, 70, 0x0a);
	rt2800_bbp_write(rt2x00dev, 73, 0x10);
	rt2800_bbp_write(rt2x00dev, 81, 0x37);
	rt2800_bbp_write(rt2x00dev, 82, 0x62);
	rt2800_bbp_write(rt2x00dev, 83, 0x6A);
	rt2800_bbp_write(rt2x00dev, 84, 0x99);
	rt2800_bbp_write(rt2x00dev, 86, 0x00);
	rt2800_bbp_write(rt2x00dev, 91, 0x04);
	rt2800_bbp_write(rt2x00dev, 92, 0x00);
	rt2800_bbp_write(rt2x00dev, 103, 0x00);
	rt2800_bbp_write(rt2x00dev, 105, 0x05);
	rt2800_bbp_write(rt2x00dev, 106, 0x35);
}

static void rt2800_disable_unused_dac_adc(struct rt2x00_dev *rt2x00dev)
{
	u16 eeprom;
	u8 value;

	rt2800_bbp_read(rt2x00dev, 138, &value);
	rt2x00_eeprom_read(rt2x00dev, EEPROM_NIC_CONF0, &eeprom);
	if (rt2x00_get_field16(eeprom, EEPROM_NIC_CONF0_TXPATH) == 1)
		value |= 0x20;
	if (rt2x00_get_field16(eeprom, EEPROM_NIC_CONF0_RXPATH) == 1)
		value &= ~0x02;
	rt2800_bbp_write(rt2x00dev, 138, value);
}

static void rt2800_init_bbp_305x_soc(struct rt2x00_dev *rt2x00dev)
{
	rt2800_bbp_write(rt2x00dev, 31, 0x08);

	rt2800_bbp_write(rt2x00dev, 65, 0x2c);
	rt2800_bbp_write(rt2x00dev, 66, 0x38);

	rt2800_bbp_write(rt2x00dev, 69, 0x12);
	rt2800_bbp_write(rt2x00dev, 73, 0x10);

	rt2800_bbp_write(rt2x00dev, 70, 0x0a);

	rt2800_bbp_write(rt2x00dev, 78, 0x0e);
	rt2800_bbp_write(rt2x00dev, 80, 0x08);

	rt2800_bbp_write(rt2x00dev, 82, 0x62);

	rt2800_bbp_write(rt2x00dev, 83, 0x6a);

	rt2800_bbp_write(rt2x00dev, 84, 0x99);

	rt2800_bbp_write(rt2x00dev, 86, 0x00);

	rt2800_bbp_write(rt2x00dev, 91, 0x04);

	rt2800_bbp_write(rt2x00dev, 92, 0x00);

	rt2800_bbp_write(rt2x00dev, 103, 0xc0);

	rt2800_bbp_write(rt2x00dev, 105, 0x01);

	rt2800_bbp_write(rt2x00dev, 106, 0x35);
}

static void rt2800_init_bbp_28xx(struct rt2x00_dev *rt2x00dev)
{
	rt2800_bbp_write(rt2x00dev, 65, 0x2c);
	rt2800_bbp_write(rt2x00dev, 66, 0x38);

	if (rt2x00_rt_rev(rt2x00dev, RT2860, REV_RT2860C)) {
		rt2800_bbp_write(rt2x00dev, 69, 0x16);
		rt2800_bbp_write(rt2x00dev, 73, 0x12);
	} else {
		rt2800_bbp_write(rt2x00dev, 69, 0x12);
		rt2800_bbp_write(rt2x00dev, 73, 0x10);
	}

	rt2800_bbp_write(rt2x00dev, 70, 0x0a);

	rt2800_bbp_write(rt2x00dev, 81, 0x37);

	rt2800_bbp_write(rt2x00dev, 82, 0x62);

	rt2800_bbp_write(rt2x00dev, 83, 0x6a);

	if (rt2x00_rt_rev(rt2x00dev, RT2860, REV_RT2860D))
		rt2800_bbp_write(rt2x00dev, 84, 0x19);
	else
		rt2800_bbp_write(rt2x00dev, 84, 0x99);

	rt2800_bbp_write(rt2x00dev, 86, 0x00);

	rt2800_bbp_write(rt2x00dev, 91, 0x04);

	rt2800_bbp_write(rt2x00dev, 92, 0x00);

	rt2800_bbp_write(rt2x00dev, 103, 0x00);

	rt2800_bbp_write(rt2x00dev, 105, 0x05);

	rt2800_bbp_write(rt2x00dev, 106, 0x35);
}

static void rt2800_init_bbp_30xx(struct rt2x00_dev *rt2x00dev)
{
	rt2800_bbp_write(rt2x00dev, 65, 0x2c);
	rt2800_bbp_write(rt2x00dev, 66, 0x38);

	rt2800_bbp_write(rt2x00dev, 69, 0x12);
	rt2800_bbp_write(rt2x00dev, 73, 0x10);

	rt2800_bbp_write(rt2x00dev, 70, 0x0a);

	rt2800_bbp_write(rt2x00dev, 79, 0x13);
	rt2800_bbp_write(rt2x00dev, 80, 0x05);
	rt2800_bbp_write(rt2x00dev, 81, 0x33);

	rt2800_bbp_write(rt2x00dev, 82, 0x62);

	rt2800_bbp_write(rt2x00dev, 83, 0x6a);

	rt2800_bbp_write(rt2x00dev, 84, 0x99);

	rt2800_bbp_write(rt2x00dev, 86, 0x00);

	rt2800_bbp_write(rt2x00dev, 91, 0x04);

	rt2800_bbp_write(rt2x00dev, 92, 0x00);

	if (rt2x00_rt_rev_gte(rt2x00dev, RT3070, REV_RT3070F) ||
	    rt2x00_rt_rev_gte(rt2x00dev, RT3071, REV_RT3071E) ||
	    rt2x00_rt_rev_gte(rt2x00dev, RT3090, REV_RT3090E))
		rt2800_bbp_write(rt2x00dev, 103, 0xc0);
	else
		rt2800_bbp_write(rt2x00dev, 103, 0x00);

	rt2800_bbp_write(rt2x00dev, 105, 0x05);

	rt2800_bbp_write(rt2x00dev, 106, 0x35);

	if (rt2x00_rt(rt2x00dev, RT3071) ||
	    rt2x00_rt(rt2x00dev, RT3090))
		rt2800_disable_unused_dac_adc(rt2x00dev);
}

static void rt2800_init_bbp_3290(struct rt2x00_dev *rt2x00dev)
{
	u8 value;

	rt2800_bbp4_mac_if_ctrl(rt2x00dev);

	rt2800_bbp_write(rt2x00dev, 31, 0x08);

	rt2800_bbp_write(rt2x00dev, 65, 0x2c);
	rt2800_bbp_write(rt2x00dev, 66, 0x38);

	rt2800_bbp_write(rt2x00dev, 68, 0x0b);

	rt2800_bbp_write(rt2x00dev, 69, 0x12);
	rt2800_bbp_write(rt2x00dev, 73, 0x13);
	rt2800_bbp_write(rt2x00dev, 75, 0x46);
	rt2800_bbp_write(rt2x00dev, 76, 0x28);

	rt2800_bbp_write(rt2x00dev, 77, 0x58);

	rt2800_bbp_write(rt2x00dev, 70, 0x0a);

	rt2800_bbp_write(rt2x00dev, 74, 0x0b);
	rt2800_bbp_write(rt2x00dev, 79, 0x18);
	rt2800_bbp_write(rt2x00dev, 80, 0x09);
	rt2800_bbp_write(rt2x00dev, 81, 0x33);

	rt2800_bbp_write(rt2x00dev, 82, 0x62);

	rt2800_bbp_write(rt2x00dev, 83, 0x7a);

	rt2800_bbp_write(rt2x00dev, 84, 0x9a);

	rt2800_bbp_write(rt2x00dev, 86, 0x38);

	rt2800_bbp_write(rt2x00dev, 91, 0x04);

	rt2800_bbp_write(rt2x00dev, 92, 0x02);

	rt2800_bbp_write(rt2x00dev, 103, 0xc0);

	rt2800_bbp_write(rt2x00dev, 104, 0x92);

	rt2800_bbp_write(rt2x00dev, 105, 0x1c);

	rt2800_bbp_write(rt2x00dev, 106, 0x03);

	rt2800_bbp_write(rt2x00dev, 128, 0x12);

	rt2800_bbp_write(rt2x00dev, 67, 0x24);
	rt2800_bbp_write(rt2x00dev, 143, 0x04);
	rt2800_bbp_write(rt2x00dev, 142, 0x99);
	rt2800_bbp_write(rt2x00dev, 150, 0x30);
	rt2800_bbp_write(rt2x00dev, 151, 0x2e);
	rt2800_bbp_write(rt2x00dev, 152, 0x20);
	rt2800_bbp_write(rt2x00dev, 153, 0x34);
	rt2800_bbp_write(rt2x00dev, 154, 0x40);
	rt2800_bbp_write(rt2x00dev, 155, 0x3b);
	rt2800_bbp_write(rt2x00dev, 253, 0x04);

	rt2800_bbp_read(rt2x00dev, 47, &value);
	rt2x00_set_field8(&value, BBP47_TSSI_ADC6, 1);
	rt2800_bbp_write(rt2x00dev, 47, value);

	/* Use 5-bit ADC for Acquisition and 8-bit ADC for data */
	rt2800_bbp_read(rt2x00dev, 3, &value);
	rt2x00_set_field8(&value, BBP3_ADC_MODE_SWITCH, 1);
	rt2x00_set_field8(&value, BBP3_ADC_INIT_MODE, 1);
	rt2800_bbp_write(rt2x00dev, 3, value);
}

static void rt2800_init_bbp_3352(struct rt2x00_dev *rt2x00dev)
{
	rt2800_bbp_write(rt2x00dev, 3, 0x00);
	rt2800_bbp_write(rt2x00dev, 4, 0x50);

	rt2800_bbp_write(rt2x00dev, 31, 0x08);

	rt2800_bbp_write(rt2x00dev, 47, 0x48);

	rt2800_bbp_write(rt2x00dev, 65, 0x2c);
	rt2800_bbp_write(rt2x00dev, 66, 0x38);

	rt2800_bbp_write(rt2x00dev, 68, 0x0b);

	rt2800_bbp_write(rt2x00dev, 69, 0x12);
	rt2800_bbp_write(rt2x00dev, 73, 0x13);
	rt2800_bbp_write(rt2x00dev, 75, 0x46);
	rt2800_bbp_write(rt2x00dev, 76, 0x28);

	rt2800_bbp_write(rt2x00dev, 77, 0x59);

	rt2800_bbp_write(rt2x00dev, 70, 0x0a);

	rt2800_bbp_write(rt2x00dev, 78, 0x0e);
	rt2800_bbp_write(rt2x00dev, 80, 0x08);
	rt2800_bbp_write(rt2x00dev, 81, 0x37);

	rt2800_bbp_write(rt2x00dev, 82, 0x62);

	rt2800_bbp_write(rt2x00dev, 83, 0x6a);

	rt2800_bbp_write(rt2x00dev, 84, 0x99);

	rt2800_bbp_write(rt2x00dev, 86, 0x38);

	rt2800_bbp_write(rt2x00dev, 88, 0x90);

	rt2800_bbp_write(rt2x00dev, 91, 0x04);

	rt2800_bbp_write(rt2x00dev, 92, 0x02);

	rt2800_bbp_write(rt2x00dev, 103, 0xc0);

	rt2800_bbp_write(rt2x00dev, 104, 0x92);

	rt2800_bbp_write(rt2x00dev, 105, 0x34);

	rt2800_bbp_write(rt2x00dev, 106, 0x05);

	rt2800_bbp_write(rt2x00dev, 120, 0x50);

	rt2800_bbp_write(rt2x00dev, 137, 0x0f);

	rt2800_bbp_write(rt2x00dev, 163, 0xbd);
	/* Set ITxBF timeout to 0x9c40=1000msec */
	rt2800_bbp_write(rt2x00dev, 179, 0x02);
	rt2800_bbp_write(rt2x00dev, 180, 0x00);
	rt2800_bbp_write(rt2x00dev, 182, 0x40);
	rt2800_bbp_write(rt2x00dev, 180, 0x01);
	rt2800_bbp_write(rt2x00dev, 182, 0x9c);
	rt2800_bbp_write(rt2x00dev, 179, 0x00);
	/* Reprogram the inband interface to put right values in RXWI */
	rt2800_bbp_write(rt2x00dev, 142, 0x04);
	rt2800_bbp_write(rt2x00dev, 143, 0x3b);
	rt2800_bbp_write(rt2x00dev, 142, 0x06);
	rt2800_bbp_write(rt2x00dev, 143, 0xa0);
	rt2800_bbp_write(rt2x00dev, 142, 0x07);
	rt2800_bbp_write(rt2x00dev, 143, 0xa1);
	rt2800_bbp_write(rt2x00dev, 142, 0x08);
	rt2800_bbp_write(rt2x00dev, 143, 0xa2);

	rt2800_bbp_write(rt2x00dev, 148, 0xc8);
}

static void rt2800_init_bbp_3390(struct rt2x00_dev *rt2x00dev)
{
	rt2800_bbp_write(rt2x00dev, 65, 0x2c);
	rt2800_bbp_write(rt2x00dev, 66, 0x38);

	rt2800_bbp_write(rt2x00dev, 69, 0x12);
	rt2800_bbp_write(rt2x00dev, 73, 0x10);

	rt2800_bbp_write(rt2x00dev, 70, 0x0a);

	rt2800_bbp_write(rt2x00dev, 79, 0x13);
	rt2800_bbp_write(rt2x00dev, 80, 0x05);
	rt2800_bbp_write(rt2x00dev, 81, 0x33);

	rt2800_bbp_write(rt2x00dev, 82, 0x62);

	rt2800_bbp_write(rt2x00dev, 83, 0x6a);

	rt2800_bbp_write(rt2x00dev, 84, 0x99);

	rt2800_bbp_write(rt2x00dev, 86, 0x00);

	rt2800_bbp_write(rt2x00dev, 91, 0x04);

	rt2800_bbp_write(rt2x00dev, 92, 0x00);

	if (rt2x00_rt_rev_gte(rt2x00dev, RT3390, REV_RT3390E))
		rt2800_bbp_write(rt2x00dev, 103, 0xc0);
	else
		rt2800_bbp_write(rt2x00dev, 103, 0x00);

	rt2800_bbp_write(rt2x00dev, 105, 0x05);

	rt2800_bbp_write(rt2x00dev, 106, 0x35);

	rt2800_disable_unused_dac_adc(rt2x00dev);
}

static void rt2800_init_bbp_3572(struct rt2x00_dev *rt2x00dev)
{
	rt2800_bbp_write(rt2x00dev, 31, 0x08);

	rt2800_bbp_write(rt2x00dev, 65, 0x2c);
	rt2800_bbp_write(rt2x00dev, 66, 0x38);

	rt2800_bbp_write(rt2x00dev, 69, 0x12);
	rt2800_bbp_write(rt2x00dev, 73, 0x10);

	rt2800_bbp_write(rt2x00dev, 70, 0x0a);

	rt2800_bbp_write(rt2x00dev, 79, 0x13);
	rt2800_bbp_write(rt2x00dev, 80, 0x05);
	rt2800_bbp_write(rt2x00dev, 81, 0x33);

	rt2800_bbp_write(rt2x00dev, 82, 0x62);

	rt2800_bbp_write(rt2x00dev, 83, 0x6a);

	rt2800_bbp_write(rt2x00dev, 84, 0x99);

	rt2800_bbp_write(rt2x00dev, 86, 0x00);

	rt2800_bbp_write(rt2x00dev, 91, 0x04);

	rt2800_bbp_write(rt2x00dev, 92, 0x00);

	rt2800_bbp_write(rt2x00dev, 103, 0xc0);

	rt2800_bbp_write(rt2x00dev, 105, 0x05);

	rt2800_bbp_write(rt2x00dev, 106, 0x35);

	rt2800_disable_unused_dac_adc(rt2x00dev);
}

static void rt2800_init_bbp_53xx(struct rt2x00_dev *rt2x00dev)
{
	int ant, div_mode;
	u16 eeprom;
	u8 value;

	rt2800_bbp4_mac_if_ctrl(rt2x00dev);

	rt2800_bbp_write(rt2x00dev, 31, 0x08);

	rt2800_bbp_write(rt2x00dev, 65, 0x2c);
	rt2800_bbp_write(rt2x00dev, 66, 0x38);

	rt2800_bbp_write(rt2x00dev, 68, 0x0b);

	rt2800_bbp_write(rt2x00dev, 69, 0x12);
	rt2800_bbp_write(rt2x00dev, 73, 0x13);
	rt2800_bbp_write(rt2x00dev, 75, 0x46);
	rt2800_bbp_write(rt2x00dev, 76, 0x28);

	rt2800_bbp_write(rt2x00dev, 77, 0x59);

	rt2800_bbp_write(rt2x00dev, 70, 0x0a);

	rt2800_bbp_write(rt2x00dev, 79, 0x13);
	rt2800_bbp_write(rt2x00dev, 80, 0x05);
	rt2800_bbp_write(rt2x00dev, 81, 0x33);

	rt2800_bbp_write(rt2x00dev, 82, 0x62);

	rt2800_bbp_write(rt2x00dev, 83, 0x7a);

	rt2800_bbp_write(rt2x00dev, 84, 0x9a);

	rt2800_bbp_write(rt2x00dev, 86, 0x38);

	if (rt2x00_rt(rt2x00dev, RT5392))
		rt2800_bbp_write(rt2x00dev, 88, 0x90);

	rt2800_bbp_write(rt2x00dev, 91, 0x04);

	rt2800_bbp_write(rt2x00dev, 92, 0x02);

	if (rt2x00_rt(rt2x00dev, RT5392)) {
		rt2800_bbp_write(rt2x00dev, 95, 0x9a);
		rt2800_bbp_write(rt2x00dev, 98, 0x12);
	}

	rt2800_bbp_write(rt2x00dev, 103, 0xc0);

	rt2800_bbp_write(rt2x00dev, 104, 0x92);

	rt2800_bbp_write(rt2x00dev, 105, 0x3c);

	if (rt2x00_rt(rt2x00dev, RT5390))
		rt2800_bbp_write(rt2x00dev, 106, 0x03);
	else if (rt2x00_rt(rt2x00dev, RT5392))
		rt2800_bbp_write(rt2x00dev, 106, 0x12);
	else
		WARN_ON(1);

	rt2800_bbp_write(rt2x00dev, 128, 0x12);

	if (rt2x00_rt(rt2x00dev, RT5392)) {
		rt2800_bbp_write(rt2x00dev, 134, 0xd0);
		rt2800_bbp_write(rt2x00dev, 135, 0xf6);
	}

	rt2800_disable_unused_dac_adc(rt2x00dev);

	rt2x00_eeprom_read(rt2x00dev, EEPROM_NIC_CONF1, &eeprom);
	div_mode = rt2x00_get_field16(eeprom,
				      EEPROM_NIC_CONF1_ANT_DIVERSITY);
	ant = (div_mode == 3) ? 1 : 0;

	/* check if this is a Bluetooth combo card */
	if (test_bit(CAPABILITY_BT_COEXIST, &rt2x00dev->cap_flags)) {
		u32 reg;

		rt2800_register_read(rt2x00dev, GPIO_CTRL, &reg);
		rt2x00_set_field32(&reg, GPIO_CTRL_DIR3, 0);
		rt2x00_set_field32(&reg, GPIO_CTRL_DIR6, 0);
		rt2x00_set_field32(&reg, GPIO_CTRL_VAL3, 0);
		rt2x00_set_field32(&reg, GPIO_CTRL_VAL6, 0);
		if (ant == 0)
			rt2x00_set_field32(&reg, GPIO_CTRL_VAL3, 1);
		else if (ant == 1)
			rt2x00_set_field32(&reg, GPIO_CTRL_VAL6, 1);
		rt2800_register_write(rt2x00dev, GPIO_CTRL, reg);
	}

	/* This chip has hardware antenna diversity*/
	if (rt2x00_rt_rev_gte(rt2x00dev, RT5390, REV_RT5390R)) {
		rt2800_bbp_write(rt2x00dev, 150, 0); /* Disable Antenna Software OFDM */
		rt2800_bbp_write(rt2x00dev, 151, 0); /* Disable Antenna Software CCK */
		rt2800_bbp_write(rt2x00dev, 154, 0); /* Clear previously selected antenna */
	}

	rt2800_bbp_read(rt2x00dev, 152, &value);
	if (ant == 0)
		rt2x00_set_field8(&value, BBP152_RX_DEFAULT_ANT, 1);
	else
		rt2x00_set_field8(&value, BBP152_RX_DEFAULT_ANT, 0);
	rt2800_bbp_write(rt2x00dev, 152, value);

	rt2800_init_freq_calibration(rt2x00dev);
}

static void rt2800_init_bbp_5592(struct rt2x00_dev *rt2x00dev)
{
	int ant, div_mode;
	u16 eeprom;
	u8 value;

	rt2800_init_bbp_early(rt2x00dev);

	rt2800_bbp_read(rt2x00dev, 105, &value);
	rt2x00_set_field8(&value, BBP105_MLD,
			  rt2x00dev->default_ant.rx_chain_num == 2);
	rt2800_bbp_write(rt2x00dev, 105, value);

	rt2800_bbp4_mac_if_ctrl(rt2x00dev);

	rt2800_bbp_write(rt2x00dev, 20, 0x06);
	rt2800_bbp_write(rt2x00dev, 31, 0x08);
	rt2800_bbp_write(rt2x00dev, 65, 0x2C);
	rt2800_bbp_write(rt2x00dev, 68, 0xDD);
	rt2800_bbp_write(rt2x00dev, 69, 0x1A);
	rt2800_bbp_write(rt2x00dev, 70, 0x05);
	rt2800_bbp_write(rt2x00dev, 73, 0x13);
	rt2800_bbp_write(rt2x00dev, 74, 0x0F);
	rt2800_bbp_write(rt2x00dev, 75, 0x4F);
	rt2800_bbp_write(rt2x00dev, 76, 0x28);
	rt2800_bbp_write(rt2x00dev, 77, 0x59);
	rt2800_bbp_write(rt2x00dev, 84, 0x9A);
	rt2800_bbp_write(rt2x00dev, 86, 0x38);
	rt2800_bbp_write(rt2x00dev, 88, 0x90);
	rt2800_bbp_write(rt2x00dev, 91, 0x04);
	rt2800_bbp_write(rt2x00dev, 92, 0x02);
	rt2800_bbp_write(rt2x00dev, 95, 0x9a);
	rt2800_bbp_write(rt2x00dev, 98, 0x12);
	rt2800_bbp_write(rt2x00dev, 103, 0xC0);
	rt2800_bbp_write(rt2x00dev, 104, 0x92);
	/* FIXME BBP105 owerwrite */
	rt2800_bbp_write(rt2x00dev, 105, 0x3C);
	rt2800_bbp_write(rt2x00dev, 106, 0x35);
	rt2800_bbp_write(rt2x00dev, 128, 0x12);
	rt2800_bbp_write(rt2x00dev, 134, 0xD0);
	rt2800_bbp_write(rt2x00dev, 135, 0xF6);
	rt2800_bbp_write(rt2x00dev, 137, 0x0F);

	/* Initialize GLRT (Generalized Likehood Radio Test) */
	rt2800_init_bbp_5592_glrt(rt2x00dev);

	rt2800_bbp4_mac_if_ctrl(rt2x00dev);

	rt2x00_eeprom_read(rt2x00dev, EEPROM_NIC_CONF1, &eeprom);
	div_mode = rt2x00_get_field16(eeprom, EEPROM_NIC_CONF1_ANT_DIVERSITY);
	ant = (div_mode == 3) ? 1 : 0;
	rt2800_bbp_read(rt2x00dev, 152, &value);
	if (ant == 0) {
		/* Main antenna */
		rt2x00_set_field8(&value, BBP152_RX_DEFAULT_ANT, 1);
	} else {
		/* Auxiliary antenna */
		rt2x00_set_field8(&value, BBP152_RX_DEFAULT_ANT, 0);
	}
	rt2800_bbp_write(rt2x00dev, 152, value);

	if (rt2x00_rt_rev_gte(rt2x00dev, RT5592, REV_RT5592C)) {
		rt2800_bbp_read(rt2x00dev, 254, &value);
		rt2x00_set_field8(&value, BBP254_BIT7, 1);
		rt2800_bbp_write(rt2x00dev, 254, value);
	}

	rt2800_init_freq_calibration(rt2x00dev);

	rt2800_bbp_write(rt2x00dev, 84, 0x19);
	if (rt2x00_rt_rev_gte(rt2x00dev, RT5592, REV_RT5592C))
		rt2800_bbp_write(rt2x00dev, 103, 0xc0);
}

static void rt2800_init_bbp(struct rt2x00_dev *rt2x00dev)
{
	unsigned int i;
	u16 eeprom;
	u8 reg_id;
	u8 value;

	if (rt2800_is_305x_soc(rt2x00dev))
		rt2800_init_bbp_305x_soc(rt2x00dev);

<<<<<<< HEAD
		rt2800_init_freq_calibration(rt2x00dev);
=======
	switch (rt2x00dev->chip.rt) {
	case RT2860:
	case RT2872:
	case RT2883:
		rt2800_init_bbp_28xx(rt2x00dev);
		break;
	case RT3070:
	case RT3071:
	case RT3090:
		rt2800_init_bbp_30xx(rt2x00dev);
		break;
	case RT3290:
		rt2800_init_bbp_3290(rt2x00dev);
		break;
	case RT3352:
		rt2800_init_bbp_3352(rt2x00dev);
		break;
	case RT3390:
		rt2800_init_bbp_3390(rt2x00dev);
		break;
	case RT3572:
		rt2800_init_bbp_3572(rt2x00dev);
		break;
	case RT5390:
	case RT5392:
		rt2800_init_bbp_53xx(rt2x00dev);
		break;
	case RT5592:
		rt2800_init_bbp_5592(rt2x00dev);
		return;
>>>>>>> d0e0ac97
	}

	for (i = 0; i < EEPROM_BBP_SIZE; i++) {
		rt2x00_eeprom_read(rt2x00dev, EEPROM_BBP_START + i, &eeprom);

		if (eeprom != 0xffff && eeprom != 0x0000) {
			reg_id = rt2x00_get_field16(eeprom, EEPROM_BBP_REG_ID);
			value = rt2x00_get_field16(eeprom, EEPROM_BBP_VALUE);
			rt2800_bbp_write(rt2x00dev, reg_id, value);
		}
	}
}

static void rt2800_led_open_drain_enable(struct rt2x00_dev *rt2x00dev)
{
	u32 reg;

	rt2800_register_read(rt2x00dev, OPT_14_CSR, &reg);
	rt2x00_set_field32(&reg, OPT_14_CSR_BIT0, 1);
	rt2800_register_write(rt2x00dev, OPT_14_CSR, reg);
}

<<<<<<< HEAD
static void rt2800_led_open_drain_enable(struct rt2x00_dev *rt2x00dev)
{
	u32 reg;

	rt2800_register_read(rt2x00dev, OPT_14_CSR, &reg);
	rt2x00_set_field32(&reg, OPT_14_CSR_BIT0, 1);
	rt2800_register_write(rt2x00dev, OPT_14_CSR, reg);
}

=======
>>>>>>> d0e0ac97
static u8 rt2800_init_rx_filter(struct rt2x00_dev *rt2x00dev, bool bw40,
				u8 filter_target)
{
	unsigned int i;
	u8 bbp;
	u8 rfcsr;
	u8 passband;
	u8 stopband;
	u8 overtuned = 0;
	u8 rfcsr24 = (bw40) ? 0x27 : 0x07;

	rt2800_rfcsr_write(rt2x00dev, 24, rfcsr24);

	rt2800_bbp_read(rt2x00dev, 4, &bbp);
	rt2x00_set_field8(&bbp, BBP4_BANDWIDTH, 2 * bw40);
	rt2800_bbp_write(rt2x00dev, 4, bbp);

	rt2800_rfcsr_read(rt2x00dev, 31, &rfcsr);
	rt2x00_set_field8(&rfcsr, RFCSR31_RX_H20M, bw40);
	rt2800_rfcsr_write(rt2x00dev, 31, rfcsr);

	rt2800_rfcsr_read(rt2x00dev, 22, &rfcsr);
	rt2x00_set_field8(&rfcsr, RFCSR22_BASEBAND_LOOPBACK, 1);
	rt2800_rfcsr_write(rt2x00dev, 22, rfcsr);

	/*
	 * Set power & frequency of passband test tone
	 */
	rt2800_bbp_write(rt2x00dev, 24, 0);

	for (i = 0; i < 100; i++) {
		rt2800_bbp_write(rt2x00dev, 25, 0x90);
		msleep(1);

		rt2800_bbp_read(rt2x00dev, 55, &passband);
		if (passband)
			break;
	}

	/*
	 * Set power & frequency of stopband test tone
	 */
	rt2800_bbp_write(rt2x00dev, 24, 0x06);

	for (i = 0; i < 100; i++) {
		rt2800_bbp_write(rt2x00dev, 25, 0x90);
		msleep(1);

		rt2800_bbp_read(rt2x00dev, 55, &stopband);

		if ((passband - stopband) <= filter_target) {
			rfcsr24++;
			overtuned += ((passband - stopband) == filter_target);
		} else
			break;

		rt2800_rfcsr_write(rt2x00dev, 24, rfcsr24);
	}

	rfcsr24 -= !!overtuned;

	rt2800_rfcsr_write(rt2x00dev, 24, rfcsr24);
	return rfcsr24;
}

static void rt2800_rf_init_calibration(struct rt2x00_dev *rt2x00dev,
				       const unsigned int rf_reg)
{
	u8 rfcsr;

	rt2800_rfcsr_read(rt2x00dev, rf_reg, &rfcsr);
	rt2x00_set_field8(&rfcsr, FIELD8(0x80), 1);
	rt2800_rfcsr_write(rt2x00dev, rf_reg, rfcsr);
	msleep(1);
	rt2x00_set_field8(&rfcsr, FIELD8(0x80), 0);
	rt2800_rfcsr_write(rt2x00dev, rf_reg, rfcsr);
}

static void rt2800_rx_filter_calibration(struct rt2x00_dev *rt2x00dev)
{
	struct rt2800_drv_data *drv_data = rt2x00dev->drv_data;
	u8 filter_tgt_bw20;
	u8 filter_tgt_bw40;
	u8 rfcsr, bbp;

	/*
	 * TODO: sync filter_tgt values with vendor driver
	 */
	if (rt2x00_rt(rt2x00dev, RT3070)) {
		filter_tgt_bw20 = 0x16;
		filter_tgt_bw40 = 0x19;
	} else {
		filter_tgt_bw20 = 0x13;
		filter_tgt_bw40 = 0x15;
	}

	drv_data->calibration_bw20 =
		rt2800_init_rx_filter(rt2x00dev, false, filter_tgt_bw20);
	drv_data->calibration_bw40 =
		rt2800_init_rx_filter(rt2x00dev, true, filter_tgt_bw40);
<<<<<<< HEAD

	/*
	 * Save BBP 25 & 26 values for later use in channel switching (for 3052)
	 */
	rt2800_bbp_read(rt2x00dev, 25, &drv_data->bbp25);
	rt2800_bbp_read(rt2x00dev, 26, &drv_data->bbp26);

	/*
	 * Set back to initial state
	 */
	rt2800_bbp_write(rt2x00dev, 24, 0);

	rt2800_rfcsr_read(rt2x00dev, 22, &rfcsr);
	rt2x00_set_field8(&rfcsr, RFCSR22_BASEBAND_LOOPBACK, 0);
	rt2800_rfcsr_write(rt2x00dev, 22, rfcsr);

	/*
	 * Set BBP back to BW20
	 */
	rt2800_bbp_read(rt2x00dev, 4, &bbp);
	rt2x00_set_field8(&bbp, BBP4_BANDWIDTH, 0);
	rt2800_bbp_write(rt2x00dev, 4, bbp);
}

static void rt2800_normal_mode_setup_3xxx(struct rt2x00_dev *rt2x00dev)
{
	struct rt2800_drv_data *drv_data = rt2x00dev->drv_data;
	u8 min_gain, rfcsr, bbp;
	u16 eeprom;

	rt2800_rfcsr_read(rt2x00dev, 17, &rfcsr);

	rt2x00_set_field8(&rfcsr, RFCSR17_TX_LO1_EN, 0);
	if (rt2x00_rt(rt2x00dev, RT3070) ||
	    rt2x00_rt_rev_lt(rt2x00dev, RT3071, REV_RT3071E) ||
	    rt2x00_rt_rev_lt(rt2x00dev, RT3090, REV_RT3090E) ||
	    rt2x00_rt_rev_lt(rt2x00dev, RT3390, REV_RT3390E)) {
		if (!test_bit(CAPABILITY_EXTERNAL_LNA_BG, &rt2x00dev->cap_flags))
			rt2x00_set_field8(&rfcsr, RFCSR17_R, 1);
	}

	min_gain = rt2x00_rt(rt2x00dev, RT3070) ? 1 : 2;
	if (drv_data->txmixer_gain_24g >= min_gain) {
		rt2x00_set_field8(&rfcsr, RFCSR17_TXMIXER_GAIN,
				  drv_data->txmixer_gain_24g);
	}

	rt2800_rfcsr_write(rt2x00dev, 17, rfcsr);

	if (rt2x00_rt(rt2x00dev, RT3090)) {
		/*  Turn off unused DAC1 and ADC1 to reduce power consumption */
		rt2800_bbp_read(rt2x00dev, 138, &bbp);
		rt2x00_eeprom_read(rt2x00dev, EEPROM_NIC_CONF0, &eeprom);
		if (rt2x00_get_field16(eeprom, EEPROM_NIC_CONF0_RXPATH) == 1)
			rt2x00_set_field8(&bbp, BBP138_RX_ADC1, 0);
		if (rt2x00_get_field16(eeprom, EEPROM_NIC_CONF0_TXPATH) == 1)
			rt2x00_set_field8(&bbp, BBP138_TX_DAC1, 1);
		rt2800_bbp_write(rt2x00dev, 138, bbp);
	}

=======

	/*
	 * Save BBP 25 & 26 values for later use in channel switching (for 3052)
	 */
	rt2800_bbp_read(rt2x00dev, 25, &drv_data->bbp25);
	rt2800_bbp_read(rt2x00dev, 26, &drv_data->bbp26);

	/*
	 * Set back to initial state
	 */
	rt2800_bbp_write(rt2x00dev, 24, 0);

	rt2800_rfcsr_read(rt2x00dev, 22, &rfcsr);
	rt2x00_set_field8(&rfcsr, RFCSR22_BASEBAND_LOOPBACK, 0);
	rt2800_rfcsr_write(rt2x00dev, 22, rfcsr);

	/*
	 * Set BBP back to BW20
	 */
	rt2800_bbp_read(rt2x00dev, 4, &bbp);
	rt2x00_set_field8(&bbp, BBP4_BANDWIDTH, 0);
	rt2800_bbp_write(rt2x00dev, 4, bbp);
}

static void rt2800_normal_mode_setup_3xxx(struct rt2x00_dev *rt2x00dev)
{
	struct rt2800_drv_data *drv_data = rt2x00dev->drv_data;
	u8 min_gain, rfcsr, bbp;
	u16 eeprom;

	rt2800_rfcsr_read(rt2x00dev, 17, &rfcsr);

	rt2x00_set_field8(&rfcsr, RFCSR17_TX_LO1_EN, 0);
	if (rt2x00_rt(rt2x00dev, RT3070) ||
	    rt2x00_rt_rev_lt(rt2x00dev, RT3071, REV_RT3071E) ||
	    rt2x00_rt_rev_lt(rt2x00dev, RT3090, REV_RT3090E) ||
	    rt2x00_rt_rev_lt(rt2x00dev, RT3390, REV_RT3390E)) {
		if (!test_bit(CAPABILITY_EXTERNAL_LNA_BG, &rt2x00dev->cap_flags))
			rt2x00_set_field8(&rfcsr, RFCSR17_R, 1);
	}

	min_gain = rt2x00_rt(rt2x00dev, RT3070) ? 1 : 2;
	if (drv_data->txmixer_gain_24g >= min_gain) {
		rt2x00_set_field8(&rfcsr, RFCSR17_TXMIXER_GAIN,
				  drv_data->txmixer_gain_24g);
	}

	rt2800_rfcsr_write(rt2x00dev, 17, rfcsr);

	if (rt2x00_rt(rt2x00dev, RT3090)) {
		/*  Turn off unused DAC1 and ADC1 to reduce power consumption */
		rt2800_bbp_read(rt2x00dev, 138, &bbp);
		rt2x00_eeprom_read(rt2x00dev, EEPROM_NIC_CONF0, &eeprom);
		if (rt2x00_get_field16(eeprom, EEPROM_NIC_CONF0_RXPATH) == 1)
			rt2x00_set_field8(&bbp, BBP138_RX_ADC1, 0);
		if (rt2x00_get_field16(eeprom, EEPROM_NIC_CONF0_TXPATH) == 1)
			rt2x00_set_field8(&bbp, BBP138_TX_DAC1, 1);
		rt2800_bbp_write(rt2x00dev, 138, bbp);
	}

>>>>>>> d0e0ac97
	if (rt2x00_rt(rt2x00dev, RT3070)) {
		rt2800_rfcsr_read(rt2x00dev, 27, &rfcsr);
		if (rt2x00_rt_rev_lt(rt2x00dev, RT3070, REV_RT3070F))
			rt2x00_set_field8(&rfcsr, RFCSR27_R1, 3);
		else
			rt2x00_set_field8(&rfcsr, RFCSR27_R1, 0);
		rt2x00_set_field8(&rfcsr, RFCSR27_R2, 0);
		rt2x00_set_field8(&rfcsr, RFCSR27_R3, 0);
		rt2x00_set_field8(&rfcsr, RFCSR27_R4, 0);
		rt2800_rfcsr_write(rt2x00dev, 27, rfcsr);
	} else if (rt2x00_rt(rt2x00dev, RT3071) ||
		   rt2x00_rt(rt2x00dev, RT3090) ||
		   rt2x00_rt(rt2x00dev, RT3390)) {
		rt2800_rfcsr_read(rt2x00dev, 1, &rfcsr);
		rt2x00_set_field8(&rfcsr, RFCSR1_RF_BLOCK_EN, 1);
		rt2x00_set_field8(&rfcsr, RFCSR1_RX0_PD, 0);
		rt2x00_set_field8(&rfcsr, RFCSR1_TX0_PD, 0);
		rt2x00_set_field8(&rfcsr, RFCSR1_RX1_PD, 1);
		rt2x00_set_field8(&rfcsr, RFCSR1_TX1_PD, 1);
		rt2800_rfcsr_write(rt2x00dev, 1, rfcsr);

		rt2800_rfcsr_read(rt2x00dev, 15, &rfcsr);
		rt2x00_set_field8(&rfcsr, RFCSR15_TX_LO2_EN, 0);
		rt2800_rfcsr_write(rt2x00dev, 15, rfcsr);

		rt2800_rfcsr_read(rt2x00dev, 20, &rfcsr);
		rt2x00_set_field8(&rfcsr, RFCSR20_RX_LO1_EN, 0);
		rt2800_rfcsr_write(rt2x00dev, 20, rfcsr);

		rt2800_rfcsr_read(rt2x00dev, 21, &rfcsr);
		rt2x00_set_field8(&rfcsr, RFCSR21_RX_LO2_EN, 0);
		rt2800_rfcsr_write(rt2x00dev, 21, rfcsr);
	}
}

static void rt2800_normal_mode_setup_5xxx(struct rt2x00_dev *rt2x00dev)
{
	u8 reg;
	u16 eeprom;

	/*  Turn off unused DAC1 and ADC1 to reduce power consumption */
	rt2800_bbp_read(rt2x00dev, 138, &reg);
	rt2x00_eeprom_read(rt2x00dev, EEPROM_NIC_CONF0, &eeprom);
	if (rt2x00_get_field16(eeprom, EEPROM_NIC_CONF0_RXPATH) == 1)
		rt2x00_set_field8(&reg, BBP138_RX_ADC1, 0);
	if (rt2x00_get_field16(eeprom, EEPROM_NIC_CONF0_TXPATH) == 1)
		rt2x00_set_field8(&reg, BBP138_TX_DAC1, 1);
	rt2800_bbp_write(rt2x00dev, 138, reg);

	rt2800_rfcsr_read(rt2x00dev, 38, &reg);
	rt2x00_set_field8(&reg, RFCSR38_RX_LO1_EN, 0);
	rt2800_rfcsr_write(rt2x00dev, 38, reg);

	rt2800_rfcsr_read(rt2x00dev, 39, &reg);
	rt2x00_set_field8(&reg, RFCSR39_RX_LO2_EN, 0);
	rt2800_rfcsr_write(rt2x00dev, 39, reg);

	rt2800_bbp4_mac_if_ctrl(rt2x00dev);

	rt2800_rfcsr_read(rt2x00dev, 30, &reg);
	rt2x00_set_field8(&reg, RFCSR30_RX_VCM, 2);
	rt2800_rfcsr_write(rt2x00dev, 30, reg);
}

static void rt2800_init_rfcsr_305x_soc(struct rt2x00_dev *rt2x00dev)
{
	rt2800_rf_init_calibration(rt2x00dev, 30);

	rt2800_rfcsr_write(rt2x00dev, 0, 0x50);
	rt2800_rfcsr_write(rt2x00dev, 1, 0x01);
	rt2800_rfcsr_write(rt2x00dev, 2, 0xf7);
	rt2800_rfcsr_write(rt2x00dev, 3, 0x75);
	rt2800_rfcsr_write(rt2x00dev, 4, 0x40);
	rt2800_rfcsr_write(rt2x00dev, 5, 0x03);
	rt2800_rfcsr_write(rt2x00dev, 6, 0x02);
	rt2800_rfcsr_write(rt2x00dev, 7, 0x50);
	rt2800_rfcsr_write(rt2x00dev, 8, 0x39);
	rt2800_rfcsr_write(rt2x00dev, 9, 0x0f);
	rt2800_rfcsr_write(rt2x00dev, 10, 0x60);
	rt2800_rfcsr_write(rt2x00dev, 11, 0x21);
	rt2800_rfcsr_write(rt2x00dev, 12, 0x75);
	rt2800_rfcsr_write(rt2x00dev, 13, 0x75);
	rt2800_rfcsr_write(rt2x00dev, 14, 0x90);
	rt2800_rfcsr_write(rt2x00dev, 15, 0x58);
	rt2800_rfcsr_write(rt2x00dev, 16, 0xb3);
	rt2800_rfcsr_write(rt2x00dev, 17, 0x92);
	rt2800_rfcsr_write(rt2x00dev, 18, 0x2c);
	rt2800_rfcsr_write(rt2x00dev, 19, 0x02);
	rt2800_rfcsr_write(rt2x00dev, 20, 0xba);
	rt2800_rfcsr_write(rt2x00dev, 21, 0xdb);
	rt2800_rfcsr_write(rt2x00dev, 22, 0x00);
	rt2800_rfcsr_write(rt2x00dev, 23, 0x31);
	rt2800_rfcsr_write(rt2x00dev, 24, 0x08);
	rt2800_rfcsr_write(rt2x00dev, 25, 0x01);
	rt2800_rfcsr_write(rt2x00dev, 26, 0x25);
	rt2800_rfcsr_write(rt2x00dev, 27, 0x23);
	rt2800_rfcsr_write(rt2x00dev, 28, 0x13);
	rt2800_rfcsr_write(rt2x00dev, 29, 0x83);
	rt2800_rfcsr_write(rt2x00dev, 30, 0x00);
	rt2800_rfcsr_write(rt2x00dev, 31, 0x00);
}

static void rt2800_init_rfcsr_30xx(struct rt2x00_dev *rt2x00dev)
{
	u8 rfcsr;
	u16 eeprom;
	u32 reg;

	/* XXX vendor driver do this only for 3070 */
	rt2800_rf_init_calibration(rt2x00dev, 30);

	rt2800_rfcsr_write(rt2x00dev, 4, 0x40);
	rt2800_rfcsr_write(rt2x00dev, 5, 0x03);
	rt2800_rfcsr_write(rt2x00dev, 6, 0x02);
	rt2800_rfcsr_write(rt2x00dev, 7, 0x60);
	rt2800_rfcsr_write(rt2x00dev, 9, 0x0f);
	rt2800_rfcsr_write(rt2x00dev, 10, 0x41);
	rt2800_rfcsr_write(rt2x00dev, 11, 0x21);
	rt2800_rfcsr_write(rt2x00dev, 12, 0x7b);
	rt2800_rfcsr_write(rt2x00dev, 14, 0x90);
	rt2800_rfcsr_write(rt2x00dev, 15, 0x58);
	rt2800_rfcsr_write(rt2x00dev, 16, 0xb3);
	rt2800_rfcsr_write(rt2x00dev, 17, 0x92);
	rt2800_rfcsr_write(rt2x00dev, 18, 0x2c);
	rt2800_rfcsr_write(rt2x00dev, 19, 0x02);
	rt2800_rfcsr_write(rt2x00dev, 20, 0xba);
	rt2800_rfcsr_write(rt2x00dev, 21, 0xdb);
	rt2800_rfcsr_write(rt2x00dev, 24, 0x16);
	rt2800_rfcsr_write(rt2x00dev, 25, 0x01);
	rt2800_rfcsr_write(rt2x00dev, 29, 0x1f);

	if (rt2x00_rt_rev_lt(rt2x00dev, RT3070, REV_RT3070F)) {
		rt2800_register_read(rt2x00dev, LDO_CFG0, &reg);
		rt2x00_set_field32(&reg, LDO_CFG0_BGSEL, 1);
		rt2x00_set_field32(&reg, LDO_CFG0_LDO_CORE_VLEVEL, 3);
		rt2800_register_write(rt2x00dev, LDO_CFG0, reg);
	} else if (rt2x00_rt(rt2x00dev, RT3071) ||
		   rt2x00_rt(rt2x00dev, RT3090)) {
		rt2800_rfcsr_write(rt2x00dev, 31, 0x14);

		rt2800_rfcsr_read(rt2x00dev, 6, &rfcsr);
		rt2x00_set_field8(&rfcsr, RFCSR6_R2, 1);
		rt2800_rfcsr_write(rt2x00dev, 6, rfcsr);

		rt2800_register_read(rt2x00dev, LDO_CFG0, &reg);
		rt2x00_set_field32(&reg, LDO_CFG0_BGSEL, 1);
		if (rt2x00_rt_rev_lt(rt2x00dev, RT3071, REV_RT3071E) ||
		    rt2x00_rt_rev_lt(rt2x00dev, RT3090, REV_RT3090E)) {
			rt2x00_eeprom_read(rt2x00dev, EEPROM_NIC_CONF1, &eeprom);
			if (rt2x00_get_field16(eeprom, EEPROM_NIC_CONF1_DAC_TEST))
				rt2x00_set_field32(&reg, LDO_CFG0_LDO_CORE_VLEVEL, 3);
			else
				rt2x00_set_field32(&reg, LDO_CFG0_LDO_CORE_VLEVEL, 0);
		}
		rt2800_register_write(rt2x00dev, LDO_CFG0, reg);

		rt2800_register_read(rt2x00dev, GPIO_SWITCH, &reg);
		rt2x00_set_field32(&reg, GPIO_SWITCH_5, 0);
		rt2800_register_write(rt2x00dev, GPIO_SWITCH, reg);
	}

	rt2800_rx_filter_calibration(rt2x00dev);

	if (rt2x00_rt_rev_lt(rt2x00dev, RT3070, REV_RT3070F) ||
	    rt2x00_rt_rev_lt(rt2x00dev, RT3071, REV_RT3071E) ||
	    rt2x00_rt_rev_lt(rt2x00dev, RT3090, REV_RT3090E))
		rt2800_rfcsr_write(rt2x00dev, 27, 0x03);

	rt2800_led_open_drain_enable(rt2x00dev);
	rt2800_normal_mode_setup_3xxx(rt2x00dev);
}

static void rt2800_init_rfcsr_3290(struct rt2x00_dev *rt2x00dev)
{
	u8 rfcsr;

	rt2800_rf_init_calibration(rt2x00dev, 2);

	rt2800_rfcsr_write(rt2x00dev, 1, 0x0f);
	rt2800_rfcsr_write(rt2x00dev, 2, 0x80);
	rt2800_rfcsr_write(rt2x00dev, 3, 0x08);
	rt2800_rfcsr_write(rt2x00dev, 4, 0x00);
	rt2800_rfcsr_write(rt2x00dev, 6, 0xa0);
	rt2800_rfcsr_write(rt2x00dev, 8, 0xf3);
	rt2800_rfcsr_write(rt2x00dev, 9, 0x02);
	rt2800_rfcsr_write(rt2x00dev, 10, 0x53);
	rt2800_rfcsr_write(rt2x00dev, 11, 0x4a);
	rt2800_rfcsr_write(rt2x00dev, 12, 0x46);
	rt2800_rfcsr_write(rt2x00dev, 13, 0x9f);
	rt2800_rfcsr_write(rt2x00dev, 18, 0x02);
	rt2800_rfcsr_write(rt2x00dev, 22, 0x20);
	rt2800_rfcsr_write(rt2x00dev, 25, 0x83);
	rt2800_rfcsr_write(rt2x00dev, 26, 0x82);
	rt2800_rfcsr_write(rt2x00dev, 27, 0x09);
	rt2800_rfcsr_write(rt2x00dev, 29, 0x10);
	rt2800_rfcsr_write(rt2x00dev, 30, 0x10);
	rt2800_rfcsr_write(rt2x00dev, 31, 0x80);
	rt2800_rfcsr_write(rt2x00dev, 32, 0x80);
	rt2800_rfcsr_write(rt2x00dev, 33, 0x00);
	rt2800_rfcsr_write(rt2x00dev, 34, 0x05);
	rt2800_rfcsr_write(rt2x00dev, 35, 0x12);
	rt2800_rfcsr_write(rt2x00dev, 36, 0x00);
	rt2800_rfcsr_write(rt2x00dev, 38, 0x85);
	rt2800_rfcsr_write(rt2x00dev, 39, 0x1b);
	rt2800_rfcsr_write(rt2x00dev, 40, 0x0b);
	rt2800_rfcsr_write(rt2x00dev, 41, 0xbb);
	rt2800_rfcsr_write(rt2x00dev, 42, 0xd5);
	rt2800_rfcsr_write(rt2x00dev, 43, 0x7b);
	rt2800_rfcsr_write(rt2x00dev, 44, 0x0e);
	rt2800_rfcsr_write(rt2x00dev, 45, 0xa2);
	rt2800_rfcsr_write(rt2x00dev, 46, 0x73);
	rt2800_rfcsr_write(rt2x00dev, 47, 0x00);
	rt2800_rfcsr_write(rt2x00dev, 48, 0x10);
	rt2800_rfcsr_write(rt2x00dev, 49, 0x98);
	rt2800_rfcsr_write(rt2x00dev, 52, 0x38);
	rt2800_rfcsr_write(rt2x00dev, 53, 0x00);
	rt2800_rfcsr_write(rt2x00dev, 54, 0x78);
	rt2800_rfcsr_write(rt2x00dev, 55, 0x43);
	rt2800_rfcsr_write(rt2x00dev, 56, 0x02);
	rt2800_rfcsr_write(rt2x00dev, 57, 0x80);
	rt2800_rfcsr_write(rt2x00dev, 58, 0x7f);
	rt2800_rfcsr_write(rt2x00dev, 59, 0x09);
	rt2800_rfcsr_write(rt2x00dev, 60, 0x45);
	rt2800_rfcsr_write(rt2x00dev, 61, 0xc1);

	rt2800_rfcsr_read(rt2x00dev, 29, &rfcsr);
	rt2x00_set_field8(&rfcsr, RFCSR29_RSSI_GAIN, 3);
	rt2800_rfcsr_write(rt2x00dev, 29, rfcsr);

	rt2800_led_open_drain_enable(rt2x00dev);
	rt2800_normal_mode_setup_3xxx(rt2x00dev);
}

static void rt2800_init_rfcsr_3352(struct rt2x00_dev *rt2x00dev)
{
	rt2800_rf_init_calibration(rt2x00dev, 30);

	rt2800_rfcsr_write(rt2x00dev, 0, 0xf0);
	rt2800_rfcsr_write(rt2x00dev, 1, 0x23);
	rt2800_rfcsr_write(rt2x00dev, 2, 0x50);
	rt2800_rfcsr_write(rt2x00dev, 3, 0x18);
	rt2800_rfcsr_write(rt2x00dev, 4, 0x00);
	rt2800_rfcsr_write(rt2x00dev, 5, 0x00);
	rt2800_rfcsr_write(rt2x00dev, 6, 0x33);
	rt2800_rfcsr_write(rt2x00dev, 7, 0x00);
	rt2800_rfcsr_write(rt2x00dev, 8, 0xf1);
	rt2800_rfcsr_write(rt2x00dev, 9, 0x02);
	rt2800_rfcsr_write(rt2x00dev, 10, 0xd2);
	rt2800_rfcsr_write(rt2x00dev, 11, 0x42);
	rt2800_rfcsr_write(rt2x00dev, 12, 0x1c);
	rt2800_rfcsr_write(rt2x00dev, 13, 0x00);
	rt2800_rfcsr_write(rt2x00dev, 14, 0x5a);
	rt2800_rfcsr_write(rt2x00dev, 15, 0x00);
	rt2800_rfcsr_write(rt2x00dev, 16, 0x01);
	rt2800_rfcsr_write(rt2x00dev, 18, 0x45);
	rt2800_rfcsr_write(rt2x00dev, 19, 0x02);
	rt2800_rfcsr_write(rt2x00dev, 20, 0x00);
	rt2800_rfcsr_write(rt2x00dev, 21, 0x00);
	rt2800_rfcsr_write(rt2x00dev, 22, 0x00);
	rt2800_rfcsr_write(rt2x00dev, 23, 0x00);
	rt2800_rfcsr_write(rt2x00dev, 24, 0x00);
	rt2800_rfcsr_write(rt2x00dev, 25, 0x80);
	rt2800_rfcsr_write(rt2x00dev, 26, 0x00);
	rt2800_rfcsr_write(rt2x00dev, 27, 0x03);
	rt2800_rfcsr_write(rt2x00dev, 28, 0x03);
	rt2800_rfcsr_write(rt2x00dev, 29, 0x00);
	rt2800_rfcsr_write(rt2x00dev, 30, 0x10);
	rt2800_rfcsr_write(rt2x00dev, 31, 0x80);
	rt2800_rfcsr_write(rt2x00dev, 32, 0x80);
	rt2800_rfcsr_write(rt2x00dev, 33, 0x00);
	rt2800_rfcsr_write(rt2x00dev, 34, 0x01);
	rt2800_rfcsr_write(rt2x00dev, 35, 0x03);
	rt2800_rfcsr_write(rt2x00dev, 36, 0xbd);
	rt2800_rfcsr_write(rt2x00dev, 37, 0x3c);
	rt2800_rfcsr_write(rt2x00dev, 38, 0x5f);
	rt2800_rfcsr_write(rt2x00dev, 39, 0xc5);
	rt2800_rfcsr_write(rt2x00dev, 40, 0x33);
	rt2800_rfcsr_write(rt2x00dev, 41, 0x5b);
	rt2800_rfcsr_write(rt2x00dev, 42, 0x5b);
	rt2800_rfcsr_write(rt2x00dev, 43, 0xdb);
	rt2800_rfcsr_write(rt2x00dev, 44, 0xdb);
	rt2800_rfcsr_write(rt2x00dev, 45, 0xdb);
	rt2800_rfcsr_write(rt2x00dev, 46, 0xdd);
	rt2800_rfcsr_write(rt2x00dev, 47, 0x0d);
	rt2800_rfcsr_write(rt2x00dev, 48, 0x14);
	rt2800_rfcsr_write(rt2x00dev, 49, 0x00);
	rt2800_rfcsr_write(rt2x00dev, 50, 0x2d);
	rt2800_rfcsr_write(rt2x00dev, 51, 0x7f);
	rt2800_rfcsr_write(rt2x00dev, 52, 0x00);
	rt2800_rfcsr_write(rt2x00dev, 53, 0x52);
	rt2800_rfcsr_write(rt2x00dev, 54, 0x1b);
	rt2800_rfcsr_write(rt2x00dev, 55, 0x7f);
	rt2800_rfcsr_write(rt2x00dev, 56, 0x00);
	rt2800_rfcsr_write(rt2x00dev, 57, 0x52);
	rt2800_rfcsr_write(rt2x00dev, 58, 0x1b);
	rt2800_rfcsr_write(rt2x00dev, 59, 0x00);
	rt2800_rfcsr_write(rt2x00dev, 60, 0x00);
	rt2800_rfcsr_write(rt2x00dev, 61, 0x00);
	rt2800_rfcsr_write(rt2x00dev, 62, 0x00);
	rt2800_rfcsr_write(rt2x00dev, 63, 0x00);

	rt2800_rx_filter_calibration(rt2x00dev);
	rt2800_led_open_drain_enable(rt2x00dev);
	rt2800_normal_mode_setup_3xxx(rt2x00dev);
}

static void rt2800_init_rfcsr_3390(struct rt2x00_dev *rt2x00dev)
{
	u32 reg;

	rt2800_rf_init_calibration(rt2x00dev, 30);

	rt2800_rfcsr_write(rt2x00dev, 0, 0xa0);
	rt2800_rfcsr_write(rt2x00dev, 1, 0xe1);
	rt2800_rfcsr_write(rt2x00dev, 2, 0xf1);
	rt2800_rfcsr_write(rt2x00dev, 3, 0x62);
	rt2800_rfcsr_write(rt2x00dev, 4, 0x40);
	rt2800_rfcsr_write(rt2x00dev, 5, 0x8b);
	rt2800_rfcsr_write(rt2x00dev, 6, 0x42);
	rt2800_rfcsr_write(rt2x00dev, 7, 0x34);
	rt2800_rfcsr_write(rt2x00dev, 8, 0x00);
	rt2800_rfcsr_write(rt2x00dev, 9, 0xc0);
	rt2800_rfcsr_write(rt2x00dev, 10, 0x61);
	rt2800_rfcsr_write(rt2x00dev, 11, 0x21);
	rt2800_rfcsr_write(rt2x00dev, 12, 0x3b);
	rt2800_rfcsr_write(rt2x00dev, 13, 0xe0);
	rt2800_rfcsr_write(rt2x00dev, 14, 0x90);
	rt2800_rfcsr_write(rt2x00dev, 15, 0x53);
	rt2800_rfcsr_write(rt2x00dev, 16, 0xe0);
	rt2800_rfcsr_write(rt2x00dev, 17, 0x94);
	rt2800_rfcsr_write(rt2x00dev, 18, 0x5c);
	rt2800_rfcsr_write(rt2x00dev, 19, 0x4a);
	rt2800_rfcsr_write(rt2x00dev, 20, 0xb2);
	rt2800_rfcsr_write(rt2x00dev, 21, 0xf6);
	rt2800_rfcsr_write(rt2x00dev, 22, 0x00);
	rt2800_rfcsr_write(rt2x00dev, 23, 0x14);
	rt2800_rfcsr_write(rt2x00dev, 24, 0x08);
	rt2800_rfcsr_write(rt2x00dev, 25, 0x3d);
	rt2800_rfcsr_write(rt2x00dev, 26, 0x85);
	rt2800_rfcsr_write(rt2x00dev, 27, 0x00);
	rt2800_rfcsr_write(rt2x00dev, 28, 0x41);
	rt2800_rfcsr_write(rt2x00dev, 29, 0x8f);
	rt2800_rfcsr_write(rt2x00dev, 30, 0x20);
	rt2800_rfcsr_write(rt2x00dev, 31, 0x0f);

	rt2800_register_read(rt2x00dev, GPIO_SWITCH, &reg);
	rt2x00_set_field32(&reg, GPIO_SWITCH_5, 0);
	rt2800_register_write(rt2x00dev, GPIO_SWITCH, reg);

	rt2800_rx_filter_calibration(rt2x00dev);

	if (rt2x00_rt_rev_lt(rt2x00dev, RT3390, REV_RT3390E))
		rt2800_rfcsr_write(rt2x00dev, 27, 0x03);

	rt2800_led_open_drain_enable(rt2x00dev);
	rt2800_normal_mode_setup_3xxx(rt2x00dev);
}

static void rt2800_init_rfcsr_3572(struct rt2x00_dev *rt2x00dev)
{
	u8 rfcsr;
	u32 reg;

	rt2800_rf_init_calibration(rt2x00dev, 30);

	rt2800_rfcsr_write(rt2x00dev, 0, 0x70);
	rt2800_rfcsr_write(rt2x00dev, 1, 0x81);
	rt2800_rfcsr_write(rt2x00dev, 2, 0xf1);
	rt2800_rfcsr_write(rt2x00dev, 3, 0x02);
	rt2800_rfcsr_write(rt2x00dev, 4, 0x4c);
	rt2800_rfcsr_write(rt2x00dev, 5, 0x05);
	rt2800_rfcsr_write(rt2x00dev, 6, 0x4a);
	rt2800_rfcsr_write(rt2x00dev, 7, 0xd8);
	rt2800_rfcsr_write(rt2x00dev, 9, 0xc3);
	rt2800_rfcsr_write(rt2x00dev, 10, 0xf1);
	rt2800_rfcsr_write(rt2x00dev, 11, 0xb9);
	rt2800_rfcsr_write(rt2x00dev, 12, 0x70);
	rt2800_rfcsr_write(rt2x00dev, 13, 0x65);
	rt2800_rfcsr_write(rt2x00dev, 14, 0xa0);
	rt2800_rfcsr_write(rt2x00dev, 15, 0x53);
	rt2800_rfcsr_write(rt2x00dev, 16, 0x4c);
	rt2800_rfcsr_write(rt2x00dev, 17, 0x23);
	rt2800_rfcsr_write(rt2x00dev, 18, 0xac);
	rt2800_rfcsr_write(rt2x00dev, 19, 0x93);
	rt2800_rfcsr_write(rt2x00dev, 20, 0xb3);
	rt2800_rfcsr_write(rt2x00dev, 21, 0xd0);
	rt2800_rfcsr_write(rt2x00dev, 22, 0x00);
	rt2800_rfcsr_write(rt2x00dev, 23, 0x3c);
	rt2800_rfcsr_write(rt2x00dev, 24, 0x16);
	rt2800_rfcsr_write(rt2x00dev, 25, 0x15);
	rt2800_rfcsr_write(rt2x00dev, 26, 0x85);
	rt2800_rfcsr_write(rt2x00dev, 27, 0x00);
	rt2800_rfcsr_write(rt2x00dev, 28, 0x00);
	rt2800_rfcsr_write(rt2x00dev, 29, 0x9b);
	rt2800_rfcsr_write(rt2x00dev, 30, 0x09);
	rt2800_rfcsr_write(rt2x00dev, 31, 0x10);

	rt2800_rfcsr_read(rt2x00dev, 6, &rfcsr);
	rt2x00_set_field8(&rfcsr, RFCSR6_R2, 1);
	rt2800_rfcsr_write(rt2x00dev, 6, rfcsr);

	rt2800_register_read(rt2x00dev, LDO_CFG0, &reg);
	rt2x00_set_field32(&reg, LDO_CFG0_LDO_CORE_VLEVEL, 3);
	rt2x00_set_field32(&reg, LDO_CFG0_BGSEL, 1);
	rt2800_register_write(rt2x00dev, LDO_CFG0, reg);
	msleep(1);
	rt2800_register_read(rt2x00dev, LDO_CFG0, &reg);
	rt2x00_set_field32(&reg, LDO_CFG0_LDO_CORE_VLEVEL, 0);
	rt2x00_set_field32(&reg, LDO_CFG0_BGSEL, 1);
	rt2800_register_write(rt2x00dev, LDO_CFG0, reg);

	rt2800_rx_filter_calibration(rt2x00dev);
	rt2800_led_open_drain_enable(rt2x00dev);
	rt2800_normal_mode_setup_3xxx(rt2x00dev);
}

static void rt2800_init_rfcsr_5390(struct rt2x00_dev *rt2x00dev)
{
	rt2800_rf_init_calibration(rt2x00dev, 2);

	rt2800_rfcsr_write(rt2x00dev, 1, 0x0f);
	rt2800_rfcsr_write(rt2x00dev, 2, 0x80);
	rt2800_rfcsr_write(rt2x00dev, 3, 0x88);
	rt2800_rfcsr_write(rt2x00dev, 5, 0x10);
	if (rt2x00_rt_rev_gte(rt2x00dev, RT5390, REV_RT5390F))
		rt2800_rfcsr_write(rt2x00dev, 6, 0xe0);
	else
		rt2800_rfcsr_write(rt2x00dev, 6, 0xa0);
	rt2800_rfcsr_write(rt2x00dev, 7, 0x00);
	rt2800_rfcsr_write(rt2x00dev, 10, 0x53);
	rt2800_rfcsr_write(rt2x00dev, 11, 0x4a);
	rt2800_rfcsr_write(rt2x00dev, 12, 0xc6);
	rt2800_rfcsr_write(rt2x00dev, 13, 0x9f);
	rt2800_rfcsr_write(rt2x00dev, 14, 0x00);
	rt2800_rfcsr_write(rt2x00dev, 15, 0x00);
	rt2800_rfcsr_write(rt2x00dev, 16, 0x00);
	rt2800_rfcsr_write(rt2x00dev, 18, 0x03);
	rt2800_rfcsr_write(rt2x00dev, 19, 0x00);

	rt2800_rfcsr_write(rt2x00dev, 20, 0x00);
	rt2800_rfcsr_write(rt2x00dev, 21, 0x00);
	rt2800_rfcsr_write(rt2x00dev, 22, 0x20);
	rt2800_rfcsr_write(rt2x00dev, 23, 0x00);
	rt2800_rfcsr_write(rt2x00dev, 24, 0x00);
	if (rt2x00_rt_rev_gte(rt2x00dev, RT5390, REV_RT5390F))
		rt2800_rfcsr_write(rt2x00dev, 25, 0x80);
	else
		rt2800_rfcsr_write(rt2x00dev, 25, 0xc0);
	rt2800_rfcsr_write(rt2x00dev, 26, 0x00);
	rt2800_rfcsr_write(rt2x00dev, 27, 0x09);
	rt2800_rfcsr_write(rt2x00dev, 28, 0x00);
	rt2800_rfcsr_write(rt2x00dev, 29, 0x10);

	rt2800_rfcsr_write(rt2x00dev, 30, 0x00);
	rt2800_rfcsr_write(rt2x00dev, 31, 0x80);
	rt2800_rfcsr_write(rt2x00dev, 32, 0x80);
	rt2800_rfcsr_write(rt2x00dev, 33, 0x00);
	rt2800_rfcsr_write(rt2x00dev, 34, 0x07);
	rt2800_rfcsr_write(rt2x00dev, 35, 0x12);
	rt2800_rfcsr_write(rt2x00dev, 36, 0x00);
	rt2800_rfcsr_write(rt2x00dev, 37, 0x08);
	rt2800_rfcsr_write(rt2x00dev, 38, 0x85);
	rt2800_rfcsr_write(rt2x00dev, 39, 0x1b);

	if (rt2x00_rt_rev_gte(rt2x00dev, RT5390, REV_RT5390F))
		rt2800_rfcsr_write(rt2x00dev, 40, 0x0b);
	else
		rt2800_rfcsr_write(rt2x00dev, 40, 0x4b);
	rt2800_rfcsr_write(rt2x00dev, 41, 0xbb);
	rt2800_rfcsr_write(rt2x00dev, 42, 0xd2);
	rt2800_rfcsr_write(rt2x00dev, 43, 0x9a);
	rt2800_rfcsr_write(rt2x00dev, 44, 0x0e);
	rt2800_rfcsr_write(rt2x00dev, 45, 0xa2);
	if (rt2x00_rt_rev_gte(rt2x00dev, RT5390, REV_RT5390F))
		rt2800_rfcsr_write(rt2x00dev, 46, 0x73);
	else
		rt2800_rfcsr_write(rt2x00dev, 46, 0x7b);
	rt2800_rfcsr_write(rt2x00dev, 47, 0x00);
	rt2800_rfcsr_write(rt2x00dev, 48, 0x10);
	rt2800_rfcsr_write(rt2x00dev, 49, 0x94);

	rt2800_rfcsr_write(rt2x00dev, 52, 0x38);
	if (rt2x00_rt_rev_gte(rt2x00dev, RT5390, REV_RT5390F))
		rt2800_rfcsr_write(rt2x00dev, 53, 0x00);
	else
		rt2800_rfcsr_write(rt2x00dev, 53, 0x84);
	rt2800_rfcsr_write(rt2x00dev, 54, 0x78);
	rt2800_rfcsr_write(rt2x00dev, 55, 0x44);
	rt2800_rfcsr_write(rt2x00dev, 56, 0x22);
	rt2800_rfcsr_write(rt2x00dev, 57, 0x80);
	rt2800_rfcsr_write(rt2x00dev, 58, 0x7f);
	rt2800_rfcsr_write(rt2x00dev, 59, 0x63);

	rt2800_rfcsr_write(rt2x00dev, 60, 0x45);
	if (rt2x00_rt_rev_gte(rt2x00dev, RT5390, REV_RT5390F))
		rt2800_rfcsr_write(rt2x00dev, 61, 0xd1);
	else
		rt2800_rfcsr_write(rt2x00dev, 61, 0xdd);
	rt2800_rfcsr_write(rt2x00dev, 62, 0x00);
	rt2800_rfcsr_write(rt2x00dev, 63, 0x00);

	rt2800_normal_mode_setup_5xxx(rt2x00dev);

	rt2800_led_open_drain_enable(rt2x00dev);
}

static void rt2800_init_rfcsr_5392(struct rt2x00_dev *rt2x00dev)
{
	rt2800_rf_init_calibration(rt2x00dev, 2);

	rt2800_rfcsr_write(rt2x00dev, 1, 0x17);
	rt2800_rfcsr_write(rt2x00dev, 2, 0x80);
	rt2800_rfcsr_write(rt2x00dev, 3, 0x88);
	rt2800_rfcsr_write(rt2x00dev, 5, 0x10);
	rt2800_rfcsr_write(rt2x00dev, 6, 0xe0);
	rt2800_rfcsr_write(rt2x00dev, 7, 0x00);
	rt2800_rfcsr_write(rt2x00dev, 10, 0x53);
	rt2800_rfcsr_write(rt2x00dev, 11, 0x4a);
	rt2800_rfcsr_write(rt2x00dev, 12, 0x46);
	rt2800_rfcsr_write(rt2x00dev, 13, 0x9f);
	rt2800_rfcsr_write(rt2x00dev, 14, 0x00);
	rt2800_rfcsr_write(rt2x00dev, 15, 0x00);
	rt2800_rfcsr_write(rt2x00dev, 16, 0x00);
	rt2800_rfcsr_write(rt2x00dev, 18, 0x03);
	rt2800_rfcsr_write(rt2x00dev, 19, 0x4d);
	rt2800_rfcsr_write(rt2x00dev, 20, 0x00);
	rt2800_rfcsr_write(rt2x00dev, 21, 0x8d);
	rt2800_rfcsr_write(rt2x00dev, 22, 0x20);
	rt2800_rfcsr_write(rt2x00dev, 23, 0x0b);
	rt2800_rfcsr_write(rt2x00dev, 24, 0x44);
	rt2800_rfcsr_write(rt2x00dev, 25, 0x80);
	rt2800_rfcsr_write(rt2x00dev, 26, 0x82);
	rt2800_rfcsr_write(rt2x00dev, 27, 0x09);
	rt2800_rfcsr_write(rt2x00dev, 28, 0x00);
	rt2800_rfcsr_write(rt2x00dev, 29, 0x10);
	rt2800_rfcsr_write(rt2x00dev, 30, 0x10);
	rt2800_rfcsr_write(rt2x00dev, 31, 0x80);
	rt2800_rfcsr_write(rt2x00dev, 32, 0x20);
	rt2800_rfcsr_write(rt2x00dev, 33, 0xC0);
	rt2800_rfcsr_write(rt2x00dev, 34, 0x07);
	rt2800_rfcsr_write(rt2x00dev, 35, 0x12);
	rt2800_rfcsr_write(rt2x00dev, 36, 0x00);
	rt2800_rfcsr_write(rt2x00dev, 37, 0x08);
	rt2800_rfcsr_write(rt2x00dev, 38, 0x89);
	rt2800_rfcsr_write(rt2x00dev, 39, 0x1b);
	rt2800_rfcsr_write(rt2x00dev, 40, 0x0f);
	rt2800_rfcsr_write(rt2x00dev, 41, 0xbb);
	rt2800_rfcsr_write(rt2x00dev, 42, 0xd5);
	rt2800_rfcsr_write(rt2x00dev, 43, 0x9b);
	rt2800_rfcsr_write(rt2x00dev, 44, 0x0e);
	rt2800_rfcsr_write(rt2x00dev, 45, 0xa2);
	rt2800_rfcsr_write(rt2x00dev, 46, 0x73);
	rt2800_rfcsr_write(rt2x00dev, 47, 0x0c);
	rt2800_rfcsr_write(rt2x00dev, 48, 0x10);
	rt2800_rfcsr_write(rt2x00dev, 49, 0x94);
	rt2800_rfcsr_write(rt2x00dev, 50, 0x94);
	rt2800_rfcsr_write(rt2x00dev, 51, 0x3a);
	rt2800_rfcsr_write(rt2x00dev, 52, 0x48);
	rt2800_rfcsr_write(rt2x00dev, 53, 0x44);
	rt2800_rfcsr_write(rt2x00dev, 54, 0x38);
	rt2800_rfcsr_write(rt2x00dev, 55, 0x43);
	rt2800_rfcsr_write(rt2x00dev, 56, 0xa1);
	rt2800_rfcsr_write(rt2x00dev, 57, 0x00);
	rt2800_rfcsr_write(rt2x00dev, 58, 0x39);
	rt2800_rfcsr_write(rt2x00dev, 59, 0x07);
	rt2800_rfcsr_write(rt2x00dev, 60, 0x45);
	rt2800_rfcsr_write(rt2x00dev, 61, 0x91);
	rt2800_rfcsr_write(rt2x00dev, 62, 0x39);
	rt2800_rfcsr_write(rt2x00dev, 63, 0x07);

	rt2800_normal_mode_setup_5xxx(rt2x00dev);

	rt2800_led_open_drain_enable(rt2x00dev);
}

static void rt2800_init_rfcsr_5592(struct rt2x00_dev *rt2x00dev)
{
	rt2800_rf_init_calibration(rt2x00dev, 30);

	rt2800_rfcsr_write(rt2x00dev, 1, 0x3F);
	rt2800_rfcsr_write(rt2x00dev, 3, 0x08);
	rt2800_rfcsr_write(rt2x00dev, 3, 0x08);
	rt2800_rfcsr_write(rt2x00dev, 5, 0x10);
	rt2800_rfcsr_write(rt2x00dev, 6, 0xE4);
	rt2800_rfcsr_write(rt2x00dev, 7, 0x00);
	rt2800_rfcsr_write(rt2x00dev, 14, 0x00);
	rt2800_rfcsr_write(rt2x00dev, 15, 0x00);
	rt2800_rfcsr_write(rt2x00dev, 16, 0x00);
	rt2800_rfcsr_write(rt2x00dev, 18, 0x03);
	rt2800_rfcsr_write(rt2x00dev, 19, 0x4D);
	rt2800_rfcsr_write(rt2x00dev, 20, 0x10);
	rt2800_rfcsr_write(rt2x00dev, 21, 0x8D);
	rt2800_rfcsr_write(rt2x00dev, 26, 0x82);
	rt2800_rfcsr_write(rt2x00dev, 28, 0x00);
	rt2800_rfcsr_write(rt2x00dev, 29, 0x10);
	rt2800_rfcsr_write(rt2x00dev, 33, 0xC0);
	rt2800_rfcsr_write(rt2x00dev, 34, 0x07);
	rt2800_rfcsr_write(rt2x00dev, 35, 0x12);
	rt2800_rfcsr_write(rt2x00dev, 47, 0x0C);
	rt2800_rfcsr_write(rt2x00dev, 53, 0x22);
	rt2800_rfcsr_write(rt2x00dev, 63, 0x07);

	rt2800_rfcsr_write(rt2x00dev, 2, 0x80);
	msleep(1);

	rt2800_adjust_freq_offset(rt2x00dev);

	/* Enable DC filter */
	if (rt2x00_rt_rev_gte(rt2x00dev, RT5592, REV_RT5592C))
		rt2800_bbp_write(rt2x00dev, 103, 0xc0);

	rt2800_normal_mode_setup_5xxx(rt2x00dev);

	if (rt2x00_rt_rev_lt(rt2x00dev, RT5592, REV_RT5592C))
		rt2800_rfcsr_write(rt2x00dev, 27, 0x03);

	rt2800_led_open_drain_enable(rt2x00dev);
}

static void rt2800_init_rfcsr(struct rt2x00_dev *rt2x00dev)
{
	if (rt2800_is_305x_soc(rt2x00dev)) {
		rt2800_init_rfcsr_305x_soc(rt2x00dev);
		return;
	}

	switch (rt2x00dev->chip.rt) {
	case RT3070:
	case RT3071:
	case RT3090:
		rt2800_init_rfcsr_30xx(rt2x00dev);
		break;
	case RT3290:
		rt2800_init_rfcsr_3290(rt2x00dev);
		break;
	case RT3352:
		rt2800_init_rfcsr_3352(rt2x00dev);
		break;
	case RT3390:
		rt2800_init_rfcsr_3390(rt2x00dev);
		break;
	case RT3572:
		rt2800_init_rfcsr_3572(rt2x00dev);
		break;
	case RT5390:
		rt2800_init_rfcsr_5390(rt2x00dev);
		break;
	case RT5392:
		rt2800_init_rfcsr_5392(rt2x00dev);
		break;
	case RT5592:
		rt2800_init_rfcsr_5592(rt2x00dev);
		break;
	}
}

int rt2800_enable_radio(struct rt2x00_dev *rt2x00dev)
{
	u32 reg;
	u16 word;

	/*
	 * Initialize all registers.
	 */
	if (unlikely(rt2800_wait_wpdma_ready(rt2x00dev) ||
		     rt2800_init_registers(rt2x00dev)))
		return -EIO;

	/*
	 * Send signal to firmware during boot time.
	 */
	rt2800_register_write(rt2x00dev, H2M_BBP_AGENT, 0);
	rt2800_register_write(rt2x00dev, H2M_MAILBOX_CSR, 0);
	if (rt2x00_is_usb(rt2x00dev)) {
		rt2800_register_write(rt2x00dev, H2M_INT_SRC, 0);
		rt2800_mcu_request(rt2x00dev, MCU_BOOT_SIGNAL, 0, 0, 0);
	}
	msleep(1);

<<<<<<< HEAD
	if (unlikely(rt2800_init_bbp(rt2x00dev)))
		return -EIO;

=======
	if (unlikely(rt2800_wait_bbp_rf_ready(rt2x00dev) ||
		     rt2800_wait_bbp_ready(rt2x00dev)))
		return -EIO;

	rt2800_init_bbp(rt2x00dev);
>>>>>>> d0e0ac97
	rt2800_init_rfcsr(rt2x00dev);

	if (rt2x00_is_usb(rt2x00dev) &&
	    (rt2x00_rt(rt2x00dev, RT3070) ||
	     rt2x00_rt(rt2x00dev, RT3071) ||
	     rt2x00_rt(rt2x00dev, RT3572))) {
		udelay(200);
		rt2800_mcu_request(rt2x00dev, MCU_CURRENT, 0, 0, 0);
		udelay(10);
	}

	/*
	 * Enable RX.
	 */
	rt2800_register_read(rt2x00dev, MAC_SYS_CTRL, &reg);
	rt2x00_set_field32(&reg, MAC_SYS_CTRL_ENABLE_TX, 1);
	rt2x00_set_field32(&reg, MAC_SYS_CTRL_ENABLE_RX, 0);
	rt2800_register_write(rt2x00dev, MAC_SYS_CTRL, reg);

	udelay(50);

	rt2800_register_read(rt2x00dev, WPDMA_GLO_CFG, &reg);
	rt2x00_set_field32(&reg, WPDMA_GLO_CFG_ENABLE_TX_DMA, 1);
	rt2x00_set_field32(&reg, WPDMA_GLO_CFG_ENABLE_RX_DMA, 1);
	rt2x00_set_field32(&reg, WPDMA_GLO_CFG_WP_DMA_BURST_SIZE, 2);
	rt2x00_set_field32(&reg, WPDMA_GLO_CFG_TX_WRITEBACK_DONE, 1);
	rt2800_register_write(rt2x00dev, WPDMA_GLO_CFG, reg);

	rt2800_register_read(rt2x00dev, MAC_SYS_CTRL, &reg);
	rt2x00_set_field32(&reg, MAC_SYS_CTRL_ENABLE_TX, 1);
	rt2x00_set_field32(&reg, MAC_SYS_CTRL_ENABLE_RX, 1);
	rt2800_register_write(rt2x00dev, MAC_SYS_CTRL, reg);

	/*
	 * Initialize LED control
	 */
	rt2x00_eeprom_read(rt2x00dev, EEPROM_LED_AG_CONF, &word);
	rt2800_mcu_request(rt2x00dev, MCU_LED_AG_CONF, 0xff,
			   word & 0xff, (word >> 8) & 0xff);

	rt2x00_eeprom_read(rt2x00dev, EEPROM_LED_ACT_CONF, &word);
	rt2800_mcu_request(rt2x00dev, MCU_LED_ACT_CONF, 0xff,
			   word & 0xff, (word >> 8) & 0xff);

	rt2x00_eeprom_read(rt2x00dev, EEPROM_LED_POLARITY, &word);
	rt2800_mcu_request(rt2x00dev, MCU_LED_LED_POLARITY, 0xff,
			   word & 0xff, (word >> 8) & 0xff);

	return 0;
}
EXPORT_SYMBOL_GPL(rt2800_enable_radio);

void rt2800_disable_radio(struct rt2x00_dev *rt2x00dev)
{
	u32 reg;

	rt2800_disable_wpdma(rt2x00dev);

	/* Wait for DMA, ignore error */
	rt2800_wait_wpdma_ready(rt2x00dev);

	rt2800_register_read(rt2x00dev, MAC_SYS_CTRL, &reg);
	rt2x00_set_field32(&reg, MAC_SYS_CTRL_ENABLE_TX, 0);
	rt2x00_set_field32(&reg, MAC_SYS_CTRL_ENABLE_RX, 0);
	rt2800_register_write(rt2x00dev, MAC_SYS_CTRL, reg);
}
EXPORT_SYMBOL_GPL(rt2800_disable_radio);

int rt2800_efuse_detect(struct rt2x00_dev *rt2x00dev)
{
	u32 reg;
	u16 efuse_ctrl_reg;

	if (rt2x00_rt(rt2x00dev, RT3290))
		efuse_ctrl_reg = EFUSE_CTRL_3290;
	else
		efuse_ctrl_reg = EFUSE_CTRL;

	rt2800_register_read(rt2x00dev, efuse_ctrl_reg, &reg);
	return rt2x00_get_field32(reg, EFUSE_CTRL_PRESENT);
}
EXPORT_SYMBOL_GPL(rt2800_efuse_detect);

static void rt2800_efuse_read(struct rt2x00_dev *rt2x00dev, unsigned int i)
{
	u32 reg;
	u16 efuse_ctrl_reg;
	u16 efuse_data0_reg;
	u16 efuse_data1_reg;
	u16 efuse_data2_reg;
	u16 efuse_data3_reg;

	if (rt2x00_rt(rt2x00dev, RT3290)) {
		efuse_ctrl_reg = EFUSE_CTRL_3290;
		efuse_data0_reg = EFUSE_DATA0_3290;
		efuse_data1_reg = EFUSE_DATA1_3290;
		efuse_data2_reg = EFUSE_DATA2_3290;
		efuse_data3_reg = EFUSE_DATA3_3290;
	} else {
		efuse_ctrl_reg = EFUSE_CTRL;
		efuse_data0_reg = EFUSE_DATA0;
		efuse_data1_reg = EFUSE_DATA1;
		efuse_data2_reg = EFUSE_DATA2;
		efuse_data3_reg = EFUSE_DATA3;
	}
	mutex_lock(&rt2x00dev->csr_mutex);

	rt2800_register_read_lock(rt2x00dev, efuse_ctrl_reg, &reg);
	rt2x00_set_field32(&reg, EFUSE_CTRL_ADDRESS_IN, i);
	rt2x00_set_field32(&reg, EFUSE_CTRL_MODE, 0);
	rt2x00_set_field32(&reg, EFUSE_CTRL_KICK, 1);
	rt2800_register_write_lock(rt2x00dev, efuse_ctrl_reg, reg);

	/* Wait until the EEPROM has been loaded */
	rt2800_regbusy_read(rt2x00dev, efuse_ctrl_reg, EFUSE_CTRL_KICK, &reg);
	/* Apparently the data is read from end to start */
	rt2800_register_read_lock(rt2x00dev, efuse_data3_reg, &reg);
	/* The returned value is in CPU order, but eeprom is le */
	*(u32 *)&rt2x00dev->eeprom[i] = cpu_to_le32(reg);
	rt2800_register_read_lock(rt2x00dev, efuse_data2_reg, &reg);
	*(u32 *)&rt2x00dev->eeprom[i + 2] = cpu_to_le32(reg);
	rt2800_register_read_lock(rt2x00dev, efuse_data1_reg, &reg);
	*(u32 *)&rt2x00dev->eeprom[i + 4] = cpu_to_le32(reg);
	rt2800_register_read_lock(rt2x00dev, efuse_data0_reg, &reg);
	*(u32 *)&rt2x00dev->eeprom[i + 6] = cpu_to_le32(reg);

	mutex_unlock(&rt2x00dev->csr_mutex);
}

int rt2800_read_eeprom_efuse(struct rt2x00_dev *rt2x00dev)
{
	unsigned int i;

	for (i = 0; i < EEPROM_SIZE / sizeof(u16); i += 8)
		rt2800_efuse_read(rt2x00dev, i);

	return 0;
}
EXPORT_SYMBOL_GPL(rt2800_read_eeprom_efuse);

static int rt2800_validate_eeprom(struct rt2x00_dev *rt2x00dev)
{
	struct rt2800_drv_data *drv_data = rt2x00dev->drv_data;
	u16 word;
	u8 *mac;
	u8 default_lna_gain;
	int retval;

	/*
	 * Read the EEPROM.
	 */
	retval = rt2800_read_eeprom(rt2x00dev);
	if (retval)
		return retval;

	/*
	 * Start validation of the data that has been read.
	 */
	mac = rt2x00_eeprom_addr(rt2x00dev, EEPROM_MAC_ADDR_0);
	if (!is_valid_ether_addr(mac)) {
		eth_random_addr(mac);
		rt2x00_eeprom_dbg(rt2x00dev, "MAC: %pM\n", mac);
	}

	rt2x00_eeprom_read(rt2x00dev, EEPROM_NIC_CONF0, &word);
	if (word == 0xffff) {
		rt2x00_set_field16(&word, EEPROM_NIC_CONF0_RXPATH, 2);
		rt2x00_set_field16(&word, EEPROM_NIC_CONF0_TXPATH, 1);
		rt2x00_set_field16(&word, EEPROM_NIC_CONF0_RF_TYPE, RF2820);
		rt2x00_eeprom_write(rt2x00dev, EEPROM_NIC_CONF0, word);
		rt2x00_eeprom_dbg(rt2x00dev, "Antenna: 0x%04x\n", word);
	} else if (rt2x00_rt(rt2x00dev, RT2860) ||
		   rt2x00_rt(rt2x00dev, RT2872)) {
		/*
		 * There is a max of 2 RX streams for RT28x0 series
		 */
		if (rt2x00_get_field16(word, EEPROM_NIC_CONF0_RXPATH) > 2)
			rt2x00_set_field16(&word, EEPROM_NIC_CONF0_RXPATH, 2);
		rt2x00_eeprom_write(rt2x00dev, EEPROM_NIC_CONF0, word);
	}

	rt2x00_eeprom_read(rt2x00dev, EEPROM_NIC_CONF1, &word);
	if (word == 0xffff) {
		rt2x00_set_field16(&word, EEPROM_NIC_CONF1_HW_RADIO, 0);
		rt2x00_set_field16(&word, EEPROM_NIC_CONF1_EXTERNAL_TX_ALC, 0);
		rt2x00_set_field16(&word, EEPROM_NIC_CONF1_EXTERNAL_LNA_2G, 0);
		rt2x00_set_field16(&word, EEPROM_NIC_CONF1_EXTERNAL_LNA_5G, 0);
		rt2x00_set_field16(&word, EEPROM_NIC_CONF1_CARDBUS_ACCEL, 0);
		rt2x00_set_field16(&word, EEPROM_NIC_CONF1_BW40M_SB_2G, 0);
		rt2x00_set_field16(&word, EEPROM_NIC_CONF1_BW40M_SB_5G, 0);
		rt2x00_set_field16(&word, EEPROM_NIC_CONF1_WPS_PBC, 0);
		rt2x00_set_field16(&word, EEPROM_NIC_CONF1_BW40M_2G, 0);
		rt2x00_set_field16(&word, EEPROM_NIC_CONF1_BW40M_5G, 0);
		rt2x00_set_field16(&word, EEPROM_NIC_CONF1_BROADBAND_EXT_LNA, 0);
		rt2x00_set_field16(&word, EEPROM_NIC_CONF1_ANT_DIVERSITY, 0);
		rt2x00_set_field16(&word, EEPROM_NIC_CONF1_INTERNAL_TX_ALC, 0);
		rt2x00_set_field16(&word, EEPROM_NIC_CONF1_BT_COEXIST, 0);
		rt2x00_set_field16(&word, EEPROM_NIC_CONF1_DAC_TEST, 0);
		rt2x00_eeprom_write(rt2x00dev, EEPROM_NIC_CONF1, word);
		rt2x00_eeprom_dbg(rt2x00dev, "NIC: 0x%04x\n", word);
	}

	rt2x00_eeprom_read(rt2x00dev, EEPROM_FREQ, &word);
	if ((word & 0x00ff) == 0x00ff) {
		rt2x00_set_field16(&word, EEPROM_FREQ_OFFSET, 0);
		rt2x00_eeprom_write(rt2x00dev, EEPROM_FREQ, word);
		rt2x00_eeprom_dbg(rt2x00dev, "Freq: 0x%04x\n", word);
	}
	if ((word & 0xff00) == 0xff00) {
		rt2x00_set_field16(&word, EEPROM_FREQ_LED_MODE,
				   LED_MODE_TXRX_ACTIVITY);
		rt2x00_set_field16(&word, EEPROM_FREQ_LED_POLARITY, 0);
		rt2x00_eeprom_write(rt2x00dev, EEPROM_FREQ, word);
		rt2x00_eeprom_write(rt2x00dev, EEPROM_LED_AG_CONF, 0x5555);
		rt2x00_eeprom_write(rt2x00dev, EEPROM_LED_ACT_CONF, 0x2221);
		rt2x00_eeprom_write(rt2x00dev, EEPROM_LED_POLARITY, 0xa9f8);
		rt2x00_eeprom_dbg(rt2x00dev, "Led Mode: 0x%04x\n", word);
	}

	/*
	 * During the LNA validation we are going to use
	 * lna0 as correct value. Note that EEPROM_LNA
	 * is never validated.
	 */
	rt2x00_eeprom_read(rt2x00dev, EEPROM_LNA, &word);
	default_lna_gain = rt2x00_get_field16(word, EEPROM_LNA_A0);

	rt2x00_eeprom_read(rt2x00dev, EEPROM_RSSI_BG, &word);
	if (abs(rt2x00_get_field16(word, EEPROM_RSSI_BG_OFFSET0)) > 10)
		rt2x00_set_field16(&word, EEPROM_RSSI_BG_OFFSET0, 0);
	if (abs(rt2x00_get_field16(word, EEPROM_RSSI_BG_OFFSET1)) > 10)
		rt2x00_set_field16(&word, EEPROM_RSSI_BG_OFFSET1, 0);
	rt2x00_eeprom_write(rt2x00dev, EEPROM_RSSI_BG, word);

	rt2x00_eeprom_read(rt2x00dev, EEPROM_TXMIXER_GAIN_BG, &word);
	if ((word & 0x00ff) != 0x00ff) {
		drv_data->txmixer_gain_24g =
			rt2x00_get_field16(word, EEPROM_TXMIXER_GAIN_BG_VAL);
	} else {
		drv_data->txmixer_gain_24g = 0;
	}

	rt2x00_eeprom_read(rt2x00dev, EEPROM_RSSI_BG2, &word);
	if (abs(rt2x00_get_field16(word, EEPROM_RSSI_BG2_OFFSET2)) > 10)
		rt2x00_set_field16(&word, EEPROM_RSSI_BG2_OFFSET2, 0);
	if (rt2x00_get_field16(word, EEPROM_RSSI_BG2_LNA_A1) == 0x00 ||
	    rt2x00_get_field16(word, EEPROM_RSSI_BG2_LNA_A1) == 0xff)
		rt2x00_set_field16(&word, EEPROM_RSSI_BG2_LNA_A1,
				   default_lna_gain);
	rt2x00_eeprom_write(rt2x00dev, EEPROM_RSSI_BG2, word);

	rt2x00_eeprom_read(rt2x00dev, EEPROM_TXMIXER_GAIN_A, &word);
	if ((word & 0x00ff) != 0x00ff) {
		drv_data->txmixer_gain_5g =
			rt2x00_get_field16(word, EEPROM_TXMIXER_GAIN_A_VAL);
	} else {
		drv_data->txmixer_gain_5g = 0;
	}

	rt2x00_eeprom_read(rt2x00dev, EEPROM_RSSI_A, &word);
	if (abs(rt2x00_get_field16(word, EEPROM_RSSI_A_OFFSET0)) > 10)
		rt2x00_set_field16(&word, EEPROM_RSSI_A_OFFSET0, 0);
	if (abs(rt2x00_get_field16(word, EEPROM_RSSI_A_OFFSET1)) > 10)
		rt2x00_set_field16(&word, EEPROM_RSSI_A_OFFSET1, 0);
	rt2x00_eeprom_write(rt2x00dev, EEPROM_RSSI_A, word);

	rt2x00_eeprom_read(rt2x00dev, EEPROM_RSSI_A2, &word);
	if (abs(rt2x00_get_field16(word, EEPROM_RSSI_A2_OFFSET2)) > 10)
		rt2x00_set_field16(&word, EEPROM_RSSI_A2_OFFSET2, 0);
	if (rt2x00_get_field16(word, EEPROM_RSSI_A2_LNA_A2) == 0x00 ||
	    rt2x00_get_field16(word, EEPROM_RSSI_A2_LNA_A2) == 0xff)
		rt2x00_set_field16(&word, EEPROM_RSSI_A2_LNA_A2,
				   default_lna_gain);
	rt2x00_eeprom_write(rt2x00dev, EEPROM_RSSI_A2, word);

	return 0;
}

static int rt2800_init_eeprom(struct rt2x00_dev *rt2x00dev)
{
	u16 value;
	u16 eeprom;
	u16 rf;

	/*
	 * Read EEPROM word for configuration.
	 */
	rt2x00_eeprom_read(rt2x00dev, EEPROM_NIC_CONF0, &eeprom);

	/*
	 * Identify RF chipset by EEPROM value
	 * RT28xx/RT30xx: defined in "EEPROM_NIC_CONF0_RF_TYPE" field
	 * RT53xx: defined in "EEPROM_CHIP_ID" field
	 */
	if (rt2x00_rt(rt2x00dev, RT3290) ||
	    rt2x00_rt(rt2x00dev, RT5390) ||
	    rt2x00_rt(rt2x00dev, RT5392))
		rt2x00_eeprom_read(rt2x00dev, EEPROM_CHIP_ID, &rf);
	else
		rf = rt2x00_get_field16(eeprom, EEPROM_NIC_CONF0_RF_TYPE);

	switch (rf) {
	case RF2820:
	case RF2850:
	case RF2720:
	case RF2750:
	case RF3020:
	case RF2020:
	case RF3021:
	case RF3022:
	case RF3052:
	case RF3290:
	case RF3320:
	case RF3322:
	case RF5360:
	case RF5370:
	case RF5372:
	case RF5390:
	case RF5392:
	case RF5592:
		break;
	default:
		rt2x00_err(rt2x00dev, "Invalid RF chipset 0x%04x detected\n",
			   rf);
		return -ENODEV;
	}

	rt2x00_set_rf(rt2x00dev, rf);

	/*
	 * Identify default antenna configuration.
	 */
	rt2x00dev->default_ant.tx_chain_num =
	    rt2x00_get_field16(eeprom, EEPROM_NIC_CONF0_TXPATH);
	rt2x00dev->default_ant.rx_chain_num =
	    rt2x00_get_field16(eeprom, EEPROM_NIC_CONF0_RXPATH);

	rt2x00_eeprom_read(rt2x00dev, EEPROM_NIC_CONF1, &eeprom);

	if (rt2x00_rt(rt2x00dev, RT3070) ||
	    rt2x00_rt(rt2x00dev, RT3090) ||
	    rt2x00_rt(rt2x00dev, RT3352) ||
	    rt2x00_rt(rt2x00dev, RT3390)) {
		value = rt2x00_get_field16(eeprom,
				EEPROM_NIC_CONF1_ANT_DIVERSITY);
		switch (value) {
		case 0:
		case 1:
		case 2:
			rt2x00dev->default_ant.tx = ANTENNA_A;
			rt2x00dev->default_ant.rx = ANTENNA_A;
			break;
		case 3:
			rt2x00dev->default_ant.tx = ANTENNA_A;
			rt2x00dev->default_ant.rx = ANTENNA_B;
			break;
		}
	} else {
		rt2x00dev->default_ant.tx = ANTENNA_A;
		rt2x00dev->default_ant.rx = ANTENNA_A;
	}

	if (rt2x00_rt_rev_gte(rt2x00dev, RT5390, REV_RT5390R)) {
		rt2x00dev->default_ant.tx = ANTENNA_HW_DIVERSITY; /* Unused */
		rt2x00dev->default_ant.rx = ANTENNA_HW_DIVERSITY; /* Unused */
	}

	/*
	 * Determine external LNA informations.
	 */
	if (rt2x00_get_field16(eeprom, EEPROM_NIC_CONF1_EXTERNAL_LNA_5G))
		__set_bit(CAPABILITY_EXTERNAL_LNA_A, &rt2x00dev->cap_flags);
	if (rt2x00_get_field16(eeprom, EEPROM_NIC_CONF1_EXTERNAL_LNA_2G))
		__set_bit(CAPABILITY_EXTERNAL_LNA_BG, &rt2x00dev->cap_flags);

	/*
	 * Detect if this device has an hardware controlled radio.
	 */
	if (rt2x00_get_field16(eeprom, EEPROM_NIC_CONF1_HW_RADIO))
		__set_bit(CAPABILITY_HW_BUTTON, &rt2x00dev->cap_flags);

	/*
	 * Detect if this device has Bluetooth co-existence.
	 */
	if (rt2x00_get_field16(eeprom, EEPROM_NIC_CONF1_BT_COEXIST))
		__set_bit(CAPABILITY_BT_COEXIST, &rt2x00dev->cap_flags);

	/*
	 * Read frequency offset and RF programming sequence.
	 */
	rt2x00_eeprom_read(rt2x00dev, EEPROM_FREQ, &eeprom);
	rt2x00dev->freq_offset = rt2x00_get_field16(eeprom, EEPROM_FREQ_OFFSET);

	/*
	 * Store led settings, for correct led behaviour.
	 */
#ifdef CONFIG_RT2X00_LIB_LEDS
	rt2800_init_led(rt2x00dev, &rt2x00dev->led_radio, LED_TYPE_RADIO);
	rt2800_init_led(rt2x00dev, &rt2x00dev->led_assoc, LED_TYPE_ASSOC);
	rt2800_init_led(rt2x00dev, &rt2x00dev->led_qual, LED_TYPE_QUALITY);

	rt2x00dev->led_mcu_reg = eeprom;
#endif /* CONFIG_RT2X00_LIB_LEDS */

	/*
	 * Check if support EIRP tx power limit feature.
	 */
	rt2x00_eeprom_read(rt2x00dev, EEPROM_EIRP_MAX_TX_POWER, &eeprom);

	if (rt2x00_get_field16(eeprom, EEPROM_EIRP_MAX_TX_POWER_2GHZ) <
					EIRP_MAX_TX_POWER_LIMIT)
		__set_bit(CAPABILITY_POWER_LIMIT, &rt2x00dev->cap_flags);

	return 0;
}

/*
 * RF value list for rt28xx
 * Supports: 2.4 GHz (all) & 5.2 GHz (RF2850 & RF2750)
 */
static const struct rf_channel rf_vals[] = {
	{ 1,  0x18402ecc, 0x184c0786, 0x1816b455, 0x1800510b },
	{ 2,  0x18402ecc, 0x184c0786, 0x18168a55, 0x1800519f },
	{ 3,  0x18402ecc, 0x184c078a, 0x18168a55, 0x1800518b },
	{ 4,  0x18402ecc, 0x184c078a, 0x18168a55, 0x1800519f },
	{ 5,  0x18402ecc, 0x184c078e, 0x18168a55, 0x1800518b },
	{ 6,  0x18402ecc, 0x184c078e, 0x18168a55, 0x1800519f },
	{ 7,  0x18402ecc, 0x184c0792, 0x18168a55, 0x1800518b },
	{ 8,  0x18402ecc, 0x184c0792, 0x18168a55, 0x1800519f },
	{ 9,  0x18402ecc, 0x184c0796, 0x18168a55, 0x1800518b },
	{ 10, 0x18402ecc, 0x184c0796, 0x18168a55, 0x1800519f },
	{ 11, 0x18402ecc, 0x184c079a, 0x18168a55, 0x1800518b },
	{ 12, 0x18402ecc, 0x184c079a, 0x18168a55, 0x1800519f },
	{ 13, 0x18402ecc, 0x184c079e, 0x18168a55, 0x1800518b },
	{ 14, 0x18402ecc, 0x184c07a2, 0x18168a55, 0x18005193 },

	/* 802.11 UNI / HyperLan 2 */
	{ 36, 0x18402ecc, 0x184c099a, 0x18158a55, 0x180ed1a3 },
	{ 38, 0x18402ecc, 0x184c099e, 0x18158a55, 0x180ed193 },
	{ 40, 0x18402ec8, 0x184c0682, 0x18158a55, 0x180ed183 },
	{ 44, 0x18402ec8, 0x184c0682, 0x18158a55, 0x180ed1a3 },
	{ 46, 0x18402ec8, 0x184c0686, 0x18158a55, 0x180ed18b },
	{ 48, 0x18402ec8, 0x184c0686, 0x18158a55, 0x180ed19b },
	{ 52, 0x18402ec8, 0x184c068a, 0x18158a55, 0x180ed193 },
	{ 54, 0x18402ec8, 0x184c068a, 0x18158a55, 0x180ed1a3 },
	{ 56, 0x18402ec8, 0x184c068e, 0x18158a55, 0x180ed18b },
	{ 60, 0x18402ec8, 0x184c0692, 0x18158a55, 0x180ed183 },
	{ 62, 0x18402ec8, 0x184c0692, 0x18158a55, 0x180ed193 },
	{ 64, 0x18402ec8, 0x184c0692, 0x18158a55, 0x180ed1a3 },

	/* 802.11 HyperLan 2 */
	{ 100, 0x18402ec8, 0x184c06b2, 0x18178a55, 0x180ed783 },
	{ 102, 0x18402ec8, 0x184c06b2, 0x18578a55, 0x180ed793 },
	{ 104, 0x18402ec8, 0x185c06b2, 0x18578a55, 0x180ed1a3 },
	{ 108, 0x18402ecc, 0x185c0a32, 0x18578a55, 0x180ed193 },
	{ 110, 0x18402ecc, 0x184c0a36, 0x18178a55, 0x180ed183 },
	{ 112, 0x18402ecc, 0x184c0a36, 0x18178a55, 0x180ed19b },
	{ 116, 0x18402ecc, 0x184c0a3a, 0x18178a55, 0x180ed1a3 },
	{ 118, 0x18402ecc, 0x184c0a3e, 0x18178a55, 0x180ed193 },
	{ 120, 0x18402ec4, 0x184c0382, 0x18178a55, 0x180ed183 },
	{ 124, 0x18402ec4, 0x184c0382, 0x18178a55, 0x180ed193 },
	{ 126, 0x18402ec4, 0x184c0382, 0x18178a55, 0x180ed15b },
	{ 128, 0x18402ec4, 0x184c0382, 0x18178a55, 0x180ed1a3 },
	{ 132, 0x18402ec4, 0x184c0386, 0x18178a55, 0x180ed18b },
	{ 134, 0x18402ec4, 0x184c0386, 0x18178a55, 0x180ed193 },
	{ 136, 0x18402ec4, 0x184c0386, 0x18178a55, 0x180ed19b },
	{ 140, 0x18402ec4, 0x184c038a, 0x18178a55, 0x180ed183 },

	/* 802.11 UNII */
	{ 149, 0x18402ec4, 0x184c038a, 0x18178a55, 0x180ed1a7 },
	{ 151, 0x18402ec4, 0x184c038e, 0x18178a55, 0x180ed187 },
	{ 153, 0x18402ec4, 0x184c038e, 0x18178a55, 0x180ed18f },
	{ 157, 0x18402ec4, 0x184c038e, 0x18178a55, 0x180ed19f },
	{ 159, 0x18402ec4, 0x184c038e, 0x18178a55, 0x180ed1a7 },
	{ 161, 0x18402ec4, 0x184c0392, 0x18178a55, 0x180ed187 },
	{ 165, 0x18402ec4, 0x184c0392, 0x18178a55, 0x180ed197 },
	{ 167, 0x18402ec4, 0x184c03d2, 0x18179855, 0x1815531f },
	{ 169, 0x18402ec4, 0x184c03d2, 0x18179855, 0x18155327 },
	{ 171, 0x18402ec4, 0x184c03d6, 0x18179855, 0x18155307 },
	{ 173, 0x18402ec4, 0x184c03d6, 0x18179855, 0x1815530f },

	/* 802.11 Japan */
	{ 184, 0x15002ccc, 0x1500491e, 0x1509be55, 0x150c0a0b },
	{ 188, 0x15002ccc, 0x15004922, 0x1509be55, 0x150c0a13 },
	{ 192, 0x15002ccc, 0x15004926, 0x1509be55, 0x150c0a1b },
	{ 196, 0x15002ccc, 0x1500492a, 0x1509be55, 0x150c0a23 },
	{ 208, 0x15002ccc, 0x1500493a, 0x1509be55, 0x150c0a13 },
	{ 212, 0x15002ccc, 0x1500493e, 0x1509be55, 0x150c0a1b },
	{ 216, 0x15002ccc, 0x15004982, 0x1509be55, 0x150c0a23 },
};

/*
 * RF value list for rt3xxx
 * Supports: 2.4 GHz (all) & 5.2 GHz (RF3052)
 */
static const struct rf_channel rf_vals_3x[] = {
	{1,  241, 2, 2 },
	{2,  241, 2, 7 },
	{3,  242, 2, 2 },
	{4,  242, 2, 7 },
	{5,  243, 2, 2 },
	{6,  243, 2, 7 },
	{7,  244, 2, 2 },
	{8,  244, 2, 7 },
	{9,  245, 2, 2 },
	{10, 245, 2, 7 },
	{11, 246, 2, 2 },
	{12, 246, 2, 7 },
	{13, 247, 2, 2 },
	{14, 248, 2, 4 },

	/* 802.11 UNI / HyperLan 2 */
	{36, 0x56, 0, 4},
	{38, 0x56, 0, 6},
	{40, 0x56, 0, 8},
	{44, 0x57, 0, 0},
	{46, 0x57, 0, 2},
	{48, 0x57, 0, 4},
	{52, 0x57, 0, 8},
	{54, 0x57, 0, 10},
	{56, 0x58, 0, 0},
	{60, 0x58, 0, 4},
	{62, 0x58, 0, 6},
	{64, 0x58, 0, 8},

	/* 802.11 HyperLan 2 */
	{100, 0x5b, 0, 8},
	{102, 0x5b, 0, 10},
	{104, 0x5c, 0, 0},
	{108, 0x5c, 0, 4},
	{110, 0x5c, 0, 6},
	{112, 0x5c, 0, 8},
	{116, 0x5d, 0, 0},
	{118, 0x5d, 0, 2},
	{120, 0x5d, 0, 4},
	{124, 0x5d, 0, 8},
	{126, 0x5d, 0, 10},
	{128, 0x5e, 0, 0},
	{132, 0x5e, 0, 4},
	{134, 0x5e, 0, 6},
	{136, 0x5e, 0, 8},
	{140, 0x5f, 0, 0},

	/* 802.11 UNII */
	{149, 0x5f, 0, 9},
	{151, 0x5f, 0, 11},
	{153, 0x60, 0, 1},
	{157, 0x60, 0, 5},
	{159, 0x60, 0, 7},
	{161, 0x60, 0, 9},
	{165, 0x61, 0, 1},
	{167, 0x61, 0, 3},
	{169, 0x61, 0, 5},
	{171, 0x61, 0, 7},
	{173, 0x61, 0, 9},
};

static const struct rf_channel rf_vals_5592_xtal20[] = {
	/* Channel, N, K, mod, R */
	{1, 482, 4, 10, 3},
	{2, 483, 4, 10, 3},
	{3, 484, 4, 10, 3},
	{4, 485, 4, 10, 3},
	{5, 486, 4, 10, 3},
	{6, 487, 4, 10, 3},
	{7, 488, 4, 10, 3},
	{8, 489, 4, 10, 3},
	{9, 490, 4, 10, 3},
	{10, 491, 4, 10, 3},
	{11, 492, 4, 10, 3},
	{12, 493, 4, 10, 3},
	{13, 494, 4, 10, 3},
	{14, 496, 8, 10, 3},
	{36, 172, 8, 12, 1},
	{38, 173, 0, 12, 1},
	{40, 173, 4, 12, 1},
	{42, 173, 8, 12, 1},
	{44, 174, 0, 12, 1},
	{46, 174, 4, 12, 1},
	{48, 174, 8, 12, 1},
	{50, 175, 0, 12, 1},
	{52, 175, 4, 12, 1},
	{54, 175, 8, 12, 1},
	{56, 176, 0, 12, 1},
	{58, 176, 4, 12, 1},
	{60, 176, 8, 12, 1},
	{62, 177, 0, 12, 1},
	{64, 177, 4, 12, 1},
	{100, 183, 4, 12, 1},
	{102, 183, 8, 12, 1},
	{104, 184, 0, 12, 1},
	{106, 184, 4, 12, 1},
	{108, 184, 8, 12, 1},
	{110, 185, 0, 12, 1},
	{112, 185, 4, 12, 1},
	{114, 185, 8, 12, 1},
	{116, 186, 0, 12, 1},
	{118, 186, 4, 12, 1},
	{120, 186, 8, 12, 1},
	{122, 187, 0, 12, 1},
	{124, 187, 4, 12, 1},
	{126, 187, 8, 12, 1},
	{128, 188, 0, 12, 1},
	{130, 188, 4, 12, 1},
	{132, 188, 8, 12, 1},
	{134, 189, 0, 12, 1},
	{136, 189, 4, 12, 1},
	{138, 189, 8, 12, 1},
	{140, 190, 0, 12, 1},
	{149, 191, 6, 12, 1},
	{151, 191, 10, 12, 1},
	{153, 192, 2, 12, 1},
	{155, 192, 6, 12, 1},
	{157, 192, 10, 12, 1},
	{159, 193, 2, 12, 1},
	{161, 193, 6, 12, 1},
	{165, 194, 2, 12, 1},
	{184, 164, 0, 12, 1},
	{188, 164, 4, 12, 1},
	{192, 165, 8, 12, 1},
	{196, 166, 0, 12, 1},
};

static const struct rf_channel rf_vals_5592_xtal40[] = {
	/* Channel, N, K, mod, R */
	{1, 241, 2, 10, 3},
	{2, 241, 7, 10, 3},
	{3, 242, 2, 10, 3},
	{4, 242, 7, 10, 3},
	{5, 243, 2, 10, 3},
	{6, 243, 7, 10, 3},
	{7, 244, 2, 10, 3},
	{8, 244, 7, 10, 3},
	{9, 245, 2, 10, 3},
	{10, 245, 7, 10, 3},
	{11, 246, 2, 10, 3},
	{12, 246, 7, 10, 3},
	{13, 247, 2, 10, 3},
	{14, 248, 4, 10, 3},
	{36, 86, 4, 12, 1},
	{38, 86, 6, 12, 1},
	{40, 86, 8, 12, 1},
	{42, 86, 10, 12, 1},
	{44, 87, 0, 12, 1},
	{46, 87, 2, 12, 1},
	{48, 87, 4, 12, 1},
	{50, 87, 6, 12, 1},
	{52, 87, 8, 12, 1},
	{54, 87, 10, 12, 1},
	{56, 88, 0, 12, 1},
	{58, 88, 2, 12, 1},
	{60, 88, 4, 12, 1},
	{62, 88, 6, 12, 1},
	{64, 88, 8, 12, 1},
	{100, 91, 8, 12, 1},
	{102, 91, 10, 12, 1},
	{104, 92, 0, 12, 1},
	{106, 92, 2, 12, 1},
	{108, 92, 4, 12, 1},
	{110, 92, 6, 12, 1},
	{112, 92, 8, 12, 1},
	{114, 92, 10, 12, 1},
	{116, 93, 0, 12, 1},
	{118, 93, 2, 12, 1},
	{120, 93, 4, 12, 1},
	{122, 93, 6, 12, 1},
	{124, 93, 8, 12, 1},
	{126, 93, 10, 12, 1},
	{128, 94, 0, 12, 1},
	{130, 94, 2, 12, 1},
	{132, 94, 4, 12, 1},
	{134, 94, 6, 12, 1},
	{136, 94, 8, 12, 1},
	{138, 94, 10, 12, 1},
	{140, 95, 0, 12, 1},
	{149, 95, 9, 12, 1},
	{151, 95, 11, 12, 1},
	{153, 96, 1, 12, 1},
	{155, 96, 3, 12, 1},
	{157, 96, 5, 12, 1},
	{159, 96, 7, 12, 1},
	{161, 96, 9, 12, 1},
	{165, 97, 1, 12, 1},
	{184, 82, 0, 12, 1},
	{188, 82, 4, 12, 1},
	{192, 82, 8, 12, 1},
	{196, 83, 0, 12, 1},
};

static int rt2800_probe_hw_mode(struct rt2x00_dev *rt2x00dev)
{
	struct hw_mode_spec *spec = &rt2x00dev->spec;
	struct channel_info *info;
	char *default_power1;
	char *default_power2;
	unsigned int i;
	u16 eeprom;
	u32 reg;

	/*
	 * Disable powersaving as default on PCI devices.
	 */
	if (rt2x00_is_pci(rt2x00dev) || rt2x00_is_soc(rt2x00dev))
		rt2x00dev->hw->wiphy->flags &= ~WIPHY_FLAG_PS_ON_BY_DEFAULT;

	/*
	 * Initialize all hw fields.
	 */
	rt2x00dev->hw->flags =
	    IEEE80211_HW_SIGNAL_DBM |
	    IEEE80211_HW_SUPPORTS_PS |
	    IEEE80211_HW_PS_NULLFUNC_STACK |
	    IEEE80211_HW_AMPDU_AGGREGATION |
	    IEEE80211_HW_REPORTS_TX_ACK_STATUS;

	/*
	 * Don't set IEEE80211_HW_HOST_BROADCAST_PS_BUFFERING for USB devices
	 * unless we are capable of sending the buffered frames out after the
	 * DTIM transmission using rt2x00lib_beacondone. This will send out
	 * multicast and broadcast traffic immediately instead of buffering it
	 * infinitly and thus dropping it after some time.
	 */
	if (!rt2x00_is_usb(rt2x00dev))
		rt2x00dev->hw->flags |=
			IEEE80211_HW_HOST_BROADCAST_PS_BUFFERING;

	SET_IEEE80211_DEV(rt2x00dev->hw, rt2x00dev->dev);
	SET_IEEE80211_PERM_ADDR(rt2x00dev->hw,
				rt2x00_eeprom_addr(rt2x00dev,
						   EEPROM_MAC_ADDR_0));

	/*
	 * As rt2800 has a global fallback table we cannot specify
	 * more then one tx rate per frame but since the hw will
	 * try several rates (based on the fallback table) we should
	 * initialize max_report_rates to the maximum number of rates
	 * we are going to try. Otherwise mac80211 will truncate our
	 * reported tx rates and the rc algortihm will end up with
	 * incorrect data.
	 */
	rt2x00dev->hw->max_rates = 1;
	rt2x00dev->hw->max_report_rates = 7;
	rt2x00dev->hw->max_rate_tries = 1;

	rt2x00_eeprom_read(rt2x00dev, EEPROM_NIC_CONF0, &eeprom);

	/*
	 * Initialize hw_mode information.
	 */
	spec->supported_bands = SUPPORT_BAND_2GHZ;
	spec->supported_rates = SUPPORT_RATE_CCK | SUPPORT_RATE_OFDM;

	if (rt2x00_rf(rt2x00dev, RF2820) ||
	    rt2x00_rf(rt2x00dev, RF2720)) {
		spec->num_channels = 14;
		spec->channels = rf_vals;
	} else if (rt2x00_rf(rt2x00dev, RF2850) ||
		   rt2x00_rf(rt2x00dev, RF2750)) {
		spec->supported_bands |= SUPPORT_BAND_5GHZ;
		spec->num_channels = ARRAY_SIZE(rf_vals);
		spec->channels = rf_vals;
	} else if (rt2x00_rf(rt2x00dev, RF3020) ||
		   rt2x00_rf(rt2x00dev, RF2020) ||
		   rt2x00_rf(rt2x00dev, RF3021) ||
		   rt2x00_rf(rt2x00dev, RF3022) ||
		   rt2x00_rf(rt2x00dev, RF3290) ||
		   rt2x00_rf(rt2x00dev, RF3320) ||
		   rt2x00_rf(rt2x00dev, RF3322) ||
		   rt2x00_rf(rt2x00dev, RF5360) ||
		   rt2x00_rf(rt2x00dev, RF5370) ||
		   rt2x00_rf(rt2x00dev, RF5372) ||
		   rt2x00_rf(rt2x00dev, RF5390) ||
		   rt2x00_rf(rt2x00dev, RF5392)) {
		spec->num_channels = 14;
		spec->channels = rf_vals_3x;
	} else if (rt2x00_rf(rt2x00dev, RF3052)) {
		spec->supported_bands |= SUPPORT_BAND_5GHZ;
		spec->num_channels = ARRAY_SIZE(rf_vals_3x);
		spec->channels = rf_vals_3x;
	} else if (rt2x00_rf(rt2x00dev, RF5592)) {
		spec->supported_bands |= SUPPORT_BAND_5GHZ;

		rt2800_register_read(rt2x00dev, MAC_DEBUG_INDEX, &reg);
		if (rt2x00_get_field32(reg, MAC_DEBUG_INDEX_XTAL)) {
			spec->num_channels = ARRAY_SIZE(rf_vals_5592_xtal40);
			spec->channels = rf_vals_5592_xtal40;
		} else {
			spec->num_channels = ARRAY_SIZE(rf_vals_5592_xtal20);
			spec->channels = rf_vals_5592_xtal20;
		}
	}

	if (WARN_ON_ONCE(!spec->channels))
		return -ENODEV;

	/*
	 * Initialize HT information.
	 */
	if (!rt2x00_rf(rt2x00dev, RF2020))
		spec->ht.ht_supported = true;
	else
		spec->ht.ht_supported = false;

	spec->ht.cap =
	    IEEE80211_HT_CAP_SUP_WIDTH_20_40 |
	    IEEE80211_HT_CAP_GRN_FLD |
	    IEEE80211_HT_CAP_SGI_20 |
	    IEEE80211_HT_CAP_SGI_40;

	if (rt2x00_get_field16(eeprom, EEPROM_NIC_CONF0_TXPATH) >= 2)
		spec->ht.cap |= IEEE80211_HT_CAP_TX_STBC;

	spec->ht.cap |=
	    rt2x00_get_field16(eeprom, EEPROM_NIC_CONF0_RXPATH) <<
		IEEE80211_HT_CAP_RX_STBC_SHIFT;

	spec->ht.ampdu_factor = 3;
	spec->ht.ampdu_density = 4;
	spec->ht.mcs.tx_params =
	    IEEE80211_HT_MCS_TX_DEFINED |
	    IEEE80211_HT_MCS_TX_RX_DIFF |
	    ((rt2x00_get_field16(eeprom, EEPROM_NIC_CONF0_TXPATH) - 1) <<
		IEEE80211_HT_MCS_TX_MAX_STREAMS_SHIFT);

	switch (rt2x00_get_field16(eeprom, EEPROM_NIC_CONF0_RXPATH)) {
	case 3:
		spec->ht.mcs.rx_mask[2] = 0xff;
	case 2:
		spec->ht.mcs.rx_mask[1] = 0xff;
	case 1:
		spec->ht.mcs.rx_mask[0] = 0xff;
		spec->ht.mcs.rx_mask[4] = 0x1; /* MCS32 */
		break;
	}

	/*
	 * Create channel information array
	 */
	info = kcalloc(spec->num_channels, sizeof(*info), GFP_KERNEL);
	if (!info)
		return -ENOMEM;

	spec->channels_info = info;

	default_power1 = rt2x00_eeprom_addr(rt2x00dev, EEPROM_TXPOWER_BG1);
	default_power2 = rt2x00_eeprom_addr(rt2x00dev, EEPROM_TXPOWER_BG2);

	for (i = 0; i < 14; i++) {
		info[i].default_power1 = default_power1[i];
		info[i].default_power2 = default_power2[i];
	}

	if (spec->num_channels > 14) {
		default_power1 = rt2x00_eeprom_addr(rt2x00dev, EEPROM_TXPOWER_A1);
		default_power2 = rt2x00_eeprom_addr(rt2x00dev, EEPROM_TXPOWER_A2);

		for (i = 14; i < spec->num_channels; i++) {
			info[i].default_power1 = default_power1[i - 14];
			info[i].default_power2 = default_power2[i - 14];
		}
	}

	switch (rt2x00dev->chip.rf) {
	case RF2020:
	case RF3020:
	case RF3021:
	case RF3022:
	case RF3320:
	case RF3052:
	case RF3290:
	case RF5360:
	case RF5370:
	case RF5372:
	case RF5390:
	case RF5392:
		__set_bit(CAPABILITY_VCO_RECALIBRATION, &rt2x00dev->cap_flags);
		break;
	}

	return 0;
}

static int rt2800_probe_rt(struct rt2x00_dev *rt2x00dev)
{
	u32 reg;
	u32 rt;
	u32 rev;

	if (rt2x00_rt(rt2x00dev, RT3290))
		rt2800_register_read(rt2x00dev, MAC_CSR0_3290, &reg);
	else
		rt2800_register_read(rt2x00dev, MAC_CSR0, &reg);

	rt = rt2x00_get_field32(reg, MAC_CSR0_CHIPSET);
	rev = rt2x00_get_field32(reg, MAC_CSR0_REVISION);

	switch (rt) {
	case RT2860:
	case RT2872:
	case RT2883:
	case RT3070:
	case RT3071:
	case RT3090:
	case RT3290:
	case RT3352:
	case RT3390:
	case RT3572:
	case RT5390:
	case RT5392:
	case RT5592:
		break;
	default:
		rt2x00_err(rt2x00dev, "Invalid RT chipset 0x%04x, rev %04x detected\n",
			   rt, rev);
		return -ENODEV;
	}

	rt2x00_set_rt(rt2x00dev, rt, rev);

	return 0;
}

int rt2800_probe_hw(struct rt2x00_dev *rt2x00dev)
{
	int retval;
	u32 reg;

	retval = rt2800_probe_rt(rt2x00dev);
	if (retval)
		return retval;

	/*
	 * Allocate eeprom data.
	 */
	retval = rt2800_validate_eeprom(rt2x00dev);
	if (retval)
		return retval;

	retval = rt2800_init_eeprom(rt2x00dev);
	if (retval)
		return retval;

	/*
	 * Enable rfkill polling by setting GPIO direction of the
	 * rfkill switch GPIO pin correctly.
	 */
	rt2800_register_read(rt2x00dev, GPIO_CTRL, &reg);
	rt2x00_set_field32(&reg, GPIO_CTRL_DIR2, 1);
	rt2800_register_write(rt2x00dev, GPIO_CTRL, reg);

	/*
	 * Initialize hw specifications.
	 */
	retval = rt2800_probe_hw_mode(rt2x00dev);
	if (retval)
		return retval;

	/*
	 * Set device capabilities.
	 */
	__set_bit(CAPABILITY_CONTROL_FILTERS, &rt2x00dev->cap_flags);
	__set_bit(CAPABILITY_CONTROL_FILTER_PSPOLL, &rt2x00dev->cap_flags);
	if (!rt2x00_is_usb(rt2x00dev))
		__set_bit(CAPABILITY_PRE_TBTT_INTERRUPT, &rt2x00dev->cap_flags);

	/*
	 * Set device requirements.
	 */
	if (!rt2x00_is_soc(rt2x00dev))
		__set_bit(REQUIRE_FIRMWARE, &rt2x00dev->cap_flags);
	__set_bit(REQUIRE_L2PAD, &rt2x00dev->cap_flags);
	__set_bit(REQUIRE_TXSTATUS_FIFO, &rt2x00dev->cap_flags);
	if (!rt2800_hwcrypt_disabled(rt2x00dev))
		__set_bit(CAPABILITY_HW_CRYPTO, &rt2x00dev->cap_flags);
	__set_bit(CAPABILITY_LINK_TUNING, &rt2x00dev->cap_flags);
	__set_bit(REQUIRE_HT_TX_DESC, &rt2x00dev->cap_flags);
	if (rt2x00_is_usb(rt2x00dev))
		__set_bit(REQUIRE_PS_AUTOWAKE, &rt2x00dev->cap_flags);
	else {
		__set_bit(REQUIRE_DMA, &rt2x00dev->cap_flags);
		__set_bit(REQUIRE_TASKLET_CONTEXT, &rt2x00dev->cap_flags);
	}

	/*
	 * Set the rssi offset.
	 */
	rt2x00dev->rssi_offset = DEFAULT_RSSI_OFFSET;

	return 0;
}
EXPORT_SYMBOL_GPL(rt2800_probe_hw);

/*
 * IEEE80211 stack callback functions.
 */
void rt2800_get_tkip_seq(struct ieee80211_hw *hw, u8 hw_key_idx, u32 *iv32,
			 u16 *iv16)
{
	struct rt2x00_dev *rt2x00dev = hw->priv;
	struct mac_iveiv_entry iveiv_entry;
	u32 offset;

	offset = MAC_IVEIV_ENTRY(hw_key_idx);
	rt2800_register_multiread(rt2x00dev, offset,
				      &iveiv_entry, sizeof(iveiv_entry));

	memcpy(iv16, &iveiv_entry.iv[0], sizeof(*iv16));
	memcpy(iv32, &iveiv_entry.iv[4], sizeof(*iv32));
}
EXPORT_SYMBOL_GPL(rt2800_get_tkip_seq);

int rt2800_set_rts_threshold(struct ieee80211_hw *hw, u32 value)
{
	struct rt2x00_dev *rt2x00dev = hw->priv;
	u32 reg;
	bool enabled = (value < IEEE80211_MAX_RTS_THRESHOLD);

	rt2800_register_read(rt2x00dev, TX_RTS_CFG, &reg);
	rt2x00_set_field32(&reg, TX_RTS_CFG_RTS_THRES, value);
	rt2800_register_write(rt2x00dev, TX_RTS_CFG, reg);

	rt2800_register_read(rt2x00dev, CCK_PROT_CFG, &reg);
	rt2x00_set_field32(&reg, CCK_PROT_CFG_RTS_TH_EN, enabled);
	rt2800_register_write(rt2x00dev, CCK_PROT_CFG, reg);

	rt2800_register_read(rt2x00dev, OFDM_PROT_CFG, &reg);
	rt2x00_set_field32(&reg, OFDM_PROT_CFG_RTS_TH_EN, enabled);
	rt2800_register_write(rt2x00dev, OFDM_PROT_CFG, reg);

	rt2800_register_read(rt2x00dev, MM20_PROT_CFG, &reg);
	rt2x00_set_field32(&reg, MM20_PROT_CFG_RTS_TH_EN, enabled);
	rt2800_register_write(rt2x00dev, MM20_PROT_CFG, reg);

	rt2800_register_read(rt2x00dev, MM40_PROT_CFG, &reg);
	rt2x00_set_field32(&reg, MM40_PROT_CFG_RTS_TH_EN, enabled);
	rt2800_register_write(rt2x00dev, MM40_PROT_CFG, reg);

	rt2800_register_read(rt2x00dev, GF20_PROT_CFG, &reg);
	rt2x00_set_field32(&reg, GF20_PROT_CFG_RTS_TH_EN, enabled);
	rt2800_register_write(rt2x00dev, GF20_PROT_CFG, reg);

	rt2800_register_read(rt2x00dev, GF40_PROT_CFG, &reg);
	rt2x00_set_field32(&reg, GF40_PROT_CFG_RTS_TH_EN, enabled);
	rt2800_register_write(rt2x00dev, GF40_PROT_CFG, reg);

	return 0;
}
EXPORT_SYMBOL_GPL(rt2800_set_rts_threshold);

int rt2800_conf_tx(struct ieee80211_hw *hw,
		   struct ieee80211_vif *vif, u16 queue_idx,
		   const struct ieee80211_tx_queue_params *params)
{
	struct rt2x00_dev *rt2x00dev = hw->priv;
	struct data_queue *queue;
	struct rt2x00_field32 field;
	int retval;
	u32 reg;
	u32 offset;

	/*
	 * First pass the configuration through rt2x00lib, that will
	 * update the queue settings and validate the input. After that
	 * we are free to update the registers based on the value
	 * in the queue parameter.
	 */
	retval = rt2x00mac_conf_tx(hw, vif, queue_idx, params);
	if (retval)
		return retval;

	/*
	 * We only need to perform additional register initialization
	 * for WMM queues/
	 */
	if (queue_idx >= 4)
		return 0;

	queue = rt2x00queue_get_tx_queue(rt2x00dev, queue_idx);

	/* Update WMM TXOP register */
	offset = WMM_TXOP0_CFG + (sizeof(u32) * (!!(queue_idx & 2)));
	field.bit_offset = (queue_idx & 1) * 16;
	field.bit_mask = 0xffff << field.bit_offset;

	rt2800_register_read(rt2x00dev, offset, &reg);
	rt2x00_set_field32(&reg, field, queue->txop);
	rt2800_register_write(rt2x00dev, offset, reg);

	/* Update WMM registers */
	field.bit_offset = queue_idx * 4;
	field.bit_mask = 0xf << field.bit_offset;

	rt2800_register_read(rt2x00dev, WMM_AIFSN_CFG, &reg);
	rt2x00_set_field32(&reg, field, queue->aifs);
	rt2800_register_write(rt2x00dev, WMM_AIFSN_CFG, reg);

	rt2800_register_read(rt2x00dev, WMM_CWMIN_CFG, &reg);
	rt2x00_set_field32(&reg, field, queue->cw_min);
	rt2800_register_write(rt2x00dev, WMM_CWMIN_CFG, reg);

	rt2800_register_read(rt2x00dev, WMM_CWMAX_CFG, &reg);
	rt2x00_set_field32(&reg, field, queue->cw_max);
	rt2800_register_write(rt2x00dev, WMM_CWMAX_CFG, reg);

	/* Update EDCA registers */
	offset = EDCA_AC0_CFG + (sizeof(u32) * queue_idx);

	rt2800_register_read(rt2x00dev, offset, &reg);
	rt2x00_set_field32(&reg, EDCA_AC0_CFG_TX_OP, queue->txop);
	rt2x00_set_field32(&reg, EDCA_AC0_CFG_AIFSN, queue->aifs);
	rt2x00_set_field32(&reg, EDCA_AC0_CFG_CWMIN, queue->cw_min);
	rt2x00_set_field32(&reg, EDCA_AC0_CFG_CWMAX, queue->cw_max);
	rt2800_register_write(rt2x00dev, offset, reg);

	return 0;
}
EXPORT_SYMBOL_GPL(rt2800_conf_tx);

u64 rt2800_get_tsf(struct ieee80211_hw *hw, struct ieee80211_vif *vif)
{
	struct rt2x00_dev *rt2x00dev = hw->priv;
	u64 tsf;
	u32 reg;

	rt2800_register_read(rt2x00dev, TSF_TIMER_DW1, &reg);
	tsf = (u64) rt2x00_get_field32(reg, TSF_TIMER_DW1_HIGH_WORD) << 32;
	rt2800_register_read(rt2x00dev, TSF_TIMER_DW0, &reg);
	tsf |= rt2x00_get_field32(reg, TSF_TIMER_DW0_LOW_WORD);

	return tsf;
}
EXPORT_SYMBOL_GPL(rt2800_get_tsf);

int rt2800_ampdu_action(struct ieee80211_hw *hw, struct ieee80211_vif *vif,
			enum ieee80211_ampdu_mlme_action action,
			struct ieee80211_sta *sta, u16 tid, u16 *ssn,
			u8 buf_size)
{
	struct rt2x00_sta *sta_priv = (struct rt2x00_sta *)sta->drv_priv;
	int ret = 0;

	/*
	 * Don't allow aggregation for stations the hardware isn't aware
	 * of because tx status reports for frames to an unknown station
	 * always contain wcid=255 and thus we can't distinguish between
	 * multiple stations which leads to unwanted situations when the
	 * hw reorders frames due to aggregation.
	 */
	if (sta_priv->wcid < 0)
		return 1;

	switch (action) {
	case IEEE80211_AMPDU_RX_START:
	case IEEE80211_AMPDU_RX_STOP:
		/*
		 * The hw itself takes care of setting up BlockAck mechanisms.
		 * So, we only have to allow mac80211 to nagotiate a BlockAck
		 * agreement. Once that is done, the hw will BlockAck incoming
		 * AMPDUs without further setup.
		 */
		break;
	case IEEE80211_AMPDU_TX_START:
		ieee80211_start_tx_ba_cb_irqsafe(vif, sta->addr, tid);
		break;
	case IEEE80211_AMPDU_TX_STOP_CONT:
	case IEEE80211_AMPDU_TX_STOP_FLUSH:
	case IEEE80211_AMPDU_TX_STOP_FLUSH_CONT:
		ieee80211_stop_tx_ba_cb_irqsafe(vif, sta->addr, tid);
		break;
	case IEEE80211_AMPDU_TX_OPERATIONAL:
		break;
	default:
		rt2x00_warn((struct rt2x00_dev *)hw->priv,
			    "Unknown AMPDU action\n");
	}

	return ret;
}
EXPORT_SYMBOL_GPL(rt2800_ampdu_action);

int rt2800_get_survey(struct ieee80211_hw *hw, int idx,
		      struct survey_info *survey)
{
	struct rt2x00_dev *rt2x00dev = hw->priv;
	struct ieee80211_conf *conf = &hw->conf;
	u32 idle, busy, busy_ext;

	if (idx != 0)
		return -ENOENT;

	survey->channel = conf->chandef.chan;

	rt2800_register_read(rt2x00dev, CH_IDLE_STA, &idle);
	rt2800_register_read(rt2x00dev, CH_BUSY_STA, &busy);
	rt2800_register_read(rt2x00dev, CH_BUSY_STA_SEC, &busy_ext);

	if (idle || busy) {
		survey->filled = SURVEY_INFO_CHANNEL_TIME |
				 SURVEY_INFO_CHANNEL_TIME_BUSY |
				 SURVEY_INFO_CHANNEL_TIME_EXT_BUSY;

		survey->channel_time = (idle + busy) / 1000;
		survey->channel_time_busy = busy / 1000;
		survey->channel_time_ext_busy = busy_ext / 1000;
	}

	if (!(hw->conf.flags & IEEE80211_CONF_OFFCHANNEL))
		survey->filled |= SURVEY_INFO_IN_USE;

	return 0;

}
EXPORT_SYMBOL_GPL(rt2800_get_survey);

MODULE_AUTHOR(DRV_PROJECT ", Bartlomiej Zolnierkiewicz");
MODULE_VERSION(DRV_VERSION);
MODULE_DESCRIPTION("Ralink RT2800 library");
MODULE_LICENSE("GPL");<|MERGE_RESOLUTION|>--- conflicted
+++ resolved
@@ -840,11 +840,7 @@
 						unsigned int beacon_base)
 {
 	int i;
-<<<<<<< HEAD
-	const int txwi_desc_size = rt2x00dev->ops->bcn->winfo_size;
-=======
 	const int txwi_desc_size = rt2x00dev->bcn->winfo_size;
->>>>>>> d0e0ac97
 
 	/*
 	 * For the Beacon base registers we only need to clear
@@ -2396,11 +2392,7 @@
 	rt2800_rfcsr_write(rt2x00dev, 49, rfcsr);
 
 	rt2800_rfcsr_read(rt2x00dev, 50, &rfcsr);
-<<<<<<< HEAD
-	if (info->default_power1 > power_bound)
-=======
 	if (info->default_power2 > power_bound)
->>>>>>> d0e0ac97
 		rt2x00_set_field8(&rfcsr, RFCSR50_TX, power_bound);
 	else
 		rt2x00_set_field8(&rfcsr, RFCSR50_TX, info->default_power2);
@@ -3936,7 +3928,6 @@
 }
 
 static void rt2800_bbp4_mac_if_ctrl(struct rt2x00_dev *rt2x00dev)
-<<<<<<< HEAD
 {
 	u8 value;
 
@@ -3990,6 +3981,463 @@
 	rt2800_bbp_write(rt2x00dev, 103, 0x00);
 	rt2800_bbp_write(rt2x00dev, 105, 0x05);
 	rt2800_bbp_write(rt2x00dev, 106, 0x35);
+}
+
+static void rt2800_disable_unused_dac_adc(struct rt2x00_dev *rt2x00dev)
+{
+	u16 eeprom;
+	u8 value;
+
+	rt2800_bbp_read(rt2x00dev, 138, &value);
+	rt2x00_eeprom_read(rt2x00dev, EEPROM_NIC_CONF0, &eeprom);
+	if (rt2x00_get_field16(eeprom, EEPROM_NIC_CONF0_TXPATH) == 1)
+		value |= 0x20;
+	if (rt2x00_get_field16(eeprom, EEPROM_NIC_CONF0_RXPATH) == 1)
+		value &= ~0x02;
+	rt2800_bbp_write(rt2x00dev, 138, value);
+}
+
+static void rt2800_init_bbp_305x_soc(struct rt2x00_dev *rt2x00dev)
+{
+	rt2800_bbp_write(rt2x00dev, 31, 0x08);
+
+	rt2800_bbp_write(rt2x00dev, 65, 0x2c);
+	rt2800_bbp_write(rt2x00dev, 66, 0x38);
+
+	rt2800_bbp_write(rt2x00dev, 69, 0x12);
+	rt2800_bbp_write(rt2x00dev, 73, 0x10);
+
+	rt2800_bbp_write(rt2x00dev, 70, 0x0a);
+
+	rt2800_bbp_write(rt2x00dev, 78, 0x0e);
+	rt2800_bbp_write(rt2x00dev, 80, 0x08);
+
+	rt2800_bbp_write(rt2x00dev, 82, 0x62);
+
+	rt2800_bbp_write(rt2x00dev, 83, 0x6a);
+
+	rt2800_bbp_write(rt2x00dev, 84, 0x99);
+
+	rt2800_bbp_write(rt2x00dev, 86, 0x00);
+
+	rt2800_bbp_write(rt2x00dev, 91, 0x04);
+
+	rt2800_bbp_write(rt2x00dev, 92, 0x00);
+
+	rt2800_bbp_write(rt2x00dev, 103, 0xc0);
+
+	rt2800_bbp_write(rt2x00dev, 105, 0x01);
+
+	rt2800_bbp_write(rt2x00dev, 106, 0x35);
+}
+
+static void rt2800_init_bbp_28xx(struct rt2x00_dev *rt2x00dev)
+{
+	rt2800_bbp_write(rt2x00dev, 65, 0x2c);
+	rt2800_bbp_write(rt2x00dev, 66, 0x38);
+
+	if (rt2x00_rt_rev(rt2x00dev, RT2860, REV_RT2860C)) {
+		rt2800_bbp_write(rt2x00dev, 69, 0x16);
+		rt2800_bbp_write(rt2x00dev, 73, 0x12);
+	} else {
+		rt2800_bbp_write(rt2x00dev, 69, 0x12);
+		rt2800_bbp_write(rt2x00dev, 73, 0x10);
+	}
+
+	rt2800_bbp_write(rt2x00dev, 70, 0x0a);
+
+	rt2800_bbp_write(rt2x00dev, 81, 0x37);
+
+	rt2800_bbp_write(rt2x00dev, 82, 0x62);
+
+	rt2800_bbp_write(rt2x00dev, 83, 0x6a);
+
+	if (rt2x00_rt_rev(rt2x00dev, RT2860, REV_RT2860D))
+		rt2800_bbp_write(rt2x00dev, 84, 0x19);
+	else
+		rt2800_bbp_write(rt2x00dev, 84, 0x99);
+
+	rt2800_bbp_write(rt2x00dev, 86, 0x00);
+
+	rt2800_bbp_write(rt2x00dev, 91, 0x04);
+
+	rt2800_bbp_write(rt2x00dev, 92, 0x00);
+
+	rt2800_bbp_write(rt2x00dev, 103, 0x00);
+
+	rt2800_bbp_write(rt2x00dev, 105, 0x05);
+
+	rt2800_bbp_write(rt2x00dev, 106, 0x35);
+}
+
+static void rt2800_init_bbp_30xx(struct rt2x00_dev *rt2x00dev)
+{
+	rt2800_bbp_write(rt2x00dev, 65, 0x2c);
+	rt2800_bbp_write(rt2x00dev, 66, 0x38);
+
+	rt2800_bbp_write(rt2x00dev, 69, 0x12);
+	rt2800_bbp_write(rt2x00dev, 73, 0x10);
+
+	rt2800_bbp_write(rt2x00dev, 70, 0x0a);
+
+	rt2800_bbp_write(rt2x00dev, 79, 0x13);
+	rt2800_bbp_write(rt2x00dev, 80, 0x05);
+	rt2800_bbp_write(rt2x00dev, 81, 0x33);
+
+	rt2800_bbp_write(rt2x00dev, 82, 0x62);
+
+	rt2800_bbp_write(rt2x00dev, 83, 0x6a);
+
+	rt2800_bbp_write(rt2x00dev, 84, 0x99);
+
+	rt2800_bbp_write(rt2x00dev, 86, 0x00);
+
+	rt2800_bbp_write(rt2x00dev, 91, 0x04);
+
+	rt2800_bbp_write(rt2x00dev, 92, 0x00);
+
+	if (rt2x00_rt_rev_gte(rt2x00dev, RT3070, REV_RT3070F) ||
+	    rt2x00_rt_rev_gte(rt2x00dev, RT3071, REV_RT3071E) ||
+	    rt2x00_rt_rev_gte(rt2x00dev, RT3090, REV_RT3090E))
+		rt2800_bbp_write(rt2x00dev, 103, 0xc0);
+	else
+		rt2800_bbp_write(rt2x00dev, 103, 0x00);
+
+	rt2800_bbp_write(rt2x00dev, 105, 0x05);
+
+	rt2800_bbp_write(rt2x00dev, 106, 0x35);
+
+	if (rt2x00_rt(rt2x00dev, RT3071) ||
+	    rt2x00_rt(rt2x00dev, RT3090))
+		rt2800_disable_unused_dac_adc(rt2x00dev);
+}
+
+static void rt2800_init_bbp_3290(struct rt2x00_dev *rt2x00dev)
+{
+	u8 value;
+
+	rt2800_bbp4_mac_if_ctrl(rt2x00dev);
+
+	rt2800_bbp_write(rt2x00dev, 31, 0x08);
+
+	rt2800_bbp_write(rt2x00dev, 65, 0x2c);
+	rt2800_bbp_write(rt2x00dev, 66, 0x38);
+
+	rt2800_bbp_write(rt2x00dev, 68, 0x0b);
+
+	rt2800_bbp_write(rt2x00dev, 69, 0x12);
+	rt2800_bbp_write(rt2x00dev, 73, 0x13);
+	rt2800_bbp_write(rt2x00dev, 75, 0x46);
+	rt2800_bbp_write(rt2x00dev, 76, 0x28);
+
+	rt2800_bbp_write(rt2x00dev, 77, 0x58);
+
+	rt2800_bbp_write(rt2x00dev, 70, 0x0a);
+
+	rt2800_bbp_write(rt2x00dev, 74, 0x0b);
+	rt2800_bbp_write(rt2x00dev, 79, 0x18);
+	rt2800_bbp_write(rt2x00dev, 80, 0x09);
+	rt2800_bbp_write(rt2x00dev, 81, 0x33);
+
+	rt2800_bbp_write(rt2x00dev, 82, 0x62);
+
+	rt2800_bbp_write(rt2x00dev, 83, 0x7a);
+
+	rt2800_bbp_write(rt2x00dev, 84, 0x9a);
+
+	rt2800_bbp_write(rt2x00dev, 86, 0x38);
+
+	rt2800_bbp_write(rt2x00dev, 91, 0x04);
+
+	rt2800_bbp_write(rt2x00dev, 92, 0x02);
+
+	rt2800_bbp_write(rt2x00dev, 103, 0xc0);
+
+	rt2800_bbp_write(rt2x00dev, 104, 0x92);
+
+	rt2800_bbp_write(rt2x00dev, 105, 0x1c);
+
+	rt2800_bbp_write(rt2x00dev, 106, 0x03);
+
+	rt2800_bbp_write(rt2x00dev, 128, 0x12);
+
+	rt2800_bbp_write(rt2x00dev, 67, 0x24);
+	rt2800_bbp_write(rt2x00dev, 143, 0x04);
+	rt2800_bbp_write(rt2x00dev, 142, 0x99);
+	rt2800_bbp_write(rt2x00dev, 150, 0x30);
+	rt2800_bbp_write(rt2x00dev, 151, 0x2e);
+	rt2800_bbp_write(rt2x00dev, 152, 0x20);
+	rt2800_bbp_write(rt2x00dev, 153, 0x34);
+	rt2800_bbp_write(rt2x00dev, 154, 0x40);
+	rt2800_bbp_write(rt2x00dev, 155, 0x3b);
+	rt2800_bbp_write(rt2x00dev, 253, 0x04);
+
+	rt2800_bbp_read(rt2x00dev, 47, &value);
+	rt2x00_set_field8(&value, BBP47_TSSI_ADC6, 1);
+	rt2800_bbp_write(rt2x00dev, 47, value);
+
+	/* Use 5-bit ADC for Acquisition and 8-bit ADC for data */
+	rt2800_bbp_read(rt2x00dev, 3, &value);
+	rt2x00_set_field8(&value, BBP3_ADC_MODE_SWITCH, 1);
+	rt2x00_set_field8(&value, BBP3_ADC_INIT_MODE, 1);
+	rt2800_bbp_write(rt2x00dev, 3, value);
+}
+
+static void rt2800_init_bbp_3352(struct rt2x00_dev *rt2x00dev)
+{
+	rt2800_bbp_write(rt2x00dev, 3, 0x00);
+	rt2800_bbp_write(rt2x00dev, 4, 0x50);
+
+	rt2800_bbp_write(rt2x00dev, 31, 0x08);
+
+	rt2800_bbp_write(rt2x00dev, 47, 0x48);
+
+	rt2800_bbp_write(rt2x00dev, 65, 0x2c);
+	rt2800_bbp_write(rt2x00dev, 66, 0x38);
+
+	rt2800_bbp_write(rt2x00dev, 68, 0x0b);
+
+	rt2800_bbp_write(rt2x00dev, 69, 0x12);
+	rt2800_bbp_write(rt2x00dev, 73, 0x13);
+	rt2800_bbp_write(rt2x00dev, 75, 0x46);
+	rt2800_bbp_write(rt2x00dev, 76, 0x28);
+
+	rt2800_bbp_write(rt2x00dev, 77, 0x59);
+
+	rt2800_bbp_write(rt2x00dev, 70, 0x0a);
+
+	rt2800_bbp_write(rt2x00dev, 78, 0x0e);
+	rt2800_bbp_write(rt2x00dev, 80, 0x08);
+	rt2800_bbp_write(rt2x00dev, 81, 0x37);
+
+	rt2800_bbp_write(rt2x00dev, 82, 0x62);
+
+	rt2800_bbp_write(rt2x00dev, 83, 0x6a);
+
+	rt2800_bbp_write(rt2x00dev, 84, 0x99);
+
+	rt2800_bbp_write(rt2x00dev, 86, 0x38);
+
+	rt2800_bbp_write(rt2x00dev, 88, 0x90);
+
+	rt2800_bbp_write(rt2x00dev, 91, 0x04);
+
+	rt2800_bbp_write(rt2x00dev, 92, 0x02);
+
+	rt2800_bbp_write(rt2x00dev, 103, 0xc0);
+
+	rt2800_bbp_write(rt2x00dev, 104, 0x92);
+
+	rt2800_bbp_write(rt2x00dev, 105, 0x34);
+
+	rt2800_bbp_write(rt2x00dev, 106, 0x05);
+
+	rt2800_bbp_write(rt2x00dev, 120, 0x50);
+
+	rt2800_bbp_write(rt2x00dev, 137, 0x0f);
+
+	rt2800_bbp_write(rt2x00dev, 163, 0xbd);
+	/* Set ITxBF timeout to 0x9c40=1000msec */
+	rt2800_bbp_write(rt2x00dev, 179, 0x02);
+	rt2800_bbp_write(rt2x00dev, 180, 0x00);
+	rt2800_bbp_write(rt2x00dev, 182, 0x40);
+	rt2800_bbp_write(rt2x00dev, 180, 0x01);
+	rt2800_bbp_write(rt2x00dev, 182, 0x9c);
+	rt2800_bbp_write(rt2x00dev, 179, 0x00);
+	/* Reprogram the inband interface to put right values in RXWI */
+	rt2800_bbp_write(rt2x00dev, 142, 0x04);
+	rt2800_bbp_write(rt2x00dev, 143, 0x3b);
+	rt2800_bbp_write(rt2x00dev, 142, 0x06);
+	rt2800_bbp_write(rt2x00dev, 143, 0xa0);
+	rt2800_bbp_write(rt2x00dev, 142, 0x07);
+	rt2800_bbp_write(rt2x00dev, 143, 0xa1);
+	rt2800_bbp_write(rt2x00dev, 142, 0x08);
+	rt2800_bbp_write(rt2x00dev, 143, 0xa2);
+
+	rt2800_bbp_write(rt2x00dev, 148, 0xc8);
+}
+
+static void rt2800_init_bbp_3390(struct rt2x00_dev *rt2x00dev)
+{
+	rt2800_bbp_write(rt2x00dev, 65, 0x2c);
+	rt2800_bbp_write(rt2x00dev, 66, 0x38);
+
+	rt2800_bbp_write(rt2x00dev, 69, 0x12);
+	rt2800_bbp_write(rt2x00dev, 73, 0x10);
+
+	rt2800_bbp_write(rt2x00dev, 70, 0x0a);
+
+	rt2800_bbp_write(rt2x00dev, 79, 0x13);
+	rt2800_bbp_write(rt2x00dev, 80, 0x05);
+	rt2800_bbp_write(rt2x00dev, 81, 0x33);
+
+	rt2800_bbp_write(rt2x00dev, 82, 0x62);
+
+	rt2800_bbp_write(rt2x00dev, 83, 0x6a);
+
+	rt2800_bbp_write(rt2x00dev, 84, 0x99);
+
+	rt2800_bbp_write(rt2x00dev, 86, 0x00);
+
+	rt2800_bbp_write(rt2x00dev, 91, 0x04);
+
+	rt2800_bbp_write(rt2x00dev, 92, 0x00);
+
+	if (rt2x00_rt_rev_gte(rt2x00dev, RT3390, REV_RT3390E))
+		rt2800_bbp_write(rt2x00dev, 103, 0xc0);
+	else
+		rt2800_bbp_write(rt2x00dev, 103, 0x00);
+
+	rt2800_bbp_write(rt2x00dev, 105, 0x05);
+
+	rt2800_bbp_write(rt2x00dev, 106, 0x35);
+
+	rt2800_disable_unused_dac_adc(rt2x00dev);
+}
+
+static void rt2800_init_bbp_3572(struct rt2x00_dev *rt2x00dev)
+{
+	rt2800_bbp_write(rt2x00dev, 31, 0x08);
+
+	rt2800_bbp_write(rt2x00dev, 65, 0x2c);
+	rt2800_bbp_write(rt2x00dev, 66, 0x38);
+
+	rt2800_bbp_write(rt2x00dev, 69, 0x12);
+	rt2800_bbp_write(rt2x00dev, 73, 0x10);
+
+	rt2800_bbp_write(rt2x00dev, 70, 0x0a);
+
+	rt2800_bbp_write(rt2x00dev, 79, 0x13);
+	rt2800_bbp_write(rt2x00dev, 80, 0x05);
+	rt2800_bbp_write(rt2x00dev, 81, 0x33);
+
+	rt2800_bbp_write(rt2x00dev, 82, 0x62);
+
+	rt2800_bbp_write(rt2x00dev, 83, 0x6a);
+
+	rt2800_bbp_write(rt2x00dev, 84, 0x99);
+
+	rt2800_bbp_write(rt2x00dev, 86, 0x00);
+
+	rt2800_bbp_write(rt2x00dev, 91, 0x04);
+
+	rt2800_bbp_write(rt2x00dev, 92, 0x00);
+
+	rt2800_bbp_write(rt2x00dev, 103, 0xc0);
+
+	rt2800_bbp_write(rt2x00dev, 105, 0x05);
+
+	rt2800_bbp_write(rt2x00dev, 106, 0x35);
+
+	rt2800_disable_unused_dac_adc(rt2x00dev);
+}
+
+static void rt2800_init_bbp_53xx(struct rt2x00_dev *rt2x00dev)
+{
+	int ant, div_mode;
+	u16 eeprom;
+	u8 value;
+
+	rt2800_bbp4_mac_if_ctrl(rt2x00dev);
+
+	rt2800_bbp_write(rt2x00dev, 31, 0x08);
+
+	rt2800_bbp_write(rt2x00dev, 65, 0x2c);
+	rt2800_bbp_write(rt2x00dev, 66, 0x38);
+
+	rt2800_bbp_write(rt2x00dev, 68, 0x0b);
+
+	rt2800_bbp_write(rt2x00dev, 69, 0x12);
+	rt2800_bbp_write(rt2x00dev, 73, 0x13);
+	rt2800_bbp_write(rt2x00dev, 75, 0x46);
+	rt2800_bbp_write(rt2x00dev, 76, 0x28);
+
+	rt2800_bbp_write(rt2x00dev, 77, 0x59);
+
+	rt2800_bbp_write(rt2x00dev, 70, 0x0a);
+
+	rt2800_bbp_write(rt2x00dev, 79, 0x13);
+	rt2800_bbp_write(rt2x00dev, 80, 0x05);
+	rt2800_bbp_write(rt2x00dev, 81, 0x33);
+
+	rt2800_bbp_write(rt2x00dev, 82, 0x62);
+
+	rt2800_bbp_write(rt2x00dev, 83, 0x7a);
+
+	rt2800_bbp_write(rt2x00dev, 84, 0x9a);
+
+	rt2800_bbp_write(rt2x00dev, 86, 0x38);
+
+	if (rt2x00_rt(rt2x00dev, RT5392))
+		rt2800_bbp_write(rt2x00dev, 88, 0x90);
+
+	rt2800_bbp_write(rt2x00dev, 91, 0x04);
+
+	rt2800_bbp_write(rt2x00dev, 92, 0x02);
+
+	if (rt2x00_rt(rt2x00dev, RT5392)) {
+		rt2800_bbp_write(rt2x00dev, 95, 0x9a);
+		rt2800_bbp_write(rt2x00dev, 98, 0x12);
+	}
+
+	rt2800_bbp_write(rt2x00dev, 103, 0xc0);
+
+	rt2800_bbp_write(rt2x00dev, 104, 0x92);
+
+	rt2800_bbp_write(rt2x00dev, 105, 0x3c);
+
+	if (rt2x00_rt(rt2x00dev, RT5390))
+		rt2800_bbp_write(rt2x00dev, 106, 0x03);
+	else if (rt2x00_rt(rt2x00dev, RT5392))
+		rt2800_bbp_write(rt2x00dev, 106, 0x12);
+	else
+		WARN_ON(1);
+
+	rt2800_bbp_write(rt2x00dev, 128, 0x12);
+
+	if (rt2x00_rt(rt2x00dev, RT5392)) {
+		rt2800_bbp_write(rt2x00dev, 134, 0xd0);
+		rt2800_bbp_write(rt2x00dev, 135, 0xf6);
+	}
+
+	rt2800_disable_unused_dac_adc(rt2x00dev);
+
+	rt2x00_eeprom_read(rt2x00dev, EEPROM_NIC_CONF1, &eeprom);
+	div_mode = rt2x00_get_field16(eeprom,
+				      EEPROM_NIC_CONF1_ANT_DIVERSITY);
+	ant = (div_mode == 3) ? 1 : 0;
+
+	/* check if this is a Bluetooth combo card */
+	if (test_bit(CAPABILITY_BT_COEXIST, &rt2x00dev->cap_flags)) {
+		u32 reg;
+
+		rt2800_register_read(rt2x00dev, GPIO_CTRL, &reg);
+		rt2x00_set_field32(&reg, GPIO_CTRL_DIR3, 0);
+		rt2x00_set_field32(&reg, GPIO_CTRL_DIR6, 0);
+		rt2x00_set_field32(&reg, GPIO_CTRL_VAL3, 0);
+		rt2x00_set_field32(&reg, GPIO_CTRL_VAL6, 0);
+		if (ant == 0)
+			rt2x00_set_field32(&reg, GPIO_CTRL_VAL3, 1);
+		else if (ant == 1)
+			rt2x00_set_field32(&reg, GPIO_CTRL_VAL6, 1);
+		rt2800_register_write(rt2x00dev, GPIO_CTRL, reg);
+	}
+
+	/* This chip has hardware antenna diversity*/
+	if (rt2x00_rt_rev_gte(rt2x00dev, RT5390, REV_RT5390R)) {
+		rt2800_bbp_write(rt2x00dev, 150, 0); /* Disable Antenna Software OFDM */
+		rt2800_bbp_write(rt2x00dev, 151, 0); /* Disable Antenna Software CCK */
+		rt2800_bbp_write(rt2x00dev, 154, 0); /* Clear previously selected antenna */
+	}
+
+	rt2800_bbp_read(rt2x00dev, 152, &value);
+	if (ant == 0)
+		rt2x00_set_field8(&value, BBP152_RX_DEFAULT_ANT, 1);
+	else
+		rt2x00_set_field8(&value, BBP152_RX_DEFAULT_ANT, 0);
+	rt2800_bbp_write(rt2x00dev, 152, value);
+
+	rt2800_init_freq_calibration(rt2x00dev);
 }
 
 static void rt2800_init_bbp_5592(struct rt2x00_dev *rt2x00dev)
@@ -4066,612 +4514,6 @@
 		rt2800_bbp_write(rt2x00dev, 103, 0xc0);
 }
 
-static int rt2800_init_bbp(struct rt2x00_dev *rt2x00dev)
-=======
->>>>>>> d0e0ac97
-{
-	u8 value;
-
-	rt2800_bbp_read(rt2x00dev, 4, &value);
-	rt2x00_set_field8(&value, BBP4_MAC_IF_CTRL, 1);
-	rt2800_bbp_write(rt2x00dev, 4, value);
-}
-
-<<<<<<< HEAD
-	if (rt2x00_rt(rt2x00dev, RT5592)) {
-		rt2800_init_bbp_5592(rt2x00dev);
-		return 0;
-	}
-
-	if (rt2x00_rt(rt2x00dev, RT3352)) {
-		rt2800_bbp_write(rt2x00dev, 3, 0x00);
-		rt2800_bbp_write(rt2x00dev, 4, 0x50);
-	}
-
-	if (rt2x00_rt(rt2x00dev, RT3290) ||
-	    rt2x00_rt(rt2x00dev, RT5390) ||
-	    rt2x00_rt(rt2x00dev, RT5392))
-		rt2800_bbp4_mac_if_ctrl(rt2x00dev);
-=======
-static void rt2800_init_freq_calibration(struct rt2x00_dev *rt2x00dev)
-{
-	rt2800_bbp_write(rt2x00dev, 142, 1);
-	rt2800_bbp_write(rt2x00dev, 143, 57);
-}
-
-static void rt2800_init_bbp_5592_glrt(struct rt2x00_dev *rt2x00dev)
-{
-	const u8 glrt_table[] = {
-		0xE0, 0x1F, 0X38, 0x32, 0x08, 0x28, 0x19, 0x0A, 0xFF, 0x00, /* 128 ~ 137 */
-		0x16, 0x10, 0x10, 0x0B, 0x36, 0x2C, 0x26, 0x24, 0x42, 0x36, /* 138 ~ 147 */
-		0x30, 0x2D, 0x4C, 0x46, 0x3D, 0x40, 0x3E, 0x42, 0x3D, 0x40, /* 148 ~ 157 */
-		0X3C, 0x34, 0x2C, 0x2F, 0x3C, 0x35, 0x2E, 0x2A, 0x49, 0x41, /* 158 ~ 167 */
-		0x36, 0x31, 0x30, 0x30, 0x0E, 0x0D, 0x28, 0x21, 0x1C, 0x16, /* 168 ~ 177 */
-		0x50, 0x4A, 0x43, 0x40, 0x10, 0x10, 0x10, 0x10, 0x00, 0x00, /* 178 ~ 187 */
-		0x00, 0x00, 0x00, 0x00, 0x00, 0x00, 0x00, 0x00, 0x00, 0x00, /* 188 ~ 197 */
-		0x00, 0x00, 0x7D, 0x14, 0x32, 0x2C, 0x36, 0x4C, 0x43, 0x2C, /* 198 ~ 207 */
-		0x2E, 0x36, 0x30, 0x6E,					    /* 208 ~ 211 */
-	};
-	int i;
-
-	for (i = 0; i < ARRAY_SIZE(glrt_table); i++) {
-		rt2800_bbp_write(rt2x00dev, 195, 128 + i);
-		rt2800_bbp_write(rt2x00dev, 196, glrt_table[i]);
-	}
-};
->>>>>>> d0e0ac97
-
-static void rt2800_init_bbp_early(struct rt2x00_dev *rt2x00dev)
-{
-	rt2800_bbp_write(rt2x00dev, 65, 0x2C);
-	rt2800_bbp_write(rt2x00dev, 66, 0x38);
-	rt2800_bbp_write(rt2x00dev, 68, 0x0B);
-	rt2800_bbp_write(rt2x00dev, 69, 0x12);
-	rt2800_bbp_write(rt2x00dev, 70, 0x0a);
-	rt2800_bbp_write(rt2x00dev, 73, 0x10);
-	rt2800_bbp_write(rt2x00dev, 81, 0x37);
-	rt2800_bbp_write(rt2x00dev, 82, 0x62);
-	rt2800_bbp_write(rt2x00dev, 83, 0x6A);
-	rt2800_bbp_write(rt2x00dev, 84, 0x99);
-	rt2800_bbp_write(rt2x00dev, 86, 0x00);
-	rt2800_bbp_write(rt2x00dev, 91, 0x04);
-	rt2800_bbp_write(rt2x00dev, 92, 0x00);
-	rt2800_bbp_write(rt2x00dev, 103, 0x00);
-	rt2800_bbp_write(rt2x00dev, 105, 0x05);
-	rt2800_bbp_write(rt2x00dev, 106, 0x35);
-}
-
-static void rt2800_disable_unused_dac_adc(struct rt2x00_dev *rt2x00dev)
-{
-	u16 eeprom;
-	u8 value;
-
-	rt2800_bbp_read(rt2x00dev, 138, &value);
-	rt2x00_eeprom_read(rt2x00dev, EEPROM_NIC_CONF0, &eeprom);
-	if (rt2x00_get_field16(eeprom, EEPROM_NIC_CONF0_TXPATH) == 1)
-		value |= 0x20;
-	if (rt2x00_get_field16(eeprom, EEPROM_NIC_CONF0_RXPATH) == 1)
-		value &= ~0x02;
-	rt2800_bbp_write(rt2x00dev, 138, value);
-}
-
-static void rt2800_init_bbp_305x_soc(struct rt2x00_dev *rt2x00dev)
-{
-	rt2800_bbp_write(rt2x00dev, 31, 0x08);
-
-	rt2800_bbp_write(rt2x00dev, 65, 0x2c);
-	rt2800_bbp_write(rt2x00dev, 66, 0x38);
-
-	rt2800_bbp_write(rt2x00dev, 69, 0x12);
-	rt2800_bbp_write(rt2x00dev, 73, 0x10);
-
-	rt2800_bbp_write(rt2x00dev, 70, 0x0a);
-
-	rt2800_bbp_write(rt2x00dev, 78, 0x0e);
-	rt2800_bbp_write(rt2x00dev, 80, 0x08);
-
-	rt2800_bbp_write(rt2x00dev, 82, 0x62);
-
-	rt2800_bbp_write(rt2x00dev, 83, 0x6a);
-
-	rt2800_bbp_write(rt2x00dev, 84, 0x99);
-
-	rt2800_bbp_write(rt2x00dev, 86, 0x00);
-
-	rt2800_bbp_write(rt2x00dev, 91, 0x04);
-
-	rt2800_bbp_write(rt2x00dev, 92, 0x00);
-
-	rt2800_bbp_write(rt2x00dev, 103, 0xc0);
-
-	rt2800_bbp_write(rt2x00dev, 105, 0x01);
-
-	rt2800_bbp_write(rt2x00dev, 106, 0x35);
-}
-
-static void rt2800_init_bbp_28xx(struct rt2x00_dev *rt2x00dev)
-{
-	rt2800_bbp_write(rt2x00dev, 65, 0x2c);
-	rt2800_bbp_write(rt2x00dev, 66, 0x38);
-
-	if (rt2x00_rt_rev(rt2x00dev, RT2860, REV_RT2860C)) {
-		rt2800_bbp_write(rt2x00dev, 69, 0x16);
-		rt2800_bbp_write(rt2x00dev, 73, 0x12);
-	} else {
-		rt2800_bbp_write(rt2x00dev, 69, 0x12);
-		rt2800_bbp_write(rt2x00dev, 73, 0x10);
-	}
-
-	rt2800_bbp_write(rt2x00dev, 70, 0x0a);
-
-	rt2800_bbp_write(rt2x00dev, 81, 0x37);
-
-	rt2800_bbp_write(rt2x00dev, 82, 0x62);
-
-	rt2800_bbp_write(rt2x00dev, 83, 0x6a);
-
-	if (rt2x00_rt_rev(rt2x00dev, RT2860, REV_RT2860D))
-		rt2800_bbp_write(rt2x00dev, 84, 0x19);
-	else
-		rt2800_bbp_write(rt2x00dev, 84, 0x99);
-
-	rt2800_bbp_write(rt2x00dev, 86, 0x00);
-
-	rt2800_bbp_write(rt2x00dev, 91, 0x04);
-
-	rt2800_bbp_write(rt2x00dev, 92, 0x00);
-
-	rt2800_bbp_write(rt2x00dev, 103, 0x00);
-
-	rt2800_bbp_write(rt2x00dev, 105, 0x05);
-
-	rt2800_bbp_write(rt2x00dev, 106, 0x35);
-}
-
-static void rt2800_init_bbp_30xx(struct rt2x00_dev *rt2x00dev)
-{
-	rt2800_bbp_write(rt2x00dev, 65, 0x2c);
-	rt2800_bbp_write(rt2x00dev, 66, 0x38);
-
-	rt2800_bbp_write(rt2x00dev, 69, 0x12);
-	rt2800_bbp_write(rt2x00dev, 73, 0x10);
-
-	rt2800_bbp_write(rt2x00dev, 70, 0x0a);
-
-	rt2800_bbp_write(rt2x00dev, 79, 0x13);
-	rt2800_bbp_write(rt2x00dev, 80, 0x05);
-	rt2800_bbp_write(rt2x00dev, 81, 0x33);
-
-	rt2800_bbp_write(rt2x00dev, 82, 0x62);
-
-	rt2800_bbp_write(rt2x00dev, 83, 0x6a);
-
-	rt2800_bbp_write(rt2x00dev, 84, 0x99);
-
-	rt2800_bbp_write(rt2x00dev, 86, 0x00);
-
-	rt2800_bbp_write(rt2x00dev, 91, 0x04);
-
-	rt2800_bbp_write(rt2x00dev, 92, 0x00);
-
-	if (rt2x00_rt_rev_gte(rt2x00dev, RT3070, REV_RT3070F) ||
-	    rt2x00_rt_rev_gte(rt2x00dev, RT3071, REV_RT3071E) ||
-	    rt2x00_rt_rev_gte(rt2x00dev, RT3090, REV_RT3090E))
-		rt2800_bbp_write(rt2x00dev, 103, 0xc0);
-	else
-		rt2800_bbp_write(rt2x00dev, 103, 0x00);
-
-	rt2800_bbp_write(rt2x00dev, 105, 0x05);
-
-	rt2800_bbp_write(rt2x00dev, 106, 0x35);
-
-	if (rt2x00_rt(rt2x00dev, RT3071) ||
-	    rt2x00_rt(rt2x00dev, RT3090))
-		rt2800_disable_unused_dac_adc(rt2x00dev);
-}
-
-static void rt2800_init_bbp_3290(struct rt2x00_dev *rt2x00dev)
-{
-	u8 value;
-
-	rt2800_bbp4_mac_if_ctrl(rt2x00dev);
-
-	rt2800_bbp_write(rt2x00dev, 31, 0x08);
-
-	rt2800_bbp_write(rt2x00dev, 65, 0x2c);
-	rt2800_bbp_write(rt2x00dev, 66, 0x38);
-
-	rt2800_bbp_write(rt2x00dev, 68, 0x0b);
-
-	rt2800_bbp_write(rt2x00dev, 69, 0x12);
-	rt2800_bbp_write(rt2x00dev, 73, 0x13);
-	rt2800_bbp_write(rt2x00dev, 75, 0x46);
-	rt2800_bbp_write(rt2x00dev, 76, 0x28);
-
-	rt2800_bbp_write(rt2x00dev, 77, 0x58);
-
-	rt2800_bbp_write(rt2x00dev, 70, 0x0a);
-
-	rt2800_bbp_write(rt2x00dev, 74, 0x0b);
-	rt2800_bbp_write(rt2x00dev, 79, 0x18);
-	rt2800_bbp_write(rt2x00dev, 80, 0x09);
-	rt2800_bbp_write(rt2x00dev, 81, 0x33);
-
-	rt2800_bbp_write(rt2x00dev, 82, 0x62);
-
-	rt2800_bbp_write(rt2x00dev, 83, 0x7a);
-
-	rt2800_bbp_write(rt2x00dev, 84, 0x9a);
-
-	rt2800_bbp_write(rt2x00dev, 86, 0x38);
-
-	rt2800_bbp_write(rt2x00dev, 91, 0x04);
-
-	rt2800_bbp_write(rt2x00dev, 92, 0x02);
-
-	rt2800_bbp_write(rt2x00dev, 103, 0xc0);
-
-	rt2800_bbp_write(rt2x00dev, 104, 0x92);
-
-	rt2800_bbp_write(rt2x00dev, 105, 0x1c);
-
-	rt2800_bbp_write(rt2x00dev, 106, 0x03);
-
-	rt2800_bbp_write(rt2x00dev, 128, 0x12);
-
-	rt2800_bbp_write(rt2x00dev, 67, 0x24);
-	rt2800_bbp_write(rt2x00dev, 143, 0x04);
-	rt2800_bbp_write(rt2x00dev, 142, 0x99);
-	rt2800_bbp_write(rt2x00dev, 150, 0x30);
-	rt2800_bbp_write(rt2x00dev, 151, 0x2e);
-	rt2800_bbp_write(rt2x00dev, 152, 0x20);
-	rt2800_bbp_write(rt2x00dev, 153, 0x34);
-	rt2800_bbp_write(rt2x00dev, 154, 0x40);
-	rt2800_bbp_write(rt2x00dev, 155, 0x3b);
-	rt2800_bbp_write(rt2x00dev, 253, 0x04);
-
-	rt2800_bbp_read(rt2x00dev, 47, &value);
-	rt2x00_set_field8(&value, BBP47_TSSI_ADC6, 1);
-	rt2800_bbp_write(rt2x00dev, 47, value);
-
-	/* Use 5-bit ADC for Acquisition and 8-bit ADC for data */
-	rt2800_bbp_read(rt2x00dev, 3, &value);
-	rt2x00_set_field8(&value, BBP3_ADC_MODE_SWITCH, 1);
-	rt2x00_set_field8(&value, BBP3_ADC_INIT_MODE, 1);
-	rt2800_bbp_write(rt2x00dev, 3, value);
-}
-
-static void rt2800_init_bbp_3352(struct rt2x00_dev *rt2x00dev)
-{
-	rt2800_bbp_write(rt2x00dev, 3, 0x00);
-	rt2800_bbp_write(rt2x00dev, 4, 0x50);
-
-	rt2800_bbp_write(rt2x00dev, 31, 0x08);
-
-	rt2800_bbp_write(rt2x00dev, 47, 0x48);
-
-	rt2800_bbp_write(rt2x00dev, 65, 0x2c);
-	rt2800_bbp_write(rt2x00dev, 66, 0x38);
-
-	rt2800_bbp_write(rt2x00dev, 68, 0x0b);
-
-	rt2800_bbp_write(rt2x00dev, 69, 0x12);
-	rt2800_bbp_write(rt2x00dev, 73, 0x13);
-	rt2800_bbp_write(rt2x00dev, 75, 0x46);
-	rt2800_bbp_write(rt2x00dev, 76, 0x28);
-
-	rt2800_bbp_write(rt2x00dev, 77, 0x59);
-
-	rt2800_bbp_write(rt2x00dev, 70, 0x0a);
-
-	rt2800_bbp_write(rt2x00dev, 78, 0x0e);
-	rt2800_bbp_write(rt2x00dev, 80, 0x08);
-	rt2800_bbp_write(rt2x00dev, 81, 0x37);
-
-	rt2800_bbp_write(rt2x00dev, 82, 0x62);
-
-	rt2800_bbp_write(rt2x00dev, 83, 0x6a);
-
-	rt2800_bbp_write(rt2x00dev, 84, 0x99);
-
-	rt2800_bbp_write(rt2x00dev, 86, 0x38);
-
-	rt2800_bbp_write(rt2x00dev, 88, 0x90);
-
-	rt2800_bbp_write(rt2x00dev, 91, 0x04);
-
-	rt2800_bbp_write(rt2x00dev, 92, 0x02);
-
-	rt2800_bbp_write(rt2x00dev, 103, 0xc0);
-
-	rt2800_bbp_write(rt2x00dev, 104, 0x92);
-
-	rt2800_bbp_write(rt2x00dev, 105, 0x34);
-
-	rt2800_bbp_write(rt2x00dev, 106, 0x05);
-
-	rt2800_bbp_write(rt2x00dev, 120, 0x50);
-
-	rt2800_bbp_write(rt2x00dev, 137, 0x0f);
-
-	rt2800_bbp_write(rt2x00dev, 163, 0xbd);
-	/* Set ITxBF timeout to 0x9c40=1000msec */
-	rt2800_bbp_write(rt2x00dev, 179, 0x02);
-	rt2800_bbp_write(rt2x00dev, 180, 0x00);
-	rt2800_bbp_write(rt2x00dev, 182, 0x40);
-	rt2800_bbp_write(rt2x00dev, 180, 0x01);
-	rt2800_bbp_write(rt2x00dev, 182, 0x9c);
-	rt2800_bbp_write(rt2x00dev, 179, 0x00);
-	/* Reprogram the inband interface to put right values in RXWI */
-	rt2800_bbp_write(rt2x00dev, 142, 0x04);
-	rt2800_bbp_write(rt2x00dev, 143, 0x3b);
-	rt2800_bbp_write(rt2x00dev, 142, 0x06);
-	rt2800_bbp_write(rt2x00dev, 143, 0xa0);
-	rt2800_bbp_write(rt2x00dev, 142, 0x07);
-	rt2800_bbp_write(rt2x00dev, 143, 0xa1);
-	rt2800_bbp_write(rt2x00dev, 142, 0x08);
-	rt2800_bbp_write(rt2x00dev, 143, 0xa2);
-
-	rt2800_bbp_write(rt2x00dev, 148, 0xc8);
-}
-
-static void rt2800_init_bbp_3390(struct rt2x00_dev *rt2x00dev)
-{
-	rt2800_bbp_write(rt2x00dev, 65, 0x2c);
-	rt2800_bbp_write(rt2x00dev, 66, 0x38);
-
-	rt2800_bbp_write(rt2x00dev, 69, 0x12);
-	rt2800_bbp_write(rt2x00dev, 73, 0x10);
-
-	rt2800_bbp_write(rt2x00dev, 70, 0x0a);
-
-	rt2800_bbp_write(rt2x00dev, 79, 0x13);
-	rt2800_bbp_write(rt2x00dev, 80, 0x05);
-	rt2800_bbp_write(rt2x00dev, 81, 0x33);
-
-	rt2800_bbp_write(rt2x00dev, 82, 0x62);
-
-	rt2800_bbp_write(rt2x00dev, 83, 0x6a);
-
-	rt2800_bbp_write(rt2x00dev, 84, 0x99);
-
-	rt2800_bbp_write(rt2x00dev, 86, 0x00);
-
-	rt2800_bbp_write(rt2x00dev, 91, 0x04);
-
-	rt2800_bbp_write(rt2x00dev, 92, 0x00);
-
-	if (rt2x00_rt_rev_gte(rt2x00dev, RT3390, REV_RT3390E))
-		rt2800_bbp_write(rt2x00dev, 103, 0xc0);
-	else
-		rt2800_bbp_write(rt2x00dev, 103, 0x00);
-
-	rt2800_bbp_write(rt2x00dev, 105, 0x05);
-
-	rt2800_bbp_write(rt2x00dev, 106, 0x35);
-
-	rt2800_disable_unused_dac_adc(rt2x00dev);
-}
-
-static void rt2800_init_bbp_3572(struct rt2x00_dev *rt2x00dev)
-{
-	rt2800_bbp_write(rt2x00dev, 31, 0x08);
-
-	rt2800_bbp_write(rt2x00dev, 65, 0x2c);
-	rt2800_bbp_write(rt2x00dev, 66, 0x38);
-
-	rt2800_bbp_write(rt2x00dev, 69, 0x12);
-	rt2800_bbp_write(rt2x00dev, 73, 0x10);
-
-	rt2800_bbp_write(rt2x00dev, 70, 0x0a);
-
-	rt2800_bbp_write(rt2x00dev, 79, 0x13);
-	rt2800_bbp_write(rt2x00dev, 80, 0x05);
-	rt2800_bbp_write(rt2x00dev, 81, 0x33);
-
-	rt2800_bbp_write(rt2x00dev, 82, 0x62);
-
-	rt2800_bbp_write(rt2x00dev, 83, 0x6a);
-
-	rt2800_bbp_write(rt2x00dev, 84, 0x99);
-
-	rt2800_bbp_write(rt2x00dev, 86, 0x00);
-
-	rt2800_bbp_write(rt2x00dev, 91, 0x04);
-
-	rt2800_bbp_write(rt2x00dev, 92, 0x00);
-
-	rt2800_bbp_write(rt2x00dev, 103, 0xc0);
-
-	rt2800_bbp_write(rt2x00dev, 105, 0x05);
-
-	rt2800_bbp_write(rt2x00dev, 106, 0x35);
-
-	rt2800_disable_unused_dac_adc(rt2x00dev);
-}
-
-static void rt2800_init_bbp_53xx(struct rt2x00_dev *rt2x00dev)
-{
-	int ant, div_mode;
-	u16 eeprom;
-	u8 value;
-
-	rt2800_bbp4_mac_if_ctrl(rt2x00dev);
-
-	rt2800_bbp_write(rt2x00dev, 31, 0x08);
-
-	rt2800_bbp_write(rt2x00dev, 65, 0x2c);
-	rt2800_bbp_write(rt2x00dev, 66, 0x38);
-
-	rt2800_bbp_write(rt2x00dev, 68, 0x0b);
-
-	rt2800_bbp_write(rt2x00dev, 69, 0x12);
-	rt2800_bbp_write(rt2x00dev, 73, 0x13);
-	rt2800_bbp_write(rt2x00dev, 75, 0x46);
-	rt2800_bbp_write(rt2x00dev, 76, 0x28);
-
-	rt2800_bbp_write(rt2x00dev, 77, 0x59);
-
-	rt2800_bbp_write(rt2x00dev, 70, 0x0a);
-
-	rt2800_bbp_write(rt2x00dev, 79, 0x13);
-	rt2800_bbp_write(rt2x00dev, 80, 0x05);
-	rt2800_bbp_write(rt2x00dev, 81, 0x33);
-
-	rt2800_bbp_write(rt2x00dev, 82, 0x62);
-
-	rt2800_bbp_write(rt2x00dev, 83, 0x7a);
-
-	rt2800_bbp_write(rt2x00dev, 84, 0x9a);
-
-	rt2800_bbp_write(rt2x00dev, 86, 0x38);
-
-	if (rt2x00_rt(rt2x00dev, RT5392))
-		rt2800_bbp_write(rt2x00dev, 88, 0x90);
-
-	rt2800_bbp_write(rt2x00dev, 91, 0x04);
-
-	rt2800_bbp_write(rt2x00dev, 92, 0x02);
-
-	if (rt2x00_rt(rt2x00dev, RT5392)) {
-		rt2800_bbp_write(rt2x00dev, 95, 0x9a);
-		rt2800_bbp_write(rt2x00dev, 98, 0x12);
-	}
-
-	rt2800_bbp_write(rt2x00dev, 103, 0xc0);
-
-	rt2800_bbp_write(rt2x00dev, 104, 0x92);
-
-	rt2800_bbp_write(rt2x00dev, 105, 0x3c);
-
-	if (rt2x00_rt(rt2x00dev, RT5390))
-		rt2800_bbp_write(rt2x00dev, 106, 0x03);
-	else if (rt2x00_rt(rt2x00dev, RT5392))
-		rt2800_bbp_write(rt2x00dev, 106, 0x12);
-	else
-		WARN_ON(1);
-
-	rt2800_bbp_write(rt2x00dev, 128, 0x12);
-
-	if (rt2x00_rt(rt2x00dev, RT5392)) {
-		rt2800_bbp_write(rt2x00dev, 134, 0xd0);
-		rt2800_bbp_write(rt2x00dev, 135, 0xf6);
-	}
-
-	rt2800_disable_unused_dac_adc(rt2x00dev);
-
-	rt2x00_eeprom_read(rt2x00dev, EEPROM_NIC_CONF1, &eeprom);
-	div_mode = rt2x00_get_field16(eeprom,
-				      EEPROM_NIC_CONF1_ANT_DIVERSITY);
-	ant = (div_mode == 3) ? 1 : 0;
-
-	/* check if this is a Bluetooth combo card */
-	if (test_bit(CAPABILITY_BT_COEXIST, &rt2x00dev->cap_flags)) {
-		u32 reg;
-
-		rt2800_register_read(rt2x00dev, GPIO_CTRL, &reg);
-		rt2x00_set_field32(&reg, GPIO_CTRL_DIR3, 0);
-		rt2x00_set_field32(&reg, GPIO_CTRL_DIR6, 0);
-		rt2x00_set_field32(&reg, GPIO_CTRL_VAL3, 0);
-		rt2x00_set_field32(&reg, GPIO_CTRL_VAL6, 0);
-		if (ant == 0)
-			rt2x00_set_field32(&reg, GPIO_CTRL_VAL3, 1);
-		else if (ant == 1)
-			rt2x00_set_field32(&reg, GPIO_CTRL_VAL6, 1);
-		rt2800_register_write(rt2x00dev, GPIO_CTRL, reg);
-	}
-
-	/* This chip has hardware antenna diversity*/
-	if (rt2x00_rt_rev_gte(rt2x00dev, RT5390, REV_RT5390R)) {
-		rt2800_bbp_write(rt2x00dev, 150, 0); /* Disable Antenna Software OFDM */
-		rt2800_bbp_write(rt2x00dev, 151, 0); /* Disable Antenna Software CCK */
-		rt2800_bbp_write(rt2x00dev, 154, 0); /* Clear previously selected antenna */
-	}
-
-	rt2800_bbp_read(rt2x00dev, 152, &value);
-	if (ant == 0)
-		rt2x00_set_field8(&value, BBP152_RX_DEFAULT_ANT, 1);
-	else
-		rt2x00_set_field8(&value, BBP152_RX_DEFAULT_ANT, 0);
-	rt2800_bbp_write(rt2x00dev, 152, value);
-
-	rt2800_init_freq_calibration(rt2x00dev);
-}
-
-static void rt2800_init_bbp_5592(struct rt2x00_dev *rt2x00dev)
-{
-	int ant, div_mode;
-	u16 eeprom;
-	u8 value;
-
-	rt2800_init_bbp_early(rt2x00dev);
-
-	rt2800_bbp_read(rt2x00dev, 105, &value);
-	rt2x00_set_field8(&value, BBP105_MLD,
-			  rt2x00dev->default_ant.rx_chain_num == 2);
-	rt2800_bbp_write(rt2x00dev, 105, value);
-
-	rt2800_bbp4_mac_if_ctrl(rt2x00dev);
-
-	rt2800_bbp_write(rt2x00dev, 20, 0x06);
-	rt2800_bbp_write(rt2x00dev, 31, 0x08);
-	rt2800_bbp_write(rt2x00dev, 65, 0x2C);
-	rt2800_bbp_write(rt2x00dev, 68, 0xDD);
-	rt2800_bbp_write(rt2x00dev, 69, 0x1A);
-	rt2800_bbp_write(rt2x00dev, 70, 0x05);
-	rt2800_bbp_write(rt2x00dev, 73, 0x13);
-	rt2800_bbp_write(rt2x00dev, 74, 0x0F);
-	rt2800_bbp_write(rt2x00dev, 75, 0x4F);
-	rt2800_bbp_write(rt2x00dev, 76, 0x28);
-	rt2800_bbp_write(rt2x00dev, 77, 0x59);
-	rt2800_bbp_write(rt2x00dev, 84, 0x9A);
-	rt2800_bbp_write(rt2x00dev, 86, 0x38);
-	rt2800_bbp_write(rt2x00dev, 88, 0x90);
-	rt2800_bbp_write(rt2x00dev, 91, 0x04);
-	rt2800_bbp_write(rt2x00dev, 92, 0x02);
-	rt2800_bbp_write(rt2x00dev, 95, 0x9a);
-	rt2800_bbp_write(rt2x00dev, 98, 0x12);
-	rt2800_bbp_write(rt2x00dev, 103, 0xC0);
-	rt2800_bbp_write(rt2x00dev, 104, 0x92);
-	/* FIXME BBP105 owerwrite */
-	rt2800_bbp_write(rt2x00dev, 105, 0x3C);
-	rt2800_bbp_write(rt2x00dev, 106, 0x35);
-	rt2800_bbp_write(rt2x00dev, 128, 0x12);
-	rt2800_bbp_write(rt2x00dev, 134, 0xD0);
-	rt2800_bbp_write(rt2x00dev, 135, 0xF6);
-	rt2800_bbp_write(rt2x00dev, 137, 0x0F);
-
-	/* Initialize GLRT (Generalized Likehood Radio Test) */
-	rt2800_init_bbp_5592_glrt(rt2x00dev);
-
-	rt2800_bbp4_mac_if_ctrl(rt2x00dev);
-
-	rt2x00_eeprom_read(rt2x00dev, EEPROM_NIC_CONF1, &eeprom);
-	div_mode = rt2x00_get_field16(eeprom, EEPROM_NIC_CONF1_ANT_DIVERSITY);
-	ant = (div_mode == 3) ? 1 : 0;
-	rt2800_bbp_read(rt2x00dev, 152, &value);
-	if (ant == 0) {
-		/* Main antenna */
-		rt2x00_set_field8(&value, BBP152_RX_DEFAULT_ANT, 1);
-	} else {
-		/* Auxiliary antenna */
-		rt2x00_set_field8(&value, BBP152_RX_DEFAULT_ANT, 0);
-	}
-	rt2800_bbp_write(rt2x00dev, 152, value);
-
-	if (rt2x00_rt_rev_gte(rt2x00dev, RT5592, REV_RT5592C)) {
-		rt2800_bbp_read(rt2x00dev, 254, &value);
-		rt2x00_set_field8(&value, BBP254_BIT7, 1);
-		rt2800_bbp_write(rt2x00dev, 254, value);
-	}
-
-	rt2800_init_freq_calibration(rt2x00dev);
-
-	rt2800_bbp_write(rt2x00dev, 84, 0x19);
-	if (rt2x00_rt_rev_gte(rt2x00dev, RT5592, REV_RT5592C))
-		rt2800_bbp_write(rt2x00dev, 103, 0xc0);
-}
-
 static void rt2800_init_bbp(struct rt2x00_dev *rt2x00dev)
 {
 	unsigned int i;
@@ -4682,9 +4524,6 @@
 	if (rt2800_is_305x_soc(rt2x00dev))
 		rt2800_init_bbp_305x_soc(rt2x00dev);
 
-<<<<<<< HEAD
-		rt2800_init_freq_calibration(rt2x00dev);
-=======
 	switch (rt2x00dev->chip.rt) {
 	case RT2860:
 	case RT2872:
@@ -4715,7 +4554,6 @@
 	case RT5592:
 		rt2800_init_bbp_5592(rt2x00dev);
 		return;
->>>>>>> d0e0ac97
 	}
 
 	for (i = 0; i < EEPROM_BBP_SIZE; i++) {
@@ -4738,18 +4576,6 @@
 	rt2800_register_write(rt2x00dev, OPT_14_CSR, reg);
 }
 
-<<<<<<< HEAD
-static void rt2800_led_open_drain_enable(struct rt2x00_dev *rt2x00dev)
-{
-	u32 reg;
-
-	rt2800_register_read(rt2x00dev, OPT_14_CSR, &reg);
-	rt2x00_set_field32(&reg, OPT_14_CSR_BIT0, 1);
-	rt2800_register_write(rt2x00dev, OPT_14_CSR, reg);
-}
-
-=======
->>>>>>> d0e0ac97
 static u8 rt2800_init_rx_filter(struct rt2x00_dev *rt2x00dev, bool bw40,
 				u8 filter_target)
 {
@@ -4850,7 +4676,6 @@
 		rt2800_init_rx_filter(rt2x00dev, false, filter_tgt_bw20);
 	drv_data->calibration_bw40 =
 		rt2800_init_rx_filter(rt2x00dev, true, filter_tgt_bw40);
-<<<<<<< HEAD
 
 	/*
 	 * Save BBP 25 & 26 values for later use in channel switching (for 3052)
@@ -4911,68 +4736,6 @@
 		rt2800_bbp_write(rt2x00dev, 138, bbp);
 	}
 
-=======
-
-	/*
-	 * Save BBP 25 & 26 values for later use in channel switching (for 3052)
-	 */
-	rt2800_bbp_read(rt2x00dev, 25, &drv_data->bbp25);
-	rt2800_bbp_read(rt2x00dev, 26, &drv_data->bbp26);
-
-	/*
-	 * Set back to initial state
-	 */
-	rt2800_bbp_write(rt2x00dev, 24, 0);
-
-	rt2800_rfcsr_read(rt2x00dev, 22, &rfcsr);
-	rt2x00_set_field8(&rfcsr, RFCSR22_BASEBAND_LOOPBACK, 0);
-	rt2800_rfcsr_write(rt2x00dev, 22, rfcsr);
-
-	/*
-	 * Set BBP back to BW20
-	 */
-	rt2800_bbp_read(rt2x00dev, 4, &bbp);
-	rt2x00_set_field8(&bbp, BBP4_BANDWIDTH, 0);
-	rt2800_bbp_write(rt2x00dev, 4, bbp);
-}
-
-static void rt2800_normal_mode_setup_3xxx(struct rt2x00_dev *rt2x00dev)
-{
-	struct rt2800_drv_data *drv_data = rt2x00dev->drv_data;
-	u8 min_gain, rfcsr, bbp;
-	u16 eeprom;
-
-	rt2800_rfcsr_read(rt2x00dev, 17, &rfcsr);
-
-	rt2x00_set_field8(&rfcsr, RFCSR17_TX_LO1_EN, 0);
-	if (rt2x00_rt(rt2x00dev, RT3070) ||
-	    rt2x00_rt_rev_lt(rt2x00dev, RT3071, REV_RT3071E) ||
-	    rt2x00_rt_rev_lt(rt2x00dev, RT3090, REV_RT3090E) ||
-	    rt2x00_rt_rev_lt(rt2x00dev, RT3390, REV_RT3390E)) {
-		if (!test_bit(CAPABILITY_EXTERNAL_LNA_BG, &rt2x00dev->cap_flags))
-			rt2x00_set_field8(&rfcsr, RFCSR17_R, 1);
-	}
-
-	min_gain = rt2x00_rt(rt2x00dev, RT3070) ? 1 : 2;
-	if (drv_data->txmixer_gain_24g >= min_gain) {
-		rt2x00_set_field8(&rfcsr, RFCSR17_TXMIXER_GAIN,
-				  drv_data->txmixer_gain_24g);
-	}
-
-	rt2800_rfcsr_write(rt2x00dev, 17, rfcsr);
-
-	if (rt2x00_rt(rt2x00dev, RT3090)) {
-		/*  Turn off unused DAC1 and ADC1 to reduce power consumption */
-		rt2800_bbp_read(rt2x00dev, 138, &bbp);
-		rt2x00_eeprom_read(rt2x00dev, EEPROM_NIC_CONF0, &eeprom);
-		if (rt2x00_get_field16(eeprom, EEPROM_NIC_CONF0_RXPATH) == 1)
-			rt2x00_set_field8(&bbp, BBP138_RX_ADC1, 0);
-		if (rt2x00_get_field16(eeprom, EEPROM_NIC_CONF0_TXPATH) == 1)
-			rt2x00_set_field8(&bbp, BBP138_TX_DAC1, 1);
-		rt2800_bbp_write(rt2x00dev, 138, bbp);
-	}
-
->>>>>>> d0e0ac97
 	if (rt2x00_rt(rt2x00dev, RT3070)) {
 		rt2800_rfcsr_read(rt2x00dev, 27, &rfcsr);
 		if (rt2x00_rt_rev_lt(rt2x00dev, RT3070, REV_RT3070F))
@@ -5652,17 +5415,11 @@
 	}
 	msleep(1);
 
-<<<<<<< HEAD
-	if (unlikely(rt2800_init_bbp(rt2x00dev)))
-		return -EIO;
-
-=======
 	if (unlikely(rt2800_wait_bbp_rf_ready(rt2x00dev) ||
 		     rt2800_wait_bbp_ready(rt2x00dev)))
 		return -EIO;
 
 	rt2800_init_bbp(rt2x00dev);
->>>>>>> d0e0ac97
 	rt2800_init_rfcsr(rt2x00dev);
 
 	if (rt2x00_is_usb(rt2x00dev) &&
