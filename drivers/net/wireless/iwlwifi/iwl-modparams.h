/******************************************************************************
 *
 * This file is provided under a dual BSD/GPLv2 license.  When using or
 * redistributing this file, you may do so under either license.
 *
 * GPL LICENSE SUMMARY
 *
 * Copyright(c) 2007 - 2013 Intel Corporation. All rights reserved.
 *
 * This program is free software; you can redistribute it and/or modify
 * it under the terms of version 2 of the GNU General Public License as
 * published by the Free Software Foundation.
 *
 * This program is distributed in the hope that it will be useful, but
 * WITHOUT ANY WARRANTY; without even the implied warranty of
 * MERCHANTABILITY or FITNESS FOR A PARTICULAR PURPOSE.  See the GNU
 * General Public License for more details.
 *
 * You should have received a copy of the GNU General Public License
 * along with this program; if not, write to the Free Software
 * Foundation, Inc., 51 Franklin Street, Fifth Floor, Boston, MA 02110,
 * USA
 *
 * The full GNU General Public License is included in this distribution
 * in the file called COPYING.
 *
 * Contact Information:
 *  Intel Linux Wireless <ilw@linux.intel.com>
 * Intel Corporation, 5200 N.E. Elam Young Parkway, Hillsboro, OR 97124-6497
 *
 * BSD LICENSE
 *
 * Copyright(c) 2005 - 2013 Intel Corporation. All rights reserved.
 * All rights reserved.
 *
 * Redistribution and use in source and binary forms, with or without
 * modification, are permitted provided that the following conditions
 * are met:
 *
 *  * Redistributions of source code must retain the above copyright
 *    notice, this list of conditions and the following disclaimer.
 *  * Redistributions in binary form must reproduce the above copyright
 *    notice, this list of conditions and the following disclaimer in
 *    the documentation and/or other materials provided with the
 *    distribution.
 *  * Neither the name Intel Corporation nor the names of its
 *    contributors may be used to endorse or promote products derived
 *    from this software without specific prior written permission.
 *
 * THIS SOFTWARE IS PROVIDED BY THE COPYRIGHT HOLDERS AND CONTRIBUTORS
 * "AS IS" AND ANY EXPRESS OR IMPLIED WARRANTIES, INCLUDING, BUT NOT
 * LIMITED TO, THE IMPLIED WARRANTIES OF MERCHANTABILITY AND FITNESS FOR
 * A PARTICULAR PURPOSE ARE DISCLAIMED. IN NO EVENT SHALL THE COPYRIGHT
 * OWNER OR CONTRIBUTORS BE LIABLE FOR ANY DIRECT, INDIRECT, INCIDENTAL,
 * SPECIAL, EXEMPLARY, OR CONSEQUENTIAL DAMAGES (INCLUDING, BUT NOT
 * LIMITED TO, PROCUREMENT OF SUBSTITUTE GOODS OR SERVICES; LOSS OF USE,
 * DATA, OR PROFITS; OR BUSINESS INTERRUPTION) HOWEVER CAUSED AND ON ANY
 * THEORY OF LIABILITY, WHETHER IN CONTRACT, STRICT LIABILITY, OR TORT
 * (INCLUDING NEGLIGENCE OR OTHERWISE) ARISING IN ANY WAY OUT OF THE USE
 * OF THIS SOFTWARE, EVEN IF ADVISED OF THE POSSIBILITY OF SUCH DAMAGE.
 *
 *****************************************************************************/
#ifndef __iwl_modparams_h__
#define __iwl_modparams_h__

#include <linux/types.h>
#include <linux/spinlock.h>
#include <linux/gfp.h>
#include <net/mac80211.h>

extern struct iwl_mod_params iwlwifi_mod_params;

enum iwl_power_level {
	IWL_POWER_INDEX_1,
	IWL_POWER_INDEX_2,
	IWL_POWER_INDEX_3,
	IWL_POWER_INDEX_4,
	IWL_POWER_INDEX_5,
	IWL_POWER_NUM
};

#define IWL_DISABLE_HT_ALL	BIT(0)
#define IWL_DISABLE_HT_TXAGG	BIT(1)
#define IWL_DISABLE_HT_RXAGG	BIT(2)

/**
 * struct iwl_mod_params
 *
 * Holds the module parameters
 *
 * @sw_crypto: using hardware encryption, default = 0
 * @disable_11n: disable 11n capabilities, default = 0,
 *	use IWL_DISABLE_HT_* constants
 * @amsdu_size_8K: enable 8K amsdu size, default = 0
 * @restart_fw: restart firmware, default = 1
 * @wd_disable: enable stuck queue check, default = 0
 * @bt_coex_active: enable bt coex, default = true
 * @led_mode: system default, default = 0
 * @power_save: disable power save, default = false
 * @power_level: power level, default = 1
 * @debug_level: levels are IWL_DL_*
 * @ant_coupling: antenna coupling in dB, default = 0
<<<<<<< HEAD
 * @bt_ch_announce: BT channel inhibition, default = enable
 * @auto_agg: enable agg. without check, default = true
=======
>>>>>>> d0e0ac97
 */
struct iwl_mod_params {
	int sw_crypto;
	unsigned int disable_11n;
	int amsdu_size_8K;
	bool restart_fw;
<<<<<<< HEAD
	bool plcp_check;
=======
>>>>>>> d0e0ac97
	int  wd_disable;
	bool bt_coex_active;
	int led_mode;
	bool power_save;
	int power_level;
#ifdef CONFIG_IWLWIFI_DEBUG
	u32 debug_level;
#endif
	int ant_coupling;
<<<<<<< HEAD
	bool bt_ch_announce;
	bool auto_agg;
=======
	char *nvm_file;
>>>>>>> d0e0ac97
};

#endif /* #__iwl_modparams_h__ */<|MERGE_RESOLUTION|>--- conflicted
+++ resolved
@@ -100,21 +100,12 @@
  * @power_level: power level, default = 1
  * @debug_level: levels are IWL_DL_*
  * @ant_coupling: antenna coupling in dB, default = 0
-<<<<<<< HEAD
- * @bt_ch_announce: BT channel inhibition, default = enable
- * @auto_agg: enable agg. without check, default = true
-=======
->>>>>>> d0e0ac97
  */
 struct iwl_mod_params {
 	int sw_crypto;
 	unsigned int disable_11n;
 	int amsdu_size_8K;
 	bool restart_fw;
-<<<<<<< HEAD
-	bool plcp_check;
-=======
->>>>>>> d0e0ac97
 	int  wd_disable;
 	bool bt_coex_active;
 	int led_mode;
@@ -124,12 +115,7 @@
 	u32 debug_level;
 #endif
 	int ant_coupling;
-<<<<<<< HEAD
-	bool bt_ch_announce;
-	bool auto_agg;
-=======
 	char *nvm_file;
->>>>>>> d0e0ac97
 };
 
 #endif /* #__iwl_modparams_h__ */