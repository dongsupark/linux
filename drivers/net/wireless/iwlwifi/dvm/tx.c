/******************************************************************************
 *
 * GPL LICENSE SUMMARY
 *
 * Copyright(c) 2008 - 2012 Intel Corporation. All rights reserved.
 *
 * This program is free software; you can redistribute it and/or modify
 * it under the terms of version 2 of the GNU General Public License as
 * published by the Free Software Foundation.
 *
 * This program is distributed in the hope that it will be useful, but
 * WITHOUT ANY WARRANTY; without even the implied warranty of
 * MERCHANTABILITY or FITNESS FOR A PARTICULAR PURPOSE.  See the GNU
 * General Public License for more details.
 *
 * You should have received a copy of the GNU General Public License
 * along with this program; if not, write to the Free Software
 * Foundation, Inc., 51 Franklin Street, Fifth Floor, Boston, MA 02110,
 * USA
 *
 * The full GNU General Public License is included in this distribution
 * in the file called LICENSE.GPL.
 *
 * Contact Information:
 *  Intel Linux Wireless <ilw@linux.intel.com>
 * Intel Corporation, 5200 N.E. Elam Young Parkway, Hillsboro, OR 97124-6497
 *
 *****************************************************************************/

#include <linux/kernel.h>
#include <linux/module.h>
#include <linux/init.h>
#include <linux/sched.h>
#include <linux/ieee80211.h>
#include "iwl-io.h"
#include "iwl-trans.h"
#include "iwl-agn-hw.h"
#include "dev.h"
#include "agn.h"

static const u8 tid_to_ac[] = {
	IEEE80211_AC_BE,
	IEEE80211_AC_BK,
	IEEE80211_AC_BK,
	IEEE80211_AC_BE,
	IEEE80211_AC_VI,
	IEEE80211_AC_VI,
	IEEE80211_AC_VO,
	IEEE80211_AC_VO,
};

static void iwlagn_tx_cmd_protection(struct iwl_priv *priv,
				     struct ieee80211_tx_info *info,
				     __le16 fc, __le32 *tx_flags)
{
	if (info->control.rates[0].flags & IEEE80211_TX_RC_USE_RTS_CTS ||
	    info->control.rates[0].flags & IEEE80211_TX_RC_USE_CTS_PROTECT ||
	    info->flags & IEEE80211_TX_CTL_AMPDU)
		*tx_flags |= TX_CMD_FLG_PROT_REQUIRE_MSK;
}

/*
 * handle build REPLY_TX command notification.
 */
static void iwlagn_tx_cmd_build_basic(struct iwl_priv *priv,
				      struct sk_buff *skb,
				      struct iwl_tx_cmd *tx_cmd,
				      struct ieee80211_tx_info *info,
				      struct ieee80211_hdr *hdr, u8 sta_id)
{
	__le16 fc = hdr->frame_control;
	__le32 tx_flags = tx_cmd->tx_flags;

	tx_cmd->stop_time.life_time = TX_CMD_LIFE_TIME_INFINITE;

	if (!(info->flags & IEEE80211_TX_CTL_NO_ACK))
		tx_flags |= TX_CMD_FLG_ACK_MSK;
	else
		tx_flags &= ~TX_CMD_FLG_ACK_MSK;

	if (ieee80211_is_probe_resp(fc))
		tx_flags |= TX_CMD_FLG_TSF_MSK;
	else if (ieee80211_is_back_req(fc))
		tx_flags |= TX_CMD_FLG_ACK_MSK | TX_CMD_FLG_IMM_BA_RSP_MASK;
	else if (info->band == IEEE80211_BAND_2GHZ &&
		 priv->cfg->bt_params &&
		 priv->cfg->bt_params->advanced_bt_coexist &&
		 (ieee80211_is_auth(fc) || ieee80211_is_assoc_req(fc) ||
		 ieee80211_is_reassoc_req(fc) ||
		 skb->protocol == cpu_to_be16(ETH_P_PAE)))
		tx_flags |= TX_CMD_FLG_IGNORE_BT;


	tx_cmd->sta_id = sta_id;
	if (ieee80211_has_morefrags(fc))
		tx_flags |= TX_CMD_FLG_MORE_FRAG_MSK;

	if (ieee80211_is_data_qos(fc)) {
		u8 *qc = ieee80211_get_qos_ctl(hdr);
		tx_cmd->tid_tspec = qc[0] & 0xf;
		tx_flags &= ~TX_CMD_FLG_SEQ_CTL_MSK;
	} else {
		tx_cmd->tid_tspec = IWL_TID_NON_QOS;
		if (info->flags & IEEE80211_TX_CTL_ASSIGN_SEQ)
			tx_flags |= TX_CMD_FLG_SEQ_CTL_MSK;
		else
			tx_flags &= ~TX_CMD_FLG_SEQ_CTL_MSK;
	}

	iwlagn_tx_cmd_protection(priv, info, fc, &tx_flags);

	tx_flags &= ~(TX_CMD_FLG_ANT_SEL_MSK);
	if (ieee80211_is_mgmt(fc)) {
		if (ieee80211_is_assoc_req(fc) || ieee80211_is_reassoc_req(fc))
			tx_cmd->timeout.pm_frame_timeout = cpu_to_le16(3);
		else
			tx_cmd->timeout.pm_frame_timeout = cpu_to_le16(2);
	} else {
		tx_cmd->timeout.pm_frame_timeout = 0;
	}

	tx_cmd->driver_txop = 0;
	tx_cmd->tx_flags = tx_flags;
	tx_cmd->next_frame_len = 0;
}

static void iwlagn_tx_cmd_build_rate(struct iwl_priv *priv,
				     struct iwl_tx_cmd *tx_cmd,
				     struct ieee80211_tx_info *info,
				     struct ieee80211_sta *sta,
				     __le16 fc)
{
	u32 rate_flags;
	int rate_idx;
	u8 rts_retry_limit;
	u8 data_retry_limit;
	u8 rate_plcp;

	if (priv->wowlan) {
		rts_retry_limit = IWLAGN_LOW_RETRY_LIMIT;
		data_retry_limit = IWLAGN_LOW_RETRY_LIMIT;
	} else {
		/* Set retry limit on RTS packets */
		rts_retry_limit = IWLAGN_RTS_DFAULT_RETRY_LIMIT;

		/* Set retry limit on DATA packets and Probe Responses*/
		if (ieee80211_is_probe_resp(fc)) {
			data_retry_limit = IWLAGN_MGMT_DFAULT_RETRY_LIMIT;
			rts_retry_limit =
				min(data_retry_limit, rts_retry_limit);
		} else if (ieee80211_is_back_req(fc))
			data_retry_limit = IWLAGN_BAR_DFAULT_RETRY_LIMIT;
		else
			data_retry_limit = IWLAGN_DEFAULT_TX_RETRY;
	}

	tx_cmd->data_retry_limit = data_retry_limit;
	tx_cmd->rts_retry_limit = rts_retry_limit;

	/* DATA packets will use the uCode station table for rate/antenna
	 * selection */
	if (ieee80211_is_data(fc)) {
		tx_cmd->initial_rate_index = 0;
		tx_cmd->tx_flags |= TX_CMD_FLG_STA_RATE_MSK;
#ifdef CONFIG_IWLWIFI_DEVICE_TESTMODE
		if (priv->tm_fixed_rate) {
			/*
			 * rate overwrite by testmode
			 * we not only send lq command to change rate
			 * we also re-enforce per data pkt base.
			 */
			tx_cmd->tx_flags &= ~TX_CMD_FLG_STA_RATE_MSK;
			memcpy(&tx_cmd->rate_n_flags, &priv->tm_fixed_rate,
			       sizeof(tx_cmd->rate_n_flags));
		}
#endif
		return;
	} else if (ieee80211_is_back_req(fc))
		tx_cmd->tx_flags |= TX_CMD_FLG_STA_RATE_MSK;

	/**
	 * If the current TX rate stored in mac80211 has the MCS bit set, it's
	 * not really a TX rate.  Thus, we use the lowest supported rate for
	 * this band.  Also use the lowest supported rate if the stored rate
	 * index is invalid.
	 */
	rate_idx = info->control.rates[0].idx;
	if (info->control.rates[0].flags & IEEE80211_TX_RC_MCS ||
			(rate_idx < 0) || (rate_idx > IWL_RATE_COUNT_LEGACY))
		rate_idx = rate_lowest_index(
				&priv->nvm_data->bands[info->band], sta);
	/* For 5 GHZ band, remap mac80211 rate indices into driver indices */
	if (info->band == IEEE80211_BAND_5GHZ)
		rate_idx += IWL_FIRST_OFDM_RATE;
	/* Get PLCP rate for tx_cmd->rate_n_flags */
	rate_plcp = iwl_rates[rate_idx].plcp;
	/* Zero out flags for this packet */
	rate_flags = 0;

	/* Set CCK flag as needed */
	if ((rate_idx >= IWL_FIRST_CCK_RATE) && (rate_idx <= IWL_LAST_CCK_RATE))
		rate_flags |= RATE_MCS_CCK_MSK;

	/* Set up antennas */
	 if (priv->cfg->bt_params &&
	     priv->cfg->bt_params->advanced_bt_coexist &&
	     priv->bt_full_concurrent) {
		/* operated as 1x1 in full concurrency mode */
		priv->mgmt_tx_ant = iwl_toggle_tx_ant(priv, priv->mgmt_tx_ant,
				first_antenna(priv->nvm_data->valid_tx_ant));
	} else
		priv->mgmt_tx_ant = iwl_toggle_tx_ant(
					priv, priv->mgmt_tx_ant,
					priv->nvm_data->valid_tx_ant);
	rate_flags |= iwl_ant_idx_to_flags(priv->mgmt_tx_ant);

	/* Set the rate in the TX cmd */
	tx_cmd->rate_n_flags = iwl_hw_set_rate_n_flags(rate_plcp, rate_flags);
}

static void iwlagn_tx_cmd_build_hwcrypto(struct iwl_priv *priv,
					 struct ieee80211_tx_info *info,
					 struct iwl_tx_cmd *tx_cmd,
					 struct sk_buff *skb_frag)
{
	struct ieee80211_key_conf *keyconf = info->control.hw_key;

	switch (keyconf->cipher) {
	case WLAN_CIPHER_SUITE_CCMP:
		tx_cmd->sec_ctl = TX_CMD_SEC_CCM;
		memcpy(tx_cmd->key, keyconf->key, keyconf->keylen);
		if (info->flags & IEEE80211_TX_CTL_AMPDU)
			tx_cmd->tx_flags |= TX_CMD_FLG_AGG_CCMP_MSK;
		IWL_DEBUG_TX(priv, "tx_cmd with AES hwcrypto\n");
		break;

	case WLAN_CIPHER_SUITE_TKIP:
		tx_cmd->sec_ctl = TX_CMD_SEC_TKIP;
		ieee80211_get_tkip_p2k(keyconf, skb_frag, tx_cmd->key);
		IWL_DEBUG_TX(priv, "tx_cmd with tkip hwcrypto\n");
		break;

	case WLAN_CIPHER_SUITE_WEP104:
		tx_cmd->sec_ctl |= TX_CMD_SEC_KEY128;
		/* fall through */
	case WLAN_CIPHER_SUITE_WEP40:
		tx_cmd->sec_ctl |= (TX_CMD_SEC_WEP |
			(keyconf->keyidx & TX_CMD_SEC_MSK) << TX_CMD_SEC_SHIFT);

		memcpy(&tx_cmd->key[3], keyconf->key, keyconf->keylen);

		IWL_DEBUG_TX(priv, "Configuring packet for WEP encryption "
			     "with key %d\n", keyconf->keyidx);
		break;

	default:
		IWL_ERR(priv, "Unknown encode cipher %x\n", keyconf->cipher);
		break;
	}
}

/**
 * iwl_sta_id_or_broadcast - return sta_id or broadcast sta
 * @context: the current context
 * @sta: mac80211 station
 *
 * In certain circumstances mac80211 passes a station pointer
 * that may be %NULL, for example during TX or key setup. In
 * that case, we need to use the broadcast station, so this
 * inline wraps that pattern.
 */
static int iwl_sta_id_or_broadcast(struct iwl_rxon_context *context,
				   struct ieee80211_sta *sta)
{
	int sta_id;

	if (!sta)
		return context->bcast_sta_id;

	sta_id = iwl_sta_id(sta);

	/*
	 * mac80211 should not be passing a partially
	 * initialised station!
	 */
	WARN_ON(sta_id == IWL_INVALID_STATION);

	return sta_id;
}

/*
 * start REPLY_TX command process
 */
int iwlagn_tx_skb(struct iwl_priv *priv,
		  struct ieee80211_sta *sta,
		  struct sk_buff *skb)
{
	struct ieee80211_hdr *hdr = (struct ieee80211_hdr *)skb->data;
	struct ieee80211_tx_info *info = IEEE80211_SKB_CB(skb);
	struct iwl_station_priv *sta_priv = NULL;
	struct iwl_rxon_context *ctx = &priv->contexts[IWL_RXON_CTX_BSS];
	struct iwl_device_cmd *dev_cmd;
	struct iwl_tx_cmd *tx_cmd;
	__le16 fc;
	u8 hdr_len;
	u16 len, seq_number = 0;
	u8 sta_id, tid = IWL_MAX_TID_COUNT;
	bool is_agg = false, is_data_qos = false;
	int txq_id;

	if (info->control.vif)
		ctx = iwl_rxon_ctx_from_vif(info->control.vif);

	if (iwl_is_rfkill(priv)) {
		IWL_DEBUG_DROP(priv, "Dropping - RF KILL\n");
		goto drop_unlock_priv;
	}

	fc = hdr->frame_control;

#ifdef CONFIG_IWLWIFI_DEBUG
	if (ieee80211_is_auth(fc))
		IWL_DEBUG_TX(priv, "Sending AUTH frame\n");
	else if (ieee80211_is_assoc_req(fc))
		IWL_DEBUG_TX(priv, "Sending ASSOC frame\n");
	else if (ieee80211_is_reassoc_req(fc))
		IWL_DEBUG_TX(priv, "Sending REASSOC frame\n");
#endif

	if (unlikely(ieee80211_is_probe_resp(fc))) {
		struct iwl_wipan_noa_data *noa_data =
			rcu_dereference(priv->noa_data);

		if (noa_data &&
		    pskb_expand_head(skb, 0, noa_data->length,
				     GFP_ATOMIC) == 0) {
			memcpy(skb_put(skb, noa_data->length),
			       noa_data->data, noa_data->length);
			hdr = (struct ieee80211_hdr *)skb->data;
		}
	}

	hdr_len = ieee80211_hdrlen(fc);

	/* For management frames use broadcast id to do not break aggregation */
	if (!ieee80211_is_data(fc))
		sta_id = ctx->bcast_sta_id;
	else {
		/* Find index into station table for destination station */
		sta_id = iwl_sta_id_or_broadcast(ctx, sta);
		if (sta_id == IWL_INVALID_STATION) {
			IWL_DEBUG_DROP(priv, "Dropping - INVALID STATION: %pM\n",
				       hdr->addr1);
			goto drop_unlock_priv;
		}
	}

	IWL_DEBUG_TX(priv, "station Id %d\n", sta_id);

	if (sta)
		sta_priv = (void *)sta->drv_priv;

	if (sta_priv && sta_priv->asleep &&
	    (info->flags & IEEE80211_TX_CTL_NO_PS_BUFFER)) {
		/*
		 * This sends an asynchronous command to the device,
		 * but we can rely on it being processed before the
		 * next frame is processed -- and the next frame to
		 * this station is the one that will consume this
		 * counter.
		 * For now set the counter to just 1 since we do not
		 * support uAPSD yet.
		 *
		 * FIXME: If we get two non-bufferable frames one
		 * after the other, we might only send out one of
		 * them because this is racy.
		 */
		iwl_sta_modify_sleep_tx_count(priv, sta_id, 1);
	}

	dev_cmd = iwl_trans_alloc_tx_cmd(priv->trans);

	if (unlikely(!dev_cmd))
		goto drop_unlock_priv;

	memset(dev_cmd, 0, sizeof(*dev_cmd));
	tx_cmd = (struct iwl_tx_cmd *) dev_cmd->payload;

	/* Total # bytes to be transmitted */
	len = (u16)skb->len;
	tx_cmd->len = cpu_to_le16(len);

	if (info->control.hw_key)
		iwlagn_tx_cmd_build_hwcrypto(priv, info, tx_cmd, skb);

	/* TODO need this for burst mode later on */
	iwlagn_tx_cmd_build_basic(priv, skb, tx_cmd, info, hdr, sta_id);

	iwlagn_tx_cmd_build_rate(priv, tx_cmd, info, sta, fc);

	memset(&info->status, 0, sizeof(info->status));

	info->driver_data[0] = ctx;
	info->driver_data[1] = dev_cmd;
	/* From now on, we cannot access info->control */

	spin_lock(&priv->sta_lock);

	if (ieee80211_is_data_qos(fc) && !ieee80211_is_qos_nullfunc(fc)) {
		u8 *qc = NULL;
		struct iwl_tid_data *tid_data;
		qc = ieee80211_get_qos_ctl(hdr);
		tid = qc[0] & IEEE80211_QOS_CTL_TID_MASK;
		if (WARN_ON_ONCE(tid >= IWL_MAX_TID_COUNT))
			goto drop_unlock_sta;
		tid_data = &priv->tid_data[sta_id][tid];

		/* aggregation is on for this <sta,tid> */
		if (info->flags & IEEE80211_TX_CTL_AMPDU &&
		    tid_data->agg.state != IWL_AGG_ON) {
			IWL_ERR(priv, "TX_CTL_AMPDU while not in AGG:"
				" Tx flags = 0x%08x, agg.state = %d",
				info->flags, tid_data->agg.state);
			IWL_ERR(priv, "sta_id = %d, tid = %d seq_num = %d",
				sta_id, tid, SEQ_TO_SN(tid_data->seq_number));
			goto drop_unlock_sta;
		}

		/* We can receive packets from the stack in IWL_AGG_{ON,OFF}
		 * only. Check this here.
		 */
		if (WARN_ONCE(tid_data->agg.state != IWL_AGG_ON &&
			      tid_data->agg.state != IWL_AGG_OFF,
		    "Tx while agg.state = %d", tid_data->agg.state))
			goto drop_unlock_sta;

		seq_number = tid_data->seq_number;
		seq_number &= IEEE80211_SCTL_SEQ;
		hdr->seq_ctrl &= cpu_to_le16(IEEE80211_SCTL_FRAG);
		hdr->seq_ctrl |= cpu_to_le16(seq_number);
		seq_number += 0x10;

		if (info->flags & IEEE80211_TX_CTL_AMPDU)
			is_agg = true;
		is_data_qos = true;
	}

	/* Copy MAC header from skb into command buffer */
	memcpy(tx_cmd->hdr, hdr, hdr_len);

	if (is_agg)
		txq_id = priv->tid_data[sta_id][tid].agg.txq_id;
	else if (info->flags & IEEE80211_TX_CTL_SEND_AFTER_DTIM) {
		/*
		 * Send this frame after DTIM -- there's a special queue
		 * reserved for this for contexts that support AP mode.
		 */
		txq_id = ctx->mcast_queue;

		/*
		 * The microcode will clear the more data
		 * bit in the last frame it transmits.
		 */
		hdr->frame_control |=
			cpu_to_le16(IEEE80211_FCTL_MOREDATA);
	} else if (info->flags & IEEE80211_TX_CTL_TX_OFFCHAN)
		txq_id = IWL_AUX_QUEUE;
	else
		txq_id = ctx->ac_to_queue[skb_get_queue_mapping(skb)];

	WARN_ON_ONCE(!is_agg && txq_id != info->hw_queue);
	WARN_ON_ONCE(is_agg &&
		     priv->queue_to_mac80211[txq_id] != info->hw_queue);

	if (iwl_trans_tx(priv->trans, skb, dev_cmd, txq_id))
		goto drop_unlock_sta;

	if (is_data_qos && !ieee80211_has_morefrags(fc))
		priv->tid_data[sta_id][tid].seq_number = seq_number;

	spin_unlock(&priv->sta_lock);

	/*
	 * Avoid atomic ops if it isn't an associated client.
	 * Also, if this is a packet for aggregation, don't
	 * increase the counter because the ucode will stop
	 * aggregation queues when their respective station
	 * goes to sleep.
	 */
	if (sta_priv && sta_priv->client && !is_agg)
		atomic_inc(&sta_priv->pending_frames);

	if (info->flags & IEEE80211_TX_CTL_TX_OFFCHAN)
		iwl_scan_offchannel_skb(priv);

	return 0;

drop_unlock_sta:
	if (dev_cmd)
		iwl_trans_free_tx_cmd(priv->trans, dev_cmd);
	spin_unlock(&priv->sta_lock);
drop_unlock_priv:
	return -1;
}

static int iwlagn_alloc_agg_txq(struct iwl_priv *priv, int mq)
{
	int q;

	for (q = IWLAGN_FIRST_AMPDU_QUEUE;
	     q < priv->cfg->base_params->num_of_queues; q++) {
		if (!test_and_set_bit(q, priv->agg_q_alloc)) {
			priv->queue_to_mac80211[q] = mq;
			return q;
		}
	}

	return -ENOSPC;
}

static void iwlagn_dealloc_agg_txq(struct iwl_priv *priv, int q)
{
	clear_bit(q, priv->agg_q_alloc);
	priv->queue_to_mac80211[q] = IWL_INVALID_MAC80211_QUEUE;
}

int iwlagn_tx_agg_stop(struct iwl_priv *priv, struct ieee80211_vif *vif,
			struct ieee80211_sta *sta, u16 tid)
{
	struct iwl_tid_data *tid_data;
	int sta_id, txq_id;
	enum iwl_agg_state agg_state;

	sta_id = iwl_sta_id(sta);

	if (sta_id == IWL_INVALID_STATION) {
		IWL_ERR(priv, "Invalid station for AGG tid %d\n", tid);
		return -ENXIO;
	}

	spin_lock_bh(&priv->sta_lock);

	tid_data = &priv->tid_data[sta_id][tid];
	txq_id = priv->tid_data[sta_id][tid].agg.txq_id;

	switch (priv->tid_data[sta_id][tid].agg.state) {
	case IWL_EMPTYING_HW_QUEUE_ADDBA:
		/*
		* This can happen if the peer stops aggregation
		* again before we've had a chance to drain the
		* queue we selected previously, i.e. before the
		* session was really started completely.
		*/
		IWL_DEBUG_HT(priv, "AGG stop before setup done\n");
		goto turn_off;
	case IWL_AGG_STARTING:
		/*
		 * This can happen when the session is stopped before
		 * we receive ADDBA response
		 */
		IWL_DEBUG_HT(priv, "AGG stop before AGG became operational\n");
		goto turn_off;
	case IWL_AGG_ON:
		break;
	default:
		IWL_WARN(priv, "Stopping AGG while state not ON "
			 "or starting for %d on %d (%d)\n", sta_id, tid,
			 priv->tid_data[sta_id][tid].agg.state);
		spin_unlock_bh(&priv->sta_lock);
		return 0;
	}

	tid_data->agg.ssn = SEQ_TO_SN(tid_data->seq_number);

	/* There are still packets for this RA / TID in the HW */
	if (!test_bit(txq_id, priv->agg_q_alloc)) {
		IWL_DEBUG_TX_QUEUES(priv,
			"stopping AGG on STA/TID %d/%d but hwq %d not used\n",
			sta_id, tid, txq_id);
	} else if (tid_data->agg.ssn != tid_data->next_reclaimed) {
		IWL_DEBUG_TX_QUEUES(priv, "Can't proceed: ssn %d, "
				    "next_recl = %d\n",
				    tid_data->agg.ssn,
				    tid_data->next_reclaimed);
		priv->tid_data[sta_id][tid].agg.state =
			IWL_EMPTYING_HW_QUEUE_DELBA;
		spin_unlock_bh(&priv->sta_lock);
		return 0;
	}

	IWL_DEBUG_TX_QUEUES(priv, "Can proceed: ssn = next_recl = %d\n",
			    tid_data->agg.ssn);
turn_off:
	agg_state = priv->tid_data[sta_id][tid].agg.state;
	priv->tid_data[sta_id][tid].agg.state = IWL_AGG_OFF;

	spin_unlock_bh(&priv->sta_lock);

	if (test_bit(txq_id, priv->agg_q_alloc)) {
		/*
		 * If the transport didn't know that we wanted to start
		 * agreggation, don't tell it that we want to stop them.
		 * This can happen when we don't get the addBA response on
		 * time, or we hadn't time to drain the AC queues.
		 */
		if (agg_state == IWL_AGG_ON)
			iwl_trans_txq_disable(priv->trans, txq_id);
		else
			IWL_DEBUG_TX_QUEUES(priv, "Don't disable tx agg: %d\n",
					    agg_state);
		iwlagn_dealloc_agg_txq(priv, txq_id);
	}

	ieee80211_stop_tx_ba_cb_irqsafe(vif, sta->addr, tid);

	return 0;
}

int iwlagn_tx_agg_start(struct iwl_priv *priv, struct ieee80211_vif *vif,
			struct ieee80211_sta *sta, u16 tid, u16 *ssn)
{
	struct iwl_rxon_context *ctx = iwl_rxon_ctx_from_vif(vif);
	struct iwl_tid_data *tid_data;
	int sta_id, txq_id, ret;

	IWL_DEBUG_HT(priv, "TX AGG request on ra = %pM tid = %d\n",
		     sta->addr, tid);

	sta_id = iwl_sta_id(sta);
	if (sta_id == IWL_INVALID_STATION) {
		IWL_ERR(priv, "Start AGG on invalid station\n");
		return -ENXIO;
	}
	if (unlikely(tid >= IWL_MAX_TID_COUNT))
		return -EINVAL;

	if (priv->tid_data[sta_id][tid].agg.state != IWL_AGG_OFF) {
		IWL_ERR(priv, "Start AGG when state is not IWL_AGG_OFF !\n");
		return -ENXIO;
	}

	txq_id = iwlagn_alloc_agg_txq(priv, ctx->ac_to_queue[tid_to_ac[tid]]);
	if (txq_id < 0) {
		IWL_DEBUG_TX_QUEUES(priv,
			"No free aggregation queue for %pM/%d\n",
			sta->addr, tid);
		return txq_id;
	}

	ret = iwl_sta_tx_modify_enable_tid(priv, sta_id, tid);
	if (ret)
		return ret;

	spin_lock_bh(&priv->sta_lock);
	tid_data = &priv->tid_data[sta_id][tid];
	tid_data->agg.ssn = SEQ_TO_SN(tid_data->seq_number);
	tid_data->agg.txq_id = txq_id;

	*ssn = tid_data->agg.ssn;

	if (*ssn == tid_data->next_reclaimed) {
		IWL_DEBUG_TX_QUEUES(priv, "Can proceed: ssn = next_recl = %d\n",
				    tid_data->agg.ssn);
		tid_data->agg.state = IWL_AGG_STARTING;
		ieee80211_start_tx_ba_cb_irqsafe(vif, sta->addr, tid);
	} else {
		IWL_DEBUG_TX_QUEUES(priv, "Can't proceed: ssn %d, "
				    "next_reclaimed = %d\n",
				    tid_data->agg.ssn,
				    tid_data->next_reclaimed);
		tid_data->agg.state = IWL_EMPTYING_HW_QUEUE_ADDBA;
	}
	spin_unlock_bh(&priv->sta_lock);

	return ret;
}

int iwlagn_tx_agg_oper(struct iwl_priv *priv, struct ieee80211_vif *vif,
			struct ieee80211_sta *sta, u16 tid, u8 buf_size)
{
	struct iwl_station_priv *sta_priv = (void *) sta->drv_priv;
	struct iwl_rxon_context *ctx = iwl_rxon_ctx_from_vif(vif);
	int q, fifo;
	u16 ssn;

	buf_size = min_t(int, buf_size, LINK_QUAL_AGG_FRAME_LIMIT_DEF);

	spin_lock_bh(&priv->sta_lock);
	ssn = priv->tid_data[sta_priv->sta_id][tid].agg.ssn;
	q = priv->tid_data[sta_priv->sta_id][tid].agg.txq_id;
	priv->tid_data[sta_priv->sta_id][tid].agg.state = IWL_AGG_ON;
	spin_unlock_bh(&priv->sta_lock);

	fifo = ctx->ac_to_fifo[tid_to_ac[tid]];

	iwl_trans_txq_enable(priv->trans, q, fifo, sta_priv->sta_id, tid,
			     buf_size, ssn);

	/*
	 * If the limit is 0, then it wasn't initialised yet,
	 * use the default. We can do that since we take the
	 * minimum below, and we don't want to go above our
	 * default due to hardware restrictions.
	 */
	if (sta_priv->max_agg_bufsize == 0)
		sta_priv->max_agg_bufsize =
			LINK_QUAL_AGG_FRAME_LIMIT_DEF;

	/*
	 * Even though in theory the peer could have different
	 * aggregation reorder buffer sizes for different sessions,
	 * our ucode doesn't allow for that and has a global limit
	 * for each station. Therefore, use the minimum of all the
	 * aggregation sessions and our default value.
	 */
	sta_priv->max_agg_bufsize =
		min(sta_priv->max_agg_bufsize, buf_size);

	if (priv->hw_params.use_rts_for_aggregation) {
		/*
		 * switch to RTS/CTS if it is the prefer protection
		 * method for HT traffic
		 */

		sta_priv->lq_sta.lq.general_params.flags |=
			LINK_QUAL_FLAGS_SET_STA_TLC_RTS_MSK;
	}
	priv->agg_tids_count++;
	IWL_DEBUG_HT(priv, "priv->agg_tids_count = %u\n",
		     priv->agg_tids_count);

	sta_priv->lq_sta.lq.agg_params.agg_frame_cnt_limit =
		sta_priv->max_agg_bufsize;

	IWL_DEBUG_HT(priv, "Tx aggregation enabled on ra = %pM tid = %d\n",
		 sta->addr, tid);

	return iwl_send_lq_cmd(priv, ctx,
			&sta_priv->lq_sta.lq, CMD_ASYNC, false);
}

static void iwlagn_check_ratid_empty(struct iwl_priv *priv, int sta_id, u8 tid)
{
	struct iwl_tid_data *tid_data = &priv->tid_data[sta_id][tid];
	enum iwl_rxon_context_id ctx;
	struct ieee80211_vif *vif;
	u8 *addr;

	lockdep_assert_held(&priv->sta_lock);

	addr = priv->stations[sta_id].sta.sta.addr;
	ctx = priv->stations[sta_id].ctxid;
	vif = priv->contexts[ctx].vif;

	switch (priv->tid_data[sta_id][tid].agg.state) {
	case IWL_EMPTYING_HW_QUEUE_DELBA:
		/* There are no packets for this RA / TID in the HW any more */
		if (tid_data->agg.ssn == tid_data->next_reclaimed) {
			IWL_DEBUG_TX_QUEUES(priv,
				"Can continue DELBA flow ssn = next_recl ="
				" %d", tid_data->next_reclaimed);
			iwl_trans_txq_disable(priv->trans,
					      tid_data->agg.txq_id);
			iwlagn_dealloc_agg_txq(priv, tid_data->agg.txq_id);
			tid_data->agg.state = IWL_AGG_OFF;
			ieee80211_stop_tx_ba_cb_irqsafe(vif, addr, tid);
		}
		break;
	case IWL_EMPTYING_HW_QUEUE_ADDBA:
		/* There are no packets for this RA / TID in the HW any more */
		if (tid_data->agg.ssn == tid_data->next_reclaimed) {
			IWL_DEBUG_TX_QUEUES(priv,
				"Can continue ADDBA flow ssn = next_recl ="
				" %d", tid_data->next_reclaimed);
			tid_data->agg.state = IWL_AGG_STARTING;
			ieee80211_start_tx_ba_cb_irqsafe(vif, addr, tid);
		}
		break;
	default:
		break;
	}
}

static void iwlagn_non_agg_tx_status(struct iwl_priv *priv,
				     struct iwl_rxon_context *ctx,
				     const u8 *addr1)
{
	struct ieee80211_sta *sta;
	struct iwl_station_priv *sta_priv;

	rcu_read_lock();
	sta = ieee80211_find_sta(ctx->vif, addr1);
	if (sta) {
		sta_priv = (void *)sta->drv_priv;
		/* avoid atomic ops if this isn't a client */
		if (sta_priv->client &&
		    atomic_dec_return(&sta_priv->pending_frames) == 0)
			ieee80211_sta_block_awake(priv->hw, sta, false);
	}
	rcu_read_unlock();
}

/**
 * translate ucode response to mac80211 tx status control values
 */
static void iwlagn_hwrate_to_tx_control(struct iwl_priv *priv, u32 rate_n_flags,
				  struct ieee80211_tx_info *info)
{
	struct ieee80211_tx_rate *r = &info->status.rates[0];

	info->status.antenna =
		((rate_n_flags & RATE_MCS_ANT_ABC_MSK) >> RATE_MCS_ANT_POS);
	if (rate_n_flags & RATE_MCS_HT_MSK)
		r->flags |= IEEE80211_TX_RC_MCS;
	if (rate_n_flags & RATE_MCS_GF_MSK)
		r->flags |= IEEE80211_TX_RC_GREEN_FIELD;
	if (rate_n_flags & RATE_MCS_HT40_MSK)
		r->flags |= IEEE80211_TX_RC_40_MHZ_WIDTH;
	if (rate_n_flags & RATE_MCS_DUP_MSK)
		r->flags |= IEEE80211_TX_RC_DUP_DATA;
	if (rate_n_flags & RATE_MCS_SGI_MSK)
		r->flags |= IEEE80211_TX_RC_SHORT_GI;
	r->idx = iwlagn_hwrate_to_mac80211_idx(rate_n_flags, info->band);
}

#ifdef CONFIG_IWLWIFI_DEBUG
const char *iwl_get_tx_fail_reason(u32 status)
{
#define TX_STATUS_FAIL(x) case TX_STATUS_FAIL_ ## x: return #x
#define TX_STATUS_POSTPONE(x) case TX_STATUS_POSTPONE_ ## x: return #x

	switch (status & TX_STATUS_MSK) {
	case TX_STATUS_SUCCESS:
		return "SUCCESS";
	TX_STATUS_POSTPONE(DELAY);
	TX_STATUS_POSTPONE(FEW_BYTES);
	TX_STATUS_POSTPONE(BT_PRIO);
	TX_STATUS_POSTPONE(QUIET_PERIOD);
	TX_STATUS_POSTPONE(CALC_TTAK);
	TX_STATUS_FAIL(INTERNAL_CROSSED_RETRY);
	TX_STATUS_FAIL(SHORT_LIMIT);
	TX_STATUS_FAIL(LONG_LIMIT);
	TX_STATUS_FAIL(FIFO_UNDERRUN);
	TX_STATUS_FAIL(DRAIN_FLOW);
	TX_STATUS_FAIL(RFKILL_FLUSH);
	TX_STATUS_FAIL(LIFE_EXPIRE);
	TX_STATUS_FAIL(DEST_PS);
	TX_STATUS_FAIL(HOST_ABORTED);
	TX_STATUS_FAIL(BT_RETRY);
	TX_STATUS_FAIL(STA_INVALID);
	TX_STATUS_FAIL(FRAG_DROPPED);
	TX_STATUS_FAIL(TID_DISABLE);
	TX_STATUS_FAIL(FIFO_FLUSHED);
	TX_STATUS_FAIL(INSUFFICIENT_CF_POLL);
	TX_STATUS_FAIL(PASSIVE_NO_RX);
	TX_STATUS_FAIL(NO_BEACON_ON_RADAR);
	}

	return "UNKNOWN";

#undef TX_STATUS_FAIL
#undef TX_STATUS_POSTPONE
}
#endif /* CONFIG_IWLWIFI_DEBUG */

static void iwlagn_count_agg_tx_err_status(struct iwl_priv *priv, u16 status)
{
	status &= AGG_TX_STATUS_MSK;

	switch (status) {
	case AGG_TX_STATE_UNDERRUN_MSK:
		priv->reply_agg_tx_stats.underrun++;
		break;
	case AGG_TX_STATE_BT_PRIO_MSK:
		priv->reply_agg_tx_stats.bt_prio++;
		break;
	case AGG_TX_STATE_FEW_BYTES_MSK:
		priv->reply_agg_tx_stats.few_bytes++;
		break;
	case AGG_TX_STATE_ABORT_MSK:
		priv->reply_agg_tx_stats.abort++;
		break;
	case AGG_TX_STATE_LAST_SENT_TTL_MSK:
		priv->reply_agg_tx_stats.last_sent_ttl++;
		break;
	case AGG_TX_STATE_LAST_SENT_TRY_CNT_MSK:
		priv->reply_agg_tx_stats.last_sent_try++;
		break;
	case AGG_TX_STATE_LAST_SENT_BT_KILL_MSK:
		priv->reply_agg_tx_stats.last_sent_bt_kill++;
		break;
	case AGG_TX_STATE_SCD_QUERY_MSK:
		priv->reply_agg_tx_stats.scd_query++;
		break;
	case AGG_TX_STATE_TEST_BAD_CRC32_MSK:
		priv->reply_agg_tx_stats.bad_crc32++;
		break;
	case AGG_TX_STATE_RESPONSE_MSK:
		priv->reply_agg_tx_stats.response++;
		break;
	case AGG_TX_STATE_DUMP_TX_MSK:
		priv->reply_agg_tx_stats.dump_tx++;
		break;
	case AGG_TX_STATE_DELAY_TX_MSK:
		priv->reply_agg_tx_stats.delay_tx++;
		break;
	default:
		priv->reply_agg_tx_stats.unknown++;
		break;
	}
}

static void iwl_rx_reply_tx_agg(struct iwl_priv *priv,
				struct iwlagn_tx_resp *tx_resp)
{
	struct agg_tx_status *frame_status = &tx_resp->status;
	int tid = (tx_resp->ra_tid & IWLAGN_TX_RES_TID_MSK) >>
		IWLAGN_TX_RES_TID_POS;
	int sta_id = (tx_resp->ra_tid & IWLAGN_TX_RES_RA_MSK) >>
		IWLAGN_TX_RES_RA_POS;
	struct iwl_ht_agg *agg = &priv->tid_data[sta_id][tid].agg;
	u32 status = le16_to_cpu(tx_resp->status.status);
	int i;

	WARN_ON(tid == IWL_TID_NON_QOS);

	if (agg->wait_for_ba)
		IWL_DEBUG_TX_REPLY(priv,
			"got tx response w/o block-ack\n");

	agg->rate_n_flags = le32_to_cpu(tx_resp->rate_n_flags);
	agg->wait_for_ba = (tx_resp->frame_count > 1);

	/*
	 * If the BT kill count is non-zero, we'll get this
	 * notification again.
	 */
	if (tx_resp->bt_kill_count && tx_resp->frame_count == 1 &&
	    priv->cfg->bt_params &&
	    priv->cfg->bt_params->advanced_bt_coexist) {
		IWL_DEBUG_COEX(priv, "receive reply tx w/ bt_kill\n");
	}

	if (tx_resp->frame_count == 1)
		return;

	/* Construct bit-map of pending frames within Tx window */
	for (i = 0; i < tx_resp->frame_count; i++) {
		u16 fstatus = le16_to_cpu(frame_status[i].status);

		if (status & AGG_TX_STATUS_MSK)
			iwlagn_count_agg_tx_err_status(priv, fstatus);

		if (status & (AGG_TX_STATE_FEW_BYTES_MSK |
			      AGG_TX_STATE_ABORT_MSK))
			continue;

		IWL_DEBUG_TX_REPLY(priv, "status %s (0x%08x), "
				   "try-count (0x%08x)\n",
				   iwl_get_agg_tx_fail_reason(fstatus),
				   fstatus & AGG_TX_STATUS_MSK,
				   fstatus & AGG_TX_TRY_MSK);
	}
}

#ifdef CONFIG_IWLWIFI_DEBUG
#define AGG_TX_STATE_FAIL(x) case AGG_TX_STATE_ ## x: return #x

const char *iwl_get_agg_tx_fail_reason(u16 status)
{
	status &= AGG_TX_STATUS_MSK;
	switch (status) {
	case AGG_TX_STATE_TRANSMITTED:
		return "SUCCESS";
		AGG_TX_STATE_FAIL(UNDERRUN_MSK);
		AGG_TX_STATE_FAIL(BT_PRIO_MSK);
		AGG_TX_STATE_FAIL(FEW_BYTES_MSK);
		AGG_TX_STATE_FAIL(ABORT_MSK);
		AGG_TX_STATE_FAIL(LAST_SENT_TTL_MSK);
		AGG_TX_STATE_FAIL(LAST_SENT_TRY_CNT_MSK);
		AGG_TX_STATE_FAIL(LAST_SENT_BT_KILL_MSK);
		AGG_TX_STATE_FAIL(SCD_QUERY_MSK);
		AGG_TX_STATE_FAIL(TEST_BAD_CRC32_MSK);
		AGG_TX_STATE_FAIL(RESPONSE_MSK);
		AGG_TX_STATE_FAIL(DUMP_TX_MSK);
		AGG_TX_STATE_FAIL(DELAY_TX_MSK);
	}

	return "UNKNOWN";
}
#endif /* CONFIG_IWLWIFI_DEBUG */

static inline u32 iwlagn_get_scd_ssn(struct iwlagn_tx_resp *tx_resp)
{
	return le32_to_cpup((__le32 *)&tx_resp->status +
			    tx_resp->frame_count) & MAX_SN;
}

static void iwlagn_count_tx_err_status(struct iwl_priv *priv, u16 status)
{
	status &= TX_STATUS_MSK;

	switch (status) {
	case TX_STATUS_POSTPONE_DELAY:
		priv->reply_tx_stats.pp_delay++;
		break;
	case TX_STATUS_POSTPONE_FEW_BYTES:
		priv->reply_tx_stats.pp_few_bytes++;
		break;
	case TX_STATUS_POSTPONE_BT_PRIO:
		priv->reply_tx_stats.pp_bt_prio++;
		break;
	case TX_STATUS_POSTPONE_QUIET_PERIOD:
		priv->reply_tx_stats.pp_quiet_period++;
		break;
	case TX_STATUS_POSTPONE_CALC_TTAK:
		priv->reply_tx_stats.pp_calc_ttak++;
		break;
	case TX_STATUS_FAIL_INTERNAL_CROSSED_RETRY:
		priv->reply_tx_stats.int_crossed_retry++;
		break;
	case TX_STATUS_FAIL_SHORT_LIMIT:
		priv->reply_tx_stats.short_limit++;
		break;
	case TX_STATUS_FAIL_LONG_LIMIT:
		priv->reply_tx_stats.long_limit++;
		break;
	case TX_STATUS_FAIL_FIFO_UNDERRUN:
		priv->reply_tx_stats.fifo_underrun++;
		break;
	case TX_STATUS_FAIL_DRAIN_FLOW:
		priv->reply_tx_stats.drain_flow++;
		break;
	case TX_STATUS_FAIL_RFKILL_FLUSH:
		priv->reply_tx_stats.rfkill_flush++;
		break;
	case TX_STATUS_FAIL_LIFE_EXPIRE:
		priv->reply_tx_stats.life_expire++;
		break;
	case TX_STATUS_FAIL_DEST_PS:
		priv->reply_tx_stats.dest_ps++;
		break;
	case TX_STATUS_FAIL_HOST_ABORTED:
		priv->reply_tx_stats.host_abort++;
		break;
	case TX_STATUS_FAIL_BT_RETRY:
		priv->reply_tx_stats.bt_retry++;
		break;
	case TX_STATUS_FAIL_STA_INVALID:
		priv->reply_tx_stats.sta_invalid++;
		break;
	case TX_STATUS_FAIL_FRAG_DROPPED:
		priv->reply_tx_stats.frag_drop++;
		break;
	case TX_STATUS_FAIL_TID_DISABLE:
		priv->reply_tx_stats.tid_disable++;
		break;
	case TX_STATUS_FAIL_FIFO_FLUSHED:
		priv->reply_tx_stats.fifo_flush++;
		break;
	case TX_STATUS_FAIL_INSUFFICIENT_CF_POLL:
		priv->reply_tx_stats.insuff_cf_poll++;
		break;
	case TX_STATUS_FAIL_PASSIVE_NO_RX:
		priv->reply_tx_stats.fail_hw_drop++;
		break;
	case TX_STATUS_FAIL_NO_BEACON_ON_RADAR:
		priv->reply_tx_stats.sta_color_mismatch++;
		break;
	default:
		priv->reply_tx_stats.unknown++;
		break;
	}
}

static void iwlagn_set_tx_status(struct iwl_priv *priv,
				 struct ieee80211_tx_info *info,
				 struct iwlagn_tx_resp *tx_resp)
{
	u16 status = le16_to_cpu(tx_resp->status.status);

	info->flags &= ~IEEE80211_TX_CTL_AMPDU;

	info->status.rates[0].count = tx_resp->failure_frame + 1;
	info->flags |= iwl_tx_status_to_mac80211(status);
	iwlagn_hwrate_to_tx_control(priv, le32_to_cpu(tx_resp->rate_n_flags),
				    info);
	if (!iwl_is_tx_success(status))
		iwlagn_count_tx_err_status(priv, status);
}

static void iwl_check_abort_status(struct iwl_priv *priv,
			    u8 frame_count, u32 status)
{
	if (frame_count == 1 && status == TX_STATUS_FAIL_RFKILL_FLUSH) {
		IWL_ERR(priv, "Tx flush command to flush out all frames\n");
		if (!test_bit(STATUS_EXIT_PENDING, &priv->status))
			queue_work(priv->workqueue, &priv->tx_flush);
	}
}

int iwlagn_rx_reply_tx(struct iwl_priv *priv, struct iwl_rx_cmd_buffer *rxb,
			       struct iwl_device_cmd *cmd)
{
	struct iwl_rx_packet *pkt = rxb_addr(rxb);
	u16 sequence = le16_to_cpu(pkt->hdr.sequence);
	int txq_id = SEQ_TO_QUEUE(sequence);
	int cmd_index __maybe_unused = SEQ_TO_INDEX(sequence);
	struct iwlagn_tx_resp *tx_resp = (void *)pkt->data;
	struct ieee80211_hdr *hdr;
	u32 status = le16_to_cpu(tx_resp->status.status);
	u16 ssn = iwlagn_get_scd_ssn(tx_resp);
	int tid;
	int sta_id;
	int freed;
	struct ieee80211_tx_info *info;
	struct sk_buff_head skbs;
	struct sk_buff *skb;
	struct iwl_rxon_context *ctx;
	bool is_agg = (txq_id >= IWLAGN_FIRST_AMPDU_QUEUE);
	bool is_offchannel_skb;

	tid = (tx_resp->ra_tid & IWLAGN_TX_RES_TID_MSK) >>
		IWLAGN_TX_RES_TID_POS;
	sta_id = (tx_resp->ra_tid & IWLAGN_TX_RES_RA_MSK) >>
		IWLAGN_TX_RES_RA_POS;

	spin_lock(&priv->sta_lock);

	if (is_agg)
		iwl_rx_reply_tx_agg(priv, tx_resp);

	__skb_queue_head_init(&skbs);

	is_offchannel_skb = false;

	if (tx_resp->frame_count == 1) {
		u16 next_reclaimed = le16_to_cpu(tx_resp->seq_ctl);
		next_reclaimed = SEQ_TO_SN(next_reclaimed + 0x10);

		if (is_agg) {
			/* If this is an aggregation queue, we can rely on the
			 * ssn since the wifi sequence number corresponds to
			 * the index in the TFD ring (%256).
			 * The seq_ctl is the sequence control of the packet
			 * to which this Tx response relates. But if there is a
			 * hole in the bitmap of the BA we received, this Tx
			 * response may allow to reclaim the hole and all the
			 * subsequent packets that were already acked.
			 * In that case, seq_ctl != ssn, and the next packet
			 * to be reclaimed will be ssn and not seq_ctl.
			 */
			next_reclaimed = ssn;
		}

		iwl_trans_reclaim(priv->trans, txq_id, ssn, &skbs);

<<<<<<< HEAD
=======
		iwl_trans_reclaim(priv->trans, txq_id, ssn, &skbs);

>>>>>>> 836dc9e3
		iwlagn_check_ratid_empty(priv, sta_id, tid);
		freed = 0;

		/* process frames */
		skb_queue_walk(&skbs, skb) {
			hdr = (struct ieee80211_hdr *)skb->data;

			if (!ieee80211_is_data_qos(hdr->frame_control))
				priv->last_seq_ctl = tx_resp->seq_ctl;

			info = IEEE80211_SKB_CB(skb);
			ctx = info->driver_data[0];
			iwl_trans_free_tx_cmd(priv->trans,
					      info->driver_data[1]);

			memset(&info->status, 0, sizeof(info->status));

			if (status == TX_STATUS_FAIL_PASSIVE_NO_RX &&
			    iwl_is_associated_ctx(ctx) && ctx->vif &&
			    ctx->vif->type == NL80211_IFTYPE_STATION) {
				/* block and stop all queues */
				priv->passive_no_rx = true;
				IWL_DEBUG_TX_QUEUES(priv, "stop all queues: "
						    "passive channel");
				ieee80211_stop_queues(priv->hw);

				IWL_DEBUG_TX_REPLY(priv,
					   "TXQ %d status %s (0x%08x) "
					   "rate_n_flags 0x%x retries %d\n",
					   txq_id,
					   iwl_get_tx_fail_reason(status),
					   status,
					   le32_to_cpu(tx_resp->rate_n_flags),
					   tx_resp->failure_frame);

				IWL_DEBUG_TX_REPLY(priv,
					   "FrameCnt = %d, idx=%d\n",
					   tx_resp->frame_count, cmd_index);
			}

			/* check if BAR is needed */
			if (is_agg && !iwl_is_tx_success(status))
				info->flags |= IEEE80211_TX_STAT_AMPDU_NO_BACK;
			iwlagn_set_tx_status(priv, IEEE80211_SKB_CB(skb),
				     tx_resp);
			if (!is_agg)
				iwlagn_non_agg_tx_status(priv, ctx, hdr->addr1);

			/*
			 * W/A for FW bug - the seq_ctl isn't updated when the
			 * queues are flushed. Fetch it from the packet itself
			 */
			if (!is_agg && status == TX_STATUS_FAIL_FIFO_FLUSHED) {
				next_reclaimed = le16_to_cpu(hdr->seq_ctrl);
				next_reclaimed =
					SEQ_TO_SN(next_reclaimed + 0x10);
			}

			is_offchannel_skb =
				(info->flags & IEEE80211_TX_CTL_TX_OFFCHAN);
			freed++;
		}

		if (tid != IWL_TID_NON_QOS) {
			priv->tid_data[sta_id][tid].next_reclaimed =
				next_reclaimed;
			IWL_DEBUG_TX_REPLY(priv, "Next reclaimed packet:%d\n",
					   next_reclaimed);
		}

		WARN_ON(!is_agg && freed != 1);

		/*
		 * An offchannel frame can be send only on the AUX queue, where
		 * there is no aggregation (and reordering) so it only is single
		 * skb is expected to be processed.
		 */
		WARN_ON(is_offchannel_skb && freed != 1);
	}

	iwl_check_abort_status(priv, tx_resp->frame_count, status);
	spin_unlock(&priv->sta_lock);

	while (!skb_queue_empty(&skbs)) {
		skb = __skb_dequeue(&skbs);
		ieee80211_tx_status(priv->hw, skb);
	}

	if (is_offchannel_skb)
		iwl_scan_offchannel_skb_status(priv);

	return 0;
}

/**
 * iwlagn_rx_reply_compressed_ba - Handler for REPLY_COMPRESSED_BA
 *
 * Handles block-acknowledge notification from device, which reports success
 * of frames sent via aggregation.
 */
int iwlagn_rx_reply_compressed_ba(struct iwl_priv *priv,
				   struct iwl_rx_cmd_buffer *rxb,
				   struct iwl_device_cmd *cmd)
{
	struct iwl_rx_packet *pkt = rxb_addr(rxb);
	struct iwl_compressed_ba_resp *ba_resp = (void *)pkt->data;
	struct iwl_ht_agg *agg;
	struct sk_buff_head reclaimed_skbs;
	struct ieee80211_tx_info *info;
	struct ieee80211_hdr *hdr;
	struct sk_buff *skb;
	int sta_id;
	int tid;
	int freed;

	/* "flow" corresponds to Tx queue */
	u16 scd_flow = le16_to_cpu(ba_resp->scd_flow);

	/* "ssn" is start of block-ack Tx window, corresponds to index
	 * (in Tx queue's circular buffer) of first TFD/frame in window */
	u16 ba_resp_scd_ssn = le16_to_cpu(ba_resp->scd_ssn);

	if (scd_flow >= priv->cfg->base_params->num_of_queues) {
		IWL_ERR(priv,
			"BUG_ON scd_flow is bigger than number of queues\n");
		return 0;
	}

	sta_id = ba_resp->sta_id;
	tid = ba_resp->tid;
	agg = &priv->tid_data[sta_id][tid].agg;

	spin_lock(&priv->sta_lock);

	if (unlikely(!agg->wait_for_ba)) {
		if (unlikely(ba_resp->bitmap))
			IWL_ERR(priv, "Received BA when not expected\n");
		spin_unlock(&priv->sta_lock);
		return 0;
	}

	if (unlikely(scd_flow != agg->txq_id)) {
		/*
		 * FIXME: this is a uCode bug which need to be addressed,
		 * log the information and return for now.
		 * Since it is can possibly happen very often and in order
		 * not to fill the syslog, don't use IWL_ERR or IWL_WARN
		 */
		IWL_DEBUG_TX_QUEUES(priv,
				    "Bad queue mapping txq_id=%d, agg_txq[sta:%d,tid:%d]=%d\n",
				    scd_flow, sta_id, tid, agg->txq_id);
		spin_unlock(&priv->sta_lock);
		return 0;
	}

	__skb_queue_head_init(&reclaimed_skbs);

	/* Release all TFDs before the SSN, i.e. all TFDs in front of
	 * block-ack window (we assume that they've been successfully
	 * transmitted ... if not, it's too late anyway). */
	iwl_trans_reclaim(priv->trans, scd_flow, ba_resp_scd_ssn,
			  &reclaimed_skbs);

	IWL_DEBUG_TX_REPLY(priv, "REPLY_COMPRESSED_BA [%d] Received from %pM, "
			   "sta_id = %d\n",
			   agg->wait_for_ba,
			   (u8 *) &ba_resp->sta_addr_lo32,
			   ba_resp->sta_id);
	IWL_DEBUG_TX_REPLY(priv, "TID = %d, SeqCtl = %d, bitmap = 0x%llx, "
			   "scd_flow = %d, scd_ssn = %d sent:%d, acked:%d\n",
			   ba_resp->tid, le16_to_cpu(ba_resp->seq_ctl),
			   (unsigned long long)le64_to_cpu(ba_resp->bitmap),
			   scd_flow, ba_resp_scd_ssn, ba_resp->txed,
			   ba_resp->txed_2_done);

	/* Mark that the expected block-ack response arrived */
	agg->wait_for_ba = false;

	/* Sanity check values reported by uCode */
	if (ba_resp->txed_2_done > ba_resp->txed) {
		IWL_DEBUG_TX_REPLY(priv,
			"bogus sent(%d) and ack(%d) count\n",
			ba_resp->txed, ba_resp->txed_2_done);
		/*
		 * set txed_2_done = txed,
		 * so it won't impact rate scale
		 */
		ba_resp->txed = ba_resp->txed_2_done;
	}

	priv->tid_data[sta_id][tid].next_reclaimed = ba_resp_scd_ssn;

	iwlagn_check_ratid_empty(priv, sta_id, tid);
	freed = 0;

	skb_queue_walk(&reclaimed_skbs, skb) {
		hdr = (struct ieee80211_hdr *)skb->data;

		if (ieee80211_is_data_qos(hdr->frame_control))
			freed++;
		else
			WARN_ON_ONCE(1);

		info = IEEE80211_SKB_CB(skb);
		iwl_trans_free_tx_cmd(priv->trans, info->driver_data[1]);

		if (freed == 1) {
			/* this is the first skb we deliver in this batch */
			/* put the rate scaling data there */
			info = IEEE80211_SKB_CB(skb);
			memset(&info->status, 0, sizeof(info->status));
			info->flags |= IEEE80211_TX_STAT_ACK;
			info->flags |= IEEE80211_TX_STAT_AMPDU;
			info->status.ampdu_ack_len = ba_resp->txed_2_done;
			info->status.ampdu_len = ba_resp->txed;
			iwlagn_hwrate_to_tx_control(priv, agg->rate_n_flags,
						    info);
		}
	}

	spin_unlock(&priv->sta_lock);

	while (!skb_queue_empty(&reclaimed_skbs)) {
		skb = __skb_dequeue(&reclaimed_skbs);
		ieee80211_tx_status(priv->hw, skb);
	}

	return 0;
}<|MERGE_RESOLUTION|>--- conflicted
+++ resolved
@@ -1153,13 +1153,15 @@
 			next_reclaimed = ssn;
 		}
 
+		if (tid != IWL_TID_NON_QOS) {
+			priv->tid_data[sta_id][tid].next_reclaimed =
+				next_reclaimed;
+			IWL_DEBUG_TX_REPLY(priv, "Next reclaimed packet:%d\n",
+						  next_reclaimed);
+		}
+
 		iwl_trans_reclaim(priv->trans, txq_id, ssn, &skbs);
 
-<<<<<<< HEAD
-=======
-		iwl_trans_reclaim(priv->trans, txq_id, ssn, &skbs);
-
->>>>>>> 836dc9e3
 		iwlagn_check_ratid_empty(priv, sta_id, tid);
 		freed = 0;
 
@@ -1208,26 +1210,9 @@
 			if (!is_agg)
 				iwlagn_non_agg_tx_status(priv, ctx, hdr->addr1);
 
-			/*
-			 * W/A for FW bug - the seq_ctl isn't updated when the
-			 * queues are flushed. Fetch it from the packet itself
-			 */
-			if (!is_agg && status == TX_STATUS_FAIL_FIFO_FLUSHED) {
-				next_reclaimed = le16_to_cpu(hdr->seq_ctrl);
-				next_reclaimed =
-					SEQ_TO_SN(next_reclaimed + 0x10);
-			}
-
 			is_offchannel_skb =
 				(info->flags & IEEE80211_TX_CTL_TX_OFFCHAN);
 			freed++;
-		}
-
-		if (tid != IWL_TID_NON_QOS) {
-			priv->tid_data[sta_id][tid].next_reclaimed =
-				next_reclaimed;
-			IWL_DEBUG_TX_REPLY(priv, "Next reclaimed packet:%d\n",
-					   next_reclaimed);
 		}
 
 		WARN_ON(!is_agg && freed != 1);
