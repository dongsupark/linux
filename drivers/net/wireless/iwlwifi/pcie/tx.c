/******************************************************************************
 *
 * Copyright(c) 2003 - 2013 Intel Corporation. All rights reserved.
 *
 * Portions of this file are derived from the ipw3945 project, as well
 * as portions of the ieee80211 subsystem header files.
 *
 * This program is free software; you can redistribute it and/or modify it
 * under the terms of version 2 of the GNU General Public License as
 * published by the Free Software Foundation.
 *
 * This program is distributed in the hope that it will be useful, but WITHOUT
 * ANY WARRANTY; without even the implied warranty of MERCHANTABILITY or
 * FITNESS FOR A PARTICULAR PURPOSE.  See the GNU General Public License for
 * more details.
 *
 * You should have received a copy of the GNU General Public License along with
 * this program; if not, write to the Free Software Foundation, Inc.,
 * 51 Franklin Street, Fifth Floor, Boston, MA 02110, USA
 *
 * The full GNU General Public License is included in this distribution in the
 * file called LICENSE.
 *
 * Contact Information:
 *  Intel Linux Wireless <ilw@linux.intel.com>
 * Intel Corporation, 5200 N.E. Elam Young Parkway, Hillsboro, OR 97124-6497
 *
 *****************************************************************************/
#include <linux/etherdevice.h>
#include <linux/slab.h>
#include <linux/sched.h>

#include "iwl-debug.h"
#include "iwl-csr.h"
#include "iwl-prph.h"
#include "iwl-io.h"
#include "iwl-op-mode.h"
#include "internal.h"
/* FIXME: need to abstract out TX command (once we know what it looks like) */
#include "dvm/commands.h"

#define IWL_TX_CRC_SIZE 4
#define IWL_TX_DELIMITER_SIZE 4

/*************** DMA-QUEUE-GENERAL-FUNCTIONS  *****
 * DMA services
 *
 * Theory of operation
 *
 * A Tx or Rx queue resides in host DRAM, and is comprised of a circular buffer
 * of buffer descriptors, each of which points to one or more data buffers for
 * the device to read from or fill.  Driver and device exchange status of each
 * queue via "read" and "write" pointers.  Driver keeps minimum of 2 empty
 * entries in each circular buffer, to protect against confusing empty and full
 * queue states.
 *
 * The device reads or writes the data in the queues via the device's several
 * DMA/FIFO channels.  Each queue is mapped to a single DMA channel.
 *
 * For Tx queue, there are low mark and high mark limits. If, after queuing
 * the packet for Tx, free space become < low mark, Tx queue stopped. When
 * reclaiming packets (on 'tx done IRQ), if free space become > high mark,
 * Tx queue resumed.
 *
 ***************************************************/
static int iwl_queue_space(const struct iwl_queue *q)
{
	int s = q->read_ptr - q->write_ptr;

	if (q->read_ptr > q->write_ptr)
		s -= q->n_bd;

	if (s <= 0)
		s += q->n_window;
	/* keep some reserve to not confuse empty and full situations */
	s -= 2;
	if (s < 0)
		s = 0;
	return s;
}

/*
 * iwl_queue_init - Initialize queue's high/low-water and read/write indexes
 */
static int iwl_queue_init(struct iwl_queue *q, int count, int slots_num, u32 id)
{
	q->n_bd = count;
	q->n_window = slots_num;
	q->id = id;

	/* count must be power-of-two size, otherwise iwl_queue_inc_wrap
	 * and iwl_queue_dec_wrap are broken. */
	if (WARN_ON(!is_power_of_2(count)))
		return -EINVAL;

	/* slots_num must be power-of-two size, otherwise
	 * get_cmd_index is broken. */
	if (WARN_ON(!is_power_of_2(slots_num)))
		return -EINVAL;

	q->low_mark = q->n_window / 4;
	if (q->low_mark < 4)
		q->low_mark = 4;

	q->high_mark = q->n_window / 8;
	if (q->high_mark < 2)
		q->high_mark = 2;

	q->write_ptr = 0;
	q->read_ptr = 0;

	return 0;
}

static int iwl_pcie_alloc_dma_ptr(struct iwl_trans *trans,
				  struct iwl_dma_ptr *ptr, size_t size)
{
	if (WARN_ON(ptr->addr))
		return -EINVAL;

	ptr->addr = dma_alloc_coherent(trans->dev, size,
				       &ptr->dma, GFP_KERNEL);
	if (!ptr->addr)
		return -ENOMEM;
	ptr->size = size;
	return 0;
}

static void iwl_pcie_free_dma_ptr(struct iwl_trans *trans,
				  struct iwl_dma_ptr *ptr)
{
	if (unlikely(!ptr->addr))
		return;

	dma_free_coherent(trans->dev, ptr->size, ptr->addr, ptr->dma);
	memset(ptr, 0, sizeof(*ptr));
}

static void iwl_pcie_txq_stuck_timer(unsigned long data)
{
	struct iwl_txq *txq = (void *)data;
	struct iwl_queue *q = &txq->q;
	struct iwl_trans_pcie *trans_pcie = txq->trans_pcie;
	struct iwl_trans *trans = iwl_trans_pcie_get_trans(trans_pcie);
	u32 scd_sram_addr = trans_pcie->scd_base_addr +
				SCD_TX_STTS_QUEUE_OFFSET(txq->q.id);
	u8 buf[16];
	int i;

	spin_lock(&txq->lock);
	/* check if triggered erroneously */
	if (txq->q.read_ptr == txq->q.write_ptr) {
		spin_unlock(&txq->lock);
		return;
	}
	spin_unlock(&txq->lock);

	IWL_ERR(trans, "Queue %d stuck for %u ms.\n", txq->q.id,
		jiffies_to_msecs(trans_pcie->wd_timeout));
	IWL_ERR(trans, "Current SW read_ptr %d write_ptr %d\n",
		txq->q.read_ptr, txq->q.write_ptr);

	iwl_trans_read_mem_bytes(trans, scd_sram_addr, buf, sizeof(buf));

	iwl_print_hex_error(trans, buf, sizeof(buf));

	for (i = 0; i < FH_TCSR_CHNL_NUM; i++)
		IWL_ERR(trans, "FH TRBs(%d) = 0x%08x\n", i,
			iwl_read_direct32(trans, FH_TX_TRB_REG(i)));

	for (i = 0; i < trans->cfg->base_params->num_of_queues; i++) {
		u32 status = iwl_read_prph(trans, SCD_QUEUE_STATUS_BITS(i));
		u8 fifo = (status >> SCD_QUEUE_STTS_REG_POS_TXF) & 0x7;
		bool active = !!(status & BIT(SCD_QUEUE_STTS_REG_POS_ACTIVE));
		u32 tbl_dw =
			iwl_trans_read_mem32(trans,
					     trans_pcie->scd_base_addr +
					     SCD_TRANS_TBL_OFFSET_QUEUE(i));

		if (i & 0x1)
			tbl_dw = (tbl_dw & 0xFFFF0000) >> 16;
		else
			tbl_dw = tbl_dw & 0x0000FFFF;

		IWL_ERR(trans,
			"Q %d is %sactive and mapped to fifo %d ra_tid 0x%04x [%d,%d]\n",
			i, active ? "" : "in", fifo, tbl_dw,
			iwl_read_prph(trans,
				      SCD_QUEUE_RDPTR(i)) & (txq->q.n_bd - 1),
			iwl_read_prph(trans, SCD_QUEUE_WRPTR(i)));
	}

	for (i = q->read_ptr; i != q->write_ptr;
	     i = iwl_queue_inc_wrap(i, q->n_bd))
		IWL_ERR(trans, "scratch %d = 0x%08x\n", i,
			le32_to_cpu(txq->scratchbufs[i].scratch));

	iwl_op_mode_nic_error(trans->op_mode);
}

/*
 * iwl_pcie_txq_update_byte_cnt_tbl - Set up entry in Tx byte-count array
 */
static void iwl_pcie_txq_update_byte_cnt_tbl(struct iwl_trans *trans,
					     struct iwl_txq *txq, u16 byte_cnt)
{
	struct iwlagn_scd_bc_tbl *scd_bc_tbl;
	struct iwl_trans_pcie *trans_pcie = IWL_TRANS_GET_PCIE_TRANS(trans);
	int write_ptr = txq->q.write_ptr;
	int txq_id = txq->q.id;
	u8 sec_ctl = 0;
	u8 sta_id = 0;
	u16 len = byte_cnt + IWL_TX_CRC_SIZE + IWL_TX_DELIMITER_SIZE;
	__le16 bc_ent;
	struct iwl_tx_cmd *tx_cmd =
		(void *) txq->entries[txq->q.write_ptr].cmd->payload;

	scd_bc_tbl = trans_pcie->scd_bc_tbls.addr;

	WARN_ON(len > 0xFFF || write_ptr >= TFD_QUEUE_SIZE_MAX);

	sta_id = tx_cmd->sta_id;
	sec_ctl = tx_cmd->sec_ctl;

	switch (sec_ctl & TX_CMD_SEC_MSK) {
	case TX_CMD_SEC_CCM:
		len += CCMP_MIC_LEN;
		break;
	case TX_CMD_SEC_TKIP:
		len += TKIP_ICV_LEN;
		break;
	case TX_CMD_SEC_WEP:
		len += WEP_IV_LEN + WEP_ICV_LEN;
		break;
	}

	if (trans_pcie->bc_table_dword)
		len = DIV_ROUND_UP(len, 4);

	bc_ent = cpu_to_le16(len | (sta_id << 12));

	scd_bc_tbl[txq_id].tfd_offset[write_ptr] = bc_ent;

	if (write_ptr < TFD_QUEUE_SIZE_BC_DUP)
		scd_bc_tbl[txq_id].
			tfd_offset[TFD_QUEUE_SIZE_MAX + write_ptr] = bc_ent;
}

static void iwl_pcie_txq_inval_byte_cnt_tbl(struct iwl_trans *trans,
					    struct iwl_txq *txq)
{
	struct iwl_trans_pcie *trans_pcie =
		IWL_TRANS_GET_PCIE_TRANS(trans);
	struct iwlagn_scd_bc_tbl *scd_bc_tbl = trans_pcie->scd_bc_tbls.addr;
	int txq_id = txq->q.id;
	int read_ptr = txq->q.read_ptr;
	u8 sta_id = 0;
	__le16 bc_ent;
	struct iwl_tx_cmd *tx_cmd =
		(void *)txq->entries[txq->q.read_ptr].cmd->payload;

	WARN_ON(read_ptr >= TFD_QUEUE_SIZE_MAX);

	if (txq_id != trans_pcie->cmd_queue)
		sta_id = tx_cmd->sta_id;

	bc_ent = cpu_to_le16(1 | (sta_id << 12));
	scd_bc_tbl[txq_id].tfd_offset[read_ptr] = bc_ent;

	if (read_ptr < TFD_QUEUE_SIZE_BC_DUP)
		scd_bc_tbl[txq_id].
			tfd_offset[TFD_QUEUE_SIZE_MAX + read_ptr] = bc_ent;
}

/*
 * iwl_pcie_txq_inc_wr_ptr - Send new write index to hardware
 */
void iwl_pcie_txq_inc_wr_ptr(struct iwl_trans *trans, struct iwl_txq *txq)
{
	u32 reg = 0;
	int txq_id = txq->q.id;

	if (txq->need_update == 0)
		return;

	if (trans->cfg->base_params->shadow_reg_enable) {
		/* shadow register enabled */
		iwl_write32(trans, HBUS_TARG_WRPTR,
			    txq->q.write_ptr | (txq_id << 8));
	} else {
		struct iwl_trans_pcie *trans_pcie =
			IWL_TRANS_GET_PCIE_TRANS(trans);
		/* if we're trying to save power */
		if (test_bit(STATUS_TPOWER_PMI, &trans_pcie->status)) {
			/* wake up nic if it's powered down ...
			 * uCode will wake up, and interrupt us again, so next
			 * time we'll skip this part. */
			reg = iwl_read32(trans, CSR_UCODE_DRV_GP1);

			if (reg & CSR_UCODE_DRV_GP1_BIT_MAC_SLEEP) {
				IWL_DEBUG_INFO(trans,
					"Tx queue %d requesting wakeup,"
					" GP1 = 0x%x\n", txq_id, reg);
				iwl_set_bit(trans, CSR_GP_CNTRL,
					CSR_GP_CNTRL_REG_FLAG_MAC_ACCESS_REQ);
				return;
			}

			IWL_DEBUG_TX(trans, "Q:%d WR: 0x%x\n", txq_id,
				     txq->q.write_ptr);

			iwl_write_direct32(trans, HBUS_TARG_WRPTR,
				     txq->q.write_ptr | (txq_id << 8));

		/*
		 * else not in power-save mode,
		 * uCode will never sleep when we're
		 * trying to tx (during RFKILL, we're not trying to tx).
		 */
		} else
			iwl_write32(trans, HBUS_TARG_WRPTR,
				    txq->q.write_ptr | (txq_id << 8));
	}
	txq->need_update = 0;
}

static inline dma_addr_t iwl_pcie_tfd_tb_get_addr(struct iwl_tfd *tfd, u8 idx)
{
	struct iwl_tfd_tb *tb = &tfd->tbs[idx];

	dma_addr_t addr = get_unaligned_le32(&tb->lo);
	if (sizeof(dma_addr_t) > sizeof(u32))
		addr |=
		((dma_addr_t)(le16_to_cpu(tb->hi_n_len) & 0xF) << 16) << 16;

	return addr;
}

static inline u16 iwl_pcie_tfd_tb_get_len(struct iwl_tfd *tfd, u8 idx)
{
	struct iwl_tfd_tb *tb = &tfd->tbs[idx];

	return le16_to_cpu(tb->hi_n_len) >> 4;
}

static inline void iwl_pcie_tfd_set_tb(struct iwl_tfd *tfd, u8 idx,
				       dma_addr_t addr, u16 len)
{
	struct iwl_tfd_tb *tb = &tfd->tbs[idx];
	u16 hi_n_len = len << 4;

	put_unaligned_le32(addr, &tb->lo);
	if (sizeof(dma_addr_t) > sizeof(u32))
		hi_n_len |= ((addr >> 16) >> 16) & 0xF;

	tb->hi_n_len = cpu_to_le16(hi_n_len);

	tfd->num_tbs = idx + 1;
}

static inline u8 iwl_pcie_tfd_get_num_tbs(struct iwl_tfd *tfd)
{
	return tfd->num_tbs & 0x1f;
}

static void iwl_pcie_tfd_unmap(struct iwl_trans *trans,
			       struct iwl_cmd_meta *meta,
			       struct iwl_tfd *tfd)
{
	int i;
	int num_tbs;

	/* Sanity check on number of chunks */
	num_tbs = iwl_pcie_tfd_get_num_tbs(tfd);

	if (num_tbs >= IWL_NUM_OF_TBS) {
		IWL_ERR(trans, "Too many chunks: %i\n", num_tbs);
		/* @todo issue fatal error, it is quite serious situation */
		return;
	}

	/* first TB is never freed - it's the scratchbuf data */

	for (i = 1; i < num_tbs; i++)
		dma_unmap_single(trans->dev, iwl_pcie_tfd_tb_get_addr(tfd, i),
				 iwl_pcie_tfd_tb_get_len(tfd, i),
				 DMA_TO_DEVICE);

	tfd->num_tbs = 0;
}

/*
 * iwl_pcie_txq_free_tfd - Free all chunks referenced by TFD [txq->q.read_ptr]
 * @trans - transport private data
 * @txq - tx queue
 * @dma_dir - the direction of the DMA mapping
 *
 * Does NOT advance any TFD circular buffer read/write indexes
 * Does NOT free the TFD itself (which is within circular buffer)
 */
static void iwl_pcie_txq_free_tfd(struct iwl_trans *trans, struct iwl_txq *txq)
{
	struct iwl_tfd *tfd_tmp = txq->tfds;

	/* rd_ptr is bounded by n_bd and idx is bounded by n_window */
	int rd_ptr = txq->q.read_ptr;
	int idx = get_cmd_index(&txq->q, rd_ptr);

	lockdep_assert_held(&txq->lock);

	/* We have only q->n_window txq->entries, but we use q->n_bd tfds */
	iwl_pcie_tfd_unmap(trans, &txq->entries[idx].meta, &tfd_tmp[rd_ptr]);

	/* free SKB */
	if (txq->entries) {
		struct sk_buff *skb;

		skb = txq->entries[idx].skb;

		/* Can be called from irqs-disabled context
		 * If skb is not NULL, it means that the whole queue is being
		 * freed and that the queue is not empty - free the skb
		 */
		if (skb) {
			iwl_op_mode_free_skb(trans->op_mode, skb);
			txq->entries[idx].skb = NULL;
		}
	}
}

static int iwl_pcie_txq_build_tfd(struct iwl_trans *trans, struct iwl_txq *txq,
				  dma_addr_t addr, u16 len, u8 reset)
{
	struct iwl_queue *q;
	struct iwl_tfd *tfd, *tfd_tmp;
	u32 num_tbs;

	q = &txq->q;
	tfd_tmp = txq->tfds;
	tfd = &tfd_tmp[q->write_ptr];

	if (reset)
		memset(tfd, 0, sizeof(*tfd));

	num_tbs = iwl_pcie_tfd_get_num_tbs(tfd);

	/* Each TFD can point to a maximum 20 Tx buffers */
	if (num_tbs >= IWL_NUM_OF_TBS) {
		IWL_ERR(trans, "Error can not send more than %d chunks\n",
			IWL_NUM_OF_TBS);
		return -EINVAL;
	}

	if (WARN_ON(addr & ~DMA_BIT_MASK(36)))
		return -EINVAL;

	if (unlikely(addr & ~IWL_TX_DMA_MASK))
		IWL_ERR(trans, "Unaligned address = %llx\n",
			(unsigned long long)addr);

	iwl_pcie_tfd_set_tb(tfd, num_tbs, addr, len);

	return 0;
}

static int iwl_pcie_txq_alloc(struct iwl_trans *trans,
			       struct iwl_txq *txq, int slots_num,
			       u32 txq_id)
{
	struct iwl_trans_pcie *trans_pcie = IWL_TRANS_GET_PCIE_TRANS(trans);
	size_t tfd_sz = sizeof(struct iwl_tfd) * TFD_QUEUE_SIZE_MAX;
	size_t scratchbuf_sz;
	int i;

	if (WARN_ON(txq->entries || txq->tfds))
		return -EINVAL;

	setup_timer(&txq->stuck_timer, iwl_pcie_txq_stuck_timer,
		    (unsigned long)txq);
	txq->trans_pcie = trans_pcie;

	txq->q.n_window = slots_num;

	txq->entries = kcalloc(slots_num,
			       sizeof(struct iwl_pcie_txq_entry),
			       GFP_KERNEL);

	if (!txq->entries)
		goto error;

	if (txq_id == trans_pcie->cmd_queue)
		for (i = 0; i < slots_num; i++) {
			txq->entries[i].cmd =
				kmalloc(sizeof(struct iwl_device_cmd),
					GFP_KERNEL);
			if (!txq->entries[i].cmd)
				goto error;
		}

	/* Circular buffer of transmit frame descriptors (TFDs),
	 * shared with device */
	txq->tfds = dma_alloc_coherent(trans->dev, tfd_sz,
				       &txq->q.dma_addr, GFP_KERNEL);
	if (!txq->tfds) {
		IWL_ERR(trans, "dma_alloc_coherent(%zd) failed\n", tfd_sz);
		goto error;
	}

	BUILD_BUG_ON(IWL_HCMD_SCRATCHBUF_SIZE != sizeof(*txq->scratchbufs));
	BUILD_BUG_ON(offsetof(struct iwl_pcie_txq_scratch_buf, scratch) !=
			sizeof(struct iwl_cmd_header) +
			offsetof(struct iwl_tx_cmd, scratch));

	scratchbuf_sz = sizeof(*txq->scratchbufs) * slots_num;

	txq->scratchbufs = dma_alloc_coherent(trans->dev, scratchbuf_sz,
					      &txq->scratchbufs_dma,
					      GFP_KERNEL);
	if (!txq->scratchbufs)
		goto err_free_tfds;

	txq->q.id = txq_id;

	return 0;
err_free_tfds:
	dma_free_coherent(trans->dev, tfd_sz, txq->tfds, txq->q.dma_addr);
error:
	if (txq->entries && txq_id == trans_pcie->cmd_queue)
		for (i = 0; i < slots_num; i++)
			kfree(txq->entries[i].cmd);
	kfree(txq->entries);
	txq->entries = NULL;

	return -ENOMEM;

}

static int iwl_pcie_txq_init(struct iwl_trans *trans, struct iwl_txq *txq,
			      int slots_num, u32 txq_id)
{
	int ret;

	txq->need_update = 0;

	/* TFD_QUEUE_SIZE_MAX must be power-of-two size, otherwise
	 * iwl_queue_inc_wrap and iwl_queue_dec_wrap are broken. */
	BUILD_BUG_ON(TFD_QUEUE_SIZE_MAX & (TFD_QUEUE_SIZE_MAX - 1));

	/* Initialize queue's high/low-water marks, and head/tail indexes */
	ret = iwl_queue_init(&txq->q, TFD_QUEUE_SIZE_MAX, slots_num,
			txq_id);
	if (ret)
		return ret;

	spin_lock_init(&txq->lock);

	/*
	 * Tell nic where to find circular buffer of Tx Frame Descriptors for
	 * given Tx queue, and enable the DMA channel used for that queue.
	 * Circular buffer (TFD queue in DRAM) physical base address */
	iwl_write_direct32(trans, FH_MEM_CBBC_QUEUE(txq_id),
			   txq->q.dma_addr >> 8);

	return 0;
}

/*
 * iwl_pcie_txq_unmap -  Unmap any remaining DMA mappings and free skb's
 */
static void iwl_pcie_txq_unmap(struct iwl_trans *trans, int txq_id)
{
	struct iwl_trans_pcie *trans_pcie = IWL_TRANS_GET_PCIE_TRANS(trans);
	struct iwl_txq *txq = &trans_pcie->txq[txq_id];
	struct iwl_queue *q = &txq->q;

	if (!q->n_bd)
		return;

	spin_lock_bh(&txq->lock);
	while (q->write_ptr != q->read_ptr) {
		iwl_pcie_txq_free_tfd(trans, txq);
		q->read_ptr = iwl_queue_inc_wrap(q->read_ptr, q->n_bd);
	}
	spin_unlock_bh(&txq->lock);
}

/*
 * iwl_pcie_txq_free - Deallocate DMA queue.
 * @txq: Transmit queue to deallocate.
 *
 * Empty queue by removing and destroying all BD's.
 * Free all buffers.
 * 0-fill, but do not free "txq" descriptor structure.
 */
static void iwl_pcie_txq_free(struct iwl_trans *trans, int txq_id)
{
	struct iwl_trans_pcie *trans_pcie = IWL_TRANS_GET_PCIE_TRANS(trans);
	struct iwl_txq *txq = &trans_pcie->txq[txq_id];
	struct device *dev = trans->dev;
	int i;

	if (WARN_ON(!txq))
		return;

	iwl_pcie_txq_unmap(trans, txq_id);

	/* De-alloc array of command/tx buffers */
	if (txq_id == trans_pcie->cmd_queue)
		for (i = 0; i < txq->q.n_window; i++) {
			kfree(txq->entries[i].cmd);
			kfree(txq->entries[i].free_buf);
		}

	/* De-alloc circular buffer of TFDs */
	if (txq->q.n_bd) {
		dma_free_coherent(dev, sizeof(struct iwl_tfd) *
				  txq->q.n_bd, txq->tfds, txq->q.dma_addr);
		txq->q.dma_addr = 0;
<<<<<<< HEAD
=======

		dma_free_coherent(dev,
				  sizeof(*txq->scratchbufs) * txq->q.n_window,
				  txq->scratchbufs, txq->scratchbufs_dma);
>>>>>>> a937536b
	}

	kfree(txq->entries);
	txq->entries = NULL;

	del_timer_sync(&txq->stuck_timer);

	/* 0-fill queue descriptor structure */
	memset(txq, 0, sizeof(*txq));
}

/*
 * Activate/Deactivate Tx DMA/FIFO channels according tx fifos mask
 */
static void iwl_pcie_txq_set_sched(struct iwl_trans *trans, u32 mask)
{
	struct iwl_trans_pcie __maybe_unused *trans_pcie =
		IWL_TRANS_GET_PCIE_TRANS(trans);

	iwl_write_prph(trans, SCD_TXFACT, mask);
}

void iwl_pcie_tx_start(struct iwl_trans *trans, u32 scd_base_addr)
{
	struct iwl_trans_pcie *trans_pcie = IWL_TRANS_GET_PCIE_TRANS(trans);
	int nq = trans->cfg->base_params->num_of_queues;
	int chan;
	u32 reg_val;
	int clear_dwords = (SCD_TRANS_TBL_OFFSET_QUEUE(nq) -
				SCD_CONTEXT_MEM_LOWER_BOUND) / sizeof(u32);

	/* make sure all queue are not stopped/used */
	memset(trans_pcie->queue_stopped, 0, sizeof(trans_pcie->queue_stopped));
	memset(trans_pcie->queue_used, 0, sizeof(trans_pcie->queue_used));

	trans_pcie->scd_base_addr =
		iwl_read_prph(trans, SCD_SRAM_BASE_ADDR);

	WARN_ON(scd_base_addr != 0 &&
		scd_base_addr != trans_pcie->scd_base_addr);

	/* reset context data, TX status and translation data */
	iwl_trans_write_mem(trans, trans_pcie->scd_base_addr +
				   SCD_CONTEXT_MEM_LOWER_BOUND,
			    NULL, clear_dwords);

	iwl_write_prph(trans, SCD_DRAM_BASE_ADDR,
		       trans_pcie->scd_bc_tbls.dma >> 10);

	/* The chain extension of the SCD doesn't work well. This feature is
	 * enabled by default by the HW, so we need to disable it manually.
	 */
	iwl_write_prph(trans, SCD_CHAINEXT_EN, 0);

	iwl_trans_ac_txq_enable(trans, trans_pcie->cmd_queue,
				trans_pcie->cmd_fifo);

	/* Activate all Tx DMA/FIFO channels */
	iwl_pcie_txq_set_sched(trans, IWL_MASK(0, 7));

	/* Enable DMA channel */
	for (chan = 0; chan < FH_TCSR_CHNL_NUM; chan++)
		iwl_write_direct32(trans, FH_TCSR_CHNL_TX_CONFIG_REG(chan),
				   FH_TCSR_TX_CONFIG_REG_VAL_DMA_CHNL_ENABLE |
				   FH_TCSR_TX_CONFIG_REG_VAL_DMA_CREDIT_ENABLE);

	/* Update FH chicken bits */
	reg_val = iwl_read_direct32(trans, FH_TX_CHICKEN_BITS_REG);
	iwl_write_direct32(trans, FH_TX_CHICKEN_BITS_REG,
			   reg_val | FH_TX_CHICKEN_BITS_SCD_AUTO_RETRY_EN);

	/* Enable L1-Active */
	iwl_clear_bits_prph(trans, APMG_PCIDEV_STT_REG,
			    APMG_PCIDEV_STT_VAL_L1_ACT_DIS);
}

void iwl_trans_pcie_tx_reset(struct iwl_trans *trans)
{
	struct iwl_trans_pcie *trans_pcie = IWL_TRANS_GET_PCIE_TRANS(trans);
	int txq_id;

	for (txq_id = 0; txq_id < trans->cfg->base_params->num_of_queues;
	     txq_id++) {
		struct iwl_txq *txq = &trans_pcie->txq[txq_id];

		iwl_write_direct32(trans, FH_MEM_CBBC_QUEUE(txq_id),
				   txq->q.dma_addr >> 8);
		iwl_pcie_txq_unmap(trans, txq_id);
		txq->q.read_ptr = 0;
		txq->q.write_ptr = 0;
	}

	/* Tell NIC where to find the "keep warm" buffer */
	iwl_write_direct32(trans, FH_KW_MEM_ADDR_REG,
			   trans_pcie->kw.dma >> 4);

	iwl_pcie_tx_start(trans, trans_pcie->scd_base_addr);
}

/*
 * iwl_pcie_tx_stop - Stop all Tx DMA channels
 */
int iwl_pcie_tx_stop(struct iwl_trans *trans)
{
	struct iwl_trans_pcie *trans_pcie = IWL_TRANS_GET_PCIE_TRANS(trans);
	int ch, txq_id, ret;
	unsigned long flags;

	/* Turn off all Tx DMA fifos */
	spin_lock_irqsave(&trans_pcie->irq_lock, flags);

	iwl_pcie_txq_set_sched(trans, 0);

	/* Stop each Tx DMA channel, and wait for it to be idle */
	for (ch = 0; ch < FH_TCSR_CHNL_NUM; ch++) {
		iwl_write_direct32(trans,
				   FH_TCSR_CHNL_TX_CONFIG_REG(ch), 0x0);
		ret = iwl_poll_direct_bit(trans, FH_TSSR_TX_STATUS_REG,
			FH_TSSR_TX_STATUS_REG_MSK_CHNL_IDLE(ch), 1000);
		if (ret < 0)
			IWL_ERR(trans,
				"Failing on timeout while stopping DMA channel %d [0x%08x]\n",
				ch,
				iwl_read_direct32(trans,
						  FH_TSSR_TX_STATUS_REG));
	}
	spin_unlock_irqrestore(&trans_pcie->irq_lock, flags);

	if (!trans_pcie->txq) {
		IWL_WARN(trans,
			 "Stopping tx queues that aren't allocated...\n");
		return 0;
	}

	/* Unmap DMA from host system and free skb's */
	for (txq_id = 0; txq_id < trans->cfg->base_params->num_of_queues;
	     txq_id++)
		iwl_pcie_txq_unmap(trans, txq_id);

	return 0;
}

/*
 * iwl_trans_tx_free - Free TXQ Context
 *
 * Destroy all TX DMA queues and structures
 */
void iwl_pcie_tx_free(struct iwl_trans *trans)
{
	int txq_id;
	struct iwl_trans_pcie *trans_pcie = IWL_TRANS_GET_PCIE_TRANS(trans);

	/* Tx queues */
	if (trans_pcie->txq) {
		for (txq_id = 0;
		     txq_id < trans->cfg->base_params->num_of_queues; txq_id++)
			iwl_pcie_txq_free(trans, txq_id);
	}

	kfree(trans_pcie->txq);
	trans_pcie->txq = NULL;

	iwl_pcie_free_dma_ptr(trans, &trans_pcie->kw);

	iwl_pcie_free_dma_ptr(trans, &trans_pcie->scd_bc_tbls);
}

/*
 * iwl_pcie_tx_alloc - allocate TX context
 * Allocate all Tx DMA structures and initialize them
 */
static int iwl_pcie_tx_alloc(struct iwl_trans *trans)
{
	int ret;
	int txq_id, slots_num;
	struct iwl_trans_pcie *trans_pcie = IWL_TRANS_GET_PCIE_TRANS(trans);

	u16 scd_bc_tbls_size = trans->cfg->base_params->num_of_queues *
			sizeof(struct iwlagn_scd_bc_tbl);

	/*It is not allowed to alloc twice, so warn when this happens.
	 * We cannot rely on the previous allocation, so free and fail */
	if (WARN_ON(trans_pcie->txq)) {
		ret = -EINVAL;
		goto error;
	}

	ret = iwl_pcie_alloc_dma_ptr(trans, &trans_pcie->scd_bc_tbls,
				   scd_bc_tbls_size);
	if (ret) {
		IWL_ERR(trans, "Scheduler BC Table allocation failed\n");
		goto error;
	}

	/* Alloc keep-warm buffer */
	ret = iwl_pcie_alloc_dma_ptr(trans, &trans_pcie->kw, IWL_KW_SIZE);
	if (ret) {
		IWL_ERR(trans, "Keep Warm allocation failed\n");
		goto error;
	}

	trans_pcie->txq = kcalloc(trans->cfg->base_params->num_of_queues,
				  sizeof(struct iwl_txq), GFP_KERNEL);
	if (!trans_pcie->txq) {
		IWL_ERR(trans, "Not enough memory for txq\n");
		ret = ENOMEM;
		goto error;
	}

	/* Alloc and init all Tx queues, including the command queue (#4/#9) */
	for (txq_id = 0; txq_id < trans->cfg->base_params->num_of_queues;
	     txq_id++) {
		slots_num = (txq_id == trans_pcie->cmd_queue) ?
					TFD_CMD_SLOTS : TFD_TX_CMD_SLOTS;
		ret = iwl_pcie_txq_alloc(trans, &trans_pcie->txq[txq_id],
					  slots_num, txq_id);
		if (ret) {
			IWL_ERR(trans, "Tx %d queue alloc failed\n", txq_id);
			goto error;
		}
	}

	return 0;

error:
	iwl_pcie_tx_free(trans);

	return ret;
}
int iwl_pcie_tx_init(struct iwl_trans *trans)
{
	struct iwl_trans_pcie *trans_pcie = IWL_TRANS_GET_PCIE_TRANS(trans);
	int ret;
	int txq_id, slots_num;
	unsigned long flags;
	bool alloc = false;

	if (!trans_pcie->txq) {
		ret = iwl_pcie_tx_alloc(trans);
		if (ret)
			goto error;
		alloc = true;
	}

	spin_lock_irqsave(&trans_pcie->irq_lock, flags);

	/* Turn off all Tx DMA fifos */
	iwl_write_prph(trans, SCD_TXFACT, 0);

	/* Tell NIC where to find the "keep warm" buffer */
	iwl_write_direct32(trans, FH_KW_MEM_ADDR_REG,
			   trans_pcie->kw.dma >> 4);

	spin_unlock_irqrestore(&trans_pcie->irq_lock, flags);

	/* Alloc and init all Tx queues, including the command queue (#4/#9) */
	for (txq_id = 0; txq_id < trans->cfg->base_params->num_of_queues;
	     txq_id++) {
		slots_num = (txq_id == trans_pcie->cmd_queue) ?
					TFD_CMD_SLOTS : TFD_TX_CMD_SLOTS;
		ret = iwl_pcie_txq_init(trans, &trans_pcie->txq[txq_id],
					 slots_num, txq_id);
		if (ret) {
			IWL_ERR(trans, "Tx %d queue init failed\n", txq_id);
			goto error;
		}
	}

	return 0;
error:
	/*Upon error, free only if we allocated something */
	if (alloc)
		iwl_pcie_tx_free(trans);
	return ret;
}

static inline void iwl_pcie_txq_progress(struct iwl_trans_pcie *trans_pcie,
					   struct iwl_txq *txq)
{
	if (!trans_pcie->wd_timeout)
		return;

	/*
	 * if empty delete timer, otherwise move timer forward
	 * since we're making progress on this queue
	 */
	if (txq->q.read_ptr == txq->q.write_ptr)
		del_timer(&txq->stuck_timer);
	else
		mod_timer(&txq->stuck_timer, jiffies + trans_pcie->wd_timeout);
}

/* Frees buffers until index _not_ inclusive */
void iwl_trans_pcie_reclaim(struct iwl_trans *trans, int txq_id, int ssn,
			    struct sk_buff_head *skbs)
{
	struct iwl_trans_pcie *trans_pcie = IWL_TRANS_GET_PCIE_TRANS(trans);
	struct iwl_txq *txq = &trans_pcie->txq[txq_id];
	/* n_bd is usually 256 => n_bd - 1 = 0xff */
	int tfd_num = ssn & (txq->q.n_bd - 1);
	struct iwl_queue *q = &txq->q;
	int last_to_free;

	/* This function is not meant to release cmd queue*/
	if (WARN_ON(txq_id == trans_pcie->cmd_queue))
		return;

	spin_lock_bh(&txq->lock);

	if (txq->q.read_ptr == tfd_num)
		goto out;

	IWL_DEBUG_TX_REPLY(trans, "[Q %d] %d -> %d (%d)\n",
			   txq_id, txq->q.read_ptr, tfd_num, ssn);

	/*Since we free until index _not_ inclusive, the one before index is
	 * the last we will free. This one must be used */
	last_to_free = iwl_queue_dec_wrap(tfd_num, q->n_bd);

	if (!iwl_queue_used(q, last_to_free)) {
		IWL_ERR(trans,
			"%s: Read index for DMA queue txq id (%d), last_to_free %d is out of range [0-%d] %d %d.\n",
			__func__, txq_id, last_to_free, q->n_bd,
			q->write_ptr, q->read_ptr);
		goto out;
	}

	if (WARN_ON(!skb_queue_empty(skbs)))
		goto out;

	for (;
	     q->read_ptr != tfd_num;
	     q->read_ptr = iwl_queue_inc_wrap(q->read_ptr, q->n_bd)) {

		if (WARN_ON_ONCE(txq->entries[txq->q.read_ptr].skb == NULL))
			continue;

		__skb_queue_tail(skbs, txq->entries[txq->q.read_ptr].skb);

		txq->entries[txq->q.read_ptr].skb = NULL;

		iwl_pcie_txq_inval_byte_cnt_tbl(trans, txq);

		iwl_pcie_txq_free_tfd(trans, txq);
	}

	iwl_pcie_txq_progress(trans_pcie, txq);

	if (iwl_queue_space(&txq->q) > txq->q.low_mark)
		iwl_wake_queue(trans, txq);
out:
	spin_unlock_bh(&txq->lock);
}

/*
 * iwl_pcie_cmdq_reclaim - Reclaim TX command queue entries already Tx'd
 *
 * When FW advances 'R' index, all entries between old and new 'R' index
 * need to be reclaimed. As result, some free space forms.  If there is
 * enough free space (> low mark), wake the stack that feeds us.
 */
static void iwl_pcie_cmdq_reclaim(struct iwl_trans *trans, int txq_id, int idx)
{
	struct iwl_trans_pcie *trans_pcie = IWL_TRANS_GET_PCIE_TRANS(trans);
	struct iwl_txq *txq = &trans_pcie->txq[txq_id];
	struct iwl_queue *q = &txq->q;
	int nfreed = 0;

	lockdep_assert_held(&txq->lock);

	if ((idx >= q->n_bd) || (!iwl_queue_used(q, idx))) {
		IWL_ERR(trans,
			"%s: Read index for DMA queue txq id (%d), index %d is out of range [0-%d] %d %d.\n",
			__func__, txq_id, idx, q->n_bd,
			q->write_ptr, q->read_ptr);
		return;
	}

	for (idx = iwl_queue_inc_wrap(idx, q->n_bd); q->read_ptr != idx;
	     q->read_ptr = iwl_queue_inc_wrap(q->read_ptr, q->n_bd)) {

		if (nfreed++ > 0) {
			IWL_ERR(trans, "HCMD skipped: index (%d) %d %d\n",
				idx, q->write_ptr, q->read_ptr);
			iwl_op_mode_nic_error(trans->op_mode);
		}
	}

	iwl_pcie_txq_progress(trans_pcie, txq);
}

static int iwl_pcie_txq_set_ratid_map(struct iwl_trans *trans, u16 ra_tid,
				 u16 txq_id)
{
	struct iwl_trans_pcie *trans_pcie = IWL_TRANS_GET_PCIE_TRANS(trans);
	u32 tbl_dw_addr;
	u32 tbl_dw;
	u16 scd_q2ratid;

	scd_q2ratid = ra_tid & SCD_QUEUE_RA_TID_MAP_RATID_MSK;

	tbl_dw_addr = trans_pcie->scd_base_addr +
			SCD_TRANS_TBL_OFFSET_QUEUE(txq_id);

	tbl_dw = iwl_trans_read_mem32(trans, tbl_dw_addr);

	if (txq_id & 0x1)
		tbl_dw = (scd_q2ratid << 16) | (tbl_dw & 0x0000FFFF);
	else
		tbl_dw = scd_q2ratid | (tbl_dw & 0xFFFF0000);

	iwl_trans_write_mem32(trans, tbl_dw_addr, tbl_dw);

	return 0;
}

static inline void iwl_pcie_txq_set_inactive(struct iwl_trans *trans,
					     u16 txq_id)
{
	/* Simply stop the queue, but don't change any configuration;
	 * the SCD_ACT_EN bit is the write-enable mask for the ACTIVE bit. */
	iwl_write_prph(trans,
		SCD_QUEUE_STATUS_BITS(txq_id),
		(0 << SCD_QUEUE_STTS_REG_POS_ACTIVE)|
		(1 << SCD_QUEUE_STTS_REG_POS_SCD_ACT_EN));
}

void iwl_trans_pcie_txq_enable(struct iwl_trans *trans, int txq_id, int fifo,
			       int sta_id, int tid, int frame_limit, u16 ssn)
{
	struct iwl_trans_pcie *trans_pcie = IWL_TRANS_GET_PCIE_TRANS(trans);

	if (test_and_set_bit(txq_id, trans_pcie->queue_used))
		WARN_ONCE(1, "queue %d already used - expect issues", txq_id);

	/* Stop this Tx queue before configuring it */
	iwl_pcie_txq_set_inactive(trans, txq_id);

	/* Set this queue as a chain-building queue unless it is CMD queue */
	if (txq_id != trans_pcie->cmd_queue)
		iwl_set_bits_prph(trans, SCD_QUEUECHAIN_SEL, BIT(txq_id));

	/* If this queue is mapped to a certain station: it is an AGG queue */
	if (sta_id != IWL_INVALID_STATION) {
		u16 ra_tid = BUILD_RAxTID(sta_id, tid);

		/* Map receiver-address / traffic-ID to this queue */
		iwl_pcie_txq_set_ratid_map(trans, ra_tid, txq_id);

		/* enable aggregations for the queue */
		iwl_set_bits_prph(trans, SCD_AGGR_SEL, BIT(txq_id));
	} else {
		/*
		 * disable aggregations for the queue, this will also make the
		 * ra_tid mapping configuration irrelevant since it is now a
		 * non-AGG queue.
		 */
		iwl_clear_bits_prph(trans, SCD_AGGR_SEL, BIT(txq_id));
	}

	/* Place first TFD at index corresponding to start sequence number.
	 * Assumes that ssn_idx is valid (!= 0xFFF) */
	trans_pcie->txq[txq_id].q.read_ptr = (ssn & 0xff);
	trans_pcie->txq[txq_id].q.write_ptr = (ssn & 0xff);

	iwl_write_direct32(trans, HBUS_TARG_WRPTR,
			   (ssn & 0xff) | (txq_id << 8));
	iwl_write_prph(trans, SCD_QUEUE_RDPTR(txq_id), ssn);

	/* Set up Tx window size and frame limit for this queue */
	iwl_trans_write_mem32(trans, trans_pcie->scd_base_addr +
			SCD_CONTEXT_QUEUE_OFFSET(txq_id), 0);
	iwl_trans_write_mem32(trans, trans_pcie->scd_base_addr +
			SCD_CONTEXT_QUEUE_OFFSET(txq_id) + sizeof(u32),
			((frame_limit << SCD_QUEUE_CTX_REG2_WIN_SIZE_POS) &
				SCD_QUEUE_CTX_REG2_WIN_SIZE_MSK) |
			((frame_limit << SCD_QUEUE_CTX_REG2_FRAME_LIMIT_POS) &
				SCD_QUEUE_CTX_REG2_FRAME_LIMIT_MSK));

	/* Set up Status area in SRAM, map to Tx DMA/FIFO, activate the queue */
	iwl_write_prph(trans, SCD_QUEUE_STATUS_BITS(txq_id),
		       (1 << SCD_QUEUE_STTS_REG_POS_ACTIVE) |
		       (fifo << SCD_QUEUE_STTS_REG_POS_TXF) |
		       (1 << SCD_QUEUE_STTS_REG_POS_WSL) |
		       SCD_QUEUE_STTS_REG_MSK);
	IWL_DEBUG_TX_QUEUES(trans, "Activate queue %d on FIFO %d WrPtr: %d\n",
			    txq_id, fifo, ssn & 0xff);
}

void iwl_trans_pcie_txq_disable(struct iwl_trans *trans, int txq_id)
{
	struct iwl_trans_pcie *trans_pcie = IWL_TRANS_GET_PCIE_TRANS(trans);
	u32 stts_addr = trans_pcie->scd_base_addr +
			SCD_TX_STTS_QUEUE_OFFSET(txq_id);
	static const u32 zero_val[4] = {};

	if (!test_and_clear_bit(txq_id, trans_pcie->queue_used)) {
		WARN_ONCE(1, "queue %d not used", txq_id);
		return;
	}

	iwl_pcie_txq_set_inactive(trans, txq_id);

	iwl_trans_write_mem(trans, stts_addr, (void *)zero_val,
			    ARRAY_SIZE(zero_val));

	iwl_pcie_txq_unmap(trans, txq_id);

	IWL_DEBUG_TX_QUEUES(trans, "Deactivate queue %d\n", txq_id);
}

/*************** HOST COMMAND QUEUE FUNCTIONS   *****/

/*
 * iwl_pcie_enqueue_hcmd - enqueue a uCode command
 * @priv: device private data point
 * @cmd: a point to the ucode command structure
 *
 * The function returns < 0 values to indicate the operation is
 * failed. On success, it turns the index (> 0) of command in the
 * command queue.
 */
static int iwl_pcie_enqueue_hcmd(struct iwl_trans *trans,
				 struct iwl_host_cmd *cmd)
{
	struct iwl_trans_pcie *trans_pcie = IWL_TRANS_GET_PCIE_TRANS(trans);
	struct iwl_txq *txq = &trans_pcie->txq[trans_pcie->cmd_queue];
	struct iwl_queue *q = &txq->q;
	struct iwl_device_cmd *out_cmd;
	struct iwl_cmd_meta *out_meta;
	void *dup_buf = NULL;
	dma_addr_t phys_addr;
	int idx;
	u16 copy_size, cmd_size, scratch_size;
	bool had_nocopy = false;
	int i;
	u32 cmd_pos;
	const u8 *cmddata[IWL_MAX_CMD_TBS_PER_TFD];
	u16 cmdlen[IWL_MAX_CMD_TBS_PER_TFD];

	copy_size = sizeof(out_cmd->hdr);
	cmd_size = sizeof(out_cmd->hdr);

	/* need one for the header if the first is NOCOPY */
	BUILD_BUG_ON(IWL_MAX_CMD_TBS_PER_TFD > IWL_NUM_OF_TBS - 1);

	for (i = 0; i < IWL_MAX_CMD_TBS_PER_TFD; i++) {
		cmddata[i] = cmd->data[i];
		cmdlen[i] = cmd->len[i];

		if (!cmd->len[i])
			continue;

		/* need at least IWL_HCMD_SCRATCHBUF_SIZE copied */
		if (copy_size < IWL_HCMD_SCRATCHBUF_SIZE) {
			int copy = IWL_HCMD_SCRATCHBUF_SIZE - copy_size;

			if (copy > cmdlen[i])
				copy = cmdlen[i];
			cmdlen[i] -= copy;
			cmddata[i] += copy;
			copy_size += copy;
		}

		if (cmd->dataflags[i] & IWL_HCMD_DFL_NOCOPY) {
			had_nocopy = true;
			if (WARN_ON(cmd->dataflags[i] & IWL_HCMD_DFL_DUP)) {
				idx = -EINVAL;
				goto free_dup_buf;
			}
		} else if (cmd->dataflags[i] & IWL_HCMD_DFL_DUP) {
			/*
			 * This is also a chunk that isn't copied
			 * to the static buffer so set had_nocopy.
			 */
			had_nocopy = true;

			/* only allowed once */
			if (WARN_ON(dup_buf)) {
				idx = -EINVAL;
				goto free_dup_buf;
			}

			dup_buf = kmemdup(cmddata[i], cmdlen[i],
					  GFP_ATOMIC);
			if (!dup_buf)
				return -ENOMEM;
		} else {
			/* NOCOPY must not be followed by normal! */
			if (WARN_ON(had_nocopy)) {
				idx = -EINVAL;
				goto free_dup_buf;
			}
			copy_size += cmdlen[i];
		}
		cmd_size += cmd->len[i];
	}

	/*
	 * If any of the command structures end up being larger than
	 * the TFD_MAX_PAYLOAD_SIZE and they aren't dynamically
	 * allocated into separate TFDs, then we will need to
	 * increase the size of the buffers.
	 */
	if (WARN(copy_size > TFD_MAX_PAYLOAD_SIZE,
		 "Command %s (%#x) is too large (%d bytes)\n",
		 get_cmd_string(trans_pcie, cmd->id), cmd->id, copy_size)) {
		idx = -EINVAL;
		goto free_dup_buf;
	}

	spin_lock_bh(&txq->lock);

	if (iwl_queue_space(q) < ((cmd->flags & CMD_ASYNC) ? 2 : 1)) {
		spin_unlock_bh(&txq->lock);

		IWL_ERR(trans, "No space in command queue\n");
		iwl_op_mode_cmd_queue_full(trans->op_mode);
		idx = -ENOSPC;
		goto free_dup_buf;
	}

	idx = get_cmd_index(q, q->write_ptr);
	out_cmd = txq->entries[idx].cmd;
	out_meta = &txq->entries[idx].meta;

	memset(out_meta, 0, sizeof(*out_meta));	/* re-initialize to NULL */
	if (cmd->flags & CMD_WANT_SKB)
		out_meta->source = cmd;

	/* set up the header */

	out_cmd->hdr.cmd = cmd->id;
	out_cmd->hdr.flags = 0;
	out_cmd->hdr.sequence =
		cpu_to_le16(QUEUE_TO_SEQ(trans_pcie->cmd_queue) |
					 INDEX_TO_SEQ(q->write_ptr));

	/* and copy the data that needs to be copied */
	cmd_pos = offsetof(struct iwl_device_cmd, payload);
	copy_size = sizeof(out_cmd->hdr);
	for (i = 0; i < IWL_MAX_CMD_TBS_PER_TFD; i++) {
		int copy = 0;

		if (!cmd->len)
			continue;

		/* need at least IWL_HCMD_SCRATCHBUF_SIZE copied */
		if (copy_size < IWL_HCMD_SCRATCHBUF_SIZE) {
			copy = IWL_HCMD_SCRATCHBUF_SIZE - copy_size;

			if (copy > cmd->len[i])
				copy = cmd->len[i];
		}

		/* copy everything if not nocopy/dup */
		if (!(cmd->dataflags[i] & (IWL_HCMD_DFL_NOCOPY |
					   IWL_HCMD_DFL_DUP)))
			copy = cmd->len[i];

		if (copy) {
			memcpy((u8 *)out_cmd + cmd_pos, cmd->data[i], copy);
			cmd_pos += copy;
			copy_size += copy;
		}
	}

	IWL_DEBUG_HC(trans,
		     "Sending command %s (#%x), seq: 0x%04X, %d bytes at %d[%d]:%d\n",
		     get_cmd_string(trans_pcie, out_cmd->hdr.cmd),
		     out_cmd->hdr.cmd, le16_to_cpu(out_cmd->hdr.sequence),
		     cmd_size, q->write_ptr, idx, trans_pcie->cmd_queue);

	/* start the TFD with the scratchbuf */
	scratch_size = min_t(int, copy_size, IWL_HCMD_SCRATCHBUF_SIZE);
	memcpy(&txq->scratchbufs[q->write_ptr], &out_cmd->hdr, scratch_size);
	iwl_pcie_txq_build_tfd(trans, txq,
			       iwl_pcie_get_scratchbuf_dma(txq, q->write_ptr),
			       scratch_size, 1);

	/* map first command fragment, if any remains */
	if (copy_size > scratch_size) {
		phys_addr = dma_map_single(trans->dev,
					   ((u8 *)&out_cmd->hdr) + scratch_size,
					   copy_size - scratch_size,
					   DMA_TO_DEVICE);
		if (dma_mapping_error(trans->dev, phys_addr)) {
			iwl_pcie_tfd_unmap(trans, out_meta,
					   &txq->tfds[q->write_ptr]);
			idx = -ENOMEM;
			goto out;
		}

		iwl_pcie_txq_build_tfd(trans, txq, phys_addr,
				       copy_size - scratch_size, 0);
	}

	/* map the remaining (adjusted) nocopy/dup fragments */
	for (i = 0; i < IWL_MAX_CMD_TBS_PER_TFD; i++) {
		const void *data = cmddata[i];

		if (!cmdlen[i])
			continue;
		if (!(cmd->dataflags[i] & (IWL_HCMD_DFL_NOCOPY |
					   IWL_HCMD_DFL_DUP)))
			continue;
		if (cmd->dataflags[i] & IWL_HCMD_DFL_DUP)
			data = dup_buf;
		phys_addr = dma_map_single(trans->dev, (void *)data,
					   cmdlen[i], DMA_TO_DEVICE);
		if (dma_mapping_error(trans->dev, phys_addr)) {
			iwl_pcie_tfd_unmap(trans, out_meta,
					   &txq->tfds[q->write_ptr]);
			idx = -ENOMEM;
			goto out;
		}

		iwl_pcie_txq_build_tfd(trans, txq, phys_addr, cmdlen[i], 0);
	}

	out_meta->flags = cmd->flags;
	if (WARN_ON_ONCE(txq->entries[idx].free_buf))
		kfree(txq->entries[idx].free_buf);
	txq->entries[idx].free_buf = dup_buf;

	txq->need_update = 1;

	trace_iwlwifi_dev_hcmd(trans->dev, cmd, cmd_size, &out_cmd->hdr);

	/* start timer if queue currently empty */
	if (q->read_ptr == q->write_ptr && trans_pcie->wd_timeout)
		mod_timer(&txq->stuck_timer, jiffies + trans_pcie->wd_timeout);

	/* Increment and update queue's write index */
	q->write_ptr = iwl_queue_inc_wrap(q->write_ptr, q->n_bd);
	iwl_pcie_txq_inc_wr_ptr(trans, txq);

 out:
	spin_unlock_bh(&txq->lock);
 free_dup_buf:
	if (idx < 0)
		kfree(dup_buf);
	return idx;
}

/*
 * iwl_pcie_hcmd_complete - Pull unused buffers off the queue and reclaim them
 * @rxb: Rx buffer to reclaim
 * @handler_status: return value of the handler of the command
 *	(put in setup_rx_handlers)
 *
 * If an Rx buffer has an async callback associated with it the callback
 * will be executed.  The attached skb (if present) will only be freed
 * if the callback returns 1
 */
void iwl_pcie_hcmd_complete(struct iwl_trans *trans,
			    struct iwl_rx_cmd_buffer *rxb, int handler_status)
{
	struct iwl_rx_packet *pkt = rxb_addr(rxb);
	u16 sequence = le16_to_cpu(pkt->hdr.sequence);
	int txq_id = SEQ_TO_QUEUE(sequence);
	int index = SEQ_TO_INDEX(sequence);
	int cmd_index;
	struct iwl_device_cmd *cmd;
	struct iwl_cmd_meta *meta;
	struct iwl_trans_pcie *trans_pcie = IWL_TRANS_GET_PCIE_TRANS(trans);
	struct iwl_txq *txq = &trans_pcie->txq[trans_pcie->cmd_queue];

	/* If a Tx command is being handled and it isn't in the actual
	 * command queue then there a command routing bug has been introduced
	 * in the queue management code. */
	if (WARN(txq_id != trans_pcie->cmd_queue,
		 "wrong command queue %d (should be %d), sequence 0x%X readp=%d writep=%d\n",
		 txq_id, trans_pcie->cmd_queue, sequence,
		 trans_pcie->txq[trans_pcie->cmd_queue].q.read_ptr,
		 trans_pcie->txq[trans_pcie->cmd_queue].q.write_ptr)) {
		iwl_print_hex_error(trans, pkt, 32);
		return;
	}

	spin_lock_bh(&txq->lock);

	cmd_index = get_cmd_index(&txq->q, index);
	cmd = txq->entries[cmd_index].cmd;
	meta = &txq->entries[cmd_index].meta;

	iwl_pcie_tfd_unmap(trans, meta, &txq->tfds[index]);

	/* Input error checking is done when commands are added to queue. */
	if (meta->flags & CMD_WANT_SKB) {
		struct page *p = rxb_steal_page(rxb);

		meta->source->resp_pkt = pkt;
		meta->source->_rx_page_addr = (unsigned long)page_address(p);
		meta->source->_rx_page_order = trans_pcie->rx_page_order;
		meta->source->handler_status = handler_status;
	}

	iwl_pcie_cmdq_reclaim(trans, txq_id, index);

	if (!(meta->flags & CMD_ASYNC)) {
		if (!test_bit(STATUS_HCMD_ACTIVE, &trans_pcie->status)) {
			IWL_WARN(trans,
				 "HCMD_ACTIVE already clear for command %s\n",
				 get_cmd_string(trans_pcie, cmd->hdr.cmd));
		}
		clear_bit(STATUS_HCMD_ACTIVE, &trans_pcie->status);
		IWL_DEBUG_INFO(trans, "Clearing HCMD_ACTIVE for command %s\n",
			       get_cmd_string(trans_pcie, cmd->hdr.cmd));
		wake_up(&trans_pcie->wait_command_queue);
	}

	meta->flags = 0;

	spin_unlock_bh(&txq->lock);
}

#define HOST_COMPLETE_TIMEOUT (2 * HZ)

static int iwl_pcie_send_hcmd_async(struct iwl_trans *trans,
				    struct iwl_host_cmd *cmd)
{
	struct iwl_trans_pcie *trans_pcie = IWL_TRANS_GET_PCIE_TRANS(trans);
	int ret;

	/* An asynchronous command can not expect an SKB to be set. */
	if (WARN_ON(cmd->flags & CMD_WANT_SKB))
		return -EINVAL;

	ret = iwl_pcie_enqueue_hcmd(trans, cmd);
	if (ret < 0) {
		IWL_ERR(trans,
			"Error sending %s: enqueue_hcmd failed: %d\n",
			get_cmd_string(trans_pcie, cmd->id), ret);
		return ret;
	}
	return 0;
}

static int iwl_pcie_send_hcmd_sync(struct iwl_trans *trans,
				   struct iwl_host_cmd *cmd)
{
	struct iwl_trans_pcie *trans_pcie = IWL_TRANS_GET_PCIE_TRANS(trans);
	int cmd_idx;
	int ret;

	IWL_DEBUG_INFO(trans, "Attempting to send sync command %s\n",
		       get_cmd_string(trans_pcie, cmd->id));

	if (WARN_ON(test_and_set_bit(STATUS_HCMD_ACTIVE,
				     &trans_pcie->status))) {
		IWL_ERR(trans, "Command %s: a command is already active!\n",
			get_cmd_string(trans_pcie, cmd->id));
		return -EIO;
	}

	IWL_DEBUG_INFO(trans, "Setting HCMD_ACTIVE for command %s\n",
		       get_cmd_string(trans_pcie, cmd->id));

	cmd_idx = iwl_pcie_enqueue_hcmd(trans, cmd);
	if (cmd_idx < 0) {
		ret = cmd_idx;
		clear_bit(STATUS_HCMD_ACTIVE, &trans_pcie->status);
		IWL_ERR(trans,
			"Error sending %s: enqueue_hcmd failed: %d\n",
			get_cmd_string(trans_pcie, cmd->id), ret);
		return ret;
	}

	ret = wait_event_timeout(trans_pcie->wait_command_queue,
				 !test_bit(STATUS_HCMD_ACTIVE,
					   &trans_pcie->status),
				 HOST_COMPLETE_TIMEOUT);
	if (!ret) {
		if (test_bit(STATUS_HCMD_ACTIVE, &trans_pcie->status)) {
			struct iwl_txq *txq =
				&trans_pcie->txq[trans_pcie->cmd_queue];
			struct iwl_queue *q = &txq->q;

			IWL_ERR(trans,
				"Error sending %s: time out after %dms.\n",
				get_cmd_string(trans_pcie, cmd->id),
				jiffies_to_msecs(HOST_COMPLETE_TIMEOUT));

			IWL_ERR(trans,
				"Current CMD queue read_ptr %d write_ptr %d\n",
				q->read_ptr, q->write_ptr);

			clear_bit(STATUS_HCMD_ACTIVE, &trans_pcie->status);
			IWL_DEBUG_INFO(trans,
				       "Clearing HCMD_ACTIVE for command %s\n",
				       get_cmd_string(trans_pcie, cmd->id));
			ret = -ETIMEDOUT;
			goto cancel;
		}
	}

	if (test_bit(STATUS_FW_ERROR, &trans_pcie->status)) {
		IWL_ERR(trans, "FW error in SYNC CMD %s\n",
			get_cmd_string(trans_pcie, cmd->id));
		ret = -EIO;
		goto cancel;
	}

	if (test_bit(STATUS_RFKILL, &trans_pcie->status)) {
		IWL_DEBUG_RF_KILL(trans, "RFKILL in SYNC CMD... no rsp\n");
		ret = -ERFKILL;
		goto cancel;
	}

	if ((cmd->flags & CMD_WANT_SKB) && !cmd->resp_pkt) {
		IWL_ERR(trans, "Error: Response NULL in '%s'\n",
			get_cmd_string(trans_pcie, cmd->id));
		ret = -EIO;
		goto cancel;
	}

	return 0;

cancel:
	if (cmd->flags & CMD_WANT_SKB) {
		/*
		 * Cancel the CMD_WANT_SKB flag for the cmd in the
		 * TX cmd queue. Otherwise in case the cmd comes
		 * in later, it will possibly set an invalid
		 * address (cmd->meta.source).
		 */
		trans_pcie->txq[trans_pcie->cmd_queue].
			entries[cmd_idx].meta.flags &= ~CMD_WANT_SKB;
	}

	if (cmd->resp_pkt) {
		iwl_free_resp(cmd);
		cmd->resp_pkt = NULL;
	}

	return ret;
}

int iwl_trans_pcie_send_hcmd(struct iwl_trans *trans, struct iwl_host_cmd *cmd)
{
	struct iwl_trans_pcie *trans_pcie = IWL_TRANS_GET_PCIE_TRANS(trans);

	if (test_bit(STATUS_FW_ERROR, &trans_pcie->status))
		return -EIO;

	if (test_bit(STATUS_RFKILL, &trans_pcie->status))
		return -ERFKILL;

	if (cmd->flags & CMD_ASYNC)
		return iwl_pcie_send_hcmd_async(trans, cmd);

	/* We still can fail on RFKILL that can be asserted while we wait */
	return iwl_pcie_send_hcmd_sync(trans, cmd);
}

int iwl_trans_pcie_tx(struct iwl_trans *trans, struct sk_buff *skb,
		      struct iwl_device_cmd *dev_cmd, int txq_id)
{
	struct iwl_trans_pcie *trans_pcie = IWL_TRANS_GET_PCIE_TRANS(trans);
	struct ieee80211_hdr *hdr = (struct ieee80211_hdr *)skb->data;
	struct iwl_tx_cmd *tx_cmd = (struct iwl_tx_cmd *)dev_cmd->payload;
	struct iwl_cmd_meta *out_meta;
	struct iwl_txq *txq;
	struct iwl_queue *q;
	dma_addr_t tb0_phys, tb1_phys, scratch_phys;
	void *tb1_addr;
	u16 len, tb1_len, tb2_len;
	u8 wait_write_ptr = 0;
	__le16 fc = hdr->frame_control;
	u8 hdr_len = ieee80211_hdrlen(fc);
	u16 __maybe_unused wifi_seq;

	txq = &trans_pcie->txq[txq_id];
	q = &txq->q;

	if (unlikely(!test_bit(txq_id, trans_pcie->queue_used))) {
		WARN_ON_ONCE(1);
		return -EINVAL;
	}

	spin_lock(&txq->lock);

	/* In AGG mode, the index in the ring must correspond to the WiFi
	 * sequence number. This is a HW requirements to help the SCD to parse
	 * the BA.
	 * Check here that the packets are in the right place on the ring.
	 */
#ifdef CONFIG_IWLWIFI_DEBUG
	wifi_seq = SEQ_TO_SN(le16_to_cpu(hdr->seq_ctrl));
	WARN_ONCE((iwl_read_prph(trans, SCD_AGGR_SEL) & BIT(txq_id)) &&
		  ((wifi_seq & 0xff) != q->write_ptr),
		  "Q: %d WiFi Seq %d tfdNum %d",
		  txq_id, wifi_seq, q->write_ptr);
#endif

	/* Set up driver data for this TFD */
	txq->entries[q->write_ptr].skb = skb;
	txq->entries[q->write_ptr].cmd = dev_cmd;

	dev_cmd->hdr.cmd = REPLY_TX;
	dev_cmd->hdr.sequence =
		cpu_to_le16((u16)(QUEUE_TO_SEQ(txq_id) |
			    INDEX_TO_SEQ(q->write_ptr)));

	tb0_phys = iwl_pcie_get_scratchbuf_dma(txq, q->write_ptr);
	scratch_phys = tb0_phys + sizeof(struct iwl_cmd_header) +
		       offsetof(struct iwl_tx_cmd, scratch);

	tx_cmd->dram_lsb_ptr = cpu_to_le32(scratch_phys);
	tx_cmd->dram_msb_ptr = iwl_get_dma_hi_addr(scratch_phys);

	/* Set up first empty entry in queue's array of Tx/cmd buffers */
	out_meta = &txq->entries[q->write_ptr].meta;

	/*
	 * The second TB (tb1) points to the remainder of the TX command
	 * and the 802.11 header - dword aligned size
	 * (This calculation modifies the TX command, so do it before the
	 * setup of the first TB)
	 */
	len = sizeof(struct iwl_tx_cmd) + sizeof(struct iwl_cmd_header) +
	      hdr_len - IWL_HCMD_SCRATCHBUF_SIZE;
	tb1_len = (len + 3) & ~3;

	/* Tell NIC about any 2-byte padding after MAC header */
	if (tb1_len != len)
		tx_cmd->tx_flags |= TX_CMD_FLG_MH_PAD_MSK;

	/* The first TB points to the scratchbuf data - min_copy bytes */
	memcpy(&txq->scratchbufs[q->write_ptr], &dev_cmd->hdr,
	       IWL_HCMD_SCRATCHBUF_SIZE);
	iwl_pcie_txq_build_tfd(trans, txq, tb0_phys,
			       IWL_HCMD_SCRATCHBUF_SIZE, 1);

	/* there must be data left over for TB1 or this code must be changed */
	BUILD_BUG_ON(sizeof(struct iwl_tx_cmd) < IWL_HCMD_SCRATCHBUF_SIZE);

	/* map the data for TB1 */
	tb1_addr = ((u8 *)&dev_cmd->hdr) + IWL_HCMD_SCRATCHBUF_SIZE;
	tb1_phys = dma_map_single(trans->dev, tb1_addr, tb1_len, DMA_TO_DEVICE);
	if (unlikely(dma_mapping_error(trans->dev, tb1_phys)))
		goto out_err;
	iwl_pcie_txq_build_tfd(trans, txq, tb1_phys, tb1_len, 0);

	/*
	 * Set up TFD's third entry to point directly to remainder
	 * of skb, if any (802.11 null frames have no payload).
	 */
	tb2_len = skb->len - hdr_len;
	if (tb2_len > 0) {
		dma_addr_t tb2_phys = dma_map_single(trans->dev,
						     skb->data + hdr_len,
						     tb2_len, DMA_TO_DEVICE);
		if (unlikely(dma_mapping_error(trans->dev, tb2_phys))) {
			iwl_pcie_tfd_unmap(trans, out_meta,
					   &txq->tfds[q->write_ptr]);
			goto out_err;
		}
		iwl_pcie_txq_build_tfd(trans, txq, tb2_phys, tb2_len, 0);
	}

<<<<<<< HEAD
	/* Attach buffers to TFD */
	iwl_pcie_txq_build_tfd(trans, txq, txcmd_phys, firstlen, 1);
	if (secondlen > 0)
		iwl_pcie_txq_build_tfd(trans, txq, phys_addr, secondlen, 0);

	scratch_phys = txcmd_phys + sizeof(struct iwl_cmd_header) +
				offsetof(struct iwl_tx_cmd, scratch);

	/* take back ownership of DMA buffer to enable update */
	dma_sync_single_for_cpu(trans->dev, txcmd_phys, firstlen,
				DMA_BIDIRECTIONAL);
	tx_cmd->dram_lsb_ptr = cpu_to_le32(scratch_phys);
	tx_cmd->dram_msb_ptr = iwl_get_dma_hi_addr(scratch_phys);

=======
>>>>>>> a937536b
	/* Set up entry for this TFD in Tx byte-count array */
	iwl_pcie_txq_update_byte_cnt_tbl(trans, txq, le16_to_cpu(tx_cmd->len));

	trace_iwlwifi_dev_tx(trans->dev, skb,
			     &txq->tfds[txq->q.write_ptr],
			     sizeof(struct iwl_tfd),
			     &dev_cmd->hdr, IWL_HCMD_SCRATCHBUF_SIZE + tb1_len,
			     skb->data + hdr_len, tb2_len);
	trace_iwlwifi_dev_tx_data(trans->dev, skb,
				  skb->data + hdr_len, tb2_len);

	if (!ieee80211_has_morefrags(fc)) {
		txq->need_update = 1;
	} else {
		wait_write_ptr = 1;
		txq->need_update = 0;
	}

	/* start timer if queue currently empty */
	if (txq->need_update && q->read_ptr == q->write_ptr &&
	    trans_pcie->wd_timeout)
		mod_timer(&txq->stuck_timer, jiffies + trans_pcie->wd_timeout);

	/* Tell device the write index *just past* this latest filled TFD */
	q->write_ptr = iwl_queue_inc_wrap(q->write_ptr, q->n_bd);
	iwl_pcie_txq_inc_wr_ptr(trans, txq);

	/*
	 * At this point the frame is "transmitted" successfully
	 * and we will get a TX status notification eventually,
	 * regardless of the value of ret. "ret" only indicates
	 * whether or not we should update the write pointer.
	 */
	if (iwl_queue_space(q) < q->high_mark) {
		if (wait_write_ptr) {
			txq->need_update = 1;
			iwl_pcie_txq_inc_wr_ptr(trans, txq);
		} else {
			iwl_stop_queue(trans, txq);
		}
	}
	spin_unlock(&txq->lock);
	return 0;
out_err:
	spin_unlock(&txq->lock);
	return -1;
}<|MERGE_RESOLUTION|>--- conflicted
+++ resolved
@@ -616,13 +616,10 @@
 		dma_free_coherent(dev, sizeof(struct iwl_tfd) *
 				  txq->q.n_bd, txq->tfds, txq->q.dma_addr);
 		txq->q.dma_addr = 0;
-<<<<<<< HEAD
-=======
 
 		dma_free_coherent(dev,
 				  sizeof(*txq->scratchbufs) * txq->q.n_window,
 				  txq->scratchbufs, txq->scratchbufs_dma);
->>>>>>> a937536b
 	}
 
 	kfree(txq->entries);
@@ -1685,23 +1682,6 @@
 		iwl_pcie_txq_build_tfd(trans, txq, tb2_phys, tb2_len, 0);
 	}
 
-<<<<<<< HEAD
-	/* Attach buffers to TFD */
-	iwl_pcie_txq_build_tfd(trans, txq, txcmd_phys, firstlen, 1);
-	if (secondlen > 0)
-		iwl_pcie_txq_build_tfd(trans, txq, phys_addr, secondlen, 0);
-
-	scratch_phys = txcmd_phys + sizeof(struct iwl_cmd_header) +
-				offsetof(struct iwl_tx_cmd, scratch);
-
-	/* take back ownership of DMA buffer to enable update */
-	dma_sync_single_for_cpu(trans->dev, txcmd_phys, firstlen,
-				DMA_BIDIRECTIONAL);
-	tx_cmd->dram_lsb_ptr = cpu_to_le32(scratch_phys);
-	tx_cmd->dram_msb_ptr = iwl_get_dma_hi_addr(scratch_phys);
-
-=======
->>>>>>> a937536b
 	/* Set up entry for this TFD in Tx byte-count array */
 	iwl_pcie_txq_update_byte_cnt_tbl(trans, txq, le16_to_cpu(tx_cmd->len));
 
