/******************************************************************************
 *
 * This file is provided under a dual BSD/GPLv2 license.  When using or
 * redistributing this file, you may do so under either license.
 *
 * GPL LICENSE SUMMARY
 *
 * Copyright(c) 2007 - 2014 Intel Corporation. All rights reserved.
 *
 * This program is free software; you can redistribute it and/or modify
 * it under the terms of version 2 of the GNU General Public License as
 * published by the Free Software Foundation.
 *
 * This program is distributed in the hope that it will be useful, but
 * WITHOUT ANY WARRANTY; without even the implied warranty of
 * MERCHANTABILITY or FITNESS FOR A PARTICULAR PURPOSE.  See the GNU
 * General Public License for more details.
 *
 * You should have received a copy of the GNU General Public License
 * along with this program; if not, write to the Free Software
 * Foundation, Inc., 51 Franklin Street, Fifth Floor, Boston, MA 02110,
 * USA
 *
 * The full GNU General Public License is included in this distribution
 * in the file called COPYING.
 *
 * Contact Information:
 *  Intel Linux Wireless <ilw@linux.intel.com>
 * Intel Corporation, 5200 N.E. Elam Young Parkway, Hillsboro, OR 97124-6497
 *
 * BSD LICENSE
 *
 * Copyright(c) 2005 - 2014 Intel Corporation. All rights reserved.
 * All rights reserved.
 *
 * Redistribution and use in source and binary forms, with or without
 * modification, are permitted provided that the following conditions
 * are met:
 *
 *  * Redistributions of source code must retain the above copyright
 *    notice, this list of conditions and the following disclaimer.
 *  * Redistributions in binary form must reproduce the above copyright
 *    notice, this list of conditions and the following disclaimer in
 *    the documentation and/or other materials provided with the
 *    distribution.
 *  * Neither the name Intel Corporation nor the names of its
 *    contributors may be used to endorse or promote products derived
 *    from this software without specific prior written permission.
 *
 * THIS SOFTWARE IS PROVIDED BY THE COPYRIGHT HOLDERS AND CONTRIBUTORS
 * "AS IS" AND ANY EXPRESS OR IMPLIED WARRANTIES, INCLUDING, BUT NOT
 * LIMITED TO, THE IMPLIED WARRANTIES OF MERCHANTABILITY AND FITNESS FOR
 * A PARTICULAR PURPOSE ARE DISCLAIMED. IN NO EVENT SHALL THE COPYRIGHT
 * OWNER OR CONTRIBUTORS BE LIABLE FOR ANY DIRECT, INDIRECT, INCIDENTAL,
 * SPECIAL, EXEMPLARY, OR CONSEQUENTIAL DAMAGES (INCLUDING, BUT NOT
 * LIMITED TO, PROCUREMENT OF SUBSTITUTE GOODS OR SERVICES; LOSS OF USE,
 * DATA, OR PROFITS; OR BUSINESS INTERRUPTION) HOWEVER CAUSED AND ON ANY
 * THEORY OF LIABILITY, WHETHER IN CONTRACT, STRICT LIABILITY, OR TORT
 * (INCLUDING NEGLIGENCE OR OTHERWISE) ARISING IN ANY WAY OUT OF THE USE
 * OF THIS SOFTWARE, EVEN IF ADVISED OF THE POSSIBILITY OF SUCH DAMAGE.
 *
 *****************************************************************************/
#include <linux/pci.h>
#include <linux/pci-aspm.h>
#include <linux/interrupt.h>
#include <linux/debugfs.h>
#include <linux/sched.h>
#include <linux/bitops.h>
#include <linux/gfp.h>
#include <linux/vmalloc.h>

#include "iwl-drv.h"
#include "iwl-trans.h"
#include "iwl-csr.h"
#include "iwl-prph.h"
#include "iwl-agn-hw.h"
#include "iwl-fw-error-dump.h"
#include "internal.h"

static void iwl_pcie_free_fw_monitor(struct iwl_trans *trans)
{
	struct iwl_trans_pcie *trans_pcie = IWL_TRANS_GET_PCIE_TRANS(trans);

	if (!trans_pcie->fw_mon_page)
		return;

	dma_unmap_page(trans->dev, trans_pcie->fw_mon_phys,
		       trans_pcie->fw_mon_size, DMA_FROM_DEVICE);
	__free_pages(trans_pcie->fw_mon_page,
		     get_order(trans_pcie->fw_mon_size));
	trans_pcie->fw_mon_page = NULL;
	trans_pcie->fw_mon_phys = 0;
	trans_pcie->fw_mon_size = 0;
}

static void iwl_pcie_alloc_fw_monitor(struct iwl_trans *trans)
{
	struct iwl_trans_pcie *trans_pcie = IWL_TRANS_GET_PCIE_TRANS(trans);
	struct page *page;
	dma_addr_t phys;
	u32 size;
	u8 power;

	if (trans_pcie->fw_mon_page) {
		dma_sync_single_for_device(trans->dev, trans_pcie->fw_mon_phys,
					   trans_pcie->fw_mon_size,
					   DMA_FROM_DEVICE);
		return;
	}

	phys = 0;
	for (power = 26; power >= 11; power--) {
		int order;

		size = BIT(power);
		order = get_order(size);
		page = alloc_pages(__GFP_COMP | __GFP_NOWARN | __GFP_ZERO,
				   order);
		if (!page)
			continue;

		phys = dma_map_page(trans->dev, page, 0, PAGE_SIZE << order,
				    DMA_FROM_DEVICE);
		if (dma_mapping_error(trans->dev, phys)) {
			__free_pages(page, order);
			continue;
		}
		IWL_INFO(trans,
			 "Allocated 0x%08x bytes (order %d) for firmware monitor.\n",
			 size, order);
		break;
	}

	if (!page)
		return;

	trans_pcie->fw_mon_page = page;
	trans_pcie->fw_mon_phys = phys;
	trans_pcie->fw_mon_size = size;
}

static u32 iwl_trans_pcie_read_shr(struct iwl_trans *trans, u32 reg)
{
	iwl_write32(trans, HEEP_CTRL_WRD_PCIEX_CTRL_REG,
		    ((reg & 0x0000ffff) | (2 << 28)));
	return iwl_read32(trans, HEEP_CTRL_WRD_PCIEX_DATA_REG);
}

static void iwl_trans_pcie_write_shr(struct iwl_trans *trans, u32 reg, u32 val)
{
	iwl_write32(trans, HEEP_CTRL_WRD_PCIEX_DATA_REG, val);
	iwl_write32(trans, HEEP_CTRL_WRD_PCIEX_CTRL_REG,
		    ((reg & 0x0000ffff) | (3 << 28)));
}

static void iwl_pcie_set_pwr(struct iwl_trans *trans, bool vaux)
{
	if (vaux && pci_pme_capable(to_pci_dev(trans->dev), PCI_D3cold))
		iwl_set_bits_mask_prph(trans, APMG_PS_CTRL_REG,
				       APMG_PS_CTRL_VAL_PWR_SRC_VAUX,
				       ~APMG_PS_CTRL_MSK_PWR_SRC);
	else
		iwl_set_bits_mask_prph(trans, APMG_PS_CTRL_REG,
				       APMG_PS_CTRL_VAL_PWR_SRC_VMAIN,
				       ~APMG_PS_CTRL_MSK_PWR_SRC);
}

/* PCI registers */
#define PCI_CFG_RETRY_TIMEOUT	0x041

static void iwl_pcie_apm_config(struct iwl_trans *trans)
{
	struct iwl_trans_pcie *trans_pcie = IWL_TRANS_GET_PCIE_TRANS(trans);
	u16 lctl;

	/*
	 * HW bug W/A for instability in PCIe bus L0S->L1 transition.
	 * Check if BIOS (or OS) enabled L1-ASPM on this device.
	 * If so (likely), disable L0S, so device moves directly L0->L1;
	 *    costs negligible amount of power savings.
	 * If not (unlikely), enable L0S, so there is at least some
	 *    power savings, even without L1.
	 */
	pcie_capability_read_word(trans_pcie->pci_dev, PCI_EXP_LNKCTL, &lctl);
	if (lctl & PCI_EXP_LNKCTL_ASPM_L1) {
		/* L1-ASPM enabled; disable(!) L0S */
		iwl_set_bit(trans, CSR_GIO_REG, CSR_GIO_REG_VAL_L0S_ENABLED);
		dev_info(trans->dev, "L1 Enabled; Disabling L0S\n");
	} else {
		/* L1-ASPM disabled; enable(!) L0S */
		iwl_clear_bit(trans, CSR_GIO_REG, CSR_GIO_REG_VAL_L0S_ENABLED);
		dev_info(trans->dev, "L1 Disabled; Enabling L0S\n");
	}
	trans->pm_support = !(lctl & PCI_EXP_LNKCTL_ASPM_L0S);
}

/*
 * Start up NIC's basic functionality after it has been reset
 * (e.g. after platform boot, or shutdown via iwl_pcie_apm_stop())
 * NOTE:  This does not load uCode nor start the embedded processor
 */
static int iwl_pcie_apm_init(struct iwl_trans *trans)
{
	int ret = 0;
	IWL_DEBUG_INFO(trans, "Init card's basic functions\n");

	/*
	 * Use "set_bit" below rather than "write", to preserve any hardware
	 * bits already set by default after reset.
	 */

	/* Disable L0S exit timer (platform NMI Work/Around) */
	if (trans->cfg->device_family != IWL_DEVICE_FAMILY_8000)
		iwl_set_bit(trans, CSR_GIO_CHICKEN_BITS,
			    CSR_GIO_CHICKEN_BITS_REG_BIT_DIS_L0S_EXIT_TIMER);

	/*
	 * Disable L0s without affecting L1;
	 *  don't wait for ICH L0s (ICH bug W/A)
	 */
	iwl_set_bit(trans, CSR_GIO_CHICKEN_BITS,
		    CSR_GIO_CHICKEN_BITS_REG_BIT_L1A_NO_L0S_RX);

	/* Set FH wait threshold to maximum (HW error during stress W/A) */
	iwl_set_bit(trans, CSR_DBG_HPET_MEM_REG, CSR_DBG_HPET_MEM_REG_VAL);

	/*
	 * Enable HAP INTA (interrupt from management bus) to
	 * wake device's PCI Express link L1a -> L0s
	 */
	iwl_set_bit(trans, CSR_HW_IF_CONFIG_REG,
		    CSR_HW_IF_CONFIG_REG_BIT_HAP_WAKE_L1A);

	iwl_pcie_apm_config(trans);

	/* Configure analog phase-lock-loop before activating to D0A */
	if (trans->cfg->base_params->pll_cfg_val)
		iwl_set_bit(trans, CSR_ANA_PLL_CFG,
			    trans->cfg->base_params->pll_cfg_val);

	/*
	 * Set "initialization complete" bit to move adapter from
	 * D0U* --> D0A* (powered-up active) state.
	 */
	iwl_set_bit(trans, CSR_GP_CNTRL, CSR_GP_CNTRL_REG_FLAG_INIT_DONE);

	/*
	 * Wait for clock stabilization; once stabilized, access to
	 * device-internal resources is supported, e.g. iwl_write_prph()
	 * and accesses to uCode SRAM.
	 */
	ret = iwl_poll_bit(trans, CSR_GP_CNTRL,
			   CSR_GP_CNTRL_REG_FLAG_MAC_CLOCK_READY,
			   CSR_GP_CNTRL_REG_FLAG_MAC_CLOCK_READY, 25000);
	if (ret < 0) {
		IWL_DEBUG_INFO(trans, "Failed to init the card\n");
		goto out;
	}

	if (trans->cfg->host_interrupt_operation_mode) {
		/*
		 * This is a bit of an abuse - This is needed for 7260 / 3160
		 * only check host_interrupt_operation_mode even if this is
		 * not related to host_interrupt_operation_mode.
		 *
		 * Enable the oscillator to count wake up time for L1 exit. This
		 * consumes slightly more power (100uA) - but allows to be sure
		 * that we wake up from L1 on time.
		 *
		 * This looks weird: read twice the same register, discard the
		 * value, set a bit, and yet again, read that same register
		 * just to discard the value. But that's the way the hardware
		 * seems to like it.
		 */
		iwl_read_prph(trans, OSC_CLK);
		iwl_read_prph(trans, OSC_CLK);
		iwl_set_bits_prph(trans, OSC_CLK, OSC_CLK_FORCE_CONTROL);
		iwl_read_prph(trans, OSC_CLK);
		iwl_read_prph(trans, OSC_CLK);
	}

	/*
	 * Enable DMA clock and wait for it to stabilize.
	 *
	 * Write to "CLK_EN_REG"; "1" bits enable clocks, while "0"
	 * bits do not disable clocks.  This preserves any hardware
	 * bits already set by default in "CLK_CTRL_REG" after reset.
	 */
	if (trans->cfg->device_family != IWL_DEVICE_FAMILY_8000) {
		iwl_write_prph(trans, APMG_CLK_EN_REG,
			       APMG_CLK_VAL_DMA_CLK_RQT);
		udelay(20);

		/* Disable L1-Active */
		iwl_set_bits_prph(trans, APMG_PCIDEV_STT_REG,
				  APMG_PCIDEV_STT_VAL_L1_ACT_DIS);

		/* Clear the interrupt in APMG if the NIC is in RFKILL */
		iwl_write_prph(trans, APMG_RTC_INT_STT_REG,
			       APMG_RTC_INT_STT_RFKILL);
	}

	set_bit(STATUS_DEVICE_ENABLED, &trans->status);

out:
	return ret;
}

/*
 * Enable LP XTAL to avoid HW bug where device may consume much power if
 * FW is not loaded after device reset. LP XTAL is disabled by default
 * after device HW reset. Do it only if XTAL is fed by internal source.
 * Configure device's "persistence" mode to avoid resetting XTAL again when
 * SHRD_HW_RST occurs in S3.
 */
static void iwl_pcie_apm_lp_xtal_enable(struct iwl_trans *trans)
{
	int ret;
	u32 apmg_gp1_reg;
	u32 apmg_xtal_cfg_reg;
	u32 dl_cfg_reg;

	/* Force XTAL ON */
	__iwl_trans_pcie_set_bit(trans, CSR_GP_CNTRL,
				 CSR_GP_CNTRL_REG_FLAG_XTAL_ON);

	/* Reset entire device - do controller reset (results in SHRD_HW_RST) */
	iwl_set_bit(trans, CSR_RESET, CSR_RESET_REG_FLAG_SW_RESET);

	udelay(10);

	/*
	 * Set "initialization complete" bit to move adapter from
	 * D0U* --> D0A* (powered-up active) state.
	 */
	iwl_set_bit(trans, CSR_GP_CNTRL, CSR_GP_CNTRL_REG_FLAG_INIT_DONE);

	/*
	 * Wait for clock stabilization; once stabilized, access to
	 * device-internal resources is possible.
	 */
	ret = iwl_poll_bit(trans, CSR_GP_CNTRL,
			   CSR_GP_CNTRL_REG_FLAG_MAC_CLOCK_READY,
			   CSR_GP_CNTRL_REG_FLAG_MAC_CLOCK_READY,
			   25000);
	if (WARN_ON(ret < 0)) {
		IWL_ERR(trans, "Access time out - failed to enable LP XTAL\n");
		/* Release XTAL ON request */
		__iwl_trans_pcie_clear_bit(trans, CSR_GP_CNTRL,
					   CSR_GP_CNTRL_REG_FLAG_XTAL_ON);
		return;
	}

	/*
	 * Clear "disable persistence" to avoid LP XTAL resetting when
	 * SHRD_HW_RST is applied in S3.
	 */
	iwl_clear_bits_prph(trans, APMG_PCIDEV_STT_REG,
				    APMG_PCIDEV_STT_VAL_PERSIST_DIS);

	/*
	 * Force APMG XTAL to be active to prevent its disabling by HW
	 * caused by APMG idle state.
	 */
	apmg_xtal_cfg_reg = iwl_trans_pcie_read_shr(trans,
						    SHR_APMG_XTAL_CFG_REG);
	iwl_trans_pcie_write_shr(trans, SHR_APMG_XTAL_CFG_REG,
				 apmg_xtal_cfg_reg |
				 SHR_APMG_XTAL_CFG_XTAL_ON_REQ);

	/*
	 * Reset entire device again - do controller reset (results in
	 * SHRD_HW_RST). Turn MAC off before proceeding.
	 */
	iwl_set_bit(trans, CSR_RESET, CSR_RESET_REG_FLAG_SW_RESET);

	udelay(10);

	/* Enable LP XTAL by indirect access through CSR */
	apmg_gp1_reg = iwl_trans_pcie_read_shr(trans, SHR_APMG_GP1_REG);
	iwl_trans_pcie_write_shr(trans, SHR_APMG_GP1_REG, apmg_gp1_reg |
				 SHR_APMG_GP1_WF_XTAL_LP_EN |
				 SHR_APMG_GP1_CHICKEN_BIT_SELECT);

	/* Clear delay line clock power up */
	dl_cfg_reg = iwl_trans_pcie_read_shr(trans, SHR_APMG_DL_CFG_REG);
	iwl_trans_pcie_write_shr(trans, SHR_APMG_DL_CFG_REG, dl_cfg_reg &
				 ~SHR_APMG_DL_CFG_DL_CLOCK_POWER_UP);

	/*
	 * Enable persistence mode to avoid LP XTAL resetting when
	 * SHRD_HW_RST is applied in S3.
	 */
	iwl_set_bit(trans, CSR_HW_IF_CONFIG_REG,
		    CSR_HW_IF_CONFIG_REG_PERSIST_MODE);

	/*
	 * Clear "initialization complete" bit to move adapter from
	 * D0A* (powered-up Active) --> D0U* (Uninitialized) state.
	 */
	iwl_clear_bit(trans, CSR_GP_CNTRL,
		      CSR_GP_CNTRL_REG_FLAG_INIT_DONE);

	/* Activates XTAL resources monitor */
	__iwl_trans_pcie_set_bit(trans, CSR_MONITOR_CFG_REG,
				 CSR_MONITOR_XTAL_RESOURCES);

	/* Release XTAL ON request */
	__iwl_trans_pcie_clear_bit(trans, CSR_GP_CNTRL,
				   CSR_GP_CNTRL_REG_FLAG_XTAL_ON);
	udelay(10);

	/* Release APMG XTAL */
	iwl_trans_pcie_write_shr(trans, SHR_APMG_XTAL_CFG_REG,
				 apmg_xtal_cfg_reg &
				 ~SHR_APMG_XTAL_CFG_XTAL_ON_REQ);
}

static int iwl_pcie_apm_stop_master(struct iwl_trans *trans)
{
	int ret = 0;

	/* stop device's busmaster DMA activity */
	iwl_set_bit(trans, CSR_RESET, CSR_RESET_REG_FLAG_STOP_MASTER);

	ret = iwl_poll_bit(trans, CSR_RESET,
			   CSR_RESET_REG_FLAG_MASTER_DISABLED,
			   CSR_RESET_REG_FLAG_MASTER_DISABLED, 100);
	if (ret)
		IWL_WARN(trans, "Master Disable Timed Out, 100 usec\n");

	IWL_DEBUG_INFO(trans, "stop master\n");

	return ret;
}

static void iwl_pcie_apm_stop(struct iwl_trans *trans)
{
	IWL_DEBUG_INFO(trans, "Stop card, put in low power state\n");

	clear_bit(STATUS_DEVICE_ENABLED, &trans->status);

	/* Stop device's DMA activity */
	iwl_pcie_apm_stop_master(trans);

	if (trans->cfg->lp_xtal_workaround) {
		iwl_pcie_apm_lp_xtal_enable(trans);
		return;
	}

	/* Reset the entire device */
	iwl_set_bit(trans, CSR_RESET, CSR_RESET_REG_FLAG_SW_RESET);

	udelay(10);

	/*
	 * Clear "initialization complete" bit to move adapter from
	 * D0A* (powered-up Active) --> D0U* (Uninitialized) state.
	 */
	iwl_clear_bit(trans, CSR_GP_CNTRL,
		      CSR_GP_CNTRL_REG_FLAG_INIT_DONE);
}

static int iwl_pcie_nic_init(struct iwl_trans *trans)
{
	struct iwl_trans_pcie *trans_pcie = IWL_TRANS_GET_PCIE_TRANS(trans);

	/* nic_init */
	spin_lock(&trans_pcie->irq_lock);
	iwl_pcie_apm_init(trans);

	spin_unlock(&trans_pcie->irq_lock);

	if (trans->cfg->device_family != IWL_DEVICE_FAMILY_8000)
		iwl_pcie_set_pwr(trans, false);

	iwl_op_mode_nic_config(trans->op_mode);

	/* Allocate the RX queue, or reset if it is already allocated */
	iwl_pcie_rx_init(trans);

	/* Allocate or reset and init all Tx and Command queues */
	if (iwl_pcie_tx_init(trans))
		return -ENOMEM;

	if (trans->cfg->base_params->shadow_reg_enable) {
		/* enable shadow regs in HW */
		iwl_set_bit(trans, CSR_MAC_SHADOW_REG_CTRL, 0x800FFFFF);
		IWL_DEBUG_INFO(trans, "Enabling shadow registers in device\n");
	}

	return 0;
}

#define HW_READY_TIMEOUT (50)

/* Note: returns poll_bit return value, which is >= 0 if success */
static int iwl_pcie_set_hw_ready(struct iwl_trans *trans)
{
	int ret;

	iwl_set_bit(trans, CSR_HW_IF_CONFIG_REG,
		    CSR_HW_IF_CONFIG_REG_BIT_NIC_READY);

	/* See if we got it */
	ret = iwl_poll_bit(trans, CSR_HW_IF_CONFIG_REG,
			   CSR_HW_IF_CONFIG_REG_BIT_NIC_READY,
			   CSR_HW_IF_CONFIG_REG_BIT_NIC_READY,
			   HW_READY_TIMEOUT);

	IWL_DEBUG_INFO(trans, "hardware%s ready\n", ret < 0 ? " not" : "");
	return ret;
}

/* Note: returns standard 0/-ERROR code */
static int iwl_pcie_prepare_card_hw(struct iwl_trans *trans)
{
	int ret;
	int t = 0;
	int iter;

	IWL_DEBUG_INFO(trans, "iwl_trans_prepare_card_hw enter\n");

	ret = iwl_pcie_set_hw_ready(trans);
	/* If the card is ready, exit 0 */
	if (ret >= 0)
		return 0;

	for (iter = 0; iter < 10; iter++) {
		/* If HW is not ready, prepare the conditions to check again */
		iwl_set_bit(trans, CSR_HW_IF_CONFIG_REG,
			    CSR_HW_IF_CONFIG_REG_PREPARE);

		do {
			ret = iwl_pcie_set_hw_ready(trans);
			if (ret >= 0)
				return 0;

			usleep_range(200, 1000);
			t += 200;
		} while (t < 150000);
		msleep(25);
	}

	IWL_DEBUG_INFO(trans, "got NIC after %d iterations\n", iter);

	return ret;
}

/*
 * ucode
 */
static int iwl_pcie_load_firmware_chunk(struct iwl_trans *trans, u32 dst_addr,
				   dma_addr_t phy_addr, u32 byte_cnt)
{
	struct iwl_trans_pcie *trans_pcie = IWL_TRANS_GET_PCIE_TRANS(trans);
	int ret;

	trans_pcie->ucode_write_complete = false;

	iwl_write_direct32(trans,
			   FH_TCSR_CHNL_TX_CONFIG_REG(FH_SRVC_CHNL),
			   FH_TCSR_TX_CONFIG_REG_VAL_DMA_CHNL_PAUSE);

	iwl_write_direct32(trans,
			   FH_SRVC_CHNL_SRAM_ADDR_REG(FH_SRVC_CHNL),
			   dst_addr);

	iwl_write_direct32(trans,
			   FH_TFDIB_CTRL0_REG(FH_SRVC_CHNL),
			   phy_addr & FH_MEM_TFDIB_DRAM_ADDR_LSB_MSK);

	iwl_write_direct32(trans,
			   FH_TFDIB_CTRL1_REG(FH_SRVC_CHNL),
			   (iwl_get_dma_hi_addr(phy_addr)
				<< FH_MEM_TFDIB_REG1_ADDR_BITSHIFT) | byte_cnt);

	iwl_write_direct32(trans,
			   FH_TCSR_CHNL_TX_BUF_STS_REG(FH_SRVC_CHNL),
			   1 << FH_TCSR_CHNL_TX_BUF_STS_REG_POS_TB_NUM |
			   1 << FH_TCSR_CHNL_TX_BUF_STS_REG_POS_TB_IDX |
			   FH_TCSR_CHNL_TX_BUF_STS_REG_VAL_TFDB_VALID);

	iwl_write_direct32(trans,
			   FH_TCSR_CHNL_TX_CONFIG_REG(FH_SRVC_CHNL),
			   FH_TCSR_TX_CONFIG_REG_VAL_DMA_CHNL_ENABLE	|
			   FH_TCSR_TX_CONFIG_REG_VAL_DMA_CREDIT_DISABLE	|
			   FH_TCSR_TX_CONFIG_REG_VAL_CIRQ_HOST_ENDTFD);

	ret = wait_event_timeout(trans_pcie->ucode_write_waitq,
				 trans_pcie->ucode_write_complete, 5 * HZ);
	if (!ret) {
		IWL_ERR(trans, "Failed to load firmware chunk!\n");
		return -ETIMEDOUT;
	}

	return 0;
}

static int iwl_pcie_load_section(struct iwl_trans *trans, u8 section_num,
			    const struct fw_desc *section)
{
	u8 *v_addr;
	dma_addr_t p_addr;
	u32 offset, chunk_sz = section->len;
	int ret = 0;

	IWL_DEBUG_FW(trans, "[%d] uCode section being loaded...\n",
		     section_num);

	v_addr = dma_alloc_coherent(trans->dev, chunk_sz, &p_addr,
				    GFP_KERNEL | __GFP_NOWARN);
	if (!v_addr) {
		IWL_DEBUG_INFO(trans, "Falling back to small chunks of DMA\n");
		chunk_sz = PAGE_SIZE;
		v_addr = dma_alloc_coherent(trans->dev, chunk_sz,
					    &p_addr, GFP_KERNEL);
		if (!v_addr)
			return -ENOMEM;
	}

	for (offset = 0; offset < section->len; offset += chunk_sz) {
		u32 copy_size;

		copy_size = min_t(u32, chunk_sz, section->len - offset);

		memcpy(v_addr, (u8 *)section->data + offset, copy_size);
		ret = iwl_pcie_load_firmware_chunk(trans,
						   section->offset + offset,
						   p_addr, copy_size);
		if (ret) {
			IWL_ERR(trans,
				"Could not load the [%d] uCode section\n",
				section_num);
			break;
		}
	}

	dma_free_coherent(trans->dev, chunk_sz, v_addr, p_addr);
	return ret;
}

static int iwl_pcie_load_cpu_secured_sections(struct iwl_trans *trans,
					      const struct fw_img *image,
					      int cpu,
					      int *first_ucode_section)
{
	int shift_param;
	int i, ret = 0;
	u32 last_read_idx = 0;

	if (cpu == 1) {
		shift_param = 0;
		*first_ucode_section = 0;
	} else {
		shift_param = 16;
		(*first_ucode_section)++;
	}

	for (i = *first_ucode_section; i < IWL_UCODE_SECTION_MAX; i++) {
		last_read_idx = i;

		if (!image->sec[i].data ||
		    image->sec[i].offset == CPU1_CPU2_SEPARATOR_SECTION) {
			IWL_DEBUG_FW(trans,
				     "Break since Data not valid or Empty section, sec = %d\n",
				     i);
			break;
		}

		if (i == (*first_ucode_section) + 1)
			/* set CPU to started */
			iwl_set_bits_prph(trans,
					  CSR_UCODE_LOAD_STATUS_ADDR,
					  LMPM_CPU_HDRS_LOADING_COMPLETED
					  << shift_param);

		ret = iwl_pcie_load_section(trans, i, &image->sec[i]);
		if (ret)
			return ret;
	}
	/* image loading complete */
	iwl_set_bits_prph(trans,
			  CSR_UCODE_LOAD_STATUS_ADDR,
			  LMPM_CPU_UCODE_LOADING_COMPLETED << shift_param);

	*first_ucode_section = last_read_idx;

	return 0;
}

static int iwl_pcie_load_cpu_sections(struct iwl_trans *trans,
				      const struct fw_img *image,
				      int cpu,
				      int *first_ucode_section)
{
	int shift_param;
	int i, ret = 0;
	u32 last_read_idx = 0;

	if (cpu == 1) {
		shift_param = 0;
		*first_ucode_section = 0;
	} else {
		shift_param = 16;
		(*first_ucode_section)++;
	}

	for (i = *first_ucode_section; i < IWL_UCODE_SECTION_MAX; i++) {
		last_read_idx = i;

		if (!image->sec[i].data ||
		    image->sec[i].offset == CPU1_CPU2_SEPARATOR_SECTION) {
			IWL_DEBUG_FW(trans,
				     "Break since Data not valid or Empty section, sec = %d\n",
				     i);
			break;
		}

		ret = iwl_pcie_load_section(trans, i, &image->sec[i]);
		if (ret)
			return ret;
	}

	if (trans->cfg->device_family == IWL_DEVICE_FAMILY_8000)
		iwl_set_bits_prph(trans,
				  CSR_UCODE_LOAD_STATUS_ADDR,
				  (LMPM_CPU_UCODE_LOADING_COMPLETED |
				   LMPM_CPU_HDRS_LOADING_COMPLETED |
				   LMPM_CPU_UCODE_LOADING_STARTED) <<
					shift_param);

	*first_ucode_section = last_read_idx;

	return 0;
}

static int iwl_pcie_load_given_ucode(struct iwl_trans *trans,
				const struct fw_img *image)
{
	struct iwl_trans_pcie *trans_pcie = IWL_TRANS_GET_PCIE_TRANS(trans);
	int ret = 0;
	int first_ucode_section;

	IWL_DEBUG_FW(trans,
		     "working with %s image\n",
		     image->is_secure ? "Secured" : "Non Secured");
	IWL_DEBUG_FW(trans,
		     "working with %s CPU\n",
		     image->is_dual_cpus ? "Dual" : "Single");

	/* configure the ucode to be ready to get the secured image */
	if (image->is_secure) {
		/* set secure boot inspector addresses */
		iwl_write_prph(trans,
			       LMPM_SECURE_INSPECTOR_CODE_ADDR,
			       LMPM_SECURE_INSPECTOR_CODE_MEM_SPACE);

		iwl_write_prph(trans,
			       LMPM_SECURE_INSPECTOR_DATA_ADDR,
			       LMPM_SECURE_INSPECTOR_DATA_MEM_SPACE);

		/* set CPU1 header address */
		iwl_write_prph(trans,
			       LMPM_SECURE_UCODE_LOAD_CPU1_HDR_ADDR,
			       LMPM_SECURE_CPU1_HDR_MEM_SPACE);

		/* load to FW the binary Secured sections of CPU1 */
		ret = iwl_pcie_load_cpu_secured_sections(trans, image, 1,
							 &first_ucode_section);
		if (ret)
			return ret;

	} else {
		/* load to FW the binary Non secured sections of CPU1 */
		ret = iwl_pcie_load_cpu_sections(trans, image, 1,
						 &first_ucode_section);
		if (ret)
			return ret;
	}

	if (image->is_dual_cpus) {
		/* set CPU2 header address */
		iwl_write_prph(trans,
			       LMPM_SECURE_UCODE_LOAD_CPU2_HDR_ADDR,
			       LMPM_SECURE_CPU2_HDR_MEM_SPACE);

		/* load to FW the binary sections of CPU2 */
		if (image->is_secure)
			ret = iwl_pcie_load_cpu_secured_sections(
							trans, image, 2,
							&first_ucode_section);
		else
			ret = iwl_pcie_load_cpu_sections(trans, image, 2,
							 &first_ucode_section);
		if (ret)
			return ret;
	}

	/* supported for 7000 only for the moment */
	if (iwlwifi_mod_params.fw_monitor &&
	    trans->cfg->device_family == IWL_DEVICE_FAMILY_7000) {
		iwl_pcie_alloc_fw_monitor(trans);

		if (trans_pcie->fw_mon_size) {
			iwl_write_prph(trans, MON_BUFF_BASE_ADDR,
				       trans_pcie->fw_mon_phys >> 4);
			iwl_write_prph(trans, MON_BUFF_END_ADDR,
				       (trans_pcie->fw_mon_phys +
					trans_pcie->fw_mon_size) >> 4);
		}
	}

	/* release CPU reset */
	if (trans->cfg->device_family == IWL_DEVICE_FAMILY_8000)
		iwl_write_prph(trans, RELEASE_CPU_RESET, RELEASE_CPU_RESET_BIT);
	else
		iwl_write32(trans, CSR_RESET, 0);

	if (image->is_secure) {
		/* wait for image verification to complete  */
		ret = iwl_poll_prph_bit(trans,
					LMPM_SECURE_BOOT_CPU1_STATUS_ADDR,
					LMPM_SECURE_BOOT_STATUS_SUCCESS,
					LMPM_SECURE_BOOT_STATUS_SUCCESS,
					LMPM_SECURE_TIME_OUT);

		if (ret < 0) {
			IWL_ERR(trans, "Time out on secure boot process\n");
			return ret;
		}
	}

	return 0;
}

static int iwl_trans_pcie_start_fw(struct iwl_trans *trans,
				   const struct fw_img *fw, bool run_in_rfkill)
{
	int ret;
	bool hw_rfkill;

	/* This may fail if AMT took ownership of the device */
	if (iwl_pcie_prepare_card_hw(trans)) {
		IWL_WARN(trans, "Exit HW not ready\n");
		return -EIO;
	}

	iwl_enable_rfkill_int(trans);

	/* If platform's RF_KILL switch is NOT set to KILL */
	hw_rfkill = iwl_is_rfkill_set(trans);
	if (hw_rfkill)
		set_bit(STATUS_RFKILL, &trans->status);
	else
		clear_bit(STATUS_RFKILL, &trans->status);
	iwl_trans_pcie_rf_kill(trans, hw_rfkill);
	if (hw_rfkill && !run_in_rfkill)
		return -ERFKILL;

	iwl_write32(trans, CSR_INT, 0xFFFFFFFF);

	ret = iwl_pcie_nic_init(trans);
	if (ret) {
		IWL_ERR(trans, "Unable to init nic\n");
		return ret;
	}

	/* make sure rfkill handshake bits are cleared */
	iwl_write32(trans, CSR_UCODE_DRV_GP1_CLR, CSR_UCODE_SW_BIT_RFKILL);
	iwl_write32(trans, CSR_UCODE_DRV_GP1_CLR,
		    CSR_UCODE_DRV_GP1_BIT_CMD_BLOCKED);

	/* clear (again), then enable host interrupts */
	iwl_write32(trans, CSR_INT, 0xFFFFFFFF);
	iwl_enable_interrupts(trans);

	/* really make sure rfkill handshake bits are cleared */
	iwl_write32(trans, CSR_UCODE_DRV_GP1_CLR, CSR_UCODE_SW_BIT_RFKILL);
	iwl_write32(trans, CSR_UCODE_DRV_GP1_CLR, CSR_UCODE_SW_BIT_RFKILL);

	/* Load the given image to the HW */
	return iwl_pcie_load_given_ucode(trans, fw);
}

static void iwl_trans_pcie_fw_alive(struct iwl_trans *trans, u32 scd_addr)
{
	iwl_pcie_reset_ict(trans);
	iwl_pcie_tx_start(trans, scd_addr);
}

static void iwl_trans_pcie_stop_device(struct iwl_trans *trans)
{
	struct iwl_trans_pcie *trans_pcie = IWL_TRANS_GET_PCIE_TRANS(trans);
	bool hw_rfkill, was_hw_rfkill;

	was_hw_rfkill = iwl_is_rfkill_set(trans);

	/* tell the device to stop sending interrupts */
	spin_lock(&trans_pcie->irq_lock);
	iwl_disable_interrupts(trans);
	spin_unlock(&trans_pcie->irq_lock);

	/* device going down, Stop using ICT table */
	iwl_pcie_disable_ict(trans);

	/*
	 * If a HW restart happens during firmware loading,
	 * then the firmware loading might call this function
	 * and later it might be called again due to the
	 * restart. So don't process again if the device is
	 * already dead.
	 */
	if (test_bit(STATUS_DEVICE_ENABLED, &trans->status)) {
		iwl_pcie_tx_stop(trans);
		iwl_pcie_rx_stop(trans);

		/* Power-down device's busmaster DMA clocks */
		iwl_write_prph(trans, APMG_CLK_DIS_REG,
			       APMG_CLK_VAL_DMA_CLK_RQT);
		udelay(5);
	}

	/* Make sure (redundant) we've released our request to stay awake */
	iwl_clear_bit(trans, CSR_GP_CNTRL,
		      CSR_GP_CNTRL_REG_FLAG_MAC_ACCESS_REQ);

	/* Stop the device, and put it in low power state */
	iwl_pcie_apm_stop(trans);

	/* Upon stop, the APM issues an interrupt if HW RF kill is set.
	 * Clean again the interrupt here
	 */
	spin_lock(&trans_pcie->irq_lock);
	iwl_disable_interrupts(trans);
	spin_unlock(&trans_pcie->irq_lock);

	/* stop and reset the on-board processor */
	iwl_write32(trans, CSR_RESET, CSR_RESET_REG_FLAG_NEVO_RESET);

	/* clear all status bits */
	clear_bit(STATUS_SYNC_HCMD_ACTIVE, &trans->status);
	clear_bit(STATUS_INT_ENABLED, &trans->status);
	clear_bit(STATUS_DEVICE_ENABLED, &trans->status);
	clear_bit(STATUS_TPOWER_PMI, &trans->status);
	clear_bit(STATUS_RFKILL, &trans->status);

	/*
	 * Even if we stop the HW, we still want the RF kill
	 * interrupt
	 */
	iwl_enable_rfkill_int(trans);

	/*
	 * Check again since the RF kill state may have changed while
	 * all the interrupts were disabled, in this case we couldn't
	 * receive the RF kill interrupt and update the state in the
	 * op_mode.
	 * Don't call the op_mode if the rkfill state hasn't changed.
	 * This allows the op_mode to call stop_device from the rfkill
	 * notification without endless recursion. Under very rare
	 * circumstances, we might have a small recursion if the rfkill
	 * state changed exactly now while we were called from stop_device.
	 * This is very unlikely but can happen and is supported.
	 */
	hw_rfkill = iwl_is_rfkill_set(trans);
	if (hw_rfkill)
		set_bit(STATUS_RFKILL, &trans->status);
	else
		clear_bit(STATUS_RFKILL, &trans->status);
	if (hw_rfkill != was_hw_rfkill)
		iwl_trans_pcie_rf_kill(trans, hw_rfkill);
}

void iwl_trans_pcie_rf_kill(struct iwl_trans *trans, bool state)
{
	if (iwl_op_mode_hw_rf_kill(trans->op_mode, state))
		iwl_trans_pcie_stop_device(trans);
}

static void iwl_trans_pcie_d3_suspend(struct iwl_trans *trans, bool test)
{
	iwl_disable_interrupts(trans);

	/*
	 * in testing mode, the host stays awake and the
	 * hardware won't be reset (not even partially)
	 */
	if (test)
		return;

	iwl_pcie_disable_ict(trans);

	iwl_clear_bit(trans, CSR_GP_CNTRL,
		      CSR_GP_CNTRL_REG_FLAG_MAC_ACCESS_REQ);
	iwl_clear_bit(trans, CSR_GP_CNTRL,
		      CSR_GP_CNTRL_REG_FLAG_INIT_DONE);

	/*
	 * reset TX queues -- some of their registers reset during S3
	 * so if we don't reset everything here the D3 image would try
	 * to execute some invalid memory upon resume
	 */
	iwl_trans_pcie_tx_reset(trans);

	iwl_pcie_set_pwr(trans, true);
}

static int iwl_trans_pcie_d3_resume(struct iwl_trans *trans,
				    enum iwl_d3_status *status,
				    bool test)
{
	u32 val;
	int ret;

	if (test) {
		iwl_enable_interrupts(trans);
		*status = IWL_D3_STATUS_ALIVE;
		return 0;
	}

	iwl_pcie_set_pwr(trans, false);

	val = iwl_read32(trans, CSR_RESET);
	if (val & CSR_RESET_REG_FLAG_NEVO_RESET) {
		*status = IWL_D3_STATUS_RESET;
		return 0;
	}

	/*
	 * Also enables interrupts - none will happen as the device doesn't
	 * know we're waking it up, only when the opmode actually tells it
	 * after this call.
	 */
	iwl_pcie_reset_ict(trans);

	iwl_set_bit(trans, CSR_GP_CNTRL, CSR_GP_CNTRL_REG_FLAG_MAC_ACCESS_REQ);
	iwl_set_bit(trans, CSR_GP_CNTRL, CSR_GP_CNTRL_REG_FLAG_INIT_DONE);

	ret = iwl_poll_bit(trans, CSR_GP_CNTRL,
			   CSR_GP_CNTRL_REG_FLAG_MAC_CLOCK_READY,
			   CSR_GP_CNTRL_REG_FLAG_MAC_CLOCK_READY,
			   25000);
	if (ret) {
		IWL_ERR(trans, "Failed to resume the device (mac ready)\n");
		return ret;
	}

	iwl_trans_pcie_tx_reset(trans);

	ret = iwl_pcie_rx_init(trans);
	if (ret) {
		IWL_ERR(trans, "Failed to resume the device (RX reset)\n");
		return ret;
	}

	*status = IWL_D3_STATUS_ALIVE;
	return 0;
}

static int iwl_trans_pcie_start_hw(struct iwl_trans *trans)
{
	bool hw_rfkill;
	int err;

	err = iwl_pcie_prepare_card_hw(trans);
	if (err) {
		IWL_ERR(trans, "Error while preparing HW: %d\n", err);
		return err;
	}

	/* Reset the entire device */
	iwl_write32(trans, CSR_RESET, CSR_RESET_REG_FLAG_SW_RESET);

	usleep_range(10, 15);

	iwl_pcie_apm_init(trans);

	/* From now on, the op_mode will be kept updated about RF kill state */
	iwl_enable_rfkill_int(trans);

	hw_rfkill = iwl_is_rfkill_set(trans);
	if (hw_rfkill)
		set_bit(STATUS_RFKILL, &trans->status);
	else
		clear_bit(STATUS_RFKILL, &trans->status);
	iwl_trans_pcie_rf_kill(trans, hw_rfkill);

	return 0;
}

static void iwl_trans_pcie_op_mode_leave(struct iwl_trans *trans)
{
	struct iwl_trans_pcie *trans_pcie = IWL_TRANS_GET_PCIE_TRANS(trans);

	/* disable interrupts - don't enable HW RF kill interrupt */
	spin_lock(&trans_pcie->irq_lock);
	iwl_disable_interrupts(trans);
	spin_unlock(&trans_pcie->irq_lock);

	iwl_pcie_apm_stop(trans);

	spin_lock(&trans_pcie->irq_lock);
	iwl_disable_interrupts(trans);
	spin_unlock(&trans_pcie->irq_lock);

	iwl_pcie_disable_ict(trans);
}

static void iwl_trans_pcie_write8(struct iwl_trans *trans, u32 ofs, u8 val)
{
	writeb(val, IWL_TRANS_GET_PCIE_TRANS(trans)->hw_base + ofs);
}

static void iwl_trans_pcie_write32(struct iwl_trans *trans, u32 ofs, u32 val)
{
	writel(val, IWL_TRANS_GET_PCIE_TRANS(trans)->hw_base + ofs);
}

static u32 iwl_trans_pcie_read32(struct iwl_trans *trans, u32 ofs)
{
	return readl(IWL_TRANS_GET_PCIE_TRANS(trans)->hw_base + ofs);
}

static u32 iwl_trans_pcie_read_prph(struct iwl_trans *trans, u32 reg)
{
	iwl_trans_pcie_write32(trans, HBUS_TARG_PRPH_RADDR,
			       ((reg & 0x000FFFFF) | (3 << 24)));
	return iwl_trans_pcie_read32(trans, HBUS_TARG_PRPH_RDAT);
}

static void iwl_trans_pcie_write_prph(struct iwl_trans *trans, u32 addr,
				      u32 val)
{
	iwl_trans_pcie_write32(trans, HBUS_TARG_PRPH_WADDR,
			       ((addr & 0x000FFFFF) | (3 << 24)));
	iwl_trans_pcie_write32(trans, HBUS_TARG_PRPH_WDAT, val);
}

static int iwl_pcie_dummy_napi_poll(struct napi_struct *napi, int budget)
{
	WARN_ON(1);
	return 0;
}

static void iwl_trans_pcie_configure(struct iwl_trans *trans,
				     const struct iwl_trans_config *trans_cfg)
{
	struct iwl_trans_pcie *trans_pcie = IWL_TRANS_GET_PCIE_TRANS(trans);

	trans_pcie->cmd_queue = trans_cfg->cmd_queue;
	trans_pcie->cmd_fifo = trans_cfg->cmd_fifo;
	if (WARN_ON(trans_cfg->n_no_reclaim_cmds > MAX_NO_RECLAIM_CMDS))
		trans_pcie->n_no_reclaim_cmds = 0;
	else
		trans_pcie->n_no_reclaim_cmds = trans_cfg->n_no_reclaim_cmds;
	if (trans_pcie->n_no_reclaim_cmds)
		memcpy(trans_pcie->no_reclaim_cmds, trans_cfg->no_reclaim_cmds,
		       trans_pcie->n_no_reclaim_cmds * sizeof(u8));

	trans_pcie->rx_buf_size_8k = trans_cfg->rx_buf_size_8k;
	if (trans_pcie->rx_buf_size_8k)
		trans_pcie->rx_page_order = get_order(8 * 1024);
	else
		trans_pcie->rx_page_order = get_order(4 * 1024);

	trans_pcie->wd_timeout =
		msecs_to_jiffies(trans_cfg->queue_watchdog_timeout);

	trans_pcie->command_names = trans_cfg->command_names;
	trans_pcie->bc_table_dword = trans_cfg->bc_table_dword;

	/* Initialize NAPI here - it should be before registering to mac80211
	 * in the opmode but after the HW struct is allocated.
	 * As this function may be called again in some corner cases don't
	 * do anything if NAPI was already initialized.
	 */
	if (!trans_pcie->napi.poll && trans->op_mode->ops->napi_add) {
		init_dummy_netdev(&trans_pcie->napi_dev);
		iwl_op_mode_napi_add(trans->op_mode, &trans_pcie->napi,
				     &trans_pcie->napi_dev,
				     iwl_pcie_dummy_napi_poll, 64);
	}
}

void iwl_trans_pcie_free(struct iwl_trans *trans)
{
	struct iwl_trans_pcie *trans_pcie = IWL_TRANS_GET_PCIE_TRANS(trans);

	synchronize_irq(trans_pcie->pci_dev->irq);

	iwl_pcie_tx_free(trans);
	iwl_pcie_rx_free(trans);

	free_irq(trans_pcie->pci_dev->irq, trans);
	iwl_pcie_free_ict(trans);

	pci_disable_msi(trans_pcie->pci_dev);
	iounmap(trans_pcie->hw_base);
	pci_release_regions(trans_pcie->pci_dev);
	pci_disable_device(trans_pcie->pci_dev);
	kmem_cache_destroy(trans->dev_cmd_pool);

	if (trans_pcie->napi.poll)
		netif_napi_del(&trans_pcie->napi);

	iwl_pcie_free_fw_monitor(trans);

	kfree(trans);
}

static void iwl_trans_pcie_set_pmi(struct iwl_trans *trans, bool state)
{
	if (state)
		set_bit(STATUS_TPOWER_PMI, &trans->status);
	else
		clear_bit(STATUS_TPOWER_PMI, &trans->status);
}

static bool iwl_trans_pcie_grab_nic_access(struct iwl_trans *trans, bool silent,
						unsigned long *flags)
{
	int ret;
	struct iwl_trans_pcie *trans_pcie = IWL_TRANS_GET_PCIE_TRANS(trans);

	spin_lock_irqsave(&trans_pcie->reg_lock, *flags);

	if (trans_pcie->cmd_in_flight)
		goto out;

	/* this bit wakes up the NIC */
	__iwl_trans_pcie_set_bit(trans, CSR_GP_CNTRL,
				 CSR_GP_CNTRL_REG_FLAG_MAC_ACCESS_REQ);

	/*
	 * These bits say the device is running, and should keep running for
	 * at least a short while (at least as long as MAC_ACCESS_REQ stays 1),
	 * but they do not indicate that embedded SRAM is restored yet;
	 * 3945 and 4965 have volatile SRAM, and must save/restore contents
	 * to/from host DRAM when sleeping/waking for power-saving.
	 * Each direction takes approximately 1/4 millisecond; with this
	 * overhead, it's a good idea to grab and hold MAC_ACCESS_REQUEST if a
	 * series of register accesses are expected (e.g. reading Event Log),
	 * to keep device from sleeping.
	 *
	 * CSR_UCODE_DRV_GP1 register bit MAC_SLEEP == 0 indicates that
	 * SRAM is okay/restored.  We don't check that here because this call
	 * is just for hardware register access; but GP1 MAC_SLEEP check is a
	 * good idea before accessing 3945/4965 SRAM (e.g. reading Event Log).
	 *
	 * 5000 series and later (including 1000 series) have non-volatile SRAM,
	 * and do not save/restore SRAM when power cycling.
	 */
	ret = iwl_poll_bit(trans, CSR_GP_CNTRL,
			   CSR_GP_CNTRL_REG_VAL_MAC_ACCESS_EN,
			   (CSR_GP_CNTRL_REG_FLAG_MAC_CLOCK_READY |
			    CSR_GP_CNTRL_REG_FLAG_GOING_TO_SLEEP), 15000);
	if (unlikely(ret < 0)) {
		iwl_write32(trans, CSR_RESET, CSR_RESET_REG_FLAG_FORCE_NMI);
		if (!silent) {
			u32 val = iwl_read32(trans, CSR_GP_CNTRL);
			WARN_ONCE(1,
				  "Timeout waiting for hardware access (CSR_GP_CNTRL 0x%08x)\n",
				  val);
			spin_unlock_irqrestore(&trans_pcie->reg_lock, *flags);
			return false;
		}
	}

out:
	/*
	 * Fool sparse by faking we release the lock - sparse will
	 * track nic_access anyway.
	 */
	__release(&trans_pcie->reg_lock);
	return true;
}

static void iwl_trans_pcie_release_nic_access(struct iwl_trans *trans,
					      unsigned long *flags)
{
	struct iwl_trans_pcie *trans_pcie = IWL_TRANS_GET_PCIE_TRANS(trans);

	lockdep_assert_held(&trans_pcie->reg_lock);

	/*
	 * Fool sparse by faking we acquiring the lock - sparse will
	 * track nic_access anyway.
	 */
	__acquire(&trans_pcie->reg_lock);

	if (trans_pcie->cmd_in_flight)
		goto out;

	__iwl_trans_pcie_clear_bit(trans, CSR_GP_CNTRL,
				   CSR_GP_CNTRL_REG_FLAG_MAC_ACCESS_REQ);
	/*
	 * Above we read the CSR_GP_CNTRL register, which will flush
	 * any previous writes, but we need the write that clears the
	 * MAC_ACCESS_REQ bit to be performed before any other writes
	 * scheduled on different CPUs (after we drop reg_lock).
	 */
	mmiowb();
out:
	spin_unlock_irqrestore(&trans_pcie->reg_lock, *flags);
}

static int iwl_trans_pcie_read_mem(struct iwl_trans *trans, u32 addr,
				   void *buf, int dwords)
{
	unsigned long flags;
	int offs, ret = 0;
	u32 *vals = buf;

	if (iwl_trans_grab_nic_access(trans, false, &flags)) {
		iwl_write32(trans, HBUS_TARG_MEM_RADDR, addr);
		for (offs = 0; offs < dwords; offs++)
			vals[offs] = iwl_read32(trans, HBUS_TARG_MEM_RDAT);
		iwl_trans_release_nic_access(trans, &flags);
	} else {
		ret = -EBUSY;
	}
	return ret;
}

static int iwl_trans_pcie_write_mem(struct iwl_trans *trans, u32 addr,
				    const void *buf, int dwords)
{
	unsigned long flags;
	int offs, ret = 0;
	const u32 *vals = buf;

	if (iwl_trans_grab_nic_access(trans, false, &flags)) {
		iwl_write32(trans, HBUS_TARG_MEM_WADDR, addr);
		for (offs = 0; offs < dwords; offs++)
			iwl_write32(trans, HBUS_TARG_MEM_WDAT,
				    vals ? vals[offs] : 0);
		iwl_trans_release_nic_access(trans, &flags);
	} else {
		ret = -EBUSY;
	}
	return ret;
}

#define IWL_FLUSH_WAIT_MS	2000

static int iwl_trans_pcie_wait_txq_empty(struct iwl_trans *trans, u32 txq_bm)
{
	struct iwl_trans_pcie *trans_pcie = IWL_TRANS_GET_PCIE_TRANS(trans);
	struct iwl_txq *txq;
	struct iwl_queue *q;
	int cnt;
	unsigned long now = jiffies;
	u32 scd_sram_addr;
	u8 buf[16];
	int ret = 0;

	/* waiting for all the tx frames complete might take a while */
	for (cnt = 0; cnt < trans->cfg->base_params->num_of_queues; cnt++) {
		u8 wr_ptr;

		if (cnt == trans_pcie->cmd_queue)
			continue;
		if (!test_bit(cnt, trans_pcie->queue_used))
			continue;
		if (!(BIT(cnt) & txq_bm))
			continue;

		IWL_DEBUG_TX_QUEUES(trans, "Emptying queue %d...\n", cnt);
		txq = &trans_pcie->txq[cnt];
		q = &txq->q;
		wr_ptr = ACCESS_ONCE(q->write_ptr);

		while (q->read_ptr != ACCESS_ONCE(q->write_ptr) &&
		       !time_after(jiffies,
				   now + msecs_to_jiffies(IWL_FLUSH_WAIT_MS))) {
			u8 write_ptr = ACCESS_ONCE(q->write_ptr);

			if (WARN_ONCE(wr_ptr != write_ptr,
				      "WR pointer moved while flushing %d -> %d\n",
				      wr_ptr, write_ptr))
				return -ETIMEDOUT;
			msleep(1);
		}

		if (q->read_ptr != q->write_ptr) {
			IWL_ERR(trans,
				"fail to flush all tx fifo queues Q %d\n", cnt);
			ret = -ETIMEDOUT;
			break;
		}
		IWL_DEBUG_TX_QUEUES(trans, "Queue %d is now empty.\n", cnt);
	}

	if (!ret)
		return 0;

	IWL_ERR(trans, "Current SW read_ptr %d write_ptr %d\n",
		txq->q.read_ptr, txq->q.write_ptr);

	scd_sram_addr = trans_pcie->scd_base_addr +
			SCD_TX_STTS_QUEUE_OFFSET(txq->q.id);
	iwl_trans_read_mem_bytes(trans, scd_sram_addr, buf, sizeof(buf));

	iwl_print_hex_error(trans, buf, sizeof(buf));

	for (cnt = 0; cnt < FH_TCSR_CHNL_NUM; cnt++)
		IWL_ERR(trans, "FH TRBs(%d) = 0x%08x\n", cnt,
			iwl_read_direct32(trans, FH_TX_TRB_REG(cnt)));

	for (cnt = 0; cnt < trans->cfg->base_params->num_of_queues; cnt++) {
		u32 status = iwl_read_prph(trans, SCD_QUEUE_STATUS_BITS(cnt));
		u8 fifo = (status >> SCD_QUEUE_STTS_REG_POS_TXF) & 0x7;
		bool active = !!(status & BIT(SCD_QUEUE_STTS_REG_POS_ACTIVE));
		u32 tbl_dw =
			iwl_trans_read_mem32(trans, trans_pcie->scd_base_addr +
					     SCD_TRANS_TBL_OFFSET_QUEUE(cnt));

		if (cnt & 0x1)
			tbl_dw = (tbl_dw & 0xFFFF0000) >> 16;
		else
			tbl_dw = tbl_dw & 0x0000FFFF;

		IWL_ERR(trans,
			"Q %d is %sactive and mapped to fifo %d ra_tid 0x%04x [%d,%d]\n",
			cnt, active ? "" : "in", fifo, tbl_dw,
			iwl_read_prph(trans, SCD_QUEUE_RDPTR(cnt)) &
				(TFD_QUEUE_SIZE_MAX - 1),
			iwl_read_prph(trans, SCD_QUEUE_WRPTR(cnt)));
	}

	return ret;
}

static void iwl_trans_pcie_set_bits_mask(struct iwl_trans *trans, u32 reg,
					 u32 mask, u32 value)
{
	struct iwl_trans_pcie *trans_pcie = IWL_TRANS_GET_PCIE_TRANS(trans);
	unsigned long flags;

	spin_lock_irqsave(&trans_pcie->reg_lock, flags);
	__iwl_trans_pcie_set_bits_mask(trans, reg, mask, value);
	spin_unlock_irqrestore(&trans_pcie->reg_lock, flags);
}

static const char *get_csr_string(int cmd)
{
#define IWL_CMD(x) case x: return #x
	switch (cmd) {
	IWL_CMD(CSR_HW_IF_CONFIG_REG);
	IWL_CMD(CSR_INT_COALESCING);
	IWL_CMD(CSR_INT);
	IWL_CMD(CSR_INT_MASK);
	IWL_CMD(CSR_FH_INT_STATUS);
	IWL_CMD(CSR_GPIO_IN);
	IWL_CMD(CSR_RESET);
	IWL_CMD(CSR_GP_CNTRL);
	IWL_CMD(CSR_HW_REV);
	IWL_CMD(CSR_EEPROM_REG);
	IWL_CMD(CSR_EEPROM_GP);
	IWL_CMD(CSR_OTP_GP_REG);
	IWL_CMD(CSR_GIO_REG);
	IWL_CMD(CSR_GP_UCODE_REG);
	IWL_CMD(CSR_GP_DRIVER_REG);
	IWL_CMD(CSR_UCODE_DRV_GP1);
	IWL_CMD(CSR_UCODE_DRV_GP2);
	IWL_CMD(CSR_LED_REG);
	IWL_CMD(CSR_DRAM_INT_TBL_REG);
	IWL_CMD(CSR_GIO_CHICKEN_BITS);
	IWL_CMD(CSR_ANA_PLL_CFG);
	IWL_CMD(CSR_HW_REV_WA_REG);
	IWL_CMD(CSR_MONITOR_STATUS_REG);
	IWL_CMD(CSR_DBG_HPET_MEM_REG);
	default:
		return "UNKNOWN";
	}
#undef IWL_CMD
}

void iwl_pcie_dump_csr(struct iwl_trans *trans)
{
	int i;
	static const u32 csr_tbl[] = {
		CSR_HW_IF_CONFIG_REG,
		CSR_INT_COALESCING,
		CSR_INT,
		CSR_INT_MASK,
		CSR_FH_INT_STATUS,
		CSR_GPIO_IN,
		CSR_RESET,
		CSR_GP_CNTRL,
		CSR_HW_REV,
		CSR_EEPROM_REG,
		CSR_EEPROM_GP,
		CSR_OTP_GP_REG,
		CSR_GIO_REG,
		CSR_GP_UCODE_REG,
		CSR_GP_DRIVER_REG,
		CSR_UCODE_DRV_GP1,
		CSR_UCODE_DRV_GP2,
		CSR_LED_REG,
		CSR_DRAM_INT_TBL_REG,
		CSR_GIO_CHICKEN_BITS,
		CSR_ANA_PLL_CFG,
		CSR_MONITOR_STATUS_REG,
		CSR_HW_REV_WA_REG,
		CSR_DBG_HPET_MEM_REG
	};
	IWL_ERR(trans, "CSR values:\n");
	IWL_ERR(trans, "(2nd byte of CSR_INT_COALESCING is "
		"CSR_INT_PERIODIC_REG)\n");
	for (i = 0; i <  ARRAY_SIZE(csr_tbl); i++) {
		IWL_ERR(trans, "  %25s: 0X%08x\n",
			get_csr_string(csr_tbl[i]),
			iwl_read32(trans, csr_tbl[i]));
	}
}

#ifdef CONFIG_IWLWIFI_DEBUGFS
/* create and remove of files */
#define DEBUGFS_ADD_FILE(name, parent, mode) do {			\
	if (!debugfs_create_file(#name, mode, parent, trans,		\
				 &iwl_dbgfs_##name##_ops))		\
		goto err;						\
} while (0)

/* file operation */
#define DEBUGFS_READ_FILE_OPS(name)					\
static const struct file_operations iwl_dbgfs_##name##_ops = {		\
	.read = iwl_dbgfs_##name##_read,				\
	.open = simple_open,						\
	.llseek = generic_file_llseek,					\
};

#define DEBUGFS_WRITE_FILE_OPS(name)                                    \
static const struct file_operations iwl_dbgfs_##name##_ops = {          \
	.write = iwl_dbgfs_##name##_write,                              \
	.open = simple_open,						\
	.llseek = generic_file_llseek,					\
};

#define DEBUGFS_READ_WRITE_FILE_OPS(name)				\
static const struct file_operations iwl_dbgfs_##name##_ops = {		\
	.write = iwl_dbgfs_##name##_write,				\
	.read = iwl_dbgfs_##name##_read,				\
	.open = simple_open,						\
	.llseek = generic_file_llseek,					\
};

static ssize_t iwl_dbgfs_tx_queue_read(struct file *file,
				       char __user *user_buf,
				       size_t count, loff_t *ppos)
{
	struct iwl_trans *trans = file->private_data;
	struct iwl_trans_pcie *trans_pcie = IWL_TRANS_GET_PCIE_TRANS(trans);
	struct iwl_txq *txq;
	struct iwl_queue *q;
	char *buf;
	int pos = 0;
	int cnt;
	int ret;
	size_t bufsz;

	bufsz = sizeof(char) * 64 * trans->cfg->base_params->num_of_queues;

	if (!trans_pcie->txq)
		return -EAGAIN;

	buf = kzalloc(bufsz, GFP_KERNEL);
	if (!buf)
		return -ENOMEM;

	for (cnt = 0; cnt < trans->cfg->base_params->num_of_queues; cnt++) {
		txq = &trans_pcie->txq[cnt];
		q = &txq->q;
		pos += scnprintf(buf + pos, bufsz - pos,
				"hwq %.2d: read=%u write=%u use=%d stop=%d need_update=%d%s\n",
				cnt, q->read_ptr, q->write_ptr,
				!!test_bit(cnt, trans_pcie->queue_used),
				 !!test_bit(cnt, trans_pcie->queue_stopped),
				 txq->need_update,
				 (cnt == trans_pcie->cmd_queue ? " HCMD" : ""));
	}
	ret = simple_read_from_buffer(user_buf, count, ppos, buf, pos);
	kfree(buf);
	return ret;
}

static ssize_t iwl_dbgfs_rx_queue_read(struct file *file,
				       char __user *user_buf,
				       size_t count, loff_t *ppos)
{
	struct iwl_trans *trans = file->private_data;
	struct iwl_trans_pcie *trans_pcie = IWL_TRANS_GET_PCIE_TRANS(trans);
	struct iwl_rxq *rxq = &trans_pcie->rxq;
	char buf[256];
	int pos = 0;
	const size_t bufsz = sizeof(buf);

	pos += scnprintf(buf + pos, bufsz - pos, "read: %u\n",
						rxq->read);
	pos += scnprintf(buf + pos, bufsz - pos, "write: %u\n",
						rxq->write);
	pos += scnprintf(buf + pos, bufsz - pos, "write_actual: %u\n",
						rxq->write_actual);
	pos += scnprintf(buf + pos, bufsz - pos, "need_update: %d\n",
						rxq->need_update);
	pos += scnprintf(buf + pos, bufsz - pos, "free_count: %u\n",
						rxq->free_count);
	if (rxq->rb_stts) {
		pos += scnprintf(buf + pos, bufsz - pos, "closed_rb_num: %u\n",
			 le16_to_cpu(rxq->rb_stts->closed_rb_num) &  0x0FFF);
	} else {
		pos += scnprintf(buf + pos, bufsz - pos,
					"closed_rb_num: Not Allocated\n");
	}
	return simple_read_from_buffer(user_buf, count, ppos, buf, pos);
}

static ssize_t iwl_dbgfs_interrupt_read(struct file *file,
					char __user *user_buf,
					size_t count, loff_t *ppos)
{
	struct iwl_trans *trans = file->private_data;
	struct iwl_trans_pcie *trans_pcie = IWL_TRANS_GET_PCIE_TRANS(trans);
	struct isr_statistics *isr_stats = &trans_pcie->isr_stats;

	int pos = 0;
	char *buf;
	int bufsz = 24 * 64; /* 24 items * 64 char per item */
	ssize_t ret;

	buf = kzalloc(bufsz, GFP_KERNEL);
	if (!buf)
		return -ENOMEM;

	pos += scnprintf(buf + pos, bufsz - pos,
			"Interrupt Statistics Report:\n");

	pos += scnprintf(buf + pos, bufsz - pos, "HW Error:\t\t\t %u\n",
		isr_stats->hw);
	pos += scnprintf(buf + pos, bufsz - pos, "SW Error:\t\t\t %u\n",
		isr_stats->sw);
	if (isr_stats->sw || isr_stats->hw) {
		pos += scnprintf(buf + pos, bufsz - pos,
			"\tLast Restarting Code:  0x%X\n",
			isr_stats->err_code);
	}
#ifdef CONFIG_IWLWIFI_DEBUG
	pos += scnprintf(buf + pos, bufsz - pos, "Frame transmitted:\t\t %u\n",
		isr_stats->sch);
	pos += scnprintf(buf + pos, bufsz - pos, "Alive interrupt:\t\t %u\n",
		isr_stats->alive);
#endif
	pos += scnprintf(buf + pos, bufsz - pos,
		"HW RF KILL switch toggled:\t %u\n", isr_stats->rfkill);

	pos += scnprintf(buf + pos, bufsz - pos, "CT KILL:\t\t\t %u\n",
		isr_stats->ctkill);

	pos += scnprintf(buf + pos, bufsz - pos, "Wakeup Interrupt:\t\t %u\n",
		isr_stats->wakeup);

	pos += scnprintf(buf + pos, bufsz - pos,
		"Rx command responses:\t\t %u\n", isr_stats->rx);

	pos += scnprintf(buf + pos, bufsz - pos, "Tx/FH interrupt:\t\t %u\n",
		isr_stats->tx);

	pos += scnprintf(buf + pos, bufsz - pos, "Unexpected INTA:\t\t %u\n",
		isr_stats->unhandled);

	ret = simple_read_from_buffer(user_buf, count, ppos, buf, pos);
	kfree(buf);
	return ret;
}

static ssize_t iwl_dbgfs_interrupt_write(struct file *file,
					 const char __user *user_buf,
					 size_t count, loff_t *ppos)
{
	struct iwl_trans *trans = file->private_data;
	struct iwl_trans_pcie *trans_pcie = IWL_TRANS_GET_PCIE_TRANS(trans);
	struct isr_statistics *isr_stats = &trans_pcie->isr_stats;

	char buf[8];
	int buf_size;
	u32 reset_flag;

	memset(buf, 0, sizeof(buf));
	buf_size = min(count, sizeof(buf) -  1);
	if (copy_from_user(buf, user_buf, buf_size))
		return -EFAULT;
	if (sscanf(buf, "%x", &reset_flag) != 1)
		return -EFAULT;
	if (reset_flag == 0)
		memset(isr_stats, 0, sizeof(*isr_stats));

	return count;
}

static ssize_t iwl_dbgfs_csr_write(struct file *file,
				   const char __user *user_buf,
				   size_t count, loff_t *ppos)
{
	struct iwl_trans *trans = file->private_data;
	char buf[8];
	int buf_size;
	int csr;

	memset(buf, 0, sizeof(buf));
	buf_size = min(count, sizeof(buf) -  1);
	if (copy_from_user(buf, user_buf, buf_size))
		return -EFAULT;
	if (sscanf(buf, "%d", &csr) != 1)
		return -EFAULT;

	iwl_pcie_dump_csr(trans);

	return count;
}

static ssize_t iwl_dbgfs_fh_reg_read(struct file *file,
				     char __user *user_buf,
				     size_t count, loff_t *ppos)
{
	struct iwl_trans *trans = file->private_data;
	char *buf = NULL;
	ssize_t ret;

	ret = iwl_dump_fh(trans, &buf);
	if (ret < 0)
		return ret;
	if (!buf)
		return -EINVAL;
	ret = simple_read_from_buffer(user_buf, count, ppos, buf, ret);
	kfree(buf);
	return ret;
}

DEBUGFS_READ_WRITE_FILE_OPS(interrupt);
DEBUGFS_READ_FILE_OPS(fh_reg);
DEBUGFS_READ_FILE_OPS(rx_queue);
DEBUGFS_READ_FILE_OPS(tx_queue);
DEBUGFS_WRITE_FILE_OPS(csr);

/*
 * Create the debugfs files and directories
 *
 */
static int iwl_trans_pcie_dbgfs_register(struct iwl_trans *trans,
					 struct dentry *dir)
{
	DEBUGFS_ADD_FILE(rx_queue, dir, S_IRUSR);
	DEBUGFS_ADD_FILE(tx_queue, dir, S_IRUSR);
	DEBUGFS_ADD_FILE(interrupt, dir, S_IWUSR | S_IRUSR);
	DEBUGFS_ADD_FILE(csr, dir, S_IWUSR);
	DEBUGFS_ADD_FILE(fh_reg, dir, S_IRUSR);
	return 0;

err:
	IWL_ERR(trans, "failed to create the trans debugfs entry\n");
	return -ENOMEM;
}

static u32 iwl_trans_pcie_get_cmdlen(struct iwl_tfd *tfd)
{
	u32 cmdlen = 0;
	int i;

	for (i = 0; i < IWL_NUM_OF_TBS; i++)
		cmdlen += iwl_pcie_tfd_tb_get_len(tfd, i);

	return cmdlen;
}

static const struct {
	u32 start, end;
} iwl_prph_dump_addr[] = {
	{ .start = 0x00a00000, .end = 0x00a00000 },
	{ .start = 0x00a0000c, .end = 0x00a00024 },
	{ .start = 0x00a0002c, .end = 0x00a0003c },
	{ .start = 0x00a00410, .end = 0x00a00418 },
	{ .start = 0x00a00420, .end = 0x00a00420 },
	{ .start = 0x00a00428, .end = 0x00a00428 },
	{ .start = 0x00a00430, .end = 0x00a0043c },
	{ .start = 0x00a00444, .end = 0x00a00444 },
	{ .start = 0x00a004c0, .end = 0x00a004cc },
	{ .start = 0x00a004d8, .end = 0x00a004d8 },
	{ .start = 0x00a004e0, .end = 0x00a004f0 },
	{ .start = 0x00a00840, .end = 0x00a00840 },
	{ .start = 0x00a00850, .end = 0x00a00858 },
	{ .start = 0x00a01004, .end = 0x00a01008 },
	{ .start = 0x00a01010, .end = 0x00a01010 },
	{ .start = 0x00a01018, .end = 0x00a01018 },
	{ .start = 0x00a01024, .end = 0x00a01024 },
	{ .start = 0x00a0102c, .end = 0x00a01034 },
	{ .start = 0x00a0103c, .end = 0x00a01040 },
	{ .start = 0x00a01048, .end = 0x00a01094 },
	{ .start = 0x00a01c00, .end = 0x00a01c20 },
	{ .start = 0x00a01c58, .end = 0x00a01c58 },
	{ .start = 0x00a01c7c, .end = 0x00a01c7c },
	{ .start = 0x00a01c28, .end = 0x00a01c54 },
	{ .start = 0x00a01c5c, .end = 0x00a01c5c },
	{ .start = 0x00a01c84, .end = 0x00a01c84 },
	{ .start = 0x00a01ce0, .end = 0x00a01d0c },
	{ .start = 0x00a01d18, .end = 0x00a01d20 },
	{ .start = 0x00a01d2c, .end = 0x00a01d30 },
	{ .start = 0x00a01d40, .end = 0x00a01d5c },
	{ .start = 0x00a01d80, .end = 0x00a01d80 },
	{ .start = 0x00a01d98, .end = 0x00a01d98 },
	{ .start = 0x00a01dc0, .end = 0x00a01dfc },
	{ .start = 0x00a01e00, .end = 0x00a01e2c },
	{ .start = 0x00a01e40, .end = 0x00a01e60 },
	{ .start = 0x00a01e84, .end = 0x00a01e90 },
	{ .start = 0x00a01e9c, .end = 0x00a01ec4 },
	{ .start = 0x00a01ed0, .end = 0x00a01ed0 },
	{ .start = 0x00a01f00, .end = 0x00a01f14 },
	{ .start = 0x00a01f44, .end = 0x00a01f58 },
	{ .start = 0x00a01f80, .end = 0x00a01fa8 },
	{ .start = 0x00a01fb0, .end = 0x00a01fbc },
	{ .start = 0x00a01ff8, .end = 0x00a01ffc },
	{ .start = 0x00a02000, .end = 0x00a02048 },
	{ .start = 0x00a02068, .end = 0x00a020f0 },
	{ .start = 0x00a02100, .end = 0x00a02118 },
	{ .start = 0x00a02140, .end = 0x00a0214c },
	{ .start = 0x00a02168, .end = 0x00a0218c },
	{ .start = 0x00a021c0, .end = 0x00a021c0 },
	{ .start = 0x00a02400, .end = 0x00a02410 },
	{ .start = 0x00a02418, .end = 0x00a02420 },
	{ .start = 0x00a02428, .end = 0x00a0242c },
	{ .start = 0x00a02434, .end = 0x00a02434 },
	{ .start = 0x00a02440, .end = 0x00a02460 },
	{ .start = 0x00a02468, .end = 0x00a024b0 },
	{ .start = 0x00a024c8, .end = 0x00a024cc },
	{ .start = 0x00a02500, .end = 0x00a02504 },
	{ .start = 0x00a0250c, .end = 0x00a02510 },
	{ .start = 0x00a02540, .end = 0x00a02554 },
	{ .start = 0x00a02580, .end = 0x00a025f4 },
	{ .start = 0x00a02600, .end = 0x00a0260c },
	{ .start = 0x00a02648, .end = 0x00a02650 },
	{ .start = 0x00a02680, .end = 0x00a02680 },
	{ .start = 0x00a026c0, .end = 0x00a026d0 },
	{ .start = 0x00a02700, .end = 0x00a0270c },
	{ .start = 0x00a02804, .end = 0x00a02804 },
	{ .start = 0x00a02818, .end = 0x00a0281c },
	{ .start = 0x00a02c00, .end = 0x00a02db4 },
	{ .start = 0x00a02df4, .end = 0x00a02fb0 },
	{ .start = 0x00a03000, .end = 0x00a03014 },
	{ .start = 0x00a0301c, .end = 0x00a0302c },
	{ .start = 0x00a03034, .end = 0x00a03038 },
	{ .start = 0x00a03040, .end = 0x00a03048 },
	{ .start = 0x00a03060, .end = 0x00a03068 },
	{ .start = 0x00a03070, .end = 0x00a03074 },
	{ .start = 0x00a0307c, .end = 0x00a0307c },
	{ .start = 0x00a03080, .end = 0x00a03084 },
	{ .start = 0x00a0308c, .end = 0x00a03090 },
	{ .start = 0x00a03098, .end = 0x00a03098 },
	{ .start = 0x00a030a0, .end = 0x00a030a0 },
	{ .start = 0x00a030a8, .end = 0x00a030b4 },
	{ .start = 0x00a030bc, .end = 0x00a030bc },
	{ .start = 0x00a030c0, .end = 0x00a0312c },
	{ .start = 0x00a03c00, .end = 0x00a03c5c },
	{ .start = 0x00a04400, .end = 0x00a04454 },
	{ .start = 0x00a04460, .end = 0x00a04474 },
	{ .start = 0x00a044c0, .end = 0x00a044ec },
	{ .start = 0x00a04500, .end = 0x00a04504 },
	{ .start = 0x00a04510, .end = 0x00a04538 },
	{ .start = 0x00a04540, .end = 0x00a04548 },
	{ .start = 0x00a04560, .end = 0x00a0457c },
	{ .start = 0x00a04590, .end = 0x00a04598 },
	{ .start = 0x00a045c0, .end = 0x00a045f4 },
};

static u32 iwl_trans_pcie_dump_prph(struct iwl_trans *trans,
				    struct iwl_fw_error_dump_data **data)
{
	struct iwl_fw_error_dump_prph *prph;
	unsigned long flags;
	u32 prph_len = 0, i;

	if (!iwl_trans_grab_nic_access(trans, false, &flags))
		return 0;

	for (i = 0; i < ARRAY_SIZE(iwl_prph_dump_addr); i++) {
		/* The range includes both boundaries */
		int num_bytes_in_chunk = iwl_prph_dump_addr[i].end -
			 iwl_prph_dump_addr[i].start + 4;
		int reg;
		__le32 *val;

		prph_len += sizeof(*data) + sizeof(*prph) +
			num_bytes_in_chunk;

		(*data)->type = cpu_to_le32(IWL_FW_ERROR_DUMP_PRPH);
		(*data)->len = cpu_to_le32(sizeof(*prph) +
					num_bytes_in_chunk);
		prph = (void *)(*data)->data;
		prph->prph_start = cpu_to_le32(iwl_prph_dump_addr[i].start);
		val = (void *)prph->data;

		for (reg = iwl_prph_dump_addr[i].start;
		     reg <= iwl_prph_dump_addr[i].end;
		     reg += 4)
			*val++ = cpu_to_le32(iwl_trans_pcie_read_prph(trans,
								      reg));
		*data = iwl_fw_error_next_data(*data);
	}

	iwl_trans_release_nic_access(trans, &flags);

	return prph_len;
}

#define IWL_CSR_TO_DUMP (0x250)

static u32 iwl_trans_pcie_dump_csr(struct iwl_trans *trans,
				   struct iwl_fw_error_dump_data **data)
{
	u32 csr_len = sizeof(**data) + IWL_CSR_TO_DUMP;
	__le32 *val;
	int i;

	(*data)->type = cpu_to_le32(IWL_FW_ERROR_DUMP_CSR);
	(*data)->len = cpu_to_le32(IWL_CSR_TO_DUMP);
	val = (void *)(*data)->data;

	for (i = 0; i < IWL_CSR_TO_DUMP; i += 4)
		*val++ = cpu_to_le32(iwl_trans_pcie_read32(trans, i));

	*data = iwl_fw_error_next_data(*data);

	return csr_len;
}

static
struct iwl_trans_dump_data *iwl_trans_pcie_dump_data(struct iwl_trans *trans)
{
	struct iwl_trans_pcie *trans_pcie = IWL_TRANS_GET_PCIE_TRANS(trans);
	struct iwl_fw_error_dump_data *data;
	struct iwl_txq *cmdq = &trans_pcie->txq[trans_pcie->cmd_queue];
	struct iwl_fw_error_dump_txcmd *txcmd;
	struct iwl_trans_dump_data *dump_data;
	u32 len;
	int i, ptr;

<<<<<<< HEAD
	len = sizeof(*data) +
		cmdq->q.n_window * (sizeof(*txcmd) + TFD_MAX_PAYLOAD_SIZE);

=======
	/* transport dump header */
	len = sizeof(*dump_data);

	/* host commands */
	len += sizeof(*data) +
		cmdq->q.n_window * (sizeof(*txcmd) + TFD_MAX_PAYLOAD_SIZE);

	/* CSR registers */
	len += sizeof(*data) + IWL_CSR_TO_DUMP;

	/* PRPH registers */
	for (i = 0; i < ARRAY_SIZE(iwl_prph_dump_addr); i++) {
		/* The range includes both boundaries */
		int num_bytes_in_chunk = iwl_prph_dump_addr[i].end -
			iwl_prph_dump_addr[i].start + 4;

		len += sizeof(*data) + sizeof(struct iwl_fw_error_dump_prph) +
			num_bytes_in_chunk;
	}

	/* FW monitor */
>>>>>>> bac98320
	if (trans_pcie->fw_mon_page)
		len += sizeof(*data) + sizeof(struct iwl_fw_error_dump_fw_mon) +
			trans_pcie->fw_mon_size;

<<<<<<< HEAD
	if (!buf)
		return len;
=======
	dump_data = vzalloc(len);
	if (!dump_data)
		return NULL;
>>>>>>> bac98320

	len = 0;
	data = (void *)dump_data->data;
	data->type = cpu_to_le32(IWL_FW_ERROR_DUMP_TXCMD);
	txcmd = (void *)data->data;
	spin_lock_bh(&cmdq->lock);
	ptr = cmdq->q.write_ptr;
	for (i = 0; i < cmdq->q.n_window; i++) {
		u8 idx = get_cmd_index(&cmdq->q, ptr);
		u32 caplen, cmdlen;

		cmdlen = iwl_trans_pcie_get_cmdlen(&cmdq->tfds[ptr]);
		caplen = min_t(u32, TFD_MAX_PAYLOAD_SIZE, cmdlen);

		if (cmdlen) {
			len += sizeof(*txcmd) + caplen;
			txcmd->cmdlen = cpu_to_le32(cmdlen);
			txcmd->caplen = cpu_to_le32(caplen);
			memcpy(txcmd->data, cmdq->entries[idx].cmd, caplen);
			txcmd = (void *)((u8 *)txcmd->data + caplen);
		}

		ptr = iwl_queue_dec_wrap(ptr);
	}
	spin_unlock_bh(&cmdq->lock);

	data->len = cpu_to_le32(len);
	len += sizeof(*data);
<<<<<<< HEAD
=======
	data = iwl_fw_error_next_data(data);

	len += iwl_trans_pcie_dump_prph(trans, &data);
	len += iwl_trans_pcie_dump_csr(trans, &data);
	/* data is already pointing to the next section */
>>>>>>> bac98320

	if (trans_pcie->fw_mon_page) {
		struct iwl_fw_error_dump_fw_mon *fw_mon_data;

<<<<<<< HEAD
		data = iwl_fw_error_next_data(data);
=======
>>>>>>> bac98320
		data->type = cpu_to_le32(IWL_FW_ERROR_DUMP_FW_MONITOR);
		data->len = cpu_to_le32(trans_pcie->fw_mon_size +
					sizeof(*fw_mon_data));
		fw_mon_data = (void *)data->data;
		fw_mon_data->fw_mon_wr_ptr =
			cpu_to_le32(iwl_read_prph(trans, MON_BUFF_WRPTR));
		fw_mon_data->fw_mon_cycle_cnt =
			cpu_to_le32(iwl_read_prph(trans, MON_BUFF_CYCLE_CNT));
		fw_mon_data->fw_mon_base_ptr =
			cpu_to_le32(iwl_read_prph(trans, MON_BUFF_BASE_ADDR));

		/*
		 * The firmware is now asserted, it won't write anything to
		 * the buffer. CPU can take ownership to fetch the data.
		 * The buffer will be handed back to the device before the
		 * firmware will be restarted.
		 */
		dma_sync_single_for_cpu(trans->dev, trans_pcie->fw_mon_phys,
					trans_pcie->fw_mon_size,
					DMA_FROM_DEVICE);
		memcpy(fw_mon_data->data, page_address(trans_pcie->fw_mon_page),
		       trans_pcie->fw_mon_size);

		len += sizeof(*data) + sizeof(*fw_mon_data) +
			trans_pcie->fw_mon_size;
	}

<<<<<<< HEAD
	return len;
=======
	dump_data->len = len;

	return dump_data;
>>>>>>> bac98320
}
#else
static int iwl_trans_pcie_dbgfs_register(struct iwl_trans *trans,
					 struct dentry *dir)
{
	return 0;
}
#endif /*CONFIG_IWLWIFI_DEBUGFS */

static const struct iwl_trans_ops trans_ops_pcie = {
	.start_hw = iwl_trans_pcie_start_hw,
	.op_mode_leave = iwl_trans_pcie_op_mode_leave,
	.fw_alive = iwl_trans_pcie_fw_alive,
	.start_fw = iwl_trans_pcie_start_fw,
	.stop_device = iwl_trans_pcie_stop_device,

	.d3_suspend = iwl_trans_pcie_d3_suspend,
	.d3_resume = iwl_trans_pcie_d3_resume,

	.send_cmd = iwl_trans_pcie_send_hcmd,

	.tx = iwl_trans_pcie_tx,
	.reclaim = iwl_trans_pcie_reclaim,

	.txq_disable = iwl_trans_pcie_txq_disable,
	.txq_enable = iwl_trans_pcie_txq_enable,

	.dbgfs_register = iwl_trans_pcie_dbgfs_register,

	.wait_tx_queue_empty = iwl_trans_pcie_wait_txq_empty,

	.write8 = iwl_trans_pcie_write8,
	.write32 = iwl_trans_pcie_write32,
	.read32 = iwl_trans_pcie_read32,
	.read_prph = iwl_trans_pcie_read_prph,
	.write_prph = iwl_trans_pcie_write_prph,
	.read_mem = iwl_trans_pcie_read_mem,
	.write_mem = iwl_trans_pcie_write_mem,
	.configure = iwl_trans_pcie_configure,
	.set_pmi = iwl_trans_pcie_set_pmi,
	.grab_nic_access = iwl_trans_pcie_grab_nic_access,
	.release_nic_access = iwl_trans_pcie_release_nic_access,
	.set_bits_mask = iwl_trans_pcie_set_bits_mask,

#ifdef CONFIG_IWLWIFI_DEBUGFS
	.dump_data = iwl_trans_pcie_dump_data,
#endif
};

struct iwl_trans *iwl_trans_pcie_alloc(struct pci_dev *pdev,
				       const struct pci_device_id *ent,
				       const struct iwl_cfg *cfg)
{
	struct iwl_trans_pcie *trans_pcie;
	struct iwl_trans *trans;
	u16 pci_cmd;
	int err;

	trans = kzalloc(sizeof(struct iwl_trans) +
			sizeof(struct iwl_trans_pcie), GFP_KERNEL);
	if (!trans) {
		err = -ENOMEM;
		goto out;
	}

	trans_pcie = IWL_TRANS_GET_PCIE_TRANS(trans);

	trans->ops = &trans_ops_pcie;
	trans->cfg = cfg;
	trans_lockdep_init(trans);
	trans_pcie->trans = trans;
	spin_lock_init(&trans_pcie->irq_lock);
	spin_lock_init(&trans_pcie->reg_lock);
	init_waitqueue_head(&trans_pcie->ucode_write_waitq);

	err = pci_enable_device(pdev);
	if (err)
		goto out_no_pci;

	if (!cfg->base_params->pcie_l1_allowed) {
		/*
		 * W/A - seems to solve weird behavior. We need to remove this
		 * if we don't want to stay in L1 all the time. This wastes a
		 * lot of power.
		 */
		pci_disable_link_state(pdev, PCIE_LINK_STATE_L0S |
				       PCIE_LINK_STATE_L1 |
				       PCIE_LINK_STATE_CLKPM);
	}

	pci_set_master(pdev);

	err = pci_set_dma_mask(pdev, DMA_BIT_MASK(36));
	if (!err)
		err = pci_set_consistent_dma_mask(pdev, DMA_BIT_MASK(36));
	if (err) {
		err = pci_set_dma_mask(pdev, DMA_BIT_MASK(32));
		if (!err)
			err = pci_set_consistent_dma_mask(pdev,
							  DMA_BIT_MASK(32));
		/* both attempts failed: */
		if (err) {
			dev_err(&pdev->dev, "No suitable DMA available\n");
			goto out_pci_disable_device;
		}
	}

	err = pci_request_regions(pdev, DRV_NAME);
	if (err) {
		dev_err(&pdev->dev, "pci_request_regions failed\n");
		goto out_pci_disable_device;
	}

	trans_pcie->hw_base = pci_ioremap_bar(pdev, 0);
	if (!trans_pcie->hw_base) {
		dev_err(&pdev->dev, "pci_ioremap_bar failed\n");
		err = -ENODEV;
		goto out_pci_release_regions;
	}

	/* We disable the RETRY_TIMEOUT register (0x41) to keep
	 * PCI Tx retries from interfering with C3 CPU state */
	pci_write_config_byte(pdev, PCI_CFG_RETRY_TIMEOUT, 0x00);

	trans->dev = &pdev->dev;
	trans_pcie->pci_dev = pdev;
	iwl_disable_interrupts(trans);

	err = pci_enable_msi(pdev);
	if (err) {
		dev_err(&pdev->dev, "pci_enable_msi failed(0X%x)\n", err);
		/* enable rfkill interrupt: hw bug w/a */
		pci_read_config_word(pdev, PCI_COMMAND, &pci_cmd);
		if (pci_cmd & PCI_COMMAND_INTX_DISABLE) {
			pci_cmd &= ~PCI_COMMAND_INTX_DISABLE;
			pci_write_config_word(pdev, PCI_COMMAND, pci_cmd);
		}
	}

	trans->hw_rev = iwl_read32(trans, CSR_HW_REV);
	/*
	 * In the 8000 HW family the format of the 4 bytes of CSR_HW_REV have
	 * changed, and now the revision step also includes bit 0-1 (no more
	 * "dash" value). To keep hw_rev backwards compatible - we'll store it
	 * in the old format.
	 */
	if (trans->cfg->device_family == IWL_DEVICE_FAMILY_8000)
		trans->hw_rev = (trans->hw_rev & 0xfff0) |
				((trans->hw_rev << 2) & 0xc);

	trans->hw_id = (pdev->device << 16) + pdev->subsystem_device;
	snprintf(trans->hw_id_str, sizeof(trans->hw_id_str),
		 "PCI ID: 0x%04X:0x%04X", pdev->device, pdev->subsystem_device);

	/* Initialize the wait queue for commands */
	init_waitqueue_head(&trans_pcie->wait_command_queue);

	snprintf(trans->dev_cmd_pool_name, sizeof(trans->dev_cmd_pool_name),
		 "iwl_cmd_pool:%s", dev_name(trans->dev));

	trans->dev_cmd_headroom = 0;
	trans->dev_cmd_pool =
		kmem_cache_create(trans->dev_cmd_pool_name,
				  sizeof(struct iwl_device_cmd)
				  + trans->dev_cmd_headroom,
				  sizeof(void *),
				  SLAB_HWCACHE_ALIGN,
				  NULL);

	if (!trans->dev_cmd_pool) {
		err = -ENOMEM;
		goto out_pci_disable_msi;
	}

	if (iwl_pcie_alloc_ict(trans))
		goto out_free_cmd_pool;

	err = request_threaded_irq(pdev->irq, iwl_pcie_isr,
				   iwl_pcie_irq_handler,
				   IRQF_SHARED, DRV_NAME, trans);
	if (err) {
		IWL_ERR(trans, "Error allocating IRQ %d\n", pdev->irq);
		goto out_free_ict;
	}

	trans_pcie->inta_mask = CSR_INI_SET_MASK;

	return trans;

out_free_ict:
	iwl_pcie_free_ict(trans);
out_free_cmd_pool:
	kmem_cache_destroy(trans->dev_cmd_pool);
out_pci_disable_msi:
	pci_disable_msi(pdev);
out_pci_release_regions:
	pci_release_regions(pdev);
out_pci_disable_device:
	pci_disable_device(pdev);
out_no_pci:
	kfree(trans);
out:
	return ERR_PTR(err);
}<|MERGE_RESOLUTION|>--- conflicted
+++ resolved
@@ -1944,11 +1944,6 @@
 	u32 len;
 	int i, ptr;
 
-<<<<<<< HEAD
-	len = sizeof(*data) +
-		cmdq->q.n_window * (sizeof(*txcmd) + TFD_MAX_PAYLOAD_SIZE);
-
-=======
 	/* transport dump header */
 	len = sizeof(*dump_data);
 
@@ -1970,19 +1965,13 @@
 	}
 
 	/* FW monitor */
->>>>>>> bac98320
 	if (trans_pcie->fw_mon_page)
 		len += sizeof(*data) + sizeof(struct iwl_fw_error_dump_fw_mon) +
 			trans_pcie->fw_mon_size;
 
-<<<<<<< HEAD
-	if (!buf)
-		return len;
-=======
 	dump_data = vzalloc(len);
 	if (!dump_data)
 		return NULL;
->>>>>>> bac98320
 
 	len = 0;
 	data = (void *)dump_data->data;
@@ -2011,22 +2000,15 @@
 
 	data->len = cpu_to_le32(len);
 	len += sizeof(*data);
-<<<<<<< HEAD
-=======
 	data = iwl_fw_error_next_data(data);
 
 	len += iwl_trans_pcie_dump_prph(trans, &data);
 	len += iwl_trans_pcie_dump_csr(trans, &data);
 	/* data is already pointing to the next section */
->>>>>>> bac98320
 
 	if (trans_pcie->fw_mon_page) {
 		struct iwl_fw_error_dump_fw_mon *fw_mon_data;
 
-<<<<<<< HEAD
-		data = iwl_fw_error_next_data(data);
-=======
->>>>>>> bac98320
 		data->type = cpu_to_le32(IWL_FW_ERROR_DUMP_FW_MONITOR);
 		data->len = cpu_to_le32(trans_pcie->fw_mon_size +
 					sizeof(*fw_mon_data));
@@ -2054,13 +2036,9 @@
 			trans_pcie->fw_mon_size;
 	}
 
-<<<<<<< HEAD
-	return len;
-=======
 	dump_data->len = len;
 
 	return dump_data;
->>>>>>> bac98320
 }
 #else
 static int iwl_trans_pcie_dbgfs_register(struct iwl_trans *trans,
