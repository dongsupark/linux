/******************************************************************************
 *
 * Copyright(c) 2005 - 2014 Intel Corporation. All rights reserved.
 *
 * This program is free software; you can redistribute it and/or modify it
 * under the terms of version 2 of the GNU General Public License as
 * published by the Free Software Foundation.
 *
 * This program is distributed in the hope that it will be useful, but WITHOUT
 * ANY WARRANTY; without even the implied warranty of MERCHANTABILITY or
 * FITNESS FOR A PARTICULAR PURPOSE.  See the GNU General Public License for
 * more details.
 *
 * You should have received a copy of the GNU General Public License along with
 * this program; if not, write to the Free Software Foundation, Inc.,
 * 51 Franklin Street, Fifth Floor, Boston, MA 02110, USA
 *
 * The full GNU General Public License is included in this distribution in the
 * file called LICENSE.
 *
 * Contact Information:
 *  Intel Linux Wireless <ilw@linux.intel.com>
 * Intel Corporation, 5200 N.E. Elam Young Parkway, Hillsboro, OR 97124-6497
 *
 *****************************************************************************/
#include <linux/kernel.h>
#include <linux/skbuff.h>
#include <linux/slab.h>
#include <net/mac80211.h>

#include <linux/netdevice.h>
#include <linux/etherdevice.h>
#include <linux/delay.h>

#include <linux/workqueue.h>
#include "rs.h"
#include "fw-api.h"
#include "sta.h"
#include "iwl-op-mode.h"
#include "mvm.h"

#define RS_NAME "iwl-mvm-rs"

#define NUM_TRY_BEFORE_ANT_TOGGLE       1
#define RS_LEGACY_RETRIES_PER_RATE      1
#define RS_HT_VHT_RETRIES_PER_RATE      2
#define RS_HT_VHT_RETRIES_PER_RATE_TW   1
#define RS_INITIAL_MIMO_NUM_RATES       3
#define RS_INITIAL_SISO_NUM_RATES       3
#define RS_INITIAL_LEGACY_NUM_RATES     LINK_QUAL_MAX_RETRY_NUM
#define RS_SECONDARY_LEGACY_NUM_RATES   LINK_QUAL_MAX_RETRY_NUM
#define RS_SECONDARY_SISO_NUM_RATES     3
#define RS_SECONDARY_SISO_RETRIES       1

#define IWL_RATE_MAX_WINDOW		62	/* # tx in history window */
#define IWL_RATE_MIN_FAILURE_TH		3	/* min failures to calc tpt */
#define IWL_RATE_MIN_SUCCESS_TH		8	/* min successes to calc tpt */

/* max allowed rate miss before sync LQ cmd */
#define IWL_MISSED_RATE_MAX		15
#define RS_STAY_IN_COLUMN_TIMEOUT       (5*HZ)
#define RS_IDLE_TIMEOUT                 (5*HZ)

static u8 rs_ht_to_legacy[] = {
	[IWL_RATE_MCS_0_INDEX] = IWL_RATE_6M_INDEX,
	[IWL_RATE_MCS_1_INDEX] = IWL_RATE_9M_INDEX,
	[IWL_RATE_MCS_2_INDEX] = IWL_RATE_12M_INDEX,
	[IWL_RATE_MCS_3_INDEX] = IWL_RATE_18M_INDEX,
	[IWL_RATE_MCS_4_INDEX] = IWL_RATE_24M_INDEX,
	[IWL_RATE_MCS_5_INDEX] = IWL_RATE_36M_INDEX,
	[IWL_RATE_MCS_6_INDEX] = IWL_RATE_48M_INDEX,
	[IWL_RATE_MCS_7_INDEX] = IWL_RATE_54M_INDEX,
	[IWL_RATE_MCS_8_INDEX] = IWL_RATE_54M_INDEX,
	[IWL_RATE_MCS_9_INDEX] = IWL_RATE_54M_INDEX,
};

static const u8 ant_toggle_lookup[] = {
	[ANT_NONE] = ANT_NONE,
	[ANT_A] = ANT_B,
	[ANT_B] = ANT_C,
	[ANT_AB] = ANT_BC,
	[ANT_C] = ANT_A,
	[ANT_AC] = ANT_AB,
	[ANT_BC] = ANT_AC,
	[ANT_ABC] = ANT_ABC,
};

#define IWL_DECLARE_RATE_INFO(r, s, rp, rn)			      \
	[IWL_RATE_##r##M_INDEX] = { IWL_RATE_##r##M_PLCP,	      \
				    IWL_RATE_HT_SISO_MCS_##s##_PLCP,  \
				    IWL_RATE_HT_MIMO2_MCS_##s##_PLCP, \
				    IWL_RATE_VHT_SISO_MCS_##s##_PLCP, \
				    IWL_RATE_VHT_MIMO2_MCS_##s##_PLCP,\
				    IWL_RATE_##rp##M_INDEX,	      \
				    IWL_RATE_##rn##M_INDEX }

#define IWL_DECLARE_MCS_RATE(s)						  \
	[IWL_RATE_MCS_##s##_INDEX] = { IWL_RATE_INVM_PLCP,		  \
				       IWL_RATE_HT_SISO_MCS_##s##_PLCP,	  \
				       IWL_RATE_HT_MIMO2_MCS_##s##_PLCP,  \
				       IWL_RATE_VHT_SISO_MCS_##s##_PLCP,  \
				       IWL_RATE_VHT_MIMO2_MCS_##s##_PLCP, \
				       IWL_RATE_INVM_INDEX,	          \
				       IWL_RATE_INVM_INDEX }

/*
 * Parameter order:
 *   rate, ht rate, prev rate, next rate
 *
 * If there isn't a valid next or previous rate then INV is used which
 * maps to IWL_RATE_INVALID
 *
 */
static const struct iwl_rs_rate_info iwl_rates[IWL_RATE_COUNT] = {
	IWL_DECLARE_RATE_INFO(1, INV, INV, 2),   /*  1mbps */
	IWL_DECLARE_RATE_INFO(2, INV, 1, 5),     /*  2mbps */
	IWL_DECLARE_RATE_INFO(5, INV, 2, 11),    /*5.5mbps */
	IWL_DECLARE_RATE_INFO(11, INV, 9, 12),   /* 11mbps */
	IWL_DECLARE_RATE_INFO(6, 0, 5, 11),      /*  6mbps ; MCS 0 */
	IWL_DECLARE_RATE_INFO(9, INV, 6, 11),    /*  9mbps */
	IWL_DECLARE_RATE_INFO(12, 1, 11, 18),    /* 12mbps ; MCS 1 */
	IWL_DECLARE_RATE_INFO(18, 2, 12, 24),    /* 18mbps ; MCS 2 */
	IWL_DECLARE_RATE_INFO(24, 3, 18, 36),    /* 24mbps ; MCS 3 */
	IWL_DECLARE_RATE_INFO(36, 4, 24, 48),    /* 36mbps ; MCS 4 */
	IWL_DECLARE_RATE_INFO(48, 5, 36, 54),    /* 48mbps ; MCS 5 */
	IWL_DECLARE_RATE_INFO(54, 6, 48, INV),   /* 54mbps ; MCS 6 */
	IWL_DECLARE_MCS_RATE(7),                 /* MCS 7 */
	IWL_DECLARE_MCS_RATE(8),                 /* MCS 8 */
	IWL_DECLARE_MCS_RATE(9),                 /* MCS 9 */
};

enum rs_action {
	RS_ACTION_STAY = 0,
	RS_ACTION_DOWNSCALE = -1,
	RS_ACTION_UPSCALE = 1,
};

enum rs_column_mode {
	RS_INVALID = 0,
	RS_LEGACY,
	RS_SISO,
	RS_MIMO2,
};

#define MAX_NEXT_COLUMNS 7
#define MAX_COLUMN_CHECKS 3

typedef bool (*allow_column_func_t) (struct iwl_mvm *mvm,
				     struct ieee80211_sta *sta,
				     struct iwl_scale_tbl_info *tbl);

struct rs_tx_column {
	enum rs_column_mode mode;
	u8 ant;
	bool sgi;
	enum rs_column next_columns[MAX_NEXT_COLUMNS];
	allow_column_func_t checks[MAX_COLUMN_CHECKS];
};

static bool rs_mimo_allow(struct iwl_mvm *mvm, struct ieee80211_sta *sta,
			  struct iwl_scale_tbl_info *tbl)
{
	if (!sta->ht_cap.ht_supported)
		return false;

	if (sta->smps_mode == IEEE80211_SMPS_STATIC)
		return false;

	if (num_of_ant(mvm->fw->valid_tx_ant) < 2)
		return false;

	if (!iwl_mvm_bt_coex_is_mimo_allowed(mvm, sta))
		return false;

	return true;
}

static bool rs_siso_allow(struct iwl_mvm *mvm, struct ieee80211_sta *sta,
			  struct iwl_scale_tbl_info *tbl)
{
	if (!sta->ht_cap.ht_supported)
		return false;

	return true;
}

static bool rs_sgi_allow(struct iwl_mvm *mvm, struct ieee80211_sta *sta,
			 struct iwl_scale_tbl_info *tbl)
{
	struct rs_rate *rate = &tbl->rate;
	struct ieee80211_sta_ht_cap *ht_cap = &sta->ht_cap;
	struct ieee80211_sta_vht_cap *vht_cap = &sta->vht_cap;

	if (is_ht20(rate) && (ht_cap->cap &
			     IEEE80211_HT_CAP_SGI_20))
		return true;
	if (is_ht40(rate) && (ht_cap->cap &
			     IEEE80211_HT_CAP_SGI_40))
		return true;
	if (is_ht80(rate) && (vht_cap->cap &
			     IEEE80211_VHT_CAP_SHORT_GI_80))
		return true;

	return false;
}

static const struct rs_tx_column rs_tx_columns[] = {
	[RS_COLUMN_LEGACY_ANT_A] = {
		.mode = RS_LEGACY,
		.ant = ANT_A,
		.next_columns = {
			RS_COLUMN_LEGACY_ANT_B,
			RS_COLUMN_SISO_ANT_A,
			RS_COLUMN_MIMO2,
			RS_COLUMN_INVALID,
			RS_COLUMN_INVALID,
			RS_COLUMN_INVALID,
			RS_COLUMN_INVALID,
		},
	},
	[RS_COLUMN_LEGACY_ANT_B] = {
		.mode = RS_LEGACY,
		.ant = ANT_B,
		.next_columns = {
			RS_COLUMN_LEGACY_ANT_A,
			RS_COLUMN_SISO_ANT_B,
			RS_COLUMN_MIMO2,
			RS_COLUMN_INVALID,
			RS_COLUMN_INVALID,
			RS_COLUMN_INVALID,
			RS_COLUMN_INVALID,
		},
	},
	[RS_COLUMN_SISO_ANT_A] = {
		.mode = RS_SISO,
		.ant = ANT_A,
		.next_columns = {
			RS_COLUMN_SISO_ANT_B,
			RS_COLUMN_MIMO2,
			RS_COLUMN_SISO_ANT_A_SGI,
			RS_COLUMN_LEGACY_ANT_A,
			RS_COLUMN_LEGACY_ANT_B,
			RS_COLUMN_INVALID,
			RS_COLUMN_INVALID,
		},
		.checks = {
			rs_siso_allow,
		},
	},
	[RS_COLUMN_SISO_ANT_B] = {
		.mode = RS_SISO,
		.ant = ANT_B,
		.next_columns = {
			RS_COLUMN_SISO_ANT_A,
			RS_COLUMN_MIMO2,
			RS_COLUMN_SISO_ANT_B_SGI,
			RS_COLUMN_LEGACY_ANT_A,
			RS_COLUMN_LEGACY_ANT_B,
			RS_COLUMN_INVALID,
			RS_COLUMN_INVALID,
		},
		.checks = {
			rs_siso_allow,
		},
	},
	[RS_COLUMN_SISO_ANT_A_SGI] = {
		.mode = RS_SISO,
		.ant = ANT_A,
		.sgi = true,
		.next_columns = {
			RS_COLUMN_SISO_ANT_B_SGI,
			RS_COLUMN_MIMO2_SGI,
			RS_COLUMN_SISO_ANT_A,
			RS_COLUMN_LEGACY_ANT_A,
			RS_COLUMN_LEGACY_ANT_B,
			RS_COLUMN_INVALID,
			RS_COLUMN_INVALID,
		},
		.checks = {
			rs_siso_allow,
			rs_sgi_allow,
		},
	},
	[RS_COLUMN_SISO_ANT_B_SGI] = {
		.mode = RS_SISO,
		.ant = ANT_B,
		.sgi = true,
		.next_columns = {
			RS_COLUMN_SISO_ANT_A_SGI,
			RS_COLUMN_MIMO2_SGI,
			RS_COLUMN_SISO_ANT_B,
			RS_COLUMN_LEGACY_ANT_A,
			RS_COLUMN_LEGACY_ANT_B,
			RS_COLUMN_INVALID,
			RS_COLUMN_INVALID,
		},
		.checks = {
			rs_siso_allow,
			rs_sgi_allow,
		},
	},
	[RS_COLUMN_MIMO2] = {
		.mode = RS_MIMO2,
		.ant = ANT_AB,
		.next_columns = {
			RS_COLUMN_SISO_ANT_A,
			RS_COLUMN_MIMO2_SGI,
			RS_COLUMN_LEGACY_ANT_A,
			RS_COLUMN_LEGACY_ANT_B,
			RS_COLUMN_INVALID,
			RS_COLUMN_INVALID,
			RS_COLUMN_INVALID,
		},
		.checks = {
			rs_mimo_allow,
		},
	},
	[RS_COLUMN_MIMO2_SGI] = {
		.mode = RS_MIMO2,
		.ant = ANT_AB,
		.sgi = true,
		.next_columns = {
			RS_COLUMN_SISO_ANT_A_SGI,
			RS_COLUMN_MIMO2,
			RS_COLUMN_LEGACY_ANT_A,
			RS_COLUMN_LEGACY_ANT_B,
			RS_COLUMN_INVALID,
			RS_COLUMN_INVALID,
			RS_COLUMN_INVALID,
		},
		.checks = {
			rs_mimo_allow,
			rs_sgi_allow,
		},
	},
};

static inline u8 rs_extract_rate(u32 rate_n_flags)
{
	/* also works for HT because bits 7:6 are zero there */
	return (u8)(rate_n_flags & RATE_LEGACY_RATE_MSK);
}

static int iwl_hwrate_to_plcp_idx(u32 rate_n_flags)
{
	int idx = 0;

	if (rate_n_flags & RATE_MCS_HT_MSK) {
		idx = rate_n_flags & RATE_HT_MCS_RATE_CODE_MSK;
		idx += IWL_RATE_MCS_0_INDEX;

		/* skip 9M not supported in HT*/
		if (idx >= IWL_RATE_9M_INDEX)
			idx += 1;
		if ((idx >= IWL_FIRST_HT_RATE) && (idx <= IWL_LAST_HT_RATE))
			return idx;
	} else if (rate_n_flags & RATE_MCS_VHT_MSK) {
		idx = rate_n_flags & RATE_VHT_MCS_RATE_CODE_MSK;
		idx += IWL_RATE_MCS_0_INDEX;

		/* skip 9M not supported in VHT*/
		if (idx >= IWL_RATE_9M_INDEX)
			idx++;
		if ((idx >= IWL_FIRST_VHT_RATE) && (idx <= IWL_LAST_VHT_RATE))
			return idx;
	} else {
		/* legacy rate format, search for match in table */

		u8 legacy_rate = rs_extract_rate(rate_n_flags);
		for (idx = 0; idx < ARRAY_SIZE(iwl_rates); idx++)
			if (iwl_rates[idx].plcp == legacy_rate)
				return idx;
	}

	return IWL_RATE_INVALID;
}

static void rs_rate_scale_perform(struct iwl_mvm *mvm,
				   struct sk_buff *skb,
				   struct ieee80211_sta *sta,
				   struct iwl_lq_sta *lq_sta);
static void rs_fill_lq_cmd(struct iwl_mvm *mvm,
			   struct ieee80211_sta *sta,
			   struct iwl_lq_sta *lq_sta,
			   const struct rs_rate *initial_rate);
static void rs_stay_in_table(struct iwl_lq_sta *lq_sta, bool force_search);

/**
 * The following tables contain the expected throughput metrics for all rates
 *
 *	1, 2, 5.5, 11, 6, 9, 12, 18, 24, 36, 48, 54, 60 MBits
 *
 * where invalid entries are zeros.
 *
 * CCK rates are only valid in legacy table and will only be used in G
 * (2.4 GHz) band.
 */

static const u16 expected_tpt_legacy[IWL_RATE_COUNT] = {
	7, 13, 35, 58, 40, 57, 72, 98, 121, 154, 177, 186, 0, 0, 0
};

/* Expected TpT tables. 4 indexes:
 * 0 - NGI, 1 - SGI, 2 - AGG+NGI, 3 - AGG+SGI
 */
static const u16 expected_tpt_siso_20MHz[4][IWL_RATE_COUNT] = {
	{0, 0, 0, 0, 42, 0,  76, 102, 124, 159, 183, 193, 202, 216, 0},
	{0, 0, 0, 0, 46, 0,  82, 110, 132, 168, 192, 202, 210, 225, 0},
	{0, 0, 0, 0, 49, 0,  97, 145, 192, 285, 375, 420, 464, 551, 0},
	{0, 0, 0, 0, 54, 0, 108, 160, 213, 315, 415, 465, 513, 608, 0},
};

static const u16 expected_tpt_siso_40MHz[4][IWL_RATE_COUNT] = {
	{0, 0, 0, 0,  77, 0, 127, 160, 184, 220, 242, 250,  257,  269,  275},
	{0, 0, 0, 0,  83, 0, 135, 169, 193, 229, 250, 257,  264,  275,  280},
	{0, 0, 0, 0, 101, 0, 199, 295, 389, 570, 744, 828,  911, 1070, 1173},
	{0, 0, 0, 0, 112, 0, 220, 326, 429, 629, 819, 912, 1000, 1173, 1284},
};

static const u16 expected_tpt_siso_80MHz[4][IWL_RATE_COUNT] = {
	{0, 0, 0, 0, 130, 0, 191, 223, 244,  273,  288,  294,  298,  305,  308},
	{0, 0, 0, 0, 138, 0, 200, 231, 251,  279,  293,  298,  302,  308,  312},
	{0, 0, 0, 0, 217, 0, 429, 634, 834, 1220, 1585, 1760, 1931, 2258, 2466},
	{0, 0, 0, 0, 241, 0, 475, 701, 921, 1343, 1741, 1931, 2117, 2468, 2691},
};

static const u16 expected_tpt_mimo2_20MHz[4][IWL_RATE_COUNT] = {
	{0, 0, 0, 0,  74, 0, 123, 155, 179, 213, 235, 243, 250,  261, 0},
	{0, 0, 0, 0,  81, 0, 131, 164, 187, 221, 242, 250, 256,  267, 0},
	{0, 0, 0, 0,  98, 0, 193, 286, 375, 550, 718, 799, 878, 1032, 0},
	{0, 0, 0, 0, 109, 0, 214, 316, 414, 607, 790, 879, 965, 1132, 0},
};

static const u16 expected_tpt_mimo2_40MHz[4][IWL_RATE_COUNT] = {
	{0, 0, 0, 0, 123, 0, 182, 214, 235,  264,  279,  285,  289,  296,  300},
	{0, 0, 0, 0, 131, 0, 191, 222, 242,  270,  284,  289,  293,  300,  303},
	{0, 0, 0, 0, 200, 0, 390, 571, 741, 1067, 1365, 1505, 1640, 1894, 2053},
	{0, 0, 0, 0, 221, 0, 430, 630, 816, 1169, 1490, 1641, 1784, 2053, 2221},
};

static const u16 expected_tpt_mimo2_80MHz[4][IWL_RATE_COUNT] = {
	{0, 0, 0, 0, 182, 0, 240,  264,  278,  299,  308,  311,  313,  317,  319},
	{0, 0, 0, 0, 190, 0, 247,  269,  282,  302,  310,  313,  315,  319,  320},
	{0, 0, 0, 0, 428, 0, 833, 1215, 1577, 2254, 2863, 3147, 3418, 3913, 4219},
	{0, 0, 0, 0, 474, 0, 920, 1338, 1732, 2464, 3116, 3418, 3705, 4225, 4545},
};

/* mbps, mcs */
static const struct iwl_rate_mcs_info iwl_rate_mcs[IWL_RATE_COUNT] = {
	{  "1", "BPSK DSSS"},
	{  "2", "QPSK DSSS"},
	{"5.5", "BPSK CCK"},
	{ "11", "QPSK CCK"},
	{  "6", "BPSK 1/2"},
	{  "9", "BPSK 1/2"},
	{ "12", "QPSK 1/2"},
	{ "18", "QPSK 3/4"},
	{ "24", "16QAM 1/2"},
	{ "36", "16QAM 3/4"},
	{ "48", "64QAM 2/3"},
	{ "54", "64QAM 3/4"},
	{ "60", "64QAM 5/6"},
};

#define MCS_INDEX_PER_STREAM	(8)

static const char *rs_pretty_ant(u8 ant)
{
	static const char * const ant_name[] = {
		[ANT_NONE] = "None",
		[ANT_A]    = "A",
		[ANT_B]    = "B",
		[ANT_AB]   = "AB",
		[ANT_C]    = "C",
		[ANT_AC]   = "AC",
		[ANT_BC]   = "BC",
		[ANT_ABC]  = "ABC",
	};

	if (ant > ANT_ABC)
		return "UNKNOWN";

	return ant_name[ant];
}

static const char *rs_pretty_lq_type(enum iwl_table_type type)
{
	static const char * const lq_types[] = {
		[LQ_NONE] = "NONE",
		[LQ_LEGACY_A] = "LEGACY_A",
		[LQ_LEGACY_G] = "LEGACY_G",
		[LQ_HT_SISO] = "HT SISO",
		[LQ_HT_MIMO2] = "HT MIMO",
		[LQ_VHT_SISO] = "VHT SISO",
		[LQ_VHT_MIMO2] = "VHT MIMO",
	};

	if (type < LQ_NONE || type >= LQ_MAX)
		return "UNKNOWN";

	return lq_types[type];
}

static inline void rs_dump_rate(struct iwl_mvm *mvm, const struct rs_rate *rate,
				const char *prefix)
{
	IWL_DEBUG_RATE(mvm, "%s: (%s: %d) ANT: %s BW: %d SGI: %d\n",
		       prefix, rs_pretty_lq_type(rate->type),
		       rate->index, rs_pretty_ant(rate->ant),
		       rate->bw, rate->sgi);
}

static void rs_rate_scale_clear_window(struct iwl_rate_scale_data *window)
{
	window->data = 0;
	window->success_counter = 0;
	window->success_ratio = IWL_INVALID_VALUE;
	window->counter = 0;
	window->average_tpt = IWL_INVALID_VALUE;
}

static void rs_rate_scale_clear_tbl_windows(struct iwl_mvm *mvm,
					    struct iwl_scale_tbl_info *tbl)
{
	int i;

	IWL_DEBUG_RATE(mvm, "Clearing up window stats\n");
	for (i = 0; i < IWL_RATE_COUNT; i++)
		rs_rate_scale_clear_window(&tbl->win[i]);

	for (i = 0; i < ARRAY_SIZE(tbl->tpc_win); i++)
		rs_rate_scale_clear_window(&tbl->tpc_win[i]);
}

static inline u8 rs_is_valid_ant(u8 valid_antenna, u8 ant_type)
{
	return (ant_type & valid_antenna) == ant_type;
}

static int rs_tl_turn_on_agg_for_tid(struct iwl_mvm *mvm,
				      struct iwl_lq_sta *lq_data, u8 tid,
				      struct ieee80211_sta *sta)
{
	int ret = -EAGAIN;

	IWL_DEBUG_HT(mvm, "Starting Tx agg: STA: %pM tid: %d\n",
		     sta->addr, tid);
	ret = ieee80211_start_tx_ba_session(sta, tid, 5000);
	if (ret == -EAGAIN) {
		/*
		 * driver and mac80211 is out of sync
		 * this might be cause by reloading firmware
		 * stop the tx ba session here
		 */
		IWL_ERR(mvm, "Fail start Tx agg on tid: %d\n",
			tid);
		ieee80211_stop_tx_ba_session(sta, tid);
	}
	return ret;
}

static void rs_tl_turn_on_agg(struct iwl_mvm *mvm, u8 tid,
			      struct iwl_lq_sta *lq_data,
			      struct ieee80211_sta *sta)
{
	if (tid < IWL_MAX_TID_COUNT)
		rs_tl_turn_on_agg_for_tid(mvm, lq_data, tid, sta);
	else
		IWL_ERR(mvm, "tid exceeds max TID count: %d/%d\n",
			tid, IWL_MAX_TID_COUNT);
}

static inline int get_num_of_ant_from_rate(u32 rate_n_flags)
{
	return !!(rate_n_flags & RATE_MCS_ANT_A_MSK) +
	       !!(rate_n_flags & RATE_MCS_ANT_B_MSK) +
	       !!(rate_n_flags & RATE_MCS_ANT_C_MSK);
}

/*
 * Static function to get the expected throughput from an iwl_scale_tbl_info
 * that wraps a NULL pointer check
 */
static s32 get_expected_tpt(struct iwl_scale_tbl_info *tbl, int rs_index)
{
	if (tbl->expected_tpt)
		return tbl->expected_tpt[rs_index];
	return 0;
}

/**
 * rs_collect_tx_data - Update the success/failure sliding window
 *
 * We keep a sliding window of the last 62 packets transmitted
 * at this rate.  window->data contains the bitmask of successful
 * packets.
 */
static int _rs_collect_tx_data(struct iwl_scale_tbl_info *tbl,
			       int scale_index, int attempts, int successes,
			       struct iwl_rate_scale_data *window)
{
	static const u64 mask = (((u64)1) << (IWL_RATE_MAX_WINDOW - 1));
	s32 fail_count, tpt;

	/* Get expected throughput */
	tpt = get_expected_tpt(tbl, scale_index);

	/*
	 * Keep track of only the latest 62 tx frame attempts in this rate's
	 * history window; anything older isn't really relevant any more.
	 * If we have filled up the sliding window, drop the oldest attempt;
	 * if the oldest attempt (highest bit in bitmap) shows "success",
	 * subtract "1" from the success counter (this is the main reason
	 * we keep these bitmaps!).
	 */
	while (attempts > 0) {
		if (window->counter >= IWL_RATE_MAX_WINDOW) {
			/* remove earliest */
			window->counter = IWL_RATE_MAX_WINDOW - 1;

			if (window->data & mask) {
				window->data &= ~mask;
				window->success_counter--;
			}
		}

		/* Increment frames-attempted counter */
		window->counter++;

		/* Shift bitmap by one frame to throw away oldest history */
		window->data <<= 1;

		/* Mark the most recent #successes attempts as successful */
		if (successes > 0) {
			window->success_counter++;
			window->data |= 0x1;
			successes--;
		}

		attempts--;
	}

	/* Calculate current success ratio, avoid divide-by-0! */
	if (window->counter > 0)
		window->success_ratio = 128 * (100 * window->success_counter)
					/ window->counter;
	else
		window->success_ratio = IWL_INVALID_VALUE;

	fail_count = window->counter - window->success_counter;

	/* Calculate average throughput, if we have enough history. */
	if ((fail_count >= IWL_RATE_MIN_FAILURE_TH) ||
	    (window->success_counter >= IWL_RATE_MIN_SUCCESS_TH))
		window->average_tpt = (window->success_ratio * tpt + 64) / 128;
	else
		window->average_tpt = IWL_INVALID_VALUE;

	return 0;
}

static int rs_collect_tx_data(struct iwl_lq_sta *lq_sta,
			      struct iwl_scale_tbl_info *tbl,
			      int scale_index, int attempts, int successes,
			      u8 reduced_txp)
{
	struct iwl_rate_scale_data *window = NULL;
	int ret;

	if (scale_index < 0 || scale_index >= IWL_RATE_COUNT)
		return -EINVAL;

	if (tbl->column != RS_COLUMN_INVALID) {
		lq_sta->tx_stats[tbl->column][scale_index].total += attempts;
		lq_sta->tx_stats[tbl->column][scale_index].success += successes;
	}

	/* Select window for current tx bit rate */
	window = &(tbl->win[scale_index]);

	ret = _rs_collect_tx_data(tbl, scale_index, attempts, successes,
				  window);
	if (ret)
		return ret;

	if (WARN_ON_ONCE(reduced_txp > TPC_MAX_REDUCTION))
		return -EINVAL;

	window = &tbl->tpc_win[reduced_txp];
	return _rs_collect_tx_data(tbl, scale_index, attempts, successes,
				   window);
}

/* Convert rs_rate object into ucode rate bitmask */
static u32 ucode_rate_from_rs_rate(struct iwl_mvm *mvm,
				  struct rs_rate *rate)
{
	u32 ucode_rate = 0;
	int index = rate->index;

	ucode_rate |= ((rate->ant << RATE_MCS_ANT_POS) &
			 RATE_MCS_ANT_ABC_MSK);

	if (is_legacy(rate)) {
		ucode_rate |= iwl_rates[index].plcp;
		if (index >= IWL_FIRST_CCK_RATE && index <= IWL_LAST_CCK_RATE)
			ucode_rate |= RATE_MCS_CCK_MSK;
		return ucode_rate;
	}

	if (is_ht(rate)) {
		if (index < IWL_FIRST_HT_RATE || index > IWL_LAST_HT_RATE) {
			IWL_ERR(mvm, "Invalid HT rate index %d\n", index);
			index = IWL_LAST_HT_RATE;
		}
		ucode_rate |= RATE_MCS_HT_MSK;

		if (is_ht_siso(rate))
			ucode_rate |= iwl_rates[index].plcp_ht_siso;
		else if (is_ht_mimo2(rate))
			ucode_rate |= iwl_rates[index].plcp_ht_mimo2;
		else
			WARN_ON_ONCE(1);
	} else if (is_vht(rate)) {
		if (index < IWL_FIRST_VHT_RATE || index > IWL_LAST_VHT_RATE) {
			IWL_ERR(mvm, "Invalid VHT rate index %d\n", index);
			index = IWL_LAST_VHT_RATE;
		}
		ucode_rate |= RATE_MCS_VHT_MSK;
		if (is_vht_siso(rate))
			ucode_rate |= iwl_rates[index].plcp_vht_siso;
		else if (is_vht_mimo2(rate))
			ucode_rate |= iwl_rates[index].plcp_vht_mimo2;
		else
			WARN_ON_ONCE(1);

	} else {
		IWL_ERR(mvm, "Invalid rate->type %d\n", rate->type);
	}

	ucode_rate |= rate->bw;
	if (rate->sgi)
		ucode_rate |= RATE_MCS_SGI_MSK;

	return ucode_rate;
}

/* Convert a ucode rate into an rs_rate object */
static int rs_rate_from_ucode_rate(const u32 ucode_rate,
				   enum ieee80211_band band,
				   struct rs_rate *rate)
{
	u32 ant_msk = ucode_rate & RATE_MCS_ANT_ABC_MSK;
	u8 num_of_ant = get_num_of_ant_from_rate(ucode_rate);
	u8 nss;

	memset(rate, 0, sizeof(*rate));
	rate->index = iwl_hwrate_to_plcp_idx(ucode_rate);

	if (rate->index == IWL_RATE_INVALID)
		return -EINVAL;

	rate->ant = (ant_msk >> RATE_MCS_ANT_POS);

	/* Legacy */
	if (!(ucode_rate & RATE_MCS_HT_MSK) &&
	    !(ucode_rate & RATE_MCS_VHT_MSK)) {
		if (num_of_ant == 1) {
			if (band == IEEE80211_BAND_5GHZ)
				rate->type = LQ_LEGACY_A;
			else
				rate->type = LQ_LEGACY_G;
		}

		return 0;
	}

	/* HT or VHT */
	if (ucode_rate & RATE_MCS_SGI_MSK)
		rate->sgi = true;

	rate->bw = ucode_rate & RATE_MCS_CHAN_WIDTH_MSK;

	if (ucode_rate & RATE_MCS_HT_MSK) {
		nss = ((ucode_rate & RATE_HT_MCS_NSS_MSK) >>
		       RATE_HT_MCS_NSS_POS) + 1;

		if (nss == 1) {
			rate->type = LQ_HT_SISO;
			WARN_ON_ONCE(num_of_ant != 1);
		} else if (nss == 2) {
			rate->type = LQ_HT_MIMO2;
			WARN_ON_ONCE(num_of_ant != 2);
		} else {
			WARN_ON_ONCE(1);
		}
	} else if (ucode_rate & RATE_MCS_VHT_MSK) {
		nss = ((ucode_rate & RATE_VHT_MCS_NSS_MSK) >>
		       RATE_VHT_MCS_NSS_POS) + 1;

		if (nss == 1) {
			rate->type = LQ_VHT_SISO;
			WARN_ON_ONCE(num_of_ant != 1);
		} else if (nss == 2) {
			rate->type = LQ_VHT_MIMO2;
			WARN_ON_ONCE(num_of_ant != 2);
		} else {
			WARN_ON_ONCE(1);
		}
	}

	WARN_ON_ONCE(rate->bw == RATE_MCS_CHAN_WIDTH_160);
	WARN_ON_ONCE(rate->bw == RATE_MCS_CHAN_WIDTH_80 &&
		     !is_vht(rate));

	return 0;
}

/* switch to another antenna/antennas and return 1 */
/* if no other valid antenna found, return 0 */
static int rs_toggle_antenna(u32 valid_ant, struct rs_rate *rate)
{
	u8 new_ant_type;

	if (!rate->ant || rate->ant > ANT_ABC)
		return 0;

	if (!rs_is_valid_ant(valid_ant, rate->ant))
		return 0;

	new_ant_type = ant_toggle_lookup[rate->ant];

	while ((new_ant_type != rate->ant) &&
	       !rs_is_valid_ant(valid_ant, new_ant_type))
		new_ant_type = ant_toggle_lookup[new_ant_type];

	if (new_ant_type == rate->ant)
		return 0;

	rate->ant = new_ant_type;

	return 1;
}

static u16 rs_get_supported_rates(struct iwl_lq_sta *lq_sta,
				  struct rs_rate *rate)
{
	if (is_legacy(rate))
		return lq_sta->active_legacy_rate;
	else if (is_siso(rate))
		return lq_sta->active_siso_rate;
	else if (is_mimo2(rate))
		return lq_sta->active_mimo2_rate;

	WARN_ON_ONCE(1);
	return 0;
}

static u16 rs_get_adjacent_rate(struct iwl_mvm *mvm, u8 index, u16 rate_mask,
				int rate_type)
{
	u8 high = IWL_RATE_INVALID;
	u8 low = IWL_RATE_INVALID;

	/* 802.11A or ht walks to the next literal adjacent rate in
	 * the rate table */
	if (is_type_a_band(rate_type) || !is_type_legacy(rate_type)) {
		int i;
		u32 mask;

		/* Find the previous rate that is in the rate mask */
		i = index - 1;
		for (mask = (1 << i); i >= 0; i--, mask >>= 1) {
			if (rate_mask & mask) {
				low = i;
				break;
			}
		}

		/* Find the next rate that is in the rate mask */
		i = index + 1;
		for (mask = (1 << i); i < IWL_RATE_COUNT; i++, mask <<= 1) {
			if (rate_mask & mask) {
				high = i;
				break;
			}
		}

		return (high << 8) | low;
	}

	low = index;
	while (low != IWL_RATE_INVALID) {
		low = iwl_rates[low].prev_rs;
		if (low == IWL_RATE_INVALID)
			break;
		if (rate_mask & (1 << low))
			break;
		IWL_DEBUG_RATE(mvm, "Skipping masked lower rate: %d\n", low);
	}

	high = index;
	while (high != IWL_RATE_INVALID) {
		high = iwl_rates[high].next_rs;
		if (high == IWL_RATE_INVALID)
			break;
		if (rate_mask & (1 << high))
			break;
		IWL_DEBUG_RATE(mvm, "Skipping masked higher rate: %d\n", high);
	}

	return (high << 8) | low;
}

static inline bool rs_rate_supported(struct iwl_lq_sta *lq_sta,
				     struct rs_rate *rate)
{
	return BIT(rate->index) & rs_get_supported_rates(lq_sta, rate);
}

/* Get the next supported lower rate in the current column.
 * Return true if bottom rate in the current column was reached
 */
static bool rs_get_lower_rate_in_column(struct iwl_lq_sta *lq_sta,
					struct rs_rate *rate)
{
	u8 low;
	u16 high_low;
	u16 rate_mask;
	struct iwl_mvm *mvm = lq_sta->drv;

	rate_mask = rs_get_supported_rates(lq_sta, rate);
	high_low = rs_get_adjacent_rate(mvm, rate->index, rate_mask,
					rate->type);
	low = high_low & 0xff;

	/* Bottom rate of column reached */
	if (low == IWL_RATE_INVALID)
		return true;

	rate->index = low;
	return false;
}

/* Get the next rate to use following a column downgrade */
static void rs_get_lower_rate_down_column(struct iwl_lq_sta *lq_sta,
					  struct rs_rate *rate)
{
	struct iwl_mvm *mvm = lq_sta->drv;

	if (is_legacy(rate)) {
		/* No column to downgrade from Legacy */
		return;
	} else if (is_siso(rate)) {
		/* Downgrade to Legacy if we were in SISO */
		if (lq_sta->band == IEEE80211_BAND_5GHZ)
			rate->type = LQ_LEGACY_A;
		else
			rate->type = LQ_LEGACY_G;

		rate->bw = RATE_MCS_CHAN_WIDTH_20;

		WARN_ON_ONCE(rate->index < IWL_RATE_MCS_0_INDEX ||
			     rate->index > IWL_RATE_MCS_9_INDEX);

		rate->index = rs_ht_to_legacy[rate->index];
	} else {
		/* Downgrade to SISO with same MCS if in MIMO  */
		rate->type = is_vht_mimo2(rate) ?
			LQ_VHT_SISO : LQ_HT_SISO;
	}


	if (num_of_ant(rate->ant) > 1)
		rate->ant = first_antenna(mvm->fw->valid_tx_ant);

	/* Relevant in both switching to SISO or Legacy */
	rate->sgi = false;

	if (!rs_rate_supported(lq_sta, rate))
		rs_get_lower_rate_in_column(lq_sta, rate);
}

/* Simple function to compare two rate scale table types */
static inline bool rs_rate_match(struct rs_rate *a,
				 struct rs_rate *b)
{
	return (a->type == b->type) && (a->ant == b->ant) && (a->sgi == b->sgi);
}

static u32 rs_ch_width_from_mac_flags(enum mac80211_rate_control_flags flags)
{
	if (flags & IEEE80211_TX_RC_40_MHZ_WIDTH)
		return RATE_MCS_CHAN_WIDTH_40;
	else if (flags & IEEE80211_TX_RC_80_MHZ_WIDTH)
		return RATE_MCS_CHAN_WIDTH_80;
	else if (flags & IEEE80211_TX_RC_160_MHZ_WIDTH)
		return RATE_MCS_CHAN_WIDTH_160;

	return RATE_MCS_CHAN_WIDTH_20;
}

/*
 * mac80211 sends us Tx status
 */
static void rs_tx_status(void *mvm_r, struct ieee80211_supported_band *sband,
			 struct ieee80211_sta *sta, void *priv_sta,
			 struct sk_buff *skb)
{
	int legacy_success;
	int retries;
	int mac_index, i;
	struct iwl_lq_sta *lq_sta = priv_sta;
	struct iwl_lq_cmd *table;
	struct ieee80211_hdr *hdr = (struct ieee80211_hdr *)skb->data;
	struct iwl_op_mode *op_mode = (struct iwl_op_mode *)mvm_r;
	struct iwl_mvm *mvm = IWL_OP_MODE_GET_MVM(op_mode);
	struct ieee80211_tx_info *info = IEEE80211_SKB_CB(skb);
	enum mac80211_rate_control_flags mac_flags;
	u32 ucode_rate;
	struct rs_rate rate;
	struct iwl_scale_tbl_info *curr_tbl, *other_tbl, *tmp_tbl;
	u8 reduced_txp = (uintptr_t)info->status.status_driver_data[0];

	/* Treat uninitialized rate scaling data same as non-existing. */
	if (!lq_sta) {
		IWL_DEBUG_RATE(mvm, "Station rate scaling not created yet.\n");
		return;
	} else if (!lq_sta->drv) {
		IWL_DEBUG_RATE(mvm, "Rate scaling not initialized yet.\n");
		return;
	}

#ifdef CONFIG_MAC80211_DEBUGFS
	/* Disable last tx check if we are debugging with fixed rate */
	if (lq_sta->dbg_fixed_rate) {
		IWL_DEBUG_RATE(mvm, "Fixed rate. avoid rate scaling\n");
		return;
	}
#endif
	if (!ieee80211_is_data(hdr->frame_control) ||
	    info->flags & IEEE80211_TX_CTL_NO_ACK)
		return;

	/* This packet was aggregated but doesn't carry status info */
	if ((info->flags & IEEE80211_TX_CTL_AMPDU) &&
	    !(info->flags & IEEE80211_TX_STAT_AMPDU))
		return;

	/*
	 * Ignore this Tx frame response if its initial rate doesn't match
	 * that of latest Link Quality command.  There may be stragglers
	 * from a previous Link Quality command, but we're no longer interested
	 * in those; they're either from the "active" mode while we're trying
	 * to check "search" mode, or a prior "search" mode after we've moved
	 * to a new "search" mode (which might become the new "active" mode).
	 */
	table = &lq_sta->lq;
	ucode_rate = le32_to_cpu(table->rs_table[0]);
	rs_rate_from_ucode_rate(ucode_rate, info->band, &rate);
	if (info->band == IEEE80211_BAND_5GHZ)
		rate.index -= IWL_FIRST_OFDM_RATE;
	mac_flags = info->status.rates[0].flags;
	mac_index = info->status.rates[0].idx;
	/* For HT packets, map MCS to PLCP */
	if (mac_flags & IEEE80211_TX_RC_MCS) {
		/* Remove # of streams */
		mac_index &= RATE_HT_MCS_RATE_CODE_MSK;
		if (mac_index >= (IWL_RATE_9M_INDEX - IWL_FIRST_OFDM_RATE))
			mac_index++;
		/*
		 * mac80211 HT index is always zero-indexed; we need to move
		 * HT OFDM rates after CCK rates in 2.4 GHz band
		 */
		if (info->band == IEEE80211_BAND_2GHZ)
			mac_index += IWL_FIRST_OFDM_RATE;
	} else if (mac_flags & IEEE80211_TX_RC_VHT_MCS) {
		mac_index &= RATE_VHT_MCS_RATE_CODE_MSK;
		if (mac_index >= (IWL_RATE_9M_INDEX - IWL_FIRST_OFDM_RATE))
			mac_index++;
	}

	if (time_after(jiffies,
		       (unsigned long)(lq_sta->last_tx + RS_IDLE_TIMEOUT))) {
		int tid;
		IWL_DEBUG_RATE(mvm, "Tx idle for too long. reinit rs\n");
		for (tid = 0; tid < IWL_MAX_TID_COUNT; tid++)
			ieee80211_stop_tx_ba_session(sta, tid);

		iwl_mvm_rs_rate_init(mvm, sta, sband->band, false);
		return;
	}
	lq_sta->last_tx = jiffies;

	/* Here we actually compare this rate to the latest LQ command */
	if ((mac_index < 0) ||
	    (rate.sgi != !!(mac_flags & IEEE80211_TX_RC_SHORT_GI)) ||
	    (rate.bw != rs_ch_width_from_mac_flags(mac_flags)) ||
	    (rate.ant != info->status.antenna) ||
	    (!!(ucode_rate & RATE_MCS_HT_MSK) !=
	     !!(mac_flags & IEEE80211_TX_RC_MCS)) ||
	    (!!(ucode_rate & RATE_MCS_VHT_MSK) !=
	     !!(mac_flags & IEEE80211_TX_RC_VHT_MCS)) ||
	    (!!(ucode_rate & RATE_HT_MCS_GF_MSK) !=
	     !!(mac_flags & IEEE80211_TX_RC_GREEN_FIELD)) ||
	    (rate.index != mac_index)) {
		IWL_DEBUG_RATE(mvm,
			       "initial rate %d does not match %d (0x%x)\n",
			       mac_index, rate.index, ucode_rate);
		/*
		 * Since rates mis-match, the last LQ command may have failed.
		 * After IWL_MISSED_RATE_MAX mis-matches, resync the uCode with
		 * ... driver.
		 */
		lq_sta->missed_rate_counter++;
		if (lq_sta->missed_rate_counter > IWL_MISSED_RATE_MAX) {
			lq_sta->missed_rate_counter = 0;
			IWL_DEBUG_RATE(mvm,
				       "Too many rates mismatch. Send sync LQ. rs_state %d\n",
				       lq_sta->rs_state);
			iwl_mvm_send_lq_cmd(mvm, &lq_sta->lq, false);
		}
		/* Regardless, ignore this status info for outdated rate */
		return;
	} else
		/* Rate did match, so reset the missed_rate_counter */
		lq_sta->missed_rate_counter = 0;

	/* Figure out if rate scale algorithm is in active or search table */
	if (rs_rate_match(&rate,
			  &(lq_sta->lq_info[lq_sta->active_tbl].rate))) {
		curr_tbl = &(lq_sta->lq_info[lq_sta->active_tbl]);
		other_tbl = &(lq_sta->lq_info[1 - lq_sta->active_tbl]);
	} else if (rs_rate_match(&rate,
			 &lq_sta->lq_info[1 - lq_sta->active_tbl].rate)) {
		curr_tbl = &(lq_sta->lq_info[1 - lq_sta->active_tbl]);
		other_tbl = &(lq_sta->lq_info[lq_sta->active_tbl]);
	} else {
		IWL_DEBUG_RATE(mvm,
			       "Neither active nor search matches tx rate\n");
		tmp_tbl = &(lq_sta->lq_info[lq_sta->active_tbl]);
		rs_dump_rate(mvm, &tmp_tbl->rate, "ACTIVE");
		tmp_tbl = &(lq_sta->lq_info[1 - lq_sta->active_tbl]);
		rs_dump_rate(mvm, &tmp_tbl->rate, "SEARCH");
		rs_dump_rate(mvm, &rate, "ACTUAL");

		/*
		 * no matching table found, let's by-pass the data collection
		 * and continue to perform rate scale to find the rate table
		 */
		rs_stay_in_table(lq_sta, true);
		goto done;
	}

	/*
	 * Updating the frame history depends on whether packets were
	 * aggregated.
	 *
	 * For aggregation, all packets were transmitted at the same rate, the
	 * first index into rate scale table.
	 */
	if (info->flags & IEEE80211_TX_STAT_AMPDU) {
		ucode_rate = le32_to_cpu(table->rs_table[0]);
		rs_rate_from_ucode_rate(ucode_rate, info->band, &rate);
		rs_collect_tx_data(lq_sta, curr_tbl, rate.index,
				   info->status.ampdu_len,
				   info->status.ampdu_ack_len,
				   reduced_txp);

		/* Update success/fail counts if not searching for new mode */
		if (lq_sta->rs_state == RS_STATE_STAY_IN_COLUMN) {
			lq_sta->total_success += info->status.ampdu_ack_len;
			lq_sta->total_failed += (info->status.ampdu_len -
					info->status.ampdu_ack_len);
		}
	} else {
	/*
	 * For legacy, update frame history with for each Tx retry.
	 */
		retries = info->status.rates[0].count - 1;
		/* HW doesn't send more than 15 retries */
		retries = min(retries, 15);

		/* The last transmission may have been successful */
		legacy_success = !!(info->flags & IEEE80211_TX_STAT_ACK);
		/* Collect data for each rate used during failed TX attempts */
		for (i = 0; i <= retries; ++i) {
			ucode_rate = le32_to_cpu(table->rs_table[i]);
			rs_rate_from_ucode_rate(ucode_rate, info->band, &rate);
			/*
			 * Only collect stats if retried rate is in the same RS
			 * table as active/search.
			 */
			if (rs_rate_match(&rate, &curr_tbl->rate))
				tmp_tbl = curr_tbl;
			else if (rs_rate_match(&rate, &other_tbl->rate))
				tmp_tbl = other_tbl;
			else
				continue;

			rs_collect_tx_data(lq_sta, tmp_tbl, rate.index, 1,
					   i < retries ? 0 : legacy_success,
					   reduced_txp);
		}

		/* Update success/fail counts if not searching for new mode */
		if (lq_sta->rs_state == RS_STATE_STAY_IN_COLUMN) {
			lq_sta->total_success += legacy_success;
			lq_sta->total_failed += retries + (1 - legacy_success);
		}
	}
	/* The last TX rate is cached in lq_sta; it's set in if/else above */
	lq_sta->last_rate_n_flags = ucode_rate;
	IWL_DEBUG_RATE(mvm, "reduced txpower: %d\n", reduced_txp);
done:
	/* See if there's a better rate or modulation mode to try. */
	if (sta && sta->supp_rates[sband->band])
		rs_rate_scale_perform(mvm, skb, sta, lq_sta);
}

/*
 * Begin a period of staying with a selected modulation mode.
 * Set "stay_in_tbl" flag to prevent any mode switches.
 * Set frame tx success limits according to legacy vs. high-throughput,
 * and reset overall (spanning all rates) tx success history statistics.
 * These control how long we stay using same modulation mode before
 * searching for a new mode.
 */
static void rs_set_stay_in_table(struct iwl_mvm *mvm, u8 is_legacy,
				 struct iwl_lq_sta *lq_sta)
{
	IWL_DEBUG_RATE(mvm, "Moving to RS_STATE_STAY_IN_COLUMN\n");
	lq_sta->rs_state = RS_STATE_STAY_IN_COLUMN;
	if (is_legacy) {
		lq_sta->table_count_limit = IWL_LEGACY_TABLE_COUNT;
		lq_sta->max_failure_limit = IWL_LEGACY_FAILURE_LIMIT;
		lq_sta->max_success_limit = IWL_LEGACY_SUCCESS_LIMIT;
	} else {
		lq_sta->table_count_limit = IWL_NONE_LEGACY_TABLE_COUNT;
		lq_sta->max_failure_limit = IWL_NONE_LEGACY_FAILURE_LIMIT;
		lq_sta->max_success_limit = IWL_NONE_LEGACY_SUCCESS_LIMIT;
	}
	lq_sta->table_count = 0;
	lq_sta->total_failed = 0;
	lq_sta->total_success = 0;
	lq_sta->flush_timer = jiffies;
	lq_sta->visited_columns = 0;
}

static int rs_get_max_allowed_rate(struct iwl_lq_sta *lq_sta,
				   const struct rs_tx_column *column)
{
	switch (column->mode) {
	case RS_LEGACY:
		return lq_sta->max_legacy_rate_idx;
	case RS_SISO:
		return lq_sta->max_siso_rate_idx;
	case RS_MIMO2:
		return lq_sta->max_mimo2_rate_idx;
	default:
		WARN_ON_ONCE(1);
	}

	return lq_sta->max_legacy_rate_idx;
}

static const u16 *rs_get_expected_tpt_table(struct iwl_lq_sta *lq_sta,
					    const struct rs_tx_column *column,
					    u32 bw)
{
	/* Used to choose among HT tables */
	const u16 (*ht_tbl_pointer)[IWL_RATE_COUNT];

	if (WARN_ON_ONCE(column->mode != RS_LEGACY &&
			 column->mode != RS_SISO &&
			 column->mode != RS_MIMO2))
		return expected_tpt_legacy;

	/* Legacy rates have only one table */
	if (column->mode == RS_LEGACY)
		return expected_tpt_legacy;

	ht_tbl_pointer = expected_tpt_mimo2_20MHz;
	/* Choose among many HT tables depending on number of streams
	 * (SISO/MIMO2), channel width (20/40/80), SGI, and aggregation
	 * status */
	if (column->mode == RS_SISO) {
		switch (bw) {
		case RATE_MCS_CHAN_WIDTH_20:
			ht_tbl_pointer = expected_tpt_siso_20MHz;
			break;
		case RATE_MCS_CHAN_WIDTH_40:
			ht_tbl_pointer = expected_tpt_siso_40MHz;
			break;
		case RATE_MCS_CHAN_WIDTH_80:
			ht_tbl_pointer = expected_tpt_siso_80MHz;
			break;
		default:
			WARN_ON_ONCE(1);
		}
	} else if (column->mode == RS_MIMO2) {
		switch (bw) {
		case RATE_MCS_CHAN_WIDTH_20:
			ht_tbl_pointer = expected_tpt_mimo2_20MHz;
			break;
		case RATE_MCS_CHAN_WIDTH_40:
			ht_tbl_pointer = expected_tpt_mimo2_40MHz;
			break;
		case RATE_MCS_CHAN_WIDTH_80:
			ht_tbl_pointer = expected_tpt_mimo2_80MHz;
			break;
		default:
			WARN_ON_ONCE(1);
		}
	} else {
		WARN_ON_ONCE(1);
	}

	if (!column->sgi && !lq_sta->is_agg)		/* Normal */
		return ht_tbl_pointer[0];
	else if (column->sgi && !lq_sta->is_agg)        /* SGI */
		return ht_tbl_pointer[1];
	else if (!column->sgi && lq_sta->is_agg)        /* AGG */
		return ht_tbl_pointer[2];
	else						/* AGG+SGI */
		return ht_tbl_pointer[3];
}

static void rs_set_expected_tpt_table(struct iwl_lq_sta *lq_sta,
				      struct iwl_scale_tbl_info *tbl)
{
	struct rs_rate *rate = &tbl->rate;
	const struct rs_tx_column *column = &rs_tx_columns[tbl->column];

	tbl->expected_tpt = rs_get_expected_tpt_table(lq_sta, column, rate->bw);
}

static s32 rs_get_best_rate(struct iwl_mvm *mvm,
			    struct iwl_lq_sta *lq_sta,
			    struct iwl_scale_tbl_info *tbl,	/* "search" */
			    unsigned long rate_mask, s8 index)
{
	struct iwl_scale_tbl_info *active_tbl =
	    &(lq_sta->lq_info[lq_sta->active_tbl]);
	s32 success_ratio = active_tbl->win[index].success_ratio;
	u16 expected_current_tpt = active_tbl->expected_tpt[index];
	const u16 *tpt_tbl = tbl->expected_tpt;
	u16 high_low;
	u32 target_tpt;
	int rate_idx;

	if (success_ratio > RS_SR_NO_DECREASE) {
		target_tpt = 100 * expected_current_tpt;
		IWL_DEBUG_RATE(mvm,
			       "SR %d high. Find rate exceeding EXPECTED_CURRENT %d\n",
			       success_ratio, target_tpt);
	} else {
		target_tpt = lq_sta->last_tpt;
		IWL_DEBUG_RATE(mvm,
			       "SR %d not thag good. Find rate exceeding ACTUAL_TPT %d\n",
			       success_ratio, target_tpt);
	}

	rate_idx = find_first_bit(&rate_mask, BITS_PER_LONG);

	while (rate_idx != IWL_RATE_INVALID) {
		if (target_tpt < (100 * tpt_tbl[rate_idx]))
			break;

		high_low = rs_get_adjacent_rate(mvm, rate_idx, rate_mask,
						tbl->rate.type);

		rate_idx = (high_low >> 8) & 0xff;
	}

	IWL_DEBUG_RATE(mvm, "Best rate found %d target_tp %d expected_new %d\n",
		       rate_idx, target_tpt,
		       rate_idx != IWL_RATE_INVALID ?
		       100 * tpt_tbl[rate_idx] : IWL_INVALID_VALUE);

	return rate_idx;
}

static u32 rs_bw_from_sta_bw(struct ieee80211_sta *sta)
{
	if (sta->bandwidth >= IEEE80211_STA_RX_BW_80)
		return RATE_MCS_CHAN_WIDTH_80;
	else if (sta->bandwidth >= IEEE80211_STA_RX_BW_40)
		return RATE_MCS_CHAN_WIDTH_40;

	return RATE_MCS_CHAN_WIDTH_20;
}

/*
 * Check whether we should continue using same modulation mode, or
 * begin search for a new mode, based on:
 * 1) # tx successes or failures while using this mode
 * 2) # times calling this function
 * 3) elapsed time in this mode (not used, for now)
 */
static void rs_stay_in_table(struct iwl_lq_sta *lq_sta, bool force_search)
{
	struct iwl_scale_tbl_info *tbl;
	int active_tbl;
	int flush_interval_passed = 0;
	struct iwl_mvm *mvm;

	mvm = lq_sta->drv;
	active_tbl = lq_sta->active_tbl;

	tbl = &(lq_sta->lq_info[active_tbl]);

	/* If we've been disallowing search, see if we should now allow it */
	if (lq_sta->rs_state == RS_STATE_STAY_IN_COLUMN) {
		/* Elapsed time using current modulation mode */
		if (lq_sta->flush_timer)
			flush_interval_passed =
				time_after(jiffies,
					   (unsigned long)(lq_sta->flush_timer +
						RS_STAY_IN_COLUMN_TIMEOUT));

		/*
		 * Check if we should allow search for new modulation mode.
		 * If many frames have failed or succeeded, or we've used
		 * this same modulation for a long time, allow search, and
		 * reset history stats that keep track of whether we should
		 * allow a new search.  Also (below) reset all bitmaps and
		 * stats in active history.
		 */
		if (force_search ||
		    (lq_sta->total_failed > lq_sta->max_failure_limit) ||
		    (lq_sta->total_success > lq_sta->max_success_limit) ||
		    ((!lq_sta->search_better_tbl) &&
		     (lq_sta->flush_timer) && (flush_interval_passed))) {
			IWL_DEBUG_RATE(mvm,
				       "LQ: stay is expired %d %d %d\n",
				     lq_sta->total_failed,
				     lq_sta->total_success,
				     flush_interval_passed);

			/* Allow search for new mode */
			lq_sta->rs_state = RS_STATE_SEARCH_CYCLE_STARTED;
			IWL_DEBUG_RATE(mvm,
				       "Moving to RS_STATE_SEARCH_CYCLE_STARTED\n");
			lq_sta->total_failed = 0;
			lq_sta->total_success = 0;
			lq_sta->flush_timer = 0;
			/* mark the current column as visited */
			lq_sta->visited_columns = BIT(tbl->column);
		/*
		 * Else if we've used this modulation mode enough repetitions
		 * (regardless of elapsed time or success/failure), reset
		 * history bitmaps and rate-specific stats for all rates in
		 * active table.
		 */
		} else {
			lq_sta->table_count++;
			if (lq_sta->table_count >=
			    lq_sta->table_count_limit) {
				lq_sta->table_count = 0;

				IWL_DEBUG_RATE(mvm,
					       "LQ: stay in table clear win\n");
				rs_rate_scale_clear_tbl_windows(mvm, tbl);
			}
		}

		/* If transitioning to allow "search", reset all history
		 * bitmaps and stats in active table (this will become the new
		 * "search" table). */
		if (lq_sta->rs_state == RS_STATE_SEARCH_CYCLE_STARTED) {
			rs_rate_scale_clear_tbl_windows(mvm, tbl);
		}
	}
}

/*
 * setup rate table in uCode
 */
static void rs_update_rate_tbl(struct iwl_mvm *mvm,
			       struct ieee80211_sta *sta,
			       struct iwl_lq_sta *lq_sta,
			       struct rs_rate *rate)
{
	rs_fill_lq_cmd(mvm, sta, lq_sta, rate);
	iwl_mvm_send_lq_cmd(mvm, &lq_sta->lq, false);
}

static u8 rs_get_tid(struct iwl_lq_sta *lq_data,
		     struct ieee80211_hdr *hdr)
{
	u8 tid = IWL_MAX_TID_COUNT;

	if (ieee80211_is_data_qos(hdr->frame_control)) {
		u8 *qc = ieee80211_get_qos_ctl(hdr);
		tid = qc[0] & 0xf;
	}

	if (unlikely(tid > IWL_MAX_TID_COUNT))
		tid = IWL_MAX_TID_COUNT;

	return tid;
}

static enum rs_column rs_get_next_column(struct iwl_mvm *mvm,
					 struct iwl_lq_sta *lq_sta,
					 struct ieee80211_sta *sta,
					 struct iwl_scale_tbl_info *tbl)
{
	int i, j, max_rate;
	enum rs_column next_col_id;
	const struct rs_tx_column *curr_col = &rs_tx_columns[tbl->column];
	const struct rs_tx_column *next_col;
	allow_column_func_t allow_func;
	u8 valid_ants = mvm->fw->valid_tx_ant;
	const u16 *expected_tpt_tbl;
	u16 tpt, max_expected_tpt;

	for (i = 0; i < MAX_NEXT_COLUMNS; i++) {
		next_col_id = curr_col->next_columns[i];

		if (next_col_id == RS_COLUMN_INVALID)
			continue;

		if (lq_sta->visited_columns & BIT(next_col_id)) {
			IWL_DEBUG_RATE(mvm, "Skip already visited column %d\n",
				       next_col_id);
			continue;
		}

		next_col = &rs_tx_columns[next_col_id];

		if (!rs_is_valid_ant(valid_ants, next_col->ant)) {
			IWL_DEBUG_RATE(mvm,
				       "Skip column %d as ANT config isn't supported by chip. valid_ants 0x%x column ant 0x%x\n",
				       next_col_id, valid_ants, next_col->ant);
			continue;
		}

		for (j = 0; j < MAX_COLUMN_CHECKS; j++) {
			allow_func = next_col->checks[j];
			if (allow_func && !allow_func(mvm, sta, tbl))
				break;
		}

		if (j != MAX_COLUMN_CHECKS) {
			IWL_DEBUG_RATE(mvm,
				       "Skip column %d: not allowed (check %d failed)\n",
				       next_col_id, j);

			continue;
		}

		tpt = lq_sta->last_tpt / 100;
		expected_tpt_tbl = rs_get_expected_tpt_table(lq_sta, next_col,
						     rs_bw_from_sta_bw(sta));
		if (WARN_ON_ONCE(!expected_tpt_tbl))
			continue;

		max_rate = rs_get_max_allowed_rate(lq_sta, next_col);
		if (WARN_ON_ONCE(max_rate == IWL_RATE_INVALID))
			continue;

		max_expected_tpt = expected_tpt_tbl[max_rate];
		if (tpt >= max_expected_tpt) {
			IWL_DEBUG_RATE(mvm,
				       "Skip column %d: can't beat current TPT. Max expected %d current %d\n",
				       next_col_id, max_expected_tpt, tpt);
			continue;
		}

		IWL_DEBUG_RATE(mvm,
			       "Found potential column %d. Max expected %d current %d\n",
			       next_col_id, max_expected_tpt, tpt);
		break;
	}

	if (i == MAX_NEXT_COLUMNS)
		return RS_COLUMN_INVALID;

	return next_col_id;
}

static int rs_switch_to_column(struct iwl_mvm *mvm,
			       struct iwl_lq_sta *lq_sta,
			       struct ieee80211_sta *sta,
			       enum rs_column col_id)
{
	struct iwl_scale_tbl_info *tbl = &(lq_sta->lq_info[lq_sta->active_tbl]);
	struct iwl_scale_tbl_info *search_tbl =
				&(lq_sta->lq_info[(1 - lq_sta->active_tbl)]);
	struct rs_rate *rate = &search_tbl->rate;
	const struct rs_tx_column *column = &rs_tx_columns[col_id];
	const struct rs_tx_column *curr_column = &rs_tx_columns[tbl->column];
	u32 sz = (sizeof(struct iwl_scale_tbl_info) -
		  (sizeof(struct iwl_rate_scale_data) * IWL_RATE_COUNT));
	unsigned long rate_mask = 0;
	u32 rate_idx = 0;

	memcpy(search_tbl, tbl, sz);

	rate->sgi = column->sgi;
	rate->ant = column->ant;

	if (column->mode == RS_LEGACY) {
		if (lq_sta->band == IEEE80211_BAND_5GHZ)
			rate->type = LQ_LEGACY_A;
		else
			rate->type = LQ_LEGACY_G;

		rate_mask = lq_sta->active_legacy_rate;
	} else if (column->mode == RS_SISO) {
		rate->type = lq_sta->is_vht ? LQ_VHT_SISO : LQ_HT_SISO;
		rate_mask = lq_sta->active_siso_rate;
	} else if (column->mode == RS_MIMO2) {
		rate->type = lq_sta->is_vht ? LQ_VHT_MIMO2 : LQ_HT_MIMO2;
		rate_mask = lq_sta->active_mimo2_rate;
	} else {
		WARN_ON_ONCE("Bad column mode");
	}

	rate->bw = rs_bw_from_sta_bw(sta);
	search_tbl->column = col_id;
	rs_set_expected_tpt_table(lq_sta, search_tbl);

	lq_sta->visited_columns |= BIT(col_id);

	/* Get the best matching rate if we're changing modes. e.g.
	 * SISO->MIMO, LEGACY->SISO, MIMO->SISO
	 */
	if (curr_column->mode != column->mode) {
		rate_idx = rs_get_best_rate(mvm, lq_sta, search_tbl,
					    rate_mask, rate->index);

		if ((rate_idx == IWL_RATE_INVALID) ||
		    !(BIT(rate_idx) & rate_mask)) {
			IWL_DEBUG_RATE(mvm,
				       "can not switch with index %d"
				       " rate mask %lx\n",
				       rate_idx, rate_mask);

			goto err;
		}

		rate->index = rate_idx;
	}

	IWL_DEBUG_RATE(mvm, "Switched to column %d: Index %d\n",
		       col_id, rate->index);

	return 0;

err:
	rate->type = LQ_NONE;
	return -1;
}

static enum rs_action rs_get_rate_action(struct iwl_mvm *mvm,
					 struct iwl_scale_tbl_info *tbl,
					 s32 sr, int low, int high,
					 int current_tpt,
					 int low_tpt, int high_tpt)
{
	enum rs_action action = RS_ACTION_STAY;

	if ((sr <= RS_SR_FORCE_DECREASE) || (current_tpt == 0)) {
		IWL_DEBUG_RATE(mvm,
			       "Decrease rate because of low SR\n");
		return RS_ACTION_DOWNSCALE;
	}

	if ((low_tpt == IWL_INVALID_VALUE) &&
	    (high_tpt == IWL_INVALID_VALUE) &&
	    (high != IWL_RATE_INVALID)) {
		IWL_DEBUG_RATE(mvm,
			       "No data about high/low rates. Increase rate\n");
		return RS_ACTION_UPSCALE;
	}

	if ((high_tpt == IWL_INVALID_VALUE) &&
	    (high != IWL_RATE_INVALID) &&
	    (low_tpt != IWL_INVALID_VALUE) &&
	    (low_tpt < current_tpt)) {
		IWL_DEBUG_RATE(mvm,
			       "No data about high rate and low rate is worse. Increase rate\n");
		return RS_ACTION_UPSCALE;
	}

	if ((high_tpt != IWL_INVALID_VALUE) &&
	    (high_tpt > current_tpt)) {
		IWL_DEBUG_RATE(mvm,
			       "Higher rate is better. Increate rate\n");
		return RS_ACTION_UPSCALE;
	}

	if ((low_tpt != IWL_INVALID_VALUE) &&
	    (high_tpt != IWL_INVALID_VALUE) &&
	    (low_tpt < current_tpt) &&
	    (high_tpt < current_tpt)) {
		IWL_DEBUG_RATE(mvm,
			       "Both high and low are worse. Maintain rate\n");
		return RS_ACTION_STAY;
	}

	if ((low_tpt != IWL_INVALID_VALUE) &&
	    (low_tpt > current_tpt)) {
		IWL_DEBUG_RATE(mvm,
			       "Lower rate is better\n");
		action = RS_ACTION_DOWNSCALE;
		goto out;
	}

	if ((low_tpt == IWL_INVALID_VALUE) &&
	    (low != IWL_RATE_INVALID)) {
		IWL_DEBUG_RATE(mvm,
			       "No data about lower rate\n");
		action = RS_ACTION_DOWNSCALE;
		goto out;
	}

	IWL_DEBUG_RATE(mvm, "Maintain rate\n");

out:
	if ((action == RS_ACTION_DOWNSCALE) && (low != IWL_RATE_INVALID)) {
		if (sr >= RS_SR_NO_DECREASE) {
			IWL_DEBUG_RATE(mvm,
				       "SR is above NO DECREASE. Avoid downscale\n");
			action = RS_ACTION_STAY;
		} else if (current_tpt > (100 * tbl->expected_tpt[low])) {
			IWL_DEBUG_RATE(mvm,
				       "Current TPT is higher than max expected in low rate. Avoid downscale\n");
			action = RS_ACTION_STAY;
		} else {
			IWL_DEBUG_RATE(mvm, "Decrease rate\n");
		}
	}

	return action;
}

static void rs_get_adjacent_txp(struct iwl_mvm *mvm, int index,
				int *weaker, int *stronger)
{
	*weaker = index + TPC_TX_POWER_STEP;
	if (*weaker > TPC_MAX_REDUCTION)
		*weaker = TPC_INVALID;

	*stronger = index - TPC_TX_POWER_STEP;
	if (*stronger < 0)
		*stronger = TPC_INVALID;
}

<<<<<<< HEAD
static bool rs_tpc_allowed(struct iwl_mvm *mvm, struct rs_rate *rate,
			   enum ieee80211_band band)
{
	int index = rate->index;

=======
static bool rs_tpc_allowed(struct iwl_mvm *mvm, struct ieee80211_vif *vif,
			   struct rs_rate *rate, enum ieee80211_band band)
{
	int index = rate->index;
	bool cam = (iwlmvm_mod_params.power_scheme == IWL_POWER_SCHEME_CAM);
	bool sta_ps_disabled = (vif->type == NL80211_IFTYPE_STATION &&
				!vif->bss_conf.ps);

	IWL_DEBUG_RATE(mvm, "cam: %d sta_ps_disabled %d\n",
		       cam, sta_ps_disabled);
>>>>>>> 0d770a82
	/*
	 * allow tpc only if power management is enabled, or bt coex
	 * activity grade allows it and we are on 2.4Ghz.
	 */
<<<<<<< HEAD
	if (iwlmvm_mod_params.power_scheme == IWL_POWER_SCHEME_CAM &&
=======
	if ((cam || sta_ps_disabled) &&
>>>>>>> 0d770a82
	    !iwl_mvm_bt_coex_is_tpc_allowed(mvm, band))
		return false;

	IWL_DEBUG_RATE(mvm, "check rate, table type: %d\n", rate->type);
	if (is_legacy(rate))
		return index == IWL_RATE_54M_INDEX;
	if (is_ht(rate))
		return index == IWL_RATE_MCS_7_INDEX;
	if (is_vht(rate))
		return index == IWL_RATE_MCS_7_INDEX ||
		       index == IWL_RATE_MCS_8_INDEX ||
		       index == IWL_RATE_MCS_9_INDEX;

	WARN_ON_ONCE(1);
	return false;
}

enum tpc_action {
	TPC_ACTION_STAY,
	TPC_ACTION_DECREASE,
	TPC_ACTION_INCREASE,
	TPC_ACTION_NO_RESTIRCTION,
};

static enum tpc_action rs_get_tpc_action(struct iwl_mvm *mvm,
					 s32 sr, int weak, int strong,
					 int current_tpt,
					 int weak_tpt, int strong_tpt)
{
	/* stay until we have valid tpt */
	if (current_tpt == IWL_INVALID_VALUE) {
		IWL_DEBUG_RATE(mvm, "no current tpt. stay.\n");
		return TPC_ACTION_STAY;
	}

	/* Too many failures, increase txp */
	if (sr <= TPC_SR_FORCE_INCREASE || current_tpt == 0) {
		IWL_DEBUG_RATE(mvm, "increase txp because of weak SR\n");
		return TPC_ACTION_NO_RESTIRCTION;
	}

	/* try decreasing first if applicable */
	if (weak != TPC_INVALID) {
		if (weak_tpt == IWL_INVALID_VALUE &&
		    (strong_tpt == IWL_INVALID_VALUE ||
		     current_tpt >= strong_tpt)) {
			IWL_DEBUG_RATE(mvm,
				       "no weak txp measurement. decrease txp\n");
			return TPC_ACTION_DECREASE;
		}

		if (weak_tpt > current_tpt) {
			IWL_DEBUG_RATE(mvm,
				       "lower txp has better tpt. decrease txp\n");
			return TPC_ACTION_DECREASE;
		}
	}

	/* next, increase if needed */
	if (sr < TPC_SR_NO_INCREASE && strong != TPC_INVALID) {
		if (weak_tpt == IWL_INVALID_VALUE &&
		    strong_tpt != IWL_INVALID_VALUE &&
		    current_tpt < strong_tpt) {
			IWL_DEBUG_RATE(mvm,
				       "higher txp has better tpt. increase txp\n");
			return TPC_ACTION_INCREASE;
		}

		if (weak_tpt < current_tpt &&
		    (strong_tpt == IWL_INVALID_VALUE ||
		     strong_tpt > current_tpt)) {
			IWL_DEBUG_RATE(mvm,
				       "lower txp has worse tpt. increase txp\n");
			return TPC_ACTION_INCREASE;
		}
	}

	IWL_DEBUG_RATE(mvm, "no need to increase or decrease txp - stay\n");
	return TPC_ACTION_STAY;
}

static bool rs_tpc_perform(struct iwl_mvm *mvm,
			   struct ieee80211_sta *sta,
			   struct iwl_lq_sta *lq_sta,
			   struct iwl_scale_tbl_info *tbl)
{
	struct iwl_mvm_sta *mvm_sta = (void *)sta->drv_priv;
	struct ieee80211_vif *vif = mvm_sta->vif;
	struct ieee80211_chanctx_conf *chanctx_conf;
	enum ieee80211_band band;
	struct iwl_rate_scale_data *window;
	struct rs_rate *rate = &tbl->rate;
	enum tpc_action action;
	s32 sr;
	u8 cur = lq_sta->lq.reduced_tpc;
	int current_tpt;
	int weak, strong;
	int weak_tpt = IWL_INVALID_VALUE, strong_tpt = IWL_INVALID_VALUE;

#ifdef CONFIG_MAC80211_DEBUGFS
	if (lq_sta->dbg_fixed_txp_reduction <= TPC_MAX_REDUCTION) {
		IWL_DEBUG_RATE(mvm, "fixed tpc: %d",
			       lq_sta->dbg_fixed_txp_reduction);
		lq_sta->lq.reduced_tpc = lq_sta->dbg_fixed_txp_reduction;
		return cur != lq_sta->dbg_fixed_txp_reduction;
	}
#endif

	rcu_read_lock();
	chanctx_conf = rcu_dereference(vif->chanctx_conf);
	if (WARN_ON(!chanctx_conf))
		band = IEEE80211_NUM_BANDS;
	else
		band = chanctx_conf->def.chan->band;
	rcu_read_unlock();

<<<<<<< HEAD
	if (!rs_tpc_allowed(mvm, rate, band)) {
=======
	if (!rs_tpc_allowed(mvm, vif, rate, band)) {
>>>>>>> 0d770a82
		IWL_DEBUG_RATE(mvm,
			       "tpc is not allowed. remove txp restrictions");
		lq_sta->lq.reduced_tpc = TPC_NO_REDUCTION;
		return cur != TPC_NO_REDUCTION;
	}

	rs_get_adjacent_txp(mvm, cur, &weak, &strong);

	/* Collect measured throughputs for current and adjacent rates */
	window = tbl->tpc_win;
	sr = window[cur].success_ratio;
	current_tpt = window[cur].average_tpt;
	if (weak != TPC_INVALID)
		weak_tpt = window[weak].average_tpt;
	if (strong != TPC_INVALID)
		strong_tpt = window[strong].average_tpt;

	IWL_DEBUG_RATE(mvm,
		       "(TPC: %d): cur_tpt %d SR %d weak %d strong %d weak_tpt %d strong_tpt %d\n",
		       cur, current_tpt, sr, weak, strong,
		       weak_tpt, strong_tpt);

	action = rs_get_tpc_action(mvm, sr, weak, strong,
				   current_tpt, weak_tpt, strong_tpt);

	/* override actions if we are on the edge */
	if (weak == TPC_INVALID && action == TPC_ACTION_DECREASE) {
		IWL_DEBUG_RATE(mvm, "already in lowest txp, stay");
		action = TPC_ACTION_STAY;
	} else if (strong == TPC_INVALID &&
		   (action == TPC_ACTION_INCREASE ||
		    action == TPC_ACTION_NO_RESTIRCTION)) {
		IWL_DEBUG_RATE(mvm, "already in highest txp, stay");
		action = TPC_ACTION_STAY;
	}

	switch (action) {
	case TPC_ACTION_DECREASE:
		lq_sta->lq.reduced_tpc = weak;
		return true;
	case TPC_ACTION_INCREASE:
		lq_sta->lq.reduced_tpc = strong;
		return true;
	case TPC_ACTION_NO_RESTIRCTION:
		lq_sta->lq.reduced_tpc = TPC_NO_REDUCTION;
		return true;
	case TPC_ACTION_STAY:
		/* do nothing */
		break;
	}
	return false;
}

/*
 * Do rate scaling and search for new modulation mode.
 */
static void rs_rate_scale_perform(struct iwl_mvm *mvm,
				  struct sk_buff *skb,
				  struct ieee80211_sta *sta,
				  struct iwl_lq_sta *lq_sta)
{
	struct ieee80211_tx_info *info = IEEE80211_SKB_CB(skb);
	struct ieee80211_hdr *hdr = (struct ieee80211_hdr *)skb->data;
	int low = IWL_RATE_INVALID;
	int high = IWL_RATE_INVALID;
	int index;
	struct iwl_rate_scale_data *window = NULL;
	int current_tpt = IWL_INVALID_VALUE;
	int low_tpt = IWL_INVALID_VALUE;
	int high_tpt = IWL_INVALID_VALUE;
	u32 fail_count;
	enum rs_action scale_action = RS_ACTION_STAY;
	u16 rate_mask;
	u8 update_lq = 0;
	struct iwl_scale_tbl_info *tbl, *tbl1;
	u8 active_tbl = 0;
	u8 done_search = 0;
	u16 high_low;
	s32 sr;
	u8 tid = IWL_MAX_TID_COUNT;
	u8 prev_agg = lq_sta->is_agg;
	struct iwl_mvm_sta *sta_priv = (void *)sta->drv_priv;
	struct iwl_mvm_tid_data *tid_data;
	struct rs_rate *rate;

	/* Send management frames and NO_ACK data using lowest rate. */
	/* TODO: this could probably be improved.. */
	if (!ieee80211_is_data(hdr->frame_control) ||
	    info->flags & IEEE80211_TX_CTL_NO_ACK)
		return;

	tid = rs_get_tid(lq_sta, hdr);
	if ((tid != IWL_MAX_TID_COUNT) &&
	    (lq_sta->tx_agg_tid_en & (1 << tid))) {
		tid_data = &sta_priv->tid_data[tid];
		if (tid_data->state == IWL_AGG_OFF)
			lq_sta->is_agg = 0;
		else
			lq_sta->is_agg = 1;
	} else {
		lq_sta->is_agg = 0;
	}

	/*
	 * Select rate-scale / modulation-mode table to work with in
	 * the rest of this function:  "search" if searching for better
	 * modulation mode, or "active" if doing rate scaling within a mode.
	 */
	if (!lq_sta->search_better_tbl)
		active_tbl = lq_sta->active_tbl;
	else
		active_tbl = 1 - lq_sta->active_tbl;

	tbl = &(lq_sta->lq_info[active_tbl]);
	rate = &tbl->rate;

	if (prev_agg != lq_sta->is_agg) {
		IWL_DEBUG_RATE(mvm,
			       "Aggregation changed: prev %d current %d. Update expected TPT table\n",
			       prev_agg, lq_sta->is_agg);
		rs_set_expected_tpt_table(lq_sta, tbl);
		rs_rate_scale_clear_tbl_windows(mvm, tbl);
	}

	/* current tx rate */
	index = lq_sta->last_txrate_idx;

	/* rates available for this association, and for modulation mode */
	rate_mask = rs_get_supported_rates(lq_sta, rate);

	if (!(BIT(index) & rate_mask)) {
		IWL_ERR(mvm, "Current Rate is not valid\n");
		if (lq_sta->search_better_tbl) {
			/* revert to active table if search table is not valid*/
			rate->type = LQ_NONE;
			lq_sta->search_better_tbl = 0;
			tbl = &(lq_sta->lq_info[lq_sta->active_tbl]);
			rs_update_rate_tbl(mvm, sta, lq_sta, &tbl->rate);
		}
		return;
	}

	/* Get expected throughput table and history window for current rate */
	if (!tbl->expected_tpt) {
		IWL_ERR(mvm, "tbl->expected_tpt is NULL\n");
		return;
	}

	/* force user max rate if set by user */
	if ((lq_sta->max_rate_idx != -1) &&
	    (lq_sta->max_rate_idx < index)) {
		index = lq_sta->max_rate_idx;
		update_lq = 1;
		window = &(tbl->win[index]);
		IWL_DEBUG_RATE(mvm,
			       "Forcing user max rate %d\n",
			       index);
		goto lq_update;
	}

	window = &(tbl->win[index]);

	/*
	 * If there is not enough history to calculate actual average
	 * throughput, keep analyzing results of more tx frames, without
	 * changing rate or mode (bypass most of the rest of this function).
	 * Set up new rate table in uCode only if old rate is not supported
	 * in current association (use new rate found above).
	 */
	fail_count = window->counter - window->success_counter;
	if ((fail_count < IWL_RATE_MIN_FAILURE_TH) &&
	    (window->success_counter < IWL_RATE_MIN_SUCCESS_TH)) {
		IWL_DEBUG_RATE(mvm,
			       "(%s: %d): Test Window: succ %d total %d\n",
			       rs_pretty_lq_type(rate->type),
			       index, window->success_counter, window->counter);

		/* Can't calculate this yet; not enough history */
		window->average_tpt = IWL_INVALID_VALUE;

		/* Should we stay with this modulation mode,
		 * or search for a new one? */
		rs_stay_in_table(lq_sta, false);

		goto out;
	}
	/* Else we have enough samples; calculate estimate of
	 * actual average throughput */
	if (window->average_tpt != ((window->success_ratio *
			tbl->expected_tpt[index] + 64) / 128)) {
		window->average_tpt = ((window->success_ratio *
					tbl->expected_tpt[index] + 64) / 128);
	}

	/* If we are searching for better modulation mode, check success. */
	if (lq_sta->search_better_tbl) {
		/* If good success, continue using the "search" mode;
		 * no need to send new link quality command, since we're
		 * continuing to use the setup that we've been trying. */
		if (window->average_tpt > lq_sta->last_tpt) {
			IWL_DEBUG_RATE(mvm,
				       "SWITCHING TO NEW TABLE SR: %d "
				       "cur-tpt %d old-tpt %d\n",
				       window->success_ratio,
				       window->average_tpt,
				       lq_sta->last_tpt);

			/* Swap tables; "search" becomes "active" */
			lq_sta->active_tbl = active_tbl;
			current_tpt = window->average_tpt;
		/* Else poor success; go back to mode in "active" table */
		} else {
			IWL_DEBUG_RATE(mvm,
				       "GOING BACK TO THE OLD TABLE: SR %d "
				       "cur-tpt %d old-tpt %d\n",
				       window->success_ratio,
				       window->average_tpt,
				       lq_sta->last_tpt);

			/* Nullify "search" table */
			rate->type = LQ_NONE;

			/* Revert to "active" table */
			active_tbl = lq_sta->active_tbl;
			tbl = &(lq_sta->lq_info[active_tbl]);

			/* Revert to "active" rate and throughput info */
			index = tbl->rate.index;
			current_tpt = lq_sta->last_tpt;

			/* Need to set up a new rate table in uCode */
			update_lq = 1;
		}

		/* Either way, we've made a decision; modulation mode
		 * search is done, allow rate adjustment next time. */
		lq_sta->search_better_tbl = 0;
		done_search = 1;	/* Don't switch modes below! */
		goto lq_update;
	}

	/* (Else) not in search of better modulation mode, try for better
	 * starting rate, while staying in this mode. */
	high_low = rs_get_adjacent_rate(mvm, index, rate_mask, rate->type);
	low = high_low & 0xff;
	high = (high_low >> 8) & 0xff;

	/* If user set max rate, dont allow higher than user constrain */
	if ((lq_sta->max_rate_idx != -1) &&
	    (lq_sta->max_rate_idx < high))
		high = IWL_RATE_INVALID;

	sr = window->success_ratio;

	/* Collect measured throughputs for current and adjacent rates */
	current_tpt = window->average_tpt;
	if (low != IWL_RATE_INVALID)
		low_tpt = tbl->win[low].average_tpt;
	if (high != IWL_RATE_INVALID)
		high_tpt = tbl->win[high].average_tpt;

	IWL_DEBUG_RATE(mvm,
		       "(%s: %d): cur_tpt %d SR %d low %d high %d low_tpt %d high_tpt %d\n",
		       rs_pretty_lq_type(rate->type), index, current_tpt, sr,
		       low, high, low_tpt, high_tpt);

	scale_action = rs_get_rate_action(mvm, tbl, sr, low, high,
					  current_tpt, low_tpt, high_tpt);

	/* Force a search in case BT doesn't like us being in MIMO */
	if (is_mimo(rate) &&
	    !iwl_mvm_bt_coex_is_mimo_allowed(mvm, sta)) {
		IWL_DEBUG_RATE(mvm,
			       "BT Coex forbids MIMO. Search for new config\n");
		rs_stay_in_table(lq_sta, true);
		goto lq_update;
	}

	switch (scale_action) {
	case RS_ACTION_DOWNSCALE:
		/* Decrease starting rate, update uCode's rate table */
		if (low != IWL_RATE_INVALID) {
			update_lq = 1;
			index = low;
		} else {
			IWL_DEBUG_RATE(mvm,
				       "At the bottom rate. Can't decrease\n");
		}

		break;
	case RS_ACTION_UPSCALE:
		/* Increase starting rate, update uCode's rate table */
		if (high != IWL_RATE_INVALID) {
			update_lq = 1;
			index = high;
		} else {
			IWL_DEBUG_RATE(mvm,
				       "At the top rate. Can't increase\n");
		}

		break;
	case RS_ACTION_STAY:
		/* No change */
<<<<<<< HEAD
		update_lq = rs_tpc_perform(mvm, sta, lq_sta, tbl);
=======
		if (lq_sta->rs_state == RS_STATE_STAY_IN_COLUMN)
			update_lq = rs_tpc_perform(mvm, sta, lq_sta, tbl);
>>>>>>> 0d770a82
		break;
	default:
		break;
	}

lq_update:
	/* Replace uCode's rate table for the destination station. */
	if (update_lq) {
		tbl->rate.index = index;
		rs_update_rate_tbl(mvm, sta, lq_sta, &tbl->rate);
	}

	rs_stay_in_table(lq_sta, false);

	/*
	 * Search for new modulation mode if we're:
	 * 1)  Not changing rates right now
	 * 2)  Not just finishing up a search
	 * 3)  Allowing a new search
	 */
	if (!update_lq && !done_search &&
	    lq_sta->rs_state == RS_STATE_SEARCH_CYCLE_STARTED
	    && window->counter) {
		enum rs_column next_column;

		/* Save current throughput to compare with "search" throughput*/
		lq_sta->last_tpt = current_tpt;

		IWL_DEBUG_RATE(mvm,
			       "Start Search: update_lq %d done_search %d rs_state %d win->counter %d\n",
			       update_lq, done_search, lq_sta->rs_state,
			       window->counter);

		next_column = rs_get_next_column(mvm, lq_sta, sta, tbl);
		if (next_column != RS_COLUMN_INVALID) {
			int ret = rs_switch_to_column(mvm, lq_sta, sta,
						      next_column);
			if (!ret)
				lq_sta->search_better_tbl = 1;
		} else {
			IWL_DEBUG_RATE(mvm,
				       "No more columns to explore in search cycle. Go to RS_STATE_SEARCH_CYCLE_ENDED\n");
			lq_sta->rs_state = RS_STATE_SEARCH_CYCLE_ENDED;
		}

		/* If new "search" mode was selected, set up in uCode table */
		if (lq_sta->search_better_tbl) {
			/* Access the "search" table, clear its history. */
			tbl = &(lq_sta->lq_info[(1 - lq_sta->active_tbl)]);
			rs_rate_scale_clear_tbl_windows(mvm, tbl);

			/* Use new "search" start rate */
			index = tbl->rate.index;

			rs_dump_rate(mvm, &tbl->rate,
				     "Switch to SEARCH TABLE:");
			rs_fill_lq_cmd(mvm, sta, lq_sta, &tbl->rate);
			iwl_mvm_send_lq_cmd(mvm, &lq_sta->lq, false);
		} else {
			done_search = 1;
		}
	}

	if (done_search && lq_sta->rs_state == RS_STATE_SEARCH_CYCLE_ENDED) {
		/* If the "active" (non-search) mode was legacy,
		 * and we've tried switching antennas,
		 * but we haven't been able to try HT modes (not available),
		 * stay with best antenna legacy modulation for a while
		 * before next round of mode comparisons. */
		tbl1 = &(lq_sta->lq_info[lq_sta->active_tbl]);
		if (is_legacy(&tbl1->rate)) {
			IWL_DEBUG_RATE(mvm, "LQ: STAY in legacy table\n");

			if (tid != IWL_MAX_TID_COUNT) {
				tid_data = &sta_priv->tid_data[tid];
				if (tid_data->state != IWL_AGG_OFF) {
					IWL_DEBUG_RATE(mvm,
						       "Stop aggregation on tid %d\n",
						       tid);
					ieee80211_stop_tx_ba_session(sta, tid);
				}
			}
			rs_set_stay_in_table(mvm, 1, lq_sta);
		} else {
		/* If we're in an HT mode, and all 3 mode switch actions
		 * have been tried and compared, stay in this best modulation
		 * mode for a while before next round of mode comparisons. */
			if ((lq_sta->last_tpt > IWL_AGG_TPT_THREHOLD) &&
			    (lq_sta->tx_agg_tid_en & (1 << tid)) &&
			    (tid != IWL_MAX_TID_COUNT)) {
				tid_data = &sta_priv->tid_data[tid];
				if (tid_data->state == IWL_AGG_OFF) {
					IWL_DEBUG_RATE(mvm,
						       "try to aggregate tid %d\n",
						       tid);
					rs_tl_turn_on_agg(mvm, tid,
							  lq_sta, sta);
				}
			}
			rs_set_stay_in_table(mvm, 0, lq_sta);
		}
	}

out:
	lq_sta->last_txrate_idx = index;
}

/**
 * rs_initialize_lq - Initialize a station's hardware rate table
 *
 * The uCode's station table contains a table of fallback rates
 * for automatic fallback during transmission.
 *
 * NOTE: This sets up a default set of values.  These will be replaced later
 *       if the driver's iwl-agn-rs rate scaling algorithm is used, instead of
 *       rc80211_simple.
 *
 * NOTE: Run REPLY_ADD_STA command to set up station table entry, before
 *       calling this function (which runs REPLY_TX_LINK_QUALITY_CMD,
 *       which requires station table entry to exist).
 */
static void rs_initialize_lq(struct iwl_mvm *mvm,
			     struct ieee80211_sta *sta,
			     struct iwl_lq_sta *lq_sta,
			     enum ieee80211_band band,
			     bool init)
{
	struct iwl_scale_tbl_info *tbl;
	struct rs_rate *rate;
	int i;
	u8 active_tbl = 0;
	u8 valid_tx_ant;

	if (!sta || !lq_sta)
		return;

	i = lq_sta->last_txrate_idx;

	valid_tx_ant = mvm->fw->valid_tx_ant;

	if (!lq_sta->search_better_tbl)
		active_tbl = lq_sta->active_tbl;
	else
		active_tbl = 1 - lq_sta->active_tbl;

	tbl = &(lq_sta->lq_info[active_tbl]);
	rate = &tbl->rate;

	if ((i < 0) || (i >= IWL_RATE_COUNT))
		i = 0;

	rate->index = i;
	rate->ant = first_antenna(valid_tx_ant);
	rate->sgi = false;
	rate->bw = RATE_MCS_CHAN_WIDTH_20;
	if (band == IEEE80211_BAND_5GHZ)
		rate->type = LQ_LEGACY_A;
	else
		rate->type = LQ_LEGACY_G;

	WARN_ON_ONCE(rate->ant != ANT_A && rate->ant != ANT_B);
	if (rate->ant == ANT_A)
		tbl->column = RS_COLUMN_LEGACY_ANT_A;
	else
		tbl->column = RS_COLUMN_LEGACY_ANT_B;

	rs_set_expected_tpt_table(lq_sta, tbl);
	rs_fill_lq_cmd(mvm, sta, lq_sta, rate);
	/* TODO restore station should remember the lq cmd */
	iwl_mvm_send_lq_cmd(mvm, &lq_sta->lq, init);
}

static void rs_get_rate(void *mvm_r, struct ieee80211_sta *sta, void *mvm_sta,
			struct ieee80211_tx_rate_control *txrc)
{
	struct sk_buff *skb = txrc->skb;
	struct ieee80211_supported_band *sband = txrc->sband;
	struct iwl_op_mode *op_mode __maybe_unused =
			(struct iwl_op_mode *)mvm_r;
	struct iwl_mvm *mvm __maybe_unused = IWL_OP_MODE_GET_MVM(op_mode);
	struct ieee80211_tx_info *info = IEEE80211_SKB_CB(skb);
	struct iwl_lq_sta *lq_sta = mvm_sta;

	/* Get max rate if user set max rate */
	if (lq_sta) {
		lq_sta->max_rate_idx = txrc->max_rate_idx;
		if ((sband->band == IEEE80211_BAND_5GHZ) &&
		    (lq_sta->max_rate_idx != -1))
			lq_sta->max_rate_idx += IWL_FIRST_OFDM_RATE;
		if ((lq_sta->max_rate_idx < 0) ||
		    (lq_sta->max_rate_idx >= IWL_RATE_COUNT))
			lq_sta->max_rate_idx = -1;
	}

	/* Treat uninitialized rate scaling data same as non-existing. */
	if (lq_sta && !lq_sta->drv) {
		IWL_DEBUG_RATE(mvm, "Rate scaling not initialized yet.\n");
		mvm_sta = NULL;
	}

	/* Send management frames and NO_ACK data using lowest rate. */
	if (rate_control_send_low(sta, mvm_sta, txrc))
		return;

	iwl_mvm_hwrate_to_tx_rate(lq_sta->last_rate_n_flags,
				  info->band, &info->control.rates[0]);

	info->control.rates[0].count = 1;
}

static void *rs_alloc_sta(void *mvm_rate, struct ieee80211_sta *sta,
			  gfp_t gfp)
{
	struct iwl_mvm_sta *sta_priv = (struct iwl_mvm_sta *)sta->drv_priv;
	struct iwl_op_mode *op_mode __maybe_unused =
			(struct iwl_op_mode *)mvm_rate;
	struct iwl_mvm *mvm __maybe_unused = IWL_OP_MODE_GET_MVM(op_mode);

	IWL_DEBUG_RATE(mvm, "create station rate scale window\n");

	return &sta_priv->lq_sta;
}

static int rs_vht_highest_rx_mcs_index(struct ieee80211_sta_vht_cap *vht_cap,
				       int nss)
{
	u16 rx_mcs = le16_to_cpu(vht_cap->vht_mcs.rx_mcs_map) &
		(0x3 << (2 * (nss - 1)));
	rx_mcs >>= (2 * (nss - 1));

	if (rx_mcs == IEEE80211_VHT_MCS_SUPPORT_0_7)
		return IWL_RATE_MCS_7_INDEX;
	else if (rx_mcs == IEEE80211_VHT_MCS_SUPPORT_0_8)
		return IWL_RATE_MCS_8_INDEX;
	else if (rx_mcs == IEEE80211_VHT_MCS_SUPPORT_0_9)
		return IWL_RATE_MCS_9_INDEX;

	WARN_ON_ONCE(rx_mcs != IEEE80211_VHT_MCS_NOT_SUPPORTED);
	return -1;
}

static void rs_vht_set_enabled_rates(struct ieee80211_sta *sta,
				     struct ieee80211_sta_vht_cap *vht_cap,
				     struct iwl_lq_sta *lq_sta)
{
	int i;
	int highest_mcs = rs_vht_highest_rx_mcs_index(vht_cap, 1);

	if (highest_mcs >= IWL_RATE_MCS_0_INDEX) {
		for (i = IWL_RATE_MCS_0_INDEX; i <= highest_mcs; i++) {
			if (i == IWL_RATE_9M_INDEX)
				continue;

			/* VHT MCS9 isn't valid for 20Mhz for NSS=1,2 */
			if (i == IWL_RATE_MCS_9_INDEX &&
			    sta->bandwidth == IEEE80211_STA_RX_BW_20)
				continue;

			lq_sta->active_siso_rate |= BIT(i);
		}
	}

	if (sta->rx_nss < 2)
		return;

	highest_mcs = rs_vht_highest_rx_mcs_index(vht_cap, 2);
	if (highest_mcs >= IWL_RATE_MCS_0_INDEX) {
		for (i = IWL_RATE_MCS_0_INDEX; i <= highest_mcs; i++) {
			if (i == IWL_RATE_9M_INDEX)
				continue;

			/* VHT MCS9 isn't valid for 20Mhz for NSS=1,2 */
			if (i == IWL_RATE_MCS_9_INDEX &&
			    sta->bandwidth == IEEE80211_STA_RX_BW_20)
				continue;

			lq_sta->active_mimo2_rate |= BIT(i);
		}
	}
}

#ifdef CONFIG_IWLWIFI_DEBUGFS
static void iwl_mvm_reset_frame_stats(struct iwl_mvm *mvm,
				      struct iwl_mvm_frame_stats *stats)
{
	spin_lock_bh(&mvm->drv_stats_lock);
	memset(stats, 0, sizeof(*stats));
	spin_unlock_bh(&mvm->drv_stats_lock);
}

void iwl_mvm_update_frame_stats(struct iwl_mvm *mvm,
				struct iwl_mvm_frame_stats *stats,
				u32 rate, bool agg)
{
	u8 nss = 0, mcs = 0;

	spin_lock(&mvm->drv_stats_lock);

	if (agg)
		stats->agg_frames++;

	stats->success_frames++;

	switch (rate & RATE_MCS_CHAN_WIDTH_MSK) {
	case RATE_MCS_CHAN_WIDTH_20:
		stats->bw_20_frames++;
		break;
	case RATE_MCS_CHAN_WIDTH_40:
		stats->bw_40_frames++;
		break;
	case RATE_MCS_CHAN_WIDTH_80:
		stats->bw_80_frames++;
		break;
	default:
		WARN_ONCE(1, "bad BW. rate 0x%x", rate);
	}

	if (rate & RATE_MCS_HT_MSK) {
		stats->ht_frames++;
		mcs = rate & RATE_HT_MCS_RATE_CODE_MSK;
		nss = ((rate & RATE_HT_MCS_NSS_MSK) >> RATE_HT_MCS_NSS_POS) + 1;
	} else if (rate & RATE_MCS_VHT_MSK) {
		stats->vht_frames++;
		mcs = rate & RATE_VHT_MCS_RATE_CODE_MSK;
		nss = ((rate & RATE_VHT_MCS_NSS_MSK) >>
		       RATE_VHT_MCS_NSS_POS) + 1;
	} else {
		stats->legacy_frames++;
	}

	if (nss == 1)
		stats->siso_frames++;
	else if (nss == 2)
		stats->mimo2_frames++;

	if (rate & RATE_MCS_SGI_MSK)
		stats->sgi_frames++;
	else
		stats->ngi_frames++;

	stats->last_rates[stats->last_frame_idx] = rate;
	stats->last_frame_idx = (stats->last_frame_idx + 1) %
		ARRAY_SIZE(stats->last_rates);

	spin_unlock(&mvm->drv_stats_lock);
}
#endif

/*
 * Called after adding a new station to initialize rate scaling
 */
void iwl_mvm_rs_rate_init(struct iwl_mvm *mvm, struct ieee80211_sta *sta,
			  enum ieee80211_band band, bool init)
{
	int i, j;
	struct ieee80211_hw *hw = mvm->hw;
	struct ieee80211_sta_ht_cap *ht_cap = &sta->ht_cap;
	struct ieee80211_sta_vht_cap *vht_cap = &sta->vht_cap;
	struct iwl_mvm_sta *sta_priv;
	struct iwl_lq_sta *lq_sta;
	struct ieee80211_supported_band *sband;
	unsigned long supp; /* must be unsigned long for for_each_set_bit */

	sta_priv = (struct iwl_mvm_sta *)sta->drv_priv;
	lq_sta = &sta_priv->lq_sta;
	memset(lq_sta, 0, sizeof(*lq_sta));

	sband = hw->wiphy->bands[band];

	lq_sta->lq.sta_id = sta_priv->sta_id;

	for (j = 0; j < LQ_SIZE; j++)
		rs_rate_scale_clear_tbl_windows(mvm, &lq_sta->lq_info[j]);

	lq_sta->flush_timer = 0;
	lq_sta->last_tx = jiffies;

	IWL_DEBUG_RATE(mvm,
		       "LQ: *** rate scale station global init for station %d ***\n",
		       sta_priv->sta_id);
	/* TODO: what is a good starting rate for STA? About middle? Maybe not
	 * the lowest or the highest rate.. Could consider using RSSI from
	 * previous packets? Need to have IEEE 802.1X auth succeed immediately
	 * after assoc.. */

	lq_sta->max_rate_idx = -1;
	lq_sta->missed_rate_counter = IWL_MISSED_RATE_MAX;
	lq_sta->band = sband->band;
	/*
	 * active legacy rates as per supported rates bitmap
	 */
	supp = sta->supp_rates[sband->band];
	lq_sta->active_legacy_rate = 0;
	for_each_set_bit(i, &supp, BITS_PER_LONG)
		lq_sta->active_legacy_rate |= BIT(sband->bitrates[i].hw_value);

	/* TODO: should probably account for rx_highest for both HT/VHT */
	if (!vht_cap || !vht_cap->vht_supported) {
		/* active_siso_rate mask includes 9 MBits (bit 5),
		 * and CCK (bits 0-3), supp_rates[] does not;
		 * shift to convert format, force 9 MBits off.
		 */
		lq_sta->active_siso_rate = ht_cap->mcs.rx_mask[0] << 1;
		lq_sta->active_siso_rate |= ht_cap->mcs.rx_mask[0] & 0x1;
		lq_sta->active_siso_rate &= ~((u16)0x2);
		lq_sta->active_siso_rate <<= IWL_FIRST_OFDM_RATE;

		/* Same here */
		lq_sta->active_mimo2_rate = ht_cap->mcs.rx_mask[1] << 1;
		lq_sta->active_mimo2_rate |= ht_cap->mcs.rx_mask[1] & 0x1;
		lq_sta->active_mimo2_rate &= ~((u16)0x2);
		lq_sta->active_mimo2_rate <<= IWL_FIRST_OFDM_RATE;

		lq_sta->is_vht = false;
	} else {
		rs_vht_set_enabled_rates(sta, vht_cap, lq_sta);
		lq_sta->is_vht = true;
	}

	lq_sta->max_legacy_rate_idx = find_last_bit(&lq_sta->active_legacy_rate,
						    BITS_PER_LONG);
	lq_sta->max_siso_rate_idx = find_last_bit(&lq_sta->active_siso_rate,
						  BITS_PER_LONG);
	lq_sta->max_mimo2_rate_idx = find_last_bit(&lq_sta->active_mimo2_rate,
						   BITS_PER_LONG);

	IWL_DEBUG_RATE(mvm, "RATE MASK: LEGACY=%lX SISO=%lX MIMO2=%lX VHT=%d\n",
		       lq_sta->active_legacy_rate,
		       lq_sta->active_siso_rate,
		       lq_sta->active_mimo2_rate,
		       lq_sta->is_vht);
	IWL_DEBUG_RATE(mvm, "MAX RATE: LEGACY=%d SISO=%d MIMO2=%d\n",
		       lq_sta->max_legacy_rate_idx,
		       lq_sta->max_siso_rate_idx,
		       lq_sta->max_mimo2_rate_idx);

	/* These values will be overridden later */
	lq_sta->lq.single_stream_ant_msk =
		first_antenna(mvm->fw->valid_tx_ant);
	lq_sta->lq.dual_stream_ant_msk = ANT_AB;

	/* as default allow aggregation for all tids */
	lq_sta->tx_agg_tid_en = IWL_AGG_ALL_TID;
	lq_sta->drv = mvm;

	/* Set last_txrate_idx to lowest rate */
	lq_sta->last_txrate_idx = rate_lowest_index(sband, sta);
	if (sband->band == IEEE80211_BAND_5GHZ)
		lq_sta->last_txrate_idx += IWL_FIRST_OFDM_RATE;
	lq_sta->is_agg = 0;
#ifdef CONFIG_MAC80211_DEBUGFS
	lq_sta->dbg_fixed_rate = 0;
	lq_sta->dbg_fixed_txp_reduction = TPC_INVALID;
#endif
#ifdef CONFIG_IWLWIFI_DEBUGFS
	iwl_mvm_reset_frame_stats(mvm, &mvm->drv_rx_stats);
#endif
	rs_initialize_lq(mvm, sta, lq_sta, band, init);
}

static void rs_rate_update(void *mvm_r,
			   struct ieee80211_supported_band *sband,
			   struct cfg80211_chan_def *chandef,
			   struct ieee80211_sta *sta, void *priv_sta,
			   u32 changed)
{
	u8 tid;
	struct iwl_op_mode *op_mode  =
			(struct iwl_op_mode *)mvm_r;
	struct iwl_mvm *mvm = IWL_OP_MODE_GET_MVM(op_mode);

	/* Stop any ongoing aggregations as rs starts off assuming no agg */
	for (tid = 0; tid < IWL_MAX_TID_COUNT; tid++)
		ieee80211_stop_tx_ba_session(sta, tid);

	iwl_mvm_rs_rate_init(mvm, sta, sband->band, false);
}

#ifdef CONFIG_MAC80211_DEBUGFS
static void rs_build_rates_table_from_fixed(struct iwl_mvm *mvm,
					    struct iwl_lq_cmd *lq_cmd,
					    enum ieee80211_band band,
					    u32 ucode_rate)
{
	struct rs_rate rate;
	int i;
	int num_rates = ARRAY_SIZE(lq_cmd->rs_table);
	__le32 ucode_rate_le32 = cpu_to_le32(ucode_rate);

	for (i = 0; i < num_rates; i++)
		lq_cmd->rs_table[i] = ucode_rate_le32;

	rs_rate_from_ucode_rate(ucode_rate, band, &rate);

	if (is_mimo(&rate))
		lq_cmd->mimo_delim = num_rates - 1;
	else
		lq_cmd->mimo_delim = 0;
}
#endif /* CONFIG_MAC80211_DEBUGFS */

static void rs_fill_rates_for_column(struct iwl_mvm *mvm,
				     struct iwl_lq_sta *lq_sta,
				     struct rs_rate *rate,
				     __le32 *rs_table, int *rs_table_index,
				     int num_rates, int num_retries,
				     u8 valid_tx_ant, bool toggle_ant)
{
	int i, j;
	__le32 ucode_rate;
	bool bottom_reached = false;
	int prev_rate_idx = rate->index;
	int end = LINK_QUAL_MAX_RETRY_NUM;
	int index = *rs_table_index;

	for (i = 0; i < num_rates && index < end; i++) {
		ucode_rate = cpu_to_le32(ucode_rate_from_rs_rate(mvm, rate));
		for (j = 0; j < num_retries && index < end; j++, index++)
			rs_table[index] = ucode_rate;

		if (toggle_ant)
			rs_toggle_antenna(valid_tx_ant, rate);

		prev_rate_idx = rate->index;
		bottom_reached = rs_get_lower_rate_in_column(lq_sta, rate);
		if (bottom_reached && !is_legacy(rate))
			break;
	}

	if (!bottom_reached)
		rate->index = prev_rate_idx;

	*rs_table_index = index;
}

/* Building the rate table is non trivial. When we're in MIMO2/VHT/80Mhz/SGI
 * column the rate table should look like this:
 *
 * rate[0] 0x400D019 VHT | ANT: AB BW: 80Mhz MCS: 9 NSS: 2 SGI
 * rate[1] 0x400D019 VHT | ANT: AB BW: 80Mhz MCS: 9 NSS: 2 SGI
 * rate[2] 0x400D018 VHT | ANT: AB BW: 80Mhz MCS: 8 NSS: 2 SGI
 * rate[3] 0x400D018 VHT | ANT: AB BW: 80Mhz MCS: 8 NSS: 2 SGI
 * rate[4] 0x400D017 VHT | ANT: AB BW: 80Mhz MCS: 7 NSS: 2 SGI
 * rate[5] 0x400D017 VHT | ANT: AB BW: 80Mhz MCS: 7 NSS: 2 SGI
 * rate[6] 0x4005007 VHT | ANT: A BW: 80Mhz MCS: 7 NSS: 1 NGI
 * rate[7] 0x4009006 VHT | ANT: B BW: 80Mhz MCS: 6 NSS: 1 NGI
 * rate[8] 0x4005005 VHT | ANT: A BW: 80Mhz MCS: 5 NSS: 1 NGI
 * rate[9] 0x800B Legacy | ANT: B Rate: 36 Mbps
 * rate[10] 0x4009 Legacy | ANT: A Rate: 24 Mbps
 * rate[11] 0x8007 Legacy | ANT: B Rate: 18 Mbps
 * rate[12] 0x4005 Legacy | ANT: A Rate: 12 Mbps
 * rate[13] 0x800F Legacy | ANT: B Rate: 9 Mbps
 * rate[14] 0x400D Legacy | ANT: A Rate: 6 Mbps
 * rate[15] 0x800D Legacy | ANT: B Rate: 6 Mbps
 */
static void rs_build_rates_table(struct iwl_mvm *mvm,
				 struct iwl_lq_sta *lq_sta,
				 const struct rs_rate *initial_rate)
{
	struct rs_rate rate;
	int num_rates, num_retries, index = 0;
	u8 valid_tx_ant = 0;
	struct iwl_lq_cmd *lq_cmd = &lq_sta->lq;
	bool toggle_ant = false;

	memcpy(&rate, initial_rate, sizeof(rate));

	valid_tx_ant = mvm->fw->valid_tx_ant;

	if (is_siso(&rate)) {
		num_rates = RS_INITIAL_SISO_NUM_RATES;
		num_retries = RS_HT_VHT_RETRIES_PER_RATE;
	} else if (is_mimo(&rate)) {
		num_rates = RS_INITIAL_MIMO_NUM_RATES;
		num_retries = RS_HT_VHT_RETRIES_PER_RATE;
	} else {
		num_rates = RS_INITIAL_LEGACY_NUM_RATES;
		num_retries = RS_LEGACY_RETRIES_PER_RATE;
		toggle_ant = true;
	}

	rs_fill_rates_for_column(mvm, lq_sta, &rate, lq_cmd->rs_table, &index,
				 num_rates, num_retries, valid_tx_ant,
				 toggle_ant);

	rs_get_lower_rate_down_column(lq_sta, &rate);

	if (is_siso(&rate)) {
		num_rates = RS_SECONDARY_SISO_NUM_RATES;
		num_retries = RS_SECONDARY_SISO_RETRIES;
		lq_cmd->mimo_delim = index;
	} else if (is_legacy(&rate)) {
		num_rates = RS_SECONDARY_LEGACY_NUM_RATES;
		num_retries = RS_LEGACY_RETRIES_PER_RATE;
	} else {
		WARN_ON_ONCE(1);
	}

	toggle_ant = true;

	rs_fill_rates_for_column(mvm, lq_sta, &rate, lq_cmd->rs_table, &index,
				 num_rates, num_retries, valid_tx_ant,
				 toggle_ant);

	rs_get_lower_rate_down_column(lq_sta, &rate);

	num_rates = RS_SECONDARY_LEGACY_NUM_RATES;
	num_retries = RS_LEGACY_RETRIES_PER_RATE;

	rs_fill_rates_for_column(mvm, lq_sta, &rate, lq_cmd->rs_table, &index,
				 num_rates, num_retries, valid_tx_ant,
				 toggle_ant);

}

static void rs_fill_lq_cmd(struct iwl_mvm *mvm,
			   struct ieee80211_sta *sta,
			   struct iwl_lq_sta *lq_sta,
			   const struct rs_rate *initial_rate)
{
	struct iwl_lq_cmd *lq_cmd = &lq_sta->lq;
	u8 ant = initial_rate->ant;

#ifdef CONFIG_MAC80211_DEBUGFS
	if (lq_sta->dbg_fixed_rate) {
		rs_build_rates_table_from_fixed(mvm, lq_cmd,
						lq_sta->band,
						lq_sta->dbg_fixed_rate);
		lq_cmd->reduced_tpc = 0;
		ant = (lq_sta->dbg_fixed_rate & RATE_MCS_ANT_ABC_MSK) >>
			RATE_MCS_ANT_POS;
	} else
#endif
		rs_build_rates_table(mvm, lq_sta, initial_rate);

	if (num_of_ant(ant) == 1)
		lq_cmd->single_stream_ant_msk = ant;

	lq_cmd->agg_frame_cnt_limit = LINK_QUAL_AGG_FRAME_LIMIT_DEF;
	lq_cmd->agg_disable_start_th = LINK_QUAL_AGG_DISABLE_START_DEF;

	lq_cmd->agg_time_limit =
		cpu_to_le16(LINK_QUAL_AGG_TIME_LIMIT_DEF);

	if (sta)
		lq_cmd->agg_time_limit =
			cpu_to_le16(iwl_mvm_coex_agg_time_limit(mvm, sta));
}

static void *rs_alloc(struct ieee80211_hw *hw, struct dentry *debugfsdir)
{
	return hw->priv;
}
/* rate scale requires free function to be implemented */
static void rs_free(void *mvm_rate)
{
	return;
}

static void rs_free_sta(void *mvm_r, struct ieee80211_sta *sta,
			void *mvm_sta)
{
	struct iwl_op_mode *op_mode __maybe_unused = mvm_r;
	struct iwl_mvm *mvm __maybe_unused = IWL_OP_MODE_GET_MVM(op_mode);

	IWL_DEBUG_RATE(mvm, "enter\n");
	IWL_DEBUG_RATE(mvm, "leave\n");
}

#ifdef CONFIG_MAC80211_DEBUGFS
int rs_pretty_print_rate(char *buf, const u32 rate)
{

	char *type, *bw;
	u8 mcs = 0, nss = 0;
	u8 ant = (rate & RATE_MCS_ANT_ABC_MSK) >> RATE_MCS_ANT_POS;

	if (!(rate & RATE_MCS_HT_MSK) &&
	    !(rate & RATE_MCS_VHT_MSK)) {
		int index = iwl_hwrate_to_plcp_idx(rate);

		return sprintf(buf, "Legacy | ANT: %s Rate: %s Mbps\n",
			       rs_pretty_ant(ant),
			       index == IWL_RATE_INVALID ? "BAD" :
			       iwl_rate_mcs[index].mbps);
	}

	if (rate & RATE_MCS_VHT_MSK) {
		type = "VHT";
		mcs = rate & RATE_VHT_MCS_RATE_CODE_MSK;
		nss = ((rate & RATE_VHT_MCS_NSS_MSK)
		       >> RATE_VHT_MCS_NSS_POS) + 1;
	} else if (rate & RATE_MCS_HT_MSK) {
		type = "HT";
		mcs = rate & RATE_HT_MCS_INDEX_MSK;
	} else {
		type = "Unknown"; /* shouldn't happen */
	}

	switch (rate & RATE_MCS_CHAN_WIDTH_MSK) {
	case RATE_MCS_CHAN_WIDTH_20:
		bw = "20Mhz";
		break;
	case RATE_MCS_CHAN_WIDTH_40:
		bw = "40Mhz";
		break;
	case RATE_MCS_CHAN_WIDTH_80:
		bw = "80Mhz";
		break;
	case RATE_MCS_CHAN_WIDTH_160:
		bw = "160Mhz";
		break;
	default:
		bw = "BAD BW";
	}

	return sprintf(buf, "%s | ANT: %s BW: %s MCS: %d NSS: %d %s%s%s%s%s\n",
		       type, rs_pretty_ant(ant), bw, mcs, nss,
		       (rate & RATE_MCS_SGI_MSK) ? "SGI " : "NGI ",
		       (rate & RATE_MCS_HT_STBC_MSK) ? "STBC " : "",
		       (rate & RATE_MCS_LDPC_MSK) ? "LDPC " : "",
		       (rate & RATE_MCS_BF_MSK) ? "BF " : "",
		       (rate & RATE_MCS_ZLF_MSK) ? "ZLF " : "");
}

/**
 * Program the device to use fixed rate for frame transmit
 * This is for debugging/testing only
 * once the device start use fixed rate, we need to reload the module
 * to being back the normal operation.
 */
static void rs_program_fix_rate(struct iwl_mvm *mvm,
				struct iwl_lq_sta *lq_sta)
{
	lq_sta->active_legacy_rate = 0x0FFF;	/* 1 - 54 MBits, includes CCK */
	lq_sta->active_siso_rate   = 0x1FD0;	/* 6 - 60 MBits, no 9, no CCK */
	lq_sta->active_mimo2_rate  = 0x1FD0;	/* 6 - 60 MBits, no 9, no CCK */

	IWL_DEBUG_RATE(mvm, "sta_id %d rate 0x%X\n",
		       lq_sta->lq.sta_id, lq_sta->dbg_fixed_rate);

	if (lq_sta->dbg_fixed_rate) {
		struct rs_rate rate;
		rs_rate_from_ucode_rate(lq_sta->dbg_fixed_rate,
					lq_sta->band, &rate);
		rs_fill_lq_cmd(mvm, NULL, lq_sta, &rate);
		iwl_mvm_send_lq_cmd(lq_sta->drv, &lq_sta->lq, false);
	}
}

static ssize_t rs_sta_dbgfs_scale_table_write(struct file *file,
			const char __user *user_buf, size_t count, loff_t *ppos)
{
	struct iwl_lq_sta *lq_sta = file->private_data;
	struct iwl_mvm *mvm;
	char buf[64];
	size_t buf_size;
	u32 parsed_rate;

	mvm = lq_sta->drv;
	memset(buf, 0, sizeof(buf));
	buf_size = min(count, sizeof(buf) -  1);
	if (copy_from_user(buf, user_buf, buf_size))
		return -EFAULT;

	if (sscanf(buf, "%x", &parsed_rate) == 1)
		lq_sta->dbg_fixed_rate = parsed_rate;
	else
		lq_sta->dbg_fixed_rate = 0;

	rs_program_fix_rate(mvm, lq_sta);

	return count;
}

static ssize_t rs_sta_dbgfs_scale_table_read(struct file *file,
			char __user *user_buf, size_t count, loff_t *ppos)
{
	char *buff;
	int desc = 0;
	int i = 0;
	ssize_t ret;

	struct iwl_lq_sta *lq_sta = file->private_data;
	struct iwl_mvm *mvm;
	struct iwl_scale_tbl_info *tbl = &(lq_sta->lq_info[lq_sta->active_tbl]);
	struct rs_rate *rate = &tbl->rate;
	mvm = lq_sta->drv;
	buff = kmalloc(2048, GFP_KERNEL);
	if (!buff)
		return -ENOMEM;

	desc += sprintf(buff+desc, "sta_id %d\n", lq_sta->lq.sta_id);
	desc += sprintf(buff+desc, "failed=%d success=%d rate=0%lX\n",
			lq_sta->total_failed, lq_sta->total_success,
			lq_sta->active_legacy_rate);
	desc += sprintf(buff+desc, "fixed rate 0x%X\n",
			lq_sta->dbg_fixed_rate);
	desc += sprintf(buff+desc, "valid_tx_ant %s%s%s\n",
	    (mvm->fw->valid_tx_ant & ANT_A) ? "ANT_A," : "",
	    (mvm->fw->valid_tx_ant & ANT_B) ? "ANT_B," : "",
	    (mvm->fw->valid_tx_ant & ANT_C) ? "ANT_C" : "");
	desc += sprintf(buff+desc, "lq type %s\n",
			(is_legacy(rate)) ? "legacy" :
			is_vht(rate) ? "VHT" : "HT");
	if (!is_legacy(rate)) {
		desc += sprintf(buff+desc, " %s",
		   (is_siso(rate)) ? "SISO" : "MIMO2");
		   desc += sprintf(buff+desc, " %s",
				   (is_ht20(rate)) ? "20MHz" :
				   (is_ht40(rate)) ? "40MHz" :
				   (is_ht80(rate)) ? "80Mhz" : "BAD BW");
		   desc += sprintf(buff+desc, " %s %s\n",
				   (rate->sgi) ? "SGI" : "NGI",
				   (lq_sta->is_agg) ? "AGG on" : "");
	}
	desc += sprintf(buff+desc, "last tx rate=0x%X\n",
			lq_sta->last_rate_n_flags);
	desc += sprintf(buff+desc,
			"general: flags=0x%X mimo-d=%d s-ant=0x%x d-ant=0x%x\n",
			lq_sta->lq.flags,
			lq_sta->lq.mimo_delim,
			lq_sta->lq.single_stream_ant_msk,
			lq_sta->lq.dual_stream_ant_msk);

	desc += sprintf(buff+desc,
			"agg: time_limit=%d dist_start_th=%d frame_cnt_limit=%d\n",
			le16_to_cpu(lq_sta->lq.agg_time_limit),
			lq_sta->lq.agg_disable_start_th,
			lq_sta->lq.agg_frame_cnt_limit);

	desc += sprintf(buff+desc, "reduced tpc=%d\n", lq_sta->lq.reduced_tpc);
	desc += sprintf(buff+desc,
			"Start idx [0]=0x%x [1]=0x%x [2]=0x%x [3]=0x%x\n",
			lq_sta->lq.initial_rate_index[0],
			lq_sta->lq.initial_rate_index[1],
			lq_sta->lq.initial_rate_index[2],
			lq_sta->lq.initial_rate_index[3]);

	for (i = 0; i < LINK_QUAL_MAX_RETRY_NUM; i++) {
		u32 r = le32_to_cpu(lq_sta->lq.rs_table[i]);

		desc += sprintf(buff+desc, " rate[%d] 0x%X ", i, r);
		desc += rs_pretty_print_rate(buff+desc, r);
	}

	ret = simple_read_from_buffer(user_buf, count, ppos, buff, desc);
	kfree(buff);
	return ret;
}

static const struct file_operations rs_sta_dbgfs_scale_table_ops = {
	.write = rs_sta_dbgfs_scale_table_write,
	.read = rs_sta_dbgfs_scale_table_read,
	.open = simple_open,
	.llseek = default_llseek,
};
static ssize_t rs_sta_dbgfs_stats_table_read(struct file *file,
			char __user *user_buf, size_t count, loff_t *ppos)
{
	char *buff;
	int desc = 0;
	int i, j;
	ssize_t ret;
	struct iwl_scale_tbl_info *tbl;
	struct rs_rate *rate;
	struct iwl_lq_sta *lq_sta = file->private_data;

	buff = kmalloc(1024, GFP_KERNEL);
	if (!buff)
		return -ENOMEM;

	for (i = 0; i < LQ_SIZE; i++) {
		tbl = &(lq_sta->lq_info[i]);
		rate = &tbl->rate;
		desc += sprintf(buff+desc,
				"%s type=%d SGI=%d BW=%s DUP=0\n"
				"index=%d\n",
				lq_sta->active_tbl == i ? "*" : "x",
				rate->type,
				rate->sgi,
				is_ht20(rate) ? "20Mhz" :
				is_ht40(rate) ? "40Mhz" :
				is_ht80(rate) ? "80Mhz" : "ERR",
				rate->index);
		for (j = 0; j < IWL_RATE_COUNT; j++) {
			desc += sprintf(buff+desc,
				"counter=%d success=%d %%=%d\n",
				tbl->win[j].counter,
				tbl->win[j].success_counter,
				tbl->win[j].success_ratio);
		}
	}
	ret = simple_read_from_buffer(user_buf, count, ppos, buff, desc);
	kfree(buff);
	return ret;
}

static const struct file_operations rs_sta_dbgfs_stats_table_ops = {
	.read = rs_sta_dbgfs_stats_table_read,
	.open = simple_open,
	.llseek = default_llseek,
};

static ssize_t rs_sta_dbgfs_drv_tx_stats_read(struct file *file,
					      char __user *user_buf,
					      size_t count, loff_t *ppos)
{
	static const char * const column_name[] = {
		[RS_COLUMN_LEGACY_ANT_A] = "LEGACY_ANT_A",
		[RS_COLUMN_LEGACY_ANT_B] = "LEGACY_ANT_B",
		[RS_COLUMN_SISO_ANT_A] = "SISO_ANT_A",
		[RS_COLUMN_SISO_ANT_B] = "SISO_ANT_B",
		[RS_COLUMN_SISO_ANT_A_SGI] = "SISO_ANT_A_SGI",
		[RS_COLUMN_SISO_ANT_B_SGI] = "SISO_ANT_B_SGI",
		[RS_COLUMN_MIMO2] = "MIMO2",
		[RS_COLUMN_MIMO2_SGI] = "MIMO2_SGI",
	};

	static const char * const rate_name[] = {
		[IWL_RATE_1M_INDEX] = "1M",
		[IWL_RATE_2M_INDEX] = "2M",
		[IWL_RATE_5M_INDEX] = "5.5M",
		[IWL_RATE_11M_INDEX] = "11M",
		[IWL_RATE_6M_INDEX] = "6M|MCS0",
		[IWL_RATE_9M_INDEX] = "9M",
		[IWL_RATE_12M_INDEX] = "12M|MCS1",
		[IWL_RATE_18M_INDEX] = "18M|MCS2",
		[IWL_RATE_24M_INDEX] = "24M|MCS3",
		[IWL_RATE_36M_INDEX] = "36M|MCS4",
		[IWL_RATE_48M_INDEX] = "48M|MCS5",
		[IWL_RATE_54M_INDEX] = "54M|MCS6",
		[IWL_RATE_MCS_7_INDEX] = "MCS7",
		[IWL_RATE_MCS_8_INDEX] = "MCS8",
		[IWL_RATE_MCS_9_INDEX] = "MCS9",
	};

	char *buff, *pos, *endpos;
	int col, rate;
	ssize_t ret;
	struct iwl_lq_sta *lq_sta = file->private_data;
	struct rs_rate_stats *stats;
	static const size_t bufsz = 1024;

	buff = kmalloc(bufsz, GFP_KERNEL);
	if (!buff)
		return -ENOMEM;

	pos = buff;
	endpos = pos + bufsz;

	pos += scnprintf(pos, endpos - pos, "COLUMN,");
	for (rate = 0; rate < IWL_RATE_COUNT; rate++)
		pos += scnprintf(pos, endpos - pos, "%s,", rate_name[rate]);
	pos += scnprintf(pos, endpos - pos, "\n");

	for (col = 0; col < RS_COLUMN_COUNT; col++) {
		pos += scnprintf(pos, endpos - pos,
				 "%s,", column_name[col]);

		for (rate = 0; rate < IWL_RATE_COUNT; rate++) {
			stats = &(lq_sta->tx_stats[col][rate]);
			pos += scnprintf(pos, endpos - pos,
					 "%llu/%llu,",
					 stats->success,
					 stats->total);
		}
		pos += scnprintf(pos, endpos - pos, "\n");
	}

	ret = simple_read_from_buffer(user_buf, count, ppos, buff, pos - buff);
	kfree(buff);
	return ret;
}

static ssize_t rs_sta_dbgfs_drv_tx_stats_write(struct file *file,
					       const char __user *user_buf,
					       size_t count, loff_t *ppos)
{
	struct iwl_lq_sta *lq_sta = file->private_data;
	memset(lq_sta->tx_stats, 0, sizeof(lq_sta->tx_stats));

	return count;
}

static const struct file_operations rs_sta_dbgfs_drv_tx_stats_ops = {
	.read = rs_sta_dbgfs_drv_tx_stats_read,
	.write = rs_sta_dbgfs_drv_tx_stats_write,
	.open = simple_open,
	.llseek = default_llseek,
};

static void rs_add_debugfs(void *mvm, void *mvm_sta, struct dentry *dir)
{
	struct iwl_lq_sta *lq_sta = mvm_sta;
	lq_sta->rs_sta_dbgfs_scale_table_file =
		debugfs_create_file("rate_scale_table", S_IRUSR | S_IWUSR, dir,
				    lq_sta, &rs_sta_dbgfs_scale_table_ops);
	lq_sta->rs_sta_dbgfs_stats_table_file =
		debugfs_create_file("rate_stats_table", S_IRUSR, dir,
				    lq_sta, &rs_sta_dbgfs_stats_table_ops);
	lq_sta->rs_sta_dbgfs_drv_tx_stats_file =
		debugfs_create_file("drv_tx_stats", S_IRUSR | S_IWUSR, dir,
				    lq_sta, &rs_sta_dbgfs_drv_tx_stats_ops);
	lq_sta->rs_sta_dbgfs_tx_agg_tid_en_file =
		debugfs_create_u8("tx_agg_tid_enable", S_IRUSR | S_IWUSR, dir,
				  &lq_sta->tx_agg_tid_en);
	lq_sta->rs_sta_dbgfs_reduced_txp_file =
		debugfs_create_u8("reduced_tpc", S_IRUSR | S_IWUSR, dir,
				  &lq_sta->dbg_fixed_txp_reduction);
}

static void rs_remove_debugfs(void *mvm, void *mvm_sta)
{
	struct iwl_lq_sta *lq_sta = mvm_sta;
	debugfs_remove(lq_sta->rs_sta_dbgfs_scale_table_file);
	debugfs_remove(lq_sta->rs_sta_dbgfs_stats_table_file);
	debugfs_remove(lq_sta->rs_sta_dbgfs_drv_tx_stats_file);
	debugfs_remove(lq_sta->rs_sta_dbgfs_tx_agg_tid_en_file);
	debugfs_remove(lq_sta->rs_sta_dbgfs_reduced_txp_file);
}
#endif

/*
 * Initialization of rate scaling information is done by driver after
 * the station is added. Since mac80211 calls this function before a
 * station is added we ignore it.
 */
static void rs_rate_init_stub(void *mvm_r,
			      struct ieee80211_supported_band *sband,
			      struct cfg80211_chan_def *chandef,
			      struct ieee80211_sta *sta, void *mvm_sta)
{
}

static const struct rate_control_ops rs_mvm_ops = {
	.name = RS_NAME,
	.tx_status = rs_tx_status,
	.get_rate = rs_get_rate,
	.rate_init = rs_rate_init_stub,
	.alloc = rs_alloc,
	.free = rs_free,
	.alloc_sta = rs_alloc_sta,
	.free_sta = rs_free_sta,
	.rate_update = rs_rate_update,
#ifdef CONFIG_MAC80211_DEBUGFS
	.add_sta_debugfs = rs_add_debugfs,
	.remove_sta_debugfs = rs_remove_debugfs,
#endif
};

int iwl_mvm_rate_control_register(void)
{
	return ieee80211_rate_control_register(&rs_mvm_ops);
}

void iwl_mvm_rate_control_unregister(void)
{
	ieee80211_rate_control_unregister(&rs_mvm_ops);
}

/**
 * iwl_mvm_tx_protection - Gets LQ command, change it to enable/disable
 * Tx protection, according to this rquest and previous requests,
 * and send the LQ command.
 * @mvmsta: The station
 * @enable: Enable Tx protection?
 */
int iwl_mvm_tx_protection(struct iwl_mvm *mvm, struct iwl_mvm_sta *mvmsta,
			  bool enable)
{
	struct iwl_lq_cmd *lq = &mvmsta->lq_sta.lq;

	lockdep_assert_held(&mvm->mutex);

	if (enable) {
		if (mvmsta->tx_protection == 0)
			lq->flags |= LQ_FLAG_USE_RTS_MSK;
		mvmsta->tx_protection++;
	} else {
		mvmsta->tx_protection--;
		if (mvmsta->tx_protection == 0)
			lq->flags &= ~LQ_FLAG_USE_RTS_MSK;
	}

	return iwl_mvm_send_lq_cmd(mvm, lq, false);
}<|MERGE_RESOLUTION|>--- conflicted
+++ resolved
@@ -1750,13 +1750,6 @@
 		*stronger = TPC_INVALID;
 }
 
-<<<<<<< HEAD
-static bool rs_tpc_allowed(struct iwl_mvm *mvm, struct rs_rate *rate,
-			   enum ieee80211_band band)
-{
-	int index = rate->index;
-
-=======
 static bool rs_tpc_allowed(struct iwl_mvm *mvm, struct ieee80211_vif *vif,
 			   struct rs_rate *rate, enum ieee80211_band band)
 {
@@ -1767,16 +1760,11 @@
 
 	IWL_DEBUG_RATE(mvm, "cam: %d sta_ps_disabled %d\n",
 		       cam, sta_ps_disabled);
->>>>>>> 0d770a82
 	/*
 	 * allow tpc only if power management is enabled, or bt coex
 	 * activity grade allows it and we are on 2.4Ghz.
 	 */
-<<<<<<< HEAD
-	if (iwlmvm_mod_params.power_scheme == IWL_POWER_SCHEME_CAM &&
-=======
 	if ((cam || sta_ps_disabled) &&
->>>>>>> 0d770a82
 	    !iwl_mvm_bt_coex_is_tpc_allowed(mvm, band))
 		return false;
 
@@ -1893,11 +1881,7 @@
 		band = chanctx_conf->def.chan->band;
 	rcu_read_unlock();
 
-<<<<<<< HEAD
-	if (!rs_tpc_allowed(mvm, rate, band)) {
-=======
 	if (!rs_tpc_allowed(mvm, vif, rate, band)) {
->>>>>>> 0d770a82
 		IWL_DEBUG_RATE(mvm,
 			       "tpc is not allowed. remove txp restrictions");
 		lq_sta->lq.reduced_tpc = TPC_NO_REDUCTION;
@@ -2201,12 +2185,8 @@
 		break;
 	case RS_ACTION_STAY:
 		/* No change */
-<<<<<<< HEAD
-		update_lq = rs_tpc_perform(mvm, sta, lq_sta, tbl);
-=======
 		if (lq_sta->rs_state == RS_STATE_STAY_IN_COLUMN)
 			update_lq = rs_tpc_perform(mvm, sta, lq_sta, tbl);
->>>>>>> 0d770a82
 		break;
 	default:
 		break;
