/******************************************************************************
 *
 * This file is provided under a dual BSD/GPLv2 license.  When using or
 * redistributing this file, you may do so under either license.
 *
 * GPL LICENSE SUMMARY
 *
 * Copyright(c) 2013 - 2014 Intel Corporation. All rights reserved.
 * Copyright(c) 2013 - 2014 Intel Mobile Communications GmbH
 *
 * This program is free software; you can redistribute it and/or modify
 * it under the terms of version 2 of the GNU General Public License as
 * published by the Free Software Foundation.
 *
 * This program is distributed in the hope that it will be useful, but
 * WITHOUT ANY WARRANTY; without even the implied warranty of
 * MERCHANTABILITY or FITNESS FOR A PARTICULAR PURPOSE.  See the GNU
 * General Public License for more details.
 *
 * You should have received a copy of the GNU General Public License
 * along with this program; if not, write to the Free Software
 * Foundation, Inc., 51 Franklin Street, Fifth Floor, Boston, MA 02110,
 * USA
 *
 * The full GNU General Public License is included in this distribution
 * in the file called COPYING.
 *
 * Contact Information:
 *  Intel Linux Wireless <ilw@linux.intel.com>
 * Intel Corporation, 5200 N.E. Elam Young Parkway, Hillsboro, OR 97124-6497
 *
 * BSD LICENSE
 *
 * Copyright(c) 2012 - 2014 Intel Corporation. All rights reserved.
 * Copyright(c) 2013 - 2014 Intel Mobile Communications GmbH
 * All rights reserved.
 *
 * Redistribution and use in source and binary forms, with or without
 * modification, are permitted provided that the following conditions
 * are met:
 *
 *  * Redistributions of source code must retain the above copyright
 *    notice, this list of conditions and the following disclaimer.
 *  * Redistributions in binary form must reproduce the above copyright
 *    notice, this list of conditions and the following disclaimer in
 *    the documentation and/or other materials provided with the
 *    distribution.
 *  * Neither the name Intel Corporation nor the names of its
 *    contributors may be used to endorse or promote products derived
 *    from this software without specific prior written permission.
 *
 * THIS SOFTWARE IS PROVIDED BY THE COPYRIGHT HOLDERS AND CONTRIBUTORS
 * "AS IS" AND ANY EXPRESS OR IMPLIED WARRANTIES, INCLUDING, BUT NOT
 * LIMITED TO, THE IMPLIED WARRANTIES OF MERCHANTABILITY AND FITNESS FOR
 * A PARTICULAR PURPOSE ARE DISCLAIMED. IN NO EVENT SHALL THE COPYRIGHT
 * OWNER OR CONTRIBUTORS BE LIABLE FOR ANY DIRECT, INDIRECT, INCIDENTAL,
 * SPECIAL, EXEMPLARY, OR CONSEQUENTIAL DAMAGES (INCLUDING, BUT NOT
 * LIMITED TO, PROCUREMENT OF SUBSTITUTE GOODS OR SERVICES; LOSS OF USE,
 * DATA, OR PROFITS; OR BUSINESS INTERRUPTION) HOWEVER CAUSED AND ON ANY
 * THEORY OF LIABILITY, WHETHER IN CONTRACT, STRICT LIABILITY, OR TORT
 * (INCLUDING NEGLIGENCE OR OTHERWISE) ARISING IN ANY WAY OUT OF THE USE
 * OF THIS SOFTWARE, EVEN IF ADVISED OF THE POSSIBILITY OF SUCH DAMAGE.
 *
 *****************************************************************************/

#include "mvm.h"
<<<<<<< HEAD
#include "iwl-config.h"
#include "iwl-io.h"
#include "iwl-csr.h"
#include "iwl-prph.h"

#define IWL_MVM_TEMP_NOTIF_WAIT_TIMEOUT	HZ

=======

#define IWL_MVM_TEMP_NOTIF_WAIT_TIMEOUT	HZ

>>>>>>> e529fea9
static void iwl_mvm_enter_ctkill(struct iwl_mvm *mvm)
{
	u32 duration = mvm->thermal_throttle.params->ct_kill_duration;

	if (test_bit(IWL_MVM_STATUS_HW_CTKILL, &mvm->status))
		return;

	IWL_ERR(mvm, "Enter CT Kill\n");
	iwl_mvm_set_hw_ctkill_state(mvm, true);

	/* Don't schedule an exit work if we're in test mode, since
	 * the temperature will not change unless we manually set it
	 * again (or disable testing).
	 */
	if (!mvm->temperature_test)
		schedule_delayed_work(&mvm->thermal_throttle.ct_kill_exit,
				      round_jiffies_relative(duration * HZ));
}

static void iwl_mvm_exit_ctkill(struct iwl_mvm *mvm)
{
	if (!test_bit(IWL_MVM_STATUS_HW_CTKILL, &mvm->status))
		return;

	IWL_ERR(mvm, "Exit CT Kill\n");
	iwl_mvm_set_hw_ctkill_state(mvm, false);
}

<<<<<<< HEAD
static bool iwl_mvm_temp_notif(struct iwl_notif_wait_data *notif_wait,
			       struct iwl_rx_packet *pkt, void *data)
{
	struct iwl_mvm *mvm =
		container_of(notif_wait, struct iwl_mvm, notif_wait);
	int *temp = data;
	struct iwl_dts_measurement_notif *notif;
	int len = iwl_rx_packet_payload_len(pkt);

	if (WARN_ON_ONCE(len != sizeof(*notif))) {
		IWL_ERR(mvm, "Invalid DTS_MEASUREMENT_NOTIFICATION\n");
		return true;
	}

	notif = (void *)pkt->data;

	*temp = le32_to_cpu(notif->temp);

	/* shouldn't be negative, but since it's s32, make sure it isn't */
	if (WARN_ON_ONCE(*temp < 0))
		*temp = 0;

	IWL_DEBUG_TEMP(mvm, "DTS_MEASUREMENT_NOTIFICATION - %d\n", *temp);
	return true;
}

static int iwl_mvm_get_temp_cmd(struct iwl_mvm *mvm)
{
	struct iwl_dts_measurement_cmd cmd = {
		.flags = cpu_to_le32(DTS_TRIGGER_CMD_FLAGS_TEMP),
	};

	return iwl_mvm_send_cmd_pdu(mvm, CMD_DTS_MEASUREMENT_TRIGGER, 0,
				    sizeof(cmd), &cmd);
}

int iwl_mvm_get_temp(struct iwl_mvm *mvm)
{
	struct iwl_notification_wait wait_temp_notif;
	static const u8 temp_notif[] = { DTS_MEASUREMENT_NOTIFICATION };
	int ret, temp;

	lockdep_assert_held(&mvm->mutex);

	iwl_init_notification_wait(&mvm->notif_wait, &wait_temp_notif,
				   temp_notif, ARRAY_SIZE(temp_notif),
				   iwl_mvm_temp_notif, &temp);

	ret = iwl_mvm_get_temp_cmd(mvm);
	if (ret) {
		IWL_ERR(mvm, "Failed to get the temperature (err=%d)\n", ret);
		iwl_remove_notification(&mvm->notif_wait, &wait_temp_notif);
		return ret;
	}

	ret = iwl_wait_notification(&mvm->notif_wait, &wait_temp_notif,
				    IWL_MVM_TEMP_NOTIF_WAIT_TIMEOUT);
	if (ret) {
		IWL_ERR(mvm, "Getting the temperature timed out\n");
		return ret;
	}

=======
void iwl_mvm_tt_temp_changed(struct iwl_mvm *mvm, u32 temp)
{
	/* ignore the notification if we are in test mode */
	if (mvm->temperature_test)
		return;

	if (mvm->temperature == temp)
		return;

	mvm->temperature = temp;
	iwl_mvm_tt_handler(mvm);
}

static int iwl_mvm_temp_notif_parse(struct iwl_mvm *mvm,
				    struct iwl_rx_packet *pkt)
{
	struct iwl_dts_measurement_notif *notif;
	int len = iwl_rx_packet_payload_len(pkt);
	int temp;

	if (WARN_ON_ONCE(len != sizeof(*notif))) {
		IWL_ERR(mvm, "Invalid DTS_MEASUREMENT_NOTIFICATION\n");
		return -EINVAL;
	}

	notif = (void *)pkt->data;

	temp = le32_to_cpu(notif->temp);

	/* shouldn't be negative, but since it's s32, make sure it isn't */
	if (WARN_ON_ONCE(temp < 0))
		temp = 0;

	IWL_DEBUG_TEMP(mvm, "DTS_MEASUREMENT_NOTIFICATION - %d\n", temp);

	return temp;
}

static bool iwl_mvm_temp_notif_wait(struct iwl_notif_wait_data *notif_wait,
				    struct iwl_rx_packet *pkt, void *data)
{
	struct iwl_mvm *mvm =
		container_of(notif_wait, struct iwl_mvm, notif_wait);
	int *temp = data;
	int ret;

	ret = iwl_mvm_temp_notif_parse(mvm, pkt);
	if (ret < 0)
		return true;

	*temp = ret;

	return true;
}

int iwl_mvm_temp_notif(struct iwl_mvm *mvm,
		       struct iwl_rx_cmd_buffer *rxb,
		       struct iwl_device_cmd *cmd)
{
	struct iwl_rx_packet *pkt = rxb_addr(rxb);
	int temp;

	/* the notification is handled synchronously in ctkill, so skip here */
	if (test_bit(IWL_MVM_STATUS_HW_CTKILL, &mvm->status))
		return 0;

	temp = iwl_mvm_temp_notif_parse(mvm, pkt);
	if (temp < 0)
		return 0;

	iwl_mvm_tt_temp_changed(mvm, temp);

	return 0;
}

static int iwl_mvm_get_temp_cmd(struct iwl_mvm *mvm)
{
	struct iwl_dts_measurement_cmd cmd = {
		.flags = cpu_to_le32(DTS_TRIGGER_CMD_FLAGS_TEMP),
	};

	return iwl_mvm_send_cmd_pdu(mvm, CMD_DTS_MEASUREMENT_TRIGGER, 0,
				    sizeof(cmd), &cmd);
}

int iwl_mvm_get_temp(struct iwl_mvm *mvm)
{
	struct iwl_notification_wait wait_temp_notif;
	static const u8 temp_notif[] = { DTS_MEASUREMENT_NOTIFICATION };
	int ret, temp;

	lockdep_assert_held(&mvm->mutex);

	iwl_init_notification_wait(&mvm->notif_wait, &wait_temp_notif,
				   temp_notif, ARRAY_SIZE(temp_notif),
				   iwl_mvm_temp_notif_wait, &temp);

	ret = iwl_mvm_get_temp_cmd(mvm);
	if (ret) {
		IWL_ERR(mvm, "Failed to get the temperature (err=%d)\n", ret);
		iwl_remove_notification(&mvm->notif_wait, &wait_temp_notif);
		return ret;
	}

	ret = iwl_wait_notification(&mvm->notif_wait, &wait_temp_notif,
				    IWL_MVM_TEMP_NOTIF_WAIT_TIMEOUT);
	if (ret) {
		IWL_ERR(mvm, "Getting the temperature timed out\n");
		return ret;
	}

>>>>>>> e529fea9
	return temp;
}

static void check_exit_ctkill(struct work_struct *work)
{
	struct iwl_mvm_tt_mgmt *tt;
	struct iwl_mvm *mvm;
	u32 duration;
	s32 temp;

	tt = container_of(work, struct iwl_mvm_tt_mgmt, ct_kill_exit.work);
	mvm = container_of(tt, struct iwl_mvm, thermal_throttle);

	duration = tt->params->ct_kill_duration;

	mutex_lock(&mvm->mutex);

	if (__iwl_mvm_mac_start(mvm))
		goto reschedule;

	/* make sure the device is available for direct read/writes */
	if (iwl_mvm_ref_sync(mvm, IWL_MVM_REF_CHECK_CTKILL)) {
		__iwl_mvm_mac_stop(mvm);
		goto reschedule;
	}

	temp = iwl_mvm_get_temp(mvm);

	iwl_mvm_unref(mvm, IWL_MVM_REF_CHECK_CTKILL);

	__iwl_mvm_mac_stop(mvm);

	if (temp < 0)
		goto reschedule;

	IWL_DEBUG_TEMP(mvm, "NIC temperature: %d\n", temp);

	if (temp <= tt->params->ct_kill_exit) {
		mutex_unlock(&mvm->mutex);
		iwl_mvm_exit_ctkill(mvm);
		return;
	}

reschedule:
	mutex_unlock(&mvm->mutex);
	schedule_delayed_work(&mvm->thermal_throttle.ct_kill_exit,
			      round_jiffies(duration * HZ));
}

static void iwl_mvm_tt_smps_iterator(void *_data, u8 *mac,
				     struct ieee80211_vif *vif)
{
	struct iwl_mvm *mvm = _data;
	enum ieee80211_smps_mode smps_mode;

	lockdep_assert_held(&mvm->mutex);

	if (mvm->thermal_throttle.dynamic_smps)
		smps_mode = IEEE80211_SMPS_DYNAMIC;
	else
		smps_mode = IEEE80211_SMPS_AUTOMATIC;

	if (vif->type != NL80211_IFTYPE_STATION)
		return;

	iwl_mvm_update_smps(mvm, vif, IWL_MVM_SMPS_REQ_TT, smps_mode);
}

static void iwl_mvm_tt_tx_protection(struct iwl_mvm *mvm, bool enable)
{
	struct ieee80211_sta *sta;
	struct iwl_mvm_sta *mvmsta;
	int i, err;

	for (i = 0; i < IWL_MVM_STATION_COUNT; i++) {
		sta = rcu_dereference_protected(mvm->fw_id_to_mac_id[i],
						lockdep_is_held(&mvm->mutex));
		if (IS_ERR_OR_NULL(sta))
			continue;
		mvmsta = iwl_mvm_sta_from_mac80211(sta);
		if (enable == mvmsta->tt_tx_protection)
			continue;
		err = iwl_mvm_tx_protection(mvm, mvmsta, enable);
		if (err) {
			IWL_ERR(mvm, "Failed to %s Tx protection\n",
				enable ? "enable" : "disable");
		} else {
			IWL_DEBUG_TEMP(mvm, "%s Tx protection\n",
				       enable ? "Enable" : "Disable");
			mvmsta->tt_tx_protection = enable;
		}
	}
}

void iwl_mvm_tt_tx_backoff(struct iwl_mvm *mvm, u32 backoff)
{
	struct iwl_host_cmd cmd = {
		.id = REPLY_THERMAL_MNG_BACKOFF,
		.len = { sizeof(u32), },
		.data = { &backoff, },
	};

	backoff = max(backoff, mvm->thermal_throttle.min_backoff);

	if (iwl_mvm_send_cmd(mvm, &cmd) == 0) {
		IWL_DEBUG_TEMP(mvm, "Set Thermal Tx backoff to: %u\n",
			       backoff);
		mvm->thermal_throttle.tx_backoff = backoff;
	} else {
		IWL_ERR(mvm, "Failed to change Thermal Tx backoff\n");
	}
}

void iwl_mvm_tt_handler(struct iwl_mvm *mvm)
{
	const struct iwl_tt_params *params = mvm->thermal_throttle.params;
	struct iwl_mvm_tt_mgmt *tt = &mvm->thermal_throttle;
	s32 temperature = mvm->temperature;
	bool throttle_enable = false;
	int i;
	u32 tx_backoff;

	IWL_DEBUG_TEMP(mvm, "NIC temperature: %d\n", mvm->temperature);

	if (params->support_ct_kill && temperature >= params->ct_kill_entry) {
		iwl_mvm_enter_ctkill(mvm);
		return;
	}

	if (params->support_ct_kill &&
	    temperature <= tt->params->ct_kill_exit) {
		iwl_mvm_exit_ctkill(mvm);
		return;
	}

	if (params->support_dynamic_smps) {
		if (!tt->dynamic_smps &&
		    temperature >= params->dynamic_smps_entry) {
			IWL_DEBUG_TEMP(mvm, "Enable dynamic SMPS\n");
			tt->dynamic_smps = true;
			ieee80211_iterate_active_interfaces_atomic(
					mvm->hw, IEEE80211_IFACE_ITER_NORMAL,
					iwl_mvm_tt_smps_iterator, mvm);
			throttle_enable = true;
		} else if (tt->dynamic_smps &&
			   temperature <= params->dynamic_smps_exit) {
			IWL_DEBUG_TEMP(mvm, "Disable dynamic SMPS\n");
			tt->dynamic_smps = false;
			ieee80211_iterate_active_interfaces_atomic(
					mvm->hw, IEEE80211_IFACE_ITER_NORMAL,
					iwl_mvm_tt_smps_iterator, mvm);
		}
	}

	if (params->support_tx_protection) {
		if (temperature >= params->tx_protection_entry) {
			iwl_mvm_tt_tx_protection(mvm, true);
			throttle_enable = true;
		} else if (temperature <= params->tx_protection_exit) {
			iwl_mvm_tt_tx_protection(mvm, false);
		}
	}

	if (params->support_tx_backoff) {
		tx_backoff = tt->min_backoff;
		for (i = 0; i < TT_TX_BACKOFF_SIZE; i++) {
			if (temperature < params->tx_backoff[i].temperature)
				break;
			tx_backoff = max(tt->min_backoff,
					 params->tx_backoff[i].backoff);
		}
		if (tx_backoff != tt->min_backoff)
			throttle_enable = true;
		if (tt->tx_backoff != tx_backoff)
			iwl_mvm_tt_tx_backoff(mvm, tx_backoff);
	}

	if (!tt->throttle && throttle_enable) {
		IWL_WARN(mvm,
			 "Due to high temperature thermal throttling initiated\n");
		tt->throttle = true;
	} else if (tt->throttle && !tt->dynamic_smps &&
		   tt->tx_backoff == tt->min_backoff &&
		   temperature <= params->tx_protection_exit) {
		IWL_WARN(mvm,
			 "Temperature is back to normal thermal throttling stopped\n");
		tt->throttle = false;
	}
}

static const struct iwl_tt_params iwl7000_tt_params = {
	.ct_kill_entry = 118,
	.ct_kill_exit = 96,
	.ct_kill_duration = 5,
	.dynamic_smps_entry = 114,
	.dynamic_smps_exit = 110,
	.tx_protection_entry = 114,
	.tx_protection_exit = 108,
	.tx_backoff = {
		{.temperature = 112, .backoff = 200},
		{.temperature = 113, .backoff = 600},
		{.temperature = 114, .backoff = 1200},
		{.temperature = 115, .backoff = 2000},
		{.temperature = 116, .backoff = 4000},
		{.temperature = 117, .backoff = 10000},
	},
	.support_ct_kill = true,
	.support_dynamic_smps = true,
	.support_tx_protection = true,
	.support_tx_backoff = true,
};

static const struct iwl_tt_params iwl7000_high_temp_tt_params = {
	.ct_kill_entry = 118,
	.ct_kill_exit = 96,
	.ct_kill_duration = 5,
	.dynamic_smps_entry = 114,
	.dynamic_smps_exit = 110,
	.tx_protection_entry = 114,
	.tx_protection_exit = 108,
	.tx_backoff = {
		{.temperature = 112, .backoff = 300},
		{.temperature = 113, .backoff = 800},
		{.temperature = 114, .backoff = 1500},
		{.temperature = 115, .backoff = 3000},
		{.temperature = 116, .backoff = 5000},
		{.temperature = 117, .backoff = 10000},
	},
	.support_ct_kill = true,
	.support_dynamic_smps = true,
	.support_tx_protection = true,
	.support_tx_backoff = true,
};

void iwl_mvm_tt_initialize(struct iwl_mvm *mvm, u32 min_backoff)
{
	struct iwl_mvm_tt_mgmt *tt = &mvm->thermal_throttle;

	IWL_DEBUG_TEMP(mvm, "Initialize Thermal Throttling\n");

	if (mvm->cfg->high_temp)
		tt->params = &iwl7000_high_temp_tt_params;
	else
		tt->params = &iwl7000_tt_params;

	tt->throttle = false;
	tt->min_backoff = min_backoff;
	INIT_DELAYED_WORK(&tt->ct_kill_exit, check_exit_ctkill);
}

void iwl_mvm_tt_exit(struct iwl_mvm *mvm)
{
	cancel_delayed_work_sync(&mvm->thermal_throttle.ct_kill_exit);
	IWL_DEBUG_TEMP(mvm, "Exit Thermal Throttling\n");
}<|MERGE_RESOLUTION|>--- conflicted
+++ resolved
@@ -64,19 +64,9 @@
  *****************************************************************************/
 
 #include "mvm.h"
-<<<<<<< HEAD
-#include "iwl-config.h"
-#include "iwl-io.h"
-#include "iwl-csr.h"
-#include "iwl-prph.h"
 
 #define IWL_MVM_TEMP_NOTIF_WAIT_TIMEOUT	HZ
 
-=======
-
-#define IWL_MVM_TEMP_NOTIF_WAIT_TIMEOUT	HZ
-
->>>>>>> e529fea9
 static void iwl_mvm_enter_ctkill(struct iwl_mvm *mvm)
 {
 	u32 duration = mvm->thermal_throttle.params->ct_kill_duration;
@@ -105,31 +95,79 @@
 	iwl_mvm_set_hw_ctkill_state(mvm, false);
 }
 
-<<<<<<< HEAD
-static bool iwl_mvm_temp_notif(struct iwl_notif_wait_data *notif_wait,
-			       struct iwl_rx_packet *pkt, void *data)
+void iwl_mvm_tt_temp_changed(struct iwl_mvm *mvm, u32 temp)
+{
+	/* ignore the notification if we are in test mode */
+	if (mvm->temperature_test)
+		return;
+
+	if (mvm->temperature == temp)
+		return;
+
+	mvm->temperature = temp;
+	iwl_mvm_tt_handler(mvm);
+}
+
+static int iwl_mvm_temp_notif_parse(struct iwl_mvm *mvm,
+				    struct iwl_rx_packet *pkt)
+{
+	struct iwl_dts_measurement_notif *notif;
+	int len = iwl_rx_packet_payload_len(pkt);
+	int temp;
+
+	if (WARN_ON_ONCE(len != sizeof(*notif))) {
+		IWL_ERR(mvm, "Invalid DTS_MEASUREMENT_NOTIFICATION\n");
+		return -EINVAL;
+	}
+
+	notif = (void *)pkt->data;
+
+	temp = le32_to_cpu(notif->temp);
+
+	/* shouldn't be negative, but since it's s32, make sure it isn't */
+	if (WARN_ON_ONCE(temp < 0))
+		temp = 0;
+
+	IWL_DEBUG_TEMP(mvm, "DTS_MEASUREMENT_NOTIFICATION - %d\n", temp);
+
+	return temp;
+}
+
+static bool iwl_mvm_temp_notif_wait(struct iwl_notif_wait_data *notif_wait,
+				    struct iwl_rx_packet *pkt, void *data)
 {
 	struct iwl_mvm *mvm =
 		container_of(notif_wait, struct iwl_mvm, notif_wait);
 	int *temp = data;
-	struct iwl_dts_measurement_notif *notif;
-	int len = iwl_rx_packet_payload_len(pkt);
-
-	if (WARN_ON_ONCE(len != sizeof(*notif))) {
-		IWL_ERR(mvm, "Invalid DTS_MEASUREMENT_NOTIFICATION\n");
+	int ret;
+
+	ret = iwl_mvm_temp_notif_parse(mvm, pkt);
+	if (ret < 0)
 		return true;
-	}
-
-	notif = (void *)pkt->data;
-
-	*temp = le32_to_cpu(notif->temp);
-
-	/* shouldn't be negative, but since it's s32, make sure it isn't */
-	if (WARN_ON_ONCE(*temp < 0))
-		*temp = 0;
-
-	IWL_DEBUG_TEMP(mvm, "DTS_MEASUREMENT_NOTIFICATION - %d\n", *temp);
+
+	*temp = ret;
+
 	return true;
+}
+
+int iwl_mvm_temp_notif(struct iwl_mvm *mvm,
+		       struct iwl_rx_cmd_buffer *rxb,
+		       struct iwl_device_cmd *cmd)
+{
+	struct iwl_rx_packet *pkt = rxb_addr(rxb);
+	int temp;
+
+	/* the notification is handled synchronously in ctkill, so skip here */
+	if (test_bit(IWL_MVM_STATUS_HW_CTKILL, &mvm->status))
+		return 0;
+
+	temp = iwl_mvm_temp_notif_parse(mvm, pkt);
+	if (temp < 0)
+		return 0;
+
+	iwl_mvm_tt_temp_changed(mvm, temp);
+
+	return 0;
 }
 
 static int iwl_mvm_get_temp_cmd(struct iwl_mvm *mvm)
@@ -152,7 +190,7 @@
 
 	iwl_init_notification_wait(&mvm->notif_wait, &wait_temp_notif,
 				   temp_notif, ARRAY_SIZE(temp_notif),
-				   iwl_mvm_temp_notif, &temp);
+				   iwl_mvm_temp_notif_wait, &temp);
 
 	ret = iwl_mvm_get_temp_cmd(mvm);
 	if (ret) {
@@ -168,119 +206,6 @@
 		return ret;
 	}
 
-=======
-void iwl_mvm_tt_temp_changed(struct iwl_mvm *mvm, u32 temp)
-{
-	/* ignore the notification if we are in test mode */
-	if (mvm->temperature_test)
-		return;
-
-	if (mvm->temperature == temp)
-		return;
-
-	mvm->temperature = temp;
-	iwl_mvm_tt_handler(mvm);
-}
-
-static int iwl_mvm_temp_notif_parse(struct iwl_mvm *mvm,
-				    struct iwl_rx_packet *pkt)
-{
-	struct iwl_dts_measurement_notif *notif;
-	int len = iwl_rx_packet_payload_len(pkt);
-	int temp;
-
-	if (WARN_ON_ONCE(len != sizeof(*notif))) {
-		IWL_ERR(mvm, "Invalid DTS_MEASUREMENT_NOTIFICATION\n");
-		return -EINVAL;
-	}
-
-	notif = (void *)pkt->data;
-
-	temp = le32_to_cpu(notif->temp);
-
-	/* shouldn't be negative, but since it's s32, make sure it isn't */
-	if (WARN_ON_ONCE(temp < 0))
-		temp = 0;
-
-	IWL_DEBUG_TEMP(mvm, "DTS_MEASUREMENT_NOTIFICATION - %d\n", temp);
-
-	return temp;
-}
-
-static bool iwl_mvm_temp_notif_wait(struct iwl_notif_wait_data *notif_wait,
-				    struct iwl_rx_packet *pkt, void *data)
-{
-	struct iwl_mvm *mvm =
-		container_of(notif_wait, struct iwl_mvm, notif_wait);
-	int *temp = data;
-	int ret;
-
-	ret = iwl_mvm_temp_notif_parse(mvm, pkt);
-	if (ret < 0)
-		return true;
-
-	*temp = ret;
-
-	return true;
-}
-
-int iwl_mvm_temp_notif(struct iwl_mvm *mvm,
-		       struct iwl_rx_cmd_buffer *rxb,
-		       struct iwl_device_cmd *cmd)
-{
-	struct iwl_rx_packet *pkt = rxb_addr(rxb);
-	int temp;
-
-	/* the notification is handled synchronously in ctkill, so skip here */
-	if (test_bit(IWL_MVM_STATUS_HW_CTKILL, &mvm->status))
-		return 0;
-
-	temp = iwl_mvm_temp_notif_parse(mvm, pkt);
-	if (temp < 0)
-		return 0;
-
-	iwl_mvm_tt_temp_changed(mvm, temp);
-
-	return 0;
-}
-
-static int iwl_mvm_get_temp_cmd(struct iwl_mvm *mvm)
-{
-	struct iwl_dts_measurement_cmd cmd = {
-		.flags = cpu_to_le32(DTS_TRIGGER_CMD_FLAGS_TEMP),
-	};
-
-	return iwl_mvm_send_cmd_pdu(mvm, CMD_DTS_MEASUREMENT_TRIGGER, 0,
-				    sizeof(cmd), &cmd);
-}
-
-int iwl_mvm_get_temp(struct iwl_mvm *mvm)
-{
-	struct iwl_notification_wait wait_temp_notif;
-	static const u8 temp_notif[] = { DTS_MEASUREMENT_NOTIFICATION };
-	int ret, temp;
-
-	lockdep_assert_held(&mvm->mutex);
-
-	iwl_init_notification_wait(&mvm->notif_wait, &wait_temp_notif,
-				   temp_notif, ARRAY_SIZE(temp_notif),
-				   iwl_mvm_temp_notif_wait, &temp);
-
-	ret = iwl_mvm_get_temp_cmd(mvm);
-	if (ret) {
-		IWL_ERR(mvm, "Failed to get the temperature (err=%d)\n", ret);
-		iwl_remove_notification(&mvm->notif_wait, &wait_temp_notif);
-		return ret;
-	}
-
-	ret = iwl_wait_notification(&mvm->notif_wait, &wait_temp_notif,
-				    IWL_MVM_TEMP_NOTIF_WAIT_TIMEOUT);
-	if (ret) {
-		IWL_ERR(mvm, "Getting the temperature timed out\n");
-		return ret;
-	}
-
->>>>>>> e529fea9
 	return temp;
 }
 
