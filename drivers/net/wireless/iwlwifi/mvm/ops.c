--- conflicted
+++ resolved
@@ -573,15 +573,11 @@
 	ieee80211_unregister_hw(mvm->hw);
 
 	kfree(mvm->scan_cmd);
-<<<<<<< HEAD
-	vfree(mvm->fw_error_dump);
-=======
 	if (mvm->fw_error_dump) {
 		vfree(mvm->fw_error_dump->op_mode_ptr);
 		vfree(mvm->fw_error_dump->trans_ptr);
 		kfree(mvm->fw_error_dump);
 	}
->>>>>>> bac98320
 	kfree(mvm->mcast_filter_cmd);
 	mvm->mcast_filter_cmd = NULL;
 
