--- conflicted
+++ resolved
@@ -544,15 +544,9 @@
 
 		pos += scnprintf(buf+pos, bufsz-pos, "BT Configuration CMD\n");
 		pos += scnprintf(buf+pos, bufsz-pos, "\tACK Kill Mask 0x%08x\n",
-<<<<<<< HEAD
-				 iwl_bt_ack_kill_msk[mvm->bt_kill_msk]);
-		pos += scnprintf(buf+pos, bufsz-pos, "\tCTS Kill Mask 0x%08x\n",
-				 iwl_bt_cts_kill_msk[mvm->bt_kill_msk]);
-=======
 				 iwl_bt_ctl_kill_msk[mvm->bt_ack_kill_msk[0]]);
 		pos += scnprintf(buf+pos, bufsz-pos, "\tCTS Kill Mask 0x%08x\n",
 				 iwl_bt_ctl_kill_msk[mvm->bt_cts_kill_msk[0]]);
->>>>>>> 9a244409
 
 	} else {
 		struct iwl_bt_coex_ci_cmd *cmd = &mvm->last_bt_ci_cmd;
@@ -567,12 +561,6 @@
 			       le64_to_cpu(cmd->bt_secondary_ci));
 
 		pos += scnprintf(buf+pos, bufsz-pos, "BT Configuration CMD\n");
-<<<<<<< HEAD
-		pos += scnprintf(buf+pos, bufsz-pos, "\tACK Kill Mask 0x%08x\n",
-				 iwl_bt_ack_kill_msk[mvm->bt_kill_msk]);
-		pos += scnprintf(buf+pos, bufsz-pos, "\tCTS Kill Mask 0x%08x\n",
-				 iwl_bt_cts_kill_msk[mvm->bt_kill_msk]);
-=======
 		pos += scnprintf(buf+pos, bufsz-pos,
 				 "\tPrimary: ACK Kill Mask 0x%08x\n",
 				 iwl_bt_ctl_kill_msk[mvm->bt_ack_kill_msk[0]]);
@@ -586,7 +574,6 @@
 				 "\tSecondary: CTS Kill Mask 0x%08x\n",
 				 iwl_bt_ctl_kill_msk[mvm->bt_cts_kill_msk[1]]);
 
->>>>>>> 9a244409
 	}
 
 	mutex_unlock(&mvm->mutex);
