--- conflicted
+++ resolved
@@ -646,11 +646,8 @@
 
 	/* Indicate if device power save is allowed */
 	bool ps_disabled;
-<<<<<<< HEAD
-=======
 
 	struct ieee80211_vif *csa_vif;
->>>>>>> 96810471
 };
 
 /* Extract MVM priv from op_mode and _hw */
