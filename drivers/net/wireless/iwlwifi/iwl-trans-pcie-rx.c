/******************************************************************************
 *
 * Copyright(c) 2003 - 2012 Intel Corporation. All rights reserved.
 *
 * Portions of this file are derived from the ipw3945 project, as well
 * as portions of the ieee80211 subsystem header files.
 *
 * This program is free software; you can redistribute it and/or modify it
 * under the terms of version 2 of the GNU General Public License as
 * published by the Free Software Foundation.
 *
 * This program is distributed in the hope that it will be useful, but WITHOUT
 * ANY WARRANTY; without even the implied warranty of MERCHANTABILITY or
 * FITNESS FOR A PARTICULAR PURPOSE.  See the GNU General Public License for
 * more details.
 *
 * You should have received a copy of the GNU General Public License along with
 * this program; if not, write to the Free Software Foundation, Inc.,
 * 51 Franklin Street, Fifth Floor, Boston, MA 02110, USA
 *
 * The full GNU General Public License is included in this distribution in the
 * file called LICENSE.
 *
 * Contact Information:
 *  Intel Linux Wireless <ilw@linux.intel.com>
 * Intel Corporation, 5200 N.E. Elam Young Parkway, Hillsboro, OR 97124-6497
 *
 *****************************************************************************/
#include <linux/sched.h>
#include <linux/wait.h>
#include <linux/gfp.h>

#include "iwl-prph.h"
#include "iwl-io.h"
#include "iwl-trans-pcie-int.h"
#include "iwl-op-mode.h"

#ifdef CONFIG_IWLWIFI_IDI
#include "iwl-amfh.h"
#endif

/******************************************************************************
 *
 * RX path functions
 *
 ******************************************************************************/

/*
 * Rx theory of operation
 *
 * Driver allocates a circular buffer of Receive Buffer Descriptors (RBDs),
 * each of which point to Receive Buffers to be filled by the NIC.  These get
 * used not only for Rx frames, but for any command response or notification
 * from the NIC.  The driver and NIC manage the Rx buffers by means
 * of indexes into the circular buffer.
 *
 * Rx Queue Indexes
 * The host/firmware share two index registers for managing the Rx buffers.
 *
 * The READ index maps to the first position that the firmware may be writing
 * to -- the driver can read up to (but not including) this position and get
 * good data.
 * The READ index is managed by the firmware once the card is enabled.
 *
 * The WRITE index maps to the last position the driver has read from -- the
 * position preceding WRITE is the last slot the firmware can place a packet.
 *
 * The queue is empty (no good data) if WRITE = READ - 1, and is full if
 * WRITE = READ.
 *
 * During initialization, the host sets up the READ queue position to the first
 * INDEX position, and WRITE to the last (READ - 1 wrapped)
 *
 * When the firmware places a packet in a buffer, it will advance the READ index
 * and fire the RX interrupt.  The driver can then query the READ index and
 * process as many packets as possible, moving the WRITE index forward as it
 * resets the Rx queue buffers with new memory.
 *
 * The management in the driver is as follows:
 * + A list of pre-allocated SKBs is stored in iwl->rxq->rx_free.  When
 *   iwl->rxq->free_count drops to or below RX_LOW_WATERMARK, work is scheduled
 *   to replenish the iwl->rxq->rx_free.
 * + In iwl_rx_replenish (scheduled) if 'processed' != 'read' then the
 *   iwl->rxq is replenished and the READ INDEX is updated (updating the
 *   'processed' and 'read' driver indexes as well)
 * + A received packet is processed and handed to the kernel network stack,
 *   detached from the iwl->rxq.  The driver 'processed' index is updated.
 * + The Host/Firmware iwl->rxq is replenished at tasklet time from the rx_free
 *   list. If there are no allocated buffers in iwl->rxq->rx_free, the READ
 *   INDEX is not incremented and iwl->status(RX_STALLED) is set.  If there
 *   were enough free buffers and RX_STALLED is set it is cleared.
 *
 *
 * Driver sequence:
 *
 * iwl_rx_queue_alloc()   Allocates rx_free
 * iwl_rx_replenish()     Replenishes rx_free list from rx_used, and calls
 *                            iwl_rx_queue_restock
 * iwl_rx_queue_restock() Moves available buffers from rx_free into Rx
 *                            queue, updates firmware pointers, and updates
 *                            the WRITE index.  If insufficient rx_free buffers
 *                            are available, schedules iwl_rx_replenish
 *
 * -- enable interrupts --
 * ISR - iwl_rx()         Detach iwl_rx_mem_buffers from pool up to the
 *                            READ INDEX, detaching the SKB from the pool.
 *                            Moves the packet buffer from queue to rx_used.
 *                            Calls iwl_rx_queue_restock to refill any empty
 *                            slots.
 * ...
 *
 */

/**
 * iwl_rx_queue_space - Return number of free slots available in queue.
 */
static int iwl_rx_queue_space(const struct iwl_rx_queue *q)
{
	int s = q->read - q->write;
	if (s <= 0)
		s += RX_QUEUE_SIZE;
	/* keep some buffer to not confuse full and empty queue */
	s -= 2;
	if (s < 0)
		s = 0;
	return s;
}

/**
 * iwl_rx_queue_update_write_ptr - Update the write pointer for the RX queue
 */
void iwl_rx_queue_update_write_ptr(struct iwl_trans *trans,
			struct iwl_rx_queue *q)
{
	unsigned long flags;
	u32 reg;

	spin_lock_irqsave(&q->lock, flags);

	if (q->need_update == 0)
		goto exit_unlock;

	if (cfg(trans)->base_params->shadow_reg_enable) {
		/* shadow register enabled */
		/* Device expects a multiple of 8 */
		q->write_actual = (q->write & ~0x7);
		iwl_write32(trans, FH_RSCSR_CHNL0_WPTR, q->write_actual);
	} else {
		/* If power-saving is in use, make sure device is awake */
		if (test_bit(STATUS_POWER_PMI, &trans->shrd->status)) {
			reg = iwl_read32(trans, CSR_UCODE_DRV_GP1);

			if (reg & CSR_UCODE_DRV_GP1_BIT_MAC_SLEEP) {
				IWL_DEBUG_INFO(trans,
					"Rx queue requesting wakeup,"
					" GP1 = 0x%x\n", reg);
				iwl_set_bit(trans, CSR_GP_CNTRL,
					CSR_GP_CNTRL_REG_FLAG_MAC_ACCESS_REQ);
				goto exit_unlock;
			}

			q->write_actual = (q->write & ~0x7);
			iwl_write_direct32(trans, FH_RSCSR_CHNL0_WPTR,
					q->write_actual);

		/* Else device is assumed to be awake */
		} else {
			/* Device expects a multiple of 8 */
			q->write_actual = (q->write & ~0x7);
			iwl_write_direct32(trans, FH_RSCSR_CHNL0_WPTR,
				q->write_actual);
		}
	}
	q->need_update = 0;

 exit_unlock:
	spin_unlock_irqrestore(&q->lock, flags);
}

/**
 * iwlagn_dma_addr2rbd_ptr - convert a DMA address to a uCode read buffer ptr
 */
static inline __le32 iwlagn_dma_addr2rbd_ptr(dma_addr_t dma_addr)
{
	return cpu_to_le32((u32)(dma_addr >> 8));
}

/**
 * iwlagn_rx_queue_restock - refill RX queue from pre-allocated pool
 *
 * If there are slots in the RX queue that need to be restocked,
 * and we have free pre-allocated buffers, fill the ranks as much
 * as we can, pulling from rx_free.
 *
 * This moves the 'write' index forward to catch up with 'processed', and
 * also updates the memory address in the firmware to reference the new
 * target buffer.
 */
static void iwlagn_rx_queue_restock(struct iwl_trans *trans)
{
	struct iwl_trans_pcie *trans_pcie =
		IWL_TRANS_GET_PCIE_TRANS(trans);

	struct iwl_rx_queue *rxq = &trans_pcie->rxq;
	struct list_head *element;
	struct iwl_rx_mem_buffer *rxb;
	unsigned long flags;

	spin_lock_irqsave(&rxq->lock, flags);
	while ((iwl_rx_queue_space(rxq) > 0) && (rxq->free_count)) {
		/* The overwritten rxb must be a used one */
		rxb = rxq->queue[rxq->write];
		BUG_ON(rxb && rxb->page);

		/* Get next free Rx buffer, remove from free list */
		element = rxq->rx_free.next;
		rxb = list_entry(element, struct iwl_rx_mem_buffer, list);
		list_del(element);

		/* Point to Rx buffer via next RBD in circular buffer */
		rxq->bd[rxq->write] = iwlagn_dma_addr2rbd_ptr(rxb->page_dma);
		rxq->queue[rxq->write] = rxb;
		rxq->write = (rxq->write + 1) & RX_QUEUE_MASK;
		rxq->free_count--;
	}
	spin_unlock_irqrestore(&rxq->lock, flags);
	/* If the pre-allocated buffer pool is dropping low, schedule to
	 * refill it */
	if (rxq->free_count <= RX_LOW_WATERMARK)
		schedule_work(&trans_pcie->rx_replenish);


	/* If we've added more space for the firmware to place data, tell it.
	 * Increment device's write pointer in multiples of 8. */
	if (rxq->write_actual != (rxq->write & ~0x7)) {
		spin_lock_irqsave(&rxq->lock, flags);
		rxq->need_update = 1;
		spin_unlock_irqrestore(&rxq->lock, flags);
		iwl_rx_queue_update_write_ptr(trans, rxq);
	}
}

/**
 * iwlagn_rx_replenish - Move all used packet from rx_used to rx_free
 *
 * When moving to rx_free an SKB is allocated for the slot.
 *
 * Also restock the Rx queue via iwl_rx_queue_restock.
 * This is called as a scheduled work item (except for during initialization)
 */
static void iwlagn_rx_allocate(struct iwl_trans *trans, gfp_t priority)
{
	struct iwl_trans_pcie *trans_pcie =
		IWL_TRANS_GET_PCIE_TRANS(trans);

	struct iwl_rx_queue *rxq = &trans_pcie->rxq;
	struct list_head *element;
	struct iwl_rx_mem_buffer *rxb;
	struct page *page;
	unsigned long flags;
	gfp_t gfp_mask = priority;

	while (1) {
		spin_lock_irqsave(&rxq->lock, flags);
		if (list_empty(&rxq->rx_used)) {
			spin_unlock_irqrestore(&rxq->lock, flags);
			return;
		}
		spin_unlock_irqrestore(&rxq->lock, flags);

		if (rxq->free_count > RX_LOW_WATERMARK)
			gfp_mask |= __GFP_NOWARN;

		if (hw_params(trans).rx_page_order > 0)
			gfp_mask |= __GFP_COMP;

		/* Alloc a new receive buffer */
		page = alloc_pages(gfp_mask,
				  hw_params(trans).rx_page_order);
		if (!page) {
			if (net_ratelimit())
				IWL_DEBUG_INFO(trans, "alloc_pages failed, "
					   "order: %d\n",
					   hw_params(trans).rx_page_order);

			if ((rxq->free_count <= RX_LOW_WATERMARK) &&
			    net_ratelimit())
				IWL_CRIT(trans, "Failed to alloc_pages with %s."
					 "Only %u free buffers remaining.\n",
					 priority == GFP_ATOMIC ?
					 "GFP_ATOMIC" : "GFP_KERNEL",
					 rxq->free_count);
			/* We don't reschedule replenish work here -- we will
			 * call the restock method and if it still needs
			 * more buffers it will schedule replenish */
			return;
		}

		spin_lock_irqsave(&rxq->lock, flags);

		if (list_empty(&rxq->rx_used)) {
			spin_unlock_irqrestore(&rxq->lock, flags);
			__free_pages(page, hw_params(trans).rx_page_order);
			return;
		}
		element = rxq->rx_used.next;
		rxb = list_entry(element, struct iwl_rx_mem_buffer, list);
		list_del(element);

		spin_unlock_irqrestore(&rxq->lock, flags);

		BUG_ON(rxb->page);
		rxb->page = page;
		/* Get physical address of the RB */
		rxb->page_dma = dma_map_page(trans->dev, page, 0,
				PAGE_SIZE << hw_params(trans).rx_page_order,
				DMA_FROM_DEVICE);
		/* dma address must be no more than 36 bits */
		BUG_ON(rxb->page_dma & ~DMA_BIT_MASK(36));
		/* and also 256 byte aligned! */
		BUG_ON(rxb->page_dma & DMA_BIT_MASK(8));

		spin_lock_irqsave(&rxq->lock, flags);

		list_add_tail(&rxb->list, &rxq->rx_free);
		rxq->free_count++;

		spin_unlock_irqrestore(&rxq->lock, flags);
	}
}

void iwlagn_rx_replenish(struct iwl_trans *trans)
{
	struct iwl_trans_pcie *trans_pcie = IWL_TRANS_GET_PCIE_TRANS(trans);
	unsigned long flags;

	iwlagn_rx_allocate(trans, GFP_KERNEL);

	spin_lock_irqsave(&trans_pcie->irq_lock, flags);
	iwlagn_rx_queue_restock(trans);
	spin_unlock_irqrestore(&trans_pcie->irq_lock, flags);
}

static void iwlagn_rx_replenish_now(struct iwl_trans *trans)
{
	iwlagn_rx_allocate(trans, GFP_ATOMIC);

	iwlagn_rx_queue_restock(trans);
}

void iwl_bg_rx_replenish(struct work_struct *data)
{
	struct iwl_trans_pcie *trans_pcie =
	    container_of(data, struct iwl_trans_pcie, rx_replenish);

	iwlagn_rx_replenish(trans_pcie->trans);
}

static void iwl_rx_handle_rxbuf(struct iwl_trans *trans,
				struct iwl_rx_mem_buffer *rxb)
{
	struct iwl_trans_pcie *trans_pcie = IWL_TRANS_GET_PCIE_TRANS(trans);
	struct iwl_rx_queue *rxq = &trans_pcie->rxq;
	struct iwl_tx_queue *txq = &trans_pcie->txq[trans_pcie->cmd_queue];
	struct iwl_device_cmd *cmd;
	unsigned long flags;
	int len, err;
	u16 sequence;
	struct iwl_rx_cmd_buffer rxcb;
	struct iwl_rx_packet *pkt;
	bool reclaim;
	int index, cmd_index;

	if (WARN_ON(!rxb))
		return;

<<<<<<< HEAD
	dma_unmap_page(trans->dev, rxb->page_dma,
		       PAGE_SIZE << hw_params(trans).rx_page_order,
=======
	rxcb.truesize = PAGE_SIZE << hw_params(trans).rx_page_order;
	dma_unmap_page(trans->dev, rxb->page_dma,
		       rxcb.truesize,
>>>>>>> 711e1bfb
		       DMA_FROM_DEVICE);

	rxcb._page = rxb->page;
	pkt = rxb_addr(&rxcb);

	IWL_DEBUG_RX(trans, "%s, 0x%02x\n",
		     get_cmd_string(pkt->hdr.cmd), pkt->hdr.cmd);


	len = le32_to_cpu(pkt->len_n_flags) & FH_RSCSR_FRAME_SIZE_MSK;
	len += sizeof(u32); /* account for status word */
	trace_iwlwifi_dev_rx(trans->dev, pkt, len);

	/* Reclaim a command buffer only if this packet is a response
	 *   to a (driver-originated) command.
	 * If the packet (e.g. Rx frame) originated from uCode,
	 *   there is no command buffer to reclaim.
	 * Ucode should set SEQ_RX_FRAME bit if ucode-originated,
	 *   but apparently a few don't get set; catch them here. */
	reclaim = !(pkt->hdr.sequence & SEQ_RX_FRAME);
	if (reclaim) {
		int i;

		for (i = 0; i < trans_pcie->n_no_reclaim_cmds; i++) {
			if (trans_pcie->no_reclaim_cmds[i] == pkt->hdr.cmd) {
				reclaim = false;
				break;
			}
		}
	}

	sequence = le16_to_cpu(pkt->hdr.sequence);
	index = SEQ_TO_INDEX(sequence);
	cmd_index = get_cmd_index(&txq->q, index);

	if (reclaim)
		cmd = txq->cmd[cmd_index];
	else
		cmd = NULL;

	err = iwl_op_mode_rx(trans->op_mode, &rxcb, cmd);

	/*
	 * XXX: After here, we should always check rxcb._page
	 * against NULL before touching it or its virtual
	 * memory (pkt). Because some rx_handler might have
	 * already taken or freed the pages.
	 */

	if (reclaim) {
		/* Invoke any callbacks, transfer the buffer to caller,
		 * and fire off the (possibly) blocking
		 * iwl_trans_send_cmd()
		 * as we reclaim the driver command queue */
		if (rxcb._page)
			iwl_tx_cmd_complete(trans, &rxcb, err);
		else
			IWL_WARN(trans, "Claim null rxb?\n");
	}

	/* page was stolen from us */
	if (rxcb._page == NULL)
		rxb->page = NULL;

	/* Reuse the page if possible. For notification packets and
	 * SKBs that fail to Rx correctly, add them back into the
	 * rx_free list for reuse later. */
	spin_lock_irqsave(&rxq->lock, flags);
	if (rxb->page != NULL) {
		rxb->page_dma =
			dma_map_page(trans->dev, rxb->page, 0,
				PAGE_SIZE << hw_params(trans).rx_page_order,
				DMA_FROM_DEVICE);
		list_add_tail(&rxb->list, &rxq->rx_free);
		rxq->free_count++;
	} else
		list_add_tail(&rxb->list, &rxq->rx_used);
	spin_unlock_irqrestore(&rxq->lock, flags);
}

/**
 * iwl_rx_handle - Main entry function for receiving responses from uCode
 *
 * Uses the priv->rx_handlers callback function array to invoke
 * the appropriate handlers, including command responses,
 * frame-received notifications, and other notifications.
 */
static void iwl_rx_handle(struct iwl_trans *trans)
{
	struct iwl_trans_pcie *trans_pcie = IWL_TRANS_GET_PCIE_TRANS(trans);
	struct iwl_rx_queue *rxq = &trans_pcie->rxq;
	u32 r, i;
	u8 fill_rx = 0;
	u32 count = 8;
	int total_empty;

	/* uCode's read index (stored in shared DRAM) indicates the last Rx
	 * buffer that the driver may process (last buffer filled by ucode). */
	r = le16_to_cpu(rxq->rb_stts->closed_rb_num) &  0x0FFF;
	i = rxq->read;

	/* Rx interrupt, but nothing sent from uCode */
	if (i == r)
		IWL_DEBUG_RX(trans, "r = %d, i = %d\n", r, i);

	/* calculate total frames need to be restock after handling RX */
	total_empty = r - rxq->write_actual;
	if (total_empty < 0)
		total_empty += RX_QUEUE_SIZE;

	if (total_empty > (RX_QUEUE_SIZE / 2))
		fill_rx = 1;

	while (i != r) {
		struct iwl_rx_mem_buffer *rxb;

		rxb = rxq->queue[i];
		rxq->queue[i] = NULL;

		IWL_DEBUG_RX(trans, "rxbuf: r = %d, i = %d (%p)\n", rxb);

		iwl_rx_handle_rxbuf(trans, rxb);

		i = (i + 1) & RX_QUEUE_MASK;
		/* If there are a lot of unused frames,
		 * restock the Rx queue so ucode wont assert. */
		if (fill_rx) {
			count++;
			if (count >= 8) {
				rxq->read = i;
				iwlagn_rx_replenish_now(trans);
				count = 0;
			}
		}
	}

	/* Backtrack one entry */
	rxq->read = i;
	if (fill_rx)
		iwlagn_rx_replenish_now(trans);
	else
		iwlagn_rx_queue_restock(trans);
}

static const char * const desc_lookup_text[] = {
	"OK",
	"FAIL",
	"BAD_PARAM",
	"BAD_CHECKSUM",
	"NMI_INTERRUPT_WDG",
	"SYSASSERT",
	"FATAL_ERROR",
	"BAD_COMMAND",
	"HW_ERROR_TUNE_LOCK",
	"HW_ERROR_TEMPERATURE",
	"ILLEGAL_CHAN_FREQ",
	"VCC_NOT_STABLE",
	"FH_ERROR",
	"NMI_INTERRUPT_HOST",
	"NMI_INTERRUPT_ACTION_PT",
	"NMI_INTERRUPT_UNKNOWN",
	"UCODE_VERSION_MISMATCH",
	"HW_ERROR_ABS_LOCK",
	"HW_ERROR_CAL_LOCK_FAIL",
	"NMI_INTERRUPT_INST_ACTION_PT",
	"NMI_INTERRUPT_DATA_ACTION_PT",
	"NMI_TRM_HW_ER",
	"NMI_INTERRUPT_TRM",
	"NMI_INTERRUPT_BREAK_POINT",
	"DEBUG_0",
	"DEBUG_1",
	"DEBUG_2",
	"DEBUG_3",
};

static struct { char *name; u8 num; } advanced_lookup[] = {
	{ "NMI_INTERRUPT_WDG", 0x34 },
	{ "SYSASSERT", 0x35 },
	{ "UCODE_VERSION_MISMATCH", 0x37 },
	{ "BAD_COMMAND", 0x38 },
	{ "NMI_INTERRUPT_DATA_ACTION_PT", 0x3C },
	{ "FATAL_ERROR", 0x3D },
	{ "NMI_TRM_HW_ERR", 0x46 },
	{ "NMI_INTERRUPT_TRM", 0x4C },
	{ "NMI_INTERRUPT_BREAK_POINT", 0x54 },
	{ "NMI_INTERRUPT_WDG_RXF_FULL", 0x5C },
	{ "NMI_INTERRUPT_WDG_NO_RBD_RXF_FULL", 0x64 },
	{ "NMI_INTERRUPT_HOST", 0x66 },
	{ "NMI_INTERRUPT_ACTION_PT", 0x7C },
	{ "NMI_INTERRUPT_UNKNOWN", 0x84 },
	{ "NMI_INTERRUPT_INST_ACTION_PT", 0x86 },
	{ "ADVANCED_SYSASSERT", 0 },
};

static const char *desc_lookup(u32 num)
{
	int i;
	int max = ARRAY_SIZE(desc_lookup_text);

	if (num < max)
		return desc_lookup_text[num];

	max = ARRAY_SIZE(advanced_lookup) - 1;
	for (i = 0; i < max; i++) {
		if (advanced_lookup[i].num == num)
			break;
	}
	return advanced_lookup[i].name;
}

#define ERROR_START_OFFSET  (1 * sizeof(u32))
#define ERROR_ELEM_SIZE     (7 * sizeof(u32))

static void iwl_dump_nic_error_log(struct iwl_trans *trans)
{
	u32 base;
	struct iwl_error_event_table table;
	struct iwl_trans_pcie *trans_pcie =
		IWL_TRANS_GET_PCIE_TRANS(trans);

	base = trans->shrd->device_pointers.error_event_table;
	if (trans->shrd->ucode_type == IWL_UCODE_INIT) {
		if (!base)
			base = trans->shrd->fw->init_errlog_ptr;
	} else {
		if (!base)
			base = trans->shrd->fw->inst_errlog_ptr;
	}

	if (!iwlagn_hw_valid_rtc_data_addr(base)) {
		IWL_ERR(trans,
			"Not valid error log pointer 0x%08X for %s uCode\n",
			base,
			(trans->shrd->ucode_type == IWL_UCODE_INIT)
					? "Init" : "RT");
		return;
	}

	iwl_read_targ_mem_words(trans, base, &table, sizeof(table));

	if (ERROR_START_OFFSET <= table.valid * ERROR_ELEM_SIZE) {
		IWL_ERR(trans, "Start IWL Error Log Dump:\n");
		IWL_ERR(trans, "Status: 0x%08lX, count: %d\n",
			trans->shrd->status, table.valid);
	}

	trans_pcie->isr_stats.err_code = table.error_id;

	trace_iwlwifi_dev_ucode_error(trans->dev, table.error_id, table.tsf_low,
				      table.data1, table.data2, table.line,
				      table.blink1, table.blink2, table.ilink1,
				      table.ilink2, table.bcon_time, table.gp1,
				      table.gp2, table.gp3, table.ucode_ver,
				      table.hw_ver, table.brd_ver);
	IWL_ERR(trans, "0x%08X | %-28s\n", table.error_id,
		desc_lookup(table.error_id));
	IWL_ERR(trans, "0x%08X | uPc\n", table.pc);
	IWL_ERR(trans, "0x%08X | branchlink1\n", table.blink1);
	IWL_ERR(trans, "0x%08X | branchlink2\n", table.blink2);
	IWL_ERR(trans, "0x%08X | interruptlink1\n", table.ilink1);
	IWL_ERR(trans, "0x%08X | interruptlink2\n", table.ilink2);
	IWL_ERR(trans, "0x%08X | data1\n", table.data1);
	IWL_ERR(trans, "0x%08X | data2\n", table.data2);
	IWL_ERR(trans, "0x%08X | line\n", table.line);
	IWL_ERR(trans, "0x%08X | beacon time\n", table.bcon_time);
	IWL_ERR(trans, "0x%08X | tsf low\n", table.tsf_low);
	IWL_ERR(trans, "0x%08X | tsf hi\n", table.tsf_hi);
	IWL_ERR(trans, "0x%08X | time gp1\n", table.gp1);
	IWL_ERR(trans, "0x%08X | time gp2\n", table.gp2);
	IWL_ERR(trans, "0x%08X | time gp3\n", table.gp3);
	IWL_ERR(trans, "0x%08X | uCode version\n", table.ucode_ver);
	IWL_ERR(trans, "0x%08X | hw version\n", table.hw_ver);
	IWL_ERR(trans, "0x%08X | board version\n", table.brd_ver);
	IWL_ERR(trans, "0x%08X | hcmd\n", table.hcmd);

	IWL_ERR(trans, "0x%08X | isr0\n", table.isr0);
	IWL_ERR(trans, "0x%08X | isr1\n", table.isr1);
	IWL_ERR(trans, "0x%08X | isr2\n", table.isr2);
	IWL_ERR(trans, "0x%08X | isr3\n", table.isr3);
	IWL_ERR(trans, "0x%08X | isr4\n", table.isr4);
	IWL_ERR(trans, "0x%08X | isr_pref\n", table.isr_pref);
	IWL_ERR(trans, "0x%08X | wait_event\n", table.wait_event);
	IWL_ERR(trans, "0x%08X | l2p_control\n", table.l2p_control);
	IWL_ERR(trans, "0x%08X | l2p_duration\n", table.l2p_duration);
	IWL_ERR(trans, "0x%08X | l2p_mhvalid\n", table.l2p_mhvalid);
	IWL_ERR(trans, "0x%08X | l2p_addr_match\n", table.l2p_addr_match);
	IWL_ERR(trans, "0x%08X | lmpm_pmg_sel\n", table.lmpm_pmg_sel);
	IWL_ERR(trans, "0x%08X | timestamp\n", table.u_timestamp);
	IWL_ERR(trans, "0x%08X | flow_handler\n", table.flow_handler);
}

/**
 * iwl_irq_handle_error - called for HW or SW error interrupt from card
 */
static void iwl_irq_handle_error(struct iwl_trans *trans)
{
	/* W/A for WiFi/WiMAX coex and WiMAX own the RF */
	if (cfg(trans)->internal_wimax_coex &&
	    (!(iwl_read_prph(trans, APMG_CLK_CTRL_REG) &
			APMS_CLK_VAL_MRB_FUNC_MODE) ||
	     (iwl_read_prph(trans, APMG_PS_CTRL_REG) &
			APMG_PS_CTRL_VAL_RESET_REQ))) {
		/*
		 * Keep the restart process from trying to send host
		 * commands by clearing the ready bit.
		 */
		clear_bit(STATUS_READY, &trans->shrd->status);
		clear_bit(STATUS_HCMD_ACTIVE, &trans->shrd->status);
		wake_up(&trans->wait_command_queue);
		IWL_ERR(trans, "RF is used by WiMAX\n");
		return;
	}

	IWL_ERR(trans, "Loaded firmware version: %s\n",
		trans->shrd->fw->fw_version);

	iwl_dump_nic_error_log(trans);
	iwl_dump_csr(trans);
	iwl_dump_fh(trans, NULL, false);
	iwl_dump_nic_event_log(trans, false, NULL, false);

	iwl_op_mode_nic_error(trans->op_mode);
}

#define EVENT_START_OFFSET  (4 * sizeof(u32))

/**
 * iwl_print_event_log - Dump error event log to syslog
 *
 */
static int iwl_print_event_log(struct iwl_trans *trans, u32 start_idx,
			       u32 num_events, u32 mode,
			       int pos, char **buf, size_t bufsz)
{
	u32 i;
	u32 base;       /* SRAM byte address of event log header */
	u32 event_size; /* 2 u32s, or 3 u32s if timestamp recorded */
	u32 ptr;        /* SRAM byte address of log data */
	u32 ev, time, data; /* event log data */
	unsigned long reg_flags;

	if (num_events == 0)
		return pos;

	base = trans->shrd->device_pointers.log_event_table;
	if (trans->shrd->ucode_type == IWL_UCODE_INIT) {
		if (!base)
			base = trans->shrd->fw->init_evtlog_ptr;
	} else {
		if (!base)
			base = trans->shrd->fw->inst_evtlog_ptr;
	}

	if (mode == 0)
		event_size = 2 * sizeof(u32);
	else
		event_size = 3 * sizeof(u32);

	ptr = base + EVENT_START_OFFSET + (start_idx * event_size);

	/* Make sure device is powered up for SRAM reads */
	spin_lock_irqsave(&trans->reg_lock, reg_flags);
	if (unlikely(!iwl_grab_nic_access(trans)))
		goto out_unlock;

	/* Set starting address; reads will auto-increment */
	iwl_write32(trans, HBUS_TARG_MEM_RADDR, ptr);

	/* "time" is actually "data" for mode 0 (no timestamp).
	* place event id # at far right for easier visual parsing. */
	for (i = 0; i < num_events; i++) {
		ev = iwl_read32(trans, HBUS_TARG_MEM_RDAT);
		time = iwl_read32(trans, HBUS_TARG_MEM_RDAT);
		if (mode == 0) {
			/* data, ev */
			if (bufsz) {
				pos += scnprintf(*buf + pos, bufsz - pos,
						"EVT_LOG:0x%08x:%04u\n",
						time, ev);
			} else {
				trace_iwlwifi_dev_ucode_event(trans->dev, 0,
					time, ev);
				IWL_ERR(trans, "EVT_LOG:0x%08x:%04u\n",
					time, ev);
			}
		} else {
			data = iwl_read32(trans, HBUS_TARG_MEM_RDAT);
			if (bufsz) {
				pos += scnprintf(*buf + pos, bufsz - pos,
						"EVT_LOGT:%010u:0x%08x:%04u\n",
						 time, data, ev);
			} else {
				IWL_ERR(trans, "EVT_LOGT:%010u:0x%08x:%04u\n",
					time, data, ev);
				trace_iwlwifi_dev_ucode_event(trans->dev, time,
					data, ev);
			}
		}
	}

	/* Allow device to power down */
	iwl_release_nic_access(trans);
out_unlock:
	spin_unlock_irqrestore(&trans->reg_lock, reg_flags);
	return pos;
}

/**
 * iwl_print_last_event_logs - Dump the newest # of event log to syslog
 */
static int iwl_print_last_event_logs(struct iwl_trans *trans, u32 capacity,
				    u32 num_wraps, u32 next_entry,
				    u32 size, u32 mode,
				    int pos, char **buf, size_t bufsz)
{
	/*
	 * display the newest DEFAULT_LOG_ENTRIES entries
	 * i.e the entries just before the next ont that uCode would fill.
	 */
	if (num_wraps) {
		if (next_entry < size) {
			pos = iwl_print_event_log(trans,
						capacity - (size - next_entry),
						size - next_entry, mode,
						pos, buf, bufsz);
			pos = iwl_print_event_log(trans, 0,
						  next_entry, mode,
						  pos, buf, bufsz);
		} else
			pos = iwl_print_event_log(trans, next_entry - size,
						  size, mode, pos, buf, bufsz);
	} else {
		if (next_entry < size) {
			pos = iwl_print_event_log(trans, 0, next_entry,
						  mode, pos, buf, bufsz);
		} else {
			pos = iwl_print_event_log(trans, next_entry - size,
						  size, mode, pos, buf, bufsz);
		}
	}
	return pos;
}

#define DEFAULT_DUMP_EVENT_LOG_ENTRIES (20)

int iwl_dump_nic_event_log(struct iwl_trans *trans, bool full_log,
			    char **buf, bool display)
{
	u32 base;       /* SRAM byte address of event log header */
	u32 capacity;   /* event log capacity in # entries */
	u32 mode;       /* 0 - no timestamp, 1 - timestamp recorded */
	u32 num_wraps;  /* # times uCode wrapped to top of log */
	u32 next_entry; /* index of next entry to be written by uCode */
	u32 size;       /* # entries that we'll print */
	u32 logsize;
	int pos = 0;
	size_t bufsz = 0;

	base = trans->shrd->device_pointers.log_event_table;
	if (trans->shrd->ucode_type == IWL_UCODE_INIT) {
		logsize = trans->shrd->fw->init_evtlog_size;
		if (!base)
			base = trans->shrd->fw->init_evtlog_ptr;
	} else {
		logsize = trans->shrd->fw->inst_evtlog_size;
		if (!base)
			base = trans->shrd->fw->inst_evtlog_ptr;
	}

	if (!iwlagn_hw_valid_rtc_data_addr(base)) {
		IWL_ERR(trans,
			"Invalid event log pointer 0x%08X for %s uCode\n",
			base,
			(trans->shrd->ucode_type == IWL_UCODE_INIT)
					? "Init" : "RT");
		return -EINVAL;
	}

	/* event log header */
	capacity = iwl_read_targ_mem(trans, base);
	mode = iwl_read_targ_mem(trans, base + (1 * sizeof(u32)));
	num_wraps = iwl_read_targ_mem(trans, base + (2 * sizeof(u32)));
	next_entry = iwl_read_targ_mem(trans, base + (3 * sizeof(u32)));

	if (capacity > logsize) {
		IWL_ERR(trans, "Log capacity %d is bogus, limit to %d "
			"entries\n", capacity, logsize);
		capacity = logsize;
	}

	if (next_entry > logsize) {
		IWL_ERR(trans, "Log write index %d is bogus, limit to %d\n",
			next_entry, logsize);
		next_entry = logsize;
	}

	size = num_wraps ? capacity : next_entry;

	/* bail out if nothing in log */
	if (size == 0) {
		IWL_ERR(trans, "Start IWL Event Log Dump: nothing in log\n");
		return pos;
	}

#ifdef CONFIG_IWLWIFI_DEBUG
	if (!(iwl_have_debug_level(IWL_DL_FW_ERRORS)) && !full_log)
		size = (size > DEFAULT_DUMP_EVENT_LOG_ENTRIES)
			? DEFAULT_DUMP_EVENT_LOG_ENTRIES : size;
#else
	size = (size > DEFAULT_DUMP_EVENT_LOG_ENTRIES)
		? DEFAULT_DUMP_EVENT_LOG_ENTRIES : size;
#endif
	IWL_ERR(trans, "Start IWL Event Log Dump: display last %u entries\n",
		size);

#ifdef CONFIG_IWLWIFI_DEBUG
	if (display) {
		if (full_log)
			bufsz = capacity * 48;
		else
			bufsz = size * 48;
		*buf = kmalloc(bufsz, GFP_KERNEL);
		if (!*buf)
			return -ENOMEM;
	}
	if (iwl_have_debug_level(IWL_DL_FW_ERRORS) || full_log) {
		/*
		 * if uCode has wrapped back to top of log,
		 * start at the oldest entry,
		 * i.e the next one that uCode would fill.
		 */
		if (num_wraps)
			pos = iwl_print_event_log(trans, next_entry,
						capacity - next_entry, mode,
						pos, buf, bufsz);
		/* (then/else) start at top of log */
		pos = iwl_print_event_log(trans, 0,
					  next_entry, mode, pos, buf, bufsz);
	} else
		pos = iwl_print_last_event_logs(trans, capacity, num_wraps,
						next_entry, size, mode,
						pos, buf, bufsz);
#else
	pos = iwl_print_last_event_logs(trans, capacity, num_wraps,
					next_entry, size, mode,
					pos, buf, bufsz);
#endif
	return pos;
}

/* tasklet for iwlagn interrupt */
void iwl_irq_tasklet(struct iwl_trans *trans)
{
	u32 inta = 0;
	u32 handled = 0;
	unsigned long flags;
	u32 i;
#ifdef CONFIG_IWLWIFI_DEBUG
	u32 inta_mask;
#endif

	struct iwl_trans_pcie *trans_pcie = IWL_TRANS_GET_PCIE_TRANS(trans);
	struct isr_statistics *isr_stats = &trans_pcie->isr_stats;


	spin_lock_irqsave(&trans_pcie->irq_lock, flags);

	/* Ack/clear/reset pending uCode interrupts.
	 * Note:  Some bits in CSR_INT are "OR" of bits in CSR_FH_INT_STATUS,
	 */
	/* There is a hardware bug in the interrupt mask function that some
	 * interrupts (i.e. CSR_INT_BIT_SCD) can still be generated even if
	 * they are disabled in the CSR_INT_MASK register. Furthermore the
	 * ICT interrupt handling mechanism has another bug that might cause
	 * these unmasked interrupts fail to be detected. We workaround the
	 * hardware bugs here by ACKing all the possible interrupts so that
	 * interrupt coalescing can still be achieved.
	 */
	iwl_write32(trans, CSR_INT,
		trans_pcie->inta | ~trans_pcie->inta_mask);

	inta = trans_pcie->inta;

#ifdef CONFIG_IWLWIFI_DEBUG
	if (iwl_have_debug_level(IWL_DL_ISR)) {
		/* just for debug */
		inta_mask = iwl_read32(trans, CSR_INT_MASK);
		IWL_DEBUG_ISR(trans, "inta 0x%08x, enabled 0x%08x\n ",
				inta, inta_mask);
	}
#endif

	/* saved interrupt in inta variable now we can reset trans_pcie->inta */
	trans_pcie->inta = 0;

	spin_unlock_irqrestore(&trans_pcie->irq_lock, flags);

	/* Now service all interrupt bits discovered above. */
	if (inta & CSR_INT_BIT_HW_ERR) {
		IWL_ERR(trans, "Hardware error detected.  Restarting.\n");

		/* Tell the device to stop sending interrupts */
		iwl_disable_interrupts(trans);

		isr_stats->hw++;
		iwl_irq_handle_error(trans);

		handled |= CSR_INT_BIT_HW_ERR;

		return;
	}

#ifdef CONFIG_IWLWIFI_DEBUG
	if (iwl_have_debug_level(IWL_DL_ISR)) {
		/* NIC fires this, but we don't use it, redundant with WAKEUP */
		if (inta & CSR_INT_BIT_SCD) {
			IWL_DEBUG_ISR(trans, "Scheduler finished to transmit "
				      "the frame/frames.\n");
			isr_stats->sch++;
		}

		/* Alive notification via Rx interrupt will do the real work */
		if (inta & CSR_INT_BIT_ALIVE) {
			IWL_DEBUG_ISR(trans, "Alive interrupt\n");
			isr_stats->alive++;
		}
	}
#endif
	/* Safely ignore these bits for debug checks below */
	inta &= ~(CSR_INT_BIT_SCD | CSR_INT_BIT_ALIVE);

	/* HW RF KILL switch toggled */
	if (inta & CSR_INT_BIT_RF_KILL) {
		bool hw_rfkill;

		hw_rfkill = !(iwl_read32(trans, CSR_GP_CNTRL) &
				CSR_GP_CNTRL_REG_FLAG_HW_RF_KILL_SW);
		IWL_WARN(trans, "RF_KILL bit toggled to %s.\n",
				hw_rfkill ? "disable radio" : "enable radio");

		isr_stats->rfkill++;

		iwl_op_mode_hw_rf_kill(trans->op_mode, hw_rfkill);

		handled |= CSR_INT_BIT_RF_KILL;
	}

	/* Chip got too hot and stopped itself */
	if (inta & CSR_INT_BIT_CT_KILL) {
		IWL_ERR(trans, "Microcode CT kill error detected.\n");
		isr_stats->ctkill++;
		handled |= CSR_INT_BIT_CT_KILL;
	}

	/* Error detected by uCode */
	if (inta & CSR_INT_BIT_SW_ERR) {
		IWL_ERR(trans, "Microcode SW error detected. "
			" Restarting 0x%X.\n", inta);
		isr_stats->sw++;
		iwl_irq_handle_error(trans);
		handled |= CSR_INT_BIT_SW_ERR;
	}

	/* uCode wakes up after power-down sleep */
	if (inta & CSR_INT_BIT_WAKEUP) {
		IWL_DEBUG_ISR(trans, "Wakeup interrupt\n");
		iwl_rx_queue_update_write_ptr(trans, &trans_pcie->rxq);
		for (i = 0; i < cfg(trans)->base_params->num_of_queues; i++)
			iwl_txq_update_write_ptr(trans,
						 &trans_pcie->txq[i]);

		isr_stats->wakeup++;

		handled |= CSR_INT_BIT_WAKEUP;
	}

	/* All uCode command responses, including Tx command responses,
	 * Rx "responses" (frame-received notification), and other
	 * notifications from uCode come through here*/
	if (inta & (CSR_INT_BIT_FH_RX | CSR_INT_BIT_SW_RX |
			CSR_INT_BIT_RX_PERIODIC)) {
		IWL_DEBUG_ISR(trans, "Rx interrupt\n");
		if (inta & (CSR_INT_BIT_FH_RX | CSR_INT_BIT_SW_RX)) {
			handled |= (CSR_INT_BIT_FH_RX | CSR_INT_BIT_SW_RX);
			iwl_write32(trans, CSR_FH_INT_STATUS,
					CSR_FH_INT_RX_MASK);
		}
		if (inta & CSR_INT_BIT_RX_PERIODIC) {
			handled |= CSR_INT_BIT_RX_PERIODIC;
			iwl_write32(trans,
				CSR_INT, CSR_INT_BIT_RX_PERIODIC);
		}
		/* Sending RX interrupt require many steps to be done in the
		 * the device:
		 * 1- write interrupt to current index in ICT table.
		 * 2- dma RX frame.
		 * 3- update RX shared data to indicate last write index.
		 * 4- send interrupt.
		 * This could lead to RX race, driver could receive RX interrupt
		 * but the shared data changes does not reflect this;
		 * periodic interrupt will detect any dangling Rx activity.
		 */

		/* Disable periodic interrupt; we use it as just a one-shot. */
		iwl_write8(trans, CSR_INT_PERIODIC_REG,
			    CSR_INT_PERIODIC_DIS);
#ifdef CONFIG_IWLWIFI_IDI
		iwl_amfh_rx_handler();
#else
		iwl_rx_handle(trans);
#endif
		/*
		 * Enable periodic interrupt in 8 msec only if we received
		 * real RX interrupt (instead of just periodic int), to catch
		 * any dangling Rx interrupt.  If it was just the periodic
		 * interrupt, there was no dangling Rx activity, and no need
		 * to extend the periodic interrupt; one-shot is enough.
		 */
		if (inta & (CSR_INT_BIT_FH_RX | CSR_INT_BIT_SW_RX))
			iwl_write8(trans, CSR_INT_PERIODIC_REG,
				    CSR_INT_PERIODIC_ENA);

		isr_stats->rx++;
	}

	/* This "Tx" DMA channel is used only for loading uCode */
	if (inta & CSR_INT_BIT_FH_TX) {
		iwl_write32(trans, CSR_FH_INT_STATUS, CSR_FH_INT_TX_MASK);
		IWL_DEBUG_ISR(trans, "uCode load interrupt\n");
		isr_stats->tx++;
		handled |= CSR_INT_BIT_FH_TX;
		/* Wake up uCode load routine, now that load is complete */
		trans_pcie->ucode_write_complete = true;
		wake_up(&trans_pcie->ucode_write_waitq);
	}

	if (inta & ~handled) {
		IWL_ERR(trans, "Unhandled INTA bits 0x%08x\n", inta & ~handled);
		isr_stats->unhandled++;
	}

	if (inta & ~(trans_pcie->inta_mask)) {
		IWL_WARN(trans, "Disabled INTA bits 0x%08x were pending\n",
			 inta & ~trans_pcie->inta_mask);
	}

	/* Re-enable all interrupts */
	/* only Re-enable if disabled by irq */
	if (test_bit(STATUS_INT_ENABLED, &trans_pcie->status))
		iwl_enable_interrupts(trans);
	/* Re-enable RF_KILL if it occurred */
	else if (handled & CSR_INT_BIT_RF_KILL)
		iwl_enable_rfkill_int(trans);
}

/******************************************************************************
 *
 * ICT functions
 *
 ******************************************************************************/

/* a device (PCI-E) page is 4096 bytes long */
#define ICT_SHIFT	12
#define ICT_SIZE	(1 << ICT_SHIFT)
#define ICT_COUNT	(ICT_SIZE / sizeof(u32))

/* Free dram table */
void iwl_free_isr_ict(struct iwl_trans *trans)
{
	struct iwl_trans_pcie *trans_pcie =
		IWL_TRANS_GET_PCIE_TRANS(trans);

	if (trans_pcie->ict_tbl) {
		dma_free_coherent(trans->dev, ICT_SIZE,
				  trans_pcie->ict_tbl,
				  trans_pcie->ict_tbl_dma);
		trans_pcie->ict_tbl = NULL;
		trans_pcie->ict_tbl_dma = 0;
	}
}


/*
 * allocate dram shared table, it is an aligned memory
 * block of ICT_SIZE.
 * also reset all data related to ICT table interrupt.
 */
int iwl_alloc_isr_ict(struct iwl_trans *trans)
{
	struct iwl_trans_pcie *trans_pcie =
		IWL_TRANS_GET_PCIE_TRANS(trans);

	trans_pcie->ict_tbl =
		dma_alloc_coherent(trans->dev, ICT_SIZE,
				   &trans_pcie->ict_tbl_dma,
				   GFP_KERNEL);
	if (!trans_pcie->ict_tbl)
		return -ENOMEM;

	/* just an API sanity check ... it is guaranteed to be aligned */
	if (WARN_ON(trans_pcie->ict_tbl_dma & (ICT_SIZE - 1))) {
		iwl_free_isr_ict(trans);
		return -EINVAL;
	}

	IWL_DEBUG_ISR(trans, "ict dma addr %Lx\n",
		      (unsigned long long)trans_pcie->ict_tbl_dma);

	IWL_DEBUG_ISR(trans, "ict vir addr %p\n", trans_pcie->ict_tbl);

	/* reset table and index to all 0 */
	memset(trans_pcie->ict_tbl, 0, ICT_SIZE);
	trans_pcie->ict_index = 0;

	/* add periodic RX interrupt */
	trans_pcie->inta_mask |= CSR_INT_BIT_RX_PERIODIC;
	return 0;
}

/* Device is going up inform it about using ICT interrupt table,
 * also we need to tell the driver to start using ICT interrupt.
 */
void iwl_reset_ict(struct iwl_trans *trans)
{
	u32 val;
	unsigned long flags;
	struct iwl_trans_pcie *trans_pcie =
		IWL_TRANS_GET_PCIE_TRANS(trans);

	if (!trans_pcie->ict_tbl)
		return;

	spin_lock_irqsave(&trans_pcie->irq_lock, flags);
	iwl_disable_interrupts(trans);

	memset(trans_pcie->ict_tbl, 0, ICT_SIZE);

	val = trans_pcie->ict_tbl_dma >> ICT_SHIFT;

	val |= CSR_DRAM_INT_TBL_ENABLE;
	val |= CSR_DRAM_INIT_TBL_WRAP_CHECK;

	IWL_DEBUG_ISR(trans, "CSR_DRAM_INT_TBL_REG =0x%x\n", val);

	iwl_write32(trans, CSR_DRAM_INT_TBL_REG, val);
	trans_pcie->use_ict = true;
	trans_pcie->ict_index = 0;
	iwl_write32(trans, CSR_INT, trans_pcie->inta_mask);
	iwl_enable_interrupts(trans);
	spin_unlock_irqrestore(&trans_pcie->irq_lock, flags);
}

/* Device is going down disable ict interrupt usage */
void iwl_disable_ict(struct iwl_trans *trans)
{
	struct iwl_trans_pcie *trans_pcie =
		IWL_TRANS_GET_PCIE_TRANS(trans);

	unsigned long flags;

	spin_lock_irqsave(&trans_pcie->irq_lock, flags);
	trans_pcie->use_ict = false;
	spin_unlock_irqrestore(&trans_pcie->irq_lock, flags);
}

static irqreturn_t iwl_isr(int irq, void *data)
{
	struct iwl_trans *trans = data;
	struct iwl_trans_pcie *trans_pcie;
	u32 inta, inta_mask;
	unsigned long flags;
#ifdef CONFIG_IWLWIFI_DEBUG
	u32 inta_fh;
#endif
	if (!trans)
		return IRQ_NONE;

	trace_iwlwifi_dev_irq(trans->dev);

	trans_pcie = IWL_TRANS_GET_PCIE_TRANS(trans);

	spin_lock_irqsave(&trans_pcie->irq_lock, flags);

	/* Disable (but don't clear!) interrupts here to avoid
	 *    back-to-back ISRs and sporadic interrupts from our NIC.
	 * If we have something to service, the tasklet will re-enable ints.
	 * If we *don't* have something, we'll re-enable before leaving here. */
	inta_mask = iwl_read32(trans, CSR_INT_MASK);  /* just for debug */
	iwl_write32(trans, CSR_INT_MASK, 0x00000000);

	/* Discover which interrupts are active/pending */
	inta = iwl_read32(trans, CSR_INT);

	/* Ignore interrupt if there's nothing in NIC to service.
	 * This may be due to IRQ shared with another device,
	 * or due to sporadic interrupts thrown from our NIC. */
	if (!inta) {
		IWL_DEBUG_ISR(trans, "Ignore interrupt, inta == 0\n");
		goto none;
	}

	if ((inta == 0xFFFFFFFF) || ((inta & 0xFFFFFFF0) == 0xa5a5a5a0)) {
		/* Hardware disappeared. It might have already raised
		 * an interrupt */
		IWL_WARN(trans, "HARDWARE GONE?? INTA == 0x%08x\n", inta);
		goto unplugged;
	}

#ifdef CONFIG_IWLWIFI_DEBUG
	if (iwl_have_debug_level(IWL_DL_ISR)) {
		inta_fh = iwl_read32(trans, CSR_FH_INT_STATUS);
		IWL_DEBUG_ISR(trans, "ISR inta 0x%08x, enabled 0x%08x, "
			      "fh 0x%08x\n", inta, inta_mask, inta_fh);
	}
#endif

	trans_pcie->inta |= inta;
	/* iwl_irq_tasklet() will service interrupts and re-enable them */
	if (likely(inta))
		tasklet_schedule(&trans_pcie->irq_tasklet);
	else if (test_bit(STATUS_INT_ENABLED, &trans_pcie->status) &&
			!trans_pcie->inta)
		iwl_enable_interrupts(trans);

 unplugged:
	spin_unlock_irqrestore(&trans_pcie->irq_lock, flags);
	return IRQ_HANDLED;

 none:
	/* re-enable interrupts here since we don't have anything to service. */
	/* only Re-enable if disabled by irq  and no schedules tasklet. */
	if (test_bit(STATUS_INT_ENABLED, &trans_pcie->status) &&
		!trans_pcie->inta)
		iwl_enable_interrupts(trans);

	spin_unlock_irqrestore(&trans_pcie->irq_lock, flags);
	return IRQ_NONE;
}

/* interrupt handler using ict table, with this interrupt driver will
 * stop using INTA register to get device's interrupt, reading this register
 * is expensive, device will write interrupts in ICT dram table, increment
 * index then will fire interrupt to driver, driver will OR all ICT table
 * entries from current index up to table entry with 0 value. the result is
 * the interrupt we need to service, driver will set the entries back to 0 and
 * set index.
 */
irqreturn_t iwl_isr_ict(int irq, void *data)
{
	struct iwl_trans *trans = data;
	struct iwl_trans_pcie *trans_pcie;
	u32 inta, inta_mask;
	u32 val = 0;
	u32 read;
	unsigned long flags;

	if (!trans)
		return IRQ_NONE;

	trans_pcie = IWL_TRANS_GET_PCIE_TRANS(trans);

	/* dram interrupt table not set yet,
	 * use legacy interrupt.
	 */
	if (!trans_pcie->use_ict)
		return iwl_isr(irq, data);

	trace_iwlwifi_dev_irq(trans->dev);

	spin_lock_irqsave(&trans_pcie->irq_lock, flags);

	/* Disable (but don't clear!) interrupts here to avoid
	 * back-to-back ISRs and sporadic interrupts from our NIC.
	 * If we have something to service, the tasklet will re-enable ints.
	 * If we *don't* have something, we'll re-enable before leaving here.
	 */
	inta_mask = iwl_read32(trans, CSR_INT_MASK);  /* just for debug */
	iwl_write32(trans, CSR_INT_MASK, 0x00000000);


	/* Ignore interrupt if there's nothing in NIC to service.
	 * This may be due to IRQ shared with another device,
	 * or due to sporadic interrupts thrown from our NIC. */
	read = le32_to_cpu(trans_pcie->ict_tbl[trans_pcie->ict_index]);
	trace_iwlwifi_dev_ict_read(trans->dev, trans_pcie->ict_index, read);
	if (!read) {
		IWL_DEBUG_ISR(trans, "Ignore interrupt, inta == 0\n");
		goto none;
	}

	/*
	 * Collect all entries up to the first 0, starting from ict_index;
	 * note we already read at ict_index.
	 */
	do {
		val |= read;
		IWL_DEBUG_ISR(trans, "ICT index %d value 0x%08X\n",
				trans_pcie->ict_index, read);
		trans_pcie->ict_tbl[trans_pcie->ict_index] = 0;
		trans_pcie->ict_index =
			iwl_queue_inc_wrap(trans_pcie->ict_index, ICT_COUNT);

		read = le32_to_cpu(trans_pcie->ict_tbl[trans_pcie->ict_index]);
		trace_iwlwifi_dev_ict_read(trans->dev, trans_pcie->ict_index,
					   read);
	} while (read);

	/* We should not get this value, just ignore it. */
	if (val == 0xffffffff)
		val = 0;

	/*
	 * this is a w/a for a h/w bug. the h/w bug may cause the Rx bit
	 * (bit 15 before shifting it to 31) to clear when using interrupt
	 * coalescing. fortunately, bits 18 and 19 stay set when this happens
	 * so we use them to decide on the real state of the Rx bit.
	 * In order words, bit 15 is set if bit 18 or bit 19 are set.
	 */
	if (val & 0xC0000)
		val |= 0x8000;

	inta = (0xff & val) | ((0xff00 & val) << 16);
	IWL_DEBUG_ISR(trans, "ISR inta 0x%08x, enabled 0x%08x ict 0x%08x\n",
			inta, inta_mask, val);

	inta &= trans_pcie->inta_mask;
	trans_pcie->inta |= inta;

	/* iwl_irq_tasklet() will service interrupts and re-enable them */
	if (likely(inta))
		tasklet_schedule(&trans_pcie->irq_tasklet);
	else if (test_bit(STATUS_INT_ENABLED, &trans_pcie->status) &&
		 !trans_pcie->inta) {
		/* Allow interrupt if was disabled by this handler and
		 * no tasklet was schedules, We should not enable interrupt,
		 * tasklet will enable it.
		 */
		iwl_enable_interrupts(trans);
	}

	spin_unlock_irqrestore(&trans_pcie->irq_lock, flags);
	return IRQ_HANDLED;

 none:
	/* re-enable interrupts here since we don't have anything to service.
	 * only Re-enable if disabled by irq.
	 */
	if (test_bit(STATUS_INT_ENABLED, &trans_pcie->status) &&
	    !trans_pcie->inta)
		iwl_enable_interrupts(trans);

	spin_unlock_irqrestore(&trans_pcie->irq_lock, flags);
	return IRQ_NONE;
}<|MERGE_RESOLUTION|>--- conflicted
+++ resolved
@@ -374,14 +374,9 @@
 	if (WARN_ON(!rxb))
 		return;
 
-<<<<<<< HEAD
-	dma_unmap_page(trans->dev, rxb->page_dma,
-		       PAGE_SIZE << hw_params(trans).rx_page_order,
-=======
 	rxcb.truesize = PAGE_SIZE << hw_params(trans).rx_page_order;
 	dma_unmap_page(trans->dev, rxb->page_dma,
 		       rxcb.truesize,
->>>>>>> 711e1bfb
 		       DMA_FROM_DEVICE);
 
 	rxcb._page = rxb->page;
