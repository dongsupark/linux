<<<<<<< HEAD
obj-$(CONFIG_IWLDVM)	+= dvm/

CFLAGS_iwl-devtrace.o := -I$(src)

=======
>>>>>>> 211c17aa
# common
obj-$(CONFIG_IWLWIFI)	+= iwlwifi.o
iwlwifi-objs		+= iwl-io.o
iwlwifi-objs		+= iwl-drv.o
iwlwifi-objs		+= iwl-debug.o
iwlwifi-objs		+= iwl-notif-wait.o
iwlwifi-objs		+= iwl-eeprom-read.o iwl-eeprom-parse.o
iwlwifi-objs		+= pcie/drv.o pcie/rx.o pcie/tx.o pcie/trans.o
iwlwifi-objs		+= pcie/1000.o pcie/2000.o pcie/5000.o pcie/6000.o

iwlwifi-$(CONFIG_IWLWIFI_DEVICE_TRACING) += iwl-devtrace.o
<<<<<<< HEAD

ccflags-y += -D__CHECK_ENDIAN__ -I$(src)
=======
iwlwifi-$(CONFIG_IWLWIFI_DEVICE_TESTMODE) += iwl-test.o

ccflags-y += -D__CHECK_ENDIAN__ -I$(src)


obj-$(CONFIG_IWLDVM)	+= dvm/

CFLAGS_iwl-devtrace.o := -I$(src)
>>>>>>> 211c17aa
<|MERGE_RESOLUTION|>--- conflicted
+++ resolved
@@ -1,10 +1,3 @@
-<<<<<<< HEAD
-obj-$(CONFIG_IWLDVM)	+= dvm/
-
-CFLAGS_iwl-devtrace.o := -I$(src)
-
-=======
->>>>>>> 211c17aa
 # common
 obj-$(CONFIG_IWLWIFI)	+= iwlwifi.o
 iwlwifi-objs		+= iwl-io.o
@@ -16,10 +9,6 @@
 iwlwifi-objs		+= pcie/1000.o pcie/2000.o pcie/5000.o pcie/6000.o
 
 iwlwifi-$(CONFIG_IWLWIFI_DEVICE_TRACING) += iwl-devtrace.o
-<<<<<<< HEAD
-
-ccflags-y += -D__CHECK_ENDIAN__ -I$(src)
-=======
 iwlwifi-$(CONFIG_IWLWIFI_DEVICE_TESTMODE) += iwl-test.o
 
 ccflags-y += -D__CHECK_ENDIAN__ -I$(src)
@@ -27,5 +16,4 @@
 
 obj-$(CONFIG_IWLDVM)	+= dvm/
 
-CFLAGS_iwl-devtrace.o := -I$(src)
->>>>>>> 211c17aa
+CFLAGS_iwl-devtrace.o := -I$(src)