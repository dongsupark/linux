/******************************************************************************
 *
 * This file is provided under a dual BSD/GPLv2 license.  When using or
 * redistributing this file, you may do so under either license.
 *
 * GPL LICENSE SUMMARY
 *
 * Copyright(c) 2008 - 2011 Intel Corporation. All rights reserved.
 *
 * This program is free software; you can redistribute it and/or modify
 * it under the terms of version 2 of the GNU General Public License as
 * published by the Free Software Foundation.
 *
 * This program is distributed in the hope that it will be useful, but
 * WITHOUT ANY WARRANTY; without even the implied warranty of
 * MERCHANTABILITY or FITNESS FOR A PARTICULAR PURPOSE.  See the GNU
 * General Public License for more details.
 *
 * You should have received a copy of the GNU General Public License
 * along with this program; if not, write to the Free Software
 * Foundation, Inc., 51 Franklin Street, Fifth Floor, Boston, MA 02110,
 * USA
 *
 * The full GNU General Public License is included in this distribution
 * in the file called LICENSE.GPL.
 *
 * Contact Information:
 *  Intel Linux Wireless <ilw@linux.intel.com>
 * Intel Corporation, 5200 N.E. Elam Young Parkway, Hillsboro, OR 97124-6497
 *
 * BSD LICENSE
 *
 * Copyright(c) 2005 - 2011 Intel Corporation. All rights reserved.
 * All rights reserved.
 *
 * Redistribution and use in source and binary forms, with or without
 * modification, are permitted provided that the following conditions
 * are met:
 *
 *  * Redistributions of source code must retain the above copyright
 *    notice, this list of conditions and the following disclaimer.
 *  * Redistributions in binary form must reproduce the above copyright
 *    notice, this list of conditions and the following disclaimer in
 *    the documentation and/or other materials provided with the
 *    distribution.
 *  * Neither the name Intel Corporation nor the names of its
 *    contributors may be used to endorse or promote products derived
 *    from this software without specific prior written permission.
 *
 * THIS SOFTWARE IS PROVIDED BY THE COPYRIGHT HOLDERS AND CONTRIBUTORS
 * "AS IS" AND ANY EXPRESS OR IMPLIED WARRANTIES, INCLUDING, BUT NOT
 * LIMITED TO, THE IMPLIED WARRANTIES OF MERCHANTABILITY AND FITNESS FOR
 * A PARTICULAR PURPOSE ARE DISCLAIMED. IN NO EVENT SHALL THE COPYRIGHT
 * OWNER OR CONTRIBUTORS BE LIABLE FOR ANY DIRECT, INDIRECT, INCIDENTAL,
 * SPECIAL, EXEMPLARY, OR CONSEQUENTIAL DAMAGES (INCLUDING, BUT NOT
 * LIMITED TO, PROCUREMENT OF SUBSTITUTE GOODS OR SERVICES; LOSS OF USE,
 * DATA, OR PROFITS; OR BUSINESS INTERRUPTION) HOWEVER CAUSED AND ON ANY
 * THEORY OF LIABILITY, WHETHER IN CONTRACT, STRICT LIABILITY, OR TORT
 * (INCLUDING NEGLIGENCE OR OTHERWISE) ARISING IN ANY WAY OUT OF THE USE
 * OF THIS SOFTWARE, EVEN IF ADVISED OF THE POSSIBILITY OF SUCH DAMAGE.
 *****************************************************************************/

#ifndef __iwl_core_h__
#define __iwl_core_h__

#include "iwl-dev.h"
#include "iwl-io.h"

/************************
 * forward declarations *
 ************************/
struct iwl_host_cmd;
struct iwl_cmd;

#define TIME_UNIT		1024

struct iwl_lib_ops {
	/* set hw dependent parameters */
	int (*set_hw_params)(struct iwl_priv *priv);
	/* setup BT Rx handler */
	void (*bt_rx_handler_setup)(struct iwl_priv *priv);
	/* setup BT related deferred work */
	void (*bt_setup_deferred_work)(struct iwl_priv *priv);
	/* cancel deferred work */
	void (*cancel_deferred_work)(struct iwl_priv *priv);
	int (*set_channel_switch)(struct iwl_priv *priv,
				  struct ieee80211_channel_switch *ch_switch);
	/* device specific configuration */
	void (*nic_config)(struct iwl_priv *priv);

	/* eeprom operations (as defined in iwl-eeprom.h) */
	struct iwl_eeprom_ops eeprom_ops;

	/* temperature */
	void (*temperature)(struct iwl_priv *priv);
};

/*
 * @max_ll_items: max number of OTP blocks
 * @shadow_ram_support: shadow support for OTP memory
 * @led_compensation: compensate on the led on/off time per HW according
 *	to the deviation to achieve the desired led frequency.
 *	The detail algorithm is described in iwl-led.c
 * @chain_noise_num_beacons: number of beacons used to compute chain noise
 * @adv_thermal_throttle: support advance thermal throttle
 * @support_ct_kill_exit: support ct kill exit condition
 * @support_wimax_coexist: support wimax/wifi co-exist
 * @plcp_delta_threshold: plcp error rate threshold used to trigger
 *	radio tuning when there is a high receiving plcp error rate
 * @chain_noise_scale: default chain noise scale used for gain computation
 * @wd_timeout: TX queues watchdog timeout
 * @max_event_log_size: size of event log buffer size for ucode event logging
 * @shadow_reg_enable: HW shadhow register bit
 * @no_idle_support: do not support idle mode
 * @hd_v2: v2 of enhanced sensitivity value, used for 2000 series and up
<<<<<<< HEAD
=======
 * wd_disable: disable watchdog timer
>>>>>>> dcd6c922
 */
struct iwl_base_params {
	int eeprom_size;
	int num_of_queues;	/* def: HW dependent */
	int num_of_ampdu_queues;/* def: HW dependent */
	/* for iwl_apm_init() */
	u32 pll_cfg_val;

	const u16 max_ll_items;
	const bool shadow_ram_support;
	u16 led_compensation;
	bool adv_thermal_throttle;
	bool support_ct_kill_exit;
	const bool support_wimax_coexist;
	u8 plcp_delta_threshold;
	s32 chain_noise_scale;
	unsigned int wd_timeout;
	u32 max_event_log_size;
	const bool shadow_reg_enable;
	const bool no_idle_support;
	const bool hd_v2;
<<<<<<< HEAD
=======
	const bool wd_disable;
>>>>>>> dcd6c922
};
/*
 * @advanced_bt_coexist: support advanced bt coexist
 * @bt_init_traffic_load: specify initial bt traffic load
 * @bt_prio_boost: default bt priority boost value
 * @agg_time_limit: maximum number of uSec in aggregation
 * @bt_sco_disable: uCode should not response to BT in SCO/ESCO mode
 */
struct iwl_bt_params {
	bool advanced_bt_coexist;
	u8 bt_init_traffic_load;
	u8 bt_prio_boost;
	u16 agg_time_limit;
	bool bt_sco_disable;
	bool bt_session_2;
};
/*
 * @use_rts_for_aggregation: use rts/cts protection for HT traffic
 */
struct iwl_ht_params {
	const bool ht_greenfield_support; /* if used set to true */
	bool use_rts_for_aggregation;
	enum ieee80211_smps_mode smps_mode;
};

<<<<<<< HEAD
/**
 * struct iwl_cfg
 * @name: Offical name of the device
 * @fw_name_pre: Firmware filename prefix. The api version and extension
 *	(.ucode) will be added to filename before loading from disk. The
 *	filename is constructed as fw_name_pre<api>.ucode.
 * @ucode_api_max: Highest version of uCode API supported by driver.
 * @ucode_api_ok: oldest version of the uCode API that is OK to load
 *	without a warning, for use in transitions
 * @ucode_api_min: Lowest version of uCode API supported by driver.
 * @valid_tx_ant: valid transmit antenna
 * @valid_rx_ant: valid receive antenna
 * @sku: sku information from EEPROM
 * @eeprom_ver: EEPROM version
 * @eeprom_calib_ver: EEPROM calibration version
 * @lib: pointer to the lib ops
 * @additional_nic_config: additional nic configuration
 * @base_params: pointer to basic parameters
 * @ht_params: point to ht patameters
 * @bt_params: pointer to bt parameters
 * @pa_type: used by 6000 series only to identify the type of Power Amplifier
 * @need_dc_calib: need to perform init dc calibration
 * @need_temp_offset_calib: need to perform temperature offset calibration
 * @scan_antennas: available antenna for scan operation
 * @led_mode: 0=blinking, 1=On(RF On)/Off(RF Off)
 * @adv_pm: advance power management
 * @rx_with_siso_diversity: 1x1 device with rx antenna diversity
 * @internal_wimax_coex: internal wifi/wimax combo device
 * @iq_invert: I/Q inversion
 * @temp_offset_v2: support v2 of temperature offset calibration
 *
 * We enable the driver to be backward compatible wrt API version. The
 * driver specifies which APIs it supports (with @ucode_api_max being the
 * highest and @ucode_api_min the lowest). Firmware will only be loaded if
 * it has a supported API version.
 *
 * The ideal usage of this infrastructure is to treat a new ucode API
 * release as a new hardware revision.
 */
struct iwl_cfg {
	/* params specific to an individual device within a device family */
	const char *name;
	const char *fw_name_pre;
	const unsigned int ucode_api_max;
	const unsigned int ucode_api_ok;
	const unsigned int ucode_api_min;
	u8   valid_tx_ant;
	u8   valid_rx_ant;
	u16  sku;
	u16  eeprom_ver;
	u16  eeprom_calib_ver;
	const struct iwl_lib_ops *lib;
	void (*additional_nic_config)(struct iwl_priv *priv);
	/* params not likely to change within a device family */
	struct iwl_base_params *base_params;
	/* params likely to change within a device family */
	struct iwl_ht_params *ht_params;
	struct iwl_bt_params *bt_params;
	enum iwl_pa_type pa_type;	  /* if used set to IWL_PA_SYSTEM */
	const bool need_dc_calib;	  /* if used set to true */
	const bool need_temp_offset_calib; /* if used set to true */
	u8 scan_rx_antennas[IEEE80211_NUM_BANDS];
	enum iwl_led_mode led_mode;
	const bool adv_pm;
	const bool rx_with_siso_diversity;
	const bool internal_wimax_coex;
	const bool iq_invert;
	const bool temp_offset_v2;
};

=======
>>>>>>> dcd6c922
/***************************
 *   L i b                 *
 ***************************/

<<<<<<< HEAD
int iwlagn_mac_conf_tx(struct ieee80211_hw *hw,
		    struct ieee80211_vif *vif, u16 queue,
		    const struct ieee80211_tx_queue_params *params);
int iwlagn_mac_tx_last_beacon(struct ieee80211_hw *hw);
=======
>>>>>>> dcd6c922
void iwl_set_rxon_hwcrypto(struct iwl_priv *priv, struct iwl_rxon_context *ctx,
			   int hw_decrypt);
int iwl_check_rxon_cmd(struct iwl_priv *priv, struct iwl_rxon_context *ctx);
int iwl_full_rxon_required(struct iwl_priv *priv, struct iwl_rxon_context *ctx);
int iwl_set_rxon_channel(struct iwl_priv *priv, struct ieee80211_channel *ch,
			 struct iwl_rxon_context *ctx);
void iwl_set_flags_for_band(struct iwl_priv *priv,
			    struct iwl_rxon_context *ctx,
			    enum ieee80211_band band,
			    struct ieee80211_vif *vif);
u8 iwl_get_single_channel_number(struct iwl_priv *priv,
				  enum ieee80211_band band);
void iwl_set_rxon_ht(struct iwl_priv *priv, struct iwl_ht_config *ht_conf);
bool iwl_is_ht40_tx_allowed(struct iwl_priv *priv,
			    struct iwl_rxon_context *ctx,
			    struct ieee80211_sta_ht_cap *ht_cap);
void iwl_connection_init_rx_config(struct iwl_priv *priv,
				   struct iwl_rxon_context *ctx);
void iwl_set_rate(struct iwl_priv *priv);
<<<<<<< HEAD
int iwlagn_mac_add_interface(struct ieee80211_hw *hw,
			  struct ieee80211_vif *vif);
void iwlagn_mac_remove_interface(struct ieee80211_hw *hw,
			      struct ieee80211_vif *vif);
int iwlagn_mac_change_interface(struct ieee80211_hw *hw,
			     struct ieee80211_vif *vif,
			     enum nl80211_iftype newtype, bool newp2p);
=======
>>>>>>> dcd6c922
int iwl_cmd_echo_test(struct iwl_priv *priv);
#ifdef CONFIG_IWLWIFI_DEBUGFS
int iwl_alloc_traffic_mem(struct iwl_priv *priv);
void iwl_free_traffic_mem(struct iwl_priv *priv);
void iwl_dbg_log_tx_data_frame(struct iwl_priv *priv,
				u16 length, struct ieee80211_hdr *header);
void iwl_dbg_log_rx_data_frame(struct iwl_priv *priv,
				u16 length, struct ieee80211_hdr *header);
const char *get_mgmt_string(int cmd);
const char *get_ctrl_string(int cmd);
void iwl_clear_traffic_stats(struct iwl_priv *priv);
void iwl_update_stats(struct iwl_priv *priv, bool is_tx, __le16 fc,
		      u16 len);
#else
static inline int iwl_alloc_traffic_mem(struct iwl_priv *priv)
{
	return 0;
}
static inline void iwl_free_traffic_mem(struct iwl_priv *priv)
{
}
static inline void iwl_reset_traffic_log(struct iwl_priv *priv)
{
}
static inline void iwl_dbg_log_tx_data_frame(struct iwl_priv *priv,
		      u16 length, struct ieee80211_hdr *header)
{
}
static inline void iwl_dbg_log_rx_data_frame(struct iwl_priv *priv,
		      u16 length, struct ieee80211_hdr *header)
{
}
static inline void iwl_update_stats(struct iwl_priv *priv, bool is_tx,
				    __le16 fc, u16 len)
{
}
#endif

/*****************************************************
* RX
******************************************************/
void iwl_chswitch_done(struct iwl_priv *priv, bool is_success);

void iwl_setup_watchdog(struct iwl_priv *priv);
/*****************************************************
 * TX power
 ****************************************************/
int iwl_set_tx_power(struct iwl_priv *priv, s8 tx_power, bool force);

/*******************************************************************************
 * Scanning
 ******************************************************************************/
void iwl_init_scan_params(struct iwl_priv *priv);
int iwl_scan_cancel(struct iwl_priv *priv);
void iwl_scan_cancel_timeout(struct iwl_priv *priv, unsigned long ms);
void iwl_force_scan_end(struct iwl_priv *priv);
<<<<<<< HEAD
int iwlagn_mac_hw_scan(struct ieee80211_hw *hw,
		    struct ieee80211_vif *vif,
		    struct cfg80211_scan_request *req);
=======
>>>>>>> dcd6c922
void iwl_internal_short_hw_scan(struct iwl_priv *priv);
int iwl_force_reset(struct iwl_priv *priv, int mode, bool external);
u16 iwl_fill_probe_req(struct iwl_priv *priv, struct ieee80211_mgmt *frame,
		       const u8 *ta, const u8 *ie, int ie_len, int left);
void iwl_setup_rx_scan_handlers(struct iwl_priv *priv);
void iwl_setup_scan_deferred_work(struct iwl_priv *priv);
void iwl_cancel_scan_deferred_work(struct iwl_priv *priv);
int __must_check iwl_scan_initiate(struct iwl_priv *priv,
				   struct ieee80211_vif *vif,
				   enum iwl_scan_type scan_type,
				   enum ieee80211_band band);

/* For faster active scanning, scan will move to the next channel if fewer than
 * PLCP_QUIET_THRESH packets are heard on this channel within
 * ACTIVE_QUIET_TIME after sending probe request.  This shortens the dwell
 * time if it's a quiet channel (nothing responded to our probe, and there's
 * no other traffic).
 * Disable "quiet" feature by setting PLCP_QUIET_THRESH to 0. */
#define IWL_ACTIVE_QUIET_TIME       cpu_to_le16(10)  /* msec */
#define IWL_PLCP_QUIET_THRESH       cpu_to_le16(1)  /* packets */

#define IWL_SCAN_CHECK_WATCHDOG		(HZ * 7)

/*****************************************************
 *   S e n d i n g     H o s t     C o m m a n d s   *
 *****************************************************/

void iwl_bg_watchdog(unsigned long data);
u32 iwl_usecs_to_beacons(struct iwl_priv *priv, u32 usec, u32 beacon_interval);
__le32 iwl_add_beacon_time(struct iwl_priv *priv, u32 base,
			   u32 addon, u32 beacon_interval);


/*****************************************************
*  GEOS
******************************************************/
int iwl_init_geos(struct iwl_priv *priv);
void iwl_free_geos(struct iwl_priv *priv);

extern void iwl_send_bt_config(struct iwl_priv *priv);
extern int iwl_send_statistics_request(struct iwl_priv *priv,
				       u8 flags, bool clear);

int iwl_send_rxon_timing(struct iwl_priv *priv, struct iwl_rxon_context *ctx);

static inline const struct ieee80211_supported_band *iwl_get_hw_mode(
			struct iwl_priv *priv, enum ieee80211_band band)
{
	return priv->hw->wiphy->bands[band];
}

static inline bool iwl_advanced_bt_coexist(struct iwl_priv *priv)
{
	return cfg(priv)->bt_params &&
	       cfg(priv)->bt_params->advanced_bt_coexist;
}

static inline void iwl_enable_rfkill_int(struct iwl_priv *priv)
{
	IWL_DEBUG_ISR(priv, "Enabling rfkill interrupt\n");
	iwl_write32(bus(priv), CSR_INT_MASK, CSR_INT_BIT_RF_KILL);
}

extern bool bt_siso_mode;

#endif /* __iwl_core_h__ */<|MERGE_RESOLUTION|>--- conflicted
+++ resolved
@@ -113,10 +113,7 @@
  * @shadow_reg_enable: HW shadhow register bit
  * @no_idle_support: do not support idle mode
  * @hd_v2: v2 of enhanced sensitivity value, used for 2000 series and up
-<<<<<<< HEAD
-=======
  * wd_disable: disable watchdog timer
->>>>>>> dcd6c922
  */
 struct iwl_base_params {
 	int eeprom_size;
@@ -138,10 +135,7 @@
 	const bool shadow_reg_enable;
 	const bool no_idle_support;
 	const bool hd_v2;
-<<<<<<< HEAD
-=======
 	const bool wd_disable;
->>>>>>> dcd6c922
 };
 /*
  * @advanced_bt_coexist: support advanced bt coexist
@@ -167,90 +161,10 @@
 	enum ieee80211_smps_mode smps_mode;
 };
 
-<<<<<<< HEAD
-/**
- * struct iwl_cfg
- * @name: Offical name of the device
- * @fw_name_pre: Firmware filename prefix. The api version and extension
- *	(.ucode) will be added to filename before loading from disk. The
- *	filename is constructed as fw_name_pre<api>.ucode.
- * @ucode_api_max: Highest version of uCode API supported by driver.
- * @ucode_api_ok: oldest version of the uCode API that is OK to load
- *	without a warning, for use in transitions
- * @ucode_api_min: Lowest version of uCode API supported by driver.
- * @valid_tx_ant: valid transmit antenna
- * @valid_rx_ant: valid receive antenna
- * @sku: sku information from EEPROM
- * @eeprom_ver: EEPROM version
- * @eeprom_calib_ver: EEPROM calibration version
- * @lib: pointer to the lib ops
- * @additional_nic_config: additional nic configuration
- * @base_params: pointer to basic parameters
- * @ht_params: point to ht patameters
- * @bt_params: pointer to bt parameters
- * @pa_type: used by 6000 series only to identify the type of Power Amplifier
- * @need_dc_calib: need to perform init dc calibration
- * @need_temp_offset_calib: need to perform temperature offset calibration
- * @scan_antennas: available antenna for scan operation
- * @led_mode: 0=blinking, 1=On(RF On)/Off(RF Off)
- * @adv_pm: advance power management
- * @rx_with_siso_diversity: 1x1 device with rx antenna diversity
- * @internal_wimax_coex: internal wifi/wimax combo device
- * @iq_invert: I/Q inversion
- * @temp_offset_v2: support v2 of temperature offset calibration
- *
- * We enable the driver to be backward compatible wrt API version. The
- * driver specifies which APIs it supports (with @ucode_api_max being the
- * highest and @ucode_api_min the lowest). Firmware will only be loaded if
- * it has a supported API version.
- *
- * The ideal usage of this infrastructure is to treat a new ucode API
- * release as a new hardware revision.
- */
-struct iwl_cfg {
-	/* params specific to an individual device within a device family */
-	const char *name;
-	const char *fw_name_pre;
-	const unsigned int ucode_api_max;
-	const unsigned int ucode_api_ok;
-	const unsigned int ucode_api_min;
-	u8   valid_tx_ant;
-	u8   valid_rx_ant;
-	u16  sku;
-	u16  eeprom_ver;
-	u16  eeprom_calib_ver;
-	const struct iwl_lib_ops *lib;
-	void (*additional_nic_config)(struct iwl_priv *priv);
-	/* params not likely to change within a device family */
-	struct iwl_base_params *base_params;
-	/* params likely to change within a device family */
-	struct iwl_ht_params *ht_params;
-	struct iwl_bt_params *bt_params;
-	enum iwl_pa_type pa_type;	  /* if used set to IWL_PA_SYSTEM */
-	const bool need_dc_calib;	  /* if used set to true */
-	const bool need_temp_offset_calib; /* if used set to true */
-	u8 scan_rx_antennas[IEEE80211_NUM_BANDS];
-	enum iwl_led_mode led_mode;
-	const bool adv_pm;
-	const bool rx_with_siso_diversity;
-	const bool internal_wimax_coex;
-	const bool iq_invert;
-	const bool temp_offset_v2;
-};
-
-=======
->>>>>>> dcd6c922
 /***************************
  *   L i b                 *
  ***************************/
 
-<<<<<<< HEAD
-int iwlagn_mac_conf_tx(struct ieee80211_hw *hw,
-		    struct ieee80211_vif *vif, u16 queue,
-		    const struct ieee80211_tx_queue_params *params);
-int iwlagn_mac_tx_last_beacon(struct ieee80211_hw *hw);
-=======
->>>>>>> dcd6c922
 void iwl_set_rxon_hwcrypto(struct iwl_priv *priv, struct iwl_rxon_context *ctx,
 			   int hw_decrypt);
 int iwl_check_rxon_cmd(struct iwl_priv *priv, struct iwl_rxon_context *ctx);
@@ -270,16 +184,6 @@
 void iwl_connection_init_rx_config(struct iwl_priv *priv,
 				   struct iwl_rxon_context *ctx);
 void iwl_set_rate(struct iwl_priv *priv);
-<<<<<<< HEAD
-int iwlagn_mac_add_interface(struct ieee80211_hw *hw,
-			  struct ieee80211_vif *vif);
-void iwlagn_mac_remove_interface(struct ieee80211_hw *hw,
-			      struct ieee80211_vif *vif);
-int iwlagn_mac_change_interface(struct ieee80211_hw *hw,
-			     struct ieee80211_vif *vif,
-			     enum nl80211_iftype newtype, bool newp2p);
-=======
->>>>>>> dcd6c922
 int iwl_cmd_echo_test(struct iwl_priv *priv);
 #ifdef CONFIG_IWLWIFI_DEBUGFS
 int iwl_alloc_traffic_mem(struct iwl_priv *priv);
@@ -336,12 +240,6 @@
 int iwl_scan_cancel(struct iwl_priv *priv);
 void iwl_scan_cancel_timeout(struct iwl_priv *priv, unsigned long ms);
 void iwl_force_scan_end(struct iwl_priv *priv);
-<<<<<<< HEAD
-int iwlagn_mac_hw_scan(struct ieee80211_hw *hw,
-		    struct ieee80211_vif *vif,
-		    struct cfg80211_scan_request *req);
-=======
->>>>>>> dcd6c922
 void iwl_internal_short_hw_scan(struct iwl_priv *priv);
 int iwl_force_reset(struct iwl_priv *priv, int mode, bool external);
 u16 iwl_fill_probe_req(struct iwl_priv *priv, struct ieee80211_mgmt *frame,
