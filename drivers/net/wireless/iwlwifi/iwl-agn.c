/******************************************************************************
 *
 * Copyright(c) 2003 - 2010 Intel Corporation. All rights reserved.
 *
 * Portions of this file are derived from the ipw3945 project, as well
 * as portions of the ieee80211 subsystem header files.
 *
 * This program is free software; you can redistribute it and/or modify it
 * under the terms of version 2 of the GNU General Public License as
 * published by the Free Software Foundation.
 *
 * This program is distributed in the hope that it will be useful, but WITHOUT
 * ANY WARRANTY; without even the implied warranty of MERCHANTABILITY or
 * FITNESS FOR A PARTICULAR PURPOSE.  See the GNU General Public License for
 * more details.
 *
 * You should have received a copy of the GNU General Public License along with
 * this program; if not, write to the Free Software Foundation, Inc.,
 * 51 Franklin Street, Fifth Floor, Boston, MA 02110, USA
 *
 * The full GNU General Public License is included in this distribution in the
 * file called LICENSE.
 *
 * Contact Information:
 *  Intel Linux Wireless <ilw@linux.intel.com>
 * Intel Corporation, 5200 N.E. Elam Young Parkway, Hillsboro, OR 97124-6497
 *
 *****************************************************************************/

#include <linux/kernel.h>
#include <linux/module.h>
#include <linux/init.h>
#include <linux/pci.h>
#include <linux/dma-mapping.h>
#include <linux/delay.h>
#include <linux/sched.h>
#include <linux/skbuff.h>
#include <linux/netdevice.h>
#include <linux/wireless.h>
#include <linux/firmware.h>
#include <linux/etherdevice.h>
#include <linux/if_arp.h>

#include <net/mac80211.h>

#include <asm/div64.h>

#define DRV_NAME        "iwlagn"

#include "iwl-eeprom.h"
#include "iwl-dev.h"
#include "iwl-core.h"
#include "iwl-io.h"
#include "iwl-helpers.h"
#include "iwl-sta.h"
#include "iwl-calib.h"


/******************************************************************************
 *
 * module boiler plate
 *
 ******************************************************************************/

/*
 * module name, copyright, version, etc.
 */
#define DRV_DESCRIPTION	"Intel(R) Wireless WiFi Link AGN driver for Linux"

#ifdef CONFIG_IWLWIFI_DEBUG
#define VD "d"
#else
#define VD
#endif

#define DRV_VERSION     IWLWIFI_VERSION VD


MODULE_DESCRIPTION(DRV_DESCRIPTION);
MODULE_VERSION(DRV_VERSION);
MODULE_AUTHOR(DRV_COPYRIGHT " " DRV_AUTHOR);
MODULE_LICENSE("GPL");
MODULE_ALIAS("iwl4965");

/*************** STATION TABLE MANAGEMENT ****
 * mac80211 should be examined to determine if sta_info is duplicating
 * the functionality provided here
 */

/**************************************************************/

/**
 * iwl_commit_rxon - commit staging_rxon to hardware
 *
 * The RXON command in staging_rxon is committed to the hardware and
 * the active_rxon structure is updated with the new data.  This
 * function correctly transitions out of the RXON_ASSOC_MSK state if
 * a HW tune is required based on the RXON structure changes.
 */
int iwl_commit_rxon(struct iwl_priv *priv)
{
	/* cast away the const for active_rxon in this function */
	struct iwl_rxon_cmd *active_rxon = (void *)&priv->active_rxon;
	int ret;
	bool new_assoc =
		!!(priv->staging_rxon.filter_flags & RXON_FILTER_ASSOC_MSK);

	if (!iwl_is_alive(priv))
		return -EBUSY;

	/* always get timestamp with Rx frame */
	priv->staging_rxon.flags |= RXON_FLG_TSF2HOST_MSK;

	ret = iwl_check_rxon_cmd(priv);
	if (ret) {
		IWL_ERR(priv, "Invalid RXON configuration.  Not committing.\n");
		return -EINVAL;
	}

	/*
	 * receive commit_rxon request
	 * abort any previous channel switch if still in process
	 */
	if (priv->switch_rxon.switch_in_progress &&
	    (priv->switch_rxon.channel != priv->staging_rxon.channel)) {
		IWL_DEBUG_11H(priv, "abort channel switch on %d\n",
		      le16_to_cpu(priv->switch_rxon.channel));
		priv->switch_rxon.switch_in_progress = false;
	}

	/* If we don't need to send a full RXON, we can use
	 * iwl_rxon_assoc_cmd which is used to reconfigure filter
	 * and other flags for the current radio configuration. */
	if (!iwl_full_rxon_required(priv)) {
		ret = iwl_send_rxon_assoc(priv);
		if (ret) {
			IWL_ERR(priv, "Error setting RXON_ASSOC (%d)\n", ret);
			return ret;
		}

		memcpy(active_rxon, &priv->staging_rxon, sizeof(*active_rxon));
		iwl_print_rx_config_cmd(priv);
		return 0;
	}

	/* station table will be cleared */
	priv->assoc_station_added = 0;

	/* If we are currently associated and the new config requires
	 * an RXON_ASSOC and the new config wants the associated mask enabled,
	 * we must clear the associated from the active configuration
	 * before we apply the new config */
	if (iwl_is_associated(priv) && new_assoc) {
		IWL_DEBUG_INFO(priv, "Toggling associated bit on current RXON\n");
		active_rxon->filter_flags &= ~RXON_FILTER_ASSOC_MSK;

		ret = iwl_send_cmd_pdu(priv, REPLY_RXON,
				      sizeof(struct iwl_rxon_cmd),
				      &priv->active_rxon);

		/* If the mask clearing failed then we set
		 * active_rxon back to what it was previously */
		if (ret) {
			active_rxon->filter_flags |= RXON_FILTER_ASSOC_MSK;
			IWL_ERR(priv, "Error clearing ASSOC_MSK (%d)\n", ret);
			return ret;
		}
	}

	IWL_DEBUG_INFO(priv, "Sending RXON\n"
		       "* with%s RXON_FILTER_ASSOC_MSK\n"
		       "* channel = %d\n"
		       "* bssid = %pM\n",
		       (new_assoc ? "" : "out"),
		       le16_to_cpu(priv->staging_rxon.channel),
		       priv->staging_rxon.bssid_addr);

	iwl_set_rxon_hwcrypto(priv, !priv->cfg->mod_params->sw_crypto);

	/* Apply the new configuration
	 * RXON unassoc clears the station table in uCode, send it before
	 * we add the bcast station. If assoc bit is set, we will send RXON
	 * after having added the bcast and bssid station.
	 */
	if (!new_assoc) {
		ret = iwl_send_cmd_pdu(priv, REPLY_RXON,
			      sizeof(struct iwl_rxon_cmd), &priv->staging_rxon);
		if (ret) {
			IWL_ERR(priv, "Error setting new RXON (%d)\n", ret);
			return ret;
		}
		memcpy(active_rxon, &priv->staging_rxon, sizeof(*active_rxon));
	}

	iwl_clear_stations_table(priv);

	priv->start_calib = 0;

	/* Add the broadcast address so we can send broadcast frames */
	priv->cfg->ops->lib->add_bcast_station(priv);


	/* If we have set the ASSOC_MSK and we are in BSS mode then
	 * add the IWL_AP_ID to the station rate table */
	if (new_assoc) {
		if (priv->iw_mode == NL80211_IFTYPE_STATION) {
			ret = iwl_rxon_add_station(priv,
					   priv->active_rxon.bssid_addr, 1);
			if (ret == IWL_INVALID_STATION) {
				IWL_ERR(priv,
					"Error adding AP address for TX.\n");
				return -EIO;
			}
			priv->assoc_station_added = 1;
			if (priv->default_wep_key &&
			    iwl_send_static_wepkey_cmd(priv, 0))
				IWL_ERR(priv,
					"Could not send WEP static key.\n");
		}

		/*
		 * allow CTS-to-self if possible for new association.
		 * this is relevant only for 5000 series and up,
		 * but will not damage 4965
		 */
		priv->staging_rxon.flags |= RXON_FLG_SELF_CTS_EN;

		/* Apply the new configuration
		 * RXON assoc doesn't clear the station table in uCode,
		 */
		ret = iwl_send_cmd_pdu(priv, REPLY_RXON,
			      sizeof(struct iwl_rxon_cmd), &priv->staging_rxon);
		if (ret) {
			IWL_ERR(priv, "Error setting new RXON (%d)\n", ret);
			return ret;
		}
		memcpy(active_rxon, &priv->staging_rxon, sizeof(*active_rxon));
	}
	iwl_print_rx_config_cmd(priv);

	iwl_init_sensitivity(priv);

	/* If we issue a new RXON command which required a tune then we must
	 * send a new TXPOWER command or we won't be able to Tx any frames */
	ret = iwl_set_tx_power(priv, priv->tx_power_user_lmt, true);
	if (ret) {
		IWL_ERR(priv, "Error sending TX power (%d)\n", ret);
		return ret;
	}

	return 0;
}

void iwl_update_chain_flags(struct iwl_priv *priv)
{

	if (priv->cfg->ops->hcmd->set_rxon_chain)
		priv->cfg->ops->hcmd->set_rxon_chain(priv);
	iwlcore_commit_rxon(priv);
}

static void iwl_clear_free_frames(struct iwl_priv *priv)
{
	struct list_head *element;

	IWL_DEBUG_INFO(priv, "%d frames on pre-allocated heap on clear.\n",
		       priv->frames_count);

	while (!list_empty(&priv->free_frames)) {
		element = priv->free_frames.next;
		list_del(element);
		kfree(list_entry(element, struct iwl_frame, list));
		priv->frames_count--;
	}

	if (priv->frames_count) {
		IWL_WARN(priv, "%d frames still in use.  Did we lose one?\n",
			    priv->frames_count);
		priv->frames_count = 0;
	}
}

static struct iwl_frame *iwl_get_free_frame(struct iwl_priv *priv)
{
	struct iwl_frame *frame;
	struct list_head *element;
	if (list_empty(&priv->free_frames)) {
		frame = kzalloc(sizeof(*frame), GFP_KERNEL);
		if (!frame) {
			IWL_ERR(priv, "Could not allocate frame!\n");
			return NULL;
		}

		priv->frames_count++;
		return frame;
	}

	element = priv->free_frames.next;
	list_del(element);
	return list_entry(element, struct iwl_frame, list);
}

static void iwl_free_frame(struct iwl_priv *priv, struct iwl_frame *frame)
{
	memset(frame, 0, sizeof(*frame));
	list_add(&frame->list, &priv->free_frames);
}

static u32 iwl_fill_beacon_frame(struct iwl_priv *priv,
					  struct ieee80211_hdr *hdr,
					  int left)
{
	if (!iwl_is_associated(priv) || !priv->ibss_beacon ||
	    ((priv->iw_mode != NL80211_IFTYPE_ADHOC) &&
	     (priv->iw_mode != NL80211_IFTYPE_AP)))
		return 0;

	if (priv->ibss_beacon->len > left)
		return 0;

	memcpy(hdr, priv->ibss_beacon->data, priv->ibss_beacon->len);

	return priv->ibss_beacon->len;
}

/* Parse the beacon frame to find the TIM element and set tim_idx & tim_size */
static void iwl_set_beacon_tim(struct iwl_priv *priv,
		struct iwl_tx_beacon_cmd *tx_beacon_cmd,
		u8 *beacon, u32 frame_size)
{
	u16 tim_idx;
	struct ieee80211_mgmt *mgmt = (struct ieee80211_mgmt *)beacon;

	/*
	 * The index is relative to frame start but we start looking at the
	 * variable-length part of the beacon.
	 */
	tim_idx = mgmt->u.beacon.variable - beacon;

	/* Parse variable-length elements of beacon to find WLAN_EID_TIM */
	while ((tim_idx < (frame_size - 2)) &&
			(beacon[tim_idx] != WLAN_EID_TIM))
		tim_idx += beacon[tim_idx+1] + 2;

	/* If TIM field was found, set variables */
	if ((tim_idx < (frame_size - 1)) && (beacon[tim_idx] == WLAN_EID_TIM)) {
		tx_beacon_cmd->tim_idx = cpu_to_le16(tim_idx);
		tx_beacon_cmd->tim_size = beacon[tim_idx+1];
	} else
		IWL_WARN(priv, "Unable to find TIM Element in beacon\n");
}

static unsigned int iwl_hw_get_beacon_cmd(struct iwl_priv *priv,
				       struct iwl_frame *frame)
{
	struct iwl_tx_beacon_cmd *tx_beacon_cmd;
	u32 frame_size;
	u32 rate_flags;
	u32 rate;
	/*
	 * We have to set up the TX command, the TX Beacon command, and the
	 * beacon contents.
	 */

	/* Initialize memory */
	tx_beacon_cmd = &frame->u.beacon;
	memset(tx_beacon_cmd, 0, sizeof(*tx_beacon_cmd));

	/* Set up TX beacon contents */
	frame_size = iwl_fill_beacon_frame(priv, tx_beacon_cmd->frame,
				sizeof(frame->u) - sizeof(*tx_beacon_cmd));
	if (WARN_ON_ONCE(frame_size > MAX_MPDU_SIZE))
		return 0;

	/* Set up TX command fields */
	tx_beacon_cmd->tx.len = cpu_to_le16((u16)frame_size);
	tx_beacon_cmd->tx.sta_id = priv->hw_params.bcast_sta_id;
	tx_beacon_cmd->tx.stop_time.life_time = TX_CMD_LIFE_TIME_INFINITE;
	tx_beacon_cmd->tx.tx_flags = TX_CMD_FLG_SEQ_CTL_MSK |
		TX_CMD_FLG_TSF_MSK | TX_CMD_FLG_STA_RATE_MSK;

	/* Set up TX beacon command fields */
	iwl_set_beacon_tim(priv, tx_beacon_cmd, (u8 *)tx_beacon_cmd->frame,
			frame_size);

	/* Set up packet rate and flags */
	rate = iwl_rate_get_lowest_plcp(priv);
	priv->mgmt_tx_ant = iwl_toggle_tx_ant(priv, priv->mgmt_tx_ant);
	rate_flags = iwl_ant_idx_to_flags(priv->mgmt_tx_ant);
	if ((rate >= IWL_FIRST_CCK_RATE) && (rate <= IWL_LAST_CCK_RATE))
		rate_flags |= RATE_MCS_CCK_MSK;
	tx_beacon_cmd->tx.rate_n_flags = iwl_hw_set_rate_n_flags(rate,
			rate_flags);

	return sizeof(*tx_beacon_cmd) + frame_size;
}
static int iwl_send_beacon_cmd(struct iwl_priv *priv)
{
	struct iwl_frame *frame;
	unsigned int frame_size;
	int rc;

	frame = iwl_get_free_frame(priv);
	if (!frame) {
		IWL_ERR(priv, "Could not obtain free frame buffer for beacon "
			  "command.\n");
		return -ENOMEM;
	}

	frame_size = iwl_hw_get_beacon_cmd(priv, frame);
	if (!frame_size) {
		IWL_ERR(priv, "Error configuring the beacon command\n");
		iwl_free_frame(priv, frame);
		return -EINVAL;
	}

	rc = iwl_send_cmd_pdu(priv, REPLY_TX_BEACON, frame_size,
			      &frame->u.cmd[0]);

	iwl_free_frame(priv, frame);

	return rc;
}

static inline dma_addr_t iwl_tfd_tb_get_addr(struct iwl_tfd *tfd, u8 idx)
{
	struct iwl_tfd_tb *tb = &tfd->tbs[idx];

	dma_addr_t addr = get_unaligned_le32(&tb->lo);
	if (sizeof(dma_addr_t) > sizeof(u32))
		addr |=
		((dma_addr_t)(le16_to_cpu(tb->hi_n_len) & 0xF) << 16) << 16;

	return addr;
}

static inline u16 iwl_tfd_tb_get_len(struct iwl_tfd *tfd, u8 idx)
{
	struct iwl_tfd_tb *tb = &tfd->tbs[idx];

	return le16_to_cpu(tb->hi_n_len) >> 4;
}

static inline void iwl_tfd_set_tb(struct iwl_tfd *tfd, u8 idx,
				  dma_addr_t addr, u16 len)
{
	struct iwl_tfd_tb *tb = &tfd->tbs[idx];
	u16 hi_n_len = len << 4;

	put_unaligned_le32(addr, &tb->lo);
	if (sizeof(dma_addr_t) > sizeof(u32))
		hi_n_len |= ((addr >> 16) >> 16) & 0xF;

	tb->hi_n_len = cpu_to_le16(hi_n_len);

	tfd->num_tbs = idx + 1;
}

static inline u8 iwl_tfd_get_num_tbs(struct iwl_tfd *tfd)
{
	return tfd->num_tbs & 0x1f;
}

/**
 * iwl_hw_txq_free_tfd - Free all chunks referenced by TFD [txq->q.read_ptr]
 * @priv - driver private data
 * @txq - tx queue
 *
 * Does NOT advance any TFD circular buffer read/write indexes
 * Does NOT free the TFD itself (which is within circular buffer)
 */
void iwl_hw_txq_free_tfd(struct iwl_priv *priv, struct iwl_tx_queue *txq)
{
	struct iwl_tfd *tfd_tmp = (struct iwl_tfd *)txq->tfds;
	struct iwl_tfd *tfd;
	struct pci_dev *dev = priv->pci_dev;
	int index = txq->q.read_ptr;
	int i;
	int num_tbs;

	tfd = &tfd_tmp[index];

	/* Sanity check on number of chunks */
	num_tbs = iwl_tfd_get_num_tbs(tfd);

	if (num_tbs >= IWL_NUM_OF_TBS) {
		IWL_ERR(priv, "Too many chunks: %i\n", num_tbs);
		/* @todo issue fatal error, it is quite serious situation */
		return;
	}

	/* Unmap tx_cmd */
	if (num_tbs)
		pci_unmap_single(dev,
				pci_unmap_addr(&txq->meta[index], mapping),
				pci_unmap_len(&txq->meta[index], len),
				PCI_DMA_BIDIRECTIONAL);

	/* Unmap chunks, if any. */
	for (i = 1; i < num_tbs; i++) {
		pci_unmap_single(dev, iwl_tfd_tb_get_addr(tfd, i),
				iwl_tfd_tb_get_len(tfd, i), PCI_DMA_TODEVICE);

		if (txq->txb) {
			dev_kfree_skb(txq->txb[txq->q.read_ptr].skb[i - 1]);
			txq->txb[txq->q.read_ptr].skb[i - 1] = NULL;
		}
	}
}

int iwl_hw_txq_attach_buf_to_tfd(struct iwl_priv *priv,
				 struct iwl_tx_queue *txq,
				 dma_addr_t addr, u16 len,
				 u8 reset, u8 pad)
{
	struct iwl_queue *q;
	struct iwl_tfd *tfd, *tfd_tmp;
	u32 num_tbs;

	q = &txq->q;
	tfd_tmp = (struct iwl_tfd *)txq->tfds;
	tfd = &tfd_tmp[q->write_ptr];

	if (reset)
		memset(tfd, 0, sizeof(*tfd));

	num_tbs = iwl_tfd_get_num_tbs(tfd);

	/* Each TFD can point to a maximum 20 Tx buffers */
	if (num_tbs >= IWL_NUM_OF_TBS) {
		IWL_ERR(priv, "Error can not send more than %d chunks\n",
			  IWL_NUM_OF_TBS);
		return -EINVAL;
	}

	BUG_ON(addr & ~DMA_BIT_MASK(36));
	if (unlikely(addr & ~IWL_TX_DMA_MASK))
		IWL_ERR(priv, "Unaligned address = %llx\n",
			  (unsigned long long)addr);

	iwl_tfd_set_tb(tfd, num_tbs, addr, len);

	return 0;
}

/*
 * Tell nic where to find circular buffer of Tx Frame Descriptors for
 * given Tx queue, and enable the DMA channel used for that queue.
 *
 * 4965 supports up to 16 Tx queues in DRAM, mapped to up to 8 Tx DMA
 * channels supported in hardware.
 */
int iwl_hw_tx_queue_init(struct iwl_priv *priv,
			 struct iwl_tx_queue *txq)
{
	int txq_id = txq->q.id;

	/* Circular buffer (TFD queue in DRAM) physical base address */
	iwl_write_direct32(priv, FH_MEM_CBBC_QUEUE(txq_id),
			     txq->q.dma_addr >> 8);

	return 0;
}

/******************************************************************************
 *
 * Generic RX handler implementations
 *
 ******************************************************************************/
static void iwl_rx_reply_alive(struct iwl_priv *priv,
				struct iwl_rx_mem_buffer *rxb)
{
	struct iwl_rx_packet *pkt = rxb_addr(rxb);
	struct iwl_alive_resp *palive;
	struct delayed_work *pwork;

	palive = &pkt->u.alive_frame;

	IWL_DEBUG_INFO(priv, "Alive ucode status 0x%08X revision "
		       "0x%01X 0x%01X\n",
		       palive->is_valid, palive->ver_type,
		       palive->ver_subtype);

	if (palive->ver_subtype == INITIALIZE_SUBTYPE) {
		IWL_DEBUG_INFO(priv, "Initialization Alive received.\n");
		memcpy(&priv->card_alive_init,
		       &pkt->u.alive_frame,
		       sizeof(struct iwl_init_alive_resp));
		pwork = &priv->init_alive_start;
	} else {
		IWL_DEBUG_INFO(priv, "Runtime Alive received.\n");
		memcpy(&priv->card_alive, &pkt->u.alive_frame,
		       sizeof(struct iwl_alive_resp));
		pwork = &priv->alive_start;
	}

	/* We delay the ALIVE response by 5ms to
	 * give the HW RF Kill time to activate... */
	if (palive->is_valid == UCODE_VALID_OK)
		queue_delayed_work(priv->workqueue, pwork,
				   msecs_to_jiffies(5));
	else
		IWL_WARN(priv, "uCode did not respond OK.\n");
}

static void iwl_bg_beacon_update(struct work_struct *work)
{
	struct iwl_priv *priv =
		container_of(work, struct iwl_priv, beacon_update);
	struct sk_buff *beacon;

	/* Pull updated AP beacon from mac80211. will fail if not in AP mode */
	beacon = ieee80211_beacon_get(priv->hw, priv->vif);

	if (!beacon) {
		IWL_ERR(priv, "update beacon failed\n");
		return;
	}

	mutex_lock(&priv->mutex);
	/* new beacon skb is allocated every time; dispose previous.*/
	if (priv->ibss_beacon)
		dev_kfree_skb(priv->ibss_beacon);

	priv->ibss_beacon = beacon;
	mutex_unlock(&priv->mutex);

	iwl_send_beacon_cmd(priv);
}

/**
 * iwl_bg_statistics_periodic - Timer callback to queue statistics
 *
 * This callback is provided in order to send a statistics request.
 *
 * This timer function is continually reset to execute within
 * REG_RECALIB_PERIOD seconds since the last STATISTICS_NOTIFICATION
 * was received.  We need to ensure we receive the statistics in order
 * to update the temperature used for calibrating the TXPOWER.
 */
static void iwl_bg_statistics_periodic(unsigned long data)
{
	struct iwl_priv *priv = (struct iwl_priv *)data;

	if (test_bit(STATUS_EXIT_PENDING, &priv->status))
		return;

	/* dont send host command if rf-kill is on */
	if (!iwl_is_ready_rf(priv))
		return;

	iwl_send_statistics_request(priv, CMD_ASYNC, false);
}


static void iwl_print_cont_event_trace(struct iwl_priv *priv, u32 base,
					u32 start_idx, u32 num_events,
					u32 mode)
{
	u32 i;
	u32 ptr;        /* SRAM byte address of log data */
	u32 ev, time, data; /* event log data */
	unsigned long reg_flags;

	if (mode == 0)
		ptr = base + (4 * sizeof(u32)) + (start_idx * 2 * sizeof(u32));
	else
		ptr = base + (4 * sizeof(u32)) + (start_idx * 3 * sizeof(u32));

	/* Make sure device is powered up for SRAM reads */
	spin_lock_irqsave(&priv->reg_lock, reg_flags);
	if (iwl_grab_nic_access(priv)) {
		spin_unlock_irqrestore(&priv->reg_lock, reg_flags);
		return;
	}

	/* Set starting address; reads will auto-increment */
	_iwl_write_direct32(priv, HBUS_TARG_MEM_RADDR, ptr);
	rmb();

	/*
	 * "time" is actually "data" for mode 0 (no timestamp).
	 * place event id # at far right for easier visual parsing.
	 */
	for (i = 0; i < num_events; i++) {
		ev = _iwl_read_direct32(priv, HBUS_TARG_MEM_RDAT);
		time = _iwl_read_direct32(priv, HBUS_TARG_MEM_RDAT);
		if (mode == 0) {
			trace_iwlwifi_dev_ucode_cont_event(priv,
							0, time, ev);
		} else {
			data = _iwl_read_direct32(priv, HBUS_TARG_MEM_RDAT);
			trace_iwlwifi_dev_ucode_cont_event(priv,
						time, data, ev);
		}
	}
	/* Allow device to power down */
	iwl_release_nic_access(priv);
	spin_unlock_irqrestore(&priv->reg_lock, reg_flags);
}

static void iwl_continuous_event_trace(struct iwl_priv *priv)
{
	u32 capacity;   /* event log capacity in # entries */
	u32 base;       /* SRAM byte address of event log header */
	u32 mode;       /* 0 - no timestamp, 1 - timestamp recorded */
	u32 num_wraps;  /* # times uCode wrapped to top of log */
	u32 next_entry; /* index of next entry to be written by uCode */

	if (priv->ucode_type == UCODE_INIT)
		base = le32_to_cpu(priv->card_alive_init.error_event_table_ptr);
	else
		base = le32_to_cpu(priv->card_alive.log_event_table_ptr);
	if (priv->cfg->ops->lib->is_valid_rtc_data_addr(base)) {
		capacity = iwl_read_targ_mem(priv, base);
		num_wraps = iwl_read_targ_mem(priv, base + (2 * sizeof(u32)));
		mode = iwl_read_targ_mem(priv, base + (1 * sizeof(u32)));
		next_entry = iwl_read_targ_mem(priv, base + (3 * sizeof(u32)));
	} else
		return;

	if (num_wraps == priv->event_log.num_wraps) {
		iwl_print_cont_event_trace(priv,
				       base, priv->event_log.next_entry,
				       next_entry - priv->event_log.next_entry,
				       mode);
		priv->event_log.non_wraps_count++;
	} else {
		if ((num_wraps - priv->event_log.num_wraps) > 1)
			priv->event_log.wraps_more_count++;
		else
			priv->event_log.wraps_once_count++;
		trace_iwlwifi_dev_ucode_wrap_event(priv,
				num_wraps - priv->event_log.num_wraps,
				next_entry, priv->event_log.next_entry);
		if (next_entry < priv->event_log.next_entry) {
			iwl_print_cont_event_trace(priv, base,
			       priv->event_log.next_entry,
			       capacity - priv->event_log.next_entry,
			       mode);

			iwl_print_cont_event_trace(priv, base, 0,
				next_entry, mode);
		} else {
			iwl_print_cont_event_trace(priv, base,
			       next_entry, capacity - next_entry,
			       mode);

			iwl_print_cont_event_trace(priv, base, 0,
				next_entry, mode);
		}
	}
	priv->event_log.num_wraps = num_wraps;
	priv->event_log.next_entry = next_entry;
}

/**
 * iwl_bg_ucode_trace - Timer callback to log ucode event
 *
 * The timer is continually set to execute every
 * UCODE_TRACE_PERIOD milliseconds after the last timer expired
 * this function is to perform continuous uCode event logging operation
 * if enabled
 */
static void iwl_bg_ucode_trace(unsigned long data)
{
	struct iwl_priv *priv = (struct iwl_priv *)data;

	if (test_bit(STATUS_EXIT_PENDING, &priv->status))
		return;

	if (priv->event_log.ucode_trace) {
		iwl_continuous_event_trace(priv);
		/* Reschedule the timer to occur in UCODE_TRACE_PERIOD */
		mod_timer(&priv->ucode_trace,
			 jiffies + msecs_to_jiffies(UCODE_TRACE_PERIOD));
	}
}

static void iwl_rx_beacon_notif(struct iwl_priv *priv,
				struct iwl_rx_mem_buffer *rxb)
{
#ifdef CONFIG_IWLWIFI_DEBUG
	struct iwl_rx_packet *pkt = rxb_addr(rxb);
	struct iwl4965_beacon_notif *beacon =
		(struct iwl4965_beacon_notif *)pkt->u.raw;
	u8 rate = iwl_hw_get_rate(beacon->beacon_notify_hdr.rate_n_flags);

	IWL_DEBUG_RX(priv, "beacon status %x retries %d iss %d "
		"tsf %d %d rate %d\n",
		le32_to_cpu(beacon->beacon_notify_hdr.u.status) & TX_STATUS_MSK,
		beacon->beacon_notify_hdr.failure_frame,
		le32_to_cpu(beacon->ibss_mgr_status),
		le32_to_cpu(beacon->high_tsf),
		le32_to_cpu(beacon->low_tsf), rate);
#endif

	if ((priv->iw_mode == NL80211_IFTYPE_AP) &&
	    (!test_bit(STATUS_EXIT_PENDING, &priv->status)))
		queue_work(priv->workqueue, &priv->beacon_update);
}

/* Handle notification from uCode that card's power state is changing
 * due to software, hardware, or critical temperature RFKILL */
static void iwl_rx_card_state_notif(struct iwl_priv *priv,
				    struct iwl_rx_mem_buffer *rxb)
{
	struct iwl_rx_packet *pkt = rxb_addr(rxb);
	u32 flags = le32_to_cpu(pkt->u.card_state_notif.flags);
	unsigned long status = priv->status;

	IWL_DEBUG_RF_KILL(priv, "Card state received: HW:%s SW:%s CT:%s\n",
			  (flags & HW_CARD_DISABLED) ? "Kill" : "On",
			  (flags & SW_CARD_DISABLED) ? "Kill" : "On",
			  (flags & CT_CARD_DISABLED) ?
			  "Reached" : "Not reached");

	if (flags & (SW_CARD_DISABLED | HW_CARD_DISABLED |
		     CT_CARD_DISABLED)) {

		iwl_write32(priv, CSR_UCODE_DRV_GP1_SET,
			    CSR_UCODE_DRV_GP1_BIT_CMD_BLOCKED);

		iwl_write_direct32(priv, HBUS_TARG_MBX_C,
					HBUS_TARG_MBX_C_REG_BIT_CMD_BLOCKED);

		if (!(flags & RXON_CARD_DISABLED)) {
			iwl_write32(priv, CSR_UCODE_DRV_GP1_CLR,
				    CSR_UCODE_DRV_GP1_BIT_CMD_BLOCKED);
			iwl_write_direct32(priv, HBUS_TARG_MBX_C,
					HBUS_TARG_MBX_C_REG_BIT_CMD_BLOCKED);
		}
		if (flags & CT_CARD_DISABLED)
			iwl_tt_enter_ct_kill(priv);
	}
	if (!(flags & CT_CARD_DISABLED))
		iwl_tt_exit_ct_kill(priv);

	if (flags & HW_CARD_DISABLED)
		set_bit(STATUS_RF_KILL_HW, &priv->status);
	else
		clear_bit(STATUS_RF_KILL_HW, &priv->status);


	if (!(flags & RXON_CARD_DISABLED))
		iwl_scan_cancel(priv);

	if ((test_bit(STATUS_RF_KILL_HW, &status) !=
	     test_bit(STATUS_RF_KILL_HW, &priv->status)))
		wiphy_rfkill_set_hw_state(priv->hw->wiphy,
			test_bit(STATUS_RF_KILL_HW, &priv->status));
	else
		wake_up_interruptible(&priv->wait_command_queue);
}

int iwl_set_pwr_src(struct iwl_priv *priv, enum iwl_pwr_src src)
{
	if (src == IWL_PWR_SRC_VAUX) {
		if (pci_pme_capable(priv->pci_dev, PCI_D3cold))
			iwl_set_bits_mask_prph(priv, APMG_PS_CTRL_REG,
					       APMG_PS_CTRL_VAL_PWR_SRC_VAUX,
					       ~APMG_PS_CTRL_MSK_PWR_SRC);
	} else {
		iwl_set_bits_mask_prph(priv, APMG_PS_CTRL_REG,
				       APMG_PS_CTRL_VAL_PWR_SRC_VMAIN,
				       ~APMG_PS_CTRL_MSK_PWR_SRC);
	}

	return 0;
}

/**
 * iwl_setup_rx_handlers - Initialize Rx handler callbacks
 *
 * Setup the RX handlers for each of the reply types sent from the uCode
 * to the host.
 *
 * This function chains into the hardware specific files for them to setup
 * any hardware specific handlers as well.
 */
static void iwl_setup_rx_handlers(struct iwl_priv *priv)
{
	priv->rx_handlers[REPLY_ALIVE] = iwl_rx_reply_alive;
	priv->rx_handlers[REPLY_ERROR] = iwl_rx_reply_error;
	priv->rx_handlers[CHANNEL_SWITCH_NOTIFICATION] = iwl_rx_csa;
	priv->rx_handlers[SPECTRUM_MEASURE_NOTIFICATION] =
			iwl_rx_spectrum_measure_notif;
	priv->rx_handlers[PM_SLEEP_NOTIFICATION] = iwl_rx_pm_sleep_notif;
	priv->rx_handlers[PM_DEBUG_STATISTIC_NOTIFIC] =
	    iwl_rx_pm_debug_statistics_notif;
	priv->rx_handlers[BEACON_NOTIFICATION] = iwl_rx_beacon_notif;

	/*
	 * The same handler is used for both the REPLY to a discrete
	 * statistics request from the host as well as for the periodic
	 * statistics notifications (after received beacons) from the uCode.
	 */
	priv->rx_handlers[REPLY_STATISTICS_CMD] = iwl_reply_statistics;
	priv->rx_handlers[STATISTICS_NOTIFICATION] = iwl_rx_statistics;

	iwl_setup_rx_scan_handlers(priv);

	/* status change handler */
	priv->rx_handlers[CARD_STATE_NOTIFICATION] = iwl_rx_card_state_notif;

	priv->rx_handlers[MISSED_BEACONS_NOTIFICATION] =
	    iwl_rx_missed_beacon_notif;
	/* Rx handlers */
	priv->rx_handlers[REPLY_RX_PHY_CMD] = iwl_rx_reply_rx_phy;
	priv->rx_handlers[REPLY_RX_MPDU_CMD] = iwl_rx_reply_rx;
	/* block ack */
	priv->rx_handlers[REPLY_COMPRESSED_BA] = iwl_rx_reply_compressed_ba;
	/* Set up hardware specific Rx handlers */
	priv->cfg->ops->lib->rx_handler_setup(priv);
}

/**
 * iwl_rx_handle - Main entry function for receiving responses from uCode
 *
 * Uses the priv->rx_handlers callback function array to invoke
 * the appropriate handlers, including command responses,
 * frame-received notifications, and other notifications.
 */
void iwl_rx_handle(struct iwl_priv *priv)
{
	struct iwl_rx_mem_buffer *rxb;
	struct iwl_rx_packet *pkt;
	struct iwl_rx_queue *rxq = &priv->rxq;
	u32 r, i;
	int reclaim;
	unsigned long flags;
	u8 fill_rx = 0;
	u32 count = 8;
	int total_empty;

	/* uCode's read index (stored in shared DRAM) indicates the last Rx
	 * buffer that the driver may process (last buffer filled by ucode). */
	r = le16_to_cpu(rxq->rb_stts->closed_rb_num) &  0x0FFF;
	i = rxq->read;

	/* Rx interrupt, but nothing sent from uCode */
	if (i == r)
		IWL_DEBUG_RX(priv, "r = %d, i = %d\n", r, i);

	/* calculate total frames need to be restock after handling RX */
	total_empty = r - rxq->write_actual;
	if (total_empty < 0)
		total_empty += RX_QUEUE_SIZE;

	if (total_empty > (RX_QUEUE_SIZE / 2))
		fill_rx = 1;

	while (i != r) {
		rxb = rxq->queue[i];

		/* If an RXB doesn't have a Rx queue slot associated with it,
		 * then a bug has been introduced in the queue refilling
		 * routines -- catch it here */
		BUG_ON(rxb == NULL);

		rxq->queue[i] = NULL;

		pci_unmap_page(priv->pci_dev, rxb->page_dma,
			       PAGE_SIZE << priv->hw_params.rx_page_order,
			       PCI_DMA_FROMDEVICE);
		pkt = rxb_addr(rxb);

		trace_iwlwifi_dev_rx(priv, pkt,
			le32_to_cpu(pkt->len_n_flags) & FH_RSCSR_FRAME_SIZE_MSK);

		/* Reclaim a command buffer only if this packet is a response
		 *   to a (driver-originated) command.
		 * If the packet (e.g. Rx frame) originated from uCode,
		 *   there is no command buffer to reclaim.
		 * Ucode should set SEQ_RX_FRAME bit if ucode-originated,
		 *   but apparently a few don't get set; catch them here. */
		reclaim = !(pkt->hdr.sequence & SEQ_RX_FRAME) &&
			(pkt->hdr.cmd != REPLY_RX_PHY_CMD) &&
			(pkt->hdr.cmd != REPLY_RX) &&
			(pkt->hdr.cmd != REPLY_RX_MPDU_CMD) &&
			(pkt->hdr.cmd != REPLY_COMPRESSED_BA) &&
			(pkt->hdr.cmd != STATISTICS_NOTIFICATION) &&
			(pkt->hdr.cmd != REPLY_TX);

		/* Based on type of command response or notification,
		 *   handle those that need handling via function in
		 *   rx_handlers table.  See iwl_setup_rx_handlers() */
		if (priv->rx_handlers[pkt->hdr.cmd]) {
			IWL_DEBUG_RX(priv, "r = %d, i = %d, %s, 0x%02x\n", r,
				i, get_cmd_string(pkt->hdr.cmd), pkt->hdr.cmd);
			priv->isr_stats.rx_handlers[pkt->hdr.cmd]++;
			priv->rx_handlers[pkt->hdr.cmd] (priv, rxb);
		} else {
			/* No handling needed */
			IWL_DEBUG_RX(priv,
				"r %d i %d No handler needed for %s, 0x%02x\n",
				r, i, get_cmd_string(pkt->hdr.cmd),
				pkt->hdr.cmd);
		}

		/*
		 * XXX: After here, we should always check rxb->page
		 * against NULL before touching it or its virtual
		 * memory (pkt). Because some rx_handler might have
		 * already taken or freed the pages.
		 */

		if (reclaim) {
			/* Invoke any callbacks, transfer the buffer to caller,
			 * and fire off the (possibly) blocking iwl_send_cmd()
			 * as we reclaim the driver command queue */
			if (rxb->page)
				iwl_tx_cmd_complete(priv, rxb);
			else
				IWL_WARN(priv, "Claim null rxb?\n");
		}

		/* Reuse the page if possible. For notification packets and
		 * SKBs that fail to Rx correctly, add them back into the
		 * rx_free list for reuse later. */
		spin_lock_irqsave(&rxq->lock, flags);
		if (rxb->page != NULL) {
			rxb->page_dma = pci_map_page(priv->pci_dev, rxb->page,
				0, PAGE_SIZE << priv->hw_params.rx_page_order,
				PCI_DMA_FROMDEVICE);
			list_add_tail(&rxb->list, &rxq->rx_free);
			rxq->free_count++;
		} else
			list_add_tail(&rxb->list, &rxq->rx_used);

		spin_unlock_irqrestore(&rxq->lock, flags);

		i = (i + 1) & RX_QUEUE_MASK;
		/* If there are a lot of unused frames,
		 * restock the Rx queue so ucode wont assert. */
		if (fill_rx) {
			count++;
			if (count >= 8) {
				rxq->read = i;
				iwl_rx_replenish_now(priv);
				count = 0;
			}
		}
	}

	/* Backtrack one entry */
	rxq->read = i;
	if (fill_rx)
		iwl_rx_replenish_now(priv);
	else
		iwl_rx_queue_restock(priv);
}

/* call this function to flush any scheduled tasklet */
static inline void iwl_synchronize_irq(struct iwl_priv *priv)
{
	/* wait to make sure we flush pending tasklet*/
	synchronize_irq(priv->pci_dev->irq);
	tasklet_kill(&priv->irq_tasklet);
}

static void iwl_irq_tasklet_legacy(struct iwl_priv *priv)
{
	u32 inta, handled = 0;
	u32 inta_fh;
	unsigned long flags;
	u32 i;
#ifdef CONFIG_IWLWIFI_DEBUG
	u32 inta_mask;
#endif

	spin_lock_irqsave(&priv->lock, flags);

	/* Ack/clear/reset pending uCode interrupts.
	 * Note:  Some bits in CSR_INT are "OR" of bits in CSR_FH_INT_STATUS,
	 *  and will clear only when CSR_FH_INT_STATUS gets cleared. */
	inta = iwl_read32(priv, CSR_INT);
	iwl_write32(priv, CSR_INT, inta);

	/* Ack/clear/reset pending flow-handler (DMA) interrupts.
	 * Any new interrupts that happen after this, either while we're
	 * in this tasklet, or later, will show up in next ISR/tasklet. */
	inta_fh = iwl_read32(priv, CSR_FH_INT_STATUS);
	iwl_write32(priv, CSR_FH_INT_STATUS, inta_fh);

#ifdef CONFIG_IWLWIFI_DEBUG
	if (iwl_get_debug_level(priv) & IWL_DL_ISR) {
		/* just for debug */
		inta_mask = iwl_read32(priv, CSR_INT_MASK);
		IWL_DEBUG_ISR(priv, "inta 0x%08x, enabled 0x%08x, fh 0x%08x\n",
			      inta, inta_mask, inta_fh);
	}
#endif

	spin_unlock_irqrestore(&priv->lock, flags);

	/* Since CSR_INT and CSR_FH_INT_STATUS reads and clears are not
	 * atomic, make sure that inta covers all the interrupts that
	 * we've discovered, even if FH interrupt came in just after
	 * reading CSR_INT. */
	if (inta_fh & CSR49_FH_INT_RX_MASK)
		inta |= CSR_INT_BIT_FH_RX;
	if (inta_fh & CSR49_FH_INT_TX_MASK)
		inta |= CSR_INT_BIT_FH_TX;

	/* Now service all interrupt bits discovered above. */
	if (inta & CSR_INT_BIT_HW_ERR) {
		IWL_ERR(priv, "Hardware error detected.  Restarting.\n");

		/* Tell the device to stop sending interrupts */
		iwl_disable_interrupts(priv);

		priv->isr_stats.hw++;
		iwl_irq_handle_error(priv);

		handled |= CSR_INT_BIT_HW_ERR;

		return;
	}

#ifdef CONFIG_IWLWIFI_DEBUG
	if (iwl_get_debug_level(priv) & (IWL_DL_ISR)) {
		/* NIC fires this, but we don't use it, redundant with WAKEUP */
		if (inta & CSR_INT_BIT_SCD) {
			IWL_DEBUG_ISR(priv, "Scheduler finished to transmit "
				      "the frame/frames.\n");
			priv->isr_stats.sch++;
		}

		/* Alive notification via Rx interrupt will do the real work */
		if (inta & CSR_INT_BIT_ALIVE) {
			IWL_DEBUG_ISR(priv, "Alive interrupt\n");
			priv->isr_stats.alive++;
		}
	}
#endif
	/* Safely ignore these bits for debug checks below */
	inta &= ~(CSR_INT_BIT_SCD | CSR_INT_BIT_ALIVE);

	/* HW RF KILL switch toggled */
	if (inta & CSR_INT_BIT_RF_KILL) {
		int hw_rf_kill = 0;
		if (!(iwl_read32(priv, CSR_GP_CNTRL) &
				CSR_GP_CNTRL_REG_FLAG_HW_RF_KILL_SW))
			hw_rf_kill = 1;

		IWL_WARN(priv, "RF_KILL bit toggled to %s.\n",
				hw_rf_kill ? "disable radio" : "enable radio");

		priv->isr_stats.rfkill++;

		/* driver only loads ucode once setting the interface up.
		 * the driver allows loading the ucode even if the radio
		 * is killed. Hence update the killswitch state here. The
		 * rfkill handler will care about restarting if needed.
		 */
		if (!test_bit(STATUS_ALIVE, &priv->status)) {
			if (hw_rf_kill)
				set_bit(STATUS_RF_KILL_HW, &priv->status);
			else
				clear_bit(STATUS_RF_KILL_HW, &priv->status);
			wiphy_rfkill_set_hw_state(priv->hw->wiphy, hw_rf_kill);
		}

		handled |= CSR_INT_BIT_RF_KILL;
	}

	/* Chip got too hot and stopped itself */
	if (inta & CSR_INT_BIT_CT_KILL) {
		IWL_ERR(priv, "Microcode CT kill error detected.\n");
		priv->isr_stats.ctkill++;
		handled |= CSR_INT_BIT_CT_KILL;
	}

	/* Error detected by uCode */
	if (inta & CSR_INT_BIT_SW_ERR) {
		IWL_ERR(priv, "Microcode SW error detected. "
			" Restarting 0x%X.\n", inta);
		priv->isr_stats.sw++;
		priv->isr_stats.sw_err = inta;
		iwl_irq_handle_error(priv);
		handled |= CSR_INT_BIT_SW_ERR;
	}

	/*
	 * uCode wakes up after power-down sleep.
	 * Tell device about any new tx or host commands enqueued,
	 * and about any Rx buffers made available while asleep.
	 */
	if (inta & CSR_INT_BIT_WAKEUP) {
		IWL_DEBUG_ISR(priv, "Wakeup interrupt\n");
		iwl_rx_queue_update_write_ptr(priv, &priv->rxq);
		for (i = 0; i < priv->hw_params.max_txq_num; i++)
			iwl_txq_update_write_ptr(priv, &priv->txq[i]);
		priv->isr_stats.wakeup++;
		handled |= CSR_INT_BIT_WAKEUP;
	}

	/* All uCode command responses, including Tx command responses,
	 * Rx "responses" (frame-received notification), and other
	 * notifications from uCode come through here*/
	if (inta & (CSR_INT_BIT_FH_RX | CSR_INT_BIT_SW_RX)) {
		iwl_rx_handle(priv);
		priv->isr_stats.rx++;
		handled |= (CSR_INT_BIT_FH_RX | CSR_INT_BIT_SW_RX);
	}

	/* This "Tx" DMA channel is used only for loading uCode */
	if (inta & CSR_INT_BIT_FH_TX) {
		IWL_DEBUG_ISR(priv, "uCode load interrupt\n");
		priv->isr_stats.tx++;
		handled |= CSR_INT_BIT_FH_TX;
		/* Wake up uCode load routine, now that load is complete */
		priv->ucode_write_complete = 1;
		wake_up_interruptible(&priv->wait_command_queue);
	}

	if (inta & ~handled) {
		IWL_ERR(priv, "Unhandled INTA bits 0x%08x\n", inta & ~handled);
		priv->isr_stats.unhandled++;
	}

	if (inta & ~(priv->inta_mask)) {
		IWL_WARN(priv, "Disabled INTA bits 0x%08x were pending\n",
			 inta & ~priv->inta_mask);
		IWL_WARN(priv, "   with FH_INT = 0x%08x\n", inta_fh);
	}

	/* Re-enable all interrupts */
	/* only Re-enable if diabled by irq */
	if (test_bit(STATUS_INT_ENABLED, &priv->status))
		iwl_enable_interrupts(priv);

#ifdef CONFIG_IWLWIFI_DEBUG
	if (iwl_get_debug_level(priv) & (IWL_DL_ISR)) {
		inta = iwl_read32(priv, CSR_INT);
		inta_mask = iwl_read32(priv, CSR_INT_MASK);
		inta_fh = iwl_read32(priv, CSR_FH_INT_STATUS);
		IWL_DEBUG_ISR(priv, "End inta 0x%08x, enabled 0x%08x, fh 0x%08x, "
			"flags 0x%08lx\n", inta, inta_mask, inta_fh, flags);
	}
#endif
}

/* tasklet for iwlagn interrupt */
static void iwl_irq_tasklet(struct iwl_priv *priv)
{
	u32 inta = 0;
	u32 handled = 0;
	unsigned long flags;
	u32 i;
#ifdef CONFIG_IWLWIFI_DEBUG
	u32 inta_mask;
#endif

	spin_lock_irqsave(&priv->lock, flags);

	/* Ack/clear/reset pending uCode interrupts.
	 * Note:  Some bits in CSR_INT are "OR" of bits in CSR_FH_INT_STATUS,
	 */
	iwl_write32(priv, CSR_INT, priv->inta);

	inta = priv->inta;

#ifdef CONFIG_IWLWIFI_DEBUG
	if (iwl_get_debug_level(priv) & IWL_DL_ISR) {
		/* just for debug */
		inta_mask = iwl_read32(priv, CSR_INT_MASK);
		IWL_DEBUG_ISR(priv, "inta 0x%08x, enabled 0x%08x\n ",
				inta, inta_mask);
	}
#endif

	spin_unlock_irqrestore(&priv->lock, flags);

	/* saved interrupt in inta variable now we can reset priv->inta */
	priv->inta = 0;

	/* Now service all interrupt bits discovered above. */
	if (inta & CSR_INT_BIT_HW_ERR) {
		IWL_ERR(priv, "Hardware error detected.  Restarting.\n");

		/* Tell the device to stop sending interrupts */
		iwl_disable_interrupts(priv);

		priv->isr_stats.hw++;
		iwl_irq_handle_error(priv);

		handled |= CSR_INT_BIT_HW_ERR;

		return;
	}

#ifdef CONFIG_IWLWIFI_DEBUG
	if (iwl_get_debug_level(priv) & (IWL_DL_ISR)) {
		/* NIC fires this, but we don't use it, redundant with WAKEUP */
		if (inta & CSR_INT_BIT_SCD) {
			IWL_DEBUG_ISR(priv, "Scheduler finished to transmit "
				      "the frame/frames.\n");
			priv->isr_stats.sch++;
		}

		/* Alive notification via Rx interrupt will do the real work */
		if (inta & CSR_INT_BIT_ALIVE) {
			IWL_DEBUG_ISR(priv, "Alive interrupt\n");
			priv->isr_stats.alive++;
		}
	}
#endif
	/* Safely ignore these bits for debug checks below */
	inta &= ~(CSR_INT_BIT_SCD | CSR_INT_BIT_ALIVE);

	/* HW RF KILL switch toggled */
	if (inta & CSR_INT_BIT_RF_KILL) {
		int hw_rf_kill = 0;
		if (!(iwl_read32(priv, CSR_GP_CNTRL) &
				CSR_GP_CNTRL_REG_FLAG_HW_RF_KILL_SW))
			hw_rf_kill = 1;

		IWL_WARN(priv, "RF_KILL bit toggled to %s.\n",
				hw_rf_kill ? "disable radio" : "enable radio");

		priv->isr_stats.rfkill++;

		/* driver only loads ucode once setting the interface up.
		 * the driver allows loading the ucode even if the radio
		 * is killed. Hence update the killswitch state here. The
		 * rfkill handler will care about restarting if needed.
		 */
		if (!test_bit(STATUS_ALIVE, &priv->status)) {
			if (hw_rf_kill)
				set_bit(STATUS_RF_KILL_HW, &priv->status);
			else
				clear_bit(STATUS_RF_KILL_HW, &priv->status);
			wiphy_rfkill_set_hw_state(priv->hw->wiphy, hw_rf_kill);
		}

		handled |= CSR_INT_BIT_RF_KILL;
	}

	/* Chip got too hot and stopped itself */
	if (inta & CSR_INT_BIT_CT_KILL) {
		IWL_ERR(priv, "Microcode CT kill error detected.\n");
		priv->isr_stats.ctkill++;
		handled |= CSR_INT_BIT_CT_KILL;
	}

	/* Error detected by uCode */
	if (inta & CSR_INT_BIT_SW_ERR) {
		IWL_ERR(priv, "Microcode SW error detected. "
			" Restarting 0x%X.\n", inta);
		priv->isr_stats.sw++;
		priv->isr_stats.sw_err = inta;
		iwl_irq_handle_error(priv);
		handled |= CSR_INT_BIT_SW_ERR;
	}

	/* uCode wakes up after power-down sleep */
	if (inta & CSR_INT_BIT_WAKEUP) {
		IWL_DEBUG_ISR(priv, "Wakeup interrupt\n");
		iwl_rx_queue_update_write_ptr(priv, &priv->rxq);
		for (i = 0; i < priv->hw_params.max_txq_num; i++)
			iwl_txq_update_write_ptr(priv, &priv->txq[i]);

		priv->isr_stats.wakeup++;

		handled |= CSR_INT_BIT_WAKEUP;
	}

	/* All uCode command responses, including Tx command responses,
	 * Rx "responses" (frame-received notification), and other
	 * notifications from uCode come through here*/
	if (inta & (CSR_INT_BIT_FH_RX | CSR_INT_BIT_SW_RX |
			CSR_INT_BIT_RX_PERIODIC)) {
		IWL_DEBUG_ISR(priv, "Rx interrupt\n");
		if (inta & (CSR_INT_BIT_FH_RX | CSR_INT_BIT_SW_RX)) {
			handled |= (CSR_INT_BIT_FH_RX | CSR_INT_BIT_SW_RX);
			iwl_write32(priv, CSR_FH_INT_STATUS,
					CSR49_FH_INT_RX_MASK);
		}
		if (inta & CSR_INT_BIT_RX_PERIODIC) {
			handled |= CSR_INT_BIT_RX_PERIODIC;
			iwl_write32(priv, CSR_INT, CSR_INT_BIT_RX_PERIODIC);
		}
		/* Sending RX interrupt require many steps to be done in the
		 * the device:
		 * 1- write interrupt to current index in ICT table.
		 * 2- dma RX frame.
		 * 3- update RX shared data to indicate last write index.
		 * 4- send interrupt.
		 * This could lead to RX race, driver could receive RX interrupt
		 * but the shared data changes does not reflect this;
		 * periodic interrupt will detect any dangling Rx activity.
		 */

		/* Disable periodic interrupt; we use it as just a one-shot. */
		iwl_write8(priv, CSR_INT_PERIODIC_REG,
			    CSR_INT_PERIODIC_DIS);
		iwl_rx_handle(priv);

		/*
		 * Enable periodic interrupt in 8 msec only if we received
		 * real RX interrupt (instead of just periodic int), to catch
		 * any dangling Rx interrupt.  If it was just the periodic
		 * interrupt, there was no dangling Rx activity, and no need
		 * to extend the periodic interrupt; one-shot is enough.
		 */
		if (inta & (CSR_INT_BIT_FH_RX | CSR_INT_BIT_SW_RX))
			iwl_write8(priv, CSR_INT_PERIODIC_REG,
				    CSR_INT_PERIODIC_ENA);

		priv->isr_stats.rx++;
	}

	/* This "Tx" DMA channel is used only for loading uCode */
	if (inta & CSR_INT_BIT_FH_TX) {
		iwl_write32(priv, CSR_FH_INT_STATUS, CSR49_FH_INT_TX_MASK);
		IWL_DEBUG_ISR(priv, "uCode load interrupt\n");
		priv->isr_stats.tx++;
		handled |= CSR_INT_BIT_FH_TX;
		/* Wake up uCode load routine, now that load is complete */
		priv->ucode_write_complete = 1;
		wake_up_interruptible(&priv->wait_command_queue);
	}

	if (inta & ~handled) {
		IWL_ERR(priv, "Unhandled INTA bits 0x%08x\n", inta & ~handled);
		priv->isr_stats.unhandled++;
	}

	if (inta & ~(priv->inta_mask)) {
		IWL_WARN(priv, "Disabled INTA bits 0x%08x were pending\n",
			 inta & ~priv->inta_mask);
	}

	/* Re-enable all interrupts */
	/* only Re-enable if diabled by irq */
	if (test_bit(STATUS_INT_ENABLED, &priv->status))
		iwl_enable_interrupts(priv);
}


/******************************************************************************
 *
 * uCode download functions
 *
 ******************************************************************************/

static void iwl_dealloc_ucode_pci(struct iwl_priv *priv)
{
	iwl_free_fw_desc(priv->pci_dev, &priv->ucode_code);
	iwl_free_fw_desc(priv->pci_dev, &priv->ucode_data);
	iwl_free_fw_desc(priv->pci_dev, &priv->ucode_data_backup);
	iwl_free_fw_desc(priv->pci_dev, &priv->ucode_init);
	iwl_free_fw_desc(priv->pci_dev, &priv->ucode_init_data);
	iwl_free_fw_desc(priv->pci_dev, &priv->ucode_boot);
}

static void iwl_nic_start(struct iwl_priv *priv)
{
	/* Remove all resets to allow NIC to operate */
	iwl_write32(priv, CSR_RESET, 0);
}


static void iwl_ucode_callback(const struct firmware *ucode_raw, void *context);
static int iwl_mac_setup_register(struct iwl_priv *priv);

static int __must_check iwl_request_firmware(struct iwl_priv *priv, bool first)
{
	const char *name_pre = priv->cfg->fw_name_pre;

	if (first)
		priv->fw_index = priv->cfg->ucode_api_max;
	else
		priv->fw_index--;

	if (priv->fw_index < priv->cfg->ucode_api_min) {
		IWL_ERR(priv, "no suitable firmware found!\n");
		return -ENOENT;
	}

	sprintf(priv->firmware_name, "%s%d%s",
		name_pre, priv->fw_index, ".ucode");

	IWL_DEBUG_INFO(priv, "attempting to load firmware '%s'\n",
		       priv->firmware_name);

	return request_firmware_nowait(THIS_MODULE, 1, priv->firmware_name,
				       &priv->pci_dev->dev, GFP_KERNEL, priv,
				       iwl_ucode_callback);
}

/**
 * iwl_ucode_callback - callback when firmware was loaded
 *
 * If loaded successfully, copies the firmware into buffers
 * for the card to fetch (via DMA).
 */
static void iwl_ucode_callback(const struct firmware *ucode_raw, void *context)
{
	struct iwl_priv *priv = context;
	struct iwl_ucode_header *ucode;
	const unsigned int api_max = priv->cfg->ucode_api_max;
	const unsigned int api_min = priv->cfg->ucode_api_min;
	u8 *src;
	size_t len;
	u32 api_ver, build;
	u32 inst_size, data_size, init_size, init_data_size, boot_size;
	int err;
	u16 eeprom_ver;

	if (!ucode_raw) {
		IWL_ERR(priv, "request for firmware file '%s' failed.\n",
			priv->firmware_name);
		goto try_again;
	}

	IWL_DEBUG_INFO(priv, "Loaded firmware file '%s' (%zd bytes).\n",
		       priv->firmware_name, ucode_raw->size);

	/* Make sure that we got at least the v1 header! */
	if (ucode_raw->size < priv->cfg->ops->ucode->get_header_size(1)) {
		IWL_ERR(priv, "File size way too small!\n");
		goto try_again;
	}

	/* Data from ucode file:  header followed by uCode images */
	ucode = (struct iwl_ucode_header *)ucode_raw->data;

	priv->ucode_ver = le32_to_cpu(ucode->ver);
	api_ver = IWL_UCODE_API(priv->ucode_ver);
	build = priv->cfg->ops->ucode->get_build(ucode, api_ver);
	inst_size = priv->cfg->ops->ucode->get_inst_size(ucode, api_ver);
	data_size = priv->cfg->ops->ucode->get_data_size(ucode, api_ver);
	init_size = priv->cfg->ops->ucode->get_init_size(ucode, api_ver);
	init_data_size =
		priv->cfg->ops->ucode->get_init_data_size(ucode, api_ver);
	boot_size = priv->cfg->ops->ucode->get_boot_size(ucode, api_ver);
	src = priv->cfg->ops->ucode->get_data(ucode, api_ver);

	/* api_ver should match the api version forming part of the
	 * firmware filename ... but we don't check for that and only rely
	 * on the API version read from firmware header from here on forward */

	if (api_ver < api_min || api_ver > api_max) {
		IWL_ERR(priv, "Driver unable to support your firmware API. "
			  "Driver supports v%u, firmware is v%u.\n",
			  api_max, api_ver);
		goto try_again;
	}

	if (api_ver != api_max)
		IWL_ERR(priv, "Firmware has old API version. Expected v%u, "
			  "got v%u. New firmware can be obtained "
			  "from http://www.intellinuxwireless.org.\n",
			  api_max, api_ver);

	IWL_INFO(priv, "loaded firmware version %u.%u.%u.%u\n",
	       IWL_UCODE_MAJOR(priv->ucode_ver),
	       IWL_UCODE_MINOR(priv->ucode_ver),
	       IWL_UCODE_API(priv->ucode_ver),
	       IWL_UCODE_SERIAL(priv->ucode_ver));

	snprintf(priv->hw->wiphy->fw_version,
		 sizeof(priv->hw->wiphy->fw_version),
		 "%u.%u.%u.%u",
		 IWL_UCODE_MAJOR(priv->ucode_ver),
		 IWL_UCODE_MINOR(priv->ucode_ver),
		 IWL_UCODE_API(priv->ucode_ver),
		 IWL_UCODE_SERIAL(priv->ucode_ver));

	if (build)
		IWL_DEBUG_INFO(priv, "Build %u\n", build);

	eeprom_ver = iwl_eeprom_query16(priv, EEPROM_VERSION);
	IWL_DEBUG_INFO(priv, "NVM Type: %s, version: 0x%x\n",
		       (priv->nvm_device_type == NVM_DEVICE_TYPE_OTP)
		       ? "OTP" : "EEPROM", eeprom_ver);

	IWL_DEBUG_INFO(priv, "f/w package hdr ucode version raw = 0x%x\n",
		       priv->ucode_ver);
	IWL_DEBUG_INFO(priv, "f/w package hdr runtime inst size = %u\n",
		       inst_size);
	IWL_DEBUG_INFO(priv, "f/w package hdr runtime data size = %u\n",
		       data_size);
	IWL_DEBUG_INFO(priv, "f/w package hdr init inst size = %u\n",
		       init_size);
	IWL_DEBUG_INFO(priv, "f/w package hdr init data size = %u\n",
		       init_data_size);
	IWL_DEBUG_INFO(priv, "f/w package hdr boot inst size = %u\n",
		       boot_size);

	/*
	 * For any of the failures below (before allocating pci memory)
	 * we will try to load a version with a smaller API -- maybe the
	 * user just got a corrupted version of the latest API.
	 */

	/* Verify size of file vs. image size info in file's header */
	if (ucode_raw->size !=
		priv->cfg->ops->ucode->get_header_size(api_ver) +
		inst_size + data_size + init_size +
		init_data_size + boot_size) {

		IWL_DEBUG_INFO(priv,
			"uCode file size %d does not match expected size\n",
			(int)ucode_raw->size);
		goto try_again;
	}

	/* Verify that uCode images will fit in card's SRAM */
	if (inst_size > priv->hw_params.max_inst_size) {
		IWL_DEBUG_INFO(priv, "uCode instr len %d too large to fit in\n",
			       inst_size);
		goto try_again;
	}

	if (data_size > priv->hw_params.max_data_size) {
		IWL_DEBUG_INFO(priv, "uCode data len %d too large to fit in\n",
				data_size);
		goto try_again;
	}
	if (init_size > priv->hw_params.max_inst_size) {
		IWL_INFO(priv, "uCode init instr len %d too large to fit in\n",
			init_size);
		goto try_again;
	}
	if (init_data_size > priv->hw_params.max_data_size) {
		IWL_INFO(priv, "uCode init data len %d too large to fit in\n",
		      init_data_size);
		goto try_again;
	}
	if (boot_size > priv->hw_params.max_bsm_size) {
		IWL_INFO(priv, "uCode boot instr len %d too large to fit in\n",
			boot_size);
		goto try_again;
	}

	/* Allocate ucode buffers for card's bus-master loading ... */

	/* Runtime instructions and 2 copies of data:
	 * 1) unmodified from disk
	 * 2) backup cache for save/restore during power-downs */
	priv->ucode_code.len = inst_size;
	iwl_alloc_fw_desc(priv->pci_dev, &priv->ucode_code);

	priv->ucode_data.len = data_size;
	iwl_alloc_fw_desc(priv->pci_dev, &priv->ucode_data);

	priv->ucode_data_backup.len = data_size;
	iwl_alloc_fw_desc(priv->pci_dev, &priv->ucode_data_backup);

	if (!priv->ucode_code.v_addr || !priv->ucode_data.v_addr ||
	    !priv->ucode_data_backup.v_addr)
		goto err_pci_alloc;

	/* Initialization instructions and data */
	if (init_size && init_data_size) {
		priv->ucode_init.len = init_size;
		iwl_alloc_fw_desc(priv->pci_dev, &priv->ucode_init);

		priv->ucode_init_data.len = init_data_size;
		iwl_alloc_fw_desc(priv->pci_dev, &priv->ucode_init_data);

		if (!priv->ucode_init.v_addr || !priv->ucode_init_data.v_addr)
			goto err_pci_alloc;
	}

	/* Bootstrap (instructions only, no data) */
	if (boot_size) {
		priv->ucode_boot.len = boot_size;
		iwl_alloc_fw_desc(priv->pci_dev, &priv->ucode_boot);

		if (!priv->ucode_boot.v_addr)
			goto err_pci_alloc;
	}

	/* Copy images into buffers for card's bus-master reads ... */

	/* Runtime instructions (first block of data in file) */
	len = inst_size;
	IWL_DEBUG_INFO(priv, "Copying (but not loading) uCode instr len %Zd\n", len);
	memcpy(priv->ucode_code.v_addr, src, len);
	src += len;

	IWL_DEBUG_INFO(priv, "uCode instr buf vaddr = 0x%p, paddr = 0x%08x\n",
		priv->ucode_code.v_addr, (u32)priv->ucode_code.p_addr);

	/* Runtime data (2nd block)
	 * NOTE:  Copy into backup buffer will be done in iwl_up()  */
	len = data_size;
	IWL_DEBUG_INFO(priv, "Copying (but not loading) uCode data len %Zd\n", len);
	memcpy(priv->ucode_data.v_addr, src, len);
	memcpy(priv->ucode_data_backup.v_addr, src, len);
	src += len;

	/* Initialization instructions (3rd block) */
	if (init_size) {
		len = init_size;
		IWL_DEBUG_INFO(priv, "Copying (but not loading) init instr len %Zd\n",
				len);
		memcpy(priv->ucode_init.v_addr, src, len);
		src += len;
	}

	/* Initialization data (4th block) */
	if (init_data_size) {
		len = init_data_size;
		IWL_DEBUG_INFO(priv, "Copying (but not loading) init data len %Zd\n",
			       len);
		memcpy(priv->ucode_init_data.v_addr, src, len);
		src += len;
	}

	/* Bootstrap instructions (5th block) */
	len = boot_size;
	IWL_DEBUG_INFO(priv, "Copying (but not loading) boot instr len %Zd\n", len);
	memcpy(priv->ucode_boot.v_addr, src, len);

	/**************************************************
	 * This is still part of probe() in a sense...
	 *
	 * 9. Setup and register with mac80211 and debugfs
	 **************************************************/
	err = iwl_mac_setup_register(priv);
	if (err)
		goto out_unbind;

	err = iwl_dbgfs_register(priv, DRV_NAME);
	if (err)
		IWL_ERR(priv, "failed to create debugfs files. Ignoring error: %d\n", err);

	/* We have our copies now, allow OS release its copies */
	release_firmware(ucode_raw);
	return;

 try_again:
	/* try next, if any */
	if (iwl_request_firmware(priv, false))
		goto out_unbind;
	release_firmware(ucode_raw);
	return;

 err_pci_alloc:
	IWL_ERR(priv, "failed to allocate pci memory\n");
	iwl_dealloc_ucode_pci(priv);
 out_unbind:
	device_release_driver(&priv->pci_dev->dev);
	release_firmware(ucode_raw);
}

static const char *desc_lookup_text[] = {
	"OK",
	"FAIL",
	"BAD_PARAM",
	"BAD_CHECKSUM",
	"NMI_INTERRUPT_WDG",
	"SYSASSERT",
	"FATAL_ERROR",
	"BAD_COMMAND",
	"HW_ERROR_TUNE_LOCK",
	"HW_ERROR_TEMPERATURE",
	"ILLEGAL_CHAN_FREQ",
	"VCC_NOT_STABLE",
	"FH_ERROR",
	"NMI_INTERRUPT_HOST",
	"NMI_INTERRUPT_ACTION_PT",
	"NMI_INTERRUPT_UNKNOWN",
	"UCODE_VERSION_MISMATCH",
	"HW_ERROR_ABS_LOCK",
	"HW_ERROR_CAL_LOCK_FAIL",
	"NMI_INTERRUPT_INST_ACTION_PT",
	"NMI_INTERRUPT_DATA_ACTION_PT",
	"NMI_TRM_HW_ER",
	"NMI_INTERRUPT_TRM",
	"NMI_INTERRUPT_BREAK_POINT"
	"DEBUG_0",
	"DEBUG_1",
	"DEBUG_2",
	"DEBUG_3",
	"ADVANCED SYSASSERT"
};

static const char *desc_lookup(int i)
{
	int max = ARRAY_SIZE(desc_lookup_text) - 1;

	if (i < 0 || i > max)
		i = max;

	return desc_lookup_text[i];
}

#define ERROR_START_OFFSET  (1 * sizeof(u32))
#define ERROR_ELEM_SIZE     (7 * sizeof(u32))

void iwl_dump_nic_error_log(struct iwl_priv *priv)
{
	u32 data2, line;
	u32 desc, time, count, base, data1;
	u32 blink1, blink2, ilink1, ilink2;

	if (priv->ucode_type == UCODE_INIT)
		base = le32_to_cpu(priv->card_alive_init.error_event_table_ptr);
	else
		base = le32_to_cpu(priv->card_alive.error_event_table_ptr);

	if (!priv->cfg->ops->lib->is_valid_rtc_data_addr(base)) {
		IWL_ERR(priv,
			"Not valid error log pointer 0x%08X for %s uCode\n",
			base, (priv->ucode_type == UCODE_INIT) ? "Init" : "RT");
		return;
	}

	count = iwl_read_targ_mem(priv, base);

	if (ERROR_START_OFFSET <= count * ERROR_ELEM_SIZE) {
		IWL_ERR(priv, "Start IWL Error Log Dump:\n");
		IWL_ERR(priv, "Status: 0x%08lX, count: %d\n",
			priv->status, count);
	}

	desc = iwl_read_targ_mem(priv, base + 1 * sizeof(u32));
	blink1 = iwl_read_targ_mem(priv, base + 3 * sizeof(u32));
	blink2 = iwl_read_targ_mem(priv, base + 4 * sizeof(u32));
	ilink1 = iwl_read_targ_mem(priv, base + 5 * sizeof(u32));
	ilink2 = iwl_read_targ_mem(priv, base + 6 * sizeof(u32));
	data1 = iwl_read_targ_mem(priv, base + 7 * sizeof(u32));
	data2 = iwl_read_targ_mem(priv, base + 8 * sizeof(u32));
	line = iwl_read_targ_mem(priv, base + 9 * sizeof(u32));
	time = iwl_read_targ_mem(priv, base + 11 * sizeof(u32));

	trace_iwlwifi_dev_ucode_error(priv, desc, time, data1, data2, line,
				      blink1, blink2, ilink1, ilink2);

	IWL_ERR(priv, "Desc                               Time       "
		"data1      data2      line\n");
	IWL_ERR(priv, "%-28s (#%02d) %010u 0x%08X 0x%08X %u\n",
		desc_lookup(desc), desc, time, data1, data2, line);
	IWL_ERR(priv, "blink1  blink2  ilink1  ilink2\n");
	IWL_ERR(priv, "0x%05X 0x%05X 0x%05X 0x%05X\n", blink1, blink2,
		ilink1, ilink2);

}

#define EVENT_START_OFFSET  (4 * sizeof(u32))

/**
 * iwl_print_event_log - Dump error event log to syslog
 *
 */
static int iwl_print_event_log(struct iwl_priv *priv, u32 start_idx,
			       u32 num_events, u32 mode,
			       int pos, char **buf, size_t bufsz)
{
	u32 i;
	u32 base;       /* SRAM byte address of event log header */
	u32 event_size; /* 2 u32s, or 3 u32s if timestamp recorded */
	u32 ptr;        /* SRAM byte address of log data */
	u32 ev, time, data; /* event log data */
	unsigned long reg_flags;

	if (num_events == 0)
		return pos;
	if (priv->ucode_type == UCODE_INIT)
		base = le32_to_cpu(priv->card_alive_init.log_event_table_ptr);
	else
		base = le32_to_cpu(priv->card_alive.log_event_table_ptr);

	if (mode == 0)
		event_size = 2 * sizeof(u32);
	else
		event_size = 3 * sizeof(u32);

	ptr = base + EVENT_START_OFFSET + (start_idx * event_size);

	/* Make sure device is powered up for SRAM reads */
	spin_lock_irqsave(&priv->reg_lock, reg_flags);
	iwl_grab_nic_access(priv);

	/* Set starting address; reads will auto-increment */
	_iwl_write_direct32(priv, HBUS_TARG_MEM_RADDR, ptr);
	rmb();

	/* "time" is actually "data" for mode 0 (no timestamp).
	* place event id # at far right for easier visual parsing. */
	for (i = 0; i < num_events; i++) {
		ev = _iwl_read_direct32(priv, HBUS_TARG_MEM_RDAT);
		time = _iwl_read_direct32(priv, HBUS_TARG_MEM_RDAT);
		if (mode == 0) {
			/* data, ev */
			if (bufsz) {
				pos += scnprintf(*buf + pos, bufsz - pos,
						"EVT_LOG:0x%08x:%04u\n",
						time, ev);
			} else {
				trace_iwlwifi_dev_ucode_event(priv, 0,
					time, ev);
				IWL_ERR(priv, "EVT_LOG:0x%08x:%04u\n",
					time, ev);
			}
		} else {
			data = _iwl_read_direct32(priv, HBUS_TARG_MEM_RDAT);
			if (bufsz) {
				pos += scnprintf(*buf + pos, bufsz - pos,
						"EVT_LOGT:%010u:0x%08x:%04u\n",
						 time, data, ev);
			} else {
				IWL_ERR(priv, "EVT_LOGT:%010u:0x%08x:%04u\n",
					time, data, ev);
				trace_iwlwifi_dev_ucode_event(priv, time,
					data, ev);
			}
		}
	}

	/* Allow device to power down */
	iwl_release_nic_access(priv);
	spin_unlock_irqrestore(&priv->reg_lock, reg_flags);
	return pos;
}

/**
 * iwl_print_last_event_logs - Dump the newest # of event log to syslog
 */
static int iwl_print_last_event_logs(struct iwl_priv *priv, u32 capacity,
				    u32 num_wraps, u32 next_entry,
				    u32 size, u32 mode,
				    int pos, char **buf, size_t bufsz)
{
	/*
	 * display the newest DEFAULT_LOG_ENTRIES entries
	 * i.e the entries just before the next ont that uCode would fill.
	 */
	if (num_wraps) {
		if (next_entry < size) {
			pos = iwl_print_event_log(priv,
						capacity - (size - next_entry),
						size - next_entry, mode,
						pos, buf, bufsz);
			pos = iwl_print_event_log(priv, 0,
						  next_entry, mode,
						  pos, buf, bufsz);
		} else
			pos = iwl_print_event_log(priv, next_entry - size,
						  size, mode, pos, buf, bufsz);
	} else {
		if (next_entry < size) {
			pos = iwl_print_event_log(priv, 0, next_entry,
						  mode, pos, buf, bufsz);
		} else {
			pos = iwl_print_event_log(priv, next_entry - size,
						  size, mode, pos, buf, bufsz);
		}
	}
	return pos;
}

/* For sanity check only.  Actual size is determined by uCode, typ. 512 */
#define MAX_EVENT_LOG_SIZE (512)

#define DEFAULT_DUMP_EVENT_LOG_ENTRIES (20)

int iwl_dump_nic_event_log(struct iwl_priv *priv, bool full_log,
			    char **buf, bool display)
{
	u32 base;       /* SRAM byte address of event log header */
	u32 capacity;   /* event log capacity in # entries */
	u32 mode;       /* 0 - no timestamp, 1 - timestamp recorded */
	u32 num_wraps;  /* # times uCode wrapped to top of log */
	u32 next_entry; /* index of next entry to be written by uCode */
	u32 size;       /* # entries that we'll print */
	int pos = 0;
	size_t bufsz = 0;

	if (priv->ucode_type == UCODE_INIT)
		base = le32_to_cpu(priv->card_alive_init.log_event_table_ptr);
	else
		base = le32_to_cpu(priv->card_alive.log_event_table_ptr);

	if (!priv->cfg->ops->lib->is_valid_rtc_data_addr(base)) {
		IWL_ERR(priv,
			"Invalid event log pointer 0x%08X for %s uCode\n",
			base, (priv->ucode_type == UCODE_INIT) ? "Init" : "RT");
		return -EINVAL;
	}

	/* event log header */
	capacity = iwl_read_targ_mem(priv, base);
	mode = iwl_read_targ_mem(priv, base + (1 * sizeof(u32)));
	num_wraps = iwl_read_targ_mem(priv, base + (2 * sizeof(u32)));
	next_entry = iwl_read_targ_mem(priv, base + (3 * sizeof(u32)));

	if (capacity > MAX_EVENT_LOG_SIZE) {
		IWL_ERR(priv, "Log capacity %d is bogus, limit to %d entries\n",
			capacity, MAX_EVENT_LOG_SIZE);
		capacity = MAX_EVENT_LOG_SIZE;
	}

	if (next_entry > MAX_EVENT_LOG_SIZE) {
		IWL_ERR(priv, "Log write index %d is bogus, limit to %d\n",
			next_entry, MAX_EVENT_LOG_SIZE);
		next_entry = MAX_EVENT_LOG_SIZE;
	}

	size = num_wraps ? capacity : next_entry;

	/* bail out if nothing in log */
	if (size == 0) {
		IWL_ERR(priv, "Start IWL Event Log Dump: nothing in log\n");
		return pos;
	}

#ifdef CONFIG_IWLWIFI_DEBUG
	if (!(iwl_get_debug_level(priv) & IWL_DL_FW_ERRORS) && !full_log)
		size = (size > DEFAULT_DUMP_EVENT_LOG_ENTRIES)
			? DEFAULT_DUMP_EVENT_LOG_ENTRIES : size;
#else
	size = (size > DEFAULT_DUMP_EVENT_LOG_ENTRIES)
		? DEFAULT_DUMP_EVENT_LOG_ENTRIES : size;
#endif
	IWL_ERR(priv, "Start IWL Event Log Dump: display last %u entries\n",
		size);

#ifdef CONFIG_IWLWIFI_DEBUG
	if (display) {
		if (full_log)
			bufsz = capacity * 48;
		else
			bufsz = size * 48;
		*buf = kmalloc(bufsz, GFP_KERNEL);
		if (!*buf)
			return -ENOMEM;
	}
	if ((iwl_get_debug_level(priv) & IWL_DL_FW_ERRORS) || full_log) {
		/*
		 * if uCode has wrapped back to top of log,
		 * start at the oldest entry,
		 * i.e the next one that uCode would fill.
		 */
		if (num_wraps)
			pos = iwl_print_event_log(priv, next_entry,
						capacity - next_entry, mode,
						pos, buf, bufsz);
		/* (then/else) start at top of log */
		pos = iwl_print_event_log(priv, 0,
					  next_entry, mode, pos, buf, bufsz);
	} else
		pos = iwl_print_last_event_logs(priv, capacity, num_wraps,
						next_entry, size, mode,
						pos, buf, bufsz);
#else
	pos = iwl_print_last_event_logs(priv, capacity, num_wraps,
					next_entry, size, mode,
					pos, buf, bufsz);
#endif
	return pos;
}

/**
 * iwl_alive_start - called after REPLY_ALIVE notification received
 *                   from protocol/runtime uCode (initialization uCode's
 *                   Alive gets handled by iwl_init_alive_start()).
 */
static void iwl_alive_start(struct iwl_priv *priv)
{
	int ret = 0;

	IWL_DEBUG_INFO(priv, "Runtime Alive received.\n");

	if (priv->card_alive.is_valid != UCODE_VALID_OK) {
		/* We had an error bringing up the hardware, so take it
		 * all the way back down so we can try again */
		IWL_DEBUG_INFO(priv, "Alive failed.\n");
		goto restart;
	}

	/* Initialize uCode has loaded Runtime uCode ... verify inst image.
	 * This is a paranoid check, because we would not have gotten the
	 * "runtime" alive if code weren't properly loaded.  */
	if (iwl_verify_ucode(priv)) {
		/* Runtime instruction load was bad;
		 * take it all the way back down so we can try again */
		IWL_DEBUG_INFO(priv, "Bad runtime uCode load.\n");
		goto restart;
	}

	iwl_clear_stations_table(priv);
	ret = priv->cfg->ops->lib->alive_notify(priv);
	if (ret) {
		IWL_WARN(priv,
			"Could not complete ALIVE transition [ntf]: %d\n", ret);
		goto restart;
	}

	/* After the ALIVE response, we can send host commands to the uCode */
	set_bit(STATUS_ALIVE, &priv->status);

	if (iwl_is_rfkill(priv))
		return;

	ieee80211_wake_queues(priv->hw);

	priv->active_rate = priv->rates_mask;
	priv->active_rate_basic = priv->rates_mask & IWL_BASIC_RATES_MASK;

	/* Configure Tx antenna selection based on H/W config */
	if (priv->cfg->ops->hcmd->set_tx_ant)
		priv->cfg->ops->hcmd->set_tx_ant(priv, priv->cfg->valid_tx_ant);

	if (iwl_is_associated(priv)) {
		struct iwl_rxon_cmd *active_rxon =
				(struct iwl_rxon_cmd *)&priv->active_rxon;
		/* apply any changes in staging */
		priv->staging_rxon.filter_flags |= RXON_FILTER_ASSOC_MSK;
		active_rxon->filter_flags &= ~RXON_FILTER_ASSOC_MSK;
	} else {
		/* Initialize our rx_config data */
		iwl_connection_init_rx_config(priv, priv->iw_mode);

		if (priv->cfg->ops->hcmd->set_rxon_chain)
			priv->cfg->ops->hcmd->set_rxon_chain(priv);

		memcpy(priv->staging_rxon.node_addr, priv->mac_addr, ETH_ALEN);
	}

	/* Configure Bluetooth device coexistence support */
	iwl_send_bt_config(priv);

	iwl_reset_run_time_calib(priv);

	/* Configure the adapter for unassociated operation */
	iwlcore_commit_rxon(priv);

	/* At this point, the NIC is initialized and operational */
	iwl_rf_kill_ct_config(priv);

	iwl_leds_init(priv);

	IWL_DEBUG_INFO(priv, "ALIVE processing complete.\n");
	set_bit(STATUS_READY, &priv->status);
	wake_up_interruptible(&priv->wait_command_queue);

	iwl_power_update_mode(priv, true);

	/* reassociate for ADHOC mode */
	if (priv->vif && (priv->iw_mode == NL80211_IFTYPE_ADHOC)) {
		struct sk_buff *beacon = ieee80211_beacon_get(priv->hw,
								priv->vif);
		if (beacon)
			iwl_mac_beacon_update(priv->hw, beacon);
	}


	if (test_and_clear_bit(STATUS_MODE_PENDING, &priv->status))
		iwl_set_mode(priv, priv->iw_mode);

	return;

 restart:
	queue_work(priv->workqueue, &priv->restart);
}

static void iwl_cancel_deferred_work(struct iwl_priv *priv);

static void __iwl_down(struct iwl_priv *priv)
{
	unsigned long flags;
	int exit_pending = test_bit(STATUS_EXIT_PENDING, &priv->status);

	IWL_DEBUG_INFO(priv, DRV_NAME " is going down\n");

	if (!exit_pending)
		set_bit(STATUS_EXIT_PENDING, &priv->status);

	iwl_clear_stations_table(priv);

	/* Unblock any waiting calls */
	wake_up_interruptible_all(&priv->wait_command_queue);

	/* Wipe out the EXIT_PENDING status bit if we are not actually
	 * exiting the module */
	if (!exit_pending)
		clear_bit(STATUS_EXIT_PENDING, &priv->status);

	/* stop and reset the on-board processor */
	iwl_write32(priv, CSR_RESET, CSR_RESET_REG_FLAG_NEVO_RESET);

	/* tell the device to stop sending interrupts */
	spin_lock_irqsave(&priv->lock, flags);
	iwl_disable_interrupts(priv);
	spin_unlock_irqrestore(&priv->lock, flags);
	iwl_synchronize_irq(priv);

	if (priv->mac80211_registered)
		ieee80211_stop_queues(priv->hw);

	/* If we have not previously called iwl_init() then
	 * clear all bits but the RF Kill bit and return */
	if (!iwl_is_init(priv)) {
		priv->status = test_bit(STATUS_RF_KILL_HW, &priv->status) <<
					STATUS_RF_KILL_HW |
			       test_bit(STATUS_GEO_CONFIGURED, &priv->status) <<
					STATUS_GEO_CONFIGURED |
			       test_bit(STATUS_EXIT_PENDING, &priv->status) <<
					STATUS_EXIT_PENDING;
		goto exit;
	}

	/* ...otherwise clear out all the status bits but the RF Kill
	 * bit and continue taking the NIC down. */
	priv->status &= test_bit(STATUS_RF_KILL_HW, &priv->status) <<
				STATUS_RF_KILL_HW |
			test_bit(STATUS_GEO_CONFIGURED, &priv->status) <<
				STATUS_GEO_CONFIGURED |
			test_bit(STATUS_FW_ERROR, &priv->status) <<
				STATUS_FW_ERROR |
		       test_bit(STATUS_EXIT_PENDING, &priv->status) <<
				STATUS_EXIT_PENDING;

	/* device going down, Stop using ICT table */
	iwl_disable_ict(priv);

	iwl_txq_ctx_stop(priv);
	iwl_rxq_stop(priv);

	/* Power-down device's busmaster DMA clocks */
	iwl_write_prph(priv, APMG_CLK_DIS_REG, APMG_CLK_VAL_DMA_CLK_RQT);
	udelay(5);

	/* Make sure (redundant) we've released our request to stay awake */
	iwl_clear_bit(priv, CSR_GP_CNTRL, CSR_GP_CNTRL_REG_FLAG_MAC_ACCESS_REQ);

	/* Stop the device, and put it in low power state */
	priv->cfg->ops->lib->apm_ops.stop(priv);

 exit:
	memset(&priv->card_alive, 0, sizeof(struct iwl_alive_resp));

	if (priv->ibss_beacon)
		dev_kfree_skb(priv->ibss_beacon);
	priv->ibss_beacon = NULL;

	/* clear out any free frames */
	iwl_clear_free_frames(priv);
}

static void iwl_down(struct iwl_priv *priv)
{
	mutex_lock(&priv->mutex);
	__iwl_down(priv);
	mutex_unlock(&priv->mutex);

	iwl_cancel_deferred_work(priv);
}

#define HW_READY_TIMEOUT (50)

static int iwl_set_hw_ready(struct iwl_priv *priv)
{
	int ret = 0;

	iwl_set_bit(priv, CSR_HW_IF_CONFIG_REG,
		CSR_HW_IF_CONFIG_REG_BIT_NIC_READY);

	/* See if we got it */
	ret = iwl_poll_bit(priv, CSR_HW_IF_CONFIG_REG,
				CSR_HW_IF_CONFIG_REG_BIT_NIC_READY,
				CSR_HW_IF_CONFIG_REG_BIT_NIC_READY,
				HW_READY_TIMEOUT);
	if (ret != -ETIMEDOUT)
		priv->hw_ready = true;
	else
		priv->hw_ready = false;

	IWL_DEBUG_INFO(priv, "hardware %s\n",
		      (priv->hw_ready == 1) ? "ready" : "not ready");
	return ret;
}

static int iwl_prepare_card_hw(struct iwl_priv *priv)
{
	int ret = 0;

	IWL_DEBUG_INFO(priv, "iwl_prepare_card_hw enter \n");

	ret = iwl_set_hw_ready(priv);
	if (priv->hw_ready)
		return ret;

	/* If HW is not ready, prepare the conditions to check again */
	iwl_set_bit(priv, CSR_HW_IF_CONFIG_REG,
			CSR_HW_IF_CONFIG_REG_PREPARE);

	ret = iwl_poll_bit(priv, CSR_HW_IF_CONFIG_REG,
			~CSR_HW_IF_CONFIG_REG_BIT_NIC_PREPARE_DONE,
			CSR_HW_IF_CONFIG_REG_BIT_NIC_PREPARE_DONE, 150000);

	/* HW should be ready by now, check again. */
	if (ret != -ETIMEDOUT)
		iwl_set_hw_ready(priv);

	return ret;
}

#define MAX_HW_RESTARTS 5

static int __iwl_up(struct iwl_priv *priv)
{
	int i;
	int ret;

	if (test_bit(STATUS_EXIT_PENDING, &priv->status)) {
		IWL_WARN(priv, "Exit pending; will not bring the NIC up\n");
		return -EIO;
	}

	if (!priv->ucode_data_backup.v_addr || !priv->ucode_data.v_addr) {
		IWL_ERR(priv, "ucode not available for device bringup\n");
		return -EIO;
	}

	iwl_prepare_card_hw(priv);

	if (!priv->hw_ready) {
		IWL_WARN(priv, "Exit HW not ready\n");
		return -EIO;
	}

	/* If platform's RF_KILL switch is NOT set to KILL */
	if (iwl_read32(priv, CSR_GP_CNTRL) & CSR_GP_CNTRL_REG_FLAG_HW_RF_KILL_SW)
		clear_bit(STATUS_RF_KILL_HW, &priv->status);
	else
		set_bit(STATUS_RF_KILL_HW, &priv->status);

	if (iwl_is_rfkill(priv)) {
		wiphy_rfkill_set_hw_state(priv->hw->wiphy, true);

		iwl_enable_interrupts(priv);
		IWL_WARN(priv, "Radio disabled by HW RF Kill switch\n");
		return 0;
	}

	iwl_write32(priv, CSR_INT, 0xFFFFFFFF);

	ret = iwl_hw_nic_init(priv);
	if (ret) {
		IWL_ERR(priv, "Unable to init nic\n");
		return ret;
	}

	/* make sure rfkill handshake bits are cleared */
	iwl_write32(priv, CSR_UCODE_DRV_GP1_CLR, CSR_UCODE_SW_BIT_RFKILL);
	iwl_write32(priv, CSR_UCODE_DRV_GP1_CLR,
		    CSR_UCODE_DRV_GP1_BIT_CMD_BLOCKED);

	/* clear (again), then enable host interrupts */
	iwl_write32(priv, CSR_INT, 0xFFFFFFFF);
	iwl_enable_interrupts(priv);

	/* really make sure rfkill handshake bits are cleared */
	iwl_write32(priv, CSR_UCODE_DRV_GP1_CLR, CSR_UCODE_SW_BIT_RFKILL);
	iwl_write32(priv, CSR_UCODE_DRV_GP1_CLR, CSR_UCODE_SW_BIT_RFKILL);

	/* Copy original ucode data image from disk into backup cache.
	 * This will be used to initialize the on-board processor's
	 * data SRAM for a clean start when the runtime program first loads. */
	memcpy(priv->ucode_data_backup.v_addr, priv->ucode_data.v_addr,
	       priv->ucode_data.len);

	for (i = 0; i < MAX_HW_RESTARTS; i++) {

		iwl_clear_stations_table(priv);

		/* load bootstrap state machine,
		 * load bootstrap program into processor's memory,
		 * prepare to load the "initialize" uCode */
		ret = priv->cfg->ops->lib->load_ucode(priv);

		if (ret) {
			IWL_ERR(priv, "Unable to set up bootstrap uCode: %d\n",
				ret);
			continue;
		}

		/* start card; "initialize" will load runtime ucode */
		iwl_nic_start(priv);

		IWL_DEBUG_INFO(priv, DRV_NAME " is coming up\n");

		return 0;
	}

	set_bit(STATUS_EXIT_PENDING, &priv->status);
	__iwl_down(priv);
	clear_bit(STATUS_EXIT_PENDING, &priv->status);

	/* tried to restart and config the device for as long as our
	 * patience could withstand */
	IWL_ERR(priv, "Unable to initialize device after %d attempts.\n", i);
	return -EIO;
}


/*****************************************************************************
 *
 * Workqueue callbacks
 *
 *****************************************************************************/

static void iwl_bg_init_alive_start(struct work_struct *data)
{
	struct iwl_priv *priv =
	    container_of(data, struct iwl_priv, init_alive_start.work);

	if (test_bit(STATUS_EXIT_PENDING, &priv->status))
		return;

	mutex_lock(&priv->mutex);
	priv->cfg->ops->lib->init_alive_start(priv);
	mutex_unlock(&priv->mutex);
}

static void iwl_bg_alive_start(struct work_struct *data)
{
	struct iwl_priv *priv =
	    container_of(data, struct iwl_priv, alive_start.work);

	if (test_bit(STATUS_EXIT_PENDING, &priv->status))
		return;

	/* enable dram interrupt */
	iwl_reset_ict(priv);

	mutex_lock(&priv->mutex);
	iwl_alive_start(priv);
	mutex_unlock(&priv->mutex);
}

static void iwl_bg_run_time_calib_work(struct work_struct *work)
{
	struct iwl_priv *priv = container_of(work, struct iwl_priv,
			run_time_calib_work);

	mutex_lock(&priv->mutex);

	if (test_bit(STATUS_EXIT_PENDING, &priv->status) ||
	    test_bit(STATUS_SCANNING, &priv->status)) {
		mutex_unlock(&priv->mutex);
		return;
	}

	if (priv->start_calib) {
		iwl_chain_noise_calibration(priv, &priv->statistics);

		iwl_sensitivity_calibration(priv, &priv->statistics);
	}

	mutex_unlock(&priv->mutex);
	return;
}

static void iwl_bg_restart(struct work_struct *data)
{
	struct iwl_priv *priv = container_of(data, struct iwl_priv, restart);

	if (test_bit(STATUS_EXIT_PENDING, &priv->status))
		return;

	if (test_and_clear_bit(STATUS_FW_ERROR, &priv->status)) {
		mutex_lock(&priv->mutex);
		priv->vif = NULL;
		priv->is_open = 0;
		mutex_unlock(&priv->mutex);
		iwl_down(priv);
		ieee80211_restart_hw(priv->hw);
	} else {
		iwl_down(priv);

		if (test_bit(STATUS_EXIT_PENDING, &priv->status))
			return;

		mutex_lock(&priv->mutex);
		__iwl_up(priv);
		mutex_unlock(&priv->mutex);
	}
}

static void iwl_bg_rx_replenish(struct work_struct *data)
{
	struct iwl_priv *priv =
	    container_of(data, struct iwl_priv, rx_replenish);

	if (test_bit(STATUS_EXIT_PENDING, &priv->status))
		return;

	mutex_lock(&priv->mutex);
	iwl_rx_replenish(priv);
	mutex_unlock(&priv->mutex);
}

#define IWL_DELAY_NEXT_SCAN (HZ*2)

void iwl_post_associate(struct iwl_priv *priv)
{
	struct ieee80211_conf *conf = NULL;
	int ret = 0;
	unsigned long flags;

	if (priv->iw_mode == NL80211_IFTYPE_AP) {
		IWL_ERR(priv, "%s Should not be called in AP mode\n", __func__);
		return;
	}

	IWL_DEBUG_ASSOC(priv, "Associated as %d to: %pM\n",
			priv->assoc_id, priv->active_rxon.bssid_addr);


	if (test_bit(STATUS_EXIT_PENDING, &priv->status))
		return;


	if (!priv->vif || !priv->is_open)
		return;

	iwl_scan_cancel_timeout(priv, 200);

	conf = ieee80211_get_hw_conf(priv->hw);

	priv->staging_rxon.filter_flags &= ~RXON_FILTER_ASSOC_MSK;
	iwlcore_commit_rxon(priv);

	iwl_setup_rxon_timing(priv);
	ret = iwl_send_cmd_pdu(priv, REPLY_RXON_TIMING,
			      sizeof(priv->rxon_timing), &priv->rxon_timing);
	if (ret)
		IWL_WARN(priv, "REPLY_RXON_TIMING failed - "
			    "Attempting to continue.\n");

	priv->staging_rxon.filter_flags |= RXON_FILTER_ASSOC_MSK;

	iwl_set_rxon_ht(priv, &priv->current_ht_config);

	if (priv->cfg->ops->hcmd->set_rxon_chain)
		priv->cfg->ops->hcmd->set_rxon_chain(priv);

	priv->staging_rxon.assoc_id = cpu_to_le16(priv->assoc_id);

	IWL_DEBUG_ASSOC(priv, "assoc id %d beacon interval %d\n",
			priv->assoc_id, priv->beacon_int);

	if (priv->assoc_capability & WLAN_CAPABILITY_SHORT_PREAMBLE)
		priv->staging_rxon.flags |= RXON_FLG_SHORT_PREAMBLE_MSK;
	else
		priv->staging_rxon.flags &= ~RXON_FLG_SHORT_PREAMBLE_MSK;

	if (priv->staging_rxon.flags & RXON_FLG_BAND_24G_MSK) {
		if (priv->assoc_capability & WLAN_CAPABILITY_SHORT_SLOT_TIME)
			priv->staging_rxon.flags |= RXON_FLG_SHORT_SLOT_MSK;
		else
			priv->staging_rxon.flags &= ~RXON_FLG_SHORT_SLOT_MSK;

		if (priv->iw_mode == NL80211_IFTYPE_ADHOC)
			priv->staging_rxon.flags &= ~RXON_FLG_SHORT_SLOT_MSK;

	}

	iwlcore_commit_rxon(priv);

	switch (priv->iw_mode) {
	case NL80211_IFTYPE_STATION:
		break;

	case NL80211_IFTYPE_ADHOC:

		/* assume default assoc id */
		priv->assoc_id = 1;

		iwl_rxon_add_station(priv, priv->bssid, 0);
		iwl_send_beacon_cmd(priv);

		break;

	default:
		IWL_ERR(priv, "%s Should not be called in %d mode\n",
			  __func__, priv->iw_mode);
		break;
	}

	if (priv->iw_mode == NL80211_IFTYPE_ADHOC)
		priv->assoc_station_added = 1;

	spin_lock_irqsave(&priv->lock, flags);
	iwl_activate_qos(priv, 0);
	spin_unlock_irqrestore(&priv->lock, flags);

	/* the chain noise calibration will enabled PM upon completion
	 * If chain noise has already been run, then we need to enable
	 * power management here */
	if (priv->chain_noise_data.state == IWL_CHAIN_NOISE_DONE)
		iwl_power_update_mode(priv, false);

	/* Enable Rx differential gain and sensitivity calibrations */
	iwl_chain_noise_reset(priv);
	priv->start_calib = 1;

}

/*****************************************************************************
 *
 * mac80211 entry point functions
 *
 *****************************************************************************/

#define UCODE_READY_TIMEOUT	(4 * HZ)

/*
 * Not a mac80211 entry point function, but it fits in with all the
 * other mac80211 functions grouped here.
 */
static int iwl_mac_setup_register(struct iwl_priv *priv)
{
	int ret;
	struct ieee80211_hw *hw = priv->hw;
	hw->rate_control_algorithm = "iwl-agn-rs";

	/* Tell mac80211 our characteristics */
	hw->flags = IEEE80211_HW_SIGNAL_DBM |
		    IEEE80211_HW_NOISE_DBM |
		    IEEE80211_HW_AMPDU_AGGREGATION |
		    IEEE80211_HW_SPECTRUM_MGMT;

	if (!priv->cfg->broken_powersave)
		hw->flags |= IEEE80211_HW_SUPPORTS_PS |
			     IEEE80211_HW_SUPPORTS_DYNAMIC_PS;

	if (priv->cfg->sku & IWL_SKU_N)
		hw->flags |= IEEE80211_HW_SUPPORTS_DYNAMIC_SMPS |
			     IEEE80211_HW_SUPPORTS_STATIC_SMPS;

	hw->sta_data_size = sizeof(struct iwl_station_priv);
	hw->wiphy->interface_modes =
		BIT(NL80211_IFTYPE_STATION) |
		BIT(NL80211_IFTYPE_ADHOC);

	hw->wiphy->flags |= WIPHY_FLAG_STRICT_REGULATORY |
			    WIPHY_FLAG_DISABLE_BEACON_HINTS;

	/*
	 * For now, disable PS by default because it affects
	 * RX performance significantly.
	 */
	hw->wiphy->flags &= ~WIPHY_FLAG_PS_ON_BY_DEFAULT;

	hw->wiphy->max_scan_ssids = PROBE_OPTION_MAX + 1;
	/* we create the 802.11 header and a zero-length SSID element */
	hw->wiphy->max_scan_ie_len = IWL_MAX_PROBE_REQUEST - 24 - 2;

	/* Default value; 4 EDCA QOS priorities */
	hw->queues = 4;

	hw->max_listen_interval = IWL_CONN_MAX_LISTEN_INTERVAL;

	if (priv->bands[IEEE80211_BAND_2GHZ].n_channels)
		priv->hw->wiphy->bands[IEEE80211_BAND_2GHZ] =
			&priv->bands[IEEE80211_BAND_2GHZ];
	if (priv->bands[IEEE80211_BAND_5GHZ].n_channels)
		priv->hw->wiphy->bands[IEEE80211_BAND_5GHZ] =
			&priv->bands[IEEE80211_BAND_5GHZ];

	ret = ieee80211_register_hw(priv->hw);
	if (ret) {
		IWL_ERR(priv, "Failed to register hw (error %d)\n", ret);
		return ret;
	}
	priv->mac80211_registered = 1;

	return 0;
}


static int iwl_mac_start(struct ieee80211_hw *hw)
{
	struct iwl_priv *priv = hw->priv;
	int ret;

	IWL_DEBUG_MAC80211(priv, "enter\n");

	/* we should be verifying the device is ready to be opened */
	mutex_lock(&priv->mutex);
	ret = __iwl_up(priv);
	mutex_unlock(&priv->mutex);

	if (ret)
		return ret;

	if (iwl_is_rfkill(priv))
		goto out;

	IWL_DEBUG_INFO(priv, "Start UP work done.\n");

	/* Wait for START_ALIVE from Run Time ucode. Otherwise callbacks from
	 * mac80211 will not be run successfully. */
	ret = wait_event_interruptible_timeout(priv->wait_command_queue,
			test_bit(STATUS_READY, &priv->status),
			UCODE_READY_TIMEOUT);
	if (!ret) {
		if (!test_bit(STATUS_READY, &priv->status)) {
			IWL_ERR(priv, "START_ALIVE timeout after %dms.\n",
				jiffies_to_msecs(UCODE_READY_TIMEOUT));
			return -ETIMEDOUT;
		}
	}

	iwl_led_start(priv);

out:
	priv->is_open = 1;
	IWL_DEBUG_MAC80211(priv, "leave\n");
	return 0;
}

static void iwl_mac_stop(struct ieee80211_hw *hw)
{
	struct iwl_priv *priv = hw->priv;

	IWL_DEBUG_MAC80211(priv, "enter\n");

	if (!priv->is_open)
		return;

	priv->is_open = 0;

	if (iwl_is_ready_rf(priv) || test_bit(STATUS_SCAN_HW, &priv->status)) {
		/* stop mac, cancel any scan request and clear
		 * RXON_FILTER_ASSOC_MSK BIT
		 */
		mutex_lock(&priv->mutex);
		iwl_scan_cancel_timeout(priv, 100);
		mutex_unlock(&priv->mutex);
	}

	iwl_down(priv);

	flush_workqueue(priv->workqueue);

	/* enable interrupts again in order to receive rfkill changes */
	iwl_write32(priv, CSR_INT, 0xFFFFFFFF);
	iwl_enable_interrupts(priv);

	IWL_DEBUG_MAC80211(priv, "leave\n");
}

static int iwl_mac_tx(struct ieee80211_hw *hw, struct sk_buff *skb)
{
	struct iwl_priv *priv = hw->priv;

	IWL_DEBUG_MACDUMP(priv, "enter\n");

	IWL_DEBUG_TX(priv, "dev->xmit(%d bytes) at rate 0x%02x\n", skb->len,
		     ieee80211_get_tx_rate(hw, IEEE80211_SKB_CB(skb))->bitrate);

	if (iwl_tx_skb(priv, skb))
		dev_kfree_skb_any(skb);

	IWL_DEBUG_MACDUMP(priv, "leave\n");
	return NETDEV_TX_OK;
}

void iwl_config_ap(struct iwl_priv *priv)
{
	int ret = 0;
	unsigned long flags;

	if (test_bit(STATUS_EXIT_PENDING, &priv->status))
		return;

	/* The following should be done only at AP bring up */
	if (!iwl_is_associated(priv)) {

		/* RXON - unassoc (to set timing command) */
		priv->staging_rxon.filter_flags &= ~RXON_FILTER_ASSOC_MSK;
		iwlcore_commit_rxon(priv);

		/* RXON Timing */
		iwl_setup_rxon_timing(priv);
		ret = iwl_send_cmd_pdu(priv, REPLY_RXON_TIMING,
				sizeof(priv->rxon_timing), &priv->rxon_timing);
		if (ret)
			IWL_WARN(priv, "REPLY_RXON_TIMING failed - "
					"Attempting to continue.\n");

		/* AP has all antennas */
		priv->chain_noise_data.active_chains =
			priv->hw_params.valid_rx_ant;
		iwl_set_rxon_ht(priv, &priv->current_ht_config);
		if (priv->cfg->ops->hcmd->set_rxon_chain)
			priv->cfg->ops->hcmd->set_rxon_chain(priv);

		/* FIXME: what should be the assoc_id for AP? */
		priv->staging_rxon.assoc_id = cpu_to_le16(priv->assoc_id);
		if (priv->assoc_capability & WLAN_CAPABILITY_SHORT_PREAMBLE)
			priv->staging_rxon.flags |=
				RXON_FLG_SHORT_PREAMBLE_MSK;
		else
			priv->staging_rxon.flags &=
				~RXON_FLG_SHORT_PREAMBLE_MSK;

		if (priv->staging_rxon.flags & RXON_FLG_BAND_24G_MSK) {
			if (priv->assoc_capability &
				WLAN_CAPABILITY_SHORT_SLOT_TIME)
				priv->staging_rxon.flags |=
					RXON_FLG_SHORT_SLOT_MSK;
			else
				priv->staging_rxon.flags &=
					~RXON_FLG_SHORT_SLOT_MSK;

			if (priv->iw_mode == NL80211_IFTYPE_ADHOC)
				priv->staging_rxon.flags &=
					~RXON_FLG_SHORT_SLOT_MSK;
		}
		/* restore RXON assoc */
		priv->staging_rxon.filter_flags |= RXON_FILTER_ASSOC_MSK;
		iwlcore_commit_rxon(priv);
		iwl_reset_qos(priv);
		spin_lock_irqsave(&priv->lock, flags);
		iwl_activate_qos(priv, 1);
		spin_unlock_irqrestore(&priv->lock, flags);
		iwl_add_bcast_station(priv);
	}
	iwl_send_beacon_cmd(priv);

	/* FIXME - we need to add code here to detect a totally new
	 * configuration, reset the AP, unassoc, rxon timing, assoc,
	 * clear sta table, add BCAST sta... */
}

static void iwl_mac_update_tkip_key(struct ieee80211_hw *hw,
				    struct ieee80211_vif *vif,
				    struct ieee80211_key_conf *keyconf,
				    struct ieee80211_sta *sta,
				    u32 iv32, u16 *phase1key)
{

	struct iwl_priv *priv = hw->priv;
	IWL_DEBUG_MAC80211(priv, "enter\n");

	iwl_update_tkip_key(priv, keyconf,
			    sta ? sta->addr : iwl_bcast_addr,
			    iv32, phase1key);

	IWL_DEBUG_MAC80211(priv, "leave\n");
}

static int iwl_mac_set_key(struct ieee80211_hw *hw, enum set_key_cmd cmd,
			   struct ieee80211_vif *vif,
			   struct ieee80211_sta *sta,
			   struct ieee80211_key_conf *key)
{
	struct iwl_priv *priv = hw->priv;
	const u8 *addr;
	int ret;
	u8 sta_id;
	bool is_default_wep_key = false;

	IWL_DEBUG_MAC80211(priv, "enter\n");

	if (priv->cfg->mod_params->sw_crypto) {
		IWL_DEBUG_MAC80211(priv, "leave - hwcrypto disabled\n");
		return -EOPNOTSUPP;
	}
	addr = sta ? sta->addr : iwl_bcast_addr;
	sta_id = iwl_find_station(priv, addr);
	if (sta_id == IWL_INVALID_STATION) {
		IWL_DEBUG_MAC80211(priv, "leave - %pM not in station map.\n",
				   addr);
		return -EINVAL;

	}

	mutex_lock(&priv->mutex);
	iwl_scan_cancel_timeout(priv, 100);
	mutex_unlock(&priv->mutex);

	/* If we are getting WEP group key and we didn't receive any key mapping
	 * so far, we are in legacy wep mode (group key only), otherwise we are
	 * in 1X mode.
	 * In legacy wep mode, we use another host command to the uCode */
	if (key->alg == ALG_WEP && sta_id == priv->hw_params.bcast_sta_id &&
		priv->iw_mode != NL80211_IFTYPE_AP) {
		if (cmd == SET_KEY)
			is_default_wep_key = !priv->key_mapping_key;
		else
			is_default_wep_key =
					(key->hw_key_idx == HW_KEY_DEFAULT);
	}

	switch (cmd) {
	case SET_KEY:
		if (is_default_wep_key)
			ret = iwl_set_default_wep_key(priv, key);
		else
			ret = iwl_set_dynamic_key(priv, key, sta_id);

		IWL_DEBUG_MAC80211(priv, "enable hwcrypto key\n");
		break;
	case DISABLE_KEY:
		if (is_default_wep_key)
			ret = iwl_remove_default_wep_key(priv, key);
		else
			ret = iwl_remove_dynamic_key(priv, key, sta_id);

		IWL_DEBUG_MAC80211(priv, "disable hwcrypto key\n");
		break;
	default:
		ret = -EINVAL;
	}

	IWL_DEBUG_MAC80211(priv, "leave\n");

	return ret;
}

static int iwl_mac_ampdu_action(struct ieee80211_hw *hw,
				struct ieee80211_vif *vif,
			     enum ieee80211_ampdu_mlme_action action,
			     struct ieee80211_sta *sta, u16 tid, u16 *ssn)
{
	struct iwl_priv *priv = hw->priv;
	int ret;

	IWL_DEBUG_HT(priv, "A-MPDU action on addr %pM tid %d\n",
		     sta->addr, tid);

	if (!(priv->cfg->sku & IWL_SKU_N))
		return -EACCES;

	switch (action) {
	case IEEE80211_AMPDU_RX_START:
		IWL_DEBUG_HT(priv, "start Rx\n");
		return iwl_sta_rx_agg_start(priv, sta->addr, tid, *ssn);
	case IEEE80211_AMPDU_RX_STOP:
		IWL_DEBUG_HT(priv, "stop Rx\n");
		ret = iwl_sta_rx_agg_stop(priv, sta->addr, tid);
		if (test_bit(STATUS_EXIT_PENDING, &priv->status))
			return 0;
		else
			return ret;
	case IEEE80211_AMPDU_TX_START:
		IWL_DEBUG_HT(priv, "start Tx\n");
		return iwl_tx_agg_start(priv, sta->addr, tid, ssn);
	case IEEE80211_AMPDU_TX_STOP:
		IWL_DEBUG_HT(priv, "stop Tx\n");
		ret = iwl_tx_agg_stop(priv, sta->addr, tid);
		if (test_bit(STATUS_EXIT_PENDING, &priv->status))
			return 0;
		else
			return ret;
	case IEEE80211_AMPDU_TX_OPERATIONAL:
		/* do nothing */
		return -EOPNOTSUPP;
	default:
		IWL_DEBUG_HT(priv, "unknown\n");
		return -EINVAL;
		break;
	}
	return 0;
}

static int iwl_mac_get_stats(struct ieee80211_hw *hw,
			     struct ieee80211_low_level_stats *stats)
{
	struct iwl_priv *priv = hw->priv;

	priv = hw->priv;
	IWL_DEBUG_MAC80211(priv, "enter\n");
	IWL_DEBUG_MAC80211(priv, "leave\n");

	return 0;
}

static void iwl_mac_sta_notify(struct ieee80211_hw *hw,
			       struct ieee80211_vif *vif,
			       enum sta_notify_cmd cmd,
			       struct ieee80211_sta *sta)
{
	struct iwl_priv *priv = hw->priv;
	struct iwl_station_priv *sta_priv = (void *)sta->drv_priv;
	int sta_id;

	/*
	 * TODO: We really should use this callback to
	 *	 actually maintain the station table in
	 *	 the device.
	 */

	switch (cmd) {
	case STA_NOTIFY_ADD:
		atomic_set(&sta_priv->pending_frames, 0);
		if (vif->type == NL80211_IFTYPE_AP)
			sta_priv->client = true;
		break;
	case STA_NOTIFY_SLEEP:
		WARN_ON(!sta_priv->client);
		sta_priv->asleep = true;
		if (atomic_read(&sta_priv->pending_frames) > 0)
			ieee80211_sta_block_awake(hw, sta, true);
		break;
	case STA_NOTIFY_AWAKE:
		WARN_ON(!sta_priv->client);
		if (!sta_priv->asleep)
			break;
		sta_priv->asleep = false;
		sta_id = iwl_find_station(priv, sta->addr);
		if (sta_id != IWL_INVALID_STATION)
			iwl_sta_modify_ps_wake(priv, sta_id);
		break;
	default:
		break;
	}
}

/*****************************************************************************
 *
 * sysfs attributes
 *
 *****************************************************************************/

#ifdef CONFIG_IWLWIFI_DEBUG

/*
 * The following adds a new attribute to the sysfs representation
 * of this device driver (i.e. a new file in /sys/class/net/wlan0/device/)
 * used for controlling the debug level.
 *
 * See the level definitions in iwl for details.
 *
 * The debug_level being managed using sysfs below is a per device debug
 * level that is used instead of the global debug level if it (the per
 * device debug level) is set.
 */
static ssize_t show_debug_level(struct device *d,
				struct device_attribute *attr, char *buf)
{
	struct iwl_priv *priv = dev_get_drvdata(d);
	return sprintf(buf, "0x%08X\n", iwl_get_debug_level(priv));
}
static ssize_t store_debug_level(struct device *d,
				struct device_attribute *attr,
				 const char *buf, size_t count)
{
	struct iwl_priv *priv = dev_get_drvdata(d);
	unsigned long val;
	int ret;

	ret = strict_strtoul(buf, 0, &val);
	if (ret)
		IWL_ERR(priv, "%s is not in hex or decimal form.\n", buf);
	else {
		priv->debug_level = val;
		if (iwl_alloc_traffic_mem(priv))
			IWL_ERR(priv,
				"Not enough memory to generate traffic log\n");
	}
	return strnlen(buf, count);
}

static DEVICE_ATTR(debug_level, S_IWUSR | S_IRUGO,
			show_debug_level, store_debug_level);


#endif /* CONFIG_IWLWIFI_DEBUG */


static ssize_t show_temperature(struct device *d,
				struct device_attribute *attr, char *buf)
{
	struct iwl_priv *priv = dev_get_drvdata(d);

	if (!iwl_is_alive(priv))
		return -EAGAIN;

	return sprintf(buf, "%d\n", priv->temperature);
}

static DEVICE_ATTR(temperature, S_IRUGO, show_temperature, NULL);

static ssize_t show_tx_power(struct device *d,
			     struct device_attribute *attr, char *buf)
{
	struct iwl_priv *priv = dev_get_drvdata(d);

	if (!iwl_is_ready_rf(priv))
		return sprintf(buf, "off\n");
	else
		return sprintf(buf, "%d\n", priv->tx_power_user_lmt);
}

static ssize_t store_tx_power(struct device *d,
			      struct device_attribute *attr,
			      const char *buf, size_t count)
{
	struct iwl_priv *priv = dev_get_drvdata(d);
	unsigned long val;
	int ret;

	ret = strict_strtoul(buf, 10, &val);
	if (ret)
		IWL_INFO(priv, "%s is not in decimal form.\n", buf);
	else {
		ret = iwl_set_tx_power(priv, val, false);
		if (ret)
			IWL_ERR(priv, "failed setting tx power (0x%d).\n",
				ret);
		else
			ret = count;
	}
	return ret;
}

static DEVICE_ATTR(tx_power, S_IWUSR | S_IRUGO, show_tx_power, store_tx_power);

static ssize_t show_flags(struct device *d,
			  struct device_attribute *attr, char *buf)
{
	struct iwl_priv *priv = dev_get_drvdata(d);

	return sprintf(buf, "0x%04X\n", priv->active_rxon.flags);
}

static ssize_t store_flags(struct device *d,
			   struct device_attribute *attr,
			   const char *buf, size_t count)
{
	struct iwl_priv *priv = dev_get_drvdata(d);
	unsigned long val;
	u32 flags;
	int ret = strict_strtoul(buf, 0, &val);
	if (ret)
		return ret;
	flags = (u32)val;

	mutex_lock(&priv->mutex);
	if (le32_to_cpu(priv->staging_rxon.flags) != flags) {
		/* Cancel any currently running scans... */
		if (iwl_scan_cancel_timeout(priv, 100))
			IWL_WARN(priv, "Could not cancel scan.\n");
		else {
			IWL_DEBUG_INFO(priv, "Commit rxon.flags = 0x%04X\n", flags);
			priv->staging_rxon.flags = cpu_to_le32(flags);
			iwlcore_commit_rxon(priv);
		}
	}
	mutex_unlock(&priv->mutex);

	return count;
}

static DEVICE_ATTR(flags, S_IWUSR | S_IRUGO, show_flags, store_flags);

static ssize_t show_filter_flags(struct device *d,
				 struct device_attribute *attr, char *buf)
{
	struct iwl_priv *priv = dev_get_drvdata(d);

	return sprintf(buf, "0x%04X\n",
		le32_to_cpu(priv->active_rxon.filter_flags));
}

static ssize_t store_filter_flags(struct device *d,
				  struct device_attribute *attr,
				  const char *buf, size_t count)
{
	struct iwl_priv *priv = dev_get_drvdata(d);
	unsigned long val;
	u32 filter_flags;
	int ret = strict_strtoul(buf, 0, &val);
	if (ret)
		return ret;
	filter_flags = (u32)val;

	mutex_lock(&priv->mutex);
	if (le32_to_cpu(priv->staging_rxon.filter_flags) != filter_flags) {
		/* Cancel any currently running scans... */
		if (iwl_scan_cancel_timeout(priv, 100))
			IWL_WARN(priv, "Could not cancel scan.\n");
		else {
			IWL_DEBUG_INFO(priv, "Committing rxon.filter_flags = "
				       "0x%04X\n", filter_flags);
			priv->staging_rxon.filter_flags =
				cpu_to_le32(filter_flags);
			iwlcore_commit_rxon(priv);
		}
	}
	mutex_unlock(&priv->mutex);

	return count;
}

static DEVICE_ATTR(filter_flags, S_IWUSR | S_IRUGO, show_filter_flags,
		   store_filter_flags);


static ssize_t show_statistics(struct device *d,
			       struct device_attribute *attr, char *buf)
{
	struct iwl_priv *priv = dev_get_drvdata(d);
	u32 size = sizeof(struct iwl_notif_statistics);
	u32 len = 0, ofs = 0;
	u8 *data = (u8 *)&priv->statistics;
	int rc = 0;

	if (!iwl_is_alive(priv))
		return -EAGAIN;

	mutex_lock(&priv->mutex);
	rc = iwl_send_statistics_request(priv, CMD_SYNC, false);
	mutex_unlock(&priv->mutex);

	if (rc) {
		len = sprintf(buf,
			      "Error sending statistics request: 0x%08X\n", rc);
		return len;
	}

	while (size && (PAGE_SIZE - len)) {
		hex_dump_to_buffer(data + ofs, size, 16, 1, buf + len,
				   PAGE_SIZE - len, 1);
		len = strlen(buf);
		if (PAGE_SIZE - len)
			buf[len++] = '\n';

		ofs += 16;
		size -= min(size, 16U);
	}

	return len;
}

static DEVICE_ATTR(statistics, S_IRUGO, show_statistics, NULL);

static ssize_t show_rts_ht_protection(struct device *d,
			     struct device_attribute *attr, char *buf)
{
	struct iwl_priv *priv = dev_get_drvdata(d);

	return sprintf(buf, "%s\n",
		priv->cfg->use_rts_for_ht ? "RTS/CTS" : "CTS-to-self");
}

static ssize_t store_rts_ht_protection(struct device *d,
			      struct device_attribute *attr,
			      const char *buf, size_t count)
{
	struct iwl_priv *priv = dev_get_drvdata(d);
	unsigned long val;
	int ret;

	ret = strict_strtoul(buf, 10, &val);
	if (ret)
		IWL_INFO(priv, "Input is not in decimal form.\n");
	else {
		if (!iwl_is_associated(priv))
			priv->cfg->use_rts_for_ht = val ? true : false;
		else
			IWL_ERR(priv, "Sta associated with AP - "
				"Change protection mechanism is not allowed\n");
		ret = count;
	}
	return ret;
}

static DEVICE_ATTR(rts_ht_protection, S_IWUSR | S_IRUGO,
			show_rts_ht_protection, store_rts_ht_protection);


/*****************************************************************************
 *
 * driver setup and teardown
 *
 *****************************************************************************/

static void iwl_setup_deferred_work(struct iwl_priv *priv)
{
	priv->workqueue = create_singlethread_workqueue(DRV_NAME);

	init_waitqueue_head(&priv->wait_command_queue);

	INIT_WORK(&priv->restart, iwl_bg_restart);
	INIT_WORK(&priv->rx_replenish, iwl_bg_rx_replenish);
	INIT_WORK(&priv->beacon_update, iwl_bg_beacon_update);
	INIT_WORK(&priv->run_time_calib_work, iwl_bg_run_time_calib_work);
	INIT_DELAYED_WORK(&priv->init_alive_start, iwl_bg_init_alive_start);
	INIT_DELAYED_WORK(&priv->alive_start, iwl_bg_alive_start);

	iwl_setup_scan_deferred_work(priv);

	if (priv->cfg->ops->lib->setup_deferred_work)
		priv->cfg->ops->lib->setup_deferred_work(priv);

	init_timer(&priv->statistics_periodic);
	priv->statistics_periodic.data = (unsigned long)priv;
	priv->statistics_periodic.function = iwl_bg_statistics_periodic;

	init_timer(&priv->ucode_trace);
	priv->ucode_trace.data = (unsigned long)priv;
	priv->ucode_trace.function = iwl_bg_ucode_trace;

	if (!priv->cfg->use_isr_legacy)
		tasklet_init(&priv->irq_tasklet, (void (*)(unsigned long))
			iwl_irq_tasklet, (unsigned long)priv);
	else
		tasklet_init(&priv->irq_tasklet, (void (*)(unsigned long))
			iwl_irq_tasklet_legacy, (unsigned long)priv);
}

static void iwl_cancel_deferred_work(struct iwl_priv *priv)
{
	if (priv->cfg->ops->lib->cancel_deferred_work)
		priv->cfg->ops->lib->cancel_deferred_work(priv);

	cancel_delayed_work_sync(&priv->init_alive_start);
	cancel_delayed_work(&priv->scan_check);
	cancel_delayed_work(&priv->alive_start);
	cancel_work_sync(&priv->beacon_update);
	del_timer_sync(&priv->statistics_periodic);
	del_timer_sync(&priv->ucode_trace);
}

static void iwl_init_hw_rates(struct iwl_priv *priv,
			      struct ieee80211_rate *rates)
{
	int i;

	for (i = 0; i < IWL_RATE_COUNT_LEGACY; i++) {
		rates[i].bitrate = iwl_rates[i].ieee * 5;
		rates[i].hw_value = i; /* Rate scaling will work on indexes */
		rates[i].hw_value_short = i;
		rates[i].flags = 0;
		if ((i >= IWL_FIRST_CCK_RATE) && (i <= IWL_LAST_CCK_RATE)) {
			/*
			 * If CCK != 1M then set short preamble rate flag.
			 */
			rates[i].flags |=
				(iwl_rates[i].plcp == IWL_RATE_1M_PLCP) ?
					0 : IEEE80211_RATE_SHORT_PREAMBLE;
		}
	}
}

static int iwl_init_drv(struct iwl_priv *priv)
{
	int ret;

	priv->ibss_beacon = NULL;

	spin_lock_init(&priv->sta_lock);
	spin_lock_init(&priv->hcmd_lock);

	INIT_LIST_HEAD(&priv->free_frames);

	mutex_init(&priv->mutex);
	mutex_init(&priv->sync_cmd_mutex);

	/* Clear the driver's (not device's) station table */
	iwl_clear_stations_table(priv);

	priv->ieee_channels = NULL;
	priv->ieee_rates = NULL;
	priv->band = IEEE80211_BAND_2GHZ;

	priv->iw_mode = NL80211_IFTYPE_STATION;
	priv->current_ht_config.smps = IEEE80211_SMPS_STATIC;
	priv->missed_beacon_threshold = IWL_MISSED_BEACON_THRESHOLD_DEF;

	/* initialize force reset */
	priv->force_reset[IWL_RF_RESET].reset_duration =
		IWL_DELAY_NEXT_FORCE_RF_RESET;
	priv->force_reset[IWL_FW_RESET].reset_duration =
		IWL_DELAY_NEXT_FORCE_FW_RELOAD;

	/* Choose which receivers/antennas to use */
	if (priv->cfg->ops->hcmd->set_rxon_chain)
		priv->cfg->ops->hcmd->set_rxon_chain(priv);

	iwl_init_scan_params(priv);

	iwl_reset_qos(priv);

	priv->qos_data.qos_active = 0;
	priv->qos_data.qos_cap.val = 0;

	priv->rates_mask = IWL_RATES_MASK;
	/* Set the tx_power_user_lmt to the lowest power level
	 * this value will get overwritten by channel max power avg
	 * from eeprom */
	priv->tx_power_user_lmt = IWL_TX_POWER_TARGET_POWER_MIN;

	ret = iwl_init_channel_map(priv);
	if (ret) {
		IWL_ERR(priv, "initializing regulatory failed: %d\n", ret);
		goto err;
	}

	ret = iwlcore_init_geos(priv);
	if (ret) {
		IWL_ERR(priv, "initializing geos failed: %d\n", ret);
		goto err_free_channel_map;
	}
	iwl_init_hw_rates(priv, priv->ieee_rates);

	return 0;

err_free_channel_map:
	iwl_free_channel_map(priv);
err:
	return ret;
}

static void iwl_uninit_drv(struct iwl_priv *priv)
{
	iwl_calib_free_results(priv);
	iwlcore_free_geos(priv);
	iwl_free_channel_map(priv);
	kfree(priv->scan);
}

static struct attribute *iwl_sysfs_entries[] = {
	&dev_attr_flags.attr,
	&dev_attr_filter_flags.attr,
	&dev_attr_statistics.attr,
	&dev_attr_temperature.attr,
	&dev_attr_tx_power.attr,
	&dev_attr_rts_ht_protection.attr,
#ifdef CONFIG_IWLWIFI_DEBUG
	&dev_attr_debug_level.attr,
#endif
	NULL
};

static struct attribute_group iwl_attribute_group = {
	.name = NULL,		/* put in device directory */
	.attrs = iwl_sysfs_entries,
};

static struct ieee80211_ops iwl_hw_ops = {
	.tx = iwl_mac_tx,
	.start = iwl_mac_start,
	.stop = iwl_mac_stop,
	.add_interface = iwl_mac_add_interface,
	.remove_interface = iwl_mac_remove_interface,
	.config = iwl_mac_config,
	.configure_filter = iwl_configure_filter,
	.set_key = iwl_mac_set_key,
	.update_tkip_key = iwl_mac_update_tkip_key,
	.get_stats = iwl_mac_get_stats,
	.conf_tx = iwl_mac_conf_tx,
	.reset_tsf = iwl_mac_reset_tsf,
	.bss_info_changed = iwl_bss_info_changed,
	.ampdu_action = iwl_mac_ampdu_action,
	.hw_scan = iwl_mac_hw_scan,
	.sta_notify = iwl_mac_sta_notify,
};

static int iwl_pci_probe(struct pci_dev *pdev, const struct pci_device_id *ent)
{
	int err = 0;
	struct iwl_priv *priv;
	struct ieee80211_hw *hw;
	struct iwl_cfg *cfg = (struct iwl_cfg *)(ent->driver_data);
	unsigned long flags;
	u16 pci_cmd;

	/************************
	 * 1. Allocating HW data
	 ************************/

	/* Disabling hardware scan means that mac80211 will perform scans
	 * "the hard way", rather than using device's scan. */
	if (cfg->mod_params->disable_hw_scan) {
		if (iwl_debug_level & IWL_DL_INFO)
			dev_printk(KERN_DEBUG, &(pdev->dev),
				   "Disabling hw_scan\n");
		iwl_hw_ops.hw_scan = NULL;
	}

	hw = iwl_alloc_all(cfg, &iwl_hw_ops);
	if (!hw) {
		err = -ENOMEM;
		goto out;
	}
	priv = hw->priv;
	/* At this point both hw and priv are allocated. */

	SET_IEEE80211_DEV(hw, &pdev->dev);

	IWL_DEBUG_INFO(priv, "*** LOAD DRIVER ***\n");
	priv->cfg = cfg;
	priv->pci_dev = pdev;
	priv->inta_mask = CSR_INI_SET_MASK;

#ifdef CONFIG_IWLWIFI_DEBUG
	atomic_set(&priv->restrict_refcnt, 0);
#endif
	if (iwl_alloc_traffic_mem(priv))
		IWL_ERR(priv, "Not enough memory to generate traffic log\n");

	/**************************
	 * 2. Initializing PCI bus
	 **************************/
	if (pci_enable_device(pdev)) {
		err = -ENODEV;
		goto out_ieee80211_free_hw;
	}

	pci_set_master(pdev);

	err = pci_set_dma_mask(pdev, DMA_BIT_MASK(36));
	if (!err)
		err = pci_set_consistent_dma_mask(pdev, DMA_BIT_MASK(36));
	if (err) {
		err = pci_set_dma_mask(pdev, DMA_BIT_MASK(32));
		if (!err)
			err = pci_set_consistent_dma_mask(pdev, DMA_BIT_MASK(32));
		/* both attempts failed: */
		if (err) {
			IWL_WARN(priv, "No suitable DMA available.\n");
			goto out_pci_disable_device;
		}
	}

	err = pci_request_regions(pdev, DRV_NAME);
	if (err)
		goto out_pci_disable_device;

	pci_set_drvdata(pdev, priv);


	/***********************
	 * 3. Read REV register
	 ***********************/
	priv->hw_base = pci_iomap(pdev, 0, 0);
	if (!priv->hw_base) {
		err = -ENODEV;
		goto out_pci_release_regions;
	}

	IWL_DEBUG_INFO(priv, "pci_resource_len = 0x%08llx\n",
		(unsigned long long) pci_resource_len(pdev, 0));
	IWL_DEBUG_INFO(priv, "pci_resource_base = %p\n", priv->hw_base);

	/* these spin locks will be used in apm_ops.init and EEPROM access
	 * we should init now
	 */
	spin_lock_init(&priv->reg_lock);
	spin_lock_init(&priv->lock);

	/*
	 * stop and reset the on-board processor just in case it is in a
	 * strange state ... like being left stranded by a primary kernel
	 * and this is now the kdump kernel trying to start up
	 */
	iwl_write32(priv, CSR_RESET, CSR_RESET_REG_FLAG_NEVO_RESET);

	iwl_hw_detect(priv);
	IWL_INFO(priv, "Detected Intel Wireless WiFi Link %s REV=0x%X\n",
		priv->cfg->name, priv->hw_rev);

	/* We disable the RETRY_TIMEOUT register (0x41) to keep
	 * PCI Tx retries from interfering with C3 CPU state */
	pci_write_config_byte(pdev, PCI_CFG_RETRY_TIMEOUT, 0x00);

	iwl_prepare_card_hw(priv);
	if (!priv->hw_ready) {
		IWL_WARN(priv, "Failed, HW not ready\n");
		goto out_iounmap;
	}

	/*****************
	 * 4. Read EEPROM
	 *****************/
	/* Read the EEPROM */
	err = iwl_eeprom_init(priv);
	if (err) {
		IWL_ERR(priv, "Unable to init EEPROM\n");
		goto out_iounmap;
	}
	err = iwl_eeprom_check_version(priv);
	if (err)
		goto out_free_eeprom;

	/* extract MAC Address */
	iwl_eeprom_get_mac(priv, priv->mac_addr);
	IWL_DEBUG_INFO(priv, "MAC address: %pM\n", priv->mac_addr);
	SET_IEEE80211_PERM_ADDR(priv->hw, priv->mac_addr);

	/************************
	 * 5. Setup HW constants
	 ************************/
	if (iwl_set_hw_params(priv)) {
		IWL_ERR(priv, "failed to set hw parameters\n");
		goto out_free_eeprom;
	}

	/*******************
	 * 6. Setup priv
	 *******************/

	err = iwl_init_drv(priv);
	if (err)
		goto out_free_eeprom;
	/* At this point both hw and priv are initialized. */

	/********************
	 * 7. Setup services
	 ********************/
	spin_lock_irqsave(&priv->lock, flags);
	iwl_disable_interrupts(priv);
	spin_unlock_irqrestore(&priv->lock, flags);

	pci_enable_msi(priv->pci_dev);

	iwl_alloc_isr_ict(priv);
	err = request_irq(priv->pci_dev->irq, priv->cfg->ops->lib->isr,
			  IRQF_SHARED, DRV_NAME, priv);
	if (err) {
		IWL_ERR(priv, "Error allocating IRQ %d\n", priv->pci_dev->irq);
		goto out_disable_msi;
	}
	err = sysfs_create_group(&pdev->dev.kobj, &iwl_attribute_group);
	if (err) {
		IWL_ERR(priv, "failed to create sysfs device attributes\n");
		goto out_free_irq;
	}

	iwl_setup_deferred_work(priv);
	iwl_setup_rx_handlers(priv);

	/*********************************************
	 * 8. Enable interrupts and read RFKILL state
	 *********************************************/

	/* enable interrupts if needed: hw bug w/a */
	pci_read_config_word(priv->pci_dev, PCI_COMMAND, &pci_cmd);
	if (pci_cmd & PCI_COMMAND_INTX_DISABLE) {
		pci_cmd &= ~PCI_COMMAND_INTX_DISABLE;
		pci_write_config_word(priv->pci_dev, PCI_COMMAND, pci_cmd);
	}

	iwl_enable_interrupts(priv);

	/* If platform's RF_KILL switch is NOT set to KILL */
	if (iwl_read32(priv, CSR_GP_CNTRL) & CSR_GP_CNTRL_REG_FLAG_HW_RF_KILL_SW)
		clear_bit(STATUS_RF_KILL_HW, &priv->status);
	else
		set_bit(STATUS_RF_KILL_HW, &priv->status);

	wiphy_rfkill_set_hw_state(priv->hw->wiphy,
		test_bit(STATUS_RF_KILL_HW, &priv->status));

	iwl_power_initialize(priv);
	iwl_tt_initialize(priv);

<<<<<<< HEAD
	/**************************************************
	 * 9. Setup and register with mac80211 and debugfs
	 **************************************************/
	err = iwl_mac_setup_register(priv);
	if (err)
		goto out_remove_sysfs;

	err = iwl_dbgfs_register(priv, DRV_NAME);
	if (err)
		IWL_ERR(priv, "failed to create debugfs files. Ignoring error: %d\n", err);

=======
	err = iwl_request_firmware(priv, true);
	if (err)
		goto out_remove_sysfs;

>>>>>>> 93929ebc
	return 0;

 out_remove_sysfs:
	destroy_workqueue(priv->workqueue);
	priv->workqueue = NULL;
	sysfs_remove_group(&pdev->dev.kobj, &iwl_attribute_group);
 out_free_irq:
	free_irq(priv->pci_dev->irq, priv);
	iwl_free_isr_ict(priv);
 out_disable_msi:
	pci_disable_msi(priv->pci_dev);
	iwl_uninit_drv(priv);
 out_free_eeprom:
	iwl_eeprom_free(priv);
 out_iounmap:
	pci_iounmap(pdev, priv->hw_base);
 out_pci_release_regions:
	pci_set_drvdata(pdev, NULL);
	pci_release_regions(pdev);
 out_pci_disable_device:
	pci_disable_device(pdev);
 out_ieee80211_free_hw:
	iwl_free_traffic_mem(priv);
	ieee80211_free_hw(priv->hw);
 out:
	return err;
}

static void __devexit iwl_pci_remove(struct pci_dev *pdev)
{
	struct iwl_priv *priv = pci_get_drvdata(pdev);
	unsigned long flags;

	if (!priv)
		return;

	IWL_DEBUG_INFO(priv, "*** UNLOAD DRIVER ***\n");

	iwl_dbgfs_unregister(priv);
	sysfs_remove_group(&pdev->dev.kobj, &iwl_attribute_group);

	/* ieee80211_unregister_hw call wil cause iwl_mac_stop to
	 * to be called and iwl_down since we are removing the device
	 * we need to set STATUS_EXIT_PENDING bit.
	 */
	set_bit(STATUS_EXIT_PENDING, &priv->status);
	if (priv->mac80211_registered) {
		ieee80211_unregister_hw(priv->hw);
		priv->mac80211_registered = 0;
	} else {
		iwl_down(priv);
	}

	/*
	 * Make sure device is reset to low power before unloading driver.
	 * This may be redundant with iwl_down(), but there are paths to
	 * run iwl_down() without calling apm_ops.stop(), and there are
	 * paths to avoid running iwl_down() at all before leaving driver.
	 * This (inexpensive) call *makes sure* device is reset.
	 */
	priv->cfg->ops->lib->apm_ops.stop(priv);

	iwl_tt_exit(priv);

	/* make sure we flush any pending irq or
	 * tasklet for the driver
	 */
	spin_lock_irqsave(&priv->lock, flags);
	iwl_disable_interrupts(priv);
	spin_unlock_irqrestore(&priv->lock, flags);

	iwl_synchronize_irq(priv);

	iwl_dealloc_ucode_pci(priv);

	if (priv->rxq.bd)
		iwl_rx_queue_free(priv, &priv->rxq);
	iwl_hw_txq_ctx_free(priv);

	iwl_clear_stations_table(priv);
	iwl_eeprom_free(priv);


	/*netif_stop_queue(dev); */
	flush_workqueue(priv->workqueue);

	/* ieee80211_unregister_hw calls iwl_mac_stop, which flushes
	 * priv->workqueue... so we can't take down the workqueue
	 * until now... */
	destroy_workqueue(priv->workqueue);
	priv->workqueue = NULL;
	iwl_free_traffic_mem(priv);

	free_irq(priv->pci_dev->irq, priv);
	pci_disable_msi(priv->pci_dev);
	pci_iounmap(pdev, priv->hw_base);
	pci_release_regions(pdev);
	pci_disable_device(pdev);
	pci_set_drvdata(pdev, NULL);

	iwl_uninit_drv(priv);

	iwl_free_isr_ict(priv);

	if (priv->ibss_beacon)
		dev_kfree_skb(priv->ibss_beacon);

	ieee80211_free_hw(priv->hw);
}


/*****************************************************************************
 *
 * driver and module entry point
 *
 *****************************************************************************/

/* Hardware specific file defines the PCI IDs table for that hardware module */
static DEFINE_PCI_DEVICE_TABLE(iwl_hw_card_ids) = {
#ifdef CONFIG_IWL4965
	{IWL_PCI_DEVICE(0x4229, PCI_ANY_ID, iwl4965_agn_cfg)},
	{IWL_PCI_DEVICE(0x4230, PCI_ANY_ID, iwl4965_agn_cfg)},
#endif /* CONFIG_IWL4965 */
#ifdef CONFIG_IWL5000
/* 5100 Series WiFi */
	{IWL_PCI_DEVICE(0x4232, 0x1201, iwl5100_agn_cfg)}, /* Mini Card */
	{IWL_PCI_DEVICE(0x4232, 0x1301, iwl5100_agn_cfg)}, /* Half Mini Card */
	{IWL_PCI_DEVICE(0x4232, 0x1204, iwl5100_agn_cfg)}, /* Mini Card */
	{IWL_PCI_DEVICE(0x4232, 0x1304, iwl5100_agn_cfg)}, /* Half Mini Card */
	{IWL_PCI_DEVICE(0x4232, 0x1205, iwl5100_bgn_cfg)}, /* Mini Card */
	{IWL_PCI_DEVICE(0x4232, 0x1305, iwl5100_bgn_cfg)}, /* Half Mini Card */
	{IWL_PCI_DEVICE(0x4232, 0x1206, iwl5100_abg_cfg)}, /* Mini Card */
	{IWL_PCI_DEVICE(0x4232, 0x1306, iwl5100_abg_cfg)}, /* Half Mini Card */
	{IWL_PCI_DEVICE(0x4232, 0x1221, iwl5100_agn_cfg)}, /* Mini Card */
	{IWL_PCI_DEVICE(0x4232, 0x1321, iwl5100_agn_cfg)}, /* Half Mini Card */
	{IWL_PCI_DEVICE(0x4232, 0x1224, iwl5100_agn_cfg)}, /* Mini Card */
	{IWL_PCI_DEVICE(0x4232, 0x1324, iwl5100_agn_cfg)}, /* Half Mini Card */
	{IWL_PCI_DEVICE(0x4232, 0x1225, iwl5100_bgn_cfg)}, /* Mini Card */
	{IWL_PCI_DEVICE(0x4232, 0x1325, iwl5100_bgn_cfg)}, /* Half Mini Card */
	{IWL_PCI_DEVICE(0x4232, 0x1226, iwl5100_abg_cfg)}, /* Mini Card */
	{IWL_PCI_DEVICE(0x4232, 0x1326, iwl5100_abg_cfg)}, /* Half Mini Card */
	{IWL_PCI_DEVICE(0x4237, 0x1211, iwl5100_agn_cfg)}, /* Mini Card */
	{IWL_PCI_DEVICE(0x4237, 0x1311, iwl5100_agn_cfg)}, /* Half Mini Card */
	{IWL_PCI_DEVICE(0x4237, 0x1214, iwl5100_agn_cfg)}, /* Mini Card */
	{IWL_PCI_DEVICE(0x4237, 0x1314, iwl5100_agn_cfg)}, /* Half Mini Card */
	{IWL_PCI_DEVICE(0x4237, 0x1215, iwl5100_bgn_cfg)}, /* Mini Card */
	{IWL_PCI_DEVICE(0x4237, 0x1315, iwl5100_bgn_cfg)}, /* Half Mini Card */
	{IWL_PCI_DEVICE(0x4237, 0x1216, iwl5100_abg_cfg)}, /* Mini Card */
	{IWL_PCI_DEVICE(0x4237, 0x1316, iwl5100_abg_cfg)}, /* Half Mini Card */

/* 5300 Series WiFi */
	{IWL_PCI_DEVICE(0x4235, 0x1021, iwl5300_agn_cfg)}, /* Mini Card */
	{IWL_PCI_DEVICE(0x4235, 0x1121, iwl5300_agn_cfg)}, /* Half Mini Card */
	{IWL_PCI_DEVICE(0x4235, 0x1024, iwl5300_agn_cfg)}, /* Mini Card */
	{IWL_PCI_DEVICE(0x4235, 0x1124, iwl5300_agn_cfg)}, /* Half Mini Card */
	{IWL_PCI_DEVICE(0x4235, 0x1001, iwl5300_agn_cfg)}, /* Mini Card */
	{IWL_PCI_DEVICE(0x4235, 0x1101, iwl5300_agn_cfg)}, /* Half Mini Card */
	{IWL_PCI_DEVICE(0x4235, 0x1004, iwl5300_agn_cfg)}, /* Mini Card */
	{IWL_PCI_DEVICE(0x4235, 0x1104, iwl5300_agn_cfg)}, /* Half Mini Card */
	{IWL_PCI_DEVICE(0x4236, 0x1011, iwl5300_agn_cfg)}, /* Mini Card */
	{IWL_PCI_DEVICE(0x4236, 0x1111, iwl5300_agn_cfg)}, /* Half Mini Card */
	{IWL_PCI_DEVICE(0x4236, 0x1014, iwl5300_agn_cfg)}, /* Mini Card */
	{IWL_PCI_DEVICE(0x4236, 0x1114, iwl5300_agn_cfg)}, /* Half Mini Card */

/* 5350 Series WiFi/WiMax */
	{IWL_PCI_DEVICE(0x423A, 0x1001, iwl5350_agn_cfg)}, /* Mini Card */
	{IWL_PCI_DEVICE(0x423A, 0x1021, iwl5350_agn_cfg)}, /* Mini Card */
	{IWL_PCI_DEVICE(0x423B, 0x1011, iwl5350_agn_cfg)}, /* Mini Card */

/* 5150 Series Wifi/WiMax */
	{IWL_PCI_DEVICE(0x423C, 0x1201, iwl5150_agn_cfg)}, /* Mini Card */
	{IWL_PCI_DEVICE(0x423C, 0x1301, iwl5150_agn_cfg)}, /* Half Mini Card */
	{IWL_PCI_DEVICE(0x423C, 0x1206, iwl5150_abg_cfg)}, /* Mini Card */
	{IWL_PCI_DEVICE(0x423C, 0x1306, iwl5150_abg_cfg)}, /* Half Mini Card */
	{IWL_PCI_DEVICE(0x423C, 0x1221, iwl5150_agn_cfg)}, /* Mini Card */
	{IWL_PCI_DEVICE(0x423C, 0x1321, iwl5150_agn_cfg)}, /* Half Mini Card */

	{IWL_PCI_DEVICE(0x423D, 0x1211, iwl5150_agn_cfg)}, /* Mini Card */
	{IWL_PCI_DEVICE(0x423D, 0x1311, iwl5150_agn_cfg)}, /* Half Mini Card */
	{IWL_PCI_DEVICE(0x423D, 0x1216, iwl5150_abg_cfg)}, /* Mini Card */
	{IWL_PCI_DEVICE(0x423D, 0x1316, iwl5150_abg_cfg)}, /* Half Mini Card */

/* 6x00 Series */
	{IWL_PCI_DEVICE(0x422B, 0x1101, iwl6000_3agn_cfg)},
	{IWL_PCI_DEVICE(0x422B, 0x1121, iwl6000_3agn_cfg)},
	{IWL_PCI_DEVICE(0x422C, 0x1301, iwl6000i_2agn_cfg)},
	{IWL_PCI_DEVICE(0x422C, 0x1306, iwl6000i_2abg_cfg)},
	{IWL_PCI_DEVICE(0x422C, 0x1307, iwl6000i_2bg_cfg)},
	{IWL_PCI_DEVICE(0x422C, 0x1321, iwl6000i_2agn_cfg)},
	{IWL_PCI_DEVICE(0x422C, 0x1326, iwl6000i_2abg_cfg)},
	{IWL_PCI_DEVICE(0x4238, 0x1111, iwl6000_3agn_cfg)},
	{IWL_PCI_DEVICE(0x4239, 0x1311, iwl6000i_2agn_cfg)},
	{IWL_PCI_DEVICE(0x4239, 0x1316, iwl6000i_2abg_cfg)},

/* 6x50 WiFi/WiMax Series */
	{IWL_PCI_DEVICE(0x0087, 0x1301, iwl6050_2agn_cfg)},
	{IWL_PCI_DEVICE(0x0087, 0x1306, iwl6050_2abg_cfg)},
	{IWL_PCI_DEVICE(0x0087, 0x1321, iwl6050_2agn_cfg)},
	{IWL_PCI_DEVICE(0x0087, 0x1326, iwl6050_2abg_cfg)},
	{IWL_PCI_DEVICE(0x0089, 0x1311, iwl6050_2agn_cfg)},
	{IWL_PCI_DEVICE(0x0089, 0x1316, iwl6050_2abg_cfg)},

/* 1000 Series WiFi */
	{IWL_PCI_DEVICE(0x0083, 0x1205, iwl1000_bgn_cfg)},
	{IWL_PCI_DEVICE(0x0083, 0x1305, iwl1000_bgn_cfg)},
	{IWL_PCI_DEVICE(0x0083, 0x1225, iwl1000_bgn_cfg)},
	{IWL_PCI_DEVICE(0x0083, 0x1325, iwl1000_bgn_cfg)},
	{IWL_PCI_DEVICE(0x0084, 0x1215, iwl1000_bgn_cfg)},
	{IWL_PCI_DEVICE(0x0084, 0x1315, iwl1000_bgn_cfg)},
	{IWL_PCI_DEVICE(0x0083, 0x1206, iwl1000_bg_cfg)},
	{IWL_PCI_DEVICE(0x0083, 0x1306, iwl1000_bg_cfg)},
	{IWL_PCI_DEVICE(0x0083, 0x1226, iwl1000_bg_cfg)},
	{IWL_PCI_DEVICE(0x0083, 0x1326, iwl1000_bg_cfg)},
	{IWL_PCI_DEVICE(0x0084, 0x1216, iwl1000_bg_cfg)},
	{IWL_PCI_DEVICE(0x0084, 0x1316, iwl1000_bg_cfg)},
#endif /* CONFIG_IWL5000 */

	{0}
};
MODULE_DEVICE_TABLE(pci, iwl_hw_card_ids);

static struct pci_driver iwl_driver = {
	.name = DRV_NAME,
	.id_table = iwl_hw_card_ids,
	.probe = iwl_pci_probe,
	.remove = __devexit_p(iwl_pci_remove),
#ifdef CONFIG_PM
	.suspend = iwl_pci_suspend,
	.resume = iwl_pci_resume,
#endif
};

static int __init iwl_init(void)
{

	int ret;
	printk(KERN_INFO DRV_NAME ": " DRV_DESCRIPTION ", " DRV_VERSION "\n");
	printk(KERN_INFO DRV_NAME ": " DRV_COPYRIGHT "\n");

	ret = iwlagn_rate_control_register();
	if (ret) {
		printk(KERN_ERR DRV_NAME
		       "Unable to register rate control algorithm: %d\n", ret);
		return ret;
	}

	ret = pci_register_driver(&iwl_driver);
	if (ret) {
		printk(KERN_ERR DRV_NAME "Unable to initialize PCI module\n");
		goto error_register;
	}

	return ret;

error_register:
	iwlagn_rate_control_unregister();
	return ret;
}

static void __exit iwl_exit(void)
{
	pci_unregister_driver(&iwl_driver);
	iwlagn_rate_control_unregister();
}

module_exit(iwl_exit);
module_init(iwl_init);

#ifdef CONFIG_IWLWIFI_DEBUG
module_param_named(debug50, iwl_debug_level, uint, S_IRUGO);
MODULE_PARM_DESC(debug50, "50XX debug output mask (deprecated)");
module_param_named(debug, iwl_debug_level, uint, S_IRUGO | S_IWUSR);
MODULE_PARM_DESC(debug, "debug output mask");
#endif
<|MERGE_RESOLUTION|>--- conflicted
+++ resolved
@@ -2653,7 +2653,7 @@
 	 */
 	hw->wiphy->flags &= ~WIPHY_FLAG_PS_ON_BY_DEFAULT;
 
-	hw->wiphy->max_scan_ssids = PROBE_OPTION_MAX + 1;
+	hw->wiphy->max_scan_ssids = PROBE_OPTION_MAX;
 	/* we create the 802.11 header and a zero-length SSID element */
 	hw->wiphy->max_scan_ie_len = IWL_MAX_PROBE_REQUEST - 24 - 2;
 
@@ -3662,24 +3662,10 @@
 	iwl_power_initialize(priv);
 	iwl_tt_initialize(priv);
 
-<<<<<<< HEAD
-	/**************************************************
-	 * 9. Setup and register with mac80211 and debugfs
-	 **************************************************/
-	err = iwl_mac_setup_register(priv);
-	if (err)
-		goto out_remove_sysfs;
-
-	err = iwl_dbgfs_register(priv, DRV_NAME);
-	if (err)
-		IWL_ERR(priv, "failed to create debugfs files. Ignoring error: %d\n", err);
-
-=======
 	err = iwl_request_firmware(priv, true);
 	if (err)
 		goto out_remove_sysfs;
 
->>>>>>> 93929ebc
 	return 0;
 
  out_remove_sysfs:
