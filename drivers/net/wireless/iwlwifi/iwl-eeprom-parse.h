/******************************************************************************
 *
 * This file is provided under a dual BSD/GPLv2 license.  When using or
 * redistributing this file, you may do so under either license.
 *
 * GPL LICENSE SUMMARY
 *
 * Copyright(c) 2008 - 2013 Intel Corporation. All rights reserved.
 *
 * This program is free software; you can redistribute it and/or modify
 * it under the terms of version 2 of the GNU General Public License as
 * published by the Free Software Foundation.
 *
 * This program is distributed in the hope that it will be useful, but
 * WITHOUT ANY WARRANTY; without even the implied warranty of
 * MERCHANTABILITY or FITNESS FOR A PARTICULAR PURPOSE.  See the GNU
 * General Public License for more details.
 *
 * You should have received a copy of the GNU General Public License
 * along with this program; if not, write to the Free Software
 * Foundation, Inc., 51 Franklin Street, Fifth Floor, Boston, MA 02110,
 * USA
 *
 * The full GNU General Public License is included in this distribution
 * in the file called COPYING.
 *
 * Contact Information:
 *  Intel Linux Wireless <ilw@linux.intel.com>
 * Intel Corporation, 5200 N.E. Elam Young Parkway, Hillsboro, OR 97124-6497
 *
 * BSD LICENSE
 *
 * Copyright(c) 2005 - 2013 Intel Corporation. All rights reserved.
 * All rights reserved.
 *
 * Redistribution and use in source and binary forms, with or without
 * modification, are permitted provided that the following conditions
 * are met:
 *
 *  * Redistributions of source code must retain the above copyright
 *    notice, this list of conditions and the following disclaimer.
 *  * Redistributions in binary form must reproduce the above copyright
 *    notice, this list of conditions and the following disclaimer in
 *    the documentation and/or other materials provided with the
 *    distribution.
 *  * Neither the name Intel Corporation nor the names of its
 *    contributors may be used to endorse or promote products derived
 *    from this software without specific prior written permission.
 *
 * THIS SOFTWARE IS PROVIDED BY THE COPYRIGHT HOLDERS AND CONTRIBUTORS
 * "AS IS" AND ANY EXPRESS OR IMPLIED WARRANTIES, INCLUDING, BUT NOT
 * LIMITED TO, THE IMPLIED WARRANTIES OF MERCHANTABILITY AND FITNESS FOR
 * A PARTICULAR PURPOSE ARE DISCLAIMED. IN NO EVENT SHALL THE COPYRIGHT
 * OWNER OR CONTRIBUTORS BE LIABLE FOR ANY DIRECT, INDIRECT, INCIDENTAL,
 * SPECIAL, EXEMPLARY, OR CONSEQUENTIAL DAMAGES (INCLUDING, BUT NOT
 * LIMITED TO, PROCUREMENT OF SUBSTITUTE GOODS OR SERVICES; LOSS OF USE,
 * DATA, OR PROFITS; OR BUSINESS INTERRUPTION) HOWEVER CAUSED AND ON ANY
 * THEORY OF LIABILITY, WHETHER IN CONTRACT, STRICT LIABILITY, OR TORT
 * (INCLUDING NEGLIGENCE OR OTHERWISE) ARISING IN ANY WAY OUT OF THE USE
 * OF THIS SOFTWARE, EVEN IF ADVISED OF THE POSSIBILITY OF SUCH DAMAGE.
 *****************************************************************************/
#ifndef __iwl_eeprom_parse_h__
#define __iwl_eeprom_parse_h__

#include <linux/types.h>
#include <linux/if_ether.h>
#include "iwl-trans.h"

struct iwl_nvm_data {
	int n_hw_addrs;
	u8 hw_addr[ETH_ALEN];

	u8 calib_version;
	__le16 calib_voltage;

	__le16 raw_temperature;
	__le16 kelvin_temperature;
	__le16 kelvin_voltage;
	__le16 xtal_calib[2];

	bool sku_cap_band_24GHz_enable;
	bool sku_cap_band_52GHz_enable;
	bool sku_cap_11n_enable;
	bool sku_cap_amt_enable;
	bool sku_cap_ipan_enable;

	u8 radio_cfg_type;
	u8 radio_cfg_step;
	u8 radio_cfg_dash;
	u8 radio_cfg_pnum;
	u8 valid_tx_ant, valid_rx_ant;

	u16 nvm_version;
	s8 max_tx_pwr_half_dbm;

	struct ieee80211_supported_band bands[IEEE80211_NUM_BANDS];
	struct ieee80211_channel channels[];
};

/**
 * iwl_parse_eeprom_data - parse EEPROM data and return values
 *
 * @dev: device pointer we're parsing for, for debug only
 * @cfg: device configuration for parsing and overrides
 * @eeprom: the EEPROM data
 * @eeprom_size: length of the EEPROM data
 *
 * This function parses all EEPROM values we need and then
 * returns a (newly allocated) struct containing all the
 * relevant values for driver use. The struct must be freed
 * later with iwl_free_nvm_data().
 */
struct iwl_nvm_data *
iwl_parse_eeprom_data(struct device *dev, const struct iwl_cfg *cfg,
		      const u8 *eeprom, size_t eeprom_size);

/**
 * iwl_free_nvm_data - free NVM data
 * @data: the data to free
 */
static inline void iwl_free_nvm_data(struct iwl_nvm_data *data)
{
	kfree(data);
}

int iwl_nvm_check_version(struct iwl_nvm_data *data,
			  struct iwl_trans *trans);

int iwl_init_sband_channels(struct iwl_nvm_data *data,
			    struct ieee80211_supported_band *sband,
			    int n_channels, enum ieee80211_band band);

void iwl_init_ht_hw_capab(const struct iwl_cfg *cfg,
			  struct iwl_nvm_data *data,
			  struct ieee80211_sta_ht_cap *ht_info,
<<<<<<< HEAD
			  enum ieee80211_band band);
=======
			  enum ieee80211_band band,
			  u8 tx_chains, u8 rx_chains);
>>>>>>> d0e0ac97

#endif /* __iwl_eeprom_parse_h__ */<|MERGE_RESOLUTION|>--- conflicted
+++ resolved
@@ -133,11 +133,7 @@
 void iwl_init_ht_hw_capab(const struct iwl_cfg *cfg,
 			  struct iwl_nvm_data *data,
 			  struct ieee80211_sta_ht_cap *ht_info,
-<<<<<<< HEAD
-			  enum ieee80211_band band);
-=======
 			  enum ieee80211_band band,
 			  u8 tx_chains, u8 rx_chains);
->>>>>>> d0e0ac97
 
 #endif /* __iwl_eeprom_parse_h__ */