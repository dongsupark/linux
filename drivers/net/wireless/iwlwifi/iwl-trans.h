/******************************************************************************
 *
 * This file is provided under a dual BSD/GPLv2 license.  When using or
 * redistributing this file, you may do so under either license.
 *
 * GPL LICENSE SUMMARY
 *
 * Copyright(c) 2007 - 2012 Intel Corporation. All rights reserved.
 *
 * This program is free software; you can redistribute it and/or modify
 * it under the terms of version 2 of the GNU General Public License as
 * published by the Free Software Foundation.
 *
 * This program is distributed in the hope that it will be useful, but
 * WITHOUT ANY WARRANTY; without even the implied warranty of
 * MERCHANTABILITY or FITNESS FOR A PARTICULAR PURPOSE.  See the GNU
 * General Public License for more details.
 *
 * You should have received a copy of the GNU General Public License
 * along with this program; if not, write to the Free Software
 * Foundation, Inc., 51 Franklin Street, Fifth Floor, Boston, MA 02110,
 * USA
 *
 * The full GNU General Public License is included in this distribution
 * in the file called LICENSE.GPL.
 *
 * Contact Information:
 *  Intel Linux Wireless <ilw@linux.intel.com>
 * Intel Corporation, 5200 N.E. Elam Young Parkway, Hillsboro, OR 97124-6497
 *
 * BSD LICENSE
 *
 * Copyright(c) 2005 - 2012 Intel Corporation. All rights reserved.
 * All rights reserved.
 *
 * Redistribution and use in source and binary forms, with or without
 * modification, are permitted provided that the following conditions
 * are met:
 *
 *  * Redistributions of source code must retain the above copyright
 *    notice, this list of conditions and the following disclaimer.
 *  * Redistributions in binary form must reproduce the above copyright
 *    notice, this list of conditions and the following disclaimer in
 *    the documentation and/or other materials provided with the
 *    distribution.
 *  * Neither the name Intel Corporation nor the names of its
 *    contributors may be used to endorse or promote products derived
 *    from this software without specific prior written permission.
 *
 * THIS SOFTWARE IS PROVIDED BY THE COPYRIGHT HOLDERS AND CONTRIBUTORS
 * "AS IS" AND ANY EXPRESS OR IMPLIED WARRANTIES, INCLUDING, BUT NOT
 * LIMITED TO, THE IMPLIED WARRANTIES OF MERCHANTABILITY AND FITNESS FOR
 * A PARTICULAR PURPOSE ARE DISCLAIMED. IN NO EVENT SHALL THE COPYRIGHT
 * OWNER OR CONTRIBUTORS BE LIABLE FOR ANY DIRECT, INDIRECT, INCIDENTAL,
 * SPECIAL, EXEMPLARY, OR CONSEQUENTIAL DAMAGES (INCLUDING, BUT NOT
 * LIMITED TO, PROCUREMENT OF SUBSTITUTE GOODS OR SERVICES; LOSS OF USE,
 * DATA, OR PROFITS; OR BUSINESS INTERRUPTION) HOWEVER CAUSED AND ON ANY
 * THEORY OF LIABILITY, WHETHER IN CONTRACT, STRICT LIABILITY, OR TORT
 * (INCLUDING NEGLIGENCE OR OTHERWISE) ARISING IN ANY WAY OUT OF THE USE
 * OF THIS SOFTWARE, EVEN IF ADVISED OF THE POSSIBILITY OF SUCH DAMAGE.
 *
 *****************************************************************************/
#ifndef __iwl_trans_h__
#define __iwl_trans_h__

#include <linux/ieee80211.h>
#include <linux/mm.h> /* for page_address */

#include "iwl-debug.h"
#include "iwl-config.h"
#include "iwl-fw.h"

/**
 * DOC: Transport layer - what is it ?
 *
 * The tranport layer is the layer that deals with the HW directly. It provides
 * an abstraction of the underlying HW to the upper layer. The transport layer
 * doesn't provide any policy, algorithm or anything of this kind, but only
 * mechanisms to make the HW do something.It is not completely stateless but
 * close to it.
 * We will have an implementation for each different supported bus.
 */

/**
 * DOC: Life cycle of the transport layer
 *
 * The transport layer has a very precise life cycle.
 *
 *	1) A helper function is called during the module initialization and
 *	   registers the bus driver's ops with the transport's alloc function.
 *	2) Bus's probe calls to the transport layer's allocation functions.
 *	   Of course this function is bus specific.
 *	3) This allocation functions will spawn the upper layer which will
 *	   register mac80211.
 *
 *	4) At some point (i.e. mac80211's start call), the op_mode will call
 *	   the following sequence:
 *	   start_hw
 *	   start_fw
 *
 *	5) Then when finished (or reset):
 *	   stop_fw (a.k.a. stop device for the moment)
 *	   stop_hw
 *
 *	6) Eventually, the free function will be called.
 */

/**
 * DOC: Host command section
 *
 * A host command is a commaned issued by the upper layer to the fw. There are
 * several versions of fw that have several APIs. The transport layer is
 * completely agnostic to these differences.
 * The transport does provide helper functionnality (i.e. SYNC / ASYNC mode),
 */
#define SEQ_TO_SN(seq) (((seq) & IEEE80211_SCTL_SEQ) >> 4)
#define SN_TO_SEQ(ssn) (((ssn) << 4) & IEEE80211_SCTL_SEQ)
#define MAX_SN ((IEEE80211_SCTL_SEQ) >> 4)
#define SEQ_TO_QUEUE(s)	(((s) >> 8) & 0x1f)
#define QUEUE_TO_SEQ(q)	(((q) & 0x1f) << 8)
#define SEQ_TO_INDEX(s)	((s) & 0xff)
#define INDEX_TO_SEQ(i)	((i) & 0xff)
#define SEQ_RX_FRAME	cpu_to_le16(0x8000)

/**
 * struct iwl_cmd_header
 *
 * This header format appears in the beginning of each command sent from the
 * driver, and each response/notification received from uCode.
 */
struct iwl_cmd_header {
	u8 cmd;		/* Command ID:  REPLY_RXON, etc. */
	u8 flags;	/* 0:5 reserved, 6 abort, 7 internal */
	/*
	 * The driver sets up the sequence number to values of its choosing.
	 * uCode does not use this value, but passes it back to the driver
	 * when sending the response to each driver-originated command, so
	 * the driver can match the response to the command.  Since the values
	 * don't get used by uCode, the driver may set up an arbitrary format.
	 *
	 * There is one exception:  uCode sets bit 15 when it originates
	 * the response/notification, i.e. when the response/notification
	 * is not a direct response to a command sent by the driver.  For
	 * example, uCode issues REPLY_RX when it sends a received frame
	 * to the driver; it is not a direct response to any driver command.
	 *
	 * The Linux driver uses the following format:
	 *
	 *  0:7		tfd index - position within TX queue
	 *  8:12	TX queue id
	 *  13:14	reserved
	 *  15		unsolicited RX or uCode-originated notification
	 */
	__le16 sequence;
} __packed;


#define FH_RSCSR_FRAME_SIZE_MSK		0x00003FFF	/* bits 0-13 */
#define FH_RSCSR_FRAME_INVALID		0x55550000
#define FH_RSCSR_FRAME_ALIGN		0x40

struct iwl_rx_packet {
	/*
	 * The first 4 bytes of the RX frame header contain both the RX frame
	 * size and some flags.
	 * Bit fields:
	 * 31:    flag flush RB request
	 * 30:    flag ignore TC (terminal counter) request
	 * 29:    flag fast IRQ request
	 * 28-14: Reserved
	 * 13-00: RX frame size
	 */
	__le32 len_n_flags;
	struct iwl_cmd_header hdr;
	u8 data[];
} __packed;

/**
 * enum CMD_MODE - how to send the host commands ?
 *
 * @CMD_SYNC: The caller will be stalled until the fw responds to the command
 * @CMD_ASYNC: Return right away and don't want for the response
 * @CMD_WANT_SKB: valid only with CMD_SYNC. The caller needs the buffer of the
 *	response.
 * @CMD_ON_DEMAND: This command is sent by the test mode pipe.
 */
enum CMD_MODE {
	CMD_SYNC = 0,
	CMD_ASYNC = BIT(0),
	CMD_WANT_SKB = BIT(1),
	CMD_ON_DEMAND = BIT(2),
};

#define DEF_CMD_PAYLOAD_SIZE 320

/**
 * struct iwl_device_cmd
 *
 * For allocation of the command and tx queues, this establishes the overall
 * size of the largest command we send to uCode, except for commands that
 * aren't fully copied and use other TFD space.
 */
struct iwl_device_cmd {
	struct iwl_cmd_header hdr;	/* uCode API */
	u8 payload[DEF_CMD_PAYLOAD_SIZE];
} __packed;

#define TFD_MAX_PAYLOAD_SIZE (sizeof(struct iwl_device_cmd))

#define IWL_MAX_CMD_TFDS	2

/**
 * struct iwl_hcmd_dataflag - flag for each one of the chunks of the command
 *
 * IWL_HCMD_DFL_NOCOPY: By default, the command is copied to the host command's
 *	ring. The transport layer doesn't map the command's buffer to DMA, but
 *	rather copies it to an previously allocated DMA buffer. This flag tells
 *	the transport layer not to copy the command, but to map the existing
 *	buffer. This can save memcpy and is worth with very big comamnds.
 */
enum iwl_hcmd_dataflag {
	IWL_HCMD_DFL_NOCOPY	= BIT(0),
};

/**
 * struct iwl_host_cmd - Host command to the uCode
 *
 * @data: array of chunks that composes the data of the host command
 * @resp_pkt: response packet, if %CMD_WANT_SKB was set
 * @_rx_page_order: (internally used to free response packet)
 * @_rx_page_addr: (internally used to free response packet)
 * @handler_status: return value of the handler of the command
 *	(put in setup_rx_handlers) - valid for SYNC mode only
 * @flags: can be CMD_*
 * @len: array of the lenths of the chunks in data
 * @dataflags: IWL_HCMD_DFL_*
 * @id: id of the host command
 */
struct iwl_host_cmd {
	const void *data[IWL_MAX_CMD_TFDS];
	struct iwl_rx_packet *resp_pkt;
	unsigned long _rx_page_addr;
	u32 _rx_page_order;
	int handler_status;

	u32 flags;
	u16 len[IWL_MAX_CMD_TFDS];
	u8 dataflags[IWL_MAX_CMD_TFDS];
	u8 id;
};

static inline void iwl_free_resp(struct iwl_host_cmd *cmd)
{
	free_pages(cmd->_rx_page_addr, cmd->_rx_page_order);
}

struct iwl_rx_cmd_buffer {
	struct page *_page;
<<<<<<< HEAD
	unsigned int truesize;
=======
	int _offset;
	bool _page_stolen;
>>>>>>> ec47ea82
};

static inline void *rxb_addr(struct iwl_rx_cmd_buffer *r)
{
	return (void *)((unsigned long)page_address(r->_page) + r->_offset);
}

static inline int rxb_offset(struct iwl_rx_cmd_buffer *r)
{
	return r->_offset;
}

static inline struct page *rxb_steal_page(struct iwl_rx_cmd_buffer *r)
{
	r->_page_stolen = true;
	get_page(r->_page);
	return r->_page;
}

#define MAX_NO_RECLAIM_CMDS	6

/*
 * Maximum number of HW queues the transport layer
 * currently supports
 */
#define IWL_MAX_HW_QUEUES		32

/**
 * struct iwl_trans_config - transport configuration
 *
 * @op_mode: pointer to the upper layer.
 * @queue_to_fifo: queue to FIFO mapping to set up by
 *	default
 * @n_queue_to_fifo: number of queues to set up
 * @cmd_queue: the index of the command queue.
 *	Must be set before start_fw.
 * @no_reclaim_cmds: Some devices erroneously don't set the
 *	SEQ_RX_FRAME bit on some notifications, this is the
 *	list of such notifications to filter. Max length is
 *	%MAX_NO_RECLAIM_CMDS.
 * @n_no_reclaim_cmds: # of commands in list
 * @rx_buf_size_8k: 8 kB RX buffer size needed for A-MSDUs,
 *	if unset 4k will be the RX buffer size
 * @queue_watchdog_timeout: time (in ms) after which queues
 *	are considered stuck and will trigger device restart
 * @command_names: array of command names, must be 256 entries
 *	(one for each command); for debugging only
 */
struct iwl_trans_config {
	struct iwl_op_mode *op_mode;
	const u8 *queue_to_fifo;
	u8 n_queue_to_fifo;

	u8 cmd_queue;
	const u8 *no_reclaim_cmds;
	int n_no_reclaim_cmds;

	bool rx_buf_size_8k;
	unsigned int queue_watchdog_timeout;
	const char **command_names;
};

struct iwl_trans;

/**
 * struct iwl_trans_ops - transport specific operations
 *
 * All the handlers MUST be implemented
 *
 * @start_hw: starts the HW- from that point on, the HW can send interrupts
 *	May sleep
 * @stop_hw: stops the HW- from that point on, the HW will be in low power but
 *	will still issue interrupt if the HW RF kill is triggered unless
 *	op_mode_leaving is true.
 *	May sleep
 * @start_fw: allocates and inits all the resources for the transport
 *	layer. Also kick a fw image.
 *	May sleep
 * @fw_alive: called when the fw sends alive notification
 *	May sleep
 * @stop_device:stops the whole device (embedded CPU put to reset)
 *	May sleep
 * @wowlan_suspend: put the device into the correct mode for WoWLAN during
 *	suspend. This is optional, if not implemented WoWLAN will not be
 *	supported. This callback may sleep.
 * @send_cmd:send a host command
 *	May sleep only if CMD_SYNC is set
 * @tx: send an skb
 *	Must be atomic
 * @reclaim: free packet until ssn. Returns a list of freed packets.
 *	Must be atomic
 * @tx_agg_setup: setup a tx queue for AMPDU - will be called once the HW is
 *	ready and a successful ADDBA response has been received.
 *	May sleep
 * @tx_agg_disable: de-configure a Tx queue to send AMPDUs
 *	Must be atomic
 * @wait_tx_queue_empty: wait until all tx queues are empty
 *	May sleep
 * @dbgfs_register: add the dbgfs files under this directory. Files will be
 *	automatically deleted.
 * @suspend: stop the device unless WoWLAN is configured
 * @resume: resume activity of the device
 * @write8: write a u8 to a register at offset ofs from the BAR
 * @write32: write a u32 to a register at offset ofs from the BAR
 * @read32: read a u32 register at offset ofs from the BAR
 * @configure: configure parameters required by the transport layer from
 *	the op_mode. May be called several times before start_fw, can't be
 *	called after that.
 * @set_pmi: set the power pmi state
 */
struct iwl_trans_ops {

	int (*start_hw)(struct iwl_trans *iwl_trans);
	void (*stop_hw)(struct iwl_trans *iwl_trans, bool op_mode_leaving);
	int (*start_fw)(struct iwl_trans *trans, const struct fw_img *fw);
	void (*fw_alive)(struct iwl_trans *trans);
	void (*stop_device)(struct iwl_trans *trans);

	void (*wowlan_suspend)(struct iwl_trans *trans);

	int (*send_cmd)(struct iwl_trans *trans, struct iwl_host_cmd *cmd);

	int (*tx)(struct iwl_trans *trans, struct sk_buff *skb,
		  struct iwl_device_cmd *dev_cmd, int queue);
	void (*reclaim)(struct iwl_trans *trans, int queue, int ssn,
			struct sk_buff_head *skbs);

	void (*tx_agg_setup)(struct iwl_trans *trans, int queue, int fifo,
			     int sta_id, int tid, int frame_limit, u16 ssn);
	void (*tx_agg_disable)(struct iwl_trans *trans, int queue);

	int (*dbgfs_register)(struct iwl_trans *trans, struct dentry* dir);
	int (*wait_tx_queue_empty)(struct iwl_trans *trans);
#ifdef CONFIG_PM_SLEEP
	int (*suspend)(struct iwl_trans *trans);
	int (*resume)(struct iwl_trans *trans);
#endif
	void (*write8)(struct iwl_trans *trans, u32 ofs, u8 val);
	void (*write32)(struct iwl_trans *trans, u32 ofs, u32 val);
	u32 (*read32)(struct iwl_trans *trans, u32 ofs);
	void (*configure)(struct iwl_trans *trans,
			  const struct iwl_trans_config *trans_cfg);
	void (*set_pmi)(struct iwl_trans *trans, bool state);
};

/**
 * enum iwl_trans_state - state of the transport layer
 *
 * @IWL_TRANS_NO_FW: no fw has sent an alive response
 * @IWL_TRANS_FW_ALIVE: a fw has sent an alive response
 */
enum iwl_trans_state {
	IWL_TRANS_NO_FW = 0,
	IWL_TRANS_FW_ALIVE	= 1,
};

/**
 * struct iwl_trans - transport common data
 *
 * @ops - pointer to iwl_trans_ops
 * @op_mode - pointer to the op_mode
 * @cfg - pointer to the configuration
 * @reg_lock - protect hw register access
 * @dev - pointer to struct device * that represents the device
 * @hw_id: a u32 with the ID of the device / subdevice.
 *	Set during transport allocation.
 * @hw_id_str: a string with info about HW ID. Set during transport allocation.
 * @pm_support: set to true in start_hw if link pm is supported
 * @wait_command_queue: the wait_queue for SYNC host commands
 */
struct iwl_trans {
	const struct iwl_trans_ops *ops;
	struct iwl_op_mode *op_mode;
	const struct iwl_cfg *cfg;
	enum iwl_trans_state state;
	spinlock_t reg_lock;

	struct device *dev;
	u32 hw_rev;
	u32 hw_id;
	char hw_id_str[52];

	bool pm_support;

	wait_queue_head_t wait_command_queue;

	/* pointer to trans specific struct */
	/*Ensure that this pointer will always be aligned to sizeof pointer */
	char trans_specific[0] __aligned(sizeof(void *));
};

static inline void iwl_trans_configure(struct iwl_trans *trans,
				       const struct iwl_trans_config *trans_cfg)
{
	/*
	 * only set the op_mode for the moment. Later on, this function will do
	 * more
	 */
	trans->op_mode = trans_cfg->op_mode;

	trans->ops->configure(trans, trans_cfg);
}

static inline int iwl_trans_start_hw(struct iwl_trans *trans)
{
	might_sleep();

	return trans->ops->start_hw(trans);
}

static inline void iwl_trans_stop_hw(struct iwl_trans *trans,
				     bool op_mode_leaving)
{
	might_sleep();

	trans->ops->stop_hw(trans, op_mode_leaving);

	trans->state = IWL_TRANS_NO_FW;
}

static inline void iwl_trans_fw_alive(struct iwl_trans *trans)
{
	might_sleep();

	trans->ops->fw_alive(trans);

	trans->state = IWL_TRANS_FW_ALIVE;
}

static inline int iwl_trans_start_fw(struct iwl_trans *trans,
				     const struct fw_img *fw)
{
	might_sleep();

	return trans->ops->start_fw(trans, fw);
}

static inline void iwl_trans_stop_device(struct iwl_trans *trans)
{
	might_sleep();

	trans->ops->stop_device(trans);

	trans->state = IWL_TRANS_NO_FW;
}

static inline void iwl_trans_wowlan_suspend(struct iwl_trans *trans)
{
	might_sleep();
	trans->ops->wowlan_suspend(trans);
}

static inline int iwl_trans_send_cmd(struct iwl_trans *trans,
				struct iwl_host_cmd *cmd)
{
	WARN_ONCE(trans->state != IWL_TRANS_FW_ALIVE,
		  "%s bad state = %d", __func__, trans->state);

	return trans->ops->send_cmd(trans, cmd);
}

static inline int iwl_trans_tx(struct iwl_trans *trans, struct sk_buff *skb,
			       struct iwl_device_cmd *dev_cmd, int queue)
{
	WARN_ONCE(trans->state != IWL_TRANS_FW_ALIVE,
		  "%s bad state = %d", __func__, trans->state);

	return trans->ops->tx(trans, skb, dev_cmd, queue);
}

static inline void iwl_trans_reclaim(struct iwl_trans *trans, int queue,
				     int ssn, struct sk_buff_head *skbs)
{
	WARN_ONCE(trans->state != IWL_TRANS_FW_ALIVE,
		  "%s bad state = %d", __func__, trans->state);

	trans->ops->reclaim(trans, queue, ssn, skbs);
}

static inline void iwl_trans_tx_agg_disable(struct iwl_trans *trans, int queue)
{
	WARN_ONCE(trans->state != IWL_TRANS_FW_ALIVE,
		  "%s bad state = %d", __func__, trans->state);

	trans->ops->tx_agg_disable(trans, queue);
}

static inline void iwl_trans_tx_agg_setup(struct iwl_trans *trans, int queue,
					  int fifo, int sta_id, int tid,
					  int frame_limit, u16 ssn)
{
	might_sleep();

	WARN_ONCE(trans->state != IWL_TRANS_FW_ALIVE,
		  "%s bad state = %d", __func__, trans->state);

	trans->ops->tx_agg_setup(trans, queue, fifo, sta_id, tid,
				 frame_limit, ssn);
}

static inline int iwl_trans_wait_tx_queue_empty(struct iwl_trans *trans)
{
	WARN_ONCE(trans->state != IWL_TRANS_FW_ALIVE,
		  "%s bad state = %d", __func__, trans->state);

	return trans->ops->wait_tx_queue_empty(trans);
}

static inline int iwl_trans_dbgfs_register(struct iwl_trans *trans,
					    struct dentry *dir)
{
	return trans->ops->dbgfs_register(trans, dir);
}

#ifdef CONFIG_PM_SLEEP
static inline int iwl_trans_suspend(struct iwl_trans *trans)
{
	return trans->ops->suspend(trans);
}

static inline int iwl_trans_resume(struct iwl_trans *trans)
{
	return trans->ops->resume(trans);
}
#endif

static inline void iwl_trans_write8(struct iwl_trans *trans, u32 ofs, u8 val)
{
	trans->ops->write8(trans, ofs, val);
}

static inline void iwl_trans_write32(struct iwl_trans *trans, u32 ofs, u32 val)
{
	trans->ops->write32(trans, ofs, val);
}

static inline u32 iwl_trans_read32(struct iwl_trans *trans, u32 ofs)
{
	return trans->ops->read32(trans, ofs);
}

static inline void iwl_trans_set_pmi(struct iwl_trans *trans, bool state)
{
	trans->ops->set_pmi(trans, state);
}

/*****************************************************
* driver (transport) register/unregister functions
******************************************************/
int __must_check iwl_pci_register_driver(void);
void iwl_pci_unregister_driver(void);

#endif /* __iwl_trans_h__ */<|MERGE_RESOLUTION|>--- conflicted
+++ resolved
@@ -256,12 +256,9 @@
 
 struct iwl_rx_cmd_buffer {
 	struct page *_page;
-<<<<<<< HEAD
-	unsigned int truesize;
-=======
 	int _offset;
 	bool _page_stolen;
->>>>>>> ec47ea82
+	unsigned int truesize;
 };
 
 static inline void *rxb_addr(struct iwl_rx_cmd_buffer *r)
