--- conflicted
+++ resolved
@@ -300,12 +300,9 @@
 	const char *default_nvm_file;
 	unsigned int max_rx_agg_size;
 	bool disable_dummy_notification;
-<<<<<<< HEAD
-=======
 	unsigned int max_tx_agg_size;
 	unsigned int max_ht_ampdu_exponent;
 	unsigned int max_vht_ampdu_exponent;
->>>>>>> e529fea9
 };
 
 /*
@@ -367,12 +364,9 @@
 extern const struct iwl_cfg iwl7265_2ac_cfg;
 extern const struct iwl_cfg iwl7265_2n_cfg;
 extern const struct iwl_cfg iwl7265_n_cfg;
-<<<<<<< HEAD
-=======
 extern const struct iwl_cfg iwl7265d_2ac_cfg;
 extern const struct iwl_cfg iwl7265d_2n_cfg;
 extern const struct iwl_cfg iwl7265d_n_cfg;
->>>>>>> e529fea9
 extern const struct iwl_cfg iwl8260_2n_cfg;
 extern const struct iwl_cfg iwl8260_2ac_cfg;
 extern const struct iwl_cfg iwl8260_2ac_sdio_cfg;
