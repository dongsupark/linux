/*

  Broadcom B43 wireless driver

  DMA ringbuffer and descriptor allocation/management

  Copyright (c) 2005, 2006 Michael Buesch <mb@bu3sch.de>

  Some code in this file is derived from the b44.c driver
  Copyright (C) 2002 David S. Miller
  Copyright (C) Pekka Pietikainen

  This program is free software; you can redistribute it and/or modify
  it under the terms of the GNU General Public License as published by
  the Free Software Foundation; either version 2 of the License, or
  (at your option) any later version.

  This program is distributed in the hope that it will be useful,
  but WITHOUT ANY WARRANTY; without even the implied warranty of
  MERCHANTABILITY or FITNESS FOR A PARTICULAR PURPOSE.  See the
  GNU General Public License for more details.

  You should have received a copy of the GNU General Public License
  along with this program; see the file COPYING.  If not, write to
  the Free Software Foundation, Inc., 51 Franklin Steet, Fifth Floor,
  Boston, MA 02110-1301, USA.

*/

#include "b43.h"
#include "dma.h"
#include "main.h"
#include "debugfs.h"
#include "xmit.h"

#include <linux/dma-mapping.h>
#include <linux/pci.h>
#include <linux/delay.h>
#include <linux/skbuff.h>
#include <linux/etherdevice.h>
#include <asm/div64.h>


/* Required number of TX DMA slots per TX frame.
 * This currently is 2, because we put the header and the ieee80211 frame
 * into separate slots. */
#define TX_SLOTS_PER_FRAME	2


/* 32bit DMA ops. */
static
struct b43_dmadesc_generic *op32_idx2desc(struct b43_dmaring *ring,
					  int slot,
					  struct b43_dmadesc_meta **meta)
{
	struct b43_dmadesc32 *desc;

	*meta = &(ring->meta[slot]);
	desc = ring->descbase;
	desc = &(desc[slot]);

	return (struct b43_dmadesc_generic *)desc;
}

static void op32_fill_descriptor(struct b43_dmaring *ring,
				 struct b43_dmadesc_generic *desc,
				 dma_addr_t dmaaddr, u16 bufsize,
				 int start, int end, int irq)
{
	struct b43_dmadesc32 *descbase = ring->descbase;
	int slot;
	u32 ctl;
	u32 addr;
	u32 addrext;

	slot = (int)(&(desc->dma32) - descbase);
	B43_WARN_ON(!(slot >= 0 && slot < ring->nr_slots));

	addr = (u32) (dmaaddr & ~SSB_DMA_TRANSLATION_MASK);
	addrext = (u32) (dmaaddr & SSB_DMA_TRANSLATION_MASK)
	    >> SSB_DMA_TRANSLATION_SHIFT;
	addr |= ssb_dma_translation(ring->dev->dev);
	ctl = bufsize & B43_DMA32_DCTL_BYTECNT;
	if (slot == ring->nr_slots - 1)
		ctl |= B43_DMA32_DCTL_DTABLEEND;
	if (start)
		ctl |= B43_DMA32_DCTL_FRAMESTART;
	if (end)
		ctl |= B43_DMA32_DCTL_FRAMEEND;
	if (irq)
		ctl |= B43_DMA32_DCTL_IRQ;
	ctl |= (addrext << B43_DMA32_DCTL_ADDREXT_SHIFT)
	    & B43_DMA32_DCTL_ADDREXT_MASK;

	desc->dma32.control = cpu_to_le32(ctl);
	desc->dma32.address = cpu_to_le32(addr);
}

static void op32_poke_tx(struct b43_dmaring *ring, int slot)
{
	b43_dma_write(ring, B43_DMA32_TXINDEX,
		      (u32) (slot * sizeof(struct b43_dmadesc32)));
}

static void op32_tx_suspend(struct b43_dmaring *ring)
{
	b43_dma_write(ring, B43_DMA32_TXCTL, b43_dma_read(ring, B43_DMA32_TXCTL)
		      | B43_DMA32_TXSUSPEND);
}

static void op32_tx_resume(struct b43_dmaring *ring)
{
	b43_dma_write(ring, B43_DMA32_TXCTL, b43_dma_read(ring, B43_DMA32_TXCTL)
		      & ~B43_DMA32_TXSUSPEND);
}

static int op32_get_current_rxslot(struct b43_dmaring *ring)
{
	u32 val;

	val = b43_dma_read(ring, B43_DMA32_RXSTATUS);
	val &= B43_DMA32_RXDPTR;

	return (val / sizeof(struct b43_dmadesc32));
}

static void op32_set_current_rxslot(struct b43_dmaring *ring, int slot)
{
	b43_dma_write(ring, B43_DMA32_RXINDEX,
		      (u32) (slot * sizeof(struct b43_dmadesc32)));
}

static const struct b43_dma_ops dma32_ops = {
	.idx2desc = op32_idx2desc,
	.fill_descriptor = op32_fill_descriptor,
	.poke_tx = op32_poke_tx,
	.tx_suspend = op32_tx_suspend,
	.tx_resume = op32_tx_resume,
	.get_current_rxslot = op32_get_current_rxslot,
	.set_current_rxslot = op32_set_current_rxslot,
};

/* 64bit DMA ops. */
static
struct b43_dmadesc_generic *op64_idx2desc(struct b43_dmaring *ring,
					  int slot,
					  struct b43_dmadesc_meta **meta)
{
	struct b43_dmadesc64 *desc;

	*meta = &(ring->meta[slot]);
	desc = ring->descbase;
	desc = &(desc[slot]);

	return (struct b43_dmadesc_generic *)desc;
}

static void op64_fill_descriptor(struct b43_dmaring *ring,
				 struct b43_dmadesc_generic *desc,
				 dma_addr_t dmaaddr, u16 bufsize,
				 int start, int end, int irq)
{
	struct b43_dmadesc64 *descbase = ring->descbase;
	int slot;
	u32 ctl0 = 0, ctl1 = 0;
	u32 addrlo, addrhi;
	u32 addrext;

	slot = (int)(&(desc->dma64) - descbase);
	B43_WARN_ON(!(slot >= 0 && slot < ring->nr_slots));

	addrlo = (u32) (dmaaddr & 0xFFFFFFFF);
	addrhi = (((u64) dmaaddr >> 32) & ~SSB_DMA_TRANSLATION_MASK);
	addrext = (((u64) dmaaddr >> 32) & SSB_DMA_TRANSLATION_MASK)
	    >> SSB_DMA_TRANSLATION_SHIFT;
	addrhi |= (ssb_dma_translation(ring->dev->dev) << 1);
	if (slot == ring->nr_slots - 1)
		ctl0 |= B43_DMA64_DCTL0_DTABLEEND;
	if (start)
		ctl0 |= B43_DMA64_DCTL0_FRAMESTART;
	if (end)
		ctl0 |= B43_DMA64_DCTL0_FRAMEEND;
	if (irq)
		ctl0 |= B43_DMA64_DCTL0_IRQ;
	ctl1 |= bufsize & B43_DMA64_DCTL1_BYTECNT;
	ctl1 |= (addrext << B43_DMA64_DCTL1_ADDREXT_SHIFT)
	    & B43_DMA64_DCTL1_ADDREXT_MASK;

	desc->dma64.control0 = cpu_to_le32(ctl0);
	desc->dma64.control1 = cpu_to_le32(ctl1);
	desc->dma64.address_low = cpu_to_le32(addrlo);
	desc->dma64.address_high = cpu_to_le32(addrhi);
}

static void op64_poke_tx(struct b43_dmaring *ring, int slot)
{
	b43_dma_write(ring, B43_DMA64_TXINDEX,
		      (u32) (slot * sizeof(struct b43_dmadesc64)));
}

static void op64_tx_suspend(struct b43_dmaring *ring)
{
	b43_dma_write(ring, B43_DMA64_TXCTL, b43_dma_read(ring, B43_DMA64_TXCTL)
		      | B43_DMA64_TXSUSPEND);
}

static void op64_tx_resume(struct b43_dmaring *ring)
{
	b43_dma_write(ring, B43_DMA64_TXCTL, b43_dma_read(ring, B43_DMA64_TXCTL)
		      & ~B43_DMA64_TXSUSPEND);
}

static int op64_get_current_rxslot(struct b43_dmaring *ring)
{
	u32 val;

	val = b43_dma_read(ring, B43_DMA64_RXSTATUS);
	val &= B43_DMA64_RXSTATDPTR;

	return (val / sizeof(struct b43_dmadesc64));
}

static void op64_set_current_rxslot(struct b43_dmaring *ring, int slot)
{
	b43_dma_write(ring, B43_DMA64_RXINDEX,
		      (u32) (slot * sizeof(struct b43_dmadesc64)));
}

static const struct b43_dma_ops dma64_ops = {
	.idx2desc = op64_idx2desc,
	.fill_descriptor = op64_fill_descriptor,
	.poke_tx = op64_poke_tx,
	.tx_suspend = op64_tx_suspend,
	.tx_resume = op64_tx_resume,
	.get_current_rxslot = op64_get_current_rxslot,
	.set_current_rxslot = op64_set_current_rxslot,
};

static inline int free_slots(struct b43_dmaring *ring)
{
	return (ring->nr_slots - ring->used_slots);
}

static inline int next_slot(struct b43_dmaring *ring, int slot)
{
	B43_WARN_ON(!(slot >= -1 && slot <= ring->nr_slots - 1));
	if (slot == ring->nr_slots - 1)
		return 0;
	return slot + 1;
}

static inline int prev_slot(struct b43_dmaring *ring, int slot)
{
	B43_WARN_ON(!(slot >= 0 && slot <= ring->nr_slots - 1));
	if (slot == 0)
		return ring->nr_slots - 1;
	return slot - 1;
}

#ifdef CONFIG_B43_DEBUG
static void update_max_used_slots(struct b43_dmaring *ring,
				  int current_used_slots)
{
	if (current_used_slots <= ring->max_used_slots)
		return;
	ring->max_used_slots = current_used_slots;
	if (b43_debug(ring->dev, B43_DBG_DMAVERBOSE)) {
		b43dbg(ring->dev->wl,
		       "max_used_slots increased to %d on %s ring %d\n",
		       ring->max_used_slots,
		       ring->tx ? "TX" : "RX", ring->index);
	}
}
#else
static inline
    void update_max_used_slots(struct b43_dmaring *ring, int current_used_slots)
{
}
#endif /* DEBUG */

/* Request a slot for usage. */
static inline int request_slot(struct b43_dmaring *ring)
{
	int slot;

	B43_WARN_ON(!ring->tx);
	B43_WARN_ON(ring->stopped);
	B43_WARN_ON(free_slots(ring) == 0);

	slot = next_slot(ring, ring->current_slot);
	ring->current_slot = slot;
	ring->used_slots++;

	update_max_used_slots(ring, ring->used_slots);

	return slot;
}

static u16 b43_dmacontroller_base(enum b43_dmatype type, int controller_idx)
{
	static const u16 map64[] = {
		B43_MMIO_DMA64_BASE0,
		B43_MMIO_DMA64_BASE1,
		B43_MMIO_DMA64_BASE2,
		B43_MMIO_DMA64_BASE3,
		B43_MMIO_DMA64_BASE4,
		B43_MMIO_DMA64_BASE5,
	};
	static const u16 map32[] = {
		B43_MMIO_DMA32_BASE0,
		B43_MMIO_DMA32_BASE1,
		B43_MMIO_DMA32_BASE2,
		B43_MMIO_DMA32_BASE3,
		B43_MMIO_DMA32_BASE4,
		B43_MMIO_DMA32_BASE5,
	};

	if (type == B43_DMA_64BIT) {
		B43_WARN_ON(!(controller_idx >= 0 &&
			      controller_idx < ARRAY_SIZE(map64)));
		return map64[controller_idx];
	}
	B43_WARN_ON(!(controller_idx >= 0 &&
		      controller_idx < ARRAY_SIZE(map32)));
	return map32[controller_idx];
}

static inline
    dma_addr_t map_descbuffer(struct b43_dmaring *ring,
			      unsigned char *buf, size_t len, int tx)
{
	dma_addr_t dmaaddr;

	if (tx) {
		dmaaddr = ssb_dma_map_single(ring->dev->dev,
					     buf, len, DMA_TO_DEVICE);
	} else {
		dmaaddr = ssb_dma_map_single(ring->dev->dev,
					     buf, len, DMA_FROM_DEVICE);
	}

	return dmaaddr;
}

static inline
    void unmap_descbuffer(struct b43_dmaring *ring,
			  dma_addr_t addr, size_t len, int tx)
{
	if (tx) {
		ssb_dma_unmap_single(ring->dev->dev,
				     addr, len, DMA_TO_DEVICE);
	} else {
		ssb_dma_unmap_single(ring->dev->dev,
				     addr, len, DMA_FROM_DEVICE);
	}
}

static inline
    void sync_descbuffer_for_cpu(struct b43_dmaring *ring,
				 dma_addr_t addr, size_t len)
{
	B43_WARN_ON(ring->tx);
	ssb_dma_sync_single_for_cpu(ring->dev->dev,
				    addr, len, DMA_FROM_DEVICE);
}

static inline
    void sync_descbuffer_for_device(struct b43_dmaring *ring,
				    dma_addr_t addr, size_t len)
{
	B43_WARN_ON(ring->tx);
	ssb_dma_sync_single_for_device(ring->dev->dev,
				       addr, len, DMA_FROM_DEVICE);
}

static inline
    void free_descriptor_buffer(struct b43_dmaring *ring,
				struct b43_dmadesc_meta *meta)
{
	if (meta->skb) {
		dev_kfree_skb_any(meta->skb);
		meta->skb = NULL;
	}
}

static int alloc_ringmemory(struct b43_dmaring *ring)
{
	gfp_t flags = GFP_KERNEL;

	/* The specs call for 4K buffers for 30- and 32-bit DMA with 4K
	 * alignment and 8K buffers for 64-bit DMA with 8K alignment. Testing
	 * has shown that 4K is sufficient for the latter as long as the buffer
	 * does not cross an 8K boundary.
	 *
	 * For unknown reasons - possibly a hardware error - the BCM4311 rev
	 * 02, which uses 64-bit DMA, needs the ring buffer in very low memory,
	 * which accounts for the GFP_DMA flag below.
	 *
	 * The flags here must match the flags in free_ringmemory below!
	 */
	if (ring->type == B43_DMA_64BIT)
		flags |= GFP_DMA;
	ring->descbase = ssb_dma_alloc_consistent(ring->dev->dev,
						  B43_DMA_RINGMEMSIZE,
						  &(ring->dmabase), flags);
	if (!ring->descbase) {
		b43err(ring->dev->wl, "DMA ringmemory allocation failed\n");
		return -ENOMEM;
	}
	memset(ring->descbase, 0, B43_DMA_RINGMEMSIZE);

	return 0;
}

static void free_ringmemory(struct b43_dmaring *ring)
{
	gfp_t flags = GFP_KERNEL;

	if (ring->type == B43_DMA_64BIT)
		flags |= GFP_DMA;

	ssb_dma_free_consistent(ring->dev->dev, B43_DMA_RINGMEMSIZE,
				ring->descbase, ring->dmabase, flags);
}

/* Reset the RX DMA channel */
static int b43_dmacontroller_rx_reset(struct b43_wldev *dev, u16 mmio_base,
				      enum b43_dmatype type)
{
	int i;
	u32 value;
	u16 offset;

	might_sleep();

	offset = (type == B43_DMA_64BIT) ? B43_DMA64_RXCTL : B43_DMA32_RXCTL;
	b43_write32(dev, mmio_base + offset, 0);
	for (i = 0; i < 10; i++) {
		offset = (type == B43_DMA_64BIT) ? B43_DMA64_RXSTATUS :
						   B43_DMA32_RXSTATUS;
		value = b43_read32(dev, mmio_base + offset);
		if (type == B43_DMA_64BIT) {
			value &= B43_DMA64_RXSTAT;
			if (value == B43_DMA64_RXSTAT_DISABLED) {
				i = -1;
				break;
			}
		} else {
			value &= B43_DMA32_RXSTATE;
			if (value == B43_DMA32_RXSTAT_DISABLED) {
				i = -1;
				break;
			}
		}
		msleep(1);
	}
	if (i != -1) {
		b43err(dev->wl, "DMA RX reset timed out\n");
		return -ENODEV;
	}

	return 0;
}

/* Reset the TX DMA channel */
static int b43_dmacontroller_tx_reset(struct b43_wldev *dev, u16 mmio_base,
				      enum b43_dmatype type)
{
	int i;
	u32 value;
	u16 offset;

	might_sleep();

	for (i = 0; i < 10; i++) {
		offset = (type == B43_DMA_64BIT) ? B43_DMA64_TXSTATUS :
						   B43_DMA32_TXSTATUS;
		value = b43_read32(dev, mmio_base + offset);
		if (type == B43_DMA_64BIT) {
			value &= B43_DMA64_TXSTAT;
			if (value == B43_DMA64_TXSTAT_DISABLED ||
			    value == B43_DMA64_TXSTAT_IDLEWAIT ||
			    value == B43_DMA64_TXSTAT_STOPPED)
				break;
		} else {
			value &= B43_DMA32_TXSTATE;
			if (value == B43_DMA32_TXSTAT_DISABLED ||
			    value == B43_DMA32_TXSTAT_IDLEWAIT ||
			    value == B43_DMA32_TXSTAT_STOPPED)
				break;
		}
		msleep(1);
	}
	offset = (type == B43_DMA_64BIT) ? B43_DMA64_TXCTL : B43_DMA32_TXCTL;
	b43_write32(dev, mmio_base + offset, 0);
	for (i = 0; i < 10; i++) {
		offset = (type == B43_DMA_64BIT) ? B43_DMA64_TXSTATUS :
						   B43_DMA32_TXSTATUS;
		value = b43_read32(dev, mmio_base + offset);
		if (type == B43_DMA_64BIT) {
			value &= B43_DMA64_TXSTAT;
			if (value == B43_DMA64_TXSTAT_DISABLED) {
				i = -1;
				break;
			}
		} else {
			value &= B43_DMA32_TXSTATE;
			if (value == B43_DMA32_TXSTAT_DISABLED) {
				i = -1;
				break;
			}
		}
		msleep(1);
	}
	if (i != -1) {
		b43err(dev->wl, "DMA TX reset timed out\n");
		return -ENODEV;
	}
	/* ensure the reset is completed. */
	msleep(1);

	return 0;
}

/* Check if a DMA mapping address is invalid. */
static bool b43_dma_mapping_error(struct b43_dmaring *ring,
				  dma_addr_t addr,
				  size_t buffersize, bool dma_to_device)
{
	if (unlikely(ssb_dma_mapping_error(ring->dev->dev, addr)))
		return 1;

	switch (ring->type) {
	case B43_DMA_30BIT:
		if ((u64)addr + buffersize > (1ULL << 30))
			goto address_error;
		break;
	case B43_DMA_32BIT:
		if ((u64)addr + buffersize > (1ULL << 32))
			goto address_error;
		break;
	case B43_DMA_64BIT:
		/* Currently we can't have addresses beyond
		 * 64bit in the kernel. */
		break;
	}

	/* The address is OK. */
	return 0;

address_error:
	/* We can't support this address. Unmap it again. */
	unmap_descbuffer(ring, addr, buffersize, dma_to_device);

	return 1;
}

static bool b43_rx_buffer_is_poisoned(struct b43_dmaring *ring, struct sk_buff *skb)
{
	unsigned char *f = skb->data + ring->frameoffset;

	return ((f[0] & f[1] & f[2] & f[3] & f[4] & f[5] & f[6] & f[7]) == 0xFF);
}

static void b43_poison_rx_buffer(struct b43_dmaring *ring, struct sk_buff *skb)
{
	struct b43_rxhdr_fw4 *rxhdr;
	unsigned char *frame;

	/* This poisons the RX buffer to detect DMA failures. */

	rxhdr = (struct b43_rxhdr_fw4 *)(skb->data);
	rxhdr->frame_len = 0;

	B43_WARN_ON(ring->rx_buffersize < ring->frameoffset + sizeof(struct b43_plcp_hdr6) + 2);
	frame = skb->data + ring->frameoffset;
	memset(frame, 0xFF, sizeof(struct b43_plcp_hdr6) + 2 /* padding */);
}

static int setup_rx_descbuffer(struct b43_dmaring *ring,
			       struct b43_dmadesc_generic *desc,
			       struct b43_dmadesc_meta *meta, gfp_t gfp_flags)
{
	dma_addr_t dmaaddr;
	struct sk_buff *skb;

	B43_WARN_ON(ring->tx);

	skb = __dev_alloc_skb(ring->rx_buffersize, gfp_flags);
	if (unlikely(!skb))
		return -ENOMEM;
	b43_poison_rx_buffer(ring, skb);
	dmaaddr = map_descbuffer(ring, skb->data, ring->rx_buffersize, 0);
	if (b43_dma_mapping_error(ring, dmaaddr, ring->rx_buffersize, 0)) {
		/* ugh. try to realloc in zone_dma */
		gfp_flags |= GFP_DMA;

		dev_kfree_skb_any(skb);

		skb = __dev_alloc_skb(ring->rx_buffersize, gfp_flags);
		if (unlikely(!skb))
			return -ENOMEM;
		b43_poison_rx_buffer(ring, skb);
		dmaaddr = map_descbuffer(ring, skb->data,
					 ring->rx_buffersize, 0);
		if (b43_dma_mapping_error(ring, dmaaddr, ring->rx_buffersize, 0)) {
			b43err(ring->dev->wl, "RX DMA buffer allocation failed\n");
			dev_kfree_skb_any(skb);
			return -EIO;
		}
	}

	meta->skb = skb;
	meta->dmaaddr = dmaaddr;
	ring->ops->fill_descriptor(ring, desc, dmaaddr,
				   ring->rx_buffersize, 0, 0, 0);

	return 0;
}

/* Allocate the initial descbuffers.
 * This is used for an RX ring only.
 */
static int alloc_initial_descbuffers(struct b43_dmaring *ring)
{
	int i, err = -ENOMEM;
	struct b43_dmadesc_generic *desc;
	struct b43_dmadesc_meta *meta;

	for (i = 0; i < ring->nr_slots; i++) {
		desc = ring->ops->idx2desc(ring, i, &meta);

		err = setup_rx_descbuffer(ring, desc, meta, GFP_KERNEL);
		if (err) {
			b43err(ring->dev->wl,
			       "Failed to allocate initial descbuffers\n");
			goto err_unwind;
		}
	}
	mb();
	ring->used_slots = ring->nr_slots;
	err = 0;
      out:
	return err;

      err_unwind:
	for (i--; i >= 0; i--) {
		desc = ring->ops->idx2desc(ring, i, &meta);

		unmap_descbuffer(ring, meta->dmaaddr, ring->rx_buffersize, 0);
		dev_kfree_skb(meta->skb);
	}
	goto out;
}

/* Do initial setup of the DMA controller.
 * Reset the controller, write the ring busaddress
 * and switch the "enable" bit on.
 */
static int dmacontroller_setup(struct b43_dmaring *ring)
{
	int err = 0;
	u32 value;
	u32 addrext;
	u32 trans = ssb_dma_translation(ring->dev->dev);

	if (ring->tx) {
		if (ring->type == B43_DMA_64BIT) {
			u64 ringbase = (u64) (ring->dmabase);

			addrext = ((ringbase >> 32) & SSB_DMA_TRANSLATION_MASK)
			    >> SSB_DMA_TRANSLATION_SHIFT;
			value = B43_DMA64_TXENABLE;
			value |= (addrext << B43_DMA64_TXADDREXT_SHIFT)
			    & B43_DMA64_TXADDREXT_MASK;
			b43_dma_write(ring, B43_DMA64_TXCTL, value);
			b43_dma_write(ring, B43_DMA64_TXRINGLO,
				      (ringbase & 0xFFFFFFFF));
			b43_dma_write(ring, B43_DMA64_TXRINGHI,
				      ((ringbase >> 32) &
				       ~SSB_DMA_TRANSLATION_MASK)
				      | (trans << 1));
		} else {
			u32 ringbase = (u32) (ring->dmabase);

			addrext = (ringbase & SSB_DMA_TRANSLATION_MASK)
			    >> SSB_DMA_TRANSLATION_SHIFT;
			value = B43_DMA32_TXENABLE;
			value |= (addrext << B43_DMA32_TXADDREXT_SHIFT)
			    & B43_DMA32_TXADDREXT_MASK;
			b43_dma_write(ring, B43_DMA32_TXCTL, value);
			b43_dma_write(ring, B43_DMA32_TXRING,
				      (ringbase & ~SSB_DMA_TRANSLATION_MASK)
				      | trans);
		}
	} else {
		err = alloc_initial_descbuffers(ring);
		if (err)
			goto out;
		if (ring->type == B43_DMA_64BIT) {
			u64 ringbase = (u64) (ring->dmabase);

			addrext = ((ringbase >> 32) & SSB_DMA_TRANSLATION_MASK)
			    >> SSB_DMA_TRANSLATION_SHIFT;
			value = (ring->frameoffset << B43_DMA64_RXFROFF_SHIFT);
			value |= B43_DMA64_RXENABLE;
			value |= (addrext << B43_DMA64_RXADDREXT_SHIFT)
			    & B43_DMA64_RXADDREXT_MASK;
			b43_dma_write(ring, B43_DMA64_RXCTL, value);
			b43_dma_write(ring, B43_DMA64_RXRINGLO,
				      (ringbase & 0xFFFFFFFF));
			b43_dma_write(ring, B43_DMA64_RXRINGHI,
				      ((ringbase >> 32) &
				       ~SSB_DMA_TRANSLATION_MASK)
				      | (trans << 1));
			b43_dma_write(ring, B43_DMA64_RXINDEX, ring->nr_slots *
				      sizeof(struct b43_dmadesc64));
		} else {
			u32 ringbase = (u32) (ring->dmabase);

			addrext = (ringbase & SSB_DMA_TRANSLATION_MASK)
			    >> SSB_DMA_TRANSLATION_SHIFT;
			value = (ring->frameoffset << B43_DMA32_RXFROFF_SHIFT);
			value |= B43_DMA32_RXENABLE;
			value |= (addrext << B43_DMA32_RXADDREXT_SHIFT)
			    & B43_DMA32_RXADDREXT_MASK;
			b43_dma_write(ring, B43_DMA32_RXCTL, value);
			b43_dma_write(ring, B43_DMA32_RXRING,
				      (ringbase & ~SSB_DMA_TRANSLATION_MASK)
				      | trans);
			b43_dma_write(ring, B43_DMA32_RXINDEX, ring->nr_slots *
				      sizeof(struct b43_dmadesc32));
		}
	}

out:
	return err;
}

/* Shutdown the DMA controller. */
static void dmacontroller_cleanup(struct b43_dmaring *ring)
{
	if (ring->tx) {
		b43_dmacontroller_tx_reset(ring->dev, ring->mmio_base,
					   ring->type);
		if (ring->type == B43_DMA_64BIT) {
			b43_dma_write(ring, B43_DMA64_TXRINGLO, 0);
			b43_dma_write(ring, B43_DMA64_TXRINGHI, 0);
		} else
			b43_dma_write(ring, B43_DMA32_TXRING, 0);
	} else {
		b43_dmacontroller_rx_reset(ring->dev, ring->mmio_base,
					   ring->type);
		if (ring->type == B43_DMA_64BIT) {
			b43_dma_write(ring, B43_DMA64_RXRINGLO, 0);
			b43_dma_write(ring, B43_DMA64_RXRINGHI, 0);
		} else
			b43_dma_write(ring, B43_DMA32_RXRING, 0);
	}
}

static void free_all_descbuffers(struct b43_dmaring *ring)
{
	struct b43_dmadesc_generic *desc;
	struct b43_dmadesc_meta *meta;
	int i;

	if (!ring->used_slots)
		return;
	for (i = 0; i < ring->nr_slots; i++) {
		desc = ring->ops->idx2desc(ring, i, &meta);

		if (!meta->skb) {
			B43_WARN_ON(!ring->tx);
			continue;
		}
		if (ring->tx) {
			unmap_descbuffer(ring, meta->dmaaddr,
					 meta->skb->len, 1);
		} else {
			unmap_descbuffer(ring, meta->dmaaddr,
					 ring->rx_buffersize, 0);
		}
		free_descriptor_buffer(ring, meta);
	}
}

static u64 supported_dma_mask(struct b43_wldev *dev)
{
	u32 tmp;
	u16 mmio_base;

	tmp = b43_read32(dev, SSB_TMSHIGH);
	if (tmp & SSB_TMSHIGH_DMA64)
		return DMA_BIT_MASK(64);
	mmio_base = b43_dmacontroller_base(0, 0);
	b43_write32(dev, mmio_base + B43_DMA32_TXCTL, B43_DMA32_TXADDREXT_MASK);
	tmp = b43_read32(dev, mmio_base + B43_DMA32_TXCTL);
	if (tmp & B43_DMA32_TXADDREXT_MASK)
		return DMA_BIT_MASK(32);

	return DMA_BIT_MASK(30);
}

static enum b43_dmatype dma_mask_to_engine_type(u64 dmamask)
{
	if (dmamask == DMA_BIT_MASK(30))
		return B43_DMA_30BIT;
	if (dmamask == DMA_BIT_MASK(32))
		return B43_DMA_32BIT;
	if (dmamask == DMA_BIT_MASK(64))
		return B43_DMA_64BIT;
	B43_WARN_ON(1);
	return B43_DMA_30BIT;
}

/* Main initialization function. */
static
struct b43_dmaring *b43_setup_dmaring(struct b43_wldev *dev,
				      int controller_index,
				      int for_tx,
				      enum b43_dmatype type)
{
	struct b43_dmaring *ring;
	int err;
	dma_addr_t dma_test;

	ring = kzalloc(sizeof(*ring), GFP_KERNEL);
	if (!ring)
		goto out;

	ring->nr_slots = B43_RXRING_SLOTS;
	if (for_tx)
		ring->nr_slots = B43_TXRING_SLOTS;

	ring->meta = kcalloc(ring->nr_slots, sizeof(struct b43_dmadesc_meta),
			     GFP_KERNEL);
	if (!ring->meta)
		goto err_kfree_ring;

	ring->type = type;
	ring->dev = dev;
	ring->mmio_base = b43_dmacontroller_base(type, controller_index);
	ring->index = controller_index;
	if (type == B43_DMA_64BIT)
		ring->ops = &dma64_ops;
	else
		ring->ops = &dma32_ops;
	if (for_tx) {
		ring->tx = 1;
		ring->current_slot = -1;
	} else {
		if (ring->index == 0) {
			ring->rx_buffersize = B43_DMA0_RX_BUFFERSIZE;
			ring->frameoffset = B43_DMA0_RX_FRAMEOFFSET;
		} else
			B43_WARN_ON(1);
	}
#ifdef CONFIG_B43_DEBUG
	ring->last_injected_overflow = jiffies;
#endif

	if (for_tx) {
		/* Assumption: B43_TXRING_SLOTS can be divided by TX_SLOTS_PER_FRAME */
		BUILD_BUG_ON(B43_TXRING_SLOTS % TX_SLOTS_PER_FRAME != 0);

		ring->txhdr_cache = kcalloc(ring->nr_slots / TX_SLOTS_PER_FRAME,
					    b43_txhdr_size(dev),
					    GFP_KERNEL);
		if (!ring->txhdr_cache)
			goto err_kfree_meta;

		/* test for ability to dma to txhdr_cache */
		dma_test = ssb_dma_map_single(dev->dev,
					      ring->txhdr_cache,
					      b43_txhdr_size(dev),
					      DMA_TO_DEVICE);

		if (b43_dma_mapping_error(ring, dma_test,
					  b43_txhdr_size(dev), 1)) {
			/* ugh realloc */
			kfree(ring->txhdr_cache);
			ring->txhdr_cache = kcalloc(ring->nr_slots / TX_SLOTS_PER_FRAME,
						    b43_txhdr_size(dev),
						    GFP_KERNEL | GFP_DMA);
			if (!ring->txhdr_cache)
				goto err_kfree_meta;

			dma_test = ssb_dma_map_single(dev->dev,
						      ring->txhdr_cache,
						      b43_txhdr_size(dev),
						      DMA_TO_DEVICE);

			if (b43_dma_mapping_error(ring, dma_test,
						  b43_txhdr_size(dev), 1)) {

				b43err(dev->wl,
				       "TXHDR DMA allocation failed\n");
				goto err_kfree_txhdr_cache;
			}
		}

		ssb_dma_unmap_single(dev->dev,
				     dma_test, b43_txhdr_size(dev),
				     DMA_TO_DEVICE);
	}

	err = alloc_ringmemory(ring);
	if (err)
		goto err_kfree_txhdr_cache;
	err = dmacontroller_setup(ring);
	if (err)
		goto err_free_ringmemory;

      out:
	return ring;

      err_free_ringmemory:
	free_ringmemory(ring);
      err_kfree_txhdr_cache:
	kfree(ring->txhdr_cache);
      err_kfree_meta:
	kfree(ring->meta);
      err_kfree_ring:
	kfree(ring);
	ring = NULL;
	goto out;
}

#define divide(a, b)	({	\
	typeof(a) __a = a;	\
	do_div(__a, b);		\
	__a;			\
  })

#define modulo(a, b)	({	\
	typeof(a) __a = a;	\
	do_div(__a, b);		\
  })

/* Main cleanup function. */
static void b43_destroy_dmaring(struct b43_dmaring *ring,
				const char *ringname)
{
	if (!ring)
		return;

#ifdef CONFIG_B43_DEBUG
	{
		/* Print some statistics. */
		u64 failed_packets = ring->nr_failed_tx_packets;
		u64 succeed_packets = ring->nr_succeed_tx_packets;
		u64 nr_packets = failed_packets + succeed_packets;
		u64 permille_failed = 0, average_tries = 0;

		if (nr_packets)
			permille_failed = divide(failed_packets * 1000, nr_packets);
		if (nr_packets)
			average_tries = divide(ring->nr_total_packet_tries * 100, nr_packets);

		b43dbg(ring->dev->wl, "DMA-%u %s: "
		       "Used slots %d/%d, Failed frames %llu/%llu = %llu.%01llu%%, "
		       "Average tries %llu.%02llu\n",
		       (unsigned int)(ring->type), ringname,
		       ring->max_used_slots,
		       ring->nr_slots,
		       (unsigned long long)failed_packets,
		       (unsigned long long)nr_packets,
		       (unsigned long long)divide(permille_failed, 10),
		       (unsigned long long)modulo(permille_failed, 10),
		       (unsigned long long)divide(average_tries, 100),
		       (unsigned long long)modulo(average_tries, 100));
	}
#endif /* DEBUG */

	/* Device IRQs are disabled prior entering this function,
	 * so no need to take care of concurrency with rx handler stuff.
	 */
	dmacontroller_cleanup(ring);
	free_all_descbuffers(ring);
	free_ringmemory(ring);

	kfree(ring->txhdr_cache);
	kfree(ring->meta);
	kfree(ring);
}

#define destroy_ring(dma, ring) do {				\
	b43_destroy_dmaring((dma)->ring, __stringify(ring));	\
	(dma)->ring = NULL;					\
    } while (0)

void b43_dma_free(struct b43_wldev *dev)
{
	struct b43_dma *dma;

	if (b43_using_pio_transfers(dev))
		return;
	dma = &dev->dma;

	destroy_ring(dma, rx_ring);
	destroy_ring(dma, tx_ring_AC_BK);
	destroy_ring(dma, tx_ring_AC_BE);
	destroy_ring(dma, tx_ring_AC_VI);
	destroy_ring(dma, tx_ring_AC_VO);
	destroy_ring(dma, tx_ring_mcast);
}

static int b43_dma_set_mask(struct b43_wldev *dev, u64 mask)
{
	u64 orig_mask = mask;
	bool fallback = 0;
	int err;

	/* Try to set the DMA mask. If it fails, try falling back to a
	 * lower mask, as we can always also support a lower one. */
	while (1) {
		err = ssb_dma_set_mask(dev->dev, mask);
		if (!err)
			break;
		if (mask == DMA_BIT_MASK(64)) {
			mask = DMA_BIT_MASK(32);
			fallback = 1;
			continue;
		}
		if (mask == DMA_BIT_MASK(32)) {
			mask = DMA_BIT_MASK(30);
			fallback = 1;
			continue;
		}
		b43err(dev->wl, "The machine/kernel does not support "
		       "the required %u-bit DMA mask\n",
		       (unsigned int)dma_mask_to_engine_type(orig_mask));
		return -EOPNOTSUPP;
	}
	if (fallback) {
		b43info(dev->wl, "DMA mask fallback from %u-bit to %u-bit\n",
			(unsigned int)dma_mask_to_engine_type(orig_mask),
			(unsigned int)dma_mask_to_engine_type(mask));
	}

	return 0;
}

int b43_dma_init(struct b43_wldev *dev)
{
	struct b43_dma *dma = &dev->dma;
	int err;
	u64 dmamask;
	enum b43_dmatype type;

	dmamask = supported_dma_mask(dev);
	type = dma_mask_to_engine_type(dmamask);
	err = b43_dma_set_mask(dev, dmamask);
	if (err)
		return err;

	err = -ENOMEM;
	/* setup TX DMA channels. */
	dma->tx_ring_AC_BK = b43_setup_dmaring(dev, 0, 1, type);
	if (!dma->tx_ring_AC_BK)
		goto out;

	dma->tx_ring_AC_BE = b43_setup_dmaring(dev, 1, 1, type);
	if (!dma->tx_ring_AC_BE)
		goto err_destroy_bk;

	dma->tx_ring_AC_VI = b43_setup_dmaring(dev, 2, 1, type);
	if (!dma->tx_ring_AC_VI)
		goto err_destroy_be;

	dma->tx_ring_AC_VO = b43_setup_dmaring(dev, 3, 1, type);
	if (!dma->tx_ring_AC_VO)
		goto err_destroy_vi;

	dma->tx_ring_mcast = b43_setup_dmaring(dev, 4, 1, type);
	if (!dma->tx_ring_mcast)
		goto err_destroy_vo;

	/* setup RX DMA channel. */
	dma->rx_ring = b43_setup_dmaring(dev, 0, 0, type);
	if (!dma->rx_ring)
		goto err_destroy_mcast;

	/* No support for the TX status DMA ring. */
	B43_WARN_ON(dev->dev->id.revision < 5);

	b43dbg(dev->wl, "%u-bit DMA initialized\n",
	       (unsigned int)type);
	err = 0;
out:
	return err;

err_destroy_mcast:
	destroy_ring(dma, tx_ring_mcast);
err_destroy_vo:
	destroy_ring(dma, tx_ring_AC_VO);
err_destroy_vi:
	destroy_ring(dma, tx_ring_AC_VI);
err_destroy_be:
	destroy_ring(dma, tx_ring_AC_BE);
err_destroy_bk:
	destroy_ring(dma, tx_ring_AC_BK);
	return err;
}

/* Generate a cookie for the TX header. */
static u16 generate_cookie(struct b43_dmaring *ring, int slot)
{
	u16 cookie;

	/* Use the upper 4 bits of the cookie as
	 * DMA controller ID and store the slot number
	 * in the lower 12 bits.
	 * Note that the cookie must never be 0, as this
	 * is a special value used in RX path.
	 * It can also not be 0xFFFF because that is special
	 * for multicast frames.
	 */
	cookie = (((u16)ring->index + 1) << 12);
	B43_WARN_ON(slot & ~0x0FFF);
	cookie |= (u16)slot;

	return cookie;
}

/* Inspect a cookie and find out to which controller/slot it belongs. */
static
struct b43_dmaring *parse_cookie(struct b43_wldev *dev, u16 cookie, int *slot)
{
	struct b43_dma *dma = &dev->dma;
	struct b43_dmaring *ring = NULL;

	switch (cookie & 0xF000) {
	case 0x1000:
		ring = dma->tx_ring_AC_BK;
		break;
	case 0x2000:
		ring = dma->tx_ring_AC_BE;
		break;
	case 0x3000:
		ring = dma->tx_ring_AC_VI;
		break;
	case 0x4000:
		ring = dma->tx_ring_AC_VO;
		break;
	case 0x5000:
		ring = dma->tx_ring_mcast;
		break;
	default:
		B43_WARN_ON(1);
	}
	*slot = (cookie & 0x0FFF);
	B43_WARN_ON(!(ring && *slot >= 0 && *slot < ring->nr_slots));

	return ring;
}

static int dma_tx_fragment(struct b43_dmaring *ring,
			   struct sk_buff **in_skb)
{
	struct sk_buff *skb = *in_skb;
	const struct b43_dma_ops *ops = ring->ops;
	struct ieee80211_tx_info *info = IEEE80211_SKB_CB(skb);
	u8 *header;
	int slot, old_top_slot, old_used_slots;
	int err;
	struct b43_dmadesc_generic *desc;
	struct b43_dmadesc_meta *meta;
	struct b43_dmadesc_meta *meta_hdr;
	struct sk_buff *bounce_skb;
	u16 cookie;
	size_t hdrsize = b43_txhdr_size(ring->dev);

	/* Important note: If the number of used DMA slots per TX frame
	 * is changed here, the TX_SLOTS_PER_FRAME definition at the top of
	 * the file has to be updated, too!
	 */

	old_top_slot = ring->current_slot;
	old_used_slots = ring->used_slots;

	/* Get a slot for the header. */
	slot = request_slot(ring);
	desc = ops->idx2desc(ring, slot, &meta_hdr);
	memset(meta_hdr, 0, sizeof(*meta_hdr));

	header = &(ring->txhdr_cache[(slot / TX_SLOTS_PER_FRAME) * hdrsize]);
	cookie = generate_cookie(ring, slot);
	err = b43_generate_txhdr(ring->dev, header,
				 skb, info, cookie);
	if (unlikely(err)) {
		ring->current_slot = old_top_slot;
		ring->used_slots = old_used_slots;
		return err;
	}

	meta_hdr->dmaaddr = map_descbuffer(ring, (unsigned char *)header,
					   hdrsize, 1);
	if (b43_dma_mapping_error(ring, meta_hdr->dmaaddr, hdrsize, 1)) {
		ring->current_slot = old_top_slot;
		ring->used_slots = old_used_slots;
		return -EIO;
	}
	ops->fill_descriptor(ring, desc, meta_hdr->dmaaddr,
			     hdrsize, 1, 0, 0);

	/* Get a slot for the payload. */
	slot = request_slot(ring);
	desc = ops->idx2desc(ring, slot, &meta);
	memset(meta, 0, sizeof(*meta));

	meta->skb = skb;
	meta->is_last_fragment = 1;

	meta->dmaaddr = map_descbuffer(ring, skb->data, skb->len, 1);
	/* create a bounce buffer in zone_dma on mapping failure. */
	if (b43_dma_mapping_error(ring, meta->dmaaddr, skb->len, 1)) {
		bounce_skb = __dev_alloc_skb(skb->len, GFP_ATOMIC | GFP_DMA);
		if (!bounce_skb) {
			ring->current_slot = old_top_slot;
			ring->used_slots = old_used_slots;
			err = -ENOMEM;
			goto out_unmap_hdr;
		}

		memcpy(skb_put(bounce_skb, skb->len), skb->data, skb->len);
		memcpy(bounce_skb->cb, skb->cb, sizeof(skb->cb));
		bounce_skb->dev = skb->dev;
		skb_set_queue_mapping(bounce_skb, skb_get_queue_mapping(skb));
		info = IEEE80211_SKB_CB(bounce_skb);

		dev_kfree_skb_any(skb);
		skb = bounce_skb;
		*in_skb = bounce_skb;
		meta->skb = skb;
		meta->dmaaddr = map_descbuffer(ring, skb->data, skb->len, 1);
		if (b43_dma_mapping_error(ring, meta->dmaaddr, skb->len, 1)) {
			ring->current_slot = old_top_slot;
			ring->used_slots = old_used_slots;
			err = -EIO;
			goto out_free_bounce;
		}
	}

	ops->fill_descriptor(ring, desc, meta->dmaaddr, skb->len, 0, 1, 1);

	if (info->flags & IEEE80211_TX_CTL_SEND_AFTER_DTIM) {
		/* Tell the firmware about the cookie of the last
		 * mcast frame, so it can clear the more-data bit in it. */
		b43_shm_write16(ring->dev, B43_SHM_SHARED,
				B43_SHM_SH_MCASTCOOKIE, cookie);
	}
	/* Now transfer the whole frame. */
	wmb();
	ops->poke_tx(ring, next_slot(ring, slot));
	return 0;

out_free_bounce:
	dev_kfree_skb_any(skb);
out_unmap_hdr:
	unmap_descbuffer(ring, meta_hdr->dmaaddr,
			 hdrsize, 1);
	return err;
}

static inline int should_inject_overflow(struct b43_dmaring *ring)
{
#ifdef CONFIG_B43_DEBUG
	if (unlikely(b43_debug(ring->dev, B43_DBG_DMAOVERFLOW))) {
		/* Check if we should inject another ringbuffer overflow
		 * to test handling of this situation in the stack. */
		unsigned long next_overflow;

		next_overflow = ring->last_injected_overflow + HZ;
		if (time_after(jiffies, next_overflow)) {
			ring->last_injected_overflow = jiffies;
			b43dbg(ring->dev->wl,
			       "Injecting TX ring overflow on "
			       "DMA controller %d\n", ring->index);
			return 1;
		}
	}
#endif /* CONFIG_B43_DEBUG */
	return 0;
}

/* Static mapping of mac80211's queues (priorities) to b43 DMA rings. */
static struct b43_dmaring *select_ring_by_priority(struct b43_wldev *dev,
						   u8 queue_prio)
{
	struct b43_dmaring *ring;

	if (dev->qos_enabled) {
		/* 0 = highest priority */
		switch (queue_prio) {
		default:
			B43_WARN_ON(1);
			/* fallthrough */
		case 0:
			ring = dev->dma.tx_ring_AC_VO;
			break;
		case 1:
			ring = dev->dma.tx_ring_AC_VI;
			break;
		case 2:
			ring = dev->dma.tx_ring_AC_BE;
			break;
		case 3:
			ring = dev->dma.tx_ring_AC_BK;
			break;
		}
	} else
		ring = dev->dma.tx_ring_AC_BE;

	return ring;
}

int b43_dma_tx(struct b43_wldev *dev, struct sk_buff *skb)
{
	struct b43_dmaring *ring;
	struct ieee80211_hdr *hdr;
	int err = 0;
	struct ieee80211_tx_info *info = IEEE80211_SKB_CB(skb);

	hdr = (struct ieee80211_hdr *)skb->data;
	if (info->flags & IEEE80211_TX_CTL_SEND_AFTER_DTIM) {
		/* The multicast ring will be sent after the DTIM */
		ring = dev->dma.tx_ring_mcast;
		/* Set the more-data bit. Ucode will clear it on
		 * the last frame for us. */
		hdr->frame_control |= cpu_to_le16(IEEE80211_FCTL_MOREDATA);
	} else {
		/* Decide by priority where to put this frame. */
		ring = select_ring_by_priority(
			dev, skb_get_queue_mapping(skb));
	}

	B43_WARN_ON(!ring->tx);

	if (unlikely(ring->stopped)) {
		/* We get here only because of a bug in mac80211.
		 * Because of a race, one packet may be queued after
		 * the queue is stopped, thus we got called when we shouldn't.
		 * For now, just refuse the transmit. */
		if (b43_debug(dev, B43_DBG_DMAVERBOSE))
			b43err(dev->wl, "Packet after queue stopped\n");
<<<<<<< HEAD
		err = -ENOSPC;
		goto out;
	}

	if (unlikely(WARN_ON(free_slots(ring) < TX_SLOTS_PER_FRAME))) {
		/* If we get here, we have a real error with the queue
		 * full, but queues not stopped. */
		b43err(dev->wl, "DMA queue overflow\n");
		err = -ENOSPC;
		goto out;
=======
		err = -ENOSPC;
		goto out;
	}

	if (unlikely(WARN_ON(free_slots(ring) < TX_SLOTS_PER_FRAME))) {
		/* If we get here, we have a real error with the queue
		 * full, but queues not stopped. */
		b43err(dev->wl, "DMA queue overflow\n");
		err = -ENOSPC;
		goto out;
>>>>>>> 25d27ede
	}

	/* Assign the queue number to the ring (if not already done before)
	 * so TX status handling can use it. The queue to ring mapping is
	 * static, so we don't need to store it per frame. */
	ring->queue_prio = skb_get_queue_mapping(skb);

	/* dma_tx_fragment might reallocate the skb, so invalidate pointers pointing
	 * into the skb data or cb now. */
	hdr = NULL;
	info = NULL;
	err = dma_tx_fragment(ring, &skb);
	if (unlikely(err == -ENOKEY)) {
		/* Drop this packet, as we don't have the encryption key
		 * anymore and must not transmit it unencrypted. */
		dev_kfree_skb_any(skb);
		err = 0;
		goto out;
	}
	if (unlikely(err)) {
		b43err(dev->wl, "DMA tx mapping failure\n");
		goto out;
	}
	ring->nr_tx_packets++;
	if ((free_slots(ring) < TX_SLOTS_PER_FRAME) ||
	    should_inject_overflow(ring)) {
		/* This TX ring is full. */
		ieee80211_stop_queue(dev->wl->hw, skb_get_queue_mapping(skb));
		ring->stopped = 1;
		if (b43_debug(dev, B43_DBG_DMAVERBOSE)) {
			b43dbg(dev->wl, "Stopped TX ring %d\n", ring->index);
		}
	}
out:

	return err;
}

void b43_dma_handle_txstatus(struct b43_wldev *dev,
			     const struct b43_txstatus *status)
{
	const struct b43_dma_ops *ops;
	struct b43_dmaring *ring;
	struct b43_dmadesc_generic *desc;
	struct b43_dmadesc_meta *meta;
	int slot;
	bool frame_succeed;

	ring = parse_cookie(dev, status->cookie, &slot);
	if (unlikely(!ring))
		return;

	B43_WARN_ON(!ring->tx);
	ops = ring->ops;
	while (1) {
		B43_WARN_ON(!(slot >= 0 && slot < ring->nr_slots));
		desc = ops->idx2desc(ring, slot, &meta);

		if (meta->skb)
			unmap_descbuffer(ring, meta->dmaaddr, meta->skb->len,
					 1);
		else
			unmap_descbuffer(ring, meta->dmaaddr,
					 b43_txhdr_size(dev), 1);

		if (meta->is_last_fragment) {
			struct ieee80211_tx_info *info;

			BUG_ON(!meta->skb);

			info = IEEE80211_SKB_CB(meta->skb);

			/*
			 * Call back to inform the ieee80211 subsystem about
			 * the status of the transmission.
			 */
			frame_succeed = b43_fill_txstatus_report(dev, info, status);
#ifdef CONFIG_B43_DEBUG
			if (frame_succeed)
				ring->nr_succeed_tx_packets++;
			else
				ring->nr_failed_tx_packets++;
			ring->nr_total_packet_tries += status->frame_count;
#endif /* DEBUG */
			ieee80211_tx_status(dev->wl->hw, meta->skb);

			/* skb is freed by ieee80211_tx_status() */
			meta->skb = NULL;
		} else {
			/* No need to call free_descriptor_buffer here, as
			 * this is only the txhdr, which is not allocated.
			 */
			B43_WARN_ON(meta->skb);
		}

		/* Everything unmapped and free'd. So it's not used anymore. */
		ring->used_slots--;

		if (meta->is_last_fragment)
			break;
		slot = next_slot(ring, slot);
	}
	if (ring->stopped) {
		B43_WARN_ON(free_slots(ring) < TX_SLOTS_PER_FRAME);
		ieee80211_wake_queue(dev->wl->hw, ring->queue_prio);
		ring->stopped = 0;
		if (b43_debug(dev, B43_DBG_DMAVERBOSE)) {
			b43dbg(dev->wl, "Woke up TX ring %d\n", ring->index);
		}
	}
}

void b43_dma_get_tx_stats(struct b43_wldev *dev,
			  struct ieee80211_tx_queue_stats *stats)
{
	const int nr_queues = dev->wl->hw->queues;
	struct b43_dmaring *ring;
	int i;

	for (i = 0; i < nr_queues; i++) {
		ring = select_ring_by_priority(dev, i);

		stats[i].len = ring->used_slots / TX_SLOTS_PER_FRAME;
		stats[i].limit = ring->nr_slots / TX_SLOTS_PER_FRAME;
		stats[i].count = ring->nr_tx_packets;
	}
}

static void dma_rx(struct b43_dmaring *ring, int *slot)
{
	const struct b43_dma_ops *ops = ring->ops;
	struct b43_dmadesc_generic *desc;
	struct b43_dmadesc_meta *meta;
	struct b43_rxhdr_fw4 *rxhdr;
	struct sk_buff *skb;
	u16 len;
	int err;
	dma_addr_t dmaaddr;

	desc = ops->idx2desc(ring, *slot, &meta);

	sync_descbuffer_for_cpu(ring, meta->dmaaddr, ring->rx_buffersize);
	skb = meta->skb;

	rxhdr = (struct b43_rxhdr_fw4 *)skb->data;
	len = le16_to_cpu(rxhdr->frame_len);
	if (len == 0) {
		int i = 0;

		do {
			udelay(2);
			barrier();
			len = le16_to_cpu(rxhdr->frame_len);
		} while (len == 0 && i++ < 5);
		if (unlikely(len == 0)) {
			dmaaddr = meta->dmaaddr;
			goto drop_recycle_buffer;
		}
	}
	if (unlikely(b43_rx_buffer_is_poisoned(ring, skb))) {
		/* Something went wrong with the DMA.
		 * The device did not touch the buffer and did not overwrite the poison. */
		b43dbg(ring->dev->wl, "DMA RX: Dropping poisoned buffer.\n");
		dmaaddr = meta->dmaaddr;
		goto drop_recycle_buffer;
	}
	if (unlikely(len > ring->rx_buffersize)) {
		/* The data did not fit into one descriptor buffer
		 * and is split over multiple buffers.
		 * This should never happen, as we try to allocate buffers
		 * big enough. So simply ignore this packet.
		 */
		int cnt = 0;
		s32 tmp = len;

		while (1) {
			desc = ops->idx2desc(ring, *slot, &meta);
			/* recycle the descriptor buffer. */
			b43_poison_rx_buffer(ring, meta->skb);
			sync_descbuffer_for_device(ring, meta->dmaaddr,
						   ring->rx_buffersize);
			*slot = next_slot(ring, *slot);
			cnt++;
			tmp -= ring->rx_buffersize;
			if (tmp <= 0)
				break;
		}
		b43err(ring->dev->wl, "DMA RX buffer too small "
		       "(len: %u, buffer: %u, nr-dropped: %d)\n",
		       len, ring->rx_buffersize, cnt);
		goto drop;
	}

	dmaaddr = meta->dmaaddr;
	err = setup_rx_descbuffer(ring, desc, meta, GFP_ATOMIC);
	if (unlikely(err)) {
		b43dbg(ring->dev->wl, "DMA RX: setup_rx_descbuffer() failed\n");
		goto drop_recycle_buffer;
	}

	unmap_descbuffer(ring, dmaaddr, ring->rx_buffersize, 0);
	skb_put(skb, len + ring->frameoffset);
	skb_pull(skb, ring->frameoffset);

	b43_rx(ring->dev, skb, rxhdr);
drop:
	return;

drop_recycle_buffer:
	/* Poison and recycle the RX buffer. */
	b43_poison_rx_buffer(ring, skb);
	sync_descbuffer_for_device(ring, dmaaddr, ring->rx_buffersize);
}

void b43_dma_rx(struct b43_dmaring *ring)
{
	const struct b43_dma_ops *ops = ring->ops;
	int slot, current_slot;
	int used_slots = 0;

	B43_WARN_ON(ring->tx);
	current_slot = ops->get_current_rxslot(ring);
	B43_WARN_ON(!(current_slot >= 0 && current_slot < ring->nr_slots));

	slot = ring->current_slot;
	for (; slot != current_slot; slot = next_slot(ring, slot)) {
		dma_rx(ring, &slot);
		update_max_used_slots(ring, ++used_slots);
	}
	ops->set_current_rxslot(ring, slot);
	ring->current_slot = slot;
}

static void b43_dma_tx_suspend_ring(struct b43_dmaring *ring)
{
	B43_WARN_ON(!ring->tx);
	ring->ops->tx_suspend(ring);
}

static void b43_dma_tx_resume_ring(struct b43_dmaring *ring)
{
	B43_WARN_ON(!ring->tx);
	ring->ops->tx_resume(ring);
}

void b43_dma_tx_suspend(struct b43_wldev *dev)
{
	b43_power_saving_ctl_bits(dev, B43_PS_AWAKE);
	b43_dma_tx_suspend_ring(dev->dma.tx_ring_AC_BK);
	b43_dma_tx_suspend_ring(dev->dma.tx_ring_AC_BE);
	b43_dma_tx_suspend_ring(dev->dma.tx_ring_AC_VI);
	b43_dma_tx_suspend_ring(dev->dma.tx_ring_AC_VO);
	b43_dma_tx_suspend_ring(dev->dma.tx_ring_mcast);
}

void b43_dma_tx_resume(struct b43_wldev *dev)
{
	b43_dma_tx_resume_ring(dev->dma.tx_ring_mcast);
	b43_dma_tx_resume_ring(dev->dma.tx_ring_AC_VO);
	b43_dma_tx_resume_ring(dev->dma.tx_ring_AC_VI);
	b43_dma_tx_resume_ring(dev->dma.tx_ring_AC_BE);
	b43_dma_tx_resume_ring(dev->dma.tx_ring_AC_BK);
	b43_power_saving_ctl_bits(dev, 0);
}

#ifdef CONFIG_B43_PIO
static void direct_fifo_rx(struct b43_wldev *dev, enum b43_dmatype type,
			   u16 mmio_base, bool enable)
{
	u32 ctl;

	if (type == B43_DMA_64BIT) {
		ctl = b43_read32(dev, mmio_base + B43_DMA64_RXCTL);
		ctl &= ~B43_DMA64_RXDIRECTFIFO;
		if (enable)
			ctl |= B43_DMA64_RXDIRECTFIFO;
		b43_write32(dev, mmio_base + B43_DMA64_RXCTL, ctl);
	} else {
		ctl = b43_read32(dev, mmio_base + B43_DMA32_RXCTL);
		ctl &= ~B43_DMA32_RXDIRECTFIFO;
		if (enable)
			ctl |= B43_DMA32_RXDIRECTFIFO;
		b43_write32(dev, mmio_base + B43_DMA32_RXCTL, ctl);
	}
}

/* Enable/Disable Direct FIFO Receive Mode (PIO) on a RX engine.
 * This is called from PIO code, so DMA structures are not available. */
void b43_dma_direct_fifo_rx(struct b43_wldev *dev,
			    unsigned int engine_index, bool enable)
{
	enum b43_dmatype type;
	u16 mmio_base;

	type = dma_mask_to_engine_type(supported_dma_mask(dev));

	mmio_base = b43_dmacontroller_base(type, engine_index);
	direct_fifo_rx(dev, type, mmio_base, enable);
}
#endif /* CONFIG_B43_PIO */<|MERGE_RESOLUTION|>--- conflicted
+++ resolved
@@ -1345,7 +1345,6 @@
 		 * For now, just refuse the transmit. */
 		if (b43_debug(dev, B43_DBG_DMAVERBOSE))
 			b43err(dev->wl, "Packet after queue stopped\n");
-<<<<<<< HEAD
 		err = -ENOSPC;
 		goto out;
 	}
@@ -1356,18 +1355,6 @@
 		b43err(dev->wl, "DMA queue overflow\n");
 		err = -ENOSPC;
 		goto out;
-=======
-		err = -ENOSPC;
-		goto out;
-	}
-
-	if (unlikely(WARN_ON(free_slots(ring) < TX_SLOTS_PER_FRAME))) {
-		/* If we get here, we have a real error with the queue
-		 * full, but queues not stopped. */
-		b43err(dev->wl, "DMA queue overflow\n");
-		err = -ENOSPC;
-		goto out;
->>>>>>> 25d27ede
 	}
 
 	/* Assign the queue number to the ring (if not already done before)
