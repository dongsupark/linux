--- conflicted
+++ resolved
@@ -180,11 +180,7 @@
 	B43_WARN_ON(dev->phy.phy_locked);
 	dev->phy.phy_locked = 1;
 #endif
-<<<<<<< HEAD
-	B43_WARN_ON(dev->sdev->id.revision < 3);
-=======
 	B43_WARN_ON(dev->dev->core_rev < 3);
->>>>>>> b55ebc27
 
 	if (!b43_is_mode(dev->wl, NL80211_IFTYPE_AP))
 		b43_power_saving_ctl_bits(dev, B43_PS_AWAKE);
@@ -196,11 +192,7 @@
 	B43_WARN_ON(!dev->phy.phy_locked);
 	dev->phy.phy_locked = 0;
 #endif
-<<<<<<< HEAD
-	B43_WARN_ON(dev->sdev->id.revision < 3);
-=======
 	B43_WARN_ON(dev->dev->core_rev < 3);
->>>>>>> b55ebc27
 
 	if (!b43_is_mode(dev->wl, NL80211_IFTYPE_AP))
 		b43_power_saving_ctl_bits(dev, 0);
@@ -388,13 +380,8 @@
 	/* The next check will be needed in two seconds, or later. */
 	phy->next_txpwr_check_time = round_jiffies(now + (HZ * 2));
 
-<<<<<<< HEAD
-	if ((dev->sdev->bus->boardinfo.vendor == SSB_BOARDVENDOR_BCM) &&
-	    (dev->sdev->bus->boardinfo.type == SSB_BOARD_BU4306))
-=======
 	if ((dev->dev->board_vendor == SSB_BOARDVENDOR_BCM) &&
 	    (dev->dev->board_type == SSB_BOARD_BU4306))
->>>>>>> b55ebc27
 		return; /* No software txpower adjustment needed */
 
 	result = phy->ops->recalc_txpower(dev, !!(flags & B43_TXPWR_IGNORE_TSSI));
