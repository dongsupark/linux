--- conflicted
+++ resolved
@@ -299,11 +299,7 @@
 static void b43_nphy_tx_power_fix(struct b43_wldev *dev)
 {
 	struct b43_phy_n *nphy = dev->phy.n;
-<<<<<<< HEAD
-	struct ssb_sprom *sprom = &(dev->sdev->bus->sprom);
-=======
 	struct ssb_sprom *sprom = dev->dev->bus_sprom;
->>>>>>> b55ebc27
 
 	u8 txpi[2], bbmult, i;
 	u16 tmp, radio_gain, dac_gain;
@@ -427,12 +423,7 @@
 static void b43_radio_init2055_post(struct b43_wldev *dev)
 {
 	struct b43_phy_n *nphy = dev->phy.n;
-<<<<<<< HEAD
-	struct ssb_sprom *sprom = &(dev->sdev->bus->sprom);
-	struct ssb_boardinfo *binfo = &(dev->sdev->bus->boardinfo);
-=======
 	struct ssb_sprom *sprom = dev->dev->bus_sprom;
->>>>>>> b55ebc27
 	int i;
 	u16 val;
 	bool workaround = false;
@@ -617,14 +608,6 @@
 	if (dev->phy.type != B43_PHYTYPE_N)
 		return;
 
-<<<<<<< HEAD
-	tmslow = ssb_read32(dev->sdev, SSB_TMSLOW);
-	if (force)
-		tmslow |= SSB_TMSLOW_FGC;
-	else
-		tmslow &= ~SSB_TMSLOW_FGC;
-	ssb_write32(dev->sdev, SSB_TMSLOW, tmslow);
-=======
 	switch (dev->dev->bus_type) {
 #ifdef CONFIG_B43_BCMA
 	case B43_BUS_BCMA:
@@ -647,7 +630,6 @@
 		break;
 #endif
 	}
->>>>>>> b55ebc27
 }
 
 /* http://bcm-v4.sipsolutions.net/802.11/PHY/N/CCA */
@@ -992,10 +974,6 @@
 		b43_phy_write(dev, B43_NPHY_GPIO_LOOEN, 0);
 		b43_phy_write(dev, B43_NPHY_GPIO_HIOEN, 0);
 
-<<<<<<< HEAD
-		ssb_chipco_gpio_control(&dev->sdev->bus->chipco, 0xFC00,
-					0xFC00);
-=======
 		switch (dev->dev->bus_type) {
 #ifdef CONFIG_B43_BCMA
 		case B43_BUS_BCMA:
@@ -1011,7 +989,6 @@
 #endif
 		}
 
->>>>>>> b55ebc27
 		b43_write32(dev, B43_MMIO_MACCTL,
 			b43_read32(dev, B43_MMIO_MACCTL) &
 			~B43_MACCTL_GPOUTSMSK);
@@ -1034,11 +1011,7 @@
 {
 	u16 tmp;
 
-<<<<<<< HEAD
-	if (dev->sdev->id.revision == 16)
-=======
 	if (dev->dev->core_rev == 16)
->>>>>>> b55ebc27
 		b43_mac_suspend(dev);
 
 	tmp = b43_phy_read(dev, B43_NPHY_CLASSCTL);
@@ -1048,11 +1021,7 @@
 	tmp |= (val & mask);
 	b43_phy_maskset(dev, B43_NPHY_CLASSCTL, 0xFFF8, tmp);
 
-<<<<<<< HEAD
-	if (dev->sdev->id.revision == 16)
-=======
 	if (dev->dev->core_rev == 16)
->>>>>>> b55ebc27
 		b43_mac_enable(dev);
 
 	return tmp;
@@ -1227,11 +1196,7 @@
 static void b43_nphy_gain_ctrl_workarounds(struct b43_wldev *dev)
 {
 	struct b43_phy_n *nphy = dev->phy.n;
-<<<<<<< HEAD
-	struct ssb_sprom *sprom = &(dev->sdev->bus->sprom);
-=======
 	struct ssb_sprom *sprom = dev->dev->bus_sprom;
->>>>>>> b55ebc27
 
 	/* PHY rev 0, 1, 2 */
 	u8 i, j;
@@ -1436,11 +1401,7 @@
 /* http://bcm-v4.sipsolutions.net/802.11/PHY/N/Workarounds */
 static void b43_nphy_workarounds(struct b43_wldev *dev)
 {
-<<<<<<< HEAD
-	struct ssb_bus *bus = dev->sdev->bus;
-=======
 	struct ssb_sprom *sprom = dev->dev->bus_sprom;
->>>>>>> b55ebc27
 	struct b43_phy *phy = &dev->phy;
 	struct b43_phy_n *nphy = phy->n;
 
@@ -3653,11 +3614,7 @@
  */
 int b43_phy_initn(struct b43_wldev *dev)
 {
-<<<<<<< HEAD
-	struct ssb_bus *bus = dev->sdev->bus;
-=======
 	struct ssb_sprom *sprom = dev->dev->bus_sprom;
->>>>>>> b55ebc27
 	struct b43_phy *phy = &dev->phy;
 	struct b43_phy_n *nphy = phy->n;
 	u8 tx_pwr_state;
@@ -3672,9 +3629,6 @@
 	if ((dev->phy.rev >= 3) &&
 	   (sprom->boardflags_lo & B43_BFL_EXTLNA) &&
 	   (b43_current_band(dev->wl) == IEEE80211_BAND_2GHZ)) {
-<<<<<<< HEAD
-		chipco_set32(&dev->sdev->bus->chipco, SSB_CHIPCO_CHIPCTL, 0x40);
-=======
 		switch (dev->dev->bus_type) {
 #ifdef CONFIG_B43_BCMA
 		case B43_BUS_BCMA:
@@ -3689,7 +3643,6 @@
 			break;
 #endif
 		}
->>>>>>> b55ebc27
 	}
 	nphy->deaf_count = 0;
 	b43_nphy_tables_init(dev);
