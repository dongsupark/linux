--- conflicted
+++ resolved
@@ -78,13 +78,6 @@
 	B43_NPHY_RSSI_TBD,
 };
 
-<<<<<<< HEAD
-/* TODO: reorder functions */
-static void b43_nphy_stay_in_carrier_search(struct b43_wldev *dev,
-						bool enable);
-static void b43_nphy_set_rf_sequence(struct b43_wldev *dev, u8 cmd,
-					u8 *events, u8 *delays, u8 length);
-=======
 static inline bool b43_nphy_ipa(struct b43_wldev *dev)
 {
 	enum ieee80211_band band = b43_current_band(dev->wl);
@@ -115,7 +108,6 @@
  **************************************************/
 
 /* http://bcm-v4.sipsolutions.net/802.11/PHY/N/ForceRFSeq */
->>>>>>> dcd6c922
 static void b43_nphy_force_rf_sequence(struct b43_wldev *dev,
 				       enum b43_nphy_rf_sequence seq)
 {
@@ -223,22 +215,10 @@
 
 /* http://bcm-v4.sipsolutions.net/802.11/PHY/N/RFCtrlIntcOverride */
 static void b43_nphy_rf_control_intc_override(struct b43_wldev *dev, u8 field,
-<<<<<<< HEAD
-						u16 value, u8 core);
-static const u32 *b43_nphy_get_ipa_gain_table(struct b43_wldev *dev);
-
-static inline bool b43_nphy_ipa(struct b43_wldev *dev)
-{
-	enum ieee80211_band band = b43_current_band(dev->wl);
-	return ((dev->phy.n->ipa2g_on && band == IEEE80211_BAND_2GHZ) ||
-		(dev->phy.n->ipa5g_on && band == IEEE80211_BAND_5GHZ));
-}
-=======
 						u16 value, u8 core)
 {
 	u8 i, j;
 	u16 reg, tmp, val;
->>>>>>> dcd6c922
 
 	B43_WARN_ON(dev->phy.rev < 3);
 	B43_WARN_ON(field > 4);
@@ -676,122 +656,6 @@
 
 static void b43_radio_init2056_pre(struct b43_wldev *dev)
 {
-<<<<<<< HEAD
-	struct b43_phy_n *nphy = dev->phy.n;
-	u8 i;
-	u16 bmask, val, tmp;
-	enum ieee80211_band band = b43_current_band(dev->wl);
-
-	if (nphy->hang_avoid)
-		b43_nphy_stay_in_carrier_search(dev, 1);
-
-	nphy->txpwrctrl = enable;
-	if (!enable) {
-		if (dev->phy.rev >= 3 &&
-		    (b43_phy_read(dev, B43_NPHY_TXPCTL_CMD) &
-		     (B43_NPHY_TXPCTL_CMD_COEFF |
-		      B43_NPHY_TXPCTL_CMD_HWPCTLEN |
-		      B43_NPHY_TXPCTL_CMD_PCTLEN))) {
-			/* We disable enabled TX pwr ctl, save it's state */
-			nphy->tx_pwr_idx[0] = b43_phy_read(dev,
-						B43_NPHY_C1_TXPCTL_STAT) & 0x7f;
-			nphy->tx_pwr_idx[1] = b43_phy_read(dev,
-						B43_NPHY_C2_TXPCTL_STAT) & 0x7f;
-		}
-
-		b43_phy_write(dev, B43_NPHY_TABLE_ADDR, 0x6840);
-		for (i = 0; i < 84; i++)
-			b43_phy_write(dev, B43_NPHY_TABLE_DATALO, 0);
-
-		b43_phy_write(dev, B43_NPHY_TABLE_ADDR, 0x6C40);
-		for (i = 0; i < 84; i++)
-			b43_phy_write(dev, B43_NPHY_TABLE_DATALO, 0);
-
-		tmp = B43_NPHY_TXPCTL_CMD_COEFF | B43_NPHY_TXPCTL_CMD_HWPCTLEN;
-		if (dev->phy.rev >= 3)
-			tmp |= B43_NPHY_TXPCTL_CMD_PCTLEN;
-		b43_phy_mask(dev, B43_NPHY_TXPCTL_CMD, ~tmp);
-
-		if (dev->phy.rev >= 3) {
-			b43_phy_set(dev, B43_NPHY_AFECTL_OVER1, 0x0100);
-			b43_phy_set(dev, B43_NPHY_AFECTL_OVER, 0x0100);
-		} else {
-			b43_phy_set(dev, B43_NPHY_AFECTL_OVER, 0x4000);
-		}
-
-		if (dev->phy.rev == 2)
-			b43_phy_maskset(dev, B43_NPHY_BPHY_CTL3,
-				~B43_NPHY_BPHY_CTL3_SCALE, 0x53);
-		else if (dev->phy.rev < 2)
-			b43_phy_maskset(dev, B43_NPHY_BPHY_CTL3,
-				~B43_NPHY_BPHY_CTL3_SCALE, 0x5A);
-
-		if (dev->phy.rev < 2 && dev->phy.is_40mhz)
-			b43_hf_write(dev, b43_hf_read(dev) | B43_HF_TSSIRPSMW);
-	} else {
-		b43_ntab_write_bulk(dev, B43_NTAB16(26, 64), 84,
-				    nphy->adj_pwr_tbl);
-		b43_ntab_write_bulk(dev, B43_NTAB16(27, 64), 84,
-				    nphy->adj_pwr_tbl);
-
-		bmask = B43_NPHY_TXPCTL_CMD_COEFF |
-			B43_NPHY_TXPCTL_CMD_HWPCTLEN;
-		/* wl does useless check for "enable" param here */
-		val = B43_NPHY_TXPCTL_CMD_COEFF | B43_NPHY_TXPCTL_CMD_HWPCTLEN;
-		if (dev->phy.rev >= 3) {
-			bmask |= B43_NPHY_TXPCTL_CMD_PCTLEN;
-			if (val)
-				val |= B43_NPHY_TXPCTL_CMD_PCTLEN;
-		}
-		b43_phy_maskset(dev, B43_NPHY_TXPCTL_CMD, ~(bmask), val);
-
-		if (band == IEEE80211_BAND_5GHZ) {
-			b43_phy_maskset(dev, B43_NPHY_TXPCTL_CMD,
-					~B43_NPHY_TXPCTL_CMD_INIT, 0x64);
-			if (dev->phy.rev > 1)
-				b43_phy_maskset(dev, B43_NPHY_TXPCTL_INIT,
-						~B43_NPHY_TXPCTL_INIT_PIDXI1,
-						0x64);
-		}
-
-		if (dev->phy.rev >= 3) {
-			if (nphy->tx_pwr_idx[0] != 128 &&
-			    nphy->tx_pwr_idx[1] != 128) {
-				/* Recover TX pwr ctl state */
-				b43_phy_maskset(dev, B43_NPHY_TXPCTL_CMD,
-						~B43_NPHY_TXPCTL_CMD_INIT,
-						nphy->tx_pwr_idx[0]);
-				if (dev->phy.rev > 1)
-					b43_phy_maskset(dev,
-						B43_NPHY_TXPCTL_INIT,
-						~0xff, nphy->tx_pwr_idx[1]);
-			}
-		}
-
-		if (dev->phy.rev >= 3) {
-			b43_phy_mask(dev, B43_NPHY_AFECTL_OVER1, ~0x100);
-			b43_phy_mask(dev, B43_NPHY_AFECTL_OVER, ~0x100);
-		} else {
-			b43_phy_mask(dev, B43_NPHY_AFECTL_OVER, ~0x4000);
-		}
-
-		if (dev->phy.rev == 2)
-			b43_phy_maskset(dev, B43_NPHY_BPHY_CTL3, ~0xFF, 0x3b);
-		else if (dev->phy.rev < 2)
-			b43_phy_maskset(dev, B43_NPHY_BPHY_CTL3, ~0xFF, 0x40);
-
-		if (dev->phy.rev < 2 && dev->phy.is_40mhz)
-			b43_hf_write(dev, b43_hf_read(dev) & ~B43_HF_TSSIRPSMW);
-
-		if (b43_nphy_ipa(dev)) {
-			b43_phy_mask(dev, B43_NPHY_PAPD_EN0, ~0x4);
-			b43_phy_mask(dev, B43_NPHY_PAPD_EN1, ~0x4);
-		}
-	}
-
-	if (nphy->hang_avoid)
-		b43_nphy_stay_in_carrier_search(dev, 0);
-=======
 	b43_phy_mask(dev, B43_NPHY_RFCTL_CMD,
 		     ~B43_NPHY_RFCTL_CMD_CHIP0PU);
 	/* Maybe wl meant to reset and set (order?) RFCTL_CMD_OEPORFORCE? */
@@ -801,7 +665,6 @@
 		    ~B43_NPHY_RFCTL_CMD_OEPORFORCE);
 	b43_phy_set(dev, B43_NPHY_RFCTL_CMD,
 		    B43_NPHY_RFCTL_CMD_CHIP0PU);
->>>>>>> dcd6c922
 }
 
 static void b43_radio_init2056_post(struct b43_wldev *dev)
@@ -830,26 +693,6 @@
 	b43_radio_init2056_post(dev);
 }
 
-<<<<<<< HEAD
-		b43_ntab_write(dev, B43_NTAB16(0x7, 0x110 + i), radio_gain);
-
-		tmp = b43_ntab_read(dev, B43_NTAB16(0xF, 0x57));
-		if (i == 0)
-			tmp = (tmp & 0x00FF) | (bbmult << 8);
-		else
-			tmp = (tmp & 0xFF00) | bbmult;
-		b43_ntab_write(dev, B43_NTAB16(0xF, 0x57), tmp);
-
-		if (b43_nphy_ipa(dev)) {
-			u32 tmp32;
-			u16 reg = (i == 0) ?
-				B43_NPHY_PAPD_EN0 : B43_NPHY_PAPD_EN1;
-			tmp32 = b43_ntab_read(dev, B43_NTAB32(26 + i, txpi[i]));
-			b43_phy_maskset(dev, reg, 0xE00F, (u32) tmp32 << 4);
-			b43_phy_set(dev, reg, 0x4);
-		}
-	}
-=======
 /**************************************************
  * Radio 0x2055
  **************************************************/
@@ -880,7 +723,6 @@
 	b43_radio_write(dev, B2055_C1_RX_RFR1, e->radio_c1_rx_rfr1);
 	b43_radio_write(dev, B2055_C1_TX_PGAPADTN, e->radio_c1_tx_pgapadtn);
 	b43_read32(dev, B43_MMIO_MACCTL); /* flush writes */
->>>>>>> dcd6c922
 
 	b43_radio_write(dev, B2055_C1_TX_MXBGTRIM, e->radio_c1_tx_mxbgtrim);
 	b43_radio_write(dev, B2055_C2_LGBUF_ATUNE, e->radio_c2_lgbuf_atune);
@@ -892,61 +734,6 @@
 	b43_radio_write(dev, B2055_C2_TX_MXBGTRIM, e->radio_c2_tx_mxbgtrim);
 }
 
-<<<<<<< HEAD
-static void b43_nphy_tx_gain_table_upload(struct b43_wldev *dev)
-{
-	struct b43_phy *phy = &dev->phy;
-
-	const u32 *table = NULL;
-#if 0
-	TODO: b43_ntab_papd_pga_gain_delta_ipa_2*
-	u32 rfpwr_offset;
-	u8 pga_gain;
-	int i;
-#endif
-
-	if (phy->rev >= 3) {
-		if (b43_nphy_ipa(dev)) {
-			table = b43_nphy_get_ipa_gain_table(dev);
-		} else {
-			if (b43_current_band(dev->wl) == IEEE80211_BAND_5GHZ) {
-				if (phy->rev == 3)
-					table = b43_ntab_tx_gain_rev3_5ghz;
-				if (phy->rev == 4)
-					table = b43_ntab_tx_gain_rev4_5ghz;
-				else
-					table = b43_ntab_tx_gain_rev5plus_5ghz;
-			} else {
-				table = b43_ntab_tx_gain_rev3plus_2ghz;
-			}
-		}
-	} else {
-		table = b43_ntab_tx_gain_rev0_1_2;
-	}
-	b43_ntab_write_bulk(dev, B43_NTAB32(26, 192), 128, table);
-	b43_ntab_write_bulk(dev, B43_NTAB32(27, 192), 128, table);
-
-	if (phy->rev >= 3) {
-#if 0
-		nphy->gmval = (table[0] >> 16) & 0x7000;
-
-		for (i = 0; i < 128; i++) {
-			pga_gain = (table[i] >> 24) & 0xF;
-			if (b43_current_band(dev->wl) == IEEE80211_BAND_2GHZ)
-				rfpwr_offset = b43_ntab_papd_pga_gain_delta_ipa_2g[pga_gain];
-			else
-				rfpwr_offset = b43_ntab_papd_pga_gain_delta_ipa_5g[pga_gain];
-			b43_ntab_write(dev, B43_NTAB32(26, 576 + i),
-				       rfpwr_offset);
-			b43_ntab_write(dev, B43_NTAB32(27, 576 + i),
-				       rfpwr_offset);
-		}
-#endif
-	}
-}
-
-=======
->>>>>>> dcd6c922
 /* http://bcm-v4.sipsolutions.net/802.11/PHY/Radio/2055Setup */
 static void b43_radio_2055_setup(struct b43_wldev *dev,
 				const struct b43_nphy_channeltab_entry_rev2 *e)
@@ -1046,19 +833,6 @@
 	b43_radio_init2055_post(dev);
 }
 
-<<<<<<< HEAD
-/* http://bcm-v4.sipsolutions.net/802.11/PHY/N/TxLpFbw */
-static void b43_nphy_tx_lp_fbw(struct b43_wldev *dev)
-{
-	u16 tmp;
-
-	if (dev->phy.rev >= 3) {
-		if (b43_nphy_ipa(dev)) {
-			tmp = 4;
-			b43_phy_write(dev, B43_NPHY_TXF_40CO_B32S2,
-			      (((((tmp << 3) | tmp) << 3) | tmp) << 3) | tmp);
-		}
-=======
 /**************************************************
  * Samples
  **************************************************/
@@ -1077,7 +851,6 @@
 	}
 	if (nphy->hang_avoid)
 		b43_nphy_stay_in_carrier_search(dev, 1);
->>>>>>> dcd6c922
 
 	for (i = 0; i < len; i++) {
 		data[i] = (samples[i].i & 0x3FF << 10);
@@ -1091,21 +864,6 @@
 	return 0;
 }
 
-<<<<<<< HEAD
-/* http://bcm-v4.sipsolutions.net/802.11/PHY/N/CCA */
-static void b43_nphy_reset_cca(struct b43_wldev *dev)
-{
-	u16 bbcfg;
-
-	b43_phy_force_clock(dev, 1);
-	bbcfg = b43_phy_read(dev, B43_NPHY_BBCFG);
-	b43_phy_write(dev, B43_NPHY_BBCFG, bbcfg | B43_NPHY_BBCFG_RSTCCA);
-	udelay(1);
-	b43_phy_write(dev, B43_NPHY_BBCFG, bbcfg & ~B43_NPHY_BBCFG_RSTCCA);
-	b43_phy_force_clock(dev, 0);
-	b43_nphy_force_rf_sequence(dev, B43_RFSEQ_RESET2RX);
-}
-=======
 /* http://bcm-v4.sipsolutions.net/802.11/PHY/N/GenLoadSamples */
 static u16 b43_nphy_gen_load_samples(struct b43_wldev *dev, u32 freq, u16 max,
 					bool test)
@@ -1129,7 +887,6 @@
 
 		len = bw << 1;
 	}
->>>>>>> dcd6c922
 
 	samples = kcalloc(len, sizeof(struct b43_c32), GFP_KERNEL);
 	if (!samples) {
@@ -1368,10 +1125,6 @@
 
 static void b43_nphy_rev2_rssi_select(struct b43_wldev *dev, u8 code, u8 type)
 {
-<<<<<<< HEAD
-	u16 array[4];
-	b43_ntab_read_bulk(dev, B43_NTAB16(0xF, 0x50), 4, array);
-=======
 	u16 val;
 
 	if (type < 3)
@@ -1382,7 +1135,6 @@
 		val = 2;
 	else
 		val = 3;
->>>>>>> dcd6c922
 
 	val = (val << 12) | (val << 14);
 	b43_phy_maskset(dev, B43_NPHY_AFECTL_C1, 0x0FFF, val);
@@ -1941,10 +1693,6 @@
 		b43_phy_maskset(dev, B43_PHY_N(0xC5D), 0xFF80, 4);
 }
 
-<<<<<<< HEAD
-static void b43_nphy_workarounds_rev3plus(struct b43_wldev *dev)
-{
-=======
 /* http://bcm-v4.sipsolutions.net/802.11/PHY/N/WorkaroundsGainCtrl */
 static void b43_nphy_gain_ctl_workarounds(struct b43_wldev *dev)
 {
@@ -1956,18 +1704,12 @@
 
 static void b43_nphy_workarounds_rev3plus(struct b43_wldev *dev)
 {
->>>>>>> dcd6c922
 	struct b43_phy_n *nphy = dev->phy.n;
 	struct ssb_sprom *sprom = dev->dev->bus_sprom;
 
 	/* TX to RX */
-<<<<<<< HEAD
-	u8 tx2rx_events[9] = { 0x4, 0x3, 0x6, 0x5, 0x2, 0x1, 0x8, 0x1F };
-	u8 tx2rx_delays[9] = { 8, 4, 2, 2, 4, 4, 6, 1 };
-=======
 	u8 tx2rx_events[8] = { 0x4, 0x3, 0x6, 0x5, 0x2, 0x1, 0x8, 0x1F };
 	u8 tx2rx_delays[8] = { 8, 4, 2, 2, 4, 4, 6, 1 };
->>>>>>> dcd6c922
 	/* RX to TX */
 	u8 rx2tx_events_ipa[9] = { 0x0, 0x1, 0x2, 0x8, 0x5, 0x6, 0xF, 0x3,
 					0x1F };
@@ -1978,12 +1720,9 @@
 	u16 tmp16;
 	u32 tmp32;
 
-<<<<<<< HEAD
-=======
 	b43_phy_write(dev, 0x23f, 0x1f8);
 	b43_phy_write(dev, 0x240, 0x1f8);
 
->>>>>>> dcd6c922
 	tmp32 = b43_ntab_read(dev, B43_NTAB32(30, 0));
 	tmp32 &= 0xffffff;
 	b43_ntab_write(dev, B43_NTAB32(30, 0), tmp32);
@@ -1999,14 +1738,6 @@
 	b43_phy_write(dev, 0x2AE, 0x000C);
 
 	/* TX to RX */
-<<<<<<< HEAD
-	b43_nphy_set_rf_sequence(dev, 1, tx2rx_events, tx2rx_delays, 9);
-
-	/* RX to TX */
-	if (b43_nphy_ipa(dev))
-		b43_nphy_set_rf_sequence(dev, 1, rx2tx_events_ipa,
-					 rx2tx_delays_ipa, 9);
-=======
 	b43_nphy_set_rf_sequence(dev, 1, tx2rx_events, tx2rx_delays,
 				 ARRAY_SIZE(tx2rx_events));
 
@@ -2014,7 +1745,6 @@
 	if (b43_nphy_ipa(dev))
 		b43_nphy_set_rf_sequence(dev, 0, rx2tx_events_ipa,
 				rx2tx_delays_ipa, ARRAY_SIZE(rx2tx_events_ipa));
->>>>>>> dcd6c922
 	if (nphy->hw_phyrxchain != 3 &&
 	    nphy->hw_phyrxchain != nphy->hw_phytxchain) {
 		if (b43_nphy_ipa(dev)) {
@@ -2022,8 +1752,8 @@
 			rx2tx_delays[6] = 1;
 			rx2tx_events[7] = 0x1F;
 		}
-<<<<<<< HEAD
-		b43_nphy_set_rf_sequence(dev, 1, rx2tx_events, rx2tx_delays, 9);
+		b43_nphy_set_rf_sequence(dev, 1, rx2tx_events, rx2tx_delays,
+					 ARRAY_SIZE(rx2tx_events));
 	}
 
 	tmp16 = (b43_current_band(dev->wl) == IEEE80211_BAND_2GHZ) ?
@@ -2034,177 +1764,6 @@
 
 	b43_ntab_write(dev, B43_NTAB32(16, 3), 0x18D);
 	b43_ntab_write(dev, B43_NTAB32(16, 127), 0x18D);
-
-	b43_nphy_gain_ctrl_workarounds(dev);
-
-	b43_ntab_write(dev, B43_NTAB32(8, 0), 2);
-	b43_ntab_write(dev, B43_NTAB32(8, 16), 2);
-
-	/* TODO */
-
-	b43_radio_write(dev, B2056_RX0 | B2056_RX_MIXA_MAST_BIAS, 0x00);
-	b43_radio_write(dev, B2056_RX1 | B2056_RX_MIXA_MAST_BIAS, 0x00);
-	b43_radio_write(dev, B2056_RX0 | B2056_RX_MIXA_BIAS_MAIN, 0x06);
-	b43_radio_write(dev, B2056_RX1 | B2056_RX_MIXA_BIAS_MAIN, 0x06);
-	b43_radio_write(dev, B2056_RX0 | B2056_RX_MIXA_BIAS_AUX, 0x07);
-	b43_radio_write(dev, B2056_RX1 | B2056_RX_MIXA_BIAS_AUX, 0x07);
-	b43_radio_write(dev, B2056_RX0 | B2056_RX_MIXA_LOB_BIAS, 0x88);
-	b43_radio_write(dev, B2056_RX1 | B2056_RX_MIXA_LOB_BIAS, 0x88);
-	b43_radio_write(dev, B2056_RX0 | B2056_RX_MIXG_CMFB_IDAC, 0x00);
-	b43_radio_write(dev, B2056_RX1 | B2056_RX_MIXG_CMFB_IDAC, 0x00);
-
-	/* N PHY WAR TX Chain Update with hw_phytxchain as argument */
-
-	if ((sprom->boardflags2_lo & B43_BFL2_APLL_WAR &&
-	     b43_current_band(dev->wl) == IEEE80211_BAND_5GHZ) ||
-	    (sprom->boardflags2_lo & B43_BFL2_GPLL_WAR &&
-	     b43_current_band(dev->wl) == IEEE80211_BAND_2GHZ))
-		tmp32 = 0x00088888;
-	else
-		tmp32 = 0x88888888;
-	b43_ntab_write(dev, B43_NTAB32(30, 1), tmp32);
-	b43_ntab_write(dev, B43_NTAB32(30, 2), tmp32);
-	b43_ntab_write(dev, B43_NTAB32(30, 3), tmp32);
-
-	if (dev->phy.rev == 4 &&
-		b43_current_band(dev->wl) == IEEE80211_BAND_5GHZ) {
-		b43_radio_write(dev, B2056_TX0 | B2056_TX_GMBB_IDAC,
-				0x70);
-		b43_radio_write(dev, B2056_TX1 | B2056_TX_GMBB_IDAC,
-				0x70);
-	}
-
-	b43_phy_write(dev, 0x224, 0x039C);
-	b43_phy_write(dev, 0x225, 0x0357);
-	b43_phy_write(dev, 0x226, 0x0317);
-	b43_phy_write(dev, 0x227, 0x02D7);
-	b43_phy_write(dev, 0x228, 0x039C);
-	b43_phy_write(dev, 0x229, 0x0357);
-	b43_phy_write(dev, 0x22A, 0x0317);
-	b43_phy_write(dev, 0x22B, 0x02D7);
-	b43_phy_write(dev, 0x22C, 0x039C);
-	b43_phy_write(dev, 0x22D, 0x0357);
-	b43_phy_write(dev, 0x22E, 0x0317);
-	b43_phy_write(dev, 0x22F, 0x02D7);
-}
-
-static void b43_nphy_workarounds_rev1_2(struct b43_wldev *dev)
-{
-	struct ssb_sprom *sprom = dev->dev->bus_sprom;
-	struct b43_phy *phy = &dev->phy;
-	struct b43_phy_n *nphy = phy->n;
-
-	u8 events1[7] = { 0x0, 0x1, 0x2, 0x8, 0x4, 0x5, 0x3 };
-	u8 delays1[7] = { 0x8, 0x6, 0x6, 0x2, 0x4, 0x3C, 0x1 };
-
-	u8 events2[7] = { 0x0, 0x3, 0x5, 0x4, 0x2, 0x1, 0x8 };
-	u8 delays2[7] = { 0x8, 0x6, 0x2, 0x4, 0x4, 0x6, 0x1 };
-
-	if (b43_current_band(dev->wl) == IEEE80211_BAND_5GHZ &&
-	    nphy->band5g_pwrgain) {
-		b43_radio_mask(dev, B2055_C1_TX_RF_SPARE, ~0x8);
-		b43_radio_mask(dev, B2055_C2_TX_RF_SPARE, ~0x8);
-	} else {
-		b43_radio_set(dev, B2055_C1_TX_RF_SPARE, 0x8);
-		b43_radio_set(dev, B2055_C2_TX_RF_SPARE, 0x8);
-	}
-
-	b43_ntab_write(dev, B43_NTAB16(8, 0x00), 0x000A);
-	b43_ntab_write(dev, B43_NTAB16(8, 0x10), 0x000A);
-	b43_ntab_write(dev, B43_NTAB16(8, 0x02), 0xCDAA);
-	b43_ntab_write(dev, B43_NTAB16(8, 0x12), 0xCDAA);
-
-	if (dev->phy.rev < 2) {
-		b43_ntab_write(dev, B43_NTAB16(8, 0x08), 0x0000);
-		b43_ntab_write(dev, B43_NTAB16(8, 0x18), 0x0000);
-		b43_ntab_write(dev, B43_NTAB16(8, 0x07), 0x7AAB);
-		b43_ntab_write(dev, B43_NTAB16(8, 0x17), 0x7AAB);
-		b43_ntab_write(dev, B43_NTAB16(8, 0x06), 0x0800);
-		b43_ntab_write(dev, B43_NTAB16(8, 0x16), 0x0800);
-	}
-
-	b43_phy_write(dev, B43_NPHY_RFCTL_LUT_TRSW_LO1, 0x2D8);
-	b43_phy_write(dev, B43_NPHY_RFCTL_LUT_TRSW_UP1, 0x301);
-	b43_phy_write(dev, B43_NPHY_RFCTL_LUT_TRSW_LO2, 0x2D8);
-	b43_phy_write(dev, B43_NPHY_RFCTL_LUT_TRSW_UP2, 0x301);
-
-	if (sprom->boardflags2_lo & B43_BFL2_SKWRKFEM_BRD &&
-	    dev->dev->board_type == 0x8B) {
-		delays1[0] = 0x1;
-		delays1[5] = 0x14;
-	}
-	b43_nphy_set_rf_sequence(dev, 0, events1, delays1, 7);
-	b43_nphy_set_rf_sequence(dev, 1, events2, delays2, 7);
-
-	b43_nphy_gain_ctrl_workarounds(dev);
-
-	if (dev->phy.rev < 2) {
-		if (b43_phy_read(dev, B43_NPHY_RXCTL) & 0x2)
-			b43_hf_write(dev, b43_hf_read(dev) |
-					B43_HF_MLADVW);
-	} else if (dev->phy.rev == 2) {
-		b43_phy_write(dev, B43_NPHY_CRSCHECK2, 0);
-		b43_phy_write(dev, B43_NPHY_CRSCHECK3, 0);
-	}
-
-	if (dev->phy.rev < 2)
-		b43_phy_mask(dev, B43_NPHY_SCRAM_SIGCTL,
-				~B43_NPHY_SCRAM_SIGCTL_SCM);
-
-	/* Set phase track alpha and beta */
-	b43_phy_write(dev, B43_NPHY_PHASETR_A0, 0x125);
-	b43_phy_write(dev, B43_NPHY_PHASETR_A1, 0x1B3);
-	b43_phy_write(dev, B43_NPHY_PHASETR_A2, 0x105);
-	b43_phy_write(dev, B43_NPHY_PHASETR_B0, 0x16E);
-	b43_phy_write(dev, B43_NPHY_PHASETR_B1, 0xCD);
-	b43_phy_write(dev, B43_NPHY_PHASETR_B2, 0x20);
-
-	b43_phy_mask(dev, B43_NPHY_PIL_DW1,
-			~B43_NPHY_PIL_DW_64QAM & 0xFFFF);
-	b43_phy_write(dev, B43_NPHY_TXF_20CO_S2B1, 0xB5);
-	b43_phy_write(dev, B43_NPHY_TXF_20CO_S2B2, 0xA4);
-	b43_phy_write(dev, B43_NPHY_TXF_20CO_S2B3, 0x00);
-
-	if (dev->phy.rev == 2)
-		b43_phy_set(dev, B43_NPHY_FINERX2_CGC,
-				B43_NPHY_FINERX2_CGC_DECGC);
-}
-
-/* http://bcm-v4.sipsolutions.net/802.11/PHY/N/Workarounds */
-static void b43_nphy_workarounds(struct b43_wldev *dev)
-{
-	struct b43_phy *phy = &dev->phy;
-	struct b43_phy_n *nphy = phy->n;
-
-	if (b43_current_band(dev->wl) == IEEE80211_BAND_5GHZ)
-		b43_nphy_classifier(dev, 1, 0);
-	else
-		b43_nphy_classifier(dev, 1, 1);
-
-	if (nphy->hang_avoid)
-		b43_nphy_stay_in_carrier_search(dev, 1);
-
-	b43_phy_set(dev, B43_NPHY_IQFLIP,
-		    B43_NPHY_IQFLIP_ADC1 | B43_NPHY_IQFLIP_ADC2);
-
-	if (dev->phy.rev >= 3)
-		b43_nphy_workarounds_rev3plus(dev);
-	else
-		b43_nphy_workarounds_rev1_2(dev);
-=======
-		b43_nphy_set_rf_sequence(dev, 1, rx2tx_events, rx2tx_delays,
-					 ARRAY_SIZE(rx2tx_events));
-	}
-
-	tmp16 = (b43_current_band(dev->wl) == IEEE80211_BAND_2GHZ) ?
-		0x2 : 0x9C40;
-	b43_phy_write(dev, B43_NPHY_ENDROP_TLEN, tmp16);
-
-	b43_phy_maskset(dev, 0x294, 0xF0FF, 0x0700);
-
-	b43_ntab_write(dev, B43_NTAB32(16, 3), 0x18D);
-	b43_ntab_write(dev, B43_NTAB32(16, 127), 0x18D);
->>>>>>> dcd6c922
 
 	b43_nphy_gain_ctl_workarounds(dev);
 
@@ -2916,14 +2475,9 @@
 /* http://bcm-v4.sipsolutions.net/802.11/PHY/N/PA%20override */
 static void b43_nphy_pa_override(struct b43_wldev *dev, bool enable)
 {
-<<<<<<< HEAD
-	u8 i;
-	u16 reg, val;
-=======
 	struct b43_phy_n *nphy = dev->phy.n;
 	enum ieee80211_band band;
 	u16 tmp;
->>>>>>> dcd6c922
 
 	if (!enable) {
 		nphy->rfctrl_intc1_save = b43_phy_read(dev,
@@ -2986,15 +2540,6 @@
 
 	b43_phy_set(dev, B43_NPHY_IQEST_CMD, B43_NPHY_IQEST_CMD_START);
 
-<<<<<<< HEAD
-					if (b43_nphy_ipa(dev))
-						val = (band == IEEE80211_BAND_5GHZ) ? 0xC : 0xE;
-					else
-						val = 0x11;
-					reg = (i == 0) ? 0x2000 : 0x3000;
-					reg |= B2055_PADDRV;
-					b43_radio_write16(dev, reg, val);
-=======
 	for (i = 1000; i; i--) {
 		tmp = b43_phy_read(dev, B43_NPHY_IQEST_CMD);
 		if (!(tmp & B43_NPHY_IQEST_CMD_START)) {
@@ -3004,7 +2549,6 @@
 					b43_phy_read(dev, B43_NPHY_IQEST_QPACC_LO0);
 			est->iq0_prod = (b43_phy_read(dev, B43_NPHY_IQEST_IQACC_HI0) << 16) |
 					b43_phy_read(dev, B43_NPHY_IQEST_IQACC_LO0);
->>>>>>> dcd6c922
 
 			est->i1_pwr = (b43_phy_read(dev, B43_NPHY_IQEST_IPACC_HI1) << 16) |
 					b43_phy_read(dev, B43_NPHY_IQEST_IPACC_LO1);
@@ -3399,27 +2943,6 @@
 	b43_phy_write(dev, B43_NPHY_RSSIMC_1Q_RSSI_Y, rssical_phy_regs[11]);
 }
 
-<<<<<<< HEAD
-/* http://bcm-v4.sipsolutions.net/802.11/PHY/N/GetIpaGainTbl */
-static const u32 *b43_nphy_get_ipa_gain_table(struct b43_wldev *dev)
-{
-	if (b43_current_band(dev->wl) == IEEE80211_BAND_2GHZ) {
-		if (dev->phy.rev >= 6) {
-			if (dev->dev->chip_id == 47162)
-				return txpwrctrl_tx_gain_ipa_rev5;
-			return txpwrctrl_tx_gain_ipa_rev6;
-		} else if (dev->phy.rev >= 5) {
-			return txpwrctrl_tx_gain_ipa_rev5;
-		} else {
-			return txpwrctrl_tx_gain_ipa;
-		}
-	} else {
-		return txpwrctrl_tx_gain_ipa_5g;
-	}
-}
-
-=======
->>>>>>> dcd6c922
 /* http://bcm-v4.sipsolutions.net/802.11/PHY/N/TxCalRadioSetup */
 static void b43_nphy_tx_cal_radio_setup(struct b43_wldev *dev)
 {
@@ -4922,8 +4445,6 @@
 	 * 0x7f == 127 and we check for 128 when restoring TX pwr ctl. */
 	nphy->tx_pwr_idx[0] = 128;
 	nphy->tx_pwr_idx[1] = 128;
-<<<<<<< HEAD
-=======
 
 	/* Hardware TX power control and 5GHz power gain */
 	nphy->txpwrctrl = false;
@@ -4956,7 +4477,6 @@
 		nphy->ipa2g_on = sprom->fem.ghz2.extpa_gain == 2;
 		nphy->ipa5g_on = sprom->fem.ghz5.extpa_gain == 2;
 	}
->>>>>>> dcd6c922
 }
 
 static void b43_nphy_op_free(struct b43_wldev *dev)
