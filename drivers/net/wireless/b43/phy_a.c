/*

  Broadcom B43 wireless driver
  IEEE 802.11a PHY driver

  Copyright (c) 2005 Martin Langer <martin-langer@gmx.de>,
  Copyright (c) 2005-2007 Stefano Brivio <stefano.brivio@polimi.it>
  Copyright (c) 2005-2008 Michael Buesch <mb@bu3sch.de>
  Copyright (c) 2005, 2006 Danny van Dyk <kugelfang@gentoo.org>
  Copyright (c) 2005, 2006 Andreas Jaggi <andreas.jaggi@waterwave.ch>

  This program is free software; you can redistribute it and/or modify
  it under the terms of the GNU General Public License as published by
  the Free Software Foundation; either version 2 of the License, or
  (at your option) any later version.

  This program is distributed in the hope that it will be useful,
  but WITHOUT ANY WARRANTY; without even the implied warranty of
  MERCHANTABILITY or FITNESS FOR A PARTICULAR PURPOSE.  See the
  GNU General Public License for more details.

  You should have received a copy of the GNU General Public License
  along with this program; see the file COPYING.  If not, write to
  the Free Software Foundation, Inc., 51 Franklin Steet, Fifth Floor,
  Boston, MA 02110-1301, USA.

*/

#include <linux/slab.h>

#include "b43.h"
#include "phy_a.h"
#include "phy_common.h"
#include "wa.h"
#include "tables.h"
#include "main.h"


/* Get the freq, as it has to be written to the device. */
static inline u16 channel2freq_a(u8 channel)
{
	B43_WARN_ON(channel > 200);

	return (5000 + 5 * channel);
}

static inline u16 freq_r3A_value(u16 frequency)
{
	u16 value;

	if (frequency < 5091)
		value = 0x0040;
	else if (frequency < 5321)
		value = 0x0000;
	else if (frequency < 5806)
		value = 0x0080;
	else
		value = 0x0040;

	return value;
}

#if 0
/* This function converts a TSSI value to dBm in Q5.2 */
static s8 b43_aphy_estimate_power_out(struct b43_wldev *dev, s8 tssi)
{
	struct b43_phy *phy = &dev->phy;
	struct b43_phy_a *aphy = phy->a;
	s8 dbm = 0;
	s32 tmp;

	tmp = (aphy->tgt_idle_tssi - aphy->cur_idle_tssi + tssi);
	tmp += 0x80;
	tmp = clamp_val(tmp, 0x00, 0xFF);
	dbm = aphy->tssi2dbm[tmp];
	//TODO: There's a FIXME on the specs

	return dbm;
}
#endif

static void b43_radio_set_tx_iq(struct b43_wldev *dev)
{
	static const u8 data_high[5] = { 0x00, 0x40, 0x80, 0x90, 0xD0 };
	static const u8 data_low[5] = { 0x00, 0x01, 0x05, 0x06, 0x0A };
	u16 tmp = b43_radio_read16(dev, 0x001E);
	int i, j;

	for (i = 0; i < 5; i++) {
		for (j = 0; j < 5; j++) {
			if (tmp == (data_high[i] << 4 | data_low[j])) {
				b43_phy_write(dev, 0x0069,
					      (i - j) << 8 | 0x00C0);
				return;
			}
		}
	}
}

static void aphy_channel_switch(struct b43_wldev *dev, unsigned int channel)
{
	u16 freq, r8, tmp;

	freq = channel2freq_a(channel);

	r8 = b43_radio_read16(dev, 0x0008);
	b43_write16(dev, 0x03F0, freq);
	b43_radio_write16(dev, 0x0008, r8);

	//TODO: write max channel TX power? to Radio 0x2D
	tmp = b43_radio_read16(dev, 0x002E);
	tmp &= 0x0080;
	//TODO: OR tmp with the Power out estimation for this channel?
	b43_radio_write16(dev, 0x002E, tmp);

	if (freq >= 4920 && freq <= 5500) {
		/*
		 * r8 = (((freq * 15 * 0xE1FC780F) >> 32) / 29) & 0x0F;
		 *    = (freq * 0.025862069
		 */
		r8 = 3 * freq / 116;	/* is equal to r8 = freq * 0.025862 */
	}
	b43_radio_write16(dev, 0x0007, (r8 << 4) | r8);
	b43_radio_write16(dev, 0x0020, (r8 << 4) | r8);
	b43_radio_write16(dev, 0x0021, (r8 << 4) | r8);
	b43_radio_maskset(dev, 0x0022, 0x000F, (r8 << 4));
	b43_radio_write16(dev, 0x002A, (r8 << 4));
	b43_radio_write16(dev, 0x002B, (r8 << 4));
	b43_radio_maskset(dev, 0x0008, 0x00F0, (r8 << 4));
	b43_radio_maskset(dev, 0x0029, 0xFF0F, 0x00B0);
	b43_radio_write16(dev, 0x0035, 0x00AA);
	b43_radio_write16(dev, 0x0036, 0x0085);
	b43_radio_maskset(dev, 0x003A, 0xFF20, freq_r3A_value(freq));
	b43_radio_mask(dev, 0x003D, 0x00FF);
	b43_radio_maskset(dev, 0x0081, 0xFF7F, 0x0080);
	b43_radio_mask(dev, 0x0035, 0xFFEF);
	b43_radio_maskset(dev, 0x0035, 0xFFEF, 0x0010);
	b43_radio_set_tx_iq(dev);
	//TODO: TSSI2dbm workaround
//FIXME	b43_phy_xmitpower(dev);
}

static void b43_radio_init2060(struct b43_wldev *dev)
{
	b43_radio_write16(dev, 0x0004, 0x00C0);
	b43_radio_write16(dev, 0x0005, 0x0008);
	b43_radio_write16(dev, 0x0009, 0x0040);
	b43_radio_write16(dev, 0x0005, 0x00AA);
	b43_radio_write16(dev, 0x0032, 0x008F);
	b43_radio_write16(dev, 0x0006, 0x008F);
	b43_radio_write16(dev, 0x0034, 0x008F);
	b43_radio_write16(dev, 0x002C, 0x0007);
	b43_radio_write16(dev, 0x0082, 0x0080);
	b43_radio_write16(dev, 0x0080, 0x0000);
	b43_radio_write16(dev, 0x003F, 0x00DA);
	b43_radio_mask(dev, 0x0005, ~0x0008);
	b43_radio_mask(dev, 0x0081, ~0x0010);
	b43_radio_mask(dev, 0x0081, ~0x0020);
	b43_radio_mask(dev, 0x0081, ~0x0020);
	msleep(1);		/* delay 400usec */

	b43_radio_maskset(dev, 0x0081, ~0x0020, 0x0010);
	msleep(1);		/* delay 400usec */

	b43_radio_maskset(dev, 0x0005, ~0x0008, 0x0008);
	b43_radio_mask(dev, 0x0085, ~0x0010);
	b43_radio_mask(dev, 0x0005, ~0x0008);
	b43_radio_mask(dev, 0x0081, ~0x0040);
	b43_radio_maskset(dev, 0x0081, ~0x0040, 0x0040);
	b43_radio_write16(dev, 0x0005,
			  (b43_radio_read16(dev, 0x0081) & ~0x0008) | 0x0008);
	b43_phy_write(dev, 0x0063, 0xDDC6);
	b43_phy_write(dev, 0x0069, 0x07BE);
	b43_phy_write(dev, 0x006A, 0x0000);

	aphy_channel_switch(dev, dev->phy.ops->get_default_chan(dev));

	msleep(1);
}

static void b43_phy_rssiagc(struct b43_wldev *dev, u8 enable)
{
	int i;

	if (dev->phy.rev < 3) {
		if (enable)
			for (i = 0; i < B43_TAB_RSSIAGC1_SIZE; i++) {
				b43_ofdmtab_write16(dev,
					B43_OFDMTAB_LNAHPFGAIN1, i, 0xFFF8);
				b43_ofdmtab_write16(dev,
					B43_OFDMTAB_WRSSI, i, 0xFFF8);
			}
		else
			for (i = 0; i < B43_TAB_RSSIAGC1_SIZE; i++) {
				b43_ofdmtab_write16(dev,
					B43_OFDMTAB_LNAHPFGAIN1, i, b43_tab_rssiagc1[i]);
				b43_ofdmtab_write16(dev,
					B43_OFDMTAB_WRSSI, i, b43_tab_rssiagc1[i]);
			}
	} else {
		if (enable)
			for (i = 0; i < B43_TAB_RSSIAGC1_SIZE; i++)
				b43_ofdmtab_write16(dev,
					B43_OFDMTAB_WRSSI, i, 0x0820);
		else
			for (i = 0; i < B43_TAB_RSSIAGC2_SIZE; i++)
				b43_ofdmtab_write16(dev,
					B43_OFDMTAB_WRSSI, i, b43_tab_rssiagc2[i]);
	}
}

static void b43_phy_ww(struct b43_wldev *dev)
{
	u16 b, curr_s, best_s = 0xFFFF;
	int i;

	b43_phy_mask(dev, B43_PHY_CRS0, ~B43_PHY_CRS0_EN);
	b43_phy_set(dev, B43_PHY_OFDM(0x1B), 0x1000);
	b43_phy_maskset(dev, B43_PHY_OFDM(0x82), 0xF0FF, 0x0300);
	b43_radio_set(dev, 0x0009, 0x0080);
	b43_radio_maskset(dev, 0x0012, 0xFFFC, 0x0002);
	b43_wa_initgains(dev);
	b43_phy_write(dev, B43_PHY_OFDM(0xBA), 0x3ED5);
	b = b43_phy_read(dev, B43_PHY_PWRDOWN);
	b43_phy_write(dev, B43_PHY_PWRDOWN, (b & 0xFFF8) | 0x0005);
	b43_radio_set(dev, 0x0004, 0x0004);
	for (i = 0x10; i <= 0x20; i++) {
		b43_radio_write16(dev, 0x0013, i);
		curr_s = b43_phy_read(dev, B43_PHY_OTABLEQ) & 0x00FF;
		if (!curr_s) {
			best_s = 0x0000;
			break;
		} else if (curr_s >= 0x0080)
			curr_s = 0x0100 - curr_s;
		if (curr_s < best_s)
			best_s = curr_s;
	}
	b43_phy_write(dev, B43_PHY_PWRDOWN, b);
	b43_radio_mask(dev, 0x0004, 0xFFFB);
	b43_radio_write16(dev, 0x0013, best_s);
	b43_ofdmtab_write16(dev, B43_OFDMTAB_AGC1_R1, 0, 0xFFEC);
	b43_phy_write(dev, B43_PHY_OFDM(0xB7), 0x1E80);
	b43_phy_write(dev, B43_PHY_OFDM(0xB6), 0x1C00);
	b43_phy_write(dev, B43_PHY_OFDM(0xB5), 0x0EC0);
	b43_phy_write(dev, B43_PHY_OFDM(0xB2), 0x00C0);
	b43_phy_write(dev, B43_PHY_OFDM(0xB9), 0x1FFF);
	b43_phy_maskset(dev, B43_PHY_OFDM(0xBB), 0xF000, 0x0053);
	b43_phy_maskset(dev, B43_PHY_OFDM61, 0xFE1F, 0x0120);
	b43_phy_maskset(dev, B43_PHY_OFDM(0x13), 0x0FFF, 0x3000);
	b43_phy_maskset(dev, B43_PHY_OFDM(0x14), 0x0FFF, 0x3000);
	b43_ofdmtab_write16(dev, B43_OFDMTAB_AGC1, 6, 0x0017);
	for (i = 0; i < 6; i++)
		b43_ofdmtab_write16(dev, B43_OFDMTAB_AGC1, i, 0x000F);
	b43_ofdmtab_write16(dev, B43_OFDMTAB_AGC1, 0x0D, 0x000E);
	b43_ofdmtab_write16(dev, B43_OFDMTAB_AGC1, 0x0E, 0x0011);
	b43_ofdmtab_write16(dev, B43_OFDMTAB_AGC1, 0x0F, 0x0013);
	b43_phy_write(dev, B43_PHY_OFDM(0x33), 0x5030);
	b43_phy_set(dev, B43_PHY_CRS0, B43_PHY_CRS0_EN);
}

static void hardware_pctl_init_aphy(struct b43_wldev *dev)
{
	//TODO
}

void b43_phy_inita(struct b43_wldev *dev)
{
<<<<<<< HEAD
	struct ssb_bus *bus = dev->sdev->bus;
=======
>>>>>>> b55ebc27
	struct b43_phy *phy = &dev->phy;

	/* This lowlevel A-PHY init is also called from G-PHY init.
	 * So we must not access phy->a, if called from G-PHY code.
	 */
	B43_WARN_ON((phy->type != B43_PHYTYPE_A) &&
		    (phy->type != B43_PHYTYPE_G));

	might_sleep();

	if (phy->rev >= 6) {
		if (phy->type == B43_PHYTYPE_A)
			b43_phy_mask(dev, B43_PHY_OFDM(0x1B), ~0x1000);
		if (b43_phy_read(dev, B43_PHY_ENCORE) & B43_PHY_ENCORE_EN)
			b43_phy_set(dev, B43_PHY_ENCORE, 0x0010);
		else
			b43_phy_mask(dev, B43_PHY_ENCORE, ~0x1010);
	}

	b43_wa_all(dev);

	if (phy->type == B43_PHYTYPE_A) {
		if (phy->gmode && (phy->rev < 3))
			b43_phy_set(dev, 0x0034, 0x0001);
		b43_phy_rssiagc(dev, 0);

		b43_phy_set(dev, B43_PHY_CRS0, B43_PHY_CRS0_EN);

		b43_radio_init2060(dev);

		if ((dev->dev->board_vendor == SSB_BOARDVENDOR_BCM) &&
		    ((dev->dev->board_type == SSB_BOARD_BU4306) ||
		     (dev->dev->board_type == SSB_BOARD_BU4309))) {
			; //TODO: A PHY LO
		}

		if (phy->rev >= 3)
			b43_phy_ww(dev);

		hardware_pctl_init_aphy(dev);

		//TODO: radar detection
	}

	if ((phy->type == B43_PHYTYPE_G) &&
<<<<<<< HEAD
	    (dev->sdev->bus->sprom.boardflags_lo & B43_BFL_PACTRL)) {
=======
	    (dev->dev->bus_sprom->boardflags_lo & B43_BFL_PACTRL)) {
>>>>>>> b55ebc27
		b43_phy_maskset(dev, B43_PHY_OFDM(0x6E), 0xE000, 0x3CF);
	}
}

/* Initialise the TSSI->dBm lookup table */
static int b43_aphy_init_tssi2dbm_table(struct b43_wldev *dev)
{
	struct b43_phy *phy = &dev->phy;
	struct b43_phy_a *aphy = phy->a;
	s16 pab0, pab1, pab2;

<<<<<<< HEAD
	pab0 = (s16) (dev->sdev->bus->sprom.pa1b0);
	pab1 = (s16) (dev->sdev->bus->sprom.pa1b1);
	pab2 = (s16) (dev->sdev->bus->sprom.pa1b2);
=======
	pab0 = (s16) (dev->dev->bus_sprom->pa1b0);
	pab1 = (s16) (dev->dev->bus_sprom->pa1b1);
	pab2 = (s16) (dev->dev->bus_sprom->pa1b2);
>>>>>>> b55ebc27

	if (pab0 != 0 && pab1 != 0 && pab2 != 0 &&
	    pab0 != -1 && pab1 != -1 && pab2 != -1) {
		/* The pabX values are set in SPROM. Use them. */
<<<<<<< HEAD
		if ((s8) dev->sdev->bus->sprom.itssi_a != 0 &&
		    (s8) dev->sdev->bus->sprom.itssi_a != -1)
			aphy->tgt_idle_tssi =
			    (s8) (dev->sdev->bus->sprom.itssi_a);
=======
		if ((s8) dev->dev->bus_sprom->itssi_a != 0 &&
		    (s8) dev->dev->bus_sprom->itssi_a != -1)
			aphy->tgt_idle_tssi =
			    (s8) (dev->dev->bus_sprom->itssi_a);
>>>>>>> b55ebc27
		else
			aphy->tgt_idle_tssi = 62;
		aphy->tssi2dbm = b43_generate_dyn_tssi2dbm_tab(dev, pab0,
							       pab1, pab2);
		if (!aphy->tssi2dbm)
			return -ENOMEM;
	} else {
		/* pabX values not set in SPROM,
		 * but APHY needs a generated table. */
		aphy->tssi2dbm = NULL;
		b43err(dev->wl, "Could not generate tssi2dBm "
		       "table (wrong SPROM info)!\n");
		return -ENODEV;
	}

	return 0;
}

static int b43_aphy_op_allocate(struct b43_wldev *dev)
{
	struct b43_phy_a *aphy;
	int err;

	aphy = kzalloc(sizeof(*aphy), GFP_KERNEL);
	if (!aphy)
		return -ENOMEM;
	dev->phy.a = aphy;

	err = b43_aphy_init_tssi2dbm_table(dev);
	if (err)
		goto err_free_aphy;

	return 0;

err_free_aphy:
	kfree(aphy);
	dev->phy.a = NULL;

	return err;
}

static void b43_aphy_op_prepare_structs(struct b43_wldev *dev)
{
	struct b43_phy *phy = &dev->phy;
	struct b43_phy_a *aphy = phy->a;
	const void *tssi2dbm;
	int tgt_idle_tssi;

	/* tssi2dbm table is constant, so it is initialized at alloc time.
	 * Save a copy of the pointer. */
	tssi2dbm = aphy->tssi2dbm;
	tgt_idle_tssi = aphy->tgt_idle_tssi;

	/* Zero out the whole PHY structure. */
	memset(aphy, 0, sizeof(*aphy));

	aphy->tssi2dbm = tssi2dbm;
	aphy->tgt_idle_tssi = tgt_idle_tssi;

	//TODO init struct b43_phy_a

}

static void b43_aphy_op_free(struct b43_wldev *dev)
{
	struct b43_phy *phy = &dev->phy;
	struct b43_phy_a *aphy = phy->a;

	kfree(aphy->tssi2dbm);
	aphy->tssi2dbm = NULL;

	kfree(aphy);
	dev->phy.a = NULL;
}

static int b43_aphy_op_init(struct b43_wldev *dev)
{
	b43_phy_inita(dev);

	return 0;
}

static inline u16 adjust_phyreg(struct b43_wldev *dev, u16 offset)
{
	/* OFDM registers are base-registers for the A-PHY. */
	if ((offset & B43_PHYROUTE) == B43_PHYROUTE_OFDM_GPHY) {
		offset &= ~B43_PHYROUTE;
		offset |= B43_PHYROUTE_BASE;
	}

#if B43_DEBUG
	if ((offset & B43_PHYROUTE) == B43_PHYROUTE_EXT_GPHY) {
		/* Ext-G registers are only available on G-PHYs */
		b43err(dev->wl, "Invalid EXT-G PHY access at "
		       "0x%04X on A-PHY\n", offset);
		dump_stack();
	}
	if ((offset & B43_PHYROUTE) == B43_PHYROUTE_N_BMODE) {
		/* N-BMODE registers are only available on N-PHYs */
		b43err(dev->wl, "Invalid N-BMODE PHY access at "
		       "0x%04X on A-PHY\n", offset);
		dump_stack();
	}
#endif /* B43_DEBUG */

	return offset;
}

static u16 b43_aphy_op_read(struct b43_wldev *dev, u16 reg)
{
	reg = adjust_phyreg(dev, reg);
	b43_write16(dev, B43_MMIO_PHY_CONTROL, reg);
	return b43_read16(dev, B43_MMIO_PHY_DATA);
}

static void b43_aphy_op_write(struct b43_wldev *dev, u16 reg, u16 value)
{
	reg = adjust_phyreg(dev, reg);
	b43_write16(dev, B43_MMIO_PHY_CONTROL, reg);
	b43_write16(dev, B43_MMIO_PHY_DATA, value);
}

static u16 b43_aphy_op_radio_read(struct b43_wldev *dev, u16 reg)
{
	/* Register 1 is a 32-bit register. */
	B43_WARN_ON(reg == 1);
	/* A-PHY needs 0x40 for read access */
	reg |= 0x40;

	b43_write16(dev, B43_MMIO_RADIO_CONTROL, reg);
	return b43_read16(dev, B43_MMIO_RADIO_DATA_LOW);
}

static void b43_aphy_op_radio_write(struct b43_wldev *dev, u16 reg, u16 value)
{
	/* Register 1 is a 32-bit register. */
	B43_WARN_ON(reg == 1);

	b43_write16(dev, B43_MMIO_RADIO_CONTROL, reg);
	b43_write16(dev, B43_MMIO_RADIO_DATA_LOW, value);
}

static bool b43_aphy_op_supports_hwpctl(struct b43_wldev *dev)
{
	return (dev->phy.rev >= 5);
}

static void b43_aphy_op_software_rfkill(struct b43_wldev *dev,
					bool blocked)
{
	struct b43_phy *phy = &dev->phy;

	if (!blocked) {
		if (phy->radio_on)
			return;
		b43_radio_write16(dev, 0x0004, 0x00C0);
		b43_radio_write16(dev, 0x0005, 0x0008);
		b43_phy_mask(dev, 0x0010, 0xFFF7);
		b43_phy_mask(dev, 0x0011, 0xFFF7);
		b43_radio_init2060(dev);
	} else {
		b43_radio_write16(dev, 0x0004, 0x00FF);
		b43_radio_write16(dev, 0x0005, 0x00FB);
		b43_phy_set(dev, 0x0010, 0x0008);
		b43_phy_set(dev, 0x0011, 0x0008);
	}
}

static int b43_aphy_op_switch_channel(struct b43_wldev *dev,
				      unsigned int new_channel)
{
	if (new_channel > 200)
		return -EINVAL;
	aphy_channel_switch(dev, new_channel);

	return 0;
}

static unsigned int b43_aphy_op_get_default_chan(struct b43_wldev *dev)
{
	return 36; /* Default to channel 36 */
}

static void b43_aphy_op_set_rx_antenna(struct b43_wldev *dev, int antenna)
{//TODO
	struct b43_phy *phy = &dev->phy;
	u16 tmp;
	int autodiv = 0;

	if (antenna == B43_ANTENNA_AUTO0 || antenna == B43_ANTENNA_AUTO1)
		autodiv = 1;

	b43_hf_write(dev, b43_hf_read(dev) & ~B43_HF_ANTDIVHELP);

	b43_phy_maskset(dev, B43_PHY_BBANDCFG, ~B43_PHY_BBANDCFG_RXANT,
			(autodiv ? B43_ANTENNA_AUTO1 : antenna) <<
			B43_PHY_BBANDCFG_RXANT_SHIFT);

	if (autodiv) {
		tmp = b43_phy_read(dev, B43_PHY_ANTDWELL);
		if (antenna == B43_ANTENNA_AUTO1)
			tmp &= ~B43_PHY_ANTDWELL_AUTODIV1;
		else
			tmp |= B43_PHY_ANTDWELL_AUTODIV1;
		b43_phy_write(dev, B43_PHY_ANTDWELL, tmp);
	}
	if (phy->rev < 3)
		b43_phy_maskset(dev, B43_PHY_ANTDWELL, 0xFF00, 0x24);
	else {
		b43_phy_set(dev, B43_PHY_OFDM61, 0x10);
		if (phy->rev == 3) {
			b43_phy_write(dev, B43_PHY_CLIPPWRDOWNT, 0x1D);
			b43_phy_write(dev, B43_PHY_ADIVRELATED, 8);
		} else {
			b43_phy_write(dev, B43_PHY_CLIPPWRDOWNT, 0x3A);
			b43_phy_maskset(dev, B43_PHY_ADIVRELATED, 0xFF00, 8);
		}
	}

	b43_hf_write(dev, b43_hf_read(dev) | B43_HF_ANTDIVHELP);
}

static void b43_aphy_op_adjust_txpower(struct b43_wldev *dev)
{//TODO
}

static enum b43_txpwr_result b43_aphy_op_recalc_txpower(struct b43_wldev *dev,
							bool ignore_tssi)
{//TODO
	return B43_TXPWR_RES_DONE;
}

static void b43_aphy_op_pwork_15sec(struct b43_wldev *dev)
{//TODO
}

static void b43_aphy_op_pwork_60sec(struct b43_wldev *dev)
{//TODO
}

const struct b43_phy_operations b43_phyops_a = {
	.allocate		= b43_aphy_op_allocate,
	.free			= b43_aphy_op_free,
	.prepare_structs	= b43_aphy_op_prepare_structs,
	.init			= b43_aphy_op_init,
	.phy_read		= b43_aphy_op_read,
	.phy_write		= b43_aphy_op_write,
	.radio_read		= b43_aphy_op_radio_read,
	.radio_write		= b43_aphy_op_radio_write,
	.supports_hwpctl	= b43_aphy_op_supports_hwpctl,
	.software_rfkill	= b43_aphy_op_software_rfkill,
	.switch_analog		= b43_phyop_switch_analog_generic,
	.switch_channel		= b43_aphy_op_switch_channel,
	.get_default_chan	= b43_aphy_op_get_default_chan,
	.set_rx_antenna		= b43_aphy_op_set_rx_antenna,
	.recalc_txpower		= b43_aphy_op_recalc_txpower,
	.adjust_txpower		= b43_aphy_op_adjust_txpower,
	.pwork_15sec		= b43_aphy_op_pwork_15sec,
	.pwork_60sec		= b43_aphy_op_pwork_60sec,
};<|MERGE_RESOLUTION|>--- conflicted
+++ resolved
@@ -265,10 +265,6 @@
 
 void b43_phy_inita(struct b43_wldev *dev)
 {
-<<<<<<< HEAD
-	struct ssb_bus *bus = dev->sdev->bus;
-=======
->>>>>>> b55ebc27
 	struct b43_phy *phy = &dev->phy;
 
 	/* This lowlevel A-PHY init is also called from G-PHY init.
@@ -314,11 +310,7 @@
 	}
 
 	if ((phy->type == B43_PHYTYPE_G) &&
-<<<<<<< HEAD
-	    (dev->sdev->bus->sprom.boardflags_lo & B43_BFL_PACTRL)) {
-=======
 	    (dev->dev->bus_sprom->boardflags_lo & B43_BFL_PACTRL)) {
->>>>>>> b55ebc27
 		b43_phy_maskset(dev, B43_PHY_OFDM(0x6E), 0xE000, 0x3CF);
 	}
 }
@@ -330,30 +322,17 @@
 	struct b43_phy_a *aphy = phy->a;
 	s16 pab0, pab1, pab2;
 
-<<<<<<< HEAD
-	pab0 = (s16) (dev->sdev->bus->sprom.pa1b0);
-	pab1 = (s16) (dev->sdev->bus->sprom.pa1b1);
-	pab2 = (s16) (dev->sdev->bus->sprom.pa1b2);
-=======
 	pab0 = (s16) (dev->dev->bus_sprom->pa1b0);
 	pab1 = (s16) (dev->dev->bus_sprom->pa1b1);
 	pab2 = (s16) (dev->dev->bus_sprom->pa1b2);
->>>>>>> b55ebc27
 
 	if (pab0 != 0 && pab1 != 0 && pab2 != 0 &&
 	    pab0 != -1 && pab1 != -1 && pab2 != -1) {
 		/* The pabX values are set in SPROM. Use them. */
-<<<<<<< HEAD
-		if ((s8) dev->sdev->bus->sprom.itssi_a != 0 &&
-		    (s8) dev->sdev->bus->sprom.itssi_a != -1)
-			aphy->tgt_idle_tssi =
-			    (s8) (dev->sdev->bus->sprom.itssi_a);
-=======
 		if ((s8) dev->dev->bus_sprom->itssi_a != 0 &&
 		    (s8) dev->dev->bus_sprom->itssi_a != -1)
 			aphy->tgt_idle_tssi =
 			    (s8) (dev->dev->bus_sprom->itssi_a);
->>>>>>> b55ebc27
 		else
 			aphy->tgt_idle_tssi = 62;
 		aphy->tssi2dbm = b43_generate_dyn_tssi2dbm_tab(dev, pab0,
