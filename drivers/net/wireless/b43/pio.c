--- conflicted
+++ resolved
@@ -111,11 +111,7 @@
 		B43_MMIO_PIO11_BASE5,
 	};
 
-<<<<<<< HEAD
-	if (dev->sdev->id.revision >= 11) {
-=======
 	if (dev->dev->core_rev >= 11) {
->>>>>>> b55ebc27
 		B43_WARN_ON(index >= ARRAY_SIZE(bases_rev11));
 		return bases_rev11[index];
 	}
@@ -125,22 +121,14 @@
 
 static u16 pio_txqueue_offset(struct b43_wldev *dev)
 {
-<<<<<<< HEAD
-	if (dev->sdev->id.revision >= 11)
-=======
 	if (dev->dev->core_rev >= 11)
->>>>>>> b55ebc27
 		return 0x18;
 	return 0;
 }
 
 static u16 pio_rxqueue_offset(struct b43_wldev *dev)
 {
-<<<<<<< HEAD
-	if (dev->sdev->id.revision >= 11)
-=======
 	if (dev->dev->core_rev >= 11)
->>>>>>> b55ebc27
 		return 0x38;
 	return 8;
 }
@@ -156,11 +144,7 @@
 	if (!q)
 		return NULL;
 	q->dev = dev;
-<<<<<<< HEAD
-	q->rev = dev->sdev->id.revision;
-=======
 	q->rev = dev->dev->core_rev;
->>>>>>> b55ebc27
 	q->mmio_base = index_to_pioqueue_base(dev, index) +
 		       pio_txqueue_offset(dev);
 	q->index = index;
@@ -194,11 +178,7 @@
 	if (!q)
 		return NULL;
 	q->dev = dev;
-<<<<<<< HEAD
-	q->rev = dev->sdev->id.revision;
-=======
 	q->rev = dev->dev->core_rev;
->>>>>>> b55ebc27
 	q->mmio_base = index_to_pioqueue_base(dev, index) +
 		       pio_rxqueue_offset(dev);
 
