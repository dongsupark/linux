--- conflicted
+++ resolved
@@ -718,11 +718,7 @@
 	B43_WARN_ON(phy->type != B43_PHYTYPE_G);
 
 	if (!phy->gmode ||
-<<<<<<< HEAD
-	    !(dev->sdev->bus->sprom.boardflags_lo & B43_BFL_RSSI)) {
-=======
 	    !(dev->dev->bus_sprom->boardflags_lo & B43_BFL_RSSI)) {
->>>>>>> b55ebc27
 		tmp16 = b43_nrssi_hw_read(dev, 0x20);
 		if (tmp16 >= 0x20)
 			tmp16 -= 0x40;
@@ -1118,11 +1114,7 @@
 {
 	struct b43_phy *phy = &dev->phy;
 	struct b43_phy_g *gphy = phy->g;
-<<<<<<< HEAD
-	struct ssb_sprom *sprom = &(dev->sdev->bus->sprom);
-=======
 	struct ssb_sprom *sprom = dev->dev->bus_sprom;
->>>>>>> b55ebc27
 
 	if (!phy->gmode)
 		return 0;
@@ -1499,10 +1491,6 @@
 
 static void b43_phy_initb5(struct b43_wldev *dev)
 {
-<<<<<<< HEAD
-	struct ssb_bus *bus = dev->sdev->bus;
-=======
->>>>>>> b55ebc27
 	struct b43_phy *phy = &dev->phy;
 	struct b43_phy_g *gphy = phy->g;
 	u16 offset, value;
@@ -1631,11 +1619,7 @@
 		b43_radio_write16(dev, 0x5A, 0x88);
 		b43_radio_write16(dev, 0x5B, 0x6B);
 		b43_radio_write16(dev, 0x5C, 0x0F);
-<<<<<<< HEAD
-		if (dev->sdev->bus->sprom.boardflags_lo & B43_BFL_ALTIQ) {
-=======
 		if (dev->dev->bus_sprom->boardflags_lo & B43_BFL_ALTIQ) {
->>>>>>> b55ebc27
 			b43_radio_write16(dev, 0x5D, 0xFA);
 			b43_radio_write16(dev, 0x5E, 0xD8);
 		} else {
@@ -1802,11 +1786,7 @@
 	b43_phy_set(dev, B43_PHY_RFOVER, 0x0100);
 	b43_phy_mask(dev, B43_PHY_RFOVERVAL, 0xCFFF);
 
-<<<<<<< HEAD
-	if (dev->sdev->bus->sprom.boardflags_lo & B43_BFL_EXTLNA) {
-=======
 	if (dev->dev->bus_sprom->boardflags_lo & B43_BFL_EXTLNA) {
->>>>>>> b55ebc27
 		if (phy->rev >= 7) {
 			b43_phy_set(dev, B43_PHY_RFOVER, 0x0800);
 			b43_phy_set(dev, B43_PHY_RFOVERVAL, 0x8000);
@@ -1941,10 +1921,6 @@
 /* Initialize B/G PHY power control */
 static void b43_phy_init_pctl(struct b43_wldev *dev)
 {
-<<<<<<< HEAD
-	struct ssb_bus *bus = dev->sdev->bus;
-=======
->>>>>>> b55ebc27
 	struct b43_phy *phy = &dev->phy;
 	struct b43_phy_g *gphy = phy->g;
 	struct b43_rfatt old_rfatt;
@@ -2075,11 +2051,7 @@
 	if (phy->rev >= 6) {
 		b43_phy_maskset(dev, B43_PHY_CCK(0x36), 0x0FFF, (gphy->lo_control->tx_bias << 12));
 	}
-<<<<<<< HEAD
-	if (dev->sdev->bus->sprom.boardflags_lo & B43_BFL_PACTRL)
-=======
 	if (dev->dev->bus_sprom->boardflags_lo & B43_BFL_PACTRL)
->>>>>>> b55ebc27
 		b43_phy_write(dev, B43_PHY_CCK(0x2E), 0x8075);
 	else
 		b43_phy_write(dev, B43_PHY_CCK(0x2E), 0x807F);
@@ -2092,11 +2064,7 @@
 		b43_phy_write(dev, B43_PHY_LO_MASK, 0x8078);
 	}
 
-<<<<<<< HEAD
-	if (!(dev->sdev->bus->sprom.boardflags_lo & B43_BFL_RSSI)) {
-=======
 	if (!(dev->dev->bus_sprom->boardflags_lo & B43_BFL_RSSI)) {
->>>>>>> b55ebc27
 		/* The specs state to update the NRSSI LT with
 		 * the value 0x7FFFFFFF here. I think that is some weird
 		 * compiler optimization in the original driver.
@@ -2118,13 +2086,8 @@
 	/* FIXME: The spec says in the following if, the 0 should be replaced
 	   'if OFDM may not be used in the current locale'
 	   but OFDM is legal everywhere */
-<<<<<<< HEAD
-	if ((dev->sdev->bus->chip_id == 0x4306
-	     && dev->sdev->bus->chip_package == 2) || 0) {
-=======
 	if ((dev->dev->chip_id == 0x4306
 	     && dev->dev->chip_pkg == 2) || 0) {
->>>>>>> b55ebc27
 		b43_phy_mask(dev, B43_PHY_CRS0, 0xBFFF);
 		b43_phy_mask(dev, B43_PHY_OFDM(0xC3), 0x7FFF);
 	}
@@ -2140,11 +2103,7 @@
 	b43_write16(dev, B43_MMIO_CHANNEL, channel2freq_bg(channel));
 
 	if (channel == 14) {
-<<<<<<< HEAD
-		if (dev->sdev->bus->sprom.country_code ==
-=======
 		if (dev->dev->bus_sprom->country_code ==
->>>>>>> b55ebc27
 		    SSB_SPROM1CCODE_JAPAN)
 			b43_hf_write(dev,
 				     b43_hf_read(dev) & ~B43_HF_ACPR);
@@ -2175,11 +2134,7 @@
 static void default_radio_attenuation(struct b43_wldev *dev,
 				      struct b43_rfatt *rf)
 {
-<<<<<<< HEAD
-	struct ssb_bus *bus = dev->sdev->bus;
-=======
 	struct b43_bus_dev *bdev = dev->dev;
->>>>>>> b55ebc27
 	struct b43_phy *phy = &dev->phy;
 
 	rf->with_padmix = 0;
@@ -2427,19 +2382,11 @@
 	struct b43_phy_g *gphy = phy->g;
 	s16 pab0, pab1, pab2;
 
-<<<<<<< HEAD
-	pab0 = (s16) (dev->sdev->bus->sprom.pa0b0);
-	pab1 = (s16) (dev->sdev->bus->sprom.pa0b1);
-	pab2 = (s16) (dev->sdev->bus->sprom.pa0b2);
-
-	B43_WARN_ON((dev->sdev->bus->chip_id == 0x4301) &&
-=======
 	pab0 = (s16) (dev->dev->bus_sprom->pa0b0);
 	pab1 = (s16) (dev->dev->bus_sprom->pa0b1);
 	pab2 = (s16) (dev->dev->bus_sprom->pa0b2);
 
 	B43_WARN_ON((dev->dev->chip_id == 0x4301) &&
->>>>>>> b55ebc27
 		    (phy->radio_ver != 0x2050)); /* Not supported anymore */
 
 	gphy->dyn_tssi_tbl = 0;
@@ -2447,17 +2394,10 @@
 	if (pab0 != 0 && pab1 != 0 && pab2 != 0 &&
 	    pab0 != -1 && pab1 != -1 && pab2 != -1) {
 		/* The pabX values are set in SPROM. Use them. */
-<<<<<<< HEAD
-		if ((s8) dev->sdev->bus->sprom.itssi_bg != 0 &&
-		    (s8) dev->sdev->bus->sprom.itssi_bg != -1) {
-			gphy->tgt_idle_tssi =
-				(s8) (dev->sdev->bus->sprom.itssi_bg);
-=======
 		if ((s8) dev->dev->bus_sprom->itssi_bg != 0 &&
 		    (s8) dev->dev->bus_sprom->itssi_bg != -1) {
 			gphy->tgt_idle_tssi =
 				(s8) (dev->dev->bus_sprom->itssi_bg);
->>>>>>> b55ebc27
 		} else
 			gphy->tgt_idle_tssi = 62;
 		gphy->tssi2dbm = b43_generate_dyn_tssi2dbm_tab(dev, pab0,
@@ -2898,11 +2838,7 @@
 				    B43_TXCTL_TXMIX;
 				rfatt += 2;
 				bbatt += 2;
-<<<<<<< HEAD
-			} else if (dev->sdev->bus->sprom.
-=======
 			} else if (dev->dev->bus_sprom->
->>>>>>> b55ebc27
 				   boardflags_lo &
 				   B43_BFL_PACTRL) {
 				bbatt += 4 * (rfatt - 2);
@@ -2976,23 +2912,14 @@
 	estimated_pwr = b43_gphy_estimate_power_out(dev, average_tssi);
 
 	B43_WARN_ON(phy->type != B43_PHYTYPE_G);
-<<<<<<< HEAD
-	max_pwr = dev->sdev->bus->sprom.maxpwr_bg;
-	if (dev->sdev->bus->sprom.boardflags_lo & B43_BFL_PACTRL)
-=======
 	max_pwr = dev->dev->bus_sprom->maxpwr_bg;
 	if (dev->dev->bus_sprom->boardflags_lo & B43_BFL_PACTRL)
->>>>>>> b55ebc27
 		max_pwr -= 3; /* minus 0.75 */
 	if (unlikely(max_pwr >= INT_TO_Q52(30/*dBm*/))) {
 		b43warn(dev->wl,
 			"Invalid max-TX-power value in SPROM.\n");
 		max_pwr = INT_TO_Q52(20); /* fake it */
-<<<<<<< HEAD
-		dev->sdev->bus->sprom.maxpwr_bg = max_pwr;
-=======
 		dev->dev->bus_sprom->maxpwr_bg = max_pwr;
->>>>>>> b55ebc27
 	}
 
 	/* Get desired power (in Q5.2) */
@@ -3085,11 +3012,7 @@
 {
 	struct b43_phy *phy = &dev->phy;
 
-<<<<<<< HEAD
-	if (!(dev->sdev->bus->sprom.boardflags_lo & B43_BFL_RSSI))
-=======
 	if (!(dev->dev->bus_sprom->boardflags_lo & B43_BFL_RSSI))
->>>>>>> b55ebc27
 		return;
 
 	b43_mac_suspend(dev);
