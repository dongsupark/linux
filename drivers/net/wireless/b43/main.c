/*

  Broadcom B43 wireless driver

  Copyright (c) 2005 Martin Langer <martin-langer@gmx.de>
  Copyright (c) 2005 Stefano Brivio <stefano.brivio@polimi.it>
  Copyright (c) 2005-2009 Michael Buesch <m@bues.ch>
  Copyright (c) 2005 Danny van Dyk <kugelfang@gentoo.org>
  Copyright (c) 2005 Andreas Jaggi <andreas.jaggi@waterwave.ch>
  Copyright (c) 2010-2011 Rafał Miłecki <zajec5@gmail.com>

  SDIO support
  Copyright (c) 2009 Albert Herranz <albert_herranz@yahoo.es>

  Some parts of the code in this file are derived from the ipw2200
  driver  Copyright(c) 2003 - 2004 Intel Corporation.

  This program is free software; you can redistribute it and/or modify
  it under the terms of the GNU General Public License as published by
  the Free Software Foundation; either version 2 of the License, or
  (at your option) any later version.

  This program is distributed in the hope that it will be useful,
  but WITHOUT ANY WARRANTY; without even the implied warranty of
  MERCHANTABILITY or FITNESS FOR A PARTICULAR PURPOSE.  See the
  GNU General Public License for more details.

  You should have received a copy of the GNU General Public License
  along with this program; see the file COPYING.  If not, write to
  the Free Software Foundation, Inc., 51 Franklin Steet, Fifth Floor,
  Boston, MA 02110-1301, USA.

*/

#include <linux/delay.h>
#include <linux/init.h>
#include <linux/module.h>
#include <linux/if_arp.h>
#include <linux/etherdevice.h>
#include <linux/firmware.h>
#include <linux/workqueue.h>
#include <linux/skbuff.h>
#include <linux/io.h>
#include <linux/dma-mapping.h>
#include <linux/slab.h>
#include <asm/unaligned.h>

#include "b43.h"
#include "main.h"
#include "debugfs.h"
#include "phy_common.h"
#include "phy_g.h"
#include "phy_n.h"
#include "dma.h"
#include "pio.h"
#include "sysfs.h"
#include "xmit.h"
#include "lo.h"
#include "pcmcia.h"
#include "sdio.h"
#include <linux/mmc/sdio_func.h>

MODULE_DESCRIPTION("Broadcom B43 wireless driver");
MODULE_AUTHOR("Martin Langer");
MODULE_AUTHOR("Stefano Brivio");
MODULE_AUTHOR("Michael Buesch");
MODULE_AUTHOR("Gábor Stefanik");
MODULE_AUTHOR("Rafał Miłecki");
MODULE_LICENSE("GPL");

MODULE_FIRMWARE("b43/ucode11.fw");
MODULE_FIRMWARE("b43/ucode13.fw");
MODULE_FIRMWARE("b43/ucode14.fw");
MODULE_FIRMWARE("b43/ucode15.fw");
MODULE_FIRMWARE("b43/ucode16_mimo.fw");
MODULE_FIRMWARE("b43/ucode5.fw");
MODULE_FIRMWARE("b43/ucode9.fw");

static int modparam_bad_frames_preempt;
module_param_named(bad_frames_preempt, modparam_bad_frames_preempt, int, 0444);
MODULE_PARM_DESC(bad_frames_preempt,
		 "enable(1) / disable(0) Bad Frames Preemption");

static char modparam_fwpostfix[16];
module_param_string(fwpostfix, modparam_fwpostfix, 16, 0444);
MODULE_PARM_DESC(fwpostfix, "Postfix for the .fw files to load.");

static int modparam_hwpctl;
module_param_named(hwpctl, modparam_hwpctl, int, 0444);
MODULE_PARM_DESC(hwpctl, "Enable hardware-side power control (default off)");

static int modparam_nohwcrypt;
module_param_named(nohwcrypt, modparam_nohwcrypt, int, 0444);
MODULE_PARM_DESC(nohwcrypt, "Disable hardware encryption.");

static int modparam_hwtkip;
module_param_named(hwtkip, modparam_hwtkip, int, 0444);
MODULE_PARM_DESC(hwtkip, "Enable hardware tkip.");

static int modparam_qos = 1;
module_param_named(qos, modparam_qos, int, 0444);
MODULE_PARM_DESC(qos, "Enable QOS support (default on)");

static int modparam_btcoex = 1;
module_param_named(btcoex, modparam_btcoex, int, 0444);
MODULE_PARM_DESC(btcoex, "Enable Bluetooth coexistence (default on)");

int b43_modparam_verbose = B43_VERBOSITY_DEFAULT;
module_param_named(verbose, b43_modparam_verbose, int, 0644);
MODULE_PARM_DESC(verbose, "Log message verbosity: 0=error, 1=warn, 2=info(default), 3=debug");

static int b43_modparam_pio = 0;
module_param_named(pio, b43_modparam_pio, int, 0644);
MODULE_PARM_DESC(pio, "Use PIO accesses by default: 0=DMA, 1=PIO");

static int modparam_allhwsupport = !IS_ENABLED(CONFIG_BRCMSMAC);
module_param_named(allhwsupport, modparam_allhwsupport, int, 0444);
MODULE_PARM_DESC(allhwsupport, "Enable support for all hardware (even it if overlaps with the brcmsmac driver)");

#ifdef CONFIG_B43_BCMA
static const struct bcma_device_id b43_bcma_tbl[] = {
	BCMA_CORE(BCMA_MANUF_BCM, BCMA_CORE_80211, 0x11, BCMA_ANY_CLASS),
	BCMA_CORE(BCMA_MANUF_BCM, BCMA_CORE_80211, 0x17, BCMA_ANY_CLASS),
	BCMA_CORE(BCMA_MANUF_BCM, BCMA_CORE_80211, 0x18, BCMA_ANY_CLASS),
	BCMA_CORE(BCMA_MANUF_BCM, BCMA_CORE_80211, 0x1C, BCMA_ANY_CLASS),
	BCMA_CORE(BCMA_MANUF_BCM, BCMA_CORE_80211, 0x1D, BCMA_ANY_CLASS),
	BCMA_CORE(BCMA_MANUF_BCM, BCMA_CORE_80211, 0x1E, BCMA_ANY_CLASS),
	BCMA_CORE(BCMA_MANUF_BCM, BCMA_CORE_80211, 0x28, BCMA_ANY_CLASS),
	BCMA_CORE(BCMA_MANUF_BCM, BCMA_CORE_80211, 0x2A, BCMA_ANY_CLASS),
	BCMA_CORETABLE_END
};
MODULE_DEVICE_TABLE(bcma, b43_bcma_tbl);
#endif

#ifdef CONFIG_B43_SSB
static const struct ssb_device_id b43_ssb_tbl[] = {
	SSB_DEVICE(SSB_VENDOR_BROADCOM, SSB_DEV_80211, 5),
	SSB_DEVICE(SSB_VENDOR_BROADCOM, SSB_DEV_80211, 6),
	SSB_DEVICE(SSB_VENDOR_BROADCOM, SSB_DEV_80211, 7),
	SSB_DEVICE(SSB_VENDOR_BROADCOM, SSB_DEV_80211, 9),
	SSB_DEVICE(SSB_VENDOR_BROADCOM, SSB_DEV_80211, 10),
	SSB_DEVICE(SSB_VENDOR_BROADCOM, SSB_DEV_80211, 11),
	SSB_DEVICE(SSB_VENDOR_BROADCOM, SSB_DEV_80211, 12),
	SSB_DEVICE(SSB_VENDOR_BROADCOM, SSB_DEV_80211, 13),
	SSB_DEVICE(SSB_VENDOR_BROADCOM, SSB_DEV_80211, 15),
	SSB_DEVICE(SSB_VENDOR_BROADCOM, SSB_DEV_80211, 16),
	SSB_DEVTABLE_END
};
MODULE_DEVICE_TABLE(ssb, b43_ssb_tbl);
#endif

/* Channel and ratetables are shared for all devices.
 * They can't be const, because ieee80211 puts some precalculated
 * data in there. This data is the same for all devices, so we don't
 * get concurrency issues */
#define RATETAB_ENT(_rateid, _flags) \
	{								\
		.bitrate	= B43_RATE_TO_BASE100KBPS(_rateid),	\
		.hw_value	= (_rateid),				\
		.flags		= (_flags),				\
	}

/*
 * NOTE: When changing this, sync with xmit.c's
 *	 b43_plcp_get_bitrate_idx_* functions!
 */
static struct ieee80211_rate __b43_ratetable[] = {
	RATETAB_ENT(B43_CCK_RATE_1MB, 0),
	RATETAB_ENT(B43_CCK_RATE_2MB, IEEE80211_RATE_SHORT_PREAMBLE),
	RATETAB_ENT(B43_CCK_RATE_5MB, IEEE80211_RATE_SHORT_PREAMBLE),
	RATETAB_ENT(B43_CCK_RATE_11MB, IEEE80211_RATE_SHORT_PREAMBLE),
	RATETAB_ENT(B43_OFDM_RATE_6MB, 0),
	RATETAB_ENT(B43_OFDM_RATE_9MB, 0),
	RATETAB_ENT(B43_OFDM_RATE_12MB, 0),
	RATETAB_ENT(B43_OFDM_RATE_18MB, 0),
	RATETAB_ENT(B43_OFDM_RATE_24MB, 0),
	RATETAB_ENT(B43_OFDM_RATE_36MB, 0),
	RATETAB_ENT(B43_OFDM_RATE_48MB, 0),
	RATETAB_ENT(B43_OFDM_RATE_54MB, 0),
};

#define b43_a_ratetable		(__b43_ratetable + 4)
#define b43_a_ratetable_size	8
#define b43_b_ratetable		(__b43_ratetable + 0)
#define b43_b_ratetable_size	4
#define b43_g_ratetable		(__b43_ratetable + 0)
#define b43_g_ratetable_size	12

#define CHAN2G(_channel, _freq, _flags) {			\
	.band			= IEEE80211_BAND_2GHZ,		\
	.center_freq		= (_freq),			\
	.hw_value		= (_channel),			\
	.flags			= (_flags),			\
	.max_antenna_gain	= 0,				\
	.max_power		= 30,				\
}
static struct ieee80211_channel b43_2ghz_chantable[] = {
	CHAN2G(1, 2412, 0),
	CHAN2G(2, 2417, 0),
	CHAN2G(3, 2422, 0),
	CHAN2G(4, 2427, 0),
	CHAN2G(5, 2432, 0),
	CHAN2G(6, 2437, 0),
	CHAN2G(7, 2442, 0),
	CHAN2G(8, 2447, 0),
	CHAN2G(9, 2452, 0),
	CHAN2G(10, 2457, 0),
	CHAN2G(11, 2462, 0),
	CHAN2G(12, 2467, 0),
	CHAN2G(13, 2472, 0),
	CHAN2G(14, 2484, 0),
};

/* No support for the last 3 channels (12, 13, 14) */
#define b43_2ghz_chantable_limited_size		11
#undef CHAN2G

#define CHAN4G(_channel, _flags) {				\
	.band			= IEEE80211_BAND_5GHZ,		\
	.center_freq		= 4000 + (5 * (_channel)),	\
	.hw_value		= (_channel),			\
	.flags			= (_flags),			\
	.max_antenna_gain	= 0,				\
	.max_power		= 30,				\
}
#define CHAN5G(_channel, _flags) {				\
	.band			= IEEE80211_BAND_5GHZ,		\
	.center_freq		= 5000 + (5 * (_channel)),	\
	.hw_value		= (_channel),			\
	.flags			= (_flags),			\
	.max_antenna_gain	= 0,				\
	.max_power		= 30,				\
}
static struct ieee80211_channel b43_5ghz_nphy_chantable[] = {
	CHAN4G(184, 0),		CHAN4G(186, 0),
	CHAN4G(188, 0),		CHAN4G(190, 0),
	CHAN4G(192, 0),		CHAN4G(194, 0),
	CHAN4G(196, 0),		CHAN4G(198, 0),
	CHAN4G(200, 0),		CHAN4G(202, 0),
	CHAN4G(204, 0),		CHAN4G(206, 0),
	CHAN4G(208, 0),		CHAN4G(210, 0),
	CHAN4G(212, 0),		CHAN4G(214, 0),
	CHAN4G(216, 0),		CHAN4G(218, 0),
	CHAN4G(220, 0),		CHAN4G(222, 0),
	CHAN4G(224, 0),		CHAN4G(226, 0),
	CHAN4G(228, 0),
	CHAN5G(32, 0),		CHAN5G(34, 0),
	CHAN5G(36, 0),		CHAN5G(38, 0),
	CHAN5G(40, 0),		CHAN5G(42, 0),
	CHAN5G(44, 0),		CHAN5G(46, 0),
	CHAN5G(48, 0),		CHAN5G(50, 0),
	CHAN5G(52, 0),		CHAN5G(54, 0),
	CHAN5G(56, 0),		CHAN5G(58, 0),
	CHAN5G(60, 0),		CHAN5G(62, 0),
	CHAN5G(64, 0),		CHAN5G(66, 0),
	CHAN5G(68, 0),		CHAN5G(70, 0),
	CHAN5G(72, 0),		CHAN5G(74, 0),
	CHAN5G(76, 0),		CHAN5G(78, 0),
	CHAN5G(80, 0),		CHAN5G(82, 0),
	CHAN5G(84, 0),		CHAN5G(86, 0),
	CHAN5G(88, 0),		CHAN5G(90, 0),
	CHAN5G(92, 0),		CHAN5G(94, 0),
	CHAN5G(96, 0),		CHAN5G(98, 0),
	CHAN5G(100, 0),		CHAN5G(102, 0),
	CHAN5G(104, 0),		CHAN5G(106, 0),
	CHAN5G(108, 0),		CHAN5G(110, 0),
	CHAN5G(112, 0),		CHAN5G(114, 0),
	CHAN5G(116, 0),		CHAN5G(118, 0),
	CHAN5G(120, 0),		CHAN5G(122, 0),
	CHAN5G(124, 0),		CHAN5G(126, 0),
	CHAN5G(128, 0),		CHAN5G(130, 0),
	CHAN5G(132, 0),		CHAN5G(134, 0),
	CHAN5G(136, 0),		CHAN5G(138, 0),
	CHAN5G(140, 0),		CHAN5G(142, 0),
	CHAN5G(144, 0),		CHAN5G(145, 0),
	CHAN5G(146, 0),		CHAN5G(147, 0),
	CHAN5G(148, 0),		CHAN5G(149, 0),
	CHAN5G(150, 0),		CHAN5G(151, 0),
	CHAN5G(152, 0),		CHAN5G(153, 0),
	CHAN5G(154, 0),		CHAN5G(155, 0),
	CHAN5G(156, 0),		CHAN5G(157, 0),
	CHAN5G(158, 0),		CHAN5G(159, 0),
	CHAN5G(160, 0),		CHAN5G(161, 0),
	CHAN5G(162, 0),		CHAN5G(163, 0),
	CHAN5G(164, 0),		CHAN5G(165, 0),
	CHAN5G(166, 0),		CHAN5G(168, 0),
	CHAN5G(170, 0),		CHAN5G(172, 0),
	CHAN5G(174, 0),		CHAN5G(176, 0),
	CHAN5G(178, 0),		CHAN5G(180, 0),
	CHAN5G(182, 0),
};

static struct ieee80211_channel b43_5ghz_nphy_chantable_limited[] = {
	CHAN5G(36, 0),		CHAN5G(40, 0),
	CHAN5G(44, 0),		CHAN5G(48, 0),
	CHAN5G(149, 0),		CHAN5G(153, 0),
	CHAN5G(157, 0),		CHAN5G(161, 0),
	CHAN5G(165, 0),
};

static struct ieee80211_channel b43_5ghz_aphy_chantable[] = {
	CHAN5G(34, 0),		CHAN5G(36, 0),
	CHAN5G(38, 0),		CHAN5G(40, 0),
	CHAN5G(42, 0),		CHAN5G(44, 0),
	CHAN5G(46, 0),		CHAN5G(48, 0),
	CHAN5G(52, 0),		CHAN5G(56, 0),
	CHAN5G(60, 0),		CHAN5G(64, 0),
	CHAN5G(100, 0),		CHAN5G(104, 0),
	CHAN5G(108, 0),		CHAN5G(112, 0),
	CHAN5G(116, 0),		CHAN5G(120, 0),
	CHAN5G(124, 0),		CHAN5G(128, 0),
	CHAN5G(132, 0),		CHAN5G(136, 0),
	CHAN5G(140, 0),		CHAN5G(149, 0),
	CHAN5G(153, 0),		CHAN5G(157, 0),
	CHAN5G(161, 0),		CHAN5G(165, 0),
	CHAN5G(184, 0),		CHAN5G(188, 0),
	CHAN5G(192, 0),		CHAN5G(196, 0),
	CHAN5G(200, 0),		CHAN5G(204, 0),
	CHAN5G(208, 0),		CHAN5G(212, 0),
	CHAN5G(216, 0),
};
#undef CHAN4G
#undef CHAN5G

static struct ieee80211_supported_band b43_band_5GHz_nphy = {
	.band		= IEEE80211_BAND_5GHZ,
	.channels	= b43_5ghz_nphy_chantable,
	.n_channels	= ARRAY_SIZE(b43_5ghz_nphy_chantable),
	.bitrates	= b43_a_ratetable,
	.n_bitrates	= b43_a_ratetable_size,
};

static struct ieee80211_supported_band b43_band_5GHz_nphy_limited = {
	.band		= IEEE80211_BAND_5GHZ,
	.channels	= b43_5ghz_nphy_chantable_limited,
	.n_channels	= ARRAY_SIZE(b43_5ghz_nphy_chantable_limited),
	.bitrates	= b43_a_ratetable,
	.n_bitrates	= b43_a_ratetable_size,
};

static struct ieee80211_supported_band b43_band_5GHz_aphy = {
	.band		= IEEE80211_BAND_5GHZ,
	.channels	= b43_5ghz_aphy_chantable,
	.n_channels	= ARRAY_SIZE(b43_5ghz_aphy_chantable),
	.bitrates	= b43_a_ratetable,
	.n_bitrates	= b43_a_ratetable_size,
};

static struct ieee80211_supported_band b43_band_2GHz = {
	.band		= IEEE80211_BAND_2GHZ,
	.channels	= b43_2ghz_chantable,
	.n_channels	= ARRAY_SIZE(b43_2ghz_chantable),
	.bitrates	= b43_g_ratetable,
	.n_bitrates	= b43_g_ratetable_size,
};

static struct ieee80211_supported_band b43_band_2ghz_limited = {
	.band		= IEEE80211_BAND_2GHZ,
	.channels	= b43_2ghz_chantable,
	.n_channels	= b43_2ghz_chantable_limited_size,
	.bitrates	= b43_g_ratetable,
	.n_bitrates	= b43_g_ratetable_size,
};

static void b43_wireless_core_exit(struct b43_wldev *dev);
static int b43_wireless_core_init(struct b43_wldev *dev);
static struct b43_wldev * b43_wireless_core_stop(struct b43_wldev *dev);
static int b43_wireless_core_start(struct b43_wldev *dev);
static void b43_op_bss_info_changed(struct ieee80211_hw *hw,
				    struct ieee80211_vif *vif,
				    struct ieee80211_bss_conf *conf,
				    u32 changed);

static int b43_ratelimit(struct b43_wl *wl)
{
	if (!wl || !wl->current_dev)
		return 1;
	if (b43_status(wl->current_dev) < B43_STAT_STARTED)
		return 1;
	/* We are up and running.
	 * Ratelimit the messages to avoid DoS over the net. */
	return net_ratelimit();
}

void b43info(struct b43_wl *wl, const char *fmt, ...)
{
	struct va_format vaf;
	va_list args;

	if (b43_modparam_verbose < B43_VERBOSITY_INFO)
		return;
	if (!b43_ratelimit(wl))
		return;

	va_start(args, fmt);

	vaf.fmt = fmt;
	vaf.va = &args;

	printk(KERN_INFO "b43-%s: %pV",
	       (wl && wl->hw) ? wiphy_name(wl->hw->wiphy) : "wlan", &vaf);

	va_end(args);
}

void b43err(struct b43_wl *wl, const char *fmt, ...)
{
	struct va_format vaf;
	va_list args;

	if (b43_modparam_verbose < B43_VERBOSITY_ERROR)
		return;
	if (!b43_ratelimit(wl))
		return;

	va_start(args, fmt);

	vaf.fmt = fmt;
	vaf.va = &args;

	printk(KERN_ERR "b43-%s ERROR: %pV",
	       (wl && wl->hw) ? wiphy_name(wl->hw->wiphy) : "wlan", &vaf);

	va_end(args);
}

void b43warn(struct b43_wl *wl, const char *fmt, ...)
{
	struct va_format vaf;
	va_list args;

	if (b43_modparam_verbose < B43_VERBOSITY_WARN)
		return;
	if (!b43_ratelimit(wl))
		return;

	va_start(args, fmt);

	vaf.fmt = fmt;
	vaf.va = &args;

	printk(KERN_WARNING "b43-%s warning: %pV",
	       (wl && wl->hw) ? wiphy_name(wl->hw->wiphy) : "wlan", &vaf);

	va_end(args);
}

void b43dbg(struct b43_wl *wl, const char *fmt, ...)
{
	struct va_format vaf;
	va_list args;

	if (b43_modparam_verbose < B43_VERBOSITY_DEBUG)
		return;

	va_start(args, fmt);

	vaf.fmt = fmt;
	vaf.va = &args;

	printk(KERN_DEBUG "b43-%s debug: %pV",
	       (wl && wl->hw) ? wiphy_name(wl->hw->wiphy) : "wlan", &vaf);

	va_end(args);
}

static void b43_ram_write(struct b43_wldev *dev, u16 offset, u32 val)
{
	u32 macctl;

	B43_WARN_ON(offset % 4 != 0);

	macctl = b43_read32(dev, B43_MMIO_MACCTL);
	if (macctl & B43_MACCTL_BE)
		val = swab32(val);

	b43_write32(dev, B43_MMIO_RAM_CONTROL, offset);
	mmiowb();
	b43_write32(dev, B43_MMIO_RAM_DATA, val);
}

static inline void b43_shm_control_word(struct b43_wldev *dev,
					u16 routing, u16 offset)
{
	u32 control;

	/* "offset" is the WORD offset. */
	control = routing;
	control <<= 16;
	control |= offset;
	b43_write32(dev, B43_MMIO_SHM_CONTROL, control);
}

u32 b43_shm_read32(struct b43_wldev *dev, u16 routing, u16 offset)
{
	u32 ret;

	if (routing == B43_SHM_SHARED) {
		B43_WARN_ON(offset & 0x0001);
		if (offset & 0x0003) {
			/* Unaligned access */
			b43_shm_control_word(dev, routing, offset >> 2);
			ret = b43_read16(dev, B43_MMIO_SHM_DATA_UNALIGNED);
			b43_shm_control_word(dev, routing, (offset >> 2) + 1);
			ret |= ((u32)b43_read16(dev, B43_MMIO_SHM_DATA)) << 16;

			goto out;
		}
		offset >>= 2;
	}
	b43_shm_control_word(dev, routing, offset);
	ret = b43_read32(dev, B43_MMIO_SHM_DATA);
out:
	return ret;
}

u16 b43_shm_read16(struct b43_wldev *dev, u16 routing, u16 offset)
{
	u16 ret;

	if (routing == B43_SHM_SHARED) {
		B43_WARN_ON(offset & 0x0001);
		if (offset & 0x0003) {
			/* Unaligned access */
			b43_shm_control_word(dev, routing, offset >> 2);
			ret = b43_read16(dev, B43_MMIO_SHM_DATA_UNALIGNED);

			goto out;
		}
		offset >>= 2;
	}
	b43_shm_control_word(dev, routing, offset);
	ret = b43_read16(dev, B43_MMIO_SHM_DATA);
out:
	return ret;
}

void b43_shm_write32(struct b43_wldev *dev, u16 routing, u16 offset, u32 value)
{
	if (routing == B43_SHM_SHARED) {
		B43_WARN_ON(offset & 0x0001);
		if (offset & 0x0003) {
			/* Unaligned access */
			b43_shm_control_word(dev, routing, offset >> 2);
			b43_write16(dev, B43_MMIO_SHM_DATA_UNALIGNED,
				    value & 0xFFFF);
			b43_shm_control_word(dev, routing, (offset >> 2) + 1);
			b43_write16(dev, B43_MMIO_SHM_DATA,
				    (value >> 16) & 0xFFFF);
			return;
		}
		offset >>= 2;
	}
	b43_shm_control_word(dev, routing, offset);
	b43_write32(dev, B43_MMIO_SHM_DATA, value);
}

void b43_shm_write16(struct b43_wldev *dev, u16 routing, u16 offset, u16 value)
{
	if (routing == B43_SHM_SHARED) {
		B43_WARN_ON(offset & 0x0001);
		if (offset & 0x0003) {
			/* Unaligned access */
			b43_shm_control_word(dev, routing, offset >> 2);
			b43_write16(dev, B43_MMIO_SHM_DATA_UNALIGNED, value);
			return;
		}
		offset >>= 2;
	}
	b43_shm_control_word(dev, routing, offset);
	b43_write16(dev, B43_MMIO_SHM_DATA, value);
}

/* Read HostFlags */
u64 b43_hf_read(struct b43_wldev *dev)
{
	u64 ret;

	ret = b43_shm_read16(dev, B43_SHM_SHARED, B43_SHM_SH_HOSTF3);
	ret <<= 16;
	ret |= b43_shm_read16(dev, B43_SHM_SHARED, B43_SHM_SH_HOSTF2);
	ret <<= 16;
	ret |= b43_shm_read16(dev, B43_SHM_SHARED, B43_SHM_SH_HOSTF1);

	return ret;
}

/* Write HostFlags */
void b43_hf_write(struct b43_wldev *dev, u64 value)
{
	u16 lo, mi, hi;

	lo = (value & 0x00000000FFFFULL);
	mi = (value & 0x0000FFFF0000ULL) >> 16;
	hi = (value & 0xFFFF00000000ULL) >> 32;
	b43_shm_write16(dev, B43_SHM_SHARED, B43_SHM_SH_HOSTF1, lo);
	b43_shm_write16(dev, B43_SHM_SHARED, B43_SHM_SH_HOSTF2, mi);
	b43_shm_write16(dev, B43_SHM_SHARED, B43_SHM_SH_HOSTF3, hi);
}

/* Read the firmware capabilities bitmask (Opensource firmware only) */
static u16 b43_fwcapa_read(struct b43_wldev *dev)
{
	B43_WARN_ON(!dev->fw.opensource);
	return b43_shm_read16(dev, B43_SHM_SHARED, B43_SHM_SH_FWCAPA);
}

void b43_tsf_read(struct b43_wldev *dev, u64 *tsf)
{
	u32 low, high;

	B43_WARN_ON(dev->dev->core_rev < 3);

	/* The hardware guarantees us an atomic read, if we
	 * read the low register first. */
	low = b43_read32(dev, B43_MMIO_REV3PLUS_TSF_LOW);
	high = b43_read32(dev, B43_MMIO_REV3PLUS_TSF_HIGH);

	*tsf = high;
	*tsf <<= 32;
	*tsf |= low;
}

static void b43_time_lock(struct b43_wldev *dev)
{
	b43_maskset32(dev, B43_MMIO_MACCTL, ~0, B43_MACCTL_TBTTHOLD);
	/* Commit the write */
	b43_read32(dev, B43_MMIO_MACCTL);
}

static void b43_time_unlock(struct b43_wldev *dev)
{
	b43_maskset32(dev, B43_MMIO_MACCTL, ~B43_MACCTL_TBTTHOLD, 0);
	/* Commit the write */
	b43_read32(dev, B43_MMIO_MACCTL);
}

static void b43_tsf_write_locked(struct b43_wldev *dev, u64 tsf)
{
	u32 low, high;

	B43_WARN_ON(dev->dev->core_rev < 3);

	low = tsf;
	high = (tsf >> 32);
	/* The hardware guarantees us an atomic write, if we
	 * write the low register first. */
	b43_write32(dev, B43_MMIO_REV3PLUS_TSF_LOW, low);
	mmiowb();
	b43_write32(dev, B43_MMIO_REV3PLUS_TSF_HIGH, high);
	mmiowb();
}

void b43_tsf_write(struct b43_wldev *dev, u64 tsf)
{
	b43_time_lock(dev);
	b43_tsf_write_locked(dev, tsf);
	b43_time_unlock(dev);
}

static
void b43_macfilter_set(struct b43_wldev *dev, u16 offset, const u8 *mac)
{
	static const u8 zero_addr[ETH_ALEN] = { 0 };
	u16 data;

	if (!mac)
		mac = zero_addr;

	offset |= 0x0020;
	b43_write16(dev, B43_MMIO_MACFILTER_CONTROL, offset);

	data = mac[0];
	data |= mac[1] << 8;
	b43_write16(dev, B43_MMIO_MACFILTER_DATA, data);
	data = mac[2];
	data |= mac[3] << 8;
	b43_write16(dev, B43_MMIO_MACFILTER_DATA, data);
	data = mac[4];
	data |= mac[5] << 8;
	b43_write16(dev, B43_MMIO_MACFILTER_DATA, data);
}

static void b43_write_mac_bssid_templates(struct b43_wldev *dev)
{
	const u8 *mac;
	const u8 *bssid;
	u8 mac_bssid[ETH_ALEN * 2];
	int i;
	u32 tmp;

	bssid = dev->wl->bssid;
	mac = dev->wl->mac_addr;

	b43_macfilter_set(dev, B43_MACFILTER_BSSID, bssid);

	memcpy(mac_bssid, mac, ETH_ALEN);
	memcpy(mac_bssid + ETH_ALEN, bssid, ETH_ALEN);

	/* Write our MAC address and BSSID to template ram */
	for (i = 0; i < ARRAY_SIZE(mac_bssid); i += sizeof(u32)) {
		tmp = (u32) (mac_bssid[i + 0]);
		tmp |= (u32) (mac_bssid[i + 1]) << 8;
		tmp |= (u32) (mac_bssid[i + 2]) << 16;
		tmp |= (u32) (mac_bssid[i + 3]) << 24;
		b43_ram_write(dev, 0x20 + i, tmp);
	}
}

static void b43_upload_card_macaddress(struct b43_wldev *dev)
{
	b43_write_mac_bssid_templates(dev);
	b43_macfilter_set(dev, B43_MACFILTER_SELF, dev->wl->mac_addr);
}

static void b43_set_slot_time(struct b43_wldev *dev, u16 slot_time)
{
	/* slot_time is in usec. */
	/* This test used to exit for all but a G PHY. */
	if (b43_current_band(dev->wl) == IEEE80211_BAND_5GHZ)
		return;
	b43_write16(dev, B43_MMIO_IFSSLOT, 510 + slot_time);
	/* Shared memory location 0x0010 is the slot time and should be
	 * set to slot_time; however, this register is initially 0 and changing
	 * the value adversely affects the transmit rate for BCM4311
	 * devices. Until this behavior is unterstood, delete this step
	 *
	 * b43_shm_write16(dev, B43_SHM_SHARED, 0x0010, slot_time);
	 */
}

static void b43_short_slot_timing_enable(struct b43_wldev *dev)
{
	b43_set_slot_time(dev, 9);
}

static void b43_short_slot_timing_disable(struct b43_wldev *dev)
{
	b43_set_slot_time(dev, 20);
}

/* DummyTransmission function, as documented on
 * http://bcm-v4.sipsolutions.net/802.11/DummyTransmission
 */
void b43_dummy_transmission(struct b43_wldev *dev, bool ofdm, bool pa_on)
{
	struct b43_phy *phy = &dev->phy;
	unsigned int i, max_loop;
	u16 value;
	u32 buffer[5] = {
		0x00000000,
		0x00D40000,
		0x00000000,
		0x01000000,
		0x00000000,
	};

	if (ofdm) {
		max_loop = 0x1E;
		buffer[0] = 0x000201CC;
	} else {
		max_loop = 0xFA;
		buffer[0] = 0x000B846E;
	}

	for (i = 0; i < 5; i++)
		b43_ram_write(dev, i * 4, buffer[i]);

	b43_write16(dev, B43_MMIO_XMTSEL, 0x0000);

	if (dev->dev->core_rev < 11)
		b43_write16(dev, B43_MMIO_WEPCTL, 0x0000);
	else
		b43_write16(dev, B43_MMIO_WEPCTL, 0x0100);

	value = (ofdm ? 0x41 : 0x40);
	b43_write16(dev, B43_MMIO_TXE0_PHYCTL, value);
	if (phy->type == B43_PHYTYPE_N || phy->type == B43_PHYTYPE_LP ||
	    phy->type == B43_PHYTYPE_LCN)
		b43_write16(dev, B43_MMIO_TXE0_PHYCTL1, 0x1A02);

	b43_write16(dev, B43_MMIO_TXE0_WM_0, 0x0000);
	b43_write16(dev, B43_MMIO_TXE0_WM_1, 0x0000);

	b43_write16(dev, B43_MMIO_XMTTPLATETXPTR, 0x0000);
	b43_write16(dev, B43_MMIO_XMTTXCNT, 0x0014);
	b43_write16(dev, B43_MMIO_XMTSEL, 0x0826);
	b43_write16(dev, B43_MMIO_TXE0_CTL, 0x0000);

	if (!pa_on && phy->type == B43_PHYTYPE_N)
		; /*b43_nphy_pa_override(dev, false) */

	switch (phy->type) {
	case B43_PHYTYPE_N:
	case B43_PHYTYPE_LCN:
		b43_write16(dev, B43_MMIO_TXE0_AUX, 0x00D0);
		break;
	case B43_PHYTYPE_LP:
		b43_write16(dev, B43_MMIO_TXE0_AUX, 0x0050);
		break;
	default:
		b43_write16(dev, B43_MMIO_TXE0_AUX, 0x0030);
	}
	b43_read16(dev, B43_MMIO_TXE0_AUX);

	if (phy->radio_ver == 0x2050 && phy->radio_rev <= 0x5)
		b43_radio_write16(dev, 0x0051, 0x0017);
	for (i = 0x00; i < max_loop; i++) {
		value = b43_read16(dev, B43_MMIO_TXE0_STATUS);
		if (value & 0x0080)
			break;
		udelay(10);
	}
	for (i = 0x00; i < 0x0A; i++) {
		value = b43_read16(dev, B43_MMIO_TXE0_STATUS);
		if (value & 0x0400)
			break;
		udelay(10);
	}
	for (i = 0x00; i < 0x19; i++) {
		value = b43_read16(dev, B43_MMIO_IFSSTAT);
		if (!(value & 0x0100))
			break;
		udelay(10);
	}
	if (phy->radio_ver == 0x2050 && phy->radio_rev <= 0x5)
		b43_radio_write16(dev, 0x0051, 0x0037);
}

static void key_write(struct b43_wldev *dev,
		      u8 index, u8 algorithm, const u8 *key)
{
	unsigned int i;
	u32 offset;
	u16 value;
	u16 kidx;

	/* Key index/algo block */
	kidx = b43_kidx_to_fw(dev, index);
	value = ((kidx << 4) | algorithm);
	b43_shm_write16(dev, B43_SHM_SHARED,
			B43_SHM_SH_KEYIDXBLOCK + (kidx * 2), value);

	/* Write the key to the Key Table Pointer offset */
	offset = dev->ktp + (index * B43_SEC_KEYSIZE);
	for (i = 0; i < B43_SEC_KEYSIZE; i += 2) {
		value = key[i];
		value |= (u16) (key[i + 1]) << 8;
		b43_shm_write16(dev, B43_SHM_SHARED, offset + i, value);
	}
}

static void keymac_write(struct b43_wldev *dev, u8 index, const u8 *addr)
{
	u32 addrtmp[2] = { 0, 0, };
	u8 pairwise_keys_start = B43_NR_GROUP_KEYS * 2;

	if (b43_new_kidx_api(dev))
		pairwise_keys_start = B43_NR_GROUP_KEYS;

	B43_WARN_ON(index < pairwise_keys_start);
	/* We have four default TX keys and possibly four default RX keys.
	 * Physical mac 0 is mapped to physical key 4 or 8, depending
	 * on the firmware version.
	 * So we must adjust the index here.
	 */
	index -= pairwise_keys_start;
	B43_WARN_ON(index >= B43_NR_PAIRWISE_KEYS);

	if (addr) {
		addrtmp[0] = addr[0];
		addrtmp[0] |= ((u32) (addr[1]) << 8);
		addrtmp[0] |= ((u32) (addr[2]) << 16);
		addrtmp[0] |= ((u32) (addr[3]) << 24);
		addrtmp[1] = addr[4];
		addrtmp[1] |= ((u32) (addr[5]) << 8);
	}

	/* Receive match transmitter address (RCMTA) mechanism */
	b43_shm_write32(dev, B43_SHM_RCMTA,
			(index * 2) + 0, addrtmp[0]);
	b43_shm_write16(dev, B43_SHM_RCMTA,
			(index * 2) + 1, addrtmp[1]);
}

/* The ucode will use phase1 key with TEK key to decrypt rx packets.
 * When a packet is received, the iv32 is checked.
 * - if it doesn't the packet is returned without modification (and software
 *   decryption can be done). That's what happen when iv16 wrap.
 * - if it does, the rc4 key is computed, and decryption is tried.
 *   Either it will success and B43_RX_MAC_DEC is returned,
 *   either it fails and B43_RX_MAC_DEC|B43_RX_MAC_DECERR is returned
 *   and the packet is not usable (it got modified by the ucode).
 * So in order to never have B43_RX_MAC_DECERR, we should provide
 * a iv32 and phase1key that match. Because we drop packets in case of
 * B43_RX_MAC_DECERR, if we have a correct iv32 but a wrong phase1key, all
 * packets will be lost without higher layer knowing (ie no resync possible
 * until next wrap).
 *
 * NOTE : this should support 50 key like RCMTA because
 * (B43_SHM_SH_KEYIDXBLOCK - B43_SHM_SH_TKIPTSCTTAK)/14 = 50
 */
static void rx_tkip_phase1_write(struct b43_wldev *dev, u8 index, u32 iv32,
		u16 *phase1key)
{
	unsigned int i;
	u32 offset;
	u8 pairwise_keys_start = B43_NR_GROUP_KEYS * 2;

	if (!modparam_hwtkip)
		return;

	if (b43_new_kidx_api(dev))
		pairwise_keys_start = B43_NR_GROUP_KEYS;

	B43_WARN_ON(index < pairwise_keys_start);
	/* We have four default TX keys and possibly four default RX keys.
	 * Physical mac 0 is mapped to physical key 4 or 8, depending
	 * on the firmware version.
	 * So we must adjust the index here.
	 */
	index -= pairwise_keys_start;
	B43_WARN_ON(index >= B43_NR_PAIRWISE_KEYS);

	if (b43_debug(dev, B43_DBG_KEYS)) {
		b43dbg(dev->wl, "rx_tkip_phase1_write : idx 0x%x, iv32 0x%x\n",
				index, iv32);
	}
	/* Write the key to the  RX tkip shared mem */
	offset = B43_SHM_SH_TKIPTSCTTAK + index * (10 + 4);
	for (i = 0; i < 10; i += 2) {
		b43_shm_write16(dev, B43_SHM_SHARED, offset + i,
				phase1key ? phase1key[i / 2] : 0);
	}
	b43_shm_write16(dev, B43_SHM_SHARED, offset + i, iv32);
	b43_shm_write16(dev, B43_SHM_SHARED, offset + i + 2, iv32 >> 16);
}

static void b43_op_update_tkip_key(struct ieee80211_hw *hw,
				   struct ieee80211_vif *vif,
				   struct ieee80211_key_conf *keyconf,
				   struct ieee80211_sta *sta,
				   u32 iv32, u16 *phase1key)
{
	struct b43_wl *wl = hw_to_b43_wl(hw);
	struct b43_wldev *dev;
	int index = keyconf->hw_key_idx;

	if (B43_WARN_ON(!modparam_hwtkip))
		return;

	/* This is only called from the RX path through mac80211, where
	 * our mutex is already locked. */
	B43_WARN_ON(!mutex_is_locked(&wl->mutex));
	dev = wl->current_dev;
	B43_WARN_ON(!dev || b43_status(dev) < B43_STAT_INITIALIZED);

	keymac_write(dev, index, NULL);	/* First zero out mac to avoid race */

	rx_tkip_phase1_write(dev, index, iv32, phase1key);
	/* only pairwise TKIP keys are supported right now */
	if (WARN_ON(!sta))
		return;
	keymac_write(dev, index, sta->addr);
}

static void do_key_write(struct b43_wldev *dev,
			 u8 index, u8 algorithm,
			 const u8 *key, size_t key_len, const u8 *mac_addr)
{
	u8 buf[B43_SEC_KEYSIZE] = { 0, };
	u8 pairwise_keys_start = B43_NR_GROUP_KEYS * 2;

	if (b43_new_kidx_api(dev))
		pairwise_keys_start = B43_NR_GROUP_KEYS;

	B43_WARN_ON(index >= ARRAY_SIZE(dev->key));
	B43_WARN_ON(key_len > B43_SEC_KEYSIZE);

	if (index >= pairwise_keys_start)
		keymac_write(dev, index, NULL);	/* First zero out mac. */
	if (algorithm == B43_SEC_ALGO_TKIP) {
		/*
		 * We should provide an initial iv32, phase1key pair.
		 * We could start with iv32=0 and compute the corresponding
		 * phase1key, but this means calling ieee80211_get_tkip_key
		 * with a fake skb (or export other tkip function).
		 * Because we are lazy we hope iv32 won't start with
		 * 0xffffffff and let's b43_op_update_tkip_key provide a
		 * correct pair.
		 */
		rx_tkip_phase1_write(dev, index, 0xffffffff, (u16*)buf);
	} else if (index >= pairwise_keys_start) /* clear it */
		rx_tkip_phase1_write(dev, index, 0, NULL);
	if (key)
		memcpy(buf, key, key_len);
	key_write(dev, index, algorithm, buf);
	if (index >= pairwise_keys_start)
		keymac_write(dev, index, mac_addr);

	dev->key[index].algorithm = algorithm;
}

static int b43_key_write(struct b43_wldev *dev,
			 int index, u8 algorithm,
			 const u8 *key, size_t key_len,
			 const u8 *mac_addr,
			 struct ieee80211_key_conf *keyconf)
{
	int i;
	int pairwise_keys_start;

	/* For ALG_TKIP the key is encoded as a 256-bit (32 byte) data block:
	 * 	- Temporal Encryption Key (128 bits)
	 * 	- Temporal Authenticator Tx MIC Key (64 bits)
	 * 	- Temporal Authenticator Rx MIC Key (64 bits)
	 *
	 * 	Hardware only store TEK
	 */
	if (algorithm == B43_SEC_ALGO_TKIP && key_len == 32)
		key_len = 16;
	if (key_len > B43_SEC_KEYSIZE)
		return -EINVAL;
	for (i = 0; i < ARRAY_SIZE(dev->key); i++) {
		/* Check that we don't already have this key. */
		B43_WARN_ON(dev->key[i].keyconf == keyconf);
	}
	if (index < 0) {
		/* Pairwise key. Get an empty slot for the key. */
		if (b43_new_kidx_api(dev))
			pairwise_keys_start = B43_NR_GROUP_KEYS;
		else
			pairwise_keys_start = B43_NR_GROUP_KEYS * 2;
		for (i = pairwise_keys_start;
		     i < pairwise_keys_start + B43_NR_PAIRWISE_KEYS;
		     i++) {
			B43_WARN_ON(i >= ARRAY_SIZE(dev->key));
			if (!dev->key[i].keyconf) {
				/* found empty */
				index = i;
				break;
			}
		}
		if (index < 0) {
			b43warn(dev->wl, "Out of hardware key memory\n");
			return -ENOSPC;
		}
	} else
		B43_WARN_ON(index > 3);

	do_key_write(dev, index, algorithm, key, key_len, mac_addr);
	if ((index <= 3) && !b43_new_kidx_api(dev)) {
		/* Default RX key */
		B43_WARN_ON(mac_addr);
		do_key_write(dev, index + 4, algorithm, key, key_len, NULL);
	}
	keyconf->hw_key_idx = index;
	dev->key[index].keyconf = keyconf;

	return 0;
}

static int b43_key_clear(struct b43_wldev *dev, int index)
{
	if (B43_WARN_ON((index < 0) || (index >= ARRAY_SIZE(dev->key))))
		return -EINVAL;
	do_key_write(dev, index, B43_SEC_ALGO_NONE,
		     NULL, B43_SEC_KEYSIZE, NULL);
	if ((index <= 3) && !b43_new_kidx_api(dev)) {
		do_key_write(dev, index + 4, B43_SEC_ALGO_NONE,
			     NULL, B43_SEC_KEYSIZE, NULL);
	}
	dev->key[index].keyconf = NULL;

	return 0;
}

static void b43_clear_keys(struct b43_wldev *dev)
{
	int i, count;

	if (b43_new_kidx_api(dev))
		count = B43_NR_GROUP_KEYS + B43_NR_PAIRWISE_KEYS;
	else
		count = B43_NR_GROUP_KEYS * 2 + B43_NR_PAIRWISE_KEYS;
	for (i = 0; i < count; i++)
		b43_key_clear(dev, i);
}

static void b43_dump_keymemory(struct b43_wldev *dev)
{
	unsigned int i, index, count, offset, pairwise_keys_start;
	u8 mac[ETH_ALEN];
	u16 algo;
	u32 rcmta0;
	u16 rcmta1;
	u64 hf;
	struct b43_key *key;

	if (!b43_debug(dev, B43_DBG_KEYS))
		return;

	hf = b43_hf_read(dev);
	b43dbg(dev->wl, "Hardware key memory dump:  USEDEFKEYS=%u\n",
	       !!(hf & B43_HF_USEDEFKEYS));
	if (b43_new_kidx_api(dev)) {
		pairwise_keys_start = B43_NR_GROUP_KEYS;
		count = B43_NR_GROUP_KEYS + B43_NR_PAIRWISE_KEYS;
	} else {
		pairwise_keys_start = B43_NR_GROUP_KEYS * 2;
		count = B43_NR_GROUP_KEYS * 2 + B43_NR_PAIRWISE_KEYS;
	}
	for (index = 0; index < count; index++) {
		key = &(dev->key[index]);
		printk(KERN_DEBUG "Key slot %02u: %s",
		       index, (key->keyconf == NULL) ? " " : "*");
		offset = dev->ktp + (index * B43_SEC_KEYSIZE);
		for (i = 0; i < B43_SEC_KEYSIZE; i += 2) {
			u16 tmp = b43_shm_read16(dev, B43_SHM_SHARED, offset + i);
			printk("%02X%02X", (tmp & 0xFF), ((tmp >> 8) & 0xFF));
		}

		algo = b43_shm_read16(dev, B43_SHM_SHARED,
				      B43_SHM_SH_KEYIDXBLOCK + (index * 2));
		printk("   Algo: %04X/%02X", algo, key->algorithm);

		if (index >= pairwise_keys_start) {
			if (key->algorithm == B43_SEC_ALGO_TKIP) {
				printk("   TKIP: ");
				offset = B43_SHM_SH_TKIPTSCTTAK + (index - 4) * (10 + 4);
				for (i = 0; i < 14; i += 2) {
					u16 tmp = b43_shm_read16(dev, B43_SHM_SHARED, offset + i);
					printk("%02X%02X", (tmp & 0xFF), ((tmp >> 8) & 0xFF));
				}
			}
			rcmta0 = b43_shm_read32(dev, B43_SHM_RCMTA,
						((index - pairwise_keys_start) * 2) + 0);
			rcmta1 = b43_shm_read16(dev, B43_SHM_RCMTA,
						((index - pairwise_keys_start) * 2) + 1);
			*((__le32 *)(&mac[0])) = cpu_to_le32(rcmta0);
			*((__le16 *)(&mac[4])) = cpu_to_le16(rcmta1);
			printk("   MAC: %pM", mac);
		} else
			printk("   DEFAULT KEY");
		printk("\n");
	}
}

void b43_power_saving_ctl_bits(struct b43_wldev *dev, unsigned int ps_flags)
{
	u32 macctl;
	u16 ucstat;
	bool hwps;
	bool awake;
	int i;

	B43_WARN_ON((ps_flags & B43_PS_ENABLED) &&
		    (ps_flags & B43_PS_DISABLED));
	B43_WARN_ON((ps_flags & B43_PS_AWAKE) && (ps_flags & B43_PS_ASLEEP));

	if (ps_flags & B43_PS_ENABLED) {
		hwps = true;
	} else if (ps_flags & B43_PS_DISABLED) {
		hwps = false;
	} else {
		//TODO: If powersave is not off and FIXME is not set and we are not in adhoc
		//      and thus is not an AP and we are associated, set bit 25
	}
	if (ps_flags & B43_PS_AWAKE) {
		awake = true;
	} else if (ps_flags & B43_PS_ASLEEP) {
		awake = false;
	} else {
		//TODO: If the device is awake or this is an AP, or we are scanning, or FIXME,
		//      or we are associated, or FIXME, or the latest PS-Poll packet sent was
		//      successful, set bit26
	}

/* FIXME: For now we force awake-on and hwps-off */
	hwps = false;
	awake = true;

	macctl = b43_read32(dev, B43_MMIO_MACCTL);
	if (hwps)
		macctl |= B43_MACCTL_HWPS;
	else
		macctl &= ~B43_MACCTL_HWPS;
	if (awake)
		macctl |= B43_MACCTL_AWAKE;
	else
		macctl &= ~B43_MACCTL_AWAKE;
	b43_write32(dev, B43_MMIO_MACCTL, macctl);
	/* Commit write */
	b43_read32(dev, B43_MMIO_MACCTL);
	if (awake && dev->dev->core_rev >= 5) {
		/* Wait for the microcode to wake up. */
		for (i = 0; i < 100; i++) {
			ucstat = b43_shm_read16(dev, B43_SHM_SHARED,
						B43_SHM_SH_UCODESTAT);
			if (ucstat != B43_SHM_SH_UCODESTAT_SLEEP)
				break;
			udelay(10);
		}
	}
}

#ifdef CONFIG_B43_BCMA
static void b43_bcma_phy_reset(struct b43_wldev *dev)
{
	u32 flags;

	/* Put PHY into reset */
	flags = bcma_aread32(dev->dev->bdev, BCMA_IOCTL);
	flags |= B43_BCMA_IOCTL_PHY_RESET;
	flags |= B43_BCMA_IOCTL_PHY_BW_20MHZ; /* Make 20 MHz def */
	bcma_awrite32(dev->dev->bdev, BCMA_IOCTL, flags);
	udelay(2);

	b43_phy_take_out_of_reset(dev);
}

static void b43_bcma_wireless_core_reset(struct b43_wldev *dev, bool gmode)
{
	u32 req = B43_BCMA_CLKCTLST_80211_PLL_REQ |
		  B43_BCMA_CLKCTLST_PHY_PLL_REQ;
	u32 status = B43_BCMA_CLKCTLST_80211_PLL_ST |
		     B43_BCMA_CLKCTLST_PHY_PLL_ST;
	u32 flags;

	flags = B43_BCMA_IOCTL_PHY_CLKEN;
	if (gmode)
		flags |= B43_BCMA_IOCTL_GMODE;
	b43_device_enable(dev, flags);

	bcma_core_set_clockmode(dev->dev->bdev, BCMA_CLKMODE_FAST);
	b43_bcma_phy_reset(dev);
	bcma_core_pll_ctl(dev->dev->bdev, req, status, true);
}
#endif

#ifdef CONFIG_B43_SSB
static void b43_ssb_wireless_core_reset(struct b43_wldev *dev, bool gmode)
{
	u32 flags = 0;

	if (gmode)
		flags |= B43_TMSLOW_GMODE;
	flags |= B43_TMSLOW_PHYCLKEN;
	flags |= B43_TMSLOW_PHYRESET;
	if (dev->phy.type == B43_PHYTYPE_N)
		flags |= B43_TMSLOW_PHY_BANDWIDTH_20MHZ; /* Make 20 MHz def */
	b43_device_enable(dev, flags);
	msleep(2);		/* Wait for the PLL to turn on. */

	b43_phy_take_out_of_reset(dev);
}
#endif

void b43_wireless_core_reset(struct b43_wldev *dev, bool gmode)
{
	u32 macctl;

	switch (dev->dev->bus_type) {
#ifdef CONFIG_B43_BCMA
	case B43_BUS_BCMA:
		b43_bcma_wireless_core_reset(dev, gmode);
		break;
#endif
#ifdef CONFIG_B43_SSB
	case B43_BUS_SSB:
		b43_ssb_wireless_core_reset(dev, gmode);
		break;
#endif
	}

	/* Turn Analog ON, but only if we already know the PHY-type.
	 * This protects against very early setup where we don't know the
	 * PHY-type, yet. wireless_core_reset will be called once again later,
	 * when we know the PHY-type. */
	if (dev->phy.ops)
		dev->phy.ops->switch_analog(dev, 1);

	macctl = b43_read32(dev, B43_MMIO_MACCTL);
	macctl &= ~B43_MACCTL_GMODE;
	if (gmode)
		macctl |= B43_MACCTL_GMODE;
	macctl |= B43_MACCTL_IHR_ENABLED;
	b43_write32(dev, B43_MMIO_MACCTL, macctl);
}

static void handle_irq_transmit_status(struct b43_wldev *dev)
{
	u32 v0, v1;
	u16 tmp;
	struct b43_txstatus stat;

	while (1) {
		v0 = b43_read32(dev, B43_MMIO_XMITSTAT_0);
		if (!(v0 & 0x00000001))
			break;
		v1 = b43_read32(dev, B43_MMIO_XMITSTAT_1);

		stat.cookie = (v0 >> 16);
		stat.seq = (v1 & 0x0000FFFF);
		stat.phy_stat = ((v1 & 0x00FF0000) >> 16);
		tmp = (v0 & 0x0000FFFF);
		stat.frame_count = ((tmp & 0xF000) >> 12);
		stat.rts_count = ((tmp & 0x0F00) >> 8);
		stat.supp_reason = ((tmp & 0x001C) >> 2);
		stat.pm_indicated = !!(tmp & 0x0080);
		stat.intermediate = !!(tmp & 0x0040);
		stat.for_ampdu = !!(tmp & 0x0020);
		stat.acked = !!(tmp & 0x0002);

		b43_handle_txstatus(dev, &stat);
	}
}

static void drain_txstatus_queue(struct b43_wldev *dev)
{
	u32 dummy;

	if (dev->dev->core_rev < 5)
		return;
	/* Read all entries from the microcode TXstatus FIFO
	 * and throw them away.
	 */
	while (1) {
		dummy = b43_read32(dev, B43_MMIO_XMITSTAT_0);
		if (!(dummy & 0x00000001))
			break;
		dummy = b43_read32(dev, B43_MMIO_XMITSTAT_1);
	}
}

static u32 b43_jssi_read(struct b43_wldev *dev)
{
	u32 val = 0;

	val = b43_shm_read16(dev, B43_SHM_SHARED, B43_SHM_SH_JSSI1);
	val <<= 16;
	val |= b43_shm_read16(dev, B43_SHM_SHARED, B43_SHM_SH_JSSI0);

	return val;
}

static void b43_jssi_write(struct b43_wldev *dev, u32 jssi)
{
	b43_shm_write16(dev, B43_SHM_SHARED, B43_SHM_SH_JSSI0,
			(jssi & 0x0000FFFF));
	b43_shm_write16(dev, B43_SHM_SHARED, B43_SHM_SH_JSSI1,
			(jssi & 0xFFFF0000) >> 16);
}

static void b43_generate_noise_sample(struct b43_wldev *dev)
{
	b43_jssi_write(dev, 0x7F7F7F7F);
	b43_write32(dev, B43_MMIO_MACCMD,
		    b43_read32(dev, B43_MMIO_MACCMD) | B43_MACCMD_BGNOISE);
}

static void b43_calculate_link_quality(struct b43_wldev *dev)
{
	/* Top half of Link Quality calculation. */

	if (dev->phy.type != B43_PHYTYPE_G)
		return;
	if (dev->noisecalc.calculation_running)
		return;
	dev->noisecalc.calculation_running = true;
	dev->noisecalc.nr_samples = 0;

	b43_generate_noise_sample(dev);
}

static void handle_irq_noise(struct b43_wldev *dev)
{
	struct b43_phy_g *phy = dev->phy.g;
	u16 tmp;
	u8 noise[4];
	u8 i, j;
	s32 average;

	/* Bottom half of Link Quality calculation. */

	if (dev->phy.type != B43_PHYTYPE_G)
		return;

	/* Possible race condition: It might be possible that the user
	 * changed to a different channel in the meantime since we
	 * started the calculation. We ignore that fact, since it's
	 * not really that much of a problem. The background noise is
	 * an estimation only anyway. Slightly wrong results will get damped
	 * by the averaging of the 8 sample rounds. Additionally the
	 * value is shortlived. So it will be replaced by the next noise
	 * calculation round soon. */

	B43_WARN_ON(!dev->noisecalc.calculation_running);
	*((__le32 *)noise) = cpu_to_le32(b43_jssi_read(dev));
	if (noise[0] == 0x7F || noise[1] == 0x7F ||
	    noise[2] == 0x7F || noise[3] == 0x7F)
		goto generate_new;

	/* Get the noise samples. */
	B43_WARN_ON(dev->noisecalc.nr_samples >= 8);
	i = dev->noisecalc.nr_samples;
	noise[0] = clamp_val(noise[0], 0, ARRAY_SIZE(phy->nrssi_lt) - 1);
	noise[1] = clamp_val(noise[1], 0, ARRAY_SIZE(phy->nrssi_lt) - 1);
	noise[2] = clamp_val(noise[2], 0, ARRAY_SIZE(phy->nrssi_lt) - 1);
	noise[3] = clamp_val(noise[3], 0, ARRAY_SIZE(phy->nrssi_lt) - 1);
	dev->noisecalc.samples[i][0] = phy->nrssi_lt[noise[0]];
	dev->noisecalc.samples[i][1] = phy->nrssi_lt[noise[1]];
	dev->noisecalc.samples[i][2] = phy->nrssi_lt[noise[2]];
	dev->noisecalc.samples[i][3] = phy->nrssi_lt[noise[3]];
	dev->noisecalc.nr_samples++;
	if (dev->noisecalc.nr_samples == 8) {
		/* Calculate the Link Quality by the noise samples. */
		average = 0;
		for (i = 0; i < 8; i++) {
			for (j = 0; j < 4; j++)
				average += dev->noisecalc.samples[i][j];
		}
		average /= (8 * 4);
		average *= 125;
		average += 64;
		average /= 128;
		tmp = b43_shm_read16(dev, B43_SHM_SHARED, 0x40C);
		tmp = (tmp / 128) & 0x1F;
		if (tmp >= 8)
			average += 2;
		else
			average -= 25;
		if (tmp == 8)
			average -= 72;
		else
			average -= 48;

		dev->stats.link_noise = average;
		dev->noisecalc.calculation_running = false;
		return;
	}
generate_new:
	b43_generate_noise_sample(dev);
}

static void handle_irq_tbtt_indication(struct b43_wldev *dev)
{
	if (b43_is_mode(dev->wl, NL80211_IFTYPE_AP)) {
		///TODO: PS TBTT
	} else {
		if (1 /*FIXME: the last PSpoll frame was sent successfully */ )
			b43_power_saving_ctl_bits(dev, 0);
	}
	if (b43_is_mode(dev->wl, NL80211_IFTYPE_ADHOC))
		dev->dfq_valid = true;
}

static void handle_irq_atim_end(struct b43_wldev *dev)
{
	if (dev->dfq_valid) {
		b43_write32(dev, B43_MMIO_MACCMD,
			    b43_read32(dev, B43_MMIO_MACCMD)
			    | B43_MACCMD_DFQ_VALID);
		dev->dfq_valid = false;
	}
}

static void handle_irq_pmq(struct b43_wldev *dev)
{
	u32 tmp;

	//TODO: AP mode.

	while (1) {
		tmp = b43_read32(dev, B43_MMIO_PS_STATUS);
		if (!(tmp & 0x00000008))
			break;
	}
	/* 16bit write is odd, but correct. */
	b43_write16(dev, B43_MMIO_PS_STATUS, 0x0002);
}

static void b43_write_template_common(struct b43_wldev *dev,
				      const u8 *data, u16 size,
				      u16 ram_offset,
				      u16 shm_size_offset, u8 rate)
{
	u32 i, tmp;
	struct b43_plcp_hdr4 plcp;

	plcp.data = 0;
	b43_generate_plcp_hdr(&plcp, size + FCS_LEN, rate);
	b43_ram_write(dev, ram_offset, le32_to_cpu(plcp.data));
	ram_offset += sizeof(u32);
	/* The PLCP is 6 bytes long, but we only wrote 4 bytes, yet.
	 * So leave the first two bytes of the next write blank.
	 */
	tmp = (u32) (data[0]) << 16;
	tmp |= (u32) (data[1]) << 24;
	b43_ram_write(dev, ram_offset, tmp);
	ram_offset += sizeof(u32);
	for (i = 2; i < size; i += sizeof(u32)) {
		tmp = (u32) (data[i + 0]);
		if (i + 1 < size)
			tmp |= (u32) (data[i + 1]) << 8;
		if (i + 2 < size)
			tmp |= (u32) (data[i + 2]) << 16;
		if (i + 3 < size)
			tmp |= (u32) (data[i + 3]) << 24;
		b43_ram_write(dev, ram_offset + i - 2, tmp);
	}
	b43_shm_write16(dev, B43_SHM_SHARED, shm_size_offset,
			size + sizeof(struct b43_plcp_hdr6));
}

/* Check if the use of the antenna that ieee80211 told us to
 * use is possible. This will fall back to DEFAULT.
 * "antenna_nr" is the antenna identifier we got from ieee80211. */
u8 b43_ieee80211_antenna_sanitize(struct b43_wldev *dev,
				  u8 antenna_nr)
{
	u8 antenna_mask;

	if (antenna_nr == 0) {
		/* Zero means "use default antenna". That's always OK. */
		return 0;
	}

	/* Get the mask of available antennas. */
	if (dev->phy.gmode)
		antenna_mask = dev->dev->bus_sprom->ant_available_bg;
	else
		antenna_mask = dev->dev->bus_sprom->ant_available_a;

	if (!(antenna_mask & (1 << (antenna_nr - 1)))) {
		/* This antenna is not available. Fall back to default. */
		return 0;
	}

	return antenna_nr;
}

/* Convert a b43 antenna number value to the PHY TX control value. */
static u16 b43_antenna_to_phyctl(int antenna)
{
	switch (antenna) {
	case B43_ANTENNA0:
		return B43_TXH_PHY_ANT0;
	case B43_ANTENNA1:
		return B43_TXH_PHY_ANT1;
	case B43_ANTENNA2:
		return B43_TXH_PHY_ANT2;
	case B43_ANTENNA3:
		return B43_TXH_PHY_ANT3;
	case B43_ANTENNA_AUTO0:
	case B43_ANTENNA_AUTO1:
		return B43_TXH_PHY_ANT01AUTO;
	}
	B43_WARN_ON(1);
	return 0;
}

static void b43_write_beacon_template(struct b43_wldev *dev,
				      u16 ram_offset,
				      u16 shm_size_offset)
{
	unsigned int i, len, variable_len;
	const struct ieee80211_mgmt *bcn;
	const u8 *ie;
	bool tim_found = false;
	unsigned int rate;
	u16 ctl;
	int antenna;
	struct ieee80211_tx_info *info = IEEE80211_SKB_CB(dev->wl->current_beacon);

	bcn = (const struct ieee80211_mgmt *)(dev->wl->current_beacon->data);
	len = min_t(size_t, dev->wl->current_beacon->len,
		  0x200 - sizeof(struct b43_plcp_hdr6));
	rate = ieee80211_get_tx_rate(dev->wl->hw, info)->hw_value;

	b43_write_template_common(dev, (const u8 *)bcn,
				  len, ram_offset, shm_size_offset, rate);

	/* Write the PHY TX control parameters. */
	antenna = B43_ANTENNA_DEFAULT;
	antenna = b43_antenna_to_phyctl(antenna);
	ctl = b43_shm_read16(dev, B43_SHM_SHARED, B43_SHM_SH_BEACPHYCTL);
	/* We can't send beacons with short preamble. Would get PHY errors. */
	ctl &= ~B43_TXH_PHY_SHORTPRMBL;
	ctl &= ~B43_TXH_PHY_ANT;
	ctl &= ~B43_TXH_PHY_ENC;
	ctl |= antenna;
	if (b43_is_cck_rate(rate))
		ctl |= B43_TXH_PHY_ENC_CCK;
	else
		ctl |= B43_TXH_PHY_ENC_OFDM;
	b43_shm_write16(dev, B43_SHM_SHARED, B43_SHM_SH_BEACPHYCTL, ctl);

	/* Find the position of the TIM and the DTIM_period value
	 * and write them to SHM. */
	ie = bcn->u.beacon.variable;
	variable_len = len - offsetof(struct ieee80211_mgmt, u.beacon.variable);
	for (i = 0; i < variable_len - 2; ) {
		uint8_t ie_id, ie_len;

		ie_id = ie[i];
		ie_len = ie[i + 1];
		if (ie_id == 5) {
			u16 tim_position;
			u16 dtim_period;
			/* This is the TIM Information Element */

			/* Check whether the ie_len is in the beacon data range. */
			if (variable_len < ie_len + 2 + i)
				break;
			/* A valid TIM is at least 4 bytes long. */
			if (ie_len < 4)
				break;
			tim_found = true;

			tim_position = sizeof(struct b43_plcp_hdr6);
			tim_position += offsetof(struct ieee80211_mgmt, u.beacon.variable);
			tim_position += i;

			dtim_period = ie[i + 3];

			b43_shm_write16(dev, B43_SHM_SHARED,
					B43_SHM_SH_TIMBPOS, tim_position);
			b43_shm_write16(dev, B43_SHM_SHARED,
					B43_SHM_SH_DTIMPER, dtim_period);
			break;
		}
		i += ie_len + 2;
	}
	if (!tim_found) {
		/*
		 * If ucode wants to modify TIM do it behind the beacon, this
		 * will happen, for example, when doing mesh networking.
		 */
		b43_shm_write16(dev, B43_SHM_SHARED,
				B43_SHM_SH_TIMBPOS,
				len + sizeof(struct b43_plcp_hdr6));
		b43_shm_write16(dev, B43_SHM_SHARED,
				B43_SHM_SH_DTIMPER, 0);
	}
	b43dbg(dev->wl, "Updated beacon template at 0x%x\n", ram_offset);
}

static void b43_upload_beacon0(struct b43_wldev *dev)
{
	struct b43_wl *wl = dev->wl;

	if (wl->beacon0_uploaded)
		return;
	b43_write_beacon_template(dev, B43_SHM_SH_BT_BASE0, B43_SHM_SH_BTL0);
	wl->beacon0_uploaded = true;
}

static void b43_upload_beacon1(struct b43_wldev *dev)
{
	struct b43_wl *wl = dev->wl;

	if (wl->beacon1_uploaded)
		return;
	b43_write_beacon_template(dev, B43_SHM_SH_BT_BASE1, B43_SHM_SH_BTL1);
	wl->beacon1_uploaded = true;
}

static void handle_irq_beacon(struct b43_wldev *dev)
{
	struct b43_wl *wl = dev->wl;
	u32 cmd, beacon0_valid, beacon1_valid;

	if (!b43_is_mode(wl, NL80211_IFTYPE_AP) &&
	    !b43_is_mode(wl, NL80211_IFTYPE_MESH_POINT) &&
	    !b43_is_mode(wl, NL80211_IFTYPE_ADHOC))
		return;

	/* This is the bottom half of the asynchronous beacon update. */

	/* Ignore interrupt in the future. */
	dev->irq_mask &= ~B43_IRQ_BEACON;

	cmd = b43_read32(dev, B43_MMIO_MACCMD);
	beacon0_valid = (cmd & B43_MACCMD_BEACON0_VALID);
	beacon1_valid = (cmd & B43_MACCMD_BEACON1_VALID);

	/* Schedule interrupt manually, if busy. */
	if (beacon0_valid && beacon1_valid) {
		b43_write32(dev, B43_MMIO_GEN_IRQ_REASON, B43_IRQ_BEACON);
		dev->irq_mask |= B43_IRQ_BEACON;
		return;
	}

	if (unlikely(wl->beacon_templates_virgin)) {
		/* We never uploaded a beacon before.
		 * Upload both templates now, but only mark one valid. */
		wl->beacon_templates_virgin = false;
		b43_upload_beacon0(dev);
		b43_upload_beacon1(dev);
		cmd = b43_read32(dev, B43_MMIO_MACCMD);
		cmd |= B43_MACCMD_BEACON0_VALID;
		b43_write32(dev, B43_MMIO_MACCMD, cmd);
	} else {
		if (!beacon0_valid) {
			b43_upload_beacon0(dev);
			cmd = b43_read32(dev, B43_MMIO_MACCMD);
			cmd |= B43_MACCMD_BEACON0_VALID;
			b43_write32(dev, B43_MMIO_MACCMD, cmd);
		} else if (!beacon1_valid) {
			b43_upload_beacon1(dev);
			cmd = b43_read32(dev, B43_MMIO_MACCMD);
			cmd |= B43_MACCMD_BEACON1_VALID;
			b43_write32(dev, B43_MMIO_MACCMD, cmd);
		}
	}
}

static void b43_do_beacon_update_trigger_work(struct b43_wldev *dev)
{
	u32 old_irq_mask = dev->irq_mask;

	/* update beacon right away or defer to irq */
	handle_irq_beacon(dev);
	if (old_irq_mask != dev->irq_mask) {
		/* The handler updated the IRQ mask. */
		B43_WARN_ON(!dev->irq_mask);
		if (b43_read32(dev, B43_MMIO_GEN_IRQ_MASK)) {
			b43_write32(dev, B43_MMIO_GEN_IRQ_MASK, dev->irq_mask);
		} else {
			/* Device interrupts are currently disabled. That means
			 * we just ran the hardirq handler and scheduled the
			 * IRQ thread. The thread will write the IRQ mask when
			 * it finished, so there's nothing to do here. Writing
			 * the mask _here_ would incorrectly re-enable IRQs. */
		}
	}
}

static void b43_beacon_update_trigger_work(struct work_struct *work)
{
	struct b43_wl *wl = container_of(work, struct b43_wl,
					 beacon_update_trigger);
	struct b43_wldev *dev;

	mutex_lock(&wl->mutex);
	dev = wl->current_dev;
	if (likely(dev && (b43_status(dev) >= B43_STAT_INITIALIZED))) {
		if (b43_bus_host_is_sdio(dev->dev)) {
			/* wl->mutex is enough. */
			b43_do_beacon_update_trigger_work(dev);
			mmiowb();
		} else {
			spin_lock_irq(&wl->hardirq_lock);
			b43_do_beacon_update_trigger_work(dev);
			mmiowb();
			spin_unlock_irq(&wl->hardirq_lock);
		}
	}
	mutex_unlock(&wl->mutex);
}

/* Asynchronously update the packet templates in template RAM.
 * Locking: Requires wl->mutex to be locked. */
static void b43_update_templates(struct b43_wl *wl)
{
	struct sk_buff *beacon;

	/* This is the top half of the ansynchronous beacon update.
	 * The bottom half is the beacon IRQ.
	 * Beacon update must be asynchronous to avoid sending an
	 * invalid beacon. This can happen for example, if the firmware
	 * transmits a beacon while we are updating it. */

	/* We could modify the existing beacon and set the aid bit in
	 * the TIM field, but that would probably require resizing and
	 * moving of data within the beacon template.
	 * Simply request a new beacon and let mac80211 do the hard work. */
	beacon = ieee80211_beacon_get(wl->hw, wl->vif);
	if (unlikely(!beacon))
		return;

	if (wl->current_beacon)
		dev_kfree_skb_any(wl->current_beacon);
	wl->current_beacon = beacon;
	wl->beacon0_uploaded = false;
	wl->beacon1_uploaded = false;
	ieee80211_queue_work(wl->hw, &wl->beacon_update_trigger);
}

static void b43_set_beacon_int(struct b43_wldev *dev, u16 beacon_int)
{
	b43_time_lock(dev);
	if (dev->dev->core_rev >= 3) {
		b43_write32(dev, B43_MMIO_TSF_CFP_REP, (beacon_int << 16));
		b43_write32(dev, B43_MMIO_TSF_CFP_START, (beacon_int << 10));
	} else {
		b43_write16(dev, 0x606, (beacon_int >> 6));
		b43_write16(dev, 0x610, beacon_int);
	}
	b43_time_unlock(dev);
	b43dbg(dev->wl, "Set beacon interval to %u\n", beacon_int);
}

static void b43_handle_firmware_panic(struct b43_wldev *dev)
{
	u16 reason;

	/* Read the register that contains the reason code for the panic. */
	reason = b43_shm_read16(dev, B43_SHM_SCRATCH, B43_FWPANIC_REASON_REG);
	b43err(dev->wl, "Whoopsy, firmware panic! Reason: %u\n", reason);

	switch (reason) {
	default:
		b43dbg(dev->wl, "The panic reason is unknown.\n");
		/* fallthrough */
	case B43_FWPANIC_DIE:
		/* Do not restart the controller or firmware.
		 * The device is nonfunctional from now on.
		 * Restarting would result in this panic to trigger again,
		 * so we avoid that recursion. */
		break;
	case B43_FWPANIC_RESTART:
		b43_controller_restart(dev, "Microcode panic");
		break;
	}
}

static void handle_irq_ucode_debug(struct b43_wldev *dev)
{
	unsigned int i, cnt;
	u16 reason, marker_id, marker_line;
	__le16 *buf;

	/* The proprietary firmware doesn't have this IRQ. */
	if (!dev->fw.opensource)
		return;

	/* Read the register that contains the reason code for this IRQ. */
	reason = b43_shm_read16(dev, B43_SHM_SCRATCH, B43_DEBUGIRQ_REASON_REG);

	switch (reason) {
	case B43_DEBUGIRQ_PANIC:
		b43_handle_firmware_panic(dev);
		break;
	case B43_DEBUGIRQ_DUMP_SHM:
		if (!B43_DEBUG)
			break; /* Only with driver debugging enabled. */
		buf = kmalloc(4096, GFP_ATOMIC);
		if (!buf) {
			b43dbg(dev->wl, "SHM-dump: Failed to allocate memory\n");
			goto out;
		}
		for (i = 0; i < 4096; i += 2) {
			u16 tmp = b43_shm_read16(dev, B43_SHM_SHARED, i);
			buf[i / 2] = cpu_to_le16(tmp);
		}
		b43info(dev->wl, "Shared memory dump:\n");
		print_hex_dump(KERN_INFO, "", DUMP_PREFIX_OFFSET,
			       16, 2, buf, 4096, 1);
		kfree(buf);
		break;
	case B43_DEBUGIRQ_DUMP_REGS:
		if (!B43_DEBUG)
			break; /* Only with driver debugging enabled. */
		b43info(dev->wl, "Microcode register dump:\n");
		for (i = 0, cnt = 0; i < 64; i++) {
			u16 tmp = b43_shm_read16(dev, B43_SHM_SCRATCH, i);
			if (cnt == 0)
				printk(KERN_INFO);
			printk("r%02u: 0x%04X  ", i, tmp);
			cnt++;
			if (cnt == 6) {
				printk("\n");
				cnt = 0;
			}
		}
		printk("\n");
		break;
	case B43_DEBUGIRQ_MARKER:
		if (!B43_DEBUG)
			break; /* Only with driver debugging enabled. */
		marker_id = b43_shm_read16(dev, B43_SHM_SCRATCH,
					   B43_MARKER_ID_REG);
		marker_line = b43_shm_read16(dev, B43_SHM_SCRATCH,
					     B43_MARKER_LINE_REG);
		b43info(dev->wl, "The firmware just executed the MARKER(%u) "
			"at line number %u\n",
			marker_id, marker_line);
		break;
	default:
		b43dbg(dev->wl, "Debug-IRQ triggered for unknown reason: %u\n",
		       reason);
	}
out:
	/* Acknowledge the debug-IRQ, so the firmware can continue. */
	b43_shm_write16(dev, B43_SHM_SCRATCH,
			B43_DEBUGIRQ_REASON_REG, B43_DEBUGIRQ_ACK);
}

static void b43_do_interrupt_thread(struct b43_wldev *dev)
{
	u32 reason;
	u32 dma_reason[ARRAY_SIZE(dev->dma_reason)];
	u32 merged_dma_reason = 0;
	int i;

	if (unlikely(b43_status(dev) != B43_STAT_STARTED))
		return;

	reason = dev->irq_reason;
	for (i = 0; i < ARRAY_SIZE(dma_reason); i++) {
		dma_reason[i] = dev->dma_reason[i];
		merged_dma_reason |= dma_reason[i];
	}

	if (unlikely(reason & B43_IRQ_MAC_TXERR))
		b43err(dev->wl, "MAC transmission error\n");

	if (unlikely(reason & B43_IRQ_PHY_TXERR)) {
		b43err(dev->wl, "PHY transmission error\n");
		rmb();
		if (unlikely(atomic_dec_and_test(&dev->phy.txerr_cnt))) {
			atomic_set(&dev->phy.txerr_cnt,
				   B43_PHY_TX_BADNESS_LIMIT);
			b43err(dev->wl, "Too many PHY TX errors, "
					"restarting the controller\n");
			b43_controller_restart(dev, "PHY TX errors");
		}
	}

	if (unlikely(merged_dma_reason & (B43_DMAIRQ_FATALMASK))) {
		b43err(dev->wl,
			"Fatal DMA error: 0x%08X, 0x%08X, 0x%08X, 0x%08X, 0x%08X, 0x%08X\n",
			dma_reason[0], dma_reason[1],
			dma_reason[2], dma_reason[3],
			dma_reason[4], dma_reason[5]);
		b43err(dev->wl, "This device does not support DMA "
			       "on your system. It will now be switched to PIO.\n");
		/* Fall back to PIO transfers if we get fatal DMA errors! */
		dev->use_pio = true;
		b43_controller_restart(dev, "DMA error");
		return;
	}

	if (unlikely(reason & B43_IRQ_UCODE_DEBUG))
		handle_irq_ucode_debug(dev);
	if (reason & B43_IRQ_TBTT_INDI)
		handle_irq_tbtt_indication(dev);
	if (reason & B43_IRQ_ATIM_END)
		handle_irq_atim_end(dev);
	if (reason & B43_IRQ_BEACON)
		handle_irq_beacon(dev);
	if (reason & B43_IRQ_PMQ)
		handle_irq_pmq(dev);
	if (reason & B43_IRQ_TXFIFO_FLUSH_OK)
		;/* TODO */
	if (reason & B43_IRQ_NOISESAMPLE_OK)
		handle_irq_noise(dev);

	/* Check the DMA reason registers for received data. */
	if (dma_reason[0] & B43_DMAIRQ_RDESC_UFLOW) {
		if (B43_DEBUG)
			b43warn(dev->wl, "RX descriptor underrun\n");
		b43_dma_handle_rx_overflow(dev->dma.rx_ring);
	}
	if (dma_reason[0] & B43_DMAIRQ_RX_DONE) {
		if (b43_using_pio_transfers(dev))
			b43_pio_rx(dev->pio.rx_queue);
		else
			b43_dma_rx(dev->dma.rx_ring);
	}
	B43_WARN_ON(dma_reason[1] & B43_DMAIRQ_RX_DONE);
	B43_WARN_ON(dma_reason[2] & B43_DMAIRQ_RX_DONE);
	B43_WARN_ON(dma_reason[3] & B43_DMAIRQ_RX_DONE);
	B43_WARN_ON(dma_reason[4] & B43_DMAIRQ_RX_DONE);
	B43_WARN_ON(dma_reason[5] & B43_DMAIRQ_RX_DONE);

	if (reason & B43_IRQ_TX_OK)
		handle_irq_transmit_status(dev);

	/* Re-enable interrupts on the device by restoring the current interrupt mask. */
	b43_write32(dev, B43_MMIO_GEN_IRQ_MASK, dev->irq_mask);

#if B43_DEBUG
	if (b43_debug(dev, B43_DBG_VERBOSESTATS)) {
		dev->irq_count++;
		for (i = 0; i < ARRAY_SIZE(dev->irq_bit_count); i++) {
			if (reason & (1 << i))
				dev->irq_bit_count[i]++;
		}
	}
#endif
}

/* Interrupt thread handler. Handles device interrupts in thread context. */
static irqreturn_t b43_interrupt_thread_handler(int irq, void *dev_id)
{
	struct b43_wldev *dev = dev_id;

	mutex_lock(&dev->wl->mutex);
	b43_do_interrupt_thread(dev);
	mmiowb();
	mutex_unlock(&dev->wl->mutex);

	return IRQ_HANDLED;
}

static irqreturn_t b43_do_interrupt(struct b43_wldev *dev)
{
	u32 reason;

	/* This code runs under wl->hardirq_lock, but _only_ on non-SDIO busses.
	 * On SDIO, this runs under wl->mutex. */

	reason = b43_read32(dev, B43_MMIO_GEN_IRQ_REASON);
	if (reason == 0xffffffff)	/* shared IRQ */
		return IRQ_NONE;
	reason &= dev->irq_mask;
	if (!reason)
		return IRQ_NONE;

	dev->dma_reason[0] = b43_read32(dev, B43_MMIO_DMA0_REASON)
	    & 0x0001FC00;
	dev->dma_reason[1] = b43_read32(dev, B43_MMIO_DMA1_REASON)
	    & 0x0000DC00;
	dev->dma_reason[2] = b43_read32(dev, B43_MMIO_DMA2_REASON)
	    & 0x0000DC00;
	dev->dma_reason[3] = b43_read32(dev, B43_MMIO_DMA3_REASON)
	    & 0x0001DC00;
	dev->dma_reason[4] = b43_read32(dev, B43_MMIO_DMA4_REASON)
	    & 0x0000DC00;
/* Unused ring
	dev->dma_reason[5] = b43_read32(dev, B43_MMIO_DMA5_REASON)
	    & 0x0000DC00;
*/

	/* ACK the interrupt. */
	b43_write32(dev, B43_MMIO_GEN_IRQ_REASON, reason);
	b43_write32(dev, B43_MMIO_DMA0_REASON, dev->dma_reason[0]);
	b43_write32(dev, B43_MMIO_DMA1_REASON, dev->dma_reason[1]);
	b43_write32(dev, B43_MMIO_DMA2_REASON, dev->dma_reason[2]);
	b43_write32(dev, B43_MMIO_DMA3_REASON, dev->dma_reason[3]);
	b43_write32(dev, B43_MMIO_DMA4_REASON, dev->dma_reason[4]);
/* Unused ring
	b43_write32(dev, B43_MMIO_DMA5_REASON, dev->dma_reason[5]);
*/

	/* Disable IRQs on the device. The IRQ thread handler will re-enable them. */
	b43_write32(dev, B43_MMIO_GEN_IRQ_MASK, 0);
	/* Save the reason bitmasks for the IRQ thread handler. */
	dev->irq_reason = reason;

	return IRQ_WAKE_THREAD;
}

/* Interrupt handler top-half. This runs with interrupts disabled. */
static irqreturn_t b43_interrupt_handler(int irq, void *dev_id)
{
	struct b43_wldev *dev = dev_id;
	irqreturn_t ret;

	if (unlikely(b43_status(dev) < B43_STAT_STARTED))
		return IRQ_NONE;

	spin_lock(&dev->wl->hardirq_lock);
	ret = b43_do_interrupt(dev);
	mmiowb();
	spin_unlock(&dev->wl->hardirq_lock);

	return ret;
}

/* SDIO interrupt handler. This runs in process context. */
static void b43_sdio_interrupt_handler(struct b43_wldev *dev)
{
	struct b43_wl *wl = dev->wl;
	irqreturn_t ret;

	mutex_lock(&wl->mutex);

	ret = b43_do_interrupt(dev);
	if (ret == IRQ_WAKE_THREAD)
		b43_do_interrupt_thread(dev);

	mutex_unlock(&wl->mutex);
}

void b43_do_release_fw(struct b43_firmware_file *fw)
{
	release_firmware(fw->data);
	fw->data = NULL;
	fw->filename = NULL;
}

static void b43_release_firmware(struct b43_wldev *dev)
{
	complete(&dev->fw_load_complete);
	b43_do_release_fw(&dev->fw.ucode);
	b43_do_release_fw(&dev->fw.pcm);
	b43_do_release_fw(&dev->fw.initvals);
	b43_do_release_fw(&dev->fw.initvals_band);
}

static void b43_print_fw_helptext(struct b43_wl *wl, bool error)
{
	const char text[] =
		"You must go to " \
		"http://wireless.kernel.org/en/users/Drivers/b43#devicefirmware " \
		"and download the correct firmware for this driver version. " \
		"Please carefully read all instructions on this website.\n";

	if (error)
		b43err(wl, text);
	else
		b43warn(wl, text);
}

static void b43_fw_cb(const struct firmware *firmware, void *context)
{
	struct b43_request_fw_context *ctx = context;

	ctx->blob = firmware;
	complete(&ctx->dev->fw_load_complete);
}

int b43_do_request_fw(struct b43_request_fw_context *ctx,
		      const char *name,
		      struct b43_firmware_file *fw, bool async)
{
	struct b43_fw_header *hdr;
	u32 size;
	int err;

	if (!name) {
		/* Don't fetch anything. Free possibly cached firmware. */
		/* FIXME: We should probably keep it anyway, to save some headache
		 * on suspend/resume with multiband devices. */
		b43_do_release_fw(fw);
		return 0;
	}
	if (fw->filename) {
		if ((fw->type == ctx->req_type) &&
		    (strcmp(fw->filename, name) == 0))
			return 0; /* Already have this fw. */
		/* Free the cached firmware first. */
		/* FIXME: We should probably do this later after we successfully
		 * got the new fw. This could reduce headache with multiband devices.
		 * We could also redesign this to cache the firmware for all possible
		 * bands all the time. */
		b43_do_release_fw(fw);
	}

	switch (ctx->req_type) {
	case B43_FWTYPE_PROPRIETARY:
		snprintf(ctx->fwname, sizeof(ctx->fwname),
			 "b43%s/%s.fw",
			 modparam_fwpostfix, name);
		break;
	case B43_FWTYPE_OPENSOURCE:
		snprintf(ctx->fwname, sizeof(ctx->fwname),
			 "b43-open%s/%s.fw",
			 modparam_fwpostfix, name);
		break;
	default:
		B43_WARN_ON(1);
		return -ENOSYS;
	}
	if (async) {
		/* do this part asynchronously */
		init_completion(&ctx->dev->fw_load_complete);
		err = request_firmware_nowait(THIS_MODULE, 1, ctx->fwname,
					      ctx->dev->dev->dev, GFP_KERNEL,
					      ctx, b43_fw_cb);
		if (err < 0) {
			pr_err("Unable to load firmware\n");
			return err;
		}
		wait_for_completion(&ctx->dev->fw_load_complete);
		if (ctx->blob)
			goto fw_ready;
	/* On some ARM systems, the async request will fail, but the next sync
	 * request works. For this reason, we fall through here
	 */
	}
	err = request_firmware(&ctx->blob, ctx->fwname,
			       ctx->dev->dev->dev);
	if (err == -ENOENT) {
		snprintf(ctx->errors[ctx->req_type],
			 sizeof(ctx->errors[ctx->req_type]),
			 "Firmware file \"%s\" not found\n",
			 ctx->fwname);
		return err;
	} else if (err) {
		snprintf(ctx->errors[ctx->req_type],
			 sizeof(ctx->errors[ctx->req_type]),
			 "Firmware file \"%s\" request failed (err=%d)\n",
			 ctx->fwname, err);
		return err;
	}
fw_ready:
	if (ctx->blob->size < sizeof(struct b43_fw_header))
		goto err_format;
	hdr = (struct b43_fw_header *)(ctx->blob->data);
	switch (hdr->type) {
	case B43_FW_TYPE_UCODE:
	case B43_FW_TYPE_PCM:
		size = be32_to_cpu(hdr->size);
		if (size != ctx->blob->size - sizeof(struct b43_fw_header))
			goto err_format;
		/* fallthrough */
	case B43_FW_TYPE_IV:
		if (hdr->ver != 1)
			goto err_format;
		break;
	default:
		goto err_format;
	}

	fw->data = ctx->blob;
	fw->filename = name;
	fw->type = ctx->req_type;

	return 0;

err_format:
	snprintf(ctx->errors[ctx->req_type],
		 sizeof(ctx->errors[ctx->req_type]),
		 "Firmware file \"%s\" format error.\n", ctx->fwname);
	release_firmware(ctx->blob);

	return -EPROTO;
}

/* http://bcm-v4.sipsolutions.net/802.11/Init/Firmware */
static int b43_try_request_fw(struct b43_request_fw_context *ctx)
{
	struct b43_wldev *dev = ctx->dev;
	struct b43_firmware *fw = &ctx->dev->fw;
	struct b43_phy *phy = &dev->phy;
	const u8 rev = ctx->dev->dev->core_rev;
	const char *filename;
	int err;

	/* Get microcode */
	filename = NULL;
	switch (rev) {
	case 42:
		if (phy->type == B43_PHYTYPE_AC)
			filename = "ucode42";
		break;
	case 40:
		if (phy->type == B43_PHYTYPE_AC)
			filename = "ucode40";
		break;
	case 33:
		if (phy->type == B43_PHYTYPE_LCN40)
			filename = "ucode33_lcn40";
		break;
	case 30:
		if (phy->type == B43_PHYTYPE_N)
			filename = "ucode30_mimo";
		break;
	case 29:
		if (phy->type == B43_PHYTYPE_HT)
			filename = "ucode29_mimo";
		break;
	case 26:
		if (phy->type == B43_PHYTYPE_HT)
			filename = "ucode26_mimo";
		break;
	case 28:
	case 25:
		if (phy->type == B43_PHYTYPE_N)
			filename = "ucode25_mimo";
		else if (phy->type == B43_PHYTYPE_LCN)
			filename = "ucode25_lcn";
		break;
	case 24:
		if (phy->type == B43_PHYTYPE_LCN)
			filename = "ucode24_lcn";
		break;
	case 23:
		if (phy->type == B43_PHYTYPE_N)
			filename = "ucode16_mimo";
		break;
	case 16 ... 19:
		if (phy->type == B43_PHYTYPE_N)
			filename = "ucode16_mimo";
		else if (phy->type == B43_PHYTYPE_LP)
			filename = "ucode16_lp";
		break;
	case 15:
		filename = "ucode15";
		break;
	case 14:
		filename = "ucode14";
		break;
	case 13:
		filename = "ucode13";
		break;
	case 11 ... 12:
		filename = "ucode11";
		break;
	case 5 ... 10:
		filename = "ucode5";
		break;
	}
	if (!filename)
		goto err_no_ucode;
	err = b43_do_request_fw(ctx, filename, &fw->ucode, true);
	if (err)
		goto err_load;

	/* Get PCM code */
	if ((rev >= 5) && (rev <= 10))
		filename = "pcm5";
	else if (rev >= 11)
		filename = NULL;
	else
		goto err_no_pcm;
	fw->pcm_request_failed = false;
	err = b43_do_request_fw(ctx, filename, &fw->pcm, false);
	if (err == -ENOENT) {
		/* We did not find a PCM file? Not fatal, but
		 * core rev <= 10 must do without hwcrypto then. */
		fw->pcm_request_failed = true;
	} else if (err)
		goto err_load;

	/* Get initvals */
	filename = NULL;
	switch (dev->phy.type) {
	case B43_PHYTYPE_G:
		if (rev == 13)
			filename = "b0g0initvals13";
		else if (rev >= 5 && rev <= 10)
			filename = "b0g0initvals5";
		break;
	case B43_PHYTYPE_N:
		if (rev == 30)
			filename = "n16initvals30";
		else if (rev == 28 || rev == 25)
			filename = "n0initvals25";
		else if (rev == 24)
			filename = "n0initvals24";
		else if (rev == 23)
			filename = "n0initvals16"; /* What about n0initvals22? */
		else if (rev >= 16 && rev <= 18)
			filename = "n0initvals16";
		else if (rev >= 11 && rev <= 12)
			filename = "n0initvals11";
		break;
	case B43_PHYTYPE_LP:
		if (rev >= 16 && rev <= 18)
			filename = "lp0initvals16";
		else if (rev == 15)
			filename = "lp0initvals15";
		else if (rev == 14)
			filename = "lp0initvals14";
		else if (rev == 13)
			filename = "lp0initvals13";
		break;
	case B43_PHYTYPE_HT:
		if (rev == 29)
			filename = "ht0initvals29";
		else if (rev == 26)
			filename = "ht0initvals26";
		break;
	case B43_PHYTYPE_LCN:
		if (rev == 24)
			filename = "lcn0initvals24";
		break;
	case B43_PHYTYPE_LCN40:
		if (rev == 33)
			filename = "lcn400initvals33";
		break;
	case B43_PHYTYPE_AC:
		if (rev == 42)
			filename = "ac1initvals42";
		else if (rev == 40)
			filename = "ac0initvals40";
		break;
	}
	if (!filename)
		goto err_no_initvals;
	err = b43_do_request_fw(ctx, filename, &fw->initvals, false);
	if (err)
		goto err_load;

	/* Get bandswitch initvals */
	filename = NULL;
	switch (dev->phy.type) {
	case B43_PHYTYPE_G:
		if (rev == 13)
			filename = "b0g0bsinitvals13";
		else if (rev >= 5 && rev <= 10)
			filename = "b0g0bsinitvals5";
		break;
	case B43_PHYTYPE_N:
		if (rev == 30)
			filename = "n16bsinitvals30";
		else if (rev == 28 || rev == 25)
			filename = "n0bsinitvals25";
		else if (rev == 24)
			filename = "n0bsinitvals24";
		else if (rev == 23)
			filename = "n0bsinitvals16"; /* What about n0bsinitvals22? */
		else if (rev >= 16 && rev <= 18)
			filename = "n0bsinitvals16";
		else if (rev >= 11 && rev <= 12)
			filename = "n0bsinitvals11";
		break;
	case B43_PHYTYPE_LP:
		if (rev >= 16 && rev <= 18)
			filename = "lp0bsinitvals16";
		else if (rev == 15)
			filename = "lp0bsinitvals15";
		else if (rev == 14)
			filename = "lp0bsinitvals14";
		else if (rev == 13)
			filename = "lp0bsinitvals13";
		break;
	case B43_PHYTYPE_HT:
		if (rev == 29)
			filename = "ht0bsinitvals29";
		else if (rev == 26)
			filename = "ht0bsinitvals26";
		break;
	case B43_PHYTYPE_LCN:
		if (rev == 24)
			filename = "lcn0bsinitvals24";
		break;
	case B43_PHYTYPE_LCN40:
		if (rev == 33)
			filename = "lcn400bsinitvals33";
		break;
	case B43_PHYTYPE_AC:
		if (rev == 42)
			filename = "ac1bsinitvals42";
		else if (rev == 40)
			filename = "ac0bsinitvals40";
		break;
	}
	if (!filename)
		goto err_no_initvals;
	err = b43_do_request_fw(ctx, filename, &fw->initvals_band, false);
	if (err)
		goto err_load;

	fw->opensource = (ctx->req_type == B43_FWTYPE_OPENSOURCE);

	return 0;

err_no_ucode:
	err = ctx->fatal_failure = -EOPNOTSUPP;
	b43err(dev->wl, "The driver does not know which firmware (ucode) "
	       "is required for your device (wl-core rev %u)\n", rev);
	goto error;

err_no_pcm:
	err = ctx->fatal_failure = -EOPNOTSUPP;
	b43err(dev->wl, "The driver does not know which firmware (PCM) "
	       "is required for your device (wl-core rev %u)\n", rev);
	goto error;

err_no_initvals:
	err = ctx->fatal_failure = -EOPNOTSUPP;
	b43err(dev->wl, "The driver does not know which firmware (initvals) "
	       "is required for your device (wl-core rev %u)\n", rev);
	goto error;

err_load:
	/* We failed to load this firmware image. The error message
	 * already is in ctx->errors. Return and let our caller decide
	 * what to do. */
	goto error;

error:
	b43_release_firmware(dev);
	return err;
}

static int b43_one_core_attach(struct b43_bus_dev *dev, struct b43_wl *wl);
static void b43_one_core_detach(struct b43_bus_dev *dev);
static int b43_rng_init(struct b43_wl *wl);

static void b43_request_firmware(struct work_struct *work)
{
	struct b43_wl *wl = container_of(work,
			    struct b43_wl, firmware_load);
	struct b43_wldev *dev = wl->current_dev;
	struct b43_request_fw_context *ctx;
	unsigned int i;
	int err;
	const char *errmsg;

	ctx = kzalloc(sizeof(*ctx), GFP_KERNEL);
	if (!ctx)
		return;
	ctx->dev = dev;

	ctx->req_type = B43_FWTYPE_PROPRIETARY;
	err = b43_try_request_fw(ctx);
	if (!err)
		goto start_ieee80211; /* Successfully loaded it. */
	/* Was fw version known? */
	if (ctx->fatal_failure)
		goto out;

	/* proprietary fw not found, try open source */
	ctx->req_type = B43_FWTYPE_OPENSOURCE;
	err = b43_try_request_fw(ctx);
	if (!err)
		goto start_ieee80211; /* Successfully loaded it. */
	if(ctx->fatal_failure)
		goto out;

	/* Could not find a usable firmware. Print the errors. */
	for (i = 0; i < B43_NR_FWTYPES; i++) {
		errmsg = ctx->errors[i];
		if (strlen(errmsg))
			b43err(dev->wl, "%s", errmsg);
	}
	b43_print_fw_helptext(dev->wl, 1);
	goto out;

start_ieee80211:
	wl->hw->queues = B43_QOS_QUEUE_NUM;
	if (!modparam_qos || dev->fw.opensource)
		wl->hw->queues = 1;

	err = ieee80211_register_hw(wl->hw);
	if (err)
		goto err_one_core_detach;
	wl->hw_registred = true;
	b43_leds_register(wl->current_dev);

	/* Register HW RNG driver */
	b43_rng_init(wl);

	goto out;

err_one_core_detach:
	b43_one_core_detach(dev->dev);

out:
	kfree(ctx);
}

static int b43_upload_microcode(struct b43_wldev *dev)
{
	struct wiphy *wiphy = dev->wl->hw->wiphy;
	const size_t hdr_len = sizeof(struct b43_fw_header);
	const __be32 *data;
	unsigned int i, len;
	u16 fwrev, fwpatch, fwdate, fwtime;
	u32 tmp, macctl;
	int err = 0;

	/* Jump the microcode PSM to offset 0 */
	macctl = b43_read32(dev, B43_MMIO_MACCTL);
	B43_WARN_ON(macctl & B43_MACCTL_PSM_RUN);
	macctl |= B43_MACCTL_PSM_JMP0;
	b43_write32(dev, B43_MMIO_MACCTL, macctl);
	/* Zero out all microcode PSM registers and shared memory. */
	for (i = 0; i < 64; i++)
		b43_shm_write16(dev, B43_SHM_SCRATCH, i, 0);
	for (i = 0; i < 4096; i += 2)
		b43_shm_write16(dev, B43_SHM_SHARED, i, 0);

	/* Upload Microcode. */
	data = (__be32 *) (dev->fw.ucode.data->data + hdr_len);
	len = (dev->fw.ucode.data->size - hdr_len) / sizeof(__be32);
	b43_shm_control_word(dev, B43_SHM_UCODE | B43_SHM_AUTOINC_W, 0x0000);
	for (i = 0; i < len; i++) {
		b43_write32(dev, B43_MMIO_SHM_DATA, be32_to_cpu(data[i]));
		udelay(10);
	}

	if (dev->fw.pcm.data) {
		/* Upload PCM data. */
		data = (__be32 *) (dev->fw.pcm.data->data + hdr_len);
		len = (dev->fw.pcm.data->size - hdr_len) / sizeof(__be32);
		b43_shm_control_word(dev, B43_SHM_HW, 0x01EA);
		b43_write32(dev, B43_MMIO_SHM_DATA, 0x00004000);
		/* No need for autoinc bit in SHM_HW */
		b43_shm_control_word(dev, B43_SHM_HW, 0x01EB);
		for (i = 0; i < len; i++) {
			b43_write32(dev, B43_MMIO_SHM_DATA, be32_to_cpu(data[i]));
			udelay(10);
		}
	}

	b43_write32(dev, B43_MMIO_GEN_IRQ_REASON, B43_IRQ_ALL);

	/* Start the microcode PSM */
	b43_maskset32(dev, B43_MMIO_MACCTL, ~B43_MACCTL_PSM_JMP0,
		      B43_MACCTL_PSM_RUN);

	/* Wait for the microcode to load and respond */
	i = 0;
	while (1) {
		tmp = b43_read32(dev, B43_MMIO_GEN_IRQ_REASON);
		if (tmp == B43_IRQ_MAC_SUSPENDED)
			break;
		i++;
		if (i >= 20) {
			b43err(dev->wl, "Microcode not responding\n");
			b43_print_fw_helptext(dev->wl, 1);
			err = -ENODEV;
			goto error;
		}
		msleep(50);
	}
	b43_read32(dev, B43_MMIO_GEN_IRQ_REASON);	/* dummy read */

	/* Get and check the revisions. */
	fwrev = b43_shm_read16(dev, B43_SHM_SHARED, B43_SHM_SH_UCODEREV);
	fwpatch = b43_shm_read16(dev, B43_SHM_SHARED, B43_SHM_SH_UCODEPATCH);
	fwdate = b43_shm_read16(dev, B43_SHM_SHARED, B43_SHM_SH_UCODEDATE);
	fwtime = b43_shm_read16(dev, B43_SHM_SHARED, B43_SHM_SH_UCODETIME);

	if (fwrev <= 0x128) {
		b43err(dev->wl, "YOUR FIRMWARE IS TOO OLD. Firmware from "
		       "binary drivers older than version 4.x is unsupported. "
		       "You must upgrade your firmware files.\n");
		b43_print_fw_helptext(dev->wl, 1);
		err = -EOPNOTSUPP;
		goto error;
	}
	dev->fw.rev = fwrev;
	dev->fw.patch = fwpatch;
	if (dev->fw.rev >= 598)
		dev->fw.hdr_format = B43_FW_HDR_598;
	else if (dev->fw.rev >= 410)
		dev->fw.hdr_format = B43_FW_HDR_410;
	else
		dev->fw.hdr_format = B43_FW_HDR_351;
	WARN_ON(dev->fw.opensource != (fwdate == 0xFFFF));

	dev->qos_enabled = dev->wl->hw->queues > 1;
	/* Default to firmware/hardware crypto acceleration. */
	dev->hwcrypto_enabled = true;

	if (dev->fw.opensource) {
		u16 fwcapa;

		/* Patchlevel info is encoded in the "time" field. */
		dev->fw.patch = fwtime;
		b43info(dev->wl, "Loading OpenSource firmware version %u.%u\n",
			dev->fw.rev, dev->fw.patch);

		fwcapa = b43_fwcapa_read(dev);
		if (!(fwcapa & B43_FWCAPA_HWCRYPTO) || dev->fw.pcm_request_failed) {
			b43info(dev->wl, "Hardware crypto acceleration not supported by firmware\n");
			/* Disable hardware crypto and fall back to software crypto. */
			dev->hwcrypto_enabled = false;
		}
		/* adding QoS support should use an offline discovery mechanism */
		WARN(fwcapa & B43_FWCAPA_QOS, "QoS in OpenFW not supported\n");
	} else {
		b43info(dev->wl, "Loading firmware version %u.%u "
			"(20%.2i-%.2i-%.2i %.2i:%.2i:%.2i)\n",
			fwrev, fwpatch,
			(fwdate >> 12) & 0xF, (fwdate >> 8) & 0xF, fwdate & 0xFF,
			(fwtime >> 11) & 0x1F, (fwtime >> 5) & 0x3F, fwtime & 0x1F);
		if (dev->fw.pcm_request_failed) {
			b43warn(dev->wl, "No \"pcm5.fw\" firmware file found. "
				"Hardware accelerated cryptography is disabled.\n");
			b43_print_fw_helptext(dev->wl, 0);
		}
	}

	snprintf(wiphy->fw_version, sizeof(wiphy->fw_version), "%u.%u",
			dev->fw.rev, dev->fw.patch);
	wiphy->hw_version = dev->dev->core_id;

	if (dev->fw.hdr_format == B43_FW_HDR_351) {
		/* We're over the deadline, but we keep support for old fw
		 * until it turns out to be in major conflict with something new. */
		b43warn(dev->wl, "You are using an old firmware image. "
			"Support for old firmware will be removed soon "
			"(official deadline was July 2008).\n");
		b43_print_fw_helptext(dev->wl, 0);
	}

	return 0;

error:
	/* Stop the microcode PSM. */
	b43_maskset32(dev, B43_MMIO_MACCTL, ~B43_MACCTL_PSM_RUN,
		      B43_MACCTL_PSM_JMP0);

	return err;
}

static int b43_write_initvals(struct b43_wldev *dev,
			      const struct b43_iv *ivals,
			      size_t count,
			      size_t array_size)
{
	const struct b43_iv *iv;
	u16 offset;
	size_t i;
	bool bit32;

	BUILD_BUG_ON(sizeof(struct b43_iv) != 6);
	iv = ivals;
	for (i = 0; i < count; i++) {
		if (array_size < sizeof(iv->offset_size))
			goto err_format;
		array_size -= sizeof(iv->offset_size);
		offset = be16_to_cpu(iv->offset_size);
		bit32 = !!(offset & B43_IV_32BIT);
		offset &= B43_IV_OFFSET_MASK;
		if (offset >= 0x1000)
			goto err_format;
		if (bit32) {
			u32 value;

			if (array_size < sizeof(iv->data.d32))
				goto err_format;
			array_size -= sizeof(iv->data.d32);

			value = get_unaligned_be32(&iv->data.d32);
			b43_write32(dev, offset, value);

			iv = (const struct b43_iv *)((const uint8_t *)iv +
							sizeof(__be16) +
							sizeof(__be32));
		} else {
			u16 value;

			if (array_size < sizeof(iv->data.d16))
				goto err_format;
			array_size -= sizeof(iv->data.d16);

			value = be16_to_cpu(iv->data.d16);
			b43_write16(dev, offset, value);

			iv = (const struct b43_iv *)((const uint8_t *)iv +
							sizeof(__be16) +
							sizeof(__be16));
		}
	}
	if (array_size)
		goto err_format;

	return 0;

err_format:
	b43err(dev->wl, "Initial Values Firmware file-format error.\n");
	b43_print_fw_helptext(dev->wl, 1);

	return -EPROTO;
}

static int b43_upload_initvals(struct b43_wldev *dev)
{
	const size_t hdr_len = sizeof(struct b43_fw_header);
	const struct b43_fw_header *hdr;
	struct b43_firmware *fw = &dev->fw;
	const struct b43_iv *ivals;
	size_t count;

	hdr = (const struct b43_fw_header *)(fw->initvals.data->data);
	ivals = (const struct b43_iv *)(fw->initvals.data->data + hdr_len);
	count = be32_to_cpu(hdr->size);
	return b43_write_initvals(dev, ivals, count,
				 fw->initvals.data->size - hdr_len);
}

static int b43_upload_initvals_band(struct b43_wldev *dev)
{
	const size_t hdr_len = sizeof(struct b43_fw_header);
	const struct b43_fw_header *hdr;
	struct b43_firmware *fw = &dev->fw;
	const struct b43_iv *ivals;
	size_t count;

	if (!fw->initvals_band.data)
		return 0;

	hdr = (const struct b43_fw_header *)(fw->initvals_band.data->data);
	ivals = (const struct b43_iv *)(fw->initvals_band.data->data + hdr_len);
	count = be32_to_cpu(hdr->size);
	return b43_write_initvals(dev, ivals, count,
				  fw->initvals_band.data->size - hdr_len);
}

/* Initialize the GPIOs
 * http://bcm-specs.sipsolutions.net/GPIO
 */

#ifdef CONFIG_B43_SSB
static struct ssb_device *b43_ssb_gpio_dev(struct b43_wldev *dev)
{
	struct ssb_bus *bus = dev->dev->sdev->bus;

#ifdef CONFIG_SSB_DRIVER_PCICORE
	return (bus->chipco.dev ? bus->chipco.dev : bus->pcicore.dev);
#else
	return bus->chipco.dev;
#endif
}
#endif

static int b43_gpio_init(struct b43_wldev *dev)
{
#ifdef CONFIG_B43_SSB
	struct ssb_device *gpiodev;
#endif
	u32 mask, set;

	b43_maskset32(dev, B43_MMIO_MACCTL, ~B43_MACCTL_GPOUTSMSK, 0);
	b43_maskset16(dev, B43_MMIO_GPIO_MASK, ~0, 0xF);

	mask = 0x0000001F;
	set = 0x0000000F;
	if (dev->dev->chip_id == 0x4301) {
		mask |= 0x0060;
		set |= 0x0060;
	} else if (dev->dev->chip_id == 0x5354) {
		/* Don't allow overtaking buttons GPIOs */
		set &= 0x2; /* 0x2 is LED GPIO on BCM5354 */
	}

	if (0 /* FIXME: conditional unknown */ ) {
		b43_write16(dev, B43_MMIO_GPIO_MASK,
			    b43_read16(dev, B43_MMIO_GPIO_MASK)
			    | 0x0100);
		/* BT Coexistance Input */
		mask |= 0x0080;
		set |= 0x0080;
		/* BT Coexistance Out */
		mask |= 0x0100;
		set |= 0x0100;
	}
	if (dev->dev->bus_sprom->boardflags_lo & B43_BFL_PACTRL) {
		/* PA is controlled by gpio 9, let ucode handle it */
		b43_write16(dev, B43_MMIO_GPIO_MASK,
			    b43_read16(dev, B43_MMIO_GPIO_MASK)
			    | 0x0200);
		mask |= 0x0200;
		set |= 0x0200;
	}

	switch (dev->dev->bus_type) {
#ifdef CONFIG_B43_BCMA
	case B43_BUS_BCMA:
		bcma_chipco_gpio_control(&dev->dev->bdev->bus->drv_cc, mask, set);
		break;
#endif
#ifdef CONFIG_B43_SSB
	case B43_BUS_SSB:
		gpiodev = b43_ssb_gpio_dev(dev);
		if (gpiodev)
			ssb_write32(gpiodev, B43_GPIO_CONTROL,
				    (ssb_read32(gpiodev, B43_GPIO_CONTROL)
				    & ~mask) | set);
		break;
#endif
	}

	return 0;
}

/* Turn off all GPIO stuff. Call this on module unload, for example. */
static void b43_gpio_cleanup(struct b43_wldev *dev)
{
#ifdef CONFIG_B43_SSB
	struct ssb_device *gpiodev;
#endif

	switch (dev->dev->bus_type) {
#ifdef CONFIG_B43_BCMA
	case B43_BUS_BCMA:
		bcma_chipco_gpio_control(&dev->dev->bdev->bus->drv_cc, ~0, 0);
		break;
#endif
#ifdef CONFIG_B43_SSB
	case B43_BUS_SSB:
		gpiodev = b43_ssb_gpio_dev(dev);
		if (gpiodev)
			ssb_write32(gpiodev, B43_GPIO_CONTROL, 0);
		break;
#endif
	}
}

/* http://bcm-specs.sipsolutions.net/EnableMac */
void b43_mac_enable(struct b43_wldev *dev)
{
	if (b43_debug(dev, B43_DBG_FIRMWARE)) {
		u16 fwstate;

		fwstate = b43_shm_read16(dev, B43_SHM_SHARED,
					 B43_SHM_SH_UCODESTAT);
		if ((fwstate != B43_SHM_SH_UCODESTAT_SUSP) &&
		    (fwstate != B43_SHM_SH_UCODESTAT_SLEEP)) {
			b43err(dev->wl, "b43_mac_enable(): The firmware "
			       "should be suspended, but current state is %u\n",
			       fwstate);
		}
	}

	dev->mac_suspended--;
	B43_WARN_ON(dev->mac_suspended < 0);
	if (dev->mac_suspended == 0) {
		b43_maskset32(dev, B43_MMIO_MACCTL, ~0, B43_MACCTL_ENABLED);
		b43_write32(dev, B43_MMIO_GEN_IRQ_REASON,
			    B43_IRQ_MAC_SUSPENDED);
		/* Commit writes */
		b43_read32(dev, B43_MMIO_MACCTL);
		b43_read32(dev, B43_MMIO_GEN_IRQ_REASON);
		b43_power_saving_ctl_bits(dev, 0);
	}
}

/* http://bcm-specs.sipsolutions.net/SuspendMAC */
void b43_mac_suspend(struct b43_wldev *dev)
{
	int i;
	u32 tmp;

	might_sleep();
	B43_WARN_ON(dev->mac_suspended < 0);

	if (dev->mac_suspended == 0) {
		b43_power_saving_ctl_bits(dev, B43_PS_AWAKE);
		b43_maskset32(dev, B43_MMIO_MACCTL, ~B43_MACCTL_ENABLED, 0);
		/* force pci to flush the write */
		b43_read32(dev, B43_MMIO_MACCTL);
		for (i = 35; i; i--) {
			tmp = b43_read32(dev, B43_MMIO_GEN_IRQ_REASON);
			if (tmp & B43_IRQ_MAC_SUSPENDED)
				goto out;
			udelay(10);
		}
		/* Hm, it seems this will take some time. Use msleep(). */
		for (i = 40; i; i--) {
			tmp = b43_read32(dev, B43_MMIO_GEN_IRQ_REASON);
			if (tmp & B43_IRQ_MAC_SUSPENDED)
				goto out;
			msleep(1);
		}
		b43err(dev->wl, "MAC suspend failed\n");
	}
out:
	dev->mac_suspended++;
}

/* http://bcm-v4.sipsolutions.net/802.11/PHY/N/MacPhyClkSet */
void b43_mac_phy_clock_set(struct b43_wldev *dev, bool on)
{
	u32 tmp;

	switch (dev->dev->bus_type) {
#ifdef CONFIG_B43_BCMA
	case B43_BUS_BCMA:
		tmp = bcma_aread32(dev->dev->bdev, BCMA_IOCTL);
		if (on)
			tmp |= B43_BCMA_IOCTL_MACPHYCLKEN;
		else
			tmp &= ~B43_BCMA_IOCTL_MACPHYCLKEN;
		bcma_awrite32(dev->dev->bdev, BCMA_IOCTL, tmp);
		break;
#endif
#ifdef CONFIG_B43_SSB
	case B43_BUS_SSB:
		tmp = ssb_read32(dev->dev->sdev, SSB_TMSLOW);
		if (on)
			tmp |= B43_TMSLOW_MACPHYCLKEN;
		else
			tmp &= ~B43_TMSLOW_MACPHYCLKEN;
		ssb_write32(dev->dev->sdev, SSB_TMSLOW, tmp);
		break;
#endif
	}
}

/* brcms_b_switch_macfreq */
void b43_mac_switch_freq(struct b43_wldev *dev, u8 spurmode)
{
	u16 chip_id = dev->dev->chip_id;

	if (chip_id == BCMA_CHIP_ID_BCM43217 ||
	    chip_id == BCMA_CHIP_ID_BCM43222 ||
	    chip_id == BCMA_CHIP_ID_BCM43224 ||
	    chip_id == BCMA_CHIP_ID_BCM43225 ||
	    chip_id == BCMA_CHIP_ID_BCM43227 ||
	    chip_id == BCMA_CHIP_ID_BCM43228) {
		switch (spurmode) {
		case 2: /* 126 Mhz */
			b43_write16(dev, B43_MMIO_TSF_CLK_FRAC_LOW, 0x2082);
			b43_write16(dev, B43_MMIO_TSF_CLK_FRAC_HIGH, 0x8);
			break;
		case 1: /* 123 Mhz */
			b43_write16(dev, B43_MMIO_TSF_CLK_FRAC_LOW, 0x5341);
			b43_write16(dev, B43_MMIO_TSF_CLK_FRAC_HIGH, 0x8);
			break;
		default: /* 120 Mhz */
			b43_write16(dev, B43_MMIO_TSF_CLK_FRAC_LOW, 0x8889);
			b43_write16(dev, B43_MMIO_TSF_CLK_FRAC_HIGH, 0x8);
			break;
		}
	} else if (dev->phy.type == B43_PHYTYPE_LCN) {
		switch (spurmode) {
		case 1: /* 82 Mhz */
			b43_write16(dev, B43_MMIO_TSF_CLK_FRAC_LOW, 0x7CE0);
			b43_write16(dev, B43_MMIO_TSF_CLK_FRAC_HIGH, 0xC);
			break;
		default: /* 80 Mhz */
			b43_write16(dev, B43_MMIO_TSF_CLK_FRAC_LOW, 0xCCCD);
			b43_write16(dev, B43_MMIO_TSF_CLK_FRAC_HIGH, 0xC);
			break;
		}
	}
}

static void b43_adjust_opmode(struct b43_wldev *dev)
{
	struct b43_wl *wl = dev->wl;
	u32 ctl;
	u16 cfp_pretbtt;

	ctl = b43_read32(dev, B43_MMIO_MACCTL);
	/* Reset status to STA infrastructure mode. */
	ctl &= ~B43_MACCTL_AP;
	ctl &= ~B43_MACCTL_KEEP_CTL;
	ctl &= ~B43_MACCTL_KEEP_BADPLCP;
	ctl &= ~B43_MACCTL_KEEP_BAD;
	ctl &= ~B43_MACCTL_PROMISC;
	ctl &= ~B43_MACCTL_BEACPROMISC;
	ctl |= B43_MACCTL_INFRA;

	if (b43_is_mode(wl, NL80211_IFTYPE_AP) ||
	    b43_is_mode(wl, NL80211_IFTYPE_MESH_POINT))
		ctl |= B43_MACCTL_AP;
	else if (b43_is_mode(wl, NL80211_IFTYPE_ADHOC))
		ctl &= ~B43_MACCTL_INFRA;

	if (wl->filter_flags & FIF_CONTROL)
		ctl |= B43_MACCTL_KEEP_CTL;
	if (wl->filter_flags & FIF_FCSFAIL)
		ctl |= B43_MACCTL_KEEP_BAD;
	if (wl->filter_flags & FIF_PLCPFAIL)
		ctl |= B43_MACCTL_KEEP_BADPLCP;
	if (wl->filter_flags & FIF_PROMISC_IN_BSS)
		ctl |= B43_MACCTL_PROMISC;
	if (wl->filter_flags & FIF_BCN_PRBRESP_PROMISC)
		ctl |= B43_MACCTL_BEACPROMISC;

	/* Workaround: On old hardware the HW-MAC-address-filter
	 * doesn't work properly, so always run promisc in filter
	 * it in software. */
	if (dev->dev->core_rev <= 4)
		ctl |= B43_MACCTL_PROMISC;

	b43_write32(dev, B43_MMIO_MACCTL, ctl);

	cfp_pretbtt = 2;
	if ((ctl & B43_MACCTL_INFRA) && !(ctl & B43_MACCTL_AP)) {
		if (dev->dev->chip_id == 0x4306 &&
		    dev->dev->chip_rev == 3)
			cfp_pretbtt = 100;
		else
			cfp_pretbtt = 50;
	}
	b43_write16(dev, 0x612, cfp_pretbtt);

	/* FIXME: We don't currently implement the PMQ mechanism,
	 *        so always disable it. If we want to implement PMQ,
	 *        we need to enable it here (clear DISCPMQ) in AP mode.
	 */
	if (0  /* ctl & B43_MACCTL_AP */)
		b43_maskset32(dev, B43_MMIO_MACCTL, ~B43_MACCTL_DISCPMQ, 0);
	else
		b43_maskset32(dev, B43_MMIO_MACCTL, ~0, B43_MACCTL_DISCPMQ);
}

static void b43_rate_memory_write(struct b43_wldev *dev, u16 rate, int is_ofdm)
{
	u16 offset;

	if (is_ofdm) {
		offset = 0x480;
		offset += (b43_plcp_get_ratecode_ofdm(rate) & 0x000F) * 2;
	} else {
		offset = 0x4C0;
		offset += (b43_plcp_get_ratecode_cck(rate) & 0x000F) * 2;
	}
	b43_shm_write16(dev, B43_SHM_SHARED, offset + 0x20,
			b43_shm_read16(dev, B43_SHM_SHARED, offset));
}

static void b43_rate_memory_init(struct b43_wldev *dev)
{
	switch (dev->phy.type) {
	case B43_PHYTYPE_A:
	case B43_PHYTYPE_G:
	case B43_PHYTYPE_N:
	case B43_PHYTYPE_LP:
	case B43_PHYTYPE_HT:
	case B43_PHYTYPE_LCN:
		b43_rate_memory_write(dev, B43_OFDM_RATE_6MB, 1);
		b43_rate_memory_write(dev, B43_OFDM_RATE_12MB, 1);
		b43_rate_memory_write(dev, B43_OFDM_RATE_18MB, 1);
		b43_rate_memory_write(dev, B43_OFDM_RATE_24MB, 1);
		b43_rate_memory_write(dev, B43_OFDM_RATE_36MB, 1);
		b43_rate_memory_write(dev, B43_OFDM_RATE_48MB, 1);
		b43_rate_memory_write(dev, B43_OFDM_RATE_54MB, 1);
		if (dev->phy.type == B43_PHYTYPE_A)
			break;
		/* fallthrough */
	case B43_PHYTYPE_B:
		b43_rate_memory_write(dev, B43_CCK_RATE_1MB, 0);
		b43_rate_memory_write(dev, B43_CCK_RATE_2MB, 0);
		b43_rate_memory_write(dev, B43_CCK_RATE_5MB, 0);
		b43_rate_memory_write(dev, B43_CCK_RATE_11MB, 0);
		break;
	default:
		B43_WARN_ON(1);
	}
}

/* Set the default values for the PHY TX Control Words. */
static void b43_set_phytxctl_defaults(struct b43_wldev *dev)
{
	u16 ctl = 0;

	ctl |= B43_TXH_PHY_ENC_CCK;
	ctl |= B43_TXH_PHY_ANT01AUTO;
	ctl |= B43_TXH_PHY_TXPWR;

	b43_shm_write16(dev, B43_SHM_SHARED, B43_SHM_SH_BEACPHYCTL, ctl);
	b43_shm_write16(dev, B43_SHM_SHARED, B43_SHM_SH_ACKCTSPHYCTL, ctl);
	b43_shm_write16(dev, B43_SHM_SHARED, B43_SHM_SH_PRPHYCTL, ctl);
}

/* Set the TX-Antenna for management frames sent by firmware. */
static void b43_mgmtframe_txantenna(struct b43_wldev *dev, int antenna)
{
	u16 ant;
	u16 tmp;

	ant = b43_antenna_to_phyctl(antenna);

	/* For ACK/CTS */
	tmp = b43_shm_read16(dev, B43_SHM_SHARED, B43_SHM_SH_ACKCTSPHYCTL);
	tmp = (tmp & ~B43_TXH_PHY_ANT) | ant;
	b43_shm_write16(dev, B43_SHM_SHARED, B43_SHM_SH_ACKCTSPHYCTL, tmp);
	/* For Probe Resposes */
	tmp = b43_shm_read16(dev, B43_SHM_SHARED, B43_SHM_SH_PRPHYCTL);
	tmp = (tmp & ~B43_TXH_PHY_ANT) | ant;
	b43_shm_write16(dev, B43_SHM_SHARED, B43_SHM_SH_PRPHYCTL, tmp);
}

/* This is the opposite of b43_chip_init() */
static void b43_chip_exit(struct b43_wldev *dev)
{
	b43_phy_exit(dev);
	b43_gpio_cleanup(dev);
	/* firmware is released later */
}

/* Initialize the chip
 * http://bcm-specs.sipsolutions.net/ChipInit
 */
static int b43_chip_init(struct b43_wldev *dev)
{
	struct b43_phy *phy = &dev->phy;
	int err;
	u32 macctl;
	u16 value16;

	/* Initialize the MAC control */
	macctl = B43_MACCTL_IHR_ENABLED | B43_MACCTL_SHM_ENABLED;
	if (dev->phy.gmode)
		macctl |= B43_MACCTL_GMODE;
	macctl |= B43_MACCTL_INFRA;
	b43_write32(dev, B43_MMIO_MACCTL, macctl);

	err = b43_upload_microcode(dev);
	if (err)
		goto out;	/* firmware is released later */

	err = b43_gpio_init(dev);
	if (err)
		goto out;	/* firmware is released later */

	err = b43_upload_initvals(dev);
	if (err)
		goto err_gpio_clean;

	err = b43_upload_initvals_band(dev);
	if (err)
		goto err_gpio_clean;

	/* Turn the Analog on and initialize the PHY. */
	phy->ops->switch_analog(dev, 1);
	err = b43_phy_init(dev);
	if (err)
		goto err_gpio_clean;

	/* Disable Interference Mitigation. */
	if (phy->ops->interf_mitigation)
		phy->ops->interf_mitigation(dev, B43_INTERFMODE_NONE);

	/* Select the antennae */
	if (phy->ops->set_rx_antenna)
		phy->ops->set_rx_antenna(dev, B43_ANTENNA_DEFAULT);
	b43_mgmtframe_txantenna(dev, B43_ANTENNA_DEFAULT);

	if (phy->type == B43_PHYTYPE_B) {
		value16 = b43_read16(dev, 0x005E);
		value16 |= 0x0004;
		b43_write16(dev, 0x005E, value16);
	}
	b43_write32(dev, 0x0100, 0x01000000);
	if (dev->dev->core_rev < 5)
		b43_write32(dev, 0x010C, 0x01000000);

	b43_maskset32(dev, B43_MMIO_MACCTL, ~B43_MACCTL_INFRA, 0);
	b43_maskset32(dev, B43_MMIO_MACCTL, ~0, B43_MACCTL_INFRA);

	/* Probe Response Timeout value */
	/* FIXME: Default to 0, has to be set by ioctl probably... :-/ */
	b43_shm_write16(dev, B43_SHM_SHARED, B43_SHM_SH_PRMAXTIME, 0);

	/* Initially set the wireless operation mode. */
	b43_adjust_opmode(dev);

	if (dev->dev->core_rev < 3) {
		b43_write16(dev, 0x060E, 0x0000);
		b43_write16(dev, 0x0610, 0x8000);
		b43_write16(dev, 0x0604, 0x0000);
		b43_write16(dev, 0x0606, 0x0200);
	} else {
		b43_write32(dev, 0x0188, 0x80000000);
		b43_write32(dev, 0x018C, 0x02000000);
	}
	b43_write32(dev, B43_MMIO_GEN_IRQ_REASON, 0x00004000);
	b43_write32(dev, B43_MMIO_DMA0_IRQ_MASK, 0x0001FC00);
	b43_write32(dev, B43_MMIO_DMA1_IRQ_MASK, 0x0000DC00);
	b43_write32(dev, B43_MMIO_DMA2_IRQ_MASK, 0x0000DC00);
	b43_write32(dev, B43_MMIO_DMA3_IRQ_MASK, 0x0001DC00);
	b43_write32(dev, B43_MMIO_DMA4_IRQ_MASK, 0x0000DC00);
	b43_write32(dev, B43_MMIO_DMA5_IRQ_MASK, 0x0000DC00);

	b43_mac_phy_clock_set(dev, true);

	switch (dev->dev->bus_type) {
#ifdef CONFIG_B43_BCMA
	case B43_BUS_BCMA:
		/* FIXME: 0xE74 is quite common, but should be read from CC */
		b43_write16(dev, B43_MMIO_POWERUP_DELAY, 0xE74);
		break;
#endif
#ifdef CONFIG_B43_SSB
	case B43_BUS_SSB:
		b43_write16(dev, B43_MMIO_POWERUP_DELAY,
			    dev->dev->sdev->bus->chipco.fast_pwrup_delay);
		break;
#endif
	}

	err = 0;
	b43dbg(dev->wl, "Chip initialized\n");
out:
	return err;

err_gpio_clean:
	b43_gpio_cleanup(dev);
	return err;
}

static void b43_periodic_every60sec(struct b43_wldev *dev)
{
	const struct b43_phy_operations *ops = dev->phy.ops;

	if (ops->pwork_60sec)
		ops->pwork_60sec(dev);

	/* Force check the TX power emission now. */
	b43_phy_txpower_check(dev, B43_TXPWR_IGNORE_TIME);
}

static void b43_periodic_every30sec(struct b43_wldev *dev)
{
	/* Update device statistics. */
	b43_calculate_link_quality(dev);
}

static void b43_periodic_every15sec(struct b43_wldev *dev)
{
	struct b43_phy *phy = &dev->phy;
	u16 wdr;

	if (dev->fw.opensource) {
		/* Check if the firmware is still alive.
		 * It will reset the watchdog counter to 0 in its idle loop. */
		wdr = b43_shm_read16(dev, B43_SHM_SCRATCH, B43_WATCHDOG_REG);
		if (unlikely(wdr)) {
			b43err(dev->wl, "Firmware watchdog: The firmware died!\n");
			b43_controller_restart(dev, "Firmware watchdog");
			return;
		} else {
			b43_shm_write16(dev, B43_SHM_SCRATCH,
					B43_WATCHDOG_REG, 1);
		}
	}

	if (phy->ops->pwork_15sec)
		phy->ops->pwork_15sec(dev);

	atomic_set(&phy->txerr_cnt, B43_PHY_TX_BADNESS_LIMIT);
	wmb();

#if B43_DEBUG
	if (b43_debug(dev, B43_DBG_VERBOSESTATS)) {
		unsigned int i;

		b43dbg(dev->wl, "Stats: %7u IRQs/sec, %7u TX/sec, %7u RX/sec\n",
		       dev->irq_count / 15,
		       dev->tx_count / 15,
		       dev->rx_count / 15);
		dev->irq_count = 0;
		dev->tx_count = 0;
		dev->rx_count = 0;
		for (i = 0; i < ARRAY_SIZE(dev->irq_bit_count); i++) {
			if (dev->irq_bit_count[i]) {
				b43dbg(dev->wl, "Stats: %7u IRQ-%02u/sec (0x%08X)\n",
				       dev->irq_bit_count[i] / 15, i, (1 << i));
				dev->irq_bit_count[i] = 0;
			}
		}
	}
#endif
}

static void do_periodic_work(struct b43_wldev *dev)
{
	unsigned int state;

	state = dev->periodic_state;
	if (state % 4 == 0)
		b43_periodic_every60sec(dev);
	if (state % 2 == 0)
		b43_periodic_every30sec(dev);
	b43_periodic_every15sec(dev);
}

/* Periodic work locking policy:
 * 	The whole periodic work handler is protected by
 * 	wl->mutex. If another lock is needed somewhere in the
 * 	pwork callchain, it's acquired in-place, where it's needed.
 */
static void b43_periodic_work_handler(struct work_struct *work)
{
	struct b43_wldev *dev = container_of(work, struct b43_wldev,
					     periodic_work.work);
	struct b43_wl *wl = dev->wl;
	unsigned long delay;

	mutex_lock(&wl->mutex);

	if (unlikely(b43_status(dev) != B43_STAT_STARTED))
		goto out;
	if (b43_debug(dev, B43_DBG_PWORK_STOP))
		goto out_requeue;

	do_periodic_work(dev);

	dev->periodic_state++;
out_requeue:
	if (b43_debug(dev, B43_DBG_PWORK_FAST))
		delay = msecs_to_jiffies(50);
	else
		delay = round_jiffies_relative(HZ * 15);
	ieee80211_queue_delayed_work(wl->hw, &dev->periodic_work, delay);
out:
	mutex_unlock(&wl->mutex);
}

static void b43_periodic_tasks_setup(struct b43_wldev *dev)
{
	struct delayed_work *work = &dev->periodic_work;

	dev->periodic_state = 0;
	INIT_DELAYED_WORK(work, b43_periodic_work_handler);
	ieee80211_queue_delayed_work(dev->wl->hw, work, 0);
}

/* Check if communication with the device works correctly. */
static int b43_validate_chipaccess(struct b43_wldev *dev)
{
	u32 v, backup0, backup4;

	backup0 = b43_shm_read32(dev, B43_SHM_SHARED, 0);
	backup4 = b43_shm_read32(dev, B43_SHM_SHARED, 4);

	/* Check for read/write and endianness problems. */
	b43_shm_write32(dev, B43_SHM_SHARED, 0, 0x55AAAA55);
	if (b43_shm_read32(dev, B43_SHM_SHARED, 0) != 0x55AAAA55)
		goto error;
	b43_shm_write32(dev, B43_SHM_SHARED, 0, 0xAA5555AA);
	if (b43_shm_read32(dev, B43_SHM_SHARED, 0) != 0xAA5555AA)
		goto error;

	/* Check if unaligned 32bit SHM_SHARED access works properly.
	 * However, don't bail out on failure, because it's noncritical. */
	b43_shm_write16(dev, B43_SHM_SHARED, 0, 0x1122);
	b43_shm_write16(dev, B43_SHM_SHARED, 2, 0x3344);
	b43_shm_write16(dev, B43_SHM_SHARED, 4, 0x5566);
	b43_shm_write16(dev, B43_SHM_SHARED, 6, 0x7788);
	if (b43_shm_read32(dev, B43_SHM_SHARED, 2) != 0x55663344)
		b43warn(dev->wl, "Unaligned 32bit SHM read access is broken\n");
	b43_shm_write32(dev, B43_SHM_SHARED, 2, 0xAABBCCDD);
	if (b43_shm_read16(dev, B43_SHM_SHARED, 0) != 0x1122 ||
	    b43_shm_read16(dev, B43_SHM_SHARED, 2) != 0xCCDD ||
	    b43_shm_read16(dev, B43_SHM_SHARED, 4) != 0xAABB ||
	    b43_shm_read16(dev, B43_SHM_SHARED, 6) != 0x7788)
		b43warn(dev->wl, "Unaligned 32bit SHM write access is broken\n");

	b43_shm_write32(dev, B43_SHM_SHARED, 0, backup0);
	b43_shm_write32(dev, B43_SHM_SHARED, 4, backup4);

	if ((dev->dev->core_rev >= 3) && (dev->dev->core_rev <= 10)) {
		/* The 32bit register shadows the two 16bit registers
		 * with update sideeffects. Validate this. */
		b43_write16(dev, B43_MMIO_TSF_CFP_START, 0xAAAA);
		b43_write32(dev, B43_MMIO_TSF_CFP_START, 0xCCCCBBBB);
		if (b43_read16(dev, B43_MMIO_TSF_CFP_START_LOW) != 0xBBBB)
			goto error;
		if (b43_read16(dev, B43_MMIO_TSF_CFP_START_HIGH) != 0xCCCC)
			goto error;
	}
	b43_write32(dev, B43_MMIO_TSF_CFP_START, 0);

	v = b43_read32(dev, B43_MMIO_MACCTL);
	v |= B43_MACCTL_GMODE;
	if (v != (B43_MACCTL_GMODE | B43_MACCTL_IHR_ENABLED))
		goto error;

	return 0;
error:
	b43err(dev->wl, "Failed to validate the chipaccess\n");
	return -ENODEV;
}

static void b43_security_init(struct b43_wldev *dev)
{
	dev->ktp = b43_shm_read16(dev, B43_SHM_SHARED, B43_SHM_SH_KTP);
	/* KTP is a word address, but we address SHM bytewise.
	 * So multiply by two.
	 */
	dev->ktp *= 2;
	/* Number of RCMTA address slots */
	b43_write16(dev, B43_MMIO_RCMTA_COUNT, B43_NR_PAIRWISE_KEYS);
	/* Clear the key memory. */
	b43_clear_keys(dev);
}

#ifdef CONFIG_B43_HWRNG
static int b43_rng_read(struct hwrng *rng, u32 *data)
{
	struct b43_wl *wl = (struct b43_wl *)rng->priv;
	struct b43_wldev *dev;
	int count = -ENODEV;

	mutex_lock(&wl->mutex);
	dev = wl->current_dev;
	if (likely(dev && b43_status(dev) >= B43_STAT_INITIALIZED)) {
		*data = b43_read16(dev, B43_MMIO_RNG);
		count = sizeof(u16);
	}
	mutex_unlock(&wl->mutex);

	return count;
}
#endif /* CONFIG_B43_HWRNG */

static void b43_rng_exit(struct b43_wl *wl)
{
#ifdef CONFIG_B43_HWRNG
	if (wl->rng_initialized)
		hwrng_unregister(&wl->rng);
#endif /* CONFIG_B43_HWRNG */
}

static int b43_rng_init(struct b43_wl *wl)
{
	int err = 0;

#ifdef CONFIG_B43_HWRNG
	snprintf(wl->rng_name, ARRAY_SIZE(wl->rng_name),
		 "%s_%s", KBUILD_MODNAME, wiphy_name(wl->hw->wiphy));
	wl->rng.name = wl->rng_name;
	wl->rng.data_read = b43_rng_read;
	wl->rng.priv = (unsigned long)wl;
	wl->rng_initialized = true;
	err = hwrng_register(&wl->rng);
	if (err) {
		wl->rng_initialized = false;
		b43err(wl, "Failed to register the random "
		       "number generator (%d)\n", err);
	}
#endif /* CONFIG_B43_HWRNG */

	return err;
}

static void b43_tx_work(struct work_struct *work)
{
	struct b43_wl *wl = container_of(work, struct b43_wl, tx_work);
	struct b43_wldev *dev;
	struct sk_buff *skb;
	int queue_num;
	int err = 0;

	mutex_lock(&wl->mutex);
	dev = wl->current_dev;
	if (unlikely(!dev || b43_status(dev) < B43_STAT_STARTED)) {
		mutex_unlock(&wl->mutex);
		return;
	}

	for (queue_num = 0; queue_num < B43_QOS_QUEUE_NUM; queue_num++) {
		while (skb_queue_len(&wl->tx_queue[queue_num])) {
			skb = skb_dequeue(&wl->tx_queue[queue_num]);
			if (b43_using_pio_transfers(dev))
				err = b43_pio_tx(dev, skb);
			else
				err = b43_dma_tx(dev, skb);
			if (err == -ENOSPC) {
				wl->tx_queue_stopped[queue_num] = 1;
				ieee80211_stop_queue(wl->hw, queue_num);
				skb_queue_head(&wl->tx_queue[queue_num], skb);
				break;
			}
			if (unlikely(err))
				ieee80211_free_txskb(wl->hw, skb);
			err = 0;
		}

		if (!err)
			wl->tx_queue_stopped[queue_num] = 0;
	}

#if B43_DEBUG
	dev->tx_count++;
#endif
	mutex_unlock(&wl->mutex);
}

static void b43_op_tx(struct ieee80211_hw *hw,
		      struct ieee80211_tx_control *control,
		      struct sk_buff *skb)
{
	struct b43_wl *wl = hw_to_b43_wl(hw);

	if (unlikely(skb->len < 2 + 2 + 6)) {
		/* Too short, this can't be a valid frame. */
		ieee80211_free_txskb(hw, skb);
		return;
	}
	B43_WARN_ON(skb_shinfo(skb)->nr_frags);

	skb_queue_tail(&wl->tx_queue[skb->queue_mapping], skb);
	if (!wl->tx_queue_stopped[skb->queue_mapping]) {
		ieee80211_queue_work(wl->hw, &wl->tx_work);
	} else {
		ieee80211_stop_queue(wl->hw, skb->queue_mapping);
	}
}

static void b43_qos_params_upload(struct b43_wldev *dev,
				  const struct ieee80211_tx_queue_params *p,
				  u16 shm_offset)
{
	u16 params[B43_NR_QOSPARAMS];
	int bslots, tmp;
	unsigned int i;

	if (!dev->qos_enabled)
		return;

	bslots = b43_read16(dev, B43_MMIO_RNG) & p->cw_min;

	memset(&params, 0, sizeof(params));

	params[B43_QOSPARAM_TXOP] = p->txop * 32;
	params[B43_QOSPARAM_CWMIN] = p->cw_min;
	params[B43_QOSPARAM_CWMAX] = p->cw_max;
	params[B43_QOSPARAM_CWCUR] = p->cw_min;
	params[B43_QOSPARAM_AIFS] = p->aifs;
	params[B43_QOSPARAM_BSLOTS] = bslots;
	params[B43_QOSPARAM_REGGAP] = bslots + p->aifs;

	for (i = 0; i < ARRAY_SIZE(params); i++) {
		if (i == B43_QOSPARAM_STATUS) {
			tmp = b43_shm_read16(dev, B43_SHM_SHARED,
					     shm_offset + (i * 2));
			/* Mark the parameters as updated. */
			tmp |= 0x100;
			b43_shm_write16(dev, B43_SHM_SHARED,
					shm_offset + (i * 2),
					tmp);
		} else {
			b43_shm_write16(dev, B43_SHM_SHARED,
					shm_offset + (i * 2),
					params[i]);
		}
	}
}

/* Mapping of mac80211 queue numbers to b43 QoS SHM offsets. */
static const u16 b43_qos_shm_offsets[] = {
	/* [mac80211-queue-nr] = SHM_OFFSET, */
	[0] = B43_QOS_VOICE,
	[1] = B43_QOS_VIDEO,
	[2] = B43_QOS_BESTEFFORT,
	[3] = B43_QOS_BACKGROUND,
};

/* Update all QOS parameters in hardware. */
static void b43_qos_upload_all(struct b43_wldev *dev)
{
	struct b43_wl *wl = dev->wl;
	struct b43_qos_params *params;
	unsigned int i;

	if (!dev->qos_enabled)
		return;

	BUILD_BUG_ON(ARRAY_SIZE(b43_qos_shm_offsets) !=
		     ARRAY_SIZE(wl->qos_params));

	b43_mac_suspend(dev);
	for (i = 0; i < ARRAY_SIZE(wl->qos_params); i++) {
		params = &(wl->qos_params[i]);
		b43_qos_params_upload(dev, &(params->p),
				      b43_qos_shm_offsets[i]);
	}
	b43_mac_enable(dev);
}

static void b43_qos_clear(struct b43_wl *wl)
{
	struct b43_qos_params *params;
	unsigned int i;

	/* Initialize QoS parameters to sane defaults. */

	BUILD_BUG_ON(ARRAY_SIZE(b43_qos_shm_offsets) !=
		     ARRAY_SIZE(wl->qos_params));

	for (i = 0; i < ARRAY_SIZE(wl->qos_params); i++) {
		params = &(wl->qos_params[i]);

		switch (b43_qos_shm_offsets[i]) {
		case B43_QOS_VOICE:
			params->p.txop = 0;
			params->p.aifs = 2;
			params->p.cw_min = 0x0001;
			params->p.cw_max = 0x0001;
			break;
		case B43_QOS_VIDEO:
			params->p.txop = 0;
			params->p.aifs = 2;
			params->p.cw_min = 0x0001;
			params->p.cw_max = 0x0001;
			break;
		case B43_QOS_BESTEFFORT:
			params->p.txop = 0;
			params->p.aifs = 3;
			params->p.cw_min = 0x0001;
			params->p.cw_max = 0x03FF;
			break;
		case B43_QOS_BACKGROUND:
			params->p.txop = 0;
			params->p.aifs = 7;
			params->p.cw_min = 0x0001;
			params->p.cw_max = 0x03FF;
			break;
		default:
			B43_WARN_ON(1);
		}
	}
}

/* Initialize the core's QOS capabilities */
static void b43_qos_init(struct b43_wldev *dev)
{
	if (!dev->qos_enabled) {
		/* Disable QOS support. */
		b43_hf_write(dev, b43_hf_read(dev) & ~B43_HF_EDCF);
		b43_write16(dev, B43_MMIO_IFSCTL,
			    b43_read16(dev, B43_MMIO_IFSCTL)
			    & ~B43_MMIO_IFSCTL_USE_EDCF);
		b43dbg(dev->wl, "QoS disabled\n");
		return;
	}

	/* Upload the current QOS parameters. */
	b43_qos_upload_all(dev);

	/* Enable QOS support. */
	b43_hf_write(dev, b43_hf_read(dev) | B43_HF_EDCF);
	b43_write16(dev, B43_MMIO_IFSCTL,
		    b43_read16(dev, B43_MMIO_IFSCTL)
		    | B43_MMIO_IFSCTL_USE_EDCF);
	b43dbg(dev->wl, "QoS enabled\n");
}

static int b43_op_conf_tx(struct ieee80211_hw *hw,
			  struct ieee80211_vif *vif, u16 _queue,
			  const struct ieee80211_tx_queue_params *params)
{
	struct b43_wl *wl = hw_to_b43_wl(hw);
	struct b43_wldev *dev;
	unsigned int queue = (unsigned int)_queue;
	int err = -ENODEV;

	if (queue >= ARRAY_SIZE(wl->qos_params)) {
		/* Queue not available or don't support setting
		 * params on this queue. Return success to not
		 * confuse mac80211. */
		return 0;
	}
	BUILD_BUG_ON(ARRAY_SIZE(b43_qos_shm_offsets) !=
		     ARRAY_SIZE(wl->qos_params));

	mutex_lock(&wl->mutex);
	dev = wl->current_dev;
	if (unlikely(!dev || (b43_status(dev) < B43_STAT_INITIALIZED)))
		goto out_unlock;

	memcpy(&(wl->qos_params[queue].p), params, sizeof(*params));
	b43_mac_suspend(dev);
	b43_qos_params_upload(dev, &(wl->qos_params[queue].p),
			      b43_qos_shm_offsets[queue]);
	b43_mac_enable(dev);
	err = 0;

out_unlock:
	mutex_unlock(&wl->mutex);

	return err;
}

static int b43_op_get_stats(struct ieee80211_hw *hw,
			    struct ieee80211_low_level_stats *stats)
{
	struct b43_wl *wl = hw_to_b43_wl(hw);

	mutex_lock(&wl->mutex);
	memcpy(stats, &wl->ieee_stats, sizeof(*stats));
	mutex_unlock(&wl->mutex);

	return 0;
}

static u64 b43_op_get_tsf(struct ieee80211_hw *hw, struct ieee80211_vif *vif)
{
	struct b43_wl *wl = hw_to_b43_wl(hw);
	struct b43_wldev *dev;
	u64 tsf;

	mutex_lock(&wl->mutex);
	dev = wl->current_dev;

	if (dev && (b43_status(dev) >= B43_STAT_INITIALIZED))
		b43_tsf_read(dev, &tsf);
	else
		tsf = 0;

	mutex_unlock(&wl->mutex);

	return tsf;
}

static void b43_op_set_tsf(struct ieee80211_hw *hw,
			   struct ieee80211_vif *vif, u64 tsf)
{
	struct b43_wl *wl = hw_to_b43_wl(hw);
	struct b43_wldev *dev;

	mutex_lock(&wl->mutex);
	dev = wl->current_dev;

	if (dev && (b43_status(dev) >= B43_STAT_INITIALIZED))
		b43_tsf_write(dev, tsf);

	mutex_unlock(&wl->mutex);
}

static const char *band_to_string(enum ieee80211_band band)
{
	switch (band) {
	case IEEE80211_BAND_5GHZ:
		return "5";
	case IEEE80211_BAND_2GHZ:
		return "2.4";
	default:
		break;
	}
	B43_WARN_ON(1);
	return "";
}

/* Expects wl->mutex locked */
static int b43_switch_band(struct b43_wldev *dev,
			   struct ieee80211_channel *chan)
{
	struct b43_phy *phy = &dev->phy;
	bool gmode;
	u32 tmp;

	switch (chan->band) {
	case IEEE80211_BAND_5GHZ:
		gmode = false;
		break;
	case IEEE80211_BAND_2GHZ:
		gmode = true;
		break;
	default:
		B43_WARN_ON(1);
		return -EINVAL;
	}

	if (!((gmode && phy->supports_2ghz) ||
	      (!gmode && phy->supports_5ghz))) {
		b43err(dev->wl, "This device doesn't support %s-GHz band\n",
		       band_to_string(chan->band));
		return -ENODEV;
	}

	if (!!phy->gmode == !!gmode) {
		/* This device is already running. */
		return 0;
	}

	b43dbg(dev->wl, "Switching to %s GHz band\n",
	       band_to_string(chan->band));

	/* Some new devices don't need disabling radio for band switching */
	if (!(phy->type == B43_PHYTYPE_N && phy->rev >= 3))
		b43_software_rfkill(dev, true);

	phy->gmode = gmode;
	b43_phy_put_into_reset(dev);
	switch (dev->dev->bus_type) {
#ifdef CONFIG_B43_BCMA
	case B43_BUS_BCMA:
		tmp = bcma_aread32(dev->dev->bdev, BCMA_IOCTL);
		if (gmode)
			tmp |= B43_BCMA_IOCTL_GMODE;
		else
			tmp &= ~B43_BCMA_IOCTL_GMODE;
		bcma_awrite32(dev->dev->bdev, BCMA_IOCTL, tmp);
		break;
#endif
#ifdef CONFIG_B43_SSB
	case B43_BUS_SSB:
		tmp = ssb_read32(dev->dev->sdev, SSB_TMSLOW);
		if (gmode)
			tmp |= B43_TMSLOW_GMODE;
		else
			tmp &= ~B43_TMSLOW_GMODE;
		ssb_write32(dev->dev->sdev, SSB_TMSLOW, tmp);
		break;
#endif
	}
	b43_phy_take_out_of_reset(dev);

	b43_upload_initvals_band(dev);

	b43_phy_init(dev);

	return 0;
}

/* Write the short and long frame retry limit values. */
static void b43_set_retry_limits(struct b43_wldev *dev,
				 unsigned int short_retry,
				 unsigned int long_retry)
{
	/* The retry limit is a 4-bit counter. Enforce this to avoid overflowing
	 * the chip-internal counter. */
	short_retry = min(short_retry, (unsigned int)0xF);
	long_retry = min(long_retry, (unsigned int)0xF);

	b43_shm_write16(dev, B43_SHM_SCRATCH, B43_SHM_SC_SRLIMIT,
			short_retry);
	b43_shm_write16(dev, B43_SHM_SCRATCH, B43_SHM_SC_LRLIMIT,
			long_retry);
}

static int b43_op_config(struct ieee80211_hw *hw, u32 changed)
{
	struct b43_wl *wl = hw_to_b43_wl(hw);
	struct b43_wldev *dev = wl->current_dev;
	struct b43_phy *phy = &dev->phy;
	struct ieee80211_conf *conf = &hw->conf;
	int antenna;
	int err = 0;

	mutex_lock(&wl->mutex);
	b43_mac_suspend(dev);

	if (changed & IEEE80211_CONF_CHANGE_CHANNEL) {
		phy->chandef = &conf->chandef;
		phy->channel = conf->chandef.chan->hw_value;

		/* Switch the band (if necessary). */
		err = b43_switch_band(dev, conf->chandef.chan);
		if (err)
			goto out_mac_enable;

		/* Switch to the requested channel.
		 * The firmware takes care of races with the TX handler.
		 */
		b43_switch_channel(dev, phy->channel);
	}

	if (changed & IEEE80211_CONF_CHANGE_RETRY_LIMITS)
		b43_set_retry_limits(dev, conf->short_frame_max_tx_count,
					  conf->long_frame_max_tx_count);
	changed &= ~IEEE80211_CONF_CHANGE_RETRY_LIMITS;
	if (!changed)
		goto out_mac_enable;

	dev->wl->radiotap_enabled = !!(conf->flags & IEEE80211_CONF_MONITOR);

	/* Adjust the desired TX power level. */
	if (conf->power_level != 0) {
		if (conf->power_level != phy->desired_txpower) {
			phy->desired_txpower = conf->power_level;
			b43_phy_txpower_check(dev, B43_TXPWR_IGNORE_TIME |
						   B43_TXPWR_IGNORE_TSSI);
		}
	}

	/* Antennas for RX and management frame TX. */
	antenna = B43_ANTENNA_DEFAULT;
	b43_mgmtframe_txantenna(dev, antenna);
	antenna = B43_ANTENNA_DEFAULT;
	if (phy->ops->set_rx_antenna)
		phy->ops->set_rx_antenna(dev, antenna);

	if (wl->radio_enabled != phy->radio_on) {
		if (wl->radio_enabled) {
			b43_software_rfkill(dev, false);
			b43info(dev->wl, "Radio turned on by software\n");
			if (!dev->radio_hw_enable) {
				b43info(dev->wl, "The hardware RF-kill button "
					"still turns the radio physically off. "
					"Press the button to turn it on.\n");
			}
		} else {
			b43_software_rfkill(dev, true);
			b43info(dev->wl, "Radio turned off by software\n");
		}
	}

out_mac_enable:
	b43_mac_enable(dev);
	mutex_unlock(&wl->mutex);

	return err;
}

static void b43_update_basic_rates(struct b43_wldev *dev, u32 brates)
{
	struct ieee80211_supported_band *sband =
		dev->wl->hw->wiphy->bands[b43_current_band(dev->wl)];
	struct ieee80211_rate *rate;
	int i;
	u16 basic, direct, offset, basic_offset, rateptr;

	for (i = 0; i < sband->n_bitrates; i++) {
		rate = &sband->bitrates[i];

		if (b43_is_cck_rate(rate->hw_value)) {
			direct = B43_SHM_SH_CCKDIRECT;
			basic = B43_SHM_SH_CCKBASIC;
			offset = b43_plcp_get_ratecode_cck(rate->hw_value);
			offset &= 0xF;
		} else {
			direct = B43_SHM_SH_OFDMDIRECT;
			basic = B43_SHM_SH_OFDMBASIC;
			offset = b43_plcp_get_ratecode_ofdm(rate->hw_value);
			offset &= 0xF;
		}

		rate = ieee80211_get_response_rate(sband, brates, rate->bitrate);

		if (b43_is_cck_rate(rate->hw_value)) {
			basic_offset = b43_plcp_get_ratecode_cck(rate->hw_value);
			basic_offset &= 0xF;
		} else {
			basic_offset = b43_plcp_get_ratecode_ofdm(rate->hw_value);
			basic_offset &= 0xF;
		}

		/*
		 * Get the pointer that we need to point to
		 * from the direct map
		 */
		rateptr = b43_shm_read16(dev, B43_SHM_SHARED,
					 direct + 2 * basic_offset);
		/* and write it to the basic map */
		b43_shm_write16(dev, B43_SHM_SHARED, basic + 2 * offset,
				rateptr);
	}
}

static void b43_op_bss_info_changed(struct ieee80211_hw *hw,
				    struct ieee80211_vif *vif,
				    struct ieee80211_bss_conf *conf,
				    u32 changed)
{
	struct b43_wl *wl = hw_to_b43_wl(hw);
	struct b43_wldev *dev;

	mutex_lock(&wl->mutex);

	dev = wl->current_dev;
	if (!dev || b43_status(dev) < B43_STAT_STARTED)
		goto out_unlock_mutex;

	B43_WARN_ON(wl->vif != vif);

	if (changed & BSS_CHANGED_BSSID) {
		if (conf->bssid)
			memcpy(wl->bssid, conf->bssid, ETH_ALEN);
		else
			memset(wl->bssid, 0, ETH_ALEN);
	}

	if (b43_status(dev) >= B43_STAT_INITIALIZED) {
		if (changed & BSS_CHANGED_BEACON &&
		    (b43_is_mode(wl, NL80211_IFTYPE_AP) ||
		     b43_is_mode(wl, NL80211_IFTYPE_MESH_POINT) ||
		     b43_is_mode(wl, NL80211_IFTYPE_ADHOC)))
			b43_update_templates(wl);

		if (changed & BSS_CHANGED_BSSID)
			b43_write_mac_bssid_templates(dev);
	}

	b43_mac_suspend(dev);

	/* Update templates for AP/mesh mode. */
	if (changed & BSS_CHANGED_BEACON_INT &&
	    (b43_is_mode(wl, NL80211_IFTYPE_AP) ||
	     b43_is_mode(wl, NL80211_IFTYPE_MESH_POINT) ||
	     b43_is_mode(wl, NL80211_IFTYPE_ADHOC)) &&
	    conf->beacon_int)
		b43_set_beacon_int(dev, conf->beacon_int);

	if (changed & BSS_CHANGED_BASIC_RATES)
		b43_update_basic_rates(dev, conf->basic_rates);

	if (changed & BSS_CHANGED_ERP_SLOT) {
		if (conf->use_short_slot)
			b43_short_slot_timing_enable(dev);
		else
			b43_short_slot_timing_disable(dev);
	}

	b43_mac_enable(dev);
out_unlock_mutex:
	mutex_unlock(&wl->mutex);
}

static int b43_op_set_key(struct ieee80211_hw *hw, enum set_key_cmd cmd,
			  struct ieee80211_vif *vif, struct ieee80211_sta *sta,
			  struct ieee80211_key_conf *key)
{
	struct b43_wl *wl = hw_to_b43_wl(hw);
	struct b43_wldev *dev;
	u8 algorithm;
	u8 index;
	int err;
	static const u8 bcast_addr[ETH_ALEN] = { 0xff, 0xff, 0xff, 0xff, 0xff, 0xff };

	if (modparam_nohwcrypt)
		return -ENOSPC; /* User disabled HW-crypto */

	if ((vif->type == NL80211_IFTYPE_ADHOC ||
	     vif->type == NL80211_IFTYPE_MESH_POINT) &&
	    (key->cipher == WLAN_CIPHER_SUITE_TKIP ||
	     key->cipher == WLAN_CIPHER_SUITE_CCMP) &&
	    !(key->flags & IEEE80211_KEY_FLAG_PAIRWISE)) {
		/*
		 * For now, disable hw crypto for the RSN IBSS group keys. This
		 * could be optimized in the future, but until that gets
		 * implemented, use of software crypto for group addressed
		 * frames is a acceptable to allow RSN IBSS to be used.
		 */
		return -EOPNOTSUPP;
	}

	mutex_lock(&wl->mutex);

	dev = wl->current_dev;
	err = -ENODEV;
	if (!dev || b43_status(dev) < B43_STAT_INITIALIZED)
		goto out_unlock;

	if (dev->fw.pcm_request_failed || !dev->hwcrypto_enabled) {
		/* We don't have firmware for the crypto engine.
		 * Must use software-crypto. */
		err = -EOPNOTSUPP;
		goto out_unlock;
	}

	err = -EINVAL;
	switch (key->cipher) {
	case WLAN_CIPHER_SUITE_WEP40:
		algorithm = B43_SEC_ALGO_WEP40;
		break;
	case WLAN_CIPHER_SUITE_WEP104:
		algorithm = B43_SEC_ALGO_WEP104;
		break;
	case WLAN_CIPHER_SUITE_TKIP:
		algorithm = B43_SEC_ALGO_TKIP;
		break;
	case WLAN_CIPHER_SUITE_CCMP:
		algorithm = B43_SEC_ALGO_AES;
		break;
	default:
		B43_WARN_ON(1);
		goto out_unlock;
	}
	index = (u8) (key->keyidx);
	if (index > 3)
		goto out_unlock;

	switch (cmd) {
	case SET_KEY:
		if (algorithm == B43_SEC_ALGO_TKIP &&
		    (!(key->flags & IEEE80211_KEY_FLAG_PAIRWISE) ||
		    !modparam_hwtkip)) {
			/* We support only pairwise key */
			err = -EOPNOTSUPP;
			goto out_unlock;
		}

		if (key->flags & IEEE80211_KEY_FLAG_PAIRWISE) {
			if (WARN_ON(!sta)) {
				err = -EOPNOTSUPP;
				goto out_unlock;
			}
			/* Pairwise key with an assigned MAC address. */
			err = b43_key_write(dev, -1, algorithm,
					    key->key, key->keylen,
					    sta->addr, key);
		} else {
			/* Group key */
			err = b43_key_write(dev, index, algorithm,
					    key->key, key->keylen, NULL, key);
		}
		if (err)
			goto out_unlock;

		if (algorithm == B43_SEC_ALGO_WEP40 ||
		    algorithm == B43_SEC_ALGO_WEP104) {
			b43_hf_write(dev, b43_hf_read(dev) | B43_HF_USEDEFKEYS);
		} else {
			b43_hf_write(dev,
				     b43_hf_read(dev) & ~B43_HF_USEDEFKEYS);
		}
		key->flags |= IEEE80211_KEY_FLAG_GENERATE_IV;
		if (algorithm == B43_SEC_ALGO_TKIP)
			key->flags |= IEEE80211_KEY_FLAG_GENERATE_MMIC;
		break;
	case DISABLE_KEY: {
		err = b43_key_clear(dev, key->hw_key_idx);
		if (err)
			goto out_unlock;
		break;
	}
	default:
		B43_WARN_ON(1);
	}

out_unlock:
	if (!err) {
		b43dbg(wl, "%s hardware based encryption for keyidx: %d, "
		       "mac: %pM\n",
		       cmd == SET_KEY ? "Using" : "Disabling", key->keyidx,
		       sta ? sta->addr : bcast_addr);
		b43_dump_keymemory(dev);
	}
	mutex_unlock(&wl->mutex);

	return err;
}

static void b43_op_configure_filter(struct ieee80211_hw *hw,
				    unsigned int changed, unsigned int *fflags,
				    u64 multicast)
{
	struct b43_wl *wl = hw_to_b43_wl(hw);
	struct b43_wldev *dev;

	mutex_lock(&wl->mutex);
	dev = wl->current_dev;
	if (!dev) {
		*fflags = 0;
		goto out_unlock;
	}

	*fflags &= FIF_PROMISC_IN_BSS |
		  FIF_ALLMULTI |
		  FIF_FCSFAIL |
		  FIF_PLCPFAIL |
		  FIF_CONTROL |
		  FIF_OTHER_BSS |
		  FIF_BCN_PRBRESP_PROMISC;

	changed &= FIF_PROMISC_IN_BSS |
		   FIF_ALLMULTI |
		   FIF_FCSFAIL |
		   FIF_PLCPFAIL |
		   FIF_CONTROL |
		   FIF_OTHER_BSS |
		   FIF_BCN_PRBRESP_PROMISC;

	wl->filter_flags = *fflags;

	if (changed && b43_status(dev) >= B43_STAT_INITIALIZED)
		b43_adjust_opmode(dev);

out_unlock:
	mutex_unlock(&wl->mutex);
}

/* Locking: wl->mutex
 * Returns the current dev. This might be different from the passed in dev,
 * because the core might be gone away while we unlocked the mutex. */
static struct b43_wldev * b43_wireless_core_stop(struct b43_wldev *dev)
{
	struct b43_wl *wl;
	struct b43_wldev *orig_dev;
	u32 mask;
	int queue_num;

	if (!dev)
		return NULL;
	wl = dev->wl;
redo:
	if (!dev || b43_status(dev) < B43_STAT_STARTED)
		return dev;

	/* Cancel work. Unlock to avoid deadlocks. */
	mutex_unlock(&wl->mutex);
	cancel_delayed_work_sync(&dev->periodic_work);
	cancel_work_sync(&wl->tx_work);
	mutex_lock(&wl->mutex);
	dev = wl->current_dev;
	if (!dev || b43_status(dev) < B43_STAT_STARTED) {
		/* Whoops, aliens ate up the device while we were unlocked. */
		return dev;
	}

	/* Disable interrupts on the device. */
	b43_set_status(dev, B43_STAT_INITIALIZED);
	if (b43_bus_host_is_sdio(dev->dev)) {
		/* wl->mutex is locked. That is enough. */
		b43_write32(dev, B43_MMIO_GEN_IRQ_MASK, 0);
		b43_read32(dev, B43_MMIO_GEN_IRQ_MASK);	/* Flush */
	} else {
		spin_lock_irq(&wl->hardirq_lock);
		b43_write32(dev, B43_MMIO_GEN_IRQ_MASK, 0);
		b43_read32(dev, B43_MMIO_GEN_IRQ_MASK);	/* Flush */
		spin_unlock_irq(&wl->hardirq_lock);
	}
	/* Synchronize and free the interrupt handlers. Unlock to avoid deadlocks. */
	orig_dev = dev;
	mutex_unlock(&wl->mutex);
	if (b43_bus_host_is_sdio(dev->dev)) {
		b43_sdio_free_irq(dev);
	} else {
		synchronize_irq(dev->dev->irq);
		free_irq(dev->dev->irq, dev);
	}
	mutex_lock(&wl->mutex);
	dev = wl->current_dev;
	if (!dev)
		return dev;
	if (dev != orig_dev) {
		if (b43_status(dev) >= B43_STAT_STARTED)
			goto redo;
		return dev;
	}
	mask = b43_read32(dev, B43_MMIO_GEN_IRQ_MASK);
	B43_WARN_ON(mask != 0xFFFFFFFF && mask);

	/* Drain all TX queues. */
	for (queue_num = 0; queue_num < B43_QOS_QUEUE_NUM; queue_num++) {
		while (skb_queue_len(&wl->tx_queue[queue_num])) {
			struct sk_buff *skb;

			skb = skb_dequeue(&wl->tx_queue[queue_num]);
			ieee80211_free_txskb(wl->hw, skb);
		}
	}

	b43_mac_suspend(dev);
	b43_leds_exit(dev);
	b43dbg(wl, "Wireless interface stopped\n");

	return dev;
}

/* Locking: wl->mutex */
static int b43_wireless_core_start(struct b43_wldev *dev)
{
	int err;

	B43_WARN_ON(b43_status(dev) != B43_STAT_INITIALIZED);

	drain_txstatus_queue(dev);
	if (b43_bus_host_is_sdio(dev->dev)) {
		err = b43_sdio_request_irq(dev, b43_sdio_interrupt_handler);
		if (err) {
			b43err(dev->wl, "Cannot request SDIO IRQ\n");
			goto out;
		}
	} else {
		err = request_threaded_irq(dev->dev->irq, b43_interrupt_handler,
					   b43_interrupt_thread_handler,
					   IRQF_SHARED, KBUILD_MODNAME, dev);
		if (err) {
			b43err(dev->wl, "Cannot request IRQ-%d\n",
			       dev->dev->irq);
			goto out;
		}
	}

	/* We are ready to run. */
	ieee80211_wake_queues(dev->wl->hw);
	b43_set_status(dev, B43_STAT_STARTED);

	/* Start data flow (TX/RX). */
	b43_mac_enable(dev);
	b43_write32(dev, B43_MMIO_GEN_IRQ_MASK, dev->irq_mask);

	/* Start maintenance work */
	b43_periodic_tasks_setup(dev);

	b43_leds_init(dev);

	b43dbg(dev->wl, "Wireless interface started\n");
out:
	return err;
}

static char *b43_phy_name(struct b43_wldev *dev, u8 phy_type)
{
	switch (phy_type) {
	case B43_PHYTYPE_A:
		return "A";
	case B43_PHYTYPE_B:
		return "B";
	case B43_PHYTYPE_G:
		return "G";
	case B43_PHYTYPE_N:
		return "N";
	case B43_PHYTYPE_LP:
		return "LP";
	case B43_PHYTYPE_SSLPN:
		return "SSLPN";
	case B43_PHYTYPE_HT:
		return "HT";
	case B43_PHYTYPE_LCN:
		return "LCN";
	case B43_PHYTYPE_LCNXN:
		return "LCNXN";
	case B43_PHYTYPE_LCN40:
		return "LCN40";
	case B43_PHYTYPE_AC:
		return "AC";
	}
	return "UNKNOWN";
}

/* Get PHY and RADIO versioning numbers */
static int b43_phy_versioning(struct b43_wldev *dev)
{
	struct b43_phy *phy = &dev->phy;
	const u8 core_rev = dev->dev->core_rev;
	u32 tmp;
	u8 analog_type;
	u8 phy_type;
	u8 phy_rev;
	u16 radio_manuf;
	u16 radio_id;
	u16 radio_rev;
	u8 radio_ver;
	int unsupported = 0;

	/* Get PHY versioning */
	tmp = b43_read16(dev, B43_MMIO_PHY_VER);
	analog_type = (tmp & B43_PHYVER_ANALOG) >> B43_PHYVER_ANALOG_SHIFT;
	phy_type = (tmp & B43_PHYVER_TYPE) >> B43_PHYVER_TYPE_SHIFT;
	phy_rev = (tmp & B43_PHYVER_VERSION);

	/* LCNXN is continuation of N which run out of revisions */
	if (phy_type == B43_PHYTYPE_LCNXN) {
		phy_type = B43_PHYTYPE_N;
		phy_rev += 16;
	}

	switch (phy_type) {
#ifdef CONFIG_B43_PHY_G
	case B43_PHYTYPE_G:
		if (phy_rev > 9)
			unsupported = 1;
		break;
#endif
#ifdef CONFIG_B43_PHY_N
	case B43_PHYTYPE_N:
		if (phy_rev >= 19)
			unsupported = 1;
		break;
#endif
#ifdef CONFIG_B43_PHY_LP
	case B43_PHYTYPE_LP:
		if (phy_rev > 2)
			unsupported = 1;
		break;
#endif
#ifdef CONFIG_B43_PHY_HT
	case B43_PHYTYPE_HT:
		if (phy_rev > 1)
			unsupported = 1;
		break;
#endif
#ifdef CONFIG_B43_PHY_LCN
	case B43_PHYTYPE_LCN:
		if (phy_rev > 1)
			unsupported = 1;
		break;
#endif
	default:
		unsupported = 1;
	}
	if (unsupported) {
		b43err(dev->wl, "FOUND UNSUPPORTED PHY (Analog %u, Type %d (%s), Revision %u)\n",
		       analog_type, phy_type, b43_phy_name(dev, phy_type),
		       phy_rev);
		return -EOPNOTSUPP;
	}
	b43info(dev->wl, "Found PHY: Analog %u, Type %d (%s), Revision %u\n",
		analog_type, phy_type, b43_phy_name(dev, phy_type), phy_rev);

	/* Get RADIO versioning */
	if (core_rev == 40 || core_rev == 42) {
		radio_manuf = 0x17F;

		b43_write16(dev, B43_MMIO_RADIO24_CONTROL, 0);
		radio_rev = b43_read16(dev, B43_MMIO_RADIO24_DATA);

		b43_write16(dev, B43_MMIO_RADIO24_CONTROL, 1);
<<<<<<< HEAD
		radio_ver = b43_read16(dev, B43_MMIO_RADIO24_DATA);
=======
		radio_id = b43_read16(dev, B43_MMIO_RADIO24_DATA);

		radio_ver = 0; /* Is there version somewhere? */
>>>>>>> bac98320
	} else if (core_rev >= 24) {
		u16 radio24[3];

		for (tmp = 0; tmp < 3; tmp++) {
			b43_write16(dev, B43_MMIO_RADIO24_CONTROL, tmp);
			radio24[tmp] = b43_read16(dev, B43_MMIO_RADIO24_DATA);
		}

		radio_manuf = 0x17F;
		radio_id = (radio24[2] << 8) | radio24[1];
		radio_rev = (radio24[0] & 0xF);
		radio_ver = (radio24[0] & 0xF0) >> 4;
	} else {
		if (dev->dev->chip_id == 0x4317) {
			if (dev->dev->chip_rev == 0)
				tmp = 0x3205017F;
			else if (dev->dev->chip_rev == 1)
				tmp = 0x4205017F;
			else
				tmp = 0x5205017F;
		} else {
			b43_write16(dev, B43_MMIO_RADIO_CONTROL,
				    B43_RADIOCTL_ID);
			tmp = b43_read16(dev, B43_MMIO_RADIO_DATA_LOW);
			b43_write16(dev, B43_MMIO_RADIO_CONTROL,
				    B43_RADIOCTL_ID);
			tmp |= (u32)b43_read16(dev, B43_MMIO_RADIO_DATA_HIGH)
				<< 16;
		}
		radio_manuf = (tmp & 0x00000FFF);
		radio_id = (tmp & 0x0FFFF000) >> 12;
		radio_rev = (tmp & 0xF0000000) >> 28;
		radio_ver = 0; /* Probably not available on old hw */
	}

	if (radio_manuf != 0x17F /* Broadcom */)
		unsupported = 1;
	switch (phy_type) {
	case B43_PHYTYPE_A:
		if (radio_id != 0x2060)
			unsupported = 1;
		if (radio_rev != 1)
			unsupported = 1;
		if (radio_manuf != 0x17F)
			unsupported = 1;
		break;
	case B43_PHYTYPE_B:
		if ((radio_id & 0xFFF0) != 0x2050)
			unsupported = 1;
		break;
	case B43_PHYTYPE_G:
		if (radio_id != 0x2050)
			unsupported = 1;
		break;
	case B43_PHYTYPE_N:
		if (radio_id != 0x2055 && radio_id != 0x2056 &&
		    radio_id != 0x2057)
			unsupported = 1;
		if (radio_id == 0x2057 &&
		    !(radio_rev == 9 || radio_rev == 14))
			unsupported = 1;
		break;
	case B43_PHYTYPE_LP:
		if (radio_id != 0x2062 && radio_id != 0x2063)
			unsupported = 1;
		break;
	case B43_PHYTYPE_HT:
		if (radio_id != 0x2059)
			unsupported = 1;
		break;
	case B43_PHYTYPE_LCN:
		if (radio_id != 0x2064)
			unsupported = 1;
		break;
	default:
		B43_WARN_ON(1);
	}
	if (unsupported) {
		b43err(dev->wl,
		       "FOUND UNSUPPORTED RADIO (Manuf 0x%X, ID 0x%X, Revision %u, Version %u)\n",
		       radio_manuf, radio_id, radio_rev, radio_ver);
		return -EOPNOTSUPP;
	}
	b43info(dev->wl,
		"Found Radio: Manuf 0x%X, ID 0x%X, Revision %u, Version %u\n",
		radio_manuf, radio_id, radio_rev, radio_ver);

	/* FIXME: b43 treats "id" as "ver" and ignores the real "ver" */
	phy->radio_manuf = radio_manuf;
	phy->radio_ver = radio_id;
	phy->radio_rev = radio_rev;

	phy->analog = analog_type;
	phy->type = phy_type;
	phy->rev = phy_rev;

	return 0;
}

static void setup_struct_phy_for_init(struct b43_wldev *dev,
				      struct b43_phy *phy)
{
	phy->hardware_power_control = !!modparam_hwpctl;
	phy->next_txpwr_check_time = jiffies;
	/* PHY TX errors counter. */
	atomic_set(&phy->txerr_cnt, B43_PHY_TX_BADNESS_LIMIT);

#if B43_DEBUG
	phy->phy_locked = false;
	phy->radio_locked = false;
#endif
}

static void setup_struct_wldev_for_init(struct b43_wldev *dev)
{
	dev->dfq_valid = false;

	/* Assume the radio is enabled. If it's not enabled, the state will
	 * immediately get fixed on the first periodic work run. */
	dev->radio_hw_enable = true;

	/* Stats */
	memset(&dev->stats, 0, sizeof(dev->stats));

	setup_struct_phy_for_init(dev, &dev->phy);

	/* IRQ related flags */
	dev->irq_reason = 0;
	memset(dev->dma_reason, 0, sizeof(dev->dma_reason));
	dev->irq_mask = B43_IRQ_MASKTEMPLATE;
	if (b43_modparam_verbose < B43_VERBOSITY_DEBUG)
		dev->irq_mask &= ~B43_IRQ_PHY_TXERR;

	dev->mac_suspended = 1;

	/* Noise calculation context */
	memset(&dev->noisecalc, 0, sizeof(dev->noisecalc));
}

static void b43_bluetooth_coext_enable(struct b43_wldev *dev)
{
	struct ssb_sprom *sprom = dev->dev->bus_sprom;
	u64 hf;

	if (!modparam_btcoex)
		return;
	if (!(sprom->boardflags_lo & B43_BFL_BTCOEXIST))
		return;
	if (dev->phy.type != B43_PHYTYPE_B && !dev->phy.gmode)
		return;

	hf = b43_hf_read(dev);
	if (sprom->boardflags_lo & B43_BFL_BTCMOD)
		hf |= B43_HF_BTCOEXALT;
	else
		hf |= B43_HF_BTCOEX;
	b43_hf_write(dev, hf);
}

static void b43_bluetooth_coext_disable(struct b43_wldev *dev)
{
	if (!modparam_btcoex)
		return;
	//TODO
}

static void b43_imcfglo_timeouts_workaround(struct b43_wldev *dev)
{
	struct ssb_bus *bus;
	u32 tmp;

#ifdef CONFIG_B43_SSB
	if (dev->dev->bus_type != B43_BUS_SSB)
		return;
#else
	return;
#endif

	bus = dev->dev->sdev->bus;

	if ((bus->chip_id == 0x4311 && bus->chip_rev == 2) ||
	    (bus->chip_id == 0x4312)) {
		tmp = ssb_read32(dev->dev->sdev, SSB_IMCFGLO);
		tmp &= ~SSB_IMCFGLO_REQTO;
		tmp &= ~SSB_IMCFGLO_SERTO;
		tmp |= 0x3;
		ssb_write32(dev->dev->sdev, SSB_IMCFGLO, tmp);
		ssb_commit_settings(bus);
	}
}

static void b43_set_synth_pu_delay(struct b43_wldev *dev, bool idle)
{
	u16 pu_delay;

	/* The time value is in microseconds. */
	if (dev->phy.type == B43_PHYTYPE_A)
		pu_delay = 3700;
	else
		pu_delay = 1050;
	if (b43_is_mode(dev->wl, NL80211_IFTYPE_ADHOC) || idle)
		pu_delay = 500;
	if ((dev->phy.radio_ver == 0x2050) && (dev->phy.radio_rev == 8))
		pu_delay = max(pu_delay, (u16)2400);

	b43_shm_write16(dev, B43_SHM_SHARED, B43_SHM_SH_SPUWKUP, pu_delay);
}

/* Set the TSF CFP pre-TargetBeaconTransmissionTime. */
static void b43_set_pretbtt(struct b43_wldev *dev)
{
	u16 pretbtt;

	/* The time value is in microseconds. */
	if (b43_is_mode(dev->wl, NL80211_IFTYPE_ADHOC)) {
		pretbtt = 2;
	} else {
		if (dev->phy.type == B43_PHYTYPE_A)
			pretbtt = 120;
		else
			pretbtt = 250;
	}
	b43_shm_write16(dev, B43_SHM_SHARED, B43_SHM_SH_PRETBTT, pretbtt);
	b43_write16(dev, B43_MMIO_TSF_CFP_PRETBTT, pretbtt);
}

/* Shutdown a wireless core */
/* Locking: wl->mutex */
static void b43_wireless_core_exit(struct b43_wldev *dev)
{
	B43_WARN_ON(dev && b43_status(dev) > B43_STAT_INITIALIZED);
	if (!dev || b43_status(dev) != B43_STAT_INITIALIZED)
		return;

	b43_set_status(dev, B43_STAT_UNINIT);

	/* Stop the microcode PSM. */
	b43_maskset32(dev, B43_MMIO_MACCTL, ~B43_MACCTL_PSM_RUN,
		      B43_MACCTL_PSM_JMP0);

	switch (dev->dev->bus_type) {
#ifdef CONFIG_B43_BCMA
	case B43_BUS_BCMA:
		bcma_core_pci_down(dev->dev->bdev->bus);
		break;
#endif
#ifdef CONFIG_B43_SSB
	case B43_BUS_SSB:
		/* TODO */
		break;
#endif
	}

	b43_dma_free(dev);
	b43_pio_free(dev);
	b43_chip_exit(dev);
	dev->phy.ops->switch_analog(dev, 0);
	if (dev->wl->current_beacon) {
		dev_kfree_skb_any(dev->wl->current_beacon);
		dev->wl->current_beacon = NULL;
	}

	b43_device_disable(dev, 0);
	b43_bus_may_powerdown(dev);
}

/* Initialize a wireless core */
static int b43_wireless_core_init(struct b43_wldev *dev)
{
	struct ssb_sprom *sprom = dev->dev->bus_sprom;
	struct b43_phy *phy = &dev->phy;
	int err;
	u64 hf;

	B43_WARN_ON(b43_status(dev) != B43_STAT_UNINIT);

	err = b43_bus_powerup(dev, 0);
	if (err)
		goto out;
	if (!b43_device_is_enabled(dev))
		b43_wireless_core_reset(dev, phy->gmode);

	/* Reset all data structures. */
	setup_struct_wldev_for_init(dev);
	phy->ops->prepare_structs(dev);

	/* Enable IRQ routing to this device. */
	switch (dev->dev->bus_type) {
#ifdef CONFIG_B43_BCMA
	case B43_BUS_BCMA:
		bcma_core_pci_irq_ctl(&dev->dev->bdev->bus->drv_pci[0],
				      dev->dev->bdev, true);
		bcma_core_pci_up(dev->dev->bdev->bus);
		break;
#endif
#ifdef CONFIG_B43_SSB
	case B43_BUS_SSB:
		ssb_pcicore_dev_irqvecs_enable(&dev->dev->sdev->bus->pcicore,
					       dev->dev->sdev);
		break;
#endif
	}

	b43_imcfglo_timeouts_workaround(dev);
	b43_bluetooth_coext_disable(dev);
	if (phy->ops->prepare_hardware) {
		err = phy->ops->prepare_hardware(dev);
		if (err)
			goto err_busdown;
	}
	err = b43_chip_init(dev);
	if (err)
		goto err_busdown;
	b43_shm_write16(dev, B43_SHM_SHARED,
			B43_SHM_SH_WLCOREREV, dev->dev->core_rev);
	hf = b43_hf_read(dev);
	if (phy->type == B43_PHYTYPE_G) {
		hf |= B43_HF_SYMW;
		if (phy->rev == 1)
			hf |= B43_HF_GDCW;
		if (sprom->boardflags_lo & B43_BFL_PACTRL)
			hf |= B43_HF_OFDMPABOOST;
	}
	if (phy->radio_ver == 0x2050) {
		if (phy->radio_rev == 6)
			hf |= B43_HF_4318TSSI;
		if (phy->radio_rev < 6)
			hf |= B43_HF_VCORECALC;
	}
	if (sprom->boardflags_lo & B43_BFL_XTAL_NOSLOW)
		hf |= B43_HF_DSCRQ; /* Disable slowclock requests from ucode. */
#if defined(CONFIG_B43_SSB) && defined(CONFIG_SSB_DRIVER_PCICORE)
	if (dev->dev->bus_type == B43_BUS_SSB &&
	    dev->dev->sdev->bus->bustype == SSB_BUSTYPE_PCI &&
	    dev->dev->sdev->bus->pcicore.dev->id.revision <= 10)
		hf |= B43_HF_PCISCW; /* PCI slow clock workaround. */
#endif
	hf &= ~B43_HF_SKCFPUP;
	b43_hf_write(dev, hf);

	b43_set_retry_limits(dev, B43_DEFAULT_SHORT_RETRY_LIMIT,
			     B43_DEFAULT_LONG_RETRY_LIMIT);
	b43_shm_write16(dev, B43_SHM_SHARED, B43_SHM_SH_SFFBLIM, 3);
	b43_shm_write16(dev, B43_SHM_SHARED, B43_SHM_SH_LFFBLIM, 2);

	/* Disable sending probe responses from firmware.
	 * Setting the MaxTime to one usec will always trigger
	 * a timeout, so we never send any probe resp.
	 * A timeout of zero is infinite. */
	b43_shm_write16(dev, B43_SHM_SHARED, B43_SHM_SH_PRMAXTIME, 1);

	b43_rate_memory_init(dev);
	b43_set_phytxctl_defaults(dev);

	/* Minimum Contention Window */
	if (phy->type == B43_PHYTYPE_B)
		b43_shm_write16(dev, B43_SHM_SCRATCH, B43_SHM_SC_MINCONT, 0x1F);
	else
		b43_shm_write16(dev, B43_SHM_SCRATCH, B43_SHM_SC_MINCONT, 0xF);
	/* Maximum Contention Window */
	b43_shm_write16(dev, B43_SHM_SCRATCH, B43_SHM_SC_MAXCONT, 0x3FF);

	if (b43_bus_host_is_pcmcia(dev->dev) ||
	    b43_bus_host_is_sdio(dev->dev)) {
		dev->__using_pio_transfers = true;
		err = b43_pio_init(dev);
	} else if (dev->use_pio) {
		b43warn(dev->wl, "Forced PIO by use_pio module parameter. "
			"This should not be needed and will result in lower "
			"performance.\n");
		dev->__using_pio_transfers = true;
		err = b43_pio_init(dev);
	} else {
		dev->__using_pio_transfers = false;
		err = b43_dma_init(dev);
	}
	if (err)
		goto err_chip_exit;
	b43_qos_init(dev);
	b43_set_synth_pu_delay(dev, 1);
	b43_bluetooth_coext_enable(dev);

	b43_bus_powerup(dev, !(sprom->boardflags_lo & B43_BFL_XTAL_NOSLOW));
	b43_upload_card_macaddress(dev);
	b43_security_init(dev);

	ieee80211_wake_queues(dev->wl->hw);

	b43_set_status(dev, B43_STAT_INITIALIZED);

out:
	return err;

err_chip_exit:
	b43_chip_exit(dev);
err_busdown:
	b43_bus_may_powerdown(dev);
	B43_WARN_ON(b43_status(dev) != B43_STAT_UNINIT);
	return err;
}

static int b43_op_add_interface(struct ieee80211_hw *hw,
				struct ieee80211_vif *vif)
{
	struct b43_wl *wl = hw_to_b43_wl(hw);
	struct b43_wldev *dev;
	int err = -EOPNOTSUPP;

	/* TODO: allow WDS/AP devices to coexist */

	if (vif->type != NL80211_IFTYPE_AP &&
	    vif->type != NL80211_IFTYPE_MESH_POINT &&
	    vif->type != NL80211_IFTYPE_STATION &&
	    vif->type != NL80211_IFTYPE_WDS &&
	    vif->type != NL80211_IFTYPE_ADHOC)
		return -EOPNOTSUPP;

	mutex_lock(&wl->mutex);
	if (wl->operating)
		goto out_mutex_unlock;

	b43dbg(wl, "Adding Interface type %d\n", vif->type);

	dev = wl->current_dev;
	wl->operating = true;
	wl->vif = vif;
	wl->if_type = vif->type;
	memcpy(wl->mac_addr, vif->addr, ETH_ALEN);

	b43_adjust_opmode(dev);
	b43_set_pretbtt(dev);
	b43_set_synth_pu_delay(dev, 0);
	b43_upload_card_macaddress(dev);

	err = 0;
 out_mutex_unlock:
	mutex_unlock(&wl->mutex);

	if (err == 0)
		b43_op_bss_info_changed(hw, vif, &vif->bss_conf, ~0);

	return err;
}

static void b43_op_remove_interface(struct ieee80211_hw *hw,
				    struct ieee80211_vif *vif)
{
	struct b43_wl *wl = hw_to_b43_wl(hw);
	struct b43_wldev *dev = wl->current_dev;

	b43dbg(wl, "Removing Interface type %d\n", vif->type);

	mutex_lock(&wl->mutex);

	B43_WARN_ON(!wl->operating);
	B43_WARN_ON(wl->vif != vif);
	wl->vif = NULL;

	wl->operating = false;

	b43_adjust_opmode(dev);
	memset(wl->mac_addr, 0, ETH_ALEN);
	b43_upload_card_macaddress(dev);

	mutex_unlock(&wl->mutex);
}

static int b43_op_start(struct ieee80211_hw *hw)
{
	struct b43_wl *wl = hw_to_b43_wl(hw);
	struct b43_wldev *dev = wl->current_dev;
	int did_init = 0;
	int err = 0;

	/* Kill all old instance specific information to make sure
	 * the card won't use it in the short timeframe between start
	 * and mac80211 reconfiguring it. */
	memset(wl->bssid, 0, ETH_ALEN);
	memset(wl->mac_addr, 0, ETH_ALEN);
	wl->filter_flags = 0;
	wl->radiotap_enabled = false;
	b43_qos_clear(wl);
	wl->beacon0_uploaded = false;
	wl->beacon1_uploaded = false;
	wl->beacon_templates_virgin = true;
	wl->radio_enabled = true;

	mutex_lock(&wl->mutex);

	if (b43_status(dev) < B43_STAT_INITIALIZED) {
		err = b43_wireless_core_init(dev);
		if (err)
			goto out_mutex_unlock;
		did_init = 1;
	}

	if (b43_status(dev) < B43_STAT_STARTED) {
		err = b43_wireless_core_start(dev);
		if (err) {
			if (did_init)
				b43_wireless_core_exit(dev);
			goto out_mutex_unlock;
		}
	}

	/* XXX: only do if device doesn't support rfkill irq */
	wiphy_rfkill_start_polling(hw->wiphy);

 out_mutex_unlock:
	mutex_unlock(&wl->mutex);

	/*
	 * Configuration may have been overwritten during initialization.
	 * Reload the configuration, but only if initialization was
	 * successful. Reloading the configuration after a failed init
	 * may hang the system.
	 */
	if (!err)
		b43_op_config(hw, ~0);

	return err;
}

static void b43_op_stop(struct ieee80211_hw *hw)
{
	struct b43_wl *wl = hw_to_b43_wl(hw);
	struct b43_wldev *dev = wl->current_dev;

	cancel_work_sync(&(wl->beacon_update_trigger));

	if (!dev)
		goto out;

	mutex_lock(&wl->mutex);
	if (b43_status(dev) >= B43_STAT_STARTED) {
		dev = b43_wireless_core_stop(dev);
		if (!dev)
			goto out_unlock;
	}
	b43_wireless_core_exit(dev);
	wl->radio_enabled = false;

out_unlock:
	mutex_unlock(&wl->mutex);
out:
	cancel_work_sync(&(wl->txpower_adjust_work));
}

static int b43_op_beacon_set_tim(struct ieee80211_hw *hw,
				 struct ieee80211_sta *sta, bool set)
{
	struct b43_wl *wl = hw_to_b43_wl(hw);

	/* FIXME: add locking */
	b43_update_templates(wl);

	return 0;
}

static void b43_op_sta_notify(struct ieee80211_hw *hw,
			      struct ieee80211_vif *vif,
			      enum sta_notify_cmd notify_cmd,
			      struct ieee80211_sta *sta)
{
	struct b43_wl *wl = hw_to_b43_wl(hw);

	B43_WARN_ON(!vif || wl->vif != vif);
}

static void b43_op_sw_scan_start_notifier(struct ieee80211_hw *hw)
{
	struct b43_wl *wl = hw_to_b43_wl(hw);
	struct b43_wldev *dev;

	mutex_lock(&wl->mutex);
	dev = wl->current_dev;
	if (dev && (b43_status(dev) >= B43_STAT_INITIALIZED)) {
		/* Disable CFP update during scan on other channels. */
		b43_hf_write(dev, b43_hf_read(dev) | B43_HF_SKCFPUP);
	}
	mutex_unlock(&wl->mutex);
}

static void b43_op_sw_scan_complete_notifier(struct ieee80211_hw *hw)
{
	struct b43_wl *wl = hw_to_b43_wl(hw);
	struct b43_wldev *dev;

	mutex_lock(&wl->mutex);
	dev = wl->current_dev;
	if (dev && (b43_status(dev) >= B43_STAT_INITIALIZED)) {
		/* Re-enable CFP update. */
		b43_hf_write(dev, b43_hf_read(dev) & ~B43_HF_SKCFPUP);
	}
	mutex_unlock(&wl->mutex);
}

static int b43_op_get_survey(struct ieee80211_hw *hw, int idx,
			     struct survey_info *survey)
{
	struct b43_wl *wl = hw_to_b43_wl(hw);
	struct b43_wldev *dev = wl->current_dev;
	struct ieee80211_conf *conf = &hw->conf;

	if (idx != 0)
		return -ENOENT;

	survey->channel = conf->chandef.chan;
	survey->filled = SURVEY_INFO_NOISE_DBM;
	survey->noise = dev->stats.link_noise;

	return 0;
}

static const struct ieee80211_ops b43_hw_ops = {
	.tx			= b43_op_tx,
	.conf_tx		= b43_op_conf_tx,
	.add_interface		= b43_op_add_interface,
	.remove_interface	= b43_op_remove_interface,
	.config			= b43_op_config,
	.bss_info_changed	= b43_op_bss_info_changed,
	.configure_filter	= b43_op_configure_filter,
	.set_key		= b43_op_set_key,
	.update_tkip_key	= b43_op_update_tkip_key,
	.get_stats		= b43_op_get_stats,
	.get_tsf		= b43_op_get_tsf,
	.set_tsf		= b43_op_set_tsf,
	.start			= b43_op_start,
	.stop			= b43_op_stop,
	.set_tim		= b43_op_beacon_set_tim,
	.sta_notify		= b43_op_sta_notify,
	.sw_scan_start		= b43_op_sw_scan_start_notifier,
	.sw_scan_complete	= b43_op_sw_scan_complete_notifier,
	.get_survey		= b43_op_get_survey,
	.rfkill_poll		= b43_rfkill_poll,
};

/* Hard-reset the chip. Do not call this directly.
 * Use b43_controller_restart()
 */
static void b43_chip_reset(struct work_struct *work)
{
	struct b43_wldev *dev =
	    container_of(work, struct b43_wldev, restart_work);
	struct b43_wl *wl = dev->wl;
	int err = 0;
	int prev_status;

	mutex_lock(&wl->mutex);

	prev_status = b43_status(dev);
	/* Bring the device down... */
	if (prev_status >= B43_STAT_STARTED) {
		dev = b43_wireless_core_stop(dev);
		if (!dev) {
			err = -ENODEV;
			goto out;
		}
	}
	if (prev_status >= B43_STAT_INITIALIZED)
		b43_wireless_core_exit(dev);

	/* ...and up again. */
	if (prev_status >= B43_STAT_INITIALIZED) {
		err = b43_wireless_core_init(dev);
		if (err)
			goto out;
	}
	if (prev_status >= B43_STAT_STARTED) {
		err = b43_wireless_core_start(dev);
		if (err) {
			b43_wireless_core_exit(dev);
			goto out;
		}
	}
out:
	if (err)
		wl->current_dev = NULL; /* Failed to init the dev. */
	mutex_unlock(&wl->mutex);

	if (err) {
		b43err(wl, "Controller restart FAILED\n");
		return;
	}

	/* reload configuration */
	b43_op_config(wl->hw, ~0);
	if (wl->vif)
		b43_op_bss_info_changed(wl->hw, wl->vif, &wl->vif->bss_conf, ~0);

	b43info(wl, "Controller restarted\n");
}

static int b43_setup_bands(struct b43_wldev *dev,
			   bool have_2ghz_phy, bool have_5ghz_phy)
{
	struct ieee80211_hw *hw = dev->wl->hw;
	struct b43_phy *phy = &dev->phy;
	bool limited_2g;
	bool limited_5g;

	/* We don't support all 2 GHz channels on some devices */
	limited_2g = phy->radio_ver == 0x2057 &&
		     (phy->radio_rev == 9 || phy->radio_rev == 14);
	limited_5g = phy->radio_ver == 0x2057 &&
		     phy->radio_rev == 9;

	if (have_2ghz_phy)
		hw->wiphy->bands[IEEE80211_BAND_2GHZ] = limited_2g ?
			&b43_band_2ghz_limited : &b43_band_2GHz;
	if (dev->phy.type == B43_PHYTYPE_N) {
		if (have_5ghz_phy)
			hw->wiphy->bands[IEEE80211_BAND_5GHZ] = limited_5g ?
				&b43_band_5GHz_nphy_limited :
				&b43_band_5GHz_nphy;
	} else {
		if (have_5ghz_phy)
			hw->wiphy->bands[IEEE80211_BAND_5GHZ] = &b43_band_5GHz_aphy;
	}

	dev->phy.supports_2ghz = have_2ghz_phy;
	dev->phy.supports_5ghz = have_5ghz_phy;

	return 0;
}

static void b43_wireless_core_detach(struct b43_wldev *dev)
{
	/* We release firmware that late to not be required to re-request
	 * is all the time when we reinit the core. */
	b43_release_firmware(dev);
	b43_phy_free(dev);
}

static void b43_supported_bands(struct b43_wldev *dev, bool *have_2ghz_phy,
				bool *have_5ghz_phy)
{
	u16 dev_id = 0;

#ifdef CONFIG_B43_BCMA
	if (dev->dev->bus_type == B43_BUS_BCMA &&
	    dev->dev->bdev->bus->hosttype == BCMA_HOSTTYPE_PCI)
		dev_id = dev->dev->bdev->bus->host_pci->device;
#endif
#ifdef CONFIG_B43_SSB
	if (dev->dev->bus_type == B43_BUS_SSB &&
	    dev->dev->sdev->bus->bustype == SSB_BUSTYPE_PCI)
		dev_id = dev->dev->sdev->bus->host_pci->device;
#endif
	/* Override with SPROM value if available */
	if (dev->dev->bus_sprom->dev_id)
		dev_id = dev->dev->bus_sprom->dev_id;

	/* Note: below IDs can be "virtual" (not maching e.g. real PCI ID) */
	switch (dev_id) {
	case 0x4324: /* BCM4306 */
	case 0x4312: /* BCM4311 */
	case 0x4319: /* BCM4318 */
	case 0x4328: /* BCM4321 */
	case 0x432b: /* BCM4322 */
	case 0x4350: /* BCM43222 */
	case 0x4353: /* BCM43224 */
	case 0x0576: /* BCM43224 */
	case 0x435f: /* BCM6362 */
	case 0x4331: /* BCM4331 */
	case 0x4359: /* BCM43228 */
	case 0x43a0: /* BCM4360 */
	case 0x43b1: /* BCM4352 */
		/* Dual band devices */
		*have_2ghz_phy = true;
		*have_5ghz_phy = true;
		return;
	case 0x4321: /* BCM4306 */
	case 0x4313: /* BCM4311 */
	case 0x431a: /* BCM4318 */
	case 0x432a: /* BCM4321 */
	case 0x432d: /* BCM4322 */
	case 0x4352: /* BCM43222 */
	case 0x4333: /* BCM4331 */
	case 0x43a2: /* BCM4360 */
	case 0x43b3: /* BCM4352 */
		/* 5 GHz only devices */
		*have_2ghz_phy = false;
		*have_5ghz_phy = true;
		return;
	}

	/* As a fallback, try to guess using PHY type */
	switch (dev->phy.type) {
	case B43_PHYTYPE_A:
		*have_2ghz_phy = false;
		*have_5ghz_phy = true;
		return;
	case B43_PHYTYPE_G:
	case B43_PHYTYPE_N:
	case B43_PHYTYPE_LP:
	case B43_PHYTYPE_HT:
	case B43_PHYTYPE_LCN:
		*have_2ghz_phy = true;
		*have_5ghz_phy = false;
		return;
	}

	B43_WARN_ON(1);
}

static int b43_wireless_core_attach(struct b43_wldev *dev)
{
	struct b43_wl *wl = dev->wl;
	struct b43_phy *phy = &dev->phy;
	int err;
	u32 tmp;
	bool have_2ghz_phy = false, have_5ghz_phy = false;

	/* Do NOT do any device initialization here.
	 * Do it in wireless_core_init() instead.
	 * This function is for gathering basic information about the HW, only.
	 * Also some structs may be set up here. But most likely you want to have
	 * that in core_init(), too.
	 */

	err = b43_bus_powerup(dev, 0);
	if (err) {
		b43err(wl, "Bus powerup failed\n");
		goto out;
	}

	phy->do_full_init = true;

	/* Try to guess supported bands for the first init needs */
	switch (dev->dev->bus_type) {
#ifdef CONFIG_B43_BCMA
	case B43_BUS_BCMA:
		tmp = bcma_aread32(dev->dev->bdev, BCMA_IOST);
		have_2ghz_phy = !!(tmp & B43_BCMA_IOST_2G_PHY);
		have_5ghz_phy = !!(tmp & B43_BCMA_IOST_5G_PHY);
		break;
#endif
#ifdef CONFIG_B43_SSB
	case B43_BUS_SSB:
		if (dev->dev->core_rev >= 5) {
			tmp = ssb_read32(dev->dev->sdev, SSB_TMSHIGH);
			have_2ghz_phy = !!(tmp & B43_TMSHIGH_HAVE_2GHZ_PHY);
			have_5ghz_phy = !!(tmp & B43_TMSHIGH_HAVE_5GHZ_PHY);
		} else
			B43_WARN_ON(1);
		break;
#endif
	}

	dev->phy.gmode = have_2ghz_phy;
	b43_wireless_core_reset(dev, dev->phy.gmode);

	/* Get the PHY type. */
	err = b43_phy_versioning(dev);
	if (err)
		goto err_powerdown;

	/* Get real info about supported bands */
	b43_supported_bands(dev, &have_2ghz_phy, &have_5ghz_phy);

	/* We don't support 5 GHz on some PHYs yet */
<<<<<<< HEAD
	switch (dev->phy.type) {
	case B43_PHYTYPE_A:
	case B43_PHYTYPE_G:
	case B43_PHYTYPE_N:
	case B43_PHYTYPE_LP:
	case B43_PHYTYPE_HT:
		b43warn(wl, "5 GHz band is unsupported on this PHY\n");
		have_5ghz_phy = false;
=======
	if (have_5ghz_phy) {
		switch (dev->phy.type) {
		case B43_PHYTYPE_A:
		case B43_PHYTYPE_G:
		case B43_PHYTYPE_LP:
		case B43_PHYTYPE_HT:
			b43warn(wl, "5 GHz band is unsupported on this PHY\n");
			have_5ghz_phy = false;
		}
>>>>>>> bac98320
	}

	if (!have_2ghz_phy && !have_5ghz_phy) {
		b43err(wl, "b43 can't support any band on this device\n");
		err = -EOPNOTSUPP;
		goto err_powerdown;
	}

	err = b43_phy_allocate(dev);
	if (err)
		goto err_powerdown;

	dev->phy.gmode = have_2ghz_phy;
	b43_wireless_core_reset(dev, dev->phy.gmode);

	err = b43_validate_chipaccess(dev);
	if (err)
		goto err_phy_free;
	err = b43_setup_bands(dev, have_2ghz_phy, have_5ghz_phy);
	if (err)
		goto err_phy_free;

	/* Now set some default "current_dev" */
	if (!wl->current_dev)
		wl->current_dev = dev;
	INIT_WORK(&dev->restart_work, b43_chip_reset);

	dev->phy.ops->switch_analog(dev, 0);
	b43_device_disable(dev, 0);
	b43_bus_may_powerdown(dev);

out:
	return err;

err_phy_free:
	b43_phy_free(dev);
err_powerdown:
	b43_bus_may_powerdown(dev);
	return err;
}

static void b43_one_core_detach(struct b43_bus_dev *dev)
{
	struct b43_wldev *wldev;
	struct b43_wl *wl;

	/* Do not cancel ieee80211-workqueue based work here.
	 * See comment in b43_remove(). */

	wldev = b43_bus_get_wldev(dev);
	wl = wldev->wl;
	b43_debugfs_remove_device(wldev);
	b43_wireless_core_detach(wldev);
	list_del(&wldev->list);
	b43_bus_set_wldev(dev, NULL);
	kfree(wldev);
}

static int b43_one_core_attach(struct b43_bus_dev *dev, struct b43_wl *wl)
{
	struct b43_wldev *wldev;
	int err = -ENOMEM;

	wldev = kzalloc(sizeof(*wldev), GFP_KERNEL);
	if (!wldev)
		goto out;

	wldev->use_pio = b43_modparam_pio;
	wldev->dev = dev;
	wldev->wl = wl;
	b43_set_status(wldev, B43_STAT_UNINIT);
	wldev->bad_frames_preempt = modparam_bad_frames_preempt;
	INIT_LIST_HEAD(&wldev->list);

	err = b43_wireless_core_attach(wldev);
	if (err)
		goto err_kfree_wldev;

	b43_bus_set_wldev(dev, wldev);
	b43_debugfs_add_device(wldev);

      out:
	return err;

      err_kfree_wldev:
	kfree(wldev);
	return err;
}

#define IS_PDEV(pdev, _vendor, _device, _subvendor, _subdevice)		( \
	(pdev->vendor == PCI_VENDOR_ID_##_vendor) &&			\
	(pdev->device == _device) &&					\
	(pdev->subsystem_vendor == PCI_VENDOR_ID_##_subvendor) &&	\
	(pdev->subsystem_device == _subdevice)				)

#ifdef CONFIG_B43_SSB
static void b43_sprom_fixup(struct ssb_bus *bus)
{
	struct pci_dev *pdev;

	/* boardflags workarounds */
	if (bus->boardinfo.vendor == SSB_BOARDVENDOR_DELL &&
	    bus->chip_id == 0x4301 && bus->sprom.board_rev == 0x74)
		bus->sprom.boardflags_lo |= B43_BFL_BTCOEXIST;
	if (bus->boardinfo.vendor == PCI_VENDOR_ID_APPLE &&
	    bus->boardinfo.type == 0x4E && bus->sprom.board_rev > 0x40)
		bus->sprom.boardflags_lo |= B43_BFL_PACTRL;
	if (bus->bustype == SSB_BUSTYPE_PCI) {
		pdev = bus->host_pci;
		if (IS_PDEV(pdev, BROADCOM, 0x4318, ASUSTEK, 0x100F) ||
		    IS_PDEV(pdev, BROADCOM, 0x4320,    DELL, 0x0003) ||
		    IS_PDEV(pdev, BROADCOM, 0x4320,      HP, 0x12f8) ||
		    IS_PDEV(pdev, BROADCOM, 0x4320, LINKSYS, 0x0015) ||
		    IS_PDEV(pdev, BROADCOM, 0x4320, LINKSYS, 0x0014) ||
		    IS_PDEV(pdev, BROADCOM, 0x4320, LINKSYS, 0x0013) ||
		    IS_PDEV(pdev, BROADCOM, 0x4320, MOTOROLA, 0x7010))
			bus->sprom.boardflags_lo &= ~B43_BFL_BTCOEXIST;
	}
}

static void b43_wireless_exit(struct b43_bus_dev *dev, struct b43_wl *wl)
{
	struct ieee80211_hw *hw = wl->hw;

	ssb_set_devtypedata(dev->sdev, NULL);
	ieee80211_free_hw(hw);
}
#endif

static struct b43_wl *b43_wireless_init(struct b43_bus_dev *dev)
{
	struct ssb_sprom *sprom = dev->bus_sprom;
	struct ieee80211_hw *hw;
	struct b43_wl *wl;
	char chip_name[6];
	int queue_num;

	hw = ieee80211_alloc_hw(sizeof(*wl), &b43_hw_ops);
	if (!hw) {
		b43err(NULL, "Could not allocate ieee80211 device\n");
		return ERR_PTR(-ENOMEM);
	}
	wl = hw_to_b43_wl(hw);

	/* fill hw info */
	hw->flags = IEEE80211_HW_RX_INCLUDES_FCS |
		    IEEE80211_HW_SIGNAL_DBM;

	hw->wiphy->interface_modes =
		BIT(NL80211_IFTYPE_AP) |
		BIT(NL80211_IFTYPE_MESH_POINT) |
		BIT(NL80211_IFTYPE_STATION) |
		BIT(NL80211_IFTYPE_WDS) |
		BIT(NL80211_IFTYPE_ADHOC);

	hw->wiphy->flags |= WIPHY_FLAG_IBSS_RSN;

	wl->hw_registred = false;
	hw->max_rates = 2;
	SET_IEEE80211_DEV(hw, dev->dev);
	if (is_valid_ether_addr(sprom->et1mac))
		SET_IEEE80211_PERM_ADDR(hw, sprom->et1mac);
	else
		SET_IEEE80211_PERM_ADDR(hw, sprom->il0mac);

	/* Initialize struct b43_wl */
	wl->hw = hw;
	mutex_init(&wl->mutex);
	spin_lock_init(&wl->hardirq_lock);
	INIT_WORK(&wl->beacon_update_trigger, b43_beacon_update_trigger_work);
	INIT_WORK(&wl->txpower_adjust_work, b43_phy_txpower_adjust_work);
	INIT_WORK(&wl->tx_work, b43_tx_work);

	/* Initialize queues and flags. */
	for (queue_num = 0; queue_num < B43_QOS_QUEUE_NUM; queue_num++) {
		skb_queue_head_init(&wl->tx_queue[queue_num]);
		wl->tx_queue_stopped[queue_num] = 0;
	}

	snprintf(chip_name, ARRAY_SIZE(chip_name),
		 (dev->chip_id > 0x9999) ? "%d" : "%04X", dev->chip_id);
	b43info(wl, "Broadcom %s WLAN found (core revision %u)\n", chip_name,
		dev->core_rev);
	return wl;
}

#ifdef CONFIG_B43_BCMA
static int b43_bcma_probe(struct bcma_device *core)
{
	struct b43_bus_dev *dev;
	struct b43_wl *wl;
	int err;

	if (!modparam_allhwsupport &&
	    (core->id.rev == 0x17 || core->id.rev == 0x18)) {
		pr_err("Support for cores revisions 0x17 and 0x18 disabled by module param allhwsupport=0. Try b43.allhwsupport=1\n");
		return -ENOTSUPP;
	}

	dev = b43_bus_dev_bcma_init(core);
	if (!dev)
		return -ENODEV;

	wl = b43_wireless_init(dev);
	if (IS_ERR(wl)) {
		err = PTR_ERR(wl);
		goto bcma_out;
	}

	err = b43_one_core_attach(dev, wl);
	if (err)
		goto bcma_err_wireless_exit;

	/* setup and start work to load firmware */
	INIT_WORK(&wl->firmware_load, b43_request_firmware);
	schedule_work(&wl->firmware_load);

bcma_out:
	return err;

bcma_err_wireless_exit:
	ieee80211_free_hw(wl->hw);
	return err;
}

static void b43_bcma_remove(struct bcma_device *core)
{
	struct b43_wldev *wldev = bcma_get_drvdata(core);
	struct b43_wl *wl = wldev->wl;

	/* We must cancel any work here before unregistering from ieee80211,
	 * as the ieee80211 unreg will destroy the workqueue. */
	cancel_work_sync(&wldev->restart_work);
	cancel_work_sync(&wl->firmware_load);

	B43_WARN_ON(!wl);
	if (!wldev->fw.ucode.data)
		return;			/* NULL if firmware never loaded */
	if (wl->current_dev == wldev && wl->hw_registred) {
		b43_leds_stop(wldev);
		ieee80211_unregister_hw(wl->hw);
	}

	b43_one_core_detach(wldev->dev);

	/* Unregister HW RNG driver */
	b43_rng_exit(wl);

	b43_leds_unregister(wl);

	ieee80211_free_hw(wl->hw);
}

static struct bcma_driver b43_bcma_driver = {
	.name		= KBUILD_MODNAME,
	.id_table	= b43_bcma_tbl,
	.probe		= b43_bcma_probe,
	.remove		= b43_bcma_remove,
};
#endif

#ifdef CONFIG_B43_SSB
static
int b43_ssb_probe(struct ssb_device *sdev, const struct ssb_device_id *id)
{
	struct b43_bus_dev *dev;
	struct b43_wl *wl;
	int err;

	dev = b43_bus_dev_ssb_init(sdev);
	if (!dev)
		return -ENOMEM;

	wl = ssb_get_devtypedata(sdev);
	if (wl) {
		b43err(NULL, "Dual-core devices are not supported\n");
		err = -ENOTSUPP;
		goto err_ssb_kfree_dev;
	}

	b43_sprom_fixup(sdev->bus);

	wl = b43_wireless_init(dev);
	if (IS_ERR(wl)) {
		err = PTR_ERR(wl);
		goto err_ssb_kfree_dev;
	}
	ssb_set_devtypedata(sdev, wl);
	B43_WARN_ON(ssb_get_devtypedata(sdev) != wl);

	err = b43_one_core_attach(dev, wl);
	if (err)
		goto err_ssb_wireless_exit;

	/* setup and start work to load firmware */
	INIT_WORK(&wl->firmware_load, b43_request_firmware);
	schedule_work(&wl->firmware_load);

	return err;

err_ssb_wireless_exit:
	b43_wireless_exit(dev, wl);
err_ssb_kfree_dev:
	kfree(dev);
	return err;
}

static void b43_ssb_remove(struct ssb_device *sdev)
{
	struct b43_wl *wl = ssb_get_devtypedata(sdev);
	struct b43_wldev *wldev = ssb_get_drvdata(sdev);
	struct b43_bus_dev *dev = wldev->dev;

	/* We must cancel any work here before unregistering from ieee80211,
	 * as the ieee80211 unreg will destroy the workqueue. */
	cancel_work_sync(&wldev->restart_work);
	cancel_work_sync(&wl->firmware_load);

	B43_WARN_ON(!wl);
	if (!wldev->fw.ucode.data)
		return;			/* NULL if firmware never loaded */
	if (wl->current_dev == wldev && wl->hw_registred) {
		b43_leds_stop(wldev);
		ieee80211_unregister_hw(wl->hw);
	}

	b43_one_core_detach(dev);

	/* Unregister HW RNG driver */
	b43_rng_exit(wl);

	b43_leds_unregister(wl);
	b43_wireless_exit(dev, wl);
}

static struct ssb_driver b43_ssb_driver = {
	.name		= KBUILD_MODNAME,
	.id_table	= b43_ssb_tbl,
	.probe		= b43_ssb_probe,
	.remove		= b43_ssb_remove,
};
#endif /* CONFIG_B43_SSB */

/* Perform a hardware reset. This can be called from any context. */
void b43_controller_restart(struct b43_wldev *dev, const char *reason)
{
	/* Must avoid requeueing, if we are in shutdown. */
	if (b43_status(dev) < B43_STAT_INITIALIZED)
		return;
	b43info(dev->wl, "Controller RESET (%s) ...\n", reason);
	ieee80211_queue_work(dev->wl->hw, &dev->restart_work);
}

static void b43_print_driverinfo(void)
{
	const char *feat_pci = "", *feat_pcmcia = "", *feat_nphy = "",
		   *feat_leds = "", *feat_sdio = "";

#ifdef CONFIG_B43_PCI_AUTOSELECT
	feat_pci = "P";
#endif
#ifdef CONFIG_B43_PCMCIA
	feat_pcmcia = "M";
#endif
#ifdef CONFIG_B43_PHY_N
	feat_nphy = "N";
#endif
#ifdef CONFIG_B43_LEDS
	feat_leds = "L";
#endif
#ifdef CONFIG_B43_SDIO
	feat_sdio = "S";
#endif
	printk(KERN_INFO "Broadcom 43xx driver loaded "
	       "[ Features: %s%s%s%s%s ]\n",
	       feat_pci, feat_pcmcia, feat_nphy,
	       feat_leds, feat_sdio);
}

static int __init b43_init(void)
{
	int err;

	b43_debugfs_init();
	err = b43_pcmcia_init();
	if (err)
		goto err_dfs_exit;
	err = b43_sdio_init();
	if (err)
		goto err_pcmcia_exit;
#ifdef CONFIG_B43_BCMA
	err = bcma_driver_register(&b43_bcma_driver);
	if (err)
		goto err_sdio_exit;
#endif
#ifdef CONFIG_B43_SSB
	err = ssb_driver_register(&b43_ssb_driver);
	if (err)
		goto err_bcma_driver_exit;
#endif
	b43_print_driverinfo();

	return err;

#ifdef CONFIG_B43_SSB
err_bcma_driver_exit:
#endif
#ifdef CONFIG_B43_BCMA
	bcma_driver_unregister(&b43_bcma_driver);
err_sdio_exit:
#endif
	b43_sdio_exit();
err_pcmcia_exit:
	b43_pcmcia_exit();
err_dfs_exit:
	b43_debugfs_exit();
	return err;
}

static void __exit b43_exit(void)
{
#ifdef CONFIG_B43_SSB
	ssb_driver_unregister(&b43_ssb_driver);
#endif
#ifdef CONFIG_B43_BCMA
	bcma_driver_unregister(&b43_bcma_driver);
#endif
	b43_sdio_exit();
	b43_pcmcia_exit();
	b43_debugfs_exit();
}

module_init(b43_init)
module_exit(b43_exit)<|MERGE_RESOLUTION|>--- conflicted
+++ resolved
@@ -4469,13 +4469,9 @@
 		radio_rev = b43_read16(dev, B43_MMIO_RADIO24_DATA);
 
 		b43_write16(dev, B43_MMIO_RADIO24_CONTROL, 1);
-<<<<<<< HEAD
-		radio_ver = b43_read16(dev, B43_MMIO_RADIO24_DATA);
-=======
 		radio_id = b43_read16(dev, B43_MMIO_RADIO24_DATA);
 
 		radio_ver = 0; /* Is there version somewhere? */
->>>>>>> bac98320
 	} else if (core_rev >= 24) {
 		u16 radio24[3];
 
@@ -5338,16 +5334,6 @@
 	b43_supported_bands(dev, &have_2ghz_phy, &have_5ghz_phy);
 
 	/* We don't support 5 GHz on some PHYs yet */
-<<<<<<< HEAD
-	switch (dev->phy.type) {
-	case B43_PHYTYPE_A:
-	case B43_PHYTYPE_G:
-	case B43_PHYTYPE_N:
-	case B43_PHYTYPE_LP:
-	case B43_PHYTYPE_HT:
-		b43warn(wl, "5 GHz band is unsupported on this PHY\n");
-		have_5ghz_phy = false;
-=======
 	if (have_5ghz_phy) {
 		switch (dev->phy.type) {
 		case B43_PHYTYPE_A:
@@ -5357,7 +5343,6 @@
 			b43warn(wl, "5 GHz band is unsupported on this PHY\n");
 			have_5ghz_phy = false;
 		}
->>>>>>> bac98320
 	}
 
 	if (!have_2ghz_phy && !have_5ghz_phy) {
