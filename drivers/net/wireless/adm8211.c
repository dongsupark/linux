
/*
 * Linux device driver for ADMtek ADM8211 (IEEE 802.11b MAC/BBP)
 *
 * Copyright (c) 2003, Jouni Malinen <j@w1.fi>
 * Copyright (c) 2004-2007, Michael Wu <flamingice@sourmilk.net>
 * Some parts copyright (c) 2003 by David Young <dyoung@pobox.com>
 * and used with permission.
 *
 * Much thanks to Infineon-ADMtek for their support of this driver.
 *
 * This program is free software; you can redistribute it and/or modify
 * it under the terms of the GNU General Public License version 2 as
 * published by the Free Software Foundation. See README and COPYING for
 * more details.
 */

#include <linux/init.h>
#include <linux/if.h>
#include <linux/skbuff.h>
#include <linux/slab.h>
#include <linux/etherdevice.h>
#include <linux/pci.h>
#include <linux/delay.h>
#include <linux/crc32.h>
#include <linux/eeprom_93cx6.h>
#include <net/mac80211.h>

#include "adm8211.h"

MODULE_AUTHOR("Michael Wu <flamingice@sourmilk.net>");
MODULE_AUTHOR("Jouni Malinen <j@w1.fi>");
MODULE_DESCRIPTION("Driver for IEEE 802.11b wireless cards based on ADMtek ADM8211");
MODULE_SUPPORTED_DEVICE("ADM8211");
MODULE_LICENSE("GPL");

static unsigned int tx_ring_size __read_mostly = 16;
static unsigned int rx_ring_size __read_mostly = 16;

module_param(tx_ring_size, uint, 0);
module_param(rx_ring_size, uint, 0);

static DEFINE_PCI_DEVICE_TABLE(adm8211_pci_id_table) = {
	/* ADMtek ADM8211 */
	{ PCI_DEVICE(0x10B7, 0x6000) }, /* 3Com 3CRSHPW796 */
	{ PCI_DEVICE(0x1200, 0x8201) }, /* ? */
	{ PCI_DEVICE(0x1317, 0x8201) }, /* ADM8211A */
	{ PCI_DEVICE(0x1317, 0x8211) }, /* ADM8211B/C */
	{ 0 }
};

static struct ieee80211_rate adm8211_rates[] = {
	{ .bitrate = 10, .flags = IEEE80211_RATE_SHORT_PREAMBLE },
	{ .bitrate = 20, .flags = IEEE80211_RATE_SHORT_PREAMBLE },
	{ .bitrate = 55, .flags = IEEE80211_RATE_SHORT_PREAMBLE },
	{ .bitrate = 110, .flags = IEEE80211_RATE_SHORT_PREAMBLE },
	{ .bitrate = 220, .flags = IEEE80211_RATE_SHORT_PREAMBLE }, /* XX ?? */
};

static const struct ieee80211_channel adm8211_channels[] = {
	{ .center_freq = 2412},
	{ .center_freq = 2417},
	{ .center_freq = 2422},
	{ .center_freq = 2427},
	{ .center_freq = 2432},
	{ .center_freq = 2437},
	{ .center_freq = 2442},
	{ .center_freq = 2447},
	{ .center_freq = 2452},
	{ .center_freq = 2457},
	{ .center_freq = 2462},
	{ .center_freq = 2467},
	{ .center_freq = 2472},
	{ .center_freq = 2484},
};


static void adm8211_eeprom_register_read(struct eeprom_93cx6 *eeprom)
{
	struct adm8211_priv *priv = eeprom->data;
	u32 reg = ADM8211_CSR_READ(SPR);

	eeprom->reg_data_in = reg & ADM8211_SPR_SDI;
	eeprom->reg_data_out = reg & ADM8211_SPR_SDO;
	eeprom->reg_data_clock = reg & ADM8211_SPR_SCLK;
	eeprom->reg_chip_select = reg & ADM8211_SPR_SCS;
}

static void adm8211_eeprom_register_write(struct eeprom_93cx6 *eeprom)
{
	struct adm8211_priv *priv = eeprom->data;
	u32 reg = 0x4000 | ADM8211_SPR_SRS;

	if (eeprom->reg_data_in)
		reg |= ADM8211_SPR_SDI;
	if (eeprom->reg_data_out)
		reg |= ADM8211_SPR_SDO;
	if (eeprom->reg_data_clock)
		reg |= ADM8211_SPR_SCLK;
	if (eeprom->reg_chip_select)
		reg |= ADM8211_SPR_SCS;

	ADM8211_CSR_WRITE(SPR, reg);
	ADM8211_CSR_READ(SPR);		/* eeprom_delay */
}

static int adm8211_read_eeprom(struct ieee80211_hw *dev)
{
	struct adm8211_priv *priv = dev->priv;
	unsigned int words, i;
	struct ieee80211_chan_range chan_range;
	u16 cr49;
	struct eeprom_93cx6 eeprom = {
		.data		= priv,
		.register_read	= adm8211_eeprom_register_read,
		.register_write	= adm8211_eeprom_register_write
	};

	if (ADM8211_CSR_READ(CSR_TEST0) & ADM8211_CSR_TEST0_EPTYP) {
		/* 256 * 16-bit = 512 bytes */
		eeprom.width = PCI_EEPROM_WIDTH_93C66;
		words = 256;
	} else {
		/* 64 * 16-bit = 128 bytes */
		eeprom.width = PCI_EEPROM_WIDTH_93C46;
		words = 64;
	}

	priv->eeprom_len = words * 2;
	priv->eeprom = kmalloc(priv->eeprom_len, GFP_KERNEL);
	if (!priv->eeprom)
		return -ENOMEM;

	eeprom_93cx6_multiread(&eeprom, 0, (__le16 *)priv->eeprom, words);

	cr49 = le16_to_cpu(priv->eeprom->cr49);
	priv->rf_type = (cr49 >> 3) & 0x7;
	switch (priv->rf_type) {
	case ADM8211_TYPE_INTERSIL:
	case ADM8211_TYPE_RFMD:
	case ADM8211_TYPE_MARVEL:
	case ADM8211_TYPE_AIROHA:
	case ADM8211_TYPE_ADMTEK:
		break;

	default:
		if (priv->pdev->revision < ADM8211_REV_CA)
			priv->rf_type = ADM8211_TYPE_RFMD;
		else
			priv->rf_type = ADM8211_TYPE_AIROHA;

		printk(KERN_WARNING "%s (adm8211): Unknown RFtype %d\n",
		       pci_name(priv->pdev), (cr49 >> 3) & 0x7);
	}

	priv->bbp_type = cr49 & 0x7;
	switch (priv->bbp_type) {
	case ADM8211_TYPE_INTERSIL:
	case ADM8211_TYPE_RFMD:
	case ADM8211_TYPE_MARVEL:
	case ADM8211_TYPE_AIROHA:
	case ADM8211_TYPE_ADMTEK:
		break;
	default:
		if (priv->pdev->revision < ADM8211_REV_CA)
			priv->bbp_type = ADM8211_TYPE_RFMD;
		else
			priv->bbp_type = ADM8211_TYPE_ADMTEK;

		printk(KERN_WARNING "%s (adm8211): Unknown BBPtype: %d\n",
		       pci_name(priv->pdev), cr49 >> 3);
	}

	if (priv->eeprom->country_code >= ARRAY_SIZE(cranges)) {
		printk(KERN_WARNING "%s (adm8211): Invalid country code (%d)\n",
		       pci_name(priv->pdev), priv->eeprom->country_code);

		chan_range = cranges[2];
	} else
		chan_range = cranges[priv->eeprom->country_code];

	printk(KERN_DEBUG "%s (adm8211): Channel range: %d - %d\n",
	       pci_name(priv->pdev), (int)chan_range.min, (int)chan_range.max);

	BUILD_BUG_ON(sizeof(priv->channels) != sizeof(adm8211_channels));

	memcpy(priv->channels, adm8211_channels, sizeof(priv->channels));
	priv->band.channels = priv->channels;
	priv->band.n_channels = ARRAY_SIZE(adm8211_channels);
	priv->band.bitrates = adm8211_rates;
	priv->band.n_bitrates = ARRAY_SIZE(adm8211_rates);

	for (i = 1; i <= ARRAY_SIZE(adm8211_channels); i++)
		if (i < chan_range.min || i > chan_range.max)
			priv->channels[i - 1].flags |= IEEE80211_CHAN_DISABLED;

	switch (priv->eeprom->specific_bbptype) {
	case ADM8211_BBP_RFMD3000:
	case ADM8211_BBP_RFMD3002:
	case ADM8211_BBP_ADM8011:
		priv->specific_bbptype = priv->eeprom->specific_bbptype;
		break;

	default:
		if (priv->pdev->revision < ADM8211_REV_CA)
			priv->specific_bbptype = ADM8211_BBP_RFMD3000;
		else
			priv->specific_bbptype = ADM8211_BBP_ADM8011;

		printk(KERN_WARNING "%s (adm8211): Unknown specific BBP: %d\n",
		       pci_name(priv->pdev), priv->eeprom->specific_bbptype);
	}

	switch (priv->eeprom->specific_rftype) {
	case ADM8211_RFMD2948:
	case ADM8211_RFMD2958:
	case ADM8211_RFMD2958_RF3000_CONTROL_POWER:
	case ADM8211_MAX2820:
	case ADM8211_AL2210L:
		priv->transceiver_type = priv->eeprom->specific_rftype;
		break;

	default:
		if (priv->pdev->revision == ADM8211_REV_BA)
			priv->transceiver_type = ADM8211_RFMD2958_RF3000_CONTROL_POWER;
		else if (priv->pdev->revision == ADM8211_REV_CA)
			priv->transceiver_type = ADM8211_AL2210L;
		else if (priv->pdev->revision == ADM8211_REV_AB)
			priv->transceiver_type = ADM8211_RFMD2948;

		printk(KERN_WARNING "%s (adm8211): Unknown transceiver: %d\n",
		       pci_name(priv->pdev), priv->eeprom->specific_rftype);

		break;
	}

	printk(KERN_DEBUG "%s (adm8211): RFtype=%d BBPtype=%d Specific BBP=%d "
               "Transceiver=%d\n", pci_name(priv->pdev), priv->rf_type,
	       priv->bbp_type, priv->specific_bbptype, priv->transceiver_type);

	return 0;
}

static inline void adm8211_write_sram(struct ieee80211_hw *dev,
				      u32 addr, u32 data)
{
	struct adm8211_priv *priv = dev->priv;

	ADM8211_CSR_WRITE(WEPCTL, addr | ADM8211_WEPCTL_TABLE_WR |
			  (priv->pdev->revision < ADM8211_REV_BA ?
			   0 : ADM8211_WEPCTL_SEL_WEPTABLE ));
	ADM8211_CSR_READ(WEPCTL);
	msleep(1);

	ADM8211_CSR_WRITE(WESK, data);
	ADM8211_CSR_READ(WESK);
	msleep(1);
}

static void adm8211_write_sram_bytes(struct ieee80211_hw *dev,
				     unsigned int addr, u8 *buf,
				     unsigned int len)
{
	struct adm8211_priv *priv = dev->priv;
	u32 reg = ADM8211_CSR_READ(WEPCTL);
	unsigned int i;

	if (priv->pdev->revision < ADM8211_REV_BA) {
		for (i = 0; i < len; i += 2) {
			u16 val = buf[i] | (buf[i + 1] << 8);
			adm8211_write_sram(dev, addr + i / 2, val);
		}
	} else {
		for (i = 0; i < len; i += 4) {
			u32 val = (buf[i + 0] << 0 ) | (buf[i + 1] << 8 ) |
				  (buf[i + 2] << 16) | (buf[i + 3] << 24);
			adm8211_write_sram(dev, addr + i / 4, val);
		}
	}

	ADM8211_CSR_WRITE(WEPCTL, reg);
}

static void adm8211_clear_sram(struct ieee80211_hw *dev)
{
	struct adm8211_priv *priv = dev->priv;
	u32 reg = ADM8211_CSR_READ(WEPCTL);
	unsigned int addr;

	for (addr = 0; addr < ADM8211_SRAM_SIZE; addr++)
		adm8211_write_sram(dev, addr, 0);

	ADM8211_CSR_WRITE(WEPCTL, reg);
}

static int adm8211_get_stats(struct ieee80211_hw *dev,
			     struct ieee80211_low_level_stats *stats)
{
	struct adm8211_priv *priv = dev->priv;

	memcpy(stats, &priv->stats, sizeof(*stats));

	return 0;
}

static void adm8211_interrupt_tci(struct ieee80211_hw *dev)
{
	struct adm8211_priv *priv = dev->priv;
	unsigned int dirty_tx;

	spin_lock(&priv->lock);

	for (dirty_tx = priv->dirty_tx; priv->cur_tx - dirty_tx; dirty_tx++) {
		unsigned int entry = dirty_tx % priv->tx_ring_size;
		u32 status = le32_to_cpu(priv->tx_ring[entry].status);
		struct ieee80211_tx_info *txi;
		struct adm8211_tx_ring_info *info;
		struct sk_buff *skb;

		if (status & TDES0_CONTROL_OWN ||
		    !(status & TDES0_CONTROL_DONE))
			break;

		info = &priv->tx_buffers[entry];
		skb = info->skb;
		txi = IEEE80211_SKB_CB(skb);

		/* TODO: check TDES0_STATUS_TUF and TDES0_STATUS_TRO */

		pci_unmap_single(priv->pdev, info->mapping,
				 info->skb->len, PCI_DMA_TODEVICE);

		ieee80211_tx_info_clear_status(txi);

		skb_pull(skb, sizeof(struct adm8211_tx_hdr));
		memcpy(skb_push(skb, info->hdrlen), skb->cb, info->hdrlen);
		if (!(txi->flags & IEEE80211_TX_CTL_NO_ACK) &&
		    !(status & TDES0_STATUS_ES))
			txi->flags |= IEEE80211_TX_STAT_ACK;

		ieee80211_tx_status_irqsafe(dev, skb);

		info->skb = NULL;
	}

	if (priv->cur_tx - dirty_tx < priv->tx_ring_size - 2)
		ieee80211_wake_queue(dev, 0);

	priv->dirty_tx = dirty_tx;
	spin_unlock(&priv->lock);
}


static void adm8211_interrupt_rci(struct ieee80211_hw *dev)
{
	struct adm8211_priv *priv = dev->priv;
	unsigned int entry = priv->cur_rx % priv->rx_ring_size;
	u32 status;
	unsigned int pktlen;
	struct sk_buff *skb, *newskb;
	unsigned int limit = priv->rx_ring_size;
	u8 rssi, rate;

	while (!(priv->rx_ring[entry].status & cpu_to_le32(RDES0_STATUS_OWN))) {
		if (!limit--)
			break;

		status = le32_to_cpu(priv->rx_ring[entry].status);
		rate = (status & RDES0_STATUS_RXDR) >> 12;
		rssi = le32_to_cpu(priv->rx_ring[entry].length) &
			RDES1_STATUS_RSSI;

		pktlen = status & RDES0_STATUS_FL;
		if (pktlen > RX_PKT_SIZE) {
			if (net_ratelimit())
				wiphy_debug(dev->wiphy, "frame too long (%d)\n",
					    pktlen);
			pktlen = RX_PKT_SIZE;
		}

		if (!priv->soft_rx_crc && status & RDES0_STATUS_ES) {
			skb = NULL; /* old buffer will be reused */
			/* TODO: update RX error stats */
			/* TODO: check RDES0_STATUS_CRC*E */
		} else if (pktlen < RX_COPY_BREAK) {
			skb = dev_alloc_skb(pktlen);
			if (skb) {
				pci_dma_sync_single_for_cpu(
					priv->pdev,
					priv->rx_buffers[entry].mapping,
					pktlen, PCI_DMA_FROMDEVICE);
				memcpy(skb_put(skb, pktlen),
				       skb_tail_pointer(priv->rx_buffers[entry].skb),
				       pktlen);
				pci_dma_sync_single_for_device(
					priv->pdev,
					priv->rx_buffers[entry].mapping,
					RX_PKT_SIZE, PCI_DMA_FROMDEVICE);
			}
		} else {
			newskb = dev_alloc_skb(RX_PKT_SIZE);
			if (newskb) {
				skb = priv->rx_buffers[entry].skb;
				skb_put(skb, pktlen);
				pci_unmap_single(
					priv->pdev,
					priv->rx_buffers[entry].mapping,
					RX_PKT_SIZE, PCI_DMA_FROMDEVICE);
				priv->rx_buffers[entry].skb = newskb;
				priv->rx_buffers[entry].mapping =
					pci_map_single(priv->pdev,
						       skb_tail_pointer(newskb),
						       RX_PKT_SIZE,
						       PCI_DMA_FROMDEVICE);
			} else {
				skb = NULL;
				/* TODO: update rx dropped stats */
			}

			priv->rx_ring[entry].buffer1 =
				cpu_to_le32(priv->rx_buffers[entry].mapping);
		}

		priv->rx_ring[entry].status = cpu_to_le32(RDES0_STATUS_OWN |
							  RDES0_STATUS_SQL);
		priv->rx_ring[entry].length =
			cpu_to_le32(RX_PKT_SIZE |
				    (entry == priv->rx_ring_size - 1 ?
				     RDES1_CONTROL_RER : 0));

		if (skb) {
			struct ieee80211_rx_status rx_status = {0};

			if (priv->pdev->revision < ADM8211_REV_CA)
				rx_status.signal = rssi;
			else
				rx_status.signal = 100 - rssi;

			rx_status.rate_idx = rate;

			rx_status.freq = adm8211_channels[priv->channel - 1].center_freq;
			rx_status.band = IEEE80211_BAND_2GHZ;

			memcpy(IEEE80211_SKB_RXCB(skb), &rx_status, sizeof(rx_status));
			ieee80211_rx_irqsafe(dev, skb);
		}

		entry = (++priv->cur_rx) % priv->rx_ring_size;
	}

	/* TODO: check LPC and update stats? */
}


static irqreturn_t adm8211_interrupt(int irq, void *dev_id)
{
#define ADM8211_INT(x)						\
do {								\
	if (unlikely(stsr & ADM8211_STSR_ ## x))		\
		wiphy_debug(dev->wiphy, "%s\n", #x);		\
} while (0)

	struct ieee80211_hw *dev = dev_id;
	struct adm8211_priv *priv = dev->priv;
	u32 stsr = ADM8211_CSR_READ(STSR);
	ADM8211_CSR_WRITE(STSR, stsr);
	if (stsr == 0xffffffff)
		return IRQ_HANDLED;

	if (!(stsr & (ADM8211_STSR_NISS | ADM8211_STSR_AISS)))
		return IRQ_HANDLED;

	if (stsr & ADM8211_STSR_RCI)
		adm8211_interrupt_rci(dev);
	if (stsr & ADM8211_STSR_TCI)
		adm8211_interrupt_tci(dev);

	ADM8211_INT(PCF);
	ADM8211_INT(BCNTC);
	ADM8211_INT(GPINT);
	ADM8211_INT(ATIMTC);
	ADM8211_INT(TSFTF);
	ADM8211_INT(TSCZ);
	ADM8211_INT(SQL);
	ADM8211_INT(WEPTD);
	ADM8211_INT(ATIME);
	ADM8211_INT(TEIS);
	ADM8211_INT(FBE);
	ADM8211_INT(REIS);
	ADM8211_INT(GPTT);
	ADM8211_INT(RPS);
	ADM8211_INT(RDU);
	ADM8211_INT(TUF);
	ADM8211_INT(TPS);

	return IRQ_HANDLED;

#undef ADM8211_INT
}

#define WRITE_SYN(name,v_mask,v_shift,a_mask,a_shift,bits,prewrite,postwrite)\
static void adm8211_rf_write_syn_ ## name (struct ieee80211_hw *dev,	     \
					   u16 addr, u32 value) {	     \
	struct adm8211_priv *priv = dev->priv;				     \
	unsigned int i;							     \
	u32 reg, bitbuf;						     \
									     \
	value &= v_mask;						     \
	addr &= a_mask;							     \
	bitbuf = (value << v_shift) | (addr << a_shift);		     \
									     \
	ADM8211_CSR_WRITE(SYNRF, ADM8211_SYNRF_IF_SELECT_1);		     \
	ADM8211_CSR_READ(SYNRF);					     \
	ADM8211_CSR_WRITE(SYNRF, ADM8211_SYNRF_IF_SELECT_0);		     \
	ADM8211_CSR_READ(SYNRF);					     \
									     \
	if (prewrite) {							     \
		ADM8211_CSR_WRITE(SYNRF, ADM8211_SYNRF_WRITE_SYNDATA_0);     \
		ADM8211_CSR_READ(SYNRF);				     \
	}								     \
									     \
	for (i = 0; i <= bits; i++) {					     \
		if (bitbuf & (1 << (bits - i)))				     \
			reg = ADM8211_SYNRF_WRITE_SYNDATA_1;		     \
		else							     \
			reg = ADM8211_SYNRF_WRITE_SYNDATA_0;		     \
									     \
		ADM8211_CSR_WRITE(SYNRF, reg);				     \
		ADM8211_CSR_READ(SYNRF);				     \
									     \
		ADM8211_CSR_WRITE(SYNRF, reg | ADM8211_SYNRF_WRITE_CLOCK_1); \
		ADM8211_CSR_READ(SYNRF);				     \
		ADM8211_CSR_WRITE(SYNRF, reg | ADM8211_SYNRF_WRITE_CLOCK_0); \
		ADM8211_CSR_READ(SYNRF);				     \
	}								     \
									     \
	if (postwrite == 1) {						     \
		ADM8211_CSR_WRITE(SYNRF, reg | ADM8211_SYNRF_IF_SELECT_0);   \
		ADM8211_CSR_READ(SYNRF);				     \
	}								     \
	if (postwrite == 2) {						     \
		ADM8211_CSR_WRITE(SYNRF, reg | ADM8211_SYNRF_IF_SELECT_1);   \
		ADM8211_CSR_READ(SYNRF);				     \
	}								     \
									     \
	ADM8211_CSR_WRITE(SYNRF, 0);					     \
	ADM8211_CSR_READ(SYNRF);					     \
}

WRITE_SYN(max2820,  0x00FFF, 0, 0x0F, 12, 15, 1, 1)
WRITE_SYN(al2210l,  0xFFFFF, 4, 0x0F,  0, 23, 1, 1)
WRITE_SYN(rfmd2958, 0x3FFFF, 0, 0x1F, 18, 23, 0, 1)
WRITE_SYN(rfmd2948, 0x0FFFF, 4, 0x0F,  0, 21, 0, 2)

#undef WRITE_SYN

static int adm8211_write_bbp(struct ieee80211_hw *dev, u8 addr, u8 data)
{
	struct adm8211_priv *priv = dev->priv;
	unsigned int timeout;
	u32 reg;

	timeout = 10;
	while (timeout > 0) {
		reg = ADM8211_CSR_READ(BBPCTL);
		if (!(reg & (ADM8211_BBPCTL_WR | ADM8211_BBPCTL_RD)))
			break;
		timeout--;
		msleep(2);
	}

	if (timeout == 0) {
		wiphy_debug(dev->wiphy,
			    "adm8211_write_bbp(%d,%d) failed prewrite (reg=0x%08x)\n",
			    addr, data, reg);
		return -ETIMEDOUT;
	}

	switch (priv->bbp_type) {
	case ADM8211_TYPE_INTERSIL:
		reg = ADM8211_BBPCTL_MMISEL;	/* three wire interface */
		break;
	case ADM8211_TYPE_RFMD:
		reg = (0x20 << 24) | ADM8211_BBPCTL_TXCE | ADM8211_BBPCTL_CCAP |
		      (0x01 << 18);
		break;
	case ADM8211_TYPE_ADMTEK:
		reg = (0x20 << 24) | ADM8211_BBPCTL_TXCE | ADM8211_BBPCTL_CCAP |
		      (0x05 << 18);
		break;
	}
	reg |= ADM8211_BBPCTL_WR | (addr << 8) | data;

	ADM8211_CSR_WRITE(BBPCTL, reg);

	timeout = 10;
	while (timeout > 0) {
		reg = ADM8211_CSR_READ(BBPCTL);
		if (!(reg & ADM8211_BBPCTL_WR))
			break;
		timeout--;
		msleep(2);
	}

	if (timeout == 0) {
		ADM8211_CSR_WRITE(BBPCTL, ADM8211_CSR_READ(BBPCTL) &
				  ~ADM8211_BBPCTL_WR);
		wiphy_debug(dev->wiphy,
			    "adm8211_write_bbp(%d,%d) failed postwrite (reg=0x%08x)\n",
			    addr, data, reg);
		return -ETIMEDOUT;
	}

	return 0;
}

static int adm8211_rf_set_channel(struct ieee80211_hw *dev, unsigned int chan)
{
	static const u32 adm8211_rfmd2958_reg5[] =
		{0x22BD, 0x22D2, 0x22E8, 0x22FE, 0x2314, 0x232A, 0x2340,
		 0x2355, 0x236B, 0x2381, 0x2397, 0x23AD, 0x23C2, 0x23F7};
	static const u32 adm8211_rfmd2958_reg6[] =
		{0x05D17, 0x3A2E8, 0x2E8BA, 0x22E8B, 0x1745D, 0x0BA2E, 0x00000,
		 0x345D1, 0x28BA2, 0x1D174, 0x11745, 0x05D17, 0x3A2E8, 0x11745};

	struct adm8211_priv *priv = dev->priv;
	u8 ant_power = priv->ant_power > 0x3F ?
		priv->eeprom->antenna_power[chan - 1] : priv->ant_power;
	u8 tx_power = priv->tx_power > 0x3F ?
		priv->eeprom->tx_power[chan - 1] : priv->tx_power;
	u8 lpf_cutoff = priv->lpf_cutoff == 0xFF ?
		priv->eeprom->lpf_cutoff[chan - 1] : priv->lpf_cutoff;
	u8 lnags_thresh = priv->lnags_threshold == 0xFF ?
		priv->eeprom->lnags_threshold[chan - 1] : priv->lnags_threshold;
	u32 reg;

	ADM8211_IDLE();

	/* Program synthesizer to new channel */
	switch (priv->transceiver_type) {
	case ADM8211_RFMD2958:
	case ADM8211_RFMD2958_RF3000_CONTROL_POWER:
		adm8211_rf_write_syn_rfmd2958(dev, 0x00, 0x04007);
		adm8211_rf_write_syn_rfmd2958(dev, 0x02, 0x00033);

		adm8211_rf_write_syn_rfmd2958(dev, 0x05,
			adm8211_rfmd2958_reg5[chan - 1]);
		adm8211_rf_write_syn_rfmd2958(dev, 0x06,
			adm8211_rfmd2958_reg6[chan - 1]);
		break;

	case ADM8211_RFMD2948:
		adm8211_rf_write_syn_rfmd2948(dev, SI4126_MAIN_CONF,
					      SI4126_MAIN_XINDIV2);
		adm8211_rf_write_syn_rfmd2948(dev, SI4126_POWERDOWN,
					      SI4126_POWERDOWN_PDIB |
					      SI4126_POWERDOWN_PDRB);
		adm8211_rf_write_syn_rfmd2948(dev, SI4126_PHASE_DET_GAIN, 0);
		adm8211_rf_write_syn_rfmd2948(dev, SI4126_RF2_N_DIV,
					      (chan == 14 ?
					       2110 : (2033 + (chan * 5))));
		adm8211_rf_write_syn_rfmd2948(dev, SI4126_IF_N_DIV, 1496);
		adm8211_rf_write_syn_rfmd2948(dev, SI4126_RF2_R_DIV, 44);
		adm8211_rf_write_syn_rfmd2948(dev, SI4126_IF_R_DIV, 44);
		break;

	case ADM8211_MAX2820:
		adm8211_rf_write_syn_max2820(dev, 0x3,
			(chan == 14 ? 0x054 : (0x7 + (chan * 5))));
		break;

	case ADM8211_AL2210L:
		adm8211_rf_write_syn_al2210l(dev, 0x0,
			(chan == 14 ? 0x229B4 : (0x22967 + (chan * 5))));
		break;

	default:
		wiphy_debug(dev->wiphy, "unsupported transceiver type %d\n",
			    priv->transceiver_type);
		break;
	}

	/* write BBP regs */
	if (priv->bbp_type == ADM8211_TYPE_RFMD) {

	/* SMC 2635W specific? adm8211b doesn't use the 2948 though.. */
	/* TODO: remove if SMC 2635W doesn't need this */
	if (priv->transceiver_type == ADM8211_RFMD2948) {
		reg = ADM8211_CSR_READ(GPIO);
		reg &= 0xfffc0000;
		reg |= ADM8211_CSR_GPIO_EN0;
		if (chan != 14)
			reg |= ADM8211_CSR_GPIO_O0;
		ADM8211_CSR_WRITE(GPIO, reg);
	}

	if (priv->transceiver_type == ADM8211_RFMD2958) {
		/* set PCNT2 */
		adm8211_rf_write_syn_rfmd2958(dev, 0x0B, 0x07100);
		/* set PCNT1 P_DESIRED/MID_BIAS */
		reg = le16_to_cpu(priv->eeprom->cr49);
		reg >>= 13;
		reg <<= 15;
		reg |= ant_power << 9;
		adm8211_rf_write_syn_rfmd2958(dev, 0x0A, reg);
		/* set TXRX TX_GAIN */
		adm8211_rf_write_syn_rfmd2958(dev, 0x09, 0x00050 |
			(priv->pdev->revision < ADM8211_REV_CA ? tx_power : 0));
	} else {
		reg = ADM8211_CSR_READ(PLCPHD);
		reg &= 0xff00ffff;
		reg |= tx_power << 18;
		ADM8211_CSR_WRITE(PLCPHD, reg);
	}

	ADM8211_CSR_WRITE(SYNRF, ADM8211_SYNRF_SELRF |
			  ADM8211_SYNRF_PE1 | ADM8211_SYNRF_PHYRST);
	ADM8211_CSR_READ(SYNRF);
	msleep(30);

	/* RF3000 BBP */
	if (priv->transceiver_type != ADM8211_RFMD2958)
		adm8211_write_bbp(dev, RF3000_TX_VAR_GAIN__TX_LEN_EXT,
				  tx_power<<2);
	adm8211_write_bbp(dev, RF3000_LOW_GAIN_CALIB, lpf_cutoff);
	adm8211_write_bbp(dev, RF3000_HIGH_GAIN_CALIB, lnags_thresh);
	adm8211_write_bbp(dev, 0x1c, priv->pdev->revision == ADM8211_REV_BA ?
				     priv->eeprom->cr28 : 0);
	adm8211_write_bbp(dev, 0x1d, priv->eeprom->cr29);

	ADM8211_CSR_WRITE(SYNRF, 0);

	/* Nothing to do for ADMtek BBP */
	} else if (priv->bbp_type != ADM8211_TYPE_ADMTEK)
<<<<<<< HEAD
		wiphy_debug(dev->wiphy, "unsupported bbp type %d\n",
=======
		wiphy_debug(dev->wiphy, "unsupported BBP type %d\n",
>>>>>>> 062c1825
			    priv->bbp_type);

	ADM8211_RESTORE();

	/* update current channel for adhoc (and maybe AP mode) */
	reg = ADM8211_CSR_READ(CAP0);
	reg &= ~0xF;
	reg |= chan;
	ADM8211_CSR_WRITE(CAP0, reg);

	return 0;
}

static void adm8211_update_mode(struct ieee80211_hw *dev)
{
	struct adm8211_priv *priv = dev->priv;

	ADM8211_IDLE();

	priv->soft_rx_crc = 0;
	switch (priv->mode) {
	case NL80211_IFTYPE_STATION:
		priv->nar &= ~(ADM8211_NAR_PR | ADM8211_NAR_EA);
		priv->nar |= ADM8211_NAR_ST | ADM8211_NAR_SR;
		break;
	case NL80211_IFTYPE_ADHOC:
		priv->nar &= ~ADM8211_NAR_PR;
		priv->nar |= ADM8211_NAR_EA | ADM8211_NAR_ST | ADM8211_NAR_SR;

		/* don't trust the error bits on rev 0x20 and up in adhoc */
		if (priv->pdev->revision >= ADM8211_REV_BA)
			priv->soft_rx_crc = 1;
		break;
	case NL80211_IFTYPE_MONITOR:
		priv->nar &= ~(ADM8211_NAR_EA | ADM8211_NAR_ST);
		priv->nar |= ADM8211_NAR_PR | ADM8211_NAR_SR;
		break;
	}

	ADM8211_RESTORE();
}

static void adm8211_hw_init_syn(struct ieee80211_hw *dev)
{
	struct adm8211_priv *priv = dev->priv;

	switch (priv->transceiver_type) {
	case ADM8211_RFMD2958:
	case ADM8211_RFMD2958_RF3000_CONTROL_POWER:
		/* comments taken from ADMtek vendor driver */

		/* Reset RF2958 after power on */
		adm8211_rf_write_syn_rfmd2958(dev, 0x1F, 0x00000);
		/* Initialize RF VCO Core Bias to maximum */
		adm8211_rf_write_syn_rfmd2958(dev, 0x0C, 0x3001F);
		/* Initialize IF PLL */
		adm8211_rf_write_syn_rfmd2958(dev, 0x01, 0x29C03);
		/* Initialize IF PLL Coarse Tuning */
		adm8211_rf_write_syn_rfmd2958(dev, 0x03, 0x1FF6F);
		/* Initialize RF PLL */
		adm8211_rf_write_syn_rfmd2958(dev, 0x04, 0x29403);
		/* Initialize RF PLL Coarse Tuning */
		adm8211_rf_write_syn_rfmd2958(dev, 0x07, 0x1456F);
		/* Initialize TX gain and filter BW (R9) */
		adm8211_rf_write_syn_rfmd2958(dev, 0x09,
			(priv->transceiver_type == ADM8211_RFMD2958 ?
			 0x10050 : 0x00050));
		/* Initialize CAL register */
		adm8211_rf_write_syn_rfmd2958(dev, 0x08, 0x3FFF8);
		break;

	case ADM8211_MAX2820:
		adm8211_rf_write_syn_max2820(dev, 0x1, 0x01E);
		adm8211_rf_write_syn_max2820(dev, 0x2, 0x001);
		adm8211_rf_write_syn_max2820(dev, 0x3, 0x054);
		adm8211_rf_write_syn_max2820(dev, 0x4, 0x310);
		adm8211_rf_write_syn_max2820(dev, 0x5, 0x000);
		break;

	case ADM8211_AL2210L:
		adm8211_rf_write_syn_al2210l(dev, 0x0, 0x0196C);
		adm8211_rf_write_syn_al2210l(dev, 0x1, 0x007CB);
		adm8211_rf_write_syn_al2210l(dev, 0x2, 0x3582F);
		adm8211_rf_write_syn_al2210l(dev, 0x3, 0x010A9);
		adm8211_rf_write_syn_al2210l(dev, 0x4, 0x77280);
		adm8211_rf_write_syn_al2210l(dev, 0x5, 0x45641);
		adm8211_rf_write_syn_al2210l(dev, 0x6, 0xEA130);
		adm8211_rf_write_syn_al2210l(dev, 0x7, 0x80000);
		adm8211_rf_write_syn_al2210l(dev, 0x8, 0x7850F);
		adm8211_rf_write_syn_al2210l(dev, 0x9, 0xF900C);
		adm8211_rf_write_syn_al2210l(dev, 0xA, 0x00000);
		adm8211_rf_write_syn_al2210l(dev, 0xB, 0x00000);
		break;

	case ADM8211_RFMD2948:
	default:
		break;
	}
}

static int adm8211_hw_init_bbp(struct ieee80211_hw *dev)
{
	struct adm8211_priv *priv = dev->priv;
	u32 reg;

	/* write addresses */
	if (priv->bbp_type == ADM8211_TYPE_INTERSIL) {
		ADM8211_CSR_WRITE(MMIWA,  0x100E0C0A);
		ADM8211_CSR_WRITE(MMIRD0, 0x00007C7E);
		ADM8211_CSR_WRITE(MMIRD1, 0x00100000);
	} else if (priv->bbp_type == ADM8211_TYPE_RFMD ||
		   priv->bbp_type == ADM8211_TYPE_ADMTEK) {
		/* check specific BBP type */
		switch (priv->specific_bbptype) {
		case ADM8211_BBP_RFMD3000:
		case ADM8211_BBP_RFMD3002:
			ADM8211_CSR_WRITE(MMIWA,  0x00009101);
			ADM8211_CSR_WRITE(MMIRD0, 0x00000301);
			break;

		case ADM8211_BBP_ADM8011:
			ADM8211_CSR_WRITE(MMIWA,  0x00008903);
			ADM8211_CSR_WRITE(MMIRD0, 0x00001716);

			reg = ADM8211_CSR_READ(BBPCTL);
			reg &= ~ADM8211_BBPCTL_TYPE;
			reg |= 0x5 << 18;
			ADM8211_CSR_WRITE(BBPCTL, reg);
			break;
		}

		switch (priv->pdev->revision) {
		case ADM8211_REV_CA:
			if (priv->transceiver_type == ADM8211_RFMD2958 ||
			    priv->transceiver_type == ADM8211_RFMD2958_RF3000_CONTROL_POWER ||
			    priv->transceiver_type == ADM8211_RFMD2948)
				ADM8211_CSR_WRITE(SYNCTL, 0x1 << 22);
			else if (priv->transceiver_type == ADM8211_MAX2820 ||
				 priv->transceiver_type == ADM8211_AL2210L)
				ADM8211_CSR_WRITE(SYNCTL, 0x3 << 22);
			break;

		case ADM8211_REV_BA:
			reg  = ADM8211_CSR_READ(MMIRD1);
			reg &= 0x0000FFFF;
			reg |= 0x7e100000;
			ADM8211_CSR_WRITE(MMIRD1, reg);
			break;

		case ADM8211_REV_AB:
		case ADM8211_REV_AF:
		default:
			ADM8211_CSR_WRITE(MMIRD1, 0x7e100000);
			break;
		}

		/* For RFMD */
		ADM8211_CSR_WRITE(MACTEST, 0x800);
	}

	adm8211_hw_init_syn(dev);

	/* Set RF Power control IF pin to PE1+PHYRST# */
	ADM8211_CSR_WRITE(SYNRF, ADM8211_SYNRF_SELRF |
			  ADM8211_SYNRF_PE1 | ADM8211_SYNRF_PHYRST);
	ADM8211_CSR_READ(SYNRF);
	msleep(20);

	/* write BBP regs */
	if (priv->bbp_type == ADM8211_TYPE_RFMD) {
		/* RF3000 BBP */
		/* another set:
		 * 11: c8
		 * 14: 14
		 * 15: 50 (chan 1..13; chan 14: d0)
		 * 1c: 00
		 * 1d: 84
		 */
		adm8211_write_bbp(dev, RF3000_CCA_CTRL, 0x80);
		/* antenna selection: diversity */
		adm8211_write_bbp(dev, RF3000_DIVERSITY__RSSI, 0x80);
		adm8211_write_bbp(dev, RF3000_TX_VAR_GAIN__TX_LEN_EXT, 0x74);
		adm8211_write_bbp(dev, RF3000_LOW_GAIN_CALIB, 0x38);
		adm8211_write_bbp(dev, RF3000_HIGH_GAIN_CALIB, 0x40);

		if (priv->eeprom->major_version < 2) {
			adm8211_write_bbp(dev, 0x1c, 0x00);
			adm8211_write_bbp(dev, 0x1d, 0x80);
		} else {
			if (priv->pdev->revision == ADM8211_REV_BA)
				adm8211_write_bbp(dev, 0x1c, priv->eeprom->cr28);
			else
				adm8211_write_bbp(dev, 0x1c, 0x00);

			adm8211_write_bbp(dev, 0x1d, priv->eeprom->cr29);
		}
	} else if (priv->bbp_type == ADM8211_TYPE_ADMTEK) {
		/* reset baseband */
		adm8211_write_bbp(dev, 0x00, 0xFF);
		/* antenna selection: diversity */
		adm8211_write_bbp(dev, 0x07, 0x0A);

		/* TODO: find documentation for this */
		switch (priv->transceiver_type) {
		case ADM8211_RFMD2958:
		case ADM8211_RFMD2958_RF3000_CONTROL_POWER:
			adm8211_write_bbp(dev, 0x00, 0x00);
			adm8211_write_bbp(dev, 0x01, 0x00);
			adm8211_write_bbp(dev, 0x02, 0x00);
			adm8211_write_bbp(dev, 0x03, 0x00);
			adm8211_write_bbp(dev, 0x06, 0x0f);
			adm8211_write_bbp(dev, 0x09, 0x00);
			adm8211_write_bbp(dev, 0x0a, 0x00);
			adm8211_write_bbp(dev, 0x0b, 0x00);
			adm8211_write_bbp(dev, 0x0c, 0x00);
			adm8211_write_bbp(dev, 0x0f, 0xAA);
			adm8211_write_bbp(dev, 0x10, 0x8c);
			adm8211_write_bbp(dev, 0x11, 0x43);
			adm8211_write_bbp(dev, 0x18, 0x40);
			adm8211_write_bbp(dev, 0x20, 0x23);
			adm8211_write_bbp(dev, 0x21, 0x02);
			adm8211_write_bbp(dev, 0x22, 0x28);
			adm8211_write_bbp(dev, 0x23, 0x30);
			adm8211_write_bbp(dev, 0x24, 0x2d);
			adm8211_write_bbp(dev, 0x28, 0x35);
			adm8211_write_bbp(dev, 0x2a, 0x8c);
			adm8211_write_bbp(dev, 0x2b, 0x81);
			adm8211_write_bbp(dev, 0x2c, 0x44);
			adm8211_write_bbp(dev, 0x2d, 0x0A);
			adm8211_write_bbp(dev, 0x29, 0x40);
			adm8211_write_bbp(dev, 0x60, 0x08);
			adm8211_write_bbp(dev, 0x64, 0x01);
			break;

		case ADM8211_MAX2820:
			adm8211_write_bbp(dev, 0x00, 0x00);
			adm8211_write_bbp(dev, 0x01, 0x00);
			adm8211_write_bbp(dev, 0x02, 0x00);
			adm8211_write_bbp(dev, 0x03, 0x00);
			adm8211_write_bbp(dev, 0x06, 0x0f);
			adm8211_write_bbp(dev, 0x09, 0x05);
			adm8211_write_bbp(dev, 0x0a, 0x02);
			adm8211_write_bbp(dev, 0x0b, 0x00);
			adm8211_write_bbp(dev, 0x0c, 0x0f);
			adm8211_write_bbp(dev, 0x0f, 0x55);
			adm8211_write_bbp(dev, 0x10, 0x8d);
			adm8211_write_bbp(dev, 0x11, 0x43);
			adm8211_write_bbp(dev, 0x18, 0x4a);
			adm8211_write_bbp(dev, 0x20, 0x20);
			adm8211_write_bbp(dev, 0x21, 0x02);
			adm8211_write_bbp(dev, 0x22, 0x23);
			adm8211_write_bbp(dev, 0x23, 0x30);
			adm8211_write_bbp(dev, 0x24, 0x2d);
			adm8211_write_bbp(dev, 0x2a, 0x8c);
			adm8211_write_bbp(dev, 0x2b, 0x81);
			adm8211_write_bbp(dev, 0x2c, 0x44);
			adm8211_write_bbp(dev, 0x29, 0x4a);
			adm8211_write_bbp(dev, 0x60, 0x2b);
			adm8211_write_bbp(dev, 0x64, 0x01);
			break;

		case ADM8211_AL2210L:
			adm8211_write_bbp(dev, 0x00, 0x00);
			adm8211_write_bbp(dev, 0x01, 0x00);
			adm8211_write_bbp(dev, 0x02, 0x00);
			adm8211_write_bbp(dev, 0x03, 0x00);
			adm8211_write_bbp(dev, 0x06, 0x0f);
			adm8211_write_bbp(dev, 0x07, 0x05);
			adm8211_write_bbp(dev, 0x08, 0x03);
			adm8211_write_bbp(dev, 0x09, 0x00);
			adm8211_write_bbp(dev, 0x0a, 0x00);
			adm8211_write_bbp(dev, 0x0b, 0x00);
			adm8211_write_bbp(dev, 0x0c, 0x10);
			adm8211_write_bbp(dev, 0x0f, 0x55);
			adm8211_write_bbp(dev, 0x10, 0x8d);
			adm8211_write_bbp(dev, 0x11, 0x43);
			adm8211_write_bbp(dev, 0x18, 0x4a);
			adm8211_write_bbp(dev, 0x20, 0x20);
			adm8211_write_bbp(dev, 0x21, 0x02);
			adm8211_write_bbp(dev, 0x22, 0x23);
			adm8211_write_bbp(dev, 0x23, 0x30);
			adm8211_write_bbp(dev, 0x24, 0x2d);
			adm8211_write_bbp(dev, 0x2a, 0xaa);
			adm8211_write_bbp(dev, 0x2b, 0x81);
			adm8211_write_bbp(dev, 0x2c, 0x44);
			adm8211_write_bbp(dev, 0x29, 0xfa);
			adm8211_write_bbp(dev, 0x60, 0x2d);
			adm8211_write_bbp(dev, 0x64, 0x01);
			break;

		case ADM8211_RFMD2948:
			break;

		default:
			wiphy_debug(dev->wiphy, "unsupported transceiver %d\n",
				    priv->transceiver_type);
			break;
		}
	} else
<<<<<<< HEAD
		wiphy_debug(dev->wiphy, "unsupported bbp %d\n", priv->bbp_type);
=======
		wiphy_debug(dev->wiphy, "unsupported BBP %d\n", priv->bbp_type);
>>>>>>> 062c1825

	ADM8211_CSR_WRITE(SYNRF, 0);

	/* Set RF CAL control source to MAC control */
	reg = ADM8211_CSR_READ(SYNCTL);
	reg |= ADM8211_SYNCTL_SELCAL;
	ADM8211_CSR_WRITE(SYNCTL, reg);

	return 0;
}

/* configures hw beacons/probe responses */
static int adm8211_set_rate(struct ieee80211_hw *dev)
{
	struct adm8211_priv *priv = dev->priv;
	u32 reg;
	int i = 0;
	u8 rate_buf[12] = {0};

	/* write supported rates */
	if (priv->pdev->revision != ADM8211_REV_BA) {
		rate_buf[0] = ARRAY_SIZE(adm8211_rates);
		for (i = 0; i < ARRAY_SIZE(adm8211_rates); i++)
			rate_buf[i + 1] = (adm8211_rates[i].bitrate / 5) | 0x80;
	} else {
		/* workaround for rev BA specific bug */
		rate_buf[0] = 0x04;
		rate_buf[1] = 0x82;
		rate_buf[2] = 0x04;
		rate_buf[3] = 0x0b;
		rate_buf[4] = 0x16;
	}

	adm8211_write_sram_bytes(dev, ADM8211_SRAM_SUPP_RATE, rate_buf,
				 ARRAY_SIZE(adm8211_rates) + 1);

	reg = ADM8211_CSR_READ(PLCPHD) & 0x00FFFFFF; /* keep bits 0-23 */
	reg |= 1 << 15;	/* short preamble */
	reg |= 110 << 24;
	ADM8211_CSR_WRITE(PLCPHD, reg);

	/* MTMLT   = 512 TU (max TX MSDU lifetime)
	 * BCNTSIG = plcp_signal (beacon, probe resp, and atim TX rate)
	 * SRTYLIM = 224 (short retry limit, TX header value is default) */
	ADM8211_CSR_WRITE(TXLMT, (512 << 16) | (110 << 8) | (224 << 0));

	return 0;
}

static void adm8211_hw_init(struct ieee80211_hw *dev)
{
	struct adm8211_priv *priv = dev->priv;
	u32 reg;
	u8 cline;

	reg = ADM8211_CSR_READ(PAR);
	reg |= ADM8211_PAR_MRLE | ADM8211_PAR_MRME;
	reg &= ~(ADM8211_PAR_BAR | ADM8211_PAR_CAL);

	if (!pci_set_mwi(priv->pdev)) {
		reg |= 0x1 << 24;
		pci_read_config_byte(priv->pdev, PCI_CACHE_LINE_SIZE, &cline);

		switch (cline) {
		case  0x8: reg |= (0x1 << 14);
			   break;
		case 0x16: reg |= (0x2 << 14);
			   break;
		case 0x32: reg |= (0x3 << 14);
			   break;
		  default: reg |= (0x0 << 14);
			   break;
		}
	}

	ADM8211_CSR_WRITE(PAR, reg);

	reg = ADM8211_CSR_READ(CSR_TEST1);
	reg &= ~(0xF << 28);
	reg |= (1 << 28) | (1 << 31);
	ADM8211_CSR_WRITE(CSR_TEST1, reg);

	/* lose link after 4 lost beacons */
	reg = (0x04 << 21) | ADM8211_WCSR_TSFTWE | ADM8211_WCSR_LSOE;
	ADM8211_CSR_WRITE(WCSR, reg);

	/* Disable APM, enable receive FIFO threshold, and set drain receive
	 * threshold to store-and-forward */
	reg = ADM8211_CSR_READ(CMDR);
	reg &= ~(ADM8211_CMDR_APM | ADM8211_CMDR_DRT);
	reg |= ADM8211_CMDR_RTE | ADM8211_CMDR_DRT_SF;
	ADM8211_CSR_WRITE(CMDR, reg);

	adm8211_set_rate(dev);

	/* 4-bit values:
	 * PWR1UP   = 8 * 2 ms
	 * PWR0PAPE = 8 us or 5 us
	 * PWR1PAPE = 1 us or 3 us
	 * PWR0TRSW = 5 us
	 * PWR1TRSW = 12 us
	 * PWR0PE2  = 13 us
	 * PWR1PE2  = 1 us
	 * PWR0TXPE = 8 or 6 */
	if (priv->pdev->revision < ADM8211_REV_CA)
		ADM8211_CSR_WRITE(TOFS2, 0x8815cd18);
	else
		ADM8211_CSR_WRITE(TOFS2, 0x8535cd16);

	/* Enable store and forward for transmit */
	priv->nar = ADM8211_NAR_SF | ADM8211_NAR_PB;
	ADM8211_CSR_WRITE(NAR, priv->nar);

	/* Reset RF */
	ADM8211_CSR_WRITE(SYNRF, ADM8211_SYNRF_RADIO);
	ADM8211_CSR_READ(SYNRF);
	msleep(10);
	ADM8211_CSR_WRITE(SYNRF, 0);
	ADM8211_CSR_READ(SYNRF);
	msleep(5);

	/* Set CFP Max Duration to 0x10 TU */
	reg = ADM8211_CSR_READ(CFPP);
	reg &= ~(0xffff << 8);
	reg |= 0x0010 << 8;
	ADM8211_CSR_WRITE(CFPP, reg);

	/* USCNT = 0x16 (number of system clocks, 22 MHz, in 1us
	 * TUCNT = 0x3ff - Tu counter 1024 us  */
	ADM8211_CSR_WRITE(TOFS0, (0x16 << 24) | 0x3ff);

	/* SLOT=20 us, SIFS=110 cycles of 22 MHz (5 us),
	 * DIFS=50 us, EIFS=100 us */
	if (priv->pdev->revision < ADM8211_REV_CA)
		ADM8211_CSR_WRITE(IFST, (20 << 23) | (110 << 15) |
					(50 << 9)  | 100);
	else
		ADM8211_CSR_WRITE(IFST, (20 << 23) | (24 << 15) |
					(50 << 9)  | 100);

	/* PCNT = 1 (MAC idle time awake/sleep, unit S)
	 * RMRD = 2346 * 8 + 1 us (max RX duration)  */
	ADM8211_CSR_WRITE(RMD, (1 << 16) | 18769);

	/* MART=65535 us, MIRT=256 us, TSFTOFST=0 us */
	ADM8211_CSR_WRITE(RSPT, 0xffffff00);

	/* Initialize BBP (and SYN) */
	adm8211_hw_init_bbp(dev);

	/* make sure interrupts are off */
	ADM8211_CSR_WRITE(IER, 0);

	/* ACK interrupts */
	ADM8211_CSR_WRITE(STSR, ADM8211_CSR_READ(STSR));

	/* Setup WEP (turns it off for now) */
	reg = ADM8211_CSR_READ(MACTEST);
	reg &= ~(7 << 20);
	ADM8211_CSR_WRITE(MACTEST, reg);

	reg = ADM8211_CSR_READ(WEPCTL);
	reg &= ~ADM8211_WEPCTL_WEPENABLE;
	reg |= ADM8211_WEPCTL_WEPRXBYP;
	ADM8211_CSR_WRITE(WEPCTL, reg);

	/* Clear the missed-packet counter. */
	ADM8211_CSR_READ(LPC);
}

static int adm8211_hw_reset(struct ieee80211_hw *dev)
{
	struct adm8211_priv *priv = dev->priv;
	u32 reg, tmp;
	int timeout = 100;

	/* Power-on issue */
	/* TODO: check if this is necessary */
	ADM8211_CSR_WRITE(FRCTL, 0);

	/* Reset the chip */
	tmp = ADM8211_CSR_READ(PAR);
	ADM8211_CSR_WRITE(PAR, ADM8211_PAR_SWR);

	while ((ADM8211_CSR_READ(PAR) & ADM8211_PAR_SWR) && timeout--)
		msleep(50);

	if (timeout <= 0)
		return -ETIMEDOUT;

	ADM8211_CSR_WRITE(PAR, tmp);

	if (priv->pdev->revision == ADM8211_REV_BA &&
	    (priv->transceiver_type == ADM8211_RFMD2958_RF3000_CONTROL_POWER ||
	     priv->transceiver_type == ADM8211_RFMD2958)) {
		reg = ADM8211_CSR_READ(CSR_TEST1);
		reg |= (1 << 4) | (1 << 5);
		ADM8211_CSR_WRITE(CSR_TEST1, reg);
	} else if (priv->pdev->revision == ADM8211_REV_CA) {
		reg = ADM8211_CSR_READ(CSR_TEST1);
		reg &= ~((1 << 4) | (1 << 5));
		ADM8211_CSR_WRITE(CSR_TEST1, reg);
	}

	ADM8211_CSR_WRITE(FRCTL, 0);

	reg = ADM8211_CSR_READ(CSR_TEST0);
	reg |= ADM8211_CSR_TEST0_EPRLD;	/* EEPROM Recall */
	ADM8211_CSR_WRITE(CSR_TEST0, reg);

	adm8211_clear_sram(dev);

	return 0;
}

static u64 adm8211_get_tsft(struct ieee80211_hw *dev)
{
	struct adm8211_priv *priv = dev->priv;
	u32 tsftl;
	u64 tsft;

	tsftl = ADM8211_CSR_READ(TSFTL);
	tsft = ADM8211_CSR_READ(TSFTH);
	tsft <<= 32;
	tsft |= tsftl;

	return tsft;
}

static void adm8211_set_interval(struct ieee80211_hw *dev,
				 unsigned short bi, unsigned short li)
{
	struct adm8211_priv *priv = dev->priv;
	u32 reg;

	/* BP (beacon interval) = data->beacon_interval
	 * LI (listen interval) = data->listen_interval (in beacon intervals) */
	reg = (bi << 16) | li;
	ADM8211_CSR_WRITE(BPLI, reg);
}

static void adm8211_set_bssid(struct ieee80211_hw *dev, const u8 *bssid)
{
	struct adm8211_priv *priv = dev->priv;
	u32 reg;

	ADM8211_CSR_WRITE(BSSID0, le32_to_cpu(*(__le32 *)bssid));
	reg = ADM8211_CSR_READ(ABDA1);
	reg &= 0x0000ffff;
	reg |= (bssid[4] << 16) | (bssid[5] << 24);
	ADM8211_CSR_WRITE(ABDA1, reg);
}

static int adm8211_config(struct ieee80211_hw *dev, u32 changed)
{
	struct adm8211_priv *priv = dev->priv;
	struct ieee80211_conf *conf = &dev->conf;
	int channel = ieee80211_frequency_to_channel(conf->channel->center_freq);

	if (channel != priv->channel) {
		priv->channel = channel;
		adm8211_rf_set_channel(dev, priv->channel);
	}

	return 0;
}

static void adm8211_bss_info_changed(struct ieee80211_hw *dev,
				     struct ieee80211_vif *vif,
				     struct ieee80211_bss_conf *conf,
				     u32 changes)
{
	struct adm8211_priv *priv = dev->priv;

	if (!(changes & BSS_CHANGED_BSSID))
		return;

	if (memcmp(conf->bssid, priv->bssid, ETH_ALEN)) {
		adm8211_set_bssid(dev, conf->bssid);
		memcpy(priv->bssid, conf->bssid, ETH_ALEN);
	}
}

static u64 adm8211_prepare_multicast(struct ieee80211_hw *hw,
				     struct netdev_hw_addr_list *mc_list)
{
	unsigned int bit_nr;
	u32 mc_filter[2];
	struct netdev_hw_addr *ha;

	mc_filter[1] = mc_filter[0] = 0;

	netdev_hw_addr_list_for_each(ha, mc_list) {
		bit_nr = ether_crc(ETH_ALEN, ha->addr) >> 26;

		bit_nr &= 0x3F;
		mc_filter[bit_nr >> 5] |= 1 << (bit_nr & 31);
	}

	return mc_filter[0] | ((u64)(mc_filter[1]) << 32);
}

static void adm8211_configure_filter(struct ieee80211_hw *dev,
				     unsigned int changed_flags,
				     unsigned int *total_flags,
				     u64 multicast)
{
	static const u8 bcast[ETH_ALEN] = { 0xFF, 0xFF, 0xFF, 0xFF, 0xFF, 0xFF };
	struct adm8211_priv *priv = dev->priv;
	unsigned int new_flags;
	u32 mc_filter[2];

	mc_filter[0] = multicast;
	mc_filter[1] = multicast >> 32;

	new_flags = 0;

	if (*total_flags & FIF_PROMISC_IN_BSS) {
		new_flags |= FIF_PROMISC_IN_BSS;
		priv->nar |= ADM8211_NAR_PR;
		priv->nar &= ~ADM8211_NAR_MM;
		mc_filter[1] = mc_filter[0] = ~0;
	} else if (*total_flags & FIF_ALLMULTI || multicast == ~(0ULL)) {
		new_flags |= FIF_ALLMULTI;
		priv->nar &= ~ADM8211_NAR_PR;
		priv->nar |= ADM8211_NAR_MM;
		mc_filter[1] = mc_filter[0] = ~0;
	} else {
		priv->nar &= ~(ADM8211_NAR_MM | ADM8211_NAR_PR);
	}

	ADM8211_IDLE_RX();

	ADM8211_CSR_WRITE(MAR0, mc_filter[0]);
	ADM8211_CSR_WRITE(MAR1, mc_filter[1]);
	ADM8211_CSR_READ(NAR);

	if (priv->nar & ADM8211_NAR_PR)
		dev->flags |= IEEE80211_HW_RX_INCLUDES_FCS;
	else
		dev->flags &= ~IEEE80211_HW_RX_INCLUDES_FCS;

	if (*total_flags & FIF_BCN_PRBRESP_PROMISC)
		adm8211_set_bssid(dev, bcast);
	else
		adm8211_set_bssid(dev, priv->bssid);

	ADM8211_RESTORE();

	*total_flags = new_flags;
}

static int adm8211_add_interface(struct ieee80211_hw *dev,
				 struct ieee80211_vif *vif)
{
	struct adm8211_priv *priv = dev->priv;
	if (priv->mode != NL80211_IFTYPE_MONITOR)
		return -EOPNOTSUPP;

	switch (vif->type) {
	case NL80211_IFTYPE_STATION:
		priv->mode = vif->type;
		break;
	default:
		return -EOPNOTSUPP;
	}

	ADM8211_IDLE();

	ADM8211_CSR_WRITE(PAR0, le32_to_cpu(*(__le32 *)vif->addr));
	ADM8211_CSR_WRITE(PAR1, le16_to_cpu(*(__le16 *)(vif->addr + 4)));

	adm8211_update_mode(dev);

	ADM8211_RESTORE();

	return 0;
}

static void adm8211_remove_interface(struct ieee80211_hw *dev,
				     struct ieee80211_vif *vif)
{
	struct adm8211_priv *priv = dev->priv;
	priv->mode = NL80211_IFTYPE_MONITOR;
}

static int adm8211_init_rings(struct ieee80211_hw *dev)
{
	struct adm8211_priv *priv = dev->priv;
	struct adm8211_desc *desc = NULL;
	struct adm8211_rx_ring_info *rx_info;
	struct adm8211_tx_ring_info *tx_info;
	unsigned int i;

	for (i = 0; i < priv->rx_ring_size; i++) {
		desc = &priv->rx_ring[i];
		desc->status = 0;
		desc->length = cpu_to_le32(RX_PKT_SIZE);
		priv->rx_buffers[i].skb = NULL;
	}
	/* Mark the end of RX ring; hw returns to base address after this
	 * descriptor */
	desc->length |= cpu_to_le32(RDES1_CONTROL_RER);

	for (i = 0; i < priv->rx_ring_size; i++) {
		desc = &priv->rx_ring[i];
		rx_info = &priv->rx_buffers[i];

		rx_info->skb = dev_alloc_skb(RX_PKT_SIZE);
		if (rx_info->skb == NULL)
			break;
		rx_info->mapping = pci_map_single(priv->pdev,
						  skb_tail_pointer(rx_info->skb),
						  RX_PKT_SIZE,
						  PCI_DMA_FROMDEVICE);
		desc->buffer1 = cpu_to_le32(rx_info->mapping);
		desc->status = cpu_to_le32(RDES0_STATUS_OWN | RDES0_STATUS_SQL);
	}

	/* Setup TX ring. TX buffers descriptors will be filled in as needed */
	for (i = 0; i < priv->tx_ring_size; i++) {
		desc = &priv->tx_ring[i];
		tx_info = &priv->tx_buffers[i];

		tx_info->skb = NULL;
		tx_info->mapping = 0;
		desc->status = 0;
	}
	desc->length = cpu_to_le32(TDES1_CONTROL_TER);

	priv->cur_rx = priv->cur_tx = priv->dirty_tx = 0;
	ADM8211_CSR_WRITE(RDB, priv->rx_ring_dma);
	ADM8211_CSR_WRITE(TDBD, priv->tx_ring_dma);

	return 0;
}

static void adm8211_free_rings(struct ieee80211_hw *dev)
{
	struct adm8211_priv *priv = dev->priv;
	unsigned int i;

	for (i = 0; i < priv->rx_ring_size; i++) {
		if (!priv->rx_buffers[i].skb)
			continue;

		pci_unmap_single(
			priv->pdev,
			priv->rx_buffers[i].mapping,
			RX_PKT_SIZE, PCI_DMA_FROMDEVICE);

		dev_kfree_skb(priv->rx_buffers[i].skb);
	}

	for (i = 0; i < priv->tx_ring_size; i++) {
		if (!priv->tx_buffers[i].skb)
			continue;

		pci_unmap_single(priv->pdev,
				 priv->tx_buffers[i].mapping,
				 priv->tx_buffers[i].skb->len,
				 PCI_DMA_TODEVICE);

		dev_kfree_skb(priv->tx_buffers[i].skb);
	}
}

static int adm8211_start(struct ieee80211_hw *dev)
{
	struct adm8211_priv *priv = dev->priv;
	int retval;

	/* Power up MAC and RF chips */
	retval = adm8211_hw_reset(dev);
	if (retval) {
		wiphy_err(dev->wiphy, "hardware reset failed\n");
		goto fail;
	}

	retval = adm8211_init_rings(dev);
	if (retval) {
		wiphy_err(dev->wiphy, "failed to initialize rings\n");
		goto fail;
	}

	/* Init hardware */
	adm8211_hw_init(dev);
	adm8211_rf_set_channel(dev, priv->channel);

	retval = request_irq(priv->pdev->irq, adm8211_interrupt,
			     IRQF_SHARED, "adm8211", dev);
	if (retval) {
<<<<<<< HEAD
		wiphy_err(dev->wiphy, "failed to register irq handler\n");
=======
		wiphy_err(dev->wiphy, "failed to register IRQ handler\n");
>>>>>>> 062c1825
		goto fail;
	}

	ADM8211_CSR_WRITE(IER, ADM8211_IER_NIE | ADM8211_IER_AIE |
			       ADM8211_IER_RCIE | ADM8211_IER_TCIE |
			       ADM8211_IER_TDUIE | ADM8211_IER_GPTIE);
	priv->mode = NL80211_IFTYPE_MONITOR;
	adm8211_update_mode(dev);
	ADM8211_CSR_WRITE(RDR, 0);

	adm8211_set_interval(dev, 100, 10);
	return 0;

fail:
	return retval;
}

static void adm8211_stop(struct ieee80211_hw *dev)
{
	struct adm8211_priv *priv = dev->priv;

	priv->mode = NL80211_IFTYPE_UNSPECIFIED;
	priv->nar = 0;
	ADM8211_CSR_WRITE(NAR, 0);
	ADM8211_CSR_WRITE(IER, 0);
	ADM8211_CSR_READ(NAR);

	free_irq(priv->pdev->irq, dev);

	adm8211_free_rings(dev);
}

static void adm8211_calc_durations(int *dur, int *plcp, size_t payload_len, int len,
				   int plcp_signal, int short_preamble)
{
	/* Alternative calculation from NetBSD: */

/* IEEE 802.11b durations for DSSS PHY in microseconds */
#define IEEE80211_DUR_DS_LONG_PREAMBLE	144
#define IEEE80211_DUR_DS_SHORT_PREAMBLE	72
#define IEEE80211_DUR_DS_FAST_PLCPHDR	24
#define IEEE80211_DUR_DS_SLOW_PLCPHDR	48
#define IEEE80211_DUR_DS_SLOW_ACK	112
#define IEEE80211_DUR_DS_FAST_ACK	56
#define IEEE80211_DUR_DS_SLOW_CTS	112
#define IEEE80211_DUR_DS_FAST_CTS	56
#define IEEE80211_DUR_DS_SLOT		20
#define IEEE80211_DUR_DS_SIFS		10

	int remainder;

	*dur = (80 * (24 + payload_len) + plcp_signal - 1)
		/ plcp_signal;

	if (plcp_signal <= PLCP_SIGNAL_2M)
		/* 1-2Mbps WLAN: send ACK/CTS at 1Mbps */
		*dur += 3 * (IEEE80211_DUR_DS_SIFS +
			     IEEE80211_DUR_DS_SHORT_PREAMBLE +
			     IEEE80211_DUR_DS_FAST_PLCPHDR) +
			     IEEE80211_DUR_DS_SLOW_CTS + IEEE80211_DUR_DS_SLOW_ACK;
	else
		/* 5-11Mbps WLAN: send ACK/CTS at 2Mbps */
		*dur += 3 * (IEEE80211_DUR_DS_SIFS +
			     IEEE80211_DUR_DS_SHORT_PREAMBLE +
			     IEEE80211_DUR_DS_FAST_PLCPHDR) +
			     IEEE80211_DUR_DS_FAST_CTS + IEEE80211_DUR_DS_FAST_ACK;

	/* lengthen duration if long preamble */
	if (!short_preamble)
		*dur +=	3 * (IEEE80211_DUR_DS_LONG_PREAMBLE -
			     IEEE80211_DUR_DS_SHORT_PREAMBLE) +
			3 * (IEEE80211_DUR_DS_SLOW_PLCPHDR -
			     IEEE80211_DUR_DS_FAST_PLCPHDR);


	*plcp = (80 * len) / plcp_signal;
	remainder = (80 * len) % plcp_signal;
	if (plcp_signal == PLCP_SIGNAL_11M &&
	    remainder <= 30 && remainder > 0)
		*plcp = (*plcp | 0x8000) + 1;
	else if (remainder)
		(*plcp)++;
}

/* Transmit skb w/adm8211_tx_hdr (802.11 header created by hardware) */
static void adm8211_tx_raw(struct ieee80211_hw *dev, struct sk_buff *skb,
			   u16 plcp_signal,
			   size_t hdrlen)
{
	struct adm8211_priv *priv = dev->priv;
	unsigned long flags;
	dma_addr_t mapping;
	unsigned int entry;
	u32 flag;

	mapping = pci_map_single(priv->pdev, skb->data, skb->len,
				 PCI_DMA_TODEVICE);

	spin_lock_irqsave(&priv->lock, flags);

	if (priv->cur_tx - priv->dirty_tx == priv->tx_ring_size / 2)
		flag = TDES1_CONTROL_IC | TDES1_CONTROL_LS | TDES1_CONTROL_FS;
	else
		flag = TDES1_CONTROL_LS | TDES1_CONTROL_FS;

	if (priv->cur_tx - priv->dirty_tx == priv->tx_ring_size - 2)
		ieee80211_stop_queue(dev, 0);

	entry = priv->cur_tx % priv->tx_ring_size;

	priv->tx_buffers[entry].skb = skb;
	priv->tx_buffers[entry].mapping = mapping;
	priv->tx_buffers[entry].hdrlen = hdrlen;
	priv->tx_ring[entry].buffer1 = cpu_to_le32(mapping);

	if (entry == priv->tx_ring_size - 1)
		flag |= TDES1_CONTROL_TER;
	priv->tx_ring[entry].length = cpu_to_le32(flag | skb->len);

	/* Set TX rate (SIGNAL field in PLCP PPDU format) */
	flag = TDES0_CONTROL_OWN | (plcp_signal << 20) | 8 /* ? */;
	priv->tx_ring[entry].status = cpu_to_le32(flag);

	priv->cur_tx++;

	spin_unlock_irqrestore(&priv->lock, flags);

	/* Trigger transmit poll */
	ADM8211_CSR_WRITE(TDR, 0);
}

/* Put adm8211_tx_hdr on skb and transmit */
static int adm8211_tx(struct ieee80211_hw *dev, struct sk_buff *skb)
{
	struct adm8211_tx_hdr *txhdr;
	size_t payload_len, hdrlen;
	int plcp, dur, len, plcp_signal, short_preamble;
	struct ieee80211_hdr *hdr;
	struct ieee80211_tx_info *info = IEEE80211_SKB_CB(skb);
	struct ieee80211_rate *txrate = ieee80211_get_tx_rate(dev, info);
	u8 rc_flags;

	rc_flags = info->control.rates[0].flags;
	short_preamble = !!(rc_flags & IEEE80211_TX_RC_USE_SHORT_PREAMBLE);
	plcp_signal = txrate->bitrate;

	hdr = (struct ieee80211_hdr *)skb->data;
	hdrlen = ieee80211_hdrlen(hdr->frame_control);
	memcpy(skb->cb, skb->data, hdrlen);
	hdr = (struct ieee80211_hdr *)skb->cb;
	skb_pull(skb, hdrlen);
	payload_len = skb->len;

	txhdr = (struct adm8211_tx_hdr *) skb_push(skb, sizeof(*txhdr));
	memset(txhdr, 0, sizeof(*txhdr));
	memcpy(txhdr->da, ieee80211_get_DA(hdr), ETH_ALEN);
	txhdr->signal = plcp_signal;
	txhdr->frame_body_size = cpu_to_le16(payload_len);
	txhdr->frame_control = hdr->frame_control;

	len = hdrlen + payload_len + FCS_LEN;

	txhdr->frag = cpu_to_le16(0x0FFF);
	adm8211_calc_durations(&dur, &plcp, payload_len,
			       len, plcp_signal, short_preamble);
	txhdr->plcp_frag_head_len = cpu_to_le16(plcp);
	txhdr->plcp_frag_tail_len = cpu_to_le16(plcp);
	txhdr->dur_frag_head = cpu_to_le16(dur);
	txhdr->dur_frag_tail = cpu_to_le16(dur);

	txhdr->header_control = cpu_to_le16(ADM8211_TXHDRCTL_ENABLE_EXTEND_HEADER);

	if (short_preamble)
		txhdr->header_control |= cpu_to_le16(ADM8211_TXHDRCTL_SHORT_PREAMBLE);

	if (rc_flags & IEEE80211_TX_RC_USE_RTS_CTS)
		txhdr->header_control |= cpu_to_le16(ADM8211_TXHDRCTL_ENABLE_RTS);

	txhdr->retry_limit = info->control.rates[0].count;

	adm8211_tx_raw(dev, skb, plcp_signal, hdrlen);

	return NETDEV_TX_OK;
}

static int adm8211_alloc_rings(struct ieee80211_hw *dev)
{
	struct adm8211_priv *priv = dev->priv;
	unsigned int ring_size;

	priv->rx_buffers = kmalloc(sizeof(*priv->rx_buffers) * priv->rx_ring_size +
				   sizeof(*priv->tx_buffers) * priv->tx_ring_size, GFP_KERNEL);
	if (!priv->rx_buffers)
		return -ENOMEM;

	priv->tx_buffers = (void *)priv->rx_buffers +
			   sizeof(*priv->rx_buffers) * priv->rx_ring_size;

	/* Allocate TX/RX descriptors */
	ring_size = sizeof(struct adm8211_desc) * priv->rx_ring_size +
		    sizeof(struct adm8211_desc) * priv->tx_ring_size;
	priv->rx_ring = pci_alloc_consistent(priv->pdev, ring_size,
					     &priv->rx_ring_dma);

	if (!priv->rx_ring) {
		kfree(priv->rx_buffers);
		priv->rx_buffers = NULL;
		priv->tx_buffers = NULL;
		return -ENOMEM;
	}

	priv->tx_ring = (struct adm8211_desc *)(priv->rx_ring +
						priv->rx_ring_size);
	priv->tx_ring_dma = priv->rx_ring_dma +
			    sizeof(struct adm8211_desc) * priv->rx_ring_size;

	return 0;
}

static const struct ieee80211_ops adm8211_ops = {
	.tx			= adm8211_tx,
	.start			= adm8211_start,
	.stop			= adm8211_stop,
	.add_interface		= adm8211_add_interface,
	.remove_interface	= adm8211_remove_interface,
	.config			= adm8211_config,
	.bss_info_changed	= adm8211_bss_info_changed,
	.prepare_multicast	= adm8211_prepare_multicast,
	.configure_filter	= adm8211_configure_filter,
	.get_stats		= adm8211_get_stats,
	.get_tsf		= adm8211_get_tsft
};

static int __devinit adm8211_probe(struct pci_dev *pdev,
				   const struct pci_device_id *id)
{
	struct ieee80211_hw *dev;
	struct adm8211_priv *priv;
	unsigned long mem_addr, mem_len;
	unsigned int io_addr, io_len;
	int err;
	u32 reg;
	u8 perm_addr[ETH_ALEN];

	err = pci_enable_device(pdev);
	if (err) {
		printk(KERN_ERR "%s (adm8211): Cannot enable new PCI device\n",
		       pci_name(pdev));
		return err;
	}

	io_addr = pci_resource_start(pdev, 0);
	io_len = pci_resource_len(pdev, 0);
	mem_addr = pci_resource_start(pdev, 1);
	mem_len = pci_resource_len(pdev, 1);
	if (io_len < 256 || mem_len < 1024) {
		printk(KERN_ERR "%s (adm8211): Too short PCI resources\n",
		       pci_name(pdev));
		goto err_disable_pdev;
	}


	/* check signature */
	pci_read_config_dword(pdev, 0x80 /* CR32 */, &reg);
	if (reg != ADM8211_SIG1 && reg != ADM8211_SIG2) {
		printk(KERN_ERR "%s (adm8211): Invalid signature (0x%x)\n",
		       pci_name(pdev), reg);
		goto err_disable_pdev;
	}

	err = pci_request_regions(pdev, "adm8211");
	if (err) {
		printk(KERN_ERR "%s (adm8211): Cannot obtain PCI resources\n",
		       pci_name(pdev));
		return err; /* someone else grabbed it? don't disable it */
	}

	if (pci_set_dma_mask(pdev, DMA_BIT_MASK(32)) ||
	    pci_set_consistent_dma_mask(pdev, DMA_BIT_MASK(32))) {
		printk(KERN_ERR "%s (adm8211): No suitable DMA available\n",
		       pci_name(pdev));
		goto err_free_reg;
	}

	pci_set_master(pdev);

	dev = ieee80211_alloc_hw(sizeof(*priv), &adm8211_ops);
	if (!dev) {
		printk(KERN_ERR "%s (adm8211): ieee80211 alloc failed\n",
		       pci_name(pdev));
		err = -ENOMEM;
		goto err_free_reg;
	}
	priv = dev->priv;
	priv->pdev = pdev;

	spin_lock_init(&priv->lock);

	SET_IEEE80211_DEV(dev, &pdev->dev);

	pci_set_drvdata(pdev, dev);

	priv->map = pci_iomap(pdev, 1, mem_len);
	if (!priv->map)
		priv->map = pci_iomap(pdev, 0, io_len);

	if (!priv->map) {
		printk(KERN_ERR "%s (adm8211): Cannot map device memory\n",
		       pci_name(pdev));
		goto err_free_dev;
	}

	priv->rx_ring_size = rx_ring_size;
	priv->tx_ring_size = tx_ring_size;

	if (adm8211_alloc_rings(dev)) {
		printk(KERN_ERR "%s (adm8211): Cannot allocate TX/RX ring\n",
		       pci_name(pdev));
		goto err_iounmap;
	}

	*(__le32 *)perm_addr = cpu_to_le32(ADM8211_CSR_READ(PAR0));
	*(__le16 *)&perm_addr[4] =
		cpu_to_le16(ADM8211_CSR_READ(PAR1) & 0xFFFF);

	if (!is_valid_ether_addr(perm_addr)) {
		printk(KERN_WARNING "%s (adm8211): Invalid hwaddr in EEPROM!\n",
		       pci_name(pdev));
		random_ether_addr(perm_addr);
	}
	SET_IEEE80211_PERM_ADDR(dev, perm_addr);

	dev->extra_tx_headroom = sizeof(struct adm8211_tx_hdr);
	/* dev->flags = IEEE80211_HW_RX_INCLUDES_FCS in promisc mode */
	dev->flags = IEEE80211_HW_SIGNAL_UNSPEC;
	dev->wiphy->interface_modes = BIT(NL80211_IFTYPE_STATION);

	dev->channel_change_time = 1000;
	dev->max_signal = 100;    /* FIXME: find better value */

	dev->queues = 1; /* ADM8211C supports more, maybe ADM8211B too */

	priv->retry_limit = 3;
	priv->ant_power = 0x40;
	priv->tx_power = 0x40;
	priv->lpf_cutoff = 0xFF;
	priv->lnags_threshold = 0xFF;
	priv->mode = NL80211_IFTYPE_UNSPECIFIED;

	/* Power-on issue. EEPROM won't read correctly without */
	if (pdev->revision >= ADM8211_REV_BA) {
		ADM8211_CSR_WRITE(FRCTL, 0);
		ADM8211_CSR_READ(FRCTL);
		ADM8211_CSR_WRITE(FRCTL, 1);
		ADM8211_CSR_READ(FRCTL);
		msleep(100);
	}

	err = adm8211_read_eeprom(dev);
	if (err) {
		printk(KERN_ERR "%s (adm8211): Can't alloc eeprom buffer\n",
		       pci_name(pdev));
		goto err_free_desc;
	}

	priv->channel = 1;

	dev->wiphy->bands[IEEE80211_BAND_2GHZ] = &priv->band;

	err = ieee80211_register_hw(dev);
	if (err) {
		printk(KERN_ERR "%s (adm8211): Cannot register device\n",
		       pci_name(pdev));
		goto err_free_eeprom;
	}

<<<<<<< HEAD
	wiphy_info(dev->wiphy, "hwaddr %pm, rev 0x%02x\n",
=======
	wiphy_info(dev->wiphy, "hwaddr %pM, Rev 0x%02x\n",
>>>>>>> 062c1825
		   dev->wiphy->perm_addr, pdev->revision);

	return 0;

 err_free_eeprom:
	kfree(priv->eeprom);

 err_free_desc:
	pci_free_consistent(pdev,
			    sizeof(struct adm8211_desc) * priv->rx_ring_size +
			    sizeof(struct adm8211_desc) * priv->tx_ring_size,
			    priv->rx_ring, priv->rx_ring_dma);
	kfree(priv->rx_buffers);

 err_iounmap:
	pci_iounmap(pdev, priv->map);

 err_free_dev:
	pci_set_drvdata(pdev, NULL);
	ieee80211_free_hw(dev);

 err_free_reg:
	pci_release_regions(pdev);

 err_disable_pdev:
	pci_disable_device(pdev);
	return err;
}


static void __devexit adm8211_remove(struct pci_dev *pdev)
{
	struct ieee80211_hw *dev = pci_get_drvdata(pdev);
	struct adm8211_priv *priv;

	if (!dev)
		return;

	ieee80211_unregister_hw(dev);

	priv = dev->priv;

	pci_free_consistent(pdev,
			    sizeof(struct adm8211_desc) * priv->rx_ring_size +
			    sizeof(struct adm8211_desc) * priv->tx_ring_size,
			    priv->rx_ring, priv->rx_ring_dma);

	kfree(priv->rx_buffers);
	kfree(priv->eeprom);
	pci_iounmap(pdev, priv->map);
	pci_release_regions(pdev);
	pci_disable_device(pdev);
	ieee80211_free_hw(dev);
}


#ifdef CONFIG_PM
static int adm8211_suspend(struct pci_dev *pdev, pm_message_t state)
{
	pci_save_state(pdev);
	pci_set_power_state(pdev, pci_choose_state(pdev, state));
	return 0;
}

static int adm8211_resume(struct pci_dev *pdev)
{
	pci_set_power_state(pdev, PCI_D0);
	pci_restore_state(pdev);
	return 0;
}
#endif /* CONFIG_PM */


MODULE_DEVICE_TABLE(pci, adm8211_pci_id_table);

/* TODO: implement enable_wake */
static struct pci_driver adm8211_driver = {
	.name		= "adm8211",
	.id_table	= adm8211_pci_id_table,
	.probe		= adm8211_probe,
	.remove		= __devexit_p(adm8211_remove),
#ifdef CONFIG_PM
	.suspend	= adm8211_suspend,
	.resume		= adm8211_resume,
#endif /* CONFIG_PM */
};



static int __init adm8211_init(void)
{
	return pci_register_driver(&adm8211_driver);
}


static void __exit adm8211_exit(void)
{
	pci_unregister_driver(&adm8211_driver);
}


module_init(adm8211_init);
module_exit(adm8211_exit);<|MERGE_RESOLUTION|>--- conflicted
+++ resolved
@@ -732,11 +732,7 @@
 
 	/* Nothing to do for ADMtek BBP */
 	} else if (priv->bbp_type != ADM8211_TYPE_ADMTEK)
-<<<<<<< HEAD
-		wiphy_debug(dev->wiphy, "unsupported bbp type %d\n",
-=======
 		wiphy_debug(dev->wiphy, "unsupported BBP type %d\n",
->>>>>>> 062c1825
 			    priv->bbp_type);
 
 	ADM8211_RESTORE();
@@ -1036,11 +1032,7 @@
 			break;
 		}
 	} else
-<<<<<<< HEAD
-		wiphy_debug(dev->wiphy, "unsupported bbp %d\n", priv->bbp_type);
-=======
 		wiphy_debug(dev->wiphy, "unsupported BBP %d\n", priv->bbp_type);
->>>>>>> 062c1825
 
 	ADM8211_CSR_WRITE(SYNRF, 0);
 
@@ -1533,11 +1525,7 @@
 	retval = request_irq(priv->pdev->irq, adm8211_interrupt,
 			     IRQF_SHARED, "adm8211", dev);
 	if (retval) {
-<<<<<<< HEAD
-		wiphy_err(dev->wiphy, "failed to register irq handler\n");
-=======
 		wiphy_err(dev->wiphy, "failed to register IRQ handler\n");
->>>>>>> 062c1825
 		goto fail;
 	}
 
@@ -1914,11 +1902,7 @@
 		goto err_free_eeprom;
 	}
 
-<<<<<<< HEAD
-	wiphy_info(dev->wiphy, "hwaddr %pm, rev 0x%02x\n",
-=======
 	wiphy_info(dev->wiphy, "hwaddr %pM, Rev 0x%02x\n",
->>>>>>> 062c1825
 		   dev->wiphy->perm_addr, pdev->revision);
 
 	return 0;
