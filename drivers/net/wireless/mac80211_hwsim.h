/*
 * mac80211_hwsim - software simulator of 802.11 radio(s) for mac80211
 * Copyright (c) 2008, Jouni Malinen <j@w1.fi>
 * Copyright (c) 2011, Javier Lopez <jlopex@gmail.com>
 *
 * This program is free software; you can redistribute it and/or modify
 * it under the terms of the GNU General Public License version 2 as
 * published by the Free Software Foundation.
 */

#ifndef __MAC80211_HWSIM_H
#define __MAC80211_HWSIM_H

/**
 * enum hwsim_tx_control_flags - flags to describe transmission info/status
 *
 * These flags are used to give the wmediumd extra information in order to
 * modify its behavior for each frame
 *
 * @HWSIM_TX_CTL_REQ_TX_STATUS: require TX status callback for this frame.
 * @HWSIM_TX_CTL_NO_ACK: tell the wmediumd not to wait for an ack
 * @HWSIM_TX_STAT_ACK: Frame was acknowledged
 *
 */
enum hwsim_tx_control_flags {
	HWSIM_TX_CTL_REQ_TX_STATUS		= BIT(0),
	HWSIM_TX_CTL_NO_ACK			= BIT(1),
	HWSIM_TX_STAT_ACK			= BIT(2),
};

/**
 * DOC: Frame transmission/registration support
 *
 * Frame transmission and registration support exists to allow userspace
 * entities such as wmediumd to receive and process all broadcasted
 * frames from a mac80211_hwsim radio device.
 *
 * This allow user space applications to decide if the frame should be
 * dropped or not and implement a wireless medium simulator at user space.
 *
 * Registration is done by sending a register message to the driver and
 * will be automatically unregistered if the user application doesn't
 * responds to sent frames.
 * Once registered the user application has to take responsibility of
 * broadcasting the frames to all listening mac80211_hwsim radio
 * interfaces.
 *
 * For more technical details, see the corresponding command descriptions
 * below.
 */

/**
 * enum hwsim_commands - supported hwsim commands
 *
 * @HWSIM_CMD_UNSPEC: unspecified command to catch errors
 *
 * @HWSIM_CMD_REGISTER: request to register and received all broadcasted
 *	frames by any mac80211_hwsim radio device.
 * @HWSIM_CMD_FRAME: send/receive a broadcasted frame from/to kernel/user
 * space, uses:
 *	%HWSIM_ATTR_ADDR_TRANSMITTER, %HWSIM_ATTR_ADDR_RECEIVER,
 *	%HWSIM_ATTR_FRAME, %HWSIM_ATTR_FLAGS, %HWSIM_ATTR_RX_RATE,
 *	%HWSIM_ATTR_SIGNAL, %HWSIM_ATTR_COOKIE, %HWSIM_ATTR_FREQ (optional)
 * @HWSIM_CMD_TX_INFO_FRAME: Transmission info report from user space to
 * kernel, uses:
 *	%HWSIM_ATTR_ADDR_TRANSMITTER, %HWSIM_ATTR_FLAGS,
 *	%HWSIM_ATTR_TX_INFO, %HWSIM_ATTR_SIGNAL, %HWSIM_ATTR_COOKIE
 * @HWSIM_CMD_NEW_RADIO: create a new radio with the given parameters,
 *	returns the radio ID (>= 0) or negative on errors, if successful
 *	then multicast the result
 * @HWSIM_CMD_DEL_RADIO: destroy a radio, reply is multicasted
<<<<<<< HEAD
=======
 * @HWSIM_CMD_GET_RADIO: fetch information about existing radios, uses:
 *	%HWSIM_ATTR_RADIO_ID
>>>>>>> 9e6f3f47
 * @__HWSIM_CMD_MAX: enum limit
 */
enum {
	HWSIM_CMD_UNSPEC,
	HWSIM_CMD_REGISTER,
	HWSIM_CMD_FRAME,
	HWSIM_CMD_TX_INFO_FRAME,
	HWSIM_CMD_NEW_RADIO,
	HWSIM_CMD_DEL_RADIO,
<<<<<<< HEAD
=======
	HWSIM_CMD_GET_RADIO,
>>>>>>> 9e6f3f47
	__HWSIM_CMD_MAX,
};
#define HWSIM_CMD_MAX (_HWSIM_CMD_MAX - 1)

#define HWSIM_CMD_CREATE_RADIO   HWSIM_CMD_NEW_RADIO
#define HWSIM_CMD_DESTROY_RADIO  HWSIM_CMD_DEL_RADIO

/**
 * enum hwsim_attrs - hwsim netlink attributes
 *
 * @HWSIM_ATTR_UNSPEC: unspecified attribute to catch errors
 *
 * @HWSIM_ATTR_ADDR_RECEIVER: MAC address of the radio device that
 *	the frame is broadcasted to
 * @HWSIM_ATTR_ADDR_TRANSMITTER: MAC address of the radio device that
 *	the frame was broadcasted from
 * @HWSIM_ATTR_FRAME: Data array
 * @HWSIM_ATTR_FLAGS: mac80211 transmission flags, used to process
	properly the frame at user space
 * @HWSIM_ATTR_RX_RATE: estimated rx rate index for this frame at user
	space
 * @HWSIM_ATTR_SIGNAL: estimated RX signal for this frame at user
	space
 * @HWSIM_ATTR_TX_INFO: ieee80211_tx_rate array
 * @HWSIM_ATTR_COOKIE: sk_buff cookie to identify the frame
 * @HWSIM_ATTR_CHANNELS: u32 attribute used with the %HWSIM_CMD_CREATE_RADIO
 *	command giving the number of channels supported by the new radio
 * @HWSIM_ATTR_RADIO_ID: u32 attribute used with %HWSIM_CMD_DESTROY_RADIO
 *	only to destroy a radio
 * @HWSIM_ATTR_REG_HINT_ALPHA2: alpha2 for regulatoro driver hint
 *	(nla string, length 2)
 * @HWSIM_ATTR_REG_CUSTOM_REG: custom regulatory domain index (u32 attribute)
 * @HWSIM_ATTR_REG_STRICT_REG: request REGULATORY_STRICT_REG (flag attribute)
 * @HWSIM_ATTR_SUPPORT_P2P_DEVICE: support P2P Device virtual interface (flag)
 * @HWSIM_ATTR_USE_CHANCTX: used with the %HWSIM_CMD_CREATE_RADIO
 *	command to force use of channel contexts even when only a
 *	single channel is supported
 * @HWSIM_ATTR_DESTROY_RADIO_ON_CLOSE: used with the %HWSIM_CMD_CREATE_RADIO
 *	command to force radio removal when process that created the radio dies
 * @HWSIM_ATTR_RADIO_NAME: Name of radio, e.g. phy666
 * @HWSIM_ATTR_NO_VIF:  Do not create vif (wlanX) when creating radio.
 * @HWSIM_ATTR_FREQ: Frequency at which packet is transmitted or received.
 * @__HWSIM_ATTR_MAX: enum limit
 */


enum {
	HWSIM_ATTR_UNSPEC,
	HWSIM_ATTR_ADDR_RECEIVER,
	HWSIM_ATTR_ADDR_TRANSMITTER,
	HWSIM_ATTR_FRAME,
	HWSIM_ATTR_FLAGS,
	HWSIM_ATTR_RX_RATE,
	HWSIM_ATTR_SIGNAL,
	HWSIM_ATTR_TX_INFO,
	HWSIM_ATTR_COOKIE,
	HWSIM_ATTR_CHANNELS,
	HWSIM_ATTR_RADIO_ID,
	HWSIM_ATTR_REG_HINT_ALPHA2,
	HWSIM_ATTR_REG_CUSTOM_REG,
	HWSIM_ATTR_REG_STRICT_REG,
	HWSIM_ATTR_SUPPORT_P2P_DEVICE,
	HWSIM_ATTR_USE_CHANCTX,
	HWSIM_ATTR_DESTROY_RADIO_ON_CLOSE,
	HWSIM_ATTR_RADIO_NAME,
	HWSIM_ATTR_NO_VIF,
	HWSIM_ATTR_FREQ,
	__HWSIM_ATTR_MAX,
};
#define HWSIM_ATTR_MAX (__HWSIM_ATTR_MAX - 1)

/**
 * struct hwsim_tx_rate - rate selection/status
 *
 * @idx: rate index to attempt to send with
 * @count: number of tries in this rate before going to the next rate
 *
 * A value of -1 for @idx indicates an invalid rate and, if used
 * in an array of retry rates, that no more rates should be tried.
 *
 * When used for transmit status reporting, the driver should
 * always report the rate and number of retries used.
 *
 */
struct hwsim_tx_rate {
	s8 idx;
	u8 count;
} __packed;

#endif /* __MAC80211_HWSIM_H */<|MERGE_RESOLUTION|>--- conflicted
+++ resolved
@@ -69,11 +69,8 @@
  *	returns the radio ID (>= 0) or negative on errors, if successful
  *	then multicast the result
  * @HWSIM_CMD_DEL_RADIO: destroy a radio, reply is multicasted
-<<<<<<< HEAD
-=======
  * @HWSIM_CMD_GET_RADIO: fetch information about existing radios, uses:
  *	%HWSIM_ATTR_RADIO_ID
->>>>>>> 9e6f3f47
  * @__HWSIM_CMD_MAX: enum limit
  */
 enum {
@@ -83,10 +80,7 @@
 	HWSIM_CMD_TX_INFO_FRAME,
 	HWSIM_CMD_NEW_RADIO,
 	HWSIM_CMD_DEL_RADIO,
-<<<<<<< HEAD
-=======
 	HWSIM_CMD_GET_RADIO,
->>>>>>> 9e6f3f47
 	__HWSIM_CMD_MAX,
 };
 #define HWSIM_CMD_MAX (_HWSIM_CMD_MAX - 1)
