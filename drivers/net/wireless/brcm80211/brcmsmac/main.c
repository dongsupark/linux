--- conflicted
+++ resolved
@@ -3074,26 +3074,8 @@
  */
 static bool brcms_c_ps_allowed(struct brcms_c_info *wlc)
 {
-<<<<<<< HEAD
-	/* disallow PS when one of the following global conditions meets */
-	if (!wlc->pub->associated)
-		return false;
-
-	/* disallow PS when one of these meets when not scanning */
-	if (wlc->filter_flags & FIF_PROMISC_IN_BSS)
-		return false;
-
-	if (wlc->bsscfg->type == BRCMS_TYPE_AP)
-		return false;
-
-	if (wlc->bsscfg->type == BRCMS_TYPE_ADHOC)
-		return false;
-
-	return true;
-=======
 	/* not supporting PS so always return false for now */
 	return false;
->>>>>>> d0e0ac97
 }
 
 static void brcms_c_statsupd(struct brcms_c_info *wlc)
