/*
 * Copyright (c) 2010 Broadcom Corporation
 *
 * Permission to use, copy, modify, and/or distribute this software for any
 * purpose with or without fee is hereby granted, provided that the above
 * copyright notice and this permission notice appear in all copies.
 *
 * THE SOFTWARE IS PROVIDED "AS IS" AND THE AUTHOR DISCLAIMS ALL WARRANTIES
 * WITH REGARD TO THIS SOFTWARE INCLUDING ALL IMPLIED WARRANTIES OF
 * MERCHANTABILITY AND FITNESS. IN NO EVENT SHALL THE AUTHOR BE LIABLE FOR ANY
 * SPECIAL, DIRECT, INDIRECT, OR CONSEQUENTIAL DAMAGES OR ANY DAMAGES
 * WHATSOEVER RESULTING FROM LOSS OF USE, DATA OR PROFITS, WHETHER IN AN ACTION
 * OF CONTRACT, NEGLIGENCE OR OTHER TORTIOUS ACTION, ARISING OUT OF OR IN
 * CONNECTION WITH THE USE OR PERFORMANCE OF THIS SOFTWARE.
 */

#include <linux/kernel.h>
#include <linux/etherdevice.h>
#include <linux/module.h>
#include <net/cfg80211.h>
#include <net/rtnetlink.h>
#include <brcmu_utils.h>
#include <brcmu_wifi.h>

#include "dhd.h"
#include "dhd_bus.h"
#include "dhd_proto.h"
#include "dhd_dbg.h"
#include "fwil_types.h"
#include "p2p.h"
#include "wl_cfg80211.h"
#include "fwil.h"
#include "fwsignal.h"

MODULE_AUTHOR("Broadcom Corporation");
MODULE_DESCRIPTION("Broadcom 802.11 wireless LAN fullmac driver.");
MODULE_LICENSE("Dual BSD/GPL");

#define MAX_WAIT_FOR_8021X_TX		50	/* msecs */

/* Error bits */
int brcmf_msg_level;
module_param_named(debug, brcmf_msg_level, int, S_IRUSR | S_IWUSR);
MODULE_PARM_DESC(debug, "level of debug output");

/* P2P0 enable */
static int brcmf_p2p_enable;
#ifdef CONFIG_BRCMDBG
module_param_named(p2pon, brcmf_p2p_enable, int, 0);
MODULE_PARM_DESC(p2pon, "enable p2p management functionality");
#endif

char *brcmf_ifname(struct brcmf_pub *drvr, int ifidx)
{
	if (ifidx < 0 || ifidx >= BRCMF_MAX_IFS) {
		brcmf_err("ifidx %d out of range\n", ifidx);
		return "<if_bad>";
	}

	if (drvr->iflist[ifidx] == NULL) {
		brcmf_err("null i/f %d\n", ifidx);
		return "<if_null>";
	}

	if (drvr->iflist[ifidx]->ndev)
		return drvr->iflist[ifidx]->ndev->name;

	return "<if_none>";
}

static void _brcmf_set_multicast_list(struct work_struct *work)
{
	struct brcmf_if *ifp;
	struct net_device *ndev;
	struct netdev_hw_addr *ha;
	u32 cmd_value, cnt;
	__le32 cnt_le;
	char *buf, *bufp;
	u32 buflen;
	s32 err;

	ifp = container_of(work, struct brcmf_if, multicast_work);

	brcmf_dbg(TRACE, "Enter, idx=%d\n", ifp->bssidx);

	ndev = ifp->ndev;

	/* Determine initial value of allmulti flag */
	cmd_value = (ndev->flags & IFF_ALLMULTI) ? true : false;

	/* Send down the multicast list first. */
	cnt = netdev_mc_count(ndev);
	buflen = sizeof(cnt) + (cnt * ETH_ALEN);
	buf = kmalloc(buflen, GFP_ATOMIC);
	if (!buf)
		return;
	bufp = buf;

	cnt_le = cpu_to_le32(cnt);
	memcpy(bufp, &cnt_le, sizeof(cnt_le));
	bufp += sizeof(cnt_le);

	netdev_for_each_mc_addr(ha, ndev) {
		if (!cnt)
			break;
		memcpy(bufp, ha->addr, ETH_ALEN);
		bufp += ETH_ALEN;
		cnt--;
	}

	err = brcmf_fil_iovar_data_set(ifp, "mcast_list", buf, buflen);
	if (err < 0) {
		brcmf_err("Setting mcast_list failed, %d\n", err);
		cmd_value = cnt ? true : cmd_value;
	}

	kfree(buf);

	/*
	 * Now send the allmulti setting.  This is based on the setting in the
	 * net_device flags, but might be modified above to be turned on if we
	 * were trying to set some addresses and dongle rejected it...
	 */
	err = brcmf_fil_iovar_int_set(ifp, "allmulti", cmd_value);
	if (err < 0)
		brcmf_err("Setting allmulti failed, %d\n", err);

	/*Finally, pick up the PROMISC flag */
	cmd_value = (ndev->flags & IFF_PROMISC) ? true : false;
	err = brcmf_fil_cmd_int_set(ifp, BRCMF_C_SET_PROMISC, cmd_value);
	if (err < 0)
		brcmf_err("Setting BRCMF_C_SET_PROMISC failed, %d\n",
			  err);
}

static void
_brcmf_set_mac_address(struct work_struct *work)
{
	struct brcmf_if *ifp;
	s32 err;

	ifp = container_of(work, struct brcmf_if, setmacaddr_work);

	brcmf_dbg(TRACE, "Enter, idx=%d\n", ifp->bssidx);

	err = brcmf_fil_iovar_data_set(ifp, "cur_etheraddr", ifp->mac_addr,
				       ETH_ALEN);
	if (err < 0) {
		brcmf_err("Setting cur_etheraddr failed, %d\n", err);
	} else {
		brcmf_dbg(TRACE, "MAC address updated to %pM\n",
			  ifp->mac_addr);
		memcpy(ifp->ndev->dev_addr, ifp->mac_addr, ETH_ALEN);
	}
}

static int brcmf_netdev_set_mac_address(struct net_device *ndev, void *addr)
{
	struct brcmf_if *ifp = netdev_priv(ndev);
	struct sockaddr *sa = (struct sockaddr *)addr;

	memcpy(&ifp->mac_addr, sa->sa_data, ETH_ALEN);
	schedule_work(&ifp->setmacaddr_work);
	return 0;
}

static void brcmf_netdev_set_multicast_list(struct net_device *ndev)
{
	struct brcmf_if *ifp = netdev_priv(ndev);

	schedule_work(&ifp->multicast_work);
}

static netdev_tx_t brcmf_netdev_start_xmit(struct sk_buff *skb,
					   struct net_device *ndev)
{
	int ret;
	struct brcmf_if *ifp = netdev_priv(ndev);
	struct brcmf_pub *drvr = ifp->drvr;
	struct ethhdr *eh;

	brcmf_dbg(DATA, "Enter, idx=%d\n", ifp->bssidx);

	/* Can the device send data? */
	if (drvr->bus_if->state != BRCMF_BUS_DATA) {
		brcmf_err("xmit rejected state=%d\n", drvr->bus_if->state);
		netif_stop_queue(ndev);
		dev_kfree_skb(skb);
		ret = -ENODEV;
		goto done;
	}

	if (!drvr->iflist[ifp->bssidx]) {
		brcmf_err("bad ifidx %d\n", ifp->bssidx);
		netif_stop_queue(ndev);
		dev_kfree_skb(skb);
		ret = -ENODEV;
		goto done;
	}

	/* Make sure there's enough room for any header */
	if (skb_headroom(skb) < drvr->hdrlen) {
		struct sk_buff *skb2;

		brcmf_dbg(INFO, "%s: insufficient headroom\n",
			  brcmf_ifname(drvr, ifp->bssidx));
		drvr->bus_if->tx_realloc++;
		skb2 = skb_realloc_headroom(skb, drvr->hdrlen);
		dev_kfree_skb(skb);
		skb = skb2;
		if (skb == NULL) {
			brcmf_err("%s: skb_realloc_headroom failed\n",
				  brcmf_ifname(drvr, ifp->bssidx));
			ret = -ENOMEM;
			goto done;
		}
	}

	/* validate length for ether packet */
	if (skb->len < sizeof(*eh)) {
		ret = -EINVAL;
		dev_kfree_skb(skb);
		goto done;
	}

	ret = brcmf_fws_process_skb(ifp, skb);

done:
	if (ret) {
		ifp->stats.tx_dropped++;
	} else {
		ifp->stats.tx_packets++;
		ifp->stats.tx_bytes += skb->len;
	}

	/* Return ok: we always eat the packet */
	return NETDEV_TX_OK;
}

void brcmf_txflowblock_if(struct brcmf_if *ifp,
			  enum brcmf_netif_stop_reason reason, bool state)
{
	unsigned long flags;

<<<<<<< HEAD
	if (!ifp)
=======
	if (!ifp || !ifp->ndev)
>>>>>>> bb78a92f
		return;

	brcmf_dbg(TRACE, "enter: idx=%d stop=0x%X reason=%d state=%d\n",
		  ifp->bssidx, ifp->netif_stop, reason, state);

	spin_lock_irqsave(&ifp->netif_stop_lock, flags);
	if (state) {
		if (!ifp->netif_stop)
			netif_stop_queue(ifp->ndev);
		ifp->netif_stop |= reason;
	} else {
		ifp->netif_stop &= ~reason;
		if (!ifp->netif_stop)
			netif_wake_queue(ifp->ndev);
	}
	spin_unlock_irqrestore(&ifp->netif_stop_lock, flags);
}

void brcmf_txflowblock(struct device *dev, bool state)
{
	struct brcmf_bus *bus_if = dev_get_drvdata(dev);
	struct brcmf_pub *drvr = bus_if->drvr;
	int i;

	brcmf_dbg(TRACE, "Enter\n");

	if (brcmf_fws_fc_active(drvr->fws)) {
		brcmf_fws_bus_blocked(drvr, state);
	} else {
		for (i = 0; i < BRCMF_MAX_IFS; i++)
			brcmf_txflowblock_if(drvr->iflist[i],
					     BRCMF_NETIF_STOP_REASON_BLOCK_BUS,
					     state);
	}
}

void brcmf_rx_frames(struct device *dev, struct sk_buff_head *skb_list)
{
	struct sk_buff *skb, *pnext;
	struct brcmf_if *ifp;
	struct brcmf_bus *bus_if = dev_get_drvdata(dev);
	struct brcmf_pub *drvr = bus_if->drvr;
	u8 ifidx;
	int ret;

	brcmf_dbg(DATA, "Enter\n");

	skb_queue_walk_safe(skb_list, skb, pnext) {
		skb_unlink(skb, skb_list);

		/* process and remove protocol-specific header */
		ret = brcmf_proto_hdrpull(drvr, drvr->fw_signals, &ifidx, skb);
		ifp = drvr->iflist[ifidx];

		if (ret || !ifp || !ifp->ndev) {
			if ((ret != -ENODATA) && ifp)
				ifp->stats.rx_errors++;
			brcmu_pkt_buf_free_skb(skb);
			continue;
		}

		skb->dev = ifp->ndev;
		skb->protocol = eth_type_trans(skb, skb->dev);

		if (skb->pkt_type == PACKET_MULTICAST)
			ifp->stats.multicast++;

		/* Process special event packets */
		brcmf_fweh_process_skb(drvr, skb);

		if (!(ifp->ndev->flags & IFF_UP)) {
			brcmu_pkt_buf_free_skb(skb);
			continue;
		}

		ifp->stats.rx_bytes += skb->len;
		ifp->stats.rx_packets++;

		if (in_interrupt())
			netif_rx(skb);
		else
			/* If the receive is not processed inside an ISR,
			 * the softirqd must be woken explicitly to service the
			 * NET_RX_SOFTIRQ. This is handled by netif_rx_ni().
			 */
			netif_rx_ni(skb);
	}
}

void brcmf_txfinalize(struct brcmf_pub *drvr, struct sk_buff *txp,
		      bool success)
{
	struct brcmf_if *ifp;
	struct ethhdr *eh;
	u8 ifidx;
	u16 type;
	int res;

	res = brcmf_proto_hdrpull(drvr, false, &ifidx, txp);

	ifp = drvr->iflist[ifidx];
	if (!ifp)
		goto done;

	if (res == 0) {
		eh = (struct ethhdr *)(txp->data);
		type = ntohs(eh->h_proto);

		if (type == ETH_P_PAE) {
			atomic_dec(&ifp->pend_8021x_cnt);
			if (waitqueue_active(&ifp->pend_8021x_wait))
				wake_up(&ifp->pend_8021x_wait);
		}
	}
	if (!success)
		ifp->stats.tx_errors++;
done:
	brcmu_pkt_buf_free_skb(txp);
}

void brcmf_txcomplete(struct device *dev, struct sk_buff *txp, bool success)
{
	struct brcmf_bus *bus_if = dev_get_drvdata(dev);
	struct brcmf_pub *drvr = bus_if->drvr;

	/* await txstatus signal for firmware if active */
	if (brcmf_fws_fc_active(drvr->fws)) {
		if (!success)
			brcmf_fws_bustxfail(drvr->fws, txp);
	} else {
		brcmf_txfinalize(drvr, txp, success);
	}
}

static struct net_device_stats *brcmf_netdev_get_stats(struct net_device *ndev)
{
	struct brcmf_if *ifp = netdev_priv(ndev);

	brcmf_dbg(TRACE, "Enter, idx=%d\n", ifp->bssidx);

	return &ifp->stats;
}

/*
 * Set current toe component enables in toe_ol iovar,
 * and set toe global enable iovar
 */
static int brcmf_toe_set(struct brcmf_if *ifp, u32 toe_ol)
{
	s32 err;

	err = brcmf_fil_iovar_int_set(ifp, "toe_ol", toe_ol);
	if (err < 0) {
		brcmf_err("Setting toe_ol failed, %d\n", err);
		return err;
	}

	err = brcmf_fil_iovar_int_set(ifp, "toe", (toe_ol != 0));
	if (err < 0)
		brcmf_err("Setting toe failed, %d\n", err);

	return err;

}

static void brcmf_ethtool_get_drvinfo(struct net_device *ndev,
				    struct ethtool_drvinfo *info)
{
	struct brcmf_if *ifp = netdev_priv(ndev);
	struct brcmf_pub *drvr = ifp->drvr;

	strlcpy(info->driver, KBUILD_MODNAME, sizeof(info->driver));
	snprintf(info->version, sizeof(info->version), "%lu",
		 drvr->drv_version);
	strlcpy(info->bus_info, dev_name(drvr->bus_if->dev),
		sizeof(info->bus_info));
}

static const struct ethtool_ops brcmf_ethtool_ops = {
	.get_drvinfo = brcmf_ethtool_get_drvinfo,
};

static int brcmf_ethtool(struct brcmf_if *ifp, void __user *uaddr)
{
	struct brcmf_pub *drvr = ifp->drvr;
	struct ethtool_drvinfo info;
	char drvname[sizeof(info.driver)];
	u32 cmd;
	struct ethtool_value edata;
	u32 toe_cmpnt, csum_dir;
	int ret;

	brcmf_dbg(TRACE, "Enter, idx=%d\n", ifp->bssidx);

	/* all ethtool calls start with a cmd word */
	if (copy_from_user(&cmd, uaddr, sizeof(u32)))
		return -EFAULT;

	switch (cmd) {
	case ETHTOOL_GDRVINFO:
		/* Copy out any request driver name */
		if (copy_from_user(&info, uaddr, sizeof(info)))
			return -EFAULT;
		strncpy(drvname, info.driver, sizeof(info.driver));
		drvname[sizeof(info.driver) - 1] = '\0';

		/* clear struct for return */
		memset(&info, 0, sizeof(info));
		info.cmd = cmd;

		/* if requested, identify ourselves */
		if (strcmp(drvname, "?dhd") == 0) {
			sprintf(info.driver, "dhd");
			strcpy(info.version, BRCMF_VERSION_STR);
		}
		/* report dongle driver type */
		else
			sprintf(info.driver, "wl");

		sprintf(info.version, "%lu", drvr->drv_version);
		if (copy_to_user(uaddr, &info, sizeof(info)))
			return -EFAULT;
		brcmf_dbg(TRACE, "given %*s, returning %s\n",
			  (int)sizeof(drvname), drvname, info.driver);
		break;

		/* Get toe offload components from dongle */
	case ETHTOOL_GRXCSUM:
	case ETHTOOL_GTXCSUM:
		ret = brcmf_fil_iovar_int_get(ifp, "toe_ol", &toe_cmpnt);
		if (ret < 0)
			return ret;

		csum_dir =
		    (cmd == ETHTOOL_GTXCSUM) ? TOE_TX_CSUM_OL : TOE_RX_CSUM_OL;

		edata.cmd = cmd;
		edata.data = (toe_cmpnt & csum_dir) ? 1 : 0;

		if (copy_to_user(uaddr, &edata, sizeof(edata)))
			return -EFAULT;
		break;

		/* Set toe offload components in dongle */
	case ETHTOOL_SRXCSUM:
	case ETHTOOL_STXCSUM:
		if (copy_from_user(&edata, uaddr, sizeof(edata)))
			return -EFAULT;

		/* Read the current settings, update and write back */
		ret = brcmf_fil_iovar_int_get(ifp, "toe_ol", &toe_cmpnt);
		if (ret < 0)
			return ret;

		csum_dir =
		    (cmd == ETHTOOL_STXCSUM) ? TOE_TX_CSUM_OL : TOE_RX_CSUM_OL;

		if (edata.data != 0)
			toe_cmpnt |= csum_dir;
		else
			toe_cmpnt &= ~csum_dir;

		ret = brcmf_toe_set(ifp, toe_cmpnt);
		if (ret < 0)
			return ret;

		/* If setting TX checksum mode, tell Linux the new mode */
		if (cmd == ETHTOOL_STXCSUM) {
			if (edata.data)
				ifp->ndev->features |= NETIF_F_IP_CSUM;
			else
				ifp->ndev->features &= ~NETIF_F_IP_CSUM;
		}

		break;

	default:
		return -EOPNOTSUPP;
	}

	return 0;
}

static int brcmf_netdev_ioctl_entry(struct net_device *ndev, struct ifreq *ifr,
				    int cmd)
{
	struct brcmf_if *ifp = netdev_priv(ndev);
	struct brcmf_pub *drvr = ifp->drvr;

	brcmf_dbg(TRACE, "Enter, idx=%d, cmd=0x%04x\n", ifp->bssidx, cmd);

	if (!drvr->iflist[ifp->bssidx])
		return -1;

	if (cmd == SIOCETHTOOL)
		return brcmf_ethtool(ifp, ifr->ifr_data);

	return -EOPNOTSUPP;
}

static int brcmf_netdev_stop(struct net_device *ndev)
{
	struct brcmf_if *ifp = netdev_priv(ndev);

	brcmf_dbg(TRACE, "Enter, idx=%d\n", ifp->bssidx);

	brcmf_cfg80211_down(ndev);

	/* Set state and stop OS transmissions */
	netif_stop_queue(ndev);

	return 0;
}

static int brcmf_netdev_open(struct net_device *ndev)
{
	struct brcmf_if *ifp = netdev_priv(ndev);
	struct brcmf_pub *drvr = ifp->drvr;
	struct brcmf_bus *bus_if = drvr->bus_if;
	u32 toe_ol;
	s32 ret = 0;

	brcmf_dbg(TRACE, "Enter, idx=%d\n", ifp->bssidx);

	/* If bus is not ready, can't continue */
	if (bus_if->state != BRCMF_BUS_DATA) {
		brcmf_err("failed bus is not ready\n");
		return -EAGAIN;
	}

	atomic_set(&ifp->pend_8021x_cnt, 0);

	/* Get current TOE mode from dongle */
	if (brcmf_fil_iovar_int_get(ifp, "toe_ol", &toe_ol) >= 0
	    && (toe_ol & TOE_TX_CSUM_OL) != 0)
		ndev->features |= NETIF_F_IP_CSUM;
	else
		ndev->features &= ~NETIF_F_IP_CSUM;

	/* Allow transmit calls */
	netif_start_queue(ndev);
	if (brcmf_cfg80211_up(ndev)) {
		brcmf_err("failed to bring up cfg80211\n");
		return -1;
	}

	return ret;
}

static const struct net_device_ops brcmf_netdev_ops_pri = {
	.ndo_open = brcmf_netdev_open,
	.ndo_stop = brcmf_netdev_stop,
	.ndo_get_stats = brcmf_netdev_get_stats,
	.ndo_do_ioctl = brcmf_netdev_ioctl_entry,
	.ndo_start_xmit = brcmf_netdev_start_xmit,
	.ndo_set_mac_address = brcmf_netdev_set_mac_address,
	.ndo_set_rx_mode = brcmf_netdev_set_multicast_list
};

int brcmf_net_attach(struct brcmf_if *ifp, bool rtnl_locked)
{
	struct brcmf_pub *drvr = ifp->drvr;
	struct net_device *ndev;
	s32 err;

	brcmf_dbg(TRACE, "Enter, idx=%d mac=%pM\n", ifp->bssidx,
		  ifp->mac_addr);
	ndev = ifp->ndev;

	/* set appropriate operations */
	ndev->netdev_ops = &brcmf_netdev_ops_pri;

	ndev->hard_header_len += drvr->hdrlen;
	ndev->ethtool_ops = &brcmf_ethtool_ops;

	drvr->rxsz = ndev->mtu + ndev->hard_header_len +
			      drvr->hdrlen;

	/* set the mac address */
	memcpy(ndev->dev_addr, ifp->mac_addr, ETH_ALEN);

	INIT_WORK(&ifp->setmacaddr_work, _brcmf_set_mac_address);
	INIT_WORK(&ifp->multicast_work, _brcmf_set_multicast_list);

	if (rtnl_locked)
		err = register_netdevice(ndev);
	else
		err = register_netdev(ndev);
	if (err != 0) {
		brcmf_err("couldn't register the net device\n");
		goto fail;
	}

	brcmf_dbg(INFO, "%s: Broadcom Dongle Host Driver\n", ndev->name);

	ndev->destructor = free_netdev;
	return 0;

fail:
	drvr->iflist[ifp->bssidx] = NULL;
	ndev->netdev_ops = NULL;
	free_netdev(ndev);
	return -EBADE;
}

static int brcmf_net_p2p_open(struct net_device *ndev)
{
	brcmf_dbg(TRACE, "Enter\n");

	return brcmf_cfg80211_up(ndev);
}

static int brcmf_net_p2p_stop(struct net_device *ndev)
{
	brcmf_dbg(TRACE, "Enter\n");

	return brcmf_cfg80211_down(ndev);
}

static int brcmf_net_p2p_do_ioctl(struct net_device *ndev,
				  struct ifreq *ifr, int cmd)
{
	brcmf_dbg(TRACE, "Enter\n");
	return 0;
}

static netdev_tx_t brcmf_net_p2p_start_xmit(struct sk_buff *skb,
					    struct net_device *ndev)
{
	if (skb)
		dev_kfree_skb_any(skb);

	return NETDEV_TX_OK;
}

static const struct net_device_ops brcmf_netdev_ops_p2p = {
	.ndo_open = brcmf_net_p2p_open,
	.ndo_stop = brcmf_net_p2p_stop,
	.ndo_do_ioctl = brcmf_net_p2p_do_ioctl,
	.ndo_start_xmit = brcmf_net_p2p_start_xmit
};

static int brcmf_net_p2p_attach(struct brcmf_if *ifp)
{
	struct net_device *ndev;

	brcmf_dbg(TRACE, "Enter, idx=%d mac=%pM\n", ifp->bssidx,
		  ifp->mac_addr);
	ndev = ifp->ndev;

	ndev->netdev_ops = &brcmf_netdev_ops_p2p;

	/* set the mac address */
	memcpy(ndev->dev_addr, ifp->mac_addr, ETH_ALEN);

	if (register_netdev(ndev) != 0) {
		brcmf_err("couldn't register the p2p net device\n");
		goto fail;
	}

	brcmf_dbg(INFO, "%s: Broadcom Dongle Host Driver\n", ndev->name);

	return 0;

fail:
	ifp->drvr->iflist[ifp->bssidx] = NULL;
	ndev->netdev_ops = NULL;
	free_netdev(ndev);
	return -EBADE;
}

struct brcmf_if *brcmf_add_if(struct brcmf_pub *drvr, s32 bssidx, s32 ifidx,
			      char *name, u8 *mac_addr)
{
	struct brcmf_if *ifp;
	struct net_device *ndev;

	brcmf_dbg(TRACE, "Enter, idx=%d, ifidx=%d\n", bssidx, ifidx);

	ifp = drvr->iflist[bssidx];
	/*
	 * Delete the existing interface before overwriting it
	 * in case we missed the BRCMF_E_IF_DEL event.
	 */
	if (ifp) {
		brcmf_err("ERROR: netdev:%s already exists\n",
			  ifp->ndev->name);
		if (ifidx) {
			netif_stop_queue(ifp->ndev);
			unregister_netdev(ifp->ndev);
			free_netdev(ifp->ndev);
			drvr->iflist[bssidx] = NULL;
		} else {
			brcmf_err("ignore IF event\n");
			return ERR_PTR(-EINVAL);
		}
	}

	if (!brcmf_p2p_enable && bssidx == 1) {
		/* this is P2P_DEVICE interface */
		brcmf_dbg(INFO, "allocate non-netdev interface\n");
		ifp = kzalloc(sizeof(*ifp), GFP_KERNEL);
		if (!ifp)
			return ERR_PTR(-ENOMEM);
	} else {
		brcmf_dbg(INFO, "allocate netdev interface\n");
		/* Allocate netdev, including space for private structure */
		ndev = alloc_netdev(sizeof(*ifp), name, ether_setup);
		if (!ndev)
			return ERR_PTR(-ENOMEM);

		ifp = netdev_priv(ndev);
		ifp->ndev = ndev;
	}

	ifp->drvr = drvr;
	drvr->iflist[bssidx] = ifp;
	ifp->ifidx = ifidx;
	ifp->bssidx = bssidx;

	init_waitqueue_head(&ifp->pend_8021x_wait);
	spin_lock_init(&ifp->netif_stop_lock);

	if (mac_addr != NULL)
		memcpy(ifp->mac_addr, mac_addr, ETH_ALEN);

	brcmf_dbg(TRACE, " ==== pid:%x, if:%s (%pM) created ===\n",
		  current->pid, name, ifp->mac_addr);

	return ifp;
}

void brcmf_del_if(struct brcmf_pub *drvr, s32 bssidx)
{
	struct brcmf_if *ifp;

	ifp = drvr->iflist[bssidx];
	drvr->iflist[bssidx] = NULL;
	if (!ifp) {
		brcmf_err("Null interface, idx=%d\n", bssidx);
		return;
	}
	brcmf_dbg(TRACE, "Enter, idx=%d, ifidx=%d\n", bssidx, ifp->ifidx);
	if (ifp->ndev) {
		if (bssidx == 0) {
			if (ifp->ndev->netdev_ops == &brcmf_netdev_ops_pri) {
				rtnl_lock();
				brcmf_netdev_stop(ifp->ndev);
				rtnl_unlock();
			}
		} else {
			netif_stop_queue(ifp->ndev);
		}

		if (ifp->ndev->netdev_ops == &brcmf_netdev_ops_pri) {
			cancel_work_sync(&ifp->setmacaddr_work);
			cancel_work_sync(&ifp->multicast_work);
		}
		/* unregister will take care of freeing it */
		unregister_netdev(ifp->ndev);
		if (bssidx == 0)
			brcmf_cfg80211_detach(drvr->config);
	} else {
		kfree(ifp);
	}
}

int brcmf_attach(uint bus_hdrlen, struct device *dev)
{
	struct brcmf_pub *drvr = NULL;
	int ret = 0;

	brcmf_dbg(TRACE, "Enter\n");

	/* Allocate primary brcmf_info */
	drvr = kzalloc(sizeof(struct brcmf_pub), GFP_ATOMIC);
	if (!drvr)
		return -ENOMEM;

	mutex_init(&drvr->proto_block);

	/* Link to bus module */
	drvr->hdrlen = bus_hdrlen;
	drvr->bus_if = dev_get_drvdata(dev);
	drvr->bus_if->drvr = drvr;

	/* create device debugfs folder */
	brcmf_debugfs_attach(drvr);

	/* Attach and link in the protocol */
	ret = brcmf_proto_attach(drvr);
	if (ret != 0) {
		brcmf_err("brcmf_prot_attach failed\n");
		goto fail;
	}

	/* attach firmware event handler */
	brcmf_fweh_attach(drvr);

	INIT_LIST_HEAD(&drvr->bus_if->dcmd_list);

	return ret;

fail:
	brcmf_detach(dev);

	return ret;
}

int brcmf_bus_start(struct device *dev)
{
	int ret = -1;
	struct brcmf_bus *bus_if = dev_get_drvdata(dev);
	struct brcmf_pub *drvr = bus_if->drvr;
	struct brcmf_if *ifp;
	struct brcmf_if *p2p_ifp;

	brcmf_dbg(TRACE, "\n");

	/* Bring up the bus */
	ret = brcmf_bus_init(bus_if);
	if (ret != 0) {
		brcmf_err("brcmf_sdbrcm_bus_init failed %d\n", ret);
		return ret;
	}

	/* add primary networking interface */
	ifp = brcmf_add_if(drvr, 0, 0, "wlan%d", NULL);
	if (IS_ERR(ifp))
		return PTR_ERR(ifp);

	if (brcmf_p2p_enable)
		p2p_ifp = brcmf_add_if(drvr, 1, 0, "p2p%d", NULL);
	else
		p2p_ifp = NULL;
	if (IS_ERR(p2p_ifp))
		p2p_ifp = NULL;

	/* signal bus ready */
	bus_if->state = BRCMF_BUS_DATA;

	/* Bus is ready, do any initialization */
	ret = brcmf_c_preinit_dcmds(ifp);
	if (ret < 0)
		goto fail;

	drvr->fw_signals = true;
	ret = brcmf_fws_init(drvr);
	if (ret < 0)
		goto fail;

	brcmf_fws_add_interface(ifp);

	drvr->config = brcmf_cfg80211_attach(drvr, bus_if->dev);
	if (drvr->config == NULL) {
		ret = -ENOMEM;
		goto fail;
	}

	ret = brcmf_fweh_activate_events(ifp);
	if (ret < 0)
		goto fail;

	ret = brcmf_net_attach(ifp, false);
fail:
	if (ret < 0) {
		brcmf_err("failed: %d\n", ret);
		if (drvr->config)
			brcmf_cfg80211_detach(drvr->config);
		if (drvr->fws) {
			brcmf_fws_del_interface(ifp);
			brcmf_fws_deinit(drvr);
		}
		if (drvr->iflist[0]) {
			free_netdev(ifp->ndev);
			drvr->iflist[0] = NULL;
		}
		if (p2p_ifp) {
			free_netdev(p2p_ifp->ndev);
			drvr->iflist[1] = NULL;
		}
		return ret;
	}
	if ((brcmf_p2p_enable) && (p2p_ifp))
		if (brcmf_net_p2p_attach(p2p_ifp) < 0)
			brcmf_p2p_enable = 0;

	return 0;
}

static void brcmf_bus_detach(struct brcmf_pub *drvr)
{
	brcmf_dbg(TRACE, "Enter\n");

	if (drvr) {
		/* Stop the protocol module */
		brcmf_proto_stop(drvr);

		/* Stop the bus module */
		brcmf_bus_stop(drvr->bus_if);
	}
}

void brcmf_dev_reset(struct device *dev)
{
	struct brcmf_bus *bus_if = dev_get_drvdata(dev);
	struct brcmf_pub *drvr = bus_if->drvr;

	if (drvr == NULL)
		return;

	if (drvr->iflist[0])
		brcmf_fil_cmd_int_set(drvr->iflist[0], BRCMF_C_TERMINATED, 1);
}

void brcmf_detach(struct device *dev)
{
	s32 i;
	struct brcmf_bus *bus_if = dev_get_drvdata(dev);
	struct brcmf_pub *drvr = bus_if->drvr;

	brcmf_dbg(TRACE, "Enter\n");

	if (drvr == NULL)
		return;

	/* stop firmware event handling */
	brcmf_fweh_detach(drvr);

	/* make sure primary interface removed last */
	for (i = BRCMF_MAX_IFS-1; i > -1; i--)
		if (drvr->iflist[i]) {
			brcmf_fws_del_interface(drvr->iflist[i]);
			brcmf_del_if(drvr, i);
		}

	brcmf_bus_detach(drvr);

	if (drvr->prot)
		brcmf_proto_detach(drvr);

	brcmf_fws_deinit(drvr);

	brcmf_debugfs_detach(drvr);
	bus_if->drvr = NULL;
	kfree(drvr);
}

static int brcmf_get_pend_8021x_cnt(struct brcmf_if *ifp)
{
	return atomic_read(&ifp->pend_8021x_cnt);
}

int brcmf_netdev_wait_pend8021x(struct net_device *ndev)
{
	struct brcmf_if *ifp = netdev_priv(ndev);
	int err;

	err = wait_event_timeout(ifp->pend_8021x_wait,
				 !brcmf_get_pend_8021x_cnt(ifp),
				 msecs_to_jiffies(MAX_WAIT_FOR_8021X_TX));

	WARN_ON(!err);

	return !err;
}

/*
 * return chip id and rev of the device encoded in u32.
 */
u32 brcmf_get_chip_info(struct brcmf_if *ifp)
{
	struct brcmf_bus *bus = ifp->drvr->bus_if;

	return bus->chip << 4 | bus->chiprev;
}

static void brcmf_driver_init(struct work_struct *work)
{
	brcmf_debugfs_init();

#ifdef CONFIG_BRCMFMAC_SDIO
	brcmf_sdio_init();
#endif
#ifdef CONFIG_BRCMFMAC_USB
	brcmf_usb_init();
#endif
}
static DECLARE_WORK(brcmf_driver_work, brcmf_driver_init);

static int __init brcmfmac_module_init(void)
{
	if (!schedule_work(&brcmf_driver_work))
		return -EBUSY;

	return 0;
}

static void __exit brcmfmac_module_exit(void)
{
	cancel_work_sync(&brcmf_driver_work);

#ifdef CONFIG_BRCMFMAC_SDIO
	brcmf_sdio_exit();
#endif
#ifdef CONFIG_BRCMFMAC_USB
	brcmf_usb_exit();
#endif
	brcmf_debugfs_exit();
}

module_init(brcmfmac_module_init);
module_exit(brcmfmac_module_exit);<|MERGE_RESOLUTION|>--- conflicted
+++ resolved
@@ -242,11 +242,7 @@
 {
 	unsigned long flags;
 
-<<<<<<< HEAD
-	if (!ifp)
-=======
 	if (!ifp || !ifp->ndev)
->>>>>>> bb78a92f
 		return;
 
 	brcmf_dbg(TRACE, "enter: idx=%d stop=0x%X reason=%d state=%d\n",
