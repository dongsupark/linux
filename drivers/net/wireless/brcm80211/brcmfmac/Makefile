#
# Makefile fragment for Broadcom 802.11n Networking Device Driver
#
# Copyright (c) 2010 Broadcom Corporation
#
# Permission to use, copy, modify, and/or distribute this software for any
# purpose with or without fee is hereby granted, provided that the above
# copyright notice and this permission notice appear in all copies.
#
# THE SOFTWARE IS PROVIDED "AS IS" AND THE AUTHOR DISCLAIMS ALL WARRANTIES
# WITH REGARD TO THIS SOFTWARE INCLUDING ALL IMPLIED WARRANTIES OF
# MERCHANTABILITY AND FITNESS. IN NO EVENT SHALL THE AUTHOR BE LIABLE FOR ANY
# SPECIAL, DIRECT, INDIRECT, OR CONSEQUENTIAL DAMAGES OR ANY DAMAGES
# WHATSOEVER RESULTING FROM LOSS OF USE, DATA OR PROFITS, WHETHER IN AN ACTION
# OF CONTRACT, NEGLIGENCE OR OTHER TORTIOUS ACTION, ARISING OUT OF OR IN
# CONNECTION WITH THE USE OR PERFORMANCE OF THIS SOFTWARE.

ccflags-y += \
	-Idrivers/net/wireless/brcm80211/brcmfmac	\
	-Idrivers/net/wireless/brcm80211/include

ccflags-y += -D__CHECK_ENDIAN__

obj-$(CONFIG_BRCMFMAC) += brcmfmac.o
brcmfmac-objs += \
		wl_cfg80211.o \
		chip.o \
		fwil.o \
		fweh.o \
		fwsignal.o \
		p2p.o \
		proto.o \
		bcdc.o \
		dhd_common.o \
		dhd_linux.o \
		firmware.o \
<<<<<<< HEAD
=======
		feature.o \
>>>>>>> bac98320
		btcoex.o \
		vendor.o
brcmfmac-$(CONFIG_BRCMFMAC_SDIO) += \
		dhd_sdio.o \
		bcmsdh.o
brcmfmac-$(CONFIG_BRCMFMAC_USB) += \
		usb.o
brcmfmac-$(CONFIG_BRCMDBG) += \
		dhd_dbg.o
brcmfmac-$(CONFIG_BRCM_TRACING) += \
		tracepoint.o<|MERGE_RESOLUTION|>--- conflicted
+++ resolved
@@ -34,10 +34,7 @@
 		dhd_common.o \
 		dhd_linux.o \
 		firmware.o \
-<<<<<<< HEAD
-=======
 		feature.o \
->>>>>>> bac98320
 		btcoex.o \
 		vendor.o
 brcmfmac-$(CONFIG_BRCMFMAC_SDIO) += \
