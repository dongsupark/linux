/*
 * Copyright (c) 2010 Broadcom Corporation
 *
 * Permission to use, copy, modify, and/or distribute this software for any
 * purpose with or without fee is hereby granted, provided that the above
 * copyright notice and this permission notice appear in all copies.
 *
 * THE SOFTWARE IS PROVIDED "AS IS" AND THE AUTHOR DISCLAIMS ALL WARRANTIES
 * WITH REGARD TO THIS SOFTWARE INCLUDING ALL IMPLIED WARRANTIES OF
 * MERCHANTABILITY AND FITNESS. IN NO EVENT SHALL THE AUTHOR BE LIABLE FOR ANY
 * SPECIAL, DIRECT, INDIRECT, OR CONSEQUENTIAL DAMAGES OR ANY DAMAGES
 * WHATSOEVER RESULTING FROM LOSS OF USE, DATA OR PROFITS, WHETHER IN AN ACTION
 * OF CONTRACT, NEGLIGENCE OR OTHER TORTIOUS ACTION, ARISING OUT OF OR IN
 * CONNECTION WITH THE USE OR PERFORMANCE OF THIS SOFTWARE.
 */

/* Toplevel file. Relies on dhd_linux.c to send commands to the dongle. */

#define pr_fmt(fmt) KBUILD_MODNAME ": " fmt

#include <linux/kernel.h>
#include <linux/etherdevice.h>
#include <net/cfg80211.h>
#include <net/netlink.h>

#include <brcmu_utils.h>
#include <defs.h>
#include <brcmu_wifi.h>
#include "dhd.h"
#include "dhd_dbg.h"
#include "wl_cfg80211.h"
#include "fwil.h"

#define BRCMF_SCAN_IE_LEN_MAX		2048
#define BRCMF_PNO_VERSION		2
#define BRCMF_PNO_TIME			30
#define BRCMF_PNO_REPEAT		4
#define BRCMF_PNO_FREQ_EXPO_MAX		3
#define BRCMF_PNO_MAX_PFN_COUNT		16
#define BRCMF_PNO_ENABLE_ADAPTSCAN_BIT	6
#define BRCMF_PNO_HIDDEN_BIT		2
#define BRCMF_PNO_WPA_AUTH_ANY		0xFFFFFFFF
#define BRCMF_PNO_SCAN_COMPLETE		1
#define BRCMF_PNO_SCAN_INCOMPLETE	0

#define BRCMF_IFACE_MAX_CNT		2

#define TLV_LEN_OFF			1	/* length offset */
#define TLV_HDR_LEN			2	/* header length */
#define TLV_BODY_OFF			2	/* body offset */
#define TLV_OUI_LEN			3	/* oui id length */
#define WPA_OUI				"\x00\x50\xF2"	/* WPA OUI */
#define WPA_OUI_TYPE			1
#define RSN_OUI				"\x00\x0F\xAC"	/* RSN OUI */
#define	WME_OUI_TYPE			2

#define VS_IE_FIXED_HDR_LEN		6
#define WPA_IE_VERSION_LEN		2
#define WPA_IE_MIN_OUI_LEN		4
#define WPA_IE_SUITE_COUNT_LEN		2

#define WPA_CIPHER_NONE			0	/* None */
#define WPA_CIPHER_WEP_40		1	/* WEP (40-bit) */
#define WPA_CIPHER_TKIP			2	/* TKIP: default for WPA */
#define WPA_CIPHER_AES_CCM		4	/* AES (CCM) */
#define WPA_CIPHER_WEP_104		5	/* WEP (104-bit) */

#define RSN_AKM_NONE			0	/* None (IBSS) */
#define RSN_AKM_UNSPECIFIED		1	/* Over 802.1x */
#define RSN_AKM_PSK			2	/* Pre-shared Key */
#define RSN_CAP_LEN			2	/* Length of RSN capabilities */
#define RSN_CAP_PTK_REPLAY_CNTR_MASK	0x000C

#define VNDR_IE_CMD_LEN			4	/* length of the set command
						 * string :"add", "del" (+ NUL)
						 */
#define VNDR_IE_COUNT_OFFSET		4
#define VNDR_IE_PKTFLAG_OFFSET		8
#define VNDR_IE_VSIE_OFFSET		12
#define VNDR_IE_HDR_SIZE		12
#define VNDR_IE_BEACON_FLAG		0x1
#define VNDR_IE_PRBRSP_FLAG		0x2
#define MAX_VNDR_IE_NUMBER		5

#define	DOT11_MGMT_HDR_LEN		24	/* d11 management header len */
#define	DOT11_BCN_PRB_FIXED_LEN		12	/* beacon/probe fixed length */

#define BRCMF_ASSOC_PARAMS_FIXED_SIZE \
	(sizeof(struct brcmf_assoc_params_le) - sizeof(u16))

static bool check_vif_up(struct brcmf_cfg80211_vif *vif)
{
	if (!test_bit(BRCMF_VIF_STATUS_READY, &vif->sme_state)) {
		brcmf_dbg(INFO, "device is not ready : status (%lu)\n",
			  vif->sme_state);
		return false;
	}
	return true;
}

#define CHAN2G(_channel, _freq, _flags) {			\
	.band			= IEEE80211_BAND_2GHZ,		\
	.center_freq		= (_freq),			\
	.hw_value		= (_channel),			\
	.flags			= (_flags),			\
	.max_antenna_gain	= 0,				\
	.max_power		= 30,				\
}

#define CHAN5G(_channel, _flags) {				\
	.band			= IEEE80211_BAND_5GHZ,		\
	.center_freq		= 5000 + (5 * (_channel)),	\
	.hw_value		= (_channel),			\
	.flags			= (_flags),			\
	.max_antenna_gain	= 0,				\
	.max_power		= 30,				\
}

#define RATE_TO_BASE100KBPS(rate)   (((rate) * 10) / 2)
#define RATETAB_ENT(_rateid, _flags) \
	{                                                               \
		.bitrate        = RATE_TO_BASE100KBPS(_rateid),     \
		.hw_value       = (_rateid),                            \
		.flags          = (_flags),                             \
	}

static struct ieee80211_rate __wl_rates[] = {
	RATETAB_ENT(BRCM_RATE_1M, 0),
	RATETAB_ENT(BRCM_RATE_2M, IEEE80211_RATE_SHORT_PREAMBLE),
	RATETAB_ENT(BRCM_RATE_5M5, IEEE80211_RATE_SHORT_PREAMBLE),
	RATETAB_ENT(BRCM_RATE_11M, IEEE80211_RATE_SHORT_PREAMBLE),
	RATETAB_ENT(BRCM_RATE_6M, 0),
	RATETAB_ENT(BRCM_RATE_9M, 0),
	RATETAB_ENT(BRCM_RATE_12M, 0),
	RATETAB_ENT(BRCM_RATE_18M, 0),
	RATETAB_ENT(BRCM_RATE_24M, 0),
	RATETAB_ENT(BRCM_RATE_36M, 0),
	RATETAB_ENT(BRCM_RATE_48M, 0),
	RATETAB_ENT(BRCM_RATE_54M, 0),
};

#define wl_a_rates		(__wl_rates + 4)
#define wl_a_rates_size	8
#define wl_g_rates		(__wl_rates + 0)
#define wl_g_rates_size	12

static struct ieee80211_channel __wl_2ghz_channels[] = {
	CHAN2G(1, 2412, 0),
	CHAN2G(2, 2417, 0),
	CHAN2G(3, 2422, 0),
	CHAN2G(4, 2427, 0),
	CHAN2G(5, 2432, 0),
	CHAN2G(6, 2437, 0),
	CHAN2G(7, 2442, 0),
	CHAN2G(8, 2447, 0),
	CHAN2G(9, 2452, 0),
	CHAN2G(10, 2457, 0),
	CHAN2G(11, 2462, 0),
	CHAN2G(12, 2467, 0),
	CHAN2G(13, 2472, 0),
	CHAN2G(14, 2484, 0),
};

static struct ieee80211_channel __wl_5ghz_a_channels[] = {
	CHAN5G(34, 0), CHAN5G(36, 0),
	CHAN5G(38, 0), CHAN5G(40, 0),
	CHAN5G(42, 0), CHAN5G(44, 0),
	CHAN5G(46, 0), CHAN5G(48, 0),
	CHAN5G(52, 0), CHAN5G(56, 0),
	CHAN5G(60, 0), CHAN5G(64, 0),
	CHAN5G(100, 0), CHAN5G(104, 0),
	CHAN5G(108, 0), CHAN5G(112, 0),
	CHAN5G(116, 0), CHAN5G(120, 0),
	CHAN5G(124, 0), CHAN5G(128, 0),
	CHAN5G(132, 0), CHAN5G(136, 0),
	CHAN5G(140, 0), CHAN5G(149, 0),
	CHAN5G(153, 0), CHAN5G(157, 0),
	CHAN5G(161, 0), CHAN5G(165, 0),
	CHAN5G(184, 0), CHAN5G(188, 0),
	CHAN5G(192, 0), CHAN5G(196, 0),
	CHAN5G(200, 0), CHAN5G(204, 0),
	CHAN5G(208, 0), CHAN5G(212, 0),
	CHAN5G(216, 0),
};

static struct ieee80211_channel __wl_5ghz_n_channels[] = {
	CHAN5G(32, 0), CHAN5G(34, 0),
	CHAN5G(36, 0), CHAN5G(38, 0),
	CHAN5G(40, 0), CHAN5G(42, 0),
	CHAN5G(44, 0), CHAN5G(46, 0),
	CHAN5G(48, 0), CHAN5G(50, 0),
	CHAN5G(52, 0), CHAN5G(54, 0),
	CHAN5G(56, 0), CHAN5G(58, 0),
	CHAN5G(60, 0), CHAN5G(62, 0),
	CHAN5G(64, 0), CHAN5G(66, 0),
	CHAN5G(68, 0), CHAN5G(70, 0),
	CHAN5G(72, 0), CHAN5G(74, 0),
	CHAN5G(76, 0), CHAN5G(78, 0),
	CHAN5G(80, 0), CHAN5G(82, 0),
	CHAN5G(84, 0), CHAN5G(86, 0),
	CHAN5G(88, 0), CHAN5G(90, 0),
	CHAN5G(92, 0), CHAN5G(94, 0),
	CHAN5G(96, 0), CHAN5G(98, 0),
	CHAN5G(100, 0), CHAN5G(102, 0),
	CHAN5G(104, 0), CHAN5G(106, 0),
	CHAN5G(108, 0), CHAN5G(110, 0),
	CHAN5G(112, 0), CHAN5G(114, 0),
	CHAN5G(116, 0), CHAN5G(118, 0),
	CHAN5G(120, 0), CHAN5G(122, 0),
	CHAN5G(124, 0), CHAN5G(126, 0),
	CHAN5G(128, 0), CHAN5G(130, 0),
	CHAN5G(132, 0), CHAN5G(134, 0),
	CHAN5G(136, 0), CHAN5G(138, 0),
	CHAN5G(140, 0), CHAN5G(142, 0),
	CHAN5G(144, 0), CHAN5G(145, 0),
	CHAN5G(146, 0), CHAN5G(147, 0),
	CHAN5G(148, 0), CHAN5G(149, 0),
	CHAN5G(150, 0), CHAN5G(151, 0),
	CHAN5G(152, 0), CHAN5G(153, 0),
	CHAN5G(154, 0), CHAN5G(155, 0),
	CHAN5G(156, 0), CHAN5G(157, 0),
	CHAN5G(158, 0), CHAN5G(159, 0),
	CHAN5G(160, 0), CHAN5G(161, 0),
	CHAN5G(162, 0), CHAN5G(163, 0),
	CHAN5G(164, 0), CHAN5G(165, 0),
	CHAN5G(166, 0), CHAN5G(168, 0),
	CHAN5G(170, 0), CHAN5G(172, 0),
	CHAN5G(174, 0), CHAN5G(176, 0),
	CHAN5G(178, 0), CHAN5G(180, 0),
	CHAN5G(182, 0), CHAN5G(184, 0),
	CHAN5G(186, 0), CHAN5G(188, 0),
	CHAN5G(190, 0), CHAN5G(192, 0),
	CHAN5G(194, 0), CHAN5G(196, 0),
	CHAN5G(198, 0), CHAN5G(200, 0),
	CHAN5G(202, 0), CHAN5G(204, 0),
	CHAN5G(206, 0), CHAN5G(208, 0),
	CHAN5G(210, 0), CHAN5G(212, 0),
	CHAN5G(214, 0), CHAN5G(216, 0),
	CHAN5G(218, 0), CHAN5G(220, 0),
	CHAN5G(222, 0), CHAN5G(224, 0),
	CHAN5G(226, 0), CHAN5G(228, 0),
};

static struct ieee80211_supported_band __wl_band_2ghz = {
	.band = IEEE80211_BAND_2GHZ,
	.channels = __wl_2ghz_channels,
	.n_channels = ARRAY_SIZE(__wl_2ghz_channels),
	.bitrates = wl_g_rates,
	.n_bitrates = wl_g_rates_size,
};

static struct ieee80211_supported_band __wl_band_5ghz_a = {
	.band = IEEE80211_BAND_5GHZ,
	.channels = __wl_5ghz_a_channels,
	.n_channels = ARRAY_SIZE(__wl_5ghz_a_channels),
	.bitrates = wl_a_rates,
	.n_bitrates = wl_a_rates_size,
};

static struct ieee80211_supported_band __wl_band_5ghz_n = {
	.band = IEEE80211_BAND_5GHZ,
	.channels = __wl_5ghz_n_channels,
	.n_channels = ARRAY_SIZE(__wl_5ghz_n_channels),
	.bitrates = wl_a_rates,
	.n_bitrates = wl_a_rates_size,
};

static const u32 __wl_cipher_suites[] = {
	WLAN_CIPHER_SUITE_WEP40,
	WLAN_CIPHER_SUITE_WEP104,
	WLAN_CIPHER_SUITE_TKIP,
	WLAN_CIPHER_SUITE_CCMP,
	WLAN_CIPHER_SUITE_AES_CMAC,
};

/* tag_ID/length/value_buffer tuple */
struct brcmf_tlv {
	u8 id;
	u8 len;
	u8 data[1];
};

/* Vendor specific ie. id = 221, oui and type defines exact ie */
struct brcmf_vs_tlv {
	u8 id;
	u8 len;
	u8 oui[3];
	u8 oui_type;
};

struct parsed_vndr_ie_info {
	u8 *ie_ptr;
	u32 ie_len;	/* total length including id & length field */
	struct brcmf_vs_tlv vndrie;
};

struct parsed_vndr_ies {
	u32 count;
	struct parsed_vndr_ie_info ie_info[MAX_VNDR_IE_NUMBER];
};

/* Quarter dBm units to mW
 * Table starts at QDBM_OFFSET, so the first entry is mW for qdBm=153
 * Table is offset so the last entry is largest mW value that fits in
 * a u16.
 */

#define QDBM_OFFSET 153		/* Offset for first entry */
#define QDBM_TABLE_LEN 40	/* Table size */

/* Smallest mW value that will round up to the first table entry, QDBM_OFFSET.
 * Value is ( mW(QDBM_OFFSET - 1) + mW(QDBM_OFFSET) ) / 2
 */
#define QDBM_TABLE_LOW_BOUND 6493	/* Low bound */

/* Largest mW value that will round down to the last table entry,
 * QDBM_OFFSET + QDBM_TABLE_LEN-1.
 * Value is ( mW(QDBM_OFFSET + QDBM_TABLE_LEN - 1) +
 * mW(QDBM_OFFSET + QDBM_TABLE_LEN) ) / 2.
 */
#define QDBM_TABLE_HIGH_BOUND 64938	/* High bound */

static const u16 nqdBm_to_mW_map[QDBM_TABLE_LEN] = {
/* qdBm:	+0	+1	+2	+3	+4	+5	+6	+7 */
/* 153: */ 6683, 7079, 7499, 7943, 8414, 8913, 9441, 10000,
/* 161: */ 10593, 11220, 11885, 12589, 13335, 14125, 14962, 15849,
/* 169: */ 16788, 17783, 18836, 19953, 21135, 22387, 23714, 25119,
/* 177: */ 26607, 28184, 29854, 31623, 33497, 35481, 37584, 39811,
/* 185: */ 42170, 44668, 47315, 50119, 53088, 56234, 59566, 63096
};

static u16 brcmf_qdbm_to_mw(u8 qdbm)
{
	uint factor = 1;
	int idx = qdbm - QDBM_OFFSET;

	if (idx >= QDBM_TABLE_LEN)
		/* clamp to max u16 mW value */
		return 0xFFFF;

	/* scale the qdBm index up to the range of the table 0-40
	 * where an offset of 40 qdBm equals a factor of 10 mW.
	 */
	while (idx < 0) {
		idx += 40;
		factor *= 10;
	}

	/* return the mW value scaled down to the correct factor of 10,
	 * adding in factor/2 to get proper rounding.
	 */
	return (nqdBm_to_mW_map[idx] + factor / 2) / factor;
}

static u8 brcmf_mw_to_qdbm(u16 mw)
{
	u8 qdbm;
	int offset;
	uint mw_uint = mw;
	uint boundary;

	/* handle boundary case */
	if (mw_uint <= 1)
		return 0;

	offset = QDBM_OFFSET;

	/* move mw into the range of the table */
	while (mw_uint < QDBM_TABLE_LOW_BOUND) {
		mw_uint *= 10;
		offset -= 40;
	}

	for (qdbm = 0; qdbm < QDBM_TABLE_LEN - 1; qdbm++) {
		boundary = nqdBm_to_mW_map[qdbm] + (nqdBm_to_mW_map[qdbm + 1] -
						    nqdBm_to_mW_map[qdbm]) / 2;
		if (mw_uint < boundary)
			break;
	}

	qdbm += (u8) offset;

	return qdbm;
}

static u16 channel_to_chanspec(struct ieee80211_channel *ch)
{
	u16 chanspec;

	chanspec = ieee80211_frequency_to_channel(ch->center_freq);
	chanspec &= WL_CHANSPEC_CHAN_MASK;

	if (ch->band == IEEE80211_BAND_2GHZ)
		chanspec |= WL_CHANSPEC_BAND_2G;
	else
		chanspec |= WL_CHANSPEC_BAND_5G;

	if (ch->flags & IEEE80211_CHAN_NO_HT40) {
		chanspec |= WL_CHANSPEC_BW_20;
		chanspec |= WL_CHANSPEC_CTL_SB_NONE;
	} else {
		chanspec |= WL_CHANSPEC_BW_40;
		if (ch->flags & IEEE80211_CHAN_NO_HT40PLUS)
			chanspec |= WL_CHANSPEC_CTL_SB_LOWER;
		else
			chanspec |= WL_CHANSPEC_CTL_SB_UPPER;
	}
	return chanspec;
}

static void convert_key_from_CPU(struct brcmf_wsec_key *key,
				 struct brcmf_wsec_key_le *key_le)
{
	key_le->index = cpu_to_le32(key->index);
	key_le->len = cpu_to_le32(key->len);
	key_le->algo = cpu_to_le32(key->algo);
	key_le->flags = cpu_to_le32(key->flags);
	key_le->rxiv.hi = cpu_to_le32(key->rxiv.hi);
	key_le->rxiv.lo = cpu_to_le16(key->rxiv.lo);
	key_le->iv_initialized = cpu_to_le32(key->iv_initialized);
	memcpy(key_le->data, key->data, sizeof(key->data));
	memcpy(key_le->ea, key->ea, sizeof(key->ea));
}

static int
send_key_to_dongle(struct net_device *ndev, struct brcmf_wsec_key *key)
{
	int err;
	struct brcmf_wsec_key_le key_le;

	convert_key_from_CPU(key, &key_le);

	brcmf_netdev_wait_pend8021x(ndev);

	err = brcmf_fil_bsscfg_data_set(netdev_priv(ndev), "wsec_key", &key_le,
					sizeof(key_le));

	if (err)
		brcmf_err("wsec_key error (%d)\n", err);
	return err;
}

static s32
brcmf_cfg80211_change_iface(struct wiphy *wiphy, struct net_device *ndev,
			 enum nl80211_iftype type, u32 *flags,
			 struct vif_params *params)
{
	struct brcmf_if *ifp = netdev_priv(ndev);
	struct brcmf_cfg80211_vif *vif = ifp->vif;
	s32 infra = 0;
	s32 ap = 0;
	s32 err = 0;

	brcmf_dbg(TRACE, "Enter, ndev=%p, type=%d\n", ndev, type);

	switch (type) {
	case NL80211_IFTYPE_MONITOR:
	case NL80211_IFTYPE_WDS:
		brcmf_err("type (%d) : currently we do not support this type\n",
			  type);
		return -EOPNOTSUPP;
	case NL80211_IFTYPE_ADHOC:
		vif->mode = WL_MODE_IBSS;
		infra = 0;
		break;
	case NL80211_IFTYPE_STATION:
		vif->mode = WL_MODE_BSS;
		infra = 1;
		break;
	case NL80211_IFTYPE_AP:
		vif->mode = WL_MODE_AP;
		ap = 1;
		break;
	default:
		err = -EINVAL;
		goto done;
	}

	if (ap) {
		set_bit(BRCMF_VIF_STATUS_AP_CREATING, &vif->sme_state);
		brcmf_dbg(INFO, "IF Type = AP\n");
	} else {
		err = brcmf_fil_cmd_int_set(ifp, BRCMF_C_SET_INFRA, infra);
		if (err) {
			brcmf_err("WLC_SET_INFRA error (%d)\n", err);
			err = -EAGAIN;
			goto done;
		}
		brcmf_dbg(INFO, "IF Type = %s\n", (vif->mode == WL_MODE_IBSS) ?
			  "Adhoc" : "Infra");
	}
	ndev->ieee80211_ptr->iftype = type;

done:
	brcmf_dbg(TRACE, "Exit\n");

	return err;
}

static void brcmf_set_mpc(struct net_device *ndev, int mpc)
{
	struct brcmf_if *ifp = netdev_priv(ndev);
	s32 err = 0;

	if (check_vif_up(ifp->vif)) {
		err = brcmf_fil_iovar_int_set(ifp, "mpc", mpc);
		if (err) {
			brcmf_err("fail to set mpc\n");
			return;
		}
		brcmf_dbg(INFO, "MPC : %d\n", mpc);
	}
}

static void brcmf_escan_prep(struct brcmf_scan_params_le *params_le,
			     struct cfg80211_scan_request *request)
{
	u32 n_ssids;
	u32 n_channels;
	s32 i;
	s32 offset;
	u16 chanspec;
	char *ptr;
	struct brcmf_ssid_le ssid_le;

	memset(params_le->bssid, 0xFF, ETH_ALEN);
	params_le->bss_type = DOT11_BSSTYPE_ANY;
	params_le->scan_type = 0;
	params_le->channel_num = 0;
	params_le->nprobes = cpu_to_le32(-1);
	params_le->active_time = cpu_to_le32(-1);
	params_le->passive_time = cpu_to_le32(-1);
	params_le->home_time = cpu_to_le32(-1);
	memset(&params_le->ssid_le, 0, sizeof(params_le->ssid_le));

	/* if request is null exit so it will be all channel broadcast scan */
	if (!request)
		return;

	n_ssids = request->n_ssids;
	n_channels = request->n_channels;
	/* Copy channel array if applicable */
	brcmf_dbg(SCAN, "### List of channelspecs to scan ### %d\n",
		  n_channels);
	if (n_channels > 0) {
		for (i = 0; i < n_channels; i++) {
			chanspec = channel_to_chanspec(request->channels[i]);
			brcmf_dbg(SCAN, "Chan : %d, Channel spec: %x\n",
				  request->channels[i]->hw_value, chanspec);
			params_le->channel_list[i] = cpu_to_le16(chanspec);
		}
	} else {
		brcmf_dbg(SCAN, "Scanning all channels\n");
	}
	/* Copy ssid array if applicable */
	brcmf_dbg(SCAN, "### List of SSIDs to scan ### %d\n", n_ssids);
	if (n_ssids > 0) {
		offset = offsetof(struct brcmf_scan_params_le, channel_list) +
				n_channels * sizeof(u16);
		offset = roundup(offset, sizeof(u32));
		ptr = (char *)params_le + offset;
		for (i = 0; i < n_ssids; i++) {
			memset(&ssid_le, 0, sizeof(ssid_le));
			ssid_le.SSID_len =
					cpu_to_le32(request->ssids[i].ssid_len);
			memcpy(ssid_le.SSID, request->ssids[i].ssid,
			       request->ssids[i].ssid_len);
			if (!ssid_le.SSID_len)
				brcmf_dbg(SCAN, "%d: Broadcast scan\n", i);
			else
				brcmf_dbg(SCAN, "%d: scan for  %s size =%d\n",
					  i, ssid_le.SSID, ssid_le.SSID_len);
			memcpy(ptr, &ssid_le, sizeof(ssid_le));
			ptr += sizeof(ssid_le);
		}
	} else {
		brcmf_dbg(SCAN, "Broadcast scan %p\n", request->ssids);
		if ((request->ssids) && request->ssids->ssid_len) {
			brcmf_dbg(SCAN, "SSID %s len=%d\n",
				  params_le->ssid_le.SSID,
				  request->ssids->ssid_len);
			params_le->ssid_le.SSID_len =
				cpu_to_le32(request->ssids->ssid_len);
			memcpy(&params_le->ssid_le.SSID, request->ssids->ssid,
				request->ssids->ssid_len);
		}
	}
	/* Adding mask to channel numbers */
	params_le->channel_num =
		cpu_to_le32((n_ssids << BRCMF_SCAN_PARAMS_NSSID_SHIFT) |
			(n_channels & BRCMF_SCAN_PARAMS_COUNT_MASK));
}

static s32
brcmf_notify_escan_complete(struct brcmf_cfg80211_info *cfg,
			    struct net_device *ndev,
			    bool aborted, bool fw_abort)
{
	struct brcmf_scan_params_le params_le;
	struct cfg80211_scan_request *scan_request;
	s32 err = 0;

	brcmf_dbg(SCAN, "Enter\n");

	/* clear scan request, because the FW abort can cause a second call */
	/* to this functon and might cause a double cfg80211_scan_done      */
	scan_request = cfg->scan_request;
	cfg->scan_request = NULL;

	if (timer_pending(&cfg->escan_timeout))
		del_timer_sync(&cfg->escan_timeout);

	if (fw_abort) {
		/* Do a scan abort to stop the driver's scan engine */
		brcmf_dbg(SCAN, "ABORT scan in firmware\n");
		memset(&params_le, 0, sizeof(params_le));
		memset(params_le.bssid, 0xFF, ETH_ALEN);
		params_le.bss_type = DOT11_BSSTYPE_ANY;
		params_le.scan_type = 0;
		params_le.channel_num = cpu_to_le32(1);
		params_le.nprobes = cpu_to_le32(1);
		params_le.active_time = cpu_to_le32(-1);
		params_le.passive_time = cpu_to_le32(-1);
		params_le.home_time = cpu_to_le32(-1);
		/* Scan is aborted by setting channel_list[0] to -1 */
		params_le.channel_list[0] = cpu_to_le16(-1);
		/* E-Scan (or anyother type) can be aborted by SCAN */
		err = brcmf_fil_cmd_data_set(netdev_priv(ndev), BRCMF_C_SCAN,
					     &params_le, sizeof(params_le));
		if (err)
			brcmf_err("Scan abort  failed\n");
	}
	/*
	 * e-scan can be initiated by scheduled scan
	 * which takes precedence.
	 */
	if (cfg->sched_escan) {
		brcmf_dbg(SCAN, "scheduled scan completed\n");
		cfg->sched_escan = false;
		if (!aborted)
			cfg80211_sched_scan_results(cfg_to_wiphy(cfg));
		brcmf_set_mpc(ndev, 1);
	} else if (scan_request) {
		brcmf_dbg(SCAN, "ESCAN Completed scan: %s\n",
			  aborted ? "Aborted" : "Done");
		cfg80211_scan_done(scan_request, aborted);
		brcmf_set_mpc(ndev, 1);
	}
	if (!test_and_clear_bit(BRCMF_SCAN_STATUS_BUSY, &cfg->scan_status)) {
		brcmf_err("Scan complete while device not scanning\n");
		return -EPERM;
	}

	return err;
}

static s32
brcmf_run_escan(struct brcmf_cfg80211_info *cfg, struct net_device *ndev,
		struct cfg80211_scan_request *request, u16 action)
{
	s32 params_size = BRCMF_SCAN_PARAMS_FIXED_SIZE +
			  offsetof(struct brcmf_escan_params_le, params_le);
	struct brcmf_escan_params_le *params;
	s32 err = 0;

	brcmf_dbg(SCAN, "E-SCAN START\n");

	if (request != NULL) {
		/* Allocate space for populating ssids in struct */
		params_size += sizeof(u32) * ((request->n_channels + 1) / 2);

		/* Allocate space for populating ssids in struct */
		params_size += sizeof(struct brcmf_ssid) * request->n_ssids;
	}

	params = kzalloc(params_size, GFP_KERNEL);
	if (!params) {
		err = -ENOMEM;
		goto exit;
	}
	BUG_ON(params_size + sizeof("escan") >= BRCMF_DCMD_MEDLEN);
	brcmf_escan_prep(&params->params_le, request);
	params->version = cpu_to_le32(BRCMF_ESCAN_REQ_VERSION);
	params->action = cpu_to_le16(action);
	params->sync_id = cpu_to_le16(0x1234);

	err = brcmf_fil_iovar_data_set(netdev_priv(ndev), "escan",
				       params, params_size);
	if (err) {
		if (err == -EBUSY)
			brcmf_dbg(INFO, "system busy : escan canceled\n");
		else
			brcmf_err("error (%d)\n", err);
	}

	kfree(params);
exit:
	return err;
}

static s32
brcmf_do_escan(struct brcmf_cfg80211_info *cfg, struct wiphy *wiphy,
	       struct net_device *ndev, struct cfg80211_scan_request *request)
{
	s32 err;
	u32 passive_scan;
	struct brcmf_scan_results *results;

	brcmf_dbg(SCAN, "Enter\n");
	cfg->escan_info.ndev = ndev;
	cfg->escan_info.wiphy = wiphy;
	cfg->escan_info.escan_state = WL_ESCAN_STATE_SCANNING;
	passive_scan = cfg->active_scan ? 0 : 1;
	err = brcmf_fil_cmd_int_set(netdev_priv(ndev), BRCMF_C_SET_PASSIVE_SCAN,
				    passive_scan);
	if (err) {
		brcmf_err("error (%d)\n", err);
		return err;
	}
	brcmf_set_mpc(ndev, 0);
	results = (struct brcmf_scan_results *)cfg->escan_info.escan_buf;
	results->version = 0;
	results->count = 0;
	results->buflen = WL_ESCAN_RESULTS_FIXED_SIZE;

	err = brcmf_run_escan(cfg, ndev, request, WL_ESCAN_ACTION_START);
	if (err)
		brcmf_set_mpc(ndev, 1);
	return err;
}

static s32
brcmf_cfg80211_escan(struct wiphy *wiphy, struct net_device *ndev,
		     struct cfg80211_scan_request *request,
		     struct cfg80211_ssid *this_ssid)
{
	struct brcmf_if *ifp = netdev_priv(ndev);
	struct brcmf_cfg80211_info *cfg = ndev_to_cfg(ndev);
	struct cfg80211_ssid *ssids;
	struct brcmf_cfg80211_scan_req *sr = &cfg->scan_req_int;
	u32 passive_scan;
	bool escan_req;
	bool spec_scan;
	s32 err;
	u32 SSID_len;

	brcmf_dbg(SCAN, "START ESCAN\n");

	if (test_bit(BRCMF_SCAN_STATUS_BUSY, &cfg->scan_status)) {
		brcmf_err("Scanning already: status (%lu)\n", cfg->scan_status);
		return -EAGAIN;
	}
	if (test_bit(BRCMF_SCAN_STATUS_ABORT, &cfg->scan_status)) {
		brcmf_err("Scanning being aborted: status (%lu)\n",
			  cfg->scan_status);
		return -EAGAIN;
	}
	if (test_bit(BRCMF_VIF_STATUS_CONNECTING, &ifp->vif->sme_state)) {
		brcmf_err("Connecting: status (%lu)\n", ifp->vif->sme_state);
		return -EAGAIN;
	}

	/* Arm scan timeout timer */
	mod_timer(&cfg->escan_timeout, jiffies +
			WL_ESCAN_TIMER_INTERVAL_MS * HZ / 1000);

	escan_req = false;
	if (request) {
		/* scan bss */
		ssids = request->ssids;
		escan_req = true;
	} else {
		/* scan in ibss */
		/* we don't do escan in ibss */
		ssids = this_ssid;
	}

	cfg->scan_request = request;
	set_bit(BRCMF_SCAN_STATUS_BUSY, &cfg->scan_status);
	if (escan_req) {
		err = brcmf_do_escan(cfg, wiphy, ndev, request);
		if (err)
			goto scan_out;
	} else {
		brcmf_dbg(SCAN, "ssid \"%s\", ssid_len (%d)\n",
			  ssids->ssid, ssids->ssid_len);
		memset(&sr->ssid_le, 0, sizeof(sr->ssid_le));
		SSID_len = min_t(u8, sizeof(sr->ssid_le.SSID), ssids->ssid_len);
		sr->ssid_le.SSID_len = cpu_to_le32(0);
		spec_scan = false;
		if (SSID_len) {
			memcpy(sr->ssid_le.SSID, ssids->ssid, SSID_len);
			sr->ssid_le.SSID_len = cpu_to_le32(SSID_len);
			spec_scan = true;
		} else
			brcmf_dbg(SCAN, "Broadcast scan\n");

		passive_scan = cfg->active_scan ? 0 : 1;
		err = brcmf_fil_cmd_int_set(ifp, BRCMF_C_SET_PASSIVE_SCAN,
					    passive_scan);
		if (err) {
			brcmf_err("WLC_SET_PASSIVE_SCAN error (%d)\n", err);
			goto scan_out;
		}
		brcmf_set_mpc(ndev, 0);
		err = brcmf_fil_cmd_data_set(ifp, BRCMF_C_SCAN,
					     &sr->ssid_le, sizeof(sr->ssid_le));
		if (err) {
			if (err == -EBUSY)
				brcmf_dbg(INFO, "BUSY: scan for \"%s\" canceled\n",
					  sr->ssid_le.SSID);
			else
				brcmf_err("WLC_SCAN error (%d)\n", err);

			brcmf_set_mpc(ndev, 1);
			goto scan_out;
		}
	}

	return 0;

scan_out:
	clear_bit(BRCMF_SCAN_STATUS_BUSY, &cfg->scan_status);
	if (timer_pending(&cfg->escan_timeout))
		del_timer_sync(&cfg->escan_timeout);
	cfg->scan_request = NULL;
	return err;
}

static s32
brcmf_cfg80211_scan(struct wiphy *wiphy, struct cfg80211_scan_request *request)
{
	struct net_device *ndev = request->wdev->netdev;
	s32 err = 0;

	brcmf_dbg(TRACE, "Enter\n");

	if (!check_vif_up(container_of(request->wdev,
				       struct brcmf_cfg80211_vif, wdev)))
		return -EIO;

	err = brcmf_cfg80211_escan(wiphy, ndev, request, NULL);

	if (err)
		brcmf_err("scan error (%d)\n", err);

	brcmf_dbg(TRACE, "Exit\n");
	return err;
}

static s32 brcmf_set_rts(struct net_device *ndev, u32 rts_threshold)
{
	s32 err = 0;

	err = brcmf_fil_iovar_int_set(netdev_priv(ndev), "rtsthresh",
				      rts_threshold);
	if (err)
		brcmf_err("Error (%d)\n", err);

	return err;
}

static s32 brcmf_set_frag(struct net_device *ndev, u32 frag_threshold)
{
	s32 err = 0;

	err = brcmf_fil_iovar_int_set(netdev_priv(ndev), "fragthresh",
				      frag_threshold);
	if (err)
		brcmf_err("Error (%d)\n", err);

	return err;
}

static s32 brcmf_set_retry(struct net_device *ndev, u32 retry, bool l)
{
	s32 err = 0;
	u32 cmd = (l ? BRCMF_C_SET_LRL : BRCMF_C_SET_SRL);

	err = brcmf_fil_cmd_int_set(netdev_priv(ndev), cmd, retry);
	if (err) {
		brcmf_err("cmd (%d) , error (%d)\n", cmd, err);
		return err;
	}
	return err;
}

static s32 brcmf_cfg80211_set_wiphy_params(struct wiphy *wiphy, u32 changed)
{
	struct brcmf_cfg80211_info *cfg = wiphy_to_cfg(wiphy);
	struct net_device *ndev = cfg_to_ndev(cfg);
	struct brcmf_if *ifp = netdev_priv(ndev);
	s32 err = 0;

	brcmf_dbg(TRACE, "Enter\n");
	if (!check_vif_up(ifp->vif))
		return -EIO;

	if (changed & WIPHY_PARAM_RTS_THRESHOLD &&
	    (cfg->conf->rts_threshold != wiphy->rts_threshold)) {
		cfg->conf->rts_threshold = wiphy->rts_threshold;
		err = brcmf_set_rts(ndev, cfg->conf->rts_threshold);
		if (!err)
			goto done;
	}
	if (changed & WIPHY_PARAM_FRAG_THRESHOLD &&
	    (cfg->conf->frag_threshold != wiphy->frag_threshold)) {
		cfg->conf->frag_threshold = wiphy->frag_threshold;
		err = brcmf_set_frag(ndev, cfg->conf->frag_threshold);
		if (!err)
			goto done;
	}
	if (changed & WIPHY_PARAM_RETRY_LONG
	    && (cfg->conf->retry_long != wiphy->retry_long)) {
		cfg->conf->retry_long = wiphy->retry_long;
		err = brcmf_set_retry(ndev, cfg->conf->retry_long, true);
		if (!err)
			goto done;
	}
	if (changed & WIPHY_PARAM_RETRY_SHORT
	    && (cfg->conf->retry_short != wiphy->retry_short)) {
		cfg->conf->retry_short = wiphy->retry_short;
		err = brcmf_set_retry(ndev, cfg->conf->retry_short, false);
		if (!err)
			goto done;
	}

done:
	brcmf_dbg(TRACE, "Exit\n");
	return err;
}

static void brcmf_init_prof(struct brcmf_cfg80211_profile *prof)
{
	memset(prof, 0, sizeof(*prof));
}

static void brcmf_ch_to_chanspec(int ch, struct brcmf_join_params *join_params,
	size_t *join_params_size)
{
	u16 chanspec = 0;

	if (ch != 0) {
		if (ch <= CH_MAX_2G_CHANNEL)
			chanspec |= WL_CHANSPEC_BAND_2G;
		else
			chanspec |= WL_CHANSPEC_BAND_5G;

		chanspec |= WL_CHANSPEC_BW_20;
		chanspec |= WL_CHANSPEC_CTL_SB_NONE;

		*join_params_size += BRCMF_ASSOC_PARAMS_FIXED_SIZE +
				     sizeof(u16);

		chanspec |= (ch & WL_CHANSPEC_CHAN_MASK);
		join_params->params_le.chanspec_list[0] = cpu_to_le16(chanspec);
		join_params->params_le.chanspec_num = cpu_to_le32(1);

		brcmf_dbg(CONN, "channel %d, chanspec %#X\n", ch, chanspec);
	}
}

static void brcmf_link_down(struct brcmf_cfg80211_vif *vif)
{
	s32 err = 0;

	brcmf_dbg(TRACE, "Enter\n");

	if (test_bit(BRCMF_VIF_STATUS_CONNECTED, &vif->sme_state)) {
		brcmf_dbg(INFO, "Call WLC_DISASSOC to stop excess roaming\n ");
		err = brcmf_fil_cmd_data_set(vif->ifp,
					     BRCMF_C_DISASSOC, NULL, 0);
		if (err)
			brcmf_err("WLC_DISASSOC failed (%d)\n", err);
		clear_bit(BRCMF_VIF_STATUS_CONNECTED, &vif->sme_state);
	}
	clear_bit(BRCMF_VIF_STATUS_CONNECTING, &vif->sme_state);
	brcmf_dbg(TRACE, "Exit\n");
}

static s32
brcmf_cfg80211_join_ibss(struct wiphy *wiphy, struct net_device *ndev,
		      struct cfg80211_ibss_params *params)
{
	struct brcmf_cfg80211_info *cfg = wiphy_to_cfg(wiphy);
	struct brcmf_if *ifp = netdev_priv(ndev);
	struct brcmf_cfg80211_profile *profile = &ifp->vif->profile;
	struct brcmf_join_params join_params;
	size_t join_params_size = 0;
	s32 err = 0;
	s32 wsec = 0;
	s32 bcnprd;

	brcmf_dbg(TRACE, "Enter\n");
	if (!check_vif_up(ifp->vif))
		return -EIO;

	if (params->ssid)
		brcmf_dbg(CONN, "SSID: %s\n", params->ssid);
	else {
		brcmf_dbg(CONN, "SSID: NULL, Not supported\n");
		return -EOPNOTSUPP;
	}

	set_bit(BRCMF_VIF_STATUS_CONNECTING, &ifp->vif->sme_state);

	if (params->bssid)
		brcmf_dbg(CONN, "BSSID: %pM\n", params->bssid);
	else
		brcmf_dbg(CONN, "No BSSID specified\n");

	if (params->chandef.chan)
		brcmf_dbg(CONN, "channel: %d\n",
			  params->chandef.chan->center_freq);
	else
		brcmf_dbg(CONN, "no channel specified\n");

	if (params->channel_fixed)
		brcmf_dbg(CONN, "fixed channel required\n");
	else
		brcmf_dbg(CONN, "no fixed channel required\n");

	if (params->ie && params->ie_len)
		brcmf_dbg(CONN, "ie len: %d\n", params->ie_len);
	else
		brcmf_dbg(CONN, "no ie specified\n");

	if (params->beacon_interval)
		brcmf_dbg(CONN, "beacon interval: %d\n",
			  params->beacon_interval);
	else
		brcmf_dbg(CONN, "no beacon interval specified\n");

	if (params->basic_rates)
		brcmf_dbg(CONN, "basic rates: %08X\n", params->basic_rates);
	else
		brcmf_dbg(CONN, "no basic rates specified\n");

	if (params->privacy)
		brcmf_dbg(CONN, "privacy required\n");
	else
		brcmf_dbg(CONN, "no privacy required\n");

	/* Configure Privacy for starter */
	if (params->privacy)
		wsec |= WEP_ENABLED;

	err = brcmf_fil_iovar_int_set(ifp, "wsec", wsec);
	if (err) {
		brcmf_err("wsec failed (%d)\n", err);
		goto done;
	}

	/* Configure Beacon Interval for starter */
	if (params->beacon_interval)
		bcnprd = params->beacon_interval;
	else
		bcnprd = 100;

	err = brcmf_fil_cmd_int_set(ifp, BRCMF_C_SET_BCNPRD, bcnprd);
	if (err) {
		brcmf_err("WLC_SET_BCNPRD failed (%d)\n", err);
		goto done;
	}

	/* Configure required join parameter */
	memset(&join_params, 0, sizeof(struct brcmf_join_params));

	/* SSID */
	profile->ssid.SSID_len = min_t(u32, params->ssid_len, 32);
	memcpy(profile->ssid.SSID, params->ssid, profile->ssid.SSID_len);
	memcpy(join_params.ssid_le.SSID, params->ssid, profile->ssid.SSID_len);
	join_params.ssid_le.SSID_len = cpu_to_le32(profile->ssid.SSID_len);
	join_params_size = sizeof(join_params.ssid_le);

	/* BSSID */
	if (params->bssid) {
		memcpy(join_params.params_le.bssid, params->bssid, ETH_ALEN);
		join_params_size = sizeof(join_params.ssid_le) +
				   BRCMF_ASSOC_PARAMS_FIXED_SIZE;
		memcpy(profile->bssid, params->bssid, ETH_ALEN);
	} else {
		memset(join_params.params_le.bssid, 0xFF, ETH_ALEN);
		memset(profile->bssid, 0, ETH_ALEN);
	}

	/* Channel */
	if (params->chandef.chan) {
		u32 target_channel;

		cfg->channel =
			ieee80211_frequency_to_channel(
				params->chandef.chan->center_freq);
		if (params->channel_fixed) {
			/* adding chanspec */
			brcmf_ch_to_chanspec(cfg->channel,
				&join_params, &join_params_size);
		}

		/* set channel for starter */
		target_channel = cfg->channel;
		err = brcmf_fil_cmd_int_set(ifp, BRCMF_C_SET_CHANNEL,
					    target_channel);
		if (err) {
			brcmf_err("WLC_SET_CHANNEL failed (%d)\n", err);
			goto done;
		}
	} else
		cfg->channel = 0;

	cfg->ibss_starter = false;


	err = brcmf_fil_cmd_data_set(ifp, BRCMF_C_SET_SSID,
				     &join_params, join_params_size);
	if (err) {
		brcmf_err("WLC_SET_SSID failed (%d)\n", err);
		goto done;
	}

done:
	if (err)
		clear_bit(BRCMF_VIF_STATUS_CONNECTING, &ifp->vif->sme_state);
	brcmf_dbg(TRACE, "Exit\n");
	return err;
}

static s32
brcmf_cfg80211_leave_ibss(struct wiphy *wiphy, struct net_device *ndev)
{
	struct brcmf_if *ifp = netdev_priv(ndev);
	s32 err = 0;

	brcmf_dbg(TRACE, "Enter\n");
	if (!check_vif_up(ifp->vif))
		return -EIO;

	brcmf_link_down(ifp->vif);

	brcmf_dbg(TRACE, "Exit\n");

	return err;
}

static s32 brcmf_set_wpa_version(struct net_device *ndev,
				 struct cfg80211_connect_params *sme)
{
	struct brcmf_cfg80211_profile *profile = ndev_to_prof(ndev);
	struct brcmf_cfg80211_security *sec;
	s32 val = 0;
	s32 err = 0;

	if (sme->crypto.wpa_versions & NL80211_WPA_VERSION_1)
		val = WPA_AUTH_PSK | WPA_AUTH_UNSPECIFIED;
	else if (sme->crypto.wpa_versions & NL80211_WPA_VERSION_2)
		val = WPA2_AUTH_PSK | WPA2_AUTH_UNSPECIFIED;
	else
		val = WPA_AUTH_DISABLED;
	brcmf_dbg(CONN, "setting wpa_auth to 0x%0x\n", val);
	err = brcmf_fil_iovar_int_set(netdev_priv(ndev), "wpa_auth", val);
	if (err) {
		brcmf_err("set wpa_auth failed (%d)\n", err);
		return err;
	}
	sec = &profile->sec;
	sec->wpa_versions = sme->crypto.wpa_versions;
	return err;
}

static s32 brcmf_set_auth_type(struct net_device *ndev,
			       struct cfg80211_connect_params *sme)
{
	struct brcmf_cfg80211_profile *profile = ndev_to_prof(ndev);
	struct brcmf_cfg80211_security *sec;
	s32 val = 0;
	s32 err = 0;

	switch (sme->auth_type) {
	case NL80211_AUTHTYPE_OPEN_SYSTEM:
		val = 0;
		brcmf_dbg(CONN, "open system\n");
		break;
	case NL80211_AUTHTYPE_SHARED_KEY:
		val = 1;
		brcmf_dbg(CONN, "shared key\n");
		break;
	case NL80211_AUTHTYPE_AUTOMATIC:
		val = 2;
		brcmf_dbg(CONN, "automatic\n");
		break;
	case NL80211_AUTHTYPE_NETWORK_EAP:
		brcmf_dbg(CONN, "network eap\n");
	default:
		val = 2;
		brcmf_err("invalid auth type (%d)\n", sme->auth_type);
		break;
	}

	err = brcmf_fil_iovar_int_set(netdev_priv(ndev), "auth", val);
	if (err) {
		brcmf_err("set auth failed (%d)\n", err);
		return err;
	}
	sec = &profile->sec;
	sec->auth_type = sme->auth_type;
	return err;
}

static s32
brcmf_set_set_cipher(struct net_device *ndev,
		     struct cfg80211_connect_params *sme)
{
	struct brcmf_cfg80211_profile *profile = ndev_to_prof(ndev);
	struct brcmf_cfg80211_security *sec;
	s32 pval = 0;
	s32 gval = 0;
	s32 err = 0;

	if (sme->crypto.n_ciphers_pairwise) {
		switch (sme->crypto.ciphers_pairwise[0]) {
		case WLAN_CIPHER_SUITE_WEP40:
		case WLAN_CIPHER_SUITE_WEP104:
			pval = WEP_ENABLED;
			break;
		case WLAN_CIPHER_SUITE_TKIP:
			pval = TKIP_ENABLED;
			break;
		case WLAN_CIPHER_SUITE_CCMP:
			pval = AES_ENABLED;
			break;
		case WLAN_CIPHER_SUITE_AES_CMAC:
			pval = AES_ENABLED;
			break;
		default:
			brcmf_err("invalid cipher pairwise (%d)\n",
				  sme->crypto.ciphers_pairwise[0]);
			return -EINVAL;
		}
	}
	if (sme->crypto.cipher_group) {
		switch (sme->crypto.cipher_group) {
		case WLAN_CIPHER_SUITE_WEP40:
		case WLAN_CIPHER_SUITE_WEP104:
			gval = WEP_ENABLED;
			break;
		case WLAN_CIPHER_SUITE_TKIP:
			gval = TKIP_ENABLED;
			break;
		case WLAN_CIPHER_SUITE_CCMP:
			gval = AES_ENABLED;
			break;
		case WLAN_CIPHER_SUITE_AES_CMAC:
			gval = AES_ENABLED;
			break;
		default:
			brcmf_err("invalid cipher group (%d)\n",
				  sme->crypto.cipher_group);
			return -EINVAL;
		}
	}

	brcmf_dbg(CONN, "pval (%d) gval (%d)\n", pval, gval);
	err = brcmf_fil_iovar_int_set(netdev_priv(ndev), "wsec", pval | gval);
	if (err) {
		brcmf_err("error (%d)\n", err);
		return err;
	}

	sec = &profile->sec;
	sec->cipher_pairwise = sme->crypto.ciphers_pairwise[0];
	sec->cipher_group = sme->crypto.cipher_group;

	return err;
}

static s32
brcmf_set_key_mgmt(struct net_device *ndev, struct cfg80211_connect_params *sme)
{
	struct brcmf_cfg80211_profile *profile = ndev_to_prof(ndev);
	struct brcmf_cfg80211_security *sec;
	s32 val = 0;
	s32 err = 0;

	if (sme->crypto.n_akm_suites) {
		err = brcmf_fil_iovar_int_get(netdev_priv(ndev),
					      "wpa_auth", &val);
		if (err) {
			brcmf_err("could not get wpa_auth (%d)\n", err);
			return err;
		}
		if (val & (WPA_AUTH_PSK | WPA_AUTH_UNSPECIFIED)) {
			switch (sme->crypto.akm_suites[0]) {
			case WLAN_AKM_SUITE_8021X:
				val = WPA_AUTH_UNSPECIFIED;
				break;
			case WLAN_AKM_SUITE_PSK:
				val = WPA_AUTH_PSK;
				break;
			default:
				brcmf_err("invalid cipher group (%d)\n",
					  sme->crypto.cipher_group);
				return -EINVAL;
			}
		} else if (val & (WPA2_AUTH_PSK | WPA2_AUTH_UNSPECIFIED)) {
			switch (sme->crypto.akm_suites[0]) {
			case WLAN_AKM_SUITE_8021X:
				val = WPA2_AUTH_UNSPECIFIED;
				break;
			case WLAN_AKM_SUITE_PSK:
				val = WPA2_AUTH_PSK;
				break;
			default:
				brcmf_err("invalid cipher group (%d)\n",
					  sme->crypto.cipher_group);
				return -EINVAL;
			}
		}

		brcmf_dbg(CONN, "setting wpa_auth to %d\n", val);
		err = brcmf_fil_iovar_int_set(netdev_priv(ndev),
					      "wpa_auth", val);
		if (err) {
			brcmf_err("could not set wpa_auth (%d)\n", err);
			return err;
		}
	}
	sec = &profile->sec;
	sec->wpa_auth = sme->crypto.akm_suites[0];

	return err;
}

static s32
brcmf_set_sharedkey(struct net_device *ndev,
		    struct cfg80211_connect_params *sme)
{
	struct brcmf_cfg80211_profile *profile = ndev_to_prof(ndev);
	struct brcmf_cfg80211_security *sec;
	struct brcmf_wsec_key key;
	s32 val;
	s32 err = 0;

	brcmf_dbg(CONN, "key len (%d)\n", sme->key_len);

	if (sme->key_len == 0)
		return 0;

	sec = &profile->sec;
	brcmf_dbg(CONN, "wpa_versions 0x%x cipher_pairwise 0x%x\n",
		  sec->wpa_versions, sec->cipher_pairwise);

	if (sec->wpa_versions & (NL80211_WPA_VERSION_1 | NL80211_WPA_VERSION_2))
		return 0;

	if (!(sec->cipher_pairwise &
	    (WLAN_CIPHER_SUITE_WEP40 | WLAN_CIPHER_SUITE_WEP104)))
		return 0;

	memset(&key, 0, sizeof(key));
	key.len = (u32) sme->key_len;
	key.index = (u32) sme->key_idx;
	if (key.len > sizeof(key.data)) {
		brcmf_err("Too long key length (%u)\n", key.len);
		return -EINVAL;
	}
	memcpy(key.data, sme->key, key.len);
	key.flags = BRCMF_PRIMARY_KEY;
	switch (sec->cipher_pairwise) {
	case WLAN_CIPHER_SUITE_WEP40:
		key.algo = CRYPTO_ALGO_WEP1;
		break;
	case WLAN_CIPHER_SUITE_WEP104:
		key.algo = CRYPTO_ALGO_WEP128;
		break;
	default:
		brcmf_err("Invalid algorithm (%d)\n",
			  sme->crypto.ciphers_pairwise[0]);
		return -EINVAL;
	}
	/* Set the new key/index */
	brcmf_dbg(CONN, "key length (%d) key index (%d) algo (%d)\n",
		  key.len, key.index, key.algo);
	brcmf_dbg(CONN, "key \"%s\"\n", key.data);
	err = send_key_to_dongle(ndev, &key);
	if (err)
		return err;

	if (sec->auth_type == NL80211_AUTHTYPE_SHARED_KEY) {
		brcmf_dbg(CONN, "set auth_type to shared key\n");
		val = WL_AUTH_SHARED_KEY;	/* shared key */
		err = brcmf_fil_bsscfg_int_set(netdev_priv(ndev), "auth", val);
		if (err)
			brcmf_err("set auth failed (%d)\n", err);
	}
	return err;
}

static s32
brcmf_cfg80211_connect(struct wiphy *wiphy, struct net_device *ndev,
		    struct cfg80211_connect_params *sme)
{
	struct brcmf_cfg80211_info *cfg = wiphy_to_cfg(wiphy);
	struct brcmf_if *ifp = netdev_priv(ndev);
	struct brcmf_cfg80211_profile *profile = &ifp->vif->profile;
	struct ieee80211_channel *chan = sme->channel;
	struct brcmf_join_params join_params;
	size_t join_params_size;
	struct brcmf_ssid ssid;

	s32 err = 0;

	brcmf_dbg(TRACE, "Enter\n");
	if (!check_vif_up(ifp->vif))
		return -EIO;

	if (!sme->ssid) {
		brcmf_err("Invalid ssid\n");
		return -EOPNOTSUPP;
	}

	set_bit(BRCMF_VIF_STATUS_CONNECTING, &ifp->vif->sme_state);

	if (chan) {
		cfg->channel =
			ieee80211_frequency_to_channel(chan->center_freq);
		brcmf_dbg(CONN, "channel (%d), center_req (%d)\n",
			  cfg->channel, chan->center_freq);
	} else
		cfg->channel = 0;

	brcmf_dbg(INFO, "ie (%p), ie_len (%zd)\n", sme->ie, sme->ie_len);

	err = brcmf_set_wpa_version(ndev, sme);
	if (err) {
		brcmf_err("wl_set_wpa_version failed (%d)\n", err);
		goto done;
	}

	err = brcmf_set_auth_type(ndev, sme);
	if (err) {
		brcmf_err("wl_set_auth_type failed (%d)\n", err);
		goto done;
	}

	err = brcmf_set_set_cipher(ndev, sme);
	if (err) {
		brcmf_err("wl_set_set_cipher failed (%d)\n", err);
		goto done;
	}

	err = brcmf_set_key_mgmt(ndev, sme);
	if (err) {
		brcmf_err("wl_set_key_mgmt failed (%d)\n", err);
		goto done;
	}

	err = brcmf_set_sharedkey(ndev, sme);
	if (err) {
		brcmf_err("brcmf_set_sharedkey failed (%d)\n", err);
		goto done;
	}

	memset(&join_params, 0, sizeof(join_params));
	join_params_size = sizeof(join_params.ssid_le);

	profile->ssid.SSID_len = min_t(u32,
				       sizeof(ssid.SSID), (u32)sme->ssid_len);
	memcpy(&join_params.ssid_le.SSID, sme->ssid, profile->ssid.SSID_len);
	memcpy(&profile->ssid.SSID, sme->ssid, profile->ssid.SSID_len);
	join_params.ssid_le.SSID_len = cpu_to_le32(profile->ssid.SSID_len);

	memset(join_params.params_le.bssid, 0xFF, ETH_ALEN);

	if (ssid.SSID_len < IEEE80211_MAX_SSID_LEN)
		brcmf_dbg(CONN, "ssid \"%s\", len (%d)\n",
			  ssid.SSID, ssid.SSID_len);

	brcmf_ch_to_chanspec(cfg->channel,
			     &join_params, &join_params_size);
	err = brcmf_fil_cmd_data_set(ifp, BRCMF_C_SET_SSID,
				     &join_params, join_params_size);
	if (err)
		brcmf_err("WLC_SET_SSID failed (%d)\n", err);

done:
	if (err)
		clear_bit(BRCMF_VIF_STATUS_CONNECTING, &ifp->vif->sme_state);
	brcmf_dbg(TRACE, "Exit\n");
	return err;
}

static s32
brcmf_cfg80211_disconnect(struct wiphy *wiphy, struct net_device *ndev,
		       u16 reason_code)
{
	struct brcmf_if *ifp = netdev_priv(ndev);
	struct brcmf_cfg80211_profile *profile = &ifp->vif->profile;
	struct brcmf_scb_val_le scbval;
	s32 err = 0;

	brcmf_dbg(TRACE, "Enter. Reason code = %d\n", reason_code);
	if (!check_vif_up(ifp->vif))
		return -EIO;

	clear_bit(BRCMF_VIF_STATUS_CONNECTED, &ifp->vif->sme_state);

	memcpy(&scbval.ea, &profile->bssid, ETH_ALEN);
	scbval.val = cpu_to_le32(reason_code);
	err = brcmf_fil_cmd_data_set(ifp, BRCMF_C_DISASSOC,
				     &scbval, sizeof(scbval));
	if (err)
		brcmf_err("error (%d)\n", err);

	brcmf_dbg(TRACE, "Exit\n");
	return err;
}

static s32
brcmf_cfg80211_set_tx_power(struct wiphy *wiphy, struct wireless_dev *wdev,
			    enum nl80211_tx_power_setting type, s32 mbm)
{

	struct brcmf_cfg80211_info *cfg = wiphy_to_cfg(wiphy);
	struct net_device *ndev = cfg_to_ndev(cfg);
	struct brcmf_if *ifp = netdev_priv(ndev);
	u16 txpwrmw;
	s32 err = 0;
	s32 disable = 0;
	s32 dbm = MBM_TO_DBM(mbm);

	brcmf_dbg(TRACE, "Enter\n");
	if (!check_vif_up(ifp->vif))
		return -EIO;

	switch (type) {
	case NL80211_TX_POWER_AUTOMATIC:
		break;
	case NL80211_TX_POWER_LIMITED:
	case NL80211_TX_POWER_FIXED:
		if (dbm < 0) {
			brcmf_err("TX_POWER_FIXED - dbm is negative\n");
			err = -EINVAL;
			goto done;
		}
		break;
	}
	/* Make sure radio is off or on as far as software is concerned */
	disable = WL_RADIO_SW_DISABLE << 16;
	err = brcmf_fil_cmd_int_set(ifp, BRCMF_C_SET_RADIO, disable);
	if (err)
		brcmf_err("WLC_SET_RADIO error (%d)\n", err);

	if (dbm > 0xffff)
		txpwrmw = 0xffff;
	else
		txpwrmw = (u16) dbm;
	err = brcmf_fil_iovar_int_set(ifp, "qtxpower",
				      (s32)brcmf_mw_to_qdbm(txpwrmw));
	if (err)
		brcmf_err("qtxpower error (%d)\n", err);
	cfg->conf->tx_power = dbm;

done:
	brcmf_dbg(TRACE, "Exit\n");
	return err;
}

static s32 brcmf_cfg80211_get_tx_power(struct wiphy *wiphy,
				       struct wireless_dev *wdev,
				       s32 *dbm)
{
	struct brcmf_cfg80211_info *cfg = wiphy_to_cfg(wiphy);
	struct brcmf_if *ifp = netdev_priv(cfg_to_ndev(cfg));
	s32 txpwrdbm;
	u8 result;
	s32 err = 0;

	brcmf_dbg(TRACE, "Enter\n");
	if (!check_vif_up(ifp->vif))
		return -EIO;

	err = brcmf_fil_iovar_int_get(ifp, "qtxpower", &txpwrdbm);
	if (err) {
		brcmf_err("error (%d)\n", err);
		goto done;
	}

	result = (u8) (txpwrdbm & ~WL_TXPWR_OVERRIDE);
	*dbm = (s32) brcmf_qdbm_to_mw(result);

done:
	brcmf_dbg(TRACE, "Exit\n");
	return err;
}

static s32
brcmf_cfg80211_config_default_key(struct wiphy *wiphy, struct net_device *ndev,
			       u8 key_idx, bool unicast, bool multicast)
{
	struct brcmf_if *ifp = netdev_priv(ndev);
	u32 index;
	u32 wsec;
	s32 err = 0;

	brcmf_dbg(TRACE, "Enter\n");
	brcmf_dbg(CONN, "key index (%d)\n", key_idx);
	if (!check_vif_up(ifp->vif))
		return -EIO;

	err = brcmf_fil_bsscfg_int_get(ifp, "wsec", &wsec);
	if (err) {
		brcmf_err("WLC_GET_WSEC error (%d)\n", err);
		goto done;
	}

	if (wsec & WEP_ENABLED) {
		/* Just select a new current key */
		index = key_idx;
		err = brcmf_fil_cmd_int_set(ifp,
					    BRCMF_C_SET_KEY_PRIMARY, index);
		if (err)
			brcmf_err("error (%d)\n", err);
	}
done:
	brcmf_dbg(TRACE, "Exit\n");
	return err;
}

static s32
brcmf_add_keyext(struct wiphy *wiphy, struct net_device *ndev,
	      u8 key_idx, const u8 *mac_addr, struct key_params *params)
{
	struct brcmf_wsec_key key;
	s32 err = 0;

	memset(&key, 0, sizeof(key));
	key.index = (u32) key_idx;
	/* Instead of bcast for ea address for default wep keys,
		 driver needs it to be Null */
	if (!is_multicast_ether_addr(mac_addr))
		memcpy((char *)&key.ea, (void *)mac_addr, ETH_ALEN);
	key.len = (u32) params->key_len;
	/* check for key index change */
	if (key.len == 0) {
		/* key delete */
		err = send_key_to_dongle(ndev, &key);
		if (err)
			brcmf_err("key delete error (%d)\n", err);
	} else {
		if (key.len > sizeof(key.data)) {
			brcmf_err("Invalid key length (%d)\n", key.len);
			return -EINVAL;
		}

		brcmf_dbg(CONN, "Setting the key index %d\n", key.index);
		memcpy(key.data, params->key, key.len);

		if (params->cipher == WLAN_CIPHER_SUITE_TKIP) {
			u8 keybuf[8];
			memcpy(keybuf, &key.data[24], sizeof(keybuf));
			memcpy(&key.data[24], &key.data[16], sizeof(keybuf));
			memcpy(&key.data[16], keybuf, sizeof(keybuf));
		}

		/* if IW_ENCODE_EXT_RX_SEQ_VALID set */
		if (params->seq && params->seq_len == 6) {
			/* rx iv */
			u8 *ivptr;
			ivptr = (u8 *) params->seq;
			key.rxiv.hi = (ivptr[5] << 24) | (ivptr[4] << 16) |
			    (ivptr[3] << 8) | ivptr[2];
			key.rxiv.lo = (ivptr[1] << 8) | ivptr[0];
			key.iv_initialized = true;
		}

		switch (params->cipher) {
		case WLAN_CIPHER_SUITE_WEP40:
			key.algo = CRYPTO_ALGO_WEP1;
			brcmf_dbg(CONN, "WLAN_CIPHER_SUITE_WEP40\n");
			break;
		case WLAN_CIPHER_SUITE_WEP104:
			key.algo = CRYPTO_ALGO_WEP128;
			brcmf_dbg(CONN, "WLAN_CIPHER_SUITE_WEP104\n");
			break;
		case WLAN_CIPHER_SUITE_TKIP:
			key.algo = CRYPTO_ALGO_TKIP;
			brcmf_dbg(CONN, "WLAN_CIPHER_SUITE_TKIP\n");
			break;
		case WLAN_CIPHER_SUITE_AES_CMAC:
			key.algo = CRYPTO_ALGO_AES_CCM;
			brcmf_dbg(CONN, "WLAN_CIPHER_SUITE_AES_CMAC\n");
			break;
		case WLAN_CIPHER_SUITE_CCMP:
			key.algo = CRYPTO_ALGO_AES_CCM;
			brcmf_dbg(CONN, "WLAN_CIPHER_SUITE_CCMP\n");
			break;
		default:
			brcmf_err("Invalid cipher (0x%x)\n", params->cipher);
			return -EINVAL;
		}
		err = send_key_to_dongle(ndev, &key);
		if (err)
			brcmf_err("wsec_key error (%d)\n", err);
	}
	return err;
}

static s32
brcmf_cfg80211_add_key(struct wiphy *wiphy, struct net_device *ndev,
		    u8 key_idx, bool pairwise, const u8 *mac_addr,
		    struct key_params *params)
{
	struct brcmf_if *ifp = netdev_priv(ndev);
	struct brcmf_wsec_key key;
	s32 val;
	s32 wsec;
	s32 err = 0;
	u8 keybuf[8];

	brcmf_dbg(TRACE, "Enter\n");
	brcmf_dbg(CONN, "key index (%d)\n", key_idx);
	if (!check_vif_up(ifp->vif))
		return -EIO;

	if (mac_addr) {
		brcmf_dbg(TRACE, "Exit");
		return brcmf_add_keyext(wiphy, ndev, key_idx, mac_addr, params);
	}
	memset(&key, 0, sizeof(key));

	key.len = (u32) params->key_len;
	key.index = (u32) key_idx;

	if (key.len > sizeof(key.data)) {
		brcmf_err("Too long key length (%u)\n", key.len);
		err = -EINVAL;
		goto done;
	}
	memcpy(key.data, params->key, key.len);

	key.flags = BRCMF_PRIMARY_KEY;
	switch (params->cipher) {
	case WLAN_CIPHER_SUITE_WEP40:
		key.algo = CRYPTO_ALGO_WEP1;
		val = WEP_ENABLED;
		brcmf_dbg(CONN, "WLAN_CIPHER_SUITE_WEP40\n");
		break;
	case WLAN_CIPHER_SUITE_WEP104:
		key.algo = CRYPTO_ALGO_WEP128;
		val = WEP_ENABLED;
		brcmf_dbg(CONN, "WLAN_CIPHER_SUITE_WEP104\n");
		break;
	case WLAN_CIPHER_SUITE_TKIP:
		if (ifp->vif->mode != WL_MODE_AP) {
			brcmf_dbg(CONN, "Swapping key\n");
			memcpy(keybuf, &key.data[24], sizeof(keybuf));
			memcpy(&key.data[24], &key.data[16], sizeof(keybuf));
			memcpy(&key.data[16], keybuf, sizeof(keybuf));
		}
		key.algo = CRYPTO_ALGO_TKIP;
		val = TKIP_ENABLED;
		brcmf_dbg(CONN, "WLAN_CIPHER_SUITE_TKIP\n");
		break;
	case WLAN_CIPHER_SUITE_AES_CMAC:
		key.algo = CRYPTO_ALGO_AES_CCM;
		val = AES_ENABLED;
		brcmf_dbg(CONN, "WLAN_CIPHER_SUITE_AES_CMAC\n");
		break;
	case WLAN_CIPHER_SUITE_CCMP:
		key.algo = CRYPTO_ALGO_AES_CCM;
		val = AES_ENABLED;
		brcmf_dbg(CONN, "WLAN_CIPHER_SUITE_CCMP\n");
		break;
	default:
		brcmf_err("Invalid cipher (0x%x)\n", params->cipher);
		err = -EINVAL;
		goto done;
	}

	err = send_key_to_dongle(ndev, &key);
	if (err)
		goto done;

	err = brcmf_fil_bsscfg_int_get(ifp, "wsec", &wsec);
	if (err) {
		brcmf_err("get wsec error (%d)\n", err);
		goto done;
	}
	wsec |= val;
	err = brcmf_fil_bsscfg_int_set(ifp, "wsec", wsec);
	if (err) {
		brcmf_err("set wsec error (%d)\n", err);
		goto done;
	}

done:
	brcmf_dbg(TRACE, "Exit\n");
	return err;
}

static s32
brcmf_cfg80211_del_key(struct wiphy *wiphy, struct net_device *ndev,
		    u8 key_idx, bool pairwise, const u8 *mac_addr)
{
	struct brcmf_if *ifp = netdev_priv(ndev);
	struct brcmf_wsec_key key;
	s32 err = 0;

	brcmf_dbg(TRACE, "Enter\n");
	if (!check_vif_up(ifp->vif))
		return -EIO;

	if (key_idx >= DOT11_MAX_DEFAULT_KEYS) {
		/* we ignore this key index in this case */
		brcmf_err("invalid key index (%d)\n", key_idx);
		return -EINVAL;
	}

	memset(&key, 0, sizeof(key));

	key.index = (u32) key_idx;
	key.flags = BRCMF_PRIMARY_KEY;
	key.algo = CRYPTO_ALGO_OFF;

	brcmf_dbg(CONN, "key index (%d)\n", key_idx);

	/* Set the new key/index */
	err = send_key_to_dongle(ndev, &key);

	brcmf_dbg(TRACE, "Exit\n");
	return err;
}

static s32
brcmf_cfg80211_get_key(struct wiphy *wiphy, struct net_device *ndev,
		    u8 key_idx, bool pairwise, const u8 *mac_addr, void *cookie,
		    void (*callback) (void *cookie, struct key_params * params))
{
	struct key_params params;
	struct brcmf_if *ifp = netdev_priv(ndev);
	struct brcmf_cfg80211_profile *profile = &ifp->vif->profile;
	struct brcmf_cfg80211_security *sec;
	s32 wsec;
	s32 err = 0;

	brcmf_dbg(TRACE, "Enter\n");
	brcmf_dbg(CONN, "key index (%d)\n", key_idx);
	if (!check_vif_up(ifp->vif))
		return -EIO;

	memset(&params, 0, sizeof(params));

	err = brcmf_fil_bsscfg_int_get(ifp, "wsec", &wsec);
	if (err) {
		brcmf_err("WLC_GET_WSEC error (%d)\n", err);
		/* Ignore this error, may happen during DISASSOC */
		err = -EAGAIN;
		goto done;
	}
	switch (wsec & ~SES_OW_ENABLED) {
	case WEP_ENABLED:
		sec = &profile->sec;
		if (sec->cipher_pairwise & WLAN_CIPHER_SUITE_WEP40) {
			params.cipher = WLAN_CIPHER_SUITE_WEP40;
			brcmf_dbg(CONN, "WLAN_CIPHER_SUITE_WEP40\n");
		} else if (sec->cipher_pairwise & WLAN_CIPHER_SUITE_WEP104) {
			params.cipher = WLAN_CIPHER_SUITE_WEP104;
			brcmf_dbg(CONN, "WLAN_CIPHER_SUITE_WEP104\n");
		}
		break;
	case TKIP_ENABLED:
		params.cipher = WLAN_CIPHER_SUITE_TKIP;
		brcmf_dbg(CONN, "WLAN_CIPHER_SUITE_TKIP\n");
		break;
	case AES_ENABLED:
		params.cipher = WLAN_CIPHER_SUITE_AES_CMAC;
		brcmf_dbg(CONN, "WLAN_CIPHER_SUITE_AES_CMAC\n");
		break;
	default:
		brcmf_err("Invalid algo (0x%x)\n", wsec);
		err = -EINVAL;
		goto done;
	}
	callback(cookie, &params);

done:
	brcmf_dbg(TRACE, "Exit\n");
	return err;
}

static s32
brcmf_cfg80211_config_default_mgmt_key(struct wiphy *wiphy,
				    struct net_device *ndev, u8 key_idx)
{
	brcmf_dbg(INFO, "Not supported\n");

	return -EOPNOTSUPP;
}

static s32
brcmf_cfg80211_get_station(struct wiphy *wiphy, struct net_device *ndev,
			   u8 *mac, struct station_info *sinfo)
{
	struct brcmf_if *ifp = netdev_priv(ndev);
	struct brcmf_cfg80211_profile *profile = &ifp->vif->profile;
	struct brcmf_scb_val_le scb_val;
	int rssi;
	s32 rate;
	s32 err = 0;
	u8 *bssid = profile->bssid;
	struct brcmf_sta_info_le sta_info_le;

	brcmf_dbg(TRACE, "Enter, MAC %pM\n", mac);
	if (!check_vif_up(ifp->vif))
		return -EIO;

	if (ifp->vif->mode == WL_MODE_AP) {
		memcpy(&sta_info_le, mac, ETH_ALEN);
		err = brcmf_fil_iovar_data_get(ifp, "sta_info",
					       &sta_info_le,
					       sizeof(sta_info_le));
		if (err < 0) {
			brcmf_err("GET STA INFO failed, %d\n", err);
			goto done;
		}
		sinfo->filled = STATION_INFO_INACTIVE_TIME;
		sinfo->inactive_time = le32_to_cpu(sta_info_le.idle) * 1000;
		if (le32_to_cpu(sta_info_le.flags) & BRCMF_STA_ASSOC) {
			sinfo->filled |= STATION_INFO_CONNECTED_TIME;
			sinfo->connected_time = le32_to_cpu(sta_info_le.in);
		}
		brcmf_dbg(TRACE, "STA idle time : %d ms, connected time :%d sec\n",
			  sinfo->inactive_time, sinfo->connected_time);
	} else if (ifp->vif->mode == WL_MODE_BSS) {
		if (memcmp(mac, bssid, ETH_ALEN)) {
			brcmf_err("Wrong Mac address cfg_mac-%pM wl_bssid-%pM\n",
				  mac, bssid);
			err = -ENOENT;
			goto done;
		}
		/* Report the current tx rate */
	err = brcmf_fil_cmd_int_get(ifp, BRCMF_C_GET_RATE, &rate);
		if (err) {
			brcmf_err("Could not get rate (%d)\n", err);
			goto done;
		} else {
			sinfo->filled |= STATION_INFO_TX_BITRATE;
			sinfo->txrate.legacy = rate * 5;
			brcmf_dbg(CONN, "Rate %d Mbps\n", rate / 2);
		}

		if (test_bit(BRCMF_VIF_STATUS_CONNECTED,
			     &ifp->vif->sme_state)) {
			memset(&scb_val, 0, sizeof(scb_val));
			err = brcmf_fil_cmd_data_get(ifp, BRCMF_C_GET_RSSI,
						     &scb_val, sizeof(scb_val));
			if (err) {
				brcmf_err("Could not get rssi (%d)\n", err);
				goto done;
			} else {
				rssi = le32_to_cpu(scb_val.val);
				sinfo->filled |= STATION_INFO_SIGNAL;
				sinfo->signal = rssi;
				brcmf_dbg(CONN, "RSSI %d dBm\n", rssi);
			}
		}
	} else
		err = -EPERM;
done:
	brcmf_dbg(TRACE, "Exit\n");
	return err;
}

static s32
brcmf_cfg80211_set_power_mgmt(struct wiphy *wiphy, struct net_device *ndev,
			   bool enabled, s32 timeout)
{
	s32 pm;
	s32 err = 0;
	struct brcmf_cfg80211_info *cfg = wiphy_to_cfg(wiphy);
	struct brcmf_if *ifp = netdev_priv(ndev);

	brcmf_dbg(TRACE, "Enter\n");

	/*
	 * Powersave enable/disable request is coming from the
	 * cfg80211 even before the interface is up. In that
	 * scenario, driver will be storing the power save
	 * preference in cfg struct to apply this to
	 * FW later while initializing the dongle
	 */
	cfg->pwr_save = enabled;
	if (!check_vif_up(ifp->vif)) {

		brcmf_dbg(INFO, "Device is not ready, storing the value in cfg_info struct\n");
		goto done;
	}

	pm = enabled ? PM_FAST : PM_OFF;
	brcmf_dbg(INFO, "power save %s\n", (pm ? "enabled" : "disabled"));

	err = brcmf_fil_cmd_int_set(ifp, BRCMF_C_SET_PM, pm);
	if (err) {
		if (err == -ENODEV)
			brcmf_err("net_device is not ready yet\n");
		else
			brcmf_err("error (%d)\n", err);
	}
done:
	brcmf_dbg(TRACE, "Exit\n");
	return err;
}

static s32
brcmf_cfg80211_set_bitrate_mask(struct wiphy *wiphy, struct net_device *ndev,
			     const u8 *addr,
			     const struct cfg80211_bitrate_mask *mask)
{
	struct brcmf_if *ifp = netdev_priv(ndev);
	struct brcm_rateset_le rateset_le;
	s32 rate;
	s32 val;
	s32 err_bg;
	s32 err_a;
	u32 legacy;
	s32 err = 0;

	brcmf_dbg(TRACE, "Enter\n");
	if (!check_vif_up(ifp->vif))
		return -EIO;

	/* addr param is always NULL. ignore it */
	/* Get current rateset */
	err = brcmf_fil_cmd_data_get(ifp, BRCMF_C_GET_CURR_RATESET,
				     &rateset_le, sizeof(rateset_le));
	if (err) {
		brcmf_err("could not get current rateset (%d)\n", err);
		goto done;
	}

	legacy = ffs(mask->control[IEEE80211_BAND_2GHZ].legacy & 0xFFFF);
	if (!legacy)
		legacy = ffs(mask->control[IEEE80211_BAND_5GHZ].legacy &
			     0xFFFF);

	val = wl_g_rates[legacy - 1].bitrate * 100000;

	if (val < le32_to_cpu(rateset_le.count))
		/* Select rate by rateset index */
		rate = rateset_le.rates[val] & 0x7f;
	else
		/* Specified rate in bps */
		rate = val / 500000;

	brcmf_dbg(CONN, "rate %d mbps\n", rate / 2);

	/*
	 *
	 *      Set rate override,
	 *      Since the is a/b/g-blind, both a/bg_rate are enforced.
	 */
	err_bg = brcmf_fil_iovar_int_set(ifp, "bg_rate", rate);
	err_a = brcmf_fil_iovar_int_set(ifp, "a_rate", rate);
	if (err_bg && err_a) {
		brcmf_err("could not set fixed rate (%d) (%d)\n", err_bg,
			  err_a);
		err = err_bg | err_a;
	}

done:
	brcmf_dbg(TRACE, "Exit\n");
	return err;
}

static s32 brcmf_inform_single_bss(struct brcmf_cfg80211_info *cfg,
				   struct brcmf_bss_info_le *bi)
{
	struct wiphy *wiphy = cfg_to_wiphy(cfg);
	struct ieee80211_channel *notify_channel;
	struct cfg80211_bss *bss;
	struct ieee80211_supported_band *band;
	s32 err = 0;
	u16 channel;
	u32 freq;
	u16 notify_capability;
	u16 notify_interval;
	u8 *notify_ie;
	size_t notify_ielen;
	s32 notify_signal;

	if (le32_to_cpu(bi->length) > WL_BSS_INFO_MAX) {
		brcmf_err("Bss info is larger than buffer. Discarding\n");
		return 0;
	}

	channel = bi->ctl_ch ? bi->ctl_ch :
				CHSPEC_CHANNEL(le16_to_cpu(bi->chanspec));

	if (channel <= CH_MAX_2G_CHANNEL)
		band = wiphy->bands[IEEE80211_BAND_2GHZ];
	else
		band = wiphy->bands[IEEE80211_BAND_5GHZ];

	freq = ieee80211_channel_to_frequency(channel, band->band);
	notify_channel = ieee80211_get_channel(wiphy, freq);

	notify_capability = le16_to_cpu(bi->capability);
	notify_interval = le16_to_cpu(bi->beacon_period);
	notify_ie = (u8 *)bi + le16_to_cpu(bi->ie_offset);
	notify_ielen = le32_to_cpu(bi->ie_length);
	notify_signal = (s16)le16_to_cpu(bi->RSSI) * 100;

	brcmf_dbg(CONN, "bssid: %pM\n", bi->BSSID);
	brcmf_dbg(CONN, "Channel: %d(%d)\n", channel, freq);
	brcmf_dbg(CONN, "Capability: %X\n", notify_capability);
	brcmf_dbg(CONN, "Beacon interval: %d\n", notify_interval);
	brcmf_dbg(CONN, "Signal: %d\n", notify_signal);

	bss = cfg80211_inform_bss(wiphy, notify_channel, (const u8 *)bi->BSSID,
		0, notify_capability, notify_interval, notify_ie,
		notify_ielen, notify_signal, GFP_KERNEL);

	if (!bss)
		return -ENOMEM;

	cfg80211_put_bss(bss);

	return err;
}

static struct brcmf_bss_info_le *
next_bss_le(struct brcmf_scan_results *list, struct brcmf_bss_info_le *bss)
{
	if (bss == NULL)
		return list->bss_info_le;
	return (struct brcmf_bss_info_le *)((unsigned long)bss +
					    le32_to_cpu(bss->length));
}

static s32 brcmf_inform_bss(struct brcmf_cfg80211_info *cfg)
{
	struct brcmf_scan_results *bss_list;
	struct brcmf_bss_info_le *bi = NULL;	/* must be initialized */
	s32 err = 0;
	int i;

	bss_list = cfg->bss_list;
	if (bss_list->count != 0 &&
	    bss_list->version != BRCMF_BSS_INFO_VERSION) {
		brcmf_err("Version %d != WL_BSS_INFO_VERSION\n",
			  bss_list->version);
		return -EOPNOTSUPP;
	}
	brcmf_dbg(SCAN, "scanned AP count (%d)\n", bss_list->count);
	for (i = 0; i < bss_list->count; i++) {
		bi = next_bss_le(bss_list, bi);
		err = brcmf_inform_single_bss(cfg, bi);
		if (err)
			break;
	}
	return err;
}

static s32 wl_inform_ibss(struct brcmf_cfg80211_info *cfg,
			  struct net_device *ndev, const u8 *bssid)
{
	struct wiphy *wiphy = cfg_to_wiphy(cfg);
	struct ieee80211_channel *notify_channel;
	struct brcmf_bss_info_le *bi = NULL;
	struct ieee80211_supported_band *band;
	struct cfg80211_bss *bss;
	u8 *buf = NULL;
	s32 err = 0;
	u16 channel;
	u32 freq;
	u16 notify_capability;
	u16 notify_interval;
	u8 *notify_ie;
	size_t notify_ielen;
	s32 notify_signal;

	brcmf_dbg(TRACE, "Enter\n");

	buf = kzalloc(WL_BSS_INFO_MAX, GFP_KERNEL);
	if (buf == NULL) {
		err = -ENOMEM;
		goto CleanUp;
	}

	*(__le32 *)buf = cpu_to_le32(WL_BSS_INFO_MAX);

	err = brcmf_fil_cmd_data_get(netdev_priv(ndev), BRCMF_C_GET_BSS_INFO,
				     buf, WL_BSS_INFO_MAX);
	if (err) {
		brcmf_err("WLC_GET_BSS_INFO failed: %d\n", err);
		goto CleanUp;
	}

	bi = (struct brcmf_bss_info_le *)(buf + 4);

	channel = bi->ctl_ch ? bi->ctl_ch :
				CHSPEC_CHANNEL(le16_to_cpu(bi->chanspec));

	if (channel <= CH_MAX_2G_CHANNEL)
		band = wiphy->bands[IEEE80211_BAND_2GHZ];
	else
		band = wiphy->bands[IEEE80211_BAND_5GHZ];

	freq = ieee80211_channel_to_frequency(channel, band->band);
	notify_channel = ieee80211_get_channel(wiphy, freq);

	notify_capability = le16_to_cpu(bi->capability);
	notify_interval = le16_to_cpu(bi->beacon_period);
	notify_ie = (u8 *)bi + le16_to_cpu(bi->ie_offset);
	notify_ielen = le32_to_cpu(bi->ie_length);
	notify_signal = (s16)le16_to_cpu(bi->RSSI) * 100;

	brcmf_dbg(CONN, "channel: %d(%d)\n", channel, freq);
	brcmf_dbg(CONN, "capability: %X\n", notify_capability);
	brcmf_dbg(CONN, "beacon interval: %d\n", notify_interval);
	brcmf_dbg(CONN, "signal: %d\n", notify_signal);

	bss = cfg80211_inform_bss(wiphy, notify_channel, bssid,
		0, notify_capability, notify_interval,
		notify_ie, notify_ielen, notify_signal, GFP_KERNEL);

	if (!bss) {
		err = -ENOMEM;
		goto CleanUp;
	}

	cfg80211_put_bss(bss);

CleanUp:

	kfree(buf);

	brcmf_dbg(TRACE, "Exit\n");

	return err;
}

static bool brcmf_is_ibssmode(struct brcmf_cfg80211_vif *vif)
{
	return vif->mode == WL_MODE_IBSS;
}

/*
 * Traverse a string of 1-byte tag/1-byte length/variable-length value
 * triples, returning a pointer to the substring whose first element
 * matches tag
 */
static struct brcmf_tlv *brcmf_parse_tlvs(void *buf, int buflen, uint key)
{
	struct brcmf_tlv *elt;
	int totlen;

	elt = (struct brcmf_tlv *) buf;
	totlen = buflen;

	/* find tagged parameter */
	while (totlen >= TLV_HDR_LEN) {
		int len = elt->len;

		/* validate remaining totlen */
		if ((elt->id == key) && (totlen >= (len + TLV_HDR_LEN)))
			return elt;

		elt = (struct brcmf_tlv *) ((u8 *) elt + (len + TLV_HDR_LEN));
		totlen -= (len + TLV_HDR_LEN);
	}

	return NULL;
}

/* Is any of the tlvs the expected entry? If
 * not update the tlvs buffer pointer/length.
 */
static bool
brcmf_tlv_has_ie(u8 *ie, u8 **tlvs, u32 *tlvs_len,
		 u8 *oui, u32 oui_len, u8 type)
{
	/* If the contents match the OUI and the type */
	if (ie[TLV_LEN_OFF] >= oui_len + 1 &&
	    !memcmp(&ie[TLV_BODY_OFF], oui, oui_len) &&
	    type == ie[TLV_BODY_OFF + oui_len]) {
		return true;
	}

	if (tlvs == NULL)
		return false;
	/* point to the next ie */
	ie += ie[TLV_LEN_OFF] + TLV_HDR_LEN;
	/* calculate the length of the rest of the buffer */
	*tlvs_len -= (int)(ie - *tlvs);
	/* update the pointer to the start of the buffer */
	*tlvs = ie;

	return false;
}

static struct brcmf_vs_tlv *
brcmf_find_wpaie(u8 *parse, u32 len)
{
	struct brcmf_tlv *ie;

	while ((ie = brcmf_parse_tlvs(parse, len, WLAN_EID_VENDOR_SPECIFIC))) {
		if (brcmf_tlv_has_ie((u8 *)ie, &parse, &len,
				     WPA_OUI, TLV_OUI_LEN, WPA_OUI_TYPE))
			return (struct brcmf_vs_tlv *)ie;
	}
	return NULL;
}

static s32 brcmf_update_bss_info(struct brcmf_cfg80211_info *cfg)
{
	struct net_device *ndev = cfg_to_ndev(cfg);
	struct brcmf_cfg80211_profile *profile = ndev_to_prof(ndev);
	struct brcmf_if *ifp = netdev_priv(ndev);
	struct brcmf_bss_info_le *bi;
	struct brcmf_ssid *ssid;
	struct brcmf_tlv *tim;
	u16 beacon_interval;
	u8 dtim_period;
	size_t ie_len;
	u8 *ie;
	s32 err = 0;

	brcmf_dbg(TRACE, "Enter\n");
	if (brcmf_is_ibssmode(ifp->vif))
		return err;

	ssid = &profile->ssid;

	*(__le32 *)cfg->extra_buf = cpu_to_le32(WL_EXTRA_BUF_MAX);
	err = brcmf_fil_cmd_data_get(ifp, BRCMF_C_GET_BSS_INFO,
				     cfg->extra_buf, WL_EXTRA_BUF_MAX);
	if (err) {
		brcmf_err("Could not get bss info %d\n", err);
		goto update_bss_info_out;
	}

	bi = (struct brcmf_bss_info_le *)(cfg->extra_buf + 4);
	err = brcmf_inform_single_bss(cfg, bi);
	if (err)
		goto update_bss_info_out;

	ie = ((u8 *)bi) + le16_to_cpu(bi->ie_offset);
	ie_len = le32_to_cpu(bi->ie_length);
	beacon_interval = le16_to_cpu(bi->beacon_period);

	tim = brcmf_parse_tlvs(ie, ie_len, WLAN_EID_TIM);
	if (tim)
		dtim_period = tim->data[1];
	else {
		/*
		* active scan was done so we could not get dtim
		* information out of probe response.
		* so we speficially query dtim information to dongle.
		*/
		u32 var;
		err = brcmf_fil_iovar_int_get(ifp, "dtim_assoc", &var);
		if (err) {
			brcmf_err("wl dtim_assoc failed (%d)\n", err);
			goto update_bss_info_out;
		}
		dtim_period = (u8)var;
	}

update_bss_info_out:
	brcmf_dbg(TRACE, "Exit");
	return err;
}

static void brcmf_abort_scanning(struct brcmf_cfg80211_info *cfg)
{
	struct escan_info *escan = &cfg->escan_info;

	set_bit(BRCMF_SCAN_STATUS_ABORT, &cfg->scan_status);
	if (cfg->scan_request) {
		escan->escan_state = WL_ESCAN_STATE_IDLE;
		brcmf_notify_escan_complete(cfg, escan->ndev, true, true);
	}
	clear_bit(BRCMF_SCAN_STATUS_BUSY, &cfg->scan_status);
	clear_bit(BRCMF_SCAN_STATUS_ABORT, &cfg->scan_status);
}

static void brcmf_cfg80211_escan_timeout_worker(struct work_struct *work)
{
	struct brcmf_cfg80211_info *cfg =
			container_of(work, struct brcmf_cfg80211_info,
				     escan_timeout_work);

	brcmf_notify_escan_complete(cfg,
		cfg->escan_info.ndev, true, true);
}

static void brcmf_escan_timeout(unsigned long data)
{
	struct brcmf_cfg80211_info *cfg =
			(struct brcmf_cfg80211_info *)data;

	if (cfg->scan_request) {
		brcmf_err("timer expired\n");
		schedule_work(&cfg->escan_timeout_work);
	}
}

static s32
brcmf_compare_update_same_bss(struct brcmf_bss_info_le *bss,
			      struct brcmf_bss_info_le *bss_info_le)
{
	if (!memcmp(&bss_info_le->BSSID, &bss->BSSID, ETH_ALEN) &&
		(CHSPEC_BAND(le16_to_cpu(bss_info_le->chanspec)) ==
		CHSPEC_BAND(le16_to_cpu(bss->chanspec))) &&
		bss_info_le->SSID_len == bss->SSID_len &&
		!memcmp(bss_info_le->SSID, bss->SSID, bss_info_le->SSID_len)) {
		if ((bss->flags & WLC_BSS_RSSI_ON_CHANNEL) ==
			(bss_info_le->flags & WLC_BSS_RSSI_ON_CHANNEL)) {
			s16 bss_rssi = le16_to_cpu(bss->RSSI);
			s16 bss_info_rssi = le16_to_cpu(bss_info_le->RSSI);

			/* preserve max RSSI if the measurements are
			* both on-channel or both off-channel
			*/
			if (bss_info_rssi > bss_rssi)
				bss->RSSI = bss_info_le->RSSI;
		} else if ((bss->flags & WLC_BSS_RSSI_ON_CHANNEL) &&
			(bss_info_le->flags & WLC_BSS_RSSI_ON_CHANNEL) == 0) {
			/* preserve the on-channel rssi measurement
			* if the new measurement is off channel
			*/
			bss->RSSI = bss_info_le->RSSI;
			bss->flags |= WLC_BSS_RSSI_ON_CHANNEL;
		}
		return 1;
	}
	return 0;
}

static s32
brcmf_cfg80211_escan_handler(struct brcmf_if *ifp,
			     const struct brcmf_event_msg *e, void *data)
{
	struct brcmf_cfg80211_info *cfg = ifp->drvr->config;
	struct net_device *ndev = ifp->ndev;
	s32 status;
	s32 err = 0;
	struct brcmf_escan_result_le *escan_result_le;
	struct brcmf_bss_info_le *bss_info_le;
	struct brcmf_bss_info_le *bss = NULL;
	u32 bi_length;
	struct brcmf_scan_results *list;
	u32 i;
	bool aborted;

	status = e->status;

	if (!ndev || !test_bit(BRCMF_SCAN_STATUS_BUSY, &cfg->scan_status)) {
		brcmf_err("scan not ready ndev %p drv_status %x\n", ndev,
			  !test_bit(BRCMF_SCAN_STATUS_BUSY, &cfg->scan_status));
		return -EPERM;
	}

	if (status == BRCMF_E_STATUS_PARTIAL) {
		brcmf_dbg(SCAN, "ESCAN Partial result\n");
		escan_result_le = (struct brcmf_escan_result_le *) data;
		if (!escan_result_le) {
			brcmf_err("Invalid escan result (NULL pointer)\n");
			goto exit;
		}
		if (!cfg->scan_request) {
			brcmf_dbg(SCAN, "result without cfg80211 request\n");
			goto exit;
		}

		if (le16_to_cpu(escan_result_le->bss_count) != 1) {
			brcmf_err("Invalid bss_count %d: ignoring\n",
				  escan_result_le->bss_count);
			goto exit;
		}
		bss_info_le = &escan_result_le->bss_info_le;

		bi_length = le32_to_cpu(bss_info_le->length);
		if (bi_length != (le32_to_cpu(escan_result_le->buflen) -
					WL_ESCAN_RESULTS_FIXED_SIZE)) {
			brcmf_err("Invalid bss_info length %d: ignoring\n",
				  bi_length);
			goto exit;
		}

		if (!(cfg_to_wiphy(cfg)->interface_modes &
					BIT(NL80211_IFTYPE_ADHOC))) {
			if (le16_to_cpu(bss_info_le->capability) &
						WLAN_CAPABILITY_IBSS) {
				brcmf_err("Ignoring IBSS result\n");
				goto exit;
			}
		}

		list = (struct brcmf_scan_results *)
				cfg->escan_info.escan_buf;
		if (bi_length > WL_ESCAN_BUF_SIZE - list->buflen) {
			brcmf_err("Buffer is too small: ignoring\n");
			goto exit;
		}

		for (i = 0; i < list->count; i++) {
			bss = bss ? (struct brcmf_bss_info_le *)
				((unsigned char *)bss +
				le32_to_cpu(bss->length)) : list->bss_info_le;
			if (brcmf_compare_update_same_bss(bss, bss_info_le))
				goto exit;
		}
		memcpy(&(cfg->escan_info.escan_buf[list->buflen]),
			bss_info_le, bi_length);
		list->version = le32_to_cpu(bss_info_le->version);
		list->buflen += bi_length;
		list->count++;
	} else {
		cfg->escan_info.escan_state = WL_ESCAN_STATE_IDLE;
		if (cfg->scan_request) {
			cfg->bss_list = (struct brcmf_scan_results *)
				cfg->escan_info.escan_buf;
			brcmf_inform_bss(cfg);
			aborted = status != BRCMF_E_STATUS_SUCCESS;
			brcmf_notify_escan_complete(cfg, ndev, aborted,
						    false);
		} else
			brcmf_err("Unexpected scan result 0x%x\n", status);
	}
exit:
	return err;
}

static void brcmf_init_escan(struct brcmf_cfg80211_info *cfg)
{
	brcmf_fweh_register(cfg->pub, BRCMF_E_ESCAN_RESULT,
			    brcmf_cfg80211_escan_handler);
	cfg->escan_info.escan_state = WL_ESCAN_STATE_IDLE;
	/* Init scan_timeout timer */
	init_timer(&cfg->escan_timeout);
	cfg->escan_timeout.data = (unsigned long) cfg;
	cfg->escan_timeout.function = brcmf_escan_timeout;
	INIT_WORK(&cfg->escan_timeout_work,
		  brcmf_cfg80211_escan_timeout_worker);
}

static __always_inline void brcmf_delay(u32 ms)
{
	if (ms < 1000 / HZ) {
		cond_resched();
		mdelay(ms);
	} else {
		msleep(ms);
	}
}

static s32 brcmf_cfg80211_resume(struct wiphy *wiphy)
{
	brcmf_dbg(TRACE, "Enter\n");

	return 0;
}

static s32 brcmf_cfg80211_suspend(struct wiphy *wiphy,
				  struct cfg80211_wowlan *wow)
{
	struct brcmf_cfg80211_info *cfg = wiphy_to_cfg(wiphy);
	struct net_device *ndev = cfg_to_ndev(cfg);
	struct brcmf_cfg80211_vif *vif;

	brcmf_dbg(TRACE, "Enter\n");

	/*
	 * if the primary net_device is not READY there is nothing
	 * we can do but pray resume goes smoothly.
	 */
	vif = ((struct brcmf_if *)netdev_priv(ndev))->vif;
	if (!check_vif_up(vif))
		goto exit;

	list_for_each_entry(vif, &cfg->vif_list, list) {
		if (!test_bit(BRCMF_VIF_STATUS_READY, &vif->sme_state))
			continue;
		/*
		 * While going to suspend if associated with AP disassociate
		 * from AP to save power while system is in suspended state
		 */
		brcmf_link_down(vif);

		/* Make sure WPA_Supplicant receives all the event
		 * generated due to DISASSOC call to the fw to keep
		 * the state fw and WPA_Supplicant state consistent
		 */
		brcmf_delay(500);
	}

	/* end any scanning */
	if (test_bit(BRCMF_SCAN_STATUS_BUSY, &cfg->scan_status))
		brcmf_abort_scanning(cfg);

	/* Turn off watchdog timer */
	brcmf_set_mpc(ndev, 1);

exit:
	brcmf_dbg(TRACE, "Exit\n");
	/* clear any scanning activity */
	cfg->scan_status = 0;
	return 0;
}

static __used s32
brcmf_update_pmklist(struct net_device *ndev,
		     struct brcmf_cfg80211_pmk_list *pmk_list, s32 err)
{
	int i, j;
	int pmkid_len;

	pmkid_len = le32_to_cpu(pmk_list->pmkids.npmkid);

	brcmf_dbg(CONN, "No of elements %d\n", pmkid_len);
	for (i = 0; i < pmkid_len; i++) {
		brcmf_dbg(CONN, "PMKID[%d]: %pM =\n", i,
			  &pmk_list->pmkids.pmkid[i].BSSID);
		for (j = 0; j < WLAN_PMKID_LEN; j++)
			brcmf_dbg(CONN, "%02x\n",
				  pmk_list->pmkids.pmkid[i].PMKID[j]);
	}

	if (!err)
		brcmf_fil_iovar_data_set(netdev_priv(ndev), "pmkid_info",
					 (char *)pmk_list, sizeof(*pmk_list));

	return err;
}

static s32
brcmf_cfg80211_set_pmksa(struct wiphy *wiphy, struct net_device *ndev,
			 struct cfg80211_pmksa *pmksa)
{
	struct brcmf_cfg80211_info *cfg = wiphy_to_cfg(wiphy);
	struct brcmf_if *ifp = netdev_priv(ndev);
	struct pmkid_list *pmkids = &cfg->pmk_list->pmkids;
	s32 err = 0;
	int i;
	int pmkid_len;

	brcmf_dbg(TRACE, "Enter\n");
	if (!check_vif_up(ifp->vif))
		return -EIO;

	pmkid_len = le32_to_cpu(pmkids->npmkid);
	for (i = 0; i < pmkid_len; i++)
		if (!memcmp(pmksa->bssid, pmkids->pmkid[i].BSSID, ETH_ALEN))
			break;
	if (i < WL_NUM_PMKIDS_MAX) {
		memcpy(pmkids->pmkid[i].BSSID, pmksa->bssid, ETH_ALEN);
		memcpy(pmkids->pmkid[i].PMKID, pmksa->pmkid, WLAN_PMKID_LEN);
		if (i == pmkid_len) {
			pmkid_len++;
			pmkids->npmkid = cpu_to_le32(pmkid_len);
		}
	} else
		err = -EINVAL;

	brcmf_dbg(CONN, "set_pmksa,IW_PMKSA_ADD - PMKID: %pM =\n",
		  pmkids->pmkid[pmkid_len].BSSID);
	for (i = 0; i < WLAN_PMKID_LEN; i++)
		brcmf_dbg(CONN, "%02x\n", pmkids->pmkid[pmkid_len].PMKID[i]);

	err = brcmf_update_pmklist(ndev, cfg->pmk_list, err);

	brcmf_dbg(TRACE, "Exit\n");
	return err;
}

static s32
brcmf_cfg80211_del_pmksa(struct wiphy *wiphy, struct net_device *ndev,
		      struct cfg80211_pmksa *pmksa)
{
	struct brcmf_cfg80211_info *cfg = wiphy_to_cfg(wiphy);
	struct brcmf_if *ifp = netdev_priv(ndev);
	struct pmkid_list pmkid;
	s32 err = 0;
	int i, pmkid_len;

	brcmf_dbg(TRACE, "Enter\n");
	if (!check_vif_up(ifp->vif))
		return -EIO;

	memcpy(&pmkid.pmkid[0].BSSID, pmksa->bssid, ETH_ALEN);
	memcpy(&pmkid.pmkid[0].PMKID, pmksa->pmkid, WLAN_PMKID_LEN);

	brcmf_dbg(CONN, "del_pmksa,IW_PMKSA_REMOVE - PMKID: %pM =\n",
		  &pmkid.pmkid[0].BSSID);
	for (i = 0; i < WLAN_PMKID_LEN; i++)
		brcmf_dbg(CONN, "%02x\n", pmkid.pmkid[0].PMKID[i]);

	pmkid_len = le32_to_cpu(cfg->pmk_list->pmkids.npmkid);
	for (i = 0; i < pmkid_len; i++)
		if (!memcmp
		    (pmksa->bssid, &cfg->pmk_list->pmkids.pmkid[i].BSSID,
		     ETH_ALEN))
			break;

	if ((pmkid_len > 0)
	    && (i < pmkid_len)) {
		memset(&cfg->pmk_list->pmkids.pmkid[i], 0,
		       sizeof(struct pmkid));
		for (; i < (pmkid_len - 1); i++) {
			memcpy(&cfg->pmk_list->pmkids.pmkid[i].BSSID,
			       &cfg->pmk_list->pmkids.pmkid[i + 1].BSSID,
			       ETH_ALEN);
			memcpy(&cfg->pmk_list->pmkids.pmkid[i].PMKID,
			       &cfg->pmk_list->pmkids.pmkid[i + 1].PMKID,
			       WLAN_PMKID_LEN);
		}
		cfg->pmk_list->pmkids.npmkid = cpu_to_le32(pmkid_len - 1);
	} else
		err = -EINVAL;

	err = brcmf_update_pmklist(ndev, cfg->pmk_list, err);

	brcmf_dbg(TRACE, "Exit\n");
	return err;

}

static s32
brcmf_cfg80211_flush_pmksa(struct wiphy *wiphy, struct net_device *ndev)
{
	struct brcmf_cfg80211_info *cfg = wiphy_to_cfg(wiphy);
	struct brcmf_if *ifp = netdev_priv(ndev);
	s32 err = 0;

	brcmf_dbg(TRACE, "Enter\n");
	if (!check_vif_up(ifp->vif))
		return -EIO;

	memset(cfg->pmk_list, 0, sizeof(*cfg->pmk_list));
	err = brcmf_update_pmklist(ndev, cfg->pmk_list, err);

	brcmf_dbg(TRACE, "Exit\n");
	return err;

}

/*
 * PFN result doesn't have all the info which are
 * required by the supplicant
 * (For e.g IEs) Do a target Escan so that sched scan results are reported
 * via wl_inform_single_bss in the required format. Escan does require the
 * scan request in the form of cfg80211_scan_request. For timebeing, create
 * cfg80211_scan_request one out of the received PNO event.
 */
static s32
brcmf_notify_sched_scan_results(struct brcmf_if *ifp,
				const struct brcmf_event_msg *e, void *data)
{
	struct brcmf_cfg80211_info *cfg = ifp->drvr->config;
	struct net_device *ndev = ifp->ndev;
	struct brcmf_pno_net_info_le *netinfo, *netinfo_start;
	struct cfg80211_scan_request *request = NULL;
	struct cfg80211_ssid *ssid = NULL;
	struct ieee80211_channel *channel = NULL;
	struct wiphy *wiphy = cfg_to_wiphy(cfg);
	int err = 0;
	int channel_req = 0;
	int band = 0;
	struct brcmf_pno_scanresults_le *pfn_result;
	u32 result_count;
	u32 status;

	brcmf_dbg(SCAN, "Enter\n");

	if (e->event_code == BRCMF_E_PFN_NET_LOST) {
		brcmf_dbg(SCAN, "PFN NET LOST event. Do Nothing\n");
		return 0;
	}

	pfn_result = (struct brcmf_pno_scanresults_le *)data;
	result_count = le32_to_cpu(pfn_result->count);
	status = le32_to_cpu(pfn_result->status);

	/*
	 * PFN event is limited to fit 512 bytes so we may get
	 * multiple NET_FOUND events. For now place a warning here.
	 */
	WARN_ON(status != BRCMF_PNO_SCAN_COMPLETE);
	brcmf_dbg(SCAN, "PFN NET FOUND event. count: %d\n", result_count);
	if (result_count > 0) {
		int i;

		request = kzalloc(sizeof(*request), GFP_KERNEL);
		ssid = kcalloc(result_count, sizeof(*ssid), GFP_KERNEL);
		channel = kcalloc(result_count, sizeof(*channel), GFP_KERNEL);
		if (!request || !ssid || !channel) {
			err = -ENOMEM;
			goto out_err;
		}

		request->wiphy = wiphy;
		data += sizeof(struct brcmf_pno_scanresults_le);
		netinfo_start = (struct brcmf_pno_net_info_le *)data;

		for (i = 0; i < result_count; i++) {
			netinfo = &netinfo_start[i];
			if (!netinfo) {
				brcmf_err("Invalid netinfo ptr. index: %d\n",
					  i);
				err = -EINVAL;
				goto out_err;
			}

			brcmf_dbg(SCAN, "SSID:%s Channel:%d\n",
				  netinfo->SSID, netinfo->channel);
			memcpy(ssid[i].ssid, netinfo->SSID, netinfo->SSID_len);
			ssid[i].ssid_len = netinfo->SSID_len;
			request->n_ssids++;

			channel_req = netinfo->channel;
			if (channel_req <= CH_MAX_2G_CHANNEL)
				band = NL80211_BAND_2GHZ;
			else
				band = NL80211_BAND_5GHZ;
			channel[i].center_freq =
				ieee80211_channel_to_frequency(channel_req,
							       band);
			channel[i].band = band;
			channel[i].flags |= IEEE80211_CHAN_NO_HT40;
			request->channels[i] = &channel[i];
			request->n_channels++;
		}

		/* assign parsed ssid array */
		if (request->n_ssids)
			request->ssids = &ssid[0];

		if (test_bit(BRCMF_SCAN_STATUS_BUSY, &cfg->scan_status)) {
			/* Abort any on-going scan */
			brcmf_abort_scanning(cfg);
		}

		set_bit(BRCMF_SCAN_STATUS_BUSY, &cfg->scan_status);
		err = brcmf_do_escan(cfg, wiphy, ndev, request);
		if (err) {
			clear_bit(BRCMF_SCAN_STATUS_BUSY, &cfg->scan_status);
			goto out_err;
		}
		cfg->sched_escan = true;
		cfg->scan_request = request;
	} else {
		brcmf_err("FALSE PNO Event. (pfn_count == 0)\n");
		goto out_err;
	}

	kfree(ssid);
	kfree(channel);
	kfree(request);
	return 0;

out_err:
	kfree(ssid);
	kfree(channel);
	kfree(request);
	cfg80211_sched_scan_stopped(wiphy);
	return err;
}

static int brcmf_dev_pno_clean(struct net_device *ndev)
{
	int ret;

	/* Disable pfn */
	ret = brcmf_fil_iovar_int_set(netdev_priv(ndev), "pfn", 0);
	if (ret == 0) {
		/* clear pfn */
		ret = brcmf_fil_iovar_data_set(netdev_priv(ndev), "pfnclear",
					       NULL, 0);
	}
	if (ret < 0)
		brcmf_err("failed code %d\n", ret);

	return ret;
}

static int brcmf_dev_pno_config(struct net_device *ndev)
{
	struct brcmf_pno_param_le pfn_param;

	memset(&pfn_param, 0, sizeof(pfn_param));
	pfn_param.version = cpu_to_le32(BRCMF_PNO_VERSION);

	/* set extra pno params */
	pfn_param.flags = cpu_to_le16(1 << BRCMF_PNO_ENABLE_ADAPTSCAN_BIT);
	pfn_param.repeat = BRCMF_PNO_REPEAT;
	pfn_param.exp = BRCMF_PNO_FREQ_EXPO_MAX;

	/* set up pno scan fr */
	pfn_param.scan_freq = cpu_to_le32(BRCMF_PNO_TIME);

	return brcmf_fil_iovar_data_set(netdev_priv(ndev), "pfn_set",
					&pfn_param, sizeof(pfn_param));
}

static int
brcmf_cfg80211_sched_scan_start(struct wiphy *wiphy,
				struct net_device *ndev,
				struct cfg80211_sched_scan_request *request)
{
	struct brcmf_if *ifp = netdev_priv(ndev);
	struct brcmf_cfg80211_info *cfg = wiphy_priv(wiphy);
	struct brcmf_pno_net_param_le pfn;
	int i;
	int ret = 0;

	brcmf_dbg(SCAN, "Enter n_match_sets:%d   n_ssids:%d\n",
		  request->n_match_sets, request->n_ssids);
	if (test_bit(BRCMF_SCAN_STATUS_BUSY, &cfg->scan_status)) {
		brcmf_err("Scanning already: status (%lu)\n", cfg->scan_status);
		return -EAGAIN;
	}

	if (!request || !request->n_ssids || !request->n_match_sets) {
		brcmf_err("Invalid sched scan req!! n_ssids:%d\n",
			  request ? request->n_ssids : 0);
		return -EINVAL;
	}

	if (request->n_ssids > 0) {
		for (i = 0; i < request->n_ssids; i++) {
			/* Active scan req for ssids */
			brcmf_dbg(SCAN, ">>> Active scan req for ssid (%s)\n",
				  request->ssids[i].ssid);

			/*
			 * match_set ssids is a supert set of n_ssid list,
			 * so we need not add these set seperately.
			 */
		}
	}

	if (request->n_match_sets > 0) {
		/* clean up everything */
		ret = brcmf_dev_pno_clean(ndev);
		if  (ret < 0) {
			brcmf_err("failed error=%d\n", ret);
			return ret;
		}

		/* configure pno */
		ret = brcmf_dev_pno_config(ndev);
		if (ret < 0) {
			brcmf_err("PNO setup failed!! ret=%d\n", ret);
			return -EINVAL;
		}

		/* configure each match set */
		for (i = 0; i < request->n_match_sets; i++) {
			struct cfg80211_ssid *ssid;
			u32 ssid_len;

			ssid = &request->match_sets[i].ssid;
			ssid_len = ssid->ssid_len;

			if (!ssid_len) {
				brcmf_err("skip broadcast ssid\n");
				continue;
			}
			pfn.auth = cpu_to_le32(WLAN_AUTH_OPEN);
			pfn.wpa_auth = cpu_to_le32(BRCMF_PNO_WPA_AUTH_ANY);
			pfn.wsec = cpu_to_le32(0);
			pfn.infra = cpu_to_le32(1);
			pfn.flags = cpu_to_le32(1 << BRCMF_PNO_HIDDEN_BIT);
			pfn.ssid.SSID_len = cpu_to_le32(ssid_len);
			memcpy(pfn.ssid.SSID, ssid->ssid, ssid_len);
			ret = brcmf_fil_iovar_data_set(ifp, "pfn_add", &pfn,
						       sizeof(pfn));
			brcmf_dbg(SCAN, ">>> PNO filter %s for ssid (%s)\n",
				  ret == 0 ? "set" : "failed", ssid->ssid);
		}
		/* Enable the PNO */
		if (brcmf_fil_iovar_int_set(ifp, "pfn", 1) < 0) {
			brcmf_err("PNO enable failed!! ret=%d\n", ret);
			return -EINVAL;
		}
	} else {
		return -EINVAL;
	}

	return 0;
}

static int brcmf_cfg80211_sched_scan_stop(struct wiphy *wiphy,
					  struct net_device *ndev)
{
	struct brcmf_cfg80211_info *cfg = wiphy_to_cfg(wiphy);

	brcmf_dbg(SCAN, "enter\n");
	brcmf_dev_pno_clean(ndev);
	if (cfg->sched_escan)
		brcmf_notify_escan_complete(cfg, ndev, true, true);
	return 0;
}

#ifdef CONFIG_NL80211_TESTMODE
static int brcmf_cfg80211_testmode(struct wiphy *wiphy, void *data, int len)
{
	struct brcmf_cfg80211_info *cfg = wiphy_to_cfg(wiphy);
	struct net_device *ndev = cfg_to_ndev(cfg);
	struct brcmf_dcmd *dcmd = data;
	struct sk_buff *reply;
	int ret;

	brcmf_dbg(TRACE, "cmd %x set %d buf %p len %d\n", dcmd->cmd, dcmd->set,
		  dcmd->buf, dcmd->len);

	if (dcmd->set)
		ret = brcmf_fil_cmd_data_set(netdev_priv(ndev), dcmd->cmd,
					     dcmd->buf, dcmd->len);
	else
		ret = brcmf_fil_cmd_data_get(netdev_priv(ndev), dcmd->cmd,
					     dcmd->buf, dcmd->len);
	if (ret == 0) {
		reply = cfg80211_testmode_alloc_reply_skb(wiphy, sizeof(*dcmd));
		nla_put(reply, NL80211_ATTR_TESTDATA, sizeof(*dcmd), dcmd);
		ret = cfg80211_testmode_reply(reply);
	}
	return ret;
}
#endif

static s32 brcmf_configure_opensecurity(struct net_device *ndev, s32 bssidx)
{
	struct brcmf_if *ifp = netdev_priv(ndev);
	s32 err;

	/* set auth */
	err = brcmf_fil_bsscfg_int_set(ifp, "auth", 0);
	if (err < 0) {
		brcmf_err("auth error %d\n", err);
		return err;
	}
	/* set wsec */
	err = brcmf_fil_bsscfg_int_set(ifp, "wsec", 0);
	if (err < 0) {
		brcmf_err("wsec error %d\n", err);
		return err;
	}
	/* set upper-layer auth */
	err = brcmf_fil_bsscfg_int_set(ifp, "wpa_auth", WPA_AUTH_NONE);
	if (err < 0) {
		brcmf_err("wpa_auth error %d\n", err);
		return err;
	}

	return 0;
}

static bool brcmf_valid_wpa_oui(u8 *oui, bool is_rsn_ie)
{
	if (is_rsn_ie)
		return (memcmp(oui, RSN_OUI, TLV_OUI_LEN) == 0);

	return (memcmp(oui, WPA_OUI, TLV_OUI_LEN) == 0);
}

static s32
brcmf_configure_wpaie(struct net_device *ndev, struct brcmf_vs_tlv *wpa_ie,
		     bool is_rsn_ie)
{
	struct brcmf_if *ifp = netdev_priv(ndev);
	u32 auth = 0; /* d11 open authentication */
	u16 count;
	s32 err = 0;
	s32 len = 0;
	u32 i;
	u32 wsec;
	u32 pval = 0;
	u32 gval = 0;
	u32 wpa_auth = 0;
	u32 offset;
	u8 *data;
	u16 rsn_cap;
	u32 wme_bss_disable;

	brcmf_dbg(TRACE, "Enter\n");
	if (wpa_ie == NULL)
		goto exit;

	len = wpa_ie->len + TLV_HDR_LEN;
	data = (u8 *)wpa_ie;
	offset = TLV_HDR_LEN;
	if (!is_rsn_ie)
		offset += VS_IE_FIXED_HDR_LEN;
	else
		offset += WPA_IE_VERSION_LEN;

	/* check for multicast cipher suite */
	if (offset + WPA_IE_MIN_OUI_LEN > len) {
		err = -EINVAL;
		brcmf_err("no multicast cipher suite\n");
		goto exit;
	}

	if (!brcmf_valid_wpa_oui(&data[offset], is_rsn_ie)) {
		err = -EINVAL;
		brcmf_err("ivalid OUI\n");
		goto exit;
	}
	offset += TLV_OUI_LEN;

	/* pick up multicast cipher */
	switch (data[offset]) {
	case WPA_CIPHER_NONE:
		gval = 0;
		break;
	case WPA_CIPHER_WEP_40:
	case WPA_CIPHER_WEP_104:
		gval = WEP_ENABLED;
		break;
	case WPA_CIPHER_TKIP:
		gval = TKIP_ENABLED;
		break;
	case WPA_CIPHER_AES_CCM:
		gval = AES_ENABLED;
		break;
	default:
		err = -EINVAL;
		brcmf_err("Invalid multi cast cipher info\n");
		goto exit;
	}

	offset++;
	/* walk thru unicast cipher list and pick up what we recognize */
	count = data[offset] + (data[offset + 1] << 8);
	offset += WPA_IE_SUITE_COUNT_LEN;
	/* Check for unicast suite(s) */
	if (offset + (WPA_IE_MIN_OUI_LEN * count) > len) {
		err = -EINVAL;
		brcmf_err("no unicast cipher suite\n");
		goto exit;
	}
	for (i = 0; i < count; i++) {
		if (!brcmf_valid_wpa_oui(&data[offset], is_rsn_ie)) {
			err = -EINVAL;
			brcmf_err("ivalid OUI\n");
			goto exit;
		}
		offset += TLV_OUI_LEN;
		switch (data[offset]) {
		case WPA_CIPHER_NONE:
			break;
		case WPA_CIPHER_WEP_40:
		case WPA_CIPHER_WEP_104:
			pval |= WEP_ENABLED;
			break;
		case WPA_CIPHER_TKIP:
			pval |= TKIP_ENABLED;
			break;
		case WPA_CIPHER_AES_CCM:
			pval |= AES_ENABLED;
			break;
		default:
			brcmf_err("Ivalid unicast security info\n");
		}
		offset++;
	}
	/* walk thru auth management suite list and pick up what we recognize */
	count = data[offset] + (data[offset + 1] << 8);
	offset += WPA_IE_SUITE_COUNT_LEN;
	/* Check for auth key management suite(s) */
	if (offset + (WPA_IE_MIN_OUI_LEN * count) > len) {
		err = -EINVAL;
		brcmf_err("no auth key mgmt suite\n");
		goto exit;
	}
	for (i = 0; i < count; i++) {
		if (!brcmf_valid_wpa_oui(&data[offset], is_rsn_ie)) {
			err = -EINVAL;
			brcmf_err("ivalid OUI\n");
			goto exit;
		}
		offset += TLV_OUI_LEN;
		switch (data[offset]) {
		case RSN_AKM_NONE:
			brcmf_dbg(TRACE, "RSN_AKM_NONE\n");
			wpa_auth |= WPA_AUTH_NONE;
			break;
		case RSN_AKM_UNSPECIFIED:
			brcmf_dbg(TRACE, "RSN_AKM_UNSPECIFIED\n");
			is_rsn_ie ? (wpa_auth |= WPA2_AUTH_UNSPECIFIED) :
				    (wpa_auth |= WPA_AUTH_UNSPECIFIED);
			break;
		case RSN_AKM_PSK:
			brcmf_dbg(TRACE, "RSN_AKM_PSK\n");
			is_rsn_ie ? (wpa_auth |= WPA2_AUTH_PSK) :
				    (wpa_auth |= WPA_AUTH_PSK);
			break;
		default:
			brcmf_err("Ivalid key mgmt info\n");
		}
		offset++;
	}

	if (is_rsn_ie) {
		wme_bss_disable = 1;
		if ((offset + RSN_CAP_LEN) <= len) {
			rsn_cap = data[offset] + (data[offset + 1] << 8);
			if (rsn_cap & RSN_CAP_PTK_REPLAY_CNTR_MASK)
				wme_bss_disable = 0;
		}
		/* set wme_bss_disable to sync RSN Capabilities */
		err = brcmf_fil_bsscfg_int_set(ifp, "wme_bss_disable",
					       wme_bss_disable);
		if (err < 0) {
			brcmf_err("wme_bss_disable error %d\n", err);
			goto exit;
		}
	}
	/* FOR WPS , set SES_OW_ENABLED */
	wsec = (pval | gval | SES_OW_ENABLED);

	/* set auth */
	err = brcmf_fil_bsscfg_int_set(ifp, "auth", auth);
	if (err < 0) {
		brcmf_err("auth error %d\n", err);
		goto exit;
	}
	/* set wsec */
	err = brcmf_fil_bsscfg_int_set(ifp, "wsec", wsec);
	if (err < 0) {
		brcmf_err("wsec error %d\n", err);
		goto exit;
	}
	/* set upper-layer auth */
	err = brcmf_fil_bsscfg_int_set(ifp, "wpa_auth", wpa_auth);
	if (err < 0) {
		brcmf_err("wpa_auth error %d\n", err);
		goto exit;
	}

exit:
	return err;
}

static s32
brcmf_parse_vndr_ies(const u8 *vndr_ie_buf, u32 vndr_ie_len,
		     struct parsed_vndr_ies *vndr_ies)
{
	s32 err = 0;
	struct brcmf_vs_tlv *vndrie;
	struct brcmf_tlv *ie;
	struct parsed_vndr_ie_info *parsed_info;
	s32 remaining_len;

	remaining_len = (s32)vndr_ie_len;
	memset(vndr_ies, 0, sizeof(*vndr_ies));

	ie = (struct brcmf_tlv *)vndr_ie_buf;
	while (ie) {
		if (ie->id != WLAN_EID_VENDOR_SPECIFIC)
			goto next;
		vndrie = (struct brcmf_vs_tlv *)ie;
		/* len should be bigger than OUI length + one */
		if (vndrie->len < (VS_IE_FIXED_HDR_LEN - TLV_HDR_LEN + 1)) {
			brcmf_err("invalid vndr ie. length is too small %d\n",
				  vndrie->len);
			goto next;
		}
		/* if wpa or wme ie, do not add ie */
		if (!memcmp(vndrie->oui, (u8 *)WPA_OUI, TLV_OUI_LEN) &&
		    ((vndrie->oui_type == WPA_OUI_TYPE) ||
		    (vndrie->oui_type == WME_OUI_TYPE))) {
			brcmf_dbg(TRACE, "Found WPA/WME oui. Do not add it\n");
			goto next;
		}

		parsed_info = &vndr_ies->ie_info[vndr_ies->count];

		/* save vndr ie information */
		parsed_info->ie_ptr = (char *)vndrie;
		parsed_info->ie_len = vndrie->len + TLV_HDR_LEN;
		memcpy(&parsed_info->vndrie, vndrie, sizeof(*vndrie));

		vndr_ies->count++;

		brcmf_dbg(TRACE, "** OUI %02x %02x %02x, type 0x%02x\n",
			  parsed_info->vndrie.oui[0],
			  parsed_info->vndrie.oui[1],
			  parsed_info->vndrie.oui[2],
			  parsed_info->vndrie.oui_type);

		if (vndr_ies->count >= MAX_VNDR_IE_NUMBER)
			break;
next:
		remaining_len -= (ie->len + TLV_HDR_LEN);
		if (remaining_len <= TLV_HDR_LEN)
			ie = NULL;
		else
			ie = (struct brcmf_tlv *)(((u8 *)ie) + ie->len +
				TLV_HDR_LEN);
	}
	return err;
}

static u32
brcmf_vndr_ie(u8 *iebuf, s32 pktflag, u8 *ie_ptr, u32 ie_len, s8 *add_del_cmd)
{

	__le32 iecount_le;
	__le32 pktflag_le;

	strncpy(iebuf, add_del_cmd, VNDR_IE_CMD_LEN - 1);
	iebuf[VNDR_IE_CMD_LEN - 1] = '\0';

	iecount_le = cpu_to_le32(1);
	memcpy(&iebuf[VNDR_IE_COUNT_OFFSET], &iecount_le, sizeof(iecount_le));

	pktflag_le = cpu_to_le32(pktflag);
	memcpy(&iebuf[VNDR_IE_PKTFLAG_OFFSET], &pktflag_le, sizeof(pktflag_le));

	memcpy(&iebuf[VNDR_IE_VSIE_OFFSET], ie_ptr, ie_len);

	return ie_len + VNDR_IE_HDR_SIZE;
}

static
s32 brcmf_vif_set_mgmt_ie(struct brcmf_cfg80211_vif *vif, s32 pktflag,
			  const u8 *vndr_ie_buf, u32 vndr_ie_len)
{
	struct brcmf_if *ifp;
	struct vif_saved_ie *saved_ie;
	s32 err = 0;
	u8  *iovar_ie_buf;
	u8  *curr_ie_buf;
	u8  *mgmt_ie_buf = NULL;
	int mgmt_ie_buf_len;
	u32 *mgmt_ie_len;
	u32 del_add_ie_buf_len = 0;
	u32 total_ie_buf_len = 0;
	u32 parsed_ie_buf_len = 0;
	struct parsed_vndr_ies old_vndr_ies;
	struct parsed_vndr_ies new_vndr_ies;
	struct parsed_vndr_ie_info *vndrie_info;
	s32 i;
	u8 *ptr;
	int remained_buf_len;

	if (!vif)
		return -ENODEV;
	ifp = vif->ifp;
	saved_ie = &vif->saved_ie;

	brcmf_dbg(TRACE, "bssidx %d, pktflag : 0x%02X\n", ifp->bssidx, pktflag);
	iovar_ie_buf = kzalloc(WL_EXTRA_BUF_MAX, GFP_KERNEL);
	if (!iovar_ie_buf)
		return -ENOMEM;
	curr_ie_buf = iovar_ie_buf;
	if (ifp->vif->mode == WL_MODE_AP) {
		switch (pktflag) {
		case VNDR_IE_PRBRSP_FLAG:
			mgmt_ie_buf = saved_ie->probe_res_ie;
			mgmt_ie_len = &saved_ie->probe_res_ie_len;
			mgmt_ie_buf_len = sizeof(saved_ie->probe_res_ie);
			break;
		case VNDR_IE_BEACON_FLAG:
			mgmt_ie_buf = saved_ie->beacon_ie;
			mgmt_ie_len = &saved_ie->beacon_ie_len;
			mgmt_ie_buf_len = sizeof(saved_ie->beacon_ie);
			break;
		default:
			err = -EPERM;
			brcmf_err("not suitable type\n");
			goto exit;
		}
	} else {
		err = -EPERM;
		brcmf_err("not suitable type\n");
		goto exit;
	}

	if (vndr_ie_len > mgmt_ie_buf_len) {
		err = -ENOMEM;
		brcmf_err("extra IE size too big\n");
		goto exit;
	}

	/* parse and save new vndr_ie in curr_ie_buff before comparing it */
	if (vndr_ie_buf && vndr_ie_len && curr_ie_buf) {
		ptr = curr_ie_buf;
		brcmf_parse_vndr_ies(vndr_ie_buf, vndr_ie_len, &new_vndr_ies);
		for (i = 0; i < new_vndr_ies.count; i++) {
			vndrie_info = &new_vndr_ies.ie_info[i];
			memcpy(ptr + parsed_ie_buf_len, vndrie_info->ie_ptr,
			       vndrie_info->ie_len);
			parsed_ie_buf_len += vndrie_info->ie_len;
		}
	}

	if (mgmt_ie_buf && *mgmt_ie_len) {
		if (parsed_ie_buf_len && (parsed_ie_buf_len == *mgmt_ie_len) &&
		    (memcmp(mgmt_ie_buf, curr_ie_buf,
			    parsed_ie_buf_len) == 0)) {
			brcmf_dbg(TRACE, "Previous mgmt IE equals to current IE\n");
			goto exit;
		}

		/* parse old vndr_ie */
		brcmf_parse_vndr_ies(mgmt_ie_buf, *mgmt_ie_len, &old_vndr_ies);

		/* make a command to delete old ie */
		for (i = 0; i < old_vndr_ies.count; i++) {
			vndrie_info = &old_vndr_ies.ie_info[i];

			brcmf_dbg(TRACE, "DEL ID : %d, Len: %d , OUI:%02x:%02x:%02x\n",
				  vndrie_info->vndrie.id,
				  vndrie_info->vndrie.len,
				  vndrie_info->vndrie.oui[0],
				  vndrie_info->vndrie.oui[1],
				  vndrie_info->vndrie.oui[2]);

			del_add_ie_buf_len = brcmf_vndr_ie(curr_ie_buf, pktflag,
							   vndrie_info->ie_ptr,
							   vndrie_info->ie_len,
							   "del");
			curr_ie_buf += del_add_ie_buf_len;
			total_ie_buf_len += del_add_ie_buf_len;
		}
	}

	*mgmt_ie_len = 0;
	/* Add if there is any extra IE */
	if (mgmt_ie_buf && parsed_ie_buf_len) {
		ptr = mgmt_ie_buf;

		remained_buf_len = mgmt_ie_buf_len;

		/* make a command to add new ie */
		for (i = 0; i < new_vndr_ies.count; i++) {
			vndrie_info = &new_vndr_ies.ie_info[i];

			/* verify remained buf size before copy data */
			if (remained_buf_len < (vndrie_info->vndrie.len +
							VNDR_IE_VSIE_OFFSET)) {
				brcmf_err("no space in mgmt_ie_buf: len left %d",
					  remained_buf_len);
				break;
			}
			remained_buf_len -= (vndrie_info->ie_len +
					     VNDR_IE_VSIE_OFFSET);

			brcmf_dbg(TRACE, "ADDED ID : %d, Len: %d, OUI:%02x:%02x:%02x\n",
				  vndrie_info->vndrie.id,
				  vndrie_info->vndrie.len,
				  vndrie_info->vndrie.oui[0],
				  vndrie_info->vndrie.oui[1],
				  vndrie_info->vndrie.oui[2]);

			del_add_ie_buf_len = brcmf_vndr_ie(curr_ie_buf, pktflag,
							   vndrie_info->ie_ptr,
							   vndrie_info->ie_len,
							   "add");

			/* save the parsed IE in wl struct */
			memcpy(ptr + (*mgmt_ie_len), vndrie_info->ie_ptr,
			       vndrie_info->ie_len);
			*mgmt_ie_len += vndrie_info->ie_len;

			curr_ie_buf += del_add_ie_buf_len;
			total_ie_buf_len += del_add_ie_buf_len;
		}
	}
	if (total_ie_buf_len) {
		err  = brcmf_fil_bsscfg_data_set(ifp, "vndr_ie", iovar_ie_buf,
						 total_ie_buf_len);
		if (err)
			brcmf_err("vndr ie set error : %d\n", err);
	}

exit:
	kfree(iovar_ie_buf);
	return err;
}

static s32
brcmf_cfg80211_start_ap(struct wiphy *wiphy, struct net_device *ndev,
			struct cfg80211_ap_settings *settings)
{
	s32 ie_offset;
	struct brcmf_if *ifp = netdev_priv(ndev);
	struct brcmf_tlv *ssid_ie;
	struct brcmf_ssid_le ssid_le;
	s32 err = -EPERM;
	struct brcmf_tlv *rsn_ie;
	struct brcmf_vs_tlv *wpa_ie;
	struct brcmf_join_params join_params;
	s32 bssidx = 0;

	brcmf_dbg(TRACE, "channel_type=%d, beacon_interval=%d, dtim_period=%d,\n",
		  cfg80211_get_chandef_type(&settings->chandef),
		  settings->beacon_interval,
		  settings->dtim_period);
	brcmf_dbg(TRACE, "ssid=%s(%zu), auth_type=%d, inactivity_timeout=%d\n",
		  settings->ssid, settings->ssid_len, settings->auth_type,
		  settings->inactivity_timeout);

	if (!test_bit(BRCMF_VIF_STATUS_AP_CREATING, &ifp->vif->sme_state)) {
		brcmf_err("Not in AP creation mode\n");
		return -EPERM;
	}

	memset(&ssid_le, 0, sizeof(ssid_le));
	if (settings->ssid == NULL || settings->ssid_len == 0) {
		ie_offset = DOT11_MGMT_HDR_LEN + DOT11_BCN_PRB_FIXED_LEN;
		ssid_ie = brcmf_parse_tlvs(
				(u8 *)&settings->beacon.head[ie_offset],
				settings->beacon.head_len - ie_offset,
				WLAN_EID_SSID);
		if (!ssid_ie)
			return -EINVAL;

		memcpy(ssid_le.SSID, ssid_ie->data, ssid_ie->len);
		ssid_le.SSID_len = cpu_to_le32(ssid_ie->len);
		brcmf_dbg(TRACE, "SSID is (%s) in Head\n", ssid_le.SSID);
	} else {
		memcpy(ssid_le.SSID, settings->ssid, settings->ssid_len);
		ssid_le.SSID_len = cpu_to_le32((u32)settings->ssid_len);
	}

	brcmf_set_mpc(ndev, 0);
	err = brcmf_fil_cmd_int_set(ifp, BRCMF_C_DOWN, 1);
	if (err < 0) {
		brcmf_err("BRCMF_C_DOWN error %d\n", err);
		goto exit;
	}
	err = brcmf_fil_cmd_int_set(ifp, BRCMF_C_SET_INFRA, 1);
	if (err < 0) {
		brcmf_err("SET INFRA error %d\n", err);
		goto exit;
	}
	err = brcmf_fil_cmd_int_set(ifp, BRCMF_C_SET_AP, 1);
	if (err < 0) {
		brcmf_err("setting AP mode failed %d\n", err);
		goto exit;
	}

	/* find the RSN_IE */
	rsn_ie = brcmf_parse_tlvs((u8 *)settings->beacon.tail,
				  settings->beacon.tail_len, WLAN_EID_RSN);

	/* find the WPA_IE */
	wpa_ie = brcmf_find_wpaie((u8 *)settings->beacon.tail,
				  settings->beacon.tail_len);

	if ((wpa_ie != NULL || rsn_ie != NULL)) {
		brcmf_dbg(TRACE, "WPA(2) IE is found\n");
		if (wpa_ie != NULL) {
			/* WPA IE */
			err = brcmf_configure_wpaie(ndev, wpa_ie, false);
			if (err < 0)
				goto exit;
		} else {
			/* RSN IE */
			err = brcmf_configure_wpaie(ndev,
				(struct brcmf_vs_tlv *)rsn_ie, true);
			if (err < 0)
				goto exit;
		}
	} else {
		brcmf_dbg(TRACE, "No WPA(2) IEs found\n");
		brcmf_configure_opensecurity(ndev, bssidx);
	}
	/* Set Beacon IEs to FW */
	err = brcmf_vif_set_mgmt_ie(ndev_to_vif(ndev),
				    VNDR_IE_BEACON_FLAG,
				    settings->beacon.tail,
				    settings->beacon.tail_len);
	if (err)
		brcmf_err("Set Beacon IE Failed\n");
	else
		brcmf_dbg(TRACE, "Applied Vndr IEs for Beacon\n");

	/* Set Probe Response IEs to FW */
	err = brcmf_vif_set_mgmt_ie(ndev_to_vif(ndev),
				    VNDR_IE_PRBRSP_FLAG,
				    settings->beacon.proberesp_ies,
				    settings->beacon.proberesp_ies_len);
	if (err)
		brcmf_err("Set Probe Resp IE Failed\n");
	else
		brcmf_dbg(TRACE, "Applied Vndr IEs for Probe Resp\n");

	if (settings->beacon_interval) {
		err = brcmf_fil_cmd_int_set(ifp, BRCMF_C_SET_BCNPRD,
					    settings->beacon_interval);
		if (err < 0) {
			brcmf_err("Beacon Interval Set Error, %d\n", err);
			goto exit;
		}
	}
	if (settings->dtim_period) {
		err = brcmf_fil_cmd_int_set(ifp, BRCMF_C_SET_DTIMPRD,
					    settings->dtim_period);
		if (err < 0) {
			brcmf_err("DTIM Interval Set Error, %d\n", err);
			goto exit;
		}
	}
	err = brcmf_fil_cmd_int_set(ifp, BRCMF_C_UP, 1);
	if (err < 0) {
		brcmf_err("BRCMF_C_UP error (%d)\n", err);
		goto exit;
	}

	memset(&join_params, 0, sizeof(join_params));
	/* join parameters starts with ssid */
	memcpy(&join_params.ssid_le, &ssid_le, sizeof(ssid_le));
	/* create softap */
	err = brcmf_fil_cmd_data_set(ifp, BRCMF_C_SET_SSID,
				     &join_params, sizeof(join_params));
	if (err < 0) {
		brcmf_err("SET SSID error (%d)\n", err);
		goto exit;
	}
	clear_bit(BRCMF_VIF_STATUS_AP_CREATING, &ifp->vif->sme_state);
	set_bit(BRCMF_VIF_STATUS_AP_CREATED, &ifp->vif->sme_state);

exit:
	if (err)
		brcmf_set_mpc(ndev, 1);
	return err;
}

static int brcmf_cfg80211_stop_ap(struct wiphy *wiphy, struct net_device *ndev)
{
	struct brcmf_if *ifp = netdev_priv(ndev);
	s32 err = -EPERM;

	brcmf_dbg(TRACE, "Enter\n");

	if (ifp->vif->mode == WL_MODE_AP) {
		/* Due to most likely deauths outstanding we sleep */
		/* first to make sure they get processed by fw. */
		msleep(400);
		err = brcmf_fil_cmd_int_set(ifp, BRCMF_C_SET_AP, 0);
		if (err < 0) {
			brcmf_err("setting AP mode failed %d\n", err);
			goto exit;
		}
		err = brcmf_fil_cmd_int_set(ifp, BRCMF_C_UP, 0);
		if (err < 0) {
			brcmf_err("BRCMF_C_UP error %d\n", err);
			goto exit;
		}
		brcmf_set_mpc(ndev, 1);
		clear_bit(BRCMF_VIF_STATUS_AP_CREATING, &ifp->vif->sme_state);
		clear_bit(BRCMF_VIF_STATUS_AP_CREATED, &ifp->vif->sme_state);
	}
exit:
	return err;
}

static int
brcmf_cfg80211_del_station(struct wiphy *wiphy, struct net_device *ndev,
			   u8 *mac)
{
	struct brcmf_scb_val_le scbval;
	struct brcmf_if *ifp = netdev_priv(ndev);
	s32 err;

	if (!mac)
		return -EFAULT;

	brcmf_dbg(TRACE, "Enter %pM\n", mac);

	if (!check_vif_up(ifp->vif))
		return -EIO;

	memcpy(&scbval.ea, mac, ETH_ALEN);
	scbval.val = cpu_to_le32(WLAN_REASON_DEAUTH_LEAVING);
	err = brcmf_fil_cmd_data_set(ifp, BRCMF_C_SCB_DEAUTHENTICATE_FOR_REASON,
				     &scbval, sizeof(scbval));
	if (err)
		brcmf_err("SCB_DEAUTHENTICATE_FOR_REASON failed %d\n", err);

	brcmf_dbg(TRACE, "Exit\n");
	return err;
}

static struct cfg80211_ops wl_cfg80211_ops = {
	.change_virtual_intf = brcmf_cfg80211_change_iface,
	.scan = brcmf_cfg80211_scan,
	.set_wiphy_params = brcmf_cfg80211_set_wiphy_params,
	.join_ibss = brcmf_cfg80211_join_ibss,
	.leave_ibss = brcmf_cfg80211_leave_ibss,
	.get_station = brcmf_cfg80211_get_station,
	.set_tx_power = brcmf_cfg80211_set_tx_power,
	.get_tx_power = brcmf_cfg80211_get_tx_power,
	.add_key = brcmf_cfg80211_add_key,
	.del_key = brcmf_cfg80211_del_key,
	.get_key = brcmf_cfg80211_get_key,
	.set_default_key = brcmf_cfg80211_config_default_key,
	.set_default_mgmt_key = brcmf_cfg80211_config_default_mgmt_key,
	.set_power_mgmt = brcmf_cfg80211_set_power_mgmt,
	.set_bitrate_mask = brcmf_cfg80211_set_bitrate_mask,
	.connect = brcmf_cfg80211_connect,
	.disconnect = brcmf_cfg80211_disconnect,
	.suspend = brcmf_cfg80211_suspend,
	.resume = brcmf_cfg80211_resume,
	.set_pmksa = brcmf_cfg80211_set_pmksa,
	.del_pmksa = brcmf_cfg80211_del_pmksa,
	.flush_pmksa = brcmf_cfg80211_flush_pmksa,
	.start_ap = brcmf_cfg80211_start_ap,
	.stop_ap = brcmf_cfg80211_stop_ap,
	.del_station = brcmf_cfg80211_del_station,
	.sched_scan_start = brcmf_cfg80211_sched_scan_start,
	.sched_scan_stop = brcmf_cfg80211_sched_scan_stop,
#ifdef CONFIG_NL80211_TESTMODE
	.testmode_cmd = brcmf_cfg80211_testmode
#endif
};

static s32 brcmf_mode_to_nl80211_iftype(s32 mode)
{
	s32 err = 0;

	switch (mode) {
	case WL_MODE_BSS:
		return NL80211_IFTYPE_STATION;
	case WL_MODE_IBSS:
		return NL80211_IFTYPE_ADHOC;
	default:
		return NL80211_IFTYPE_UNSPECIFIED;
	}

	return err;
}

static void brcmf_wiphy_pno_params(struct wiphy *wiphy)
{
	/* scheduled scan settings */
	wiphy->max_sched_scan_ssids = BRCMF_PNO_MAX_PFN_COUNT;
	wiphy->max_match_sets = BRCMF_PNO_MAX_PFN_COUNT;
	wiphy->max_sched_scan_ie_len = BRCMF_SCAN_IE_LEN_MAX;
	wiphy->flags |= WIPHY_FLAG_SUPPORTS_SCHED_SCAN;
}

static struct wiphy *brcmf_setup_wiphy(struct device *phydev)
{
	struct wiphy *wiphy;
	s32 err = 0;

	wiphy = wiphy_new(&wl_cfg80211_ops, sizeof(struct brcmf_cfg80211_info));
	if (!wiphy) {
		brcmf_err("Could not allocate wiphy device\n");
		return ERR_PTR(-ENOMEM);
	}
	set_wiphy_dev(wiphy, phydev);
	wiphy->max_scan_ssids = WL_NUM_SCAN_MAX;
	wiphy->max_num_pmkids = WL_NUM_PMKIDS_MAX;
	wiphy->interface_modes = BIT(NL80211_IFTYPE_STATION) |
				 BIT(NL80211_IFTYPE_ADHOC) |
				 BIT(NL80211_IFTYPE_AP);
	wiphy->bands[IEEE80211_BAND_2GHZ] = &__wl_band_2ghz;
	wiphy->bands[IEEE80211_BAND_5GHZ] = &__wl_band_5ghz_a;	/* Set
						* it as 11a by default.
						* This will be updated with
						* 11n phy tables in
						* "ifconfig up"
						* if phy has 11n capability
						*/
	wiphy->signal_type = CFG80211_SIGNAL_TYPE_MBM;
	wiphy->cipher_suites = __wl_cipher_suites;
	wiphy->n_cipher_suites = ARRAY_SIZE(__wl_cipher_suites);
	wiphy->flags |= WIPHY_FLAG_PS_ON_BY_DEFAULT;	/* enable power
								 * save mode
								 * by default
								 */
	brcmf_wiphy_pno_params(wiphy);
	err = wiphy_register(wiphy);
	if (err < 0) {
		brcmf_err("Could not register wiphy device (%d)\n", err);
		wiphy_free(wiphy);
		return ERR_PTR(err);
<<<<<<< HEAD
	}
	return wiphy;
}

static
struct brcmf_cfg80211_vif *brcmf_alloc_vif(struct brcmf_cfg80211_info *cfg,
					   struct net_device *netdev,
					   s32 mode, bool pm_block)
{
	struct brcmf_cfg80211_vif *vif;

	if (cfg->vif_cnt == BRCMF_IFACE_MAX_CNT)
		return ERR_PTR(-ENOSPC);

	vif = kzalloc(sizeof(*vif), GFP_KERNEL);
	if (!vif)
		return ERR_PTR(-ENOMEM);

	vif->wdev.wiphy = cfg->wiphy;
	vif->wdev.netdev = netdev;
	vif->wdev.iftype = brcmf_mode_to_nl80211_iftype(mode);

	if (netdev) {
		vif->ifp = netdev_priv(netdev);
		netdev->ieee80211_ptr = &vif->wdev;
		SET_NETDEV_DEV(netdev, wiphy_dev(cfg->wiphy));
	}

	vif->mode = mode;
	vif->pm_block = pm_block;
	vif->roam_off = -1;

	brcmf_init_prof(&vif->profile);

=======
	}
	return wiphy;
}

static
struct brcmf_cfg80211_vif *brcmf_alloc_vif(struct brcmf_cfg80211_info *cfg,
					   struct net_device *netdev,
					   s32 mode, bool pm_block)
{
	struct brcmf_cfg80211_vif *vif;

	if (cfg->vif_cnt == BRCMF_IFACE_MAX_CNT)
		return ERR_PTR(-ENOSPC);

	vif = kzalloc(sizeof(*vif), GFP_KERNEL);
	if (!vif)
		return ERR_PTR(-ENOMEM);

	vif->wdev.wiphy = cfg->wiphy;
	vif->wdev.netdev = netdev;
	vif->wdev.iftype = brcmf_mode_to_nl80211_iftype(mode);

	if (netdev) {
		vif->ifp = netdev_priv(netdev);
		netdev->ieee80211_ptr = &vif->wdev;
		SET_NETDEV_DEV(netdev, wiphy_dev(cfg->wiphy));
	}

	vif->mode = mode;
	vif->pm_block = pm_block;
	vif->roam_off = -1;

	brcmf_init_prof(&vif->profile);

>>>>>>> 68d6f84b
	list_add_tail(&vif->list, &cfg->vif_list);
	cfg->vif_cnt++;
	return vif;
}

static void brcmf_free_vif(struct brcmf_cfg80211_vif *vif)
{
	struct brcmf_cfg80211_info *cfg;
	struct wiphy *wiphy;

	wiphy = vif->wdev.wiphy;
	cfg = wiphy_priv(wiphy);
	list_del(&vif->list);
	cfg->vif_cnt--;

	kfree(vif);
	if (!cfg->vif_cnt) {
		wiphy_unregister(wiphy);
		wiphy_free(wiphy);
	}
}

static bool brcmf_is_linkup(const struct brcmf_event_msg *e)
{
	u32 event = e->event_code;
	u32 status = e->status;

	if (event == BRCMF_E_SET_SSID && status == BRCMF_E_STATUS_SUCCESS) {
		brcmf_dbg(CONN, "Processing set ssid\n");
		return true;
	}

	return false;
}

static bool brcmf_is_linkdown(const struct brcmf_event_msg *e)
{
	u32 event = e->event_code;
	u16 flags = e->flags;

	if (event == BRCMF_E_LINK && (!(flags & BRCMF_EVENT_MSG_LINK))) {
		brcmf_dbg(CONN, "Processing link down\n");
		return true;
	}
	return false;
}

static bool brcmf_is_nonetwork(struct brcmf_cfg80211_info *cfg,
			       const struct brcmf_event_msg *e)
{
	u32 event = e->event_code;
	u32 status = e->status;

	if (event == BRCMF_E_LINK && status == BRCMF_E_STATUS_NO_NETWORKS) {
		brcmf_dbg(CONN, "Processing Link %s & no network found\n",
			  e->flags & BRCMF_EVENT_MSG_LINK ? "up" : "down");
		return true;
	}

	if (event == BRCMF_E_SET_SSID && status != BRCMF_E_STATUS_SUCCESS) {
		brcmf_dbg(CONN, "Processing connecting & no network found\n");
		return true;
	}

	return false;
}

static void brcmf_clear_assoc_ies(struct brcmf_cfg80211_info *cfg)
{
	struct brcmf_cfg80211_connect_info *conn_info = cfg_to_conn(cfg);

	kfree(conn_info->req_ie);
	conn_info->req_ie = NULL;
	conn_info->req_ie_len = 0;
	kfree(conn_info->resp_ie);
	conn_info->resp_ie = NULL;
	conn_info->resp_ie_len = 0;
}

static s32 brcmf_get_assoc_ies(struct brcmf_cfg80211_info *cfg)
{
	struct brcmf_if *ifp = netdev_priv(cfg_to_ndev(cfg));
	struct brcmf_cfg80211_assoc_ielen_le *assoc_info;
	struct brcmf_cfg80211_connect_info *conn_info = cfg_to_conn(cfg);
	u32 req_len;
	u32 resp_len;
	s32 err = 0;

	brcmf_clear_assoc_ies(cfg);

	err = brcmf_fil_iovar_data_get(ifp, "assoc_info",
				       cfg->extra_buf, WL_ASSOC_INFO_MAX);
	if (err) {
		brcmf_err("could not get assoc info (%d)\n", err);
		return err;
	}
	assoc_info =
		(struct brcmf_cfg80211_assoc_ielen_le *)cfg->extra_buf;
	req_len = le32_to_cpu(assoc_info->req_len);
	resp_len = le32_to_cpu(assoc_info->resp_len);
	if (req_len) {
		err = brcmf_fil_iovar_data_get(ifp, "assoc_req_ies",
					       cfg->extra_buf,
					       WL_ASSOC_INFO_MAX);
		if (err) {
			brcmf_err("could not get assoc req (%d)\n", err);
			return err;
		}
		conn_info->req_ie_len = req_len;
		conn_info->req_ie =
		    kmemdup(cfg->extra_buf, conn_info->req_ie_len,
			    GFP_KERNEL);
	} else {
		conn_info->req_ie_len = 0;
		conn_info->req_ie = NULL;
	}
	if (resp_len) {
		err = brcmf_fil_iovar_data_get(ifp, "assoc_resp_ies",
					       cfg->extra_buf,
					       WL_ASSOC_INFO_MAX);
		if (err) {
			brcmf_err("could not get assoc resp (%d)\n", err);
			return err;
		}
		conn_info->resp_ie_len = resp_len;
		conn_info->resp_ie =
		    kmemdup(cfg->extra_buf, conn_info->resp_ie_len,
			    GFP_KERNEL);
	} else {
		conn_info->resp_ie_len = 0;
		conn_info->resp_ie = NULL;
	}
	brcmf_dbg(CONN, "req len (%d) resp len (%d)\n",
		  conn_info->req_ie_len, conn_info->resp_ie_len);

	return err;
}

static s32
brcmf_bss_roaming_done(struct brcmf_cfg80211_info *cfg,
		       struct net_device *ndev,
		       const struct brcmf_event_msg *e)
{
	struct brcmf_if *ifp = netdev_priv(ndev);
	struct brcmf_cfg80211_profile *profile = &ifp->vif->profile;
	struct brcmf_cfg80211_connect_info *conn_info = cfg_to_conn(cfg);
	struct wiphy *wiphy = cfg_to_wiphy(cfg);
	struct ieee80211_channel *notify_channel = NULL;
	struct ieee80211_supported_band *band;
	struct brcmf_bss_info_le *bi;
	u32 freq;
	s32 err = 0;
	u32 target_channel;
	u8 *buf;

	brcmf_dbg(TRACE, "Enter\n");

	brcmf_get_assoc_ies(cfg);
	memcpy(profile->bssid, e->addr, ETH_ALEN);
	brcmf_update_bss_info(cfg);

	buf = kzalloc(WL_BSS_INFO_MAX, GFP_KERNEL);
	if (buf == NULL) {
		err = -ENOMEM;
		goto done;
	}

	/* data sent to dongle has to be little endian */
	*(__le32 *)buf = cpu_to_le32(WL_BSS_INFO_MAX);
	err = brcmf_fil_cmd_data_get(ifp, BRCMF_C_GET_BSS_INFO,
				     buf, WL_BSS_INFO_MAX);

	if (err)
		goto done;

	bi = (struct brcmf_bss_info_le *)(buf + 4);
	target_channel = bi->ctl_ch ? bi->ctl_ch :
				      CHSPEC_CHANNEL(le16_to_cpu(bi->chanspec));

	if (target_channel <= CH_MAX_2G_CHANNEL)
		band = wiphy->bands[IEEE80211_BAND_2GHZ];
	else
		band = wiphy->bands[IEEE80211_BAND_5GHZ];

	freq = ieee80211_channel_to_frequency(target_channel, band->band);
	notify_channel = ieee80211_get_channel(wiphy, freq);

done:
	kfree(buf);
	cfg80211_roamed(ndev, notify_channel, (u8 *)profile->bssid,
			conn_info->req_ie, conn_info->req_ie_len,
			conn_info->resp_ie, conn_info->resp_ie_len, GFP_KERNEL);
	brcmf_dbg(CONN, "Report roaming result\n");

	set_bit(BRCMF_VIF_STATUS_CONNECTED, &ifp->vif->sme_state);
	brcmf_dbg(TRACE, "Exit\n");
	return err;
}

static s32
brcmf_bss_connect_done(struct brcmf_cfg80211_info *cfg,
		       struct net_device *ndev, const struct brcmf_event_msg *e,
		       bool completed)
{
	struct brcmf_if *ifp = netdev_priv(ndev);
	struct brcmf_cfg80211_profile *profile = &ifp->vif->profile;
	struct brcmf_cfg80211_connect_info *conn_info = cfg_to_conn(cfg);
	s32 err = 0;

	brcmf_dbg(TRACE, "Enter\n");

	if (test_and_clear_bit(BRCMF_VIF_STATUS_CONNECTING,
			       &ifp->vif->sme_state)) {
		if (completed) {
			brcmf_get_assoc_ies(cfg);
			memcpy(profile->bssid, e->addr, ETH_ALEN);
			brcmf_update_bss_info(cfg);
		}
		cfg80211_connect_result(ndev,
					(u8 *)profile->bssid,
					conn_info->req_ie,
					conn_info->req_ie_len,
					conn_info->resp_ie,
					conn_info->resp_ie_len,
					completed ? WLAN_STATUS_SUCCESS :
						    WLAN_STATUS_AUTH_TIMEOUT,
					GFP_KERNEL);
		if (completed)
			set_bit(BRCMF_VIF_STATUS_CONNECTED,
				&ifp->vif->sme_state);
		brcmf_dbg(CONN, "Report connect result - connection %s\n",
			  completed ? "succeeded" : "failed");
	}
	brcmf_dbg(TRACE, "Exit\n");
	return err;
}

static s32
brcmf_notify_connect_status_ap(struct brcmf_cfg80211_info *cfg,
			       struct net_device *ndev,
			       const struct brcmf_event_msg *e, void *data)
{
	s32 err = 0;
	u32 event = e->event_code;
	u32 reason = e->reason;
	u32 len = e->datalen;
	static int generation;

	struct station_info sinfo;

	brcmf_dbg(CONN, "event %d, reason %d\n", event, reason);
	memset(&sinfo, 0, sizeof(sinfo));

	sinfo.filled = 0;
	if (((event == BRCMF_E_ASSOC_IND) || (event == BRCMF_E_REASSOC_IND)) &&
	    reason == BRCMF_E_STATUS_SUCCESS) {
		sinfo.filled = STATION_INFO_ASSOC_REQ_IES;
		if (!data) {
			brcmf_err("No IEs present in ASSOC/REASSOC_IND");
			return -EINVAL;
		}
		sinfo.assoc_req_ies = data;
		sinfo.assoc_req_ies_len = len;
		generation++;
		sinfo.generation = generation;
		cfg80211_new_sta(ndev, e->addr, &sinfo, GFP_ATOMIC);
	} else if ((event == BRCMF_E_DISASSOC_IND) ||
		   (event == BRCMF_E_DEAUTH_IND) ||
		   (event == BRCMF_E_DEAUTH)) {
		generation++;
		sinfo.generation = generation;
		cfg80211_del_sta(ndev, e->addr, GFP_ATOMIC);
	}
	return err;
}

static s32
brcmf_notify_connect_status(struct brcmf_if *ifp,
			    const struct brcmf_event_msg *e, void *data)
{
	struct brcmf_cfg80211_info *cfg = ifp->drvr->config;
	struct net_device *ndev = ifp->ndev;
	struct brcmf_cfg80211_profile *profile = &ifp->vif->profile;
	s32 err = 0;

	if (ifp->vif->mode == WL_MODE_AP) {
		err = brcmf_notify_connect_status_ap(cfg, ndev, e, data);
	} else if (brcmf_is_linkup(e)) {
		brcmf_dbg(CONN, "Linkup\n");
		if (brcmf_is_ibssmode(ifp->vif)) {
			memcpy(profile->bssid, e->addr, ETH_ALEN);
			wl_inform_ibss(cfg, ndev, e->addr);
			cfg80211_ibss_joined(ndev, e->addr, GFP_KERNEL);
			clear_bit(BRCMF_VIF_STATUS_CONNECTING,
				  &ifp->vif->sme_state);
			set_bit(BRCMF_VIF_STATUS_CONNECTED,
				&ifp->vif->sme_state);
		} else
			brcmf_bss_connect_done(cfg, ndev, e, true);
	} else if (brcmf_is_linkdown(e)) {
		brcmf_dbg(CONN, "Linkdown\n");
		if (!brcmf_is_ibssmode(ifp->vif)) {
			brcmf_bss_connect_done(cfg, ndev, e, false);
			if (test_and_clear_bit(BRCMF_VIF_STATUS_CONNECTED,
					       &ifp->vif->sme_state))
				cfg80211_disconnected(ndev, 0, NULL, 0,
						      GFP_KERNEL);
		}
		brcmf_link_down(ifp->vif);
		brcmf_init_prof(ndev_to_prof(ndev));
	} else if (brcmf_is_nonetwork(cfg, e)) {
		if (brcmf_is_ibssmode(ifp->vif))
			clear_bit(BRCMF_VIF_STATUS_CONNECTING,
				  &ifp->vif->sme_state);
		else
			brcmf_bss_connect_done(cfg, ndev, e, false);
	}

	return err;
}

static s32
brcmf_notify_roaming_status(struct brcmf_if *ifp,
			    const struct brcmf_event_msg *e, void *data)
{
	struct brcmf_cfg80211_info *cfg = ifp->drvr->config;
	s32 err = 0;
	u32 event = e->event_code;
	u32 status = e->status;

	if (event == BRCMF_E_ROAM && status == BRCMF_E_STATUS_SUCCESS) {
		if (test_bit(BRCMF_VIF_STATUS_CONNECTED, &ifp->vif->sme_state))
			brcmf_bss_roaming_done(cfg, ifp->ndev, e);
		else
			brcmf_bss_connect_done(cfg, ifp->ndev, e, true);
	}

	return err;
}

static s32
brcmf_notify_mic_status(struct brcmf_if *ifp,
			const struct brcmf_event_msg *e, void *data)
{
	u16 flags = e->flags;
	enum nl80211_key_type key_type;

	if (flags & BRCMF_EVENT_MSG_GROUP)
		key_type = NL80211_KEYTYPE_GROUP;
	else
		key_type = NL80211_KEYTYPE_PAIRWISE;

	cfg80211_michael_mic_failure(ifp->ndev, (u8 *)&e->addr, key_type, -1,
				     NULL, GFP_KERNEL);

	return 0;
}

static void brcmf_init_conf(struct brcmf_cfg80211_conf *conf)
{
	conf->frag_threshold = (u32)-1;
	conf->rts_threshold = (u32)-1;
	conf->retry_short = (u32)-1;
	conf->retry_long = (u32)-1;
	conf->tx_power = -1;
}

static void brcmf_register_event_handlers(struct brcmf_cfg80211_info *cfg)
{
	brcmf_fweh_register(cfg->pub, BRCMF_E_LINK,
			    brcmf_notify_connect_status);
	brcmf_fweh_register(cfg->pub, BRCMF_E_DEAUTH_IND,
			    brcmf_notify_connect_status);
	brcmf_fweh_register(cfg->pub, BRCMF_E_DEAUTH,
			    brcmf_notify_connect_status);
	brcmf_fweh_register(cfg->pub, BRCMF_E_DISASSOC_IND,
			    brcmf_notify_connect_status);
	brcmf_fweh_register(cfg->pub, BRCMF_E_ASSOC_IND,
			    brcmf_notify_connect_status);
	brcmf_fweh_register(cfg->pub, BRCMF_E_REASSOC_IND,
			    brcmf_notify_connect_status);
	brcmf_fweh_register(cfg->pub, BRCMF_E_ROAM,
			    brcmf_notify_roaming_status);
	brcmf_fweh_register(cfg->pub, BRCMF_E_MIC_ERROR,
			    brcmf_notify_mic_status);
	brcmf_fweh_register(cfg->pub, BRCMF_E_SET_SSID,
			    brcmf_notify_connect_status);
	brcmf_fweh_register(cfg->pub, BRCMF_E_PFN_NET_FOUND,
			    brcmf_notify_sched_scan_results);
}

static void brcmf_deinit_priv_mem(struct brcmf_cfg80211_info *cfg)
{
	kfree(cfg->conf);
	cfg->conf = NULL;
	kfree(cfg->escan_ioctl_buf);
	cfg->escan_ioctl_buf = NULL;
	kfree(cfg->extra_buf);
	cfg->extra_buf = NULL;
	kfree(cfg->pmk_list);
	cfg->pmk_list = NULL;
}

static s32 brcmf_init_priv_mem(struct brcmf_cfg80211_info *cfg)
{
	cfg->conf = kzalloc(sizeof(*cfg->conf), GFP_KERNEL);
	if (!cfg->conf)
		goto init_priv_mem_out;
	cfg->escan_ioctl_buf = kzalloc(BRCMF_DCMD_MEDLEN, GFP_KERNEL);
	if (!cfg->escan_ioctl_buf)
		goto init_priv_mem_out;
	cfg->extra_buf = kzalloc(WL_EXTRA_BUF_MAX, GFP_KERNEL);
	if (!cfg->extra_buf)
		goto init_priv_mem_out;
	cfg->pmk_list = kzalloc(sizeof(*cfg->pmk_list), GFP_KERNEL);
	if (!cfg->pmk_list)
		goto init_priv_mem_out;

	return 0;

init_priv_mem_out:
	brcmf_deinit_priv_mem(cfg);

	return -ENOMEM;
}

static s32 wl_init_priv(struct brcmf_cfg80211_info *cfg)
{
	s32 err = 0;

	cfg->scan_request = NULL;
	cfg->pwr_save = true;
	cfg->roam_on = true;	/* roam on & off switch.
				 we enable roam per default */
	cfg->active_scan = true;	/* we do active scan for
				 specific scan per default */
	cfg->dongle_up = false;	/* dongle is not up yet */
	err = brcmf_init_priv_mem(cfg);
	if (err)
		return err;
	brcmf_register_event_handlers(cfg);
	mutex_init(&cfg->usr_sync);
	brcmf_init_escan(cfg);
	brcmf_init_conf(cfg->conf);

	return err;
}

static void wl_deinit_priv(struct brcmf_cfg80211_info *cfg)
{
	cfg->dongle_up = false;	/* dongle down */
	brcmf_abort_scanning(cfg);
	brcmf_deinit_priv_mem(cfg);
}

struct brcmf_cfg80211_info *brcmf_cfg80211_attach(struct brcmf_pub *drvr,
						  struct device *busdev)
{
	struct net_device *ndev = drvr->iflist[0]->ndev;
	struct brcmf_cfg80211_info *cfg;
	struct wiphy *wiphy;
	struct brcmf_cfg80211_vif *vif;
	struct brcmf_if *ifp;
	s32 err = 0;

	if (!ndev) {
		brcmf_err("ndev is invalid\n");
		return NULL;
	}

	ifp = netdev_priv(ndev);
	wiphy = brcmf_setup_wiphy(busdev);
	if (IS_ERR(wiphy))
		return NULL;

	cfg = wiphy_priv(wiphy);
	cfg->wiphy = wiphy;
	cfg->pub = drvr;
	INIT_LIST_HEAD(&cfg->vif_list);

	vif = brcmf_alloc_vif(cfg, ndev, WL_MODE_BSS, false);
	if (IS_ERR(vif)) {
		wiphy_free(wiphy);
		return NULL;
	}

	err = wl_init_priv(cfg);
	if (err) {
		brcmf_err("Failed to init iwm_priv (%d)\n", err);
		goto cfg80211_attach_out;
	}

	ifp->vif = vif;
	return cfg;

cfg80211_attach_out:
	brcmf_free_vif(vif);
	return NULL;
}

void brcmf_cfg80211_detach(struct brcmf_cfg80211_info *cfg)
{
	struct brcmf_cfg80211_vif *vif;
	struct brcmf_cfg80211_vif *tmp;

	wl_deinit_priv(cfg);
	list_for_each_entry_safe(vif, tmp, &cfg->vif_list, list) {
		brcmf_free_vif(vif);
	}
}

static s32
brcmf_dongle_roam(struct net_device *ndev, u32 roamvar, u32 bcn_timeout)
{
	struct brcmf_if *ifp = netdev_priv(ndev);
	s32 err = 0;
	__le32 roamtrigger[2];
	__le32 roam_delta[2];

	/*
	 * Setup timeout if Beacons are lost and roam is
	 * off to report link down
	 */
	if (roamvar) {
		err = brcmf_fil_iovar_int_set(ifp, "bcn_timeout", bcn_timeout);
		if (err) {
			brcmf_err("bcn_timeout error (%d)\n", err);
			goto dongle_rom_out;
		}
	}

	/*
	 * Enable/Disable built-in roaming to allow supplicant
	 * to take care of roaming
	 */
	brcmf_dbg(INFO, "Internal Roaming = %s\n", roamvar ? "Off" : "On");
	err = brcmf_fil_iovar_int_set(ifp, "roam_off", roamvar);
	if (err) {
		brcmf_err("roam_off error (%d)\n", err);
		goto dongle_rom_out;
	}

	roamtrigger[0] = cpu_to_le32(WL_ROAM_TRIGGER_LEVEL);
	roamtrigger[1] = cpu_to_le32(BRCM_BAND_ALL);
	err = brcmf_fil_cmd_data_set(ifp, BRCMF_C_SET_ROAM_TRIGGER,
				     (void *)roamtrigger, sizeof(roamtrigger));
	if (err) {
		brcmf_err("WLC_SET_ROAM_TRIGGER error (%d)\n", err);
		goto dongle_rom_out;
	}

	roam_delta[0] = cpu_to_le32(WL_ROAM_DELTA);
	roam_delta[1] = cpu_to_le32(BRCM_BAND_ALL);
	err = brcmf_fil_cmd_data_set(ifp, BRCMF_C_SET_ROAM_DELTA,
				     (void *)roam_delta, sizeof(roam_delta));
	if (err) {
		brcmf_err("WLC_SET_ROAM_DELTA error (%d)\n", err);
		goto dongle_rom_out;
	}

dongle_rom_out:
	return err;
}

static s32
brcmf_dongle_scantime(struct net_device *ndev, s32 scan_assoc_time,
		      s32 scan_unassoc_time, s32 scan_passive_time)
{
	struct brcmf_if *ifp = netdev_priv(ndev);
	s32 err = 0;

	err = brcmf_fil_cmd_int_set(ifp, BRCMF_C_SET_SCAN_CHANNEL_TIME,
				    scan_assoc_time);
	if (err) {
		if (err == -EOPNOTSUPP)
			brcmf_dbg(INFO, "Scan assoc time is not supported\n");
		else
			brcmf_err("Scan assoc time error (%d)\n", err);
		goto dongle_scantime_out;
	}
	err = brcmf_fil_cmd_int_set(ifp, BRCMF_C_SET_SCAN_UNASSOC_TIME,
				    scan_unassoc_time);
	if (err) {
		if (err == -EOPNOTSUPP)
			brcmf_dbg(INFO, "Scan unassoc time is not supported\n");
		else
			brcmf_err("Scan unassoc time error (%d)\n", err);
		goto dongle_scantime_out;
	}

	err = brcmf_fil_cmd_int_set(ifp, BRCMF_C_SET_SCAN_PASSIVE_TIME,
				    scan_passive_time);
	if (err) {
		if (err == -EOPNOTSUPP)
			brcmf_dbg(INFO, "Scan passive time is not supported\n");
		else
			brcmf_err("Scan passive time error (%d)\n", err);
		goto dongle_scantime_out;
	}

dongle_scantime_out:
	return err;
}

static s32 wl_update_wiphybands(struct brcmf_cfg80211_info *cfg)
{
	struct brcmf_if *ifp = netdev_priv(cfg_to_ndev(cfg));
	struct wiphy *wiphy;
	s32 phy_list;
	s8 phy;
	s32 err = 0;

	err = brcmf_fil_cmd_data_get(ifp, BRCMF_C_GET_PHYLIST,
				     &phy_list, sizeof(phy_list));
	if (err) {
		brcmf_err("error (%d)\n", err);
		return err;
	}

	phy = ((char *)&phy_list)[0];
	brcmf_dbg(INFO, "%c phy\n", phy);
	if (phy == 'n' || phy == 'a') {
		wiphy = cfg_to_wiphy(cfg);
		wiphy->bands[IEEE80211_BAND_5GHZ] = &__wl_band_5ghz_n;
	}

	return err;
}

static s32 brcmf_dongle_probecap(struct brcmf_cfg80211_info *cfg)
{
	return wl_update_wiphybands(cfg);
}

static s32 brcmf_config_dongle(struct brcmf_cfg80211_info *cfg)
{
	struct net_device *ndev;
	struct wireless_dev *wdev;
	s32 power_mode;
	s32 err = 0;

	if (cfg->dongle_up)
		return err;

	ndev = cfg_to_ndev(cfg);
	wdev = ndev->ieee80211_ptr;

	brcmf_dongle_scantime(ndev, WL_SCAN_CHANNEL_TIME,
			WL_SCAN_UNASSOC_TIME, WL_SCAN_PASSIVE_TIME);

	power_mode = cfg->pwr_save ? PM_FAST : PM_OFF;
	err = brcmf_fil_cmd_int_set(netdev_priv(ndev), BRCMF_C_SET_PM,
				    power_mode);
	if (err)
		goto default_conf_out;
	brcmf_dbg(INFO, "power save set to %s\n",
		  (power_mode ? "enabled" : "disabled"));

	err = brcmf_dongle_roam(ndev, (cfg->roam_on ? 0 : 1),
				WL_BEACON_TIMEOUT);
	if (err)
		goto default_conf_out;
	err = brcmf_cfg80211_change_iface(wdev->wiphy, ndev, wdev->iftype,
					  NULL, NULL);
	if (err && err != -EINPROGRESS)
		goto default_conf_out;
	err = brcmf_dongle_probecap(cfg);
	if (err)
		goto default_conf_out;

	/* -EINPROGRESS: Call commit handler */

default_conf_out:

	cfg->dongle_up = true;

	return err;

}

static s32 __brcmf_cfg80211_up(struct brcmf_if *ifp)
{
	set_bit(BRCMF_VIF_STATUS_READY, &ifp->vif->sme_state);
	if (ifp->idx)
		return 0;

	return brcmf_config_dongle(ifp->drvr->config);
}

static s32 __brcmf_cfg80211_down(struct brcmf_if *ifp)
{
	struct brcmf_cfg80211_info *cfg = ifp->drvr->config;

	/*
	 * While going down, if associated with AP disassociate
	 * from AP to save power
	 */
	if (check_vif_up(ifp->vif)) {
		brcmf_link_down(ifp->vif);

		/* Make sure WPA_Supplicant receives all the event
		   generated due to DISASSOC call to the fw to keep
		   the state fw and WPA_Supplicant state consistent
		 */
		brcmf_delay(500);
	}

	brcmf_abort_scanning(cfg);
	clear_bit(BRCMF_VIF_STATUS_READY, &ifp->vif->sme_state);

	return 0;
}

s32 brcmf_cfg80211_up(struct net_device *ndev)
{
	struct brcmf_if *ifp = netdev_priv(ndev);
	struct brcmf_cfg80211_info *cfg = ifp->drvr->config;
	s32 err = 0;

	mutex_lock(&cfg->usr_sync);
	err = __brcmf_cfg80211_up(ifp);
	mutex_unlock(&cfg->usr_sync);

	return err;
}

s32 brcmf_cfg80211_down(struct net_device *ndev)
{
	struct brcmf_if *ifp = netdev_priv(ndev);
	struct brcmf_cfg80211_info *cfg = ifp->drvr->config;
	s32 err = 0;

	mutex_lock(&cfg->usr_sync);
	err = __brcmf_cfg80211_down(ifp);
	mutex_unlock(&cfg->usr_sync);

	return err;
}
<|MERGE_RESOLUTION|>--- conflicted
+++ resolved
@@ -3784,7 +3784,6 @@
 		brcmf_err("Could not register wiphy device (%d)\n", err);
 		wiphy_free(wiphy);
 		return ERR_PTR(err);
-<<<<<<< HEAD
 	}
 	return wiphy;
 }
@@ -3819,42 +3818,6 @@
 
 	brcmf_init_prof(&vif->profile);
 
-=======
-	}
-	return wiphy;
-}
-
-static
-struct brcmf_cfg80211_vif *brcmf_alloc_vif(struct brcmf_cfg80211_info *cfg,
-					   struct net_device *netdev,
-					   s32 mode, bool pm_block)
-{
-	struct brcmf_cfg80211_vif *vif;
-
-	if (cfg->vif_cnt == BRCMF_IFACE_MAX_CNT)
-		return ERR_PTR(-ENOSPC);
-
-	vif = kzalloc(sizeof(*vif), GFP_KERNEL);
-	if (!vif)
-		return ERR_PTR(-ENOMEM);
-
-	vif->wdev.wiphy = cfg->wiphy;
-	vif->wdev.netdev = netdev;
-	vif->wdev.iftype = brcmf_mode_to_nl80211_iftype(mode);
-
-	if (netdev) {
-		vif->ifp = netdev_priv(netdev);
-		netdev->ieee80211_ptr = &vif->wdev;
-		SET_NETDEV_DEV(netdev, wiphy_dev(cfg->wiphy));
-	}
-
-	vif->mode = mode;
-	vif->pm_block = pm_block;
-	vif->roam_off = -1;
-
-	brcmf_init_prof(&vif->profile);
-
->>>>>>> 68d6f84b
 	list_add_tail(&vif->list, &cfg->vif_list);
 	cfg->vif_cnt++;
 	return vif;
