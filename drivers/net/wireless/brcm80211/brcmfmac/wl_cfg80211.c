--- conflicted
+++ resolved
@@ -2292,41 +2292,6 @@
 	if (!check_sys_up(wiphy))
 		return -EIO;
 
-<<<<<<< HEAD
-	if (memcmp(mac, bssid, ETH_ALEN)) {
-		WL_ERR("Wrong Mac address cfg_mac-%X:%X:%X:%X:%X:%X"
-			"wl_bssid-%X:%X:%X:%X:%X:%X\n",
-			mac[0], mac[1], mac[2], mac[3], mac[4], mac[5],
-			bssid[0], bssid[1], bssid[2], bssid[3],
-			bssid[4], bssid[5]);
-		err = -ENOENT;
-		goto done;
-	}
-
-	/* Report the current tx rate */
-	err = brcmf_exec_dcmd_u32(ndev, BRCMF_C_GET_RATE, &rate);
-	if (err) {
-		WL_ERR("Could not get rate (%d)\n", err);
-	} else {
-		sinfo->filled |= STATION_INFO_TX_BITRATE;
-		sinfo->txrate.legacy = rate * 5;
-		WL_CONN("Rate %d Mbps\n", rate / 2);
-	}
-
-	if (test_bit(WL_STATUS_CONNECTED, &cfg_priv->status)) {
-		memset(&scb_val, 0, sizeof(scb_val));
-		err = brcmf_exec_dcmd(ndev, BRCMF_C_GET_RSSI, &scb_val,
-				      sizeof(struct brcmf_scb_val_le));
-		if (err) {
-			WL_ERR("Could not get rssi (%d)\n", err);
-		} else {
-			rssi = le32_to_cpu(scb_val.val);
-			sinfo->filled |= STATION_INFO_SIGNAL;
-			sinfo->signal = rssi;
-			WL_CONN("RSSI %d dBm\n", rssi);
-		}
-	}
-=======
 	if (cfg->conf->mode == WL_MODE_AP) {
 		err = brcmf_dev_iovar_getbuf(ndev, "sta_info", mac, ETH_ALEN,
 					     cfg->dcmd_buf,
@@ -2362,7 +2327,6 @@
 			sinfo->txrate.legacy = rate * 5;
 			WL_CONN("Rate %d Mbps\n", rate / 2);
 		}
->>>>>>> 9e2d8656
 
 		if (test_bit(WL_STATUS_CONNECTED, &cfg->status)) {
 			memset(&scb_val, 0, sizeof(scb_val));
