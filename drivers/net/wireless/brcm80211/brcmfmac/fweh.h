--- conflicted
+++ resolved
@@ -101,12 +101,8 @@
 	BRCMF_ENUM_DEF(P2P_PROBEREQ_MSG, 72) \
 	BRCMF_ENUM_DEF(DCS_REQUEST, 73) \
 	BRCMF_ENUM_DEF(FIFO_CREDIT_MAP, 74) \
-<<<<<<< HEAD
-	BRCMF_ENUM_DEF(ACTION_FRAME_RX, 75)
-=======
 	BRCMF_ENUM_DEF(ACTION_FRAME_RX, 75) \
 	BRCMF_ENUM_DEF(BCMC_CREDIT_SUPPORT, 127)
->>>>>>> d0e0ac97
 
 #define BRCMF_ENUM_DEF(id, val) \
 	BRCMF_E_##id = (val),
