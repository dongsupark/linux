/*
 * Copyright (c) 2010 Broadcom Corporation
 *
 * Permission to use, copy, modify, and/or distribute this software for any
 * purpose with or without fee is hereby granted, provided that the above
 * copyright notice and this permission notice appear in all copies.
 *
 * THE SOFTWARE IS PROVIDED "AS IS" AND THE AUTHOR DISCLAIMS ALL WARRANTIES
 * WITH REGARD TO THIS SOFTWARE INCLUDING ALL IMPLIED WARRANTIES OF
 * MERCHANTABILITY AND FITNESS. IN NO EVENT SHALL THE AUTHOR BE LIABLE FOR ANY
 * SPECIAL, DIRECT, INDIRECT, OR CONSEQUENTIAL DAMAGES OR ANY DAMAGES
 * WHATSOEVER RESULTING FROM LOSS OF USE, DATA OR PROFITS, WHETHER IN AN ACTION
 * OF CONTRACT, NEGLIGENCE OR OTHER TORTIOUS ACTION, ARISING OUT OF OR IN
 * CONNECTION WITH THE USE OR PERFORMANCE OF THIS SOFTWARE.
 */
#include <linux/types.h>
#include <linux/module.h>
#include <linux/if_ether.h>
#include <linux/spinlock.h>
#include <linux/skbuff.h>
#include <linux/netdevice.h>
#include <linux/etherdevice.h>
#include <linux/err.h>
#include <linux/jiffies.h>
#include <net/cfg80211.h>

#include <brcmu_utils.h>
#include <brcmu_wifi.h>
#include "dhd.h"
#include "dhd_proto.h"
#include "dhd_dbg.h"
#include "dhd_bus.h"
#include "fwil.h"
#include "fwil_types.h"
#include "fweh.h"
#include "fwsignal.h"
#include "p2p.h"
#include "wl_cfg80211.h"

/**
 * DOC: Firmware Signalling
 *
 * Firmware can send signals to host and vice versa, which are passed in the
 * data packets using TLV based header. This signalling layer is on top of the
 * BDC bus protocol layer.
 */

/*
 * single definition for firmware-driver flow control tlv's.
 *
 * each tlv is specified by BRCMF_FWS_TLV_DEF(name, ID, length).
 * A length value 0 indicates variable length tlv.
 */
#define BRCMF_FWS_TLV_DEFLIST \
	BRCMF_FWS_TLV_DEF(MAC_OPEN, 1, 1) \
	BRCMF_FWS_TLV_DEF(MAC_CLOSE, 2, 1) \
	BRCMF_FWS_TLV_DEF(MAC_REQUEST_CREDIT, 3, 2) \
	BRCMF_FWS_TLV_DEF(TXSTATUS, 4, 4) \
	BRCMF_FWS_TLV_DEF(PKTTAG, 5, 4) \
	BRCMF_FWS_TLV_DEF(MACDESC_ADD,	6, 8) \
	BRCMF_FWS_TLV_DEF(MACDESC_DEL, 7, 8) \
	BRCMF_FWS_TLV_DEF(RSSI, 8, 1) \
	BRCMF_FWS_TLV_DEF(INTERFACE_OPEN, 9, 1) \
	BRCMF_FWS_TLV_DEF(INTERFACE_CLOSE, 10, 1) \
	BRCMF_FWS_TLV_DEF(FIFO_CREDITBACK, 11, 6) \
	BRCMF_FWS_TLV_DEF(PENDING_TRAFFIC_BMP, 12, 2) \
	BRCMF_FWS_TLV_DEF(MAC_REQUEST_PACKET, 13, 3) \
	BRCMF_FWS_TLV_DEF(HOST_REORDER_RXPKTS, 14, 10) \
	BRCMF_FWS_TLV_DEF(TRANS_ID, 18, 6) \
	BRCMF_FWS_TLV_DEF(COMP_TXSTATUS, 19, 1) \
	BRCMF_FWS_TLV_DEF(FILLER, 255, 0)

/*
 * enum brcmf_fws_tlv_type - definition of tlv identifiers.
 */
#define BRCMF_FWS_TLV_DEF(name, id, len) \
	BRCMF_FWS_TYPE_ ## name =  id,
enum brcmf_fws_tlv_type {
	BRCMF_FWS_TLV_DEFLIST
	BRCMF_FWS_TYPE_INVALID
};
#undef BRCMF_FWS_TLV_DEF

/*
 * enum brcmf_fws_tlv_len - definition of tlv lengths.
 */
#define BRCMF_FWS_TLV_DEF(name, id, len) \
	BRCMF_FWS_TYPE_ ## name ## _LEN = (len),
enum brcmf_fws_tlv_len {
	BRCMF_FWS_TLV_DEFLIST
};
#undef BRCMF_FWS_TLV_DEF

#ifdef DEBUG
/*
 * brcmf_fws_tlv_names - array of tlv names.
 */
#define BRCMF_FWS_TLV_DEF(name, id, len) \
	{ id, #name },
static struct {
	enum brcmf_fws_tlv_type id;
	const char *name;
} brcmf_fws_tlv_names[] = {
	BRCMF_FWS_TLV_DEFLIST
};
#undef BRCMF_FWS_TLV_DEF

static const char *brcmf_fws_get_tlv_name(enum brcmf_fws_tlv_type id)
{
	int i;

	for (i = 0; i < ARRAY_SIZE(brcmf_fws_tlv_names); i++)
		if (brcmf_fws_tlv_names[i].id == id)
			return brcmf_fws_tlv_names[i].name;

	return "INVALID";
}
#else
static const char *brcmf_fws_get_tlv_name(enum brcmf_fws_tlv_type id)
{
	return "NODEBUG";
}
#endif /* DEBUG */

/*
 * flags used to enable tlv signalling from firmware.
 */
#define BRCMF_FWS_FLAGS_RSSI_SIGNALS			0x0001
#define BRCMF_FWS_FLAGS_XONXOFF_SIGNALS			0x0002
#define BRCMF_FWS_FLAGS_CREDIT_STATUS_SIGNALS		0x0004
#define BRCMF_FWS_FLAGS_HOST_PROPTXSTATUS_ACTIVE	0x0008
#define BRCMF_FWS_FLAGS_PSQ_GENERATIONFSM_ENABLE	0x0010
#define BRCMF_FWS_FLAGS_PSQ_ZERO_BUFFER_ENABLE		0x0020
#define BRCMF_FWS_FLAGS_HOST_RXREORDER_ACTIVE		0x0040

#define BRCMF_FWS_MAC_DESC_TABLE_SIZE			32
#define BRCMF_FWS_MAC_DESC_ID_INVALID			0xff

#define BRCMF_FWS_HOSTIF_FLOWSTATE_OFF			0
#define BRCMF_FWS_HOSTIF_FLOWSTATE_ON			1
#define BRCMF_FWS_FLOWCONTROL_HIWATER			128
#define BRCMF_FWS_FLOWCONTROL_LOWATER			64

#define BRCMF_FWS_PSQ_PREC_COUNT		((BRCMF_FWS_FIFO_COUNT + 1) * 2)
#define BRCMF_FWS_PSQ_LEN				256

#define BRCMF_FWS_HTOD_FLAG_PKTFROMHOST			0x01
#define BRCMF_FWS_HTOD_FLAG_PKT_REQUESTED		0x02

#define BRCMF_FWS_RET_OK_NOSCHEDULE	0
#define BRCMF_FWS_RET_OK_SCHEDULE	1

/**
 * enum brcmf_fws_skb_state - indicates processing state of skb.
 *
 * @BRCMF_FWS_SKBSTATE_NEW: sk_buff is newly arrived in the driver.
 * @BRCMF_FWS_SKBSTATE_DELAYED: sk_buff had to wait on queue.
 * @BRCMF_FWS_SKBSTATE_SUPPRESSED: sk_buff has been suppressed by firmware.
 * @BRCMF_FWS_SKBSTATE_TIM: allocated for TIM update info.
 */
enum brcmf_fws_skb_state {
	BRCMF_FWS_SKBSTATE_NEW,
	BRCMF_FWS_SKBSTATE_DELAYED,
	BRCMF_FWS_SKBSTATE_SUPPRESSED,
	BRCMF_FWS_SKBSTATE_TIM
};

/**
 * struct brcmf_skbuff_cb - control buffer associated with skbuff.
 *
 * @if_flags: holds interface index and packet related flags.
 * @htod: host to device packet identifier (used in PKTTAG tlv).
 * @state: transmit state of the packet.
 * @mac: descriptor related to destination for this packet.
 *
 * This information is stored in control buffer struct sk_buff::cb, which
 * provides 48 bytes of storage so this structure should not exceed that.
 */
struct brcmf_skbuff_cb {
	u16 if_flags;
	u32 htod;
	enum brcmf_fws_skb_state state;
	struct brcmf_fws_mac_descriptor *mac;
};

/*
 * macro casting skbuff control buffer to struct brcmf_skbuff_cb.
 */
#define brcmf_skbcb(skb)	((struct brcmf_skbuff_cb *)((skb)->cb))

/*
 * sk_buff control if flags
 *
 *	b[11]  - packet sent upon firmware request.
 *	b[10]  - packet only contains signalling data.
 *	b[9]   - packet is a tx packet.
 *	b[8]   - packet used requested credit
 *	b[7]   - interface in AP mode.
 *	b[3:0] - interface index.
 */
#define BRCMF_SKB_IF_FLAGS_REQUESTED_MASK	0x0800
#define BRCMF_SKB_IF_FLAGS_REQUESTED_SHIFT	11
#define BRCMF_SKB_IF_FLAGS_SIGNAL_ONLY_MASK	0x0400
#define BRCMF_SKB_IF_FLAGS_SIGNAL_ONLY_SHIFT	10
#define BRCMF_SKB_IF_FLAGS_TRANSMIT_MASK        0x0200
#define BRCMF_SKB_IF_FLAGS_TRANSMIT_SHIFT	9
#define BRCMF_SKB_IF_FLAGS_REQ_CREDIT_MASK	0x0100
#define BRCMF_SKB_IF_FLAGS_REQ_CREDIT_SHIFT	8
#define BRCMF_SKB_IF_FLAGS_IF_AP_MASK		0x0080
#define BRCMF_SKB_IF_FLAGS_IF_AP_SHIFT		7
#define BRCMF_SKB_IF_FLAGS_INDEX_MASK		0x000f
#define BRCMF_SKB_IF_FLAGS_INDEX_SHIFT		0

#define brcmf_skb_if_flags_set_field(skb, field, value) \
	brcmu_maskset16(&(brcmf_skbcb(skb)->if_flags), \
			BRCMF_SKB_IF_FLAGS_ ## field ## _MASK, \
			BRCMF_SKB_IF_FLAGS_ ## field ## _SHIFT, (value))
#define brcmf_skb_if_flags_get_field(skb, field) \
	brcmu_maskget16(brcmf_skbcb(skb)->if_flags, \
			BRCMF_SKB_IF_FLAGS_ ## field ## _MASK, \
			BRCMF_SKB_IF_FLAGS_ ## field ## _SHIFT)

/*
 * sk_buff control packet identifier
 *
 * 32-bit packet identifier used in PKTTAG tlv from host to dongle.
 *
 * - Generated at the host (e.g. dhd)
 * - Seen as a generic sequence number by firmware except for the flags field.
 *
 * Generation	: b[31]	=> generation number for this packet [host->fw]
 *			   OR, current generation number [fw->host]
 * Flags	: b[30:27] => command, status flags
 * FIFO-AC	: b[26:24] => AC-FIFO id
 * h-slot	: b[23:8] => hanger-slot
 * freerun	: b[7:0] => A free running counter
 */
#define BRCMF_SKB_HTOD_TAG_GENERATION_MASK		0x80000000
#define BRCMF_SKB_HTOD_TAG_GENERATION_SHIFT		31
#define BRCMF_SKB_HTOD_TAG_FLAGS_MASK			0x78000000
#define BRCMF_SKB_HTOD_TAG_FLAGS_SHIFT			27
#define BRCMF_SKB_HTOD_TAG_FIFO_MASK			0x07000000
#define BRCMF_SKB_HTOD_TAG_FIFO_SHIFT			24
#define BRCMF_SKB_HTOD_TAG_HSLOT_MASK			0x00ffff00
#define BRCMF_SKB_HTOD_TAG_HSLOT_SHIFT			8
#define BRCMF_SKB_HTOD_TAG_FREERUN_MASK			0x000000ff
#define BRCMF_SKB_HTOD_TAG_FREERUN_SHIFT		0

#define brcmf_skb_htod_tag_set_field(skb, field, value) \
	brcmu_maskset32(&(brcmf_skbcb(skb)->htod), \
			BRCMF_SKB_HTOD_TAG_ ## field ## _MASK, \
			BRCMF_SKB_HTOD_TAG_ ## field ## _SHIFT, (value))
#define brcmf_skb_htod_tag_get_field(skb, field) \
	brcmu_maskget32(brcmf_skbcb(skb)->htod, \
			BRCMF_SKB_HTOD_TAG_ ## field ## _MASK, \
			BRCMF_SKB_HTOD_TAG_ ## field ## _SHIFT)

#define BRCMF_FWS_TXSTAT_GENERATION_MASK	0x80000000
#define BRCMF_FWS_TXSTAT_GENERATION_SHIFT	31
#define BRCMF_FWS_TXSTAT_FLAGS_MASK		0x78000000
#define BRCMF_FWS_TXSTAT_FLAGS_SHIFT		27
#define BRCMF_FWS_TXSTAT_FIFO_MASK		0x07000000
#define BRCMF_FWS_TXSTAT_FIFO_SHIFT		24
#define BRCMF_FWS_TXSTAT_HSLOT_MASK		0x00FFFF00
#define BRCMF_FWS_TXSTAT_HSLOT_SHIFT		8
#define BRCMF_FWS_TXSTAT_PKTID_MASK		0x00FFFFFF
#define BRCMF_FWS_TXSTAT_PKTID_SHIFT		0

#define brcmf_txstatus_get_field(txs, field) \
	brcmu_maskget32(txs, BRCMF_FWS_TXSTAT_ ## field ## _MASK, \
			BRCMF_FWS_TXSTAT_ ## field ## _SHIFT)

/* How long to defer borrowing in jiffies */
#define BRCMF_FWS_BORROW_DEFER_PERIOD		(HZ / 10)

/**
 * enum brcmf_fws_fifo - fifo indices used by dongle firmware.
 *
 * @BRCMF_FWS_FIFO_FIRST: first fifo, ie. background.
 * @BRCMF_FWS_FIFO_AC_BK: fifo for background traffic.
 * @BRCMF_FWS_FIFO_AC_BE: fifo for best-effort traffic.
 * @BRCMF_FWS_FIFO_AC_VI: fifo for video traffic.
 * @BRCMF_FWS_FIFO_AC_VO: fifo for voice traffic.
 * @BRCMF_FWS_FIFO_BCMC: fifo for broadcast/multicast (AP only).
 * @BRCMF_FWS_FIFO_ATIM: fifo for ATIM (AP only).
 * @BRCMF_FWS_FIFO_COUNT: number of fifos.
 */
enum brcmf_fws_fifo {
	BRCMF_FWS_FIFO_FIRST,
	BRCMF_FWS_FIFO_AC_BK = BRCMF_FWS_FIFO_FIRST,
	BRCMF_FWS_FIFO_AC_BE,
	BRCMF_FWS_FIFO_AC_VI,
	BRCMF_FWS_FIFO_AC_VO,
	BRCMF_FWS_FIFO_BCMC,
	BRCMF_FWS_FIFO_ATIM,
	BRCMF_FWS_FIFO_COUNT
};

/**
 * enum brcmf_fws_txstatus - txstatus flag values.
 *
 * @BRCMF_FWS_TXSTATUS_DISCARD:
 *	host is free to discard the packet.
 * @BRCMF_FWS_TXSTATUS_CORE_SUPPRESS:
 *	802.11 core suppressed the packet.
 * @BRCMF_FWS_TXSTATUS_FW_PS_SUPPRESS:
 *	firmware suppress the packet as device is already in PS mode.
 * @BRCMF_FWS_TXSTATUS_FW_TOSSED:
 *	firmware tossed the packet.
 * @BRCMF_FWS_TXSTATUS_HOST_TOSSED:
 *	host tossed the packet.
 */
enum brcmf_fws_txstatus {
	BRCMF_FWS_TXSTATUS_DISCARD,
	BRCMF_FWS_TXSTATUS_CORE_SUPPRESS,
	BRCMF_FWS_TXSTATUS_FW_PS_SUPPRESS,
	BRCMF_FWS_TXSTATUS_FW_TOSSED,
	BRCMF_FWS_TXSTATUS_HOST_TOSSED
};

enum brcmf_fws_fcmode {
	BRCMF_FWS_FCMODE_NONE,
	BRCMF_FWS_FCMODE_IMPLIED_CREDIT,
	BRCMF_FWS_FCMODE_EXPLICIT_CREDIT
};

enum brcmf_fws_mac_desc_state {
	BRCMF_FWS_STATE_OPEN = 1,
	BRCMF_FWS_STATE_CLOSE
};

/**
 * struct brcmf_fws_mac_descriptor - firmware signalling data per node/interface
 *
 * @occupied: slot is in use.
 * @mac_handle: handle for mac entry determined by firmware.
 * @interface_id: interface index.
 * @state: current state.
 * @suppressed: mac entry is suppressed.
 * @generation: generation bit.
 * @ac_bitmap: ac queue bitmap.
 * @requested_credit: credits requested by firmware.
 * @ea: ethernet address.
 * @seq: per-node free-running sequence.
 * @psq: power-save queue.
 * @transit_count: packet in transit to firmware.
 */
struct brcmf_fws_mac_descriptor {
	char name[16];
	u8 occupied;
	u8 mac_handle;
	u8 interface_id;
	u8 state;
	bool suppressed;
	u8 generation;
	u8 ac_bitmap;
	u8 requested_credit;
	u8 requested_packet;
	u8 ea[ETH_ALEN];
	u8 seq[BRCMF_FWS_FIFO_COUNT];
	struct pktq psq;
	int transit_count;
	int suppr_transit_count;
	bool send_tim_signal;
	u8 traffic_pending_bmp;
	u8 traffic_lastreported_bmp;
};

#define BRCMF_FWS_HANGER_MAXITEMS	1024

/**
 * enum brcmf_fws_hanger_item_state - state of hanger item.
 *
 * @BRCMF_FWS_HANGER_ITEM_STATE_FREE: item is free for use.
 * @BRCMF_FWS_HANGER_ITEM_STATE_INUSE: item is in use.
 * @BRCMF_FWS_HANGER_ITEM_STATE_INUSE_SUPPRESSED: item was suppressed.
 */
enum brcmf_fws_hanger_item_state {
	BRCMF_FWS_HANGER_ITEM_STATE_FREE = 1,
	BRCMF_FWS_HANGER_ITEM_STATE_INUSE,
	BRCMF_FWS_HANGER_ITEM_STATE_INUSE_SUPPRESSED
};


/**
 * struct brcmf_fws_hanger_item - single entry for tx pending packet.
 *
 * @state: entry is either free or occupied.
 * @pkt: packet itself.
 */
struct brcmf_fws_hanger_item {
	enum brcmf_fws_hanger_item_state state;
	struct sk_buff *pkt;
};

/**
 * struct brcmf_fws_hanger - holds packets awaiting firmware txstatus.
 *
 * @pushed: packets pushed to await txstatus.
 * @popped: packets popped upon handling txstatus.
 * @failed_to_push: packets that could not be pushed.
 * @failed_to_pop: packets that could not be popped.
 * @failed_slotfind: packets for which failed to find an entry.
 * @slot_pos: last returned item index for a free entry.
 * @items: array of hanger items.
 */
struct brcmf_fws_hanger {
	u32 pushed;
	u32 popped;
	u32 failed_to_push;
	u32 failed_to_pop;
	u32 failed_slotfind;
	u32 slot_pos;
	struct brcmf_fws_hanger_item items[BRCMF_FWS_HANGER_MAXITEMS];
};

struct brcmf_fws_macdesc_table {
	struct brcmf_fws_mac_descriptor nodes[BRCMF_FWS_MAC_DESC_TABLE_SIZE];
	struct brcmf_fws_mac_descriptor iface[BRCMF_MAX_IFS];
	struct brcmf_fws_mac_descriptor other;
};

struct brcmf_fws_info {
	struct brcmf_pub *drvr;
	struct brcmf_fws_stats stats;
	struct brcmf_fws_hanger hanger;
	enum brcmf_fws_fcmode fcmode;
	bool bcmc_credit_check;
	struct brcmf_fws_macdesc_table desc;
	struct workqueue_struct *fws_wq;
	struct work_struct fws_dequeue_work;
	u32 fifo_enqpkt[BRCMF_FWS_FIFO_COUNT];
	int fifo_credit[BRCMF_FWS_FIFO_COUNT];
	int credits_borrowed[BRCMF_FWS_FIFO_AC_VO + 1];
	int deq_node_pos[BRCMF_FWS_FIFO_COUNT];
	u32 fifo_credit_map;
	u32 fifo_delay_map;
	unsigned long borrow_defer_timestamp;
	bool bus_flow_blocked;
	bool creditmap_received;
};

/*
 * brcmf_fws_prio2fifo - mapping from 802.1d priority to firmware fifo index.
 */
static const int brcmf_fws_prio2fifo[] = {
	BRCMF_FWS_FIFO_AC_BE,
	BRCMF_FWS_FIFO_AC_BK,
	BRCMF_FWS_FIFO_AC_BK,
	BRCMF_FWS_FIFO_AC_BE,
	BRCMF_FWS_FIFO_AC_VI,
	BRCMF_FWS_FIFO_AC_VI,
	BRCMF_FWS_FIFO_AC_VO,
	BRCMF_FWS_FIFO_AC_VO
};

static int fcmode;
module_param(fcmode, int, S_IRUSR);
MODULE_PARM_DESC(fcmode, "mode of firmware signalled flow control");

#define BRCMF_FWS_TLV_DEF(name, id, len) \
	case BRCMF_FWS_TYPE_ ## name: \
		return len;

/**
 * brcmf_fws_get_tlv_len() - returns defined length for given tlv id.
 *
 * @fws: firmware-signalling information.
 * @id: identifier of the TLV.
 *
 * Return: the specified length for the given TLV; Otherwise -EINVAL.
 */
static int brcmf_fws_get_tlv_len(struct brcmf_fws_info *fws,
				 enum brcmf_fws_tlv_type id)
{
	switch (id) {
	BRCMF_FWS_TLV_DEFLIST
	default:
		fws->stats.tlv_invalid_type++;
		break;
	}
	return -EINVAL;
}
#undef BRCMF_FWS_TLV_DEF

static bool brcmf_fws_ifidx_match(struct sk_buff *skb, void *arg)
{
	u32 ifidx = brcmf_skb_if_flags_get_field(skb, INDEX);
	return ifidx == *(int *)arg;
}

static void brcmf_fws_psq_flush(struct brcmf_fws_info *fws, struct pktq *q,
				int ifidx)
{
	bool (*matchfn)(struct sk_buff *, void *) = NULL;
	struct sk_buff *skb;
	int prec;

	if (ifidx != -1)
		matchfn = brcmf_fws_ifidx_match;
	for (prec = 0; prec < q->num_prec; prec++) {
		skb = brcmu_pktq_pdeq_match(q, prec, matchfn, &ifidx);
		while (skb) {
			brcmu_pkt_buf_free_skb(skb);
			skb = brcmu_pktq_pdeq_match(q, prec, matchfn, &ifidx);
		}
	}
}

static void brcmf_fws_hanger_init(struct brcmf_fws_hanger *hanger)
{
	int i;

	memset(hanger, 0, sizeof(*hanger));
	for (i = 0; i < ARRAY_SIZE(hanger->items); i++)
		hanger->items[i].state = BRCMF_FWS_HANGER_ITEM_STATE_FREE;
}

static u32 brcmf_fws_hanger_get_free_slot(struct brcmf_fws_hanger *h)
{
	u32 i;

	i = (h->slot_pos + 1) % BRCMF_FWS_HANGER_MAXITEMS;

	while (i != h->slot_pos) {
		if (h->items[i].state == BRCMF_FWS_HANGER_ITEM_STATE_FREE) {
			h->slot_pos = i;
			goto done;
		}
		i++;
		if (i == BRCMF_FWS_HANGER_MAXITEMS)
			i = 0;
	}
	brcmf_err("all slots occupied\n");
	h->failed_slotfind++;
	i = BRCMF_FWS_HANGER_MAXITEMS;
done:
	return i;
}

static int brcmf_fws_hanger_pushpkt(struct brcmf_fws_hanger *h,
				    struct sk_buff *pkt, u32 slot_id)
{
	if (slot_id >= BRCMF_FWS_HANGER_MAXITEMS)
		return -ENOENT;

	if (h->items[slot_id].state != BRCMF_FWS_HANGER_ITEM_STATE_FREE) {
		brcmf_err("slot is not free\n");
		h->failed_to_push++;
		return -EINVAL;
	}

	h->items[slot_id].state = BRCMF_FWS_HANGER_ITEM_STATE_INUSE;
	h->items[slot_id].pkt = pkt;
	h->pushed++;
	return 0;
}

static int brcmf_fws_hanger_poppkt(struct brcmf_fws_hanger *h,
					  u32 slot_id, struct sk_buff **pktout,
					  bool remove_item)
{
	if (slot_id >= BRCMF_FWS_HANGER_MAXITEMS)
		return -ENOENT;

	if (h->items[slot_id].state == BRCMF_FWS_HANGER_ITEM_STATE_FREE) {
		brcmf_err("entry not in use\n");
		h->failed_to_pop++;
		return -EINVAL;
	}

	*pktout = h->items[slot_id].pkt;
	if (remove_item) {
		h->items[slot_id].state = BRCMF_FWS_HANGER_ITEM_STATE_FREE;
		h->items[slot_id].pkt = NULL;
		h->popped++;
	}
	return 0;
}

static int brcmf_fws_hanger_mark_suppressed(struct brcmf_fws_hanger *h,
					    u32 slot_id)
{
	if (slot_id >= BRCMF_FWS_HANGER_MAXITEMS)
		return -ENOENT;

	if (h->items[slot_id].state == BRCMF_FWS_HANGER_ITEM_STATE_FREE) {
		brcmf_err("entry not in use\n");
		return -EINVAL;
	}

	h->items[slot_id].state = BRCMF_FWS_HANGER_ITEM_STATE_INUSE_SUPPRESSED;
	return 0;
}

static void brcmf_fws_hanger_cleanup(struct brcmf_fws_info *fws,
				     bool (*fn)(struct sk_buff *, void *),
				     int ifidx)
{
	struct brcmf_fws_hanger *h = &fws->hanger;
	struct sk_buff *skb;
	int i;
	enum brcmf_fws_hanger_item_state s;

	for (i = 0; i < ARRAY_SIZE(h->items); i++) {
		s = h->items[i].state;
		if (s == BRCMF_FWS_HANGER_ITEM_STATE_INUSE ||
		    s == BRCMF_FWS_HANGER_ITEM_STATE_INUSE_SUPPRESSED) {
			skb = h->items[i].pkt;
			if (fn == NULL || fn(skb, &ifidx)) {
				/* suppress packets freed from psq */
				if (s == BRCMF_FWS_HANGER_ITEM_STATE_INUSE)
					brcmu_pkt_buf_free_skb(skb);
				h->items[i].state =
					BRCMF_FWS_HANGER_ITEM_STATE_FREE;
			}
		}
	}
}

static void brcmf_fws_macdesc_set_name(struct brcmf_fws_info *fws,
				       struct brcmf_fws_mac_descriptor *desc)
{
	if (desc == &fws->desc.other)
		strlcpy(desc->name, "MAC-OTHER", sizeof(desc->name));
	else if (desc->mac_handle)
		scnprintf(desc->name, sizeof(desc->name), "MAC-%d:%d",
			  desc->mac_handle, desc->interface_id);
	else
		scnprintf(desc->name, sizeof(desc->name), "MACIF:%d",
			  desc->interface_id);
}

static void brcmf_fws_macdesc_init(struct brcmf_fws_mac_descriptor *desc,
				   u8 *addr, u8 ifidx)
{
	brcmf_dbg(TRACE,
		  "enter: desc %p ea=%pM, ifidx=%u\n", desc, addr, ifidx);
	desc->occupied = 1;
	desc->state = BRCMF_FWS_STATE_OPEN;
	desc->requested_credit = 0;
	desc->requested_packet = 0;
	/* depending on use may need ifp->bssidx instead */
	desc->interface_id = ifidx;
	desc->ac_bitmap = 0xff; /* update this when handling APSD */
	if (addr)
		memcpy(&desc->ea[0], addr, ETH_ALEN);
}

static
void brcmf_fws_macdesc_deinit(struct brcmf_fws_mac_descriptor *desc)
{
	brcmf_dbg(TRACE,
		  "enter: ea=%pM, ifidx=%u\n", desc->ea, desc->interface_id);
	desc->occupied = 0;
	desc->state = BRCMF_FWS_STATE_CLOSE;
	desc->requested_credit = 0;
	desc->requested_packet = 0;
}

static struct brcmf_fws_mac_descriptor *
brcmf_fws_macdesc_lookup(struct brcmf_fws_info *fws, u8 *ea)
{
	struct brcmf_fws_mac_descriptor *entry;
	int i;

	if (ea == NULL)
		return ERR_PTR(-EINVAL);

	entry = &fws->desc.nodes[0];
	for (i = 0; i < ARRAY_SIZE(fws->desc.nodes); i++) {
		if (entry->occupied && !memcmp(entry->ea, ea, ETH_ALEN))
			return entry;
		entry++;
	}

	return ERR_PTR(-ENOENT);
}

static struct brcmf_fws_mac_descriptor*
brcmf_fws_macdesc_find(struct brcmf_fws_info *fws, struct brcmf_if *ifp, u8 *da)
{
	struct brcmf_fws_mac_descriptor *entry = &fws->desc.other;
	bool multicast;

	multicast = is_multicast_ether_addr(da);

	/* Multicast destination, STA and P2P clients get the interface entry.
	 * STA/GC gets the Mac Entry for TDLS destinations, TDLS destinations
	 * have their own entry.
	 */
	if (multicast && ifp->fws_desc) {
		entry = ifp->fws_desc;
		goto done;
	}

	entry = brcmf_fws_macdesc_lookup(fws, da);
	if (IS_ERR(entry))
		entry = ifp->fws_desc;

done:
	return entry;
}

static bool brcmf_fws_macdesc_closed(struct brcmf_fws_info *fws,
				     struct brcmf_fws_mac_descriptor *entry,
				     int fifo)
{
	struct brcmf_fws_mac_descriptor *if_entry;
	bool closed;

	/* for unique destination entries the related interface
	 * may be closed.
	 */
	if (entry->mac_handle) {
		if_entry = &fws->desc.iface[entry->interface_id];
		if (if_entry->state == BRCMF_FWS_STATE_CLOSE)
			return true;
	}
	/* an entry is closed when the state is closed and
	 * the firmware did not request anything.
	 */
	closed = entry->state == BRCMF_FWS_STATE_CLOSE &&
		 !entry->requested_credit && !entry->requested_packet;

	/* Or firmware does not allow traffic for given fifo */
	return closed || !(entry->ac_bitmap & BIT(fifo));
}

static void brcmf_fws_macdesc_cleanup(struct brcmf_fws_info *fws,
				      struct brcmf_fws_mac_descriptor *entry,
				      int ifidx)
{
	if (entry->occupied && (ifidx == -1 || ifidx == entry->interface_id)) {
		brcmf_fws_psq_flush(fws, &entry->psq, ifidx);
		entry->occupied = !!(entry->psq.len);
	}
}

static void brcmf_fws_bus_txq_cleanup(struct brcmf_fws_info *fws,
				      bool (*fn)(struct sk_buff *, void *),
				      int ifidx)
{
	struct brcmf_fws_hanger_item *hi;
	struct pktq *txq;
	struct sk_buff *skb;
	int prec;
	u32 hslot;

	txq = brcmf_bus_gettxq(fws->drvr->bus_if);
	if (IS_ERR(txq)) {
		brcmf_dbg(TRACE, "no txq to clean up\n");
		return;
	}

	for (prec = 0; prec < txq->num_prec; prec++) {
		skb = brcmu_pktq_pdeq_match(txq, prec, fn, &ifidx);
		while (skb) {
			hslot = brcmf_skb_htod_tag_get_field(skb, HSLOT);
			hi = &fws->hanger.items[hslot];
			WARN_ON(skb != hi->pkt);
			hi->state = BRCMF_FWS_HANGER_ITEM_STATE_FREE;
			brcmu_pkt_buf_free_skb(skb);
			skb = brcmu_pktq_pdeq_match(txq, prec, fn, &ifidx);
		}
	}
}

static void brcmf_fws_cleanup(struct brcmf_fws_info *fws, int ifidx)
{
	int i;
	struct brcmf_fws_mac_descriptor *table;
	bool (*matchfn)(struct sk_buff *, void *) = NULL;

	if (fws == NULL)
		return;

	if (ifidx != -1)
		matchfn = brcmf_fws_ifidx_match;

	/* cleanup individual nodes */
	table = &fws->desc.nodes[0];
	for (i = 0; i < ARRAY_SIZE(fws->desc.nodes); i++)
		brcmf_fws_macdesc_cleanup(fws, &table[i], ifidx);

	brcmf_fws_macdesc_cleanup(fws, &fws->desc.other, ifidx);
	brcmf_fws_bus_txq_cleanup(fws, matchfn, ifidx);
	brcmf_fws_hanger_cleanup(fws, matchfn, ifidx);
}

static int brcmf_fws_hdrpush(struct brcmf_fws_info *fws, struct sk_buff *skb)
{
	struct brcmf_fws_mac_descriptor *entry = brcmf_skbcb(skb)->mac;
	u8 *wlh;
	u16 data_offset = 0;
	u8 fillers;
	__le32 pkttag = cpu_to_le32(brcmf_skbcb(skb)->htod);

	brcmf_dbg(TRACE, "enter: %s, idx=%d pkttag=0x%08X, hslot=%d\n",
		  entry->name, brcmf_skb_if_flags_get_field(skb, INDEX),
		  le32_to_cpu(pkttag), (le32_to_cpu(pkttag) >> 8) & 0xffff);
	if (entry->send_tim_signal)
		data_offset += 2 + BRCMF_FWS_TYPE_PENDING_TRAFFIC_BMP_LEN;

	/* +2 is for Type[1] and Len[1] in TLV, plus TIM signal */
	data_offset += 2 + BRCMF_FWS_TYPE_PKTTAG_LEN;
	fillers = round_up(data_offset, 4) - data_offset;
	data_offset += fillers;

	skb_push(skb, data_offset);
	wlh = skb->data;

	wlh[0] = BRCMF_FWS_TYPE_PKTTAG;
	wlh[1] = BRCMF_FWS_TYPE_PKTTAG_LEN;
	memcpy(&wlh[2], &pkttag, sizeof(pkttag));
	wlh += BRCMF_FWS_TYPE_PKTTAG_LEN + 2;

	if (entry->send_tim_signal) {
		entry->send_tim_signal = 0;
		wlh[0] = BRCMF_FWS_TYPE_PENDING_TRAFFIC_BMP;
		wlh[1] = BRCMF_FWS_TYPE_PENDING_TRAFFIC_BMP_LEN;
		wlh[2] = entry->mac_handle;
		wlh[3] = entry->traffic_pending_bmp;
		brcmf_dbg(TRACE, "adding TIM info: handle %d bmp 0x%X\n",
			  entry->mac_handle, entry->traffic_pending_bmp);
		wlh += BRCMF_FWS_TYPE_PENDING_TRAFFIC_BMP_LEN + 2;
		entry->traffic_lastreported_bmp = entry->traffic_pending_bmp;
	}
	if (fillers)
		memset(wlh, BRCMF_FWS_TYPE_FILLER, fillers);

	brcmf_proto_hdrpush(fws->drvr, brcmf_skb_if_flags_get_field(skb, INDEX),
			    data_offset >> 2, skb);
	return 0;
}

static bool brcmf_fws_tim_update(struct brcmf_fws_info *fws,
				 struct brcmf_fws_mac_descriptor *entry,
				 int fifo, bool send_immediately)
{
	struct sk_buff *skb;
	struct brcmf_bus *bus;
	struct brcmf_skbuff_cb *skcb;
	s32 err;
	u32 len;

	/* check delayedQ and suppressQ in one call using bitmap */
	if (brcmu_pktq_mlen(&entry->psq, 3 << (fifo * 2)) == 0)
		entry->traffic_pending_bmp &= ~NBITVAL(fifo);
	else
		entry->traffic_pending_bmp |= NBITVAL(fifo);

	entry->send_tim_signal = false;
	if (entry->traffic_lastreported_bmp != entry->traffic_pending_bmp)
		entry->send_tim_signal = true;
	if (send_immediately && entry->send_tim_signal &&
	    entry->state == BRCMF_FWS_STATE_CLOSE) {
		/* create a dummy packet and sent that. The traffic          */
		/* bitmap info will automatically be attached to that packet */
		len = BRCMF_FWS_TYPE_PKTTAG_LEN + 2 +
		      BRCMF_FWS_TYPE_PENDING_TRAFFIC_BMP_LEN + 2 +
		      4 + fws->drvr->hdrlen;
		skb = brcmu_pkt_buf_get_skb(len);
		if (skb == NULL)
			return false;
		skb_pull(skb, len);
		skcb = brcmf_skbcb(skb);
		skcb->mac = entry;
		skcb->state = BRCMF_FWS_SKBSTATE_TIM;
		bus = fws->drvr->bus_if;
		err = brcmf_fws_hdrpush(fws, skb);
		if (err == 0)
			err = brcmf_bus_txdata(bus, skb);
		if (err)
			brcmu_pkt_buf_free_skb(skb);
		return true;
	}
	return false;
}

static void
brcmf_fws_flow_control_check(struct brcmf_fws_info *fws, struct pktq *pq,
			     u8 if_id)
{
	struct brcmf_if *ifp = fws->drvr->iflist[!if_id ? 0 : if_id + 1];

	if (WARN_ON(!ifp))
		return;

	if ((ifp->netif_stop & BRCMF_NETIF_STOP_REASON_FWS_FC) &&
	    pq->len <= BRCMF_FWS_FLOWCONTROL_LOWATER)
		brcmf_txflowblock_if(ifp,
				     BRCMF_NETIF_STOP_REASON_FWS_FC, false);
	if (!(ifp->netif_stop & BRCMF_NETIF_STOP_REASON_FWS_FC) &&
	    pq->len >= BRCMF_FWS_FLOWCONTROL_HIWATER) {
		fws->stats.fws_flow_block++;
		brcmf_txflowblock_if(ifp, BRCMF_NETIF_STOP_REASON_FWS_FC, true);
	}
	return;
}

static int brcmf_fws_rssi_indicate(struct brcmf_fws_info *fws, s8 rssi)
{
	brcmf_dbg(CTL, "rssi %d\n", rssi);
	return 0;
}

/* using macro so sparse checking does not complain
 * about locking imbalance.
 */
#define brcmf_fws_lock(drvr, flags)				\
do {								\
	flags = 0;						\
	spin_lock_irqsave(&((drvr)->fws_spinlock), (flags));	\
} while (0)

/* using macro so sparse checking does not complain
 * about locking imbalance.
 */
#define brcmf_fws_unlock(drvr, flags) \
	spin_unlock_irqrestore(&((drvr)->fws_spinlock), (flags))

static
int brcmf_fws_macdesc_indicate(struct brcmf_fws_info *fws, u8 type, u8 *data)
{
	struct brcmf_fws_mac_descriptor *entry, *existing;
	ulong flags;
	u8 mac_handle;
	u8 ifidx;
	u8 *addr;

	mac_handle = *data++;
	ifidx = *data++;
	addr = data;

	entry = &fws->desc.nodes[mac_handle & 0x1F];
	if (type == BRCMF_FWS_TYPE_MACDESC_DEL) {
		if (entry->occupied) {
			brcmf_dbg(TRACE, "deleting %s mac %pM\n",
				  entry->name, addr);
			brcmf_fws_lock(fws->drvr, flags);
			brcmf_fws_macdesc_cleanup(fws, entry, -1);
			brcmf_fws_macdesc_deinit(entry);
			brcmf_fws_unlock(fws->drvr, flags);
		} else
			fws->stats.mac_update_failed++;
		return 0;
	}

	existing = brcmf_fws_macdesc_lookup(fws, addr);
	if (IS_ERR(existing)) {
		if (!entry->occupied) {
			brcmf_fws_lock(fws->drvr, flags);
			entry->mac_handle = mac_handle;
			brcmf_fws_macdesc_init(entry, addr, ifidx);
			brcmf_fws_macdesc_set_name(fws, entry);
			brcmu_pktq_init(&entry->psq, BRCMF_FWS_PSQ_PREC_COUNT,
					BRCMF_FWS_PSQ_LEN);
			brcmf_fws_unlock(fws->drvr, flags);
			brcmf_dbg(TRACE, "add %s mac %pM\n", entry->name, addr);
		} else {
			fws->stats.mac_update_failed++;
		}
	} else {
		if (entry != existing) {
			brcmf_dbg(TRACE, "copy mac %s\n", existing->name);
			brcmf_fws_lock(fws->drvr, flags);
			memcpy(entry, existing,
			       offsetof(struct brcmf_fws_mac_descriptor, psq));
			entry->mac_handle = mac_handle;
			brcmf_fws_macdesc_deinit(existing);
			brcmf_fws_macdesc_set_name(fws, entry);
			brcmf_fws_unlock(fws->drvr, flags);
			brcmf_dbg(TRACE, "relocate %s mac %pM\n", entry->name,
				  addr);
		} else {
			brcmf_dbg(TRACE, "use existing\n");
			WARN_ON(entry->mac_handle != mac_handle);
			/* TODO: what should we do here: continue, reinit, .. */
		}
	}
	return 0;
}

static int brcmf_fws_macdesc_state_indicate(struct brcmf_fws_info *fws,
					    u8 type, u8 *data)
{
	struct brcmf_fws_mac_descriptor *entry;
	ulong flags;
	u8 mac_handle;
	int ret;

	mac_handle = data[0];
	entry = &fws->desc.nodes[mac_handle & 0x1F];
	if (!entry->occupied) {
		fws->stats.mac_ps_update_failed++;
		return -ESRCH;
	}
	brcmf_fws_lock(fws->drvr, flags);
	/* a state update should wipe old credits */
	entry->requested_credit = 0;
	entry->requested_packet = 0;
	if (type == BRCMF_FWS_TYPE_MAC_OPEN) {
		entry->state = BRCMF_FWS_STATE_OPEN;
		ret = BRCMF_FWS_RET_OK_SCHEDULE;
	} else {
		entry->state = BRCMF_FWS_STATE_CLOSE;
		brcmf_fws_tim_update(fws, entry, BRCMF_FWS_FIFO_AC_BK, false);
		brcmf_fws_tim_update(fws, entry, BRCMF_FWS_FIFO_AC_BE, false);
		brcmf_fws_tim_update(fws, entry, BRCMF_FWS_FIFO_AC_VI, false);
		brcmf_fws_tim_update(fws, entry, BRCMF_FWS_FIFO_AC_VO, true);
		ret = BRCMF_FWS_RET_OK_NOSCHEDULE;
	}
	brcmf_fws_unlock(fws->drvr, flags);
	return ret;
}

static int brcmf_fws_interface_state_indicate(struct brcmf_fws_info *fws,
					      u8 type, u8 *data)
{
	struct brcmf_fws_mac_descriptor *entry;
	ulong flags;
	u8 ifidx;
	int ret;

	ifidx = data[0];

	if (ifidx >= BRCMF_MAX_IFS) {
		ret = -ERANGE;
		goto fail;
	}

	entry = &fws->desc.iface[ifidx];
	if (!entry->occupied) {
		ret = -ESRCH;
		goto fail;
	}

	brcmf_dbg(TRACE, "%s (%d): %s\n", brcmf_fws_get_tlv_name(type), type,
		  entry->name);
	brcmf_fws_lock(fws->drvr, flags);
	switch (type) {
	case BRCMF_FWS_TYPE_INTERFACE_OPEN:
		entry->state = BRCMF_FWS_STATE_OPEN;
		ret = BRCMF_FWS_RET_OK_SCHEDULE;
		break;
	case BRCMF_FWS_TYPE_INTERFACE_CLOSE:
		entry->state = BRCMF_FWS_STATE_CLOSE;
		ret = BRCMF_FWS_RET_OK_NOSCHEDULE;
		break;
	default:
		ret = -EINVAL;
		brcmf_fws_unlock(fws->drvr, flags);
		goto fail;
	}
	brcmf_fws_unlock(fws->drvr, flags);
	return ret;

fail:
	fws->stats.if_update_failed++;
	return ret;
}

static int brcmf_fws_request_indicate(struct brcmf_fws_info *fws, u8 type,
				      u8 *data)
{
	struct brcmf_fws_mac_descriptor *entry;
	ulong flags;

	entry = &fws->desc.nodes[data[1] & 0x1F];
	if (!entry->occupied) {
		if (type == BRCMF_FWS_TYPE_MAC_REQUEST_CREDIT)
			fws->stats.credit_request_failed++;
		else
			fws->stats.packet_request_failed++;
		return -ESRCH;
	}

	brcmf_dbg(TRACE, "%s (%d): %s cnt %d bmp %d\n",
		  brcmf_fws_get_tlv_name(type), type, entry->name,
		  data[0], data[2]);
	brcmf_fws_lock(fws->drvr, flags);
	if (type == BRCMF_FWS_TYPE_MAC_REQUEST_CREDIT)
		entry->requested_credit = data[0];
	else
		entry->requested_packet = data[0];

	entry->ac_bitmap = data[2];
	brcmf_fws_unlock(fws->drvr, flags);
	return BRCMF_FWS_RET_OK_SCHEDULE;
}

static void
brcmf_fws_macdesc_use_req_credit(struct brcmf_fws_mac_descriptor *entry,
				 struct sk_buff *skb)
{
	if (entry->requested_credit > 0) {
		entry->requested_credit--;
		brcmf_skb_if_flags_set_field(skb, REQUESTED, 1);
		brcmf_skb_if_flags_set_field(skb, REQ_CREDIT, 1);
		if (entry->state != BRCMF_FWS_STATE_CLOSE)
			brcmf_err("requested credit set while mac not closed!\n");
	} else if (entry->requested_packet > 0) {
		entry->requested_packet--;
		brcmf_skb_if_flags_set_field(skb, REQUESTED, 1);
		brcmf_skb_if_flags_set_field(skb, REQ_CREDIT, 0);
		if (entry->state != BRCMF_FWS_STATE_CLOSE)
			brcmf_err("requested packet set while mac not closed!\n");
	} else {
		brcmf_skb_if_flags_set_field(skb, REQUESTED, 0);
		brcmf_skb_if_flags_set_field(skb, REQ_CREDIT, 0);
	}
}

static void brcmf_fws_macdesc_return_req_credit(struct sk_buff *skb)
{
	struct brcmf_fws_mac_descriptor *entry = brcmf_skbcb(skb)->mac;

	if ((brcmf_skb_if_flags_get_field(skb, REQ_CREDIT)) &&
	    (entry->state == BRCMF_FWS_STATE_CLOSE))
		entry->requested_credit++;
}

static void brcmf_fws_return_credits(struct brcmf_fws_info *fws,
				     u8 fifo, u8 credits)
{
	int lender_ac;
	int *borrowed;
	int *fifo_credit;

	if (!credits)
		return;

	fws->fifo_credit_map |= 1 << fifo;

	if ((fifo == BRCMF_FWS_FIFO_AC_BE) &&
	    (fws->credits_borrowed[0])) {
		for (lender_ac = BRCMF_FWS_FIFO_AC_VO; lender_ac >= 0;
		     lender_ac--) {
			borrowed = &fws->credits_borrowed[lender_ac];
			if (*borrowed) {
				fws->fifo_credit_map |= (1 << lender_ac);
				fifo_credit = &fws->fifo_credit[lender_ac];
				if (*borrowed >= credits) {
					*borrowed -= credits;
					*fifo_credit += credits;
					return;
				} else {
					credits -= *borrowed;
					*fifo_credit += *borrowed;
					*borrowed = 0;
				}
			}
		}
	}

	fws->fifo_credit[fifo] += credits;
}

static void brcmf_fws_schedule_deq(struct brcmf_fws_info *fws)
{
	/* only schedule dequeue when there are credits for delayed traffic */
	if (fws->fifo_credit_map & fws->fifo_delay_map)
		queue_work(fws->fws_wq, &fws->fws_dequeue_work);
}

static int brcmf_fws_enq(struct brcmf_fws_info *fws,
			 enum brcmf_fws_skb_state state, int fifo,
			 struct sk_buff *p)
{
	int prec = 2 * fifo;
	u32 *qfull_stat = &fws->stats.delayq_full_error;

	struct brcmf_fws_mac_descriptor *entry;

	entry = brcmf_skbcb(p)->mac;
	if (entry == NULL) {
		brcmf_err("no mac descriptor found for skb %p\n", p);
		return -ENOENT;
	}

	brcmf_dbg(DATA, "enter: fifo %d skb %p\n", fifo, p);
	if (state == BRCMF_FWS_SKBSTATE_SUPPRESSED) {
		prec += 1;
		qfull_stat = &fws->stats.supprq_full_error;
	}

	if (brcmu_pktq_penq(&entry->psq, prec, p) == NULL) {
		*qfull_stat += 1;
		return -ENFILE;
	}

	/* increment total enqueued packet count */
	fws->fifo_delay_map |= 1 << fifo;
	fws->fifo_enqpkt[fifo]++;

	/* update the sk_buff state */
	brcmf_skbcb(p)->state = state;

	/*
	 * A packet has been pushed so update traffic
	 * availability bitmap, if applicable
	 */
	brcmf_fws_tim_update(fws, entry, fifo, true);
	brcmf_fws_flow_control_check(fws, &entry->psq,
				     brcmf_skb_if_flags_get_field(p, INDEX));
	return 0;
}

static struct sk_buff *brcmf_fws_deq(struct brcmf_fws_info *fws, int fifo)
{
	struct brcmf_fws_mac_descriptor *table;
	struct brcmf_fws_mac_descriptor *entry;
	struct sk_buff *p;
	int num_nodes;
	int node_pos;
	int prec_out;
	int pmsk;
	int i;

	table = (struct brcmf_fws_mac_descriptor *)&fws->desc;
	num_nodes = sizeof(fws->desc) / sizeof(struct brcmf_fws_mac_descriptor);
	node_pos = fws->deq_node_pos[fifo];

	for (i = 0; i < num_nodes; i++) {
		entry = &table[(node_pos + i) % num_nodes];
		if (!entry->occupied ||
		    brcmf_fws_macdesc_closed(fws, entry, fifo))
			continue;

		if (entry->suppressed)
			pmsk = 2;
		else
			pmsk = 3;
		p = brcmu_pktq_mdeq(&entry->psq, pmsk << (fifo * 2), &prec_out);
		if (p == NULL) {
			if (entry->suppressed) {
				if (entry->suppr_transit_count)
					continue;
				entry->suppressed = false;
				p = brcmu_pktq_mdeq(&entry->psq,
						    1 << (fifo * 2), &prec_out);
			}
		}
		if  (p == NULL)
			continue;

		brcmf_fws_macdesc_use_req_credit(entry, p);

		/* move dequeue position to ensure fair round-robin */
		fws->deq_node_pos[fifo] = (node_pos + i + 1) % num_nodes;
		brcmf_fws_flow_control_check(fws, &entry->psq,
					     brcmf_skb_if_flags_get_field(p,
									  INDEX)
					     );
		/*
		 * A packet has been picked up, update traffic
		 * availability bitmap, if applicable
		 */
		brcmf_fws_tim_update(fws, entry, fifo, false);

		/*
		 * decrement total enqueued fifo packets and
		 * clear delay bitmap if done.
		 */
		fws->fifo_enqpkt[fifo]--;
		if (fws->fifo_enqpkt[fifo] == 0)
			fws->fifo_delay_map &= ~(1 << fifo);
		goto done;
	}
	p = NULL;
done:
	brcmf_dbg(DATA, "exit: fifo %d skb %p\n", fifo, p);
	return p;
}

static int brcmf_fws_txstatus_suppressed(struct brcmf_fws_info *fws, int fifo,
					 struct sk_buff *skb, u32 genbit)
{
	struct brcmf_fws_mac_descriptor *entry = brcmf_skbcb(skb)->mac;
	u32 hslot;
	int ret;
	u8 ifidx;

	hslot = brcmf_skb_htod_tag_get_field(skb, HSLOT);

	/* this packet was suppressed */
	if (!entry->suppressed) {
		entry->suppressed = true;
		entry->suppr_transit_count = entry->transit_count;
		brcmf_dbg(DATA, "suppress %s: transit %d\n",
			  entry->name, entry->transit_count);
	}

	entry->generation = genbit;

	ret = brcmf_proto_hdrpull(fws->drvr, false, &ifidx, skb);
	if (ret == 0)
		ret = brcmf_fws_enq(fws, BRCMF_FWS_SKBSTATE_SUPPRESSED, fifo,
				    skb);
	if (ret != 0) {
		/* suppress q is full or hdrpull failed, drop this packet */
		brcmf_fws_hanger_poppkt(&fws->hanger, hslot, &skb,
					true);
	} else {
		/*
		 * Mark suppressed to avoid a double free during
		 * wlfc cleanup
		 */
		brcmf_fws_hanger_mark_suppressed(&fws->hanger, hslot);
	}

	return ret;
}

static int
brcmf_fws_txs_process(struct brcmf_fws_info *fws, u8 flags, u32 hslot,
			   u32 genbit)
{
	u32 fifo;
	int ret;
	bool remove_from_hanger = true;
	struct sk_buff *skb;
	struct brcmf_skbuff_cb *skcb;
	struct brcmf_fws_mac_descriptor *entry = NULL;

	brcmf_dbg(DATA, "flags %d\n", flags);

	if (flags == BRCMF_FWS_TXSTATUS_DISCARD)
		fws->stats.txs_discard++;
	else if (flags == BRCMF_FWS_TXSTATUS_CORE_SUPPRESS) {
		fws->stats.txs_supp_core++;
		remove_from_hanger = false;
	} else if (flags == BRCMF_FWS_TXSTATUS_FW_PS_SUPPRESS) {
		fws->stats.txs_supp_ps++;
		remove_from_hanger = false;
	} else if (flags == BRCMF_FWS_TXSTATUS_FW_TOSSED)
		fws->stats.txs_tossed++;
	else if (flags == BRCMF_FWS_TXSTATUS_HOST_TOSSED)
		fws->stats.txs_host_tossed++;
	else
		brcmf_err("unexpected txstatus\n");

	ret = brcmf_fws_hanger_poppkt(&fws->hanger, hslot, &skb,
				      remove_from_hanger);
	if (ret != 0) {
		brcmf_err("no packet in hanger slot: hslot=%d\n", hslot);
		return ret;
	}

	skcb = brcmf_skbcb(skb);
	entry = skcb->mac;
	if (WARN_ON(!entry)) {
		brcmu_pkt_buf_free_skb(skb);
		return -EINVAL;
	}
	entry->transit_count--;
	if (entry->suppressed && entry->suppr_transit_count)
		entry->suppr_transit_count--;

	brcmf_dbg(DATA, "%s flags %X htod %X\n", entry->name, skcb->if_flags,
		  skcb->htod);

	/* pick up the implicit credit from this packet */
	fifo = brcmf_skb_htod_tag_get_field(skb, FIFO);
	if ((fws->fcmode == BRCMF_FWS_FCMODE_IMPLIED_CREDIT) ||
	    (brcmf_skb_if_flags_get_field(skb, REQ_CREDIT)) ||
	    (flags == BRCMF_FWS_TXSTATUS_HOST_TOSSED)) {
		brcmf_fws_return_credits(fws, fifo, 1);
		brcmf_fws_schedule_deq(fws);
	}
	brcmf_fws_macdesc_return_req_credit(skb);

	if (!remove_from_hanger)
		ret = brcmf_fws_txstatus_suppressed(fws, fifo, skb, genbit);

	if (remove_from_hanger || ret)
		brcmf_txfinalize(fws->drvr, skb, true);

	return 0;
}

static int brcmf_fws_fifocreditback_indicate(struct brcmf_fws_info *fws,
					     u8 *data)
{
	ulong flags;
	int i;

	if (fws->fcmode != BRCMF_FWS_FCMODE_EXPLICIT_CREDIT) {
		brcmf_dbg(INFO, "ignored\n");
		return BRCMF_FWS_RET_OK_NOSCHEDULE;
	}

	brcmf_dbg(DATA, "enter: data %pM\n", data);
	brcmf_fws_lock(fws->drvr, flags);
	for (i = 0; i < BRCMF_FWS_FIFO_COUNT; i++)
		brcmf_fws_return_credits(fws, i, data[i]);

	brcmf_dbg(DATA, "map: credit %x delay %x\n", fws->fifo_credit_map,
		  fws->fifo_delay_map);
	brcmf_fws_unlock(fws->drvr, flags);
	return BRCMF_FWS_RET_OK_SCHEDULE;
}

static int brcmf_fws_txstatus_indicate(struct brcmf_fws_info *fws, u8 *data)
{
	ulong lflags;
	__le32 status_le;
	u32 status;
	u32 hslot;
	u32 genbit;
	u8 flags;

	fws->stats.txs_indicate++;
	memcpy(&status_le, data, sizeof(status_le));
	status = le32_to_cpu(status_le);
	flags = brcmf_txstatus_get_field(status, FLAGS);
	hslot = brcmf_txstatus_get_field(status, HSLOT);
	genbit = brcmf_txstatus_get_field(status, GENERATION);

	brcmf_fws_lock(fws->drvr, lflags);
	brcmf_fws_txs_process(fws, flags, hslot, genbit);
	brcmf_fws_unlock(fws->drvr, lflags);
	return BRCMF_FWS_RET_OK_NOSCHEDULE;
}

static int brcmf_fws_dbg_seqnum_check(struct brcmf_fws_info *fws, u8 *data)
{
	__le32 timestamp;

	memcpy(&timestamp, &data[2], sizeof(timestamp));
	brcmf_dbg(CTL, "received: seq %d, timestamp %d\n", data[1],
		  le32_to_cpu(timestamp));
	return 0;
}

static int brcmf_fws_notify_credit_map(struct brcmf_if *ifp,
				       const struct brcmf_event_msg *e,
				       void *data)
{
	struct brcmf_fws_info *fws = ifp->drvr->fws;
	int i;
	ulong flags;
	u8 *credits = data;

	if (e->datalen < BRCMF_FWS_FIFO_COUNT) {
		brcmf_err("event payload too small (%d)\n", e->datalen);
		return -EINVAL;
	}
	if (fws->creditmap_received)
		return 0;

	fws->creditmap_received = true;

	brcmf_dbg(TRACE, "enter: credits %pM\n", credits);
	brcmf_fws_lock(ifp->drvr, flags);
	for (i = 0; i < ARRAY_SIZE(fws->fifo_credit); i++) {
		if (*credits)
			fws->fifo_credit_map |= 1 << i;
		else
			fws->fifo_credit_map &= ~(1 << i);
		fws->fifo_credit[i] = *credits++;
	}
	brcmf_fws_schedule_deq(fws);
	brcmf_fws_unlock(ifp->drvr, flags);
	return 0;
}

static int brcmf_fws_notify_bcmc_credit_support(struct brcmf_if *ifp,
						const struct brcmf_event_msg *e,
						void *data)
{
	struct brcmf_fws_info *fws = ifp->drvr->fws;
	ulong flags;

	brcmf_fws_lock(ifp->drvr, flags);
	if (fws)
		fws->bcmc_credit_check = true;
	brcmf_fws_unlock(ifp->drvr, flags);
	return 0;
}

int brcmf_fws_hdrpull(struct brcmf_pub *drvr, int ifidx, s16 signal_len,
		      struct sk_buff *skb)
{
	struct brcmf_fws_info *fws = drvr->fws;
	u8 *signal_data;
	s16 data_len;
	u8 type;
	u8 len;
	u8 *data;
	s32 status;
	s32 err;

	brcmf_dbg(HDRS, "enter: ifidx %d, skblen %u, sig %d\n",
		  ifidx, skb->len, signal_len);

	WARN_ON(signal_len > skb->len);

	/* if flow control disabled, skip to packet data and leave */
	if (!signal_len || !drvr->fw_signals) {
		skb_pull(skb, signal_len);
		return 0;
	}

	fws->stats.header_pulls++;
	data_len = signal_len;
	signal_data = skb->data;

	status = BRCMF_FWS_RET_OK_NOSCHEDULE;
	while (data_len > 0) {
		/* extract tlv info */
		type = signal_data[0];

		/* FILLER type is actually not a TLV, but
		 * a single byte that can be skipped.
		 */
		if (type == BRCMF_FWS_TYPE_FILLER) {
			signal_data += 1;
			data_len -= 1;
			continue;
		}
		len = signal_data[1];
		data = signal_data + 2;

		brcmf_dbg(HDRS, "tlv type=%s (%d), len=%d (%d)\n",
			  brcmf_fws_get_tlv_name(type), type, len,
			  brcmf_fws_get_tlv_len(fws, type));

		/* abort parsing when length invalid */
		if (data_len < len + 2)
			break;

		if (len < brcmf_fws_get_tlv_len(fws, type))
			break;

		err = BRCMF_FWS_RET_OK_NOSCHEDULE;
		switch (type) {
		case BRCMF_FWS_TYPE_HOST_REORDER_RXPKTS:
		case BRCMF_FWS_TYPE_COMP_TXSTATUS:
			break;
		case BRCMF_FWS_TYPE_MACDESC_ADD:
		case BRCMF_FWS_TYPE_MACDESC_DEL:
			brcmf_fws_macdesc_indicate(fws, type, data);
			break;
		case BRCMF_FWS_TYPE_MAC_OPEN:
		case BRCMF_FWS_TYPE_MAC_CLOSE:
			err = brcmf_fws_macdesc_state_indicate(fws, type, data);
			break;
		case BRCMF_FWS_TYPE_INTERFACE_OPEN:
		case BRCMF_FWS_TYPE_INTERFACE_CLOSE:
			err = brcmf_fws_interface_state_indicate(fws, type,
								 data);
			break;
		case BRCMF_FWS_TYPE_MAC_REQUEST_CREDIT:
		case BRCMF_FWS_TYPE_MAC_REQUEST_PACKET:
			err = brcmf_fws_request_indicate(fws, type, data);
			break;
		case BRCMF_FWS_TYPE_TXSTATUS:
			brcmf_fws_txstatus_indicate(fws, data);
			break;
		case BRCMF_FWS_TYPE_FIFO_CREDITBACK:
			err = brcmf_fws_fifocreditback_indicate(fws, data);
			break;
		case BRCMF_FWS_TYPE_RSSI:
			brcmf_fws_rssi_indicate(fws, *data);
			break;
		case BRCMF_FWS_TYPE_TRANS_ID:
			brcmf_fws_dbg_seqnum_check(fws, data);
			break;
		case BRCMF_FWS_TYPE_PKTTAG:
		case BRCMF_FWS_TYPE_PENDING_TRAFFIC_BMP:
		default:
			fws->stats.tlv_invalid_type++;
			break;
		}
		if (err == BRCMF_FWS_RET_OK_SCHEDULE)
			status = BRCMF_FWS_RET_OK_SCHEDULE;
		signal_data += len + 2;
		data_len -= len + 2;
	}

	if (data_len != 0)
		fws->stats.tlv_parse_failed++;

	if (status == BRCMF_FWS_RET_OK_SCHEDULE)
		brcmf_fws_schedule_deq(fws);

	/* signalling processing result does
	 * not affect the actual ethernet packet.
	 */
	skb_pull(skb, signal_len);

	/* this may be a signal-only packet
	 */
	if (skb->len == 0)
		fws->stats.header_only_pkt++;

	return 0;
}

static void brcmf_fws_precommit_skb(struct brcmf_fws_info *fws, int fifo,
				   struct sk_buff *p)
{
	struct brcmf_skbuff_cb *skcb = brcmf_skbcb(p);
	struct brcmf_fws_mac_descriptor *entry = skcb->mac;
	u8 flags;

	brcmf_skb_if_flags_set_field(p, TRANSMIT, 1);
	brcmf_skb_htod_tag_set_field(p, GENERATION, entry->generation);
	flags = BRCMF_FWS_HTOD_FLAG_PKTFROMHOST;
	if (brcmf_skb_if_flags_get_field(p, REQUESTED)) {
		/*
		 * Indicate that this packet is being sent in response to an
		 * explicit request from the firmware side.
		 */
		flags |= BRCMF_FWS_HTOD_FLAG_PKT_REQUESTED;
	}
	brcmf_skb_htod_tag_set_field(p, FLAGS, flags);
	brcmf_fws_hdrpush(fws, p);
}

static void brcmf_fws_rollback_toq(struct brcmf_fws_info *fws,
				   struct sk_buff *skb, int fifo)
{
	struct brcmf_fws_mac_descriptor *entry;
	struct sk_buff *pktout;
	int qidx, hslot;
	int rc = 0;

	entry = brcmf_skbcb(skb)->mac;
	if (entry->occupied) {
		qidx = 2 * fifo;
		if (brcmf_skbcb(skb)->state == BRCMF_FWS_SKBSTATE_SUPPRESSED)
			qidx++;

		pktout = brcmu_pktq_penq_head(&entry->psq, qidx, skb);
		if (pktout == NULL) {
			brcmf_err("%s queue %d full\n", entry->name, qidx);
			rc = -ENOSPC;
		}
	} else {
		brcmf_err("%s entry removed\n", entry->name);
		rc = -ENOENT;
	}

	if (rc) {
		fws->stats.rollback_failed++;
		hslot = brcmf_skb_htod_tag_get_field(skb, HSLOT);
		brcmf_fws_txs_process(fws, BRCMF_FWS_TXSTATUS_HOST_TOSSED,
				      hslot, 0);
	} else {
		fws->stats.rollback_success++;
		brcmf_fws_return_credits(fws, fifo, 1);
		brcmf_fws_macdesc_return_req_credit(skb);
	}
}

static int brcmf_fws_borrow_credit(struct brcmf_fws_info *fws)
{
	int lender_ac;

	if (time_after(fws->borrow_defer_timestamp, jiffies)) {
		fws->fifo_credit_map &= ~(1 << BRCMF_FWS_FIFO_AC_BE);
		return -ENAVAIL;
	}

	for (lender_ac = 0; lender_ac <= BRCMF_FWS_FIFO_AC_VO; lender_ac++) {
		if (fws->fifo_credit[lender_ac]) {
			fws->credits_borrowed[lender_ac]++;
			fws->fifo_credit[lender_ac]--;
			if (fws->fifo_credit[lender_ac] == 0)
				fws->fifo_credit_map &= ~(1 << lender_ac);
			fws->fifo_credit_map |= (1 << BRCMF_FWS_FIFO_AC_BE);
			brcmf_dbg(DATA, "borrow credit from: %d\n", lender_ac);
			return 0;
		}
	}
	fws->fifo_credit_map &= ~(1 << BRCMF_FWS_FIFO_AC_BE);
	return -ENAVAIL;
}

static int brcmf_fws_commit_skb(struct brcmf_fws_info *fws, int fifo,
				struct sk_buff *skb)
{
	struct brcmf_skbuff_cb *skcb = brcmf_skbcb(skb);
	struct brcmf_fws_mac_descriptor *entry;
	struct brcmf_bus *bus = fws->drvr->bus_if;
	int rc;
	u8 ifidx;

	entry = skcb->mac;
	if (IS_ERR(entry))
		return PTR_ERR(entry);

	brcmf_fws_precommit_skb(fws, fifo, skb);
	rc = brcmf_bus_txdata(bus, skb);
	brcmf_dbg(DATA, "%s flags %X htod %X bus_tx %d\n", entry->name,
		  skcb->if_flags, skcb->htod, rc);
	if (rc < 0) {
		brcmf_proto_hdrpull(fws->drvr, false, &ifidx, skb);
		goto rollback;
	}

	entry->transit_count++;
	if (entry->suppressed)
		entry->suppr_transit_count++;
	fws->stats.pkt2bus++;
	fws->stats.send_pkts[fifo]++;
	if (brcmf_skb_if_flags_get_field(skb, REQUESTED))
		fws->stats.requested_sent[fifo]++;

	return rc;

rollback:
	brcmf_fws_rollback_toq(fws, skb, fifo);
	return rc;
}

static int brcmf_fws_assign_htod(struct brcmf_fws_info *fws, struct sk_buff *p,
				  int fifo)
{
	struct brcmf_skbuff_cb *skcb = brcmf_skbcb(p);
	int rc, hslot;

	hslot = brcmf_fws_hanger_get_free_slot(&fws->hanger);
	brcmf_skb_htod_tag_set_field(p, HSLOT, hslot);
	brcmf_skb_htod_tag_set_field(p, FREERUN, skcb->mac->seq[fifo]);
	brcmf_skb_htod_tag_set_field(p, FIFO, fifo);
	rc = brcmf_fws_hanger_pushpkt(&fws->hanger, p, hslot);
	if (!rc)
		skcb->mac->seq[fifo]++;
	else
		fws->stats.generic_error++;
	return rc;
}

int brcmf_fws_process_skb(struct brcmf_if *ifp, struct sk_buff *skb)
{
	struct brcmf_pub *drvr = ifp->drvr;
	struct brcmf_fws_info *fws = drvr->fws;
	struct brcmf_skbuff_cb *skcb = brcmf_skbcb(skb);
	struct ethhdr *eh = (struct ethhdr *)(skb->data);
	ulong flags;
	int fifo = BRCMF_FWS_FIFO_BCMC;
	bool multicast = is_multicast_ether_addr(eh->h_dest);
	bool pae = eh->h_proto == htons(ETH_P_PAE);

	/* determine the priority */
	if (!skb->priority)
		skb->priority = cfg80211_classify8021d(skb);

	drvr->tx_multicast += !!multicast;
	if (pae)
		atomic_inc(&ifp->pend_8021x_cnt);

	if (!brcmf_fws_fc_active(fws)) {
		/* If the protocol uses a data header, apply it */
		brcmf_proto_hdrpush(drvr, ifp->ifidx, 0, skb);

		/* Use bus module to send data frame */
		return brcmf_bus_txdata(drvr->bus_if, skb);
	}

	/* set control buffer information */
	skcb->if_flags = 0;
	skcb->state = BRCMF_FWS_SKBSTATE_NEW;
	brcmf_skb_if_flags_set_field(skb, INDEX, ifp->ifidx);
	if (!multicast)
		fifo = brcmf_fws_prio2fifo[skb->priority];

	brcmf_fws_lock(drvr, flags);
	if (fifo != BRCMF_FWS_FIFO_AC_BE && fifo < BRCMF_FWS_FIFO_BCMC)
		fws->borrow_defer_timestamp = jiffies +
					      BRCMF_FWS_BORROW_DEFER_PERIOD;

	skcb->mac = brcmf_fws_macdesc_find(fws, ifp, eh->h_dest);
	brcmf_dbg(DATA, "%s mac %pM multi %d fifo %d\n", skcb->mac->name,
		  eh->h_dest, multicast, fifo);
	if (!brcmf_fws_assign_htod(fws, skb, fifo)) {
		brcmf_fws_enq(fws, BRCMF_FWS_SKBSTATE_DELAYED, fifo, skb);
		brcmf_fws_schedule_deq(fws);
	} else {
		brcmf_err("drop skb: no hanger slot\n");
<<<<<<< HEAD
=======
		if (pae) {
			atomic_dec(&ifp->pend_8021x_cnt);
			if (waitqueue_active(&ifp->pend_8021x_wait))
				wake_up(&ifp->pend_8021x_wait);
		}
>>>>>>> bb78a92f
		brcmu_pkt_buf_free_skb(skb);
	}
	brcmf_fws_unlock(drvr, flags);
	return 0;
}

void brcmf_fws_reset_interface(struct brcmf_if *ifp)
{
	struct brcmf_fws_mac_descriptor *entry = ifp->fws_desc;

	brcmf_dbg(TRACE, "enter: idx=%d\n", ifp->bssidx);
	if (!entry)
		return;

	brcmf_fws_macdesc_init(entry, ifp->mac_addr, ifp->ifidx);
}

void brcmf_fws_add_interface(struct brcmf_if *ifp)
{
	struct brcmf_fws_info *fws = ifp->drvr->fws;
	struct brcmf_fws_mac_descriptor *entry;

	if (!ifp->ndev || !ifp->drvr->fw_signals)
		return;

	entry = &fws->desc.iface[ifp->ifidx];
	ifp->fws_desc = entry;
	brcmf_fws_macdesc_init(entry, ifp->mac_addr, ifp->ifidx);
	brcmf_fws_macdesc_set_name(fws, entry);
	brcmu_pktq_init(&entry->psq, BRCMF_FWS_PSQ_PREC_COUNT,
			BRCMF_FWS_PSQ_LEN);
	brcmf_dbg(TRACE, "added %s\n", entry->name);
}

void brcmf_fws_del_interface(struct brcmf_if *ifp)
{
	struct brcmf_fws_mac_descriptor *entry = ifp->fws_desc;
	ulong flags;

	if (!entry)
		return;

	brcmf_fws_lock(ifp->drvr, flags);
	ifp->fws_desc = NULL;
	brcmf_dbg(TRACE, "deleting %s\n", entry->name);
	brcmf_fws_macdesc_deinit(entry);
	brcmf_fws_cleanup(ifp->drvr->fws, ifp->ifidx);
	brcmf_fws_unlock(ifp->drvr, flags);
}

static void brcmf_fws_dequeue_worker(struct work_struct *worker)
{
	struct brcmf_fws_info *fws;
	struct sk_buff *skb;
	ulong flags;
	int fifo;

	fws = container_of(worker, struct brcmf_fws_info, fws_dequeue_work);

	brcmf_fws_lock(fws->drvr, flags);
	for (fifo = BRCMF_FWS_FIFO_BCMC; fifo >= 0 && !fws->bus_flow_blocked;
	     fifo--) {
		while ((fws->fifo_credit[fifo]) || ((!fws->bcmc_credit_check) &&
		       (fifo == BRCMF_FWS_FIFO_BCMC))) {
			skb = brcmf_fws_deq(fws, fifo);
			if (!skb)
				break;
			fws->fifo_credit[fifo]--;
			if (brcmf_fws_commit_skb(fws, fifo, skb))
				break;
			if (fws->bus_flow_blocked)
				break;
		}
		if ((fifo == BRCMF_FWS_FIFO_AC_BE) &&
		    (fws->fifo_credit[fifo] == 0) &&
		    (!fws->bus_flow_blocked)) {
			while (brcmf_fws_borrow_credit(fws) == 0) {
				skb = brcmf_fws_deq(fws, fifo);
				if (!skb) {
					brcmf_fws_return_credits(fws, fifo, 1);
					break;
				}
				if (brcmf_fws_commit_skb(fws, fifo, skb))
					break;
				if (fws->bus_flow_blocked)
					break;
			}
		}
	}
	brcmf_fws_unlock(fws->drvr, flags);
}

int brcmf_fws_init(struct brcmf_pub *drvr)
{
	u32 tlv = BRCMF_FWS_FLAGS_RSSI_SIGNALS;
	int rc;

	if (!drvr->fw_signals)
		return 0;

	spin_lock_init(&drvr->fws_spinlock);

	drvr->fws = kzalloc(sizeof(*(drvr->fws)), GFP_KERNEL);
	if (!drvr->fws) {
		rc = -ENOMEM;
		goto fail;
	}

	/* set linkage back */
	drvr->fws->drvr = drvr;
	drvr->fws->fcmode = fcmode;

	drvr->fws->fws_wq = create_singlethread_workqueue("brcmf_fws_wq");
	if (drvr->fws->fws_wq == NULL) {
		brcmf_err("workqueue creation failed\n");
		rc = -EBADF;
		goto fail;
	}
	INIT_WORK(&drvr->fws->fws_dequeue_work, brcmf_fws_dequeue_worker);

	/* enable firmware signalling if fcmode active */
	if (drvr->fws->fcmode != BRCMF_FWS_FCMODE_NONE)
		tlv |= BRCMF_FWS_FLAGS_XONXOFF_SIGNALS |
		       BRCMF_FWS_FLAGS_CREDIT_STATUS_SIGNALS |
		       BRCMF_FWS_FLAGS_HOST_PROPTXSTATUS_ACTIVE;

	rc = brcmf_fweh_register(drvr, BRCMF_E_FIFO_CREDIT_MAP,
				 brcmf_fws_notify_credit_map);
	if (rc < 0) {
		brcmf_err("register credit map handler failed\n");
		goto fail;
	}
	rc = brcmf_fweh_register(drvr, BRCMF_E_BCMC_CREDIT_SUPPORT,
				 brcmf_fws_notify_bcmc_credit_support);
	if (rc < 0) {
		brcmf_err("register bcmc credit handler failed\n");
		brcmf_fweh_unregister(drvr, BRCMF_E_FIFO_CREDIT_MAP);
		goto fail;
	}

	/* setting the iovar may fail if feature is unsupported
	 * so leave the rc as is so driver initialization can
	 * continue.
	 */
	if (brcmf_fil_iovar_int_set(drvr->iflist[0], "tlv", tlv)) {
		brcmf_err("failed to set bdcv2 tlv signaling\n");
		goto fail_event;
	}

	brcmf_fws_hanger_init(&drvr->fws->hanger);
	brcmf_fws_macdesc_init(&drvr->fws->desc.other, NULL, 0);
	brcmf_fws_macdesc_set_name(drvr->fws, &drvr->fws->desc.other);
	brcmu_pktq_init(&drvr->fws->desc.other.psq, BRCMF_FWS_PSQ_PREC_COUNT,
			BRCMF_FWS_PSQ_LEN);

	/* create debugfs file for statistics */
	brcmf_debugfs_create_fws_stats(drvr, &drvr->fws->stats);

	brcmf_dbg(INFO, "%s bdcv2 tlv signaling [%x]\n",
		  drvr->fw_signals ? "enabled" : "disabled", tlv);
	return 0;

fail_event:
	brcmf_fweh_unregister(drvr, BRCMF_E_BCMC_CREDIT_SUPPORT);
	brcmf_fweh_unregister(drvr, BRCMF_E_FIFO_CREDIT_MAP);
fail:
	brcmf_fws_deinit(drvr);
	return rc;
}

void brcmf_fws_deinit(struct brcmf_pub *drvr)
{
	struct brcmf_fws_info *fws = drvr->fws;
	ulong flags;

	if (!fws)
		return;

	/* disable firmware signalling entirely
	 * to avoid using the workqueue.
	 */
	drvr->fw_signals = false;

	if (drvr->fws->fws_wq)
		destroy_workqueue(drvr->fws->fws_wq);

	/* cleanup */
	brcmf_fws_lock(drvr, flags);
	brcmf_fws_cleanup(fws, -1);
	drvr->fws = NULL;
	brcmf_fws_unlock(drvr, flags);

	/* free top structure */
	kfree(fws);
}

bool brcmf_fws_fc_active(struct brcmf_fws_info *fws)
{
	if (!fws)
		return false;

	return fws->fcmode != BRCMF_FWS_FCMODE_NONE;
}

void brcmf_fws_bustxfail(struct brcmf_fws_info *fws, struct sk_buff *skb)
{
	ulong flags;
	u32 hslot;

	if (brcmf_skbcb(skb)->state == BRCMF_FWS_SKBSTATE_TIM) {
		brcmu_pkt_buf_free_skb(skb);
		return;
	}
	brcmf_fws_lock(fws->drvr, flags);
	hslot = brcmf_skb_htod_tag_get_field(skb, HSLOT);
	brcmf_fws_txs_process(fws, BRCMF_FWS_TXSTATUS_HOST_TOSSED, hslot, 0);
	brcmf_fws_unlock(fws->drvr, flags);
}

void brcmf_fws_bus_blocked(struct brcmf_pub *drvr, bool flow_blocked)
{
	struct brcmf_fws_info *fws = drvr->fws;

	fws->bus_flow_blocked = flow_blocked;
	if (!flow_blocked)
		brcmf_fws_schedule_deq(fws);
	else
		fws->stats.bus_flow_block++;
}<|MERGE_RESOLUTION|>--- conflicted
+++ resolved
@@ -1782,14 +1782,11 @@
 		brcmf_fws_schedule_deq(fws);
 	} else {
 		brcmf_err("drop skb: no hanger slot\n");
-<<<<<<< HEAD
-=======
 		if (pae) {
 			atomic_dec(&ifp->pend_8021x_cnt);
 			if (waitqueue_active(&ifp->pend_8021x_wait))
 				wake_up(&ifp->pend_8021x_wait);
 		}
->>>>>>> bb78a92f
 		brcmu_pkt_buf_free_skb(skb);
 	}
 	brcmf_fws_unlock(drvr, flags);
