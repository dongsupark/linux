--- conflicted
+++ resolved
@@ -89,15 +89,9 @@
 	data |= 1 << SDIO_FUNC_1 | 1 << SDIO_FUNC_2 | 1;
 	brcmf_sdio_regwb(sdiodev, SDIO_CCCR_IENx, data, &ret);
 
-<<<<<<< HEAD
-	/* redirect, configure ane enable io for interrupt signal */
-	data = SDIO_SEPINT_MASK | SDIO_SEPINT_OE;
-	if (sdiodev->irq_flags | IRQF_TRIGGER_HIGH)
-=======
 	/* redirect, configure and enable io for interrupt signal */
 	data = SDIO_SEPINT_MASK | SDIO_SEPINT_OE;
 	if (sdiodev->irq_flags & IRQF_TRIGGER_HIGH)
->>>>>>> bd0a521e
 		data |= SDIO_SEPINT_ACT_HI;
 	brcmf_sdio_regwb(sdiodev, SDIO_CCCR_BRCM_SEPINT, data, &ret);
 
