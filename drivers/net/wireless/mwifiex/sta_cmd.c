/*
 * Marvell Wireless LAN device driver: station command handling
 *
 * Copyright (C) 2011, Marvell International Ltd.
 *
 * This software file (the "File") is distributed by Marvell International
 * Ltd. under the terms of the GNU General Public License Version 2, June 1991
 * (the "License").  You may use, redistribute and/or modify this File in
 * accordance with the terms and conditions of the License, a copy of which
 * is available by writing to the Free Software Foundation, Inc.,
 * 51 Franklin Street, Fifth Floor, Boston, MA 02110-1301 USA or on the
 * worldwide web at http://www.gnu.org/licenses/old-licenses/gpl-2.0.txt.
 *
 * THE FILE IS DISTRIBUTED AS-IS, WITHOUT WARRANTY OF ANY KIND, AND THE
 * IMPLIED WARRANTIES OF MERCHANTABILITY OR FITNESS FOR A PARTICULAR PURPOSE
 * ARE EXPRESSLY DISCLAIMED.  The License provides additional details about
 * this warranty disclaimer.
 */

#include "decl.h"
#include "ioctl.h"
#include "util.h"
#include "fw.h"
#include "main.h"
#include "wmm.h"
#include "11n.h"
#include "11ac.h"

/*
 * This function prepares command to set/get RSSI information.
 *
 * Preparation includes -
 *      - Setting command ID, action and proper size
 *      - Setting data/beacon average factors
 *      - Resetting SNR/NF/RSSI values in private structure
 *      - Ensuring correct endian-ness
 */
static int
mwifiex_cmd_802_11_rssi_info(struct mwifiex_private *priv,
			     struct host_cmd_ds_command *cmd, u16 cmd_action)
{
	cmd->command = cpu_to_le16(HostCmd_CMD_RSSI_INFO);
	cmd->size = cpu_to_le16(sizeof(struct host_cmd_ds_802_11_rssi_info) +
				S_DS_GEN);
	cmd->params.rssi_info.action = cpu_to_le16(cmd_action);
	cmd->params.rssi_info.ndata = cpu_to_le16(priv->data_avg_factor);
	cmd->params.rssi_info.nbcn = cpu_to_le16(priv->bcn_avg_factor);

	/* Reset SNR/NF/RSSI values in private structure */
	priv->data_rssi_last = 0;
	priv->data_nf_last = 0;
	priv->data_rssi_avg = 0;
	priv->data_nf_avg = 0;
	priv->bcn_rssi_last = 0;
	priv->bcn_nf_last = 0;
	priv->bcn_rssi_avg = 0;
	priv->bcn_nf_avg = 0;

	return 0;
}

/*
 * This function prepares command to set MAC control.
 *
 * Preparation includes -
 *      - Setting command ID, action and proper size
 *      - Ensuring correct endian-ness
 */
static int mwifiex_cmd_mac_control(struct mwifiex_private *priv,
				   struct host_cmd_ds_command *cmd,
				   u16 cmd_action, u16 *action)
{
	struct host_cmd_ds_mac_control *mac_ctrl = &cmd->params.mac_ctrl;

	if (cmd_action != HostCmd_ACT_GEN_SET) {
		dev_err(priv->adapter->dev,
			"mac_control: only support set cmd\n");
		return -1;
	}

	cmd->command = cpu_to_le16(HostCmd_CMD_MAC_CONTROL);
	cmd->size =
		cpu_to_le16(sizeof(struct host_cmd_ds_mac_control) + S_DS_GEN);
	mac_ctrl->action = cpu_to_le16(*action);

	return 0;
}

/*
 * This function prepares command to set/get SNMP MIB.
 *
 * Preparation includes -
 *      - Setting command ID, action and proper size
 *      - Setting SNMP MIB OID number and value
 *        (as required)
 *      - Ensuring correct endian-ness
 *
 * The following SNMP MIB OIDs are supported -
 *      - FRAG_THRESH_I     : Fragmentation threshold
 *      - RTS_THRESH_I      : RTS threshold
 *      - SHORT_RETRY_LIM_I : Short retry limit
 *      - DOT11D_I          : 11d support
 */
static int mwifiex_cmd_802_11_snmp_mib(struct mwifiex_private *priv,
				       struct host_cmd_ds_command *cmd,
				       u16 cmd_action, u32 cmd_oid,
				       u16 *ul_temp)
{
	struct host_cmd_ds_802_11_snmp_mib *snmp_mib = &cmd->params.smib;

	dev_dbg(priv->adapter->dev, "cmd: SNMP_CMD: cmd_oid = 0x%x\n", cmd_oid);
	cmd->command = cpu_to_le16(HostCmd_CMD_802_11_SNMP_MIB);
	cmd->size = cpu_to_le16(sizeof(struct host_cmd_ds_802_11_snmp_mib)
				- 1 + S_DS_GEN);

	snmp_mib->oid = cpu_to_le16((u16)cmd_oid);
	if (cmd_action == HostCmd_ACT_GEN_GET) {
		snmp_mib->query_type = cpu_to_le16(HostCmd_ACT_GEN_GET);
		snmp_mib->buf_size = cpu_to_le16(MAX_SNMP_BUF_SIZE);
		le16_add_cpu(&cmd->size, MAX_SNMP_BUF_SIZE);
	} else if (cmd_action == HostCmd_ACT_GEN_SET) {
		snmp_mib->query_type = cpu_to_le16(HostCmd_ACT_GEN_SET);
		snmp_mib->buf_size = cpu_to_le16(sizeof(u16));
		*((__le16 *) (snmp_mib->value)) = cpu_to_le16(*ul_temp);
		le16_add_cpu(&cmd->size, sizeof(u16));
	}

	dev_dbg(priv->adapter->dev,
		"cmd: SNMP_CMD: Action=0x%x, OID=0x%x, OIDSize=0x%x,"
		" Value=0x%x\n",
		cmd_action, cmd_oid, le16_to_cpu(snmp_mib->buf_size),
		le16_to_cpu(*(__le16 *) snmp_mib->value));
	return 0;
}

/*
 * This function prepares command to get log.
 *
 * Preparation includes -
 *      - Setting command ID and proper size
 *      - Ensuring correct endian-ness
 */
static int
mwifiex_cmd_802_11_get_log(struct host_cmd_ds_command *cmd)
{
	cmd->command = cpu_to_le16(HostCmd_CMD_802_11_GET_LOG);
	cmd->size = cpu_to_le16(sizeof(struct host_cmd_ds_802_11_get_log) +
				S_DS_GEN);
	return 0;
}

/*
 * This function prepares command to set/get Tx data rate configuration.
 *
 * Preparation includes -
 *      - Setting command ID, action and proper size
 *      - Setting configuration index, rate scope and rate drop pattern
 *        parameters (as required)
 *      - Ensuring correct endian-ness
 */
static int mwifiex_cmd_tx_rate_cfg(struct mwifiex_private *priv,
				   struct host_cmd_ds_command *cmd,
				   u16 cmd_action, u16 *pbitmap_rates)
{
	struct host_cmd_ds_tx_rate_cfg *rate_cfg = &cmd->params.tx_rate_cfg;
	struct mwifiex_rate_scope *rate_scope;
	struct mwifiex_rate_drop_pattern *rate_drop;
	u32 i;

	cmd->command = cpu_to_le16(HostCmd_CMD_TX_RATE_CFG);

	rate_cfg->action = cpu_to_le16(cmd_action);
	rate_cfg->cfg_index = 0;

	rate_scope = (struct mwifiex_rate_scope *) ((u8 *) rate_cfg +
		      sizeof(struct host_cmd_ds_tx_rate_cfg));
	rate_scope->type = cpu_to_le16(TLV_TYPE_RATE_SCOPE);
	rate_scope->length = cpu_to_le16
		(sizeof(*rate_scope) - sizeof(struct mwifiex_ie_types_header));
	if (pbitmap_rates != NULL) {
		rate_scope->hr_dsss_rate_bitmap = cpu_to_le16(pbitmap_rates[0]);
		rate_scope->ofdm_rate_bitmap = cpu_to_le16(pbitmap_rates[1]);
		for (i = 0;
		     i < sizeof(rate_scope->ht_mcs_rate_bitmap) / sizeof(u16);
		     i++)
			rate_scope->ht_mcs_rate_bitmap[i] =
				cpu_to_le16(pbitmap_rates[2 + i]);
	} else {
		rate_scope->hr_dsss_rate_bitmap =
			cpu_to_le16(priv->bitmap_rates[0]);
		rate_scope->ofdm_rate_bitmap =
			cpu_to_le16(priv->bitmap_rates[1]);
		for (i = 0;
		     i < sizeof(rate_scope->ht_mcs_rate_bitmap) / sizeof(u16);
		     i++)
			rate_scope->ht_mcs_rate_bitmap[i] =
				cpu_to_le16(priv->bitmap_rates[2 + i]);
	}

	rate_drop = (struct mwifiex_rate_drop_pattern *) ((u8 *) rate_scope +
					     sizeof(struct mwifiex_rate_scope));
	rate_drop->type = cpu_to_le16(TLV_TYPE_RATE_DROP_CONTROL);
	rate_drop->length = cpu_to_le16(sizeof(rate_drop->rate_drop_mode));
	rate_drop->rate_drop_mode = 0;

	cmd->size =
		cpu_to_le16(S_DS_GEN + sizeof(struct host_cmd_ds_tx_rate_cfg) +
			    sizeof(struct mwifiex_rate_scope) +
			    sizeof(struct mwifiex_rate_drop_pattern));

	return 0;
}

/*
 * This function prepares command to set/get Tx power configuration.
 *
 * Preparation includes -
 *      - Setting command ID, action and proper size
 *      - Setting Tx power mode, power group TLV
 *        (as required)
 *      - Ensuring correct endian-ness
 */
static int mwifiex_cmd_tx_power_cfg(struct host_cmd_ds_command *cmd,
				    u16 cmd_action,
				    struct host_cmd_ds_txpwr_cfg *txp)
{
	struct mwifiex_types_power_group *pg_tlv;
	struct host_cmd_ds_txpwr_cfg *cmd_txp_cfg = &cmd->params.txp_cfg;

	cmd->command = cpu_to_le16(HostCmd_CMD_TXPWR_CFG);
	cmd->size =
		cpu_to_le16(S_DS_GEN + sizeof(struct host_cmd_ds_txpwr_cfg));
	switch (cmd_action) {
	case HostCmd_ACT_GEN_SET:
		if (txp->mode) {
			pg_tlv = (struct mwifiex_types_power_group
				  *) ((unsigned long) txp +
				     sizeof(struct host_cmd_ds_txpwr_cfg));
			memmove(cmd_txp_cfg, txp,
				sizeof(struct host_cmd_ds_txpwr_cfg) +
				sizeof(struct mwifiex_types_power_group) +
				pg_tlv->length);

			pg_tlv = (struct mwifiex_types_power_group *) ((u8 *)
				  cmd_txp_cfg +
				  sizeof(struct host_cmd_ds_txpwr_cfg));
			cmd->size = cpu_to_le16(le16_to_cpu(cmd->size) +
				  sizeof(struct mwifiex_types_power_group) +
				  pg_tlv->length);
		} else {
			memmove(cmd_txp_cfg, txp, sizeof(*txp));
		}
		cmd_txp_cfg->action = cpu_to_le16(cmd_action);
		break;
	case HostCmd_ACT_GEN_GET:
		cmd_txp_cfg->action = cpu_to_le16(cmd_action);
		break;
	}

	return 0;
}

/*
 * This function prepares command to get RF Tx power.
 */
static int mwifiex_cmd_rf_tx_power(struct mwifiex_private *priv,
				   struct host_cmd_ds_command *cmd,
				   u16 cmd_action, void *data_buf)
{
	struct host_cmd_ds_rf_tx_pwr *txp = &cmd->params.txp;

	cmd->size = cpu_to_le16(sizeof(struct host_cmd_ds_rf_tx_pwr)
				+ S_DS_GEN);
	cmd->command = cpu_to_le16(HostCmd_CMD_RF_TX_PWR);
	txp->action = cpu_to_le16(cmd_action);

	return 0;
}

/*
 * This function prepares command to set rf antenna.
 */
static int mwifiex_cmd_rf_antenna(struct mwifiex_private *priv,
				  struct host_cmd_ds_command *cmd,
				  u16 cmd_action,
				  struct mwifiex_ds_ant_cfg *ant_cfg)
{
	struct host_cmd_ds_rf_ant_mimo *ant_mimo = &cmd->params.ant_mimo;
	struct host_cmd_ds_rf_ant_siso *ant_siso = &cmd->params.ant_siso;

	cmd->command = cpu_to_le16(HostCmd_CMD_RF_ANTENNA);

	if (cmd_action != HostCmd_ACT_GEN_SET)
		return 0;

	if (priv->adapter->hw_dev_mcs_support == HT_STREAM_2X2) {
		cmd->size = cpu_to_le16(sizeof(struct host_cmd_ds_rf_ant_mimo) +
					S_DS_GEN);
		ant_mimo->action_tx = cpu_to_le16(HostCmd_ACT_SET_TX);
		ant_mimo->tx_ant_mode = cpu_to_le16((u16)ant_cfg->tx_ant);
		ant_mimo->action_rx = cpu_to_le16(HostCmd_ACT_SET_RX);
		ant_mimo->rx_ant_mode = cpu_to_le16((u16)ant_cfg->rx_ant);
	} else {
		cmd->size = cpu_to_le16(sizeof(struct host_cmd_ds_rf_ant_siso) +
					S_DS_GEN);
		ant_siso->action = cpu_to_le16(HostCmd_ACT_SET_BOTH);
		ant_siso->ant_mode = cpu_to_le16((u16)ant_cfg->tx_ant);
	}

	return 0;
}

/*
 * This function prepares command to set Host Sleep configuration.
 *
 * Preparation includes -
 *      - Setting command ID and proper size
 *      - Setting Host Sleep action, conditions, ARP filters
 *        (as required)
 *      - Ensuring correct endian-ness
 */
static int
mwifiex_cmd_802_11_hs_cfg(struct mwifiex_private *priv,
			  struct host_cmd_ds_command *cmd,
			  u16 cmd_action,
			  struct mwifiex_hs_config_param *hscfg_param)
{
	struct mwifiex_adapter *adapter = priv->adapter;
	struct host_cmd_ds_802_11_hs_cfg_enh *hs_cfg = &cmd->params.opt_hs_cfg;
	u16 hs_activate = false;

	if (!hscfg_param)
		/* New Activate command */
		hs_activate = true;
	cmd->command = cpu_to_le16(HostCmd_CMD_802_11_HS_CFG_ENH);

	if (!hs_activate &&
	    (hscfg_param->conditions != cpu_to_le32(HS_CFG_CANCEL)) &&
	    ((adapter->arp_filter_size > 0) &&
	     (adapter->arp_filter_size <= ARP_FILTER_MAX_BUF_SIZE))) {
		dev_dbg(adapter->dev,
			"cmd: Attach %d bytes ArpFilter to HSCfg cmd\n",
			adapter->arp_filter_size);
		memcpy(((u8 *) hs_cfg) +
		       sizeof(struct host_cmd_ds_802_11_hs_cfg_enh),
		       adapter->arp_filter, adapter->arp_filter_size);
		cmd->size = cpu_to_le16
				(adapter->arp_filter_size +
				 sizeof(struct host_cmd_ds_802_11_hs_cfg_enh)
				+ S_DS_GEN);
	} else {
		cmd->size = cpu_to_le16(S_DS_GEN + sizeof(struct
						host_cmd_ds_802_11_hs_cfg_enh));
	}
	if (hs_activate) {
		hs_cfg->action = cpu_to_le16(HS_ACTIVATE);
		hs_cfg->params.hs_activate.resp_ctrl = RESP_NEEDED;
	} else {
		hs_cfg->action = cpu_to_le16(HS_CONFIGURE);
		hs_cfg->params.hs_config.conditions = hscfg_param->conditions;
		hs_cfg->params.hs_config.gpio = hscfg_param->gpio;
		hs_cfg->params.hs_config.gap = hscfg_param->gap;
		dev_dbg(adapter->dev,
			"cmd: HS_CFG_CMD: condition:0x%x gpio:0x%x gap:0x%x\n",
		       hs_cfg->params.hs_config.conditions,
		       hs_cfg->params.hs_config.gpio,
		       hs_cfg->params.hs_config.gap);
	}

	return 0;
}

/*
 * This function prepares command to set/get MAC address.
 *
 * Preparation includes -
 *      - Setting command ID, action and proper size
 *      - Setting MAC address (for SET only)
 *      - Ensuring correct endian-ness
 */
static int mwifiex_cmd_802_11_mac_address(struct mwifiex_private *priv,
					  struct host_cmd_ds_command *cmd,
					  u16 cmd_action)
{
	cmd->command = cpu_to_le16(HostCmd_CMD_802_11_MAC_ADDRESS);
	cmd->size = cpu_to_le16(sizeof(struct host_cmd_ds_802_11_mac_address) +
				S_DS_GEN);
	cmd->result = 0;

	cmd->params.mac_addr.action = cpu_to_le16(cmd_action);

	if (cmd_action == HostCmd_ACT_GEN_SET)
		memcpy(cmd->params.mac_addr.mac_addr, priv->curr_addr,
		       ETH_ALEN);
	return 0;
}

/*
 * This function prepares command to set MAC multicast address.
 *
 * Preparation includes -
 *      - Setting command ID, action and proper size
 *      - Setting MAC multicast address
 *      - Ensuring correct endian-ness
 */
static int
mwifiex_cmd_mac_multicast_adr(struct host_cmd_ds_command *cmd,
			      u16 cmd_action,
			      struct mwifiex_multicast_list *mcast_list)
{
	struct host_cmd_ds_mac_multicast_adr *mcast_addr = &cmd->params.mc_addr;

	cmd->size = cpu_to_le16(sizeof(struct host_cmd_ds_mac_multicast_adr) +
				S_DS_GEN);
	cmd->command = cpu_to_le16(HostCmd_CMD_MAC_MULTICAST_ADR);

	mcast_addr->action = cpu_to_le16(cmd_action);
	mcast_addr->num_of_adrs =
		cpu_to_le16((u16) mcast_list->num_multicast_addr);
	memcpy(mcast_addr->mac_list, mcast_list->mac_list,
	       mcast_list->num_multicast_addr * ETH_ALEN);

	return 0;
}

/*
 * This function prepares command to deauthenticate.
 *
 * Preparation includes -
 *      - Setting command ID and proper size
 *      - Setting AP MAC address and reason code
 *      - Ensuring correct endian-ness
 */
static int mwifiex_cmd_802_11_deauthenticate(struct mwifiex_private *priv,
					     struct host_cmd_ds_command *cmd,
					     u8 *mac)
{
	struct host_cmd_ds_802_11_deauthenticate *deauth = &cmd->params.deauth;

	cmd->command = cpu_to_le16(HostCmd_CMD_802_11_DEAUTHENTICATE);
	cmd->size = cpu_to_le16(sizeof(struct host_cmd_ds_802_11_deauthenticate)
				+ S_DS_GEN);

	/* Set AP MAC address */
	memcpy(deauth->mac_addr, mac, ETH_ALEN);

	dev_dbg(priv->adapter->dev, "cmd: Deauth: %pM\n", deauth->mac_addr);

	deauth->reason_code = cpu_to_le16(WLAN_REASON_DEAUTH_LEAVING);

	return 0;
}

/*
 * This function prepares command to stop Ad-Hoc network.
 *
 * Preparation includes -
 *      - Setting command ID and proper size
 *      - Ensuring correct endian-ness
 */
static int mwifiex_cmd_802_11_ad_hoc_stop(struct host_cmd_ds_command *cmd)
{
	cmd->command = cpu_to_le16(HostCmd_CMD_802_11_AD_HOC_STOP);
	cmd->size = cpu_to_le16(S_DS_GEN);
	return 0;
}

/*
 * This function sets WEP key(s) to key parameter TLV(s).
 *
 * Multi-key parameter TLVs are supported, so we can send multiple
 * WEP keys in a single buffer.
 */
static int
mwifiex_set_keyparamset_wep(struct mwifiex_private *priv,
			    struct mwifiex_ie_type_key_param_set *key_param_set,
			    u16 *key_param_len)
{
	int cur_key_param_len;
	u8 i;

	/* Multi-key_param_set TLV is supported */
	for (i = 0; i < NUM_WEP_KEYS; i++) {
		if ((priv->wep_key[i].key_length == WLAN_KEY_LEN_WEP40) ||
		    (priv->wep_key[i].key_length == WLAN_KEY_LEN_WEP104)) {
			key_param_set->type =
				cpu_to_le16(TLV_TYPE_KEY_MATERIAL);
/* Key_param_set WEP fixed length */
#define KEYPARAMSET_WEP_FIXED_LEN 8
			key_param_set->length = cpu_to_le16((u16)
					(priv->wep_key[i].
					 key_length +
					 KEYPARAMSET_WEP_FIXED_LEN));
			key_param_set->key_type_id =
				cpu_to_le16(KEY_TYPE_ID_WEP);
			key_param_set->key_info =
				cpu_to_le16(KEY_ENABLED | KEY_UNICAST |
					    KEY_MCAST);
			key_param_set->key_len =
				cpu_to_le16(priv->wep_key[i].key_length);
			/* Set WEP key index */
			key_param_set->key[0] = i;
			/* Set default Tx key flag */
			if (i ==
			    (priv->
			     wep_key_curr_index & HostCmd_WEP_KEY_INDEX_MASK))
				key_param_set->key[1] = 1;
			else
				key_param_set->key[1] = 0;
			memmove(&key_param_set->key[2],
				priv->wep_key[i].key_material,
				priv->wep_key[i].key_length);

			cur_key_param_len = priv->wep_key[i].key_length +
				KEYPARAMSET_WEP_FIXED_LEN +
				sizeof(struct mwifiex_ie_types_header);
			*key_param_len += (u16) cur_key_param_len;
			key_param_set =
				(struct mwifiex_ie_type_key_param_set *)
						((u8 *)key_param_set +
						 cur_key_param_len);
		} else if (!priv->wep_key[i].key_length) {
			continue;
		} else {
			dev_err(priv->adapter->dev,
				"key%d Length = %d is incorrect\n",
			       (i + 1), priv->wep_key[i].key_length);
			return -1;
		}
	}

	return 0;
}

/*
 * This function prepares command to set/get/reset network key(s).
 *
 * Preparation includes -
 *      - Setting command ID, action and proper size
 *      - Setting WEP keys, WAPI keys or WPA keys along with required
 *        encryption (TKIP, AES) (as required)
 *      - Ensuring correct endian-ness
 */
static int
mwifiex_cmd_802_11_key_material(struct mwifiex_private *priv,
				struct host_cmd_ds_command *cmd,
				u16 cmd_action, u32 cmd_oid,
				struct mwifiex_ds_encrypt_key *enc_key)
{
	struct host_cmd_ds_802_11_key_material *key_material =
		&cmd->params.key_material;
	struct host_cmd_tlv_mac_addr *tlv_mac;
	u16 key_param_len = 0, cmd_size;
	int ret = 0;

	cmd->command = cpu_to_le16(HostCmd_CMD_802_11_KEY_MATERIAL);
	key_material->action = cpu_to_le16(cmd_action);

	if (cmd_action == HostCmd_ACT_GEN_GET) {
		cmd->size =
			cpu_to_le16(sizeof(key_material->action) + S_DS_GEN);
		return ret;
	}

	if (!enc_key) {
		memset(&key_material->key_param_set, 0,
		       (NUM_WEP_KEYS *
			sizeof(struct mwifiex_ie_type_key_param_set)));
		ret = mwifiex_set_keyparamset_wep(priv,
						  &key_material->key_param_set,
						  &key_param_len);
		cmd->size = cpu_to_le16(key_param_len +
				    sizeof(key_material->action) + S_DS_GEN);
		return ret;
	} else
		memset(&key_material->key_param_set, 0,
		       sizeof(struct mwifiex_ie_type_key_param_set));
	if (enc_key->is_wapi_key) {
		dev_dbg(priv->adapter->dev, "info: Set WAPI Key\n");
		key_material->key_param_set.key_type_id =
						cpu_to_le16(KEY_TYPE_ID_WAPI);
		if (cmd_oid == KEY_INFO_ENABLED)
			key_material->key_param_set.key_info =
						cpu_to_le16(KEY_ENABLED);
		else
			key_material->key_param_set.key_info =
						cpu_to_le16(!KEY_ENABLED);

		key_material->key_param_set.key[0] = enc_key->key_index;
		if (!priv->sec_info.wapi_key_on)
			key_material->key_param_set.key[1] = 1;
		else
			/* set 0 when re-key */
			key_material->key_param_set.key[1] = 0;

		if (!is_broadcast_ether_addr(enc_key->mac_addr)) {
			/* WAPI pairwise key: unicast */
			key_material->key_param_set.key_info |=
				cpu_to_le16(KEY_UNICAST);
		} else {	/* WAPI group key: multicast */
			key_material->key_param_set.key_info |=
				cpu_to_le16(KEY_MCAST);
			priv->sec_info.wapi_key_on = true;
		}

		key_material->key_param_set.type =
					cpu_to_le16(TLV_TYPE_KEY_MATERIAL);
		key_material->key_param_set.key_len =
						cpu_to_le16(WAPI_KEY_LEN);
		memcpy(&key_material->key_param_set.key[2],
		       enc_key->key_material, enc_key->key_len);
		memcpy(&key_material->key_param_set.key[2 + enc_key->key_len],
		       enc_key->pn, PN_LEN);
		key_material->key_param_set.length =
			cpu_to_le16(WAPI_KEY_LEN + KEYPARAMSET_FIXED_LEN);

		key_param_len = (WAPI_KEY_LEN + KEYPARAMSET_FIXED_LEN) +
				 sizeof(struct mwifiex_ie_types_header);
		cmd->size = cpu_to_le16(sizeof(key_material->action)
					+ S_DS_GEN +  key_param_len);
		return ret;
	}
	if (enc_key->key_len == WLAN_KEY_LEN_CCMP) {
		if (enc_key->is_igtk_key) {
			dev_dbg(priv->adapter->dev, "cmd: CMAC_AES\n");
			key_material->key_param_set.key_type_id =
					cpu_to_le16(KEY_TYPE_ID_AES_CMAC);
			if (cmd_oid == KEY_INFO_ENABLED)
				key_material->key_param_set.key_info =
						cpu_to_le16(KEY_ENABLED);
			else
				key_material->key_param_set.key_info =
						cpu_to_le16(!KEY_ENABLED);

			key_material->key_param_set.key_info |=
							cpu_to_le16(KEY_IGTK);
		} else {
			dev_dbg(priv->adapter->dev, "cmd: WPA_AES\n");
			key_material->key_param_set.key_type_id =
						cpu_to_le16(KEY_TYPE_ID_AES);
			if (cmd_oid == KEY_INFO_ENABLED)
				key_material->key_param_set.key_info =
						cpu_to_le16(KEY_ENABLED);
			else
				key_material->key_param_set.key_info =
						cpu_to_le16(!KEY_ENABLED);

			if (enc_key->key_index & MWIFIEX_KEY_INDEX_UNICAST)
				/* AES pairwise key: unicast */
				key_material->key_param_set.key_info |=
						cpu_to_le16(KEY_UNICAST);
			else	/* AES group key: multicast */
				key_material->key_param_set.key_info |=
							cpu_to_le16(KEY_MCAST);
		}
	} else if (enc_key->key_len == WLAN_KEY_LEN_TKIP) {
		dev_dbg(priv->adapter->dev, "cmd: WPA_TKIP\n");
		key_material->key_param_set.key_type_id =
						cpu_to_le16(KEY_TYPE_ID_TKIP);
		key_material->key_param_set.key_info =
						cpu_to_le16(KEY_ENABLED);

		if (enc_key->key_index & MWIFIEX_KEY_INDEX_UNICAST)
				/* TKIP pairwise key: unicast */
			key_material->key_param_set.key_info |=
						cpu_to_le16(KEY_UNICAST);
		else		/* TKIP group key: multicast */
			key_material->key_param_set.key_info |=
							cpu_to_le16(KEY_MCAST);
	}

	if (key_material->key_param_set.key_type_id) {
		key_material->key_param_set.type =
					cpu_to_le16(TLV_TYPE_KEY_MATERIAL);
		key_material->key_param_set.key_len =
					cpu_to_le16((u16) enc_key->key_len);
		memcpy(key_material->key_param_set.key, enc_key->key_material,
		       enc_key->key_len);
		key_material->key_param_set.length =
			cpu_to_le16((u16) enc_key->key_len +
				    KEYPARAMSET_FIXED_LEN);

		key_param_len = (u16)(enc_key->key_len + KEYPARAMSET_FIXED_LEN)
				+ sizeof(struct mwifiex_ie_types_header);

		if (le16_to_cpu(key_material->key_param_set.key_type_id) ==
							KEY_TYPE_ID_AES_CMAC) {
			struct mwifiex_cmac_param *param =
					(void *)key_material->key_param_set.key;

			memcpy(param->ipn, enc_key->pn, IGTK_PN_LEN);
			memcpy(param->key, enc_key->key_material,
			       WLAN_KEY_LEN_AES_CMAC);

			key_param_len = sizeof(struct mwifiex_cmac_param);
			key_material->key_param_set.key_len =
						cpu_to_le16(key_param_len);
			key_param_len += KEYPARAMSET_FIXED_LEN;
			key_material->key_param_set.length =
						cpu_to_le16(key_param_len);
			key_param_len += sizeof(struct mwifiex_ie_types_header);
		}

		cmd->size = cpu_to_le16(sizeof(key_material->action) + S_DS_GEN
					+ key_param_len);

		if (priv->bss_type == MWIFIEX_BSS_TYPE_UAP) {
			tlv_mac = (void *)((u8 *)&key_material->key_param_set +
					   key_param_len);
			tlv_mac->tlv.type = cpu_to_le16(TLV_TYPE_STA_MAC_ADDR);
			tlv_mac->tlv.len = cpu_to_le16(ETH_ALEN);
			memcpy(tlv_mac->mac_addr, enc_key->mac_addr, ETH_ALEN);
			cmd_size = key_param_len + S_DS_GEN +
				   sizeof(key_material->action) +
				   sizeof(struct host_cmd_tlv_mac_addr);
		} else {
			cmd_size = key_param_len + S_DS_GEN +
				   sizeof(key_material->action);
		}
		cmd->size = cpu_to_le16(cmd_size);
	}

	return ret;
}

/*
 * This function prepares command to set/get 11d domain information.
 *
 * Preparation includes -
 *      - Setting command ID, action and proper size
 *      - Setting domain information fields (for SET only)
 *      - Ensuring correct endian-ness
 */
static int mwifiex_cmd_802_11d_domain_info(struct mwifiex_private *priv,
					   struct host_cmd_ds_command *cmd,
					   u16 cmd_action)
{
	struct mwifiex_adapter *adapter = priv->adapter;
	struct host_cmd_ds_802_11d_domain_info *domain_info =
		&cmd->params.domain_info;
	struct mwifiex_ietypes_domain_param_set *domain =
		&domain_info->domain;
	u8 no_of_triplet = adapter->domain_reg.no_of_triplet;

	dev_dbg(adapter->dev, "info: 11D: no_of_triplet=0x%x\n", no_of_triplet);

	cmd->command = cpu_to_le16(HostCmd_CMD_802_11D_DOMAIN_INFO);
	domain_info->action = cpu_to_le16(cmd_action);
	if (cmd_action == HostCmd_ACT_GEN_GET) {
		cmd->size = cpu_to_le16(sizeof(domain_info->action) + S_DS_GEN);
		return 0;
	}

	/* Set domain info fields */
	domain->header.type = cpu_to_le16(WLAN_EID_COUNTRY);
	memcpy(domain->country_code, adapter->domain_reg.country_code,
	       sizeof(domain->country_code));

	domain->header.len =
		cpu_to_le16((no_of_triplet *
			     sizeof(struct ieee80211_country_ie_triplet))
			    + sizeof(domain->country_code));

	if (no_of_triplet) {
		memcpy(domain->triplet, adapter->domain_reg.triplet,
		       no_of_triplet * sizeof(struct
					      ieee80211_country_ie_triplet));

		cmd->size = cpu_to_le16(sizeof(domain_info->action) +
					le16_to_cpu(domain->header.len) +
					sizeof(struct mwifiex_ie_types_header)
					+ S_DS_GEN);
	} else {
		cmd->size = cpu_to_le16(sizeof(domain_info->action) + S_DS_GEN);
	}

	return 0;
}

/*
 * This function prepares command to set/get IBSS coalescing status.
 *
 * Preparation includes -
 *      - Setting command ID, action and proper size
 *      - Setting status to enable or disable (for SET only)
 *      - Ensuring correct endian-ness
 */
static int mwifiex_cmd_ibss_coalescing_status(struct host_cmd_ds_command *cmd,
					      u16 cmd_action, u16 *enable)
{
	struct host_cmd_ds_802_11_ibss_status *ibss_coal =
		&(cmd->params.ibss_coalescing);

	cmd->command = cpu_to_le16(HostCmd_CMD_802_11_IBSS_COALESCING_STATUS);
	cmd->size = cpu_to_le16(sizeof(struct host_cmd_ds_802_11_ibss_status) +
				S_DS_GEN);
	cmd->result = 0;
	ibss_coal->action = cpu_to_le16(cmd_action);

	switch (cmd_action) {
	case HostCmd_ACT_GEN_SET:
		if (enable)
			ibss_coal->enable = cpu_to_le16(*enable);
		else
			ibss_coal->enable = 0;
		break;

		/* In other case.. Nothing to do */
	case HostCmd_ACT_GEN_GET:
	default:
		break;
	}

	return 0;
}

/*
 * This function prepares command to set/get register value.
 *
 * Preparation includes -
 *      - Setting command ID, action and proper size
 *      - Setting register offset (for both GET and SET) and
 *        register value (for SET only)
 *      - Ensuring correct endian-ness
 *
 * The following type of registers can be accessed with this function -
 *      - MAC register
 *      - BBP register
 *      - RF register
 *      - PMIC register
 *      - CAU register
 *      - EEPROM
 */
static int mwifiex_cmd_reg_access(struct host_cmd_ds_command *cmd,
				  u16 cmd_action, void *data_buf)
{
	struct mwifiex_ds_reg_rw *reg_rw = data_buf;

	switch (le16_to_cpu(cmd->command)) {
	case HostCmd_CMD_MAC_REG_ACCESS:
	{
		struct host_cmd_ds_mac_reg_access *mac_reg;

		cmd->size = cpu_to_le16(sizeof(*mac_reg) + S_DS_GEN);
		mac_reg = &cmd->params.mac_reg;
		mac_reg->action = cpu_to_le16(cmd_action);
		mac_reg->offset =
			cpu_to_le16((u16) le32_to_cpu(reg_rw->offset));
		mac_reg->value = reg_rw->value;
		break;
	}
	case HostCmd_CMD_BBP_REG_ACCESS:
	{
		struct host_cmd_ds_bbp_reg_access *bbp_reg;

		cmd->size = cpu_to_le16(sizeof(*bbp_reg) + S_DS_GEN);
		bbp_reg = &cmd->params.bbp_reg;
		bbp_reg->action = cpu_to_le16(cmd_action);
		bbp_reg->offset =
			cpu_to_le16((u16) le32_to_cpu(reg_rw->offset));
		bbp_reg->value = (u8) le32_to_cpu(reg_rw->value);
		break;
	}
	case HostCmd_CMD_RF_REG_ACCESS:
	{
		struct host_cmd_ds_rf_reg_access *rf_reg;

		cmd->size = cpu_to_le16(sizeof(*rf_reg) + S_DS_GEN);
		rf_reg = &cmd->params.rf_reg;
		rf_reg->action = cpu_to_le16(cmd_action);
		rf_reg->offset = cpu_to_le16((u16) le32_to_cpu(reg_rw->offset));
		rf_reg->value = (u8) le32_to_cpu(reg_rw->value);
		break;
	}
	case HostCmd_CMD_PMIC_REG_ACCESS:
	{
		struct host_cmd_ds_pmic_reg_access *pmic_reg;

		cmd->size = cpu_to_le16(sizeof(*pmic_reg) + S_DS_GEN);
		pmic_reg = &cmd->params.pmic_reg;
		pmic_reg->action = cpu_to_le16(cmd_action);
		pmic_reg->offset =
				cpu_to_le16((u16) le32_to_cpu(reg_rw->offset));
		pmic_reg->value = (u8) le32_to_cpu(reg_rw->value);
		break;
	}
	case HostCmd_CMD_CAU_REG_ACCESS:
	{
		struct host_cmd_ds_rf_reg_access *cau_reg;

		cmd->size = cpu_to_le16(sizeof(*cau_reg) + S_DS_GEN);
		cau_reg = &cmd->params.rf_reg;
		cau_reg->action = cpu_to_le16(cmd_action);
		cau_reg->offset =
				cpu_to_le16((u16) le32_to_cpu(reg_rw->offset));
		cau_reg->value = (u8) le32_to_cpu(reg_rw->value);
		break;
	}
	case HostCmd_CMD_802_11_EEPROM_ACCESS:
	{
		struct mwifiex_ds_read_eeprom *rd_eeprom = data_buf;
		struct host_cmd_ds_802_11_eeprom_access *cmd_eeprom =
			&cmd->params.eeprom;

		cmd->size = cpu_to_le16(sizeof(*cmd_eeprom) + S_DS_GEN);
		cmd_eeprom->action = cpu_to_le16(cmd_action);
		cmd_eeprom->offset = rd_eeprom->offset;
		cmd_eeprom->byte_count = rd_eeprom->byte_count;
		cmd_eeprom->value = 0;
		break;
	}
	default:
		return -1;
	}

	return 0;
}

/*
 * This function prepares command to set PCI-Express
 * host buffer configuration
 *
 * Preparation includes -
 *      - Setting command ID, action and proper size
 *      - Setting host buffer configuration
 *      - Ensuring correct endian-ness
 */
static int
mwifiex_cmd_pcie_host_spec(struct mwifiex_private *priv,
			   struct host_cmd_ds_command *cmd, u16 action)
{
	struct host_cmd_ds_pcie_details *host_spec =
					&cmd->params.pcie_host_spec;
	struct pcie_service_card *card = priv->adapter->card;

	cmd->command = cpu_to_le16(HostCmd_CMD_PCIE_DESC_DETAILS);
	cmd->size = cpu_to_le16(sizeof(struct
					host_cmd_ds_pcie_details) + S_DS_GEN);
	cmd->result = 0;

	memset(host_spec, 0, sizeof(struct host_cmd_ds_pcie_details));

	if (action != HostCmd_ACT_GEN_SET)
		return 0;

	/* Send the ring base addresses and count to firmware */
	host_spec->txbd_addr_lo = (u32)(card->txbd_ring_pbase);
	host_spec->txbd_addr_hi = (u32)(((u64)card->txbd_ring_pbase)>>32);
	host_spec->txbd_count = MWIFIEX_MAX_TXRX_BD;
	host_spec->rxbd_addr_lo = (u32)(card->rxbd_ring_pbase);
	host_spec->rxbd_addr_hi = (u32)(((u64)card->rxbd_ring_pbase)>>32);
	host_spec->rxbd_count = MWIFIEX_MAX_TXRX_BD;
	host_spec->evtbd_addr_lo = (u32)(card->evtbd_ring_pbase);
	host_spec->evtbd_addr_hi = (u32)(((u64)card->evtbd_ring_pbase)>>32);
	host_spec->evtbd_count = MWIFIEX_MAX_EVT_BD;
	if (card->sleep_cookie_vbase) {
		host_spec->sleep_cookie_addr_lo =
						(u32)(card->sleep_cookie_pbase);
		host_spec->sleep_cookie_addr_hi =
				 (u32)(((u64)(card->sleep_cookie_pbase)) >> 32);
		dev_dbg(priv->adapter->dev, "sleep_cook_lo phy addr: 0x%x\n",
			host_spec->sleep_cookie_addr_lo);
	}

	return 0;
}

/*
 * This function prepares command for event subscription, configuration
 * and query. Events can be subscribed or unsubscribed. Current subscribed
 * events can be queried. Also, current subscribed events are reported in
 * every FW response.
 */
static int
mwifiex_cmd_802_11_subsc_evt(struct mwifiex_private *priv,
			     struct host_cmd_ds_command *cmd,
			     struct mwifiex_ds_misc_subsc_evt *subsc_evt_cfg)
{
	struct host_cmd_ds_802_11_subsc_evt *subsc_evt = &cmd->params.subsc_evt;
	struct mwifiex_ie_types_rssi_threshold *rssi_tlv;
	u16 event_bitmap;
	u8 *pos;

	cmd->command = cpu_to_le16(HostCmd_CMD_802_11_SUBSCRIBE_EVENT);
	cmd->size = cpu_to_le16(sizeof(struct host_cmd_ds_802_11_subsc_evt) +
				S_DS_GEN);

	subsc_evt->action = cpu_to_le16(subsc_evt_cfg->action);
	dev_dbg(priv->adapter->dev, "cmd: action: %d\n", subsc_evt_cfg->action);

	/*For query requests, no configuration TLV structures are to be added.*/
	if (subsc_evt_cfg->action == HostCmd_ACT_GEN_GET)
		return 0;

	subsc_evt->events = cpu_to_le16(subsc_evt_cfg->events);

	event_bitmap = subsc_evt_cfg->events;
	dev_dbg(priv->adapter->dev, "cmd: event bitmap : %16x\n",
		event_bitmap);

	if (((subsc_evt_cfg->action == HostCmd_ACT_BITWISE_CLR) ||
	     (subsc_evt_cfg->action == HostCmd_ACT_BITWISE_SET)) &&
	    (event_bitmap == 0)) {
		dev_dbg(priv->adapter->dev, "Error: No event specified "
			"for bitwise action type\n");
		return -EINVAL;
	}

	/*
	 * Append TLV structures for each of the specified events for
	 * subscribing or re-configuring. This is not required for
	 * bitwise unsubscribing request.
	 */
	if (subsc_evt_cfg->action == HostCmd_ACT_BITWISE_CLR)
		return 0;

	pos = ((u8 *)subsc_evt) +
			sizeof(struct host_cmd_ds_802_11_subsc_evt);

	if (event_bitmap & BITMASK_BCN_RSSI_LOW) {
		rssi_tlv = (struct mwifiex_ie_types_rssi_threshold *) pos;

		rssi_tlv->header.type = cpu_to_le16(TLV_TYPE_RSSI_LOW);
		rssi_tlv->header.len =
		    cpu_to_le16(sizeof(struct mwifiex_ie_types_rssi_threshold) -
				sizeof(struct mwifiex_ie_types_header));
		rssi_tlv->abs_value = subsc_evt_cfg->bcn_l_rssi_cfg.abs_value;
		rssi_tlv->evt_freq = subsc_evt_cfg->bcn_l_rssi_cfg.evt_freq;

		dev_dbg(priv->adapter->dev, "Cfg Beacon Low Rssi event, "
			"RSSI:-%d dBm, Freq:%d\n",
			subsc_evt_cfg->bcn_l_rssi_cfg.abs_value,
			subsc_evt_cfg->bcn_l_rssi_cfg.evt_freq);

		pos += sizeof(struct mwifiex_ie_types_rssi_threshold);
		le16_add_cpu(&cmd->size,
			     sizeof(struct mwifiex_ie_types_rssi_threshold));
	}

	if (event_bitmap & BITMASK_BCN_RSSI_HIGH) {
		rssi_tlv = (struct mwifiex_ie_types_rssi_threshold *) pos;

		rssi_tlv->header.type = cpu_to_le16(TLV_TYPE_RSSI_HIGH);
		rssi_tlv->header.len =
		    cpu_to_le16(sizeof(struct mwifiex_ie_types_rssi_threshold) -
				sizeof(struct mwifiex_ie_types_header));
		rssi_tlv->abs_value = subsc_evt_cfg->bcn_h_rssi_cfg.abs_value;
		rssi_tlv->evt_freq = subsc_evt_cfg->bcn_h_rssi_cfg.evt_freq;

		dev_dbg(priv->adapter->dev, "Cfg Beacon High Rssi event, "
			"RSSI:-%d dBm, Freq:%d\n",
			subsc_evt_cfg->bcn_h_rssi_cfg.abs_value,
			subsc_evt_cfg->bcn_h_rssi_cfg.evt_freq);

		pos += sizeof(struct mwifiex_ie_types_rssi_threshold);
		le16_add_cpu(&cmd->size,
			     sizeof(struct mwifiex_ie_types_rssi_threshold));
	}

	return 0;
}

static int
mwifiex_cmd_append_rpn_expression(struct mwifiex_private *priv,
				  struct mwifiex_mef_entry *mef_entry,
				  u8 **buffer)
{
	struct mwifiex_mef_filter *filter = mef_entry->filter;
	int i, byte_len;
	u8 *stack_ptr = *buffer;

	for (i = 0; i < MWIFIEX_MAX_FILTERS; i++) {
		filter = &mef_entry->filter[i];
		if (!filter->filt_type)
			break;
		*(__le32 *)stack_ptr = cpu_to_le32((u32)filter->repeat);
		stack_ptr += 4;
		*stack_ptr = TYPE_DNUM;
		stack_ptr += 1;

		byte_len = filter->byte_seq[MAX_BYTESEQ];
		memcpy(stack_ptr, filter->byte_seq, byte_len);
		stack_ptr += byte_len;
		*stack_ptr = byte_len;
		stack_ptr += 1;
		*stack_ptr = TYPE_BYTESEQ;
		stack_ptr += 1;

		*(__le32 *)stack_ptr = cpu_to_le32((u32)filter->offset);
		stack_ptr += 4;
		*stack_ptr = TYPE_DNUM;
		stack_ptr += 1;

		*stack_ptr = filter->filt_type;
		stack_ptr += 1;

		if (filter->filt_action) {
			*stack_ptr = filter->filt_action;
			stack_ptr += 1;
		}

		if (stack_ptr - *buffer > STACK_NBYTES)
			return -1;
	}

	*buffer = stack_ptr;
	return 0;
}

static int
mwifiex_cmd_mef_cfg(struct mwifiex_private *priv,
		    struct host_cmd_ds_command *cmd,
		    struct mwifiex_ds_mef_cfg *mef)
{
	struct host_cmd_ds_mef_cfg *mef_cfg = &cmd->params.mef_cfg;
	u8 *pos = (u8 *)mef_cfg;

	cmd->command = cpu_to_le16(HostCmd_CMD_MEF_CFG);

	mef_cfg->criteria = cpu_to_le32(mef->criteria);
	mef_cfg->num_entries = cpu_to_le16(mef->num_entries);
	pos += sizeof(*mef_cfg);
	mef_cfg->mef_entry->mode = mef->mef_entry->mode;
	mef_cfg->mef_entry->action = mef->mef_entry->action;
	pos += sizeof(*(mef_cfg->mef_entry));

	if (mwifiex_cmd_append_rpn_expression(priv, mef->mef_entry, &pos))
		return -1;

	mef_cfg->mef_entry->exprsize =
			cpu_to_le16(pos - mef_cfg->mef_entry->expr);
	cmd->size = cpu_to_le16((u16) (pos - (u8 *)mef_cfg) + S_DS_GEN);

	return 0;
}

<<<<<<< HEAD
=======
/* This function parse cal data from ASCII to hex */
static u32 mwifiex_parse_cal_cfg(u8 *src, size_t len, u8 *dst)
{
	u8 *s = src, *d = dst;

	while (s - src < len) {
		if (*s && (isspace(*s) || *s == '\t')) {
			s++;
			continue;
		}
		if (isxdigit(*s)) {
			*d++ = simple_strtol(s, NULL, 16);
			s += 2;
		} else {
			s++;
		}
	}

	return d - dst;
}

/* This function prepares command of set_cfg_data. */
static int mwifiex_cmd_cfg_data(struct mwifiex_private *priv,
				struct host_cmd_ds_command *cmd,
				u16 cmd_action)
{
	struct host_cmd_ds_802_11_cfg_data *cfg_data = &cmd->params.cfg_data;
	struct mwifiex_adapter *adapter = priv->adapter;
	u32 len, cal_data_offset;
	u8 *tmp_cmd = (u8 *)cmd;

	cal_data_offset = S_DS_GEN + sizeof(*cfg_data);
	if ((adapter->cal_data->data) && (adapter->cal_data->size > 0))
		len = mwifiex_parse_cal_cfg((u8 *)adapter->cal_data->data,
					    adapter->cal_data->size,
					    (u8 *)(tmp_cmd + cal_data_offset));
	else
		return -1;

	cfg_data->action = cpu_to_le16(cmd_action);
	cfg_data->type = cpu_to_le16(CFG_DATA_TYPE_CAL);
	cfg_data->data_len = cpu_to_le16(len);

	cmd->command = cpu_to_le16(HostCmd_CMD_CFG_DATA);
	cmd->size = cpu_to_le16(S_DS_GEN + sizeof(*cfg_data) + len);

	return 0;
}

>>>>>>> d0e0ac97
/*
 * This function prepares the commands before sending them to the firmware.
 *
 * This is a generic function which calls specific command preparation
 * routines based upon the command number.
 */
int mwifiex_sta_prepare_cmd(struct mwifiex_private *priv, uint16_t cmd_no,
			    u16 cmd_action, u32 cmd_oid,
			    void *data_buf, void *cmd_buf)
{
	struct host_cmd_ds_command *cmd_ptr = cmd_buf;
	int ret = 0;

	/* Prepare command */
	switch (cmd_no) {
	case HostCmd_CMD_GET_HW_SPEC:
		ret = mwifiex_cmd_get_hw_spec(priv, cmd_ptr);
		break;
	case HostCmd_CMD_CFG_DATA:
		ret = mwifiex_cmd_cfg_data(priv, cmd_ptr, cmd_action);
		break;
	case HostCmd_CMD_MAC_CONTROL:
		ret = mwifiex_cmd_mac_control(priv, cmd_ptr, cmd_action,
					      data_buf);
		break;
	case HostCmd_CMD_802_11_MAC_ADDRESS:
		ret = mwifiex_cmd_802_11_mac_address(priv, cmd_ptr,
						     cmd_action);
		break;
	case HostCmd_CMD_MAC_MULTICAST_ADR:
		ret = mwifiex_cmd_mac_multicast_adr(cmd_ptr, cmd_action,
						    data_buf);
		break;
	case HostCmd_CMD_TX_RATE_CFG:
		ret = mwifiex_cmd_tx_rate_cfg(priv, cmd_ptr, cmd_action,
					      data_buf);
		break;
	case HostCmd_CMD_TXPWR_CFG:
		ret = mwifiex_cmd_tx_power_cfg(cmd_ptr, cmd_action,
					       data_buf);
		break;
	case HostCmd_CMD_RF_TX_PWR:
		ret = mwifiex_cmd_rf_tx_power(priv, cmd_ptr, cmd_action,
					      data_buf);
		break;
	case HostCmd_CMD_RF_ANTENNA:
		ret = mwifiex_cmd_rf_antenna(priv, cmd_ptr, cmd_action,
					     data_buf);
		break;
	case HostCmd_CMD_802_11_PS_MODE_ENH:
		ret = mwifiex_cmd_enh_power_mode(priv, cmd_ptr, cmd_action,
						 (uint16_t)cmd_oid, data_buf);
		break;
	case HostCmd_CMD_802_11_HS_CFG_ENH:
		ret = mwifiex_cmd_802_11_hs_cfg(priv, cmd_ptr, cmd_action,
				(struct mwifiex_hs_config_param *) data_buf);
		break;
	case HostCmd_CMD_802_11_SCAN:
		ret = mwifiex_cmd_802_11_scan(cmd_ptr, data_buf);
		break;
	case HostCmd_CMD_802_11_BG_SCAN_QUERY:
		ret = mwifiex_cmd_802_11_bg_scan_query(cmd_ptr);
		break;
	case HostCmd_CMD_802_11_ASSOCIATE:
		ret = mwifiex_cmd_802_11_associate(priv, cmd_ptr, data_buf);
		break;
	case HostCmd_CMD_802_11_DEAUTHENTICATE:
		ret = mwifiex_cmd_802_11_deauthenticate(priv, cmd_ptr,
							data_buf);
		break;
	case HostCmd_CMD_802_11_AD_HOC_START:
		ret = mwifiex_cmd_802_11_ad_hoc_start(priv, cmd_ptr,
						      data_buf);
		break;
	case HostCmd_CMD_802_11_GET_LOG:
		ret = mwifiex_cmd_802_11_get_log(cmd_ptr);
		break;
	case HostCmd_CMD_802_11_AD_HOC_JOIN:
		ret = mwifiex_cmd_802_11_ad_hoc_join(priv, cmd_ptr,
						     data_buf);
		break;
	case HostCmd_CMD_802_11_AD_HOC_STOP:
		ret = mwifiex_cmd_802_11_ad_hoc_stop(cmd_ptr);
		break;
	case HostCmd_CMD_RSSI_INFO:
		ret = mwifiex_cmd_802_11_rssi_info(priv, cmd_ptr, cmd_action);
		break;
	case HostCmd_CMD_802_11_SNMP_MIB:
		ret = mwifiex_cmd_802_11_snmp_mib(priv, cmd_ptr, cmd_action,
						  cmd_oid, data_buf);
		break;
	case HostCmd_CMD_802_11_TX_RATE_QUERY:
		cmd_ptr->command =
			cpu_to_le16(HostCmd_CMD_802_11_TX_RATE_QUERY);
		cmd_ptr->size =
			cpu_to_le16(sizeof(struct host_cmd_ds_tx_rate_query) +
				    S_DS_GEN);
		priv->tx_rate = 0;
		ret = 0;
		break;
	case HostCmd_CMD_VERSION_EXT:
		cmd_ptr->command = cpu_to_le16(cmd_no);
		cmd_ptr->params.verext.version_str_sel =
			(u8) (*((u32 *) data_buf));
		memcpy(&cmd_ptr->params, data_buf,
		       sizeof(struct host_cmd_ds_version_ext));
		cmd_ptr->size =
			cpu_to_le16(sizeof(struct host_cmd_ds_version_ext) +
				    S_DS_GEN);
		ret = 0;
		break;
	case HostCmd_CMD_MGMT_FRAME_REG:
		cmd_ptr->command = cpu_to_le16(cmd_no);
		cmd_ptr->params.reg_mask.action = cpu_to_le16(cmd_action);
		cmd_ptr->params.reg_mask.mask = cpu_to_le32(*(u32 *)data_buf);
		cmd_ptr->size =
			cpu_to_le16(sizeof(struct host_cmd_ds_mgmt_frame_reg) +
				    S_DS_GEN);
		ret = 0;
		break;
	case HostCmd_CMD_REMAIN_ON_CHAN:
		cmd_ptr->command = cpu_to_le16(cmd_no);
		memcpy(&cmd_ptr->params, data_buf,
		       sizeof(struct host_cmd_ds_remain_on_chan));
		cmd_ptr->size =
		      cpu_to_le16(sizeof(struct host_cmd_ds_remain_on_chan) +
				  S_DS_GEN);
		break;
	case HostCmd_CMD_11AC_CFG:
		ret = mwifiex_cmd_11ac_cfg(priv, cmd_ptr, cmd_action, data_buf);
		break;
	case HostCmd_CMD_P2P_MODE_CFG:
		cmd_ptr->command = cpu_to_le16(cmd_no);
		cmd_ptr->params.mode_cfg.action = cpu_to_le16(cmd_action);
		cmd_ptr->params.mode_cfg.mode = cpu_to_le16(*(u16 *)data_buf);
		cmd_ptr->size =
			cpu_to_le16(sizeof(struct host_cmd_ds_p2p_mode_cfg) +
				    S_DS_GEN);
		break;
	case HostCmd_CMD_FUNC_INIT:
		if (priv->adapter->hw_status == MWIFIEX_HW_STATUS_RESET)
			priv->adapter->hw_status = MWIFIEX_HW_STATUS_READY;
		cmd_ptr->command = cpu_to_le16(cmd_no);
		cmd_ptr->size = cpu_to_le16(S_DS_GEN);
		break;
	case HostCmd_CMD_FUNC_SHUTDOWN:
		priv->adapter->hw_status = MWIFIEX_HW_STATUS_RESET;
		cmd_ptr->command = cpu_to_le16(cmd_no);
		cmd_ptr->size = cpu_to_le16(S_DS_GEN);
		break;
	case HostCmd_CMD_11N_ADDBA_REQ:
		ret = mwifiex_cmd_11n_addba_req(cmd_ptr, data_buf);
		break;
	case HostCmd_CMD_11N_DELBA:
		ret = mwifiex_cmd_11n_delba(cmd_ptr, data_buf);
		break;
	case HostCmd_CMD_11N_ADDBA_RSP:
		ret = mwifiex_cmd_11n_addba_rsp_gen(priv, cmd_ptr, data_buf);
		break;
	case HostCmd_CMD_802_11_KEY_MATERIAL:
		ret = mwifiex_cmd_802_11_key_material(priv, cmd_ptr,
						      cmd_action, cmd_oid,
						      data_buf);
		break;
	case HostCmd_CMD_802_11D_DOMAIN_INFO:
		ret = mwifiex_cmd_802_11d_domain_info(priv, cmd_ptr,
						      cmd_action);
		break;
	case HostCmd_CMD_RECONFIGURE_TX_BUFF:
		ret = mwifiex_cmd_recfg_tx_buf(priv, cmd_ptr, cmd_action,
					       data_buf);
		break;
	case HostCmd_CMD_AMSDU_AGGR_CTRL:
		ret = mwifiex_cmd_amsdu_aggr_ctrl(cmd_ptr, cmd_action,
						  data_buf);
		break;
	case HostCmd_CMD_11N_CFG:
		ret = mwifiex_cmd_11n_cfg(priv, cmd_ptr, cmd_action, data_buf);
		break;
	case HostCmd_CMD_WMM_GET_STATUS:
		dev_dbg(priv->adapter->dev,
			"cmd: WMM: WMM_GET_STATUS cmd sent\n");
		cmd_ptr->command = cpu_to_le16(HostCmd_CMD_WMM_GET_STATUS);
		cmd_ptr->size =
			cpu_to_le16(sizeof(struct host_cmd_ds_wmm_get_status) +
				    S_DS_GEN);
		ret = 0;
		break;
	case HostCmd_CMD_802_11_IBSS_COALESCING_STATUS:
		ret = mwifiex_cmd_ibss_coalescing_status(cmd_ptr, cmd_action,
							 data_buf);
		break;
	case HostCmd_CMD_MAC_REG_ACCESS:
	case HostCmd_CMD_BBP_REG_ACCESS:
	case HostCmd_CMD_RF_REG_ACCESS:
	case HostCmd_CMD_PMIC_REG_ACCESS:
	case HostCmd_CMD_CAU_REG_ACCESS:
	case HostCmd_CMD_802_11_EEPROM_ACCESS:
		ret = mwifiex_cmd_reg_access(cmd_ptr, cmd_action, data_buf);
		break;
	case HostCmd_CMD_SET_BSS_MODE:
		cmd_ptr->command = cpu_to_le16(cmd_no);
		if (priv->bss_mode == NL80211_IFTYPE_ADHOC)
			cmd_ptr->params.bss_mode.con_type =
				CONNECTION_TYPE_ADHOC;
		else if (priv->bss_mode == NL80211_IFTYPE_STATION)
			cmd_ptr->params.bss_mode.con_type =
				CONNECTION_TYPE_INFRA;
		else if (priv->bss_mode == NL80211_IFTYPE_AP)
			cmd_ptr->params.bss_mode.con_type = CONNECTION_TYPE_AP;
		cmd_ptr->size = cpu_to_le16(sizeof(struct
				host_cmd_ds_set_bss_mode) + S_DS_GEN);
		ret = 0;
		break;
	case HostCmd_CMD_PCIE_DESC_DETAILS:
		ret = mwifiex_cmd_pcie_host_spec(priv, cmd_ptr, cmd_action);
		break;
	case HostCmd_CMD_802_11_SUBSCRIBE_EVENT:
		ret = mwifiex_cmd_802_11_subsc_evt(priv, cmd_ptr, data_buf);
		break;
	case HostCmd_CMD_MEF_CFG:
		ret = mwifiex_cmd_mef_cfg(priv, cmd_ptr, data_buf);
		break;
	default:
		dev_err(priv->adapter->dev,
			"PREP_CMD: unknown cmd- %#x\n", cmd_no);
		ret = -1;
		break;
	}
	return ret;
}

/*
 * This function issues commands to initialize firmware.
 *
 * This is called after firmware download to bring the card to
 * working state.
 *
 * The following commands are issued sequentially -
 *      - Set PCI-Express host buffer configuration (PCIE only)
 *      - Function init (for first interface only)
 *      - Read MAC address (for first interface only)
 *      - Reconfigure Tx buffer size (for first interface only)
 *      - Enable auto deep sleep (for first interface only)
 *      - Get Tx rate
 *      - Get Tx power
 *      - Set IBSS coalescing status
 *      - Set AMSDU aggregation control
 *      - Set 11d control
 *      - Set MAC control (this must be the last command to initialize firmware)
 */
int mwifiex_sta_init_cmd(struct mwifiex_private *priv, u8 first_sta)
{
	struct mwifiex_adapter *adapter = priv->adapter;
	int ret;
	u16 enable = true;
	struct mwifiex_ds_11n_amsdu_aggr_ctrl amsdu_aggr_ctrl;
	struct mwifiex_ds_auto_ds auto_ds;
	enum state_11d_t state_11d;
	struct mwifiex_ds_11n_tx_cfg tx_cfg;

	if (first_sta) {
		if (priv->adapter->iface_type == MWIFIEX_PCIE) {
			ret = mwifiex_send_cmd_sync(priv,
						HostCmd_CMD_PCIE_DESC_DETAILS,
						HostCmd_ACT_GEN_SET, 0, NULL);
			if (ret)
				return -1;
		}

		ret = mwifiex_send_cmd_sync(priv, HostCmd_CMD_FUNC_INIT,
					    HostCmd_ACT_GEN_SET, 0, NULL);
		if (ret)
			return -1;

		/* Download calibration data to firmware */
		if (adapter->cal_data) {
			ret = mwifiex_send_cmd_sync(priv, HostCmd_CMD_CFG_DATA,
						HostCmd_ACT_GEN_SET, 0, NULL);
			if (ret)
				return -1;
		}

		/* Read MAC address from HW */
		ret = mwifiex_send_cmd_sync(priv, HostCmd_CMD_GET_HW_SPEC,
					    HostCmd_ACT_GEN_GET, 0, NULL);
		if (ret)
			return -1;

		/* Reconfigure tx buf size */
		ret = mwifiex_send_cmd_sync(priv,
					    HostCmd_CMD_RECONFIGURE_TX_BUFF,
					    HostCmd_ACT_GEN_SET, 0,
					    &priv->adapter->tx_buf_size);
		if (ret)
			return -1;

		if (priv->bss_type != MWIFIEX_BSS_TYPE_UAP) {
			/* Enable IEEE PS by default */
			priv->adapter->ps_mode = MWIFIEX_802_11_POWER_MODE_PSP;
			ret = mwifiex_send_cmd_sync(
					priv, HostCmd_CMD_802_11_PS_MODE_ENH,
					EN_AUTO_PS, BITMAP_STA_PS, NULL);
			if (ret)
				return -1;
		}
	}

	/* get tx rate */
	ret = mwifiex_send_cmd_sync(priv, HostCmd_CMD_TX_RATE_CFG,
				    HostCmd_ACT_GEN_GET, 0, NULL);
	if (ret)
		return -1;
	priv->data_rate = 0;

	/* get tx power */
	ret = mwifiex_send_cmd_sync(priv, HostCmd_CMD_RF_TX_PWR,
				    HostCmd_ACT_GEN_GET, 0, NULL);
	if (ret)
		return -1;

	if (priv->bss_type == MWIFIEX_BSS_TYPE_STA) {
		/* set ibss coalescing_status */
		ret = mwifiex_send_cmd_sync(
				priv, HostCmd_CMD_802_11_IBSS_COALESCING_STATUS,
				HostCmd_ACT_GEN_SET, 0, &enable);
		if (ret)
			return -1;
	}

	memset(&amsdu_aggr_ctrl, 0, sizeof(amsdu_aggr_ctrl));
	amsdu_aggr_ctrl.enable = true;
	/* Send request to firmware */
	ret = mwifiex_send_cmd_sync(priv, HostCmd_CMD_AMSDU_AGGR_CTRL,
				    HostCmd_ACT_GEN_SET, 0,
				    &amsdu_aggr_ctrl);
	if (ret)
		return -1;
	/* MAC Control must be the last command in init_fw */
	/* set MAC Control */
	ret = mwifiex_send_cmd_sync(priv, HostCmd_CMD_MAC_CONTROL,
				    HostCmd_ACT_GEN_SET, 0,
				    &priv->curr_pkt_filter);
	if (ret)
		return -1;

	if (first_sta && priv->adapter->iface_type != MWIFIEX_USB &&
	    priv->bss_type != MWIFIEX_BSS_TYPE_UAP) {
		/* Enable auto deep sleep */
		auto_ds.auto_ds = DEEP_SLEEP_ON;
		auto_ds.idle_time = DEEP_SLEEP_IDLE_TIME;
		ret = mwifiex_send_cmd_sync(priv,
					    HostCmd_CMD_802_11_PS_MODE_ENH,
					    EN_AUTO_PS, BITMAP_AUTO_DS,
					    &auto_ds);
		if (ret)
			return -1;
	}

	if (priv->bss_type != MWIFIEX_BSS_TYPE_UAP) {
		/* Send cmd to FW to enable/disable 11D function */
		state_11d = ENABLE_11D;
		ret = mwifiex_send_cmd_sync(priv, HostCmd_CMD_802_11_SNMP_MIB,
					    HostCmd_ACT_GEN_SET, DOT11D_I,
					    &state_11d);
		if (ret)
			dev_err(priv->adapter->dev,
				"11D: failed to enable 11D\n");
	}

	/* set last_init_cmd before sending the command */
	priv->adapter->last_init_cmd = HostCmd_CMD_11N_CFG;

	/* Send cmd to FW to configure 11n specific configuration
	 * (Short GI, Channel BW, Green field support etc.) for transmit
	 */
	tx_cfg.tx_htcap = MWIFIEX_FW_DEF_HTTXCFG;
	ret = mwifiex_send_cmd_sync(priv, HostCmd_CMD_11N_CFG,
				    HostCmd_ACT_GEN_SET, 0, &tx_cfg);

	ret = -EINPROGRESS;

	return ret;
}<|MERGE_RESOLUTION|>--- conflicted
+++ resolved
@@ -1134,8 +1134,6 @@
 	return 0;
 }
 
-<<<<<<< HEAD
-=======
 /* This function parse cal data from ASCII to hex */
 static u32 mwifiex_parse_cal_cfg(u8 *src, size_t len, u8 *dst)
 {
@@ -1185,7 +1183,6 @@
 	return 0;
 }
 
->>>>>>> d0e0ac97
 /*
  * This function prepares the commands before sending them to the firmware.
  *
