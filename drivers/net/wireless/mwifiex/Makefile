#
# Copyright (C) 2011, Marvell International Ltd.
#
# This software file (the "File") is distributed by Marvell International
# Ltd. under the terms of the GNU General Public License Version 2, June 1991
# (the "License").  You may use, redistribute and/or modify this File in
# accordance with the terms and conditions of the License, a copy of which
# is available by writing to the Free Software Foundation, Inc.,
# 51 Franklin Street, Fifth Floor, Boston, MA 02110-1301 USA or on the
# worldwide web at http://www.gnu.org/licenses/old-licenses/gpl-2.0.txt.
#
# THE FILE IS DISTRIBUTED AS-IS, WITHOUT WARRANTY OF ANY KIND, AND THE
# IMPLIED WARRANTIES OF MERCHANTABILITY OR FITNESS FOR A PARTICULAR PURPOSE
# ARE EXPRESSLY DISCLAIMED.  The License provides additional details about
# this warranty disclaimer.


mwifiex-y += main.o
mwifiex-y += init.o
mwifiex-y += cfp.o
mwifiex-y += cmdevt.o
mwifiex-y += util.o
mwifiex-y += txrx.o
mwifiex-y += wmm.o
mwifiex-y += 11n.o
mwifiex-y += 11ac.o
mwifiex-y += 11n_aggr.o
mwifiex-y += 11n_rxreorder.o
mwifiex-y += scan.o
mwifiex-y += join.o
mwifiex-y += sta_ioctl.o
mwifiex-y += sta_cmd.o
mwifiex-y += uap_cmd.o
mwifiex-y += ie.o
mwifiex-y += sta_cmdresp.o
mwifiex-y += sta_event.o
mwifiex-y += uap_event.o
mwifiex-y += sta_tx.o
mwifiex-y += sta_rx.o
mwifiex-y += uap_txrx.o
mwifiex-y += cfg80211.o
mwifiex-y += ethtool.o
<<<<<<< HEAD
=======
mwifiex-y += 11h.o
>>>>>>> d0e0ac97
mwifiex-$(CONFIG_DEBUG_FS) += debugfs.o
obj-$(CONFIG_MWIFIEX) += mwifiex.o

mwifiex_sdio-y += sdio.o
obj-$(CONFIG_MWIFIEX_SDIO) += mwifiex_sdio.o

mwifiex_pcie-y += pcie.o
obj-$(CONFIG_MWIFIEX_PCIE) += mwifiex_pcie.o

mwifiex_usb-y += usb.o
obj-$(CONFIG_MWIFIEX_USB) += mwifiex_usb.o<|MERGE_RESOLUTION|>--- conflicted
+++ resolved
@@ -40,10 +40,7 @@
 mwifiex-y += uap_txrx.o
 mwifiex-y += cfg80211.o
 mwifiex-y += ethtool.o
-<<<<<<< HEAD
-=======
 mwifiex-y += 11h.o
->>>>>>> d0e0ac97
 mwifiex-$(CONFIG_DEBUG_FS) += debugfs.o
 obj-$(CONFIG_MWIFIEX) += mwifiex.o
 
