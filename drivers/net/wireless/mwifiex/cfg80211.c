--- conflicted
+++ resolved
@@ -1771,15 +1771,11 @@
 
 	memcpy(wiphy->perm_addr, priv->curr_addr, ETH_ALEN);
 	wiphy->signal_type = CFG80211_SIGNAL_TYPE_MBM;
-<<<<<<< HEAD
-	wiphy->flags |= WIPHY_FLAG_HAVE_AP_SME;
-=======
 	wiphy->flags |= WIPHY_FLAG_HAVE_AP_SME |
 			WIPHY_FLAG_AP_PROBE_RESP_OFFLOAD;
 
 	wiphy->probe_resp_offload = NL80211_PROBE_RESP_OFFLOAD_SUPPORT_WPS |
 				    NL80211_PROBE_RESP_OFFLOAD_SUPPORT_WPS2;
->>>>>>> 2f9143c4
 
 	/* Reserve space for mwifiex specific private data for BSS */
 	wiphy->bss_priv_size = sizeof(struct mwifiex_bss_priv);
