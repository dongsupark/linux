/*
 * Marvell Wireless LAN device driver: major data structures and prototypes
 *
 * Copyright (C) 2011, Marvell International Ltd.
 *
 * This software file (the "File") is distributed by Marvell International
 * Ltd. under the terms of the GNU General Public License Version 2, June 1991
 * (the "License").  You may use, redistribute and/or modify this File in
 * accordance with the terms and conditions of the License, a copy of which
 * is available by writing to the Free Software Foundation, Inc.,
 * 51 Franklin Street, Fifth Floor, Boston, MA 02110-1301 USA or on the
 * worldwide web at http://www.gnu.org/licenses/old-licenses/gpl-2.0.txt.
 *
 * THE FILE IS DISTRIBUTED AS-IS, WITHOUT WARRANTY OF ANY KIND, AND THE
 * IMPLIED WARRANTIES OF MERCHANTABILITY OR FITNESS FOR A PARTICULAR PURPOSE
 * ARE EXPRESSLY DISCLAIMED.  The License provides additional details about
 * this warranty disclaimer.
 */

#ifndef _MWIFIEX_MAIN_H_
#define _MWIFIEX_MAIN_H_

#include <linux/kernel.h>
#include <linux/module.h>
#include <linux/sched.h>
#include <linux/semaphore.h>
#include <linux/ip.h>
#include <linux/skbuff.h>
#include <linux/if_arp.h>
#include <linux/etherdevice.h>
#include <net/sock.h>
#include <net/lib80211.h>
#include <linux/firmware.h>
#include <linux/ctype.h>

#include "decl.h"
#include "ioctl.h"
#include "util.h"
#include "fw.h"
#include "pcie.h"

extern const char driver_version[];

enum {
	MWIFIEX_ASYNC_CMD,
	MWIFIEX_SYNC_CMD
};

#define MWIFIEX_MAX_AP				64

#define MWIFIEX_DEFAULT_WATCHDOG_TIMEOUT	(5 * HZ)

#define MWIFIEX_TIMER_10S			10000
#define MWIFIEX_TIMER_1S			1000

#define MAX_TX_PENDING      100
#define LOW_TX_PENDING      80

#define MWIFIEX_UPLD_SIZE               (2312)

#define MAX_EVENT_SIZE                  1024

#define ARP_FILTER_MAX_BUF_SIZE         68

#define MWIFIEX_KEY_BUFFER_SIZE			16
#define MWIFIEX_DEFAULT_LISTEN_INTERVAL 10
#define MWIFIEX_MAX_REGION_CODE         7

#define DEFAULT_BCN_AVG_FACTOR          8
#define DEFAULT_DATA_AVG_FACTOR         8

#define FIRST_VALID_CHANNEL				0xff
#define DEFAULT_AD_HOC_CHANNEL			6
#define DEFAULT_AD_HOC_CHANNEL_A		36

#define DEFAULT_BCN_MISS_TIMEOUT		5

#define MAX_SCAN_BEACON_BUFFER			8000

#define SCAN_BEACON_ENTRY_PAD			6

#define MWIFIEX_PASSIVE_SCAN_CHAN_TIME	110
#define MWIFIEX_ACTIVE_SCAN_CHAN_TIME	30
#define MWIFIEX_SPECIFIC_SCAN_CHAN_TIME	30

#define SCAN_RSSI(RSSI)					(0x100 - ((u8)(RSSI)))

#define MWIFIEX_MAX_TOTAL_SCAN_TIME	(MWIFIEX_TIMER_10S - MWIFIEX_TIMER_1S)

#define MWIFIEX_MAX_SCAN_DELAY_CNT			50
#define MWIFIEX_SCAN_DELAY_MSEC				20

#define RSN_GTK_OUI_OFFSET				2

#define MWIFIEX_OUI_NOT_PRESENT			0
#define MWIFIEX_OUI_PRESENT				1

/*
 * Do not check for data_received for USB, as data_received
 * is handled in mwifiex_usb_recv for USB
 */
#define IS_CARD_RX_RCVD(adapter) (adapter->cmd_resp_received || \
				adapter->event_received || \
				((adapter->iface_type != MWIFIEX_USB) && \
				adapter->data_received) || \
				((adapter->iface_type == MWIFIEX_USB) && \
				!skb_queue_empty(&adapter->usb_rx_data_q)))

#define MWIFIEX_TYPE_CMD				1
#define MWIFIEX_TYPE_DATA				0
#define MWIFIEX_TYPE_EVENT				3

#define DBG_CMD_NUM						5

#define MAX_BITMAP_RATES_SIZE			10

#define MAX_CHANNEL_BAND_BG     14

#define MAX_FREQUENCY_BAND_BG   2484

#define MWIFIEX_EVENT_HEADER_LEN           4
#define MWIFIEX_UAP_EVENT_EXTRA_HEADER	   2

#define MWIFIEX_TYPE_LEN			4
#define MWIFIEX_USB_TYPE_CMD			0xF00DFACE
#define MWIFIEX_USB_TYPE_DATA			0xBEADC0DE
#define MWIFIEX_USB_TYPE_EVENT			0xBEEFFACE

struct mwifiex_dbg {
	u32 num_cmd_host_to_card_failure;
	u32 num_cmd_sleep_cfm_host_to_card_failure;
	u32 num_tx_host_to_card_failure;
	u32 num_event_deauth;
	u32 num_event_disassoc;
	u32 num_event_link_lost;
	u32 num_cmd_deauth;
	u32 num_cmd_assoc_success;
	u32 num_cmd_assoc_failure;
	u32 num_tx_timeout;
	u32 num_cmd_timeout;
	u16 timeout_cmd_id;
	u16 timeout_cmd_act;
	u16 last_cmd_id[DBG_CMD_NUM];
	u16 last_cmd_act[DBG_CMD_NUM];
	u16 last_cmd_index;
	u16 last_cmd_resp_id[DBG_CMD_NUM];
	u16 last_cmd_resp_index;
	u16 last_event[DBG_CMD_NUM];
	u16 last_event_index;
};

enum MWIFIEX_HARDWARE_STATUS {
	MWIFIEX_HW_STATUS_READY,
	MWIFIEX_HW_STATUS_INITIALIZING,
	MWIFIEX_HW_STATUS_FW_READY,
	MWIFIEX_HW_STATUS_INIT_DONE,
	MWIFIEX_HW_STATUS_RESET,
	MWIFIEX_HW_STATUS_CLOSING,
	MWIFIEX_HW_STATUS_NOT_READY
};

enum MWIFIEX_802_11_POWER_MODE {
	MWIFIEX_802_11_POWER_MODE_CAM,
	MWIFIEX_802_11_POWER_MODE_PSP
};

struct mwifiex_tx_param {
	u32 next_pkt_len;
};

enum MWIFIEX_PS_STATE {
	PS_STATE_AWAKE,
	PS_STATE_PRE_SLEEP,
	PS_STATE_SLEEP_CFM,
	PS_STATE_SLEEP
};

enum mwifiex_iface_type {
	MWIFIEX_SDIO,
	MWIFIEX_PCIE,
	MWIFIEX_USB
};

struct mwifiex_add_ba_param {
	u32 tx_win_size;
	u32 rx_win_size;
	u32 timeout;
};

struct mwifiex_tx_aggr {
	u8 ampdu_user;
	u8 ampdu_ap;
	u8 amsdu;
};

struct mwifiex_ra_list_tbl {
	struct list_head list;
	struct sk_buff_head skb_head;
	u8 ra[ETH_ALEN];
	u32 total_pkts_size;
	u32 is_11n_enabled;
};

struct mwifiex_tid_tbl {
	struct list_head ra_list;
	/* spin lock for tid table */
	spinlock_t tid_tbl_lock;
	struct mwifiex_ra_list_tbl *ra_list_curr;
};

#define WMM_HIGHEST_PRIORITY		7
#define HIGH_PRIO_TID				7
#define LOW_PRIO_TID				0
#define NO_PKT_PRIO_TID				(-1)

struct mwifiex_wmm_desc {
	struct mwifiex_tid_tbl tid_tbl_ptr[MAX_NUM_TID];
	u32 packets_out[MAX_NUM_TID];
	/* spin lock to protect ra_list */
	spinlock_t ra_list_spinlock;
	struct mwifiex_wmm_ac_status ac_status[IEEE80211_NUM_ACS];
	enum mwifiex_wmm_ac_e ac_down_graded_vals[IEEE80211_NUM_ACS];
	u32 drv_pkt_delay_max;
	u8 queue_priority[IEEE80211_NUM_ACS];
	u32 user_pri_pkt_tx_ctrl[WMM_HIGHEST_PRIORITY + 1];	/* UP: 0 to 7 */
	/* Number of transmit packets queued */
	atomic_t tx_pkts_queued;
	/* Tracks highest priority with a packet queued */
	atomic_t highest_queued_prio;
};

struct mwifiex_802_11_security {
	u8 wpa_enabled;
	u8 wpa2_enabled;
	u8 wapi_enabled;
	u8 wapi_key_on;
	u8 wep_enabled;
	u32 authentication_mode;
	u8 is_authtype_auto;
	u32 encryption_mode;
};

struct ieee_types_header {
	u8 element_id;
	u8 len;
} __packed;

#define MWIFIEX_SUPPORTED_RATES                 14

#define MWIFIEX_SUPPORTED_RATES_EXT             32

struct ieee_types_vendor_specific {
	struct ieee_types_vendor_header vend_hdr;
	u8 data[IEEE_MAX_IE_SIZE - sizeof(struct ieee_types_vendor_header)];
} __packed;

struct ieee_types_generic {
	struct ieee_types_header ieee_hdr;
	u8 data[IEEE_MAX_IE_SIZE - sizeof(struct ieee_types_header)];
} __packed;

struct mwifiex_bssdescriptor {
	u8 mac_address[ETH_ALEN];
	struct cfg80211_ssid ssid;
	u32 privacy;
	s32 rssi;
	u32 channel;
	u32 freq;
	u16 beacon_period;
	u8 erp_flags;
	u32 bss_mode;
	u8 supported_rates[MWIFIEX_SUPPORTED_RATES];
	u8 data_rates[MWIFIEX_SUPPORTED_RATES];
	/* Network band.
	 * BAND_B(0x01): 'b' band
	 * BAND_G(0x02): 'g' band
	 * BAND_A(0X04): 'a' band
	 */
	u16 bss_band;
	u64 fw_tsf;
	u64 timestamp;
	union ieee_types_phy_param_set phy_param_set;
	union ieee_types_ss_param_set ss_param_set;
	u16 cap_info_bitmap;
	struct ieee_types_wmm_parameter wmm_ie;
	u8  disable_11n;
	struct ieee80211_ht_cap *bcn_ht_cap;
	u16 ht_cap_offset;
	struct ieee80211_ht_operation *bcn_ht_oper;
	u16 ht_info_offset;
	u8 *bcn_bss_co_2040;
	u16 bss_co_2040_offset;
	u8 *bcn_ext_cap;
	u16 ext_cap_offset;
	struct ieee_types_vendor_specific *bcn_wpa_ie;
	u16 wpa_offset;
	struct ieee_types_generic *bcn_rsn_ie;
	u16 rsn_offset;
	struct ieee_types_generic *bcn_wapi_ie;
	u16 wapi_offset;
	u8 *beacon_buf;
	u32 beacon_buf_size;
};

struct mwifiex_current_bss_params {
	struct mwifiex_bssdescriptor bss_descriptor;
	u8 wmm_enabled;
	u8 wmm_uapsd_enabled;
	u8 band;
	u32 num_of_rates;
	u8 data_rates[MWIFIEX_SUPPORTED_RATES];
};

struct mwifiex_sleep_params {
	u16 sp_error;
	u16 sp_offset;
	u16 sp_stable_time;
	u8 sp_cal_control;
	u8 sp_ext_sleep_clk;
	u16 sp_reserved;
};

struct mwifiex_sleep_period {
	u16 period;
	u16 reserved;
};

struct mwifiex_wep_key {
	u32 length;
	u32 key_index;
	u32 key_length;
	u8 key_material[MWIFIEX_KEY_BUFFER_SIZE];
};

#define MAX_REGION_CHANNEL_NUM  2

struct mwifiex_chan_freq_power {
	u16 channel;
	u32 freq;
	u16 max_tx_power;
	u8 unsupported;
};

enum state_11d_t {
	DISABLE_11D = 0,
	ENABLE_11D = 1,
};

#define MWIFIEX_MAX_TRIPLET_802_11D		83

struct mwifiex_802_11d_domain_reg {
	u8 country_code[IEEE80211_COUNTRY_STRING_LEN];
	u8 no_of_triplet;
	struct ieee80211_country_ie_triplet
		triplet[MWIFIEX_MAX_TRIPLET_802_11D];
};

struct mwifiex_vendor_spec_cfg_ie {
	u16 mask;
	u16 flag;
	u8 ie[MWIFIEX_MAX_VSIE_LEN];
};

struct wps {
	u8 session_enable;
};

struct mwifiex_adapter;
struct mwifiex_private;

struct mwifiex_private {
	struct mwifiex_adapter *adapter;
	u8 bss_type;
	u8 bss_role;
	u8 bss_priority;
	u8 bss_num;
	u8 bss_started;
	u8 frame_type;
	u8 curr_addr[ETH_ALEN];
	u8 media_connected;
	u32 num_tx_timeout;
	struct net_device *netdev;
	struct net_device_stats stats;
	u16 curr_pkt_filter;
	u32 bss_mode;
	u32 pkt_tx_ctrl;
	u16 tx_power_level;
	u8 max_tx_power_level;
	u8 min_tx_power_level;
	u8 tx_rate;
	u8 tx_htinfo;
	u8 rxpd_htinfo;
	u8 rxpd_rate;
	u16 rate_bitmap;
	u16 bitmap_rates[MAX_BITMAP_RATES_SIZE];
	u32 data_rate;
	u8 is_data_rate_auto;
	u16 bcn_avg_factor;
	u16 data_avg_factor;
	s16 data_rssi_last;
	s16 data_nf_last;
	s16 data_rssi_avg;
	s16 data_nf_avg;
	s16 bcn_rssi_last;
	s16 bcn_nf_last;
	s16 bcn_rssi_avg;
	s16 bcn_nf_avg;
	struct mwifiex_bssdescriptor *attempted_bss_desc;
	struct cfg80211_ssid prev_ssid;
	u8 prev_bssid[ETH_ALEN];
	struct mwifiex_current_bss_params curr_bss_params;
	u16 beacon_period;
	u8 dtim_period;
	u16 listen_interval;
	u16 atim_window;
	u8 adhoc_channel;
	u8 adhoc_is_link_sensed;
	u8 adhoc_state;
	struct mwifiex_802_11_security sec_info;
	struct mwifiex_wep_key wep_key[NUM_WEP_KEYS];
	u16 wep_key_curr_index;
	u8 wpa_ie[256];
	u8 wpa_ie_len;
	u8 wpa_is_gtk_set;
	struct host_cmd_ds_802_11_key_material aes_key;
	u8 wapi_ie[256];
	u8 wapi_ie_len;
	u8 *wps_ie;
	u8 wps_ie_len;
	u8 wmm_required;
	u8 wmm_enabled;
	u8 wmm_qosinfo;
	struct mwifiex_wmm_desc wmm;
	struct list_head tx_ba_stream_tbl_ptr;
	/* spin lock for tx_ba_stream_tbl_ptr queue */
	spinlock_t tx_ba_stream_tbl_lock;
	struct mwifiex_tx_aggr aggr_prio_tbl[MAX_NUM_TID];
	struct mwifiex_add_ba_param add_ba_param;
	u16 rx_seq[MAX_NUM_TID];
	struct list_head rx_reorder_tbl_ptr;
	/* spin lock for rx_reorder_tbl_ptr queue */
	spinlock_t rx_reorder_tbl_lock;
	/* spin lock for Rx packets */
	spinlock_t rx_pkt_lock;

#define MWIFIEX_ASSOC_RSP_BUF_SIZE  500
	u8 assoc_rsp_buf[MWIFIEX_ASSOC_RSP_BUF_SIZE];
	u32 assoc_rsp_size;

#define MWIFIEX_GENIE_BUF_SIZE      256
	u8 gen_ie_buf[MWIFIEX_GENIE_BUF_SIZE];
	u8 gen_ie_buf_len;

	struct mwifiex_vendor_spec_cfg_ie vs_ie[MWIFIEX_MAX_VSIE_NUM];

#define MWIFIEX_ASSOC_TLV_BUF_SIZE  256
	u8 assoc_tlv_buf[MWIFIEX_ASSOC_TLV_BUF_SIZE];
	u8 assoc_tlv_buf_len;

	u8 *curr_bcn_buf;
	u32 curr_bcn_size;
	/* spin lock for beacon buffer */
	spinlock_t curr_bcn_buf_lock;
	struct wireless_dev *wdev;
	struct mwifiex_chan_freq_power cfp;
	char version_str[128];
#ifdef CONFIG_DEBUG_FS
	struct dentry *dfs_dev_dir;
#endif
	u8 nick_name[16];
	u16 current_key_index;
	struct semaphore async_sem;
	u8 scan_pending_on_block;
	u8 report_scan_result;
	struct cfg80211_scan_request *scan_request;
	struct mwifiex_user_scan_cfg *user_scan_cfg;
	u8 cfg_bssid[6];
	struct wps wps;
	u8 scan_block;
	s32 cqm_rssi_thold;
	u32 cqm_rssi_hyst;
	u8 subsc_evt_rssi_state;
	struct mwifiex_ie mgmt_ie[MAX_MGMT_IE_INDEX];
	u16 beacon_idx;
	u16 proberesp_idx;
	u16 assocresp_idx;
	u16 rsn_idx;
	struct timer_list scan_delay_timer;
};

enum mwifiex_ba_status {
	BA_SETUP_NONE = 0,
	BA_SETUP_INPROGRESS,
	BA_SETUP_COMPLETE
};

struct mwifiex_tx_ba_stream_tbl {
	struct list_head list;
	int tid;
	u8 ra[ETH_ALEN];
	enum mwifiex_ba_status ba_status;
};

struct mwifiex_rx_reorder_tbl;

struct reorder_tmr_cnxt {
	struct timer_list timer;
	struct mwifiex_rx_reorder_tbl *ptr;
	struct mwifiex_private *priv;
};

struct mwifiex_rx_reorder_tbl {
	struct list_head list;
	int tid;
	u8 ta[ETH_ALEN];
	int start_win;
	int win_size;
	void **rx_reorder_ptr;
	struct reorder_tmr_cnxt timer_context;
};

struct mwifiex_bss_prio_node {
	struct list_head list;
	struct mwifiex_private *priv;
};

struct mwifiex_bss_prio_tbl {
	struct list_head bss_prio_head;
	/* spin lock for bss priority  */
	spinlock_t bss_prio_lock;
	struct mwifiex_bss_prio_node *bss_prio_cur;
};

struct cmd_ctrl_node {
	struct list_head list;
	struct mwifiex_private *priv;
	u32 cmd_oid;
	u32 cmd_flag;
	struct sk_buff *cmd_skb;
	struct sk_buff *resp_skb;
	void *data_buf;
	u32 wait_q_enabled;
	struct sk_buff *skb;
	u8 *condition;
	u8 cmd_wait_q_woken;
};

struct mwifiex_bss_priv {
	u8 band;
	u64 fw_tsf;
};

struct mwifiex_if_ops {
	int (*init_if) (struct mwifiex_adapter *);
	void (*cleanup_if) (struct mwifiex_adapter *);
	int (*check_fw_status) (struct mwifiex_adapter *, u32);
	int (*prog_fw) (struct mwifiex_adapter *, struct mwifiex_fw_image *);
	int (*register_dev) (struct mwifiex_adapter *);
	void (*unregister_dev) (struct mwifiex_adapter *);
	int (*enable_int) (struct mwifiex_adapter *);
	int (*process_int_status) (struct mwifiex_adapter *);
	int (*host_to_card) (struct mwifiex_adapter *, u8, struct sk_buff *,
			     struct mwifiex_tx_param *);
	int (*wakeup) (struct mwifiex_adapter *);
	int (*wakeup_complete) (struct mwifiex_adapter *);

	/* Interface specific functions */
	void (*update_mp_end_port) (struct mwifiex_adapter *, u16);
	void (*cleanup_mpa_buf) (struct mwifiex_adapter *);
	int (*cmdrsp_complete) (struct mwifiex_adapter *, struct sk_buff *);
	int (*event_complete) (struct mwifiex_adapter *, struct sk_buff *);
	int (*data_complete) (struct mwifiex_adapter *, struct sk_buff *);
	int (*dnld_fw) (struct mwifiex_adapter *, struct mwifiex_fw_image *);
};

struct mwifiex_adapter {
	u8 iface_type;
	struct mwifiex_private *priv[MWIFIEX_MAX_BSS_NUM];
	u8 priv_num;
	const struct firmware *firmware;
	char fw_name[32];
	int winner;
	struct device *dev;
	struct wiphy *wiphy;
	bool surprise_removed;
	u32 fw_release_number;
	u16 init_wait_q_woken;
	wait_queue_head_t init_wait_q;
	void *card;
	struct mwifiex_if_ops if_ops;
	atomic_t rx_pending;
	atomic_t tx_pending;
	atomic_t cmd_pending;
	struct workqueue_struct *workqueue;
	struct work_struct main_work;
	struct mwifiex_bss_prio_tbl bss_prio_tbl[MWIFIEX_MAX_BSS_NUM];
	/* spin lock for init/shutdown */
	spinlock_t mwifiex_lock;
	/* spin lock for main process */
	spinlock_t main_proc_lock;
	u32 mwifiex_processing;
	u16 max_tx_buf_size;
	u16 tx_buf_size;
	u16 curr_tx_buf_size;
	u32 ioport;
	enum MWIFIEX_HARDWARE_STATUS hw_status;
	u16 number_of_antenna;
	u32 fw_cap_info;
	/* spin lock for interrupt handling */
	spinlock_t int_lock;
	u8 int_status;
	u32 event_cause;
	struct sk_buff *event_skb;
	u8 upld_buf[MWIFIEX_UPLD_SIZE];
	u8 data_sent;
	u8 cmd_sent;
	u8 cmd_resp_received;
	u8 event_received;
	u8 data_received;
	u16 seq_num;
	struct cmd_ctrl_node *cmd_pool;
	struct cmd_ctrl_node *curr_cmd;
	/* spin lock for command */
	spinlock_t mwifiex_cmd_lock;
	u32 num_cmd_timeout;
	u16 last_init_cmd;
	struct timer_list cmd_timer;
	struct list_head cmd_free_q;
	/* spin lock for cmd_free_q */
	spinlock_t cmd_free_q_lock;
	struct list_head cmd_pending_q;
	/* spin lock for cmd_pending_q */
	spinlock_t cmd_pending_q_lock;
	struct list_head scan_pending_q;
	/* spin lock for scan_pending_q */
	spinlock_t scan_pending_q_lock;
	struct sk_buff_head usb_rx_data_q;
	u32 scan_processing;
	u16 region_code;
	struct mwifiex_802_11d_domain_reg domain_reg;
	u16 scan_probes;
	u32 scan_mode;
	u16 specific_scan_time;
	u16 active_scan_time;
	u16 passive_scan_time;
	u8 fw_bands;
	u8 adhoc_start_band;
	u8 config_bands;
	struct mwifiex_chan_scan_param_set *scan_channels;
	u8 tx_lock_flag;
	struct mwifiex_sleep_params sleep_params;
	struct mwifiex_sleep_period sleep_period;
	u16 ps_mode;
	u32 ps_state;
	u8 need_to_wakeup;
	u16 multiple_dtim;
	u16 local_listen_interval;
	u16 null_pkt_interval;
	struct sk_buff *sleep_cfm;
	u16 bcn_miss_time_out;
	u16 adhoc_awake_period;
	u8 is_deep_sleep;
	u8 delay_null_pkt;
	u16 delay_to_ps;
	u16 enhanced_ps_mode;
	u8 pm_wakeup_card_req;
	u16 gen_null_pkt;
	u16 pps_uapsd_mode;
	u32 pm_wakeup_fw_try;
	u8 is_hs_configured;
	struct mwifiex_hs_config_param hs_cfg;
	u8 hs_activated;
	u16 hs_activate_wait_q_woken;
	wait_queue_head_t hs_activate_wait_q;
	bool is_suspended;
	u8 event_body[MAX_EVENT_SIZE];
	u32 hw_dot_11n_dev_cap;
	u8 hw_dev_mcs_support;
	u8 adhoc_11n_enabled;
	u8 sec_chan_offset;
	struct mwifiex_dbg dbg;
	u8 arp_filter[ARP_FILTER_MAX_BUF_SIZE];
	u32 arp_filter_size;
	u16 cmd_wait_q_required;
	struct mwifiex_wait_queue cmd_wait_q;
	u8 scan_wait_q_woken;
	struct cmd_ctrl_node *cmd_queued;
	spinlock_t queue_lock;		/* lock for tx queues */
	struct completion fw_load;
	u8 country_code[IEEE80211_COUNTRY_STRING_LEN];
	u16 max_mgmt_ie_index;
	u8 scan_delay_cnt;
};

int mwifiex_init_lock_list(struct mwifiex_adapter *adapter);

void mwifiex_set_trans_start(struct net_device *dev);

void mwifiex_stop_net_dev_queue(struct net_device *netdev,
		struct mwifiex_adapter *adapter);

void mwifiex_wake_up_net_dev_queue(struct net_device *netdev,
		struct mwifiex_adapter *adapter);

int mwifiex_init_fw(struct mwifiex_adapter *adapter);

int mwifiex_init_fw_complete(struct mwifiex_adapter *adapter);

int mwifiex_shutdown_drv(struct mwifiex_adapter *adapter);

int mwifiex_shutdown_fw_complete(struct mwifiex_adapter *adapter);

int mwifiex_dnld_fw(struct mwifiex_adapter *, struct mwifiex_fw_image *);

int mwifiex_recv_packet(struct mwifiex_adapter *, struct sk_buff *skb);

int mwifiex_process_event(struct mwifiex_adapter *adapter);

int mwifiex_complete_cmd(struct mwifiex_adapter *adapter,
			 struct cmd_ctrl_node *cmd_node);

int mwifiex_send_cmd_async(struct mwifiex_private *priv, uint16_t cmd_no,
			   u16 cmd_action, u32 cmd_oid, void *data_buf);

int mwifiex_send_cmd_sync(struct mwifiex_private *priv, uint16_t cmd_no,
			  u16 cmd_action, u32 cmd_oid, void *data_buf);

void mwifiex_cmd_timeout_func(unsigned long function_context);

int mwifiex_get_debug_info(struct mwifiex_private *,
			   struct mwifiex_debug_info *);

int mwifiex_alloc_cmd_buffer(struct mwifiex_adapter *adapter);
int mwifiex_free_cmd_buffer(struct mwifiex_adapter *adapter);
void mwifiex_cancel_all_pending_cmd(struct mwifiex_adapter *adapter);
void mwifiex_cancel_pending_ioctl(struct mwifiex_adapter *adapter);

void mwifiex_insert_cmd_to_free_q(struct mwifiex_adapter *adapter,
				  struct cmd_ctrl_node *cmd_node);

void mwifiex_insert_cmd_to_pending_q(struct mwifiex_adapter *adapter,
				     struct cmd_ctrl_node *cmd_node,
				     u32 addtail);

int mwifiex_exec_next_cmd(struct mwifiex_adapter *adapter);
int mwifiex_process_cmdresp(struct mwifiex_adapter *adapter);
int mwifiex_handle_rx_packet(struct mwifiex_adapter *adapter,
			     struct sk_buff *skb);
int mwifiex_process_tx(struct mwifiex_private *priv, struct sk_buff *skb,
		       struct mwifiex_tx_param *tx_param);
int mwifiex_send_null_packet(struct mwifiex_private *priv, u8 flags);
int mwifiex_write_data_complete(struct mwifiex_adapter *adapter,
				struct sk_buff *skb, int status);
void mwifiex_clean_txrx(struct mwifiex_private *priv);
u8 mwifiex_check_last_packet_indication(struct mwifiex_private *priv);
void mwifiex_check_ps_cond(struct mwifiex_adapter *adapter);
void mwifiex_process_sleep_confirm_resp(struct mwifiex_adapter *, u8 *,
					u32);
int mwifiex_cmd_enh_power_mode(struct mwifiex_private *priv,
			       struct host_cmd_ds_command *cmd,
			       u16 cmd_action, uint16_t ps_bitmap,
			       struct mwifiex_ds_auto_ds *auto_ds);
int mwifiex_ret_enh_power_mode(struct mwifiex_private *priv,
			       struct host_cmd_ds_command *resp,
			       struct mwifiex_ds_pm_cfg *pm_cfg);
void mwifiex_process_hs_config(struct mwifiex_adapter *adapter);
void mwifiex_hs_activated_event(struct mwifiex_private *priv,
					u8 activated);
int mwifiex_ret_802_11_hs_cfg(struct mwifiex_private *priv,
			      struct host_cmd_ds_command *resp);
int mwifiex_process_rx_packet(struct mwifiex_adapter *adapter,
			      struct sk_buff *skb);
int mwifiex_sta_prepare_cmd(struct mwifiex_private *, uint16_t cmd_no,
			    u16 cmd_action, u32 cmd_oid,
			    void *data_buf, void *cmd_buf);
int mwifiex_uap_prepare_cmd(struct mwifiex_private *priv, uint16_t cmd_no,
			    u16 cmd_action, u32 cmd_oid,
			    void *data_buf, void *cmd_buf);
int mwifiex_process_sta_cmdresp(struct mwifiex_private *, u16 cmdresp_no,
				struct host_cmd_ds_command *resp);
int mwifiex_process_sta_rx_packet(struct mwifiex_adapter *,
				  struct sk_buff *skb);
int mwifiex_process_sta_event(struct mwifiex_private *);
void *mwifiex_process_sta_txpd(struct mwifiex_private *, struct sk_buff *skb);
int mwifiex_sta_init_cmd(struct mwifiex_private *, u8 first_sta);
int mwifiex_cmd_802_11_scan(struct host_cmd_ds_command *cmd,
			    struct mwifiex_scan_cmd_config *scan_cfg);
void mwifiex_queue_scan_cmd(struct mwifiex_private *priv,
			    struct cmd_ctrl_node *cmd_node);
int mwifiex_ret_802_11_scan(struct mwifiex_private *priv,
			    struct host_cmd_ds_command *resp);
s32 mwifiex_ssid_cmp(struct cfg80211_ssid *ssid1, struct cfg80211_ssid *ssid2);
int mwifiex_associate(struct mwifiex_private *priv,
		      struct mwifiex_bssdescriptor *bss_desc);
int mwifiex_cmd_802_11_associate(struct mwifiex_private *priv,
				 struct host_cmd_ds_command *cmd,
				 struct mwifiex_bssdescriptor *bss_desc);
int mwifiex_ret_802_11_associate(struct mwifiex_private *priv,
				 struct host_cmd_ds_command *resp);
void mwifiex_reset_connect_state(struct mwifiex_private *priv);
u8 mwifiex_band_to_radio_type(u8 band);
int mwifiex_deauthenticate(struct mwifiex_private *priv, u8 *mac);
int mwifiex_adhoc_start(struct mwifiex_private *priv,
			struct cfg80211_ssid *adhoc_ssid);
int mwifiex_adhoc_join(struct mwifiex_private *priv,
		       struct mwifiex_bssdescriptor *bss_desc);
int mwifiex_cmd_802_11_ad_hoc_start(struct mwifiex_private *priv,
				    struct host_cmd_ds_command *cmd,
				    struct cfg80211_ssid *req_ssid);
int mwifiex_cmd_802_11_ad_hoc_join(struct mwifiex_private *priv,
				   struct host_cmd_ds_command *cmd,
				   struct mwifiex_bssdescriptor *bss_desc);
int mwifiex_ret_802_11_ad_hoc(struct mwifiex_private *priv,
			      struct host_cmd_ds_command *resp);
int mwifiex_cmd_802_11_bg_scan_query(struct host_cmd_ds_command *cmd);
struct mwifiex_chan_freq_power *mwifiex_get_cfp(struct mwifiex_private *priv,
						u8 band, u16 channel, u32 freq);
u32 mwifiex_index_to_data_rate(struct mwifiex_private *priv, u8 index,
							u8 ht_info);
u32 mwifiex_find_freq_from_band_chan(u8, u8);
int mwifiex_cmd_append_vsie_tlv(struct mwifiex_private *priv, u16 vsie_mask,
				u8 **buffer);
u32 mwifiex_get_active_data_rates(struct mwifiex_private *priv,
				    u8 *rates);
u32 mwifiex_get_supported_rates(struct mwifiex_private *priv, u8 *rates);
u8 mwifiex_is_rate_auto(struct mwifiex_private *priv);
extern u16 region_code_index[MWIFIEX_MAX_REGION_CODE];
void mwifiex_save_curr_bcn(struct mwifiex_private *priv);
void mwifiex_free_curr_bcn(struct mwifiex_private *priv);
int mwifiex_cmd_get_hw_spec(struct mwifiex_private *priv,
			    struct host_cmd_ds_command *cmd);
int mwifiex_ret_get_hw_spec(struct mwifiex_private *priv,
			    struct host_cmd_ds_command *resp);
int is_command_pending(struct mwifiex_adapter *adapter);
void mwifiex_init_priv_params(struct mwifiex_private *priv,
						struct net_device *dev);
int mwifiex_set_secure_params(struct mwifiex_private *priv,
			      struct mwifiex_uap_bss_param *bss_config,
			      struct cfg80211_ap_settings *params);
void mwifiex_set_ht_params(struct mwifiex_private *priv,
			   struct mwifiex_uap_bss_param *bss_cfg,
			   struct cfg80211_ap_settings *params);

/*
 * This function checks if the queuing is RA based or not.
 */
static inline u8
mwifiex_queuing_ra_based(struct mwifiex_private *priv)
{
	/*
	 * Currently we assume if we are in Infra, then DA=RA. This might not be
	 * true in the future
	 */
	if ((priv->bss_mode == NL80211_IFTYPE_STATION) &&
	    (GET_BSS_ROLE(priv) == MWIFIEX_BSS_ROLE_STA))
		return false;

	return true;
}

/*
 * This function copies rates.
 */
static inline u32
mwifiex_copy_rates(u8 *dest, u32 pos, u8 *src, int len)
{
	int i;

	for (i = 0; i < len && src[i]; i++, pos++) {
		if (pos >= MWIFIEX_SUPPORTED_RATES)
			break;
		dest[pos] = src[i];
	}

	return pos;
}

/*
 * This function returns the correct private structure pointer based
 * upon the BSS type and BSS number.
 */
static inline struct mwifiex_private *
mwifiex_get_priv_by_id(struct mwifiex_adapter *adapter,
		       u8 bss_num, u8 bss_type)
{
	int i;

	for (i = 0; i < adapter->priv_num; i++) {
		if (adapter->priv[i]) {
			if ((adapter->priv[i]->bss_num == bss_num) &&
			    (adapter->priv[i]->bss_type == bss_type))
				break;
		}
	}
	return ((i < adapter->priv_num) ? adapter->priv[i] : NULL);
}

/*
 * This function returns the first available private structure pointer
 * based upon the BSS role.
 */
static inline struct mwifiex_private *
mwifiex_get_priv(struct mwifiex_adapter *adapter,
		 enum mwifiex_bss_role bss_role)
{
	int i;

	for (i = 0; i < adapter->priv_num; i++) {
		if (adapter->priv[i]) {
			if (bss_role == MWIFIEX_BSS_ROLE_ANY ||
			    GET_BSS_ROLE(adapter->priv[i]) == bss_role)
				break;
		}
	}

	return ((i < adapter->priv_num) ? adapter->priv[i] : NULL);
}

/*
 * This function returns the driver private structure of a network device.
 */
static inline struct mwifiex_private *
mwifiex_netdev_get_priv(struct net_device *dev)
{
	return (struct mwifiex_private *) (*(unsigned long *) netdev_priv(dev));
}

int mwifiex_init_shutdown_fw(struct mwifiex_private *priv,
			     u32 func_init_shutdown);
int mwifiex_add_card(void *, struct semaphore *, struct mwifiex_if_ops *, u8);
int mwifiex_remove_card(struct mwifiex_adapter *, struct semaphore *);

void mwifiex_get_version(struct mwifiex_adapter *adapter, char *version,
			 int maxlen);
int mwifiex_request_set_multicast_list(struct mwifiex_private *priv,
			struct mwifiex_multicast_list *mcast_list);
int mwifiex_copy_mcast_addr(struct mwifiex_multicast_list *mlist,
			    struct net_device *dev);
int mwifiex_wait_queue_complete(struct mwifiex_adapter *adapter);
int mwifiex_bss_start(struct mwifiex_private *priv, struct cfg80211_bss *bss,
		      struct cfg80211_ssid *req_ssid);
int mwifiex_cancel_hs(struct mwifiex_private *priv, int cmd_type);
int mwifiex_enable_hs(struct mwifiex_adapter *adapter);
int mwifiex_disable_auto_ds(struct mwifiex_private *priv);
int mwifiex_drv_get_data_rate(struct mwifiex_private *priv, u32 *rate);
int mwifiex_request_scan(struct mwifiex_private *priv,
			 struct cfg80211_ssid *req_ssid);
int mwifiex_scan_networks(struct mwifiex_private *priv,
			  const struct mwifiex_user_scan_cfg *user_scan_in);
int mwifiex_set_radio(struct mwifiex_private *priv, u8 option);

int mwifiex_set_encode(struct mwifiex_private *priv, const u8 *key,
		       int key_len, u8 key_index, const u8 *mac_addr,
		       int disable);

int mwifiex_set_gen_ie(struct mwifiex_private *priv, u8 *ie, int ie_len);

int mwifiex_get_ver_ext(struct mwifiex_private *priv);

int mwifiex_get_stats_info(struct mwifiex_private *priv,
			   struct mwifiex_ds_get_stats *log);

int mwifiex_reg_write(struct mwifiex_private *priv, u32 reg_type,
		      u32 reg_offset, u32 reg_value);

int mwifiex_reg_read(struct mwifiex_private *priv, u32 reg_type,
		     u32 reg_offset, u32 *value);

int mwifiex_eeprom_read(struct mwifiex_private *priv, u16 offset, u16 bytes,
			u8 *value);

int mwifiex_set_11n_httx_cfg(struct mwifiex_private *priv, int data);

int mwifiex_get_11n_httx_cfg(struct mwifiex_private *priv, int *data);

int mwifiex_set_tx_rate_cfg(struct mwifiex_private *priv, int tx_rate_index);

int mwifiex_get_tx_rate_cfg(struct mwifiex_private *priv, int *tx_rate_index);

int mwifiex_drv_set_power(struct mwifiex_private *priv, u32 *ps_mode);

int mwifiex_drv_get_driver_version(struct mwifiex_adapter *adapter,
				   char *version, int max_len);

int mwifiex_set_tx_power(struct mwifiex_private *priv,
			 struct mwifiex_power_cfg *power_cfg);

int mwifiex_main_process(struct mwifiex_adapter *);

<<<<<<< HEAD
int mwifiex_bss_set_channel(struct mwifiex_private *,
			    struct mwifiex_chan_freq_power *cfp);
=======
>>>>>>> 36eb22e9
int mwifiex_get_bss_info(struct mwifiex_private *,
			 struct mwifiex_bss_info *);
int mwifiex_fill_new_bss_desc(struct mwifiex_private *priv,
			      struct cfg80211_bss *bss,
			      struct mwifiex_bssdescriptor *bss_desc);
int mwifiex_update_bss_desc_with_ie(struct mwifiex_adapter *adapter,
				    struct mwifiex_bssdescriptor *bss_entry);
int mwifiex_check_network_compatibility(struct mwifiex_private *priv,
					struct mwifiex_bssdescriptor *bss_desc);

struct wireless_dev *mwifiex_add_virtual_intf(struct wiphy *wiphy,
					      char *name,
					      enum nl80211_iftype type,
					      u32 *flags,
					      struct vif_params *params);
int mwifiex_del_virtual_intf(struct wiphy *wiphy, struct wireless_dev *wdev);

void mwifiex_set_sys_config_invalid_data(struct mwifiex_uap_bss_param *config);

int mwifiex_set_mgmt_ies(struct mwifiex_private *priv,
			 struct cfg80211_beacon_data *data);
int mwifiex_del_mgmt_ies(struct mwifiex_private *priv);
u8 *mwifiex_11d_code_2_region(u8 code);

#ifdef CONFIG_DEBUG_FS
void mwifiex_debugfs_init(void);
void mwifiex_debugfs_remove(void);

void mwifiex_dev_debugfs_init(struct mwifiex_private *priv);
void mwifiex_dev_debugfs_remove(struct mwifiex_private *priv);
#endif
#endif /* !_MWIFIEX_MAIN_H_ */<|MERGE_RESOLUTION|>--- conflicted
+++ resolved
@@ -987,11 +987,6 @@
 
 int mwifiex_main_process(struct mwifiex_adapter *);
 
-<<<<<<< HEAD
-int mwifiex_bss_set_channel(struct mwifiex_private *,
-			    struct mwifiex_chan_freq_power *cfp);
-=======
->>>>>>> 36eb22e9
 int mwifiex_get_bss_info(struct mwifiex_private *,
 			 struct mwifiex_bss_info *);
 int mwifiex_fill_new_bss_desc(struct mwifiex_private *priv,
