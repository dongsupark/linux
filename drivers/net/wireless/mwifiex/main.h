/*
 * Marvell Wireless LAN device driver: major data structures and prototypes
 *
 * Copyright (C) 2011, Marvell International Ltd.
 *
 * This software file (the "File") is distributed by Marvell International
 * Ltd. under the terms of the GNU General Public License Version 2, June 1991
 * (the "License").  You may use, redistribute and/or modify this File in
 * accordance with the terms and conditions of the License, a copy of which
 * is available by writing to the Free Software Foundation, Inc.,
 * 51 Franklin Street, Fifth Floor, Boston, MA 02110-1301 USA or on the
 * worldwide web at http://www.gnu.org/licenses/old-licenses/gpl-2.0.txt.
 *
 * THE FILE IS DISTRIBUTED AS-IS, WITHOUT WARRANTY OF ANY KIND, AND THE
 * IMPLIED WARRANTIES OF MERCHANTABILITY OR FITNESS FOR A PARTICULAR PURPOSE
 * ARE EXPRESSLY DISCLAIMED.  The License provides additional details about
 * this warranty disclaimer.
 */

#ifndef _MWIFIEX_MAIN_H_
#define _MWIFIEX_MAIN_H_

#include <linux/kernel.h>
#include <linux/module.h>
#include <linux/sched.h>
#include <linux/semaphore.h>
#include <linux/ip.h>
#include <linux/skbuff.h>
#include <linux/if_arp.h>
#include <linux/etherdevice.h>
#include <net/sock.h>
#include <net/lib80211.h>
#include <linux/firmware.h>
#include <linux/ctype.h>

#include "decl.h"
#include "ioctl.h"
#include "util.h"
#include "fw.h"
#include "pcie.h"

extern const char driver_version[];

enum {
	MWIFIEX_ASYNC_CMD,
	MWIFIEX_SYNC_CMD
};

#define MWIFIEX_MAX_AP				64

#define MWIFIEX_DEFAULT_WATCHDOG_TIMEOUT	(5 * HZ)

#define MWIFIEX_TIMER_10S			10000
#define MWIFIEX_TIMER_1S			1000

#define MAX_TX_PENDING      100
#define LOW_TX_PENDING      80

#define MWIFIEX_UPLD_SIZE               (2312)

#define MAX_EVENT_SIZE                  1024

#define ARP_FILTER_MAX_BUF_SIZE         68

#define MWIFIEX_KEY_BUFFER_SIZE			16
#define MWIFIEX_DEFAULT_LISTEN_INTERVAL 10
#define MWIFIEX_MAX_REGION_CODE         7

#define DEFAULT_BCN_AVG_FACTOR          8
#define DEFAULT_DATA_AVG_FACTOR         8

#define FIRST_VALID_CHANNEL				0xff
#define DEFAULT_AD_HOC_CHANNEL			6
#define DEFAULT_AD_HOC_CHANNEL_A		36

#define DEFAULT_BCN_MISS_TIMEOUT		5

#define MAX_SCAN_BEACON_BUFFER			8000

#define SCAN_BEACON_ENTRY_PAD			6

#define MWIFIEX_PASSIVE_SCAN_CHAN_TIME	110
#define MWIFIEX_ACTIVE_SCAN_CHAN_TIME	30
#define MWIFIEX_SPECIFIC_SCAN_CHAN_TIME	30

#define SCAN_RSSI(RSSI)					(0x100 - ((u8)(RSSI)))

#define MWIFIEX_MAX_TOTAL_SCAN_TIME	(MWIFIEX_TIMER_10S - MWIFIEX_TIMER_1S)

#define MWIFIEX_MAX_SCAN_DELAY_CNT			50
#define MWIFIEX_MAX_EMPTY_TX_Q_CNT			10
#define MWIFIEX_SCAN_DELAY_MSEC				20

#define MWIFIEX_MIN_TX_PENDING_TO_CANCEL_SCAN		2

#define RSN_GTK_OUI_OFFSET				2

#define MWIFIEX_OUI_NOT_PRESENT			0
#define MWIFIEX_OUI_PRESENT				1

#define PKT_TYPE_MGMT	0xE5

/*
 * Do not check for data_received for USB, as data_received
 * is handled in mwifiex_usb_recv for USB
 */
#define IS_CARD_RX_RCVD(adapter) (adapter->cmd_resp_received || \
				adapter->event_received || \
				((adapter->iface_type != MWIFIEX_USB) && \
				adapter->data_received) || \
				((adapter->iface_type == MWIFIEX_USB) && \
				!skb_queue_empty(&adapter->usb_rx_data_q)))

#define MWIFIEX_TYPE_CMD				1
#define MWIFIEX_TYPE_DATA				0
#define MWIFIEX_TYPE_EVENT				3

#define MAX_BITMAP_RATES_SIZE			10

#define MAX_CHANNEL_BAND_BG     14
#define MAX_CHANNEL_BAND_A      165

#define MAX_FREQUENCY_BAND_BG   2484

#define MWIFIEX_EVENT_HEADER_LEN           4
#define MWIFIEX_UAP_EVENT_EXTRA_HEADER	   2

#define MWIFIEX_TYPE_LEN			4
#define MWIFIEX_USB_TYPE_CMD			0xF00DFACE
#define MWIFIEX_USB_TYPE_DATA			0xBEADC0DE
#define MWIFIEX_USB_TYPE_EVENT			0xBEEFFACE

/* Threshold for tx_timeout_cnt before we trigger a card reset */
#define TX_TIMEOUT_THRESHOLD	6

struct mwifiex_dbg {
	u32 num_cmd_host_to_card_failure;
	u32 num_cmd_sleep_cfm_host_to_card_failure;
	u32 num_tx_host_to_card_failure;
	u32 num_event_deauth;
	u32 num_event_disassoc;
	u32 num_event_link_lost;
	u32 num_cmd_deauth;
	u32 num_cmd_assoc_success;
	u32 num_cmd_assoc_failure;
	u32 num_tx_timeout;
	u32 num_cmd_timeout;
	u16 timeout_cmd_id;
	u16 timeout_cmd_act;
	u16 last_cmd_id[DBG_CMD_NUM];
	u16 last_cmd_act[DBG_CMD_NUM];
	u16 last_cmd_index;
	u16 last_cmd_resp_id[DBG_CMD_NUM];
	u16 last_cmd_resp_index;
	u16 last_event[DBG_CMD_NUM];
	u16 last_event_index;
};

enum MWIFIEX_HARDWARE_STATUS {
	MWIFIEX_HW_STATUS_READY,
	MWIFIEX_HW_STATUS_INITIALIZING,
	MWIFIEX_HW_STATUS_FW_READY,
	MWIFIEX_HW_STATUS_INIT_DONE,
	MWIFIEX_HW_STATUS_RESET,
	MWIFIEX_HW_STATUS_CLOSING,
	MWIFIEX_HW_STATUS_NOT_READY
};

enum MWIFIEX_802_11_POWER_MODE {
	MWIFIEX_802_11_POWER_MODE_CAM,
	MWIFIEX_802_11_POWER_MODE_PSP
};

struct mwifiex_tx_param {
	u32 next_pkt_len;
};

enum MWIFIEX_PS_STATE {
	PS_STATE_AWAKE,
	PS_STATE_PRE_SLEEP,
	PS_STATE_SLEEP_CFM,
	PS_STATE_SLEEP
};

enum mwifiex_iface_type {
	MWIFIEX_SDIO,
	MWIFIEX_PCIE,
	MWIFIEX_USB
};

struct mwifiex_add_ba_param {
	u32 tx_win_size;
	u32 rx_win_size;
	u32 timeout;
};

struct mwifiex_tx_aggr {
	u8 ampdu_user;
	u8 ampdu_ap;
	u8 amsdu;
};

struct mwifiex_ra_list_tbl {
	struct list_head list;
	struct sk_buff_head skb_head;
	u8 ra[ETH_ALEN];
	u32 total_pkts_size;
	u32 is_11n_enabled;
	u16 max_amsdu;
	u16 pkt_count;
	u8 ba_packet_thr;
};

struct mwifiex_tid_tbl {
	struct list_head ra_list;
};

#define WMM_HIGHEST_PRIORITY		7
#define HIGH_PRIO_TID				7
#define LOW_PRIO_TID				0

struct mwifiex_wmm_desc {
	struct mwifiex_tid_tbl tid_tbl_ptr[MAX_NUM_TID];
	u32 packets_out[MAX_NUM_TID];
	/* spin lock to protect ra_list */
	spinlock_t ra_list_spinlock;
	struct mwifiex_wmm_ac_status ac_status[IEEE80211_NUM_ACS];
	enum mwifiex_wmm_ac_e ac_down_graded_vals[IEEE80211_NUM_ACS];
	u32 drv_pkt_delay_max;
	u8 queue_priority[IEEE80211_NUM_ACS];
	u32 user_pri_pkt_tx_ctrl[WMM_HIGHEST_PRIORITY + 1];	/* UP: 0 to 7 */
	/* Number of transmit packets queued */
	atomic_t tx_pkts_queued;
	/* Tracks highest priority with a packet queued */
	atomic_t highest_queued_prio;
};

struct mwifiex_802_11_security {
	u8 wpa_enabled;
	u8 wpa2_enabled;
	u8 wapi_enabled;
	u8 wapi_key_on;
	u8 wep_enabled;
	u32 authentication_mode;
	u8 is_authtype_auto;
	u32 encryption_mode;
};

struct ieee_types_header {
	u8 element_id;
	u8 len;
} __packed;

struct ieee_types_vendor_specific {
	struct ieee_types_vendor_header vend_hdr;
	u8 data[IEEE_MAX_IE_SIZE - sizeof(struct ieee_types_vendor_header)];
} __packed;

struct ieee_types_generic {
	struct ieee_types_header ieee_hdr;
	u8 data[IEEE_MAX_IE_SIZE - sizeof(struct ieee_types_header)];
} __packed;

struct mwifiex_bssdescriptor {
	u8 mac_address[ETH_ALEN];
	struct cfg80211_ssid ssid;
	u32 privacy;
	s32 rssi;
	u32 channel;
	u32 freq;
	u16 beacon_period;
	u8 erp_flags;
	u32 bss_mode;
	u8 supported_rates[MWIFIEX_SUPPORTED_RATES];
	u8 data_rates[MWIFIEX_SUPPORTED_RATES];
	/* Network band.
	 * BAND_B(0x01): 'b' band
	 * BAND_G(0x02): 'g' band
	 * BAND_A(0X04): 'a' band
	 */
	u16 bss_band;
	u64 fw_tsf;
	u64 timestamp;
	union ieee_types_phy_param_set phy_param_set;
	union ieee_types_ss_param_set ss_param_set;
	u16 cap_info_bitmap;
	struct ieee_types_wmm_parameter wmm_ie;
	u8  disable_11n;
	struct ieee80211_ht_cap *bcn_ht_cap;
	u16 ht_cap_offset;
	struct ieee80211_ht_operation *bcn_ht_oper;
	u16 ht_info_offset;
	u8 *bcn_bss_co_2040;
	u16 bss_co_2040_offset;
	u8 *bcn_ext_cap;
	u16 ext_cap_offset;
	struct ieee80211_vht_cap *bcn_vht_cap;
	u16 vht_cap_offset;
	struct ieee80211_vht_operation *bcn_vht_oper;
	u16 vht_info_offset;
	struct ieee_types_oper_mode_ntf *oper_mode;
	u16 oper_mode_offset;
	u8 disable_11ac;
	struct ieee_types_vendor_specific *bcn_wpa_ie;
	u16 wpa_offset;
	struct ieee_types_generic *bcn_rsn_ie;
	u16 rsn_offset;
	struct ieee_types_generic *bcn_wapi_ie;
	u16 wapi_offset;
	u8 *beacon_buf;
	u32 beacon_buf_size;
	u8 sensed_11h;
	u8 local_constraint;
	u8 chan_sw_ie_present;
};

struct mwifiex_current_bss_params {
	struct mwifiex_bssdescriptor bss_descriptor;
	u8 wmm_enabled;
	u8 wmm_uapsd_enabled;
	u8 band;
	u32 num_of_rates;
	u8 data_rates[MWIFIEX_SUPPORTED_RATES];
};

struct mwifiex_sleep_params {
	u16 sp_error;
	u16 sp_offset;
	u16 sp_stable_time;
	u8 sp_cal_control;
	u8 sp_ext_sleep_clk;
	u16 sp_reserved;
};

struct mwifiex_sleep_period {
	u16 period;
	u16 reserved;
};

struct mwifiex_wep_key {
	u32 length;
	u32 key_index;
	u32 key_length;
	u8 key_material[MWIFIEX_KEY_BUFFER_SIZE];
};

#define MAX_REGION_CHANNEL_NUM  2

struct mwifiex_chan_freq_power {
	u16 channel;
	u32 freq;
	u16 max_tx_power;
	u8 unsupported;
};

enum state_11d_t {
	DISABLE_11D = 0,
	ENABLE_11D = 1,
};

#define MWIFIEX_MAX_TRIPLET_802_11D		83

struct mwifiex_802_11d_domain_reg {
	u8 country_code[IEEE80211_COUNTRY_STRING_LEN];
	u8 no_of_triplet;
	struct ieee80211_country_ie_triplet
		triplet[MWIFIEX_MAX_TRIPLET_802_11D];
};

struct mwifiex_vendor_spec_cfg_ie {
	u16 mask;
	u16 flag;
	u8 ie[MWIFIEX_MAX_VSIE_LEN];
};

struct wps {
	u8 session_enable;
};

struct mwifiex_roc_cfg {
	u64 cookie;
	struct ieee80211_channel chan;
};

struct mwifiex_adapter;
struct mwifiex_private;

struct mwifiex_private {
	struct mwifiex_adapter *adapter;
	u8 bss_type;
	u8 bss_role;
	u8 bss_priority;
	u8 bss_num;
	u8 bss_started;
	u8 frame_type;
	u8 curr_addr[ETH_ALEN];
	u8 media_connected;
	u32 num_tx_timeout;
	/* track consecutive timeout */
	u8 tx_timeout_cnt;
	struct net_device *netdev;
	struct net_device_stats stats;
	u16 curr_pkt_filter;
	u32 bss_mode;
	u32 pkt_tx_ctrl;
	u16 tx_power_level;
	u8 max_tx_power_level;
	u8 min_tx_power_level;
	u8 tx_rate;
	u8 tx_htinfo;
	u8 rxpd_htinfo;
	u8 rxpd_rate;
	u16 rate_bitmap;
	u16 bitmap_rates[MAX_BITMAP_RATES_SIZE];
	u32 data_rate;
	u8 is_data_rate_auto;
	u16 bcn_avg_factor;
	u16 data_avg_factor;
	s16 data_rssi_last;
	s16 data_nf_last;
	s16 data_rssi_avg;
	s16 data_nf_avg;
	s16 bcn_rssi_last;
	s16 bcn_nf_last;
	s16 bcn_rssi_avg;
	s16 bcn_nf_avg;
	struct mwifiex_bssdescriptor *attempted_bss_desc;
	struct cfg80211_ssid prev_ssid;
	u8 prev_bssid[ETH_ALEN];
	struct mwifiex_current_bss_params curr_bss_params;
	u16 beacon_period;
	u8 dtim_period;
	u16 listen_interval;
	u16 atim_window;
	u8 adhoc_channel;
	u8 adhoc_is_link_sensed;
	u8 adhoc_state;
	struct mwifiex_802_11_security sec_info;
	struct mwifiex_wep_key wep_key[NUM_WEP_KEYS];
	u16 wep_key_curr_index;
	u8 wpa_ie[256];
	u8 wpa_ie_len;
	u8 wpa_is_gtk_set;
	struct host_cmd_ds_802_11_key_material aes_key;
	u8 wapi_ie[256];
	u8 wapi_ie_len;
	u8 *wps_ie;
	u8 wps_ie_len;
	u8 wmm_required;
	u8 wmm_enabled;
	u8 wmm_qosinfo;
	struct mwifiex_wmm_desc wmm;
	atomic_t wmm_tx_pending[IEEE80211_NUM_ACS];
	struct list_head sta_list;
	/* spin lock for associated station list */
	spinlock_t sta_list_spinlock;
	struct list_head tx_ba_stream_tbl_ptr;
	/* spin lock for tx_ba_stream_tbl_ptr queue */
	spinlock_t tx_ba_stream_tbl_lock;
	struct mwifiex_tx_aggr aggr_prio_tbl[MAX_NUM_TID];
	struct mwifiex_add_ba_param add_ba_param;
	u16 rx_seq[MAX_NUM_TID];
	struct list_head rx_reorder_tbl_ptr;
	/* spin lock for rx_reorder_tbl_ptr queue */
	spinlock_t rx_reorder_tbl_lock;
	/* spin lock for Rx packets */
	spinlock_t rx_pkt_lock;

#define MWIFIEX_ASSOC_RSP_BUF_SIZE  500
	u8 assoc_rsp_buf[MWIFIEX_ASSOC_RSP_BUF_SIZE];
	u32 assoc_rsp_size;

#define MWIFIEX_GENIE_BUF_SIZE      256
	u8 gen_ie_buf[MWIFIEX_GENIE_BUF_SIZE];
	u8 gen_ie_buf_len;

	struct mwifiex_vendor_spec_cfg_ie vs_ie[MWIFIEX_MAX_VSIE_NUM];

#define MWIFIEX_ASSOC_TLV_BUF_SIZE  256
	u8 assoc_tlv_buf[MWIFIEX_ASSOC_TLV_BUF_SIZE];
	u8 assoc_tlv_buf_len;

	u8 *curr_bcn_buf;
	u32 curr_bcn_size;
	/* spin lock for beacon buffer */
	spinlock_t curr_bcn_buf_lock;
	struct wireless_dev *wdev;
	struct mwifiex_chan_freq_power cfp;
	char version_str[128];
#ifdef CONFIG_DEBUG_FS
	struct dentry *dfs_dev_dir;
#endif
	u8 nick_name[16];
	u16 current_key_index;
	struct semaphore async_sem;
	u8 report_scan_result;
	struct cfg80211_scan_request *scan_request;
	u8 cfg_bssid[6];
	struct wps wps;
	u8 scan_block;
	s32 cqm_rssi_thold;
	u32 cqm_rssi_hyst;
	u8 subsc_evt_rssi_state;
	struct mwifiex_ds_misc_subsc_evt async_subsc_evt_storage;
	struct mwifiex_ie mgmt_ie[MAX_MGMT_IE_INDEX];
	u16 beacon_idx;
	u16 proberesp_idx;
	u16 assocresp_idx;
	u16 rsn_idx;
	struct timer_list scan_delay_timer;
	u8 ap_11n_enabled;
	u8 ap_11ac_enabled;
	u32 mgmt_frame_mask;
	struct mwifiex_roc_cfg roc_cfg;
	bool scan_aborting;
	u8 csa_chan;
	unsigned long csa_expire_time;
};

enum mwifiex_ba_status {
	BA_SETUP_NONE = 0,
	BA_SETUP_INPROGRESS,
	BA_SETUP_COMPLETE
};

struct mwifiex_tx_ba_stream_tbl {
	struct list_head list;
	int tid;
	u8 ra[ETH_ALEN];
	enum mwifiex_ba_status ba_status;
};

struct mwifiex_rx_reorder_tbl;

struct reorder_tmr_cnxt {
	struct timer_list timer;
	struct mwifiex_rx_reorder_tbl *ptr;
	struct mwifiex_private *priv;
};

struct mwifiex_rx_reorder_tbl {
	struct list_head list;
	int tid;
	u8 ta[ETH_ALEN];
	int start_win;
	int win_size;
	void **rx_reorder_ptr;
	struct reorder_tmr_cnxt timer_context;
	u8 flags;
};

struct mwifiex_bss_prio_node {
	struct list_head list;
	struct mwifiex_private *priv;
};

struct mwifiex_bss_prio_tbl {
	struct list_head bss_prio_head;
	/* spin lock for bss priority  */
	spinlock_t bss_prio_lock;
	struct mwifiex_bss_prio_node *bss_prio_cur;
};

struct cmd_ctrl_node {
	struct list_head list;
	struct mwifiex_private *priv;
	u32 cmd_oid;
	u32 cmd_flag;
	struct sk_buff *cmd_skb;
	struct sk_buff *resp_skb;
	void *data_buf;
	u32 wait_q_enabled;
	struct sk_buff *skb;
	u8 *condition;
	u8 cmd_wait_q_woken;
};

struct mwifiex_bss_priv {
	u8 band;
	u64 fw_tsf;
};

/* This is AP specific structure which stores information
 * about associated STA
 */
struct mwifiex_sta_node {
	struct list_head list;
	u8 mac_addr[ETH_ALEN];
	u8 is_wmm_enabled;
	u8 is_11n_enabled;
	u8 ampdu_sta[MAX_NUM_TID];
	u16 rx_seq[MAX_NUM_TID];
	u16 max_amsdu;
};

struct mwifiex_if_ops {
	int (*init_if) (struct mwifiex_adapter *);
	void (*cleanup_if) (struct mwifiex_adapter *);
	int (*check_fw_status) (struct mwifiex_adapter *, u32);
	int (*prog_fw) (struct mwifiex_adapter *, struct mwifiex_fw_image *);
	int (*register_dev) (struct mwifiex_adapter *);
	void (*unregister_dev) (struct mwifiex_adapter *);
	int (*enable_int) (struct mwifiex_adapter *);
	int (*process_int_status) (struct mwifiex_adapter *);
	int (*host_to_card) (struct mwifiex_adapter *, u8, struct sk_buff *,
			     struct mwifiex_tx_param *);
	int (*wakeup) (struct mwifiex_adapter *);
	int (*wakeup_complete) (struct mwifiex_adapter *);

	/* Interface specific functions */
	void (*update_mp_end_port) (struct mwifiex_adapter *, u16);
	void (*cleanup_mpa_buf) (struct mwifiex_adapter *);
	int (*cmdrsp_complete) (struct mwifiex_adapter *, struct sk_buff *);
	int (*event_complete) (struct mwifiex_adapter *, struct sk_buff *);
	int (*data_complete) (struct mwifiex_adapter *, struct sk_buff *);
	int (*init_fw_port) (struct mwifiex_adapter *);
	int (*dnld_fw) (struct mwifiex_adapter *, struct mwifiex_fw_image *);
	void (*card_reset) (struct mwifiex_adapter *);
	int (*clean_pcie_ring) (struct mwifiex_adapter *adapter);
};

struct mwifiex_adapter {
	u8 iface_type;
	struct mwifiex_private *priv[MWIFIEX_MAX_BSS_NUM];
	u8 priv_num;
	const struct firmware *firmware;
	char fw_name[32];
	int winner;
	struct device *dev;
	struct wiphy *wiphy;
	bool surprise_removed;
	u32 fw_release_number;
	u16 init_wait_q_woken;
	wait_queue_head_t init_wait_q;
	void *card;
	struct mwifiex_if_ops if_ops;
	atomic_t rx_pending;
	atomic_t tx_pending;
	atomic_t cmd_pending;
	struct workqueue_struct *workqueue;
	struct work_struct main_work;
	struct mwifiex_bss_prio_tbl bss_prio_tbl[MWIFIEX_MAX_BSS_NUM];
	/* spin lock for init/shutdown */
	spinlock_t mwifiex_lock;
	/* spin lock for main process */
	spinlock_t main_proc_lock;
	u32 mwifiex_processing;
	u16 tx_buf_size;
	u16 curr_tx_buf_size;
	u32 ioport;
	enum MWIFIEX_HARDWARE_STATUS hw_status;
	u16 number_of_antenna;
	u32 fw_cap_info;
	/* spin lock for interrupt handling */
	spinlock_t int_lock;
	u8 int_status;
	u32 event_cause;
	struct sk_buff *event_skb;
	u8 upld_buf[MWIFIEX_UPLD_SIZE];
	u8 data_sent;
	u8 cmd_sent;
	u8 cmd_resp_received;
	u8 event_received;
	u8 data_received;
	u16 seq_num;
	struct cmd_ctrl_node *cmd_pool;
	struct cmd_ctrl_node *curr_cmd;
	/* spin lock for command */
	spinlock_t mwifiex_cmd_lock;
	u32 num_cmd_timeout;
	u16 last_init_cmd;
	struct timer_list cmd_timer;
	struct list_head cmd_free_q;
	/* spin lock for cmd_free_q */
	spinlock_t cmd_free_q_lock;
	struct list_head cmd_pending_q;
	/* spin lock for cmd_pending_q */
	spinlock_t cmd_pending_q_lock;
	struct list_head scan_pending_q;
	/* spin lock for scan_pending_q */
	spinlock_t scan_pending_q_lock;
	struct sk_buff_head usb_rx_data_q;
	u32 scan_processing;
	u16 region_code;
	struct mwifiex_802_11d_domain_reg domain_reg;
	u16 scan_probes;
	u32 scan_mode;
	u16 specific_scan_time;
	u16 active_scan_time;
	u16 passive_scan_time;
	u8 fw_bands;
	u8 adhoc_start_band;
	u8 config_bands;
	struct mwifiex_chan_scan_param_set *scan_channels;
	u8 tx_lock_flag;
	struct mwifiex_sleep_params sleep_params;
	struct mwifiex_sleep_period sleep_period;
	u16 ps_mode;
	u32 ps_state;
	u8 need_to_wakeup;
	u16 multiple_dtim;
	u16 local_listen_interval;
	u16 null_pkt_interval;
	struct sk_buff *sleep_cfm;
	u16 bcn_miss_time_out;
	u16 adhoc_awake_period;
	u8 is_deep_sleep;
	u8 delay_null_pkt;
	u16 delay_to_ps;
	u16 enhanced_ps_mode;
	u8 pm_wakeup_card_req;
	u16 gen_null_pkt;
	u16 pps_uapsd_mode;
	u32 pm_wakeup_fw_try;
	u8 is_hs_configured;
	struct mwifiex_hs_config_param hs_cfg;
	u8 hs_activated;
	u16 hs_activate_wait_q_woken;
	wait_queue_head_t hs_activate_wait_q;
	bool is_suspended;
	u8 event_body[MAX_EVENT_SIZE];
	u32 hw_dot_11n_dev_cap;
	u8 hw_dev_mcs_support;
	u8 adhoc_11n_enabled;
	u8 sec_chan_offset;
	struct mwifiex_dbg dbg;
	u8 arp_filter[ARP_FILTER_MAX_BUF_SIZE];
	u32 arp_filter_size;
	u16 cmd_wait_q_required;
	struct mwifiex_wait_queue cmd_wait_q;
	u8 scan_wait_q_woken;
	spinlock_t queue_lock;		/* lock for tx queues */
	struct completion fw_load;
	u8 country_code[IEEE80211_COUNTRY_STRING_LEN];
	u16 max_mgmt_ie_index;
	u8 scan_delay_cnt;
	u8 empty_tx_q_cnt;
<<<<<<< HEAD
=======
	const struct firmware *cal_data;
>>>>>>> d0e0ac97

	/* 11AC */
	u32 is_hw_11ac_capable;
	u32 hw_dot_11ac_dev_cap;
	u32 hw_dot_11ac_mcs_support;
	u32 usr_dot_11ac_dev_cap_bg;
	u32 usr_dot_11ac_dev_cap_a;
	u32 usr_dot_11ac_mcs_support;

	atomic_t is_tx_received;
	atomic_t pending_bridged_pkts;
};

int mwifiex_init_lock_list(struct mwifiex_adapter *adapter);

void mwifiex_set_trans_start(struct net_device *dev);

void mwifiex_stop_net_dev_queue(struct net_device *netdev,
		struct mwifiex_adapter *adapter);

void mwifiex_wake_up_net_dev_queue(struct net_device *netdev,
		struct mwifiex_adapter *adapter);

int mwifiex_init_priv(struct mwifiex_private *priv);
void mwifiex_free_priv(struct mwifiex_private *priv);

int mwifiex_init_fw(struct mwifiex_adapter *adapter);

int mwifiex_init_fw_complete(struct mwifiex_adapter *adapter);

int mwifiex_shutdown_drv(struct mwifiex_adapter *adapter);

int mwifiex_shutdown_fw_complete(struct mwifiex_adapter *adapter);

int mwifiex_dnld_fw(struct mwifiex_adapter *, struct mwifiex_fw_image *);

int mwifiex_recv_packet(struct mwifiex_private *priv, struct sk_buff *skb);

int mwifiex_process_mgmt_packet(struct mwifiex_private *priv,
				struct sk_buff *skb);

int mwifiex_process_event(struct mwifiex_adapter *adapter);

int mwifiex_complete_cmd(struct mwifiex_adapter *adapter,
			 struct cmd_ctrl_node *cmd_node);

int mwifiex_send_cmd_async(struct mwifiex_private *priv, uint16_t cmd_no,
			   u16 cmd_action, u32 cmd_oid, void *data_buf);

int mwifiex_send_cmd_sync(struct mwifiex_private *priv, uint16_t cmd_no,
			  u16 cmd_action, u32 cmd_oid, void *data_buf);

void mwifiex_cmd_timeout_func(unsigned long function_context);

int mwifiex_get_debug_info(struct mwifiex_private *,
			   struct mwifiex_debug_info *);

int mwifiex_alloc_cmd_buffer(struct mwifiex_adapter *adapter);
int mwifiex_free_cmd_buffer(struct mwifiex_adapter *adapter);
void mwifiex_cancel_all_pending_cmd(struct mwifiex_adapter *adapter);
void mwifiex_cancel_pending_ioctl(struct mwifiex_adapter *adapter);

void mwifiex_insert_cmd_to_free_q(struct mwifiex_adapter *adapter,
				  struct cmd_ctrl_node *cmd_node);
void mwifiex_recycle_cmd_node(struct mwifiex_adapter *adapter,
			      struct cmd_ctrl_node *cmd_node);

void mwifiex_insert_cmd_to_pending_q(struct mwifiex_adapter *adapter,
				     struct cmd_ctrl_node *cmd_node,
				     u32 addtail);

int mwifiex_exec_next_cmd(struct mwifiex_adapter *adapter);
int mwifiex_process_cmdresp(struct mwifiex_adapter *adapter);
int mwifiex_handle_rx_packet(struct mwifiex_adapter *adapter,
			     struct sk_buff *skb);
int mwifiex_process_tx(struct mwifiex_private *priv, struct sk_buff *skb,
		       struct mwifiex_tx_param *tx_param);
int mwifiex_send_null_packet(struct mwifiex_private *priv, u8 flags);
int mwifiex_write_data_complete(struct mwifiex_adapter *adapter,
				struct sk_buff *skb, int aggr, int status);
void mwifiex_clean_txrx(struct mwifiex_private *priv);
u8 mwifiex_check_last_packet_indication(struct mwifiex_private *priv);
void mwifiex_check_ps_cond(struct mwifiex_adapter *adapter);
void mwifiex_process_sleep_confirm_resp(struct mwifiex_adapter *, u8 *,
					u32);
int mwifiex_cmd_enh_power_mode(struct mwifiex_private *priv,
			       struct host_cmd_ds_command *cmd,
			       u16 cmd_action, uint16_t ps_bitmap,
			       struct mwifiex_ds_auto_ds *auto_ds);
int mwifiex_ret_enh_power_mode(struct mwifiex_private *priv,
			       struct host_cmd_ds_command *resp,
			       struct mwifiex_ds_pm_cfg *pm_cfg);
void mwifiex_process_hs_config(struct mwifiex_adapter *adapter);
void mwifiex_hs_activated_event(struct mwifiex_private *priv,
					u8 activated);
int mwifiex_ret_802_11_hs_cfg(struct mwifiex_private *priv,
			      struct host_cmd_ds_command *resp);
int mwifiex_process_rx_packet(struct mwifiex_private *priv,
			      struct sk_buff *skb);
int mwifiex_sta_prepare_cmd(struct mwifiex_private *, uint16_t cmd_no,
			    u16 cmd_action, u32 cmd_oid,
			    void *data_buf, void *cmd_buf);
int mwifiex_uap_prepare_cmd(struct mwifiex_private *priv, uint16_t cmd_no,
			    u16 cmd_action, u32 cmd_oid,
			    void *data_buf, void *cmd_buf);
int mwifiex_process_sta_cmdresp(struct mwifiex_private *, u16 cmdresp_no,
				struct host_cmd_ds_command *resp);
int mwifiex_process_sta_rx_packet(struct mwifiex_private *,
				  struct sk_buff *skb);
int mwifiex_process_uap_rx_packet(struct mwifiex_private *priv,
				  struct sk_buff *skb);
int mwifiex_handle_uap_rx_forward(struct mwifiex_private *priv,
				  struct sk_buff *skb);
int mwifiex_process_sta_event(struct mwifiex_private *);
int mwifiex_process_uap_event(struct mwifiex_private *);
struct mwifiex_sta_node *
mwifiex_get_sta_entry(struct mwifiex_private *priv, u8 *mac);
void mwifiex_delete_all_station_list(struct mwifiex_private *priv);
void *mwifiex_process_sta_txpd(struct mwifiex_private *, struct sk_buff *skb);
void *mwifiex_process_uap_txpd(struct mwifiex_private *, struct sk_buff *skb);
int mwifiex_sta_init_cmd(struct mwifiex_private *, u8 first_sta);
int mwifiex_cmd_802_11_scan(struct host_cmd_ds_command *cmd,
			    struct mwifiex_scan_cmd_config *scan_cfg);
void mwifiex_queue_scan_cmd(struct mwifiex_private *priv,
			    struct cmd_ctrl_node *cmd_node);
int mwifiex_ret_802_11_scan(struct mwifiex_private *priv,
			    struct host_cmd_ds_command *resp);
s32 mwifiex_ssid_cmp(struct cfg80211_ssid *ssid1, struct cfg80211_ssid *ssid2);
int mwifiex_associate(struct mwifiex_private *priv,
		      struct mwifiex_bssdescriptor *bss_desc);
int mwifiex_cmd_802_11_associate(struct mwifiex_private *priv,
				 struct host_cmd_ds_command *cmd,
				 struct mwifiex_bssdescriptor *bss_desc);
int mwifiex_ret_802_11_associate(struct mwifiex_private *priv,
				 struct host_cmd_ds_command *resp);
void mwifiex_reset_connect_state(struct mwifiex_private *priv, u16 reason);
u8 mwifiex_band_to_radio_type(u8 band);
int mwifiex_deauthenticate(struct mwifiex_private *priv, u8 *mac);
int mwifiex_adhoc_start(struct mwifiex_private *priv,
			struct cfg80211_ssid *adhoc_ssid);
int mwifiex_adhoc_join(struct mwifiex_private *priv,
		       struct mwifiex_bssdescriptor *bss_desc);
int mwifiex_cmd_802_11_ad_hoc_start(struct mwifiex_private *priv,
				    struct host_cmd_ds_command *cmd,
				    struct cfg80211_ssid *req_ssid);
int mwifiex_cmd_802_11_ad_hoc_join(struct mwifiex_private *priv,
				   struct host_cmd_ds_command *cmd,
				   struct mwifiex_bssdescriptor *bss_desc);
int mwifiex_ret_802_11_ad_hoc(struct mwifiex_private *priv,
			      struct host_cmd_ds_command *resp);
int mwifiex_cmd_802_11_bg_scan_query(struct host_cmd_ds_command *cmd);
struct mwifiex_chan_freq_power *mwifiex_get_cfp(struct mwifiex_private *priv,
						u8 band, u16 channel, u32 freq);
u32 mwifiex_index_to_data_rate(struct mwifiex_private *priv,
			       u8 index, u8 ht_info);
u32 mwifiex_index_to_acs_data_rate(struct mwifiex_private *priv,
				   u8 index, u8 ht_info);
u32 mwifiex_find_freq_from_band_chan(u8, u8);
int mwifiex_cmd_append_vsie_tlv(struct mwifiex_private *priv, u16 vsie_mask,
				u8 **buffer);
u32 mwifiex_get_active_data_rates(struct mwifiex_private *priv,
				    u8 *rates);
u32 mwifiex_get_supported_rates(struct mwifiex_private *priv, u8 *rates);
u8 mwifiex_is_rate_auto(struct mwifiex_private *priv);
extern u16 region_code_index[MWIFIEX_MAX_REGION_CODE];
void mwifiex_save_curr_bcn(struct mwifiex_private *priv);
void mwifiex_free_curr_bcn(struct mwifiex_private *priv);
int mwifiex_cmd_get_hw_spec(struct mwifiex_private *priv,
			    struct host_cmd_ds_command *cmd);
int mwifiex_ret_get_hw_spec(struct mwifiex_private *priv,
			    struct host_cmd_ds_command *resp);
int is_command_pending(struct mwifiex_adapter *adapter);
void mwifiex_init_priv_params(struct mwifiex_private *priv,
						struct net_device *dev);
int mwifiex_set_secure_params(struct mwifiex_private *priv,
			      struct mwifiex_uap_bss_param *bss_config,
			      struct cfg80211_ap_settings *params);
void mwifiex_set_ht_params(struct mwifiex_private *priv,
			   struct mwifiex_uap_bss_param *bss_cfg,
			   struct cfg80211_ap_settings *params);
void mwifiex_set_vht_params(struct mwifiex_private *priv,
			    struct mwifiex_uap_bss_param *bss_cfg,
			    struct cfg80211_ap_settings *params);
void mwifiex_set_uap_rates(struct mwifiex_uap_bss_param *bss_cfg,
			   struct cfg80211_ap_settings *params);
void mwifiex_set_vht_width(struct mwifiex_private *priv,
			   enum nl80211_chan_width width,
			   bool ap_11ac_disable);
void
mwifiex_set_wmm_params(struct mwifiex_private *priv,
		       struct mwifiex_uap_bss_param *bss_cfg,
		       struct cfg80211_ap_settings *params);
void mwifiex_set_ba_params(struct mwifiex_private *priv);
void mwifiex_set_11ac_ba_params(struct mwifiex_private *priv);

/*
 * This function checks if the queuing is RA based or not.
 */
static inline u8
mwifiex_queuing_ra_based(struct mwifiex_private *priv)
{
	/*
	 * Currently we assume if we are in Infra, then DA=RA. This might not be
	 * true in the future
	 */
	if ((priv->bss_mode == NL80211_IFTYPE_STATION) &&
	    (GET_BSS_ROLE(priv) == MWIFIEX_BSS_ROLE_STA))
		return false;

	return true;
}

/*
 * This function copies rates.
 */
static inline u32
mwifiex_copy_rates(u8 *dest, u32 pos, u8 *src, int len)
{
	int i;

	for (i = 0; i < len && src[i]; i++, pos++) {
		if (pos >= MWIFIEX_SUPPORTED_RATES)
			break;
		dest[pos] = src[i];
	}

	return pos;
}

/*
 * This function returns the correct private structure pointer based
 * upon the BSS type and BSS number.
 */
static inline struct mwifiex_private *
mwifiex_get_priv_by_id(struct mwifiex_adapter *adapter,
		       u8 bss_num, u8 bss_type)
{
	int i;

	for (i = 0; i < adapter->priv_num; i++) {
		if (adapter->priv[i]) {
			if ((adapter->priv[i]->bss_num == bss_num) &&
			    (adapter->priv[i]->bss_type == bss_type))
				break;
		}
	}
	return ((i < adapter->priv_num) ? adapter->priv[i] : NULL);
}

/*
 * This function returns the first available private structure pointer
 * based upon the BSS role.
 */
static inline struct mwifiex_private *
mwifiex_get_priv(struct mwifiex_adapter *adapter,
		 enum mwifiex_bss_role bss_role)
{
	int i;

	for (i = 0; i < adapter->priv_num; i++) {
		if (adapter->priv[i]) {
			if (bss_role == MWIFIEX_BSS_ROLE_ANY ||
			    GET_BSS_ROLE(adapter->priv[i]) == bss_role)
				break;
		}
	}

	return ((i < adapter->priv_num) ? adapter->priv[i] : NULL);
}

/*
 * This function returns the driver private structure of a network device.
 */
static inline struct mwifiex_private *
mwifiex_netdev_get_priv(struct net_device *dev)
{
	return (struct mwifiex_private *) (*(unsigned long *) netdev_priv(dev));
}

/*
 * This function checks if a skb holds a management frame.
 */
static inline bool mwifiex_is_skb_mgmt_frame(struct sk_buff *skb)
{
	return (*(u32 *)skb->data == PKT_TYPE_MGMT);
}

/* This function retrieves channel closed for operation by Channel
 * Switch Announcement.
 */
static inline u8
mwifiex_11h_get_csa_closed_channel(struct mwifiex_private *priv)
{
	if (!priv->csa_chan)
		return 0;

	/* Clear csa channel, if DFS channel move time has passed */
	if (jiffies > priv->csa_expire_time) {
		priv->csa_chan = 0;
		priv->csa_expire_time = 0;
	}

	return priv->csa_chan;
}

int mwifiex_init_shutdown_fw(struct mwifiex_private *priv,
			     u32 func_init_shutdown);
int mwifiex_add_card(void *, struct semaphore *, struct mwifiex_if_ops *, u8);
int mwifiex_remove_card(struct mwifiex_adapter *, struct semaphore *);

void mwifiex_get_version(struct mwifiex_adapter *adapter, char *version,
			 int maxlen);
int mwifiex_request_set_multicast_list(struct mwifiex_private *priv,
			struct mwifiex_multicast_list *mcast_list);
int mwifiex_copy_mcast_addr(struct mwifiex_multicast_list *mlist,
			    struct net_device *dev);
int mwifiex_wait_queue_complete(struct mwifiex_adapter *adapter,
				struct cmd_ctrl_node *cmd_queued);
int mwifiex_bss_start(struct mwifiex_private *priv, struct cfg80211_bss *bss,
		      struct cfg80211_ssid *req_ssid);
int mwifiex_cancel_hs(struct mwifiex_private *priv, int cmd_type);
int mwifiex_enable_hs(struct mwifiex_adapter *adapter);
int mwifiex_disable_auto_ds(struct mwifiex_private *priv);
int mwifiex_drv_get_data_rate(struct mwifiex_private *priv, u32 *rate);
int mwifiex_request_scan(struct mwifiex_private *priv,
			 struct cfg80211_ssid *req_ssid);
int mwifiex_scan_networks(struct mwifiex_private *priv,
			  const struct mwifiex_user_scan_cfg *user_scan_in);
int mwifiex_set_radio(struct mwifiex_private *priv, u8 option);

int mwifiex_set_encode(struct mwifiex_private *priv, struct key_params *kp,
		       const u8 *key, int key_len, u8 key_index,
		       const u8 *mac_addr, int disable);

int mwifiex_set_gen_ie(struct mwifiex_private *priv, u8 *ie, int ie_len);

int mwifiex_get_ver_ext(struct mwifiex_private *priv);

int mwifiex_remain_on_chan_cfg(struct mwifiex_private *priv, u16 action,
			       struct ieee80211_channel *chan,
			       unsigned int duration);

int mwifiex_set_bss_role(struct mwifiex_private *priv, u8 bss_role);

int mwifiex_get_stats_info(struct mwifiex_private *priv,
			   struct mwifiex_ds_get_stats *log);

int mwifiex_reg_write(struct mwifiex_private *priv, u32 reg_type,
		      u32 reg_offset, u32 reg_value);

int mwifiex_reg_read(struct mwifiex_private *priv, u32 reg_type,
		     u32 reg_offset, u32 *value);

int mwifiex_eeprom_read(struct mwifiex_private *priv, u16 offset, u16 bytes,
			u8 *value);

int mwifiex_set_11n_httx_cfg(struct mwifiex_private *priv, int data);

int mwifiex_get_11n_httx_cfg(struct mwifiex_private *priv, int *data);

int mwifiex_set_tx_rate_cfg(struct mwifiex_private *priv, int tx_rate_index);

int mwifiex_get_tx_rate_cfg(struct mwifiex_private *priv, int *tx_rate_index);

int mwifiex_drv_set_power(struct mwifiex_private *priv, u32 *ps_mode);

int mwifiex_drv_get_driver_version(struct mwifiex_adapter *adapter,
				   char *version, int max_len);

int mwifiex_set_tx_power(struct mwifiex_private *priv,
			 struct mwifiex_power_cfg *power_cfg);

int mwifiex_main_process(struct mwifiex_adapter *);

int mwifiex_queue_tx_pkt(struct mwifiex_private *priv, struct sk_buff *skb);

int mwifiex_get_bss_info(struct mwifiex_private *,
			 struct mwifiex_bss_info *);
int mwifiex_fill_new_bss_desc(struct mwifiex_private *priv,
			      struct cfg80211_bss *bss,
			      struct mwifiex_bssdescriptor *bss_desc);
int mwifiex_update_bss_desc_with_ie(struct mwifiex_adapter *adapter,
				    struct mwifiex_bssdescriptor *bss_entry);
int mwifiex_check_network_compatibility(struct mwifiex_private *priv,
					struct mwifiex_bssdescriptor *bss_desc);

u8 mwifiex_chan_type_to_sec_chan_offset(enum nl80211_channel_type chan_type);

struct wireless_dev *mwifiex_add_virtual_intf(struct wiphy *wiphy,
					      const char *name,
					      enum nl80211_iftype type,
					      u32 *flags,
					      struct vif_params *params);
int mwifiex_del_virtual_intf(struct wiphy *wiphy, struct wireless_dev *wdev);

void mwifiex_set_sys_config_invalid_data(struct mwifiex_uap_bss_param *config);

int mwifiex_add_wowlan_magic_pkt_filter(struct mwifiex_adapter *adapter);

int mwifiex_set_mgmt_ies(struct mwifiex_private *priv,
			 struct cfg80211_beacon_data *data);
int mwifiex_del_mgmt_ies(struct mwifiex_private *priv);
u8 *mwifiex_11d_code_2_region(u8 code);
void mwifiex_uap_del_sta_data(struct mwifiex_private *priv,
			      struct mwifiex_sta_node *node);

void mwifiex_11h_process_join(struct mwifiex_private *priv, u8 **buffer,
			      struct mwifiex_bssdescriptor *bss_desc);
int mwifiex_11h_handle_event_chanswann(struct mwifiex_private *priv);

extern const struct ethtool_ops mwifiex_ethtool_ops;

extern const struct ethtool_ops mwifiex_ethtool_ops;

#ifdef CONFIG_DEBUG_FS
void mwifiex_debugfs_init(void);
void mwifiex_debugfs_remove(void);

void mwifiex_dev_debugfs_init(struct mwifiex_private *priv);
void mwifiex_dev_debugfs_remove(struct mwifiex_private *priv);
#endif
#endif /* !_MWIFIEX_MAIN_H_ */<|MERGE_RESOLUTION|>--- conflicted
+++ resolved
@@ -735,10 +735,7 @@
 	u16 max_mgmt_ie_index;
 	u8 scan_delay_cnt;
 	u8 empty_tx_q_cnt;
-<<<<<<< HEAD
-=======
 	const struct firmware *cal_data;
->>>>>>> d0e0ac97
 
 	/* 11AC */
 	u32 is_hw_11ac_capable;
@@ -1151,8 +1148,6 @@
 
 extern const struct ethtool_ops mwifiex_ethtool_ops;
 
-extern const struct ethtool_ops mwifiex_ethtool_ops;
-
 #ifdef CONFIG_DEBUG_FS
 void mwifiex_debugfs_init(void);
 void mwifiex_debugfs_remove(void);
