--- conflicted
+++ resolved
@@ -2238,10 +2238,6 @@
 	struct pcie_service_card *card = adapter->card;
 	const struct mwifiex_pcie_card_reg *creg = card->pcie.reg;
 	unsigned int reg, reg_start, reg_end;
-<<<<<<< HEAD
-	struct timeval t;
-=======
->>>>>>> 9a244409
 	u8 *dbg_ptr, *end_ptr, dump_num, idx, i, read_reg, doneflag = 0;
 	enum rdwr_status stat;
 	u32 memory_size;
@@ -2260,13 +2256,7 @@
 		entry->mem_size = 0;
 	}
 
-<<<<<<< HEAD
-	do_gettimeofday(&t);
-	dev_info(adapter->dev, "== mwifiex firmware dump start: %u.%06u ==\n",
-		 (u32)t.tv_sec, (u32)t.tv_usec);
-=======
 	dev_info(adapter->dev, "== mwifiex firmware dump start ==\n");
->>>>>>> 9a244409
 
 	/* Read the number of the memories which will dump */
 	stat = mwifiex_pcie_rdwr_firmware(adapter, doneflag);
@@ -2310,14 +2300,8 @@
 		end_ptr = dbg_ptr + memory_size;
 
 		doneflag = entry->done_flag;
-<<<<<<< HEAD
-		do_gettimeofday(&t);
-		dev_info(adapter->dev, "Start %s output %u.%06u, please wait...\n",
-			 entry->mem_name, (u32)t.tv_sec, (u32)t.tv_usec);
-=======
 		dev_info(adapter->dev, "Start %s output, please wait...\n",
 			 entry->mem_name);
->>>>>>> 9a244409
 
 		do {
 			stat = mwifiex_pcie_rdwr_firmware(adapter, doneflag);
@@ -2343,13 +2327,7 @@
 			break;
 		} while (true);
 	}
-<<<<<<< HEAD
-	do_gettimeofday(&t);
-	dev_info(adapter->dev, "== mwifiex firmware dump end: %u.%06u ==\n",
-		 (u32)t.tv_sec, (u32)t.tv_usec);
-=======
 	dev_info(adapter->dev, "== mwifiex firmware dump end ==\n");
->>>>>>> 9a244409
 
 	kobject_uevent_env(&adapter->wiphy->dev.kobj, KOBJ_CHANGE, env);
 
