/*
 * Marvell Wireless LAN device driver: HW/FW Initialization
 *
 * Copyright (C) 2011-2014, Marvell International Ltd.
 *
 * This software file (the "File") is distributed by Marvell International
 * Ltd. under the terms of the GNU General Public License Version 2, June 1991
 * (the "License").  You may use, redistribute and/or modify this File in
 * accordance with the terms and conditions of the License, a copy of which
 * is available by writing to the Free Software Foundation, Inc.,
 * 51 Franklin Street, Fifth Floor, Boston, MA 02110-1301 USA or on the
 * worldwide web at http://www.gnu.org/licenses/old-licenses/gpl-2.0.txt.
 *
 * THE FILE IS DISTRIBUTED AS-IS, WITHOUT WARRANTY OF ANY KIND, AND THE
 * IMPLIED WARRANTIES OF MERCHANTABILITY OR FITNESS FOR A PARTICULAR PURPOSE
 * ARE EXPRESSLY DISCLAIMED.  The License provides additional details about
 * this warranty disclaimer.
 */

#include "decl.h"
#include "ioctl.h"
#include "util.h"
#include "fw.h"
#include "main.h"
#include "wmm.h"
#include "11n.h"

/*
 * This function adds a BSS priority table to the table list.
 *
 * The function allocates a new BSS priority table node and adds it to
 * the end of BSS priority table list, kept in driver memory.
 */
static int mwifiex_add_bss_prio_tbl(struct mwifiex_private *priv)
{
	struct mwifiex_adapter *adapter = priv->adapter;
	struct mwifiex_bss_prio_node *bss_prio;
	struct mwifiex_bss_prio_tbl *tbl = adapter->bss_prio_tbl;
	unsigned long flags;

	bss_prio = kzalloc(sizeof(struct mwifiex_bss_prio_node), GFP_KERNEL);
	if (!bss_prio)
		return -ENOMEM;

	bss_prio->priv = priv;
	INIT_LIST_HEAD(&bss_prio->list);

	spin_lock_irqsave(&tbl[priv->bss_priority].bss_prio_lock, flags);
	list_add_tail(&bss_prio->list, &tbl[priv->bss_priority].bss_prio_head);
	spin_unlock_irqrestore(&tbl[priv->bss_priority].bss_prio_lock, flags);

	return 0;
}

/*
 * This function initializes the private structure and sets default
 * values to the members.
 *
 * Additionally, it also initializes all the locks and sets up all the
 * lists.
 */
int mwifiex_init_priv(struct mwifiex_private *priv)
{
	u32 i;

	priv->media_connected = false;
	memset(priv->curr_addr, 0xff, ETH_ALEN);

	priv->pkt_tx_ctrl = 0;
	priv->bss_mode = NL80211_IFTYPE_UNSPECIFIED;
	priv->data_rate = 0;	/* Initially indicate the rate as auto */
	priv->is_data_rate_auto = true;
	priv->bcn_avg_factor = DEFAULT_BCN_AVG_FACTOR;
	priv->data_avg_factor = DEFAULT_DATA_AVG_FACTOR;

	priv->sec_info.wep_enabled = 0;
	priv->sec_info.authentication_mode = NL80211_AUTHTYPE_OPEN_SYSTEM;
	priv->sec_info.encryption_mode = 0;
	for (i = 0; i < ARRAY_SIZE(priv->wep_key); i++)
		memset(&priv->wep_key[i], 0, sizeof(struct mwifiex_wep_key));
	priv->wep_key_curr_index = 0;
	priv->curr_pkt_filter = HostCmd_ACT_MAC_RX_ON | HostCmd_ACT_MAC_TX_ON |
				HostCmd_ACT_MAC_ETHERNETII_ENABLE;

	priv->beacon_period = 100; /* beacon interval */ ;
	priv->attempted_bss_desc = NULL;
	memset(&priv->curr_bss_params, 0, sizeof(priv->curr_bss_params));
	priv->listen_interval = MWIFIEX_DEFAULT_LISTEN_INTERVAL;

	memset(&priv->prev_ssid, 0, sizeof(priv->prev_ssid));
	memset(&priv->prev_bssid, 0, sizeof(priv->prev_bssid));
	memset(&priv->assoc_rsp_buf, 0, sizeof(priv->assoc_rsp_buf));
	priv->assoc_rsp_size = 0;
	priv->adhoc_channel = DEFAULT_AD_HOC_CHANNEL;
	priv->atim_window = 0;
	priv->adhoc_state = ADHOC_IDLE;
	priv->tx_power_level = 0;
	priv->max_tx_power_level = 0;
	priv->min_tx_power_level = 0;
	priv->tx_rate = 0;
	priv->rxpd_htinfo = 0;
	priv->rxpd_rate = 0;
	priv->rate_bitmap = 0;
	priv->data_rssi_last = 0;
	priv->data_rssi_avg = 0;
	priv->data_nf_avg = 0;
	priv->data_nf_last = 0;
	priv->bcn_rssi_last = 0;
	priv->bcn_rssi_avg = 0;
	priv->bcn_nf_avg = 0;
	priv->bcn_nf_last = 0;
	memset(&priv->wpa_ie, 0, sizeof(priv->wpa_ie));
	memset(&priv->aes_key, 0, sizeof(priv->aes_key));
	priv->wpa_ie_len = 0;
	priv->wpa_is_gtk_set = false;

	memset(&priv->assoc_tlv_buf, 0, sizeof(priv->assoc_tlv_buf));
	priv->assoc_tlv_buf_len = 0;
	memset(&priv->wps, 0, sizeof(priv->wps));
	memset(&priv->gen_ie_buf, 0, sizeof(priv->gen_ie_buf));
	priv->gen_ie_buf_len = 0;
	memset(priv->vs_ie, 0, sizeof(priv->vs_ie));

	priv->wmm_required = true;
	priv->wmm_enabled = false;
	priv->wmm_qosinfo = 0;
	priv->curr_bcn_buf = NULL;
	priv->curr_bcn_size = 0;
	priv->wps_ie = NULL;
	priv->wps_ie_len = 0;
	priv->ap_11n_enabled = 0;
	memset(&priv->roc_cfg, 0, sizeof(priv->roc_cfg));

	priv->scan_block = false;

	priv->csa_chan = 0;
	priv->csa_expire_time = 0;
	priv->del_list_idx = 0;
	priv->hs2_enabled = false;
	priv->check_tdls_tx = false;
	memcpy(priv->tos_to_tid_inv, tos_to_tid_inv, MAX_NUM_TID);

	return mwifiex_add_bss_prio_tbl(priv);
}

/*
 * This function allocates buffers for members of the adapter
 * structure.
 *
 * The memory allocated includes scan table, command buffers, and
 * sleep confirm command buffer. In addition, the queues are
 * also initialized.
 */
static int mwifiex_allocate_adapter(struct mwifiex_adapter *adapter)
{
	int ret;

	/* Allocate command buffer */
	ret = mwifiex_alloc_cmd_buffer(adapter);
	if (ret) {
		dev_err(adapter->dev, "%s: failed to alloc cmd buffer\n",
			__func__);
		return -1;
	}

	adapter->sleep_cfm =
		dev_alloc_skb(sizeof(struct mwifiex_opt_sleep_confirm)
			      + INTF_HEADER_LEN);

	if (!adapter->sleep_cfm) {
		dev_err(adapter->dev, "%s: failed to alloc sleep cfm"
			" cmd buffer\n", __func__);
		return -1;
	}
	skb_reserve(adapter->sleep_cfm, INTF_HEADER_LEN);

	return 0;
}

/*
 * This function initializes the adapter structure and sets default
 * values to the members of adapter.
 *
 * This also initializes the WMM related parameters in the driver private
 * structures.
 */
static void mwifiex_init_adapter(struct mwifiex_adapter *adapter)
{
	struct mwifiex_opt_sleep_confirm *sleep_cfm_buf = NULL;

	skb_put(adapter->sleep_cfm, sizeof(struct mwifiex_opt_sleep_confirm));

	adapter->cmd_sent = false;

	if (adapter->iface_type == MWIFIEX_SDIO)
		adapter->data_sent = true;
	else
		adapter->data_sent = false;

	adapter->cmd_resp_received = false;
	adapter->event_received = false;
	adapter->data_received = false;

	adapter->surprise_removed = false;

	adapter->hw_status = MWIFIEX_HW_STATUS_INITIALIZING;

	adapter->ps_mode = MWIFIEX_802_11_POWER_MODE_CAM;
	adapter->ps_state = PS_STATE_AWAKE;
	adapter->need_to_wakeup = false;

	adapter->scan_mode = HostCmd_BSS_MODE_ANY;
	adapter->specific_scan_time = MWIFIEX_SPECIFIC_SCAN_CHAN_TIME;
	adapter->active_scan_time = MWIFIEX_ACTIVE_SCAN_CHAN_TIME;
	adapter->passive_scan_time = MWIFIEX_PASSIVE_SCAN_CHAN_TIME;
	adapter->scan_chan_gap_time = MWIFIEX_DEF_SCAN_CHAN_GAP_TIME;

	adapter->scan_probes = 1;

	adapter->multiple_dtim = 1;

	adapter->local_listen_interval = 0;	/* default value in firmware
						   will be used */

	adapter->is_deep_sleep = false;

	adapter->delay_null_pkt = false;
	adapter->delay_to_ps = 1000;
	adapter->enhanced_ps_mode = PS_MODE_AUTO;

	adapter->gen_null_pkt = false;	/* Disable NULL Pkg generation by
					   default */
	adapter->pps_uapsd_mode = false; /* Disable pps/uapsd mode by
					   default */
	adapter->pm_wakeup_card_req = false;

	adapter->pm_wakeup_fw_try = false;

	adapter->curr_tx_buf_size = MWIFIEX_TX_DATA_BUF_SIZE_2K;

	adapter->is_hs_configured = false;
	adapter->hs_cfg.conditions = cpu_to_le32(HS_CFG_COND_DEF);
	adapter->hs_cfg.gpio = HS_CFG_GPIO_DEF;
	adapter->hs_cfg.gap = HS_CFG_GAP_DEF;
	adapter->hs_activated = false;

	memset(adapter->event_body, 0, sizeof(adapter->event_body));
	adapter->hw_dot_11n_dev_cap = 0;
	adapter->hw_dev_mcs_support = 0;
	adapter->sec_chan_offset = 0;
	adapter->adhoc_11n_enabled = false;

	mwifiex_wmm_init(adapter);

	if (adapter->sleep_cfm) {
		sleep_cfm_buf = (struct mwifiex_opt_sleep_confirm *)
						adapter->sleep_cfm->data;
		memset(sleep_cfm_buf, 0, adapter->sleep_cfm->len);
		sleep_cfm_buf->command =
				cpu_to_le16(HostCmd_CMD_802_11_PS_MODE_ENH);
		sleep_cfm_buf->size =
				cpu_to_le16(adapter->sleep_cfm->len);
		sleep_cfm_buf->result = 0;
		sleep_cfm_buf->action = cpu_to_le16(SLEEP_CONFIRM);
		sleep_cfm_buf->resp_ctrl = cpu_to_le16(RESP_NEEDED);
	}
	memset(&adapter->sleep_params, 0, sizeof(adapter->sleep_params));
	memset(&adapter->sleep_period, 0, sizeof(adapter->sleep_period));
	adapter->tx_lock_flag = false;
	adapter->null_pkt_interval = 0;
	adapter->fw_bands = 0;
	adapter->config_bands = 0;
	adapter->adhoc_start_band = 0;
	adapter->scan_channels = NULL;
	adapter->fw_release_number = 0;
	adapter->fw_cap_info = 0;
	memset(&adapter->upld_buf, 0, sizeof(adapter->upld_buf));
	adapter->event_cause = 0;
	adapter->region_code = 0;
	adapter->bcn_miss_time_out = DEFAULT_BCN_MISS_TIMEOUT;
	adapter->adhoc_awake_period = 0;
	memset(&adapter->arp_filter, 0, sizeof(adapter->arp_filter));
	adapter->arp_filter_size = 0;
	adapter->max_mgmt_ie_index = MAX_MGMT_IE_INDEX;
	adapter->ext_scan = true;
	adapter->key_api_major_ver = 0;
	adapter->key_api_minor_ver = 0;
}

/*
 * This function sets trans_start per tx_queue
 */
void mwifiex_set_trans_start(struct net_device *dev)
{
	int i;

	for (i = 0; i < dev->num_tx_queues; i++)
		netdev_get_tx_queue(dev, i)->trans_start = jiffies;

	dev->trans_start = jiffies;
}

/*
 * This function wakes up all queues in net_device
 */
void mwifiex_wake_up_net_dev_queue(struct net_device *netdev,
					struct mwifiex_adapter *adapter)
{
	unsigned long dev_queue_flags;
	unsigned int i;

	spin_lock_irqsave(&adapter->queue_lock, dev_queue_flags);

	for (i = 0; i < netdev->num_tx_queues; i++) {
		struct netdev_queue *txq = netdev_get_tx_queue(netdev, i);

		if (netif_tx_queue_stopped(txq))
			netif_tx_wake_queue(txq);
	}

	spin_unlock_irqrestore(&adapter->queue_lock, dev_queue_flags);
}

/*
 * This function stops all queues in net_device
 */
void mwifiex_stop_net_dev_queue(struct net_device *netdev,
					struct mwifiex_adapter *adapter)
{
	unsigned long dev_queue_flags;
	unsigned int i;

	spin_lock_irqsave(&adapter->queue_lock, dev_queue_flags);

	for (i = 0; i < netdev->num_tx_queues; i++) {
		struct netdev_queue *txq = netdev_get_tx_queue(netdev, i);

		if (!netif_tx_queue_stopped(txq))
			netif_tx_stop_queue(txq);
	}

	spin_unlock_irqrestore(&adapter->queue_lock, dev_queue_flags);
}

/*
 *  This function releases the lock variables and frees the locks and
 *  associated locks.
 */
static void mwifiex_free_lock_list(struct mwifiex_adapter *adapter)
{
	struct mwifiex_private *priv;
	s32 i, j;

	/* Free lists */
	list_del(&adapter->cmd_free_q);
	list_del(&adapter->cmd_pending_q);
	list_del(&adapter->scan_pending_q);

	for (i = 0; i < adapter->priv_num; i++)
		list_del(&adapter->bss_prio_tbl[i].bss_prio_head);

	for (i = 0; i < adapter->priv_num; i++) {
		if (adapter->priv[i]) {
			priv = adapter->priv[i];
			for (j = 0; j < MAX_NUM_TID; ++j)
				list_del(&priv->wmm.tid_tbl_ptr[j].ra_list);
			list_del(&priv->tx_ba_stream_tbl_ptr);
			list_del(&priv->rx_reorder_tbl_ptr);
			list_del(&priv->sta_list);
			list_del(&priv->auto_tdls_list);
		}
	}
}

/*
 * This function performs cleanup for adapter structure.
 *
 * The cleanup is done recursively, by canceling all pending
 * commands, freeing the member buffers previously allocated
 * (command buffers, scan table buffer, sleep confirm command
 * buffer), stopping the timers and calling the cleanup routines
 * for every interface.
 */
static void
mwifiex_adapter_cleanup(struct mwifiex_adapter *adapter)
{
	int idx;

	if (!adapter) {
		pr_err("%s: adapter is NULL\n", __func__);
		return;
	}

	mwifiex_cancel_all_pending_cmd(adapter);

	/* Free lock variables */
	mwifiex_free_lock_list(adapter);

	/* Free command buffer */
	dev_dbg(adapter->dev, "info: free cmd buffer\n");
	mwifiex_free_cmd_buffer(adapter);

	for (idx = 0; idx < adapter->num_mem_types; idx++) {
		struct memory_type_mapping *entry =
				&adapter->mem_type_mapping_tbl[idx];

		if (entry->mem_ptr) {
			vfree(entry->mem_ptr);
			entry->mem_ptr = NULL;
		}
		entry->mem_size = 0;
	}

	if (adapter->sleep_cfm)
		dev_kfree_skb_any(adapter->sleep_cfm);
}

/*
 *  This function intializes the lock variables and
 *  the list heads.
 */
int mwifiex_init_lock_list(struct mwifiex_adapter *adapter)
{
	struct mwifiex_private *priv;
	s32 i, j;

	spin_lock_init(&adapter->mwifiex_lock);
	spin_lock_init(&adapter->int_lock);
	spin_lock_init(&adapter->main_proc_lock);
	spin_lock_init(&adapter->mwifiex_cmd_lock);
	spin_lock_init(&adapter->queue_lock);
	for (i = 0; i < adapter->priv_num; i++) {
		if (adapter->priv[i]) {
			priv = adapter->priv[i];
			spin_lock_init(&priv->rx_pkt_lock);
			spin_lock_init(&priv->wmm.ra_list_spinlock);
			spin_lock_init(&priv->curr_bcn_buf_lock);
			spin_lock_init(&priv->sta_list_spinlock);
			spin_lock_init(&priv->auto_tdls_lock);
		}
	}

	/* Initialize cmd_free_q */
	INIT_LIST_HEAD(&adapter->cmd_free_q);
	/* Initialize cmd_pending_q */
	INIT_LIST_HEAD(&adapter->cmd_pending_q);
	/* Initialize scan_pending_q */
	INIT_LIST_HEAD(&adapter->scan_pending_q);

	spin_lock_init(&adapter->cmd_free_q_lock);
	spin_lock_init(&adapter->cmd_pending_q_lock);
	spin_lock_init(&adapter->scan_pending_q_lock);
	spin_lock_init(&adapter->rx_proc_lock);

<<<<<<< HEAD
	skb_queue_head_init(&adapter->usb_rx_data_q);
=======
>>>>>>> e529fea9
	skb_queue_head_init(&adapter->rx_data_q);

	for (i = 0; i < adapter->priv_num; ++i) {
		INIT_LIST_HEAD(&adapter->bss_prio_tbl[i].bss_prio_head);
		spin_lock_init(&adapter->bss_prio_tbl[i].bss_prio_lock);
	}

	for (i = 0; i < adapter->priv_num; i++) {
		if (!adapter->priv[i])
			continue;
		priv = adapter->priv[i];
		for (j = 0; j < MAX_NUM_TID; ++j)
			INIT_LIST_HEAD(&priv->wmm.tid_tbl_ptr[j].ra_list);
		INIT_LIST_HEAD(&priv->tx_ba_stream_tbl_ptr);
		INIT_LIST_HEAD(&priv->rx_reorder_tbl_ptr);
		INIT_LIST_HEAD(&priv->sta_list);
		INIT_LIST_HEAD(&priv->auto_tdls_list);
		skb_queue_head_init(&priv->tdls_txq);

		spin_lock_init(&priv->tx_ba_stream_tbl_lock);
		spin_lock_init(&priv->rx_reorder_tbl_lock);

		spin_lock_init(&priv->ack_status_lock);
		idr_init(&priv->ack_status_frames);
	}

	return 0;
}

/*
 * This function initializes the firmware.
 *
 * The following operations are performed sequentially -
 *      - Allocate adapter structure
 *      - Initialize the adapter structure
 *      - Initialize the private structure
 *      - Add BSS priority tables to the adapter structure
 *      - For each interface, send the init commands to firmware
 *      - Send the first command in command pending queue, if available
 */
int mwifiex_init_fw(struct mwifiex_adapter *adapter)
{
	int ret;
	struct mwifiex_private *priv;
	u8 i, first_sta = true;
	int is_cmd_pend_q_empty;
	unsigned long flags;

	adapter->hw_status = MWIFIEX_HW_STATUS_INITIALIZING;

	/* Allocate memory for member of adapter structure */
	ret = mwifiex_allocate_adapter(adapter);
	if (ret)
		return -1;

	/* Initialize adapter structure */
	mwifiex_init_adapter(adapter);

	for (i = 0; i < adapter->priv_num; i++) {
		if (adapter->priv[i]) {
			priv = adapter->priv[i];

			/* Initialize private structure */
			ret = mwifiex_init_priv(priv);
			if (ret)
				return -1;
		}
	}

	if (adapter->if_ops.init_fw_port) {
		if (adapter->if_ops.init_fw_port(adapter))
			return -1;
	}

	for (i = 0; i < adapter->priv_num; i++) {
		if (adapter->priv[i]) {
			ret = mwifiex_sta_init_cmd(adapter->priv[i], first_sta);
			if (ret == -1)
				return -1;

			first_sta = false;
		}
	}

	spin_lock_irqsave(&adapter->cmd_pending_q_lock, flags);
	is_cmd_pend_q_empty = list_empty(&adapter->cmd_pending_q);
	spin_unlock_irqrestore(&adapter->cmd_pending_q_lock, flags);
	if (!is_cmd_pend_q_empty) {
		/* Send the first command in queue and return */
		if (mwifiex_main_process(adapter) != -1)
			ret = -EINPROGRESS;
	} else {
		adapter->hw_status = MWIFIEX_HW_STATUS_READY;
	}

	return ret;
}

/*
 * This function deletes the BSS priority tables.
 *
 * The function traverses through all the allocated BSS priority nodes
 * in every BSS priority table and frees them.
 */
static void mwifiex_delete_bss_prio_tbl(struct mwifiex_private *priv)
{
	int i;
	struct mwifiex_adapter *adapter = priv->adapter;
	struct mwifiex_bss_prio_node *bssprio_node, *tmp_node;
	struct list_head *head;
	spinlock_t *lock; /* bss priority lock */
	unsigned long flags;

	for (i = 0; i < adapter->priv_num; ++i) {
		head = &adapter->bss_prio_tbl[i].bss_prio_head;
		lock = &adapter->bss_prio_tbl[i].bss_prio_lock;
		dev_dbg(adapter->dev, "info: delete BSS priority table,"
				" bss_type = %d, bss_num = %d, i = %d,"
				" head = %p\n",
			      priv->bss_type, priv->bss_num, i, head);

		{
			spin_lock_irqsave(lock, flags);
			if (list_empty(head)) {
				spin_unlock_irqrestore(lock, flags);
				continue;
			}
			list_for_each_entry_safe(bssprio_node, tmp_node, head,
						 list) {
				if (bssprio_node->priv == priv) {
					dev_dbg(adapter->dev, "info: Delete "
						"node %p, next = %p\n",
						bssprio_node, tmp_node);
					list_del(&bssprio_node->list);
					kfree(bssprio_node);
				}
			}
			spin_unlock_irqrestore(lock, flags);
		}
	}
}

/*
 * This function frees the private structure, including cleans
 * up the TX and RX queues and frees the BSS priority tables.
 */
void mwifiex_free_priv(struct mwifiex_private *priv)
{
	mwifiex_clean_txrx(priv);
	mwifiex_delete_bss_prio_tbl(priv);
	mwifiex_free_curr_bcn(priv);
}

/*
 * This function is used to shutdown the driver.
 *
 * The following operations are performed sequentially -
 *      - Check if already shut down
 *      - Make sure the main process has stopped
 *      - Clean up the Tx and Rx queues
 *      - Delete BSS priority tables
 *      - Free the adapter
 *      - Notify completion
 */
int
mwifiex_shutdown_drv(struct mwifiex_adapter *adapter)
{
	int ret = -EINPROGRESS;
	struct mwifiex_private *priv;
	s32 i;
	unsigned long flags;
	struct sk_buff *skb;

	/* mwifiex already shutdown */
	if (adapter->hw_status == MWIFIEX_HW_STATUS_NOT_READY)
		return 0;

	adapter->hw_status = MWIFIEX_HW_STATUS_CLOSING;
	/* wait for mwifiex_process to complete */
	if (adapter->mwifiex_processing) {
		dev_warn(adapter->dev, "main process is still running\n");
		return ret;
	}

	/* cancel current command */
	if (adapter->curr_cmd) {
		dev_warn(adapter->dev, "curr_cmd is still in processing\n");
		del_timer_sync(&adapter->cmd_timer);
		mwifiex_recycle_cmd_node(adapter, adapter->curr_cmd);
		adapter->curr_cmd = NULL;
	}

	/* shut down mwifiex */
	dev_dbg(adapter->dev, "info: shutdown mwifiex...\n");

	/* Clean up Tx/Rx queues and delete BSS priority table */
	for (i = 0; i < adapter->priv_num; i++) {
		if (adapter->priv[i]) {
			priv = adapter->priv[i];

			mwifiex_clean_auto_tdls(priv);
			mwifiex_clean_txrx(priv);
			mwifiex_delete_bss_prio_tbl(priv);
		}
	}

	spin_lock_irqsave(&adapter->rx_proc_lock, flags);
<<<<<<< HEAD

	while ((skb = skb_dequeue(&adapter->rx_data_q))) {
		struct mwifiex_rxinfo *rx_info = MWIFIEX_SKB_RXCB(skb);

		atomic_dec(&adapter->rx_pending);
		priv = adapter->priv[rx_info->bss_num];
		if (priv)
			priv->stats.rx_dropped++;

		dev_kfree_skb_any(skb);
	}

	spin_unlock_irqrestore(&adapter->rx_proc_lock, flags);

	spin_lock(&adapter->mwifiex_lock);
=======
>>>>>>> e529fea9

	while ((skb = skb_dequeue(&adapter->rx_data_q))) {
		struct mwifiex_rxinfo *rx_info = MWIFIEX_SKB_RXCB(skb);

		atomic_dec(&adapter->rx_pending);
		priv = adapter->priv[rx_info->bss_num];
		if (priv)
			priv->stats.rx_dropped++;

		dev_kfree_skb_any(skb);
	}

	spin_unlock_irqrestore(&adapter->rx_proc_lock, flags);

	spin_lock(&adapter->mwifiex_lock);

	mwifiex_adapter_cleanup(adapter);

	spin_unlock(&adapter->mwifiex_lock);

	/* Notify completion */
	ret = mwifiex_shutdown_fw_complete(adapter);

	return ret;
}

/*
 * This function downloads the firmware to the card.
 *
 * The actual download is preceded by two sanity checks -
 *      - Check if firmware is already running
 *      - Check if the interface is the winner to download the firmware
 *
 * ...and followed by another -
 *      - Check if the firmware is downloaded successfully
 *
 * After download is successfully completed, the host interrupts are enabled.
 */
int mwifiex_dnld_fw(struct mwifiex_adapter *adapter,
		    struct mwifiex_fw_image *pmfw)
{
	int ret;
	u32 poll_num = 1;

	if (adapter->if_ops.check_fw_status) {
		adapter->winner = 0;

		/* check if firmware is already running */
		ret = adapter->if_ops.check_fw_status(adapter, poll_num);
		if (!ret) {
			dev_notice(adapter->dev,
				   "WLAN FW already running! Skip FW dnld\n");
			return 0;
		}

		poll_num = MAX_FIRMWARE_POLL_TRIES;

		/* check if we are the winner for downloading FW */
		if (!adapter->winner) {
			dev_notice(adapter->dev,
				   "FW already running! Skip FW dnld\n");
			goto poll_fw;
		}
	}

	if (pmfw) {
		/* Download firmware with helper */
		ret = adapter->if_ops.prog_fw(adapter, pmfw);
		if (ret) {
			dev_err(adapter->dev, "prog_fw failed ret=%#x\n", ret);
			return ret;
		}
	}

poll_fw:
	/* Check if the firmware is downloaded successfully or not */
	ret = adapter->if_ops.check_fw_status(adapter, poll_num);
	if (ret)
		dev_err(adapter->dev, "FW failed to be active in time\n");

	return ret;
}<|MERGE_RESOLUTION|>--- conflicted
+++ resolved
@@ -452,10 +452,6 @@
 	spin_lock_init(&adapter->scan_pending_q_lock);
 	spin_lock_init(&adapter->rx_proc_lock);
 
-<<<<<<< HEAD
-	skb_queue_head_init(&adapter->usb_rx_data_q);
-=======
->>>>>>> e529fea9
 	skb_queue_head_init(&adapter->rx_data_q);
 
 	for (i = 0; i < adapter->priv_num; ++i) {
@@ -663,24 +659,6 @@
 	}
 
 	spin_lock_irqsave(&adapter->rx_proc_lock, flags);
-<<<<<<< HEAD
-
-	while ((skb = skb_dequeue(&adapter->rx_data_q))) {
-		struct mwifiex_rxinfo *rx_info = MWIFIEX_SKB_RXCB(skb);
-
-		atomic_dec(&adapter->rx_pending);
-		priv = adapter->priv[rx_info->bss_num];
-		if (priv)
-			priv->stats.rx_dropped++;
-
-		dev_kfree_skb_any(skb);
-	}
-
-	spin_unlock_irqrestore(&adapter->rx_proc_lock, flags);
-
-	spin_lock(&adapter->mwifiex_lock);
-=======
->>>>>>> e529fea9
 
 	while ((skb = skb_dequeue(&adapter->rx_data_q))) {
 		struct mwifiex_rxinfo *rx_info = MWIFIEX_SKB_RXCB(skb);
