--- conflicted
+++ resolved
@@ -225,10 +225,6 @@
 #define HostCmd_CMD_BBP_REG_ACCESS                    0x001a
 #define HostCmd_CMD_RF_REG_ACCESS                     0x001b
 #define HostCmd_CMD_PMIC_REG_ACCESS                   0x00ad
-<<<<<<< HEAD
-#define HostCmd_CMD_802_11_RF_CHANNEL                 0x001d
-=======
->>>>>>> 36eb22e9
 #define HostCmd_CMD_RF_TX_PWR                         0x001e
 #define HostCmd_CMD_RF_ANTENNA                        0x0020
 #define HostCmd_CMD_802_11_DEAUTHENTICATE             0x0024
