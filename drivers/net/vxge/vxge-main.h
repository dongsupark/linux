/******************************************************************************
 * This software may be used and distributed according to the terms of
 * the GNU General Public License (GPL), incorporated herein by reference.
 * Drivers based on or derived from this code fall under the GPL and must
 * retain the authorship, copyright and license notice.  This file is not
 * a complete program and may only be used when the entire operating
 * system is licensed under the GPL.
 * See the file COPYING in this distribution for more information.
 *
 * vxge-main.h: Driver for Exar Corp's X3100 Series 10GbE PCIe I/O
 *              Virtualized Server Adapter.
 * Copyright(c) 2002-2010 Exar Corp.
 ******************************************************************************/
#ifndef VXGE_MAIN_H
#define VXGE_MAIN_H

#include "vxge-traffic.h"
#include "vxge-config.h"
#include "vxge-version.h"
#include <linux/list.h>

#define VXGE_DRIVER_NAME		"vxge"
#define VXGE_DRIVER_VENDOR		"Neterion, Inc"
#define VXGE_DRIVER_FW_VERSION_MAJOR	1

#define DRV_VERSION	VXGE_VERSION_MAJOR"."VXGE_VERSION_MINOR"."\
	VXGE_VERSION_FIX"."VXGE_VERSION_BUILD"-"\
	VXGE_VERSION_FOR

#define PCI_DEVICE_ID_TITAN_WIN		0x5733
#define PCI_DEVICE_ID_TITAN_UNI		0x5833
#define	VXGE_USE_DEFAULT		0xffffffff
#define VXGE_HW_VPATH_MSIX_ACTIVE	4
#define VXGE_ALARM_MSIX_ID		2
#define VXGE_HW_RXSYNC_FREQ_CNT		4
#define VXGE_LL_WATCH_DOG_TIMEOUT	(15 * HZ)
#define VXGE_LL_RX_COPY_THRESHOLD	256
#define VXGE_DEF_FIFO_LENGTH		84

#define NO_STEERING		0
#define PORT_STEERING		0x1
#define RTH_STEERING		0x2
#define RX_TOS_STEERING		0x3
#define RX_VLAN_STEERING	0x4
#define RTH_BUCKET_SIZE		4

#define	TX_PRIORITY_STEERING	1
#define	TX_VLAN_STEERING	2
#define	TX_PORT_STEERING	3
#define	TX_MULTIQ_STEERING	4

#define VXGE_HW_MAC_ADDR_LEARN_DEFAULT VXGE_HW_RTS_MAC_DISABLE

#define VXGE_TTI_BTIMER_VAL 250000

#define VXGE_TTI_LTIMER_VAL 1000
#define VXGE_TTI_RTIMER_VAL 0
#define VXGE_RTI_BTIMER_VAL 250
#define VXGE_RTI_LTIMER_VAL 100
#define VXGE_RTI_RTIMER_VAL 0
#define VXGE_FIFO_INDICATE_MAX_PKTS VXGE_DEF_FIFO_LENGTH
#define VXGE_ISR_POLLING_CNT 	8
#define VXGE_MAX_CONFIG_DEV	0xFF
#define VXGE_EXEC_MODE_DISABLE	0
#define VXGE_EXEC_MODE_ENABLE	1
#define VXGE_MAX_CONFIG_PORT	1
#define VXGE_ALL_VID_DISABLE	0
#define VXGE_ALL_VID_ENABLE	1
#define VXGE_PAUSE_CTRL_DISABLE	0
#define VXGE_PAUSE_CTRL_ENABLE	1

#define TTI_TX_URANGE_A	5
#define TTI_TX_URANGE_B	15
#define TTI_TX_URANGE_C	40
#define TTI_TX_UFC_A	5
#define TTI_TX_UFC_B	40
#define TTI_TX_UFC_C	60
#define TTI_TX_UFC_D	100

#define RTI_RX_URANGE_A	5
#define RTI_RX_URANGE_B	15
#define RTI_RX_URANGE_C	40
#define RTI_RX_UFC_A	1
#define RTI_RX_UFC_B	5
#define RTI_RX_UFC_C	10
#define RTI_RX_UFC_D	15

/* Milli secs timer period */
#define VXGE_TIMER_DELAY		10000

#define VXGE_LL_MAX_FRAME_SIZE(dev) ((dev)->mtu + VXGE_HW_MAC_HEADER_MAX_SIZE)

#define is_sriov(function_mode) \
	((function_mode == VXGE_HW_FUNCTION_MODE_SRIOV) || \
	(function_mode == VXGE_HW_FUNCTION_MODE_SRIOV_8) || \
	(function_mode == VXGE_HW_FUNCTION_MODE_SRIOV_4))

enum vxge_reset_event {
	/* reset events */
	VXGE_LL_VPATH_RESET	= 0,
	VXGE_LL_DEVICE_RESET	= 1,
	VXGE_LL_FULL_RESET	= 2,
	VXGE_LL_START_RESET	= 3,
	VXGE_LL_COMPL_RESET	= 4
};
/* These flags represent the devices temporary state */
enum vxge_device_state_t {
__VXGE_STATE_RESET_CARD = 0,
__VXGE_STATE_CARD_UP
};

enum vxge_mac_addr_state {
	/* mac address states */
	VXGE_LL_MAC_ADDR_IN_LIST        = 0,
	VXGE_LL_MAC_ADDR_IN_DA_TABLE    = 1
};

struct vxge_drv_config {
	int config_dev_cnt;
	int total_dev_cnt;
	int g_no_cpus;
	unsigned int vpath_per_dev;
};

struct macInfo {
	unsigned char macaddr[ETH_ALEN];
	unsigned char macmask[ETH_ALEN];
	unsigned int vpath_no;
	enum vxge_mac_addr_state state;
};

struct vxge_config {
	int		tx_pause_enable;
	int		rx_pause_enable;

#define	NEW_NAPI_WEIGHT	64
	int		napi_weight;
#define VXGE_GRO_DONOT_AGGREGATE		0
#define VXGE_GRO_ALWAYS_AGGREGATE		1
	int		gro_enable;
	int		intr_type;
#define INTA	0
#define MSI	1
#define MSI_X	2

	int		addr_learn_en;

	int		rth_steering;
	int		rth_algorithm;
	int		rth_hash_type_tcpipv4;
	int		rth_hash_type_ipv4;
	int		rth_hash_type_tcpipv6;
	int		rth_hash_type_ipv6;
	int		rth_hash_type_tcpipv6ex;
	int		rth_hash_type_ipv6ex;
	int		rth_bkt_sz;
	int		rth_jhash_golden_ratio;
	int		tx_steering_type;
	int 	fifo_indicate_max_pkts;
	struct vxge_hw_device_hw_info device_hw_info;
};

struct vxge_msix_entry {
	/* Mimicing the msix_entry struct of Kernel. */
	u16 vector;
	u16 entry;
	u16 in_use;
	void *arg;
};

/* Software Statistics */

struct vxge_sw_stats {
	/* Network Stats (interface stats) */

	/* Tx */
	u64 tx_frms;
	u64 tx_errors;
	u64 tx_bytes;
	u64 txd_not_free;
	u64 txd_out_of_desc;

	/* Virtual Path */
	u64 vpaths_open;
	u64 vpath_open_fail;

	/* Rx */
	u64 rx_frms;
	u64 rx_errors;
	u64 rx_bytes;
	u64 rx_mcast;

	/* Misc. */
	u64 link_up;
	u64 link_down;
	u64 pci_map_fail;
	u64 skb_alloc_fail;
};

struct vxge_mac_addrs {
	struct list_head item;
	u64 macaddr;
	u64 macmask;
	enum vxge_mac_addr_state state;
};

struct vxgedev;

struct vxge_fifo_stats {
	u64 tx_frms;
	u64 tx_errors;
	u64 tx_bytes;
	u64 txd_not_free;
	u64 txd_out_of_desc;
	u64 pci_map_fail;
};

struct vxge_fifo {
	struct net_device *ndev;
	struct pci_dev *pdev;
	struct __vxge_hw_fifo *handle;
	struct netdev_queue *txq;

	int tx_steering_type;
	int indicate_max_pkts;

	/* Tx stats */
	struct vxge_fifo_stats stats;
} ____cacheline_aligned;

struct vxge_ring_stats {
	u64 prev_rx_frms;
	u64 rx_frms;
	u64 rx_errors;
	u64 rx_dropped;
	u64 rx_bytes;
	u64 rx_mcast;
	u64 pci_map_fail;
	u64 skb_alloc_fail;
};

struct vxge_ring {
	struct net_device	*ndev;
	struct pci_dev		*pdev;
	struct __vxge_hw_ring	*handle;
	/* The vpath id maintained in the driver -
	 * 0 to 'maximum_vpaths_in_function - 1'
	 */
	int driver_id;

	 /* copy of the flag indicating whether rx_csum is to be used */
	u32 rx_csum;

	int pkts_processed;
	int budget;
	int gro_enable;

	struct napi_struct napi;
	struct napi_struct *napi_p;

#define VXGE_MAX_MAC_ADDR_COUNT		30

	int vlan_tag_strip;
	struct vlan_group *vlgrp;
	int rx_vector_no;
	enum vxge_hw_status last_status;

	/* Rx stats */
	struct vxge_ring_stats stats;
} ____cacheline_aligned;

struct vxge_vpath {
	struct vxge_fifo fifo;
	struct vxge_ring ring;

	struct __vxge_hw_vpath_handle *handle;

	/* Actual vpath id for this vpath in the device - 0 to 16 */
	int device_id;
	int max_mac_addr_cnt;
	int is_configured;
	int is_open;
	struct vxgedev *vdev;
	u8 (macaddr)[ETH_ALEN];
	u8 (macmask)[ETH_ALEN];

#define VXGE_MAX_LEARN_MAC_ADDR_CNT	2048
	/* mac addresses currently programmed into NIC */
	u16 mac_addr_cnt;
	u16 mcast_addr_cnt;
	struct list_head mac_addr_list;

	u32 level_err;
	u32 level_trace;
};
#define VXGE_COPY_DEBUG_INFO_TO_LL(vdev, err, trace) {	\
	for (i = 0; i < vdev->no_of_vpath; i++) {		\
		vdev->vpaths[i].level_err = err;		\
		vdev->vpaths[i].level_trace = trace;		\
	}							\
	vdev->level_err = err;					\
	vdev->level_trace = trace;				\
}

struct vxgedev {
	struct net_device	*ndev;
	struct pci_dev		*pdev;
	struct __vxge_hw_device *devh;
	struct vlan_group	*vlgrp;
	int vlan_tag_strip;
	struct vxge_config	config;
	unsigned long	state;

	/* Indicates which vpath to reset */
	unsigned long  vp_reset;

	/* Timer used for polling vpath resets */
	struct timer_list vp_reset_timer;

	/* Timer used for polling vpath lockup */
	struct timer_list vp_lockup_timer;

	/*
	 * Flags to track whether device is in All Multicast
	 * or in promiscuous mode.
	 */
	u16		all_multi_flg;

	 /* A flag indicating whether rx_csum is to be used or not. */
	u32	rx_csum;

	struct vxge_msix_entry *vxge_entries;
	struct msix_entry *entries;
	/*
	 * 4 for each vpath * 17;
	 * total is 68
	 */
#define	VXGE_MAX_REQUESTED_MSIX	68
#define VXGE_INTR_STRLEN 80
	char desc[VXGE_MAX_REQUESTED_MSIX][VXGE_INTR_STRLEN];

	enum vxge_hw_event cric_err_event;

	int max_vpath_supported;
	int no_of_vpath;

	struct napi_struct napi;
	/* A debug option, when enabled and if error condition occurs,
	 * the driver will do following steps:
	 * - mask all interrupts
	 * - Not clear the source of the alarm
	 * - gracefully stop all I/O
	 * A diagnostic dump of register and stats at this point
	 * reveals very useful information.
	 */
	int exec_mode;
	int max_config_port;
	struct vxge_vpath	*vpaths;

	struct __vxge_hw_vpath_handle *vp_handles[VXGE_HW_MAX_VIRTUAL_PATHS];
	void __iomem *bar0;
	struct vxge_sw_stats	stats;
	int		mtu;
	/* Below variables are used for vpath selection to transmit a packet */
	u8 		vpath_selector[VXGE_HW_MAX_VIRTUAL_PATHS];
	u64		vpaths_deployed;

	u32 		intr_cnt;
	u32 		level_err;
	u32 		level_trace;
	char		fw_version[VXGE_HW_FW_STRLEN];
};

struct vxge_rx_priv {
	struct sk_buff		*skb;
	unsigned char		*skb_data;
	dma_addr_t		data_dma;
	dma_addr_t		data_size;
};

struct vxge_tx_priv {
	struct sk_buff		*skb;
	dma_addr_t		dma_buffers[MAX_SKB_FRAGS+1];
};

#define VXGE_MODULE_PARAM_INT(p, val) \
	static int p = val; \
	module_param(p, int, 0)

#define vxge_os_bug(fmt...)		{ printk(fmt); BUG(); }

#define vxge_os_timer(timer, handle, arg, exp) do { \
		init_timer(&timer); \
		timer.function = handle; \
		timer.data = (unsigned long) arg; \
		mod_timer(&timer, (jiffies + exp)); \
	} while (0);

<<<<<<< HEAD
int __devinit vxge_device_register(struct __vxge_hw_device *devh,
				    struct vxge_config *config,
				    int high_dma, int no_of_vpath,
				    struct vxgedev **vdev);

void vxge_device_unregister(struct __vxge_hw_device *devh);

void vxge_vpath_intr_enable(struct vxgedev *vdev, int vp_id);

void vxge_vpath_intr_disable(struct vxgedev *vdev, int vp_id);

void vxge_callback_link_up(struct __vxge_hw_device *devh);

void vxge_callback_link_down(struct __vxge_hw_device *devh);

enum vxge_hw_status vxge_add_mac_addr(struct vxgedev *vdev,
	struct macInfo *mac);

int vxge_mac_list_del(struct vxge_vpath *vpath, struct macInfo *mac);

int vxge_reset(struct vxgedev *vdev);

enum vxge_hw_status
vxge_rx_1b_compl(struct __vxge_hw_ring *ringh, void *dtr,
	u8 t_code, void *userdata);

enum vxge_hw_status
vxge_xmit_compl(struct __vxge_hw_fifo *fifo_hw, void *dtr,
	enum vxge_hw_fifo_tcode t_code, void *userdata,
	struct sk_buff ***skb_ptr, int nr_skbs, int *more);

int vxge_close(struct net_device *dev);

int vxge_open(struct net_device *dev);

void vxge_close_vpaths(struct vxgedev *vdev, int index);

int vxge_open_vpaths(struct vxgedev *vdev);

enum vxge_hw_status vxge_reset_all_vpaths(struct vxgedev *vdev);

enum vxge_hw_status vxge_add_mac_addr(struct vxgedev *vdev,
	struct macInfo *mac);

enum vxge_hw_status vxge_del_mac_addr(struct vxgedev *vdev,
	struct macInfo *mac);

int vxge_mac_list_add(struct vxge_vpath *vpath,
	struct macInfo *mac);

void vxge_free_mac_add_list(struct vxge_vpath *vpath);

enum vxge_hw_status vxge_restore_vpath_mac_addr(struct vxge_vpath *vpath);

enum vxge_hw_status vxge_restore_vpath_vid_table(struct vxge_vpath *vpath);

int do_vxge_close(struct net_device *dev, int do_io);
extern void initialize_ethtool_ops(struct net_device *ndev);
=======
extern void vxge_initialize_ethtool_ops(struct net_device *ndev);
>>>>>>> 45f53cc9
/**
 * #define VXGE_DEBUG_INIT: debug for initialization functions
 * #define VXGE_DEBUG_TX	 : debug transmit related functions
 * #define VXGE_DEBUG_RX  : debug recevice related functions
 * #define VXGE_DEBUG_MEM : debug memory module
 * #define VXGE_DEBUG_LOCK: debug locks
 * #define VXGE_DEBUG_SEM : debug semaphore
 * #define VXGE_DEBUG_ENTRYEXIT: debug functions by adding entry exit statements
*/
#define VXGE_DEBUG_INIT		0x00000001
#define VXGE_DEBUG_TX		0x00000002
#define VXGE_DEBUG_RX		0x00000004
#define VXGE_DEBUG_MEM		0x00000008
#define VXGE_DEBUG_LOCK		0x00000010
#define VXGE_DEBUG_SEM		0x00000020
#define VXGE_DEBUG_ENTRYEXIT	0x00000040
#define VXGE_DEBUG_INTR		0x00000080
#define VXGE_DEBUG_LL_CONFIG	0x00000100

/* Debug tracing for VXGE driver */
#ifndef VXGE_DEBUG_MASK
#define VXGE_DEBUG_MASK	0x0
#endif

#if (VXGE_DEBUG_LL_CONFIG & VXGE_DEBUG_MASK)
#define vxge_debug_ll_config(level, fmt, ...) \
	vxge_debug_ll(level, VXGE_DEBUG_LL_CONFIG, fmt, __VA_ARGS__)
#else
#define vxge_debug_ll_config(level, fmt, ...)
#endif

#if (VXGE_DEBUG_INIT & VXGE_DEBUG_MASK)
#define vxge_debug_init(level, fmt, ...) \
	vxge_debug_ll(level, VXGE_DEBUG_INIT, fmt, __VA_ARGS__)
#else
#define vxge_debug_init(level, fmt, ...)
#endif

#if (VXGE_DEBUG_TX & VXGE_DEBUG_MASK)
#define vxge_debug_tx(level, fmt, ...) \
	vxge_debug_ll(level, VXGE_DEBUG_TX, fmt, __VA_ARGS__)
#else
#define vxge_debug_tx(level, fmt, ...)
#endif

#if (VXGE_DEBUG_RX & VXGE_DEBUG_MASK)
#define vxge_debug_rx(level, fmt, ...) \
	vxge_debug_ll(level, VXGE_DEBUG_RX, fmt, __VA_ARGS__)
#else
#define vxge_debug_rx(level, fmt, ...)
#endif

#if (VXGE_DEBUG_MEM & VXGE_DEBUG_MASK)
#define vxge_debug_mem(level, fmt, ...) \
	vxge_debug_ll(level, VXGE_DEBUG_MEM, fmt, __VA_ARGS__)
#else
#define vxge_debug_mem(level, fmt, ...)
#endif

#if (VXGE_DEBUG_ENTRYEXIT & VXGE_DEBUG_MASK)
#define vxge_debug_entryexit(level, fmt, ...) \
	vxge_debug_ll(level, VXGE_DEBUG_ENTRYEXIT, fmt, __VA_ARGS__)
#else
#define vxge_debug_entryexit(level, fmt, ...)
#endif

#if (VXGE_DEBUG_INTR & VXGE_DEBUG_MASK)
#define vxge_debug_intr(level, fmt, ...) \
	vxge_debug_ll(level, VXGE_DEBUG_INTR, fmt, __VA_ARGS__)
#else
#define vxge_debug_intr(level, fmt, ...)
#endif

#define VXGE_DEVICE_DEBUG_LEVEL_SET(level, mask, vdev) {\
	vxge_hw_device_debug_set((struct __vxge_hw_device  *)vdev->devh, \
		level, mask);\
	VXGE_COPY_DEBUG_INFO_TO_LL(vdev, \
		vxge_hw_device_error_level_get((struct __vxge_hw_device  *) \
			vdev->devh), \
		vxge_hw_device_trace_level_get((struct __vxge_hw_device  *) \
			vdev->devh));\
}

#ifdef NETIF_F_GSO
#define vxge_tcp_mss(skb) (skb_shinfo(skb)->gso_size)
#define vxge_udp_mss(skb) (skb_shinfo(skb)->gso_size)
#define vxge_offload_type(skb) (skb_shinfo(skb)->gso_type)
#endif

#endif<|MERGE_RESOLUTION|>--- conflicted
+++ resolved
@@ -396,68 +396,7 @@
 		mod_timer(&timer, (jiffies + exp)); \
 	} while (0);
 
-<<<<<<< HEAD
-int __devinit vxge_device_register(struct __vxge_hw_device *devh,
-				    struct vxge_config *config,
-				    int high_dma, int no_of_vpath,
-				    struct vxgedev **vdev);
-
-void vxge_device_unregister(struct __vxge_hw_device *devh);
-
-void vxge_vpath_intr_enable(struct vxgedev *vdev, int vp_id);
-
-void vxge_vpath_intr_disable(struct vxgedev *vdev, int vp_id);
-
-void vxge_callback_link_up(struct __vxge_hw_device *devh);
-
-void vxge_callback_link_down(struct __vxge_hw_device *devh);
-
-enum vxge_hw_status vxge_add_mac_addr(struct vxgedev *vdev,
-	struct macInfo *mac);
-
-int vxge_mac_list_del(struct vxge_vpath *vpath, struct macInfo *mac);
-
-int vxge_reset(struct vxgedev *vdev);
-
-enum vxge_hw_status
-vxge_rx_1b_compl(struct __vxge_hw_ring *ringh, void *dtr,
-	u8 t_code, void *userdata);
-
-enum vxge_hw_status
-vxge_xmit_compl(struct __vxge_hw_fifo *fifo_hw, void *dtr,
-	enum vxge_hw_fifo_tcode t_code, void *userdata,
-	struct sk_buff ***skb_ptr, int nr_skbs, int *more);
-
-int vxge_close(struct net_device *dev);
-
-int vxge_open(struct net_device *dev);
-
-void vxge_close_vpaths(struct vxgedev *vdev, int index);
-
-int vxge_open_vpaths(struct vxgedev *vdev);
-
-enum vxge_hw_status vxge_reset_all_vpaths(struct vxgedev *vdev);
-
-enum vxge_hw_status vxge_add_mac_addr(struct vxgedev *vdev,
-	struct macInfo *mac);
-
-enum vxge_hw_status vxge_del_mac_addr(struct vxgedev *vdev,
-	struct macInfo *mac);
-
-int vxge_mac_list_add(struct vxge_vpath *vpath,
-	struct macInfo *mac);
-
-void vxge_free_mac_add_list(struct vxge_vpath *vpath);
-
-enum vxge_hw_status vxge_restore_vpath_mac_addr(struct vxge_vpath *vpath);
-
-enum vxge_hw_status vxge_restore_vpath_vid_table(struct vxge_vpath *vpath);
-
-int do_vxge_close(struct net_device *dev, int do_io);
-extern void initialize_ethtool_ops(struct net_device *ndev);
-=======
 extern void vxge_initialize_ethtool_ops(struct net_device *ndev);
->>>>>>> 45f53cc9
 /**
  * #define VXGE_DEBUG_INIT: debug for initialization functions
  * #define VXGE_DEBUG_TX	 : debug transmit related functions
