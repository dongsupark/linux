--- conflicted
+++ resolved
@@ -825,12 +825,7 @@
 				if (iph->protocol == IPPROTO_TCP)
 					ctx->l4_hdr_size = tcp_hdrlen(skb);
 				else if (iph->protocol == IPPROTO_UDP)
-<<<<<<< HEAD
-					ctx->l4_hdr_size =
-							sizeof(struct udphdr);
-=======
 					ctx->l4_hdr_size = sizeof(struct udphdr);
->>>>>>> e816b57a
 				else
 					ctx->l4_hdr_size = 0;
 			} else {
