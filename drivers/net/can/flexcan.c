/*
 * flexcan.c - FLEXCAN CAN controller driver
 *
 * Copyright (c) 2005-2006 Varma Electronics Oy
 * Copyright (c) 2009 Sascha Hauer, Pengutronix
 * Copyright (c) 2010 Marc Kleine-Budde, Pengutronix
 *
 * Based on code originally by Andrey Volkov <avolkov@varma-el.com>
 *
 * LICENCE:
 * This program is free software; you can redistribute it and/or
 * modify it under the terms of the GNU General Public License as
 * published by the Free Software Foundation version 2.
 *
 * This program is distributed in the hope that it will be useful,
 * but WITHOUT ANY WARRANTY; without even the implied warranty of
 * MERCHANTABILITY or FITNESS FOR A PARTICULAR PURPOSE.  See the
 * GNU General Public License for more details.
 *
 */

#include <linux/netdevice.h>
#include <linux/can.h>
#include <linux/can/dev.h>
#include <linux/can/error.h>
#include <linux/can/led.h>
#include <linux/clk.h>
#include <linux/delay.h>
#include <linux/if_arp.h>
#include <linux/if_ether.h>
#include <linux/interrupt.h>
#include <linux/io.h>
#include <linux/kernel.h>
#include <linux/list.h>
#include <linux/module.h>
#include <linux/of.h>
#include <linux/of_device.h>
#include <linux/platform_device.h>
#include <linux/regulator/consumer.h>

#define DRV_NAME			"flexcan"

/* 8 for RX fifo and 2 error handling */
#define FLEXCAN_NAPI_WEIGHT		(8 + 2)

/* FLEXCAN module configuration register (CANMCR) bits */
#define FLEXCAN_MCR_MDIS		BIT(31)
#define FLEXCAN_MCR_FRZ			BIT(30)
#define FLEXCAN_MCR_FEN			BIT(29)
#define FLEXCAN_MCR_HALT		BIT(28)
#define FLEXCAN_MCR_NOT_RDY		BIT(27)
#define FLEXCAN_MCR_WAK_MSK		BIT(26)
#define FLEXCAN_MCR_SOFTRST		BIT(25)
#define FLEXCAN_MCR_FRZ_ACK		BIT(24)
#define FLEXCAN_MCR_SUPV		BIT(23)
#define FLEXCAN_MCR_SLF_WAK		BIT(22)
#define FLEXCAN_MCR_WRN_EN		BIT(21)
#define FLEXCAN_MCR_LPM_ACK		BIT(20)
#define FLEXCAN_MCR_WAK_SRC		BIT(19)
#define FLEXCAN_MCR_DOZE		BIT(18)
#define FLEXCAN_MCR_SRX_DIS		BIT(17)
#define FLEXCAN_MCR_BCC			BIT(16)
#define FLEXCAN_MCR_LPRIO_EN		BIT(13)
#define FLEXCAN_MCR_AEN			BIT(12)
#define FLEXCAN_MCR_MAXMB(x)		((x) & 0x7f)
#define FLEXCAN_MCR_IDAM_A		(0 << 8)
#define FLEXCAN_MCR_IDAM_B		(1 << 8)
#define FLEXCAN_MCR_IDAM_C		(2 << 8)
#define FLEXCAN_MCR_IDAM_D		(3 << 8)

/* FLEXCAN control register (CANCTRL) bits */
#define FLEXCAN_CTRL_PRESDIV(x)		(((x) & 0xff) << 24)
#define FLEXCAN_CTRL_RJW(x)		(((x) & 0x03) << 22)
#define FLEXCAN_CTRL_PSEG1(x)		(((x) & 0x07) << 19)
#define FLEXCAN_CTRL_PSEG2(x)		(((x) & 0x07) << 16)
#define FLEXCAN_CTRL_BOFF_MSK		BIT(15)
#define FLEXCAN_CTRL_ERR_MSK		BIT(14)
#define FLEXCAN_CTRL_CLK_SRC		BIT(13)
#define FLEXCAN_CTRL_LPB		BIT(12)
#define FLEXCAN_CTRL_TWRN_MSK		BIT(11)
#define FLEXCAN_CTRL_RWRN_MSK		BIT(10)
#define FLEXCAN_CTRL_SMP		BIT(7)
#define FLEXCAN_CTRL_BOFF_REC		BIT(6)
#define FLEXCAN_CTRL_TSYN		BIT(5)
#define FLEXCAN_CTRL_LBUF		BIT(4)
#define FLEXCAN_CTRL_LOM		BIT(3)
#define FLEXCAN_CTRL_PROPSEG(x)		((x) & 0x07)
#define FLEXCAN_CTRL_ERR_BUS		(FLEXCAN_CTRL_ERR_MSK)
#define FLEXCAN_CTRL_ERR_STATE \
	(FLEXCAN_CTRL_TWRN_MSK | FLEXCAN_CTRL_RWRN_MSK | \
	 FLEXCAN_CTRL_BOFF_MSK)
#define FLEXCAN_CTRL_ERR_ALL \
	(FLEXCAN_CTRL_ERR_BUS | FLEXCAN_CTRL_ERR_STATE)

/* FLEXCAN control register 2 (CTRL2) bits */
#define FLEXCAN_CRL2_ECRWRE		BIT(29)
#define FLEXCAN_CRL2_WRMFRZ		BIT(28)
#define FLEXCAN_CRL2_RFFN(x)		(((x) & 0x0f) << 24)
#define FLEXCAN_CRL2_TASD(x)		(((x) & 0x1f) << 19)
#define FLEXCAN_CRL2_MRP		BIT(18)
#define FLEXCAN_CRL2_RRS		BIT(17)
#define FLEXCAN_CRL2_EACEN		BIT(16)

/* FLEXCAN memory error control register (MECR) bits */
#define FLEXCAN_MECR_ECRWRDIS		BIT(31)
#define FLEXCAN_MECR_HANCEI_MSK		BIT(19)
#define FLEXCAN_MECR_FANCEI_MSK		BIT(18)
#define FLEXCAN_MECR_CEI_MSK		BIT(16)
#define FLEXCAN_MECR_HAERRIE		BIT(15)
#define FLEXCAN_MECR_FAERRIE		BIT(14)
#define FLEXCAN_MECR_EXTERRIE		BIT(13)
#define FLEXCAN_MECR_RERRDIS		BIT(9)
#define FLEXCAN_MECR_ECCDIS		BIT(8)
#define FLEXCAN_MECR_NCEFAFRZ		BIT(7)

/* FLEXCAN error and status register (ESR) bits */
#define FLEXCAN_ESR_TWRN_INT		BIT(17)
#define FLEXCAN_ESR_RWRN_INT		BIT(16)
#define FLEXCAN_ESR_BIT1_ERR		BIT(15)
#define FLEXCAN_ESR_BIT0_ERR		BIT(14)
#define FLEXCAN_ESR_ACK_ERR		BIT(13)
#define FLEXCAN_ESR_CRC_ERR		BIT(12)
#define FLEXCAN_ESR_FRM_ERR		BIT(11)
#define FLEXCAN_ESR_STF_ERR		BIT(10)
#define FLEXCAN_ESR_TX_WRN		BIT(9)
#define FLEXCAN_ESR_RX_WRN		BIT(8)
#define FLEXCAN_ESR_IDLE		BIT(7)
#define FLEXCAN_ESR_TXRX		BIT(6)
#define FLEXCAN_EST_FLT_CONF_SHIFT	(4)
#define FLEXCAN_ESR_FLT_CONF_MASK	(0x3 << FLEXCAN_EST_FLT_CONF_SHIFT)
#define FLEXCAN_ESR_FLT_CONF_ACTIVE	(0x0 << FLEXCAN_EST_FLT_CONF_SHIFT)
#define FLEXCAN_ESR_FLT_CONF_PASSIVE	(0x1 << FLEXCAN_EST_FLT_CONF_SHIFT)
#define FLEXCAN_ESR_BOFF_INT		BIT(2)
#define FLEXCAN_ESR_ERR_INT		BIT(1)
#define FLEXCAN_ESR_WAK_INT		BIT(0)
#define FLEXCAN_ESR_ERR_BUS \
	(FLEXCAN_ESR_BIT1_ERR | FLEXCAN_ESR_BIT0_ERR | \
	 FLEXCAN_ESR_ACK_ERR | FLEXCAN_ESR_CRC_ERR | \
	 FLEXCAN_ESR_FRM_ERR | FLEXCAN_ESR_STF_ERR)
#define FLEXCAN_ESR_ERR_STATE \
	(FLEXCAN_ESR_TWRN_INT | FLEXCAN_ESR_RWRN_INT | FLEXCAN_ESR_BOFF_INT)
#define FLEXCAN_ESR_ERR_ALL \
	(FLEXCAN_ESR_ERR_BUS | FLEXCAN_ESR_ERR_STATE)
#define FLEXCAN_ESR_ALL_INT \
	(FLEXCAN_ESR_TWRN_INT | FLEXCAN_ESR_RWRN_INT | \
	 FLEXCAN_ESR_BOFF_INT | FLEXCAN_ESR_ERR_INT)

/* FLEXCAN interrupt flag register (IFLAG) bits */
/* Errata ERR005829 step7: Reserve first valid MB */
#define FLEXCAN_TX_BUF_RESERVED		8
#define FLEXCAN_TX_BUF_ID		9
#define FLEXCAN_IFLAG_BUF(x)		BIT(x)
#define FLEXCAN_IFLAG_RX_FIFO_OVERFLOW	BIT(7)
#define FLEXCAN_IFLAG_RX_FIFO_WARN	BIT(6)
#define FLEXCAN_IFLAG_RX_FIFO_AVAILABLE	BIT(5)
#define FLEXCAN_IFLAG_DEFAULT \
	(FLEXCAN_IFLAG_RX_FIFO_OVERFLOW | FLEXCAN_IFLAG_RX_FIFO_AVAILABLE | \
	 FLEXCAN_IFLAG_BUF(FLEXCAN_TX_BUF_ID))

/* FLEXCAN message buffers */
#define FLEXCAN_MB_CNT_CODE(x)		(((x) & 0xf) << 24)
#define FLEXCAN_MB_CODE_RX_INACTIVE	(0x0 << 24)
#define FLEXCAN_MB_CODE_RX_EMPTY	(0x4 << 24)
#define FLEXCAN_MB_CODE_RX_FULL		(0x2 << 24)
#define FLEXCAN_MB_CODE_RX_OVERRRUN	(0x6 << 24)
#define FLEXCAN_MB_CODE_RX_RANSWER	(0xa << 24)

#define FLEXCAN_MB_CODE_TX_INACTIVE	(0x8 << 24)
#define FLEXCAN_MB_CODE_TX_ABORT	(0x9 << 24)
#define FLEXCAN_MB_CODE_TX_DATA		(0xc << 24)
#define FLEXCAN_MB_CODE_TX_TANSWER	(0xe << 24)

#define FLEXCAN_MB_CNT_SRR		BIT(22)
#define FLEXCAN_MB_CNT_IDE		BIT(21)
#define FLEXCAN_MB_CNT_RTR		BIT(20)
#define FLEXCAN_MB_CNT_LENGTH(x)	(((x) & 0xf) << 16)
#define FLEXCAN_MB_CNT_TIMESTAMP(x)	((x) & 0xffff)

#define FLEXCAN_MB_CODE_MASK		(0xf0ffffff)

#define FLEXCAN_TIMEOUT_US             (50)

/*
 * FLEXCAN hardware feature flags
 *
 * Below is some version info we got:
 *    SOC   Version   IP-Version  Glitch-  [TR]WRN_INT  Memory err
 *                                Filter?   connected?  detection
 *   MX25  FlexCAN2  03.00.00.00     no         no         no
 *   MX28  FlexCAN2  03.00.04.00    yes        yes         no
 *   MX35  FlexCAN2  03.00.00.00     no         no         no
 *   MX53  FlexCAN2  03.00.00.00    yes         no         no
 *   MX6s  FlexCAN3  10.00.12.00    yes        yes         no
 *   VF610 FlexCAN3  ?               no        yes        yes
 *
 * Some SOCs do not have the RX_WARN & TX_WARN interrupt line connected.
 */
#define FLEXCAN_HAS_V10_FEATURES	BIT(1) /* For core version >= 10 */
#define FLEXCAN_HAS_BROKEN_ERR_STATE	BIT(2) /* [TR]WRN_INT not connected */
#define FLEXCAN_HAS_MECR_FEATURES	BIT(3) /* Memory error detection */

/* Structure of the message buffer */
struct flexcan_mb {
	u32 can_ctrl;
	u32 can_id;
	u32 data[2];
};

/* Structure of the hardware registers */
struct flexcan_regs {
	u32 mcr;		/* 0x00 */
	u32 ctrl;		/* 0x04 */
	u32 timer;		/* 0x08 */
	u32 _reserved1;		/* 0x0c */
	u32 rxgmask;		/* 0x10 */
	u32 rx14mask;		/* 0x14 */
	u32 rx15mask;		/* 0x18 */
	u32 ecr;		/* 0x1c */
	u32 esr;		/* 0x20 */
	u32 imask2;		/* 0x24 */
	u32 imask1;		/* 0x28 */
	u32 iflag2;		/* 0x2c */
	u32 iflag1;		/* 0x30 */
	u32 crl2;		/* 0x34 */
	u32 esr2;		/* 0x38 */
	u32 imeur;		/* 0x3c */
	u32 lrfr;		/* 0x40 */
	u32 crcr;		/* 0x44 */
	u32 rxfgmask;		/* 0x48 */
	u32 rxfir;		/* 0x4c */
	u32 _reserved3[12];	/* 0x50 */
	struct flexcan_mb cantxfg[64];	/* 0x80 */
	u32 _reserved4[408];
	u32 mecr;		/* 0xae0 */
	u32 erriar;		/* 0xae4 */
	u32 erridpr;		/* 0xae8 */
	u32 errippr;		/* 0xaec */
	u32 rerrar;		/* 0xaf0 */
	u32 rerrdr;		/* 0xaf4 */
	u32 rerrsynr;		/* 0xaf8 */
	u32 errsr;		/* 0xafc */
};

struct flexcan_devtype_data {
	u32 features;	/* hardware controller features */
};

struct flexcan_priv {
	struct can_priv can;
	struct net_device *dev;
	struct napi_struct napi;

	void __iomem *base;
	u32 reg_esr;
	u32 reg_ctrl_default;

	struct clk *clk_ipg;
	struct clk *clk_per;
	struct flexcan_platform_data *pdata;
	const struct flexcan_devtype_data *devtype_data;
	struct regulator *reg_xceiver;
};

static struct flexcan_devtype_data fsl_p1010_devtype_data = {
	.features = FLEXCAN_HAS_BROKEN_ERR_STATE,
};
static struct flexcan_devtype_data fsl_imx28_devtype_data;
static struct flexcan_devtype_data fsl_imx6q_devtype_data = {
	.features = FLEXCAN_HAS_V10_FEATURES,
};
static struct flexcan_devtype_data fsl_vf610_devtype_data = {
	.features = FLEXCAN_HAS_V10_FEATURES | FLEXCAN_HAS_MECR_FEATURES,
};

static const struct can_bittiming_const flexcan_bittiming_const = {
	.name = DRV_NAME,
	.tseg1_min = 4,
	.tseg1_max = 16,
	.tseg2_min = 2,
	.tseg2_max = 8,
	.sjw_max = 4,
	.brp_min = 1,
	.brp_max = 256,
	.brp_inc = 1,
};

/*
 * Abstract off the read/write for arm versus ppc. This
 * assumes that PPC uses big-endian registers and everything
 * else uses little-endian registers, independent of CPU
 * endianess.
 */
#if defined(CONFIG_PPC)
static inline u32 flexcan_read(void __iomem *addr)
{
	return in_be32(addr);
}

static inline void flexcan_write(u32 val, void __iomem *addr)
{
	out_be32(addr, val);
}
#else
static inline u32 flexcan_read(void __iomem *addr)
{
	return readl(addr);
}

static inline void flexcan_write(u32 val, void __iomem *addr)
{
	writel(val, addr);
}
#endif

static inline int flexcan_transceiver_enable(const struct flexcan_priv *priv)
{
	if (!priv->reg_xceiver)
		return 0;

	return regulator_enable(priv->reg_xceiver);
}

static inline int flexcan_transceiver_disable(const struct flexcan_priv *priv)
{
	if (!priv->reg_xceiver)
		return 0;

	return regulator_disable(priv->reg_xceiver);
}

static inline int flexcan_has_and_handle_berr(const struct flexcan_priv *priv,
					      u32 reg_esr)
{
	return (priv->can.ctrlmode & CAN_CTRLMODE_BERR_REPORTING) &&
		(reg_esr & FLEXCAN_ESR_ERR_BUS);
}

static int flexcan_chip_enable(struct flexcan_priv *priv)
{
	struct flexcan_regs __iomem *regs = priv->base;
	unsigned int timeout = FLEXCAN_TIMEOUT_US / 10;
	u32 reg;

	reg = flexcan_read(&regs->mcr);
	reg &= ~FLEXCAN_MCR_MDIS;
	flexcan_write(reg, &regs->mcr);

	while (timeout-- && (flexcan_read(&regs->mcr) & FLEXCAN_MCR_LPM_ACK))
		udelay(10);

	if (flexcan_read(&regs->mcr) & FLEXCAN_MCR_LPM_ACK)
		return -ETIMEDOUT;

	return 0;
}

static int flexcan_chip_disable(struct flexcan_priv *priv)
{
	struct flexcan_regs __iomem *regs = priv->base;
	unsigned int timeout = FLEXCAN_TIMEOUT_US / 10;
	u32 reg;

	reg = flexcan_read(&regs->mcr);
	reg |= FLEXCAN_MCR_MDIS;
	flexcan_write(reg, &regs->mcr);

	while (timeout-- && !(flexcan_read(&regs->mcr) & FLEXCAN_MCR_LPM_ACK))
		udelay(10);

	if (!(flexcan_read(&regs->mcr) & FLEXCAN_MCR_LPM_ACK))
		return -ETIMEDOUT;

	return 0;
}

static int flexcan_chip_freeze(struct flexcan_priv *priv)
{
	struct flexcan_regs __iomem *regs = priv->base;
	unsigned int timeout = 1000 * 1000 * 10 / priv->can.bittiming.bitrate;
	u32 reg;

	reg = flexcan_read(&regs->mcr);
	reg |= FLEXCAN_MCR_HALT;
	flexcan_write(reg, &regs->mcr);

	while (timeout-- && !(flexcan_read(&regs->mcr) & FLEXCAN_MCR_FRZ_ACK))
		udelay(100);

	if (!(flexcan_read(&regs->mcr) & FLEXCAN_MCR_FRZ_ACK))
		return -ETIMEDOUT;

	return 0;
}

static int flexcan_chip_unfreeze(struct flexcan_priv *priv)
{
	struct flexcan_regs __iomem *regs = priv->base;
	unsigned int timeout = FLEXCAN_TIMEOUT_US / 10;
	u32 reg;

	reg = flexcan_read(&regs->mcr);
	reg &= ~FLEXCAN_MCR_HALT;
	flexcan_write(reg, &regs->mcr);

	while (timeout-- && (flexcan_read(&regs->mcr) & FLEXCAN_MCR_FRZ_ACK))
		udelay(10);

	if (flexcan_read(&regs->mcr) & FLEXCAN_MCR_FRZ_ACK)
		return -ETIMEDOUT;

	return 0;
}

static int flexcan_chip_softreset(struct flexcan_priv *priv)
{
	struct flexcan_regs __iomem *regs = priv->base;
	unsigned int timeout = FLEXCAN_TIMEOUT_US / 10;

	flexcan_write(FLEXCAN_MCR_SOFTRST, &regs->mcr);
	while (timeout-- && (flexcan_read(&regs->mcr) & FLEXCAN_MCR_SOFTRST))
		udelay(10);

	if (flexcan_read(&regs->mcr) & FLEXCAN_MCR_SOFTRST)
		return -ETIMEDOUT;

	return 0;
}


static int __flexcan_get_berr_counter(const struct net_device *dev,
				      struct can_berr_counter *bec)
{
	const struct flexcan_priv *priv = netdev_priv(dev);
	struct flexcan_regs __iomem *regs = priv->base;
	u32 reg = flexcan_read(&regs->ecr);

	bec->txerr = (reg >> 0) & 0xff;
	bec->rxerr = (reg >> 8) & 0xff;

	return 0;
}

static int flexcan_get_berr_counter(const struct net_device *dev,
				    struct can_berr_counter *bec)
{
	const struct flexcan_priv *priv = netdev_priv(dev);
	int err;

	err = clk_prepare_enable(priv->clk_ipg);
	if (err)
		return err;

	err = clk_prepare_enable(priv->clk_per);
	if (err)
		goto out_disable_ipg;

	err = __flexcan_get_berr_counter(dev, bec);

	clk_disable_unprepare(priv->clk_per);
 out_disable_ipg:
	clk_disable_unprepare(priv->clk_ipg);

	return err;
}

static int flexcan_start_xmit(struct sk_buff *skb, struct net_device *dev)
{
	const struct flexcan_priv *priv = netdev_priv(dev);
	struct flexcan_regs __iomem *regs = priv->base;
	struct can_frame *cf = (struct can_frame *)skb->data;
	u32 can_id;
	u32 ctrl = FLEXCAN_MB_CNT_CODE(0xc) | (cf->can_dlc << 16);

	if (can_dropped_invalid_skb(dev, skb))
		return NETDEV_TX_OK;

	netif_stop_queue(dev);

	if (cf->can_id & CAN_EFF_FLAG) {
		can_id = cf->can_id & CAN_EFF_MASK;
		ctrl |= FLEXCAN_MB_CNT_IDE | FLEXCAN_MB_CNT_SRR;
	} else {
		can_id = (cf->can_id & CAN_SFF_MASK) << 18;
	}

	if (cf->can_id & CAN_RTR_FLAG)
		ctrl |= FLEXCAN_MB_CNT_RTR;

	if (cf->can_dlc > 0) {
		u32 data = be32_to_cpup((__be32 *)&cf->data[0]);
		flexcan_write(data, &regs->cantxfg[FLEXCAN_TX_BUF_ID].data[0]);
	}
	if (cf->can_dlc > 3) {
		u32 data = be32_to_cpup((__be32 *)&cf->data[4]);
		flexcan_write(data, &regs->cantxfg[FLEXCAN_TX_BUF_ID].data[1]);
	}

	can_put_echo_skb(skb, dev, 0);

	flexcan_write(can_id, &regs->cantxfg[FLEXCAN_TX_BUF_ID].can_id);
	flexcan_write(ctrl, &regs->cantxfg[FLEXCAN_TX_BUF_ID].can_ctrl);

	/* Errata ERR005829 step8:
	 * Write twice INACTIVE(0x8) code to first MB.
	 */
	flexcan_write(FLEXCAN_MB_CODE_TX_INACTIVE,
		      &regs->cantxfg[FLEXCAN_TX_BUF_RESERVED].can_ctrl);
	flexcan_write(FLEXCAN_MB_CODE_TX_INACTIVE,
		      &regs->cantxfg[FLEXCAN_TX_BUF_RESERVED].can_ctrl);

	return NETDEV_TX_OK;
}

static void do_bus_err(struct net_device *dev,
		       struct can_frame *cf, u32 reg_esr)
{
	struct flexcan_priv *priv = netdev_priv(dev);
	int rx_errors = 0, tx_errors = 0;

	cf->can_id |= CAN_ERR_PROT | CAN_ERR_BUSERROR;

	if (reg_esr & FLEXCAN_ESR_BIT1_ERR) {
		netdev_dbg(dev, "BIT1_ERR irq\n");
		cf->data[2] |= CAN_ERR_PROT_BIT1;
		tx_errors = 1;
	}
	if (reg_esr & FLEXCAN_ESR_BIT0_ERR) {
		netdev_dbg(dev, "BIT0_ERR irq\n");
		cf->data[2] |= CAN_ERR_PROT_BIT0;
		tx_errors = 1;
	}
	if (reg_esr & FLEXCAN_ESR_ACK_ERR) {
		netdev_dbg(dev, "ACK_ERR irq\n");
		cf->can_id |= CAN_ERR_ACK;
		cf->data[3] |= CAN_ERR_PROT_LOC_ACK;
		tx_errors = 1;
	}
	if (reg_esr & FLEXCAN_ESR_CRC_ERR) {
		netdev_dbg(dev, "CRC_ERR irq\n");
		cf->data[2] |= CAN_ERR_PROT_BIT;
		cf->data[3] |= CAN_ERR_PROT_LOC_CRC_SEQ;
		rx_errors = 1;
	}
	if (reg_esr & FLEXCAN_ESR_FRM_ERR) {
		netdev_dbg(dev, "FRM_ERR irq\n");
		cf->data[2] |= CAN_ERR_PROT_FORM;
		rx_errors = 1;
	}
	if (reg_esr & FLEXCAN_ESR_STF_ERR) {
		netdev_dbg(dev, "STF_ERR irq\n");
		cf->data[2] |= CAN_ERR_PROT_STUFF;
		rx_errors = 1;
	}

	priv->can.can_stats.bus_error++;
	if (rx_errors)
		dev->stats.rx_errors++;
	if (tx_errors)
		dev->stats.tx_errors++;
}

static int flexcan_poll_bus_err(struct net_device *dev, u32 reg_esr)
{
	struct sk_buff *skb;
	struct can_frame *cf;

	skb = alloc_can_err_skb(dev, &cf);
	if (unlikely(!skb))
		return 0;

	do_bus_err(dev, cf, reg_esr);
	netif_receive_skb(skb);

	dev->stats.rx_packets++;
	dev->stats.rx_bytes += cf->can_dlc;

	return 1;
}

static void do_state(struct net_device *dev,
		     struct can_frame *cf, enum can_state new_state)
{
	struct flexcan_priv *priv = netdev_priv(dev);
	struct can_berr_counter bec;

	__flexcan_get_berr_counter(dev, &bec);

	switch (priv->can.state) {
	case CAN_STATE_ERROR_ACTIVE:
		/*
		 * from: ERROR_ACTIVE
		 * to  : ERROR_WARNING, ERROR_PASSIVE, BUS_OFF
		 * =>  : there was a warning int
		 */
		if (new_state >= CAN_STATE_ERROR_WARNING &&
		    new_state <= CAN_STATE_BUS_OFF) {
			netdev_dbg(dev, "Error Warning IRQ\n");
			priv->can.can_stats.error_warning++;

			cf->can_id |= CAN_ERR_CRTL;
			cf->data[1] = (bec.txerr > bec.rxerr) ?
				CAN_ERR_CRTL_TX_WARNING :
				CAN_ERR_CRTL_RX_WARNING;
		}
	case CAN_STATE_ERROR_WARNING:	/* fallthrough */
		/*
		 * from: ERROR_ACTIVE, ERROR_WARNING
		 * to  : ERROR_PASSIVE, BUS_OFF
		 * =>  : error passive int
		 */
		if (new_state >= CAN_STATE_ERROR_PASSIVE &&
		    new_state <= CAN_STATE_BUS_OFF) {
			netdev_dbg(dev, "Error Passive IRQ\n");
			priv->can.can_stats.error_passive++;

			cf->can_id |= CAN_ERR_CRTL;
			cf->data[1] = (bec.txerr > bec.rxerr) ?
				CAN_ERR_CRTL_TX_PASSIVE :
				CAN_ERR_CRTL_RX_PASSIVE;
		}
		break;
	case CAN_STATE_BUS_OFF:
		netdev_err(dev, "BUG! "
			   "hardware recovered automatically from BUS_OFF\n");
		break;
	default:
		break;
	}

	/* process state changes depending on the new state */
	switch (new_state) {
	case CAN_STATE_ERROR_WARNING:
		netdev_dbg(dev, "Error Warning\n");
		cf->can_id |= CAN_ERR_CRTL;
		cf->data[1] = (bec.txerr > bec.rxerr) ?
			CAN_ERR_CRTL_TX_WARNING :
			CAN_ERR_CRTL_RX_WARNING;
		break;
	case CAN_STATE_ERROR_ACTIVE:
		netdev_dbg(dev, "Error Active\n");
		cf->can_id |= CAN_ERR_PROT;
		cf->data[2] = CAN_ERR_PROT_ACTIVE;
		break;
	case CAN_STATE_BUS_OFF:
		cf->can_id |= CAN_ERR_BUSOFF;
		can_bus_off(dev);
		break;
	default:
		break;
	}
}

static int flexcan_poll_state(struct net_device *dev, u32 reg_esr)
{
	struct flexcan_priv *priv = netdev_priv(dev);
	struct sk_buff *skb;
	struct can_frame *cf;
	enum can_state new_state;
	int flt;

	flt = reg_esr & FLEXCAN_ESR_FLT_CONF_MASK;
	if (likely(flt == FLEXCAN_ESR_FLT_CONF_ACTIVE)) {
		if (likely(!(reg_esr & (FLEXCAN_ESR_TX_WRN |
					FLEXCAN_ESR_RX_WRN))))
			new_state = CAN_STATE_ERROR_ACTIVE;
		else
			new_state = CAN_STATE_ERROR_WARNING;
	} else if (unlikely(flt == FLEXCAN_ESR_FLT_CONF_PASSIVE))
		new_state = CAN_STATE_ERROR_PASSIVE;
	else
		new_state = CAN_STATE_BUS_OFF;

	/* state hasn't changed */
	if (likely(new_state == priv->can.state))
		return 0;

	skb = alloc_can_err_skb(dev, &cf);
	if (unlikely(!skb))
		return 0;

	do_state(dev, cf, new_state);
	priv->can.state = new_state;
	netif_receive_skb(skb);

	dev->stats.rx_packets++;
	dev->stats.rx_bytes += cf->can_dlc;

	return 1;
}

static void flexcan_read_fifo(const struct net_device *dev,
			      struct can_frame *cf)
{
	const struct flexcan_priv *priv = netdev_priv(dev);
	struct flexcan_regs __iomem *regs = priv->base;
	struct flexcan_mb __iomem *mb = &regs->cantxfg[0];
	u32 reg_ctrl, reg_id;

	reg_ctrl = flexcan_read(&mb->can_ctrl);
	reg_id = flexcan_read(&mb->can_id);
	if (reg_ctrl & FLEXCAN_MB_CNT_IDE)
		cf->can_id = ((reg_id >> 0) & CAN_EFF_MASK) | CAN_EFF_FLAG;
	else
		cf->can_id = (reg_id >> 18) & CAN_SFF_MASK;

	if (reg_ctrl & FLEXCAN_MB_CNT_RTR)
		cf->can_id |= CAN_RTR_FLAG;
	cf->can_dlc = get_can_dlc((reg_ctrl >> 16) & 0xf);

	*(__be32 *)(cf->data + 0) = cpu_to_be32(flexcan_read(&mb->data[0]));
	*(__be32 *)(cf->data + 4) = cpu_to_be32(flexcan_read(&mb->data[1]));

	/* mark as read */
	flexcan_write(FLEXCAN_IFLAG_RX_FIFO_AVAILABLE, &regs->iflag1);
	flexcan_read(&regs->timer);
}

static int flexcan_read_frame(struct net_device *dev)
{
	struct net_device_stats *stats = &dev->stats;
	struct can_frame *cf;
	struct sk_buff *skb;

	skb = alloc_can_skb(dev, &cf);
	if (unlikely(!skb)) {
		stats->rx_dropped++;
		return 0;
	}

	flexcan_read_fifo(dev, cf);
	netif_receive_skb(skb);

	stats->rx_packets++;
	stats->rx_bytes += cf->can_dlc;

	can_led_event(dev, CAN_LED_EVENT_RX);

	return 1;
}

static int flexcan_poll(struct napi_struct *napi, int quota)
{
	struct net_device *dev = napi->dev;
	const struct flexcan_priv *priv = netdev_priv(dev);
	struct flexcan_regs __iomem *regs = priv->base;
	u32 reg_iflag1, reg_esr;
	int work_done = 0;

	/*
	 * The error bits are cleared on read,
	 * use saved value from irq handler.
	 */
	reg_esr = flexcan_read(&regs->esr) | priv->reg_esr;

	/* handle state changes */
	work_done += flexcan_poll_state(dev, reg_esr);

	/* handle RX-FIFO */
	reg_iflag1 = flexcan_read(&regs->iflag1);
	while (reg_iflag1 & FLEXCAN_IFLAG_RX_FIFO_AVAILABLE &&
	       work_done < quota) {
		work_done += flexcan_read_frame(dev);
		reg_iflag1 = flexcan_read(&regs->iflag1);
	}

	/* report bus errors */
	if (flexcan_has_and_handle_berr(priv, reg_esr) && work_done < quota)
		work_done += flexcan_poll_bus_err(dev, reg_esr);

	if (work_done < quota) {
		napi_complete(napi);
		/* enable IRQs */
		flexcan_write(FLEXCAN_IFLAG_DEFAULT, &regs->imask1);
		flexcan_write(priv->reg_ctrl_default, &regs->ctrl);
	}

	return work_done;
}

static irqreturn_t flexcan_irq(int irq, void *dev_id)
{
	struct net_device *dev = dev_id;
	struct net_device_stats *stats = &dev->stats;
	struct flexcan_priv *priv = netdev_priv(dev);
	struct flexcan_regs __iomem *regs = priv->base;
	u32 reg_iflag1, reg_esr;

	reg_iflag1 = flexcan_read(&regs->iflag1);
	reg_esr = flexcan_read(&regs->esr);
	/* ACK all bus error and state change IRQ sources */
	if (reg_esr & FLEXCAN_ESR_ALL_INT)
		flexcan_write(reg_esr & FLEXCAN_ESR_ALL_INT, &regs->esr);

	/*
	 * schedule NAPI in case of:
	 * - rx IRQ
	 * - state change IRQ
	 * - bus error IRQ and bus error reporting is activated
	 */
	if ((reg_iflag1 & FLEXCAN_IFLAG_RX_FIFO_AVAILABLE) ||
	    (reg_esr & FLEXCAN_ESR_ERR_STATE) ||
	    flexcan_has_and_handle_berr(priv, reg_esr)) {
		/*
		 * The error bits are cleared on read,
		 * save them for later use.
		 */
		priv->reg_esr = reg_esr & FLEXCAN_ESR_ERR_BUS;
		flexcan_write(FLEXCAN_IFLAG_DEFAULT &
			~FLEXCAN_IFLAG_RX_FIFO_AVAILABLE, &regs->imask1);
		flexcan_write(priv->reg_ctrl_default & ~FLEXCAN_CTRL_ERR_ALL,
		       &regs->ctrl);
		napi_schedule(&priv->napi);
	}

	/* FIFO overflow */
	if (reg_iflag1 & FLEXCAN_IFLAG_RX_FIFO_OVERFLOW) {
		flexcan_write(FLEXCAN_IFLAG_RX_FIFO_OVERFLOW, &regs->iflag1);
		dev->stats.rx_over_errors++;
		dev->stats.rx_errors++;
	}

	/* transmission complete interrupt */
	if (reg_iflag1 & (1 << FLEXCAN_TX_BUF_ID)) {
		stats->tx_bytes += can_get_echo_skb(dev, 0);
		stats->tx_packets++;
		can_led_event(dev, CAN_LED_EVENT_TX);
		/* after sending a RTR frame mailbox is in RX mode */
		flexcan_write(FLEXCAN_MB_CODE_TX_INACTIVE,
			      &regs->cantxfg[FLEXCAN_TX_BUF_ID].can_ctrl);
		flexcan_write((1 << FLEXCAN_TX_BUF_ID), &regs->iflag1);
		netif_wake_queue(dev);
	}

	return IRQ_HANDLED;
}

static void flexcan_set_bittiming(struct net_device *dev)
{
	const struct flexcan_priv *priv = netdev_priv(dev);
	const struct can_bittiming *bt = &priv->can.bittiming;
	struct flexcan_regs __iomem *regs = priv->base;
	u32 reg;

	reg = flexcan_read(&regs->ctrl);
	reg &= ~(FLEXCAN_CTRL_PRESDIV(0xff) |
		 FLEXCAN_CTRL_RJW(0x3) |
		 FLEXCAN_CTRL_PSEG1(0x7) |
		 FLEXCAN_CTRL_PSEG2(0x7) |
		 FLEXCAN_CTRL_PROPSEG(0x7) |
		 FLEXCAN_CTRL_LPB |
		 FLEXCAN_CTRL_SMP |
		 FLEXCAN_CTRL_LOM);

	reg |= FLEXCAN_CTRL_PRESDIV(bt->brp - 1) |
		FLEXCAN_CTRL_PSEG1(bt->phase_seg1 - 1) |
		FLEXCAN_CTRL_PSEG2(bt->phase_seg2 - 1) |
		FLEXCAN_CTRL_RJW(bt->sjw - 1) |
		FLEXCAN_CTRL_PROPSEG(bt->prop_seg - 1);

	if (priv->can.ctrlmode & CAN_CTRLMODE_LOOPBACK)
		reg |= FLEXCAN_CTRL_LPB;
	if (priv->can.ctrlmode & CAN_CTRLMODE_LISTENONLY)
		reg |= FLEXCAN_CTRL_LOM;
	if (priv->can.ctrlmode & CAN_CTRLMODE_3_SAMPLES)
		reg |= FLEXCAN_CTRL_SMP;

	netdev_info(dev, "writing ctrl=0x%08x\n", reg);
	flexcan_write(reg, &regs->ctrl);

	/* print chip status */
	netdev_dbg(dev, "%s: mcr=0x%08x ctrl=0x%08x\n", __func__,
		   flexcan_read(&regs->mcr), flexcan_read(&regs->ctrl));
}

/*
 * flexcan_chip_start
 *
 * this functions is entered with clocks enabled
 *
 */
static int flexcan_chip_start(struct net_device *dev)
{
	struct flexcan_priv *priv = netdev_priv(dev);
	struct flexcan_regs __iomem *regs = priv->base;
	int err;
<<<<<<< HEAD
	u32 reg_mcr, reg_ctrl;
	int i;
=======
	u32 reg_mcr, reg_ctrl, reg_crl2, reg_mecr;
>>>>>>> 6d967f87

	/* enable module */
	err = flexcan_chip_enable(priv);
	if (err)
		return err;

	/* soft reset */
	err = flexcan_chip_softreset(priv);
	if (err)
		goto out_chip_disable;

	flexcan_set_bittiming(dev);

	/*
	 * MCR
	 *
	 * enable freeze
	 * enable fifo
	 * halt now
	 * only supervisor access
	 * enable warning int
	 * choose format C
	 * disable local echo
	 *
	 */
	reg_mcr = flexcan_read(&regs->mcr);
	reg_mcr &= ~FLEXCAN_MCR_MAXMB(0xff);
	reg_mcr |= FLEXCAN_MCR_FRZ | FLEXCAN_MCR_FEN | FLEXCAN_MCR_HALT |
		FLEXCAN_MCR_SUPV | FLEXCAN_MCR_WRN_EN |
		FLEXCAN_MCR_IDAM_C | FLEXCAN_MCR_SRX_DIS |
		FLEXCAN_MCR_MAXMB(FLEXCAN_TX_BUF_ID);
	netdev_dbg(dev, "%s: writing mcr=0x%08x", __func__, reg_mcr);
	flexcan_write(reg_mcr, &regs->mcr);

	/*
	 * CTRL
	 *
	 * disable timer sync feature
	 *
	 * disable auto busoff recovery
	 * transmit lowest buffer first
	 *
	 * enable tx and rx warning interrupt
	 * enable bus off interrupt
	 * (== FLEXCAN_CTRL_ERR_STATE)
	 */
	reg_ctrl = flexcan_read(&regs->ctrl);
	reg_ctrl &= ~FLEXCAN_CTRL_TSYN;
	reg_ctrl |= FLEXCAN_CTRL_BOFF_REC | FLEXCAN_CTRL_LBUF |
		FLEXCAN_CTRL_ERR_STATE;
	/*
	 * enable the "error interrupt" (FLEXCAN_CTRL_ERR_MSK),
	 * on most Flexcan cores, too. Otherwise we don't get
	 * any error warning or passive interrupts.
	 */
	if (priv->devtype_data->features & FLEXCAN_HAS_BROKEN_ERR_STATE ||
	    priv->can.ctrlmode & CAN_CTRLMODE_BERR_REPORTING)
		reg_ctrl |= FLEXCAN_CTRL_ERR_MSK;
	else
		reg_ctrl &= ~FLEXCAN_CTRL_ERR_MSK;

	/* save for later use */
	priv->reg_ctrl_default = reg_ctrl;
	netdev_dbg(dev, "%s: writing ctrl=0x%08x", __func__, reg_ctrl);
	flexcan_write(reg_ctrl, &regs->ctrl);

	/* clear and invalidate all mailboxes first */
	for (i = FLEXCAN_TX_BUF_ID; i < ARRAY_SIZE(regs->cantxfg); i++) {
		flexcan_write(FLEXCAN_MB_CODE_RX_INACTIVE,
			      &regs->cantxfg[i].can_ctrl);
	}

	/* Errata ERR005829: mark first TX mailbox as INACTIVE */
	flexcan_write(FLEXCAN_MB_CODE_TX_INACTIVE,
		      &regs->cantxfg[FLEXCAN_TX_BUF_RESERVED].can_ctrl);

	/* mark TX mailbox as INACTIVE */
	flexcan_write(FLEXCAN_MB_CODE_TX_INACTIVE,
		      &regs->cantxfg[FLEXCAN_TX_BUF_ID].can_ctrl);

	/* acceptance mask/acceptance code (accept everything) */
	flexcan_write(0x0, &regs->rxgmask);
	flexcan_write(0x0, &regs->rx14mask);
	flexcan_write(0x0, &regs->rx15mask);

	if (priv->devtype_data->features & FLEXCAN_HAS_V10_FEATURES)
		flexcan_write(0x0, &regs->rxfgmask);

	/*
	 * On Vybrid, disable memory error detection interrupts
	 * and freeze mode.
	 * This also works around errata e5295 which generates
	 * false positive memory errors and put the device in
	 * freeze mode.
	 */
	if (priv->devtype_data->features & FLEXCAN_HAS_MECR_FEATURES) {
		/*
		 * Follow the protocol as described in "Detection
		 * and Correction of Memory Errors" to write to
		 * MECR register
		 */
		reg_crl2 = flexcan_read(&regs->crl2);
		reg_crl2 |= FLEXCAN_CRL2_ECRWRE;
		flexcan_write(reg_crl2, &regs->crl2);

		reg_mecr = flexcan_read(&regs->mecr);
		reg_mecr &= ~FLEXCAN_MECR_ECRWRDIS;
		flexcan_write(reg_mecr, &regs->mecr);
		reg_mecr &= ~(FLEXCAN_MECR_NCEFAFRZ | FLEXCAN_MECR_HANCEI_MSK |
				FLEXCAN_MECR_FANCEI_MSK);
		flexcan_write(reg_mecr, &regs->mecr);
	}

	err = flexcan_transceiver_enable(priv);
	if (err)
		goto out_chip_disable;

	/* synchronize with the can bus */
	err = flexcan_chip_unfreeze(priv);
	if (err)
		goto out_transceiver_disable;

	priv->can.state = CAN_STATE_ERROR_ACTIVE;

	/* enable FIFO interrupts */
	flexcan_write(FLEXCAN_IFLAG_DEFAULT, &regs->imask1);

	/* print chip status */
	netdev_dbg(dev, "%s: reading mcr=0x%08x ctrl=0x%08x\n", __func__,
		   flexcan_read(&regs->mcr), flexcan_read(&regs->ctrl));

	return 0;

 out_transceiver_disable:
	flexcan_transceiver_disable(priv);
 out_chip_disable:
	flexcan_chip_disable(priv);
	return err;
}

/*
 * flexcan_chip_stop
 *
 * this functions is entered with clocks enabled
 *
 */
static void flexcan_chip_stop(struct net_device *dev)
{
	struct flexcan_priv *priv = netdev_priv(dev);
	struct flexcan_regs __iomem *regs = priv->base;

	/* freeze + disable module */
	flexcan_chip_freeze(priv);
	flexcan_chip_disable(priv);

	/* Disable all interrupts */
	flexcan_write(0, &regs->imask1);
	flexcan_write(priv->reg_ctrl_default & ~FLEXCAN_CTRL_ERR_ALL,
		      &regs->ctrl);

	flexcan_transceiver_disable(priv);
	priv->can.state = CAN_STATE_STOPPED;

	return;
}

static int flexcan_open(struct net_device *dev)
{
	struct flexcan_priv *priv = netdev_priv(dev);
	int err;

	err = clk_prepare_enable(priv->clk_ipg);
	if (err)
		return err;

	err = clk_prepare_enable(priv->clk_per);
	if (err)
		goto out_disable_ipg;

	err = open_candev(dev);
	if (err)
		goto out_disable_per;

	err = request_irq(dev->irq, flexcan_irq, IRQF_SHARED, dev->name, dev);
	if (err)
		goto out_close;

	/* start chip and queuing */
	err = flexcan_chip_start(dev);
	if (err)
		goto out_free_irq;

	can_led_event(dev, CAN_LED_EVENT_OPEN);

	napi_enable(&priv->napi);
	netif_start_queue(dev);

	return 0;

 out_free_irq:
	free_irq(dev->irq, dev);
 out_close:
	close_candev(dev);
 out_disable_per:
	clk_disable_unprepare(priv->clk_per);
 out_disable_ipg:
	clk_disable_unprepare(priv->clk_ipg);

	return err;
}

static int flexcan_close(struct net_device *dev)
{
	struct flexcan_priv *priv = netdev_priv(dev);

	netif_stop_queue(dev);
	napi_disable(&priv->napi);
	flexcan_chip_stop(dev);

	free_irq(dev->irq, dev);
	clk_disable_unprepare(priv->clk_per);
	clk_disable_unprepare(priv->clk_ipg);

	close_candev(dev);

	can_led_event(dev, CAN_LED_EVENT_STOP);

	return 0;
}

static int flexcan_set_mode(struct net_device *dev, enum can_mode mode)
{
	int err;

	switch (mode) {
	case CAN_MODE_START:
		err = flexcan_chip_start(dev);
		if (err)
			return err;

		netif_wake_queue(dev);
		break;

	default:
		return -EOPNOTSUPP;
	}

	return 0;
}

static const struct net_device_ops flexcan_netdev_ops = {
	.ndo_open	= flexcan_open,
	.ndo_stop	= flexcan_close,
	.ndo_start_xmit	= flexcan_start_xmit,
	.ndo_change_mtu = can_change_mtu,
};

static int register_flexcandev(struct net_device *dev)
{
	struct flexcan_priv *priv = netdev_priv(dev);
	struct flexcan_regs __iomem *regs = priv->base;
	u32 reg, err;

	err = clk_prepare_enable(priv->clk_ipg);
	if (err)
		return err;

	err = clk_prepare_enable(priv->clk_per);
	if (err)
		goto out_disable_ipg;

	/* select "bus clock", chip must be disabled */
	err = flexcan_chip_disable(priv);
	if (err)
		goto out_disable_per;
	reg = flexcan_read(&regs->ctrl);
	reg |= FLEXCAN_CTRL_CLK_SRC;
	flexcan_write(reg, &regs->ctrl);

	err = flexcan_chip_enable(priv);
	if (err)
		goto out_chip_disable;

	/* set freeze, halt and activate FIFO, restrict register access */
	reg = flexcan_read(&regs->mcr);
	reg |= FLEXCAN_MCR_FRZ | FLEXCAN_MCR_HALT |
		FLEXCAN_MCR_FEN | FLEXCAN_MCR_SUPV;
	flexcan_write(reg, &regs->mcr);

	/*
	 * Currently we only support newer versions of this core
	 * featuring a RX FIFO. Older cores found on some Coldfire
	 * derivates are not yet supported.
	 */
	reg = flexcan_read(&regs->mcr);
	if (!(reg & FLEXCAN_MCR_FEN)) {
		netdev_err(dev, "Could not enable RX FIFO, unsupported core\n");
		err = -ENODEV;
		goto out_chip_disable;
	}

	err = register_candev(dev);

	/* disable core and turn off clocks */
 out_chip_disable:
	flexcan_chip_disable(priv);
 out_disable_per:
	clk_disable_unprepare(priv->clk_per);
 out_disable_ipg:
	clk_disable_unprepare(priv->clk_ipg);

	return err;
}

static void unregister_flexcandev(struct net_device *dev)
{
	unregister_candev(dev);
}

static const struct of_device_id flexcan_of_match[] = {
	{ .compatible = "fsl,imx6q-flexcan", .data = &fsl_imx6q_devtype_data, },
	{ .compatible = "fsl,imx28-flexcan", .data = &fsl_imx28_devtype_data, },
	{ .compatible = "fsl,p1010-flexcan", .data = &fsl_p1010_devtype_data, },
	{ .compatible = "fsl,vf610-flexcan", .data = &fsl_vf610_devtype_data, },
	{ /* sentinel */ },
};
MODULE_DEVICE_TABLE(of, flexcan_of_match);

static const struct platform_device_id flexcan_id_table[] = {
	{ .name = "flexcan", .driver_data = (kernel_ulong_t)&fsl_p1010_devtype_data, },
	{ /* sentinel */ },
};
MODULE_DEVICE_TABLE(platform, flexcan_id_table);

static int flexcan_probe(struct platform_device *pdev)
{
	const struct of_device_id *of_id;
	const struct flexcan_devtype_data *devtype_data;
	struct net_device *dev;
	struct flexcan_priv *priv;
	struct resource *mem;
	struct clk *clk_ipg = NULL, *clk_per = NULL;
	void __iomem *base;
	int err, irq;
	u32 clock_freq = 0;

	if (pdev->dev.of_node)
		of_property_read_u32(pdev->dev.of_node,
						"clock-frequency", &clock_freq);

	if (!clock_freq) {
		clk_ipg = devm_clk_get(&pdev->dev, "ipg");
		if (IS_ERR(clk_ipg)) {
			dev_err(&pdev->dev, "no ipg clock defined\n");
			return PTR_ERR(clk_ipg);
		}

		clk_per = devm_clk_get(&pdev->dev, "per");
		if (IS_ERR(clk_per)) {
			dev_err(&pdev->dev, "no per clock defined\n");
			return PTR_ERR(clk_per);
		}
		clock_freq = clk_get_rate(clk_per);
	}

	mem = platform_get_resource(pdev, IORESOURCE_MEM, 0);
	irq = platform_get_irq(pdev, 0);
	if (irq <= 0)
		return -ENODEV;

	base = devm_ioremap_resource(&pdev->dev, mem);
	if (IS_ERR(base))
		return PTR_ERR(base);

	of_id = of_match_device(flexcan_of_match, &pdev->dev);
	if (of_id) {
		devtype_data = of_id->data;
	} else if (platform_get_device_id(pdev)->driver_data) {
		devtype_data = (struct flexcan_devtype_data *)
			platform_get_device_id(pdev)->driver_data;
	} else {
		return -ENODEV;
	}

	dev = alloc_candev(sizeof(struct flexcan_priv), 1);
	if (!dev)
		return -ENOMEM;

	dev->netdev_ops = &flexcan_netdev_ops;
	dev->irq = irq;
	dev->flags |= IFF_ECHO;

	priv = netdev_priv(dev);
	priv->can.clock.freq = clock_freq;
	priv->can.bittiming_const = &flexcan_bittiming_const;
	priv->can.do_set_mode = flexcan_set_mode;
	priv->can.do_get_berr_counter = flexcan_get_berr_counter;
	priv->can.ctrlmode_supported = CAN_CTRLMODE_LOOPBACK |
		CAN_CTRLMODE_LISTENONLY	| CAN_CTRLMODE_3_SAMPLES |
		CAN_CTRLMODE_BERR_REPORTING;
	priv->base = base;
	priv->dev = dev;
	priv->clk_ipg = clk_ipg;
	priv->clk_per = clk_per;
	priv->pdata = dev_get_platdata(&pdev->dev);
	priv->devtype_data = devtype_data;

	priv->reg_xceiver = devm_regulator_get(&pdev->dev, "xceiver");
	if (IS_ERR(priv->reg_xceiver))
		priv->reg_xceiver = NULL;

	netif_napi_add(dev, &priv->napi, flexcan_poll, FLEXCAN_NAPI_WEIGHT);

	platform_set_drvdata(pdev, dev);
	SET_NETDEV_DEV(dev, &pdev->dev);

	err = register_flexcandev(dev);
	if (err) {
		dev_err(&pdev->dev, "registering netdev failed\n");
		goto failed_register;
	}

	devm_can_led_init(dev);

	dev_info(&pdev->dev, "device registered (reg_base=%p, irq=%d)\n",
		 priv->base, dev->irq);

	return 0;

 failed_register:
	free_candev(dev);
	return err;
}

static int flexcan_remove(struct platform_device *pdev)
{
	struct net_device *dev = platform_get_drvdata(pdev);
	struct flexcan_priv *priv = netdev_priv(dev);

	unregister_flexcandev(dev);
	netif_napi_del(&priv->napi);
	free_candev(dev);

	return 0;
}

static int __maybe_unused flexcan_suspend(struct device *device)
{
	struct net_device *dev = dev_get_drvdata(device);
	struct flexcan_priv *priv = netdev_priv(dev);
	int err;

	err = flexcan_chip_disable(priv);
	if (err)
		return err;

	if (netif_running(dev)) {
		netif_stop_queue(dev);
		netif_device_detach(dev);
	}
	priv->can.state = CAN_STATE_SLEEPING;

	return 0;
}

static int __maybe_unused flexcan_resume(struct device *device)
{
	struct net_device *dev = dev_get_drvdata(device);
	struct flexcan_priv *priv = netdev_priv(dev);

	priv->can.state = CAN_STATE_ERROR_ACTIVE;
	if (netif_running(dev)) {
		netif_device_attach(dev);
		netif_start_queue(dev);
	}
	return flexcan_chip_enable(priv);
}

static SIMPLE_DEV_PM_OPS(flexcan_pm_ops, flexcan_suspend, flexcan_resume);

static struct platform_driver flexcan_driver = {
	.driver = {
		.name = DRV_NAME,
		.owner = THIS_MODULE,
		.pm = &flexcan_pm_ops,
		.of_match_table = flexcan_of_match,
	},
	.probe = flexcan_probe,
	.remove = flexcan_remove,
	.id_table = flexcan_id_table,
};

module_platform_driver(flexcan_driver);

MODULE_AUTHOR("Sascha Hauer <kernel@pengutronix.de>, "
	      "Marc Kleine-Budde <kernel@pengutronix.de>");
MODULE_LICENSE("GPL v2");
MODULE_DESCRIPTION("CAN port driver for flexcan based chip");<|MERGE_RESOLUTION|>--- conflicted
+++ resolved
@@ -883,12 +883,8 @@
 	struct flexcan_priv *priv = netdev_priv(dev);
 	struct flexcan_regs __iomem *regs = priv->base;
 	int err;
-<<<<<<< HEAD
-	u32 reg_mcr, reg_ctrl;
+	u32 reg_mcr, reg_ctrl, reg_crl2, reg_mecr;
 	int i;
-=======
-	u32 reg_mcr, reg_ctrl, reg_crl2, reg_mecr;
->>>>>>> 6d967f87
 
 	/* enable module */
 	err = flexcan_chip_enable(priv);
