/*
 * CAN driver for EMS Dr. Thomas Wuensche CPC-USB/ARM7
 *
 * Copyright (C) 2004-2009 EMS Dr. Thomas Wuensche
 *
 * This program is free software; you can redistribute it and/or modify it
 * under the terms of the GNU General Public License as published
 * by the Free Software Foundation; version 2 of the License.
 *
 * This program is distributed in the hope that it will be useful, but
 * WITHOUT ANY WARRANTY; without even the implied warranty of
 * MERCHANTABILITY or FITNESS FOR A PARTICULAR PURPOSE.  See the GNU
 * General Public License for more details.
 *
 * You should have received a copy of the GNU General Public License along
 * with this program; if not, write to the Free Software Foundation, Inc.,
 * 51 Franklin Street, Fifth Floor, Boston, MA 02110-1301 USA.
 */
#include <linux/init.h>
#include <linux/signal.h>
#include <linux/slab.h>
#include <linux/module.h>
#include <linux/netdevice.h>
#include <linux/usb.h>

#include <linux/can.h>
#include <linux/can/dev.h>
#include <linux/can/error.h>

MODULE_AUTHOR("Sebastian Haas <haas@ems-wuensche.com>");
MODULE_DESCRIPTION("CAN driver for EMS Dr. Thomas Wuensche CAN/USB interfaces");
MODULE_LICENSE("GPL v2");

/* Control-Values for CPC_Control() Command Subject Selection */
#define CONTR_CAN_MESSAGE 0x04
#define CONTR_CAN_STATE   0x0C
#define CONTR_BUS_ERROR   0x1C

/* Control Command Actions */
#define CONTR_CONT_OFF 0
#define CONTR_CONT_ON  1
#define CONTR_ONCE     2

/* Messages from CPC to PC */
#define CPC_MSG_TYPE_CAN_FRAME       1  /* CAN data frame */
#define CPC_MSG_TYPE_RTR_FRAME       8  /* CAN remote frame */
#define CPC_MSG_TYPE_CAN_PARAMS      12 /* Actual CAN parameters */
#define CPC_MSG_TYPE_CAN_STATE       14 /* CAN state message */
#define CPC_MSG_TYPE_EXT_CAN_FRAME   16 /* Extended CAN data frame */
#define CPC_MSG_TYPE_EXT_RTR_FRAME   17 /* Extended remote frame */
#define CPC_MSG_TYPE_CONTROL         19 /* change interface behavior */
#define CPC_MSG_TYPE_CONFIRM         20 /* command processed confirmation */
#define CPC_MSG_TYPE_OVERRUN         21 /* overrun events */
#define CPC_MSG_TYPE_CAN_FRAME_ERROR 23 /* detected bus errors */
#define CPC_MSG_TYPE_ERR_COUNTER     25 /* RX/TX error counter */

/* Messages from the PC to the CPC interface  */
#define CPC_CMD_TYPE_CAN_FRAME     1   /* CAN data frame */
#define CPC_CMD_TYPE_CONTROL       3   /* control of interface behavior */
#define CPC_CMD_TYPE_CAN_PARAMS    6   /* set CAN parameters */
#define CPC_CMD_TYPE_RTR_FRAME     13  /* CAN remote frame */
#define CPC_CMD_TYPE_CAN_STATE     14  /* CAN state message */
#define CPC_CMD_TYPE_EXT_CAN_FRAME 15  /* Extended CAN data frame */
#define CPC_CMD_TYPE_EXT_RTR_FRAME 16  /* Extended CAN remote frame */
#define CPC_CMD_TYPE_CAN_EXIT      200 /* exit the CAN */

#define CPC_CMD_TYPE_INQ_ERR_COUNTER 25 /* request the CAN error counters */
#define CPC_CMD_TYPE_CLEAR_MSG_QUEUE 8  /* clear CPC_MSG queue */
#define CPC_CMD_TYPE_CLEAR_CMD_QUEUE 28 /* clear CPC_CMD queue */

#define CPC_CC_TYPE_SJA1000 2 /* Philips basic CAN controller */

#define CPC_CAN_ECODE_ERRFRAME 0x01 /* Ecode type */

/* Overrun types */
#define CPC_OVR_EVENT_CAN       0x01
#define CPC_OVR_EVENT_CANSTATE  0x02
#define CPC_OVR_EVENT_BUSERROR  0x04

/*
 * If the CAN controller lost a message we indicate it with the highest bit
 * set in the count field.
 */
#define CPC_OVR_HW 0x80

/* Size of the "struct ems_cpc_msg" without the union */
#define CPC_MSG_HEADER_LEN   11
#define CPC_CAN_MSG_MIN_SIZE 5

/* Define these values to match your devices */
#define USB_CPCUSB_VENDOR_ID 0x12D6

#define USB_CPCUSB_ARM7_PRODUCT_ID 0x0444

/* Mode register NXP LPC2119/SJA1000 CAN Controller */
#define SJA1000_MOD_NORMAL 0x00
#define SJA1000_MOD_RM     0x01

/* ECC register NXP LPC2119/SJA1000 CAN Controller */
#define SJA1000_ECC_SEG   0x1F
#define SJA1000_ECC_DIR   0x20
#define SJA1000_ECC_ERR   0x06
#define SJA1000_ECC_BIT   0x00
#define SJA1000_ECC_FORM  0x40
#define SJA1000_ECC_STUFF 0x80
#define SJA1000_ECC_MASK  0xc0

/* Status register content */
#define SJA1000_SR_BS 0x80
#define SJA1000_SR_ES 0x40

#define SJA1000_DEFAULT_OUTPUT_CONTROL 0xDA

/*
 * The device actually uses a 16MHz clock to generate the CAN clock
 * but it expects SJA1000 bit settings based on 8MHz (is internally
 * converted).
 */
#define EMS_USB_ARM7_CLOCK 8000000

/*
 * CAN-Message representation in a CPC_MSG. Message object type is
 * CPC_MSG_TYPE_CAN_FRAME or CPC_MSG_TYPE_RTR_FRAME or
 * CPC_MSG_TYPE_EXT_CAN_FRAME or CPC_MSG_TYPE_EXT_RTR_FRAME.
 */
struct cpc_can_msg {
	u32 id;
	u8 length;
	u8 msg[8];
};

/* Representation of the CAN parameters for the SJA1000 controller */
struct cpc_sja1000_params {
	u8 mode;
	u8 acc_code0;
	u8 acc_code1;
	u8 acc_code2;
	u8 acc_code3;
	u8 acc_mask0;
	u8 acc_mask1;
	u8 acc_mask2;
	u8 acc_mask3;
	u8 btr0;
	u8 btr1;
	u8 outp_contr;
};

/* CAN params message representation */
struct cpc_can_params {
	u8 cc_type;

	/* Will support M16C CAN controller in the future */
	union {
		struct cpc_sja1000_params sja1000;
	} cc_params;
};

/* Structure for confirmed message handling */
struct cpc_confirm {
	u8 error; /* error code */
};

/* Structure for overrun conditions */
struct cpc_overrun {
	u8 event;
	u8 count;
};

/* SJA1000 CAN errors (compatible to NXP LPC2119) */
struct cpc_sja1000_can_error {
	u8 ecc;
	u8 rxerr;
	u8 txerr;
};

/* structure for CAN error conditions */
struct cpc_can_error {
	u8 ecode;

	struct {
		u8 cc_type;

		/* Other controllers may also provide error code capture regs */
		union {
			struct cpc_sja1000_can_error sja1000;
		} regs;
	} cc;
};

/*
 * Structure containing RX/TX error counter. This structure is used to request
 * the values of the CAN controllers TX and RX error counter.
 */
struct cpc_can_err_counter {
	u8 rx;
	u8 tx;
};

/* Main message type used between library and application */
struct __attribute__ ((packed)) ems_cpc_msg {
	u8 type;	/* type of message */
	u8 length;	/* length of data within union 'msg' */
	u8 msgid;	/* confirmation handle */
	u32 ts_sec;	/* timestamp in seconds */
	u32 ts_nsec;	/* timestamp in nano seconds */

	union {
		u8 generic[64];
		struct cpc_can_msg can_msg;
		struct cpc_can_params can_params;
		struct cpc_confirm confirmation;
		struct cpc_overrun overrun;
		struct cpc_can_error error;
		struct cpc_can_err_counter err_counter;
		u8 can_state;
	} msg;
};

/*
 * Table of devices that work with this driver
 * NOTE: This driver supports only CPC-USB/ARM7 (LPC2119) yet.
 */
static struct usb_device_id ems_usb_table[] = {
	{USB_DEVICE(USB_CPCUSB_VENDOR_ID, USB_CPCUSB_ARM7_PRODUCT_ID)},
	{} /* Terminating entry */
};

MODULE_DEVICE_TABLE(usb, ems_usb_table);

#define RX_BUFFER_SIZE      64
#define CPC_HEADER_SIZE     4
#define INTR_IN_BUFFER_SIZE 4

#define MAX_RX_URBS 10
#define MAX_TX_URBS 10

struct ems_usb;

struct ems_tx_urb_context {
	struct ems_usb *dev;

	u32 echo_index;
	u8 dlc;
};

struct ems_usb {
	struct can_priv can; /* must be the first member */
	int open_time;

	struct sk_buff *echo_skb[MAX_TX_URBS];

	struct usb_device *udev;
	struct net_device *netdev;

	atomic_t active_tx_urbs;
	struct usb_anchor tx_submitted;
	struct ems_tx_urb_context tx_contexts[MAX_TX_URBS];

	struct usb_anchor rx_submitted;

	struct urb *intr_urb;

	u8 *tx_msg_buffer;

	u8 *intr_in_buffer;
	unsigned int free_slots; /* remember number of available slots */

	struct ems_cpc_msg active_params; /* active controller parameters */
};

static void ems_usb_read_interrupt_callback(struct urb *urb)
{
	struct ems_usb *dev = urb->context;
	struct net_device *netdev = dev->netdev;
	int err;

	if (!netif_device_present(netdev))
		return;

	switch (urb->status) {
	case 0:
		dev->free_slots = dev->intr_in_buffer[1];
		break;

	case -ECONNRESET: /* unlink */
	case -ENOENT:
	case -ESHUTDOWN:
		return;

	default:
		dev_info(netdev->dev.parent, "Rx interrupt aborted %d\n",
			 urb->status);
		break;
	}

	err = usb_submit_urb(urb, GFP_ATOMIC);

	if (err == -ENODEV)
		netif_device_detach(netdev);
	else if (err)
		dev_err(netdev->dev.parent,
			"failed resubmitting intr urb: %d\n", err);

	return;
}

static void ems_usb_rx_can_msg(struct ems_usb *dev, struct ems_cpc_msg *msg)
{
	struct can_frame *cf;
	struct sk_buff *skb;
	int i;
	struct net_device_stats *stats = &dev->netdev->stats;

	skb = alloc_can_skb(dev->netdev, &cf);
	if (skb == NULL)
		return;

<<<<<<< HEAD
	skb->protocol = htons(ETH_P_CAN);

	cf = (struct can_frame *)skb_put(skb, sizeof(struct can_frame));

=======
>>>>>>> a9e06057
	cf->can_id = le32_to_cpu(msg->msg.can_msg.id);
	cf->can_dlc = min_t(u8, msg->msg.can_msg.length, 8);

	if (msg->type == CPC_MSG_TYPE_EXT_CAN_FRAME ||
	    msg->type == CPC_MSG_TYPE_EXT_RTR_FRAME)
		cf->can_id |= CAN_EFF_FLAG;

	if (msg->type == CPC_MSG_TYPE_RTR_FRAME ||
	    msg->type == CPC_MSG_TYPE_EXT_RTR_FRAME) {
		cf->can_id |= CAN_RTR_FLAG;
	} else {
		for (i = 0; i < cf->can_dlc; i++)
			cf->data[i] = msg->msg.can_msg.msg[i];
	}

	netif_rx(skb);

	stats->rx_packets++;
	stats->rx_bytes += cf->can_dlc;
}

static void ems_usb_rx_err(struct ems_usb *dev, struct ems_cpc_msg *msg)
{
	struct can_frame *cf;
	struct sk_buff *skb;
	struct net_device_stats *stats = &dev->netdev->stats;

	skb = alloc_can_err_skb(dev->netdev, &cf);
	if (skb == NULL)
		return;

	if (msg->type == CPC_MSG_TYPE_CAN_STATE) {
		u8 state = msg->msg.can_state;

		if (state & SJA1000_SR_BS) {
			dev->can.state = CAN_STATE_BUS_OFF;
			cf->can_id |= CAN_ERR_BUSOFF;

			can_bus_off(dev->netdev);
		} else if (state & SJA1000_SR_ES) {
			dev->can.state = CAN_STATE_ERROR_WARNING;
			dev->can.can_stats.error_warning++;
		} else {
			dev->can.state = CAN_STATE_ERROR_ACTIVE;
			dev->can.can_stats.error_passive++;
		}
	} else if (msg->type == CPC_MSG_TYPE_CAN_FRAME_ERROR) {
		u8 ecc = msg->msg.error.cc.regs.sja1000.ecc;
		u8 txerr = msg->msg.error.cc.regs.sja1000.txerr;
		u8 rxerr = msg->msg.error.cc.regs.sja1000.rxerr;

		/* bus error interrupt */
		dev->can.can_stats.bus_error++;
		stats->rx_errors++;

		cf->can_id |= CAN_ERR_PROT | CAN_ERR_BUSERROR;

		switch (ecc & SJA1000_ECC_MASK) {
		case SJA1000_ECC_BIT:
			cf->data[2] |= CAN_ERR_PROT_BIT;
			break;
		case SJA1000_ECC_FORM:
			cf->data[2] |= CAN_ERR_PROT_FORM;
			break;
		case SJA1000_ECC_STUFF:
			cf->data[2] |= CAN_ERR_PROT_STUFF;
			break;
		default:
			cf->data[2] |= CAN_ERR_PROT_UNSPEC;
			cf->data[3] = ecc & SJA1000_ECC_SEG;
			break;
		}

		/* Error occured during transmission? */
		if ((ecc & SJA1000_ECC_DIR) == 0)
			cf->data[2] |= CAN_ERR_PROT_TX;

		if (dev->can.state == CAN_STATE_ERROR_WARNING ||
		    dev->can.state == CAN_STATE_ERROR_PASSIVE) {
			cf->data[1] = (txerr > rxerr) ?
			    CAN_ERR_CRTL_TX_PASSIVE : CAN_ERR_CRTL_RX_PASSIVE;
		}
	} else if (msg->type == CPC_MSG_TYPE_OVERRUN) {
		cf->can_id |= CAN_ERR_CRTL;
		cf->data[1] = CAN_ERR_CRTL_RX_OVERFLOW;

		stats->rx_over_errors++;
		stats->rx_errors++;
	}

	netif_rx(skb);

	stats->rx_packets++;
	stats->rx_bytes += cf->can_dlc;
}

/*
 * callback for bulk IN urb
 */
static void ems_usb_read_bulk_callback(struct urb *urb)
{
	struct ems_usb *dev = urb->context;
	struct net_device *netdev;
	int retval;

	netdev = dev->netdev;

	if (!netif_device_present(netdev))
		return;

	switch (urb->status) {
	case 0: /* success */
		break;

	case -ENOENT:
		return;

	default:
		dev_info(netdev->dev.parent, "Rx URB aborted (%d)\n",
			 urb->status);
		goto resubmit_urb;
	}

	if (urb->actual_length > CPC_HEADER_SIZE) {
		struct ems_cpc_msg *msg;
		u8 *ibuf = urb->transfer_buffer;
		u8 msg_count, again, start;

		msg_count = ibuf[0] & ~0x80;
		again = ibuf[0] & 0x80;

		start = CPC_HEADER_SIZE;

		while (msg_count) {
			msg = (struct ems_cpc_msg *)&ibuf[start];

			switch (msg->type) {
			case CPC_MSG_TYPE_CAN_STATE:
				/* Process CAN state changes */
				ems_usb_rx_err(dev, msg);
				break;

			case CPC_MSG_TYPE_CAN_FRAME:
			case CPC_MSG_TYPE_EXT_CAN_FRAME:
			case CPC_MSG_TYPE_RTR_FRAME:
			case CPC_MSG_TYPE_EXT_RTR_FRAME:
				ems_usb_rx_can_msg(dev, msg);
				break;

			case CPC_MSG_TYPE_CAN_FRAME_ERROR:
				/* Process errorframe */
				ems_usb_rx_err(dev, msg);
				break;

			case CPC_MSG_TYPE_OVERRUN:
				/* Message lost while receiving */
				ems_usb_rx_err(dev, msg);
				break;
			}

			start += CPC_MSG_HEADER_LEN + msg->length;
			msg_count--;

			if (start > urb->transfer_buffer_length) {
				dev_err(netdev->dev.parent, "format error\n");
				break;
			}
		}
	}

resubmit_urb:
	usb_fill_bulk_urb(urb, dev->udev, usb_rcvbulkpipe(dev->udev, 2),
			  urb->transfer_buffer, RX_BUFFER_SIZE,
			  ems_usb_read_bulk_callback, dev);

	retval = usb_submit_urb(urb, GFP_ATOMIC);

	if (retval == -ENODEV)
		netif_device_detach(netdev);
	else if (retval)
		dev_err(netdev->dev.parent,
			"failed resubmitting read bulk urb: %d\n", retval);

	return;
}

/*
 * callback for bulk IN urb
 */
static void ems_usb_write_bulk_callback(struct urb *urb)
{
	struct ems_tx_urb_context *context = urb->context;
	struct ems_usb *dev;
	struct net_device *netdev;

	BUG_ON(!context);

	dev = context->dev;
	netdev = dev->netdev;

	/* free up our allocated buffer */
	usb_buffer_free(urb->dev, urb->transfer_buffer_length,
			urb->transfer_buffer, urb->transfer_dma);

	atomic_dec(&dev->active_tx_urbs);

	if (!netif_device_present(netdev))
		return;

	if (urb->status)
		dev_info(netdev->dev.parent, "Tx URB aborted (%d)\n",
			 urb->status);

	netdev->trans_start = jiffies;

	/* transmission complete interrupt */
	netdev->stats.tx_packets++;
	netdev->stats.tx_bytes += context->dlc;

	can_get_echo_skb(netdev, context->echo_index);

	/* Release context */
	context->echo_index = MAX_TX_URBS;

	if (netif_queue_stopped(netdev))
		netif_wake_queue(netdev);
}

/*
 * Send the given CPC command synchronously
 */
static int ems_usb_command_msg(struct ems_usb *dev, struct ems_cpc_msg *msg)
{
	int actual_length;

	/* Copy payload */
	memcpy(&dev->tx_msg_buffer[CPC_HEADER_SIZE], msg,
	       msg->length + CPC_MSG_HEADER_LEN);

	/* Clear header */
	memset(&dev->tx_msg_buffer[0], 0, CPC_HEADER_SIZE);

	return usb_bulk_msg(dev->udev, usb_sndbulkpipe(dev->udev, 2),
			    &dev->tx_msg_buffer[0],
			    msg->length + CPC_MSG_HEADER_LEN + CPC_HEADER_SIZE,
			    &actual_length, 1000);
}

/*
 * Change CAN controllers' mode register
 */
static int ems_usb_write_mode(struct ems_usb *dev, u8 mode)
{
	dev->active_params.msg.can_params.cc_params.sja1000.mode = mode;

	return ems_usb_command_msg(dev, &dev->active_params);
}

/*
 * Send a CPC_Control command to change behaviour when interface receives a CAN
 * message, bus error or CAN state changed notifications.
 */
static int ems_usb_control_cmd(struct ems_usb *dev, u8 val)
{
	struct ems_cpc_msg cmd;

	cmd.type = CPC_CMD_TYPE_CONTROL;
	cmd.length = CPC_MSG_HEADER_LEN + 1;

	cmd.msgid = 0;

	cmd.msg.generic[0] = val;

	return ems_usb_command_msg(dev, &cmd);
}

/*
 * Start interface
 */
static int ems_usb_start(struct ems_usb *dev)
{
	struct net_device *netdev = dev->netdev;
	int err, i;

	dev->intr_in_buffer[0] = 0;
	dev->free_slots = 15; /* initial size */

	for (i = 0; i < MAX_RX_URBS; i++) {
		struct urb *urb = NULL;
		u8 *buf = NULL;

		/* create a URB, and a buffer for it */
		urb = usb_alloc_urb(0, GFP_KERNEL);
		if (!urb) {
			dev_err(netdev->dev.parent,
				"No memory left for URBs\n");
			return -ENOMEM;
		}

		buf = usb_buffer_alloc(dev->udev, RX_BUFFER_SIZE, GFP_KERNEL,
				       &urb->transfer_dma);
		if (!buf) {
			dev_err(netdev->dev.parent,
				"No memory left for USB buffer\n");
			usb_free_urb(urb);
			return -ENOMEM;
		}

		usb_fill_bulk_urb(urb, dev->udev, usb_rcvbulkpipe(dev->udev, 2),
				  buf, RX_BUFFER_SIZE,
				  ems_usb_read_bulk_callback, dev);
		urb->transfer_flags |= URB_NO_TRANSFER_DMA_MAP;
		usb_anchor_urb(urb, &dev->rx_submitted);

		err = usb_submit_urb(urb, GFP_KERNEL);
		if (err) {
			if (err == -ENODEV)
				netif_device_detach(dev->netdev);

			usb_unanchor_urb(urb);
			usb_buffer_free(dev->udev, RX_BUFFER_SIZE, buf,
					urb->transfer_dma);
			break;
		}

		/* Drop reference, USB core will take care of freeing it */
		usb_free_urb(urb);
	}

	/* Did we submit any URBs */
	if (i == 0) {
		dev_warn(netdev->dev.parent, "couldn't setup read URBs\n");
		return err;
	}

	/* Warn if we've couldn't transmit all the URBs */
	if (i < MAX_RX_URBS)
		dev_warn(netdev->dev.parent, "rx performance may be slow\n");

	/* Setup and start interrupt URB */
	usb_fill_int_urb(dev->intr_urb, dev->udev,
			 usb_rcvintpipe(dev->udev, 1),
			 dev->intr_in_buffer,
			 INTR_IN_BUFFER_SIZE,
			 ems_usb_read_interrupt_callback, dev, 1);

	err = usb_submit_urb(dev->intr_urb, GFP_KERNEL);
	if (err) {
		if (err == -ENODEV)
			netif_device_detach(dev->netdev);

		dev_warn(netdev->dev.parent, "intr URB submit failed: %d\n",
			 err);

		return err;
	}

	/* CPC-USB will transfer received message to host */
	err = ems_usb_control_cmd(dev, CONTR_CAN_MESSAGE | CONTR_CONT_ON);
	if (err)
		goto failed;

	/* CPC-USB will transfer CAN state changes to host */
	err = ems_usb_control_cmd(dev, CONTR_CAN_STATE | CONTR_CONT_ON);
	if (err)
		goto failed;

	/* CPC-USB will transfer bus errors to host */
	err = ems_usb_control_cmd(dev, CONTR_BUS_ERROR | CONTR_CONT_ON);
	if (err)
		goto failed;

	err = ems_usb_write_mode(dev, SJA1000_MOD_NORMAL);
	if (err)
		goto failed;

	dev->can.state = CAN_STATE_ERROR_ACTIVE;

	return 0;

failed:
	if (err == -ENODEV)
		netif_device_detach(dev->netdev);

	dev_warn(netdev->dev.parent, "couldn't submit control: %d\n", err);

	return err;
}

static void unlink_all_urbs(struct ems_usb *dev)
{
	int i;

	usb_unlink_urb(dev->intr_urb);

	usb_kill_anchored_urbs(&dev->rx_submitted);

	usb_kill_anchored_urbs(&dev->tx_submitted);
	atomic_set(&dev->active_tx_urbs, 0);

	for (i = 0; i < MAX_TX_URBS; i++)
		dev->tx_contexts[i].echo_index = MAX_TX_URBS;
}

static int ems_usb_open(struct net_device *netdev)
{
	struct ems_usb *dev = netdev_priv(netdev);
	int err;

	err = ems_usb_write_mode(dev, SJA1000_MOD_RM);
	if (err)
		return err;

	/* common open */
	err = open_candev(netdev);
	if (err)
		return err;

	/* finally start device */
	err = ems_usb_start(dev);
	if (err) {
		if (err == -ENODEV)
			netif_device_detach(dev->netdev);

		dev_warn(netdev->dev.parent, "couldn't start device: %d\n",
			 err);

		close_candev(netdev);

		return err;
	}

	dev->open_time = jiffies;

	netif_start_queue(netdev);

	return 0;
}

static netdev_tx_t ems_usb_start_xmit(struct sk_buff *skb, struct net_device *netdev)
{
	struct ems_usb *dev = netdev_priv(netdev);
	struct ems_tx_urb_context *context = NULL;
	struct net_device_stats *stats = &netdev->stats;
	struct can_frame *cf = (struct can_frame *)skb->data;
	struct ems_cpc_msg *msg;
	struct urb *urb;
	u8 *buf;
	int i, err;
	size_t size = CPC_HEADER_SIZE + CPC_MSG_HEADER_LEN
			+ sizeof(struct cpc_can_msg);

	/* create a URB, and a buffer for it, and copy the data to the URB */
	urb = usb_alloc_urb(0, GFP_ATOMIC);
	if (!urb) {
		dev_err(netdev->dev.parent, "No memory left for URBs\n");
		goto nomem;
	}

	buf = usb_buffer_alloc(dev->udev, size, GFP_ATOMIC, &urb->transfer_dma);
	if (!buf) {
		dev_err(netdev->dev.parent, "No memory left for USB buffer\n");
		usb_free_urb(urb);
		goto nomem;
	}

	msg = (struct ems_cpc_msg *)&buf[CPC_HEADER_SIZE];

	msg->msg.can_msg.id = cf->can_id & CAN_ERR_MASK;
	msg->msg.can_msg.length = cf->can_dlc;

	if (cf->can_id & CAN_RTR_FLAG) {
		msg->type = cf->can_id & CAN_EFF_FLAG ?
			CPC_CMD_TYPE_EXT_RTR_FRAME : CPC_CMD_TYPE_RTR_FRAME;

		msg->length = CPC_CAN_MSG_MIN_SIZE;
	} else {
		msg->type = cf->can_id & CAN_EFF_FLAG ?
			CPC_CMD_TYPE_EXT_CAN_FRAME : CPC_CMD_TYPE_CAN_FRAME;

		for (i = 0; i < cf->can_dlc; i++)
			msg->msg.can_msg.msg[i] = cf->data[i];

		msg->length = CPC_CAN_MSG_MIN_SIZE + cf->can_dlc;
	}

	/* Respect byte order */
	msg->msg.can_msg.id = cpu_to_le32(msg->msg.can_msg.id);

	for (i = 0; i < MAX_TX_URBS; i++) {
		if (dev->tx_contexts[i].echo_index == MAX_TX_URBS) {
			context = &dev->tx_contexts[i];
			break;
		}
	}

	/*
	 * May never happen! When this happens we'd more URBs in flight as
	 * allowed (MAX_TX_URBS).
	 */
	if (!context) {
		usb_unanchor_urb(urb);
		usb_buffer_free(dev->udev, size, buf, urb->transfer_dma);

		dev_warn(netdev->dev.parent, "couldn't find free context\n");

		return NETDEV_TX_BUSY;
	}

	context->dev = dev;
	context->echo_index = i;
	context->dlc = cf->can_dlc;

	usb_fill_bulk_urb(urb, dev->udev, usb_sndbulkpipe(dev->udev, 2), buf,
			  size, ems_usb_write_bulk_callback, context);
	urb->transfer_flags |= URB_NO_TRANSFER_DMA_MAP;
	usb_anchor_urb(urb, &dev->tx_submitted);

	can_put_echo_skb(skb, netdev, context->echo_index);

	atomic_inc(&dev->active_tx_urbs);

	err = usb_submit_urb(urb, GFP_ATOMIC);
	if (unlikely(err)) {
		can_free_echo_skb(netdev, context->echo_index);

		usb_unanchor_urb(urb);
		usb_buffer_free(dev->udev, size, buf, urb->transfer_dma);
		dev_kfree_skb(skb);

		atomic_dec(&dev->active_tx_urbs);

		if (err == -ENODEV) {
			netif_device_detach(netdev);
		} else {
			dev_warn(netdev->dev.parent, "failed tx_urb %d\n", err);

			stats->tx_dropped++;
		}
	} else {
		netdev->trans_start = jiffies;

		/* Slow down tx path */
		if (atomic_read(&dev->active_tx_urbs) >= MAX_TX_URBS ||
		    dev->free_slots < 5) {
			netif_stop_queue(netdev);
		}
	}

	/*
	 * Release our reference to this URB, the USB core will eventually free
	 * it entirely.
	 */
	usb_free_urb(urb);

	return NETDEV_TX_OK;

nomem:
	if (skb)
		dev_kfree_skb(skb);

	stats->tx_dropped++;

	return NETDEV_TX_OK;
}

static int ems_usb_close(struct net_device *netdev)
{
	struct ems_usb *dev = netdev_priv(netdev);

	/* Stop polling */
	unlink_all_urbs(dev);

	netif_stop_queue(netdev);

	/* Set CAN controller to reset mode */
	if (ems_usb_write_mode(dev, SJA1000_MOD_RM))
		dev_warn(netdev->dev.parent, "couldn't stop device");

	close_candev(netdev);

	dev->open_time = 0;

	return 0;
}

static const struct net_device_ops ems_usb_netdev_ops = {
	.ndo_open = ems_usb_open,
	.ndo_stop = ems_usb_close,
	.ndo_start_xmit = ems_usb_start_xmit,
};

static struct can_bittiming_const ems_usb_bittiming_const = {
	.name = "ems_usb",
	.tseg1_min = 1,
	.tseg1_max = 16,
	.tseg2_min = 1,
	.tseg2_max = 8,
	.sjw_max = 4,
	.brp_min = 1,
	.brp_max = 64,
	.brp_inc = 1,
};

static int ems_usb_set_mode(struct net_device *netdev, enum can_mode mode)
{
	struct ems_usb *dev = netdev_priv(netdev);

	if (!dev->open_time)
		return -EINVAL;

	switch (mode) {
	case CAN_MODE_START:
		if (ems_usb_write_mode(dev, SJA1000_MOD_NORMAL))
			dev_warn(netdev->dev.parent, "couldn't start device");

		if (netif_queue_stopped(netdev))
			netif_wake_queue(netdev);
		break;

	default:
		return -EOPNOTSUPP;
	}

	return 0;
}

static int ems_usb_set_bittiming(struct net_device *netdev)
{
	struct ems_usb *dev = netdev_priv(netdev);
	struct can_bittiming *bt = &dev->can.bittiming;
	u8 btr0, btr1;

	btr0 = ((bt->brp - 1) & 0x3f) | (((bt->sjw - 1) & 0x3) << 6);
	btr1 = ((bt->prop_seg + bt->phase_seg1 - 1) & 0xf) |
		(((bt->phase_seg2 - 1) & 0x7) << 4);
	if (dev->can.ctrlmode & CAN_CTRLMODE_3_SAMPLES)
		btr1 |= 0x80;

	dev_info(netdev->dev.parent, "setting BTR0=0x%02x BTR1=0x%02x\n",
		 btr0, btr1);

	dev->active_params.msg.can_params.cc_params.sja1000.btr0 = btr0;
	dev->active_params.msg.can_params.cc_params.sja1000.btr1 = btr1;

	return ems_usb_command_msg(dev, &dev->active_params);
}

static void init_params_sja1000(struct ems_cpc_msg *msg)
{
	struct cpc_sja1000_params *sja1000 =
		&msg->msg.can_params.cc_params.sja1000;

	msg->type = CPC_CMD_TYPE_CAN_PARAMS;
	msg->length = sizeof(struct cpc_can_params);
	msg->msgid = 0;

	msg->msg.can_params.cc_type = CPC_CC_TYPE_SJA1000;

	/* Acceptance filter open */
	sja1000->acc_code0 = 0x00;
	sja1000->acc_code1 = 0x00;
	sja1000->acc_code2 = 0x00;
	sja1000->acc_code3 = 0x00;

	/* Acceptance filter open */
	sja1000->acc_mask0 = 0xFF;
	sja1000->acc_mask1 = 0xFF;
	sja1000->acc_mask2 = 0xFF;
	sja1000->acc_mask3 = 0xFF;

	sja1000->btr0 = 0;
	sja1000->btr1 = 0;

	sja1000->outp_contr = SJA1000_DEFAULT_OUTPUT_CONTROL;
	sja1000->mode = SJA1000_MOD_RM;
}

/*
 * probe function for new CPC-USB devices
 */
static int ems_usb_probe(struct usb_interface *intf,
			 const struct usb_device_id *id)
{
	struct net_device *netdev;
	struct ems_usb *dev;
	int i, err = -ENOMEM;

	netdev = alloc_candev(sizeof(struct ems_usb), MAX_TX_URBS);
	if (!netdev) {
		dev_err(netdev->dev.parent, "Couldn't alloc candev\n");
		return -ENOMEM;
	}

	dev = netdev_priv(netdev);

	dev->udev = interface_to_usbdev(intf);
	dev->netdev = netdev;

	dev->can.state = CAN_STATE_STOPPED;
	dev->can.clock.freq = EMS_USB_ARM7_CLOCK;
	dev->can.bittiming_const = &ems_usb_bittiming_const;
	dev->can.do_set_bittiming = ems_usb_set_bittiming;
	dev->can.do_set_mode = ems_usb_set_mode;

	netdev->flags |= IFF_ECHO; /* we support local echo */

	netdev->netdev_ops = &ems_usb_netdev_ops;

	netdev->flags |= IFF_ECHO; /* we support local echo */

	init_usb_anchor(&dev->rx_submitted);

	init_usb_anchor(&dev->tx_submitted);
	atomic_set(&dev->active_tx_urbs, 0);

	for (i = 0; i < MAX_TX_URBS; i++)
		dev->tx_contexts[i].echo_index = MAX_TX_URBS;

	dev->intr_urb = usb_alloc_urb(0, GFP_KERNEL);
	if (!dev->intr_urb) {
		dev_err(netdev->dev.parent, "Couldn't alloc intr URB\n");
		goto cleanup_candev;
	}

	dev->intr_in_buffer = kzalloc(INTR_IN_BUFFER_SIZE, GFP_KERNEL);
	if (!dev->intr_in_buffer) {
		dev_err(netdev->dev.parent, "Couldn't alloc Intr buffer\n");
		goto cleanup_intr_urb;
	}

	dev->tx_msg_buffer = kzalloc(CPC_HEADER_SIZE +
				     sizeof(struct ems_cpc_msg), GFP_KERNEL);
	if (!dev->tx_msg_buffer) {
		dev_err(netdev->dev.parent, "Couldn't alloc Tx buffer\n");
		goto cleanup_intr_in_buffer;
	}

	usb_set_intfdata(intf, dev);

	SET_NETDEV_DEV(netdev, &intf->dev);

	init_params_sja1000(&dev->active_params);

	err = ems_usb_command_msg(dev, &dev->active_params);
	if (err) {
		dev_err(netdev->dev.parent,
			"couldn't initialize controller: %d\n", err);
		goto cleanup_tx_msg_buffer;
	}

	err = register_candev(netdev);
	if (err) {
		dev_err(netdev->dev.parent,
			"couldn't register CAN device: %d\n", err);
		goto cleanup_tx_msg_buffer;
	}

	return 0;

cleanup_tx_msg_buffer:
	kfree(dev->tx_msg_buffer);

cleanup_intr_in_buffer:
	kfree(dev->intr_in_buffer);

cleanup_intr_urb:
	usb_free_urb(dev->intr_urb);

cleanup_candev:
	free_candev(netdev);

	return err;
}

/*
 * called by the usb core when the device is removed from the system
 */
static void ems_usb_disconnect(struct usb_interface *intf)
{
	struct ems_usb *dev = usb_get_intfdata(intf);

	usb_set_intfdata(intf, NULL);

	if (dev) {
		unregister_netdev(dev->netdev);
		free_candev(dev->netdev);

		unlink_all_urbs(dev);

		usb_free_urb(dev->intr_urb);

		kfree(dev->intr_in_buffer);
	}
}

/* usb specific object needed to register this driver with the usb subsystem */
static struct usb_driver ems_usb_driver = {
	.name = "ems_usb",
	.probe = ems_usb_probe,
	.disconnect = ems_usb_disconnect,
	.id_table = ems_usb_table,
};

static int __init ems_usb_init(void)
{
	int err;

	printk(KERN_INFO "CPC-USB kernel driver loaded\n");

	/* register this driver with the USB subsystem */
	err = usb_register(&ems_usb_driver);

	if (err) {
		err("usb_register failed. Error number %d\n", err);
		return err;
	}

	return 0;
}

static void __exit ems_usb_exit(void)
{
	/* deregister this driver with the USB subsystem */
	usb_deregister(&ems_usb_driver);
}

module_init(ems_usb_init);
module_exit(ems_usb_exit);<|MERGE_RESOLUTION|>--- conflicted
+++ resolved
@@ -315,13 +315,6 @@
 	if (skb == NULL)
 		return;
 
-<<<<<<< HEAD
-	skb->protocol = htons(ETH_P_CAN);
-
-	cf = (struct can_frame *)skb_put(skb, sizeof(struct can_frame));
-
-=======
->>>>>>> a9e06057
 	cf->can_id = le32_to_cpu(msg->msg.can_msg.id);
 	cf->can_dlc = min_t(u8, msg->msg.can_msg.length, 8);
 
