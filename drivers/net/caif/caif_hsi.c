/*
 * Copyright (C) ST-Ericsson AB 2010
 * Contact: Sjur Brendeland / sjur.brandeland@stericsson.com
 * Author:  Daniel Martensson / daniel.martensson@stericsson.com
 *	    Dmitry.Tarnyagin  / dmitry.tarnyagin@stericsson.com
 * License terms: GNU General Public License (GPL) version 2.
 */

#define pr_fmt(fmt) KBUILD_MODNAME fmt

#include <linux/init.h>
#include <linux/module.h>
#include <linux/device.h>
#include <linux/platform_device.h>
#include <linux/netdevice.h>
#include <linux/string.h>
#include <linux/list.h>
#include <linux/interrupt.h>
#include <linux/delay.h>
#include <linux/sched.h>
#include <linux/if_arp.h>
#include <linux/timer.h>
#include <linux/rtnetlink.h>
#include <linux/pkt_sched.h>
#include <net/caif/caif_layer.h>
#include <net/caif/caif_hsi.h>

MODULE_LICENSE("GPL");
MODULE_AUTHOR("Daniel Martensson<daniel.martensson@stericsson.com>");
MODULE_DESCRIPTION("CAIF HSI driver");

/* Returns the number of padding bytes for alignment. */
#define PAD_POW2(x, pow) ((((x)&((pow)-1)) == 0) ? 0 :\
				(((pow)-((x)&((pow)-1)))))

static int inactivity_timeout = 1000;
module_param(inactivity_timeout, int, S_IRUGO | S_IWUSR);
MODULE_PARM_DESC(inactivity_timeout, "Inactivity timeout on HSI, ms.");

static int aggregation_timeout = 1;
module_param(aggregation_timeout, int, S_IRUGO | S_IWUSR);
MODULE_PARM_DESC(aggregation_timeout, "Aggregation timeout on HSI, ms.");

/*
 * HSI padding options.
 * Warning: must be a base of 2 (& operation used) and can not be zero !
 */
static int hsi_head_align = 4;
module_param(hsi_head_align, int, S_IRUGO);
MODULE_PARM_DESC(hsi_head_align, "HSI head alignment.");

static int hsi_tail_align = 4;
module_param(hsi_tail_align, int, S_IRUGO);
MODULE_PARM_DESC(hsi_tail_align, "HSI tail alignment.");

/*
 * HSI link layer flowcontrol thresholds.
 * Warning: A high threshold value migth increase throughput but it will at
 * the same time prevent channel prioritization and increase the risk of
 * flooding the modem. The high threshold should be above the low.
 */
static int hsi_high_threshold = 100;
module_param(hsi_high_threshold, int, S_IRUGO);
MODULE_PARM_DESC(hsi_high_threshold, "HSI high threshold (FLOW OFF).");

static int hsi_low_threshold = 50;
module_param(hsi_low_threshold, int, S_IRUGO);
MODULE_PARM_DESC(hsi_low_threshold, "HSI high threshold (FLOW ON).");

#define ON 1
#define OFF 0

/*
 * Threshold values for the HSI packet queue. Flowcontrol will be asserted
 * when the number of packets exceeds HIGH_WATER_MARK. It will not be
 * de-asserted before the number of packets drops below LOW_WATER_MARK.
 */
#define LOW_WATER_MARK   hsi_low_threshold
#define HIGH_WATER_MARK  hsi_high_threshold

static LIST_HEAD(cfhsi_list);
static spinlock_t cfhsi_list_lock;

static void cfhsi_inactivity_tout(unsigned long arg)
{
	struct cfhsi *cfhsi = (struct cfhsi *)arg;

	dev_dbg(&cfhsi->ndev->dev, "%s.\n",
		__func__);

	/* Schedule power down work queue. */
	if (!test_bit(CFHSI_SHUTDOWN, &cfhsi->bits))
		queue_work(cfhsi->wq, &cfhsi->wake_down_work);
}

static void cfhsi_update_aggregation_stats(struct cfhsi *cfhsi,
					   const struct sk_buff *skb,
					   int direction)
{
	struct caif_payload_info *info;
	int hpad, tpad, len;

	info = (struct caif_payload_info *)&skb->cb;
	hpad = 1 + PAD_POW2((info->hdr_len + 1), hsi_head_align);
	tpad = PAD_POW2((skb->len + hpad), hsi_tail_align);
	len = skb->len + hpad + tpad;

	if (direction > 0)
		cfhsi->aggregation_len += len;
	else if (direction < 0)
		cfhsi->aggregation_len -= len;
}

static bool cfhsi_can_send_aggregate(struct cfhsi *cfhsi)
{
	int i;

	if (cfhsi->aggregation_timeout < 0)
		return true;

	for (i = 0; i < CFHSI_PRIO_BEBK; ++i) {
		if (cfhsi->qhead[i].qlen)
			return true;
	}

	/* TODO: Use aggregation_len instead */
	if (cfhsi->qhead[CFHSI_PRIO_BEBK].qlen >= CFHSI_MAX_PKTS)
		return true;

	return false;
}

static struct sk_buff *cfhsi_dequeue(struct cfhsi *cfhsi)
{
	struct sk_buff *skb;
	int i;

	for (i = 0; i < CFHSI_PRIO_LAST; ++i) {
		skb = skb_dequeue(&cfhsi->qhead[i]);
		if (skb)
			break;
	}

	return skb;
}

static int cfhsi_tx_queue_len(struct cfhsi *cfhsi)
{
	int i, len = 0;
	for (i = 0; i < CFHSI_PRIO_LAST; ++i)
		len += skb_queue_len(&cfhsi->qhead[i]);
	return len;
}

static void cfhsi_abort_tx(struct cfhsi *cfhsi)
{
	struct sk_buff *skb;

	for (;;) {
		spin_lock_bh(&cfhsi->lock);
		skb = cfhsi_dequeue(cfhsi);
		if (!skb)
			break;

		cfhsi->ndev->stats.tx_errors++;
		cfhsi->ndev->stats.tx_dropped++;
		cfhsi_update_aggregation_stats(cfhsi, skb, -1);
		spin_unlock_bh(&cfhsi->lock);
		kfree_skb(skb);
	}
	cfhsi->tx_state = CFHSI_TX_STATE_IDLE;
	if (!test_bit(CFHSI_SHUTDOWN, &cfhsi->bits))
		mod_timer(&cfhsi->inactivity_timer,
			jiffies + cfhsi->inactivity_timeout);
	spin_unlock_bh(&cfhsi->lock);
}

static int cfhsi_flush_fifo(struct cfhsi *cfhsi)
{
	char buffer[32]; /* Any reasonable value */
	size_t fifo_occupancy;
	int ret;

	dev_dbg(&cfhsi->ndev->dev, "%s.\n",
		__func__);

	do {
		ret = cfhsi->dev->cfhsi_fifo_occupancy(cfhsi->dev,
				&fifo_occupancy);
		if (ret) {
			dev_warn(&cfhsi->ndev->dev,
				"%s: can't get FIFO occupancy: %d.\n",
				__func__, ret);
			break;
		} else if (!fifo_occupancy)
			/* No more data, exitting normally */
			break;

		fifo_occupancy = min(sizeof(buffer), fifo_occupancy);
		set_bit(CFHSI_FLUSH_FIFO, &cfhsi->bits);
		ret = cfhsi->dev->cfhsi_rx(buffer, fifo_occupancy,
				cfhsi->dev);
		if (ret) {
			clear_bit(CFHSI_FLUSH_FIFO, &cfhsi->bits);
			dev_warn(&cfhsi->ndev->dev,
				"%s: can't read data: %d.\n",
				__func__, ret);
			break;
		}

		ret = 5 * HZ;
		ret = wait_event_interruptible_timeout(cfhsi->flush_fifo_wait,
			 !test_bit(CFHSI_FLUSH_FIFO, &cfhsi->bits), ret);

		if (ret < 0) {
			dev_warn(&cfhsi->ndev->dev,
				"%s: can't wait for flush complete: %d.\n",
				__func__, ret);
			break;
		} else if (!ret) {
			ret = -ETIMEDOUT;
			dev_warn(&cfhsi->ndev->dev,
				"%s: timeout waiting for flush complete.\n",
				__func__);
			break;
		}
	} while (1);

	return ret;
}

static int cfhsi_tx_frm(struct cfhsi_desc *desc, struct cfhsi *cfhsi)
{
	int nfrms = 0;
	int pld_len = 0;
	struct sk_buff *skb;
	u8 *pfrm = desc->emb_frm + CFHSI_MAX_EMB_FRM_SZ;

	skb = cfhsi_dequeue(cfhsi);
	if (!skb)
		return 0;

	/* Clear offset. */
	desc->offset = 0;

	/* Check if we can embed a CAIF frame. */
	if (skb->len < CFHSI_MAX_EMB_FRM_SZ) {
		struct caif_payload_info *info;
		int hpad = 0;
		int tpad = 0;

		/* Calculate needed head alignment and tail alignment. */
		info = (struct caif_payload_info *)&skb->cb;

		hpad = 1 + PAD_POW2((info->hdr_len + 1), hsi_head_align);
		tpad = PAD_POW2((skb->len + hpad), hsi_tail_align);

		/* Check if frame still fits with added alignment. */
		if ((skb->len + hpad + tpad) <= CFHSI_MAX_EMB_FRM_SZ) {
			u8 *pemb = desc->emb_frm;
			desc->offset = CFHSI_DESC_SHORT_SZ;
			*pemb = (u8)(hpad - 1);
			pemb += hpad;

			/* Update network statistics. */
			spin_lock_bh(&cfhsi->lock);
			cfhsi->ndev->stats.tx_packets++;
			cfhsi->ndev->stats.tx_bytes += skb->len;
			cfhsi_update_aggregation_stats(cfhsi, skb, -1);
			spin_unlock_bh(&cfhsi->lock);

			/* Copy in embedded CAIF frame. */
			skb_copy_bits(skb, 0, pemb, skb->len);

			/* Consume the SKB */
			consume_skb(skb);
			skb = NULL;
		}
	}

	/* Create payload CAIF frames. */
	pfrm = desc->emb_frm + CFHSI_MAX_EMB_FRM_SZ;
	while (nfrms < CFHSI_MAX_PKTS) {
		struct caif_payload_info *info;
		int hpad = 0;
		int tpad = 0;

		if (!skb)
			skb = cfhsi_dequeue(cfhsi);

		if (!skb)
			break;

		/* Calculate needed head alignment and tail alignment. */
		info = (struct caif_payload_info *)&skb->cb;

		hpad = 1 + PAD_POW2((info->hdr_len + 1), hsi_head_align);
		tpad = PAD_POW2((skb->len + hpad), hsi_tail_align);

		/* Fill in CAIF frame length in descriptor. */
		desc->cffrm_len[nfrms] = hpad + skb->len + tpad;

		/* Fill head padding information. */
		*pfrm = (u8)(hpad - 1);
		pfrm += hpad;

		/* Update network statistics. */
		spin_lock_bh(&cfhsi->lock);
		cfhsi->ndev->stats.tx_packets++;
		cfhsi->ndev->stats.tx_bytes += skb->len;
		cfhsi_update_aggregation_stats(cfhsi, skb, -1);
		spin_unlock_bh(&cfhsi->lock);

		/* Copy in CAIF frame. */
		skb_copy_bits(skb, 0, pfrm, skb->len);

		/* Update payload length. */
		pld_len += desc->cffrm_len[nfrms];

		/* Update frame pointer. */
		pfrm += skb->len + tpad;

		/* Consume the SKB */
		consume_skb(skb);
		skb = NULL;

		/* Update number of frames. */
		nfrms++;
	}

	/* Unused length fields should be zero-filled (according to SPEC). */
	while (nfrms < CFHSI_MAX_PKTS) {
		desc->cffrm_len[nfrms] = 0x0000;
		nfrms++;
	}

	/* Check if we can piggy-back another descriptor. */
	if (cfhsi_can_send_aggregate(cfhsi))
		desc->header |= CFHSI_PIGGY_DESC;
	else
		desc->header &= ~CFHSI_PIGGY_DESC;

	return CFHSI_DESC_SZ + pld_len;
}

static void cfhsi_start_tx(struct cfhsi *cfhsi)
{
	struct cfhsi_desc *desc = (struct cfhsi_desc *)cfhsi->tx_buf;
	int len, res;

	dev_dbg(&cfhsi->ndev->dev, "%s.\n", __func__);

	if (test_bit(CFHSI_SHUTDOWN, &cfhsi->bits))
		return;

	do {
		/* Create HSI frame. */
		len = cfhsi_tx_frm(desc, cfhsi);
		if (!len) {
			spin_lock_bh(&cfhsi->lock);
			if (unlikely(cfhsi_tx_queue_len(cfhsi))) {
				spin_unlock_bh(&cfhsi->lock);
				res = -EAGAIN;
				continue;
			}
			cfhsi->tx_state = CFHSI_TX_STATE_IDLE;
			/* Start inactivity timer. */
			mod_timer(&cfhsi->inactivity_timer,
				jiffies + cfhsi->inactivity_timeout);
			spin_unlock_bh(&cfhsi->lock);
			break;
		}

		/* Set up new transfer. */
		res = cfhsi->dev->cfhsi_tx(cfhsi->tx_buf, len, cfhsi->dev);
		if (WARN_ON(res < 0))
			dev_err(&cfhsi->ndev->dev, "%s: TX error %d.\n",
				__func__, res);
	} while (res < 0);
}

static void cfhsi_tx_done(struct cfhsi *cfhsi)
{
	dev_dbg(&cfhsi->ndev->dev, "%s.\n", __func__);

	if (test_bit(CFHSI_SHUTDOWN, &cfhsi->bits))
		return;

	/*
	 * Send flow on if flow off has been previously signalled
	 * and number of packets is below low water mark.
	 */
	spin_lock_bh(&cfhsi->lock);
	if (cfhsi->flow_off_sent &&
			cfhsi_tx_queue_len(cfhsi) <= cfhsi->q_low_mark &&
			cfhsi->cfdev.flowctrl) {

		cfhsi->flow_off_sent = 0;
		cfhsi->cfdev.flowctrl(cfhsi->ndev, ON);
	}

	if (cfhsi_can_send_aggregate(cfhsi)) {
		spin_unlock_bh(&cfhsi->lock);
		cfhsi_start_tx(cfhsi);
	} else {
		mod_timer(&cfhsi->aggregation_timer,
			jiffies + cfhsi->aggregation_timeout);
		spin_unlock_bh(&cfhsi->lock);
	}

	return;
}

static void cfhsi_tx_done_cb(struct cfhsi_drv *drv)
{
	struct cfhsi *cfhsi;

	cfhsi = container_of(drv, struct cfhsi, drv);
	dev_dbg(&cfhsi->ndev->dev, "%s.\n",
		__func__);

	if (test_bit(CFHSI_SHUTDOWN, &cfhsi->bits))
		return;
	cfhsi_tx_done(cfhsi);
}

static int cfhsi_rx_desc(struct cfhsi_desc *desc, struct cfhsi *cfhsi)
{
	int xfer_sz = 0;
	int nfrms = 0;
	u16 *plen = NULL;
	u8 *pfrm = NULL;

	if ((desc->header & ~CFHSI_PIGGY_DESC) ||
			(desc->offset > CFHSI_MAX_EMB_FRM_SZ)) {
		dev_err(&cfhsi->ndev->dev, "%s: Invalid descriptor.\n",
			__func__);
		return -EPROTO;
	}

	/* Check for embedded CAIF frame. */
	if (desc->offset) {
		struct sk_buff *skb;
		u8 *dst = NULL;
		int len = 0;
		pfrm = ((u8 *)desc) + desc->offset;

		/* Remove offset padding. */
		pfrm += *pfrm + 1;

		/* Read length of CAIF frame (little endian). */
		len = *pfrm;
		len |= ((*(pfrm+1)) << 8) & 0xFF00;
		len += 2;	/* Add FCS fields. */

		/* Sanity check length of CAIF frame. */
		if (unlikely(len > CFHSI_MAX_CAIF_FRAME_SZ)) {
			dev_err(&cfhsi->ndev->dev, "%s: Invalid length.\n",
				__func__);
			return -EPROTO;
		}

		/* Allocate SKB (OK even in IRQ context). */
		skb = alloc_skb(len + 1, GFP_ATOMIC);
		if (!skb) {
			dev_err(&cfhsi->ndev->dev, "%s: Out of memory !\n",
				__func__);
			return -ENOMEM;
		}
		caif_assert(skb != NULL);

		dst = skb_put(skb, len);
		memcpy(dst, pfrm, len);

		skb->protocol = htons(ETH_P_CAIF);
		skb_reset_mac_header(skb);
		skb->dev = cfhsi->ndev;

		/*
		 * We are called from a arch specific platform device.
		 * Unfortunately we don't know what context we're
		 * running in.
		 */
		if (in_interrupt())
			netif_rx(skb);
		else
			netif_rx_ni(skb);

		/* Update network statistics. */
		cfhsi->ndev->stats.rx_packets++;
		cfhsi->ndev->stats.rx_bytes += len;
	}

	/* Calculate transfer length. */
	plen = desc->cffrm_len;
	while (nfrms < CFHSI_MAX_PKTS && *plen) {
		xfer_sz += *plen;
		plen++;
		nfrms++;
	}

	/* Check for piggy-backed descriptor. */
	if (desc->header & CFHSI_PIGGY_DESC)
		xfer_sz += CFHSI_DESC_SZ;

	if ((xfer_sz % 4) || (xfer_sz > (CFHSI_BUF_SZ_RX - CFHSI_DESC_SZ))) {
		dev_err(&cfhsi->ndev->dev,
				"%s: Invalid payload len: %d, ignored.\n",
			__func__, xfer_sz);
		return -EPROTO;
	}
	return xfer_sz;
}

static int cfhsi_rx_desc_len(struct cfhsi_desc *desc)
{
	int xfer_sz = 0;
	int nfrms = 0;
	u16 *plen;

	if ((desc->header & ~CFHSI_PIGGY_DESC) ||
			(desc->offset > CFHSI_MAX_EMB_FRM_SZ)) {

		pr_err("Invalid descriptor. %x %x\n", desc->header,
				desc->offset);
		return -EPROTO;
	}

	/* Calculate transfer length. */
	plen = desc->cffrm_len;
	while (nfrms < CFHSI_MAX_PKTS && *plen) {
		xfer_sz += *plen;
		plen++;
		nfrms++;
	}

	if (xfer_sz % 4) {
		pr_err("Invalid payload len: %d, ignored.\n", xfer_sz);
		return -EPROTO;
	}
	return xfer_sz;
}

static int cfhsi_rx_pld(struct cfhsi_desc *desc, struct cfhsi *cfhsi)
{
	int rx_sz = 0;
	int nfrms = 0;
	u16 *plen = NULL;
	u8 *pfrm = NULL;

	/* Sanity check header and offset. */
	if (WARN_ON((desc->header & ~CFHSI_PIGGY_DESC) ||
			(desc->offset > CFHSI_MAX_EMB_FRM_SZ))) {
		dev_err(&cfhsi->ndev->dev, "%s: Invalid descriptor.\n",
			__func__);
		return -EPROTO;
	}

	/* Set frame pointer to start of payload. */
	pfrm = desc->emb_frm + CFHSI_MAX_EMB_FRM_SZ;
	plen = desc->cffrm_len;

	/* Skip already processed frames. */
	while (nfrms < cfhsi->rx_state.nfrms) {
		pfrm += *plen;
		rx_sz += *plen;
		plen++;
		nfrms++;
	}

	/* Parse payload. */
	while (nfrms < CFHSI_MAX_PKTS && *plen) {
		struct sk_buff *skb;
		u8 *dst = NULL;
		u8 *pcffrm = NULL;
		int len = 0;

		/* CAIF frame starts after head padding. */
		pcffrm = pfrm + *pfrm + 1;

		/* Read length of CAIF frame (little endian). */
		len = *pcffrm;
		len |= ((*(pcffrm + 1)) << 8) & 0xFF00;
		len += 2;	/* Add FCS fields. */

		/* Sanity check length of CAIF frames. */
		if (unlikely(len > CFHSI_MAX_CAIF_FRAME_SZ)) {
			dev_err(&cfhsi->ndev->dev, "%s: Invalid length.\n",
				__func__);
			return -EPROTO;
		}

		/* Allocate SKB (OK even in IRQ context). */
		skb = alloc_skb(len + 1, GFP_ATOMIC);
		if (!skb) {
			dev_err(&cfhsi->ndev->dev, "%s: Out of memory !\n",
				__func__);
			cfhsi->rx_state.nfrms = nfrms;
			return -ENOMEM;
		}
		caif_assert(skb != NULL);

		dst = skb_put(skb, len);
		memcpy(dst, pcffrm, len);

		skb->protocol = htons(ETH_P_CAIF);
		skb_reset_mac_header(skb);
		skb->dev = cfhsi->ndev;

		/*
		 * We're called from a platform device,
		 * and don't know the context we're running in.
		 */
		if (in_interrupt())
			netif_rx(skb);
		else
			netif_rx_ni(skb);

		/* Update network statistics. */
		cfhsi->ndev->stats.rx_packets++;
		cfhsi->ndev->stats.rx_bytes += len;

		pfrm += *plen;
		rx_sz += *plen;
		plen++;
		nfrms++;
	}

	return rx_sz;
}

static void cfhsi_rx_done(struct cfhsi *cfhsi)
{
	int res;
	int desc_pld_len = 0, rx_len, rx_state;
	struct cfhsi_desc *desc = NULL;
	u8 *rx_ptr, *rx_buf;
	struct cfhsi_desc *piggy_desc = NULL;

	desc = (struct cfhsi_desc *)cfhsi->rx_buf;

	dev_dbg(&cfhsi->ndev->dev, "%s\n", __func__);

	if (test_bit(CFHSI_SHUTDOWN, &cfhsi->bits))
		return;

	/* Update inactivity timer if pending. */
	spin_lock_bh(&cfhsi->lock);
	mod_timer_pending(&cfhsi->inactivity_timer,
			jiffies + cfhsi->inactivity_timeout);
	spin_unlock_bh(&cfhsi->lock);

	if (cfhsi->rx_state.state == CFHSI_RX_STATE_DESC) {
		desc_pld_len = cfhsi_rx_desc_len(desc);

		if (desc_pld_len < 0)
			goto out_of_sync;

		rx_buf = cfhsi->rx_buf;
		rx_len = desc_pld_len;
		if (desc_pld_len > 0 && (desc->header & CFHSI_PIGGY_DESC))
			rx_len += CFHSI_DESC_SZ;
		if (desc_pld_len == 0)
			rx_buf = cfhsi->rx_flip_buf;
	} else {
		rx_buf = cfhsi->rx_flip_buf;

		rx_len = CFHSI_DESC_SZ;
		if (cfhsi->rx_state.pld_len > 0 &&
				(desc->header & CFHSI_PIGGY_DESC)) {

			piggy_desc = (struct cfhsi_desc *)
				(desc->emb_frm + CFHSI_MAX_EMB_FRM_SZ +
						cfhsi->rx_state.pld_len);

			cfhsi->rx_state.piggy_desc = true;

			/* Extract payload len from piggy-backed descriptor. */
			desc_pld_len = cfhsi_rx_desc_len(piggy_desc);
			if (desc_pld_len < 0)
				goto out_of_sync;

			if (desc_pld_len > 0)
				rx_len = desc_pld_len;

			if (desc_pld_len > 0 &&
					(piggy_desc->header & CFHSI_PIGGY_DESC))
				rx_len += CFHSI_DESC_SZ;

			/*
			 * Copy needed information from the piggy-backed
			 * descriptor to the descriptor in the start.
			 */
			memcpy(rx_buf, (u8 *)piggy_desc,
					CFHSI_DESC_SHORT_SZ);
			/* Mark no embedded frame here */
			piggy_desc->offset = 0;
			if (desc_pld_len == -EPROTO)
				goto out_of_sync;
		}
	}

	if (desc_pld_len) {
		rx_state = CFHSI_RX_STATE_PAYLOAD;
		rx_ptr = rx_buf + CFHSI_DESC_SZ;
	} else {
		rx_state = CFHSI_RX_STATE_DESC;
		rx_ptr = rx_buf;
		rx_len = CFHSI_DESC_SZ;
	}

	/* Initiate next read */
	if (test_bit(CFHSI_AWAKE, &cfhsi->bits)) {
		/* Set up new transfer. */
		dev_dbg(&cfhsi->ndev->dev, "%s: Start RX.\n",
				__func__);

		res = cfhsi->dev->cfhsi_rx(rx_ptr, rx_len,
				cfhsi->dev);
		if (WARN_ON(res < 0)) {
			dev_err(&cfhsi->ndev->dev, "%s: RX error %d.\n",
				__func__, res);
			cfhsi->ndev->stats.rx_errors++;
			cfhsi->ndev->stats.rx_dropped++;
		}
	}

	if (cfhsi->rx_state.state == CFHSI_RX_STATE_DESC) {
		/* Extract payload from descriptor */
		if (cfhsi_rx_desc(desc, cfhsi) < 0)
			goto out_of_sync;
	} else {
		/* Extract payload */
		if (cfhsi_rx_pld(desc, cfhsi) < 0)
			goto out_of_sync;
		if (piggy_desc) {
			/* Extract any payload in piggyback descriptor. */
			if (cfhsi_rx_desc(piggy_desc, cfhsi) < 0)
				goto out_of_sync;
		}
	}

	/* Update state info */
	memset(&cfhsi->rx_state, 0, sizeof(cfhsi->rx_state));
	cfhsi->rx_state.state = rx_state;
	cfhsi->rx_ptr = rx_ptr;
	cfhsi->rx_len = rx_len;
	cfhsi->rx_state.pld_len = desc_pld_len;
	cfhsi->rx_state.piggy_desc = desc->header & CFHSI_PIGGY_DESC;

	if (rx_buf != cfhsi->rx_buf)
		swap(cfhsi->rx_buf, cfhsi->rx_flip_buf);
	return;

out_of_sync:
	dev_err(&cfhsi->ndev->dev, "%s: Out of sync.\n", __func__);
	print_hex_dump_bytes("--> ", DUMP_PREFIX_NONE,
			cfhsi->rx_buf, CFHSI_DESC_SZ);
	schedule_work(&cfhsi->out_of_sync_work);
}

static void cfhsi_rx_slowpath(unsigned long arg)
{
	struct cfhsi *cfhsi = (struct cfhsi *)arg;

	dev_dbg(&cfhsi->ndev->dev, "%s.\n",
		__func__);

	cfhsi_rx_done(cfhsi);
}

static void cfhsi_rx_done_cb(struct cfhsi_drv *drv)
{
	struct cfhsi *cfhsi;

	cfhsi = container_of(drv, struct cfhsi, drv);
	dev_dbg(&cfhsi->ndev->dev, "%s.\n",
		__func__);

	if (test_bit(CFHSI_SHUTDOWN, &cfhsi->bits))
		return;

	if (test_and_clear_bit(CFHSI_FLUSH_FIFO, &cfhsi->bits))
		wake_up_interruptible(&cfhsi->flush_fifo_wait);
	else
		cfhsi_rx_done(cfhsi);
}

static void cfhsi_wake_up(struct work_struct *work)
{
	struct cfhsi *cfhsi = NULL;
	int res;
	int len;
	long ret;

	cfhsi = container_of(work, struct cfhsi, wake_up_work);

	if (test_bit(CFHSI_SHUTDOWN, &cfhsi->bits))
		return;

	if (unlikely(test_bit(CFHSI_AWAKE, &cfhsi->bits))) {
		/* It happenes when wakeup is requested by
		 * both ends at the same time. */
		clear_bit(CFHSI_WAKE_UP, &cfhsi->bits);
		clear_bit(CFHSI_WAKE_UP_ACK, &cfhsi->bits);
		return;
	}

	/* Activate wake line. */
	cfhsi->dev->cfhsi_wake_up(cfhsi->dev);

	dev_dbg(&cfhsi->ndev->dev, "%s: Start waiting.\n",
		__func__);

	/* Wait for acknowledge. */
	ret = CFHSI_WAKE_TOUT;
	ret = wait_event_interruptible_timeout(cfhsi->wake_up_wait,
					test_and_clear_bit(CFHSI_WAKE_UP_ACK,
							&cfhsi->bits), ret);
	if (unlikely(ret < 0)) {
		/* Interrupted by signal. */
		dev_err(&cfhsi->ndev->dev, "%s: Signalled: %ld.\n",
			__func__, ret);

		clear_bit(CFHSI_WAKE_UP, &cfhsi->bits);
		cfhsi->dev->cfhsi_wake_down(cfhsi->dev);
		return;
	} else if (!ret) {
		bool ca_wake = false;
		size_t fifo_occupancy = 0;

		/* Wakeup timeout */
		dev_dbg(&cfhsi->ndev->dev, "%s: Timeout.\n",
			__func__);

		/* Check FIFO to check if modem has sent something. */
		WARN_ON(cfhsi->dev->cfhsi_fifo_occupancy(cfhsi->dev,
					&fifo_occupancy));

		dev_dbg(&cfhsi->ndev->dev, "%s: Bytes in FIFO: %u.\n",
				__func__, (unsigned) fifo_occupancy);

		/* Check if we misssed the interrupt. */
		WARN_ON(cfhsi->dev->cfhsi_get_peer_wake(cfhsi->dev,
							&ca_wake));

		if (ca_wake) {
			dev_err(&cfhsi->ndev->dev, "%s: CA Wake missed !.\n",
				__func__);

			/* Clear the CFHSI_WAKE_UP_ACK bit to prevent race. */
			clear_bit(CFHSI_WAKE_UP_ACK, &cfhsi->bits);

			/* Continue execution. */
			goto wake_ack;
		}

		clear_bit(CFHSI_WAKE_UP, &cfhsi->bits);
		cfhsi->dev->cfhsi_wake_down(cfhsi->dev);
		return;
	}
wake_ack:
	dev_dbg(&cfhsi->ndev->dev, "%s: Woken.\n",
		__func__);

	/* Clear power up bit. */
	set_bit(CFHSI_AWAKE, &cfhsi->bits);
	clear_bit(CFHSI_WAKE_UP, &cfhsi->bits);

	/* Resume read operation. */
	dev_dbg(&cfhsi->ndev->dev, "%s: Start RX.\n", __func__);
	res = cfhsi->dev->cfhsi_rx(cfhsi->rx_ptr, cfhsi->rx_len, cfhsi->dev);

	if (WARN_ON(res < 0))
		dev_err(&cfhsi->ndev->dev, "%s: RX err %d.\n", __func__, res);

	/* Clear power up acknowledment. */
	clear_bit(CFHSI_WAKE_UP_ACK, &cfhsi->bits);

	spin_lock_bh(&cfhsi->lock);

	/* Resume transmit if queues are not empty. */
	if (!cfhsi_tx_queue_len(cfhsi)) {
		dev_dbg(&cfhsi->ndev->dev, "%s: Peer wake, start timer.\n",
			__func__);
		/* Start inactivity timer. */
		mod_timer(&cfhsi->inactivity_timer,
				jiffies + cfhsi->inactivity_timeout);
		spin_unlock_bh(&cfhsi->lock);
		return;
	}

	dev_dbg(&cfhsi->ndev->dev, "%s: Host wake.\n",
		__func__);

	spin_unlock_bh(&cfhsi->lock);

	/* Create HSI frame. */
	len = cfhsi_tx_frm((struct cfhsi_desc *)cfhsi->tx_buf, cfhsi);

	if (likely(len > 0)) {
		/* Set up new transfer. */
		res = cfhsi->dev->cfhsi_tx(cfhsi->tx_buf, len, cfhsi->dev);
		if (WARN_ON(res < 0)) {
			dev_err(&cfhsi->ndev->dev, "%s: TX error %d.\n",
				__func__, res);
			cfhsi_abort_tx(cfhsi);
		}
	} else {
		dev_err(&cfhsi->ndev->dev,
				"%s: Failed to create HSI frame: %d.\n",
				__func__, len);
	}
}

static void cfhsi_wake_down(struct work_struct *work)
{
	long ret;
	struct cfhsi *cfhsi = NULL;
	size_t fifo_occupancy = 0;
	int retry = CFHSI_WAKE_TOUT;

	cfhsi = container_of(work, struct cfhsi, wake_down_work);
	dev_dbg(&cfhsi->ndev->dev, "%s.\n", __func__);

	if (test_bit(CFHSI_SHUTDOWN, &cfhsi->bits))
		return;

	/* Deactivate wake line. */
	cfhsi->dev->cfhsi_wake_down(cfhsi->dev);

	/* Wait for acknowledge. */
	ret = CFHSI_WAKE_TOUT;
	ret = wait_event_interruptible_timeout(cfhsi->wake_down_wait,
					test_and_clear_bit(CFHSI_WAKE_DOWN_ACK,
							&cfhsi->bits), ret);
	if (ret < 0) {
		/* Interrupted by signal. */
		dev_err(&cfhsi->ndev->dev, "%s: Signalled: %ld.\n",
			__func__, ret);
		return;
	} else if (!ret) {
		bool ca_wake = true;

		/* Timeout */
		dev_err(&cfhsi->ndev->dev, "%s: Timeout.\n", __func__);

		/* Check if we misssed the interrupt. */
		WARN_ON(cfhsi->dev->cfhsi_get_peer_wake(cfhsi->dev,
							&ca_wake));
		if (!ca_wake)
			dev_err(&cfhsi->ndev->dev, "%s: CA Wake missed !.\n",
				__func__);
	}

	/* Check FIFO occupancy. */
	while (retry) {
		WARN_ON(cfhsi->dev->cfhsi_fifo_occupancy(cfhsi->dev,
							&fifo_occupancy));

		if (!fifo_occupancy)
			break;

		set_current_state(TASK_INTERRUPTIBLE);
		schedule_timeout(1);
		retry--;
	}

	if (!retry)
		dev_err(&cfhsi->ndev->dev, "%s: FIFO Timeout.\n", __func__);

	/* Clear AWAKE condition. */
	clear_bit(CFHSI_AWAKE, &cfhsi->bits);

	/* Cancel pending RX requests. */
	cfhsi->dev->cfhsi_rx_cancel(cfhsi->dev);

}

static void cfhsi_out_of_sync(struct work_struct *work)
{
	struct cfhsi *cfhsi = NULL;

	cfhsi = container_of(work, struct cfhsi, out_of_sync_work);

	rtnl_lock();
	dev_close(cfhsi->ndev);
	rtnl_unlock();
}

static void cfhsi_wake_up_cb(struct cfhsi_drv *drv)
{
	struct cfhsi *cfhsi = NULL;

	cfhsi = container_of(drv, struct cfhsi, drv);
	dev_dbg(&cfhsi->ndev->dev, "%s.\n",
		__func__);

	set_bit(CFHSI_WAKE_UP_ACK, &cfhsi->bits);
	wake_up_interruptible(&cfhsi->wake_up_wait);

	if (test_bit(CFHSI_SHUTDOWN, &cfhsi->bits))
		return;

	/* Schedule wake up work queue if the peer initiates. */
	if (!test_and_set_bit(CFHSI_WAKE_UP, &cfhsi->bits))
		queue_work(cfhsi->wq, &cfhsi->wake_up_work);
}

static void cfhsi_wake_down_cb(struct cfhsi_drv *drv)
{
	struct cfhsi *cfhsi = NULL;

	cfhsi = container_of(drv, struct cfhsi, drv);
	dev_dbg(&cfhsi->ndev->dev, "%s.\n",
		__func__);

	/* Initiating low power is only permitted by the host (us). */
	set_bit(CFHSI_WAKE_DOWN_ACK, &cfhsi->bits);
	wake_up_interruptible(&cfhsi->wake_down_wait);
}

static void cfhsi_aggregation_tout(unsigned long arg)
{
	struct cfhsi *cfhsi = (struct cfhsi *)arg;

	dev_dbg(&cfhsi->ndev->dev, "%s.\n",
		__func__);

	cfhsi_start_tx(cfhsi);
}

static int cfhsi_xmit(struct sk_buff *skb, struct net_device *dev)
{
	struct cfhsi *cfhsi = NULL;
	int start_xfer = 0;
	int timer_active;
	int prio;

	if (!dev)
		return -EINVAL;

	cfhsi = netdev_priv(dev);

	switch (skb->priority) {
	case TC_PRIO_BESTEFFORT:
	case TC_PRIO_FILLER:
	case TC_PRIO_BULK:
		prio = CFHSI_PRIO_BEBK;
		break;
	case TC_PRIO_INTERACTIVE_BULK:
		prio = CFHSI_PRIO_VI;
		break;
	case TC_PRIO_INTERACTIVE:
		prio = CFHSI_PRIO_VO;
		break;
	case TC_PRIO_CONTROL:
	default:
		prio = CFHSI_PRIO_CTL;
		break;
	}

	spin_lock_bh(&cfhsi->lock);

	/* Update aggregation statistics  */
	cfhsi_update_aggregation_stats(cfhsi, skb, 1);

	/* Queue the SKB */
	skb_queue_tail(&cfhsi->qhead[prio], skb);

	/* Sanity check; xmit should not be called after unregister_netdev */
	if (WARN_ON(test_bit(CFHSI_SHUTDOWN, &cfhsi->bits))) {
		spin_unlock_bh(&cfhsi->lock);
		cfhsi_abort_tx(cfhsi);
		return -EINVAL;
	}

	/* Send flow off if number of packets is above high water mark. */
	if (!cfhsi->flow_off_sent &&
		cfhsi_tx_queue_len(cfhsi) > cfhsi->q_high_mark &&
		cfhsi->cfdev.flowctrl) {
		cfhsi->flow_off_sent = 1;
		cfhsi->cfdev.flowctrl(cfhsi->ndev, OFF);
	}

	if (cfhsi->tx_state == CFHSI_TX_STATE_IDLE) {
		cfhsi->tx_state = CFHSI_TX_STATE_XFER;
		start_xfer = 1;
	}

	if (!start_xfer) {
		/* Send aggregate if it is possible */
		bool aggregate_ready =
			cfhsi_can_send_aggregate(cfhsi) &&
			del_timer(&cfhsi->aggregation_timer) > 0;
		spin_unlock_bh(&cfhsi->lock);
		if (aggregate_ready)
			cfhsi_start_tx(cfhsi);
		return 0;
	}

	/* Delete inactivity timer if started. */
	timer_active = del_timer_sync(&cfhsi->inactivity_timer);

	spin_unlock_bh(&cfhsi->lock);

	if (timer_active) {
		struct cfhsi_desc *desc = (struct cfhsi_desc *)cfhsi->tx_buf;
		int len;
		int res;

		/* Create HSI frame. */
		len = cfhsi_tx_frm(desc, cfhsi);
		WARN_ON(!len);

		/* Set up new transfer. */
		res = cfhsi->dev->cfhsi_tx(cfhsi->tx_buf, len, cfhsi->dev);
		if (WARN_ON(res < 0)) {
			dev_err(&cfhsi->ndev->dev, "%s: TX error %d.\n",
				__func__, res);
			cfhsi_abort_tx(cfhsi);
		}
	} else {
		/* Schedule wake up work queue if the we initiate. */
		if (!test_and_set_bit(CFHSI_WAKE_UP, &cfhsi->bits))
			queue_work(cfhsi->wq, &cfhsi->wake_up_work);
	}

	return 0;
}

static const struct net_device_ops cfhsi_ops;

static void cfhsi_setup(struct net_device *dev)
{
	int i;
	struct cfhsi *cfhsi = netdev_priv(dev);
	dev->features = 0;
	dev->netdev_ops = &cfhsi_ops;
	dev->type = ARPHRD_CAIF;
	dev->flags = IFF_POINTOPOINT | IFF_NOARP;
	dev->mtu = CFHSI_MAX_CAIF_FRAME_SZ;
	dev->tx_queue_len = 0;
	dev->destructor = free_netdev;
	for (i = 0; i < CFHSI_PRIO_LAST; ++i)
		skb_queue_head_init(&cfhsi->qhead[i]);
	cfhsi->cfdev.link_select = CAIF_LINK_HIGH_BANDW;
	cfhsi->cfdev.use_frag = false;
	cfhsi->cfdev.use_stx = false;
	cfhsi->cfdev.use_fcs = false;
	cfhsi->ndev = dev;
}

int cfhsi_probe(struct platform_device *pdev)
{
	struct cfhsi *cfhsi = NULL;
	struct net_device *ndev;

	int res;

	ndev = alloc_netdev(sizeof(struct cfhsi), "cfhsi%d", cfhsi_setup);
	if (!ndev)
		return -ENODEV;

	cfhsi = netdev_priv(ndev);
	cfhsi->ndev = ndev;
	cfhsi->pdev = pdev;

	/* Assign the HSI device. */
	cfhsi->dev = pdev->dev.platform_data;

	/* Assign the driver to this HSI device. */
	cfhsi->dev->drv = &cfhsi->drv;

	/* Register network device. */
	res = register_netdev(ndev);
	if (res) {
		dev_err(&ndev->dev, "%s: Registration error: %d.\n",
			__func__, res);
		free_netdev(ndev);
	}
	/* Add CAIF HSI device to list. */
	spin_lock(&cfhsi_list_lock);
	list_add_tail(&cfhsi->list, &cfhsi_list);
	spin_unlock(&cfhsi_list_lock);

	return res;
}

static int cfhsi_open(struct net_device *ndev)
{
	struct cfhsi *cfhsi = netdev_priv(ndev);
	int res;

	clear_bit(CFHSI_SHUTDOWN, &cfhsi->bits);

	/* Initialize state vaiables. */
	cfhsi->tx_state = CFHSI_TX_STATE_IDLE;
	cfhsi->rx_state.state = CFHSI_RX_STATE_DESC;

	/* Set flow info */
	cfhsi->flow_off_sent = 0;
	cfhsi->q_low_mark = LOW_WATER_MARK;
	cfhsi->q_high_mark = HIGH_WATER_MARK;


	/*
	 * Allocate a TX buffer with the size of a HSI packet descriptors
	 * and the necessary room for CAIF payload frames.
	 */
	cfhsi->tx_buf = kzalloc(CFHSI_BUF_SZ_TX, GFP_KERNEL);
	if (!cfhsi->tx_buf) {
		res = -ENODEV;
		goto err_alloc_tx;
	}

	/*
	 * Allocate a RX buffer with the size of two HSI packet descriptors and
	 * the necessary room for CAIF payload frames.
	 */
	cfhsi->rx_buf = kzalloc(CFHSI_BUF_SZ_RX, GFP_KERNEL);
	if (!cfhsi->rx_buf) {
		res = -ENODEV;
		goto err_alloc_rx;
	}

	cfhsi->rx_flip_buf = kzalloc(CFHSI_BUF_SZ_RX, GFP_KERNEL);
	if (!cfhsi->rx_flip_buf) {
		res = -ENODEV;
		goto err_alloc_rx_flip;
	}

	/* Pre-calculate inactivity timeout. */
	if (inactivity_timeout != -1) {
		cfhsi->inactivity_timeout =
				inactivity_timeout * HZ / 1000;
		if (!cfhsi->inactivity_timeout)
			cfhsi->inactivity_timeout = 1;
		else if (cfhsi->inactivity_timeout > NEXT_TIMER_MAX_DELTA)
			cfhsi->inactivity_timeout = NEXT_TIMER_MAX_DELTA;
	} else {
		cfhsi->inactivity_timeout = NEXT_TIMER_MAX_DELTA;
	}

	/* Initialize aggregation timeout */
	cfhsi->aggregation_timeout = aggregation_timeout;

	/* Initialize recieve vaiables. */
	cfhsi->rx_ptr = cfhsi->rx_buf;
	cfhsi->rx_len = CFHSI_DESC_SZ;

	/* Initialize spin locks. */
	spin_lock_init(&cfhsi->lock);

	/* Set up the driver. */
	cfhsi->drv.tx_done_cb = cfhsi_tx_done_cb;
	cfhsi->drv.rx_done_cb = cfhsi_rx_done_cb;
	cfhsi->drv.wake_up_cb = cfhsi_wake_up_cb;
	cfhsi->drv.wake_down_cb = cfhsi_wake_down_cb;

	/* Initialize the work queues. */
	INIT_WORK(&cfhsi->wake_up_work, cfhsi_wake_up);
	INIT_WORK(&cfhsi->wake_down_work, cfhsi_wake_down);
	INIT_WORK(&cfhsi->out_of_sync_work, cfhsi_out_of_sync);

	/* Clear all bit fields. */
	clear_bit(CFHSI_WAKE_UP_ACK, &cfhsi->bits);
	clear_bit(CFHSI_WAKE_DOWN_ACK, &cfhsi->bits);
	clear_bit(CFHSI_WAKE_UP, &cfhsi->bits);
	clear_bit(CFHSI_AWAKE, &cfhsi->bits);

	/* Create work thread. */
	cfhsi->wq = create_singlethread_workqueue(cfhsi->pdev->name);
	if (!cfhsi->wq) {
		dev_err(&cfhsi->ndev->dev, "%s: Failed to create work queue.\n",
			__func__);
		res = -ENODEV;
		goto err_create_wq;
	}

	/* Initialize wait queues. */
	init_waitqueue_head(&cfhsi->wake_up_wait);
	init_waitqueue_head(&cfhsi->wake_down_wait);
	init_waitqueue_head(&cfhsi->flush_fifo_wait);

	/* Setup the inactivity timer. */
	init_timer(&cfhsi->inactivity_timer);
	cfhsi->inactivity_timer.data = (unsigned long)cfhsi;
	cfhsi->inactivity_timer.function = cfhsi_inactivity_tout;
	/* Setup the slowpath RX timer. */
	init_timer(&cfhsi->rx_slowpath_timer);
	cfhsi->rx_slowpath_timer.data = (unsigned long)cfhsi;
	cfhsi->rx_slowpath_timer.function = cfhsi_rx_slowpath;
	/* Setup the aggregation timer. */
	init_timer(&cfhsi->aggregation_timer);
	cfhsi->aggregation_timer.data = (unsigned long)cfhsi;
	cfhsi->aggregation_timer.function = cfhsi_aggregation_tout;

	/* Activate HSI interface. */
	res = cfhsi->dev->cfhsi_up(cfhsi->dev);
	if (res) {
		dev_err(&cfhsi->ndev->dev,
			"%s: can't activate HSI interface: %d.\n",
			__func__, res);
		goto err_activate;
	}

	/* Flush FIFO */
	res = cfhsi_flush_fifo(cfhsi);
	if (res) {
		dev_err(&cfhsi->ndev->dev, "%s: Can't flush FIFO: %d.\n",
			__func__, res);
		goto err_net_reg;
	}
	return res;

 err_net_reg:
	cfhsi->dev->cfhsi_down(cfhsi->dev);
 err_activate:
	destroy_workqueue(cfhsi->wq);
 err_create_wq:
	kfree(cfhsi->rx_flip_buf);
 err_alloc_rx_flip:
	kfree(cfhsi->rx_buf);
 err_alloc_rx:
	kfree(cfhsi->tx_buf);
 err_alloc_tx:
	return res;
}

static int cfhsi_close(struct net_device *ndev)
{
<<<<<<< HEAD
	u8 *tx_buf, *rx_buf, *flip_buf;

	/* Stop TXing */
	netif_tx_stop_all_queues(cfhsi->ndev);
=======
	struct cfhsi *cfhsi = netdev_priv(ndev);
	u8 *tx_buf, *rx_buf, *flip_buf;
>>>>>>> cfaf0251

	/* going to shutdown driver */
	set_bit(CFHSI_SHUTDOWN, &cfhsi->bits);

	/* Flush workqueue */
	flush_workqueue(cfhsi->wq);

	/* Delete timers if pending */
	del_timer_sync(&cfhsi->inactivity_timer);
	del_timer_sync(&cfhsi->rx_slowpath_timer);
	del_timer_sync(&cfhsi->aggregation_timer);

	/* Cancel pending RX request (if any) */
	cfhsi->dev->cfhsi_rx_cancel(cfhsi->dev);

	/* Destroy workqueue */
	destroy_workqueue(cfhsi->wq);

	/* Store bufferes: will be freed later. */
	tx_buf = cfhsi->tx_buf;
	rx_buf = cfhsi->rx_buf;
	flip_buf = cfhsi->rx_flip_buf;
	/* Flush transmit queues. */
	cfhsi_abort_tx(cfhsi);

	/* Deactivate interface */
	cfhsi->dev->cfhsi_down(cfhsi->dev);

	/* Free buffers. */
	kfree(tx_buf);
	kfree(rx_buf);
	kfree(flip_buf);
<<<<<<< HEAD
=======
	return 0;
>>>>>>> cfaf0251
}

static const struct net_device_ops cfhsi_ops = {
	.ndo_open = cfhsi_open,
	.ndo_stop = cfhsi_close,
	.ndo_start_xmit = cfhsi_xmit
};

int cfhsi_remove(struct platform_device *pdev)
{
	struct list_head *list_node;
	struct list_head *n;
	struct cfhsi *cfhsi = NULL;
	struct cfhsi_dev *dev;

	dev = (struct cfhsi_dev *)pdev->dev.platform_data;
	spin_lock(&cfhsi_list_lock);
	list_for_each_safe(list_node, n, &cfhsi_list) {
		cfhsi = list_entry(list_node, struct cfhsi, list);
		/* Find the corresponding device. */
		if (cfhsi->dev == dev) {
			/* Remove from list. */
			list_del(list_node);
			spin_unlock(&cfhsi_list_lock);
			return 0;
		}
	}
	spin_unlock(&cfhsi_list_lock);
	return -ENODEV;
}

struct platform_driver cfhsi_plat_drv = {
	.probe = cfhsi_probe,
	.remove = cfhsi_remove,
	.driver = {
		   .name = "cfhsi",
		   .owner = THIS_MODULE,
		   },
};

static void __exit cfhsi_exit_module(void)
{
	struct list_head *list_node;
	struct list_head *n;
	struct cfhsi *cfhsi = NULL;

	spin_lock(&cfhsi_list_lock);
	list_for_each_safe(list_node, n, &cfhsi_list) {
		cfhsi = list_entry(list_node, struct cfhsi, list);

		/* Remove from list. */
		list_del(list_node);
		spin_unlock(&cfhsi_list_lock);

		unregister_netdevice(cfhsi->ndev);

		spin_lock(&cfhsi_list_lock);
	}
	spin_unlock(&cfhsi_list_lock);

	/* Unregister platform driver. */
	platform_driver_unregister(&cfhsi_plat_drv);
}

static int __init cfhsi_init_module(void)
{
	int result;

	/* Initialize spin lock. */
	spin_lock_init(&cfhsi_list_lock);

	/* Register platform driver. */
	result = platform_driver_register(&cfhsi_plat_drv);
	if (result) {
		printk(KERN_ERR "Could not register platform HSI driver: %d.\n",
			result);
		goto err_dev_register;
	}

 err_dev_register:
	return result;
}

module_init(cfhsi_init_module);
module_exit(cfhsi_exit_module);<|MERGE_RESOLUTION|>--- conflicted
+++ resolved
@@ -1330,15 +1330,8 @@
 
 static int cfhsi_close(struct net_device *ndev)
 {
-<<<<<<< HEAD
-	u8 *tx_buf, *rx_buf, *flip_buf;
-
-	/* Stop TXing */
-	netif_tx_stop_all_queues(cfhsi->ndev);
-=======
 	struct cfhsi *cfhsi = netdev_priv(ndev);
 	u8 *tx_buf, *rx_buf, *flip_buf;
->>>>>>> cfaf0251
 
 	/* going to shutdown driver */
 	set_bit(CFHSI_SHUTDOWN, &cfhsi->bits);
@@ -1371,10 +1364,7 @@
 	kfree(tx_buf);
 	kfree(rx_buf);
 	kfree(flip_buf);
-<<<<<<< HEAD
-=======
 	return 0;
->>>>>>> cfaf0251
 }
 
 static const struct net_device_ops cfhsi_ops = {
