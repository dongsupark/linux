--- conflicted
+++ resolved
@@ -151,12 +151,9 @@
 MODULE_PARM_DESC(ad_select, "803.ad aggregation selection logic; "
 			    "0 for stable (default), 1 for bandwidth, "
 			    "2 for count");
-<<<<<<< HEAD
-=======
 module_param(min_links, int, 0);
 MODULE_PARM_DESC(min_links, "Minimum number of available links before turning on carrier");
 
->>>>>>> b55ebc27
 module_param(xmit_hash_policy, charp, 0);
 MODULE_PARM_DESC(xmit_hash_policy, "balance-xor and 802.3ad hashing method; "
 				   "0 for layer 2 (default), 1 for layer 3+4, "
