--- conflicted
+++ resolved
@@ -68,11 +68,8 @@
 #define TUN_OFFLOADS (NETIF_F_HW_CSUM | NETIF_F_TSO_ECN | NETIF_F_TSO | \
 		      NETIF_F_TSO6 | NETIF_F_UFO)
 #define RX_OFFLOADS (NETIF_F_GRO | NETIF_F_LRO)
-<<<<<<< HEAD
-=======
 #define TAP_FEATURES (NETIF_F_GSO | NETIF_F_SG)
 
->>>>>>> d8dfad38
 /*
  * RCU usage:
  * The macvtap_queue and the macvlan_dev are loosely coupled, the
@@ -100,21 +97,12 @@
 
 	if (q->enabled)
 		goto out;
-<<<<<<< HEAD
 
 	err = 0;
 	rcu_assign_pointer(vlan->taps[vlan->numvtaps], q);
 	q->queue_index = vlan->numvtaps;
 	q->enabled = true;
 
-=======
-
-	err = 0;
-	rcu_assign_pointer(vlan->taps[vlan->numvtaps], q);
-	q->queue_index = vlan->numvtaps;
-	q->enabled = true;
-
->>>>>>> d8dfad38
 	vlan->numvtaps++;
 out:
 	return err;
@@ -292,12 +280,8 @@
 {
 	struct macvlan_dev *vlan = netdev_priv(dev);
 	struct macvtap_queue *q = macvtap_get_queue(dev, skb);
-<<<<<<< HEAD
-	netdev_features_t features;
-=======
 	netdev_features_t features = TAP_FEATURES;
 
->>>>>>> d8dfad38
 	if (!q)
 		goto drop;
 
@@ -306,17 +290,11 @@
 
 	skb->dev = dev;
 	/* Apply the forward feature mask so that we perform segmentation
-<<<<<<< HEAD
-	 * according to users wishes.
-	 */
-	features = netif_skb_features(skb) & vlan->tap_features;
-=======
 	 * according to users wishes.  This only works if VNET_HDR is
 	 * enabled.
 	 */
 	if (q->flags & IFF_VNET_HDR)
 		features |= vlan->tap_features;
->>>>>>> d8dfad38
 	if (netif_needs_gso(skb, features)) {
 		struct sk_buff *segs = __skb_gso_segment(skb, features, false);
 
@@ -1091,12 +1069,7 @@
 	/* tap_features are the same as features on tun/tap and
 	 * reflect user expectations.
 	 */
-<<<<<<< HEAD
-	vlan->tap_features = vlan->dev->features &
-			    (feature_mask | ~TUN_OFFLOADS);
-=======
 	vlan->tap_features = feature_mask;
->>>>>>> d8dfad38
 	vlan->set_features = features;
 	netdev_update_features(vlan->dev);
 
@@ -1192,13 +1165,6 @@
 			    TUN_F_TSO_ECN | TUN_F_UFO))
 			return -EINVAL;
 
-<<<<<<< HEAD
-		/* TODO: only accept frames with the features that
-			 got enabled for forwarded frames */
-		if (!(q->flags & IFF_VNET_HDR))
-			return  -EINVAL;
-=======
->>>>>>> d8dfad38
 		rtnl_lock();
 		ret = set_offload(q, arg);
 		rtnl_unlock();
