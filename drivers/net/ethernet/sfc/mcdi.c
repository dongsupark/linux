/****************************************************************************
 * Driver for Solarflare network controllers and boards
 * Copyright 2008-2013 Solarflare Communications Inc.
 *
 * This program is free software; you can redistribute it and/or modify it
 * under the terms of the GNU General Public License version 2 as published
 * by the Free Software Foundation, incorporated herein by reference.
 */

#include <linux/delay.h>
#include <asm/cmpxchg.h>
#include "net_driver.h"
#include "nic.h"
#include "io.h"
#include "farch_regs.h"
#include "mcdi_pcol.h"
#include "phy.h"

/**************************************************************************
 *
 * Management-Controller-to-Driver Interface
 *
 **************************************************************************
 */

#define MCDI_RPC_TIMEOUT       (10 * HZ)

/* A reboot/assertion causes the MCDI status word to be set after the
 * command word is set or a REBOOT event is sent. If we notice a reboot
 * via these mechanisms then wait 250ms for the status word to be set.
 */
#define MCDI_STATUS_DELAY_US		100
#define MCDI_STATUS_DELAY_COUNT		2500
#define MCDI_STATUS_SLEEP_MS						\
	(MCDI_STATUS_DELAY_US * MCDI_STATUS_DELAY_COUNT / 1000)

#define SEQ_MASK							\
	EFX_MASK32(EFX_WIDTH(MCDI_HEADER_SEQ))

struct efx_mcdi_async_param {
	struct list_head list;
	unsigned int cmd;
	size_t inlen;
	size_t outlen;
	bool quiet;
	efx_mcdi_async_completer *complete;
	unsigned long cookie;
	/* followed by request/response buffer */
};

static void efx_mcdi_timeout_async(unsigned long context);
static int efx_mcdi_drv_attach(struct efx_nic *efx, bool driver_operating,
			       bool *was_attached_out);
static bool efx_mcdi_poll_once(struct efx_nic *efx);

static inline struct efx_mcdi_iface *efx_mcdi(struct efx_nic *efx)
{
	EFX_BUG_ON_PARANOID(!efx->mcdi);
	return &efx->mcdi->iface;
}

int efx_mcdi_init(struct efx_nic *efx)
{
	struct efx_mcdi_iface *mcdi;
	bool already_attached;
	int rc;

	efx->mcdi = kzalloc(sizeof(*efx->mcdi), GFP_KERNEL);
	if (!efx->mcdi)
		return -ENOMEM;

	mcdi = efx_mcdi(efx);
	mcdi->efx = efx;
	init_waitqueue_head(&mcdi->wq);
	spin_lock_init(&mcdi->iface_lock);
	mcdi->state = MCDI_STATE_QUIESCENT;
	mcdi->mode = MCDI_MODE_POLL;
	spin_lock_init(&mcdi->async_lock);
	INIT_LIST_HEAD(&mcdi->async_list);
	setup_timer(&mcdi->async_timer, efx_mcdi_timeout_async,
		    (unsigned long)mcdi);

	(void) efx_mcdi_poll_reboot(efx);
	mcdi->new_epoch = true;

	/* Recover from a failed assertion before probing */
	rc = efx_mcdi_handle_assertion(efx);
	if (rc)
		return rc;

	/* Let the MC (and BMC, if this is a LOM) know that the driver
	 * is loaded. We should do this before we reset the NIC.
	 */
	rc = efx_mcdi_drv_attach(efx, true, &already_attached);
	if (rc) {
		netif_err(efx, probe, efx->net_dev,
			  "Unable to register driver with MCPU\n");
		return rc;
	}
	if (already_attached)
		/* Not a fatal error */
		netif_err(efx, probe, efx->net_dev,
			  "Host already registered with MCPU\n");

	if (efx->mcdi->fn_flags &
	    (1 << MC_CMD_DRV_ATTACH_EXT_OUT_FLAG_PRIMARY))
		efx->primary = efx;

	return 0;
}

void efx_mcdi_fini(struct efx_nic *efx)
{
	if (!efx->mcdi)
		return;

	BUG_ON(efx->mcdi->iface.state != MCDI_STATE_QUIESCENT);

	/* Relinquish the device (back to the BMC, if this is a LOM) */
	efx_mcdi_drv_attach(efx, false, NULL);

	kfree(efx->mcdi);
}

static void efx_mcdi_send_request(struct efx_nic *efx, unsigned cmd,
				  const efx_dword_t *inbuf, size_t inlen)
{
	struct efx_mcdi_iface *mcdi = efx_mcdi(efx);
	efx_dword_t hdr[2];
	size_t hdr_len;
	u32 xflags, seqno;

	BUG_ON(mcdi->state == MCDI_STATE_QUIESCENT);

	/* Serialise with efx_mcdi_ev_cpl() and efx_mcdi_ev_death() */
	spin_lock_bh(&mcdi->iface_lock);
	++mcdi->seqno;
	spin_unlock_bh(&mcdi->iface_lock);

	seqno = mcdi->seqno & SEQ_MASK;
	xflags = 0;
	if (mcdi->mode == MCDI_MODE_EVENTS)
		xflags |= MCDI_HEADER_XFLAGS_EVREQ;

	if (efx->type->mcdi_max_ver == 1) {
		/* MCDI v1 */
		EFX_POPULATE_DWORD_7(hdr[0],
				     MCDI_HEADER_RESPONSE, 0,
				     MCDI_HEADER_RESYNC, 1,
				     MCDI_HEADER_CODE, cmd,
				     MCDI_HEADER_DATALEN, inlen,
				     MCDI_HEADER_SEQ, seqno,
				     MCDI_HEADER_XFLAGS, xflags,
				     MCDI_HEADER_NOT_EPOCH, !mcdi->new_epoch);
		hdr_len = 4;
	} else {
		/* MCDI v2 */
		BUG_ON(inlen > MCDI_CTL_SDU_LEN_MAX_V2);
		EFX_POPULATE_DWORD_7(hdr[0],
				     MCDI_HEADER_RESPONSE, 0,
				     MCDI_HEADER_RESYNC, 1,
				     MCDI_HEADER_CODE, MC_CMD_V2_EXTN,
				     MCDI_HEADER_DATALEN, 0,
				     MCDI_HEADER_SEQ, seqno,
				     MCDI_HEADER_XFLAGS, xflags,
				     MCDI_HEADER_NOT_EPOCH, !mcdi->new_epoch);
		EFX_POPULATE_DWORD_2(hdr[1],
				     MC_CMD_V2_EXTN_IN_EXTENDED_CMD, cmd,
				     MC_CMD_V2_EXTN_IN_ACTUAL_LEN, inlen);
		hdr_len = 8;
	}

	efx->type->mcdi_request(efx, hdr, hdr_len, inbuf, inlen);

	mcdi->new_epoch = false;
}

static int efx_mcdi_errno(unsigned int mcdi_err)
{
	switch (mcdi_err) {
	case 0:
		return 0;
#define TRANSLATE_ERROR(name)					\
	case MC_CMD_ERR_ ## name:				\
		return -name;
	TRANSLATE_ERROR(EPERM);
	TRANSLATE_ERROR(ENOENT);
	TRANSLATE_ERROR(EINTR);
	TRANSLATE_ERROR(EAGAIN);
	TRANSLATE_ERROR(EACCES);
	TRANSLATE_ERROR(EBUSY);
	TRANSLATE_ERROR(EINVAL);
	TRANSLATE_ERROR(EDEADLK);
	TRANSLATE_ERROR(ENOSYS);
	TRANSLATE_ERROR(ETIME);
	TRANSLATE_ERROR(EALREADY);
	TRANSLATE_ERROR(ENOSPC);
#undef TRANSLATE_ERROR
	case MC_CMD_ERR_ENOTSUP:
		return -EOPNOTSUPP;
	case MC_CMD_ERR_ALLOC_FAIL:
		return -ENOBUFS;
	case MC_CMD_ERR_MAC_EXIST:
		return -EADDRINUSE;
	default:
		return -EPROTO;
	}
}

static void efx_mcdi_read_response_header(struct efx_nic *efx)
{
	struct efx_mcdi_iface *mcdi = efx_mcdi(efx);
	unsigned int respseq, respcmd, error;
	efx_dword_t hdr;

	efx->type->mcdi_read_response(efx, &hdr, 0, 4);
	respseq = EFX_DWORD_FIELD(hdr, MCDI_HEADER_SEQ);
	respcmd = EFX_DWORD_FIELD(hdr, MCDI_HEADER_CODE);
	error = EFX_DWORD_FIELD(hdr, MCDI_HEADER_ERROR);

	if (respcmd != MC_CMD_V2_EXTN) {
		mcdi->resp_hdr_len = 4;
		mcdi->resp_data_len = EFX_DWORD_FIELD(hdr, MCDI_HEADER_DATALEN);
	} else {
		efx->type->mcdi_read_response(efx, &hdr, 4, 4);
		mcdi->resp_hdr_len = 8;
		mcdi->resp_data_len =
			EFX_DWORD_FIELD(hdr, MC_CMD_V2_EXTN_IN_ACTUAL_LEN);
	}

	if (error && mcdi->resp_data_len == 0) {
		netif_err(efx, hw, efx->net_dev, "MC rebooted\n");
		mcdi->resprc = -EIO;
	} else if ((respseq ^ mcdi->seqno) & SEQ_MASK) {
		netif_err(efx, hw, efx->net_dev,
			  "MC response mismatch tx seq 0x%x rx seq 0x%x\n",
			  respseq, mcdi->seqno);
		mcdi->resprc = -EIO;
	} else if (error) {
		efx->type->mcdi_read_response(efx, &hdr, mcdi->resp_hdr_len, 4);
		mcdi->resprc =
			efx_mcdi_errno(EFX_DWORD_FIELD(hdr, EFX_DWORD_0));
	} else {
		mcdi->resprc = 0;
	}
}

static bool efx_mcdi_poll_once(struct efx_nic *efx)
{
	struct efx_mcdi_iface *mcdi = efx_mcdi(efx);

	rmb();
	if (!efx->type->mcdi_poll_response(efx))
		return false;

	spin_lock_bh(&mcdi->iface_lock);
	efx_mcdi_read_response_header(efx);
	spin_unlock_bh(&mcdi->iface_lock);

	return true;
}

static int efx_mcdi_poll(struct efx_nic *efx)
{
	struct efx_mcdi_iface *mcdi = efx_mcdi(efx);
	unsigned long time, finish;
	unsigned int spins;
	int rc;

	/* Check for a reboot atomically with respect to efx_mcdi_copyout() */
	rc = efx_mcdi_poll_reboot(efx);
	if (rc) {
		spin_lock_bh(&mcdi->iface_lock);
		mcdi->resprc = rc;
		mcdi->resp_hdr_len = 0;
		mcdi->resp_data_len = 0;
		spin_unlock_bh(&mcdi->iface_lock);
		return 0;
	}

	/* Poll for completion. Poll quickly (once a us) for the 1st jiffy,
	 * because generally mcdi responses are fast. After that, back off
	 * and poll once a jiffy (approximately)
	 */
	spins = TICK_USEC;
	finish = jiffies + MCDI_RPC_TIMEOUT;

	while (1) {
		if (spins != 0) {
			--spins;
			udelay(1);
		} else {
			schedule_timeout_uninterruptible(1);
		}

		time = jiffies;

		if (efx_mcdi_poll_once(efx))
			break;

		if (time_after(time, finish))
			return -ETIMEDOUT;
	}

	/* Return rc=0 like wait_event_timeout() */
	return 0;
}

/* Test and clear MC-rebooted flag for this port/function; reset
 * software state as necessary.
 */
int efx_mcdi_poll_reboot(struct efx_nic *efx)
{
	if (!efx->mcdi)
		return 0;

	return efx->type->mcdi_poll_reboot(efx);
}

static bool efx_mcdi_acquire_async(struct efx_mcdi_iface *mcdi)
{
	return cmpxchg(&mcdi->state,
		       MCDI_STATE_QUIESCENT, MCDI_STATE_RUNNING_ASYNC) ==
		MCDI_STATE_QUIESCENT;
}

static void efx_mcdi_acquire_sync(struct efx_mcdi_iface *mcdi)
{
	/* Wait until the interface becomes QUIESCENT and we win the race
	 * to mark it RUNNING_SYNC.
	 */
	wait_event(mcdi->wq,
		   cmpxchg(&mcdi->state,
			   MCDI_STATE_QUIESCENT, MCDI_STATE_RUNNING_SYNC) ==
		   MCDI_STATE_QUIESCENT);
}

static int efx_mcdi_await_completion(struct efx_nic *efx)
{
	struct efx_mcdi_iface *mcdi = efx_mcdi(efx);

	if (wait_event_timeout(mcdi->wq, mcdi->state == MCDI_STATE_COMPLETED,
			       MCDI_RPC_TIMEOUT) == 0)
		return -ETIMEDOUT;

	/* Check if efx_mcdi_set_mode() switched us back to polled completions.
	 * In which case, poll for completions directly. If efx_mcdi_ev_cpl()
	 * completed the request first, then we'll just end up completing the
	 * request again, which is safe.
	 *
	 * We need an smp_rmb() to synchronise with efx_mcdi_mode_poll(), which
	 * wait_event_timeout() implicitly provides.
	 */
	if (mcdi->mode == MCDI_MODE_POLL)
		return efx_mcdi_poll(efx);

	return 0;
}

/* If the interface is RUNNING_SYNC, switch to COMPLETED and wake the
 * requester.  Return whether this was done.  Does not take any locks.
 */
static bool efx_mcdi_complete_sync(struct efx_mcdi_iface *mcdi)
{
	if (cmpxchg(&mcdi->state,
		    MCDI_STATE_RUNNING_SYNC, MCDI_STATE_COMPLETED) ==
	    MCDI_STATE_RUNNING_SYNC) {
		wake_up(&mcdi->wq);
		return true;
	}

	return false;
}

static void efx_mcdi_release(struct efx_mcdi_iface *mcdi)
{
	if (mcdi->mode == MCDI_MODE_EVENTS) {
		struct efx_mcdi_async_param *async;
		struct efx_nic *efx = mcdi->efx;

		/* Process the asynchronous request queue */
		spin_lock_bh(&mcdi->async_lock);
		async = list_first_entry_or_null(
			&mcdi->async_list, struct efx_mcdi_async_param, list);
		if (async) {
			mcdi->state = MCDI_STATE_RUNNING_ASYNC;
			efx_mcdi_send_request(efx, async->cmd,
					      (const efx_dword_t *)(async + 1),
					      async->inlen);
			mod_timer(&mcdi->async_timer,
				  jiffies + MCDI_RPC_TIMEOUT);
		}
		spin_unlock_bh(&mcdi->async_lock);

		if (async)
			return;
	}

	mcdi->state = MCDI_STATE_QUIESCENT;
	wake_up(&mcdi->wq);
}

/* If the interface is RUNNING_ASYNC, switch to COMPLETED, call the
 * asynchronous completion function, and release the interface.
 * Return whether this was done.  Must be called in bh-disabled
 * context.  Will take iface_lock and async_lock.
 */
static bool efx_mcdi_complete_async(struct efx_mcdi_iface *mcdi, bool timeout)
{
	struct efx_nic *efx = mcdi->efx;
	struct efx_mcdi_async_param *async;
	size_t hdr_len, data_len, err_len;
	efx_dword_t *outbuf;
	MCDI_DECLARE_BUF_OUT_OR_ERR(errbuf, 0);
	int rc;

	if (cmpxchg(&mcdi->state,
		    MCDI_STATE_RUNNING_ASYNC, MCDI_STATE_COMPLETED) !=
	    MCDI_STATE_RUNNING_ASYNC)
		return false;

	spin_lock(&mcdi->iface_lock);
	if (timeout) {
		/* Ensure that if the completion event arrives later,
		 * the seqno check in efx_mcdi_ev_cpl() will fail
		 */
		++mcdi->seqno;
		++mcdi->credits;
		rc = -ETIMEDOUT;
		hdr_len = 0;
		data_len = 0;
	} else {
		rc = mcdi->resprc;
		hdr_len = mcdi->resp_hdr_len;
		data_len = mcdi->resp_data_len;
	}
	spin_unlock(&mcdi->iface_lock);

	/* Stop the timer.  In case the timer function is running, we
	 * must wait for it to return so that there is no possibility
	 * of it aborting the next request.
	 */
	if (!timeout)
		del_timer_sync(&mcdi->async_timer);

	spin_lock(&mcdi->async_lock);
	async = list_first_entry(&mcdi->async_list,
				 struct efx_mcdi_async_param, list);
	list_del(&async->list);
	spin_unlock(&mcdi->async_lock);

	outbuf = (efx_dword_t *)(async + 1);
	efx->type->mcdi_read_response(efx, outbuf, hdr_len,
				      min(async->outlen, data_len));
	if (!timeout && rc && !async->quiet) {
		err_len = min(sizeof(errbuf), data_len);
		efx->type->mcdi_read_response(efx, errbuf, hdr_len,
					      sizeof(errbuf));
		efx_mcdi_display_error(efx, async->cmd, async->inlen, errbuf,
				       err_len, rc);
	}
	async->complete(efx, async->cookie, rc, outbuf, data_len);
	kfree(async);

	efx_mcdi_release(mcdi);

	return true;
}

static void efx_mcdi_ev_cpl(struct efx_nic *efx, unsigned int seqno,
			    unsigned int datalen, unsigned int mcdi_err)
{
	struct efx_mcdi_iface *mcdi = efx_mcdi(efx);
	bool wake = false;

	spin_lock(&mcdi->iface_lock);

	if ((seqno ^ mcdi->seqno) & SEQ_MASK) {
		if (mcdi->credits)
			/* The request has been cancelled */
			--mcdi->credits;
		else
			netif_err(efx, hw, efx->net_dev,
				  "MC response mismatch tx seq 0x%x rx "
				  "seq 0x%x\n", seqno, mcdi->seqno);
	} else {
		if (efx->type->mcdi_max_ver >= 2) {
			/* MCDI v2 responses don't fit in an event */
			efx_mcdi_read_response_header(efx);
		} else {
			mcdi->resprc = efx_mcdi_errno(mcdi_err);
			mcdi->resp_hdr_len = 4;
			mcdi->resp_data_len = datalen;
		}

		wake = true;
	}

	spin_unlock(&mcdi->iface_lock);

	if (wake) {
		if (!efx_mcdi_complete_async(mcdi, false))
			(void) efx_mcdi_complete_sync(mcdi);

		/* If the interface isn't RUNNING_ASYNC or
		 * RUNNING_SYNC then we've received a duplicate
		 * completion after we've already transitioned back to
		 * QUIESCENT. [A subsequent invocation would increment
		 * seqno, so would have failed the seqno check].
		 */
	}
}

static void efx_mcdi_timeout_async(unsigned long context)
{
	struct efx_mcdi_iface *mcdi = (struct efx_mcdi_iface *)context;

	efx_mcdi_complete_async(mcdi, true);
}

static int
efx_mcdi_check_supported(struct efx_nic *efx, unsigned int cmd, size_t inlen)
{
	if (efx->type->mcdi_max_ver < 0 ||
	     (efx->type->mcdi_max_ver < 2 &&
	      cmd > MC_CMD_CMD_SPACE_ESCAPE_7))
		return -EINVAL;

	if (inlen > MCDI_CTL_SDU_LEN_MAX_V2 ||
	    (efx->type->mcdi_max_ver < 2 &&
	     inlen > MCDI_CTL_SDU_LEN_MAX_V1))
		return -EMSGSIZE;

	return 0;
}

static int _efx_mcdi_rpc_finish(struct efx_nic *efx, unsigned cmd, size_t inlen,
				efx_dword_t *outbuf, size_t outlen,
				size_t *outlen_actual, bool quiet)
{
	struct efx_mcdi_iface *mcdi = efx_mcdi(efx);
	MCDI_DECLARE_BUF_OUT_OR_ERR(errbuf, 0);
	int rc;

	if (mcdi->mode == MCDI_MODE_POLL)
		rc = efx_mcdi_poll(efx);
	else
		rc = efx_mcdi_await_completion(efx);

	if (rc != 0) {
		netif_err(efx, hw, efx->net_dev,
			  "MC command 0x%x inlen %d mode %d timed out\n",
			  cmd, (int)inlen, mcdi->mode);

		if (mcdi->mode == MCDI_MODE_EVENTS && efx_mcdi_poll_once(efx)) {
			netif_err(efx, hw, efx->net_dev,
				  "MCDI request was completed without an event\n");
			rc = 0;
		}

		/* Close the race with efx_mcdi_ev_cpl() executing just too late
		 * and completing a request we've just cancelled, by ensuring
		 * that the seqno check therein fails.
		 */
		spin_lock_bh(&mcdi->iface_lock);
		++mcdi->seqno;
		++mcdi->credits;
		spin_unlock_bh(&mcdi->iface_lock);
	}

	if (rc != 0) {
		if (outlen_actual)
			*outlen_actual = 0;
	} else {
		size_t hdr_len, data_len, err_len;

		/* At the very least we need a memory barrier here to ensure
		 * we pick up changes from efx_mcdi_ev_cpl(). Protect against
		 * a spurious efx_mcdi_ev_cpl() running concurrently by
		 * acquiring the iface_lock. */
		spin_lock_bh(&mcdi->iface_lock);
		rc = mcdi->resprc;
		hdr_len = mcdi->resp_hdr_len;
		data_len = mcdi->resp_data_len;
		err_len = min(sizeof(errbuf), data_len);
		spin_unlock_bh(&mcdi->iface_lock);

		BUG_ON(rc > 0);

		efx->type->mcdi_read_response(efx, outbuf, hdr_len,
					      min(outlen, data_len));
		if (outlen_actual)
			*outlen_actual = data_len;

		efx->type->mcdi_read_response(efx, errbuf, hdr_len, err_len);

		if (cmd == MC_CMD_REBOOT && rc == -EIO) {
			/* Don't reset if MC_CMD_REBOOT returns EIO */
		} else if (rc == -EIO || rc == -EINTR) {
			netif_err(efx, hw, efx->net_dev, "MC fatal error %d\n",
				  -rc);
			efx_schedule_reset(efx, RESET_TYPE_MC_FAILURE);
		} else if (rc && !quiet) {
			efx_mcdi_display_error(efx, cmd, inlen, errbuf, err_len,
					       rc);
		}

		if (rc == -EIO || rc == -EINTR) {
			msleep(MCDI_STATUS_SLEEP_MS);
			efx_mcdi_poll_reboot(efx);
			mcdi->new_epoch = true;
		}
	}

	efx_mcdi_release(mcdi);
	return rc;
}

static int _efx_mcdi_rpc(struct efx_nic *efx, unsigned cmd,
			 const efx_dword_t *inbuf, size_t inlen,
			 efx_dword_t *outbuf, size_t outlen,
			 size_t *outlen_actual, bool quiet)
{
	int rc;

	rc = efx_mcdi_rpc_start(efx, cmd, inbuf, inlen);
	if (rc) {
		if (outlen_actual)
			*outlen_actual = 0;
		return rc;
	}
	return _efx_mcdi_rpc_finish(efx, cmd, inlen, outbuf, outlen,
				    outlen_actual, quiet);
}

int efx_mcdi_rpc(struct efx_nic *efx, unsigned cmd,
		 const efx_dword_t *inbuf, size_t inlen,
		 efx_dword_t *outbuf, size_t outlen,
		 size_t *outlen_actual)
{
	return _efx_mcdi_rpc(efx, cmd, inbuf, inlen, outbuf, outlen,
			     outlen_actual, false);
}

/* Normally, on receiving an error code in the MCDI response,
 * efx_mcdi_rpc will log an error message containing (among other
 * things) the raw error code, by means of efx_mcdi_display_error.
 * This _quiet version suppresses that; if the caller wishes to log
 * the error conditionally on the return code, it should call this
 * function and is then responsible for calling efx_mcdi_display_error
 * as needed.
 */
int efx_mcdi_rpc_quiet(struct efx_nic *efx, unsigned cmd,
		       const efx_dword_t *inbuf, size_t inlen,
		       efx_dword_t *outbuf, size_t outlen,
		       size_t *outlen_actual)
{
	return _efx_mcdi_rpc(efx, cmd, inbuf, inlen, outbuf, outlen,
			     outlen_actual, true);
}

int efx_mcdi_rpc_start(struct efx_nic *efx, unsigned cmd,
		       const efx_dword_t *inbuf, size_t inlen)
{
	struct efx_mcdi_iface *mcdi = efx_mcdi(efx);
	int rc;

	rc = efx_mcdi_check_supported(efx, cmd, inlen);
	if (rc)
		return rc;

	if (efx->mc_bist_for_other_fn)
		return -ENETDOWN;

	efx_mcdi_acquire_sync(mcdi);
	efx_mcdi_send_request(efx, cmd, inbuf, inlen);
	return 0;
}

static int _efx_mcdi_rpc_async(struct efx_nic *efx, unsigned int cmd,
			       const efx_dword_t *inbuf, size_t inlen,
			       size_t outlen,
			       efx_mcdi_async_completer *complete,
			       unsigned long cookie, bool quiet)
{
	struct efx_mcdi_iface *mcdi = efx_mcdi(efx);
	struct efx_mcdi_async_param *async;
	int rc;

	rc = efx_mcdi_check_supported(efx, cmd, inlen);
	if (rc)
		return rc;

	if (efx->mc_bist_for_other_fn)
		return -ENETDOWN;

	async = kmalloc(sizeof(*async) + ALIGN(max(inlen, outlen), 4),
			GFP_ATOMIC);
	if (!async)
		return -ENOMEM;

	async->cmd = cmd;
	async->inlen = inlen;
	async->outlen = outlen;
	async->quiet = quiet;
	async->complete = complete;
	async->cookie = cookie;
	memcpy(async + 1, inbuf, inlen);

	spin_lock_bh(&mcdi->async_lock);

	if (mcdi->mode == MCDI_MODE_EVENTS) {
		list_add_tail(&async->list, &mcdi->async_list);

		/* If this is at the front of the queue, try to start it
		 * immediately
		 */
		if (mcdi->async_list.next == &async->list &&
		    efx_mcdi_acquire_async(mcdi)) {
			efx_mcdi_send_request(efx, cmd, inbuf, inlen);
			mod_timer(&mcdi->async_timer,
				  jiffies + MCDI_RPC_TIMEOUT);
		}
	} else {
		kfree(async);
		rc = -ENETDOWN;
	}

	spin_unlock_bh(&mcdi->async_lock);

	return rc;
}

/**
 * efx_mcdi_rpc_async - Schedule an MCDI command to run asynchronously
 * @efx: NIC through which to issue the command
 * @cmd: Command type number
 * @inbuf: Command parameters
 * @inlen: Length of command parameters, in bytes
 * @outlen: Length to allocate for response buffer, in bytes
 * @complete: Function to be called on completion or cancellation.
 * @cookie: Arbitrary value to be passed to @complete.
 *
 * This function does not sleep and therefore may be called in atomic
 * context.  It will fail if event queues are disabled or if MCDI
 * event completions have been disabled due to an error.
 *
 * If it succeeds, the @complete function will be called exactly once
 * in atomic context, when one of the following occurs:
 * (a) the completion event is received (in NAPI context)
 * (b) event queues are disabled (in the process that disables them)
 * (c) the request times-out (in timer context)
 */
int
efx_mcdi_rpc_async(struct efx_nic *efx, unsigned int cmd,
		   const efx_dword_t *inbuf, size_t inlen, size_t outlen,
		   efx_mcdi_async_completer *complete, unsigned long cookie)
{
	return _efx_mcdi_rpc_async(efx, cmd, inbuf, inlen, outlen, complete,
				   cookie, false);
}

int efx_mcdi_rpc_async_quiet(struct efx_nic *efx, unsigned int cmd,
			     const efx_dword_t *inbuf, size_t inlen,
			     size_t outlen, efx_mcdi_async_completer *complete,
			     unsigned long cookie)
{
	return _efx_mcdi_rpc_async(efx, cmd, inbuf, inlen, outlen, complete,
				   cookie, true);
}

int efx_mcdi_rpc_finish(struct efx_nic *efx, unsigned cmd, size_t inlen,
			efx_dword_t *outbuf, size_t outlen,
			size_t *outlen_actual)
{
<<<<<<< HEAD
	struct efx_mcdi_iface *mcdi = efx_mcdi(efx);
	int rc;

	if (mcdi->mode == MCDI_MODE_POLL)
		rc = efx_mcdi_poll(efx);
	else
		rc = efx_mcdi_await_completion(efx);

	if (rc != 0) {
		netif_err(efx, hw, efx->net_dev,
			  "MC command 0x%x inlen %d mode %d timed out\n",
			  cmd, (int)inlen, mcdi->mode);

		if (mcdi->mode == MCDI_MODE_EVENTS && efx_mcdi_poll_once(efx)) {
			netif_err(efx, hw, efx->net_dev,
				  "MCDI request was completed without an event\n");
			rc = 0;
		}

		/* Close the race with efx_mcdi_ev_cpl() executing just too late
		 * and completing a request we've just cancelled, by ensuring
		 * that the seqno check therein fails.
		 */
		spin_lock_bh(&mcdi->iface_lock);
		++mcdi->seqno;
		++mcdi->credits;
		spin_unlock_bh(&mcdi->iface_lock);
	}

	if (rc == 0) {
		size_t hdr_len, data_len;

		/* At the very least we need a memory barrier here to ensure
		 * we pick up changes from efx_mcdi_ev_cpl(). Protect against
		 * a spurious efx_mcdi_ev_cpl() running concurrently by
		 * acquiring the iface_lock. */
		spin_lock_bh(&mcdi->iface_lock);
		rc = mcdi->resprc;
		hdr_len = mcdi->resp_hdr_len;
		data_len = mcdi->resp_data_len;
		spin_unlock_bh(&mcdi->iface_lock);

		BUG_ON(rc > 0);
=======
	return _efx_mcdi_rpc_finish(efx, cmd, inlen, outbuf, outlen,
				    outlen_actual, false);
}
>>>>>>> d3fbccf2

int efx_mcdi_rpc_finish_quiet(struct efx_nic *efx, unsigned cmd, size_t inlen,
			      efx_dword_t *outbuf, size_t outlen,
			      size_t *outlen_actual)
{
	return _efx_mcdi_rpc_finish(efx, cmd, inlen, outbuf, outlen,
				    outlen_actual, true);
}

void efx_mcdi_display_error(struct efx_nic *efx, unsigned cmd,
			    size_t inlen, efx_dword_t *outbuf,
			    size_t outlen, int rc)
{
	int code = 0, err_arg = 0;

	if (outlen >= MC_CMD_ERR_CODE_OFST + 4)
		code = MCDI_DWORD(outbuf, ERR_CODE);
	if (outlen >= MC_CMD_ERR_ARG_OFST + 4)
		err_arg = MCDI_DWORD(outbuf, ERR_ARG);
	netif_err(efx, hw, efx->net_dev,
		  "MC command 0x%x inlen %d failed rc=%d (raw=%d) arg=%d\n",
		  cmd, (int)inlen, rc, code, err_arg);
}

/* Switch to polled MCDI completions.  This can be called in various
 * error conditions with various locks held, so it must be lockless.
 * Caller is responsible for flushing asynchronous requests later.
 */
void efx_mcdi_mode_poll(struct efx_nic *efx)
{
	struct efx_mcdi_iface *mcdi;

	if (!efx->mcdi)
		return;

	mcdi = efx_mcdi(efx);
	if (mcdi->mode == MCDI_MODE_POLL)
		return;

	/* We can switch from event completion to polled completion, because
	 * mcdi requests are always completed in shared memory. We do this by
	 * switching the mode to POLL'd then completing the request.
	 * efx_mcdi_await_completion() will then call efx_mcdi_poll().
	 *
	 * We need an smp_wmb() to synchronise with efx_mcdi_await_completion(),
	 * which efx_mcdi_complete_sync() provides for us.
	 */
	mcdi->mode = MCDI_MODE_POLL;

	efx_mcdi_complete_sync(mcdi);
}

/* Flush any running or queued asynchronous requests, after event processing
 * is stopped
 */
void efx_mcdi_flush_async(struct efx_nic *efx)
{
	struct efx_mcdi_async_param *async, *next;
	struct efx_mcdi_iface *mcdi;

	if (!efx->mcdi)
		return;

	mcdi = efx_mcdi(efx);

	/* We must be in polling mode so no more requests can be queued */
	BUG_ON(mcdi->mode != MCDI_MODE_POLL);

	del_timer_sync(&mcdi->async_timer);

	/* If a request is still running, make sure we give the MC
	 * time to complete it so that the response won't overwrite our
	 * next request.
	 */
	if (mcdi->state == MCDI_STATE_RUNNING_ASYNC) {
		efx_mcdi_poll(efx);
		mcdi->state = MCDI_STATE_QUIESCENT;
	}

	/* Nothing else will access the async list now, so it is safe
	 * to walk it without holding async_lock.  If we hold it while
	 * calling a completer then lockdep may warn that we have
	 * acquired locks in the wrong order.
	 */
	list_for_each_entry_safe(async, next, &mcdi->async_list, list) {
		async->complete(efx, async->cookie, -ENETDOWN, NULL, 0);
		list_del(&async->list);
		kfree(async);
	}
}

void efx_mcdi_mode_event(struct efx_nic *efx)
{
	struct efx_mcdi_iface *mcdi;

	if (!efx->mcdi)
		return;

	mcdi = efx_mcdi(efx);

	if (mcdi->mode == MCDI_MODE_EVENTS)
		return;

	/* We can't switch from polled to event completion in the middle of a
	 * request, because the completion method is specified in the request.
	 * So acquire the interface to serialise the requestors. We don't need
	 * to acquire the iface_lock to change the mode here, but we do need a
	 * write memory barrier ensure that efx_mcdi_rpc() sees it, which
	 * efx_mcdi_acquire() provides.
	 */
	efx_mcdi_acquire_sync(mcdi);
	mcdi->mode = MCDI_MODE_EVENTS;
	efx_mcdi_release(mcdi);
}

static void efx_mcdi_ev_death(struct efx_nic *efx, int rc)
{
	struct efx_mcdi_iface *mcdi = efx_mcdi(efx);

	/* If there is an outstanding MCDI request, it has been terminated
	 * either by a BADASSERT or REBOOT event. If the mcdi interface is
	 * in polled mode, then do nothing because the MC reboot handler will
	 * set the header correctly. However, if the mcdi interface is waiting
	 * for a CMDDONE event it won't receive it [and since all MCDI events
	 * are sent to the same queue, we can't be racing with
	 * efx_mcdi_ev_cpl()]
	 *
	 * If there is an outstanding asynchronous request, we can't
	 * complete it now (efx_mcdi_complete() would deadlock).  The
	 * reset process will take care of this.
	 *
	 * There's a race here with efx_mcdi_send_request(), because
	 * we might receive a REBOOT event *before* the request has
	 * been copied out. In polled mode (during startup) this is
	 * irrelevant, because efx_mcdi_complete_sync() is ignored. In
	 * event mode, this condition is just an edge-case of
	 * receiving a REBOOT event after posting the MCDI
	 * request. Did the mc reboot before or after the copyout? The
	 * best we can do always is just return failure.
	 */
	spin_lock(&mcdi->iface_lock);
	if (efx_mcdi_complete_sync(mcdi)) {
		if (mcdi->mode == MCDI_MODE_EVENTS) {
			mcdi->resprc = rc;
			mcdi->resp_hdr_len = 0;
			mcdi->resp_data_len = 0;
			++mcdi->credits;
		}
	} else {
		int count;

		/* Consume the status word since efx_mcdi_rpc_finish() won't */
		for (count = 0; count < MCDI_STATUS_DELAY_COUNT; ++count) {
			if (efx_mcdi_poll_reboot(efx))
				break;
			udelay(MCDI_STATUS_DELAY_US);
		}
		mcdi->new_epoch = true;

		/* Nobody was waiting for an MCDI request, so trigger a reset */
		efx_schedule_reset(efx, RESET_TYPE_MC_FAILURE);
	}

	spin_unlock(&mcdi->iface_lock);
}

/* The MC is going down in to BIST mode. set the BIST flag to block
 * new MCDI, cancel any outstanding MCDI and and schedule a BIST-type reset
 * (which doesn't actually execute a reset, it waits for the controlling
 * function to reset it).
 */
static void efx_mcdi_ev_bist(struct efx_nic *efx)
{
	struct efx_mcdi_iface *mcdi = efx_mcdi(efx);

	spin_lock(&mcdi->iface_lock);
	efx->mc_bist_for_other_fn = true;
	if (efx_mcdi_complete_sync(mcdi)) {
		if (mcdi->mode == MCDI_MODE_EVENTS) {
			mcdi->resprc = -EIO;
			mcdi->resp_hdr_len = 0;
			mcdi->resp_data_len = 0;
			++mcdi->credits;
		}
	}
	mcdi->new_epoch = true;
	efx_schedule_reset(efx, RESET_TYPE_MC_BIST);
	spin_unlock(&mcdi->iface_lock);
}

/* Called from  falcon_process_eventq for MCDI events */
void efx_mcdi_process_event(struct efx_channel *channel,
			    efx_qword_t *event)
{
	struct efx_nic *efx = channel->efx;
	int code = EFX_QWORD_FIELD(*event, MCDI_EVENT_CODE);
	u32 data = EFX_QWORD_FIELD(*event, MCDI_EVENT_DATA);

	switch (code) {
	case MCDI_EVENT_CODE_BADSSERT:
		netif_err(efx, hw, efx->net_dev,
			  "MC watchdog or assertion failure at 0x%x\n", data);
		efx_mcdi_ev_death(efx, -EINTR);
		break;

	case MCDI_EVENT_CODE_PMNOTICE:
		netif_info(efx, wol, efx->net_dev, "MCDI PM event.\n");
		break;

	case MCDI_EVENT_CODE_CMDDONE:
		efx_mcdi_ev_cpl(efx,
				MCDI_EVENT_FIELD(*event, CMDDONE_SEQ),
				MCDI_EVENT_FIELD(*event, CMDDONE_DATALEN),
				MCDI_EVENT_FIELD(*event, CMDDONE_ERRNO));
		break;

	case MCDI_EVENT_CODE_LINKCHANGE:
		efx_mcdi_process_link_change(efx, event);
		break;
	case MCDI_EVENT_CODE_SENSOREVT:
		efx_mcdi_sensor_event(efx, event);
		break;
	case MCDI_EVENT_CODE_SCHEDERR:
		netif_dbg(efx, hw, efx->net_dev,
			  "MC Scheduler alert (0x%x)\n", data);
		break;
	case MCDI_EVENT_CODE_REBOOT:
	case MCDI_EVENT_CODE_MC_REBOOT:
		netif_info(efx, hw, efx->net_dev, "MC Reboot\n");
		efx_mcdi_ev_death(efx, -EIO);
		break;
	case MCDI_EVENT_CODE_MC_BIST:
		netif_info(efx, hw, efx->net_dev, "MC entered BIST mode\n");
		efx_mcdi_ev_bist(efx);
		break;
	case MCDI_EVENT_CODE_MAC_STATS_DMA:
		/* MAC stats are gather lazily.  We can ignore this. */
		break;
	case MCDI_EVENT_CODE_FLR:
		efx_sriov_flr(efx, MCDI_EVENT_FIELD(*event, FLR_VF));
		break;
	case MCDI_EVENT_CODE_PTP_RX:
	case MCDI_EVENT_CODE_PTP_FAULT:
	case MCDI_EVENT_CODE_PTP_PPS:
		efx_ptp_event(efx, event);
		break;
	case MCDI_EVENT_CODE_PTP_TIME:
		efx_time_sync_event(channel, event);
		break;
	case MCDI_EVENT_CODE_TX_FLUSH:
	case MCDI_EVENT_CODE_RX_FLUSH:
		/* Two flush events will be sent: one to the same event
		 * queue as completions, and one to event queue 0.
		 * In the latter case the {RX,TX}_FLUSH_TO_DRIVER
		 * flag will be set, and we should ignore the event
		 * because we want to wait for all completions.
		 */
		BUILD_BUG_ON(MCDI_EVENT_TX_FLUSH_TO_DRIVER_LBN !=
			     MCDI_EVENT_RX_FLUSH_TO_DRIVER_LBN);
		if (!MCDI_EVENT_FIELD(*event, TX_FLUSH_TO_DRIVER))
			efx_ef10_handle_drain_event(efx);
		break;
	case MCDI_EVENT_CODE_TX_ERR:
	case MCDI_EVENT_CODE_RX_ERR:
		netif_err(efx, hw, efx->net_dev,
			  "%s DMA error (event: "EFX_QWORD_FMT")\n",
			  code == MCDI_EVENT_CODE_TX_ERR ? "TX" : "RX",
			  EFX_QWORD_VAL(*event));
		efx_schedule_reset(efx, RESET_TYPE_DMA_ERROR);
		break;
	default:
		netif_err(efx, hw, efx->net_dev, "Unknown MCDI event 0x%x\n",
			  code);
	}
}

/**************************************************************************
 *
 * Specific request functions
 *
 **************************************************************************
 */

void efx_mcdi_print_fwver(struct efx_nic *efx, char *buf, size_t len)
{
	MCDI_DECLARE_BUF(outbuf,
			 max(MC_CMD_GET_VERSION_OUT_LEN,
			     MC_CMD_GET_CAPABILITIES_OUT_LEN));
	size_t outlength;
	const __le16 *ver_words;
	size_t offset;
	int rc;

	BUILD_BUG_ON(MC_CMD_GET_VERSION_IN_LEN != 0);
	rc = efx_mcdi_rpc(efx, MC_CMD_GET_VERSION, NULL, 0,
			  outbuf, sizeof(outbuf), &outlength);
	if (rc)
		goto fail;
	if (outlength < MC_CMD_GET_VERSION_OUT_LEN) {
		rc = -EIO;
		goto fail;
	}

	ver_words = (__le16 *)MCDI_PTR(outbuf, GET_VERSION_OUT_VERSION);
	offset = snprintf(buf, len, "%u.%u.%u.%u",
			  le16_to_cpu(ver_words[0]), le16_to_cpu(ver_words[1]),
			  le16_to_cpu(ver_words[2]), le16_to_cpu(ver_words[3]));

	/* EF10 may have multiple datapath firmware variants within a
	 * single version.  Report which variants are running.
	 */
	if (efx_nic_rev(efx) >= EFX_REV_HUNT_A0) {
		BUILD_BUG_ON(MC_CMD_GET_CAPABILITIES_IN_LEN != 0);
		rc = efx_mcdi_rpc(efx, MC_CMD_GET_CAPABILITIES, NULL, 0,
				  outbuf, sizeof(outbuf), &outlength);
		if (rc || outlength < MC_CMD_GET_CAPABILITIES_OUT_LEN)
			offset += snprintf(
				buf + offset, len - offset, " rx? tx?");
		else
			offset += snprintf(
				buf + offset, len - offset, " rx%x tx%x",
				MCDI_WORD(outbuf,
					  GET_CAPABILITIES_OUT_RX_DPCPU_FW_ID),
				MCDI_WORD(outbuf,
					  GET_CAPABILITIES_OUT_TX_DPCPU_FW_ID));

		/* It's theoretically possible for the string to exceed 31
		 * characters, though in practice the first three version
		 * components are short enough that this doesn't happen.
		 */
		if (WARN_ON(offset >= len))
			buf[0] = 0;
	}

	return;

fail:
	netif_err(efx, probe, efx->net_dev, "%s: failed rc=%d\n", __func__, rc);
	buf[0] = 0;
}

static int efx_mcdi_drv_attach(struct efx_nic *efx, bool driver_operating,
			       bool *was_attached)
{
	MCDI_DECLARE_BUF(inbuf, MC_CMD_DRV_ATTACH_IN_LEN);
	MCDI_DECLARE_BUF(outbuf, MC_CMD_DRV_ATTACH_EXT_OUT_LEN);
	size_t outlen;
	int rc;

	MCDI_SET_DWORD(inbuf, DRV_ATTACH_IN_NEW_STATE,
		       driver_operating ? 1 : 0);
	MCDI_SET_DWORD(inbuf, DRV_ATTACH_IN_UPDATE, 1);
	MCDI_SET_DWORD(inbuf, DRV_ATTACH_IN_FIRMWARE_ID, MC_CMD_FW_LOW_LATENCY);

	rc = efx_mcdi_rpc(efx, MC_CMD_DRV_ATTACH, inbuf, sizeof(inbuf),
			  outbuf, sizeof(outbuf), &outlen);
	if (rc)
		goto fail;
	if (outlen < MC_CMD_DRV_ATTACH_OUT_LEN) {
		rc = -EIO;
		goto fail;
	}

	if (driver_operating) {
		if (outlen >= MC_CMD_DRV_ATTACH_EXT_OUT_LEN) {
			efx->mcdi->fn_flags =
				MCDI_DWORD(outbuf,
					   DRV_ATTACH_EXT_OUT_FUNC_FLAGS);
		} else {
			/* Synthesise flags for Siena */
			efx->mcdi->fn_flags =
				1 << MC_CMD_DRV_ATTACH_EXT_OUT_FLAG_LINKCTRL |
				1 << MC_CMD_DRV_ATTACH_EXT_OUT_FLAG_TRUSTED |
				(efx_port_num(efx) == 0) <<
				MC_CMD_DRV_ATTACH_EXT_OUT_FLAG_PRIMARY;
		}
	}

	/* We currently assume we have control of the external link
	 * and are completely trusted by firmware.  Abort probing
	 * if that's not true for this function.
	 */
	if (driver_operating &&
	    (efx->mcdi->fn_flags &
	     (1 << MC_CMD_DRV_ATTACH_EXT_OUT_FLAG_LINKCTRL |
	      1 << MC_CMD_DRV_ATTACH_EXT_OUT_FLAG_TRUSTED)) !=
	    (1 << MC_CMD_DRV_ATTACH_EXT_OUT_FLAG_LINKCTRL |
	     1 << MC_CMD_DRV_ATTACH_EXT_OUT_FLAG_TRUSTED)) {
		netif_err(efx, probe, efx->net_dev,
			  "This driver version only supports one function per port\n");
		return -ENODEV;
	}

	if (was_attached != NULL)
		*was_attached = MCDI_DWORD(outbuf, DRV_ATTACH_OUT_OLD_STATE);
	return 0;

fail:
	netif_err(efx, probe, efx->net_dev, "%s: failed rc=%d\n", __func__, rc);
	return rc;
}

int efx_mcdi_get_board_cfg(struct efx_nic *efx, u8 *mac_address,
			   u16 *fw_subtype_list, u32 *capabilities)
{
	MCDI_DECLARE_BUF(outbuf, MC_CMD_GET_BOARD_CFG_OUT_LENMAX);
	size_t outlen, i;
	int port_num = efx_port_num(efx);
	int rc;

	BUILD_BUG_ON(MC_CMD_GET_BOARD_CFG_IN_LEN != 0);

	rc = efx_mcdi_rpc(efx, MC_CMD_GET_BOARD_CFG, NULL, 0,
			  outbuf, sizeof(outbuf), &outlen);
	if (rc)
		goto fail;

	if (outlen < MC_CMD_GET_BOARD_CFG_OUT_LENMIN) {
		rc = -EIO;
		goto fail;
	}

	if (mac_address)
		memcpy(mac_address,
		       port_num ?
		       MCDI_PTR(outbuf, GET_BOARD_CFG_OUT_MAC_ADDR_BASE_PORT1) :
		       MCDI_PTR(outbuf, GET_BOARD_CFG_OUT_MAC_ADDR_BASE_PORT0),
		       ETH_ALEN);
	if (fw_subtype_list) {
		for (i = 0;
		     i < MCDI_VAR_ARRAY_LEN(outlen,
					    GET_BOARD_CFG_OUT_FW_SUBTYPE_LIST);
		     i++)
			fw_subtype_list[i] = MCDI_ARRAY_WORD(
				outbuf, GET_BOARD_CFG_OUT_FW_SUBTYPE_LIST, i);
		for (; i < MC_CMD_GET_BOARD_CFG_OUT_FW_SUBTYPE_LIST_MAXNUM; i++)
			fw_subtype_list[i] = 0;
	}
	if (capabilities) {
		if (port_num)
			*capabilities = MCDI_DWORD(outbuf,
					GET_BOARD_CFG_OUT_CAPABILITIES_PORT1);
		else
			*capabilities = MCDI_DWORD(outbuf,
					GET_BOARD_CFG_OUT_CAPABILITIES_PORT0);
	}

	return 0;

fail:
	netif_err(efx, hw, efx->net_dev, "%s: failed rc=%d len=%d\n",
		  __func__, rc, (int)outlen);

	return rc;
}

int efx_mcdi_log_ctrl(struct efx_nic *efx, bool evq, bool uart, u32 dest_evq)
{
	MCDI_DECLARE_BUF(inbuf, MC_CMD_LOG_CTRL_IN_LEN);
	u32 dest = 0;
	int rc;

	if (uart)
		dest |= MC_CMD_LOG_CTRL_IN_LOG_DEST_UART;
	if (evq)
		dest |= MC_CMD_LOG_CTRL_IN_LOG_DEST_EVQ;

	MCDI_SET_DWORD(inbuf, LOG_CTRL_IN_LOG_DEST, dest);
	MCDI_SET_DWORD(inbuf, LOG_CTRL_IN_LOG_DEST_EVQ, dest_evq);

	BUILD_BUG_ON(MC_CMD_LOG_CTRL_OUT_LEN != 0);

	rc = efx_mcdi_rpc(efx, MC_CMD_LOG_CTRL, inbuf, sizeof(inbuf),
			  NULL, 0, NULL);
	return rc;
}

int efx_mcdi_nvram_types(struct efx_nic *efx, u32 *nvram_types_out)
{
	MCDI_DECLARE_BUF(outbuf, MC_CMD_NVRAM_TYPES_OUT_LEN);
	size_t outlen;
	int rc;

	BUILD_BUG_ON(MC_CMD_NVRAM_TYPES_IN_LEN != 0);

	rc = efx_mcdi_rpc(efx, MC_CMD_NVRAM_TYPES, NULL, 0,
			  outbuf, sizeof(outbuf), &outlen);
	if (rc)
		goto fail;
	if (outlen < MC_CMD_NVRAM_TYPES_OUT_LEN) {
		rc = -EIO;
		goto fail;
	}

	*nvram_types_out = MCDI_DWORD(outbuf, NVRAM_TYPES_OUT_TYPES);
	return 0;

fail:
	netif_err(efx, hw, efx->net_dev, "%s: failed rc=%d\n",
		  __func__, rc);
	return rc;
}

int efx_mcdi_nvram_info(struct efx_nic *efx, unsigned int type,
			size_t *size_out, size_t *erase_size_out,
			bool *protected_out)
{
	MCDI_DECLARE_BUF(inbuf, MC_CMD_NVRAM_INFO_IN_LEN);
	MCDI_DECLARE_BUF(outbuf, MC_CMD_NVRAM_INFO_OUT_LEN);
	size_t outlen;
	int rc;

	MCDI_SET_DWORD(inbuf, NVRAM_INFO_IN_TYPE, type);

	rc = efx_mcdi_rpc(efx, MC_CMD_NVRAM_INFO, inbuf, sizeof(inbuf),
			  outbuf, sizeof(outbuf), &outlen);
	if (rc)
		goto fail;
	if (outlen < MC_CMD_NVRAM_INFO_OUT_LEN) {
		rc = -EIO;
		goto fail;
	}

	*size_out = MCDI_DWORD(outbuf, NVRAM_INFO_OUT_SIZE);
	*erase_size_out = MCDI_DWORD(outbuf, NVRAM_INFO_OUT_ERASESIZE);
	*protected_out = !!(MCDI_DWORD(outbuf, NVRAM_INFO_OUT_FLAGS) &
				(1 << MC_CMD_NVRAM_INFO_OUT_PROTECTED_LBN));
	return 0;

fail:
	netif_err(efx, hw, efx->net_dev, "%s: failed rc=%d\n", __func__, rc);
	return rc;
}

static int efx_mcdi_nvram_test(struct efx_nic *efx, unsigned int type)
{
	MCDI_DECLARE_BUF(inbuf, MC_CMD_NVRAM_TEST_IN_LEN);
	MCDI_DECLARE_BUF(outbuf, MC_CMD_NVRAM_TEST_OUT_LEN);
	int rc;

	MCDI_SET_DWORD(inbuf, NVRAM_TEST_IN_TYPE, type);

	rc = efx_mcdi_rpc(efx, MC_CMD_NVRAM_TEST, inbuf, sizeof(inbuf),
			  outbuf, sizeof(outbuf), NULL);
	if (rc)
		return rc;

	switch (MCDI_DWORD(outbuf, NVRAM_TEST_OUT_RESULT)) {
	case MC_CMD_NVRAM_TEST_PASS:
	case MC_CMD_NVRAM_TEST_NOTSUPP:
		return 0;
	default:
		return -EIO;
	}
}

int efx_mcdi_nvram_test_all(struct efx_nic *efx)
{
	u32 nvram_types;
	unsigned int type;
	int rc;

	rc = efx_mcdi_nvram_types(efx, &nvram_types);
	if (rc)
		goto fail1;

	type = 0;
	while (nvram_types != 0) {
		if (nvram_types & 1) {
			rc = efx_mcdi_nvram_test(efx, type);
			if (rc)
				goto fail2;
		}
		type++;
		nvram_types >>= 1;
	}

	return 0;

fail2:
	netif_err(efx, hw, efx->net_dev, "%s: failed type=%u\n",
		  __func__, type);
fail1:
	netif_err(efx, hw, efx->net_dev, "%s: failed rc=%d\n", __func__, rc);
	return rc;
}

static int efx_mcdi_read_assertion(struct efx_nic *efx)
{
	MCDI_DECLARE_BUF(inbuf, MC_CMD_GET_ASSERTS_IN_LEN);
	MCDI_DECLARE_BUF_OUT_OR_ERR(outbuf, MC_CMD_GET_ASSERTS_OUT_LEN);
	unsigned int flags, index;
	const char *reason;
	size_t outlen;
	int retry;
	int rc;

	/* Attempt to read any stored assertion state before we reboot
	 * the mcfw out of the assertion handler. Retry twice, once
	 * because a boot-time assertion might cause this command to fail
	 * with EINTR. And once again because GET_ASSERTS can race with
	 * MC_CMD_REBOOT running on the other port. */
	retry = 2;
	do {
		MCDI_SET_DWORD(inbuf, GET_ASSERTS_IN_CLEAR, 1);
		rc = efx_mcdi_rpc_quiet(efx, MC_CMD_GET_ASSERTS,
					inbuf, MC_CMD_GET_ASSERTS_IN_LEN,
					outbuf, sizeof(outbuf), &outlen);
	} while ((rc == -EINTR || rc == -EIO) && retry-- > 0);

	if (rc) {
		efx_mcdi_display_error(efx, MC_CMD_GET_ASSERTS,
				       MC_CMD_GET_ASSERTS_IN_LEN, outbuf,
				       outlen, rc);
		return rc;
	}
	if (outlen < MC_CMD_GET_ASSERTS_OUT_LEN)
		return -EIO;

	/* Print out any recorded assertion state */
	flags = MCDI_DWORD(outbuf, GET_ASSERTS_OUT_GLOBAL_FLAGS);
	if (flags == MC_CMD_GET_ASSERTS_FLAGS_NO_FAILS)
		return 0;

	reason = (flags == MC_CMD_GET_ASSERTS_FLAGS_SYS_FAIL)
		? "system-level assertion"
		: (flags == MC_CMD_GET_ASSERTS_FLAGS_THR_FAIL)
		? "thread-level assertion"
		: (flags == MC_CMD_GET_ASSERTS_FLAGS_WDOG_FIRED)
		? "watchdog reset"
		: "unknown assertion";
	netif_err(efx, hw, efx->net_dev,
		  "MCPU %s at PC = 0x%.8x in thread 0x%.8x\n", reason,
		  MCDI_DWORD(outbuf, GET_ASSERTS_OUT_SAVED_PC_OFFS),
		  MCDI_DWORD(outbuf, GET_ASSERTS_OUT_THREAD_OFFS));

	/* Print out the registers */
	for (index = 0;
	     index < MC_CMD_GET_ASSERTS_OUT_GP_REGS_OFFS_NUM;
	     index++)
		netif_err(efx, hw, efx->net_dev, "R%.2d (?): 0x%.8x\n",
			  1 + index,
			  MCDI_ARRAY_DWORD(outbuf, GET_ASSERTS_OUT_GP_REGS_OFFS,
					   index));

	return 0;
}

static void efx_mcdi_exit_assertion(struct efx_nic *efx)
{
	MCDI_DECLARE_BUF(inbuf, MC_CMD_REBOOT_IN_LEN);

	/* If the MC is running debug firmware, it might now be
	 * waiting for a debugger to attach, but we just want it to
	 * reboot.  We set a flag that makes the command a no-op if it
	 * has already done so.  We don't know what return code to
	 * expect (0 or -EIO), so ignore it.
	 */
	BUILD_BUG_ON(MC_CMD_REBOOT_OUT_LEN != 0);
	MCDI_SET_DWORD(inbuf, REBOOT_IN_FLAGS,
		       MC_CMD_REBOOT_FLAGS_AFTER_ASSERTION);
	(void) efx_mcdi_rpc(efx, MC_CMD_REBOOT, inbuf, MC_CMD_REBOOT_IN_LEN,
			    NULL, 0, NULL);
}

int efx_mcdi_handle_assertion(struct efx_nic *efx)
{
	int rc;

	rc = efx_mcdi_read_assertion(efx);
	if (rc)
		return rc;

	efx_mcdi_exit_assertion(efx);

	return 0;
}

void efx_mcdi_set_id_led(struct efx_nic *efx, enum efx_led_mode mode)
{
	MCDI_DECLARE_BUF(inbuf, MC_CMD_SET_ID_LED_IN_LEN);
	int rc;

	BUILD_BUG_ON(EFX_LED_OFF != MC_CMD_LED_OFF);
	BUILD_BUG_ON(EFX_LED_ON != MC_CMD_LED_ON);
	BUILD_BUG_ON(EFX_LED_DEFAULT != MC_CMD_LED_DEFAULT);

	BUILD_BUG_ON(MC_CMD_SET_ID_LED_OUT_LEN != 0);

	MCDI_SET_DWORD(inbuf, SET_ID_LED_IN_STATE, mode);

	rc = efx_mcdi_rpc(efx, MC_CMD_SET_ID_LED, inbuf, sizeof(inbuf),
			  NULL, 0, NULL);
}

static int efx_mcdi_reset_port(struct efx_nic *efx)
{
	return efx_mcdi_rpc(efx, MC_CMD_ENTITY_RESET, NULL, 0, NULL, 0, NULL);
}

static int efx_mcdi_reset_mc(struct efx_nic *efx)
{
	MCDI_DECLARE_BUF(inbuf, MC_CMD_REBOOT_IN_LEN);
	int rc;

	BUILD_BUG_ON(MC_CMD_REBOOT_OUT_LEN != 0);
	MCDI_SET_DWORD(inbuf, REBOOT_IN_FLAGS, 0);
	rc = efx_mcdi_rpc(efx, MC_CMD_REBOOT, inbuf, sizeof(inbuf),
			  NULL, 0, NULL);
	/* White is black, and up is down */
	if (rc == -EIO)
		return 0;
	if (rc == 0)
		rc = -EIO;
	return rc;
}

enum reset_type efx_mcdi_map_reset_reason(enum reset_type reason)
{
	return RESET_TYPE_RECOVER_OR_ALL;
}

int efx_mcdi_reset(struct efx_nic *efx, enum reset_type method)
{
	int rc;

	/* Recover from a failed assertion pre-reset */
	rc = efx_mcdi_handle_assertion(efx);
	if (rc)
		return rc;

	if (method == RESET_TYPE_WORLD)
		return efx_mcdi_reset_mc(efx);
	else
		return efx_mcdi_reset_port(efx);
}

static int efx_mcdi_wol_filter_set(struct efx_nic *efx, u32 type,
				   const u8 *mac, int *id_out)
{
	MCDI_DECLARE_BUF(inbuf, MC_CMD_WOL_FILTER_SET_IN_LEN);
	MCDI_DECLARE_BUF(outbuf, MC_CMD_WOL_FILTER_SET_OUT_LEN);
	size_t outlen;
	int rc;

	MCDI_SET_DWORD(inbuf, WOL_FILTER_SET_IN_WOL_TYPE, type);
	MCDI_SET_DWORD(inbuf, WOL_FILTER_SET_IN_FILTER_MODE,
		       MC_CMD_FILTER_MODE_SIMPLE);
	memcpy(MCDI_PTR(inbuf, WOL_FILTER_SET_IN_MAGIC_MAC), mac, ETH_ALEN);

	rc = efx_mcdi_rpc(efx, MC_CMD_WOL_FILTER_SET, inbuf, sizeof(inbuf),
			  outbuf, sizeof(outbuf), &outlen);
	if (rc)
		goto fail;

	if (outlen < MC_CMD_WOL_FILTER_SET_OUT_LEN) {
		rc = -EIO;
		goto fail;
	}

	*id_out = (int)MCDI_DWORD(outbuf, WOL_FILTER_SET_OUT_FILTER_ID);

	return 0;

fail:
	*id_out = -1;
	netif_err(efx, hw, efx->net_dev, "%s: failed rc=%d\n", __func__, rc);
	return rc;

}


int
efx_mcdi_wol_filter_set_magic(struct efx_nic *efx,  const u8 *mac, int *id_out)
{
	return efx_mcdi_wol_filter_set(efx, MC_CMD_WOL_TYPE_MAGIC, mac, id_out);
}


int efx_mcdi_wol_filter_get_magic(struct efx_nic *efx, int *id_out)
{
	MCDI_DECLARE_BUF(outbuf, MC_CMD_WOL_FILTER_GET_OUT_LEN);
	size_t outlen;
	int rc;

	rc = efx_mcdi_rpc(efx, MC_CMD_WOL_FILTER_GET, NULL, 0,
			  outbuf, sizeof(outbuf), &outlen);
	if (rc)
		goto fail;

	if (outlen < MC_CMD_WOL_FILTER_GET_OUT_LEN) {
		rc = -EIO;
		goto fail;
	}

	*id_out = (int)MCDI_DWORD(outbuf, WOL_FILTER_GET_OUT_FILTER_ID);

	return 0;

fail:
	*id_out = -1;
	netif_err(efx, hw, efx->net_dev, "%s: failed rc=%d\n", __func__, rc);
	return rc;
}


int efx_mcdi_wol_filter_remove(struct efx_nic *efx, int id)
{
	MCDI_DECLARE_BUF(inbuf, MC_CMD_WOL_FILTER_REMOVE_IN_LEN);
	int rc;

	MCDI_SET_DWORD(inbuf, WOL_FILTER_REMOVE_IN_FILTER_ID, (u32)id);

	rc = efx_mcdi_rpc(efx, MC_CMD_WOL_FILTER_REMOVE, inbuf, sizeof(inbuf),
			  NULL, 0, NULL);
	return rc;
}

int efx_mcdi_flush_rxqs(struct efx_nic *efx)
{
	struct efx_channel *channel;
	struct efx_rx_queue *rx_queue;
	MCDI_DECLARE_BUF(inbuf,
			 MC_CMD_FLUSH_RX_QUEUES_IN_LEN(EFX_MAX_CHANNELS));
	int rc, count;

	BUILD_BUG_ON(EFX_MAX_CHANNELS >
		     MC_CMD_FLUSH_RX_QUEUES_IN_QID_OFST_MAXNUM);

	count = 0;
	efx_for_each_channel(channel, efx) {
		efx_for_each_channel_rx_queue(rx_queue, channel) {
			if (rx_queue->flush_pending) {
				rx_queue->flush_pending = false;
				atomic_dec(&efx->rxq_flush_pending);
				MCDI_SET_ARRAY_DWORD(
					inbuf, FLUSH_RX_QUEUES_IN_QID_OFST,
					count, efx_rx_queue_index(rx_queue));
				count++;
			}
		}
	}

	rc = efx_mcdi_rpc(efx, MC_CMD_FLUSH_RX_QUEUES, inbuf,
			  MC_CMD_FLUSH_RX_QUEUES_IN_LEN(count), NULL, 0, NULL);
	WARN_ON(rc < 0);

	return rc;
}

int efx_mcdi_wol_filter_reset(struct efx_nic *efx)
{
	int rc;

	rc = efx_mcdi_rpc(efx, MC_CMD_WOL_FILTER_RESET, NULL, 0, NULL, 0, NULL);
	return rc;
}

int efx_mcdi_set_workaround(struct efx_nic *efx, u32 type, bool enabled)
{
	MCDI_DECLARE_BUF(inbuf, MC_CMD_WORKAROUND_IN_LEN);

	BUILD_BUG_ON(MC_CMD_WORKAROUND_OUT_LEN != 0);
	MCDI_SET_DWORD(inbuf, WORKAROUND_IN_TYPE, type);
	MCDI_SET_DWORD(inbuf, WORKAROUND_IN_ENABLED, enabled);
	return efx_mcdi_rpc(efx, MC_CMD_WORKAROUND, inbuf, sizeof(inbuf),
			    NULL, 0, NULL);
}

#ifdef CONFIG_SFC_MTD

#define EFX_MCDI_NVRAM_LEN_MAX 128

static int efx_mcdi_nvram_update_start(struct efx_nic *efx, unsigned int type)
{
	MCDI_DECLARE_BUF(inbuf, MC_CMD_NVRAM_UPDATE_START_IN_LEN);
	int rc;

	MCDI_SET_DWORD(inbuf, NVRAM_UPDATE_START_IN_TYPE, type);

	BUILD_BUG_ON(MC_CMD_NVRAM_UPDATE_START_OUT_LEN != 0);

	rc = efx_mcdi_rpc(efx, MC_CMD_NVRAM_UPDATE_START, inbuf, sizeof(inbuf),
			  NULL, 0, NULL);
	return rc;
}

static int efx_mcdi_nvram_read(struct efx_nic *efx, unsigned int type,
			       loff_t offset, u8 *buffer, size_t length)
{
	MCDI_DECLARE_BUF(inbuf, MC_CMD_NVRAM_READ_IN_LEN);
	MCDI_DECLARE_BUF(outbuf,
			 MC_CMD_NVRAM_READ_OUT_LEN(EFX_MCDI_NVRAM_LEN_MAX));
	size_t outlen;
	int rc;

	MCDI_SET_DWORD(inbuf, NVRAM_READ_IN_TYPE, type);
	MCDI_SET_DWORD(inbuf, NVRAM_READ_IN_OFFSET, offset);
	MCDI_SET_DWORD(inbuf, NVRAM_READ_IN_LENGTH, length);

	rc = efx_mcdi_rpc(efx, MC_CMD_NVRAM_READ, inbuf, sizeof(inbuf),
			  outbuf, sizeof(outbuf), &outlen);
	if (rc)
		return rc;

	memcpy(buffer, MCDI_PTR(outbuf, NVRAM_READ_OUT_READ_BUFFER), length);
	return 0;
}

static int efx_mcdi_nvram_write(struct efx_nic *efx, unsigned int type,
				loff_t offset, const u8 *buffer, size_t length)
{
	MCDI_DECLARE_BUF(inbuf,
			 MC_CMD_NVRAM_WRITE_IN_LEN(EFX_MCDI_NVRAM_LEN_MAX));
	int rc;

	MCDI_SET_DWORD(inbuf, NVRAM_WRITE_IN_TYPE, type);
	MCDI_SET_DWORD(inbuf, NVRAM_WRITE_IN_OFFSET, offset);
	MCDI_SET_DWORD(inbuf, NVRAM_WRITE_IN_LENGTH, length);
	memcpy(MCDI_PTR(inbuf, NVRAM_WRITE_IN_WRITE_BUFFER), buffer, length);

	BUILD_BUG_ON(MC_CMD_NVRAM_WRITE_OUT_LEN != 0);

	rc = efx_mcdi_rpc(efx, MC_CMD_NVRAM_WRITE, inbuf,
			  ALIGN(MC_CMD_NVRAM_WRITE_IN_LEN(length), 4),
			  NULL, 0, NULL);
	return rc;
}

static int efx_mcdi_nvram_erase(struct efx_nic *efx, unsigned int type,
				loff_t offset, size_t length)
{
	MCDI_DECLARE_BUF(inbuf, MC_CMD_NVRAM_ERASE_IN_LEN);
	int rc;

	MCDI_SET_DWORD(inbuf, NVRAM_ERASE_IN_TYPE, type);
	MCDI_SET_DWORD(inbuf, NVRAM_ERASE_IN_OFFSET, offset);
	MCDI_SET_DWORD(inbuf, NVRAM_ERASE_IN_LENGTH, length);

	BUILD_BUG_ON(MC_CMD_NVRAM_ERASE_OUT_LEN != 0);

	rc = efx_mcdi_rpc(efx, MC_CMD_NVRAM_ERASE, inbuf, sizeof(inbuf),
			  NULL, 0, NULL);
	return rc;
}

static int efx_mcdi_nvram_update_finish(struct efx_nic *efx, unsigned int type)
{
	MCDI_DECLARE_BUF(inbuf, MC_CMD_NVRAM_UPDATE_FINISH_IN_LEN);
	int rc;

	MCDI_SET_DWORD(inbuf, NVRAM_UPDATE_FINISH_IN_TYPE, type);

	BUILD_BUG_ON(MC_CMD_NVRAM_UPDATE_FINISH_OUT_LEN != 0);

	rc = efx_mcdi_rpc(efx, MC_CMD_NVRAM_UPDATE_FINISH, inbuf, sizeof(inbuf),
			  NULL, 0, NULL);
	return rc;
}

int efx_mcdi_mtd_read(struct mtd_info *mtd, loff_t start,
		      size_t len, size_t *retlen, u8 *buffer)
{
	struct efx_mcdi_mtd_partition *part = to_efx_mcdi_mtd_partition(mtd);
	struct efx_nic *efx = mtd->priv;
	loff_t offset = start;
	loff_t end = min_t(loff_t, start + len, mtd->size);
	size_t chunk;
	int rc = 0;

	while (offset < end) {
		chunk = min_t(size_t, end - offset, EFX_MCDI_NVRAM_LEN_MAX);
		rc = efx_mcdi_nvram_read(efx, part->nvram_type, offset,
					 buffer, chunk);
		if (rc)
			goto out;
		offset += chunk;
		buffer += chunk;
	}
out:
	*retlen = offset - start;
	return rc;
}

int efx_mcdi_mtd_erase(struct mtd_info *mtd, loff_t start, size_t len)
{
	struct efx_mcdi_mtd_partition *part = to_efx_mcdi_mtd_partition(mtd);
	struct efx_nic *efx = mtd->priv;
	loff_t offset = start & ~((loff_t)(mtd->erasesize - 1));
	loff_t end = min_t(loff_t, start + len, mtd->size);
	size_t chunk = part->common.mtd.erasesize;
	int rc = 0;

	if (!part->updating) {
		rc = efx_mcdi_nvram_update_start(efx, part->nvram_type);
		if (rc)
			goto out;
		part->updating = true;
	}

	/* The MCDI interface can in fact do multiple erase blocks at once;
	 * but erasing may be slow, so we make multiple calls here to avoid
	 * tripping the MCDI RPC timeout. */
	while (offset < end) {
		rc = efx_mcdi_nvram_erase(efx, part->nvram_type, offset,
					  chunk);
		if (rc)
			goto out;
		offset += chunk;
	}
out:
	return rc;
}

int efx_mcdi_mtd_write(struct mtd_info *mtd, loff_t start,
		       size_t len, size_t *retlen, const u8 *buffer)
{
	struct efx_mcdi_mtd_partition *part = to_efx_mcdi_mtd_partition(mtd);
	struct efx_nic *efx = mtd->priv;
	loff_t offset = start;
	loff_t end = min_t(loff_t, start + len, mtd->size);
	size_t chunk;
	int rc = 0;

	if (!part->updating) {
		rc = efx_mcdi_nvram_update_start(efx, part->nvram_type);
		if (rc)
			goto out;
		part->updating = true;
	}

	while (offset < end) {
		chunk = min_t(size_t, end - offset, EFX_MCDI_NVRAM_LEN_MAX);
		rc = efx_mcdi_nvram_write(efx, part->nvram_type, offset,
					  buffer, chunk);
		if (rc)
			goto out;
		offset += chunk;
		buffer += chunk;
	}
out:
	*retlen = offset - start;
	return rc;
}

int efx_mcdi_mtd_sync(struct mtd_info *mtd)
{
	struct efx_mcdi_mtd_partition *part = to_efx_mcdi_mtd_partition(mtd);
	struct efx_nic *efx = mtd->priv;
	int rc = 0;

	if (part->updating) {
		part->updating = false;
		rc = efx_mcdi_nvram_update_finish(efx, part->nvram_type);
	}

	return rc;
}

void efx_mcdi_mtd_rename(struct efx_mtd_partition *part)
{
	struct efx_mcdi_mtd_partition *mcdi_part =
		container_of(part, struct efx_mcdi_mtd_partition, common);
	struct efx_nic *efx = part->mtd.priv;

	snprintf(part->name, sizeof(part->name), "%s %s:%02x",
		 efx->name, part->type_name, mcdi_part->fw_subtype);
}

#endif /* CONFIG_SFC_MTD */<|MERGE_RESOLUTION|>--- conflicted
+++ resolved
@@ -773,55 +773,9 @@
 			efx_dword_t *outbuf, size_t outlen,
 			size_t *outlen_actual)
 {
-<<<<<<< HEAD
-	struct efx_mcdi_iface *mcdi = efx_mcdi(efx);
-	int rc;
-
-	if (mcdi->mode == MCDI_MODE_POLL)
-		rc = efx_mcdi_poll(efx);
-	else
-		rc = efx_mcdi_await_completion(efx);
-
-	if (rc != 0) {
-		netif_err(efx, hw, efx->net_dev,
-			  "MC command 0x%x inlen %d mode %d timed out\n",
-			  cmd, (int)inlen, mcdi->mode);
-
-		if (mcdi->mode == MCDI_MODE_EVENTS && efx_mcdi_poll_once(efx)) {
-			netif_err(efx, hw, efx->net_dev,
-				  "MCDI request was completed without an event\n");
-			rc = 0;
-		}
-
-		/* Close the race with efx_mcdi_ev_cpl() executing just too late
-		 * and completing a request we've just cancelled, by ensuring
-		 * that the seqno check therein fails.
-		 */
-		spin_lock_bh(&mcdi->iface_lock);
-		++mcdi->seqno;
-		++mcdi->credits;
-		spin_unlock_bh(&mcdi->iface_lock);
-	}
-
-	if (rc == 0) {
-		size_t hdr_len, data_len;
-
-		/* At the very least we need a memory barrier here to ensure
-		 * we pick up changes from efx_mcdi_ev_cpl(). Protect against
-		 * a spurious efx_mcdi_ev_cpl() running concurrently by
-		 * acquiring the iface_lock. */
-		spin_lock_bh(&mcdi->iface_lock);
-		rc = mcdi->resprc;
-		hdr_len = mcdi->resp_hdr_len;
-		data_len = mcdi->resp_data_len;
-		spin_unlock_bh(&mcdi->iface_lock);
-
-		BUG_ON(rc > 0);
-=======
 	return _efx_mcdi_rpc_finish(efx, cmd, inlen, outbuf, outlen,
 				    outlen_actual, false);
 }
->>>>>>> d3fbccf2
 
 int efx_mcdi_rpc_finish_quiet(struct efx_nic *efx, unsigned cmd, size_t inlen,
 			      efx_dword_t *outbuf, size_t outlen,
