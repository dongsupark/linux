--- conflicted
+++ resolved
@@ -540,17 +540,6 @@
 			qlcnic_nic_add_mac(adapter, ha->addr, vlan);
 	}
 
-<<<<<<< HEAD
-	if (!netdev_mc_empty(netdev) && !qlcnic_sriov_vf_check(adapter)) {
-		netdev_for_each_mc_addr(ha, netdev) {
-			qlcnic_nic_add_mac(adapter, ha->addr, vlan);
-		}
-	}
-
-	if (qlcnic_sriov_vf_check(adapter))
-		qlcnic_vf_add_mc_list(netdev, vlan);
-
-send_fw_cmd:
 	if (!qlcnic_sriov_vf_check(adapter)) {
 		if (mode == VPORT_MISS_MODE_ACCEPT_ALL &&
 		    !adapter->fdb_mac_learn) {
@@ -561,18 +550,6 @@
 		}
 	}
 
-=======
-	if (!qlcnic_sriov_vf_check(adapter)) {
-		if (mode == VPORT_MISS_MODE_ACCEPT_ALL &&
-		    !adapter->fdb_mac_learn) {
-			qlcnic_alloc_lb_filters_mem(adapter);
-			adapter->drv_mac_learn = true;
-		} else {
-			adapter->drv_mac_learn = false;
-		}
-	}
-
->>>>>>> d0e0ac97
 	qlcnic_nic_set_promisc(adapter, mode);
 }
 
@@ -809,12 +786,8 @@
 	word = 0;
 	if (enable) {
 		word = QLCNIC_ENABLE_IPV4_LRO | QLCNIC_NO_DEST_IPV4_CHECK;
-<<<<<<< HEAD
-		if (adapter->ahw->capabilities2 & QLCNIC_FW_CAP2_HW_LRO_IPV6)
-=======
 		if (adapter->ahw->extra_capability[0] &
 		    QLCNIC_FW_CAP2_HW_LRO_IPV6)
->>>>>>> d0e0ac97
 			word |= QLCNIC_ENABLE_IPV6_LRO |
 				QLCNIC_NO_DEST_IPV6_CHECK;
 	}
@@ -1537,8 +1510,6 @@
 	return rv;
 }
 
-<<<<<<< HEAD
-=======
 int qlcnic_get_beacon_state(struct qlcnic_adapter *adapter, u8 *h_state)
 {
 	struct qlcnic_cmd_args cmd;
@@ -1554,7 +1525,6 @@
 	return err;
 }
 
->>>>>>> d0e0ac97
 void qlcnic_82xx_get_func_no(struct qlcnic_adapter *adapter)
 {
 	void __iomem *msix_base_addr;
@@ -1606,8 +1576,6 @@
 void qlcnic_82xx_api_unlock(struct qlcnic_adapter *adapter)
 {
 	qlcnic_pcie_sem_unlock(adapter, 5);
-<<<<<<< HEAD
-=======
 }
 
 int qlcnic_82xx_shutdown(struct pci_dev *pdev)
@@ -1659,5 +1627,4 @@
 	netif_device_attach(netdev);
 	qlcnic_schedule_work(adapter, qlcnic_fw_poll_work, FW_POLL_DELAY);
 	return err;
->>>>>>> d0e0ac97
 }