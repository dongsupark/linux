/*
 * QLogic qlcnic NIC Driver
 * Copyright (c) 2009-2013 QLogic Corporation
 *
 * See LICENSE.qlcnic for copyright and licensing details.
 */

#include <linux/slab.h>
#include <linux/vmalloc.h>
#include <linux/interrupt.h>

#include "qlcnic.h"
#include "qlcnic_hw.h"

#include <linux/swab.h>
#include <linux/dma-mapping.h>
#include <net/ip.h>
#include <linux/ipv6.h>
#include <linux/inetdevice.h>
#include <linux/sysfs.h>
#include <linux/aer.h>
#include <linux/log2.h>

#define QLC_STATUS_UNSUPPORTED_CMD	-2

int qlcnicvf_config_bridged_mode(struct qlcnic_adapter *adapter, u32 enable)
{
	return -EOPNOTSUPP;
}

int qlcnicvf_config_led(struct qlcnic_adapter *adapter, u32 state, u32 rate)
{
	return -EOPNOTSUPP;
}

static ssize_t qlcnic_store_bridged_mode(struct device *dev,
					 struct device_attribute *attr,
					 const char *buf, size_t len)
{
	struct qlcnic_adapter *adapter = dev_get_drvdata(dev);
	unsigned long new;
	int ret = -EINVAL;

	if (!(adapter->ahw->capabilities & QLCNIC_FW_CAPABILITY_BDG))
		goto err_out;

	if (!test_bit(__QLCNIC_DEV_UP, &adapter->state))
		goto err_out;

	if (kstrtoul(buf, 2, &new))
		goto err_out;

	if (!qlcnic_config_bridged_mode(adapter, !!new))
		ret = len;

err_out:
	return ret;
}

static ssize_t qlcnic_show_bridged_mode(struct device *dev,
					struct device_attribute *attr,
					char *buf)
{
	struct qlcnic_adapter *adapter = dev_get_drvdata(dev);
	int bridged_mode = 0;

	if (adapter->ahw->capabilities & QLCNIC_FW_CAPABILITY_BDG)
		bridged_mode = !!(adapter->flags & QLCNIC_BRIDGE_ENABLED);

	return sprintf(buf, "%d\n", bridged_mode);
}

static ssize_t qlcnic_store_diag_mode(struct device *dev,
				      struct device_attribute *attr,
				      const char *buf, size_t len)
{
	struct qlcnic_adapter *adapter = dev_get_drvdata(dev);
	unsigned long new;

	if (kstrtoul(buf, 2, &new))
		return -EINVAL;

	if (!!new != !!(adapter->flags & QLCNIC_DIAG_ENABLED))
		adapter->flags ^= QLCNIC_DIAG_ENABLED;

	return len;
}

static ssize_t qlcnic_show_diag_mode(struct device *dev,
				     struct device_attribute *attr, char *buf)
{
	struct qlcnic_adapter *adapter = dev_get_drvdata(dev);
	return sprintf(buf, "%d\n", !!(adapter->flags & QLCNIC_DIAG_ENABLED));
}

static int qlcnic_validate_beacon(struct qlcnic_adapter *adapter, u16 beacon,
				  u8 *state, u8 *rate)
{
	*rate = LSB(beacon);
	*state = MSB(beacon);

	QLCDB(adapter, DRV, "rate %x state %x\n", *rate, *state);

	if (!*state) {
		*rate = __QLCNIC_MAX_LED_RATE;
		return 0;
	} else if (*state > __QLCNIC_MAX_LED_STATE) {
		return -EINVAL;
	}

	if ((!*rate) || (*rate > __QLCNIC_MAX_LED_RATE))
		return -EINVAL;

	return 0;
}

static int qlcnic_83xx_store_beacon(struct qlcnic_adapter *adapter,
				    const char *buf, size_t len)
{
	struct qlcnic_hardware_context *ahw = adapter->ahw;
	unsigned long h_beacon;
	int err;

	if (test_bit(__QLCNIC_RESETTING, &adapter->state))
		return -EIO;

	if (kstrtoul(buf, 2, &h_beacon))
		return -EINVAL;

	if (ahw->beacon_state == h_beacon)
		return len;

	rtnl_lock();
	if (!ahw->beacon_state) {
		if (test_and_set_bit(__QLCNIC_LED_ENABLE, &adapter->state)) {
			rtnl_unlock();
			return -EBUSY;
		}
	}

	if (h_beacon)
		err = qlcnic_83xx_config_led(adapter, 1, h_beacon);
	else
		err = qlcnic_83xx_config_led(adapter, 0, !h_beacon);
	if (!err)
		ahw->beacon_state = h_beacon;

	if (!ahw->beacon_state)
		clear_bit(__QLCNIC_LED_ENABLE, &adapter->state);

	rtnl_unlock();
	return len;
}

static int qlcnic_82xx_store_beacon(struct qlcnic_adapter *adapter,
				    const char *buf, size_t len)
{
	struct qlcnic_hardware_context *ahw = adapter->ahw;
	int err, max_sds_rings = adapter->max_sds_rings;
	u16 beacon;
	u8 h_beacon_state, b_state, b_rate;

	if (len != sizeof(u16))
		return QL_STATUS_INVALID_PARAM;

	memcpy(&beacon, buf, sizeof(u16));
	err = qlcnic_validate_beacon(adapter, beacon, &b_state, &b_rate);
	if (err)
		return err;

	if (ahw->extra_capability[0] & QLCNIC_FW_CAPABILITY_2_BEACON) {
		err = qlcnic_get_beacon_state(adapter, &h_beacon_state);
<<<<<<< HEAD
		if (!err) {
			dev_info(&adapter->pdev->dev,
				 "Failed to get current beacon state\n");
=======
		if (err) {
			netdev_err(adapter->netdev,
				   "Failed to get current beacon state\n");
>>>>>>> bb78a92f
		} else {
			if (h_beacon_state == QLCNIC_BEACON_DISABLE)
				ahw->beacon_state = 0;
			else if (h_beacon_state == QLCNIC_BEACON_EANBLE)
				ahw->beacon_state = 2;
		}
	}

	if (ahw->beacon_state == b_state)
		return len;

	rtnl_lock();
	if (!ahw->beacon_state) {
		if (test_and_set_bit(__QLCNIC_LED_ENABLE, &adapter->state)) {
			rtnl_unlock();
			return -EBUSY;
		}
	}

	if (test_bit(__QLCNIC_RESETTING, &adapter->state)) {
		err = -EIO;
		goto out;
	}

	if (!test_bit(__QLCNIC_DEV_UP, &adapter->state)) {
		err = qlcnic_diag_alloc_res(adapter->netdev, QLCNIC_LED_TEST);
		if (err)
			goto out;
		set_bit(__QLCNIC_DIAG_RES_ALLOC, &adapter->state);
	}

	err = qlcnic_config_led(adapter, b_state, b_rate);
	if (!err) {
		err = len;
		ahw->beacon_state = b_state;
	}

	if (test_and_clear_bit(__QLCNIC_DIAG_RES_ALLOC, &adapter->state))
		qlcnic_diag_free_res(adapter->netdev, max_sds_rings);

out:
	if (!ahw->beacon_state)
		clear_bit(__QLCNIC_LED_ENABLE, &adapter->state);
	rtnl_unlock();

	return err;
}

static ssize_t qlcnic_store_beacon(struct device *dev,
				   struct device_attribute *attr,
				   const char *buf, size_t len)
{
	struct qlcnic_adapter *adapter = dev_get_drvdata(dev);
	int err = 0;

	if (adapter->ahw->op_mode == QLCNIC_NON_PRIV_FUNC) {
		dev_warn(dev,
			 "LED test not supported in non privileged mode\n");
		return -EOPNOTSUPP;
	}

	if (qlcnic_82xx_check(adapter))
		err = qlcnic_82xx_store_beacon(adapter, buf, len);
	else if (qlcnic_83xx_check(adapter))
		err = qlcnic_83xx_store_beacon(adapter, buf, len);
	else
		return -EIO;

	return err;
}

static ssize_t qlcnic_show_beacon(struct device *dev,
				  struct device_attribute *attr, char *buf)
{
	struct qlcnic_adapter *adapter = dev_get_drvdata(dev);

	return sprintf(buf, "%d\n", adapter->ahw->beacon_state);
}

static int qlcnic_sysfs_validate_crb(struct qlcnic_adapter *adapter,
				     loff_t offset, size_t size)
{
	size_t crb_size = 4;

	if (!(adapter->flags & QLCNIC_DIAG_ENABLED))
		return -EIO;

	if (offset < QLCNIC_PCI_CRBSPACE) {
		if (ADDR_IN_RANGE(offset, QLCNIC_PCI_CAMQM,
				  QLCNIC_PCI_CAMQM_END))
			crb_size = 8;
		else
			return -EINVAL;
	}

	if ((size != crb_size) || (offset & (crb_size-1)))
		return  -EINVAL;

	return 0;
}

static ssize_t qlcnic_sysfs_read_crb(struct file *filp, struct kobject *kobj,
				     struct bin_attribute *attr, char *buf,
				     loff_t offset, size_t size)
{
	struct device *dev = container_of(kobj, struct device, kobj);
	struct qlcnic_adapter *adapter = dev_get_drvdata(dev);
	int ret;

	ret = qlcnic_sysfs_validate_crb(adapter, offset, size);
	if (ret != 0)
		return ret;
	qlcnic_read_crb(adapter, buf, offset, size);

	return size;
}

static ssize_t qlcnic_sysfs_write_crb(struct file *filp, struct kobject *kobj,
				      struct bin_attribute *attr, char *buf,
				      loff_t offset, size_t size)
{
	struct device *dev = container_of(kobj, struct device, kobj);
	struct qlcnic_adapter *adapter = dev_get_drvdata(dev);
	int ret;

	ret = qlcnic_sysfs_validate_crb(adapter, offset, size);
	if (ret != 0)
		return ret;

	qlcnic_write_crb(adapter, buf, offset, size);
	return size;
}

static int qlcnic_sysfs_validate_mem(struct qlcnic_adapter *adapter,
				     loff_t offset, size_t size)
{
	if (!(adapter->flags & QLCNIC_DIAG_ENABLED))
		return -EIO;

	if ((size != 8) || (offset & 0x7))
		return  -EIO;

	return 0;
}

static ssize_t qlcnic_sysfs_read_mem(struct file *filp, struct kobject *kobj,
				     struct bin_attribute *attr, char *buf,
				     loff_t offset, size_t size)
{
	struct device *dev = container_of(kobj, struct device, kobj);
	struct qlcnic_adapter *adapter = dev_get_drvdata(dev);
	u64 data;
	int ret;

	ret = qlcnic_sysfs_validate_mem(adapter, offset, size);
	if (ret != 0)
		return ret;

	if (qlcnic_pci_mem_read_2M(adapter, offset, &data))
		return -EIO;

	memcpy(buf, &data, size);

	return size;
}

static ssize_t qlcnic_sysfs_write_mem(struct file *filp, struct kobject *kobj,
				      struct bin_attribute *attr, char *buf,
				      loff_t offset, size_t size)
{
	struct device *dev = container_of(kobj, struct device, kobj);
	struct qlcnic_adapter *adapter = dev_get_drvdata(dev);
	u64 data;
	int ret;

	ret = qlcnic_sysfs_validate_mem(adapter, offset, size);
	if (ret != 0)
		return ret;

	memcpy(&data, buf, size);

	if (qlcnic_pci_mem_write_2M(adapter, offset, data))
		return -EIO;

	return size;
}

static int qlcnic_is_valid_nic_func(struct qlcnic_adapter *adapter, u8 pci_func)
{
	int i;
	for (i = 0; i < adapter->ahw->act_pci_func; i++) {
		if (adapter->npars[i].pci_func == pci_func)
			return i;
	}

	return -1;
}

static int validate_pm_config(struct qlcnic_adapter *adapter,
			      struct qlcnic_pm_func_cfg *pm_cfg, int count)
{
	u8 src_pci_func, s_esw_id, d_esw_id;
	u8 dest_pci_func;
	int i, src_index, dest_index;

	for (i = 0; i < count; i++) {
		src_pci_func = pm_cfg[i].pci_func;
		dest_pci_func = pm_cfg[i].dest_npar;
		src_index = qlcnic_is_valid_nic_func(adapter, src_pci_func);

		if (src_index < 0)
			return QL_STATUS_INVALID_PARAM;

		dest_index = qlcnic_is_valid_nic_func(adapter, dest_pci_func);
		if (dest_index < 0)
			return QL_STATUS_INVALID_PARAM;

		s_esw_id = adapter->npars[src_index].phy_port;
		d_esw_id = adapter->npars[dest_index].phy_port;

		if (s_esw_id != d_esw_id)
			return QL_STATUS_INVALID_PARAM;
	}

	return 0;
}

static ssize_t qlcnic_sysfs_write_pm_config(struct file *filp,
					    struct kobject *kobj,
					    struct bin_attribute *attr,
					    char *buf, loff_t offset,
					    size_t size)
{
	struct device *dev = container_of(kobj, struct device, kobj);
	struct qlcnic_adapter *adapter = dev_get_drvdata(dev);
	struct qlcnic_pm_func_cfg *pm_cfg;
	u32 id, action, pci_func;
	int count, rem, i, ret, index;

	count	= size / sizeof(struct qlcnic_pm_func_cfg);
	rem	= size % sizeof(struct qlcnic_pm_func_cfg);
	if (rem)
		return QL_STATUS_INVALID_PARAM;

	pm_cfg = (struct qlcnic_pm_func_cfg *)buf;
	ret = validate_pm_config(adapter, pm_cfg, count);

	if (ret)
		return ret;
	for (i = 0; i < count; i++) {
		pci_func = pm_cfg[i].pci_func;
		action = !!pm_cfg[i].action;
		index = qlcnic_is_valid_nic_func(adapter, pci_func);
		if (index < 0)
			return QL_STATUS_INVALID_PARAM;

		id = adapter->npars[index].phy_port;
		ret = qlcnic_config_port_mirroring(adapter, id,
						   action, pci_func);
		if (ret)
			return ret;
	}

	for (i = 0; i < count; i++) {
		pci_func = pm_cfg[i].pci_func;
		index = qlcnic_is_valid_nic_func(adapter, pci_func);
		id = adapter->npars[index].phy_port;
		adapter->npars[index].enable_pm = !!pm_cfg[i].action;
		adapter->npars[index].dest_npar = id;
	}

	return size;
}

static ssize_t qlcnic_sysfs_read_pm_config(struct file *filp,
					   struct kobject *kobj,
					   struct bin_attribute *attr,
					   char *buf, loff_t offset,
					   size_t size)
{
	struct device *dev = container_of(kobj, struct device, kobj);
	struct qlcnic_adapter *adapter = dev_get_drvdata(dev);
	struct qlcnic_pm_func_cfg pm_cfg[QLCNIC_MAX_PCI_FUNC];
	int i;
	u8 pci_func;

	if (size != sizeof(pm_cfg))
		return QL_STATUS_INVALID_PARAM;

	memset(&pm_cfg, 0,
	       sizeof(struct qlcnic_pm_func_cfg) * QLCNIC_MAX_PCI_FUNC);

	for (i = 0; i < adapter->ahw->act_pci_func; i++) {
		pci_func = adapter->npars[i].pci_func;
		pm_cfg[pci_func].action = adapter->npars[i].enable_pm;
		pm_cfg[pci_func].dest_npar = 0;
		pm_cfg[pci_func].pci_func = i;
	}
	memcpy(buf, &pm_cfg, size);

	return size;
}

static int validate_esw_config(struct qlcnic_adapter *adapter,
			       struct qlcnic_esw_func_cfg *esw_cfg, int count)
{
	u32 op_mode;
	u8 pci_func;
	int i, ret;

	if (qlcnic_82xx_check(adapter))
		op_mode = readl(adapter->ahw->pci_base0 + QLCNIC_DRV_OP_MODE);
	else
		op_mode = QLCRDX(adapter->ahw, QLC_83XX_DRV_OP_MODE);

	for (i = 0; i < count; i++) {
		pci_func = esw_cfg[i].pci_func;
		if (pci_func >= QLCNIC_MAX_PCI_FUNC)
			return QL_STATUS_INVALID_PARAM;

		if (adapter->ahw->op_mode == QLCNIC_MGMT_FUNC)
			if (qlcnic_is_valid_nic_func(adapter, pci_func) < 0)
				return QL_STATUS_INVALID_PARAM;

		switch (esw_cfg[i].op_mode) {
		case QLCNIC_PORT_DEFAULTS:
			if (qlcnic_82xx_check(adapter)) {
				ret = QLC_DEV_GET_DRV(op_mode, pci_func);
			} else {
				ret = QLC_83XX_GET_FUNC_PRIVILEGE(op_mode,
								  pci_func);
				esw_cfg[i].offload_flags = 0;
			}

			if (ret != QLCNIC_NON_PRIV_FUNC) {
				if (esw_cfg[i].mac_anti_spoof != 0)
					return QL_STATUS_INVALID_PARAM;
				if (esw_cfg[i].mac_override != 1)
					return QL_STATUS_INVALID_PARAM;
				if (esw_cfg[i].promisc_mode != 1)
					return QL_STATUS_INVALID_PARAM;
			}
			break;
		case QLCNIC_ADD_VLAN:
			if (!IS_VALID_VLAN(esw_cfg[i].vlan_id))
				return QL_STATUS_INVALID_PARAM;
			if (!esw_cfg[i].op_type)
				return QL_STATUS_INVALID_PARAM;
			break;
		case QLCNIC_DEL_VLAN:
			if (!esw_cfg[i].op_type)
				return QL_STATUS_INVALID_PARAM;
			break;
		default:
			return QL_STATUS_INVALID_PARAM;
		}
	}

	return 0;
}

static ssize_t qlcnic_sysfs_write_esw_config(struct file *file,
					     struct kobject *kobj,
					     struct bin_attribute *attr,
					     char *buf, loff_t offset,
					     size_t size)
{
	struct device *dev = container_of(kobj, struct device, kobj);
	struct qlcnic_adapter *adapter = dev_get_drvdata(dev);
	struct qlcnic_esw_func_cfg *esw_cfg;
	struct qlcnic_npar_info *npar;
	int count, rem, i, ret;
	int index;
	u8 op_mode = 0, pci_func;

	count	= size / sizeof(struct qlcnic_esw_func_cfg);
	rem	= size % sizeof(struct qlcnic_esw_func_cfg);
	if (rem)
		return QL_STATUS_INVALID_PARAM;

	esw_cfg = (struct qlcnic_esw_func_cfg *)buf;
	ret = validate_esw_config(adapter, esw_cfg, count);
	if (ret)
		return ret;

	for (i = 0; i < count; i++) {
		if (adapter->ahw->op_mode == QLCNIC_MGMT_FUNC)
			if (qlcnic_config_switch_port(adapter, &esw_cfg[i]))
				return QL_STATUS_INVALID_PARAM;

		if (adapter->ahw->pci_func != esw_cfg[i].pci_func)
			continue;

		op_mode = esw_cfg[i].op_mode;
		qlcnic_get_eswitch_port_config(adapter, &esw_cfg[i]);
		esw_cfg[i].op_mode = op_mode;
		esw_cfg[i].pci_func = adapter->ahw->pci_func;

		switch (esw_cfg[i].op_mode) {
		case QLCNIC_PORT_DEFAULTS:
			qlcnic_set_eswitch_port_features(adapter, &esw_cfg[i]);
			rtnl_lock();
			qlcnic_set_netdev_features(adapter, &esw_cfg[i]);
			rtnl_unlock();
			break;
		case QLCNIC_ADD_VLAN:
			qlcnic_set_vlan_config(adapter, &esw_cfg[i]);
			break;
		case QLCNIC_DEL_VLAN:
			esw_cfg[i].vlan_id = 0;
			qlcnic_set_vlan_config(adapter, &esw_cfg[i]);
			break;
		}
	}

	if (adapter->ahw->op_mode != QLCNIC_MGMT_FUNC)
		goto out;

	for (i = 0; i < count; i++) {
		pci_func = esw_cfg[i].pci_func;
		index = qlcnic_is_valid_nic_func(adapter, pci_func);
		npar = &adapter->npars[index];
		switch (esw_cfg[i].op_mode) {
		case QLCNIC_PORT_DEFAULTS:
			npar->promisc_mode = esw_cfg[i].promisc_mode;
			npar->mac_override = esw_cfg[i].mac_override;
			npar->offload_flags = esw_cfg[i].offload_flags;
			npar->mac_anti_spoof = esw_cfg[i].mac_anti_spoof;
			npar->discard_tagged = esw_cfg[i].discard_tagged;
			break;
		case QLCNIC_ADD_VLAN:
			npar->pvid = esw_cfg[i].vlan_id;
			break;
		case QLCNIC_DEL_VLAN:
			npar->pvid = 0;
			break;
		}
	}
out:
	return size;
}

static ssize_t qlcnic_sysfs_read_esw_config(struct file *file,
					    struct kobject *kobj,
					    struct bin_attribute *attr,
					    char *buf, loff_t offset,
					    size_t size)
{
	struct device *dev = container_of(kobj, struct device, kobj);
	struct qlcnic_adapter *adapter = dev_get_drvdata(dev);
	struct qlcnic_esw_func_cfg esw_cfg[QLCNIC_MAX_PCI_FUNC];
	u8 i, pci_func;

	if (size != sizeof(esw_cfg))
		return QL_STATUS_INVALID_PARAM;

	memset(&esw_cfg, 0,
	       sizeof(struct qlcnic_esw_func_cfg) * QLCNIC_MAX_PCI_FUNC);

	for (i = 0; i < adapter->ahw->act_pci_func; i++) {
		pci_func = adapter->npars[i].pci_func;
		esw_cfg[pci_func].pci_func = pci_func;
		if (qlcnic_get_eswitch_port_config(adapter, &esw_cfg[pci_func]))
			return QL_STATUS_INVALID_PARAM;
	}

	memcpy(buf, &esw_cfg, size);

	return size;
}

static int validate_npar_config(struct qlcnic_adapter *adapter,
				struct qlcnic_npar_func_cfg *np_cfg,
				int count)
{
	u8 pci_func, i;

	for (i = 0; i < count; i++) {
		pci_func = np_cfg[i].pci_func;
		if (qlcnic_is_valid_nic_func(adapter, pci_func) < 0)
			return QL_STATUS_INVALID_PARAM;

		if (!IS_VALID_BW(np_cfg[i].min_bw) ||
		    !IS_VALID_BW(np_cfg[i].max_bw))
			return QL_STATUS_INVALID_PARAM;
	}
	return 0;
}

static ssize_t qlcnic_sysfs_write_npar_config(struct file *file,
					      struct kobject *kobj,
					      struct bin_attribute *attr,
					      char *buf, loff_t offset,
					      size_t size)
{
	struct device *dev = container_of(kobj, struct device, kobj);
	struct qlcnic_adapter *adapter = dev_get_drvdata(dev);
	struct qlcnic_info nic_info;
	struct qlcnic_npar_func_cfg *np_cfg;
	int i, count, rem, ret, index;
	u8 pci_func;

	count	= size / sizeof(struct qlcnic_npar_func_cfg);
	rem	= size % sizeof(struct qlcnic_npar_func_cfg);
	if (rem)
		return QL_STATUS_INVALID_PARAM;

	np_cfg = (struct qlcnic_npar_func_cfg *)buf;
	ret = validate_npar_config(adapter, np_cfg, count);
	if (ret)
		return ret;

	for (i = 0; i < count; i++) {
		pci_func = np_cfg[i].pci_func;

		memset(&nic_info, 0, sizeof(struct qlcnic_info));
		ret = qlcnic_get_nic_info(adapter, &nic_info, pci_func);
		if (ret)
			return ret;
		nic_info.pci_func = pci_func;
		nic_info.min_tx_bw = np_cfg[i].min_bw;
		nic_info.max_tx_bw = np_cfg[i].max_bw;
		ret = qlcnic_set_nic_info(adapter, &nic_info);
		if (ret)
			return ret;
		index = qlcnic_is_valid_nic_func(adapter, pci_func);
		adapter->npars[index].min_bw = nic_info.min_tx_bw;
		adapter->npars[index].max_bw = nic_info.max_tx_bw;
	}

	return size;
}

static ssize_t qlcnic_sysfs_read_npar_config(struct file *file,
					     struct kobject *kobj,
					     struct bin_attribute *attr,
					     char *buf, loff_t offset,
					     size_t size)
{
	struct device *dev = container_of(kobj, struct device, kobj);
	struct qlcnic_adapter *adapter = dev_get_drvdata(dev);
	struct qlcnic_info nic_info;
	struct qlcnic_npar_func_cfg np_cfg[QLCNIC_MAX_PCI_FUNC];
	int i, ret;

	if (size != sizeof(np_cfg))
		return QL_STATUS_INVALID_PARAM;

	memset(&nic_info, 0, sizeof(struct qlcnic_info));
	memset(&np_cfg, 0,
	       sizeof(struct qlcnic_npar_func_cfg) * QLCNIC_MAX_PCI_FUNC);

	for (i = 0; i < QLCNIC_MAX_PCI_FUNC; i++) {
		if (qlcnic_is_valid_nic_func(adapter, i) < 0)
			continue;
		ret = qlcnic_get_nic_info(adapter, &nic_info, i);
		if (ret)
			return ret;

		np_cfg[i].pci_func = i;
		np_cfg[i].op_mode = (u8)nic_info.op_mode;
		np_cfg[i].port_num = nic_info.phys_port;
		np_cfg[i].fw_capab = nic_info.capabilities;
		np_cfg[i].min_bw = nic_info.min_tx_bw;
		np_cfg[i].max_bw = nic_info.max_tx_bw;
		np_cfg[i].max_tx_queues = nic_info.max_tx_ques;
		np_cfg[i].max_rx_queues = nic_info.max_rx_ques;
	}

	memcpy(buf, &np_cfg, size);
	return size;
}

static ssize_t qlcnic_sysfs_get_port_stats(struct file *file,
					   struct kobject *kobj,
					   struct bin_attribute *attr,
					   char *buf, loff_t offset,
					   size_t size)
{
	struct device *dev = container_of(kobj, struct device, kobj);
	struct qlcnic_adapter *adapter = dev_get_drvdata(dev);
	struct qlcnic_esw_statistics port_stats;
	int ret;

	if (qlcnic_83xx_check(adapter))
		return QLC_STATUS_UNSUPPORTED_CMD;

	if (size != sizeof(struct qlcnic_esw_statistics))
		return QL_STATUS_INVALID_PARAM;

	if (offset >= QLCNIC_MAX_PCI_FUNC)
		return QL_STATUS_INVALID_PARAM;

	memset(&port_stats, 0, size);
	ret = qlcnic_get_port_stats(adapter, offset, QLCNIC_QUERY_RX_COUNTER,
				    &port_stats.rx);
	if (ret)
		return ret;

	ret = qlcnic_get_port_stats(adapter, offset, QLCNIC_QUERY_TX_COUNTER,
				    &port_stats.tx);
	if (ret)
		return ret;

	memcpy(buf, &port_stats, size);
	return size;
}

static ssize_t qlcnic_sysfs_get_esw_stats(struct file *file,
					  struct kobject *kobj,
					  struct bin_attribute *attr,
					  char *buf, loff_t offset,
					  size_t size)
{
	struct device *dev = container_of(kobj, struct device, kobj);
	struct qlcnic_adapter *adapter = dev_get_drvdata(dev);
	struct qlcnic_esw_statistics esw_stats;
	int ret;

	if (qlcnic_83xx_check(adapter))
		return QLC_STATUS_UNSUPPORTED_CMD;

	if (size != sizeof(struct qlcnic_esw_statistics))
		return QL_STATUS_INVALID_PARAM;

	if (offset >= QLCNIC_NIU_MAX_XG_PORTS)
		return QL_STATUS_INVALID_PARAM;

	memset(&esw_stats, 0, size);
	ret = qlcnic_get_eswitch_stats(adapter, offset, QLCNIC_QUERY_RX_COUNTER,
				       &esw_stats.rx);
	if (ret)
		return ret;

	ret = qlcnic_get_eswitch_stats(adapter, offset, QLCNIC_QUERY_TX_COUNTER,
				       &esw_stats.tx);
	if (ret)
		return ret;

	memcpy(buf, &esw_stats, size);
	return size;
}

static ssize_t qlcnic_sysfs_clear_esw_stats(struct file *file,
					    struct kobject *kobj,
					    struct bin_attribute *attr,
					    char *buf, loff_t offset,
					    size_t size)
{
	struct device *dev = container_of(kobj, struct device, kobj);
	struct qlcnic_adapter *adapter = dev_get_drvdata(dev);
	int ret;

	if (qlcnic_83xx_check(adapter))
		return QLC_STATUS_UNSUPPORTED_CMD;

	if (offset >= QLCNIC_NIU_MAX_XG_PORTS)
		return QL_STATUS_INVALID_PARAM;

	ret = qlcnic_clear_esw_stats(adapter, QLCNIC_STATS_ESWITCH, offset,
				     QLCNIC_QUERY_RX_COUNTER);
	if (ret)
		return ret;

	ret = qlcnic_clear_esw_stats(adapter, QLCNIC_STATS_ESWITCH, offset,
				     QLCNIC_QUERY_TX_COUNTER);
	if (ret)
		return ret;

	return size;
}

static ssize_t qlcnic_sysfs_clear_port_stats(struct file *file,
					     struct kobject *kobj,
					     struct bin_attribute *attr,
					     char *buf, loff_t offset,
					     size_t size)
{

	struct device *dev = container_of(kobj, struct device, kobj);
	struct qlcnic_adapter *adapter = dev_get_drvdata(dev);
	int ret;

	if (qlcnic_83xx_check(adapter))
		return QLC_STATUS_UNSUPPORTED_CMD;

	if (offset >= QLCNIC_MAX_PCI_FUNC)
		return QL_STATUS_INVALID_PARAM;

	ret = qlcnic_clear_esw_stats(adapter, QLCNIC_STATS_PORT, offset,
				     QLCNIC_QUERY_RX_COUNTER);
	if (ret)
		return ret;

	ret = qlcnic_clear_esw_stats(adapter, QLCNIC_STATS_PORT, offset,
				     QLCNIC_QUERY_TX_COUNTER);
	if (ret)
		return ret;

	return size;
}

static ssize_t qlcnic_sysfs_read_pci_config(struct file *file,
					    struct kobject *kobj,
					    struct bin_attribute *attr,
					    char *buf, loff_t offset,
					    size_t size)
{
	struct device *dev = container_of(kobj, struct device, kobj);
	struct qlcnic_adapter *adapter = dev_get_drvdata(dev);
	struct qlcnic_pci_func_cfg pci_cfg[QLCNIC_MAX_PCI_FUNC];
	struct qlcnic_pci_info *pci_info;
	int i, ret;

	if (size != sizeof(pci_cfg))
		return QL_STATUS_INVALID_PARAM;

	pci_info = kcalloc(QLCNIC_MAX_PCI_FUNC, sizeof(*pci_info), GFP_KERNEL);
	if (!pci_info)
		return -ENOMEM;

	ret = qlcnic_get_pci_info(adapter, pci_info);
	if (ret) {
		kfree(pci_info);
		return ret;
	}

	memset(&pci_cfg, 0,
	       sizeof(struct qlcnic_pci_func_cfg) * QLCNIC_MAX_PCI_FUNC);

	for (i = 0; i < QLCNIC_MAX_PCI_FUNC; i++) {
		pci_cfg[i].pci_func = pci_info[i].id;
		pci_cfg[i].func_type = pci_info[i].type;
		pci_cfg[i].port_num = pci_info[i].default_port;
		pci_cfg[i].min_bw = pci_info[i].tx_min_bw;
		pci_cfg[i].max_bw = pci_info[i].tx_max_bw;
		memcpy(&pci_cfg[i].def_mac_addr, &pci_info[i].mac, ETH_ALEN);
	}

	memcpy(buf, &pci_cfg, size);
	kfree(pci_info);
	return size;
}

static ssize_t qlcnic_83xx_sysfs_flash_read_handler(struct file *filp,
						    struct kobject *kobj,
						    struct bin_attribute *attr,
						    char *buf, loff_t offset,
						    size_t size)
{
	unsigned char *p_read_buf;
	int  ret, count;
	struct device *dev = container_of(kobj, struct device, kobj);
	struct qlcnic_adapter *adapter = dev_get_drvdata(dev);

	if (!size)
		return QL_STATUS_INVALID_PARAM;
	if (!buf)
		return QL_STATUS_INVALID_PARAM;

	count = size / sizeof(u32);

	if (size % sizeof(u32))
		count++;

	p_read_buf = kcalloc(size, sizeof(unsigned char), GFP_KERNEL);
	if (!p_read_buf)
		return -ENOMEM;
	if (qlcnic_83xx_lock_flash(adapter) != 0) {
		kfree(p_read_buf);
		return -EIO;
	}

	ret = qlcnic_83xx_lockless_flash_read32(adapter, offset, p_read_buf,
						count);

	if (ret) {
		qlcnic_83xx_unlock_flash(adapter);
		kfree(p_read_buf);
		return ret;
	}

	qlcnic_83xx_unlock_flash(adapter);
	memcpy(buf, p_read_buf, size);
	kfree(p_read_buf);

	return size;
}

static int qlcnic_83xx_sysfs_flash_bulk_write(struct qlcnic_adapter *adapter,
					      char *buf, loff_t offset,
					      size_t size)
{
	int  i, ret, count;
	unsigned char *p_cache, *p_src;

	p_cache = kcalloc(size, sizeof(unsigned char), GFP_KERNEL);
	if (!p_cache)
		return -ENOMEM;

	memcpy(p_cache, buf, size);
	p_src = p_cache;
	count = size / sizeof(u32);

	if (qlcnic_83xx_lock_flash(adapter) != 0) {
		kfree(p_cache);
		return -EIO;
	}

	if (adapter->ahw->fdt.mfg_id == adapter->flash_mfg_id) {
		ret = qlcnic_83xx_enable_flash_write(adapter);
		if (ret) {
			kfree(p_cache);
			qlcnic_83xx_unlock_flash(adapter);
			return -EIO;
		}
	}

	for (i = 0; i < count / QLC_83XX_FLASH_WRITE_MAX; i++) {
		ret = qlcnic_83xx_flash_bulk_write(adapter, offset,
						   (u32 *)p_src,
						   QLC_83XX_FLASH_WRITE_MAX);

		if (ret) {
			if (adapter->ahw->fdt.mfg_id == adapter->flash_mfg_id) {
				ret = qlcnic_83xx_disable_flash_write(adapter);
				if (ret) {
					kfree(p_cache);
					qlcnic_83xx_unlock_flash(adapter);
					return -EIO;
				}
			}

			kfree(p_cache);
			qlcnic_83xx_unlock_flash(adapter);
			return -EIO;
		}

		p_src = p_src + sizeof(u32)*QLC_83XX_FLASH_WRITE_MAX;
		offset = offset + sizeof(u32)*QLC_83XX_FLASH_WRITE_MAX;
	}

	if (adapter->ahw->fdt.mfg_id == adapter->flash_mfg_id) {
		ret = qlcnic_83xx_disable_flash_write(adapter);
		if (ret) {
			kfree(p_cache);
			qlcnic_83xx_unlock_flash(adapter);
			return -EIO;
		}
	}

	kfree(p_cache);
	qlcnic_83xx_unlock_flash(adapter);

	return 0;
}

static int qlcnic_83xx_sysfs_flash_write(struct qlcnic_adapter *adapter,
					 char *buf, loff_t offset, size_t size)
{
	int  i, ret, count;
	unsigned char *p_cache, *p_src;

	p_cache = kcalloc(size, sizeof(unsigned char), GFP_KERNEL);
	if (!p_cache)
		return -ENOMEM;

	memcpy(p_cache, buf, size);
	p_src = p_cache;
	count = size / sizeof(u32);

	if (qlcnic_83xx_lock_flash(adapter) != 0) {
		kfree(p_cache);
		return -EIO;
	}

	if (adapter->ahw->fdt.mfg_id == adapter->flash_mfg_id) {
		ret = qlcnic_83xx_enable_flash_write(adapter);
		if (ret) {
			kfree(p_cache);
			qlcnic_83xx_unlock_flash(adapter);
			return -EIO;
		}
	}

	for (i = 0; i < count; i++) {
		ret = qlcnic_83xx_flash_write32(adapter, offset, (u32 *)p_src);
		if (ret) {
			if (adapter->ahw->fdt.mfg_id == adapter->flash_mfg_id) {
				ret = qlcnic_83xx_disable_flash_write(adapter);
				if (ret) {
					kfree(p_cache);
					qlcnic_83xx_unlock_flash(adapter);
					return -EIO;
				}
			}
			kfree(p_cache);
			qlcnic_83xx_unlock_flash(adapter);
			return -EIO;
		}

		p_src = p_src + sizeof(u32);
		offset = offset + sizeof(u32);
	}

	if (adapter->ahw->fdt.mfg_id == adapter->flash_mfg_id) {
		ret = qlcnic_83xx_disable_flash_write(adapter);
		if (ret) {
			kfree(p_cache);
			qlcnic_83xx_unlock_flash(adapter);
			return -EIO;
		}
	}

	kfree(p_cache);
	qlcnic_83xx_unlock_flash(adapter);

	return 0;
}

static ssize_t qlcnic_83xx_sysfs_flash_write_handler(struct file *filp,
						     struct kobject *kobj,
						     struct bin_attribute *attr,
						     char *buf, loff_t offset,
						     size_t size)
{
	int  ret;
	static int flash_mode;
	unsigned long data;
	struct device *dev = container_of(kobj, struct device, kobj);
	struct qlcnic_adapter *adapter = dev_get_drvdata(dev);

	if (!buf)
		return QL_STATUS_INVALID_PARAM;

	ret = kstrtoul(buf, 16, &data);

	switch (data) {
	case QLC_83XX_FLASH_SECTOR_ERASE_CMD:
		flash_mode = QLC_83XX_ERASE_MODE;
		ret = qlcnic_83xx_erase_flash_sector(adapter, offset);
		if (ret) {
			dev_err(&adapter->pdev->dev,
				"%s failed at %d\n", __func__, __LINE__);
			return -EIO;
		}
		break;

	case QLC_83XX_FLASH_BULK_WRITE_CMD:
		flash_mode = QLC_83XX_BULK_WRITE_MODE;
		break;

	case QLC_83XX_FLASH_WRITE_CMD:
		flash_mode = QLC_83XX_WRITE_MODE;
		break;
	default:
		if (flash_mode == QLC_83XX_BULK_WRITE_MODE) {
			ret = qlcnic_83xx_sysfs_flash_bulk_write(adapter, buf,
								 offset, size);
			if (ret) {
				dev_err(&adapter->pdev->dev,
					"%s failed at %d\n",
					__func__, __LINE__);
				return -EIO;
			}
		}

		if (flash_mode == QLC_83XX_WRITE_MODE) {
			ret = qlcnic_83xx_sysfs_flash_write(adapter, buf,
							    offset, size);
			if (ret) {
				dev_err(&adapter->pdev->dev,
					"%s failed at %d\n", __func__,
					__LINE__);
				return -EIO;
			}
		}
	}

	return size;
}

static struct device_attribute dev_attr_bridged_mode = {
       .attr = {.name = "bridged_mode", .mode = (S_IRUGO | S_IWUSR)},
       .show = qlcnic_show_bridged_mode,
       .store = qlcnic_store_bridged_mode,
};

static struct device_attribute dev_attr_diag_mode = {
	.attr = {.name = "diag_mode", .mode = (S_IRUGO | S_IWUSR)},
	.show = qlcnic_show_diag_mode,
	.store = qlcnic_store_diag_mode,
};

static struct device_attribute dev_attr_beacon = {
	.attr = {.name = "beacon", .mode = (S_IRUGO | S_IWUSR)},
	.show = qlcnic_show_beacon,
	.store = qlcnic_store_beacon,
};

static struct bin_attribute bin_attr_crb = {
	.attr = {.name = "crb", .mode = (S_IRUGO | S_IWUSR)},
	.size = 0,
	.read = qlcnic_sysfs_read_crb,
	.write = qlcnic_sysfs_write_crb,
};

static struct bin_attribute bin_attr_mem = {
	.attr = {.name = "mem", .mode = (S_IRUGO | S_IWUSR)},
	.size = 0,
	.read = qlcnic_sysfs_read_mem,
	.write = qlcnic_sysfs_write_mem,
};

static struct bin_attribute bin_attr_npar_config = {
	.attr = {.name = "npar_config", .mode = (S_IRUGO | S_IWUSR)},
	.size = 0,
	.read = qlcnic_sysfs_read_npar_config,
	.write = qlcnic_sysfs_write_npar_config,
};

static struct bin_attribute bin_attr_pci_config = {
	.attr = {.name = "pci_config", .mode = (S_IRUGO | S_IWUSR)},
	.size = 0,
	.read = qlcnic_sysfs_read_pci_config,
	.write = NULL,
};

static struct bin_attribute bin_attr_port_stats = {
	.attr = {.name = "port_stats", .mode = (S_IRUGO | S_IWUSR)},
	.size = 0,
	.read = qlcnic_sysfs_get_port_stats,
	.write = qlcnic_sysfs_clear_port_stats,
};

static struct bin_attribute bin_attr_esw_stats = {
	.attr = {.name = "esw_stats", .mode = (S_IRUGO | S_IWUSR)},
	.size = 0,
	.read = qlcnic_sysfs_get_esw_stats,
	.write = qlcnic_sysfs_clear_esw_stats,
};

static struct bin_attribute bin_attr_esw_config = {
	.attr = {.name = "esw_config", .mode = (S_IRUGO | S_IWUSR)},
	.size = 0,
	.read = qlcnic_sysfs_read_esw_config,
	.write = qlcnic_sysfs_write_esw_config,
};

static struct bin_attribute bin_attr_pm_config = {
	.attr = {.name = "pm_config", .mode = (S_IRUGO | S_IWUSR)},
	.size = 0,
	.read = qlcnic_sysfs_read_pm_config,
	.write = qlcnic_sysfs_write_pm_config,
};

static struct bin_attribute bin_attr_flash = {
	.attr = {.name = "flash", .mode = (S_IRUGO | S_IWUSR)},
	.size = 0,
	.read = qlcnic_83xx_sysfs_flash_read_handler,
	.write = qlcnic_83xx_sysfs_flash_write_handler,
};

void qlcnic_create_sysfs_entries(struct qlcnic_adapter *adapter)
{
	struct device *dev = &adapter->pdev->dev;

	if (adapter->ahw->capabilities & QLCNIC_FW_CAPABILITY_BDG)
		if (device_create_file(dev, &dev_attr_bridged_mode))
			dev_warn(dev,
				 "failed to create bridged_mode sysfs entry\n");
}

void qlcnic_remove_sysfs_entries(struct qlcnic_adapter *adapter)
{
	struct device *dev = &adapter->pdev->dev;

	if (adapter->ahw->capabilities & QLCNIC_FW_CAPABILITY_BDG)
		device_remove_file(dev, &dev_attr_bridged_mode);
}

void qlcnic_create_diag_entries(struct qlcnic_adapter *adapter)
{
	struct device *dev = &adapter->pdev->dev;

	if (device_create_bin_file(dev, &bin_attr_port_stats))
		dev_info(dev, "failed to create port stats sysfs entry");

	if (adapter->ahw->op_mode == QLCNIC_NON_PRIV_FUNC)
		return;
	if (device_create_file(dev, &dev_attr_diag_mode))
		dev_info(dev, "failed to create diag_mode sysfs entry\n");
	if (device_create_bin_file(dev, &bin_attr_crb))
		dev_info(dev, "failed to create crb sysfs entry\n");
	if (device_create_bin_file(dev, &bin_attr_mem))
		dev_info(dev, "failed to create mem sysfs entry\n");

	if (device_create_bin_file(dev, &bin_attr_pci_config))
		dev_info(dev, "failed to create pci config sysfs entry");
	if (device_create_file(dev, &dev_attr_beacon))
		dev_info(dev, "failed to create beacon sysfs entry");

	if (!(adapter->flags & QLCNIC_ESWITCH_ENABLED))
		return;
	if (device_create_bin_file(dev, &bin_attr_esw_config))
		dev_info(dev, "failed to create esw config sysfs entry");
	if (adapter->ahw->op_mode != QLCNIC_MGMT_FUNC)
		return;
	if (device_create_bin_file(dev, &bin_attr_npar_config))
		dev_info(dev, "failed to create npar config sysfs entry");
	if (device_create_bin_file(dev, &bin_attr_pm_config))
		dev_info(dev, "failed to create pm config sysfs entry");
	if (device_create_bin_file(dev, &bin_attr_esw_stats))
		dev_info(dev, "failed to create eswitch stats sysfs entry");
}

void qlcnic_remove_diag_entries(struct qlcnic_adapter *adapter)
{
	struct device *dev = &adapter->pdev->dev;

	device_remove_bin_file(dev, &bin_attr_port_stats);

	if (adapter->ahw->op_mode == QLCNIC_NON_PRIV_FUNC)
		return;
	device_remove_file(dev, &dev_attr_diag_mode);
	device_remove_bin_file(dev, &bin_attr_crb);
	device_remove_bin_file(dev, &bin_attr_mem);
	device_remove_bin_file(dev, &bin_attr_pci_config);
	device_remove_file(dev, &dev_attr_beacon);
	if (!(adapter->flags & QLCNIC_ESWITCH_ENABLED))
		return;
	device_remove_bin_file(dev, &bin_attr_esw_config);
	if (adapter->ahw->op_mode != QLCNIC_MGMT_FUNC)
		return;
	device_remove_bin_file(dev, &bin_attr_npar_config);
	device_remove_bin_file(dev, &bin_attr_pm_config);
	device_remove_bin_file(dev, &bin_attr_esw_stats);
}

void qlcnic_82xx_add_sysfs(struct qlcnic_adapter *adapter)
{
	qlcnic_create_diag_entries(adapter);
}

void qlcnic_82xx_remove_sysfs(struct qlcnic_adapter *adapter)
{
	qlcnic_remove_diag_entries(adapter);
}

void qlcnic_83xx_add_sysfs(struct qlcnic_adapter *adapter)
{
	struct device *dev = &adapter->pdev->dev;

	qlcnic_create_diag_entries(adapter);

	if (sysfs_create_bin_file(&dev->kobj, &bin_attr_flash))
		dev_info(dev, "failed to create flash sysfs entry\n");
}

void qlcnic_83xx_remove_sysfs(struct qlcnic_adapter *adapter)
{
	struct device *dev = &adapter->pdev->dev;

	qlcnic_remove_diag_entries(adapter);
	sysfs_remove_bin_file(&dev->kobj, &bin_attr_flash);
}<|MERGE_RESOLUTION|>--- conflicted
+++ resolved
@@ -170,15 +170,9 @@
 
 	if (ahw->extra_capability[0] & QLCNIC_FW_CAPABILITY_2_BEACON) {
 		err = qlcnic_get_beacon_state(adapter, &h_beacon_state);
-<<<<<<< HEAD
-		if (!err) {
-			dev_info(&adapter->pdev->dev,
-				 "Failed to get current beacon state\n");
-=======
 		if (err) {
 			netdev_err(adapter->netdev,
 				   "Failed to get current beacon state\n");
->>>>>>> bb78a92f
 		} else {
 			if (h_beacon_state == QLCNIC_BEACON_DISABLE)
 				ahw->beacon_state = 0;
