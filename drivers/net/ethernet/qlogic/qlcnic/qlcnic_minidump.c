--- conflicted
+++ resolved
@@ -1084,11 +1084,7 @@
 	tmpl_hdr = ahw->fw_dump.tmpl_hdr;
 	tmpl_hdr->drv_cap_mask = QLCNIC_DUMP_MASK_DEF;
 
-<<<<<<< HEAD
-	if ((tmpl_hdr->version & 0xffffff) >= 0x20001)
-=======
 	if ((tmpl_hdr->version & 0xfffff) >= 0x20001)
->>>>>>> bb78a92f
 		ahw->fw_dump.use_pex_dma = true;
 	else
 		ahw->fw_dump.use_pex_dma = false;
