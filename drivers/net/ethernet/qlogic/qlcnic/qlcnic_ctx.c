--- conflicted
+++ resolved
@@ -36,12 +36,8 @@
 	{QLCNIC_CMD_CONFIG_PORT, 4, 1},
 	{QLCNIC_CMD_TEMP_SIZE, 4, 4},
 	{QLCNIC_CMD_GET_TEMP_HDR, 4, 1},
-<<<<<<< HEAD
-	{QLCNIC_CMD_SET_DRV_VER, 4, 1},
-=======
 	{QLCNIC_CMD_82XX_SET_DRV_VER, 4, 1},
 	{QLCNIC_CMD_GET_LED_STATUS, 4, 2},
->>>>>>> d0e0ac97
 };
 
 static inline u32 qlcnic_get_cmd_signature(struct qlcnic_hardware_context *ahw)
@@ -186,44 +182,26 @@
 	return cmd->rsp.arg[0];
 }
 
-<<<<<<< HEAD
-int qlcnic_fw_cmd_set_drv_version(struct qlcnic_adapter *adapter)
-=======
 int qlcnic_fw_cmd_set_drv_version(struct qlcnic_adapter *adapter, u32 fw_cmd)
->>>>>>> d0e0ac97
 {
 	struct qlcnic_cmd_args cmd;
 	u32 arg1, arg2, arg3;
 	char drv_string[12];
 	int err = 0;
-<<<<<<< HEAD
 
 	memset(drv_string, 0, sizeof(drv_string));
 	snprintf(drv_string, sizeof(drv_string), "%d"".""%d"".""%d",
 		 _QLCNIC_LINUX_MAJOR, _QLCNIC_LINUX_MINOR,
 		 _QLCNIC_LINUX_SUBVERSION);
 
-	qlcnic_alloc_mbx_args(&cmd, adapter, QLCNIC_CMD_SET_DRV_VER);
+	err = qlcnic_alloc_mbx_args(&cmd, adapter, fw_cmd);
+	if (err)
+		return err;
+
 	memcpy(&arg1, drv_string, sizeof(u32));
 	memcpy(&arg2, drv_string + 4, sizeof(u32));
 	memcpy(&arg3, drv_string + 8, sizeof(u32));
 
-=======
-
-	memset(drv_string, 0, sizeof(drv_string));
-	snprintf(drv_string, sizeof(drv_string), "%d"".""%d"".""%d",
-		 _QLCNIC_LINUX_MAJOR, _QLCNIC_LINUX_MINOR,
-		 _QLCNIC_LINUX_SUBVERSION);
-
-	err = qlcnic_alloc_mbx_args(&cmd, adapter, fw_cmd);
-	if (err)
-		return err;
-
-	memcpy(&arg1, drv_string, sizeof(u32));
-	memcpy(&arg2, drv_string + 4, sizeof(u32));
-	memcpy(&arg3, drv_string + 8, sizeof(u32));
-
->>>>>>> d0e0ac97
 	cmd.req.arg[1] = arg1;
 	cmd.req.arg[2] = arg2;
 	cmd.req.arg[3] = arg3;
@@ -247,20 +225,13 @@
 
 	if (recv_ctx->state != QLCNIC_HOST_CTX_STATE_ACTIVE)
 		return err;
-<<<<<<< HEAD
-	qlcnic_alloc_mbx_args(&cmd, adapter, QLCNIC_CMD_SET_MTU);
+	err = qlcnic_alloc_mbx_args(&cmd, adapter, QLCNIC_CMD_SET_MTU);
+	if (err)
+		return err;
+
 	cmd.req.arg[1] = recv_ctx->context_id;
 	cmd.req.arg[2] = mtu;
 
-=======
-	err = qlcnic_alloc_mbx_args(&cmd, adapter, QLCNIC_CMD_SET_MTU);
-	if (err)
-		return err;
-
-	cmd.req.arg[1] = recv_ctx->context_id;
-	cmd.req.arg[2] = mtu;
-
->>>>>>> d0e0ac97
 	err = qlcnic_issue_cmd(adapter, &cmd);
 	if (err) {
 		dev_err(&adapter->pdev->dev, "Failed to set mtu\n");
@@ -371,14 +342,10 @@
 	}
 
 	phys_addr = hostrq_phys_addr;
-<<<<<<< HEAD
-	qlcnic_alloc_mbx_args(&cmd, adapter, QLCNIC_CMD_CREATE_RX_CTX);
-=======
 	err = qlcnic_alloc_mbx_args(&cmd, adapter, QLCNIC_CMD_CREATE_RX_CTX);
 	if (err)
 		goto out_free_rsp;
 
->>>>>>> d0e0ac97
 	cmd.req.arg[1] = MSD(phys_addr);
 	cmd.req.arg[2] = LSD(phys_addr);
 	cmd.req.arg[3] = rq_size;
@@ -419,12 +386,7 @@
 	qlcnic_free_mbx_args(&cmd);
 out_free_rsp:
 	dma_free_coherent(&adapter->pdev->dev, rsp_size, prsp,
-<<<<<<< HEAD
-		cardrsp_phys_addr);
-	qlcnic_free_mbx_args(&cmd);
-=======
 			  cardrsp_phys_addr);
->>>>>>> d0e0ac97
 out_free_rq:
 	dma_free_coherent(&adapter->pdev->dev, rq_size, prq, hostrq_phys_addr);
 	return err;
@@ -436,14 +398,10 @@
 	struct qlcnic_cmd_args cmd;
 	struct qlcnic_recv_context *recv_ctx = adapter->recv_ctx;
 
-<<<<<<< HEAD
-	qlcnic_alloc_mbx_args(&cmd, adapter, QLCNIC_CMD_DESTROY_RX_CTX);
-=======
 	err = qlcnic_alloc_mbx_args(&cmd, adapter, QLCNIC_CMD_DESTROY_RX_CTX);
 	if (err)
 		return;
 
->>>>>>> d0e0ac97
 	cmd.req.arg[1] = recv_ctx->context_id;
 	err = qlcnic_issue_cmd(adapter, &cmd);
 	if (err)
@@ -512,14 +470,10 @@
 
 	phys_addr = rq_phys_addr;
 
-<<<<<<< HEAD
-	qlcnic_alloc_mbx_args(&cmd, adapter, QLCNIC_CMD_CREATE_TX_CTX);
-=======
 	err = qlcnic_alloc_mbx_args(&cmd, adapter, QLCNIC_CMD_CREATE_TX_CTX);
 	if (err)
 		goto out_free_rsp;
 
->>>>>>> d0e0ac97
 	cmd.req.arg[1] = MSD(phys_addr);
 	cmd.req.arg[2] = LSD(phys_addr);
 	cmd.req.arg[3] = rq_size;
@@ -535,19 +489,13 @@
 		err = -EIO;
 	}
 
-<<<<<<< HEAD
-	dma_free_coherent(&adapter->pdev->dev, rsp_size, rsp_addr,
-			  rsp_phys_addr);
-=======
-	qlcnic_free_mbx_args(&cmd);
->>>>>>> d0e0ac97
+	qlcnic_free_mbx_args(&cmd);
 
 out_free_rsp:
 	dma_free_coherent(&adapter->pdev->dev, rsp_size, rsp_addr,
 			  rsp_phys_addr);
 out_free_rq:
 	dma_free_coherent(&adapter->pdev->dev, rq_size, rq_addr, rq_phys_addr);
-	qlcnic_free_mbx_args(&cmd);
 
 	return err;
 }
@@ -562,11 +510,6 @@
 	if (ret)
 		return;
 
-<<<<<<< HEAD
-	qlcnic_alloc_mbx_args(&cmd, adapter, QLCNIC_CMD_DESTROY_TX_CTX);
-
-=======
->>>>>>> d0e0ac97
 	cmd.req.arg[1] = tx_ring->ctx_id;
 	if (qlcnic_issue_cmd(adapter, &cmd))
 		dev_err(&adapter->pdev->dev,
@@ -580,14 +523,10 @@
 	int err;
 	struct qlcnic_cmd_args cmd;
 
-<<<<<<< HEAD
-	qlcnic_alloc_mbx_args(&cmd, adapter, QLCNIC_CMD_CONFIG_PORT);
-=======
 	err = qlcnic_alloc_mbx_args(&cmd, adapter, QLCNIC_CMD_CONFIG_PORT);
 	if (err)
 		return err;
 
->>>>>>> d0e0ac97
 	cmd.req.arg[1] = config;
 	err = qlcnic_issue_cmd(adapter, &cmd);
 	qlcnic_free_mbx_args(&cmd);
@@ -669,7 +608,6 @@
 	if (dev->flags & QLCNIC_NEED_FLR) {
 		pci_reset_function(dev->pdev);
 		dev->flags &= ~QLCNIC_NEED_FLR;
-<<<<<<< HEAD
 	}
 
 	if (qlcnic_83xx_check(dev) && (dev->flags & QLCNIC_MSIX_ENABLED)) {
@@ -680,18 +618,6 @@
 		}
 	}
 
-=======
-	}
-
-	if (qlcnic_83xx_check(dev) && (dev->flags & QLCNIC_MSIX_ENABLED)) {
-		if (dev->ahw->diag_test != QLCNIC_LOOPBACK_TEST) {
-			err = qlcnic_83xx_config_intrpt(dev, 1);
-			if (err)
-				return err;
-		}
-	}
-
->>>>>>> d0e0ac97
 	err = qlcnic_fw_cmd_create_rx_ctx(dev);
 	if (err)
 		goto err_out;
@@ -739,7 +665,7 @@
 				qlcnic_83xx_config_intrpt(adapter, 0);
 		}
 		/* Allow dma queues to drain after context reset */
-		msleep(20);
+		mdelay(20);
 	}
 }
 
@@ -759,17 +685,10 @@
 			dma_free_coherent(&adapter->pdev->dev, sizeof(u32),
 					  tx_ring->hw_consumer,
 					  tx_ring->hw_cons_phys_addr);
-<<<<<<< HEAD
 
 			tx_ring->hw_consumer = NULL;
 		}
 
-=======
-
-			tx_ring->hw_consumer = NULL;
-		}
-
->>>>>>> d0e0ac97
 		if (tx_ring->desc_head != NULL) {
 			dma_free_coherent(&adapter->pdev->dev,
 					  TX_DESC_RINGSIZE(tx_ring),
@@ -811,20 +730,13 @@
 	struct qlcnic_cmd_args cmd;
 	u32 mac_low, mac_high;
 
-<<<<<<< HEAD
-	qlcnic_alloc_mbx_args(&cmd, adapter, QLCNIC_CMD_MAC_ADDRESS);
+	err = qlcnic_alloc_mbx_args(&cmd, adapter, QLCNIC_CMD_MAC_ADDRESS);
+	if (err)
+		return err;
+
 	cmd.req.arg[1] = adapter->ahw->pci_func | BIT_8;
 	err = qlcnic_issue_cmd(adapter, &cmd);
 
-=======
-	err = qlcnic_alloc_mbx_args(&cmd, adapter, QLCNIC_CMD_MAC_ADDRESS);
-	if (err)
-		return err;
-
-	cmd.req.arg[1] = adapter->ahw->pci_func | BIT_8;
-	err = qlcnic_issue_cmd(adapter, &cmd);
-
->>>>>>> d0e0ac97
 	if (err == QLCNIC_RCODE_SUCCESS) {
 		mac_low = cmd.rsp.arg[1];
 		mac_high = cmd.rsp.arg[2];
@@ -860,14 +772,10 @@
 
 	nic_info = nic_info_addr;
 
-<<<<<<< HEAD
-	qlcnic_alloc_mbx_args(&cmd, adapter, QLCNIC_CMD_GET_NIC_INFO);
-=======
 	err = qlcnic_alloc_mbx_args(&cmd, adapter, QLCNIC_CMD_GET_NIC_INFO);
 	if (err)
 		goto out_free_dma;
 
->>>>>>> d0e0ac97
 	cmd.req.arg[1] = MSD(nic_dma_t);
 	cmd.req.arg[2] = LSD(nic_dma_t);
 	cmd.req.arg[3] = (func_id << 16 | nic_size);
@@ -893,10 +801,6 @@
 out_free_dma:
 	dma_free_coherent(&adapter->pdev->dev, nic_size, nic_info_addr,
 			  nic_dma_t);
-<<<<<<< HEAD
-	qlcnic_free_mbx_args(&cmd);
-=======
->>>>>>> d0e0ac97
 
 	return err;
 }
@@ -933,14 +837,10 @@
 	nic_info->min_tx_bw = cpu_to_le16(nic->min_tx_bw);
 	nic_info->max_tx_bw = cpu_to_le16(nic->max_tx_bw);
 
-<<<<<<< HEAD
-	qlcnic_alloc_mbx_args(&cmd, adapter, QLCNIC_CMD_SET_NIC_INFO);
-=======
 	err = qlcnic_alloc_mbx_args(&cmd, adapter, QLCNIC_CMD_SET_NIC_INFO);
 	if (err)
 		goto out_free_dma;
 
->>>>>>> d0e0ac97
 	cmd.req.arg[1] = MSD(nic_dma_t);
 	cmd.req.arg[2] = LSD(nic_dma_t);
 	cmd.req.arg[3] = ((nic->pci_func << 16) | nic_size);
@@ -955,12 +855,7 @@
 	qlcnic_free_mbx_args(&cmd);
 out_free_dma:
 	dma_free_coherent(&adapter->pdev->dev, nic_size, nic_info_addr,
-<<<<<<< HEAD
-		nic_dma_t);
-	qlcnic_free_mbx_args(&cmd);
-=======
 			  nic_dma_t);
->>>>>>> d0e0ac97
 
 	return err;
 }
@@ -984,14 +879,10 @@
 		return -ENOMEM;
 
 	npar = pci_info_addr;
-<<<<<<< HEAD
-	qlcnic_alloc_mbx_args(&cmd, adapter, QLCNIC_CMD_GET_PCI_INFO);
-=======
 	err = qlcnic_alloc_mbx_args(&cmd, adapter, QLCNIC_CMD_GET_PCI_INFO);
 	if (err)
 		goto out_free_dma;
 
->>>>>>> d0e0ac97
 	cmd.req.arg[1] = MSD(pci_info_dma_t);
 	cmd.req.arg[2] = LSD(pci_info_dma_t);
 	cmd.req.arg[3] = pci_size;
@@ -1023,10 +914,6 @@
 out_free_dma:
 	dma_free_coherent(&adapter->pdev->dev, pci_size, pci_info_addr,
 		pci_info_dma_t);
-<<<<<<< HEAD
-	qlcnic_free_mbx_args(&cmd);
-=======
->>>>>>> d0e0ac97
 
 	return err;
 }
@@ -1047,20 +934,6 @@
 	arg1 = id | (enable_mirroring ? BIT_4 : 0);
 	arg1 |= pci_func << 8;
 
-<<<<<<< HEAD
-	qlcnic_alloc_mbx_args(&cmd, adapter, QLCNIC_CMD_SET_PORTMIRRORING);
-	cmd.req.arg[1] = arg1;
-	err = qlcnic_issue_cmd(adapter, &cmd);
-
-	if (err != QLCNIC_RCODE_SUCCESS)
-		dev_err(&adapter->pdev->dev,
-			"Failed to configure port mirroring%d on eswitch:%d\n",
-			pci_func, id);
-	else
-		dev_info(&adapter->pdev->dev,
-			"Configured eSwitch %d for port mirroring:%d\n",
-			id, pci_func);
-=======
 	err = qlcnic_alloc_mbx_args(&cmd, adapter,
 				    QLCNIC_CMD_SET_PORTMIRRORING);
 	if (err)
@@ -1075,7 +948,6 @@
 	else
 		dev_info(dev, "Configured port mirroring for vNIC function %d on eSwitch %d\n",
 			 pci_func, id);
->>>>>>> d0e0ac97
 	qlcnic_free_mbx_args(&cmd);
 
 	return err;
@@ -1110,15 +982,11 @@
 	arg1 = func | QLCNIC_STATS_VERSION << 8 | QLCNIC_STATS_PORT << 12;
 	arg1 |= rx_tx << 15 | stats_size << 16;
 
-<<<<<<< HEAD
-	qlcnic_alloc_mbx_args(&cmd, adapter, QLCNIC_CMD_GET_ESWITCH_STATS);
-=======
 	err = qlcnic_alloc_mbx_args(&cmd, adapter,
 				    QLCNIC_CMD_GET_ESWITCH_STATS);
 	if (err)
 		goto out_free_dma;
 
->>>>>>> d0e0ac97
 	cmd.req.arg[1] = arg1;
 	cmd.req.arg[2] = MSD(stats_dma_t);
 	cmd.req.arg[3] = LSD(stats_dma_t);
@@ -1143,12 +1011,7 @@
 	qlcnic_free_mbx_args(&cmd);
 out_free_dma:
 	dma_free_coherent(&adapter->pdev->dev, stats_size, stats_addr,
-<<<<<<< HEAD
-		stats_dma_t);
-	qlcnic_free_mbx_args(&cmd);
-=======
 			  stats_dma_t);
->>>>>>> d0e0ac97
 
 	return err;
 }
@@ -1165,7 +1028,6 @@
 	int err;
 
 	if (mac_stats == NULL)
-<<<<<<< HEAD
 		return -ENOMEM;
 
 	stats_addr = dma_alloc_coherent(&adapter->pdev->dev, stats_size,
@@ -1173,20 +1035,10 @@
 	if (!stats_addr)
 		return -ENOMEM;
 
-	qlcnic_alloc_mbx_args(&cmd, adapter, QLCNIC_CMD_GET_MAC_STATS);
-=======
-		return -ENOMEM;
-
-	stats_addr = dma_alloc_coherent(&adapter->pdev->dev, stats_size,
-					&stats_dma_t, GFP_KERNEL | __GFP_ZERO);
-	if (!stats_addr)
-		return -ENOMEM;
-
 	err = qlcnic_alloc_mbx_args(&cmd, adapter, QLCNIC_CMD_GET_MAC_STATS);
 	if (err)
 		goto out_free_dma;
 
->>>>>>> d0e0ac97
 	cmd.req.arg[1] = stats_size << 16;
 	cmd.req.arg[2] = MSD(stats_dma_t);
 	cmd.req.arg[3] = LSD(stats_dma_t);
@@ -1221,13 +1073,7 @@
 
 out_free_dma:
 	dma_free_coherent(&adapter->pdev->dev, stats_size, stats_addr,
-<<<<<<< HEAD
-		stats_dma_t);
-
-	qlcnic_free_mbx_args(&cmd);
-=======
 			  stats_dma_t);
->>>>>>> d0e0ac97
 
 	return err;
 }
@@ -1312,15 +1158,11 @@
 	arg1 = port | QLCNIC_STATS_VERSION << 8 | func_esw << 12;
 	arg1 |= BIT_14 | rx_tx << 15;
 
-<<<<<<< HEAD
-	qlcnic_alloc_mbx_args(&cmd, adapter, QLCNIC_CMD_GET_ESWITCH_STATS);
-=======
 	err = qlcnic_alloc_mbx_args(&cmd, adapter,
 				    QLCNIC_CMD_GET_ESWITCH_STATS);
 	if (err)
 		return err;
 
->>>>>>> d0e0ac97
 	cmd.req.arg[1] = arg1;
 	err = qlcnic_issue_cmd(adapter, &cmd);
 	qlcnic_free_mbx_args(&cmd);
@@ -1341,23 +1183,6 @@
 	u8 pci_func = *arg1 >> 8;
 	int err;
 
-<<<<<<< HEAD
-	qlcnic_alloc_mbx_args(&cmd, adapter,
-			      QLCNIC_CMD_GET_ESWITCH_PORT_CONFIG);
-	cmd.req.arg[1] = *arg1;
-	err = qlcnic_issue_cmd(adapter, &cmd);
-	*arg1 = cmd.rsp.arg[1];
-	*arg2 = cmd.rsp.arg[2];
-	qlcnic_free_mbx_args(&cmd);
-
-	if (err == QLCNIC_RCODE_SUCCESS)
-		dev_info(&adapter->pdev->dev,
-			 "eSwitch port config for pci func %d\n", pci_func);
-	else
-		dev_err(&adapter->pdev->dev,
-			"Failed to get eswitch port config for pci func %d\n",
-								pci_func);
-=======
 	err = qlcnic_alloc_mbx_args(&cmd, adapter,
 				    QLCNIC_CMD_GET_ESWITCH_PORT_CONFIG);
 	if (err)
@@ -1375,7 +1200,6 @@
 	else
 		dev_err(dev, "Failed to get eswitch port config for vNIC function %d\n",
 			pci_func);
->>>>>>> d0e0ac97
 	return err;
 }
 /* Configure eSwitch port
@@ -1441,20 +1265,6 @@
 		return err;
 	}
 
-<<<<<<< HEAD
-	qlcnic_alloc_mbx_args(&cmd, adapter, QLCNIC_CMD_CONFIGURE_ESWITCH);
-	cmd.req.arg[1] = arg1;
-	cmd.req.arg[2] = arg2;
-	err = qlcnic_issue_cmd(adapter, &cmd);
-	qlcnic_free_mbx_args(&cmd);
-
-	if (err != QLCNIC_RCODE_SUCCESS)
-		dev_err(&adapter->pdev->dev,
-			"Failed to configure eswitch pci func %d\n", pci_func);
-	else
-		dev_info(&adapter->pdev->dev,
-			 "Configured eSwitch for pci func %d\n", pci_func);
-=======
 	err = qlcnic_alloc_mbx_args(&cmd, adapter,
 				    QLCNIC_CMD_CONFIGURE_ESWITCH);
 	if (err)
@@ -1471,7 +1281,6 @@
 	else
 		dev_info(dev, "Configured eSwitch for vNIC function %d\n",
 			 pci_func);
->>>>>>> d0e0ac97
 
 	return err;
 }
