#
# IC Plus device configuration
#

config IP1000
	tristate "IP1000 Gigabit Ethernet support"
	depends on PCI
<<<<<<< HEAD
	select NET_CORE
=======
>>>>>>> d0e0ac97
	select MII
	---help---
	  This driver supports IP1000 gigabit Ethernet cards.

	  To compile this driver as a module, choose M here: the module
	  will be called ipg.  This is recommended.<|MERGE_RESOLUTION|>--- conflicted
+++ resolved
@@ -5,10 +5,6 @@
 config IP1000
 	tristate "IP1000 Gigabit Ethernet support"
 	depends on PCI
-<<<<<<< HEAD
-	select NET_CORE
-=======
->>>>>>> d0e0ac97
 	select MII
 	---help---
 	  This driver supports IP1000 gigabit Ethernet cards.
