--- conflicted
+++ resolved
@@ -109,11 +109,7 @@
 static inline int stmmac_clk_enable(struct stmmac_priv *priv)
 {
 	if (!IS_ERR(priv->stmmac_clk))
-<<<<<<< HEAD
-		return clk_enable(priv->stmmac_clk);
-=======
 		return clk_prepare_enable(priv->stmmac_clk);
->>>>>>> bd0a521e
 
 	return 0;
 }
@@ -123,11 +119,7 @@
 	if (IS_ERR(priv->stmmac_clk))
 		return;
 
-<<<<<<< HEAD
-	clk_disable(priv->stmmac_clk);
-=======
 	clk_disable_unprepare(priv->stmmac_clk);
->>>>>>> bd0a521e
 }
 static inline int stmmac_clk_get(struct stmmac_priv *priv)
 {
@@ -150,9 +142,6 @@
 {
 	return 0;
 }
-<<<<<<< HEAD
-#endif /* CONFIG_HAVE_CLK */
-=======
 #endif /* CONFIG_HAVE_CLK */
 
 
@@ -210,5 +199,4 @@
 static inline void stmmac_unregister_pci(void)
 {
 }
-#endif /* CONFIG_STMMAC_PCI */
->>>>>>> bd0a521e
+#endif /* CONFIG_STMMAC_PCI */