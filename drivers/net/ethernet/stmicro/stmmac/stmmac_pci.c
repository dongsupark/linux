/*******************************************************************************
  This contains the functions to handle the pci driver.

  Copyright (C) 2011-2012  Vayavya Labs Pvt Ltd

  This program is free software; you can redistribute it and/or modify it
  under the terms and conditions of the GNU General Public License,
  version 2, as published by the Free Software Foundation.

  This program is distributed in the hope it will be useful, but WITHOUT
  ANY WARRANTY; without even the implied warranty of MERCHANTABILITY or
  FITNESS FOR A PARTICULAR PURPOSE.  See the GNU General Public License for
  more details.

  You should have received a copy of the GNU General Public License along with
  this program; if not, write to the Free Software Foundation, Inc.,
  51 Franklin St - Fifth Floor, Boston, MA 02110-1301 USA.

  The full GNU General Public License is included in this distribution in
  the file called "COPYING".

  Author: Rayagond Kokatanur <rayagond@vayavyalabs.com>
  Author: Giuseppe Cavallaro <peppe.cavallaro@st.com>
*******************************************************************************/

#include <linux/pci.h>
#include "stmmac.h"

static void stmmac_default_data(struct plat_stmmacenet_data *plat)
{
<<<<<<< HEAD
	memset(&plat_dat, 0, sizeof(struct plat_stmmacenet_data));

	plat_dat.bus_id = 1;
	plat_dat.phy_addr = 0;
	plat_dat.interface = PHY_INTERFACE_MODE_GMII;
	plat_dat.clk_csr = 2;	/* clk_csr_i = 20-35MHz & MDC = clk_csr_i/16 */
	plat_dat.has_gmac = 1;
	plat_dat.force_sf_dma_mode = 1;

	mdio_data.phy_reset = NULL;
	mdio_data.phy_mask = 0;
	plat_dat.mdio_bus_data = &mdio_data;

	dma_cfg.pbl = 32;
	dma_cfg.burst_len = DMA_AXI_BLEN_256;
	plat_dat.dma_cfg = &dma_cfg;

	/* Set default value for multicast hash bins */
	plat_dat.multicast_filter_bins = HASH_TABLE_SIZE;

	/* Set default value for unicast filter entries */
	plat_dat.unicast_filter_entries = 1;
=======
	plat->bus_id = 1;
	plat->phy_addr = 0;
	plat->interface = PHY_INTERFACE_MODE_GMII;
	plat->clk_csr = 2;	/* clk_csr_i = 20-35MHz & MDC = clk_csr_i/16 */
	plat->has_gmac = 1;
	plat->force_sf_dma_mode = 1;

	plat->mdio_bus_data->phy_reset = NULL;
	plat->mdio_bus_data->phy_mask = 0;

	plat->dma_cfg->pbl = 32;
	plat->dma_cfg->burst_len = DMA_AXI_BLEN_256;

	/* Set default value for multicast hash bins */
	plat->multicast_filter_bins = HASH_TABLE_SIZE;

	/* Set default value for unicast filter entries */
	plat->unicast_filter_entries = 1;
>>>>>>> e529fea9
}

/**
 * stmmac_pci_probe
 *
 * @pdev: pci device pointer
 * @id: pointer to table of device id/id's.
 *
 * Description: This probing function gets called for all PCI devices which
 * match the ID table and are not "owned" by other driver yet. This function
 * gets passed a "struct pci_dev *" for each device whose entry in the ID table
 * matches the device. The probe functions returns zero when the driver choose
 * to take "ownership" of the device or an error code(-ve no) otherwise.
 */
static int stmmac_pci_probe(struct pci_dev *pdev,
			    const struct pci_device_id *id)
{
	struct plat_stmmacenet_data *plat;
	struct stmmac_priv *priv;
	int i;
	int ret;

	plat = devm_kzalloc(&pdev->dev, sizeof(*plat), GFP_KERNEL);
	if (!plat)
		return -ENOMEM;

	plat->mdio_bus_data = devm_kzalloc(&pdev->dev,
					   sizeof(*plat->mdio_bus_data),
					   GFP_KERNEL);
	if (!plat->mdio_bus_data)
		return -ENOMEM;

	plat->dma_cfg = devm_kzalloc(&pdev->dev, sizeof(*plat->dma_cfg),
				     GFP_KERNEL);
	if (!plat->dma_cfg)
		return -ENOMEM;

	/* Enable pci device */
	ret = pcim_enable_device(pdev);
	if (ret) {
		dev_err(&pdev->dev, "%s: ERROR: failed to enable device\n",
			__func__);
		return ret;
	}

	/* Get the base address of device */
	for (i = 0; i <= PCI_STD_RESOURCE_END; i++) {
		if (pci_resource_len(pdev, i) == 0)
			continue;
		ret = pcim_iomap_regions(pdev, BIT(i), pci_name(pdev));
		if (ret)
			return ret;
		break;
	}

	pci_set_master(pdev);

	stmmac_default_data(plat);

	priv = stmmac_dvr_probe(&pdev->dev, plat, pcim_iomap_table(pdev)[i]);
	if (IS_ERR(priv)) {
		dev_err(&pdev->dev, "%s: main driver probe failed\n", __func__);
		return PTR_ERR(priv);
	}
	priv->dev->irq = pdev->irq;
	priv->wol_irq = pdev->irq;

	pci_set_drvdata(pdev, priv->dev);

	dev_dbg(&pdev->dev, "STMMAC PCI driver registration completed\n");

	return 0;
}

/**
 * stmmac_pci_remove
 *
 * @pdev: platform device pointer
 * Description: this function calls the main to free the net resources
 * and releases the PCI resources.
 */
static void stmmac_pci_remove(struct pci_dev *pdev)
{
	struct net_device *ndev = pci_get_drvdata(pdev);

	stmmac_dvr_remove(ndev);
}

#ifdef CONFIG_PM_SLEEP
static int stmmac_pci_suspend(struct device *dev)
{
	struct pci_dev *pdev = to_pci_dev(dev);
	struct net_device *ndev = pci_get_drvdata(pdev);

	return stmmac_suspend(ndev);
}

static int stmmac_pci_resume(struct device *dev)
{
	struct pci_dev *pdev = to_pci_dev(dev);
	struct net_device *ndev = pci_get_drvdata(pdev);

	return stmmac_resume(ndev);
}
#endif

static SIMPLE_DEV_PM_OPS(stmmac_pm_ops, stmmac_pci_suspend, stmmac_pci_resume);

#define STMMAC_VENDOR_ID 0x700
#define STMMAC_DEVICE_ID 0x1108

static const struct pci_device_id stmmac_id_table[] = {
	{PCI_DEVICE(STMMAC_VENDOR_ID, STMMAC_DEVICE_ID)},
	{PCI_DEVICE(PCI_VENDOR_ID_STMICRO, PCI_DEVICE_ID_STMICRO_MAC)},
	{}
};

MODULE_DEVICE_TABLE(pci, stmmac_id_table);

static struct pci_driver stmmac_pci_driver = {
	.name = STMMAC_RESOURCE_NAME,
	.id_table = stmmac_id_table,
	.probe = stmmac_pci_probe,
	.remove = stmmac_pci_remove,
	.driver         = {
		.pm     = &stmmac_pm_ops,
	},
};

module_pci_driver(stmmac_pci_driver);

MODULE_DESCRIPTION("STMMAC 10/100/1000 Ethernet PCI driver");
MODULE_AUTHOR("Rayagond Kokatanur <rayagond.kokatanur@vayavyalabs.com>");
MODULE_AUTHOR("Giuseppe Cavallaro <peppe.cavallaro@st.com>");
MODULE_LICENSE("GPL");<|MERGE_RESOLUTION|>--- conflicted
+++ resolved
@@ -28,30 +28,6 @@
 
 static void stmmac_default_data(struct plat_stmmacenet_data *plat)
 {
-<<<<<<< HEAD
-	memset(&plat_dat, 0, sizeof(struct plat_stmmacenet_data));
-
-	plat_dat.bus_id = 1;
-	plat_dat.phy_addr = 0;
-	plat_dat.interface = PHY_INTERFACE_MODE_GMII;
-	plat_dat.clk_csr = 2;	/* clk_csr_i = 20-35MHz & MDC = clk_csr_i/16 */
-	plat_dat.has_gmac = 1;
-	plat_dat.force_sf_dma_mode = 1;
-
-	mdio_data.phy_reset = NULL;
-	mdio_data.phy_mask = 0;
-	plat_dat.mdio_bus_data = &mdio_data;
-
-	dma_cfg.pbl = 32;
-	dma_cfg.burst_len = DMA_AXI_BLEN_256;
-	plat_dat.dma_cfg = &dma_cfg;
-
-	/* Set default value for multicast hash bins */
-	plat_dat.multicast_filter_bins = HASH_TABLE_SIZE;
-
-	/* Set default value for unicast filter entries */
-	plat_dat.unicast_filter_entries = 1;
-=======
 	plat->bus_id = 1;
 	plat->phy_addr = 0;
 	plat->interface = PHY_INTERFACE_MODE_GMII;
@@ -70,7 +46,6 @@
 
 	/* Set default value for unicast filter entries */
 	plat->unicast_filter_entries = 1;
->>>>>>> e529fea9
 }
 
 /**
