--- conflicted
+++ resolved
@@ -145,10 +145,7 @@
 	RTL_GIGA_MAC_VER_41,
 	RTL_GIGA_MAC_VER_42,
 	RTL_GIGA_MAC_VER_43,
-<<<<<<< HEAD
-=======
 	RTL_GIGA_MAC_VER_44,
->>>>>>> d0e0ac97
 	RTL_GIGA_MAC_NONE   = 0xff,
 };
 
@@ -281,12 +278,9 @@
 	[RTL_GIGA_MAC_VER_43] =
 		_R("RTL8106e",		RTL_TD_1, FIRMWARE_8106E_2,
 							JUMBO_1K, true),
-<<<<<<< HEAD
-=======
 	[RTL_GIGA_MAC_VER_44] =
 		_R("RTL8411",		RTL_TD_1, FIRMWARE_8411_2,
 							JUMBO_9K, false),
->>>>>>> d0e0ac97
 };
 #undef _R
 
@@ -2064,10 +2058,7 @@
 		int mac_version;
 	} mac_info[] = {
 		/* 8168G family. */
-<<<<<<< HEAD
-=======
 		{ 0x7cf00000, 0x5c800000,	RTL_GIGA_MAC_VER_44 },
->>>>>>> d0e0ac97
 		{ 0x7cf00000, 0x50900000,	RTL_GIGA_MAC_VER_42 },
 		{ 0x7cf00000, 0x4c100000,	RTL_GIGA_MAC_VER_41 },
 		{ 0x7cf00000, 0x4c000000,	RTL_GIGA_MAC_VER_40 },
@@ -3418,7 +3409,6 @@
 static void rtl8168g_1_hw_phy_config(struct rtl8169_private *tp)
 {
 	rtl_apply_firmware(tp);
-<<<<<<< HEAD
 
 	rtl_writephy(tp, 0x1f, 0x0a46);
 	if (rtl_readphy(tp, 0x10) & 0x0100) {
@@ -3474,63 +3464,6 @@
 	rtl_writephy(tp, 0x14, 0x9065);
 	rtl_writephy(tp, 0x14, 0x1065);
 
-=======
-
-	rtl_writephy(tp, 0x1f, 0x0a46);
-	if (rtl_readphy(tp, 0x10) & 0x0100) {
-		rtl_writephy(tp, 0x1f, 0x0bcc);
-		rtl_w1w0_phy(tp, 0x12, 0x0000, 0x8000);
-	} else {
-		rtl_writephy(tp, 0x1f, 0x0bcc);
-		rtl_w1w0_phy(tp, 0x12, 0x8000, 0x0000);
-	}
-
-	rtl_writephy(tp, 0x1f, 0x0a46);
-	if (rtl_readphy(tp, 0x13) & 0x0100) {
-		rtl_writephy(tp, 0x1f, 0x0c41);
-		rtl_w1w0_phy(tp, 0x15, 0x0002, 0x0000);
-	} else {
-		rtl_writephy(tp, 0x1f, 0x0c41);
-		rtl_w1w0_phy(tp, 0x15, 0x0000, 0x0002);
-	}
-
-	/* Enable PHY auto speed down */
-	rtl_writephy(tp, 0x1f, 0x0a44);
-	rtl_w1w0_phy(tp, 0x11, 0x000c, 0x0000);
-
-	rtl_writephy(tp, 0x1f, 0x0bcc);
-	rtl_w1w0_phy(tp, 0x14, 0x0100, 0x0000);
-	rtl_writephy(tp, 0x1f, 0x0a44);
-	rtl_w1w0_phy(tp, 0x11, 0x00c0, 0x0000);
-	rtl_writephy(tp, 0x1f, 0x0a43);
-	rtl_writephy(tp, 0x13, 0x8084);
-	rtl_w1w0_phy(tp, 0x14, 0x0000, 0x6000);
-	rtl_w1w0_phy(tp, 0x10, 0x1003, 0x0000);
-
-	/* EEE auto-fallback function */
-	rtl_writephy(tp, 0x1f, 0x0a4b);
-	rtl_w1w0_phy(tp, 0x11, 0x0004, 0x0000);
-
-	/* Enable UC LPF tune function */
-	rtl_writephy(tp, 0x1f, 0x0a43);
-	rtl_writephy(tp, 0x13, 0x8012);
-	rtl_w1w0_phy(tp, 0x14, 0x8000, 0x0000);
-
-	rtl_writephy(tp, 0x1f, 0x0c42);
-	rtl_w1w0_phy(tp, 0x11, 0x4000, 0x2000);
-
-	/* Improve SWR Efficiency */
-	rtl_writephy(tp, 0x1f, 0x0bcd);
-	rtl_writephy(tp, 0x14, 0x5065);
-	rtl_writephy(tp, 0x14, 0xd065);
-	rtl_writephy(tp, 0x1f, 0x0bc8);
-	rtl_writephy(tp, 0x11, 0x5655);
-	rtl_writephy(tp, 0x1f, 0x0bcd);
-	rtl_writephy(tp, 0x14, 0x1065);
-	rtl_writephy(tp, 0x14, 0x9065);
-	rtl_writephy(tp, 0x14, 0x1065);
-
->>>>>>> d0e0ac97
 	rtl_writephy(tp, 0x1f, 0x0000);
 }
 
@@ -3726,10 +3659,7 @@
 		break;
 	case RTL_GIGA_MAC_VER_42:
 	case RTL_GIGA_MAC_VER_43:
-<<<<<<< HEAD
-=======
 	case RTL_GIGA_MAC_VER_44:
->>>>>>> d0e0ac97
 		rtl8168g_2_hw_phy_config(tp);
 		break;
 
@@ -3942,10 +3872,7 @@
 	case RTL_GIGA_MAC_VER_41:
 	case RTL_GIGA_MAC_VER_42:
 	case RTL_GIGA_MAC_VER_43:
-<<<<<<< HEAD
-=======
 	case RTL_GIGA_MAC_VER_44:
->>>>>>> d0e0ac97
 		ops->write	= r8168g_mdio_write;
 		ops->read	= r8168g_mdio_read;
 		break;
@@ -3999,10 +3926,7 @@
 	case RTL_GIGA_MAC_VER_41:
 	case RTL_GIGA_MAC_VER_42:
 	case RTL_GIGA_MAC_VER_43:
-<<<<<<< HEAD
-=======
 	case RTL_GIGA_MAC_VER_44:
->>>>>>> d0e0ac97
 		RTL_W32(RxConfig, RTL_R32(RxConfig) |
 			AcceptBroadcast | AcceptMulticast | AcceptMyPhys);
 		break;
@@ -4265,10 +4189,7 @@
 	case RTL_GIGA_MAC_VER_40:
 	case RTL_GIGA_MAC_VER_41:
 	case RTL_GIGA_MAC_VER_42:
-<<<<<<< HEAD
-=======
 	case RTL_GIGA_MAC_VER_44:
->>>>>>> d0e0ac97
 		ops->down	= r8168_pll_power_down;
 		ops->up		= r8168_pll_power_up;
 		break;
@@ -4315,10 +4236,7 @@
 	case RTL_GIGA_MAC_VER_41:
 	case RTL_GIGA_MAC_VER_42:
 	case RTL_GIGA_MAC_VER_43:
-<<<<<<< HEAD
-=======
 	case RTL_GIGA_MAC_VER_44:
->>>>>>> d0e0ac97
 		RTL_W32(RxConfig, RX128_INT_EN | RX_DMA_BURST | RX_EARLY_OFF);
 		break;
 	default:
@@ -4479,10 +4397,7 @@
 	case RTL_GIGA_MAC_VER_41:
 	case RTL_GIGA_MAC_VER_42:
 	case RTL_GIGA_MAC_VER_43:
-<<<<<<< HEAD
-=======
 	case RTL_GIGA_MAC_VER_44:
->>>>>>> d0e0ac97
 	default:
 		ops->disable	= NULL;
 		ops->enable	= NULL;
@@ -4592,10 +4507,7 @@
 	           tp->mac_version == RTL_GIGA_MAC_VER_41 ||
 	           tp->mac_version == RTL_GIGA_MAC_VER_42 ||
 	           tp->mac_version == RTL_GIGA_MAC_VER_43 ||
-<<<<<<< HEAD
-=======
 	           tp->mac_version == RTL_GIGA_MAC_VER_44 ||
->>>>>>> d0e0ac97
 	           tp->mac_version == RTL_GIGA_MAC_VER_38) {
 		RTL_W8(ChipCmd, RTL_R8(ChipCmd) | StopReq);
 		rtl_udelay_loop_wait_high(tp, &rtl_txcfg_empty_cond, 100, 666);
@@ -5384,8 +5296,6 @@
 	RTL_W8(Config2, RTL_R8(Config2) & ~ClkReqEn);
 	RTL_W8(Config5, RTL_R8(Config5) & ~ASPM_en);
 	rtl_ephy_init(tp, e_info_8168g_2, ARRAY_SIZE(e_info_8168g_2));
-<<<<<<< HEAD
-=======
 }
 
 static void rtl_hw_start_8411_2(struct rtl8169_private *tp)
@@ -5405,7 +5315,6 @@
 	RTL_W8(Config2, RTL_R8(Config2) & ~ClkReqEn);
 	RTL_W8(Config5, RTL_R8(Config5) & ~ASPM_en);
 	rtl_ephy_init(tp, e_info_8411_2, ARRAY_SIZE(e_info_8411_2));
->>>>>>> d0e0ac97
 }
 
 static void rtl_hw_start_8168(struct net_device *dev)
@@ -5513,13 +5422,10 @@
 	case RTL_GIGA_MAC_VER_42:
 		rtl_hw_start_8168g_2(tp);
 		break;
-<<<<<<< HEAD
-=======
 
 	case RTL_GIGA_MAC_VER_44:
 		rtl_hw_start_8411_2(tp);
 		break;
->>>>>>> d0e0ac97
 
 	default:
 		printk(KERN_ERR PFX "%s: unknown chipset (mac_version = %d).\n",
@@ -7037,10 +6943,7 @@
 	case RTL_GIGA_MAC_VER_41:
 	case RTL_GIGA_MAC_VER_42:
 	case RTL_GIGA_MAC_VER_43:
-<<<<<<< HEAD
-=======
 	case RTL_GIGA_MAC_VER_44:
->>>>>>> d0e0ac97
 		rtl_hw_init_8168g(tp);
 		break;
 
