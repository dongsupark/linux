--- conflicted
+++ resolved
@@ -4379,7 +4379,6 @@
 static void rtl_csi_access_enable_2(struct rtl8169_private *tp)
 {
 	rtl_csi_access_enable(tp, 0x27000000);
-<<<<<<< HEAD
 }
 
 static void r8169_csi_write(void __iomem *ioaddr, int addr, int value)
@@ -4453,81 +4452,6 @@
 
 static void __devinit rtl_init_csi_ops(struct rtl8169_private *tp)
 {
-=======
-}
-
-static void r8169_csi_write(void __iomem *ioaddr, int addr, int value)
-{
-	unsigned int i;
-
-	RTL_W32(CSIDR, value);
-	RTL_W32(CSIAR, CSIAR_WRITE_CMD | (addr & CSIAR_ADDR_MASK) |
-		CSIAR_BYTE_ENABLE << CSIAR_BYTE_ENABLE_SHIFT);
-
-	for (i = 0; i < 100; i++) {
-		if (!(RTL_R32(CSIAR) & CSIAR_FLAG))
-			break;
-		udelay(10);
-	}
-}
-
-static u32 r8169_csi_read(void __iomem *ioaddr, int addr)
-{
-	u32 value = ~0x00;
-	unsigned int i;
-
-	RTL_W32(CSIAR, (addr & CSIAR_ADDR_MASK) |
-		CSIAR_BYTE_ENABLE << CSIAR_BYTE_ENABLE_SHIFT);
-
-	for (i = 0; i < 100; i++) {
-		if (RTL_R32(CSIAR) & CSIAR_FLAG) {
-			value = RTL_R32(CSIDR);
-			break;
-		}
-		udelay(10);
-	}
-
-	return value;
-}
-
-static void r8402_csi_write(void __iomem *ioaddr, int addr, int value)
-{
-	unsigned int i;
-
-	RTL_W32(CSIDR, value);
-	RTL_W32(CSIAR, CSIAR_WRITE_CMD | (addr & CSIAR_ADDR_MASK) |
-		CSIAR_BYTE_ENABLE << CSIAR_BYTE_ENABLE_SHIFT |
-		CSIAR_FUNC_NIC);
-
-	for (i = 0; i < 100; i++) {
-		if (!(RTL_R32(CSIAR) & CSIAR_FLAG))
-			break;
-		udelay(10);
-	}
-}
-
-static u32 r8402_csi_read(void __iomem *ioaddr, int addr)
-{
-	u32 value = ~0x00;
-	unsigned int i;
-
-	RTL_W32(CSIAR, (addr & CSIAR_ADDR_MASK) | CSIAR_FUNC_NIC |
-		CSIAR_BYTE_ENABLE << CSIAR_BYTE_ENABLE_SHIFT);
-
-	for (i = 0; i < 100; i++) {
-		if (RTL_R32(CSIAR) & CSIAR_FLAG) {
-			value = RTL_R32(CSIDR);
-			break;
-		}
-		udelay(10);
-	}
-
-	return value;
-}
-
-static void __devinit rtl_init_csi_ops(struct rtl8169_private *tp)
-{
->>>>>>> bd0a521e
 	struct csi_ops *ops = &tp->csi_ops;
 
 	switch (tp->mac_version) {
