/*
 * r8169.c: RealTek 8169/8168/8101 ethernet driver.
 *
 * Copyright (c) 2002 ShuChen <shuchen@realtek.com.tw>
 * Copyright (c) 2003 - 2007 Francois Romieu <romieu@fr.zoreil.com>
 * Copyright (c) a lot of people too. Please respect their work.
 *
 * See MAINTAINERS file for support contact information.
 */

#include <linux/module.h>
#include <linux/moduleparam.h>
#include <linux/pci.h>
#include <linux/netdevice.h>
#include <linux/etherdevice.h>
#include <linux/delay.h>
#include <linux/ethtool.h>
#include <linux/mii.h>
#include <linux/if_vlan.h>
#include <linux/crc32.h>
#include <linux/in.h>
#include <linux/ip.h>
#include <linux/tcp.h>
#include <linux/init.h>
#include <linux/interrupt.h>
#include <linux/dma-mapping.h>
#include <linux/pm_runtime.h>
#include <linux/firmware.h>
#include <linux/pci-aspm.h>
#include <linux/prefetch.h>

#include <asm/io.h>
#include <asm/irq.h>

#define RTL8169_VERSION "2.3LK-NAPI"
#define MODULENAME "r8169"
#define PFX MODULENAME ": "

#define FIRMWARE_8168D_1	"rtl_nic/rtl8168d-1.fw"
#define FIRMWARE_8168D_2	"rtl_nic/rtl8168d-2.fw"
#define FIRMWARE_8168E_1	"rtl_nic/rtl8168e-1.fw"
#define FIRMWARE_8168E_2	"rtl_nic/rtl8168e-2.fw"
#define FIRMWARE_8168E_3	"rtl_nic/rtl8168e-3.fw"
#define FIRMWARE_8168F_1	"rtl_nic/rtl8168f-1.fw"
#define FIRMWARE_8168F_2	"rtl_nic/rtl8168f-2.fw"
#define FIRMWARE_8105E_1	"rtl_nic/rtl8105e-1.fw"
#define FIRMWARE_8402_1		"rtl_nic/rtl8402-1.fw"
#define FIRMWARE_8411_1		"rtl_nic/rtl8411-1.fw"
#define FIRMWARE_8106E_1	"rtl_nic/rtl8106e-1.fw"
#define FIRMWARE_8168G_1	"rtl_nic/rtl8168g-1.fw"

#ifdef RTL8169_DEBUG
#define assert(expr) \
	if (!(expr)) {					\
		printk( "Assertion failed! %s,%s,%s,line=%d\n",	\
		#expr,__FILE__,__func__,__LINE__);		\
	}
#define dprintk(fmt, args...) \
	do { printk(KERN_DEBUG PFX fmt, ## args); } while (0)
#else
#define assert(expr) do {} while (0)
#define dprintk(fmt, args...)	do {} while (0)
#endif /* RTL8169_DEBUG */

#define R8169_MSG_DEFAULT \
	(NETIF_MSG_DRV | NETIF_MSG_PROBE | NETIF_MSG_IFUP | NETIF_MSG_IFDOWN)

#define TX_SLOTS_AVAIL(tp) \
	(tp->dirty_tx + NUM_TX_DESC - tp->cur_tx)

/* A skbuff with nr_frags needs nr_frags+1 entries in the tx queue */
#define TX_FRAGS_READY_FOR(tp,nr_frags) \
	(TX_SLOTS_AVAIL(tp) >= (nr_frags + 1))

/* Maximum number of multicast addresses to filter (vs. Rx-all-multicast).
   The RTL chips use a 64 element hash table based on the Ethernet CRC. */
static const int multicast_filter_limit = 32;

#define MAX_READ_REQUEST_SHIFT	12
#define TX_DMA_BURST	7	/* Maximum PCI burst, '7' is unlimited */
#define InterFrameGap	0x03	/* 3 means InterFrameGap = the shortest one */

#define R8169_REGS_SIZE		256
#define R8169_NAPI_WEIGHT	64
#define NUM_TX_DESC	64	/* Number of Tx descriptor registers */
#define NUM_RX_DESC	256	/* Number of Rx descriptor registers */
#define R8169_TX_RING_BYTES	(NUM_TX_DESC * sizeof(struct TxDesc))
#define R8169_RX_RING_BYTES	(NUM_RX_DESC * sizeof(struct RxDesc))

#define RTL8169_TX_TIMEOUT	(6*HZ)
#define RTL8169_PHY_TIMEOUT	(10*HZ)

/* write/read MMIO register */
#define RTL_W8(reg, val8)	writeb ((val8), ioaddr + (reg))
#define RTL_W16(reg, val16)	writew ((val16), ioaddr + (reg))
#define RTL_W32(reg, val32)	writel ((val32), ioaddr + (reg))
#define RTL_R8(reg)		readb (ioaddr + (reg))
#define RTL_R16(reg)		readw (ioaddr + (reg))
#define RTL_R32(reg)		readl (ioaddr + (reg))

enum mac_version {
	RTL_GIGA_MAC_VER_01 = 0,
	RTL_GIGA_MAC_VER_02,
	RTL_GIGA_MAC_VER_03,
	RTL_GIGA_MAC_VER_04,
	RTL_GIGA_MAC_VER_05,
	RTL_GIGA_MAC_VER_06,
	RTL_GIGA_MAC_VER_07,
	RTL_GIGA_MAC_VER_08,
	RTL_GIGA_MAC_VER_09,
	RTL_GIGA_MAC_VER_10,
	RTL_GIGA_MAC_VER_11,
	RTL_GIGA_MAC_VER_12,
	RTL_GIGA_MAC_VER_13,
	RTL_GIGA_MAC_VER_14,
	RTL_GIGA_MAC_VER_15,
	RTL_GIGA_MAC_VER_16,
	RTL_GIGA_MAC_VER_17,
	RTL_GIGA_MAC_VER_18,
	RTL_GIGA_MAC_VER_19,
	RTL_GIGA_MAC_VER_20,
	RTL_GIGA_MAC_VER_21,
	RTL_GIGA_MAC_VER_22,
	RTL_GIGA_MAC_VER_23,
	RTL_GIGA_MAC_VER_24,
	RTL_GIGA_MAC_VER_25,
	RTL_GIGA_MAC_VER_26,
	RTL_GIGA_MAC_VER_27,
	RTL_GIGA_MAC_VER_28,
	RTL_GIGA_MAC_VER_29,
	RTL_GIGA_MAC_VER_30,
	RTL_GIGA_MAC_VER_31,
	RTL_GIGA_MAC_VER_32,
	RTL_GIGA_MAC_VER_33,
	RTL_GIGA_MAC_VER_34,
	RTL_GIGA_MAC_VER_35,
	RTL_GIGA_MAC_VER_36,
	RTL_GIGA_MAC_VER_37,
	RTL_GIGA_MAC_VER_38,
	RTL_GIGA_MAC_VER_39,
	RTL_GIGA_MAC_VER_40,
	RTL_GIGA_MAC_VER_41,
	RTL_GIGA_MAC_NONE   = 0xff,
};

enum rtl_tx_desc_version {
	RTL_TD_0	= 0,
	RTL_TD_1	= 1,
};

#define JUMBO_1K	ETH_DATA_LEN
#define JUMBO_4K	(4*1024 - ETH_HLEN - 2)
#define JUMBO_6K	(6*1024 - ETH_HLEN - 2)
#define JUMBO_7K	(7*1024 - ETH_HLEN - 2)
#define JUMBO_9K	(9*1024 - ETH_HLEN - 2)

#define _R(NAME,TD,FW,SZ,B) {	\
	.name = NAME,		\
	.txd_version = TD,	\
	.fw_name = FW,		\
	.jumbo_max = SZ,	\
	.jumbo_tx_csum = B	\
}

static const struct {
	const char *name;
	enum rtl_tx_desc_version txd_version;
	const char *fw_name;
	u16 jumbo_max;
	bool jumbo_tx_csum;
} rtl_chip_infos[] = {
	/* PCI devices. */
	[RTL_GIGA_MAC_VER_01] =
		_R("RTL8169",		RTL_TD_0, NULL, JUMBO_7K, true),
	[RTL_GIGA_MAC_VER_02] =
		_R("RTL8169s",		RTL_TD_0, NULL, JUMBO_7K, true),
	[RTL_GIGA_MAC_VER_03] =
		_R("RTL8110s",		RTL_TD_0, NULL, JUMBO_7K, true),
	[RTL_GIGA_MAC_VER_04] =
		_R("RTL8169sb/8110sb",	RTL_TD_0, NULL, JUMBO_7K, true),
	[RTL_GIGA_MAC_VER_05] =
		_R("RTL8169sc/8110sc",	RTL_TD_0, NULL, JUMBO_7K, true),
	[RTL_GIGA_MAC_VER_06] =
		_R("RTL8169sc/8110sc",	RTL_TD_0, NULL, JUMBO_7K, true),
	/* PCI-E devices. */
	[RTL_GIGA_MAC_VER_07] =
		_R("RTL8102e",		RTL_TD_1, NULL, JUMBO_1K, true),
	[RTL_GIGA_MAC_VER_08] =
		_R("RTL8102e",		RTL_TD_1, NULL, JUMBO_1K, true),
	[RTL_GIGA_MAC_VER_09] =
		_R("RTL8102e",		RTL_TD_1, NULL, JUMBO_1K, true),
	[RTL_GIGA_MAC_VER_10] =
		_R("RTL8101e",		RTL_TD_0, NULL, JUMBO_1K, true),
	[RTL_GIGA_MAC_VER_11] =
		_R("RTL8168b/8111b",	RTL_TD_0, NULL, JUMBO_4K, false),
	[RTL_GIGA_MAC_VER_12] =
		_R("RTL8168b/8111b",	RTL_TD_0, NULL, JUMBO_4K, false),
	[RTL_GIGA_MAC_VER_13] =
		_R("RTL8101e",		RTL_TD_0, NULL, JUMBO_1K, true),
	[RTL_GIGA_MAC_VER_14] =
		_R("RTL8100e",		RTL_TD_0, NULL, JUMBO_1K, true),
	[RTL_GIGA_MAC_VER_15] =
		_R("RTL8100e",		RTL_TD_0, NULL, JUMBO_1K, true),
	[RTL_GIGA_MAC_VER_16] =
		_R("RTL8101e",		RTL_TD_0, NULL, JUMBO_1K, true),
	[RTL_GIGA_MAC_VER_17] =
		_R("RTL8168b/8111b",	RTL_TD_1, NULL, JUMBO_4K, false),
	[RTL_GIGA_MAC_VER_18] =
		_R("RTL8168cp/8111cp",	RTL_TD_1, NULL, JUMBO_6K, false),
	[RTL_GIGA_MAC_VER_19] =
		_R("RTL8168c/8111c",	RTL_TD_1, NULL, JUMBO_6K, false),
	[RTL_GIGA_MAC_VER_20] =
		_R("RTL8168c/8111c",	RTL_TD_1, NULL, JUMBO_6K, false),
	[RTL_GIGA_MAC_VER_21] =
		_R("RTL8168c/8111c",	RTL_TD_1, NULL, JUMBO_6K, false),
	[RTL_GIGA_MAC_VER_22] =
		_R("RTL8168c/8111c",	RTL_TD_1, NULL, JUMBO_6K, false),
	[RTL_GIGA_MAC_VER_23] =
		_R("RTL8168cp/8111cp",	RTL_TD_1, NULL, JUMBO_6K, false),
	[RTL_GIGA_MAC_VER_24] =
		_R("RTL8168cp/8111cp",	RTL_TD_1, NULL, JUMBO_6K, false),
	[RTL_GIGA_MAC_VER_25] =
		_R("RTL8168d/8111d",	RTL_TD_1, FIRMWARE_8168D_1,
							JUMBO_9K, false),
	[RTL_GIGA_MAC_VER_26] =
		_R("RTL8168d/8111d",	RTL_TD_1, FIRMWARE_8168D_2,
							JUMBO_9K, false),
	[RTL_GIGA_MAC_VER_27] =
		_R("RTL8168dp/8111dp",	RTL_TD_1, NULL, JUMBO_9K, false),
	[RTL_GIGA_MAC_VER_28] =
		_R("RTL8168dp/8111dp",	RTL_TD_1, NULL, JUMBO_9K, false),
	[RTL_GIGA_MAC_VER_29] =
		_R("RTL8105e",		RTL_TD_1, FIRMWARE_8105E_1,
							JUMBO_1K, true),
	[RTL_GIGA_MAC_VER_30] =
		_R("RTL8105e",		RTL_TD_1, FIRMWARE_8105E_1,
							JUMBO_1K, true),
	[RTL_GIGA_MAC_VER_31] =
		_R("RTL8168dp/8111dp",	RTL_TD_1, NULL, JUMBO_9K, false),
	[RTL_GIGA_MAC_VER_32] =
		_R("RTL8168e/8111e",	RTL_TD_1, FIRMWARE_8168E_1,
							JUMBO_9K, false),
	[RTL_GIGA_MAC_VER_33] =
		_R("RTL8168e/8111e",	RTL_TD_1, FIRMWARE_8168E_2,
							JUMBO_9K, false),
	[RTL_GIGA_MAC_VER_34] =
		_R("RTL8168evl/8111evl",RTL_TD_1, FIRMWARE_8168E_3,
							JUMBO_9K, false),
	[RTL_GIGA_MAC_VER_35] =
		_R("RTL8168f/8111f",	RTL_TD_1, FIRMWARE_8168F_1,
							JUMBO_9K, false),
	[RTL_GIGA_MAC_VER_36] =
		_R("RTL8168f/8111f",	RTL_TD_1, FIRMWARE_8168F_2,
							JUMBO_9K, false),
	[RTL_GIGA_MAC_VER_37] =
		_R("RTL8402",		RTL_TD_1, FIRMWARE_8402_1,
							JUMBO_1K, true),
	[RTL_GIGA_MAC_VER_38] =
		_R("RTL8411",		RTL_TD_1, FIRMWARE_8411_1,
							JUMBO_9K, false),
	[RTL_GIGA_MAC_VER_39] =
		_R("RTL8106e",		RTL_TD_1, FIRMWARE_8106E_1,
							JUMBO_1K, true),
	[RTL_GIGA_MAC_VER_40] =
		_R("RTL8168g/8111g",	RTL_TD_1, FIRMWARE_8168G_1,
							JUMBO_9K, false),
	[RTL_GIGA_MAC_VER_41] =
		_R("RTL8168g/8111g",	RTL_TD_1, NULL, JUMBO_9K, false),
};
#undef _R

enum cfg_version {
	RTL_CFG_0 = 0x00,
	RTL_CFG_1,
	RTL_CFG_2
};

static DEFINE_PCI_DEVICE_TABLE(rtl8169_pci_tbl) = {
	{ PCI_DEVICE(PCI_VENDOR_ID_REALTEK,	0x8129), 0, 0, RTL_CFG_0 },
	{ PCI_DEVICE(PCI_VENDOR_ID_REALTEK,	0x8136), 0, 0, RTL_CFG_2 },
	{ PCI_DEVICE(PCI_VENDOR_ID_REALTEK,	0x8167), 0, 0, RTL_CFG_0 },
	{ PCI_DEVICE(PCI_VENDOR_ID_REALTEK,	0x8168), 0, 0, RTL_CFG_1 },
	{ PCI_DEVICE(PCI_VENDOR_ID_REALTEK,	0x8169), 0, 0, RTL_CFG_0 },
	{ PCI_VENDOR_ID_DLINK,			0x4300,
		PCI_VENDOR_ID_DLINK, 0x4b10,		 0, 0, RTL_CFG_1 },
	{ PCI_DEVICE(PCI_VENDOR_ID_DLINK,	0x4300), 0, 0, RTL_CFG_0 },
	{ PCI_DEVICE(PCI_VENDOR_ID_DLINK,	0x4302), 0, 0, RTL_CFG_0 },
	{ PCI_DEVICE(PCI_VENDOR_ID_AT,		0xc107), 0, 0, RTL_CFG_0 },
	{ PCI_DEVICE(0x16ec,			0x0116), 0, 0, RTL_CFG_0 },
	{ PCI_VENDOR_ID_LINKSYS,		0x1032,
		PCI_ANY_ID, 0x0024, 0, 0, RTL_CFG_0 },
	{ 0x0001,				0x8168,
		PCI_ANY_ID, 0x2410, 0, 0, RTL_CFG_2 },
	{0,},
};

MODULE_DEVICE_TABLE(pci, rtl8169_pci_tbl);

static int rx_buf_sz = 16383;
static int use_dac;
static struct {
	u32 msg_enable;
} debug = { -1 };

enum rtl_registers {
	MAC0		= 0,	/* Ethernet hardware address. */
	MAC4		= 4,
	MAR0		= 8,	/* Multicast filter. */
	CounterAddrLow		= 0x10,
	CounterAddrHigh		= 0x14,
	TxDescStartAddrLow	= 0x20,
	TxDescStartAddrHigh	= 0x24,
	TxHDescStartAddrLow	= 0x28,
	TxHDescStartAddrHigh	= 0x2c,
	FLASH		= 0x30,
	ERSR		= 0x36,
	ChipCmd		= 0x37,
	TxPoll		= 0x38,
	IntrMask	= 0x3c,
	IntrStatus	= 0x3e,

	TxConfig	= 0x40,
#define	TXCFG_AUTO_FIFO			(1 << 7)	/* 8111e-vl */
#define	TXCFG_EMPTY			(1 << 11)	/* 8111e-vl */

	RxConfig	= 0x44,
#define	RX128_INT_EN			(1 << 15)	/* 8111c and later */
#define	RX_MULTI_EN			(1 << 14)	/* 8111c only */
#define	RXCFG_FIFO_SHIFT		13
					/* No threshold before first PCI xfer */
#define	RX_FIFO_THRESH			(7 << RXCFG_FIFO_SHIFT)
#define	RXCFG_DMA_SHIFT			8
					/* Unlimited maximum PCI burst. */
#define	RX_DMA_BURST			(7 << RXCFG_DMA_SHIFT)

	RxMissed	= 0x4c,
	Cfg9346		= 0x50,
	Config0		= 0x51,
	Config1		= 0x52,
	Config2		= 0x53,
#define PME_SIGNAL			(1 << 5)	/* 8168c and later */

	Config3		= 0x54,
	Config4		= 0x55,
	Config5		= 0x56,
	MultiIntr	= 0x5c,
	PHYAR		= 0x60,
	PHYstatus	= 0x6c,
	RxMaxSize	= 0xda,
	CPlusCmd	= 0xe0,
	IntrMitigate	= 0xe2,
	RxDescAddrLow	= 0xe4,
	RxDescAddrHigh	= 0xe8,
	EarlyTxThres	= 0xec,	/* 8169. Unit of 32 bytes. */

#define NoEarlyTx	0x3f	/* Max value : no early transmit. */

	MaxTxPacketSize	= 0xec,	/* 8101/8168. Unit of 128 bytes. */

#define TxPacketMax	(8064 >> 7)
#define EarlySize	0x27

	FuncEvent	= 0xf0,
	FuncEventMask	= 0xf4,
	FuncPresetState	= 0xf8,
	FuncForceEvent	= 0xfc,
};

enum rtl8110_registers {
	TBICSR			= 0x64,
	TBI_ANAR		= 0x68,
	TBI_LPAR		= 0x6a,
};

enum rtl8168_8101_registers {
	CSIDR			= 0x64,
	CSIAR			= 0x68,
#define	CSIAR_FLAG			0x80000000
#define	CSIAR_WRITE_CMD			0x80000000
#define	CSIAR_BYTE_ENABLE		0x0f
#define	CSIAR_BYTE_ENABLE_SHIFT		12
#define	CSIAR_ADDR_MASK			0x0fff
#define CSIAR_FUNC_CARD			0x00000000
#define CSIAR_FUNC_SDIO			0x00010000
#define CSIAR_FUNC_NIC			0x00020000
	PMCH			= 0x6f,
	EPHYAR			= 0x80,
#define	EPHYAR_FLAG			0x80000000
#define	EPHYAR_WRITE_CMD		0x80000000
#define	EPHYAR_REG_MASK			0x1f
#define	EPHYAR_REG_SHIFT		16
#define	EPHYAR_DATA_MASK		0xffff
	DLLPR			= 0xd0,
#define	PFM_EN				(1 << 6)
	DBG_REG			= 0xd1,
#define	FIX_NAK_1			(1 << 4)
#define	FIX_NAK_2			(1 << 3)
	TWSI			= 0xd2,
	MCU			= 0xd3,
#define	NOW_IS_OOB			(1 << 7)
#define	TX_EMPTY			(1 << 5)
#define	RX_EMPTY			(1 << 4)
#define	RXTX_EMPTY			(TX_EMPTY | RX_EMPTY)
#define	EN_NDP				(1 << 3)
#define	EN_OOB_RESET			(1 << 2)
#define	LINK_LIST_RDY			(1 << 1)
	EFUSEAR			= 0xdc,
#define	EFUSEAR_FLAG			0x80000000
#define	EFUSEAR_WRITE_CMD		0x80000000
#define	EFUSEAR_READ_CMD		0x00000000
#define	EFUSEAR_REG_MASK		0x03ff
#define	EFUSEAR_REG_SHIFT		8
#define	EFUSEAR_DATA_MASK		0xff
};

enum rtl8168_registers {
	LED_FREQ		= 0x1a,
	EEE_LED			= 0x1b,
	ERIDR			= 0x70,
	ERIAR			= 0x74,
#define ERIAR_FLAG			0x80000000
#define ERIAR_WRITE_CMD			0x80000000
#define ERIAR_READ_CMD			0x00000000
#define ERIAR_ADDR_BYTE_ALIGN		4
#define ERIAR_TYPE_SHIFT		16
#define ERIAR_EXGMAC			(0x00 << ERIAR_TYPE_SHIFT)
#define ERIAR_MSIX			(0x01 << ERIAR_TYPE_SHIFT)
#define ERIAR_ASF			(0x02 << ERIAR_TYPE_SHIFT)
#define ERIAR_MASK_SHIFT		12
#define ERIAR_MASK_0001			(0x1 << ERIAR_MASK_SHIFT)
#define ERIAR_MASK_0011			(0x3 << ERIAR_MASK_SHIFT)
#define ERIAR_MASK_0101			(0x5 << ERIAR_MASK_SHIFT)
#define ERIAR_MASK_1111			(0xf << ERIAR_MASK_SHIFT)
	EPHY_RXER_NUM		= 0x7c,
	OCPDR			= 0xb0,	/* OCP GPHY access */
#define OCPDR_WRITE_CMD			0x80000000
#define OCPDR_READ_CMD			0x00000000
#define OCPDR_REG_MASK			0x7f
#define OCPDR_GPHY_REG_SHIFT		16
#define OCPDR_DATA_MASK			0xffff
	OCPAR			= 0xb4,
#define OCPAR_FLAG			0x80000000
#define OCPAR_GPHY_WRITE_CMD		0x8000f060
#define OCPAR_GPHY_READ_CMD		0x0000f060
	GPHY_OCP		= 0xb8,
	RDSAR1			= 0xd0,	/* 8168c only. Undocumented on 8168dp */
	MISC			= 0xf0,	/* 8168e only. */
#define TXPLA_RST			(1 << 29)
#define DISABLE_LAN_EN			(1 << 23) /* Enable GPIO pin */
#define PWM_EN				(1 << 22)
#define RXDV_GATED_EN			(1 << 19)
#define EARLY_TALLY_EN			(1 << 16)
#define FORCE_CLK			(1 << 15) /* force clock request */
};

enum rtl_register_content {
	/* InterruptStatusBits */
	SYSErr		= 0x8000,
	PCSTimeout	= 0x4000,
	SWInt		= 0x0100,
	TxDescUnavail	= 0x0080,
	RxFIFOOver	= 0x0040,
	LinkChg		= 0x0020,
	RxOverflow	= 0x0010,
	TxErr		= 0x0008,
	TxOK		= 0x0004,
	RxErr		= 0x0002,
	RxOK		= 0x0001,

	/* RxStatusDesc */
	RxBOVF	= (1 << 24),
	RxFOVF	= (1 << 23),
	RxRWT	= (1 << 22),
	RxRES	= (1 << 21),
	RxRUNT	= (1 << 20),
	RxCRC	= (1 << 19),

	/* ChipCmdBits */
	StopReq		= 0x80,
	CmdReset	= 0x10,
	CmdRxEnb	= 0x08,
	CmdTxEnb	= 0x04,
	RxBufEmpty	= 0x01,

	/* TXPoll register p.5 */
	HPQ		= 0x80,		/* Poll cmd on the high prio queue */
	NPQ		= 0x40,		/* Poll cmd on the low prio queue */
	FSWInt		= 0x01,		/* Forced software interrupt */

	/* Cfg9346Bits */
	Cfg9346_Lock	= 0x00,
	Cfg9346_Unlock	= 0xc0,

	/* rx_mode_bits */
	AcceptErr	= 0x20,
	AcceptRunt	= 0x10,
	AcceptBroadcast	= 0x08,
	AcceptMulticast	= 0x04,
	AcceptMyPhys	= 0x02,
	AcceptAllPhys	= 0x01,
#define RX_CONFIG_ACCEPT_MASK		0x3f

	/* TxConfigBits */
	TxInterFrameGapShift = 24,
	TxDMAShift = 8,	/* DMA burst value (0-7) is shift this many bits */

	/* Config1 register p.24 */
	LEDS1		= (1 << 7),
	LEDS0		= (1 << 6),
	Speed_down	= (1 << 4),
	MEMMAP		= (1 << 3),
	IOMAP		= (1 << 2),
	VPD		= (1 << 1),
	PMEnable	= (1 << 0),	/* Power Management Enable */

	/* Config2 register p. 25 */
	ClkReqEn	= (1 << 7),	/* Clock Request Enable */
	MSIEnable	= (1 << 5),	/* 8169 only. Reserved in the 8168. */
	PCI_Clock_66MHz = 0x01,
	PCI_Clock_33MHz = 0x00,

	/* Config3 register p.25 */
	MagicPacket	= (1 << 5),	/* Wake up when receives a Magic Packet */
	LinkUp		= (1 << 4),	/* Wake up when the cable connection is re-established */
	Jumbo_En0	= (1 << 2),	/* 8168 only. Reserved in the 8168b */
	Beacon_en	= (1 << 0),	/* 8168 only. Reserved in the 8168b */

	/* Config4 register */
	Jumbo_En1	= (1 << 1),	/* 8168 only. Reserved in the 8168b */

	/* Config5 register p.27 */
	BWF		= (1 << 6),	/* Accept Broadcast wakeup frame */
	MWF		= (1 << 5),	/* Accept Multicast wakeup frame */
	UWF		= (1 << 4),	/* Accept Unicast wakeup frame */
	Spi_en		= (1 << 3),
	LanWake		= (1 << 1),	/* LanWake enable/disable */
	PMEStatus	= (1 << 0),	/* PME status can be reset by PCI RST# */
	ASPM_en		= (1 << 0),	/* ASPM enable */

	/* TBICSR p.28 */
	TBIReset	= 0x80000000,
	TBILoopback	= 0x40000000,
	TBINwEnable	= 0x20000000,
	TBINwRestart	= 0x10000000,
	TBILinkOk	= 0x02000000,
	TBINwComplete	= 0x01000000,

	/* CPlusCmd p.31 */
	EnableBist	= (1 << 15),	// 8168 8101
	Mac_dbgo_oe	= (1 << 14),	// 8168 8101
	Normal_mode	= (1 << 13),	// unused
	Force_half_dup	= (1 << 12),	// 8168 8101
	Force_rxflow_en	= (1 << 11),	// 8168 8101
	Force_txflow_en	= (1 << 10),	// 8168 8101
	Cxpl_dbg_sel	= (1 << 9),	// 8168 8101
	ASF		= (1 << 8),	// 8168 8101
	PktCntrDisable	= (1 << 7),	// 8168 8101
	Mac_dbgo_sel	= 0x001c,	// 8168
	RxVlan		= (1 << 6),
	RxChkSum	= (1 << 5),
	PCIDAC		= (1 << 4),
	PCIMulRW	= (1 << 3),
	INTT_0		= 0x0000,	// 8168
	INTT_1		= 0x0001,	// 8168
	INTT_2		= 0x0002,	// 8168
	INTT_3		= 0x0003,	// 8168

	/* rtl8169_PHYstatus */
	TBI_Enable	= 0x80,
	TxFlowCtrl	= 0x40,
	RxFlowCtrl	= 0x20,
	_1000bpsF	= 0x10,
	_100bps		= 0x08,
	_10bps		= 0x04,
	LinkStatus	= 0x02,
	FullDup		= 0x01,

	/* _TBICSRBit */
	TBILinkOK	= 0x02000000,

	/* DumpCounterCommand */
	CounterDump	= 0x8,
};

enum rtl_desc_bit {
	/* First doubleword. */
	DescOwn		= (1 << 31), /* Descriptor is owned by NIC */
	RingEnd		= (1 << 30), /* End of descriptor ring */
	FirstFrag	= (1 << 29), /* First segment of a packet */
	LastFrag	= (1 << 28), /* Final segment of a packet */
};

/* Generic case. */
enum rtl_tx_desc_bit {
	/* First doubleword. */
	TD_LSO		= (1 << 27),		/* Large Send Offload */
#define TD_MSS_MAX			0x07ffu	/* MSS value */

	/* Second doubleword. */
	TxVlanTag	= (1 << 17),		/* Add VLAN tag */
};

/* 8169, 8168b and 810x except 8102e. */
enum rtl_tx_desc_bit_0 {
	/* First doubleword. */
#define TD0_MSS_SHIFT			16	/* MSS position (11 bits) */
	TD0_TCP_CS	= (1 << 16),		/* Calculate TCP/IP checksum */
	TD0_UDP_CS	= (1 << 17),		/* Calculate UDP/IP checksum */
	TD0_IP_CS	= (1 << 18),		/* Calculate IP checksum */
};

/* 8102e, 8168c and beyond. */
enum rtl_tx_desc_bit_1 {
	/* Second doubleword. */
#define TD1_MSS_SHIFT			18	/* MSS position (11 bits) */
	TD1_IP_CS	= (1 << 29),		/* Calculate IP checksum */
	TD1_TCP_CS	= (1 << 30),		/* Calculate TCP/IP checksum */
	TD1_UDP_CS	= (1 << 31),		/* Calculate UDP/IP checksum */
};

static const struct rtl_tx_desc_info {
	struct {
		u32 udp;
		u32 tcp;
	} checksum;
	u16 mss_shift;
	u16 opts_offset;
} tx_desc_info [] = {
	[RTL_TD_0] = {
		.checksum = {
			.udp	= TD0_IP_CS | TD0_UDP_CS,
			.tcp	= TD0_IP_CS | TD0_TCP_CS
		},
		.mss_shift	= TD0_MSS_SHIFT,
		.opts_offset	= 0
	},
	[RTL_TD_1] = {
		.checksum = {
			.udp	= TD1_IP_CS | TD1_UDP_CS,
			.tcp	= TD1_IP_CS | TD1_TCP_CS
		},
		.mss_shift	= TD1_MSS_SHIFT,
		.opts_offset	= 1
	}
};

enum rtl_rx_desc_bit {
	/* Rx private */
	PID1		= (1 << 18), /* Protocol ID bit 1/2 */
	PID0		= (1 << 17), /* Protocol ID bit 2/2 */

#define RxProtoUDP	(PID1)
#define RxProtoTCP	(PID0)
#define RxProtoIP	(PID1 | PID0)
#define RxProtoMask	RxProtoIP

	IPFail		= (1 << 16), /* IP checksum failed */
	UDPFail		= (1 << 15), /* UDP/IP checksum failed */
	TCPFail		= (1 << 14), /* TCP/IP checksum failed */
	RxVlanTag	= (1 << 16), /* VLAN tag available */
};

#define RsvdMask	0x3fffc000

struct TxDesc {
	__le32 opts1;
	__le32 opts2;
	__le64 addr;
};

struct RxDesc {
	__le32 opts1;
	__le32 opts2;
	__le64 addr;
};

struct ring_info {
	struct sk_buff	*skb;
	u32		len;
	u8		__pad[sizeof(void *) - sizeof(u32)];
};

enum features {
	RTL_FEATURE_WOL		= (1 << 0),
	RTL_FEATURE_MSI		= (1 << 1),
	RTL_FEATURE_GMII	= (1 << 2),
	RTL_FEATURE_FW_LOADED	= (1 << 3),
};

struct rtl8169_counters {
	__le64	tx_packets;
	__le64	rx_packets;
	__le64	tx_errors;
	__le32	rx_errors;
	__le16	rx_missed;
	__le16	align_errors;
	__le32	tx_one_collision;
	__le32	tx_multi_collision;
	__le64	rx_unicast;
	__le64	rx_broadcast;
	__le32	rx_multicast;
	__le16	tx_aborted;
	__le16	tx_underun;
};

enum rtl_flag {
	RTL_FLAG_TASK_ENABLED,
	RTL_FLAG_TASK_SLOW_PENDING,
	RTL_FLAG_TASK_RESET_PENDING,
	RTL_FLAG_TASK_PHY_PENDING,
	RTL_FLAG_MAX
};

struct rtl8169_stats {
	u64			packets;
	u64			bytes;
	struct u64_stats_sync	syncp;
};

struct rtl8169_private {
	void __iomem *mmio_addr;	/* memory map physical address */
	struct pci_dev *pci_dev;
	struct net_device *dev;
	struct napi_struct napi;
	u32 msg_enable;
	u16 txd_version;
	u16 mac_version;
	u32 cur_rx; /* Index into the Rx descriptor buffer of next Rx pkt. */
	u32 cur_tx; /* Index into the Tx descriptor buffer of next Rx pkt. */
	u32 dirty_rx;
	u32 dirty_tx;
	struct rtl8169_stats rx_stats;
	struct rtl8169_stats tx_stats;
	struct TxDesc *TxDescArray;	/* 256-aligned Tx descriptor ring */
	struct RxDesc *RxDescArray;	/* 256-aligned Rx descriptor ring */
	dma_addr_t TxPhyAddr;
	dma_addr_t RxPhyAddr;
	void *Rx_databuff[NUM_RX_DESC];	/* Rx data buffers */
	struct ring_info tx_skb[NUM_TX_DESC];	/* Tx data buffers */
	struct timer_list timer;
	u16 cp_cmd;

	u16 event_slow;

	struct mdio_ops {
		void (*write)(struct rtl8169_private *, int, int);
		int (*read)(struct rtl8169_private *, int);
	} mdio_ops;

	struct pll_power_ops {
		void (*down)(struct rtl8169_private *);
		void (*up)(struct rtl8169_private *);
	} pll_power_ops;

	struct jumbo_ops {
		void (*enable)(struct rtl8169_private *);
		void (*disable)(struct rtl8169_private *);
	} jumbo_ops;

	struct csi_ops {
		void (*write)(struct rtl8169_private *, int, int);
		u32 (*read)(struct rtl8169_private *, int);
	} csi_ops;

	int (*set_speed)(struct net_device *, u8 aneg, u16 sp, u8 dpx, u32 adv);
	int (*get_settings)(struct net_device *, struct ethtool_cmd *);
	void (*phy_reset_enable)(struct rtl8169_private *tp);
	void (*hw_start)(struct net_device *);
	unsigned int (*phy_reset_pending)(struct rtl8169_private *tp);
	unsigned int (*link_ok)(void __iomem *);
	int (*do_ioctl)(struct rtl8169_private *tp, struct mii_ioctl_data *data, int cmd);

	struct {
		DECLARE_BITMAP(flags, RTL_FLAG_MAX);
		struct mutex mutex;
		struct work_struct work;
	} wk;

	unsigned features;

	struct mii_if_info mii;
	struct rtl8169_counters counters;
	u32 saved_wolopts;
	u32 opts1_mask;

	struct rtl_fw {
		const struct firmware *fw;

#define RTL_VER_SIZE		32

		char version[RTL_VER_SIZE];

		struct rtl_fw_phy_action {
			__le32 *code;
			size_t size;
		} phy_action;
	} *rtl_fw;
#define RTL_FIRMWARE_UNKNOWN	ERR_PTR(-EAGAIN)

	u32 ocp_base;
};

MODULE_AUTHOR("Realtek and the Linux r8169 crew <netdev@vger.kernel.org>");
MODULE_DESCRIPTION("RealTek RTL-8169 Gigabit Ethernet driver");
module_param(use_dac, int, 0);
MODULE_PARM_DESC(use_dac, "Enable PCI DAC. Unsafe on 32 bit PCI slot.");
module_param_named(debug, debug.msg_enable, int, 0);
MODULE_PARM_DESC(debug, "Debug verbosity level (0=none, ..., 16=all)");
MODULE_LICENSE("GPL");
MODULE_VERSION(RTL8169_VERSION);
MODULE_FIRMWARE(FIRMWARE_8168D_1);
MODULE_FIRMWARE(FIRMWARE_8168D_2);
MODULE_FIRMWARE(FIRMWARE_8168E_1);
MODULE_FIRMWARE(FIRMWARE_8168E_2);
MODULE_FIRMWARE(FIRMWARE_8168E_3);
MODULE_FIRMWARE(FIRMWARE_8105E_1);
MODULE_FIRMWARE(FIRMWARE_8168F_1);
MODULE_FIRMWARE(FIRMWARE_8168F_2);
MODULE_FIRMWARE(FIRMWARE_8402_1);
MODULE_FIRMWARE(FIRMWARE_8411_1);
MODULE_FIRMWARE(FIRMWARE_8106E_1);
MODULE_FIRMWARE(FIRMWARE_8168G_1);

static void rtl_lock_work(struct rtl8169_private *tp)
{
	mutex_lock(&tp->wk.mutex);
}

static void rtl_unlock_work(struct rtl8169_private *tp)
{
	mutex_unlock(&tp->wk.mutex);
}

static void rtl_tx_performance_tweak(struct pci_dev *pdev, u16 force)
{
	pcie_capability_clear_and_set_word(pdev, PCI_EXP_DEVCTL,
					   PCI_EXP_DEVCTL_READRQ, force);
}

struct rtl_cond {
	bool (*check)(struct rtl8169_private *);
	const char *msg;
};

static void rtl_udelay(unsigned int d)
{
	udelay(d);
}

static bool rtl_loop_wait(struct rtl8169_private *tp, const struct rtl_cond *c,
			  void (*delay)(unsigned int), unsigned int d, int n,
			  bool high)
{
	int i;

	for (i = 0; i < n; i++) {
		delay(d);
		if (c->check(tp) == high)
			return true;
	}
	netif_err(tp, drv, tp->dev, "%s == %d (loop: %d, delay: %d).\n",
		  c->msg, !high, n, d);
	return false;
}

static bool rtl_udelay_loop_wait_high(struct rtl8169_private *tp,
				      const struct rtl_cond *c,
				      unsigned int d, int n)
{
	return rtl_loop_wait(tp, c, rtl_udelay, d, n, true);
}

static bool rtl_udelay_loop_wait_low(struct rtl8169_private *tp,
				     const struct rtl_cond *c,
				     unsigned int d, int n)
{
	return rtl_loop_wait(tp, c, rtl_udelay, d, n, false);
}

static bool rtl_msleep_loop_wait_high(struct rtl8169_private *tp,
				      const struct rtl_cond *c,
				      unsigned int d, int n)
{
	return rtl_loop_wait(tp, c, msleep, d, n, true);
}

static bool rtl_msleep_loop_wait_low(struct rtl8169_private *tp,
				     const struct rtl_cond *c,
				     unsigned int d, int n)
{
	return rtl_loop_wait(tp, c, msleep, d, n, false);
}

#define DECLARE_RTL_COND(name)				\
static bool name ## _check(struct rtl8169_private *);	\
							\
static const struct rtl_cond name = {			\
	.check	= name ## _check,			\
	.msg	= #name					\
};							\
							\
static bool name ## _check(struct rtl8169_private *tp)

DECLARE_RTL_COND(rtl_ocpar_cond)
{
	void __iomem *ioaddr = tp->mmio_addr;

	return RTL_R32(OCPAR) & OCPAR_FLAG;
}

static u32 ocp_read(struct rtl8169_private *tp, u8 mask, u16 reg)
{
	void __iomem *ioaddr = tp->mmio_addr;

	RTL_W32(OCPAR, ((u32)mask & 0x0f) << 12 | (reg & 0x0fff));

	return rtl_udelay_loop_wait_high(tp, &rtl_ocpar_cond, 100, 20) ?
		RTL_R32(OCPDR) : ~0;
}

static void ocp_write(struct rtl8169_private *tp, u8 mask, u16 reg, u32 data)
{
	void __iomem *ioaddr = tp->mmio_addr;

	RTL_W32(OCPDR, data);
	RTL_W32(OCPAR, OCPAR_FLAG | ((u32)mask & 0x0f) << 12 | (reg & 0x0fff));

	rtl_udelay_loop_wait_low(tp, &rtl_ocpar_cond, 100, 20);
}

DECLARE_RTL_COND(rtl_eriar_cond)
{
	void __iomem *ioaddr = tp->mmio_addr;

	return RTL_R32(ERIAR) & ERIAR_FLAG;
}

static void rtl8168_oob_notify(struct rtl8169_private *tp, u8 cmd)
{
	void __iomem *ioaddr = tp->mmio_addr;

	RTL_W8(ERIDR, cmd);
	RTL_W32(ERIAR, 0x800010e8);
	msleep(2);

	if (!rtl_udelay_loop_wait_low(tp, &rtl_eriar_cond, 100, 5))
		return;

	ocp_write(tp, 0x1, 0x30, 0x00000001);
}

#define OOB_CMD_RESET		0x00
#define OOB_CMD_DRIVER_START	0x05
#define OOB_CMD_DRIVER_STOP	0x06

static u16 rtl8168_get_ocp_reg(struct rtl8169_private *tp)
{
	return (tp->mac_version == RTL_GIGA_MAC_VER_31) ? 0xb8 : 0x10;
}

DECLARE_RTL_COND(rtl_ocp_read_cond)
{
	u16 reg;

	reg = rtl8168_get_ocp_reg(tp);

	return ocp_read(tp, 0x0f, reg) & 0x00000800;
}

static void rtl8168_driver_start(struct rtl8169_private *tp)
{
	rtl8168_oob_notify(tp, OOB_CMD_DRIVER_START);

	rtl_msleep_loop_wait_high(tp, &rtl_ocp_read_cond, 10, 10);
}

static void rtl8168_driver_stop(struct rtl8169_private *tp)
{
	rtl8168_oob_notify(tp, OOB_CMD_DRIVER_STOP);

	rtl_msleep_loop_wait_low(tp, &rtl_ocp_read_cond, 10, 10);
}

static int r8168dp_check_dash(struct rtl8169_private *tp)
{
	u16 reg = rtl8168_get_ocp_reg(tp);

	return (ocp_read(tp, 0x0f, reg) & 0x00008000) ? 1 : 0;
}

static bool rtl_ocp_reg_failure(struct rtl8169_private *tp, u32 reg)
{
	if (reg & 0xffff0001) {
		netif_err(tp, drv, tp->dev, "Invalid ocp reg %x!\n", reg);
		return true;
	}
	return false;
}

DECLARE_RTL_COND(rtl_ocp_gphy_cond)
{
	void __iomem *ioaddr = tp->mmio_addr;

	return RTL_R32(GPHY_OCP) & OCPAR_FLAG;
}

static void r8168_phy_ocp_write(struct rtl8169_private *tp, u32 reg, u32 data)
{
	void __iomem *ioaddr = tp->mmio_addr;

	if (rtl_ocp_reg_failure(tp, reg))
		return;

	RTL_W32(GPHY_OCP, OCPAR_FLAG | (reg << 15) | data);

	rtl_udelay_loop_wait_low(tp, &rtl_ocp_gphy_cond, 25, 10);
}

static u16 r8168_phy_ocp_read(struct rtl8169_private *tp, u32 reg)
{
	void __iomem *ioaddr = tp->mmio_addr;

	if (rtl_ocp_reg_failure(tp, reg))
		return 0;

	RTL_W32(GPHY_OCP, reg << 15);

	return rtl_udelay_loop_wait_high(tp, &rtl_ocp_gphy_cond, 25, 10) ?
		(RTL_R32(GPHY_OCP) & 0xffff) : ~0;
}

static void rtl_w1w0_phy_ocp(struct rtl8169_private *tp, int reg, int p, int m)
{
	int val;

	val = r8168_phy_ocp_read(tp, reg);
	r8168_phy_ocp_write(tp, reg, (val | p) & ~m);
}

static void r8168_mac_ocp_write(struct rtl8169_private *tp, u32 reg, u32 data)
{
	void __iomem *ioaddr = tp->mmio_addr;

	if (rtl_ocp_reg_failure(tp, reg))
		return;

	RTL_W32(OCPDR, OCPAR_FLAG | (reg << 15) | data);
}

static u16 r8168_mac_ocp_read(struct rtl8169_private *tp, u32 reg)
{
	void __iomem *ioaddr = tp->mmio_addr;

	if (rtl_ocp_reg_failure(tp, reg))
		return 0;

	RTL_W32(OCPDR, reg << 15);

	return RTL_R32(OCPDR);
}

#define OCP_STD_PHY_BASE	0xa400

static void r8168g_mdio_write(struct rtl8169_private *tp, int reg, int value)
{
	if (reg == 0x1f) {
		tp->ocp_base = value ? value << 4 : OCP_STD_PHY_BASE;
		return;
	}

	if (tp->ocp_base != OCP_STD_PHY_BASE)
		reg -= 0x10;

	r8168_phy_ocp_write(tp, tp->ocp_base + reg * 2, value);
}

static int r8168g_mdio_read(struct rtl8169_private *tp, int reg)
{
	if (tp->ocp_base != OCP_STD_PHY_BASE)
		reg -= 0x10;

	return r8168_phy_ocp_read(tp, tp->ocp_base + reg * 2);
}

DECLARE_RTL_COND(rtl_phyar_cond)
{
	void __iomem *ioaddr = tp->mmio_addr;

	return RTL_R32(PHYAR) & 0x80000000;
}

static void r8169_mdio_write(struct rtl8169_private *tp, int reg, int value)
{
	void __iomem *ioaddr = tp->mmio_addr;

	RTL_W32(PHYAR, 0x80000000 | (reg & 0x1f) << 16 | (value & 0xffff));

	rtl_udelay_loop_wait_low(tp, &rtl_phyar_cond, 25, 20);
	/*
	 * According to hardware specs a 20us delay is required after write
	 * complete indication, but before sending next command.
	 */
	udelay(20);
}

static int r8169_mdio_read(struct rtl8169_private *tp, int reg)
{
	void __iomem *ioaddr = tp->mmio_addr;
	int value;

	RTL_W32(PHYAR, 0x0 | (reg & 0x1f) << 16);

	value = rtl_udelay_loop_wait_high(tp, &rtl_phyar_cond, 25, 20) ?
		RTL_R32(PHYAR) & 0xffff : ~0;

	/*
	 * According to hardware specs a 20us delay is required after read
	 * complete indication, but before sending next command.
	 */
	udelay(20);

	return value;
}

static void r8168dp_1_mdio_access(struct rtl8169_private *tp, int reg, u32 data)
{
	void __iomem *ioaddr = tp->mmio_addr;

	RTL_W32(OCPDR, data | ((reg & OCPDR_REG_MASK) << OCPDR_GPHY_REG_SHIFT));
	RTL_W32(OCPAR, OCPAR_GPHY_WRITE_CMD);
	RTL_W32(EPHY_RXER_NUM, 0);

	rtl_udelay_loop_wait_low(tp, &rtl_ocpar_cond, 1000, 100);
}

static void r8168dp_1_mdio_write(struct rtl8169_private *tp, int reg, int value)
{
	r8168dp_1_mdio_access(tp, reg,
			      OCPDR_WRITE_CMD | (value & OCPDR_DATA_MASK));
}

static int r8168dp_1_mdio_read(struct rtl8169_private *tp, int reg)
{
	void __iomem *ioaddr = tp->mmio_addr;

	r8168dp_1_mdio_access(tp, reg, OCPDR_READ_CMD);

	mdelay(1);
	RTL_W32(OCPAR, OCPAR_GPHY_READ_CMD);
	RTL_W32(EPHY_RXER_NUM, 0);

	return rtl_udelay_loop_wait_high(tp, &rtl_ocpar_cond, 1000, 100) ?
		RTL_R32(OCPDR) & OCPDR_DATA_MASK : ~0;
}

#define R8168DP_1_MDIO_ACCESS_BIT	0x00020000

static void r8168dp_2_mdio_start(void __iomem *ioaddr)
{
	RTL_W32(0xd0, RTL_R32(0xd0) & ~R8168DP_1_MDIO_ACCESS_BIT);
}

static void r8168dp_2_mdio_stop(void __iomem *ioaddr)
{
	RTL_W32(0xd0, RTL_R32(0xd0) | R8168DP_1_MDIO_ACCESS_BIT);
}

static void r8168dp_2_mdio_write(struct rtl8169_private *tp, int reg, int value)
{
	void __iomem *ioaddr = tp->mmio_addr;

	r8168dp_2_mdio_start(ioaddr);

	r8169_mdio_write(tp, reg, value);

	r8168dp_2_mdio_stop(ioaddr);
}

static int r8168dp_2_mdio_read(struct rtl8169_private *tp, int reg)
{
	void __iomem *ioaddr = tp->mmio_addr;
	int value;

	r8168dp_2_mdio_start(ioaddr);

	value = r8169_mdio_read(tp, reg);

	r8168dp_2_mdio_stop(ioaddr);

	return value;
}

static void rtl_writephy(struct rtl8169_private *tp, int location, u32 val)
{
	tp->mdio_ops.write(tp, location, val);
}

static int rtl_readphy(struct rtl8169_private *tp, int location)
{
	return tp->mdio_ops.read(tp, location);
}

static void rtl_patchphy(struct rtl8169_private *tp, int reg_addr, int value)
{
	rtl_writephy(tp, reg_addr, rtl_readphy(tp, reg_addr) | value);
}

static void rtl_w1w0_phy(struct rtl8169_private *tp, int reg_addr, int p, int m)
{
	int val;

	val = rtl_readphy(tp, reg_addr);
	rtl_writephy(tp, reg_addr, (val | p) & ~m);
}

static void rtl_mdio_write(struct net_device *dev, int phy_id, int location,
			   int val)
{
	struct rtl8169_private *tp = netdev_priv(dev);

	rtl_writephy(tp, location, val);
}

static int rtl_mdio_read(struct net_device *dev, int phy_id, int location)
{
	struct rtl8169_private *tp = netdev_priv(dev);

	return rtl_readphy(tp, location);
}

DECLARE_RTL_COND(rtl_ephyar_cond)
{
	void __iomem *ioaddr = tp->mmio_addr;

	return RTL_R32(EPHYAR) & EPHYAR_FLAG;
}

static void rtl_ephy_write(struct rtl8169_private *tp, int reg_addr, int value)
{
	void __iomem *ioaddr = tp->mmio_addr;

	RTL_W32(EPHYAR, EPHYAR_WRITE_CMD | (value & EPHYAR_DATA_MASK) |
		(reg_addr & EPHYAR_REG_MASK) << EPHYAR_REG_SHIFT);

	rtl_udelay_loop_wait_low(tp, &rtl_ephyar_cond, 10, 100);

	udelay(10);
}

static u16 rtl_ephy_read(struct rtl8169_private *tp, int reg_addr)
{
	void __iomem *ioaddr = tp->mmio_addr;

	RTL_W32(EPHYAR, (reg_addr & EPHYAR_REG_MASK) << EPHYAR_REG_SHIFT);

	return rtl_udelay_loop_wait_high(tp, &rtl_ephyar_cond, 10, 100) ?
		RTL_R32(EPHYAR) & EPHYAR_DATA_MASK : ~0;
}

static void rtl_eri_write(struct rtl8169_private *tp, int addr, u32 mask,
			  u32 val, int type)
{
	void __iomem *ioaddr = tp->mmio_addr;

	BUG_ON((addr & 3) || (mask == 0));
	RTL_W32(ERIDR, val);
	RTL_W32(ERIAR, ERIAR_WRITE_CMD | type | mask | addr);

	rtl_udelay_loop_wait_low(tp, &rtl_eriar_cond, 100, 100);
}

static u32 rtl_eri_read(struct rtl8169_private *tp, int addr, int type)
{
	void __iomem *ioaddr = tp->mmio_addr;

	RTL_W32(ERIAR, ERIAR_READ_CMD | type | ERIAR_MASK_1111 | addr);

	return rtl_udelay_loop_wait_high(tp, &rtl_eriar_cond, 100, 100) ?
		RTL_R32(ERIDR) : ~0;
}

static void rtl_w1w0_eri(struct rtl8169_private *tp, int addr, u32 mask, u32 p,
			 u32 m, int type)
{
	u32 val;

	val = rtl_eri_read(tp, addr, type);
	rtl_eri_write(tp, addr, mask, (val & ~m) | p, type);
}

struct exgmac_reg {
	u16 addr;
	u16 mask;
	u32 val;
};

static void rtl_write_exgmac_batch(struct rtl8169_private *tp,
				   const struct exgmac_reg *r, int len)
{
	while (len-- > 0) {
		rtl_eri_write(tp, r->addr, r->mask, r->val, ERIAR_EXGMAC);
		r++;
	}
}

DECLARE_RTL_COND(rtl_efusear_cond)
{
	void __iomem *ioaddr = tp->mmio_addr;

	return RTL_R32(EFUSEAR) & EFUSEAR_FLAG;
}

static u8 rtl8168d_efuse_read(struct rtl8169_private *tp, int reg_addr)
{
	void __iomem *ioaddr = tp->mmio_addr;

	RTL_W32(EFUSEAR, (reg_addr & EFUSEAR_REG_MASK) << EFUSEAR_REG_SHIFT);

	return rtl_udelay_loop_wait_high(tp, &rtl_efusear_cond, 100, 300) ?
		RTL_R32(EFUSEAR) & EFUSEAR_DATA_MASK : ~0;
}

static u16 rtl_get_events(struct rtl8169_private *tp)
{
	void __iomem *ioaddr = tp->mmio_addr;

	return RTL_R16(IntrStatus);
}

static void rtl_ack_events(struct rtl8169_private *tp, u16 bits)
{
	void __iomem *ioaddr = tp->mmio_addr;

	RTL_W16(IntrStatus, bits);
	mmiowb();
}

static void rtl_irq_disable(struct rtl8169_private *tp)
{
	void __iomem *ioaddr = tp->mmio_addr;

	RTL_W16(IntrMask, 0);
	mmiowb();
}

static void rtl_irq_enable(struct rtl8169_private *tp, u16 bits)
{
	void __iomem *ioaddr = tp->mmio_addr;

	RTL_W16(IntrMask, bits);
}

#define RTL_EVENT_NAPI_RX	(RxOK | RxErr)
#define RTL_EVENT_NAPI_TX	(TxOK | TxErr)
#define RTL_EVENT_NAPI		(RTL_EVENT_NAPI_RX | RTL_EVENT_NAPI_TX)

static void rtl_irq_enable_all(struct rtl8169_private *tp)
{
	rtl_irq_enable(tp, RTL_EVENT_NAPI | tp->event_slow);
}

static void rtl8169_irq_mask_and_ack(struct rtl8169_private *tp)
{
	void __iomem *ioaddr = tp->mmio_addr;

	rtl_irq_disable(tp);
	rtl_ack_events(tp, RTL_EVENT_NAPI | tp->event_slow);
	RTL_R8(ChipCmd);
}

static unsigned int rtl8169_tbi_reset_pending(struct rtl8169_private *tp)
{
	void __iomem *ioaddr = tp->mmio_addr;

	return RTL_R32(TBICSR) & TBIReset;
}

static unsigned int rtl8169_xmii_reset_pending(struct rtl8169_private *tp)
{
	return rtl_readphy(tp, MII_BMCR) & BMCR_RESET;
}

static unsigned int rtl8169_tbi_link_ok(void __iomem *ioaddr)
{
	return RTL_R32(TBICSR) & TBILinkOk;
}

static unsigned int rtl8169_xmii_link_ok(void __iomem *ioaddr)
{
	return RTL_R8(PHYstatus) & LinkStatus;
}

static void rtl8169_tbi_reset_enable(struct rtl8169_private *tp)
{
	void __iomem *ioaddr = tp->mmio_addr;

	RTL_W32(TBICSR, RTL_R32(TBICSR) | TBIReset);
}

static void rtl8169_xmii_reset_enable(struct rtl8169_private *tp)
{
	unsigned int val;

	val = rtl_readphy(tp, MII_BMCR) | BMCR_RESET;
	rtl_writephy(tp, MII_BMCR, val & 0xffff);
}

static void rtl_link_chg_patch(struct rtl8169_private *tp)
{
	void __iomem *ioaddr = tp->mmio_addr;
	struct net_device *dev = tp->dev;

	if (!netif_running(dev))
		return;

	if (tp->mac_version == RTL_GIGA_MAC_VER_34 ||
	    tp->mac_version == RTL_GIGA_MAC_VER_38) {
		if (RTL_R8(PHYstatus) & _1000bpsF) {
			rtl_eri_write(tp, 0x1bc, ERIAR_MASK_1111, 0x00000011,
				      ERIAR_EXGMAC);
			rtl_eri_write(tp, 0x1dc, ERIAR_MASK_1111, 0x00000005,
				      ERIAR_EXGMAC);
		} else if (RTL_R8(PHYstatus) & _100bps) {
			rtl_eri_write(tp, 0x1bc, ERIAR_MASK_1111, 0x0000001f,
				      ERIAR_EXGMAC);
			rtl_eri_write(tp, 0x1dc, ERIAR_MASK_1111, 0x00000005,
				      ERIAR_EXGMAC);
		} else {
			rtl_eri_write(tp, 0x1bc, ERIAR_MASK_1111, 0x0000001f,
				      ERIAR_EXGMAC);
			rtl_eri_write(tp, 0x1dc, ERIAR_MASK_1111, 0x0000003f,
				      ERIAR_EXGMAC);
		}
		/* Reset packet filter */
		rtl_w1w0_eri(tp, 0xdc, ERIAR_MASK_0001, 0x00, 0x01,
			     ERIAR_EXGMAC);
		rtl_w1w0_eri(tp, 0xdc, ERIAR_MASK_0001, 0x01, 0x00,
			     ERIAR_EXGMAC);
	} else if (tp->mac_version == RTL_GIGA_MAC_VER_35 ||
		   tp->mac_version == RTL_GIGA_MAC_VER_36) {
		if (RTL_R8(PHYstatus) & _1000bpsF) {
			rtl_eri_write(tp, 0x1bc, ERIAR_MASK_1111, 0x00000011,
				      ERIAR_EXGMAC);
			rtl_eri_write(tp, 0x1dc, ERIAR_MASK_1111, 0x00000005,
				      ERIAR_EXGMAC);
		} else {
			rtl_eri_write(tp, 0x1bc, ERIAR_MASK_1111, 0x0000001f,
				      ERIAR_EXGMAC);
			rtl_eri_write(tp, 0x1dc, ERIAR_MASK_1111, 0x0000003f,
				      ERIAR_EXGMAC);
		}
	} else if (tp->mac_version == RTL_GIGA_MAC_VER_37) {
		if (RTL_R8(PHYstatus) & _10bps) {
			rtl_eri_write(tp, 0x1d0, ERIAR_MASK_0011, 0x4d02,
				      ERIAR_EXGMAC);
			rtl_eri_write(tp, 0x1dc, ERIAR_MASK_0011, 0x0060,
				      ERIAR_EXGMAC);
		} else {
			rtl_eri_write(tp, 0x1d0, ERIAR_MASK_0011, 0x0000,
				      ERIAR_EXGMAC);
		}
	}
}

static void __rtl8169_check_link_status(struct net_device *dev,
					struct rtl8169_private *tp,
					void __iomem *ioaddr, bool pm)
{
	if (tp->link_ok(ioaddr)) {
		rtl_link_chg_patch(tp);
		/* This is to cancel a scheduled suspend if there's one. */
		if (pm)
			pm_request_resume(&tp->pci_dev->dev);
		netif_carrier_on(dev);
		if (net_ratelimit())
			netif_info(tp, ifup, dev, "link up\n");
	} else {
		netif_carrier_off(dev);
		netif_info(tp, ifdown, dev, "link down\n");
		if (pm)
			pm_schedule_suspend(&tp->pci_dev->dev, 5000);
	}
}

static void rtl8169_check_link_status(struct net_device *dev,
				      struct rtl8169_private *tp,
				      void __iomem *ioaddr)
{
	__rtl8169_check_link_status(dev, tp, ioaddr, false);
}

#define WAKE_ANY (WAKE_PHY | WAKE_MAGIC | WAKE_UCAST | WAKE_BCAST | WAKE_MCAST)

static u32 __rtl8169_get_wol(struct rtl8169_private *tp)
{
	void __iomem *ioaddr = tp->mmio_addr;
	u8 options;
	u32 wolopts = 0;

	options = RTL_R8(Config1);
	if (!(options & PMEnable))
		return 0;

	options = RTL_R8(Config3);
	if (options & LinkUp)
		wolopts |= WAKE_PHY;
	if (options & MagicPacket)
		wolopts |= WAKE_MAGIC;

	options = RTL_R8(Config5);
	if (options & UWF)
		wolopts |= WAKE_UCAST;
	if (options & BWF)
		wolopts |= WAKE_BCAST;
	if (options & MWF)
		wolopts |= WAKE_MCAST;

	return wolopts;
}

static void rtl8169_get_wol(struct net_device *dev, struct ethtool_wolinfo *wol)
{
	struct rtl8169_private *tp = netdev_priv(dev);

	rtl_lock_work(tp);

	wol->supported = WAKE_ANY;
	wol->wolopts = __rtl8169_get_wol(tp);

	rtl_unlock_work(tp);
}

static void __rtl8169_set_wol(struct rtl8169_private *tp, u32 wolopts)
{
	void __iomem *ioaddr = tp->mmio_addr;
	unsigned int i;
	static const struct {
		u32 opt;
		u16 reg;
		u8  mask;
	} cfg[] = {
		{ WAKE_PHY,   Config3, LinkUp },
		{ WAKE_MAGIC, Config3, MagicPacket },
		{ WAKE_UCAST, Config5, UWF },
		{ WAKE_BCAST, Config5, BWF },
		{ WAKE_MCAST, Config5, MWF },
		{ WAKE_ANY,   Config5, LanWake }
	};
	u8 options;

	RTL_W8(Cfg9346, Cfg9346_Unlock);

	for (i = 0; i < ARRAY_SIZE(cfg); i++) {
		options = RTL_R8(cfg[i].reg) & ~cfg[i].mask;
		if (wolopts & cfg[i].opt)
			options |= cfg[i].mask;
		RTL_W8(cfg[i].reg, options);
	}

	switch (tp->mac_version) {
	case RTL_GIGA_MAC_VER_01 ... RTL_GIGA_MAC_VER_17:
		options = RTL_R8(Config1) & ~PMEnable;
		if (wolopts)
			options |= PMEnable;
		RTL_W8(Config1, options);
		break;
	default:
		options = RTL_R8(Config2) & ~PME_SIGNAL;
		if (wolopts)
			options |= PME_SIGNAL;
		RTL_W8(Config2, options);
		break;
	}

	RTL_W8(Cfg9346, Cfg9346_Lock);
}

static int rtl8169_set_wol(struct net_device *dev, struct ethtool_wolinfo *wol)
{
	struct rtl8169_private *tp = netdev_priv(dev);

	rtl_lock_work(tp);

	if (wol->wolopts)
		tp->features |= RTL_FEATURE_WOL;
	else
		tp->features &= ~RTL_FEATURE_WOL;
	__rtl8169_set_wol(tp, wol->wolopts);

	rtl_unlock_work(tp);

	device_set_wakeup_enable(&tp->pci_dev->dev, wol->wolopts);

	return 0;
}

static const char *rtl_lookup_firmware_name(struct rtl8169_private *tp)
{
	return rtl_chip_infos[tp->mac_version].fw_name;
}

static void rtl8169_get_drvinfo(struct net_device *dev,
				struct ethtool_drvinfo *info)
{
	struct rtl8169_private *tp = netdev_priv(dev);
	struct rtl_fw *rtl_fw = tp->rtl_fw;

	strlcpy(info->driver, MODULENAME, sizeof(info->driver));
	strlcpy(info->version, RTL8169_VERSION, sizeof(info->version));
	strlcpy(info->bus_info, pci_name(tp->pci_dev), sizeof(info->bus_info));
	BUILD_BUG_ON(sizeof(info->fw_version) < sizeof(rtl_fw->version));
	if (!IS_ERR_OR_NULL(rtl_fw))
		strlcpy(info->fw_version, rtl_fw->version,
			sizeof(info->fw_version));
}

static int rtl8169_get_regs_len(struct net_device *dev)
{
	return R8169_REGS_SIZE;
}

static int rtl8169_set_speed_tbi(struct net_device *dev,
				 u8 autoneg, u16 speed, u8 duplex, u32 ignored)
{
	struct rtl8169_private *tp = netdev_priv(dev);
	void __iomem *ioaddr = tp->mmio_addr;
	int ret = 0;
	u32 reg;

	reg = RTL_R32(TBICSR);
	if ((autoneg == AUTONEG_DISABLE) && (speed == SPEED_1000) &&
	    (duplex == DUPLEX_FULL)) {
		RTL_W32(TBICSR, reg & ~(TBINwEnable | TBINwRestart));
	} else if (autoneg == AUTONEG_ENABLE)
		RTL_W32(TBICSR, reg | TBINwEnable | TBINwRestart);
	else {
		netif_warn(tp, link, dev,
			   "incorrect speed setting refused in TBI mode\n");
		ret = -EOPNOTSUPP;
	}

	return ret;
}

static int rtl8169_set_speed_xmii(struct net_device *dev,
				  u8 autoneg, u16 speed, u8 duplex, u32 adv)
{
	struct rtl8169_private *tp = netdev_priv(dev);
	int giga_ctrl, bmcr;
	int rc = -EINVAL;

	rtl_writephy(tp, 0x1f, 0x0000);

	if (autoneg == AUTONEG_ENABLE) {
		int auto_nego;

		auto_nego = rtl_readphy(tp, MII_ADVERTISE);
		auto_nego &= ~(ADVERTISE_10HALF | ADVERTISE_10FULL |
				ADVERTISE_100HALF | ADVERTISE_100FULL);

		if (adv & ADVERTISED_10baseT_Half)
			auto_nego |= ADVERTISE_10HALF;
		if (adv & ADVERTISED_10baseT_Full)
			auto_nego |= ADVERTISE_10FULL;
		if (adv & ADVERTISED_100baseT_Half)
			auto_nego |= ADVERTISE_100HALF;
		if (adv & ADVERTISED_100baseT_Full)
			auto_nego |= ADVERTISE_100FULL;

		auto_nego |= ADVERTISE_PAUSE_CAP | ADVERTISE_PAUSE_ASYM;

		giga_ctrl = rtl_readphy(tp, MII_CTRL1000);
		giga_ctrl &= ~(ADVERTISE_1000FULL | ADVERTISE_1000HALF);

		/* The 8100e/8101e/8102e do Fast Ethernet only. */
		if (tp->mii.supports_gmii) {
			if (adv & ADVERTISED_1000baseT_Half)
				giga_ctrl |= ADVERTISE_1000HALF;
			if (adv & ADVERTISED_1000baseT_Full)
				giga_ctrl |= ADVERTISE_1000FULL;
		} else if (adv & (ADVERTISED_1000baseT_Half |
				  ADVERTISED_1000baseT_Full)) {
			netif_info(tp, link, dev,
				   "PHY does not support 1000Mbps\n");
			goto out;
		}

		bmcr = BMCR_ANENABLE | BMCR_ANRESTART;

		rtl_writephy(tp, MII_ADVERTISE, auto_nego);
		rtl_writephy(tp, MII_CTRL1000, giga_ctrl);
	} else {
		giga_ctrl = 0;

		if (speed == SPEED_10)
			bmcr = 0;
		else if (speed == SPEED_100)
			bmcr = BMCR_SPEED100;
		else
			goto out;

		if (duplex == DUPLEX_FULL)
			bmcr |= BMCR_FULLDPLX;
	}

	rtl_writephy(tp, MII_BMCR, bmcr);

	if (tp->mac_version == RTL_GIGA_MAC_VER_02 ||
	    tp->mac_version == RTL_GIGA_MAC_VER_03) {
		if ((speed == SPEED_100) && (autoneg != AUTONEG_ENABLE)) {
			rtl_writephy(tp, 0x17, 0x2138);
			rtl_writephy(tp, 0x0e, 0x0260);
		} else {
			rtl_writephy(tp, 0x17, 0x2108);
			rtl_writephy(tp, 0x0e, 0x0000);
		}
	}

	rc = 0;
out:
	return rc;
}

static int rtl8169_set_speed(struct net_device *dev,
			     u8 autoneg, u16 speed, u8 duplex, u32 advertising)
{
	struct rtl8169_private *tp = netdev_priv(dev);
	int ret;

	ret = tp->set_speed(dev, autoneg, speed, duplex, advertising);
	if (ret < 0)
		goto out;

	if (netif_running(dev) && (autoneg == AUTONEG_ENABLE) &&
	    (advertising & ADVERTISED_1000baseT_Full)) {
		mod_timer(&tp->timer, jiffies + RTL8169_PHY_TIMEOUT);
	}
out:
	return ret;
}

static int rtl8169_set_settings(struct net_device *dev, struct ethtool_cmd *cmd)
{
	struct rtl8169_private *tp = netdev_priv(dev);
	int ret;

	del_timer_sync(&tp->timer);

	rtl_lock_work(tp);
	ret = rtl8169_set_speed(dev, cmd->autoneg, ethtool_cmd_speed(cmd),
				cmd->duplex, cmd->advertising);
	rtl_unlock_work(tp);

	return ret;
}

static netdev_features_t rtl8169_fix_features(struct net_device *dev,
	netdev_features_t features)
{
	struct rtl8169_private *tp = netdev_priv(dev);

	if (dev->mtu > TD_MSS_MAX)
		features &= ~NETIF_F_ALL_TSO;

	if (dev->mtu > JUMBO_1K &&
	    !rtl_chip_infos[tp->mac_version].jumbo_tx_csum)
		features &= ~NETIF_F_IP_CSUM;

	return features;
}

static void __rtl8169_set_features(struct net_device *dev,
				   netdev_features_t features)
{
	struct rtl8169_private *tp = netdev_priv(dev);
	netdev_features_t changed = features ^ dev->features;
	void __iomem *ioaddr = tp->mmio_addr;

	if (!(changed & (NETIF_F_RXALL | NETIF_F_RXCSUM | NETIF_F_HW_VLAN_RX)))
		return;

	if (changed & (NETIF_F_RXCSUM | NETIF_F_HW_VLAN_RX)) {
		if (features & NETIF_F_RXCSUM)
			tp->cp_cmd |= RxChkSum;
		else
			tp->cp_cmd &= ~RxChkSum;

		if (dev->features & NETIF_F_HW_VLAN_RX)
			tp->cp_cmd |= RxVlan;
		else
			tp->cp_cmd &= ~RxVlan;

		RTL_W16(CPlusCmd, tp->cp_cmd);
		RTL_R16(CPlusCmd);
	}
	if (changed & NETIF_F_RXALL) {
		int tmp = (RTL_R32(RxConfig) & ~(AcceptErr | AcceptRunt));
		if (features & NETIF_F_RXALL)
			tmp |= (AcceptErr | AcceptRunt);
		RTL_W32(RxConfig, tmp);
	}
}

static int rtl8169_set_features(struct net_device *dev,
				netdev_features_t features)
{
	struct rtl8169_private *tp = netdev_priv(dev);

	rtl_lock_work(tp);
	__rtl8169_set_features(dev, features);
	rtl_unlock_work(tp);

	return 0;
}


static inline u32 rtl8169_tx_vlan_tag(struct sk_buff *skb)
{
	return (vlan_tx_tag_present(skb)) ?
		TxVlanTag | swab16(vlan_tx_tag_get(skb)) : 0x00;
}

static void rtl8169_rx_vlan_tag(struct RxDesc *desc, struct sk_buff *skb)
{
	u32 opts2 = le32_to_cpu(desc->opts2);

	if (opts2 & RxVlanTag)
		__vlan_hwaccel_put_tag(skb, swab16(opts2 & 0xffff));
}

static int rtl8169_gset_tbi(struct net_device *dev, struct ethtool_cmd *cmd)
{
	struct rtl8169_private *tp = netdev_priv(dev);
	void __iomem *ioaddr = tp->mmio_addr;
	u32 status;

	cmd->supported =
		SUPPORTED_1000baseT_Full | SUPPORTED_Autoneg | SUPPORTED_FIBRE;
	cmd->port = PORT_FIBRE;
	cmd->transceiver = XCVR_INTERNAL;

	status = RTL_R32(TBICSR);
	cmd->advertising = (status & TBINwEnable) ?  ADVERTISED_Autoneg : 0;
	cmd->autoneg = !!(status & TBINwEnable);

	ethtool_cmd_speed_set(cmd, SPEED_1000);
	cmd->duplex = DUPLEX_FULL; /* Always set */

	return 0;
}

static int rtl8169_gset_xmii(struct net_device *dev, struct ethtool_cmd *cmd)
{
	struct rtl8169_private *tp = netdev_priv(dev);

	return mii_ethtool_gset(&tp->mii, cmd);
}

static int rtl8169_get_settings(struct net_device *dev, struct ethtool_cmd *cmd)
{
	struct rtl8169_private *tp = netdev_priv(dev);
	int rc;

	rtl_lock_work(tp);
	rc = tp->get_settings(dev, cmd);
	rtl_unlock_work(tp);

	return rc;
}

static void rtl8169_get_regs(struct net_device *dev, struct ethtool_regs *regs,
			     void *p)
{
	struct rtl8169_private *tp = netdev_priv(dev);

	if (regs->len > R8169_REGS_SIZE)
		regs->len = R8169_REGS_SIZE;

	rtl_lock_work(tp);
	memcpy_fromio(p, tp->mmio_addr, regs->len);
	rtl_unlock_work(tp);
}

static u32 rtl8169_get_msglevel(struct net_device *dev)
{
	struct rtl8169_private *tp = netdev_priv(dev);

	return tp->msg_enable;
}

static void rtl8169_set_msglevel(struct net_device *dev, u32 value)
{
	struct rtl8169_private *tp = netdev_priv(dev);

	tp->msg_enable = value;
}

static const char rtl8169_gstrings[][ETH_GSTRING_LEN] = {
	"tx_packets",
	"rx_packets",
	"tx_errors",
	"rx_errors",
	"rx_missed",
	"align_errors",
	"tx_single_collisions",
	"tx_multi_collisions",
	"unicast",
	"broadcast",
	"multicast",
	"tx_aborted",
	"tx_underrun",
};

static int rtl8169_get_sset_count(struct net_device *dev, int sset)
{
	switch (sset) {
	case ETH_SS_STATS:
		return ARRAY_SIZE(rtl8169_gstrings);
	default:
		return -EOPNOTSUPP;
	}
}

DECLARE_RTL_COND(rtl_counters_cond)
{
	void __iomem *ioaddr = tp->mmio_addr;

	return RTL_R32(CounterAddrLow) & CounterDump;
}

static void rtl8169_update_counters(struct net_device *dev)
{
	struct rtl8169_private *tp = netdev_priv(dev);
	void __iomem *ioaddr = tp->mmio_addr;
	struct device *d = &tp->pci_dev->dev;
	struct rtl8169_counters *counters;
	dma_addr_t paddr;
	u32 cmd;

	/*
	 * Some chips are unable to dump tally counters when the receiver
	 * is disabled.
	 */
	if ((RTL_R8(ChipCmd) & CmdRxEnb) == 0)
		return;

	counters = dma_alloc_coherent(d, sizeof(*counters), &paddr, GFP_KERNEL);
	if (!counters)
		return;

	RTL_W32(CounterAddrHigh, (u64)paddr >> 32);
	cmd = (u64)paddr & DMA_BIT_MASK(32);
	RTL_W32(CounterAddrLow, cmd);
	RTL_W32(CounterAddrLow, cmd | CounterDump);

	if (rtl_udelay_loop_wait_low(tp, &rtl_counters_cond, 10, 1000))
		memcpy(&tp->counters, counters, sizeof(*counters));

	RTL_W32(CounterAddrLow, 0);
	RTL_W32(CounterAddrHigh, 0);

	dma_free_coherent(d, sizeof(*counters), counters, paddr);
}

static void rtl8169_get_ethtool_stats(struct net_device *dev,
				      struct ethtool_stats *stats, u64 *data)
{
	struct rtl8169_private *tp = netdev_priv(dev);

	ASSERT_RTNL();

	rtl8169_update_counters(dev);

	data[0] = le64_to_cpu(tp->counters.tx_packets);
	data[1] = le64_to_cpu(tp->counters.rx_packets);
	data[2] = le64_to_cpu(tp->counters.tx_errors);
	data[3] = le32_to_cpu(tp->counters.rx_errors);
	data[4] = le16_to_cpu(tp->counters.rx_missed);
	data[5] = le16_to_cpu(tp->counters.align_errors);
	data[6] = le32_to_cpu(tp->counters.tx_one_collision);
	data[7] = le32_to_cpu(tp->counters.tx_multi_collision);
	data[8] = le64_to_cpu(tp->counters.rx_unicast);
	data[9] = le64_to_cpu(tp->counters.rx_broadcast);
	data[10] = le32_to_cpu(tp->counters.rx_multicast);
	data[11] = le16_to_cpu(tp->counters.tx_aborted);
	data[12] = le16_to_cpu(tp->counters.tx_underun);
}

static void rtl8169_get_strings(struct net_device *dev, u32 stringset, u8 *data)
{
	switch(stringset) {
	case ETH_SS_STATS:
		memcpy(data, *rtl8169_gstrings, sizeof(rtl8169_gstrings));
		break;
	}
}

static const struct ethtool_ops rtl8169_ethtool_ops = {
	.get_drvinfo		= rtl8169_get_drvinfo,
	.get_regs_len		= rtl8169_get_regs_len,
	.get_link		= ethtool_op_get_link,
	.get_settings		= rtl8169_get_settings,
	.set_settings		= rtl8169_set_settings,
	.get_msglevel		= rtl8169_get_msglevel,
	.set_msglevel		= rtl8169_set_msglevel,
	.get_regs		= rtl8169_get_regs,
	.get_wol		= rtl8169_get_wol,
	.set_wol		= rtl8169_set_wol,
	.get_strings		= rtl8169_get_strings,
	.get_sset_count		= rtl8169_get_sset_count,
	.get_ethtool_stats	= rtl8169_get_ethtool_stats,
	.get_ts_info		= ethtool_op_get_ts_info,
};

static void rtl8169_get_mac_version(struct rtl8169_private *tp,
				    struct net_device *dev, u8 default_version)
{
	void __iomem *ioaddr = tp->mmio_addr;
	/*
	 * The driver currently handles the 8168Bf and the 8168Be identically
	 * but they can be identified more specifically through the test below
	 * if needed:
	 *
	 * (RTL_R32(TxConfig) & 0x700000) == 0x500000 ? 8168Bf : 8168Be
	 *
	 * Same thing for the 8101Eb and the 8101Ec:
	 *
	 * (RTL_R32(TxConfig) & 0x700000) == 0x200000 ? 8101Eb : 8101Ec
	 */
	static const struct rtl_mac_info {
		u32 mask;
		u32 val;
		int mac_version;
	} mac_info[] = {
		/* 8168G family. */
		{ 0x7cf00000, 0x4c100000,	RTL_GIGA_MAC_VER_41 },
		{ 0x7cf00000, 0x4c000000,	RTL_GIGA_MAC_VER_40 },

		/* 8168F family. */
		{ 0x7c800000, 0x48800000,	RTL_GIGA_MAC_VER_38 },
		{ 0x7cf00000, 0x48100000,	RTL_GIGA_MAC_VER_36 },
		{ 0x7cf00000, 0x48000000,	RTL_GIGA_MAC_VER_35 },

		/* 8168E family. */
		{ 0x7c800000, 0x2c800000,	RTL_GIGA_MAC_VER_34 },
		{ 0x7cf00000, 0x2c200000,	RTL_GIGA_MAC_VER_33 },
		{ 0x7cf00000, 0x2c100000,	RTL_GIGA_MAC_VER_32 },
		{ 0x7c800000, 0x2c000000,	RTL_GIGA_MAC_VER_33 },

		/* 8168D family. */
		{ 0x7cf00000, 0x28300000,	RTL_GIGA_MAC_VER_26 },
		{ 0x7cf00000, 0x28100000,	RTL_GIGA_MAC_VER_25 },
		{ 0x7c800000, 0x28000000,	RTL_GIGA_MAC_VER_26 },

		/* 8168DP family. */
		{ 0x7cf00000, 0x28800000,	RTL_GIGA_MAC_VER_27 },
		{ 0x7cf00000, 0x28a00000,	RTL_GIGA_MAC_VER_28 },
		{ 0x7cf00000, 0x28b00000,	RTL_GIGA_MAC_VER_31 },

		/* 8168C family. */
		{ 0x7cf00000, 0x3cb00000,	RTL_GIGA_MAC_VER_24 },
		{ 0x7cf00000, 0x3c900000,	RTL_GIGA_MAC_VER_23 },
		{ 0x7cf00000, 0x3c800000,	RTL_GIGA_MAC_VER_18 },
		{ 0x7c800000, 0x3c800000,	RTL_GIGA_MAC_VER_24 },
		{ 0x7cf00000, 0x3c000000,	RTL_GIGA_MAC_VER_19 },
		{ 0x7cf00000, 0x3c200000,	RTL_GIGA_MAC_VER_20 },
		{ 0x7cf00000, 0x3c300000,	RTL_GIGA_MAC_VER_21 },
		{ 0x7cf00000, 0x3c400000,	RTL_GIGA_MAC_VER_22 },
		{ 0x7c800000, 0x3c000000,	RTL_GIGA_MAC_VER_22 },

		/* 8168B family. */
		{ 0x7cf00000, 0x38000000,	RTL_GIGA_MAC_VER_12 },
		{ 0x7cf00000, 0x38500000,	RTL_GIGA_MAC_VER_17 },
		{ 0x7c800000, 0x38000000,	RTL_GIGA_MAC_VER_17 },
		{ 0x7c800000, 0x30000000,	RTL_GIGA_MAC_VER_11 },

		/* 8101 family. */
		{ 0x7cf00000, 0x44900000,	RTL_GIGA_MAC_VER_39 },
		{ 0x7c800000, 0x44800000,	RTL_GIGA_MAC_VER_39 },
		{ 0x7c800000, 0x44000000,	RTL_GIGA_MAC_VER_37 },
		{ 0x7cf00000, 0x40b00000,	RTL_GIGA_MAC_VER_30 },
		{ 0x7cf00000, 0x40a00000,	RTL_GIGA_MAC_VER_30 },
		{ 0x7cf00000, 0x40900000,	RTL_GIGA_MAC_VER_29 },
		{ 0x7c800000, 0x40800000,	RTL_GIGA_MAC_VER_30 },
		{ 0x7cf00000, 0x34a00000,	RTL_GIGA_MAC_VER_09 },
		{ 0x7cf00000, 0x24a00000,	RTL_GIGA_MAC_VER_09 },
		{ 0x7cf00000, 0x34900000,	RTL_GIGA_MAC_VER_08 },
		{ 0x7cf00000, 0x24900000,	RTL_GIGA_MAC_VER_08 },
		{ 0x7cf00000, 0x34800000,	RTL_GIGA_MAC_VER_07 },
		{ 0x7cf00000, 0x24800000,	RTL_GIGA_MAC_VER_07 },
		{ 0x7cf00000, 0x34000000,	RTL_GIGA_MAC_VER_13 },
		{ 0x7cf00000, 0x34300000,	RTL_GIGA_MAC_VER_10 },
		{ 0x7cf00000, 0x34200000,	RTL_GIGA_MAC_VER_16 },
		{ 0x7c800000, 0x34800000,	RTL_GIGA_MAC_VER_09 },
		{ 0x7c800000, 0x24800000,	RTL_GIGA_MAC_VER_09 },
		{ 0x7c800000, 0x34000000,	RTL_GIGA_MAC_VER_16 },
		/* FIXME: where did these entries come from ? -- FR */
		{ 0xfc800000, 0x38800000,	RTL_GIGA_MAC_VER_15 },
		{ 0xfc800000, 0x30800000,	RTL_GIGA_MAC_VER_14 },

		/* 8110 family. */
		{ 0xfc800000, 0x98000000,	RTL_GIGA_MAC_VER_06 },
		{ 0xfc800000, 0x18000000,	RTL_GIGA_MAC_VER_05 },
		{ 0xfc800000, 0x10000000,	RTL_GIGA_MAC_VER_04 },
		{ 0xfc800000, 0x04000000,	RTL_GIGA_MAC_VER_03 },
		{ 0xfc800000, 0x00800000,	RTL_GIGA_MAC_VER_02 },
		{ 0xfc800000, 0x00000000,	RTL_GIGA_MAC_VER_01 },

		/* Catch-all */
		{ 0x00000000, 0x00000000,	RTL_GIGA_MAC_NONE   }
	};
	const struct rtl_mac_info *p = mac_info;
	u32 reg;

	reg = RTL_R32(TxConfig);
	while ((reg & p->mask) != p->val)
		p++;
	tp->mac_version = p->mac_version;

	if (tp->mac_version == RTL_GIGA_MAC_NONE) {
		netif_notice(tp, probe, dev,
			     "unknown MAC, using family default\n");
		tp->mac_version = default_version;
	}
}

static void rtl8169_print_mac_version(struct rtl8169_private *tp)
{
	dprintk("mac_version = 0x%02x\n", tp->mac_version);
}

struct phy_reg {
	u16 reg;
	u16 val;
};

static void rtl_writephy_batch(struct rtl8169_private *tp,
			       const struct phy_reg *regs, int len)
{
	while (len-- > 0) {
		rtl_writephy(tp, regs->reg, regs->val);
		regs++;
	}
}

#define PHY_READ		0x00000000
#define PHY_DATA_OR		0x10000000
#define PHY_DATA_AND		0x20000000
#define PHY_BJMPN		0x30000000
#define PHY_READ_EFUSE		0x40000000
#define PHY_READ_MAC_BYTE	0x50000000
#define PHY_WRITE_MAC_BYTE	0x60000000
#define PHY_CLEAR_READCOUNT	0x70000000
#define PHY_WRITE		0x80000000
#define PHY_READCOUNT_EQ_SKIP	0x90000000
#define PHY_COMP_EQ_SKIPN	0xa0000000
#define PHY_COMP_NEQ_SKIPN	0xb0000000
#define PHY_WRITE_PREVIOUS	0xc0000000
#define PHY_SKIPN		0xd0000000
#define PHY_DELAY_MS		0xe0000000
#define PHY_WRITE_ERI_WORD	0xf0000000

struct fw_info {
	u32	magic;
	char	version[RTL_VER_SIZE];
	__le32	fw_start;
	__le32	fw_len;
	u8	chksum;
} __packed;

#define FW_OPCODE_SIZE	sizeof(typeof(*((struct rtl_fw_phy_action *)0)->code))

static bool rtl_fw_format_ok(struct rtl8169_private *tp, struct rtl_fw *rtl_fw)
{
	const struct firmware *fw = rtl_fw->fw;
	struct fw_info *fw_info = (struct fw_info *)fw->data;
	struct rtl_fw_phy_action *pa = &rtl_fw->phy_action;
	char *version = rtl_fw->version;
	bool rc = false;

	if (fw->size < FW_OPCODE_SIZE)
		goto out;

	if (!fw_info->magic) {
		size_t i, size, start;
		u8 checksum = 0;

		if (fw->size < sizeof(*fw_info))
			goto out;

		for (i = 0; i < fw->size; i++)
			checksum += fw->data[i];
		if (checksum != 0)
			goto out;

		start = le32_to_cpu(fw_info->fw_start);
		if (start > fw->size)
			goto out;

		size = le32_to_cpu(fw_info->fw_len);
		if (size > (fw->size - start) / FW_OPCODE_SIZE)
			goto out;

		memcpy(version, fw_info->version, RTL_VER_SIZE);

		pa->code = (__le32 *)(fw->data + start);
		pa->size = size;
	} else {
		if (fw->size % FW_OPCODE_SIZE)
			goto out;

		strlcpy(version, rtl_lookup_firmware_name(tp), RTL_VER_SIZE);

		pa->code = (__le32 *)fw->data;
		pa->size = fw->size / FW_OPCODE_SIZE;
	}
	version[RTL_VER_SIZE - 1] = 0;

	rc = true;
out:
	return rc;
}

static bool rtl_fw_data_ok(struct rtl8169_private *tp, struct net_device *dev,
			   struct rtl_fw_phy_action *pa)
{
	bool rc = false;
	size_t index;

	for (index = 0; index < pa->size; index++) {
		u32 action = le32_to_cpu(pa->code[index]);
		u32 regno = (action & 0x0fff0000) >> 16;

		switch(action & 0xf0000000) {
		case PHY_READ:
		case PHY_DATA_OR:
		case PHY_DATA_AND:
		case PHY_READ_EFUSE:
		case PHY_CLEAR_READCOUNT:
		case PHY_WRITE:
		case PHY_WRITE_PREVIOUS:
		case PHY_DELAY_MS:
			break;

		case PHY_BJMPN:
			if (regno > index) {
				netif_err(tp, ifup, tp->dev,
					  "Out of range of firmware\n");
				goto out;
			}
			break;
		case PHY_READCOUNT_EQ_SKIP:
			if (index + 2 >= pa->size) {
				netif_err(tp, ifup, tp->dev,
					  "Out of range of firmware\n");
				goto out;
			}
			break;
		case PHY_COMP_EQ_SKIPN:
		case PHY_COMP_NEQ_SKIPN:
		case PHY_SKIPN:
			if (index + 1 + regno >= pa->size) {
				netif_err(tp, ifup, tp->dev,
					  "Out of range of firmware\n");
				goto out;
			}
			break;

		case PHY_READ_MAC_BYTE:
		case PHY_WRITE_MAC_BYTE:
		case PHY_WRITE_ERI_WORD:
		default:
			netif_err(tp, ifup, tp->dev,
				  "Invalid action 0x%08x\n", action);
			goto out;
		}
	}
	rc = true;
out:
	return rc;
}

static int rtl_check_firmware(struct rtl8169_private *tp, struct rtl_fw *rtl_fw)
{
	struct net_device *dev = tp->dev;
	int rc = -EINVAL;

	if (!rtl_fw_format_ok(tp, rtl_fw)) {
		netif_err(tp, ifup, dev, "invalid firwmare\n");
		goto out;
	}

	if (rtl_fw_data_ok(tp, dev, &rtl_fw->phy_action))
		rc = 0;
out:
	return rc;
}

static void rtl_phy_write_fw(struct rtl8169_private *tp, struct rtl_fw *rtl_fw)
{
	struct rtl_fw_phy_action *pa = &rtl_fw->phy_action;
	u32 predata, count;
	size_t index;

	predata = count = 0;

	for (index = 0; index < pa->size; ) {
		u32 action = le32_to_cpu(pa->code[index]);
		u32 data = action & 0x0000ffff;
		u32 regno = (action & 0x0fff0000) >> 16;

		if (!action)
			break;

		switch(action & 0xf0000000) {
		case PHY_READ:
			predata = rtl_readphy(tp, regno);
			count++;
			index++;
			break;
		case PHY_DATA_OR:
			predata |= data;
			index++;
			break;
		case PHY_DATA_AND:
			predata &= data;
			index++;
			break;
		case PHY_BJMPN:
			index -= regno;
			break;
		case PHY_READ_EFUSE:
			predata = rtl8168d_efuse_read(tp, regno);
			index++;
			break;
		case PHY_CLEAR_READCOUNT:
			count = 0;
			index++;
			break;
		case PHY_WRITE:
			rtl_writephy(tp, regno, data);
			index++;
			break;
		case PHY_READCOUNT_EQ_SKIP:
			index += (count == data) ? 2 : 1;
			break;
		case PHY_COMP_EQ_SKIPN:
			if (predata == data)
				index += regno;
			index++;
			break;
		case PHY_COMP_NEQ_SKIPN:
			if (predata != data)
				index += regno;
			index++;
			break;
		case PHY_WRITE_PREVIOUS:
			rtl_writephy(tp, regno, predata);
			index++;
			break;
		case PHY_SKIPN:
			index += regno + 1;
			break;
		case PHY_DELAY_MS:
			mdelay(data);
			index++;
			break;

		case PHY_READ_MAC_BYTE:
		case PHY_WRITE_MAC_BYTE:
		case PHY_WRITE_ERI_WORD:
		default:
			BUG();
		}
	}
}

static void rtl_release_firmware(struct rtl8169_private *tp)
{
	if (!IS_ERR_OR_NULL(tp->rtl_fw)) {
		release_firmware(tp->rtl_fw->fw);
		kfree(tp->rtl_fw);
	}
	tp->rtl_fw = RTL_FIRMWARE_UNKNOWN;
}

static void rtl_apply_firmware(struct rtl8169_private *tp)
{
	struct rtl_fw *rtl_fw = tp->rtl_fw;

	/* TODO: release firmware once rtl_phy_write_fw signals failures. */
	if (!IS_ERR_OR_NULL(rtl_fw)) {
		rtl_phy_write_fw(tp, rtl_fw);
		tp->features |= RTL_FEATURE_FW_LOADED;
	}
}

static void rtl_apply_firmware_cond(struct rtl8169_private *tp, u8 reg, u16 val)
{
	if (rtl_readphy(tp, reg) != val)
		netif_warn(tp, hw, tp->dev, "chipset not ready for firmware\n");
	else
		rtl_apply_firmware(tp);
}

static void r810x_aldps_disable(struct rtl8169_private *tp)
{
	rtl_writephy(tp, 0x1f, 0x0000);
	rtl_writephy(tp, 0x18, 0x0310);
	msleep(100);
}

static void r810x_aldps_enable(struct rtl8169_private *tp)
{
	if (!(tp->features & RTL_FEATURE_FW_LOADED))
		return;

	rtl_writephy(tp, 0x1f, 0x0000);
	rtl_writephy(tp, 0x18, 0x8310);
}

static void r8168_aldps_enable_1(struct rtl8169_private *tp)
{
	if (!(tp->features & RTL_FEATURE_FW_LOADED))
		return;

	rtl_writephy(tp, 0x1f, 0x0000);
	rtl_w1w0_phy(tp, 0x15, 0x1000, 0x0000);
}

static void rtl8169s_hw_phy_config(struct rtl8169_private *tp)
{
	static const struct phy_reg phy_reg_init[] = {
		{ 0x1f, 0x0001 },
		{ 0x06, 0x006e },
		{ 0x08, 0x0708 },
		{ 0x15, 0x4000 },
		{ 0x18, 0x65c7 },

		{ 0x1f, 0x0001 },
		{ 0x03, 0x00a1 },
		{ 0x02, 0x0008 },
		{ 0x01, 0x0120 },
		{ 0x00, 0x1000 },
		{ 0x04, 0x0800 },
		{ 0x04, 0x0000 },

		{ 0x03, 0xff41 },
		{ 0x02, 0xdf60 },
		{ 0x01, 0x0140 },
		{ 0x00, 0x0077 },
		{ 0x04, 0x7800 },
		{ 0x04, 0x7000 },

		{ 0x03, 0x802f },
		{ 0x02, 0x4f02 },
		{ 0x01, 0x0409 },
		{ 0x00, 0xf0f9 },
		{ 0x04, 0x9800 },
		{ 0x04, 0x9000 },

		{ 0x03, 0xdf01 },
		{ 0x02, 0xdf20 },
		{ 0x01, 0xff95 },
		{ 0x00, 0xba00 },
		{ 0x04, 0xa800 },
		{ 0x04, 0xa000 },

		{ 0x03, 0xff41 },
		{ 0x02, 0xdf20 },
		{ 0x01, 0x0140 },
		{ 0x00, 0x00bb },
		{ 0x04, 0xb800 },
		{ 0x04, 0xb000 },

		{ 0x03, 0xdf41 },
		{ 0x02, 0xdc60 },
		{ 0x01, 0x6340 },
		{ 0x00, 0x007d },
		{ 0x04, 0xd800 },
		{ 0x04, 0xd000 },

		{ 0x03, 0xdf01 },
		{ 0x02, 0xdf20 },
		{ 0x01, 0x100a },
		{ 0x00, 0xa0ff },
		{ 0x04, 0xf800 },
		{ 0x04, 0xf000 },

		{ 0x1f, 0x0000 },
		{ 0x0b, 0x0000 },
		{ 0x00, 0x9200 }
	};

	rtl_writephy_batch(tp, phy_reg_init, ARRAY_SIZE(phy_reg_init));
}

static void rtl8169sb_hw_phy_config(struct rtl8169_private *tp)
{
	static const struct phy_reg phy_reg_init[] = {
		{ 0x1f, 0x0002 },
		{ 0x01, 0x90d0 },
		{ 0x1f, 0x0000 }
	};

	rtl_writephy_batch(tp, phy_reg_init, ARRAY_SIZE(phy_reg_init));
}

static void rtl8169scd_hw_phy_config_quirk(struct rtl8169_private *tp)
{
	struct pci_dev *pdev = tp->pci_dev;

	if ((pdev->subsystem_vendor != PCI_VENDOR_ID_GIGABYTE) ||
	    (pdev->subsystem_device != 0xe000))
		return;

	rtl_writephy(tp, 0x1f, 0x0001);
	rtl_writephy(tp, 0x10, 0xf01b);
	rtl_writephy(tp, 0x1f, 0x0000);
}

static void rtl8169scd_hw_phy_config(struct rtl8169_private *tp)
{
	static const struct phy_reg phy_reg_init[] = {
		{ 0x1f, 0x0001 },
		{ 0x04, 0x0000 },
		{ 0x03, 0x00a1 },
		{ 0x02, 0x0008 },
		{ 0x01, 0x0120 },
		{ 0x00, 0x1000 },
		{ 0x04, 0x0800 },
		{ 0x04, 0x9000 },
		{ 0x03, 0x802f },
		{ 0x02, 0x4f02 },
		{ 0x01, 0x0409 },
		{ 0x00, 0xf099 },
		{ 0x04, 0x9800 },
		{ 0x04, 0xa000 },
		{ 0x03, 0xdf01 },
		{ 0x02, 0xdf20 },
		{ 0x01, 0xff95 },
		{ 0x00, 0xba00 },
		{ 0x04, 0xa800 },
		{ 0x04, 0xf000 },
		{ 0x03, 0xdf01 },
		{ 0x02, 0xdf20 },
		{ 0x01, 0x101a },
		{ 0x00, 0xa0ff },
		{ 0x04, 0xf800 },
		{ 0x04, 0x0000 },
		{ 0x1f, 0x0000 },

		{ 0x1f, 0x0001 },
		{ 0x10, 0xf41b },
		{ 0x14, 0xfb54 },
		{ 0x18, 0xf5c7 },
		{ 0x1f, 0x0000 },

		{ 0x1f, 0x0001 },
		{ 0x17, 0x0cc0 },
		{ 0x1f, 0x0000 }
	};

	rtl_writephy_batch(tp, phy_reg_init, ARRAY_SIZE(phy_reg_init));

	rtl8169scd_hw_phy_config_quirk(tp);
}

static void rtl8169sce_hw_phy_config(struct rtl8169_private *tp)
{
	static const struct phy_reg phy_reg_init[] = {
		{ 0x1f, 0x0001 },
		{ 0x04, 0x0000 },
		{ 0x03, 0x00a1 },
		{ 0x02, 0x0008 },
		{ 0x01, 0x0120 },
		{ 0x00, 0x1000 },
		{ 0x04, 0x0800 },
		{ 0x04, 0x9000 },
		{ 0x03, 0x802f },
		{ 0x02, 0x4f02 },
		{ 0x01, 0x0409 },
		{ 0x00, 0xf099 },
		{ 0x04, 0x9800 },
		{ 0x04, 0xa000 },
		{ 0x03, 0xdf01 },
		{ 0x02, 0xdf20 },
		{ 0x01, 0xff95 },
		{ 0x00, 0xba00 },
		{ 0x04, 0xa800 },
		{ 0x04, 0xf000 },
		{ 0x03, 0xdf01 },
		{ 0x02, 0xdf20 },
		{ 0x01, 0x101a },
		{ 0x00, 0xa0ff },
		{ 0x04, 0xf800 },
		{ 0x04, 0x0000 },
		{ 0x1f, 0x0000 },

		{ 0x1f, 0x0001 },
		{ 0x0b, 0x8480 },
		{ 0x1f, 0x0000 },

		{ 0x1f, 0x0001 },
		{ 0x18, 0x67c7 },
		{ 0x04, 0x2000 },
		{ 0x03, 0x002f },
		{ 0x02, 0x4360 },
		{ 0x01, 0x0109 },
		{ 0x00, 0x3022 },
		{ 0x04, 0x2800 },
		{ 0x1f, 0x0000 },

		{ 0x1f, 0x0001 },
		{ 0x17, 0x0cc0 },
		{ 0x1f, 0x0000 }
	};

	rtl_writephy_batch(tp, phy_reg_init, ARRAY_SIZE(phy_reg_init));
}

static void rtl8168bb_hw_phy_config(struct rtl8169_private *tp)
{
	static const struct phy_reg phy_reg_init[] = {
		{ 0x10, 0xf41b },
		{ 0x1f, 0x0000 }
	};

	rtl_writephy(tp, 0x1f, 0x0001);
	rtl_patchphy(tp, 0x16, 1 << 0);

	rtl_writephy_batch(tp, phy_reg_init, ARRAY_SIZE(phy_reg_init));
}

static void rtl8168bef_hw_phy_config(struct rtl8169_private *tp)
{
	static const struct phy_reg phy_reg_init[] = {
		{ 0x1f, 0x0001 },
		{ 0x10, 0xf41b },
		{ 0x1f, 0x0000 }
	};

	rtl_writephy_batch(tp, phy_reg_init, ARRAY_SIZE(phy_reg_init));
}

static void rtl8168cp_1_hw_phy_config(struct rtl8169_private *tp)
{
	static const struct phy_reg phy_reg_init[] = {
		{ 0x1f, 0x0000 },
		{ 0x1d, 0x0f00 },
		{ 0x1f, 0x0002 },
		{ 0x0c, 0x1ec8 },
		{ 0x1f, 0x0000 }
	};

	rtl_writephy_batch(tp, phy_reg_init, ARRAY_SIZE(phy_reg_init));
}

static void rtl8168cp_2_hw_phy_config(struct rtl8169_private *tp)
{
	static const struct phy_reg phy_reg_init[] = {
		{ 0x1f, 0x0001 },
		{ 0x1d, 0x3d98 },
		{ 0x1f, 0x0000 }
	};

	rtl_writephy(tp, 0x1f, 0x0000);
	rtl_patchphy(tp, 0x14, 1 << 5);
	rtl_patchphy(tp, 0x0d, 1 << 5);

	rtl_writephy_batch(tp, phy_reg_init, ARRAY_SIZE(phy_reg_init));
}

static void rtl8168c_1_hw_phy_config(struct rtl8169_private *tp)
{
	static const struct phy_reg phy_reg_init[] = {
		{ 0x1f, 0x0001 },
		{ 0x12, 0x2300 },
		{ 0x1f, 0x0002 },
		{ 0x00, 0x88d4 },
		{ 0x01, 0x82b1 },
		{ 0x03, 0x7002 },
		{ 0x08, 0x9e30 },
		{ 0x09, 0x01f0 },
		{ 0x0a, 0x5500 },
		{ 0x0c, 0x00c8 },
		{ 0x1f, 0x0003 },
		{ 0x12, 0xc096 },
		{ 0x16, 0x000a },
		{ 0x1f, 0x0000 },
		{ 0x1f, 0x0000 },
		{ 0x09, 0x2000 },
		{ 0x09, 0x0000 }
	};

	rtl_writephy_batch(tp, phy_reg_init, ARRAY_SIZE(phy_reg_init));

	rtl_patchphy(tp, 0x14, 1 << 5);
	rtl_patchphy(tp, 0x0d, 1 << 5);
	rtl_writephy(tp, 0x1f, 0x0000);
}

static void rtl8168c_2_hw_phy_config(struct rtl8169_private *tp)
{
	static const struct phy_reg phy_reg_init[] = {
		{ 0x1f, 0x0001 },
		{ 0x12, 0x2300 },
		{ 0x03, 0x802f },
		{ 0x02, 0x4f02 },
		{ 0x01, 0x0409 },
		{ 0x00, 0xf099 },
		{ 0x04, 0x9800 },
		{ 0x04, 0x9000 },
		{ 0x1d, 0x3d98 },
		{ 0x1f, 0x0002 },
		{ 0x0c, 0x7eb8 },
		{ 0x06, 0x0761 },
		{ 0x1f, 0x0003 },
		{ 0x16, 0x0f0a },
		{ 0x1f, 0x0000 }
	};

	rtl_writephy_batch(tp, phy_reg_init, ARRAY_SIZE(phy_reg_init));

	rtl_patchphy(tp, 0x16, 1 << 0);
	rtl_patchphy(tp, 0x14, 1 << 5);
	rtl_patchphy(tp, 0x0d, 1 << 5);
	rtl_writephy(tp, 0x1f, 0x0000);
}

static void rtl8168c_3_hw_phy_config(struct rtl8169_private *tp)
{
	static const struct phy_reg phy_reg_init[] = {
		{ 0x1f, 0x0001 },
		{ 0x12, 0x2300 },
		{ 0x1d, 0x3d98 },
		{ 0x1f, 0x0002 },
		{ 0x0c, 0x7eb8 },
		{ 0x06, 0x5461 },
		{ 0x1f, 0x0003 },
		{ 0x16, 0x0f0a },
		{ 0x1f, 0x0000 }
	};

	rtl_writephy_batch(tp, phy_reg_init, ARRAY_SIZE(phy_reg_init));

	rtl_patchphy(tp, 0x16, 1 << 0);
	rtl_patchphy(tp, 0x14, 1 << 5);
	rtl_patchphy(tp, 0x0d, 1 << 5);
	rtl_writephy(tp, 0x1f, 0x0000);
}

static void rtl8168c_4_hw_phy_config(struct rtl8169_private *tp)
{
	rtl8168c_3_hw_phy_config(tp);
}

static void rtl8168d_1_hw_phy_config(struct rtl8169_private *tp)
{
	static const struct phy_reg phy_reg_init_0[] = {
		/* Channel Estimation */
		{ 0x1f, 0x0001 },
		{ 0x06, 0x4064 },
		{ 0x07, 0x2863 },
		{ 0x08, 0x059c },
		{ 0x09, 0x26b4 },
		{ 0x0a, 0x6a19 },
		{ 0x0b, 0xdcc8 },
		{ 0x10, 0xf06d },
		{ 0x14, 0x7f68 },
		{ 0x18, 0x7fd9 },
		{ 0x1c, 0xf0ff },
		{ 0x1d, 0x3d9c },
		{ 0x1f, 0x0003 },
		{ 0x12, 0xf49f },
		{ 0x13, 0x070b },
		{ 0x1a, 0x05ad },
		{ 0x14, 0x94c0 },

		/*
		 * Tx Error Issue
		 * Enhance line driver power
		 */
		{ 0x1f, 0x0002 },
		{ 0x06, 0x5561 },
		{ 0x1f, 0x0005 },
		{ 0x05, 0x8332 },
		{ 0x06, 0x5561 },

		/*
		 * Can not link to 1Gbps with bad cable
		 * Decrease SNR threshold form 21.07dB to 19.04dB
		 */
		{ 0x1f, 0x0001 },
		{ 0x17, 0x0cc0 },

		{ 0x1f, 0x0000 },
		{ 0x0d, 0xf880 }
	};

	rtl_writephy_batch(tp, phy_reg_init_0, ARRAY_SIZE(phy_reg_init_0));

	/*
	 * Rx Error Issue
	 * Fine Tune Switching regulator parameter
	 */
	rtl_writephy(tp, 0x1f, 0x0002);
	rtl_w1w0_phy(tp, 0x0b, 0x0010, 0x00ef);
	rtl_w1w0_phy(tp, 0x0c, 0xa200, 0x5d00);

	if (rtl8168d_efuse_read(tp, 0x01) == 0xb1) {
		static const struct phy_reg phy_reg_init[] = {
			{ 0x1f, 0x0002 },
			{ 0x05, 0x669a },
			{ 0x1f, 0x0005 },
			{ 0x05, 0x8330 },
			{ 0x06, 0x669a },
			{ 0x1f, 0x0002 }
		};
		int val;

		rtl_writephy_batch(tp, phy_reg_init, ARRAY_SIZE(phy_reg_init));

		val = rtl_readphy(tp, 0x0d);

		if ((val & 0x00ff) != 0x006c) {
			static const u32 set[] = {
				0x0065, 0x0066, 0x0067, 0x0068,
				0x0069, 0x006a, 0x006b, 0x006c
			};
			int i;

			rtl_writephy(tp, 0x1f, 0x0002);

			val &= 0xff00;
			for (i = 0; i < ARRAY_SIZE(set); i++)
				rtl_writephy(tp, 0x0d, val | set[i]);
		}
	} else {
		static const struct phy_reg phy_reg_init[] = {
			{ 0x1f, 0x0002 },
			{ 0x05, 0x6662 },
			{ 0x1f, 0x0005 },
			{ 0x05, 0x8330 },
			{ 0x06, 0x6662 }
		};

		rtl_writephy_batch(tp, phy_reg_init, ARRAY_SIZE(phy_reg_init));
	}

	/* RSET couple improve */
	rtl_writephy(tp, 0x1f, 0x0002);
	rtl_patchphy(tp, 0x0d, 0x0300);
	rtl_patchphy(tp, 0x0f, 0x0010);

	/* Fine tune PLL performance */
	rtl_writephy(tp, 0x1f, 0x0002);
	rtl_w1w0_phy(tp, 0x02, 0x0100, 0x0600);
	rtl_w1w0_phy(tp, 0x03, 0x0000, 0xe000);

	rtl_writephy(tp, 0x1f, 0x0005);
	rtl_writephy(tp, 0x05, 0x001b);

	rtl_apply_firmware_cond(tp, MII_EXPANSION, 0xbf00);

	rtl_writephy(tp, 0x1f, 0x0000);
}

static void rtl8168d_2_hw_phy_config(struct rtl8169_private *tp)
{
	static const struct phy_reg phy_reg_init_0[] = {
		/* Channel Estimation */
		{ 0x1f, 0x0001 },
		{ 0x06, 0x4064 },
		{ 0x07, 0x2863 },
		{ 0x08, 0x059c },
		{ 0x09, 0x26b4 },
		{ 0x0a, 0x6a19 },
		{ 0x0b, 0xdcc8 },
		{ 0x10, 0xf06d },
		{ 0x14, 0x7f68 },
		{ 0x18, 0x7fd9 },
		{ 0x1c, 0xf0ff },
		{ 0x1d, 0x3d9c },
		{ 0x1f, 0x0003 },
		{ 0x12, 0xf49f },
		{ 0x13, 0x070b },
		{ 0x1a, 0x05ad },
		{ 0x14, 0x94c0 },

		/*
		 * Tx Error Issue
		 * Enhance line driver power
		 */
		{ 0x1f, 0x0002 },
		{ 0x06, 0x5561 },
		{ 0x1f, 0x0005 },
		{ 0x05, 0x8332 },
		{ 0x06, 0x5561 },

		/*
		 * Can not link to 1Gbps with bad cable
		 * Decrease SNR threshold form 21.07dB to 19.04dB
		 */
		{ 0x1f, 0x0001 },
		{ 0x17, 0x0cc0 },

		{ 0x1f, 0x0000 },
		{ 0x0d, 0xf880 }
	};

	rtl_writephy_batch(tp, phy_reg_init_0, ARRAY_SIZE(phy_reg_init_0));

	if (rtl8168d_efuse_read(tp, 0x01) == 0xb1) {
		static const struct phy_reg phy_reg_init[] = {
			{ 0x1f, 0x0002 },
			{ 0x05, 0x669a },
			{ 0x1f, 0x0005 },
			{ 0x05, 0x8330 },
			{ 0x06, 0x669a },

			{ 0x1f, 0x0002 }
		};
		int val;

		rtl_writephy_batch(tp, phy_reg_init, ARRAY_SIZE(phy_reg_init));

		val = rtl_readphy(tp, 0x0d);
		if ((val & 0x00ff) != 0x006c) {
			static const u32 set[] = {
				0x0065, 0x0066, 0x0067, 0x0068,
				0x0069, 0x006a, 0x006b, 0x006c
			};
			int i;

			rtl_writephy(tp, 0x1f, 0x0002);

			val &= 0xff00;
			for (i = 0; i < ARRAY_SIZE(set); i++)
				rtl_writephy(tp, 0x0d, val | set[i]);
		}
	} else {
		static const struct phy_reg phy_reg_init[] = {
			{ 0x1f, 0x0002 },
			{ 0x05, 0x2642 },
			{ 0x1f, 0x0005 },
			{ 0x05, 0x8330 },
			{ 0x06, 0x2642 }
		};

		rtl_writephy_batch(tp, phy_reg_init, ARRAY_SIZE(phy_reg_init));
	}

	/* Fine tune PLL performance */
	rtl_writephy(tp, 0x1f, 0x0002);
	rtl_w1w0_phy(tp, 0x02, 0x0100, 0x0600);
	rtl_w1w0_phy(tp, 0x03, 0x0000, 0xe000);

	/* Switching regulator Slew rate */
	rtl_writephy(tp, 0x1f, 0x0002);
	rtl_patchphy(tp, 0x0f, 0x0017);

	rtl_writephy(tp, 0x1f, 0x0005);
	rtl_writephy(tp, 0x05, 0x001b);

	rtl_apply_firmware_cond(tp, MII_EXPANSION, 0xb300);

	rtl_writephy(tp, 0x1f, 0x0000);
}

static void rtl8168d_3_hw_phy_config(struct rtl8169_private *tp)
{
	static const struct phy_reg phy_reg_init[] = {
		{ 0x1f, 0x0002 },
		{ 0x10, 0x0008 },
		{ 0x0d, 0x006c },

		{ 0x1f, 0x0000 },
		{ 0x0d, 0xf880 },

		{ 0x1f, 0x0001 },
		{ 0x17, 0x0cc0 },

		{ 0x1f, 0x0001 },
		{ 0x0b, 0xa4d8 },
		{ 0x09, 0x281c },
		{ 0x07, 0x2883 },
		{ 0x0a, 0x6b35 },
		{ 0x1d, 0x3da4 },
		{ 0x1c, 0xeffd },
		{ 0x14, 0x7f52 },
		{ 0x18, 0x7fc6 },
		{ 0x08, 0x0601 },
		{ 0x06, 0x4063 },
		{ 0x10, 0xf074 },
		{ 0x1f, 0x0003 },
		{ 0x13, 0x0789 },
		{ 0x12, 0xf4bd },
		{ 0x1a, 0x04fd },
		{ 0x14, 0x84b0 },
		{ 0x1f, 0x0000 },
		{ 0x00, 0x9200 },

		{ 0x1f, 0x0005 },
		{ 0x01, 0x0340 },
		{ 0x1f, 0x0001 },
		{ 0x04, 0x4000 },
		{ 0x03, 0x1d21 },
		{ 0x02, 0x0c32 },
		{ 0x01, 0x0200 },
		{ 0x00, 0x5554 },
		{ 0x04, 0x4800 },
		{ 0x04, 0x4000 },
		{ 0x04, 0xf000 },
		{ 0x03, 0xdf01 },
		{ 0x02, 0xdf20 },
		{ 0x01, 0x101a },
		{ 0x00, 0xa0ff },
		{ 0x04, 0xf800 },
		{ 0x04, 0xf000 },
		{ 0x1f, 0x0000 },

		{ 0x1f, 0x0007 },
		{ 0x1e, 0x0023 },
		{ 0x16, 0x0000 },
		{ 0x1f, 0x0000 }
	};

	rtl_writephy_batch(tp, phy_reg_init, ARRAY_SIZE(phy_reg_init));
}

static void rtl8168d_4_hw_phy_config(struct rtl8169_private *tp)
{
	static const struct phy_reg phy_reg_init[] = {
		{ 0x1f, 0x0001 },
		{ 0x17, 0x0cc0 },

		{ 0x1f, 0x0007 },
		{ 0x1e, 0x002d },
		{ 0x18, 0x0040 },
		{ 0x1f, 0x0000 }
	};

	rtl_writephy_batch(tp, phy_reg_init, ARRAY_SIZE(phy_reg_init));
	rtl_patchphy(tp, 0x0d, 1 << 5);
}

static void rtl8168e_1_hw_phy_config(struct rtl8169_private *tp)
{
	static const struct phy_reg phy_reg_init[] = {
		/* Enable Delay cap */
		{ 0x1f, 0x0005 },
		{ 0x05, 0x8b80 },
		{ 0x06, 0xc896 },
		{ 0x1f, 0x0000 },

		/* Channel estimation fine tune */
		{ 0x1f, 0x0001 },
		{ 0x0b, 0x6c20 },
		{ 0x07, 0x2872 },
		{ 0x1c, 0xefff },
		{ 0x1f, 0x0003 },
		{ 0x14, 0x6420 },
		{ 0x1f, 0x0000 },

		/* Update PFM & 10M TX idle timer */
		{ 0x1f, 0x0007 },
		{ 0x1e, 0x002f },
		{ 0x15, 0x1919 },
		{ 0x1f, 0x0000 },

		{ 0x1f, 0x0007 },
		{ 0x1e, 0x00ac },
		{ 0x18, 0x0006 },
		{ 0x1f, 0x0000 }
	};

	rtl_apply_firmware(tp);

	rtl_writephy_batch(tp, phy_reg_init, ARRAY_SIZE(phy_reg_init));

	/* DCO enable for 10M IDLE Power */
	rtl_writephy(tp, 0x1f, 0x0007);
	rtl_writephy(tp, 0x1e, 0x0023);
	rtl_w1w0_phy(tp, 0x17, 0x0006, 0x0000);
	rtl_writephy(tp, 0x1f, 0x0000);

	/* For impedance matching */
	rtl_writephy(tp, 0x1f, 0x0002);
	rtl_w1w0_phy(tp, 0x08, 0x8000, 0x7f00);
	rtl_writephy(tp, 0x1f, 0x0000);

	/* PHY auto speed down */
	rtl_writephy(tp, 0x1f, 0x0007);
	rtl_writephy(tp, 0x1e, 0x002d);
	rtl_w1w0_phy(tp, 0x18, 0x0050, 0x0000);
	rtl_writephy(tp, 0x1f, 0x0000);
	rtl_w1w0_phy(tp, 0x14, 0x8000, 0x0000);

	rtl_writephy(tp, 0x1f, 0x0005);
	rtl_writephy(tp, 0x05, 0x8b86);
	rtl_w1w0_phy(tp, 0x06, 0x0001, 0x0000);
	rtl_writephy(tp, 0x1f, 0x0000);

	rtl_writephy(tp, 0x1f, 0x0005);
	rtl_writephy(tp, 0x05, 0x8b85);
	rtl_w1w0_phy(tp, 0x06, 0x0000, 0x2000);
	rtl_writephy(tp, 0x1f, 0x0007);
	rtl_writephy(tp, 0x1e, 0x0020);
	rtl_w1w0_phy(tp, 0x15, 0x0000, 0x1100);
	rtl_writephy(tp, 0x1f, 0x0006);
	rtl_writephy(tp, 0x00, 0x5a00);
	rtl_writephy(tp, 0x1f, 0x0000);
	rtl_writephy(tp, 0x0d, 0x0007);
	rtl_writephy(tp, 0x0e, 0x003c);
	rtl_writephy(tp, 0x0d, 0x4007);
	rtl_writephy(tp, 0x0e, 0x0000);
	rtl_writephy(tp, 0x0d, 0x0000);
}

static void rtl_rar_exgmac_set(struct rtl8169_private *tp, u8 *addr)
{
	const u16 w[] = {
		addr[0] | (addr[1] << 8),
		addr[2] | (addr[3] << 8),
		addr[4] | (addr[5] << 8)
	};
	const struct exgmac_reg e[] = {
		{ .addr = 0xe0, ERIAR_MASK_1111, .val = w[0] | (w[1] << 16) },
		{ .addr = 0xe4, ERIAR_MASK_1111, .val = w[2] },
		{ .addr = 0xf0, ERIAR_MASK_1111, .val = w[0] << 16 },
		{ .addr = 0xf4, ERIAR_MASK_1111, .val = w[1] | (w[2] << 16) }
	};

	rtl_write_exgmac_batch(tp, e, ARRAY_SIZE(e));
}

static void rtl8168e_2_hw_phy_config(struct rtl8169_private *tp)
{
	static const struct phy_reg phy_reg_init[] = {
		/* Enable Delay cap */
		{ 0x1f, 0x0004 },
		{ 0x1f, 0x0007 },
		{ 0x1e, 0x00ac },
		{ 0x18, 0x0006 },
		{ 0x1f, 0x0002 },
		{ 0x1f, 0x0000 },
		{ 0x1f, 0x0000 },

		/* Channel estimation fine tune */
		{ 0x1f, 0x0003 },
		{ 0x09, 0xa20f },
		{ 0x1f, 0x0000 },
		{ 0x1f, 0x0000 },

		/* Green Setting */
		{ 0x1f, 0x0005 },
		{ 0x05, 0x8b5b },
		{ 0x06, 0x9222 },
		{ 0x05, 0x8b6d },
		{ 0x06, 0x8000 },
		{ 0x05, 0x8b76 },
		{ 0x06, 0x8000 },
		{ 0x1f, 0x0000 }
	};

	rtl_apply_firmware(tp);

	rtl_writephy_batch(tp, phy_reg_init, ARRAY_SIZE(phy_reg_init));

	/* For 4-corner performance improve */
	rtl_writephy(tp, 0x1f, 0x0005);
	rtl_writephy(tp, 0x05, 0x8b80);
	rtl_w1w0_phy(tp, 0x17, 0x0006, 0x0000);
	rtl_writephy(tp, 0x1f, 0x0000);

	/* PHY auto speed down */
	rtl_writephy(tp, 0x1f, 0x0004);
	rtl_writephy(tp, 0x1f, 0x0007);
	rtl_writephy(tp, 0x1e, 0x002d);
	rtl_w1w0_phy(tp, 0x18, 0x0010, 0x0000);
	rtl_writephy(tp, 0x1f, 0x0002);
	rtl_writephy(tp, 0x1f, 0x0000);
	rtl_w1w0_phy(tp, 0x14, 0x8000, 0x0000);

	/* improve 10M EEE waveform */
	rtl_writephy(tp, 0x1f, 0x0005);
	rtl_writephy(tp, 0x05, 0x8b86);
	rtl_w1w0_phy(tp, 0x06, 0x0001, 0x0000);
	rtl_writephy(tp, 0x1f, 0x0000);

	/* Improve 2-pair detection performance */
	rtl_writephy(tp, 0x1f, 0x0005);
	rtl_writephy(tp, 0x05, 0x8b85);
	rtl_w1w0_phy(tp, 0x06, 0x4000, 0x0000);
	rtl_writephy(tp, 0x1f, 0x0000);

	/* EEE setting */
	rtl_w1w0_eri(tp, 0x1b0, ERIAR_MASK_1111, 0x0000, 0x0003, ERIAR_EXGMAC);
	rtl_writephy(tp, 0x1f, 0x0005);
	rtl_writephy(tp, 0x05, 0x8b85);
	rtl_w1w0_phy(tp, 0x06, 0x0000, 0x2000);
	rtl_writephy(tp, 0x1f, 0x0004);
	rtl_writephy(tp, 0x1f, 0x0007);
	rtl_writephy(tp, 0x1e, 0x0020);
	rtl_w1w0_phy(tp, 0x15, 0x0000, 0x0100);
	rtl_writephy(tp, 0x1f, 0x0002);
	rtl_writephy(tp, 0x1f, 0x0000);
	rtl_writephy(tp, 0x0d, 0x0007);
	rtl_writephy(tp, 0x0e, 0x003c);
	rtl_writephy(tp, 0x0d, 0x4007);
	rtl_writephy(tp, 0x0e, 0x0000);
	rtl_writephy(tp, 0x0d, 0x0000);

	/* Green feature */
	rtl_writephy(tp, 0x1f, 0x0003);
	rtl_w1w0_phy(tp, 0x19, 0x0000, 0x0001);
	rtl_w1w0_phy(tp, 0x10, 0x0000, 0x0400);
	rtl_writephy(tp, 0x1f, 0x0000);

<<<<<<< HEAD
	r8168_aldps_enable_1(tp);

=======
>>>>>>> 19f949f5
	/* Broken BIOS workaround: feed GigaMAC registers with MAC address. */
	rtl_rar_exgmac_set(tp, tp->dev->dev_addr);
}

static void rtl8168f_hw_phy_config(struct rtl8169_private *tp)
{
	/* For 4-corner performance improve */
	rtl_writephy(tp, 0x1f, 0x0005);
	rtl_writephy(tp, 0x05, 0x8b80);
	rtl_w1w0_phy(tp, 0x06, 0x0006, 0x0000);
	rtl_writephy(tp, 0x1f, 0x0000);

	/* PHY auto speed down */
	rtl_writephy(tp, 0x1f, 0x0007);
	rtl_writephy(tp, 0x1e, 0x002d);
	rtl_w1w0_phy(tp, 0x18, 0x0010, 0x0000);
	rtl_writephy(tp, 0x1f, 0x0000);
	rtl_w1w0_phy(tp, 0x14, 0x8000, 0x0000);

	/* Improve 10M EEE waveform */
	rtl_writephy(tp, 0x1f, 0x0005);
	rtl_writephy(tp, 0x05, 0x8b86);
	rtl_w1w0_phy(tp, 0x06, 0x0001, 0x0000);
	rtl_writephy(tp, 0x1f, 0x0000);
}

static void rtl8168f_1_hw_phy_config(struct rtl8169_private *tp)
{
	static const struct phy_reg phy_reg_init[] = {
		/* Channel estimation fine tune */
		{ 0x1f, 0x0003 },
		{ 0x09, 0xa20f },
		{ 0x1f, 0x0000 },

		/* Modify green table for giga & fnet */
		{ 0x1f, 0x0005 },
		{ 0x05, 0x8b55 },
		{ 0x06, 0x0000 },
		{ 0x05, 0x8b5e },
		{ 0x06, 0x0000 },
		{ 0x05, 0x8b67 },
		{ 0x06, 0x0000 },
		{ 0x05, 0x8b70 },
		{ 0x06, 0x0000 },
		{ 0x1f, 0x0000 },
		{ 0x1f, 0x0007 },
		{ 0x1e, 0x0078 },
		{ 0x17, 0x0000 },
		{ 0x19, 0x00fb },
		{ 0x1f, 0x0000 },

		/* Modify green table for 10M */
		{ 0x1f, 0x0005 },
		{ 0x05, 0x8b79 },
		{ 0x06, 0xaa00 },
		{ 0x1f, 0x0000 },

		/* Disable hiimpedance detection (RTCT) */
		{ 0x1f, 0x0003 },
		{ 0x01, 0x328a },
		{ 0x1f, 0x0000 }
	};

	rtl_apply_firmware(tp);

	rtl_writephy_batch(tp, phy_reg_init, ARRAY_SIZE(phy_reg_init));

	rtl8168f_hw_phy_config(tp);

	/* Improve 2-pair detection performance */
	rtl_writephy(tp, 0x1f, 0x0005);
	rtl_writephy(tp, 0x05, 0x8b85);
	rtl_w1w0_phy(tp, 0x06, 0x4000, 0x0000);
	rtl_writephy(tp, 0x1f, 0x0000);

	r8168_aldps_enable_1(tp);
}

static void rtl8168f_2_hw_phy_config(struct rtl8169_private *tp)
{
	rtl_apply_firmware(tp);

	rtl8168f_hw_phy_config(tp);

	r8168_aldps_enable_1(tp);
}

static void rtl8411_hw_phy_config(struct rtl8169_private *tp)
{
	static const struct phy_reg phy_reg_init[] = {
		/* Channel estimation fine tune */
		{ 0x1f, 0x0003 },
		{ 0x09, 0xa20f },
		{ 0x1f, 0x0000 },

		/* Modify green table for giga & fnet */
		{ 0x1f, 0x0005 },
		{ 0x05, 0x8b55 },
		{ 0x06, 0x0000 },
		{ 0x05, 0x8b5e },
		{ 0x06, 0x0000 },
		{ 0x05, 0x8b67 },
		{ 0x06, 0x0000 },
		{ 0x05, 0x8b70 },
		{ 0x06, 0x0000 },
		{ 0x1f, 0x0000 },
		{ 0x1f, 0x0007 },
		{ 0x1e, 0x0078 },
		{ 0x17, 0x0000 },
		{ 0x19, 0x00aa },
		{ 0x1f, 0x0000 },

		/* Modify green table for 10M */
		{ 0x1f, 0x0005 },
		{ 0x05, 0x8b79 },
		{ 0x06, 0xaa00 },
		{ 0x1f, 0x0000 },

		/* Disable hiimpedance detection (RTCT) */
		{ 0x1f, 0x0003 },
		{ 0x01, 0x328a },
		{ 0x1f, 0x0000 }
	};


	rtl_apply_firmware(tp);

	rtl8168f_hw_phy_config(tp);

	/* Improve 2-pair detection performance */
	rtl_writephy(tp, 0x1f, 0x0005);
	rtl_writephy(tp, 0x05, 0x8b85);
	rtl_w1w0_phy(tp, 0x06, 0x4000, 0x0000);
	rtl_writephy(tp, 0x1f, 0x0000);

	rtl_writephy_batch(tp, phy_reg_init, ARRAY_SIZE(phy_reg_init));

	/* Modify green table for giga */
	rtl_writephy(tp, 0x1f, 0x0005);
	rtl_writephy(tp, 0x05, 0x8b54);
	rtl_w1w0_phy(tp, 0x06, 0x0000, 0x0800);
	rtl_writephy(tp, 0x05, 0x8b5d);
	rtl_w1w0_phy(tp, 0x06, 0x0000, 0x0800);
	rtl_writephy(tp, 0x05, 0x8a7c);
	rtl_w1w0_phy(tp, 0x06, 0x0000, 0x0100);
	rtl_writephy(tp, 0x05, 0x8a7f);
	rtl_w1w0_phy(tp, 0x06, 0x0100, 0x0000);
	rtl_writephy(tp, 0x05, 0x8a82);
	rtl_w1w0_phy(tp, 0x06, 0x0000, 0x0100);
	rtl_writephy(tp, 0x05, 0x8a85);
	rtl_w1w0_phy(tp, 0x06, 0x0000, 0x0100);
	rtl_writephy(tp, 0x05, 0x8a88);
	rtl_w1w0_phy(tp, 0x06, 0x0000, 0x0100);
	rtl_writephy(tp, 0x1f, 0x0000);

	/* uc same-seed solution */
	rtl_writephy(tp, 0x1f, 0x0005);
	rtl_writephy(tp, 0x05, 0x8b85);
	rtl_w1w0_phy(tp, 0x06, 0x8000, 0x0000);
	rtl_writephy(tp, 0x1f, 0x0000);

	/* eee setting */
	rtl_w1w0_eri(tp, 0x1b0, ERIAR_MASK_0001, 0x00, 0x03, ERIAR_EXGMAC);
	rtl_writephy(tp, 0x1f, 0x0005);
	rtl_writephy(tp, 0x05, 0x8b85);
	rtl_w1w0_phy(tp, 0x06, 0x0000, 0x2000);
	rtl_writephy(tp, 0x1f, 0x0004);
	rtl_writephy(tp, 0x1f, 0x0007);
	rtl_writephy(tp, 0x1e, 0x0020);
	rtl_w1w0_phy(tp, 0x15, 0x0000, 0x0100);
	rtl_writephy(tp, 0x1f, 0x0000);
	rtl_writephy(tp, 0x0d, 0x0007);
	rtl_writephy(tp, 0x0e, 0x003c);
	rtl_writephy(tp, 0x0d, 0x4007);
	rtl_writephy(tp, 0x0e, 0x0000);
	rtl_writephy(tp, 0x0d, 0x0000);

	/* Green feature */
	rtl_writephy(tp, 0x1f, 0x0003);
	rtl_w1w0_phy(tp, 0x19, 0x0000, 0x0001);
	rtl_w1w0_phy(tp, 0x10, 0x0000, 0x0400);
	rtl_writephy(tp, 0x1f, 0x0000);

	r8168_aldps_enable_1(tp);
}

static void rtl8168g_1_hw_phy_config(struct rtl8169_private *tp)
{
	static const u16 mac_ocp_patch[] = {
		0xe008, 0xe01b, 0xe01d, 0xe01f,
		0xe021, 0xe023, 0xe025, 0xe027,
		0x49d2, 0xf10d, 0x766c, 0x49e2,
		0xf00a, 0x1ec0, 0x8ee1, 0xc60a,

		0x77c0, 0x4870, 0x9fc0, 0x1ea0,
		0xc707, 0x8ee1, 0x9d6c, 0xc603,
		0xbe00, 0xb416, 0x0076, 0xe86c,
		0xc602, 0xbe00, 0x0000, 0xc602,

		0xbe00, 0x0000, 0xc602, 0xbe00,
		0x0000, 0xc602, 0xbe00, 0x0000,
		0xc602, 0xbe00, 0x0000, 0xc602,
		0xbe00, 0x0000, 0xc602, 0xbe00,

		0x0000, 0x0000, 0x0000, 0x0000
	};
	u32 i;

	/* Patch code for GPHY reset */
	for (i = 0; i < ARRAY_SIZE(mac_ocp_patch); i++)
		r8168_mac_ocp_write(tp, 0xf800 + 2*i, mac_ocp_patch[i]);
	r8168_mac_ocp_write(tp, 0xfc26, 0x8000);
	r8168_mac_ocp_write(tp, 0xfc28, 0x0075);

	rtl_apply_firmware(tp);

	if (r8168_phy_ocp_read(tp, 0xa460) & 0x0100)
		rtl_w1w0_phy_ocp(tp, 0xbcc4, 0x0000, 0x8000);
	else
		rtl_w1w0_phy_ocp(tp, 0xbcc4, 0x8000, 0x0000);

	if (r8168_phy_ocp_read(tp, 0xa466) & 0x0100)
		rtl_w1w0_phy_ocp(tp, 0xc41a, 0x0002, 0x0000);
	else
		rtl_w1w0_phy_ocp(tp, 0xbcc4, 0x0000, 0x0002);

	rtl_w1w0_phy_ocp(tp, 0xa442, 0x000c, 0x0000);
	rtl_w1w0_phy_ocp(tp, 0xa4b2, 0x0004, 0x0000);

	r8168_phy_ocp_write(tp, 0xa436, 0x8012);
	rtl_w1w0_phy_ocp(tp, 0xa438, 0x8000, 0x0000);

	rtl_w1w0_phy_ocp(tp, 0xc422, 0x4000, 0x2000);
}

static void rtl8102e_hw_phy_config(struct rtl8169_private *tp)
{
	static const struct phy_reg phy_reg_init[] = {
		{ 0x1f, 0x0003 },
		{ 0x08, 0x441d },
		{ 0x01, 0x9100 },
		{ 0x1f, 0x0000 }
	};

	rtl_writephy(tp, 0x1f, 0x0000);
	rtl_patchphy(tp, 0x11, 1 << 12);
	rtl_patchphy(tp, 0x19, 1 << 13);
	rtl_patchphy(tp, 0x10, 1 << 15);

	rtl_writephy_batch(tp, phy_reg_init, ARRAY_SIZE(phy_reg_init));
}

static void rtl8105e_hw_phy_config(struct rtl8169_private *tp)
{
	static const struct phy_reg phy_reg_init[] = {
		{ 0x1f, 0x0005 },
		{ 0x1a, 0x0000 },
		{ 0x1f, 0x0000 },

		{ 0x1f, 0x0004 },
		{ 0x1c, 0x0000 },
		{ 0x1f, 0x0000 },

		{ 0x1f, 0x0001 },
		{ 0x15, 0x7701 },
		{ 0x1f, 0x0000 }
	};

	/* Disable ALDPS before ram code */
	r810x_aldps_disable(tp);

	rtl_apply_firmware(tp);

	rtl_writephy_batch(tp, phy_reg_init, ARRAY_SIZE(phy_reg_init));

	r810x_aldps_enable(tp);
}

static void rtl8402_hw_phy_config(struct rtl8169_private *tp)
{
	/* Disable ALDPS before setting firmware */
	r810x_aldps_disable(tp);

	rtl_apply_firmware(tp);

	/* EEE setting */
	rtl_eri_write(tp, 0x1b0, ERIAR_MASK_0011, 0x0000, ERIAR_EXGMAC);
	rtl_writephy(tp, 0x1f, 0x0004);
	rtl_writephy(tp, 0x10, 0x401f);
	rtl_writephy(tp, 0x19, 0x7030);
	rtl_writephy(tp, 0x1f, 0x0000);

	r810x_aldps_enable(tp);
}

static void rtl8106e_hw_phy_config(struct rtl8169_private *tp)
{
	static const struct phy_reg phy_reg_init[] = {
		{ 0x1f, 0x0004 },
		{ 0x10, 0xc07f },
		{ 0x19, 0x7030 },
		{ 0x1f, 0x0000 }
	};

	/* Disable ALDPS before ram code */
	r810x_aldps_disable(tp);

	rtl_apply_firmware(tp);

	rtl_eri_write(tp, 0x1b0, ERIAR_MASK_0011, 0x0000, ERIAR_EXGMAC);
	rtl_writephy_batch(tp, phy_reg_init, ARRAY_SIZE(phy_reg_init));

	rtl_eri_write(tp, 0x1d0, ERIAR_MASK_0011, 0x0000, ERIAR_EXGMAC);

	r810x_aldps_enable(tp);
}

static void rtl_hw_phy_config(struct net_device *dev)
{
	struct rtl8169_private *tp = netdev_priv(dev);

	rtl8169_print_mac_version(tp);

	switch (tp->mac_version) {
	case RTL_GIGA_MAC_VER_01:
		break;
	case RTL_GIGA_MAC_VER_02:
	case RTL_GIGA_MAC_VER_03:
		rtl8169s_hw_phy_config(tp);
		break;
	case RTL_GIGA_MAC_VER_04:
		rtl8169sb_hw_phy_config(tp);
		break;
	case RTL_GIGA_MAC_VER_05:
		rtl8169scd_hw_phy_config(tp);
		break;
	case RTL_GIGA_MAC_VER_06:
		rtl8169sce_hw_phy_config(tp);
		break;
	case RTL_GIGA_MAC_VER_07:
	case RTL_GIGA_MAC_VER_08:
	case RTL_GIGA_MAC_VER_09:
		rtl8102e_hw_phy_config(tp);
		break;
	case RTL_GIGA_MAC_VER_11:
		rtl8168bb_hw_phy_config(tp);
		break;
	case RTL_GIGA_MAC_VER_12:
		rtl8168bef_hw_phy_config(tp);
		break;
	case RTL_GIGA_MAC_VER_17:
		rtl8168bef_hw_phy_config(tp);
		break;
	case RTL_GIGA_MAC_VER_18:
		rtl8168cp_1_hw_phy_config(tp);
		break;
	case RTL_GIGA_MAC_VER_19:
		rtl8168c_1_hw_phy_config(tp);
		break;
	case RTL_GIGA_MAC_VER_20:
		rtl8168c_2_hw_phy_config(tp);
		break;
	case RTL_GIGA_MAC_VER_21:
		rtl8168c_3_hw_phy_config(tp);
		break;
	case RTL_GIGA_MAC_VER_22:
		rtl8168c_4_hw_phy_config(tp);
		break;
	case RTL_GIGA_MAC_VER_23:
	case RTL_GIGA_MAC_VER_24:
		rtl8168cp_2_hw_phy_config(tp);
		break;
	case RTL_GIGA_MAC_VER_25:
		rtl8168d_1_hw_phy_config(tp);
		break;
	case RTL_GIGA_MAC_VER_26:
		rtl8168d_2_hw_phy_config(tp);
		break;
	case RTL_GIGA_MAC_VER_27:
		rtl8168d_3_hw_phy_config(tp);
		break;
	case RTL_GIGA_MAC_VER_28:
		rtl8168d_4_hw_phy_config(tp);
		break;
	case RTL_GIGA_MAC_VER_29:
	case RTL_GIGA_MAC_VER_30:
		rtl8105e_hw_phy_config(tp);
		break;
	case RTL_GIGA_MAC_VER_31:
		/* None. */
		break;
	case RTL_GIGA_MAC_VER_32:
	case RTL_GIGA_MAC_VER_33:
		rtl8168e_1_hw_phy_config(tp);
		break;
	case RTL_GIGA_MAC_VER_34:
		rtl8168e_2_hw_phy_config(tp);
		break;
	case RTL_GIGA_MAC_VER_35:
		rtl8168f_1_hw_phy_config(tp);
		break;
	case RTL_GIGA_MAC_VER_36:
		rtl8168f_2_hw_phy_config(tp);
		break;

	case RTL_GIGA_MAC_VER_37:
		rtl8402_hw_phy_config(tp);
		break;

	case RTL_GIGA_MAC_VER_38:
		rtl8411_hw_phy_config(tp);
		break;

	case RTL_GIGA_MAC_VER_39:
		rtl8106e_hw_phy_config(tp);
		break;

	case RTL_GIGA_MAC_VER_40:
		rtl8168g_1_hw_phy_config(tp);
		break;

	case RTL_GIGA_MAC_VER_41:
	default:
		break;
	}
}

static void rtl_phy_work(struct rtl8169_private *tp)
{
	struct timer_list *timer = &tp->timer;
	void __iomem *ioaddr = tp->mmio_addr;
	unsigned long timeout = RTL8169_PHY_TIMEOUT;

	assert(tp->mac_version > RTL_GIGA_MAC_VER_01);

	if (tp->phy_reset_pending(tp)) {
		/*
		 * A busy loop could burn quite a few cycles on nowadays CPU.
		 * Let's delay the execution of the timer for a few ticks.
		 */
		timeout = HZ/10;
		goto out_mod_timer;
	}

	if (tp->link_ok(ioaddr))
		return;

	netif_warn(tp, link, tp->dev, "PHY reset until link up\n");

	tp->phy_reset_enable(tp);

out_mod_timer:
	mod_timer(timer, jiffies + timeout);
}

static void rtl_schedule_task(struct rtl8169_private *tp, enum rtl_flag flag)
{
	if (!test_and_set_bit(flag, tp->wk.flags))
		schedule_work(&tp->wk.work);
}

static void rtl8169_phy_timer(unsigned long __opaque)
{
	struct net_device *dev = (struct net_device *)__opaque;
	struct rtl8169_private *tp = netdev_priv(dev);

	rtl_schedule_task(tp, RTL_FLAG_TASK_PHY_PENDING);
}

static void rtl8169_release_board(struct pci_dev *pdev, struct net_device *dev,
				  void __iomem *ioaddr)
{
	iounmap(ioaddr);
	pci_release_regions(pdev);
	pci_clear_mwi(pdev);
	pci_disable_device(pdev);
	free_netdev(dev);
}

DECLARE_RTL_COND(rtl_phy_reset_cond)
{
	return tp->phy_reset_pending(tp);
}

static void rtl8169_phy_reset(struct net_device *dev,
			      struct rtl8169_private *tp)
{
	tp->phy_reset_enable(tp);
	rtl_msleep_loop_wait_low(tp, &rtl_phy_reset_cond, 1, 100);
}

static bool rtl_tbi_enabled(struct rtl8169_private *tp)
{
	void __iomem *ioaddr = tp->mmio_addr;

	return (tp->mac_version == RTL_GIGA_MAC_VER_01) &&
	    (RTL_R8(PHYstatus) & TBI_Enable);
}

static void rtl8169_init_phy(struct net_device *dev, struct rtl8169_private *tp)
{
	void __iomem *ioaddr = tp->mmio_addr;

	rtl_hw_phy_config(dev);

	if (tp->mac_version <= RTL_GIGA_MAC_VER_06) {
		dprintk("Set MAC Reg C+CR Offset 0x82h = 0x01h\n");
		RTL_W8(0x82, 0x01);
	}

	pci_write_config_byte(tp->pci_dev, PCI_LATENCY_TIMER, 0x40);

	if (tp->mac_version <= RTL_GIGA_MAC_VER_06)
		pci_write_config_byte(tp->pci_dev, PCI_CACHE_LINE_SIZE, 0x08);

	if (tp->mac_version == RTL_GIGA_MAC_VER_02) {
		dprintk("Set MAC Reg C+CR Offset 0x82h = 0x01h\n");
		RTL_W8(0x82, 0x01);
		dprintk("Set PHY Reg 0x0bh = 0x00h\n");
		rtl_writephy(tp, 0x0b, 0x0000); //w 0x0b 15 0 0
	}

	rtl8169_phy_reset(dev, tp);

	rtl8169_set_speed(dev, AUTONEG_ENABLE, SPEED_1000, DUPLEX_FULL,
			  ADVERTISED_10baseT_Half | ADVERTISED_10baseT_Full |
			  ADVERTISED_100baseT_Half | ADVERTISED_100baseT_Full |
			  (tp->mii.supports_gmii ?
			   ADVERTISED_1000baseT_Half |
			   ADVERTISED_1000baseT_Full : 0));

	if (rtl_tbi_enabled(tp))
		netif_info(tp, link, dev, "TBI auto-negotiating\n");
}

static void rtl_rar_set(struct rtl8169_private *tp, u8 *addr)
{
	void __iomem *ioaddr = tp->mmio_addr;

	rtl_lock_work(tp);

	RTL_W8(Cfg9346, Cfg9346_Unlock);

	RTL_W32(MAC4, addr[4] | addr[5] << 8);
	RTL_R32(MAC4);

	RTL_W32(MAC0, addr[0] | addr[1] << 8 | addr[2] << 16 | addr[3] << 24);
	RTL_R32(MAC0);

	if (tp->mac_version == RTL_GIGA_MAC_VER_34)
		rtl_rar_exgmac_set(tp, addr);

	RTL_W8(Cfg9346, Cfg9346_Lock);

	rtl_unlock_work(tp);
}

static int rtl_set_mac_address(struct net_device *dev, void *p)
{
	struct rtl8169_private *tp = netdev_priv(dev);
	struct sockaddr *addr = p;

	if (!is_valid_ether_addr(addr->sa_data))
		return -EADDRNOTAVAIL;

	memcpy(dev->dev_addr, addr->sa_data, dev->addr_len);

	rtl_rar_set(tp, dev->dev_addr);

	return 0;
}

static int rtl8169_ioctl(struct net_device *dev, struct ifreq *ifr, int cmd)
{
	struct rtl8169_private *tp = netdev_priv(dev);
	struct mii_ioctl_data *data = if_mii(ifr);

	return netif_running(dev) ? tp->do_ioctl(tp, data, cmd) : -ENODEV;
}

static int rtl_xmii_ioctl(struct rtl8169_private *tp,
			  struct mii_ioctl_data *data, int cmd)
{
	switch (cmd) {
	case SIOCGMIIPHY:
		data->phy_id = 32; /* Internal PHY */
		return 0;

	case SIOCGMIIREG:
		data->val_out = rtl_readphy(tp, data->reg_num & 0x1f);
		return 0;

	case SIOCSMIIREG:
		rtl_writephy(tp, data->reg_num & 0x1f, data->val_in);
		return 0;
	}
	return -EOPNOTSUPP;
}

static int rtl_tbi_ioctl(struct rtl8169_private *tp, struct mii_ioctl_data *data, int cmd)
{
	return -EOPNOTSUPP;
}

static void rtl_disable_msi(struct pci_dev *pdev, struct rtl8169_private *tp)
{
	if (tp->features & RTL_FEATURE_MSI) {
		pci_disable_msi(pdev);
		tp->features &= ~RTL_FEATURE_MSI;
	}
}

static void rtl_init_mdio_ops(struct rtl8169_private *tp)
{
	struct mdio_ops *ops = &tp->mdio_ops;

	switch (tp->mac_version) {
	case RTL_GIGA_MAC_VER_27:
		ops->write	= r8168dp_1_mdio_write;
		ops->read	= r8168dp_1_mdio_read;
		break;
	case RTL_GIGA_MAC_VER_28:
	case RTL_GIGA_MAC_VER_31:
		ops->write	= r8168dp_2_mdio_write;
		ops->read	= r8168dp_2_mdio_read;
		break;
	case RTL_GIGA_MAC_VER_40:
	case RTL_GIGA_MAC_VER_41:
		ops->write	= r8168g_mdio_write;
		ops->read	= r8168g_mdio_read;
		break;
	default:
		ops->write	= r8169_mdio_write;
		ops->read	= r8169_mdio_read;
		break;
	}
}

static void rtl_wol_suspend_quirk(struct rtl8169_private *tp)
{
	void __iomem *ioaddr = tp->mmio_addr;

	switch (tp->mac_version) {
	case RTL_GIGA_MAC_VER_25:
	case RTL_GIGA_MAC_VER_26:
	case RTL_GIGA_MAC_VER_29:
	case RTL_GIGA_MAC_VER_30:
	case RTL_GIGA_MAC_VER_32:
	case RTL_GIGA_MAC_VER_33:
	case RTL_GIGA_MAC_VER_34:
	case RTL_GIGA_MAC_VER_37:
	case RTL_GIGA_MAC_VER_38:
	case RTL_GIGA_MAC_VER_39:
	case RTL_GIGA_MAC_VER_40:
	case RTL_GIGA_MAC_VER_41:
		RTL_W32(RxConfig, RTL_R32(RxConfig) |
			AcceptBroadcast | AcceptMulticast | AcceptMyPhys);
		break;
	default:
		break;
	}
}

static bool rtl_wol_pll_power_down(struct rtl8169_private *tp)
{
	if (!(__rtl8169_get_wol(tp) & WAKE_ANY))
		return false;

	rtl_writephy(tp, 0x1f, 0x0000);
	rtl_writephy(tp, MII_BMCR, 0x0000);

	rtl_wol_suspend_quirk(tp);

	return true;
}

static void r810x_phy_power_down(struct rtl8169_private *tp)
{
	rtl_writephy(tp, 0x1f, 0x0000);
	rtl_writephy(tp, MII_BMCR, BMCR_PDOWN);
}

static void r810x_phy_power_up(struct rtl8169_private *tp)
{
	rtl_writephy(tp, 0x1f, 0x0000);
	rtl_writephy(tp, MII_BMCR, BMCR_ANENABLE);
}

static void r810x_pll_power_down(struct rtl8169_private *tp)
{
	void __iomem *ioaddr = tp->mmio_addr;

	if (rtl_wol_pll_power_down(tp))
		return;

	r810x_phy_power_down(tp);

	switch (tp->mac_version) {
	case RTL_GIGA_MAC_VER_07:
	case RTL_GIGA_MAC_VER_08:
	case RTL_GIGA_MAC_VER_09:
	case RTL_GIGA_MAC_VER_10:
	case RTL_GIGA_MAC_VER_13:
	case RTL_GIGA_MAC_VER_16:
		break;
	default:
		RTL_W8(PMCH, RTL_R8(PMCH) & ~0x80);
		break;
	}
}

static void r810x_pll_power_up(struct rtl8169_private *tp)
{
	void __iomem *ioaddr = tp->mmio_addr;

	r810x_phy_power_up(tp);

	switch (tp->mac_version) {
	case RTL_GIGA_MAC_VER_07:
	case RTL_GIGA_MAC_VER_08:
	case RTL_GIGA_MAC_VER_09:
	case RTL_GIGA_MAC_VER_10:
	case RTL_GIGA_MAC_VER_13:
	case RTL_GIGA_MAC_VER_16:
		break;
	default:
		RTL_W8(PMCH, RTL_R8(PMCH) | 0x80);
		break;
	}
}

static void r8168_phy_power_up(struct rtl8169_private *tp)
{
	rtl_writephy(tp, 0x1f, 0x0000);
	switch (tp->mac_version) {
	case RTL_GIGA_MAC_VER_11:
	case RTL_GIGA_MAC_VER_12:
	case RTL_GIGA_MAC_VER_17:
	case RTL_GIGA_MAC_VER_18:
	case RTL_GIGA_MAC_VER_19:
	case RTL_GIGA_MAC_VER_20:
	case RTL_GIGA_MAC_VER_21:
	case RTL_GIGA_MAC_VER_22:
	case RTL_GIGA_MAC_VER_23:
	case RTL_GIGA_MAC_VER_24:
	case RTL_GIGA_MAC_VER_25:
	case RTL_GIGA_MAC_VER_26:
	case RTL_GIGA_MAC_VER_27:
	case RTL_GIGA_MAC_VER_28:
	case RTL_GIGA_MAC_VER_31:
		rtl_writephy(tp, 0x0e, 0x0000);
		break;
	default:
		break;
	}
	rtl_writephy(tp, MII_BMCR, BMCR_ANENABLE);
}

static void r8168_phy_power_down(struct rtl8169_private *tp)
{
	rtl_writephy(tp, 0x1f, 0x0000);
	switch (tp->mac_version) {
	case RTL_GIGA_MAC_VER_32:
	case RTL_GIGA_MAC_VER_33:
		rtl_writephy(tp, MII_BMCR, BMCR_ANENABLE | BMCR_PDOWN);
		break;

	case RTL_GIGA_MAC_VER_11:
	case RTL_GIGA_MAC_VER_12:
	case RTL_GIGA_MAC_VER_17:
	case RTL_GIGA_MAC_VER_18:
	case RTL_GIGA_MAC_VER_19:
	case RTL_GIGA_MAC_VER_20:
	case RTL_GIGA_MAC_VER_21:
	case RTL_GIGA_MAC_VER_22:
	case RTL_GIGA_MAC_VER_23:
	case RTL_GIGA_MAC_VER_24:
	case RTL_GIGA_MAC_VER_25:
	case RTL_GIGA_MAC_VER_26:
	case RTL_GIGA_MAC_VER_27:
	case RTL_GIGA_MAC_VER_28:
	case RTL_GIGA_MAC_VER_31:
		rtl_writephy(tp, 0x0e, 0x0200);
	default:
		rtl_writephy(tp, MII_BMCR, BMCR_PDOWN);
		break;
	}
}

static void r8168_pll_power_down(struct rtl8169_private *tp)
{
	void __iomem *ioaddr = tp->mmio_addr;

	if ((tp->mac_version == RTL_GIGA_MAC_VER_27 ||
	     tp->mac_version == RTL_GIGA_MAC_VER_28 ||
	     tp->mac_version == RTL_GIGA_MAC_VER_31) &&
	    r8168dp_check_dash(tp)) {
		return;
	}

	if ((tp->mac_version == RTL_GIGA_MAC_VER_23 ||
	     tp->mac_version == RTL_GIGA_MAC_VER_24) &&
	    (RTL_R16(CPlusCmd) & ASF)) {
		return;
	}

	if (tp->mac_version == RTL_GIGA_MAC_VER_32 ||
	    tp->mac_version == RTL_GIGA_MAC_VER_33)
		rtl_ephy_write(tp, 0x19, 0xff64);

	if (rtl_wol_pll_power_down(tp))
		return;

	r8168_phy_power_down(tp);

	switch (tp->mac_version) {
	case RTL_GIGA_MAC_VER_25:
	case RTL_GIGA_MAC_VER_26:
	case RTL_GIGA_MAC_VER_27:
	case RTL_GIGA_MAC_VER_28:
	case RTL_GIGA_MAC_VER_31:
	case RTL_GIGA_MAC_VER_32:
	case RTL_GIGA_MAC_VER_33:
		RTL_W8(PMCH, RTL_R8(PMCH) & ~0x80);
		break;
	}
}

static void r8168_pll_power_up(struct rtl8169_private *tp)
{
	void __iomem *ioaddr = tp->mmio_addr;

	switch (tp->mac_version) {
	case RTL_GIGA_MAC_VER_25:
	case RTL_GIGA_MAC_VER_26:
	case RTL_GIGA_MAC_VER_27:
	case RTL_GIGA_MAC_VER_28:
	case RTL_GIGA_MAC_VER_31:
	case RTL_GIGA_MAC_VER_32:
	case RTL_GIGA_MAC_VER_33:
		RTL_W8(PMCH, RTL_R8(PMCH) | 0x80);
		break;
	}

	r8168_phy_power_up(tp);
}

static void rtl_generic_op(struct rtl8169_private *tp,
			   void (*op)(struct rtl8169_private *))
{
	if (op)
		op(tp);
}

static void rtl_pll_power_down(struct rtl8169_private *tp)
{
	rtl_generic_op(tp, tp->pll_power_ops.down);
}

static void rtl_pll_power_up(struct rtl8169_private *tp)
{
	rtl_generic_op(tp, tp->pll_power_ops.up);
}

static void rtl_init_pll_power_ops(struct rtl8169_private *tp)
{
	struct pll_power_ops *ops = &tp->pll_power_ops;

	switch (tp->mac_version) {
	case RTL_GIGA_MAC_VER_07:
	case RTL_GIGA_MAC_VER_08:
	case RTL_GIGA_MAC_VER_09:
	case RTL_GIGA_MAC_VER_10:
	case RTL_GIGA_MAC_VER_16:
	case RTL_GIGA_MAC_VER_29:
	case RTL_GIGA_MAC_VER_30:
	case RTL_GIGA_MAC_VER_37:
	case RTL_GIGA_MAC_VER_39:
		ops->down	= r810x_pll_power_down;
		ops->up		= r810x_pll_power_up;
		break;

	case RTL_GIGA_MAC_VER_11:
	case RTL_GIGA_MAC_VER_12:
	case RTL_GIGA_MAC_VER_17:
	case RTL_GIGA_MAC_VER_18:
	case RTL_GIGA_MAC_VER_19:
	case RTL_GIGA_MAC_VER_20:
	case RTL_GIGA_MAC_VER_21:
	case RTL_GIGA_MAC_VER_22:
	case RTL_GIGA_MAC_VER_23:
	case RTL_GIGA_MAC_VER_24:
	case RTL_GIGA_MAC_VER_25:
	case RTL_GIGA_MAC_VER_26:
	case RTL_GIGA_MAC_VER_27:
	case RTL_GIGA_MAC_VER_28:
	case RTL_GIGA_MAC_VER_31:
	case RTL_GIGA_MAC_VER_32:
	case RTL_GIGA_MAC_VER_33:
	case RTL_GIGA_MAC_VER_34:
	case RTL_GIGA_MAC_VER_35:
	case RTL_GIGA_MAC_VER_36:
	case RTL_GIGA_MAC_VER_38:
	case RTL_GIGA_MAC_VER_40:
	case RTL_GIGA_MAC_VER_41:
		ops->down	= r8168_pll_power_down;
		ops->up		= r8168_pll_power_up;
		break;

	default:
		ops->down	= NULL;
		ops->up		= NULL;
		break;
	}
}

static void rtl_init_rxcfg(struct rtl8169_private *tp)
{
	void __iomem *ioaddr = tp->mmio_addr;

	switch (tp->mac_version) {
	case RTL_GIGA_MAC_VER_01:
	case RTL_GIGA_MAC_VER_02:
	case RTL_GIGA_MAC_VER_03:
	case RTL_GIGA_MAC_VER_04:
	case RTL_GIGA_MAC_VER_05:
	case RTL_GIGA_MAC_VER_06:
	case RTL_GIGA_MAC_VER_10:
	case RTL_GIGA_MAC_VER_11:
	case RTL_GIGA_MAC_VER_12:
	case RTL_GIGA_MAC_VER_13:
	case RTL_GIGA_MAC_VER_14:
	case RTL_GIGA_MAC_VER_15:
	case RTL_GIGA_MAC_VER_16:
	case RTL_GIGA_MAC_VER_17:
		RTL_W32(RxConfig, RX_FIFO_THRESH | RX_DMA_BURST);
		break;
	case RTL_GIGA_MAC_VER_18:
	case RTL_GIGA_MAC_VER_19:
	case RTL_GIGA_MAC_VER_20:
	case RTL_GIGA_MAC_VER_21:
	case RTL_GIGA_MAC_VER_22:
	case RTL_GIGA_MAC_VER_23:
	case RTL_GIGA_MAC_VER_24:
	case RTL_GIGA_MAC_VER_34:
		RTL_W32(RxConfig, RX128_INT_EN | RX_MULTI_EN | RX_DMA_BURST);
		break;
	default:
		RTL_W32(RxConfig, RX128_INT_EN | RX_DMA_BURST);
		break;
	}
}

static void rtl8169_init_ring_indexes(struct rtl8169_private *tp)
{
	tp->dirty_tx = tp->dirty_rx = tp->cur_tx = tp->cur_rx = 0;
}

static void rtl_hw_jumbo_enable(struct rtl8169_private *tp)
{
	void __iomem *ioaddr = tp->mmio_addr;

	RTL_W8(Cfg9346, Cfg9346_Unlock);
	rtl_generic_op(tp, tp->jumbo_ops.enable);
	RTL_W8(Cfg9346, Cfg9346_Lock);
}

static void rtl_hw_jumbo_disable(struct rtl8169_private *tp)
{
	void __iomem *ioaddr = tp->mmio_addr;

	RTL_W8(Cfg9346, Cfg9346_Unlock);
	rtl_generic_op(tp, tp->jumbo_ops.disable);
	RTL_W8(Cfg9346, Cfg9346_Lock);
}

static void r8168c_hw_jumbo_enable(struct rtl8169_private *tp)
{
	void __iomem *ioaddr = tp->mmio_addr;

	RTL_W8(Config3, RTL_R8(Config3) | Jumbo_En0);
	RTL_W8(Config4, RTL_R8(Config4) | Jumbo_En1);
	rtl_tx_performance_tweak(tp->pci_dev, 0x2 << MAX_READ_REQUEST_SHIFT);
}

static void r8168c_hw_jumbo_disable(struct rtl8169_private *tp)
{
	void __iomem *ioaddr = tp->mmio_addr;

	RTL_W8(Config3, RTL_R8(Config3) & ~Jumbo_En0);
	RTL_W8(Config4, RTL_R8(Config4) & ~Jumbo_En1);
	rtl_tx_performance_tweak(tp->pci_dev, 0x5 << MAX_READ_REQUEST_SHIFT);
}

static void r8168dp_hw_jumbo_enable(struct rtl8169_private *tp)
{
	void __iomem *ioaddr = tp->mmio_addr;

	RTL_W8(Config3, RTL_R8(Config3) | Jumbo_En0);
}

static void r8168dp_hw_jumbo_disable(struct rtl8169_private *tp)
{
	void __iomem *ioaddr = tp->mmio_addr;

	RTL_W8(Config3, RTL_R8(Config3) & ~Jumbo_En0);
}

static void r8168e_hw_jumbo_enable(struct rtl8169_private *tp)
{
	void __iomem *ioaddr = tp->mmio_addr;

	RTL_W8(MaxTxPacketSize, 0x3f);
	RTL_W8(Config3, RTL_R8(Config3) | Jumbo_En0);
	RTL_W8(Config4, RTL_R8(Config4) | 0x01);
	rtl_tx_performance_tweak(tp->pci_dev, 0x2 << MAX_READ_REQUEST_SHIFT);
}

static void r8168e_hw_jumbo_disable(struct rtl8169_private *tp)
{
	void __iomem *ioaddr = tp->mmio_addr;

	RTL_W8(MaxTxPacketSize, 0x0c);
	RTL_W8(Config3, RTL_R8(Config3) & ~Jumbo_En0);
	RTL_W8(Config4, RTL_R8(Config4) & ~0x01);
	rtl_tx_performance_tweak(tp->pci_dev, 0x5 << MAX_READ_REQUEST_SHIFT);
}

static void r8168b_0_hw_jumbo_enable(struct rtl8169_private *tp)
{
	rtl_tx_performance_tweak(tp->pci_dev,
		(0x2 << MAX_READ_REQUEST_SHIFT) | PCI_EXP_DEVCTL_NOSNOOP_EN);
}

static void r8168b_0_hw_jumbo_disable(struct rtl8169_private *tp)
{
	rtl_tx_performance_tweak(tp->pci_dev,
		(0x5 << MAX_READ_REQUEST_SHIFT) | PCI_EXP_DEVCTL_NOSNOOP_EN);
}

static void r8168b_1_hw_jumbo_enable(struct rtl8169_private *tp)
{
	void __iomem *ioaddr = tp->mmio_addr;

	r8168b_0_hw_jumbo_enable(tp);

	RTL_W8(Config4, RTL_R8(Config4) | (1 << 0));
}

static void r8168b_1_hw_jumbo_disable(struct rtl8169_private *tp)
{
	void __iomem *ioaddr = tp->mmio_addr;

	r8168b_0_hw_jumbo_disable(tp);

	RTL_W8(Config4, RTL_R8(Config4) & ~(1 << 0));
}

static void rtl_init_jumbo_ops(struct rtl8169_private *tp)
{
	struct jumbo_ops *ops = &tp->jumbo_ops;

	switch (tp->mac_version) {
	case RTL_GIGA_MAC_VER_11:
		ops->disable	= r8168b_0_hw_jumbo_disable;
		ops->enable	= r8168b_0_hw_jumbo_enable;
		break;
	case RTL_GIGA_MAC_VER_12:
	case RTL_GIGA_MAC_VER_17:
		ops->disable	= r8168b_1_hw_jumbo_disable;
		ops->enable	= r8168b_1_hw_jumbo_enable;
		break;
	case RTL_GIGA_MAC_VER_18: /* Wild guess. Needs info from Realtek. */
	case RTL_GIGA_MAC_VER_19:
	case RTL_GIGA_MAC_VER_20:
	case RTL_GIGA_MAC_VER_21: /* Wild guess. Needs info from Realtek. */
	case RTL_GIGA_MAC_VER_22:
	case RTL_GIGA_MAC_VER_23:
	case RTL_GIGA_MAC_VER_24:
	case RTL_GIGA_MAC_VER_25:
	case RTL_GIGA_MAC_VER_26:
		ops->disable	= r8168c_hw_jumbo_disable;
		ops->enable	= r8168c_hw_jumbo_enable;
		break;
	case RTL_GIGA_MAC_VER_27:
	case RTL_GIGA_MAC_VER_28:
		ops->disable	= r8168dp_hw_jumbo_disable;
		ops->enable	= r8168dp_hw_jumbo_enable;
		break;
	case RTL_GIGA_MAC_VER_31: /* Wild guess. Needs info from Realtek. */
	case RTL_GIGA_MAC_VER_32:
	case RTL_GIGA_MAC_VER_33:
	case RTL_GIGA_MAC_VER_34:
		ops->disable	= r8168e_hw_jumbo_disable;
		ops->enable	= r8168e_hw_jumbo_enable;
		break;

	/*
	 * No action needed for jumbo frames with 8169.
	 * No jumbo for 810x at all.
	 */
	case RTL_GIGA_MAC_VER_40:
	case RTL_GIGA_MAC_VER_41:
	default:
		ops->disable	= NULL;
		ops->enable	= NULL;
		break;
	}
}

DECLARE_RTL_COND(rtl_chipcmd_cond)
{
	void __iomem *ioaddr = tp->mmio_addr;

	return RTL_R8(ChipCmd) & CmdReset;
}

static void rtl_hw_reset(struct rtl8169_private *tp)
{
	void __iomem *ioaddr = tp->mmio_addr;

	RTL_W8(ChipCmd, CmdReset);

	rtl_udelay_loop_wait_low(tp, &rtl_chipcmd_cond, 100, 100);
}

static void rtl_request_uncached_firmware(struct rtl8169_private *tp)
{
	struct rtl_fw *rtl_fw;
	const char *name;
	int rc = -ENOMEM;

	name = rtl_lookup_firmware_name(tp);
	if (!name)
		goto out_no_firmware;

	rtl_fw = kzalloc(sizeof(*rtl_fw), GFP_KERNEL);
	if (!rtl_fw)
		goto err_warn;

	rc = request_firmware(&rtl_fw->fw, name, &tp->pci_dev->dev);
	if (rc < 0)
		goto err_free;

	rc = rtl_check_firmware(tp, rtl_fw);
	if (rc < 0)
		goto err_release_firmware;

	tp->rtl_fw = rtl_fw;
out:
	return;

err_release_firmware:
	release_firmware(rtl_fw->fw);
err_free:
	kfree(rtl_fw);
err_warn:
	netif_warn(tp, ifup, tp->dev, "unable to load firmware patch %s (%d)\n",
		   name, rc);
out_no_firmware:
	tp->rtl_fw = NULL;
	goto out;
}

static void rtl_request_firmware(struct rtl8169_private *tp)
{
	if (IS_ERR(tp->rtl_fw))
		rtl_request_uncached_firmware(tp);
}

static void rtl_rx_close(struct rtl8169_private *tp)
{
	void __iomem *ioaddr = tp->mmio_addr;

	RTL_W32(RxConfig, RTL_R32(RxConfig) & ~RX_CONFIG_ACCEPT_MASK);
}

DECLARE_RTL_COND(rtl_npq_cond)
{
	void __iomem *ioaddr = tp->mmio_addr;

	return RTL_R8(TxPoll) & NPQ;
}

DECLARE_RTL_COND(rtl_txcfg_empty_cond)
{
	void __iomem *ioaddr = tp->mmio_addr;

	return RTL_R32(TxConfig) & TXCFG_EMPTY;
}

static void rtl8169_hw_reset(struct rtl8169_private *tp)
{
	void __iomem *ioaddr = tp->mmio_addr;

	/* Disable interrupts */
	rtl8169_irq_mask_and_ack(tp);

	rtl_rx_close(tp);

	if (tp->mac_version == RTL_GIGA_MAC_VER_27 ||
	    tp->mac_version == RTL_GIGA_MAC_VER_28 ||
	    tp->mac_version == RTL_GIGA_MAC_VER_31) {
		rtl_udelay_loop_wait_low(tp, &rtl_npq_cond, 20, 42*42);
	} else if (tp->mac_version == RTL_GIGA_MAC_VER_34 ||
	           tp->mac_version == RTL_GIGA_MAC_VER_35 ||
	           tp->mac_version == RTL_GIGA_MAC_VER_36 ||
	           tp->mac_version == RTL_GIGA_MAC_VER_37 ||
	           tp->mac_version == RTL_GIGA_MAC_VER_40 ||
	           tp->mac_version == RTL_GIGA_MAC_VER_41 ||
	           tp->mac_version == RTL_GIGA_MAC_VER_38) {
		RTL_W8(ChipCmd, RTL_R8(ChipCmd) | StopReq);
		rtl_udelay_loop_wait_high(tp, &rtl_txcfg_empty_cond, 100, 666);
	} else {
		RTL_W8(ChipCmd, RTL_R8(ChipCmd) | StopReq);
		udelay(100);
	}

	rtl_hw_reset(tp);
}

static void rtl_set_rx_tx_config_registers(struct rtl8169_private *tp)
{
	void __iomem *ioaddr = tp->mmio_addr;

	/* Set DMA burst size and Interframe Gap Time */
	RTL_W32(TxConfig, (TX_DMA_BURST << TxDMAShift) |
		(InterFrameGap << TxInterFrameGapShift));
}

static void rtl_hw_start(struct net_device *dev)
{
	struct rtl8169_private *tp = netdev_priv(dev);

	tp->hw_start(dev);

	rtl_irq_enable_all(tp);
}

static void rtl_set_rx_tx_desc_registers(struct rtl8169_private *tp,
					 void __iomem *ioaddr)
{
	/*
	 * Magic spell: some iop3xx ARM board needs the TxDescAddrHigh
	 * register to be written before TxDescAddrLow to work.
	 * Switching from MMIO to I/O access fixes the issue as well.
	 */
	RTL_W32(TxDescStartAddrHigh, ((u64) tp->TxPhyAddr) >> 32);
	RTL_W32(TxDescStartAddrLow, ((u64) tp->TxPhyAddr) & DMA_BIT_MASK(32));
	RTL_W32(RxDescAddrHigh, ((u64) tp->RxPhyAddr) >> 32);
	RTL_W32(RxDescAddrLow, ((u64) tp->RxPhyAddr) & DMA_BIT_MASK(32));
}

static u16 rtl_rw_cpluscmd(void __iomem *ioaddr)
{
	u16 cmd;

	cmd = RTL_R16(CPlusCmd);
	RTL_W16(CPlusCmd, cmd);
	return cmd;
}

static void rtl_set_rx_max_size(void __iomem *ioaddr, unsigned int rx_buf_sz)
{
	/* Low hurts. Let's disable the filtering. */
	RTL_W16(RxMaxSize, rx_buf_sz + 1);
}

static void rtl8169_set_magic_reg(void __iomem *ioaddr, unsigned mac_version)
{
	static const struct rtl_cfg2_info {
		u32 mac_version;
		u32 clk;
		u32 val;
	} cfg2_info [] = {
		{ RTL_GIGA_MAC_VER_05, PCI_Clock_33MHz, 0x000fff00 }, // 8110SCd
		{ RTL_GIGA_MAC_VER_05, PCI_Clock_66MHz, 0x000fffff },
		{ RTL_GIGA_MAC_VER_06, PCI_Clock_33MHz, 0x00ffff00 }, // 8110SCe
		{ RTL_GIGA_MAC_VER_06, PCI_Clock_66MHz, 0x00ffffff }
	};
	const struct rtl_cfg2_info *p = cfg2_info;
	unsigned int i;
	u32 clk;

	clk = RTL_R8(Config2) & PCI_Clock_66MHz;
	for (i = 0; i < ARRAY_SIZE(cfg2_info); i++, p++) {
		if ((p->mac_version == mac_version) && (p->clk == clk)) {
			RTL_W32(0x7c, p->val);
			break;
		}
	}
}

static void rtl_set_rx_mode(struct net_device *dev)
{
	struct rtl8169_private *tp = netdev_priv(dev);
	void __iomem *ioaddr = tp->mmio_addr;
	u32 mc_filter[2];	/* Multicast hash filter */
	int rx_mode;
	u32 tmp = 0;

	if (dev->flags & IFF_PROMISC) {
		/* Unconditionally log net taps. */
		netif_notice(tp, link, dev, "Promiscuous mode enabled\n");
		rx_mode =
		    AcceptBroadcast | AcceptMulticast | AcceptMyPhys |
		    AcceptAllPhys;
		mc_filter[1] = mc_filter[0] = 0xffffffff;
	} else if ((netdev_mc_count(dev) > multicast_filter_limit) ||
		   (dev->flags & IFF_ALLMULTI)) {
		/* Too many to filter perfectly -- accept all multicasts. */
		rx_mode = AcceptBroadcast | AcceptMulticast | AcceptMyPhys;
		mc_filter[1] = mc_filter[0] = 0xffffffff;
	} else {
		struct netdev_hw_addr *ha;

		rx_mode = AcceptBroadcast | AcceptMyPhys;
		mc_filter[1] = mc_filter[0] = 0;
		netdev_for_each_mc_addr(ha, dev) {
			int bit_nr = ether_crc(ETH_ALEN, ha->addr) >> 26;
			mc_filter[bit_nr >> 5] |= 1 << (bit_nr & 31);
			rx_mode |= AcceptMulticast;
		}
	}

	if (dev->features & NETIF_F_RXALL)
		rx_mode |= (AcceptErr | AcceptRunt);

	tmp = (RTL_R32(RxConfig) & ~RX_CONFIG_ACCEPT_MASK) | rx_mode;

	if (tp->mac_version > RTL_GIGA_MAC_VER_06) {
		u32 data = mc_filter[0];

		mc_filter[0] = swab32(mc_filter[1]);
		mc_filter[1] = swab32(data);
	}

	if (tp->mac_version == RTL_GIGA_MAC_VER_35)
		mc_filter[1] = mc_filter[0] = 0xffffffff;

	RTL_W32(MAR0 + 4, mc_filter[1]);
	RTL_W32(MAR0 + 0, mc_filter[0]);

	RTL_W32(RxConfig, tmp);
}

static void rtl_hw_start_8169(struct net_device *dev)
{
	struct rtl8169_private *tp = netdev_priv(dev);
	void __iomem *ioaddr = tp->mmio_addr;
	struct pci_dev *pdev = tp->pci_dev;

	if (tp->mac_version == RTL_GIGA_MAC_VER_05) {
		RTL_W16(CPlusCmd, RTL_R16(CPlusCmd) | PCIMulRW);
		pci_write_config_byte(pdev, PCI_CACHE_LINE_SIZE, 0x08);
	}

	RTL_W8(Cfg9346, Cfg9346_Unlock);
	if (tp->mac_version == RTL_GIGA_MAC_VER_01 ||
	    tp->mac_version == RTL_GIGA_MAC_VER_02 ||
	    tp->mac_version == RTL_GIGA_MAC_VER_03 ||
	    tp->mac_version == RTL_GIGA_MAC_VER_04)
		RTL_W8(ChipCmd, CmdTxEnb | CmdRxEnb);

	rtl_init_rxcfg(tp);

	RTL_W8(EarlyTxThres, NoEarlyTx);

	rtl_set_rx_max_size(ioaddr, rx_buf_sz);

	if (tp->mac_version == RTL_GIGA_MAC_VER_01 ||
	    tp->mac_version == RTL_GIGA_MAC_VER_02 ||
	    tp->mac_version == RTL_GIGA_MAC_VER_03 ||
	    tp->mac_version == RTL_GIGA_MAC_VER_04)
		rtl_set_rx_tx_config_registers(tp);

	tp->cp_cmd |= rtl_rw_cpluscmd(ioaddr) | PCIMulRW;

	if (tp->mac_version == RTL_GIGA_MAC_VER_02 ||
	    tp->mac_version == RTL_GIGA_MAC_VER_03) {
		dprintk("Set MAC Reg C+CR Offset 0xE0. "
			"Bit-3 and bit-14 MUST be 1\n");
		tp->cp_cmd |= (1 << 14);
	}

	RTL_W16(CPlusCmd, tp->cp_cmd);

	rtl8169_set_magic_reg(ioaddr, tp->mac_version);

	/*
	 * Undocumented corner. Supposedly:
	 * (TxTimer << 12) | (TxPackets << 8) | (RxTimer << 4) | RxPackets
	 */
	RTL_W16(IntrMitigate, 0x0000);

	rtl_set_rx_tx_desc_registers(tp, ioaddr);

	if (tp->mac_version != RTL_GIGA_MAC_VER_01 &&
	    tp->mac_version != RTL_GIGA_MAC_VER_02 &&
	    tp->mac_version != RTL_GIGA_MAC_VER_03 &&
	    tp->mac_version != RTL_GIGA_MAC_VER_04) {
		RTL_W8(ChipCmd, CmdTxEnb | CmdRxEnb);
		rtl_set_rx_tx_config_registers(tp);
	}

	RTL_W8(Cfg9346, Cfg9346_Lock);

	/* Initially a 10 us delay. Turned it into a PCI commit. - FR */
	RTL_R8(IntrMask);

	RTL_W32(RxMissed, 0);

	rtl_set_rx_mode(dev);

	/* no early-rx interrupts */
	RTL_W16(MultiIntr, RTL_R16(MultiIntr) & 0xF000);
}

static void rtl_csi_write(struct rtl8169_private *tp, int addr, int value)
{
	if (tp->csi_ops.write)
		tp->csi_ops.write(tp, addr, value);
}

static u32 rtl_csi_read(struct rtl8169_private *tp, int addr)
{
	return tp->csi_ops.read ? tp->csi_ops.read(tp, addr) : ~0;
}

static void rtl_csi_access_enable(struct rtl8169_private *tp, u32 bits)
{
	u32 csi;

	csi = rtl_csi_read(tp, 0x070c) & 0x00ffffff;
	rtl_csi_write(tp, 0x070c, csi | bits);
}

static void rtl_csi_access_enable_1(struct rtl8169_private *tp)
{
	rtl_csi_access_enable(tp, 0x17000000);
}

static void rtl_csi_access_enable_2(struct rtl8169_private *tp)
{
	rtl_csi_access_enable(tp, 0x27000000);
}

DECLARE_RTL_COND(rtl_csiar_cond)
{
	void __iomem *ioaddr = tp->mmio_addr;

	return RTL_R32(CSIAR) & CSIAR_FLAG;
}

static void r8169_csi_write(struct rtl8169_private *tp, int addr, int value)
{
	void __iomem *ioaddr = tp->mmio_addr;

	RTL_W32(CSIDR, value);
	RTL_W32(CSIAR, CSIAR_WRITE_CMD | (addr & CSIAR_ADDR_MASK) |
		CSIAR_BYTE_ENABLE << CSIAR_BYTE_ENABLE_SHIFT);

	rtl_udelay_loop_wait_low(tp, &rtl_csiar_cond, 10, 100);
}

static u32 r8169_csi_read(struct rtl8169_private *tp, int addr)
{
	void __iomem *ioaddr = tp->mmio_addr;

	RTL_W32(CSIAR, (addr & CSIAR_ADDR_MASK) |
		CSIAR_BYTE_ENABLE << CSIAR_BYTE_ENABLE_SHIFT);

	return rtl_udelay_loop_wait_high(tp, &rtl_csiar_cond, 10, 100) ?
		RTL_R32(CSIDR) : ~0;
}

static void r8402_csi_write(struct rtl8169_private *tp, int addr, int value)
{
	void __iomem *ioaddr = tp->mmio_addr;

	RTL_W32(CSIDR, value);
	RTL_W32(CSIAR, CSIAR_WRITE_CMD | (addr & CSIAR_ADDR_MASK) |
		CSIAR_BYTE_ENABLE << CSIAR_BYTE_ENABLE_SHIFT |
		CSIAR_FUNC_NIC);

	rtl_udelay_loop_wait_low(tp, &rtl_csiar_cond, 10, 100);
}

static u32 r8402_csi_read(struct rtl8169_private *tp, int addr)
{
	void __iomem *ioaddr = tp->mmio_addr;

	RTL_W32(CSIAR, (addr & CSIAR_ADDR_MASK) | CSIAR_FUNC_NIC |
		CSIAR_BYTE_ENABLE << CSIAR_BYTE_ENABLE_SHIFT);

	return rtl_udelay_loop_wait_high(tp, &rtl_csiar_cond, 10, 100) ?
		RTL_R32(CSIDR) : ~0;
}

static void rtl_init_csi_ops(struct rtl8169_private *tp)
{
	struct csi_ops *ops = &tp->csi_ops;

	switch (tp->mac_version) {
	case RTL_GIGA_MAC_VER_01:
	case RTL_GIGA_MAC_VER_02:
	case RTL_GIGA_MAC_VER_03:
	case RTL_GIGA_MAC_VER_04:
	case RTL_GIGA_MAC_VER_05:
	case RTL_GIGA_MAC_VER_06:
	case RTL_GIGA_MAC_VER_10:
	case RTL_GIGA_MAC_VER_11:
	case RTL_GIGA_MAC_VER_12:
	case RTL_GIGA_MAC_VER_13:
	case RTL_GIGA_MAC_VER_14:
	case RTL_GIGA_MAC_VER_15:
	case RTL_GIGA_MAC_VER_16:
	case RTL_GIGA_MAC_VER_17:
		ops->write	= NULL;
		ops->read	= NULL;
		break;

	case RTL_GIGA_MAC_VER_37:
	case RTL_GIGA_MAC_VER_38:
		ops->write	= r8402_csi_write;
		ops->read	= r8402_csi_read;
		break;

	default:
		ops->write	= r8169_csi_write;
		ops->read	= r8169_csi_read;
		break;
	}
}

struct ephy_info {
	unsigned int offset;
	u16 mask;
	u16 bits;
};

static void rtl_ephy_init(struct rtl8169_private *tp, const struct ephy_info *e,
			  int len)
{
	u16 w;

	while (len-- > 0) {
		w = (rtl_ephy_read(tp, e->offset) & ~e->mask) | e->bits;
		rtl_ephy_write(tp, e->offset, w);
		e++;
	}
}

static void rtl_disable_clock_request(struct pci_dev *pdev)
{
	pcie_capability_clear_word(pdev, PCI_EXP_LNKCTL,
				   PCI_EXP_LNKCTL_CLKREQ_EN);
}

static void rtl_enable_clock_request(struct pci_dev *pdev)
{
	pcie_capability_set_word(pdev, PCI_EXP_LNKCTL,
				 PCI_EXP_LNKCTL_CLKREQ_EN);
}

#define R8168_CPCMD_QUIRK_MASK (\
	EnableBist | \
	Mac_dbgo_oe | \
	Force_half_dup | \
	Force_rxflow_en | \
	Force_txflow_en | \
	Cxpl_dbg_sel | \
	ASF | \
	PktCntrDisable | \
	Mac_dbgo_sel)

static void rtl_hw_start_8168bb(struct rtl8169_private *tp)
{
	void __iomem *ioaddr = tp->mmio_addr;
	struct pci_dev *pdev = tp->pci_dev;

	RTL_W8(Config3, RTL_R8(Config3) & ~Beacon_en);

	RTL_W16(CPlusCmd, RTL_R16(CPlusCmd) & ~R8168_CPCMD_QUIRK_MASK);

	rtl_tx_performance_tweak(pdev,
		(0x5 << MAX_READ_REQUEST_SHIFT) | PCI_EXP_DEVCTL_NOSNOOP_EN);
}

static void rtl_hw_start_8168bef(struct rtl8169_private *tp)
{
	void __iomem *ioaddr = tp->mmio_addr;

	rtl_hw_start_8168bb(tp);

	RTL_W8(MaxTxPacketSize, TxPacketMax);

	RTL_W8(Config4, RTL_R8(Config4) & ~(1 << 0));
}

static void __rtl_hw_start_8168cp(struct rtl8169_private *tp)
{
	void __iomem *ioaddr = tp->mmio_addr;
	struct pci_dev *pdev = tp->pci_dev;

	RTL_W8(Config1, RTL_R8(Config1) | Speed_down);

	RTL_W8(Config3, RTL_R8(Config3) & ~Beacon_en);

	rtl_tx_performance_tweak(pdev, 0x5 << MAX_READ_REQUEST_SHIFT);

	rtl_disable_clock_request(pdev);

	RTL_W16(CPlusCmd, RTL_R16(CPlusCmd) & ~R8168_CPCMD_QUIRK_MASK);
}

static void rtl_hw_start_8168cp_1(struct rtl8169_private *tp)
{
	static const struct ephy_info e_info_8168cp[] = {
		{ 0x01, 0,	0x0001 },
		{ 0x02, 0x0800,	0x1000 },
		{ 0x03, 0,	0x0042 },
		{ 0x06, 0x0080,	0x0000 },
		{ 0x07, 0,	0x2000 }
	};

	rtl_csi_access_enable_2(tp);

	rtl_ephy_init(tp, e_info_8168cp, ARRAY_SIZE(e_info_8168cp));

	__rtl_hw_start_8168cp(tp);
}

static void rtl_hw_start_8168cp_2(struct rtl8169_private *tp)
{
	void __iomem *ioaddr = tp->mmio_addr;
	struct pci_dev *pdev = tp->pci_dev;

	rtl_csi_access_enable_2(tp);

	RTL_W8(Config3, RTL_R8(Config3) & ~Beacon_en);

	rtl_tx_performance_tweak(pdev, 0x5 << MAX_READ_REQUEST_SHIFT);

	RTL_W16(CPlusCmd, RTL_R16(CPlusCmd) & ~R8168_CPCMD_QUIRK_MASK);
}

static void rtl_hw_start_8168cp_3(struct rtl8169_private *tp)
{
	void __iomem *ioaddr = tp->mmio_addr;
	struct pci_dev *pdev = tp->pci_dev;

	rtl_csi_access_enable_2(tp);

	RTL_W8(Config3, RTL_R8(Config3) & ~Beacon_en);

	/* Magic. */
	RTL_W8(DBG_REG, 0x20);

	RTL_W8(MaxTxPacketSize, TxPacketMax);

	rtl_tx_performance_tweak(pdev, 0x5 << MAX_READ_REQUEST_SHIFT);

	RTL_W16(CPlusCmd, RTL_R16(CPlusCmd) & ~R8168_CPCMD_QUIRK_MASK);
}

static void rtl_hw_start_8168c_1(struct rtl8169_private *tp)
{
	void __iomem *ioaddr = tp->mmio_addr;
	static const struct ephy_info e_info_8168c_1[] = {
		{ 0x02, 0x0800,	0x1000 },
		{ 0x03, 0,	0x0002 },
		{ 0x06, 0x0080,	0x0000 }
	};

	rtl_csi_access_enable_2(tp);

	RTL_W8(DBG_REG, 0x06 | FIX_NAK_1 | FIX_NAK_2);

	rtl_ephy_init(tp, e_info_8168c_1, ARRAY_SIZE(e_info_8168c_1));

	__rtl_hw_start_8168cp(tp);
}

static void rtl_hw_start_8168c_2(struct rtl8169_private *tp)
{
	static const struct ephy_info e_info_8168c_2[] = {
		{ 0x01, 0,	0x0001 },
		{ 0x03, 0x0400,	0x0220 }
	};

	rtl_csi_access_enable_2(tp);

	rtl_ephy_init(tp, e_info_8168c_2, ARRAY_SIZE(e_info_8168c_2));

	__rtl_hw_start_8168cp(tp);
}

static void rtl_hw_start_8168c_3(struct rtl8169_private *tp)
{
	rtl_hw_start_8168c_2(tp);
}

static void rtl_hw_start_8168c_4(struct rtl8169_private *tp)
{
	rtl_csi_access_enable_2(tp);

	__rtl_hw_start_8168cp(tp);
}

static void rtl_hw_start_8168d(struct rtl8169_private *tp)
{
	void __iomem *ioaddr = tp->mmio_addr;
	struct pci_dev *pdev = tp->pci_dev;

	rtl_csi_access_enable_2(tp);

	rtl_disable_clock_request(pdev);

	RTL_W8(MaxTxPacketSize, TxPacketMax);

	rtl_tx_performance_tweak(pdev, 0x5 << MAX_READ_REQUEST_SHIFT);

	RTL_W16(CPlusCmd, RTL_R16(CPlusCmd) & ~R8168_CPCMD_QUIRK_MASK);
}

static void rtl_hw_start_8168dp(struct rtl8169_private *tp)
{
	void __iomem *ioaddr = tp->mmio_addr;
	struct pci_dev *pdev = tp->pci_dev;

	rtl_csi_access_enable_1(tp);

	rtl_tx_performance_tweak(pdev, 0x5 << MAX_READ_REQUEST_SHIFT);

	RTL_W8(MaxTxPacketSize, TxPacketMax);

	rtl_disable_clock_request(pdev);
}

static void rtl_hw_start_8168d_4(struct rtl8169_private *tp)
{
	void __iomem *ioaddr = tp->mmio_addr;
	struct pci_dev *pdev = tp->pci_dev;
	static const struct ephy_info e_info_8168d_4[] = {
		{ 0x0b, ~0,	0x48 },
		{ 0x19, 0x20,	0x50 },
		{ 0x0c, ~0,	0x20 }
	};
	int i;

	rtl_csi_access_enable_1(tp);

	rtl_tx_performance_tweak(pdev, 0x5 << MAX_READ_REQUEST_SHIFT);

	RTL_W8(MaxTxPacketSize, TxPacketMax);

	for (i = 0; i < ARRAY_SIZE(e_info_8168d_4); i++) {
		const struct ephy_info *e = e_info_8168d_4 + i;
		u16 w;

		w = rtl_ephy_read(tp, e->offset);
		rtl_ephy_write(tp, 0x03, (w & e->mask) | e->bits);
	}

	rtl_enable_clock_request(pdev);
}

static void rtl_hw_start_8168e_1(struct rtl8169_private *tp)
{
	void __iomem *ioaddr = tp->mmio_addr;
	struct pci_dev *pdev = tp->pci_dev;
	static const struct ephy_info e_info_8168e_1[] = {
		{ 0x00, 0x0200,	0x0100 },
		{ 0x00, 0x0000,	0x0004 },
		{ 0x06, 0x0002,	0x0001 },
		{ 0x06, 0x0000,	0x0030 },
		{ 0x07, 0x0000,	0x2000 },
		{ 0x00, 0x0000,	0x0020 },
		{ 0x03, 0x5800,	0x2000 },
		{ 0x03, 0x0000,	0x0001 },
		{ 0x01, 0x0800,	0x1000 },
		{ 0x07, 0x0000,	0x4000 },
		{ 0x1e, 0x0000,	0x2000 },
		{ 0x19, 0xffff,	0xfe6c },
		{ 0x0a, 0x0000,	0x0040 }
	};

	rtl_csi_access_enable_2(tp);

	rtl_ephy_init(tp, e_info_8168e_1, ARRAY_SIZE(e_info_8168e_1));

	rtl_tx_performance_tweak(pdev, 0x5 << MAX_READ_REQUEST_SHIFT);

	RTL_W8(MaxTxPacketSize, TxPacketMax);

	rtl_disable_clock_request(pdev);

	/* Reset tx FIFO pointer */
	RTL_W32(MISC, RTL_R32(MISC) | TXPLA_RST);
	RTL_W32(MISC, RTL_R32(MISC) & ~TXPLA_RST);

	RTL_W8(Config5, RTL_R8(Config5) & ~Spi_en);
}

static void rtl_hw_start_8168e_2(struct rtl8169_private *tp)
{
	void __iomem *ioaddr = tp->mmio_addr;
	struct pci_dev *pdev = tp->pci_dev;
	static const struct ephy_info e_info_8168e_2[] = {
		{ 0x09, 0x0000,	0x0080 },
		{ 0x19, 0x0000,	0x0224 }
	};

	rtl_csi_access_enable_1(tp);

	rtl_ephy_init(tp, e_info_8168e_2, ARRAY_SIZE(e_info_8168e_2));

	rtl_tx_performance_tweak(pdev, 0x5 << MAX_READ_REQUEST_SHIFT);

	rtl_eri_write(tp, 0xc0, ERIAR_MASK_0011, 0x0000, ERIAR_EXGMAC);
	rtl_eri_write(tp, 0xb8, ERIAR_MASK_0011, 0x0000, ERIAR_EXGMAC);
	rtl_eri_write(tp, 0xc8, ERIAR_MASK_1111, 0x00100002, ERIAR_EXGMAC);
	rtl_eri_write(tp, 0xe8, ERIAR_MASK_1111, 0x00100006, ERIAR_EXGMAC);
	rtl_eri_write(tp, 0xcc, ERIAR_MASK_1111, 0x00000050, ERIAR_EXGMAC);
	rtl_eri_write(tp, 0xd0, ERIAR_MASK_1111, 0x07ff0060, ERIAR_EXGMAC);
	rtl_w1w0_eri(tp, 0x1b0, ERIAR_MASK_0001, 0x10, 0x00, ERIAR_EXGMAC);
	rtl_w1w0_eri(tp, 0x0d4, ERIAR_MASK_0011, 0x0c00, 0xff00, ERIAR_EXGMAC);

	RTL_W8(MaxTxPacketSize, EarlySize);

	RTL_W32(TxConfig, RTL_R32(TxConfig) | TXCFG_AUTO_FIFO);
	RTL_W8(MCU, RTL_R8(MCU) & ~NOW_IS_OOB);

	/* Adjust EEE LED frequency */
	RTL_W8(EEE_LED, RTL_R8(EEE_LED) & ~0x07);

	RTL_W8(DLLPR, RTL_R8(DLLPR) | PFM_EN);
	RTL_W32(MISC, RTL_R32(MISC) | PWM_EN);
	RTL_W8(Config5, (RTL_R8(Config5) & ~Spi_en) | ASPM_en);
	RTL_W8(Config2, RTL_R8(Config2) | ClkReqEn);
}

static void rtl_hw_start_8168f(struct rtl8169_private *tp)
{
	void __iomem *ioaddr = tp->mmio_addr;
	struct pci_dev *pdev = tp->pci_dev;

	rtl_csi_access_enable_2(tp);

	rtl_tx_performance_tweak(pdev, 0x5 << MAX_READ_REQUEST_SHIFT);

	rtl_eri_write(tp, 0xc0, ERIAR_MASK_0011, 0x0000, ERIAR_EXGMAC);
	rtl_eri_write(tp, 0xb8, ERIAR_MASK_0011, 0x0000, ERIAR_EXGMAC);
	rtl_eri_write(tp, 0xc8, ERIAR_MASK_1111, 0x00100002, ERIAR_EXGMAC);
	rtl_eri_write(tp, 0xe8, ERIAR_MASK_1111, 0x00100006, ERIAR_EXGMAC);
	rtl_w1w0_eri(tp, 0xdc, ERIAR_MASK_0001, 0x00, 0x01, ERIAR_EXGMAC);
	rtl_w1w0_eri(tp, 0xdc, ERIAR_MASK_0001, 0x01, 0x00, ERIAR_EXGMAC);
	rtl_w1w0_eri(tp, 0x1b0, ERIAR_MASK_0001, 0x10, 0x00, ERIAR_EXGMAC);
	rtl_w1w0_eri(tp, 0x1d0, ERIAR_MASK_0001, 0x10, 0x00, ERIAR_EXGMAC);
	rtl_eri_write(tp, 0xcc, ERIAR_MASK_1111, 0x00000050, ERIAR_EXGMAC);
	rtl_eri_write(tp, 0xd0, ERIAR_MASK_1111, 0x00000060, ERIAR_EXGMAC);

	RTL_W8(MaxTxPacketSize, EarlySize);

	RTL_W32(TxConfig, RTL_R32(TxConfig) | TXCFG_AUTO_FIFO);
	RTL_W8(MCU, RTL_R8(MCU) & ~NOW_IS_OOB);
	RTL_W8(DLLPR, RTL_R8(DLLPR) | PFM_EN);
	RTL_W32(MISC, RTL_R32(MISC) | PWM_EN | FORCE_CLK);
	RTL_W8(Config5, (RTL_R8(Config5) & ~Spi_en) | ASPM_en);
	RTL_W8(Config2, RTL_R8(Config2) | ClkReqEn);
}

static void rtl_hw_start_8168f_1(struct rtl8169_private *tp)
{
	void __iomem *ioaddr = tp->mmio_addr;
	static const struct ephy_info e_info_8168f_1[] = {
		{ 0x06, 0x00c0,	0x0020 },
		{ 0x08, 0x0001,	0x0002 },
		{ 0x09, 0x0000,	0x0080 },
		{ 0x19, 0x0000,	0x0224 }
	};

	rtl_hw_start_8168f(tp);

	rtl_ephy_init(tp, e_info_8168f_1, ARRAY_SIZE(e_info_8168f_1));

	rtl_w1w0_eri(tp, 0x0d4, ERIAR_MASK_0011, 0x0c00, 0xff00, ERIAR_EXGMAC);

	/* Adjust EEE LED frequency */
	RTL_W8(EEE_LED, RTL_R8(EEE_LED) & ~0x07);
}

static void rtl_hw_start_8411(struct rtl8169_private *tp)
{
	static const struct ephy_info e_info_8168f_1[] = {
		{ 0x06, 0x00c0,	0x0020 },
		{ 0x0f, 0xffff,	0x5200 },
		{ 0x1e, 0x0000,	0x4000 },
		{ 0x19, 0x0000,	0x0224 }
	};

	rtl_hw_start_8168f(tp);

	rtl_ephy_init(tp, e_info_8168f_1, ARRAY_SIZE(e_info_8168f_1));

	rtl_w1w0_eri(tp, 0x0d4, ERIAR_MASK_0011, 0x0c00, 0x0000, ERIAR_EXGMAC);
}

static void rtl_hw_start_8168g_1(struct rtl8169_private *tp)
{
	void __iomem *ioaddr = tp->mmio_addr;
	struct pci_dev *pdev = tp->pci_dev;

	rtl_eri_write(tp, 0xc8, ERIAR_MASK_0101, 0x080002, ERIAR_EXGMAC);
	rtl_eri_write(tp, 0xcc, ERIAR_MASK_0001, 0x38, ERIAR_EXGMAC);
	rtl_eri_write(tp, 0xd0, ERIAR_MASK_0001, 0x48, ERIAR_EXGMAC);
	rtl_eri_write(tp, 0xe8, ERIAR_MASK_1111, 0x00100006, ERIAR_EXGMAC);

	rtl_csi_access_enable_1(tp);

	rtl_tx_performance_tweak(pdev, 0x5 << MAX_READ_REQUEST_SHIFT);

	rtl_w1w0_eri(tp, 0xdc, ERIAR_MASK_0001, 0x00, 0x01, ERIAR_EXGMAC);
	rtl_w1w0_eri(tp, 0xdc, ERIAR_MASK_0001, 0x01, 0x00, ERIAR_EXGMAC);

	RTL_W8(ChipCmd, CmdTxEnb | CmdRxEnb);
	RTL_W32(MISC, (RTL_R32(MISC) | FORCE_CLK) & ~RXDV_GATED_EN);
	RTL_W8(MaxTxPacketSize, EarlySize);
	RTL_W8(Config5, RTL_R8(Config5) | ASPM_en);
	RTL_W8(Config2, RTL_R8(Config2) | ClkReqEn);

	rtl_eri_write(tp, 0xc0, ERIAR_MASK_0011, 0x0000, ERIAR_EXGMAC);
	rtl_eri_write(tp, 0xb8, ERIAR_MASK_0011, 0x0000, ERIAR_EXGMAC);

	/* Adjust EEE LED frequency */
	RTL_W8(EEE_LED, RTL_R8(EEE_LED) & ~0x07);

	rtl_w1w0_eri(tp, 0x2fc, ERIAR_MASK_0001, 0x01, 0x02, ERIAR_EXGMAC);
}

static void rtl_hw_start_8168(struct net_device *dev)
{
	struct rtl8169_private *tp = netdev_priv(dev);
	void __iomem *ioaddr = tp->mmio_addr;

	RTL_W8(Cfg9346, Cfg9346_Unlock);

	RTL_W8(MaxTxPacketSize, TxPacketMax);

	rtl_set_rx_max_size(ioaddr, rx_buf_sz);

	tp->cp_cmd |= RTL_R16(CPlusCmd) | PktCntrDisable | INTT_1;

	RTL_W16(CPlusCmd, tp->cp_cmd);

	RTL_W16(IntrMitigate, 0x5151);

	/* Work around for RxFIFO overflow. */
	if (tp->mac_version == RTL_GIGA_MAC_VER_11) {
		tp->event_slow |= RxFIFOOver | PCSTimeout;
		tp->event_slow &= ~RxOverflow;
	}

	rtl_set_rx_tx_desc_registers(tp, ioaddr);

	rtl_set_rx_mode(dev);

	RTL_W32(TxConfig, (TX_DMA_BURST << TxDMAShift) |
		(InterFrameGap << TxInterFrameGapShift));

	RTL_R8(IntrMask);

	switch (tp->mac_version) {
	case RTL_GIGA_MAC_VER_11:
		rtl_hw_start_8168bb(tp);
		break;

	case RTL_GIGA_MAC_VER_12:
	case RTL_GIGA_MAC_VER_17:
		rtl_hw_start_8168bef(tp);
		break;

	case RTL_GIGA_MAC_VER_18:
		rtl_hw_start_8168cp_1(tp);
		break;

	case RTL_GIGA_MAC_VER_19:
		rtl_hw_start_8168c_1(tp);
		break;

	case RTL_GIGA_MAC_VER_20:
		rtl_hw_start_8168c_2(tp);
		break;

	case RTL_GIGA_MAC_VER_21:
		rtl_hw_start_8168c_3(tp);
		break;

	case RTL_GIGA_MAC_VER_22:
		rtl_hw_start_8168c_4(tp);
		break;

	case RTL_GIGA_MAC_VER_23:
		rtl_hw_start_8168cp_2(tp);
		break;

	case RTL_GIGA_MAC_VER_24:
		rtl_hw_start_8168cp_3(tp);
		break;

	case RTL_GIGA_MAC_VER_25:
	case RTL_GIGA_MAC_VER_26:
	case RTL_GIGA_MAC_VER_27:
		rtl_hw_start_8168d(tp);
		break;

	case RTL_GIGA_MAC_VER_28:
		rtl_hw_start_8168d_4(tp);
		break;

	case RTL_GIGA_MAC_VER_31:
		rtl_hw_start_8168dp(tp);
		break;

	case RTL_GIGA_MAC_VER_32:
	case RTL_GIGA_MAC_VER_33:
		rtl_hw_start_8168e_1(tp);
		break;
	case RTL_GIGA_MAC_VER_34:
		rtl_hw_start_8168e_2(tp);
		break;

	case RTL_GIGA_MAC_VER_35:
	case RTL_GIGA_MAC_VER_36:
		rtl_hw_start_8168f_1(tp);
		break;

	case RTL_GIGA_MAC_VER_38:
		rtl_hw_start_8411(tp);
		break;

	case RTL_GIGA_MAC_VER_40:
	case RTL_GIGA_MAC_VER_41:
		rtl_hw_start_8168g_1(tp);
		break;

	default:
		printk(KERN_ERR PFX "%s: unknown chipset (mac_version = %d).\n",
			dev->name, tp->mac_version);
		break;
	}

	RTL_W8(ChipCmd, CmdTxEnb | CmdRxEnb);

	RTL_W8(Cfg9346, Cfg9346_Lock);

	RTL_W16(MultiIntr, RTL_R16(MultiIntr) & 0xF000);
}

#define R810X_CPCMD_QUIRK_MASK (\
	EnableBist | \
	Mac_dbgo_oe | \
	Force_half_dup | \
	Force_rxflow_en | \
	Force_txflow_en | \
	Cxpl_dbg_sel | \
	ASF | \
	PktCntrDisable | \
	Mac_dbgo_sel)

static void rtl_hw_start_8102e_1(struct rtl8169_private *tp)
{
	void __iomem *ioaddr = tp->mmio_addr;
	struct pci_dev *pdev = tp->pci_dev;
	static const struct ephy_info e_info_8102e_1[] = {
		{ 0x01,	0, 0x6e65 },
		{ 0x02,	0, 0x091f },
		{ 0x03,	0, 0xc2f9 },
		{ 0x06,	0, 0xafb5 },
		{ 0x07,	0, 0x0e00 },
		{ 0x19,	0, 0xec80 },
		{ 0x01,	0, 0x2e65 },
		{ 0x01,	0, 0x6e65 }
	};
	u8 cfg1;

	rtl_csi_access_enable_2(tp);

	RTL_W8(DBG_REG, FIX_NAK_1);

	rtl_tx_performance_tweak(pdev, 0x5 << MAX_READ_REQUEST_SHIFT);

	RTL_W8(Config1,
	       LEDS1 | LEDS0 | Speed_down | MEMMAP | IOMAP | VPD | PMEnable);
	RTL_W8(Config3, RTL_R8(Config3) & ~Beacon_en);

	cfg1 = RTL_R8(Config1);
	if ((cfg1 & LEDS0) && (cfg1 & LEDS1))
		RTL_W8(Config1, cfg1 & ~LEDS0);

	rtl_ephy_init(tp, e_info_8102e_1, ARRAY_SIZE(e_info_8102e_1));
}

static void rtl_hw_start_8102e_2(struct rtl8169_private *tp)
{
	void __iomem *ioaddr = tp->mmio_addr;
	struct pci_dev *pdev = tp->pci_dev;

	rtl_csi_access_enable_2(tp);

	rtl_tx_performance_tweak(pdev, 0x5 << MAX_READ_REQUEST_SHIFT);

	RTL_W8(Config1, MEMMAP | IOMAP | VPD | PMEnable);
	RTL_W8(Config3, RTL_R8(Config3) & ~Beacon_en);
}

static void rtl_hw_start_8102e_3(struct rtl8169_private *tp)
{
	rtl_hw_start_8102e_2(tp);

	rtl_ephy_write(tp, 0x03, 0xc2f9);
}

static void rtl_hw_start_8105e_1(struct rtl8169_private *tp)
{
	void __iomem *ioaddr = tp->mmio_addr;
	static const struct ephy_info e_info_8105e_1[] = {
		{ 0x07,	0, 0x4000 },
		{ 0x19,	0, 0x0200 },
		{ 0x19,	0, 0x0020 },
		{ 0x1e,	0, 0x2000 },
		{ 0x03,	0, 0x0001 },
		{ 0x19,	0, 0x0100 },
		{ 0x19,	0, 0x0004 },
		{ 0x0a,	0, 0x0020 }
	};

	/* Force LAN exit from ASPM if Rx/Tx are not idle */
	RTL_W32(FuncEvent, RTL_R32(FuncEvent) | 0x002800);

	/* Disable Early Tally Counter */
	RTL_W32(FuncEvent, RTL_R32(FuncEvent) & ~0x010000);

	RTL_W8(MCU, RTL_R8(MCU) | EN_NDP | EN_OOB_RESET);
	RTL_W8(DLLPR, RTL_R8(DLLPR) | PFM_EN);
	RTL_W8(Config5, RTL_R8(Config5) | ASPM_en);
	RTL_W8(Config2, RTL_R8(Config2) | ClkReqEn);
	RTL_W32(MISC, RTL_R32(MISC) | FORCE_CLK);

	rtl_ephy_init(tp, e_info_8105e_1, ARRAY_SIZE(e_info_8105e_1));
}

static void rtl_hw_start_8105e_2(struct rtl8169_private *tp)
{
	rtl_hw_start_8105e_1(tp);
	rtl_ephy_write(tp, 0x1e, rtl_ephy_read(tp, 0x1e) | 0x8000);
}

static void rtl_hw_start_8402(struct rtl8169_private *tp)
{
	void __iomem *ioaddr = tp->mmio_addr;
	static const struct ephy_info e_info_8402[] = {
		{ 0x19,	0xffff, 0xff64 },
		{ 0x1e,	0, 0x4000 }
	};

	rtl_csi_access_enable_2(tp);

	/* Force LAN exit from ASPM if Rx/Tx are not idle */
	RTL_W32(FuncEvent, RTL_R32(FuncEvent) | 0x002800);

	RTL_W32(TxConfig, RTL_R32(TxConfig) | TXCFG_AUTO_FIFO);
	RTL_W8(MCU, RTL_R8(MCU) & ~NOW_IS_OOB);
	RTL_W8(Config5, RTL_R8(Config5) | ASPM_en);
	RTL_W8(Config2, RTL_R8(Config2) | ClkReqEn);
	RTL_W32(MISC, RTL_R32(MISC) | FORCE_CLK);

	rtl_ephy_init(tp, e_info_8402, ARRAY_SIZE(e_info_8402));

	rtl_tx_performance_tweak(tp->pci_dev, 0x5 << MAX_READ_REQUEST_SHIFT);

	rtl_eri_write(tp, 0xc8, ERIAR_MASK_1111, 0x00000002, ERIAR_EXGMAC);
	rtl_eri_write(tp, 0xe8, ERIAR_MASK_1111, 0x00000006, ERIAR_EXGMAC);
	rtl_w1w0_eri(tp, 0xdc, ERIAR_MASK_0001, 0x00, 0x01, ERIAR_EXGMAC);
	rtl_w1w0_eri(tp, 0xdc, ERIAR_MASK_0001, 0x01, 0x00, ERIAR_EXGMAC);
	rtl_eri_write(tp, 0xc0, ERIAR_MASK_0011, 0x0000, ERIAR_EXGMAC);
	rtl_eri_write(tp, 0xb8, ERIAR_MASK_0011, 0x0000, ERIAR_EXGMAC);
	rtl_w1w0_eri(tp, 0x0d4, ERIAR_MASK_0011, 0x0e00, 0xff00, ERIAR_EXGMAC);
}

static void rtl_hw_start_8106(struct rtl8169_private *tp)
{
	void __iomem *ioaddr = tp->mmio_addr;

	/* Force LAN exit from ASPM if Rx/Tx are not idle */
	RTL_W32(FuncEvent, RTL_R32(FuncEvent) | 0x002800);

	RTL_W32(MISC,
		(RTL_R32(MISC) | DISABLE_LAN_EN | FORCE_CLK) & ~EARLY_TALLY_EN);
	RTL_W8(Config5, RTL_R8(Config5) | ASPM_en);
	RTL_W8(Config2, RTL_R8(Config2) | ClkReqEn);
	RTL_W8(MCU, RTL_R8(MCU) | EN_NDP | EN_OOB_RESET);
	RTL_W8(DLLPR, RTL_R8(DLLPR) & ~PFM_EN);
}

static void rtl_hw_start_8101(struct net_device *dev)
{
	struct rtl8169_private *tp = netdev_priv(dev);
	void __iomem *ioaddr = tp->mmio_addr;
	struct pci_dev *pdev = tp->pci_dev;

	if (tp->mac_version >= RTL_GIGA_MAC_VER_30)
		tp->event_slow &= ~RxFIFOOver;

	if (tp->mac_version == RTL_GIGA_MAC_VER_13 ||
	    tp->mac_version == RTL_GIGA_MAC_VER_16)
		pcie_capability_set_word(pdev, PCI_EXP_DEVCTL,
					 PCI_EXP_DEVCTL_NOSNOOP_EN);

	RTL_W8(Cfg9346, Cfg9346_Unlock);

	switch (tp->mac_version) {
	case RTL_GIGA_MAC_VER_07:
		rtl_hw_start_8102e_1(tp);
		break;

	case RTL_GIGA_MAC_VER_08:
		rtl_hw_start_8102e_3(tp);
		break;

	case RTL_GIGA_MAC_VER_09:
		rtl_hw_start_8102e_2(tp);
		break;

	case RTL_GIGA_MAC_VER_29:
		rtl_hw_start_8105e_1(tp);
		break;
	case RTL_GIGA_MAC_VER_30:
		rtl_hw_start_8105e_2(tp);
		break;

	case RTL_GIGA_MAC_VER_37:
		rtl_hw_start_8402(tp);
		break;

	case RTL_GIGA_MAC_VER_39:
		rtl_hw_start_8106(tp);
		break;
	}

	RTL_W8(Cfg9346, Cfg9346_Lock);

	RTL_W8(MaxTxPacketSize, TxPacketMax);

	rtl_set_rx_max_size(ioaddr, rx_buf_sz);

	tp->cp_cmd &= ~R810X_CPCMD_QUIRK_MASK;
	RTL_W16(CPlusCmd, tp->cp_cmd);

	RTL_W16(IntrMitigate, 0x0000);

	rtl_set_rx_tx_desc_registers(tp, ioaddr);

	RTL_W8(ChipCmd, CmdTxEnb | CmdRxEnb);
	rtl_set_rx_tx_config_registers(tp);

	RTL_R8(IntrMask);

	rtl_set_rx_mode(dev);

	RTL_W16(MultiIntr, RTL_R16(MultiIntr) & 0xf000);
}

static int rtl8169_change_mtu(struct net_device *dev, int new_mtu)
{
	struct rtl8169_private *tp = netdev_priv(dev);

	if (new_mtu < ETH_ZLEN ||
	    new_mtu > rtl_chip_infos[tp->mac_version].jumbo_max)
		return -EINVAL;

	if (new_mtu > ETH_DATA_LEN)
		rtl_hw_jumbo_enable(tp);
	else
		rtl_hw_jumbo_disable(tp);

	dev->mtu = new_mtu;
	netdev_update_features(dev);

	return 0;
}

static inline void rtl8169_make_unusable_by_asic(struct RxDesc *desc)
{
	desc->addr = cpu_to_le64(0x0badbadbadbadbadull);
	desc->opts1 &= ~cpu_to_le32(DescOwn | RsvdMask);
}

static void rtl8169_free_rx_databuff(struct rtl8169_private *tp,
				     void **data_buff, struct RxDesc *desc)
{
	dma_unmap_single(&tp->pci_dev->dev, le64_to_cpu(desc->addr), rx_buf_sz,
			 DMA_FROM_DEVICE);

	kfree(*data_buff);
	*data_buff = NULL;
	rtl8169_make_unusable_by_asic(desc);
}

static inline void rtl8169_mark_to_asic(struct RxDesc *desc, u32 rx_buf_sz)
{
	u32 eor = le32_to_cpu(desc->opts1) & RingEnd;

	desc->opts1 = cpu_to_le32(DescOwn | eor | rx_buf_sz);
}

static inline void rtl8169_map_to_asic(struct RxDesc *desc, dma_addr_t mapping,
				       u32 rx_buf_sz)
{
	desc->addr = cpu_to_le64(mapping);
	wmb();
	rtl8169_mark_to_asic(desc, rx_buf_sz);
}

static inline void *rtl8169_align(void *data)
{
	return (void *)ALIGN((long)data, 16);
}

static struct sk_buff *rtl8169_alloc_rx_data(struct rtl8169_private *tp,
					     struct RxDesc *desc)
{
	void *data;
	dma_addr_t mapping;
	struct device *d = &tp->pci_dev->dev;
	struct net_device *dev = tp->dev;
	int node = dev->dev.parent ? dev_to_node(dev->dev.parent) : -1;

	data = kmalloc_node(rx_buf_sz, GFP_KERNEL, node);
	if (!data)
		return NULL;

	if (rtl8169_align(data) != data) {
		kfree(data);
		data = kmalloc_node(rx_buf_sz + 15, GFP_KERNEL, node);
		if (!data)
			return NULL;
	}

	mapping = dma_map_single(d, rtl8169_align(data), rx_buf_sz,
				 DMA_FROM_DEVICE);
	if (unlikely(dma_mapping_error(d, mapping))) {
		if (net_ratelimit())
			netif_err(tp, drv, tp->dev, "Failed to map RX DMA!\n");
		goto err_out;
	}

	rtl8169_map_to_asic(desc, mapping, rx_buf_sz);
	return data;

err_out:
	kfree(data);
	return NULL;
}

static void rtl8169_rx_clear(struct rtl8169_private *tp)
{
	unsigned int i;

	for (i = 0; i < NUM_RX_DESC; i++) {
		if (tp->Rx_databuff[i]) {
			rtl8169_free_rx_databuff(tp, tp->Rx_databuff + i,
					    tp->RxDescArray + i);
		}
	}
}

static inline void rtl8169_mark_as_last_descriptor(struct RxDesc *desc)
{
	desc->opts1 |= cpu_to_le32(RingEnd);
}

static int rtl8169_rx_fill(struct rtl8169_private *tp)
{
	unsigned int i;

	for (i = 0; i < NUM_RX_DESC; i++) {
		void *data;

		if (tp->Rx_databuff[i])
			continue;

		data = rtl8169_alloc_rx_data(tp, tp->RxDescArray + i);
		if (!data) {
			rtl8169_make_unusable_by_asic(tp->RxDescArray + i);
			goto err_out;
		}
		tp->Rx_databuff[i] = data;
	}

	rtl8169_mark_as_last_descriptor(tp->RxDescArray + NUM_RX_DESC - 1);
	return 0;

err_out:
	rtl8169_rx_clear(tp);
	return -ENOMEM;
}

static int rtl8169_init_ring(struct net_device *dev)
{
	struct rtl8169_private *tp = netdev_priv(dev);

	rtl8169_init_ring_indexes(tp);

	memset(tp->tx_skb, 0x0, NUM_TX_DESC * sizeof(struct ring_info));
	memset(tp->Rx_databuff, 0x0, NUM_RX_DESC * sizeof(void *));

	return rtl8169_rx_fill(tp);
}

static void rtl8169_unmap_tx_skb(struct device *d, struct ring_info *tx_skb,
				 struct TxDesc *desc)
{
	unsigned int len = tx_skb->len;

	dma_unmap_single(d, le64_to_cpu(desc->addr), len, DMA_TO_DEVICE);

	desc->opts1 = 0x00;
	desc->opts2 = 0x00;
	desc->addr = 0x00;
	tx_skb->len = 0;
}

static void rtl8169_tx_clear_range(struct rtl8169_private *tp, u32 start,
				   unsigned int n)
{
	unsigned int i;

	for (i = 0; i < n; i++) {
		unsigned int entry = (start + i) % NUM_TX_DESC;
		struct ring_info *tx_skb = tp->tx_skb + entry;
		unsigned int len = tx_skb->len;

		if (len) {
			struct sk_buff *skb = tx_skb->skb;

			rtl8169_unmap_tx_skb(&tp->pci_dev->dev, tx_skb,
					     tp->TxDescArray + entry);
			if (skb) {
				tp->dev->stats.tx_dropped++;
				dev_kfree_skb(skb);
				tx_skb->skb = NULL;
			}
		}
	}
}

static void rtl8169_tx_clear(struct rtl8169_private *tp)
{
	rtl8169_tx_clear_range(tp, tp->dirty_tx, NUM_TX_DESC);
	tp->cur_tx = tp->dirty_tx = 0;
}

static void rtl_reset_work(struct rtl8169_private *tp)
{
	struct net_device *dev = tp->dev;
	int i;

	napi_disable(&tp->napi);
	netif_stop_queue(dev);
	synchronize_sched();

	rtl8169_hw_reset(tp);

	for (i = 0; i < NUM_RX_DESC; i++)
		rtl8169_mark_to_asic(tp->RxDescArray + i, rx_buf_sz);

	rtl8169_tx_clear(tp);
	rtl8169_init_ring_indexes(tp);

	napi_enable(&tp->napi);
	rtl_hw_start(dev);
	netif_wake_queue(dev);
	rtl8169_check_link_status(dev, tp, tp->mmio_addr);
}

static void rtl8169_tx_timeout(struct net_device *dev)
{
	struct rtl8169_private *tp = netdev_priv(dev);

	rtl_schedule_task(tp, RTL_FLAG_TASK_RESET_PENDING);
}

static int rtl8169_xmit_frags(struct rtl8169_private *tp, struct sk_buff *skb,
			      u32 *opts)
{
	struct skb_shared_info *info = skb_shinfo(skb);
	unsigned int cur_frag, entry;
	struct TxDesc * uninitialized_var(txd);
	struct device *d = &tp->pci_dev->dev;

	entry = tp->cur_tx;
	for (cur_frag = 0; cur_frag < info->nr_frags; cur_frag++) {
		const skb_frag_t *frag = info->frags + cur_frag;
		dma_addr_t mapping;
		u32 status, len;
		void *addr;

		entry = (entry + 1) % NUM_TX_DESC;

		txd = tp->TxDescArray + entry;
		len = skb_frag_size(frag);
		addr = skb_frag_address(frag);
		mapping = dma_map_single(d, addr, len, DMA_TO_DEVICE);
		if (unlikely(dma_mapping_error(d, mapping))) {
			if (net_ratelimit())
				netif_err(tp, drv, tp->dev,
					  "Failed to map TX fragments DMA!\n");
			goto err_out;
		}

		/* Anti gcc 2.95.3 bugware (sic) */
		status = opts[0] | len |
			(RingEnd * !((entry + 1) % NUM_TX_DESC));

		txd->opts1 = cpu_to_le32(status);
		txd->opts2 = cpu_to_le32(opts[1]);
		txd->addr = cpu_to_le64(mapping);

		tp->tx_skb[entry].len = len;
	}

	if (cur_frag) {
		tp->tx_skb[entry].skb = skb;
		txd->opts1 |= cpu_to_le32(LastFrag);
	}

	return cur_frag;

err_out:
	rtl8169_tx_clear_range(tp, tp->cur_tx + 1, cur_frag);
	return -EIO;
}

static inline void rtl8169_tso_csum(struct rtl8169_private *tp,
				    struct sk_buff *skb, u32 *opts)
{
	const struct rtl_tx_desc_info *info = tx_desc_info + tp->txd_version;
	u32 mss = skb_shinfo(skb)->gso_size;
	int offset = info->opts_offset;

	if (mss) {
		opts[0] |= TD_LSO;
		opts[offset] |= min(mss, TD_MSS_MAX) << info->mss_shift;
	} else if (skb->ip_summed == CHECKSUM_PARTIAL) {
		const struct iphdr *ip = ip_hdr(skb);

		if (ip->protocol == IPPROTO_TCP)
			opts[offset] |= info->checksum.tcp;
		else if (ip->protocol == IPPROTO_UDP)
			opts[offset] |= info->checksum.udp;
		else
			WARN_ON_ONCE(1);
	}
}

static netdev_tx_t rtl8169_start_xmit(struct sk_buff *skb,
				      struct net_device *dev)
{
	struct rtl8169_private *tp = netdev_priv(dev);
	unsigned int entry = tp->cur_tx % NUM_TX_DESC;
	struct TxDesc *txd = tp->TxDescArray + entry;
	void __iomem *ioaddr = tp->mmio_addr;
	struct device *d = &tp->pci_dev->dev;
	dma_addr_t mapping;
	u32 status, len;
	u32 opts[2];
	int frags;

	if (unlikely(!TX_FRAGS_READY_FOR(tp, skb_shinfo(skb)->nr_frags))) {
		netif_err(tp, drv, dev, "BUG! Tx Ring full when queue awake!\n");
		goto err_stop_0;
	}

	if (unlikely(le32_to_cpu(txd->opts1) & DescOwn))
		goto err_stop_0;

	len = skb_headlen(skb);
	mapping = dma_map_single(d, skb->data, len, DMA_TO_DEVICE);
	if (unlikely(dma_mapping_error(d, mapping))) {
		if (net_ratelimit())
			netif_err(tp, drv, dev, "Failed to map TX DMA!\n");
		goto err_dma_0;
	}

	tp->tx_skb[entry].len = len;
	txd->addr = cpu_to_le64(mapping);

	opts[1] = cpu_to_le32(rtl8169_tx_vlan_tag(skb));
	opts[0] = DescOwn;

	rtl8169_tso_csum(tp, skb, opts);

	frags = rtl8169_xmit_frags(tp, skb, opts);
	if (frags < 0)
		goto err_dma_1;
	else if (frags)
		opts[0] |= FirstFrag;
	else {
		opts[0] |= FirstFrag | LastFrag;
		tp->tx_skb[entry].skb = skb;
	}

	txd->opts2 = cpu_to_le32(opts[1]);

	skb_tx_timestamp(skb);

	wmb();

	/* Anti gcc 2.95.3 bugware (sic) */
	status = opts[0] | len | (RingEnd * !((entry + 1) % NUM_TX_DESC));
	txd->opts1 = cpu_to_le32(status);

	tp->cur_tx += frags + 1;

	wmb();

	RTL_W8(TxPoll, NPQ);

	mmiowb();

	if (!TX_FRAGS_READY_FOR(tp, MAX_SKB_FRAGS)) {
		/* Avoid wrongly optimistic queue wake-up: rtl_tx thread must
		 * not miss a ring update when it notices a stopped queue.
		 */
		smp_wmb();
		netif_stop_queue(dev);
		/* Sync with rtl_tx:
		 * - publish queue status and cur_tx ring index (write barrier)
		 * - refresh dirty_tx ring index (read barrier).
		 * May the current thread have a pessimistic view of the ring
		 * status and forget to wake up queue, a racing rtl_tx thread
		 * can't.
		 */
		smp_mb();
		if (TX_FRAGS_READY_FOR(tp, MAX_SKB_FRAGS))
			netif_wake_queue(dev);
	}

	return NETDEV_TX_OK;

err_dma_1:
	rtl8169_unmap_tx_skb(d, tp->tx_skb + entry, txd);
err_dma_0:
	dev_kfree_skb(skb);
	dev->stats.tx_dropped++;
	return NETDEV_TX_OK;

err_stop_0:
	netif_stop_queue(dev);
	dev->stats.tx_dropped++;
	return NETDEV_TX_BUSY;
}

static void rtl8169_pcierr_interrupt(struct net_device *dev)
{
	struct rtl8169_private *tp = netdev_priv(dev);
	struct pci_dev *pdev = tp->pci_dev;
	u16 pci_status, pci_cmd;

	pci_read_config_word(pdev, PCI_COMMAND, &pci_cmd);
	pci_read_config_word(pdev, PCI_STATUS, &pci_status);

	netif_err(tp, intr, dev, "PCI error (cmd = 0x%04x, status = 0x%04x)\n",
		  pci_cmd, pci_status);

	/*
	 * The recovery sequence below admits a very elaborated explanation:
	 * - it seems to work;
	 * - I did not see what else could be done;
	 * - it makes iop3xx happy.
	 *
	 * Feel free to adjust to your needs.
	 */
	if (pdev->broken_parity_status)
		pci_cmd &= ~PCI_COMMAND_PARITY;
	else
		pci_cmd |= PCI_COMMAND_SERR | PCI_COMMAND_PARITY;

	pci_write_config_word(pdev, PCI_COMMAND, pci_cmd);

	pci_write_config_word(pdev, PCI_STATUS,
		pci_status & (PCI_STATUS_DETECTED_PARITY |
		PCI_STATUS_SIG_SYSTEM_ERROR | PCI_STATUS_REC_MASTER_ABORT |
		PCI_STATUS_REC_TARGET_ABORT | PCI_STATUS_SIG_TARGET_ABORT));

	/* The infamous DAC f*ckup only happens at boot time */
	if ((tp->cp_cmd & PCIDAC) && !tp->dirty_rx && !tp->cur_rx) {
		void __iomem *ioaddr = tp->mmio_addr;

		netif_info(tp, intr, dev, "disabling PCI DAC\n");
		tp->cp_cmd &= ~PCIDAC;
		RTL_W16(CPlusCmd, tp->cp_cmd);
		dev->features &= ~NETIF_F_HIGHDMA;
	}

	rtl8169_hw_reset(tp);

	rtl_schedule_task(tp, RTL_FLAG_TASK_RESET_PENDING);
}

static void rtl_tx(struct net_device *dev, struct rtl8169_private *tp)
{
	unsigned int dirty_tx, tx_left;

	dirty_tx = tp->dirty_tx;
	smp_rmb();
	tx_left = tp->cur_tx - dirty_tx;

	while (tx_left > 0) {
		unsigned int entry = dirty_tx % NUM_TX_DESC;
		struct ring_info *tx_skb = tp->tx_skb + entry;
		u32 status;

		rmb();
		status = le32_to_cpu(tp->TxDescArray[entry].opts1);
		if (status & DescOwn)
			break;

		rtl8169_unmap_tx_skb(&tp->pci_dev->dev, tx_skb,
				     tp->TxDescArray + entry);
		if (status & LastFrag) {
			u64_stats_update_begin(&tp->tx_stats.syncp);
			tp->tx_stats.packets++;
			tp->tx_stats.bytes += tx_skb->skb->len;
			u64_stats_update_end(&tp->tx_stats.syncp);
			dev_kfree_skb(tx_skb->skb);
			tx_skb->skb = NULL;
		}
		dirty_tx++;
		tx_left--;
	}

	if (tp->dirty_tx != dirty_tx) {
		tp->dirty_tx = dirty_tx;
		/* Sync with rtl8169_start_xmit:
		 * - publish dirty_tx ring index (write barrier)
		 * - refresh cur_tx ring index and queue status (read barrier)
		 * May the current thread miss the stopped queue condition,
		 * a racing xmit thread can only have a right view of the
		 * ring status.
		 */
		smp_mb();
		if (netif_queue_stopped(dev) &&
		    TX_FRAGS_READY_FOR(tp, MAX_SKB_FRAGS)) {
			netif_wake_queue(dev);
		}
		/*
		 * 8168 hack: TxPoll requests are lost when the Tx packets are
		 * too close. Let's kick an extra TxPoll request when a burst
		 * of start_xmit activity is detected (if it is not detected,
		 * it is slow enough). -- FR
		 */
		if (tp->cur_tx != dirty_tx) {
			void __iomem *ioaddr = tp->mmio_addr;

			RTL_W8(TxPoll, NPQ);
		}
	}
}

static inline int rtl8169_fragmented_frame(u32 status)
{
	return (status & (FirstFrag | LastFrag)) != (FirstFrag | LastFrag);
}

static inline void rtl8169_rx_csum(struct sk_buff *skb, u32 opts1)
{
	u32 status = opts1 & RxProtoMask;

	if (((status == RxProtoTCP) && !(opts1 & TCPFail)) ||
	    ((status == RxProtoUDP) && !(opts1 & UDPFail)))
		skb->ip_summed = CHECKSUM_UNNECESSARY;
	else
		skb_checksum_none_assert(skb);
}

static struct sk_buff *rtl8169_try_rx_copy(void *data,
					   struct rtl8169_private *tp,
					   int pkt_size,
					   dma_addr_t addr)
{
	struct sk_buff *skb;
	struct device *d = &tp->pci_dev->dev;

	data = rtl8169_align(data);
	dma_sync_single_for_cpu(d, addr, pkt_size, DMA_FROM_DEVICE);
	prefetch(data);
	skb = netdev_alloc_skb_ip_align(tp->dev, pkt_size);
	if (skb)
		memcpy(skb->data, data, pkt_size);
	dma_sync_single_for_device(d, addr, pkt_size, DMA_FROM_DEVICE);

	return skb;
}

static int rtl_rx(struct net_device *dev, struct rtl8169_private *tp, u32 budget)
{
	unsigned int cur_rx, rx_left;
	unsigned int count;

	cur_rx = tp->cur_rx;
	rx_left = NUM_RX_DESC + tp->dirty_rx - cur_rx;
	rx_left = min(rx_left, budget);

	for (; rx_left > 0; rx_left--, cur_rx++) {
		unsigned int entry = cur_rx % NUM_RX_DESC;
		struct RxDesc *desc = tp->RxDescArray + entry;
		u32 status;

		rmb();
		status = le32_to_cpu(desc->opts1) & tp->opts1_mask;

		if (status & DescOwn)
			break;
		if (unlikely(status & RxRES)) {
			netif_info(tp, rx_err, dev, "Rx ERROR. status = %08x\n",
				   status);
			dev->stats.rx_errors++;
			if (status & (RxRWT | RxRUNT))
				dev->stats.rx_length_errors++;
			if (status & RxCRC)
				dev->stats.rx_crc_errors++;
			if (status & RxFOVF) {
				rtl_schedule_task(tp, RTL_FLAG_TASK_RESET_PENDING);
				dev->stats.rx_fifo_errors++;
			}
			if ((status & (RxRUNT | RxCRC)) &&
			    !(status & (RxRWT | RxFOVF)) &&
			    (dev->features & NETIF_F_RXALL))
				goto process_pkt;
		} else {
			struct sk_buff *skb;
			dma_addr_t addr;
			int pkt_size;

process_pkt:
			addr = le64_to_cpu(desc->addr);
			if (likely(!(dev->features & NETIF_F_RXFCS)))
				pkt_size = (status & 0x00003fff) - 4;
			else
				pkt_size = status & 0x00003fff;

			/*
			 * The driver does not support incoming fragmented
			 * frames. They are seen as a symptom of over-mtu
			 * sized frames.
			 */
			if (unlikely(rtl8169_fragmented_frame(status))) {
				dev->stats.rx_dropped++;
				dev->stats.rx_length_errors++;
				goto release_descriptor;
			}

			skb = rtl8169_try_rx_copy(tp->Rx_databuff[entry],
						  tp, pkt_size, addr);
			if (!skb) {
				dev->stats.rx_dropped++;
				goto release_descriptor;
			}

			rtl8169_rx_csum(skb, status);
			skb_put(skb, pkt_size);
			skb->protocol = eth_type_trans(skb, dev);

			rtl8169_rx_vlan_tag(desc, skb);

			napi_gro_receive(&tp->napi, skb);

			u64_stats_update_begin(&tp->rx_stats.syncp);
			tp->rx_stats.packets++;
			tp->rx_stats.bytes += pkt_size;
			u64_stats_update_end(&tp->rx_stats.syncp);
		}
release_descriptor:
		desc->opts2 = 0;
		wmb();
		rtl8169_mark_to_asic(desc, rx_buf_sz);
	}

	count = cur_rx - tp->cur_rx;
	tp->cur_rx = cur_rx;

	tp->dirty_rx += count;

	return count;
}

static irqreturn_t rtl8169_interrupt(int irq, void *dev_instance)
{
	struct net_device *dev = dev_instance;
	struct rtl8169_private *tp = netdev_priv(dev);
	int handled = 0;
	u16 status;

	status = rtl_get_events(tp);
	if (status && status != 0xffff) {
		status &= RTL_EVENT_NAPI | tp->event_slow;
		if (status) {
			handled = 1;

			rtl_irq_disable(tp);
			napi_schedule(&tp->napi);
		}
	}
	return IRQ_RETVAL(handled);
}

/*
 * Workqueue context.
 */
static void rtl_slow_event_work(struct rtl8169_private *tp)
{
	struct net_device *dev = tp->dev;
	u16 status;

	status = rtl_get_events(tp) & tp->event_slow;
	rtl_ack_events(tp, status);

	if (unlikely(status & RxFIFOOver)) {
		switch (tp->mac_version) {
		/* Work around for rx fifo overflow */
		case RTL_GIGA_MAC_VER_11:
			netif_stop_queue(dev);
			/* XXX - Hack alert. See rtl_task(). */
			set_bit(RTL_FLAG_TASK_RESET_PENDING, tp->wk.flags);
		default:
			break;
		}
	}

	if (unlikely(status & SYSErr))
		rtl8169_pcierr_interrupt(dev);

	if (status & LinkChg)
		__rtl8169_check_link_status(dev, tp, tp->mmio_addr, true);

	rtl_irq_enable_all(tp);
}

static void rtl_task(struct work_struct *work)
{
	static const struct {
		int bitnr;
		void (*action)(struct rtl8169_private *);
	} rtl_work[] = {
		/* XXX - keep rtl_slow_event_work() as first element. */
		{ RTL_FLAG_TASK_SLOW_PENDING,	rtl_slow_event_work },
		{ RTL_FLAG_TASK_RESET_PENDING,	rtl_reset_work },
		{ RTL_FLAG_TASK_PHY_PENDING,	rtl_phy_work }
	};
	struct rtl8169_private *tp =
		container_of(work, struct rtl8169_private, wk.work);
	struct net_device *dev = tp->dev;
	int i;

	rtl_lock_work(tp);

	if (!netif_running(dev) ||
	    !test_bit(RTL_FLAG_TASK_ENABLED, tp->wk.flags))
		goto out_unlock;

	for (i = 0; i < ARRAY_SIZE(rtl_work); i++) {
		bool pending;

		pending = test_and_clear_bit(rtl_work[i].bitnr, tp->wk.flags);
		if (pending)
			rtl_work[i].action(tp);
	}

out_unlock:
	rtl_unlock_work(tp);
}

static int rtl8169_poll(struct napi_struct *napi, int budget)
{
	struct rtl8169_private *tp = container_of(napi, struct rtl8169_private, napi);
	struct net_device *dev = tp->dev;
	u16 enable_mask = RTL_EVENT_NAPI | tp->event_slow;
	int work_done= 0;
	u16 status;

	status = rtl_get_events(tp);
	rtl_ack_events(tp, status & ~tp->event_slow);

	if (status & RTL_EVENT_NAPI_RX)
		work_done = rtl_rx(dev, tp, (u32) budget);

	if (status & RTL_EVENT_NAPI_TX)
		rtl_tx(dev, tp);

	if (status & tp->event_slow) {
		enable_mask &= ~tp->event_slow;

		rtl_schedule_task(tp, RTL_FLAG_TASK_SLOW_PENDING);
	}

	if (work_done < budget) {
		napi_complete(napi);

		rtl_irq_enable(tp, enable_mask);
		mmiowb();
	}

	return work_done;
}

static void rtl8169_rx_missed(struct net_device *dev, void __iomem *ioaddr)
{
	struct rtl8169_private *tp = netdev_priv(dev);

	if (tp->mac_version > RTL_GIGA_MAC_VER_06)
		return;

	dev->stats.rx_missed_errors += (RTL_R32(RxMissed) & 0xffffff);
	RTL_W32(RxMissed, 0);
}

static void rtl8169_down(struct net_device *dev)
{
	struct rtl8169_private *tp = netdev_priv(dev);
	void __iomem *ioaddr = tp->mmio_addr;

	del_timer_sync(&tp->timer);

	napi_disable(&tp->napi);
	netif_stop_queue(dev);

	rtl8169_hw_reset(tp);
	/*
	 * At this point device interrupts can not be enabled in any function,
	 * as netif_running is not true (rtl8169_interrupt, rtl8169_reset_task)
	 * and napi is disabled (rtl8169_poll).
	 */
	rtl8169_rx_missed(dev, ioaddr);

	/* Give a racing hard_start_xmit a few cycles to complete. */
	synchronize_sched();

	rtl8169_tx_clear(tp);

	rtl8169_rx_clear(tp);

	rtl_pll_power_down(tp);
}

static int rtl8169_close(struct net_device *dev)
{
	struct rtl8169_private *tp = netdev_priv(dev);
	struct pci_dev *pdev = tp->pci_dev;

	pm_runtime_get_sync(&pdev->dev);

	/* Update counters before going down */
	rtl8169_update_counters(dev);

	rtl_lock_work(tp);
	clear_bit(RTL_FLAG_TASK_ENABLED, tp->wk.flags);

	rtl8169_down(dev);
	rtl_unlock_work(tp);

	free_irq(pdev->irq, dev);

	dma_free_coherent(&pdev->dev, R8169_RX_RING_BYTES, tp->RxDescArray,
			  tp->RxPhyAddr);
	dma_free_coherent(&pdev->dev, R8169_TX_RING_BYTES, tp->TxDescArray,
			  tp->TxPhyAddr);
	tp->TxDescArray = NULL;
	tp->RxDescArray = NULL;

	pm_runtime_put_sync(&pdev->dev);

	return 0;
}

#ifdef CONFIG_NET_POLL_CONTROLLER
static void rtl8169_netpoll(struct net_device *dev)
{
	struct rtl8169_private *tp = netdev_priv(dev);

	rtl8169_interrupt(tp->pci_dev->irq, dev);
}
#endif

static int rtl_open(struct net_device *dev)
{
	struct rtl8169_private *tp = netdev_priv(dev);
	void __iomem *ioaddr = tp->mmio_addr;
	struct pci_dev *pdev = tp->pci_dev;
	int retval = -ENOMEM;

	pm_runtime_get_sync(&pdev->dev);

	/*
	 * Rx and Tx descriptors needs 256 bytes alignment.
	 * dma_alloc_coherent provides more.
	 */
	tp->TxDescArray = dma_alloc_coherent(&pdev->dev, R8169_TX_RING_BYTES,
					     &tp->TxPhyAddr, GFP_KERNEL);
	if (!tp->TxDescArray)
		goto err_pm_runtime_put;

	tp->RxDescArray = dma_alloc_coherent(&pdev->dev, R8169_RX_RING_BYTES,
					     &tp->RxPhyAddr, GFP_KERNEL);
	if (!tp->RxDescArray)
		goto err_free_tx_0;

	retval = rtl8169_init_ring(dev);
	if (retval < 0)
		goto err_free_rx_1;

	INIT_WORK(&tp->wk.work, rtl_task);

	smp_mb();

	rtl_request_firmware(tp);

	retval = request_irq(pdev->irq, rtl8169_interrupt,
			     (tp->features & RTL_FEATURE_MSI) ? 0 : IRQF_SHARED,
			     dev->name, dev);
	if (retval < 0)
		goto err_release_fw_2;

	rtl_lock_work(tp);

	set_bit(RTL_FLAG_TASK_ENABLED, tp->wk.flags);

	napi_enable(&tp->napi);

	rtl8169_init_phy(dev, tp);

	__rtl8169_set_features(dev, dev->features);

	rtl_pll_power_up(tp);

	rtl_hw_start(dev);

	netif_start_queue(dev);

	rtl_unlock_work(tp);

	tp->saved_wolopts = 0;
	pm_runtime_put_noidle(&pdev->dev);

	rtl8169_check_link_status(dev, tp, ioaddr);
out:
	return retval;

err_release_fw_2:
	rtl_release_firmware(tp);
	rtl8169_rx_clear(tp);
err_free_rx_1:
	dma_free_coherent(&pdev->dev, R8169_RX_RING_BYTES, tp->RxDescArray,
			  tp->RxPhyAddr);
	tp->RxDescArray = NULL;
err_free_tx_0:
	dma_free_coherent(&pdev->dev, R8169_TX_RING_BYTES, tp->TxDescArray,
			  tp->TxPhyAddr);
	tp->TxDescArray = NULL;
err_pm_runtime_put:
	pm_runtime_put_noidle(&pdev->dev);
	goto out;
}

static struct rtnl_link_stats64 *
rtl8169_get_stats64(struct net_device *dev, struct rtnl_link_stats64 *stats)
{
	struct rtl8169_private *tp = netdev_priv(dev);
	void __iomem *ioaddr = tp->mmio_addr;
	unsigned int start;

	if (netif_running(dev))
		rtl8169_rx_missed(dev, ioaddr);

	do {
		start = u64_stats_fetch_begin_bh(&tp->rx_stats.syncp);
		stats->rx_packets = tp->rx_stats.packets;
		stats->rx_bytes	= tp->rx_stats.bytes;
	} while (u64_stats_fetch_retry_bh(&tp->rx_stats.syncp, start));


	do {
		start = u64_stats_fetch_begin_bh(&tp->tx_stats.syncp);
		stats->tx_packets = tp->tx_stats.packets;
		stats->tx_bytes	= tp->tx_stats.bytes;
	} while (u64_stats_fetch_retry_bh(&tp->tx_stats.syncp, start));

	stats->rx_dropped	= dev->stats.rx_dropped;
	stats->tx_dropped	= dev->stats.tx_dropped;
	stats->rx_length_errors = dev->stats.rx_length_errors;
	stats->rx_errors	= dev->stats.rx_errors;
	stats->rx_crc_errors	= dev->stats.rx_crc_errors;
	stats->rx_fifo_errors	= dev->stats.rx_fifo_errors;
	stats->rx_missed_errors = dev->stats.rx_missed_errors;

	return stats;
}

static void rtl8169_net_suspend(struct net_device *dev)
{
	struct rtl8169_private *tp = netdev_priv(dev);

	if (!netif_running(dev))
		return;

	netif_device_detach(dev);
	netif_stop_queue(dev);

	rtl_lock_work(tp);
	napi_disable(&tp->napi);
	clear_bit(RTL_FLAG_TASK_ENABLED, tp->wk.flags);
	rtl_unlock_work(tp);

	rtl_pll_power_down(tp);
}

#ifdef CONFIG_PM

static int rtl8169_suspend(struct device *device)
{
	struct pci_dev *pdev = to_pci_dev(device);
	struct net_device *dev = pci_get_drvdata(pdev);

	rtl8169_net_suspend(dev);

	return 0;
}

static void __rtl8169_resume(struct net_device *dev)
{
	struct rtl8169_private *tp = netdev_priv(dev);

	netif_device_attach(dev);

	rtl_pll_power_up(tp);

	rtl_lock_work(tp);
	napi_enable(&tp->napi);
	set_bit(RTL_FLAG_TASK_ENABLED, tp->wk.flags);
	rtl_unlock_work(tp);

	rtl_schedule_task(tp, RTL_FLAG_TASK_RESET_PENDING);
}

static int rtl8169_resume(struct device *device)
{
	struct pci_dev *pdev = to_pci_dev(device);
	struct net_device *dev = pci_get_drvdata(pdev);
	struct rtl8169_private *tp = netdev_priv(dev);

	rtl8169_init_phy(dev, tp);

	if (netif_running(dev))
		__rtl8169_resume(dev);

	return 0;
}

static int rtl8169_runtime_suspend(struct device *device)
{
	struct pci_dev *pdev = to_pci_dev(device);
	struct net_device *dev = pci_get_drvdata(pdev);
	struct rtl8169_private *tp = netdev_priv(dev);

	if (!tp->TxDescArray)
		return 0;

	rtl_lock_work(tp);
	tp->saved_wolopts = __rtl8169_get_wol(tp);
	__rtl8169_set_wol(tp, WAKE_ANY);
	rtl_unlock_work(tp);

	rtl8169_net_suspend(dev);

	return 0;
}

static int rtl8169_runtime_resume(struct device *device)
{
	struct pci_dev *pdev = to_pci_dev(device);
	struct net_device *dev = pci_get_drvdata(pdev);
	struct rtl8169_private *tp = netdev_priv(dev);

	if (!tp->TxDescArray)
		return 0;

	rtl_lock_work(tp);
	__rtl8169_set_wol(tp, tp->saved_wolopts);
	tp->saved_wolopts = 0;
	rtl_unlock_work(tp);

	rtl8169_init_phy(dev, tp);

	__rtl8169_resume(dev);

	return 0;
}

static int rtl8169_runtime_idle(struct device *device)
{
	struct pci_dev *pdev = to_pci_dev(device);
	struct net_device *dev = pci_get_drvdata(pdev);
	struct rtl8169_private *tp = netdev_priv(dev);

	return tp->TxDescArray ? -EBUSY : 0;
}

static const struct dev_pm_ops rtl8169_pm_ops = {
	.suspend		= rtl8169_suspend,
	.resume			= rtl8169_resume,
	.freeze			= rtl8169_suspend,
	.thaw			= rtl8169_resume,
	.poweroff		= rtl8169_suspend,
	.restore		= rtl8169_resume,
	.runtime_suspend	= rtl8169_runtime_suspend,
	.runtime_resume		= rtl8169_runtime_resume,
	.runtime_idle		= rtl8169_runtime_idle,
};

#define RTL8169_PM_OPS	(&rtl8169_pm_ops)

#else /* !CONFIG_PM */

#define RTL8169_PM_OPS	NULL

#endif /* !CONFIG_PM */

static void rtl_wol_shutdown_quirk(struct rtl8169_private *tp)
{
	void __iomem *ioaddr = tp->mmio_addr;

	/* WoL fails with 8168b when the receiver is disabled. */
	switch (tp->mac_version) {
	case RTL_GIGA_MAC_VER_11:
	case RTL_GIGA_MAC_VER_12:
	case RTL_GIGA_MAC_VER_17:
		pci_clear_master(tp->pci_dev);

		RTL_W8(ChipCmd, CmdRxEnb);
		/* PCI commit */
		RTL_R8(ChipCmd);
		break;
	default:
		break;
	}
}

static void rtl_shutdown(struct pci_dev *pdev)
{
	struct net_device *dev = pci_get_drvdata(pdev);
	struct rtl8169_private *tp = netdev_priv(dev);
	struct device *d = &pdev->dev;

	pm_runtime_get_sync(d);

	rtl8169_net_suspend(dev);

	/* Restore original MAC address */
	rtl_rar_set(tp, dev->perm_addr);

	rtl8169_hw_reset(tp);

	if (system_state == SYSTEM_POWER_OFF) {
		if (__rtl8169_get_wol(tp) & WAKE_ANY) {
			rtl_wol_suspend_quirk(tp);
			rtl_wol_shutdown_quirk(tp);
		}

		pci_wake_from_d3(pdev, true);
		pci_set_power_state(pdev, PCI_D3hot);
	}

	pm_runtime_put_noidle(d);
}

static void rtl_remove_one(struct pci_dev *pdev)
{
	struct net_device *dev = pci_get_drvdata(pdev);
	struct rtl8169_private *tp = netdev_priv(dev);

	if (tp->mac_version == RTL_GIGA_MAC_VER_27 ||
	    tp->mac_version == RTL_GIGA_MAC_VER_28 ||
	    tp->mac_version == RTL_GIGA_MAC_VER_31) {
		rtl8168_driver_stop(tp);
	}

	cancel_work_sync(&tp->wk.work);

	netif_napi_del(&tp->napi);

	unregister_netdev(dev);

	rtl_release_firmware(tp);

	if (pci_dev_run_wake(pdev))
		pm_runtime_get_noresume(&pdev->dev);

	/* restore original MAC address */
	rtl_rar_set(tp, dev->perm_addr);

	rtl_disable_msi(pdev, tp);
	rtl8169_release_board(pdev, dev, tp->mmio_addr);
	pci_set_drvdata(pdev, NULL);
}

static const struct net_device_ops rtl_netdev_ops = {
	.ndo_open		= rtl_open,
	.ndo_stop		= rtl8169_close,
	.ndo_get_stats64	= rtl8169_get_stats64,
	.ndo_start_xmit		= rtl8169_start_xmit,
	.ndo_tx_timeout		= rtl8169_tx_timeout,
	.ndo_validate_addr	= eth_validate_addr,
	.ndo_change_mtu		= rtl8169_change_mtu,
	.ndo_fix_features	= rtl8169_fix_features,
	.ndo_set_features	= rtl8169_set_features,
	.ndo_set_mac_address	= rtl_set_mac_address,
	.ndo_do_ioctl		= rtl8169_ioctl,
	.ndo_set_rx_mode	= rtl_set_rx_mode,
#ifdef CONFIG_NET_POLL_CONTROLLER
	.ndo_poll_controller	= rtl8169_netpoll,
#endif

};

static const struct rtl_cfg_info {
	void (*hw_start)(struct net_device *);
	unsigned int region;
	unsigned int align;
	u16 event_slow;
	unsigned features;
	u8 default_ver;
} rtl_cfg_infos [] = {
	[RTL_CFG_0] = {
		.hw_start	= rtl_hw_start_8169,
		.region		= 1,
		.align		= 0,
		.event_slow	= SYSErr | LinkChg | RxOverflow | RxFIFOOver,
		.features	= RTL_FEATURE_GMII,
		.default_ver	= RTL_GIGA_MAC_VER_01,
	},
	[RTL_CFG_1] = {
		.hw_start	= rtl_hw_start_8168,
		.region		= 2,
		.align		= 8,
		.event_slow	= SYSErr | LinkChg | RxOverflow,
		.features	= RTL_FEATURE_GMII | RTL_FEATURE_MSI,
		.default_ver	= RTL_GIGA_MAC_VER_11,
	},
	[RTL_CFG_2] = {
		.hw_start	= rtl_hw_start_8101,
		.region		= 2,
		.align		= 8,
		.event_slow	= SYSErr | LinkChg | RxOverflow | RxFIFOOver |
				  PCSTimeout,
		.features	= RTL_FEATURE_MSI,
		.default_ver	= RTL_GIGA_MAC_VER_13,
	}
};

/* Cfg9346_Unlock assumed. */
static unsigned rtl_try_msi(struct rtl8169_private *tp,
			    const struct rtl_cfg_info *cfg)
{
	void __iomem *ioaddr = tp->mmio_addr;
	unsigned msi = 0;
	u8 cfg2;

	cfg2 = RTL_R8(Config2) & ~MSIEnable;
	if (cfg->features & RTL_FEATURE_MSI) {
		if (pci_enable_msi(tp->pci_dev)) {
			netif_info(tp, hw, tp->dev, "no MSI. Back to INTx.\n");
		} else {
			cfg2 |= MSIEnable;
			msi = RTL_FEATURE_MSI;
		}
	}
	if (tp->mac_version <= RTL_GIGA_MAC_VER_06)
		RTL_W8(Config2, cfg2);
	return msi;
}

DECLARE_RTL_COND(rtl_link_list_ready_cond)
{
	void __iomem *ioaddr = tp->mmio_addr;

	return RTL_R8(MCU) & LINK_LIST_RDY;
}

DECLARE_RTL_COND(rtl_rxtx_empty_cond)
{
	void __iomem *ioaddr = tp->mmio_addr;

	return (RTL_R8(MCU) & RXTX_EMPTY) == RXTX_EMPTY;
}

static void rtl_hw_init_8168g(struct rtl8169_private *tp)
{
	void __iomem *ioaddr = tp->mmio_addr;
	u32 data;

	tp->ocp_base = OCP_STD_PHY_BASE;

	RTL_W32(MISC, RTL_R32(MISC) | RXDV_GATED_EN);

	if (!rtl_udelay_loop_wait_high(tp, &rtl_txcfg_empty_cond, 100, 42))
		return;

	if (!rtl_udelay_loop_wait_high(tp, &rtl_rxtx_empty_cond, 100, 42))
		return;

	RTL_W8(ChipCmd, RTL_R8(ChipCmd) & ~(CmdTxEnb | CmdRxEnb));
	msleep(1);
	RTL_W8(MCU, RTL_R8(MCU) & ~NOW_IS_OOB);

	data = r8168_mac_ocp_read(tp, 0xe8de);
	data &= ~(1 << 14);
	r8168_mac_ocp_write(tp, 0xe8de, data);

	if (!rtl_udelay_loop_wait_high(tp, &rtl_link_list_ready_cond, 100, 42))
		return;

	data = r8168_mac_ocp_read(tp, 0xe8de);
	data |= (1 << 15);
	r8168_mac_ocp_write(tp, 0xe8de, data);

	if (!rtl_udelay_loop_wait_high(tp, &rtl_link_list_ready_cond, 100, 42))
		return;
}

static void rtl_hw_initialize(struct rtl8169_private *tp)
{
	switch (tp->mac_version) {
	case RTL_GIGA_MAC_VER_40:
	case RTL_GIGA_MAC_VER_41:
		rtl_hw_init_8168g(tp);
		break;

	default:
		break;
	}
}

static int
rtl_init_one(struct pci_dev *pdev, const struct pci_device_id *ent)
{
	const struct rtl_cfg_info *cfg = rtl_cfg_infos + ent->driver_data;
	const unsigned int region = cfg->region;
	struct rtl8169_private *tp;
	struct mii_if_info *mii;
	struct net_device *dev;
	void __iomem *ioaddr;
	int chipset, i;
	int rc;

	if (netif_msg_drv(&debug)) {
		printk(KERN_INFO "%s Gigabit Ethernet driver %s loaded\n",
		       MODULENAME, RTL8169_VERSION);
	}

	dev = alloc_etherdev(sizeof (*tp));
	if (!dev) {
		rc = -ENOMEM;
		goto out;
	}

	SET_NETDEV_DEV(dev, &pdev->dev);
	dev->netdev_ops = &rtl_netdev_ops;
	tp = netdev_priv(dev);
	tp->dev = dev;
	tp->pci_dev = pdev;
	tp->msg_enable = netif_msg_init(debug.msg_enable, R8169_MSG_DEFAULT);

	mii = &tp->mii;
	mii->dev = dev;
	mii->mdio_read = rtl_mdio_read;
	mii->mdio_write = rtl_mdio_write;
	mii->phy_id_mask = 0x1f;
	mii->reg_num_mask = 0x1f;
	mii->supports_gmii = !!(cfg->features & RTL_FEATURE_GMII);

	/* disable ASPM completely as that cause random device stop working
	 * problems as well as full system hangs for some PCIe devices users */
	pci_disable_link_state(pdev, PCIE_LINK_STATE_L0S | PCIE_LINK_STATE_L1 |
				     PCIE_LINK_STATE_CLKPM);

	/* enable device (incl. PCI PM wakeup and hotplug setup) */
	rc = pci_enable_device(pdev);
	if (rc < 0) {
		netif_err(tp, probe, dev, "enable failure\n");
		goto err_out_free_dev_1;
	}

	if (pci_set_mwi(pdev) < 0)
		netif_info(tp, probe, dev, "Mem-Wr-Inval unavailable\n");

	/* make sure PCI base addr 1 is MMIO */
	if (!(pci_resource_flags(pdev, region) & IORESOURCE_MEM)) {
		netif_err(tp, probe, dev,
			  "region #%d not an MMIO resource, aborting\n",
			  region);
		rc = -ENODEV;
		goto err_out_mwi_2;
	}

	/* check for weird/broken PCI region reporting */
	if (pci_resource_len(pdev, region) < R8169_REGS_SIZE) {
		netif_err(tp, probe, dev,
			  "Invalid PCI region size(s), aborting\n");
		rc = -ENODEV;
		goto err_out_mwi_2;
	}

	rc = pci_request_regions(pdev, MODULENAME);
	if (rc < 0) {
		netif_err(tp, probe, dev, "could not request regions\n");
		goto err_out_mwi_2;
	}

	tp->cp_cmd = RxChkSum;

	if ((sizeof(dma_addr_t) > 4) &&
	    !pci_set_dma_mask(pdev, DMA_BIT_MASK(64)) && use_dac) {
		tp->cp_cmd |= PCIDAC;
		dev->features |= NETIF_F_HIGHDMA;
	} else {
		rc = pci_set_dma_mask(pdev, DMA_BIT_MASK(32));
		if (rc < 0) {
			netif_err(tp, probe, dev, "DMA configuration failed\n");
			goto err_out_free_res_3;
		}
	}

	/* ioremap MMIO region */
	ioaddr = ioremap(pci_resource_start(pdev, region), R8169_REGS_SIZE);
	if (!ioaddr) {
		netif_err(tp, probe, dev, "cannot remap MMIO, aborting\n");
		rc = -EIO;
		goto err_out_free_res_3;
	}
	tp->mmio_addr = ioaddr;

	if (!pci_is_pcie(pdev))
		netif_info(tp, probe, dev, "not PCI Express\n");

	/* Identify chip attached to board */
	rtl8169_get_mac_version(tp, dev, cfg->default_ver);

	rtl_init_rxcfg(tp);

	rtl_irq_disable(tp);

	rtl_hw_initialize(tp);

	rtl_hw_reset(tp);

	rtl_ack_events(tp, 0xffff);

	pci_set_master(pdev);

	/*
	 * Pretend we are using VLANs; This bypasses a nasty bug where
	 * Interrupts stop flowing on high load on 8110SCd controllers.
	 */
	if (tp->mac_version == RTL_GIGA_MAC_VER_05)
		tp->cp_cmd |= RxVlan;

	rtl_init_mdio_ops(tp);
	rtl_init_pll_power_ops(tp);
	rtl_init_jumbo_ops(tp);
	rtl_init_csi_ops(tp);

	rtl8169_print_mac_version(tp);

	chipset = tp->mac_version;
	tp->txd_version = rtl_chip_infos[chipset].txd_version;

	RTL_W8(Cfg9346, Cfg9346_Unlock);
	RTL_W8(Config1, RTL_R8(Config1) | PMEnable);
	RTL_W8(Config5, RTL_R8(Config5) & PMEStatus);
	if ((RTL_R8(Config3) & (LinkUp | MagicPacket)) != 0)
		tp->features |= RTL_FEATURE_WOL;
	if ((RTL_R8(Config5) & (UWF | BWF | MWF)) != 0)
		tp->features |= RTL_FEATURE_WOL;
	tp->features |= rtl_try_msi(tp, cfg);
	RTL_W8(Cfg9346, Cfg9346_Lock);

	if (rtl_tbi_enabled(tp)) {
		tp->set_speed = rtl8169_set_speed_tbi;
		tp->get_settings = rtl8169_gset_tbi;
		tp->phy_reset_enable = rtl8169_tbi_reset_enable;
		tp->phy_reset_pending = rtl8169_tbi_reset_pending;
		tp->link_ok = rtl8169_tbi_link_ok;
		tp->do_ioctl = rtl_tbi_ioctl;
	} else {
		tp->set_speed = rtl8169_set_speed_xmii;
		tp->get_settings = rtl8169_gset_xmii;
		tp->phy_reset_enable = rtl8169_xmii_reset_enable;
		tp->phy_reset_pending = rtl8169_xmii_reset_pending;
		tp->link_ok = rtl8169_xmii_link_ok;
		tp->do_ioctl = rtl_xmii_ioctl;
	}

	mutex_init(&tp->wk.mutex);

	/* Get MAC address */
	for (i = 0; i < ETH_ALEN; i++)
		dev->dev_addr[i] = RTL_R8(MAC0 + i);
	memcpy(dev->perm_addr, dev->dev_addr, dev->addr_len);

	SET_ETHTOOL_OPS(dev, &rtl8169_ethtool_ops);
	dev->watchdog_timeo = RTL8169_TX_TIMEOUT;

	netif_napi_add(dev, &tp->napi, rtl8169_poll, R8169_NAPI_WEIGHT);

	/* don't enable SG, IP_CSUM and TSO by default - it might not work
	 * properly for all devices */
	dev->features |= NETIF_F_RXCSUM |
		NETIF_F_HW_VLAN_TX | NETIF_F_HW_VLAN_RX;

	dev->hw_features = NETIF_F_SG | NETIF_F_IP_CSUM | NETIF_F_TSO |
		NETIF_F_RXCSUM | NETIF_F_HW_VLAN_TX | NETIF_F_HW_VLAN_RX;
	dev->vlan_features = NETIF_F_SG | NETIF_F_IP_CSUM | NETIF_F_TSO |
		NETIF_F_HIGHDMA;

	if (tp->mac_version == RTL_GIGA_MAC_VER_05)
		/* 8110SCd requires hardware Rx VLAN - disallow toggling */
		dev->hw_features &= ~NETIF_F_HW_VLAN_RX;

	dev->hw_features |= NETIF_F_RXALL;
	dev->hw_features |= NETIF_F_RXFCS;

	tp->hw_start = cfg->hw_start;
	tp->event_slow = cfg->event_slow;

	tp->opts1_mask = (tp->mac_version != RTL_GIGA_MAC_VER_01) ?
		~(RxBOVF | RxFOVF) : ~0;

	init_timer(&tp->timer);
	tp->timer.data = (unsigned long) dev;
	tp->timer.function = rtl8169_phy_timer;

	tp->rtl_fw = RTL_FIRMWARE_UNKNOWN;

	rc = register_netdev(dev);
	if (rc < 0)
		goto err_out_msi_4;

	pci_set_drvdata(pdev, dev);

	netif_info(tp, probe, dev, "%s at 0x%p, %pM, XID %08x IRQ %d\n",
		   rtl_chip_infos[chipset].name, ioaddr, dev->dev_addr,
		   (u32)(RTL_R32(TxConfig) & 0x9cf0f8ff), pdev->irq);
	if (rtl_chip_infos[chipset].jumbo_max != JUMBO_1K) {
		netif_info(tp, probe, dev, "jumbo features [frames: %d bytes, "
			   "tx checksumming: %s]\n",
			   rtl_chip_infos[chipset].jumbo_max,
			   rtl_chip_infos[chipset].jumbo_tx_csum ? "ok" : "ko");
	}

	if (tp->mac_version == RTL_GIGA_MAC_VER_27 ||
	    tp->mac_version == RTL_GIGA_MAC_VER_28 ||
	    tp->mac_version == RTL_GIGA_MAC_VER_31) {
		rtl8168_driver_start(tp);
	}

	device_set_wakeup_enable(&pdev->dev, tp->features & RTL_FEATURE_WOL);

	if (pci_dev_run_wake(pdev))
		pm_runtime_put_noidle(&pdev->dev);

	netif_carrier_off(dev);

out:
	return rc;

err_out_msi_4:
	netif_napi_del(&tp->napi);
	rtl_disable_msi(pdev, tp);
	iounmap(ioaddr);
err_out_free_res_3:
	pci_release_regions(pdev);
err_out_mwi_2:
	pci_clear_mwi(pdev);
	pci_disable_device(pdev);
err_out_free_dev_1:
	free_netdev(dev);
	goto out;
}

static struct pci_driver rtl8169_pci_driver = {
	.name		= MODULENAME,
	.id_table	= rtl8169_pci_tbl,
	.probe		= rtl_init_one,
	.remove		= rtl_remove_one,
	.shutdown	= rtl_shutdown,
	.driver.pm	= RTL8169_PM_OPS,
};

module_pci_driver(rtl8169_pci_driver);<|MERGE_RESOLUTION|>--- conflicted
+++ resolved
@@ -450,7 +450,6 @@
 #define PWM_EN				(1 << 22)
 #define RXDV_GATED_EN			(1 << 19)
 #define EARLY_TALLY_EN			(1 << 16)
-#define FORCE_CLK			(1 << 15) /* force clock request */
 };
 
 enum rtl_register_content {
@@ -514,7 +513,6 @@
 	PMEnable	= (1 << 0),	/* Power Management Enable */
 
 	/* Config2 register p. 25 */
-	ClkReqEn	= (1 << 7),	/* Clock Request Enable */
 	MSIEnable	= (1 << 5),	/* 8169 only. Reserved in the 8168. */
 	PCI_Clock_66MHz = 0x01,
 	PCI_Clock_33MHz = 0x00,
@@ -535,7 +533,6 @@
 	Spi_en		= (1 << 3),
 	LanWake		= (1 << 1),	/* LanWake enable/disable */
 	PMEStatus	= (1 << 0),	/* PME status can be reset by PCI RST# */
-	ASPM_en		= (1 << 0),	/* ASPM enable */
 
 	/* TBICSR p.28 */
 	TBIReset	= 0x80000000,
@@ -684,7 +681,6 @@
 	RTL_FEATURE_WOL		= (1 << 0),
 	RTL_FEATURE_MSI		= (1 << 1),
 	RTL_FEATURE_GMII	= (1 << 2),
-	RTL_FEATURE_FW_LOADED	= (1 << 3),
 };
 
 struct rtl8169_counters {
@@ -2389,10 +2385,8 @@
 	struct rtl_fw *rtl_fw = tp->rtl_fw;
 
 	/* TODO: release firmware once rtl_phy_write_fw signals failures. */
-	if (!IS_ERR_OR_NULL(rtl_fw)) {
+	if (!IS_ERR_OR_NULL(rtl_fw))
 		rtl_phy_write_fw(tp, rtl_fw);
-		tp->features |= RTL_FEATURE_FW_LOADED;
-	}
 }
 
 static void rtl_apply_firmware_cond(struct rtl8169_private *tp, u8 reg, u16 val)
@@ -2401,31 +2395,6 @@
 		netif_warn(tp, hw, tp->dev, "chipset not ready for firmware\n");
 	else
 		rtl_apply_firmware(tp);
-}
-
-static void r810x_aldps_disable(struct rtl8169_private *tp)
-{
-	rtl_writephy(tp, 0x1f, 0x0000);
-	rtl_writephy(tp, 0x18, 0x0310);
-	msleep(100);
-}
-
-static void r810x_aldps_enable(struct rtl8169_private *tp)
-{
-	if (!(tp->features & RTL_FEATURE_FW_LOADED))
-		return;
-
-	rtl_writephy(tp, 0x1f, 0x0000);
-	rtl_writephy(tp, 0x18, 0x8310);
-}
-
-static void r8168_aldps_enable_1(struct rtl8169_private *tp)
-{
-	if (!(tp->features & RTL_FEATURE_FW_LOADED))
-		return;
-
-	rtl_writephy(tp, 0x1f, 0x0000);
-	rtl_w1w0_phy(tp, 0x15, 0x1000, 0x0000);
 }
 
 static void rtl8169s_hw_phy_config(struct rtl8169_private *tp)
@@ -3218,11 +3187,6 @@
 	rtl_w1w0_phy(tp, 0x10, 0x0000, 0x0400);
 	rtl_writephy(tp, 0x1f, 0x0000);
 
-<<<<<<< HEAD
-	r8168_aldps_enable_1(tp);
-
-=======
->>>>>>> 19f949f5
 	/* Broken BIOS workaround: feed GigaMAC registers with MAC address. */
 	rtl_rar_exgmac_set(tp, tp->dev->dev_addr);
 }
@@ -3297,8 +3261,6 @@
 	rtl_writephy(tp, 0x05, 0x8b85);
 	rtl_w1w0_phy(tp, 0x06, 0x4000, 0x0000);
 	rtl_writephy(tp, 0x1f, 0x0000);
-
-	r8168_aldps_enable_1(tp);
 }
 
 static void rtl8168f_2_hw_phy_config(struct rtl8169_private *tp)
@@ -3306,8 +3268,6 @@
 	rtl_apply_firmware(tp);
 
 	rtl8168f_hw_phy_config(tp);
-
-	r8168_aldps_enable_1(tp);
 }
 
 static void rtl8411_hw_phy_config(struct rtl8169_private *tp)
@@ -3405,8 +3365,6 @@
 	rtl_w1w0_phy(tp, 0x19, 0x0000, 0x0001);
 	rtl_w1w0_phy(tp, 0x10, 0x0000, 0x0400);
 	rtl_writephy(tp, 0x1f, 0x0000);
-
-	r8168_aldps_enable_1(tp);
 }
 
 static void rtl8168g_1_hw_phy_config(struct rtl8169_private *tp)
@@ -3492,19 +3450,21 @@
 	};
 
 	/* Disable ALDPS before ram code */
-	r810x_aldps_disable(tp);
+	rtl_writephy(tp, 0x1f, 0x0000);
+	rtl_writephy(tp, 0x18, 0x0310);
+	msleep(100);
 
 	rtl_apply_firmware(tp);
 
 	rtl_writephy_batch(tp, phy_reg_init, ARRAY_SIZE(phy_reg_init));
-
-	r810x_aldps_enable(tp);
 }
 
 static void rtl8402_hw_phy_config(struct rtl8169_private *tp)
 {
 	/* Disable ALDPS before setting firmware */
-	r810x_aldps_disable(tp);
+	rtl_writephy(tp, 0x1f, 0x0000);
+	rtl_writephy(tp, 0x18, 0x0310);
+	msleep(20);
 
 	rtl_apply_firmware(tp);
 
@@ -3514,8 +3474,6 @@
 	rtl_writephy(tp, 0x10, 0x401f);
 	rtl_writephy(tp, 0x19, 0x7030);
 	rtl_writephy(tp, 0x1f, 0x0000);
-
-	r810x_aldps_enable(tp);
 }
 
 static void rtl8106e_hw_phy_config(struct rtl8169_private *tp)
@@ -3528,7 +3486,9 @@
 	};
 
 	/* Disable ALDPS before ram code */
-	r810x_aldps_disable(tp);
+	rtl_writephy(tp, 0x1f, 0x0000);
+	rtl_writephy(tp, 0x18, 0x0310);
+	msleep(100);
 
 	rtl_apply_firmware(tp);
 
@@ -3536,8 +3496,6 @@
 	rtl_writephy_batch(tp, phy_reg_init, ARRAY_SIZE(phy_reg_init));
 
 	rtl_eri_write(tp, 0x1d0, ERIAR_MASK_0011, 0x0000, ERIAR_EXGMAC);
-
-	r810x_aldps_enable(tp);
 }
 
 static void rtl_hw_phy_config(struct net_device *dev)
@@ -5054,6 +5012,8 @@
 
 	RTL_W8(MaxTxPacketSize, EarlySize);
 
+	rtl_disable_clock_request(pdev);
+
 	RTL_W32(TxConfig, RTL_R32(TxConfig) | TXCFG_AUTO_FIFO);
 	RTL_W8(MCU, RTL_R8(MCU) & ~NOW_IS_OOB);
 
@@ -5062,8 +5022,7 @@
 
 	RTL_W8(DLLPR, RTL_R8(DLLPR) | PFM_EN);
 	RTL_W32(MISC, RTL_R32(MISC) | PWM_EN);
-	RTL_W8(Config5, (RTL_R8(Config5) & ~Spi_en) | ASPM_en);
-	RTL_W8(Config2, RTL_R8(Config2) | ClkReqEn);
+	RTL_W8(Config5, RTL_R8(Config5) & ~Spi_en);
 }
 
 static void rtl_hw_start_8168f(struct rtl8169_private *tp)
@@ -5088,12 +5047,13 @@
 
 	RTL_W8(MaxTxPacketSize, EarlySize);
 
+	rtl_disable_clock_request(pdev);
+
 	RTL_W32(TxConfig, RTL_R32(TxConfig) | TXCFG_AUTO_FIFO);
 	RTL_W8(MCU, RTL_R8(MCU) & ~NOW_IS_OOB);
 	RTL_W8(DLLPR, RTL_R8(DLLPR) | PFM_EN);
-	RTL_W32(MISC, RTL_R32(MISC) | PWM_EN | FORCE_CLK);
-	RTL_W8(Config5, (RTL_R8(Config5) & ~Spi_en) | ASPM_en);
-	RTL_W8(Config2, RTL_R8(Config2) | ClkReqEn);
+	RTL_W32(MISC, RTL_R32(MISC) | PWM_EN);
+	RTL_W8(Config5, RTL_R8(Config5) & ~Spi_en);
 }
 
 static void rtl_hw_start_8168f_1(struct rtl8169_private *tp)
@@ -5150,10 +5110,8 @@
 	rtl_w1w0_eri(tp, 0xdc, ERIAR_MASK_0001, 0x01, 0x00, ERIAR_EXGMAC);
 
 	RTL_W8(ChipCmd, CmdTxEnb | CmdRxEnb);
-	RTL_W32(MISC, (RTL_R32(MISC) | FORCE_CLK) & ~RXDV_GATED_EN);
+	RTL_W32(MISC, RTL_R32(MISC) & ~RXDV_GATED_EN);
 	RTL_W8(MaxTxPacketSize, EarlySize);
-	RTL_W8(Config5, RTL_R8(Config5) | ASPM_en);
-	RTL_W8(Config2, RTL_R8(Config2) | ClkReqEn);
 
 	rtl_eri_write(tp, 0xc0, ERIAR_MASK_0011, 0x0000, ERIAR_EXGMAC);
 	rtl_eri_write(tp, 0xb8, ERIAR_MASK_0011, 0x0000, ERIAR_EXGMAC);
@@ -5369,9 +5327,6 @@
 
 	RTL_W8(MCU, RTL_R8(MCU) | EN_NDP | EN_OOB_RESET);
 	RTL_W8(DLLPR, RTL_R8(DLLPR) | PFM_EN);
-	RTL_W8(Config5, RTL_R8(Config5) | ASPM_en);
-	RTL_W8(Config2, RTL_R8(Config2) | ClkReqEn);
-	RTL_W32(MISC, RTL_R32(MISC) | FORCE_CLK);
 
 	rtl_ephy_init(tp, e_info_8105e_1, ARRAY_SIZE(e_info_8105e_1));
 }
@@ -5397,9 +5352,6 @@
 
 	RTL_W32(TxConfig, RTL_R32(TxConfig) | TXCFG_AUTO_FIFO);
 	RTL_W8(MCU, RTL_R8(MCU) & ~NOW_IS_OOB);
-	RTL_W8(Config5, RTL_R8(Config5) | ASPM_en);
-	RTL_W8(Config2, RTL_R8(Config2) | ClkReqEn);
-	RTL_W32(MISC, RTL_R32(MISC) | FORCE_CLK);
 
 	rtl_ephy_init(tp, e_info_8402, ARRAY_SIZE(e_info_8402));
 
@@ -5421,10 +5373,7 @@
 	/* Force LAN exit from ASPM if Rx/Tx are not idle */
 	RTL_W32(FuncEvent, RTL_R32(FuncEvent) | 0x002800);
 
-	RTL_W32(MISC,
-		(RTL_R32(MISC) | DISABLE_LAN_EN | FORCE_CLK) & ~EARLY_TALLY_EN);
-	RTL_W8(Config5, RTL_R8(Config5) | ASPM_en);
-	RTL_W8(Config2, RTL_R8(Config2) | ClkReqEn);
+	RTL_W32(MISC, (RTL_R32(MISC) | DISABLE_LAN_EN) & ~EARLY_TALLY_EN);
 	RTL_W8(MCU, RTL_R8(MCU) | EN_NDP | EN_OOB_RESET);
 	RTL_W8(DLLPR, RTL_R8(DLLPR) & ~PFM_EN);
 }
