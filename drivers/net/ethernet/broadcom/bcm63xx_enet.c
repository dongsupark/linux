--- conflicted
+++ resolved
@@ -1997,23 +1997,12 @@
 static int bcmenet_sw_mdio_read(struct bcm_enet_priv *priv,
 				int ext, int phy_id, int location)
 {
-<<<<<<< HEAD
-	struct resource *res;
-=======
 	u32 reg;
 	int ret;
->>>>>>> d0e0ac97
 
 	spin_lock_bh(&priv->enetsw_mdio_lock);
 	enetsw_writel(priv, 0, ENETSW_MDIOC_REG);
 
-<<<<<<< HEAD
-	bcm_enet_shared_base = devm_request_and_ioremap(&pdev->dev, res);
-	if (!bcm_enet_shared_base)
-		return -ENOMEM;
-
-	return 0;
-=======
 	reg = ENETSW_MDIOC_RD_MASK |
 		(phy_id << ENETSW_MDIOC_PHYID_SHIFT) |
 		(location << ENETSW_MDIOC_REG_SHIFT);
@@ -2026,16 +2015,12 @@
 	ret = enetsw_readw(priv, ENETSW_MDIOD_REG);
 	spin_unlock_bh(&priv->enetsw_mdio_lock);
 	return ret;
->>>>>>> d0e0ac97
 }
 
 static void bcmenet_sw_mdio_write(struct bcm_enet_priv *priv,
 				 int ext, int phy_id, int location,
 				 uint16_t data)
 {
-<<<<<<< HEAD
-	return 0;
-=======
 	u32 reg;
 
 	spin_lock_bh(&priv->enetsw_mdio_lock);
@@ -2058,7 +2043,6 @@
 static inline int bcm_enet_port_is_rgmii(int portid)
 {
 	return portid >= ENETSW_RGMII_PORT0;
->>>>>>> d0e0ac97
 }
 
 /*
