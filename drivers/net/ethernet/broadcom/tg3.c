--- conflicted
+++ resolved
@@ -8001,8 +8001,10 @@
 	return 0;
 }
 
-static void tg3_get_nstats(struct tg3 *, struct rtnl_link_stats64 *);
-static void tg3_get_estats(struct tg3 *, struct tg3_ethtool_stats *);
+static struct rtnl_link_stats64 *tg3_get_stats64(struct net_device *,
+						 struct rtnl_link_stats64 *);
+static struct tg3_ethtool_stats *tg3_get_estats(struct tg3 *,
+						struct tg3_ethtool_stats *);
 
 /* tp->lock is held. */
 static int tg3_halt(struct tg3 *tp, int kind, int silent)
@@ -8023,7 +8025,7 @@
 
 	if (tp->hw_stats) {
 		/* Save the stats across chip resets... */
-		tg3_get_nstats(tp, &tp->net_stats_prev),
+		tg3_get_stats64(tp->dev, &tp->net_stats_prev),
 		tg3_get_estats(tp, &tp->estats_prev);
 
 		/* And make sure the next sample is new data */
@@ -10123,7 +10125,7 @@
        return ((u64)val->high << 32) | ((u64)val->low);
 }
 
-static u64 tg3_calc_crc_errors(struct tg3 *tp)
+static u64 calc_crc_errors(struct tg3 *tp)
 {
 	struct tg3_hw_stats *hw_stats = tp->hw_stats;
 
@@ -10132,12 +10134,14 @@
 	     GET_ASIC_REV(tp->pci_chip_rev_id) == ASIC_REV_5701)) {
 		u32 val;
 
+		spin_lock_bh(&tp->lock);
 		if (!tg3_readphy(tp, MII_TG3_TEST1, &val)) {
 			tg3_writephy(tp, MII_TG3_TEST1,
 				     val | MII_TG3_TEST1_CRC_EN);
 			tg3_readphy(tp, MII_TG3_RXR_COUNTERS, &val);
 		} else
 			val = 0;
+		spin_unlock_bh(&tp->lock);
 
 		tp->phy_crc_errors += val;
 
@@ -10151,17 +10155,12 @@
 	estats->member =	old_estats->member + \
 				get_stat64(&hw_stats->member)
 
-static void tg3_get_estats(struct tg3 *tp, struct tg3_ethtool_stats *estats)
+static struct tg3_ethtool_stats *tg3_get_estats(struct tg3 *tp,
+					       struct tg3_ethtool_stats *estats)
 {
 	struct tg3_ethtool_stats *old_estats = &tp->estats_prev;
 	struct tg3_hw_stats *hw_stats = tp->hw_stats;
 
-<<<<<<< HEAD
-	if (!hw_stats)
-		return;
-
-=======
->>>>>>> 9100eb01
 	ESTAT_ADD(rx_octets);
 	ESTAT_ADD(rx_fragments);
 	ESTAT_ADD(rx_ucast_packets);
@@ -10239,12 +10238,19 @@
 	ESTAT_ADD(nic_tx_threshold_hit);
 
 	ESTAT_ADD(mbuf_lwm_thresh_hit);
-}
-
-static void tg3_get_nstats(struct tg3 *tp, struct rtnl_link_stats64 *stats)
-{
+
+	return estats;
+}
+
+static struct rtnl_link_stats64 *tg3_get_stats64(struct net_device *dev,
+						 struct rtnl_link_stats64 *stats)
+{
+	struct tg3 *tp = netdev_priv(dev);
 	struct rtnl_link_stats64 *old_stats = &tp->net_stats_prev;
 	struct tg3_hw_stats *hw_stats = tp->hw_stats;
+
+	if (!hw_stats)
+		return old_stats;
 
 	stats->rx_packets = old_stats->rx_packets +
 		get_stat64(&hw_stats->rx_ucast_packets) +
@@ -10286,106 +10292,6 @@
 		get_stat64(&hw_stats->tx_discards);
 	stats->tx_carrier_errors = old_stats->tx_carrier_errors +
 		get_stat64(&hw_stats->tx_carrier_sense_errors);
-<<<<<<< HEAD
-
-	stats->rx_crc_errors = old_stats->rx_crc_errors +
-		tg3_calc_crc_errors(tp);
-
-	stats->rx_missed_errors = old_stats->rx_missed_errors +
-		get_stat64(&hw_stats->rx_discards);
-
-	stats->rx_dropped = tp->rx_dropped;
-	stats->tx_dropped = tp->tx_dropped;
-}
-
-static inline u32 calc_crc(unsigned char *buf, int len)
-{
-	u32 reg;
-	u32 tmp;
-	int j, k;
-
-	reg = 0xffffffff;
-
-	for (j = 0; j < len; j++) {
-		reg ^= buf[j];
-
-		for (k = 0; k < 8; k++) {
-			tmp = reg & 0x01;
-
-			reg >>= 1;
-
-			if (tmp)
-				reg ^= 0xedb88320;
-		}
-	}
-
-	return ~reg;
-}
-
-static void tg3_set_multi(struct tg3 *tp, unsigned int accept_all)
-{
-	/* accept or reject all multicast frames */
-	tw32(MAC_HASH_REG_0, accept_all ? 0xffffffff : 0);
-	tw32(MAC_HASH_REG_1, accept_all ? 0xffffffff : 0);
-	tw32(MAC_HASH_REG_2, accept_all ? 0xffffffff : 0);
-	tw32(MAC_HASH_REG_3, accept_all ? 0xffffffff : 0);
-}
-
-static void __tg3_set_rx_mode(struct net_device *dev)
-{
-	struct tg3 *tp = netdev_priv(dev);
-	u32 rx_mode;
-
-	rx_mode = tp->rx_mode & ~(RX_MODE_PROMISC |
-				  RX_MODE_KEEP_VLAN_TAG);
-
-#if !defined(CONFIG_VLAN_8021Q) && !defined(CONFIG_VLAN_8021Q_MODULE)
-	/* When ASF is in use, we always keep the RX_MODE_KEEP_VLAN_TAG
-	 * flag clear.
-	 */
-	if (!tg3_flag(tp, ENABLE_ASF))
-		rx_mode |= RX_MODE_KEEP_VLAN_TAG;
-#endif
-
-	if (dev->flags & IFF_PROMISC) {
-		/* Promiscuous mode. */
-		rx_mode |= RX_MODE_PROMISC;
-	} else if (dev->flags & IFF_ALLMULTI) {
-		/* Accept all multicast. */
-		tg3_set_multi(tp, 1);
-	} else if (netdev_mc_empty(dev)) {
-		/* Reject all multicast. */
-		tg3_set_multi(tp, 0);
-	} else {
-		/* Accept one or more multicast(s). */
-		struct netdev_hw_addr *ha;
-		u32 mc_filter[4] = { 0, };
-		u32 regidx;
-		u32 bit;
-		u32 crc;
-
-		netdev_for_each_mc_addr(ha, dev) {
-			crc = calc_crc(ha->addr, ETH_ALEN);
-			bit = ~crc & 0x7f;
-			regidx = (bit & 0x60) >> 5;
-			bit &= 0x1f;
-			mc_filter[regidx] |= (1 << bit);
-		}
-
-		tw32(MAC_HASH_REG_0, mc_filter[0]);
-		tw32(MAC_HASH_REG_1, mc_filter[1]);
-		tw32(MAC_HASH_REG_2, mc_filter[2]);
-		tw32(MAC_HASH_REG_3, mc_filter[3]);
-	}
-
-	if (rx_mode != tp->rx_mode) {
-		tp->rx_mode = rx_mode;
-		tw32_f(MAC_RX_MODE, rx_mode);
-		udelay(10);
-	}
-}
-=======
->>>>>>> 9100eb01
 
 	stats->rx_crc_errors = old_stats->rx_crc_errors +
 		calc_crc_errors(tp);
@@ -15512,42 +15418,6 @@
 	}
 }
 
-<<<<<<< HEAD
-static struct rtnl_link_stats64 *tg3_get_stats64(struct net_device *dev,
-						struct rtnl_link_stats64 *stats)
-{
-	struct tg3 *tp = netdev_priv(dev);
-
-	if (!tp->hw_stats)
-		return &tp->net_stats_prev;
-
-	spin_lock_bh(&tp->lock);
-	tg3_get_nstats(tp, stats);
-	spin_unlock_bh(&tp->lock);
-
-	return stats;
-}
-
-static const struct net_device_ops tg3_netdev_ops = {
-	.ndo_open		= tg3_open,
-	.ndo_stop		= tg3_close,
-	.ndo_start_xmit		= tg3_start_xmit,
-	.ndo_get_stats64	= tg3_get_stats64,
-	.ndo_validate_addr	= eth_validate_addr,
-	.ndo_set_rx_mode	= tg3_set_rx_mode,
-	.ndo_set_mac_address	= tg3_set_mac_addr,
-	.ndo_do_ioctl		= tg3_ioctl,
-	.ndo_tx_timeout		= tg3_tx_timeout,
-	.ndo_change_mtu		= tg3_change_mtu,
-	.ndo_fix_features	= tg3_fix_features,
-	.ndo_set_features	= tg3_set_features,
-#ifdef CONFIG_NET_POLL_CONTROLLER
-	.ndo_poll_controller	= tg3_poll_controller,
-#endif
-};
-
-=======
->>>>>>> 9100eb01
 static int __devinit tg3_init_one(struct pci_dev *pdev,
 				  const struct pci_device_id *ent)
 {
