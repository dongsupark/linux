/* bnx2x_cmn.h: Broadcom Everest network driver.
 *
 * Copyright (c) 2007-2013 Broadcom Corporation
 *
 * This program is free software; you can redistribute it and/or modify
 * it under the terms of the GNU General Public License as published by
 * the Free Software Foundation.
 *
 * Maintained by: Eilon Greenstein <eilong@broadcom.com>
 * Written by: Eliezer Tamir
 * Based on code from Michael Chan's bnx2 driver
 * UDP CSUM errata workaround by Arik Gendelman
 * Slowpath and fastpath rework by Vladislav Zolotarov
 * Statistics and Link management by Yitchak Gertner
 *
 */
#ifndef BNX2X_CMN_H
#define BNX2X_CMN_H

#include <linux/types.h>
#include <linux/pci.h>
#include <linux/netdevice.h>
#include <linux/etherdevice.h>

#include "bnx2x.h"
#include "bnx2x_sriov.h"

/* This is used as a replacement for an MCP if it's not present */
extern int load_count[2][3]; /* per-path: 0-common, 1-port0, 2-port1 */

extern int num_queues;
extern int int_mode;

/************************ Macros ********************************/
#define BNX2X_PCI_FREE(x, y, size) \
	do { \
		if (x) { \
			dma_free_coherent(&bp->pdev->dev, size, (void *)x, y); \
			x = NULL; \
			y = 0; \
		} \
	} while (0)

#define BNX2X_FREE(x) \
	do { \
		if (x) { \
			kfree((void *)x); \
			x = NULL; \
		} \
	} while (0)

<<<<<<< HEAD
#define BNX2X_PCI_ALLOC(x, y, size)				\
do {								\
	x = dma_alloc_coherent(&bp->pdev->dev, size, y,		\
			       GFP_KERNEL | __GFP_ZERO);	\
	if (x == NULL)						\
		goto alloc_mem_err;				\
} while (0)
=======
#define BNX2X_PCI_ALLOC(x, y, size) \
	do { \
		x = dma_alloc_coherent(&bp->pdev->dev, size, y, \
				       GFP_KERNEL | __GFP_ZERO); \
		if (x == NULL) \
			goto alloc_mem_err; \
		DP(NETIF_MSG_HW, "BNX2X_PCI_ALLOC: Physical %Lx Virtual %p\n", \
		   (unsigned long long)(*y), x); \
	} while (0)

#define BNX2X_PCI_FALLOC(x, y, size) \
	do { \
		x = dma_alloc_coherent(&bp->pdev->dev, size, y, GFP_KERNEL); \
		if (x == NULL) \
			goto alloc_mem_err; \
		memset((void *)x, 0xFFFFFFFF, size); \
		DP(NETIF_MSG_HW, "BNX2X_PCI_FALLOC: Physical %Lx Virtual %p\n",\
		   (unsigned long long)(*y), x); \
	} while (0)
>>>>>>> d0e0ac97

#define BNX2X_ALLOC(x, size) \
	do { \
		x = kzalloc(size, GFP_KERNEL); \
		if (x == NULL) \
			goto alloc_mem_err; \
	} while (0)

/*********************** Interfaces ****************************
 *  Functions that need to be implemented by each driver version
 */
/* Init */

/**
 * bnx2x_send_unload_req - request unload mode from the MCP.
 *
 * @bp:			driver handle
 * @unload_mode:	requested function's unload mode
 *
 * Return unload mode returned by the MCP: COMMON, PORT or FUNC.
 */
u32 bnx2x_send_unload_req(struct bnx2x *bp, int unload_mode);

/**
 * bnx2x_send_unload_done - send UNLOAD_DONE command to the MCP.
 *
 * @bp:		driver handle
 * @keep_link:		true iff link should be kept up
 */
void bnx2x_send_unload_done(struct bnx2x *bp, bool keep_link);

/**
 * bnx2x_config_rss_pf - configure RSS parameters in a PF.
 *
 * @bp:			driver handle
 * @rss_obj:		RSS object to use
 * @ind_table:		indirection table to configure
 * @config_hash:	re-configure RSS hash keys configuration
 */
int bnx2x_config_rss_pf(struct bnx2x *bp, struct bnx2x_rss_config_obj *rss_obj,
			bool config_hash);

/**
 * bnx2x__init_func_obj - init function object
 *
 * @bp:			driver handle
 *
 * Initializes the Function Object with the appropriate
 * parameters which include a function slow path driver
 * interface.
 */
void bnx2x__init_func_obj(struct bnx2x *bp);

/**
 * bnx2x_setup_queue - setup eth queue.
 *
 * @bp:		driver handle
 * @fp:		pointer to the fastpath structure
 * @leading:	boolean
 *
 */
int bnx2x_setup_queue(struct bnx2x *bp, struct bnx2x_fastpath *fp,
		       bool leading);

/**
 * bnx2x_setup_leading - bring up a leading eth queue.
 *
 * @bp:		driver handle
 */
int bnx2x_setup_leading(struct bnx2x *bp);

/**
 * bnx2x_fw_command - send the MCP a request
 *
 * @bp:		driver handle
 * @command:	request
 * @param:	request's parameter
 *
 * block until there is a reply
 */
u32 bnx2x_fw_command(struct bnx2x *bp, u32 command, u32 param);

/**
 * bnx2x_initial_phy_init - initialize link parameters structure variables.
 *
 * @bp:		driver handle
 * @load_mode:	current mode
 */
int bnx2x_initial_phy_init(struct bnx2x *bp, int load_mode);

/**
 * bnx2x_link_set - configure hw according to link parameters structure.
 *
 * @bp:		driver handle
 */
void bnx2x_link_set(struct bnx2x *bp);

/**
 * bnx2x_force_link_reset - Forces link reset, and put the PHY
 * in reset as well.
 *
 * @bp:		driver handle
 */
void bnx2x_force_link_reset(struct bnx2x *bp);

/**
 * bnx2x_link_test - query link status.
 *
 * @bp:		driver handle
 * @is_serdes:	bool
 *
 * Returns 0 if link is UP.
 */
u8 bnx2x_link_test(struct bnx2x *bp, u8 is_serdes);

/**
 * bnx2x_drv_pulse - write driver pulse to shmem
 *
 * @bp:		driver handle
 *
 * writes the value in bp->fw_drv_pulse_wr_seq to drv_pulse mbox
 * in the shmem.
 */
void bnx2x_drv_pulse(struct bnx2x *bp);

/**
 * bnx2x_igu_ack_sb - update IGU with current SB value
 *
 * @bp:		driver handle
 * @igu_sb_id:	SB id
 * @segment:	SB segment
 * @index:	SB index
 * @op:		SB operation
 * @update:	is HW update required
 */
void bnx2x_igu_ack_sb(struct bnx2x *bp, u8 igu_sb_id, u8 segment,
		      u16 index, u8 op, u8 update);

/* Disable transactions from chip to host */
void bnx2x_pf_disable(struct bnx2x *bp);
int bnx2x_pretend_func(struct bnx2x *bp, u16 pretend_func_val);

/**
 * bnx2x__link_status_update - handles link status change.
 *
 * @bp:		driver handle
 */
void bnx2x__link_status_update(struct bnx2x *bp);

/**
 * bnx2x_link_report - report link status to upper layer.
 *
 * @bp:		driver handle
 */
void bnx2x_link_report(struct bnx2x *bp);

/* None-atomic version of bnx2x_link_report() */
void __bnx2x_link_report(struct bnx2x *bp);

/**
 * bnx2x_get_mf_speed - calculate MF speed.
 *
 * @bp:		driver handle
 *
 * Takes into account current linespeed and MF configuration.
 */
u16 bnx2x_get_mf_speed(struct bnx2x *bp);

/**
 * bnx2x_msix_sp_int - MSI-X slowpath interrupt handler
 *
 * @irq:		irq number
 * @dev_instance:	private instance
 */
irqreturn_t bnx2x_msix_sp_int(int irq, void *dev_instance);

/**
 * bnx2x_interrupt - non MSI-X interrupt handler
 *
 * @irq:		irq number
 * @dev_instance:	private instance
 */
irqreturn_t bnx2x_interrupt(int irq, void *dev_instance);

/**
 * bnx2x_cnic_notify - send command to cnic driver
 *
 * @bp:		driver handle
 * @cmd:	command
 */
int bnx2x_cnic_notify(struct bnx2x *bp, int cmd);

/**
 * bnx2x_setup_cnic_irq_info - provides cnic with IRQ information
 *
 * @bp:		driver handle
 */
void bnx2x_setup_cnic_irq_info(struct bnx2x *bp);

/**
 * bnx2x_setup_cnic_info - provides cnic with updated info
 *
 * @bp:		driver handle
 */
void bnx2x_setup_cnic_info(struct bnx2x *bp);

/**
 * bnx2x_int_enable - enable HW interrupts.
 *
 * @bp:		driver handle
 */
void bnx2x_int_enable(struct bnx2x *bp);

/**
 * bnx2x_int_disable_sync - disable interrupts.
 *
 * @bp:		driver handle
 * @disable_hw:	true, disable HW interrupts.
 *
 * This function ensures that there are no
 * ISRs or SP DPCs (sp_task) are running after it returns.
 */
void bnx2x_int_disable_sync(struct bnx2x *bp, int disable_hw);

/**
 * bnx2x_nic_init_cnic - init driver internals for cnic.
 *
 * @bp:		driver handle
 * @load_code:	COMMON, PORT or FUNCTION
 *
 * Initializes:
 *  - rings
 *  - status blocks
 *  - etc.
 */
void bnx2x_nic_init_cnic(struct bnx2x *bp);

/**
 * bnx2x_preirq_nic_init - init driver internals.
 *
 * @bp:		driver handle
 *
 * Initializes:
 *  - fastpath object
 *  - fastpath rings
 *  etc.
 */
void bnx2x_pre_irq_nic_init(struct bnx2x *bp);

/**
 * bnx2x_postirq_nic_init - init driver internals.
 *
 * @bp:		driver handle
 * @load_code:	COMMON, PORT or FUNCTION
 *
 * Initializes:
 *  - status blocks
 *  - slowpath rings
 *  - etc.
 */
void bnx2x_post_irq_nic_init(struct bnx2x *bp, u32 load_code);
/**
 * bnx2x_alloc_mem_cnic - allocate driver's memory for cnic.
 *
 * @bp:		driver handle
 */
int bnx2x_alloc_mem_cnic(struct bnx2x *bp);
/**
 * bnx2x_alloc_mem - allocate driver's memory.
 *
 * @bp:		driver handle
 */
int bnx2x_alloc_mem(struct bnx2x *bp);

/**
 * bnx2x_free_mem_cnic - release driver's memory for cnic.
 *
 * @bp:		driver handle
 */
void bnx2x_free_mem_cnic(struct bnx2x *bp);
/**
 * bnx2x_free_mem - release driver's memory.
 *
 * @bp:		driver handle
 */
void bnx2x_free_mem(struct bnx2x *bp);

/**
 * bnx2x_set_num_queues - set number of queues according to mode.
 *
 * @bp:		driver handle
 */
void bnx2x_set_num_queues(struct bnx2x *bp);

/**
 * bnx2x_chip_cleanup - cleanup chip internals.
 *
 * @bp:			driver handle
 * @unload_mode:	COMMON, PORT, FUNCTION
 * @keep_link:		true iff link should be kept up.
 *
 * - Cleanup MAC configuration.
 * - Closes clients.
 * - etc.
 */
void bnx2x_chip_cleanup(struct bnx2x *bp, int unload_mode, bool keep_link);

/**
 * bnx2x_acquire_hw_lock - acquire HW lock.
 *
 * @bp:		driver handle
 * @resource:	resource bit which was locked
 */
int bnx2x_acquire_hw_lock(struct bnx2x *bp, u32 resource);

/**
 * bnx2x_release_hw_lock - release HW lock.
 *
 * @bp:		driver handle
 * @resource:	resource bit which was locked
 */
int bnx2x_release_hw_lock(struct bnx2x *bp, u32 resource);

/**
 * bnx2x_release_leader_lock - release recovery leader lock
 *
 * @bp:		driver handle
 */
int bnx2x_release_leader_lock(struct bnx2x *bp);

/**
 * bnx2x_set_eth_mac - configure eth MAC address in the HW
 *
 * @bp:		driver handle
 * @set:	set or clear
 *
 * Configures according to the value in netdev->dev_addr.
 */
int bnx2x_set_eth_mac(struct bnx2x *bp, bool set);

/**
 * bnx2x_set_rx_mode - set MAC filtering configurations.
 *
 * @dev:	netdevice
 *
 * called with netif_tx_lock from dev_mcast.c
 * If bp->state is OPEN, should be called with
 * netif_addr_lock_bh()
 */
void bnx2x_set_rx_mode(struct net_device *dev);

/**
 * bnx2x_set_storm_rx_mode - configure MAC filtering rules in a FW.
 *
 * @bp:		driver handle
 *
 * If bp->state is OPEN, should be called with
 * netif_addr_lock_bh().
 */
int bnx2x_set_storm_rx_mode(struct bnx2x *bp);

/**
 * bnx2x_set_q_rx_mode - configures rx_mode for a single queue.
 *
 * @bp:			driver handle
 * @cl_id:		client id
 * @rx_mode_flags:	rx mode configuration
 * @rx_accept_flags:	rx accept configuration
 * @tx_accept_flags:	tx accept configuration (tx switch)
 * @ramrod_flags:	ramrod configuration
 */
int bnx2x_set_q_rx_mode(struct bnx2x *bp, u8 cl_id,
			unsigned long rx_mode_flags,
			unsigned long rx_accept_flags,
			unsigned long tx_accept_flags,
			unsigned long ramrod_flags);

/* Parity errors related */
void bnx2x_set_pf_load(struct bnx2x *bp);
bool bnx2x_clear_pf_load(struct bnx2x *bp);
bool bnx2x_chk_parity_attn(struct bnx2x *bp, bool *global, bool print);
bool bnx2x_reset_is_done(struct bnx2x *bp, int engine);
void bnx2x_set_reset_in_progress(struct bnx2x *bp);
void bnx2x_set_reset_global(struct bnx2x *bp);
void bnx2x_disable_close_the_gate(struct bnx2x *bp);
int bnx2x_init_hw_func_cnic(struct bnx2x *bp);

/**
 * bnx2x_sp_event - handle ramrods completion.
 *
 * @fp:		fastpath handle for the event
 * @rr_cqe:	eth_rx_cqe
 */
void bnx2x_sp_event(struct bnx2x_fastpath *fp, union eth_rx_cqe *rr_cqe);

/**
 * bnx2x_ilt_set_info - prepare ILT configurations.
 *
 * @bp:		driver handle
 */
void bnx2x_ilt_set_info(struct bnx2x *bp);

/**
 * bnx2x_ilt_set_cnic_info - prepare ILT configurations for SRC
 * and TM.
 *
 * @bp:		driver handle
 */
void bnx2x_ilt_set_info_cnic(struct bnx2x *bp);

/**
 * bnx2x_dcbx_init - initialize dcbx protocol.
 *
 * @bp:		driver handle
 */
void bnx2x_dcbx_init(struct bnx2x *bp, bool update_shmem);

/**
 * bnx2x_set_power_state - set power state to the requested value.
 *
 * @bp:		driver handle
 * @state:	required state D0 or D3hot
 *
 * Currently only D0 and D3hot are supported.
 */
int bnx2x_set_power_state(struct bnx2x *bp, pci_power_t state);

/**
 * bnx2x_update_max_mf_config - update MAX part of MF configuration in HW.
 *
 * @bp:		driver handle
 * @value:	new value
 */
void bnx2x_update_max_mf_config(struct bnx2x *bp, u32 value);
/* Error handling */
void bnx2x_fw_dump_lvl(struct bnx2x *bp, const char *lvl);

/* dev_close main block */
int bnx2x_nic_unload(struct bnx2x *bp, int unload_mode, bool keep_link);

/* dev_open main block */
int bnx2x_nic_load(struct bnx2x *bp, int load_mode);

/* hard_xmit callback */
netdev_tx_t bnx2x_start_xmit(struct sk_buff *skb, struct net_device *dev);

/* setup_tc callback */
int bnx2x_setup_tc(struct net_device *dev, u8 num_tc);

int bnx2x_get_vf_config(struct net_device *dev, int vf,
			struct ifla_vf_info *ivi);
int bnx2x_set_vf_mac(struct net_device *dev, int queue, u8 *mac);
int bnx2x_set_vf_vlan(struct net_device *netdev, int vf, u16 vlan, u8 qos);

/* select_queue callback */
u16 bnx2x_select_queue(struct net_device *dev, struct sk_buff *skb);

static inline void bnx2x_update_rx_prod(struct bnx2x *bp,
					struct bnx2x_fastpath *fp,
					u16 bd_prod, u16 rx_comp_prod,
					u16 rx_sge_prod)
{
	struct ustorm_eth_rx_producers rx_prods = {0};
	u32 i;

	/* Update producers */
	rx_prods.bd_prod = bd_prod;
	rx_prods.cqe_prod = rx_comp_prod;
	rx_prods.sge_prod = rx_sge_prod;

	/* Make sure that the BD and SGE data is updated before updating the
	 * producers since FW might read the BD/SGE right after the producer
	 * is updated.
	 * This is only applicable for weak-ordered memory model archs such
	 * as IA-64. The following barrier is also mandatory since FW will
	 * assumes BDs must have buffers.
	 */
	wmb();

	for (i = 0; i < sizeof(rx_prods)/4; i++)
		REG_WR(bp, fp->ustorm_rx_prods_offset + i*4,
		       ((u32 *)&rx_prods)[i]);

	mmiowb(); /* keep prod updates ordered */

	DP(NETIF_MSG_RX_STATUS,
	   "queue[%d]:  wrote  bd_prod %u  cqe_prod %u  sge_prod %u\n",
	   fp->index, bd_prod, rx_comp_prod, rx_sge_prod);
}

/* reload helper */
int bnx2x_reload_if_running(struct net_device *dev);

int bnx2x_change_mac_addr(struct net_device *dev, void *p);

/* NAPI poll Rx part */
int bnx2x_rx_int(struct bnx2x_fastpath *fp, int budget);

/* NAPI poll Tx part */
int bnx2x_tx_int(struct bnx2x *bp, struct bnx2x_fp_txdata *txdata);

/* suspend/resume callbacks */
int bnx2x_suspend(struct pci_dev *pdev, pm_message_t state);
int bnx2x_resume(struct pci_dev *pdev);

/* Release IRQ vectors */
void bnx2x_free_irq(struct bnx2x *bp);

void bnx2x_free_fp_mem_cnic(struct bnx2x *bp);
void bnx2x_free_fp_mem(struct bnx2x *bp);
int bnx2x_alloc_fp_mem_cnic(struct bnx2x *bp);
int bnx2x_alloc_fp_mem(struct bnx2x *bp);
void bnx2x_init_rx_rings(struct bnx2x *bp);
void bnx2x_init_rx_rings_cnic(struct bnx2x *bp);
void bnx2x_free_skbs_cnic(struct bnx2x *bp);
void bnx2x_free_skbs(struct bnx2x *bp);
void bnx2x_netif_stop(struct bnx2x *bp, int disable_hw);
void bnx2x_netif_start(struct bnx2x *bp);
int bnx2x_load_cnic(struct bnx2x *bp);

/**
 * bnx2x_enable_msix - set msix configuration.
 *
 * @bp:		driver handle
 *
 * fills msix_table, requests vectors, updates num_queues
 * according to number of available vectors.
 */
int bnx2x_enable_msix(struct bnx2x *bp);

/**
 * bnx2x_enable_msi - request msi mode from OS, updated internals accordingly
 *
 * @bp:		driver handle
 */
int bnx2x_enable_msi(struct bnx2x *bp);

/**
 * bnx2x_poll - NAPI callback
 *
 * @napi:	napi structure
 * @budget:
 *
 */
int bnx2x_poll(struct napi_struct *napi, int budget);

/**
 * bnx2x_low_latency_recv - LL callback
 *
 * @napi:	napi structure
 */
int bnx2x_low_latency_recv(struct napi_struct *napi);

/**
 * bnx2x_alloc_mem_bp - allocate memories outsize main driver structure
 *
 * @bp:		driver handle
 */
int bnx2x_alloc_mem_bp(struct bnx2x *bp);

/**
 * bnx2x_free_mem_bp - release memories outsize main driver structure
 *
 * @bp:		driver handle
 */
void bnx2x_free_mem_bp(struct bnx2x *bp);

/**
 * bnx2x_change_mtu - change mtu netdev callback
 *
 * @dev:	net device
 * @new_mtu:	requested mtu
 *
 */
int bnx2x_change_mtu(struct net_device *dev, int new_mtu);

#ifdef NETDEV_FCOE_WWNN
/**
 * bnx2x_fcoe_get_wwn - return the requested WWN value for this port
 *
 * @dev:	net_device
 * @wwn:	output buffer
 * @type:	WWN type: NETDEV_FCOE_WWNN (node) or NETDEV_FCOE_WWPN (port)
 *
 */
int bnx2x_fcoe_get_wwn(struct net_device *dev, u64 *wwn, int type);
#endif

netdev_features_t bnx2x_fix_features(struct net_device *dev,
				     netdev_features_t features);
int bnx2x_set_features(struct net_device *dev, netdev_features_t features);

/**
 * bnx2x_tx_timeout - tx timeout netdev callback
 *
 * @dev:	net device
 */
void bnx2x_tx_timeout(struct net_device *dev);

/*********************** Inlines **********************************/
/*********************** Fast path ********************************/
static inline void bnx2x_update_fpsb_idx(struct bnx2x_fastpath *fp)
{
	barrier(); /* status block is written to by the chip */
	fp->fp_hc_idx = fp->sb_running_index[SM_RX_ID];
}

static inline void bnx2x_igu_ack_sb_gen(struct bnx2x *bp, u8 igu_sb_id,
					u8 segment, u16 index, u8 op,
					u8 update, u32 igu_addr)
{
	struct igu_regular cmd_data = {0};

	cmd_data.sb_id_and_flags =
			((index << IGU_REGULAR_SB_INDEX_SHIFT) |
			 (segment << IGU_REGULAR_SEGMENT_ACCESS_SHIFT) |
			 (update << IGU_REGULAR_BUPDATE_SHIFT) |
			 (op << IGU_REGULAR_ENABLE_INT_SHIFT));

	DP(NETIF_MSG_INTR, "write 0x%08x to IGU addr 0x%x\n",
	   cmd_data.sb_id_and_flags, igu_addr);
	REG_WR(bp, igu_addr, cmd_data.sb_id_and_flags);

	/* Make sure that ACK is written */
	mmiowb();
	barrier();
}

static inline void bnx2x_hc_ack_sb(struct bnx2x *bp, u8 sb_id,
				   u8 storm, u16 index, u8 op, u8 update)
{
	u32 hc_addr = (HC_REG_COMMAND_REG + BP_PORT(bp)*32 +
		       COMMAND_REG_INT_ACK);
	struct igu_ack_register igu_ack;

	igu_ack.status_block_index = index;
	igu_ack.sb_id_and_flags =
			((sb_id << IGU_ACK_REGISTER_STATUS_BLOCK_ID_SHIFT) |
			 (storm << IGU_ACK_REGISTER_STORM_ID_SHIFT) |
			 (update << IGU_ACK_REGISTER_UPDATE_INDEX_SHIFT) |
			 (op << IGU_ACK_REGISTER_INTERRUPT_MODE_SHIFT));

	REG_WR(bp, hc_addr, (*(u32 *)&igu_ack));

	/* Make sure that ACK is written */
	mmiowb();
	barrier();
}

static inline void bnx2x_ack_sb(struct bnx2x *bp, u8 igu_sb_id, u8 storm,
				u16 index, u8 op, u8 update)
{
	if (bp->common.int_block == INT_BLOCK_HC)
		bnx2x_hc_ack_sb(bp, igu_sb_id, storm, index, op, update);
	else {
		u8 segment;

		if (CHIP_INT_MODE_IS_BC(bp))
			segment = storm;
		else if (igu_sb_id != bp->igu_dsb_id)
			segment = IGU_SEG_ACCESS_DEF;
		else if (storm == ATTENTION_ID)
			segment = IGU_SEG_ACCESS_ATTN;
		else
			segment = IGU_SEG_ACCESS_DEF;
		bnx2x_igu_ack_sb(bp, igu_sb_id, segment, index, op, update);
	}
}

static inline u16 bnx2x_hc_ack_int(struct bnx2x *bp)
{
	u32 hc_addr = (HC_REG_COMMAND_REG + BP_PORT(bp)*32 +
		       COMMAND_REG_SIMD_MASK);
	u32 result = REG_RD(bp, hc_addr);

	barrier();
	return result;
}

static inline u16 bnx2x_igu_ack_int(struct bnx2x *bp)
{
	u32 igu_addr = (BAR_IGU_INTMEM + IGU_REG_SISR_MDPC_WMASK_LSB_UPPER*8);
	u32 result = REG_RD(bp, igu_addr);

	DP(NETIF_MSG_INTR, "read 0x%08x from IGU addr 0x%x\n",
	   result, igu_addr);

	barrier();
	return result;
}

static inline u16 bnx2x_ack_int(struct bnx2x *bp)
{
	barrier();
	if (bp->common.int_block == INT_BLOCK_HC)
		return bnx2x_hc_ack_int(bp);
	else
		return bnx2x_igu_ack_int(bp);
}

static inline int bnx2x_has_tx_work_unload(struct bnx2x_fp_txdata *txdata)
{
	/* Tell compiler that consumer and producer can change */
	barrier();
	return txdata->tx_pkt_prod != txdata->tx_pkt_cons;
}

static inline u16 bnx2x_tx_avail(struct bnx2x *bp,
				 struct bnx2x_fp_txdata *txdata)
{
	s16 used;
	u16 prod;
	u16 cons;

	prod = txdata->tx_bd_prod;
	cons = txdata->tx_bd_cons;

	used = SUB_S16(prod, cons);

#ifdef BNX2X_STOP_ON_ERROR
	WARN_ON(used < 0);
	WARN_ON(used > txdata->tx_ring_size);
	WARN_ON((txdata->tx_ring_size - used) > MAX_TX_AVAIL);
#endif

	return (s16)(txdata->tx_ring_size) - used;
}

static inline int bnx2x_tx_queue_has_work(struct bnx2x_fp_txdata *txdata)
{
	u16 hw_cons;

	/* Tell compiler that status block fields can change */
	barrier();
	hw_cons = le16_to_cpu(*txdata->tx_cons_sb);
	return hw_cons != txdata->tx_pkt_cons;
}

static inline bool bnx2x_has_tx_work(struct bnx2x_fastpath *fp)
{
	u8 cos;
	for_each_cos_in_tx_queue(fp, cos)
		if (bnx2x_tx_queue_has_work(fp->txdata_ptr[cos]))
			return true;
	return false;
}

#define BNX2X_IS_CQE_COMPLETED(cqe_fp) (cqe_fp->marker == 0x0)
#define BNX2X_SEED_CQE(cqe_fp) (cqe_fp->marker = 0xFFFFFFFF)
static inline int bnx2x_has_rx_work(struct bnx2x_fastpath *fp)
{
	u16 cons;
	union eth_rx_cqe *cqe;
	struct eth_fast_path_rx_cqe *cqe_fp;

	cons = RCQ_BD(fp->rx_comp_cons);
	cqe = &fp->rx_comp_ring[cons];
	cqe_fp = &cqe->fast_path_cqe;
	return BNX2X_IS_CQE_COMPLETED(cqe_fp);
}

/**
 * bnx2x_tx_disable - disables tx from stack point of view
 *
 * @bp:		driver handle
 */
static inline void bnx2x_tx_disable(struct bnx2x *bp)
{
	netif_tx_disable(bp->dev);
	netif_carrier_off(bp->dev);
}

static inline void bnx2x_free_rx_sge(struct bnx2x *bp,
				     struct bnx2x_fastpath *fp, u16 index)
{
	struct sw_rx_page *sw_buf = &fp->rx_page_ring[index];
	struct page *page = sw_buf->page;
	struct eth_rx_sge *sge = &fp->rx_sge_ring[index];

	/* Skip "next page" elements */
	if (!page)
		return;

	dma_unmap_page(&bp->pdev->dev, dma_unmap_addr(sw_buf, mapping),
		       SGE_PAGES, DMA_FROM_DEVICE);
	__free_pages(page, PAGES_PER_SGE_SHIFT);

	sw_buf->page = NULL;
	sge->addr_hi = 0;
	sge->addr_lo = 0;
}

static inline void bnx2x_add_all_napi_cnic(struct bnx2x *bp)
{
	int i;

	/* Add NAPI objects */
	for_each_rx_queue_cnic(bp, i) {
		netif_napi_add(bp->dev, &bnx2x_fp(bp, i, napi),
			       bnx2x_poll, NAPI_POLL_WEIGHT);
<<<<<<< HEAD
=======
		napi_hash_add(&bnx2x_fp(bp, i, napi));
	}
>>>>>>> d0e0ac97
}

static inline void bnx2x_add_all_napi(struct bnx2x *bp)
{
	int i;

	/* Add NAPI objects */
	for_each_eth_queue(bp, i) {
		netif_napi_add(bp->dev, &bnx2x_fp(bp, i, napi),
			       bnx2x_poll, NAPI_POLL_WEIGHT);
<<<<<<< HEAD
=======
		napi_hash_add(&bnx2x_fp(bp, i, napi));
	}
>>>>>>> d0e0ac97
}

static inline void bnx2x_del_all_napi_cnic(struct bnx2x *bp)
{
	int i;

	for_each_rx_queue_cnic(bp, i) {
		napi_hash_del(&bnx2x_fp(bp, i, napi));
		netif_napi_del(&bnx2x_fp(bp, i, napi));
	}
}

static inline void bnx2x_del_all_napi(struct bnx2x *bp)
{
	int i;

	for_each_eth_queue(bp, i) {
		napi_hash_del(&bnx2x_fp(bp, i, napi));
		netif_napi_del(&bnx2x_fp(bp, i, napi));
	}
}

int bnx2x_set_int_mode(struct bnx2x *bp);

static inline void bnx2x_disable_msi(struct bnx2x *bp)
{
	if (bp->flags & USING_MSIX_FLAG) {
		pci_disable_msix(bp->pdev);
		bp->flags &= ~(USING_MSIX_FLAG | USING_SINGLE_MSIX_FLAG);
	} else if (bp->flags & USING_MSI_FLAG) {
		pci_disable_msi(bp->pdev);
		bp->flags &= ~USING_MSI_FLAG;
	}
}

static inline int bnx2x_calc_num_queues(struct bnx2x *bp)
{
	return  num_queues ?
		 min_t(int, num_queues, BNX2X_MAX_QUEUES(bp)) :
		 min_t(int, netif_get_num_default_rss_queues(),
		       BNX2X_MAX_QUEUES(bp));
}

static inline void bnx2x_clear_sge_mask_next_elems(struct bnx2x_fastpath *fp)
{
	int i, j;

	for (i = 1; i <= NUM_RX_SGE_PAGES; i++) {
		int idx = RX_SGE_CNT * i - 1;

		for (j = 0; j < 2; j++) {
			BIT_VEC64_CLEAR_BIT(fp->sge_mask, idx);
			idx--;
		}
	}
}

static inline void bnx2x_init_sge_ring_bit_mask(struct bnx2x_fastpath *fp)
{
	/* Set the mask to all 1-s: it's faster to compare to 0 than to 0xf-s */
	memset(fp->sge_mask, 0xff, sizeof(fp->sge_mask));

	/* Clear the two last indices in the page to 1:
	   these are the indices that correspond to the "next" element,
	   hence will never be indicated and should be removed from
	   the calculations. */
	bnx2x_clear_sge_mask_next_elems(fp);
}

/* note that we are not allocating a new buffer,
 * we are just moving one from cons to prod
 * we are not creating a new mapping,
 * so there is no need to check for dma_mapping_error().
 */
static inline void bnx2x_reuse_rx_data(struct bnx2x_fastpath *fp,
				      u16 cons, u16 prod)
{
	struct sw_rx_bd *cons_rx_buf = &fp->rx_buf_ring[cons];
	struct sw_rx_bd *prod_rx_buf = &fp->rx_buf_ring[prod];
	struct eth_rx_bd *cons_bd = &fp->rx_desc_ring[cons];
	struct eth_rx_bd *prod_bd = &fp->rx_desc_ring[prod];

	dma_unmap_addr_set(prod_rx_buf, mapping,
			   dma_unmap_addr(cons_rx_buf, mapping));
	prod_rx_buf->data = cons_rx_buf->data;
	*prod_bd = *cons_bd;
}

/************************* Init ******************************************/

/* returns func by VN for current port */
static inline int func_by_vn(struct bnx2x *bp, int vn)
{
	return 2 * vn + BP_PORT(bp);
}

static inline int bnx2x_config_rss_eth(struct bnx2x *bp, bool config_hash)
{
	return bnx2x_config_rss_pf(bp, &bp->rss_conf_obj, config_hash);
}

/**
 * bnx2x_func_start - init function
 *
 * @bp:		driver handle
 *
 * Must be called before sending CLIENT_SETUP for the first client.
 */
static inline int bnx2x_func_start(struct bnx2x *bp)
{
	struct bnx2x_func_state_params func_params = {NULL};
	struct bnx2x_func_start_params *start_params =
		&func_params.params.start;

	/* Prepare parameters for function state transitions */
	__set_bit(RAMROD_COMP_WAIT, &func_params.ramrod_flags);

	func_params.f_obj = &bp->func_obj;
	func_params.cmd = BNX2X_F_CMD_START;

	/* Function parameters */
	start_params->mf_mode = bp->mf_mode;
	start_params->sd_vlan_tag = bp->mf_ov;

	if (CHIP_IS_E2(bp) || CHIP_IS_E3(bp))
		start_params->network_cos_mode = STATIC_COS;
	else /* CHIP_IS_E1X */
		start_params->network_cos_mode = FW_WRR;

	start_params->gre_tunnel_mode = IPGRE_TUNNEL;
	start_params->gre_tunnel_rss = GRE_INNER_HEADERS_RSS;

	return bnx2x_func_state_change(bp, &func_params);
}

/**
 * bnx2x_set_fw_mac_addr - fill in a MAC address in FW format
 *
 * @fw_hi:	pointer to upper part
 * @fw_mid:	pointer to middle part
 * @fw_lo:	pointer to lower part
 * @mac:	pointer to MAC address
 */
static inline void bnx2x_set_fw_mac_addr(__le16 *fw_hi, __le16 *fw_mid,
					 __le16 *fw_lo, u8 *mac)
{
	((u8 *)fw_hi)[0]  = mac[1];
	((u8 *)fw_hi)[1]  = mac[0];
	((u8 *)fw_mid)[0] = mac[3];
	((u8 *)fw_mid)[1] = mac[2];
	((u8 *)fw_lo)[0]  = mac[5];
	((u8 *)fw_lo)[1]  = mac[4];
}

static inline void bnx2x_free_rx_sge_range(struct bnx2x *bp,
					   struct bnx2x_fastpath *fp, int last)
{
	int i;

	if (fp->disable_tpa)
		return;

	for (i = 0; i < last; i++)
		bnx2x_free_rx_sge(bp, fp, i);
}

static inline void bnx2x_set_next_page_rx_bd(struct bnx2x_fastpath *fp)
{
	int i;

	for (i = 1; i <= NUM_RX_RINGS; i++) {
		struct eth_rx_bd *rx_bd;

		rx_bd = &fp->rx_desc_ring[RX_DESC_CNT * i - 2];
		rx_bd->addr_hi =
			cpu_to_le32(U64_HI(fp->rx_desc_mapping +
				    BCM_PAGE_SIZE*(i % NUM_RX_RINGS)));
		rx_bd->addr_lo =
			cpu_to_le32(U64_LO(fp->rx_desc_mapping +
				    BCM_PAGE_SIZE*(i % NUM_RX_RINGS)));
	}
}

/* Statistics ID are global per chip/path, while Client IDs for E1x are per
 * port.
 */
static inline u8 bnx2x_stats_id(struct bnx2x_fastpath *fp)
{
	struct bnx2x *bp = fp->bp;
	if (!CHIP_IS_E1x(bp)) {
		/* there are special statistics counters for FCoE 136..140 */
		if (IS_FCOE_FP(fp))
			return bp->cnic_base_cl_id + (bp->pf_num >> 1);
		return fp->cl_id;
	}
	return fp->cl_id + BP_PORT(bp) * FP_SB_MAX_E1x;
}

static inline void bnx2x_init_vlan_mac_fp_objs(struct bnx2x_fastpath *fp,
					       bnx2x_obj_type obj_type)
{
	struct bnx2x *bp = fp->bp;

	/* Configure classification DBs */
	bnx2x_init_mac_obj(bp, &bnx2x_sp_obj(bp, fp).mac_obj, fp->cl_id,
			   fp->cid, BP_FUNC(bp), bnx2x_sp(bp, mac_rdata),
			   bnx2x_sp_mapping(bp, mac_rdata),
			   BNX2X_FILTER_MAC_PENDING,
			   &bp->sp_state, obj_type,
			   &bp->macs_pool);
}

/**
 * bnx2x_get_path_func_num - get number of active functions
 *
 * @bp:		driver handle
 *
 * Calculates the number of active (not hidden) functions on the
 * current path.
 */
static inline u8 bnx2x_get_path_func_num(struct bnx2x *bp)
{
	u8 func_num = 0, i;

	/* 57710 has only one function per-port */
	if (CHIP_IS_E1(bp))
		return 1;

	/* Calculate a number of functions enabled on the current
	 * PATH/PORT.
	 */
	if (CHIP_REV_IS_SLOW(bp)) {
		if (IS_MF(bp))
			func_num = 4;
		else
			func_num = 2;
	} else {
		for (i = 0; i < E1H_FUNC_MAX / 2; i++) {
			u32 func_config =
				MF_CFG_RD(bp,
					  func_mf_config[BP_PORT(bp) + 2 * i].
					  config);
			func_num +=
				((func_config & FUNC_MF_CFG_FUNC_HIDE) ? 0 : 1);
		}
	}

	WARN_ON(!func_num);

	return func_num;
}

static inline void bnx2x_init_bp_objs(struct bnx2x *bp)
{
	/* RX_MODE controlling object */
	bnx2x_init_rx_mode_obj(bp, &bp->rx_mode_obj);

	/* multicast configuration controlling object */
	bnx2x_init_mcast_obj(bp, &bp->mcast_obj, bp->fp->cl_id, bp->fp->cid,
			     BP_FUNC(bp), BP_FUNC(bp),
			     bnx2x_sp(bp, mcast_rdata),
			     bnx2x_sp_mapping(bp, mcast_rdata),
			     BNX2X_FILTER_MCAST_PENDING, &bp->sp_state,
			     BNX2X_OBJ_TYPE_RX);

	/* Setup CAM credit pools */
	bnx2x_init_mac_credit_pool(bp, &bp->macs_pool, BP_FUNC(bp),
				   bnx2x_get_path_func_num(bp));

	bnx2x_init_vlan_credit_pool(bp, &bp->vlans_pool, BP_ABS_FUNC(bp)>>1,
				    bnx2x_get_path_func_num(bp));

	/* RSS configuration object */
	bnx2x_init_rss_config_obj(bp, &bp->rss_conf_obj, bp->fp->cl_id,
				  bp->fp->cid, BP_FUNC(bp), BP_FUNC(bp),
				  bnx2x_sp(bp, rss_rdata),
				  bnx2x_sp_mapping(bp, rss_rdata),
				  BNX2X_FILTER_RSS_CONF_PENDING, &bp->sp_state,
				  BNX2X_OBJ_TYPE_RX);
}

static inline u8 bnx2x_fp_qzone_id(struct bnx2x_fastpath *fp)
{
	if (CHIP_IS_E1x(fp->bp))
		return fp->cl_id + BP_PORT(fp->bp) * ETH_MAX_RX_CLIENTS_E1H;
	else
		return fp->cl_id;
}

u32 bnx2x_rx_ustorm_prods_offset(struct bnx2x_fastpath *fp);

static inline void bnx2x_init_txdata(struct bnx2x *bp,
				     struct bnx2x_fp_txdata *txdata, u32 cid,
				     int txq_index, __le16 *tx_cons_sb,
				     struct bnx2x_fastpath *fp)
{
	txdata->cid = cid;
	txdata->txq_index = txq_index;
	txdata->tx_cons_sb = tx_cons_sb;
	txdata->parent_fp = fp;
	txdata->tx_ring_size = IS_FCOE_FP(fp) ? MAX_TX_AVAIL : bp->tx_ring_size;

	DP(NETIF_MSG_IFUP, "created tx data cid %d, txq %d\n",
	   txdata->cid, txdata->txq_index);
}

static inline u8 bnx2x_cnic_eth_cl_id(struct bnx2x *bp, u8 cl_idx)
{
	return bp->cnic_base_cl_id + cl_idx +
		(bp->pf_num >> 1) * BNX2X_MAX_CNIC_ETH_CL_ID_IDX;
}

static inline u8 bnx2x_cnic_fw_sb_id(struct bnx2x *bp)
{
	/* the 'first' id is allocated for the cnic */
	return bp->base_fw_ndsb;
}

static inline u8 bnx2x_cnic_igu_sb_id(struct bnx2x *bp)
{
	return bp->igu_base_sb;
}

static inline void bnx2x_init_fcoe_fp(struct bnx2x *bp)
{
	struct bnx2x_fastpath *fp = bnx2x_fcoe_fp(bp);
	unsigned long q_type = 0;

	bnx2x_fcoe(bp, rx_queue) = BNX2X_NUM_ETH_QUEUES(bp);
	bnx2x_fcoe(bp, cl_id) = bnx2x_cnic_eth_cl_id(bp,
						     BNX2X_FCOE_ETH_CL_ID_IDX);
	bnx2x_fcoe(bp, cid) = BNX2X_FCOE_ETH_CID(bp);
	bnx2x_fcoe(bp, fw_sb_id) = DEF_SB_ID;
	bnx2x_fcoe(bp, igu_sb_id) = bp->igu_dsb_id;
	bnx2x_fcoe(bp, rx_cons_sb) = BNX2X_FCOE_L2_RX_INDEX;
	bnx2x_init_txdata(bp, bnx2x_fcoe(bp, txdata_ptr[0]),
			  fp->cid, FCOE_TXQ_IDX(bp), BNX2X_FCOE_L2_TX_INDEX,
			  fp);

	DP(NETIF_MSG_IFUP, "created fcoe tx data (fp index %d)\n", fp->index);

	/* qZone id equals to FW (per path) client id */
	bnx2x_fcoe(bp, cl_qzone_id) = bnx2x_fp_qzone_id(fp);
	/* init shortcut */
	bnx2x_fcoe(bp, ustorm_rx_prods_offset) =
		bnx2x_rx_ustorm_prods_offset(fp);

	/* Configure Queue State object */
	__set_bit(BNX2X_Q_TYPE_HAS_RX, &q_type);
	__set_bit(BNX2X_Q_TYPE_HAS_TX, &q_type);

	/* No multi-CoS for FCoE L2 client */
	BUG_ON(fp->max_cos != 1);

	bnx2x_init_queue_obj(bp, &bnx2x_sp_obj(bp, fp).q_obj, fp->cl_id,
			     &fp->cid, 1, BP_FUNC(bp), bnx2x_sp(bp, q_rdata),
			     bnx2x_sp_mapping(bp, q_rdata), q_type);

	DP(NETIF_MSG_IFUP,
	   "queue[%d]: bnx2x_init_sb(%p,%p) cl_id %d fw_sb %d igu_sb %d\n",
	   fp->index, bp, fp->status_blk.e2_sb, fp->cl_id, fp->fw_sb_id,
	   fp->igu_sb_id);
}

static inline int bnx2x_clean_tx_queue(struct bnx2x *bp,
				       struct bnx2x_fp_txdata *txdata)
{
	int cnt = 1000;

	while (bnx2x_has_tx_work_unload(txdata)) {
		if (!cnt) {
			BNX2X_ERR("timeout waiting for queue[%d]: txdata->tx_pkt_prod(%d) != txdata->tx_pkt_cons(%d)\n",
				  txdata->txq_index, txdata->tx_pkt_prod,
				  txdata->tx_pkt_cons);
#ifdef BNX2X_STOP_ON_ERROR
			bnx2x_panic();
			return -EBUSY;
#else
			break;
#endif
		}
		cnt--;
		usleep_range(1000, 2000);
	}

	return 0;
}

int bnx2x_get_link_cfg_idx(struct bnx2x *bp);

static inline void __storm_memset_struct(struct bnx2x *bp,
					 u32 addr, size_t size, u32 *data)
{
	int i;
	for (i = 0; i < size/4; i++)
		REG_WR(bp, addr + (i * 4), data[i]);
}

/**
 * bnx2x_wait_sp_comp - wait for the outstanding SP commands.
 *
 * @bp:		driver handle
 * @mask:	bits that need to be cleared
 */
static inline bool bnx2x_wait_sp_comp(struct bnx2x *bp, unsigned long mask)
{
	int tout = 5000; /* Wait for 5 secs tops */

	while (tout--) {
		smp_mb();
		netif_addr_lock_bh(bp->dev);
		if (!(bp->sp_state & mask)) {
			netif_addr_unlock_bh(bp->dev);
			return true;
		}
		netif_addr_unlock_bh(bp->dev);

		usleep_range(1000, 2000);
	}

	smp_mb();

	netif_addr_lock_bh(bp->dev);
	if (bp->sp_state & mask) {
		BNX2X_ERR("Filtering completion timed out. sp_state 0x%lx, mask 0x%lx\n",
			  bp->sp_state, mask);
		netif_addr_unlock_bh(bp->dev);
		return false;
	}
	netif_addr_unlock_bh(bp->dev);

	return true;
}

/**
 * bnx2x_set_ctx_validation - set CDU context validation values
 *
 * @bp:		driver handle
 * @cxt:	context of the connection on the host memory
 * @cid:	SW CID of the connection to be configured
 */
void bnx2x_set_ctx_validation(struct bnx2x *bp, struct eth_context *cxt,
			      u32 cid);

void bnx2x_update_coalesce_sb_index(struct bnx2x *bp, u8 fw_sb_id,
				    u8 sb_index, u8 disable, u16 usec);
void bnx2x_acquire_phy_lock(struct bnx2x *bp);
void bnx2x_release_phy_lock(struct bnx2x *bp);

/**
 * bnx2x_extract_max_cfg - extract MAX BW part from MF configuration.
 *
 * @bp:		driver handle
 * @mf_cfg:	MF configuration
 *
 */
static inline u16 bnx2x_extract_max_cfg(struct bnx2x *bp, u32 mf_cfg)
{
	u16 max_cfg = (mf_cfg & FUNC_MF_CFG_MAX_BW_MASK) >>
			      FUNC_MF_CFG_MAX_BW_SHIFT;
	if (!max_cfg) {
		DP(NETIF_MSG_IFUP | BNX2X_MSG_ETHTOOL,
		   "Max BW configured to 0 - using 100 instead\n");
		max_cfg = 100;
	}
	return max_cfg;
}

/* checks if HW supports GRO for given MTU */
static inline bool bnx2x_mtu_allows_gro(int mtu)
{
	/* gro frags per page */
	int fpp = SGE_PAGE_SIZE / (mtu - ETH_MAX_TPA_HEADER_SIZE);

	/*
	 * 1. Number of frags should not grow above MAX_SKB_FRAGS
	 * 2. Frag must fit the page
	 */
	return mtu <= SGE_PAGE_SIZE && (U_ETH_SGL_SIZE * fpp) <= MAX_SKB_FRAGS;
}

/**
 * bnx2x_get_iscsi_info - update iSCSI params according to licensing info.
 *
 * @bp:		driver handle
 *
 */
void bnx2x_get_iscsi_info(struct bnx2x *bp);

/**
 * bnx2x_link_sync_notify - send notification to other functions.
 *
 * @bp:		driver handle
 *
 */
static inline void bnx2x_link_sync_notify(struct bnx2x *bp)
{
	int func;
	int vn;

	/* Set the attention towards other drivers on the same port */
	for (vn = VN_0; vn < BP_MAX_VN_NUM(bp); vn++) {
		if (vn == BP_VN(bp))
			continue;

		func = func_by_vn(bp, vn);
		REG_WR(bp, MISC_REG_AEU_GENERAL_ATTN_0 +
		       (LINK_SYNC_ATTENTION_BIT_FUNC_0 + func)*4, 1);
	}
}

/**
 * bnx2x_update_drv_flags - update flags in shmem
 *
 * @bp:		driver handle
 * @flags:	flags to update
 * @set:	set or clear
 *
 */
static inline void bnx2x_update_drv_flags(struct bnx2x *bp, u32 flags, u32 set)
{
	if (SHMEM2_HAS(bp, drv_flags)) {
		u32 drv_flags;
		bnx2x_acquire_hw_lock(bp, HW_LOCK_RESOURCE_DRV_FLAGS);
		drv_flags = SHMEM2_RD(bp, drv_flags);

		if (set)
			SET_FLAGS(drv_flags, flags);
		else
			RESET_FLAGS(drv_flags, flags);

		SHMEM2_WR(bp, drv_flags, drv_flags);
		DP(NETIF_MSG_IFUP, "drv_flags 0x%08x\n", drv_flags);
		bnx2x_release_hw_lock(bp, HW_LOCK_RESOURCE_DRV_FLAGS);
	}
}

static inline bool bnx2x_is_valid_ether_addr(struct bnx2x *bp, u8 *addr)
{
	if (is_valid_ether_addr(addr) ||
	    (is_zero_ether_addr(addr) &&
	     (IS_MF_STORAGE_SD(bp) || IS_MF_FCOE_AFEX(bp))))
		return true;

	return false;
}

/**
 * bnx2x_fill_fw_str - Fill buffer with FW version string
 *
 * @bp:        driver handle
 * @buf:       character buffer to fill with the fw name
 * @buf_len:   length of the above buffer
 *
 */
void bnx2x_fill_fw_str(struct bnx2x *bp, char *buf, size_t buf_len);

int bnx2x_drain_tx_queues(struct bnx2x *bp);
void bnx2x_squeeze_objects(struct bnx2x *bp);

#endif /* BNX2X_CMN_H */<|MERGE_RESOLUTION|>--- conflicted
+++ resolved
@@ -49,15 +49,6 @@
 		} \
 	} while (0)
 
-<<<<<<< HEAD
-#define BNX2X_PCI_ALLOC(x, y, size)				\
-do {								\
-	x = dma_alloc_coherent(&bp->pdev->dev, size, y,		\
-			       GFP_KERNEL | __GFP_ZERO);	\
-	if (x == NULL)						\
-		goto alloc_mem_err;				\
-} while (0)
-=======
 #define BNX2X_PCI_ALLOC(x, y, size) \
 	do { \
 		x = dma_alloc_coherent(&bp->pdev->dev, size, y, \
@@ -77,7 +68,6 @@
 		DP(NETIF_MSG_HW, "BNX2X_PCI_FALLOC: Physical %Lx Virtual %p\n",\
 		   (unsigned long long)(*y), x); \
 	} while (0)
->>>>>>> d0e0ac97
 
 #define BNX2X_ALLOC(x, size) \
 	do { \
@@ -878,11 +868,8 @@
 	for_each_rx_queue_cnic(bp, i) {
 		netif_napi_add(bp->dev, &bnx2x_fp(bp, i, napi),
 			       bnx2x_poll, NAPI_POLL_WEIGHT);
-<<<<<<< HEAD
-=======
 		napi_hash_add(&bnx2x_fp(bp, i, napi));
 	}
->>>>>>> d0e0ac97
 }
 
 static inline void bnx2x_add_all_napi(struct bnx2x *bp)
@@ -893,11 +880,8 @@
 	for_each_eth_queue(bp, i) {
 		netif_napi_add(bp->dev, &bnx2x_fp(bp, i, napi),
 			       bnx2x_poll, NAPI_POLL_WEIGHT);
-<<<<<<< HEAD
-=======
 		napi_hash_add(&bnx2x_fp(bp, i, napi));
 	}
->>>>>>> d0e0ac97
 }
 
 static inline void bnx2x_del_all_napi_cnic(struct bnx2x *bp)
