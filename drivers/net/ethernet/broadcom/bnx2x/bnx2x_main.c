--- conflicted
+++ resolved
@@ -12162,10 +12162,7 @@
 	/* disable FCOE L2 queue for E1x*/
 	if (CHIP_IS_E1x(bp))
 		bp->flags |= NO_FCOE_FLAG;
-<<<<<<< HEAD
-=======
-
->>>>>>> 9931faca
+
 	/* disable FCOE for 57840 device, until FW supports it */
 	switch (ent->driver_data) {
 	case BCM57840_O:
@@ -12175,11 +12172,6 @@
 	case BCM57840_MF:
 		bp->flags |= NO_FCOE_FLAG;
 	}
-<<<<<<< HEAD
-#endif
-
-=======
->>>>>>> 9931faca
 
 	/* Set bp->num_queues for MSI-X mode*/
 	bnx2x_set_num_queues(bp);
