/* bnx2x_sp.c: Broadcom Everest network driver.
 *
 * Copyright (c) 2011-2013 Broadcom Corporation
 *
 * Unless you and Broadcom execute a separate written software license
 * agreement governing use of this software, this software is licensed to you
 * under the terms of the GNU General Public License version 2, available
 * at http://www.gnu.org/licenses/old-licenses/gpl-2.0.html (the "GPL").
 *
 * Notwithstanding the above, under no circumstances may you combine this
 * software in any way with any other Broadcom software provided under a
 * license other than the GPL, without Broadcom's express prior written
 * consent.
 *
 * Maintained by: Eilon Greenstein <eilong@broadcom.com>
 * Written by: Vladislav Zolotarov
 *
 */

#define pr_fmt(fmt) KBUILD_MODNAME ": " fmt

#include <linux/module.h>
#include <linux/crc32.h>
#include <linux/netdevice.h>
#include <linux/etherdevice.h>
#include <linux/crc32c.h>
#include "bnx2x.h"
#include "bnx2x_cmn.h"
#include "bnx2x_sp.h"

#define BNX2X_MAX_EMUL_MULTI		16

/**** Exe Queue interfaces ****/

/**
 * bnx2x_exe_queue_init - init the Exe Queue object
 *
 * @o:		pointer to the object
 * @exe_len:	length
 * @owner:	pointer to the owner
 * @validate:	validate function pointer
 * @optimize:	optimize function pointer
 * @exec:	execute function pointer
 * @get:	get function pointer
 */
static inline void bnx2x_exe_queue_init(struct bnx2x *bp,
					struct bnx2x_exe_queue_obj *o,
					int exe_len,
					union bnx2x_qable_obj *owner,
					exe_q_validate validate,
					exe_q_remove remove,
					exe_q_optimize optimize,
					exe_q_execute exec,
					exe_q_get get)
{
	memset(o, 0, sizeof(*o));

	INIT_LIST_HEAD(&o->exe_queue);
	INIT_LIST_HEAD(&o->pending_comp);

	spin_lock_init(&o->lock);

	o->exe_chunk_len = exe_len;
	o->owner         = owner;

	/* Owner specific callbacks */
	o->validate      = validate;
	o->remove        = remove;
	o->optimize      = optimize;
	o->execute       = exec;
	o->get           = get;

	DP(BNX2X_MSG_SP, "Setup the execution queue with the chunk length of %d\n",
	   exe_len);
}

static inline void bnx2x_exe_queue_free_elem(struct bnx2x *bp,
					     struct bnx2x_exeq_elem *elem)
{
	DP(BNX2X_MSG_SP, "Deleting an exe_queue element\n");
	kfree(elem);
}

static inline int bnx2x_exe_queue_length(struct bnx2x_exe_queue_obj *o)
{
	struct bnx2x_exeq_elem *elem;
	int cnt = 0;

	spin_lock_bh(&o->lock);

	list_for_each_entry(elem, &o->exe_queue, link)
		cnt++;

	spin_unlock_bh(&o->lock);

	return cnt;
}

/**
 * bnx2x_exe_queue_add - add a new element to the execution queue
 *
 * @bp:		driver handle
 * @o:		queue
 * @cmd:	new command to add
 * @restore:	true - do not optimize the command
 *
 * If the element is optimized or is illegal, frees it.
 */
static inline int bnx2x_exe_queue_add(struct bnx2x *bp,
				      struct bnx2x_exe_queue_obj *o,
				      struct bnx2x_exeq_elem *elem,
				      bool restore)
{
	int rc;

	spin_lock_bh(&o->lock);

	if (!restore) {
		/* Try to cancel this element queue */
		rc = o->optimize(bp, o->owner, elem);
		if (rc)
			goto free_and_exit;

		/* Check if this request is ok */
		rc = o->validate(bp, o->owner, elem);
		if (rc) {
			DP(BNX2X_MSG_SP, "Preamble failed: %d\n", rc);
			goto free_and_exit;
		}
	}

	/* If so, add it to the execution queue */
	list_add_tail(&elem->link, &o->exe_queue);

	spin_unlock_bh(&o->lock);

	return 0;

free_and_exit:
	bnx2x_exe_queue_free_elem(bp, elem);

	spin_unlock_bh(&o->lock);

	return rc;
}

static inline void __bnx2x_exe_queue_reset_pending(
	struct bnx2x *bp,
	struct bnx2x_exe_queue_obj *o)
{
	struct bnx2x_exeq_elem *elem;

	while (!list_empty(&o->pending_comp)) {
		elem = list_first_entry(&o->pending_comp,
					struct bnx2x_exeq_elem, link);

		list_del(&elem->link);
		bnx2x_exe_queue_free_elem(bp, elem);
	}
}

static inline void bnx2x_exe_queue_reset_pending(struct bnx2x *bp,
						 struct bnx2x_exe_queue_obj *o)
{
	spin_lock_bh(&o->lock);

	__bnx2x_exe_queue_reset_pending(bp, o);

	spin_unlock_bh(&o->lock);
}

/**
 * bnx2x_exe_queue_step - execute one execution chunk atomically
 *
 * @bp:			driver handle
 * @o:			queue
 * @ramrod_flags:	flags
 *
 * (Atomicity is ensured using the exe_queue->lock).
 */
static inline int bnx2x_exe_queue_step(struct bnx2x *bp,
				       struct bnx2x_exe_queue_obj *o,
				       unsigned long *ramrod_flags)
{
	struct bnx2x_exeq_elem *elem, spacer;
	int cur_len = 0, rc;

	memset(&spacer, 0, sizeof(spacer));

	spin_lock_bh(&o->lock);

	/* Next step should not be performed until the current is finished,
	 * unless a DRV_CLEAR_ONLY bit is set. In this case we just want to
	 * properly clear object internals without sending any command to the FW
	 * which also implies there won't be any completion to clear the
	 * 'pending' list.
	 */
	if (!list_empty(&o->pending_comp)) {
		if (test_bit(RAMROD_DRV_CLR_ONLY, ramrod_flags)) {
			DP(BNX2X_MSG_SP, "RAMROD_DRV_CLR_ONLY requested: resetting a pending_comp list\n");
			__bnx2x_exe_queue_reset_pending(bp, o);
		} else {
			spin_unlock_bh(&o->lock);
			return 1;
		}
	}

	/* Run through the pending commands list and create a next
	 * execution chunk.
	 */
	while (!list_empty(&o->exe_queue)) {
		elem = list_first_entry(&o->exe_queue, struct bnx2x_exeq_elem,
					link);
		WARN_ON(!elem->cmd_len);

		if (cur_len + elem->cmd_len <= o->exe_chunk_len) {
			cur_len += elem->cmd_len;
			/* Prevent from both lists being empty when moving an
			 * element. This will allow the call of
			 * bnx2x_exe_queue_empty() without locking.
			 */
			list_add_tail(&spacer.link, &o->pending_comp);
			mb();
			list_move_tail(&elem->link, &o->pending_comp);
			list_del(&spacer.link);
		} else
			break;
	}

	/* Sanity check */
	if (!cur_len) {
		spin_unlock_bh(&o->lock);
		return 0;
	}

	rc = o->execute(bp, o->owner, &o->pending_comp, ramrod_flags);
	if (rc < 0)
		/* In case of an error return the commands back to the queue
		 * and reset the pending_comp.
		 */
		list_splice_init(&o->pending_comp, &o->exe_queue);
	else if (!rc)
		/* If zero is returned, means there are no outstanding pending
		 * completions and we may dismiss the pending list.
		 */
		__bnx2x_exe_queue_reset_pending(bp, o);

	spin_unlock_bh(&o->lock);
	return rc;
}

static inline bool bnx2x_exe_queue_empty(struct bnx2x_exe_queue_obj *o)
{
	bool empty = list_empty(&o->exe_queue);

	/* Don't reorder!!! */
	mb();

	return empty && list_empty(&o->pending_comp);
}

static inline struct bnx2x_exeq_elem *bnx2x_exe_queue_alloc_elem(
	struct bnx2x *bp)
{
	DP(BNX2X_MSG_SP, "Allocating a new exe_queue element\n");
	return kzalloc(sizeof(struct bnx2x_exeq_elem), GFP_ATOMIC);
}

/************************ raw_obj functions ***********************************/
static bool bnx2x_raw_check_pending(struct bnx2x_raw_obj *o)
{
	return !!test_bit(o->state, o->pstate);
}

static void bnx2x_raw_clear_pending(struct bnx2x_raw_obj *o)
{
	smp_mb__before_clear_bit();
	clear_bit(o->state, o->pstate);
	smp_mb__after_clear_bit();
}

static void bnx2x_raw_set_pending(struct bnx2x_raw_obj *o)
{
	smp_mb__before_clear_bit();
	set_bit(o->state, o->pstate);
	smp_mb__after_clear_bit();
}

/**
 * bnx2x_state_wait - wait until the given bit(state) is cleared
 *
 * @bp:		device handle
 * @state:	state which is to be cleared
 * @state_p:	state buffer
 *
 */
static inline int bnx2x_state_wait(struct bnx2x *bp, int state,
				   unsigned long *pstate)
{
	/* can take a while if any port is running */
	int cnt = 5000;

	if (CHIP_REV_IS_EMUL(bp))
		cnt *= 20;

	DP(BNX2X_MSG_SP, "waiting for state to become %d\n", state);

	might_sleep();
	while (cnt--) {
		if (!test_bit(state, pstate)) {
#ifdef BNX2X_STOP_ON_ERROR
			DP(BNX2X_MSG_SP, "exit  (cnt %d)\n", 5000 - cnt);
#endif
			return 0;
		}

		usleep_range(1000, 2000);

		if (bp->panic)
			return -EIO;
	}

	/* timeout! */
	BNX2X_ERR("timeout waiting for state %d\n", state);
#ifdef BNX2X_STOP_ON_ERROR
	bnx2x_panic();
#endif

	return -EBUSY;
}

static int bnx2x_raw_wait(struct bnx2x *bp, struct bnx2x_raw_obj *raw)
{
	return bnx2x_state_wait(bp, raw->state, raw->pstate);
}

/***************** Classification verbs: Set/Del MAC/VLAN/VLAN-MAC ************/
/* credit handling callbacks */
static bool bnx2x_get_cam_offset_mac(struct bnx2x_vlan_mac_obj *o, int *offset)
{
	struct bnx2x_credit_pool_obj *mp = o->macs_pool;

	WARN_ON(!mp);

	return mp->get_entry(mp, offset);
}

static bool bnx2x_get_credit_mac(struct bnx2x_vlan_mac_obj *o)
{
	struct bnx2x_credit_pool_obj *mp = o->macs_pool;

	WARN_ON(!mp);

	return mp->get(mp, 1);
}

static bool bnx2x_get_cam_offset_vlan(struct bnx2x_vlan_mac_obj *o, int *offset)
{
	struct bnx2x_credit_pool_obj *vp = o->vlans_pool;

	WARN_ON(!vp);

	return vp->get_entry(vp, offset);
}

static bool bnx2x_get_credit_vlan(struct bnx2x_vlan_mac_obj *o)
{
	struct bnx2x_credit_pool_obj *vp = o->vlans_pool;

	WARN_ON(!vp);

	return vp->get(vp, 1);
}

static bool bnx2x_get_credit_vlan_mac(struct bnx2x_vlan_mac_obj *o)
{
	struct bnx2x_credit_pool_obj *mp = o->macs_pool;
	struct bnx2x_credit_pool_obj *vp = o->vlans_pool;

	if (!mp->get(mp, 1))
		return false;

	if (!vp->get(vp, 1)) {
		mp->put(mp, 1);
		return false;
	}

	return true;
}

static bool bnx2x_put_cam_offset_mac(struct bnx2x_vlan_mac_obj *o, int offset)
{
	struct bnx2x_credit_pool_obj *mp = o->macs_pool;

	return mp->put_entry(mp, offset);
}

static bool bnx2x_put_credit_mac(struct bnx2x_vlan_mac_obj *o)
{
	struct bnx2x_credit_pool_obj *mp = o->macs_pool;

	return mp->put(mp, 1);
}

static bool bnx2x_put_cam_offset_vlan(struct bnx2x_vlan_mac_obj *o, int offset)
{
	struct bnx2x_credit_pool_obj *vp = o->vlans_pool;

	return vp->put_entry(vp, offset);
}

static bool bnx2x_put_credit_vlan(struct bnx2x_vlan_mac_obj *o)
{
	struct bnx2x_credit_pool_obj *vp = o->vlans_pool;

	return vp->put(vp, 1);
}

static bool bnx2x_put_credit_vlan_mac(struct bnx2x_vlan_mac_obj *o)
{
	struct bnx2x_credit_pool_obj *mp = o->macs_pool;
	struct bnx2x_credit_pool_obj *vp = o->vlans_pool;

	if (!mp->put(mp, 1))
		return false;

	if (!vp->put(vp, 1)) {
		mp->get(mp, 1);
		return false;
	}

	return true;
}

static int bnx2x_get_n_elements(struct bnx2x *bp, struct bnx2x_vlan_mac_obj *o,
				int n, u8 *base, u8 stride, u8 size)
{
	struct bnx2x_vlan_mac_registry_elem *pos;
	u8 *next = base;
	int counter = 0;

	/* traverse list */
	list_for_each_entry(pos, &o->head, link) {
		if (counter < n) {
			memcpy(next, &pos->u, size);
			counter++;
			DP(BNX2X_MSG_SP, "copied element number %d to address %p element was:\n",
			   counter, next);
			next += stride + size;
<<<<<<< HEAD

=======
>>>>>>> d0e0ac97
		}
	}
	return counter * ETH_ALEN;
}

/* check_add() callbacks */
static int bnx2x_check_mac_add(struct bnx2x *bp,
			       struct bnx2x_vlan_mac_obj *o,
			       union bnx2x_classification_ramrod_data *data)
{
	struct bnx2x_vlan_mac_registry_elem *pos;

	DP(BNX2X_MSG_SP, "Checking MAC %pM for ADD command\n", data->mac.mac);

	if (!is_valid_ether_addr(data->mac.mac))
		return -EINVAL;

	/* Check if a requested MAC already exists */
	list_for_each_entry(pos, &o->head, link)
		if (!memcmp(data->mac.mac, pos->u.mac.mac, ETH_ALEN) &&
		    (data->mac.is_inner_mac == pos->u.mac.is_inner_mac))
			return -EEXIST;

	return 0;
}

static int bnx2x_check_vlan_add(struct bnx2x *bp,
				struct bnx2x_vlan_mac_obj *o,
				union bnx2x_classification_ramrod_data *data)
{
	struct bnx2x_vlan_mac_registry_elem *pos;

	DP(BNX2X_MSG_SP, "Checking VLAN %d for ADD command\n", data->vlan.vlan);

	list_for_each_entry(pos, &o->head, link)
		if (data->vlan.vlan == pos->u.vlan.vlan)
			return -EEXIST;

	return 0;
}

static int bnx2x_check_vlan_mac_add(struct bnx2x *bp,
				    struct bnx2x_vlan_mac_obj *o,
				   union bnx2x_classification_ramrod_data *data)
{
	struct bnx2x_vlan_mac_registry_elem *pos;

	DP(BNX2X_MSG_SP, "Checking VLAN_MAC (%pM, %d) for ADD command\n",
	   data->vlan_mac.mac, data->vlan_mac.vlan);

	list_for_each_entry(pos, &o->head, link)
		if ((data->vlan_mac.vlan == pos->u.vlan_mac.vlan) &&
		    (!memcmp(data->vlan_mac.mac, pos->u.vlan_mac.mac,
				  ETH_ALEN)) &&
		    (data->vlan_mac.is_inner_mac ==
		     pos->u.vlan_mac.is_inner_mac))
			return -EEXIST;

	return 0;
}

/* check_del() callbacks */
static struct bnx2x_vlan_mac_registry_elem *
	bnx2x_check_mac_del(struct bnx2x *bp,
			    struct bnx2x_vlan_mac_obj *o,
			    union bnx2x_classification_ramrod_data *data)
{
	struct bnx2x_vlan_mac_registry_elem *pos;

	DP(BNX2X_MSG_SP, "Checking MAC %pM for DEL command\n", data->mac.mac);

	list_for_each_entry(pos, &o->head, link)
		if ((!memcmp(data->mac.mac, pos->u.mac.mac, ETH_ALEN)) &&
		    (data->mac.is_inner_mac == pos->u.mac.is_inner_mac))
			return pos;

	return NULL;
}

static struct bnx2x_vlan_mac_registry_elem *
	bnx2x_check_vlan_del(struct bnx2x *bp,
			     struct bnx2x_vlan_mac_obj *o,
			     union bnx2x_classification_ramrod_data *data)
{
	struct bnx2x_vlan_mac_registry_elem *pos;

	DP(BNX2X_MSG_SP, "Checking VLAN %d for DEL command\n", data->vlan.vlan);

	list_for_each_entry(pos, &o->head, link)
		if (data->vlan.vlan == pos->u.vlan.vlan)
			return pos;

	return NULL;
}

static struct bnx2x_vlan_mac_registry_elem *
	bnx2x_check_vlan_mac_del(struct bnx2x *bp,
				 struct bnx2x_vlan_mac_obj *o,
				 union bnx2x_classification_ramrod_data *data)
{
	struct bnx2x_vlan_mac_registry_elem *pos;

	DP(BNX2X_MSG_SP, "Checking VLAN_MAC (%pM, %d) for DEL command\n",
	   data->vlan_mac.mac, data->vlan_mac.vlan);

	list_for_each_entry(pos, &o->head, link)
		if ((data->vlan_mac.vlan == pos->u.vlan_mac.vlan) &&
		    (!memcmp(data->vlan_mac.mac, pos->u.vlan_mac.mac,
			     ETH_ALEN)) &&
		    (data->vlan_mac.is_inner_mac ==
		     pos->u.vlan_mac.is_inner_mac))
			return pos;

	return NULL;
}

/* check_move() callback */
static bool bnx2x_check_move(struct bnx2x *bp,
			     struct bnx2x_vlan_mac_obj *src_o,
			     struct bnx2x_vlan_mac_obj *dst_o,
			     union bnx2x_classification_ramrod_data *data)
{
	struct bnx2x_vlan_mac_registry_elem *pos;
	int rc;

	/* Check if we can delete the requested configuration from the first
	 * object.
	 */
	pos = src_o->check_del(bp, src_o, data);

	/*  check if configuration can be added */
	rc = dst_o->check_add(bp, dst_o, data);

	/* If this classification can not be added (is already set)
	 * or can't be deleted - return an error.
	 */
	if (rc || !pos)
		return false;

	return true;
}

static bool bnx2x_check_move_always_err(
	struct bnx2x *bp,
	struct bnx2x_vlan_mac_obj *src_o,
	struct bnx2x_vlan_mac_obj *dst_o,
	union bnx2x_classification_ramrod_data *data)
{
	return false;
}

static inline u8 bnx2x_vlan_mac_get_rx_tx_flag(struct bnx2x_vlan_mac_obj *o)
{
	struct bnx2x_raw_obj *raw = &o->raw;
	u8 rx_tx_flag = 0;

	if ((raw->obj_type == BNX2X_OBJ_TYPE_TX) ||
	    (raw->obj_type == BNX2X_OBJ_TYPE_RX_TX))
		rx_tx_flag |= ETH_CLASSIFY_CMD_HEADER_TX_CMD;

	if ((raw->obj_type == BNX2X_OBJ_TYPE_RX) ||
	    (raw->obj_type == BNX2X_OBJ_TYPE_RX_TX))
		rx_tx_flag |= ETH_CLASSIFY_CMD_HEADER_RX_CMD;

	return rx_tx_flag;
}

void bnx2x_set_mac_in_nig(struct bnx2x *bp,
			  bool add, unsigned char *dev_addr, int index)
{
	u32 wb_data[2];
	u32 reg_offset = BP_PORT(bp) ? NIG_REG_LLH1_FUNC_MEM :
			 NIG_REG_LLH0_FUNC_MEM;

	if (!IS_MF_SI(bp) && !IS_MF_AFEX(bp))
		return;

	if (index > BNX2X_LLH_CAM_MAX_PF_LINE)
		return;

	DP(BNX2X_MSG_SP, "Going to %s LLH configuration at entry %d\n",
			 (add ? "ADD" : "DELETE"), index);

	if (add) {
		/* LLH_FUNC_MEM is a u64 WB register */
		reg_offset += 8*index;

		wb_data[0] = ((dev_addr[2] << 24) | (dev_addr[3] << 16) |
			      (dev_addr[4] <<  8) |  dev_addr[5]);
		wb_data[1] = ((dev_addr[0] <<  8) |  dev_addr[1]);

		REG_WR_DMAE(bp, reg_offset, wb_data, 2);
	}

	REG_WR(bp, (BP_PORT(bp) ? NIG_REG_LLH1_FUNC_MEM_ENABLE :
				  NIG_REG_LLH0_FUNC_MEM_ENABLE) + 4*index, add);
}

/**
 * bnx2x_vlan_mac_set_cmd_hdr_e2 - set a header in a single classify ramrod
 *
 * @bp:		device handle
 * @o:		queue for which we want to configure this rule
 * @add:	if true the command is an ADD command, DEL otherwise
 * @opcode:	CLASSIFY_RULE_OPCODE_XXX
 * @hdr:	pointer to a header to setup
 *
 */
static inline void bnx2x_vlan_mac_set_cmd_hdr_e2(struct bnx2x *bp,
	struct bnx2x_vlan_mac_obj *o, bool add, int opcode,
	struct eth_classify_cmd_header *hdr)
{
	struct bnx2x_raw_obj *raw = &o->raw;

	hdr->client_id = raw->cl_id;
	hdr->func_id = raw->func_id;

	/* Rx or/and Tx (internal switching) configuration ? */
	hdr->cmd_general_data |=
		bnx2x_vlan_mac_get_rx_tx_flag(o);

	if (add)
		hdr->cmd_general_data |= ETH_CLASSIFY_CMD_HEADER_IS_ADD;

	hdr->cmd_general_data |=
		(opcode << ETH_CLASSIFY_CMD_HEADER_OPCODE_SHIFT);
}

/**
 * bnx2x_vlan_mac_set_rdata_hdr_e2 - set the classify ramrod data header
 *
 * @cid:	connection id
 * @type:	BNX2X_FILTER_XXX_PENDING
 * @hdr:	pointer to header to setup
 * @rule_cnt:
 *
 * currently we always configure one rule and echo field to contain a CID and an
 * opcode type.
 */
static inline void bnx2x_vlan_mac_set_rdata_hdr_e2(u32 cid, int type,
				struct eth_classify_header *hdr, int rule_cnt)
{
	hdr->echo = cpu_to_le32((cid & BNX2X_SWCID_MASK) |
				(type << BNX2X_SWCID_SHIFT));
	hdr->rule_cnt = (u8)rule_cnt;
}

/* hw_config() callbacks */
static void bnx2x_set_one_mac_e2(struct bnx2x *bp,
				 struct bnx2x_vlan_mac_obj *o,
				 struct bnx2x_exeq_elem *elem, int rule_idx,
				 int cam_offset)
{
	struct bnx2x_raw_obj *raw = &o->raw;
	struct eth_classify_rules_ramrod_data *data =
		(struct eth_classify_rules_ramrod_data *)(raw->rdata);
	int rule_cnt = rule_idx + 1, cmd = elem->cmd_data.vlan_mac.cmd;
	union eth_classify_rule_cmd *rule_entry = &data->rules[rule_idx];
	bool add = (cmd == BNX2X_VLAN_MAC_ADD) ? true : false;
	unsigned long *vlan_mac_flags = &elem->cmd_data.vlan_mac.vlan_mac_flags;
	u8 *mac = elem->cmd_data.vlan_mac.u.mac.mac;

	/* Set LLH CAM entry: currently only iSCSI and ETH macs are
	 * relevant. In addition, current implementation is tuned for a
	 * single ETH MAC.
	 *
	 * When multiple unicast ETH MACs PF configuration in switch
	 * independent mode is required (NetQ, multiple netdev MACs,
	 * etc.), consider better utilisation of 8 per function MAC
	 * entries in the LLH register. There is also
	 * NIG_REG_P[01]_LLH_FUNC_MEM2 registers that complete the
	 * total number of CAM entries to 16.
	 *
	 * Currently we won't configure NIG for MACs other than a primary ETH
	 * MAC and iSCSI L2 MAC.
	 *
	 * If this MAC is moving from one Queue to another, no need to change
	 * NIG configuration.
	 */
	if (cmd != BNX2X_VLAN_MAC_MOVE) {
		if (test_bit(BNX2X_ISCSI_ETH_MAC, vlan_mac_flags))
			bnx2x_set_mac_in_nig(bp, add, mac,
					     BNX2X_LLH_CAM_ISCSI_ETH_LINE);
		else if (test_bit(BNX2X_ETH_MAC, vlan_mac_flags))
			bnx2x_set_mac_in_nig(bp, add, mac,
					     BNX2X_LLH_CAM_ETH_LINE);
	}

	/* Reset the ramrod data buffer for the first rule */
	if (rule_idx == 0)
		memset(data, 0, sizeof(*data));

	/* Setup a command header */
	bnx2x_vlan_mac_set_cmd_hdr_e2(bp, o, add, CLASSIFY_RULE_OPCODE_MAC,
				      &rule_entry->mac.header);

	DP(BNX2X_MSG_SP, "About to %s MAC %pM for Queue %d\n",
	   (add ? "add" : "delete"), mac, raw->cl_id);

	/* Set a MAC itself */
	bnx2x_set_fw_mac_addr(&rule_entry->mac.mac_msb,
			      &rule_entry->mac.mac_mid,
			      &rule_entry->mac.mac_lsb, mac);
	rule_entry->mac.inner_mac =
		cpu_to_le16(elem->cmd_data.vlan_mac.u.mac.is_inner_mac);

	/* MOVE: Add a rule that will add this MAC to the target Queue */
	if (cmd == BNX2X_VLAN_MAC_MOVE) {
		rule_entry++;
		rule_cnt++;

		/* Setup ramrod data */
		bnx2x_vlan_mac_set_cmd_hdr_e2(bp,
					elem->cmd_data.vlan_mac.target_obj,
					      true, CLASSIFY_RULE_OPCODE_MAC,
					      &rule_entry->mac.header);

		/* Set a MAC itself */
		bnx2x_set_fw_mac_addr(&rule_entry->mac.mac_msb,
				      &rule_entry->mac.mac_mid,
				      &rule_entry->mac.mac_lsb, mac);
		rule_entry->mac.inner_mac =
			cpu_to_le16(elem->cmd_data.vlan_mac.
						u.mac.is_inner_mac);
	}

	/* Set the ramrod data header */
	/* TODO: take this to the higher level in order to prevent multiple
		 writing */
	bnx2x_vlan_mac_set_rdata_hdr_e2(raw->cid, raw->state, &data->header,
					rule_cnt);
}

/**
 * bnx2x_vlan_mac_set_rdata_hdr_e1x - set a header in a single classify ramrod
 *
 * @bp:		device handle
 * @o:		queue
 * @type:
 * @cam_offset:	offset in cam memory
 * @hdr:	pointer to a header to setup
 *
 * E1/E1H
 */
static inline void bnx2x_vlan_mac_set_rdata_hdr_e1x(struct bnx2x *bp,
	struct bnx2x_vlan_mac_obj *o, int type, int cam_offset,
	struct mac_configuration_hdr *hdr)
{
	struct bnx2x_raw_obj *r = &o->raw;

	hdr->length = 1;
	hdr->offset = (u8)cam_offset;
	hdr->client_id = cpu_to_le16(0xff);
	hdr->echo = cpu_to_le32((r->cid & BNX2X_SWCID_MASK) |
				(type << BNX2X_SWCID_SHIFT));
}

static inline void bnx2x_vlan_mac_set_cfg_entry_e1x(struct bnx2x *bp,
	struct bnx2x_vlan_mac_obj *o, bool add, int opcode, u8 *mac,
	u16 vlan_id, struct mac_configuration_entry *cfg_entry)
{
	struct bnx2x_raw_obj *r = &o->raw;
	u32 cl_bit_vec = (1 << r->cl_id);

	cfg_entry->clients_bit_vector = cpu_to_le32(cl_bit_vec);
	cfg_entry->pf_id = r->func_id;
	cfg_entry->vlan_id = cpu_to_le16(vlan_id);

	if (add) {
		SET_FLAG(cfg_entry->flags, MAC_CONFIGURATION_ENTRY_ACTION_TYPE,
			 T_ETH_MAC_COMMAND_SET);
		SET_FLAG(cfg_entry->flags,
			 MAC_CONFIGURATION_ENTRY_VLAN_FILTERING_MODE, opcode);

		/* Set a MAC in a ramrod data */
		bnx2x_set_fw_mac_addr(&cfg_entry->msb_mac_addr,
				      &cfg_entry->middle_mac_addr,
				      &cfg_entry->lsb_mac_addr, mac);
	} else
		SET_FLAG(cfg_entry->flags, MAC_CONFIGURATION_ENTRY_ACTION_TYPE,
			 T_ETH_MAC_COMMAND_INVALIDATE);
}

static inline void bnx2x_vlan_mac_set_rdata_e1x(struct bnx2x *bp,
	struct bnx2x_vlan_mac_obj *o, int type, int cam_offset, bool add,
	u8 *mac, u16 vlan_id, int opcode, struct mac_configuration_cmd *config)
{
	struct mac_configuration_entry *cfg_entry = &config->config_table[0];
	struct bnx2x_raw_obj *raw = &o->raw;

	bnx2x_vlan_mac_set_rdata_hdr_e1x(bp, o, type, cam_offset,
					 &config->hdr);
	bnx2x_vlan_mac_set_cfg_entry_e1x(bp, o, add, opcode, mac, vlan_id,
					 cfg_entry);

	DP(BNX2X_MSG_SP, "%s MAC %pM CLID %d CAM offset %d\n",
			 (add ? "setting" : "clearing"),
			 mac, raw->cl_id, cam_offset);
}

/**
 * bnx2x_set_one_mac_e1x - fill a single MAC rule ramrod data
 *
 * @bp:		device handle
 * @o:		bnx2x_vlan_mac_obj
 * @elem:	bnx2x_exeq_elem
 * @rule_idx:	rule_idx
 * @cam_offset: cam_offset
 */
static void bnx2x_set_one_mac_e1x(struct bnx2x *bp,
				  struct bnx2x_vlan_mac_obj *o,
				  struct bnx2x_exeq_elem *elem, int rule_idx,
				  int cam_offset)
{
	struct bnx2x_raw_obj *raw = &o->raw;
	struct mac_configuration_cmd *config =
		(struct mac_configuration_cmd *)(raw->rdata);
	/* 57710 and 57711 do not support MOVE command,
	 * so it's either ADD or DEL
	 */
	bool add = (elem->cmd_data.vlan_mac.cmd == BNX2X_VLAN_MAC_ADD) ?
		true : false;

	/* Reset the ramrod data buffer */
	memset(config, 0, sizeof(*config));

	bnx2x_vlan_mac_set_rdata_e1x(bp, o, raw->state,
				     cam_offset, add,
				     elem->cmd_data.vlan_mac.u.mac.mac, 0,
				     ETH_VLAN_FILTER_ANY_VLAN, config);
}

static void bnx2x_set_one_vlan_e2(struct bnx2x *bp,
				  struct bnx2x_vlan_mac_obj *o,
				  struct bnx2x_exeq_elem *elem, int rule_idx,
				  int cam_offset)
{
	struct bnx2x_raw_obj *raw = &o->raw;
	struct eth_classify_rules_ramrod_data *data =
		(struct eth_classify_rules_ramrod_data *)(raw->rdata);
	int rule_cnt = rule_idx + 1;
	union eth_classify_rule_cmd *rule_entry = &data->rules[rule_idx];
	enum bnx2x_vlan_mac_cmd cmd = elem->cmd_data.vlan_mac.cmd;
	bool add = (cmd == BNX2X_VLAN_MAC_ADD) ? true : false;
	u16 vlan = elem->cmd_data.vlan_mac.u.vlan.vlan;

	/* Reset the ramrod data buffer for the first rule */
	if (rule_idx == 0)
		memset(data, 0, sizeof(*data));

	/* Set a rule header */
	bnx2x_vlan_mac_set_cmd_hdr_e2(bp, o, add, CLASSIFY_RULE_OPCODE_VLAN,
				      &rule_entry->vlan.header);

	DP(BNX2X_MSG_SP, "About to %s VLAN %d\n", (add ? "add" : "delete"),
			 vlan);

	/* Set a VLAN itself */
	rule_entry->vlan.vlan = cpu_to_le16(vlan);

	/* MOVE: Add a rule that will add this MAC to the target Queue */
	if (cmd == BNX2X_VLAN_MAC_MOVE) {
		rule_entry++;
		rule_cnt++;

		/* Setup ramrod data */
		bnx2x_vlan_mac_set_cmd_hdr_e2(bp,
					elem->cmd_data.vlan_mac.target_obj,
					      true, CLASSIFY_RULE_OPCODE_VLAN,
					      &rule_entry->vlan.header);

		/* Set a VLAN itself */
		rule_entry->vlan.vlan = cpu_to_le16(vlan);
	}

	/* Set the ramrod data header */
	/* TODO: take this to the higher level in order to prevent multiple
		 writing */
	bnx2x_vlan_mac_set_rdata_hdr_e2(raw->cid, raw->state, &data->header,
					rule_cnt);
}

static void bnx2x_set_one_vlan_mac_e2(struct bnx2x *bp,
				      struct bnx2x_vlan_mac_obj *o,
				      struct bnx2x_exeq_elem *elem,
				      int rule_idx, int cam_offset)
{
	struct bnx2x_raw_obj *raw = &o->raw;
	struct eth_classify_rules_ramrod_data *data =
		(struct eth_classify_rules_ramrod_data *)(raw->rdata);
	int rule_cnt = rule_idx + 1;
	union eth_classify_rule_cmd *rule_entry = &data->rules[rule_idx];
	enum bnx2x_vlan_mac_cmd cmd = elem->cmd_data.vlan_mac.cmd;
	bool add = (cmd == BNX2X_VLAN_MAC_ADD) ? true : false;
	u16 vlan = elem->cmd_data.vlan_mac.u.vlan_mac.vlan;
	u8 *mac = elem->cmd_data.vlan_mac.u.vlan_mac.mac;

	/* Reset the ramrod data buffer for the first rule */
	if (rule_idx == 0)
		memset(data, 0, sizeof(*data));

	/* Set a rule header */
	bnx2x_vlan_mac_set_cmd_hdr_e2(bp, o, add, CLASSIFY_RULE_OPCODE_PAIR,
				      &rule_entry->pair.header);

	/* Set VLAN and MAC themselves */
	rule_entry->pair.vlan = cpu_to_le16(vlan);
	bnx2x_set_fw_mac_addr(&rule_entry->pair.mac_msb,
			      &rule_entry->pair.mac_mid,
			      &rule_entry->pair.mac_lsb, mac);
	rule_entry->pair.inner_mac =
		cpu_to_le16(elem->cmd_data.vlan_mac.u.vlan_mac.is_inner_mac);
	/* MOVE: Add a rule that will add this MAC to the target Queue */
	if (cmd == BNX2X_VLAN_MAC_MOVE) {
		rule_entry++;
		rule_cnt++;

		/* Setup ramrod data */
		bnx2x_vlan_mac_set_cmd_hdr_e2(bp,
					elem->cmd_data.vlan_mac.target_obj,
					      true, CLASSIFY_RULE_OPCODE_PAIR,
					      &rule_entry->pair.header);

		/* Set a VLAN itself */
		rule_entry->pair.vlan = cpu_to_le16(vlan);
		bnx2x_set_fw_mac_addr(&rule_entry->pair.mac_msb,
				      &rule_entry->pair.mac_mid,
				      &rule_entry->pair.mac_lsb, mac);
		rule_entry->pair.inner_mac =
			cpu_to_le16(elem->cmd_data.vlan_mac.u.
						vlan_mac.is_inner_mac);
	}

	/* Set the ramrod data header */
	/* TODO: take this to the higher level in order to prevent multiple
		 writing */
	bnx2x_vlan_mac_set_rdata_hdr_e2(raw->cid, raw->state, &data->header,
					rule_cnt);
}

/**
 * bnx2x_set_one_vlan_mac_e1h -
 *
 * @bp:		device handle
 * @o:		bnx2x_vlan_mac_obj
 * @elem:	bnx2x_exeq_elem
 * @rule_idx:	rule_idx
 * @cam_offset:	cam_offset
 */
static void bnx2x_set_one_vlan_mac_e1h(struct bnx2x *bp,
				       struct bnx2x_vlan_mac_obj *o,
				       struct bnx2x_exeq_elem *elem,
				       int rule_idx, int cam_offset)
{
	struct bnx2x_raw_obj *raw = &o->raw;
	struct mac_configuration_cmd *config =
		(struct mac_configuration_cmd *)(raw->rdata);
	/* 57710 and 57711 do not support MOVE command,
	 * so it's either ADD or DEL
	 */
	bool add = (elem->cmd_data.vlan_mac.cmd == BNX2X_VLAN_MAC_ADD) ?
		true : false;

	/* Reset the ramrod data buffer */
	memset(config, 0, sizeof(*config));

	bnx2x_vlan_mac_set_rdata_e1x(bp, o, BNX2X_FILTER_VLAN_MAC_PENDING,
				     cam_offset, add,
				     elem->cmd_data.vlan_mac.u.vlan_mac.mac,
				     elem->cmd_data.vlan_mac.u.vlan_mac.vlan,
				     ETH_VLAN_FILTER_CLASSIFY, config);
}

#define list_next_entry(pos, member) \
	list_entry((pos)->member.next, typeof(*(pos)), member)

/**
 * bnx2x_vlan_mac_restore - reconfigure next MAC/VLAN/VLAN-MAC element
 *
 * @bp:		device handle
 * @p:		command parameters
 * @ppos:	pointer to the cookie
 *
 * reconfigure next MAC/VLAN/VLAN-MAC element from the
 * previously configured elements list.
 *
 * from command parameters only RAMROD_COMP_WAIT bit in ramrod_flags is	taken
 * into an account
 *
 * pointer to the cookie  - that should be given back in the next call to make
 * function handle the next element. If *ppos is set to NULL it will restart the
 * iterator. If returned *ppos == NULL this means that the last element has been
 * handled.
 *
 */
static int bnx2x_vlan_mac_restore(struct bnx2x *bp,
			   struct bnx2x_vlan_mac_ramrod_params *p,
			   struct bnx2x_vlan_mac_registry_elem **ppos)
{
	struct bnx2x_vlan_mac_registry_elem *pos;
	struct bnx2x_vlan_mac_obj *o = p->vlan_mac_obj;

	/* If list is empty - there is nothing to do here */
	if (list_empty(&o->head)) {
		*ppos = NULL;
		return 0;
	}

	/* make a step... */
	if (*ppos == NULL)
		*ppos = list_first_entry(&o->head,
					 struct bnx2x_vlan_mac_registry_elem,
					 link);
	else
		*ppos = list_next_entry(*ppos, link);

	pos = *ppos;

	/* If it's the last step - return NULL */
	if (list_is_last(&pos->link, &o->head))
		*ppos = NULL;

	/* Prepare a 'user_req' */
	memcpy(&p->user_req.u, &pos->u, sizeof(pos->u));

	/* Set the command */
	p->user_req.cmd = BNX2X_VLAN_MAC_ADD;

	/* Set vlan_mac_flags */
	p->user_req.vlan_mac_flags = pos->vlan_mac_flags;

	/* Set a restore bit */
	__set_bit(RAMROD_RESTORE, &p->ramrod_flags);

	return bnx2x_config_vlan_mac(bp, p);
}

/* bnx2x_exeq_get_mac/bnx2x_exeq_get_vlan/bnx2x_exeq_get_vlan_mac return a
 * pointer to an element with a specific criteria and NULL if such an element
 * hasn't been found.
 */
static struct bnx2x_exeq_elem *bnx2x_exeq_get_mac(
	struct bnx2x_exe_queue_obj *o,
	struct bnx2x_exeq_elem *elem)
{
	struct bnx2x_exeq_elem *pos;
	struct bnx2x_mac_ramrod_data *data = &elem->cmd_data.vlan_mac.u.mac;

	/* Check pending for execution commands */
	list_for_each_entry(pos, &o->exe_queue, link)
		if (!memcmp(&pos->cmd_data.vlan_mac.u.mac, data,
			      sizeof(*data)) &&
		    (pos->cmd_data.vlan_mac.cmd == elem->cmd_data.vlan_mac.cmd))
			return pos;

	return NULL;
}

static struct bnx2x_exeq_elem *bnx2x_exeq_get_vlan(
	struct bnx2x_exe_queue_obj *o,
	struct bnx2x_exeq_elem *elem)
{
	struct bnx2x_exeq_elem *pos;
	struct bnx2x_vlan_ramrod_data *data = &elem->cmd_data.vlan_mac.u.vlan;

	/* Check pending for execution commands */
	list_for_each_entry(pos, &o->exe_queue, link)
		if (!memcmp(&pos->cmd_data.vlan_mac.u.vlan, data,
			      sizeof(*data)) &&
		    (pos->cmd_data.vlan_mac.cmd == elem->cmd_data.vlan_mac.cmd))
			return pos;

	return NULL;
}

static struct bnx2x_exeq_elem *bnx2x_exeq_get_vlan_mac(
	struct bnx2x_exe_queue_obj *o,
	struct bnx2x_exeq_elem *elem)
{
	struct bnx2x_exeq_elem *pos;
	struct bnx2x_vlan_mac_ramrod_data *data =
		&elem->cmd_data.vlan_mac.u.vlan_mac;

	/* Check pending for execution commands */
	list_for_each_entry(pos, &o->exe_queue, link)
		if (!memcmp(&pos->cmd_data.vlan_mac.u.vlan_mac, data,
			      sizeof(*data)) &&
		    (pos->cmd_data.vlan_mac.cmd == elem->cmd_data.vlan_mac.cmd))
			return pos;

	return NULL;
}

/**
 * bnx2x_validate_vlan_mac_add - check if an ADD command can be executed
 *
 * @bp:		device handle
 * @qo:		bnx2x_qable_obj
 * @elem:	bnx2x_exeq_elem
 *
 * Checks that the requested configuration can be added. If yes and if
 * requested, consume CAM credit.
 *
 * The 'validate' is run after the 'optimize'.
 *
 */
static inline int bnx2x_validate_vlan_mac_add(struct bnx2x *bp,
					      union bnx2x_qable_obj *qo,
					      struct bnx2x_exeq_elem *elem)
{
	struct bnx2x_vlan_mac_obj *o = &qo->vlan_mac;
	struct bnx2x_exe_queue_obj *exeq = &o->exe_queue;
	int rc;

	/* Check the registry */
	rc = o->check_add(bp, o, &elem->cmd_data.vlan_mac.u);
	if (rc) {
		DP(BNX2X_MSG_SP, "ADD command is not allowed considering current registry state.\n");
		return rc;
	}

	/* Check if there is a pending ADD command for this
	 * MAC/VLAN/VLAN-MAC. Return an error if there is.
	 */
	if (exeq->get(exeq, elem)) {
		DP(BNX2X_MSG_SP, "There is a pending ADD command already\n");
		return -EEXIST;
	}

	/* TODO: Check the pending MOVE from other objects where this
	 * object is a destination object.
	 */

	/* Consume the credit if not requested not to */
	if (!(test_bit(BNX2X_DONT_CONSUME_CAM_CREDIT,
		       &elem->cmd_data.vlan_mac.vlan_mac_flags) ||
	    o->get_credit(o)))
		return -EINVAL;

	return 0;
}

/**
 * bnx2x_validate_vlan_mac_del - check if the DEL command can be executed
 *
 * @bp:		device handle
 * @qo:		quable object to check
 * @elem:	element that needs to be deleted
 *
 * Checks that the requested configuration can be deleted. If yes and if
 * requested, returns a CAM credit.
 *
 * The 'validate' is run after the 'optimize'.
 */
static inline int bnx2x_validate_vlan_mac_del(struct bnx2x *bp,
					      union bnx2x_qable_obj *qo,
					      struct bnx2x_exeq_elem *elem)
{
	struct bnx2x_vlan_mac_obj *o = &qo->vlan_mac;
	struct bnx2x_vlan_mac_registry_elem *pos;
	struct bnx2x_exe_queue_obj *exeq = &o->exe_queue;
	struct bnx2x_exeq_elem query_elem;

	/* If this classification can not be deleted (doesn't exist)
	 * - return a BNX2X_EXIST.
	 */
	pos = o->check_del(bp, o, &elem->cmd_data.vlan_mac.u);
	if (!pos) {
		DP(BNX2X_MSG_SP, "DEL command is not allowed considering current registry state\n");
		return -EEXIST;
	}

	/* Check if there are pending DEL or MOVE commands for this
	 * MAC/VLAN/VLAN-MAC. Return an error if so.
	 */
	memcpy(&query_elem, elem, sizeof(query_elem));

	/* Check for MOVE commands */
	query_elem.cmd_data.vlan_mac.cmd = BNX2X_VLAN_MAC_MOVE;
	if (exeq->get(exeq, &query_elem)) {
		BNX2X_ERR("There is a pending MOVE command already\n");
		return -EINVAL;
	}

	/* Check for DEL commands */
	if (exeq->get(exeq, elem)) {
		DP(BNX2X_MSG_SP, "There is a pending DEL command already\n");
		return -EEXIST;
	}

	/* Return the credit to the credit pool if not requested not to */
	if (!(test_bit(BNX2X_DONT_CONSUME_CAM_CREDIT,
		       &elem->cmd_data.vlan_mac.vlan_mac_flags) ||
	    o->put_credit(o))) {
		BNX2X_ERR("Failed to return a credit\n");
		return -EINVAL;
	}

	return 0;
}

/**
 * bnx2x_validate_vlan_mac_move - check if the MOVE command can be executed
 *
 * @bp:		device handle
 * @qo:		quable object to check (source)
 * @elem:	element that needs to be moved
 *
 * Checks that the requested configuration can be moved. If yes and if
 * requested, returns a CAM credit.
 *
 * The 'validate' is run after the 'optimize'.
 */
static inline int bnx2x_validate_vlan_mac_move(struct bnx2x *bp,
					       union bnx2x_qable_obj *qo,
					       struct bnx2x_exeq_elem *elem)
{
	struct bnx2x_vlan_mac_obj *src_o = &qo->vlan_mac;
	struct bnx2x_vlan_mac_obj *dest_o = elem->cmd_data.vlan_mac.target_obj;
	struct bnx2x_exeq_elem query_elem;
	struct bnx2x_exe_queue_obj *src_exeq = &src_o->exe_queue;
	struct bnx2x_exe_queue_obj *dest_exeq = &dest_o->exe_queue;

	/* Check if we can perform this operation based on the current registry
	 * state.
	 */
	if (!src_o->check_move(bp, src_o, dest_o,
			       &elem->cmd_data.vlan_mac.u)) {
		DP(BNX2X_MSG_SP, "MOVE command is not allowed considering current registry state\n");
		return -EINVAL;
	}

	/* Check if there is an already pending DEL or MOVE command for the
	 * source object or ADD command for a destination object. Return an
	 * error if so.
	 */
	memcpy(&query_elem, elem, sizeof(query_elem));

	/* Check DEL on source */
	query_elem.cmd_data.vlan_mac.cmd = BNX2X_VLAN_MAC_DEL;
	if (src_exeq->get(src_exeq, &query_elem)) {
		BNX2X_ERR("There is a pending DEL command on the source queue already\n");
		return -EINVAL;
	}

	/* Check MOVE on source */
	if (src_exeq->get(src_exeq, elem)) {
		DP(BNX2X_MSG_SP, "There is a pending MOVE command already\n");
		return -EEXIST;
	}

	/* Check ADD on destination */
	query_elem.cmd_data.vlan_mac.cmd = BNX2X_VLAN_MAC_ADD;
	if (dest_exeq->get(dest_exeq, &query_elem)) {
		BNX2X_ERR("There is a pending ADD command on the destination queue already\n");
		return -EINVAL;
	}

	/* Consume the credit if not requested not to */
	if (!(test_bit(BNX2X_DONT_CONSUME_CAM_CREDIT_DEST,
		       &elem->cmd_data.vlan_mac.vlan_mac_flags) ||
	    dest_o->get_credit(dest_o)))
		return -EINVAL;

	if (!(test_bit(BNX2X_DONT_CONSUME_CAM_CREDIT,
		       &elem->cmd_data.vlan_mac.vlan_mac_flags) ||
	    src_o->put_credit(src_o))) {
		/* return the credit taken from dest... */
		dest_o->put_credit(dest_o);
		return -EINVAL;
	}

	return 0;
}

static int bnx2x_validate_vlan_mac(struct bnx2x *bp,
				   union bnx2x_qable_obj *qo,
				   struct bnx2x_exeq_elem *elem)
{
	switch (elem->cmd_data.vlan_mac.cmd) {
	case BNX2X_VLAN_MAC_ADD:
		return bnx2x_validate_vlan_mac_add(bp, qo, elem);
	case BNX2X_VLAN_MAC_DEL:
		return bnx2x_validate_vlan_mac_del(bp, qo, elem);
	case BNX2X_VLAN_MAC_MOVE:
		return bnx2x_validate_vlan_mac_move(bp, qo, elem);
	default:
		return -EINVAL;
	}
}

static int bnx2x_remove_vlan_mac(struct bnx2x *bp,
				  union bnx2x_qable_obj *qo,
				  struct bnx2x_exeq_elem *elem)
{
	int rc = 0;

	/* If consumption wasn't required, nothing to do */
	if (test_bit(BNX2X_DONT_CONSUME_CAM_CREDIT,
		     &elem->cmd_data.vlan_mac.vlan_mac_flags))
		return 0;

	switch (elem->cmd_data.vlan_mac.cmd) {
	case BNX2X_VLAN_MAC_ADD:
	case BNX2X_VLAN_MAC_MOVE:
		rc = qo->vlan_mac.put_credit(&qo->vlan_mac);
		break;
	case BNX2X_VLAN_MAC_DEL:
		rc = qo->vlan_mac.get_credit(&qo->vlan_mac);
		break;
	default:
		return -EINVAL;
	}

	if (rc != true)
		return -EINVAL;

	return 0;
}

/**
 * bnx2x_wait_vlan_mac - passively wait for 5 seconds until all work completes.
 *
 * @bp:		device handle
 * @o:		bnx2x_vlan_mac_obj
 *
 */
static int bnx2x_wait_vlan_mac(struct bnx2x *bp,
			       struct bnx2x_vlan_mac_obj *o)
{
	int cnt = 5000, rc;
	struct bnx2x_exe_queue_obj *exeq = &o->exe_queue;
	struct bnx2x_raw_obj *raw = &o->raw;

	while (cnt--) {
		/* Wait for the current command to complete */
		rc = raw->wait_comp(bp, raw);
		if (rc)
			return rc;

		/* Wait until there are no pending commands */
		if (!bnx2x_exe_queue_empty(exeq))
			usleep_range(1000, 2000);
		else
			return 0;
	}

	return -EBUSY;
}

/**
 * bnx2x_complete_vlan_mac - complete one VLAN-MAC ramrod
 *
 * @bp:		device handle
 * @o:		bnx2x_vlan_mac_obj
 * @cqe:
 * @cont:	if true schedule next execution chunk
 *
 */
static int bnx2x_complete_vlan_mac(struct bnx2x *bp,
				   struct bnx2x_vlan_mac_obj *o,
				   union event_ring_elem *cqe,
				   unsigned long *ramrod_flags)
{
	struct bnx2x_raw_obj *r = &o->raw;
	int rc;

	/* Reset pending list */
	bnx2x_exe_queue_reset_pending(bp, &o->exe_queue);

	/* Clear pending */
	r->clear_pending(r);

	/* If ramrod failed this is most likely a SW bug */
	if (cqe->message.error)
		return -EINVAL;

	/* Run the next bulk of pending commands if requested */
	if (test_bit(RAMROD_CONT, ramrod_flags)) {
		rc = bnx2x_exe_queue_step(bp, &o->exe_queue, ramrod_flags);
		if (rc < 0)
			return rc;
	}

	/* If there is more work to do return PENDING */
	if (!bnx2x_exe_queue_empty(&o->exe_queue))
		return 1;

	return 0;
}

/**
 * bnx2x_optimize_vlan_mac - optimize ADD and DEL commands.
 *
 * @bp:		device handle
 * @o:		bnx2x_qable_obj
 * @elem:	bnx2x_exeq_elem
 */
static int bnx2x_optimize_vlan_mac(struct bnx2x *bp,
				   union bnx2x_qable_obj *qo,
				   struct bnx2x_exeq_elem *elem)
{
	struct bnx2x_exeq_elem query, *pos;
	struct bnx2x_vlan_mac_obj *o = &qo->vlan_mac;
	struct bnx2x_exe_queue_obj *exeq = &o->exe_queue;

	memcpy(&query, elem, sizeof(query));

	switch (elem->cmd_data.vlan_mac.cmd) {
	case BNX2X_VLAN_MAC_ADD:
		query.cmd_data.vlan_mac.cmd = BNX2X_VLAN_MAC_DEL;
		break;
	case BNX2X_VLAN_MAC_DEL:
		query.cmd_data.vlan_mac.cmd = BNX2X_VLAN_MAC_ADD;
		break;
	default:
		/* Don't handle anything other than ADD or DEL */
		return 0;
	}

	/* If we found the appropriate element - delete it */
	pos = exeq->get(exeq, &query);
	if (pos) {

		/* Return the credit of the optimized command */
		if (!test_bit(BNX2X_DONT_CONSUME_CAM_CREDIT,
			      &pos->cmd_data.vlan_mac.vlan_mac_flags)) {
			if ((query.cmd_data.vlan_mac.cmd ==
			     BNX2X_VLAN_MAC_ADD) && !o->put_credit(o)) {
				BNX2X_ERR("Failed to return the credit for the optimized ADD command\n");
				return -EINVAL;
			} else if (!o->get_credit(o)) { /* VLAN_MAC_DEL */
				BNX2X_ERR("Failed to recover the credit from the optimized DEL command\n");
				return -EINVAL;
			}
		}

		DP(BNX2X_MSG_SP, "Optimizing %s command\n",
			   (elem->cmd_data.vlan_mac.cmd == BNX2X_VLAN_MAC_ADD) ?
			   "ADD" : "DEL");

		list_del(&pos->link);
		bnx2x_exe_queue_free_elem(bp, pos);
		return 1;
	}

	return 0;
}

/**
 * bnx2x_vlan_mac_get_registry_elem - prepare a registry element
 *
 * @bp:	  device handle
 * @o:
 * @elem:
 * @restore:
 * @re:
 *
 * prepare a registry element according to the current command request.
 */
static inline int bnx2x_vlan_mac_get_registry_elem(
	struct bnx2x *bp,
	struct bnx2x_vlan_mac_obj *o,
	struct bnx2x_exeq_elem *elem,
	bool restore,
	struct bnx2x_vlan_mac_registry_elem **re)
{
	enum bnx2x_vlan_mac_cmd cmd = elem->cmd_data.vlan_mac.cmd;
	struct bnx2x_vlan_mac_registry_elem *reg_elem;

	/* Allocate a new registry element if needed. */
	if (!restore &&
	    ((cmd == BNX2X_VLAN_MAC_ADD) || (cmd == BNX2X_VLAN_MAC_MOVE))) {
		reg_elem = kzalloc(sizeof(*reg_elem), GFP_ATOMIC);
		if (!reg_elem)
			return -ENOMEM;

		/* Get a new CAM offset */
		if (!o->get_cam_offset(o, &reg_elem->cam_offset)) {
			/* This shall never happen, because we have checked the
			 * CAM availability in the 'validate'.
			 */
			WARN_ON(1);
			kfree(reg_elem);
			return -EINVAL;
		}

		DP(BNX2X_MSG_SP, "Got cam offset %d\n", reg_elem->cam_offset);

		/* Set a VLAN-MAC data */
		memcpy(&reg_elem->u, &elem->cmd_data.vlan_mac.u,
			  sizeof(reg_elem->u));

		/* Copy the flags (needed for DEL and RESTORE flows) */
		reg_elem->vlan_mac_flags =
			elem->cmd_data.vlan_mac.vlan_mac_flags;
	} else /* DEL, RESTORE */
		reg_elem = o->check_del(bp, o, &elem->cmd_data.vlan_mac.u);

	*re = reg_elem;
	return 0;
}

/**
 * bnx2x_execute_vlan_mac - execute vlan mac command
 *
 * @bp:			device handle
 * @qo:
 * @exe_chunk:
 * @ramrod_flags:
 *
 * go and send a ramrod!
 */
static int bnx2x_execute_vlan_mac(struct bnx2x *bp,
				  union bnx2x_qable_obj *qo,
				  struct list_head *exe_chunk,
				  unsigned long *ramrod_flags)
{
	struct bnx2x_exeq_elem *elem;
	struct bnx2x_vlan_mac_obj *o = &qo->vlan_mac, *cam_obj;
	struct bnx2x_raw_obj *r = &o->raw;
	int rc, idx = 0;
	bool restore = test_bit(RAMROD_RESTORE, ramrod_flags);
	bool drv_only = test_bit(RAMROD_DRV_CLR_ONLY, ramrod_flags);
	struct bnx2x_vlan_mac_registry_elem *reg_elem;
	enum bnx2x_vlan_mac_cmd cmd;

	/* If DRIVER_ONLY execution is requested, cleanup a registry
	 * and exit. Otherwise send a ramrod to FW.
	 */
	if (!drv_only) {
		WARN_ON(r->check_pending(r));

		/* Set pending */
		r->set_pending(r);

		/* Fill the ramrod data */
		list_for_each_entry(elem, exe_chunk, link) {
			cmd = elem->cmd_data.vlan_mac.cmd;
			/* We will add to the target object in MOVE command, so
			 * change the object for a CAM search.
			 */
			if (cmd == BNX2X_VLAN_MAC_MOVE)
				cam_obj = elem->cmd_data.vlan_mac.target_obj;
			else
				cam_obj = o;

			rc = bnx2x_vlan_mac_get_registry_elem(bp, cam_obj,
							      elem, restore,
							      &reg_elem);
			if (rc)
				goto error_exit;

			WARN_ON(!reg_elem);

			/* Push a new entry into the registry */
			if (!restore &&
			    ((cmd == BNX2X_VLAN_MAC_ADD) ||
			    (cmd == BNX2X_VLAN_MAC_MOVE)))
				list_add(&reg_elem->link, &cam_obj->head);

			/* Configure a single command in a ramrod data buffer */
			o->set_one_rule(bp, o, elem, idx,
					reg_elem->cam_offset);

			/* MOVE command consumes 2 entries in the ramrod data */
			if (cmd == BNX2X_VLAN_MAC_MOVE)
				idx += 2;
			else
				idx++;
		}

		/* No need for an explicit memory barrier here as long we would
		 * need to ensure the ordering of writing to the SPQ element
		 * and updating of the SPQ producer which involves a memory
		 * read and we will have to put a full memory barrier there
		 * (inside bnx2x_sp_post()).
		 */

		rc = bnx2x_sp_post(bp, o->ramrod_cmd, r->cid,
				   U64_HI(r->rdata_mapping),
				   U64_LO(r->rdata_mapping),
				   ETH_CONNECTION_TYPE);
		if (rc)
			goto error_exit;
	}

	/* Now, when we are done with the ramrod - clean up the registry */
	list_for_each_entry(elem, exe_chunk, link) {
		cmd = elem->cmd_data.vlan_mac.cmd;
		if ((cmd == BNX2X_VLAN_MAC_DEL) ||
		    (cmd == BNX2X_VLAN_MAC_MOVE)) {
			reg_elem = o->check_del(bp, o,
						&elem->cmd_data.vlan_mac.u);

			WARN_ON(!reg_elem);

			o->put_cam_offset(o, reg_elem->cam_offset);
			list_del(&reg_elem->link);
			kfree(reg_elem);
		}
	}

	if (!drv_only)
		return 1;
	else
		return 0;

error_exit:
	r->clear_pending(r);

	/* Cleanup a registry in case of a failure */
	list_for_each_entry(elem, exe_chunk, link) {
		cmd = elem->cmd_data.vlan_mac.cmd;

		if (cmd == BNX2X_VLAN_MAC_MOVE)
			cam_obj = elem->cmd_data.vlan_mac.target_obj;
		else
			cam_obj = o;

		/* Delete all newly added above entries */
		if (!restore &&
		    ((cmd == BNX2X_VLAN_MAC_ADD) ||
		    (cmd == BNX2X_VLAN_MAC_MOVE))) {
			reg_elem = o->check_del(bp, cam_obj,
						&elem->cmd_data.vlan_mac.u);
			if (reg_elem) {
				list_del(&reg_elem->link);
				kfree(reg_elem);
			}
		}
	}

	return rc;
}

static inline int bnx2x_vlan_mac_push_new_cmd(
	struct bnx2x *bp,
	struct bnx2x_vlan_mac_ramrod_params *p)
{
	struct bnx2x_exeq_elem *elem;
	struct bnx2x_vlan_mac_obj *o = p->vlan_mac_obj;
	bool restore = test_bit(RAMROD_RESTORE, &p->ramrod_flags);

	/* Allocate the execution queue element */
	elem = bnx2x_exe_queue_alloc_elem(bp);
	if (!elem)
		return -ENOMEM;

	/* Set the command 'length' */
	switch (p->user_req.cmd) {
	case BNX2X_VLAN_MAC_MOVE:
		elem->cmd_len = 2;
		break;
	default:
		elem->cmd_len = 1;
	}

	/* Fill the object specific info */
	memcpy(&elem->cmd_data.vlan_mac, &p->user_req, sizeof(p->user_req));

	/* Try to add a new command to the pending list */
	return bnx2x_exe_queue_add(bp, &o->exe_queue, elem, restore);
}

/**
 * bnx2x_config_vlan_mac - configure VLAN/MAC/VLAN_MAC filtering rules.
 *
 * @bp:	  device handle
 * @p:
 *
 */
int bnx2x_config_vlan_mac(
	struct bnx2x *bp,
	struct bnx2x_vlan_mac_ramrod_params *p)
{
	int rc = 0;
	struct bnx2x_vlan_mac_obj *o = p->vlan_mac_obj;
	unsigned long *ramrod_flags = &p->ramrod_flags;
	bool cont = test_bit(RAMROD_CONT, ramrod_flags);
	struct bnx2x_raw_obj *raw = &o->raw;

	/*
	 * Add new elements to the execution list for commands that require it.
	 */
	if (!cont) {
		rc = bnx2x_vlan_mac_push_new_cmd(bp, p);
		if (rc)
			return rc;
	}

	/* If nothing will be executed further in this iteration we want to
	 * return PENDING if there are pending commands
	 */
	if (!bnx2x_exe_queue_empty(&o->exe_queue))
		rc = 1;

	if (test_bit(RAMROD_DRV_CLR_ONLY, ramrod_flags))  {
		DP(BNX2X_MSG_SP, "RAMROD_DRV_CLR_ONLY requested: clearing a pending bit.\n");
		raw->clear_pending(raw);
	}

	/* Execute commands if required */
	if (cont || test_bit(RAMROD_EXEC, ramrod_flags) ||
	    test_bit(RAMROD_COMP_WAIT, ramrod_flags)) {
		rc = bnx2x_exe_queue_step(bp, &o->exe_queue, ramrod_flags);
		if (rc < 0)
			return rc;
	}

	/* RAMROD_COMP_WAIT is a superset of RAMROD_EXEC. If it was set
	 * then user want to wait until the last command is done.
	 */
	if (test_bit(RAMROD_COMP_WAIT, &p->ramrod_flags)) {
		/* Wait maximum for the current exe_queue length iterations plus
		 * one (for the current pending command).
		 */
		int max_iterations = bnx2x_exe_queue_length(&o->exe_queue) + 1;

		while (!bnx2x_exe_queue_empty(&o->exe_queue) &&
		       max_iterations--) {

			/* Wait for the current command to complete */
			rc = raw->wait_comp(bp, raw);
			if (rc)
				return rc;

			/* Make a next step */
			rc = bnx2x_exe_queue_step(bp, &o->exe_queue,
						  ramrod_flags);
			if (rc < 0)
				return rc;
		}

		return 0;
	}

	return rc;
}

/**
 * bnx2x_vlan_mac_del_all - delete elements with given vlan_mac_flags spec
 *
 * @bp:			device handle
 * @o:
 * @vlan_mac_flags:
 * @ramrod_flags:	execution flags to be used for this deletion
 *
 * if the last operation has completed successfully and there are no
 * more elements left, positive value if the last operation has completed
 * successfully and there are more previously configured elements, negative
 * value is current operation has failed.
 */
static int bnx2x_vlan_mac_del_all(struct bnx2x *bp,
				  struct bnx2x_vlan_mac_obj *o,
				  unsigned long *vlan_mac_flags,
				  unsigned long *ramrod_flags)
{
	struct bnx2x_vlan_mac_registry_elem *pos = NULL;
	int rc = 0;
	struct bnx2x_vlan_mac_ramrod_params p;
	struct bnx2x_exe_queue_obj *exeq = &o->exe_queue;
	struct bnx2x_exeq_elem *exeq_pos, *exeq_pos_n;

	/* Clear pending commands first */

	spin_lock_bh(&exeq->lock);

	list_for_each_entry_safe(exeq_pos, exeq_pos_n, &exeq->exe_queue, link) {
		if (exeq_pos->cmd_data.vlan_mac.vlan_mac_flags ==
		    *vlan_mac_flags) {
			rc = exeq->remove(bp, exeq->owner, exeq_pos);
			if (rc) {
				BNX2X_ERR("Failed to remove command\n");
				spin_unlock_bh(&exeq->lock);
				return rc;
			}
			list_del(&exeq_pos->link);
			bnx2x_exe_queue_free_elem(bp, exeq_pos);
		}
	}

	spin_unlock_bh(&exeq->lock);

	/* Prepare a command request */
	memset(&p, 0, sizeof(p));
	p.vlan_mac_obj = o;
	p.ramrod_flags = *ramrod_flags;
	p.user_req.cmd = BNX2X_VLAN_MAC_DEL;

	/* Add all but the last VLAN-MAC to the execution queue without actually
	 * execution anything.
	 */
	__clear_bit(RAMROD_COMP_WAIT, &p.ramrod_flags);
	__clear_bit(RAMROD_EXEC, &p.ramrod_flags);
	__clear_bit(RAMROD_CONT, &p.ramrod_flags);

	list_for_each_entry(pos, &o->head, link) {
		if (pos->vlan_mac_flags == *vlan_mac_flags) {
			p.user_req.vlan_mac_flags = pos->vlan_mac_flags;
			memcpy(&p.user_req.u, &pos->u, sizeof(pos->u));
			rc = bnx2x_config_vlan_mac(bp, &p);
			if (rc < 0) {
				BNX2X_ERR("Failed to add a new DEL command\n");
				return rc;
			}
		}
	}

	p.ramrod_flags = *ramrod_flags;
	__set_bit(RAMROD_CONT, &p.ramrod_flags);

	return bnx2x_config_vlan_mac(bp, &p);
}

static inline void bnx2x_init_raw_obj(struct bnx2x_raw_obj *raw, u8 cl_id,
	u32 cid, u8 func_id, void *rdata, dma_addr_t rdata_mapping, int state,
	unsigned long *pstate, bnx2x_obj_type type)
{
	raw->func_id = func_id;
	raw->cid = cid;
	raw->cl_id = cl_id;
	raw->rdata = rdata;
	raw->rdata_mapping = rdata_mapping;
	raw->state = state;
	raw->pstate = pstate;
	raw->obj_type = type;
	raw->check_pending = bnx2x_raw_check_pending;
	raw->clear_pending = bnx2x_raw_clear_pending;
	raw->set_pending = bnx2x_raw_set_pending;
	raw->wait_comp = bnx2x_raw_wait;
}

static inline void bnx2x_init_vlan_mac_common(struct bnx2x_vlan_mac_obj *o,
	u8 cl_id, u32 cid, u8 func_id, void *rdata, dma_addr_t rdata_mapping,
	int state, unsigned long *pstate, bnx2x_obj_type type,
	struct bnx2x_credit_pool_obj *macs_pool,
	struct bnx2x_credit_pool_obj *vlans_pool)
{
	INIT_LIST_HEAD(&o->head);

	o->macs_pool = macs_pool;
	o->vlans_pool = vlans_pool;

	o->delete_all = bnx2x_vlan_mac_del_all;
	o->restore = bnx2x_vlan_mac_restore;
	o->complete = bnx2x_complete_vlan_mac;
	o->wait = bnx2x_wait_vlan_mac;

	bnx2x_init_raw_obj(&o->raw, cl_id, cid, func_id, rdata, rdata_mapping,
			   state, pstate, type);
}

void bnx2x_init_mac_obj(struct bnx2x *bp,
			struct bnx2x_vlan_mac_obj *mac_obj,
			u8 cl_id, u32 cid, u8 func_id, void *rdata,
			dma_addr_t rdata_mapping, int state,
			unsigned long *pstate, bnx2x_obj_type type,
			struct bnx2x_credit_pool_obj *macs_pool)
{
	union bnx2x_qable_obj *qable_obj = (union bnx2x_qable_obj *)mac_obj;

	bnx2x_init_vlan_mac_common(mac_obj, cl_id, cid, func_id, rdata,
				   rdata_mapping, state, pstate, type,
				   macs_pool, NULL);

	/* CAM credit pool handling */
	mac_obj->get_credit = bnx2x_get_credit_mac;
	mac_obj->put_credit = bnx2x_put_credit_mac;
	mac_obj->get_cam_offset = bnx2x_get_cam_offset_mac;
	mac_obj->put_cam_offset = bnx2x_put_cam_offset_mac;

	if (CHIP_IS_E1x(bp)) {
		mac_obj->set_one_rule      = bnx2x_set_one_mac_e1x;
		mac_obj->check_del         = bnx2x_check_mac_del;
		mac_obj->check_add         = bnx2x_check_mac_add;
		mac_obj->check_move        = bnx2x_check_move_always_err;
		mac_obj->ramrod_cmd        = RAMROD_CMD_ID_ETH_SET_MAC;

		/* Exe Queue */
		bnx2x_exe_queue_init(bp,
				     &mac_obj->exe_queue, 1, qable_obj,
				     bnx2x_validate_vlan_mac,
				     bnx2x_remove_vlan_mac,
				     bnx2x_optimize_vlan_mac,
				     bnx2x_execute_vlan_mac,
				     bnx2x_exeq_get_mac);
	} else {
		mac_obj->set_one_rule      = bnx2x_set_one_mac_e2;
		mac_obj->check_del         = bnx2x_check_mac_del;
		mac_obj->check_add         = bnx2x_check_mac_add;
		mac_obj->check_move        = bnx2x_check_move;
		mac_obj->ramrod_cmd        =
			RAMROD_CMD_ID_ETH_CLASSIFICATION_RULES;
		mac_obj->get_n_elements    = bnx2x_get_n_elements;

		/* Exe Queue */
		bnx2x_exe_queue_init(bp,
				     &mac_obj->exe_queue, CLASSIFY_RULES_COUNT,
				     qable_obj, bnx2x_validate_vlan_mac,
				     bnx2x_remove_vlan_mac,
				     bnx2x_optimize_vlan_mac,
				     bnx2x_execute_vlan_mac,
				     bnx2x_exeq_get_mac);
	}
}

void bnx2x_init_vlan_obj(struct bnx2x *bp,
			 struct bnx2x_vlan_mac_obj *vlan_obj,
			 u8 cl_id, u32 cid, u8 func_id, void *rdata,
			 dma_addr_t rdata_mapping, int state,
			 unsigned long *pstate, bnx2x_obj_type type,
			 struct bnx2x_credit_pool_obj *vlans_pool)
{
	union bnx2x_qable_obj *qable_obj = (union bnx2x_qable_obj *)vlan_obj;

	bnx2x_init_vlan_mac_common(vlan_obj, cl_id, cid, func_id, rdata,
				   rdata_mapping, state, pstate, type, NULL,
				   vlans_pool);

	vlan_obj->get_credit = bnx2x_get_credit_vlan;
	vlan_obj->put_credit = bnx2x_put_credit_vlan;
	vlan_obj->get_cam_offset = bnx2x_get_cam_offset_vlan;
	vlan_obj->put_cam_offset = bnx2x_put_cam_offset_vlan;

	if (CHIP_IS_E1x(bp)) {
		BNX2X_ERR("Do not support chips others than E2 and newer\n");
		BUG();
	} else {
		vlan_obj->set_one_rule      = bnx2x_set_one_vlan_e2;
		vlan_obj->check_del         = bnx2x_check_vlan_del;
		vlan_obj->check_add         = bnx2x_check_vlan_add;
		vlan_obj->check_move        = bnx2x_check_move;
		vlan_obj->ramrod_cmd        =
			RAMROD_CMD_ID_ETH_CLASSIFICATION_RULES;
		vlan_obj->get_n_elements    = bnx2x_get_n_elements;

		/* Exe Queue */
		bnx2x_exe_queue_init(bp,
				     &vlan_obj->exe_queue, CLASSIFY_RULES_COUNT,
				     qable_obj, bnx2x_validate_vlan_mac,
				     bnx2x_remove_vlan_mac,
				     bnx2x_optimize_vlan_mac,
				     bnx2x_execute_vlan_mac,
				     bnx2x_exeq_get_vlan);
	}
}

void bnx2x_init_vlan_mac_obj(struct bnx2x *bp,
			     struct bnx2x_vlan_mac_obj *vlan_mac_obj,
			     u8 cl_id, u32 cid, u8 func_id, void *rdata,
			     dma_addr_t rdata_mapping, int state,
			     unsigned long *pstate, bnx2x_obj_type type,
			     struct bnx2x_credit_pool_obj *macs_pool,
			     struct bnx2x_credit_pool_obj *vlans_pool)
{
	union bnx2x_qable_obj *qable_obj =
		(union bnx2x_qable_obj *)vlan_mac_obj;

	bnx2x_init_vlan_mac_common(vlan_mac_obj, cl_id, cid, func_id, rdata,
				   rdata_mapping, state, pstate, type,
				   macs_pool, vlans_pool);

	/* CAM pool handling */
	vlan_mac_obj->get_credit = bnx2x_get_credit_vlan_mac;
	vlan_mac_obj->put_credit = bnx2x_put_credit_vlan_mac;
	/* CAM offset is relevant for 57710 and 57711 chips only which have a
	 * single CAM for both MACs and VLAN-MAC pairs. So the offset
	 * will be taken from MACs' pool object only.
	 */
	vlan_mac_obj->get_cam_offset = bnx2x_get_cam_offset_mac;
	vlan_mac_obj->put_cam_offset = bnx2x_put_cam_offset_mac;

	if (CHIP_IS_E1(bp)) {
		BNX2X_ERR("Do not support chips others than E2\n");
		BUG();
	} else if (CHIP_IS_E1H(bp)) {
		vlan_mac_obj->set_one_rule      = bnx2x_set_one_vlan_mac_e1h;
		vlan_mac_obj->check_del         = bnx2x_check_vlan_mac_del;
		vlan_mac_obj->check_add         = bnx2x_check_vlan_mac_add;
		vlan_mac_obj->check_move        = bnx2x_check_move_always_err;
		vlan_mac_obj->ramrod_cmd        = RAMROD_CMD_ID_ETH_SET_MAC;

		/* Exe Queue */
		bnx2x_exe_queue_init(bp,
				     &vlan_mac_obj->exe_queue, 1, qable_obj,
				     bnx2x_validate_vlan_mac,
				     bnx2x_remove_vlan_mac,
				     bnx2x_optimize_vlan_mac,
				     bnx2x_execute_vlan_mac,
				     bnx2x_exeq_get_vlan_mac);
	} else {
		vlan_mac_obj->set_one_rule      = bnx2x_set_one_vlan_mac_e2;
		vlan_mac_obj->check_del         = bnx2x_check_vlan_mac_del;
		vlan_mac_obj->check_add         = bnx2x_check_vlan_mac_add;
		vlan_mac_obj->check_move        = bnx2x_check_move;
		vlan_mac_obj->ramrod_cmd        =
			RAMROD_CMD_ID_ETH_CLASSIFICATION_RULES;

		/* Exe Queue */
		bnx2x_exe_queue_init(bp,
				     &vlan_mac_obj->exe_queue,
				     CLASSIFY_RULES_COUNT,
				     qable_obj, bnx2x_validate_vlan_mac,
				     bnx2x_remove_vlan_mac,
				     bnx2x_optimize_vlan_mac,
				     bnx2x_execute_vlan_mac,
				     bnx2x_exeq_get_vlan_mac);
	}
}

/* RX_MODE verbs: DROP_ALL/ACCEPT_ALL/ACCEPT_ALL_MULTI/ACCEPT_ALL_VLAN/NORMAL */
static inline void __storm_memset_mac_filters(struct bnx2x *bp,
			struct tstorm_eth_mac_filter_config *mac_filters,
			u16 pf_id)
{
	size_t size = sizeof(struct tstorm_eth_mac_filter_config);

	u32 addr = BAR_TSTRORM_INTMEM +
			TSTORM_MAC_FILTER_CONFIG_OFFSET(pf_id);

	__storm_memset_struct(bp, addr, size, (u32 *)mac_filters);
}

static int bnx2x_set_rx_mode_e1x(struct bnx2x *bp,
				 struct bnx2x_rx_mode_ramrod_params *p)
{
	/* update the bp MAC filter structure */
	u32 mask = (1 << p->cl_id);

	struct tstorm_eth_mac_filter_config *mac_filters =
		(struct tstorm_eth_mac_filter_config *)p->rdata;

	/* initial setting is drop-all */
	u8 drop_all_ucast = 1, drop_all_mcast = 1;
	u8 accp_all_ucast = 0, accp_all_bcast = 0, accp_all_mcast = 0;
	u8 unmatched_unicast = 0;

    /* In e1x there we only take into account rx accept flag since tx switching
     * isn't enabled. */
	if (test_bit(BNX2X_ACCEPT_UNICAST, &p->rx_accept_flags))
		/* accept matched ucast */
		drop_all_ucast = 0;

	if (test_bit(BNX2X_ACCEPT_MULTICAST, &p->rx_accept_flags))
		/* accept matched mcast */
		drop_all_mcast = 0;

	if (test_bit(BNX2X_ACCEPT_ALL_UNICAST, &p->rx_accept_flags)) {
		/* accept all mcast */
		drop_all_ucast = 0;
		accp_all_ucast = 1;
	}
	if (test_bit(BNX2X_ACCEPT_ALL_MULTICAST, &p->rx_accept_flags)) {
		/* accept all mcast */
		drop_all_mcast = 0;
		accp_all_mcast = 1;
	}
	if (test_bit(BNX2X_ACCEPT_BROADCAST, &p->rx_accept_flags))
		/* accept (all) bcast */
		accp_all_bcast = 1;
	if (test_bit(BNX2X_ACCEPT_UNMATCHED, &p->rx_accept_flags))
		/* accept unmatched unicasts */
		unmatched_unicast = 1;

	mac_filters->ucast_drop_all = drop_all_ucast ?
		mac_filters->ucast_drop_all | mask :
		mac_filters->ucast_drop_all & ~mask;

	mac_filters->mcast_drop_all = drop_all_mcast ?
		mac_filters->mcast_drop_all | mask :
		mac_filters->mcast_drop_all & ~mask;

	mac_filters->ucast_accept_all = accp_all_ucast ?
		mac_filters->ucast_accept_all | mask :
		mac_filters->ucast_accept_all & ~mask;

	mac_filters->mcast_accept_all = accp_all_mcast ?
		mac_filters->mcast_accept_all | mask :
		mac_filters->mcast_accept_all & ~mask;

	mac_filters->bcast_accept_all = accp_all_bcast ?
		mac_filters->bcast_accept_all | mask :
		mac_filters->bcast_accept_all & ~mask;

	mac_filters->unmatched_unicast = unmatched_unicast ?
		mac_filters->unmatched_unicast | mask :
		mac_filters->unmatched_unicast & ~mask;

	DP(BNX2X_MSG_SP, "drop_ucast 0x%x\ndrop_mcast 0x%x\n accp_ucast 0x%x\n"
			 "accp_mcast 0x%x\naccp_bcast 0x%x\n",
	   mac_filters->ucast_drop_all, mac_filters->mcast_drop_all,
	   mac_filters->ucast_accept_all, mac_filters->mcast_accept_all,
	   mac_filters->bcast_accept_all);

	/* write the MAC filter structure*/
	__storm_memset_mac_filters(bp, mac_filters, p->func_id);

	/* The operation is completed */
	clear_bit(p->state, p->pstate);
	smp_mb__after_clear_bit();

	return 0;
}

/* Setup ramrod data */
static inline void bnx2x_rx_mode_set_rdata_hdr_e2(u32 cid,
				struct eth_classify_header *hdr,
				u8 rule_cnt)
{
	hdr->echo = cpu_to_le32(cid);
	hdr->rule_cnt = rule_cnt;
}

static inline void bnx2x_rx_mode_set_cmd_state_e2(struct bnx2x *bp,
				unsigned long *accept_flags,
				struct eth_filter_rules_cmd *cmd,
				bool clear_accept_all)
{
	u16 state;

	/* start with 'drop-all' */
	state = ETH_FILTER_RULES_CMD_UCAST_DROP_ALL |
		ETH_FILTER_RULES_CMD_MCAST_DROP_ALL;

	if (test_bit(BNX2X_ACCEPT_UNICAST, accept_flags))
		state &= ~ETH_FILTER_RULES_CMD_UCAST_DROP_ALL;

	if (test_bit(BNX2X_ACCEPT_MULTICAST, accept_flags))
		state &= ~ETH_FILTER_RULES_CMD_MCAST_DROP_ALL;

	if (test_bit(BNX2X_ACCEPT_ALL_UNICAST, accept_flags)) {
		state &= ~ETH_FILTER_RULES_CMD_UCAST_DROP_ALL;
		state |= ETH_FILTER_RULES_CMD_UCAST_ACCEPT_ALL;
	}

	if (test_bit(BNX2X_ACCEPT_ALL_MULTICAST, accept_flags)) {
		state |= ETH_FILTER_RULES_CMD_MCAST_ACCEPT_ALL;
		state &= ~ETH_FILTER_RULES_CMD_MCAST_DROP_ALL;
	}

	if (test_bit(BNX2X_ACCEPT_BROADCAST, accept_flags))
		state |= ETH_FILTER_RULES_CMD_BCAST_ACCEPT_ALL;

	if (test_bit(BNX2X_ACCEPT_UNMATCHED, accept_flags)) {
		state &= ~ETH_FILTER_RULES_CMD_UCAST_DROP_ALL;
		state |= ETH_FILTER_RULES_CMD_UCAST_ACCEPT_UNMATCHED;
	}

	if (test_bit(BNX2X_ACCEPT_ANY_VLAN, accept_flags))
		state |= ETH_FILTER_RULES_CMD_ACCEPT_ANY_VLAN;

	/* Clear ACCEPT_ALL_XXX flags for FCoE L2 Queue */
	if (clear_accept_all) {
		state &= ~ETH_FILTER_RULES_CMD_MCAST_ACCEPT_ALL;
		state &= ~ETH_FILTER_RULES_CMD_BCAST_ACCEPT_ALL;
		state &= ~ETH_FILTER_RULES_CMD_UCAST_ACCEPT_ALL;
		state &= ~ETH_FILTER_RULES_CMD_UCAST_ACCEPT_UNMATCHED;
	}

	cmd->state = cpu_to_le16(state);
}

static int bnx2x_set_rx_mode_e2(struct bnx2x *bp,
				struct bnx2x_rx_mode_ramrod_params *p)
{
	struct eth_filter_rules_ramrod_data *data = p->rdata;
	int rc;
	u8 rule_idx = 0;

	/* Reset the ramrod data buffer */
	memset(data, 0, sizeof(*data));

	/* Setup ramrod data */

	/* Tx (internal switching) */
	if (test_bit(RAMROD_TX, &p->ramrod_flags)) {
		data->rules[rule_idx].client_id = p->cl_id;
		data->rules[rule_idx].func_id = p->func_id;

		data->rules[rule_idx].cmd_general_data =
			ETH_FILTER_RULES_CMD_TX_CMD;

		bnx2x_rx_mode_set_cmd_state_e2(bp, &p->tx_accept_flags,
					       &(data->rules[rule_idx++]),
					       false);
	}

	/* Rx */
	if (test_bit(RAMROD_RX, &p->ramrod_flags)) {
		data->rules[rule_idx].client_id = p->cl_id;
		data->rules[rule_idx].func_id = p->func_id;

		data->rules[rule_idx].cmd_general_data =
			ETH_FILTER_RULES_CMD_RX_CMD;

		bnx2x_rx_mode_set_cmd_state_e2(bp, &p->rx_accept_flags,
					       &(data->rules[rule_idx++]),
					       false);
	}

	/* If FCoE Queue configuration has been requested configure the Rx and
	 * internal switching modes for this queue in separate rules.
	 *
	 * FCoE queue shell never be set to ACCEPT_ALL packets of any sort:
	 * MCAST_ALL, UCAST_ALL, BCAST_ALL and UNMATCHED.
	 */
	if (test_bit(BNX2X_RX_MODE_FCOE_ETH, &p->rx_mode_flags)) {
		/*  Tx (internal switching) */
		if (test_bit(RAMROD_TX, &p->ramrod_flags)) {
			data->rules[rule_idx].client_id = bnx2x_fcoe(bp, cl_id);
			data->rules[rule_idx].func_id = p->func_id;

			data->rules[rule_idx].cmd_general_data =
						ETH_FILTER_RULES_CMD_TX_CMD;

			bnx2x_rx_mode_set_cmd_state_e2(bp, &p->tx_accept_flags,
						       &(data->rules[rule_idx]),
						       true);
			rule_idx++;
		}

		/* Rx */
		if (test_bit(RAMROD_RX, &p->ramrod_flags)) {
			data->rules[rule_idx].client_id = bnx2x_fcoe(bp, cl_id);
			data->rules[rule_idx].func_id = p->func_id;

			data->rules[rule_idx].cmd_general_data =
						ETH_FILTER_RULES_CMD_RX_CMD;

			bnx2x_rx_mode_set_cmd_state_e2(bp, &p->rx_accept_flags,
						       &(data->rules[rule_idx]),
						       true);
			rule_idx++;
		}
	}

	/* Set the ramrod header (most importantly - number of rules to
	 * configure).
	 */
	bnx2x_rx_mode_set_rdata_hdr_e2(p->cid, &data->header, rule_idx);

	DP(BNX2X_MSG_SP, "About to configure %d rules, rx_accept_flags 0x%lx, tx_accept_flags 0x%lx\n",
			 data->header.rule_cnt, p->rx_accept_flags,
			 p->tx_accept_flags);

	/* No need for an explicit memory barrier here as long we would
	 * need to ensure the ordering of writing to the SPQ element
	 * and updating of the SPQ producer which involves a memory
	 * read and we will have to put a full memory barrier there
	 * (inside bnx2x_sp_post()).
	 */

	/* Send a ramrod */
	rc = bnx2x_sp_post(bp, RAMROD_CMD_ID_ETH_FILTER_RULES, p->cid,
			   U64_HI(p->rdata_mapping),
			   U64_LO(p->rdata_mapping),
			   ETH_CONNECTION_TYPE);
	if (rc)
		return rc;

	/* Ramrod completion is pending */
	return 1;
}

static int bnx2x_wait_rx_mode_comp_e2(struct bnx2x *bp,
				      struct bnx2x_rx_mode_ramrod_params *p)
{
	return bnx2x_state_wait(bp, p->state, p->pstate);
}

static int bnx2x_empty_rx_mode_wait(struct bnx2x *bp,
				    struct bnx2x_rx_mode_ramrod_params *p)
{
	/* Do nothing */
	return 0;
}

int bnx2x_config_rx_mode(struct bnx2x *bp,
			 struct bnx2x_rx_mode_ramrod_params *p)
{
	int rc;

	/* Configure the new classification in the chip */
	rc = p->rx_mode_obj->config_rx_mode(bp, p);
	if (rc < 0)
		return rc;

	/* Wait for a ramrod completion if was requested */
	if (test_bit(RAMROD_COMP_WAIT, &p->ramrod_flags)) {
		rc = p->rx_mode_obj->wait_comp(bp, p);
		if (rc)
			return rc;
	}

	return rc;
}

void bnx2x_init_rx_mode_obj(struct bnx2x *bp,
			    struct bnx2x_rx_mode_obj *o)
{
	if (CHIP_IS_E1x(bp)) {
		o->wait_comp      = bnx2x_empty_rx_mode_wait;
		o->config_rx_mode = bnx2x_set_rx_mode_e1x;
	} else {
		o->wait_comp      = bnx2x_wait_rx_mode_comp_e2;
		o->config_rx_mode = bnx2x_set_rx_mode_e2;
	}
}

/********************* Multicast verbs: SET, CLEAR ****************************/
static inline u8 bnx2x_mcast_bin_from_mac(u8 *mac)
{
	return (crc32c_le(0, mac, ETH_ALEN) >> 24) & 0xff;
}

struct bnx2x_mcast_mac_elem {
	struct list_head link;
	u8 mac[ETH_ALEN];
	u8 pad[2]; /* For a natural alignment of the following buffer */
};

struct bnx2x_pending_mcast_cmd {
	struct list_head link;
	int type; /* BNX2X_MCAST_CMD_X */
	union {
		struct list_head macs_head;
		u32 macs_num; /* Needed for DEL command */
		int next_bin; /* Needed for RESTORE flow with aprox match */
	} data;

	bool done; /* set to true, when the command has been handled,
		    * practically used in 57712 handling only, where one pending
		    * command may be handled in a few operations. As long as for
		    * other chips every operation handling is completed in a
		    * single ramrod, there is no need to utilize this field.
		    */
};

static int bnx2x_mcast_wait(struct bnx2x *bp,
			    struct bnx2x_mcast_obj *o)
{
	if (bnx2x_state_wait(bp, o->sched_state, o->raw.pstate) ||
			o->raw.wait_comp(bp, &o->raw))
		return -EBUSY;

	return 0;
}

static int bnx2x_mcast_enqueue_cmd(struct bnx2x *bp,
				   struct bnx2x_mcast_obj *o,
				   struct bnx2x_mcast_ramrod_params *p,
				   enum bnx2x_mcast_cmd cmd)
{
	int total_sz;
	struct bnx2x_pending_mcast_cmd *new_cmd;
	struct bnx2x_mcast_mac_elem *cur_mac = NULL;
	struct bnx2x_mcast_list_elem *pos;
	int macs_list_len = ((cmd == BNX2X_MCAST_CMD_ADD) ?
			     p->mcast_list_len : 0);

	/* If the command is empty ("handle pending commands only"), break */
	if (!p->mcast_list_len)
		return 0;

	total_sz = sizeof(*new_cmd) +
		macs_list_len * sizeof(struct bnx2x_mcast_mac_elem);

	/* Add mcast is called under spin_lock, thus calling with GFP_ATOMIC */
	new_cmd = kzalloc(total_sz, GFP_ATOMIC);

	if (!new_cmd)
		return -ENOMEM;

	DP(BNX2X_MSG_SP, "About to enqueue a new %d command. macs_list_len=%d\n",
	   cmd, macs_list_len);

	INIT_LIST_HEAD(&new_cmd->data.macs_head);

	new_cmd->type = cmd;
	new_cmd->done = false;

	switch (cmd) {
	case BNX2X_MCAST_CMD_ADD:
		cur_mac = (struct bnx2x_mcast_mac_elem *)
			  ((u8 *)new_cmd + sizeof(*new_cmd));

		/* Push the MACs of the current command into the pending command
		 * MACs list: FIFO
		 */
		list_for_each_entry(pos, &p->mcast_list, link) {
			memcpy(cur_mac->mac, pos->mac, ETH_ALEN);
			list_add_tail(&cur_mac->link, &new_cmd->data.macs_head);
			cur_mac++;
		}

		break;

	case BNX2X_MCAST_CMD_DEL:
		new_cmd->data.macs_num = p->mcast_list_len;
		break;

	case BNX2X_MCAST_CMD_RESTORE:
		new_cmd->data.next_bin = 0;
		break;

	default:
		kfree(new_cmd);
		BNX2X_ERR("Unknown command: %d\n", cmd);
		return -EINVAL;
	}

	/* Push the new pending command to the tail of the pending list: FIFO */
	list_add_tail(&new_cmd->link, &o->pending_cmds_head);

	o->set_sched(o);

	return 1;
}

/**
 * bnx2x_mcast_get_next_bin - get the next set bin (index)
 *
 * @o:
 * @last:	index to start looking from (including)
 *
 * returns the next found (set) bin or a negative value if none is found.
 */
static inline int bnx2x_mcast_get_next_bin(struct bnx2x_mcast_obj *o, int last)
{
	int i, j, inner_start = last % BIT_VEC64_ELEM_SZ;

	for (i = last / BIT_VEC64_ELEM_SZ; i < BNX2X_MCAST_VEC_SZ; i++) {
		if (o->registry.aprox_match.vec[i])
			for (j = inner_start; j < BIT_VEC64_ELEM_SZ; j++) {
				int cur_bit = j + BIT_VEC64_ELEM_SZ * i;
				if (BIT_VEC64_TEST_BIT(o->registry.aprox_match.
						       vec, cur_bit)) {
					return cur_bit;
				}
			}
		inner_start = 0;
	}

	/* None found */
	return -1;
}

/**
 * bnx2x_mcast_clear_first_bin - find the first set bin and clear it
 *
 * @o:
 *
 * returns the index of the found bin or -1 if none is found
 */
static inline int bnx2x_mcast_clear_first_bin(struct bnx2x_mcast_obj *o)
{
	int cur_bit = bnx2x_mcast_get_next_bin(o, 0);

	if (cur_bit >= 0)
		BIT_VEC64_CLEAR_BIT(o->registry.aprox_match.vec, cur_bit);

	return cur_bit;
}

static inline u8 bnx2x_mcast_get_rx_tx_flag(struct bnx2x_mcast_obj *o)
{
	struct bnx2x_raw_obj *raw = &o->raw;
	u8 rx_tx_flag = 0;

	if ((raw->obj_type == BNX2X_OBJ_TYPE_TX) ||
	    (raw->obj_type == BNX2X_OBJ_TYPE_RX_TX))
		rx_tx_flag |= ETH_MULTICAST_RULES_CMD_TX_CMD;

	if ((raw->obj_type == BNX2X_OBJ_TYPE_RX) ||
	    (raw->obj_type == BNX2X_OBJ_TYPE_RX_TX))
		rx_tx_flag |= ETH_MULTICAST_RULES_CMD_RX_CMD;

	return rx_tx_flag;
}

static void bnx2x_mcast_set_one_rule_e2(struct bnx2x *bp,
					struct bnx2x_mcast_obj *o, int idx,
					union bnx2x_mcast_config_data *cfg_data,
					enum bnx2x_mcast_cmd cmd)
{
	struct bnx2x_raw_obj *r = &o->raw;
	struct eth_multicast_rules_ramrod_data *data =
		(struct eth_multicast_rules_ramrod_data *)(r->rdata);
	u8 func_id = r->func_id;
	u8 rx_tx_add_flag = bnx2x_mcast_get_rx_tx_flag(o);
	int bin;

	if ((cmd == BNX2X_MCAST_CMD_ADD) || (cmd == BNX2X_MCAST_CMD_RESTORE))
		rx_tx_add_flag |= ETH_MULTICAST_RULES_CMD_IS_ADD;

	data->rules[idx].cmd_general_data |= rx_tx_add_flag;

	/* Get a bin and update a bins' vector */
	switch (cmd) {
	case BNX2X_MCAST_CMD_ADD:
		bin = bnx2x_mcast_bin_from_mac(cfg_data->mac);
		BIT_VEC64_SET_BIT(o->registry.aprox_match.vec, bin);
		break;

	case BNX2X_MCAST_CMD_DEL:
		/* If there were no more bins to clear
		 * (bnx2x_mcast_clear_first_bin() returns -1) then we would
		 * clear any (0xff) bin.
		 * See bnx2x_mcast_validate_e2() for explanation when it may
		 * happen.
		 */
		bin = bnx2x_mcast_clear_first_bin(o);
		break;

	case BNX2X_MCAST_CMD_RESTORE:
		bin = cfg_data->bin;
		break;

	default:
		BNX2X_ERR("Unknown command: %d\n", cmd);
		return;
	}

	DP(BNX2X_MSG_SP, "%s bin %d\n",
			 ((rx_tx_add_flag & ETH_MULTICAST_RULES_CMD_IS_ADD) ?
			 "Setting"  : "Clearing"), bin);

	data->rules[idx].bin_id    = (u8)bin;
	data->rules[idx].func_id   = func_id;
	data->rules[idx].engine_id = o->engine_id;
}

/**
 * bnx2x_mcast_handle_restore_cmd_e2 - restore configuration from the registry
 *
 * @bp:		device handle
 * @o:
 * @start_bin:	index in the registry to start from (including)
 * @rdata_idx:	index in the ramrod data to start from
 *
 * returns last handled bin index or -1 if all bins have been handled
 */
static inline int bnx2x_mcast_handle_restore_cmd_e2(
	struct bnx2x *bp, struct bnx2x_mcast_obj *o , int start_bin,
	int *rdata_idx)
{
	int cur_bin, cnt = *rdata_idx;
	union bnx2x_mcast_config_data cfg_data = {NULL};

	/* go through the registry and configure the bins from it */
	for (cur_bin = bnx2x_mcast_get_next_bin(o, start_bin); cur_bin >= 0;
	    cur_bin = bnx2x_mcast_get_next_bin(o, cur_bin + 1)) {

		cfg_data.bin = (u8)cur_bin;
		o->set_one_rule(bp, o, cnt, &cfg_data,
				BNX2X_MCAST_CMD_RESTORE);

		cnt++;

		DP(BNX2X_MSG_SP, "About to configure a bin %d\n", cur_bin);

		/* Break if we reached the maximum number
		 * of rules.
		 */
		if (cnt >= o->max_cmd_len)
			break;
	}

	*rdata_idx = cnt;

	return cur_bin;
}

static inline void bnx2x_mcast_hdl_pending_add_e2(struct bnx2x *bp,
	struct bnx2x_mcast_obj *o, struct bnx2x_pending_mcast_cmd *cmd_pos,
	int *line_idx)
{
	struct bnx2x_mcast_mac_elem *pmac_pos, *pmac_pos_n;
	int cnt = *line_idx;
	union bnx2x_mcast_config_data cfg_data = {NULL};

	list_for_each_entry_safe(pmac_pos, pmac_pos_n, &cmd_pos->data.macs_head,
				 link) {

		cfg_data.mac = &pmac_pos->mac[0];
		o->set_one_rule(bp, o, cnt, &cfg_data, cmd_pos->type);

		cnt++;

		DP(BNX2X_MSG_SP, "About to configure %pM mcast MAC\n",
		   pmac_pos->mac);

		list_del(&pmac_pos->link);

		/* Break if we reached the maximum number
		 * of rules.
		 */
		if (cnt >= o->max_cmd_len)
			break;
	}

	*line_idx = cnt;

	/* if no more MACs to configure - we are done */
	if (list_empty(&cmd_pos->data.macs_head))
		cmd_pos->done = true;
}

static inline void bnx2x_mcast_hdl_pending_del_e2(struct bnx2x *bp,
	struct bnx2x_mcast_obj *o, struct bnx2x_pending_mcast_cmd *cmd_pos,
	int *line_idx)
{
	int cnt = *line_idx;

	while (cmd_pos->data.macs_num) {
		o->set_one_rule(bp, o, cnt, NULL, cmd_pos->type);

		cnt++;

		cmd_pos->data.macs_num--;

		  DP(BNX2X_MSG_SP, "Deleting MAC. %d left,cnt is %d\n",
				   cmd_pos->data.macs_num, cnt);

		/* Break if we reached the maximum
		 * number of rules.
		 */
		if (cnt >= o->max_cmd_len)
			break;
	}

	*line_idx = cnt;

	/* If we cleared all bins - we are done */
	if (!cmd_pos->data.macs_num)
		cmd_pos->done = true;
}

static inline void bnx2x_mcast_hdl_pending_restore_e2(struct bnx2x *bp,
	struct bnx2x_mcast_obj *o, struct bnx2x_pending_mcast_cmd *cmd_pos,
	int *line_idx)
{
	cmd_pos->data.next_bin = o->hdl_restore(bp, o, cmd_pos->data.next_bin,
						line_idx);

	if (cmd_pos->data.next_bin < 0)
		/* If o->set_restore returned -1 we are done */
		cmd_pos->done = true;
	else
		/* Start from the next bin next time */
		cmd_pos->data.next_bin++;
}

static inline int bnx2x_mcast_handle_pending_cmds_e2(struct bnx2x *bp,
				struct bnx2x_mcast_ramrod_params *p)
{
	struct bnx2x_pending_mcast_cmd *cmd_pos, *cmd_pos_n;
	int cnt = 0;
	struct bnx2x_mcast_obj *o = p->mcast_obj;

	list_for_each_entry_safe(cmd_pos, cmd_pos_n, &o->pending_cmds_head,
				 link) {
		switch (cmd_pos->type) {
		case BNX2X_MCAST_CMD_ADD:
			bnx2x_mcast_hdl_pending_add_e2(bp, o, cmd_pos, &cnt);
			break;

		case BNX2X_MCAST_CMD_DEL:
			bnx2x_mcast_hdl_pending_del_e2(bp, o, cmd_pos, &cnt);
			break;

		case BNX2X_MCAST_CMD_RESTORE:
			bnx2x_mcast_hdl_pending_restore_e2(bp, o, cmd_pos,
							   &cnt);
			break;

		default:
			BNX2X_ERR("Unknown command: %d\n", cmd_pos->type);
			return -EINVAL;
		}

		/* If the command has been completed - remove it from the list
		 * and free the memory
		 */
		if (cmd_pos->done) {
			list_del(&cmd_pos->link);
			kfree(cmd_pos);
		}

		/* Break if we reached the maximum number of rules */
		if (cnt >= o->max_cmd_len)
			break;
	}

	return cnt;
}

static inline void bnx2x_mcast_hdl_add(struct bnx2x *bp,
	struct bnx2x_mcast_obj *o, struct bnx2x_mcast_ramrod_params *p,
	int *line_idx)
{
	struct bnx2x_mcast_list_elem *mlist_pos;
	union bnx2x_mcast_config_data cfg_data = {NULL};
	int cnt = *line_idx;

	list_for_each_entry(mlist_pos, &p->mcast_list, link) {
		cfg_data.mac = mlist_pos->mac;
		o->set_one_rule(bp, o, cnt, &cfg_data, BNX2X_MCAST_CMD_ADD);

		cnt++;

		DP(BNX2X_MSG_SP, "About to configure %pM mcast MAC\n",
		   mlist_pos->mac);
	}

	*line_idx = cnt;
}

static inline void bnx2x_mcast_hdl_del(struct bnx2x *bp,
	struct bnx2x_mcast_obj *o, struct bnx2x_mcast_ramrod_params *p,
	int *line_idx)
{
	int cnt = *line_idx, i;

	for (i = 0; i < p->mcast_list_len; i++) {
		o->set_one_rule(bp, o, cnt, NULL, BNX2X_MCAST_CMD_DEL);

		cnt++;

		DP(BNX2X_MSG_SP, "Deleting MAC. %d left\n",
				 p->mcast_list_len - i - 1);
	}

	*line_idx = cnt;
}

/**
 * bnx2x_mcast_handle_current_cmd -
 *
 * @bp:		device handle
 * @p:
 * @cmd:
 * @start_cnt:	first line in the ramrod data that may be used
 *
 * This function is called iff there is enough place for the current command in
 * the ramrod data.
 * Returns number of lines filled in the ramrod data in total.
 */
static inline int bnx2x_mcast_handle_current_cmd(struct bnx2x *bp,
			struct bnx2x_mcast_ramrod_params *p,
			enum bnx2x_mcast_cmd cmd,
			int start_cnt)
{
	struct bnx2x_mcast_obj *o = p->mcast_obj;
	int cnt = start_cnt;

	DP(BNX2X_MSG_SP, "p->mcast_list_len=%d\n", p->mcast_list_len);

	switch (cmd) {
	case BNX2X_MCAST_CMD_ADD:
		bnx2x_mcast_hdl_add(bp, o, p, &cnt);
		break;

	case BNX2X_MCAST_CMD_DEL:
		bnx2x_mcast_hdl_del(bp, o, p, &cnt);
		break;

	case BNX2X_MCAST_CMD_RESTORE:
		o->hdl_restore(bp, o, 0, &cnt);
		break;

	default:
		BNX2X_ERR("Unknown command: %d\n", cmd);
		return -EINVAL;
	}

	/* The current command has been handled */
	p->mcast_list_len = 0;

	return cnt;
}

static int bnx2x_mcast_validate_e2(struct bnx2x *bp,
				   struct bnx2x_mcast_ramrod_params *p,
				   enum bnx2x_mcast_cmd cmd)
{
	struct bnx2x_mcast_obj *o = p->mcast_obj;
	int reg_sz = o->get_registry_size(o);

	switch (cmd) {
	/* DEL command deletes all currently configured MACs */
	case BNX2X_MCAST_CMD_DEL:
		o->set_registry_size(o, 0);
		/* Don't break */

	/* RESTORE command will restore the entire multicast configuration */
	case BNX2X_MCAST_CMD_RESTORE:
		/* Here we set the approximate amount of work to do, which in
		 * fact may be only less as some MACs in postponed ADD
		 * command(s) scheduled before this command may fall into
		 * the same bin and the actual number of bins set in the
		 * registry would be less than we estimated here. See
		 * bnx2x_mcast_set_one_rule_e2() for further details.
		 */
		p->mcast_list_len = reg_sz;
		break;

	case BNX2X_MCAST_CMD_ADD:
	case BNX2X_MCAST_CMD_CONT:
		/* Here we assume that all new MACs will fall into new bins.
		 * However we will correct the real registry size after we
		 * handle all pending commands.
		 */
		o->set_registry_size(o, reg_sz + p->mcast_list_len);
		break;

	default:
		BNX2X_ERR("Unknown command: %d\n", cmd);
		return -EINVAL;
	}

	/* Increase the total number of MACs pending to be configured */
	o->total_pending_num += p->mcast_list_len;

	return 0;
}

static void bnx2x_mcast_revert_e2(struct bnx2x *bp,
				      struct bnx2x_mcast_ramrod_params *p,
				      int old_num_bins)
{
	struct bnx2x_mcast_obj *o = p->mcast_obj;

	o->set_registry_size(o, old_num_bins);
	o->total_pending_num -= p->mcast_list_len;
}

/**
 * bnx2x_mcast_set_rdata_hdr_e2 - sets a header values
 *
 * @bp:		device handle
 * @p:
 * @len:	number of rules to handle
 */
static inline void bnx2x_mcast_set_rdata_hdr_e2(struct bnx2x *bp,
					struct bnx2x_mcast_ramrod_params *p,
					u8 len)
{
	struct bnx2x_raw_obj *r = &p->mcast_obj->raw;
	struct eth_multicast_rules_ramrod_data *data =
		(struct eth_multicast_rules_ramrod_data *)(r->rdata);

	data->header.echo = cpu_to_le32((r->cid & BNX2X_SWCID_MASK) |
					(BNX2X_FILTER_MCAST_PENDING <<
					 BNX2X_SWCID_SHIFT));
	data->header.rule_cnt = len;
}

/**
 * bnx2x_mcast_refresh_registry_e2 - recalculate the actual number of set bins
 *
 * @bp:		device handle
 * @o:
 *
 * Recalculate the actual number of set bins in the registry using Brian
 * Kernighan's algorithm: it's execution complexity is as a number of set bins.
 *
 * returns 0 for the compliance with bnx2x_mcast_refresh_registry_e1().
 */
static inline int bnx2x_mcast_refresh_registry_e2(struct bnx2x *bp,
						  struct bnx2x_mcast_obj *o)
{
	int i, cnt = 0;
	u64 elem;

	for (i = 0; i < BNX2X_MCAST_VEC_SZ; i++) {
		elem = o->registry.aprox_match.vec[i];
		for (; elem; cnt++)
			elem &= elem - 1;
	}

	o->set_registry_size(o, cnt);

	return 0;
}

static int bnx2x_mcast_setup_e2(struct bnx2x *bp,
				struct bnx2x_mcast_ramrod_params *p,
				enum bnx2x_mcast_cmd cmd)
{
	struct bnx2x_raw_obj *raw = &p->mcast_obj->raw;
	struct bnx2x_mcast_obj *o = p->mcast_obj;
	struct eth_multicast_rules_ramrod_data *data =
		(struct eth_multicast_rules_ramrod_data *)(raw->rdata);
	int cnt = 0, rc;

	/* Reset the ramrod data buffer */
	memset(data, 0, sizeof(*data));

	cnt = bnx2x_mcast_handle_pending_cmds_e2(bp, p);

	/* If there are no more pending commands - clear SCHEDULED state */
	if (list_empty(&o->pending_cmds_head))
		o->clear_sched(o);

	/* The below may be true iff there was enough room in ramrod
	 * data for all pending commands and for the current
	 * command. Otherwise the current command would have been added
	 * to the pending commands and p->mcast_list_len would have been
	 * zeroed.
	 */
	if (p->mcast_list_len > 0)
		cnt = bnx2x_mcast_handle_current_cmd(bp, p, cmd, cnt);

	/* We've pulled out some MACs - update the total number of
	 * outstanding.
	 */
	o->total_pending_num -= cnt;

	/* send a ramrod */
	WARN_ON(o->total_pending_num < 0);
	WARN_ON(cnt > o->max_cmd_len);

	bnx2x_mcast_set_rdata_hdr_e2(bp, p, (u8)cnt);

	/* Update a registry size if there are no more pending operations.
	 *
	 * We don't want to change the value of the registry size if there are
	 * pending operations because we want it to always be equal to the
	 * exact or the approximate number (see bnx2x_mcast_validate_e2()) of
	 * set bins after the last requested operation in order to properly
	 * evaluate the size of the next DEL/RESTORE operation.
	 *
	 * Note that we update the registry itself during command(s) handling
	 * - see bnx2x_mcast_set_one_rule_e2(). That's because for 57712 we
	 * aggregate multiple commands (ADD/DEL/RESTORE) into one ramrod but
	 * with a limited amount of update commands (per MAC/bin) and we don't
	 * know in this scope what the actual state of bins configuration is
	 * going to be after this ramrod.
	 */
	if (!o->total_pending_num)
		bnx2x_mcast_refresh_registry_e2(bp, o);

	/* If CLEAR_ONLY was requested - don't send a ramrod and clear
	 * RAMROD_PENDING status immediately.
	 */
	if (test_bit(RAMROD_DRV_CLR_ONLY, &p->ramrod_flags)) {
		raw->clear_pending(raw);
		return 0;
	} else {
		/* No need for an explicit memory barrier here as long we would
		 * need to ensure the ordering of writing to the SPQ element
		 * and updating of the SPQ producer which involves a memory
		 * read and we will have to put a full memory barrier there
		 * (inside bnx2x_sp_post()).
		 */

		/* Send a ramrod */
		rc = bnx2x_sp_post(bp, RAMROD_CMD_ID_ETH_MULTICAST_RULES,
				   raw->cid, U64_HI(raw->rdata_mapping),
				   U64_LO(raw->rdata_mapping),
				   ETH_CONNECTION_TYPE);
		if (rc)
			return rc;

		/* Ramrod completion is pending */
		return 1;
	}
}

static int bnx2x_mcast_validate_e1h(struct bnx2x *bp,
				    struct bnx2x_mcast_ramrod_params *p,
				    enum bnx2x_mcast_cmd cmd)
{
	/* Mark, that there is a work to do */
	if ((cmd == BNX2X_MCAST_CMD_DEL) || (cmd == BNX2X_MCAST_CMD_RESTORE))
		p->mcast_list_len = 1;

	return 0;
}

static void bnx2x_mcast_revert_e1h(struct bnx2x *bp,
				       struct bnx2x_mcast_ramrod_params *p,
				       int old_num_bins)
{
	/* Do nothing */
}

#define BNX2X_57711_SET_MC_FILTER(filter, bit) \
do { \
	(filter)[(bit) >> 5] |= (1 << ((bit) & 0x1f)); \
} while (0)

static inline void bnx2x_mcast_hdl_add_e1h(struct bnx2x *bp,
					   struct bnx2x_mcast_obj *o,
					   struct bnx2x_mcast_ramrod_params *p,
					   u32 *mc_filter)
{
	struct bnx2x_mcast_list_elem *mlist_pos;
	int bit;

	list_for_each_entry(mlist_pos, &p->mcast_list, link) {
		bit = bnx2x_mcast_bin_from_mac(mlist_pos->mac);
		BNX2X_57711_SET_MC_FILTER(mc_filter, bit);

		DP(BNX2X_MSG_SP, "About to configure %pM mcast MAC, bin %d\n",
		   mlist_pos->mac, bit);

		/* bookkeeping... */
		BIT_VEC64_SET_BIT(o->registry.aprox_match.vec,
				  bit);
	}
}

static inline void bnx2x_mcast_hdl_restore_e1h(struct bnx2x *bp,
	struct bnx2x_mcast_obj *o, struct bnx2x_mcast_ramrod_params *p,
	u32 *mc_filter)
{
	int bit;

	for (bit = bnx2x_mcast_get_next_bin(o, 0);
	     bit >= 0;
	     bit = bnx2x_mcast_get_next_bin(o, bit + 1)) {
		BNX2X_57711_SET_MC_FILTER(mc_filter, bit);
		DP(BNX2X_MSG_SP, "About to set bin %d\n", bit);
	}
}

/* On 57711 we write the multicast MACs' approximate match
 * table by directly into the TSTORM's internal RAM. So we don't
 * really need to handle any tricks to make it work.
 */
static int bnx2x_mcast_setup_e1h(struct bnx2x *bp,
				 struct bnx2x_mcast_ramrod_params *p,
				 enum bnx2x_mcast_cmd cmd)
{
	int i;
	struct bnx2x_mcast_obj *o = p->mcast_obj;
	struct bnx2x_raw_obj *r = &o->raw;

	/* If CLEAR_ONLY has been requested - clear the registry
	 * and clear a pending bit.
	 */
	if (!test_bit(RAMROD_DRV_CLR_ONLY, &p->ramrod_flags)) {
		u32 mc_filter[MC_HASH_SIZE] = {0};

		/* Set the multicast filter bits before writing it into
		 * the internal memory.
		 */
		switch (cmd) {
		case BNX2X_MCAST_CMD_ADD:
			bnx2x_mcast_hdl_add_e1h(bp, o, p, mc_filter);
			break;

		case BNX2X_MCAST_CMD_DEL:
			DP(BNX2X_MSG_SP,
			   "Invalidating multicast MACs configuration\n");

			/* clear the registry */
			memset(o->registry.aprox_match.vec, 0,
			       sizeof(o->registry.aprox_match.vec));
			break;

		case BNX2X_MCAST_CMD_RESTORE:
			bnx2x_mcast_hdl_restore_e1h(bp, o, p, mc_filter);
			break;

		default:
			BNX2X_ERR("Unknown command: %d\n", cmd);
			return -EINVAL;
		}

		/* Set the mcast filter in the internal memory */
		for (i = 0; i < MC_HASH_SIZE; i++)
			REG_WR(bp, MC_HASH_OFFSET(bp, i), mc_filter[i]);
	} else
		/* clear the registry */
		memset(o->registry.aprox_match.vec, 0,
		       sizeof(o->registry.aprox_match.vec));

	/* We are done */
	r->clear_pending(r);

	return 0;
}

static int bnx2x_mcast_validate_e1(struct bnx2x *bp,
				   struct bnx2x_mcast_ramrod_params *p,
				   enum bnx2x_mcast_cmd cmd)
{
	struct bnx2x_mcast_obj *o = p->mcast_obj;
	int reg_sz = o->get_registry_size(o);

	switch (cmd) {
	/* DEL command deletes all currently configured MACs */
	case BNX2X_MCAST_CMD_DEL:
		o->set_registry_size(o, 0);
		/* Don't break */

	/* RESTORE command will restore the entire multicast configuration */
	case BNX2X_MCAST_CMD_RESTORE:
		p->mcast_list_len = reg_sz;
		  DP(BNX2X_MSG_SP, "Command %d, p->mcast_list_len=%d\n",
				   cmd, p->mcast_list_len);
		break;

	case BNX2X_MCAST_CMD_ADD:
	case BNX2X_MCAST_CMD_CONT:
		/* Multicast MACs on 57710 are configured as unicast MACs and
		 * there is only a limited number of CAM entries for that
		 * matter.
		 */
		if (p->mcast_list_len > o->max_cmd_len) {
			BNX2X_ERR("Can't configure more than %d multicast MACs on 57710\n",
				  o->max_cmd_len);
			return -EINVAL;
		}
		/* Every configured MAC should be cleared if DEL command is
		 * called. Only the last ADD command is relevant as long as
		 * every ADD commands overrides the previous configuration.
		 */
		DP(BNX2X_MSG_SP, "p->mcast_list_len=%d\n", p->mcast_list_len);
		if (p->mcast_list_len > 0)
			o->set_registry_size(o, p->mcast_list_len);

		break;

	default:
		BNX2X_ERR("Unknown command: %d\n", cmd);
		return -EINVAL;
	}

	/* We want to ensure that commands are executed one by one for 57710.
	 * Therefore each none-empty command will consume o->max_cmd_len.
	 */
	if (p->mcast_list_len)
		o->total_pending_num += o->max_cmd_len;

	return 0;
}

static void bnx2x_mcast_revert_e1(struct bnx2x *bp,
				      struct bnx2x_mcast_ramrod_params *p,
				      int old_num_macs)
{
	struct bnx2x_mcast_obj *o = p->mcast_obj;

	o->set_registry_size(o, old_num_macs);

	/* If current command hasn't been handled yet and we are
	 * here means that it's meant to be dropped and we have to
	 * update the number of outstanding MACs accordingly.
	 */
	if (p->mcast_list_len)
		o->total_pending_num -= o->max_cmd_len;
}

static void bnx2x_mcast_set_one_rule_e1(struct bnx2x *bp,
					struct bnx2x_mcast_obj *o, int idx,
					union bnx2x_mcast_config_data *cfg_data,
					enum bnx2x_mcast_cmd cmd)
{
	struct bnx2x_raw_obj *r = &o->raw;
	struct mac_configuration_cmd *data =
		(struct mac_configuration_cmd *)(r->rdata);

	/* copy mac */
	if ((cmd == BNX2X_MCAST_CMD_ADD) || (cmd == BNX2X_MCAST_CMD_RESTORE)) {
		bnx2x_set_fw_mac_addr(&data->config_table[idx].msb_mac_addr,
				      &data->config_table[idx].middle_mac_addr,
				      &data->config_table[idx].lsb_mac_addr,
				      cfg_data->mac);

		data->config_table[idx].vlan_id = 0;
		data->config_table[idx].pf_id = r->func_id;
		data->config_table[idx].clients_bit_vector =
			cpu_to_le32(1 << r->cl_id);

		SET_FLAG(data->config_table[idx].flags,
			 MAC_CONFIGURATION_ENTRY_ACTION_TYPE,
			 T_ETH_MAC_COMMAND_SET);
	}
}

/**
 * bnx2x_mcast_set_rdata_hdr_e1  - set header values in mac_configuration_cmd
 *
 * @bp:		device handle
 * @p:
 * @len:	number of rules to handle
 */
static inline void bnx2x_mcast_set_rdata_hdr_e1(struct bnx2x *bp,
					struct bnx2x_mcast_ramrod_params *p,
					u8 len)
{
	struct bnx2x_raw_obj *r = &p->mcast_obj->raw;
	struct mac_configuration_cmd *data =
		(struct mac_configuration_cmd *)(r->rdata);

	u8 offset = (CHIP_REV_IS_SLOW(bp) ?
		     BNX2X_MAX_EMUL_MULTI*(1 + r->func_id) :
		     BNX2X_MAX_MULTICAST*(1 + r->func_id));

	data->hdr.offset = offset;
	data->hdr.client_id = cpu_to_le16(0xff);
	data->hdr.echo = cpu_to_le32((r->cid & BNX2X_SWCID_MASK) |
				     (BNX2X_FILTER_MCAST_PENDING <<
				      BNX2X_SWCID_SHIFT));
	data->hdr.length = len;
}

/**
 * bnx2x_mcast_handle_restore_cmd_e1 - restore command for 57710
 *
 * @bp:		device handle
 * @o:
 * @start_idx:	index in the registry to start from
 * @rdata_idx:	index in the ramrod data to start from
 *
 * restore command for 57710 is like all other commands - always a stand alone
 * command - start_idx and rdata_idx will always be 0. This function will always
 * succeed.
 * returns -1 to comply with 57712 variant.
 */
static inline int bnx2x_mcast_handle_restore_cmd_e1(
	struct bnx2x *bp, struct bnx2x_mcast_obj *o , int start_idx,
	int *rdata_idx)
{
	struct bnx2x_mcast_mac_elem *elem;
	int i = 0;
	union bnx2x_mcast_config_data cfg_data = {NULL};

	/* go through the registry and configure the MACs from it. */
	list_for_each_entry(elem, &o->registry.exact_match.macs, link) {
		cfg_data.mac = &elem->mac[0];
		o->set_one_rule(bp, o, i, &cfg_data, BNX2X_MCAST_CMD_RESTORE);

		i++;

		  DP(BNX2X_MSG_SP, "About to configure %pM mcast MAC\n",
		     cfg_data.mac);
	}

	*rdata_idx = i;

	return -1;
}

static inline int bnx2x_mcast_handle_pending_cmds_e1(
	struct bnx2x *bp, struct bnx2x_mcast_ramrod_params *p)
{
	struct bnx2x_pending_mcast_cmd *cmd_pos;
	struct bnx2x_mcast_mac_elem *pmac_pos;
	struct bnx2x_mcast_obj *o = p->mcast_obj;
	union bnx2x_mcast_config_data cfg_data = {NULL};
	int cnt = 0;

	/* If nothing to be done - return */
	if (list_empty(&o->pending_cmds_head))
		return 0;

	/* Handle the first command */
	cmd_pos = list_first_entry(&o->pending_cmds_head,
				   struct bnx2x_pending_mcast_cmd, link);

	switch (cmd_pos->type) {
	case BNX2X_MCAST_CMD_ADD:
		list_for_each_entry(pmac_pos, &cmd_pos->data.macs_head, link) {
			cfg_data.mac = &pmac_pos->mac[0];
			o->set_one_rule(bp, o, cnt, &cfg_data, cmd_pos->type);

			cnt++;

			DP(BNX2X_MSG_SP, "About to configure %pM mcast MAC\n",
			   pmac_pos->mac);
		}
		break;

	case BNX2X_MCAST_CMD_DEL:
		cnt = cmd_pos->data.macs_num;
		DP(BNX2X_MSG_SP, "About to delete %d multicast MACs\n", cnt);
		break;

	case BNX2X_MCAST_CMD_RESTORE:
		o->hdl_restore(bp, o, 0, &cnt);
		break;

	default:
		BNX2X_ERR("Unknown command: %d\n", cmd_pos->type);
		return -EINVAL;
	}

	list_del(&cmd_pos->link);
	kfree(cmd_pos);

	return cnt;
}

/**
 * bnx2x_get_fw_mac_addr - revert the bnx2x_set_fw_mac_addr().
 *
 * @fw_hi:
 * @fw_mid:
 * @fw_lo:
 * @mac:
 */
static inline void bnx2x_get_fw_mac_addr(__le16 *fw_hi, __le16 *fw_mid,
					 __le16 *fw_lo, u8 *mac)
{
	mac[1] = ((u8 *)fw_hi)[0];
	mac[0] = ((u8 *)fw_hi)[1];
	mac[3] = ((u8 *)fw_mid)[0];
	mac[2] = ((u8 *)fw_mid)[1];
	mac[5] = ((u8 *)fw_lo)[0];
	mac[4] = ((u8 *)fw_lo)[1];
}

/**
 * bnx2x_mcast_refresh_registry_e1 -
 *
 * @bp:		device handle
 * @cnt:
 *
 * Check the ramrod data first entry flag to see if it's a DELETE or ADD command
 * and update the registry correspondingly: if ADD - allocate a memory and add
 * the entries to the registry (list), if DELETE - clear the registry and free
 * the memory.
 */
static inline int bnx2x_mcast_refresh_registry_e1(struct bnx2x *bp,
						  struct bnx2x_mcast_obj *o)
{
	struct bnx2x_raw_obj *raw = &o->raw;
	struct bnx2x_mcast_mac_elem *elem;
	struct mac_configuration_cmd *data =
			(struct mac_configuration_cmd *)(raw->rdata);

	/* If first entry contains a SET bit - the command was ADD,
	 * otherwise - DEL_ALL
	 */
	if (GET_FLAG(data->config_table[0].flags,
			MAC_CONFIGURATION_ENTRY_ACTION_TYPE)) {
		int i, len = data->hdr.length;

		/* Break if it was a RESTORE command */
		if (!list_empty(&o->registry.exact_match.macs))
			return 0;

		elem = kcalloc(len, sizeof(*elem), GFP_ATOMIC);
		if (!elem) {
			BNX2X_ERR("Failed to allocate registry memory\n");
			return -ENOMEM;
		}

		for (i = 0; i < len; i++, elem++) {
			bnx2x_get_fw_mac_addr(
				&data->config_table[i].msb_mac_addr,
				&data->config_table[i].middle_mac_addr,
				&data->config_table[i].lsb_mac_addr,
				elem->mac);
			DP(BNX2X_MSG_SP, "Adding registry entry for [%pM]\n",
			   elem->mac);
			list_add_tail(&elem->link,
				      &o->registry.exact_match.macs);
		}
	} else {
		elem = list_first_entry(&o->registry.exact_match.macs,
					struct bnx2x_mcast_mac_elem, link);
		DP(BNX2X_MSG_SP, "Deleting a registry\n");
		kfree(elem);
		INIT_LIST_HEAD(&o->registry.exact_match.macs);
	}

	return 0;
}

static int bnx2x_mcast_setup_e1(struct bnx2x *bp,
				struct bnx2x_mcast_ramrod_params *p,
				enum bnx2x_mcast_cmd cmd)
{
	struct bnx2x_mcast_obj *o = p->mcast_obj;
	struct bnx2x_raw_obj *raw = &o->raw;
	struct mac_configuration_cmd *data =
		(struct mac_configuration_cmd *)(raw->rdata);
	int cnt = 0, i, rc;

	/* Reset the ramrod data buffer */
	memset(data, 0, sizeof(*data));

	/* First set all entries as invalid */
	for (i = 0; i < o->max_cmd_len ; i++)
		SET_FLAG(data->config_table[i].flags,
			 MAC_CONFIGURATION_ENTRY_ACTION_TYPE,
			 T_ETH_MAC_COMMAND_INVALIDATE);

	/* Handle pending commands first */
	cnt = bnx2x_mcast_handle_pending_cmds_e1(bp, p);

	/* If there are no more pending commands - clear SCHEDULED state */
	if (list_empty(&o->pending_cmds_head))
		o->clear_sched(o);

	/* The below may be true iff there were no pending commands */
	if (!cnt)
		cnt = bnx2x_mcast_handle_current_cmd(bp, p, cmd, 0);

	/* For 57710 every command has o->max_cmd_len length to ensure that
	 * commands are done one at a time.
	 */
	o->total_pending_num -= o->max_cmd_len;

	/* send a ramrod */

	WARN_ON(cnt > o->max_cmd_len);

	/* Set ramrod header (in particular, a number of entries to update) */
	bnx2x_mcast_set_rdata_hdr_e1(bp, p, (u8)cnt);

	/* update a registry: we need the registry contents to be always up
	 * to date in order to be able to execute a RESTORE opcode. Here
	 * we use the fact that for 57710 we sent one command at a time
	 * hence we may take the registry update out of the command handling
	 * and do it in a simpler way here.
	 */
	rc = bnx2x_mcast_refresh_registry_e1(bp, o);
	if (rc)
		return rc;

	/* If CLEAR_ONLY was requested - don't send a ramrod and clear
	 * RAMROD_PENDING status immediately.
	 */
	if (test_bit(RAMROD_DRV_CLR_ONLY, &p->ramrod_flags)) {
		raw->clear_pending(raw);
		return 0;
	} else {
		/* No need for an explicit memory barrier here as long we would
		 * need to ensure the ordering of writing to the SPQ element
		 * and updating of the SPQ producer which involves a memory
		 * read and we will have to put a full memory barrier there
		 * (inside bnx2x_sp_post()).
		 */

		/* Send a ramrod */
		rc = bnx2x_sp_post(bp, RAMROD_CMD_ID_ETH_SET_MAC, raw->cid,
				   U64_HI(raw->rdata_mapping),
				   U64_LO(raw->rdata_mapping),
				   ETH_CONNECTION_TYPE);
		if (rc)
			return rc;

		/* Ramrod completion is pending */
		return 1;
	}
}

static int bnx2x_mcast_get_registry_size_exact(struct bnx2x_mcast_obj *o)
{
	return o->registry.exact_match.num_macs_set;
}

static int bnx2x_mcast_get_registry_size_aprox(struct bnx2x_mcast_obj *o)
{
	return o->registry.aprox_match.num_bins_set;
}

static void bnx2x_mcast_set_registry_size_exact(struct bnx2x_mcast_obj *o,
						int n)
{
	o->registry.exact_match.num_macs_set = n;
}

static void bnx2x_mcast_set_registry_size_aprox(struct bnx2x_mcast_obj *o,
						int n)
{
	o->registry.aprox_match.num_bins_set = n;
}

int bnx2x_config_mcast(struct bnx2x *bp,
		       struct bnx2x_mcast_ramrod_params *p,
		       enum bnx2x_mcast_cmd cmd)
{
	struct bnx2x_mcast_obj *o = p->mcast_obj;
	struct bnx2x_raw_obj *r = &o->raw;
	int rc = 0, old_reg_size;

	/* This is needed to recover number of currently configured mcast macs
	 * in case of failure.
	 */
	old_reg_size = o->get_registry_size(o);

	/* Do some calculations and checks */
	rc = o->validate(bp, p, cmd);
	if (rc)
		return rc;

	/* Return if there is no work to do */
	if ((!p->mcast_list_len) && (!o->check_sched(o)))
		return 0;

	DP(BNX2X_MSG_SP, "o->total_pending_num=%d p->mcast_list_len=%d o->max_cmd_len=%d\n",
	   o->total_pending_num, p->mcast_list_len, o->max_cmd_len);

	/* Enqueue the current command to the pending list if we can't complete
	 * it in the current iteration
	 */
	if (r->check_pending(r) ||
	    ((o->max_cmd_len > 0) && (o->total_pending_num > o->max_cmd_len))) {
		rc = o->enqueue_cmd(bp, p->mcast_obj, p, cmd);
		if (rc < 0)
			goto error_exit1;

		/* As long as the current command is in a command list we
		 * don't need to handle it separately.
		 */
		p->mcast_list_len = 0;
	}

	if (!r->check_pending(r)) {

		/* Set 'pending' state */
		r->set_pending(r);

		/* Configure the new classification in the chip */
		rc = o->config_mcast(bp, p, cmd);
		if (rc < 0)
			goto error_exit2;

		/* Wait for a ramrod completion if was requested */
		if (test_bit(RAMROD_COMP_WAIT, &p->ramrod_flags))
			rc = o->wait_comp(bp, o);
	}

	return rc;

error_exit2:
	r->clear_pending(r);

error_exit1:
	o->revert(bp, p, old_reg_size);

	return rc;
}

static void bnx2x_mcast_clear_sched(struct bnx2x_mcast_obj *o)
{
	smp_mb__before_clear_bit();
	clear_bit(o->sched_state, o->raw.pstate);
	smp_mb__after_clear_bit();
}

static void bnx2x_mcast_set_sched(struct bnx2x_mcast_obj *o)
{
	smp_mb__before_clear_bit();
	set_bit(o->sched_state, o->raw.pstate);
	smp_mb__after_clear_bit();
}

static bool bnx2x_mcast_check_sched(struct bnx2x_mcast_obj *o)
{
	return !!test_bit(o->sched_state, o->raw.pstate);
}

static bool bnx2x_mcast_check_pending(struct bnx2x_mcast_obj *o)
{
	return o->raw.check_pending(&o->raw) || o->check_sched(o);
}

void bnx2x_init_mcast_obj(struct bnx2x *bp,
			  struct bnx2x_mcast_obj *mcast_obj,
			  u8 mcast_cl_id, u32 mcast_cid, u8 func_id,
			  u8 engine_id, void *rdata, dma_addr_t rdata_mapping,
			  int state, unsigned long *pstate, bnx2x_obj_type type)
{
	memset(mcast_obj, 0, sizeof(*mcast_obj));

	bnx2x_init_raw_obj(&mcast_obj->raw, mcast_cl_id, mcast_cid, func_id,
			   rdata, rdata_mapping, state, pstate, type);

	mcast_obj->engine_id = engine_id;

	INIT_LIST_HEAD(&mcast_obj->pending_cmds_head);

	mcast_obj->sched_state = BNX2X_FILTER_MCAST_SCHED;
	mcast_obj->check_sched = bnx2x_mcast_check_sched;
	mcast_obj->set_sched = bnx2x_mcast_set_sched;
	mcast_obj->clear_sched = bnx2x_mcast_clear_sched;

	if (CHIP_IS_E1(bp)) {
		mcast_obj->config_mcast      = bnx2x_mcast_setup_e1;
		mcast_obj->enqueue_cmd       = bnx2x_mcast_enqueue_cmd;
		mcast_obj->hdl_restore       =
			bnx2x_mcast_handle_restore_cmd_e1;
		mcast_obj->check_pending     = bnx2x_mcast_check_pending;

		if (CHIP_REV_IS_SLOW(bp))
			mcast_obj->max_cmd_len = BNX2X_MAX_EMUL_MULTI;
		else
			mcast_obj->max_cmd_len = BNX2X_MAX_MULTICAST;

		mcast_obj->wait_comp         = bnx2x_mcast_wait;
		mcast_obj->set_one_rule      = bnx2x_mcast_set_one_rule_e1;
		mcast_obj->validate          = bnx2x_mcast_validate_e1;
		mcast_obj->revert            = bnx2x_mcast_revert_e1;
		mcast_obj->get_registry_size =
			bnx2x_mcast_get_registry_size_exact;
		mcast_obj->set_registry_size =
			bnx2x_mcast_set_registry_size_exact;

		/* 57710 is the only chip that uses the exact match for mcast
		 * at the moment.
		 */
		INIT_LIST_HEAD(&mcast_obj->registry.exact_match.macs);

	} else if (CHIP_IS_E1H(bp)) {
		mcast_obj->config_mcast  = bnx2x_mcast_setup_e1h;
		mcast_obj->enqueue_cmd   = NULL;
		mcast_obj->hdl_restore   = NULL;
		mcast_obj->check_pending = bnx2x_mcast_check_pending;

		/* 57711 doesn't send a ramrod, so it has unlimited credit
		 * for one command.
		 */
		mcast_obj->max_cmd_len       = -1;
		mcast_obj->wait_comp         = bnx2x_mcast_wait;
		mcast_obj->set_one_rule      = NULL;
		mcast_obj->validate          = bnx2x_mcast_validate_e1h;
		mcast_obj->revert            = bnx2x_mcast_revert_e1h;
		mcast_obj->get_registry_size =
			bnx2x_mcast_get_registry_size_aprox;
		mcast_obj->set_registry_size =
			bnx2x_mcast_set_registry_size_aprox;
	} else {
		mcast_obj->config_mcast      = bnx2x_mcast_setup_e2;
		mcast_obj->enqueue_cmd       = bnx2x_mcast_enqueue_cmd;
		mcast_obj->hdl_restore       =
			bnx2x_mcast_handle_restore_cmd_e2;
		mcast_obj->check_pending     = bnx2x_mcast_check_pending;
		/* TODO: There should be a proper HSI define for this number!!!
		 */
		mcast_obj->max_cmd_len       = 16;
		mcast_obj->wait_comp         = bnx2x_mcast_wait;
		mcast_obj->set_one_rule      = bnx2x_mcast_set_one_rule_e2;
		mcast_obj->validate          = bnx2x_mcast_validate_e2;
		mcast_obj->revert            = bnx2x_mcast_revert_e2;
		mcast_obj->get_registry_size =
			bnx2x_mcast_get_registry_size_aprox;
		mcast_obj->set_registry_size =
			bnx2x_mcast_set_registry_size_aprox;
	}
}

/*************************** Credit handling **********************************/

/**
 * atomic_add_ifless - add if the result is less than a given value.
 *
 * @v:	pointer of type atomic_t
 * @a:	the amount to add to v...
 * @u:	...if (v + a) is less than u.
 *
 * returns true if (v + a) was less than u, and false otherwise.
 *
 */
static inline bool __atomic_add_ifless(atomic_t *v, int a, int u)
{
	int c, old;

	c = atomic_read(v);
	for (;;) {
		if (unlikely(c + a >= u))
			return false;

		old = atomic_cmpxchg((v), c, c + a);
		if (likely(old == c))
			break;
		c = old;
	}

	return true;
}

/**
 * atomic_dec_ifmoe - dec if the result is more or equal than a given value.
 *
 * @v:	pointer of type atomic_t
 * @a:	the amount to dec from v...
 * @u:	...if (v - a) is more or equal than u.
 *
 * returns true if (v - a) was more or equal than u, and false
 * otherwise.
 */
static inline bool __atomic_dec_ifmoe(atomic_t *v, int a, int u)
{
	int c, old;

	c = atomic_read(v);
	for (;;) {
		if (unlikely(c - a < u))
			return false;

		old = atomic_cmpxchg((v), c, c - a);
		if (likely(old == c))
			break;
		c = old;
	}

	return true;
}

static bool bnx2x_credit_pool_get(struct bnx2x_credit_pool_obj *o, int cnt)
{
	bool rc;

	smp_mb();
	rc = __atomic_dec_ifmoe(&o->credit, cnt, 0);
	smp_mb();

	return rc;
}

static bool bnx2x_credit_pool_put(struct bnx2x_credit_pool_obj *o, int cnt)
{
	bool rc;

	smp_mb();

	/* Don't let to refill if credit + cnt > pool_sz */
	rc = __atomic_add_ifless(&o->credit, cnt, o->pool_sz + 1);

	smp_mb();

	return rc;
}

static int bnx2x_credit_pool_check(struct bnx2x_credit_pool_obj *o)
{
	int cur_credit;

	smp_mb();
	cur_credit = atomic_read(&o->credit);

	return cur_credit;
}

static bool bnx2x_credit_pool_always_true(struct bnx2x_credit_pool_obj *o,
					  int cnt)
{
	return true;
}

static bool bnx2x_credit_pool_get_entry(
	struct bnx2x_credit_pool_obj *o,
	int *offset)
{
	int idx, vec, i;

	*offset = -1;

	/* Find "internal cam-offset" then add to base for this object... */
	for (vec = 0; vec < BNX2X_POOL_VEC_SIZE; vec++) {

		/* Skip the current vector if there are no free entries in it */
		if (!o->pool_mirror[vec])
			continue;

		/* If we've got here we are going to find a free entry */
		for (idx = vec * BIT_VEC64_ELEM_SZ, i = 0;
		      i < BIT_VEC64_ELEM_SZ; idx++, i++)

			if (BIT_VEC64_TEST_BIT(o->pool_mirror, idx)) {
				/* Got one!! */
				BIT_VEC64_CLEAR_BIT(o->pool_mirror, idx);
				*offset = o->base_pool_offset + idx;
				return true;
			}
	}

	return false;
}

static bool bnx2x_credit_pool_put_entry(
	struct bnx2x_credit_pool_obj *o,
	int offset)
{
	if (offset < o->base_pool_offset)
		return false;

	offset -= o->base_pool_offset;

	if (offset >= o->pool_sz)
		return false;

	/* Return the entry to the pool */
	BIT_VEC64_SET_BIT(o->pool_mirror, offset);

	return true;
}

static bool bnx2x_credit_pool_put_entry_always_true(
	struct bnx2x_credit_pool_obj *o,
	int offset)
{
	return true;
}

static bool bnx2x_credit_pool_get_entry_always_true(
	struct bnx2x_credit_pool_obj *o,
	int *offset)
{
	*offset = -1;
	return true;
}
/**
 * bnx2x_init_credit_pool - initialize credit pool internals.
 *
 * @p:
 * @base:	Base entry in the CAM to use.
 * @credit:	pool size.
 *
 * If base is negative no CAM entries handling will be performed.
 * If credit is negative pool operations will always succeed (unlimited pool).
 *
 */
static inline void bnx2x_init_credit_pool(struct bnx2x_credit_pool_obj *p,
					  int base, int credit)
{
	/* Zero the object first */
	memset(p, 0, sizeof(*p));

	/* Set the table to all 1s */
	memset(&p->pool_mirror, 0xff, sizeof(p->pool_mirror));

	/* Init a pool as full */
	atomic_set(&p->credit, credit);

	/* The total poll size */
	p->pool_sz = credit;

	p->base_pool_offset = base;

	/* Commit the change */
	smp_mb();

	p->check = bnx2x_credit_pool_check;

	/* if pool credit is negative - disable the checks */
	if (credit >= 0) {
		p->put      = bnx2x_credit_pool_put;
		p->get      = bnx2x_credit_pool_get;
		p->put_entry = bnx2x_credit_pool_put_entry;
		p->get_entry = bnx2x_credit_pool_get_entry;
	} else {
		p->put      = bnx2x_credit_pool_always_true;
		p->get      = bnx2x_credit_pool_always_true;
		p->put_entry = bnx2x_credit_pool_put_entry_always_true;
		p->get_entry = bnx2x_credit_pool_get_entry_always_true;
	}

	/* If base is negative - disable entries handling */
	if (base < 0) {
		p->put_entry = bnx2x_credit_pool_put_entry_always_true;
		p->get_entry = bnx2x_credit_pool_get_entry_always_true;
	}
}

void bnx2x_init_mac_credit_pool(struct bnx2x *bp,
				struct bnx2x_credit_pool_obj *p, u8 func_id,
				u8 func_num)
{
/* TODO: this will be defined in consts as well... */
#define BNX2X_CAM_SIZE_EMUL 5

	int cam_sz;

	if (CHIP_IS_E1(bp)) {
		/* In E1, Multicast is saved in cam... */
		if (!CHIP_REV_IS_SLOW(bp))
			cam_sz = (MAX_MAC_CREDIT_E1 / 2) - BNX2X_MAX_MULTICAST;
		else
			cam_sz = BNX2X_CAM_SIZE_EMUL - BNX2X_MAX_EMUL_MULTI;

		bnx2x_init_credit_pool(p, func_id * cam_sz, cam_sz);

	} else if (CHIP_IS_E1H(bp)) {
		/* CAM credit is equaly divided between all active functions
		 * on the PORT!.
		 */
		if ((func_num > 0)) {
			if (!CHIP_REV_IS_SLOW(bp))
				cam_sz = (MAX_MAC_CREDIT_E1H / (2*func_num));
			else
				cam_sz = BNX2X_CAM_SIZE_EMUL;
			bnx2x_init_credit_pool(p, func_id * cam_sz, cam_sz);
		} else {
			/* this should never happen! Block MAC operations. */
			bnx2x_init_credit_pool(p, 0, 0);
		}

	} else {

		/* CAM credit is equaly divided between all active functions
		 * on the PATH.
		 */
		if ((func_num > 0)) {
			if (!CHIP_REV_IS_SLOW(bp))
				cam_sz = (MAX_MAC_CREDIT_E2 / func_num);
			else
				cam_sz = BNX2X_CAM_SIZE_EMUL;

			/* No need for CAM entries handling for 57712 and
			 * newer.
			 */
			bnx2x_init_credit_pool(p, -1, cam_sz);
		} else {
			/* this should never happen! Block MAC operations. */
			bnx2x_init_credit_pool(p, 0, 0);
		}
	}
}

void bnx2x_init_vlan_credit_pool(struct bnx2x *bp,
				 struct bnx2x_credit_pool_obj *p,
				 u8 func_id,
				 u8 func_num)
{
	if (CHIP_IS_E1x(bp)) {
		/* There is no VLAN credit in HW on 57710 and 57711 only
		 * MAC / MAC-VLAN can be set
		 */
		bnx2x_init_credit_pool(p, 0, -1);
	} else {
		/* CAM credit is equally divided between all active functions
		 * on the PATH.
		 */
		if (func_num > 0) {
			int credit = MAX_VLAN_CREDIT_E2 / func_num;
			bnx2x_init_credit_pool(p, func_id * credit, credit);
		} else
			/* this should never happen! Block VLAN operations. */
			bnx2x_init_credit_pool(p, 0, 0);
	}
}

/****************** RSS Configuration ******************/
/**
 * bnx2x_debug_print_ind_table - prints the indirection table configuration.
 *
 * @bp:		driver handle
 * @p:		pointer to rss configuration
 *
 * Prints it when NETIF_MSG_IFUP debug level is configured.
 */
static inline void bnx2x_debug_print_ind_table(struct bnx2x *bp,
					struct bnx2x_config_rss_params *p)
{
	int i;

	DP(BNX2X_MSG_SP, "Setting indirection table to:\n");
	DP(BNX2X_MSG_SP, "0x0000: ");
	for (i = 0; i < T_ETH_INDIRECTION_TABLE_SIZE; i++) {
		DP_CONT(BNX2X_MSG_SP, "0x%02x ", p->ind_table[i]);

		/* Print 4 bytes in a line */
		if ((i + 1 < T_ETH_INDIRECTION_TABLE_SIZE) &&
		    (((i + 1) & 0x3) == 0)) {
			DP_CONT(BNX2X_MSG_SP, "\n");
			DP(BNX2X_MSG_SP, "0x%04x: ", i + 1);
		}
	}

	DP_CONT(BNX2X_MSG_SP, "\n");
}

/**
 * bnx2x_setup_rss - configure RSS
 *
 * @bp:		device handle
 * @p:		rss configuration
 *
 * sends on UPDATE ramrod for that matter.
 */
static int bnx2x_setup_rss(struct bnx2x *bp,
			   struct bnx2x_config_rss_params *p)
{
	struct bnx2x_rss_config_obj *o = p->rss_obj;
	struct bnx2x_raw_obj *r = &o->raw;
	struct eth_rss_update_ramrod_data *data =
		(struct eth_rss_update_ramrod_data *)(r->rdata);
	u8 rss_mode = 0;
	int rc;

	memset(data, 0, sizeof(*data));

	DP(BNX2X_MSG_SP, "Configuring RSS\n");

	/* Set an echo field */
	data->echo = cpu_to_le32((r->cid & BNX2X_SWCID_MASK) |
				 (r->state << BNX2X_SWCID_SHIFT));

	/* RSS mode */
	if (test_bit(BNX2X_RSS_MODE_DISABLED, &p->rss_flags))
		rss_mode = ETH_RSS_MODE_DISABLED;
	else if (test_bit(BNX2X_RSS_MODE_REGULAR, &p->rss_flags))
		rss_mode = ETH_RSS_MODE_REGULAR;

	data->rss_mode = rss_mode;

	DP(BNX2X_MSG_SP, "rss_mode=%d\n", rss_mode);

	/* RSS capabilities */
	if (test_bit(BNX2X_RSS_IPV4, &p->rss_flags))
		data->capabilities |=
			ETH_RSS_UPDATE_RAMROD_DATA_IPV4_CAPABILITY;

	if (test_bit(BNX2X_RSS_IPV4_TCP, &p->rss_flags))
		data->capabilities |=
			ETH_RSS_UPDATE_RAMROD_DATA_IPV4_TCP_CAPABILITY;

	if (test_bit(BNX2X_RSS_IPV4_UDP, &p->rss_flags))
		data->capabilities |=
			ETH_RSS_UPDATE_RAMROD_DATA_IPV4_UDP_CAPABILITY;

	if (test_bit(BNX2X_RSS_IPV6, &p->rss_flags))
		data->capabilities |=
			ETH_RSS_UPDATE_RAMROD_DATA_IPV6_CAPABILITY;

	if (test_bit(BNX2X_RSS_IPV6_TCP, &p->rss_flags))
		data->capabilities |=
			ETH_RSS_UPDATE_RAMROD_DATA_IPV6_TCP_CAPABILITY;

	if (test_bit(BNX2X_RSS_IPV6_UDP, &p->rss_flags))
		data->capabilities |=
			ETH_RSS_UPDATE_RAMROD_DATA_IPV6_UDP_CAPABILITY;

	/* Hashing mask */
	data->rss_result_mask = p->rss_result_mask;

	/* RSS engine ID */
	data->rss_engine_id = o->engine_id;

	DP(BNX2X_MSG_SP, "rss_engine_id=%d\n", data->rss_engine_id);

	/* Indirection table */
	memcpy(data->indirection_table, p->ind_table,
		  T_ETH_INDIRECTION_TABLE_SIZE);

	/* Remember the last configuration */
	memcpy(o->ind_table, p->ind_table, T_ETH_INDIRECTION_TABLE_SIZE);

	/* Print the indirection table */
	if (netif_msg_ifup(bp))
		bnx2x_debug_print_ind_table(bp, p);

	/* RSS keys */
	if (test_bit(BNX2X_RSS_SET_SRCH, &p->rss_flags)) {
		memcpy(&data->rss_key[0], &p->rss_key[0],
		       sizeof(data->rss_key));
		data->capabilities |= ETH_RSS_UPDATE_RAMROD_DATA_UPDATE_RSS_KEY;
	}

	/* No need for an explicit memory barrier here as long we would
	 * need to ensure the ordering of writing to the SPQ element
	 * and updating of the SPQ producer which involves a memory
	 * read and we will have to put a full memory barrier there
	 * (inside bnx2x_sp_post()).
	 */

	/* Send a ramrod */
	rc = bnx2x_sp_post(bp, RAMROD_CMD_ID_ETH_RSS_UPDATE, r->cid,
			   U64_HI(r->rdata_mapping),
			   U64_LO(r->rdata_mapping),
			   ETH_CONNECTION_TYPE);

	if (rc < 0)
		return rc;

	return 1;
}

void bnx2x_get_rss_ind_table(struct bnx2x_rss_config_obj *rss_obj,
			     u8 *ind_table)
{
	memcpy(ind_table, rss_obj->ind_table, sizeof(rss_obj->ind_table));
}

int bnx2x_config_rss(struct bnx2x *bp,
		     struct bnx2x_config_rss_params *p)
{
	int rc;
	struct bnx2x_rss_config_obj *o = p->rss_obj;
	struct bnx2x_raw_obj *r = &o->raw;

	/* Do nothing if only driver cleanup was requested */
	if (test_bit(RAMROD_DRV_CLR_ONLY, &p->ramrod_flags))
		return 0;

	r->set_pending(r);

	rc = o->config_rss(bp, p);
	if (rc < 0) {
		r->clear_pending(r);
		return rc;
	}

	if (test_bit(RAMROD_COMP_WAIT, &p->ramrod_flags))
		rc = r->wait_comp(bp, r);

	return rc;
}

void bnx2x_init_rss_config_obj(struct bnx2x *bp,
			       struct bnx2x_rss_config_obj *rss_obj,
			       u8 cl_id, u32 cid, u8 func_id, u8 engine_id,
			       void *rdata, dma_addr_t rdata_mapping,
			       int state, unsigned long *pstate,
			       bnx2x_obj_type type)
{
	bnx2x_init_raw_obj(&rss_obj->raw, cl_id, cid, func_id, rdata,
			   rdata_mapping, state, pstate, type);

	rss_obj->engine_id  = engine_id;
	rss_obj->config_rss = bnx2x_setup_rss;
}

/********************** Queue state object ***********************************/

/**
 * bnx2x_queue_state_change - perform Queue state change transition
 *
 * @bp:		device handle
 * @params:	parameters to perform the transition
 *
 * returns 0 in case of successfully completed transition, negative error
 * code in case of failure, positive (EBUSY) value if there is a completion
 * to that is still pending (possible only if RAMROD_COMP_WAIT is
 * not set in params->ramrod_flags for asynchronous commands).
 *
 */
int bnx2x_queue_state_change(struct bnx2x *bp,
			     struct bnx2x_queue_state_params *params)
{
	struct bnx2x_queue_sp_obj *o = params->q_obj;
	int rc, pending_bit;
	unsigned long *pending = &o->pending;

	/* Check that the requested transition is legal */
	rc = o->check_transition(bp, o, params);
	if (rc) {
		BNX2X_ERR("check transition returned an error. rc %d\n", rc);
		return -EINVAL;
	}

	/* Set "pending" bit */
	DP(BNX2X_MSG_SP, "pending bit was=%lx\n", o->pending);
	pending_bit = o->set_pending(o, params);
	DP(BNX2X_MSG_SP, "pending bit now=%lx\n", o->pending);

	/* Don't send a command if only driver cleanup was requested */
	if (test_bit(RAMROD_DRV_CLR_ONLY, &params->ramrod_flags))
		o->complete_cmd(bp, o, pending_bit);
	else {
		/* Send a ramrod */
		rc = o->send_cmd(bp, params);
		if (rc) {
			o->next_state = BNX2X_Q_STATE_MAX;
			clear_bit(pending_bit, pending);
			smp_mb__after_clear_bit();
			return rc;
		}

		if (test_bit(RAMROD_COMP_WAIT, &params->ramrod_flags)) {
			rc = o->wait_comp(bp, o, pending_bit);
			if (rc)
				return rc;

			return 0;
		}
	}

	return !!test_bit(pending_bit, pending);
}

static int bnx2x_queue_set_pending(struct bnx2x_queue_sp_obj *obj,
				   struct bnx2x_queue_state_params *params)
{
	enum bnx2x_queue_cmd cmd = params->cmd, bit;

	/* ACTIVATE and DEACTIVATE commands are implemented on top of
	 * UPDATE command.
	 */
	if ((cmd == BNX2X_Q_CMD_ACTIVATE) ||
	    (cmd == BNX2X_Q_CMD_DEACTIVATE))
		bit = BNX2X_Q_CMD_UPDATE;
	else
		bit = cmd;

	set_bit(bit, &obj->pending);
	return bit;
}

static int bnx2x_queue_wait_comp(struct bnx2x *bp,
				 struct bnx2x_queue_sp_obj *o,
				 enum bnx2x_queue_cmd cmd)
{
	return bnx2x_state_wait(bp, cmd, &o->pending);
}

/**
 * bnx2x_queue_comp_cmd - complete the state change command.
 *
 * @bp:		device handle
 * @o:
 * @cmd:
 *
 * Checks that the arrived completion is expected.
 */
static int bnx2x_queue_comp_cmd(struct bnx2x *bp,
				struct bnx2x_queue_sp_obj *o,
				enum bnx2x_queue_cmd cmd)
{
	unsigned long cur_pending = o->pending;

	if (!test_and_clear_bit(cmd, &cur_pending)) {
		BNX2X_ERR("Bad MC reply %d for queue %d in state %d pending 0x%lx, next_state %d\n",
			  cmd, o->cids[BNX2X_PRIMARY_CID_INDEX],
			  o->state, cur_pending, o->next_state);
		return -EINVAL;
	}

	if (o->next_tx_only >= o->max_cos)
		/* >= because tx only must always be smaller than cos since the
		 * primary connection supports COS 0
		 */
		BNX2X_ERR("illegal value for next tx_only: %d. max cos was %d",
			   o->next_tx_only, o->max_cos);

	DP(BNX2X_MSG_SP,
	   "Completing command %d for queue %d, setting state to %d\n",
	   cmd, o->cids[BNX2X_PRIMARY_CID_INDEX], o->next_state);

	if (o->next_tx_only)  /* print num tx-only if any exist */
		DP(BNX2X_MSG_SP, "primary cid %d: num tx-only cons %d\n",
		   o->cids[BNX2X_PRIMARY_CID_INDEX], o->next_tx_only);

	o->state = o->next_state;
	o->num_tx_only = o->next_tx_only;
	o->next_state = BNX2X_Q_STATE_MAX;

	/* It's important that o->state and o->next_state are
	 * updated before o->pending.
	 */
	wmb();

	clear_bit(cmd, &o->pending);
	smp_mb__after_clear_bit();

	return 0;
}

static void bnx2x_q_fill_setup_data_e2(struct bnx2x *bp,
				struct bnx2x_queue_state_params *cmd_params,
				struct client_init_ramrod_data *data)
{
	struct bnx2x_queue_setup_params *params = &cmd_params->params.setup;

	/* Rx data */

	/* IPv6 TPA supported for E2 and above only */
	data->rx.tpa_en |= test_bit(BNX2X_Q_FLG_TPA_IPV6, &params->flags) *
				CLIENT_INIT_RX_DATA_TPA_EN_IPV6;
}

static void bnx2x_q_fill_init_general_data(struct bnx2x *bp,
				struct bnx2x_queue_sp_obj *o,
				struct bnx2x_general_setup_params *params,
				struct client_init_general_data *gen_data,
				unsigned long *flags)
{
	gen_data->client_id = o->cl_id;

	if (test_bit(BNX2X_Q_FLG_STATS, flags)) {
		gen_data->statistics_counter_id =
					params->stat_id;
		gen_data->statistics_en_flg = 1;
		gen_data->statistics_zero_flg =
			test_bit(BNX2X_Q_FLG_ZERO_STATS, flags);
	} else
		gen_data->statistics_counter_id =
					DISABLE_STATISTIC_COUNTER_ID_VALUE;

	gen_data->is_fcoe_flg = test_bit(BNX2X_Q_FLG_FCOE, flags);
	gen_data->activate_flg = test_bit(BNX2X_Q_FLG_ACTIVE, flags);
	gen_data->sp_client_id = params->spcl_id;
	gen_data->mtu = cpu_to_le16(params->mtu);
	gen_data->func_id = o->func_id;

	gen_data->cos = params->cos;

	gen_data->traffic_type =
		test_bit(BNX2X_Q_FLG_FCOE, flags) ?
		LLFC_TRAFFIC_TYPE_FCOE : LLFC_TRAFFIC_TYPE_NW;

	DP(BNX2X_MSG_SP, "flags: active %d, cos %d, stats en %d\n",
	   gen_data->activate_flg, gen_data->cos, gen_data->statistics_en_flg);
}

static void bnx2x_q_fill_init_tx_data(struct bnx2x_queue_sp_obj *o,
				struct bnx2x_txq_setup_params *params,
				struct client_init_tx_data *tx_data,
				unsigned long *flags)
{
	tx_data->enforce_security_flg =
		test_bit(BNX2X_Q_FLG_TX_SEC, flags);
	tx_data->default_vlan =
		cpu_to_le16(params->default_vlan);
	tx_data->default_vlan_flg =
		test_bit(BNX2X_Q_FLG_DEF_VLAN, flags);
	tx_data->tx_switching_flg =
		test_bit(BNX2X_Q_FLG_TX_SWITCH, flags);
	tx_data->anti_spoofing_flg =
		test_bit(BNX2X_Q_FLG_ANTI_SPOOF, flags);
	tx_data->force_default_pri_flg =
		test_bit(BNX2X_Q_FLG_FORCE_DEFAULT_PRI, flags);

	tx_data->tunnel_lso_inc_ip_id =
		test_bit(BNX2X_Q_FLG_TUN_INC_INNER_IP_ID, flags);
	tx_data->tunnel_non_lso_pcsum_location =
		test_bit(BNX2X_Q_FLG_PCSUM_ON_PKT, flags) ? PCSUM_ON_PKT :
								  PCSUM_ON_BD;

	tx_data->tx_status_block_id = params->fw_sb_id;
	tx_data->tx_sb_index_number = params->sb_cq_index;
	tx_data->tss_leading_client_id = params->tss_leading_cl_id;

	tx_data->tx_bd_page_base.lo =
		cpu_to_le32(U64_LO(params->dscr_map));
	tx_data->tx_bd_page_base.hi =
		cpu_to_le32(U64_HI(params->dscr_map));

	/* Don't configure any Tx switching mode during queue SETUP */
	tx_data->state = 0;
}

static void bnx2x_q_fill_init_pause_data(struct bnx2x_queue_sp_obj *o,
				struct rxq_pause_params *params,
				struct client_init_rx_data *rx_data)
{
	/* flow control data */
	rx_data->cqe_pause_thr_low = cpu_to_le16(params->rcq_th_lo);
	rx_data->cqe_pause_thr_high = cpu_to_le16(params->rcq_th_hi);
	rx_data->bd_pause_thr_low = cpu_to_le16(params->bd_th_lo);
	rx_data->bd_pause_thr_high = cpu_to_le16(params->bd_th_hi);
	rx_data->sge_pause_thr_low = cpu_to_le16(params->sge_th_lo);
	rx_data->sge_pause_thr_high = cpu_to_le16(params->sge_th_hi);
	rx_data->rx_cos_mask = cpu_to_le16(params->pri_map);
}

static void bnx2x_q_fill_init_rx_data(struct bnx2x_queue_sp_obj *o,
				struct bnx2x_rxq_setup_params *params,
				struct client_init_rx_data *rx_data,
				unsigned long *flags)
{
	rx_data->tpa_en = test_bit(BNX2X_Q_FLG_TPA, flags) *
				CLIENT_INIT_RX_DATA_TPA_EN_IPV4;
	rx_data->tpa_en |= test_bit(BNX2X_Q_FLG_TPA_GRO, flags) *
				CLIENT_INIT_RX_DATA_TPA_MODE;
	rx_data->vmqueue_mode_en_flg = 0;

	rx_data->cache_line_alignment_log_size =
		params->cache_line_log;
	rx_data->enable_dynamic_hc =
		test_bit(BNX2X_Q_FLG_DHC, flags);
	rx_data->max_sges_for_packet = params->max_sges_pkt;
	rx_data->client_qzone_id = params->cl_qzone_id;
	rx_data->max_agg_size = cpu_to_le16(params->tpa_agg_sz);

	/* Always start in DROP_ALL mode */
	rx_data->state = cpu_to_le16(CLIENT_INIT_RX_DATA_UCAST_DROP_ALL |
				     CLIENT_INIT_RX_DATA_MCAST_DROP_ALL);

	/* We don't set drop flags */
	rx_data->drop_ip_cs_err_flg = 0;
	rx_data->drop_tcp_cs_err_flg = 0;
	rx_data->drop_ttl0_flg = 0;
	rx_data->drop_udp_cs_err_flg = 0;
	rx_data->inner_vlan_removal_enable_flg =
		test_bit(BNX2X_Q_FLG_VLAN, flags);
	rx_data->outer_vlan_removal_enable_flg =
		test_bit(BNX2X_Q_FLG_OV, flags);
	rx_data->status_block_id = params->fw_sb_id;
	rx_data->rx_sb_index_number = params->sb_cq_index;
	rx_data->max_tpa_queues = params->max_tpa_queues;
	rx_data->max_bytes_on_bd = cpu_to_le16(params->buf_sz);
	rx_data->sge_buff_size = cpu_to_le16(params->sge_buf_sz);
	rx_data->bd_page_base.lo =
		cpu_to_le32(U64_LO(params->dscr_map));
	rx_data->bd_page_base.hi =
		cpu_to_le32(U64_HI(params->dscr_map));
	rx_data->sge_page_base.lo =
		cpu_to_le32(U64_LO(params->sge_map));
	rx_data->sge_page_base.hi =
		cpu_to_le32(U64_HI(params->sge_map));
	rx_data->cqe_page_base.lo =
		cpu_to_le32(U64_LO(params->rcq_map));
	rx_data->cqe_page_base.hi =
		cpu_to_le32(U64_HI(params->rcq_map));
	rx_data->is_leading_rss = test_bit(BNX2X_Q_FLG_LEADING_RSS, flags);

	if (test_bit(BNX2X_Q_FLG_MCAST, flags)) {
		rx_data->approx_mcast_engine_id = params->mcast_engine_id;
		rx_data->is_approx_mcast = 1;
	}

	rx_data->rss_engine_id = params->rss_engine_id;

	/* silent vlan removal */
	rx_data->silent_vlan_removal_flg =
		test_bit(BNX2X_Q_FLG_SILENT_VLAN_REM, flags);
	rx_data->silent_vlan_value =
		cpu_to_le16(params->silent_removal_value);
	rx_data->silent_vlan_mask =
		cpu_to_le16(params->silent_removal_mask);
}

/* initialize the general, tx and rx parts of a queue object */
static void bnx2x_q_fill_setup_data_cmn(struct bnx2x *bp,
				struct bnx2x_queue_state_params *cmd_params,
				struct client_init_ramrod_data *data)
{
	bnx2x_q_fill_init_general_data(bp, cmd_params->q_obj,
				       &cmd_params->params.setup.gen_params,
				       &data->general,
				       &cmd_params->params.setup.flags);

	bnx2x_q_fill_init_tx_data(cmd_params->q_obj,
				  &cmd_params->params.setup.txq_params,
				  &data->tx,
				  &cmd_params->params.setup.flags);

	bnx2x_q_fill_init_rx_data(cmd_params->q_obj,
				  &cmd_params->params.setup.rxq_params,
				  &data->rx,
				  &cmd_params->params.setup.flags);

	bnx2x_q_fill_init_pause_data(cmd_params->q_obj,
				     &cmd_params->params.setup.pause_params,
				     &data->rx);
}

/* initialize the general and tx parts of a tx-only queue object */
static void bnx2x_q_fill_setup_tx_only(struct bnx2x *bp,
				struct bnx2x_queue_state_params *cmd_params,
				struct tx_queue_init_ramrod_data *data)
{
	bnx2x_q_fill_init_general_data(bp, cmd_params->q_obj,
				       &cmd_params->params.tx_only.gen_params,
				       &data->general,
				       &cmd_params->params.tx_only.flags);

	bnx2x_q_fill_init_tx_data(cmd_params->q_obj,
				  &cmd_params->params.tx_only.txq_params,
				  &data->tx,
				  &cmd_params->params.tx_only.flags);

	DP(BNX2X_MSG_SP, "cid %d, tx bd page lo %x hi %x",
			 cmd_params->q_obj->cids[0],
			 data->tx.tx_bd_page_base.lo,
			 data->tx.tx_bd_page_base.hi);
}

/**
 * bnx2x_q_init - init HW/FW queue
 *
 * @bp:		device handle
 * @params:
 *
 * HW/FW initial Queue configuration:
 *      - HC: Rx and Tx
 *      - CDU context validation
 *
 */
static inline int bnx2x_q_init(struct bnx2x *bp,
			       struct bnx2x_queue_state_params *params)
{
	struct bnx2x_queue_sp_obj *o = params->q_obj;
	struct bnx2x_queue_init_params *init = &params->params.init;
	u16 hc_usec;
	u8 cos;

	/* Tx HC configuration */
	if (test_bit(BNX2X_Q_TYPE_HAS_TX, &o->type) &&
	    test_bit(BNX2X_Q_FLG_HC, &init->tx.flags)) {
		hc_usec = init->tx.hc_rate ? 1000000 / init->tx.hc_rate : 0;

		bnx2x_update_coalesce_sb_index(bp, init->tx.fw_sb_id,
			init->tx.sb_cq_index,
			!test_bit(BNX2X_Q_FLG_HC_EN, &init->tx.flags),
			hc_usec);
	}

	/* Rx HC configuration */
	if (test_bit(BNX2X_Q_TYPE_HAS_RX, &o->type) &&
	    test_bit(BNX2X_Q_FLG_HC, &init->rx.flags)) {
		hc_usec = init->rx.hc_rate ? 1000000 / init->rx.hc_rate : 0;

		bnx2x_update_coalesce_sb_index(bp, init->rx.fw_sb_id,
			init->rx.sb_cq_index,
			!test_bit(BNX2X_Q_FLG_HC_EN, &init->rx.flags),
			hc_usec);
	}

	/* Set CDU context validation values */
	for (cos = 0; cos < o->max_cos; cos++) {
		DP(BNX2X_MSG_SP, "setting context validation. cid %d, cos %d\n",
				 o->cids[cos], cos);
		DP(BNX2X_MSG_SP, "context pointer %p\n", init->cxts[cos]);
		bnx2x_set_ctx_validation(bp, init->cxts[cos], o->cids[cos]);
	}

	/* As no ramrod is sent, complete the command immediately  */
	o->complete_cmd(bp, o, BNX2X_Q_CMD_INIT);

	mmiowb();
	smp_mb();

	return 0;
}

static inline int bnx2x_q_send_setup_e1x(struct bnx2x *bp,
					struct bnx2x_queue_state_params *params)
{
	struct bnx2x_queue_sp_obj *o = params->q_obj;
	struct client_init_ramrod_data *rdata =
		(struct client_init_ramrod_data *)o->rdata;
	dma_addr_t data_mapping = o->rdata_mapping;
	int ramrod = RAMROD_CMD_ID_ETH_CLIENT_SETUP;

	/* Clear the ramrod data */
	memset(rdata, 0, sizeof(*rdata));

	/* Fill the ramrod data */
	bnx2x_q_fill_setup_data_cmn(bp, params, rdata);

	/* No need for an explicit memory barrier here as long we would
	 * need to ensure the ordering of writing to the SPQ element
	 * and updating of the SPQ producer which involves a memory
	 * read and we will have to put a full memory barrier there
	 * (inside bnx2x_sp_post()).
	 */

	return bnx2x_sp_post(bp, ramrod, o->cids[BNX2X_PRIMARY_CID_INDEX],
			     U64_HI(data_mapping),
			     U64_LO(data_mapping), ETH_CONNECTION_TYPE);
}

static inline int bnx2x_q_send_setup_e2(struct bnx2x *bp,
					struct bnx2x_queue_state_params *params)
{
	struct bnx2x_queue_sp_obj *o = params->q_obj;
	struct client_init_ramrod_data *rdata =
		(struct client_init_ramrod_data *)o->rdata;
	dma_addr_t data_mapping = o->rdata_mapping;
	int ramrod = RAMROD_CMD_ID_ETH_CLIENT_SETUP;

	/* Clear the ramrod data */
	memset(rdata, 0, sizeof(*rdata));

	/* Fill the ramrod data */
	bnx2x_q_fill_setup_data_cmn(bp, params, rdata);
	bnx2x_q_fill_setup_data_e2(bp, params, rdata);

	/* No need for an explicit memory barrier here as long we would
	 * need to ensure the ordering of writing to the SPQ element
	 * and updating of the SPQ producer which involves a memory
	 * read and we will have to put a full memory barrier there
	 * (inside bnx2x_sp_post()).
	 */

	return bnx2x_sp_post(bp, ramrod, o->cids[BNX2X_PRIMARY_CID_INDEX],
			     U64_HI(data_mapping),
			     U64_LO(data_mapping), ETH_CONNECTION_TYPE);
}

static inline int bnx2x_q_send_setup_tx_only(struct bnx2x *bp,
				  struct bnx2x_queue_state_params *params)
{
	struct bnx2x_queue_sp_obj *o = params->q_obj;
	struct tx_queue_init_ramrod_data *rdata =
		(struct tx_queue_init_ramrod_data *)o->rdata;
	dma_addr_t data_mapping = o->rdata_mapping;
	int ramrod = RAMROD_CMD_ID_ETH_TX_QUEUE_SETUP;
	struct bnx2x_queue_setup_tx_only_params *tx_only_params =
		&params->params.tx_only;
	u8 cid_index = tx_only_params->cid_index;

	if (cid_index >= o->max_cos) {
		BNX2X_ERR("queue[%d]: cid_index (%d) is out of range\n",
			  o->cl_id, cid_index);
		return -EINVAL;
	}

	DP(BNX2X_MSG_SP, "parameters received: cos: %d sp-id: %d\n",
			 tx_only_params->gen_params.cos,
			 tx_only_params->gen_params.spcl_id);

	/* Clear the ramrod data */
	memset(rdata, 0, sizeof(*rdata));

	/* Fill the ramrod data */
	bnx2x_q_fill_setup_tx_only(bp, params, rdata);

	DP(BNX2X_MSG_SP, "sending tx-only ramrod: cid %d, client-id %d, sp-client id %d, cos %d\n",
			 o->cids[cid_index], rdata->general.client_id,
			 rdata->general.sp_client_id, rdata->general.cos);

	/* No need for an explicit memory barrier here as long we would
	 * need to ensure the ordering of writing to the SPQ element
	 * and updating of the SPQ producer which involves a memory
	 * read and we will have to put a full memory barrier there
	 * (inside bnx2x_sp_post()).
	 */

	return bnx2x_sp_post(bp, ramrod, o->cids[cid_index],
			     U64_HI(data_mapping),
			     U64_LO(data_mapping), ETH_CONNECTION_TYPE);
}

static void bnx2x_q_fill_update_data(struct bnx2x *bp,
				     struct bnx2x_queue_sp_obj *obj,
				     struct bnx2x_queue_update_params *params,
				     struct client_update_ramrod_data *data)
{
	/* Client ID of the client to update */
	data->client_id = obj->cl_id;

	/* Function ID of the client to update */
	data->func_id = obj->func_id;

	/* Default VLAN value */
	data->default_vlan = cpu_to_le16(params->def_vlan);

	/* Inner VLAN stripping */
	data->inner_vlan_removal_enable_flg =
		test_bit(BNX2X_Q_UPDATE_IN_VLAN_REM, &params->update_flags);
	data->inner_vlan_removal_change_flg =
		test_bit(BNX2X_Q_UPDATE_IN_VLAN_REM_CHNG,
			 &params->update_flags);

	/* Outer VLAN stripping */
	data->outer_vlan_removal_enable_flg =
		test_bit(BNX2X_Q_UPDATE_OUT_VLAN_REM, &params->update_flags);
	data->outer_vlan_removal_change_flg =
		test_bit(BNX2X_Q_UPDATE_OUT_VLAN_REM_CHNG,
			 &params->update_flags);

	/* Drop packets that have source MAC that doesn't belong to this
	 * Queue.
	 */
	data->anti_spoofing_enable_flg =
		test_bit(BNX2X_Q_UPDATE_ANTI_SPOOF, &params->update_flags);
	data->anti_spoofing_change_flg =
		test_bit(BNX2X_Q_UPDATE_ANTI_SPOOF_CHNG, &params->update_flags);

	/* Activate/Deactivate */
	data->activate_flg =
		test_bit(BNX2X_Q_UPDATE_ACTIVATE, &params->update_flags);
	data->activate_change_flg =
		test_bit(BNX2X_Q_UPDATE_ACTIVATE_CHNG, &params->update_flags);

	/* Enable default VLAN */
	data->default_vlan_enable_flg =
		test_bit(BNX2X_Q_UPDATE_DEF_VLAN_EN, &params->update_flags);
	data->default_vlan_change_flg =
		test_bit(BNX2X_Q_UPDATE_DEF_VLAN_EN_CHNG,
			 &params->update_flags);

	/* silent vlan removal */
	data->silent_vlan_change_flg =
		test_bit(BNX2X_Q_UPDATE_SILENT_VLAN_REM_CHNG,
			 &params->update_flags);
	data->silent_vlan_removal_flg =
		test_bit(BNX2X_Q_UPDATE_SILENT_VLAN_REM, &params->update_flags);
	data->silent_vlan_value = cpu_to_le16(params->silent_removal_value);
	data->silent_vlan_mask = cpu_to_le16(params->silent_removal_mask);
}

static inline int bnx2x_q_send_update(struct bnx2x *bp,
				      struct bnx2x_queue_state_params *params)
{
	struct bnx2x_queue_sp_obj *o = params->q_obj;
	struct client_update_ramrod_data *rdata =
		(struct client_update_ramrod_data *)o->rdata;
	dma_addr_t data_mapping = o->rdata_mapping;
	struct bnx2x_queue_update_params *update_params =
		&params->params.update;
	u8 cid_index = update_params->cid_index;

	if (cid_index >= o->max_cos) {
		BNX2X_ERR("queue[%d]: cid_index (%d) is out of range\n",
			  o->cl_id, cid_index);
		return -EINVAL;
	}

	/* Clear the ramrod data */
	memset(rdata, 0, sizeof(*rdata));

	/* Fill the ramrod data */
	bnx2x_q_fill_update_data(bp, o, update_params, rdata);

	/* No need for an explicit memory barrier here as long we would
	 * need to ensure the ordering of writing to the SPQ element
	 * and updating of the SPQ producer which involves a memory
	 * read and we will have to put a full memory barrier there
	 * (inside bnx2x_sp_post()).
	 */

	return bnx2x_sp_post(bp, RAMROD_CMD_ID_ETH_CLIENT_UPDATE,
			     o->cids[cid_index], U64_HI(data_mapping),
			     U64_LO(data_mapping), ETH_CONNECTION_TYPE);
}

/**
 * bnx2x_q_send_deactivate - send DEACTIVATE command
 *
 * @bp:		device handle
 * @params:
 *
 * implemented using the UPDATE command.
 */
static inline int bnx2x_q_send_deactivate(struct bnx2x *bp,
					struct bnx2x_queue_state_params *params)
{
	struct bnx2x_queue_update_params *update = &params->params.update;

	memset(update, 0, sizeof(*update));

	__set_bit(BNX2X_Q_UPDATE_ACTIVATE_CHNG, &update->update_flags);

	return bnx2x_q_send_update(bp, params);
}

/**
 * bnx2x_q_send_activate - send ACTIVATE command
 *
 * @bp:		device handle
 * @params:
 *
 * implemented using the UPDATE command.
 */
static inline int bnx2x_q_send_activate(struct bnx2x *bp,
					struct bnx2x_queue_state_params *params)
{
	struct bnx2x_queue_update_params *update = &params->params.update;

	memset(update, 0, sizeof(*update));

	__set_bit(BNX2X_Q_UPDATE_ACTIVATE, &update->update_flags);
	__set_bit(BNX2X_Q_UPDATE_ACTIVATE_CHNG, &update->update_flags);

	return bnx2x_q_send_update(bp, params);
}

static inline int bnx2x_q_send_update_tpa(struct bnx2x *bp,
					struct bnx2x_queue_state_params *params)
{
	/* TODO: Not implemented yet. */
	return -1;
}

static inline int bnx2x_q_send_halt(struct bnx2x *bp,
				    struct bnx2x_queue_state_params *params)
{
	struct bnx2x_queue_sp_obj *o = params->q_obj;

	return bnx2x_sp_post(bp, RAMROD_CMD_ID_ETH_HALT,
			     o->cids[BNX2X_PRIMARY_CID_INDEX], 0, o->cl_id,
			     ETH_CONNECTION_TYPE);
}

static inline int bnx2x_q_send_cfc_del(struct bnx2x *bp,
				       struct bnx2x_queue_state_params *params)
{
	struct bnx2x_queue_sp_obj *o = params->q_obj;
	u8 cid_idx = params->params.cfc_del.cid_index;

	if (cid_idx >= o->max_cos) {
		BNX2X_ERR("queue[%d]: cid_index (%d) is out of range\n",
			  o->cl_id, cid_idx);
		return -EINVAL;
	}

	return bnx2x_sp_post(bp, RAMROD_CMD_ID_COMMON_CFC_DEL,
			     o->cids[cid_idx], 0, 0, NONE_CONNECTION_TYPE);
}

static inline int bnx2x_q_send_terminate(struct bnx2x *bp,
					struct bnx2x_queue_state_params *params)
{
	struct bnx2x_queue_sp_obj *o = params->q_obj;
	u8 cid_index = params->params.terminate.cid_index;

	if (cid_index >= o->max_cos) {
		BNX2X_ERR("queue[%d]: cid_index (%d) is out of range\n",
			  o->cl_id, cid_index);
		return -EINVAL;
	}

	return bnx2x_sp_post(bp, RAMROD_CMD_ID_ETH_TERMINATE,
			     o->cids[cid_index], 0, 0, ETH_CONNECTION_TYPE);
}

static inline int bnx2x_q_send_empty(struct bnx2x *bp,
				     struct bnx2x_queue_state_params *params)
{
	struct bnx2x_queue_sp_obj *o = params->q_obj;

	return bnx2x_sp_post(bp, RAMROD_CMD_ID_ETH_EMPTY,
			     o->cids[BNX2X_PRIMARY_CID_INDEX], 0, 0,
			     ETH_CONNECTION_TYPE);
}

static inline int bnx2x_queue_send_cmd_cmn(struct bnx2x *bp,
					struct bnx2x_queue_state_params *params)
{
	switch (params->cmd) {
	case BNX2X_Q_CMD_INIT:
		return bnx2x_q_init(bp, params);
	case BNX2X_Q_CMD_SETUP_TX_ONLY:
		return bnx2x_q_send_setup_tx_only(bp, params);
	case BNX2X_Q_CMD_DEACTIVATE:
		return bnx2x_q_send_deactivate(bp, params);
	case BNX2X_Q_CMD_ACTIVATE:
		return bnx2x_q_send_activate(bp, params);
	case BNX2X_Q_CMD_UPDATE:
		return bnx2x_q_send_update(bp, params);
	case BNX2X_Q_CMD_UPDATE_TPA:
		return bnx2x_q_send_update_tpa(bp, params);
	case BNX2X_Q_CMD_HALT:
		return bnx2x_q_send_halt(bp, params);
	case BNX2X_Q_CMD_CFC_DEL:
		return bnx2x_q_send_cfc_del(bp, params);
	case BNX2X_Q_CMD_TERMINATE:
		return bnx2x_q_send_terminate(bp, params);
	case BNX2X_Q_CMD_EMPTY:
		return bnx2x_q_send_empty(bp, params);
	default:
		BNX2X_ERR("Unknown command: %d\n", params->cmd);
		return -EINVAL;
	}
}

static int bnx2x_queue_send_cmd_e1x(struct bnx2x *bp,
				    struct bnx2x_queue_state_params *params)
{
	switch (params->cmd) {
	case BNX2X_Q_CMD_SETUP:
		return bnx2x_q_send_setup_e1x(bp, params);
	case BNX2X_Q_CMD_INIT:
	case BNX2X_Q_CMD_SETUP_TX_ONLY:
	case BNX2X_Q_CMD_DEACTIVATE:
	case BNX2X_Q_CMD_ACTIVATE:
	case BNX2X_Q_CMD_UPDATE:
	case BNX2X_Q_CMD_UPDATE_TPA:
	case BNX2X_Q_CMD_HALT:
	case BNX2X_Q_CMD_CFC_DEL:
	case BNX2X_Q_CMD_TERMINATE:
	case BNX2X_Q_CMD_EMPTY:
		return bnx2x_queue_send_cmd_cmn(bp, params);
	default:
		BNX2X_ERR("Unknown command: %d\n", params->cmd);
		return -EINVAL;
	}
}

static int bnx2x_queue_send_cmd_e2(struct bnx2x *bp,
				   struct bnx2x_queue_state_params *params)
{
	switch (params->cmd) {
	case BNX2X_Q_CMD_SETUP:
		return bnx2x_q_send_setup_e2(bp, params);
	case BNX2X_Q_CMD_INIT:
	case BNX2X_Q_CMD_SETUP_TX_ONLY:
	case BNX2X_Q_CMD_DEACTIVATE:
	case BNX2X_Q_CMD_ACTIVATE:
	case BNX2X_Q_CMD_UPDATE:
	case BNX2X_Q_CMD_UPDATE_TPA:
	case BNX2X_Q_CMD_HALT:
	case BNX2X_Q_CMD_CFC_DEL:
	case BNX2X_Q_CMD_TERMINATE:
	case BNX2X_Q_CMD_EMPTY:
		return bnx2x_queue_send_cmd_cmn(bp, params);
	default:
		BNX2X_ERR("Unknown command: %d\n", params->cmd);
		return -EINVAL;
	}
}

/**
 * bnx2x_queue_chk_transition - check state machine of a regular Queue
 *
 * @bp:		device handle
 * @o:
 * @params:
 *
 * (not Forwarding)
 * It both checks if the requested command is legal in a current
 * state and, if it's legal, sets a `next_state' in the object
 * that will be used in the completion flow to set the `state'
 * of the object.
 *
 * returns 0 if a requested command is a legal transition,
 *         -EINVAL otherwise.
 */
static int bnx2x_queue_chk_transition(struct bnx2x *bp,
				      struct bnx2x_queue_sp_obj *o,
				      struct bnx2x_queue_state_params *params)
{
	enum bnx2x_q_state state = o->state, next_state = BNX2X_Q_STATE_MAX;
	enum bnx2x_queue_cmd cmd = params->cmd;
	struct bnx2x_queue_update_params *update_params =
		 &params->params.update;
	u8 next_tx_only = o->num_tx_only;

	/* Forget all pending for completion commands if a driver only state
	 * transition has been requested.
	 */
	if (test_bit(RAMROD_DRV_CLR_ONLY, &params->ramrod_flags)) {
		o->pending = 0;
		o->next_state = BNX2X_Q_STATE_MAX;
	}

	/* Don't allow a next state transition if we are in the middle of
	 * the previous one.
	 */
	if (o->pending) {
		BNX2X_ERR("Blocking transition since pending was %lx\n",
			  o->pending);
		return -EBUSY;
	}

	switch (state) {
	case BNX2X_Q_STATE_RESET:
		if (cmd == BNX2X_Q_CMD_INIT)
			next_state = BNX2X_Q_STATE_INITIALIZED;

		break;
	case BNX2X_Q_STATE_INITIALIZED:
		if (cmd == BNX2X_Q_CMD_SETUP) {
			if (test_bit(BNX2X_Q_FLG_ACTIVE,
				     &params->params.setup.flags))
				next_state = BNX2X_Q_STATE_ACTIVE;
			else
				next_state = BNX2X_Q_STATE_INACTIVE;
		}

		break;
	case BNX2X_Q_STATE_ACTIVE:
		if (cmd == BNX2X_Q_CMD_DEACTIVATE)
			next_state = BNX2X_Q_STATE_INACTIVE;

		else if ((cmd == BNX2X_Q_CMD_EMPTY) ||
			 (cmd == BNX2X_Q_CMD_UPDATE_TPA))
			next_state = BNX2X_Q_STATE_ACTIVE;

		else if (cmd == BNX2X_Q_CMD_SETUP_TX_ONLY) {
			next_state = BNX2X_Q_STATE_MULTI_COS;
			next_tx_only = 1;
		}

		else if (cmd == BNX2X_Q_CMD_HALT)
			next_state = BNX2X_Q_STATE_STOPPED;

		else if (cmd == BNX2X_Q_CMD_UPDATE) {
			/* If "active" state change is requested, update the
			 *  state accordingly.
			 */
			if (test_bit(BNX2X_Q_UPDATE_ACTIVATE_CHNG,
				     &update_params->update_flags) &&
			    !test_bit(BNX2X_Q_UPDATE_ACTIVATE,
				      &update_params->update_flags))
				next_state = BNX2X_Q_STATE_INACTIVE;
			else
				next_state = BNX2X_Q_STATE_ACTIVE;
		}

		break;
	case BNX2X_Q_STATE_MULTI_COS:
		if (cmd == BNX2X_Q_CMD_TERMINATE)
			next_state = BNX2X_Q_STATE_MCOS_TERMINATED;

		else if (cmd == BNX2X_Q_CMD_SETUP_TX_ONLY) {
			next_state = BNX2X_Q_STATE_MULTI_COS;
			next_tx_only = o->num_tx_only + 1;
		}

		else if ((cmd == BNX2X_Q_CMD_EMPTY) ||
			 (cmd == BNX2X_Q_CMD_UPDATE_TPA))
			next_state = BNX2X_Q_STATE_MULTI_COS;

		else if (cmd == BNX2X_Q_CMD_UPDATE) {
			/* If "active" state change is requested, update the
			 *  state accordingly.
			 */
			if (test_bit(BNX2X_Q_UPDATE_ACTIVATE_CHNG,
				     &update_params->update_flags) &&
			    !test_bit(BNX2X_Q_UPDATE_ACTIVATE,
				      &update_params->update_flags))
				next_state = BNX2X_Q_STATE_INACTIVE;
			else
				next_state = BNX2X_Q_STATE_MULTI_COS;
		}

		break;
	case BNX2X_Q_STATE_MCOS_TERMINATED:
		if (cmd == BNX2X_Q_CMD_CFC_DEL) {
			next_tx_only = o->num_tx_only - 1;
			if (next_tx_only == 0)
				next_state = BNX2X_Q_STATE_ACTIVE;
			else
				next_state = BNX2X_Q_STATE_MULTI_COS;
		}

		break;
	case BNX2X_Q_STATE_INACTIVE:
		if (cmd == BNX2X_Q_CMD_ACTIVATE)
			next_state = BNX2X_Q_STATE_ACTIVE;

		else if ((cmd == BNX2X_Q_CMD_EMPTY) ||
			 (cmd == BNX2X_Q_CMD_UPDATE_TPA))
			next_state = BNX2X_Q_STATE_INACTIVE;

		else if (cmd == BNX2X_Q_CMD_HALT)
			next_state = BNX2X_Q_STATE_STOPPED;

		else if (cmd == BNX2X_Q_CMD_UPDATE) {
			/* If "active" state change is requested, update the
			 * state accordingly.
			 */
			if (test_bit(BNX2X_Q_UPDATE_ACTIVATE_CHNG,
				     &update_params->update_flags) &&
			    test_bit(BNX2X_Q_UPDATE_ACTIVATE,
				     &update_params->update_flags)){
				if (o->num_tx_only == 0)
					next_state = BNX2X_Q_STATE_ACTIVE;
				else /* tx only queues exist for this queue */
					next_state = BNX2X_Q_STATE_MULTI_COS;
			} else
				next_state = BNX2X_Q_STATE_INACTIVE;
		}

		break;
	case BNX2X_Q_STATE_STOPPED:
		if (cmd == BNX2X_Q_CMD_TERMINATE)
			next_state = BNX2X_Q_STATE_TERMINATED;

		break;
	case BNX2X_Q_STATE_TERMINATED:
		if (cmd == BNX2X_Q_CMD_CFC_DEL)
			next_state = BNX2X_Q_STATE_RESET;

		break;
	default:
		BNX2X_ERR("Illegal state: %d\n", state);
	}

	/* Transition is assured */
	if (next_state != BNX2X_Q_STATE_MAX) {
		DP(BNX2X_MSG_SP, "Good state transition: %d(%d)->%d\n",
				 state, cmd, next_state);
		o->next_state = next_state;
		o->next_tx_only = next_tx_only;
		return 0;
	}

	DP(BNX2X_MSG_SP, "Bad state transition request: %d %d\n", state, cmd);

	return -EINVAL;
}

void bnx2x_init_queue_obj(struct bnx2x *bp,
			  struct bnx2x_queue_sp_obj *obj,
			  u8 cl_id, u32 *cids, u8 cid_cnt, u8 func_id,
			  void *rdata,
			  dma_addr_t rdata_mapping, unsigned long type)
{
	memset(obj, 0, sizeof(*obj));

	/* We support only BNX2X_MULTI_TX_COS Tx CoS at the moment */
	BUG_ON(BNX2X_MULTI_TX_COS < cid_cnt);

	memcpy(obj->cids, cids, sizeof(obj->cids[0]) * cid_cnt);
	obj->max_cos = cid_cnt;
	obj->cl_id = cl_id;
	obj->func_id = func_id;
	obj->rdata = rdata;
	obj->rdata_mapping = rdata_mapping;
	obj->type = type;
	obj->next_state = BNX2X_Q_STATE_MAX;

	if (CHIP_IS_E1x(bp))
		obj->send_cmd = bnx2x_queue_send_cmd_e1x;
	else
		obj->send_cmd = bnx2x_queue_send_cmd_e2;

	obj->check_transition = bnx2x_queue_chk_transition;

	obj->complete_cmd = bnx2x_queue_comp_cmd;
	obj->wait_comp = bnx2x_queue_wait_comp;
	obj->set_pending = bnx2x_queue_set_pending;
}

/* return a queue object's logical state*/
int bnx2x_get_q_logical_state(struct bnx2x *bp,
			       struct bnx2x_queue_sp_obj *obj)
{
	switch (obj->state) {
	case BNX2X_Q_STATE_ACTIVE:
	case BNX2X_Q_STATE_MULTI_COS:
		return BNX2X_Q_LOGICAL_STATE_ACTIVE;
	case BNX2X_Q_STATE_RESET:
	case BNX2X_Q_STATE_INITIALIZED:
	case BNX2X_Q_STATE_MCOS_TERMINATED:
	case BNX2X_Q_STATE_INACTIVE:
	case BNX2X_Q_STATE_STOPPED:
	case BNX2X_Q_STATE_TERMINATED:
	case BNX2X_Q_STATE_FLRED:
		return BNX2X_Q_LOGICAL_STATE_STOPPED;
	default:
		return -EINVAL;
	}
}

/********************** Function state object *********************************/
enum bnx2x_func_state bnx2x_func_get_state(struct bnx2x *bp,
					   struct bnx2x_func_sp_obj *o)
{
	/* in the middle of transaction - return INVALID state */
	if (o->pending)
		return BNX2X_F_STATE_MAX;

	/* unsure the order of reading of o->pending and o->state
	 * o->pending should be read first
	 */
	rmb();

	return o->state;
}

static int bnx2x_func_wait_comp(struct bnx2x *bp,
				struct bnx2x_func_sp_obj *o,
				enum bnx2x_func_cmd cmd)
{
	return bnx2x_state_wait(bp, cmd, &o->pending);
}

/**
 * bnx2x_func_state_change_comp - complete the state machine transition
 *
 * @bp:		device handle
 * @o:
 * @cmd:
 *
 * Called on state change transition. Completes the state
 * machine transition only - no HW interaction.
 */
static inline int bnx2x_func_state_change_comp(struct bnx2x *bp,
					       struct bnx2x_func_sp_obj *o,
					       enum bnx2x_func_cmd cmd)
{
	unsigned long cur_pending = o->pending;

	if (!test_and_clear_bit(cmd, &cur_pending)) {
		BNX2X_ERR("Bad MC reply %d for func %d in state %d pending 0x%lx, next_state %d\n",
			  cmd, BP_FUNC(bp), o->state,
			  cur_pending, o->next_state);
		return -EINVAL;
	}

	DP(BNX2X_MSG_SP,
	   "Completing command %d for func %d, setting state to %d\n",
	   cmd, BP_FUNC(bp), o->next_state);

	o->state = o->next_state;
	o->next_state = BNX2X_F_STATE_MAX;

	/* It's important that o->state and o->next_state are
	 * updated before o->pending.
	 */
	wmb();

	clear_bit(cmd, &o->pending);
	smp_mb__after_clear_bit();

	return 0;
}

/**
 * bnx2x_func_comp_cmd - complete the state change command
 *
 * @bp:		device handle
 * @o:
 * @cmd:
 *
 * Checks that the arrived completion is expected.
 */
static int bnx2x_func_comp_cmd(struct bnx2x *bp,
			       struct bnx2x_func_sp_obj *o,
			       enum bnx2x_func_cmd cmd)
{
	/* Complete the state machine part first, check if it's a
	 * legal completion.
	 */
	int rc = bnx2x_func_state_change_comp(bp, o, cmd);
	return rc;
}

/**
 * bnx2x_func_chk_transition - perform function state machine transition
 *
 * @bp:		device handle
 * @o:
 * @params:
 *
 * It both checks if the requested command is legal in a current
 * state and, if it's legal, sets a `next_state' in the object
 * that will be used in the completion flow to set the `state'
 * of the object.
 *
 * returns 0 if a requested command is a legal transition,
 *         -EINVAL otherwise.
 */
static int bnx2x_func_chk_transition(struct bnx2x *bp,
				     struct bnx2x_func_sp_obj *o,
				     struct bnx2x_func_state_params *params)
{
	enum bnx2x_func_state state = o->state, next_state = BNX2X_F_STATE_MAX;
	enum bnx2x_func_cmd cmd = params->cmd;

	/* Forget all pending for completion commands if a driver only state
	 * transition has been requested.
	 */
	if (test_bit(RAMROD_DRV_CLR_ONLY, &params->ramrod_flags)) {
		o->pending = 0;
		o->next_state = BNX2X_F_STATE_MAX;
	}

	/* Don't allow a next state transition if we are in the middle of
	 * the previous one.
	 */
	if (o->pending)
		return -EBUSY;

	switch (state) {
	case BNX2X_F_STATE_RESET:
		if (cmd == BNX2X_F_CMD_HW_INIT)
			next_state = BNX2X_F_STATE_INITIALIZED;

		break;
	case BNX2X_F_STATE_INITIALIZED:
		if (cmd == BNX2X_F_CMD_START)
			next_state = BNX2X_F_STATE_STARTED;

		else if (cmd == BNX2X_F_CMD_HW_RESET)
			next_state = BNX2X_F_STATE_RESET;

		break;
	case BNX2X_F_STATE_STARTED:
		if (cmd == BNX2X_F_CMD_STOP)
			next_state = BNX2X_F_STATE_INITIALIZED;
		/* afex ramrods can be sent only in started mode, and only
		 * if not pending for function_stop ramrod completion
		 * for these events - next state remained STARTED.
		 */
		else if ((cmd == BNX2X_F_CMD_AFEX_UPDATE) &&
			 (!test_bit(BNX2X_F_CMD_STOP, &o->pending)))
			next_state = BNX2X_F_STATE_STARTED;

		else if ((cmd == BNX2X_F_CMD_AFEX_VIFLISTS) &&
			 (!test_bit(BNX2X_F_CMD_STOP, &o->pending)))
			next_state = BNX2X_F_STATE_STARTED;

		/* Switch_update ramrod can be sent in either started or
		 * tx_stopped state, and it doesn't change the state.
		 */
		else if ((cmd == BNX2X_F_CMD_SWITCH_UPDATE) &&
			 (!test_bit(BNX2X_F_CMD_STOP, &o->pending)))
			next_state = BNX2X_F_STATE_STARTED;

		else if (cmd == BNX2X_F_CMD_TX_STOP)
			next_state = BNX2X_F_STATE_TX_STOPPED;

		break;
	case BNX2X_F_STATE_TX_STOPPED:
		if ((cmd == BNX2X_F_CMD_SWITCH_UPDATE) &&
		    (!test_bit(BNX2X_F_CMD_STOP, &o->pending)))
			next_state = BNX2X_F_STATE_TX_STOPPED;

		else if (cmd == BNX2X_F_CMD_TX_START)
			next_state = BNX2X_F_STATE_STARTED;

		break;
	default:
		BNX2X_ERR("Unknown state: %d\n", state);
	}

	/* Transition is assured */
	if (next_state != BNX2X_F_STATE_MAX) {
		DP(BNX2X_MSG_SP, "Good function state transition: %d(%d)->%d\n",
				 state, cmd, next_state);
		o->next_state = next_state;
		return 0;
	}

	DP(BNX2X_MSG_SP, "Bad function state transition request: %d %d\n",
			 state, cmd);

	return -EINVAL;
}

/**
 * bnx2x_func_init_func - performs HW init at function stage
 *
 * @bp:		device handle
 * @drv:
 *
 * Init HW when the current phase is
 * FW_MSG_CODE_DRV_LOAD_FUNCTION: initialize only FUNCTION-only
 * HW blocks.
 */
static inline int bnx2x_func_init_func(struct bnx2x *bp,
				       const struct bnx2x_func_sp_drv_ops *drv)
{
	return drv->init_hw_func(bp);
}

/**
 * bnx2x_func_init_port - performs HW init at port stage
 *
 * @bp:		device handle
 * @drv:
 *
 * Init HW when the current phase is
 * FW_MSG_CODE_DRV_LOAD_PORT: initialize PORT-only and
 * FUNCTION-only HW blocks.
 *
 */
static inline int bnx2x_func_init_port(struct bnx2x *bp,
				       const struct bnx2x_func_sp_drv_ops *drv)
{
	int rc = drv->init_hw_port(bp);
	if (rc)
		return rc;

	return bnx2x_func_init_func(bp, drv);
}

/**
 * bnx2x_func_init_cmn_chip - performs HW init at chip-common stage
 *
 * @bp:		device handle
 * @drv:
 *
 * Init HW when the current phase is
 * FW_MSG_CODE_DRV_LOAD_COMMON_CHIP: initialize COMMON_CHIP,
 * PORT-only and FUNCTION-only HW blocks.
 */
static inline int bnx2x_func_init_cmn_chip(struct bnx2x *bp,
					const struct bnx2x_func_sp_drv_ops *drv)
{
	int rc = drv->init_hw_cmn_chip(bp);
	if (rc)
		return rc;

	return bnx2x_func_init_port(bp, drv);
}

/**
 * bnx2x_func_init_cmn - performs HW init at common stage
 *
 * @bp:		device handle
 * @drv:
 *
 * Init HW when the current phase is
 * FW_MSG_CODE_DRV_LOAD_COMMON_CHIP: initialize COMMON,
 * PORT-only and FUNCTION-only HW blocks.
 */
static inline int bnx2x_func_init_cmn(struct bnx2x *bp,
				      const struct bnx2x_func_sp_drv_ops *drv)
{
	int rc = drv->init_hw_cmn(bp);
	if (rc)
		return rc;

	return bnx2x_func_init_port(bp, drv);
}

static int bnx2x_func_hw_init(struct bnx2x *bp,
			      struct bnx2x_func_state_params *params)
{
	u32 load_code = params->params.hw_init.load_phase;
	struct bnx2x_func_sp_obj *o = params->f_obj;
	const struct bnx2x_func_sp_drv_ops *drv = o->drv;
	int rc = 0;

	DP(BNX2X_MSG_SP, "function %d  load_code %x\n",
			 BP_ABS_FUNC(bp), load_code);

	/* Prepare buffers for unzipping the FW */
	rc = drv->gunzip_init(bp);
	if (rc)
		return rc;

	/* Prepare FW */
	rc = drv->init_fw(bp);
	if (rc) {
		BNX2X_ERR("Error loading firmware\n");
		goto init_err;
	}

	/* Handle the beginning of COMMON_XXX pases separately... */
	switch (load_code) {
	case FW_MSG_CODE_DRV_LOAD_COMMON_CHIP:
		rc = bnx2x_func_init_cmn_chip(bp, drv);
		if (rc)
			goto init_err;

		break;
	case FW_MSG_CODE_DRV_LOAD_COMMON:
		rc = bnx2x_func_init_cmn(bp, drv);
		if (rc)
			goto init_err;

		break;
	case FW_MSG_CODE_DRV_LOAD_PORT:
		rc = bnx2x_func_init_port(bp, drv);
		if (rc)
			goto init_err;

		break;
	case FW_MSG_CODE_DRV_LOAD_FUNCTION:
		rc = bnx2x_func_init_func(bp, drv);
		if (rc)
			goto init_err;

		break;
	default:
		BNX2X_ERR("Unknown load_code (0x%x) from MCP\n", load_code);
		rc = -EINVAL;
	}

init_err:
	drv->gunzip_end(bp);

	/* In case of success, complete the command immediately: no ramrods
	 * have been sent.
	 */
	if (!rc)
		o->complete_cmd(bp, o, BNX2X_F_CMD_HW_INIT);

	return rc;
}

/**
 * bnx2x_func_reset_func - reset HW at function stage
 *
 * @bp:		device handle
 * @drv:
 *
 * Reset HW at FW_MSG_CODE_DRV_UNLOAD_FUNCTION stage: reset only
 * FUNCTION-only HW blocks.
 */
static inline void bnx2x_func_reset_func(struct bnx2x *bp,
					const struct bnx2x_func_sp_drv_ops *drv)
{
	drv->reset_hw_func(bp);
}

/**
 * bnx2x_func_reset_port - reset HW at port stage
 *
 * @bp:		device handle
 * @drv:
 *
 * Reset HW at FW_MSG_CODE_DRV_UNLOAD_PORT stage: reset
 * FUNCTION-only and PORT-only HW blocks.
 *
 *                 !!!IMPORTANT!!!
 *
 * It's important to call reset_port before reset_func() as the last thing
 * reset_func does is pf_disable() thus disabling PGLUE_B, which
 * makes impossible any DMAE transactions.
 */
static inline void bnx2x_func_reset_port(struct bnx2x *bp,
					const struct bnx2x_func_sp_drv_ops *drv)
{
	drv->reset_hw_port(bp);
	bnx2x_func_reset_func(bp, drv);
}

/**
 * bnx2x_func_reset_cmn - reset HW at common stage
 *
 * @bp:		device handle
 * @drv:
 *
 * Reset HW at FW_MSG_CODE_DRV_UNLOAD_COMMON and
 * FW_MSG_CODE_DRV_UNLOAD_COMMON_CHIP stages: reset COMMON,
 * COMMON_CHIP, FUNCTION-only and PORT-only HW blocks.
 */
static inline void bnx2x_func_reset_cmn(struct bnx2x *bp,
					const struct bnx2x_func_sp_drv_ops *drv)
{
	bnx2x_func_reset_port(bp, drv);
	drv->reset_hw_cmn(bp);
}

static inline int bnx2x_func_hw_reset(struct bnx2x *bp,
				      struct bnx2x_func_state_params *params)
{
	u32 reset_phase = params->params.hw_reset.reset_phase;
	struct bnx2x_func_sp_obj *o = params->f_obj;
	const struct bnx2x_func_sp_drv_ops *drv = o->drv;

	DP(BNX2X_MSG_SP, "function %d  reset_phase %x\n", BP_ABS_FUNC(bp),
			 reset_phase);

	switch (reset_phase) {
	case FW_MSG_CODE_DRV_UNLOAD_COMMON:
		bnx2x_func_reset_cmn(bp, drv);
		break;
	case FW_MSG_CODE_DRV_UNLOAD_PORT:
		bnx2x_func_reset_port(bp, drv);
		break;
	case FW_MSG_CODE_DRV_UNLOAD_FUNCTION:
		bnx2x_func_reset_func(bp, drv);
		break;
	default:
		BNX2X_ERR("Unknown reset_phase (0x%x) from MCP\n",
			   reset_phase);
		break;
	}

	/* Complete the command immediately: no ramrods have been sent. */
	o->complete_cmd(bp, o, BNX2X_F_CMD_HW_RESET);

	return 0;
}

static inline int bnx2x_func_send_start(struct bnx2x *bp,
					struct bnx2x_func_state_params *params)
{
	struct bnx2x_func_sp_obj *o = params->f_obj;
	struct function_start_data *rdata =
		(struct function_start_data *)o->rdata;
	dma_addr_t data_mapping = o->rdata_mapping;
	struct bnx2x_func_start_params *start_params = &params->params.start;

	memset(rdata, 0, sizeof(*rdata));

	/* Fill the ramrod data with provided parameters */
	rdata->function_mode	= (u8)start_params->mf_mode;
	rdata->sd_vlan_tag	= cpu_to_le16(start_params->sd_vlan_tag);
	rdata->path_id		= BP_PATH(bp);
	rdata->network_cos_mode	= start_params->network_cos_mode;
	rdata->gre_tunnel_mode	= start_params->gre_tunnel_mode;
	rdata->gre_tunnel_rss	= start_params->gre_tunnel_rss;

	/* No need for an explicit memory barrier here as long we would
	 * need to ensure the ordering of writing to the SPQ element
	 * and updating of the SPQ producer which involves a memory
	 * read and we will have to put a full memory barrier there
	 * (inside bnx2x_sp_post()).
	 */

	return bnx2x_sp_post(bp, RAMROD_CMD_ID_COMMON_FUNCTION_START, 0,
			     U64_HI(data_mapping),
			     U64_LO(data_mapping), NONE_CONNECTION_TYPE);
}

static inline int bnx2x_func_send_switch_update(struct bnx2x *bp,
					struct bnx2x_func_state_params *params)
{
	struct bnx2x_func_sp_obj *o = params->f_obj;
	struct function_update_data *rdata =
		(struct function_update_data *)o->rdata;
	dma_addr_t data_mapping = o->rdata_mapping;
	struct bnx2x_func_switch_update_params *switch_update_params =
		&params->params.switch_update;

	memset(rdata, 0, sizeof(*rdata));

	/* Fill the ramrod data with provided parameters */
	rdata->tx_switch_suspend_change_flg = 1;
	rdata->tx_switch_suspend = switch_update_params->suspend;
	rdata->echo = SWITCH_UPDATE;

	return bnx2x_sp_post(bp, RAMROD_CMD_ID_COMMON_FUNCTION_UPDATE, 0,
			     U64_HI(data_mapping),
			     U64_LO(data_mapping), NONE_CONNECTION_TYPE);
}

static inline int bnx2x_func_send_afex_update(struct bnx2x *bp,
					 struct bnx2x_func_state_params *params)
{
	struct bnx2x_func_sp_obj *o = params->f_obj;
	struct function_update_data *rdata =
		(struct function_update_data *)o->afex_rdata;
	dma_addr_t data_mapping = o->afex_rdata_mapping;
	struct bnx2x_func_afex_update_params *afex_update_params =
		&params->params.afex_update;

	memset(rdata, 0, sizeof(*rdata));

	/* Fill the ramrod data with provided parameters */
	rdata->vif_id_change_flg = 1;
	rdata->vif_id = cpu_to_le16(afex_update_params->vif_id);
	rdata->afex_default_vlan_change_flg = 1;
	rdata->afex_default_vlan =
		cpu_to_le16(afex_update_params->afex_default_vlan);
	rdata->allowed_priorities_change_flg = 1;
	rdata->allowed_priorities = afex_update_params->allowed_priorities;
	rdata->echo = AFEX_UPDATE;

	/*  No need for an explicit memory barrier here as long we would
	 *  need to ensure the ordering of writing to the SPQ element
	 *  and updating of the SPQ producer which involves a memory
	 *  read and we will have to put a full memory barrier there
	 *  (inside bnx2x_sp_post()).
	 */
	DP(BNX2X_MSG_SP,
	   "afex: sending func_update vif_id 0x%x dvlan 0x%x prio 0x%x\n",
	   rdata->vif_id,
	   rdata->afex_default_vlan, rdata->allowed_priorities);

	return bnx2x_sp_post(bp, RAMROD_CMD_ID_COMMON_FUNCTION_UPDATE, 0,
			     U64_HI(data_mapping),
			     U64_LO(data_mapping), NONE_CONNECTION_TYPE);
}

static
inline int bnx2x_func_send_afex_viflists(struct bnx2x *bp,
					 struct bnx2x_func_state_params *params)
{
	struct bnx2x_func_sp_obj *o = params->f_obj;
	struct afex_vif_list_ramrod_data *rdata =
		(struct afex_vif_list_ramrod_data *)o->afex_rdata;
	struct bnx2x_func_afex_viflists_params *afex_vif_params =
		&params->params.afex_viflists;
	u64 *p_rdata = (u64 *)rdata;

	memset(rdata, 0, sizeof(*rdata));

	/* Fill the ramrod data with provided parameters */
	rdata->vif_list_index = cpu_to_le16(afex_vif_params->vif_list_index);
	rdata->func_bit_map          = afex_vif_params->func_bit_map;
	rdata->afex_vif_list_command = afex_vif_params->afex_vif_list_command;
	rdata->func_to_clear         = afex_vif_params->func_to_clear;

	/* send in echo type of sub command */
	rdata->echo = afex_vif_params->afex_vif_list_command;

	/*  No need for an explicit memory barrier here as long we would
	 *  need to ensure the ordering of writing to the SPQ element
	 *  and updating of the SPQ producer which involves a memory
	 *  read and we will have to put a full memory barrier there
	 *  (inside bnx2x_sp_post()).
	 */

	DP(BNX2X_MSG_SP, "afex: ramrod lists, cmd 0x%x index 0x%x func_bit_map 0x%x func_to_clr 0x%x\n",
	   rdata->afex_vif_list_command, rdata->vif_list_index,
	   rdata->func_bit_map, rdata->func_to_clear);

	/* this ramrod sends data directly and not through DMA mapping */
	return bnx2x_sp_post(bp, RAMROD_CMD_ID_COMMON_AFEX_VIF_LISTS, 0,
			     U64_HI(*p_rdata), U64_LO(*p_rdata),
			     NONE_CONNECTION_TYPE);
}

static inline int bnx2x_func_send_stop(struct bnx2x *bp,
				       struct bnx2x_func_state_params *params)
{
	return bnx2x_sp_post(bp, RAMROD_CMD_ID_COMMON_FUNCTION_STOP, 0, 0, 0,
			     NONE_CONNECTION_TYPE);
}

static inline int bnx2x_func_send_tx_stop(struct bnx2x *bp,
				       struct bnx2x_func_state_params *params)
{
	return bnx2x_sp_post(bp, RAMROD_CMD_ID_COMMON_STOP_TRAFFIC, 0, 0, 0,
			     NONE_CONNECTION_TYPE);
}
static inline int bnx2x_func_send_tx_start(struct bnx2x *bp,
				       struct bnx2x_func_state_params *params)
{
	struct bnx2x_func_sp_obj *o = params->f_obj;
	struct flow_control_configuration *rdata =
		(struct flow_control_configuration *)o->rdata;
	dma_addr_t data_mapping = o->rdata_mapping;
	struct bnx2x_func_tx_start_params *tx_start_params =
		&params->params.tx_start;
	int i;

	memset(rdata, 0, sizeof(*rdata));

	rdata->dcb_enabled = tx_start_params->dcb_enabled;
	rdata->dcb_version = tx_start_params->dcb_version;
	rdata->dont_add_pri_0_en = tx_start_params->dont_add_pri_0_en;

	for (i = 0; i < ARRAY_SIZE(rdata->traffic_type_to_priority_cos); i++)
		rdata->traffic_type_to_priority_cos[i] =
			tx_start_params->traffic_type_to_priority_cos[i];

	return bnx2x_sp_post(bp, RAMROD_CMD_ID_COMMON_START_TRAFFIC, 0,
			     U64_HI(data_mapping),
			     U64_LO(data_mapping), NONE_CONNECTION_TYPE);
}

static int bnx2x_func_send_cmd(struct bnx2x *bp,
			       struct bnx2x_func_state_params *params)
{
	switch (params->cmd) {
	case BNX2X_F_CMD_HW_INIT:
		return bnx2x_func_hw_init(bp, params);
	case BNX2X_F_CMD_START:
		return bnx2x_func_send_start(bp, params);
	case BNX2X_F_CMD_STOP:
		return bnx2x_func_send_stop(bp, params);
	case BNX2X_F_CMD_HW_RESET:
		return bnx2x_func_hw_reset(bp, params);
	case BNX2X_F_CMD_AFEX_UPDATE:
		return bnx2x_func_send_afex_update(bp, params);
	case BNX2X_F_CMD_AFEX_VIFLISTS:
		return bnx2x_func_send_afex_viflists(bp, params);
	case BNX2X_F_CMD_TX_STOP:
		return bnx2x_func_send_tx_stop(bp, params);
	case BNX2X_F_CMD_TX_START:
		return bnx2x_func_send_tx_start(bp, params);
	case BNX2X_F_CMD_SWITCH_UPDATE:
		return bnx2x_func_send_switch_update(bp, params);
	default:
		BNX2X_ERR("Unknown command: %d\n", params->cmd);
		return -EINVAL;
	}
}

void bnx2x_init_func_obj(struct bnx2x *bp,
			 struct bnx2x_func_sp_obj *obj,
			 void *rdata, dma_addr_t rdata_mapping,
			 void *afex_rdata, dma_addr_t afex_rdata_mapping,
			 struct bnx2x_func_sp_drv_ops *drv_iface)
{
	memset(obj, 0, sizeof(*obj));

	mutex_init(&obj->one_pending_mutex);

	obj->rdata = rdata;
	obj->rdata_mapping = rdata_mapping;
	obj->afex_rdata = afex_rdata;
	obj->afex_rdata_mapping = afex_rdata_mapping;
	obj->send_cmd = bnx2x_func_send_cmd;
	obj->check_transition = bnx2x_func_chk_transition;
	obj->complete_cmd = bnx2x_func_comp_cmd;
	obj->wait_comp = bnx2x_func_wait_comp;

	obj->drv = drv_iface;
}

/**
 * bnx2x_func_state_change - perform Function state change transition
 *
 * @bp:		device handle
 * @params:	parameters to perform the transaction
 *
 * returns 0 in case of successfully completed transition,
 *         negative error code in case of failure, positive
 *         (EBUSY) value if there is a completion to that is
 *         still pending (possible only if RAMROD_COMP_WAIT is
 *         not set in params->ramrod_flags for asynchronous
 *         commands).
 */
int bnx2x_func_state_change(struct bnx2x *bp,
			    struct bnx2x_func_state_params *params)
{
	struct bnx2x_func_sp_obj *o = params->f_obj;
	int rc, cnt = 300;
	enum bnx2x_func_cmd cmd = params->cmd;
	unsigned long *pending = &o->pending;

	mutex_lock(&o->one_pending_mutex);

	/* Check that the requested transition is legal */
	rc = o->check_transition(bp, o, params);
	if ((rc == -EBUSY) &&
	    (test_bit(RAMROD_RETRY, &params->ramrod_flags))) {
		while ((rc == -EBUSY) && (--cnt > 0)) {
			mutex_unlock(&o->one_pending_mutex);
			msleep(10);
			mutex_lock(&o->one_pending_mutex);
			rc = o->check_transition(bp, o, params);
		}
		if (rc == -EBUSY) {
			mutex_unlock(&o->one_pending_mutex);
			BNX2X_ERR("timeout waiting for previous ramrod completion\n");
			return rc;
		}
	} else if (rc) {
		mutex_unlock(&o->one_pending_mutex);
		return rc;
	}

	/* Set "pending" bit */
	set_bit(cmd, pending);

	/* Don't send a command if only driver cleanup was requested */
	if (test_bit(RAMROD_DRV_CLR_ONLY, &params->ramrod_flags)) {
		bnx2x_func_state_change_comp(bp, o, cmd);
		mutex_unlock(&o->one_pending_mutex);
	} else {
		/* Send a ramrod */
		rc = o->send_cmd(bp, params);

		mutex_unlock(&o->one_pending_mutex);

		if (rc) {
			o->next_state = BNX2X_F_STATE_MAX;
			clear_bit(cmd, pending);
			smp_mb__after_clear_bit();
			return rc;
		}

		if (test_bit(RAMROD_COMP_WAIT, &params->ramrod_flags)) {
			rc = o->wait_comp(bp, o, cmd);
			if (rc)
				return rc;

			return 0;
		}
	}

	return !!test_bit(cmd, pending);
}<|MERGE_RESOLUTION|>--- conflicted
+++ resolved
@@ -447,10 +447,6 @@
 			DP(BNX2X_MSG_SP, "copied element number %d to address %p element was:\n",
 			   counter, next);
 			next += stride + size;
-<<<<<<< HEAD
-
-=======
->>>>>>> d0e0ac97
 		}
 	}
 	return counter * ETH_ALEN;
