/*
 * This file is part of the Chelsio T4 PCI-E SR-IOV Virtual Function Ethernet
 * driver for Linux.
 *
 * Copyright (c) 2009-2010 Chelsio Communications, Inc. All rights reserved.
 *
 * This software is available to you under a choice of one of two
 * licenses.  You may choose to be licensed under the terms of the GNU
 * General Public License (GPL) Version 2, available from the file
 * COPYING in the main directory of this source tree, or the
 * OpenIB.org BSD license below:
 *
 *     Redistribution and use in source and binary forms, with or
 *     without modification, are permitted provided that the following
 *     conditions are met:
 *
 *      - Redistributions of source code must retain the above
 *        copyright notice, this list of conditions and the following
 *        disclaimer.
 *
 *      - Redistributions in binary form must reproduce the above
 *        copyright notice, this list of conditions and the following
 *        disclaimer in the documentation and/or other materials
 *        provided with the distribution.
 *
 * THE SOFTWARE IS PROVIDED "AS IS", WITHOUT WARRANTY OF ANY KIND,
 * EXPRESS OR IMPLIED, INCLUDING BUT NOT LIMITED TO THE WARRANTIES OF
 * MERCHANTABILITY, FITNESS FOR A PARTICULAR PURPOSE AND
 * NONINFRINGEMENT. IN NO EVENT SHALL THE AUTHORS OR COPYRIGHT HOLDERS
 * BE LIABLE FOR ANY CLAIM, DAMAGES OR OTHER LIABILITY, WHETHER IN AN
 * ACTION OF CONTRACT, TORT OR OTHERWISE, ARISING FROM, OUT OF OR IN
 * CONNECTION WITH THE SOFTWARE OR THE USE OR OTHER DEALINGS IN THE
 * SOFTWARE.
 */

#include <linux/skbuff.h>
#include <linux/netdevice.h>
#include <linux/etherdevice.h>
#include <linux/if_vlan.h>
#include <linux/ip.h>
#include <net/ipv6.h>
#include <net/tcp.h>
#include <linux/dma-mapping.h>
#include <linux/prefetch.h>

#include "t4vf_common.h"
#include "t4vf_defs.h"

#include "../cxgb4/t4_regs.h"
#include "../cxgb4/t4fw_api.h"
#include "../cxgb4/t4_msg.h"

/*
 * Constants ...
 */
enum {
	/*
	 * Egress Queue sizes, producer and consumer indices are all in units
	 * of Egress Context Units bytes.  Note that as far as the hardware is
	 * concerned, the free list is an Egress Queue (the host produces free
	 * buffers which the hardware consumes) and free list entries are
	 * 64-bit PCI DMA addresses.
	 */
	EQ_UNIT = SGE_EQ_IDXSIZE,
	FL_PER_EQ_UNIT = EQ_UNIT / sizeof(__be64),
	TXD_PER_EQ_UNIT = EQ_UNIT / sizeof(__be64),

	/*
	 * Max number of TX descriptors we clean up at a time.  Should be
	 * modest as freeing skbs isn't cheap and it happens while holding
	 * locks.  We just need to free packets faster than they arrive, we
	 * eventually catch up and keep the amortized cost reasonable.
	 */
	MAX_TX_RECLAIM = 16,

	/*
	 * Max number of Rx buffers we replenish at a time.  Again keep this
	 * modest, allocating buffers isn't cheap either.
	 */
	MAX_RX_REFILL = 16,

	/*
	 * Period of the Rx queue check timer.  This timer is infrequent as it
	 * has something to do only when the system experiences severe memory
	 * shortage.
	 */
	RX_QCHECK_PERIOD = (HZ / 2),

	/*
	 * Period of the TX queue check timer and the maximum number of TX
	 * descriptors to be reclaimed by the TX timer.
	 */
	TX_QCHECK_PERIOD = (HZ / 2),
	MAX_TIMER_TX_RECLAIM = 100,

	/*
	 * Suspend an Ethernet TX queue with fewer available descriptors than
	 * this.  We always want to have room for a maximum sized packet:
	 * inline immediate data + MAX_SKB_FRAGS. This is the same as
	 * calc_tx_flits() for a TSO packet with nr_frags == MAX_SKB_FRAGS
	 * (see that function and its helpers for a description of the
	 * calculation).
	 */
	ETHTXQ_MAX_FRAGS = MAX_SKB_FRAGS + 1,
	ETHTXQ_MAX_SGL_LEN = ((3 * (ETHTXQ_MAX_FRAGS-1))/2 +
				   ((ETHTXQ_MAX_FRAGS-1) & 1) +
				   2),
	ETHTXQ_MAX_HDR = (sizeof(struct fw_eth_tx_pkt_vm_wr) +
			  sizeof(struct cpl_tx_pkt_lso_core) +
			  sizeof(struct cpl_tx_pkt_core)) / sizeof(__be64),
	ETHTXQ_MAX_FLITS = ETHTXQ_MAX_SGL_LEN + ETHTXQ_MAX_HDR,

	ETHTXQ_STOP_THRES = 1 + DIV_ROUND_UP(ETHTXQ_MAX_FLITS, TXD_PER_EQ_UNIT),

	/*
	 * Max TX descriptor space we allow for an Ethernet packet to be
	 * inlined into a WR.  This is limited by the maximum value which
	 * we can specify for immediate data in the firmware Ethernet TX
	 * Work Request.
	 */
	MAX_IMM_TX_PKT_LEN = FW_WR_IMMDLEN_M,

	/*
	 * Max size of a WR sent through a control TX queue.
	 */
	MAX_CTRL_WR_LEN = 256,

	/*
	 * Maximum amount of data which we'll ever need to inline into a
	 * TX ring: max(MAX_IMM_TX_PKT_LEN, MAX_CTRL_WR_LEN).
	 */
	MAX_IMM_TX_LEN = (MAX_IMM_TX_PKT_LEN > MAX_CTRL_WR_LEN
			  ? MAX_IMM_TX_PKT_LEN
			  : MAX_CTRL_WR_LEN),

	/*
	 * For incoming packets less than RX_COPY_THRES, we copy the data into
	 * an skb rather than referencing the data.  We allocate enough
	 * in-line room in skb's to accommodate pulling in RX_PULL_LEN bytes
	 * of the data (header).
	 */
	RX_COPY_THRES = 256,
	RX_PULL_LEN = 128,

	/*
	 * Main body length for sk_buffs used for RX Ethernet packets with
	 * fragments.  Should be >= RX_PULL_LEN but possibly bigger to give
	 * pskb_may_pull() some room.
	 */
	RX_SKB_LEN = 512,
};

/*
 * Software state per TX descriptor.
 */
struct tx_sw_desc {
	struct sk_buff *skb;		/* socket buffer of TX data source */
	struct ulptx_sgl *sgl;		/* scatter/gather list in TX Queue */
};

/*
 * Software state per RX Free List descriptor.  We keep track of the allocated
 * FL page, its size, and its PCI DMA address (if the page is mapped).  The FL
 * page size and its PCI DMA mapped state are stored in the low bits of the
 * PCI DMA address as per below.
 */
struct rx_sw_desc {
	struct page *page;		/* Free List page buffer */
	dma_addr_t dma_addr;		/* PCI DMA address (if mapped) */
					/*   and flags (see below) */
};

/*
 * The low bits of rx_sw_desc.dma_addr have special meaning.  Note that the
 * SGE also uses the low 4 bits to determine the size of the buffer.  It uses
 * those bits to index into the SGE_FL_BUFFER_SIZE[index] register array.
 * Since we only use SGE_FL_BUFFER_SIZE0 and SGE_FL_BUFFER_SIZE1, these low 4
 * bits can only contain a 0 or a 1 to indicate which size buffer we're giving
 * to the SGE.  Thus, our software state of "is the buffer mapped for DMA" is
 * maintained in an inverse sense so the hardware never sees that bit high.
 */
enum {
	RX_LARGE_BUF    = 1 << 0,	/* buffer is SGE_FL_BUFFER_SIZE[1] */
	RX_UNMAPPED_BUF = 1 << 1,	/* buffer is not mapped */
};

/**
 *	get_buf_addr - return DMA buffer address of software descriptor
 *	@sdesc: pointer to the software buffer descriptor
 *
 *	Return the DMA buffer address of a software descriptor (stripping out
 *	our low-order flag bits).
 */
static inline dma_addr_t get_buf_addr(const struct rx_sw_desc *sdesc)
{
	return sdesc->dma_addr & ~(dma_addr_t)(RX_LARGE_BUF | RX_UNMAPPED_BUF);
}

/**
 *	is_buf_mapped - is buffer mapped for DMA?
 *	@sdesc: pointer to the software buffer descriptor
 *
 *	Determine whether the buffer associated with a software descriptor in
 *	mapped for DMA or not.
 */
static inline bool is_buf_mapped(const struct rx_sw_desc *sdesc)
{
	return !(sdesc->dma_addr & RX_UNMAPPED_BUF);
}

/**
 *	need_skb_unmap - does the platform need unmapping of sk_buffs?
 *
 *	Returns true if the platform needs sk_buff unmapping.  The compiler
 *	optimizes away unnecessary code if this returns true.
 */
static inline int need_skb_unmap(void)
{
#ifdef CONFIG_NEED_DMA_MAP_STATE
	return 1;
#else
	return 0;
#endif
}

/**
 *	txq_avail - return the number of available slots in a TX queue
 *	@tq: the TX queue
 *
 *	Returns the number of available descriptors in a TX queue.
 */
static inline unsigned int txq_avail(const struct sge_txq *tq)
{
	return tq->size - 1 - tq->in_use;
}

/**
 *	fl_cap - return the capacity of a Free List
 *	@fl: the Free List
 *
 *	Returns the capacity of a Free List.  The capacity is less than the
 *	size because an Egress Queue Index Unit worth of descriptors needs to
 *	be left unpopulated, otherwise the Producer and Consumer indices PIDX
 *	and CIDX will match and the hardware will think the FL is empty.
 */
static inline unsigned int fl_cap(const struct sge_fl *fl)
{
	return fl->size - FL_PER_EQ_UNIT;
}

/**
 *	fl_starving - return whether a Free List is starving.
 *	@adapter: pointer to the adapter
 *	@fl: the Free List
 *
 *	Tests specified Free List to see whether the number of buffers
 *	available to the hardware has falled below our "starvation"
 *	threshold.
 */
static inline bool fl_starving(const struct adapter *adapter,
			       const struct sge_fl *fl)
{
	const struct sge *s = &adapter->sge;

	return fl->avail - fl->pend_cred <= s->fl_starve_thres;
}

/**
 *	map_skb -  map an skb for DMA to the device
 *	@dev: the egress net device
 *	@skb: the packet to map
 *	@addr: a pointer to the base of the DMA mapping array
 *
 *	Map an skb for DMA to the device and return an array of DMA addresses.
 */
static int map_skb(struct device *dev, const struct sk_buff *skb,
		   dma_addr_t *addr)
{
	const skb_frag_t *fp, *end;
	const struct skb_shared_info *si;

	*addr = dma_map_single(dev, skb->data, skb_headlen(skb), DMA_TO_DEVICE);
	if (dma_mapping_error(dev, *addr))
		goto out_err;

	si = skb_shinfo(skb);
	end = &si->frags[si->nr_frags];
	for (fp = si->frags; fp < end; fp++) {
		*++addr = skb_frag_dma_map(dev, fp, 0, skb_frag_size(fp),
					   DMA_TO_DEVICE);
		if (dma_mapping_error(dev, *addr))
			goto unwind;
	}
	return 0;

unwind:
	while (fp-- > si->frags)
		dma_unmap_page(dev, *--addr, skb_frag_size(fp), DMA_TO_DEVICE);
	dma_unmap_single(dev, addr[-1], skb_headlen(skb), DMA_TO_DEVICE);

out_err:
	return -ENOMEM;
}

static void unmap_sgl(struct device *dev, const struct sk_buff *skb,
		      const struct ulptx_sgl *sgl, const struct sge_txq *tq)
{
	const struct ulptx_sge_pair *p;
	unsigned int nfrags = skb_shinfo(skb)->nr_frags;

	if (likely(skb_headlen(skb)))
		dma_unmap_single(dev, be64_to_cpu(sgl->addr0),
				 be32_to_cpu(sgl->len0), DMA_TO_DEVICE);
	else {
		dma_unmap_page(dev, be64_to_cpu(sgl->addr0),
			       be32_to_cpu(sgl->len0), DMA_TO_DEVICE);
		nfrags--;
	}

	/*
	 * the complexity below is because of the possibility of a wrap-around
	 * in the middle of an SGL
	 */
	for (p = sgl->sge; nfrags >= 2; nfrags -= 2) {
		if (likely((u8 *)(p + 1) <= (u8 *)tq->stat)) {
unmap:
			dma_unmap_page(dev, be64_to_cpu(p->addr[0]),
				       be32_to_cpu(p->len[0]), DMA_TO_DEVICE);
			dma_unmap_page(dev, be64_to_cpu(p->addr[1]),
				       be32_to_cpu(p->len[1]), DMA_TO_DEVICE);
			p++;
		} else if ((u8 *)p == (u8 *)tq->stat) {
			p = (const struct ulptx_sge_pair *)tq->desc;
			goto unmap;
		} else if ((u8 *)p + 8 == (u8 *)tq->stat) {
			const __be64 *addr = (const __be64 *)tq->desc;

			dma_unmap_page(dev, be64_to_cpu(addr[0]),
				       be32_to_cpu(p->len[0]), DMA_TO_DEVICE);
			dma_unmap_page(dev, be64_to_cpu(addr[1]),
				       be32_to_cpu(p->len[1]), DMA_TO_DEVICE);
			p = (const struct ulptx_sge_pair *)&addr[2];
		} else {
			const __be64 *addr = (const __be64 *)tq->desc;

			dma_unmap_page(dev, be64_to_cpu(p->addr[0]),
				       be32_to_cpu(p->len[0]), DMA_TO_DEVICE);
			dma_unmap_page(dev, be64_to_cpu(addr[0]),
				       be32_to_cpu(p->len[1]), DMA_TO_DEVICE);
			p = (const struct ulptx_sge_pair *)&addr[1];
		}
	}
	if (nfrags) {
		__be64 addr;

		if ((u8 *)p == (u8 *)tq->stat)
			p = (const struct ulptx_sge_pair *)tq->desc;
		addr = ((u8 *)p + 16 <= (u8 *)tq->stat
			? p->addr[0]
			: *(const __be64 *)tq->desc);
		dma_unmap_page(dev, be64_to_cpu(addr), be32_to_cpu(p->len[0]),
			       DMA_TO_DEVICE);
	}
}

/**
 *	free_tx_desc - reclaims TX descriptors and their buffers
 *	@adapter: the adapter
 *	@tq: the TX queue to reclaim descriptors from
 *	@n: the number of descriptors to reclaim
 *	@unmap: whether the buffers should be unmapped for DMA
 *
 *	Reclaims TX descriptors from an SGE TX queue and frees the associated
 *	TX buffers.  Called with the TX queue lock held.
 */
static void free_tx_desc(struct adapter *adapter, struct sge_txq *tq,
			 unsigned int n, bool unmap)
{
	struct tx_sw_desc *sdesc;
	unsigned int cidx = tq->cidx;
	struct device *dev = adapter->pdev_dev;

	const int need_unmap = need_skb_unmap() && unmap;

	sdesc = &tq->sdesc[cidx];
	while (n--) {
		/*
		 * If we kept a reference to the original TX skb, we need to
		 * unmap it from PCI DMA space (if required) and free it.
		 */
		if (sdesc->skb) {
			if (need_unmap)
				unmap_sgl(dev, sdesc->skb, sdesc->sgl, tq);
			dev_consume_skb_any(sdesc->skb);
			sdesc->skb = NULL;
		}

		sdesc++;
		if (++cidx == tq->size) {
			cidx = 0;
			sdesc = tq->sdesc;
		}
	}
	tq->cidx = cidx;
}

/*
 * Return the number of reclaimable descriptors in a TX queue.
 */
static inline int reclaimable(const struct sge_txq *tq)
{
	int hw_cidx = be16_to_cpu(tq->stat->cidx);
	int reclaimable = hw_cidx - tq->cidx;
	if (reclaimable < 0)
		reclaimable += tq->size;
	return reclaimable;
}

/**
 *	reclaim_completed_tx - reclaims completed TX descriptors
 *	@adapter: the adapter
 *	@tq: the TX queue to reclaim completed descriptors from
 *	@unmap: whether the buffers should be unmapped for DMA
 *
 *	Reclaims TX descriptors that the SGE has indicated it has processed,
 *	and frees the associated buffers if possible.  Called with the TX
 *	queue locked.
 */
static inline void reclaim_completed_tx(struct adapter *adapter,
					struct sge_txq *tq,
					bool unmap)
{
	int avail = reclaimable(tq);

	if (avail) {
		/*
		 * Limit the amount of clean up work we do at a time to keep
		 * the TX lock hold time O(1).
		 */
		if (avail > MAX_TX_RECLAIM)
			avail = MAX_TX_RECLAIM;

		free_tx_desc(adapter, tq, avail, unmap);
		tq->in_use -= avail;
	}
}

/**
 *	get_buf_size - return the size of an RX Free List buffer.
 *	@adapter: pointer to the associated adapter
 *	@sdesc: pointer to the software buffer descriptor
 */
static inline int get_buf_size(const struct adapter *adapter,
			       const struct rx_sw_desc *sdesc)
{
	const struct sge *s = &adapter->sge;

	return (s->fl_pg_order > 0 && (sdesc->dma_addr & RX_LARGE_BUF)
		? (PAGE_SIZE << s->fl_pg_order) : PAGE_SIZE);
}

/**
 *	free_rx_bufs - free RX buffers on an SGE Free List
 *	@adapter: the adapter
 *	@fl: the SGE Free List to free buffers from
 *	@n: how many buffers to free
 *
 *	Release the next @n buffers on an SGE Free List RX queue.   The
 *	buffers must be made inaccessible to hardware before calling this
 *	function.
 */
static void free_rx_bufs(struct adapter *adapter, struct sge_fl *fl, int n)
{
	while (n--) {
		struct rx_sw_desc *sdesc = &fl->sdesc[fl->cidx];

		if (is_buf_mapped(sdesc))
			dma_unmap_page(adapter->pdev_dev, get_buf_addr(sdesc),
				       get_buf_size(adapter, sdesc),
				       PCI_DMA_FROMDEVICE);
		put_page(sdesc->page);
		sdesc->page = NULL;
		if (++fl->cidx == fl->size)
			fl->cidx = 0;
		fl->avail--;
	}
}

/**
 *	unmap_rx_buf - unmap the current RX buffer on an SGE Free List
 *	@adapter: the adapter
 *	@fl: the SGE Free List
 *
 *	Unmap the current buffer on an SGE Free List RX queue.   The
 *	buffer must be made inaccessible to HW before calling this function.
 *
 *	This is similar to @free_rx_bufs above but does not free the buffer.
 *	Do note that the FL still loses any further access to the buffer.
 *	This is used predominantly to "transfer ownership" of an FL buffer
 *	to another entity (typically an skb's fragment list).
 */
static void unmap_rx_buf(struct adapter *adapter, struct sge_fl *fl)
{
	struct rx_sw_desc *sdesc = &fl->sdesc[fl->cidx];

	if (is_buf_mapped(sdesc))
		dma_unmap_page(adapter->pdev_dev, get_buf_addr(sdesc),
			       get_buf_size(adapter, sdesc),
			       PCI_DMA_FROMDEVICE);
	sdesc->page = NULL;
	if (++fl->cidx == fl->size)
		fl->cidx = 0;
	fl->avail--;
}

/**
 *	ring_fl_db - righ doorbell on free list
 *	@adapter: the adapter
 *	@fl: the Free List whose doorbell should be rung ...
 *
 *	Tell the Scatter Gather Engine that there are new free list entries
 *	available.
 */
static inline void ring_fl_db(struct adapter *adapter, struct sge_fl *fl)
{
	u32 val;

	/*
	 * The SGE keeps track of its Producer and Consumer Indices in terms
	 * of Egress Queue Units so we can only tell it about integral numbers
	 * of multiples of Free List Entries per Egress Queue Units ...
	 */
	if (fl->pend_cred >= FL_PER_EQ_UNIT) {
		val = PIDX(fl->pend_cred / FL_PER_EQ_UNIT);
		if (!is_t4(adapter->params.chip))
			val |= DBTYPE(1);
		wmb();
		t4_write_reg(adapter, T4VF_SGE_BASE_ADDR + SGE_VF_KDOORBELL,
			     DBPRIO(1) |
			     QID(fl->cntxt_id) | val);
		fl->pend_cred %= FL_PER_EQ_UNIT;
	}
}

/**
 *	set_rx_sw_desc - initialize software RX buffer descriptor
 *	@sdesc: pointer to the softwore RX buffer descriptor
 *	@page: pointer to the page data structure backing the RX buffer
 *	@dma_addr: PCI DMA address (possibly with low-bit flags)
 */
static inline void set_rx_sw_desc(struct rx_sw_desc *sdesc, struct page *page,
				  dma_addr_t dma_addr)
{
	sdesc->page = page;
	sdesc->dma_addr = dma_addr;
}

/*
 * Support for poisoning RX buffers ...
 */
#define POISON_BUF_VAL -1

static inline void poison_buf(struct page *page, size_t sz)
{
#if POISON_BUF_VAL >= 0
	memset(page_address(page), POISON_BUF_VAL, sz);
#endif
}

/**
 *	refill_fl - refill an SGE RX buffer ring
 *	@adapter: the adapter
 *	@fl: the Free List ring to refill
 *	@n: the number of new buffers to allocate
 *	@gfp: the gfp flags for the allocations
 *
 *	(Re)populate an SGE free-buffer queue with up to @n new packet buffers,
 *	allocated with the supplied gfp flags.  The caller must assure that
 *	@n does not exceed the queue's capacity -- i.e. (cidx == pidx) _IN
 *	EGRESS QUEUE UNITS_ indicates an empty Free List!  Returns the number
 *	of buffers allocated.  If afterwards the queue is found critically low,
 *	mark it as starving in the bitmap of starving FLs.
 */
static unsigned int refill_fl(struct adapter *adapter, struct sge_fl *fl,
			      int n, gfp_t gfp)
{
	struct sge *s = &adapter->sge;
	struct page *page;
	dma_addr_t dma_addr;
	unsigned int cred = fl->avail;
	__be64 *d = &fl->desc[fl->pidx];
	struct rx_sw_desc *sdesc = &fl->sdesc[fl->pidx];

	/*
	 * Sanity: ensure that the result of adding n Free List buffers
	 * won't result in wrapping the SGE's Producer Index around to
	 * it's Consumer Index thereby indicating an empty Free List ...
	 */
	BUG_ON(fl->avail + n > fl->size - FL_PER_EQ_UNIT);

	gfp |= __GFP_NOWARN;

	/*
	 * If we support large pages, prefer large buffers and fail over to
	 * small pages if we can't allocate large pages to satisfy the refill.
	 * If we don't support large pages, drop directly into the small page
	 * allocation code.
	 */
	if (s->fl_pg_order == 0)
		goto alloc_small_pages;

	while (n) {
<<<<<<< HEAD
		page = alloc_pages(gfp | __GFP_COMP | __GFP_NOWARN,
				   s->fl_pg_order);
=======
		page = __dev_alloc_pages(gfp, FL_PG_ORDER);
>>>>>>> d649a7a8
		if (unlikely(!page)) {
			/*
			 * We've failed inour attempt to allocate a "large
			 * page".  Fail over to the "small page" allocation
			 * below.
			 */
			fl->large_alloc_failed++;
			break;
		}
		poison_buf(page, PAGE_SIZE << s->fl_pg_order);

		dma_addr = dma_map_page(adapter->pdev_dev, page, 0,
					PAGE_SIZE << s->fl_pg_order,
					PCI_DMA_FROMDEVICE);
		if (unlikely(dma_mapping_error(adapter->pdev_dev, dma_addr))) {
			/*
			 * We've run out of DMA mapping space.  Free up the
			 * buffer and return with what we've managed to put
			 * into the free list.  We don't want to fail over to
			 * the small page allocation below in this case
			 * because DMA mapping resources are typically
			 * critical resources once they become scarse.
			 */
			__free_pages(page, s->fl_pg_order);
			goto out;
		}
		dma_addr |= RX_LARGE_BUF;
		*d++ = cpu_to_be64(dma_addr);

		set_rx_sw_desc(sdesc, page, dma_addr);
		sdesc++;

		fl->avail++;
		if (++fl->pidx == fl->size) {
			fl->pidx = 0;
			sdesc = fl->sdesc;
			d = fl->desc;
		}
		n--;
	}

alloc_small_pages:
	while (n--) {
		page = __dev_alloc_page(gfp);
		if (unlikely(!page)) {
			fl->alloc_failed++;
			break;
		}
		poison_buf(page, PAGE_SIZE);

		dma_addr = dma_map_page(adapter->pdev_dev, page, 0, PAGE_SIZE,
				       PCI_DMA_FROMDEVICE);
		if (unlikely(dma_mapping_error(adapter->pdev_dev, dma_addr))) {
			put_page(page);
			break;
		}
		*d++ = cpu_to_be64(dma_addr);

		set_rx_sw_desc(sdesc, page, dma_addr);
		sdesc++;

		fl->avail++;
		if (++fl->pidx == fl->size) {
			fl->pidx = 0;
			sdesc = fl->sdesc;
			d = fl->desc;
		}
	}

out:
	/*
	 * Update our accounting state to incorporate the new Free List
	 * buffers, tell the hardware about them and return the number of
	 * buffers which we were able to allocate.
	 */
	cred = fl->avail - cred;
	fl->pend_cred += cred;
	ring_fl_db(adapter, fl);

	if (unlikely(fl_starving(adapter, fl))) {
		smp_wmb();
		set_bit(fl->cntxt_id, adapter->sge.starving_fl);
	}

	return cred;
}

/*
 * Refill a Free List to its capacity or the Maximum Refill Increment,
 * whichever is smaller ...
 */
static inline void __refill_fl(struct adapter *adapter, struct sge_fl *fl)
{
	refill_fl(adapter, fl,
		  min((unsigned int)MAX_RX_REFILL, fl_cap(fl) - fl->avail),
		  GFP_ATOMIC);
}

/**
 *	alloc_ring - allocate resources for an SGE descriptor ring
 *	@dev: the PCI device's core device
 *	@nelem: the number of descriptors
 *	@hwsize: the size of each hardware descriptor
 *	@swsize: the size of each software descriptor
 *	@busaddrp: the physical PCI bus address of the allocated ring
 *	@swringp: return address pointer for software ring
 *	@stat_size: extra space in hardware ring for status information
 *
 *	Allocates resources for an SGE descriptor ring, such as TX queues,
 *	free buffer lists, response queues, etc.  Each SGE ring requires
 *	space for its hardware descriptors plus, optionally, space for software
 *	state associated with each hardware entry (the metadata).  The function
 *	returns three values: the virtual address for the hardware ring (the
 *	return value of the function), the PCI bus address of the hardware
 *	ring (in *busaddrp), and the address of the software ring (in swringp).
 *	Both the hardware and software rings are returned zeroed out.
 */
static void *alloc_ring(struct device *dev, size_t nelem, size_t hwsize,
			size_t swsize, dma_addr_t *busaddrp, void *swringp,
			size_t stat_size)
{
	/*
	 * Allocate the hardware ring and PCI DMA bus address space for said.
	 */
	size_t hwlen = nelem * hwsize + stat_size;
	void *hwring = dma_alloc_coherent(dev, hwlen, busaddrp, GFP_KERNEL);

	if (!hwring)
		return NULL;

	/*
	 * If the caller wants a software ring, allocate it and return a
	 * pointer to it in *swringp.
	 */
	BUG_ON((swsize != 0) != (swringp != NULL));
	if (swsize) {
		void *swring = kcalloc(nelem, swsize, GFP_KERNEL);

		if (!swring) {
			dma_free_coherent(dev, hwlen, hwring, *busaddrp);
			return NULL;
		}
		*(void **)swringp = swring;
	}

	/*
	 * Zero out the hardware ring and return its address as our function
	 * value.
	 */
	memset(hwring, 0, hwlen);
	return hwring;
}

/**
 *	sgl_len - calculates the size of an SGL of the given capacity
 *	@n: the number of SGL entries
 *
 *	Calculates the number of flits (8-byte units) needed for a Direct
 *	Scatter/Gather List that can hold the given number of entries.
 */
static inline unsigned int sgl_len(unsigned int n)
{
	/*
	 * A Direct Scatter Gather List uses 32-bit lengths and 64-bit PCI DMA
	 * addresses.  The DSGL Work Request starts off with a 32-bit DSGL
	 * ULPTX header, then Length0, then Address0, then, for 1 <= i <= N,
	 * repeated sequences of { Length[i], Length[i+1], Address[i],
	 * Address[i+1] } (this ensures that all addresses are on 64-bit
	 * boundaries).  If N is even, then Length[N+1] should be set to 0 and
	 * Address[N+1] is omitted.
	 *
	 * The following calculation incorporates all of the above.  It's
	 * somewhat hard to follow but, briefly: the "+2" accounts for the
	 * first two flits which include the DSGL header, Length0 and
	 * Address0; the "(3*(n-1))/2" covers the main body of list entries (3
	 * flits for every pair of the remaining N) +1 if (n-1) is odd; and
	 * finally the "+((n-1)&1)" adds the one remaining flit needed if
	 * (n-1) is odd ...
	 */
	n--;
	return (3 * n) / 2 + (n & 1) + 2;
}

/**
 *	flits_to_desc - returns the num of TX descriptors for the given flits
 *	@flits: the number of flits
 *
 *	Returns the number of TX descriptors needed for the supplied number
 *	of flits.
 */
static inline unsigned int flits_to_desc(unsigned int flits)
{
	BUG_ON(flits > SGE_MAX_WR_LEN / sizeof(__be64));
	return DIV_ROUND_UP(flits, TXD_PER_EQ_UNIT);
}

/**
 *	is_eth_imm - can an Ethernet packet be sent as immediate data?
 *	@skb: the packet
 *
 *	Returns whether an Ethernet packet is small enough to fit completely as
 *	immediate data.
 */
static inline int is_eth_imm(const struct sk_buff *skb)
{
	/*
	 * The VF Driver uses the FW_ETH_TX_PKT_VM_WR firmware Work Request
	 * which does not accommodate immediate data.  We could dike out all
	 * of the support code for immediate data but that would tie our hands
	 * too much if we ever want to enhace the firmware.  It would also
	 * create more differences between the PF and VF Drivers.
	 */
	return false;
}

/**
 *	calc_tx_flits - calculate the number of flits for a packet TX WR
 *	@skb: the packet
 *
 *	Returns the number of flits needed for a TX Work Request for the
 *	given Ethernet packet, including the needed WR and CPL headers.
 */
static inline unsigned int calc_tx_flits(const struct sk_buff *skb)
{
	unsigned int flits;

	/*
	 * If the skb is small enough, we can pump it out as a work request
	 * with only immediate data.  In that case we just have to have the
	 * TX Packet header plus the skb data in the Work Request.
	 */
	if (is_eth_imm(skb))
		return DIV_ROUND_UP(skb->len + sizeof(struct cpl_tx_pkt),
				    sizeof(__be64));

	/*
	 * Otherwise, we're going to have to construct a Scatter gather list
	 * of the skb body and fragments.  We also include the flits necessary
	 * for the TX Packet Work Request and CPL.  We always have a firmware
	 * Write Header (incorporated as part of the cpl_tx_pkt_lso and
	 * cpl_tx_pkt structures), followed by either a TX Packet Write CPL
	 * message or, if we're doing a Large Send Offload, an LSO CPL message
	 * with an embeded TX Packet Write CPL message.
	 */
	flits = sgl_len(skb_shinfo(skb)->nr_frags + 1);
	if (skb_shinfo(skb)->gso_size)
		flits += (sizeof(struct fw_eth_tx_pkt_vm_wr) +
			  sizeof(struct cpl_tx_pkt_lso_core) +
			  sizeof(struct cpl_tx_pkt_core)) / sizeof(__be64);
	else
		flits += (sizeof(struct fw_eth_tx_pkt_vm_wr) +
			  sizeof(struct cpl_tx_pkt_core)) / sizeof(__be64);
	return flits;
}

/**
 *	write_sgl - populate a Scatter/Gather List for a packet
 *	@skb: the packet
 *	@tq: the TX queue we are writing into
 *	@sgl: starting location for writing the SGL
 *	@end: points right after the end of the SGL
 *	@start: start offset into skb main-body data to include in the SGL
 *	@addr: the list of DMA bus addresses for the SGL elements
 *
 *	Generates a Scatter/Gather List for the buffers that make up a packet.
 *	The caller must provide adequate space for the SGL that will be written.
 *	The SGL includes all of the packet's page fragments and the data in its
 *	main body except for the first @start bytes.  @pos must be 16-byte
 *	aligned and within a TX descriptor with available space.  @end points
 *	write after the end of the SGL but does not account for any potential
 *	wrap around, i.e., @end > @tq->stat.
 */
static void write_sgl(const struct sk_buff *skb, struct sge_txq *tq,
		      struct ulptx_sgl *sgl, u64 *end, unsigned int start,
		      const dma_addr_t *addr)
{
	unsigned int i, len;
	struct ulptx_sge_pair *to;
	const struct skb_shared_info *si = skb_shinfo(skb);
	unsigned int nfrags = si->nr_frags;
	struct ulptx_sge_pair buf[MAX_SKB_FRAGS / 2 + 1];

	len = skb_headlen(skb) - start;
	if (likely(len)) {
		sgl->len0 = htonl(len);
		sgl->addr0 = cpu_to_be64(addr[0] + start);
		nfrags++;
	} else {
		sgl->len0 = htonl(skb_frag_size(&si->frags[0]));
		sgl->addr0 = cpu_to_be64(addr[1]);
	}

	sgl->cmd_nsge = htonl(ULPTX_CMD_V(ULP_TX_SC_DSGL) |
			      ULPTX_NSGE(nfrags));
	if (likely(--nfrags == 0))
		return;
	/*
	 * Most of the complexity below deals with the possibility we hit the
	 * end of the queue in the middle of writing the SGL.  For this case
	 * only we create the SGL in a temporary buffer and then copy it.
	 */
	to = (u8 *)end > (u8 *)tq->stat ? buf : sgl->sge;

	for (i = (nfrags != si->nr_frags); nfrags >= 2; nfrags -= 2, to++) {
		to->len[0] = cpu_to_be32(skb_frag_size(&si->frags[i]));
		to->len[1] = cpu_to_be32(skb_frag_size(&si->frags[++i]));
		to->addr[0] = cpu_to_be64(addr[i]);
		to->addr[1] = cpu_to_be64(addr[++i]);
	}
	if (nfrags) {
		to->len[0] = cpu_to_be32(skb_frag_size(&si->frags[i]));
		to->len[1] = cpu_to_be32(0);
		to->addr[0] = cpu_to_be64(addr[i + 1]);
	}
	if (unlikely((u8 *)end > (u8 *)tq->stat)) {
		unsigned int part0 = (u8 *)tq->stat - (u8 *)sgl->sge, part1;

		if (likely(part0))
			memcpy(sgl->sge, buf, part0);
		part1 = (u8 *)end - (u8 *)tq->stat;
		memcpy(tq->desc, (u8 *)buf + part0, part1);
		end = (void *)tq->desc + part1;
	}
	if ((uintptr_t)end & 8)           /* 0-pad to multiple of 16 */
		*end = 0;
}

/**
 *	check_ring_tx_db - check and potentially ring a TX queue's doorbell
 *	@adapter: the adapter
 *	@tq: the TX queue
 *	@n: number of new descriptors to give to HW
 *
 *	Ring the doorbel for a TX queue.
 */
static inline void ring_tx_db(struct adapter *adapter, struct sge_txq *tq,
			      int n)
{
	/*
	 * Warn if we write doorbells with the wrong priority and write
	 * descriptors before telling HW.
	 */
	WARN_ON((QID(tq->cntxt_id) | PIDX(n)) & DBPRIO(1));
	wmb();
	t4_write_reg(adapter, T4VF_SGE_BASE_ADDR + SGE_VF_KDOORBELL,
		     QID(tq->cntxt_id) | PIDX(n));
}

/**
 *	inline_tx_skb - inline a packet's data into TX descriptors
 *	@skb: the packet
 *	@tq: the TX queue where the packet will be inlined
 *	@pos: starting position in the TX queue to inline the packet
 *
 *	Inline a packet's contents directly into TX descriptors, starting at
 *	the given position within the TX DMA ring.
 *	Most of the complexity of this operation is dealing with wrap arounds
 *	in the middle of the packet we want to inline.
 */
static void inline_tx_skb(const struct sk_buff *skb, const struct sge_txq *tq,
			  void *pos)
{
	u64 *p;
	int left = (void *)tq->stat - pos;

	if (likely(skb->len <= left)) {
		if (likely(!skb->data_len))
			skb_copy_from_linear_data(skb, pos, skb->len);
		else
			skb_copy_bits(skb, 0, pos, skb->len);
		pos += skb->len;
	} else {
		skb_copy_bits(skb, 0, pos, left);
		skb_copy_bits(skb, left, tq->desc, skb->len - left);
		pos = (void *)tq->desc + (skb->len - left);
	}

	/* 0-pad to multiple of 16 */
	p = PTR_ALIGN(pos, 8);
	if ((uintptr_t)p & 8)
		*p = 0;
}

/*
 * Figure out what HW csum a packet wants and return the appropriate control
 * bits.
 */
static u64 hwcsum(const struct sk_buff *skb)
{
	int csum_type;
	const struct iphdr *iph = ip_hdr(skb);

	if (iph->version == 4) {
		if (iph->protocol == IPPROTO_TCP)
			csum_type = TX_CSUM_TCPIP;
		else if (iph->protocol == IPPROTO_UDP)
			csum_type = TX_CSUM_UDPIP;
		else {
nocsum:
			/*
			 * unknown protocol, disable HW csum
			 * and hope a bad packet is detected
			 */
			return TXPKT_L4CSUM_DIS;
		}
	} else {
		/*
		 * this doesn't work with extension headers
		 */
		const struct ipv6hdr *ip6h = (const struct ipv6hdr *)iph;

		if (ip6h->nexthdr == IPPROTO_TCP)
			csum_type = TX_CSUM_TCPIP6;
		else if (ip6h->nexthdr == IPPROTO_UDP)
			csum_type = TX_CSUM_UDPIP6;
		else
			goto nocsum;
	}

	if (likely(csum_type >= TX_CSUM_TCPIP))
		return TXPKT_CSUM_TYPE(csum_type) |
			TXPKT_IPHDR_LEN(skb_network_header_len(skb)) |
			TXPKT_ETHHDR_LEN(skb_network_offset(skb) - ETH_HLEN);
	else {
		int start = skb_transport_offset(skb);

		return TXPKT_CSUM_TYPE(csum_type) |
			TXPKT_CSUM_START(start) |
			TXPKT_CSUM_LOC(start + skb->csum_offset);
	}
}

/*
 * Stop an Ethernet TX queue and record that state change.
 */
static void txq_stop(struct sge_eth_txq *txq)
{
	netif_tx_stop_queue(txq->txq);
	txq->q.stops++;
}

/*
 * Advance our software state for a TX queue by adding n in use descriptors.
 */
static inline void txq_advance(struct sge_txq *tq, unsigned int n)
{
	tq->in_use += n;
	tq->pidx += n;
	if (tq->pidx >= tq->size)
		tq->pidx -= tq->size;
}

/**
 *	t4vf_eth_xmit - add a packet to an Ethernet TX queue
 *	@skb: the packet
 *	@dev: the egress net device
 *
 *	Add a packet to an SGE Ethernet TX queue.  Runs with softirqs disabled.
 */
int t4vf_eth_xmit(struct sk_buff *skb, struct net_device *dev)
{
	u32 wr_mid;
	u64 cntrl, *end;
	int qidx, credits;
	unsigned int flits, ndesc;
	struct adapter *adapter;
	struct sge_eth_txq *txq;
	const struct port_info *pi;
	struct fw_eth_tx_pkt_vm_wr *wr;
	struct cpl_tx_pkt_core *cpl;
	const struct skb_shared_info *ssi;
	dma_addr_t addr[MAX_SKB_FRAGS + 1];
	const size_t fw_hdr_copy_len = (sizeof(wr->ethmacdst) +
					sizeof(wr->ethmacsrc) +
					sizeof(wr->ethtype) +
					sizeof(wr->vlantci));

	/*
	 * The chip minimum packet length is 10 octets but the firmware
	 * command that we are using requires that we copy the Ethernet header
	 * (including the VLAN tag) into the header so we reject anything
	 * smaller than that ...
	 */
	if (unlikely(skb->len < fw_hdr_copy_len))
		goto out_free;

	/*
	 * Figure out which TX Queue we're going to use.
	 */
	pi = netdev_priv(dev);
	adapter = pi->adapter;
	qidx = skb_get_queue_mapping(skb);
	BUG_ON(qidx >= pi->nqsets);
	txq = &adapter->sge.ethtxq[pi->first_qset + qidx];

	/*
	 * Take this opportunity to reclaim any TX Descriptors whose DMA
	 * transfers have completed.
	 */
	reclaim_completed_tx(adapter, &txq->q, true);

	/*
	 * Calculate the number of flits and TX Descriptors we're going to
	 * need along with how many TX Descriptors will be left over after
	 * we inject our Work Request.
	 */
	flits = calc_tx_flits(skb);
	ndesc = flits_to_desc(flits);
	credits = txq_avail(&txq->q) - ndesc;

	if (unlikely(credits < 0)) {
		/*
		 * Not enough room for this packet's Work Request.  Stop the
		 * TX Queue and return a "busy" condition.  The queue will get
		 * started later on when the firmware informs us that space
		 * has opened up.
		 */
		txq_stop(txq);
		dev_err(adapter->pdev_dev,
			"%s: TX ring %u full while queue awake!\n",
			dev->name, qidx);
		return NETDEV_TX_BUSY;
	}

	if (!is_eth_imm(skb) &&
	    unlikely(map_skb(adapter->pdev_dev, skb, addr) < 0)) {
		/*
		 * We need to map the skb into PCI DMA space (because it can't
		 * be in-lined directly into the Work Request) and the mapping
		 * operation failed.  Record the error and drop the packet.
		 */
		txq->mapping_err++;
		goto out_free;
	}

	wr_mid = FW_WR_LEN16_V(DIV_ROUND_UP(flits, 2));
	if (unlikely(credits < ETHTXQ_STOP_THRES)) {
		/*
		 * After we're done injecting the Work Request for this
		 * packet, we'll be below our "stop threshold" so stop the TX
		 * Queue now and schedule a request for an SGE Egress Queue
		 * Update message.  The queue will get started later on when
		 * the firmware processes this Work Request and sends us an
		 * Egress Queue Status Update message indicating that space
		 * has opened up.
		 */
		txq_stop(txq);
		wr_mid |= FW_WR_EQUEQ_F | FW_WR_EQUIQ_F;
	}

	/*
	 * Start filling in our Work Request.  Note that we do _not_ handle
	 * the WR Header wrapping around the TX Descriptor Ring.  If our
	 * maximum header size ever exceeds one TX Descriptor, we'll need to
	 * do something else here.
	 */
	BUG_ON(DIV_ROUND_UP(ETHTXQ_MAX_HDR, TXD_PER_EQ_UNIT) > 1);
	wr = (void *)&txq->q.desc[txq->q.pidx];
	wr->equiq_to_len16 = cpu_to_be32(wr_mid);
	wr->r3[0] = cpu_to_be64(0);
	wr->r3[1] = cpu_to_be64(0);
	skb_copy_from_linear_data(skb, (void *)wr->ethmacdst, fw_hdr_copy_len);
	end = (u64 *)wr + flits;

	/*
	 * If this is a Large Send Offload packet we'll put in an LSO CPL
	 * message with an encapsulated TX Packet CPL message.  Otherwise we
	 * just use a TX Packet CPL message.
	 */
	ssi = skb_shinfo(skb);
	if (ssi->gso_size) {
		struct cpl_tx_pkt_lso_core *lso = (void *)(wr + 1);
		bool v6 = (ssi->gso_type & SKB_GSO_TCPV6) != 0;
		int l3hdr_len = skb_network_header_len(skb);
		int eth_xtra_len = skb_network_offset(skb) - ETH_HLEN;

		wr->op_immdlen =
			cpu_to_be32(FW_WR_OP_V(FW_ETH_TX_PKT_VM_WR) |
				    FW_WR_IMMDLEN_V(sizeof(*lso) +
						    sizeof(*cpl)));
		/*
		 * Fill in the LSO CPL message.
		 */
		lso->lso_ctrl =
			cpu_to_be32(LSO_OPCODE(CPL_TX_PKT_LSO) |
				    LSO_FIRST_SLICE |
				    LSO_LAST_SLICE |
				    LSO_IPV6(v6) |
				    LSO_ETHHDR_LEN(eth_xtra_len/4) |
				    LSO_IPHDR_LEN(l3hdr_len/4) |
				    LSO_TCPHDR_LEN(tcp_hdr(skb)->doff));
		lso->ipid_ofst = cpu_to_be16(0);
		lso->mss = cpu_to_be16(ssi->gso_size);
		lso->seqno_offset = cpu_to_be32(0);
		if (is_t4(adapter->params.chip))
			lso->len = cpu_to_be32(skb->len);
		else
			lso->len = cpu_to_be32(LSO_T5_XFER_SIZE(skb->len));

		/*
		 * Set up TX Packet CPL pointer, control word and perform
		 * accounting.
		 */
		cpl = (void *)(lso + 1);
		cntrl = (TXPKT_CSUM_TYPE(v6 ? TX_CSUM_TCPIP6 : TX_CSUM_TCPIP) |
			 TXPKT_IPHDR_LEN(l3hdr_len) |
			 TXPKT_ETHHDR_LEN(eth_xtra_len));
		txq->tso++;
		txq->tx_cso += ssi->gso_segs;
	} else {
		int len;

		len = is_eth_imm(skb) ? skb->len + sizeof(*cpl) : sizeof(*cpl);
		wr->op_immdlen =
			cpu_to_be32(FW_WR_OP_V(FW_ETH_TX_PKT_VM_WR) |
				    FW_WR_IMMDLEN_V(len));

		/*
		 * Set up TX Packet CPL pointer, control word and perform
		 * accounting.
		 */
		cpl = (void *)(wr + 1);
		if (skb->ip_summed == CHECKSUM_PARTIAL) {
			cntrl = hwcsum(skb) | TXPKT_IPCSUM_DIS;
			txq->tx_cso++;
		} else
			cntrl = TXPKT_L4CSUM_DIS | TXPKT_IPCSUM_DIS;
	}

	/*
	 * If there's a VLAN tag present, add that to the list of things to
	 * do in this Work Request.
	 */
	if (vlan_tx_tag_present(skb)) {
		txq->vlan_ins++;
		cntrl |= TXPKT_VLAN_VLD | TXPKT_VLAN(vlan_tx_tag_get(skb));
	}

	/*
	 * Fill in the TX Packet CPL message header.
	 */
	cpl->ctrl0 = cpu_to_be32(TXPKT_OPCODE(CPL_TX_PKT_XT) |
				 TXPKT_INTF(pi->port_id) |
				 TXPKT_PF(0));
	cpl->pack = cpu_to_be16(0);
	cpl->len = cpu_to_be16(skb->len);
	cpl->ctrl1 = cpu_to_be64(cntrl);

#ifdef T4_TRACE
	T4_TRACE5(adapter->tb[txq->q.cntxt_id & 7],
		  "eth_xmit: ndesc %u, credits %u, pidx %u, len %u, frags %u",
		  ndesc, credits, txq->q.pidx, skb->len, ssi->nr_frags);
#endif

	/*
	 * Fill in the body of the TX Packet CPL message with either in-lined
	 * data or a Scatter/Gather List.
	 */
	if (is_eth_imm(skb)) {
		/*
		 * In-line the packet's data and free the skb since we don't
		 * need it any longer.
		 */
		inline_tx_skb(skb, &txq->q, cpl + 1);
		dev_consume_skb_any(skb);
	} else {
		/*
		 * Write the skb's Scatter/Gather list into the TX Packet CPL
		 * message and retain a pointer to the skb so we can free it
		 * later when its DMA completes.  (We store the skb pointer
		 * in the Software Descriptor corresponding to the last TX
		 * Descriptor used by the Work Request.)
		 *
		 * The retained skb will be freed when the corresponding TX
		 * Descriptors are reclaimed after their DMAs complete.
		 * However, this could take quite a while since, in general,
		 * the hardware is set up to be lazy about sending DMA
		 * completion notifications to us and we mostly perform TX
		 * reclaims in the transmit routine.
		 *
		 * This is good for performamce but means that we rely on new
		 * TX packets arriving to run the destructors of completed
		 * packets, which open up space in their sockets' send queues.
		 * Sometimes we do not get such new packets causing TX to
		 * stall.  A single UDP transmitter is a good example of this
		 * situation.  We have a clean up timer that periodically
		 * reclaims completed packets but it doesn't run often enough
		 * (nor do we want it to) to prevent lengthy stalls.  A
		 * solution to this problem is to run the destructor early,
		 * after the packet is queued but before it's DMAd.  A con is
		 * that we lie to socket memory accounting, but the amount of
		 * extra memory is reasonable (limited by the number of TX
		 * descriptors), the packets do actually get freed quickly by
		 * new packets almost always, and for protocols like TCP that
		 * wait for acks to really free up the data the extra memory
		 * is even less.  On the positive side we run the destructors
		 * on the sending CPU rather than on a potentially different
		 * completing CPU, usually a good thing.
		 *
		 * Run the destructor before telling the DMA engine about the
		 * packet to make sure it doesn't complete and get freed
		 * prematurely.
		 */
		struct ulptx_sgl *sgl = (struct ulptx_sgl *)(cpl + 1);
		struct sge_txq *tq = &txq->q;
		int last_desc;

		/*
		 * If the Work Request header was an exact multiple of our TX
		 * Descriptor length, then it's possible that the starting SGL
		 * pointer lines up exactly with the end of our TX Descriptor
		 * ring.  If that's the case, wrap around to the beginning
		 * here ...
		 */
		if (unlikely((void *)sgl == (void *)tq->stat)) {
			sgl = (void *)tq->desc;
			end = ((void *)tq->desc + ((void *)end - (void *)tq->stat));
		}

		write_sgl(skb, tq, sgl, end, 0, addr);
		skb_orphan(skb);

		last_desc = tq->pidx + ndesc - 1;
		if (last_desc >= tq->size)
			last_desc -= tq->size;
		tq->sdesc[last_desc].skb = skb;
		tq->sdesc[last_desc].sgl = sgl;
	}

	/*
	 * Advance our internal TX Queue state, tell the hardware about
	 * the new TX descriptors and return success.
	 */
	txq_advance(&txq->q, ndesc);
	dev->trans_start = jiffies;
	ring_tx_db(adapter, &txq->q, ndesc);
	return NETDEV_TX_OK;

out_free:
	/*
	 * An error of some sort happened.  Free the TX skb and tell the
	 * OS that we've "dealt" with the packet ...
	 */
	dev_kfree_skb_any(skb);
	return NETDEV_TX_OK;
}

/**
 *	copy_frags - copy fragments from gather list into skb_shared_info
 *	@skb: destination skb
 *	@gl: source internal packet gather list
 *	@offset: packet start offset in first page
 *
 *	Copy an internal packet gather list into a Linux skb_shared_info
 *	structure.
 */
static inline void copy_frags(struct sk_buff *skb,
			      const struct pkt_gl *gl,
			      unsigned int offset)
{
	int i;

	/* usually there's just one frag */
	__skb_fill_page_desc(skb, 0, gl->frags[0].page,
			     gl->frags[0].offset + offset,
			     gl->frags[0].size - offset);
	skb_shinfo(skb)->nr_frags = gl->nfrags;
	for (i = 1; i < gl->nfrags; i++)
		__skb_fill_page_desc(skb, i, gl->frags[i].page,
				     gl->frags[i].offset,
				     gl->frags[i].size);

	/* get a reference to the last page, we don't own it */
	get_page(gl->frags[gl->nfrags - 1].page);
}

/**
 *	t4vf_pktgl_to_skb - build an sk_buff from a packet gather list
 *	@gl: the gather list
 *	@skb_len: size of sk_buff main body if it carries fragments
 *	@pull_len: amount of data to move to the sk_buff's main body
 *
 *	Builds an sk_buff from the given packet gather list.  Returns the
 *	sk_buff or %NULL if sk_buff allocation failed.
 */
static struct sk_buff *t4vf_pktgl_to_skb(const struct pkt_gl *gl,
					 unsigned int skb_len,
					 unsigned int pull_len)
{
	struct sk_buff *skb;

	/*
	 * If the ingress packet is small enough, allocate an skb large enough
	 * for all of the data and copy it inline.  Otherwise, allocate an skb
	 * with enough room to pull in the header and reference the rest of
	 * the data via the skb fragment list.
	 *
	 * Below we rely on RX_COPY_THRES being less than the smallest Rx
	 * buff!  size, which is expected since buffers are at least
	 * PAGE_SIZEd.  In this case packets up to RX_COPY_THRES have only one
	 * fragment.
	 */
	if (gl->tot_len <= RX_COPY_THRES) {
		/* small packets have only one fragment */
		skb = alloc_skb(gl->tot_len, GFP_ATOMIC);
		if (unlikely(!skb))
			goto out;
		__skb_put(skb, gl->tot_len);
		skb_copy_to_linear_data(skb, gl->va, gl->tot_len);
	} else {
		skb = alloc_skb(skb_len, GFP_ATOMIC);
		if (unlikely(!skb))
			goto out;
		__skb_put(skb, pull_len);
		skb_copy_to_linear_data(skb, gl->va, pull_len);

		copy_frags(skb, gl, pull_len);
		skb->len = gl->tot_len;
		skb->data_len = skb->len - pull_len;
		skb->truesize += skb->data_len;
	}

out:
	return skb;
}

/**
 *	t4vf_pktgl_free - free a packet gather list
 *	@gl: the gather list
 *
 *	Releases the pages of a packet gather list.  We do not own the last
 *	page on the list and do not free it.
 */
static void t4vf_pktgl_free(const struct pkt_gl *gl)
{
	int frag;

	frag = gl->nfrags - 1;
	while (frag--)
		put_page(gl->frags[frag].page);
}

/**
 *	do_gro - perform Generic Receive Offload ingress packet processing
 *	@rxq: ingress RX Ethernet Queue
 *	@gl: gather list for ingress packet
 *	@pkt: CPL header for last packet fragment
 *
 *	Perform Generic Receive Offload (GRO) ingress packet processing.
 *	We use the standard Linux GRO interfaces for this.
 */
static void do_gro(struct sge_eth_rxq *rxq, const struct pkt_gl *gl,
		   const struct cpl_rx_pkt *pkt)
{
	struct adapter *adapter = rxq->rspq.adapter;
	struct sge *s = &adapter->sge;
	int ret;
	struct sk_buff *skb;

	skb = napi_get_frags(&rxq->rspq.napi);
	if (unlikely(!skb)) {
		t4vf_pktgl_free(gl);
		rxq->stats.rx_drops++;
		return;
	}

	copy_frags(skb, gl, s->pktshift);
	skb->len = gl->tot_len - s->pktshift;
	skb->data_len = skb->len;
	skb->truesize += skb->data_len;
	skb->ip_summed = CHECKSUM_UNNECESSARY;
	skb_record_rx_queue(skb, rxq->rspq.idx);

	if (pkt->vlan_ex) {
		__vlan_hwaccel_put_tag(skb, cpu_to_be16(ETH_P_8021Q),
					be16_to_cpu(pkt->vlan));
		rxq->stats.vlan_ex++;
	}
	ret = napi_gro_frags(&rxq->rspq.napi);

	if (ret == GRO_HELD)
		rxq->stats.lro_pkts++;
	else if (ret == GRO_MERGED || ret == GRO_MERGED_FREE)
		rxq->stats.lro_merged++;
	rxq->stats.pkts++;
	rxq->stats.rx_cso++;
}

/**
 *	t4vf_ethrx_handler - process an ingress ethernet packet
 *	@rspq: the response queue that received the packet
 *	@rsp: the response queue descriptor holding the RX_PKT message
 *	@gl: the gather list of packet fragments
 *
 *	Process an ingress ethernet packet and deliver it to the stack.
 */
int t4vf_ethrx_handler(struct sge_rspq *rspq, const __be64 *rsp,
		       const struct pkt_gl *gl)
{
	struct sk_buff *skb;
	const struct cpl_rx_pkt *pkt = (void *)rsp;
	bool csum_ok = pkt->csum_calc && !pkt->err_vec &&
		       (rspq->netdev->features & NETIF_F_RXCSUM);
	struct sge_eth_rxq *rxq = container_of(rspq, struct sge_eth_rxq, rspq);
	struct adapter *adapter = rspq->adapter;
	struct sge *s = &adapter->sge;

	/*
	 * If this is a good TCP packet and we have Generic Receive Offload
	 * enabled, handle the packet in the GRO path.
	 */
	if ((pkt->l2info & cpu_to_be32(RXF_TCP)) &&
	    (rspq->netdev->features & NETIF_F_GRO) && csum_ok &&
	    !pkt->ip_frag) {
		do_gro(rxq, gl, pkt);
		return 0;
	}

	/*
	 * Convert the Packet Gather List into an skb.
	 */
	skb = t4vf_pktgl_to_skb(gl, RX_SKB_LEN, RX_PULL_LEN);
	if (unlikely(!skb)) {
		t4vf_pktgl_free(gl);
		rxq->stats.rx_drops++;
		return 0;
	}
	__skb_pull(skb, s->pktshift);
	skb->protocol = eth_type_trans(skb, rspq->netdev);
	skb_record_rx_queue(skb, rspq->idx);
	rxq->stats.pkts++;

	if (csum_ok && !pkt->err_vec &&
	    (be32_to_cpu(pkt->l2info) & (RXF_UDP|RXF_TCP))) {
		if (!pkt->ip_frag)
			skb->ip_summed = CHECKSUM_UNNECESSARY;
		else {
			__sum16 c = (__force __sum16)pkt->csum;
			skb->csum = csum_unfold(c);
			skb->ip_summed = CHECKSUM_COMPLETE;
		}
		rxq->stats.rx_cso++;
	} else
		skb_checksum_none_assert(skb);

	if (pkt->vlan_ex) {
		rxq->stats.vlan_ex++;
		__vlan_hwaccel_put_tag(skb, htons(ETH_P_8021Q), be16_to_cpu(pkt->vlan));
	}

	netif_receive_skb(skb);

	return 0;
}

/**
 *	is_new_response - check if a response is newly written
 *	@rc: the response control descriptor
 *	@rspq: the response queue
 *
 *	Returns true if a response descriptor contains a yet unprocessed
 *	response.
 */
static inline bool is_new_response(const struct rsp_ctrl *rc,
				   const struct sge_rspq *rspq)
{
	return RSPD_GEN(rc->type_gen) == rspq->gen;
}

/**
 *	restore_rx_bufs - put back a packet's RX buffers
 *	@gl: the packet gather list
 *	@fl: the SGE Free List
 *	@nfrags: how many fragments in @si
 *
 *	Called when we find out that the current packet, @si, can't be
 *	processed right away for some reason.  This is a very rare event and
 *	there's no effort to make this suspension/resumption process
 *	particularly efficient.
 *
 *	We implement the suspension by putting all of the RX buffers associated
 *	with the current packet back on the original Free List.  The buffers
 *	have already been unmapped and are left unmapped, we mark them as
 *	unmapped in order to prevent further unmapping attempts.  (Effectively
 *	this function undoes the series of @unmap_rx_buf calls which were done
 *	to create the current packet's gather list.)  This leaves us ready to
 *	restart processing of the packet the next time we start processing the
 *	RX Queue ...
 */
static void restore_rx_bufs(const struct pkt_gl *gl, struct sge_fl *fl,
			    int frags)
{
	struct rx_sw_desc *sdesc;

	while (frags--) {
		if (fl->cidx == 0)
			fl->cidx = fl->size - 1;
		else
			fl->cidx--;
		sdesc = &fl->sdesc[fl->cidx];
		sdesc->page = gl->frags[frags].page;
		sdesc->dma_addr |= RX_UNMAPPED_BUF;
		fl->avail++;
	}
}

/**
 *	rspq_next - advance to the next entry in a response queue
 *	@rspq: the queue
 *
 *	Updates the state of a response queue to advance it to the next entry.
 */
static inline void rspq_next(struct sge_rspq *rspq)
{
	rspq->cur_desc = (void *)rspq->cur_desc + rspq->iqe_len;
	if (unlikely(++rspq->cidx == rspq->size)) {
		rspq->cidx = 0;
		rspq->gen ^= 1;
		rspq->cur_desc = rspq->desc;
	}
}

/**
 *	process_responses - process responses from an SGE response queue
 *	@rspq: the ingress response queue to process
 *	@budget: how many responses can be processed in this round
 *
 *	Process responses from a Scatter Gather Engine response queue up to
 *	the supplied budget.  Responses include received packets as well as
 *	control messages from firmware or hardware.
 *
 *	Additionally choose the interrupt holdoff time for the next interrupt
 *	on this queue.  If the system is under memory shortage use a fairly
 *	long delay to help recovery.
 */
static int process_responses(struct sge_rspq *rspq, int budget)
{
	struct sge_eth_rxq *rxq = container_of(rspq, struct sge_eth_rxq, rspq);
	struct adapter *adapter = rspq->adapter;
	struct sge *s = &adapter->sge;
	int budget_left = budget;

	while (likely(budget_left)) {
		int ret, rsp_type;
		const struct rsp_ctrl *rc;

		rc = (void *)rspq->cur_desc + (rspq->iqe_len - sizeof(*rc));
		if (!is_new_response(rc, rspq))
			break;

		/*
		 * Figure out what kind of response we've received from the
		 * SGE.
		 */
		rmb();
		rsp_type = RSPD_TYPE(rc->type_gen);
		if (likely(rsp_type == RSP_TYPE_FLBUF)) {
			struct page_frag *fp;
			struct pkt_gl gl;
			const struct rx_sw_desc *sdesc;
			u32 bufsz, frag;
			u32 len = be32_to_cpu(rc->pldbuflen_qid);

			/*
			 * If we get a "new buffer" message from the SGE we
			 * need to move on to the next Free List buffer.
			 */
			if (len & RSPD_NEWBUF) {
				/*
				 * We get one "new buffer" message when we
				 * first start up a queue so we need to ignore
				 * it when our offset into the buffer is 0.
				 */
				if (likely(rspq->offset > 0)) {
					free_rx_bufs(rspq->adapter, &rxq->fl,
						     1);
					rspq->offset = 0;
				}
				len = RSPD_LEN(len);
			}
			gl.tot_len = len;

			/*
			 * Gather packet fragments.
			 */
			for (frag = 0, fp = gl.frags; /**/; frag++, fp++) {
				BUG_ON(frag >= MAX_SKB_FRAGS);
				BUG_ON(rxq->fl.avail == 0);
				sdesc = &rxq->fl.sdesc[rxq->fl.cidx];
				bufsz = get_buf_size(adapter, sdesc);
				fp->page = sdesc->page;
				fp->offset = rspq->offset;
				fp->size = min(bufsz, len);
				len -= fp->size;
				if (!len)
					break;
				unmap_rx_buf(rspq->adapter, &rxq->fl);
			}
			gl.nfrags = frag+1;

			/*
			 * Last buffer remains mapped so explicitly make it
			 * coherent for CPU access and start preloading first
			 * cache line ...
			 */
			dma_sync_single_for_cpu(rspq->adapter->pdev_dev,
						get_buf_addr(sdesc),
						fp->size, DMA_FROM_DEVICE);
			gl.va = (page_address(gl.frags[0].page) +
				 gl.frags[0].offset);
			prefetch(gl.va);

			/*
			 * Hand the new ingress packet to the handler for
			 * this Response Queue.
			 */
			ret = rspq->handler(rspq, rspq->cur_desc, &gl);
			if (likely(ret == 0))
				rspq->offset += ALIGN(fp->size, s->fl_align);
			else
				restore_rx_bufs(&gl, &rxq->fl, frag);
		} else if (likely(rsp_type == RSP_TYPE_CPL)) {
			ret = rspq->handler(rspq, rspq->cur_desc, NULL);
		} else {
			WARN_ON(rsp_type > RSP_TYPE_CPL);
			ret = 0;
		}

		if (unlikely(ret)) {
			/*
			 * Couldn't process descriptor, back off for recovery.
			 * We use the SGE's last timer which has the longest
			 * interrupt coalescing value ...
			 */
			const int NOMEM_TIMER_IDX = SGE_NTIMERS-1;
			rspq->next_intr_params =
				QINTR_TIMER_IDX(NOMEM_TIMER_IDX);
			break;
		}

		rspq_next(rspq);
		budget_left--;
	}

	/*
	 * If this is a Response Queue with an associated Free List and
	 * at least two Egress Queue units available in the Free List
	 * for new buffer pointers, refill the Free List.
	 */
	if (rspq->offset >= 0 &&
	    rxq->fl.size - rxq->fl.avail >= 2*FL_PER_EQ_UNIT)
		__refill_fl(rspq->adapter, &rxq->fl);
	return budget - budget_left;
}

/**
 *	napi_rx_handler - the NAPI handler for RX processing
 *	@napi: the napi instance
 *	@budget: how many packets we can process in this round
 *
 *	Handler for new data events when using NAPI.  This does not need any
 *	locking or protection from interrupts as data interrupts are off at
 *	this point and other adapter interrupts do not interfere (the latter
 *	in not a concern at all with MSI-X as non-data interrupts then have
 *	a separate handler).
 */
static int napi_rx_handler(struct napi_struct *napi, int budget)
{
	unsigned int intr_params;
	struct sge_rspq *rspq = container_of(napi, struct sge_rspq, napi);
	int work_done = process_responses(rspq, budget);

	if (likely(work_done < budget)) {
		napi_complete(napi);
		intr_params = rspq->next_intr_params;
		rspq->next_intr_params = rspq->intr_params;
	} else
		intr_params = QINTR_TIMER_IDX(SGE_TIMER_UPD_CIDX);

	if (unlikely(work_done == 0))
		rspq->unhandled_irqs++;

	t4_write_reg(rspq->adapter,
		     T4VF_SGE_BASE_ADDR + SGE_VF_GTS,
		     CIDXINC(work_done) |
		     INGRESSQID((u32)rspq->cntxt_id) |
		     SEINTARM(intr_params));
	return work_done;
}

/*
 * The MSI-X interrupt handler for an SGE response queue for the NAPI case
 * (i.e., response queue serviced by NAPI polling).
 */
irqreturn_t t4vf_sge_intr_msix(int irq, void *cookie)
{
	struct sge_rspq *rspq = cookie;

	napi_schedule(&rspq->napi);
	return IRQ_HANDLED;
}

/*
 * Process the indirect interrupt entries in the interrupt queue and kick off
 * NAPI for each queue that has generated an entry.
 */
static unsigned int process_intrq(struct adapter *adapter)
{
	struct sge *s = &adapter->sge;
	struct sge_rspq *intrq = &s->intrq;
	unsigned int work_done;

	spin_lock(&adapter->sge.intrq_lock);
	for (work_done = 0; ; work_done++) {
		const struct rsp_ctrl *rc;
		unsigned int qid, iq_idx;
		struct sge_rspq *rspq;

		/*
		 * Grab the next response from the interrupt queue and bail
		 * out if it's not a new response.
		 */
		rc = (void *)intrq->cur_desc + (intrq->iqe_len - sizeof(*rc));
		if (!is_new_response(rc, intrq))
			break;

		/*
		 * If the response isn't a forwarded interrupt message issue a
		 * error and go on to the next response message.  This should
		 * never happen ...
		 */
		rmb();
		if (unlikely(RSPD_TYPE(rc->type_gen) != RSP_TYPE_INTR)) {
			dev_err(adapter->pdev_dev,
				"Unexpected INTRQ response type %d\n",
				RSPD_TYPE(rc->type_gen));
			continue;
		}

		/*
		 * Extract the Queue ID from the interrupt message and perform
		 * sanity checking to make sure it really refers to one of our
		 * Ingress Queues which is active and matches the queue's ID.
		 * None of these error conditions should ever happen so we may
		 * want to either make them fatal and/or conditionalized under
		 * DEBUG.
		 */
		qid = RSPD_QID(be32_to_cpu(rc->pldbuflen_qid));
		iq_idx = IQ_IDX(s, qid);
		if (unlikely(iq_idx >= MAX_INGQ)) {
			dev_err(adapter->pdev_dev,
				"Ingress QID %d out of range\n", qid);
			continue;
		}
		rspq = s->ingr_map[iq_idx];
		if (unlikely(rspq == NULL)) {
			dev_err(adapter->pdev_dev,
				"Ingress QID %d RSPQ=NULL\n", qid);
			continue;
		}
		if (unlikely(rspq->abs_id != qid)) {
			dev_err(adapter->pdev_dev,
				"Ingress QID %d refers to RSPQ %d\n",
				qid, rspq->abs_id);
			continue;
		}

		/*
		 * Schedule NAPI processing on the indicated Response Queue
		 * and move on to the next entry in the Forwarded Interrupt
		 * Queue.
		 */
		napi_schedule(&rspq->napi);
		rspq_next(intrq);
	}

	t4_write_reg(adapter, T4VF_SGE_BASE_ADDR + SGE_VF_GTS,
		     CIDXINC(work_done) |
		     INGRESSQID(intrq->cntxt_id) |
		     SEINTARM(intrq->intr_params));

	spin_unlock(&adapter->sge.intrq_lock);

	return work_done;
}

/*
 * The MSI interrupt handler handles data events from SGE response queues as
 * well as error and other async events as they all use the same MSI vector.
 */
static irqreturn_t t4vf_intr_msi(int irq, void *cookie)
{
	struct adapter *adapter = cookie;

	process_intrq(adapter);
	return IRQ_HANDLED;
}

/**
 *	t4vf_intr_handler - select the top-level interrupt handler
 *	@adapter: the adapter
 *
 *	Selects the top-level interrupt handler based on the type of interrupts
 *	(MSI-X or MSI).
 */
irq_handler_t t4vf_intr_handler(struct adapter *adapter)
{
	BUG_ON((adapter->flags & (USING_MSIX|USING_MSI)) == 0);
	if (adapter->flags & USING_MSIX)
		return t4vf_sge_intr_msix;
	else
		return t4vf_intr_msi;
}

/**
 *	sge_rx_timer_cb - perform periodic maintenance of SGE RX queues
 *	@data: the adapter
 *
 *	Runs periodically from a timer to perform maintenance of SGE RX queues.
 *
 *	a) Replenishes RX queues that have run out due to memory shortage.
 *	Normally new RX buffers are added when existing ones are consumed but
 *	when out of memory a queue can become empty.  We schedule NAPI to do
 *	the actual refill.
 */
static void sge_rx_timer_cb(unsigned long data)
{
	struct adapter *adapter = (struct adapter *)data;
	struct sge *s = &adapter->sge;
	unsigned int i;

	/*
	 * Scan the "Starving Free Lists" flag array looking for any Free
	 * Lists in need of more free buffers.  If we find one and it's not
	 * being actively polled, then bump its "starving" counter and attempt
	 * to refill it.  If we're successful in adding enough buffers to push
	 * the Free List over the starving threshold, then we can clear its
	 * "starving" status.
	 */
	for (i = 0; i < ARRAY_SIZE(s->starving_fl); i++) {
		unsigned long m;

		for (m = s->starving_fl[i]; m; m &= m - 1) {
			unsigned int id = __ffs(m) + i * BITS_PER_LONG;
			struct sge_fl *fl = s->egr_map[id];

			clear_bit(id, s->starving_fl);
			smp_mb__after_atomic();

			/*
			 * Since we are accessing fl without a lock there's a
			 * small probability of a false positive where we
			 * schedule napi but the FL is no longer starving.
			 * No biggie.
			 */
			if (fl_starving(adapter, fl)) {
				struct sge_eth_rxq *rxq;

				rxq = container_of(fl, struct sge_eth_rxq, fl);
				if (napi_reschedule(&rxq->rspq.napi))
					fl->starving++;
				else
					set_bit(id, s->starving_fl);
			}
		}
	}

	/*
	 * Reschedule the next scan for starving Free Lists ...
	 */
	mod_timer(&s->rx_timer, jiffies + RX_QCHECK_PERIOD);
}

/**
 *	sge_tx_timer_cb - perform periodic maintenance of SGE Tx queues
 *	@data: the adapter
 *
 *	Runs periodically from a timer to perform maintenance of SGE TX queues.
 *
 *	b) Reclaims completed Tx packets for the Ethernet queues.  Normally
 *	packets are cleaned up by new Tx packets, this timer cleans up packets
 *	when no new packets are being submitted.  This is essential for pktgen,
 *	at least.
 */
static void sge_tx_timer_cb(unsigned long data)
{
	struct adapter *adapter = (struct adapter *)data;
	struct sge *s = &adapter->sge;
	unsigned int i, budget;

	budget = MAX_TIMER_TX_RECLAIM;
	i = s->ethtxq_rover;
	do {
		struct sge_eth_txq *txq = &s->ethtxq[i];

		if (reclaimable(&txq->q) && __netif_tx_trylock(txq->txq)) {
			int avail = reclaimable(&txq->q);

			if (avail > budget)
				avail = budget;

			free_tx_desc(adapter, &txq->q, avail, true);
			txq->q.in_use -= avail;
			__netif_tx_unlock(txq->txq);

			budget -= avail;
			if (!budget)
				break;
		}

		i++;
		if (i >= s->ethqsets)
			i = 0;
	} while (i != s->ethtxq_rover);
	s->ethtxq_rover = i;

	/*
	 * If we found too many reclaimable packets schedule a timer in the
	 * near future to continue where we left off.  Otherwise the next timer
	 * will be at its normal interval.
	 */
	mod_timer(&s->tx_timer, jiffies + (budget ? TX_QCHECK_PERIOD : 2));
}

/**
 *	t4vf_sge_alloc_rxq - allocate an SGE RX Queue
 *	@adapter: the adapter
 *	@rspq: pointer to to the new rxq's Response Queue to be filled in
 *	@iqasynch: if 0, a normal rspq; if 1, an asynchronous event queue
 *	@dev: the network device associated with the new rspq
 *	@intr_dest: MSI-X vector index (overriden in MSI mode)
 *	@fl: pointer to the new rxq's Free List to be filled in
 *	@hnd: the interrupt handler to invoke for the rspq
 */
int t4vf_sge_alloc_rxq(struct adapter *adapter, struct sge_rspq *rspq,
		       bool iqasynch, struct net_device *dev,
		       int intr_dest,
		       struct sge_fl *fl, rspq_handler_t hnd)
{
	struct sge *s = &adapter->sge;
	struct port_info *pi = netdev_priv(dev);
	struct fw_iq_cmd cmd, rpl;
	int ret, iqandst, flsz = 0;

	/*
	 * If we're using MSI interrupts and we're not initializing the
	 * Forwarded Interrupt Queue itself, then set up this queue for
	 * indirect interrupts to the Forwarded Interrupt Queue.  Obviously
	 * the Forwarded Interrupt Queue must be set up before any other
	 * ingress queue ...
	 */
	if ((adapter->flags & USING_MSI) && rspq != &adapter->sge.intrq) {
		iqandst = SGE_INTRDST_IQ;
		intr_dest = adapter->sge.intrq.abs_id;
	} else
		iqandst = SGE_INTRDST_PCI;

	/*
	 * Allocate the hardware ring for the Response Queue.  The size needs
	 * to be a multiple of 16 which includes the mandatory status entry
	 * (regardless of whether the Status Page capabilities are enabled or
	 * not).
	 */
	rspq->size = roundup(rspq->size, 16);
	rspq->desc = alloc_ring(adapter->pdev_dev, rspq->size, rspq->iqe_len,
				0, &rspq->phys_addr, NULL, 0);
	if (!rspq->desc)
		return -ENOMEM;

	/*
	 * Fill in the Ingress Queue Command.  Note: Ideally this code would
	 * be in t4vf_hw.c but there are so many parameters and dependencies
	 * on our Linux SGE state that we would end up having to pass tons of
	 * parameters.  We'll have to think about how this might be migrated
	 * into OS-independent common code ...
	 */
	memset(&cmd, 0, sizeof(cmd));
	cmd.op_to_vfn = cpu_to_be32(FW_CMD_OP_V(FW_IQ_CMD) |
				    FW_CMD_REQUEST_F |
				    FW_CMD_WRITE_F |
				    FW_CMD_EXEC_F);
	cmd.alloc_to_len16 = cpu_to_be32(FW_IQ_CMD_ALLOC |
					 FW_IQ_CMD_IQSTART(1) |
					 FW_LEN16(cmd));
	cmd.type_to_iqandstindex =
		cpu_to_be32(FW_IQ_CMD_TYPE(FW_IQ_TYPE_FL_INT_CAP) |
			    FW_IQ_CMD_IQASYNCH(iqasynch) |
			    FW_IQ_CMD_VIID(pi->viid) |
			    FW_IQ_CMD_IQANDST(iqandst) |
			    FW_IQ_CMD_IQANUS(1) |
			    FW_IQ_CMD_IQANUD(SGE_UPDATEDEL_INTR) |
			    FW_IQ_CMD_IQANDSTINDEX(intr_dest));
	cmd.iqdroprss_to_iqesize =
		cpu_to_be16(FW_IQ_CMD_IQPCIECH(pi->port_id) |
			    FW_IQ_CMD_IQGTSMODE |
			    FW_IQ_CMD_IQINTCNTTHRESH(rspq->pktcnt_idx) |
			    FW_IQ_CMD_IQESIZE(ilog2(rspq->iqe_len) - 4));
	cmd.iqsize = cpu_to_be16(rspq->size);
	cmd.iqaddr = cpu_to_be64(rspq->phys_addr);

	if (fl) {
		/*
		 * Allocate the ring for the hardware free list (with space
		 * for its status page) along with the associated software
		 * descriptor ring.  The free list size needs to be a multiple
		 * of the Egress Queue Unit.
		 */
		fl->size = roundup(fl->size, FL_PER_EQ_UNIT);
		fl->desc = alloc_ring(adapter->pdev_dev, fl->size,
				      sizeof(__be64), sizeof(struct rx_sw_desc),
				      &fl->addr, &fl->sdesc, s->stat_len);
		if (!fl->desc) {
			ret = -ENOMEM;
			goto err;
		}

		/*
		 * Calculate the size of the hardware free list ring plus
		 * Status Page (which the SGE will place after the end of the
		 * free list ring) in Egress Queue Units.
		 */
		flsz = (fl->size / FL_PER_EQ_UNIT +
			s->stat_len / EQ_UNIT);

		/*
		 * Fill in all the relevant firmware Ingress Queue Command
		 * fields for the free list.
		 */
		cmd.iqns_to_fl0congen =
			cpu_to_be32(
				FW_IQ_CMD_FL0HOSTFCMODE(SGE_HOSTFCMODE_NONE) |
				FW_IQ_CMD_FL0PACKEN(1) |
				FW_IQ_CMD_FL0PADEN(1));
		cmd.fl0dcaen_to_fl0cidxfthresh =
			cpu_to_be16(
				FW_IQ_CMD_FL0FBMIN(SGE_FETCHBURSTMIN_64B) |
				FW_IQ_CMD_FL0FBMAX(SGE_FETCHBURSTMAX_512B));
		cmd.fl0size = cpu_to_be16(flsz);
		cmd.fl0addr = cpu_to_be64(fl->addr);
	}

	/*
	 * Issue the firmware Ingress Queue Command and extract the results if
	 * it completes successfully.
	 */
	ret = t4vf_wr_mbox(adapter, &cmd, sizeof(cmd), &rpl);
	if (ret)
		goto err;

	netif_napi_add(dev, &rspq->napi, napi_rx_handler, 64);
	rspq->cur_desc = rspq->desc;
	rspq->cidx = 0;
	rspq->gen = 1;
	rspq->next_intr_params = rspq->intr_params;
	rspq->cntxt_id = be16_to_cpu(rpl.iqid);
	rspq->abs_id = be16_to_cpu(rpl.physiqid);
	rspq->size--;			/* subtract status entry */
	rspq->adapter = adapter;
	rspq->netdev = dev;
	rspq->handler = hnd;

	/* set offset to -1 to distinguish ingress queues without FL */
	rspq->offset = fl ? 0 : -1;

	if (fl) {
		fl->cntxt_id = be16_to_cpu(rpl.fl0id);
		fl->avail = 0;
		fl->pend_cred = 0;
		fl->pidx = 0;
		fl->cidx = 0;
		fl->alloc_failed = 0;
		fl->large_alloc_failed = 0;
		fl->starving = 0;
		refill_fl(adapter, fl, fl_cap(fl), GFP_KERNEL);
	}

	return 0;

err:
	/*
	 * An error occurred.  Clean up our partial allocation state and
	 * return the error.
	 */
	if (rspq->desc) {
		dma_free_coherent(adapter->pdev_dev, rspq->size * rspq->iqe_len,
				  rspq->desc, rspq->phys_addr);
		rspq->desc = NULL;
	}
	if (fl && fl->desc) {
		kfree(fl->sdesc);
		fl->sdesc = NULL;
		dma_free_coherent(adapter->pdev_dev, flsz * EQ_UNIT,
				  fl->desc, fl->addr);
		fl->desc = NULL;
	}
	return ret;
}

/**
 *	t4vf_sge_alloc_eth_txq - allocate an SGE Ethernet TX Queue
 *	@adapter: the adapter
 *	@txq: pointer to the new txq to be filled in
 *	@devq: the network TX queue associated with the new txq
 *	@iqid: the relative ingress queue ID to which events relating to
 *		the new txq should be directed
 */
int t4vf_sge_alloc_eth_txq(struct adapter *adapter, struct sge_eth_txq *txq,
			   struct net_device *dev, struct netdev_queue *devq,
			   unsigned int iqid)
{
	struct sge *s = &adapter->sge;
	int ret, nentries;
	struct fw_eq_eth_cmd cmd, rpl;
	struct port_info *pi = netdev_priv(dev);

	/*
	 * Calculate the size of the hardware TX Queue (including the Status
	 * Page on the end of the TX Queue) in units of TX Descriptors.
	 */
	nentries = txq->q.size + s->stat_len / sizeof(struct tx_desc);

	/*
	 * Allocate the hardware ring for the TX ring (with space for its
	 * status page) along with the associated software descriptor ring.
	 */
	txq->q.desc = alloc_ring(adapter->pdev_dev, txq->q.size,
				 sizeof(struct tx_desc),
				 sizeof(struct tx_sw_desc),
				 &txq->q.phys_addr, &txq->q.sdesc, s->stat_len);
	if (!txq->q.desc)
		return -ENOMEM;

	/*
	 * Fill in the Egress Queue Command.  Note: As with the direct use of
	 * the firmware Ingress Queue COmmand above in our RXQ allocation
	 * routine, ideally, this code would be in t4vf_hw.c.  Again, we'll
	 * have to see if there's some reasonable way to parameterize it
	 * into the common code ...
	 */
	memset(&cmd, 0, sizeof(cmd));
	cmd.op_to_vfn = cpu_to_be32(FW_CMD_OP_V(FW_EQ_ETH_CMD) |
				    FW_CMD_REQUEST_F |
				    FW_CMD_WRITE_F |
				    FW_CMD_EXEC_F);
	cmd.alloc_to_len16 = cpu_to_be32(FW_EQ_ETH_CMD_ALLOC |
					 FW_EQ_ETH_CMD_EQSTART |
					 FW_LEN16(cmd));
	cmd.viid_pkd = cpu_to_be32(FW_EQ_ETH_CMD_AUTOEQUEQE |
				   FW_EQ_ETH_CMD_VIID(pi->viid));
	cmd.fetchszm_to_iqid =
		cpu_to_be32(FW_EQ_ETH_CMD_HOSTFCMODE(SGE_HOSTFCMODE_STPG) |
			    FW_EQ_ETH_CMD_PCIECHN(pi->port_id) |
			    FW_EQ_ETH_CMD_IQID(iqid));
	cmd.dcaen_to_eqsize =
		cpu_to_be32(FW_EQ_ETH_CMD_FBMIN(SGE_FETCHBURSTMIN_64B) |
			    FW_EQ_ETH_CMD_FBMAX(SGE_FETCHBURSTMAX_512B) |
			    FW_EQ_ETH_CMD_CIDXFTHRESH(SGE_CIDXFLUSHTHRESH_32) |
			    FW_EQ_ETH_CMD_EQSIZE(nentries));
	cmd.eqaddr = cpu_to_be64(txq->q.phys_addr);

	/*
	 * Issue the firmware Egress Queue Command and extract the results if
	 * it completes successfully.
	 */
	ret = t4vf_wr_mbox(adapter, &cmd, sizeof(cmd), &rpl);
	if (ret) {
		/*
		 * The girmware Ingress Queue Command failed for some reason.
		 * Free up our partial allocation state and return the error.
		 */
		kfree(txq->q.sdesc);
		txq->q.sdesc = NULL;
		dma_free_coherent(adapter->pdev_dev,
				  nentries * sizeof(struct tx_desc),
				  txq->q.desc, txq->q.phys_addr);
		txq->q.desc = NULL;
		return ret;
	}

	txq->q.in_use = 0;
	txq->q.cidx = 0;
	txq->q.pidx = 0;
	txq->q.stat = (void *)&txq->q.desc[txq->q.size];
	txq->q.cntxt_id = FW_EQ_ETH_CMD_EQID_GET(be32_to_cpu(rpl.eqid_pkd));
	txq->q.abs_id =
		FW_EQ_ETH_CMD_PHYSEQID_GET(be32_to_cpu(rpl.physeqid_pkd));
	txq->txq = devq;
	txq->tso = 0;
	txq->tx_cso = 0;
	txq->vlan_ins = 0;
	txq->q.stops = 0;
	txq->q.restarts = 0;
	txq->mapping_err = 0;
	return 0;
}

/*
 * Free the DMA map resources associated with a TX queue.
 */
static void free_txq(struct adapter *adapter, struct sge_txq *tq)
{
	struct sge *s = &adapter->sge;

	dma_free_coherent(adapter->pdev_dev,
			  tq->size * sizeof(*tq->desc) + s->stat_len,
			  tq->desc, tq->phys_addr);
	tq->cntxt_id = 0;
	tq->sdesc = NULL;
	tq->desc = NULL;
}

/*
 * Free the resources associated with a response queue (possibly including a
 * free list).
 */
static void free_rspq_fl(struct adapter *adapter, struct sge_rspq *rspq,
			 struct sge_fl *fl)
{
	struct sge *s = &adapter->sge;
	unsigned int flid = fl ? fl->cntxt_id : 0xffff;

	t4vf_iq_free(adapter, FW_IQ_TYPE_FL_INT_CAP,
		     rspq->cntxt_id, flid, 0xffff);
	dma_free_coherent(adapter->pdev_dev, (rspq->size + 1) * rspq->iqe_len,
			  rspq->desc, rspq->phys_addr);
	netif_napi_del(&rspq->napi);
	rspq->netdev = NULL;
	rspq->cntxt_id = 0;
	rspq->abs_id = 0;
	rspq->desc = NULL;

	if (fl) {
		free_rx_bufs(adapter, fl, fl->avail);
		dma_free_coherent(adapter->pdev_dev,
				  fl->size * sizeof(*fl->desc) + s->stat_len,
				  fl->desc, fl->addr);
		kfree(fl->sdesc);
		fl->sdesc = NULL;
		fl->cntxt_id = 0;
		fl->desc = NULL;
	}
}

/**
 *	t4vf_free_sge_resources - free SGE resources
 *	@adapter: the adapter
 *
 *	Frees resources used by the SGE queue sets.
 */
void t4vf_free_sge_resources(struct adapter *adapter)
{
	struct sge *s = &adapter->sge;
	struct sge_eth_rxq *rxq = s->ethrxq;
	struct sge_eth_txq *txq = s->ethtxq;
	struct sge_rspq *evtq = &s->fw_evtq;
	struct sge_rspq *intrq = &s->intrq;
	int qs;

	for (qs = 0; qs < adapter->sge.ethqsets; qs++, rxq++, txq++) {
		if (rxq->rspq.desc)
			free_rspq_fl(adapter, &rxq->rspq, &rxq->fl);
		if (txq->q.desc) {
			t4vf_eth_eq_free(adapter, txq->q.cntxt_id);
			free_tx_desc(adapter, &txq->q, txq->q.in_use, true);
			kfree(txq->q.sdesc);
			free_txq(adapter, &txq->q);
		}
	}
	if (evtq->desc)
		free_rspq_fl(adapter, evtq, NULL);
	if (intrq->desc)
		free_rspq_fl(adapter, intrq, NULL);
}

/**
 *	t4vf_sge_start - enable SGE operation
 *	@adapter: the adapter
 *
 *	Start tasklets and timers associated with the DMA engine.
 */
void t4vf_sge_start(struct adapter *adapter)
{
	adapter->sge.ethtxq_rover = 0;
	mod_timer(&adapter->sge.rx_timer, jiffies + RX_QCHECK_PERIOD);
	mod_timer(&adapter->sge.tx_timer, jiffies + TX_QCHECK_PERIOD);
}

/**
 *	t4vf_sge_stop - disable SGE operation
 *	@adapter: the adapter
 *
 *	Stop tasklets and timers associated with the DMA engine.  Note that
 *	this is effective only if measures have been taken to disable any HW
 *	events that may restart them.
 */
void t4vf_sge_stop(struct adapter *adapter)
{
	struct sge *s = &adapter->sge;

	if (s->rx_timer.function)
		del_timer_sync(&s->rx_timer);
	if (s->tx_timer.function)
		del_timer_sync(&s->tx_timer);
}

/**
 *	t4vf_sge_init - initialize SGE
 *	@adapter: the adapter
 *
 *	Performs SGE initialization needed every time after a chip reset.
 *	We do not initialize any of the queue sets here, instead the driver
 *	top-level must request those individually.  We also do not enable DMA
 *	here, that should be done after the queues have been set up.
 */
int t4vf_sge_init(struct adapter *adapter)
{
	struct sge_params *sge_params = &adapter->params.sge;
	u32 fl0 = sge_params->sge_fl_buffer_size[0];
	u32 fl1 = sge_params->sge_fl_buffer_size[1];
	struct sge *s = &adapter->sge;
	unsigned int ingpadboundary, ingpackboundary;

	/*
	 * Start by vetting the basic SGE parameters which have been set up by
	 * the Physical Function Driver.  Ideally we should be able to deal
	 * with _any_ configuration.  Practice is different ...
	 */
	if (fl0 != PAGE_SIZE || (fl1 != 0 && fl1 <= fl0)) {
		dev_err(adapter->pdev_dev, "bad SGE FL buffer sizes [%d, %d]\n",
			fl0, fl1);
		return -EINVAL;
	}
	if ((sge_params->sge_control & RXPKTCPLMODE_MASK) == 0) {
		dev_err(adapter->pdev_dev, "bad SGE CPL MODE\n");
		return -EINVAL;
	}

	/*
	 * Now translate the adapter parameters into our internal forms.
	 */
	if (fl1)
		s->fl_pg_order = ilog2(fl1) - PAGE_SHIFT;
	s->stat_len = ((sge_params->sge_control & EGRSTATUSPAGESIZE_MASK)
			? 128 : 64);
	s->pktshift = PKTSHIFT_GET(sge_params->sge_control);

	/* T4 uses a single control field to specify both the PCIe Padding and
	 * Packing Boundary.  T5 introduced the ability to specify these
	 * separately.  The actual Ingress Packet Data alignment boundary
	 * within Packed Buffer Mode is the maximum of these two
	 * specifications.  (Note that it makes no real practical sense to
	 * have the Pading Boudary be larger than the Packing Boundary but you
	 * could set the chip up that way and, in fact, legacy T4 code would
	 * end doing this because it would initialize the Padding Boundary and
	 * leave the Packing Boundary initialized to 0 (16 bytes).)
	 */
	ingpadboundary = 1 << (INGPADBOUNDARY_GET(sge_params->sge_control) +
			       X_INGPADBOUNDARY_SHIFT);
	if (is_t4(adapter->params.chip)) {
		s->fl_align = ingpadboundary;
	} else {
		/* T5 has a different interpretation of one of the PCIe Packing
		 * Boundary values.
		 */
		ingpackboundary = INGPACKBOUNDARY_G(sge_params->sge_control2);
		if (ingpackboundary == INGPACKBOUNDARY_16B_X)
			ingpackboundary = 16;
		else
			ingpackboundary = 1 << (ingpackboundary +
						INGPACKBOUNDARY_SHIFT_X);

		s->fl_align = max(ingpadboundary, ingpackboundary);
	}

	/* A FL with <= fl_starve_thres buffers is starving and a periodic
	 * timer will attempt to refill it.  This needs to be larger than the
	 * SGE's Egress Congestion Threshold.  If it isn't, then we can get
	 * stuck waiting for new packets while the SGE is waiting for us to
	 * give it more Free List entries.  (Note that the SGE's Egress
	 * Congestion Threshold is in units of 2 Free List pointers.)
	 */
	s->fl_starve_thres
		= EGRTHRESHOLD_GET(sge_params->sge_congestion_control)*2 + 1;

	/*
	 * Set up tasklet timers.
	 */
	setup_timer(&s->rx_timer, sge_rx_timer_cb, (unsigned long)adapter);
	setup_timer(&s->tx_timer, sge_tx_timer_cb, (unsigned long)adapter);

	/*
	 * Initialize Forwarded Interrupt Queue lock.
	 */
	spin_lock_init(&s->intrq_lock);

	return 0;
}<|MERGE_RESOLUTION|>--- conflicted
+++ resolved
@@ -610,12 +610,7 @@
 		goto alloc_small_pages;
 
 	while (n) {
-<<<<<<< HEAD
-		page = alloc_pages(gfp | __GFP_COMP | __GFP_NOWARN,
-				   s->fl_pg_order);
-=======
-		page = __dev_alloc_pages(gfp, FL_PG_ORDER);
->>>>>>> d649a7a8
+		page = __dev_alloc_pages(gfp, s->fl_pg_order);
 		if (unlikely(!page)) {
 			/*
 			 * We've failed inour attempt to allocate a "large
