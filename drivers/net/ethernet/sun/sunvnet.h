#ifndef _SUNVNET_H
#define _SUNVNET_H

#include <linux/interrupt.h>

#define DESC_NCOOKIES(entry_size)	\
	((entry_size) - sizeof(struct vio_net_desc))

/* length of time before we decide the hardware is borked,
 * and dev->tx_timeout() should be called to fix the problem
 */
#define VNET_TX_TIMEOUT			(5 * HZ)

/* length of time (or less) we expect pending descriptors to be marked
 * as VIO_DESC_DONE and skbs ready to be freed
 */
#define	VNET_CLEAN_TIMEOUT		((HZ/100)+1)

#define VNET_MAXPACKET			(65535ULL + ETH_HLEN + VLAN_HLEN)
#define VNET_TX_RING_SIZE		512
#define VNET_TX_WAKEUP_THRESH(dr)	((dr)->pending / 4)

#define	VNET_MINTSO	 2048	/* VIO protocol's minimum TSO len */
#define	VNET_MAXTSO	65535	/* VIO protocol's maximum TSO len */

/* VNET packets are sent in buffers with the first 6 bytes skipped
 * so that after the ethernet header the IPv4/IPv6 headers are aligned
 * properly.
 */
#define VNET_PACKET_SKIP		6

#define VNET_MAXCOOKIES			(VNET_MAXPACKET/PAGE_SIZE + 1)

struct vnet_tx_entry {
	struct sk_buff		*skb;
	unsigned int		ncookies;
	struct ldc_trans_cookie	cookies[VNET_MAXCOOKIES];
};

struct vnet;
struct vnet_port {
	struct vio_driver_state	vio;

	struct hlist_node	hash;
	u8			raddr[ETH_ALEN];
	unsigned		switch_port:1;
	unsigned		tso:1;
	unsigned		__pad:14;

	struct vnet		*vp;

	struct vnet_tx_entry	tx_bufs[VNET_TX_RING_SIZE];

	struct list_head	list;

	u32			stop_rx_idx;
	bool			stop_rx;
	bool			start_cons;

	struct timer_list	clean_timer;

	u64			rmtu;
<<<<<<< HEAD
=======
	u16			tsolen;

	struct napi_struct	napi;
	u32			napi_stop_idx;
	bool			napi_resume;
	int			rx_event;
	u16			q_index;
>>>>>>> e529fea9
};

static inline struct vnet_port *to_vnet_port(struct vio_driver_state *vio)
{
	return container_of(vio, struct vnet_port, vio);
}

#define VNET_PORT_HASH_SIZE	16
#define VNET_PORT_HASH_MASK	(VNET_PORT_HASH_SIZE - 1)

static inline unsigned int vnet_hashfn(u8 *mac)
{
	unsigned int val = mac[4] ^ mac[5];

	return val & (VNET_PORT_HASH_MASK);
}

struct vnet_mcast_entry {
	u8			addr[ETH_ALEN];
	u8			sent;
	u8			hit;
	struct vnet_mcast_entry	*next;
};

struct vnet {
	/* Protects port_list and port_hash.  */
	spinlock_t		lock;

	struct net_device	*dev;

	u32			msg_enable;

	struct list_head	port_list;

	struct hlist_head	port_hash[VNET_PORT_HASH_SIZE];

	struct vnet_mcast_entry	*mcast_list;

	struct list_head	list;
	u64			local_mac;

	int			nports;
};

#endif /* _SUNVNET_H */<|MERGE_RESOLUTION|>--- conflicted
+++ resolved
@@ -60,8 +60,6 @@
 	struct timer_list	clean_timer;
 
 	u64			rmtu;
-<<<<<<< HEAD
-=======
 	u16			tsolen;
 
 	struct napi_struct	napi;
@@ -69,7 +67,6 @@
 	bool			napi_resume;
 	int			rx_event;
 	u16			q_index;
->>>>>>> e529fea9
 };
 
 static inline struct vnet_port *to_vnet_port(struct vio_driver_state *vio)
