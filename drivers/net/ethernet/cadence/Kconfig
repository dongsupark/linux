--- conflicted
+++ resolved
@@ -23,10 +23,6 @@
 config ARM_AT91_ETHER
 	tristate "AT91RM9200 Ethernet support"
 	depends on GENERIC_HARDIRQS && HAS_DMA
-<<<<<<< HEAD
-	select NET_CORE
-=======
->>>>>>> d0e0ac97
 	select MACB
 	---help---
 	  If you wish to compile a kernel for the AT91RM9200 and enable
