/*
 * Cadence MACB/GEM Ethernet Controller driver
 *
 * Copyright (C) 2004-2006 Atmel Corporation
 *
 * This program is free software; you can redistribute it and/or modify
 * it under the terms of the GNU General Public License version 2 as
 * published by the Free Software Foundation.
 */

#define pr_fmt(fmt) KBUILD_MODNAME ": " fmt
#include <linux/clk.h>
#include <linux/module.h>
#include <linux/moduleparam.h>
#include <linux/kernel.h>
#include <linux/types.h>
#include <linux/slab.h>
#include <linux/init.h>
#include <linux/interrupt.h>
#include <linux/netdevice.h>
#include <linux/etherdevice.h>
#include <linux/dma-mapping.h>
#include <linux/platform_data/macb.h>
#include <linux/platform_device.h>
#include <linux/phy.h>
<<<<<<< HEAD
=======
#include <linux/of.h>
#include <linux/of_device.h>
#include <linux/of_net.h>
>>>>>>> 15db3e82

#include "macb.h"

#define RX_BUFFER_SIZE		128
#define RX_RING_SIZE		512
#define RX_RING_BYTES		(sizeof(struct dma_desc) * RX_RING_SIZE)

/* Make the IP header word-aligned (the ethernet header is 14 bytes) */
#define RX_OFFSET		2

#define TX_RING_SIZE		128
#define DEF_TX_RING_PENDING	(TX_RING_SIZE - 1)
#define TX_RING_BYTES		(sizeof(struct dma_desc) * TX_RING_SIZE)

#define TX_RING_GAP(bp)						\
	(TX_RING_SIZE - (bp)->tx_pending)
#define TX_BUFFS_AVAIL(bp)					\
	(((bp)->tx_tail <= (bp)->tx_head) ?			\
	 (bp)->tx_tail + (bp)->tx_pending - (bp)->tx_head :	\
	 (bp)->tx_tail - (bp)->tx_head - TX_RING_GAP(bp))
#define NEXT_TX(n)		(((n) + 1) & (TX_RING_SIZE - 1))

#define NEXT_RX(n)		(((n) + 1) & (RX_RING_SIZE - 1))

/* minimum number of free TX descriptors before waking up TX process */
#define MACB_TX_WAKEUP_THRESH	(TX_RING_SIZE / 4)

#define MACB_RX_INT_FLAGS	(MACB_BIT(RCOMP) | MACB_BIT(RXUBR)	\
				 | MACB_BIT(ISR_ROVR))

static void __macb_set_hwaddr(struct macb *bp)
{
	u32 bottom;
	u16 top;

	bottom = cpu_to_le32(*((u32 *)bp->dev->dev_addr));
	macb_or_gem_writel(bp, SA1B, bottom);
	top = cpu_to_le16(*((u16 *)(bp->dev->dev_addr + 4)));
	macb_or_gem_writel(bp, SA1T, top);
}

static void __init macb_get_hwaddr(struct macb *bp)
{
	u32 bottom;
	u16 top;
	u8 addr[6];

	bottom = macb_or_gem_readl(bp, SA1B);
	top = macb_or_gem_readl(bp, SA1T);

	addr[0] = bottom & 0xff;
	addr[1] = (bottom >> 8) & 0xff;
	addr[2] = (bottom >> 16) & 0xff;
	addr[3] = (bottom >> 24) & 0xff;
	addr[4] = top & 0xff;
	addr[5] = (top >> 8) & 0xff;

	if (is_valid_ether_addr(addr)) {
		memcpy(bp->dev->dev_addr, addr, sizeof(addr));
	} else {
		netdev_info(bp->dev, "invalid hw address, using random\n");
		random_ether_addr(bp->dev->dev_addr);
	}
}

static int macb_mdio_read(struct mii_bus *bus, int mii_id, int regnum)
{
	struct macb *bp = bus->priv;
	int value;

	macb_writel(bp, MAN, (MACB_BF(SOF, MACB_MAN_SOF)
			      | MACB_BF(RW, MACB_MAN_READ)
			      | MACB_BF(PHYA, mii_id)
			      | MACB_BF(REGA, regnum)
			      | MACB_BF(CODE, MACB_MAN_CODE)));

	/* wait for end of transfer */
	while (!MACB_BFEXT(IDLE, macb_readl(bp, NSR)))
		cpu_relax();

	value = MACB_BFEXT(DATA, macb_readl(bp, MAN));

	return value;
}

static int macb_mdio_write(struct mii_bus *bus, int mii_id, int regnum,
			   u16 value)
{
	struct macb *bp = bus->priv;

	macb_writel(bp, MAN, (MACB_BF(SOF, MACB_MAN_SOF)
			      | MACB_BF(RW, MACB_MAN_WRITE)
			      | MACB_BF(PHYA, mii_id)
			      | MACB_BF(REGA, regnum)
			      | MACB_BF(CODE, MACB_MAN_CODE)
			      | MACB_BF(DATA, value)));

	/* wait for end of transfer */
	while (!MACB_BFEXT(IDLE, macb_readl(bp, NSR)))
		cpu_relax();

	return 0;
}

static int macb_mdio_reset(struct mii_bus *bus)
{
	return 0;
}

static void macb_handle_link_change(struct net_device *dev)
{
	struct macb *bp = netdev_priv(dev);
	struct phy_device *phydev = bp->phy_dev;
	unsigned long flags;

	int status_change = 0;

	spin_lock_irqsave(&bp->lock, flags);

	if (phydev->link) {
		if ((bp->speed != phydev->speed) ||
		    (bp->duplex != phydev->duplex)) {
			u32 reg;

			reg = macb_readl(bp, NCFGR);
			reg &= ~(MACB_BIT(SPD) | MACB_BIT(FD));

			if (phydev->duplex)
				reg |= MACB_BIT(FD);
			if (phydev->speed == SPEED_100)
				reg |= MACB_BIT(SPD);

			macb_writel(bp, NCFGR, reg);

			bp->speed = phydev->speed;
			bp->duplex = phydev->duplex;
			status_change = 1;
		}
	}

	if (phydev->link != bp->link) {
		if (!phydev->link) {
			bp->speed = 0;
			bp->duplex = -1;
		}
		bp->link = phydev->link;

		status_change = 1;
	}

	spin_unlock_irqrestore(&bp->lock, flags);

	if (status_change) {
		if (phydev->link)
			netdev_info(dev, "link up (%d/%s)\n",
				    phydev->speed,
				    phydev->duplex == DUPLEX_FULL ?
				    "Full" : "Half");
		else
			netdev_info(dev, "link down\n");
	}
}

/* based on au1000_eth. c*/
static int macb_mii_probe(struct net_device *dev)
{
	struct macb *bp = netdev_priv(dev);
	struct phy_device *phydev;
<<<<<<< HEAD
	struct macb_platform_data *pdata;
=======
>>>>>>> 15db3e82
	int ret;

	phydev = phy_find_first(bp->mii_bus);
	if (!phydev) {
		netdev_err(dev, "no PHY found\n");
		return -1;
	}

	/* TODO : add pin_irq */

	/* attach the mac to the phy */
	ret = phy_connect_direct(dev, phydev, &macb_handle_link_change, 0,
				 bp->phy_interface);
	if (ret) {
		netdev_err(dev, "Could not attach to PHY\n");
		return ret;
	}

	/* mask with MAC supported features */
	phydev->supported &= PHY_BASIC_FEATURES;

	phydev->advertising = phydev->supported;

	bp->link = 0;
	bp->speed = 0;
	bp->duplex = -1;
	bp->phy_dev = phydev;

	return 0;
}

static int macb_mii_init(struct macb *bp)
{
	struct macb_platform_data *pdata;
	int err = -ENXIO, i;

	/* Enable management port */
	macb_writel(bp, NCR, MACB_BIT(MPE));

	bp->mii_bus = mdiobus_alloc();
	if (bp->mii_bus == NULL) {
		err = -ENOMEM;
		goto err_out;
	}

	bp->mii_bus->name = "MACB_mii_bus";
	bp->mii_bus->read = &macb_mdio_read;
	bp->mii_bus->write = &macb_mdio_write;
	bp->mii_bus->reset = &macb_mdio_reset;
	snprintf(bp->mii_bus->id, MII_BUS_ID_SIZE, "%x", bp->pdev->id);
	bp->mii_bus->priv = bp;
	bp->mii_bus->parent = &bp->dev->dev;
	pdata = bp->pdev->dev.platform_data;

	if (pdata)
		bp->mii_bus->phy_mask = pdata->phy_mask;

	bp->mii_bus->irq = kmalloc(sizeof(int)*PHY_MAX_ADDR, GFP_KERNEL);
	if (!bp->mii_bus->irq) {
		err = -ENOMEM;
		goto err_out_free_mdiobus;
	}

	for (i = 0; i < PHY_MAX_ADDR; i++)
		bp->mii_bus->irq[i] = PHY_POLL;

	dev_set_drvdata(&bp->dev->dev, bp->mii_bus);

	if (mdiobus_register(bp->mii_bus))
		goto err_out_free_mdio_irq;

	if (macb_mii_probe(bp->dev) != 0) {
		goto err_out_unregister_bus;
	}

	return 0;

err_out_unregister_bus:
	mdiobus_unregister(bp->mii_bus);
err_out_free_mdio_irq:
	kfree(bp->mii_bus->irq);
err_out_free_mdiobus:
	mdiobus_free(bp->mii_bus);
err_out:
	return err;
}

static void macb_update_stats(struct macb *bp)
{
	u32 __iomem *reg = bp->regs + MACB_PFR;
	u32 *p = &bp->hw_stats.macb.rx_pause_frames;
	u32 *end = &bp->hw_stats.macb.tx_pause_frames + 1;

	WARN_ON((unsigned long)(end - p - 1) != (MACB_TPF - MACB_PFR) / 4);

	for(; p < end; p++, reg++)
		*p += __raw_readl(reg);
}

static void macb_tx(struct macb *bp)
{
	unsigned int tail;
	unsigned int head;
	u32 status;

	status = macb_readl(bp, TSR);
	macb_writel(bp, TSR, status);

	netdev_dbg(bp->dev, "macb_tx status = %02lx\n", (unsigned long)status);

	if (status & (MACB_BIT(UND) | MACB_BIT(TSR_RLE))) {
		int i;
		netdev_err(bp->dev, "TX %s, resetting buffers\n",
			   status & MACB_BIT(UND) ?
			   "underrun" : "retry limit exceeded");

		/* Transfer ongoing, disable transmitter, to avoid confusion */
		if (status & MACB_BIT(TGO))
			macb_writel(bp, NCR, macb_readl(bp, NCR) & ~MACB_BIT(TE));

		head = bp->tx_head;

		/*Mark all the buffer as used to avoid sending a lost buffer*/
		for (i = 0; i < TX_RING_SIZE; i++)
			bp->tx_ring[i].ctrl = MACB_BIT(TX_USED);

		/* Add wrap bit */
		bp->tx_ring[TX_RING_SIZE - 1].ctrl |= MACB_BIT(TX_WRAP);

		/* free transmit buffer in upper layer*/
		for (tail = bp->tx_tail; tail != head; tail = NEXT_TX(tail)) {
			struct ring_info *rp = &bp->tx_skb[tail];
			struct sk_buff *skb = rp->skb;

			BUG_ON(skb == NULL);

			rmb();

			dma_unmap_single(&bp->pdev->dev, rp->mapping, skb->len,
							 DMA_TO_DEVICE);
			rp->skb = NULL;
			dev_kfree_skb_irq(skb);
		}

		bp->tx_head = bp->tx_tail = 0;

		/* Enable the transmitter again */
		if (status & MACB_BIT(TGO))
			macb_writel(bp, NCR, macb_readl(bp, NCR) | MACB_BIT(TE));
	}

	if (!(status & MACB_BIT(COMP)))
		/*
		 * This may happen when a buffer becomes complete
		 * between reading the ISR and scanning the
		 * descriptors.  Nothing to worry about.
		 */
		return;

	head = bp->tx_head;
	for (tail = bp->tx_tail; tail != head; tail = NEXT_TX(tail)) {
		struct ring_info *rp = &bp->tx_skb[tail];
		struct sk_buff *skb = rp->skb;
		u32 bufstat;

		BUG_ON(skb == NULL);

		rmb();
		bufstat = bp->tx_ring[tail].ctrl;

		if (!(bufstat & MACB_BIT(TX_USED)))
			break;

		netdev_dbg(bp->dev, "skb %u (data %p) TX complete\n",
			   tail, skb->data);
		dma_unmap_single(&bp->pdev->dev, rp->mapping, skb->len,
				 DMA_TO_DEVICE);
		bp->stats.tx_packets++;
		bp->stats.tx_bytes += skb->len;
		rp->skb = NULL;
		dev_kfree_skb_irq(skb);
	}

	bp->tx_tail = tail;
	if (netif_queue_stopped(bp->dev) &&
	    TX_BUFFS_AVAIL(bp) > MACB_TX_WAKEUP_THRESH)
		netif_wake_queue(bp->dev);
}

static int macb_rx_frame(struct macb *bp, unsigned int first_frag,
			 unsigned int last_frag)
{
	unsigned int len;
	unsigned int frag;
	unsigned int offset = 0;
	struct sk_buff *skb;

	len = MACB_BFEXT(RX_FRMLEN, bp->rx_ring[last_frag].ctrl);

	netdev_dbg(bp->dev, "macb_rx_frame frags %u - %u (len %u)\n",
		   first_frag, last_frag, len);

	skb = dev_alloc_skb(len + RX_OFFSET);
	if (!skb) {
		bp->stats.rx_dropped++;
		for (frag = first_frag; ; frag = NEXT_RX(frag)) {
			bp->rx_ring[frag].addr &= ~MACB_BIT(RX_USED);
			if (frag == last_frag)
				break;
		}
		wmb();
		return 1;
	}

	skb_reserve(skb, RX_OFFSET);
	skb_checksum_none_assert(skb);
	skb_put(skb, len);

	for (frag = first_frag; ; frag = NEXT_RX(frag)) {
		unsigned int frag_len = RX_BUFFER_SIZE;

		if (offset + frag_len > len) {
			BUG_ON(frag != last_frag);
			frag_len = len - offset;
		}
		skb_copy_to_linear_data_offset(skb, offset,
					       (bp->rx_buffers +
					        (RX_BUFFER_SIZE * frag)),
					       frag_len);
		offset += RX_BUFFER_SIZE;
		bp->rx_ring[frag].addr &= ~MACB_BIT(RX_USED);
		wmb();

		if (frag == last_frag)
			break;
	}

	skb->protocol = eth_type_trans(skb, bp->dev);

	bp->stats.rx_packets++;
	bp->stats.rx_bytes += len;
	netdev_dbg(bp->dev, "received skb of length %u, csum: %08x\n",
		   skb->len, skb->csum);
	netif_receive_skb(skb);

	return 0;
}

/* Mark DMA descriptors from begin up to and not including end as unused */
static void discard_partial_frame(struct macb *bp, unsigned int begin,
				  unsigned int end)
{
	unsigned int frag;

	for (frag = begin; frag != end; frag = NEXT_RX(frag))
		bp->rx_ring[frag].addr &= ~MACB_BIT(RX_USED);
	wmb();

	/*
	 * When this happens, the hardware stats registers for
	 * whatever caused this is updated, so we don't have to record
	 * anything.
	 */
}

static int macb_rx(struct macb *bp, int budget)
{
	int received = 0;
	unsigned int tail = bp->rx_tail;
	int first_frag = -1;

	for (; budget > 0; tail = NEXT_RX(tail)) {
		u32 addr, ctrl;

		rmb();
		addr = bp->rx_ring[tail].addr;
		ctrl = bp->rx_ring[tail].ctrl;

		if (!(addr & MACB_BIT(RX_USED)))
			break;

		if (ctrl & MACB_BIT(RX_SOF)) {
			if (first_frag != -1)
				discard_partial_frame(bp, first_frag, tail);
			first_frag = tail;
		}

		if (ctrl & MACB_BIT(RX_EOF)) {
			int dropped;
			BUG_ON(first_frag == -1);

			dropped = macb_rx_frame(bp, first_frag, tail);
			first_frag = -1;
			if (!dropped) {
				received++;
				budget--;
			}
		}
	}

	if (first_frag != -1)
		bp->rx_tail = first_frag;
	else
		bp->rx_tail = tail;

	return received;
}

static int macb_poll(struct napi_struct *napi, int budget)
{
	struct macb *bp = container_of(napi, struct macb, napi);
	int work_done;
	u32 status;

	status = macb_readl(bp, RSR);
	macb_writel(bp, RSR, status);

	work_done = 0;

	netdev_dbg(bp->dev, "poll: status = %08lx, budget = %d\n",
		   (unsigned long)status, budget);

	work_done = macb_rx(bp, budget);
	if (work_done < budget) {
		napi_complete(napi);

		/*
		 * We've done what we can to clean the buffers. Make sure we
		 * get notified when new packets arrive.
		 */
		macb_writel(bp, IER, MACB_RX_INT_FLAGS);
	}

	/* TODO: Handle errors */

	return work_done;
}

static irqreturn_t macb_interrupt(int irq, void *dev_id)
{
	struct net_device *dev = dev_id;
	struct macb *bp = netdev_priv(dev);
	u32 status;

	status = macb_readl(bp, ISR);

	if (unlikely(!status))
		return IRQ_NONE;

	spin_lock(&bp->lock);

	while (status) {
		/* close possible race with dev_close */
		if (unlikely(!netif_running(dev))) {
			macb_writel(bp, IDR, ~0UL);
			break;
		}

		if (status & MACB_RX_INT_FLAGS) {
			/*
			 * There's no point taking any more interrupts
			 * until we have processed the buffers. The
			 * scheduling call may fail if the poll routine
			 * is already scheduled, so disable interrupts
			 * now.
			 */
			macb_writel(bp, IDR, MACB_RX_INT_FLAGS);

			if (napi_schedule_prep(&bp->napi)) {
				netdev_dbg(bp->dev, "scheduling RX softirq\n");
				__napi_schedule(&bp->napi);
			}
		}

		if (status & (MACB_BIT(TCOMP) | MACB_BIT(ISR_TUND) |
			    MACB_BIT(ISR_RLE)))
			macb_tx(bp);

		/*
		 * Link change detection isn't possible with RMII, so we'll
		 * add that if/when we get our hands on a full-blown MII PHY.
		 */

		if (status & MACB_BIT(ISR_ROVR)) {
			/* We missed at least one packet */
			if (macb_is_gem(bp))
				bp->hw_stats.gem.rx_overruns++;
			else
				bp->hw_stats.macb.rx_overruns++;
		}

		if (status & MACB_BIT(HRESP)) {
			/*
			 * TODO: Reset the hardware, and maybe move the
			 * netdev_err to a lower-priority context as well
			 * (work queue?)
			 */
			netdev_err(dev, "DMA bus error: HRESP not OK\n");
		}

		status = macb_readl(bp, ISR);
	}

	spin_unlock(&bp->lock);

	return IRQ_HANDLED;
}

#ifdef CONFIG_NET_POLL_CONTROLLER
/*
 * Polling receive - used by netconsole and other diagnostic tools
 * to allow network i/o with interrupts disabled.
 */
static void macb_poll_controller(struct net_device *dev)
{
	unsigned long flags;

	local_irq_save(flags);
	macb_interrupt(dev->irq, dev);
	local_irq_restore(flags);
}
#endif

static int macb_start_xmit(struct sk_buff *skb, struct net_device *dev)
{
	struct macb *bp = netdev_priv(dev);
	dma_addr_t mapping;
	unsigned int len, entry;
	u32 ctrl;
	unsigned long flags;

#ifdef DEBUG
	netdev_dbg(bp->dev,
		   "start_xmit: len %u head %p data %p tail %p end %p\n",
		   skb->len, skb->head, skb->data,
		   skb_tail_pointer(skb), skb_end_pointer(skb));
	print_hex_dump(KERN_DEBUG, "data: ", DUMP_PREFIX_OFFSET, 16, 1,
		       skb->data, 16, true);
#endif

	len = skb->len;
	spin_lock_irqsave(&bp->lock, flags);

	/* This is a hard error, log it. */
	if (TX_BUFFS_AVAIL(bp) < 1) {
		netif_stop_queue(dev);
		spin_unlock_irqrestore(&bp->lock, flags);
		netdev_err(bp->dev, "BUG! Tx Ring full when queue awake!\n");
		netdev_dbg(bp->dev, "tx_head = %u, tx_tail = %u\n",
			   bp->tx_head, bp->tx_tail);
		return NETDEV_TX_BUSY;
	}

	entry = bp->tx_head;
	netdev_dbg(bp->dev, "Allocated ring entry %u\n", entry);
	mapping = dma_map_single(&bp->pdev->dev, skb->data,
				 len, DMA_TO_DEVICE);
	bp->tx_skb[entry].skb = skb;
	bp->tx_skb[entry].mapping = mapping;
	netdev_dbg(bp->dev, "Mapped skb data %p to DMA addr %08lx\n",
		   skb->data, (unsigned long)mapping);

	ctrl = MACB_BF(TX_FRMLEN, len);
	ctrl |= MACB_BIT(TX_LAST);
	if (entry == (TX_RING_SIZE - 1))
		ctrl |= MACB_BIT(TX_WRAP);

	bp->tx_ring[entry].addr = mapping;
	bp->tx_ring[entry].ctrl = ctrl;
	wmb();

	entry = NEXT_TX(entry);
	bp->tx_head = entry;

	skb_tx_timestamp(skb);

	macb_writel(bp, NCR, macb_readl(bp, NCR) | MACB_BIT(TSTART));

	if (TX_BUFFS_AVAIL(bp) < 1)
		netif_stop_queue(dev);

	spin_unlock_irqrestore(&bp->lock, flags);

	return NETDEV_TX_OK;
}

static void macb_free_consistent(struct macb *bp)
{
	if (bp->tx_skb) {
		kfree(bp->tx_skb);
		bp->tx_skb = NULL;
	}
	if (bp->rx_ring) {
		dma_free_coherent(&bp->pdev->dev, RX_RING_BYTES,
				  bp->rx_ring, bp->rx_ring_dma);
		bp->rx_ring = NULL;
	}
	if (bp->tx_ring) {
		dma_free_coherent(&bp->pdev->dev, TX_RING_BYTES,
				  bp->tx_ring, bp->tx_ring_dma);
		bp->tx_ring = NULL;
	}
	if (bp->rx_buffers) {
		dma_free_coherent(&bp->pdev->dev,
				  RX_RING_SIZE * RX_BUFFER_SIZE,
				  bp->rx_buffers, bp->rx_buffers_dma);
		bp->rx_buffers = NULL;
	}
}

static int macb_alloc_consistent(struct macb *bp)
{
	int size;

	size = TX_RING_SIZE * sizeof(struct ring_info);
	bp->tx_skb = kmalloc(size, GFP_KERNEL);
	if (!bp->tx_skb)
		goto out_err;

	size = RX_RING_BYTES;
	bp->rx_ring = dma_alloc_coherent(&bp->pdev->dev, size,
					 &bp->rx_ring_dma, GFP_KERNEL);
	if (!bp->rx_ring)
		goto out_err;
	netdev_dbg(bp->dev,
		   "Allocated RX ring of %d bytes at %08lx (mapped %p)\n",
		   size, (unsigned long)bp->rx_ring_dma, bp->rx_ring);

	size = TX_RING_BYTES;
	bp->tx_ring = dma_alloc_coherent(&bp->pdev->dev, size,
					 &bp->tx_ring_dma, GFP_KERNEL);
	if (!bp->tx_ring)
		goto out_err;
	netdev_dbg(bp->dev,
		   "Allocated TX ring of %d bytes at %08lx (mapped %p)\n",
		   size, (unsigned long)bp->tx_ring_dma, bp->tx_ring);

	size = RX_RING_SIZE * RX_BUFFER_SIZE;
	bp->rx_buffers = dma_alloc_coherent(&bp->pdev->dev, size,
					    &bp->rx_buffers_dma, GFP_KERNEL);
	if (!bp->rx_buffers)
		goto out_err;
	netdev_dbg(bp->dev,
		   "Allocated RX buffers of %d bytes at %08lx (mapped %p)\n",
		   size, (unsigned long)bp->rx_buffers_dma, bp->rx_buffers);

	return 0;

out_err:
	macb_free_consistent(bp);
	return -ENOMEM;
}

static void macb_init_rings(struct macb *bp)
{
	int i;
	dma_addr_t addr;

	addr = bp->rx_buffers_dma;
	for (i = 0; i < RX_RING_SIZE; i++) {
		bp->rx_ring[i].addr = addr;
		bp->rx_ring[i].ctrl = 0;
		addr += RX_BUFFER_SIZE;
	}
	bp->rx_ring[RX_RING_SIZE - 1].addr |= MACB_BIT(RX_WRAP);

	for (i = 0; i < TX_RING_SIZE; i++) {
		bp->tx_ring[i].addr = 0;
		bp->tx_ring[i].ctrl = MACB_BIT(TX_USED);
	}
	bp->tx_ring[TX_RING_SIZE - 1].ctrl |= MACB_BIT(TX_WRAP);

	bp->rx_tail = bp->tx_head = bp->tx_tail = 0;
}

static void macb_reset_hw(struct macb *bp)
{
	/* Make sure we have the write buffer for ourselves */
	wmb();

	/*
	 * Disable RX and TX (XXX: Should we halt the transmission
	 * more gracefully?)
	 */
	macb_writel(bp, NCR, 0);

	/* Clear the stats registers (XXX: Update stats first?) */
	macb_writel(bp, NCR, MACB_BIT(CLRSTAT));

	/* Clear all status flags */
	macb_writel(bp, TSR, ~0UL);
	macb_writel(bp, RSR, ~0UL);

	/* Disable all interrupts */
	macb_writel(bp, IDR, ~0UL);
	macb_readl(bp, ISR);
}

static u32 gem_mdc_clk_div(struct macb *bp)
{
	u32 config;
	unsigned long pclk_hz = clk_get_rate(bp->pclk);

	if (pclk_hz <= 20000000)
		config = GEM_BF(CLK, GEM_CLK_DIV8);
	else if (pclk_hz <= 40000000)
		config = GEM_BF(CLK, GEM_CLK_DIV16);
	else if (pclk_hz <= 80000000)
		config = GEM_BF(CLK, GEM_CLK_DIV32);
	else if (pclk_hz <= 120000000)
		config = GEM_BF(CLK, GEM_CLK_DIV48);
	else if (pclk_hz <= 160000000)
		config = GEM_BF(CLK, GEM_CLK_DIV64);
	else
		config = GEM_BF(CLK, GEM_CLK_DIV96);

	return config;
}

static u32 macb_mdc_clk_div(struct macb *bp)
{
	u32 config;
	unsigned long pclk_hz;

	if (macb_is_gem(bp))
		return gem_mdc_clk_div(bp);

	pclk_hz = clk_get_rate(bp->pclk);
	if (pclk_hz <= 20000000)
		config = MACB_BF(CLK, MACB_CLK_DIV8);
	else if (pclk_hz <= 40000000)
		config = MACB_BF(CLK, MACB_CLK_DIV16);
	else if (pclk_hz <= 80000000)
		config = MACB_BF(CLK, MACB_CLK_DIV32);
	else
		config = MACB_BF(CLK, MACB_CLK_DIV64);

	return config;
}

/*
 * Get the DMA bus width field of the network configuration register that we
 * should program.  We find the width from decoding the design configuration
 * register to find the maximum supported data bus width.
 */
static u32 macb_dbw(struct macb *bp)
{
	if (!macb_is_gem(bp))
		return 0;

	switch (GEM_BFEXT(DBWDEF, gem_readl(bp, DCFG1))) {
	case 4:
		return GEM_BF(DBW, GEM_DBW128);
	case 2:
		return GEM_BF(DBW, GEM_DBW64);
	case 1:
	default:
		return GEM_BF(DBW, GEM_DBW32);
	}
}

/*
 * Configure the receive DMA engine to use the correct receive buffer size.
 * This is a configurable parameter for GEM.
 */
static void macb_configure_dma(struct macb *bp)
{
	u32 dmacfg;

	if (macb_is_gem(bp)) {
		dmacfg = gem_readl(bp, DMACFG) & ~GEM_BF(RXBS, -1L);
		dmacfg |= GEM_BF(RXBS, RX_BUFFER_SIZE / 64);
		gem_writel(bp, DMACFG, dmacfg);
	}
}

static void macb_init_hw(struct macb *bp)
{
	u32 config;

	macb_reset_hw(bp);
	__macb_set_hwaddr(bp);

	config = macb_mdc_clk_div(bp);
	config |= MACB_BIT(PAE);		/* PAuse Enable */
	config |= MACB_BIT(DRFCS);		/* Discard Rx FCS */
	config |= MACB_BIT(BIG);		/* Receive oversized frames */
	if (bp->dev->flags & IFF_PROMISC)
		config |= MACB_BIT(CAF);	/* Copy All Frames */
	if (!(bp->dev->flags & IFF_BROADCAST))
		config |= MACB_BIT(NBC);	/* No BroadCast */
	config |= macb_dbw(bp);
	macb_writel(bp, NCFGR, config);

	macb_configure_dma(bp);

	/* Initialize TX and RX buffers */
	macb_writel(bp, RBQP, bp->rx_ring_dma);
	macb_writel(bp, TBQP, bp->tx_ring_dma);

	/* Enable TX and RX */
	macb_writel(bp, NCR, MACB_BIT(RE) | MACB_BIT(TE) | MACB_BIT(MPE));

	/* Enable interrupts */
	macb_writel(bp, IER, (MACB_BIT(RCOMP)
			      | MACB_BIT(RXUBR)
			      | MACB_BIT(ISR_TUND)
			      | MACB_BIT(ISR_RLE)
			      | MACB_BIT(TXERR)
			      | MACB_BIT(TCOMP)
			      | MACB_BIT(ISR_ROVR)
			      | MACB_BIT(HRESP)));

}

/*
 * The hash address register is 64 bits long and takes up two
 * locations in the memory map.  The least significant bits are stored
 * in EMAC_HSL and the most significant bits in EMAC_HSH.
 *
 * The unicast hash enable and the multicast hash enable bits in the
 * network configuration register enable the reception of hash matched
 * frames. The destination address is reduced to a 6 bit index into
 * the 64 bit hash register using the following hash function.  The
 * hash function is an exclusive or of every sixth bit of the
 * destination address.
 *
 * hi[5] = da[5] ^ da[11] ^ da[17] ^ da[23] ^ da[29] ^ da[35] ^ da[41] ^ da[47]
 * hi[4] = da[4] ^ da[10] ^ da[16] ^ da[22] ^ da[28] ^ da[34] ^ da[40] ^ da[46]
 * hi[3] = da[3] ^ da[09] ^ da[15] ^ da[21] ^ da[27] ^ da[33] ^ da[39] ^ da[45]
 * hi[2] = da[2] ^ da[08] ^ da[14] ^ da[20] ^ da[26] ^ da[32] ^ da[38] ^ da[44]
 * hi[1] = da[1] ^ da[07] ^ da[13] ^ da[19] ^ da[25] ^ da[31] ^ da[37] ^ da[43]
 * hi[0] = da[0] ^ da[06] ^ da[12] ^ da[18] ^ da[24] ^ da[30] ^ da[36] ^ da[42]
 *
 * da[0] represents the least significant bit of the first byte
 * received, that is, the multicast/unicast indicator, and da[47]
 * represents the most significant bit of the last byte received.  If
 * the hash index, hi[n], points to a bit that is set in the hash
 * register then the frame will be matched according to whether the
 * frame is multicast or unicast.  A multicast match will be signalled
 * if the multicast hash enable bit is set, da[0] is 1 and the hash
 * index points to a bit set in the hash register.  A unicast match
 * will be signalled if the unicast hash enable bit is set, da[0] is 0
 * and the hash index points to a bit set in the hash register.  To
 * receive all multicast frames, the hash register should be set with
 * all ones and the multicast hash enable bit should be set in the
 * network configuration register.
 */

static inline int hash_bit_value(int bitnr, __u8 *addr)
{
	if (addr[bitnr / 8] & (1 << (bitnr % 8)))
		return 1;
	return 0;
}

/*
 * Return the hash index value for the specified address.
 */
static int hash_get_index(__u8 *addr)
{
	int i, j, bitval;
	int hash_index = 0;

	for (j = 0; j < 6; j++) {
		for (i = 0, bitval = 0; i < 8; i++)
			bitval ^= hash_bit_value(i*6 + j, addr);

		hash_index |= (bitval << j);
	}

	return hash_index;
}

/*
 * Add multicast addresses to the internal multicast-hash table.
 */
static void macb_sethashtable(struct net_device *dev)
{
	struct netdev_hw_addr *ha;
	unsigned long mc_filter[2];
	unsigned int bitnr;
	struct macb *bp = netdev_priv(dev);

	mc_filter[0] = mc_filter[1] = 0;

	netdev_for_each_mc_addr(ha, dev) {
		bitnr = hash_get_index(ha->addr);
		mc_filter[bitnr >> 5] |= 1 << (bitnr & 31);
	}

	macb_or_gem_writel(bp, HRB, mc_filter[0]);
	macb_or_gem_writel(bp, HRT, mc_filter[1]);
}

/*
 * Enable/Disable promiscuous and multicast modes.
 */
static void macb_set_rx_mode(struct net_device *dev)
{
	unsigned long cfg;
	struct macb *bp = netdev_priv(dev);

	cfg = macb_readl(bp, NCFGR);

	if (dev->flags & IFF_PROMISC)
		/* Enable promiscuous mode */
		cfg |= MACB_BIT(CAF);
	else if (dev->flags & (~IFF_PROMISC))
		 /* Disable promiscuous mode */
		cfg &= ~MACB_BIT(CAF);

	if (dev->flags & IFF_ALLMULTI) {
		/* Enable all multicast mode */
		macb_or_gem_writel(bp, HRB, -1);
		macb_or_gem_writel(bp, HRT, -1);
		cfg |= MACB_BIT(NCFGR_MTI);
	} else if (!netdev_mc_empty(dev)) {
		/* Enable specific multicasts */
		macb_sethashtable(dev);
		cfg |= MACB_BIT(NCFGR_MTI);
	} else if (dev->flags & (~IFF_ALLMULTI)) {
		/* Disable all multicast mode */
		macb_or_gem_writel(bp, HRB, 0);
		macb_or_gem_writel(bp, HRT, 0);
		cfg &= ~MACB_BIT(NCFGR_MTI);
	}

	macb_writel(bp, NCFGR, cfg);
}

static int macb_open(struct net_device *dev)
{
	struct macb *bp = netdev_priv(dev);
	int err;

	netdev_dbg(bp->dev, "open\n");

	/* if the phy is not yet register, retry later*/
	if (!bp->phy_dev)
		return -EAGAIN;

	if (!is_valid_ether_addr(dev->dev_addr))
		return -EADDRNOTAVAIL;

	err = macb_alloc_consistent(bp);
	if (err) {
		netdev_err(dev, "Unable to allocate DMA memory (error %d)\n",
			   err);
		return err;
	}

	napi_enable(&bp->napi);

	macb_init_rings(bp);
	macb_init_hw(bp);

	/* schedule a link state check */
	phy_start(bp->phy_dev);

	netif_start_queue(dev);

	return 0;
}

static int macb_close(struct net_device *dev)
{
	struct macb *bp = netdev_priv(dev);
	unsigned long flags;

	netif_stop_queue(dev);
	napi_disable(&bp->napi);

	if (bp->phy_dev)
		phy_stop(bp->phy_dev);

	spin_lock_irqsave(&bp->lock, flags);
	macb_reset_hw(bp);
	netif_carrier_off(dev);
	spin_unlock_irqrestore(&bp->lock, flags);

	macb_free_consistent(bp);

	return 0;
}

static void gem_update_stats(struct macb *bp)
{
	u32 __iomem *reg = bp->regs + GEM_OTX;
	u32 *p = &bp->hw_stats.gem.tx_octets_31_0;
	u32 *end = &bp->hw_stats.gem.rx_udp_checksum_errors + 1;

	for (; p < end; p++, reg++)
		*p += __raw_readl(reg);
}

static struct net_device_stats *gem_get_stats(struct macb *bp)
{
	struct gem_stats *hwstat = &bp->hw_stats.gem;
	struct net_device_stats *nstat = &bp->stats;

	gem_update_stats(bp);

	nstat->rx_errors = (hwstat->rx_frame_check_sequence_errors +
			    hwstat->rx_alignment_errors +
			    hwstat->rx_resource_errors +
			    hwstat->rx_overruns +
			    hwstat->rx_oversize_frames +
			    hwstat->rx_jabbers +
			    hwstat->rx_undersized_frames +
			    hwstat->rx_length_field_frame_errors);
	nstat->tx_errors = (hwstat->tx_late_collisions +
			    hwstat->tx_excessive_collisions +
			    hwstat->tx_underrun +
			    hwstat->tx_carrier_sense_errors);
	nstat->multicast = hwstat->rx_multicast_frames;
	nstat->collisions = (hwstat->tx_single_collision_frames +
			     hwstat->tx_multiple_collision_frames +
			     hwstat->tx_excessive_collisions);
	nstat->rx_length_errors = (hwstat->rx_oversize_frames +
				   hwstat->rx_jabbers +
				   hwstat->rx_undersized_frames +
				   hwstat->rx_length_field_frame_errors);
	nstat->rx_over_errors = hwstat->rx_resource_errors;
	nstat->rx_crc_errors = hwstat->rx_frame_check_sequence_errors;
	nstat->rx_frame_errors = hwstat->rx_alignment_errors;
	nstat->rx_fifo_errors = hwstat->rx_overruns;
	nstat->tx_aborted_errors = hwstat->tx_excessive_collisions;
	nstat->tx_carrier_errors = hwstat->tx_carrier_sense_errors;
	nstat->tx_fifo_errors = hwstat->tx_underrun;

	return nstat;
}

static struct net_device_stats *macb_get_stats(struct net_device *dev)
{
	struct macb *bp = netdev_priv(dev);
	struct net_device_stats *nstat = &bp->stats;
	struct macb_stats *hwstat = &bp->hw_stats.macb;

	if (macb_is_gem(bp))
		return gem_get_stats(bp);

	/* read stats from hardware */
	macb_update_stats(bp);

	/* Convert HW stats into netdevice stats */
	nstat->rx_errors = (hwstat->rx_fcs_errors +
			    hwstat->rx_align_errors +
			    hwstat->rx_resource_errors +
			    hwstat->rx_overruns +
			    hwstat->rx_oversize_pkts +
			    hwstat->rx_jabbers +
			    hwstat->rx_undersize_pkts +
			    hwstat->sqe_test_errors +
			    hwstat->rx_length_mismatch);
	nstat->tx_errors = (hwstat->tx_late_cols +
			    hwstat->tx_excessive_cols +
			    hwstat->tx_underruns +
			    hwstat->tx_carrier_errors);
	nstat->collisions = (hwstat->tx_single_cols +
			     hwstat->tx_multiple_cols +
			     hwstat->tx_excessive_cols);
	nstat->rx_length_errors = (hwstat->rx_oversize_pkts +
				   hwstat->rx_jabbers +
				   hwstat->rx_undersize_pkts +
				   hwstat->rx_length_mismatch);
	nstat->rx_over_errors = hwstat->rx_resource_errors +
				   hwstat->rx_overruns;
	nstat->rx_crc_errors = hwstat->rx_fcs_errors;
	nstat->rx_frame_errors = hwstat->rx_align_errors;
	nstat->rx_fifo_errors = hwstat->rx_overruns;
	/* XXX: What does "missed" mean? */
	nstat->tx_aborted_errors = hwstat->tx_excessive_cols;
	nstat->tx_carrier_errors = hwstat->tx_carrier_errors;
	nstat->tx_fifo_errors = hwstat->tx_underruns;
	/* Don't know about heartbeat or window errors... */

	return nstat;
}

static int macb_get_settings(struct net_device *dev, struct ethtool_cmd *cmd)
{
	struct macb *bp = netdev_priv(dev);
	struct phy_device *phydev = bp->phy_dev;

	if (!phydev)
		return -ENODEV;

	return phy_ethtool_gset(phydev, cmd);
}

static int macb_set_settings(struct net_device *dev, struct ethtool_cmd *cmd)
{
	struct macb *bp = netdev_priv(dev);
	struct phy_device *phydev = bp->phy_dev;

	if (!phydev)
		return -ENODEV;

	return phy_ethtool_sset(phydev, cmd);
}

static void macb_get_drvinfo(struct net_device *dev,
			     struct ethtool_drvinfo *info)
{
	struct macb *bp = netdev_priv(dev);

	strcpy(info->driver, bp->pdev->dev.driver->name);
	strcpy(info->version, "$Revision: 1.14 $");
	strcpy(info->bus_info, dev_name(&bp->pdev->dev));
}

static const struct ethtool_ops macb_ethtool_ops = {
	.get_settings		= macb_get_settings,
	.set_settings		= macb_set_settings,
	.get_drvinfo		= macb_get_drvinfo,
	.get_link		= ethtool_op_get_link,
};

static int macb_ioctl(struct net_device *dev, struct ifreq *rq, int cmd)
{
	struct macb *bp = netdev_priv(dev);
	struct phy_device *phydev = bp->phy_dev;

	if (!netif_running(dev))
		return -EINVAL;

	if (!phydev)
		return -ENODEV;

	return phy_mii_ioctl(phydev, rq, cmd);
}

static const struct net_device_ops macb_netdev_ops = {
	.ndo_open		= macb_open,
	.ndo_stop		= macb_close,
	.ndo_start_xmit		= macb_start_xmit,
	.ndo_set_rx_mode	= macb_set_rx_mode,
	.ndo_get_stats		= macb_get_stats,
	.ndo_do_ioctl		= macb_ioctl,
	.ndo_validate_addr	= eth_validate_addr,
	.ndo_change_mtu		= eth_change_mtu,
	.ndo_set_mac_address	= eth_mac_addr,
#ifdef CONFIG_NET_POLL_CONTROLLER
	.ndo_poll_controller	= macb_poll_controller,
#endif
};

#if defined(CONFIG_OF)
static const struct of_device_id macb_dt_ids[] = {
	{ .compatible = "cdns,at32ap7000-macb" },
	{ .compatible = "cdns,at91sam9260-macb" },
	{ .compatible = "cdns,macb" },
	{ .compatible = "cdns,pc302-gem" },
	{ .compatible = "cdns,gem" },
	{ /* sentinel */ }
};

MODULE_DEVICE_TABLE(of, macb_dt_ids);

static int __devinit macb_get_phy_mode_dt(struct platform_device *pdev)
{
	struct device_node *np = pdev->dev.of_node;

	if (np)
		return of_get_phy_mode(np);

	return -ENODEV;
}

static int __devinit macb_get_hwaddr_dt(struct macb *bp)
{
	struct device_node *np = bp->pdev->dev.of_node;
	if (np) {
		const char *mac = of_get_mac_address(np);
		if (mac) {
			memcpy(bp->dev->dev_addr, mac, ETH_ALEN);
			return 0;
		}
	}

	return -ENODEV;
}
#else
static int __devinit macb_get_phy_mode_dt(struct platform_device *pdev)
{
	return -ENODEV;
}
static int __devinit macb_get_hwaddr_dt(struct macb *bp)
{
	return -ENODEV;
}
#endif

static int __init macb_probe(struct platform_device *pdev)
{
	struct macb_platform_data *pdata;
	struct resource *regs;
	struct net_device *dev;
	struct macb *bp;
	struct phy_device *phydev;
	u32 config;
	int err = -ENXIO;

	regs = platform_get_resource(pdev, IORESOURCE_MEM, 0);
	if (!regs) {
		dev_err(&pdev->dev, "no mmio resource defined\n");
		goto err_out;
	}

	err = -ENOMEM;
	dev = alloc_etherdev(sizeof(*bp));
	if (!dev) {
		dev_err(&pdev->dev, "etherdev alloc failed, aborting.\n");
		goto err_out;
	}

	SET_NETDEV_DEV(dev, &pdev->dev);

	/* TODO: Actually, we have some interesting features... */
	dev->features |= 0;

	bp = netdev_priv(dev);
	bp->pdev = pdev;
	bp->dev = dev;

	spin_lock_init(&bp->lock);

	bp->pclk = clk_get(&pdev->dev, "pclk");
	if (IS_ERR(bp->pclk)) {
		dev_err(&pdev->dev, "failed to get macb_clk\n");
		goto err_out_free_dev;
	}
	clk_enable(bp->pclk);

	bp->hclk = clk_get(&pdev->dev, "hclk");
	if (IS_ERR(bp->hclk)) {
		dev_err(&pdev->dev, "failed to get hclk\n");
		goto err_out_put_pclk;
	}
	clk_enable(bp->hclk);

	bp->regs = ioremap(regs->start, resource_size(regs));
	if (!bp->regs) {
		dev_err(&pdev->dev, "failed to map registers, aborting.\n");
		err = -ENOMEM;
		goto err_out_disable_clocks;
	}

	dev->irq = platform_get_irq(pdev, 0);
	err = request_irq(dev->irq, macb_interrupt, 0, dev->name, dev);
	if (err) {
		dev_err(&pdev->dev, "Unable to request IRQ %d (error %d)\n",
			dev->irq, err);
		goto err_out_iounmap;
	}

	dev->netdev_ops = &macb_netdev_ops;
	netif_napi_add(dev, &bp->napi, macb_poll, 64);
	dev->ethtool_ops = &macb_ethtool_ops;

	dev->base_addr = regs->start;

	/* Set MII management clock divider */
	config = macb_mdc_clk_div(bp);
	config |= macb_dbw(bp);
	macb_writel(bp, NCFGR, config);

	err = macb_get_hwaddr_dt(bp);
	if (err < 0)
		macb_get_hwaddr(bp);

	err = macb_get_phy_mode_dt(pdev);
	if (err < 0) {
		pdata = pdev->dev.platform_data;
		if (pdata && pdata->is_rmii)
			bp->phy_interface = PHY_INTERFACE_MODE_RMII;
		else
			bp->phy_interface = PHY_INTERFACE_MODE_MII;
	} else {
		bp->phy_interface = err;
	}

	if (bp->phy_interface == PHY_INTERFACE_MODE_RMII)
#if defined(CONFIG_ARCH_AT91)
		macb_or_gem_writel(bp, USRIO, (MACB_BIT(RMII) |
					       MACB_BIT(CLKEN)));
#else
		macb_or_gem_writel(bp, USRIO, 0);
#endif
	else
#if defined(CONFIG_ARCH_AT91)
		macb_or_gem_writel(bp, USRIO, MACB_BIT(CLKEN));
#else
		macb_or_gem_writel(bp, USRIO, MACB_BIT(MII));
#endif

	bp->tx_pending = DEF_TX_RING_PENDING;

	err = register_netdev(dev);
	if (err) {
		dev_err(&pdev->dev, "Cannot register net device, aborting.\n");
		goto err_out_free_irq;
	}

	if (macb_mii_init(bp) != 0) {
		goto err_out_unregister_netdev;
	}

	platform_set_drvdata(pdev, dev);

<<<<<<< HEAD
	netdev_info(dev, "Atmel MACB at 0x%08lx irq %d (%pM)\n",
		dev->base_addr, dev->irq, dev->dev_addr);
=======
	netdev_info(dev, "Cadence %s at 0x%08lx irq %d (%pM)\n",
		    macb_is_gem(bp) ? "GEM" : "MACB", dev->base_addr,
		    dev->irq, dev->dev_addr);
>>>>>>> 15db3e82

	phydev = bp->phy_dev;
	netdev_info(dev, "attached PHY driver [%s] (mii_bus:phy_addr=%s, irq=%d)\n",
		    phydev->drv->name, dev_name(&phydev->dev), phydev->irq);

	return 0;

err_out_unregister_netdev:
	unregister_netdev(dev);
err_out_free_irq:
	free_irq(dev->irq, dev);
err_out_iounmap:
	iounmap(bp->regs);
err_out_disable_clocks:
	clk_disable(bp->hclk);
	clk_put(bp->hclk);
	clk_disable(bp->pclk);
err_out_put_pclk:
	clk_put(bp->pclk);
err_out_free_dev:
	free_netdev(dev);
err_out:
	platform_set_drvdata(pdev, NULL);
	return err;
}

static int __exit macb_remove(struct platform_device *pdev)
{
	struct net_device *dev;
	struct macb *bp;

	dev = platform_get_drvdata(pdev);

	if (dev) {
		bp = netdev_priv(dev);
		if (bp->phy_dev)
			phy_disconnect(bp->phy_dev);
		mdiobus_unregister(bp->mii_bus);
		kfree(bp->mii_bus->irq);
		mdiobus_free(bp->mii_bus);
		unregister_netdev(dev);
		free_irq(dev->irq, dev);
		iounmap(bp->regs);
		clk_disable(bp->hclk);
		clk_put(bp->hclk);
		clk_disable(bp->pclk);
		clk_put(bp->pclk);
		free_netdev(dev);
		platform_set_drvdata(pdev, NULL);
	}

	return 0;
}

#ifdef CONFIG_PM
static int macb_suspend(struct platform_device *pdev, pm_message_t state)
{
	struct net_device *netdev = platform_get_drvdata(pdev);
	struct macb *bp = netdev_priv(netdev);

	netif_device_detach(netdev);

	clk_disable(bp->hclk);
	clk_disable(bp->pclk);

	return 0;
}

static int macb_resume(struct platform_device *pdev)
{
	struct net_device *netdev = platform_get_drvdata(pdev);
	struct macb *bp = netdev_priv(netdev);

	clk_enable(bp->pclk);
	clk_enable(bp->hclk);

	netif_device_attach(netdev);

	return 0;
}
#else
#define macb_suspend	NULL
#define macb_resume	NULL
#endif

static struct platform_driver macb_driver = {
	.remove		= __exit_p(macb_remove),
	.suspend	= macb_suspend,
	.resume		= macb_resume,
	.driver		= {
		.name		= "macb",
		.owner	= THIS_MODULE,
		.of_match_table	= of_match_ptr(macb_dt_ids),
	},
};

static int __init macb_init(void)
{
	return platform_driver_probe(&macb_driver, macb_probe);
}

static void __exit macb_exit(void)
{
	platform_driver_unregister(&macb_driver);
}

module_init(macb_init);
module_exit(macb_exit);

MODULE_LICENSE("GPL");
MODULE_DESCRIPTION("Cadence MACB/GEM Ethernet driver");
MODULE_AUTHOR("Haavard Skinnemoen (Atmel)");
MODULE_ALIAS("platform:macb");<|MERGE_RESOLUTION|>--- conflicted
+++ resolved
@@ -23,12 +23,9 @@
 #include <linux/platform_data/macb.h>
 #include <linux/platform_device.h>
 #include <linux/phy.h>
-<<<<<<< HEAD
-=======
 #include <linux/of.h>
 #include <linux/of_device.h>
 #include <linux/of_net.h>
->>>>>>> 15db3e82
 
 #include "macb.h"
 
@@ -197,10 +194,6 @@
 {
 	struct macb *bp = netdev_priv(dev);
 	struct phy_device *phydev;
-<<<<<<< HEAD
-	struct macb_platform_data *pdata;
-=======
->>>>>>> 15db3e82
 	int ret;
 
 	phydev = phy_find_first(bp->mii_bus);
@@ -1413,14 +1406,9 @@
 
 	platform_set_drvdata(pdev, dev);
 
-<<<<<<< HEAD
-	netdev_info(dev, "Atmel MACB at 0x%08lx irq %d (%pM)\n",
-		dev->base_addr, dev->irq, dev->dev_addr);
-=======
 	netdev_info(dev, "Cadence %s at 0x%08lx irq %d (%pM)\n",
 		    macb_is_gem(bp) ? "GEM" : "MACB", dev->base_addr,
 		    dev->irq, dev->dev_addr);
->>>>>>> 15db3e82
 
 	phydev = bp->phy_dev;
 	netdev_info(dev, "attached PHY driver [%s] (mii_bus:phy_addr=%s, irq=%d)\n",
