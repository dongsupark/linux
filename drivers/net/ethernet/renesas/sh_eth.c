/*
 *  SuperH Ethernet device driver
 *
 *  Copyright (C) 2006-2012 Nobuhiro Iwamatsu
 *  Copyright (C) 2008-2013 Renesas Solutions Corp.
 *  Copyright (C) 2013 Cogent Embedded, Inc.
 *
 *  This program is free software; you can redistribute it and/or modify it
 *  under the terms and conditions of the GNU General Public License,
 *  version 2, as published by the Free Software Foundation.
 *
 *  This program is distributed in the hope it will be useful, but WITHOUT
 *  ANY WARRANTY; without even the implied warranty of MERCHANTABILITY or
 *  FITNESS FOR A PARTICULAR PURPOSE.  See the GNU General Public License for
 *  more details.
 *  You should have received a copy of the GNU General Public License along with
 *  this program; if not, write to the Free Software Foundation, Inc.,
 *  51 Franklin St - Fifth Floor, Boston, MA 02110-1301 USA.
 *
 *  The full GNU General Public License is included in this distribution in
 *  the file called "COPYING".
 */

#include <linux/init.h>
#include <linux/module.h>
#include <linux/kernel.h>
#include <linux/spinlock.h>
#include <linux/interrupt.h>
#include <linux/dma-mapping.h>
#include <linux/etherdevice.h>
#include <linux/delay.h>
#include <linux/platform_device.h>
#include <linux/mdio-bitbang.h>
#include <linux/netdevice.h>
#include <linux/phy.h>
#include <linux/cache.h>
#include <linux/io.h>
#include <linux/pm_runtime.h>
#include <linux/slab.h>
#include <linux/ethtool.h>
#include <linux/if_vlan.h>
#include <linux/clk.h>
#include <linux/sh_eth.h>

#include "sh_eth.h"

#define SH_ETH_DEF_MSG_ENABLE \
		(NETIF_MSG_LINK	| \
		NETIF_MSG_TIMER	| \
		NETIF_MSG_RX_ERR| \
		NETIF_MSG_TX_ERR)

static const u16 sh_eth_offset_gigabit[SH_ETH_MAX_REGISTER_OFFSET] = {
	[EDSR]		= 0x0000,
	[EDMR]		= 0x0400,
	[EDTRR]		= 0x0408,
	[EDRRR]		= 0x0410,
	[EESR]		= 0x0428,
	[EESIPR]	= 0x0430,
	[TDLAR]		= 0x0010,
	[TDFAR]		= 0x0014,
	[TDFXR]		= 0x0018,
	[TDFFR]		= 0x001c,
	[RDLAR]		= 0x0030,
	[RDFAR]		= 0x0034,
	[RDFXR]		= 0x0038,
	[RDFFR]		= 0x003c,
	[TRSCER]	= 0x0438,
	[RMFCR]		= 0x0440,
	[TFTR]		= 0x0448,
	[FDR]		= 0x0450,
	[RMCR]		= 0x0458,
	[RPADIR]	= 0x0460,
	[FCFTR]		= 0x0468,
	[CSMR]		= 0x04E4,

	[ECMR]		= 0x0500,
	[ECSR]		= 0x0510,
	[ECSIPR]	= 0x0518,
	[PIR]		= 0x0520,
	[PSR]		= 0x0528,
	[PIPR]		= 0x052c,
	[RFLR]		= 0x0508,
	[APR]		= 0x0554,
	[MPR]		= 0x0558,
	[PFTCR]		= 0x055c,
	[PFRCR]		= 0x0560,
	[TPAUSER]	= 0x0564,
	[GECMR]		= 0x05b0,
	[BCULR]		= 0x05b4,
	[MAHR]		= 0x05c0,
	[MALR]		= 0x05c8,
	[TROCR]		= 0x0700,
	[CDCR]		= 0x0708,
	[LCCR]		= 0x0710,
	[CEFCR]		= 0x0740,
	[FRECR]		= 0x0748,
	[TSFRCR]	= 0x0750,
	[TLFRCR]	= 0x0758,
	[RFCR]		= 0x0760,
	[CERCR]		= 0x0768,
	[CEECR]		= 0x0770,
	[MAFCR]		= 0x0778,
	[RMII_MII]	= 0x0790,

	[ARSTR]		= 0x0000,
	[TSU_CTRST]	= 0x0004,
	[TSU_FWEN0]	= 0x0010,
	[TSU_FWEN1]	= 0x0014,
	[TSU_FCM]	= 0x0018,
	[TSU_BSYSL0]	= 0x0020,
	[TSU_BSYSL1]	= 0x0024,
	[TSU_PRISL0]	= 0x0028,
	[TSU_PRISL1]	= 0x002c,
	[TSU_FWSL0]	= 0x0030,
	[TSU_FWSL1]	= 0x0034,
	[TSU_FWSLC]	= 0x0038,
	[TSU_QTAG0]	= 0x0040,
	[TSU_QTAG1]	= 0x0044,
	[TSU_FWSR]	= 0x0050,
	[TSU_FWINMK]	= 0x0054,
	[TSU_ADQT0]	= 0x0048,
	[TSU_ADQT1]	= 0x004c,
	[TSU_VTAG0]	= 0x0058,
	[TSU_VTAG1]	= 0x005c,
	[TSU_ADSBSY]	= 0x0060,
	[TSU_TEN]	= 0x0064,
	[TSU_POST1]	= 0x0070,
	[TSU_POST2]	= 0x0074,
	[TSU_POST3]	= 0x0078,
	[TSU_POST4]	= 0x007c,
	[TSU_ADRH0]	= 0x0100,
	[TSU_ADRL0]	= 0x0104,
	[TSU_ADRH31]	= 0x01f8,
	[TSU_ADRL31]	= 0x01fc,

	[TXNLCR0]	= 0x0080,
	[TXALCR0]	= 0x0084,
	[RXNLCR0]	= 0x0088,
	[RXALCR0]	= 0x008c,
	[FWNLCR0]	= 0x0090,
	[FWALCR0]	= 0x0094,
	[TXNLCR1]	= 0x00a0,
	[TXALCR1]	= 0x00a0,
	[RXNLCR1]	= 0x00a8,
	[RXALCR1]	= 0x00ac,
	[FWNLCR1]	= 0x00b0,
	[FWALCR1]	= 0x00b4,
};

static const u16 sh_eth_offset_fast_rcar[SH_ETH_MAX_REGISTER_OFFSET] = {
	[ECMR]		= 0x0300,
	[RFLR]		= 0x0308,
	[ECSR]		= 0x0310,
	[ECSIPR]	= 0x0318,
	[PIR]		= 0x0320,
	[PSR]		= 0x0328,
	[RDMLR]		= 0x0340,
	[IPGR]		= 0x0350,
	[APR]		= 0x0354,
	[MPR]		= 0x0358,
	[RFCF]		= 0x0360,
	[TPAUSER]	= 0x0364,
	[TPAUSECR]	= 0x0368,
	[MAHR]		= 0x03c0,
	[MALR]		= 0x03c8,
	[TROCR]		= 0x03d0,
	[CDCR]		= 0x03d4,
	[LCCR]		= 0x03d8,
	[CNDCR]		= 0x03dc,
	[CEFCR]		= 0x03e4,
	[FRECR]		= 0x03e8,
	[TSFRCR]	= 0x03ec,
	[TLFRCR]	= 0x03f0,
	[RFCR]		= 0x03f4,
	[MAFCR]		= 0x03f8,

	[EDMR]		= 0x0200,
	[EDTRR]		= 0x0208,
	[EDRRR]		= 0x0210,
	[TDLAR]		= 0x0218,
	[RDLAR]		= 0x0220,
	[EESR]		= 0x0228,
	[EESIPR]	= 0x0230,
	[TRSCER]	= 0x0238,
	[RMFCR]		= 0x0240,
	[TFTR]		= 0x0248,
	[FDR]		= 0x0250,
	[RMCR]		= 0x0258,
	[TFUCR]		= 0x0264,
	[RFOCR]		= 0x0268,
	[FCFTR]		= 0x0270,
	[TRIMD]		= 0x027c,
};

static const u16 sh_eth_offset_fast_sh4[SH_ETH_MAX_REGISTER_OFFSET] = {
	[ECMR]		= 0x0100,
	[RFLR]		= 0x0108,
	[ECSR]		= 0x0110,
	[ECSIPR]	= 0x0118,
	[PIR]		= 0x0120,
	[PSR]		= 0x0128,
	[RDMLR]		= 0x0140,
	[IPGR]		= 0x0150,
	[APR]		= 0x0154,
	[MPR]		= 0x0158,
	[TPAUSER]	= 0x0164,
	[RFCF]		= 0x0160,
	[TPAUSECR]	= 0x0168,
	[BCFRR]		= 0x016c,
	[MAHR]		= 0x01c0,
	[MALR]		= 0x01c8,
	[TROCR]		= 0x01d0,
	[CDCR]		= 0x01d4,
	[LCCR]		= 0x01d8,
	[CNDCR]		= 0x01dc,
	[CEFCR]		= 0x01e4,
	[FRECR]		= 0x01e8,
	[TSFRCR]	= 0x01ec,
	[TLFRCR]	= 0x01f0,
	[RFCR]		= 0x01f4,
	[MAFCR]		= 0x01f8,
	[RTRATE]	= 0x01fc,

	[EDMR]		= 0x0000,
	[EDTRR]		= 0x0008,
	[EDRRR]		= 0x0010,
	[TDLAR]		= 0x0018,
	[RDLAR]		= 0x0020,
	[EESR]		= 0x0028,
	[EESIPR]	= 0x0030,
	[TRSCER]	= 0x0038,
	[RMFCR]		= 0x0040,
	[TFTR]		= 0x0048,
	[FDR]		= 0x0050,
	[RMCR]		= 0x0058,
	[TFUCR]		= 0x0064,
	[RFOCR]		= 0x0068,
	[FCFTR]		= 0x0070,
	[RPADIR]	= 0x0078,
	[TRIMD]		= 0x007c,
	[RBWAR]		= 0x00c8,
	[RDFAR]		= 0x00cc,
	[TBRAR]		= 0x00d4,
	[TDFAR]		= 0x00d8,
};

static const u16 sh_eth_offset_fast_sh3_sh2[SH_ETH_MAX_REGISTER_OFFSET] = {
	[ECMR]		= 0x0160,
	[ECSR]		= 0x0164,
	[ECSIPR]	= 0x0168,
	[PIR]		= 0x016c,
	[MAHR]		= 0x0170,
	[MALR]		= 0x0174,
	[RFLR]		= 0x0178,
	[PSR]		= 0x017c,
	[TROCR]		= 0x0180,
	[CDCR]		= 0x0184,
	[LCCR]		= 0x0188,
	[CNDCR]		= 0x018c,
	[CEFCR]		= 0x0194,
	[FRECR]		= 0x0198,
	[TSFRCR]	= 0x019c,
	[TLFRCR]	= 0x01a0,
	[RFCR]		= 0x01a4,
	[MAFCR]		= 0x01a8,
	[IPGR]		= 0x01b4,
	[APR]		= 0x01b8,
	[MPR]		= 0x01bc,
	[TPAUSER]	= 0x01c4,
	[BCFR]		= 0x01cc,

	[ARSTR]		= 0x0000,
	[TSU_CTRST]	= 0x0004,
	[TSU_FWEN0]	= 0x0010,
	[TSU_FWEN1]	= 0x0014,
	[TSU_FCM]	= 0x0018,
	[TSU_BSYSL0]	= 0x0020,
	[TSU_BSYSL1]	= 0x0024,
	[TSU_PRISL0]	= 0x0028,
	[TSU_PRISL1]	= 0x002c,
	[TSU_FWSL0]	= 0x0030,
	[TSU_FWSL1]	= 0x0034,
	[TSU_FWSLC]	= 0x0038,
	[TSU_QTAGM0]	= 0x0040,
	[TSU_QTAGM1]	= 0x0044,
	[TSU_ADQT0]	= 0x0048,
	[TSU_ADQT1]	= 0x004c,
	[TSU_FWSR]	= 0x0050,
	[TSU_FWINMK]	= 0x0054,
	[TSU_ADSBSY]	= 0x0060,
	[TSU_TEN]	= 0x0064,
	[TSU_POST1]	= 0x0070,
	[TSU_POST2]	= 0x0074,
	[TSU_POST3]	= 0x0078,
	[TSU_POST4]	= 0x007c,

	[TXNLCR0]	= 0x0080,
	[TXALCR0]	= 0x0084,
	[RXNLCR0]	= 0x0088,
	[RXALCR0]	= 0x008c,
	[FWNLCR0]	= 0x0090,
	[FWALCR0]	= 0x0094,
	[TXNLCR1]	= 0x00a0,
	[TXALCR1]	= 0x00a0,
	[RXNLCR1]	= 0x00a8,
	[RXALCR1]	= 0x00ac,
	[FWNLCR1]	= 0x00b0,
	[FWALCR1]	= 0x00b4,

	[TSU_ADRH0]	= 0x0100,
	[TSU_ADRL0]	= 0x0104,
	[TSU_ADRL31]	= 0x01fc,
};

#if defined(CONFIG_CPU_SUBTYPE_SH7734) || \
	defined(CONFIG_CPU_SUBTYPE_SH7763) || \
	defined(CONFIG_ARCH_R8A7740)
static void sh_eth_select_mii(struct net_device *ndev)
{
	u32 value = 0x0;
	struct sh_eth_private *mdp = netdev_priv(ndev);

	switch (mdp->phy_interface) {
	case PHY_INTERFACE_MODE_GMII:
		value = 0x2;
		break;
	case PHY_INTERFACE_MODE_MII:
		value = 0x1;
		break;
	case PHY_INTERFACE_MODE_RMII:
		value = 0x0;
		break;
	default:
		pr_warn("PHY interface mode was not setup. Set to MII.\n");
		value = 0x1;
		break;
	}

	sh_eth_write(ndev, value, RMII_MII);
}
#endif

/* There is CPU dependent code */
#if defined(CONFIG_ARCH_R8A7778) || defined(CONFIG_ARCH_R8A7779)
#define SH_ETH_RESET_DEFAULT	1
static void sh_eth_set_duplex(struct net_device *ndev)
{
	struct sh_eth_private *mdp = netdev_priv(ndev);

	if (mdp->duplex) /* Full */
		sh_eth_write(ndev, sh_eth_read(ndev, ECMR) | ECMR_DM, ECMR);
	else		/* Half */
		sh_eth_write(ndev, sh_eth_read(ndev, ECMR) & ~ECMR_DM, ECMR);
}

static void sh_eth_set_rate(struct net_device *ndev)
{
	struct sh_eth_private *mdp = netdev_priv(ndev);

	switch (mdp->speed) {
	case 10: /* 10BASE */
		sh_eth_write(ndev, sh_eth_read(ndev, ECMR) & ~ECMR_ELB, ECMR);
		break;
	case 100:/* 100BASE */
		sh_eth_write(ndev, sh_eth_read(ndev, ECMR) | ECMR_ELB, ECMR);
		break;
	default:
		break;
	}
}

/* R8A7778/9 */
static struct sh_eth_cpu_data sh_eth_my_cpu_data = {
	.set_duplex	= sh_eth_set_duplex,
	.set_rate	= sh_eth_set_rate,

	.ecsr_value	= ECSR_PSRTO | ECSR_LCHNG | ECSR_ICD,
	.ecsipr_value	= ECSIPR_PSRTOIP | ECSIPR_LCHNGIP | ECSIPR_ICDIP,
	.eesipr_value	= 0x01ff009f,

	.tx_check	= EESR_FTC | EESR_CND | EESR_DLC | EESR_CD | EESR_RTO,
	.eesr_err_check	= EESR_TWB | EESR_TABT | EESR_RABT | EESR_RDE |
			  EESR_RFRMER | EESR_TFE | EESR_TDE | EESR_ECI,
	.tx_error_check	= EESR_TWB | EESR_TABT | EESR_TDE | EESR_TFE,

	.apr		= 1,
	.mpr		= 1,
	.tpauser	= 1,
	.hw_swap	= 1,
};
#elif defined(CONFIG_CPU_SUBTYPE_SH7724)
#define SH_ETH_RESET_DEFAULT	1
static void sh_eth_set_duplex(struct net_device *ndev)
{
	struct sh_eth_private *mdp = netdev_priv(ndev);

	if (mdp->duplex) /* Full */
		sh_eth_write(ndev, sh_eth_read(ndev, ECMR) | ECMR_DM, ECMR);
	else		/* Half */
		sh_eth_write(ndev, sh_eth_read(ndev, ECMR) & ~ECMR_DM, ECMR);
}

static void sh_eth_set_rate(struct net_device *ndev)
{
	struct sh_eth_private *mdp = netdev_priv(ndev);

	switch (mdp->speed) {
	case 10: /* 10BASE */
		sh_eth_write(ndev, sh_eth_read(ndev, ECMR) & ~ECMR_RTM, ECMR);
		break;
	case 100:/* 100BASE */
		sh_eth_write(ndev, sh_eth_read(ndev, ECMR) | ECMR_RTM, ECMR);
		break;
	default:
		break;
	}
}

/* SH7724 */
static struct sh_eth_cpu_data sh_eth_my_cpu_data = {
	.set_duplex	= sh_eth_set_duplex,
	.set_rate	= sh_eth_set_rate,

	.ecsr_value	= ECSR_PSRTO | ECSR_LCHNG | ECSR_ICD,
	.ecsipr_value	= ECSIPR_PSRTOIP | ECSIPR_LCHNGIP | ECSIPR_ICDIP,
	.eesipr_value	= DMAC_M_RFRMER | DMAC_M_ECI | 0x01ff009f,

	.tx_check	= EESR_FTC | EESR_CND | EESR_DLC | EESR_CD | EESR_RTO,
	.eesr_err_check	= EESR_TWB | EESR_TABT | EESR_RABT | EESR_RDE |
			  EESR_RFRMER | EESR_TFE | EESR_TDE | EESR_ECI,
	.tx_error_check	= EESR_TWB | EESR_TABT | EESR_TDE | EESR_TFE,

	.apr		= 1,
	.mpr		= 1,
	.tpauser	= 1,
	.hw_swap	= 1,
	.rpadir		= 1,
	.rpadir_value	= 0x00020000, /* NET_IP_ALIGN assumed to be 2 */
};
#elif defined(CONFIG_CPU_SUBTYPE_SH7757)
#define SH_ETH_HAS_BOTH_MODULES	1
#define SH_ETH_HAS_TSU	1
static int sh_eth_check_reset(struct net_device *ndev);

static void sh_eth_set_duplex(struct net_device *ndev)
{
	struct sh_eth_private *mdp = netdev_priv(ndev);

	if (mdp->duplex) /* Full */
		sh_eth_write(ndev, sh_eth_read(ndev, ECMR) | ECMR_DM, ECMR);
	else		/* Half */
		sh_eth_write(ndev, sh_eth_read(ndev, ECMR) & ~ECMR_DM, ECMR);
}

static void sh_eth_set_rate(struct net_device *ndev)
{
	struct sh_eth_private *mdp = netdev_priv(ndev);

	switch (mdp->speed) {
	case 10: /* 10BASE */
		sh_eth_write(ndev, 0, RTRATE);
		break;
	case 100:/* 100BASE */
		sh_eth_write(ndev, 1, RTRATE);
		break;
	default:
		break;
	}
}

/* SH7757 */
static struct sh_eth_cpu_data sh_eth_my_cpu_data = {
	.set_duplex		= sh_eth_set_duplex,
	.set_rate		= sh_eth_set_rate,

	.eesipr_value	= DMAC_M_RFRMER | DMAC_M_ECI | 0x003fffff,
	.rmcr_value	= 0x00000001,

	.tx_check	= EESR_FTC | EESR_CND | EESR_DLC | EESR_CD | EESR_RTO,
	.eesr_err_check	= EESR_TWB | EESR_TABT | EESR_RABT | EESR_RDE |
			  EESR_RFRMER | EESR_TFE | EESR_TDE | EESR_ECI,
	.tx_error_check	= EESR_TWB | EESR_TABT | EESR_TDE | EESR_TFE,

	.apr		= 1,
	.mpr		= 1,
	.tpauser	= 1,
	.hw_swap	= 1,
	.no_ade		= 1,
	.rpadir		= 1,
	.rpadir_value   = 2 << 16,
};

#define SH_GIGA_ETH_BASE	0xfee00000
#define GIGA_MALR(port)		(SH_GIGA_ETH_BASE + 0x800 * (port) + 0x05c8)
#define GIGA_MAHR(port)		(SH_GIGA_ETH_BASE + 0x800 * (port) + 0x05c0)
static void sh_eth_chip_reset_giga(struct net_device *ndev)
{
	int i;
	unsigned long mahr[2], malr[2];

	/* save MAHR and MALR */
	for (i = 0; i < 2; i++) {
		malr[i] = ioread32((void *)GIGA_MALR(i));
		mahr[i] = ioread32((void *)GIGA_MAHR(i));
	}

	/* reset device */
	iowrite32(ARSTR_ARSTR, (void *)(SH_GIGA_ETH_BASE + 0x1800));
	mdelay(1);

	/* restore MAHR and MALR */
	for (i = 0; i < 2; i++) {
		iowrite32(malr[i], (void *)GIGA_MALR(i));
		iowrite32(mahr[i], (void *)GIGA_MAHR(i));
	}
}

static int sh_eth_is_gether(struct sh_eth_private *mdp);
static int sh_eth_reset(struct net_device *ndev)
{
	struct sh_eth_private *mdp = netdev_priv(ndev);
	int ret = 0;

	if (sh_eth_is_gether(mdp)) {
		sh_eth_write(ndev, 0x03, EDSR);
		sh_eth_write(ndev, sh_eth_read(ndev, EDMR) | EDMR_SRST_GETHER,
				EDMR);

		ret = sh_eth_check_reset(ndev);
		if (ret)
			goto out;

		/* Table Init */
		sh_eth_write(ndev, 0x0, TDLAR);
		sh_eth_write(ndev, 0x0, TDFAR);
		sh_eth_write(ndev, 0x0, TDFXR);
		sh_eth_write(ndev, 0x0, TDFFR);
		sh_eth_write(ndev, 0x0, RDLAR);
		sh_eth_write(ndev, 0x0, RDFAR);
		sh_eth_write(ndev, 0x0, RDFXR);
		sh_eth_write(ndev, 0x0, RDFFR);
	} else {
		sh_eth_write(ndev, sh_eth_read(ndev, EDMR) | EDMR_SRST_ETHER,
				EDMR);
		mdelay(3);
		sh_eth_write(ndev, sh_eth_read(ndev, EDMR) & ~EDMR_SRST_ETHER,
				EDMR);
	}

out:
	return ret;
}

static void sh_eth_set_duplex_giga(struct net_device *ndev)
{
	struct sh_eth_private *mdp = netdev_priv(ndev);

	if (mdp->duplex) /* Full */
		sh_eth_write(ndev, sh_eth_read(ndev, ECMR) | ECMR_DM, ECMR);
	else		/* Half */
		sh_eth_write(ndev, sh_eth_read(ndev, ECMR) & ~ECMR_DM, ECMR);
}

static void sh_eth_set_rate_giga(struct net_device *ndev)
{
	struct sh_eth_private *mdp = netdev_priv(ndev);

	switch (mdp->speed) {
	case 10: /* 10BASE */
		sh_eth_write(ndev, 0x00000000, GECMR);
		break;
	case 100:/* 100BASE */
		sh_eth_write(ndev, 0x00000010, GECMR);
		break;
	case 1000: /* 1000BASE */
		sh_eth_write(ndev, 0x00000020, GECMR);
		break;
	default:
		break;
	}
}

/* SH7757(GETHERC) */
static struct sh_eth_cpu_data sh_eth_my_cpu_data_giga = {
	.chip_reset	= sh_eth_chip_reset_giga,
	.set_duplex	= sh_eth_set_duplex_giga,
	.set_rate	= sh_eth_set_rate_giga,

	.ecsr_value	= ECSR_ICD | ECSR_MPD,
	.ecsipr_value	= ECSIPR_LCHNGIP | ECSIPR_ICDIP | ECSIPR_MPDIP,
	.eesipr_value	= DMAC_M_RFRMER | DMAC_M_ECI | 0x003fffff,

	.tx_check	= EESR_TC1 | EESR_FTC,
	.eesr_err_check	= EESR_TWB1 | EESR_TWB | EESR_TABT | EESR_RABT | \
			  EESR_RDE | EESR_RFRMER | EESR_TFE | EESR_TDE | \
			  EESR_ECI,
	.tx_error_check	= EESR_TWB1 | EESR_TWB | EESR_TABT | EESR_TDE | \
			  EESR_TFE,
	.fdr_value	= 0x0000072f,
	.rmcr_value	= 0x00000001,

	.apr		= 1,
	.mpr		= 1,
	.tpauser	= 1,
	.bculr		= 1,
	.hw_swap	= 1,
	.rpadir		= 1,
	.rpadir_value   = 2 << 16,
	.no_trimd	= 1,
	.no_ade		= 1,
	.tsu		= 1,
};

static struct sh_eth_cpu_data *sh_eth_get_cpu_data(struct sh_eth_private *mdp)
{
	if (sh_eth_is_gether(mdp))
		return &sh_eth_my_cpu_data_giga;
	else
		return &sh_eth_my_cpu_data;
}

#elif defined(CONFIG_CPU_SUBTYPE_SH7734) || defined(CONFIG_CPU_SUBTYPE_SH7763)
#define SH_ETH_HAS_TSU	1
static int sh_eth_check_reset(struct net_device *ndev);
static void sh_eth_reset_hw_crc(struct net_device *ndev);

static void sh_eth_chip_reset(struct net_device *ndev)
{
	struct sh_eth_private *mdp = netdev_priv(ndev);

	/* reset device */
	sh_eth_tsu_write(mdp, ARSTR_ARSTR, ARSTR);
	mdelay(1);
}

static void sh_eth_set_duplex(struct net_device *ndev)
{
	struct sh_eth_private *mdp = netdev_priv(ndev);

	if (mdp->duplex) /* Full */
		sh_eth_write(ndev, sh_eth_read(ndev, ECMR) | ECMR_DM, ECMR);
	else		/* Half */
		sh_eth_write(ndev, sh_eth_read(ndev, ECMR) & ~ECMR_DM, ECMR);
}

static void sh_eth_set_rate(struct net_device *ndev)
{
	struct sh_eth_private *mdp = netdev_priv(ndev);

	switch (mdp->speed) {
	case 10: /* 10BASE */
		sh_eth_write(ndev, GECMR_10, GECMR);
		break;
	case 100:/* 100BASE */
		sh_eth_write(ndev, GECMR_100, GECMR);
		break;
	case 1000: /* 1000BASE */
		sh_eth_write(ndev, GECMR_1000, GECMR);
		break;
	default:
		break;
	}
}

/* sh7763 */
static struct sh_eth_cpu_data sh_eth_my_cpu_data = {
	.chip_reset	= sh_eth_chip_reset,
	.set_duplex	= sh_eth_set_duplex,
	.set_rate	= sh_eth_set_rate,

	.ecsr_value	= ECSR_ICD | ECSR_MPD,
	.ecsipr_value	= ECSIPR_LCHNGIP | ECSIPR_ICDIP | ECSIPR_MPDIP,
	.eesipr_value	= DMAC_M_RFRMER | DMAC_M_ECI | 0x003fffff,

	.tx_check	= EESR_TC1 | EESR_FTC,
	.eesr_err_check	= EESR_TWB1 | EESR_TWB | EESR_TABT | EESR_RABT | \
			  EESR_RDE | EESR_RFRMER | EESR_TFE | EESR_TDE | \
			  EESR_ECI,
	.tx_error_check	= EESR_TWB1 | EESR_TWB | EESR_TABT | EESR_TDE | \
			  EESR_TFE,

	.apr		= 1,
	.mpr		= 1,
	.tpauser	= 1,
	.bculr		= 1,
	.hw_swap	= 1,
	.no_trimd	= 1,
	.no_ade		= 1,
	.tsu		= 1,
#if defined(CONFIG_CPU_SUBTYPE_SH7734)
	.hw_crc     = 1,
	.select_mii = 1,
#endif
};

static int sh_eth_reset(struct net_device *ndev)
{
	int ret = 0;

	sh_eth_write(ndev, EDSR_ENALL, EDSR);
	sh_eth_write(ndev, sh_eth_read(ndev, EDMR) | EDMR_SRST_GETHER, EDMR);

	ret = sh_eth_check_reset(ndev);
	if (ret)
		goto out;

	/* Table Init */
	sh_eth_write(ndev, 0x0, TDLAR);
	sh_eth_write(ndev, 0x0, TDFAR);
	sh_eth_write(ndev, 0x0, TDFXR);
	sh_eth_write(ndev, 0x0, TDFFR);
	sh_eth_write(ndev, 0x0, RDLAR);
	sh_eth_write(ndev, 0x0, RDFAR);
	sh_eth_write(ndev, 0x0, RDFXR);
	sh_eth_write(ndev, 0x0, RDFFR);

	/* Reset HW CRC register */
	sh_eth_reset_hw_crc(ndev);

	/* Select MII mode */
	if (sh_eth_my_cpu_data.select_mii)
		sh_eth_select_mii(ndev);
out:
	return ret;
}

static void sh_eth_reset_hw_crc(struct net_device *ndev)
{
	if (sh_eth_my_cpu_data.hw_crc)
		sh_eth_write(ndev, 0x0, CSMR);
}

#elif defined(CONFIG_ARCH_R8A7740)
#define SH_ETH_HAS_TSU	1
static int sh_eth_check_reset(struct net_device *ndev);

static void sh_eth_chip_reset(struct net_device *ndev)
{
	struct sh_eth_private *mdp = netdev_priv(ndev);

	/* reset device */
	sh_eth_tsu_write(mdp, ARSTR_ARSTR, ARSTR);
	mdelay(1);

	sh_eth_select_mii(ndev);
}

static int sh_eth_reset(struct net_device *ndev)
{
	int ret = 0;

	sh_eth_write(ndev, EDSR_ENALL, EDSR);
	sh_eth_write(ndev, sh_eth_read(ndev, EDMR) | EDMR_SRST_GETHER, EDMR);

	ret = sh_eth_check_reset(ndev);
	if (ret)
		goto out;

	/* Table Init */
	sh_eth_write(ndev, 0x0, TDLAR);
	sh_eth_write(ndev, 0x0, TDFAR);
	sh_eth_write(ndev, 0x0, TDFXR);
	sh_eth_write(ndev, 0x0, TDFFR);
	sh_eth_write(ndev, 0x0, RDLAR);
	sh_eth_write(ndev, 0x0, RDFAR);
	sh_eth_write(ndev, 0x0, RDFXR);
	sh_eth_write(ndev, 0x0, RDFFR);

out:
	return ret;
}

static void sh_eth_set_duplex(struct net_device *ndev)
{
	struct sh_eth_private *mdp = netdev_priv(ndev);

	if (mdp->duplex) /* Full */
		sh_eth_write(ndev, sh_eth_read(ndev, ECMR) | ECMR_DM, ECMR);
	else		/* Half */
		sh_eth_write(ndev, sh_eth_read(ndev, ECMR) & ~ECMR_DM, ECMR);
}

static void sh_eth_set_rate(struct net_device *ndev)
{
	struct sh_eth_private *mdp = netdev_priv(ndev);

	switch (mdp->speed) {
	case 10: /* 10BASE */
		sh_eth_write(ndev, GECMR_10, GECMR);
		break;
	case 100:/* 100BASE */
		sh_eth_write(ndev, GECMR_100, GECMR);
		break;
	case 1000: /* 1000BASE */
		sh_eth_write(ndev, GECMR_1000, GECMR);
		break;
	default:
		break;
	}
}

/* R8A7740 */
static struct sh_eth_cpu_data sh_eth_my_cpu_data = {
	.chip_reset	= sh_eth_chip_reset,
	.set_duplex	= sh_eth_set_duplex,
	.set_rate	= sh_eth_set_rate,

	.ecsr_value	= ECSR_ICD | ECSR_MPD,
	.ecsipr_value	= ECSIPR_LCHNGIP | ECSIPR_ICDIP | ECSIPR_MPDIP,
	.eesipr_value	= DMAC_M_RFRMER | DMAC_M_ECI | 0x003fffff,

	.tx_check	= EESR_TC1 | EESR_FTC,
	.eesr_err_check	= EESR_TWB1 | EESR_TWB | EESR_TABT | EESR_RABT | \
			  EESR_RDE | EESR_RFRMER | EESR_TFE | EESR_TDE | \
			  EESR_ECI,
	.tx_error_check	= EESR_TWB1 | EESR_TWB | EESR_TABT | EESR_TDE | \
			  EESR_TFE,

	.apr		= 1,
	.mpr		= 1,
	.tpauser	= 1,
	.bculr		= 1,
	.hw_swap	= 1,
	.no_trimd	= 1,
	.no_ade		= 1,
	.tsu		= 1,
	.select_mii	= 1,
};

#elif defined(CONFIG_CPU_SUBTYPE_SH7619)
#define SH_ETH_RESET_DEFAULT	1
static struct sh_eth_cpu_data sh_eth_my_cpu_data = {
	.eesipr_value	= DMAC_M_RFRMER | DMAC_M_ECI | 0x003fffff,

	.apr		= 1,
	.mpr		= 1,
	.tpauser	= 1,
	.hw_swap	= 1,
};
#elif defined(CONFIG_CPU_SUBTYPE_SH7710) || defined(CONFIG_CPU_SUBTYPE_SH7712)
#define SH_ETH_RESET_DEFAULT	1
#define SH_ETH_HAS_TSU	1
static struct sh_eth_cpu_data sh_eth_my_cpu_data = {
	.eesipr_value	= DMAC_M_RFRMER | DMAC_M_ECI | 0x003fffff,
	.tsu		= 1,
};
#endif

static void sh_eth_set_default_cpu_data(struct sh_eth_cpu_data *cd)
{
	if (!cd->ecsr_value)
		cd->ecsr_value = DEFAULT_ECSR_INIT;

	if (!cd->ecsipr_value)
		cd->ecsipr_value = DEFAULT_ECSIPR_INIT;

	if (!cd->fcftr_value)
		cd->fcftr_value = DEFAULT_FIFO_F_D_RFF | \
				  DEFAULT_FIFO_F_D_RFD;

	if (!cd->fdr_value)
		cd->fdr_value = DEFAULT_FDR_INIT;

	if (!cd->rmcr_value)
		cd->rmcr_value = DEFAULT_RMCR_VALUE;

	if (!cd->tx_check)
		cd->tx_check = DEFAULT_TX_CHECK;

	if (!cd->eesr_err_check)
		cd->eesr_err_check = DEFAULT_EESR_ERR_CHECK;

	if (!cd->tx_error_check)
		cd->tx_error_check = DEFAULT_TX_ERROR_CHECK;
}

#if defined(SH_ETH_RESET_DEFAULT)
/* Chip Reset */
static int  sh_eth_reset(struct net_device *ndev)
{
	sh_eth_write(ndev, sh_eth_read(ndev, EDMR) | EDMR_SRST_ETHER, EDMR);
	mdelay(3);
	sh_eth_write(ndev, sh_eth_read(ndev, EDMR) & ~EDMR_SRST_ETHER, EDMR);

	return 0;
}
#else
static int sh_eth_check_reset(struct net_device *ndev)
{
	int ret = 0;
	int cnt = 100;

	while (cnt > 0) {
		if (!(sh_eth_read(ndev, EDMR) & 0x3))
			break;
		mdelay(1);
		cnt--;
	}
	if (cnt < 0) {
		pr_err("Device reset fail\n");
		ret = -ETIMEDOUT;
	}
	return ret;
}
#endif

#if defined(CONFIG_CPU_SH4) || defined(CONFIG_ARCH_SHMOBILE)
static void sh_eth_set_receive_align(struct sk_buff *skb)
{
	int reserve;

	reserve = SH4_SKB_RX_ALIGN - ((u32)skb->data & (SH4_SKB_RX_ALIGN - 1));
	if (reserve)
		skb_reserve(skb, reserve);
}
#else
static void sh_eth_set_receive_align(struct sk_buff *skb)
{
	skb_reserve(skb, SH2_SH3_SKB_RX_ALIGN);
}
#endif


/* CPU <-> EDMAC endian convert */
static inline __u32 cpu_to_edmac(struct sh_eth_private *mdp, u32 x)
{
	switch (mdp->edmac_endian) {
	case EDMAC_LITTLE_ENDIAN:
		return cpu_to_le32(x);
	case EDMAC_BIG_ENDIAN:
		return cpu_to_be32(x);
	}
	return x;
}

static inline __u32 edmac_to_cpu(struct sh_eth_private *mdp, u32 x)
{
	switch (mdp->edmac_endian) {
	case EDMAC_LITTLE_ENDIAN:
		return le32_to_cpu(x);
	case EDMAC_BIG_ENDIAN:
		return be32_to_cpu(x);
	}
	return x;
}

/*
 * Program the hardware MAC address from dev->dev_addr.
 */
static void update_mac_address(struct net_device *ndev)
{
	sh_eth_write(ndev,
		(ndev->dev_addr[0] << 24) | (ndev->dev_addr[1] << 16) |
		(ndev->dev_addr[2] << 8) | (ndev->dev_addr[3]), MAHR);
	sh_eth_write(ndev,
		(ndev->dev_addr[4] << 8) | (ndev->dev_addr[5]), MALR);
}

/*
 * Get MAC address from SuperH MAC address register
 *
 * SuperH's Ethernet device doesn't have 'ROM' to MAC address.
 * This driver get MAC address that use by bootloader(U-boot or sh-ipl+g).
 * When you want use this device, you must set MAC address in bootloader.
 *
 */
static void read_mac_address(struct net_device *ndev, unsigned char *mac)
{
	if (mac[0] || mac[1] || mac[2] || mac[3] || mac[4] || mac[5]) {
		memcpy(ndev->dev_addr, mac, 6);
	} else {
		ndev->dev_addr[0] = (sh_eth_read(ndev, MAHR) >> 24);
		ndev->dev_addr[1] = (sh_eth_read(ndev, MAHR) >> 16) & 0xFF;
		ndev->dev_addr[2] = (sh_eth_read(ndev, MAHR) >> 8) & 0xFF;
		ndev->dev_addr[3] = (sh_eth_read(ndev, MAHR) & 0xFF);
		ndev->dev_addr[4] = (sh_eth_read(ndev, MALR) >> 8) & 0xFF;
		ndev->dev_addr[5] = (sh_eth_read(ndev, MALR) & 0xFF);
	}
}

static int sh_eth_is_gether(struct sh_eth_private *mdp)
{
	if (mdp->reg_offset == sh_eth_offset_gigabit)
		return 1;
	else
		return 0;
}

static unsigned long sh_eth_get_edtrr_trns(struct sh_eth_private *mdp)
{
	if (sh_eth_is_gether(mdp))
		return EDTRR_TRNS_GETHER;
	else
		return EDTRR_TRNS_ETHER;
}

struct bb_info {
	void (*set_gate)(void *addr);
	struct mdiobb_ctrl ctrl;
	void *addr;
	u32 mmd_msk;/* MMD */
	u32 mdo_msk;
	u32 mdi_msk;
	u32 mdc_msk;
};

/* PHY bit set */
static void bb_set(void *addr, u32 msk)
{
	iowrite32(ioread32(addr) | msk, addr);
}

/* PHY bit clear */
static void bb_clr(void *addr, u32 msk)
{
	iowrite32((ioread32(addr) & ~msk), addr);
}

/* PHY bit read */
static int bb_read(void *addr, u32 msk)
{
	return (ioread32(addr) & msk) != 0;
}

/* Data I/O pin control */
static void sh_mmd_ctrl(struct mdiobb_ctrl *ctrl, int bit)
{
	struct bb_info *bitbang = container_of(ctrl, struct bb_info, ctrl);

	if (bitbang->set_gate)
		bitbang->set_gate(bitbang->addr);

	if (bit)
		bb_set(bitbang->addr, bitbang->mmd_msk);
	else
		bb_clr(bitbang->addr, bitbang->mmd_msk);
}

/* Set bit data*/
static void sh_set_mdio(struct mdiobb_ctrl *ctrl, int bit)
{
	struct bb_info *bitbang = container_of(ctrl, struct bb_info, ctrl);

	if (bitbang->set_gate)
		bitbang->set_gate(bitbang->addr);

	if (bit)
		bb_set(bitbang->addr, bitbang->mdo_msk);
	else
		bb_clr(bitbang->addr, bitbang->mdo_msk);
}

/* Get bit data*/
static int sh_get_mdio(struct mdiobb_ctrl *ctrl)
{
	struct bb_info *bitbang = container_of(ctrl, struct bb_info, ctrl);

	if (bitbang->set_gate)
		bitbang->set_gate(bitbang->addr);

	return bb_read(bitbang->addr, bitbang->mdi_msk);
}

/* MDC pin control */
static void sh_mdc_ctrl(struct mdiobb_ctrl *ctrl, int bit)
{
	struct bb_info *bitbang = container_of(ctrl, struct bb_info, ctrl);

	if (bitbang->set_gate)
		bitbang->set_gate(bitbang->addr);

	if (bit)
		bb_set(bitbang->addr, bitbang->mdc_msk);
	else
		bb_clr(bitbang->addr, bitbang->mdc_msk);
}

/* mdio bus control struct */
static struct mdiobb_ops bb_ops = {
	.owner = THIS_MODULE,
	.set_mdc = sh_mdc_ctrl,
	.set_mdio_dir = sh_mmd_ctrl,
	.set_mdio_data = sh_set_mdio,
	.get_mdio_data = sh_get_mdio,
};

/* free skb and descriptor buffer */
static void sh_eth_ring_free(struct net_device *ndev)
{
	struct sh_eth_private *mdp = netdev_priv(ndev);
	int i;

	/* Free Rx skb ringbuffer */
	if (mdp->rx_skbuff) {
		for (i = 0; i < mdp->num_rx_ring; i++) {
			if (mdp->rx_skbuff[i])
				dev_kfree_skb(mdp->rx_skbuff[i]);
		}
	}
	kfree(mdp->rx_skbuff);
	mdp->rx_skbuff = NULL;

	/* Free Tx skb ringbuffer */
	if (mdp->tx_skbuff) {
		for (i = 0; i < mdp->num_tx_ring; i++) {
			if (mdp->tx_skbuff[i])
				dev_kfree_skb(mdp->tx_skbuff[i]);
		}
	}
	kfree(mdp->tx_skbuff);
	mdp->tx_skbuff = NULL;
}

/* format skb and descriptor buffer */
static void sh_eth_ring_format(struct net_device *ndev)
{
	struct sh_eth_private *mdp = netdev_priv(ndev);
	int i;
	struct sk_buff *skb;
	struct sh_eth_rxdesc *rxdesc = NULL;
	struct sh_eth_txdesc *txdesc = NULL;
	int rx_ringsize = sizeof(*rxdesc) * mdp->num_rx_ring;
	int tx_ringsize = sizeof(*txdesc) * mdp->num_tx_ring;

	mdp->cur_rx = mdp->cur_tx = 0;
	mdp->dirty_rx = mdp->dirty_tx = 0;

	memset(mdp->rx_ring, 0, rx_ringsize);

	/* build Rx ring buffer */
	for (i = 0; i < mdp->num_rx_ring; i++) {
		/* skb */
		mdp->rx_skbuff[i] = NULL;
		skb = netdev_alloc_skb(ndev, mdp->rx_buf_sz);
		mdp->rx_skbuff[i] = skb;
		if (skb == NULL)
			break;
		dma_map_single(&ndev->dev, skb->data, mdp->rx_buf_sz,
				DMA_FROM_DEVICE);
		sh_eth_set_receive_align(skb);

		/* RX descriptor */
		rxdesc = &mdp->rx_ring[i];
		rxdesc->addr = virt_to_phys(PTR_ALIGN(skb->data, 4));
		rxdesc->status = cpu_to_edmac(mdp, RD_RACT | RD_RFP);

		/* The size of the buffer is 16 byte boundary. */
		rxdesc->buffer_length = ALIGN(mdp->rx_buf_sz, 16);
		/* Rx descriptor address set */
		if (i == 0) {
			sh_eth_write(ndev, mdp->rx_desc_dma, RDLAR);
			if (sh_eth_is_gether(mdp))
				sh_eth_write(ndev, mdp->rx_desc_dma, RDFAR);
		}
	}

	mdp->dirty_rx = (u32) (i - mdp->num_rx_ring);

	/* Mark the last entry as wrapping the ring. */
	rxdesc->status |= cpu_to_edmac(mdp, RD_RDEL);

	memset(mdp->tx_ring, 0, tx_ringsize);

	/* build Tx ring buffer */
	for (i = 0; i < mdp->num_tx_ring; i++) {
		mdp->tx_skbuff[i] = NULL;
		txdesc = &mdp->tx_ring[i];
		txdesc->status = cpu_to_edmac(mdp, TD_TFP);
		txdesc->buffer_length = 0;
		if (i == 0) {
			/* Tx descriptor address set */
			sh_eth_write(ndev, mdp->tx_desc_dma, TDLAR);
			if (sh_eth_is_gether(mdp))
				sh_eth_write(ndev, mdp->tx_desc_dma, TDFAR);
		}
	}

	txdesc->status |= cpu_to_edmac(mdp, TD_TDLE);
}

/* Get skb and descriptor buffer */
static int sh_eth_ring_init(struct net_device *ndev)
{
	struct sh_eth_private *mdp = netdev_priv(ndev);
	int rx_ringsize, tx_ringsize, ret = 0;

	/*
	 * +26 gets the maximum ethernet encapsulation, +7 & ~7 because the
	 * card needs room to do 8 byte alignment, +2 so we can reserve
	 * the first 2 bytes, and +16 gets room for the status word from the
	 * card.
	 */
	mdp->rx_buf_sz = (ndev->mtu <= 1492 ? PKT_BUF_SZ :
			  (((ndev->mtu + 26 + 7) & ~7) + 2 + 16));
	if (mdp->cd->rpadir)
		mdp->rx_buf_sz += NET_IP_ALIGN;

	/* Allocate RX and TX skb rings */
	mdp->rx_skbuff = kmalloc_array(mdp->num_rx_ring,
				       sizeof(*mdp->rx_skbuff), GFP_KERNEL);
	if (!mdp->rx_skbuff) {
		ret = -ENOMEM;
		return ret;
	}

	mdp->tx_skbuff = kmalloc_array(mdp->num_tx_ring,
				       sizeof(*mdp->tx_skbuff), GFP_KERNEL);
	if (!mdp->tx_skbuff) {
		ret = -ENOMEM;
		goto skb_ring_free;
	}

	/* Allocate all Rx descriptors. */
	rx_ringsize = sizeof(struct sh_eth_rxdesc) * mdp->num_rx_ring;
	mdp->rx_ring = dma_alloc_coherent(NULL, rx_ringsize, &mdp->rx_desc_dma,
					  GFP_KERNEL);
	if (!mdp->rx_ring) {
		ret = -ENOMEM;
		goto desc_ring_free;
	}

	mdp->dirty_rx = 0;

	/* Allocate all Tx descriptors. */
	tx_ringsize = sizeof(struct sh_eth_txdesc) * mdp->num_tx_ring;
	mdp->tx_ring = dma_alloc_coherent(NULL, tx_ringsize, &mdp->tx_desc_dma,
					  GFP_KERNEL);
	if (!mdp->tx_ring) {
		ret = -ENOMEM;
		goto desc_ring_free;
	}
	return ret;

desc_ring_free:
	/* free DMA buffer */
	dma_free_coherent(NULL, rx_ringsize, mdp->rx_ring, mdp->rx_desc_dma);

skb_ring_free:
	/* Free Rx and Tx skb ring buffer */
	sh_eth_ring_free(ndev);
	mdp->tx_ring = NULL;
	mdp->rx_ring = NULL;

	return ret;
}

static void sh_eth_free_dma_buffer(struct sh_eth_private *mdp)
{
	int ringsize;

	if (mdp->rx_ring) {
		ringsize = sizeof(struct sh_eth_rxdesc) * mdp->num_rx_ring;
		dma_free_coherent(NULL, ringsize, mdp->rx_ring,
				  mdp->rx_desc_dma);
		mdp->rx_ring = NULL;
	}

	if (mdp->tx_ring) {
		ringsize = sizeof(struct sh_eth_txdesc) * mdp->num_tx_ring;
		dma_free_coherent(NULL, ringsize, mdp->tx_ring,
				  mdp->tx_desc_dma);
		mdp->tx_ring = NULL;
	}
}

static int sh_eth_dev_init(struct net_device *ndev, bool start)
{
	int ret = 0;
	struct sh_eth_private *mdp = netdev_priv(ndev);
	u32 val;

	/* Soft Reset */
	ret = sh_eth_reset(ndev);
	if (ret)
		goto out;

	/* Descriptor format */
	sh_eth_ring_format(ndev);
	if (mdp->cd->rpadir)
		sh_eth_write(ndev, mdp->cd->rpadir_value, RPADIR);

	/* all sh_eth int mask */
	sh_eth_write(ndev, 0, EESIPR);

#if defined(__LITTLE_ENDIAN)
	if (mdp->cd->hw_swap)
		sh_eth_write(ndev, EDMR_EL, EDMR);
	else
#endif
		sh_eth_write(ndev, 0, EDMR);

	/* FIFO size set */
	sh_eth_write(ndev, mdp->cd->fdr_value, FDR);
	sh_eth_write(ndev, 0, TFTR);

	/* Frame recv control */
	sh_eth_write(ndev, mdp->cd->rmcr_value, RMCR);

	sh_eth_write(ndev, DESC_I_RINT8 | DESC_I_RINT5 | DESC_I_TINT2, TRSCER);

	if (mdp->cd->bculr)
		sh_eth_write(ndev, 0x800, BCULR);	/* Burst sycle set */

	sh_eth_write(ndev, mdp->cd->fcftr_value, FCFTR);

	if (!mdp->cd->no_trimd)
		sh_eth_write(ndev, 0, TRIMD);

	/* Recv frame limit set register */
	sh_eth_write(ndev, ndev->mtu + ETH_HLEN + VLAN_HLEN + ETH_FCS_LEN,
		     RFLR);

	sh_eth_write(ndev, sh_eth_read(ndev, EESR), EESR);
	if (start)
		sh_eth_write(ndev, mdp->cd->eesipr_value, EESIPR);

	/* PAUSE Prohibition */
	val = (sh_eth_read(ndev, ECMR) & ECMR_DM) |
		ECMR_ZPF | (mdp->duplex ? ECMR_DM : 0) | ECMR_TE | ECMR_RE;

	sh_eth_write(ndev, val, ECMR);

	if (mdp->cd->set_rate)
		mdp->cd->set_rate(ndev);

	/* E-MAC Status Register clear */
	sh_eth_write(ndev, mdp->cd->ecsr_value, ECSR);

	/* E-MAC Interrupt Enable register */
	if (start)
		sh_eth_write(ndev, mdp->cd->ecsipr_value, ECSIPR);

	/* Set MAC address */
	update_mac_address(ndev);

	/* mask reset */
	if (mdp->cd->apr)
		sh_eth_write(ndev, APR_AP, APR);
	if (mdp->cd->mpr)
		sh_eth_write(ndev, MPR_MP, MPR);
	if (mdp->cd->tpauser)
		sh_eth_write(ndev, TPAUSER_UNLIMITED, TPAUSER);

	if (start) {
		/* Setting the Rx mode will start the Rx process. */
		sh_eth_write(ndev, EDRRR_R, EDRRR);

		netif_start_queue(ndev);
	}

out:
	return ret;
}

/* free Tx skb function */
static int sh_eth_txfree(struct net_device *ndev)
{
	struct sh_eth_private *mdp = netdev_priv(ndev);
	struct sh_eth_txdesc *txdesc;
	int freeNum = 0;
	int entry = 0;

	for (; mdp->cur_tx - mdp->dirty_tx > 0; mdp->dirty_tx++) {
		entry = mdp->dirty_tx % mdp->num_tx_ring;
		txdesc = &mdp->tx_ring[entry];
		if (txdesc->status & cpu_to_edmac(mdp, TD_TACT))
			break;
		/* Free the original skb. */
		if (mdp->tx_skbuff[entry]) {
			dma_unmap_single(&ndev->dev, txdesc->addr,
					 txdesc->buffer_length, DMA_TO_DEVICE);
			dev_kfree_skb_irq(mdp->tx_skbuff[entry]);
			mdp->tx_skbuff[entry] = NULL;
			freeNum++;
		}
		txdesc->status = cpu_to_edmac(mdp, TD_TFP);
		if (entry >= mdp->num_tx_ring - 1)
			txdesc->status |= cpu_to_edmac(mdp, TD_TDLE);

		ndev->stats.tx_packets++;
		ndev->stats.tx_bytes += txdesc->buffer_length;
	}
	return freeNum;
}

/* Packet receive function */
static int sh_eth_rx(struct net_device *ndev, u32 intr_status)
{
	struct sh_eth_private *mdp = netdev_priv(ndev);
	struct sh_eth_rxdesc *rxdesc;

	int entry = mdp->cur_rx % mdp->num_rx_ring;
	int boguscnt = (mdp->dirty_rx + mdp->num_rx_ring) - mdp->cur_rx;
	struct sk_buff *skb;
	u16 pkt_len = 0;
	u32 desc_status;

	rxdesc = &mdp->rx_ring[entry];
	while (!(rxdesc->status & cpu_to_edmac(mdp, RD_RACT))) {
		desc_status = edmac_to_cpu(mdp, rxdesc->status);
		pkt_len = rxdesc->frame_length;

#if defined(CONFIG_ARCH_R8A7740)
		desc_status >>= 16;
#endif

		if (--boguscnt < 0)
			break;

		if (!(desc_status & RDFEND))
			ndev->stats.rx_length_errors++;

		if (desc_status & (RD_RFS1 | RD_RFS2 | RD_RFS3 | RD_RFS4 |
				   RD_RFS5 | RD_RFS6 | RD_RFS10)) {
			ndev->stats.rx_errors++;
			if (desc_status & RD_RFS1)
				ndev->stats.rx_crc_errors++;
			if (desc_status & RD_RFS2)
				ndev->stats.rx_frame_errors++;
			if (desc_status & RD_RFS3)
				ndev->stats.rx_length_errors++;
			if (desc_status & RD_RFS4)
				ndev->stats.rx_length_errors++;
			if (desc_status & RD_RFS6)
				ndev->stats.rx_missed_errors++;
			if (desc_status & RD_RFS10)
				ndev->stats.rx_over_errors++;
		} else {
			if (!mdp->cd->hw_swap)
				sh_eth_soft_swap(
					phys_to_virt(ALIGN(rxdesc->addr, 4)),
					pkt_len + 2);
			skb = mdp->rx_skbuff[entry];
			mdp->rx_skbuff[entry] = NULL;
			if (mdp->cd->rpadir)
				skb_reserve(skb, NET_IP_ALIGN);
			skb_put(skb, pkt_len);
			skb->protocol = eth_type_trans(skb, ndev);
			netif_rx(skb);
			ndev->stats.rx_packets++;
			ndev->stats.rx_bytes += pkt_len;
		}
		rxdesc->status |= cpu_to_edmac(mdp, RD_RACT);
		entry = (++mdp->cur_rx) % mdp->num_rx_ring;
		rxdesc = &mdp->rx_ring[entry];
	}

	/* Refill the Rx ring buffers. */
	for (; mdp->cur_rx - mdp->dirty_rx > 0; mdp->dirty_rx++) {
		entry = mdp->dirty_rx % mdp->num_rx_ring;
		rxdesc = &mdp->rx_ring[entry];
		/* The size of the buffer is 16 byte boundary. */
		rxdesc->buffer_length = ALIGN(mdp->rx_buf_sz, 16);

		if (mdp->rx_skbuff[entry] == NULL) {
			skb = netdev_alloc_skb(ndev, mdp->rx_buf_sz);
			mdp->rx_skbuff[entry] = skb;
			if (skb == NULL)
				break;	/* Better luck next round. */
			dma_map_single(&ndev->dev, skb->data, mdp->rx_buf_sz,
					DMA_FROM_DEVICE);
			sh_eth_set_receive_align(skb);

			skb_checksum_none_assert(skb);
			rxdesc->addr = virt_to_phys(PTR_ALIGN(skb->data, 4));
		}
		if (entry >= mdp->num_rx_ring - 1)
			rxdesc->status |=
				cpu_to_edmac(mdp, RD_RACT | RD_RFP | RD_RDEL);
		else
			rxdesc->status |=
				cpu_to_edmac(mdp, RD_RACT | RD_RFP);
	}

	/* Restart Rx engine if stopped. */
	/* If we don't need to check status, don't. -KDU */
	if (!(sh_eth_read(ndev, EDRRR) & EDRRR_R)) {
		/* fix the values for the next receiving if RDE is set */
		if (intr_status & EESR_RDE)
			mdp->cur_rx = mdp->dirty_rx =
				(sh_eth_read(ndev, RDFAR) -
				 sh_eth_read(ndev, RDLAR)) >> 4;
		sh_eth_write(ndev, EDRRR_R, EDRRR);
	}

	return 0;
}

static void sh_eth_rcv_snd_disable(struct net_device *ndev)
{
	/* disable tx and rx */
	sh_eth_write(ndev, sh_eth_read(ndev, ECMR) &
		~(ECMR_RE | ECMR_TE), ECMR);
}

static void sh_eth_rcv_snd_enable(struct net_device *ndev)
{
	/* enable tx and rx */
	sh_eth_write(ndev, sh_eth_read(ndev, ECMR) |
		(ECMR_RE | ECMR_TE), ECMR);
}

/* error control function */
static void sh_eth_error(struct net_device *ndev, int intr_status)
{
	struct sh_eth_private *mdp = netdev_priv(ndev);
	u32 felic_stat;
	u32 link_stat;
	u32 mask;

	if (intr_status & EESR_ECI) {
		felic_stat = sh_eth_read(ndev, ECSR);
		sh_eth_write(ndev, felic_stat, ECSR);	/* clear int */
		if (felic_stat & ECSR_ICD)
			ndev->stats.tx_carrier_errors++;
		if (felic_stat & ECSR_LCHNG) {
			/* Link Changed */
			if (mdp->cd->no_psr || mdp->no_ether_link) {
				goto ignore_link;
			} else {
				link_stat = (sh_eth_read(ndev, PSR));
				if (mdp->ether_link_active_low)
					link_stat = ~link_stat;
			}
			if (!(link_stat & PHY_ST_LINK))
				sh_eth_rcv_snd_disable(ndev);
			else {
				/* Link Up */
				sh_eth_write(ndev, sh_eth_read(ndev, EESIPR) &
					  ~DMAC_M_ECI, EESIPR);
				/*clear int */
				sh_eth_write(ndev, sh_eth_read(ndev, ECSR),
					  ECSR);
				sh_eth_write(ndev, sh_eth_read(ndev, EESIPR) |
					  DMAC_M_ECI, EESIPR);
				/* enable tx and rx */
				sh_eth_rcv_snd_enable(ndev);
			}
		}
	}

ignore_link:
	if (intr_status & EESR_TWB) {
		/* Write buck end. unused write back interrupt */
		if (intr_status & EESR_TABT)	/* Transmit Abort int */
			ndev->stats.tx_aborted_errors++;
			if (netif_msg_tx_err(mdp))
				dev_err(&ndev->dev, "Transmit Abort\n");
	}

	if (intr_status & EESR_RABT) {
		/* Receive Abort int */
		if (intr_status & EESR_RFRMER) {
			/* Receive Frame Overflow int */
			ndev->stats.rx_frame_errors++;
			if (netif_msg_rx_err(mdp))
				dev_err(&ndev->dev, "Receive Abort\n");
		}
	}

	if (intr_status & EESR_TDE) {
		/* Transmit Descriptor Empty int */
		ndev->stats.tx_fifo_errors++;
		if (netif_msg_tx_err(mdp))
			dev_err(&ndev->dev, "Transmit Descriptor Empty\n");
	}

	if (intr_status & EESR_TFE) {
		/* FIFO under flow */
		ndev->stats.tx_fifo_errors++;
		if (netif_msg_tx_err(mdp))
			dev_err(&ndev->dev, "Transmit FIFO Under flow\n");
	}

	if (intr_status & EESR_RDE) {
		/* Receive Descriptor Empty int */
		ndev->stats.rx_over_errors++;

		if (netif_msg_rx_err(mdp))
			dev_err(&ndev->dev, "Receive Descriptor Empty\n");
	}

	if (intr_status & EESR_RFE) {
		/* Receive FIFO Overflow int */
		ndev->stats.rx_fifo_errors++;
		if (netif_msg_rx_err(mdp))
			dev_err(&ndev->dev, "Receive FIFO Overflow\n");
	}

	if (!mdp->cd->no_ade && (intr_status & EESR_ADE)) {
		/* Address Error */
		ndev->stats.tx_fifo_errors++;
		if (netif_msg_tx_err(mdp))
			dev_err(&ndev->dev, "Address Error\n");
	}

	mask = EESR_TWB | EESR_TABT | EESR_ADE | EESR_TDE | EESR_TFE;
	if (mdp->cd->no_ade)
		mask &= ~EESR_ADE;
	if (intr_status & mask) {
		/* Tx error */
		u32 edtrr = sh_eth_read(ndev, EDTRR);
		/* dmesg */
		dev_err(&ndev->dev, "TX error. status=%8.8x cur_tx=%8.8x ",
				intr_status, mdp->cur_tx);
		dev_err(&ndev->dev, "dirty_tx=%8.8x state=%8.8x EDTRR=%8.8x.\n",
				mdp->dirty_tx, (u32) ndev->state, edtrr);
		/* dirty buffer free */
		sh_eth_txfree(ndev);

		/* SH7712 BUG */
		if (edtrr ^ sh_eth_get_edtrr_trns(mdp)) {
			/* tx dma start */
			sh_eth_write(ndev, sh_eth_get_edtrr_trns(mdp), EDTRR);
		}
		/* wakeup */
		netif_wake_queue(ndev);
	}
}

static irqreturn_t sh_eth_interrupt(int irq, void *netdev)
{
	struct net_device *ndev = netdev;
	struct sh_eth_private *mdp = netdev_priv(ndev);
	struct sh_eth_cpu_data *cd = mdp->cd;
	irqreturn_t ret = IRQ_NONE;
	unsigned long intr_status;

	spin_lock(&mdp->lock);

	/* Get interrupt status */
	intr_status = sh_eth_read(ndev, EESR);
	/* Mask it with the interrupt mask, forcing ECI interrupt to be always
	 * enabled since it's the one that  comes thru regardless of the mask,
	 * and we need to fully handle it in sh_eth_error() in order to quench
	 * it as it doesn't get cleared by just writing 1 to the ECI bit...
	 */
	intr_status &= sh_eth_read(ndev, EESIPR) | DMAC_M_ECI;
	/* Clear interrupt */
	if (intr_status & (EESR_FRC | EESR_RMAF | EESR_RRF |
			EESR_RTLF | EESR_RTSF | EESR_PRE | EESR_CERF |
			cd->tx_check | cd->eesr_err_check)) {
		sh_eth_write(ndev, intr_status, EESR);
		ret = IRQ_HANDLED;
	} else
		goto other_irq;

	if (intr_status & (EESR_FRC | /* Frame recv*/
			EESR_RMAF | /* Multi cast address recv*/
			EESR_RRF  | /* Bit frame recv */
			EESR_RTLF | /* Long frame recv*/
			EESR_RTSF | /* short frame recv */
			EESR_PRE  | /* PHY-LSI recv error */
			EESR_CERF)){ /* recv frame CRC error */
		sh_eth_rx(ndev, intr_status);
	}

	/* Tx Check */
	if (intr_status & cd->tx_check) {
		sh_eth_txfree(ndev);
		netif_wake_queue(ndev);
	}

	if (intr_status & cd->eesr_err_check)
		sh_eth_error(ndev, intr_status);

other_irq:
	spin_unlock(&mdp->lock);

	return ret;
}

/* PHY state control function */
static void sh_eth_adjust_link(struct net_device *ndev)
{
	struct sh_eth_private *mdp = netdev_priv(ndev);
	struct phy_device *phydev = mdp->phydev;
	int new_state = 0;

	if (phydev->link) {
		if (phydev->duplex != mdp->duplex) {
			new_state = 1;
			mdp->duplex = phydev->duplex;
			if (mdp->cd->set_duplex)
				mdp->cd->set_duplex(ndev);
		}

		if (phydev->speed != mdp->speed) {
			new_state = 1;
			mdp->speed = phydev->speed;
			if (mdp->cd->set_rate)
				mdp->cd->set_rate(ndev);
		}
		if (!mdp->link) {
			sh_eth_write(ndev,
				(sh_eth_read(ndev, ECMR) & ~ECMR_TXF), ECMR);
			new_state = 1;
			mdp->link = phydev->link;
			if (mdp->cd->no_psr || mdp->no_ether_link)
				sh_eth_rcv_snd_enable(ndev);
		}
	} else if (mdp->link) {
		new_state = 1;
		mdp->link = 0;
		mdp->speed = 0;
		mdp->duplex = -1;
		if (mdp->cd->no_psr || mdp->no_ether_link)
			sh_eth_rcv_snd_disable(ndev);
	}

	if (new_state && netif_msg_link(mdp))
		phy_print_status(phydev);
}

/* PHY init function */
static int sh_eth_phy_init(struct net_device *ndev)
{
	struct sh_eth_private *mdp = netdev_priv(ndev);
	char phy_id[MII_BUS_ID_SIZE + 3];
	struct phy_device *phydev = NULL;

	snprintf(phy_id, sizeof(phy_id), PHY_ID_FMT,
		mdp->mii_bus->id , mdp->phy_id);

	mdp->link = 0;
	mdp->speed = 0;
	mdp->duplex = -1;

	/* Try connect to PHY */
	phydev = phy_connect(ndev, phy_id, sh_eth_adjust_link,
			     mdp->phy_interface);
	if (IS_ERR(phydev)) {
		dev_err(&ndev->dev, "phy_connect failed\n");
		return PTR_ERR(phydev);
	}

	dev_info(&ndev->dev, "attached phy %i to driver %s\n",
		phydev->addr, phydev->drv->name);

	mdp->phydev = phydev;

	return 0;
}

/* PHY control start function */
static int sh_eth_phy_start(struct net_device *ndev)
{
	struct sh_eth_private *mdp = netdev_priv(ndev);
	int ret;

	ret = sh_eth_phy_init(ndev);
	if (ret)
		return ret;

	/* reset phy - this also wakes it from PDOWN */
	phy_write(mdp->phydev, MII_BMCR, BMCR_RESET);
	phy_start(mdp->phydev);

	return 0;
}

static int sh_eth_get_settings(struct net_device *ndev,
			struct ethtool_cmd *ecmd)
{
	struct sh_eth_private *mdp = netdev_priv(ndev);
	unsigned long flags;
	int ret;

	spin_lock_irqsave(&mdp->lock, flags);
	ret = phy_ethtool_gset(mdp->phydev, ecmd);
	spin_unlock_irqrestore(&mdp->lock, flags);

	return ret;
}

static int sh_eth_set_settings(struct net_device *ndev,
		struct ethtool_cmd *ecmd)
{
	struct sh_eth_private *mdp = netdev_priv(ndev);
	unsigned long flags;
	int ret;

	spin_lock_irqsave(&mdp->lock, flags);

	/* disable tx and rx */
	sh_eth_rcv_snd_disable(ndev);

	ret = phy_ethtool_sset(mdp->phydev, ecmd);
	if (ret)
		goto error_exit;

	if (ecmd->duplex == DUPLEX_FULL)
		mdp->duplex = 1;
	else
		mdp->duplex = 0;

	if (mdp->cd->set_duplex)
		mdp->cd->set_duplex(ndev);

error_exit:
	mdelay(1);

	/* enable tx and rx */
	sh_eth_rcv_snd_enable(ndev);

	spin_unlock_irqrestore(&mdp->lock, flags);

	return ret;
}

static int sh_eth_nway_reset(struct net_device *ndev)
{
	struct sh_eth_private *mdp = netdev_priv(ndev);
	unsigned long flags;
	int ret;

	spin_lock_irqsave(&mdp->lock, flags);
	ret = phy_start_aneg(mdp->phydev);
	spin_unlock_irqrestore(&mdp->lock, flags);

	return ret;
}

static u32 sh_eth_get_msglevel(struct net_device *ndev)
{
	struct sh_eth_private *mdp = netdev_priv(ndev);
	return mdp->msg_enable;
}

static void sh_eth_set_msglevel(struct net_device *ndev, u32 value)
{
	struct sh_eth_private *mdp = netdev_priv(ndev);
	mdp->msg_enable = value;
}

static const char sh_eth_gstrings_stats[][ETH_GSTRING_LEN] = {
	"rx_current", "tx_current",
	"rx_dirty", "tx_dirty",
};
#define SH_ETH_STATS_LEN  ARRAY_SIZE(sh_eth_gstrings_stats)

static int sh_eth_get_sset_count(struct net_device *netdev, int sset)
{
	switch (sset) {
	case ETH_SS_STATS:
		return SH_ETH_STATS_LEN;
	default:
		return -EOPNOTSUPP;
	}
}

static void sh_eth_get_ethtool_stats(struct net_device *ndev,
			struct ethtool_stats *stats, u64 *data)
{
	struct sh_eth_private *mdp = netdev_priv(ndev);
	int i = 0;

	/* device-specific stats */
	data[i++] = mdp->cur_rx;
	data[i++] = mdp->cur_tx;
	data[i++] = mdp->dirty_rx;
	data[i++] = mdp->dirty_tx;
}

static void sh_eth_get_strings(struct net_device *ndev, u32 stringset, u8 *data)
{
	switch (stringset) {
	case ETH_SS_STATS:
		memcpy(data, *sh_eth_gstrings_stats,
					sizeof(sh_eth_gstrings_stats));
		break;
	}
}

static void sh_eth_get_ringparam(struct net_device *ndev,
				 struct ethtool_ringparam *ring)
{
	struct sh_eth_private *mdp = netdev_priv(ndev);

	ring->rx_max_pending = RX_RING_MAX;
	ring->tx_max_pending = TX_RING_MAX;
	ring->rx_pending = mdp->num_rx_ring;
	ring->tx_pending = mdp->num_tx_ring;
}

static int sh_eth_set_ringparam(struct net_device *ndev,
				struct ethtool_ringparam *ring)
{
	struct sh_eth_private *mdp = netdev_priv(ndev);
	int ret;

	if (ring->tx_pending > TX_RING_MAX ||
	    ring->rx_pending > RX_RING_MAX ||
	    ring->tx_pending < TX_RING_MIN ||
	    ring->rx_pending < RX_RING_MIN)
		return -EINVAL;
	if (ring->rx_mini_pending || ring->rx_jumbo_pending)
		return -EINVAL;

	if (netif_running(ndev)) {
		netif_tx_disable(ndev);
		/* Disable interrupts by clearing the interrupt mask. */
		sh_eth_write(ndev, 0x0000, EESIPR);
		/* Stop the chip's Tx and Rx processes. */
		sh_eth_write(ndev, 0, EDTRR);
		sh_eth_write(ndev, 0, EDRRR);
		synchronize_irq(ndev->irq);
	}

	/* Free all the skbuffs in the Rx queue. */
	sh_eth_ring_free(ndev);
	/* Free DMA buffer */
	sh_eth_free_dma_buffer(mdp);

	/* Set new parameters */
	mdp->num_rx_ring = ring->rx_pending;
	mdp->num_tx_ring = ring->tx_pending;

	ret = sh_eth_ring_init(ndev);
	if (ret < 0) {
		dev_err(&ndev->dev, "%s: sh_eth_ring_init failed.\n", __func__);
		return ret;
	}
	ret = sh_eth_dev_init(ndev, false);
	if (ret < 0) {
		dev_err(&ndev->dev, "%s: sh_eth_dev_init failed.\n", __func__);
		return ret;
	}

	if (netif_running(ndev)) {
		sh_eth_write(ndev, mdp->cd->eesipr_value, EESIPR);
		/* Setting the Rx mode will start the Rx process. */
		sh_eth_write(ndev, EDRRR_R, EDRRR);
		netif_wake_queue(ndev);
	}

	return 0;
}

static const struct ethtool_ops sh_eth_ethtool_ops = {
	.get_settings	= sh_eth_get_settings,
	.set_settings	= sh_eth_set_settings,
	.nway_reset	= sh_eth_nway_reset,
	.get_msglevel	= sh_eth_get_msglevel,
	.set_msglevel	= sh_eth_set_msglevel,
	.get_link	= ethtool_op_get_link,
	.get_strings	= sh_eth_get_strings,
	.get_ethtool_stats  = sh_eth_get_ethtool_stats,
	.get_sset_count     = sh_eth_get_sset_count,
	.get_ringparam	= sh_eth_get_ringparam,
	.set_ringparam	= sh_eth_set_ringparam,
};

/* network device open function */
static int sh_eth_open(struct net_device *ndev)
{
	int ret = 0;
	struct sh_eth_private *mdp = netdev_priv(ndev);

	pm_runtime_get_sync(&mdp->pdev->dev);

	ret = request_irq(ndev->irq, sh_eth_interrupt,
#if defined(CONFIG_CPU_SUBTYPE_SH7763) || \
	defined(CONFIG_CPU_SUBTYPE_SH7764) || \
	defined(CONFIG_CPU_SUBTYPE_SH7757)
				IRQF_SHARED,
#else
				0,
#endif
				ndev->name, ndev);
	if (ret) {
		dev_err(&ndev->dev, "Can not assign IRQ number\n");
		return ret;
	}

	/* Descriptor set */
	ret = sh_eth_ring_init(ndev);
	if (ret)
		goto out_free_irq;

	/* device init */
	ret = sh_eth_dev_init(ndev, true);
	if (ret)
		goto out_free_irq;

	/* PHY control start*/
	ret = sh_eth_phy_start(ndev);
	if (ret)
		goto out_free_irq;

	return ret;

out_free_irq:
	free_irq(ndev->irq, ndev);
	pm_runtime_put_sync(&mdp->pdev->dev);
	return ret;
}

/* Timeout function */
static void sh_eth_tx_timeout(struct net_device *ndev)
{
	struct sh_eth_private *mdp = netdev_priv(ndev);
	struct sh_eth_rxdesc *rxdesc;
	int i;

	netif_stop_queue(ndev);

	if (netif_msg_timer(mdp))
		dev_err(&ndev->dev, "%s: transmit timed out, status %8.8x,"
	       " resetting...\n", ndev->name, (int)sh_eth_read(ndev, EESR));

	/* tx_errors count up */
	ndev->stats.tx_errors++;

	/* Free all the skbuffs in the Rx queue. */
	for (i = 0; i < mdp->num_rx_ring; i++) {
		rxdesc = &mdp->rx_ring[i];
		rxdesc->status = 0;
		rxdesc->addr = 0xBADF00D0;
		if (mdp->rx_skbuff[i])
			dev_kfree_skb(mdp->rx_skbuff[i]);
		mdp->rx_skbuff[i] = NULL;
	}
	for (i = 0; i < mdp->num_tx_ring; i++) {
		if (mdp->tx_skbuff[i])
			dev_kfree_skb(mdp->tx_skbuff[i]);
		mdp->tx_skbuff[i] = NULL;
	}

	/* device init */
	sh_eth_dev_init(ndev, true);
}

/* Packet transmit function */
static int sh_eth_start_xmit(struct sk_buff *skb, struct net_device *ndev)
{
	struct sh_eth_private *mdp = netdev_priv(ndev);
	struct sh_eth_txdesc *txdesc;
	u32 entry;
	unsigned long flags;

	spin_lock_irqsave(&mdp->lock, flags);
	if ((mdp->cur_tx - mdp->dirty_tx) >= (mdp->num_tx_ring - 4)) {
		if (!sh_eth_txfree(ndev)) {
			if (netif_msg_tx_queued(mdp))
				dev_warn(&ndev->dev, "TxFD exhausted.\n");
			netif_stop_queue(ndev);
			spin_unlock_irqrestore(&mdp->lock, flags);
			return NETDEV_TX_BUSY;
		}
	}
	spin_unlock_irqrestore(&mdp->lock, flags);

	entry = mdp->cur_tx % mdp->num_tx_ring;
	mdp->tx_skbuff[entry] = skb;
	txdesc = &mdp->tx_ring[entry];
	/* soft swap. */
	if (!mdp->cd->hw_swap)
		sh_eth_soft_swap(phys_to_virt(ALIGN(txdesc->addr, 4)),
				 skb->len + 2);
	txdesc->addr = dma_map_single(&ndev->dev, skb->data, skb->len,
				      DMA_TO_DEVICE);
	if (skb->len < ETHERSMALL)
		txdesc->buffer_length = ETHERSMALL;
	else
		txdesc->buffer_length = skb->len;

	if (entry >= mdp->num_tx_ring - 1)
		txdesc->status |= cpu_to_edmac(mdp, TD_TACT | TD_TDLE);
	else
		txdesc->status |= cpu_to_edmac(mdp, TD_TACT);

	mdp->cur_tx++;

	if (!(sh_eth_read(ndev, EDTRR) & sh_eth_get_edtrr_trns(mdp)))
		sh_eth_write(ndev, sh_eth_get_edtrr_trns(mdp), EDTRR);

	return NETDEV_TX_OK;
}

/* device close function */
static int sh_eth_close(struct net_device *ndev)
{
	struct sh_eth_private *mdp = netdev_priv(ndev);

	netif_stop_queue(ndev);

	/* Disable interrupts by clearing the interrupt mask. */
	sh_eth_write(ndev, 0x0000, EESIPR);

	/* Stop the chip's Tx and Rx processes. */
	sh_eth_write(ndev, 0, EDTRR);
	sh_eth_write(ndev, 0, EDRRR);

	/* PHY Disconnect */
	if (mdp->phydev) {
		phy_stop(mdp->phydev);
		phy_disconnect(mdp->phydev);
	}

	free_irq(ndev->irq, ndev);

	/* Free all the skbuffs in the Rx queue. */
	sh_eth_ring_free(ndev);

	/* free DMA buffer */
	sh_eth_free_dma_buffer(mdp);

	pm_runtime_put_sync(&mdp->pdev->dev);

	return 0;
}

static struct net_device_stats *sh_eth_get_stats(struct net_device *ndev)
{
	struct sh_eth_private *mdp = netdev_priv(ndev);

	pm_runtime_get_sync(&mdp->pdev->dev);

	ndev->stats.tx_dropped += sh_eth_read(ndev, TROCR);
	sh_eth_write(ndev, 0, TROCR);	/* (write clear) */
	ndev->stats.collisions += sh_eth_read(ndev, CDCR);
	sh_eth_write(ndev, 0, CDCR);	/* (write clear) */
	ndev->stats.tx_carrier_errors += sh_eth_read(ndev, LCCR);
	sh_eth_write(ndev, 0, LCCR);	/* (write clear) */
	if (sh_eth_is_gether(mdp)) {
		ndev->stats.tx_carrier_errors += sh_eth_read(ndev, CERCR);
		sh_eth_write(ndev, 0, CERCR);	/* (write clear) */
		ndev->stats.tx_carrier_errors += sh_eth_read(ndev, CEECR);
		sh_eth_write(ndev, 0, CEECR);	/* (write clear) */
	} else {
		ndev->stats.tx_carrier_errors += sh_eth_read(ndev, CNDCR);
		sh_eth_write(ndev, 0, CNDCR);	/* (write clear) */
	}
	pm_runtime_put_sync(&mdp->pdev->dev);

	return &ndev->stats;
}

/* ioctl to device function */
static int sh_eth_do_ioctl(struct net_device *ndev, struct ifreq *rq,
				int cmd)
{
	struct sh_eth_private *mdp = netdev_priv(ndev);
	struct phy_device *phydev = mdp->phydev;

	if (!netif_running(ndev))
		return -EINVAL;

	if (!phydev)
		return -ENODEV;

	return phy_mii_ioctl(phydev, rq, cmd);
}

#if defined(SH_ETH_HAS_TSU)
/* For TSU_POSTn. Please refer to the manual about this (strange) bitfields */
static void *sh_eth_tsu_get_post_reg_offset(struct sh_eth_private *mdp,
					    int entry)
{
	return sh_eth_tsu_get_offset(mdp, TSU_POST1) + (entry / 8 * 4);
}

static u32 sh_eth_tsu_get_post_mask(int entry)
{
	return 0x0f << (28 - ((entry % 8) * 4));
}

static u32 sh_eth_tsu_get_post_bit(struct sh_eth_private *mdp, int entry)
{
	return (0x08 >> (mdp->port << 1)) << (28 - ((entry % 8) * 4));
}

static void sh_eth_tsu_enable_cam_entry_post(struct net_device *ndev,
					     int entry)
{
	struct sh_eth_private *mdp = netdev_priv(ndev);
	u32 tmp;
	void *reg_offset;

	reg_offset = sh_eth_tsu_get_post_reg_offset(mdp, entry);
	tmp = ioread32(reg_offset);
	iowrite32(tmp | sh_eth_tsu_get_post_bit(mdp, entry), reg_offset);
}

static bool sh_eth_tsu_disable_cam_entry_post(struct net_device *ndev,
					      int entry)
{
	struct sh_eth_private *mdp = netdev_priv(ndev);
	u32 post_mask, ref_mask, tmp;
	void *reg_offset;

	reg_offset = sh_eth_tsu_get_post_reg_offset(mdp, entry);
	post_mask = sh_eth_tsu_get_post_mask(entry);
	ref_mask = sh_eth_tsu_get_post_bit(mdp, entry) & ~post_mask;

	tmp = ioread32(reg_offset);
	iowrite32(tmp & ~post_mask, reg_offset);

	/* If other port enables, the function returns "true" */
	return tmp & ref_mask;
}

static int sh_eth_tsu_busy(struct net_device *ndev)
{
	int timeout = SH_ETH_TSU_TIMEOUT_MS * 100;
	struct sh_eth_private *mdp = netdev_priv(ndev);

	while ((sh_eth_tsu_read(mdp, TSU_ADSBSY) & TSU_ADSBSY_0)) {
		udelay(10);
		timeout--;
		if (timeout <= 0) {
			dev_err(&ndev->dev, "%s: timeout\n", __func__);
			return -ETIMEDOUT;
		}
	}

	return 0;
}

static int sh_eth_tsu_write_entry(struct net_device *ndev, void *reg,
				  const u8 *addr)
{
	u32 val;

	val = addr[0] << 24 | addr[1] << 16 | addr[2] << 8 | addr[3];
	iowrite32(val, reg);
	if (sh_eth_tsu_busy(ndev) < 0)
		return -EBUSY;

	val = addr[4] << 8 | addr[5];
	iowrite32(val, reg + 4);
	if (sh_eth_tsu_busy(ndev) < 0)
		return -EBUSY;

	return 0;
}

static void sh_eth_tsu_read_entry(void *reg, u8 *addr)
{
	u32 val;

	val = ioread32(reg);
	addr[0] = (val >> 24) & 0xff;
	addr[1] = (val >> 16) & 0xff;
	addr[2] = (val >> 8) & 0xff;
	addr[3] = val & 0xff;
	val = ioread32(reg + 4);
	addr[4] = (val >> 8) & 0xff;
	addr[5] = val & 0xff;
}


static int sh_eth_tsu_find_entry(struct net_device *ndev, const u8 *addr)
{
	struct sh_eth_private *mdp = netdev_priv(ndev);
	void *reg_offset = sh_eth_tsu_get_offset(mdp, TSU_ADRH0);
	int i;
	u8 c_addr[ETH_ALEN];

	for (i = 0; i < SH_ETH_TSU_CAM_ENTRIES; i++, reg_offset += 8) {
		sh_eth_tsu_read_entry(reg_offset, c_addr);
		if (memcmp(addr, c_addr, ETH_ALEN) == 0)
			return i;
	}

	return -ENOENT;
}

static int sh_eth_tsu_find_empty(struct net_device *ndev)
{
	u8 blank[ETH_ALEN];
	int entry;

	memset(blank, 0, sizeof(blank));
	entry = sh_eth_tsu_find_entry(ndev, blank);
	return (entry < 0) ? -ENOMEM : entry;
}

static int sh_eth_tsu_disable_cam_entry_table(struct net_device *ndev,
					      int entry)
{
	struct sh_eth_private *mdp = netdev_priv(ndev);
	void *reg_offset = sh_eth_tsu_get_offset(mdp, TSU_ADRH0);
	int ret;
	u8 blank[ETH_ALEN];

	sh_eth_tsu_write(mdp, sh_eth_tsu_read(mdp, TSU_TEN) &
			 ~(1 << (31 - entry)), TSU_TEN);

	memset(blank, 0, sizeof(blank));
	ret = sh_eth_tsu_write_entry(ndev, reg_offset + entry * 8, blank);
	if (ret < 0)
		return ret;
	return 0;
}

static int sh_eth_tsu_add_entry(struct net_device *ndev, const u8 *addr)
{
	struct sh_eth_private *mdp = netdev_priv(ndev);
	void *reg_offset = sh_eth_tsu_get_offset(mdp, TSU_ADRH0);
	int i, ret;

	if (!mdp->cd->tsu)
		return 0;

	i = sh_eth_tsu_find_entry(ndev, addr);
	if (i < 0) {
		/* No entry found, create one */
		i = sh_eth_tsu_find_empty(ndev);
		if (i < 0)
			return -ENOMEM;
		ret = sh_eth_tsu_write_entry(ndev, reg_offset + i * 8, addr);
		if (ret < 0)
			return ret;

		/* Enable the entry */
		sh_eth_tsu_write(mdp, sh_eth_tsu_read(mdp, TSU_TEN) |
				 (1 << (31 - i)), TSU_TEN);
	}

	/* Entry found or created, enable POST */
	sh_eth_tsu_enable_cam_entry_post(ndev, i);

	return 0;
}

static int sh_eth_tsu_del_entry(struct net_device *ndev, const u8 *addr)
{
	struct sh_eth_private *mdp = netdev_priv(ndev);
	int i, ret;

	if (!mdp->cd->tsu)
		return 0;

	i = sh_eth_tsu_find_entry(ndev, addr);
	if (i) {
		/* Entry found */
		if (sh_eth_tsu_disable_cam_entry_post(ndev, i))
			goto done;

		/* Disable the entry if both ports was disabled */
		ret = sh_eth_tsu_disable_cam_entry_table(ndev, i);
		if (ret < 0)
			return ret;
	}
done:
	return 0;
}

static int sh_eth_tsu_purge_all(struct net_device *ndev)
{
	struct sh_eth_private *mdp = netdev_priv(ndev);
	int i, ret;

	if (unlikely(!mdp->cd->tsu))
		return 0;

	for (i = 0; i < SH_ETH_TSU_CAM_ENTRIES; i++) {
		if (sh_eth_tsu_disable_cam_entry_post(ndev, i))
			continue;

		/* Disable the entry if both ports was disabled */
		ret = sh_eth_tsu_disable_cam_entry_table(ndev, i);
		if (ret < 0)
			return ret;
	}

	return 0;
}

static void sh_eth_tsu_purge_mcast(struct net_device *ndev)
{
	struct sh_eth_private *mdp = netdev_priv(ndev);
	u8 addr[ETH_ALEN];
	void *reg_offset = sh_eth_tsu_get_offset(mdp, TSU_ADRH0);
	int i;

	if (unlikely(!mdp->cd->tsu))
		return;

	for (i = 0; i < SH_ETH_TSU_CAM_ENTRIES; i++, reg_offset += 8) {
		sh_eth_tsu_read_entry(reg_offset, addr);
		if (is_multicast_ether_addr(addr))
			sh_eth_tsu_del_entry(ndev, addr);
	}
}

/* Multicast reception directions set */
static void sh_eth_set_multicast_list(struct net_device *ndev)
{
	struct sh_eth_private *mdp = netdev_priv(ndev);
	u32 ecmr_bits;
	int mcast_all = 0;
	unsigned long flags;

	spin_lock_irqsave(&mdp->lock, flags);
	/*
	 * Initial condition is MCT = 1, PRM = 0.
	 * Depending on ndev->flags, set PRM or clear MCT
	 */
	ecmr_bits = (sh_eth_read(ndev, ECMR) & ~ECMR_PRM) | ECMR_MCT;

	if (!(ndev->flags & IFF_MULTICAST)) {
		sh_eth_tsu_purge_mcast(ndev);
		mcast_all = 1;
	}
	if (ndev->flags & IFF_ALLMULTI) {
		sh_eth_tsu_purge_mcast(ndev);
		ecmr_bits &= ~ECMR_MCT;
		mcast_all = 1;
	}

	if (ndev->flags & IFF_PROMISC) {
		sh_eth_tsu_purge_all(ndev);
		ecmr_bits = (ecmr_bits & ~ECMR_MCT) | ECMR_PRM;
	} else if (mdp->cd->tsu) {
		struct netdev_hw_addr *ha;
		netdev_for_each_mc_addr(ha, ndev) {
			if (mcast_all && is_multicast_ether_addr(ha->addr))
				continue;

			if (sh_eth_tsu_add_entry(ndev, ha->addr) < 0) {
				if (!mcast_all) {
					sh_eth_tsu_purge_mcast(ndev);
					ecmr_bits &= ~ECMR_MCT;
					mcast_all = 1;
				}
			}
		}
	} else {
		/* Normal, unicast/broadcast-only mode. */
		ecmr_bits = (ecmr_bits & ~ECMR_PRM) | ECMR_MCT;
	}

	/* update the ethernet mode */
	sh_eth_write(ndev, ecmr_bits, ECMR);

	spin_unlock_irqrestore(&mdp->lock, flags);
}

static int sh_eth_get_vtag_index(struct sh_eth_private *mdp)
{
	if (!mdp->port)
		return TSU_VTAG0;
	else
		return TSU_VTAG1;
}

static int sh_eth_vlan_rx_add_vid(struct net_device *ndev,
				  __be16 proto, u16 vid)
{
	struct sh_eth_private *mdp = netdev_priv(ndev);
	int vtag_reg_index = sh_eth_get_vtag_index(mdp);

	if (unlikely(!mdp->cd->tsu))
		return -EPERM;

	/* No filtering if vid = 0 */
	if (!vid)
		return 0;

	mdp->vlan_num_ids++;

	/*
	 * The controller has one VLAN tag HW filter. So, if the filter is
	 * already enabled, the driver disables it and the filte
	 */
	if (mdp->vlan_num_ids > 1) {
		/* disable VLAN filter */
		sh_eth_tsu_write(mdp, 0, vtag_reg_index);
		return 0;
	}

	sh_eth_tsu_write(mdp, TSU_VTAG_ENABLE | (vid & TSU_VTAG_VID_MASK),
			 vtag_reg_index);

	return 0;
}

static int sh_eth_vlan_rx_kill_vid(struct net_device *ndev,
				   __be16 proto, u16 vid)
{
	struct sh_eth_private *mdp = netdev_priv(ndev);
	int vtag_reg_index = sh_eth_get_vtag_index(mdp);

	if (unlikely(!mdp->cd->tsu))
		return -EPERM;

	/* No filtering if vid = 0 */
	if (!vid)
		return 0;

	mdp->vlan_num_ids--;
	sh_eth_tsu_write(mdp, 0, vtag_reg_index);

	return 0;
}
#endif /* SH_ETH_HAS_TSU */

/* SuperH's TSU register init function */
static void sh_eth_tsu_init(struct sh_eth_private *mdp)
{
	sh_eth_tsu_write(mdp, 0, TSU_FWEN0);	/* Disable forward(0->1) */
	sh_eth_tsu_write(mdp, 0, TSU_FWEN1);	/* Disable forward(1->0) */
	sh_eth_tsu_write(mdp, 0, TSU_FCM);	/* forward fifo 3k-3k */
	sh_eth_tsu_write(mdp, 0xc, TSU_BSYSL0);
	sh_eth_tsu_write(mdp, 0xc, TSU_BSYSL1);
	sh_eth_tsu_write(mdp, 0, TSU_PRISL0);
	sh_eth_tsu_write(mdp, 0, TSU_PRISL1);
	sh_eth_tsu_write(mdp, 0, TSU_FWSL0);
	sh_eth_tsu_write(mdp, 0, TSU_FWSL1);
	sh_eth_tsu_write(mdp, TSU_FWSLC_POSTENU | TSU_FWSLC_POSTENL, TSU_FWSLC);
	if (sh_eth_is_gether(mdp)) {
		sh_eth_tsu_write(mdp, 0, TSU_QTAG0);	/* Disable QTAG(0->1) */
		sh_eth_tsu_write(mdp, 0, TSU_QTAG1);	/* Disable QTAG(1->0) */
	} else {
		sh_eth_tsu_write(mdp, 0, TSU_QTAGM0);	/* Disable QTAG(0->1) */
		sh_eth_tsu_write(mdp, 0, TSU_QTAGM1);	/* Disable QTAG(1->0) */
	}
	sh_eth_tsu_write(mdp, 0, TSU_FWSR);	/* all interrupt status clear */
	sh_eth_tsu_write(mdp, 0, TSU_FWINMK);	/* Disable all interrupt */
	sh_eth_tsu_write(mdp, 0, TSU_TEN);	/* Disable all CAM entry */
	sh_eth_tsu_write(mdp, 0, TSU_POST1);	/* Disable CAM entry [ 0- 7] */
	sh_eth_tsu_write(mdp, 0, TSU_POST2);	/* Disable CAM entry [ 8-15] */
	sh_eth_tsu_write(mdp, 0, TSU_POST3);	/* Disable CAM entry [16-23] */
	sh_eth_tsu_write(mdp, 0, TSU_POST4);	/* Disable CAM entry [24-31] */
}

/* MDIO bus release function */
static int sh_mdio_release(struct net_device *ndev)
{
	struct sh_eth_private *mdp = netdev_priv(ndev);
	struct mii_bus *bus = dev_get_drvdata(&ndev->dev);

	/* unregister mdio bus */
	mdiobus_unregister(bus);

	/* remove mdio bus info from net_device */
	dev_set_drvdata(&ndev->dev, NULL);

	/* free bitbang info */
	free_mdio_bitbang(bus);

	/* free bitbang memory */
	kfree(mdp->bitbang);

	return 0;
}

/* MDIO bus init function */
static int sh_mdio_init(struct net_device *ndev, int id,
			struct sh_eth_plat_data *pd)
{
	int ret, i;
	struct bb_info *bitbang;
	struct sh_eth_private *mdp = netdev_priv(ndev);

	/* create bit control struct for PHY */
	bitbang = devm_kzalloc(&ndev->dev, sizeof(struct bb_info),
			       GFP_KERNEL);
	if (!bitbang) {
		ret = -ENOMEM;
		goto out;
	}

	/* bitbang init */
	bitbang->addr = mdp->addr + mdp->reg_offset[PIR];
	bitbang->set_gate = pd->set_mdio_gate;
	bitbang->mdi_msk = PIR_MDI;
	bitbang->mdo_msk = PIR_MDO;
	bitbang->mmd_msk = PIR_MMD;
	bitbang->mdc_msk = PIR_MDC;
	bitbang->ctrl.ops = &bb_ops;

	/* MII controller setting */
	mdp->bitbang = bitbang;
	mdp->mii_bus = alloc_mdio_bitbang(&bitbang->ctrl);
	if (!mdp->mii_bus) {
		ret = -ENOMEM;
		goto out;
	}

	/* Hook up MII support for ethtool */
	mdp->mii_bus->name = "sh_mii";
	mdp->mii_bus->parent = &ndev->dev;
	snprintf(mdp->mii_bus->id, MII_BUS_ID_SIZE, "%s-%x",
		mdp->pdev->name, id);

	/* PHY IRQ */
	mdp->mii_bus->irq = devm_kzalloc(&ndev->dev,
					 sizeof(int) * PHY_MAX_ADDR,
					 GFP_KERNEL);
	if (!mdp->mii_bus->irq) {
		ret = -ENOMEM;
		goto out_free_bus;
	}

	for (i = 0; i < PHY_MAX_ADDR; i++)
		mdp->mii_bus->irq[i] = PHY_POLL;

	/* register mdio bus */
	ret = mdiobus_register(mdp->mii_bus);
	if (ret)
		goto out_free_bus;

	dev_set_drvdata(&ndev->dev, mdp->mii_bus);

	return 0;

out_free_bus:
	free_mdio_bitbang(mdp->mii_bus);

out:
	return ret;
}

static const u16 *sh_eth_get_register_offset(int register_type)
{
	const u16 *reg_offset = NULL;

	switch (register_type) {
	case SH_ETH_REG_GIGABIT:
		reg_offset = sh_eth_offset_gigabit;
		break;
	case SH_ETH_REG_FAST_RCAR:
		reg_offset = sh_eth_offset_fast_rcar;
		break;
	case SH_ETH_REG_FAST_SH4:
		reg_offset = sh_eth_offset_fast_sh4;
		break;
	case SH_ETH_REG_FAST_SH3_SH2:
		reg_offset = sh_eth_offset_fast_sh3_sh2;
		break;
	default:
		pr_err("Unknown register type (%d)\n", register_type);
		break;
	}

	return reg_offset;
}

static const struct net_device_ops sh_eth_netdev_ops = {
	.ndo_open		= sh_eth_open,
	.ndo_stop		= sh_eth_close,
	.ndo_start_xmit		= sh_eth_start_xmit,
	.ndo_get_stats		= sh_eth_get_stats,
#if defined(SH_ETH_HAS_TSU)
	.ndo_set_rx_mode	= sh_eth_set_multicast_list,
	.ndo_vlan_rx_add_vid	= sh_eth_vlan_rx_add_vid,
	.ndo_vlan_rx_kill_vid	= sh_eth_vlan_rx_kill_vid,
#endif
	.ndo_tx_timeout		= sh_eth_tx_timeout,
	.ndo_do_ioctl		= sh_eth_do_ioctl,
	.ndo_validate_addr	= eth_validate_addr,
	.ndo_set_mac_address	= eth_mac_addr,
	.ndo_change_mtu		= eth_change_mtu,
};

static int sh_eth_drv_probe(struct platform_device *pdev)
{
	int ret, devno = 0;
	struct resource *res;
	struct net_device *ndev = NULL;
	struct sh_eth_private *mdp = NULL;
	struct sh_eth_plat_data *pd = pdev->dev.platform_data;

	/* get base addr */
	res = platform_get_resource(pdev, IORESOURCE_MEM, 0);
	if (unlikely(res == NULL)) {
		dev_err(&pdev->dev, "invalid resource\n");
		ret = -EINVAL;
		goto out;
	}

	ndev = alloc_etherdev(sizeof(struct sh_eth_private));
	if (!ndev) {
		ret = -ENOMEM;
		goto out;
	}

	/* The sh Ether-specific entries in the device structure. */
	ndev->base_addr = res->start;
	devno = pdev->id;
	if (devno < 0)
		devno = 0;

	ndev->dma = -1;
	ret = platform_get_irq(pdev, 0);
	if (ret < 0) {
		ret = -ENODEV;
		goto out_release;
	}
	ndev->irq = ret;

	SET_NETDEV_DEV(ndev, &pdev->dev);

	/* Fill in the fields of the device structure with ethernet values. */
	ether_setup(ndev);

	mdp = netdev_priv(ndev);
	mdp->num_tx_ring = TX_RING_SIZE;
	mdp->num_rx_ring = RX_RING_SIZE;
	mdp->addr = devm_ioremap_resource(&pdev->dev, res);
	if (IS_ERR(mdp->addr)) {
		ret = PTR_ERR(mdp->addr);
		goto out_release;
	}

	spin_lock_init(&mdp->lock);
	mdp->pdev = pdev;
	pm_runtime_enable(&pdev->dev);
	pm_runtime_resume(&pdev->dev);

	/* get PHY ID */
	mdp->phy_id = pd->phy;
	mdp->phy_interface = pd->phy_interface;
	/* EDMAC endian */
	mdp->edmac_endian = pd->edmac_endian;
	mdp->no_ether_link = pd->no_ether_link;
	mdp->ether_link_active_low = pd->ether_link_active_low;
	mdp->reg_offset = sh_eth_get_register_offset(pd->register_type);

	/* set cpu data */
#if defined(SH_ETH_HAS_BOTH_MODULES)
	mdp->cd = sh_eth_get_cpu_data(mdp);
#else
	mdp->cd = &sh_eth_my_cpu_data;
#endif
	sh_eth_set_default_cpu_data(mdp->cd);

	/* set function */
	ndev->netdev_ops = &sh_eth_netdev_ops;
	SET_ETHTOOL_OPS(ndev, &sh_eth_ethtool_ops);
	ndev->watchdog_timeo = TX_TIMEOUT;

	/* debug message level */
	mdp->msg_enable = SH_ETH_DEF_MSG_ENABLE;

	/* read and set MAC address */
	read_mac_address(ndev, pd->mac_addr);
	if (!is_valid_ether_addr(ndev->dev_addr)) {
		dev_warn(&pdev->dev,
			 "no valid MAC address supplied, using a random one.\n");
		eth_hw_addr_random(ndev);
	}

	/* ioremap the TSU registers */
	if (mdp->cd->tsu) {
		struct resource *rtsu;
		rtsu = platform_get_resource(pdev, IORESOURCE_MEM, 1);
		if (!rtsu) {
			dev_err(&pdev->dev, "Not found TSU resource\n");
			ret = -ENODEV;
			goto out_release;
		}
<<<<<<< HEAD
		mdp->tsu_addr = ioremap(rtsu->start,
					resource_size(rtsu));
		if (mdp->tsu_addr == NULL) {
			ret = -ENOMEM;
			dev_err(&pdev->dev, "TSU ioremap failed.\n");
=======
		mdp->tsu_addr = devm_ioremap_resource(&pdev->dev, rtsu);
		if (IS_ERR(mdp->tsu_addr)) {
			ret = PTR_ERR(mdp->tsu_addr);
>>>>>>> f722406f
			goto out_release;
		}
		mdp->port = devno % 2;
		ndev->features = NETIF_F_HW_VLAN_CTAG_FILTER;
	}

	/* initialize first or needed device */
	if (!devno || pd->needs_init) {
		if (mdp->cd->chip_reset)
			mdp->cd->chip_reset(ndev);

		if (mdp->cd->tsu) {
			/* TSU init (Init only)*/
			sh_eth_tsu_init(mdp);
		}
	}

	/* network device register */
	ret = register_netdev(ndev);
	if (ret)
		goto out_release;

	/* mdio bus init */
	ret = sh_mdio_init(ndev, pdev->id, pd);
	if (ret)
		goto out_unregister;

	/* print device information */
	pr_info("Base address at 0x%x, %pM, IRQ %d.\n",
	       (u32)ndev->base_addr, ndev->dev_addr, ndev->irq);

	platform_set_drvdata(pdev, ndev);

	return ret;

out_unregister:
	unregister_netdev(ndev);

out_release:
	/* net_dev free */
	if (ndev)
		free_netdev(ndev);

out:
	return ret;
}

static int sh_eth_drv_remove(struct platform_device *pdev)
{
	struct net_device *ndev = platform_get_drvdata(pdev);

	sh_mdio_release(ndev);
	unregister_netdev(ndev);
	pm_runtime_disable(&pdev->dev);
	free_netdev(ndev);
	platform_set_drvdata(pdev, NULL);

	return 0;
}

static int sh_eth_runtime_nop(struct device *dev)
{
	/*
	 * Runtime PM callback shared between ->runtime_suspend()
	 * and ->runtime_resume(). Simply returns success.
	 *
	 * This driver re-initializes all registers after
	 * pm_runtime_get_sync() anyway so there is no need
	 * to save and restore registers here.
	 */
	return 0;
}

static struct dev_pm_ops sh_eth_dev_pm_ops = {
	.runtime_suspend = sh_eth_runtime_nop,
	.runtime_resume = sh_eth_runtime_nop,
};

static struct platform_driver sh_eth_driver = {
	.probe = sh_eth_drv_probe,
	.remove = sh_eth_drv_remove,
	.driver = {
		   .name = CARDNAME,
		   .pm = &sh_eth_dev_pm_ops,
	},
};

module_platform_driver(sh_eth_driver);

MODULE_AUTHOR("Nobuhiro Iwamatsu, Yoshihiro Shimoda");
MODULE_DESCRIPTION("Renesas SuperH Ethernet driver");
MODULE_LICENSE("GPL v2");<|MERGE_RESOLUTION|>--- conflicted
+++ resolved
@@ -2531,7 +2531,6 @@
 /* MDIO bus release function */
 static int sh_mdio_release(struct net_device *ndev)
 {
-	struct sh_eth_private *mdp = netdev_priv(ndev);
 	struct mii_bus *bus = dev_get_drvdata(&ndev->dev);
 
 	/* unregister mdio bus */
@@ -2542,9 +2541,6 @@
 
 	/* free bitbang info */
 	free_mdio_bitbang(bus);
-
-	/* free bitbang memory */
-	kfree(mdp->bitbang);
 
 	return 0;
 }
@@ -2575,7 +2571,6 @@
 	bitbang->ctrl.ops = &bb_ops;
 
 	/* MII controller setting */
-	mdp->bitbang = bitbang;
 	mdp->mii_bus = alloc_mdio_bitbang(&bitbang->ctrl);
 	if (!mdp->mii_bus) {
 		ret = -ENOMEM;
@@ -2755,17 +2750,9 @@
 			ret = -ENODEV;
 			goto out_release;
 		}
-<<<<<<< HEAD
-		mdp->tsu_addr = ioremap(rtsu->start,
-					resource_size(rtsu));
-		if (mdp->tsu_addr == NULL) {
-			ret = -ENOMEM;
-			dev_err(&pdev->dev, "TSU ioremap failed.\n");
-=======
 		mdp->tsu_addr = devm_ioremap_resource(&pdev->dev, rtsu);
 		if (IS_ERR(mdp->tsu_addr)) {
 			ret = PTR_ERR(mdp->tsu_addr);
->>>>>>> f722406f
 			goto out_release;
 		}
 		mdp->port = devno % 2;
