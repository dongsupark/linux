/*
 * AMD 10Gb Ethernet driver
 *
 * This file is available to you under your choice of the following two
 * licenses:
 *
 * License 1: GPLv2
 *
 * Copyright (c) 2014 Advanced Micro Devices, Inc.
 *
 * This file is free software; you may copy, redistribute and/or modify
 * it under the terms of the GNU General Public License as published by
 * the Free Software Foundation, either version 2 of the License, or (at
 * your option) any later version.
 *
 * This file is distributed in the hope that it will be useful, but
 * WITHOUT ANY WARRANTY; without even the implied warranty of
 * MERCHANTABILITY or FITNESS FOR A PARTICULAR PURPOSE. See the GNU
 * General Public License for more details.
 *
 * You should have received a copy of the GNU General Public License
 * along with this program.  If not, see <http://www.gnu.org/licenses/>.
 *
 * This file incorporates work covered by the following copyright and
 * permission notice:
 *     The Synopsys DWC ETHER XGMAC Software Driver and documentation
 *     (hereinafter "Software") is an unsupported proprietary work of Synopsys,
 *     Inc. unless otherwise expressly agreed to in writing between Synopsys
 *     and you.
 *
 *     The Software IS NOT an item of Licensed Software or Licensed Product
 *     under any End User Software License Agreement or Agreement for Licensed
 *     Product with Synopsys or any supplement thereto.  Permission is hereby
 *     granted, free of charge, to any person obtaining a copy of this software
 *     annotated with this license and the Software, to deal in the Software
 *     without restriction, including without limitation the rights to use,
 *     copy, modify, merge, publish, distribute, sublicense, and/or sell copies
 *     of the Software, and to permit persons to whom the Software is furnished
 *     to do so, subject to the following conditions:
 *
 *     The above copyright notice and this permission notice shall be included
 *     in all copies or substantial portions of the Software.
 *
 *     THIS SOFTWARE IS BEING DISTRIBUTED BY SYNOPSYS SOLELY ON AN "AS IS"
 *     BASIS AND ANY EXPRESS OR IMPLIED WARRANTIES, INCLUDING, BUT NOT LIMITED
 *     TO, THE IMPLIED WARRANTIES OF MERCHANTABILITY AND FITNESS FOR A
 *     PARTICULAR PURPOSE ARE HEREBY DISCLAIMED. IN NO EVENT SHALL SYNOPSYS
 *     BE LIABLE FOR ANY DIRECT, INDIRECT, INCIDENTAL, SPECIAL, EXEMPLARY, OR
 *     CONSEQUENTIAL DAMAGES (INCLUDING, BUT NOT LIMITED TO, PROCUREMENT OF
 *     SUBSTITUTE GOODS OR SERVICES; LOSS OF USE, DATA, OR PROFITS; OR BUSINESS
 *     INTERRUPTION) HOWEVER CAUSED AND ON ANY THEORY OF LIABILITY, WHETHER IN
 *     CONTRACT, STRICT LIABILITY, OR TORT (INCLUDING NEGLIGENCE OR OTHERWISE)
 *     ARISING IN ANY WAY OUT OF THE USE OF THIS SOFTWARE, EVEN IF ADVISED OF
 *     THE POSSIBILITY OF SUCH DAMAGE.
 *
 *
 * License 2: Modified BSD
 *
 * Copyright (c) 2014 Advanced Micro Devices, Inc.
 * All rights reserved.
 *
 * Redistribution and use in source and binary forms, with or without
 * modification, are permitted provided that the following conditions are met:
 *     * Redistributions of source code must retain the above copyright
 *       notice, this list of conditions and the following disclaimer.
 *     * Redistributions in binary form must reproduce the above copyright
 *       notice, this list of conditions and the following disclaimer in the
 *       documentation and/or other materials provided with the distribution.
 *     * Neither the name of Advanced Micro Devices, Inc. nor the
 *       names of its contributors may be used to endorse or promote products
 *       derived from this software without specific prior written permission.
 *
 * THIS SOFTWARE IS PROVIDED BY THE COPYRIGHT HOLDERS AND CONTRIBUTORS "AS IS"
 * AND ANY EXPRESS OR IMPLIED WARRANTIES, INCLUDING, BUT NOT LIMITED TO, THE
 * IMPLIED WARRANTIES OF MERCHANTABILITY AND FITNESS FOR A PARTICULAR PURPOSE
 * ARE DISCLAIMED. IN NO EVENT SHALL <COPYRIGHT HOLDER> BE LIABLE FOR ANY
 * DIRECT, INDIRECT, INCIDENTAL, SPECIAL, EXEMPLARY, OR CONSEQUENTIAL DAMAGES
 * (INCLUDING, BUT NOT LIMITED TO, PROCUREMENT OF SUBSTITUTE GOODS OR SERVICES;
 * LOSS OF USE, DATA, OR PROFITS; OR BUSINESS INTERRUPTION) HOWEVER CAUSED AND
 * ON ANY THEORY OF LIABILITY, WHETHER IN CONTRACT, STRICT LIABILITY, OR TORT
 * (INCLUDING NEGLIGENCE OR OTHERWISE) ARISING IN ANY WAY OUT OF THE USE OF
 * THIS SOFTWARE, EVEN IF ADVISED OF THE POSSIBILITY OF SUCH DAMAGE.
 *
 * This file incorporates work covered by the following copyright and
 * permission notice:
 *     The Synopsys DWC ETHER XGMAC Software Driver and documentation
 *     (hereinafter "Software") is an unsupported proprietary work of Synopsys,
 *     Inc. unless otherwise expressly agreed to in writing between Synopsys
 *     and you.
 *
 *     The Software IS NOT an item of Licensed Software or Licensed Product
 *     under any End User Software License Agreement or Agreement for Licensed
 *     Product with Synopsys or any supplement thereto.  Permission is hereby
 *     granted, free of charge, to any person obtaining a copy of this software
 *     annotated with this license and the Software, to deal in the Software
 *     without restriction, including without limitation the rights to use,
 *     copy, modify, merge, publish, distribute, sublicense, and/or sell copies
 *     of the Software, and to permit persons to whom the Software is furnished
 *     to do so, subject to the following conditions:
 *
 *     The above copyright notice and this permission notice shall be included
 *     in all copies or substantial portions of the Software.
 *
 *     THIS SOFTWARE IS BEING DISTRIBUTED BY SYNOPSYS SOLELY ON AN "AS IS"
 *     BASIS AND ANY EXPRESS OR IMPLIED WARRANTIES, INCLUDING, BUT NOT LIMITED
 *     TO, THE IMPLIED WARRANTIES OF MERCHANTABILITY AND FITNESS FOR A
 *     PARTICULAR PURPOSE ARE HEREBY DISCLAIMED. IN NO EVENT SHALL SYNOPSYS
 *     BE LIABLE FOR ANY DIRECT, INDIRECT, INCIDENTAL, SPECIAL, EXEMPLARY, OR
 *     CONSEQUENTIAL DAMAGES (INCLUDING, BUT NOT LIMITED TO, PROCUREMENT OF
 *     SUBSTITUTE GOODS OR SERVICES; LOSS OF USE, DATA, OR PROFITS; OR BUSINESS
 *     INTERRUPTION) HOWEVER CAUSED AND ON ANY THEORY OF LIABILITY, WHETHER IN
 *     CONTRACT, STRICT LIABILITY, OR TORT (INCLUDING NEGLIGENCE OR OTHERWISE)
 *     ARISING IN ANY WAY OUT OF THE USE OF THIS SOFTWARE, EVEN IF ADVISED OF
 *     THE POSSIBILITY OF SUCH DAMAGE.
 */

#include "xgbe.h"
#include "xgbe-common.h"

static void xgbe_unmap_rdata(struct xgbe_prv_data *, struct xgbe_ring_data *);

static void xgbe_free_ring(struct xgbe_prv_data *pdata,
			   struct xgbe_ring *ring)
{
	struct xgbe_ring_data *rdata;
	unsigned int i;

	if (!ring)
		return;

	if (ring->rdata) {
		for (i = 0; i < ring->rdesc_count; i++) {
			rdata = XGBE_GET_DESC_DATA(ring, i);
			xgbe_unmap_rdata(pdata, rdata);
		}

		kfree(ring->rdata);
		ring->rdata = NULL;
	}

	if (ring->rx_hdr_pa.pages) {
		dma_unmap_page(pdata->dev, ring->rx_hdr_pa.pages_dma,
			       ring->rx_hdr_pa.pages_len, DMA_FROM_DEVICE);
		put_page(ring->rx_hdr_pa.pages);

		ring->rx_hdr_pa.pages = NULL;
		ring->rx_hdr_pa.pages_len = 0;
		ring->rx_hdr_pa.pages_offset = 0;
		ring->rx_hdr_pa.pages_dma = 0;
	}

	if (ring->rx_buf_pa.pages) {
		dma_unmap_page(pdata->dev, ring->rx_buf_pa.pages_dma,
			       ring->rx_buf_pa.pages_len, DMA_FROM_DEVICE);
		put_page(ring->rx_buf_pa.pages);

		ring->rx_buf_pa.pages = NULL;
		ring->rx_buf_pa.pages_len = 0;
		ring->rx_buf_pa.pages_offset = 0;
		ring->rx_buf_pa.pages_dma = 0;
	}

	if (ring->rdesc) {
		dma_free_coherent(pdata->dev,
				  (sizeof(struct xgbe_ring_desc) *
				   ring->rdesc_count),
				  ring->rdesc, ring->rdesc_dma);
		ring->rdesc = NULL;
	}
}

static void xgbe_free_ring_resources(struct xgbe_prv_data *pdata)
{
	struct xgbe_channel *channel;
	unsigned int i;

	DBGPR("-->xgbe_free_ring_resources\n");

	channel = pdata->channel;
	for (i = 0; i < pdata->channel_count; i++, channel++) {
		xgbe_free_ring(pdata, channel->tx_ring);
		xgbe_free_ring(pdata, channel->rx_ring);
	}

	DBGPR("<--xgbe_free_ring_resources\n");
}

static int xgbe_init_ring(struct xgbe_prv_data *pdata,
			  struct xgbe_ring *ring, unsigned int rdesc_count)
{
	DBGPR("-->xgbe_init_ring\n");

	if (!ring)
		return 0;

	/* Descriptors */
	ring->rdesc_count = rdesc_count;
	ring->rdesc = dma_alloc_coherent(pdata->dev,
					 (sizeof(struct xgbe_ring_desc) *
					  rdesc_count), &ring->rdesc_dma,
					 GFP_KERNEL);
	if (!ring->rdesc)
		return -ENOMEM;

	/* Descriptor information */
	ring->rdata = kcalloc(rdesc_count, sizeof(struct xgbe_ring_data),
			      GFP_KERNEL);
	if (!ring->rdata)
		return -ENOMEM;

	DBGPR("    rdesc=0x%p, rdesc_dma=0x%llx, rdata=0x%p\n",
	      ring->rdesc, ring->rdesc_dma, ring->rdata);

	DBGPR("<--xgbe_init_ring\n");

	return 0;
}

static int xgbe_alloc_ring_resources(struct xgbe_prv_data *pdata)
{
	struct xgbe_channel *channel;
	unsigned int i;
	int ret;

	DBGPR("-->xgbe_alloc_ring_resources\n");

	channel = pdata->channel;
	for (i = 0; i < pdata->channel_count; i++, channel++) {
		DBGPR("  %s - tx_ring:\n", channel->name);
		ret = xgbe_init_ring(pdata, channel->tx_ring,
				     pdata->tx_desc_count);
		if (ret) {
			netdev_alert(pdata->netdev,
				     "error initializing Tx ring\n");
			goto err_ring;
		}

		DBGPR("  %s - rx_ring:\n", channel->name);
		ret = xgbe_init_ring(pdata, channel->rx_ring,
				     pdata->rx_desc_count);
		if (ret) {
			netdev_alert(pdata->netdev,
				     "error initializing Tx ring\n");
			goto err_ring;
		}
	}

	DBGPR("<--xgbe_alloc_ring_resources\n");

	return 0;

err_ring:
	xgbe_free_ring_resources(pdata);

	return ret;
}

static int xgbe_alloc_pages(struct xgbe_prv_data *pdata,
			    struct xgbe_page_alloc *pa, gfp_t gfp, int order)
{
	struct page *pages = NULL;
	dma_addr_t pages_dma;
	int ret;

	/* Try to obtain pages, decreasing order if necessary */
	gfp |= __GFP_COLD | __GFP_COMP;
	while (order >= 0) {
		pages = alloc_pages(gfp, order);
		if (pages)
			break;

		order--;
	}
	if (!pages)
		return -ENOMEM;

	/* Map the pages */
	pages_dma = dma_map_page(pdata->dev, pages, 0,
				 PAGE_SIZE << order, DMA_FROM_DEVICE);
	ret = dma_mapping_error(pdata->dev, pages_dma);
	if (ret) {
		put_page(pages);
		return ret;
	}

	pa->pages = pages;
	pa->pages_len = PAGE_SIZE << order;
	pa->pages_offset = 0;
	pa->pages_dma = pages_dma;

	return 0;
}

static void xgbe_set_buffer_data(struct xgbe_buffer_data *bd,
				 struct xgbe_page_alloc *pa,
				 unsigned int len)
{
	get_page(pa->pages);
	bd->pa = *pa;

	bd->dma = pa->pages_dma + pa->pages_offset;
	bd->dma_len = len;

	pa->pages_offset += len;
	if ((pa->pages_offset + len) > pa->pages_len) {
		/* This data descriptor is responsible for unmapping page(s) */
		bd->pa_unmap = *pa;

		/* Get a new allocation next time */
		pa->pages = NULL;
		pa->pages_len = 0;
		pa->pages_offset = 0;
		pa->pages_dma = 0;
	}
}

static int xgbe_map_rx_buffer(struct xgbe_prv_data *pdata,
			      struct xgbe_ring *ring,
			      struct xgbe_ring_data *rdata)
{
	int order, ret;

	if (!ring->rx_hdr_pa.pages) {
		ret = xgbe_alloc_pages(pdata, &ring->rx_hdr_pa, GFP_ATOMIC, 0);
		if (ret)
			return ret;
	}

	if (!ring->rx_buf_pa.pages) {
		order = max_t(int, PAGE_ALLOC_COSTLY_ORDER - 1, 0);
		ret = xgbe_alloc_pages(pdata, &ring->rx_buf_pa, GFP_ATOMIC,
				       order);
		if (ret)
			return ret;
	}

	/* Set up the header page info */
	xgbe_set_buffer_data(&rdata->rx.hdr, &ring->rx_hdr_pa,
			     XGBE_SKB_ALLOC_SIZE);

	/* Set up the buffer page info */
	xgbe_set_buffer_data(&rdata->rx.buf, &ring->rx_buf_pa,
			     pdata->rx_buf_size);

	return 0;
}

static void xgbe_wrapper_tx_descriptor_init(struct xgbe_prv_data *pdata)
{
	struct xgbe_hw_if *hw_if = &pdata->hw_if;
	struct xgbe_channel *channel;
	struct xgbe_ring *ring;
	struct xgbe_ring_data *rdata;
	struct xgbe_ring_desc *rdesc;
	dma_addr_t rdesc_dma;
	unsigned int i, j;

	DBGPR("-->xgbe_wrapper_tx_descriptor_init\n");

	channel = pdata->channel;
	for (i = 0; i < pdata->channel_count; i++, channel++) {
		ring = channel->tx_ring;
		if (!ring)
			break;

		rdesc = ring->rdesc;
		rdesc_dma = ring->rdesc_dma;

		for (j = 0; j < ring->rdesc_count; j++) {
			rdata = XGBE_GET_DESC_DATA(ring, j);

			rdata->rdesc = rdesc;
			rdata->rdesc_dma = rdesc_dma;

			rdesc++;
			rdesc_dma += sizeof(struct xgbe_ring_desc);
		}

		ring->cur = 0;
		ring->dirty = 0;
		memset(&ring->tx, 0, sizeof(ring->tx));

		hw_if->tx_desc_init(channel);
	}

	DBGPR("<--xgbe_wrapper_tx_descriptor_init\n");
}

static void xgbe_wrapper_rx_descriptor_init(struct xgbe_prv_data *pdata)
{
	struct xgbe_hw_if *hw_if = &pdata->hw_if;
	struct xgbe_channel *channel;
	struct xgbe_ring *ring;
	struct xgbe_ring_desc *rdesc;
	struct xgbe_ring_data *rdata;
	dma_addr_t rdesc_dma;
	unsigned int i, j;

	DBGPR("-->xgbe_wrapper_rx_descriptor_init\n");

	channel = pdata->channel;
	for (i = 0; i < pdata->channel_count; i++, channel++) {
		ring = channel->rx_ring;
		if (!ring)
			break;

		rdesc = ring->rdesc;
		rdesc_dma = ring->rdesc_dma;

		for (j = 0; j < ring->rdesc_count; j++) {
			rdata = XGBE_GET_DESC_DATA(ring, j);

			rdata->rdesc = rdesc;
			rdata->rdesc_dma = rdesc_dma;

			if (xgbe_map_rx_buffer(pdata, ring, rdata))
				break;

			rdesc++;
			rdesc_dma += sizeof(struct xgbe_ring_desc);
		}

		ring->cur = 0;
		ring->dirty = 0;
		memset(&ring->rx, 0, sizeof(ring->rx));

		hw_if->rx_desc_init(channel);
	}

	DBGPR("<--xgbe_wrapper_rx_descriptor_init\n");
}

static void xgbe_unmap_rdata(struct xgbe_prv_data *pdata,
			     struct xgbe_ring_data *rdata)
{
	if (rdata->skb_dma) {
		if (rdata->mapped_as_page) {
			dma_unmap_page(pdata->dev, rdata->skb_dma,
				       rdata->skb_dma_len, DMA_TO_DEVICE);
		} else {
			dma_unmap_single(pdata->dev, rdata->skb_dma,
					 rdata->skb_dma_len, DMA_TO_DEVICE);
		}
		rdata->skb_dma = 0;
		rdata->skb_dma_len = 0;
	}

	if (rdata->skb) {
		dev_kfree_skb_any(rdata->skb);
		rdata->skb = NULL;
	}

<<<<<<< HEAD
	rdata->tso_header = 0;
	rdata->len = 0;
=======
	if (rdata->rx.hdr.pa.pages)
		put_page(rdata->rx.hdr.pa.pages);

	if (rdata->rx.hdr.pa_unmap.pages) {
		dma_unmap_page(pdata->dev, rdata->rx.hdr.pa_unmap.pages_dma,
			       rdata->rx.hdr.pa_unmap.pages_len,
			       DMA_FROM_DEVICE);
		put_page(rdata->rx.hdr.pa_unmap.pages);
	}

	if (rdata->rx.buf.pa.pages)
		put_page(rdata->rx.buf.pa.pages);

	if (rdata->rx.buf.pa_unmap.pages) {
		dma_unmap_page(pdata->dev, rdata->rx.buf.pa_unmap.pages_dma,
			       rdata->rx.buf.pa_unmap.pages_len,
			       DMA_FROM_DEVICE);
		put_page(rdata->rx.buf.pa_unmap.pages);
	}

	memset(&rdata->tx, 0, sizeof(rdata->tx));
	memset(&rdata->rx, 0, sizeof(rdata->rx));

	rdata->interrupt = 0;
>>>>>>> d6b00fec
	rdata->mapped_as_page = 0;

	if (rdata->state_saved) {
		rdata->state_saved = 0;
		rdata->state.incomplete = 0;
		rdata->state.context_next = 0;
		rdata->state.skb = NULL;
		rdata->state.len = 0;
		rdata->state.error = 0;
	}
}

static int xgbe_map_tx_skb(struct xgbe_channel *channel, struct sk_buff *skb)
{
	struct xgbe_prv_data *pdata = channel->pdata;
	struct xgbe_ring *ring = channel->tx_ring;
	struct xgbe_ring_data *rdata;
	struct xgbe_packet_data *packet;
	struct skb_frag_struct *frag;
	dma_addr_t skb_dma;
	unsigned int start_index, cur_index;
	unsigned int offset, tso, vlan, datalen, len;
	unsigned int i;

	DBGPR("-->xgbe_map_tx_skb: cur = %d\n", ring->cur);

	offset = 0;
	start_index = ring->cur;
	cur_index = ring->cur;

	packet = &ring->packet_data;
	packet->rdesc_count = 0;
	packet->length = 0;

	tso = XGMAC_GET_BITS(packet->attributes, TX_PACKET_ATTRIBUTES,
			     TSO_ENABLE);
	vlan = XGMAC_GET_BITS(packet->attributes, TX_PACKET_ATTRIBUTES,
			      VLAN_CTAG);

	/* Save space for a context descriptor if needed */
	if ((tso && (packet->mss != ring->tx.cur_mss)) ||
	    (vlan && (packet->vlan_ctag != ring->tx.cur_vlan_ctag)))
		cur_index++;
	rdata = XGBE_GET_DESC_DATA(ring, cur_index);

	if (tso) {
		DBGPR("  TSO packet\n");

		/* Map the TSO header */
		skb_dma = dma_map_single(pdata->dev, skb->data,
					 packet->header_len, DMA_TO_DEVICE);
		if (dma_mapping_error(pdata->dev, skb_dma)) {
			netdev_alert(pdata->netdev, "dma_map_single failed\n");
			goto err_out;
		}
		rdata->skb_dma = skb_dma;
		rdata->skb_dma_len = packet->header_len;

		offset = packet->header_len;

		packet->length += packet->header_len;

		cur_index++;
		rdata = XGBE_GET_DESC_DATA(ring, cur_index);
	}

	/* Map the (remainder of the) packet */
	for (datalen = skb_headlen(skb) - offset; datalen; ) {
		len = min_t(unsigned int, datalen, XGBE_TX_MAX_BUF_SIZE);

		skb_dma = dma_map_single(pdata->dev, skb->data + offset, len,
					 DMA_TO_DEVICE);
		if (dma_mapping_error(pdata->dev, skb_dma)) {
			netdev_alert(pdata->netdev, "dma_map_single failed\n");
			goto err_out;
		}
		rdata->skb_dma = skb_dma;
		rdata->skb_dma_len = len;
		DBGPR("  skb data: index=%u, dma=0x%llx, len=%u\n",
		      cur_index, skb_dma, len);

		datalen -= len;
		offset += len;

		packet->length += len;

		cur_index++;
		rdata = XGBE_GET_DESC_DATA(ring, cur_index);
	}

	for (i = 0; i < skb_shinfo(skb)->nr_frags; i++) {
		DBGPR("  mapping frag %u\n", i);

		frag = &skb_shinfo(skb)->frags[i];
		offset = 0;

		for (datalen = skb_frag_size(frag); datalen; ) {
			len = min_t(unsigned int, datalen,
				    XGBE_TX_MAX_BUF_SIZE);

			skb_dma = skb_frag_dma_map(pdata->dev, frag, offset,
						   len, DMA_TO_DEVICE);
			if (dma_mapping_error(pdata->dev, skb_dma)) {
				netdev_alert(pdata->netdev,
					     "skb_frag_dma_map failed\n");
				goto err_out;
			}
			rdata->skb_dma = skb_dma;
			rdata->skb_dma_len = len;
			rdata->mapped_as_page = 1;
			DBGPR("  skb data: index=%u, dma=0x%llx, len=%u\n",
			      cur_index, skb_dma, len);

			datalen -= len;
			offset += len;

			packet->length += len;

			cur_index++;
			rdata = XGBE_GET_DESC_DATA(ring, cur_index);
		}
	}

	/* Save the skb address in the last entry. We always have some data
	 * that has been mapped so rdata is always advanced past the last
	 * piece of mapped data - use the entry pointed to by cur_index - 1.
	 */
	rdata = XGBE_GET_DESC_DATA(ring, cur_index - 1);
	rdata->skb = skb;

	/* Save the number of descriptor entries used */
	packet->rdesc_count = cur_index - start_index;

	DBGPR("<--xgbe_map_tx_skb: count=%u\n", packet->rdesc_count);

	return packet->rdesc_count;

err_out:
	while (start_index < cur_index) {
		rdata = XGBE_GET_DESC_DATA(ring, start_index++);
		xgbe_unmap_rdata(pdata, rdata);
	}

	DBGPR("<--xgbe_map_tx_skb: count=0\n");

	return 0;
}

static void xgbe_realloc_rx_buffer(struct xgbe_channel *channel)
{
	struct xgbe_prv_data *pdata = channel->pdata;
	struct xgbe_hw_if *hw_if = &pdata->hw_if;
	struct xgbe_ring *ring = channel->rx_ring;
	struct xgbe_ring_data *rdata;
	int i;

	DBGPR("-->xgbe_realloc_rx_buffer: rx_ring->rx.realloc_index = %u\n",
	      ring->rx.realloc_index);

	for (i = 0; i < ring->dirty; i++) {
		rdata = XGBE_GET_DESC_DATA(ring, ring->rx.realloc_index);

		/* Reset rdata values */
		xgbe_unmap_rdata(pdata, rdata);

		if (xgbe_map_rx_buffer(pdata, ring, rdata))
			break;

		hw_if->rx_desc_reset(rdata);

		ring->rx.realloc_index++;
	}
	ring->dirty = 0;

	DBGPR("<--xgbe_realloc_rx_buffer\n");
}

void xgbe_init_function_ptrs_desc(struct xgbe_desc_if *desc_if)
{
	DBGPR("-->xgbe_init_function_ptrs_desc\n");

	desc_if->alloc_ring_resources = xgbe_alloc_ring_resources;
	desc_if->free_ring_resources = xgbe_free_ring_resources;
	desc_if->map_tx_skb = xgbe_map_tx_skb;
	desc_if->realloc_rx_buffer = xgbe_realloc_rx_buffer;
	desc_if->unmap_rdata = xgbe_unmap_rdata;
	desc_if->wrapper_tx_desc_init = xgbe_wrapper_tx_descriptor_init;
	desc_if->wrapper_rx_desc_init = xgbe_wrapper_rx_descriptor_init;

	DBGPR("<--xgbe_init_function_ptrs_desc\n");
}<|MERGE_RESOLUTION|>--- conflicted
+++ resolved
@@ -450,10 +450,6 @@
 		rdata->skb = NULL;
 	}
 
-<<<<<<< HEAD
-	rdata->tso_header = 0;
-	rdata->len = 0;
-=======
 	if (rdata->rx.hdr.pa.pages)
 		put_page(rdata->rx.hdr.pa.pages);
 
@@ -477,8 +473,6 @@
 	memset(&rdata->tx, 0, sizeof(rdata->tx));
 	memset(&rdata->rx, 0, sizeof(rdata->rx));
 
-	rdata->interrupt = 0;
->>>>>>> d6b00fec
 	rdata->mapped_as_page = 0;
 
 	if (rdata->state_saved) {
