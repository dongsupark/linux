/*
 * Copyright (c) 2004, 2005 Topspin Communications.  All rights reserved.
 * Copyright (c) 2005 Sun Microsystems, Inc. All rights reserved.
 * Copyright (c) 2005, 2006, 2007 Cisco Systems.  All rights reserved.
 * Copyright (c) 2005, 2006, 2007, 2008 Mellanox Technologies. All rights reserved.
 * Copyright (c) 2004 Voltaire, Inc. All rights reserved.
 *
 * This software is available to you under a choice of one of two
 * licenses.  You may choose to be licensed under the terms of the GNU
 * General Public License (GPL) Version 2, available from the file
 * COPYING in the main directory of this source tree, or the
 * OpenIB.org BSD license below:
 *
 *     Redistribution and use in source and binary forms, with or
 *     without modification, are permitted provided that the following
 *     conditions are met:
 *
 *      - Redistributions of source code must retain the above
 *        copyright notice, this list of conditions and the following
 *        disclaimer.
 *
 *      - Redistributions in binary form must reproduce the above
 *        copyright notice, this list of conditions and the following
 *        disclaimer in the documentation and/or other materials
 *        provided with the distribution.
 *
 * THE SOFTWARE IS PROVIDED "AS IS", WITHOUT WARRANTY OF ANY KIND,
 * EXPRESS OR IMPLIED, INCLUDING BUT NOT LIMITED TO THE WARRANTIES OF
 * MERCHANTABILITY, FITNESS FOR A PARTICULAR PURPOSE AND
 * NONINFRINGEMENT. IN NO EVENT SHALL THE AUTHORS OR COPYRIGHT HOLDERS
 * BE LIABLE FOR ANY CLAIM, DAMAGES OR OTHER LIABILITY, WHETHER IN AN
 * ACTION OF CONTRACT, TORT OR OTHERWISE, ARISING FROM, OUT OF OR IN
 * CONNECTION WITH THE SOFTWARE OR THE USE OR OTHER DEALINGS IN THE
 * SOFTWARE.
 */

#ifndef MLX4_H
#define MLX4_H

#include <linux/mutex.h>
#include <linux/radix-tree.h>
#include <linux/timer.h>
#include <linux/semaphore.h>
#include <linux/workqueue.h>

#include <linux/mlx4/device.h>
#include <linux/mlx4/driver.h>
#include <linux/mlx4/doorbell.h>
#include <linux/mlx4/cmd.h>

#define DRV_NAME	"mlx4_core"
#define PFX		DRV_NAME ": "
#define DRV_VERSION	"1.1"
#define DRV_RELDATE	"Dec, 2011"

enum {
	MLX4_HCR_BASE		= 0x80680,
	MLX4_HCR_SIZE		= 0x0001c,
	MLX4_CLR_INT_SIZE	= 0x00008,
	MLX4_SLAVE_COMM_BASE	= 0x0,
	MLX4_COMM_PAGESIZE	= 0x1000
};

enum {
	MLX4_MAX_MGM_ENTRY_SIZE = 0x1000,
	MLX4_MAX_QP_PER_MGM	= 4 * (MLX4_MAX_MGM_ENTRY_SIZE / 16 - 2),
	MLX4_MTT_ENTRY_PER_SEG	= 8,
};

enum {
	MLX4_NUM_PDS		= 1 << 15
};

enum {
	MLX4_CMPT_TYPE_QP	= 0,
	MLX4_CMPT_TYPE_SRQ	= 1,
	MLX4_CMPT_TYPE_CQ	= 2,
	MLX4_CMPT_TYPE_EQ	= 3,
	MLX4_CMPT_NUM_TYPE
};

enum {
	MLX4_CMPT_SHIFT		= 24,
	MLX4_NUM_CMPTS		= MLX4_CMPT_NUM_TYPE << MLX4_CMPT_SHIFT
};

enum mlx4_mr_state {
	MLX4_MR_DISABLED = 0,
	MLX4_MR_EN_HW,
	MLX4_MR_EN_SW
};

#define MLX4_COMM_TIME		10000
enum {
	MLX4_COMM_CMD_RESET,
	MLX4_COMM_CMD_VHCR0,
	MLX4_COMM_CMD_VHCR1,
	MLX4_COMM_CMD_VHCR2,
	MLX4_COMM_CMD_VHCR_EN,
	MLX4_COMM_CMD_VHCR_POST,
	MLX4_COMM_CMD_FLR = 254
};

/*The flag indicates that the slave should delay the RESET cmd*/
#define MLX4_DELAY_RESET_SLAVE 0xbbbbbbb
/*indicates how many retries will be done if we are in the middle of FLR*/
#define NUM_OF_RESET_RETRIES	10
#define SLEEP_TIME_IN_RESET	(2 * 1000)
enum mlx4_resource {
	RES_QP,
	RES_CQ,
	RES_SRQ,
	RES_XRCD,
	RES_MPT,
	RES_MTT,
	RES_MAC,
	RES_VLAN,
	RES_EQ,
	RES_COUNTER,
	MLX4_NUM_OF_RESOURCE_TYPE
};

enum mlx4_alloc_mode {
	RES_OP_RESERVE,
	RES_OP_RESERVE_AND_MAP,
	RES_OP_MAP_ICM,
};


/*
 *Virtual HCR structures.
 * mlx4_vhcr is the sw representation, in machine endianess
 *
 * mlx4_vhcr_cmd is the formalized structure, the one that is passed
 * to FW to go through communication channel.
 * It is big endian, and has the same structure as the physical HCR
 * used by command interface
 */
struct mlx4_vhcr {
	u64	in_param;
	u64	out_param;
	u32	in_modifier;
	u32	errno;
	u16	op;
	u16	token;
	u8	op_modifier;
	u8	e_bit;
};

struct mlx4_vhcr_cmd {
	__be64 in_param;
	__be32 in_modifier;
	__be64 out_param;
	__be16 token;
	u16 reserved;
	u8 status;
	u8 flags;
	__be16 opcode;
};

struct mlx4_cmd_info {
	u16 opcode;
	bool has_inbox;
	bool has_outbox;
	bool out_is_imm;
	bool encode_slave_id;
	int (*verify)(struct mlx4_dev *dev, int slave, struct mlx4_vhcr *vhcr,
		      struct mlx4_cmd_mailbox *inbox);
	int (*wrapper)(struct mlx4_dev *dev, int slave, struct mlx4_vhcr *vhcr,
		       struct mlx4_cmd_mailbox *inbox,
		       struct mlx4_cmd_mailbox *outbox,
		       struct mlx4_cmd_info *cmd);
};

#ifdef CONFIG_MLX4_DEBUG
extern int mlx4_debug_level;
#else /* CONFIG_MLX4_DEBUG */
#define mlx4_debug_level	(0)
#endif /* CONFIG_MLX4_DEBUG */

#define mlx4_dbg(mdev, format, arg...)					\
do {									\
	if (mlx4_debug_level)						\
		dev_printk(KERN_DEBUG, &mdev->pdev->dev, format, ##arg); \
} while (0)

#define mlx4_err(mdev, format, arg...) \
	dev_err(&mdev->pdev->dev, format, ##arg)
#define mlx4_info(mdev, format, arg...) \
	dev_info(&mdev->pdev->dev, format, ##arg)
#define mlx4_warn(mdev, format, arg...) \
	dev_warn(&mdev->pdev->dev, format, ##arg)

extern int mlx4_log_num_mgm_entry_size;
extern int log_mtts_per_seg;

#define MLX4_MAX_NUM_SLAVES	(MLX4_MAX_NUM_PF + MLX4_MAX_NUM_VF)
#define ALL_SLAVES 0xff

struct mlx4_bitmap {
	u32			last;
	u32			top;
	u32			max;
	u32                     reserved_top;
	u32			mask;
	u32			avail;
	spinlock_t		lock;
	unsigned long	       *table;
};

struct mlx4_buddy {
	unsigned long	      **bits;
	unsigned int	       *num_free;
	int			max_order;
	spinlock_t		lock;
};

struct mlx4_icm;

struct mlx4_icm_table {
	u64			virt;
	int			num_icm;
	int			num_obj;
	int			obj_size;
	int			lowmem;
	int			coherent;
	struct mutex		mutex;
	struct mlx4_icm	      **icm;
};

/*
 * Must be packed because mtt_seg is 64 bits but only aligned to 32 bits.
 */
struct mlx4_mpt_entry {
	__be32 flags;
	__be32 qpn;
	__be32 key;
	__be32 pd_flags;
	__be64 start;
	__be64 length;
	__be32 lkey;
	__be32 win_cnt;
	u8	reserved1[3];
	u8	mtt_rep;
	__be64 mtt_addr;
	__be32 mtt_sz;
	__be32 entity_size;
	__be32 first_byte_offset;
} __packed;

/*
 * Must be packed because start is 64 bits but only aligned to 32 bits.
 */
struct mlx4_eq_context {
	__be32			flags;
	u16			reserved1[3];
	__be16			page_offset;
	u8			log_eq_size;
	u8			reserved2[4];
	u8			eq_period;
	u8			reserved3;
	u8			eq_max_count;
	u8			reserved4[3];
	u8			intr;
	u8			log_page_size;
	u8			reserved5[2];
	u8			mtt_base_addr_h;
	__be32			mtt_base_addr_l;
	u32			reserved6[2];
	__be32			consumer_index;
	__be32			producer_index;
	u32			reserved7[4];
};

struct mlx4_cq_context {
	__be32			flags;
	u16			reserved1[3];
	__be16			page_offset;
	__be32			logsize_usrpage;
	__be16			cq_period;
	__be16			cq_max_count;
	u8			reserved2[3];
	u8			comp_eqn;
	u8			log_page_size;
	u8			reserved3[2];
	u8			mtt_base_addr_h;
	__be32			mtt_base_addr_l;
	__be32			last_notified_index;
	__be32			solicit_producer_index;
	__be32			consumer_index;
	__be32			producer_index;
	u32			reserved4[2];
	__be64			db_rec_addr;
};

struct mlx4_srq_context {
	__be32			state_logsize_srqn;
	u8			logstride;
	u8			reserved1;
	__be16			xrcd;
	__be32			pg_offset_cqn;
	u32			reserved2;
	u8			log_page_size;
	u8			reserved3[2];
	u8			mtt_base_addr_h;
	__be32			mtt_base_addr_l;
	__be32			pd;
	__be16			limit_watermark;
	__be16			wqe_cnt;
	u16			reserved4;
	__be16			wqe_counter;
	u32			reserved5;
	__be64			db_rec_addr;
};

struct mlx4_eqe {
	u8			reserved1;
	u8			type;
	u8			reserved2;
	u8			subtype;
	union {
		u32		raw[6];
		struct {
			__be32	cqn;
		} __packed comp;
		struct {
			u16	reserved1;
			__be16	token;
			u32	reserved2;
			u8	reserved3[3];
			u8	status;
			__be64	out_param;
		} __packed cmd;
		struct {
			__be32	qpn;
		} __packed qp;
		struct {
			__be32	srqn;
		} __packed srq;
		struct {
			__be32	cqn;
			u32	reserved1;
			u8	reserved2[3];
			u8	syndrome;
		} __packed cq_err;
		struct {
			u32	reserved1[2];
			__be32	port;
		} __packed port_change;
		struct {
			#define COMM_CHANNEL_BIT_ARRAY_SIZE	4
			u32 reserved;
			u32 bit_vec[COMM_CHANNEL_BIT_ARRAY_SIZE];
		} __packed comm_channel_arm;
		struct {
			u8	port;
			u8	reserved[3];
			__be64	mac;
		} __packed mac_update;
		struct {
			u8	port;
		} __packed sw_event;
		struct {
			__be32	slave_id;
		} __packed flr_event;
	}			event;
	u8			slave_id;
	u8			reserved3[2];
	u8			owner;
} __packed;

struct mlx4_eq {
	struct mlx4_dev	       *dev;
	void __iomem	       *doorbell;
	int			eqn;
	u32			cons_index;
	u16			irq;
	u16			have_irq;
	int			nent;
	struct mlx4_buf_list   *page_list;
	struct mlx4_mtt		mtt;
};

struct mlx4_slave_eqe {
	u8 type;
	u8 port;
	u32 param;
};

struct mlx4_slave_event_eq_info {
	u32 eqn;
	u16 token;
	u64 event_type;
};

struct mlx4_profile {
	int			num_qp;
	int			rdmarc_per_qp;
	int			num_srq;
	int			num_cq;
	int			num_mcg;
	int			num_mpt;
	int			num_mtt;
};

struct mlx4_fw {
	u64			clr_int_base;
	u64			catas_offset;
	u64			comm_base;
	struct mlx4_icm	       *fw_icm;
	struct mlx4_icm	       *aux_icm;
	u32			catas_size;
	u16			fw_pages;
	u8			clr_int_bar;
	u8			catas_bar;
	u8			comm_bar;
};

struct mlx4_comm {
	u32			slave_write;
	u32			slave_read;
};

enum {
	MLX4_MCAST_CONFIG       = 0,
	MLX4_MCAST_DISABLE      = 1,
	MLX4_MCAST_ENABLE       = 2,
};

#define VLAN_FLTR_SIZE	128

struct mlx4_vlan_fltr {
	__be32 entry[VLAN_FLTR_SIZE];
};

struct mlx4_mcast_entry {
	struct list_head list;
	u64 addr;
};

struct mlx4_promisc_qp {
	struct list_head list;
	u32 qpn;
};

struct mlx4_steer_index {
	struct list_head list;
	unsigned int index;
	struct list_head duplicates;
};

struct mlx4_slave_state {
	u8 comm_toggle;
	u8 last_cmd;
	u8 init_port_mask;
	bool active;
	u8 function;
	dma_addr_t vhcr_dma;
	u16 mtu[MLX4_MAX_PORTS + 1];
	__be32 ib_cap_mask[MLX4_MAX_PORTS + 1];
	struct mlx4_slave_eqe eq[MLX4_MFUNC_MAX_EQES];
	struct list_head mcast_filters[MLX4_MAX_PORTS + 1];
	struct mlx4_vlan_fltr *vlan_filter[MLX4_MAX_PORTS + 1];
	struct mlx4_slave_event_eq_info event_eq;
	u16 eq_pi;
	u16 eq_ci;
	spinlock_t lock;
	/*initialized via the kzalloc*/
	u8 is_slave_going_down;
	u32 cookie;
};

struct slave_list {
	struct mutex mutex;
	struct list_head res_list[MLX4_NUM_OF_RESOURCE_TYPE];
};

struct mlx4_resource_tracker {
	spinlock_t lock;
	/* tree for each resources */
	struct radix_tree_root res_tree[MLX4_NUM_OF_RESOURCE_TYPE];
	/* num_of_slave's lists, one per slave */
	struct slave_list *slave_list;
};

#define SLAVE_EVENT_EQ_SIZE	128
struct mlx4_slave_event_eq {
	u32 eqn;
	u32 cons;
	u32 prod;
	struct mlx4_eqe event_eqe[SLAVE_EVENT_EQ_SIZE];
};

struct mlx4_master_qp0_state {
	int proxy_qp0_active;
	int qp0_active;
	int port_active;
};

struct mlx4_mfunc_master_ctx {
	struct mlx4_slave_state *slave_state;
	struct mlx4_master_qp0_state qp0_state[MLX4_MAX_PORTS + 1];
	int			init_port_ref[MLX4_MAX_PORTS + 1];
	u16			max_mtu[MLX4_MAX_PORTS + 1];
	int			disable_mcast_ref[MLX4_MAX_PORTS + 1];
	struct mlx4_resource_tracker res_tracker;
	struct workqueue_struct *comm_wq;
	struct work_struct	comm_work;
	struct work_struct	slave_event_work;
	struct work_struct	slave_flr_event_work;
	spinlock_t		slave_state_lock;
	__be32			comm_arm_bit_vector[4];
	struct mlx4_eqe		cmd_eqe;
	struct mlx4_slave_event_eq slave_eq;
	struct mutex		gen_eqe_mutex[MLX4_MFUNC_MAX];
};

struct mlx4_mfunc {
	struct mlx4_comm __iomem       *comm;
	struct mlx4_vhcr_cmd	       *vhcr;
	dma_addr_t			vhcr_dma;

	struct mlx4_mfunc_master_ctx	master;
};

struct mlx4_cmd {
	struct pci_pool	       *pool;
	void __iomem	       *hcr;
	struct mutex		hcr_mutex;
	struct semaphore	poll_sem;
	struct semaphore	event_sem;
	struct semaphore	slave_sem;
	int			max_cmds;
	spinlock_t		context_lock;
	int			free_head;
	struct mlx4_cmd_context *context;
	u16			token_mask;
	u8			use_events;
	u8			toggle;
	u8			comm_toggle;
};

struct mlx4_uar_table {
	struct mlx4_bitmap	bitmap;
};

struct mlx4_mr_table {
	struct mlx4_bitmap	mpt_bitmap;
	struct mlx4_buddy	mtt_buddy;
	u64			mtt_base;
	u64			mpt_base;
	struct mlx4_icm_table	mtt_table;
	struct mlx4_icm_table	dmpt_table;
};

struct mlx4_cq_table {
	struct mlx4_bitmap	bitmap;
	spinlock_t		lock;
	struct radix_tree_root	tree;
	struct mlx4_icm_table	table;
	struct mlx4_icm_table	cmpt_table;
};

struct mlx4_eq_table {
	struct mlx4_bitmap	bitmap;
	char		       *irq_names;
	void __iomem	       *clr_int;
	void __iomem	      **uar_map;
	u32			clr_mask;
	struct mlx4_eq	       *eq;
	struct mlx4_icm_table	table;
	struct mlx4_icm_table	cmpt_table;
	int			have_irq;
	u8			inta_pin;
};

struct mlx4_srq_table {
	struct mlx4_bitmap	bitmap;
	spinlock_t		lock;
	struct radix_tree_root	tree;
	struct mlx4_icm_table	table;
	struct mlx4_icm_table	cmpt_table;
};

struct mlx4_qp_table {
	struct mlx4_bitmap	bitmap;
	u32			rdmarc_base;
	int			rdmarc_shift;
	spinlock_t		lock;
	struct mlx4_icm_table	qp_table;
	struct mlx4_icm_table	auxc_table;
	struct mlx4_icm_table	altc_table;
	struct mlx4_icm_table	rdmarc_table;
	struct mlx4_icm_table	cmpt_table;
};

struct mlx4_mcg_table {
	struct mutex		mutex;
	struct mlx4_bitmap	bitmap;
	struct mlx4_icm_table	table;
};

struct mlx4_catas_err {
	u32 __iomem	       *map;
	struct timer_list	timer;
	struct list_head	list;
};

#define MLX4_MAX_MAC_NUM	128
#define MLX4_MAC_TABLE_SIZE	(MLX4_MAX_MAC_NUM << 3)

struct mlx4_mac_table {
	__be64			entries[MLX4_MAX_MAC_NUM];
	int			refs[MLX4_MAX_MAC_NUM];
	struct mutex		mutex;
	int			total;
	int			max;
};

#define MLX4_MAX_VLAN_NUM	128
#define MLX4_VLAN_TABLE_SIZE	(MLX4_MAX_VLAN_NUM << 2)

struct mlx4_vlan_table {
	__be32			entries[MLX4_MAX_VLAN_NUM];
	int			refs[MLX4_MAX_VLAN_NUM];
	struct mutex		mutex;
	int			total;
	int			max;
};

#define SET_PORT_GEN_ALL_VALID		0x7
#define SET_PORT_PROMISC_SHIFT		31
#define SET_PORT_MC_PROMISC_SHIFT	30

enum {
	MCAST_DIRECT_ONLY	= 0,
	MCAST_DIRECT		= 1,
	MCAST_DEFAULT		= 2
};


struct mlx4_set_port_general_context {
	u8 reserved[3];
	u8 flags;
	u16 reserved2;
	__be16 mtu;
	u8 pptx;
	u8 pfctx;
	u16 reserved3;
	u8 pprx;
	u8 pfcrx;
	u16 reserved4;
};

struct mlx4_set_port_rqp_calc_context {
	__be32 base_qpn;
	u8 rererved;
	u8 n_mac;
	u8 n_vlan;
	u8 n_prio;
	u8 reserved2[3];
	u8 mac_miss;
	u8 intra_no_vlan;
	u8 no_vlan;
	u8 intra_vlan_miss;
	u8 vlan_miss;
	u8 reserved3[3];
	u8 no_vlan_prio;
	__be32 promisc;
	__be32 mcast;
};

struct mlx4_mac_entry {
	u64 mac;
};

struct mlx4_port_info {
	struct mlx4_dev	       *dev;
	int			port;
	char			dev_name[16];
	struct device_attribute port_attr;
	enum mlx4_port_type	tmp_type;
	struct mlx4_mac_table	mac_table;
	struct radix_tree_root	mac_tree;
	struct mlx4_vlan_table	vlan_table;
	int			base_qpn;
};

struct mlx4_sense {
	struct mlx4_dev		*dev;
	u8			do_sense_port[MLX4_MAX_PORTS + 1];
	u8			sense_allowed[MLX4_MAX_PORTS + 1];
	struct delayed_work	sense_poll;
};

struct mlx4_msix_ctl {
	u64		pool_bm;
	spinlock_t	pool_lock;
};

struct mlx4_steer {
	struct list_head promisc_qps[MLX4_NUM_STEERS];
	struct list_head steer_entries[MLX4_NUM_STEERS];
	struct list_head high_prios;
};

struct mlx4_priv {
	struct mlx4_dev		dev;

	struct list_head	dev_list;
	struct list_head	ctx_list;
	spinlock_t		ctx_lock;

	struct list_head        pgdir_list;
	struct mutex            pgdir_mutex;

	struct mlx4_fw		fw;
	struct mlx4_cmd		cmd;
	struct mlx4_mfunc	mfunc;

	struct mlx4_bitmap	pd_bitmap;
	struct mlx4_bitmap	xrcd_bitmap;
	struct mlx4_uar_table	uar_table;
	struct mlx4_mr_table	mr_table;
	struct mlx4_cq_table	cq_table;
	struct mlx4_eq_table	eq_table;
	struct mlx4_srq_table	srq_table;
	struct mlx4_qp_table	qp_table;
	struct mlx4_mcg_table	mcg_table;
	struct mlx4_bitmap	counters_bitmap;

	struct mlx4_catas_err	catas_err;

	void __iomem	       *clr_base;

	struct mlx4_uar		driver_uar;
	void __iomem	       *kar;
	struct mlx4_port_info	port[MLX4_MAX_PORTS + 1];
	struct mlx4_sense       sense;
	struct mutex		port_mutex;
	struct mlx4_msix_ctl	msix_ctl;
	struct mlx4_steer	*steer;
	struct list_head	bf_list;
	struct mutex		bf_mutex;
	struct io_mapping	*bf_mapping;
	int			reserved_mtts;
};

static inline struct mlx4_priv *mlx4_priv(struct mlx4_dev *dev)
{
	return container_of(dev, struct mlx4_priv, dev);
}

#define MLX4_SENSE_RANGE	(HZ * 3)

extern struct workqueue_struct *mlx4_wq;

u32 mlx4_bitmap_alloc(struct mlx4_bitmap *bitmap);
void mlx4_bitmap_free(struct mlx4_bitmap *bitmap, u32 obj);
u32 mlx4_bitmap_alloc_range(struct mlx4_bitmap *bitmap, int cnt, int align);
void mlx4_bitmap_free_range(struct mlx4_bitmap *bitmap, u32 obj, int cnt);
u32 mlx4_bitmap_avail(struct mlx4_bitmap *bitmap);
int mlx4_bitmap_init(struct mlx4_bitmap *bitmap, u32 num, u32 mask,
		     u32 reserved_bot, u32 resetrved_top);
void mlx4_bitmap_cleanup(struct mlx4_bitmap *bitmap);

int mlx4_reset(struct mlx4_dev *dev);

int mlx4_alloc_eq_table(struct mlx4_dev *dev);
void mlx4_free_eq_table(struct mlx4_dev *dev);

int mlx4_init_pd_table(struct mlx4_dev *dev);
int mlx4_init_xrcd_table(struct mlx4_dev *dev);
int mlx4_init_uar_table(struct mlx4_dev *dev);
int mlx4_init_mr_table(struct mlx4_dev *dev);
int mlx4_init_eq_table(struct mlx4_dev *dev);
int mlx4_init_cq_table(struct mlx4_dev *dev);
int mlx4_init_qp_table(struct mlx4_dev *dev);
int mlx4_init_srq_table(struct mlx4_dev *dev);
int mlx4_init_mcg_table(struct mlx4_dev *dev);

void mlx4_cleanup_pd_table(struct mlx4_dev *dev);
void mlx4_cleanup_xrcd_table(struct mlx4_dev *dev);
void mlx4_cleanup_uar_table(struct mlx4_dev *dev);
void mlx4_cleanup_mr_table(struct mlx4_dev *dev);
void mlx4_cleanup_eq_table(struct mlx4_dev *dev);
void mlx4_cleanup_cq_table(struct mlx4_dev *dev);
void mlx4_cleanup_qp_table(struct mlx4_dev *dev);
void mlx4_cleanup_srq_table(struct mlx4_dev *dev);
void mlx4_cleanup_mcg_table(struct mlx4_dev *dev);
int __mlx4_qp_alloc_icm(struct mlx4_dev *dev, int qpn);
void __mlx4_qp_free_icm(struct mlx4_dev *dev, int qpn);
int __mlx4_cq_alloc_icm(struct mlx4_dev *dev, int *cqn);
void __mlx4_cq_free_icm(struct mlx4_dev *dev, int cqn);
int __mlx4_srq_alloc_icm(struct mlx4_dev *dev, int *srqn);
void __mlx4_srq_free_icm(struct mlx4_dev *dev, int srqn);
int __mlx4_mr_reserve(struct mlx4_dev *dev);
void __mlx4_mr_release(struct mlx4_dev *dev, u32 index);
int __mlx4_mr_alloc_icm(struct mlx4_dev *dev, u32 index);
void __mlx4_mr_free_icm(struct mlx4_dev *dev, u32 index);
u32 __mlx4_alloc_mtt_range(struct mlx4_dev *dev, int order);
void __mlx4_free_mtt_range(struct mlx4_dev *dev, u32 first_seg, int order);

int mlx4_WRITE_MTT_wrapper(struct mlx4_dev *dev, int slave,
			   struct mlx4_vhcr *vhcr,
			   struct mlx4_cmd_mailbox *inbox,
			   struct mlx4_cmd_mailbox *outbox,
			   struct mlx4_cmd_info *cmd);
int mlx4_SYNC_TPT_wrapper(struct mlx4_dev *dev, int slave,
			   struct mlx4_vhcr *vhcr,
			   struct mlx4_cmd_mailbox *inbox,
			   struct mlx4_cmd_mailbox *outbox,
			   struct mlx4_cmd_info *cmd);
int mlx4_SW2HW_MPT_wrapper(struct mlx4_dev *dev, int slave,
			   struct mlx4_vhcr *vhcr,
			   struct mlx4_cmd_mailbox *inbox,
			   struct mlx4_cmd_mailbox *outbox,
			   struct mlx4_cmd_info *cmd);
int mlx4_HW2SW_MPT_wrapper(struct mlx4_dev *dev, int slave,
			   struct mlx4_vhcr *vhcr,
			   struct mlx4_cmd_mailbox *inbox,
			   struct mlx4_cmd_mailbox *outbox,
			   struct mlx4_cmd_info *cmd);
int mlx4_QUERY_MPT_wrapper(struct mlx4_dev *dev, int slave,
			   struct mlx4_vhcr *vhcr,
			   struct mlx4_cmd_mailbox *inbox,
			   struct mlx4_cmd_mailbox *outbox,
			   struct mlx4_cmd_info *cmd);
int mlx4_SW2HW_EQ_wrapper(struct mlx4_dev *dev, int slave,
			  struct mlx4_vhcr *vhcr,
			  struct mlx4_cmd_mailbox *inbox,
			  struct mlx4_cmd_mailbox *outbox,
			  struct mlx4_cmd_info *cmd);
int mlx4_DMA_wrapper(struct mlx4_dev *dev, int slave,
		     struct mlx4_vhcr *vhcr,
		     struct mlx4_cmd_mailbox *inbox,
		     struct mlx4_cmd_mailbox *outbox,
		     struct mlx4_cmd_info *cmd);
int __mlx4_qp_reserve_range(struct mlx4_dev *dev, int cnt, int align,
			    int *base);
void __mlx4_qp_release_range(struct mlx4_dev *dev, int base_qpn, int cnt);
int __mlx4_register_mac(struct mlx4_dev *dev, u8 port, u64 mac);
void __mlx4_unregister_mac(struct mlx4_dev *dev, u8 port, u64 mac);
int __mlx4_replace_mac(struct mlx4_dev *dev, u8 port, int qpn, u64 new_mac);
int __mlx4_write_mtt(struct mlx4_dev *dev, struct mlx4_mtt *mtt,
		     int start_index, int npages, u64 *page_list);

void mlx4_start_catas_poll(struct mlx4_dev *dev);
void mlx4_stop_catas_poll(struct mlx4_dev *dev);
void mlx4_catas_init(void);
int mlx4_restart_one(struct pci_dev *pdev);
int mlx4_register_device(struct mlx4_dev *dev);
void mlx4_unregister_device(struct mlx4_dev *dev);
void mlx4_dispatch_event(struct mlx4_dev *dev, enum mlx4_dev_event type, int port);

struct mlx4_dev_cap;
struct mlx4_init_hca_param;

u64 mlx4_make_profile(struct mlx4_dev *dev,
		      struct mlx4_profile *request,
		      struct mlx4_dev_cap *dev_cap,
		      struct mlx4_init_hca_param *init_hca);
void mlx4_master_comm_channel(struct work_struct *work);
void mlx4_gen_slave_eqe(struct work_struct *work);
void mlx4_master_handle_slave_flr(struct work_struct *work);

int mlx4_ALLOC_RES_wrapper(struct mlx4_dev *dev, int slave,
			   struct mlx4_vhcr *vhcr,
			   struct mlx4_cmd_mailbox *inbox,
			   struct mlx4_cmd_mailbox *outbox,
			   struct mlx4_cmd_info *cmd);
int mlx4_FREE_RES_wrapper(struct mlx4_dev *dev, int slave,
			  struct mlx4_vhcr *vhcr,
			  struct mlx4_cmd_mailbox *inbox,
			  struct mlx4_cmd_mailbox *outbox,
			  struct mlx4_cmd_info *cmd);
int mlx4_MAP_EQ_wrapper(struct mlx4_dev *dev, int slave,
			struct mlx4_vhcr *vhcr, struct mlx4_cmd_mailbox *inbox,
			struct mlx4_cmd_mailbox *outbox,
			struct mlx4_cmd_info *cmd);
int mlx4_COMM_INT_wrapper(struct mlx4_dev *dev, int slave,
			  struct mlx4_vhcr *vhcr,
			  struct mlx4_cmd_mailbox *inbox,
			  struct mlx4_cmd_mailbox *outbox,
			  struct mlx4_cmd_info *cmd);
int mlx4_HW2SW_EQ_wrapper(struct mlx4_dev *dev, int slave,
			    struct mlx4_vhcr *vhcr,
			    struct mlx4_cmd_mailbox *inbox,
			    struct mlx4_cmd_mailbox *outbox,
			  struct mlx4_cmd_info *cmd);
int mlx4_QUERY_EQ_wrapper(struct mlx4_dev *dev, int slave,
			  struct mlx4_vhcr *vhcr,
			  struct mlx4_cmd_mailbox *inbox,
			  struct mlx4_cmd_mailbox *outbox,
			  struct mlx4_cmd_info *cmd);
int mlx4_SW2HW_CQ_wrapper(struct mlx4_dev *dev, int slave,
			  struct mlx4_vhcr *vhcr,
			  struct mlx4_cmd_mailbox *inbox,
			  struct mlx4_cmd_mailbox *outbox,
			  struct mlx4_cmd_info *cmd);
int mlx4_HW2SW_CQ_wrapper(struct mlx4_dev *dev, int slave,
			  struct mlx4_vhcr *vhcr,
			  struct mlx4_cmd_mailbox *inbox,
			  struct mlx4_cmd_mailbox *outbox,
			  struct mlx4_cmd_info *cmd);
int mlx4_QUERY_CQ_wrapper(struct mlx4_dev *dev, int slave,
			  struct mlx4_vhcr *vhcr,
			  struct mlx4_cmd_mailbox *inbox,
			  struct mlx4_cmd_mailbox *outbox,
			  struct mlx4_cmd_info *cmd);
int mlx4_MODIFY_CQ_wrapper(struct mlx4_dev *dev, int slave,
			  struct mlx4_vhcr *vhcr,
			  struct mlx4_cmd_mailbox *inbox,
			  struct mlx4_cmd_mailbox *outbox,
			   struct mlx4_cmd_info *cmd);
int mlx4_SW2HW_SRQ_wrapper(struct mlx4_dev *dev, int slave,
			   struct mlx4_vhcr *vhcr,
			   struct mlx4_cmd_mailbox *inbox,
			   struct mlx4_cmd_mailbox *outbox,
			   struct mlx4_cmd_info *cmd);
int mlx4_HW2SW_SRQ_wrapper(struct mlx4_dev *dev, int slave,
			   struct mlx4_vhcr *vhcr,
			   struct mlx4_cmd_mailbox *inbox,
			   struct mlx4_cmd_mailbox *outbox,
			   struct mlx4_cmd_info *cmd);
int mlx4_QUERY_SRQ_wrapper(struct mlx4_dev *dev, int slave,
			   struct mlx4_vhcr *vhcr,
			   struct mlx4_cmd_mailbox *inbox,
			   struct mlx4_cmd_mailbox *outbox,
			   struct mlx4_cmd_info *cmd);
int mlx4_ARM_SRQ_wrapper(struct mlx4_dev *dev, int slave,
			 struct mlx4_vhcr *vhcr,
			 struct mlx4_cmd_mailbox *inbox,
			 struct mlx4_cmd_mailbox *outbox,
			 struct mlx4_cmd_info *cmd);
int mlx4_GEN_QP_wrapper(struct mlx4_dev *dev, int slave,
			struct mlx4_vhcr *vhcr,
			struct mlx4_cmd_mailbox *inbox,
			struct mlx4_cmd_mailbox *outbox,
			struct mlx4_cmd_info *cmd);
int mlx4_RST2INIT_QP_wrapper(struct mlx4_dev *dev, int slave,
			     struct mlx4_vhcr *vhcr,
			     struct mlx4_cmd_mailbox *inbox,
			     struct mlx4_cmd_mailbox *outbox,
			     struct mlx4_cmd_info *cmd);
int mlx4_INIT2RTR_QP_wrapper(struct mlx4_dev *dev, int slave,
			     struct mlx4_vhcr *vhcr,
			     struct mlx4_cmd_mailbox *inbox,
			     struct mlx4_cmd_mailbox *outbox,
			     struct mlx4_cmd_info *cmd);
int mlx4_2RST_QP_wrapper(struct mlx4_dev *dev, int slave,
			 struct mlx4_vhcr *vhcr,
			 struct mlx4_cmd_mailbox *inbox,
			 struct mlx4_cmd_mailbox *outbox,
			 struct mlx4_cmd_info *cmd);

int mlx4_GEN_EQE(struct mlx4_dev *dev, int slave, struct mlx4_eqe *eqe);

int mlx4_cmd_init(struct mlx4_dev *dev);
void mlx4_cmd_cleanup(struct mlx4_dev *dev);
int mlx4_multi_func_init(struct mlx4_dev *dev);
void mlx4_multi_func_cleanup(struct mlx4_dev *dev);
void mlx4_cmd_event(struct mlx4_dev *dev, u16 token, u8 status, u64 out_param);
int mlx4_cmd_use_events(struct mlx4_dev *dev);
void mlx4_cmd_use_polling(struct mlx4_dev *dev);

int mlx4_comm_cmd(struct mlx4_dev *dev, u8 cmd, u16 param,
		  unsigned long timeout);

void mlx4_cq_completion(struct mlx4_dev *dev, u32 cqn);
void mlx4_cq_event(struct mlx4_dev *dev, u32 cqn, int event_type);

void mlx4_qp_event(struct mlx4_dev *dev, u32 qpn, int event_type);

void mlx4_srq_event(struct mlx4_dev *dev, u32 srqn, int event_type);

void mlx4_handle_catas_err(struct mlx4_dev *dev);

int mlx4_SENSE_PORT(struct mlx4_dev *dev, int port,
		    enum mlx4_port_type *type);
void mlx4_do_sense_ports(struct mlx4_dev *dev,
			 enum mlx4_port_type *stype,
			 enum mlx4_port_type *defaults);
void mlx4_start_sense(struct mlx4_dev *dev);
void mlx4_stop_sense(struct mlx4_dev *dev);
void mlx4_sense_init(struct mlx4_dev *dev);
int mlx4_check_port_params(struct mlx4_dev *dev,
			   enum mlx4_port_type *port_type);
int mlx4_change_port_types(struct mlx4_dev *dev,
			   enum mlx4_port_type *port_types);

void mlx4_init_mac_table(struct mlx4_dev *dev, struct mlx4_mac_table *table);
void mlx4_init_vlan_table(struct mlx4_dev *dev, struct mlx4_vlan_table *table);

int mlx4_SET_PORT(struct mlx4_dev *dev, u8 port);
/* resource tracker functions*/
int mlx4_get_slave_from_resource_id(struct mlx4_dev *dev,
				    enum mlx4_resource resource_type,
				    int resource_id, int *slave);
void mlx4_delete_all_resources_for_slave(struct mlx4_dev *dev, int slave_id);
int mlx4_init_resource_tracker(struct mlx4_dev *dev);

void mlx4_free_resource_tracker(struct mlx4_dev *dev);

int mlx4_SET_PORT_wrapper(struct mlx4_dev *dev, int slave,
			  struct mlx4_vhcr *vhcr,
			  struct mlx4_cmd_mailbox *inbox,
			  struct mlx4_cmd_mailbox *outbox,
			  struct mlx4_cmd_info *cmd);
int mlx4_INIT_PORT_wrapper(struct mlx4_dev *dev, int slave,
			   struct mlx4_vhcr *vhcr,
			   struct mlx4_cmd_mailbox *inbox,
			   struct mlx4_cmd_mailbox *outbox,
			   struct mlx4_cmd_info *cmd);
int mlx4_CLOSE_PORT_wrapper(struct mlx4_dev *dev, int slave,
			    struct mlx4_vhcr *vhcr,
			    struct mlx4_cmd_mailbox *inbox,
			    struct mlx4_cmd_mailbox *outbox,
			    struct mlx4_cmd_info *cmd);
int mlx4_QUERY_PORT_wrapper(struct mlx4_dev *dev, int slave,
			    struct mlx4_vhcr *vhcr,
			    struct mlx4_cmd_mailbox *inbox,
			    struct mlx4_cmd_mailbox *outbox,
			    struct mlx4_cmd_info *cmd);
int mlx4_get_port_ib_caps(struct mlx4_dev *dev, u8 port, __be32 *caps);
int mlx4_check_ext_port_caps(struct mlx4_dev *dev, u8 port);
<<<<<<< HEAD
=======


int mlx4_QP_ATTACH_wrapper(struct mlx4_dev *dev, int slave,
			   struct mlx4_vhcr *vhcr,
			   struct mlx4_cmd_mailbox *inbox,
			   struct mlx4_cmd_mailbox *outbox,
			   struct mlx4_cmd_info *cmd);
>>>>>>> 7d6c429b

int mlx4_PROMISC_wrapper(struct mlx4_dev *dev, int slave,
			 struct mlx4_vhcr *vhcr,
			 struct mlx4_cmd_mailbox *inbox,
			 struct mlx4_cmd_mailbox *outbox,
			 struct mlx4_cmd_info *cmd);
int mlx4_qp_detach_common(struct mlx4_dev *dev, struct mlx4_qp *qp, u8 gid[16],
			  enum mlx4_protocol prot, enum mlx4_steer_type steer);
int mlx4_qp_attach_common(struct mlx4_dev *dev, struct mlx4_qp *qp, u8 gid[16],
			  int block_mcast_loopback, enum mlx4_protocol prot,
			  enum mlx4_steer_type steer);
int mlx4_SET_MCAST_FLTR_wrapper(struct mlx4_dev *dev, int slave,
				struct mlx4_vhcr *vhcr,
				struct mlx4_cmd_mailbox *inbox,
				struct mlx4_cmd_mailbox *outbox,
				struct mlx4_cmd_info *cmd);
int mlx4_SET_VLAN_FLTR_wrapper(struct mlx4_dev *dev, int slave,
			       struct mlx4_vhcr *vhcr,
			       struct mlx4_cmd_mailbox *inbox,
			       struct mlx4_cmd_mailbox *outbox,
			       struct mlx4_cmd_info *cmd);
int mlx4_common_set_vlan_fltr(struct mlx4_dev *dev, int function,
				     int port, void *buf);
int mlx4_common_dump_eth_stats(struct mlx4_dev *dev, int slave, u32 in_mod,
				struct mlx4_cmd_mailbox *outbox);
int mlx4_DUMP_ETH_STATS_wrapper(struct mlx4_dev *dev, int slave,
				   struct mlx4_vhcr *vhcr,
				   struct mlx4_cmd_mailbox *inbox,
				   struct mlx4_cmd_mailbox *outbox,
				struct mlx4_cmd_info *cmd);
int mlx4_PKEY_TABLE_wrapper(struct mlx4_dev *dev, int slave,
			    struct mlx4_vhcr *vhcr,
			    struct mlx4_cmd_mailbox *inbox,
			    struct mlx4_cmd_mailbox *outbox,
			    struct mlx4_cmd_info *cmd);
int mlx4_QUERY_IF_STAT_wrapper(struct mlx4_dev *dev, int slave,
			       struct mlx4_vhcr *vhcr,
			       struct mlx4_cmd_mailbox *inbox,
			       struct mlx4_cmd_mailbox *outbox,
			       struct mlx4_cmd_info *cmd);

int mlx4_get_mgm_entry_size(struct mlx4_dev *dev);
int mlx4_get_qp_per_mgm(struct mlx4_dev *dev);

static inline void set_param_l(u64 *arg, u32 val)
{
	*((u32 *)arg) = val;
}

static inline void set_param_h(u64 *arg, u32 val)
{
	*arg = (*arg & 0xffffffff) | ((u64) val << 32);
}

static inline u32 get_param_l(u64 *arg)
{
	return (u32) (*arg & 0xffffffff);
}

static inline u32 get_param_h(u64 *arg)
{
	return (u32)(*arg >> 32);
}

static inline spinlock_t *mlx4_tlock(struct mlx4_dev *dev)
{
	return &mlx4_priv(dev)->mfunc.master.res_tracker.lock;
}

#define NOT_MASKED_PD_BITS 17

#endif /* MLX4_H */<|MERGE_RESOLUTION|>--- conflicted
+++ resolved
@@ -1024,8 +1024,6 @@
 			    struct mlx4_cmd_info *cmd);
 int mlx4_get_port_ib_caps(struct mlx4_dev *dev, u8 port, __be32 *caps);
 int mlx4_check_ext_port_caps(struct mlx4_dev *dev, u8 port);
-<<<<<<< HEAD
-=======
 
 
 int mlx4_QP_ATTACH_wrapper(struct mlx4_dev *dev, int slave,
@@ -1033,7 +1031,6 @@
 			   struct mlx4_cmd_mailbox *inbox,
 			   struct mlx4_cmd_mailbox *outbox,
 			   struct mlx4_cmd_info *cmd);
->>>>>>> 7d6c429b
 
 int mlx4_PROMISC_wrapper(struct mlx4_dev *dev, int slave,
 			 struct mlx4_vhcr *vhcr,
