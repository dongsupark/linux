/*
 * Copyright (c) 2007 Mellanox Technologies. All rights reserved.
 *
 * This software is available to you under a choice of one of two
 * licenses.  You may choose to be licensed under the terms of the GNU
 * General Public License (GPL) Version 2, available from the file
 * COPYING in the main directory of this source tree, or the
 * OpenIB.org BSD license below:
 *
 *     Redistribution and use in source and binary forms, with or
 *     without modification, are permitted provided that the following
 *     conditions are met:
 *
 *      - Redistributions of source code must retain the above
 *        copyright notice, this list of conditions and the following
 *        disclaimer.
 *
 *      - Redistributions in binary form must reproduce the above
 *        copyright notice, this list of conditions and the following
 *        disclaimer in the documentation and/or other materials
 *        provided with the distribution.
 *
 * THE SOFTWARE IS PROVIDED "AS IS", WITHOUT WARRANTY OF ANY KIND,
 * EXPRESS OR IMPLIED, INCLUDING BUT NOT LIMITED TO THE WARRANTIES OF
 * MERCHANTABILITY, FITNESS FOR A PARTICULAR PURPOSE AND
 * NONINFRINGEMENT. IN NO EVENT SHALL THE AUTHORS OR COPYRIGHT HOLDERS
 * BE LIABLE FOR ANY CLAIM, DAMAGES OR OTHER LIABILITY, WHETHER IN AN
 * ACTION OF CONTRACT, TORT OR OTHERWISE, ARISING FROM, OUT OF OR IN
 * CONNECTION WITH THE SOFTWARE OR THE USE OR OTHER DEALINGS IN THE
 * SOFTWARE.
 *
 */

#ifndef _MLX4_EN_H_
#define _MLX4_EN_H_

#include <linux/bitops.h>
#include <linux/compiler.h>
#include <linux/list.h>
#include <linux/mutex.h>
#include <linux/netdevice.h>
#include <linux/if_vlan.h>
#ifdef CONFIG_MLX4_EN_DCB
#include <linux/dcbnl.h>
#endif
#include <linux/cpu_rmap.h>

#include <linux/mlx4/device.h>
#include <linux/mlx4/qp.h>
#include <linux/mlx4/cq.h>
#include <linux/mlx4/srq.h>
#include <linux/mlx4/doorbell.h>
#include <linux/mlx4/cmd.h>

#include "en_port.h"

#define DRV_NAME	"mlx4_en"
#define DRV_VERSION	"2.0"
#define DRV_RELDATE	"Dec 2011"

#define MLX4_EN_MSG_LEVEL	(NETIF_MSG_LINK | NETIF_MSG_IFDOWN)

/*
 * Device constants
 */


#define MLX4_EN_PAGE_SHIFT	12
#define MLX4_EN_PAGE_SIZE	(1 << MLX4_EN_PAGE_SHIFT)
#define DEF_RX_RINGS		16
#define MAX_RX_RINGS		128
#define MIN_RX_RINGS		4
#define TXBB_SIZE		64
#define HEADROOM		(2048 / TXBB_SIZE + 1)
#define STAMP_STRIDE		64
#define STAMP_DWORDS		(STAMP_STRIDE / 4)
#define STAMP_SHIFT		31
#define STAMP_VAL		0x7fffffff
#define STATS_DELAY		(HZ / 4)
#define MAX_NUM_OF_FS_RULES	256

#define MLX4_EN_FILTER_HASH_SHIFT 4
#define MLX4_EN_FILTER_EXPIRY_QUOTA 60

/* Typical TSO descriptor with 16 gather entries is 352 bytes... */
#define MAX_DESC_SIZE		512
#define MAX_DESC_TXBBS		(MAX_DESC_SIZE / TXBB_SIZE)

/*
 * OS related constants and tunables
 */

#define MLX4_EN_WATCHDOG_TIMEOUT	(15 * HZ)

/* Use the maximum between 16384 and a single page */
#define MLX4_EN_ALLOC_SIZE	PAGE_ALIGN(16384)
#define MLX4_EN_ALLOC_ORDER	get_order(MLX4_EN_ALLOC_SIZE)

/* Receive fragment sizes; we use at most 4 fragments (for 9600 byte MTU
 * and 4K allocations) */
enum {
	FRAG_SZ0 = 512 - NET_IP_ALIGN,
	FRAG_SZ1 = 1024,
	FRAG_SZ2 = 4096,
	FRAG_SZ3 = MLX4_EN_ALLOC_SIZE
};
#define MLX4_EN_MAX_RX_FRAGS	4

/* Maximum ring sizes */
#define MLX4_EN_MAX_TX_SIZE	8192
#define MLX4_EN_MAX_RX_SIZE	8192

/* Minimum ring size for our page-allocation scheme to work */
#define MLX4_EN_MIN_RX_SIZE	(MLX4_EN_ALLOC_SIZE / SMP_CACHE_BYTES)
#define MLX4_EN_MIN_TX_SIZE	(4096 / TXBB_SIZE)

#define MLX4_EN_SMALL_PKT_SIZE		64
#define MLX4_EN_MAX_TX_RING_P_UP	32
#define MLX4_EN_NUM_UP			8
#define MLX4_EN_DEF_TX_RING_SIZE	512
#define MLX4_EN_DEF_RX_RING_SIZE  	1024
#define MAX_TX_RINGS			(MLX4_EN_MAX_TX_RING_P_UP * \
					 MLX4_EN_NUM_UP)

/* Target number of packets to coalesce with interrupt moderation */
#define MLX4_EN_RX_COAL_TARGET	44
#define MLX4_EN_RX_COAL_TIME	0x10

#define MLX4_EN_TX_COAL_PKTS	16
#define MLX4_EN_TX_COAL_TIME	0x10

#define MLX4_EN_RX_RATE_LOW		400000
#define MLX4_EN_RX_COAL_TIME_LOW	0
#define MLX4_EN_RX_RATE_HIGH		450000
#define MLX4_EN_RX_COAL_TIME_HIGH	128
#define MLX4_EN_RX_SIZE_THRESH		1024
#define MLX4_EN_RX_RATE_THRESH		(1000000 / MLX4_EN_RX_COAL_TIME_HIGH)
#define MLX4_EN_SAMPLE_INTERVAL		0
#define MLX4_EN_AVG_PKT_SMALL		256

#define MLX4_EN_AUTO_CONF	0xffff

#define MLX4_EN_DEF_RX_PAUSE	1
#define MLX4_EN_DEF_TX_PAUSE	1

/* Interval between successive polls in the Tx routine when polling is used
   instead of interrupts (in per-core Tx rings) - should be power of 2 */
#define MLX4_EN_TX_POLL_MODER	16
#define MLX4_EN_TX_POLL_TIMEOUT	(HZ / 4)

#define ETH_LLC_SNAP_SIZE	8

#define SMALL_PACKET_SIZE      (256 - NET_IP_ALIGN)
#define HEADER_COPY_SIZE       (128 - NET_IP_ALIGN)
#define MLX4_LOOPBACK_TEST_PAYLOAD (HEADER_COPY_SIZE - ETH_HLEN)

#define MLX4_EN_MIN_MTU		46
#define ETH_BCAST		0xffffffffffffULL

#define MLX4_EN_LOOPBACK_RETRIES	5
#define MLX4_EN_LOOPBACK_TIMEOUT	100

#ifdef MLX4_EN_PERF_STAT
/* Number of samples to 'average' */
#define AVG_SIZE			128
#define AVG_FACTOR			1024
#define NUM_PERF_STATS			NUM_PERF_COUNTERS

#define INC_PERF_COUNTER(cnt)		(++(cnt))
#define ADD_PERF_COUNTER(cnt, add)	((cnt) += (add))
#define AVG_PERF_COUNTER(cnt, sample) \
	((cnt) = ((cnt) * (AVG_SIZE - 1) + (sample) * AVG_FACTOR) / AVG_SIZE)
#define GET_PERF_COUNTER(cnt)		(cnt)
#define GET_AVG_PERF_COUNTER(cnt)	((cnt) / AVG_FACTOR)

#else

#define NUM_PERF_STATS			0
#define INC_PERF_COUNTER(cnt)		do {} while (0)
#define ADD_PERF_COUNTER(cnt, add)	do {} while (0)
#define AVG_PERF_COUNTER(cnt, sample)	do {} while (0)
#define GET_PERF_COUNTER(cnt)		(0)
#define GET_AVG_PERF_COUNTER(cnt)	(0)
#endif /* MLX4_EN_PERF_STAT */

/*
 * Configurables
 */

enum cq_type {
	RX = 0,
	TX = 1,
};


/*
 * Useful macros
 */
#define ROUNDUP_LOG2(x)		ilog2(roundup_pow_of_two(x))
#define XNOR(x, y)		(!(x) == !(y))


struct mlx4_en_tx_info {
	struct sk_buff *skb;
	u32 nr_txbb;
	u32 nr_bytes;
	u8 linear;
	u8 data_offset;
	u8 inl;
};


#define MLX4_EN_BIT_DESC_OWN	0x80000000
#define CTRL_SIZE	sizeof(struct mlx4_wqe_ctrl_seg)
#define MLX4_EN_MEMTYPE_PAD	0x100
#define DS_SIZE		sizeof(struct mlx4_wqe_data_seg)


struct mlx4_en_tx_desc {
	struct mlx4_wqe_ctrl_seg ctrl;
	union {
		struct mlx4_wqe_data_seg data; /* at least one data segment */
		struct mlx4_wqe_lso_seg lso;
		struct mlx4_wqe_inline_seg inl;
	};
};

#define MLX4_EN_USE_SRQ		0x01000000

#define MLX4_EN_CX3_LOW_ID	0x1000
#define MLX4_EN_CX3_HIGH_ID	0x1005

struct mlx4_en_rx_alloc {
	struct page *page;
	dma_addr_t dma;
	u16 offset;
};

struct mlx4_en_tx_ring {
	struct mlx4_hwq_resources wqres;
	u32 size ; /* number of TXBBs */
	u32 size_mask;
	u16 stride;
	u16 cqn;	/* index of port CQ associated with this ring */
	u32 prod;
	u32 cons;
	u32 buf_size;
	u32 doorbell_qpn;
	void *buf;
	u16 poll_cnt;
	struct mlx4_en_tx_info *tx_info;
	u8 *bounce_buf;
	u32 last_nr_txbb;
	struct mlx4_qp qp;
	struct mlx4_qp_context context;
	int qpn;
	enum mlx4_qp_state qp_state;
	struct mlx4_srq dummy;
	unsigned long bytes;
	unsigned long packets;
	unsigned long tx_csum;
	struct mlx4_bf bf;
	bool bf_enabled;
	struct netdev_queue *tx_queue;
};

struct mlx4_en_rx_desc {
	/* actual number of entries depends on rx ring stride */
	struct mlx4_wqe_data_seg data[0];
};

struct mlx4_en_rx_ring {
	struct mlx4_hwq_resources wqres;
	struct mlx4_en_rx_alloc page_alloc[MLX4_EN_MAX_RX_FRAGS];
	u32 size ;	/* number of Rx descs*/
	u32 actual_size;
	u32 size_mask;
	u16 stride;
	u16 log_stride;
	u16 cqn;	/* index of port CQ associated with this ring */
	u32 prod;
	u32 cons;
	u32 buf_size;
	u8  fcs_del;
	void *buf;
	void *rx_info;
	unsigned long bytes;
	unsigned long packets;
	unsigned long csum_ok;
	unsigned long csum_none;
};

struct mlx4_en_cq {
	struct mlx4_cq          mcq;
	struct mlx4_hwq_resources wqres;
	int                     ring;
	spinlock_t              lock;
	struct net_device      *dev;
	struct napi_struct	napi;
	int size;
	int buf_size;
	unsigned vector;
	enum cq_type is_tx;
	u16 moder_time;
	u16 moder_cnt;
	struct mlx4_cqe *buf;
#define MLX4_EN_OPCODE_ERROR	0x1e
};

struct mlx4_en_port_profile {
	u32 flags;
	u32 tx_ring_num;
	u32 rx_ring_num;
	u32 tx_ring_size;
	u32 rx_ring_size;
	u8 rx_pause;
	u8 rx_ppp;
	u8 tx_pause;
	u8 tx_ppp;
	int rss_rings;
};

struct mlx4_en_profile {
	int rss_xor;
	int udp_rss;
	u8 rss_mask;
	u32 active_ports;
	u32 small_pkt_int;
	u8 no_reset;
	u8 num_tx_rings_p_up;
	struct mlx4_en_port_profile prof[MLX4_MAX_PORTS + 1];
};

struct mlx4_en_dev {
	struct mlx4_dev         *dev;
	struct pci_dev		*pdev;
	struct mutex		state_lock;
	struct net_device       *pndev[MLX4_MAX_PORTS + 1];
	u32                     port_cnt;
	bool			device_up;
	struct mlx4_en_profile  profile;
	u32			LSO_support;
	struct workqueue_struct *workqueue;
	struct device           *dma_device;
	void __iomem            *uar_map;
	struct mlx4_uar         priv_uar;
	struct mlx4_mr		mr;
	u32                     priv_pdn;
	spinlock_t              uar_lock;
	u8			mac_removed[MLX4_MAX_PORTS + 1];
};


struct mlx4_en_rss_map {
	int base_qpn;
	struct mlx4_qp qps[MAX_RX_RINGS];
	enum mlx4_qp_state state[MAX_RX_RINGS];
	struct mlx4_qp indir_qp;
	enum mlx4_qp_state indir_state;
};

struct mlx4_en_port_state {
	int link_state;
	int link_speed;
	int transciver;
};

struct mlx4_en_pkt_stats {
	unsigned long broadcast;
	unsigned long rx_prio[8];
	unsigned long tx_prio[8];
#define NUM_PKT_STATS		17
};

struct mlx4_en_port_stats {
	unsigned long tso_packets;
	unsigned long queue_stopped;
	unsigned long wake_queue;
	unsigned long tx_timeout;
	unsigned long rx_alloc_failed;
	unsigned long rx_chksum_good;
	unsigned long rx_chksum_none;
	unsigned long tx_chksum_offload;
#define NUM_PORT_STATS		8
};

struct mlx4_en_perf_stats {
	u32 tx_poll;
	u64 tx_pktsz_avg;
	u32 inflight_avg;
	u16 tx_coal_avg;
	u16 rx_coal_avg;
	u32 napi_quota;
#define NUM_PERF_COUNTERS		6
};

enum mlx4_en_mclist_act {
	MCLIST_NONE,
	MCLIST_REM,
	MCLIST_ADD,
};

struct mlx4_en_mc_list {
	struct list_head	list;
	enum mlx4_en_mclist_act	action;
	u8			addr[ETH_ALEN];
	u64			reg_id;
};

struct mlx4_en_frag_info {
	u16 frag_size;
	u16 frag_prefix_size;
	u16 frag_stride;
	u16 frag_align;
	u16 last_offset;

};

#ifdef CONFIG_MLX4_EN_DCB
/* Minimal TC BW - setting to 0 will block traffic */
#define MLX4_EN_BW_MIN 1
#define MLX4_EN_BW_MAX 100 /* Utilize 100% of the line */

#define MLX4_EN_TC_ETS 7

#endif

struct ethtool_flow_id {
	struct list_head list;
	struct ethtool_rx_flow_spec flow_spec;
	u64 id;
};

enum {
	MLX4_EN_FLAG_PROMISC		= (1 << 0),
	MLX4_EN_FLAG_MC_PROMISC		= (1 << 1),
	/* whether we need to enable hardware loopback by putting dmac
	 * in Tx WQE
	 */
	MLX4_EN_FLAG_ENABLE_HW_LOOPBACK	= (1 << 2),
	/* whether we need to drop packets that hardware loopback-ed */
	MLX4_EN_FLAG_RX_FILTER_NEEDED	= (1 << 3),
	MLX4_EN_FLAG_FORCE_PROMISC	= (1 << 4)
};

#define MLX4_EN_MAC_HASH_SIZE (1 << BITS_PER_BYTE)
#define MLX4_EN_MAC_HASH_IDX 5

struct mlx4_en_priv {
	struct mlx4_en_dev *mdev;
	struct mlx4_en_port_profile *prof;
	struct net_device *dev;
	unsigned long active_vlans[BITS_TO_LONGS(VLAN_N_VID)];
	struct net_device_stats stats;
	struct net_device_stats ret_stats;
	struct mlx4_en_port_state port_state;
	spinlock_t stats_lock;
	struct ethtool_flow_id ethtool_rules[MAX_NUM_OF_FS_RULES];
	/* To allow rules removal while port is going down */
	struct list_head ethtool_list;

	unsigned long last_moder_packets[MAX_RX_RINGS];
	unsigned long last_moder_tx_packets;
	unsigned long last_moder_bytes[MAX_RX_RINGS];
	unsigned long last_moder_jiffies;
	int last_moder_time[MAX_RX_RINGS];
	u16 rx_usecs;
	u16 rx_frames;
	u16 tx_usecs;
	u16 tx_frames;
	u32 pkt_rate_low;
	u16 rx_usecs_low;
	u32 pkt_rate_high;
	u16 rx_usecs_high;
	u16 sample_interval;
	u16 adaptive_rx_coal;
	u32 msg_enable;
	u32 loopback_ok;
	u32 validate_loopback;

	struct mlx4_hwq_resources res;
	int link_state;
	int last_link_state;
	bool port_up;
	int port;
	int registered;
	int allocated;
	int stride;
	unsigned char prev_mac[ETH_ALEN + 2];
	int mac_index;
	unsigned max_mtu;
	int base_qpn;
	int cqe_factor;

	struct mlx4_en_rss_map rss_map;
	__be32 ctrl_flags;
	u32 flags;
	u8 num_tx_rings_p_up;
	u32 tx_ring_num;
	u32 rx_ring_num;
	u32 rx_skb_size;
	struct mlx4_en_frag_info frag_info[MLX4_EN_MAX_RX_FRAGS];
	u16 num_frags;
	u16 log_rx_info;

	struct mlx4_en_tx_ring *tx_ring;
	struct mlx4_en_rx_ring rx_ring[MAX_RX_RINGS];
	struct mlx4_en_cq *tx_cq;
	struct mlx4_en_cq rx_cq[MAX_RX_RINGS];
	struct mlx4_qp drop_qp;
	struct work_struct rx_mode_task;
<<<<<<< HEAD
	struct work_struct mac_task;
=======
>>>>>>> a937536b
	struct work_struct watchdog_task;
	struct work_struct linkstate_task;
	struct delayed_work stats_task;
	struct mlx4_en_perf_stats pstats;
	struct mlx4_en_pkt_stats pkstats;
	struct mlx4_en_port_stats port_stats;
	u64 stats_bitmap;
	struct list_head mc_list;
	struct list_head curr_list;
	u64 broadcast_id;
	struct mlx4_en_stat_out_mbox hw_stats;
	int vids[128];
	bool wol;
	struct device *ddev;
	int base_tx_qpn;
	struct hlist_head mac_hash[MLX4_EN_MAC_HASH_SIZE];

#ifdef CONFIG_MLX4_EN_DCB
	struct ieee_ets ets;
	u16 maxrate[IEEE_8021QAZ_MAX_TCS];
#endif
#ifdef CONFIG_RFS_ACCEL
	spinlock_t filters_lock;
	int last_filter_id;
	struct list_head filters;
	struct hlist_head filter_hash[1 << MLX4_EN_FILTER_HASH_SHIFT];
#endif

};

enum mlx4_en_wol {
	MLX4_EN_WOL_MAGIC = (1ULL << 61),
	MLX4_EN_WOL_ENABLED = (1ULL << 62),
};

struct mlx4_mac_entry {
	struct hlist_node hlist;
	unsigned char mac[ETH_ALEN + 2];
	u64 reg_id;
	struct rcu_head rcu;
};

#define MLX4_EN_WOL_DO_MODIFY (1ULL << 63)

void mlx4_en_update_loopback_state(struct net_device *dev,
				   netdev_features_t features);

void mlx4_en_destroy_netdev(struct net_device *dev);
int mlx4_en_init_netdev(struct mlx4_en_dev *mdev, int port,
			struct mlx4_en_port_profile *prof);

int mlx4_en_start_port(struct net_device *dev);
void mlx4_en_stop_port(struct net_device *dev, int detach);

void mlx4_en_free_resources(struct mlx4_en_priv *priv);
int mlx4_en_alloc_resources(struct mlx4_en_priv *priv);

int mlx4_en_create_cq(struct mlx4_en_priv *priv, struct mlx4_en_cq *cq,
		      int entries, int ring, enum cq_type mode);
void mlx4_en_destroy_cq(struct mlx4_en_priv *priv, struct mlx4_en_cq *cq);
int mlx4_en_activate_cq(struct mlx4_en_priv *priv, struct mlx4_en_cq *cq,
			int cq_idx);
void mlx4_en_deactivate_cq(struct mlx4_en_priv *priv, struct mlx4_en_cq *cq);
int mlx4_en_set_cq_moder(struct mlx4_en_priv *priv, struct mlx4_en_cq *cq);
int mlx4_en_arm_cq(struct mlx4_en_priv *priv, struct mlx4_en_cq *cq);

void mlx4_en_tx_irq(struct mlx4_cq *mcq);
u16 mlx4_en_select_queue(struct net_device *dev, struct sk_buff *skb);
netdev_tx_t mlx4_en_xmit(struct sk_buff *skb, struct net_device *dev);

int mlx4_en_create_tx_ring(struct mlx4_en_priv *priv, struct mlx4_en_tx_ring *ring,
			   int qpn, u32 size, u16 stride);
void mlx4_en_destroy_tx_ring(struct mlx4_en_priv *priv, struct mlx4_en_tx_ring *ring);
int mlx4_en_activate_tx_ring(struct mlx4_en_priv *priv,
			     struct mlx4_en_tx_ring *ring,
			     int cq, int user_prio);
void mlx4_en_deactivate_tx_ring(struct mlx4_en_priv *priv,
				struct mlx4_en_tx_ring *ring);

int mlx4_en_create_rx_ring(struct mlx4_en_priv *priv,
			   struct mlx4_en_rx_ring *ring,
			   u32 size, u16 stride);
void mlx4_en_destroy_rx_ring(struct mlx4_en_priv *priv,
			     struct mlx4_en_rx_ring *ring,
			     u32 size, u16 stride);
int mlx4_en_activate_rx_rings(struct mlx4_en_priv *priv);
void mlx4_en_deactivate_rx_ring(struct mlx4_en_priv *priv,
				struct mlx4_en_rx_ring *ring);
int mlx4_en_process_rx_cq(struct net_device *dev,
			  struct mlx4_en_cq *cq,
			  int budget);
int mlx4_en_poll_rx_cq(struct napi_struct *napi, int budget);
void mlx4_en_fill_qp_context(struct mlx4_en_priv *priv, int size, int stride,
		int is_tx, int rss, int qpn, int cqn, int user_prio,
		struct mlx4_qp_context *context);
void mlx4_en_sqp_event(struct mlx4_qp *qp, enum mlx4_event event);
int mlx4_en_map_buffer(struct mlx4_buf *buf);
void mlx4_en_unmap_buffer(struct mlx4_buf *buf);

void mlx4_en_calc_rx_buf(struct net_device *dev);
int mlx4_en_config_rss_steer(struct mlx4_en_priv *priv);
void mlx4_en_release_rss_steer(struct mlx4_en_priv *priv);
int mlx4_en_create_drop_qp(struct mlx4_en_priv *priv);
void mlx4_en_destroy_drop_qp(struct mlx4_en_priv *priv);
int mlx4_en_free_tx_buf(struct net_device *dev, struct mlx4_en_tx_ring *ring);
void mlx4_en_rx_irq(struct mlx4_cq *mcq);

int mlx4_SET_MCAST_FLTR(struct mlx4_dev *dev, u8 port, u64 mac, u64 clear, u8 mode);
int mlx4_SET_VLAN_FLTR(struct mlx4_dev *dev, struct mlx4_en_priv *priv);

int mlx4_en_DUMP_ETH_STATS(struct mlx4_en_dev *mdev, u8 port, u8 reset);
int mlx4_en_QUERY_PORT(struct mlx4_en_dev *mdev, u8 port);

#ifdef CONFIG_MLX4_EN_DCB
extern const struct dcbnl_rtnl_ops mlx4_en_dcbnl_ops;
#endif

int mlx4_en_setup_tc(struct net_device *dev, u8 up);

#ifdef CONFIG_RFS_ACCEL
void mlx4_en_cleanup_filters(struct mlx4_en_priv *priv,
			     struct mlx4_en_rx_ring *rx_ring);
#endif

#define MLX4_EN_NUM_SELF_TEST	5
void mlx4_en_ex_selftest(struct net_device *dev, u32 *flags, u64 *buf);
u64 mlx4_en_mac_to_u64(u8 *addr);

/*
 * Globals
 */
extern const struct ethtool_ops mlx4_en_ethtool_ops;



/*
 * printk / logging functions
 */

__printf(3, 4)
int en_print(const char *level, const struct mlx4_en_priv *priv,
	     const char *format, ...);

#define en_dbg(mlevel, priv, format, arg...)			\
do {								\
	if (NETIF_MSG_##mlevel & priv->msg_enable)		\
		en_print(KERN_DEBUG, priv, format, ##arg);	\
} while (0)
#define en_warn(priv, format, arg...)			\
	en_print(KERN_WARNING, priv, format, ##arg)
#define en_err(priv, format, arg...)			\
	en_print(KERN_ERR, priv, format, ##arg)
#define en_info(priv, format, arg...)			\
	en_print(KERN_INFO, priv, format, ## arg)

#define mlx4_err(mdev, format, arg...)			\
	pr_err("%s %s: " format, DRV_NAME,		\
	       dev_name(&mdev->pdev->dev), ##arg)
#define mlx4_info(mdev, format, arg...)			\
	pr_info("%s %s: " format, DRV_NAME,		\
		dev_name(&mdev->pdev->dev), ##arg)
#define mlx4_warn(mdev, format, arg...)			\
	pr_warning("%s %s: " format, DRV_NAME,		\
		   dev_name(&mdev->pdev->dev), ##arg)

#endif<|MERGE_RESOLUTION|>--- conflicted
+++ resolved
@@ -509,10 +509,6 @@
 	struct mlx4_en_cq rx_cq[MAX_RX_RINGS];
 	struct mlx4_qp drop_qp;
 	struct work_struct rx_mode_task;
-<<<<<<< HEAD
-	struct work_struct mac_task;
-=======
->>>>>>> a937536b
 	struct work_struct watchdog_task;
 	struct work_struct linkstate_task;
 	struct delayed_work stats_task;
