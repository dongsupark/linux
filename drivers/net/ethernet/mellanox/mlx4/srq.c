/*
 * Copyright (c) 2006, 2007 Cisco Systems, Inc. All rights reserved.
 * Copyright (c) 2007, 2008 Mellanox Technologies. All rights reserved.
 *
 * This software is available to you under a choice of one of two
 * licenses.  You may choose to be licensed under the terms of the GNU
 * General Public License (GPL) Version 2, available from the file
 * COPYING in the main directory of this source tree, or the
 * OpenIB.org BSD license below:
 *
 *     Redistribution and use in source and binary forms, with or
 *     without modification, are permitted provided that the following
 *     conditions are met:
 *
 *      - Redistributions of source code must retain the above
 *        copyright notice, this list of conditions and the following
 *        disclaimer.
 *
 *      - Redistributions in binary form must reproduce the above
 *        copyright notice, this list of conditions and the following
 *        disclaimer in the documentation and/or other materials
 *        provided with the distribution.
 *
 * THE SOFTWARE IS PROVIDED "AS IS", WITHOUT WARRANTY OF ANY KIND,
 * EXPRESS OR IMPLIED, INCLUDING BUT NOT LIMITED TO THE WARRANTIES OF
 * MERCHANTABILITY, FITNESS FOR A PARTICULAR PURPOSE AND
 * NONINFRINGEMENT. IN NO EVENT SHALL THE AUTHORS OR COPYRIGHT HOLDERS
 * BE LIABLE FOR ANY CLAIM, DAMAGES OR OTHER LIABILITY, WHETHER IN AN
 * ACTION OF CONTRACT, TORT OR OTHERWISE, ARISING FROM, OUT OF OR IN
 * CONNECTION WITH THE SOFTWARE OR THE USE OR OTHER DEALINGS IN THE
 * SOFTWARE.
 */

#include <linux/init.h>

#include <linux/mlx4/cmd.h>
#include <linux/export.h>
#include <linux/gfp.h>

#include "mlx4.h"
#include "icm.h"

<<<<<<< HEAD
struct mlx4_srq_context {
	__be32			state_logsize_srqn;
	u8			logstride;
	u8			reserved1;
	__be16			xrcd;
	__be32			pg_offset_cqn;
	u32			reserved2;
	u8			log_page_size;
	u8			reserved3[2];
	u8			mtt_base_addr_h;
	__be32			mtt_base_addr_l;
	__be32			pd;
	__be16			limit_watermark;
	__be16			wqe_cnt;
	u16			reserved4;
	__be16			wqe_counter;
	u32			reserved5;
	__be64			db_rec_addr;
};

=======
>>>>>>> 7d6c429b
void mlx4_srq_event(struct mlx4_dev *dev, u32 srqn, int event_type)
{
	struct mlx4_srq_table *srq_table = &mlx4_priv(dev)->srq_table;
	struct mlx4_srq *srq;

	spin_lock(&srq_table->lock);

	srq = radix_tree_lookup(&srq_table->tree, srqn & (dev->caps.num_srqs - 1));
	if (srq)
		atomic_inc(&srq->refcount);

	spin_unlock(&srq_table->lock);

	if (!srq) {
		mlx4_warn(dev, "Async event for bogus SRQ %08x\n", srqn);
		return;
	}

	srq->event(srq, event_type);

	if (atomic_dec_and_test(&srq->refcount))
		complete(&srq->free);
}

static int mlx4_SW2HW_SRQ(struct mlx4_dev *dev, struct mlx4_cmd_mailbox *mailbox,
			  int srq_num)
{
	return mlx4_cmd(dev, mailbox->dma | dev->caps.function, srq_num, 0,
			MLX4_CMD_SW2HW_SRQ, MLX4_CMD_TIME_CLASS_A,
			MLX4_CMD_WRAPPED);
}

static int mlx4_HW2SW_SRQ(struct mlx4_dev *dev, struct mlx4_cmd_mailbox *mailbox,
			  int srq_num)
{
	return mlx4_cmd_box(dev, 0, mailbox ? mailbox->dma : 0, srq_num,
			    mailbox ? 0 : 1, MLX4_CMD_HW2SW_SRQ,
			    MLX4_CMD_TIME_CLASS_A, MLX4_CMD_WRAPPED);
}

static int mlx4_ARM_SRQ(struct mlx4_dev *dev, int srq_num, int limit_watermark)
{
	return mlx4_cmd(dev, limit_watermark, srq_num, 0, MLX4_CMD_ARM_SRQ,
			MLX4_CMD_TIME_CLASS_B, MLX4_CMD_WRAPPED);
}

static int mlx4_QUERY_SRQ(struct mlx4_dev *dev, struct mlx4_cmd_mailbox *mailbox,
			  int srq_num)
{
	return mlx4_cmd_box(dev, 0, mailbox->dma, srq_num, 0, MLX4_CMD_QUERY_SRQ,
			    MLX4_CMD_TIME_CLASS_A, MLX4_CMD_WRAPPED);
}

<<<<<<< HEAD
int mlx4_srq_alloc(struct mlx4_dev *dev, u32 pdn, u32 cqn, u16 xrcd,
		   struct mlx4_mtt *mtt, u64 db_rec, struct mlx4_srq *srq)
=======
int __mlx4_srq_alloc_icm(struct mlx4_dev *dev, int *srqn)
>>>>>>> 7d6c429b
{
	struct mlx4_srq_table *srq_table = &mlx4_priv(dev)->srq_table;
	int err;


	*srqn = mlx4_bitmap_alloc(&srq_table->bitmap);
	if (*srqn == -1)
		return -ENOMEM;

	err = mlx4_table_get(dev, &srq_table->table, *srqn);
	if (err)
		goto err_out;

	err = mlx4_table_get(dev, &srq_table->cmpt_table, *srqn);
	if (err)
		goto err_put;
	return 0;

err_put:
	mlx4_table_put(dev, &srq_table->table, *srqn);

err_out:
	mlx4_bitmap_free(&srq_table->bitmap, *srqn);
	return err;
}

static int mlx4_srq_alloc_icm(struct mlx4_dev *dev, int *srqn)
{
	u64 out_param;
	int err;

	if (mlx4_is_mfunc(dev)) {
		err = mlx4_cmd_imm(dev, 0, &out_param, RES_SRQ,
				   RES_OP_RESERVE_AND_MAP,
				   MLX4_CMD_ALLOC_RES,
				   MLX4_CMD_TIME_CLASS_A, MLX4_CMD_WRAPPED);
		if (!err)
			*srqn = get_param_l(&out_param);

		return err;
	}
	return __mlx4_srq_alloc_icm(dev, srqn);
}

void __mlx4_srq_free_icm(struct mlx4_dev *dev, int srqn)
{
	struct mlx4_srq_table *srq_table = &mlx4_priv(dev)->srq_table;

	mlx4_table_put(dev, &srq_table->cmpt_table, srqn);
	mlx4_table_put(dev, &srq_table->table, srqn);
	mlx4_bitmap_free(&srq_table->bitmap, srqn);
}

static void mlx4_srq_free_icm(struct mlx4_dev *dev, int srqn)
{
	u64 in_param;

	if (mlx4_is_mfunc(dev)) {
		set_param_l(&in_param, srqn);
		if (mlx4_cmd(dev, in_param, RES_SRQ, RES_OP_RESERVE_AND_MAP,
			     MLX4_CMD_FREE_RES,
			     MLX4_CMD_TIME_CLASS_A, MLX4_CMD_WRAPPED))
			mlx4_warn(dev, "Failed freeing cq:%d\n", srqn);
		return;
	}
	__mlx4_srq_free_icm(dev, srqn);
}

int mlx4_srq_alloc(struct mlx4_dev *dev, u32 pdn, u32 cqn, u16 xrcd,
		   struct mlx4_mtt *mtt, u64 db_rec, struct mlx4_srq *srq)
{
	struct mlx4_srq_table *srq_table = &mlx4_priv(dev)->srq_table;
	struct mlx4_cmd_mailbox *mailbox;
	struct mlx4_srq_context *srq_context;
	u64 mtt_addr;
	int err;

	err = mlx4_srq_alloc_icm(dev, &srq->srqn);
	if (err)
		return err;

	spin_lock_irq(&srq_table->lock);
	err = radix_tree_insert(&srq_table->tree, srq->srqn, srq);
	spin_unlock_irq(&srq_table->lock);
	if (err)
		goto err_icm;

	mailbox = mlx4_alloc_cmd_mailbox(dev);
	if (IS_ERR(mailbox)) {
		err = PTR_ERR(mailbox);
		goto err_radix;
	}

	srq_context = mailbox->buf;
	memset(srq_context, 0, sizeof *srq_context);

	srq_context->state_logsize_srqn = cpu_to_be32((ilog2(srq->max) << 24) |
						      srq->srqn);
	srq_context->logstride          = srq->wqe_shift - 4;
	srq_context->xrcd		= cpu_to_be16(xrcd);
	srq_context->pg_offset_cqn	= cpu_to_be32(cqn & 0xffffff);
	srq_context->log_page_size      = mtt->page_shift - MLX4_ICM_PAGE_SHIFT;

	mtt_addr = mlx4_mtt_addr(dev, mtt);
	srq_context->mtt_base_addr_h    = mtt_addr >> 32;
	srq_context->mtt_base_addr_l    = cpu_to_be32(mtt_addr & 0xffffffff);
	srq_context->pd			= cpu_to_be32(pdn);
	srq_context->db_rec_addr        = cpu_to_be64(db_rec);

	err = mlx4_SW2HW_SRQ(dev, mailbox, srq->srqn);
	mlx4_free_cmd_mailbox(dev, mailbox);
	if (err)
		goto err_radix;

	atomic_set(&srq->refcount, 1);
	init_completion(&srq->free);

	return 0;

err_radix:
	spin_lock_irq(&srq_table->lock);
	radix_tree_delete(&srq_table->tree, srq->srqn);
	spin_unlock_irq(&srq_table->lock);

err_icm:
	mlx4_srq_free_icm(dev, srq->srqn);
	return err;
}
EXPORT_SYMBOL_GPL(mlx4_srq_alloc);

void mlx4_srq_free(struct mlx4_dev *dev, struct mlx4_srq *srq)
{
	struct mlx4_srq_table *srq_table = &mlx4_priv(dev)->srq_table;
	int err;

	err = mlx4_HW2SW_SRQ(dev, NULL, srq->srqn);
	if (err)
		mlx4_warn(dev, "HW2SW_SRQ failed (%d) for SRQN %06x\n", err, srq->srqn);

	spin_lock_irq(&srq_table->lock);
	radix_tree_delete(&srq_table->tree, srq->srqn);
	spin_unlock_irq(&srq_table->lock);

	if (atomic_dec_and_test(&srq->refcount))
		complete(&srq->free);
	wait_for_completion(&srq->free);

	mlx4_srq_free_icm(dev, srq->srqn);
}
EXPORT_SYMBOL_GPL(mlx4_srq_free);

int mlx4_srq_arm(struct mlx4_dev *dev, struct mlx4_srq *srq, int limit_watermark)
{
	return mlx4_ARM_SRQ(dev, srq->srqn, limit_watermark);
}
EXPORT_SYMBOL_GPL(mlx4_srq_arm);

int mlx4_srq_query(struct mlx4_dev *dev, struct mlx4_srq *srq, int *limit_watermark)
{
	struct mlx4_cmd_mailbox *mailbox;
	struct mlx4_srq_context *srq_context;
	int err;

	mailbox = mlx4_alloc_cmd_mailbox(dev);
	if (IS_ERR(mailbox))
		return PTR_ERR(mailbox);

	srq_context = mailbox->buf;

	err = mlx4_QUERY_SRQ(dev, mailbox, srq->srqn);
	if (err)
		goto err_out;
	*limit_watermark = be16_to_cpu(srq_context->limit_watermark);

err_out:
	mlx4_free_cmd_mailbox(dev, mailbox);
	return err;
}
EXPORT_SYMBOL_GPL(mlx4_srq_query);

int mlx4_init_srq_table(struct mlx4_dev *dev)
{
	struct mlx4_srq_table *srq_table = &mlx4_priv(dev)->srq_table;
	int err;

	spin_lock_init(&srq_table->lock);
	INIT_RADIX_TREE(&srq_table->tree, GFP_ATOMIC);
	if (mlx4_is_slave(dev))
		return 0;

	err = mlx4_bitmap_init(&srq_table->bitmap, dev->caps.num_srqs,
			       dev->caps.num_srqs - 1, dev->caps.reserved_srqs, 0);
	if (err)
		return err;

	return 0;
}

void mlx4_cleanup_srq_table(struct mlx4_dev *dev)
{
	if (mlx4_is_slave(dev))
		return;
	mlx4_bitmap_cleanup(&mlx4_priv(dev)->srq_table.bitmap);
}<|MERGE_RESOLUTION|>--- conflicted
+++ resolved
@@ -40,29 +40,6 @@
 #include "mlx4.h"
 #include "icm.h"
 
-<<<<<<< HEAD
-struct mlx4_srq_context {
-	__be32			state_logsize_srqn;
-	u8			logstride;
-	u8			reserved1;
-	__be16			xrcd;
-	__be32			pg_offset_cqn;
-	u32			reserved2;
-	u8			log_page_size;
-	u8			reserved3[2];
-	u8			mtt_base_addr_h;
-	__be32			mtt_base_addr_l;
-	__be32			pd;
-	__be16			limit_watermark;
-	__be16			wqe_cnt;
-	u16			reserved4;
-	__be16			wqe_counter;
-	u32			reserved5;
-	__be64			db_rec_addr;
-};
-
-=======
->>>>>>> 7d6c429b
 void mlx4_srq_event(struct mlx4_dev *dev, u32 srqn, int event_type)
 {
 	struct mlx4_srq_table *srq_table = &mlx4_priv(dev)->srq_table;
@@ -116,12 +93,7 @@
 			    MLX4_CMD_TIME_CLASS_A, MLX4_CMD_WRAPPED);
 }
 
-<<<<<<< HEAD
-int mlx4_srq_alloc(struct mlx4_dev *dev, u32 pdn, u32 cqn, u16 xrcd,
-		   struct mlx4_mtt *mtt, u64 db_rec, struct mlx4_srq *srq)
-=======
 int __mlx4_srq_alloc_icm(struct mlx4_dev *dev, int *srqn)
->>>>>>> 7d6c429b
 {
 	struct mlx4_srq_table *srq_table = &mlx4_priv(dev)->srq_table;
 	int err;
