--- conflicted
+++ resolved
@@ -38,11 +38,7 @@
 #include <linux/slab.h>
 #include <linux/hash.h>
 #include <net/ip.h>
-<<<<<<< HEAD
-#include <net/ll_poll.h>
-=======
 #include <net/busy_poll.h>
->>>>>>> bb78a92f
 
 #include <linux/mlx4/driver.h>
 #include <linux/mlx4/device.h>
@@ -72,11 +68,7 @@
 	return 0;
 }
 
-<<<<<<< HEAD
-#ifdef CONFIG_NET_LL_RX_POLL
-=======
 #ifdef CONFIG_NET_RX_BUSY_POLL
->>>>>>> bb78a92f
 /* must be called with local_bh_disable()d */
 static int mlx4_en_low_latency_recv(struct napi_struct *napi)
 {
@@ -102,11 +94,7 @@
 
 	return done;
 }
-<<<<<<< HEAD
-#endif	/* CONFIG_NET_LL_RX_POLL */
-=======
 #endif	/* CONFIG_NET_RX_BUSY_POLL */
->>>>>>> bb78a92f
 
 #ifdef CONFIG_RFS_ACCEL
 
@@ -2152,13 +2140,8 @@
 #ifdef CONFIG_RFS_ACCEL
 	.ndo_rx_flow_steer	= mlx4_en_filter_rfs,
 #endif
-<<<<<<< HEAD
-#ifdef CONFIG_NET_LL_RX_POLL
-	.ndo_ll_poll		= mlx4_en_low_latency_recv,
-=======
 #ifdef CONFIG_NET_RX_BUSY_POLL
 	.ndo_busy_poll		= mlx4_en_low_latency_recv,
->>>>>>> bb78a92f
 #endif
 };
 
