/*
 * Copyright (c) 2007 Mellanox Technologies. All rights reserved.
 *
 * This software is available to you under a choice of one of two
 * licenses.  You may choose to be licensed under the terms of the GNU
 * General Public License (GPL) Version 2, available from the file
 * COPYING in the main directory of this source tree, or the
 * OpenIB.org BSD license below:
 *
 *     Redistribution and use in source and binary forms, with or
 *     without modification, are permitted provided that the following
 *     conditions are met:
 *
 *      - Redistributions of source code must retain the above
 *        copyright notice, this list of conditions and the following
 *        disclaimer.
 *
 *      - Redistributions in binary form must reproduce the above
 *        copyright notice, this list of conditions and the following
 *        disclaimer in the documentation and/or other materials
 *        provided with the distribution.
 *
 * THE SOFTWARE IS PROVIDED "AS IS", WITHOUT WARRANTY OF ANY KIND,
 * EXPRESS OR IMPLIED, INCLUDING BUT NOT LIMITED TO THE WARRANTIES OF
 * MERCHANTABILITY, FITNESS FOR A PARTICULAR PURPOSE AND
 * NONINFRINGEMENT. IN NO EVENT SHALL THE AUTHORS OR COPYRIGHT HOLDERS
 * BE LIABLE FOR ANY CLAIM, DAMAGES OR OTHER LIABILITY, WHETHER IN AN
 * ACTION OF CONTRACT, TORT OR OTHERWISE, ARISING FROM, OUT OF OR IN
 * CONNECTION WITH THE SOFTWARE OR THE USE OR OTHER DEALINGS IN THE
 * SOFTWARE.
 *
 */

#include <linux/etherdevice.h>
#include <linux/tcp.h>
#include <linux/if_vlan.h>
#include <linux/delay.h>
#include <linux/slab.h>
#include <linux/hash.h>
#include <net/ip.h>

#include <linux/mlx4/driver.h>
#include <linux/mlx4/device.h>
#include <linux/mlx4/cmd.h>
#include <linux/mlx4/cq.h>

#include "mlx4_en.h"
#include "en_port.h"

int mlx4_en_setup_tc(struct net_device *dev, u8 up)
{
	struct mlx4_en_priv *priv = netdev_priv(dev);
	int i;
	unsigned int offset = 0;

	if (up && up != MLX4_EN_NUM_UP)
		return -EINVAL;

	netdev_set_num_tc(dev, up);

	/* Partition Tx queues evenly amongst UP's */
	for (i = 0; i < up; i++) {
		netdev_set_tc_queue(dev, i, priv->num_tx_rings_p_up, offset);
		offset += priv->num_tx_rings_p_up;
	}

	return 0;
}

#ifdef CONFIG_RFS_ACCEL

struct mlx4_en_filter {
	struct list_head next;
	struct work_struct work;

	__be32 src_ip;
	__be32 dst_ip;
	__be16 src_port;
	__be16 dst_port;

	int rxq_index;
	struct mlx4_en_priv *priv;
	u32 flow_id;			/* RFS infrastructure id */
	int id;				/* mlx4_en driver id */
	u64 reg_id;			/* Flow steering API id */
	u8 activated;			/* Used to prevent expiry before filter
					 * is attached
					 */
	struct hlist_node filter_chain;
};

static void mlx4_en_filter_rfs_expire(struct mlx4_en_priv *priv);

static void mlx4_en_filter_work(struct work_struct *work)
{
	struct mlx4_en_filter *filter = container_of(work,
						     struct mlx4_en_filter,
						     work);
	struct mlx4_en_priv *priv = filter->priv;
	struct mlx4_spec_list spec_tcp = {
		.id = MLX4_NET_TRANS_RULE_ID_TCP,
		{
			.tcp_udp = {
				.dst_port = filter->dst_port,
				.dst_port_msk = (__force __be16)-1,
				.src_port = filter->src_port,
				.src_port_msk = (__force __be16)-1,
			},
		},
	};
	struct mlx4_spec_list spec_ip = {
		.id = MLX4_NET_TRANS_RULE_ID_IPV4,
		{
			.ipv4 = {
				.dst_ip = filter->dst_ip,
				.dst_ip_msk = (__force __be32)-1,
				.src_ip = filter->src_ip,
				.src_ip_msk = (__force __be32)-1,
			},
		},
	};
	struct mlx4_spec_list spec_eth = {
		.id = MLX4_NET_TRANS_RULE_ID_ETH,
	};
	struct mlx4_net_trans_rule rule = {
		.list = LIST_HEAD_INIT(rule.list),
		.queue_mode = MLX4_NET_TRANS_Q_LIFO,
		.exclusive = 1,
		.allow_loopback = 1,
		.promisc_mode = MLX4_FS_PROMISC_NONE,
		.port = priv->port,
		.priority = MLX4_DOMAIN_RFS,
	};
	int rc;
	__be64 mac_mask = cpu_to_be64(MLX4_MAC_MASK << 16);

	list_add_tail(&spec_eth.list, &rule.list);
	list_add_tail(&spec_ip.list, &rule.list);
	list_add_tail(&spec_tcp.list, &rule.list);

	rule.qpn = priv->rss_map.qps[filter->rxq_index].qpn;
	memcpy(spec_eth.eth.dst_mac, priv->dev->dev_addr, ETH_ALEN);
	memcpy(spec_eth.eth.dst_mac_msk, &mac_mask, ETH_ALEN);

	filter->activated = 0;

	if (filter->reg_id) {
		rc = mlx4_flow_detach(priv->mdev->dev, filter->reg_id);
		if (rc && rc != -ENOENT)
			en_err(priv, "Error detaching flow. rc = %d\n", rc);
	}

	rc = mlx4_flow_attach(priv->mdev->dev, &rule, &filter->reg_id);
	if (rc)
		en_err(priv, "Error attaching flow. err = %d\n", rc);

	mlx4_en_filter_rfs_expire(priv);

	filter->activated = 1;
}

static inline struct hlist_head *
filter_hash_bucket(struct mlx4_en_priv *priv, __be32 src_ip, __be32 dst_ip,
		   __be16 src_port, __be16 dst_port)
{
	unsigned long l;
	int bucket_idx;

	l = (__force unsigned long)src_port |
	    ((__force unsigned long)dst_port << 2);
	l ^= (__force unsigned long)(src_ip ^ dst_ip);

	bucket_idx = hash_long(l, MLX4_EN_FILTER_HASH_SHIFT);

	return &priv->filter_hash[bucket_idx];
}

static struct mlx4_en_filter *
mlx4_en_filter_alloc(struct mlx4_en_priv *priv, int rxq_index, __be32 src_ip,
		     __be32 dst_ip, __be16 src_port, __be16 dst_port,
		     u32 flow_id)
{
	struct mlx4_en_filter *filter = NULL;

	filter = kzalloc(sizeof(struct mlx4_en_filter), GFP_ATOMIC);
	if (!filter)
		return NULL;

	filter->priv = priv;
	filter->rxq_index = rxq_index;
	INIT_WORK(&filter->work, mlx4_en_filter_work);

	filter->src_ip = src_ip;
	filter->dst_ip = dst_ip;
	filter->src_port = src_port;
	filter->dst_port = dst_port;

	filter->flow_id = flow_id;

	filter->id = priv->last_filter_id++ % RPS_NO_FILTER;

	list_add_tail(&filter->next, &priv->filters);
	hlist_add_head(&filter->filter_chain,
		       filter_hash_bucket(priv, src_ip, dst_ip, src_port,
					  dst_port));

	return filter;
}

static void mlx4_en_filter_free(struct mlx4_en_filter *filter)
{
	struct mlx4_en_priv *priv = filter->priv;
	int rc;

	list_del(&filter->next);

	rc = mlx4_flow_detach(priv->mdev->dev, filter->reg_id);
	if (rc && rc != -ENOENT)
		en_err(priv, "Error detaching flow. rc = %d\n", rc);

	kfree(filter);
}

static inline struct mlx4_en_filter *
mlx4_en_filter_find(struct mlx4_en_priv *priv, __be32 src_ip, __be32 dst_ip,
		    __be16 src_port, __be16 dst_port)
{
	struct mlx4_en_filter *filter;
	struct mlx4_en_filter *ret = NULL;

	hlist_for_each_entry(filter,
			     filter_hash_bucket(priv, src_ip, dst_ip,
						src_port, dst_port),
			     filter_chain) {
		if (filter->src_ip == src_ip &&
		    filter->dst_ip == dst_ip &&
		    filter->src_port == src_port &&
		    filter->dst_port == dst_port) {
			ret = filter;
			break;
		}
	}

	return ret;
}

static int
mlx4_en_filter_rfs(struct net_device *net_dev, const struct sk_buff *skb,
		   u16 rxq_index, u32 flow_id)
{
	struct mlx4_en_priv *priv = netdev_priv(net_dev);
	struct mlx4_en_filter *filter;
	const struct iphdr *ip;
	const __be16 *ports;
	__be32 src_ip;
	__be32 dst_ip;
	__be16 src_port;
	__be16 dst_port;
	int nhoff = skb_network_offset(skb);
	int ret = 0;

	if (skb->protocol != htons(ETH_P_IP))
		return -EPROTONOSUPPORT;

	ip = (const struct iphdr *)(skb->data + nhoff);
	if (ip_is_fragment(ip))
		return -EPROTONOSUPPORT;

	ports = (const __be16 *)(skb->data + nhoff + 4 * ip->ihl);

	src_ip = ip->saddr;
	dst_ip = ip->daddr;
	src_port = ports[0];
	dst_port = ports[1];

	if (ip->protocol != IPPROTO_TCP)
		return -EPROTONOSUPPORT;

	spin_lock_bh(&priv->filters_lock);
	filter = mlx4_en_filter_find(priv, src_ip, dst_ip, src_port, dst_port);
	if (filter) {
		if (filter->rxq_index == rxq_index)
			goto out;

		filter->rxq_index = rxq_index;
	} else {
		filter = mlx4_en_filter_alloc(priv, rxq_index,
					      src_ip, dst_ip,
					      src_port, dst_port, flow_id);
		if (!filter) {
			ret = -ENOMEM;
			goto err;
		}
	}

	queue_work(priv->mdev->workqueue, &filter->work);

out:
	ret = filter->id;
err:
	spin_unlock_bh(&priv->filters_lock);

	return ret;
}

void mlx4_en_cleanup_filters(struct mlx4_en_priv *priv,
			     struct mlx4_en_rx_ring *rx_ring)
{
	struct mlx4_en_filter *filter, *tmp;
	LIST_HEAD(del_list);

	spin_lock_bh(&priv->filters_lock);
	list_for_each_entry_safe(filter, tmp, &priv->filters, next) {
		list_move(&filter->next, &del_list);
		hlist_del(&filter->filter_chain);
	}
	spin_unlock_bh(&priv->filters_lock);

	list_for_each_entry_safe(filter, tmp, &del_list, next) {
		cancel_work_sync(&filter->work);
		mlx4_en_filter_free(filter);
	}
}

static void mlx4_en_filter_rfs_expire(struct mlx4_en_priv *priv)
{
	struct mlx4_en_filter *filter = NULL, *tmp, *last_filter = NULL;
	LIST_HEAD(del_list);
	int i = 0;

	spin_lock_bh(&priv->filters_lock);
	list_for_each_entry_safe(filter, tmp, &priv->filters, next) {
		if (i > MLX4_EN_FILTER_EXPIRY_QUOTA)
			break;

		if (filter->activated &&
		    !work_pending(&filter->work) &&
		    rps_may_expire_flow(priv->dev,
					filter->rxq_index, filter->flow_id,
					filter->id)) {
			list_move(&filter->next, &del_list);
			hlist_del(&filter->filter_chain);
		} else
			last_filter = filter;

		i++;
	}

	if (last_filter && (&last_filter->next != priv->filters.next))
		list_move(&priv->filters, &last_filter->next);

	spin_unlock_bh(&priv->filters_lock);

	list_for_each_entry_safe(filter, tmp, &del_list, next)
		mlx4_en_filter_free(filter);
}
#endif

static int mlx4_en_vlan_rx_add_vid(struct net_device *dev, unsigned short vid)
{
	struct mlx4_en_priv *priv = netdev_priv(dev);
	struct mlx4_en_dev *mdev = priv->mdev;
	int err;
	int idx;

	en_dbg(HW, priv, "adding VLAN:%d\n", vid);

	set_bit(vid, priv->active_vlans);

	/* Add VID to port VLAN filter */
	mutex_lock(&mdev->state_lock);
	if (mdev->device_up && priv->port_up) {
		err = mlx4_SET_VLAN_FLTR(mdev->dev, priv);
		if (err)
			en_err(priv, "Failed configuring VLAN filter\n");
	}
	if (mlx4_register_vlan(mdev->dev, priv->port, vid, &idx))
		en_err(priv, "failed adding vlan %d\n", vid);
	mutex_unlock(&mdev->state_lock);

	return 0;
}

static int mlx4_en_vlan_rx_kill_vid(struct net_device *dev, unsigned short vid)
{
	struct mlx4_en_priv *priv = netdev_priv(dev);
	struct mlx4_en_dev *mdev = priv->mdev;
	int err;
	int idx;

	en_dbg(HW, priv, "Killing VID:%d\n", vid);

	clear_bit(vid, priv->active_vlans);

	/* Remove VID from port VLAN filter */
	mutex_lock(&mdev->state_lock);
	if (!mlx4_find_cached_vlan(mdev->dev, priv->port, vid, &idx))
		mlx4_unregister_vlan(mdev->dev, priv->port, idx);
	else
		en_err(priv, "could not find vid %d in cache\n", vid);

	if (mdev->device_up && priv->port_up) {
		err = mlx4_SET_VLAN_FLTR(mdev->dev, priv);
		if (err)
			en_err(priv, "Failed configuring VLAN filter\n");
	}
	mutex_unlock(&mdev->state_lock);

	return 0;
}

static void mlx4_en_u64_to_mac(unsigned char dst_mac[ETH_ALEN + 2], u64 src_mac)
{
	unsigned int i;
	for (i = ETH_ALEN - 1; i; --i) {
		dst_mac[i] = src_mac & 0xff;
		src_mac >>= 8;
	}
	memset(&dst_mac[ETH_ALEN], 0, 2);
}

static int mlx4_en_uc_steer_add(struct mlx4_en_priv *priv,
				unsigned char *mac, int *qpn, u64 *reg_id)
{
	struct mlx4_en_dev *mdev = priv->mdev;
	struct mlx4_dev *dev = mdev->dev;
	int err;

	switch (dev->caps.steering_mode) {
	case MLX4_STEERING_MODE_B0: {
		struct mlx4_qp qp;
		u8 gid[16] = {0};

		qp.qpn = *qpn;
		memcpy(&gid[10], mac, ETH_ALEN);
		gid[5] = priv->port;

		err = mlx4_unicast_attach(dev, &qp, gid, 0, MLX4_PROT_ETH);
		break;
	}
	case MLX4_STEERING_MODE_DEVICE_MANAGED: {
		struct mlx4_spec_list spec_eth = { {NULL} };
		__be64 mac_mask = cpu_to_be64(MLX4_MAC_MASK << 16);

		struct mlx4_net_trans_rule rule = {
			.queue_mode = MLX4_NET_TRANS_Q_FIFO,
			.exclusive = 0,
			.allow_loopback = 1,
			.promisc_mode = MLX4_FS_PROMISC_NONE,
			.priority = MLX4_DOMAIN_NIC,
		};

		rule.port = priv->port;
		rule.qpn = *qpn;
		INIT_LIST_HEAD(&rule.list);

		spec_eth.id = MLX4_NET_TRANS_RULE_ID_ETH;
		memcpy(spec_eth.eth.dst_mac, mac, ETH_ALEN);
		memcpy(spec_eth.eth.dst_mac_msk, &mac_mask, ETH_ALEN);
		list_add_tail(&spec_eth.list, &rule.list);

		err = mlx4_flow_attach(dev, &rule, reg_id);
		break;
	}
	default:
		return -EINVAL;
	}
	if (err)
		en_warn(priv, "Failed Attaching Unicast\n");

	return err;
}

static void mlx4_en_uc_steer_release(struct mlx4_en_priv *priv,
				     unsigned char *mac, int qpn, u64 reg_id)
{
	struct mlx4_en_dev *mdev = priv->mdev;
	struct mlx4_dev *dev = mdev->dev;

	switch (dev->caps.steering_mode) {
	case MLX4_STEERING_MODE_B0: {
		struct mlx4_qp qp;
		u8 gid[16] = {0};

		qp.qpn = qpn;
		memcpy(&gid[10], mac, ETH_ALEN);
		gid[5] = priv->port;

		mlx4_unicast_detach(dev, &qp, gid, MLX4_PROT_ETH);
		break;
	}
	case MLX4_STEERING_MODE_DEVICE_MANAGED: {
		mlx4_flow_detach(dev, reg_id);
		break;
	}
	default:
		en_err(priv, "Invalid steering mode.\n");
	}
}

static int mlx4_en_get_qp(struct mlx4_en_priv *priv)
{
	struct mlx4_en_dev *mdev = priv->mdev;
	struct mlx4_dev *dev = mdev->dev;
	struct mlx4_mac_entry *entry;
	int index = 0;
	int err = 0;
	u64 reg_id;
	int *qpn = &priv->base_qpn;
	u64 mac = mlx4_en_mac_to_u64(priv->dev->dev_addr);

	en_dbg(DRV, priv, "Registering MAC: %pM for adding\n",
	       priv->dev->dev_addr);
	index = mlx4_register_mac(dev, priv->port, mac);
	if (index < 0) {
		err = index;
		en_err(priv, "Failed adding MAC: %pM\n",
		       priv->dev->dev_addr);
		return err;
	}

	if (dev->caps.steering_mode == MLX4_STEERING_MODE_A0) {
		int base_qpn = mlx4_get_base_qpn(dev, priv->port);
		*qpn = base_qpn + index;
		return 0;
	}

	err = mlx4_qp_reserve_range(dev, 1, 1, qpn);
	en_dbg(DRV, priv, "Reserved qp %d\n", *qpn);
	if (err) {
		en_err(priv, "Failed to reserve qp for mac registration\n");
		goto qp_err;
	}

	err = mlx4_en_uc_steer_add(priv, priv->dev->dev_addr, qpn, &reg_id);
	if (err)
		goto steer_err;

	entry = kmalloc(sizeof(*entry), GFP_KERNEL);
	if (!entry) {
		err = -ENOMEM;
		goto alloc_err;
	}
	memcpy(entry->mac, priv->dev->dev_addr, sizeof(entry->mac));
	entry->reg_id = reg_id;

	hlist_add_head_rcu(&entry->hlist,
			   &priv->mac_hash[entry->mac[MLX4_EN_MAC_HASH_IDX]]);

	return 0;

alloc_err:
	mlx4_en_uc_steer_release(priv, priv->dev->dev_addr, *qpn, reg_id);

steer_err:
	mlx4_qp_release_range(dev, *qpn, 1);

qp_err:
	mlx4_unregister_mac(dev, priv->port, mac);
	return err;
}

static void mlx4_en_put_qp(struct mlx4_en_priv *priv)
{
	struct mlx4_en_dev *mdev = priv->mdev;
	struct mlx4_dev *dev = mdev->dev;
	int qpn = priv->base_qpn;
<<<<<<< HEAD
	u64 mac = mlx4_en_mac_to_u64(priv->dev->dev_addr);

	en_dbg(DRV, priv, "Registering MAC: %pM for deleting\n",
	       priv->dev->dev_addr);
	mlx4_unregister_mac(dev, priv->port, mac);

	if (dev->caps.steering_mode != MLX4_STEERING_MODE_A0) {
		struct mlx4_mac_entry *entry;
		struct hlist_node *tmp;
		struct hlist_head *bucket;
		unsigned int mac_hash;

		mac_hash = priv->dev->dev_addr[MLX4_EN_MAC_HASH_IDX];
		bucket = &priv->mac_hash[mac_hash];
		hlist_for_each_entry_safe(entry, tmp, bucket, hlist) {
			if (ether_addr_equal_64bits(entry->mac,
						    priv->dev->dev_addr)) {
				en_dbg(DRV, priv, "Releasing qp: port %d, MAC %pM, qpn %d\n",
				       priv->port, priv->dev->dev_addr, qpn);
				mlx4_en_uc_steer_release(priv, entry->mac,
							 qpn, entry->reg_id);
				mlx4_qp_release_range(dev, qpn, 1);

				hlist_del_rcu(&entry->hlist);
				kfree_rcu(entry, rcu);
				break;
			}
		}
=======
	u64 mac;

	if (dev->caps.steering_mode == MLX4_STEERING_MODE_A0) {
		mac = mlx4_en_mac_to_u64(priv->dev->dev_addr);
		en_dbg(DRV, priv, "Registering MAC: %pM for deleting\n",
		       priv->dev->dev_addr);
		mlx4_unregister_mac(dev, priv->port, mac);
	} else {
		struct mlx4_mac_entry *entry;
		struct hlist_node *tmp;
		struct hlist_head *bucket;
		unsigned int i;

		for (i = 0; i < MLX4_EN_MAC_HASH_SIZE; ++i) {
			bucket = &priv->mac_hash[i];
			hlist_for_each_entry_safe(entry, tmp, bucket, hlist) {
				mac = mlx4_en_mac_to_u64(entry->mac);
				en_dbg(DRV, priv, "Registering MAC: %pM for deleting\n",
				       entry->mac);
				mlx4_en_uc_steer_release(priv, entry->mac,
							 qpn, entry->reg_id);

				mlx4_unregister_mac(dev, priv->port, mac);
				hlist_del_rcu(&entry->hlist);
				kfree_rcu(entry, rcu);
			}
		}

		en_dbg(DRV, priv, "Releasing qp: port %d, qpn %d\n",
		       priv->port, qpn);
		mlx4_qp_release_range(dev, qpn, 1);
		priv->flags &= ~MLX4_EN_FLAG_FORCE_PROMISC;
>>>>>>> a937536b
	}
}

static int mlx4_en_replace_mac(struct mlx4_en_priv *priv, int qpn,
			       unsigned char *new_mac, unsigned char *prev_mac)
{
	struct mlx4_en_dev *mdev = priv->mdev;
	struct mlx4_dev *dev = mdev->dev;
	int err = 0;
	u64 new_mac_u64 = mlx4_en_mac_to_u64(new_mac);

	if (dev->caps.steering_mode != MLX4_STEERING_MODE_A0) {
		struct hlist_head *bucket;
		unsigned int mac_hash;
		struct mlx4_mac_entry *entry;
		struct hlist_node *tmp;
		u64 prev_mac_u64 = mlx4_en_mac_to_u64(prev_mac);

		bucket = &priv->mac_hash[prev_mac[MLX4_EN_MAC_HASH_IDX]];
		hlist_for_each_entry_safe(entry, tmp, bucket, hlist) {
			if (ether_addr_equal_64bits(entry->mac, prev_mac)) {
				mlx4_en_uc_steer_release(priv, entry->mac,
							 qpn, entry->reg_id);
				mlx4_unregister_mac(dev, priv->port,
						    prev_mac_u64);
				hlist_del_rcu(&entry->hlist);
				synchronize_rcu();
				memcpy(entry->mac, new_mac, ETH_ALEN);
				entry->reg_id = 0;
				mac_hash = new_mac[MLX4_EN_MAC_HASH_IDX];
				hlist_add_head_rcu(&entry->hlist,
						   &priv->mac_hash[mac_hash]);
				mlx4_register_mac(dev, priv->port, new_mac_u64);
				err = mlx4_en_uc_steer_add(priv, new_mac,
							   &qpn,
							   &entry->reg_id);
				return err;
			}
		}
		return -EINVAL;
	}

	return __mlx4_replace_mac(dev, priv->port, qpn, new_mac_u64);
}

u64 mlx4_en_mac_to_u64(u8 *addr)
{
	u64 mac = 0;
	int i;

	for (i = 0; i < ETH_ALEN; i++) {
		mac <<= 8;
		mac |= addr[i];
	}
	return mac;
}

static int mlx4_en_do_set_mac(struct mlx4_en_priv *priv)
{
	int err = 0;

	if (priv->port_up) {
		/* Remove old MAC and insert the new one */
		err = mlx4_en_replace_mac(priv, priv->base_qpn,
					  priv->dev->dev_addr, priv->prev_mac);
		if (err)
			en_err(priv, "Failed changing HW MAC address\n");
		memcpy(priv->prev_mac, priv->dev->dev_addr,
		       sizeof(priv->prev_mac));
	} else
		en_dbg(HW, priv, "Port is down while registering mac, exiting...\n");

	return err;
}

static int mlx4_en_set_mac(struct net_device *dev, void *addr)
{
	struct mlx4_en_priv *priv = netdev_priv(dev);
	struct mlx4_en_dev *mdev = priv->mdev;
	struct sockaddr *saddr = addr;
	int err;

	if (!is_valid_ether_addr(saddr->sa_data))
		return -EADDRNOTAVAIL;

	memcpy(dev->dev_addr, saddr->sa_data, ETH_ALEN);
<<<<<<< HEAD
	queue_work(mdev->workqueue, &priv->mac_task);
	return 0;
}

static void mlx4_en_do_set_mac(struct work_struct *work)
{
	struct mlx4_en_priv *priv = container_of(work, struct mlx4_en_priv,
						 mac_task);
	struct mlx4_en_dev *mdev = priv->mdev;
	int err = 0;

	mutex_lock(&mdev->state_lock);
	if (priv->port_up) {
		/* Remove old MAC and insert the new one */
		err = mlx4_en_replace_mac(priv, priv->base_qpn,
					  priv->dev->dev_addr, priv->prev_mac);
		if (err)
			en_err(priv, "Failed changing HW MAC address\n");
		memcpy(priv->prev_mac, priv->dev->dev_addr,
		       sizeof(priv->prev_mac));
	} else
		en_dbg(HW, priv, "Port is down while registering mac, exiting...\n");

=======

	mutex_lock(&mdev->state_lock);
	err = mlx4_en_do_set_mac(priv);
>>>>>>> a937536b
	mutex_unlock(&mdev->state_lock);

	return err;
}

static void mlx4_en_clear_list(struct net_device *dev)
{
	struct mlx4_en_priv *priv = netdev_priv(dev);
	struct mlx4_en_mc_list *tmp, *mc_to_del;

	list_for_each_entry_safe(mc_to_del, tmp, &priv->mc_list, list) {
		list_del(&mc_to_del->list);
		kfree(mc_to_del);
	}
}

static void mlx4_en_cache_mclist(struct net_device *dev)
{
	struct mlx4_en_priv *priv = netdev_priv(dev);
	struct netdev_hw_addr *ha;
	struct mlx4_en_mc_list *tmp;

	mlx4_en_clear_list(dev);
	netdev_for_each_mc_addr(ha, dev) {
		tmp = kzalloc(sizeof(struct mlx4_en_mc_list), GFP_ATOMIC);
		if (!tmp) {
			mlx4_en_clear_list(dev);
			return;
		}
		memcpy(tmp->addr, ha->addr, ETH_ALEN);
		list_add_tail(&tmp->list, &priv->mc_list);
	}
}

static void update_mclist_flags(struct mlx4_en_priv *priv,
				struct list_head *dst,
				struct list_head *src)
{
	struct mlx4_en_mc_list *dst_tmp, *src_tmp, *new_mc;
	bool found;

	/* Find all the entries that should be removed from dst,
	 * These are the entries that are not found in src
	 */
	list_for_each_entry(dst_tmp, dst, list) {
		found = false;
		list_for_each_entry(src_tmp, src, list) {
			if (!memcmp(dst_tmp->addr, src_tmp->addr, ETH_ALEN)) {
				found = true;
				break;
			}
		}
		if (!found)
			dst_tmp->action = MCLIST_REM;
	}

	/* Add entries that exist in src but not in dst
	 * mark them as need to add
	 */
	list_for_each_entry(src_tmp, src, list) {
		found = false;
		list_for_each_entry(dst_tmp, dst, list) {
			if (!memcmp(dst_tmp->addr, src_tmp->addr, ETH_ALEN)) {
				dst_tmp->action = MCLIST_NONE;
				found = true;
				break;
			}
		}
		if (!found) {
			new_mc = kmemdup(src_tmp,
					 sizeof(struct mlx4_en_mc_list),
					 GFP_KERNEL);
			if (!new_mc)
				return;

			new_mc->action = MCLIST_ADD;
			list_add_tail(&new_mc->list, dst);
		}
	}
}

static void mlx4_en_set_rx_mode(struct net_device *dev)
{
	struct mlx4_en_priv *priv = netdev_priv(dev);

	if (!priv->port_up)
		return;

	queue_work(priv->mdev->workqueue, &priv->rx_mode_task);
}

static void mlx4_en_set_promisc_mode(struct mlx4_en_priv *priv,
				     struct mlx4_en_dev *mdev)
{
	int err = 0;

	if (!(priv->flags & MLX4_EN_FLAG_PROMISC)) {
		if (netif_msg_rx_status(priv))
			en_warn(priv, "Entering promiscuous mode\n");
		priv->flags |= MLX4_EN_FLAG_PROMISC;

		/* Enable promiscouos mode */
		switch (mdev->dev->caps.steering_mode) {
		case MLX4_STEERING_MODE_DEVICE_MANAGED:
			err = mlx4_flow_steer_promisc_add(mdev->dev,
							  priv->port,
							  priv->base_qpn,
							  MLX4_FS_PROMISC_UPLINK);
			if (err)
				en_err(priv, "Failed enabling promiscuous mode\n");
			priv->flags |= MLX4_EN_FLAG_MC_PROMISC;
			break;

		case MLX4_STEERING_MODE_B0:
			err = mlx4_unicast_promisc_add(mdev->dev,
						       priv->base_qpn,
						       priv->port);
			if (err)
				en_err(priv, "Failed enabling unicast promiscuous mode\n");

			/* Add the default qp number as multicast
			 * promisc
			 */
			if (!(priv->flags & MLX4_EN_FLAG_MC_PROMISC)) {
				err = mlx4_multicast_promisc_add(mdev->dev,
								 priv->base_qpn,
								 priv->port);
				if (err)
					en_err(priv, "Failed enabling multicast promiscuous mode\n");
				priv->flags |= MLX4_EN_FLAG_MC_PROMISC;
			}
			break;

		case MLX4_STEERING_MODE_A0:
			err = mlx4_SET_PORT_qpn_calc(mdev->dev,
						     priv->port,
						     priv->base_qpn,
						     1);
			if (err)
				en_err(priv, "Failed enabling promiscuous mode\n");
			break;
		}

		/* Disable port multicast filter (unconditionally) */
		err = mlx4_SET_MCAST_FLTR(mdev->dev, priv->port, 0,
					  0, MLX4_MCAST_DISABLE);
		if (err)
			en_err(priv, "Failed disabling multicast filter\n");

		/* Disable port VLAN filter */
		err = mlx4_SET_VLAN_FLTR(mdev->dev, priv);
		if (err)
			en_err(priv, "Failed disabling VLAN filter\n");
<<<<<<< HEAD
=======
	}
}

static void mlx4_en_clear_promisc_mode(struct mlx4_en_priv *priv,
				       struct mlx4_en_dev *mdev)
{
	int err = 0;

	if (netif_msg_rx_status(priv))
		en_warn(priv, "Leaving promiscuous mode\n");
	priv->flags &= ~MLX4_EN_FLAG_PROMISC;

	/* Disable promiscouos mode */
	switch (mdev->dev->caps.steering_mode) {
	case MLX4_STEERING_MODE_DEVICE_MANAGED:
		err = mlx4_flow_steer_promisc_remove(mdev->dev,
						     priv->port,
						     MLX4_FS_PROMISC_UPLINK);
		if (err)
			en_err(priv, "Failed disabling promiscuous mode\n");
		priv->flags &= ~MLX4_EN_FLAG_MC_PROMISC;
		break;

	case MLX4_STEERING_MODE_B0:
		err = mlx4_unicast_promisc_remove(mdev->dev,
						  priv->base_qpn,
						  priv->port);
		if (err)
			en_err(priv, "Failed disabling unicast promiscuous mode\n");
		/* Disable Multicast promisc */
		if (priv->flags & MLX4_EN_FLAG_MC_PROMISC) {
			err = mlx4_multicast_promisc_remove(mdev->dev,
							    priv->base_qpn,
							    priv->port);
			if (err)
				en_err(priv, "Failed disabling multicast promiscuous mode\n");
			priv->flags &= ~MLX4_EN_FLAG_MC_PROMISC;
		}
		break;

	case MLX4_STEERING_MODE_A0:
		err = mlx4_SET_PORT_qpn_calc(mdev->dev,
					     priv->port,
					     priv->base_qpn, 0);
		if (err)
			en_err(priv, "Failed disabling promiscuous mode\n");
		break;
>>>>>>> a937536b
	}
}

static void mlx4_en_clear_promisc_mode(struct mlx4_en_priv *priv,
				       struct mlx4_en_dev *mdev)
{
	int err = 0;

	if (netif_msg_rx_status(priv))
		en_warn(priv, "Leaving promiscuous mode\n");
	priv->flags &= ~MLX4_EN_FLAG_PROMISC;

	/* Disable promiscouos mode */
	switch (mdev->dev->caps.steering_mode) {
	case MLX4_STEERING_MODE_DEVICE_MANAGED:
		err = mlx4_flow_steer_promisc_remove(mdev->dev,
						     priv->port,
						     MLX4_FS_PROMISC_UPLINK);
		if (err)
			en_err(priv, "Failed disabling promiscuous mode\n");
		priv->flags &= ~MLX4_EN_FLAG_MC_PROMISC;
		break;

	case MLX4_STEERING_MODE_B0:
		err = mlx4_unicast_promisc_remove(mdev->dev,
						  priv->base_qpn,
						  priv->port);
		if (err)
			en_err(priv, "Failed disabling unicast promiscuous mode\n");
		/* Disable Multicast promisc */
		if (priv->flags & MLX4_EN_FLAG_MC_PROMISC) {
			err = mlx4_multicast_promisc_remove(mdev->dev,
							    priv->base_qpn,
							    priv->port);
			if (err)
				en_err(priv, "Failed disabling multicast promiscuous mode\n");
			priv->flags &= ~MLX4_EN_FLAG_MC_PROMISC;
		}
		break;

	case MLX4_STEERING_MODE_A0:
		err = mlx4_SET_PORT_qpn_calc(mdev->dev,
					     priv->port,
					     priv->base_qpn, 0);
		if (err)
			en_err(priv, "Failed disabling promiscuous mode\n");
		break;
	}

	/* Enable port VLAN filter */
	err = mlx4_SET_VLAN_FLTR(mdev->dev, priv);
	if (err)
		en_err(priv, "Failed enabling VLAN filter\n");
}

static void mlx4_en_do_multicast(struct mlx4_en_priv *priv,
				 struct net_device *dev,
				 struct mlx4_en_dev *mdev)
{
	struct mlx4_en_mc_list *mclist, *tmp;
	u64 mcast_addr = 0;
	u8 mc_list[16] = {0};
	int err = 0;

	/* Enable port VLAN filter */
	err = mlx4_SET_VLAN_FLTR(mdev->dev, priv);
	if (err)
		en_err(priv, "Failed enabling VLAN filter\n");
}

static void mlx4_en_do_multicast(struct mlx4_en_priv *priv,
				 struct net_device *dev,
				 struct mlx4_en_dev *mdev)
{
	struct mlx4_en_mc_list *mclist, *tmp;
	u64 mcast_addr = 0;
	u8 mc_list[16] = {0};
	int err = 0;

	/* Enable/disable the multicast filter according to IFF_ALLMULTI */
	if (dev->flags & IFF_ALLMULTI) {
		err = mlx4_SET_MCAST_FLTR(mdev->dev, priv->port, 0,
					  0, MLX4_MCAST_DISABLE);
		if (err)
			en_err(priv, "Failed disabling multicast filter\n");

		/* Add the default qp number as multicast promisc */
		if (!(priv->flags & MLX4_EN_FLAG_MC_PROMISC)) {
			switch (mdev->dev->caps.steering_mode) {
			case MLX4_STEERING_MODE_DEVICE_MANAGED:
				err = mlx4_flow_steer_promisc_add(mdev->dev,
								  priv->port,
								  priv->base_qpn,
								  MLX4_FS_PROMISC_ALL_MULTI);
				break;

			case MLX4_STEERING_MODE_B0:
				err = mlx4_multicast_promisc_add(mdev->dev,
								 priv->base_qpn,
								 priv->port);
				break;

			case MLX4_STEERING_MODE_A0:
				break;
			}
			if (err)
				en_err(priv, "Failed entering multicast promisc mode\n");
			priv->flags |= MLX4_EN_FLAG_MC_PROMISC;
		}
	} else {
		/* Disable Multicast promisc */
		if (priv->flags & MLX4_EN_FLAG_MC_PROMISC) {
			switch (mdev->dev->caps.steering_mode) {
			case MLX4_STEERING_MODE_DEVICE_MANAGED:
				err = mlx4_flow_steer_promisc_remove(mdev->dev,
								     priv->port,
								     MLX4_FS_PROMISC_ALL_MULTI);
				break;

			case MLX4_STEERING_MODE_B0:
				err = mlx4_multicast_promisc_remove(mdev->dev,
								    priv->base_qpn,
								    priv->port);
				break;

			case MLX4_STEERING_MODE_A0:
				break;
			}
			if (err)
				en_err(priv, "Failed disabling multicast promiscuous mode\n");
			priv->flags &= ~MLX4_EN_FLAG_MC_PROMISC;
		}

		err = mlx4_SET_MCAST_FLTR(mdev->dev, priv->port, 0,
					  0, MLX4_MCAST_DISABLE);
		if (err)
			en_err(priv, "Failed disabling multicast filter\n");

		/* Flush mcast filter and init it with broadcast address */
		mlx4_SET_MCAST_FLTR(mdev->dev, priv->port, ETH_BCAST,
				    1, MLX4_MCAST_CONFIG);

		/* Update multicast list - we cache all addresses so they won't
		 * change while HW is updated holding the command semaphor */
		netif_addr_lock_bh(dev);
		mlx4_en_cache_mclist(dev);
		netif_addr_unlock_bh(dev);
		list_for_each_entry(mclist, &priv->mc_list, list) {
			mcast_addr = mlx4_en_mac_to_u64(mclist->addr);
			mlx4_SET_MCAST_FLTR(mdev->dev, priv->port,
					    mcast_addr, 0, MLX4_MCAST_CONFIG);
		}
		err = mlx4_SET_MCAST_FLTR(mdev->dev, priv->port, 0,
					  0, MLX4_MCAST_ENABLE);
		if (err)
			en_err(priv, "Failed enabling multicast filter\n");

		update_mclist_flags(priv, &priv->curr_list, &priv->mc_list);
		list_for_each_entry_safe(mclist, tmp, &priv->curr_list, list) {
			if (mclist->action == MCLIST_REM) {
				/* detach this address and delete from list */
				memcpy(&mc_list[10], mclist->addr, ETH_ALEN);
				mc_list[5] = priv->port;
				err = mlx4_multicast_detach(mdev->dev,
							    &priv->rss_map.indir_qp,
							    mc_list,
							    MLX4_PROT_ETH,
							    mclist->reg_id);
				if (err)
					en_err(priv, "Fail to detach multicast address\n");

				/* remove from list */
				list_del(&mclist->list);
				kfree(mclist);
			} else if (mclist->action == MCLIST_ADD) {
				/* attach the address */
				memcpy(&mc_list[10], mclist->addr, ETH_ALEN);
				/* needed for B0 steering support */
				mc_list[5] = priv->port;
				err = mlx4_multicast_attach(mdev->dev,
							    &priv->rss_map.indir_qp,
							    mc_list,
							    priv->port, 0,
							    MLX4_PROT_ETH,
							    &mclist->reg_id);
				if (err)
					en_err(priv, "Fail to attach multicast address\n");

			}
		}
	}
}

static void mlx4_en_do_uc_filter(struct mlx4_en_priv *priv,
				 struct net_device *dev,
				 struct mlx4_en_dev *mdev)
{
	struct netdev_hw_addr *ha;
	struct mlx4_mac_entry *entry;
	struct hlist_node *tmp;
	bool found;
	u64 mac;
	int err = 0;
	struct hlist_head *bucket;
	unsigned int i;
	int removed = 0;
	u32 prev_flags;

	/* Note that we do not need to protect our mac_hash traversal with rcu,
	 * since all modification code is protected by mdev->state_lock
	 */

	/* find what to remove */
	for (i = 0; i < MLX4_EN_MAC_HASH_SIZE; ++i) {
		bucket = &priv->mac_hash[i];
		hlist_for_each_entry_safe(entry, tmp, bucket, hlist) {
			found = false;
			netdev_for_each_uc_addr(ha, dev) {
				if (ether_addr_equal_64bits(entry->mac,
							    ha->addr)) {
					found = true;
					break;
				}
			}

			/* MAC address of the port is not in uc list */
			if (ether_addr_equal_64bits(entry->mac, dev->dev_addr))
				found = true;

			if (!found) {
				mac = mlx4_en_mac_to_u64(entry->mac);
				mlx4_en_uc_steer_release(priv, entry->mac,
							 priv->base_qpn,
							 entry->reg_id);
				mlx4_unregister_mac(mdev->dev, priv->port, mac);

				hlist_del_rcu(&entry->hlist);
				kfree_rcu(entry, rcu);
				en_dbg(DRV, priv, "Removed MAC %pM on port:%d\n",
				       entry->mac, priv->port);
				++removed;
			}
		}
	}

	/* if we didn't remove anything, there is no use in trying to add
	 * again once we are in a forced promisc mode state
	 */
	if ((priv->flags & MLX4_EN_FLAG_FORCE_PROMISC) && 0 == removed)
		return;

	prev_flags = priv->flags;
	priv->flags &= ~MLX4_EN_FLAG_FORCE_PROMISC;

	/* find what to add */
	netdev_for_each_uc_addr(ha, dev) {
		found = false;
		bucket = &priv->mac_hash[ha->addr[MLX4_EN_MAC_HASH_IDX]];
		hlist_for_each_entry(entry, bucket, hlist) {
			if (ether_addr_equal_64bits(entry->mac, ha->addr)) {
				found = true;
				break;
			}
		}

		if (!found) {
			entry = kmalloc(sizeof(*entry), GFP_KERNEL);
			if (!entry) {
				en_err(priv, "Failed adding MAC %pM on port:%d (out of memory)\n",
				       ha->addr, priv->port);
				priv->flags |= MLX4_EN_FLAG_FORCE_PROMISC;
				break;
			}
			mac = mlx4_en_mac_to_u64(ha->addr);
			memcpy(entry->mac, ha->addr, ETH_ALEN);
			err = mlx4_register_mac(mdev->dev, priv->port, mac);
			if (err < 0) {
				en_err(priv, "Failed registering MAC %pM on port %d: %d\n",
				       ha->addr, priv->port, err);
				kfree(entry);
				priv->flags |= MLX4_EN_FLAG_FORCE_PROMISC;
				break;
			}
			err = mlx4_en_uc_steer_add(priv, ha->addr,
						   &priv->base_qpn,
						   &entry->reg_id);
			if (err) {
				en_err(priv, "Failed adding MAC %pM on port %d: %d\n",
				       ha->addr, priv->port, err);
				mlx4_unregister_mac(mdev->dev, priv->port, mac);
				kfree(entry);
				priv->flags |= MLX4_EN_FLAG_FORCE_PROMISC;
				break;
			} else {
				unsigned int mac_hash;
				en_dbg(DRV, priv, "Added MAC %pM on port:%d\n",
				       ha->addr, priv->port);
				mac_hash = ha->addr[MLX4_EN_MAC_HASH_IDX];
				bucket = &priv->mac_hash[mac_hash];
				hlist_add_head_rcu(&entry->hlist, bucket);
			}
		}
	}

	if (priv->flags & MLX4_EN_FLAG_FORCE_PROMISC) {
		en_warn(priv, "Forcing promiscuous mode on port:%d\n",
			priv->port);
	} else if (prev_flags & MLX4_EN_FLAG_FORCE_PROMISC) {
		en_warn(priv, "Stop forcing promiscuous mode on port:%d\n",
			priv->port);
	}
}

static void mlx4_en_do_set_rx_mode(struct work_struct *work)
{
	struct mlx4_en_priv *priv = container_of(work, struct mlx4_en_priv,
						 rx_mode_task);
	struct mlx4_en_dev *mdev = priv->mdev;
	struct net_device *dev = priv->dev;

	mutex_lock(&mdev->state_lock);
	if (!mdev->device_up) {
		en_dbg(HW, priv, "Card is not up, ignoring rx mode change.\n");
		goto out;
	}
	if (!priv->port_up) {
		en_dbg(HW, priv, "Port is down, ignoring rx mode change.\n");
		goto out;
	}

	if (!netif_carrier_ok(dev)) {
		if (!mlx4_en_QUERY_PORT(mdev, priv->port)) {
			if (priv->port_state.link_state) {
				priv->last_link_state = MLX4_DEV_EVENT_PORT_UP;
				netif_carrier_on(dev);
				en_dbg(LINK, priv, "Link Up\n");
			}
		}
	}

	if (dev->priv_flags & IFF_UNICAST_FLT)
		mlx4_en_do_uc_filter(priv, dev, mdev);

	/* Promsicuous mode: disable all filters */
	if ((dev->flags & IFF_PROMISC) ||
	    (priv->flags & MLX4_EN_FLAG_FORCE_PROMISC)) {
		mlx4_en_set_promisc_mode(priv, mdev);
		goto out;
	}

	/* Not in promiscuous mode */
	if (priv->flags & MLX4_EN_FLAG_PROMISC)
		mlx4_en_clear_promisc_mode(priv, mdev);

	mlx4_en_do_multicast(priv, dev, mdev);
out:
	mutex_unlock(&mdev->state_lock);
}

#ifdef CONFIG_NET_POLL_CONTROLLER
static void mlx4_en_netpoll(struct net_device *dev)
{
	struct mlx4_en_priv *priv = netdev_priv(dev);
	struct mlx4_en_cq *cq;
	unsigned long flags;
	int i;

	for (i = 0; i < priv->rx_ring_num; i++) {
		cq = &priv->rx_cq[i];
		spin_lock_irqsave(&cq->lock, flags);
		napi_synchronize(&cq->napi);
		mlx4_en_process_rx_cq(dev, cq, 0);
		spin_unlock_irqrestore(&cq->lock, flags);
	}
}
#endif

static void mlx4_en_tx_timeout(struct net_device *dev)
{
	struct mlx4_en_priv *priv = netdev_priv(dev);
	struct mlx4_en_dev *mdev = priv->mdev;

	if (netif_msg_timer(priv))
		en_warn(priv, "Tx timeout called on port:%d\n", priv->port);

	priv->port_stats.tx_timeout++;
	en_dbg(DRV, priv, "Scheduling watchdog\n");
	queue_work(mdev->workqueue, &priv->watchdog_task);
}


static struct net_device_stats *mlx4_en_get_stats(struct net_device *dev)
{
	struct mlx4_en_priv *priv = netdev_priv(dev);

	spin_lock_bh(&priv->stats_lock);
	memcpy(&priv->ret_stats, &priv->stats, sizeof(priv->stats));
	spin_unlock_bh(&priv->stats_lock);

	return &priv->ret_stats;
}

static void mlx4_en_set_default_moderation(struct mlx4_en_priv *priv)
{
	struct mlx4_en_cq *cq;
	int i;

	/* If we haven't received a specific coalescing setting
	 * (module param), we set the moderation parameters as follows:
	 * - moder_cnt is set to the number of mtu sized packets to
	 *   satisfy our coalescing target.
	 * - moder_time is set to a fixed value.
	 */
	priv->rx_frames = MLX4_EN_RX_COAL_TARGET;
	priv->rx_usecs = MLX4_EN_RX_COAL_TIME;
	priv->tx_frames = MLX4_EN_TX_COAL_PKTS;
	priv->tx_usecs = MLX4_EN_TX_COAL_TIME;
	en_dbg(INTR, priv, "Default coalesing params for mtu:%d - rx_frames:%d rx_usecs:%d\n",
	       priv->dev->mtu, priv->rx_frames, priv->rx_usecs);

	/* Setup cq moderation params */
	for (i = 0; i < priv->rx_ring_num; i++) {
		cq = &priv->rx_cq[i];
		cq->moder_cnt = priv->rx_frames;
		cq->moder_time = priv->rx_usecs;
		priv->last_moder_time[i] = MLX4_EN_AUTO_CONF;
		priv->last_moder_packets[i] = 0;
		priv->last_moder_bytes[i] = 0;
	}

	for (i = 0; i < priv->tx_ring_num; i++) {
		cq = &priv->tx_cq[i];
		cq->moder_cnt = priv->tx_frames;
		cq->moder_time = priv->tx_usecs;
	}

	/* Reset auto-moderation params */
	priv->pkt_rate_low = MLX4_EN_RX_RATE_LOW;
	priv->rx_usecs_low = MLX4_EN_RX_COAL_TIME_LOW;
	priv->pkt_rate_high = MLX4_EN_RX_RATE_HIGH;
	priv->rx_usecs_high = MLX4_EN_RX_COAL_TIME_HIGH;
	priv->sample_interval = MLX4_EN_SAMPLE_INTERVAL;
	priv->adaptive_rx_coal = 1;
	priv->last_moder_jiffies = 0;
	priv->last_moder_tx_packets = 0;
}

static void mlx4_en_auto_moderation(struct mlx4_en_priv *priv)
{
	unsigned long period = (unsigned long) (jiffies - priv->last_moder_jiffies);
	struct mlx4_en_cq *cq;
	unsigned long packets;
	unsigned long rate;
	unsigned long avg_pkt_size;
	unsigned long rx_packets;
	unsigned long rx_bytes;
	unsigned long rx_pkt_diff;
	int moder_time;
	int ring, err;

	if (!priv->adaptive_rx_coal || period < priv->sample_interval * HZ)
		return;

	for (ring = 0; ring < priv->rx_ring_num; ring++) {
		spin_lock_bh(&priv->stats_lock);
		rx_packets = priv->rx_ring[ring].packets;
		rx_bytes = priv->rx_ring[ring].bytes;
		spin_unlock_bh(&priv->stats_lock);

		rx_pkt_diff = ((unsigned long) (rx_packets -
				priv->last_moder_packets[ring]));
		packets = rx_pkt_diff;
		rate = packets * HZ / period;
		avg_pkt_size = packets ? ((unsigned long) (rx_bytes -
				priv->last_moder_bytes[ring])) / packets : 0;

		/* Apply auto-moderation only when packet rate
		 * exceeds a rate that it matters */
		if (rate > (MLX4_EN_RX_RATE_THRESH / priv->rx_ring_num) &&
		    avg_pkt_size > MLX4_EN_AVG_PKT_SMALL) {
			if (rate < priv->pkt_rate_low)
				moder_time = priv->rx_usecs_low;
			else if (rate > priv->pkt_rate_high)
				moder_time = priv->rx_usecs_high;
			else
				moder_time = (rate - priv->pkt_rate_low) *
					(priv->rx_usecs_high - priv->rx_usecs_low) /
					(priv->pkt_rate_high - priv->pkt_rate_low) +
					priv->rx_usecs_low;
		} else {
			moder_time = priv->rx_usecs_low;
		}

		if (moder_time != priv->last_moder_time[ring]) {
			priv->last_moder_time[ring] = moder_time;
			cq = &priv->rx_cq[ring];
			cq->moder_time = moder_time;
			err = mlx4_en_set_cq_moder(priv, cq);
			if (err)
				en_err(priv, "Failed modifying moderation for cq:%d\n",
				       ring);
		}
		priv->last_moder_packets[ring] = rx_packets;
		priv->last_moder_bytes[ring] = rx_bytes;
	}

	priv->last_moder_jiffies = jiffies;
}

static void mlx4_en_do_get_stats(struct work_struct *work)
{
	struct delayed_work *delay = to_delayed_work(work);
	struct mlx4_en_priv *priv = container_of(delay, struct mlx4_en_priv,
						 stats_task);
	struct mlx4_en_dev *mdev = priv->mdev;
	int err;

	mutex_lock(&mdev->state_lock);
	if (mdev->device_up) {
		err = mlx4_en_DUMP_ETH_STATS(mdev, priv->port, 0);
		if (err)
			en_dbg(HW, priv, "Could not update stats\n");

		if (priv->port_up)
			mlx4_en_auto_moderation(priv);

		queue_delayed_work(mdev->workqueue, &priv->stats_task, STATS_DELAY);
	}
	if (mdev->mac_removed[MLX4_MAX_PORTS + 1 - priv->port]) {
		mlx4_en_do_set_mac(priv);
		mdev->mac_removed[MLX4_MAX_PORTS + 1 - priv->port] = 0;
	}
	mutex_unlock(&mdev->state_lock);
}

static void mlx4_en_linkstate(struct work_struct *work)
{
	struct mlx4_en_priv *priv = container_of(work, struct mlx4_en_priv,
						 linkstate_task);
	struct mlx4_en_dev *mdev = priv->mdev;
	int linkstate = priv->link_state;

	mutex_lock(&mdev->state_lock);
	/* If observable port state changed set carrier state and
	 * report to system log */
	if (priv->last_link_state != linkstate) {
		if (linkstate == MLX4_DEV_EVENT_PORT_DOWN) {
			en_info(priv, "Link Down\n");
			netif_carrier_off(priv->dev);
		} else {
			en_info(priv, "Link Up\n");
			netif_carrier_on(priv->dev);
		}
	}
	priv->last_link_state = linkstate;
	mutex_unlock(&mdev->state_lock);
}


int mlx4_en_start_port(struct net_device *dev)
{
	struct mlx4_en_priv *priv = netdev_priv(dev);
	struct mlx4_en_dev *mdev = priv->mdev;
	struct mlx4_en_cq *cq;
	struct mlx4_en_tx_ring *tx_ring;
	int rx_index = 0;
	int tx_index = 0;
	int err = 0;
	int i;
	int j;
	u8 mc_list[16] = {0};

	if (priv->port_up) {
		en_dbg(DRV, priv, "start port called while port already up\n");
		return 0;
	}

	INIT_LIST_HEAD(&priv->mc_list);
	INIT_LIST_HEAD(&priv->curr_list);
	INIT_LIST_HEAD(&priv->ethtool_list);
	memset(&priv->ethtool_rules[0], 0,
	       sizeof(struct ethtool_flow_id) * MAX_NUM_OF_FS_RULES);

	/* Calculate Rx buf size */
	dev->mtu = min(dev->mtu, priv->max_mtu);
	mlx4_en_calc_rx_buf(dev);
	en_dbg(DRV, priv, "Rx buf size:%d\n", priv->rx_skb_size);

	/* Configure rx cq's and rings */
	err = mlx4_en_activate_rx_rings(priv);
	if (err) {
		en_err(priv, "Failed to activate RX rings\n");
		return err;
	}
	for (i = 0; i < priv->rx_ring_num; i++) {
		cq = &priv->rx_cq[i];

		err = mlx4_en_activate_cq(priv, cq, i);
		if (err) {
			en_err(priv, "Failed activating Rx CQ\n");
			goto cq_err;
		}
		for (j = 0; j < cq->size; j++)
			cq->buf[j].owner_sr_opcode = MLX4_CQE_OWNER_MASK;
		err = mlx4_en_set_cq_moder(priv, cq);
		if (err) {
			en_err(priv, "Failed setting cq moderation parameters");
			mlx4_en_deactivate_cq(priv, cq);
			goto cq_err;
		}
		mlx4_en_arm_cq(priv, cq);
		priv->rx_ring[i].cqn = cq->mcq.cqn;
		++rx_index;
	}

	/* Set qp number */
	en_dbg(DRV, priv, "Getting qp number for port %d\n", priv->port);
	err = mlx4_en_get_qp(priv);
	if (err) {
		en_err(priv, "Failed getting eth qp\n");
		goto cq_err;
	}
	mdev->mac_removed[priv->port] = 0;

	err = mlx4_en_config_rss_steer(priv);
	if (err) {
		en_err(priv, "Failed configuring rss steering\n");
		goto mac_err;
	}

	err = mlx4_en_create_drop_qp(priv);
	if (err)
		goto rss_err;

	/* Configure tx cq's and rings */
	for (i = 0; i < priv->tx_ring_num; i++) {
		/* Configure cq */
		cq = &priv->tx_cq[i];
		err = mlx4_en_activate_cq(priv, cq, i);
		if (err) {
			en_err(priv, "Failed allocating Tx CQ\n");
			goto tx_err;
		}
		err = mlx4_en_set_cq_moder(priv, cq);
		if (err) {
			en_err(priv, "Failed setting cq moderation parameters");
			mlx4_en_deactivate_cq(priv, cq);
			goto tx_err;
		}
		en_dbg(DRV, priv, "Resetting index of collapsed CQ:%d to -1\n", i);
		cq->buf->wqe_index = cpu_to_be16(0xffff);

		/* Configure ring */
		tx_ring = &priv->tx_ring[i];
		err = mlx4_en_activate_tx_ring(priv, tx_ring, cq->mcq.cqn,
			i / priv->num_tx_rings_p_up);
		if (err) {
			en_err(priv, "Failed allocating Tx ring\n");
			mlx4_en_deactivate_cq(priv, cq);
			goto tx_err;
		}
		tx_ring->tx_queue = netdev_get_tx_queue(dev, i);

		/* Arm CQ for TX completions */
		mlx4_en_arm_cq(priv, cq);

		/* Set initial ownership of all Tx TXBBs to SW (1) */
		for (j = 0; j < tx_ring->buf_size; j += STAMP_STRIDE)
			*((u32 *) (tx_ring->buf + j)) = 0xffffffff;
		++tx_index;
	}

	/* Configure port */
	err = mlx4_SET_PORT_general(mdev->dev, priv->port,
				    priv->rx_skb_size + ETH_FCS_LEN,
				    priv->prof->tx_pause,
				    priv->prof->tx_ppp,
				    priv->prof->rx_pause,
				    priv->prof->rx_ppp);
	if (err) {
		en_err(priv, "Failed setting port general configurations for port %d, with error %d\n",
		       priv->port, err);
		goto tx_err;
	}
	/* Set default qp number */
	err = mlx4_SET_PORT_qpn_calc(mdev->dev, priv->port, priv->base_qpn, 0);
	if (err) {
		en_err(priv, "Failed setting default qp numbers\n");
		goto tx_err;
	}

	/* Init port */
	en_dbg(HW, priv, "Initializing port\n");
	err = mlx4_INIT_PORT(mdev->dev, priv->port);
	if (err) {
		en_err(priv, "Failed Initializing port\n");
		goto tx_err;
	}

	/* Attach rx QP to bradcast address */
	memset(&mc_list[10], 0xff, ETH_ALEN);
	mc_list[5] = priv->port; /* needed for B0 steering support */
	if (mlx4_multicast_attach(mdev->dev, &priv->rss_map.indir_qp, mc_list,
				  priv->port, 0, MLX4_PROT_ETH,
				  &priv->broadcast_id))
		mlx4_warn(mdev, "Failed Attaching Broadcast\n");

	/* Must redo promiscuous mode setup. */
	priv->flags &= ~(MLX4_EN_FLAG_PROMISC | MLX4_EN_FLAG_MC_PROMISC);

	/* Schedule multicast task to populate multicast list */
	queue_work(mdev->workqueue, &priv->rx_mode_task);

	mlx4_set_stats_bitmap(mdev->dev, &priv->stats_bitmap);

	priv->port_up = true;
	netif_tx_start_all_queues(dev);
	netif_device_attach(dev);

	return 0;

tx_err:
	while (tx_index--) {
		mlx4_en_deactivate_tx_ring(priv, &priv->tx_ring[tx_index]);
		mlx4_en_deactivate_cq(priv, &priv->tx_cq[tx_index]);
	}
	mlx4_en_destroy_drop_qp(priv);
rss_err:
	mlx4_en_release_rss_steer(priv);
mac_err:
	mlx4_en_put_qp(priv);
cq_err:
	while (rx_index--)
		mlx4_en_deactivate_cq(priv, &priv->rx_cq[rx_index]);
	for (i = 0; i < priv->rx_ring_num; i++)
		mlx4_en_deactivate_rx_ring(priv, &priv->rx_ring[i]);

	return err; /* need to close devices */
}


void mlx4_en_stop_port(struct net_device *dev, int detach)
{
	struct mlx4_en_priv *priv = netdev_priv(dev);
	struct mlx4_en_dev *mdev = priv->mdev;
	struct mlx4_en_mc_list *mclist, *tmp;
	struct ethtool_flow_id *flow, *tmp_flow;
	int i;
	u8 mc_list[16] = {0};

	if (!priv->port_up) {
		en_dbg(DRV, priv, "stop port called while port already down\n");
		return;
	}

	/* Synchronize with tx routine */
	netif_tx_lock_bh(dev);
	if (detach)
		netif_device_detach(dev);
	netif_tx_stop_all_queues(dev);
	netif_tx_unlock_bh(dev);

	netif_tx_disable(dev);

	/* Set port as not active */
	priv->port_up = false;

	/* Promsicuous mode */
	if (mdev->dev->caps.steering_mode ==
	    MLX4_STEERING_MODE_DEVICE_MANAGED) {
		priv->flags &= ~(MLX4_EN_FLAG_PROMISC |
				 MLX4_EN_FLAG_MC_PROMISC);
		mlx4_flow_steer_promisc_remove(mdev->dev,
					       priv->port,
					       MLX4_FS_PROMISC_UPLINK);
		mlx4_flow_steer_promisc_remove(mdev->dev,
					       priv->port,
					       MLX4_FS_PROMISC_ALL_MULTI);
	} else if (priv->flags & MLX4_EN_FLAG_PROMISC) {
		priv->flags &= ~MLX4_EN_FLAG_PROMISC;

		/* Disable promiscouos mode */
		mlx4_unicast_promisc_remove(mdev->dev, priv->base_qpn,
					    priv->port);

		/* Disable Multicast promisc */
		if (priv->flags & MLX4_EN_FLAG_MC_PROMISC) {
			mlx4_multicast_promisc_remove(mdev->dev, priv->base_qpn,
						      priv->port);
			priv->flags &= ~MLX4_EN_FLAG_MC_PROMISC;
		}
	}

	/* Detach All multicasts */
	memset(&mc_list[10], 0xff, ETH_ALEN);
	mc_list[5] = priv->port; /* needed for B0 steering support */
	mlx4_multicast_detach(mdev->dev, &priv->rss_map.indir_qp, mc_list,
			      MLX4_PROT_ETH, priv->broadcast_id);
	list_for_each_entry(mclist, &priv->curr_list, list) {
		memcpy(&mc_list[10], mclist->addr, ETH_ALEN);
		mc_list[5] = priv->port;
		mlx4_multicast_detach(mdev->dev, &priv->rss_map.indir_qp,
				      mc_list, MLX4_PROT_ETH, mclist->reg_id);
	}
	mlx4_en_clear_list(dev);
	list_for_each_entry_safe(mclist, tmp, &priv->curr_list, list) {
		list_del(&mclist->list);
		kfree(mclist);
	}

	/* Flush multicast filter */
	mlx4_SET_MCAST_FLTR(mdev->dev, priv->port, 0, 1, MLX4_MCAST_CONFIG);

	mlx4_en_destroy_drop_qp(priv);

	/* Free TX Rings */
	for (i = 0; i < priv->tx_ring_num; i++) {
		mlx4_en_deactivate_tx_ring(priv, &priv->tx_ring[i]);
		mlx4_en_deactivate_cq(priv, &priv->tx_cq[i]);
	}
	msleep(10);

	for (i = 0; i < priv->tx_ring_num; i++)
		mlx4_en_free_tx_buf(dev, &priv->tx_ring[i]);

	/* Free RSS qps */
	mlx4_en_release_rss_steer(priv);

	/* Unregister Mac address for the port */
	mlx4_en_put_qp(priv);
	if (!(mdev->dev->caps.flags2 & MLX4_DEV_CAP_FLAGS2_REASSIGN_MAC_EN))
		mdev->mac_removed[priv->port] = 1;

	/* Remove flow steering rules for the port*/
	if (mdev->dev->caps.steering_mode ==
	    MLX4_STEERING_MODE_DEVICE_MANAGED) {
		ASSERT_RTNL();
		list_for_each_entry_safe(flow, tmp_flow,
					 &priv->ethtool_list, list) {
			mlx4_flow_detach(mdev->dev, flow->id);
			list_del(&flow->list);
		}
	}

	/* Free RX Rings */
	for (i = 0; i < priv->rx_ring_num; i++) {
		mlx4_en_deactivate_rx_ring(priv, &priv->rx_ring[i]);
		while (test_bit(NAPI_STATE_SCHED, &priv->rx_cq[i].napi.state))
			msleep(1);
		mlx4_en_deactivate_cq(priv, &priv->rx_cq[i]);
	}

	/* close port*/
	mlx4_CLOSE_PORT(mdev->dev, priv->port);
}

static void mlx4_en_restart(struct work_struct *work)
{
	struct mlx4_en_priv *priv = container_of(work, struct mlx4_en_priv,
						 watchdog_task);
	struct mlx4_en_dev *mdev = priv->mdev;
	struct net_device *dev = priv->dev;

	en_dbg(DRV, priv, "Watchdog task called for port %d\n", priv->port);

	mutex_lock(&mdev->state_lock);
	if (priv->port_up) {
		mlx4_en_stop_port(dev, 1);
		if (mlx4_en_start_port(dev))
			en_err(priv, "Failed restarting port %d\n", priv->port);
	}
	mutex_unlock(&mdev->state_lock);
}

static void mlx4_en_clear_stats(struct net_device *dev)
{
	struct mlx4_en_priv *priv = netdev_priv(dev);
	struct mlx4_en_dev *mdev = priv->mdev;
	int i;

	if (mlx4_en_DUMP_ETH_STATS(mdev, priv->port, 1))
		en_dbg(HW, priv, "Failed dumping statistics\n");

	memset(&priv->stats, 0, sizeof(priv->stats));
	memset(&priv->pstats, 0, sizeof(priv->pstats));
	memset(&priv->pkstats, 0, sizeof(priv->pkstats));
	memset(&priv->port_stats, 0, sizeof(priv->port_stats));

	for (i = 0; i < priv->tx_ring_num; i++) {
		priv->tx_ring[i].bytes = 0;
		priv->tx_ring[i].packets = 0;
		priv->tx_ring[i].tx_csum = 0;
	}
	for (i = 0; i < priv->rx_ring_num; i++) {
		priv->rx_ring[i].bytes = 0;
		priv->rx_ring[i].packets = 0;
		priv->rx_ring[i].csum_ok = 0;
		priv->rx_ring[i].csum_none = 0;
	}
}

static int mlx4_en_open(struct net_device *dev)
{
	struct mlx4_en_priv *priv = netdev_priv(dev);
	struct mlx4_en_dev *mdev = priv->mdev;
	int err = 0;

	mutex_lock(&mdev->state_lock);

	if (!mdev->device_up) {
		en_err(priv, "Cannot open - device down/disabled\n");
		err = -EBUSY;
		goto out;
	}

	/* Reset HW statistics and SW counters */
	mlx4_en_clear_stats(dev);

	err = mlx4_en_start_port(dev);
	if (err)
		en_err(priv, "Failed starting port:%d\n", priv->port);

out:
	mutex_unlock(&mdev->state_lock);
	return err;
}


static int mlx4_en_close(struct net_device *dev)
{
	struct mlx4_en_priv *priv = netdev_priv(dev);
	struct mlx4_en_dev *mdev = priv->mdev;

	en_dbg(IFDOWN, priv, "Close port called\n");

	mutex_lock(&mdev->state_lock);

	mlx4_en_stop_port(dev, 0);
	netif_carrier_off(dev);

	mutex_unlock(&mdev->state_lock);
	return 0;
}

void mlx4_en_free_resources(struct mlx4_en_priv *priv)
{
	int i;

#ifdef CONFIG_RFS_ACCEL
	free_irq_cpu_rmap(priv->dev->rx_cpu_rmap);
	priv->dev->rx_cpu_rmap = NULL;
#endif

	for (i = 0; i < priv->tx_ring_num; i++) {
		if (priv->tx_ring[i].tx_info)
			mlx4_en_destroy_tx_ring(priv, &priv->tx_ring[i]);
		if (priv->tx_cq[i].buf)
			mlx4_en_destroy_cq(priv, &priv->tx_cq[i]);
	}

	for (i = 0; i < priv->rx_ring_num; i++) {
		if (priv->rx_ring[i].rx_info)
			mlx4_en_destroy_rx_ring(priv, &priv->rx_ring[i],
				priv->prof->rx_ring_size, priv->stride);
		if (priv->rx_cq[i].buf)
			mlx4_en_destroy_cq(priv, &priv->rx_cq[i]);
	}

	if (priv->base_tx_qpn) {
		mlx4_qp_release_range(priv->mdev->dev, priv->base_tx_qpn, priv->tx_ring_num);
		priv->base_tx_qpn = 0;
	}
}

int mlx4_en_alloc_resources(struct mlx4_en_priv *priv)
{
	struct mlx4_en_port_profile *prof = priv->prof;
	int i;
	int err;

	err = mlx4_qp_reserve_range(priv->mdev->dev, priv->tx_ring_num, 256, &priv->base_tx_qpn);
	if (err) {
		en_err(priv, "failed reserving range for TX rings\n");
		return err;
	}

	/* Create tx Rings */
	for (i = 0; i < priv->tx_ring_num; i++) {
		if (mlx4_en_create_cq(priv, &priv->tx_cq[i],
				      prof->tx_ring_size, i, TX))
			goto err;

		if (mlx4_en_create_tx_ring(priv, &priv->tx_ring[i], priv->base_tx_qpn + i,
					   prof->tx_ring_size, TXBB_SIZE))
			goto err;
	}

	/* Create rx Rings */
	for (i = 0; i < priv->rx_ring_num; i++) {
		if (mlx4_en_create_cq(priv, &priv->rx_cq[i],
				      prof->rx_ring_size, i, RX))
			goto err;

		if (mlx4_en_create_rx_ring(priv, &priv->rx_ring[i],
					   prof->rx_ring_size, priv->stride))
			goto err;
	}

#ifdef CONFIG_RFS_ACCEL
<<<<<<< HEAD
	priv->dev->rx_cpu_rmap = alloc_irq_cpu_rmap(priv->mdev->dev->caps.comp_pool);
	if (!priv->dev->rx_cpu_rmap)
		goto err;
=======
	if (priv->mdev->dev->caps.comp_pool) {
		priv->dev->rx_cpu_rmap = alloc_irq_cpu_rmap(priv->mdev->dev->caps.comp_pool);
		if (!priv->dev->rx_cpu_rmap)
			goto err;
	}
>>>>>>> a937536b
#endif

	return 0;

err:
	en_err(priv, "Failed to allocate NIC resources\n");
	return -ENOMEM;
}


void mlx4_en_destroy_netdev(struct net_device *dev)
{
	struct mlx4_en_priv *priv = netdev_priv(dev);
	struct mlx4_en_dev *mdev = priv->mdev;

	en_dbg(DRV, priv, "Destroying netdev on port:%d\n", priv->port);

	/* Unregister device - this will close the port if it was up */
	if (priv->registered)
		unregister_netdev(dev);

	if (priv->allocated)
		mlx4_free_hwq_res(mdev->dev, &priv->res, MLX4_EN_PAGE_SIZE);

	cancel_delayed_work(&priv->stats_task);
	/* flush any pending task for this netdev */
	flush_workqueue(mdev->workqueue);

	/* Detach the netdev so tasks would not attempt to access it */
	mutex_lock(&mdev->state_lock);
	mdev->pndev[priv->port] = NULL;
	mutex_unlock(&mdev->state_lock);

	mlx4_en_free_resources(priv);

	kfree(priv->tx_ring);
	kfree(priv->tx_cq);

	free_netdev(dev);
}

static int mlx4_en_change_mtu(struct net_device *dev, int new_mtu)
{
	struct mlx4_en_priv *priv = netdev_priv(dev);
	struct mlx4_en_dev *mdev = priv->mdev;
	int err = 0;

	en_dbg(DRV, priv, "Change MTU called - current:%d new:%d\n",
		 dev->mtu, new_mtu);

	if ((new_mtu < MLX4_EN_MIN_MTU) || (new_mtu > priv->max_mtu)) {
		en_err(priv, "Bad MTU size:%d.\n", new_mtu);
		return -EPERM;
	}
	dev->mtu = new_mtu;

	if (netif_running(dev)) {
		mutex_lock(&mdev->state_lock);
		if (!mdev->device_up) {
			/* NIC is probably restarting - let watchdog task reset
			 * the port */
			en_dbg(DRV, priv, "Change MTU called with card down!?\n");
		} else {
			mlx4_en_stop_port(dev, 1);
			err = mlx4_en_start_port(dev);
			if (err) {
				en_err(priv, "Failed restarting port:%d\n",
					 priv->port);
				queue_work(mdev->workqueue, &priv->watchdog_task);
			}
		}
		mutex_unlock(&mdev->state_lock);
	}
	return 0;
}

static int mlx4_en_set_features(struct net_device *netdev,
		netdev_features_t features)
{
	struct mlx4_en_priv *priv = netdev_priv(netdev);

	if (features & NETIF_F_LOOPBACK)
		priv->ctrl_flags |= cpu_to_be32(MLX4_WQE_CTRL_FORCE_LOOPBACK);
	else
		priv->ctrl_flags &=
			cpu_to_be32(~MLX4_WQE_CTRL_FORCE_LOOPBACK);

	mlx4_en_update_loopback_state(netdev, features);

	return 0;

}

static int mlx4_en_fdb_add(struct ndmsg *ndm, struct nlattr *tb[],
			   struct net_device *dev,
			   const unsigned char *addr, u16 flags)
{
	struct mlx4_en_priv *priv = netdev_priv(dev);
	struct mlx4_dev *mdev = priv->mdev->dev;
	int err;

	if (!mlx4_is_mfunc(mdev))
		return -EOPNOTSUPP;

	/* Hardware does not support aging addresses, allow only
	 * permanent addresses if ndm_state is given
	 */
	if (ndm->ndm_state && !(ndm->ndm_state & NUD_PERMANENT)) {
		en_info(priv, "Add FDB only supports static addresses\n");
		return -EINVAL;
	}

	if (is_unicast_ether_addr(addr) || is_link_local_ether_addr(addr))
		err = dev_uc_add_excl(dev, addr);
	else if (is_multicast_ether_addr(addr))
		err = dev_mc_add_excl(dev, addr);
	else
		err = -EINVAL;

	/* Only return duplicate errors if NLM_F_EXCL is set */
	if (err == -EEXIST && !(flags & NLM_F_EXCL))
		err = 0;

	return err;
}

static int mlx4_en_fdb_del(struct ndmsg *ndm,
			   struct nlattr *tb[],
			   struct net_device *dev,
			   const unsigned char *addr)
{
	struct mlx4_en_priv *priv = netdev_priv(dev);
	struct mlx4_dev *mdev = priv->mdev->dev;
	int err;

	if (!mlx4_is_mfunc(mdev))
		return -EOPNOTSUPP;

	if (ndm->ndm_state && !(ndm->ndm_state & NUD_PERMANENT)) {
		en_info(priv, "Del FDB only supports static addresses\n");
		return -EINVAL;
	}

	if (is_unicast_ether_addr(addr) || is_link_local_ether_addr(addr))
		err = dev_uc_del(dev, addr);
	else if (is_multicast_ether_addr(addr))
		err = dev_mc_del(dev, addr);
	else
		err = -EINVAL;

	return err;
}

static int mlx4_en_fdb_dump(struct sk_buff *skb,
			    struct netlink_callback *cb,
			    struct net_device *dev, int idx)
{
	struct mlx4_en_priv *priv = netdev_priv(dev);
	struct mlx4_dev *mdev = priv->mdev->dev;

	if (mlx4_is_mfunc(mdev))
		idx = ndo_dflt_fdb_dump(skb, cb, dev, idx);

	return idx;
}

static const struct net_device_ops mlx4_netdev_ops = {
	.ndo_open		= mlx4_en_open,
	.ndo_stop		= mlx4_en_close,
	.ndo_start_xmit		= mlx4_en_xmit,
	.ndo_select_queue	= mlx4_en_select_queue,
	.ndo_get_stats		= mlx4_en_get_stats,
	.ndo_set_rx_mode	= mlx4_en_set_rx_mode,
	.ndo_set_mac_address	= mlx4_en_set_mac,
	.ndo_validate_addr	= eth_validate_addr,
	.ndo_change_mtu		= mlx4_en_change_mtu,
	.ndo_tx_timeout		= mlx4_en_tx_timeout,
	.ndo_vlan_rx_add_vid	= mlx4_en_vlan_rx_add_vid,
	.ndo_vlan_rx_kill_vid	= mlx4_en_vlan_rx_kill_vid,
#ifdef CONFIG_NET_POLL_CONTROLLER
	.ndo_poll_controller	= mlx4_en_netpoll,
#endif
	.ndo_set_features	= mlx4_en_set_features,
	.ndo_setup_tc		= mlx4_en_setup_tc,
#ifdef CONFIG_RFS_ACCEL
	.ndo_rx_flow_steer	= mlx4_en_filter_rfs,
#endif
	.ndo_fdb_add		= mlx4_en_fdb_add,
	.ndo_fdb_del		= mlx4_en_fdb_del,
	.ndo_fdb_dump		= mlx4_en_fdb_dump,
};

int mlx4_en_init_netdev(struct mlx4_en_dev *mdev, int port,
			struct mlx4_en_port_profile *prof)
{
	struct net_device *dev;
	struct mlx4_en_priv *priv;
	int i;
	int err;

	dev = alloc_etherdev_mqs(sizeof(struct mlx4_en_priv),
				 MAX_TX_RINGS, MAX_RX_RINGS);
	if (dev == NULL)
		return -ENOMEM;

	netif_set_real_num_tx_queues(dev, prof->tx_ring_num);
	netif_set_real_num_rx_queues(dev, prof->rx_ring_num);

	SET_NETDEV_DEV(dev, &mdev->dev->pdev->dev);
	dev->dev_id =  port - 1;

	/*
	 * Initialize driver private data
	 */

	priv = netdev_priv(dev);
	memset(priv, 0, sizeof(struct mlx4_en_priv));
	priv->dev = dev;
	priv->mdev = mdev;
	priv->ddev = &mdev->pdev->dev;
	priv->prof = prof;
	priv->port = port;
	priv->port_up = false;
	priv->flags = prof->flags;
	priv->ctrl_flags = cpu_to_be32(MLX4_WQE_CTRL_CQ_UPDATE |
			MLX4_WQE_CTRL_SOLICITED);
	priv->num_tx_rings_p_up = mdev->profile.num_tx_rings_p_up;
	priv->tx_ring_num = prof->tx_ring_num;

	priv->tx_ring = kzalloc(sizeof(struct mlx4_en_tx_ring) * MAX_TX_RINGS,
				GFP_KERNEL);
	if (!priv->tx_ring) {
		err = -ENOMEM;
		goto out;
	}
	priv->tx_cq = kzalloc(sizeof(struct mlx4_en_cq) * MAX_TX_RINGS,
			      GFP_KERNEL);
	if (!priv->tx_cq) {
		err = -ENOMEM;
		goto out;
	}
	priv->rx_ring_num = prof->rx_ring_num;
	priv->cqe_factor = (mdev->dev->caps.cqe_size == 64) ? 1 : 0;
	priv->mac_index = -1;
	priv->msg_enable = MLX4_EN_MSG_LEVEL;
	spin_lock_init(&priv->stats_lock);
	INIT_WORK(&priv->rx_mode_task, mlx4_en_do_set_rx_mode);
<<<<<<< HEAD
	INIT_WORK(&priv->mac_task, mlx4_en_do_set_mac);
=======
>>>>>>> a937536b
	INIT_WORK(&priv->watchdog_task, mlx4_en_restart);
	INIT_WORK(&priv->linkstate_task, mlx4_en_linkstate);
	INIT_DELAYED_WORK(&priv->stats_task, mlx4_en_do_get_stats);
#ifdef CONFIG_MLX4_EN_DCB
	if (!mlx4_is_slave(priv->mdev->dev))
		dev->dcbnl_ops = &mlx4_en_dcbnl_ops;
#endif

	for (i = 0; i < MLX4_EN_MAC_HASH_SIZE; ++i)
		INIT_HLIST_HEAD(&priv->mac_hash[i]);

	/* Query for default mac and max mtu */
	priv->max_mtu = mdev->dev->caps.eth_mtu_cap[priv->port];

	/* Set default MAC */
	dev->addr_len = ETH_ALEN;
	mlx4_en_u64_to_mac(dev->dev_addr, mdev->dev->caps.def_mac[priv->port]);
	if (!is_valid_ether_addr(dev->dev_addr)) {
		en_err(priv, "Port: %d, invalid mac burned: %pM, quiting\n",
		       priv->port, dev->dev_addr);
		err = -EINVAL;
		goto out;
	}

	memcpy(priv->prev_mac, dev->dev_addr, sizeof(priv->prev_mac));

	priv->stride = roundup_pow_of_two(sizeof(struct mlx4_en_rx_desc) +
					  DS_SIZE * MLX4_EN_MAX_RX_FRAGS);
	err = mlx4_en_alloc_resources(priv);
	if (err)
		goto out;

#ifdef CONFIG_RFS_ACCEL
	INIT_LIST_HEAD(&priv->filters);
	spin_lock_init(&priv->filters_lock);
#endif

	/* Allocate page for receive rings */
	err = mlx4_alloc_hwq_res(mdev->dev, &priv->res,
				MLX4_EN_PAGE_SIZE, MLX4_EN_PAGE_SIZE);
	if (err) {
		en_err(priv, "Failed to allocate page for rx qps\n");
		goto out;
	}
	priv->allocated = 1;

	/*
	 * Initialize netdev entry points
	 */
	dev->netdev_ops = &mlx4_netdev_ops;
	dev->watchdog_timeo = MLX4_EN_WATCHDOG_TIMEOUT;
	netif_set_real_num_tx_queues(dev, priv->tx_ring_num);
	netif_set_real_num_rx_queues(dev, priv->rx_ring_num);

	SET_ETHTOOL_OPS(dev, &mlx4_en_ethtool_ops);

	/*
	 * Set driver features
	 */
	dev->hw_features = NETIF_F_SG | NETIF_F_IP_CSUM | NETIF_F_IPV6_CSUM;
	if (mdev->LSO_support)
		dev->hw_features |= NETIF_F_TSO | NETIF_F_TSO6;

	dev->vlan_features = dev->hw_features;

	dev->hw_features |= NETIF_F_RXCSUM | NETIF_F_RXHASH;
	dev->features = dev->hw_features | NETIF_F_HIGHDMA |
			NETIF_F_HW_VLAN_TX | NETIF_F_HW_VLAN_RX |
			NETIF_F_HW_VLAN_FILTER;
	dev->hw_features |= NETIF_F_LOOPBACK;

	if (mdev->dev->caps.steering_mode ==
	    MLX4_STEERING_MODE_DEVICE_MANAGED)
		dev->hw_features |= NETIF_F_NTUPLE;

	if (mdev->dev->caps.steering_mode != MLX4_STEERING_MODE_A0)
		dev->priv_flags |= IFF_UNICAST_FLT;

	mdev->pndev[port] = dev;

	netif_carrier_off(dev);
	err = register_netdev(dev);
	if (err) {
		en_err(priv, "Netdev registration failed for port %d\n", port);
		goto out;
	}
	priv->registered = 1;

	en_warn(priv, "Using %d TX rings\n", prof->tx_ring_num);
	en_warn(priv, "Using %d RX rings\n", prof->rx_ring_num);

	mlx4_en_update_loopback_state(priv->dev, priv->dev->features);

	/* Configure port */
	mlx4_en_calc_rx_buf(dev);
	err = mlx4_SET_PORT_general(mdev->dev, priv->port,
				    priv->rx_skb_size + ETH_FCS_LEN,
				    prof->tx_pause, prof->tx_ppp,
				    prof->rx_pause, prof->rx_ppp);
	if (err) {
		en_err(priv, "Failed setting port general configurations "
		       "for port %d, with error %d\n", priv->port, err);
		goto out;
	}

	/* Init port */
	en_warn(priv, "Initializing port\n");
	err = mlx4_INIT_PORT(mdev->dev, priv->port);
	if (err) {
		en_err(priv, "Failed Initializing port\n");
		goto out;
	}
	mlx4_en_set_default_moderation(priv);
	queue_delayed_work(mdev->workqueue, &priv->stats_task, STATS_DELAY);
	return 0;

out:
	mlx4_en_destroy_netdev(dev);
	return err;
}
<|MERGE_RESOLUTION|>--- conflicted
+++ resolved
@@ -565,36 +565,6 @@
 	struct mlx4_en_dev *mdev = priv->mdev;
 	struct mlx4_dev *dev = mdev->dev;
 	int qpn = priv->base_qpn;
-<<<<<<< HEAD
-	u64 mac = mlx4_en_mac_to_u64(priv->dev->dev_addr);
-
-	en_dbg(DRV, priv, "Registering MAC: %pM for deleting\n",
-	       priv->dev->dev_addr);
-	mlx4_unregister_mac(dev, priv->port, mac);
-
-	if (dev->caps.steering_mode != MLX4_STEERING_MODE_A0) {
-		struct mlx4_mac_entry *entry;
-		struct hlist_node *tmp;
-		struct hlist_head *bucket;
-		unsigned int mac_hash;
-
-		mac_hash = priv->dev->dev_addr[MLX4_EN_MAC_HASH_IDX];
-		bucket = &priv->mac_hash[mac_hash];
-		hlist_for_each_entry_safe(entry, tmp, bucket, hlist) {
-			if (ether_addr_equal_64bits(entry->mac,
-						    priv->dev->dev_addr)) {
-				en_dbg(DRV, priv, "Releasing qp: port %d, MAC %pM, qpn %d\n",
-				       priv->port, priv->dev->dev_addr, qpn);
-				mlx4_en_uc_steer_release(priv, entry->mac,
-							 qpn, entry->reg_id);
-				mlx4_qp_release_range(dev, qpn, 1);
-
-				hlist_del_rcu(&entry->hlist);
-				kfree_rcu(entry, rcu);
-				break;
-			}
-		}
-=======
 	u64 mac;
 
 	if (dev->caps.steering_mode == MLX4_STEERING_MODE_A0) {
@@ -627,7 +597,6 @@
 		       priv->port, qpn);
 		mlx4_qp_release_range(dev, qpn, 1);
 		priv->flags &= ~MLX4_EN_FLAG_FORCE_PROMISC;
->>>>>>> a937536b
 	}
 }
 
@@ -714,35 +683,9 @@
 		return -EADDRNOTAVAIL;
 
 	memcpy(dev->dev_addr, saddr->sa_data, ETH_ALEN);
-<<<<<<< HEAD
-	queue_work(mdev->workqueue, &priv->mac_task);
-	return 0;
-}
-
-static void mlx4_en_do_set_mac(struct work_struct *work)
-{
-	struct mlx4_en_priv *priv = container_of(work, struct mlx4_en_priv,
-						 mac_task);
-	struct mlx4_en_dev *mdev = priv->mdev;
-	int err = 0;
-
-	mutex_lock(&mdev->state_lock);
-	if (priv->port_up) {
-		/* Remove old MAC and insert the new one */
-		err = mlx4_en_replace_mac(priv, priv->base_qpn,
-					  priv->dev->dev_addr, priv->prev_mac);
-		if (err)
-			en_err(priv, "Failed changing HW MAC address\n");
-		memcpy(priv->prev_mac, priv->dev->dev_addr,
-		       sizeof(priv->prev_mac));
-	} else
-		en_dbg(HW, priv, "Port is down while registering mac, exiting...\n");
-
-=======
 
 	mutex_lock(&mdev->state_lock);
 	err = mlx4_en_do_set_mac(priv);
->>>>>>> a937536b
 	mutex_unlock(&mdev->state_lock);
 
 	return err;
@@ -896,8 +839,6 @@
 		err = mlx4_SET_VLAN_FLTR(mdev->dev, priv);
 		if (err)
 			en_err(priv, "Failed disabling VLAN filter\n");
-<<<<<<< HEAD
-=======
 	}
 }
 
@@ -945,70 +886,7 @@
 		if (err)
 			en_err(priv, "Failed disabling promiscuous mode\n");
 		break;
->>>>>>> a937536b
-	}
-}
-
-static void mlx4_en_clear_promisc_mode(struct mlx4_en_priv *priv,
-				       struct mlx4_en_dev *mdev)
-{
-	int err = 0;
-
-	if (netif_msg_rx_status(priv))
-		en_warn(priv, "Leaving promiscuous mode\n");
-	priv->flags &= ~MLX4_EN_FLAG_PROMISC;
-
-	/* Disable promiscouos mode */
-	switch (mdev->dev->caps.steering_mode) {
-	case MLX4_STEERING_MODE_DEVICE_MANAGED:
-		err = mlx4_flow_steer_promisc_remove(mdev->dev,
-						     priv->port,
-						     MLX4_FS_PROMISC_UPLINK);
-		if (err)
-			en_err(priv, "Failed disabling promiscuous mode\n");
-		priv->flags &= ~MLX4_EN_FLAG_MC_PROMISC;
-		break;
-
-	case MLX4_STEERING_MODE_B0:
-		err = mlx4_unicast_promisc_remove(mdev->dev,
-						  priv->base_qpn,
-						  priv->port);
-		if (err)
-			en_err(priv, "Failed disabling unicast promiscuous mode\n");
-		/* Disable Multicast promisc */
-		if (priv->flags & MLX4_EN_FLAG_MC_PROMISC) {
-			err = mlx4_multicast_promisc_remove(mdev->dev,
-							    priv->base_qpn,
-							    priv->port);
-			if (err)
-				en_err(priv, "Failed disabling multicast promiscuous mode\n");
-			priv->flags &= ~MLX4_EN_FLAG_MC_PROMISC;
-		}
-		break;
-
-	case MLX4_STEERING_MODE_A0:
-		err = mlx4_SET_PORT_qpn_calc(mdev->dev,
-					     priv->port,
-					     priv->base_qpn, 0);
-		if (err)
-			en_err(priv, "Failed disabling promiscuous mode\n");
-		break;
-	}
-
-	/* Enable port VLAN filter */
-	err = mlx4_SET_VLAN_FLTR(mdev->dev, priv);
-	if (err)
-		en_err(priv, "Failed enabling VLAN filter\n");
-}
-
-static void mlx4_en_do_multicast(struct mlx4_en_priv *priv,
-				 struct net_device *dev,
-				 struct mlx4_en_dev *mdev)
-{
-	struct mlx4_en_mc_list *mclist, *tmp;
-	u64 mcast_addr = 0;
-	u8 mc_list[16] = {0};
-	int err = 0;
+	}
 
 	/* Enable port VLAN filter */
 	err = mlx4_SET_VLAN_FLTR(mdev->dev, priv);
@@ -1955,17 +1833,11 @@
 	}
 
 #ifdef CONFIG_RFS_ACCEL
-<<<<<<< HEAD
-	priv->dev->rx_cpu_rmap = alloc_irq_cpu_rmap(priv->mdev->dev->caps.comp_pool);
-	if (!priv->dev->rx_cpu_rmap)
-		goto err;
-=======
 	if (priv->mdev->dev->caps.comp_pool) {
 		priv->dev->rx_cpu_rmap = alloc_irq_cpu_rmap(priv->mdev->dev->caps.comp_pool);
 		if (!priv->dev->rx_cpu_rmap)
 			goto err;
 	}
->>>>>>> a937536b
 #endif
 
 	return 0;
@@ -2213,10 +2085,6 @@
 	priv->msg_enable = MLX4_EN_MSG_LEVEL;
 	spin_lock_init(&priv->stats_lock);
 	INIT_WORK(&priv->rx_mode_task, mlx4_en_do_set_rx_mode);
-<<<<<<< HEAD
-	INIT_WORK(&priv->mac_task, mlx4_en_do_set_mac);
-=======
->>>>>>> a937536b
 	INIT_WORK(&priv->watchdog_task, mlx4_en_restart);
 	INIT_WORK(&priv->linkstate_task, mlx4_en_linkstate);
 	INIT_DELAYED_WORK(&priv->stats_task, mlx4_en_do_get_stats);
