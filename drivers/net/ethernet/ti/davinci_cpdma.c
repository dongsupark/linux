--- conflicted
+++ resolved
@@ -64,10 +64,7 @@
 #define CPDMA_DESC_TO_PORT_EN	BIT(20)
 #define CPDMA_TO_PORT_SHIFT	16
 #define CPDMA_DESC_PORT_MASK	(BIT(18) | BIT(17) | BIT(16))
-<<<<<<< HEAD
-=======
 #define CPDMA_DESC_CRC_LEN	4
->>>>>>> d0e0ac97
 
 #define CPDMA_TEARDOWN_VALUE	0xfffffffc
 
@@ -809,13 +806,10 @@
 		status = -EBUSY;
 		goto unlock_ret;
 	}
-<<<<<<< HEAD
-=======
 
 	if (status & CPDMA_DESC_PASS_CRC)
 		outlen -= CPDMA_DESC_CRC_LEN;
 
->>>>>>> d0e0ac97
 	status	= status & (CPDMA_DESC_EOQ | CPDMA_DESC_TD_COMPLETE |
 			    CPDMA_DESC_PORT_MASK);
 
