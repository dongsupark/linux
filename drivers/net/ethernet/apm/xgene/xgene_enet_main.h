--- conflicted
+++ resolved
@@ -45,9 +45,6 @@
 #define PHY_POLL_LINK_ON	(10 * HZ)
 #define PHY_POLL_LINK_OFF	(PHY_POLL_LINK_ON / 5)
 
-#define PHY_POLL_LINK_ON	(10 * HZ)
-#define PHY_POLL_LINK_OFF	(PHY_POLL_LINK_ON / 5)
-
 /* software context of a descriptor ring */
 struct xgene_enet_desc_ring {
 	struct net_device *ndev;
@@ -89,11 +86,7 @@
 };
 
 struct xgene_port_ops {
-<<<<<<< HEAD
-	void (*reset)(struct xgene_enet_pdata *pdata);
-=======
 	int (*reset)(struct xgene_enet_pdata *pdata);
->>>>>>> e529fea9
 	void (*cle_bypass)(struct xgene_enet_pdata *pdata,
 			   u32 dst_ring_num, u16 bufpool_id);
 	void (*shutdown)(struct xgene_enet_pdata *pdata);
