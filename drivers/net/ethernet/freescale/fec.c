--- conflicted
+++ resolved
@@ -1661,16 +1661,12 @@
 
 	unregister_netdev(ndev);
 	fec_enet_mii_remove(fep);
-<<<<<<< HEAD
-	clk_disable_unprepare(fep->clk);
-=======
 	for (i = 0; i < FEC_IRQ_NUM; i++) {
 		int irq = platform_get_irq(pdev, i);
 		if (irq > 0)
 			free_irq(irq, ndev);
 	}
-	clk_disable(fep->clk);
->>>>>>> 356b9542
+	clk_disable_unprepare(fep->clk);
 	clk_put(fep->clk);
 	iounmap(fep->hwp);
 	free_netdev(ndev);
