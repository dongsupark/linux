--- conflicted
+++ resolved
@@ -569,7 +569,6 @@
 	struct gfar_priv_grp *grp = &priv->gfargrp[priv->num_grps];
 	u32 *queue_mask;
 	int i;
-<<<<<<< HEAD
 
 	for (i = 0; i < GFAR_NUM_IRQS; i++) {
 		grp->irqinfo[i] = kzalloc(sizeof(struct gfar_irqinfo),
@@ -578,16 +577,6 @@
 			return -ENOMEM;
 	}
 
-=======
-
-	for (i = 0; i < GFAR_NUM_IRQS; i++) {
-		grp->irqinfo[i] = kzalloc(sizeof(struct gfar_irqinfo),
-					  GFP_KERNEL);
-		if (!grp->irqinfo[i])
-			return -ENOMEM;
-	}
-
->>>>>>> d0e0ac97
 	grp->regs = of_iomap(np, 0);
 	if (!grp->regs)
 		return -ENOMEM;
