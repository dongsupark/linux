--- conflicted
+++ resolved
@@ -322,14 +322,6 @@
 	return ring->count + ring->next_to_clean - ring->next_to_use - 1;
 }
 
-<<<<<<< HEAD
-struct igb_i2c_client_list {
-	struct i2c_client *client;
-	struct igb_i2c_client_list *next;
-};
-
-=======
->>>>>>> d0e0ac97
 #ifdef CONFIG_IGB_HWMON
 
 #define IGB_HWMON_TYPE_LOC	0
