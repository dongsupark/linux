/*******************************************************************************

  Intel(R) Gigabit Ethernet Linux driver
  Copyright(c) 2007-2013 Intel Corporation.

  This program is free software; you can redistribute it and/or modify it
  under the terms and conditions of the GNU General Public License,
  version 2, as published by the Free Software Foundation.

  This program is distributed in the hope it will be useful, but WITHOUT
  ANY WARRANTY; without even the implied warranty of MERCHANTABILITY or
  FITNESS FOR A PARTICULAR PURPOSE.  See the GNU General Public License for
  more details.

  You should have received a copy of the GNU General Public License along with
  this program; if not, write to the Free Software Foundation, Inc.,
  51 Franklin St - Fifth Floor, Boston, MA 02110-1301 USA.

  The full GNU General Public License is included in this distribution in
  the file called "COPYING".

  Contact Information:
  e1000-devel Mailing List <e1000-devel@lists.sourceforge.net>
  Intel Corporation, 5200 N.E. Elam Young Parkway, Hillsboro, OR 97124-6497

*******************************************************************************/

#include "igb.h"
#include "e1000_82575.h"
#include "e1000_hw.h"

#include <linux/module.h>
#include <linux/types.h>
#include <linux/sysfs.h>
#include <linux/kobject.h>
#include <linux/device.h>
#include <linux/netdevice.h>
#include <linux/hwmon.h>
#include <linux/pci.h>

#ifdef CONFIG_IGB_HWMON
<<<<<<< HEAD
struct i2c_board_info i350_sensor_info = {
=======
static struct i2c_board_info i350_sensor_info = {
>>>>>>> 9ea89e2b
	I2C_BOARD_INFO("i350bb", (0Xf8 >> 1)),
};

/* hwmon callback functions */
static ssize_t igb_hwmon_show_location(struct device *dev,
					 struct device_attribute *attr,
					 char *buf)
{
	struct hwmon_attr *igb_attr = container_of(attr, struct hwmon_attr,
						     dev_attr);
	return sprintf(buf, "loc%u\n",
		       igb_attr->sensor->location);
}

static ssize_t igb_hwmon_show_temp(struct device *dev,
				     struct device_attribute *attr,
				     char *buf)
{
	struct hwmon_attr *igb_attr = container_of(attr, struct hwmon_attr,
						     dev_attr);
	unsigned int value;

	/* reset the temp field */
	igb_attr->hw->mac.ops.get_thermal_sensor_data(igb_attr->hw);

	value = igb_attr->sensor->temp;

	/* display millidegree */
	value *= 1000;

	return sprintf(buf, "%u\n", value);
}

static ssize_t igb_hwmon_show_cautionthresh(struct device *dev,
				     struct device_attribute *attr,
				     char *buf)
{
	struct hwmon_attr *igb_attr = container_of(attr, struct hwmon_attr,
						     dev_attr);
	unsigned int value = igb_attr->sensor->caution_thresh;

	/* display millidegree */
	value *= 1000;

	return sprintf(buf, "%u\n", value);
}

static ssize_t igb_hwmon_show_maxopthresh(struct device *dev,
				     struct device_attribute *attr,
				     char *buf)
{
	struct hwmon_attr *igb_attr = container_of(attr, struct hwmon_attr,
						     dev_attr);
	unsigned int value = igb_attr->sensor->max_op_thresh;

	/* display millidegree */
	value *= 1000;

	return sprintf(buf, "%u\n", value);
}

/* igb_add_hwmon_attr - Create hwmon attr table for a hwmon sysfs file.
 * @ adapter: pointer to the adapter structure
 * @ offset: offset in the eeprom sensor data table
 * @ type: type of sensor data to display
 *
 * For each file we want in hwmon's sysfs interface we need a device_attribute
 * This is included in our hwmon_attr struct that contains the references to
 * the data structures we need to get the data to display.
 */
static int igb_add_hwmon_attr(struct igb_adapter *adapter,
				unsigned int offset, int type) {
	int rc;
	unsigned int n_attr;
	struct hwmon_attr *igb_attr;

	n_attr = adapter->igb_hwmon_buff.n_hwmon;
	igb_attr = &adapter->igb_hwmon_buff.hwmon_list[n_attr];

	switch (type) {
	case IGB_HWMON_TYPE_LOC:
		igb_attr->dev_attr.show = igb_hwmon_show_location;
		snprintf(igb_attr->name, sizeof(igb_attr->name),
			 "temp%u_label", offset);
		break;
	case IGB_HWMON_TYPE_TEMP:
		igb_attr->dev_attr.show = igb_hwmon_show_temp;
		snprintf(igb_attr->name, sizeof(igb_attr->name),
			 "temp%u_input", offset);
		break;
	case IGB_HWMON_TYPE_CAUTION:
		igb_attr->dev_attr.show = igb_hwmon_show_cautionthresh;
		snprintf(igb_attr->name, sizeof(igb_attr->name),
			 "temp%u_max", offset);
		break;
	case IGB_HWMON_TYPE_MAX:
		igb_attr->dev_attr.show = igb_hwmon_show_maxopthresh;
		snprintf(igb_attr->name, sizeof(igb_attr->name),
			 "temp%u_crit", offset);
		break;
	default:
		rc = -EPERM;
		return rc;
	}

	/* These always the same regardless of type */
	igb_attr->sensor =
		&adapter->hw.mac.thermal_sensor_data.sensor[offset];
	igb_attr->hw = &adapter->hw;
	igb_attr->dev_attr.store = NULL;
	igb_attr->dev_attr.attr.mode = S_IRUGO;
	igb_attr->dev_attr.attr.name = igb_attr->name;
	sysfs_attr_init(&igb_attr->dev_attr.attr);
	rc = device_create_file(&adapter->pdev->dev,
				&igb_attr->dev_attr);
	if (rc == 0)
		++adapter->igb_hwmon_buff.n_hwmon;

	return rc;
}

static void igb_sysfs_del_adapter(struct igb_adapter *adapter)
{
	int i;

	if (adapter == NULL)
		return;

	for (i = 0; i < adapter->igb_hwmon_buff.n_hwmon; i++) {
		device_remove_file(&adapter->pdev->dev,
			   &adapter->igb_hwmon_buff.hwmon_list[i].dev_attr);
	}

	kfree(adapter->igb_hwmon_buff.hwmon_list);

	if (adapter->igb_hwmon_buff.device)
		hwmon_device_unregister(adapter->igb_hwmon_buff.device);
}

/* called from igb_main.c */
void igb_sysfs_exit(struct igb_adapter *adapter)
{
	igb_sysfs_del_adapter(adapter);
}

/* called from igb_main.c */
int igb_sysfs_init(struct igb_adapter *adapter)
{
	struct hwmon_buff *igb_hwmon = &adapter->igb_hwmon_buff;
	unsigned int i;
	int n_attrs;
	int rc = 0;
	struct i2c_client *client = NULL;

	/* If this method isn't defined we don't support thermals */
	if (adapter->hw.mac.ops.init_thermal_sensor_thresh == NULL)
		goto exit;

	/* Don't create thermal hwmon interface if no sensors present */
	rc = (adapter->hw.mac.ops.init_thermal_sensor_thresh(&adapter->hw));
		if (rc)
			goto exit;

	/* init i2c_client */
	client = i2c_new_device(&adapter->i2c_adap, &i350_sensor_info);
	if (client == NULL) {
		dev_info(&adapter->pdev->dev,
			"Failed to create new i2c device..\n");
		goto exit;
	}
	adapter->i2c_client = client;

	/* Allocation space for max attributes
	 * max num sensors * values (loc, temp, max, caution)
	 */
	n_attrs = E1000_MAX_SENSORS * 4;
	igb_hwmon->hwmon_list = kcalloc(n_attrs, sizeof(struct hwmon_attr),
					  GFP_KERNEL);
	if (!igb_hwmon->hwmon_list) {
		rc = -ENOMEM;
		goto err;
	}

	igb_hwmon->device = hwmon_device_register(&adapter->pdev->dev);
	if (IS_ERR(igb_hwmon->device)) {
		rc = PTR_ERR(igb_hwmon->device);
		goto err;
	}

	for (i = 0; i < E1000_MAX_SENSORS; i++) {

		/* Only create hwmon sysfs entries for sensors that have
		 * meaningful data.
		 */
		if (adapter->hw.mac.thermal_sensor_data.sensor[i].location == 0)
			continue;

		/* Bail if any hwmon attr struct fails to initialize */
		rc = igb_add_hwmon_attr(adapter, i, IGB_HWMON_TYPE_CAUTION);
		rc |= igb_add_hwmon_attr(adapter, i, IGB_HWMON_TYPE_LOC);
		rc |= igb_add_hwmon_attr(adapter, i, IGB_HWMON_TYPE_TEMP);
		rc |= igb_add_hwmon_attr(adapter, i, IGB_HWMON_TYPE_MAX);
		if (rc)
			goto err;
	}

	goto exit;

err:
	igb_sysfs_del_adapter(adapter);
exit:
	return rc;
}
#endif<|MERGE_RESOLUTION|>--- conflicted
+++ resolved
@@ -39,11 +39,7 @@
 #include <linux/pci.h>
 
 #ifdef CONFIG_IGB_HWMON
-<<<<<<< HEAD
-struct i2c_board_info i350_sensor_info = {
-=======
 static struct i2c_board_info i350_sensor_info = {
->>>>>>> 9ea89e2b
 	I2C_BOARD_INFO("i350bb", (0Xf8 >> 1)),
 };
 
