--- conflicted
+++ resolved
@@ -44,27 +44,16 @@
 #define DCB_NO_HW_CHG   1  /* DCB configuration did not change */
 #define DCB_HW_CHG      2  /* DCB configuration changed, no reset */
 
-<<<<<<< HEAD
-int ixgbe_copy_dcb_cfg(struct ixgbe_dcb_config *scfg,
-		       struct ixgbe_dcb_config *dcfg, int tc_max)
-{
-=======
 static int ixgbe_copy_dcb_cfg(struct ixgbe_adapter *adapter, int tc_max)
 {
 	struct ixgbe_dcb_config *scfg = &adapter->temp_dcb_cfg;
 	struct ixgbe_dcb_config *dcfg = &adapter->dcb_cfg;
->>>>>>> 711e1bfb
 	struct tc_configuration *src = NULL;
 	struct tc_configuration *dst = NULL;
 	int i, j;
 	int tx = DCB_TX_CONFIG;
 	int rx = DCB_RX_CONFIG;
 	int changes = 0;
-<<<<<<< HEAD
-
-	if (!scfg || !dcfg)
-		return changes;
-=======
 #ifdef IXGBE_FCOE
 	struct dcb_app app = {
 			      .selector = DCB_APP_IDTYPE_ETHTYPE,
@@ -75,7 +64,6 @@
 	if (up && !(up & (1 << adapter->fcoe.up)))
 		changes |= BIT_APP_UPCHG;
 #endif
->>>>>>> 711e1bfb
 
 	for (i = DCB_PG_ATTR_TC_0; i < tc_max + DCB_PG_ATTR_TC_0; i++) {
 		src = &scfg->tc_config[i - DCB_PG_ATTR_TC_0];
@@ -352,35 +340,12 @@
 	struct ixgbe_adapter *adapter = netdev_priv(netdev);
 	int ret = DCB_NO_HW_CHG;
 	int i;
-<<<<<<< HEAD
-#ifdef IXGBE_FCOE
-	struct dcb_app app = {
-			      .selector = DCB_APP_IDTYPE_ETHTYPE,
-			      .protocol = ETH_P_FCOE,
-			     };
-	u8 up;
-
-	/* In IEEE mode, use the IEEE Ethertype selector value */
-	if (adapter->dcbx_cap & DCB_CAP_DCBX_VER_IEEE) {
-		app.selector = IEEE_8021QAZ_APP_SEL_ETHERTYPE;
-		up = dcb_ieee_getapp_mask(netdev, &app);
-	} else {
-		up = dcb_getapp(netdev, &app);
-	}
-#endif
-=======
->>>>>>> 711e1bfb
 
 	/* Fail command if not in CEE mode */
 	if (!(adapter->dcbx_cap & DCB_CAP_DCBX_VER_CEE))
 		return ret;
 
-<<<<<<< HEAD
-	adapter->dcb_set_bitmap |= ixgbe_copy_dcb_cfg(&adapter->temp_dcb_cfg,
-						      &adapter->dcb_cfg,
-=======
 	adapter->dcb_set_bitmap |= ixgbe_copy_dcb_cfg(adapter,
->>>>>>> 711e1bfb
 						      MAX_TRAFFIC_CLASS);
 	if (!adapter->dcb_set_bitmap)
 		return ret;
