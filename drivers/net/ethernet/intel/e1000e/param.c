--- conflicted
+++ resolved
@@ -347,13 +347,8 @@
 
 			/*
 			 * Make sure a message is printed for non-special
-<<<<<<< HEAD
-			 * values.  And in case of an invalid option, display
-			 * warning, use default and got through itr/itr_setting
-=======
 			 * values. And in case of an invalid option, display
 			 * warning, use default and go through itr/itr_setting
->>>>>>> 61011677
 			 * adjustment logic below
 			 */
 			if ((adapter->itr > 4) &&
@@ -370,11 +365,7 @@
 			 * Make sure a message is printed for non-special
 			 * default values
 			 */
-<<<<<<< HEAD
-			if (adapter->itr > 40)
-=======
 			if (adapter->itr > 4)
->>>>>>> 61011677
 				e_info("%s set to default %d\n", opt.name,
 				       adapter->itr);
 		}
