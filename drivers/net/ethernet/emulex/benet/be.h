--- conflicted
+++ resolved
@@ -332,12 +332,9 @@
 #define BE_UC_PMAC_COUNT		30
 #define BE_VF_UC_PMAC_COUNT		2
 #define BE_FLAGS_QNQ_ASYNC_EVT_RCVD		(1 << 11)
-<<<<<<< HEAD
-=======
 
 /* Ethtool set_dump flags */
 #define LANCER_INITIATE_FW_DUMP			0x1
->>>>>>> d0e0ac97
 
 struct phy_info {
 	u8 transceiver;
