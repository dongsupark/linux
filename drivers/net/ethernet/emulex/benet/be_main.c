/*
 * Copyright (C) 2005 - 2013 Emulex
 * All rights reserved.
 *
 * This program is free software; you can redistribute it and/or
 * modify it under the terms of the GNU General Public License version 2
 * as published by the Free Software Foundation.  The full GNU General
 * Public License is included in this distribution in the file called COPYING.
 *
 * Contact Information:
 * linux-drivers@emulex.com
 *
 * Emulex
 * 3333 Susan Street
 * Costa Mesa, CA 92626
 */

#include <linux/prefetch.h>
#include <linux/module.h>
#include "be.h"
#include "be_cmds.h"
#include <asm/div64.h>
#include <linux/aer.h>

MODULE_VERSION(DRV_VER);
MODULE_DEVICE_TABLE(pci, be_dev_ids);
MODULE_DESCRIPTION(DRV_DESC " " DRV_VER);
MODULE_AUTHOR("Emulex Corporation");
MODULE_LICENSE("GPL");

static unsigned int num_vfs;
module_param(num_vfs, uint, S_IRUGO);
MODULE_PARM_DESC(num_vfs, "Number of PCI VFs to initialize");

static ushort rx_frag_size = 2048;
module_param(rx_frag_size, ushort, S_IRUGO);
MODULE_PARM_DESC(rx_frag_size, "Size of a fragment that holds rcvd data.");

static DEFINE_PCI_DEVICE_TABLE(be_dev_ids) = {
	{ PCI_DEVICE(BE_VENDOR_ID, BE_DEVICE_ID1) },
	{ PCI_DEVICE(BE_VENDOR_ID, BE_DEVICE_ID2) },
	{ PCI_DEVICE(BE_VENDOR_ID, OC_DEVICE_ID1) },
	{ PCI_DEVICE(BE_VENDOR_ID, OC_DEVICE_ID2) },
	{ PCI_DEVICE(EMULEX_VENDOR_ID, OC_DEVICE_ID3)},
	{ PCI_DEVICE(EMULEX_VENDOR_ID, OC_DEVICE_ID4)},
	{ PCI_DEVICE(EMULEX_VENDOR_ID, OC_DEVICE_ID5)},
	{ PCI_DEVICE(EMULEX_VENDOR_ID, OC_DEVICE_ID6)},
	{ 0 }
};
MODULE_DEVICE_TABLE(pci, be_dev_ids);
/* UE Status Low CSR */
static const char * const ue_status_low_desc[] = {
	"CEV",
	"CTX",
	"DBUF",
	"ERX",
	"Host",
	"MPU",
	"NDMA",
	"PTC ",
	"RDMA ",
	"RXF ",
	"RXIPS ",
	"RXULP0 ",
	"RXULP1 ",
	"RXULP2 ",
	"TIM ",
	"TPOST ",
	"TPRE ",
	"TXIPS ",
	"TXULP0 ",
	"TXULP1 ",
	"UC ",
	"WDMA ",
	"TXULP2 ",
	"HOST1 ",
	"P0_OB_LINK ",
	"P1_OB_LINK ",
	"HOST_GPIO ",
	"MBOX ",
	"AXGMAC0",
	"AXGMAC1",
	"JTAG",
	"MPU_INTPEND"
};
/* UE Status High CSR */
static const char * const ue_status_hi_desc[] = {
	"LPCMEMHOST",
	"MGMT_MAC",
	"PCS0ONLINE",
	"MPU_IRAM",
	"PCS1ONLINE",
	"PCTL0",
	"PCTL1",
	"PMEM",
	"RR",
	"TXPB",
	"RXPP",
	"XAUI",
	"TXP",
	"ARM",
	"IPC",
	"HOST2",
	"HOST3",
	"HOST4",
	"HOST5",
	"HOST6",
	"HOST7",
	"HOST8",
	"HOST9",
	"NETC",
	"Unknown",
	"Unknown",
	"Unknown",
	"Unknown",
	"Unknown",
	"Unknown",
	"Unknown",
	"Unknown"
};

/* Is BE in a multi-channel mode */
static inline bool be_is_mc(struct be_adapter *adapter) {
	return (adapter->function_mode & FLEX10_MODE ||
		adapter->function_mode & VNIC_MODE ||
		adapter->function_mode & UMC_ENABLED);
}

static void be_queue_free(struct be_adapter *adapter, struct be_queue_info *q)
{
	struct be_dma_mem *mem = &q->dma_mem;
	if (mem->va) {
		dma_free_coherent(&adapter->pdev->dev, mem->size, mem->va,
				  mem->dma);
		mem->va = NULL;
	}
}

static int be_queue_alloc(struct be_adapter *adapter, struct be_queue_info *q,
		u16 len, u16 entry_size)
{
	struct be_dma_mem *mem = &q->dma_mem;

	memset(q, 0, sizeof(*q));
	q->len = len;
	q->entry_size = entry_size;
	mem->size = len * entry_size;
	mem->va = dma_alloc_coherent(&adapter->pdev->dev, mem->size, &mem->dma,
				     GFP_KERNEL | __GFP_ZERO);
	if (!mem->va)
		return -ENOMEM;
	return 0;
}

static void be_reg_intr_set(struct be_adapter *adapter, bool enable)
{
	u32 reg, enabled;

	pci_read_config_dword(adapter->pdev, PCICFG_MEMBAR_CTRL_INT_CTRL_OFFSET,
				&reg);
	enabled = reg & MEMBAR_CTRL_INT_CTRL_HOSTINTR_MASK;

	if (!enabled && enable)
		reg |= MEMBAR_CTRL_INT_CTRL_HOSTINTR_MASK;
	else if (enabled && !enable)
		reg &= ~MEMBAR_CTRL_INT_CTRL_HOSTINTR_MASK;
	else
		return;

	pci_write_config_dword(adapter->pdev,
			PCICFG_MEMBAR_CTRL_INT_CTRL_OFFSET, reg);
}

static void be_intr_set(struct be_adapter *adapter, bool enable)
{
	int status = 0;

	/* On lancer interrupts can't be controlled via this register */
	if (lancer_chip(adapter))
		return;

	if (adapter->eeh_error)
		return;

	status = be_cmd_intr_set(adapter, enable);
	if (status)
		be_reg_intr_set(adapter, enable);
}

static void be_rxq_notify(struct be_adapter *adapter, u16 qid, u16 posted)
{
	u32 val = 0;
	val |= qid & DB_RQ_RING_ID_MASK;
	val |= posted << DB_RQ_NUM_POSTED_SHIFT;

	wmb();
	iowrite32(val, adapter->db + DB_RQ_OFFSET);
}

static void be_txq_notify(struct be_adapter *adapter, struct be_tx_obj *txo,
			  u16 posted)
{
	u32 val = 0;
	val |= txo->q.id & DB_TXULP_RING_ID_MASK;
	val |= (posted & DB_TXULP_NUM_POSTED_MASK) << DB_TXULP_NUM_POSTED_SHIFT;

	wmb();
	iowrite32(val, adapter->db + txo->db_offset);
}

static void be_eq_notify(struct be_adapter *adapter, u16 qid,
		bool arm, bool clear_int, u16 num_popped)
{
	u32 val = 0;
	val |= qid & DB_EQ_RING_ID_MASK;
	val |= ((qid & DB_EQ_RING_ID_EXT_MASK) <<
			DB_EQ_RING_ID_EXT_MASK_SHIFT);

	if (adapter->eeh_error)
		return;

	if (arm)
		val |= 1 << DB_EQ_REARM_SHIFT;
	if (clear_int)
		val |= 1 << DB_EQ_CLR_SHIFT;
	val |= 1 << DB_EQ_EVNT_SHIFT;
	val |= num_popped << DB_EQ_NUM_POPPED_SHIFT;
	iowrite32(val, adapter->db + DB_EQ_OFFSET);
}

void be_cq_notify(struct be_adapter *adapter, u16 qid, bool arm, u16 num_popped)
{
	u32 val = 0;
	val |= qid & DB_CQ_RING_ID_MASK;
	val |= ((qid & DB_CQ_RING_ID_EXT_MASK) <<
			DB_CQ_RING_ID_EXT_MASK_SHIFT);

	if (adapter->eeh_error)
		return;

	if (arm)
		val |= 1 << DB_CQ_REARM_SHIFT;
	val |= num_popped << DB_CQ_NUM_POPPED_SHIFT;
	iowrite32(val, adapter->db + DB_CQ_OFFSET);
}

static int be_mac_addr_set(struct net_device *netdev, void *p)
{
	struct be_adapter *adapter = netdev_priv(netdev);
	struct sockaddr *addr = p;
	int status = 0;
	u8 current_mac[ETH_ALEN];
	u32 pmac_id = adapter->pmac_id[0];
	bool active_mac = true;

	if (!is_valid_ether_addr(addr->sa_data))
		return -EADDRNOTAVAIL;

	/* For BE VF, MAC address is already activated by PF.
	 * Hence only operation left is updating netdev->devaddr.
	 * Update it if user is passing the same MAC which was used
	 * during configuring VF MAC from PF(Hypervisor).
	 */
	if (!lancer_chip(adapter) && !be_physfn(adapter)) {
		status = be_cmd_mac_addr_query(adapter, current_mac,
					       false, adapter->if_handle, 0);
		if (!status && !memcmp(current_mac, addr->sa_data, ETH_ALEN))
			goto done;
		else
			goto err;
	}

	if (!memcmp(addr->sa_data, netdev->dev_addr, ETH_ALEN))
		goto done;

	/* For Lancer check if any MAC is active.
	 * If active, get its mac id.
	 */
	if (lancer_chip(adapter) && !be_physfn(adapter))
		be_cmd_get_mac_from_list(adapter, current_mac, &active_mac,
					 &pmac_id, 0);

	status = be_cmd_pmac_add(adapter, (u8 *)addr->sa_data,
				 adapter->if_handle,
				 &adapter->pmac_id[0], 0);

	if (status)
		goto err;

	if (active_mac)
		be_cmd_pmac_del(adapter, adapter->if_handle,
				pmac_id, 0);
done:
	memcpy(netdev->dev_addr, addr->sa_data, netdev->addr_len);
	return 0;
err:
	dev_err(&adapter->pdev->dev, "MAC %pM set Failed\n", addr->sa_data);
	return status;
}

/* BE2 supports only v0 cmd */
static void *hw_stats_from_cmd(struct be_adapter *adapter)
{
	if (BE2_chip(adapter)) {
		struct be_cmd_resp_get_stats_v0 *cmd = adapter->stats_cmd.va;

		return &cmd->hw_stats;
	} else  {
		struct be_cmd_resp_get_stats_v1 *cmd = adapter->stats_cmd.va;

		return &cmd->hw_stats;
	}
}

/* BE2 supports only v0 cmd */
static void *be_erx_stats_from_cmd(struct be_adapter *adapter)
{
	if (BE2_chip(adapter)) {
		struct be_hw_stats_v0 *hw_stats = hw_stats_from_cmd(adapter);

		return &hw_stats->erx;
	} else {
		struct be_hw_stats_v1 *hw_stats = hw_stats_from_cmd(adapter);

		return &hw_stats->erx;
	}
}

static void populate_be_v0_stats(struct be_adapter *adapter)
{
	struct be_hw_stats_v0 *hw_stats = hw_stats_from_cmd(adapter);
	struct be_pmem_stats *pmem_sts = &hw_stats->pmem;
	struct be_rxf_stats_v0 *rxf_stats = &hw_stats->rxf;
	struct be_port_rxf_stats_v0 *port_stats =
					&rxf_stats->port[adapter->port_num];
	struct be_drv_stats *drvs = &adapter->drv_stats;

	be_dws_le_to_cpu(hw_stats, sizeof(*hw_stats));
	drvs->rx_pause_frames = port_stats->rx_pause_frames;
	drvs->rx_crc_errors = port_stats->rx_crc_errors;
	drvs->rx_control_frames = port_stats->rx_control_frames;
	drvs->rx_in_range_errors = port_stats->rx_in_range_errors;
	drvs->rx_frame_too_long = port_stats->rx_frame_too_long;
	drvs->rx_dropped_runt = port_stats->rx_dropped_runt;
	drvs->rx_ip_checksum_errs = port_stats->rx_ip_checksum_errs;
	drvs->rx_tcp_checksum_errs = port_stats->rx_tcp_checksum_errs;
	drvs->rx_udp_checksum_errs = port_stats->rx_udp_checksum_errs;
	drvs->rxpp_fifo_overflow_drop = port_stats->rx_fifo_overflow;
	drvs->rx_dropped_tcp_length = port_stats->rx_dropped_tcp_length;
	drvs->rx_dropped_too_small = port_stats->rx_dropped_too_small;
	drvs->rx_dropped_too_short = port_stats->rx_dropped_too_short;
	drvs->rx_out_range_errors = port_stats->rx_out_range_errors;
	drvs->rx_input_fifo_overflow_drop = port_stats->rx_input_fifo_overflow;
	drvs->rx_dropped_header_too_small =
		port_stats->rx_dropped_header_too_small;
	drvs->rx_address_filtered =
					port_stats->rx_address_filtered +
					port_stats->rx_vlan_filtered;
	drvs->rx_alignment_symbol_errors =
		port_stats->rx_alignment_symbol_errors;

	drvs->tx_pauseframes = port_stats->tx_pauseframes;
	drvs->tx_controlframes = port_stats->tx_controlframes;

	if (adapter->port_num)
		drvs->jabber_events = rxf_stats->port1_jabber_events;
	else
		drvs->jabber_events = rxf_stats->port0_jabber_events;
	drvs->rx_drops_no_pbuf = rxf_stats->rx_drops_no_pbuf;
	drvs->rx_drops_no_erx_descr = rxf_stats->rx_drops_no_erx_descr;
	drvs->forwarded_packets = rxf_stats->forwarded_packets;
	drvs->rx_drops_mtu = rxf_stats->rx_drops_mtu;
	drvs->rx_drops_no_tpre_descr = rxf_stats->rx_drops_no_tpre_descr;
	drvs->rx_drops_too_many_frags = rxf_stats->rx_drops_too_many_frags;
	adapter->drv_stats.eth_red_drops = pmem_sts->eth_red_drops;
}

static void populate_be_v1_stats(struct be_adapter *adapter)
{
	struct be_hw_stats_v1 *hw_stats = hw_stats_from_cmd(adapter);
	struct be_pmem_stats *pmem_sts = &hw_stats->pmem;
	struct be_rxf_stats_v1 *rxf_stats = &hw_stats->rxf;
	struct be_port_rxf_stats_v1 *port_stats =
					&rxf_stats->port[adapter->port_num];
	struct be_drv_stats *drvs = &adapter->drv_stats;

	be_dws_le_to_cpu(hw_stats, sizeof(*hw_stats));
	drvs->pmem_fifo_overflow_drop = port_stats->pmem_fifo_overflow_drop;
	drvs->rx_priority_pause_frames = port_stats->rx_priority_pause_frames;
	drvs->rx_pause_frames = port_stats->rx_pause_frames;
	drvs->rx_crc_errors = port_stats->rx_crc_errors;
	drvs->rx_control_frames = port_stats->rx_control_frames;
	drvs->rx_in_range_errors = port_stats->rx_in_range_errors;
	drvs->rx_frame_too_long = port_stats->rx_frame_too_long;
	drvs->rx_dropped_runt = port_stats->rx_dropped_runt;
	drvs->rx_ip_checksum_errs = port_stats->rx_ip_checksum_errs;
	drvs->rx_tcp_checksum_errs = port_stats->rx_tcp_checksum_errs;
	drvs->rx_udp_checksum_errs = port_stats->rx_udp_checksum_errs;
	drvs->rx_dropped_tcp_length = port_stats->rx_dropped_tcp_length;
	drvs->rx_dropped_too_small = port_stats->rx_dropped_too_small;
	drvs->rx_dropped_too_short = port_stats->rx_dropped_too_short;
	drvs->rx_out_range_errors = port_stats->rx_out_range_errors;
	drvs->rx_dropped_header_too_small =
		port_stats->rx_dropped_header_too_small;
	drvs->rx_input_fifo_overflow_drop =
		port_stats->rx_input_fifo_overflow_drop;
	drvs->rx_address_filtered = port_stats->rx_address_filtered;
	drvs->rx_alignment_symbol_errors =
		port_stats->rx_alignment_symbol_errors;
	drvs->rxpp_fifo_overflow_drop = port_stats->rxpp_fifo_overflow_drop;
	drvs->tx_pauseframes = port_stats->tx_pauseframes;
	drvs->tx_controlframes = port_stats->tx_controlframes;
	drvs->tx_priority_pauseframes = port_stats->tx_priority_pauseframes;
	drvs->jabber_events = port_stats->jabber_events;
	drvs->rx_drops_no_pbuf = rxf_stats->rx_drops_no_pbuf;
	drvs->rx_drops_no_erx_descr = rxf_stats->rx_drops_no_erx_descr;
	drvs->forwarded_packets = rxf_stats->forwarded_packets;
	drvs->rx_drops_mtu = rxf_stats->rx_drops_mtu;
	drvs->rx_drops_no_tpre_descr = rxf_stats->rx_drops_no_tpre_descr;
	drvs->rx_drops_too_many_frags = rxf_stats->rx_drops_too_many_frags;
	adapter->drv_stats.eth_red_drops = pmem_sts->eth_red_drops;
}

static void populate_lancer_stats(struct be_adapter *adapter)
{

	struct be_drv_stats *drvs = &adapter->drv_stats;
	struct lancer_pport_stats *pport_stats =
					pport_stats_from_cmd(adapter);

	be_dws_le_to_cpu(pport_stats, sizeof(*pport_stats));
	drvs->rx_pause_frames = pport_stats->rx_pause_frames_lo;
	drvs->rx_crc_errors = pport_stats->rx_crc_errors_lo;
	drvs->rx_control_frames = pport_stats->rx_control_frames_lo;
	drvs->rx_in_range_errors = pport_stats->rx_in_range_errors;
	drvs->rx_frame_too_long = pport_stats->rx_frames_too_long_lo;
	drvs->rx_dropped_runt = pport_stats->rx_dropped_runt;
	drvs->rx_ip_checksum_errs = pport_stats->rx_ip_checksum_errors;
	drvs->rx_tcp_checksum_errs = pport_stats->rx_tcp_checksum_errors;
	drvs->rx_udp_checksum_errs = pport_stats->rx_udp_checksum_errors;
	drvs->rx_dropped_tcp_length =
				pport_stats->rx_dropped_invalid_tcp_length;
	drvs->rx_dropped_too_small = pport_stats->rx_dropped_too_small;
	drvs->rx_dropped_too_short = pport_stats->rx_dropped_too_short;
	drvs->rx_out_range_errors = pport_stats->rx_out_of_range_errors;
	drvs->rx_dropped_header_too_small =
				pport_stats->rx_dropped_header_too_small;
	drvs->rx_input_fifo_overflow_drop = pport_stats->rx_fifo_overflow;
	drvs->rx_address_filtered =
					pport_stats->rx_address_filtered +
					pport_stats->rx_vlan_filtered;
	drvs->rx_alignment_symbol_errors = pport_stats->rx_symbol_errors_lo;
	drvs->rxpp_fifo_overflow_drop = pport_stats->rx_fifo_overflow;
	drvs->tx_pauseframes = pport_stats->tx_pause_frames_lo;
	drvs->tx_controlframes = pport_stats->tx_control_frames_lo;
	drvs->jabber_events = pport_stats->rx_jabbers;
	drvs->forwarded_packets = pport_stats->num_forwards_lo;
	drvs->rx_drops_mtu = pport_stats->rx_drops_mtu_lo;
	drvs->rx_drops_too_many_frags =
				pport_stats->rx_drops_too_many_frags_lo;
}

static void accumulate_16bit_val(u32 *acc, u16 val)
{
#define lo(x)			(x & 0xFFFF)
#define hi(x)			(x & 0xFFFF0000)
	bool wrapped = val < lo(*acc);
	u32 newacc = hi(*acc) + val;

	if (wrapped)
		newacc += 65536;
	ACCESS_ONCE(*acc) = newacc;
}

void populate_erx_stats(struct be_adapter *adapter,
			struct be_rx_obj *rxo,
			u32 erx_stat)
{
	if (!BEx_chip(adapter))
		rx_stats(rxo)->rx_drops_no_frags = erx_stat;
	else
		/* below erx HW counter can actually wrap around after
		 * 65535. Driver accumulates a 32-bit value
		 */
		accumulate_16bit_val(&rx_stats(rxo)->rx_drops_no_frags,
				     (u16)erx_stat);
}

void be_parse_stats(struct be_adapter *adapter)
{
	struct be_erx_stats_v1 *erx = be_erx_stats_from_cmd(adapter);
	struct be_rx_obj *rxo;
	int i;
	u32 erx_stat;

	if (lancer_chip(adapter)) {
		populate_lancer_stats(adapter);
	} else {
		if (BE2_chip(adapter))
			populate_be_v0_stats(adapter);
		else
			/* for BE3 and Skyhawk */
			populate_be_v1_stats(adapter);

		/* as erx_v1 is longer than v0, ok to use v1 for v0 access */
		for_all_rx_queues(adapter, rxo, i) {
			erx_stat = erx->rx_drops_no_fragments[rxo->q.id];
			populate_erx_stats(adapter, rxo, erx_stat);
		}
	}
}

static struct rtnl_link_stats64 *be_get_stats64(struct net_device *netdev,
					struct rtnl_link_stats64 *stats)
{
	struct be_adapter *adapter = netdev_priv(netdev);
	struct be_drv_stats *drvs = &adapter->drv_stats;
	struct be_rx_obj *rxo;
	struct be_tx_obj *txo;
	u64 pkts, bytes;
	unsigned int start;
	int i;

	for_all_rx_queues(adapter, rxo, i) {
		const struct be_rx_stats *rx_stats = rx_stats(rxo);
		do {
			start = u64_stats_fetch_begin_bh(&rx_stats->sync);
			pkts = rx_stats(rxo)->rx_pkts;
			bytes = rx_stats(rxo)->rx_bytes;
		} while (u64_stats_fetch_retry_bh(&rx_stats->sync, start));
		stats->rx_packets += pkts;
		stats->rx_bytes += bytes;
		stats->multicast += rx_stats(rxo)->rx_mcast_pkts;
		stats->rx_dropped += rx_stats(rxo)->rx_drops_no_skbs +
					rx_stats(rxo)->rx_drops_no_frags;
	}

	for_all_tx_queues(adapter, txo, i) {
		const struct be_tx_stats *tx_stats = tx_stats(txo);
		do {
			start = u64_stats_fetch_begin_bh(&tx_stats->sync);
			pkts = tx_stats(txo)->tx_pkts;
			bytes = tx_stats(txo)->tx_bytes;
		} while (u64_stats_fetch_retry_bh(&tx_stats->sync, start));
		stats->tx_packets += pkts;
		stats->tx_bytes += bytes;
	}

	/* bad pkts received */
	stats->rx_errors = drvs->rx_crc_errors +
		drvs->rx_alignment_symbol_errors +
		drvs->rx_in_range_errors +
		drvs->rx_out_range_errors +
		drvs->rx_frame_too_long +
		drvs->rx_dropped_too_small +
		drvs->rx_dropped_too_short +
		drvs->rx_dropped_header_too_small +
		drvs->rx_dropped_tcp_length +
		drvs->rx_dropped_runt;

	/* detailed rx errors */
	stats->rx_length_errors = drvs->rx_in_range_errors +
		drvs->rx_out_range_errors +
		drvs->rx_frame_too_long;

	stats->rx_crc_errors = drvs->rx_crc_errors;

	/* frame alignment errors */
	stats->rx_frame_errors = drvs->rx_alignment_symbol_errors;

	/* receiver fifo overrun */
	/* drops_no_pbuf is no per i/f, it's per BE card */
	stats->rx_fifo_errors = drvs->rxpp_fifo_overflow_drop +
				drvs->rx_input_fifo_overflow_drop +
				drvs->rx_drops_no_pbuf;
	return stats;
}

void be_link_status_update(struct be_adapter *adapter, u8 link_status)
{
	struct net_device *netdev = adapter->netdev;

	if (!(adapter->flags & BE_FLAGS_LINK_STATUS_INIT)) {
		netif_carrier_off(netdev);
		adapter->flags |= BE_FLAGS_LINK_STATUS_INIT;
	}

	if ((link_status & LINK_STATUS_MASK) == LINK_UP)
		netif_carrier_on(netdev);
	else
		netif_carrier_off(netdev);
}

static void be_tx_stats_update(struct be_tx_obj *txo,
			u32 wrb_cnt, u32 copied, u32 gso_segs, bool stopped)
{
	struct be_tx_stats *stats = tx_stats(txo);

	u64_stats_update_begin(&stats->sync);
	stats->tx_reqs++;
	stats->tx_wrbs += wrb_cnt;
	stats->tx_bytes += copied;
	stats->tx_pkts += (gso_segs ? gso_segs : 1);
	if (stopped)
		stats->tx_stops++;
	u64_stats_update_end(&stats->sync);
}

/* Determine number of WRB entries needed to xmit data in an skb */
static u32 wrb_cnt_for_skb(struct be_adapter *adapter, struct sk_buff *skb,
								bool *dummy)
{
	int cnt = (skb->len > skb->data_len);

	cnt += skb_shinfo(skb)->nr_frags;

	/* to account for hdr wrb */
	cnt++;
	if (lancer_chip(adapter) || !(cnt & 1)) {
		*dummy = false;
	} else {
		/* add a dummy to make it an even num */
		cnt++;
		*dummy = true;
	}
	BUG_ON(cnt > BE_MAX_TX_FRAG_COUNT);
	return cnt;
}

static inline void wrb_fill(struct be_eth_wrb *wrb, u64 addr, int len)
{
	wrb->frag_pa_hi = upper_32_bits(addr);
	wrb->frag_pa_lo = addr & 0xFFFFFFFF;
	wrb->frag_len = len & ETH_WRB_FRAG_LEN_MASK;
	wrb->rsvd0 = 0;
}

static inline u16 be_get_tx_vlan_tag(struct be_adapter *adapter,
					struct sk_buff *skb)
{
	u8 vlan_prio;
	u16 vlan_tag;

	vlan_tag = vlan_tx_tag_get(skb);
	vlan_prio = (vlan_tag & VLAN_PRIO_MASK) >> VLAN_PRIO_SHIFT;
	/* If vlan priority provided by OS is NOT in available bmap */
	if (!(adapter->vlan_prio_bmap & (1 << vlan_prio)))
		vlan_tag = (vlan_tag & ~VLAN_PRIO_MASK) |
				adapter->recommended_prio;

	return vlan_tag;
}

static void wrb_fill_hdr(struct be_adapter *adapter, struct be_eth_hdr_wrb *hdr,
		struct sk_buff *skb, u32 wrb_cnt, u32 len, bool skip_hw_vlan)
{
	u16 vlan_tag;

	memset(hdr, 0, sizeof(*hdr));

	AMAP_SET_BITS(struct amap_eth_hdr_wrb, crc, hdr, 1);

	if (skb_is_gso(skb)) {
		AMAP_SET_BITS(struct amap_eth_hdr_wrb, lso, hdr, 1);
		AMAP_SET_BITS(struct amap_eth_hdr_wrb, lso_mss,
			hdr, skb_shinfo(skb)->gso_size);
		if (skb_is_gso_v6(skb) && !lancer_chip(adapter))
			AMAP_SET_BITS(struct amap_eth_hdr_wrb, lso6, hdr, 1);
	} else if (skb->ip_summed == CHECKSUM_PARTIAL) {
		if (is_tcp_pkt(skb))
			AMAP_SET_BITS(struct amap_eth_hdr_wrb, tcpcs, hdr, 1);
		else if (is_udp_pkt(skb))
			AMAP_SET_BITS(struct amap_eth_hdr_wrb, udpcs, hdr, 1);
	}

	if (vlan_tx_tag_present(skb)) {
		AMAP_SET_BITS(struct amap_eth_hdr_wrb, vlan, hdr, 1);
		vlan_tag = be_get_tx_vlan_tag(adapter, skb);
		AMAP_SET_BITS(struct amap_eth_hdr_wrb, vlan_tag, hdr, vlan_tag);
	}

	/* To skip HW VLAN tagging: evt = 1, compl = 0 */
	AMAP_SET_BITS(struct amap_eth_hdr_wrb, complete, hdr, !skip_hw_vlan);
	AMAP_SET_BITS(struct amap_eth_hdr_wrb, event, hdr, 1);
	AMAP_SET_BITS(struct amap_eth_hdr_wrb, num_wrb, hdr, wrb_cnt);
	AMAP_SET_BITS(struct amap_eth_hdr_wrb, len, hdr, len);
}

static void unmap_tx_frag(struct device *dev, struct be_eth_wrb *wrb,
		bool unmap_single)
{
	dma_addr_t dma;

	be_dws_le_to_cpu(wrb, sizeof(*wrb));

	dma = (u64)wrb->frag_pa_hi << 32 | (u64)wrb->frag_pa_lo;
	if (wrb->frag_len) {
		if (unmap_single)
			dma_unmap_single(dev, dma, wrb->frag_len,
					 DMA_TO_DEVICE);
		else
			dma_unmap_page(dev, dma, wrb->frag_len, DMA_TO_DEVICE);
	}
}

static int make_tx_wrbs(struct be_adapter *adapter, struct be_queue_info *txq,
		struct sk_buff *skb, u32 wrb_cnt, bool dummy_wrb,
		bool skip_hw_vlan)
{
	dma_addr_t busaddr;
	int i, copied = 0;
	struct device *dev = &adapter->pdev->dev;
	struct sk_buff *first_skb = skb;
	struct be_eth_wrb *wrb;
	struct be_eth_hdr_wrb *hdr;
	bool map_single = false;
	u16 map_head;

	hdr = queue_head_node(txq);
	queue_head_inc(txq);
	map_head = txq->head;

	if (skb->len > skb->data_len) {
		int len = skb_headlen(skb);
		busaddr = dma_map_single(dev, skb->data, len, DMA_TO_DEVICE);
		if (dma_mapping_error(dev, busaddr))
			goto dma_err;
		map_single = true;
		wrb = queue_head_node(txq);
		wrb_fill(wrb, busaddr, len);
		be_dws_cpu_to_le(wrb, sizeof(*wrb));
		queue_head_inc(txq);
		copied += len;
	}

	for (i = 0; i < skb_shinfo(skb)->nr_frags; i++) {
		const struct skb_frag_struct *frag =
			&skb_shinfo(skb)->frags[i];
		busaddr = skb_frag_dma_map(dev, frag, 0,
					   skb_frag_size(frag), DMA_TO_DEVICE);
		if (dma_mapping_error(dev, busaddr))
			goto dma_err;
		wrb = queue_head_node(txq);
		wrb_fill(wrb, busaddr, skb_frag_size(frag));
		be_dws_cpu_to_le(wrb, sizeof(*wrb));
		queue_head_inc(txq);
		copied += skb_frag_size(frag);
	}

	if (dummy_wrb) {
		wrb = queue_head_node(txq);
		wrb_fill(wrb, 0, 0);
		be_dws_cpu_to_le(wrb, sizeof(*wrb));
		queue_head_inc(txq);
	}

	wrb_fill_hdr(adapter, hdr, first_skb, wrb_cnt, copied, skip_hw_vlan);
	be_dws_cpu_to_le(hdr, sizeof(*hdr));

	return copied;
dma_err:
	txq->head = map_head;
	while (copied) {
		wrb = queue_head_node(txq);
		unmap_tx_frag(dev, wrb, map_single);
		map_single = false;
		copied -= wrb->frag_len;
		queue_head_inc(txq);
	}
	return 0;
}

static struct sk_buff *be_insert_vlan_in_pkt(struct be_adapter *adapter,
					     struct sk_buff *skb,
					     bool *skip_hw_vlan)
{
	u16 vlan_tag = 0;

	skb = skb_share_check(skb, GFP_ATOMIC);
	if (unlikely(!skb))
		return skb;

	if (vlan_tx_tag_present(skb))
		vlan_tag = be_get_tx_vlan_tag(adapter, skb);
	else if (qnq_async_evt_rcvd(adapter) && adapter->pvid)
		vlan_tag = adapter->pvid;

	if (vlan_tag) {
		skb = __vlan_put_tag(skb, htons(ETH_P_8021Q), vlan_tag);
		if (unlikely(!skb))
			return skb;
		skb->vlan_tci = 0;
		if (skip_hw_vlan)
			*skip_hw_vlan = true;
	}

	/* Insert the outer VLAN, if any */
	if (adapter->qnq_vid) {
		vlan_tag = adapter->qnq_vid;
		skb = __vlan_put_tag(skb, htons(ETH_P_8021Q), vlan_tag);
		if (unlikely(!skb))
			return skb;
		if (skip_hw_vlan)
			*skip_hw_vlan = true;
	}

	return skb;
}

static bool be_ipv6_exthdr_check(struct sk_buff *skb)
<<<<<<< HEAD
{
	struct ethhdr *eh = (struct ethhdr *)skb->data;
	u16 offset = ETH_HLEN;

	if (eh->h_proto == htons(ETH_P_IPV6)) {
		struct ipv6hdr *ip6h = (struct ipv6hdr *)(skb->data + offset);

		offset += sizeof(struct ipv6hdr);
		if (ip6h->nexthdr != NEXTHDR_TCP &&
		    ip6h->nexthdr != NEXTHDR_UDP) {
			struct ipv6_opt_hdr *ehdr =
				(struct ipv6_opt_hdr *) (skb->data + offset);

			/* offending pkt: 2nd byte following IPv6 hdr is 0xff */
			if (ehdr->hdrlen == 0xff)
				return true;
		}
	}
	return false;
}

static int be_vlan_tag_tx_chk(struct be_adapter *adapter, struct sk_buff *skb)
{
	return vlan_tx_tag_present(skb) || adapter->pvid || adapter->qnq_vid;
}

static int be_ipv6_tx_stall_chk(struct be_adapter *adapter, struct sk_buff *skb)
{
	return BE3_chip(adapter) &&
		be_ipv6_exthdr_check(skb);
}

static netdev_tx_t be_xmit(struct sk_buff *skb,
			struct net_device *netdev)
{
	struct be_adapter *adapter = netdev_priv(netdev);
	struct be_tx_obj *txo = &adapter->tx_obj[skb_get_queue_mapping(skb)];
	struct be_queue_info *txq = &txo->q;
	struct iphdr *ip = NULL;
	u32 wrb_cnt = 0, copied = 0;
	u32 start = txq->head, eth_hdr_len;
	bool dummy_wrb, stopped = false;
	bool skip_hw_vlan = false;
	struct vlan_ethhdr *veh = (struct vlan_ethhdr *)skb->data;
=======
{
	struct ethhdr *eh = (struct ethhdr *)skb->data;
	u16 offset = ETH_HLEN;
>>>>>>> d0e0ac97

	if (eh->h_proto == htons(ETH_P_IPV6)) {
		struct ipv6hdr *ip6h = (struct ipv6hdr *)(skb->data + offset);

		offset += sizeof(struct ipv6hdr);
		if (ip6h->nexthdr != NEXTHDR_TCP &&
		    ip6h->nexthdr != NEXTHDR_UDP) {
			struct ipv6_opt_hdr *ehdr =
				(struct ipv6_opt_hdr *) (skb->data + offset);

			/* offending pkt: 2nd byte following IPv6 hdr is 0xff */
			if (ehdr->hdrlen == 0xff)
				return true;
		}
	}
	return false;
}

static int be_vlan_tag_tx_chk(struct be_adapter *adapter, struct sk_buff *skb)
{
	return vlan_tx_tag_present(skb) || adapter->pvid || adapter->qnq_vid;
}

static int be_ipv6_tx_stall_chk(struct be_adapter *adapter,
				struct sk_buff *skb)
{
	return BE3_chip(adapter) && be_ipv6_exthdr_check(skb);
}

static struct sk_buff *be_xmit_workarounds(struct be_adapter *adapter,
					   struct sk_buff *skb,
					   bool *skip_hw_vlan)
{
	struct vlan_ethhdr *veh = (struct vlan_ethhdr *)skb->data;
	unsigned int eth_hdr_len;
	struct iphdr *ip;

	/* Lancer ASIC has a bug wherein packets that are 32 bytes or less
	 * may cause a transmit stall on that port. So the work-around is to
	 * pad such packets to a 36-byte length.
	 */
	if (unlikely(lancer_chip(adapter) && skb->len <= 32)) {
		if (skb_padto(skb, 36))
			goto tx_drop;
		skb->len = 36;
	}

	/* For padded packets, BE HW modifies tot_len field in IP header
	 * incorrecly when VLAN tag is inserted by HW.
<<<<<<< HEAD
	 */
	if (skb->len <= 60 && vlan_tx_tag_present(skb) && is_ipv4_pkt(skb)) {
=======
	 * For padded packets, Lancer computes incorrect checksum.
	 */
	eth_hdr_len = ntohs(skb->protocol) == ETH_P_8021Q ?
						VLAN_ETH_HLEN : ETH_HLEN;
	if (skb->len <= 60 &&
	    (lancer_chip(adapter) || vlan_tx_tag_present(skb)) &&
	    is_ipv4_pkt(skb)) {
>>>>>>> d0e0ac97
		ip = (struct iphdr *)ip_hdr(skb);
		pskb_trim(skb, eth_hdr_len + ntohs(ip->tot_len));
	}

	/* If vlan tag is already inlined in the packet, skip HW VLAN
	 * tagging in UMC mode
	 */
	if ((adapter->function_mode & UMC_ENABLED) &&
	    veh->h_vlan_proto == htons(ETH_P_8021Q))
<<<<<<< HEAD
			skip_hw_vlan = true;
=======
			*skip_hw_vlan = true;
>>>>>>> d0e0ac97

	/* HW has a bug wherein it will calculate CSUM for VLAN
	 * pkts even though it is disabled.
	 * Manually insert VLAN in pkt.
	 */
	if (skb->ip_summed != CHECKSUM_PARTIAL &&
<<<<<<< HEAD
			vlan_tx_tag_present(skb)) {
		skb = be_insert_vlan_in_pkt(adapter, skb, &skip_hw_vlan);
=======
	    vlan_tx_tag_present(skb)) {
		skb = be_insert_vlan_in_pkt(adapter, skb, skip_hw_vlan);
>>>>>>> d0e0ac97
		if (unlikely(!skb))
			goto tx_drop;
	}

	/* HW may lockup when VLAN HW tagging is requested on
	 * certain ipv6 packets. Drop such pkts if the HW workaround to
	 * skip HW tagging is not enabled by FW.
	 */
	if (unlikely(be_ipv6_tx_stall_chk(adapter, skb) &&
<<<<<<< HEAD
		     (adapter->pvid || adapter->qnq_vid) &&
		     !qnq_async_evt_rcvd(adapter)))
=======
	    (adapter->pvid || adapter->qnq_vid) &&
	    !qnq_async_evt_rcvd(adapter)))
>>>>>>> d0e0ac97
		goto tx_drop;

	/* Manual VLAN tag insertion to prevent:
	 * ASIC lockup when the ASIC inserts VLAN tag into
	 * certain ipv6 packets. Insert VLAN tags in driver,
	 * and set event, completion, vlan bits accordingly
	 * in the Tx WRB.
	 */
	if (be_ipv6_tx_stall_chk(adapter, skb) &&
	    be_vlan_tag_tx_chk(adapter, skb)) {
<<<<<<< HEAD
		skb = be_insert_vlan_in_pkt(adapter, skb, &skip_hw_vlan);
=======
		skb = be_insert_vlan_in_pkt(adapter, skb, skip_hw_vlan);
>>>>>>> d0e0ac97
		if (unlikely(!skb))
			goto tx_drop;
	}

	return skb;
tx_drop:
	dev_kfree_skb_any(skb);
	return NULL;
}

static netdev_tx_t be_xmit(struct sk_buff *skb, struct net_device *netdev)
{
	struct be_adapter *adapter = netdev_priv(netdev);
	struct be_tx_obj *txo = &adapter->tx_obj[skb_get_queue_mapping(skb)];
	struct be_queue_info *txq = &txo->q;
	bool dummy_wrb, stopped = false;
	u32 wrb_cnt = 0, copied = 0;
	bool skip_hw_vlan = false;
	u32 start = txq->head;

	skb = be_xmit_workarounds(adapter, skb, &skip_hw_vlan);
	if (!skb)
		return NETDEV_TX_OK;

	wrb_cnt = wrb_cnt_for_skb(adapter, skb, &dummy_wrb);

	copied = make_tx_wrbs(adapter, txq, skb, wrb_cnt, dummy_wrb,
			      skip_hw_vlan);
	if (copied) {
		int gso_segs = skb_shinfo(skb)->gso_segs;

		/* record the sent skb in the sent_skb table */
		BUG_ON(txo->sent_skb_list[start]);
		txo->sent_skb_list[start] = skb;

		/* Ensure txq has space for the next skb; Else stop the queue
		 * *BEFORE* ringing the tx doorbell, so that we serialze the
		 * tx compls of the current transmit which'll wake up the queue
		 */
		atomic_add(wrb_cnt, &txq->used);
		if ((BE_MAX_TX_FRAG_COUNT + atomic_read(&txq->used)) >=
								txq->len) {
			netif_stop_subqueue(netdev, skb_get_queue_mapping(skb));
			stopped = true;
		}

		be_txq_notify(adapter, txo, wrb_cnt);

		be_tx_stats_update(txo, wrb_cnt, copied, gso_segs, stopped);
	} else {
		txq->head = start;
		dev_kfree_skb_any(skb);
	}
	return NETDEV_TX_OK;
}

static int be_change_mtu(struct net_device *netdev, int new_mtu)
{
	struct be_adapter *adapter = netdev_priv(netdev);
	if (new_mtu < BE_MIN_MTU ||
			new_mtu > (BE_MAX_JUMBO_FRAME_SIZE -
					(ETH_HLEN + ETH_FCS_LEN))) {
		dev_info(&adapter->pdev->dev,
			"MTU must be between %d and %d bytes\n",
			BE_MIN_MTU,
			(BE_MAX_JUMBO_FRAME_SIZE - (ETH_HLEN + ETH_FCS_LEN)));
		return -EINVAL;
	}
	dev_info(&adapter->pdev->dev, "MTU changed from %d to %d bytes\n",
			netdev->mtu, new_mtu);
	netdev->mtu = new_mtu;
	return 0;
}

/*
 * A max of 64 (BE_NUM_VLANS_SUPPORTED) vlans can be configured in BE.
 * If the user configures more, place BE in vlan promiscuous mode.
 */
static int be_vid_config(struct be_adapter *adapter)
{
	u16 vids[BE_NUM_VLANS_SUPPORTED];
	u16 num = 0, i;
	int status = 0;

	/* No need to further configure vids if in promiscuous mode */
	if (adapter->promiscuous)
		return 0;

	if (adapter->vlans_added > adapter->max_vlans)
		goto set_vlan_promisc;

	/* Construct VLAN Table to give to HW */
	for (i = 0; i < VLAN_N_VID; i++)
		if (adapter->vlan_tag[i])
			vids[num++] = cpu_to_le16(i);

	status = be_cmd_vlan_config(adapter, adapter->if_handle,
				    vids, num, 1, 0);

	/* Set to VLAN promisc mode as setting VLAN filter failed */
	if (status) {
		dev_info(&adapter->pdev->dev, "Exhausted VLAN HW filters.\n");
		dev_info(&adapter->pdev->dev, "Disabling HW VLAN filtering.\n");
		goto set_vlan_promisc;
	}

	return status;

set_vlan_promisc:
	status = be_cmd_vlan_config(adapter, adapter->if_handle,
				    NULL, 0, 1, 1);
	return status;
}

static int be_vlan_add_vid(struct net_device *netdev, __be16 proto, u16 vid)
{
	struct be_adapter *adapter = netdev_priv(netdev);
	int status = 0;

	if (!lancer_chip(adapter) && !be_physfn(adapter)) {
		status = -EINVAL;
		goto ret;
	}

	/* Packets with VID 0 are always received by Lancer by default */
	if (lancer_chip(adapter) && vid == 0)
		goto ret;

	adapter->vlan_tag[vid] = 1;
	if (adapter->vlans_added <= (adapter->max_vlans + 1))
		status = be_vid_config(adapter);

	if (!status)
		adapter->vlans_added++;
	else
		adapter->vlan_tag[vid] = 0;
ret:
	return status;
}

static int be_vlan_rem_vid(struct net_device *netdev, __be16 proto, u16 vid)
{
	struct be_adapter *adapter = netdev_priv(netdev);
	int status = 0;

	if (!lancer_chip(adapter) && !be_physfn(adapter)) {
		status = -EINVAL;
		goto ret;
	}

	/* Packets with VID 0 are always received by Lancer by default */
	if (lancer_chip(adapter) && vid == 0)
		goto ret;

	adapter->vlan_tag[vid] = 0;
	if (adapter->vlans_added <= adapter->max_vlans)
		status = be_vid_config(adapter);

	if (!status)
		adapter->vlans_added--;
	else
		adapter->vlan_tag[vid] = 1;
ret:
	return status;
}

static void be_set_rx_mode(struct net_device *netdev)
{
	struct be_adapter *adapter = netdev_priv(netdev);
	int status;

	if (netdev->flags & IFF_PROMISC) {
		be_cmd_rx_filter(adapter, IFF_PROMISC, ON);
		adapter->promiscuous = true;
		goto done;
	}

	/* BE was previously in promiscuous mode; disable it */
	if (adapter->promiscuous) {
		adapter->promiscuous = false;
		be_cmd_rx_filter(adapter, IFF_PROMISC, OFF);

		if (adapter->vlans_added)
			be_vid_config(adapter);
	}

	/* Enable multicast promisc if num configured exceeds what we support */
	if (netdev->flags & IFF_ALLMULTI ||
	    netdev_mc_count(netdev) > adapter->max_mcast_mac) {
		be_cmd_rx_filter(adapter, IFF_ALLMULTI, ON);
		goto done;
	}

	if (netdev_uc_count(netdev) != adapter->uc_macs) {
		struct netdev_hw_addr *ha;
		int i = 1; /* First slot is claimed by the Primary MAC */

		for (; adapter->uc_macs > 0; adapter->uc_macs--, i++) {
			be_cmd_pmac_del(adapter, adapter->if_handle,
					adapter->pmac_id[i], 0);
		}

		if (netdev_uc_count(netdev) > adapter->max_pmac_cnt) {
			be_cmd_rx_filter(adapter, IFF_PROMISC, ON);
			adapter->promiscuous = true;
			goto done;
		}

		netdev_for_each_uc_addr(ha, adapter->netdev) {
			adapter->uc_macs++; /* First slot is for Primary MAC */
			be_cmd_pmac_add(adapter, (u8 *)ha->addr,
					adapter->if_handle,
					&adapter->pmac_id[adapter->uc_macs], 0);
		}
	}

	status = be_cmd_rx_filter(adapter, IFF_MULTICAST, ON);

	/* Set to MCAST promisc mode if setting MULTICAST address fails */
	if (status) {
		dev_info(&adapter->pdev->dev, "Exhausted multicast HW filters.\n");
		dev_info(&adapter->pdev->dev, "Disabling HW multicast filtering.\n");
		be_cmd_rx_filter(adapter, IFF_ALLMULTI, ON);
	}
done:
	return;
}

static int be_set_vf_mac(struct net_device *netdev, int vf, u8 *mac)
{
	struct be_adapter *adapter = netdev_priv(netdev);
	struct be_vf_cfg *vf_cfg = &adapter->vf_cfg[vf];
	int status;
	bool active_mac = false;
	u32 pmac_id;
	u8 old_mac[ETH_ALEN];

	if (!sriov_enabled(adapter))
		return -EPERM;

	if (!is_valid_ether_addr(mac) || vf >= adapter->num_vfs)
		return -EINVAL;

	if (lancer_chip(adapter)) {
		status = be_cmd_get_mac_from_list(adapter, old_mac, &active_mac,
						  &pmac_id, vf + 1);
		if (!status && active_mac)
			be_cmd_pmac_del(adapter, vf_cfg->if_handle,
					pmac_id, vf + 1);

		status = be_cmd_set_mac_list(adapter,  mac, 1, vf + 1);
	} else {
		status = be_cmd_pmac_del(adapter, vf_cfg->if_handle,
					 vf_cfg->pmac_id, vf + 1);

		status = be_cmd_pmac_add(adapter, mac, vf_cfg->if_handle,
					 &vf_cfg->pmac_id, vf + 1);
	}

	if (status)
		dev_err(&adapter->pdev->dev, "MAC %pM set on VF %d Failed\n",
				mac, vf);
	else
		memcpy(vf_cfg->mac_addr, mac, ETH_ALEN);

	return status;
}

static int be_get_vf_config(struct net_device *netdev, int vf,
			struct ifla_vf_info *vi)
{
	struct be_adapter *adapter = netdev_priv(netdev);
	struct be_vf_cfg *vf_cfg = &adapter->vf_cfg[vf];

	if (!sriov_enabled(adapter))
		return -EPERM;

	if (vf >= adapter->num_vfs)
		return -EINVAL;

	vi->vf = vf;
	vi->tx_rate = vf_cfg->tx_rate;
	vi->vlan = vf_cfg->vlan_tag;
	vi->qos = 0;
	memcpy(&vi->mac, vf_cfg->mac_addr, ETH_ALEN);

	return 0;
}

static int be_set_vf_vlan(struct net_device *netdev,
			int vf, u16 vlan, u8 qos)
{
	struct be_adapter *adapter = netdev_priv(netdev);
	int status = 0;

	if (!sriov_enabled(adapter))
		return -EPERM;

	if (vf >= adapter->num_vfs || vlan > 4095)
		return -EINVAL;

	if (vlan) {
		if (adapter->vf_cfg[vf].vlan_tag != vlan) {
			/* If this is new value, program it. Else skip. */
			adapter->vf_cfg[vf].vlan_tag = vlan;

			status = be_cmd_set_hsw_config(adapter, vlan,
				vf + 1, adapter->vf_cfg[vf].if_handle);
		}
	} else {
		/* Reset Transparent Vlan Tagging. */
		adapter->vf_cfg[vf].vlan_tag = 0;
		vlan = adapter->vf_cfg[vf].def_vid;
		status = be_cmd_set_hsw_config(adapter, vlan, vf + 1,
			adapter->vf_cfg[vf].if_handle);
	}


	if (status)
		dev_info(&adapter->pdev->dev,
				"VLAN %d config on VF %d failed\n", vlan, vf);
	return status;
}

static int be_set_vf_tx_rate(struct net_device *netdev,
			int vf, int rate)
{
	struct be_adapter *adapter = netdev_priv(netdev);
	int status = 0;

	if (!sriov_enabled(adapter))
		return -EPERM;

	if (vf >= adapter->num_vfs)
		return -EINVAL;

	if (rate < 100 || rate > 10000) {
		dev_err(&adapter->pdev->dev,
			"tx rate must be between 100 and 10000 Mbps\n");
		return -EINVAL;
	}

	if (lancer_chip(adapter))
		status = be_cmd_set_profile_config(adapter, rate / 10, vf + 1);
	else
		status = be_cmd_set_qos(adapter, rate / 10, vf + 1);

	if (status)
		dev_err(&adapter->pdev->dev,
				"tx rate %d on VF %d failed\n", rate, vf);
	else
		adapter->vf_cfg[vf].tx_rate = rate;
	return status;
}

static void be_eqd_update(struct be_adapter *adapter, struct be_eq_obj *eqo)
{
	struct be_rx_stats *stats = rx_stats(&adapter->rx_obj[eqo->idx]);
	ulong now = jiffies;
	ulong delta = now - stats->rx_jiffies;
	u64 pkts;
	unsigned int start, eqd;

	if (!eqo->enable_aic) {
		eqd = eqo->eqd;
		goto modify_eqd;
	}

	if (eqo->idx >= adapter->num_rx_qs)
		return;

	stats = rx_stats(&adapter->rx_obj[eqo->idx]);

	/* Wrapped around */
	if (time_before(now, stats->rx_jiffies)) {
		stats->rx_jiffies = now;
		return;
	}

	/* Update once a second */
	if (delta < HZ)
		return;

	do {
		start = u64_stats_fetch_begin_bh(&stats->sync);
		pkts = stats->rx_pkts;
	} while (u64_stats_fetch_retry_bh(&stats->sync, start));

	stats->rx_pps = (unsigned long)(pkts - stats->rx_pkts_prev) / (delta / HZ);
	stats->rx_pkts_prev = pkts;
	stats->rx_jiffies = now;
	eqd = (stats->rx_pps / 110000) << 3;
	eqd = min(eqd, eqo->max_eqd);
	eqd = max(eqd, eqo->min_eqd);
	if (eqd < 10)
		eqd = 0;

modify_eqd:
	if (eqd != eqo->cur_eqd) {
		be_cmd_modify_eqd(adapter, eqo->q.id, eqd);
		eqo->cur_eqd = eqd;
	}
}

static void be_rx_stats_update(struct be_rx_obj *rxo,
		struct be_rx_compl_info *rxcp)
{
	struct be_rx_stats *stats = rx_stats(rxo);

	u64_stats_update_begin(&stats->sync);
	stats->rx_compl++;
	stats->rx_bytes += rxcp->pkt_size;
	stats->rx_pkts++;
	if (rxcp->pkt_type == BE_MULTICAST_PACKET)
		stats->rx_mcast_pkts++;
	if (rxcp->err)
		stats->rx_compl_err++;
	u64_stats_update_end(&stats->sync);
}

static inline bool csum_passed(struct be_rx_compl_info *rxcp)
{
	/* L4 checksum is not reliable for non TCP/UDP packets.
	 * Also ignore ipcksm for ipv6 pkts */
	return (rxcp->tcpf || rxcp->udpf) && rxcp->l4_csum &&
				(rxcp->ip_csum || rxcp->ipv6);
}

static struct be_rx_page_info *get_rx_page_info(struct be_rx_obj *rxo,
						u16 frag_idx)
{
	struct be_adapter *adapter = rxo->adapter;
	struct be_rx_page_info *rx_page_info;
	struct be_queue_info *rxq = &rxo->q;

	rx_page_info = &rxo->page_info_tbl[frag_idx];
	BUG_ON(!rx_page_info->page);

	if (rx_page_info->last_page_user) {
		dma_unmap_page(&adapter->pdev->dev,
			       dma_unmap_addr(rx_page_info, bus),
			       adapter->big_page_size, DMA_FROM_DEVICE);
		rx_page_info->last_page_user = false;
	}

	atomic_dec(&rxq->used);
	return rx_page_info;
}

/* Throwaway the data in the Rx completion */
static void be_rx_compl_discard(struct be_rx_obj *rxo,
				struct be_rx_compl_info *rxcp)
{
	struct be_queue_info *rxq = &rxo->q;
	struct be_rx_page_info *page_info;
	u16 i, num_rcvd = rxcp->num_rcvd;

	for (i = 0; i < num_rcvd; i++) {
		page_info = get_rx_page_info(rxo, rxcp->rxq_idx);
		put_page(page_info->page);
		memset(page_info, 0, sizeof(*page_info));
		index_inc(&rxcp->rxq_idx, rxq->len);
	}
}

/*
 * skb_fill_rx_data forms a complete skb for an ether frame
 * indicated by rxcp.
 */
static void skb_fill_rx_data(struct be_rx_obj *rxo, struct sk_buff *skb,
			     struct be_rx_compl_info *rxcp)
{
	struct be_queue_info *rxq = &rxo->q;
	struct be_rx_page_info *page_info;
	u16 i, j;
	u16 hdr_len, curr_frag_len, remaining;
	u8 *start;

	page_info = get_rx_page_info(rxo, rxcp->rxq_idx);
	start = page_address(page_info->page) + page_info->page_offset;
	prefetch(start);

	/* Copy data in the first descriptor of this completion */
	curr_frag_len = min(rxcp->pkt_size, rx_frag_size);

	skb->len = curr_frag_len;
	if (curr_frag_len <= BE_HDR_LEN) { /* tiny packet */
		memcpy(skb->data, start, curr_frag_len);
		/* Complete packet has now been moved to data */
		put_page(page_info->page);
		skb->data_len = 0;
		skb->tail += curr_frag_len;
	} else {
		hdr_len = ETH_HLEN;
		memcpy(skb->data, start, hdr_len);
		skb_shinfo(skb)->nr_frags = 1;
		skb_frag_set_page(skb, 0, page_info->page);
		skb_shinfo(skb)->frags[0].page_offset =
					page_info->page_offset + hdr_len;
		skb_frag_size_set(&skb_shinfo(skb)->frags[0], curr_frag_len - hdr_len);
		skb->data_len = curr_frag_len - hdr_len;
		skb->truesize += rx_frag_size;
		skb->tail += hdr_len;
	}
	page_info->page = NULL;

	if (rxcp->pkt_size <= rx_frag_size) {
		BUG_ON(rxcp->num_rcvd != 1);
		return;
	}

	/* More frags present for this completion */
	index_inc(&rxcp->rxq_idx, rxq->len);
	remaining = rxcp->pkt_size - curr_frag_len;
	for (i = 1, j = 0; i < rxcp->num_rcvd; i++) {
		page_info = get_rx_page_info(rxo, rxcp->rxq_idx);
		curr_frag_len = min(remaining, rx_frag_size);

		/* Coalesce all frags from the same physical page in one slot */
		if (page_info->page_offset == 0) {
			/* Fresh page */
			j++;
			skb_frag_set_page(skb, j, page_info->page);
			skb_shinfo(skb)->frags[j].page_offset =
							page_info->page_offset;
			skb_frag_size_set(&skb_shinfo(skb)->frags[j], 0);
			skb_shinfo(skb)->nr_frags++;
		} else {
			put_page(page_info->page);
		}

		skb_frag_size_add(&skb_shinfo(skb)->frags[j], curr_frag_len);
		skb->len += curr_frag_len;
		skb->data_len += curr_frag_len;
		skb->truesize += rx_frag_size;
		remaining -= curr_frag_len;
		index_inc(&rxcp->rxq_idx, rxq->len);
		page_info->page = NULL;
	}
	BUG_ON(j > MAX_SKB_FRAGS);
}

/* Process the RX completion indicated by rxcp when GRO is disabled */
static void be_rx_compl_process(struct be_rx_obj *rxo,
				struct be_rx_compl_info *rxcp)
{
	struct be_adapter *adapter = rxo->adapter;
	struct net_device *netdev = adapter->netdev;
	struct sk_buff *skb;

	skb = netdev_alloc_skb_ip_align(netdev, BE_RX_SKB_ALLOC_SIZE);
	if (unlikely(!skb)) {
		rx_stats(rxo)->rx_drops_no_skbs++;
		be_rx_compl_discard(rxo, rxcp);
		return;
	}

	skb_fill_rx_data(rxo, skb, rxcp);

	if (likely((netdev->features & NETIF_F_RXCSUM) && csum_passed(rxcp)))
		skb->ip_summed = CHECKSUM_UNNECESSARY;
	else
		skb_checksum_none_assert(skb);

	skb->protocol = eth_type_trans(skb, netdev);
	skb_record_rx_queue(skb, rxo - &adapter->rx_obj[0]);
	if (netdev->features & NETIF_F_RXHASH)
		skb->rxhash = rxcp->rss_hash;


	if (rxcp->vlanf)
		__vlan_hwaccel_put_tag(skb, htons(ETH_P_8021Q), rxcp->vlan_tag);

	netif_receive_skb(skb);
}

/* Process the RX completion indicated by rxcp when GRO is enabled */
void be_rx_compl_process_gro(struct be_rx_obj *rxo, struct napi_struct *napi,
			     struct be_rx_compl_info *rxcp)
{
	struct be_adapter *adapter = rxo->adapter;
	struct be_rx_page_info *page_info;
	struct sk_buff *skb = NULL;
	struct be_queue_info *rxq = &rxo->q;
	u16 remaining, curr_frag_len;
	u16 i, j;

	skb = napi_get_frags(napi);
	if (!skb) {
		be_rx_compl_discard(rxo, rxcp);
		return;
	}

	remaining = rxcp->pkt_size;
	for (i = 0, j = -1; i < rxcp->num_rcvd; i++) {
		page_info = get_rx_page_info(rxo, rxcp->rxq_idx);

		curr_frag_len = min(remaining, rx_frag_size);

		/* Coalesce all frags from the same physical page in one slot */
		if (i == 0 || page_info->page_offset == 0) {
			/* First frag or Fresh page */
			j++;
			skb_frag_set_page(skb, j, page_info->page);
			skb_shinfo(skb)->frags[j].page_offset =
							page_info->page_offset;
			skb_frag_size_set(&skb_shinfo(skb)->frags[j], 0);
		} else {
			put_page(page_info->page);
		}
		skb_frag_size_add(&skb_shinfo(skb)->frags[j], curr_frag_len);
		skb->truesize += rx_frag_size;
		remaining -= curr_frag_len;
		index_inc(&rxcp->rxq_idx, rxq->len);
		memset(page_info, 0, sizeof(*page_info));
	}
	BUG_ON(j > MAX_SKB_FRAGS);

	skb_shinfo(skb)->nr_frags = j + 1;
	skb->len = rxcp->pkt_size;
	skb->data_len = rxcp->pkt_size;
	skb->ip_summed = CHECKSUM_UNNECESSARY;
	skb_record_rx_queue(skb, rxo - &adapter->rx_obj[0]);
	if (adapter->netdev->features & NETIF_F_RXHASH)
		skb->rxhash = rxcp->rss_hash;

	if (rxcp->vlanf)
		__vlan_hwaccel_put_tag(skb, htons(ETH_P_8021Q), rxcp->vlan_tag);

	napi_gro_frags(napi);
}

static void be_parse_rx_compl_v1(struct be_eth_rx_compl *compl,
				 struct be_rx_compl_info *rxcp)
{
	rxcp->pkt_size =
		AMAP_GET_BITS(struct amap_eth_rx_compl_v1, pktsize, compl);
	rxcp->vlanf = AMAP_GET_BITS(struct amap_eth_rx_compl_v1, vtp, compl);
	rxcp->err = AMAP_GET_BITS(struct amap_eth_rx_compl_v1, err, compl);
	rxcp->tcpf = AMAP_GET_BITS(struct amap_eth_rx_compl_v1, tcpf, compl);
	rxcp->udpf = AMAP_GET_BITS(struct amap_eth_rx_compl_v1, udpf, compl);
	rxcp->ip_csum =
		AMAP_GET_BITS(struct amap_eth_rx_compl_v1, ipcksm, compl);
	rxcp->l4_csum =
		AMAP_GET_BITS(struct amap_eth_rx_compl_v1, l4_cksm, compl);
	rxcp->ipv6 =
		AMAP_GET_BITS(struct amap_eth_rx_compl_v1, ip_version, compl);
	rxcp->rxq_idx =
		AMAP_GET_BITS(struct amap_eth_rx_compl_v1, fragndx, compl);
	rxcp->num_rcvd =
		AMAP_GET_BITS(struct amap_eth_rx_compl_v1, numfrags, compl);
	rxcp->pkt_type =
		AMAP_GET_BITS(struct amap_eth_rx_compl_v1, cast_enc, compl);
	rxcp->rss_hash =
		AMAP_GET_BITS(struct amap_eth_rx_compl_v1, rsshash, compl);
	if (rxcp->vlanf) {
		rxcp->vtm = AMAP_GET_BITS(struct amap_eth_rx_compl_v1, vtm,
					  compl);
		rxcp->vlan_tag = AMAP_GET_BITS(struct amap_eth_rx_compl_v1, vlan_tag,
					       compl);
	}
	rxcp->port = AMAP_GET_BITS(struct amap_eth_rx_compl_v1, port, compl);
}

static void be_parse_rx_compl_v0(struct be_eth_rx_compl *compl,
				 struct be_rx_compl_info *rxcp)
{
	rxcp->pkt_size =
		AMAP_GET_BITS(struct amap_eth_rx_compl_v0, pktsize, compl);
	rxcp->vlanf = AMAP_GET_BITS(struct amap_eth_rx_compl_v0, vtp, compl);
	rxcp->err = AMAP_GET_BITS(struct amap_eth_rx_compl_v0, err, compl);
	rxcp->tcpf = AMAP_GET_BITS(struct amap_eth_rx_compl_v0, tcpf, compl);
	rxcp->udpf = AMAP_GET_BITS(struct amap_eth_rx_compl_v0, udpf, compl);
	rxcp->ip_csum =
		AMAP_GET_BITS(struct amap_eth_rx_compl_v0, ipcksm, compl);
	rxcp->l4_csum =
		AMAP_GET_BITS(struct amap_eth_rx_compl_v0, l4_cksm, compl);
	rxcp->ipv6 =
		AMAP_GET_BITS(struct amap_eth_rx_compl_v0, ip_version, compl);
	rxcp->rxq_idx =
		AMAP_GET_BITS(struct amap_eth_rx_compl_v0, fragndx, compl);
	rxcp->num_rcvd =
		AMAP_GET_BITS(struct amap_eth_rx_compl_v0, numfrags, compl);
	rxcp->pkt_type =
		AMAP_GET_BITS(struct amap_eth_rx_compl_v0, cast_enc, compl);
	rxcp->rss_hash =
		AMAP_GET_BITS(struct amap_eth_rx_compl_v0, rsshash, compl);
	if (rxcp->vlanf) {
		rxcp->vtm = AMAP_GET_BITS(struct amap_eth_rx_compl_v0, vtm,
					  compl);
		rxcp->vlan_tag = AMAP_GET_BITS(struct amap_eth_rx_compl_v0, vlan_tag,
					       compl);
	}
	rxcp->port = AMAP_GET_BITS(struct amap_eth_rx_compl_v0, port, compl);
	rxcp->ip_frag = AMAP_GET_BITS(struct amap_eth_rx_compl_v0,
				      ip_frag, compl);
}

static struct be_rx_compl_info *be_rx_compl_get(struct be_rx_obj *rxo)
{
	struct be_eth_rx_compl *compl = queue_tail_node(&rxo->cq);
	struct be_rx_compl_info *rxcp = &rxo->rxcp;
	struct be_adapter *adapter = rxo->adapter;

	/* For checking the valid bit it is Ok to use either definition as the
	 * valid bit is at the same position in both v0 and v1 Rx compl */
	if (compl->dw[offsetof(struct amap_eth_rx_compl_v1, valid) / 32] == 0)
		return NULL;

	rmb();
	be_dws_le_to_cpu(compl, sizeof(*compl));

	if (adapter->be3_native)
		be_parse_rx_compl_v1(compl, rxcp);
	else
		be_parse_rx_compl_v0(compl, rxcp);

	if (rxcp->ip_frag)
		rxcp->l4_csum = 0;

	if (rxcp->vlanf) {
		/* vlanf could be wrongly set in some cards.
		 * ignore if vtm is not set */
		if ((adapter->function_mode & FLEX10_MODE) && !rxcp->vtm)
			rxcp->vlanf = 0;

		if (!lancer_chip(adapter))
			rxcp->vlan_tag = swab16(rxcp->vlan_tag);

		if (adapter->pvid == (rxcp->vlan_tag & VLAN_VID_MASK) &&
		    !adapter->vlan_tag[rxcp->vlan_tag])
			rxcp->vlanf = 0;
	}

	/* As the compl has been parsed, reset it; we wont touch it again */
	compl->dw[offsetof(struct amap_eth_rx_compl_v1, valid) / 32] = 0;

	queue_tail_inc(&rxo->cq);
	return rxcp;
}

static inline struct page *be_alloc_pages(u32 size, gfp_t gfp)
{
	u32 order = get_order(size);

	if (order > 0)
		gfp |= __GFP_COMP;
	return  alloc_pages(gfp, order);
}

/*
 * Allocate a page, split it to fragments of size rx_frag_size and post as
 * receive buffers to BE
 */
static void be_post_rx_frags(struct be_rx_obj *rxo, gfp_t gfp)
{
	struct be_adapter *adapter = rxo->adapter;
	struct be_rx_page_info *page_info = NULL, *prev_page_info = NULL;
	struct be_queue_info *rxq = &rxo->q;
	struct page *pagep = NULL;
	struct be_eth_rx_d *rxd;
	u64 page_dmaaddr = 0, frag_dmaaddr;
	u32 posted, page_offset = 0;

	page_info = &rxo->page_info_tbl[rxq->head];
	for (posted = 0; posted < MAX_RX_POST && !page_info->page; posted++) {
		if (!pagep) {
			pagep = be_alloc_pages(adapter->big_page_size, gfp);
			if (unlikely(!pagep)) {
				rx_stats(rxo)->rx_post_fail++;
				break;
			}
			page_dmaaddr = dma_map_page(&adapter->pdev->dev, pagep,
						    0, adapter->big_page_size,
						    DMA_FROM_DEVICE);
			page_info->page_offset = 0;
		} else {
			get_page(pagep);
			page_info->page_offset = page_offset + rx_frag_size;
		}
		page_offset = page_info->page_offset;
		page_info->page = pagep;
		dma_unmap_addr_set(page_info, bus, page_dmaaddr);
		frag_dmaaddr = page_dmaaddr + page_info->page_offset;

		rxd = queue_head_node(rxq);
		rxd->fragpa_lo = cpu_to_le32(frag_dmaaddr & 0xFFFFFFFF);
		rxd->fragpa_hi = cpu_to_le32(upper_32_bits(frag_dmaaddr));

		/* Any space left in the current big page for another frag? */
		if ((page_offset + rx_frag_size + rx_frag_size) >
					adapter->big_page_size) {
			pagep = NULL;
			page_info->last_page_user = true;
		}

		prev_page_info = page_info;
		queue_head_inc(rxq);
		page_info = &rxo->page_info_tbl[rxq->head];
	}
	if (pagep)
		prev_page_info->last_page_user = true;

	if (posted) {
		atomic_add(posted, &rxq->used);
		be_rxq_notify(adapter, rxq->id, posted);
	} else if (atomic_read(&rxq->used) == 0) {
		/* Let be_worker replenish when memory is available */
		rxo->rx_post_starved = true;
	}
}

static struct be_eth_tx_compl *be_tx_compl_get(struct be_queue_info *tx_cq)
{
	struct be_eth_tx_compl *txcp = queue_tail_node(tx_cq);

	if (txcp->dw[offsetof(struct amap_eth_tx_compl, valid) / 32] == 0)
		return NULL;

	rmb();
	be_dws_le_to_cpu(txcp, sizeof(*txcp));

	txcp->dw[offsetof(struct amap_eth_tx_compl, valid) / 32] = 0;

	queue_tail_inc(tx_cq);
	return txcp;
}

static u16 be_tx_compl_process(struct be_adapter *adapter,
		struct be_tx_obj *txo, u16 last_index)
{
	struct be_queue_info *txq = &txo->q;
	struct be_eth_wrb *wrb;
	struct sk_buff **sent_skbs = txo->sent_skb_list;
	struct sk_buff *sent_skb;
	u16 cur_index, num_wrbs = 1; /* account for hdr wrb */
	bool unmap_skb_hdr = true;

	sent_skb = sent_skbs[txq->tail];
	BUG_ON(!sent_skb);
	sent_skbs[txq->tail] = NULL;

	/* skip header wrb */
	queue_tail_inc(txq);

	do {
		cur_index = txq->tail;
		wrb = queue_tail_node(txq);
		unmap_tx_frag(&adapter->pdev->dev, wrb,
			      (unmap_skb_hdr && skb_headlen(sent_skb)));
		unmap_skb_hdr = false;

		num_wrbs++;
		queue_tail_inc(txq);
	} while (cur_index != last_index);

	kfree_skb(sent_skb);
	return num_wrbs;
}

/* Return the number of events in the event queue */
static inline int events_get(struct be_eq_obj *eqo)
{
	struct be_eq_entry *eqe;
	int num = 0;

	do {
		eqe = queue_tail_node(&eqo->q);
		if (eqe->evt == 0)
			break;

		rmb();
		eqe->evt = 0;
		num++;
		queue_tail_inc(&eqo->q);
	} while (true);

	return num;
}

/* Leaves the EQ is disarmed state */
static void be_eq_clean(struct be_eq_obj *eqo)
{
	int num = events_get(eqo);

	be_eq_notify(eqo->adapter, eqo->q.id, false, true, num);
}

static void be_rx_cq_clean(struct be_rx_obj *rxo)
{
	struct be_rx_page_info *page_info;
	struct be_queue_info *rxq = &rxo->q;
	struct be_queue_info *rx_cq = &rxo->cq;
	struct be_rx_compl_info *rxcp;
	struct be_adapter *adapter = rxo->adapter;
	int flush_wait = 0;
	u16 tail;

	/* Consume pending rx completions.
	 * Wait for the flush completion (identified by zero num_rcvd)
	 * to arrive. Notify CQ even when there are no more CQ entries
	 * for HW to flush partially coalesced CQ entries.
	 * In Lancer, there is no need to wait for flush compl.
	 */
	for (;;) {
		rxcp = be_rx_compl_get(rxo);
		if (rxcp == NULL) {
			if (lancer_chip(adapter))
				break;

			if (flush_wait++ > 10 || be_hw_error(adapter)) {
				dev_warn(&adapter->pdev->dev,
					 "did not receive flush compl\n");
				break;
			}
			be_cq_notify(adapter, rx_cq->id, true, 0);
			mdelay(1);
		} else {
			be_rx_compl_discard(rxo, rxcp);
			be_cq_notify(adapter, rx_cq->id, false, 1);
			if (rxcp->num_rcvd == 0)
				break;
		}
	}

	/* After cleanup, leave the CQ in unarmed state */
	be_cq_notify(adapter, rx_cq->id, false, 0);

	/* Then free posted rx buffers that were not used */
	tail = (rxq->head + rxq->len - atomic_read(&rxq->used)) % rxq->len;
	for (; atomic_read(&rxq->used) > 0; index_inc(&tail, rxq->len)) {
		page_info = get_rx_page_info(rxo, tail);
		put_page(page_info->page);
		memset(page_info, 0, sizeof(*page_info));
	}
	BUG_ON(atomic_read(&rxq->used));
	rxq->tail = rxq->head = 0;
}

static void be_tx_compl_clean(struct be_adapter *adapter)
{
	struct be_tx_obj *txo;
	struct be_queue_info *txq;
	struct be_eth_tx_compl *txcp;
	u16 end_idx, cmpl = 0, timeo = 0, num_wrbs = 0;
	struct sk_buff *sent_skb;
	bool dummy_wrb;
	int i, pending_txqs;

	/* Wait for a max of 200ms for all the tx-completions to arrive. */
	do {
		pending_txqs = adapter->num_tx_qs;

		for_all_tx_queues(adapter, txo, i) {
			txq = &txo->q;
			while ((txcp = be_tx_compl_get(&txo->cq))) {
				end_idx =
					AMAP_GET_BITS(struct amap_eth_tx_compl,
						      wrb_index, txcp);
				num_wrbs += be_tx_compl_process(adapter, txo,
								end_idx);
				cmpl++;
			}
			if (cmpl) {
				be_cq_notify(adapter, txo->cq.id, false, cmpl);
				atomic_sub(num_wrbs, &txq->used);
				cmpl = 0;
				num_wrbs = 0;
			}
			if (atomic_read(&txq->used) == 0)
				pending_txqs--;
		}

		if (pending_txqs == 0 || ++timeo > 200)
			break;

		mdelay(1);
	} while (true);

	for_all_tx_queues(adapter, txo, i) {
		txq = &txo->q;
		if (atomic_read(&txq->used))
			dev_err(&adapter->pdev->dev, "%d pending tx-compls\n",
				atomic_read(&txq->used));

		/* free posted tx for which compls will never arrive */
		while (atomic_read(&txq->used)) {
			sent_skb = txo->sent_skb_list[txq->tail];
			end_idx = txq->tail;
			num_wrbs = wrb_cnt_for_skb(adapter, sent_skb,
						   &dummy_wrb);
			index_adv(&end_idx, num_wrbs - 1, txq->len);
			num_wrbs = be_tx_compl_process(adapter, txo, end_idx);
			atomic_sub(num_wrbs, &txq->used);
		}
	}
}

static void be_evt_queues_destroy(struct be_adapter *adapter)
{
	struct be_eq_obj *eqo;
	int i;

	for_all_evt_queues(adapter, eqo, i) {
		if (eqo->q.created) {
			be_eq_clean(eqo);
			be_cmd_q_destroy(adapter, &eqo->q, QTYPE_EQ);
		}
		be_queue_free(adapter, &eqo->q);
	}
}

static int be_evt_queues_create(struct be_adapter *adapter)
{
	struct be_queue_info *eq;
	struct be_eq_obj *eqo;
	int i, rc;

	adapter->num_evt_qs = num_irqs(adapter);

	for_all_evt_queues(adapter, eqo, i) {
		eqo->adapter = adapter;
		eqo->tx_budget = BE_TX_BUDGET;
		eqo->idx = i;
		eqo->max_eqd = BE_MAX_EQD;
		eqo->enable_aic = true;

		eq = &eqo->q;
		rc = be_queue_alloc(adapter, eq, EVNT_Q_LEN,
					sizeof(struct be_eq_entry));
		if (rc)
			return rc;

		rc = be_cmd_eq_create(adapter, eq, eqo->cur_eqd);
		if (rc)
			return rc;
	}
	return 0;
}

static void be_mcc_queues_destroy(struct be_adapter *adapter)
{
	struct be_queue_info *q;

	q = &adapter->mcc_obj.q;
	if (q->created)
		be_cmd_q_destroy(adapter, q, QTYPE_MCCQ);
	be_queue_free(adapter, q);

	q = &adapter->mcc_obj.cq;
	if (q->created)
		be_cmd_q_destroy(adapter, q, QTYPE_CQ);
	be_queue_free(adapter, q);
}

/* Must be called only after TX qs are created as MCC shares TX EQ */
static int be_mcc_queues_create(struct be_adapter *adapter)
{
	struct be_queue_info *q, *cq;

	cq = &adapter->mcc_obj.cq;
	if (be_queue_alloc(adapter, cq, MCC_CQ_LEN,
			sizeof(struct be_mcc_compl)))
		goto err;

	/* Use the default EQ for MCC completions */
	if (be_cmd_cq_create(adapter, cq, &mcc_eqo(adapter)->q, true, 0))
		goto mcc_cq_free;

	q = &adapter->mcc_obj.q;
	if (be_queue_alloc(adapter, q, MCC_Q_LEN, sizeof(struct be_mcc_wrb)))
		goto mcc_cq_destroy;

	if (be_cmd_mccq_create(adapter, q, cq))
		goto mcc_q_free;

	return 0;

mcc_q_free:
	be_queue_free(adapter, q);
mcc_cq_destroy:
	be_cmd_q_destroy(adapter, cq, QTYPE_CQ);
mcc_cq_free:
	be_queue_free(adapter, cq);
err:
	return -1;
}

static void be_tx_queues_destroy(struct be_adapter *adapter)
{
	struct be_queue_info *q;
	struct be_tx_obj *txo;
	u8 i;

	for_all_tx_queues(adapter, txo, i) {
		q = &txo->q;
		if (q->created)
			be_cmd_q_destroy(adapter, q, QTYPE_TXQ);
		be_queue_free(adapter, q);

		q = &txo->cq;
		if (q->created)
			be_cmd_q_destroy(adapter, q, QTYPE_CQ);
		be_queue_free(adapter, q);
	}
}

static int be_num_txqs_want(struct be_adapter *adapter)
{
	if ((!lancer_chip(adapter) && sriov_want(adapter)) ||
	    be_is_mc(adapter) ||
	    (!lancer_chip(adapter) && !be_physfn(adapter)) ||
	    BE2_chip(adapter))
		return 1;
	else
		return adapter->max_tx_queues;
}

static int be_tx_cqs_create(struct be_adapter *adapter)
{
	struct be_queue_info *cq, *eq;
	int status;
	struct be_tx_obj *txo;
	u8 i;

	adapter->num_tx_qs = be_num_txqs_want(adapter);
	if (adapter->num_tx_qs != MAX_TX_QS) {
		rtnl_lock();
		netif_set_real_num_tx_queues(adapter->netdev,
			adapter->num_tx_qs);
		rtnl_unlock();
	}

	for_all_tx_queues(adapter, txo, i) {
		cq = &txo->cq;
		status = be_queue_alloc(adapter, cq, TX_CQ_LEN,
					sizeof(struct be_eth_tx_compl));
		if (status)
			return status;

		/* If num_evt_qs is less than num_tx_qs, then more than
		 * one txq share an eq
		 */
		eq = &adapter->eq_obj[i % adapter->num_evt_qs].q;
		status = be_cmd_cq_create(adapter, cq, eq, false, 3);
		if (status)
			return status;
	}
	return 0;
}

static int be_tx_qs_create(struct be_adapter *adapter)
{
	struct be_tx_obj *txo;
	int i, status;

	for_all_tx_queues(adapter, txo, i) {
		status = be_queue_alloc(adapter, &txo->q, TX_Q_LEN,
					sizeof(struct be_eth_wrb));
		if (status)
			return status;

		status = be_cmd_txq_create(adapter, txo);
		if (status)
			return status;
	}

	dev_info(&adapter->pdev->dev, "created %d TX queue(s)\n",
		 adapter->num_tx_qs);
	return 0;
}

static void be_rx_cqs_destroy(struct be_adapter *adapter)
{
	struct be_queue_info *q;
	struct be_rx_obj *rxo;
	int i;

	for_all_rx_queues(adapter, rxo, i) {
		q = &rxo->cq;
		if (q->created)
			be_cmd_q_destroy(adapter, q, QTYPE_CQ);
		be_queue_free(adapter, q);
	}
}

static int be_rx_cqs_create(struct be_adapter *adapter)
{
	struct be_queue_info *eq, *cq;
	struct be_rx_obj *rxo;
	int rc, i;

	/* We'll create as many RSS rings as there are irqs.
	 * But when there's only one irq there's no use creating RSS rings
	 */
	adapter->num_rx_qs = (num_irqs(adapter) > 1) ?
				num_irqs(adapter) + 1 : 1;
	if (adapter->num_rx_qs != MAX_RX_QS) {
		rtnl_lock();
		netif_set_real_num_rx_queues(adapter->netdev,
					     adapter->num_rx_qs);
		rtnl_unlock();
	}

	adapter->big_page_size = (1 << get_order(rx_frag_size)) * PAGE_SIZE;
	for_all_rx_queues(adapter, rxo, i) {
		rxo->adapter = adapter;
		cq = &rxo->cq;
		rc = be_queue_alloc(adapter, cq, RX_CQ_LEN,
				sizeof(struct be_eth_rx_compl));
		if (rc)
			return rc;

		eq = &adapter->eq_obj[i % adapter->num_evt_qs].q;
		rc = be_cmd_cq_create(adapter, cq, eq, false, 3);
		if (rc)
			return rc;
	}

	dev_info(&adapter->pdev->dev,
		 "created %d RSS queue(s) and 1 default RX queue\n",
		 adapter->num_rx_qs - 1);
	return 0;
}

static irqreturn_t be_intx(int irq, void *dev)
{
	struct be_eq_obj *eqo = dev;
	struct be_adapter *adapter = eqo->adapter;
	int num_evts = 0;

	/* IRQ is not expected when NAPI is scheduled as the EQ
	 * will not be armed.
	 * But, this can happen on Lancer INTx where it takes
	 * a while to de-assert INTx or in BE2 where occasionaly
	 * an interrupt may be raised even when EQ is unarmed.
	 * If NAPI is already scheduled, then counting & notifying
	 * events will orphan them.
	 */
	if (napi_schedule_prep(&eqo->napi)) {
		num_evts = events_get(eqo);
		__napi_schedule(&eqo->napi);
		if (num_evts)
			eqo->spurious_intr = 0;
	}
	be_eq_notify(adapter, eqo->q.id, false, true, num_evts);

	/* Return IRQ_HANDLED only for the the first spurious intr
	 * after a valid intr to stop the kernel from branding
	 * this irq as a bad one!
	 */
	if (num_evts || eqo->spurious_intr++ == 0)
		return IRQ_HANDLED;
	else
		return IRQ_NONE;
}

static irqreturn_t be_msix(int irq, void *dev)
{
	struct be_eq_obj *eqo = dev;

	be_eq_notify(eqo->adapter, eqo->q.id, false, true, 0);
	napi_schedule(&eqo->napi);
	return IRQ_HANDLED;
}

static inline bool do_gro(struct be_rx_compl_info *rxcp)
{
	return (rxcp->tcpf && !rxcp->err && rxcp->l4_csum) ? true : false;
}

static int be_process_rx(struct be_rx_obj *rxo, struct napi_struct *napi,
			int budget)
{
	struct be_adapter *adapter = rxo->adapter;
	struct be_queue_info *rx_cq = &rxo->cq;
	struct be_rx_compl_info *rxcp;
	u32 work_done;

	for (work_done = 0; work_done < budget; work_done++) {
		rxcp = be_rx_compl_get(rxo);
		if (!rxcp)
			break;

		/* Is it a flush compl that has no data */
		if (unlikely(rxcp->num_rcvd == 0))
			goto loop_continue;

		/* Discard compl with partial DMA Lancer B0 */
		if (unlikely(!rxcp->pkt_size)) {
			be_rx_compl_discard(rxo, rxcp);
			goto loop_continue;
		}

		/* On BE drop pkts that arrive due to imperfect filtering in
		 * promiscuous mode on some skews
		 */
		if (unlikely(rxcp->port != adapter->port_num &&
				!lancer_chip(adapter))) {
			be_rx_compl_discard(rxo, rxcp);
			goto loop_continue;
		}

		if (do_gro(rxcp))
			be_rx_compl_process_gro(rxo, napi, rxcp);
		else
			be_rx_compl_process(rxo, rxcp);
loop_continue:
		be_rx_stats_update(rxo, rxcp);
	}

	if (work_done) {
		be_cq_notify(adapter, rx_cq->id, true, work_done);

		if (atomic_read(&rxo->q.used) < RX_FRAGS_REFILL_WM)
			be_post_rx_frags(rxo, GFP_ATOMIC);
	}

	return work_done;
}

static bool be_process_tx(struct be_adapter *adapter, struct be_tx_obj *txo,
			  int budget, int idx)
{
	struct be_eth_tx_compl *txcp;
	int num_wrbs = 0, work_done;

	for (work_done = 0; work_done < budget; work_done++) {
		txcp = be_tx_compl_get(&txo->cq);
		if (!txcp)
			break;
		num_wrbs += be_tx_compl_process(adapter, txo,
				AMAP_GET_BITS(struct amap_eth_tx_compl,
					wrb_index, txcp));
	}

	if (work_done) {
		be_cq_notify(adapter, txo->cq.id, true, work_done);
		atomic_sub(num_wrbs, &txo->q.used);

		/* As Tx wrbs have been freed up, wake up netdev queue
		 * if it was stopped due to lack of tx wrbs.  */
		if (__netif_subqueue_stopped(adapter->netdev, idx) &&
			atomic_read(&txo->q.used) < txo->q.len / 2) {
			netif_wake_subqueue(adapter->netdev, idx);
		}

		u64_stats_update_begin(&tx_stats(txo)->sync_compl);
		tx_stats(txo)->tx_compl += work_done;
		u64_stats_update_end(&tx_stats(txo)->sync_compl);
	}
	return (work_done < budget); /* Done */
}

int be_poll(struct napi_struct *napi, int budget)
{
	struct be_eq_obj *eqo = container_of(napi, struct be_eq_obj, napi);
	struct be_adapter *adapter = eqo->adapter;
	int max_work = 0, work, i, num_evts;
	bool tx_done;

	num_evts = events_get(eqo);

	/* Process all TXQs serviced by this EQ */
	for (i = eqo->idx; i < adapter->num_tx_qs; i += adapter->num_evt_qs) {
		tx_done = be_process_tx(adapter, &adapter->tx_obj[i],
					eqo->tx_budget, i);
		if (!tx_done)
			max_work = budget;
	}

	/* This loop will iterate twice for EQ0 in which
	 * completions of the last RXQ (default one) are also processed
	 * For other EQs the loop iterates only once
	 */
	for (i = eqo->idx; i < adapter->num_rx_qs; i += adapter->num_evt_qs) {
		work = be_process_rx(&adapter->rx_obj[i], napi, budget);
		max_work = max(work, max_work);
	}

	if (is_mcc_eqo(eqo))
		be_process_mcc(adapter);

	if (max_work < budget) {
		napi_complete(napi);
		be_eq_notify(adapter, eqo->q.id, true, false, num_evts);
	} else {
		/* As we'll continue in polling mode, count and clear events */
		be_eq_notify(adapter, eqo->q.id, false, false, num_evts);
	}
	return max_work;
}

void be_detect_error(struct be_adapter *adapter)
{
	u32 ue_lo = 0, ue_hi = 0, ue_lo_mask = 0, ue_hi_mask = 0;
	u32 sliport_status = 0, sliport_err1 = 0, sliport_err2 = 0;
	u32 i;

	if (be_hw_error(adapter))
		return;

	if (lancer_chip(adapter)) {
		sliport_status = ioread32(adapter->db + SLIPORT_STATUS_OFFSET);
		if (sliport_status & SLIPORT_STATUS_ERR_MASK) {
			sliport_err1 = ioread32(adapter->db +
					SLIPORT_ERROR1_OFFSET);
			sliport_err2 = ioread32(adapter->db +
					SLIPORT_ERROR2_OFFSET);
		}
	} else {
		pci_read_config_dword(adapter->pdev,
				PCICFG_UE_STATUS_LOW, &ue_lo);
		pci_read_config_dword(adapter->pdev,
				PCICFG_UE_STATUS_HIGH, &ue_hi);
		pci_read_config_dword(adapter->pdev,
				PCICFG_UE_STATUS_LOW_MASK, &ue_lo_mask);
		pci_read_config_dword(adapter->pdev,
				PCICFG_UE_STATUS_HI_MASK, &ue_hi_mask);

		ue_lo = (ue_lo & ~ue_lo_mask);
		ue_hi = (ue_hi & ~ue_hi_mask);
	}

	/* On certain platforms BE hardware can indicate spurious UEs.
	 * Allow the h/w to stop working completely in case of a real UE.
	 * Hence not setting the hw_error for UE detection.
	 */
	if (sliport_status & SLIPORT_STATUS_ERR_MASK) {
		adapter->hw_error = true;
		dev_err(&adapter->pdev->dev,
			"Error detected in the card\n");
	}

	if (sliport_status & SLIPORT_STATUS_ERR_MASK) {
		dev_err(&adapter->pdev->dev,
			"ERR: sliport status 0x%x\n", sliport_status);
		dev_err(&adapter->pdev->dev,
			"ERR: sliport error1 0x%x\n", sliport_err1);
		dev_err(&adapter->pdev->dev,
			"ERR: sliport error2 0x%x\n", sliport_err2);
	}

	if (ue_lo) {
		for (i = 0; ue_lo; ue_lo >>= 1, i++) {
			if (ue_lo & 1)
				dev_err(&adapter->pdev->dev,
				"UE: %s bit set\n", ue_status_low_desc[i]);
		}
	}

	if (ue_hi) {
		for (i = 0; ue_hi; ue_hi >>= 1, i++) {
			if (ue_hi & 1)
				dev_err(&adapter->pdev->dev,
				"UE: %s bit set\n", ue_status_hi_desc[i]);
		}
	}

}

static void be_msix_disable(struct be_adapter *adapter)
{
	if (msix_enabled(adapter)) {
		pci_disable_msix(adapter->pdev);
		adapter->num_msix_vec = 0;
	}
}

static uint be_num_rss_want(struct be_adapter *adapter)
{
	u32 num = 0;

	if ((adapter->function_caps & BE_FUNCTION_CAPS_RSS) &&
	    (lancer_chip(adapter) ||
	     (!sriov_want(adapter) && be_physfn(adapter)))) {
		num = adapter->max_rss_queues;
		num = min_t(u32, num, (u32)netif_get_num_default_rss_queues());
	}
	return num;
}

static int be_msix_enable(struct be_adapter *adapter)
{
#define BE_MIN_MSIX_VECTORS		1
	int i, status, num_vec, num_roce_vec = 0;
	struct device *dev = &adapter->pdev->dev;

	/* If RSS queues are not used, need a vec for default RX Q */
	num_vec = min(be_num_rss_want(adapter), num_online_cpus());
	if (be_roce_supported(adapter)) {
		num_roce_vec = min_t(u32, MAX_ROCE_MSIX_VECTORS,
					(num_online_cpus() + 1));
		num_roce_vec = min(num_roce_vec, MAX_ROCE_EQS);
		num_vec += num_roce_vec;
		num_vec = min(num_vec, MAX_MSIX_VECTORS);
	}
	num_vec = max(num_vec, BE_MIN_MSIX_VECTORS);

	for (i = 0; i < num_vec; i++)
		adapter->msix_entries[i].entry = i;

	status = pci_enable_msix(adapter->pdev, adapter->msix_entries, num_vec);
	if (status == 0) {
		goto done;
	} else if (status >= BE_MIN_MSIX_VECTORS) {
		num_vec = status;
		status = pci_enable_msix(adapter->pdev, adapter->msix_entries,
					 num_vec);
		if (!status)
			goto done;
	}

	dev_warn(dev, "MSIx enable failed\n");
	/* INTx is not supported in VFs, so fail probe if enable_msix fails */
	if (!be_physfn(adapter))
		return status;
	return 0;
done:
	if (be_roce_supported(adapter)) {
		if (num_vec > num_roce_vec) {
			adapter->num_msix_vec = num_vec - num_roce_vec;
			adapter->num_msix_roce_vec =
				num_vec - adapter->num_msix_vec;
		} else {
			adapter->num_msix_vec = num_vec;
			adapter->num_msix_roce_vec = 0;
		}
	} else
		adapter->num_msix_vec = num_vec;
	dev_info(dev, "enabled %d MSI-x vector(s)\n", adapter->num_msix_vec);
	return 0;
}

static inline int be_msix_vec_get(struct be_adapter *adapter,
				struct be_eq_obj *eqo)
{
	return adapter->msix_entries[eqo->idx].vector;
}

static int be_msix_register(struct be_adapter *adapter)
{
	struct net_device *netdev = adapter->netdev;
	struct be_eq_obj *eqo;
	int status, i, vec;

	for_all_evt_queues(adapter, eqo, i) {
		sprintf(eqo->desc, "%s-q%d", netdev->name, i);
		vec = be_msix_vec_get(adapter, eqo);
		status = request_irq(vec, be_msix, 0, eqo->desc, eqo);
		if (status)
			goto err_msix;
	}

	return 0;
err_msix:
	for (i--, eqo = &adapter->eq_obj[i]; i >= 0; i--, eqo--)
		free_irq(be_msix_vec_get(adapter, eqo), eqo);
	dev_warn(&adapter->pdev->dev, "MSIX Request IRQ failed - err %d\n",
		status);
	be_msix_disable(adapter);
	return status;
}

static int be_irq_register(struct be_adapter *adapter)
{
	struct net_device *netdev = adapter->netdev;
	int status;

	if (msix_enabled(adapter)) {
		status = be_msix_register(adapter);
		if (status == 0)
			goto done;
		/* INTx is not supported for VF */
		if (!be_physfn(adapter))
			return status;
	}

	/* INTx: only the first EQ is used */
	netdev->irq = adapter->pdev->irq;
	status = request_irq(netdev->irq, be_intx, IRQF_SHARED, netdev->name,
			     &adapter->eq_obj[0]);
	if (status) {
		dev_err(&adapter->pdev->dev,
			"INTx request IRQ failed - err %d\n", status);
		return status;
	}
done:
	adapter->isr_registered = true;
	return 0;
}

static void be_irq_unregister(struct be_adapter *adapter)
{
	struct net_device *netdev = adapter->netdev;
	struct be_eq_obj *eqo;
	int i;

	if (!adapter->isr_registered)
		return;

	/* INTx */
	if (!msix_enabled(adapter)) {
		free_irq(netdev->irq, &adapter->eq_obj[0]);
		goto done;
	}

	/* MSIx */
	for_all_evt_queues(adapter, eqo, i)
		free_irq(be_msix_vec_get(adapter, eqo), eqo);

done:
	adapter->isr_registered = false;
}

static void be_rx_qs_destroy(struct be_adapter *adapter)
{
	struct be_queue_info *q;
	struct be_rx_obj *rxo;
	int i;

	for_all_rx_queues(adapter, rxo, i) {
		q = &rxo->q;
		if (q->created) {
			be_cmd_rxq_destroy(adapter, q);
			be_rx_cq_clean(rxo);
		}
		be_queue_free(adapter, q);
	}
}

static int be_close(struct net_device *netdev)
{
	struct be_adapter *adapter = netdev_priv(netdev);
	struct be_eq_obj *eqo;
	int i;

	be_roce_dev_close(adapter);

	if (adapter->flags & BE_FLAGS_NAPI_ENABLED) {
		for_all_evt_queues(adapter, eqo, i)
			napi_disable(&eqo->napi);
		adapter->flags &= ~BE_FLAGS_NAPI_ENABLED;
	}

	be_async_mcc_disable(adapter);

	/* Wait for all pending tx completions to arrive so that
	 * all tx skbs are freed.
	 */
	be_tx_compl_clean(adapter);
	netif_tx_disable(netdev);

	be_rx_qs_destroy(adapter);

	for_all_evt_queues(adapter, eqo, i) {
		if (msix_enabled(adapter))
			synchronize_irq(be_msix_vec_get(adapter, eqo));
		else
			synchronize_irq(netdev->irq);
		be_eq_clean(eqo);
	}

	be_irq_unregister(adapter);

	return 0;
}

static int be_rx_qs_create(struct be_adapter *adapter)
{
	struct be_rx_obj *rxo;
	int rc, i, j;
	u8 rsstable[128];

	for_all_rx_queues(adapter, rxo, i) {
		rc = be_queue_alloc(adapter, &rxo->q, RX_Q_LEN,
				    sizeof(struct be_eth_rx_d));
		if (rc)
			return rc;
	}

	/* The FW would like the default RXQ to be created first */
	rxo = default_rxo(adapter);
	rc = be_cmd_rxq_create(adapter, &rxo->q, rxo->cq.id, rx_frag_size,
			       adapter->if_handle, false, &rxo->rss_id);
	if (rc)
		return rc;

	for_all_rss_queues(adapter, rxo, i) {
		rc = be_cmd_rxq_create(adapter, &rxo->q, rxo->cq.id,
				       rx_frag_size, adapter->if_handle,
				       true, &rxo->rss_id);
		if (rc)
			return rc;
	}

	if (be_multi_rxq(adapter)) {
		for (j = 0; j < 128; j += adapter->num_rx_qs - 1) {
			for_all_rss_queues(adapter, rxo, i) {
				if ((j + i) >= 128)
					break;
				rsstable[j + i] = rxo->rss_id;
			}
		}
		adapter->rss_flags = RSS_ENABLE_TCP_IPV4 | RSS_ENABLE_IPV4 |
					RSS_ENABLE_TCP_IPV6 | RSS_ENABLE_IPV6;

		if (!BEx_chip(adapter))
			adapter->rss_flags |= RSS_ENABLE_UDP_IPV4 |
						RSS_ENABLE_UDP_IPV6;

		rc = be_cmd_rss_config(adapter, rsstable, adapter->rss_flags,
				       128);
		if (rc) {
			adapter->rss_flags = 0;
			return rc;
		}
	}

	/* First time posting */
	for_all_rx_queues(adapter, rxo, i)
		be_post_rx_frags(rxo, GFP_KERNEL);
	return 0;
}

static int be_open(struct net_device *netdev)
{
	struct be_adapter *adapter = netdev_priv(netdev);
	struct be_eq_obj *eqo;
	struct be_rx_obj *rxo;
	struct be_tx_obj *txo;
	u8 link_status;
	int status, i;

	status = be_rx_qs_create(adapter);
	if (status)
		goto err;

	status = be_irq_register(adapter);
	if (status)
		goto err;

	for_all_rx_queues(adapter, rxo, i)
		be_cq_notify(adapter, rxo->cq.id, true, 0);

	for_all_tx_queues(adapter, txo, i)
		be_cq_notify(adapter, txo->cq.id, true, 0);

	be_async_mcc_enable(adapter);

	for_all_evt_queues(adapter, eqo, i) {
		napi_enable(&eqo->napi);
		be_eq_notify(adapter, eqo->q.id, true, false, 0);
	}
	adapter->flags |= BE_FLAGS_NAPI_ENABLED;

	status = be_cmd_link_status_query(adapter, NULL, &link_status, 0);
	if (!status)
		be_link_status_update(adapter, link_status);

	netif_tx_start_all_queues(netdev);
	be_roce_dev_open(adapter);
	return 0;
err:
	be_close(adapter->netdev);
	return -EIO;
}

static int be_setup_wol(struct be_adapter *adapter, bool enable)
{
	struct be_dma_mem cmd;
	int status = 0;
	u8 mac[ETH_ALEN];

	memset(mac, 0, ETH_ALEN);

	cmd.size = sizeof(struct be_cmd_req_acpi_wol_magic_config);
	cmd.va = dma_alloc_coherent(&adapter->pdev->dev, cmd.size, &cmd.dma,
				    GFP_KERNEL | __GFP_ZERO);
	if (cmd.va == NULL)
		return -1;

	if (enable) {
		status = pci_write_config_dword(adapter->pdev,
			PCICFG_PM_CONTROL_OFFSET, PCICFG_PM_CONTROL_MASK);
		if (status) {
			dev_err(&adapter->pdev->dev,
				"Could not enable Wake-on-lan\n");
			dma_free_coherent(&adapter->pdev->dev, cmd.size, cmd.va,
					  cmd.dma);
			return status;
		}
		status = be_cmd_enable_magic_wol(adapter,
				adapter->netdev->dev_addr, &cmd);
		pci_enable_wake(adapter->pdev, PCI_D3hot, 1);
		pci_enable_wake(adapter->pdev, PCI_D3cold, 1);
	} else {
		status = be_cmd_enable_magic_wol(adapter, mac, &cmd);
		pci_enable_wake(adapter->pdev, PCI_D3hot, 0);
		pci_enable_wake(adapter->pdev, PCI_D3cold, 0);
	}

	dma_free_coherent(&adapter->pdev->dev, cmd.size, cmd.va, cmd.dma);
	return status;
}

/*
 * Generate a seed MAC address from the PF MAC Address using jhash.
 * MAC Address for VFs are assigned incrementally starting from the seed.
 * These addresses are programmed in the ASIC by the PF and the VF driver
 * queries for the MAC address during its probe.
 */
static int be_vf_eth_addr_config(struct be_adapter *adapter)
{
	u32 vf;
	int status = 0;
	u8 mac[ETH_ALEN];
	struct be_vf_cfg *vf_cfg;

	be_vf_eth_addr_generate(adapter, mac);

	for_all_vfs(adapter, vf_cfg, vf) {
		if (lancer_chip(adapter)) {
			status = be_cmd_set_mac_list(adapter,  mac, 1, vf + 1);
		} else {
			status = be_cmd_pmac_add(adapter, mac,
						 vf_cfg->if_handle,
						 &vf_cfg->pmac_id, vf + 1);
		}

		if (status)
			dev_err(&adapter->pdev->dev,
			"Mac address assignment failed for VF %d\n", vf);
		else
			memcpy(vf_cfg->mac_addr, mac, ETH_ALEN);

		mac[5] += 1;
	}
	return status;
}

static int be_vfs_mac_query(struct be_adapter *adapter)
{
	int status, vf;
	u8 mac[ETH_ALEN];
	struct be_vf_cfg *vf_cfg;
	bool active;

	for_all_vfs(adapter, vf_cfg, vf) {
		be_cmd_get_mac_from_list(adapter, mac, &active,
					 &vf_cfg->pmac_id, 0);

		status = be_cmd_mac_addr_query(adapter, mac, false,
					       vf_cfg->if_handle, 0);
		if (status)
			return status;
		memcpy(vf_cfg->mac_addr, mac, ETH_ALEN);
	}
	return 0;
}

static void be_vf_clear(struct be_adapter *adapter)
{
	struct be_vf_cfg *vf_cfg;
	u32 vf;

<<<<<<< HEAD
	if (be_find_vfs(adapter, ASSIGNED)) {
=======
	if (pci_vfs_assigned(adapter->pdev)) {
>>>>>>> d0e0ac97
		dev_warn(&adapter->pdev->dev,
			 "VFs are assigned to VMs: not disabling VFs\n");
		goto done;
	}

	pci_disable_sriov(adapter->pdev);

	for_all_vfs(adapter, vf_cfg, vf) {
		if (lancer_chip(adapter))
			be_cmd_set_mac_list(adapter, NULL, 0, vf + 1);
		else
			be_cmd_pmac_del(adapter, vf_cfg->if_handle,
					vf_cfg->pmac_id, vf + 1);

		be_cmd_if_destroy(adapter, vf_cfg->if_handle, vf + 1);
	}
done:
	kfree(adapter->vf_cfg);
	adapter->num_vfs = 0;
}

static int be_clear(struct be_adapter *adapter)
{
	int i = 1;

	if (adapter->flags & BE_FLAGS_WORKER_SCHEDULED) {
		cancel_delayed_work_sync(&adapter->work);
		adapter->flags &= ~BE_FLAGS_WORKER_SCHEDULED;
	}

	if (sriov_enabled(adapter))
		be_vf_clear(adapter);

	for (; adapter->uc_macs > 0; adapter->uc_macs--, i++)
		be_cmd_pmac_del(adapter, adapter->if_handle,
			adapter->pmac_id[i], 0);

	be_cmd_if_destroy(adapter, adapter->if_handle,  0);

	be_mcc_queues_destroy(adapter);
	be_rx_cqs_destroy(adapter);
	be_tx_queues_destroy(adapter);
	be_evt_queues_destroy(adapter);

	kfree(adapter->pmac_id);
	adapter->pmac_id = NULL;

	be_msix_disable(adapter);
	return 0;
}

static int be_vfs_if_create(struct be_adapter *adapter)
{
	struct be_vf_cfg *vf_cfg;
	u32 cap_flags, en_flags, vf;
	int status;

	cap_flags = BE_IF_FLAGS_UNTAGGED | BE_IF_FLAGS_BROADCAST |
		    BE_IF_FLAGS_MULTICAST;
<<<<<<< HEAD

	for_all_vfs(adapter, vf_cfg, vf) {
		if (!BE3_chip(adapter))
			be_cmd_get_profile_config(adapter, &cap_flags,
						  NULL, vf + 1);

=======

	for_all_vfs(adapter, vf_cfg, vf) {
		if (!BE3_chip(adapter))
			be_cmd_get_profile_config(adapter, &cap_flags,
						  NULL, vf + 1);

>>>>>>> d0e0ac97
		/* If a FW profile exists, then cap_flags are updated */
		en_flags = cap_flags & (BE_IF_FLAGS_UNTAGGED |
			   BE_IF_FLAGS_BROADCAST | BE_IF_FLAGS_MULTICAST);
		status = be_cmd_if_create(adapter, cap_flags, en_flags,
					  &vf_cfg->if_handle, vf + 1);
		if (status)
			goto err;
	}
err:
	return status;
}

static int be_vf_setup_init(struct be_adapter *adapter)
{
	struct be_vf_cfg *vf_cfg;
	int vf;

	adapter->vf_cfg = kcalloc(adapter->num_vfs, sizeof(*vf_cfg),
				  GFP_KERNEL);
	if (!adapter->vf_cfg)
		return -ENOMEM;

	for_all_vfs(adapter, vf_cfg, vf) {
		vf_cfg->if_handle = -1;
		vf_cfg->pmac_id = -1;
	}
	return 0;
}

static int be_vf_setup(struct be_adapter *adapter)
{
	struct be_vf_cfg *vf_cfg;
	u16 def_vlan, lnk_speed;
	int status, old_vfs, vf;
	struct device *dev = &adapter->pdev->dev;

<<<<<<< HEAD
	old_vfs = be_find_vfs(adapter, ENABLED);
=======
	old_vfs = pci_num_vf(adapter->pdev);
>>>>>>> d0e0ac97
	if (old_vfs) {
		dev_info(dev, "%d VFs are already enabled\n", old_vfs);
		if (old_vfs != num_vfs)
			dev_warn(dev, "Ignoring num_vfs=%d setting\n", num_vfs);
		adapter->num_vfs = old_vfs;
	} else {
		if (num_vfs > adapter->dev_num_vfs)
			dev_info(dev, "Device supports %d VFs and not %d\n",
				 adapter->dev_num_vfs, num_vfs);
		adapter->num_vfs = min_t(u16, num_vfs, adapter->dev_num_vfs);
		if (!adapter->num_vfs)
			return 0;
	}

	status = be_vf_setup_init(adapter);
	if (status)
		goto err;

	if (old_vfs) {
		for_all_vfs(adapter, vf_cfg, vf) {
			status = be_cmd_get_if_id(adapter, vf_cfg, vf);
			if (status)
				goto err;
		}
	} else {
		status = be_vfs_if_create(adapter);
		if (status)
			goto err;
	}

	if (old_vfs) {
		status = be_vfs_mac_query(adapter);
		if (status)
			goto err;
	} else {
		status = be_vf_eth_addr_config(adapter);
		if (status)
			goto err;
	}

	for_all_vfs(adapter, vf_cfg, vf) {
		/* BE3 FW, by default, caps VF TX-rate to 100mbps.
		 * Allow full available bandwidth
		 */
		if (BE3_chip(adapter) && !old_vfs)
			be_cmd_set_qos(adapter, 1000, vf+1);

		status = be_cmd_link_status_query(adapter, &lnk_speed,
						  NULL, vf + 1);
		if (!status)
			vf_cfg->tx_rate = lnk_speed;

		status = be_cmd_get_hsw_config(adapter, &def_vlan,
					       vf + 1, vf_cfg->if_handle);
		if (status)
			goto err;
		vf_cfg->def_vid = def_vlan;

		be_cmd_enable_vf(adapter, vf + 1);
	}

	if (!old_vfs) {
		status = pci_enable_sriov(adapter->pdev, adapter->num_vfs);
		if (status) {
			dev_err(dev, "SRIOV enable failed\n");
			adapter->num_vfs = 0;
			goto err;
		}
	}
	return 0;
err:
	dev_err(dev, "VF setup failed\n");
	be_vf_clear(adapter);
	return status;
}

static void be_setup_init(struct be_adapter *adapter)
{
	adapter->vlan_prio_bmap = 0xff;
	adapter->phy.link_speed = -1;
	adapter->if_handle = -1;
	adapter->be3_native = false;
	adapter->promiscuous = false;
	if (be_physfn(adapter))
		adapter->cmd_privileges = MAX_PRIVILEGES;
	else
		adapter->cmd_privileges = MIN_PRIVILEGES;
}

static int be_get_mac_addr(struct be_adapter *adapter, u8 *mac, u32 if_handle,
			   bool *active_mac, u32 *pmac_id)
{
	int status = 0;

	if (!is_zero_ether_addr(adapter->netdev->perm_addr)) {
		memcpy(mac, adapter->netdev->dev_addr, ETH_ALEN);
		if (!lancer_chip(adapter) && !be_physfn(adapter))
			*active_mac = true;
		else
			*active_mac = false;

		return status;
	}

	if (lancer_chip(adapter)) {
		status = be_cmd_get_mac_from_list(adapter, mac,
						  active_mac, pmac_id, 0);
		if (*active_mac) {
			status = be_cmd_mac_addr_query(adapter, mac, false,
						       if_handle, *pmac_id);
		}
	} else if (be_physfn(adapter)) {
		/* For BE3, for PF get permanent MAC */
		status = be_cmd_mac_addr_query(adapter, mac, true, 0, 0);
		*active_mac = false;
	} else {
		/* For BE3, for VF get soft MAC assigned by PF*/
		status = be_cmd_mac_addr_query(adapter, mac, false,
					       if_handle, 0);
		*active_mac = true;
	}
	return status;
}

static void be_get_resources(struct be_adapter *adapter)
{
	u16 dev_num_vfs;
	int pos, status;
	bool profile_present = false;
	u16 txq_count = 0;

	if (!BEx_chip(adapter)) {
		status = be_cmd_get_func_config(adapter);
		if (!status)
			profile_present = true;
	} else if (BE3_chip(adapter) && be_physfn(adapter)) {
		be_cmd_get_profile_config(adapter, NULL, &txq_count, 0);
	}

	if (profile_present) {
		/* Sanity fixes for Lancer */
		adapter->max_pmac_cnt = min_t(u16, adapter->max_pmac_cnt,
					      BE_UC_PMAC_COUNT);
		adapter->max_vlans = min_t(u16, adapter->max_vlans,
					   BE_NUM_VLANS_SUPPORTED);
		adapter->max_mcast_mac = min_t(u16, adapter->max_mcast_mac,
					       BE_MAX_MC);
		adapter->max_tx_queues = min_t(u16, adapter->max_tx_queues,
					       MAX_TX_QS);
		adapter->max_rss_queues = min_t(u16, adapter->max_rss_queues,
						BE3_MAX_RSS_QS);
		adapter->max_event_queues = min_t(u16,
						  adapter->max_event_queues,
						  BE3_MAX_RSS_QS);

		if (adapter->max_rss_queues &&
		    adapter->max_rss_queues == adapter->max_rx_queues)
			adapter->max_rss_queues -= 1;

		if (adapter->max_event_queues < adapter->max_rss_queues)
			adapter->max_rss_queues = adapter->max_event_queues;

	} else {
		if (be_physfn(adapter))
			adapter->max_pmac_cnt = BE_UC_PMAC_COUNT;
		else
			adapter->max_pmac_cnt = BE_VF_UC_PMAC_COUNT;

		if (adapter->function_mode & FLEX10_MODE)
			adapter->max_vlans = BE_NUM_VLANS_SUPPORTED/8;
		else
			adapter->max_vlans = BE_NUM_VLANS_SUPPORTED;

		adapter->max_mcast_mac = BE_MAX_MC;
		adapter->max_tx_queues = txq_count ? txq_count : MAX_TX_QS;
		adapter->max_tx_queues = min_t(u16, adapter->max_tx_queues,
					       MAX_TX_QS);
		adapter->max_rss_queues = (adapter->be3_native) ?
					   BE3_MAX_RSS_QS : BE2_MAX_RSS_QS;
		adapter->max_event_queues = BE3_MAX_RSS_QS;

		adapter->if_cap_flags = BE_IF_FLAGS_UNTAGGED |
					BE_IF_FLAGS_BROADCAST |
					BE_IF_FLAGS_MULTICAST |
					BE_IF_FLAGS_PASS_L3L4_ERRORS |
					BE_IF_FLAGS_MCAST_PROMISCUOUS |
					BE_IF_FLAGS_VLAN_PROMISCUOUS |
					BE_IF_FLAGS_PROMISCUOUS;

		if (adapter->function_caps & BE_FUNCTION_CAPS_RSS)
			adapter->if_cap_flags |= BE_IF_FLAGS_RSS;
	}

	pos = pci_find_ext_capability(adapter->pdev, PCI_EXT_CAP_ID_SRIOV);
	if (pos) {
		pci_read_config_word(adapter->pdev, pos + PCI_SRIOV_TOTAL_VF,
				     &dev_num_vfs);
		if (BE3_chip(adapter))
			dev_num_vfs = min_t(u16, dev_num_vfs, MAX_VFS);
		adapter->dev_num_vfs = dev_num_vfs;
	}
}

/* Routine to query per function resource limits */
static int be_get_config(struct be_adapter *adapter)
{
	int status;

	status = be_cmd_query_fw_cfg(adapter, &adapter->port_num,
				     &adapter->function_mode,
				     &adapter->function_caps,
				     &adapter->asic_rev);
	if (status)
		goto err;

	be_get_resources(adapter);

	/* primary mac needs 1 pmac entry */
	adapter->pmac_id = kcalloc(adapter->max_pmac_cnt + 1,
				   sizeof(u32), GFP_KERNEL);
	if (!adapter->pmac_id) {
		status = -ENOMEM;
		goto err;
	}

err:
	return status;
}

static int be_setup(struct be_adapter *adapter)
{
	struct device *dev = &adapter->pdev->dev;
	u32 en_flags;
	u32 tx_fc, rx_fc;
	int status;
	u8 mac[ETH_ALEN];
	bool active_mac;

	be_setup_init(adapter);

	if (!lancer_chip(adapter))
		be_cmd_req_native_mode(adapter);

	status = be_get_config(adapter);
	if (status)
		goto err;

	status = be_msix_enable(adapter);
	if (status)
		goto err;

	status = be_evt_queues_create(adapter);
	if (status)
		goto err;

	status = be_tx_cqs_create(adapter);
	if (status)
		goto err;

	status = be_rx_cqs_create(adapter);
	if (status)
		goto err;

	status = be_mcc_queues_create(adapter);
	if (status)
		goto err;

	be_cmd_get_fn_privileges(adapter, &adapter->cmd_privileges, 0);
	/* In UMC mode FW does not return right privileges.
	 * Override with correct privilege equivalent to PF.
	 */
	if (be_is_mc(adapter))
		adapter->cmd_privileges = MAX_PRIVILEGES;

	en_flags = BE_IF_FLAGS_UNTAGGED | BE_IF_FLAGS_BROADCAST |
			BE_IF_FLAGS_MULTICAST | BE_IF_FLAGS_PASS_L3L4_ERRORS;

	if (adapter->function_caps & BE_FUNCTION_CAPS_RSS)
		en_flags |= BE_IF_FLAGS_RSS;

	en_flags = en_flags & adapter->if_cap_flags;

	status = be_cmd_if_create(adapter, adapter->if_cap_flags, en_flags,
				  &adapter->if_handle, 0);
	if (status != 0)
		goto err;

	memset(mac, 0, ETH_ALEN);
	active_mac = false;
	status = be_get_mac_addr(adapter, mac, adapter->if_handle,
				 &active_mac, &adapter->pmac_id[0]);
	if (status != 0)
		goto err;

	if (!active_mac) {
		status = be_cmd_pmac_add(adapter, mac, adapter->if_handle,
					 &adapter->pmac_id[0], 0);
		if (status != 0)
			goto err;
	}

	if (is_zero_ether_addr(adapter->netdev->dev_addr)) {
		memcpy(adapter->netdev->dev_addr, mac, ETH_ALEN);
		memcpy(adapter->netdev->perm_addr, mac, ETH_ALEN);
	}

	status = be_tx_qs_create(adapter);
	if (status)
		goto err;

	be_cmd_get_fw_ver(adapter, adapter->fw_ver, adapter->fw_on_flash);

	if (adapter->vlans_added)
		be_vid_config(adapter);

	be_set_rx_mode(adapter->netdev);

	be_cmd_get_flow_control(adapter, &tx_fc, &rx_fc);

	if (rx_fc != adapter->rx_fc || tx_fc != adapter->tx_fc)
		be_cmd_set_flow_control(adapter, adapter->tx_fc,
					adapter->rx_fc);

	if (be_physfn(adapter)) {
		if (adapter->dev_num_vfs)
			be_vf_setup(adapter);
		else
			dev_warn(dev, "device doesn't support SRIOV\n");
	}

	status = be_cmd_get_phy_info(adapter);
	if (!status && be_pause_supported(adapter))
		adapter->phy.fc_autoneg = 1;

	schedule_delayed_work(&adapter->work, msecs_to_jiffies(1000));
	adapter->flags |= BE_FLAGS_WORKER_SCHEDULED;
	return 0;
err:
	be_clear(adapter);
	return status;
}

#ifdef CONFIG_NET_POLL_CONTROLLER
static void be_netpoll(struct net_device *netdev)
{
	struct be_adapter *adapter = netdev_priv(netdev);
	struct be_eq_obj *eqo;
	int i;

	for_all_evt_queues(adapter, eqo, i) {
		be_eq_notify(eqo->adapter, eqo->q.id, false, true, 0);
		napi_schedule(&eqo->napi);
	}

	return;
}
#endif

#define FW_FILE_HDR_SIGN 	"ServerEngines Corp. "
char flash_cookie[2][16] =      {"*** SE FLAS", "H DIRECTORY *** "};

static bool be_flash_redboot(struct be_adapter *adapter,
			const u8 *p, u32 img_start, int image_size,
			int hdr_size)
{
	u32 crc_offset;
	u8 flashed_crc[4];
	int status;

	crc_offset = hdr_size + img_start + image_size - 4;

	p += crc_offset;

	status = be_cmd_get_flash_crc(adapter, flashed_crc,
			(image_size - 4));
	if (status) {
		dev_err(&adapter->pdev->dev,
		"could not get crc from flash, not flashing redboot\n");
		return false;
	}

	/*update redboot only if crc does not match*/
	if (!memcmp(flashed_crc, p, 4))
		return false;
	else
		return true;
}

static bool phy_flashing_required(struct be_adapter *adapter)
{
	return (adapter->phy.phy_type == TN_8022 &&
		adapter->phy.interface_type == PHY_TYPE_BASET_10GB);
}

static bool is_comp_in_ufi(struct be_adapter *adapter,
			   struct flash_section_info *fsec, int type)
{
	int i = 0, img_type = 0;
	struct flash_section_info_g2 *fsec_g2 = NULL;

	if (BE2_chip(adapter))
		fsec_g2 = (struct flash_section_info_g2 *)fsec;

	for (i = 0; i < MAX_FLASH_COMP; i++) {
		if (fsec_g2)
			img_type = le32_to_cpu(fsec_g2->fsec_entry[i].type);
		else
			img_type = le32_to_cpu(fsec->fsec_entry[i].type);

		if (img_type == type)
			return true;
	}
	return false;

}

struct flash_section_info *get_fsec_info(struct be_adapter *adapter,
					 int header_size,
					 const struct firmware *fw)
{
	struct flash_section_info *fsec = NULL;
	const u8 *p = fw->data;

	p += header_size;
	while (p < (fw->data + fw->size)) {
		fsec = (struct flash_section_info *)p;
		if (!memcmp(flash_cookie, fsec->cookie, sizeof(flash_cookie)))
			return fsec;
		p += 32;
	}
	return NULL;
}

static int be_flash(struct be_adapter *adapter, const u8 *img,
		struct be_dma_mem *flash_cmd, int optype, int img_size)
{
	u32 total_bytes = 0, flash_op, num_bytes = 0;
	int status = 0;
	struct be_cmd_write_flashrom *req = flash_cmd->va;

	total_bytes = img_size;
	while (total_bytes) {
		num_bytes = min_t(u32, 32*1024, total_bytes);

		total_bytes -= num_bytes;

		if (!total_bytes) {
			if (optype == OPTYPE_PHY_FW)
				flash_op = FLASHROM_OPER_PHY_FLASH;
			else
				flash_op = FLASHROM_OPER_FLASH;
		} else {
			if (optype == OPTYPE_PHY_FW)
				flash_op = FLASHROM_OPER_PHY_SAVE;
			else
				flash_op = FLASHROM_OPER_SAVE;
		}

		memcpy(req->data_buf, img, num_bytes);
		img += num_bytes;
		status = be_cmd_write_flashrom(adapter, flash_cmd, optype,
						flash_op, num_bytes);
		if (status) {
			if (status == ILLEGAL_IOCTL_REQ &&
			    optype == OPTYPE_PHY_FW)
				break;
			dev_err(&adapter->pdev->dev,
				"cmd to write to flash rom failed.\n");
			return status;
		}
	}
	return 0;
}

/* For BE2, BE3 and BE3-R */
static int be_flash_BEx(struct be_adapter *adapter,
			 const struct firmware *fw,
			 struct be_dma_mem *flash_cmd,
			 int num_of_images)

{
	int status = 0, i, filehdr_size = 0;
	int img_hdrs_size = (num_of_images * sizeof(struct image_hdr));
	const u8 *p = fw->data;
	const struct flash_comp *pflashcomp;
	int num_comp, redboot;
	struct flash_section_info *fsec = NULL;

	struct flash_comp gen3_flash_types[] = {
		{ FLASH_iSCSI_PRIMARY_IMAGE_START_g3, OPTYPE_ISCSI_ACTIVE,
			FLASH_IMAGE_MAX_SIZE_g3, IMAGE_FIRMWARE_iSCSI},
		{ FLASH_REDBOOT_START_g3, OPTYPE_REDBOOT,
			FLASH_REDBOOT_IMAGE_MAX_SIZE_g3, IMAGE_BOOT_CODE},
		{ FLASH_iSCSI_BIOS_START_g3, OPTYPE_BIOS,
			FLASH_BIOS_IMAGE_MAX_SIZE_g3, IMAGE_OPTION_ROM_ISCSI},
		{ FLASH_PXE_BIOS_START_g3, OPTYPE_PXE_BIOS,
			FLASH_BIOS_IMAGE_MAX_SIZE_g3, IMAGE_OPTION_ROM_PXE},
		{ FLASH_FCoE_BIOS_START_g3, OPTYPE_FCOE_BIOS,
			FLASH_BIOS_IMAGE_MAX_SIZE_g3, IMAGE_OPTION_ROM_FCoE},
		{ FLASH_iSCSI_BACKUP_IMAGE_START_g3, OPTYPE_ISCSI_BACKUP,
			FLASH_IMAGE_MAX_SIZE_g3, IMAGE_FIRMWARE_BACKUP_iSCSI},
		{ FLASH_FCoE_PRIMARY_IMAGE_START_g3, OPTYPE_FCOE_FW_ACTIVE,
			FLASH_IMAGE_MAX_SIZE_g3, IMAGE_FIRMWARE_FCoE},
		{ FLASH_FCoE_BACKUP_IMAGE_START_g3, OPTYPE_FCOE_FW_BACKUP,
			FLASH_IMAGE_MAX_SIZE_g3, IMAGE_FIRMWARE_BACKUP_FCoE},
		{ FLASH_NCSI_START_g3, OPTYPE_NCSI_FW,
			FLASH_NCSI_IMAGE_MAX_SIZE_g3, IMAGE_NCSI},
		{ FLASH_PHY_FW_START_g3, OPTYPE_PHY_FW,
			FLASH_PHY_FW_IMAGE_MAX_SIZE_g3, IMAGE_FIRMWARE_PHY}
	};

	struct flash_comp gen2_flash_types[] = {
		{ FLASH_iSCSI_PRIMARY_IMAGE_START_g2, OPTYPE_ISCSI_ACTIVE,
			FLASH_IMAGE_MAX_SIZE_g2, IMAGE_FIRMWARE_iSCSI},
		{ FLASH_REDBOOT_START_g2, OPTYPE_REDBOOT,
			FLASH_REDBOOT_IMAGE_MAX_SIZE_g2, IMAGE_BOOT_CODE},
		{ FLASH_iSCSI_BIOS_START_g2, OPTYPE_BIOS,
			FLASH_BIOS_IMAGE_MAX_SIZE_g2, IMAGE_OPTION_ROM_ISCSI},
		{ FLASH_PXE_BIOS_START_g2, OPTYPE_PXE_BIOS,
			FLASH_BIOS_IMAGE_MAX_SIZE_g2, IMAGE_OPTION_ROM_PXE},
		{ FLASH_FCoE_BIOS_START_g2, OPTYPE_FCOE_BIOS,
			FLASH_BIOS_IMAGE_MAX_SIZE_g2, IMAGE_OPTION_ROM_FCoE},
		{ FLASH_iSCSI_BACKUP_IMAGE_START_g2, OPTYPE_ISCSI_BACKUP,
			FLASH_IMAGE_MAX_SIZE_g2, IMAGE_FIRMWARE_BACKUP_iSCSI},
		{ FLASH_FCoE_PRIMARY_IMAGE_START_g2, OPTYPE_FCOE_FW_ACTIVE,
			FLASH_IMAGE_MAX_SIZE_g2, IMAGE_FIRMWARE_FCoE},
		{ FLASH_FCoE_BACKUP_IMAGE_START_g2, OPTYPE_FCOE_FW_BACKUP,
			 FLASH_IMAGE_MAX_SIZE_g2, IMAGE_FIRMWARE_BACKUP_FCoE}
	};

	if (BE3_chip(adapter)) {
		pflashcomp = gen3_flash_types;
		filehdr_size = sizeof(struct flash_file_hdr_g3);
		num_comp = ARRAY_SIZE(gen3_flash_types);
	} else {
		pflashcomp = gen2_flash_types;
		filehdr_size = sizeof(struct flash_file_hdr_g2);
		num_comp = ARRAY_SIZE(gen2_flash_types);
	}

	/* Get flash section info*/
	fsec = get_fsec_info(adapter, filehdr_size + img_hdrs_size, fw);
	if (!fsec) {
		dev_err(&adapter->pdev->dev,
			"Invalid Cookie. UFI corrupted ?\n");
		return -1;
	}
	for (i = 0; i < num_comp; i++) {
		if (!is_comp_in_ufi(adapter, fsec, pflashcomp[i].img_type))
			continue;

		if ((pflashcomp[i].optype == OPTYPE_NCSI_FW) &&
		    memcmp(adapter->fw_ver, "3.102.148.0", 11) < 0)
			continue;

		if (pflashcomp[i].optype == OPTYPE_PHY_FW  &&
		    !phy_flashing_required(adapter))
				continue;

		if (pflashcomp[i].optype == OPTYPE_REDBOOT) {
			redboot = be_flash_redboot(adapter, fw->data,
				pflashcomp[i].offset, pflashcomp[i].size,
				filehdr_size + img_hdrs_size);
			if (!redboot)
				continue;
		}

		p = fw->data;
		p += filehdr_size + pflashcomp[i].offset + img_hdrs_size;
		if (p + pflashcomp[i].size > fw->data + fw->size)
			return -1;

		status = be_flash(adapter, p, flash_cmd, pflashcomp[i].optype,
					pflashcomp[i].size);
		if (status) {
			dev_err(&adapter->pdev->dev,
				"Flashing section type %d failed.\n",
				pflashcomp[i].img_type);
			return status;
		}
	}
	return 0;
}

static int be_flash_skyhawk(struct be_adapter *adapter,
		const struct firmware *fw,
		struct be_dma_mem *flash_cmd, int num_of_images)
{
	int status = 0, i, filehdr_size = 0;
	int img_offset, img_size, img_optype, redboot;
	int img_hdrs_size = num_of_images * sizeof(struct image_hdr);
	const u8 *p = fw->data;
	struct flash_section_info *fsec = NULL;

	filehdr_size = sizeof(struct flash_file_hdr_g3);
	fsec = get_fsec_info(adapter, filehdr_size + img_hdrs_size, fw);
	if (!fsec) {
		dev_err(&adapter->pdev->dev,
			"Invalid Cookie. UFI corrupted ?\n");
		return -1;
	}

	for (i = 0; i < le32_to_cpu(fsec->fsec_hdr.num_images); i++) {
		img_offset = le32_to_cpu(fsec->fsec_entry[i].offset);
		img_size   = le32_to_cpu(fsec->fsec_entry[i].pad_size);

		switch (le32_to_cpu(fsec->fsec_entry[i].type)) {
		case IMAGE_FIRMWARE_iSCSI:
			img_optype = OPTYPE_ISCSI_ACTIVE;
			break;
		case IMAGE_BOOT_CODE:
			img_optype = OPTYPE_REDBOOT;
			break;
		case IMAGE_OPTION_ROM_ISCSI:
			img_optype = OPTYPE_BIOS;
			break;
		case IMAGE_OPTION_ROM_PXE:
			img_optype = OPTYPE_PXE_BIOS;
			break;
		case IMAGE_OPTION_ROM_FCoE:
			img_optype = OPTYPE_FCOE_BIOS;
			break;
		case IMAGE_FIRMWARE_BACKUP_iSCSI:
			img_optype = OPTYPE_ISCSI_BACKUP;
			break;
		case IMAGE_NCSI:
			img_optype = OPTYPE_NCSI_FW;
			break;
		default:
			continue;
		}

		if (img_optype == OPTYPE_REDBOOT) {
			redboot = be_flash_redboot(adapter, fw->data,
					img_offset, img_size,
					filehdr_size + img_hdrs_size);
			if (!redboot)
				continue;
		}

		p = fw->data;
		p += filehdr_size + img_offset + img_hdrs_size;
		if (p + img_size > fw->data + fw->size)
			return -1;

		status = be_flash(adapter, p, flash_cmd, img_optype, img_size);
		if (status) {
			dev_err(&adapter->pdev->dev,
				"Flashing section type %d failed.\n",
				fsec->fsec_entry[i].type);
			return status;
		}
	}
	return 0;
}

static int lancer_fw_download(struct be_adapter *adapter,
				const struct firmware *fw)
{
#define LANCER_FW_DOWNLOAD_CHUNK      (32 * 1024)
#define LANCER_FW_DOWNLOAD_LOCATION   "/prg"
	struct be_dma_mem flash_cmd;
	const u8 *data_ptr = NULL;
	u8 *dest_image_ptr = NULL;
	size_t image_size = 0;
	u32 chunk_size = 0;
	u32 data_written = 0;
	u32 offset = 0;
	int status = 0;
	u8 add_status = 0;
	u8 change_status;

	if (!IS_ALIGNED(fw->size, sizeof(u32))) {
		dev_err(&adapter->pdev->dev,
			"FW Image not properly aligned. "
			"Length must be 4 byte aligned.\n");
		status = -EINVAL;
		goto lancer_fw_exit;
	}

	flash_cmd.size = sizeof(struct lancer_cmd_req_write_object)
				+ LANCER_FW_DOWNLOAD_CHUNK;
	flash_cmd.va = dma_alloc_coherent(&adapter->pdev->dev, flash_cmd.size,
					  &flash_cmd.dma, GFP_KERNEL);
	if (!flash_cmd.va) {
		status = -ENOMEM;
		goto lancer_fw_exit;
	}

	dest_image_ptr = flash_cmd.va +
				sizeof(struct lancer_cmd_req_write_object);
	image_size = fw->size;
	data_ptr = fw->data;

	while (image_size) {
		chunk_size = min_t(u32, image_size, LANCER_FW_DOWNLOAD_CHUNK);

		/* Copy the image chunk content. */
		memcpy(dest_image_ptr, data_ptr, chunk_size);

		status = lancer_cmd_write_object(adapter, &flash_cmd,
						 chunk_size, offset,
						 LANCER_FW_DOWNLOAD_LOCATION,
						 &data_written, &change_status,
						 &add_status);
		if (status)
			break;

		offset += data_written;
		data_ptr += data_written;
		image_size -= data_written;
	}

	if (!status) {
		/* Commit the FW written */
		status = lancer_cmd_write_object(adapter, &flash_cmd,
						 0, offset,
						 LANCER_FW_DOWNLOAD_LOCATION,
						 &data_written, &change_status,
						 &add_status);
	}

	dma_free_coherent(&adapter->pdev->dev, flash_cmd.size, flash_cmd.va,
				flash_cmd.dma);
	if (status) {
		dev_err(&adapter->pdev->dev,
			"Firmware load error. "
			"Status code: 0x%x Additional Status: 0x%x\n",
			status, add_status);
		goto lancer_fw_exit;
	}

	if (change_status == LANCER_FW_RESET_NEEDED) {
		status = lancer_physdev_ctrl(adapter,
					     PHYSDEV_CONTROL_FW_RESET_MASK);
		if (status) {
			dev_err(&adapter->pdev->dev,
				"Adapter busy for FW reset.\n"
				"New FW will not be active.\n");
			goto lancer_fw_exit;
		}
	} else if (change_status != LANCER_NO_RESET_NEEDED) {
			dev_err(&adapter->pdev->dev,
				"System reboot required for new FW"
				" to be active\n");
	}

	dev_info(&adapter->pdev->dev, "Firmware flashed successfully\n");
lancer_fw_exit:
	return status;
}

#define UFI_TYPE2		2
#define UFI_TYPE3		3
#define UFI_TYPE3R		10
#define UFI_TYPE4		4
static int be_get_ufi_type(struct be_adapter *adapter,
			   struct flash_file_hdr_g3 *fhdr)
{
	if (fhdr == NULL)
		goto be_get_ufi_exit;

	if (skyhawk_chip(adapter) && fhdr->build[0] == '4')
		return UFI_TYPE4;
	else if (BE3_chip(adapter) && fhdr->build[0] == '3') {
		if (fhdr->asic_type_rev == 0x10)
			return UFI_TYPE3R;
		else
			return UFI_TYPE3;
	} else if (BE2_chip(adapter) && fhdr->build[0] == '2')
		return UFI_TYPE2;

be_get_ufi_exit:
	dev_err(&adapter->pdev->dev,
		"UFI and Interface are not compatible for flashing\n");
	return -1;
}

static int be_fw_download(struct be_adapter *adapter, const struct firmware* fw)
{
	struct flash_file_hdr_g3 *fhdr3;
	struct image_hdr *img_hdr_ptr = NULL;
	struct be_dma_mem flash_cmd;
	const u8 *p;
	int status = 0, i = 0, num_imgs = 0, ufi_type = 0;

	flash_cmd.size = sizeof(struct be_cmd_write_flashrom);
	flash_cmd.va = dma_alloc_coherent(&adapter->pdev->dev, flash_cmd.size,
					  &flash_cmd.dma, GFP_KERNEL);
	if (!flash_cmd.va) {
		status = -ENOMEM;
		goto be_fw_exit;
	}

	p = fw->data;
	fhdr3 = (struct flash_file_hdr_g3 *)p;

	ufi_type = be_get_ufi_type(adapter, fhdr3);

	num_imgs = le32_to_cpu(fhdr3->num_imgs);
	for (i = 0; i < num_imgs; i++) {
		img_hdr_ptr = (struct image_hdr *)(fw->data +
				(sizeof(struct flash_file_hdr_g3) +
				 i * sizeof(struct image_hdr)));
		if (le32_to_cpu(img_hdr_ptr->imageid) == 1) {
			switch (ufi_type) {
			case UFI_TYPE4:
				status = be_flash_skyhawk(adapter, fw,
							&flash_cmd, num_imgs);
				break;
			case UFI_TYPE3R:
				status = be_flash_BEx(adapter, fw, &flash_cmd,
						      num_imgs);
				break;
			case UFI_TYPE3:
				/* Do not flash this ufi on BE3-R cards */
				if (adapter->asic_rev < 0x10)
					status = be_flash_BEx(adapter, fw,
							      &flash_cmd,
							      num_imgs);
				else {
					status = -1;
					dev_err(&adapter->pdev->dev,
						"Can't load BE3 UFI on BE3R\n");
				}
			}
		}
	}

	if (ufi_type == UFI_TYPE2)
		status = be_flash_BEx(adapter, fw, &flash_cmd, 0);
	else if (ufi_type == -1)
		status = -1;

	dma_free_coherent(&adapter->pdev->dev, flash_cmd.size, flash_cmd.va,
			  flash_cmd.dma);
	if (status) {
		dev_err(&adapter->pdev->dev, "Firmware load error\n");
		goto be_fw_exit;
	}

	dev_info(&adapter->pdev->dev, "Firmware flashed successfully\n");

be_fw_exit:
	return status;
}

int be_load_fw(struct be_adapter *adapter, u8 *fw_file)
{
	const struct firmware *fw;
	int status;

	if (!netif_running(adapter->netdev)) {
		dev_err(&adapter->pdev->dev,
			"Firmware load not allowed (interface is down)\n");
		return -1;
	}

	status = request_firmware(&fw, fw_file, &adapter->pdev->dev);
	if (status)
		goto fw_exit;

	dev_info(&adapter->pdev->dev, "Flashing firmware file %s\n", fw_file);

	if (lancer_chip(adapter))
		status = lancer_fw_download(adapter, fw);
	else
		status = be_fw_download(adapter, fw);

	if (!status)
		be_cmd_get_fw_ver(adapter, adapter->fw_ver,
				  adapter->fw_on_flash);

fw_exit:
	release_firmware(fw);
	return status;
}

static const struct net_device_ops be_netdev_ops = {
	.ndo_open		= be_open,
	.ndo_stop		= be_close,
	.ndo_start_xmit		= be_xmit,
	.ndo_set_rx_mode	= be_set_rx_mode,
	.ndo_set_mac_address	= be_mac_addr_set,
	.ndo_change_mtu		= be_change_mtu,
	.ndo_get_stats64	= be_get_stats64,
	.ndo_validate_addr	= eth_validate_addr,
	.ndo_vlan_rx_add_vid	= be_vlan_add_vid,
	.ndo_vlan_rx_kill_vid	= be_vlan_rem_vid,
	.ndo_set_vf_mac		= be_set_vf_mac,
	.ndo_set_vf_vlan	= be_set_vf_vlan,
	.ndo_set_vf_tx_rate	= be_set_vf_tx_rate,
	.ndo_get_vf_config	= be_get_vf_config,
#ifdef CONFIG_NET_POLL_CONTROLLER
	.ndo_poll_controller	= be_netpoll,
#endif
};

static void be_netdev_init(struct net_device *netdev)
{
	struct be_adapter *adapter = netdev_priv(netdev);
	struct be_eq_obj *eqo;
	int i;

	netdev->hw_features |= NETIF_F_SG | NETIF_F_TSO | NETIF_F_TSO6 |
		NETIF_F_IP_CSUM | NETIF_F_IPV6_CSUM | NETIF_F_RXCSUM |
		NETIF_F_HW_VLAN_CTAG_TX;
	if (be_multi_rxq(adapter))
		netdev->hw_features |= NETIF_F_RXHASH;

	netdev->features |= netdev->hw_features |
		NETIF_F_HW_VLAN_CTAG_RX | NETIF_F_HW_VLAN_CTAG_FILTER;

	netdev->vlan_features |= NETIF_F_SG | NETIF_F_TSO | NETIF_F_TSO6 |
		NETIF_F_IP_CSUM | NETIF_F_IPV6_CSUM;

	netdev->priv_flags |= IFF_UNICAST_FLT;

	netdev->flags |= IFF_MULTICAST;

	netif_set_gso_max_size(netdev, 65535 - ETH_HLEN);

	netdev->netdev_ops = &be_netdev_ops;

	SET_ETHTOOL_OPS(netdev, &be_ethtool_ops);

	for_all_evt_queues(adapter, eqo, i)
		netif_napi_add(netdev, &eqo->napi, be_poll, BE_NAPI_WEIGHT);
}

static void be_unmap_pci_bars(struct be_adapter *adapter)
{
	if (adapter->csr)
		pci_iounmap(adapter->pdev, adapter->csr);
	if (adapter->db)
		pci_iounmap(adapter->pdev, adapter->db);
}

static int db_bar(struct be_adapter *adapter)
{
	if (lancer_chip(adapter) || !be_physfn(adapter))
		return 0;
	else
		return 4;
}

static int be_roce_map_pci_bars(struct be_adapter *adapter)
{
	if (skyhawk_chip(adapter)) {
		adapter->roce_db.size = 4096;
		adapter->roce_db.io_addr = pci_resource_start(adapter->pdev,
							      db_bar(adapter));
		adapter->roce_db.total_size = pci_resource_len(adapter->pdev,
							       db_bar(adapter));
	}
	return 0;
}

static int be_map_pci_bars(struct be_adapter *adapter)
{
	u8 __iomem *addr;
	u32 sli_intf;

	pci_read_config_dword(adapter->pdev, SLI_INTF_REG_OFFSET, &sli_intf);
	adapter->if_type = (sli_intf & SLI_INTF_IF_TYPE_MASK) >>
				SLI_INTF_IF_TYPE_SHIFT;

	if (BEx_chip(adapter) && be_physfn(adapter)) {
		adapter->csr = pci_iomap(adapter->pdev, 2, 0);
		if (adapter->csr == NULL)
			return -ENOMEM;
	}

	addr = pci_iomap(adapter->pdev, db_bar(adapter), 0);
	if (addr == NULL)
		goto pci_map_err;
	adapter->db = addr;

	be_roce_map_pci_bars(adapter);
	return 0;

pci_map_err:
	be_unmap_pci_bars(adapter);
	return -ENOMEM;
}

static void be_ctrl_cleanup(struct be_adapter *adapter)
{
	struct be_dma_mem *mem = &adapter->mbox_mem_alloced;

	be_unmap_pci_bars(adapter);

	if (mem->va)
		dma_free_coherent(&adapter->pdev->dev, mem->size, mem->va,
				  mem->dma);

	mem = &adapter->rx_filter;
	if (mem->va)
		dma_free_coherent(&adapter->pdev->dev, mem->size, mem->va,
				  mem->dma);
}

static int be_ctrl_init(struct be_adapter *adapter)
{
	struct be_dma_mem *mbox_mem_alloc = &adapter->mbox_mem_alloced;
	struct be_dma_mem *mbox_mem_align = &adapter->mbox_mem;
	struct be_dma_mem *rx_filter = &adapter->rx_filter;
	u32 sli_intf;
	int status;

	pci_read_config_dword(adapter->pdev, SLI_INTF_REG_OFFSET, &sli_intf);
	adapter->sli_family = (sli_intf & SLI_INTF_FAMILY_MASK) >>
				 SLI_INTF_FAMILY_SHIFT;
	adapter->virtfn = (sli_intf & SLI_INTF_FT_MASK) ? 1 : 0;

	status = be_map_pci_bars(adapter);
	if (status)
		goto done;

	mbox_mem_alloc->size = sizeof(struct be_mcc_mailbox) + 16;
	mbox_mem_alloc->va = dma_alloc_coherent(&adapter->pdev->dev,
						mbox_mem_alloc->size,
						&mbox_mem_alloc->dma,
						GFP_KERNEL);
	if (!mbox_mem_alloc->va) {
		status = -ENOMEM;
		goto unmap_pci_bars;
	}
	mbox_mem_align->size = sizeof(struct be_mcc_mailbox);
	mbox_mem_align->va = PTR_ALIGN(mbox_mem_alloc->va, 16);
	mbox_mem_align->dma = PTR_ALIGN(mbox_mem_alloc->dma, 16);
	memset(mbox_mem_align->va, 0, sizeof(struct be_mcc_mailbox));

	rx_filter->size = sizeof(struct be_cmd_req_rx_filter);
	rx_filter->va = dma_alloc_coherent(&adapter->pdev->dev, rx_filter->size,
					   &rx_filter->dma,
					   GFP_KERNEL | __GFP_ZERO);
	if (rx_filter->va == NULL) {
		status = -ENOMEM;
		goto free_mbox;
	}

	mutex_init(&adapter->mbox_lock);
	spin_lock_init(&adapter->mcc_lock);
	spin_lock_init(&adapter->mcc_cq_lock);

	init_completion(&adapter->flash_compl);
	pci_save_state(adapter->pdev);
	return 0;

free_mbox:
	dma_free_coherent(&adapter->pdev->dev, mbox_mem_alloc->size,
			  mbox_mem_alloc->va, mbox_mem_alloc->dma);

unmap_pci_bars:
	be_unmap_pci_bars(adapter);

done:
	return status;
}

static void be_stats_cleanup(struct be_adapter *adapter)
{
	struct be_dma_mem *cmd = &adapter->stats_cmd;

	if (cmd->va)
		dma_free_coherent(&adapter->pdev->dev, cmd->size,
				  cmd->va, cmd->dma);
}

static int be_stats_init(struct be_adapter *adapter)
{
	struct be_dma_mem *cmd = &adapter->stats_cmd;

	if (lancer_chip(adapter))
		cmd->size = sizeof(struct lancer_cmd_req_pport_stats);
	else if (BE2_chip(adapter))
		cmd->size = sizeof(struct be_cmd_req_get_stats_v0);
	else
		/* BE3 and Skyhawk */
		cmd->size = sizeof(struct be_cmd_req_get_stats_v1);

	cmd->va = dma_alloc_coherent(&adapter->pdev->dev, cmd->size, &cmd->dma,
				     GFP_KERNEL | __GFP_ZERO);
	if (cmd->va == NULL)
		return -1;
	return 0;
}

static void be_remove(struct pci_dev *pdev)
{
	struct be_adapter *adapter = pci_get_drvdata(pdev);

	if (!adapter)
		return;

	be_roce_dev_remove(adapter);
	be_intr_set(adapter, false);

	cancel_delayed_work_sync(&adapter->func_recovery_work);

	unregister_netdev(adapter->netdev);

	be_clear(adapter);

	/* tell fw we're done with firing cmds */
	be_cmd_fw_clean(adapter);

	be_stats_cleanup(adapter);

	be_ctrl_cleanup(adapter);

	pci_disable_pcie_error_reporting(pdev);

	pci_set_drvdata(pdev, NULL);
	pci_release_regions(pdev);
	pci_disable_device(pdev);

	free_netdev(adapter->netdev);
}

bool be_is_wol_supported(struct be_adapter *adapter)
{
	return ((adapter->wol_cap & BE_WOL_CAP) &&
		!be_is_wol_excluded(adapter)) ? true : false;
}

u32 be_get_fw_log_level(struct be_adapter *adapter)
{
	struct be_dma_mem extfat_cmd;
	struct be_fat_conf_params *cfgs;
	int status;
	u32 level = 0;
	int j;

	if (lancer_chip(adapter))
		return 0;

	memset(&extfat_cmd, 0, sizeof(struct be_dma_mem));
	extfat_cmd.size = sizeof(struct be_cmd_resp_get_ext_fat_caps);
	extfat_cmd.va = pci_alloc_consistent(adapter->pdev, extfat_cmd.size,
					     &extfat_cmd.dma);

	if (!extfat_cmd.va) {
		dev_err(&adapter->pdev->dev, "%s: Memory allocation failure\n",
			__func__);
		goto err;
	}

	status = be_cmd_get_ext_fat_capabilites(adapter, &extfat_cmd);
	if (!status) {
		cfgs = (struct be_fat_conf_params *)(extfat_cmd.va +
						sizeof(struct be_cmd_resp_hdr));
		for (j = 0; j < le32_to_cpu(cfgs->module[0].num_modes); j++) {
			if (cfgs->module[0].trace_lvl[j].mode == MODE_UART)
				level = cfgs->module[0].trace_lvl[j].dbg_lvl;
		}
	}
	pci_free_consistent(adapter->pdev, extfat_cmd.size, extfat_cmd.va,
			    extfat_cmd.dma);
err:
	return level;
}

static int be_get_initial_config(struct be_adapter *adapter)
{
	int status;
	u32 level;

	status = be_cmd_get_cntl_attributes(adapter);
	if (status)
		return status;

	status = be_cmd_get_acpi_wol_cap(adapter);
	if (status) {
		/* in case of a failure to get wol capabillities
		 * check the exclusion list to determine WOL capability */
		if (!be_is_wol_excluded(adapter))
			adapter->wol_cap |= BE_WOL_CAP;
	}

	if (be_is_wol_supported(adapter))
		adapter->wol = true;

	/* Must be a power of 2 or else MODULO will BUG_ON */
	adapter->be_get_temp_freq = 64;

	level = be_get_fw_log_level(adapter);
	adapter->msg_enable = level <= FW_LOG_LEVEL_DEFAULT ? NETIF_MSG_HW : 0;

	return 0;
}

static int lancer_recover_func(struct be_adapter *adapter)
{
	struct device *dev = &adapter->pdev->dev;
	int status;

	status = lancer_test_and_set_rdy_state(adapter);
	if (status)
		goto err;

	if (netif_running(adapter->netdev))
		be_close(adapter->netdev);

	be_clear(adapter);

	be_clear_all_error(adapter);

	status = be_setup(adapter);
	if (status)
		goto err;

	if (netif_running(adapter->netdev)) {
		status = be_open(adapter->netdev);
		if (status)
			goto err;
	}

	dev_err(dev, "Error recovery successful\n");
	return 0;
err:
	if (status == -EAGAIN)
		dev_err(dev, "Waiting for resource provisioning\n");
	else
		dev_err(dev, "Error recovery failed\n");

	return status;
}

static void be_func_recovery_task(struct work_struct *work)
{
	struct be_adapter *adapter =
		container_of(work, struct be_adapter,  func_recovery_work.work);
	int status = 0;

	be_detect_error(adapter);

	if (adapter->hw_error && lancer_chip(adapter)) {

		rtnl_lock();
		netif_device_detach(adapter->netdev);
		rtnl_unlock();

		status = lancer_recover_func(adapter);
		if (!status)
			netif_device_attach(adapter->netdev);
	}

	/* In Lancer, for all errors other than provisioning error (-EAGAIN),
	 * no need to attempt further recovery.
	 */
	if (!status || status == -EAGAIN)
		schedule_delayed_work(&adapter->func_recovery_work,
				      msecs_to_jiffies(1000));
}

static void be_worker(struct work_struct *work)
{
	struct be_adapter *adapter =
		container_of(work, struct be_adapter, work.work);
	struct be_rx_obj *rxo;
	struct be_eq_obj *eqo;
	int i;

	/* when interrupts are not yet enabled, just reap any pending
	* mcc completions */
	if (!netif_running(adapter->netdev)) {
		local_bh_disable();
		be_process_mcc(adapter);
		local_bh_enable();
		goto reschedule;
	}

	if (!adapter->stats_cmd_sent) {
		if (lancer_chip(adapter))
			lancer_cmd_get_pport_stats(adapter,
						&adapter->stats_cmd);
		else
			be_cmd_get_stats(adapter, &adapter->stats_cmd);
	}

	if (MODULO(adapter->work_counter, adapter->be_get_temp_freq) == 0)
		be_cmd_get_die_temperature(adapter);

	for_all_rx_queues(adapter, rxo, i) {
		if (rxo->rx_post_starved) {
			rxo->rx_post_starved = false;
			be_post_rx_frags(rxo, GFP_KERNEL);
		}
	}

	for_all_evt_queues(adapter, eqo, i)
		be_eqd_update(adapter, eqo);

reschedule:
	adapter->work_counter++;
	schedule_delayed_work(&adapter->work, msecs_to_jiffies(1000));
}

/* If any VFs are already enabled don't FLR the PF */
static bool be_reset_required(struct be_adapter *adapter)
{
	return pci_num_vf(adapter->pdev) ? false : true;
}

static char *mc_name(struct be_adapter *adapter)
{
	if (adapter->function_mode & FLEX10_MODE)
		return "FLEX10";
	else if (adapter->function_mode & VNIC_MODE)
		return "vNIC";
	else if (adapter->function_mode & UMC_ENABLED)
		return "UMC";
	else
		return "";
}

static inline char *func_name(struct be_adapter *adapter)
{
	return be_physfn(adapter) ? "PF" : "VF";
}

static int be_probe(struct pci_dev *pdev, const struct pci_device_id *pdev_id)
{
	int status = 0;
	struct be_adapter *adapter;
	struct net_device *netdev;
	char port_name;

	status = pci_enable_device(pdev);
	if (status)
		goto do_none;

	status = pci_request_regions(pdev, DRV_NAME);
	if (status)
		goto disable_dev;
	pci_set_master(pdev);

	netdev = alloc_etherdev_mqs(sizeof(*adapter), MAX_TX_QS, MAX_RX_QS);
	if (netdev == NULL) {
		status = -ENOMEM;
		goto rel_reg;
	}
	adapter = netdev_priv(netdev);
	adapter->pdev = pdev;
	pci_set_drvdata(pdev, adapter);
	adapter->netdev = netdev;
	SET_NETDEV_DEV(netdev, &pdev->dev);

	status = dma_set_mask(&pdev->dev, DMA_BIT_MASK(64));
	if (!status) {
		status = dma_set_coherent_mask(&pdev->dev, DMA_BIT_MASK(64));
		if (status < 0) {
			dev_err(&pdev->dev, "dma_set_coherent_mask failed\n");
			goto free_netdev;
		}
		netdev->features |= NETIF_F_HIGHDMA;
	} else {
		status = dma_set_mask(&pdev->dev, DMA_BIT_MASK(32));
		if (!status)
			status = dma_set_coherent_mask(&pdev->dev,
						       DMA_BIT_MASK(32));
		if (status) {
			dev_err(&pdev->dev, "Could not set PCI DMA Mask\n");
			goto free_netdev;
		}
	}

	status = pci_enable_pcie_error_reporting(pdev);
	if (status)
		dev_err(&pdev->dev, "Could not use PCIe error reporting\n");

	status = be_ctrl_init(adapter);
	if (status)
		goto free_netdev;

	/* sync up with fw's ready state */
	if (be_physfn(adapter)) {
		status = be_fw_wait_ready(adapter);
		if (status)
			goto ctrl_clean;
	}

	if (be_reset_required(adapter)) {
		status = be_cmd_reset_function(adapter);
		if (status)
			goto ctrl_clean;

		/* Wait for interrupts to quiesce after an FLR */
		msleep(100);
	}

	/* Allow interrupts for other ULPs running on NIC function */
	be_intr_set(adapter, true);

	/* tell fw we're ready to fire cmds */
	status = be_cmd_fw_init(adapter);
	if (status)
		goto ctrl_clean;

	status = be_stats_init(adapter);
	if (status)
		goto ctrl_clean;

	status = be_get_initial_config(adapter);
	if (status)
		goto stats_clean;

	INIT_DELAYED_WORK(&adapter->work, be_worker);
	INIT_DELAYED_WORK(&adapter->func_recovery_work, be_func_recovery_task);
	adapter->rx_fc = adapter->tx_fc = true;

	status = be_setup(adapter);
	if (status)
		goto stats_clean;

	be_netdev_init(netdev);
	status = register_netdev(netdev);
	if (status != 0)
		goto unsetup;

	be_roce_dev_add(adapter);

	schedule_delayed_work(&adapter->func_recovery_work,
			      msecs_to_jiffies(1000));

	be_cmd_query_port_name(adapter, &port_name);

	dev_info(&pdev->dev, "%s: %s %s port %c\n", nic_name(pdev),
		 func_name(adapter), mc_name(adapter), port_name);

	return 0;

unsetup:
	be_clear(adapter);
stats_clean:
	be_stats_cleanup(adapter);
ctrl_clean:
	be_ctrl_cleanup(adapter);
free_netdev:
	free_netdev(netdev);
	pci_set_drvdata(pdev, NULL);
rel_reg:
	pci_release_regions(pdev);
disable_dev:
	pci_disable_device(pdev);
do_none:
	dev_err(&pdev->dev, "%s initialization failed\n", nic_name(pdev));
	return status;
}

static int be_suspend(struct pci_dev *pdev, pm_message_t state)
{
	struct be_adapter *adapter = pci_get_drvdata(pdev);
	struct net_device *netdev =  adapter->netdev;

	if (adapter->wol)
		be_setup_wol(adapter, true);

	cancel_delayed_work_sync(&adapter->func_recovery_work);

	netif_device_detach(netdev);
	if (netif_running(netdev)) {
		rtnl_lock();
		be_close(netdev);
		rtnl_unlock();
	}
	be_clear(adapter);

	pci_save_state(pdev);
	pci_disable_device(pdev);
	pci_set_power_state(pdev, pci_choose_state(pdev, state));
	return 0;
}

static int be_resume(struct pci_dev *pdev)
{
	int status = 0;
	struct be_adapter *adapter = pci_get_drvdata(pdev);
	struct net_device *netdev =  adapter->netdev;

	netif_device_detach(netdev);

	status = pci_enable_device(pdev);
	if (status)
		return status;

	pci_set_power_state(pdev, PCI_D0);
	pci_restore_state(pdev);

	/* tell fw we're ready to fire cmds */
	status = be_cmd_fw_init(adapter);
	if (status)
		return status;

	be_setup(adapter);
	if (netif_running(netdev)) {
		rtnl_lock();
		be_open(netdev);
		rtnl_unlock();
	}

	schedule_delayed_work(&adapter->func_recovery_work,
			      msecs_to_jiffies(1000));
	netif_device_attach(netdev);

	if (adapter->wol)
		be_setup_wol(adapter, false);

	return 0;
}

/*
 * An FLR will stop BE from DMAing any data.
 */
static void be_shutdown(struct pci_dev *pdev)
{
	struct be_adapter *adapter = pci_get_drvdata(pdev);

	if (!adapter)
		return;

	cancel_delayed_work_sync(&adapter->work);
	cancel_delayed_work_sync(&adapter->func_recovery_work);

	netif_device_detach(adapter->netdev);

	be_cmd_reset_function(adapter);

	pci_disable_device(pdev);
}

static pci_ers_result_t be_eeh_err_detected(struct pci_dev *pdev,
				pci_channel_state_t state)
{
	struct be_adapter *adapter = pci_get_drvdata(pdev);
	struct net_device *netdev =  adapter->netdev;

	dev_err(&adapter->pdev->dev, "EEH error detected\n");

	if (!adapter->eeh_error) {
		adapter->eeh_error = true;
<<<<<<< HEAD

		cancel_delayed_work_sync(&adapter->func_recovery_work);

=======

		cancel_delayed_work_sync(&adapter->func_recovery_work);

>>>>>>> d0e0ac97
		rtnl_lock();
		netif_device_detach(netdev);
		if (netif_running(netdev))
			be_close(netdev);
		rtnl_unlock();

		be_clear(adapter);
	}

	if (state == pci_channel_io_perm_failure)
		return PCI_ERS_RESULT_DISCONNECT;

	pci_disable_device(pdev);

	/* The error could cause the FW to trigger a flash debug dump.
	 * Resetting the card while flash dump is in progress
	 * can cause it not to recover; wait for it to finish.
	 * Wait only for first function as it is needed only once per
	 * adapter.
	 */
	if (pdev->devfn == 0)
		ssleep(30);

	return PCI_ERS_RESULT_NEED_RESET;
}

static pci_ers_result_t be_eeh_reset(struct pci_dev *pdev)
{
	struct be_adapter *adapter = pci_get_drvdata(pdev);
	int status;

	dev_info(&adapter->pdev->dev, "EEH reset\n");

	status = pci_enable_device(pdev);
	if (status)
		return PCI_ERS_RESULT_DISCONNECT;

	pci_set_master(pdev);
	pci_set_power_state(pdev, PCI_D0);
	pci_restore_state(pdev);

	/* Check if card is ok and fw is ready */
	dev_info(&adapter->pdev->dev,
		 "Waiting for FW to be ready after EEH reset\n");
	status = be_fw_wait_ready(adapter);
	if (status)
		return PCI_ERS_RESULT_DISCONNECT;

	pci_cleanup_aer_uncorrect_error_status(pdev);
	be_clear_all_error(adapter);
	return PCI_ERS_RESULT_RECOVERED;
}

static void be_eeh_resume(struct pci_dev *pdev)
{
	int status = 0;
	struct be_adapter *adapter = pci_get_drvdata(pdev);
	struct net_device *netdev =  adapter->netdev;

	dev_info(&adapter->pdev->dev, "EEH resume\n");

	pci_save_state(pdev);

	status = be_cmd_reset_function(adapter);
	if (status)
		goto err;

	/* tell fw we're ready to fire cmds */
	status = be_cmd_fw_init(adapter);
	if (status)
		goto err;

	status = be_setup(adapter);
	if (status)
		goto err;

	if (netif_running(netdev)) {
		status = be_open(netdev);
		if (status)
			goto err;
	}

	schedule_delayed_work(&adapter->func_recovery_work,
			      msecs_to_jiffies(1000));
	netif_device_attach(netdev);
	return;
err:
	dev_err(&adapter->pdev->dev, "EEH resume failed\n");
}

static const struct pci_error_handlers be_eeh_handlers = {
	.error_detected = be_eeh_err_detected,
	.slot_reset = be_eeh_reset,
	.resume = be_eeh_resume,
};

static struct pci_driver be_driver = {
	.name = DRV_NAME,
	.id_table = be_dev_ids,
	.probe = be_probe,
	.remove = be_remove,
	.suspend = be_suspend,
	.resume = be_resume,
	.shutdown = be_shutdown,
	.err_handler = &be_eeh_handlers
};

static int __init be_init_module(void)
{
	if (rx_frag_size != 8192 && rx_frag_size != 4096 &&
	    rx_frag_size != 2048) {
		printk(KERN_WARNING DRV_NAME
			" : Module param rx_frag_size must be 2048/4096/8192."
			" Using 2048\n");
		rx_frag_size = 2048;
	}

	return pci_register_driver(&be_driver);
}
module_init(be_init_module);

static void __exit be_exit_module(void)
{
	pci_unregister_driver(&be_driver);
}
module_exit(be_exit_module);<|MERGE_RESOLUTION|>--- conflicted
+++ resolved
@@ -808,56 +808,9 @@
 }
 
 static bool be_ipv6_exthdr_check(struct sk_buff *skb)
-<<<<<<< HEAD
 {
 	struct ethhdr *eh = (struct ethhdr *)skb->data;
 	u16 offset = ETH_HLEN;
-
-	if (eh->h_proto == htons(ETH_P_IPV6)) {
-		struct ipv6hdr *ip6h = (struct ipv6hdr *)(skb->data + offset);
-
-		offset += sizeof(struct ipv6hdr);
-		if (ip6h->nexthdr != NEXTHDR_TCP &&
-		    ip6h->nexthdr != NEXTHDR_UDP) {
-			struct ipv6_opt_hdr *ehdr =
-				(struct ipv6_opt_hdr *) (skb->data + offset);
-
-			/* offending pkt: 2nd byte following IPv6 hdr is 0xff */
-			if (ehdr->hdrlen == 0xff)
-				return true;
-		}
-	}
-	return false;
-}
-
-static int be_vlan_tag_tx_chk(struct be_adapter *adapter, struct sk_buff *skb)
-{
-	return vlan_tx_tag_present(skb) || adapter->pvid || adapter->qnq_vid;
-}
-
-static int be_ipv6_tx_stall_chk(struct be_adapter *adapter, struct sk_buff *skb)
-{
-	return BE3_chip(adapter) &&
-		be_ipv6_exthdr_check(skb);
-}
-
-static netdev_tx_t be_xmit(struct sk_buff *skb,
-			struct net_device *netdev)
-{
-	struct be_adapter *adapter = netdev_priv(netdev);
-	struct be_tx_obj *txo = &adapter->tx_obj[skb_get_queue_mapping(skb)];
-	struct be_queue_info *txq = &txo->q;
-	struct iphdr *ip = NULL;
-	u32 wrb_cnt = 0, copied = 0;
-	u32 start = txq->head, eth_hdr_len;
-	bool dummy_wrb, stopped = false;
-	bool skip_hw_vlan = false;
-	struct vlan_ethhdr *veh = (struct vlan_ethhdr *)skb->data;
-=======
-{
-	struct ethhdr *eh = (struct ethhdr *)skb->data;
-	u16 offset = ETH_HLEN;
->>>>>>> d0e0ac97
 
 	if (eh->h_proto == htons(ETH_P_IPV6)) {
 		struct ipv6hdr *ip6h = (struct ipv6hdr *)(skb->data + offset);
@@ -907,10 +860,6 @@
 
 	/* For padded packets, BE HW modifies tot_len field in IP header
 	 * incorrecly when VLAN tag is inserted by HW.
-<<<<<<< HEAD
-	 */
-	if (skb->len <= 60 && vlan_tx_tag_present(skb) && is_ipv4_pkt(skb)) {
-=======
 	 * For padded packets, Lancer computes incorrect checksum.
 	 */
 	eth_hdr_len = ntohs(skb->protocol) == ETH_P_8021Q ?
@@ -918,7 +867,6 @@
 	if (skb->len <= 60 &&
 	    (lancer_chip(adapter) || vlan_tx_tag_present(skb)) &&
 	    is_ipv4_pkt(skb)) {
->>>>>>> d0e0ac97
 		ip = (struct iphdr *)ip_hdr(skb);
 		pskb_trim(skb, eth_hdr_len + ntohs(ip->tot_len));
 	}
@@ -928,24 +876,15 @@
 	 */
 	if ((adapter->function_mode & UMC_ENABLED) &&
 	    veh->h_vlan_proto == htons(ETH_P_8021Q))
-<<<<<<< HEAD
-			skip_hw_vlan = true;
-=======
 			*skip_hw_vlan = true;
->>>>>>> d0e0ac97
 
 	/* HW has a bug wherein it will calculate CSUM for VLAN
 	 * pkts even though it is disabled.
 	 * Manually insert VLAN in pkt.
 	 */
 	if (skb->ip_summed != CHECKSUM_PARTIAL &&
-<<<<<<< HEAD
-			vlan_tx_tag_present(skb)) {
-		skb = be_insert_vlan_in_pkt(adapter, skb, &skip_hw_vlan);
-=======
 	    vlan_tx_tag_present(skb)) {
 		skb = be_insert_vlan_in_pkt(adapter, skb, skip_hw_vlan);
->>>>>>> d0e0ac97
 		if (unlikely(!skb))
 			goto tx_drop;
 	}
@@ -955,13 +894,8 @@
 	 * skip HW tagging is not enabled by FW.
 	 */
 	if (unlikely(be_ipv6_tx_stall_chk(adapter, skb) &&
-<<<<<<< HEAD
-		     (adapter->pvid || adapter->qnq_vid) &&
-		     !qnq_async_evt_rcvd(adapter)))
-=======
 	    (adapter->pvid || adapter->qnq_vid) &&
 	    !qnq_async_evt_rcvd(adapter)))
->>>>>>> d0e0ac97
 		goto tx_drop;
 
 	/* Manual VLAN tag insertion to prevent:
@@ -972,11 +906,7 @@
 	 */
 	if (be_ipv6_tx_stall_chk(adapter, skb) &&
 	    be_vlan_tag_tx_chk(adapter, skb)) {
-<<<<<<< HEAD
-		skb = be_insert_vlan_in_pkt(adapter, skb, &skip_hw_vlan);
-=======
 		skb = be_insert_vlan_in_pkt(adapter, skb, skip_hw_vlan);
->>>>>>> d0e0ac97
 		if (unlikely(!skb))
 			goto tx_drop;
 	}
@@ -2843,11 +2773,7 @@
 	struct be_vf_cfg *vf_cfg;
 	u32 vf;
 
-<<<<<<< HEAD
-	if (be_find_vfs(adapter, ASSIGNED)) {
-=======
 	if (pci_vfs_assigned(adapter->pdev)) {
->>>>>>> d0e0ac97
 		dev_warn(&adapter->pdev->dev,
 			 "VFs are assigned to VMs: not disabling VFs\n");
 		goto done;
@@ -2907,21 +2833,12 @@
 
 	cap_flags = BE_IF_FLAGS_UNTAGGED | BE_IF_FLAGS_BROADCAST |
 		    BE_IF_FLAGS_MULTICAST;
-<<<<<<< HEAD
 
 	for_all_vfs(adapter, vf_cfg, vf) {
 		if (!BE3_chip(adapter))
 			be_cmd_get_profile_config(adapter, &cap_flags,
 						  NULL, vf + 1);
 
-=======
-
-	for_all_vfs(adapter, vf_cfg, vf) {
-		if (!BE3_chip(adapter))
-			be_cmd_get_profile_config(adapter, &cap_flags,
-						  NULL, vf + 1);
-
->>>>>>> d0e0ac97
 		/* If a FW profile exists, then cap_flags are updated */
 		en_flags = cap_flags & (BE_IF_FLAGS_UNTAGGED |
 			   BE_IF_FLAGS_BROADCAST | BE_IF_FLAGS_MULTICAST);
@@ -2958,11 +2875,7 @@
 	int status, old_vfs, vf;
 	struct device *dev = &adapter->pdev->dev;
 
-<<<<<<< HEAD
-	old_vfs = be_find_vfs(adapter, ENABLED);
-=======
 	old_vfs = pci_num_vf(adapter->pdev);
->>>>>>> d0e0ac97
 	if (old_vfs) {
 		dev_info(dev, "%d VFs are already enabled\n", old_vfs);
 		if (old_vfs != num_vfs)
@@ -4506,15 +4419,9 @@
 
 	if (!adapter->eeh_error) {
 		adapter->eeh_error = true;
-<<<<<<< HEAD
 
 		cancel_delayed_work_sync(&adapter->func_recovery_work);
 
-=======
-
-		cancel_delayed_work_sync(&adapter->func_recovery_work);
-
->>>>>>> d0e0ac97
 		rtnl_lock();
 		netif_device_detach(netdev);
 		if (netif_running(netdev))
