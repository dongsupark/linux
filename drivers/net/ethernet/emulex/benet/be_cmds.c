/*
 * Copyright (C) 2005 - 2011 Emulex
 * All rights reserved.
 *
 * This program is free software; you can redistribute it and/or
 * modify it under the terms of the GNU General Public License version 2
 * as published by the Free Software Foundation.  The full GNU General
 * Public License is included in this distribution in the file called COPYING.
 *
 * Contact Information:
 * linux-drivers@emulex.com
 *
 * Emulex
 * 3333 Susan Street
 * Costa Mesa, CA 92626
 */

#include "be.h"
#include "be_cmds.h"

/* Must be a power of 2 or else MODULO will BUG_ON */
static int be_get_temp_freq = 64;

static inline void *embedded_payload(struct be_mcc_wrb *wrb)
{
	return wrb->payload.embedded_payload;
}

static void be_mcc_notify(struct be_adapter *adapter)
{
	struct be_queue_info *mccq = &adapter->mcc_obj.q;
	u32 val = 0;

	if (be_error(adapter))
		return;

	val |= mccq->id & DB_MCCQ_RING_ID_MASK;
	val |= 1 << DB_MCCQ_NUM_POSTED_SHIFT;

	wmb();
	iowrite32(val, adapter->db + DB_MCCQ_OFFSET);
}

/* To check if valid bit is set, check the entire word as we don't know
 * the endianness of the data (old entry is host endian while a new entry is
 * little endian) */
static inline bool be_mcc_compl_is_new(struct be_mcc_compl *compl)
{
	if (compl->flags != 0) {
		compl->flags = le32_to_cpu(compl->flags);
		BUG_ON((compl->flags & CQE_FLAGS_VALID_MASK) == 0);
		return true;
	} else {
		return false;
	}
}

/* Need to reset the entire word that houses the valid bit */
static inline void be_mcc_compl_use(struct be_mcc_compl *compl)
{
	compl->flags = 0;
}

static int be_mcc_compl_process(struct be_adapter *adapter,
	struct be_mcc_compl *compl)
{
	u16 compl_status, extd_status;

	/* Just swap the status to host endian; mcc tag is opaquely copied
	 * from mcc_wrb */
	be_dws_le_to_cpu(compl, 4);

	compl_status = (compl->status >> CQE_STATUS_COMPL_SHIFT) &
				CQE_STATUS_COMPL_MASK;

	if (((compl->tag0 == OPCODE_COMMON_WRITE_FLASHROM) ||
		(compl->tag0 == OPCODE_COMMON_WRITE_OBJECT)) &&
		(compl->tag1 == CMD_SUBSYSTEM_COMMON)) {
		adapter->flash_status = compl_status;
		complete(&adapter->flash_compl);
	}

	if (compl_status == MCC_STATUS_SUCCESS) {
		if (((compl->tag0 == OPCODE_ETH_GET_STATISTICS) ||
			 (compl->tag0 == OPCODE_ETH_GET_PPORT_STATS)) &&
			(compl->tag1 == CMD_SUBSYSTEM_ETH)) {
			be_parse_stats(adapter);
			adapter->stats_cmd_sent = false;
		}
		if (compl->tag0 ==
				OPCODE_COMMON_GET_CNTL_ADDITIONAL_ATTRIBUTES) {
			struct be_mcc_wrb *mcc_wrb =
				queue_index_node(&adapter->mcc_obj.q,
						compl->tag1);
			struct be_cmd_resp_get_cntl_addnl_attribs *resp =
				embedded_payload(mcc_wrb);
			adapter->drv_stats.be_on_die_temperature =
				resp->on_die_temperature;
		}
	} else {
		if (compl->tag0 == OPCODE_COMMON_GET_CNTL_ADDITIONAL_ATTRIBUTES)
			be_get_temp_freq = 0;

		if (compl_status == MCC_STATUS_NOT_SUPPORTED ||
			compl_status == MCC_STATUS_ILLEGAL_REQUEST)
			goto done;

		if (compl_status == MCC_STATUS_UNAUTHORIZED_REQUEST) {
			dev_warn(&adapter->pdev->dev, "This domain(VM) is not "
				"permitted to execute this cmd (opcode %d)\n",
				compl->tag0);
		} else {
			extd_status = (compl->status >> CQE_STATUS_EXTD_SHIFT) &
					CQE_STATUS_EXTD_MASK;
			dev_err(&adapter->pdev->dev, "Cmd (opcode %d) failed:"
				"status %d, extd-status %d\n",
				compl->tag0, compl_status, extd_status);
		}
	}
done:
	return compl_status;
}

/* Link state evt is a string of bytes; no need for endian swapping */
static void be_async_link_state_process(struct be_adapter *adapter,
		struct be_async_event_link_state *evt)
{
	be_link_status_update(adapter, evt->port_link_status);
}

/* Grp5 CoS Priority evt */
static void be_async_grp5_cos_priority_process(struct be_adapter *adapter,
		struct be_async_event_grp5_cos_priority *evt)
{
	if (evt->valid) {
		adapter->vlan_prio_bmap = evt->available_priority_bmap;
		adapter->recommended_prio &= ~VLAN_PRIO_MASK;
		adapter->recommended_prio =
			evt->reco_default_priority << VLAN_PRIO_SHIFT;
	}
}

/* Grp5 QOS Speed evt */
static void be_async_grp5_qos_speed_process(struct be_adapter *adapter,
		struct be_async_event_grp5_qos_link_speed *evt)
{
	if (evt->physical_port == adapter->port_num) {
		/* qos_link_speed is in units of 10 Mbps */
		adapter->link_speed = evt->qos_link_speed * 10;
	}
}

/*Grp5 PVID evt*/
static void be_async_grp5_pvid_state_process(struct be_adapter *adapter,
		struct be_async_event_grp5_pvid_state *evt)
{
	if (evt->enabled)
		adapter->pvid = le16_to_cpu(evt->tag) & VLAN_VID_MASK;
	else
		adapter->pvid = 0;
}

static void be_async_grp5_evt_process(struct be_adapter *adapter,
		u32 trailer, struct be_mcc_compl *evt)
{
	u8 event_type = 0;

	event_type = (trailer >> ASYNC_TRAILER_EVENT_TYPE_SHIFT) &
		ASYNC_TRAILER_EVENT_TYPE_MASK;

	switch (event_type) {
	case ASYNC_EVENT_COS_PRIORITY:
		be_async_grp5_cos_priority_process(adapter,
		(struct be_async_event_grp5_cos_priority *)evt);
	break;
	case ASYNC_EVENT_QOS_SPEED:
		be_async_grp5_qos_speed_process(adapter,
		(struct be_async_event_grp5_qos_link_speed *)evt);
	break;
	case ASYNC_EVENT_PVID_STATE:
		be_async_grp5_pvid_state_process(adapter,
		(struct be_async_event_grp5_pvid_state *)evt);
	break;
	default:
		dev_warn(&adapter->pdev->dev, "Unknown grp5 event!\n");
		break;
	}
}

static inline bool is_link_state_evt(u32 trailer)
{
	return ((trailer >> ASYNC_TRAILER_EVENT_CODE_SHIFT) &
		ASYNC_TRAILER_EVENT_CODE_MASK) ==
				ASYNC_EVENT_CODE_LINK_STATE;
}

static inline bool is_grp5_evt(u32 trailer)
{
	return (((trailer >> ASYNC_TRAILER_EVENT_CODE_SHIFT) &
		ASYNC_TRAILER_EVENT_CODE_MASK) ==
				ASYNC_EVENT_CODE_GRP_5);
}

static struct be_mcc_compl *be_mcc_compl_get(struct be_adapter *adapter)
{
	struct be_queue_info *mcc_cq = &adapter->mcc_obj.cq;
	struct be_mcc_compl *compl = queue_tail_node(mcc_cq);

	if (be_mcc_compl_is_new(compl)) {
		queue_tail_inc(mcc_cq);
		return compl;
	}
	return NULL;
}

void be_async_mcc_enable(struct be_adapter *adapter)
{
	spin_lock_bh(&adapter->mcc_cq_lock);

	be_cq_notify(adapter, adapter->mcc_obj.cq.id, true, 0);
	adapter->mcc_obj.rearm_cq = true;

	spin_unlock_bh(&adapter->mcc_cq_lock);
}

void be_async_mcc_disable(struct be_adapter *adapter)
{
	adapter->mcc_obj.rearm_cq = false;
}

int be_process_mcc(struct be_adapter *adapter, int *status)
{
	struct be_mcc_compl *compl;
	int num = 0;
	struct be_mcc_obj *mcc_obj = &adapter->mcc_obj;

	spin_lock_bh(&adapter->mcc_cq_lock);
	while ((compl = be_mcc_compl_get(adapter))) {
		if (compl->flags & CQE_FLAGS_ASYNC_MASK) {
			/* Interpret flags as an async trailer */
			if (is_link_state_evt(compl->flags))
				be_async_link_state_process(adapter,
				(struct be_async_event_link_state *) compl);
			else if (is_grp5_evt(compl->flags))
				be_async_grp5_evt_process(adapter,
				compl->flags, compl);
		} else if (compl->flags & CQE_FLAGS_COMPLETED_MASK) {
				*status = be_mcc_compl_process(adapter, compl);
				atomic_dec(&mcc_obj->q.used);
		}
		be_mcc_compl_use(compl);
		num++;
	}

	spin_unlock_bh(&adapter->mcc_cq_lock);
	return num;
}

/* Wait till no more pending mcc requests are present */
static int be_mcc_wait_compl(struct be_adapter *adapter)
{
#define mcc_timeout		120000 /* 12s timeout */
	int i, num, status = 0;
	struct be_mcc_obj *mcc_obj = &adapter->mcc_obj;

	for (i = 0; i < mcc_timeout; i++) {
		if (be_error(adapter))
			return -EIO;

		num = be_process_mcc(adapter, &status);
		if (num)
			be_cq_notify(adapter, mcc_obj->cq.id,
				mcc_obj->rearm_cq, num);

		if (atomic_read(&mcc_obj->q.used) == 0)
			break;
		udelay(100);
	}
	if (i == mcc_timeout) {
		dev_err(&adapter->pdev->dev, "FW not responding\n");
		adapter->fw_timeout = true;
		return -1;
	}
	return status;
}

/* Notify MCC requests and wait for completion */
static int be_mcc_notify_wait(struct be_adapter *adapter)
{
	be_mcc_notify(adapter);
	return be_mcc_wait_compl(adapter);
}

static int be_mbox_db_ready_wait(struct be_adapter *adapter, void __iomem *db)
{
	int msecs = 0;
	u32 ready;

	do {
		if (be_error(adapter))
			return -EIO;

		ready = ioread32(db);
		if (ready == 0xffffffff)
			return -1;

		ready &= MPU_MAILBOX_DB_RDY_MASK;
		if (ready)
			break;

		if (msecs > 4000) {
<<<<<<< HEAD
			dev_err(&adapter->pdev->dev, "mbox poll timed out\n");
=======
			dev_err(&adapter->pdev->dev, "FW not responding\n");
			adapter->fw_timeout = true;
>>>>>>> 7d6c429b
			be_detect_dump_ue(adapter);
			return -1;
		}

		msleep(1);
		msecs++;
	} while (true);

	return 0;
}

/*
 * Insert the mailbox address into the doorbell in two steps
 * Polls on the mbox doorbell till a command completion (or a timeout) occurs
 */
static int be_mbox_notify_wait(struct be_adapter *adapter)
{
	int status;
	u32 val = 0;
	void __iomem *db = adapter->db + MPU_MAILBOX_DB_OFFSET;
	struct be_dma_mem *mbox_mem = &adapter->mbox_mem;
	struct be_mcc_mailbox *mbox = mbox_mem->va;
	struct be_mcc_compl *compl = &mbox->compl;

	/* wait for ready to be set */
	status = be_mbox_db_ready_wait(adapter, db);
	if (status != 0)
		return status;

	val |= MPU_MAILBOX_DB_HI_MASK;
	/* at bits 2 - 31 place mbox dma addr msb bits 34 - 63 */
	val |= (upper_32_bits(mbox_mem->dma) >> 2) << 2;
	iowrite32(val, db);

	/* wait for ready to be set */
	status = be_mbox_db_ready_wait(adapter, db);
	if (status != 0)
		return status;

	val = 0;
	/* at bits 2 - 31 place mbox dma addr lsb bits 4 - 33 */
	val |= (u32)(mbox_mem->dma >> 4) << 2;
	iowrite32(val, db);

	status = be_mbox_db_ready_wait(adapter, db);
	if (status != 0)
		return status;

	/* A cq entry has been made now */
	if (be_mcc_compl_is_new(compl)) {
		status = be_mcc_compl_process(adapter, &mbox->compl);
		be_mcc_compl_use(compl);
		if (status)
			return status;
	} else {
		dev_err(&adapter->pdev->dev, "invalid mailbox completion\n");
		return -1;
	}
	return 0;
}

static int be_POST_stage_get(struct be_adapter *adapter, u16 *stage)
{
	u32 sem;

	if (lancer_chip(adapter))
		sem  = ioread32(adapter->db + MPU_EP_SEMAPHORE_IF_TYPE2_OFFSET);
	else
		sem  = ioread32(adapter->csr + MPU_EP_SEMAPHORE_OFFSET);

	*stage = sem & EP_SEMAPHORE_POST_STAGE_MASK;
	if ((sem >> EP_SEMAPHORE_POST_ERR_SHIFT) & EP_SEMAPHORE_POST_ERR_MASK)
		return -1;
	else
		return 0;
}

int be_cmd_POST(struct be_adapter *adapter)
{
	u16 stage;
	int status, timeout = 0;
	struct device *dev = &adapter->pdev->dev;

	do {
		status = be_POST_stage_get(adapter, &stage);
		if (status) {
			dev_err(dev, "POST error; stage=0x%x\n", stage);
			return -1;
		} else if (stage != POST_STAGE_ARMFW_RDY) {
			if (msleep_interruptible(2000)) {
				dev_err(dev, "Waiting for POST aborted\n");
				return -EINTR;
			}
			timeout += 2;
		} else {
			return 0;
		}
	} while (timeout < 60);

	dev_err(dev, "POST timeout; stage=0x%x\n", stage);
	return -1;
}


static inline struct be_sge *nonembedded_sgl(struct be_mcc_wrb *wrb)
{
	return &wrb->payload.sgl[0];
}


/* Don't touch the hdr after it's prepared */
/* mem will be NULL for embedded commands */
static void be_wrb_cmd_hdr_prepare(struct be_cmd_req_hdr *req_hdr,
				u8 subsystem, u8 opcode, int cmd_len,
				struct be_mcc_wrb *wrb, struct be_dma_mem *mem)
{
	struct be_sge *sge;

	req_hdr->opcode = opcode;
	req_hdr->subsystem = subsystem;
	req_hdr->request_length = cpu_to_le32(cmd_len - sizeof(*req_hdr));
	req_hdr->version = 0;

	wrb->tag0 = opcode;
	wrb->tag1 = subsystem;
	wrb->payload_length = cmd_len;
	if (mem) {
		wrb->embedded |= (1 & MCC_WRB_SGE_CNT_MASK) <<
			MCC_WRB_SGE_CNT_SHIFT;
		sge = nonembedded_sgl(wrb);
		sge->pa_hi = cpu_to_le32(upper_32_bits(mem->dma));
		sge->pa_lo = cpu_to_le32(mem->dma & 0xFFFFFFFF);
		sge->len = cpu_to_le32(mem->size);
	} else
		wrb->embedded |= MCC_WRB_EMBEDDED_MASK;
	be_dws_cpu_to_le(wrb, 8);
}

static void be_cmd_page_addrs_prepare(struct phys_addr *pages, u32 max_pages,
			struct be_dma_mem *mem)
{
	int i, buf_pages = min(PAGES_4K_SPANNED(mem->va, mem->size), max_pages);
	u64 dma = (u64)mem->dma;

	for (i = 0; i < buf_pages; i++) {
		pages[i].lo = cpu_to_le32(dma & 0xFFFFFFFF);
		pages[i].hi = cpu_to_le32(upper_32_bits(dma));
		dma += PAGE_SIZE_4K;
	}
}

/* Converts interrupt delay in microseconds to multiplier value */
static u32 eq_delay_to_mult(u32 usec_delay)
{
#define MAX_INTR_RATE			651042
	const u32 round = 10;
	u32 multiplier;

	if (usec_delay == 0)
		multiplier = 0;
	else {
		u32 interrupt_rate = 1000000 / usec_delay;
		/* Max delay, corresponding to the lowest interrupt rate */
		if (interrupt_rate == 0)
			multiplier = 1023;
		else {
			multiplier = (MAX_INTR_RATE - interrupt_rate) * round;
			multiplier /= interrupt_rate;
			/* Round the multiplier to the closest value.*/
			multiplier = (multiplier + round/2) / round;
			multiplier = min(multiplier, (u32)1023);
		}
	}
	return multiplier;
}

static inline struct be_mcc_wrb *wrb_from_mbox(struct be_adapter *adapter)
{
	struct be_dma_mem *mbox_mem = &adapter->mbox_mem;
	struct be_mcc_wrb *wrb
		= &((struct be_mcc_mailbox *)(mbox_mem->va))->wrb;
	memset(wrb, 0, sizeof(*wrb));
	return wrb;
}

static struct be_mcc_wrb *wrb_from_mccq(struct be_adapter *adapter)
{
	struct be_queue_info *mccq = &adapter->mcc_obj.q;
	struct be_mcc_wrb *wrb;

	if (atomic_read(&mccq->used) >= mccq->len) {
		dev_err(&adapter->pdev->dev, "Out of MCCQ wrbs\n");
		return NULL;
	}

	wrb = queue_head_node(mccq);
	queue_head_inc(mccq);
	atomic_inc(&mccq->used);
	memset(wrb, 0, sizeof(*wrb));
	return wrb;
}

/* Tell fw we're about to start firing cmds by writing a
 * special pattern across the wrb hdr; uses mbox
 */
int be_cmd_fw_init(struct be_adapter *adapter)
{
	u8 *wrb;
	int status;

	if (mutex_lock_interruptible(&adapter->mbox_lock))
		return -1;

	wrb = (u8 *)wrb_from_mbox(adapter);
	*wrb++ = 0xFF;
	*wrb++ = 0x12;
	*wrb++ = 0x34;
	*wrb++ = 0xFF;
	*wrb++ = 0xFF;
	*wrb++ = 0x56;
	*wrb++ = 0x78;
	*wrb = 0xFF;

	status = be_mbox_notify_wait(adapter);

	mutex_unlock(&adapter->mbox_lock);
	return status;
}

/* Tell fw we're done with firing cmds by writing a
 * special pattern across the wrb hdr; uses mbox
 */
int be_cmd_fw_clean(struct be_adapter *adapter)
{
	u8 *wrb;
	int status;

	if (mutex_lock_interruptible(&adapter->mbox_lock))
		return -1;

	wrb = (u8 *)wrb_from_mbox(adapter);
	*wrb++ = 0xFF;
	*wrb++ = 0xAA;
	*wrb++ = 0xBB;
	*wrb++ = 0xFF;
	*wrb++ = 0xFF;
	*wrb++ = 0xCC;
	*wrb++ = 0xDD;
	*wrb = 0xFF;

	status = be_mbox_notify_wait(adapter);

	mutex_unlock(&adapter->mbox_lock);
	return status;
}
int be_cmd_eq_create(struct be_adapter *adapter,
		struct be_queue_info *eq, int eq_delay)
{
	struct be_mcc_wrb *wrb;
	struct be_cmd_req_eq_create *req;
	struct be_dma_mem *q_mem = &eq->dma_mem;
	int status;

	if (mutex_lock_interruptible(&adapter->mbox_lock))
		return -1;

	wrb = wrb_from_mbox(adapter);
	req = embedded_payload(wrb);

	be_wrb_cmd_hdr_prepare(&req->hdr, CMD_SUBSYSTEM_COMMON,
		OPCODE_COMMON_EQ_CREATE, sizeof(*req), wrb, NULL);

	req->num_pages =  cpu_to_le16(PAGES_4K_SPANNED(q_mem->va, q_mem->size));

	AMAP_SET_BITS(struct amap_eq_context, valid, req->context, 1);
	/* 4byte eqe*/
	AMAP_SET_BITS(struct amap_eq_context, size, req->context, 0);
	AMAP_SET_BITS(struct amap_eq_context, count, req->context,
			__ilog2_u32(eq->len/256));
	AMAP_SET_BITS(struct amap_eq_context, delaymult, req->context,
			eq_delay_to_mult(eq_delay));
	be_dws_cpu_to_le(req->context, sizeof(req->context));

	be_cmd_page_addrs_prepare(req->pages, ARRAY_SIZE(req->pages), q_mem);

	status = be_mbox_notify_wait(adapter);
	if (!status) {
		struct be_cmd_resp_eq_create *resp = embedded_payload(wrb);
		eq->id = le16_to_cpu(resp->eq_id);
		eq->created = true;
	}

	mutex_unlock(&adapter->mbox_lock);
	return status;
}

/* Use MCC */
int be_cmd_mac_addr_query(struct be_adapter *adapter, u8 *mac_addr,
			u8 type, bool permanent, u32 if_handle, u32 pmac_id)
{
	struct be_mcc_wrb *wrb;
	struct be_cmd_req_mac_query *req;
	int status;

	spin_lock_bh(&adapter->mcc_lock);

	wrb = wrb_from_mccq(adapter);
	if (!wrb) {
		status = -EBUSY;
		goto err;
	}
	req = embedded_payload(wrb);

	be_wrb_cmd_hdr_prepare(&req->hdr, CMD_SUBSYSTEM_COMMON,
		OPCODE_COMMON_NTWK_MAC_QUERY, sizeof(*req), wrb, NULL);
	req->type = type;
	if (permanent) {
		req->permanent = 1;
	} else {
		req->if_id = cpu_to_le16((u16) if_handle);
		req->pmac_id = cpu_to_le32(pmac_id);
		req->permanent = 0;
	}

	status = be_mcc_notify_wait(adapter);
	if (!status) {
		struct be_cmd_resp_mac_query *resp = embedded_payload(wrb);
		memcpy(mac_addr, resp->mac.addr, ETH_ALEN);
	}

err:
	spin_unlock_bh(&adapter->mcc_lock);
	return status;
}

/* Uses synchronous MCCQ */
int be_cmd_pmac_add(struct be_adapter *adapter, u8 *mac_addr,
		u32 if_id, u32 *pmac_id, u32 domain)
{
	struct be_mcc_wrb *wrb;
	struct be_cmd_req_pmac_add *req;
	int status;

	spin_lock_bh(&adapter->mcc_lock);

	wrb = wrb_from_mccq(adapter);
	if (!wrb) {
		status = -EBUSY;
		goto err;
	}
	req = embedded_payload(wrb);

	be_wrb_cmd_hdr_prepare(&req->hdr, CMD_SUBSYSTEM_COMMON,
		OPCODE_COMMON_NTWK_PMAC_ADD, sizeof(*req), wrb, NULL);

	req->hdr.domain = domain;
	req->if_id = cpu_to_le32(if_id);
	memcpy(req->mac_address, mac_addr, ETH_ALEN);

	status = be_mcc_notify_wait(adapter);
	if (!status) {
		struct be_cmd_resp_pmac_add *resp = embedded_payload(wrb);
		*pmac_id = le32_to_cpu(resp->pmac_id);
	}

err:
	spin_unlock_bh(&adapter->mcc_lock);

	 if (status == MCC_STATUS_UNAUTHORIZED_REQUEST)
		status = -EPERM;

	return status;
}

/* Uses synchronous MCCQ */
int be_cmd_pmac_del(struct be_adapter *adapter, u32 if_id, int pmac_id, u32 dom)
{
	struct be_mcc_wrb *wrb;
	struct be_cmd_req_pmac_del *req;
	int status;

	if (pmac_id == -1)
		return 0;

	spin_lock_bh(&adapter->mcc_lock);

	wrb = wrb_from_mccq(adapter);
	if (!wrb) {
		status = -EBUSY;
		goto err;
	}
	req = embedded_payload(wrb);

	be_wrb_cmd_hdr_prepare(&req->hdr, CMD_SUBSYSTEM_COMMON,
		OPCODE_COMMON_NTWK_PMAC_DEL, sizeof(*req), wrb, NULL);

	req->hdr.domain = dom;
	req->if_id = cpu_to_le32(if_id);
	req->pmac_id = cpu_to_le32(pmac_id);

	status = be_mcc_notify_wait(adapter);

err:
	spin_unlock_bh(&adapter->mcc_lock);
	return status;
}

/* Uses Mbox */
int be_cmd_cq_create(struct be_adapter *adapter,
		struct be_queue_info *cq, struct be_queue_info *eq,
		bool sol_evts, bool no_delay, int coalesce_wm)
{
	struct be_mcc_wrb *wrb;
	struct be_cmd_req_cq_create *req;
	struct be_dma_mem *q_mem = &cq->dma_mem;
	void *ctxt;
	int status;

	if (mutex_lock_interruptible(&adapter->mbox_lock))
		return -1;

	wrb = wrb_from_mbox(adapter);
	req = embedded_payload(wrb);
	ctxt = &req->context;

	be_wrb_cmd_hdr_prepare(&req->hdr, CMD_SUBSYSTEM_COMMON,
		OPCODE_COMMON_CQ_CREATE, sizeof(*req), wrb, NULL);

	req->num_pages =  cpu_to_le16(PAGES_4K_SPANNED(q_mem->va, q_mem->size));
	if (lancer_chip(adapter)) {
		req->hdr.version = 2;
		req->page_size = 1; /* 1 for 4K */
		AMAP_SET_BITS(struct amap_cq_context_lancer, nodelay, ctxt,
								no_delay);
		AMAP_SET_BITS(struct amap_cq_context_lancer, count, ctxt,
						__ilog2_u32(cq->len/256));
		AMAP_SET_BITS(struct amap_cq_context_lancer, valid, ctxt, 1);
		AMAP_SET_BITS(struct amap_cq_context_lancer, eventable,
								ctxt, 1);
		AMAP_SET_BITS(struct amap_cq_context_lancer, eqid,
								ctxt, eq->id);
		AMAP_SET_BITS(struct amap_cq_context_lancer, armed, ctxt, 1);
	} else {
		AMAP_SET_BITS(struct amap_cq_context_be, coalescwm, ctxt,
								coalesce_wm);
		AMAP_SET_BITS(struct amap_cq_context_be, nodelay,
								ctxt, no_delay);
		AMAP_SET_BITS(struct amap_cq_context_be, count, ctxt,
						__ilog2_u32(cq->len/256));
		AMAP_SET_BITS(struct amap_cq_context_be, valid, ctxt, 1);
		AMAP_SET_BITS(struct amap_cq_context_be, solevent,
								ctxt, sol_evts);
		AMAP_SET_BITS(struct amap_cq_context_be, eventable, ctxt, 1);
		AMAP_SET_BITS(struct amap_cq_context_be, eqid, ctxt, eq->id);
		AMAP_SET_BITS(struct amap_cq_context_be, armed, ctxt, 1);
	}

	be_dws_cpu_to_le(ctxt, sizeof(req->context));

	be_cmd_page_addrs_prepare(req->pages, ARRAY_SIZE(req->pages), q_mem);

	status = be_mbox_notify_wait(adapter);
	if (!status) {
		struct be_cmd_resp_cq_create *resp = embedded_payload(wrb);
		cq->id = le16_to_cpu(resp->cq_id);
		cq->created = true;
	}

	mutex_unlock(&adapter->mbox_lock);

	return status;
}

static u32 be_encoded_q_len(int q_len)
{
	u32 len_encoded = fls(q_len); /* log2(len) + 1 */
	if (len_encoded == 16)
		len_encoded = 0;
	return len_encoded;
}

int be_cmd_mccq_ext_create(struct be_adapter *adapter,
			struct be_queue_info *mccq,
			struct be_queue_info *cq)
{
	struct be_mcc_wrb *wrb;
	struct be_cmd_req_mcc_ext_create *req;
	struct be_dma_mem *q_mem = &mccq->dma_mem;
	void *ctxt;
	int status;

	if (mutex_lock_interruptible(&adapter->mbox_lock))
		return -1;

	wrb = wrb_from_mbox(adapter);
	req = embedded_payload(wrb);
	ctxt = &req->context;

	be_wrb_cmd_hdr_prepare(&req->hdr, CMD_SUBSYSTEM_COMMON,
			OPCODE_COMMON_MCC_CREATE_EXT, sizeof(*req), wrb, NULL);

	req->num_pages = cpu_to_le16(PAGES_4K_SPANNED(q_mem->va, q_mem->size));
	if (lancer_chip(adapter)) {
		req->hdr.version = 1;
		req->cq_id = cpu_to_le16(cq->id);

		AMAP_SET_BITS(struct amap_mcc_context_lancer, ring_size, ctxt,
						be_encoded_q_len(mccq->len));
		AMAP_SET_BITS(struct amap_mcc_context_lancer, valid, ctxt, 1);
		AMAP_SET_BITS(struct amap_mcc_context_lancer, async_cq_id,
								ctxt, cq->id);
		AMAP_SET_BITS(struct amap_mcc_context_lancer, async_cq_valid,
								 ctxt, 1);

	} else {
		AMAP_SET_BITS(struct amap_mcc_context_be, valid, ctxt, 1);
		AMAP_SET_BITS(struct amap_mcc_context_be, ring_size, ctxt,
						be_encoded_q_len(mccq->len));
		AMAP_SET_BITS(struct amap_mcc_context_be, cq_id, ctxt, cq->id);
	}

	/* Subscribe to Link State and Group 5 Events(bits 1 and 5 set) */
	req->async_event_bitmap[0] = cpu_to_le32(0x00000022);
	be_dws_cpu_to_le(ctxt, sizeof(req->context));

	be_cmd_page_addrs_prepare(req->pages, ARRAY_SIZE(req->pages), q_mem);

	status = be_mbox_notify_wait(adapter);
	if (!status) {
		struct be_cmd_resp_mcc_create *resp = embedded_payload(wrb);
		mccq->id = le16_to_cpu(resp->id);
		mccq->created = true;
	}
	mutex_unlock(&adapter->mbox_lock);

	return status;
}

int be_cmd_mccq_org_create(struct be_adapter *adapter,
			struct be_queue_info *mccq,
			struct be_queue_info *cq)
{
	struct be_mcc_wrb *wrb;
	struct be_cmd_req_mcc_create *req;
	struct be_dma_mem *q_mem = &mccq->dma_mem;
	void *ctxt;
	int status;

	if (mutex_lock_interruptible(&adapter->mbox_lock))
		return -1;

	wrb = wrb_from_mbox(adapter);
	req = embedded_payload(wrb);
	ctxt = &req->context;

	be_wrb_cmd_hdr_prepare(&req->hdr, CMD_SUBSYSTEM_COMMON,
			OPCODE_COMMON_MCC_CREATE, sizeof(*req), wrb, NULL);

	req->num_pages = cpu_to_le16(PAGES_4K_SPANNED(q_mem->va, q_mem->size));

	AMAP_SET_BITS(struct amap_mcc_context_be, valid, ctxt, 1);
	AMAP_SET_BITS(struct amap_mcc_context_be, ring_size, ctxt,
			be_encoded_q_len(mccq->len));
	AMAP_SET_BITS(struct amap_mcc_context_be, cq_id, ctxt, cq->id);

	be_dws_cpu_to_le(ctxt, sizeof(req->context));

	be_cmd_page_addrs_prepare(req->pages, ARRAY_SIZE(req->pages), q_mem);

	status = be_mbox_notify_wait(adapter);
	if (!status) {
		struct be_cmd_resp_mcc_create *resp = embedded_payload(wrb);
		mccq->id = le16_to_cpu(resp->id);
		mccq->created = true;
	}

	mutex_unlock(&adapter->mbox_lock);
	return status;
}

int be_cmd_mccq_create(struct be_adapter *adapter,
			struct be_queue_info *mccq,
			struct be_queue_info *cq)
{
	int status;

	status = be_cmd_mccq_ext_create(adapter, mccq, cq);
	if (status && !lancer_chip(adapter)) {
		dev_warn(&adapter->pdev->dev, "Upgrade to F/W ver 2.102.235.0 "
			"or newer to avoid conflicting priorities between NIC "
			"and FCoE traffic");
		status = be_cmd_mccq_org_create(adapter, mccq, cq);
	}
	return status;
}

int be_cmd_txq_create(struct be_adapter *adapter,
			struct be_queue_info *txq,
			struct be_queue_info *cq)
{
	struct be_mcc_wrb *wrb;
	struct be_cmd_req_eth_tx_create *req;
	struct be_dma_mem *q_mem = &txq->dma_mem;
	void *ctxt;
	int status;

	spin_lock_bh(&adapter->mcc_lock);

	wrb = wrb_from_mccq(adapter);
	if (!wrb) {
		status = -EBUSY;
		goto err;
	}

	req = embedded_payload(wrb);
	ctxt = &req->context;

	be_wrb_cmd_hdr_prepare(&req->hdr, CMD_SUBSYSTEM_ETH,
		OPCODE_ETH_TX_CREATE, sizeof(*req), wrb, NULL);

	if (lancer_chip(adapter)) {
		req->hdr.version = 1;
		AMAP_SET_BITS(struct amap_tx_context, if_id, ctxt,
					adapter->if_handle);
	}

	req->num_pages = PAGES_4K_SPANNED(q_mem->va, q_mem->size);
	req->ulp_num = BE_ULP1_NUM;
	req->type = BE_ETH_TX_RING_TYPE_STANDARD;

	AMAP_SET_BITS(struct amap_tx_context, tx_ring_size, ctxt,
		be_encoded_q_len(txq->len));
	AMAP_SET_BITS(struct amap_tx_context, ctx_valid, ctxt, 1);
	AMAP_SET_BITS(struct amap_tx_context, cq_id_send, ctxt, cq->id);

	be_dws_cpu_to_le(ctxt, sizeof(req->context));

	be_cmd_page_addrs_prepare(req->pages, ARRAY_SIZE(req->pages), q_mem);

	status = be_mcc_notify_wait(adapter);
	if (!status) {
		struct be_cmd_resp_eth_tx_create *resp = embedded_payload(wrb);
		txq->id = le16_to_cpu(resp->cid);
		txq->created = true;
	}

err:
	spin_unlock_bh(&adapter->mcc_lock);

	return status;
}

/* Uses MCC */
int be_cmd_rxq_create(struct be_adapter *adapter,
		struct be_queue_info *rxq, u16 cq_id, u16 frag_size,
		u16 max_frame_size, u32 if_id, u32 rss, u8 *rss_id)
{
	struct be_mcc_wrb *wrb;
	struct be_cmd_req_eth_rx_create *req;
	struct be_dma_mem *q_mem = &rxq->dma_mem;
	int status;

	spin_lock_bh(&adapter->mcc_lock);

	wrb = wrb_from_mccq(adapter);
	if (!wrb) {
		status = -EBUSY;
		goto err;
	}
	req = embedded_payload(wrb);

	be_wrb_cmd_hdr_prepare(&req->hdr, CMD_SUBSYSTEM_ETH,
				OPCODE_ETH_RX_CREATE, sizeof(*req), wrb, NULL);

	req->cq_id = cpu_to_le16(cq_id);
	req->frag_size = fls(frag_size) - 1;
	req->num_pages = 2;
	be_cmd_page_addrs_prepare(req->pages, ARRAY_SIZE(req->pages), q_mem);
	req->interface_id = cpu_to_le32(if_id);
	req->max_frame_size = cpu_to_le16(max_frame_size);
	req->rss_queue = cpu_to_le32(rss);

	status = be_mcc_notify_wait(adapter);
	if (!status) {
		struct be_cmd_resp_eth_rx_create *resp = embedded_payload(wrb);
		rxq->id = le16_to_cpu(resp->id);
		rxq->created = true;
		*rss_id = resp->rss_id;
	}

err:
	spin_unlock_bh(&adapter->mcc_lock);
	return status;
}

/* Generic destroyer function for all types of queues
 * Uses Mbox
 */
int be_cmd_q_destroy(struct be_adapter *adapter, struct be_queue_info *q,
		int queue_type)
{
	struct be_mcc_wrb *wrb;
	struct be_cmd_req_q_destroy *req;
	u8 subsys = 0, opcode = 0;
	int status;

	if (mutex_lock_interruptible(&adapter->mbox_lock))
		return -1;

	wrb = wrb_from_mbox(adapter);
	req = embedded_payload(wrb);

	switch (queue_type) {
	case QTYPE_EQ:
		subsys = CMD_SUBSYSTEM_COMMON;
		opcode = OPCODE_COMMON_EQ_DESTROY;
		break;
	case QTYPE_CQ:
		subsys = CMD_SUBSYSTEM_COMMON;
		opcode = OPCODE_COMMON_CQ_DESTROY;
		break;
	case QTYPE_TXQ:
		subsys = CMD_SUBSYSTEM_ETH;
		opcode = OPCODE_ETH_TX_DESTROY;
		break;
	case QTYPE_RXQ:
		subsys = CMD_SUBSYSTEM_ETH;
		opcode = OPCODE_ETH_RX_DESTROY;
		break;
	case QTYPE_MCCQ:
		subsys = CMD_SUBSYSTEM_COMMON;
		opcode = OPCODE_COMMON_MCC_DESTROY;
		break;
	default:
		BUG();
	}

	be_wrb_cmd_hdr_prepare(&req->hdr, subsys, opcode, sizeof(*req), wrb,
				NULL);
	req->id = cpu_to_le16(q->id);

	status = be_mbox_notify_wait(adapter);
	if (!status)
		q->created = false;

	mutex_unlock(&adapter->mbox_lock);
	return status;
}

/* Uses MCC */
int be_cmd_rxq_destroy(struct be_adapter *adapter, struct be_queue_info *q)
{
	struct be_mcc_wrb *wrb;
	struct be_cmd_req_q_destroy *req;
	int status;

	spin_lock_bh(&adapter->mcc_lock);

	wrb = wrb_from_mccq(adapter);
	if (!wrb) {
		status = -EBUSY;
		goto err;
	}
	req = embedded_payload(wrb);

	be_wrb_cmd_hdr_prepare(&req->hdr, CMD_SUBSYSTEM_ETH,
			OPCODE_ETH_RX_DESTROY, sizeof(*req), wrb, NULL);
	req->id = cpu_to_le16(q->id);

	status = be_mcc_notify_wait(adapter);
	if (!status)
		q->created = false;

err:
	spin_unlock_bh(&adapter->mcc_lock);
	return status;
}

/* Create an rx filtering policy configuration on an i/f
 * Uses MCCQ
 */
int be_cmd_if_create(struct be_adapter *adapter, u32 cap_flags, u32 en_flags,
		u8 *mac, u32 *if_handle, u32 *pmac_id, u32 domain)
{
	struct be_mcc_wrb *wrb;
	struct be_cmd_req_if_create *req;
	int status;

	spin_lock_bh(&adapter->mcc_lock);

	wrb = wrb_from_mccq(adapter);
	if (!wrb) {
		status = -EBUSY;
		goto err;
	}
	req = embedded_payload(wrb);

	be_wrb_cmd_hdr_prepare(&req->hdr, CMD_SUBSYSTEM_COMMON,
		OPCODE_COMMON_NTWK_INTERFACE_CREATE, sizeof(*req), wrb, NULL);
	req->hdr.domain = domain;
	req->capability_flags = cpu_to_le32(cap_flags);
	req->enable_flags = cpu_to_le32(en_flags);
	if (mac)
		memcpy(req->mac_addr, mac, ETH_ALEN);
	else
		req->pmac_invalid = true;

	status = be_mcc_notify_wait(adapter);
	if (!status) {
		struct be_cmd_resp_if_create *resp = embedded_payload(wrb);
		*if_handle = le32_to_cpu(resp->interface_id);
		if (mac)
			*pmac_id = le32_to_cpu(resp->pmac_id);
	}

err:
	spin_unlock_bh(&adapter->mcc_lock);
	return status;
}

/* Uses MCCQ */
int be_cmd_if_destroy(struct be_adapter *adapter, int interface_id, u32 domain)
{
	struct be_mcc_wrb *wrb;
	struct be_cmd_req_if_destroy *req;
	int status;

	if (interface_id == -1)
		return 0;

	spin_lock_bh(&adapter->mcc_lock);

	wrb = wrb_from_mccq(adapter);
	if (!wrb) {
		status = -EBUSY;
		goto err;
	}
	req = embedded_payload(wrb);

	be_wrb_cmd_hdr_prepare(&req->hdr, CMD_SUBSYSTEM_COMMON,
		OPCODE_COMMON_NTWK_INTERFACE_DESTROY, sizeof(*req), wrb, NULL);
	req->hdr.domain = domain;
	req->interface_id = cpu_to_le32(interface_id);

	status = be_mcc_notify_wait(adapter);
err:
	spin_unlock_bh(&adapter->mcc_lock);
	return status;
}

/* Get stats is a non embedded command: the request is not embedded inside
 * WRB but is a separate dma memory block
 * Uses asynchronous MCC
 */
int be_cmd_get_stats(struct be_adapter *adapter, struct be_dma_mem *nonemb_cmd)
{
	struct be_mcc_wrb *wrb;
	struct be_cmd_req_hdr *hdr;
	int status = 0;

	if (MODULO(adapter->work_counter, be_get_temp_freq) == 0)
		be_cmd_get_die_temperature(adapter);

	spin_lock_bh(&adapter->mcc_lock);

	wrb = wrb_from_mccq(adapter);
	if (!wrb) {
		status = -EBUSY;
		goto err;
	}
	hdr = nonemb_cmd->va;

	be_wrb_cmd_hdr_prepare(hdr, CMD_SUBSYSTEM_ETH,
		OPCODE_ETH_GET_STATISTICS, nonemb_cmd->size, wrb, nonemb_cmd);

	if (adapter->generation == BE_GEN3)
		hdr->version = 1;

	be_mcc_notify(adapter);
	adapter->stats_cmd_sent = true;

err:
	spin_unlock_bh(&adapter->mcc_lock);
	return status;
}

/* Lancer Stats */
int lancer_cmd_get_pport_stats(struct be_adapter *adapter,
				struct be_dma_mem *nonemb_cmd)
{

	struct be_mcc_wrb *wrb;
	struct lancer_cmd_req_pport_stats *req;
	int status = 0;

	spin_lock_bh(&adapter->mcc_lock);

	wrb = wrb_from_mccq(adapter);
	if (!wrb) {
		status = -EBUSY;
		goto err;
	}
	req = nonemb_cmd->va;

	be_wrb_cmd_hdr_prepare(&req->hdr, CMD_SUBSYSTEM_ETH,
			OPCODE_ETH_GET_PPORT_STATS, nonemb_cmd->size, wrb,
			nonemb_cmd);

	req->cmd_params.params.pport_num = cpu_to_le16(adapter->port_num);
	req->cmd_params.params.reset_stats = 0;

	be_mcc_notify(adapter);
	adapter->stats_cmd_sent = true;

err:
	spin_unlock_bh(&adapter->mcc_lock);
	return status;
}

/* Uses synchronous mcc */
int be_cmd_link_status_query(struct be_adapter *adapter, u8 *mac_speed,
			u16 *link_speed, u32 dom)
{
	struct be_mcc_wrb *wrb;
	struct be_cmd_req_link_status *req;
	int status;

	spin_lock_bh(&adapter->mcc_lock);

	wrb = wrb_from_mccq(adapter);
	if (!wrb) {
		status = -EBUSY;
		goto err;
	}
	req = embedded_payload(wrb);

	if (lancer_chip(adapter))
		req->hdr.version = 1;

	be_wrb_cmd_hdr_prepare(&req->hdr, CMD_SUBSYSTEM_COMMON,
		OPCODE_COMMON_NTWK_LINK_STATUS_QUERY, sizeof(*req), wrb, NULL);

	status = be_mcc_notify_wait(adapter);
	if (!status) {
		struct be_cmd_resp_link_status *resp = embedded_payload(wrb);
		if (resp->mac_speed != PHY_LINK_SPEED_ZERO) {
			*link_speed = le16_to_cpu(resp->link_speed);
			if (mac_speed)
				*mac_speed = resp->mac_speed;
		}
	}

err:
	spin_unlock_bh(&adapter->mcc_lock);
	return status;
}

/* Uses synchronous mcc */
int be_cmd_get_die_temperature(struct be_adapter *adapter)
{
	struct be_mcc_wrb *wrb;
	struct be_cmd_req_get_cntl_addnl_attribs *req;
	u16 mccq_index;
	int status;

	spin_lock_bh(&adapter->mcc_lock);

	mccq_index = adapter->mcc_obj.q.head;

	wrb = wrb_from_mccq(adapter);
	if (!wrb) {
		status = -EBUSY;
		goto err;
	}
	req = embedded_payload(wrb);

	be_wrb_cmd_hdr_prepare(&req->hdr, CMD_SUBSYSTEM_COMMON,
		OPCODE_COMMON_GET_CNTL_ADDITIONAL_ATTRIBUTES, sizeof(*req),
		wrb, NULL);

	wrb->tag1 = mccq_index;

	be_mcc_notify(adapter);

err:
	spin_unlock_bh(&adapter->mcc_lock);
	return status;
}

/* Uses synchronous mcc */
int be_cmd_get_reg_len(struct be_adapter *adapter, u32 *log_size)
{
	struct be_mcc_wrb *wrb;
	struct be_cmd_req_get_fat *req;
	int status;

	spin_lock_bh(&adapter->mcc_lock);

	wrb = wrb_from_mccq(adapter);
	if (!wrb) {
		status = -EBUSY;
		goto err;
	}
	req = embedded_payload(wrb);

	be_wrb_cmd_hdr_prepare(&req->hdr, CMD_SUBSYSTEM_COMMON,
		OPCODE_COMMON_MANAGE_FAT, sizeof(*req), wrb, NULL);
	req->fat_operation = cpu_to_le32(QUERY_FAT);
	status = be_mcc_notify_wait(adapter);
	if (!status) {
		struct be_cmd_resp_get_fat *resp = embedded_payload(wrb);
		if (log_size && resp->log_size)
			*log_size = le32_to_cpu(resp->log_size) -
					sizeof(u32);
	}
err:
	spin_unlock_bh(&adapter->mcc_lock);
	return status;
}

void be_cmd_get_regs(struct be_adapter *adapter, u32 buf_len, void *buf)
{
	struct be_dma_mem get_fat_cmd;
	struct be_mcc_wrb *wrb;
	struct be_cmd_req_get_fat *req;
	u32 offset = 0, total_size, buf_size,
				log_offset = sizeof(u32), payload_len;
	int status;

	if (buf_len == 0)
		return;

	total_size = buf_len;

	get_fat_cmd.size = sizeof(struct be_cmd_req_get_fat) + 60*1024;
	get_fat_cmd.va = pci_alloc_consistent(adapter->pdev,
			get_fat_cmd.size,
			&get_fat_cmd.dma);
	if (!get_fat_cmd.va) {
		status = -ENOMEM;
		dev_err(&adapter->pdev->dev,
		"Memory allocation failure while retrieving FAT data\n");
		return;
	}

	spin_lock_bh(&adapter->mcc_lock);

	while (total_size) {
		buf_size = min(total_size, (u32)60*1024);
		total_size -= buf_size;

		wrb = wrb_from_mccq(adapter);
		if (!wrb) {
			status = -EBUSY;
			goto err;
		}
		req = get_fat_cmd.va;

		payload_len = sizeof(struct be_cmd_req_get_fat) + buf_size;
		be_wrb_cmd_hdr_prepare(&req->hdr, CMD_SUBSYSTEM_COMMON,
				OPCODE_COMMON_MANAGE_FAT, payload_len, wrb,
				&get_fat_cmd);

		req->fat_operation = cpu_to_le32(RETRIEVE_FAT);
		req->read_log_offset = cpu_to_le32(log_offset);
		req->read_log_length = cpu_to_le32(buf_size);
		req->data_buffer_size = cpu_to_le32(buf_size);

		status = be_mcc_notify_wait(adapter);
		if (!status) {
			struct be_cmd_resp_get_fat *resp = get_fat_cmd.va;
			memcpy(buf + offset,
				resp->data_buffer,
				le32_to_cpu(resp->read_log_length));
		} else {
			dev_err(&adapter->pdev->dev, "FAT Table Retrieve error\n");
			goto err;
		}
		offset += buf_size;
		log_offset += buf_size;
	}
err:
	pci_free_consistent(adapter->pdev, get_fat_cmd.size,
			get_fat_cmd.va,
			get_fat_cmd.dma);
	spin_unlock_bh(&adapter->mcc_lock);
}

/* Uses synchronous mcc */
int be_cmd_get_fw_ver(struct be_adapter *adapter, char *fw_ver,
			char *fw_on_flash)
{
	struct be_mcc_wrb *wrb;
	struct be_cmd_req_get_fw_version *req;
	int status;

	spin_lock_bh(&adapter->mcc_lock);

	wrb = wrb_from_mccq(adapter);
	if (!wrb) {
		status = -EBUSY;
		goto err;
	}

	req = embedded_payload(wrb);

	be_wrb_cmd_hdr_prepare(&req->hdr, CMD_SUBSYSTEM_COMMON,
		OPCODE_COMMON_GET_FW_VERSION, sizeof(*req), wrb, NULL);
	status = be_mcc_notify_wait(adapter);
	if (!status) {
		struct be_cmd_resp_get_fw_version *resp = embedded_payload(wrb);
		strcpy(fw_ver, resp->firmware_version_string);
		if (fw_on_flash)
			strcpy(fw_on_flash, resp->fw_on_flash_version_string);
	}
err:
	spin_unlock_bh(&adapter->mcc_lock);
	return status;
}

/* set the EQ delay interval of an EQ to specified value
 * Uses async mcc
 */
int be_cmd_modify_eqd(struct be_adapter *adapter, u32 eq_id, u32 eqd)
{
	struct be_mcc_wrb *wrb;
	struct be_cmd_req_modify_eq_delay *req;
	int status = 0;

	spin_lock_bh(&adapter->mcc_lock);

	wrb = wrb_from_mccq(adapter);
	if (!wrb) {
		status = -EBUSY;
		goto err;
	}
	req = embedded_payload(wrb);

	be_wrb_cmd_hdr_prepare(&req->hdr, CMD_SUBSYSTEM_COMMON,
		OPCODE_COMMON_MODIFY_EQ_DELAY, sizeof(*req), wrb, NULL);

	req->num_eq = cpu_to_le32(1);
	req->delay[0].eq_id = cpu_to_le32(eq_id);
	req->delay[0].phase = 0;
	req->delay[0].delay_multiplier = cpu_to_le32(eqd);

	be_mcc_notify(adapter);

err:
	spin_unlock_bh(&adapter->mcc_lock);
	return status;
}

/* Uses sycnhronous mcc */
int be_cmd_vlan_config(struct be_adapter *adapter, u32 if_id, u16 *vtag_array,
			u32 num, bool untagged, bool promiscuous)
{
	struct be_mcc_wrb *wrb;
	struct be_cmd_req_vlan_config *req;
	int status;

	spin_lock_bh(&adapter->mcc_lock);

	wrb = wrb_from_mccq(adapter);
	if (!wrb) {
		status = -EBUSY;
		goto err;
	}
	req = embedded_payload(wrb);

	be_wrb_cmd_hdr_prepare(&req->hdr, CMD_SUBSYSTEM_COMMON,
		OPCODE_COMMON_NTWK_VLAN_CONFIG, sizeof(*req), wrb, NULL);

	req->interface_id = if_id;
	req->promiscuous = promiscuous;
	req->untagged = untagged;
	req->num_vlan = num;
	if (!promiscuous) {
		memcpy(req->normal_vlan, vtag_array,
			req->num_vlan * sizeof(vtag_array[0]));
	}

	status = be_mcc_notify_wait(adapter);

err:
	spin_unlock_bh(&adapter->mcc_lock);
	return status;
}

int be_cmd_rx_filter(struct be_adapter *adapter, u32 flags, u32 value)
{
	struct be_mcc_wrb *wrb;
	struct be_dma_mem *mem = &adapter->rx_filter;
	struct be_cmd_req_rx_filter *req = mem->va;
	int status;

	spin_lock_bh(&adapter->mcc_lock);

	wrb = wrb_from_mccq(adapter);
	if (!wrb) {
		status = -EBUSY;
		goto err;
	}
	memset(req, 0, sizeof(*req));
	be_wrb_cmd_hdr_prepare(&req->hdr, CMD_SUBSYSTEM_COMMON,
				OPCODE_COMMON_NTWK_RX_FILTER, sizeof(*req),
				wrb, mem);

	req->if_id = cpu_to_le32(adapter->if_handle);
	if (flags & IFF_PROMISC) {
		req->if_flags_mask = cpu_to_le32(BE_IF_FLAGS_PROMISCUOUS |
					BE_IF_FLAGS_VLAN_PROMISCUOUS);
		if (value == ON)
			req->if_flags = cpu_to_le32(BE_IF_FLAGS_PROMISCUOUS |
						BE_IF_FLAGS_VLAN_PROMISCUOUS);
	} else if (flags & IFF_ALLMULTI) {
		req->if_flags_mask = req->if_flags =
				cpu_to_le32(BE_IF_FLAGS_MCAST_PROMISCUOUS);
	} else {
		struct netdev_hw_addr *ha;
		int i = 0;

		req->if_flags_mask = req->if_flags =
				cpu_to_le32(BE_IF_FLAGS_MULTICAST);

		/* Reset mcast promisc mode if already set by setting mask
		 * and not setting flags field
		 */
		req->if_flags_mask |=
				cpu_to_le32(BE_IF_FLAGS_MCAST_PROMISCUOUS);

		req->mcast_num = cpu_to_le32(netdev_mc_count(adapter->netdev));
		netdev_for_each_mc_addr(ha, adapter->netdev)
			memcpy(req->mcast_mac[i++].byte, ha->addr, ETH_ALEN);
	}

	status = be_mcc_notify_wait(adapter);
err:
	spin_unlock_bh(&adapter->mcc_lock);
	return status;
}

/* Uses synchrounous mcc */
int be_cmd_set_flow_control(struct be_adapter *adapter, u32 tx_fc, u32 rx_fc)
{
	struct be_mcc_wrb *wrb;
	struct be_cmd_req_set_flow_control *req;
	int status;

	spin_lock_bh(&adapter->mcc_lock);

	wrb = wrb_from_mccq(adapter);
	if (!wrb) {
		status = -EBUSY;
		goto err;
	}
	req = embedded_payload(wrb);

	be_wrb_cmd_hdr_prepare(&req->hdr, CMD_SUBSYSTEM_COMMON,
		OPCODE_COMMON_SET_FLOW_CONTROL, sizeof(*req), wrb, NULL);

	req->tx_flow_control = cpu_to_le16((u16)tx_fc);
	req->rx_flow_control = cpu_to_le16((u16)rx_fc);

	status = be_mcc_notify_wait(adapter);

err:
	spin_unlock_bh(&adapter->mcc_lock);
	return status;
}

/* Uses sycn mcc */
int be_cmd_get_flow_control(struct be_adapter *adapter, u32 *tx_fc, u32 *rx_fc)
{
	struct be_mcc_wrb *wrb;
	struct be_cmd_req_get_flow_control *req;
	int status;

	spin_lock_bh(&adapter->mcc_lock);

	wrb = wrb_from_mccq(adapter);
	if (!wrb) {
		status = -EBUSY;
		goto err;
	}
	req = embedded_payload(wrb);

	be_wrb_cmd_hdr_prepare(&req->hdr, CMD_SUBSYSTEM_COMMON,
		OPCODE_COMMON_GET_FLOW_CONTROL, sizeof(*req), wrb, NULL);

	status = be_mcc_notify_wait(adapter);
	if (!status) {
		struct be_cmd_resp_get_flow_control *resp =
						embedded_payload(wrb);
		*tx_fc = le16_to_cpu(resp->tx_flow_control);
		*rx_fc = le16_to_cpu(resp->rx_flow_control);
	}

err:
	spin_unlock_bh(&adapter->mcc_lock);
	return status;
}

/* Uses mbox */
int be_cmd_query_fw_cfg(struct be_adapter *adapter, u32 *port_num,
		u32 *mode, u32 *caps)
{
	struct be_mcc_wrb *wrb;
	struct be_cmd_req_query_fw_cfg *req;
	int status;

	if (mutex_lock_interruptible(&adapter->mbox_lock))
		return -1;

	wrb = wrb_from_mbox(adapter);
	req = embedded_payload(wrb);

	be_wrb_cmd_hdr_prepare(&req->hdr, CMD_SUBSYSTEM_COMMON,
		OPCODE_COMMON_QUERY_FIRMWARE_CONFIG, sizeof(*req), wrb, NULL);

	status = be_mbox_notify_wait(adapter);
	if (!status) {
		struct be_cmd_resp_query_fw_cfg *resp = embedded_payload(wrb);
		*port_num = le32_to_cpu(resp->phys_port);
		*mode = le32_to_cpu(resp->function_mode);
		*caps = le32_to_cpu(resp->function_caps);
	}

	mutex_unlock(&adapter->mbox_lock);
	return status;
}

/* Uses mbox */
int be_cmd_reset_function(struct be_adapter *adapter)
{
	struct be_mcc_wrb *wrb;
	struct be_cmd_req_hdr *req;
	int status;

	if (mutex_lock_interruptible(&adapter->mbox_lock))
		return -1;

	wrb = wrb_from_mbox(adapter);
	req = embedded_payload(wrb);

	be_wrb_cmd_hdr_prepare(req, CMD_SUBSYSTEM_COMMON,
		OPCODE_COMMON_FUNCTION_RESET, sizeof(*req), wrb, NULL);

	status = be_mbox_notify_wait(adapter);

	mutex_unlock(&adapter->mbox_lock);
	return status;
}

int be_cmd_rss_config(struct be_adapter *adapter, u8 *rsstable, u16 table_size)
{
	struct be_mcc_wrb *wrb;
	struct be_cmd_req_rss_config *req;
	u32 myhash[10] = {0x15d43fa5, 0x2534685a, 0x5f87693a, 0x5668494e,
			0x33cf6a53, 0x383334c6, 0x76ac4257, 0x59b242b2,
			0x3ea83c02, 0x4a110304};
	int status;

	if (mutex_lock_interruptible(&adapter->mbox_lock))
		return -1;

	wrb = wrb_from_mbox(adapter);
	req = embedded_payload(wrb);

	be_wrb_cmd_hdr_prepare(&req->hdr, CMD_SUBSYSTEM_ETH,
		OPCODE_ETH_RSS_CONFIG, sizeof(*req), wrb, NULL);

	req->if_id = cpu_to_le32(adapter->if_handle);
	req->enable_rss = cpu_to_le16(RSS_ENABLE_TCP_IPV4 | RSS_ENABLE_IPV4);
	req->cpu_table_size_log2 = cpu_to_le16(fls(table_size) - 1);
	memcpy(req->cpu_table, rsstable, table_size);
	memcpy(req->hash, myhash, sizeof(myhash));
	be_dws_cpu_to_le(req->hash, sizeof(req->hash));

	status = be_mbox_notify_wait(adapter);

	mutex_unlock(&adapter->mbox_lock);
	return status;
}

/* Uses sync mcc */
int be_cmd_set_beacon_state(struct be_adapter *adapter, u8 port_num,
			u8 bcn, u8 sts, u8 state)
{
	struct be_mcc_wrb *wrb;
	struct be_cmd_req_enable_disable_beacon *req;
	int status;

	spin_lock_bh(&adapter->mcc_lock);

	wrb = wrb_from_mccq(adapter);
	if (!wrb) {
		status = -EBUSY;
		goto err;
	}
	req = embedded_payload(wrb);

	be_wrb_cmd_hdr_prepare(&req->hdr, CMD_SUBSYSTEM_COMMON,
		OPCODE_COMMON_ENABLE_DISABLE_BEACON, sizeof(*req), wrb, NULL);

	req->port_num = port_num;
	req->beacon_state = state;
	req->beacon_duration = bcn;
	req->status_duration = sts;

	status = be_mcc_notify_wait(adapter);

err:
	spin_unlock_bh(&adapter->mcc_lock);
	return status;
}

/* Uses sync mcc */
int be_cmd_get_beacon_state(struct be_adapter *adapter, u8 port_num, u32 *state)
{
	struct be_mcc_wrb *wrb;
	struct be_cmd_req_get_beacon_state *req;
	int status;

	spin_lock_bh(&adapter->mcc_lock);

	wrb = wrb_from_mccq(adapter);
	if (!wrb) {
		status = -EBUSY;
		goto err;
	}
	req = embedded_payload(wrb);

	be_wrb_cmd_hdr_prepare(&req->hdr, CMD_SUBSYSTEM_COMMON,
		OPCODE_COMMON_GET_BEACON_STATE, sizeof(*req), wrb, NULL);

	req->port_num = port_num;

	status = be_mcc_notify_wait(adapter);
	if (!status) {
		struct be_cmd_resp_get_beacon_state *resp =
						embedded_payload(wrb);
		*state = resp->beacon_state;
	}

err:
	spin_unlock_bh(&adapter->mcc_lock);
	return status;
}

int lancer_cmd_write_object(struct be_adapter *adapter, struct be_dma_mem *cmd,
			u32 data_size, u32 data_offset, const char *obj_name,
			u32 *data_written, u8 *addn_status)
{
	struct be_mcc_wrb *wrb;
	struct lancer_cmd_req_write_object *req;
	struct lancer_cmd_resp_write_object *resp;
	void *ctxt = NULL;
	int status;

	spin_lock_bh(&adapter->mcc_lock);
	adapter->flash_status = 0;

	wrb = wrb_from_mccq(adapter);
	if (!wrb) {
		status = -EBUSY;
		goto err_unlock;
	}

	req = embedded_payload(wrb);

	be_wrb_cmd_hdr_prepare(&req->hdr, CMD_SUBSYSTEM_COMMON,
				OPCODE_COMMON_WRITE_OBJECT,
				sizeof(struct lancer_cmd_req_write_object), wrb,
				NULL);

	ctxt = &req->context;
	AMAP_SET_BITS(struct amap_lancer_write_obj_context,
			write_length, ctxt, data_size);

	if (data_size == 0)
		AMAP_SET_BITS(struct amap_lancer_write_obj_context,
				eof, ctxt, 1);
	else
		AMAP_SET_BITS(struct amap_lancer_write_obj_context,
				eof, ctxt, 0);

	be_dws_cpu_to_le(ctxt, sizeof(req->context));
	req->write_offset = cpu_to_le32(data_offset);
	strcpy(req->object_name, obj_name);
	req->descriptor_count = cpu_to_le32(1);
	req->buf_len = cpu_to_le32(data_size);
	req->addr_low = cpu_to_le32((cmd->dma +
				sizeof(struct lancer_cmd_req_write_object))
				& 0xFFFFFFFF);
	req->addr_high = cpu_to_le32(upper_32_bits(cmd->dma +
				sizeof(struct lancer_cmd_req_write_object)));

	be_mcc_notify(adapter);
	spin_unlock_bh(&adapter->mcc_lock);

	if (!wait_for_completion_timeout(&adapter->flash_compl,
			msecs_to_jiffies(12000)))
		status = -1;
	else
		status = adapter->flash_status;

	resp = embedded_payload(wrb);
	if (!status) {
		*data_written = le32_to_cpu(resp->actual_write_len);
	} else {
		*addn_status = resp->additional_status;
		status = resp->status;
	}

	return status;

err_unlock:
	spin_unlock_bh(&adapter->mcc_lock);
	return status;
}

int lancer_cmd_read_object(struct be_adapter *adapter, struct be_dma_mem *cmd,
		u32 data_size, u32 data_offset, const char *obj_name,
		u32 *data_read, u32 *eof, u8 *addn_status)
{
	struct be_mcc_wrb *wrb;
	struct lancer_cmd_req_read_object *req;
	struct lancer_cmd_resp_read_object *resp;
	int status;

	spin_lock_bh(&adapter->mcc_lock);

	wrb = wrb_from_mccq(adapter);
	if (!wrb) {
		status = -EBUSY;
		goto err_unlock;
	}

	req = embedded_payload(wrb);

	be_wrb_cmd_hdr_prepare(&req->hdr, CMD_SUBSYSTEM_COMMON,
			OPCODE_COMMON_READ_OBJECT,
			sizeof(struct lancer_cmd_req_read_object), wrb,
			NULL);

	req->desired_read_len = cpu_to_le32(data_size);
	req->read_offset = cpu_to_le32(data_offset);
	strcpy(req->object_name, obj_name);
	req->descriptor_count = cpu_to_le32(1);
	req->buf_len = cpu_to_le32(data_size);
	req->addr_low = cpu_to_le32((cmd->dma & 0xFFFFFFFF));
	req->addr_high = cpu_to_le32(upper_32_bits(cmd->dma));

	status = be_mcc_notify_wait(adapter);

	resp = embedded_payload(wrb);
	if (!status) {
		*data_read = le32_to_cpu(resp->actual_read_len);
		*eof = le32_to_cpu(resp->eof);
	} else {
		*addn_status = resp->additional_status;
	}

err_unlock:
	spin_unlock_bh(&adapter->mcc_lock);
	return status;
}

int be_cmd_write_flashrom(struct be_adapter *adapter, struct be_dma_mem *cmd,
			u32 flash_type, u32 flash_opcode, u32 buf_size)
{
	struct be_mcc_wrb *wrb;
	struct be_cmd_write_flashrom *req;
	int status;

	spin_lock_bh(&adapter->mcc_lock);
	adapter->flash_status = 0;

	wrb = wrb_from_mccq(adapter);
	if (!wrb) {
		status = -EBUSY;
		goto err_unlock;
	}
	req = cmd->va;

	be_wrb_cmd_hdr_prepare(&req->hdr, CMD_SUBSYSTEM_COMMON,
		OPCODE_COMMON_WRITE_FLASHROM, cmd->size, wrb, cmd);

	req->params.op_type = cpu_to_le32(flash_type);
	req->params.op_code = cpu_to_le32(flash_opcode);
	req->params.data_buf_size = cpu_to_le32(buf_size);

	be_mcc_notify(adapter);
	spin_unlock_bh(&adapter->mcc_lock);

	if (!wait_for_completion_timeout(&adapter->flash_compl,
			msecs_to_jiffies(40000)))
		status = -1;
	else
		status = adapter->flash_status;

	return status;

err_unlock:
	spin_unlock_bh(&adapter->mcc_lock);
	return status;
}

int be_cmd_get_flash_crc(struct be_adapter *adapter, u8 *flashed_crc,
			 int offset)
{
	struct be_mcc_wrb *wrb;
	struct be_cmd_write_flashrom *req;
	int status;

	spin_lock_bh(&adapter->mcc_lock);

	wrb = wrb_from_mccq(adapter);
	if (!wrb) {
		status = -EBUSY;
		goto err;
	}
	req = embedded_payload(wrb);

	be_wrb_cmd_hdr_prepare(&req->hdr, CMD_SUBSYSTEM_COMMON,
		OPCODE_COMMON_READ_FLASHROM, sizeof(*req)+4, wrb, NULL);

	req->params.op_type = cpu_to_le32(IMG_TYPE_REDBOOT);
	req->params.op_code = cpu_to_le32(FLASHROM_OPER_REPORT);
	req->params.offset = cpu_to_le32(offset);
	req->params.data_buf_size = cpu_to_le32(0x4);

	status = be_mcc_notify_wait(adapter);
	if (!status)
		memcpy(flashed_crc, req->params.data_buf, 4);

err:
	spin_unlock_bh(&adapter->mcc_lock);
	return status;
}

int be_cmd_enable_magic_wol(struct be_adapter *adapter, u8 *mac,
				struct be_dma_mem *nonemb_cmd)
{
	struct be_mcc_wrb *wrb;
	struct be_cmd_req_acpi_wol_magic_config *req;
	int status;

	spin_lock_bh(&adapter->mcc_lock);

	wrb = wrb_from_mccq(adapter);
	if (!wrb) {
		status = -EBUSY;
		goto err;
	}
	req = nonemb_cmd->va;

	be_wrb_cmd_hdr_prepare(&req->hdr, CMD_SUBSYSTEM_ETH,
		OPCODE_ETH_ACPI_WOL_MAGIC_CONFIG, sizeof(*req), wrb,
		nonemb_cmd);
	memcpy(req->magic_mac, mac, ETH_ALEN);

	status = be_mcc_notify_wait(adapter);

err:
	spin_unlock_bh(&adapter->mcc_lock);
	return status;
}

int be_cmd_set_loopback(struct be_adapter *adapter, u8 port_num,
			u8 loopback_type, u8 enable)
{
	struct be_mcc_wrb *wrb;
	struct be_cmd_req_set_lmode *req;
	int status;

	spin_lock_bh(&adapter->mcc_lock);

	wrb = wrb_from_mccq(adapter);
	if (!wrb) {
		status = -EBUSY;
		goto err;
	}

	req = embedded_payload(wrb);

	be_wrb_cmd_hdr_prepare(&req->hdr, CMD_SUBSYSTEM_LOWLEVEL,
			OPCODE_LOWLEVEL_SET_LOOPBACK_MODE, sizeof(*req), wrb,
			NULL);

	req->src_port = port_num;
	req->dest_port = port_num;
	req->loopback_type = loopback_type;
	req->loopback_state = enable;

	status = be_mcc_notify_wait(adapter);
err:
	spin_unlock_bh(&adapter->mcc_lock);
	return status;
}

int be_cmd_loopback_test(struct be_adapter *adapter, u32 port_num,
		u32 loopback_type, u32 pkt_size, u32 num_pkts, u64 pattern)
{
	struct be_mcc_wrb *wrb;
	struct be_cmd_req_loopback_test *req;
	int status;

	spin_lock_bh(&adapter->mcc_lock);

	wrb = wrb_from_mccq(adapter);
	if (!wrb) {
		status = -EBUSY;
		goto err;
	}

	req = embedded_payload(wrb);

	be_wrb_cmd_hdr_prepare(&req->hdr, CMD_SUBSYSTEM_LOWLEVEL,
			OPCODE_LOWLEVEL_LOOPBACK_TEST, sizeof(*req), wrb, NULL);
	req->hdr.timeout = cpu_to_le32(4);

	req->pattern = cpu_to_le64(pattern);
	req->src_port = cpu_to_le32(port_num);
	req->dest_port = cpu_to_le32(port_num);
	req->pkt_size = cpu_to_le32(pkt_size);
	req->num_pkts = cpu_to_le32(num_pkts);
	req->loopback_type = cpu_to_le32(loopback_type);

	status = be_mcc_notify_wait(adapter);
	if (!status) {
		struct be_cmd_resp_loopback_test *resp = embedded_payload(wrb);
		status = le32_to_cpu(resp->status);
	}

err:
	spin_unlock_bh(&adapter->mcc_lock);
	return status;
}

int be_cmd_ddr_dma_test(struct be_adapter *adapter, u64 pattern,
				u32 byte_cnt, struct be_dma_mem *cmd)
{
	struct be_mcc_wrb *wrb;
	struct be_cmd_req_ddrdma_test *req;
	int status;
	int i, j = 0;

	spin_lock_bh(&adapter->mcc_lock);

	wrb = wrb_from_mccq(adapter);
	if (!wrb) {
		status = -EBUSY;
		goto err;
	}
	req = cmd->va;
	be_wrb_cmd_hdr_prepare(&req->hdr, CMD_SUBSYSTEM_LOWLEVEL,
			OPCODE_LOWLEVEL_HOST_DDR_DMA, cmd->size, wrb, cmd);

	req->pattern = cpu_to_le64(pattern);
	req->byte_count = cpu_to_le32(byte_cnt);
	for (i = 0; i < byte_cnt; i++) {
		req->snd_buff[i] = (u8)(pattern >> (j*8));
		j++;
		if (j > 7)
			j = 0;
	}

	status = be_mcc_notify_wait(adapter);

	if (!status) {
		struct be_cmd_resp_ddrdma_test *resp;
		resp = cmd->va;
		if ((memcmp(resp->rcv_buff, req->snd_buff, byte_cnt) != 0) ||
				resp->snd_err) {
			status = -1;
		}
	}

err:
	spin_unlock_bh(&adapter->mcc_lock);
	return status;
}

int be_cmd_get_seeprom_data(struct be_adapter *adapter,
				struct be_dma_mem *nonemb_cmd)
{
	struct be_mcc_wrb *wrb;
	struct be_cmd_req_seeprom_read *req;
	struct be_sge *sge;
	int status;

	spin_lock_bh(&adapter->mcc_lock);

	wrb = wrb_from_mccq(adapter);
	if (!wrb) {
		status = -EBUSY;
		goto err;
	}
	req = nonemb_cmd->va;
	sge = nonembedded_sgl(wrb);

	be_wrb_cmd_hdr_prepare(&req->hdr, CMD_SUBSYSTEM_COMMON,
			OPCODE_COMMON_SEEPROM_READ, sizeof(*req), wrb,
			nonemb_cmd);

	status = be_mcc_notify_wait(adapter);

err:
	spin_unlock_bh(&adapter->mcc_lock);
	return status;
}

int be_cmd_get_phy_info(struct be_adapter *adapter,
				struct be_phy_info *phy_info)
{
	struct be_mcc_wrb *wrb;
	struct be_cmd_req_get_phy_info *req;
	struct be_dma_mem cmd;
	int status;

	spin_lock_bh(&adapter->mcc_lock);

	wrb = wrb_from_mccq(adapter);
	if (!wrb) {
		status = -EBUSY;
		goto err;
	}
	cmd.size = sizeof(struct be_cmd_req_get_phy_info);
	cmd.va = pci_alloc_consistent(adapter->pdev, cmd.size,
					&cmd.dma);
	if (!cmd.va) {
		dev_err(&adapter->pdev->dev, "Memory alloc failure\n");
		status = -ENOMEM;
		goto err;
	}

	req = cmd.va;

	be_wrb_cmd_hdr_prepare(&req->hdr, CMD_SUBSYSTEM_COMMON,
			OPCODE_COMMON_GET_PHY_DETAILS, sizeof(*req),
			wrb, &cmd);

	status = be_mcc_notify_wait(adapter);
	if (!status) {
		struct be_phy_info *resp_phy_info =
				cmd.va + sizeof(struct be_cmd_req_hdr);
		phy_info->phy_type = le16_to_cpu(resp_phy_info->phy_type);
		phy_info->interface_type =
			le16_to_cpu(resp_phy_info->interface_type);
	}
	pci_free_consistent(adapter->pdev, cmd.size,
				cmd.va, cmd.dma);
err:
	spin_unlock_bh(&adapter->mcc_lock);
	return status;
}

int be_cmd_set_qos(struct be_adapter *adapter, u32 bps, u32 domain)
{
	struct be_mcc_wrb *wrb;
	struct be_cmd_req_set_qos *req;
	int status;

	spin_lock_bh(&adapter->mcc_lock);

	wrb = wrb_from_mccq(adapter);
	if (!wrb) {
		status = -EBUSY;
		goto err;
	}

	req = embedded_payload(wrb);

	be_wrb_cmd_hdr_prepare(&req->hdr, CMD_SUBSYSTEM_COMMON,
			OPCODE_COMMON_SET_QOS, sizeof(*req), wrb, NULL);

	req->hdr.domain = domain;
	req->valid_bits = cpu_to_le32(BE_QOS_BITS_NIC);
	req->max_bps_nic = cpu_to_le32(bps);

	status = be_mcc_notify_wait(adapter);

err:
	spin_unlock_bh(&adapter->mcc_lock);
	return status;
}

int be_cmd_get_cntl_attributes(struct be_adapter *adapter)
{
	struct be_mcc_wrb *wrb;
	struct be_cmd_req_cntl_attribs *req;
	struct be_cmd_resp_cntl_attribs *resp;
	int status;
	int payload_len = max(sizeof(*req), sizeof(*resp));
	struct mgmt_controller_attrib *attribs;
	struct be_dma_mem attribs_cmd;

	memset(&attribs_cmd, 0, sizeof(struct be_dma_mem));
	attribs_cmd.size = sizeof(struct be_cmd_resp_cntl_attribs);
	attribs_cmd.va = pci_alloc_consistent(adapter->pdev, attribs_cmd.size,
						&attribs_cmd.dma);
	if (!attribs_cmd.va) {
		dev_err(&adapter->pdev->dev,
				"Memory allocation failure\n");
		return -ENOMEM;
	}

	if (mutex_lock_interruptible(&adapter->mbox_lock))
		return -1;

	wrb = wrb_from_mbox(adapter);
	if (!wrb) {
		status = -EBUSY;
		goto err;
	}
	req = attribs_cmd.va;

	be_wrb_cmd_hdr_prepare(&req->hdr, CMD_SUBSYSTEM_COMMON,
			 OPCODE_COMMON_GET_CNTL_ATTRIBUTES, payload_len, wrb,
			&attribs_cmd);

	status = be_mbox_notify_wait(adapter);
	if (!status) {
		attribs = attribs_cmd.va + sizeof(struct be_cmd_resp_hdr);
		adapter->hba_port_num = attribs->hba_attribs.phy_port;
	}

err:
	mutex_unlock(&adapter->mbox_lock);
	pci_free_consistent(adapter->pdev, attribs_cmd.size, attribs_cmd.va,
					attribs_cmd.dma);
	return status;
}

/* Uses mbox */
int be_cmd_req_native_mode(struct be_adapter *adapter)
{
	struct be_mcc_wrb *wrb;
	struct be_cmd_req_set_func_cap *req;
	int status;

	if (mutex_lock_interruptible(&adapter->mbox_lock))
		return -1;

	wrb = wrb_from_mbox(adapter);
	if (!wrb) {
		status = -EBUSY;
		goto err;
	}

	req = embedded_payload(wrb);

	be_wrb_cmd_hdr_prepare(&req->hdr, CMD_SUBSYSTEM_COMMON,
		OPCODE_COMMON_SET_DRIVER_FUNCTION_CAP, sizeof(*req), wrb, NULL);

	req->valid_cap_flags = cpu_to_le32(CAPABILITY_SW_TIMESTAMPS |
				CAPABILITY_BE3_NATIVE_ERX_API);
	req->cap_flags = cpu_to_le32(CAPABILITY_BE3_NATIVE_ERX_API);

	status = be_mbox_notify_wait(adapter);
	if (!status) {
		struct be_cmd_resp_set_func_cap *resp = embedded_payload(wrb);
		adapter->be3_native = le32_to_cpu(resp->cap_flags) &
					CAPABILITY_BE3_NATIVE_ERX_API;
	}
err:
	mutex_unlock(&adapter->mbox_lock);
	return status;
}

/* Uses synchronous MCCQ */
int be_cmd_get_mac_from_list(struct be_adapter *adapter, u32 domain,
							u32 *pmac_id)
{
	struct be_mcc_wrb *wrb;
	struct be_cmd_req_get_mac_list *req;
	int status;
	int mac_count;

	spin_lock_bh(&adapter->mcc_lock);

	wrb = wrb_from_mccq(adapter);
	if (!wrb) {
		status = -EBUSY;
		goto err;
	}
	req = embedded_payload(wrb);

	be_wrb_cmd_hdr_prepare(&req->hdr, CMD_SUBSYSTEM_COMMON,
				OPCODE_COMMON_GET_MAC_LIST, sizeof(*req),
				wrb, NULL);

	req->hdr.domain = domain;

	status = be_mcc_notify_wait(adapter);
	if (!status) {
		struct be_cmd_resp_get_mac_list *resp =
						embedded_payload(wrb);
		int i;
		u8 *ctxt = &resp->context[0][0];
		status = -EIO;
		mac_count = resp->mac_count;
		be_dws_le_to_cpu(&resp->context, sizeof(resp->context));
		for (i = 0; i < mac_count; i++) {
			if (!AMAP_GET_BITS(struct amap_get_mac_list_context,
					   act, ctxt)) {
				*pmac_id = AMAP_GET_BITS
					(struct amap_get_mac_list_context,
					 macid, ctxt);
				status = 0;
				break;
			}
			ctxt += sizeof(struct amap_get_mac_list_context) / 8;
		}
	}

err:
	spin_unlock_bh(&adapter->mcc_lock);
	return status;
}

/* Uses synchronous MCCQ */
int be_cmd_set_mac_list(struct be_adapter *adapter, u8 *mac_array,
			u8 mac_count, u32 domain)
{
	struct be_mcc_wrb *wrb;
	struct be_cmd_req_set_mac_list *req;
	int status;
	struct be_dma_mem cmd;

	memset(&cmd, 0, sizeof(struct be_dma_mem));
	cmd.size = sizeof(struct be_cmd_req_set_mac_list);
	cmd.va = dma_alloc_coherent(&adapter->pdev->dev, cmd.size,
			&cmd.dma, GFP_KERNEL);
	if (!cmd.va) {
		dev_err(&adapter->pdev->dev, "Memory alloc failure\n");
		return -ENOMEM;
	}

	spin_lock_bh(&adapter->mcc_lock);

	wrb = wrb_from_mccq(adapter);
	if (!wrb) {
		status = -EBUSY;
		goto err;
	}

	req = cmd.va;
	be_wrb_cmd_hdr_prepare(&req->hdr, CMD_SUBSYSTEM_COMMON,
				OPCODE_COMMON_SET_MAC_LIST, sizeof(*req),
				wrb, &cmd);

	req->hdr.domain = domain;
	req->mac_count = mac_count;
	if (mac_count)
		memcpy(req->mac, mac_array, ETH_ALEN*mac_count);

	status = be_mcc_notify_wait(adapter);

err:
	dma_free_coherent(&adapter->pdev->dev, cmd.size,
				cmd.va, cmd.dma);
	spin_unlock_bh(&adapter->mcc_lock);
	return status;
}<|MERGE_RESOLUTION|>--- conflicted
+++ resolved
@@ -309,12 +309,8 @@
 			break;
 
 		if (msecs > 4000) {
-<<<<<<< HEAD
-			dev_err(&adapter->pdev->dev, "mbox poll timed out\n");
-=======
 			dev_err(&adapter->pdev->dev, "FW not responding\n");
 			adapter->fw_timeout = true;
->>>>>>> 7d6c429b
 			be_detect_dump_ue(adapter);
 			return -1;
 		}
