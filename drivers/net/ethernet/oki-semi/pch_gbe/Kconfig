--- conflicted
+++ resolved
@@ -4,11 +4,7 @@
 
 config PCH_GBE
 	tristate "OKI SEMICONDUCTOR IOH(ML7223/ML7831) GbE"
-<<<<<<< HEAD
-	depends on PCI
-=======
 	depends on PCI && (X86 || COMPILE_TEST)
->>>>>>> bb78a92f
 	select MII
 	select PTP_1588_CLOCK_PCH
 	---help---
