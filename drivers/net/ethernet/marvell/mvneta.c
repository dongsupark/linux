--- conflicted
+++ resolved
@@ -2744,15 +2744,12 @@
 
 	clk_prepare_enable(pp->clk);
 
-<<<<<<< HEAD
-=======
 	pp->base = of_iomap(dn, 0);
 	if (pp->base == NULL) {
 		err = -ENOMEM;
 		goto err_clk;
 	}
 
->>>>>>> bb78a92f
 	dt_mac_addr = of_get_mac_address(dn);
 	if (dt_mac_addr && is_valid_ether_addr(dt_mac_addr)) {
 		mac_from = "device tree";
