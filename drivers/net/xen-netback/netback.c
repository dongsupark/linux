--- conflicted
+++ resolved
@@ -1980,7 +1980,6 @@
 }
 
 static void xenvif_queue_carrier_off(struct xenvif_queue *queue)
-<<<<<<< HEAD
 {
 	struct xenvif *vif = queue->vif;
 
@@ -1991,17 +1990,6 @@
 	if (vif->stalled_queues++ == 0) {
 		netdev_info(vif->dev, "Guest Rx stalled");
 		netif_carrier_off(vif->dev);
-=======
-{
-	struct xenvif *vif = queue->vif;
-
-	queue->stalled = true;
-
-	/* At least one queue has stalled? Disable the carrier. */
-	spin_lock(&vif->lock);
-	if (vif->stalled_queues++ == 0) {
-		netdev_info(vif->dev, "Guest Rx stalled");
-		netif_carrier_off(vif->dev);
 	}
 	spin_unlock(&vif->lock);
 }
@@ -2018,24 +2006,6 @@
 	if (--vif->stalled_queues == 0) {
 		netdev_info(vif->dev, "Guest Rx ready");
 		netif_carrier_on(vif->dev);
->>>>>>> e529fea9
-	}
-	spin_unlock(&vif->lock);
-}
-
-<<<<<<< HEAD
-static void xenvif_queue_carrier_on(struct xenvif_queue *queue)
-{
-	struct xenvif *vif = queue->vif;
-
-	queue->last_rx_time = jiffies; /* Reset Rx stall detection. */
-	queue->stalled = false;
-
-	/* All queues are ready? Enable the carrier. */
-	spin_lock(&vif->lock);
-	if (--vif->stalled_queues == 0) {
-		netdev_info(vif->dev, "Guest Rx ready");
-		netif_carrier_on(vif->dev);
 	}
 	spin_unlock(&vif->lock);
 }
@@ -2053,21 +2023,6 @@
 			      queue->last_rx_time + rx_stall_timeout_jiffies);
 }
 
-=======
-static bool xenvif_rx_queue_stalled(struct xenvif_queue *queue)
-{
-	RING_IDX prod, cons;
-
-	prod = queue->rx.sring->req_prod;
-	cons = queue->rx.req_cons;
-
-	return !queue->stalled
-		&& prod - cons < XEN_NETBK_RX_SLOTS_MAX
-		&& time_after(jiffies,
-			      queue->last_rx_time + rx_stall_timeout_jiffies);
-}
-
->>>>>>> e529fea9
 static bool xenvif_rx_queue_ready(struct xenvif_queue *queue)
 {
 	RING_IDX prod, cons;
