/*
 * edac_mc kernel module
 * (C) 2005-2007 Linux Networx (http://lnxi.com)
 *
 * This file may be distributed under the terms of the
 * GNU General Public License.
 *
 * Written Doug Thompson <norsk5@xmission.com> www.softwarebitmaker.com
 *
 */

#include <linux/ctype.h>
#include <linux/slab.h>
#include <linux/edac.h>
#include <linux/bug.h>

#include "edac_core.h"
#include "edac_module.h"


/* MC EDAC Controls, setable by module parameter, and sysfs */
static int edac_mc_log_ue = 1;
static int edac_mc_log_ce = 1;
static int edac_mc_panic_on_ue;
static int edac_mc_poll_msec = 1000;

/* Getter functions for above */
int edac_mc_get_log_ue(void)
{
	return edac_mc_log_ue;
}

int edac_mc_get_log_ce(void)
{
	return edac_mc_log_ce;
}

int edac_mc_get_panic_on_ue(void)
{
	return edac_mc_panic_on_ue;
}

/* this is temporary */
int edac_mc_get_poll_msec(void)
{
	return edac_mc_poll_msec;
}

static int edac_set_poll_msec(const char *val, struct kernel_param *kp)
{
	long l;
	int ret;

	if (!val)
		return -EINVAL;

	ret = strict_strtol(val, 0, &l);
	if (ret == -EINVAL || ((int)l != l))
		return -EINVAL;
	*((int *)kp->arg) = l;

	/* notify edac_mc engine to reset the poll period */
	edac_mc_reset_delay_period(l);

	return 0;
}

/* Parameter declarations for above */
module_param(edac_mc_panic_on_ue, int, 0644);
MODULE_PARM_DESC(edac_mc_panic_on_ue, "Panic on uncorrected error: 0=off 1=on");
module_param(edac_mc_log_ue, int, 0644);
MODULE_PARM_DESC(edac_mc_log_ue,
		 "Log uncorrectable error to console: 0=off 1=on");
module_param(edac_mc_log_ce, int, 0644);
MODULE_PARM_DESC(edac_mc_log_ce,
		 "Log correctable error to console: 0=off 1=on");
module_param_call(edac_mc_poll_msec, edac_set_poll_msec, param_get_int,
		  &edac_mc_poll_msec, 0644);
MODULE_PARM_DESC(edac_mc_poll_msec, "Polling period in milliseconds");

/*
 * various constants for Memory Controllers
 */
static const char *mem_types[] = {
	[MEM_EMPTY] = "Empty",
	[MEM_RESERVED] = "Reserved",
	[MEM_UNKNOWN] = "Unknown",
	[MEM_FPM] = "FPM",
	[MEM_EDO] = "EDO",
	[MEM_BEDO] = "BEDO",
	[MEM_SDR] = "Unbuffered-SDR",
	[MEM_RDR] = "Registered-SDR",
	[MEM_DDR] = "Unbuffered-DDR",
	[MEM_RDDR] = "Registered-DDR",
	[MEM_RMBS] = "RMBS",
	[MEM_DDR2] = "Unbuffered-DDR2",
	[MEM_FB_DDR2] = "FullyBuffered-DDR2",
	[MEM_RDDR2] = "Registered-DDR2",
	[MEM_XDR] = "XDR",
	[MEM_DDR3] = "Unbuffered-DDR3",
	[MEM_RDDR3] = "Registered-DDR3"
};

static const char *dev_types[] = {
	[DEV_UNKNOWN] = "Unknown",
	[DEV_X1] = "x1",
	[DEV_X2] = "x2",
	[DEV_X4] = "x4",
	[DEV_X8] = "x8",
	[DEV_X16] = "x16",
	[DEV_X32] = "x32",
	[DEV_X64] = "x64"
};

static const char *edac_caps[] = {
	[EDAC_UNKNOWN] = "Unknown",
	[EDAC_NONE] = "None",
	[EDAC_RESERVED] = "Reserved",
	[EDAC_PARITY] = "PARITY",
	[EDAC_EC] = "EC",
	[EDAC_SECDED] = "SECDED",
	[EDAC_S2ECD2ED] = "S2ECD2ED",
	[EDAC_S4ECD4ED] = "S4ECD4ED",
	[EDAC_S8ECD8ED] = "S8ECD8ED",
	[EDAC_S16ECD16ED] = "S16ECD16ED"
};

/* EDAC sysfs CSROW data structures and methods
 */

/* Set of more default csrow<id> attribute show/store functions */
static ssize_t csrow_ue_count_show(struct csrow_info *csrow, char *data,
				int private)
{
	return sprintf(data, "%u\n", csrow->ue_count);
}

static ssize_t csrow_ce_count_show(struct csrow_info *csrow, char *data,
				int private)
{
	return sprintf(data, "%u\n", csrow->ce_count);
}

static ssize_t csrow_size_show(struct csrow_info *csrow, char *data,
				int private)
{
	return sprintf(data, "%u\n", PAGES_TO_MiB(csrow->nr_pages));
}

static ssize_t csrow_mem_type_show(struct csrow_info *csrow, char *data,
				int private)
{
	return sprintf(data, "%s\n", mem_types[csrow->mtype]);
}

static ssize_t csrow_dev_type_show(struct csrow_info *csrow, char *data,
				int private)
{
	return sprintf(data, "%s\n", dev_types[csrow->dtype]);
}

static ssize_t csrow_edac_mode_show(struct csrow_info *csrow, char *data,
				int private)
{
	return sprintf(data, "%s\n", edac_caps[csrow->edac_mode]);
}

/* show/store functions for DIMM Label attributes */
static ssize_t channel_dimm_label_show(struct csrow_info *csrow,
				char *data, int channel)
{
	/* if field has not been initialized, there is nothing to send */
	if (!csrow->channels[channel].label[0])
		return 0;

	return snprintf(data, EDAC_MC_LABEL_LEN, "%s\n",
			csrow->channels[channel].label);
}

static ssize_t channel_dimm_label_store(struct csrow_info *csrow,
					const char *data,
					size_t count, int channel)
{
	ssize_t max_size = 0;

	max_size = min((ssize_t) count, (ssize_t) EDAC_MC_LABEL_LEN - 1);
	strncpy(csrow->channels[channel].label, data, max_size);
	csrow->channels[channel].label[max_size] = '\0';

	return max_size;
}

/* show function for dynamic chX_ce_count attribute */
static ssize_t channel_ce_count_show(struct csrow_info *csrow,
				char *data, int channel)
{
	return sprintf(data, "%u\n", csrow->channels[channel].ce_count);
}

/* csrow specific attribute structure */
struct csrowdev_attribute {
	struct attribute attr;
	 ssize_t(*show) (struct csrow_info *, char *, int);
	 ssize_t(*store) (struct csrow_info *, const char *, size_t, int);
	int private;
};

#define to_csrow(k) container_of(k, struct csrow_info, kobj)
#define to_csrowdev_attr(a) container_of(a, struct csrowdev_attribute, attr)

/* Set of show/store higher level functions for default csrow attributes */
static ssize_t csrowdev_show(struct kobject *kobj,
			struct attribute *attr, char *buffer)
{
	struct csrow_info *csrow = to_csrow(kobj);
	struct csrowdev_attribute *csrowdev_attr = to_csrowdev_attr(attr);

	if (csrowdev_attr->show)
		return csrowdev_attr->show(csrow,
					buffer, csrowdev_attr->private);
	return -EIO;
}

static ssize_t csrowdev_store(struct kobject *kobj, struct attribute *attr,
			const char *buffer, size_t count)
{
	struct csrow_info *csrow = to_csrow(kobj);
	struct csrowdev_attribute *csrowdev_attr = to_csrowdev_attr(attr);

	if (csrowdev_attr->store)
		return csrowdev_attr->store(csrow,
					buffer,
					count, csrowdev_attr->private);
	return -EIO;
}

static const struct sysfs_ops csrowfs_ops = {
	.show = csrowdev_show,
	.store = csrowdev_store
};

#define CSROWDEV_ATTR(_name,_mode,_show,_store,_private)	\
static struct csrowdev_attribute attr_##_name = {			\
	.attr = {.name = __stringify(_name), .mode = _mode },	\
	.show   = _show,					\
	.store  = _store,					\
	.private = _private,					\
};

/* default cwrow<id>/attribute files */
CSROWDEV_ATTR(size_mb, S_IRUGO, csrow_size_show, NULL, 0);
CSROWDEV_ATTR(dev_type, S_IRUGO, csrow_dev_type_show, NULL, 0);
CSROWDEV_ATTR(mem_type, S_IRUGO, csrow_mem_type_show, NULL, 0);
CSROWDEV_ATTR(edac_mode, S_IRUGO, csrow_edac_mode_show, NULL, 0);
CSROWDEV_ATTR(ue_count, S_IRUGO, csrow_ue_count_show, NULL, 0);
CSROWDEV_ATTR(ce_count, S_IRUGO, csrow_ce_count_show, NULL, 0);

/* default attributes of the CSROW<id> object */
static struct csrowdev_attribute *default_csrow_attr[] = {
	&attr_dev_type,
	&attr_mem_type,
	&attr_edac_mode,
	&attr_size_mb,
	&attr_ue_count,
	&attr_ce_count,
	NULL,
};

/* possible dynamic channel DIMM Label attribute files */
CSROWDEV_ATTR(ch0_dimm_label, S_IRUGO | S_IWUSR,
	channel_dimm_label_show, channel_dimm_label_store, 0);
CSROWDEV_ATTR(ch1_dimm_label, S_IRUGO | S_IWUSR,
	channel_dimm_label_show, channel_dimm_label_store, 1);
CSROWDEV_ATTR(ch2_dimm_label, S_IRUGO | S_IWUSR,
	channel_dimm_label_show, channel_dimm_label_store, 2);
CSROWDEV_ATTR(ch3_dimm_label, S_IRUGO | S_IWUSR,
	channel_dimm_label_show, channel_dimm_label_store, 3);
CSROWDEV_ATTR(ch4_dimm_label, S_IRUGO | S_IWUSR,
	channel_dimm_label_show, channel_dimm_label_store, 4);
CSROWDEV_ATTR(ch5_dimm_label, S_IRUGO | S_IWUSR,
	channel_dimm_label_show, channel_dimm_label_store, 5);

/* Total possible dynamic DIMM Label attribute file table */
static struct csrowdev_attribute *dynamic_csrow_dimm_attr[] = {
	&attr_ch0_dimm_label,
	&attr_ch1_dimm_label,
	&attr_ch2_dimm_label,
	&attr_ch3_dimm_label,
	&attr_ch4_dimm_label,
	&attr_ch5_dimm_label
};

/* possible dynamic channel ce_count attribute files */
CSROWDEV_ATTR(ch0_ce_count, S_IRUGO | S_IWUSR, channel_ce_count_show, NULL, 0);
CSROWDEV_ATTR(ch1_ce_count, S_IRUGO | S_IWUSR, channel_ce_count_show, NULL, 1);
CSROWDEV_ATTR(ch2_ce_count, S_IRUGO | S_IWUSR, channel_ce_count_show, NULL, 2);
CSROWDEV_ATTR(ch3_ce_count, S_IRUGO | S_IWUSR, channel_ce_count_show, NULL, 3);
CSROWDEV_ATTR(ch4_ce_count, S_IRUGO | S_IWUSR, channel_ce_count_show, NULL, 4);
CSROWDEV_ATTR(ch5_ce_count, S_IRUGO | S_IWUSR, channel_ce_count_show, NULL, 5);

/* Total possible dynamic ce_count attribute file table */
static struct csrowdev_attribute *dynamic_csrow_ce_count_attr[] = {
	&attr_ch0_ce_count,
	&attr_ch1_ce_count,
	&attr_ch2_ce_count,
	&attr_ch3_ce_count,
	&attr_ch4_ce_count,
	&attr_ch5_ce_count
};

#define EDAC_NR_CHANNELS	6

/* Create dynamic CHANNEL files, indexed by 'chan',  under specifed CSROW */
static int edac_create_channel_files(struct kobject *kobj, int chan)
{
	int err = -ENODEV;

	if (chan >= EDAC_NR_CHANNELS)
		return err;

	/* create the DIMM label attribute file */
	err = sysfs_create_file(kobj,
				(struct attribute *)
				dynamic_csrow_dimm_attr[chan]);

	if (!err) {
		/* create the CE Count attribute file */
		err = sysfs_create_file(kobj,
					(struct attribute *)
					dynamic_csrow_ce_count_attr[chan]);
	} else {
		debugf1("%s()  dimm labels and ce_count files created",
			__func__);
	}

	return err;
}

/* No memory to release for this kobj */
static void edac_csrow_instance_release(struct kobject *kobj)
{
	struct mem_ctl_info *mci;
	struct csrow_info *cs;

	debugf1("%s()\n", __func__);

	cs = container_of(kobj, struct csrow_info, kobj);
	mci = cs->mci;

	kobject_put(&mci->edac_mci_kobj);
}

/* the kobj_type instance for a CSROW */
static struct kobj_type ktype_csrow = {
	.release = edac_csrow_instance_release,
	.sysfs_ops = &csrowfs_ops,
	.default_attrs = (struct attribute **)default_csrow_attr,
};

/* Create a CSROW object under specifed edac_mc_device */
static int edac_create_csrow_object(struct mem_ctl_info *mci,
					struct csrow_info *csrow, int index)
{
	struct kobject *kobj_mci = &mci->edac_mci_kobj;
	struct kobject *kobj;
	int chan;
	int err;

	/* generate ..../edac/mc/mc<id>/csrow<index>   */
	memset(&csrow->kobj, 0, sizeof(csrow->kobj));
	csrow->mci = mci;	/* include container up link */

	/* bump the mci instance's kobject's ref count */
	kobj = kobject_get(&mci->edac_mci_kobj);
	if (!kobj) {
		err = -ENODEV;
		goto err_out;
	}

	/* Instanstiate the csrow object */
	err = kobject_init_and_add(&csrow->kobj, &ktype_csrow, kobj_mci,
				   "csrow%d", index);
	if (err)
		goto err_release_top_kobj;

	/* At this point, to release a csrow kobj, one must
	 * call the kobject_put and allow that tear down
	 * to work the releasing
	 */

	/* Create the dyanmic attribute files on this csrow,
	 * namely, the DIMM labels and the channel ce_count
	 */
	for (chan = 0; chan < csrow->nr_channels; chan++) {
		err = edac_create_channel_files(&csrow->kobj, chan);
		if (err) {
			/* special case the unregister here */
			kobject_put(&csrow->kobj);
			goto err_out;
		}
	}
	kobject_uevent(&csrow->kobj, KOBJ_ADD);
	return 0;

	/* error unwind stack */
err_release_top_kobj:
	kobject_put(&mci->edac_mci_kobj);

err_out:
	return err;
}

/* default sysfs methods and data structures for the main MCI kobject */

static ssize_t mci_reset_counters_store(struct mem_ctl_info *mci,
					const char *data, size_t count)
{
	int row, chan;

	mci->ue_noinfo_count = 0;
	mci->ce_noinfo_count = 0;
	mci->ue_count = 0;
	mci->ce_count = 0;

	for (row = 0; row < mci->nr_csrows; row++) {
		struct csrow_info *ri = &mci->csrows[row];

		ri->ue_count = 0;
		ri->ce_count = 0;

		for (chan = 0; chan < ri->nr_channels; chan++)
			ri->channels[chan].ce_count = 0;
	}

	mci->start_time = jiffies;
	return count;
}

/* Memory scrubbing interface:
 *
 * A MC driver can limit the scrubbing bandwidth based on the CPU type.
 * Therefore, ->set_sdram_scrub_rate should be made to return the actual
 * bandwidth that is accepted or 0 when scrubbing is to be disabled.
 *
 * Negative value still means that an error has occurred while setting
 * the scrub rate.
 */
static ssize_t mci_sdram_scrub_rate_store(struct mem_ctl_info *mci,
					  const char *data, size_t count)
{
	unsigned long bandwidth = 0;
<<<<<<< HEAD
	int err;

	if (!mci->set_sdram_scrub_rate) {
		edac_printk(KERN_WARNING, EDAC_MC,
			    "Memory scrub rate setting not implemented!\n");
		return -EINVAL;
	}
=======
	int new_bw = 0;

	if (!mci->set_sdram_scrub_rate)
		return -EINVAL;
>>>>>>> 3cbea436

	if (strict_strtoul(data, 10, &bandwidth) < 0)
		return -EINVAL;

<<<<<<< HEAD
	err = mci->set_sdram_scrub_rate(mci, (u32)bandwidth);
	if (err) {
		edac_printk(KERN_DEBUG, EDAC_MC,
			    "Failed setting scrub rate to %lu\n", bandwidth);
		return -EINVAL;
	}
	else {
		edac_printk(KERN_DEBUG, EDAC_MC,
			    "Scrub rate set to: %lu\n", bandwidth);
		return count;
	}
=======
	new_bw = mci->set_sdram_scrub_rate(mci, bandwidth);
	if (new_bw >= 0) {
		edac_printk(KERN_DEBUG, EDAC_MC, "Scrub rate set to %d\n", new_bw);
		return count;
	}

	edac_printk(KERN_DEBUG, EDAC_MC, "Error setting scrub rate to: %lu\n", bandwidth);
	return -EINVAL;
>>>>>>> 3cbea436
}

/*
 * ->get_sdram_scrub_rate() return value semantics same as above.
 */
static ssize_t mci_sdram_scrub_rate_show(struct mem_ctl_info *mci, char *data)
{
<<<<<<< HEAD
	u32 bandwidth = 0;
	int err;

	if (!mci->get_sdram_scrub_rate) {
		edac_printk(KERN_WARNING, EDAC_MC,
			    "Memory scrub rate reading not implemented\n");
		return -EINVAL;
	}

	err = mci->get_sdram_scrub_rate(mci, &bandwidth);
	if (err) {
		edac_printk(KERN_DEBUG, EDAC_MC, "Error reading scrub rate\n");
		return err;
	}
	else {
		edac_printk(KERN_DEBUG, EDAC_MC,
			    "Read scrub rate: %d\n", bandwidth);
		return sprintf(data, "%d\n", bandwidth);
	}
=======
	int bandwidth = 0;

	if (!mci->get_sdram_scrub_rate)
		return -EINVAL;

	bandwidth = mci->get_sdram_scrub_rate(mci);
	if (bandwidth < 0) {
		edac_printk(KERN_DEBUG, EDAC_MC, "Error reading scrub rate\n");
		return bandwidth;
	}

	edac_printk(KERN_DEBUG, EDAC_MC, "Read scrub rate: %d\n", bandwidth);
	return sprintf(data, "%d\n", bandwidth);
>>>>>>> 3cbea436
}

/* default attribute files for the MCI object */
static ssize_t mci_ue_count_show(struct mem_ctl_info *mci, char *data)
{
	return sprintf(data, "%d\n", mci->ue_count);
}

static ssize_t mci_ce_count_show(struct mem_ctl_info *mci, char *data)
{
	return sprintf(data, "%d\n", mci->ce_count);
}

static ssize_t mci_ce_noinfo_show(struct mem_ctl_info *mci, char *data)
{
	return sprintf(data, "%d\n", mci->ce_noinfo_count);
}

static ssize_t mci_ue_noinfo_show(struct mem_ctl_info *mci, char *data)
{
	return sprintf(data, "%d\n", mci->ue_noinfo_count);
}

static ssize_t mci_seconds_show(struct mem_ctl_info *mci, char *data)
{
	return sprintf(data, "%ld\n", (jiffies - mci->start_time) / HZ);
}

static ssize_t mci_ctl_name_show(struct mem_ctl_info *mci, char *data)
{
	return sprintf(data, "%s\n", mci->ctl_name);
}

static ssize_t mci_size_mb_show(struct mem_ctl_info *mci, char *data)
{
	int total_pages, csrow_idx;

	for (total_pages = csrow_idx = 0; csrow_idx < mci->nr_csrows;
		csrow_idx++) {
		struct csrow_info *csrow = &mci->csrows[csrow_idx];

		if (!csrow->nr_pages)
			continue;

		total_pages += csrow->nr_pages;
	}

	return sprintf(data, "%u\n", PAGES_TO_MiB(total_pages));
}

#define to_mci(k) container_of(k, struct mem_ctl_info, edac_mci_kobj)
#define to_mcidev_attr(a) container_of(a,struct mcidev_sysfs_attribute,attr)

/* MCI show/store functions for top most object */
static ssize_t mcidev_show(struct kobject *kobj, struct attribute *attr,
			char *buffer)
{
	struct mem_ctl_info *mem_ctl_info = to_mci(kobj);
	struct mcidev_sysfs_attribute *mcidev_attr = to_mcidev_attr(attr);

	debugf1("%s() mem_ctl_info %p\n", __func__, mem_ctl_info);

	if (mcidev_attr->show)
		return mcidev_attr->show(mem_ctl_info, buffer);

	return -EIO;
}

static ssize_t mcidev_store(struct kobject *kobj, struct attribute *attr,
			const char *buffer, size_t count)
{
	struct mem_ctl_info *mem_ctl_info = to_mci(kobj);
	struct mcidev_sysfs_attribute *mcidev_attr = to_mcidev_attr(attr);

	debugf1("%s() mem_ctl_info %p\n", __func__, mem_ctl_info);

	if (mcidev_attr->store)
		return mcidev_attr->store(mem_ctl_info, buffer, count);

	return -EIO;
}

/* Intermediate show/store table */
static const struct sysfs_ops mci_ops = {
	.show = mcidev_show,
	.store = mcidev_store
};

#define MCIDEV_ATTR(_name,_mode,_show,_store)			\
static struct mcidev_sysfs_attribute mci_attr_##_name = {			\
	.attr = {.name = __stringify(_name), .mode = _mode },	\
	.show   = _show,					\
	.store  = _store,					\
};

/* default Control file */
MCIDEV_ATTR(reset_counters, S_IWUSR, NULL, mci_reset_counters_store);

/* default Attribute files */
MCIDEV_ATTR(mc_name, S_IRUGO, mci_ctl_name_show, NULL);
MCIDEV_ATTR(size_mb, S_IRUGO, mci_size_mb_show, NULL);
MCIDEV_ATTR(seconds_since_reset, S_IRUGO, mci_seconds_show, NULL);
MCIDEV_ATTR(ue_noinfo_count, S_IRUGO, mci_ue_noinfo_show, NULL);
MCIDEV_ATTR(ce_noinfo_count, S_IRUGO, mci_ce_noinfo_show, NULL);
MCIDEV_ATTR(ue_count, S_IRUGO, mci_ue_count_show, NULL);
MCIDEV_ATTR(ce_count, S_IRUGO, mci_ce_count_show, NULL);

/* memory scrubber attribute file */
MCIDEV_ATTR(sdram_scrub_rate, S_IRUGO | S_IWUSR, mci_sdram_scrub_rate_show,
	mci_sdram_scrub_rate_store);

static struct mcidev_sysfs_attribute *mci_attr[] = {
	&mci_attr_reset_counters,
	&mci_attr_mc_name,
	&mci_attr_size_mb,
	&mci_attr_seconds_since_reset,
	&mci_attr_ue_noinfo_count,
	&mci_attr_ce_noinfo_count,
	&mci_attr_ue_count,
	&mci_attr_ce_count,
	&mci_attr_sdram_scrub_rate,
	NULL
};


/*
 * Release of a MC controlling instance
 *
 *	each MC control instance has the following resources upon entry:
 *		a) a ref count on the top memctl kobj
 *		b) a ref count on this module
 *
 *	this function must decrement those ref counts and then
 *	issue a free on the instance's memory
 */
static void edac_mci_control_release(struct kobject *kobj)
{
	struct mem_ctl_info *mci;

	mci = to_mci(kobj);

	debugf0("%s() mci instance idx=%d releasing\n", __func__, mci->mc_idx);

	/* decrement the module ref count */
	module_put(mci->owner);
}

static struct kobj_type ktype_mci = {
	.release = edac_mci_control_release,
	.sysfs_ops = &mci_ops,
	.default_attrs = (struct attribute **)mci_attr,
};

/* EDAC memory controller sysfs kset:
 *	/sys/devices/system/edac/mc
 */
static struct kset *mc_kset;

/*
 * edac_mc_register_sysfs_main_kobj
 *
 *	setups and registers the main kobject for each mci
 */
int edac_mc_register_sysfs_main_kobj(struct mem_ctl_info *mci)
{
	struct kobject *kobj_mci;
	int err;

	debugf1("%s()\n", __func__);

	kobj_mci = &mci->edac_mci_kobj;

	/* Init the mci's kobject */
	memset(kobj_mci, 0, sizeof(*kobj_mci));

	/* Record which module 'owns' this control structure
	 * and bump the ref count of the module
	 */
	mci->owner = THIS_MODULE;

	/* bump ref count on this module */
	if (!try_module_get(mci->owner)) {
		err = -ENODEV;
		goto fail_out;
	}

	/* this instance become part of the mc_kset */
	kobj_mci->kset = mc_kset;

	/* register the mc<id> kobject to the mc_kset */
	err = kobject_init_and_add(kobj_mci, &ktype_mci, NULL,
				   "mc%d", mci->mc_idx);
	if (err) {
		debugf1("%s()Failed to register '.../edac/mc%d'\n",
			__func__, mci->mc_idx);
		goto kobj_reg_fail;
	}
	kobject_uevent(kobj_mci, KOBJ_ADD);

	/* At this point, to 'free' the control struct,
	 * edac_mc_unregister_sysfs_main_kobj() must be used
	 */

	debugf1("%s() Registered '.../edac/mc%d' kobject\n",
		__func__, mci->mc_idx);

	return 0;

	/* Error exit stack */

kobj_reg_fail:
	module_put(mci->owner);

fail_out:
	return err;
}

/*
 * edac_mc_register_sysfs_main_kobj
 *
 *	tears down and the main mci kobject from the mc_kset
 */
void edac_mc_unregister_sysfs_main_kobj(struct mem_ctl_info *mci)
{
	debugf1("%s()\n", __func__);

	/* delete the kobj from the mc_kset */
	kobject_put(&mci->edac_mci_kobj);
}

#define EDAC_DEVICE_SYMLINK	"device"

#define grp_to_mci(k) (container_of(k, struct mcidev_sysfs_group_kobj, kobj)->mci)

/* MCI show/store functions for top most object */
static ssize_t inst_grp_show(struct kobject *kobj, struct attribute *attr,
			char *buffer)
{
	struct mem_ctl_info *mem_ctl_info = grp_to_mci(kobj);
	struct mcidev_sysfs_attribute *mcidev_attr = to_mcidev_attr(attr);

	debugf1("%s() mem_ctl_info %p\n", __func__, mem_ctl_info);

	if (mcidev_attr->show)
		return mcidev_attr->show(mem_ctl_info, buffer);

	return -EIO;
}

static ssize_t inst_grp_store(struct kobject *kobj, struct attribute *attr,
			const char *buffer, size_t count)
{
	struct mem_ctl_info *mem_ctl_info = grp_to_mci(kobj);
	struct mcidev_sysfs_attribute *mcidev_attr = to_mcidev_attr(attr);

	debugf1("%s() mem_ctl_info %p\n", __func__, mem_ctl_info);

	if (mcidev_attr->store)
		return mcidev_attr->store(mem_ctl_info, buffer, count);

	return -EIO;
}

/* No memory to release for this kobj */
static void edac_inst_grp_release(struct kobject *kobj)
{
	struct mcidev_sysfs_group_kobj *grp;
	struct mem_ctl_info *mci;

	debugf1("%s()\n", __func__);

	grp = container_of(kobj, struct mcidev_sysfs_group_kobj, kobj);
	mci = grp->mci;
}

/* Intermediate show/store table */
static struct sysfs_ops inst_grp_ops = {
	.show = inst_grp_show,
	.store = inst_grp_store
};

/* the kobj_type instance for a instance group */
static struct kobj_type ktype_inst_grp = {
	.release = edac_inst_grp_release,
	.sysfs_ops = &inst_grp_ops,
};


/*
 * edac_create_mci_instance_attributes
 *	create MC driver specific attributes bellow an specified kobj
 * This routine calls itself recursively, in order to create an entire
 * object tree.
 */
static int edac_create_mci_instance_attributes(struct mem_ctl_info *mci,
				const struct mcidev_sysfs_attribute *sysfs_attrib,
				struct kobject *kobj)
{
	int err;

	debugf1("%s()\n", __func__);

	while (sysfs_attrib) {
		debugf1("%s() sysfs_attrib = %p\n",__func__, sysfs_attrib);
		if (sysfs_attrib->grp) {
			struct mcidev_sysfs_group_kobj *grp_kobj;

			grp_kobj = kzalloc(sizeof(*grp_kobj), GFP_KERNEL);
			if (!grp_kobj)
				return -ENOMEM;

			grp_kobj->grp = sysfs_attrib->grp;
			grp_kobj->mci = mci;
			list_add_tail(&grp_kobj->list, &mci->grp_kobj_list);

			debugf0("%s() grp %s, mci %p\n", __func__,
				sysfs_attrib->grp->name, mci);

			err = kobject_init_and_add(&grp_kobj->kobj,
						&ktype_inst_grp,
						&mci->edac_mci_kobj,
						sysfs_attrib->grp->name);
			if (err < 0) {
				printk(KERN_ERR "kobject_init_and_add failed: %d\n", err);
				return err;
			}
			err = edac_create_mci_instance_attributes(mci,
					grp_kobj->grp->mcidev_attr,
					&grp_kobj->kobj);

			if (err < 0)
				return err;
		} else if (sysfs_attrib->attr.name) {
			debugf0("%s() file %s\n", __func__,
				sysfs_attrib->attr.name);

			err = sysfs_create_file(kobj, &sysfs_attrib->attr);
			if (err < 0) {
				printk(KERN_ERR "sysfs_create_file failed: %d\n", err);
				return err;
			}
		} else
			break;

		sysfs_attrib++;
	}

	return 0;
}

/*
 * edac_remove_mci_instance_attributes
 *	remove MC driver specific attributes at the topmost level
 *	directory of this mci instance.
 */
static void edac_remove_mci_instance_attributes(struct mem_ctl_info *mci,
				const struct mcidev_sysfs_attribute *sysfs_attrib,
				struct kobject *kobj, int count)
{
	struct mcidev_sysfs_group_kobj *grp_kobj, *tmp;

	debugf1("%s()\n", __func__);

	/*
	 * loop if there are attributes and until we hit a NULL entry
	 * Remove first all the atributes
	 */
	while (sysfs_attrib) {
		debugf1("%s() sysfs_attrib = %p\n",__func__, sysfs_attrib);
		if (sysfs_attrib->grp) {
			debugf1("%s() seeking for group %s\n",
				__func__, sysfs_attrib->grp->name);
			list_for_each_entry(grp_kobj,
					    &mci->grp_kobj_list, list) {
				debugf1("%s() grp_kobj->grp = %p\n",__func__, grp_kobj->grp);
				if (grp_kobj->grp == sysfs_attrib->grp) {
					edac_remove_mci_instance_attributes(mci,
						    grp_kobj->grp->mcidev_attr,
						    &grp_kobj->kobj, count + 1);
					debugf0("%s() group %s\n", __func__,
						sysfs_attrib->grp->name);
					kobject_put(&grp_kobj->kobj);
				}
			}
			debugf1("%s() end of seeking for group %s\n",
				__func__, sysfs_attrib->grp->name);
		} else if (sysfs_attrib->attr.name) {
			debugf0("%s() file %s\n", __func__,
				sysfs_attrib->attr.name);
			sysfs_remove_file(kobj, &sysfs_attrib->attr);
		} else
			break;
		sysfs_attrib++;
	}

	/* Remove the group objects */
	if (count)
		return;
	list_for_each_entry_safe(grp_kobj, tmp,
				 &mci->grp_kobj_list, list) {
		list_del(&grp_kobj->list);
		kfree(grp_kobj);
	}
}


/*
 * Create a new Memory Controller kobject instance,
 *	mc<id> under the 'mc' directory
 *
 * Return:
 *	0	Success
 *	!0	Failure
 */
int edac_create_sysfs_mci_device(struct mem_ctl_info *mci)
{
	int i;
	int err;
	struct csrow_info *csrow;
	struct kobject *kobj_mci = &mci->edac_mci_kobj;

	debugf0("%s() idx=%d\n", __func__, mci->mc_idx);

	INIT_LIST_HEAD(&mci->grp_kobj_list);

	/* create a symlink for the device */
	err = sysfs_create_link(kobj_mci, &mci->dev->kobj,
				EDAC_DEVICE_SYMLINK);
	if (err) {
		debugf1("%s() failure to create symlink\n", __func__);
		goto fail0;
	}

	/* If the low level driver desires some attributes,
	 * then create them now for the driver.
	 */
	if (mci->mc_driver_sysfs_attributes) {
		err = edac_create_mci_instance_attributes(mci,
					mci->mc_driver_sysfs_attributes,
					&mci->edac_mci_kobj);
		if (err) {
			debugf1("%s() failure to create mci attributes\n",
				__func__);
			goto fail0;
		}
	}

	/* Make directories for each CSROW object under the mc<id> kobject
	 */
	for (i = 0; i < mci->nr_csrows; i++) {
		csrow = &mci->csrows[i];

		/* Only expose populated CSROWs */
		if (csrow->nr_pages > 0) {
			err = edac_create_csrow_object(mci, csrow, i);
			if (err) {
				debugf1("%s() failure: create csrow %d obj\n",
					__func__, i);
				goto fail1;
			}
		}
	}

	return 0;

	/* CSROW error: backout what has already been registered,  */
fail1:
	for (i--; i >= 0; i--) {
		if (csrow->nr_pages > 0) {
			kobject_put(&mci->csrows[i].kobj);
		}
	}

	/* remove the mci instance's attributes, if any */
	edac_remove_mci_instance_attributes(mci,
		mci->mc_driver_sysfs_attributes, &mci->edac_mci_kobj, 0);

	/* remove the symlink */
	sysfs_remove_link(kobj_mci, EDAC_DEVICE_SYMLINK);

fail0:
	return err;
}

/*
 * remove a Memory Controller instance
 */
void edac_remove_sysfs_mci_device(struct mem_ctl_info *mci)
{
	int i;

	debugf0("%s()\n", __func__);

	/* remove all csrow kobjects */
	debugf0("%s()  unregister this mci kobj\n", __func__);
	for (i = 0; i < mci->nr_csrows; i++) {
		if (mci->csrows[i].nr_pages > 0) {
			debugf0("%s()  unreg csrow-%d\n", __func__, i);
			kobject_put(&mci->csrows[i].kobj);
		}
	}

	/* remove this mci instance's attribtes */
	if (mci->mc_driver_sysfs_attributes) {
		debugf0("%s()  unregister mci private attributes\n", __func__);
		edac_remove_mci_instance_attributes(mci,
						mci->mc_driver_sysfs_attributes,
						&mci->edac_mci_kobj, 0);
	}

	/* remove the symlink */
	debugf0("%s()  remove_link\n", __func__);
	sysfs_remove_link(&mci->edac_mci_kobj, EDAC_DEVICE_SYMLINK);

	/* unregister this instance's kobject */
	debugf0("%s()  remove_mci_instance\n", __func__);
	kobject_put(&mci->edac_mci_kobj);
}




/*
 * edac_setup_sysfs_mc_kset(void)
 *
 * Initialize the mc_kset for the 'mc' entry
 *	This requires creating the top 'mc' directory with a kset
 *	and its controls/attributes.
 *
 *	To this 'mc' kset, instance 'mci' will be grouped as children.
 *
 * Return:  0 SUCCESS
 *         !0 FAILURE error code
 */
int edac_sysfs_setup_mc_kset(void)
{
	int err = -EINVAL;
	struct sysdev_class *edac_class;

	debugf1("%s()\n", __func__);

	/* get the /sys/devices/system/edac class reference */
	edac_class = edac_get_sysfs_class();
	if (edac_class == NULL) {
		debugf1("%s() no edac_class error=%d\n", __func__, err);
		goto fail_out;
	}

	/* Init the MC's kobject */
	mc_kset = kset_create_and_add("mc", NULL, &edac_class->kset.kobj);
	if (!mc_kset) {
		err = -ENOMEM;
		debugf1("%s() Failed to register '.../edac/mc'\n", __func__);
		goto fail_kset;
	}

	debugf1("%s() Registered '.../edac/mc' kobject\n", __func__);

	return 0;

fail_kset:
	edac_put_sysfs_class();

fail_out:
	return err;
}

/*
 * edac_sysfs_teardown_mc_kset
 *
 *	deconstruct the mc_ket for memory controllers
 */
void edac_sysfs_teardown_mc_kset(void)
{
	kset_unregister(mc_kset);
	edac_put_sysfs_class();
}
<|MERGE_RESOLUTION|>--- conflicted
+++ resolved
@@ -449,37 +449,14 @@
 					  const char *data, size_t count)
 {
 	unsigned long bandwidth = 0;
-<<<<<<< HEAD
-	int err;
-
-	if (!mci->set_sdram_scrub_rate) {
-		edac_printk(KERN_WARNING, EDAC_MC,
-			    "Memory scrub rate setting not implemented!\n");
-		return -EINVAL;
-	}
-=======
 	int new_bw = 0;
 
 	if (!mci->set_sdram_scrub_rate)
 		return -EINVAL;
->>>>>>> 3cbea436
 
 	if (strict_strtoul(data, 10, &bandwidth) < 0)
 		return -EINVAL;
 
-<<<<<<< HEAD
-	err = mci->set_sdram_scrub_rate(mci, (u32)bandwidth);
-	if (err) {
-		edac_printk(KERN_DEBUG, EDAC_MC,
-			    "Failed setting scrub rate to %lu\n", bandwidth);
-		return -EINVAL;
-	}
-	else {
-		edac_printk(KERN_DEBUG, EDAC_MC,
-			    "Scrub rate set to: %lu\n", bandwidth);
-		return count;
-	}
-=======
 	new_bw = mci->set_sdram_scrub_rate(mci, bandwidth);
 	if (new_bw >= 0) {
 		edac_printk(KERN_DEBUG, EDAC_MC, "Scrub rate set to %d\n", new_bw);
@@ -488,7 +465,6 @@
 
 	edac_printk(KERN_DEBUG, EDAC_MC, "Error setting scrub rate to: %lu\n", bandwidth);
 	return -EINVAL;
->>>>>>> 3cbea436
 }
 
 /*
@@ -496,27 +472,6 @@
  */
 static ssize_t mci_sdram_scrub_rate_show(struct mem_ctl_info *mci, char *data)
 {
-<<<<<<< HEAD
-	u32 bandwidth = 0;
-	int err;
-
-	if (!mci->get_sdram_scrub_rate) {
-		edac_printk(KERN_WARNING, EDAC_MC,
-			    "Memory scrub rate reading not implemented\n");
-		return -EINVAL;
-	}
-
-	err = mci->get_sdram_scrub_rate(mci, &bandwidth);
-	if (err) {
-		edac_printk(KERN_DEBUG, EDAC_MC, "Error reading scrub rate\n");
-		return err;
-	}
-	else {
-		edac_printk(KERN_DEBUG, EDAC_MC,
-			    "Read scrub rate: %d\n", bandwidth);
-		return sprintf(data, "%d\n", bandwidth);
-	}
-=======
 	int bandwidth = 0;
 
 	if (!mci->get_sdram_scrub_rate)
@@ -530,7 +485,6 @@
 
 	edac_printk(KERN_DEBUG, EDAC_MC, "Read scrub rate: %d\n", bandwidth);
 	return sprintf(data, "%d\n", bandwidth);
->>>>>>> 3cbea436
 }
 
 /* default attribute files for the MCI object */
