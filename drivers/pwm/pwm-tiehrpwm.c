--- conflicted
+++ resolved
@@ -403,15 +403,12 @@
 	.owner		= THIS_MODULE,
 };
 
-<<<<<<< HEAD
-=======
 static const struct of_device_id ehrpwm_of_match[] = {
 	{ .compatible	= "ti,am33xx-ehrpwm" },
 	{},
 };
 MODULE_DEVICE_TABLE(of, ehrpwm_of_match);
 
->>>>>>> 9931faca
 static int ehrpwm_pwm_probe(struct platform_device *pdev)
 {
 	int ret;
