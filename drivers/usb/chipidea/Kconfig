--- conflicted
+++ resolved
@@ -19,13 +19,8 @@
 
 config USB_CHIPIDEA_HOST
 	bool "ChipIdea host controller"
-<<<<<<< HEAD
-	depends on USB=y || USB=USB_CHIPIDEA
-	depends on USB_EHCI_HCD=y
-=======
 	depends on USB=y
 	depends on USB_EHCI_HCD=y || USB_CHIPIDEA=m
->>>>>>> d0e0ac97
 	select USB_EHCI_ROOT_HUB_TT
 	help
 	  Say Y here to enable host controller functionality of the
