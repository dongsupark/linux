/*
 * drivers/usb/host/ehci-orion.c
 *
 * Tzachi Perelstein <tzachi@marvell.com>
 *
 * This file is licensed under  the terms of the GNU General Public
 * License version 2. This program is licensed "as is" without any
 * warranty of any kind, whether express or implied.
 */

#include <linux/kernel.h>
#include <linux/module.h>
#include <linux/platform_device.h>
#include <linux/mbus.h>
#include <linux/clk.h>
#include <linux/platform_data/usb-ehci-orion.h>
#include <linux/of.h>
#include <linux/of_device.h>
#include <linux/of_irq.h>

#define rdl(off)	__raw_readl(hcd->regs + (off))
#define wrl(off, val)	__raw_writel((val), hcd->regs + (off))

#define USB_CMD			0x140
#define USB_MODE		0x1a8
#define USB_CAUSE		0x310
#define USB_MASK		0x314
#define USB_WINDOW_CTRL(i)	(0x320 + ((i) << 4))
#define USB_WINDOW_BASE(i)	(0x324 + ((i) << 4))
#define USB_IPG			0x360
#define USB_PHY_PWR_CTRL	0x400
#define USB_PHY_TX_CTRL		0x420
#define USB_PHY_RX_CTRL		0x430
#define USB_PHY_IVREF_CTRL	0x440
#define USB_PHY_TST_GRP_CTRL	0x450

/*
 * Implement Orion USB controller specification guidelines
 */
static void orion_usb_phy_v1_setup(struct usb_hcd *hcd)
{
	/* The below GLs are according to the Orion Errata document */
	/*
	 * Clear interrupt cause and mask
	 */
	wrl(USB_CAUSE, 0);
	wrl(USB_MASK, 0);

	/*
	 * Reset controller
	 */
	wrl(USB_CMD, rdl(USB_CMD) | 0x2);
	while (rdl(USB_CMD) & 0x2);

	/*
	 * GL# USB-10: Set IPG for non start of frame packets
	 * Bits[14:8]=0xc
	 */
	wrl(USB_IPG, (rdl(USB_IPG) & ~0x7f00) | 0xc00);

	/*
	 * GL# USB-9: USB 2.0 Power Control
	 * BG_VSEL[7:6]=0x1
	 */
	wrl(USB_PHY_PWR_CTRL, (rdl(USB_PHY_PWR_CTRL) & ~0xc0)| 0x40);

	/*
	 * GL# USB-1: USB PHY Tx Control - force calibration to '8'
	 * TXDATA_BLOCK_EN[21]=0x1, EXT_RCAL_EN[13]=0x1, IMP_CAL[6:3]=0x8
	 */
	wrl(USB_PHY_TX_CTRL, (rdl(USB_PHY_TX_CTRL) & ~0x78) | 0x202040);

	/*
	 * GL# USB-3 GL# USB-9: USB PHY Rx Control
	 * RXDATA_BLOCK_LENGHT[31:30]=0x3, EDGE_DET_SEL[27:26]=0,
	 * CDR_FASTLOCK_EN[21]=0, DISCON_THRESHOLD[9:8]=0, SQ_THRESH[7:4]=0x1
	 */
	wrl(USB_PHY_RX_CTRL, (rdl(USB_PHY_RX_CTRL) & ~0xc2003f0) | 0xc0000010);

	/*
	 * GL# USB-3 GL# USB-9: USB PHY IVREF Control
	 * PLLVDD12[1:0]=0x2, RXVDD[5:4]=0x3, Reserved[19]=0
	 */
	wrl(USB_PHY_IVREF_CTRL, (rdl(USB_PHY_IVREF_CTRL) & ~0x80003 ) | 0x32);

	/*
	 * GL# USB-3 GL# USB-9: USB PHY Test Group Control
	 * REG_FIFO_SQ_RST[15]=0
	 */
	wrl(USB_PHY_TST_GRP_CTRL, rdl(USB_PHY_TST_GRP_CTRL) & ~0x8000);

	/*
	 * Stop and reset controller
	 */
	wrl(USB_CMD, rdl(USB_CMD) & ~0x1);
	wrl(USB_CMD, rdl(USB_CMD) | 0x2);
	while (rdl(USB_CMD) & 0x2);

	/*
	 * GL# USB-5 Streaming disable REG_USB_MODE[4]=1
	 * TBD: This need to be done after each reset!
	 * GL# USB-4 Setup USB Host mode
	 */
	wrl(USB_MODE, 0x13);
}

static const struct hc_driver ehci_orion_hc_driver = {
	.description = hcd_name,
	.product_desc = "Marvell Orion EHCI",
	.hcd_priv_size = sizeof(struct ehci_hcd),

	/*
	 * generic hardware linkage
	 */
	.irq = ehci_irq,
	.flags = HCD_MEMORY | HCD_USB2,

	/*
	 * basic lifecycle operations
	 */
	.reset = ehci_setup,
	.start = ehci_run,
	.stop = ehci_stop,
	.shutdown = ehci_shutdown,

	/*
	 * managing i/o requests and associated device resources
	 */
	.urb_enqueue = ehci_urb_enqueue,
	.urb_dequeue = ehci_urb_dequeue,
	.endpoint_disable = ehci_endpoint_disable,
	.endpoint_reset = ehci_endpoint_reset,

	/*
	 * scheduling support
	 */
	.get_frame_number = ehci_get_frame,

	/*
	 * root hub support
	 */
	.hub_status_data = ehci_hub_status_data,
	.hub_control = ehci_hub_control,
	.bus_suspend = ehci_bus_suspend,
	.bus_resume = ehci_bus_resume,
	.relinquish_port = ehci_relinquish_port,
	.port_handed_over = ehci_port_handed_over,

	.clear_tt_buffer_complete = ehci_clear_tt_buffer_complete,
};

static void
ehci_orion_conf_mbus_windows(struct usb_hcd *hcd,
			     const struct mbus_dram_target_info *dram)
{
	int i;

	for (i = 0; i < 4; i++) {
		wrl(USB_WINDOW_CTRL(i), 0);
		wrl(USB_WINDOW_BASE(i), 0);
	}

	for (i = 0; i < dram->num_cs; i++) {
		const struct mbus_dram_window *cs = dram->cs + i;

		wrl(USB_WINDOW_CTRL(i), ((cs->size - 1) & 0xffff0000) |
					(cs->mbus_attr << 8) |
					(dram->mbus_dram_target_id << 4) | 1);
		wrl(USB_WINDOW_BASE(i), cs->base);
	}
}

<<<<<<< HEAD
=======
static u64 ehci_orion_dma_mask = DMA_BIT_MASK(32);

>>>>>>> 9931faca
static int ehci_orion_drv_probe(struct platform_device *pdev)
{
	struct orion_ehci_data *pd = pdev->dev.platform_data;
	const struct mbus_dram_target_info *dram;
	struct resource *res;
	struct usb_hcd *hcd;
	struct ehci_hcd *ehci;
	struct clk *clk;
	void __iomem *regs;
	int irq, err;
	enum orion_ehci_phy_ver phy_version;

	if (usb_disabled())
		return -ENODEV;

	pr_debug("Initializing Orion-SoC USB Host Controller\n");

	if (pdev->dev.of_node)
		irq = irq_of_parse_and_map(pdev->dev.of_node, 0);
	else
		irq = platform_get_irq(pdev, 0);
	if (irq <= 0) {
		dev_err(&pdev->dev,
			"Found HC with no IRQ. Check %s setup!\n",
			dev_name(&pdev->dev));
		err = -ENODEV;
		goto err1;
	}

	res = platform_get_resource(pdev, IORESOURCE_MEM, 0);
	if (!res) {
		dev_err(&pdev->dev,
			"Found HC with no register addr. Check %s setup!\n",
			dev_name(&pdev->dev));
		err = -ENODEV;
		goto err1;
	}

	/*
	 * Right now device-tree probed devices don't get dma_mask
	 * set. Since shared usb code relies on it, set it here for
	 * now. Once we have dma capability bindings this can go away.
	 */
	if (!pdev->dev.dma_mask)
		pdev->dev.dma_mask = &ehci_orion_dma_mask;

	if (!request_mem_region(res->start, resource_size(res),
				ehci_orion_hc_driver.description)) {
		dev_dbg(&pdev->dev, "controller already in use\n");
		err = -EBUSY;
		goto err1;
	}

	regs = ioremap(res->start, resource_size(res));
	if (regs == NULL) {
		dev_dbg(&pdev->dev, "error mapping memory\n");
		err = -EFAULT;
		goto err2;
	}

	/* Not all platforms can gate the clock, so it is not
	   an error if the clock does not exists. */
	clk = clk_get(&pdev->dev, NULL);
	if (!IS_ERR(clk)) {
		clk_prepare_enable(clk);
		clk_put(clk);
	}

	hcd = usb_create_hcd(&ehci_orion_hc_driver,
			&pdev->dev, dev_name(&pdev->dev));
	if (!hcd) {
		err = -ENOMEM;
		goto err3;
	}

	hcd->rsrc_start = res->start;
	hcd->rsrc_len = resource_size(res);
	hcd->regs = regs;

	ehci = hcd_to_ehci(hcd);
	ehci->caps = hcd->regs + 0x100;
	hcd->has_tt = 1;

	/*
	 * (Re-)program MBUS remapping windows if we are asked to.
	 */
	dram = mv_mbus_dram_info();
	if (dram)
		ehci_orion_conf_mbus_windows(hcd, dram);

	/*
	 * setup Orion USB controller.
	 */
	if (pdev->dev.of_node)
		phy_version = EHCI_PHY_NA;
	else
		phy_version = pd->phy_version;

	switch (phy_version) {
	case EHCI_PHY_NA:	/* dont change USB phy settings */
		break;
	case EHCI_PHY_ORION:
		orion_usb_phy_v1_setup(hcd);
		break;
	case EHCI_PHY_DD:
	case EHCI_PHY_KW:
	default:
		printk(KERN_WARNING "Orion ehci -USB phy version isn't supported.\n");
	}

	err = usb_add_hcd(hcd, irq, IRQF_SHARED);
	if (err)
		goto err4;

	return 0;

err4:
	usb_put_hcd(hcd);
err3:
	if (!IS_ERR(clk)) {
		clk_disable_unprepare(clk);
		clk_put(clk);
	}
	iounmap(regs);
err2:
	release_mem_region(res->start, resource_size(res));
err1:
	dev_err(&pdev->dev, "init %s fail, %d\n",
		dev_name(&pdev->dev), err);

	return err;
}

static int __exit ehci_orion_drv_remove(struct platform_device *pdev)
{
	struct usb_hcd *hcd = platform_get_drvdata(pdev);
	struct clk *clk;

	usb_remove_hcd(hcd);
	iounmap(hcd->regs);
	release_mem_region(hcd->rsrc_start, hcd->rsrc_len);
	usb_put_hcd(hcd);

	clk = clk_get(&pdev->dev, NULL);
	if (!IS_ERR(clk)) {
		clk_disable_unprepare(clk);
		clk_put(clk);
	}
	return 0;
}

MODULE_ALIAS("platform:orion-ehci");

static const struct of_device_id ehci_orion_dt_ids[] = {
	{ .compatible = "marvell,orion-ehci", },
	{},
};
MODULE_DEVICE_TABLE(of, ehci_orion_dt_ids);

static struct platform_driver ehci_orion_driver = {
	.probe		= ehci_orion_drv_probe,
	.remove		= __exit_p(ehci_orion_drv_remove),
	.shutdown	= usb_hcd_platform_shutdown,
	.driver = {
		.name	= "orion-ehci",
		.owner  = THIS_MODULE,
		.of_match_table = of_match_ptr(ehci_orion_dt_ids),
	},
};<|MERGE_RESOLUTION|>--- conflicted
+++ resolved
@@ -170,11 +170,8 @@
 	}
 }
 
-<<<<<<< HEAD
-=======
 static u64 ehci_orion_dma_mask = DMA_BIT_MASK(32);
 
->>>>>>> 9931faca
 static int ehci_orion_drv_probe(struct platform_device *pdev)
 {
 	struct orion_ehci_data *pd = pdev->dev.platform_data;
