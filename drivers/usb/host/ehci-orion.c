--- conflicted
+++ resolved
@@ -325,11 +325,7 @@
 
 MODULE_ALIAS("platform:orion-ehci");
 
-<<<<<<< HEAD
-static const struct of_device_id ehci_orion_dt_ids[] __devinitdata = {
-=======
 static const struct of_device_id ehci_orion_dt_ids[] = {
->>>>>>> 68d6f84b
 	{ .compatible = "marvell,orion-ehci", },
 	{},
 };
