/*
 * ehci-omap.c - driver for USBHOST on OMAP3/4 processors
 *
 * Bus Glue for the EHCI controllers in OMAP3/4
 * Tested on several OMAP3 boards, and OMAP4 Pandaboard
 *
 * Copyright (C) 2007-2011 Texas Instruments, Inc.
 *	Author: Vikram Pandita <vikram.pandita@ti.com>
 *	Author: Anand Gadiyar <gadiyar@ti.com>
 *	Author: Keshava Munegowda <keshava_mgowda@ti.com>
 *
 * Copyright (C) 2009 Nokia Corporation
 *	Contact: Felipe Balbi <felipe.balbi@nokia.com>
 *
 * Based on "ehci-fsl.c" and "ehci-au1xxx.c" ehci glue layers
 *
 * This program is free software; you can redistribute it and/or modify
 * it under the terms of the GNU General Public License as published by
 * the Free Software Foundation; either version 2 of the License, or
 * (at your option) any later version.
 *
 * This program is distributed in the hope that it will be useful,
 * but WITHOUT ANY WARRANTY; without even the implied warranty of
 * MERCHANTABILITY or FITNESS FOR A PARTICULAR PURPOSE.  See the
 * GNU General Public License for more details.
 *
 * You should have received a copy of the GNU General Public License
 * along with this program; if not, write to the Free Software
 * Foundation, Inc., 59 Temple Place, Suite 330, Boston, MA  02111-1307 USA
 *
 * TODO (last updated Feb 27, 2010):
 *	- add kernel-doc
 *	- enable AUTOIDLE
 *	- add suspend/resume
 *	- add HSIC and TLL support
 *	- convert to use hwmod and runtime PM
 */

#include <linux/platform_device.h>
#include <linux/slab.h>
#include <linux/usb/ulpi.h>
#include <plat/usb.h>
#include <linux/regulator/consumer.h>
#include <linux/pm_runtime.h>
#include <linux/gpio.h>
#include <linux/clk.h>

/* EHCI Register Set */
#define EHCI_INSNREG04					(0xA0)
#define EHCI_INSNREG04_DISABLE_UNSUSPEND		(1 << 5)
#define	EHCI_INSNREG05_ULPI				(0xA4)
#define	EHCI_INSNREG05_ULPI_CONTROL_SHIFT		31
#define	EHCI_INSNREG05_ULPI_PORTSEL_SHIFT		24
#define	EHCI_INSNREG05_ULPI_OPSEL_SHIFT			22
#define	EHCI_INSNREG05_ULPI_REGADD_SHIFT		16
#define	EHCI_INSNREG05_ULPI_EXTREGADD_SHIFT		8
#define	EHCI_INSNREG05_ULPI_WRDATA_SHIFT		0

/* Errata i693 */
static struct clk	*utmi_p1_fck;
static struct clk	*utmi_p2_fck;
static struct clk	*xclk60mhsp1_ck;
static struct clk	*xclk60mhsp2_ck;
static struct clk	*usbhost_p1_fck;
static struct clk	*usbhost_p2_fck;
static struct clk	*init_60m_fclk;

/*-------------------------------------------------------------------------*/

static const struct hc_driver ehci_omap_hc_driver;


static inline void ehci_write(void __iomem *base, u32 reg, u32 val)
{
	__raw_writel(val, base + reg);
}

static inline u32 ehci_read(void __iomem *base, u32 reg)
{
	return __raw_readl(base + reg);
}

/* Erratum i693 workaround sequence */
static void omap_ehci_erratum_i693(struct ehci_hcd *ehci)
{
	int ret = 0;

	/* Switch to the internal 60 MHz clock */
	ret = clk_set_parent(utmi_p1_fck, init_60m_fclk);
	if (ret != 0)
		ehci_err(ehci, "init_60m_fclk set parent"
			"failed error:%d\n", ret);

	ret = clk_set_parent(utmi_p2_fck, init_60m_fclk);
	if (ret != 0)
		ehci_err(ehci, "init_60m_fclk set parent"
			"failed error:%d\n", ret);

	clk_enable(usbhost_p1_fck);
	clk_enable(usbhost_p2_fck);

	/* Wait 1ms and switch back to the external clock */
	mdelay(1);
	ret = clk_set_parent(utmi_p1_fck, xclk60mhsp1_ck);
	if (ret != 0)
		ehci_err(ehci, "xclk60mhsp1_ck set parent"
			"failed error:%d\n", ret);

	ret = clk_set_parent(utmi_p2_fck, xclk60mhsp2_ck);
	if (ret != 0)
		ehci_err(ehci, "xclk60mhsp2_ck set parent"
			"failed error:%d\n", ret);

	clk_disable(usbhost_p1_fck);
	clk_disable(usbhost_p2_fck);
}

static void omap_ehci_soft_phy_reset(struct platform_device *pdev, u8 port)
{
	struct usb_hcd	*hcd = dev_get_drvdata(&pdev->dev);
	unsigned long timeout = jiffies + msecs_to_jiffies(1000);
	unsigned reg = 0;

	reg = ULPI_FUNC_CTRL_RESET
		/* FUNCTION_CTRL_SET register */
		| (ULPI_SET(ULPI_FUNC_CTRL) << EHCI_INSNREG05_ULPI_REGADD_SHIFT)
		/* Write */
		| (2 << EHCI_INSNREG05_ULPI_OPSEL_SHIFT)
		/* PORTn */
		| ((port + 1) << EHCI_INSNREG05_ULPI_PORTSEL_SHIFT)
		/* start ULPI access*/
		| (1 << EHCI_INSNREG05_ULPI_CONTROL_SHIFT);

	ehci_write(hcd->regs, EHCI_INSNREG05_ULPI, reg);

	/* Wait for ULPI access completion */
	while ((ehci_read(hcd->regs, EHCI_INSNREG05_ULPI)
			& (1 << EHCI_INSNREG05_ULPI_CONTROL_SHIFT))) {
		cpu_relax();

		if (time_after(jiffies, timeout)) {
			dev_dbg(&pdev->dev, "phy reset operation timed out\n");
			break;
		}
	}
}

static int omap_ehci_hub_control(
	struct usb_hcd	*hcd,
	u16		typeReq,
	u16		wValue,
	u16		wIndex,
	char		*buf,
	u16		wLength
)
{
	struct ehci_hcd	*ehci = hcd_to_ehci(hcd);
	u32 __iomem *status_reg = &ehci->regs->port_status[
				(wIndex & 0xff) - 1];
	u32		temp;
	unsigned long	flags;
	int		retval = 0;

	spin_lock_irqsave(&ehci->lock, flags);

	if (typeReq == SetPortFeature && wValue == USB_PORT_FEAT_SUSPEND) {
		temp = ehci_readl(ehci, status_reg);
		if ((temp & PORT_PE) == 0 || (temp & PORT_RESET) != 0) {
			retval = -EPIPE;
			goto done;
		}

		temp &= ~PORT_WKCONN_E;
		temp |= PORT_WKDISC_E | PORT_WKOC_E;
		ehci_writel(ehci, temp | PORT_SUSPEND, status_reg);

		omap_ehci_erratum_i693(ehci);

		set_bit((wIndex & 0xff) - 1, &ehci->suspended_ports);
		goto done;
	}

	spin_unlock_irqrestore(&ehci->lock, flags);

	/* Handle the hub control events here */
	return ehci_hub_control(hcd, typeReq, wValue, wIndex, buf, wLength);
done:
	spin_unlock_irqrestore(&ehci->lock, flags);
	return retval;
}

static void disable_put_regulator(
		struct ehci_hcd_omap_platform_data *pdata)
{
	int i;

	for (i = 0 ; i < OMAP3_HS_USB_PORTS ; i++) {
		if (pdata->regulator[i]) {
			regulator_disable(pdata->regulator[i]);
			regulator_put(pdata->regulator[i]);
		}
	}
}

/* configure so an HC device and id are always provided */
/* always called with process context; sleeping is OK */

/**
 * ehci_hcd_omap_probe - initialize TI-based HCDs
 *
 * Allocates basic resources for this USB host controller, and
 * then invokes the start() method for the HCD associated with it
 * through the hotplug entry's driver_data.
 */
static int ehci_hcd_omap_probe(struct platform_device *pdev)
{
	struct device				*dev = &pdev->dev;
	struct ehci_hcd_omap_platform_data	*pdata = dev->platform_data;
	struct resource				*res;
	struct usb_hcd				*hcd;
	void __iomem				*regs;
	struct ehci_hcd				*omap_ehci;
	int					ret = -ENODEV;
	int					irq;
	int					i;
	char					supply[7];

	if (usb_disabled())
		return -ENODEV;

	if (!dev->parent) {
		dev_err(dev, "Missing parent device\n");
		return -ENODEV;
	}

	irq = platform_get_irq_byname(pdev, "ehci-irq");
	if (irq < 0) {
		dev_err(dev, "EHCI irq failed\n");
		return -ENODEV;
	}

	res =  platform_get_resource_byname(pdev,
				IORESOURCE_MEM, "ehci");
	if (!res) {
		dev_err(dev, "UHH EHCI get resource failed\n");
		return -ENODEV;
	}

	regs = ioremap(res->start, resource_size(res));
	if (!regs) {
		dev_err(dev, "UHH EHCI ioremap failed\n");
		return -ENOMEM;
	}

	hcd = usb_create_hcd(&ehci_omap_hc_driver, dev,
			dev_name(dev));
	if (!hcd) {
		dev_err(dev, "failed to create hcd with err %d\n", ret);
		ret = -ENOMEM;
		goto err_io;
	}

	hcd->rsrc_start = res->start;
	hcd->rsrc_len = resource_size(res);
	hcd->regs = regs;

	/* get ehci regulator and enable */
	for (i = 0 ; i < OMAP3_HS_USB_PORTS ; i++) {
		if (pdata->port_mode[i] != OMAP_EHCI_PORT_MODE_PHY) {
			pdata->regulator[i] = NULL;
			continue;
		}
		snprintf(supply, sizeof(supply), "hsusb%d", i);
		pdata->regulator[i] = regulator_get(dev, supply);
		if (IS_ERR(pdata->regulator[i])) {
			pdata->regulator[i] = NULL;
			dev_dbg(dev,
			"failed to get ehci port%d regulator\n", i);
		} else {
			regulator_enable(pdata->regulator[i]);
		}
	}

	/* Hold PHYs in reset while initializing EHCI controller */
	if (pdata->phy_reset) {
		if (gpio_is_valid(pdata->reset_gpio_port[0]))
			gpio_set_value_cansleep(pdata->reset_gpio_port[0], 0);

		if (gpio_is_valid(pdata->reset_gpio_port[1]))
			gpio_set_value_cansleep(pdata->reset_gpio_port[1], 0);

		/* Hold the PHY in RESET for enough time till DIR is high */
		udelay(10);
	}

	pm_runtime_enable(dev);
	pm_runtime_get_sync(dev);

	/*
	 * An undocumented "feature" in the OMAP3 EHCI controller,
	 * causes suspended ports to be taken out of suspend when
	 * the USBCMD.Run/Stop bit is cleared (for example when
	 * we do ehci_bus_suspend).
	 * This breaks suspend-resume if the root-hub is allowed
	 * to suspend. Writing 1 to this undocumented register bit
	 * disables this feature and restores normal behavior.
	 */
	ehci_write(regs, EHCI_INSNREG04,
				EHCI_INSNREG04_DISABLE_UNSUSPEND);

	/* Soft reset the PHY using PHY reset command over ULPI */
	if (pdata->port_mode[0] == OMAP_EHCI_PORT_MODE_PHY)
		omap_ehci_soft_phy_reset(pdev, 0);
	if (pdata->port_mode[1] == OMAP_EHCI_PORT_MODE_PHY)
		omap_ehci_soft_phy_reset(pdev, 1);

	omap_ehci = hcd_to_ehci(hcd);
	omap_ehci->sbrn = 0x20;

	/* we know this is the memory we want, no need to ioremap again */
	omap_ehci->caps = hcd->regs;
	omap_ehci->regs = hcd->regs
		+ HC_LENGTH(ehci, readl(&omap_ehci->caps->hc_capbase));

	dbg_hcs_params(omap_ehci, "reset");
	dbg_hcc_params(omap_ehci, "reset");

	/* cache this readonly data; minimize chip reads */
	omap_ehci->hcs_params = readl(&omap_ehci->caps->hcs_params);

	ehci_reset(omap_ehci);
	ret = usb_add_hcd(hcd, irq, IRQF_SHARED);
	if (ret) {
		dev_err(dev, "failed to add hcd with err %d\n", ret);
		goto err_add_hcd;
	}

	if (pdata->phy_reset) {
		/* Hold the PHY in RESET for enough time till
		 * PHY is settled and ready
		 */
		udelay(10);

		if (gpio_is_valid(pdata->reset_gpio_port[0]))
			gpio_set_value_cansleep(pdata->reset_gpio_port[0], 1);

		if (gpio_is_valid(pdata->reset_gpio_port[1]))
			gpio_set_value_cansleep(pdata->reset_gpio_port[1], 1);
	}

<<<<<<< HEAD
=======
	ret = usb_add_hcd(hcd, irq, IRQF_SHARED);
	if (ret) {
		dev_err(dev, "failed to add hcd with err %d\n", ret);
		goto err_pm_runtime;
	}

>>>>>>> ff9cce82
	/* root ports should always stay powered */
	ehci_port_power(omap_ehci, 1);

	/* get clocks */
	utmi_p1_fck = clk_get(dev, "utmi_p1_gfclk");
	if (IS_ERR(utmi_p1_fck)) {
		ret = PTR_ERR(utmi_p1_fck);
		dev_err(dev, "utmi_p1_gfclk failed error:%d\n",	ret);
		goto err_add_hcd;
	}

	xclk60mhsp1_ck = clk_get(dev, "xclk60mhsp1_ck");
	if (IS_ERR(xclk60mhsp1_ck)) {
		ret = PTR_ERR(xclk60mhsp1_ck);
		dev_err(dev, "xclk60mhsp1_ck failed error:%d\n", ret);
		goto err_utmi_p1_fck;
	}

	utmi_p2_fck = clk_get(dev, "utmi_p2_gfclk");
	if (IS_ERR(utmi_p2_fck)) {
		ret = PTR_ERR(utmi_p2_fck);
		dev_err(dev, "utmi_p2_gfclk failed error:%d\n", ret);
		goto err_xclk60mhsp1_ck;
	}

	xclk60mhsp2_ck = clk_get(dev, "xclk60mhsp2_ck");
	if (IS_ERR(xclk60mhsp2_ck)) {
		ret = PTR_ERR(xclk60mhsp2_ck);
		dev_err(dev, "xclk60mhsp2_ck failed error:%d\n", ret);
		goto err_utmi_p2_fck;
	}

	usbhost_p1_fck = clk_get(dev, "usb_host_hs_utmi_p1_clk");
	if (IS_ERR(usbhost_p1_fck)) {
		ret = PTR_ERR(usbhost_p1_fck);
		dev_err(dev, "usbhost_p1_fck failed error:%d\n", ret);
		goto err_xclk60mhsp2_ck;
	}

	usbhost_p2_fck = clk_get(dev, "usb_host_hs_utmi_p2_clk");
	if (IS_ERR(usbhost_p2_fck)) {
		ret = PTR_ERR(usbhost_p2_fck);
		dev_err(dev, "usbhost_p2_fck failed error:%d\n", ret);
		goto err_usbhost_p1_fck;
	}

	init_60m_fclk = clk_get(dev, "init_60m_fclk");
	if (IS_ERR(init_60m_fclk)) {
		ret = PTR_ERR(init_60m_fclk);
		dev_err(dev, "init_60m_fclk failed error:%d\n", ret);
		goto err_usbhost_p2_fck;
	}

	return 0;

err_usbhost_p2_fck:
	clk_put(usbhost_p2_fck);

err_usbhost_p1_fck:
	clk_put(usbhost_p1_fck);

err_xclk60mhsp2_ck:
	clk_put(xclk60mhsp2_ck);

err_utmi_p2_fck:
	clk_put(utmi_p2_fck);

err_xclk60mhsp1_ck:
	clk_put(xclk60mhsp1_ck);

err_utmi_p1_fck:
	clk_put(utmi_p1_fck);

err_add_hcd:
	usb_remove_hcd(hcd);

err_pm_runtime:
	disable_put_regulator(pdata);
	pm_runtime_put_sync(dev);
	usb_put_hcd(hcd);

err_io:
	iounmap(regs);
	return ret;
}


/**
 * ehci_hcd_omap_remove - shutdown processing for EHCI HCDs
 * @pdev: USB Host Controller being removed
 *
 * Reverses the effect of usb_ehci_hcd_omap_probe(), first invoking
 * the HCD's stop() method.  It is always called from a thread
 * context, normally "rmmod", "apmd", or something similar.
 */
static int ehci_hcd_omap_remove(struct platform_device *pdev)
{
	struct device *dev				= &pdev->dev;
	struct usb_hcd *hcd				= dev_get_drvdata(dev);
	struct ehci_hcd_omap_platform_data *pdata	= dev->platform_data;

	usb_remove_hcd(hcd);
	disable_put_regulator(dev->platform_data);
	iounmap(hcd->regs);
	usb_put_hcd(hcd);

	clk_put(utmi_p1_fck);
	clk_put(utmi_p2_fck);
	clk_put(xclk60mhsp1_ck);
	clk_put(xclk60mhsp2_ck);
	clk_put(usbhost_p1_fck);
	clk_put(usbhost_p2_fck);
	clk_put(init_60m_fclk);

	pm_runtime_put_sync(dev);
	pm_runtime_disable(dev);

	if (pdata->phy_reset) {
		if (gpio_is_valid(pdata->reset_gpio_port[0]))
			gpio_free(pdata->reset_gpio_port[0]);

		if (gpio_is_valid(pdata->reset_gpio_port[1]))
			gpio_free(pdata->reset_gpio_port[1]);
	}
	return 0;
}

static void ehci_hcd_omap_shutdown(struct platform_device *pdev)
{
	struct usb_hcd *hcd = dev_get_drvdata(&pdev->dev);

	if (hcd->driver->shutdown)
		hcd->driver->shutdown(hcd);
}

static struct platform_driver ehci_hcd_omap_driver = {
	.probe			= ehci_hcd_omap_probe,
	.remove			= ehci_hcd_omap_remove,
	.shutdown		= ehci_hcd_omap_shutdown,
	/*.suspend		= ehci_hcd_omap_suspend, */
	/*.resume		= ehci_hcd_omap_resume, */
	.driver = {
		.name		= "ehci-omap",
	}
};

/*-------------------------------------------------------------------------*/

static const struct hc_driver ehci_omap_hc_driver = {
	.description		= hcd_name,
	.product_desc		= "OMAP-EHCI Host Controller",
	.hcd_priv_size		= sizeof(struct ehci_hcd),

	/*
	 * generic hardware linkage
	 */
	.irq			= ehci_irq,
	.flags			= HCD_MEMORY | HCD_USB2,

	/*
	 * basic lifecycle operations
	 */
	.reset			= ehci_init,
	.start			= ehci_run,
	.stop			= ehci_stop,
	.shutdown		= ehci_shutdown,

	/*
	 * managing i/o requests and associated device resources
	 */
	.urb_enqueue		= ehci_urb_enqueue,
	.urb_dequeue		= ehci_urb_dequeue,
	.endpoint_disable	= ehci_endpoint_disable,
	.endpoint_reset		= ehci_endpoint_reset,

	/*
	 * scheduling support
	 */
	.get_frame_number	= ehci_get_frame,

	/*
	 * root hub support
	 */
	.hub_status_data	= ehci_hub_status_data,
	.hub_control		= omap_ehci_hub_control,
	.bus_suspend		= ehci_bus_suspend,
	.bus_resume		= ehci_bus_resume,

	.clear_tt_buffer_complete = ehci_clear_tt_buffer_complete,
};

MODULE_ALIAS("platform:omap-ehci");
MODULE_AUTHOR("Texas Instruments, Inc.");
MODULE_AUTHOR("Felipe Balbi <felipe.balbi@nokia.com>");
<|MERGE_RESOLUTION|>--- conflicted
+++ resolved
@@ -332,7 +332,7 @@
 	ret = usb_add_hcd(hcd, irq, IRQF_SHARED);
 	if (ret) {
 		dev_err(dev, "failed to add hcd with err %d\n", ret);
-		goto err_add_hcd;
+		goto err_pm_runtime;
 	}
 
 	if (pdata->phy_reset) {
@@ -348,15 +348,6 @@
 			gpio_set_value_cansleep(pdata->reset_gpio_port[1], 1);
 	}
 
-<<<<<<< HEAD
-=======
-	ret = usb_add_hcd(hcd, irq, IRQF_SHARED);
-	if (ret) {
-		dev_err(dev, "failed to add hcd with err %d\n", ret);
-		goto err_pm_runtime;
-	}
-
->>>>>>> ff9cce82
 	/* root ports should always stay powered */
 	ehci_port_power(omap_ehci, 1);
 
