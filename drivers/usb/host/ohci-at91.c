/*
 * OHCI HCD (Host Controller Driver) for USB.
 *
 *  Copyright (C) 2004 SAN People (Pty) Ltd.
 *  Copyright (C) 2005 Thibaut VARENE <varenet@parisc-linux.org>
 *
 * AT91 Bus Glue
 *
 * Based on fragments of 2.4 driver by Rick Bronson.
 * Based on ohci-omap.c
 *
 * This file is licenced under the GPL.
 */

#include <linux/clk.h>
#include <linux/dma-mapping.h>
#include <linux/of_platform.h>
#include <linux/of_gpio.h>
#include <linux/platform_device.h>
#include <linux/platform_data/atmel.h>
#include <linux/io.h>
#include <linux/kernel.h>
#include <linux/module.h>
#include <linux/usb.h>
#include <linux/usb/hcd.h>

#include <mach/hardware.h>
#include <asm/gpio.h>

#include <mach/cpu.h>


#include "ohci.h"

#define valid_port(index)	((index) >= 0 && (index) < AT91_MAX_USBH_PORTS)
#define at91_for_each_port(index)	\
		for ((index) = 0; (index) < AT91_MAX_USBH_PORTS; (index)++)

/* interface, function and usb clocks; sometimes also an AHB clock */
static struct clk *iclk, *fclk, *uclk, *hclk;
/* interface and function clocks; sometimes also an AHB clock */

#define DRIVER_DESC "OHCI Atmel driver"

static const char hcd_name[] = "ohci-atmel";

static struct hc_driver __read_mostly ohci_at91_hc_driver;
static int clocked;
static int (*orig_ohci_hub_control)(struct usb_hcd  *hcd, u16 typeReq,
			u16 wValue, u16 wIndex, char *buf, u16 wLength);
static int (*orig_ohci_hub_status_data)(struct usb_hcd *hcd, char *buf);

extern int usb_disabled(void);

/*-------------------------------------------------------------------------*/

static void at91_start_clock(void)
{
	if (IS_ENABLED(CONFIG_COMMON_CLK)) {
		clk_set_rate(uclk, 48000000);
		clk_prepare_enable(uclk);
	}
	clk_prepare_enable(hclk);
	clk_prepare_enable(iclk);
	clk_prepare_enable(fclk);
	clocked = 1;
}

static void at91_stop_clock(void)
{
	clk_disable_unprepare(fclk);
	clk_disable_unprepare(iclk);
	clk_disable_unprepare(hclk);
	if (IS_ENABLED(CONFIG_COMMON_CLK))
		clk_disable_unprepare(uclk);
	clocked = 0;
}

static void at91_start_hc(struct platform_device *pdev)
{
	struct usb_hcd *hcd = platform_get_drvdata(pdev);
	struct ohci_regs __iomem *regs = hcd->regs;

	dev_dbg(&pdev->dev, "start\n");

	/*
	 * Start the USB clocks.
	 */
	at91_start_clock();

	/*
	 * The USB host controller must remain in reset.
	 */
	writel(0, &regs->control);
}

static void at91_stop_hc(struct platform_device *pdev)
{
	struct usb_hcd *hcd = platform_get_drvdata(pdev);
	struct ohci_regs __iomem *regs = hcd->regs;

	dev_dbg(&pdev->dev, "stop\n");

	/*
	 * Put the USB host controller into reset.
	 */
	writel(0, &regs->control);

	/*
	 * Stop the USB clocks.
	 */
	at91_stop_clock();
}


/*-------------------------------------------------------------------------*/

static void usb_hcd_at91_remove (struct usb_hcd *, struct platform_device *);

/* configure so an HC device and id are always provided */
/* always called with process context; sleeping is OK */


/**
 * usb_hcd_at91_probe - initialize AT91-based HCDs
 * Context: !in_interrupt()
 *
 * Allocates basic resources for this USB host controller, and
 * then invokes the start() method for the HCD associated with it
 * through the hotplug entry's driver_data.
 */
static int usb_hcd_at91_probe(const struct hc_driver *driver,
			struct platform_device *pdev)
{
	struct at91_usbh_data *board;
	struct ohci_hcd *ohci;
	int retval;
	struct usb_hcd *hcd = NULL;
	struct device *dev = &pdev->dev;
	struct resource *res;
	int irq;

	res = platform_get_resource(pdev, IORESOURCE_MEM, 0);
	if (!res) {
		dev_dbg(dev, "hcd probe: missing memory resource\n");
		return -ENXIO;
	}

	irq = platform_get_irq(pdev, 0);
	if (irq < 0) {
		dev_dbg(dev, "hcd probe: missing irq resource\n");
		return irq;
	}

	hcd = usb_create_hcd(driver, &pdev->dev, "at91");
	if (!hcd)
		return -ENOMEM;
	hcd->rsrc_start = res->start;
	hcd->rsrc_len = resource_size(res);

	if (!request_mem_region(hcd->rsrc_start, hcd->rsrc_len, hcd_name)) {
		pr_debug("request_mem_region failed\n");
		retval = -EBUSY;
		goto err1;
	}

	hcd->regs = ioremap(hcd->rsrc_start, hcd->rsrc_len);
	if (!hcd->regs) {
		pr_debug("ioremap failed\n");
		retval = -EIO;
		goto err2;
	}

	iclk = clk_get(&pdev->dev, "ohci_clk");
	if (IS_ERR(iclk)) {
		dev_err(&pdev->dev, "failed to get ohci_clk\n");
		retval = PTR_ERR(iclk);
		goto err3;
	}
	fclk = clk_get(&pdev->dev, "uhpck");
	if (IS_ERR(fclk)) {
		dev_err(&pdev->dev, "failed to get uhpck\n");
		retval = PTR_ERR(fclk);
		goto err4;
	}
	hclk = clk_get(&pdev->dev, "hclk");
	if (IS_ERR(hclk)) {
		dev_err(&pdev->dev, "failed to get hclk\n");
		retval = PTR_ERR(hclk);
		goto err5;
	}
	if (IS_ENABLED(CONFIG_COMMON_CLK)) {
		uclk = clk_get(&pdev->dev, "usb_clk");
		if (IS_ERR(uclk)) {
			dev_err(&pdev->dev, "failed to get uclk\n");
			retval = PTR_ERR(uclk);
			goto err6;
		}
	}

	board = hcd->self.controller->platform_data;
	ohci = hcd_to_ohci(hcd);
	ohci->num_ports = board->ports;
	at91_start_hc(pdev);

<<<<<<< HEAD
	retval = usb_add_hcd(hcd, irq, IRQF_SHARED);
	if (retval == 0)
=======
	retval = usb_add_hcd(hcd, pdev->resource[1].start, IRQF_SHARED);
	if (retval == 0) {
		device_wakeup_enable(hcd->self.controller);
>>>>>>> 226b3a2e
		return retval;
	}

	/* Error handling */
	at91_stop_hc(pdev);

	if (IS_ENABLED(CONFIG_COMMON_CLK))
		clk_put(uclk);
 err6:
	clk_put(hclk);
 err5:
	clk_put(fclk);
 err4:
	clk_put(iclk);

 err3:
	iounmap(hcd->regs);

 err2:
	release_mem_region(hcd->rsrc_start, hcd->rsrc_len);

 err1:
	usb_put_hcd(hcd);
	return retval;
}


/* may be called with controller, bus, and devices active */

/**
 * usb_hcd_at91_remove - shutdown processing for AT91-based HCDs
 * @dev: USB Host Controller being removed
 * Context: !in_interrupt()
 *
 * Reverses the effect of usb_hcd_at91_probe(), first invoking
 * the HCD's stop() method.  It is always called from a thread
 * context, "rmmod" or something similar.
 *
 */
static void usb_hcd_at91_remove(struct usb_hcd *hcd,
				struct platform_device *pdev)
{
	usb_remove_hcd(hcd);
	at91_stop_hc(pdev);
	iounmap(hcd->regs);
	release_mem_region(hcd->rsrc_start, hcd->rsrc_len);
	usb_put_hcd(hcd);

	if (IS_ENABLED(CONFIG_COMMON_CLK))
		clk_put(uclk);
	clk_put(hclk);
	clk_put(fclk);
	clk_put(iclk);
	fclk = iclk = hclk = NULL;
}

/*-------------------------------------------------------------------------*/
static void ohci_at91_usb_set_power(struct at91_usbh_data *pdata, int port, int enable)
{
	if (!valid_port(port))
		return;

	if (!gpio_is_valid(pdata->vbus_pin[port]))
		return;

	gpio_set_value(pdata->vbus_pin[port],
		       pdata->vbus_pin_active_low[port] ^ enable);
}

static int ohci_at91_usb_get_power(struct at91_usbh_data *pdata, int port)
{
	if (!valid_port(port))
		return -EINVAL;

	if (!gpio_is_valid(pdata->vbus_pin[port]))
		return -EINVAL;

	return gpio_get_value(pdata->vbus_pin[port]) ^
		pdata->vbus_pin_active_low[port];
}

/*
 * Update the status data from the hub with the over-current indicator change.
 */
static int ohci_at91_hub_status_data(struct usb_hcd *hcd, char *buf)
{
	struct at91_usbh_data *pdata = hcd->self.controller->platform_data;
	int length = orig_ohci_hub_status_data(hcd, buf);
	int port;

	at91_for_each_port(port) {
		if (pdata->overcurrent_changed[port]) {
			if (!length)
				length = 1;
			buf[0] |= 1 << (port + 1);
		}
	}

	return length;
}

/*
 * Look at the control requests to the root hub and see if we need to override.
 */
static int ohci_at91_hub_control(struct usb_hcd *hcd, u16 typeReq, u16 wValue,
				 u16 wIndex, char *buf, u16 wLength)
{
	struct at91_usbh_data *pdata = dev_get_platdata(hcd->self.controller);
	struct usb_hub_descriptor *desc;
	int ret = -EINVAL;
	u32 *data = (u32 *)buf;

	dev_dbg(hcd->self.controller,
		"ohci_at91_hub_control(%p,0x%04x,0x%04x,0x%04x,%p,%04x)\n",
		hcd, typeReq, wValue, wIndex, buf, wLength);

	wIndex--;

	switch (typeReq) {
	case SetPortFeature:
		if (wValue == USB_PORT_FEAT_POWER) {
			dev_dbg(hcd->self.controller, "SetPortFeat: POWER\n");
			if (valid_port(wIndex)) {
				ohci_at91_usb_set_power(pdata, wIndex, 1);
				ret = 0;
			}

			goto out;
		}
		break;

	case ClearPortFeature:
		switch (wValue) {
		case USB_PORT_FEAT_C_OVER_CURRENT:
			dev_dbg(hcd->self.controller,
				"ClearPortFeature: C_OVER_CURRENT\n");

			if (valid_port(wIndex)) {
				pdata->overcurrent_changed[wIndex] = 0;
				pdata->overcurrent_status[wIndex] = 0;
			}

			goto out;

		case USB_PORT_FEAT_OVER_CURRENT:
			dev_dbg(hcd->self.controller,
				"ClearPortFeature: OVER_CURRENT\n");

			if (valid_port(wIndex))
				pdata->overcurrent_status[wIndex] = 0;

			goto out;

		case USB_PORT_FEAT_POWER:
			dev_dbg(hcd->self.controller,
				"ClearPortFeature: POWER\n");

			if (valid_port(wIndex)) {
				ohci_at91_usb_set_power(pdata, wIndex, 0);
				return 0;
			}
		}
		break;
	}

	ret = orig_ohci_hub_control(hcd, typeReq, wValue, wIndex + 1,
				buf, wLength);
	if (ret)
		goto out;

	switch (typeReq) {
	case GetHubDescriptor:

		/* update the hub's descriptor */

		desc = (struct usb_hub_descriptor *)buf;

		dev_dbg(hcd->self.controller, "wHubCharacteristics 0x%04x\n",
			desc->wHubCharacteristics);

		/* remove the old configurations for power-switching, and
		 * over-current protection, and insert our new configuration
		 */

		desc->wHubCharacteristics &= ~cpu_to_le16(HUB_CHAR_LPSM);
		desc->wHubCharacteristics |= cpu_to_le16(0x0001);

		if (pdata->overcurrent_supported) {
			desc->wHubCharacteristics &= ~cpu_to_le16(HUB_CHAR_OCPM);
			desc->wHubCharacteristics |=  cpu_to_le16(0x0008|0x0001);
		}

		dev_dbg(hcd->self.controller, "wHubCharacteristics after 0x%04x\n",
			desc->wHubCharacteristics);

		return ret;

	case GetPortStatus:
		/* check port status */

		dev_dbg(hcd->self.controller, "GetPortStatus(%d)\n", wIndex);

		if (valid_port(wIndex)) {
			if (!ohci_at91_usb_get_power(pdata, wIndex))
				*data &= ~cpu_to_le32(RH_PS_PPS);

			if (pdata->overcurrent_changed[wIndex])
				*data |= cpu_to_le32(RH_PS_OCIC);

			if (pdata->overcurrent_status[wIndex])
				*data |= cpu_to_le32(RH_PS_POCI);
		}
	}

 out:
	return ret;
}

/*-------------------------------------------------------------------------*/

static irqreturn_t ohci_hcd_at91_overcurrent_irq(int irq, void *data)
{
	struct platform_device *pdev = data;
	struct at91_usbh_data *pdata = dev_get_platdata(&pdev->dev);
	int val, gpio, port;

	/* From the GPIO notifying the over-current situation, find
	 * out the corresponding port */
	at91_for_each_port(port) {
		if (gpio_is_valid(pdata->overcurrent_pin[port]) &&
				gpio_to_irq(pdata->overcurrent_pin[port]) == irq) {
			gpio = pdata->overcurrent_pin[port];
			break;
		}
	}

	if (port == AT91_MAX_USBH_PORTS) {
		dev_err(& pdev->dev, "overcurrent interrupt from unknown GPIO\n");
		return IRQ_HANDLED;
	}

	val = gpio_get_value(gpio);

	/* When notified of an over-current situation, disable power
	   on the corresponding port, and mark this port in
	   over-current. */
	if (!val) {
		ohci_at91_usb_set_power(pdata, port, 0);
		pdata->overcurrent_status[port]  = 1;
		pdata->overcurrent_changed[port] = 1;
	}

	dev_dbg(& pdev->dev, "overcurrent situation %s\n",
		val ? "exited" : "notified");

	return IRQ_HANDLED;
}

#ifdef CONFIG_OF
static const struct of_device_id at91_ohci_dt_ids[] = {
	{ .compatible = "atmel,at91rm9200-ohci" },
	{ /* sentinel */ }
};

MODULE_DEVICE_TABLE(of, at91_ohci_dt_ids);

static int ohci_at91_of_init(struct platform_device *pdev)
{
	struct device_node *np = pdev->dev.of_node;
	int i, gpio, ret;
	enum of_gpio_flags flags;
	struct at91_usbh_data	*pdata;
	u32 ports;

	if (!np)
		return 0;

	/* Right now device-tree probed devices don't get dma_mask set.
	 * Since shared usb code relies on it, set it here for now.
	 * Once we have dma capability bindings this can go away.
	 */
	ret = dma_coerce_mask_and_coherent(&pdev->dev, DMA_BIT_MASK(32));
	if (ret)
		return ret;

	pdata = devm_kzalloc(&pdev->dev, sizeof(*pdata), GFP_KERNEL);
	if (!pdata)
		return -ENOMEM;

	if (!of_property_read_u32(np, "num-ports", &ports))
		pdata->ports = ports;

	at91_for_each_port(i) {
		gpio = of_get_named_gpio_flags(np, "atmel,vbus-gpio", i, &flags);
		pdata->vbus_pin[i] = gpio;
		if (!gpio_is_valid(gpio))
			continue;
		pdata->vbus_pin_active_low[i] = flags & OF_GPIO_ACTIVE_LOW;
	}

	at91_for_each_port(i)
		pdata->overcurrent_pin[i] =
			of_get_named_gpio_flags(np, "atmel,oc-gpio", i, &flags);

	pdev->dev.platform_data = pdata;

	return 0;
}
#else
static int ohci_at91_of_init(struct platform_device *pdev)
{
	return 0;
}
#endif

/*-------------------------------------------------------------------------*/

static int ohci_hcd_at91_drv_probe(struct platform_device *pdev)
{
	struct at91_usbh_data	*pdata;
	int			i;
	int			gpio;
	int			ret;

	ret = ohci_at91_of_init(pdev);
	if (ret)
		return ret;

	pdata = dev_get_platdata(&pdev->dev);

	if (pdata) {
		at91_for_each_port(i) {
			/*
			 * do not configure PIO if not in relation with
			 * real USB port on board
			 */
			if (i >= pdata->ports) {
				pdata->vbus_pin[i] = -EINVAL;
				pdata->overcurrent_pin[i] = -EINVAL;
				break;
			}

			if (!gpio_is_valid(pdata->vbus_pin[i]))
				continue;
			gpio = pdata->vbus_pin[i];

			ret = gpio_request(gpio, "ohci_vbus");
			if (ret) {
				dev_err(&pdev->dev,
					"can't request vbus gpio %d\n", gpio);
				continue;
			}
			ret = gpio_direction_output(gpio,
						!pdata->vbus_pin_active_low[i]);
			if (ret) {
				dev_err(&pdev->dev,
					"can't put vbus gpio %d as output %d\n",
					gpio, !pdata->vbus_pin_active_low[i]);
				gpio_free(gpio);
				continue;
			}

			ohci_at91_usb_set_power(pdata, i, 1);
		}

		at91_for_each_port(i) {
			if (!gpio_is_valid(pdata->overcurrent_pin[i]))
				continue;
			gpio = pdata->overcurrent_pin[i];

			ret = gpio_request(gpio, "ohci_overcurrent");
			if (ret) {
				dev_err(&pdev->dev,
					"can't request overcurrent gpio %d\n",
					gpio);
				continue;
			}

			ret = gpio_direction_input(gpio);
			if (ret) {
				dev_err(&pdev->dev,
					"can't configure overcurrent gpio %d as input\n",
					gpio);
				gpio_free(gpio);
				continue;
			}

			ret = request_irq(gpio_to_irq(gpio),
					  ohci_hcd_at91_overcurrent_irq,
					  IRQF_SHARED, "ohci_overcurrent", pdev);
			if (ret) {
				gpio_free(gpio);
				dev_err(&pdev->dev,
					"can't get gpio IRQ for overcurrent\n");
			}
		}
	}

	device_init_wakeup(&pdev->dev, 1);
	return usb_hcd_at91_probe(&ohci_at91_hc_driver, pdev);
}

static int ohci_hcd_at91_drv_remove(struct platform_device *pdev)
{
	struct at91_usbh_data	*pdata = dev_get_platdata(&pdev->dev);
	int			i;

	if (pdata) {
		at91_for_each_port(i) {
			if (!gpio_is_valid(pdata->vbus_pin[i]))
				continue;
			ohci_at91_usb_set_power(pdata, i, 0);
			gpio_free(pdata->vbus_pin[i]);
		}

		at91_for_each_port(i) {
			if (!gpio_is_valid(pdata->overcurrent_pin[i]))
				continue;
			free_irq(gpio_to_irq(pdata->overcurrent_pin[i]), pdev);
			gpio_free(pdata->overcurrent_pin[i]);
		}
	}

	device_init_wakeup(&pdev->dev, 0);
	usb_hcd_at91_remove(platform_get_drvdata(pdev), pdev);
	return 0;
}

#ifdef CONFIG_PM

static int
ohci_hcd_at91_drv_suspend(struct platform_device *pdev, pm_message_t mesg)
{
	struct usb_hcd	*hcd = platform_get_drvdata(pdev);
	struct ohci_hcd	*ohci = hcd_to_ohci(hcd);
	bool		do_wakeup = device_may_wakeup(&pdev->dev);
	int		ret;

	if (do_wakeup)
		enable_irq_wake(hcd->irq);

	ret = ohci_suspend(hcd, do_wakeup);
	if (ret) {
		disable_irq_wake(hcd->irq);
		return ret;
	}
	/*
	 * The integrated transceivers seem unable to notice disconnect,
	 * reconnect, or wakeup without the 48 MHz clock active.  so for
	 * correctness, always discard connection state (using reset).
	 *
	 * REVISIT: some boards will be able to turn VBUS off...
	 */
	if (at91_suspend_entering_slow_clock()) {
		ohci->hc_control = ohci_readl(ohci, &ohci->regs->control);
		ohci->hc_control &= OHCI_CTRL_RWC;
		ohci_writel(ohci, ohci->hc_control, &ohci->regs->control);
		ohci->rh_state = OHCI_RH_HALTED;

		/* flush the writes */
		(void) ohci_readl (ohci, &ohci->regs->control);
		at91_stop_clock();
	}

	return ret;
}

static int ohci_hcd_at91_drv_resume(struct platform_device *pdev)
{
	struct usb_hcd	*hcd = platform_get_drvdata(pdev);

	if (device_may_wakeup(&pdev->dev))
		disable_irq_wake(hcd->irq);

	if (!clocked)
		at91_start_clock();

	ohci_resume(hcd, false);
	return 0;
}
#else
#define ohci_hcd_at91_drv_suspend NULL
#define ohci_hcd_at91_drv_resume  NULL
#endif

static struct platform_driver ohci_hcd_at91_driver = {
	.probe		= ohci_hcd_at91_drv_probe,
	.remove		= ohci_hcd_at91_drv_remove,
	.shutdown	= usb_hcd_platform_shutdown,
	.suspend	= ohci_hcd_at91_drv_suspend,
	.resume		= ohci_hcd_at91_drv_resume,
	.driver		= {
		.name	= "at91_ohci",
		.owner	= THIS_MODULE,
		.of_match_table	= of_match_ptr(at91_ohci_dt_ids),
	},
};

static int __init ohci_at91_init(void)
{
	if (usb_disabled())
		return -ENODEV;

	pr_info("%s: " DRIVER_DESC "\n", hcd_name);
	ohci_init_driver(&ohci_at91_hc_driver, NULL);

	/*
	 * The Atmel HW has some unusual quirks, which require Atmel-specific
	 * workarounds. We override certain hc_driver functions here to
	 * achieve that. We explicitly do not enhance ohci_driver_overrides to
	 * allow this more easily, since this is an unusual case, and we don't
	 * want to encourage others to override these functions by making it
	 * too easy.
	 */

	orig_ohci_hub_control = ohci_at91_hc_driver.hub_control;
	orig_ohci_hub_status_data = ohci_at91_hc_driver.hub_status_data;

	ohci_at91_hc_driver.hub_status_data	= ohci_at91_hub_status_data;
	ohci_at91_hc_driver.hub_control		= ohci_at91_hub_control;

	return platform_driver_register(&ohci_hcd_at91_driver);
}
module_init(ohci_at91_init);

static void __exit ohci_at91_cleanup(void)
{
	platform_driver_unregister(&ohci_hcd_at91_driver);
}
module_exit(ohci_at91_cleanup);

MODULE_DESCRIPTION(DRIVER_DESC);
MODULE_LICENSE("GPL");
MODULE_ALIAS("platform:at91_ohci");<|MERGE_RESOLUTION|>--- conflicted
+++ resolved
@@ -203,14 +203,9 @@
 	ohci->num_ports = board->ports;
 	at91_start_hc(pdev);
 
-<<<<<<< HEAD
 	retval = usb_add_hcd(hcd, irq, IRQF_SHARED);
-	if (retval == 0)
-=======
-	retval = usb_add_hcd(hcd, pdev->resource[1].start, IRQF_SHARED);
 	if (retval == 0) {
 		device_wakeup_enable(hcd->self.controller);
->>>>>>> 226b3a2e
 		return retval;
 	}
 
