--- conflicted
+++ resolved
@@ -1511,10 +1511,7 @@
 #define XHCI_INTEL_HOST		(1 << 12)
 #define XHCI_SPURIOUS_REBOOT	(1 << 13)
 #define XHCI_COMP_MODE_QUIRK	(1 << 14)
-<<<<<<< HEAD
-=======
 #define XHCI_AVOID_BEI		(1 << 15)
->>>>>>> 9e2d8656
 	unsigned int		num_active_eps;
 	unsigned int		limit_active_eps;
 	/* There are two roothubs to keep track of bus suspend info for */
