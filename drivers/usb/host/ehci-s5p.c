/*
 * SAMSUNG S5P USB HOST EHCI Controller
 *
 * Copyright (C) 2011 Samsung Electronics Co.Ltd
 * Author: Jingoo Han <jg1.han@samsung.com>
 * Author: Joonyoung Shim <jy0922.shim@samsung.com>
 *
 * This program is free software; you can redistribute  it and/or modify it
 * under  the terms of  the GNU General  Public License as published by the
 * Free Software Foundation;  either version 2 of the  License, or (at your
 * option) any later version.
 *
 */

#include <linux/clk.h>
#include <linux/dma-mapping.h>
#include <linux/io.h>
#include <linux/kernel.h>
#include <linux/module.h>
#include <linux/of.h>
#include <linux/of_gpio.h>
#include <linux/platform_device.h>
#include <linux/platform_data/usb-ehci-s5p.h>
#include <linux/usb/phy.h>
#include <linux/usb/samsung_usb_phy.h>
#include <linux/usb.h>
#include <linux/usb/hcd.h>
#include <linux/usb/otg.h>

#include "ehci.h"

#define DRIVER_DESC "EHCI s5p driver"

#define EHCI_INSNREG00(base)			(base + 0x90)
#define EHCI_INSNREG00_ENA_INCR16		(0x1 << 25)
#define EHCI_INSNREG00_ENA_INCR8		(0x1 << 24)
#define EHCI_INSNREG00_ENA_INCR4		(0x1 << 23)
#define EHCI_INSNREG00_ENA_INCRX_ALIGN		(0x1 << 22)
#define EHCI_INSNREG00_ENABLE_DMA_BURST	\
	(EHCI_INSNREG00_ENA_INCR16 | EHCI_INSNREG00_ENA_INCR8 |	\
	 EHCI_INSNREG00_ENA_INCR4 | EHCI_INSNREG00_ENA_INCRX_ALIGN)

static const char hcd_name[] = "ehci-s5p";
static struct hc_driver __read_mostly s5p_ehci_hc_driver;

struct s5p_ehci_hcd {
	struct clk *clk;
	struct usb_phy *phy;
	struct usb_otg *otg;
	struct s5p_ehci_platdata *pdata;
};

<<<<<<< HEAD
=======
static struct s5p_ehci_platdata empty_platdata;

>>>>>>> d0e0ac97
#define to_s5p_ehci(hcd)      (struct s5p_ehci_hcd *)(hcd_to_ehci(hcd)->priv)

static void s5p_setup_vbus_gpio(struct platform_device *pdev)
{
	struct device *dev = &pdev->dev;
	int err;
	int gpio;

	if (!dev->of_node)
		return;

	gpio = of_get_named_gpio(dev->of_node, "samsung,vbus-gpio", 0);
	if (!gpio_is_valid(gpio))
		return;

	err = devm_gpio_request_one(dev, gpio, GPIOF_OUT_INIT_HIGH,
				    "ehci_vbus_gpio");
	if (err)
		dev_err(dev, "can't request ehci vbus gpio %d", gpio);
}

static int s5p_ehci_probe(struct platform_device *pdev)
{
	struct s5p_ehci_platdata *pdata = pdev->dev.platform_data;
	struct s5p_ehci_hcd *s5p_ehci;
	struct usb_hcd *hcd;
	struct ehci_hcd *ehci;
	struct resource *res;
	struct usb_phy *phy;
	int irq;
	int err;

	/*
	 * Right now device-tree probed devices don't get dma_mask set.
	 * Since shared usb code relies on it, set it here for now.
	 * Once we move to full device tree support this will vanish off.
	 */
	if (!pdev->dev.dma_mask)
		pdev->dev.dma_mask = &pdev->dev.coherent_dma_mask;
	if (!pdev->dev.coherent_dma_mask)
		pdev->dev.coherent_dma_mask = DMA_BIT_MASK(32);

	s5p_setup_vbus_gpio(pdev);

	hcd = usb_create_hcd(&s5p_ehci_hc_driver,
			     &pdev->dev, dev_name(&pdev->dev));
	if (!hcd) {
		dev_err(&pdev->dev, "Unable to create HCD\n");
		return -ENOMEM;
	}
	s5p_ehci = to_s5p_ehci(hcd);
<<<<<<< HEAD
=======

	if (of_device_is_compatible(pdev->dev.of_node,
					"samsung,exynos5440-ehci")) {
		s5p_ehci->pdata = &empty_platdata;
		goto skip_phy;
	}

>>>>>>> d0e0ac97
	phy = devm_usb_get_phy(&pdev->dev, USB_PHY_TYPE_USB2);
	if (IS_ERR(phy)) {
		/* Fallback to pdata */
		if (!pdata) {
			usb_put_hcd(hcd);
			dev_warn(&pdev->dev, "no platform data or transceiver defined\n");
			return -EPROBE_DEFER;
		} else {
			s5p_ehci->pdata = pdata;
		}
	} else {
		s5p_ehci->phy = phy;
		s5p_ehci->otg = phy->otg;
	}
<<<<<<< HEAD
=======

skip_phy:
>>>>>>> d0e0ac97

	s5p_ehci->clk = devm_clk_get(&pdev->dev, "usbhost");

	if (IS_ERR(s5p_ehci->clk)) {
		dev_err(&pdev->dev, "Failed to get usbhost clock\n");
		err = PTR_ERR(s5p_ehci->clk);
		goto fail_clk;
	}

	err = clk_prepare_enable(s5p_ehci->clk);
	if (err)
		goto fail_clk;

	res = platform_get_resource(pdev, IORESOURCE_MEM, 0);
	if (!res) {
		dev_err(&pdev->dev, "Failed to get I/O memory\n");
		err = -ENXIO;
		goto fail_io;
	}

	hcd->rsrc_start = res->start;
	hcd->rsrc_len = resource_size(res);
	hcd->regs = devm_ioremap(&pdev->dev, res->start, hcd->rsrc_len);
	if (!hcd->regs) {
		dev_err(&pdev->dev, "Failed to remap I/O memory\n");
		err = -ENOMEM;
		goto fail_io;
	}

	irq = platform_get_irq(pdev, 0);
	if (!irq) {
		dev_err(&pdev->dev, "Failed to get IRQ\n");
		err = -ENODEV;
		goto fail_io;
	}

	if (s5p_ehci->otg)
		s5p_ehci->otg->set_host(s5p_ehci->otg, &hcd->self);

	if (s5p_ehci->phy)
		usb_phy_init(s5p_ehci->phy);
	else if (s5p_ehci->pdata->phy_init)
		s5p_ehci->pdata->phy_init(pdev, USB_PHY_TYPE_HOST);

	ehci = hcd_to_ehci(hcd);
	ehci->caps = hcd->regs;

	/* DMA burst Enable */
	writel(EHCI_INSNREG00_ENABLE_DMA_BURST, EHCI_INSNREG00(hcd->regs));

	err = usb_add_hcd(hcd, irq, IRQF_SHARED);
	if (err) {
		dev_err(&pdev->dev, "Failed to add USB HCD\n");
		goto fail_add_hcd;
	}

	platform_set_drvdata(pdev, hcd);

	return 0;

fail_add_hcd:
	if (s5p_ehci->phy)
		usb_phy_shutdown(s5p_ehci->phy);
	else if (s5p_ehci->pdata->phy_exit)
		s5p_ehci->pdata->phy_exit(pdev, USB_PHY_TYPE_HOST);
fail_io:
	clk_disable_unprepare(s5p_ehci->clk);
fail_clk:
	usb_put_hcd(hcd);
	return err;
}

static int s5p_ehci_remove(struct platform_device *pdev)
{
	struct usb_hcd *hcd = platform_get_drvdata(pdev);
	struct s5p_ehci_hcd *s5p_ehci = to_s5p_ehci(hcd);

	usb_remove_hcd(hcd);

	if (s5p_ehci->otg)
		s5p_ehci->otg->set_host(s5p_ehci->otg, &hcd->self);

	if (s5p_ehci->phy)
		usb_phy_shutdown(s5p_ehci->phy);
	else if (s5p_ehci->pdata->phy_exit)
		s5p_ehci->pdata->phy_exit(pdev, USB_PHY_TYPE_HOST);

	clk_disable_unprepare(s5p_ehci->clk);

	usb_put_hcd(hcd);

	return 0;
}

static void s5p_ehci_shutdown(struct platform_device *pdev)
{
	struct usb_hcd *hcd = platform_get_drvdata(pdev);

	if (hcd->driver->shutdown)
		hcd->driver->shutdown(hcd);
}

#ifdef CONFIG_PM
static int s5p_ehci_suspend(struct device *dev)
{
	struct usb_hcd *hcd = dev_get_drvdata(dev);
	struct s5p_ehci_hcd *s5p_ehci = to_s5p_ehci(hcd);
	struct platform_device *pdev = to_platform_device(dev);

	bool do_wakeup = device_may_wakeup(dev);
	int rc;

	rc = ehci_suspend(hcd, do_wakeup);

	if (s5p_ehci->otg)
		s5p_ehci->otg->set_host(s5p_ehci->otg, &hcd->self);

	if (s5p_ehci->phy)
		usb_phy_shutdown(s5p_ehci->phy);
	else if (s5p_ehci->pdata->phy_exit)
		s5p_ehci->pdata->phy_exit(pdev, USB_PHY_TYPE_HOST);

	clk_disable_unprepare(s5p_ehci->clk);

	return rc;
}

static int s5p_ehci_resume(struct device *dev)
{
	struct usb_hcd *hcd = dev_get_drvdata(dev);
	struct  s5p_ehci_hcd *s5p_ehci = to_s5p_ehci(hcd);
	struct platform_device *pdev = to_platform_device(dev);

	clk_prepare_enable(s5p_ehci->clk);

	if (s5p_ehci->otg)
		s5p_ehci->otg->set_host(s5p_ehci->otg, &hcd->self);

	if (s5p_ehci->phy)
		usb_phy_init(s5p_ehci->phy);
	else if (s5p_ehci->pdata->phy_init)
		s5p_ehci->pdata->phy_init(pdev, USB_PHY_TYPE_HOST);

	/* DMA burst Enable */
	writel(EHCI_INSNREG00_ENABLE_DMA_BURST, EHCI_INSNREG00(hcd->regs));

	ehci_resume(hcd, false);
	return 0;
}
#else
#define s5p_ehci_suspend	NULL
#define s5p_ehci_resume		NULL
#endif

static const struct dev_pm_ops s5p_ehci_pm_ops = {
	.suspend	= s5p_ehci_suspend,
	.resume		= s5p_ehci_resume,
};

#ifdef CONFIG_OF
static const struct of_device_id exynos_ehci_match[] = {
	{ .compatible = "samsung,exynos4210-ehci" },
<<<<<<< HEAD
=======
	{ .compatible = "samsung,exynos5440-ehci" },
>>>>>>> d0e0ac97
	{},
};
MODULE_DEVICE_TABLE(of, exynos_ehci_match);
#endif

static struct platform_driver s5p_ehci_driver = {
	.probe		= s5p_ehci_probe,
	.remove		= s5p_ehci_remove,
	.shutdown	= s5p_ehci_shutdown,
	.driver = {
		.name	= "s5p-ehci",
		.owner	= THIS_MODULE,
		.pm	= &s5p_ehci_pm_ops,
		.of_match_table = of_match_ptr(exynos_ehci_match),
	}
};
static const struct ehci_driver_overrides s5p_overrides __initdata = {
	.extra_priv_size = sizeof(struct s5p_ehci_hcd),
};

static int __init ehci_s5p_init(void)
{
	if (usb_disabled())
		return -ENODEV;

	pr_info("%s: " DRIVER_DESC "\n", hcd_name);
	ehci_init_driver(&s5p_ehci_hc_driver, &s5p_overrides);
	return platform_driver_register(&s5p_ehci_driver);
}
module_init(ehci_s5p_init);

static void __exit ehci_s5p_cleanup(void)
{
	platform_driver_unregister(&s5p_ehci_driver);
}
module_exit(ehci_s5p_cleanup);

MODULE_DESCRIPTION(DRIVER_DESC);
MODULE_ALIAS("platform:s5p-ehci");
MODULE_AUTHOR("Jingoo Han");
MODULE_AUTHOR("Joonyoung Shim");
MODULE_LICENSE("GPL v2");<|MERGE_RESOLUTION|>--- conflicted
+++ resolved
@@ -50,11 +50,8 @@
 	struct s5p_ehci_platdata *pdata;
 };
 
-<<<<<<< HEAD
-=======
 static struct s5p_ehci_platdata empty_platdata;
 
->>>>>>> d0e0ac97
 #define to_s5p_ehci(hcd)      (struct s5p_ehci_hcd *)(hcd_to_ehci(hcd)->priv)
 
 static void s5p_setup_vbus_gpio(struct platform_device *pdev)
@@ -106,8 +103,6 @@
 		return -ENOMEM;
 	}
 	s5p_ehci = to_s5p_ehci(hcd);
-<<<<<<< HEAD
-=======
 
 	if (of_device_is_compatible(pdev->dev.of_node,
 					"samsung,exynos5440-ehci")) {
@@ -115,7 +110,6 @@
 		goto skip_phy;
 	}
 
->>>>>>> d0e0ac97
 	phy = devm_usb_get_phy(&pdev->dev, USB_PHY_TYPE_USB2);
 	if (IS_ERR(phy)) {
 		/* Fallback to pdata */
@@ -130,11 +124,8 @@
 		s5p_ehci->phy = phy;
 		s5p_ehci->otg = phy->otg;
 	}
-<<<<<<< HEAD
-=======
 
 skip_phy:
->>>>>>> d0e0ac97
 
 	s5p_ehci->clk = devm_clk_get(&pdev->dev, "usbhost");
 
@@ -297,10 +288,7 @@
 #ifdef CONFIG_OF
 static const struct of_device_id exynos_ehci_match[] = {
 	{ .compatible = "samsung,exynos4210-ehci" },
-<<<<<<< HEAD
-=======
 	{ .compatible = "samsung,exynos5440-ehci" },
->>>>>>> d0e0ac97
 	{},
 };
 MODULE_DEVICE_TABLE(of, exynos_ehci_match);
