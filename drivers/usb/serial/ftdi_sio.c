/*
 * USB FTDI SIO driver
 *
 *	Copyright (C) 1999 - 2001
 *	    Greg Kroah-Hartman (greg@kroah.com)
 *          Bill Ryder (bryder@sgi.com)
 *	Copyright (C) 2002
 *	    Kuba Ober (kuba@mareimbrium.org)
 *
 *	This program is free software; you can redistribute it and/or modify
 *	it under the terms of the GNU General Public License as published by
 *	the Free Software Foundation; either version 2 of the License, or
 *	(at your option) any later version.
 *
 * See Documentation/usb/usb-serial.txt for more information on using this
 * driver
 *
 * See http://ftdi-usb-sio.sourceforge.net for upto date testing info
 *	and extra documentation
 *
 * Change entries from 2004 and earlier can be found in versions of this
 * file in kernel versions prior to the 2.6.24 release.
 *
 */

/* Bill Ryder - bryder@sgi.com - wrote the FTDI_SIO implementation */
/* Thanx to FTDI for so kindly providing details of the protocol required */
/*   to talk to the device */
/* Thanx to gkh and the rest of the usb dev group for all code I have
   assimilated :-) */

#include <linux/kernel.h>
#include <linux/errno.h>
#include <linux/init.h>
#include <linux/slab.h>
#include <linux/tty.h>
#include <linux/tty_driver.h>
#include <linux/tty_flip.h>
#include <linux/module.h>
#include <linux/spinlock.h>
#include <linux/uaccess.h>
#include <linux/usb.h>
#include <linux/serial.h>
#include <linux/usb/serial.h>
#include "ftdi_sio.h"

/*
 * Version Information
 */
#define DRIVER_VERSION "v1.4.3"
#define DRIVER_AUTHOR "Greg Kroah-Hartman <greg@kroah.com>, Bill Ryder <bryder@sgi.com>, Kuba Ober <kuba@mareimbrium.org>"
#define DRIVER_DESC "USB FTDI Serial Converters Driver"

static int debug;
static __u16 vendor = FTDI_VID;
static __u16 product;

struct ftdi_private {
	ftdi_chip_type_t chip_type;
				/* type of device, either SIO or FT8U232AM */
	int baud_base;		/* baud base clock for divisor setting */
	int custom_divisor;	/* custom_divisor kludge, this is for
				   baud_base (different from what goes to the
				   chip!) */
	__u16 last_set_data_urb_value ;
				/* the last data state set - needed for doing
				 * a break
				 */
	int write_offset;       /* This is the offset in the usb data block to
				 * write the serial data - it varies between
				 * devices
				 */
	int flags;		/* some ASYNC_xxxx flags are supported */
	unsigned long last_dtr_rts;	/* saved modem control outputs */
	wait_queue_head_t delta_msr_wait; /* Used for TIOCMIWAIT */
	char prev_status, diff_status;        /* Used for TIOCMIWAIT */
	__u8 rx_flags;		/* receive state flags (throttling) */
	spinlock_t rx_lock;	/* spinlock for receive state */
	struct delayed_work rx_work;
	struct usb_serial_port *port;
	int rx_processed;
	unsigned long rx_bytes;

	__u16 interface;	/* FT2232C port interface (0 for FT232/245) */

	speed_t force_baud;	/* if non-zero, force the baud rate to
				   this value */
	int force_rtscts;	/* if non-zero, force RTS-CTS to always
				   be enabled */

	spinlock_t tx_lock;	/* spinlock for transmit state */
	unsigned long tx_bytes;
	unsigned long tx_outstanding_bytes;
	unsigned long tx_outstanding_urbs;
};

/* struct ftdi_sio_quirk is used by devices requiring special attention. */
struct ftdi_sio_quirk {
	int (*probe)(struct usb_serial *);
	/* Special settings for probed ports. */
	void (*port_probe)(struct ftdi_private *);
};

static int   ftdi_jtag_probe(struct usb_serial *serial);
static int   ftdi_mtxorb_hack_setup(struct usb_serial *serial);
static void  ftdi_USB_UIRT_setup(struct ftdi_private *priv);
static void  ftdi_HE_TIRA1_setup(struct ftdi_private *priv);

static struct ftdi_sio_quirk ftdi_jtag_quirk = {
	.probe	= ftdi_jtag_probe,
};

static struct ftdi_sio_quirk ftdi_mtxorb_hack_quirk = {
	.probe  = ftdi_mtxorb_hack_setup,
};

static struct ftdi_sio_quirk ftdi_USB_UIRT_quirk = {
	.port_probe = ftdi_USB_UIRT_setup,
};

static struct ftdi_sio_quirk ftdi_HE_TIRA1_quirk = {
	.port_probe = ftdi_HE_TIRA1_setup,
};

/*
 * The 8U232AM has the same API as the sio except for:
 * - it can support MUCH higher baudrates; up to:
 *   o 921600 for RS232 and 2000000 for RS422/485 at 48MHz
 *   o 230400 at 12MHz
 *   so .. 8U232AM's baudrate setting codes are different
 * - it has a two byte status code.
 * - it returns characters every 16ms (the FTDI does it every 40ms)
 *
 * the bcdDevice value is used to differentiate FT232BM and FT245BM from
 * the earlier FT8U232AM and FT8U232BM.  For now, include all known VID/PID
 * combinations in both tables.
 * FIXME: perhaps bcdDevice can also identify 12MHz FT8U232AM devices,
 * but I don't know if those ever went into mass production. [Ian Abbott]
 */



static struct usb_device_id id_table_combined [] = {
	{ USB_DEVICE(FTDI_VID, FTDI_AMC232_PID) },
	{ USB_DEVICE(FTDI_VID, FTDI_CANUSB_PID) },
	{ USB_DEVICE(FTDI_VID, FTDI_CANDAPTER_PID) },
	{ USB_DEVICE(FTDI_VID, FTDI_SCS_DEVICE_0_PID) },
	{ USB_DEVICE(FTDI_VID, FTDI_SCS_DEVICE_1_PID) },
	{ USB_DEVICE(FTDI_VID, FTDI_SCS_DEVICE_2_PID) },
	{ USB_DEVICE(FTDI_VID, FTDI_SCS_DEVICE_3_PID) },
	{ USB_DEVICE(FTDI_VID, FTDI_SCS_DEVICE_4_PID) },
	{ USB_DEVICE(FTDI_VID, FTDI_SCS_DEVICE_5_PID) },
	{ USB_DEVICE(FTDI_VID, FTDI_SCS_DEVICE_6_PID) },
	{ USB_DEVICE(FTDI_VID, FTDI_SCS_DEVICE_7_PID) },
	{ USB_DEVICE(FTDI_VID, FTDI_ACTZWAVE_PID) },
	{ USB_DEVICE(FTDI_VID, FTDI_IRTRANS_PID) },
	{ USB_DEVICE(FTDI_VID, FTDI_IPLUS_PID) },
	{ USB_DEVICE(FTDI_VID, FTDI_IPLUS2_PID) },
	{ USB_DEVICE(FTDI_VID, FTDI_DMX4ALL) },
	{ USB_DEVICE(FTDI_VID, FTDI_SIO_PID) },
	{ USB_DEVICE(FTDI_VID, FTDI_8U232AM_PID) },
	{ USB_DEVICE(FTDI_VID, FTDI_8U232AM_ALT_PID) },
	{ USB_DEVICE(FTDI_VID, FTDI_232RL_PID) },
	{ USB_DEVICE(FTDI_VID, FTDI_8U2232C_PID) },
	{ USB_DEVICE(FTDI_VID, FTDI_MICRO_CHAMELEON_PID) },
	{ USB_DEVICE(FTDI_VID, FTDI_RELAIS_PID) },
	{ USB_DEVICE(FTDI_VID, FTDI_OPENDCC_PID) },
	{ USB_DEVICE(INTERBIOMETRICS_VID, INTERBIOMETRICS_IOBOARD_PID) },
	{ USB_DEVICE(INTERBIOMETRICS_VID, INTERBIOMETRICS_MINI_IOBOARD_PID) },
	{ USB_DEVICE(FTDI_VID, FTDI_SPROG_II) },
	{ USB_DEVICE(FTDI_VID, FTDI_XF_632_PID) },
	{ USB_DEVICE(FTDI_VID, FTDI_XF_634_PID) },
	{ USB_DEVICE(FTDI_VID, FTDI_XF_547_PID) },
	{ USB_DEVICE(FTDI_VID, FTDI_XF_633_PID) },
	{ USB_DEVICE(FTDI_VID, FTDI_XF_631_PID) },
	{ USB_DEVICE(FTDI_VID, FTDI_XF_635_PID) },
	{ USB_DEVICE(FTDI_VID, FTDI_XF_640_PID) },
	{ USB_DEVICE(FTDI_VID, FTDI_XF_642_PID) },
	{ USB_DEVICE(FTDI_VID, FTDI_DSS20_PID) },
	{ USB_DEVICE(FTDI_NF_RIC_VID, FTDI_NF_RIC_PID) },
	{ USB_DEVICE(FTDI_VID, FTDI_VNHCPCUSB_D_PID) },
	{ USB_DEVICE(FTDI_VID, FTDI_MTXORB_0_PID) },
	{ USB_DEVICE(FTDI_VID, FTDI_MTXORB_1_PID) },
	{ USB_DEVICE(FTDI_VID, FTDI_MTXORB_2_PID) },
	{ USB_DEVICE(FTDI_VID, FTDI_MTXORB_3_PID) },
	{ USB_DEVICE(FTDI_VID, FTDI_MTXORB_4_PID) },
	{ USB_DEVICE(FTDI_VID, FTDI_MTXORB_5_PID) },
	{ USB_DEVICE(FTDI_VID, FTDI_MTXORB_6_PID) },
	{ USB_DEVICE(MTXORB_VID, MTXORB_FTDI_RANGE_0100_PID) },
	{ USB_DEVICE(MTXORB_VID, MTXORB_FTDI_RANGE_0101_PID) },
	{ USB_DEVICE(MTXORB_VID, MTXORB_FTDI_RANGE_0102_PID) },
	{ USB_DEVICE(MTXORB_VID, MTXORB_FTDI_RANGE_0103_PID) },
	{ USB_DEVICE(MTXORB_VID, MTXORB_FTDI_RANGE_0104_PID) },
	{ USB_DEVICE(MTXORB_VID, MTXORB_FTDI_RANGE_0105_PID) },
	{ USB_DEVICE(MTXORB_VID, MTXORB_FTDI_RANGE_0106_PID) },
	{ USB_DEVICE(MTXORB_VID, MTXORB_FTDI_RANGE_0107_PID) },
	{ USB_DEVICE(MTXORB_VID, MTXORB_FTDI_RANGE_0108_PID) },
	{ USB_DEVICE(MTXORB_VID, MTXORB_FTDI_RANGE_0109_PID) },
	{ USB_DEVICE(MTXORB_VID, MTXORB_FTDI_RANGE_010A_PID) },
	{ USB_DEVICE(MTXORB_VID, MTXORB_FTDI_RANGE_010B_PID) },
	{ USB_DEVICE(MTXORB_VID, MTXORB_FTDI_RANGE_010C_PID) },
	{ USB_DEVICE(MTXORB_VID, MTXORB_FTDI_RANGE_010D_PID) },
	{ USB_DEVICE(MTXORB_VID, MTXORB_FTDI_RANGE_010E_PID) },
	{ USB_DEVICE(MTXORB_VID, MTXORB_FTDI_RANGE_010F_PID) },
	{ USB_DEVICE(MTXORB_VID, MTXORB_FTDI_RANGE_0110_PID) },
	{ USB_DEVICE(MTXORB_VID, MTXORB_FTDI_RANGE_0111_PID) },
	{ USB_DEVICE(MTXORB_VID, MTXORB_FTDI_RANGE_0112_PID) },
	{ USB_DEVICE(MTXORB_VID, MTXORB_FTDI_RANGE_0113_PID) },
	{ USB_DEVICE(MTXORB_VID, MTXORB_FTDI_RANGE_0114_PID) },
	{ USB_DEVICE(MTXORB_VID, MTXORB_FTDI_RANGE_0115_PID) },
	{ USB_DEVICE(MTXORB_VID, MTXORB_FTDI_RANGE_0116_PID) },
	{ USB_DEVICE(MTXORB_VID, MTXORB_FTDI_RANGE_0117_PID) },
	{ USB_DEVICE(MTXORB_VID, MTXORB_FTDI_RANGE_0118_PID) },
	{ USB_DEVICE(MTXORB_VID, MTXORB_FTDI_RANGE_0119_PID) },
	{ USB_DEVICE(MTXORB_VID, MTXORB_FTDI_RANGE_011A_PID) },
	{ USB_DEVICE(MTXORB_VID, MTXORB_FTDI_RANGE_011B_PID) },
	{ USB_DEVICE(MTXORB_VID, MTXORB_FTDI_RANGE_011C_PID) },
	{ USB_DEVICE(MTXORB_VID, MTXORB_FTDI_RANGE_011D_PID) },
	{ USB_DEVICE(MTXORB_VID, MTXORB_FTDI_RANGE_011E_PID) },
	{ USB_DEVICE(MTXORB_VID, MTXORB_FTDI_RANGE_011F_PID) },
	{ USB_DEVICE(MTXORB_VID, MTXORB_FTDI_RANGE_0120_PID) },
	{ USB_DEVICE(MTXORB_VID, MTXORB_FTDI_RANGE_0121_PID) },
	{ USB_DEVICE(MTXORB_VID, MTXORB_FTDI_RANGE_0122_PID) },
	{ USB_DEVICE(MTXORB_VID, MTXORB_FTDI_RANGE_0123_PID) },
	{ USB_DEVICE(MTXORB_VID, MTXORB_FTDI_RANGE_0124_PID) },
	{ USB_DEVICE(MTXORB_VID, MTXORB_FTDI_RANGE_0125_PID) },
	{ USB_DEVICE(MTXORB_VID, MTXORB_FTDI_RANGE_0126_PID) },
	{ USB_DEVICE(MTXORB_VID, MTXORB_FTDI_RANGE_0127_PID),
		.driver_info = (kernel_ulong_t)&ftdi_mtxorb_hack_quirk },
	{ USB_DEVICE(MTXORB_VID, MTXORB_FTDI_RANGE_0128_PID) },
	{ USB_DEVICE(MTXORB_VID, MTXORB_FTDI_RANGE_0129_PID) },
	{ USB_DEVICE(MTXORB_VID, MTXORB_FTDI_RANGE_012A_PID) },
	{ USB_DEVICE(MTXORB_VID, MTXORB_FTDI_RANGE_012B_PID) },
	{ USB_DEVICE(MTXORB_VID, MTXORB_FTDI_RANGE_012C_PID),
		.driver_info = (kernel_ulong_t)&ftdi_mtxorb_hack_quirk },
	{ USB_DEVICE(MTXORB_VID, MTXORB_FTDI_RANGE_012D_PID) },
	{ USB_DEVICE(MTXORB_VID, MTXORB_FTDI_RANGE_012E_PID) },
	{ USB_DEVICE(MTXORB_VID, MTXORB_FTDI_RANGE_012F_PID) },
	{ USB_DEVICE(MTXORB_VID, MTXORB_FTDI_RANGE_0130_PID) },
	{ USB_DEVICE(MTXORB_VID, MTXORB_FTDI_RANGE_0131_PID) },
	{ USB_DEVICE(MTXORB_VID, MTXORB_FTDI_RANGE_0132_PID) },
	{ USB_DEVICE(MTXORB_VID, MTXORB_FTDI_RANGE_0133_PID) },
	{ USB_DEVICE(MTXORB_VID, MTXORB_FTDI_RANGE_0134_PID) },
	{ USB_DEVICE(MTXORB_VID, MTXORB_FTDI_RANGE_0135_PID) },
	{ USB_DEVICE(MTXORB_VID, MTXORB_FTDI_RANGE_0136_PID) },
	{ USB_DEVICE(MTXORB_VID, MTXORB_FTDI_RANGE_0137_PID) },
	{ USB_DEVICE(MTXORB_VID, MTXORB_FTDI_RANGE_0138_PID) },
	{ USB_DEVICE(MTXORB_VID, MTXORB_FTDI_RANGE_0139_PID) },
	{ USB_DEVICE(MTXORB_VID, MTXORB_FTDI_RANGE_013A_PID) },
	{ USB_DEVICE(MTXORB_VID, MTXORB_FTDI_RANGE_013B_PID) },
	{ USB_DEVICE(MTXORB_VID, MTXORB_FTDI_RANGE_013C_PID) },
	{ USB_DEVICE(MTXORB_VID, MTXORB_FTDI_RANGE_013D_PID) },
	{ USB_DEVICE(MTXORB_VID, MTXORB_FTDI_RANGE_013E_PID) },
	{ USB_DEVICE(MTXORB_VID, MTXORB_FTDI_RANGE_013F_PID) },
	{ USB_DEVICE(MTXORB_VID, MTXORB_FTDI_RANGE_0140_PID) },
	{ USB_DEVICE(MTXORB_VID, MTXORB_FTDI_RANGE_0141_PID) },
	{ USB_DEVICE(MTXORB_VID, MTXORB_FTDI_RANGE_0142_PID) },
	{ USB_DEVICE(MTXORB_VID, MTXORB_FTDI_RANGE_0143_PID) },
	{ USB_DEVICE(MTXORB_VID, MTXORB_FTDI_RANGE_0144_PID) },
	{ USB_DEVICE(MTXORB_VID, MTXORB_FTDI_RANGE_0145_PID) },
	{ USB_DEVICE(MTXORB_VID, MTXORB_FTDI_RANGE_0146_PID) },
	{ USB_DEVICE(MTXORB_VID, MTXORB_FTDI_RANGE_0147_PID) },
	{ USB_DEVICE(MTXORB_VID, MTXORB_FTDI_RANGE_0148_PID) },
	{ USB_DEVICE(MTXORB_VID, MTXORB_FTDI_RANGE_0149_PID) },
	{ USB_DEVICE(MTXORB_VID, MTXORB_FTDI_RANGE_014A_PID) },
	{ USB_DEVICE(MTXORB_VID, MTXORB_FTDI_RANGE_014B_PID) },
	{ USB_DEVICE(MTXORB_VID, MTXORB_FTDI_RANGE_014C_PID) },
	{ USB_DEVICE(MTXORB_VID, MTXORB_FTDI_RANGE_014D_PID) },
	{ USB_DEVICE(MTXORB_VID, MTXORB_FTDI_RANGE_014E_PID) },
	{ USB_DEVICE(MTXORB_VID, MTXORB_FTDI_RANGE_014F_PID) },
	{ USB_DEVICE(MTXORB_VID, MTXORB_FTDI_RANGE_0150_PID) },
	{ USB_DEVICE(MTXORB_VID, MTXORB_FTDI_RANGE_0151_PID) },
	{ USB_DEVICE(MTXORB_VID, MTXORB_FTDI_RANGE_0152_PID) },
	{ USB_DEVICE(MTXORB_VID, MTXORB_FTDI_RANGE_0153_PID),
		.driver_info = (kernel_ulong_t)&ftdi_mtxorb_hack_quirk },
	{ USB_DEVICE(MTXORB_VID, MTXORB_FTDI_RANGE_0154_PID),
		.driver_info = (kernel_ulong_t)&ftdi_mtxorb_hack_quirk },
	{ USB_DEVICE(MTXORB_VID, MTXORB_FTDI_RANGE_0155_PID),
		.driver_info = (kernel_ulong_t)&ftdi_mtxorb_hack_quirk },
	{ USB_DEVICE(MTXORB_VID, MTXORB_FTDI_RANGE_0156_PID),
		.driver_info = (kernel_ulong_t)&ftdi_mtxorb_hack_quirk },
	{ USB_DEVICE(MTXORB_VID, MTXORB_FTDI_RANGE_0157_PID),
		.driver_info = (kernel_ulong_t)&ftdi_mtxorb_hack_quirk },
	{ USB_DEVICE(MTXORB_VID, MTXORB_FTDI_RANGE_0158_PID),
		.driver_info = (kernel_ulong_t)&ftdi_mtxorb_hack_quirk },
	{ USB_DEVICE(MTXORB_VID, MTXORB_FTDI_RANGE_0159_PID) },
	{ USB_DEVICE(MTXORB_VID, MTXORB_FTDI_RANGE_015A_PID) },
	{ USB_DEVICE(MTXORB_VID, MTXORB_FTDI_RANGE_015B_PID) },
	{ USB_DEVICE(MTXORB_VID, MTXORB_FTDI_RANGE_015C_PID) },
	{ USB_DEVICE(MTXORB_VID, MTXORB_FTDI_RANGE_015D_PID) },
	{ USB_DEVICE(MTXORB_VID, MTXORB_FTDI_RANGE_015E_PID) },
	{ USB_DEVICE(MTXORB_VID, MTXORB_FTDI_RANGE_015F_PID) },
	{ USB_DEVICE(MTXORB_VID, MTXORB_FTDI_RANGE_0160_PID) },
	{ USB_DEVICE(MTXORB_VID, MTXORB_FTDI_RANGE_0161_PID) },
	{ USB_DEVICE(MTXORB_VID, MTXORB_FTDI_RANGE_0162_PID) },
	{ USB_DEVICE(MTXORB_VID, MTXORB_FTDI_RANGE_0163_PID) },
	{ USB_DEVICE(MTXORB_VID, MTXORB_FTDI_RANGE_0164_PID) },
	{ USB_DEVICE(MTXORB_VID, MTXORB_FTDI_RANGE_0165_PID) },
	{ USB_DEVICE(MTXORB_VID, MTXORB_FTDI_RANGE_0166_PID) },
	{ USB_DEVICE(MTXORB_VID, MTXORB_FTDI_RANGE_0167_PID) },
	{ USB_DEVICE(MTXORB_VID, MTXORB_FTDI_RANGE_0168_PID) },
	{ USB_DEVICE(MTXORB_VID, MTXORB_FTDI_RANGE_0169_PID) },
	{ USB_DEVICE(MTXORB_VID, MTXORB_FTDI_RANGE_016A_PID) },
	{ USB_DEVICE(MTXORB_VID, MTXORB_FTDI_RANGE_016B_PID) },
	{ USB_DEVICE(MTXORB_VID, MTXORB_FTDI_RANGE_016C_PID) },
	{ USB_DEVICE(MTXORB_VID, MTXORB_FTDI_RANGE_016D_PID) },
	{ USB_DEVICE(MTXORB_VID, MTXORB_FTDI_RANGE_016E_PID) },
	{ USB_DEVICE(MTXORB_VID, MTXORB_FTDI_RANGE_016F_PID) },
	{ USB_DEVICE(MTXORB_VID, MTXORB_FTDI_RANGE_0170_PID) },
	{ USB_DEVICE(MTXORB_VID, MTXORB_FTDI_RANGE_0171_PID) },
	{ USB_DEVICE(MTXORB_VID, MTXORB_FTDI_RANGE_0172_PID) },
	{ USB_DEVICE(MTXORB_VID, MTXORB_FTDI_RANGE_0173_PID) },
	{ USB_DEVICE(MTXORB_VID, MTXORB_FTDI_RANGE_0174_PID) },
	{ USB_DEVICE(MTXORB_VID, MTXORB_FTDI_RANGE_0175_PID) },
	{ USB_DEVICE(MTXORB_VID, MTXORB_FTDI_RANGE_0176_PID) },
	{ USB_DEVICE(MTXORB_VID, MTXORB_FTDI_RANGE_0177_PID) },
	{ USB_DEVICE(MTXORB_VID, MTXORB_FTDI_RANGE_0178_PID) },
	{ USB_DEVICE(MTXORB_VID, MTXORB_FTDI_RANGE_0179_PID) },
	{ USB_DEVICE(MTXORB_VID, MTXORB_FTDI_RANGE_017A_PID) },
	{ USB_DEVICE(MTXORB_VID, MTXORB_FTDI_RANGE_017B_PID) },
	{ USB_DEVICE(MTXORB_VID, MTXORB_FTDI_RANGE_017C_PID) },
	{ USB_DEVICE(MTXORB_VID, MTXORB_FTDI_RANGE_017D_PID) },
	{ USB_DEVICE(MTXORB_VID, MTXORB_FTDI_RANGE_017E_PID) },
	{ USB_DEVICE(MTXORB_VID, MTXORB_FTDI_RANGE_017F_PID) },
	{ USB_DEVICE(MTXORB_VID, MTXORB_FTDI_RANGE_0180_PID) },
	{ USB_DEVICE(MTXORB_VID, MTXORB_FTDI_RANGE_0181_PID) },
	{ USB_DEVICE(MTXORB_VID, MTXORB_FTDI_RANGE_0182_PID) },
	{ USB_DEVICE(MTXORB_VID, MTXORB_FTDI_RANGE_0183_PID) },
	{ USB_DEVICE(MTXORB_VID, MTXORB_FTDI_RANGE_0184_PID) },
	{ USB_DEVICE(MTXORB_VID, MTXORB_FTDI_RANGE_0185_PID) },
	{ USB_DEVICE(MTXORB_VID, MTXORB_FTDI_RANGE_0186_PID) },
	{ USB_DEVICE(MTXORB_VID, MTXORB_FTDI_RANGE_0187_PID) },
	{ USB_DEVICE(MTXORB_VID, MTXORB_FTDI_RANGE_0188_PID) },
	{ USB_DEVICE(MTXORB_VID, MTXORB_FTDI_RANGE_0189_PID) },
	{ USB_DEVICE(MTXORB_VID, MTXORB_FTDI_RANGE_018A_PID) },
	{ USB_DEVICE(MTXORB_VID, MTXORB_FTDI_RANGE_018B_PID) },
	{ USB_DEVICE(MTXORB_VID, MTXORB_FTDI_RANGE_018C_PID) },
	{ USB_DEVICE(MTXORB_VID, MTXORB_FTDI_RANGE_018D_PID) },
	{ USB_DEVICE(MTXORB_VID, MTXORB_FTDI_RANGE_018E_PID) },
	{ USB_DEVICE(MTXORB_VID, MTXORB_FTDI_RANGE_018F_PID) },
	{ USB_DEVICE(MTXORB_VID, MTXORB_FTDI_RANGE_0190_PID) },
	{ USB_DEVICE(MTXORB_VID, MTXORB_FTDI_RANGE_0191_PID) },
	{ USB_DEVICE(MTXORB_VID, MTXORB_FTDI_RANGE_0192_PID) },
	{ USB_DEVICE(MTXORB_VID, MTXORB_FTDI_RANGE_0193_PID) },
	{ USB_DEVICE(MTXORB_VID, MTXORB_FTDI_RANGE_0194_PID) },
	{ USB_DEVICE(MTXORB_VID, MTXORB_FTDI_RANGE_0195_PID) },
	{ USB_DEVICE(MTXORB_VID, MTXORB_FTDI_RANGE_0196_PID) },
	{ USB_DEVICE(MTXORB_VID, MTXORB_FTDI_RANGE_0197_PID) },
	{ USB_DEVICE(MTXORB_VID, MTXORB_FTDI_RANGE_0198_PID) },
	{ USB_DEVICE(MTXORB_VID, MTXORB_FTDI_RANGE_0199_PID) },
	{ USB_DEVICE(MTXORB_VID, MTXORB_FTDI_RANGE_019A_PID) },
	{ USB_DEVICE(MTXORB_VID, MTXORB_FTDI_RANGE_019B_PID) },
	{ USB_DEVICE(MTXORB_VID, MTXORB_FTDI_RANGE_019C_PID) },
	{ USB_DEVICE(MTXORB_VID, MTXORB_FTDI_RANGE_019D_PID) },
	{ USB_DEVICE(MTXORB_VID, MTXORB_FTDI_RANGE_019E_PID) },
	{ USB_DEVICE(MTXORB_VID, MTXORB_FTDI_RANGE_019F_PID) },
	{ USB_DEVICE(MTXORB_VID, MTXORB_FTDI_RANGE_01A0_PID) },
	{ USB_DEVICE(MTXORB_VID, MTXORB_FTDI_RANGE_01A1_PID) },
	{ USB_DEVICE(MTXORB_VID, MTXORB_FTDI_RANGE_01A2_PID) },
	{ USB_DEVICE(MTXORB_VID, MTXORB_FTDI_RANGE_01A3_PID) },
	{ USB_DEVICE(MTXORB_VID, MTXORB_FTDI_RANGE_01A4_PID) },
	{ USB_DEVICE(MTXORB_VID, MTXORB_FTDI_RANGE_01A5_PID) },
	{ USB_DEVICE(MTXORB_VID, MTXORB_FTDI_RANGE_01A6_PID) },
	{ USB_DEVICE(MTXORB_VID, MTXORB_FTDI_RANGE_01A7_PID) },
	{ USB_DEVICE(MTXORB_VID, MTXORB_FTDI_RANGE_01A8_PID) },
	{ USB_DEVICE(MTXORB_VID, MTXORB_FTDI_RANGE_01A9_PID) },
	{ USB_DEVICE(MTXORB_VID, MTXORB_FTDI_RANGE_01AA_PID) },
	{ USB_DEVICE(MTXORB_VID, MTXORB_FTDI_RANGE_01AB_PID) },
	{ USB_DEVICE(MTXORB_VID, MTXORB_FTDI_RANGE_01AC_PID) },
	{ USB_DEVICE(MTXORB_VID, MTXORB_FTDI_RANGE_01AD_PID) },
	{ USB_DEVICE(MTXORB_VID, MTXORB_FTDI_RANGE_01AE_PID) },
	{ USB_DEVICE(MTXORB_VID, MTXORB_FTDI_RANGE_01AF_PID) },
	{ USB_DEVICE(MTXORB_VID, MTXORB_FTDI_RANGE_01B0_PID) },
	{ USB_DEVICE(MTXORB_VID, MTXORB_FTDI_RANGE_01B1_PID) },
	{ USB_DEVICE(MTXORB_VID, MTXORB_FTDI_RANGE_01B2_PID) },
	{ USB_DEVICE(MTXORB_VID, MTXORB_FTDI_RANGE_01B3_PID) },
	{ USB_DEVICE(MTXORB_VID, MTXORB_FTDI_RANGE_01B4_PID) },
	{ USB_DEVICE(MTXORB_VID, MTXORB_FTDI_RANGE_01B5_PID) },
	{ USB_DEVICE(MTXORB_VID, MTXORB_FTDI_RANGE_01B6_PID) },
	{ USB_DEVICE(MTXORB_VID, MTXORB_FTDI_RANGE_01B7_PID) },
	{ USB_DEVICE(MTXORB_VID, MTXORB_FTDI_RANGE_01B8_PID) },
	{ USB_DEVICE(MTXORB_VID, MTXORB_FTDI_RANGE_01B9_PID) },
	{ USB_DEVICE(MTXORB_VID, MTXORB_FTDI_RANGE_01BA_PID) },
	{ USB_DEVICE(MTXORB_VID, MTXORB_FTDI_RANGE_01BB_PID) },
	{ USB_DEVICE(MTXORB_VID, MTXORB_FTDI_RANGE_01BC_PID) },
	{ USB_DEVICE(MTXORB_VID, MTXORB_FTDI_RANGE_01BD_PID) },
	{ USB_DEVICE(MTXORB_VID, MTXORB_FTDI_RANGE_01BE_PID) },
	{ USB_DEVICE(MTXORB_VID, MTXORB_FTDI_RANGE_01BF_PID) },
	{ USB_DEVICE(MTXORB_VID, MTXORB_FTDI_RANGE_01C0_PID) },
	{ USB_DEVICE(MTXORB_VID, MTXORB_FTDI_RANGE_01C1_PID) },
	{ USB_DEVICE(MTXORB_VID, MTXORB_FTDI_RANGE_01C2_PID) },
	{ USB_DEVICE(MTXORB_VID, MTXORB_FTDI_RANGE_01C3_PID) },
	{ USB_DEVICE(MTXORB_VID, MTXORB_FTDI_RANGE_01C4_PID) },
	{ USB_DEVICE(MTXORB_VID, MTXORB_FTDI_RANGE_01C5_PID) },
	{ USB_DEVICE(MTXORB_VID, MTXORB_FTDI_RANGE_01C6_PID) },
	{ USB_DEVICE(MTXORB_VID, MTXORB_FTDI_RANGE_01C7_PID) },
	{ USB_DEVICE(MTXORB_VID, MTXORB_FTDI_RANGE_01C8_PID) },
	{ USB_DEVICE(MTXORB_VID, MTXORB_FTDI_RANGE_01C9_PID) },
	{ USB_DEVICE(MTXORB_VID, MTXORB_FTDI_RANGE_01CA_PID) },
	{ USB_DEVICE(MTXORB_VID, MTXORB_FTDI_RANGE_01CB_PID) },
	{ USB_DEVICE(MTXORB_VID, MTXORB_FTDI_RANGE_01CC_PID) },
	{ USB_DEVICE(MTXORB_VID, MTXORB_FTDI_RANGE_01CD_PID) },
	{ USB_DEVICE(MTXORB_VID, MTXORB_FTDI_RANGE_01CE_PID) },
	{ USB_DEVICE(MTXORB_VID, MTXORB_FTDI_RANGE_01CF_PID) },
	{ USB_DEVICE(MTXORB_VID, MTXORB_FTDI_RANGE_01D0_PID) },
	{ USB_DEVICE(MTXORB_VID, MTXORB_FTDI_RANGE_01D1_PID) },
	{ USB_DEVICE(MTXORB_VID, MTXORB_FTDI_RANGE_01D2_PID) },
	{ USB_DEVICE(MTXORB_VID, MTXORB_FTDI_RANGE_01D3_PID) },
	{ USB_DEVICE(MTXORB_VID, MTXORB_FTDI_RANGE_01D4_PID) },
	{ USB_DEVICE(MTXORB_VID, MTXORB_FTDI_RANGE_01D5_PID) },
	{ USB_DEVICE(MTXORB_VID, MTXORB_FTDI_RANGE_01D6_PID) },
	{ USB_DEVICE(MTXORB_VID, MTXORB_FTDI_RANGE_01D7_PID) },
	{ USB_DEVICE(MTXORB_VID, MTXORB_FTDI_RANGE_01D8_PID) },
	{ USB_DEVICE(MTXORB_VID, MTXORB_FTDI_RANGE_01D9_PID) },
	{ USB_DEVICE(MTXORB_VID, MTXORB_FTDI_RANGE_01DA_PID) },
	{ USB_DEVICE(MTXORB_VID, MTXORB_FTDI_RANGE_01DB_PID) },
	{ USB_DEVICE(MTXORB_VID, MTXORB_FTDI_RANGE_01DC_PID) },
	{ USB_DEVICE(MTXORB_VID, MTXORB_FTDI_RANGE_01DD_PID) },
	{ USB_DEVICE(MTXORB_VID, MTXORB_FTDI_RANGE_01DE_PID) },
	{ USB_DEVICE(MTXORB_VID, MTXORB_FTDI_RANGE_01DF_PID) },
	{ USB_DEVICE(MTXORB_VID, MTXORB_FTDI_RANGE_01E0_PID) },
	{ USB_DEVICE(MTXORB_VID, MTXORB_FTDI_RANGE_01E1_PID) },
	{ USB_DEVICE(MTXORB_VID, MTXORB_FTDI_RANGE_01E2_PID) },
	{ USB_DEVICE(MTXORB_VID, MTXORB_FTDI_RANGE_01E3_PID) },
	{ USB_DEVICE(MTXORB_VID, MTXORB_FTDI_RANGE_01E4_PID) },
	{ USB_DEVICE(MTXORB_VID, MTXORB_FTDI_RANGE_01E5_PID) },
	{ USB_DEVICE(MTXORB_VID, MTXORB_FTDI_RANGE_01E6_PID) },
	{ USB_DEVICE(MTXORB_VID, MTXORB_FTDI_RANGE_01E7_PID) },
	{ USB_DEVICE(MTXORB_VID, MTXORB_FTDI_RANGE_01E8_PID) },
	{ USB_DEVICE(MTXORB_VID, MTXORB_FTDI_RANGE_01E9_PID) },
	{ USB_DEVICE(MTXORB_VID, MTXORB_FTDI_RANGE_01EA_PID) },
	{ USB_DEVICE(MTXORB_VID, MTXORB_FTDI_RANGE_01EB_PID) },
	{ USB_DEVICE(MTXORB_VID, MTXORB_FTDI_RANGE_01EC_PID) },
	{ USB_DEVICE(MTXORB_VID, MTXORB_FTDI_RANGE_01ED_PID) },
	{ USB_DEVICE(MTXORB_VID, MTXORB_FTDI_RANGE_01EE_PID) },
	{ USB_DEVICE(MTXORB_VID, MTXORB_FTDI_RANGE_01EF_PID) },
	{ USB_DEVICE(MTXORB_VID, MTXORB_FTDI_RANGE_01F0_PID) },
	{ USB_DEVICE(MTXORB_VID, MTXORB_FTDI_RANGE_01F1_PID) },
	{ USB_DEVICE(MTXORB_VID, MTXORB_FTDI_RANGE_01F2_PID) },
	{ USB_DEVICE(MTXORB_VID, MTXORB_FTDI_RANGE_01F3_PID) },
	{ USB_DEVICE(MTXORB_VID, MTXORB_FTDI_RANGE_01F4_PID) },
	{ USB_DEVICE(MTXORB_VID, MTXORB_FTDI_RANGE_01F5_PID) },
	{ USB_DEVICE(MTXORB_VID, MTXORB_FTDI_RANGE_01F6_PID) },
	{ USB_DEVICE(MTXORB_VID, MTXORB_FTDI_RANGE_01F7_PID) },
	{ USB_DEVICE(MTXORB_VID, MTXORB_FTDI_RANGE_01F8_PID) },
	{ USB_DEVICE(MTXORB_VID, MTXORB_FTDI_RANGE_01F9_PID) },
	{ USB_DEVICE(MTXORB_VID, MTXORB_FTDI_RANGE_01FA_PID) },
	{ USB_DEVICE(MTXORB_VID, MTXORB_FTDI_RANGE_01FB_PID) },
	{ USB_DEVICE(MTXORB_VID, MTXORB_FTDI_RANGE_01FC_PID) },
	{ USB_DEVICE(MTXORB_VID, MTXORB_FTDI_RANGE_01FD_PID) },
	{ USB_DEVICE(MTXORB_VID, MTXORB_FTDI_RANGE_01FE_PID) },
	{ USB_DEVICE(MTXORB_VID, MTXORB_FTDI_RANGE_01FF_PID) },
	{ USB_DEVICE(FTDI_VID, FTDI_PERLE_ULTRAPORT_PID) },
	{ USB_DEVICE(FTDI_VID, FTDI_PIEGROUP_PID) },
	{ USB_DEVICE(FTDI_VID, FTDI_TNC_X_PID) },
	{ USB_DEVICE(FTDI_VID, FTDI_USBX_707_PID) },
	{ USB_DEVICE(SEALEVEL_VID, SEALEVEL_2101_PID) },
	{ USB_DEVICE(SEALEVEL_VID, SEALEVEL_2102_PID) },
	{ USB_DEVICE(SEALEVEL_VID, SEALEVEL_2103_PID) },
	{ USB_DEVICE(SEALEVEL_VID, SEALEVEL_2104_PID) },
	{ USB_DEVICE(SEALEVEL_VID, SEALEVEL_2106_PID) },
	{ USB_DEVICE(SEALEVEL_VID, SEALEVEL_2201_1_PID) },
	{ USB_DEVICE(SEALEVEL_VID, SEALEVEL_2201_2_PID) },
	{ USB_DEVICE(SEALEVEL_VID, SEALEVEL_2202_1_PID) },
	{ USB_DEVICE(SEALEVEL_VID, SEALEVEL_2202_2_PID) },
	{ USB_DEVICE(SEALEVEL_VID, SEALEVEL_2203_1_PID) },
	{ USB_DEVICE(SEALEVEL_VID, SEALEVEL_2203_2_PID) },
	{ USB_DEVICE(SEALEVEL_VID, SEALEVEL_2401_1_PID) },
	{ USB_DEVICE(SEALEVEL_VID, SEALEVEL_2401_2_PID) },
	{ USB_DEVICE(SEALEVEL_VID, SEALEVEL_2401_3_PID) },
	{ USB_DEVICE(SEALEVEL_VID, SEALEVEL_2401_4_PID) },
	{ USB_DEVICE(SEALEVEL_VID, SEALEVEL_2402_1_PID) },
	{ USB_DEVICE(SEALEVEL_VID, SEALEVEL_2402_2_PID) },
	{ USB_DEVICE(SEALEVEL_VID, SEALEVEL_2402_3_PID) },
	{ USB_DEVICE(SEALEVEL_VID, SEALEVEL_2402_4_PID) },
	{ USB_DEVICE(SEALEVEL_VID, SEALEVEL_2403_1_PID) },
	{ USB_DEVICE(SEALEVEL_VID, SEALEVEL_2403_2_PID) },
	{ USB_DEVICE(SEALEVEL_VID, SEALEVEL_2403_3_PID) },
	{ USB_DEVICE(SEALEVEL_VID, SEALEVEL_2403_4_PID) },
	{ USB_DEVICE(SEALEVEL_VID, SEALEVEL_2801_1_PID) },
	{ USB_DEVICE(SEALEVEL_VID, SEALEVEL_2801_2_PID) },
	{ USB_DEVICE(SEALEVEL_VID, SEALEVEL_2801_3_PID) },
	{ USB_DEVICE(SEALEVEL_VID, SEALEVEL_2801_4_PID) },
	{ USB_DEVICE(SEALEVEL_VID, SEALEVEL_2801_5_PID) },
	{ USB_DEVICE(SEALEVEL_VID, SEALEVEL_2801_6_PID) },
	{ USB_DEVICE(SEALEVEL_VID, SEALEVEL_2801_7_PID) },
	{ USB_DEVICE(SEALEVEL_VID, SEALEVEL_2801_8_PID) },
	{ USB_DEVICE(SEALEVEL_VID, SEALEVEL_2802_1_PID) },
	{ USB_DEVICE(SEALEVEL_VID, SEALEVEL_2802_2_PID) },
	{ USB_DEVICE(SEALEVEL_VID, SEALEVEL_2802_3_PID) },
	{ USB_DEVICE(SEALEVEL_VID, SEALEVEL_2802_4_PID) },
	{ USB_DEVICE(SEALEVEL_VID, SEALEVEL_2802_5_PID) },
	{ USB_DEVICE(SEALEVEL_VID, SEALEVEL_2802_6_PID) },
	{ USB_DEVICE(SEALEVEL_VID, SEALEVEL_2802_7_PID) },
	{ USB_DEVICE(SEALEVEL_VID, SEALEVEL_2802_8_PID) },
	{ USB_DEVICE(SEALEVEL_VID, SEALEVEL_2803_1_PID) },
	{ USB_DEVICE(SEALEVEL_VID, SEALEVEL_2803_2_PID) },
	{ USB_DEVICE(SEALEVEL_VID, SEALEVEL_2803_3_PID) },
	{ USB_DEVICE(SEALEVEL_VID, SEALEVEL_2803_4_PID) },
	{ USB_DEVICE(SEALEVEL_VID, SEALEVEL_2803_5_PID) },
	{ USB_DEVICE(SEALEVEL_VID, SEALEVEL_2803_6_PID) },
	{ USB_DEVICE(SEALEVEL_VID, SEALEVEL_2803_7_PID) },
	{ USB_DEVICE(SEALEVEL_VID, SEALEVEL_2803_8_PID) },
	{ USB_DEVICE(IDTECH_VID, IDTECH_IDT1221U_PID) },
	{ USB_DEVICE(OCT_VID, OCT_US101_PID) },
	{ USB_DEVICE(FTDI_VID, FTDI_HE_TIRA1_PID),
		.driver_info = (kernel_ulong_t)&ftdi_HE_TIRA1_quirk },
	{ USB_DEVICE(FTDI_VID, FTDI_USB_UIRT_PID),
		.driver_info = (kernel_ulong_t)&ftdi_USB_UIRT_quirk },
	{ USB_DEVICE(FTDI_VID, PROTEGO_SPECIAL_1) },
	{ USB_DEVICE(FTDI_VID, PROTEGO_R2X0) },
	{ USB_DEVICE(FTDI_VID, PROTEGO_SPECIAL_3) },
	{ USB_DEVICE(FTDI_VID, PROTEGO_SPECIAL_4) },
	{ USB_DEVICE(FTDI_VID, FTDI_GUDEADS_E808_PID) },
	{ USB_DEVICE(FTDI_VID, FTDI_GUDEADS_E809_PID) },
	{ USB_DEVICE(FTDI_VID, FTDI_GUDEADS_E80A_PID) },
	{ USB_DEVICE(FTDI_VID, FTDI_GUDEADS_E80B_PID) },
	{ USB_DEVICE(FTDI_VID, FTDI_GUDEADS_E80C_PID) },
	{ USB_DEVICE(FTDI_VID, FTDI_GUDEADS_E80D_PID) },
	{ USB_DEVICE(FTDI_VID, FTDI_GUDEADS_E80E_PID) },
	{ USB_DEVICE(FTDI_VID, FTDI_GUDEADS_E80F_PID) },
	{ USB_DEVICE(FTDI_VID, FTDI_GUDEADS_E888_PID) },
	{ USB_DEVICE(FTDI_VID, FTDI_GUDEADS_E889_PID) },
	{ USB_DEVICE(FTDI_VID, FTDI_GUDEADS_E88A_PID) },
	{ USB_DEVICE(FTDI_VID, FTDI_GUDEADS_E88B_PID) },
	{ USB_DEVICE(FTDI_VID, FTDI_GUDEADS_E88C_PID) },
	{ USB_DEVICE(FTDI_VID, FTDI_GUDEADS_E88D_PID) },
	{ USB_DEVICE(FTDI_VID, FTDI_GUDEADS_E88E_PID) },
	{ USB_DEVICE(FTDI_VID, FTDI_GUDEADS_E88F_PID) },
	{ USB_DEVICE(FTDI_VID, FTDI_ELV_UO100_PID) },
	{ USB_DEVICE(FTDI_VID, FTDI_ELV_UM100_PID) },
	{ USB_DEVICE(FTDI_VID, FTDI_ELV_UR100_PID) },
	{ USB_DEVICE(FTDI_VID, FTDI_ELV_ALC8500_PID) },
	{ USB_DEVICE(FTDI_VID, FTDI_PYRAMID_PID) },
	{ USB_DEVICE(FTDI_VID, FTDI_ELV_FHZ1000PC_PID) },
	{ USB_DEVICE(FTDI_VID, FTDI_IBS_US485_PID) },
	{ USB_DEVICE(FTDI_VID, FTDI_IBS_PICPRO_PID) },
	{ USB_DEVICE(FTDI_VID, FTDI_IBS_PCMCIA_PID) },
	{ USB_DEVICE(FTDI_VID, FTDI_IBS_PK1_PID) },
	{ USB_DEVICE(FTDI_VID, FTDI_IBS_RS232MON_PID) },
	{ USB_DEVICE(FTDI_VID, FTDI_IBS_APP70_PID) },
	{ USB_DEVICE(FTDI_VID, FTDI_IBS_PEDO_PID) },
	{ USB_DEVICE(FTDI_VID, FTDI_IBS_PROD_PID) },
	/*
	 * Due to many user requests for multiple ELV devices we enable
	 * them by default.
	 */
	{ USB_DEVICE(FTDI_VID, FTDI_ELV_CLI7000_PID) },
	{ USB_DEVICE(FTDI_VID, FTDI_ELV_PPS7330_PID) },
	{ USB_DEVICE(FTDI_VID, FTDI_ELV_TFM100_PID) },
	{ USB_DEVICE(FTDI_VID, FTDI_ELV_UDF77_PID) },
	{ USB_DEVICE(FTDI_VID, FTDI_ELV_UIO88_PID) },
	{ USB_DEVICE(FTDI_VID, FTDI_ELV_UAD8_PID) },
	{ USB_DEVICE(FTDI_VID, FTDI_ELV_UDA7_PID) },
	{ USB_DEVICE(FTDI_VID, FTDI_ELV_USI2_PID) },
	{ USB_DEVICE(FTDI_VID, FTDI_ELV_T1100_PID) },
	{ USB_DEVICE(FTDI_VID, FTDI_ELV_PCD200_PID) },
	{ USB_DEVICE(FTDI_VID, FTDI_ELV_ULA200_PID) },
	{ USB_DEVICE(FTDI_VID, FTDI_ELV_CSI8_PID) },
	{ USB_DEVICE(FTDI_VID, FTDI_ELV_EM1000DL_PID) },
	{ USB_DEVICE(FTDI_VID, FTDI_ELV_PCK100_PID) },
	{ USB_DEVICE(FTDI_VID, FTDI_ELV_RFP500_PID) },
	{ USB_DEVICE(FTDI_VID, FTDI_ELV_FS20SIG_PID) },
	{ USB_DEVICE(FTDI_VID, FTDI_ELV_WS300PC_PID) },
	{ USB_DEVICE(FTDI_VID, FTDI_ELV_FHZ1300PC_PID) },
	{ USB_DEVICE(FTDI_VID, FTDI_ELV_EM1010PC_PID) },
	{ USB_DEVICE(FTDI_VID, FTDI_ELV_WS500_PID) },
	{ USB_DEVICE(FTDI_VID, FTDI_ELV_HS485_PID) },
	{ USB_DEVICE(FTDI_VID, LINX_SDMUSBQSS_PID) },
	{ USB_DEVICE(FTDI_VID, LINX_MASTERDEVEL2_PID) },
	{ USB_DEVICE(FTDI_VID, LINX_FUTURE_0_PID) },
	{ USB_DEVICE(FTDI_VID, LINX_FUTURE_1_PID) },
	{ USB_DEVICE(FTDI_VID, LINX_FUTURE_2_PID) },
	{ USB_DEVICE(FTDI_VID, FTDI_CCSICDU20_0_PID) },
	{ USB_DEVICE(FTDI_VID, FTDI_CCSICDU40_1_PID) },
	{ USB_DEVICE(FTDI_VID, FTDI_CCSMACHX_2_PID) },
	{ USB_DEVICE(FTDI_VID, INSIDE_ACCESSO) },
	{ USB_DEVICE(INTREPID_VID, INTREPID_VALUECAN_PID) },
	{ USB_DEVICE(INTREPID_VID, INTREPID_NEOVI_PID) },
	{ USB_DEVICE(FALCOM_VID, FALCOM_TWIST_PID) },
	{ USB_DEVICE(FALCOM_VID, FALCOM_SAMBA_PID) },
	{ USB_DEVICE(FTDI_VID, FTDI_SUUNTO_SPORTS_PID) },
	{ USB_DEVICE(FTDI_VID, FTDI_OCEANIC_PID) },
	{ USB_DEVICE(TTI_VID, TTI_QL355P_PID) },
	{ USB_DEVICE(FTDI_VID, FTDI_RM_CANVIEW_PID) },
	{ USB_DEVICE(BANDB_VID, BANDB_USOTL4_PID) },
	{ USB_DEVICE(BANDB_VID, BANDB_USTL4_PID) },
	{ USB_DEVICE(BANDB_VID, BANDB_USO9ML2_PID) },
	{ USB_DEVICE(FTDI_VID, EVER_ECO_PRO_CDS) },
	{ USB_DEVICE(FTDI_VID, FTDI_4N_GALAXY_DE_1_PID) },
	{ USB_DEVICE(FTDI_VID, FTDI_4N_GALAXY_DE_2_PID) },
	{ USB_DEVICE(FTDI_VID, XSENS_CONVERTER_0_PID) },
	{ USB_DEVICE(FTDI_VID, XSENS_CONVERTER_1_PID) },
	{ USB_DEVICE(FTDI_VID, XSENS_CONVERTER_2_PID) },
	{ USB_DEVICE(FTDI_VID, XSENS_CONVERTER_3_PID) },
	{ USB_DEVICE(FTDI_VID, XSENS_CONVERTER_4_PID) },
	{ USB_DEVICE(FTDI_VID, XSENS_CONVERTER_5_PID) },
	{ USB_DEVICE(FTDI_VID, XSENS_CONVERTER_6_PID) },
	{ USB_DEVICE(FTDI_VID, XSENS_CONVERTER_7_PID) },
	{ USB_DEVICE(MOBILITY_VID, MOBILITY_USB_SERIAL_PID) },
	{ USB_DEVICE(FTDI_VID, FTDI_ACTIVE_ROBOTS_PID) },
	{ USB_DEVICE(FTDI_VID, FTDI_MHAM_KW_PID) },
	{ USB_DEVICE(FTDI_VID, FTDI_MHAM_YS_PID) },
	{ USB_DEVICE(FTDI_VID, FTDI_MHAM_Y6_PID) },
	{ USB_DEVICE(FTDI_VID, FTDI_MHAM_Y8_PID) },
	{ USB_DEVICE(FTDI_VID, FTDI_MHAM_IC_PID) },
	{ USB_DEVICE(FTDI_VID, FTDI_MHAM_DB9_PID) },
	{ USB_DEVICE(FTDI_VID, FTDI_MHAM_RS232_PID) },
	{ USB_DEVICE(FTDI_VID, FTDI_MHAM_Y9_PID) },
	{ USB_DEVICE(FTDI_VID, FTDI_TERATRONIK_VCP_PID) },
	{ USB_DEVICE(FTDI_VID, FTDI_TERATRONIK_D2XX_PID) },
	{ USB_DEVICE(EVOLUTION_VID, EVOLUTION_ER1_PID) },
	{ USB_DEVICE(EVOLUTION_VID, EVO_HYBRID_PID) },
	{ USB_DEVICE(EVOLUTION_VID, EVO_RCM4_PID) },
	{ USB_DEVICE(FTDI_VID, FTDI_ARTEMIS_PID) },
	{ USB_DEVICE(FTDI_VID, FTDI_ATIK_ATK16_PID) },
	{ USB_DEVICE(FTDI_VID, FTDI_ATIK_ATK16C_PID) },
	{ USB_DEVICE(FTDI_VID, FTDI_ATIK_ATK16HR_PID) },
	{ USB_DEVICE(FTDI_VID, FTDI_ATIK_ATK16HRC_PID) },
	{ USB_DEVICE(FTDI_VID, FTDI_ATIK_ATK16IC_PID) },
	{ USB_DEVICE(KOBIL_VID, KOBIL_CONV_B1_PID) },
	{ USB_DEVICE(KOBIL_VID, KOBIL_CONV_KAAN_PID) },
	{ USB_DEVICE(POSIFLEX_VID, POSIFLEX_PP7000_PID) },
	{ USB_DEVICE(FTDI_VID, FTDI_TTUSB_PID) },
	{ USB_DEVICE(FTDI_VID, FTDI_ECLO_COM_1WIRE_PID) },
	{ USB_DEVICE(FTDI_VID, FTDI_WESTREX_MODEL_777_PID) },
	{ USB_DEVICE(FTDI_VID, FTDI_WESTREX_MODEL_8900F_PID) },
	{ USB_DEVICE(FTDI_VID, FTDI_PCDJ_DAC2_PID) },
	{ USB_DEVICE(FTDI_VID, FTDI_RRCIRKITS_LOCOBUFFER_PID) },
	{ USB_DEVICE(FTDI_VID, FTDI_ASK_RDR400_PID) },
	{ USB_DEVICE(ICOM_ID1_VID, ICOM_ID1_PID) },
	{ USB_DEVICE(PAPOUCH_VID, PAPOUCH_TMU_PID) },
	{ USB_DEVICE(FTDI_VID, FTDI_ACG_HFDUAL_PID) },
	{ USB_DEVICE(FTDI_VID, FTDI_YEI_SERVOCENTER31_PID) },
	{ USB_DEVICE(FTDI_VID, FTDI_THORLABS_PID) },
	{ USB_DEVICE(TESTO_VID, TESTO_USB_INTERFACE_PID) },
	{ USB_DEVICE(FTDI_VID, FTDI_GAMMA_SCOUT_PID) },
	{ USB_DEVICE(FTDI_VID, FTDI_TACTRIX_OPENPORT_13M_PID) },
	{ USB_DEVICE(FTDI_VID, FTDI_TACTRIX_OPENPORT_13S_PID) },
	{ USB_DEVICE(FTDI_VID, FTDI_TACTRIX_OPENPORT_13U_PID) },
	{ USB_DEVICE(ELEKTOR_VID, ELEKTOR_FT323R_PID) },
	{ USB_DEVICE(TELLDUS_VID, TELLDUS_TELLSTICK_PID) },
	{ USB_DEVICE(FTDI_VID, FTDI_MAXSTREAM_PID) },
	{ USB_DEVICE(FTDI_VID, FTDI_PHI_FISCO_PID) },
	{ USB_DEVICE(TML_VID, TML_USB_SERIAL_PID) },
	{ USB_DEVICE(FTDI_VID, FTDI_ELSTER_UNICOM_PID) },
	{ USB_DEVICE(FTDI_VID, FTDI_PROPOX_JTAGCABLEII_PID) },
	{ USB_DEVICE(OLIMEX_VID, OLIMEX_ARM_USB_OCD_PID),
		.driver_info = (kernel_ulong_t)&ftdi_jtag_quirk },
	{ USB_DEVICE(FIC_VID, FIC_NEO1973_DEBUG_PID),
		.driver_info = (kernel_ulong_t)&ftdi_jtag_quirk },
	{ USB_DEVICE(FTDI_VID, FTDI_OOCDLINK_PID),
		.driver_info = (kernel_ulong_t)&ftdi_jtag_quirk },
	{ USB_DEVICE(FTDI_VID, LMI_LM3S_DEVEL_BOARD_PID),
		.driver_info = (kernel_ulong_t)&ftdi_jtag_quirk },
	{ USB_DEVICE(FTDI_VID, LMI_LM3S_EVAL_BOARD_PID),
		.driver_info = (kernel_ulong_t)&ftdi_jtag_quirk },
	{ USB_DEVICE(RATOC_VENDOR_ID, RATOC_PRODUCT_ID_USB60F) },
	{ USB_DEVICE(FTDI_VID, FTDI_REU_TINY_PID) },
	{ USB_DEVICE(PAPOUCH_VID, PAPOUCH_QUIDO4x4_PID) },
	{ USB_DEVICE(FTDI_VID, FTDI_DOMINTELL_DGQG_PID) },
	{ USB_DEVICE(FTDI_VID, FTDI_DOMINTELL_DUSB_PID) },
	{ USB_DEVICE(ALTI2_VID, ALTI2_N3_PID) },
	{ USB_DEVICE(FTDI_VID, DIEBOLD_BCS_SE923_PID) },
<<<<<<< HEAD
=======
	{ USB_DEVICE(FTDI_VID, FTDI_NDI_HUC_PID) },
>>>>>>> 389c2335
	{ },					/* Optional parameter entry */
	{ }					/* Terminating entry */
};

MODULE_DEVICE_TABLE(usb, id_table_combined);

static struct usb_driver ftdi_driver = {
	.name =		"ftdi_sio",
	.probe =	usb_serial_probe,
	.disconnect =	usb_serial_disconnect,
	.id_table =	id_table_combined,
	.no_dynamic_id =	1,
};

static const char *ftdi_chip_name[] = {
	[SIO] = "SIO",	/* the serial part of FT8U100AX */
	[FT8U232AM] = "FT8U232AM",
	[FT232BM] = "FT232BM",
	[FT2232C] = "FT2232C",
	[FT232RL] = "FT232RL",
};


/* Constants for read urb and write urb */
#define BUFSZ 512
#define PKTSZ 64

/* rx_flags */
#define THROTTLED		0x01
#define ACTUALLY_THROTTLED	0x02

/* Used for TIOCMIWAIT */
#define FTDI_STATUS_B0_MASK	(FTDI_RS0_CTS | FTDI_RS0_DSR | FTDI_RS0_RI | FTDI_RS0_RLSD)
#define FTDI_STATUS_B1_MASK	(FTDI_RS_BI)
/* End TIOCMIWAIT */

#define FTDI_IMPL_ASYNC_FLAGS = (ASYNC_SPD_HI | ASYNC_SPD_VHI \
 | ASYNC_SPD_CUST | ASYNC_SPD_SHI | ASYNC_SPD_WARP)

/* function prototypes for a FTDI serial converter */
static int  ftdi_sio_probe(struct usb_serial *serial,
					const struct usb_device_id *id);
static void ftdi_shutdown(struct usb_serial *serial);
static int  ftdi_sio_port_probe(struct usb_serial_port *port);
static int  ftdi_sio_port_remove(struct usb_serial_port *port);
static int  ftdi_open(struct tty_struct *tty,
			struct usb_serial_port *port, struct file *filp);
static void ftdi_close(struct tty_struct *tty,
			struct usb_serial_port *port, struct file *filp);
static int  ftdi_write(struct tty_struct *tty, struct usb_serial_port *port,
			const unsigned char *buf, int count);
static int  ftdi_write_room(struct tty_struct *tty);
static int  ftdi_chars_in_buffer(struct tty_struct *tty);
static void ftdi_write_bulk_callback(struct urb *urb);
static void ftdi_read_bulk_callback(struct urb *urb);
static void ftdi_process_read(struct work_struct *work);
static void ftdi_set_termios(struct tty_struct *tty,
			struct usb_serial_port *port, struct ktermios *old);
static int  ftdi_tiocmget(struct tty_struct *tty, struct file *file);
static int  ftdi_tiocmset(struct tty_struct *tty, struct file *file,
			unsigned int set, unsigned int clear);
static int  ftdi_ioctl(struct tty_struct *tty, struct file *file,
			unsigned int cmd, unsigned long arg);
static void ftdi_break_ctl(struct tty_struct *tty, int break_state);
static void ftdi_throttle(struct tty_struct *tty);
static void ftdi_unthrottle(struct tty_struct *tty);

static unsigned short int ftdi_232am_baud_base_to_divisor(int baud, int base);
static unsigned short int ftdi_232am_baud_to_divisor(int baud);
static __u32 ftdi_232bm_baud_base_to_divisor(int baud, int base);
static __u32 ftdi_232bm_baud_to_divisor(int baud);

static struct usb_serial_driver ftdi_sio_device = {
	.driver = {
		.owner =	THIS_MODULE,
		.name =		"ftdi_sio",
	},
	.description =		"FTDI USB Serial Device",
	.usb_driver = 		&ftdi_driver ,
	.id_table =		id_table_combined,
	.num_ports =		1,
	.probe =		ftdi_sio_probe,
	.port_probe =		ftdi_sio_port_probe,
	.port_remove =		ftdi_sio_port_remove,
	.open =			ftdi_open,
	.close =		ftdi_close,
	.throttle =		ftdi_throttle,
	.unthrottle =		ftdi_unthrottle,
	.write =		ftdi_write,
	.write_room =		ftdi_write_room,
	.chars_in_buffer =	ftdi_chars_in_buffer,
	.read_bulk_callback =	ftdi_read_bulk_callback,
	.write_bulk_callback =	ftdi_write_bulk_callback,
	.tiocmget =             ftdi_tiocmget,
	.tiocmset =             ftdi_tiocmset,
	.ioctl =		ftdi_ioctl,
	.set_termios =		ftdi_set_termios,
	.break_ctl =		ftdi_break_ctl,
	.shutdown =		ftdi_shutdown,
};


#define WDR_TIMEOUT 5000 /* default urb timeout */
#define WDR_SHORT_TIMEOUT 1000	/* shorter urb timeout */

/* High and low are for DTR, RTS etc etc */
#define HIGH 1
#define LOW 0

/* number of outstanding urbs to prevent userspace DoS from happening */
#define URB_UPPER_LIMIT	42

/*
 * ***************************************************************************
 * Utility functions
 * ***************************************************************************
 */

static unsigned short int ftdi_232am_baud_base_to_divisor(int baud, int base)
{
	unsigned short int divisor;
	/* divisor shifted 3 bits to the left */
	int divisor3 = base / 2 / baud;
	if ((divisor3 & 0x7) == 7)
		divisor3++; /* round x.7/8 up to x+1 */
	divisor = divisor3 >> 3;
	divisor3 &= 0x7;
	if (divisor3 == 1)
		divisor |= 0xc000;
	else if (divisor3 >= 4)
		divisor |= 0x4000;
	else if (divisor3 != 0)
		divisor |= 0x8000;
	else if (divisor == 1)
		divisor = 0;	/* special case for maximum baud rate */
	return divisor;
}

static unsigned short int ftdi_232am_baud_to_divisor(int baud)
{
	 return ftdi_232am_baud_base_to_divisor(baud, 48000000);
}

static __u32 ftdi_232bm_baud_base_to_divisor(int baud, int base)
{
	static const unsigned char divfrac[8] = { 0, 3, 2, 4, 1, 5, 6, 7 };
	__u32 divisor;
	/* divisor shifted 3 bits to the left */
	int divisor3 = base / 2 / baud;
	divisor = divisor3 >> 3;
	divisor |= (__u32)divfrac[divisor3 & 0x7] << 14;
	/* Deal with special cases for highest baud rates. */
	if (divisor == 1)
		divisor = 0;
	else if (divisor == 0x4001)
		divisor = 1;
	return divisor;
}

static __u32 ftdi_232bm_baud_to_divisor(int baud)
{
	 return ftdi_232bm_baud_base_to_divisor(baud, 48000000);
}

#define set_mctrl(port, set)		update_mctrl((port), (set), 0)
#define clear_mctrl(port, clear)	update_mctrl((port), 0, (clear))

static int update_mctrl(struct usb_serial_port *port, unsigned int set,
							unsigned int clear)
{
	struct ftdi_private *priv = usb_get_serial_port_data(port);
	char *buf;
	unsigned urb_value;
	int rv;

	if (((set | clear) & (TIOCM_DTR | TIOCM_RTS)) == 0) {
		dbg("%s - DTR|RTS not being set|cleared", __func__);
		return 0;	/* no change */
	}

	buf = kmalloc(1, GFP_NOIO);
	if (!buf)
		return -ENOMEM;

	clear &= ~set;	/* 'set' takes precedence over 'clear' */
	urb_value = 0;
	if (clear & TIOCM_DTR)
		urb_value |= FTDI_SIO_SET_DTR_LOW;
	if (clear & TIOCM_RTS)
		urb_value |= FTDI_SIO_SET_RTS_LOW;
	if (set & TIOCM_DTR)
		urb_value |= FTDI_SIO_SET_DTR_HIGH;
	if (set & TIOCM_RTS)
		urb_value |= FTDI_SIO_SET_RTS_HIGH;
	rv = usb_control_msg(port->serial->dev,
			       usb_sndctrlpipe(port->serial->dev, 0),
			       FTDI_SIO_SET_MODEM_CTRL_REQUEST,
			       FTDI_SIO_SET_MODEM_CTRL_REQUEST_TYPE,
			       urb_value, priv->interface,
			       buf, 0, WDR_TIMEOUT);

	kfree(buf);
	if (rv < 0) {
		dbg("%s Error from MODEM_CTRL urb: DTR %s, RTS %s",
				__func__,
				(set & TIOCM_DTR) ? "HIGH" :
				(clear & TIOCM_DTR) ? "LOW" : "unchanged",
				(set & TIOCM_RTS) ? "HIGH" :
				(clear & TIOCM_RTS) ? "LOW" : "unchanged");
	} else {
		dbg("%s - DTR %s, RTS %s", __func__,
				(set & TIOCM_DTR) ? "HIGH" :
				(clear & TIOCM_DTR) ? "LOW" : "unchanged",
				(set & TIOCM_RTS) ? "HIGH" :
				(clear & TIOCM_RTS) ? "LOW" : "unchanged");
		/* FIXME: locking on last_dtr_rts */
		priv->last_dtr_rts = (priv->last_dtr_rts & ~clear) | set;
	}
	return rv;
}


static __u32 get_ftdi_divisor(struct tty_struct *tty,
						struct usb_serial_port *port)
{ /* get_ftdi_divisor */
	struct ftdi_private *priv = usb_get_serial_port_data(port);
	__u32 div_value = 0;
	int div_okay = 1;
	int baud;

	/*
	 * The logic involved in setting the baudrate can be cleanly split into
	 * 3 steps.
	 * 1. Standard baud rates are set in tty->termios->c_cflag
	 * 2. If these are not enough, you can set any speed using alt_speed as
	 * follows:
	 *    - set tty->termios->c_cflag speed to B38400
	 *    - set your real speed in tty->alt_speed; it gets ignored when
	 *      alt_speed==0, (or)
	 *    - call TIOCSSERIAL ioctl with (struct serial_struct) set as
	 *	follows:
	 *      flags & ASYNC_SPD_MASK == ASYNC_SPD_[HI, VHI, SHI, WARP],
	 *	this just sets alt_speed to (HI: 57600, VHI: 115200,
	 *	SHI: 230400, WARP: 460800)
	 * ** Steps 1, 2 are done courtesy of tty_get_baud_rate
	 * 3. You can also set baud rate by setting custom divisor as follows
	 *    - set tty->termios->c_cflag speed to B38400
	 *    - call TIOCSSERIAL ioctl with (struct serial_struct) set as
	 *	follows:
	 *      o flags & ASYNC_SPD_MASK == ASYNC_SPD_CUST
	 *      o custom_divisor set to baud_base / your_new_baudrate
	 * ** Step 3 is done courtesy of code borrowed from serial.c
	 *    I should really spend some time and separate + move this common
	 *    code to serial.c, it is replicated in nearly every serial driver
	 *    you see.
	 */

	/* 1. Get the baud rate from the tty settings, this observes
	      alt_speed hack */

	baud = tty_get_baud_rate(tty);
	dbg("%s - tty_get_baud_rate reports speed %d", __func__, baud);

	/* 2. Observe async-compatible custom_divisor hack, update baudrate
	   if needed */

	if (baud == 38400 &&
	    ((priv->flags & ASYNC_SPD_MASK) == ASYNC_SPD_CUST) &&
	     (priv->custom_divisor)) {
		baud = priv->baud_base / priv->custom_divisor;
		dbg("%s - custom divisor %d sets baud rate to %d",
				__func__, priv->custom_divisor, baud);
	}

	/* 3. Convert baudrate to device-specific divisor */

	if (!baud)
		baud = 9600;
	switch (priv->chip_type) {
	case SIO: /* SIO chip */
		switch (baud) {
		case 300: div_value = ftdi_sio_b300; break;
		case 600: div_value = ftdi_sio_b600; break;
		case 1200: div_value = ftdi_sio_b1200; break;
		case 2400: div_value = ftdi_sio_b2400; break;
		case 4800: div_value = ftdi_sio_b4800; break;
		case 9600: div_value = ftdi_sio_b9600; break;
		case 19200: div_value = ftdi_sio_b19200; break;
		case 38400: div_value = ftdi_sio_b38400; break;
		case 57600: div_value = ftdi_sio_b57600;  break;
		case 115200: div_value = ftdi_sio_b115200; break;
		} /* baud */
		if (div_value == 0) {
			dbg("%s - Baudrate (%d) requested is not supported",
							__func__,  baud);
			div_value = ftdi_sio_b9600;
			baud = 9600;
			div_okay = 0;
		}
		break;
	case FT8U232AM: /* 8U232AM chip */
		if (baud <= 3000000) {
			div_value = ftdi_232am_baud_to_divisor(baud);
		} else {
			dbg("%s - Baud rate too high!", __func__);
			baud = 9600;
			div_value = ftdi_232am_baud_to_divisor(9600);
			div_okay = 0;
		}
		break;
	case FT232BM: /* FT232BM chip */
	case FT2232C: /* FT2232C chip */
	case FT232RL:
		if (baud <= 3000000) {
			div_value = ftdi_232bm_baud_to_divisor(baud);
		} else {
			dbg("%s - Baud rate too high!", __func__);
			div_value = ftdi_232bm_baud_to_divisor(9600);
			div_okay = 0;
			baud = 9600;
		}
		break;
	} /* priv->chip_type */

	if (div_okay) {
		dbg("%s - Baud rate set to %d (divisor 0x%lX) on chip %s",
			__func__, baud, (unsigned long)div_value,
			ftdi_chip_name[priv->chip_type]);
	}

	tty_encode_baud_rate(tty, baud, baud);
	return div_value;
}

static int change_speed(struct tty_struct *tty, struct usb_serial_port *port)
{
	struct ftdi_private *priv = usb_get_serial_port_data(port);
	char *buf;
	__u16 urb_value;
	__u16 urb_index;
	__u32 urb_index_value;
	int rv;

	buf = kmalloc(1, GFP_NOIO);
	if (!buf)
		return -ENOMEM;

	urb_index_value = get_ftdi_divisor(tty, port);
	urb_value = (__u16)urb_index_value;
	urb_index = (__u16)(urb_index_value >> 16);
	if (priv->interface) {	/* FT2232C */
		urb_index = (__u16)((urb_index << 8) | priv->interface);
	}

	rv = usb_control_msg(port->serial->dev,
			    usb_sndctrlpipe(port->serial->dev, 0),
			    FTDI_SIO_SET_BAUDRATE_REQUEST,
			    FTDI_SIO_SET_BAUDRATE_REQUEST_TYPE,
			    urb_value, urb_index,
			    buf, 0, WDR_SHORT_TIMEOUT);

	kfree(buf);
	return rv;
}



static int get_serial_info(struct usb_serial_port *port,
				struct serial_struct __user *retinfo)
{
	struct ftdi_private *priv = usb_get_serial_port_data(port);
	struct serial_struct tmp;

	if (!retinfo)
		return -EFAULT;
	memset(&tmp, 0, sizeof(tmp));
	tmp.flags = priv->flags;
	tmp.baud_base = priv->baud_base;
	tmp.custom_divisor = priv->custom_divisor;
	if (copy_to_user(retinfo, &tmp, sizeof(*retinfo)))
		return -EFAULT;
	return 0;
} /* get_serial_info */


static int set_serial_info(struct tty_struct *tty,
	struct usb_serial_port *port, struct serial_struct __user *newinfo)
{ /* set_serial_info */
	struct ftdi_private *priv = usb_get_serial_port_data(port);
	struct serial_struct new_serial;
	struct ftdi_private old_priv;

	if (copy_from_user(&new_serial, newinfo, sizeof(new_serial)))
		return -EFAULT;

	lock_kernel();
	old_priv = *priv;

	/* Do error checking and permission checking */

	if (!capable(CAP_SYS_ADMIN)) {
		if (((new_serial.flags & ~ASYNC_USR_MASK) !=
		     (priv->flags & ~ASYNC_USR_MASK))) {
			unlock_kernel();
			return -EPERM;
		}
		priv->flags = ((priv->flags & ~ASYNC_USR_MASK) |
			       (new_serial.flags & ASYNC_USR_MASK));
		priv->custom_divisor = new_serial.custom_divisor;
		goto check_and_exit;
	}

	if ((new_serial.baud_base != priv->baud_base) &&
	    (new_serial.baud_base < 9600)) {
	    	unlock_kernel();
		return -EINVAL;
	}

	/* Make the changes - these are privileged changes! */

	priv->flags = ((priv->flags & ~ASYNC_FLAGS) |
					(new_serial.flags & ASYNC_FLAGS));
	priv->custom_divisor = new_serial.custom_divisor;

	tty->low_latency = (priv->flags & ASYNC_LOW_LATENCY) ? 1 : 0;

check_and_exit:
	if ((old_priv.flags & ASYNC_SPD_MASK) !=
	     (priv->flags & ASYNC_SPD_MASK)) {
		if ((priv->flags & ASYNC_SPD_MASK) == ASYNC_SPD_HI)
			tty->alt_speed = 57600;
		else if ((priv->flags & ASYNC_SPD_MASK) == ASYNC_SPD_VHI)
			tty->alt_speed = 115200;
		else if ((priv->flags & ASYNC_SPD_MASK) == ASYNC_SPD_SHI)
			tty->alt_speed = 230400;
		else if ((priv->flags & ASYNC_SPD_MASK) == ASYNC_SPD_WARP)
			tty->alt_speed = 460800;
		else
			tty->alt_speed = 0;
	}
	if (((old_priv.flags & ASYNC_SPD_MASK) !=
	     (priv->flags & ASYNC_SPD_MASK)) ||
	    (((priv->flags & ASYNC_SPD_MASK) == ASYNC_SPD_CUST) &&
	     (old_priv.custom_divisor != priv->custom_divisor))) {
		unlock_kernel();
		change_speed(tty, port);
	}
	else
		unlock_kernel();
	return 0;

} /* set_serial_info */


/* Determine type of FTDI chip based on USB config and descriptor. */
static void ftdi_determine_type(struct usb_serial_port *port)
{
	struct ftdi_private *priv = usb_get_serial_port_data(port);
	struct usb_serial *serial = port->serial;
	struct usb_device *udev = serial->dev;
	unsigned version;
	unsigned interfaces;

	/* Assume it is not the original SIO device for now. */
	priv->baud_base = 48000000 / 2;
	priv->write_offset = 0;

	version = le16_to_cpu(udev->descriptor.bcdDevice);
	interfaces = udev->actconfig->desc.bNumInterfaces;
	dbg("%s: bcdDevice = 0x%x, bNumInterfaces = %u", __func__,
			version, interfaces);
	if (interfaces > 1) {
		int inter;

		/* Multiple interfaces.  Assume FT2232C. */
		priv->chip_type = FT2232C;
		/* Determine interface code. */
		inter = serial->interface->altsetting->desc.bInterfaceNumber;
		if (inter == 0)
			priv->interface = PIT_SIOA;
		else
			priv->interface = PIT_SIOB;
		/* BM-type devices have a bug where bcdDevice gets set
		 * to 0x200 when iSerialNumber is 0.  */
		if (version < 0x500) {
			dbg("%s: something fishy - bcdDevice too low for multi-interface device",
					__func__);
		}
	} else if (version < 0x200) {
		/* Old device.  Assume its the original SIO. */
		priv->chip_type = SIO;
		priv->baud_base = 12000000 / 16;
		priv->write_offset = 1;
	} else if (version < 0x400) {
		/* Assume its an FT8U232AM (or FT8U245AM) */
		/* (It might be a BM because of the iSerialNumber bug,
		 * but it will still work as an AM device.) */
		priv->chip_type = FT8U232AM;
	} else if (version < 0x600) {
		/* Assume its an FT232BM (or FT245BM) */
		priv->chip_type = FT232BM;
	} else {
		/* Assume its an FT232R  */
		priv->chip_type = FT232RL;
	}
	dev_info(&udev->dev, "Detected %s\n", ftdi_chip_name[priv->chip_type]);
}


/*
 * ***************************************************************************
 * Sysfs Attribute
 * ***************************************************************************
 */

static ssize_t show_latency_timer(struct device *dev,
				struct device_attribute *attr, char *buf)
{
	struct usb_serial_port *port = to_usb_serial_port(dev);
	struct ftdi_private *priv = usb_get_serial_port_data(port);
	struct usb_device *udev = port->serial->dev;
	unsigned short latency = 0;
	int rv = 0;


	dbg("%s", __func__);

	rv = usb_control_msg(udev,
			     usb_rcvctrlpipe(udev, 0),
			     FTDI_SIO_GET_LATENCY_TIMER_REQUEST,
			     FTDI_SIO_GET_LATENCY_TIMER_REQUEST_TYPE,
			     0, priv->interface,
			     (char *) &latency, 1, WDR_TIMEOUT);

	if (rv < 0) {
		dev_err(dev, "Unable to read latency timer: %i\n", rv);
		return -EIO;
	}
	return sprintf(buf, "%i\n", latency);
}

/* Write a new value of the latency timer, in units of milliseconds. */
static ssize_t store_latency_timer(struct device *dev,
			struct device_attribute *attr, const char *valbuf,
			size_t count)
{
	struct usb_serial_port *port = to_usb_serial_port(dev);
	struct ftdi_private *priv = usb_get_serial_port_data(port);
	struct usb_device *udev = port->serial->dev;
	char buf[1];
	int v = simple_strtoul(valbuf, NULL, 10);
	int rv = 0;

	dbg("%s: setting latency timer = %i", __func__, v);

	rv = usb_control_msg(udev,
			     usb_sndctrlpipe(udev, 0),
			     FTDI_SIO_SET_LATENCY_TIMER_REQUEST,
			     FTDI_SIO_SET_LATENCY_TIMER_REQUEST_TYPE,
			     v, priv->interface,
			     buf, 0, WDR_TIMEOUT);

	if (rv < 0) {
		dev_err(dev, "Unable to write latency timer: %i\n", rv);
		return -EIO;
	}

	return count;
}

/* Write an event character directly to the FTDI register.  The ASCII
   value is in the low 8 bits, with the enable bit in the 9th bit. */
static ssize_t store_event_char(struct device *dev,
	struct device_attribute *attr, const char *valbuf, size_t count)
{
	struct usb_serial_port *port = to_usb_serial_port(dev);
	struct ftdi_private *priv = usb_get_serial_port_data(port);
	struct usb_device *udev = port->serial->dev;
	char buf[1];
	int v = simple_strtoul(valbuf, NULL, 10);
	int rv = 0;

	dbg("%s: setting event char = %i", __func__, v);

	rv = usb_control_msg(udev,
			     usb_sndctrlpipe(udev, 0),
			     FTDI_SIO_SET_EVENT_CHAR_REQUEST,
			     FTDI_SIO_SET_EVENT_CHAR_REQUEST_TYPE,
			     v, priv->interface,
			     buf, 0, WDR_TIMEOUT);

	if (rv < 0) {
		dbg("Unable to write event character: %i", rv);
		return -EIO;
	}

	return count;
}

static DEVICE_ATTR(latency_timer, S_IWUSR | S_IRUGO, show_latency_timer,
							store_latency_timer);
static DEVICE_ATTR(event_char, S_IWUSR, NULL, store_event_char);

static int create_sysfs_attrs(struct usb_serial_port *port)
{
	struct ftdi_private *priv = usb_get_serial_port_data(port);
	int retval = 0;

	dbg("%s", __func__);

	/* XXX I've no idea if the original SIO supports the event_char
	 * sysfs parameter, so I'm playing it safe.  */
	if (priv->chip_type != SIO) {
		dbg("sysfs attributes for %s", ftdi_chip_name[priv->chip_type]);
		retval = device_create_file(&port->dev, &dev_attr_event_char);
		if ((!retval) &&
		    (priv->chip_type == FT232BM ||
		     priv->chip_type == FT2232C ||
		     priv->chip_type == FT232RL)) {
			retval = device_create_file(&port->dev,
						    &dev_attr_latency_timer);
		}
	}
	return retval;
}

static void remove_sysfs_attrs(struct usb_serial_port *port)
{
	struct ftdi_private *priv = usb_get_serial_port_data(port);

	dbg("%s", __func__);

	/* XXX see create_sysfs_attrs */
	if (priv->chip_type != SIO) {
		device_remove_file(&port->dev, &dev_attr_event_char);
		if (priv->chip_type == FT232BM ||
		    priv->chip_type == FT2232C ||
		    priv->chip_type == FT232RL) {
			device_remove_file(&port->dev, &dev_attr_latency_timer);
		}
	}

}

/*
 * ***************************************************************************
 * FTDI driver specific functions
 * ***************************************************************************
 */

/* Probe function to check for special devices */
static int ftdi_sio_probe(struct usb_serial *serial,
					const struct usb_device_id *id)
{
	struct ftdi_sio_quirk *quirk =
				(struct ftdi_sio_quirk *)id->driver_info;

	if (quirk && quirk->probe) {
		int ret = quirk->probe(serial);
		if (ret != 0)
			return ret;
	}

	usb_set_serial_data(serial, (void *)id->driver_info);

	return 0;
}

static int ftdi_sio_port_probe(struct usb_serial_port *port)
{
	struct ftdi_private *priv;
	struct ftdi_sio_quirk *quirk = usb_get_serial_data(port->serial);


	dbg("%s", __func__);

	priv = kzalloc(sizeof(struct ftdi_private), GFP_KERNEL);
	if (!priv) {
		dev_err(&port->dev, "%s- kmalloc(%Zd) failed.\n", __func__,
					sizeof(struct ftdi_private));
		return -ENOMEM;
	}

	spin_lock_init(&priv->rx_lock);
	spin_lock_init(&priv->tx_lock);
	init_waitqueue_head(&priv->delta_msr_wait);
	/* This will push the characters through immediately rather
	   than queue a task to deliver them */
	priv->flags = ASYNC_LOW_LATENCY;

	if (quirk && quirk->port_probe)
		quirk->port_probe(priv);

	/* Increase the size of read buffers */
	kfree(port->bulk_in_buffer);
	port->bulk_in_buffer = kmalloc(BUFSZ, GFP_KERNEL);
	if (!port->bulk_in_buffer) {
		kfree(priv);
		return -ENOMEM;
	}
	if (port->read_urb) {
		port->read_urb->transfer_buffer = port->bulk_in_buffer;
		port->read_urb->transfer_buffer_length = BUFSZ;
	}

	INIT_DELAYED_WORK(&priv->rx_work, ftdi_process_read);
	priv->port = port;

	/* Free port's existing write urb and transfer buffer. */
	if (port->write_urb) {
		usb_free_urb(port->write_urb);
		port->write_urb = NULL;
	}
	kfree(port->bulk_out_buffer);
	port->bulk_out_buffer = NULL;

	usb_set_serial_port_data(port, priv);

	ftdi_determine_type(port);
	create_sysfs_attrs(port);
	return 0;
}

/* Setup for the USB-UIRT device, which requires hardwired
 * baudrate (38400 gets mapped to 312500) */
/* Called from usbserial:serial_probe */
static void ftdi_USB_UIRT_setup(struct ftdi_private *priv)
{
	dbg("%s", __func__);

	priv->flags |= ASYNC_SPD_CUST;
	priv->custom_divisor = 77;
	priv->force_baud = 38400;
} /* ftdi_USB_UIRT_setup */

/* Setup for the HE-TIRA1 device, which requires hardwired
 * baudrate (38400 gets mapped to 100000) and RTS-CTS enabled.  */

static void ftdi_HE_TIRA1_setup(struct ftdi_private *priv)
{
	dbg("%s", __func__);

	priv->flags |= ASYNC_SPD_CUST;
	priv->custom_divisor = 240;
	priv->force_baud = 38400;
	priv->force_rtscts = 1;
} /* ftdi_HE_TIRA1_setup */

/*
 * First port on JTAG adaptors such as Olimex arm-usb-ocd or the FIC/OpenMoko
 * Neo1973 Debug Board is reserved for JTAG interface and can be accessed from
 * userspace using openocd.
 */
static int ftdi_jtag_probe(struct usb_serial *serial)
{
	struct usb_device *udev = serial->dev;
	struct usb_interface *interface = serial->interface;

	dbg("%s", __func__);

	if (interface == udev->actconfig->interface[0]) {
		dev_info(&udev->dev,
			 "Ignoring serial port reserved for JTAG\n");
		return -ENODEV;
	}

	return 0;
}

/*
 * The Matrix Orbital VK204-25-USB has an invalid IN endpoint.
 * We have to correct it if we want to read from it.
 */
static int ftdi_mtxorb_hack_setup(struct usb_serial *serial)
{
	struct usb_host_endpoint *ep = serial->dev->ep_in[1];
	struct usb_endpoint_descriptor *ep_desc = &ep->desc;

	if (ep->enabled && ep_desc->wMaxPacketSize == 0) {
		ep_desc->wMaxPacketSize = cpu_to_le16(0x40);
		dev_info(&serial->dev->dev,
			 "Fixing invalid wMaxPacketSize on read pipe\n");
	}

	return 0;
}

/* ftdi_shutdown is called from usbserial:usb_serial_disconnect
 *   it is called when the usb device is disconnected
 *
 *   usbserial:usb_serial_disconnect
 *      calls __serial_close for each open of the port
 *      shutdown is called then (ie ftdi_shutdown)
 */
static void ftdi_shutdown(struct usb_serial *serial)
{
	dbg("%s", __func__);
}

static int ftdi_sio_port_remove(struct usb_serial_port *port)
{
	struct ftdi_private *priv = usb_get_serial_port_data(port);

	dbg("%s", __func__);

	remove_sysfs_attrs(port);

	/* all open ports are closed at this point
	 *    (by usbserial.c:__serial_close, which calls ftdi_close)
	 */

	if (priv) {
		usb_set_serial_port_data(port, NULL);
		kfree(priv);
	}

	return 0;
}

static int ftdi_open(struct tty_struct *tty,
			struct usb_serial_port *port, struct file *filp)
{ /* ftdi_open */
	struct usb_device *dev = port->serial->dev;
	struct ftdi_private *priv = usb_get_serial_port_data(port);
	unsigned long flags;

	int result = 0;
	char buf[1]; /* Needed for the usb_control_msg I think */

	dbg("%s", __func__);

	spin_lock_irqsave(&priv->tx_lock, flags);
	priv->tx_bytes = 0;
	spin_unlock_irqrestore(&priv->tx_lock, flags);
	spin_lock_irqsave(&priv->rx_lock, flags);
	priv->rx_bytes = 0;
	spin_unlock_irqrestore(&priv->rx_lock, flags);

	if (tty)
		tty->low_latency = (priv->flags & ASYNC_LOW_LATENCY) ? 1 : 0;

	/* No error checking for this (will get errors later anyway) */
	/* See ftdi_sio.h for description of what is reset */
	usb_control_msg(dev, usb_sndctrlpipe(dev, 0),
			FTDI_SIO_RESET_REQUEST, FTDI_SIO_RESET_REQUEST_TYPE,
			FTDI_SIO_RESET_SIO,
			priv->interface, buf, 0, WDR_TIMEOUT);

	/* Termios defaults are set by usb_serial_init. We don't change
	   port->tty->termios - this would lose speed settings, etc.
	   This is same behaviour as serial.c/rs_open() - Kuba */

	/* ftdi_set_termios  will send usb control messages */
	if (tty)
		ftdi_set_termios(tty, port, tty->termios);

	/* FIXME: Flow control might be enabled, so it should be checked -
	   we have no control of defaults! */
	/* Turn on RTS and DTR since we are not flow controlling by default */
	set_mctrl(port, TIOCM_DTR | TIOCM_RTS);

	/* Not throttled */
	spin_lock_irqsave(&priv->rx_lock, flags);
	priv->rx_flags &= ~(THROTTLED | ACTUALLY_THROTTLED);
	spin_unlock_irqrestore(&priv->rx_lock, flags);

	/* Start reading from the device */
	priv->rx_processed = 0;
	usb_fill_bulk_urb(port->read_urb, dev,
			usb_rcvbulkpipe(dev, port->bulk_in_endpointAddress),
			port->read_urb->transfer_buffer,
				port->read_urb->transfer_buffer_length,
			ftdi_read_bulk_callback, port);
	result = usb_submit_urb(port->read_urb, GFP_KERNEL);
	if (result)
		dev_err(&port->dev,
			"%s - failed submitting read urb, error %d\n",
			__func__, result);


	return result;
} /* ftdi_open */



/*
 * usbserial:__serial_close  only calls ftdi_close if the point is open
 *
 *   This only gets called when it is the last close
 *
 *
 */

static void ftdi_close(struct tty_struct *tty,
			struct usb_serial_port *port, struct file *filp)
{ /* ftdi_close */
	unsigned int c_cflag = tty->termios->c_cflag;
	struct ftdi_private *priv = usb_get_serial_port_data(port);
	char buf[1];

	dbg("%s", __func__);

	mutex_lock(&port->serial->disc_mutex);
	if (c_cflag & HUPCL && !port->serial->disconnected) {
		/* Disable flow control */
		if (usb_control_msg(port->serial->dev,
				    usb_sndctrlpipe(port->serial->dev, 0),
				    FTDI_SIO_SET_FLOW_CTRL_REQUEST,
				    FTDI_SIO_SET_FLOW_CTRL_REQUEST_TYPE,
				    0, priv->interface, buf, 0,
				    WDR_TIMEOUT) < 0) {
			dev_err(&port->dev, "error from flowcontrol urb\n");
		}

		/* drop RTS and DTR */
		clear_mctrl(port, TIOCM_DTR | TIOCM_RTS);
	} /* Note change no line if hupcl is off */
	mutex_unlock(&port->serial->disc_mutex);

	/* cancel any scheduled reading */
	cancel_delayed_work(&priv->rx_work);
	flush_scheduled_work();

	/* shutdown our bulk read */
	usb_kill_urb(port->read_urb);
} /* ftdi_close */



/* The SIO requires the first byte to have:
 *  B0 1
 *  B1 0
 *  B2..7 length of message excluding byte 0
 *
 * The new devices do not require this byte
 */
static int ftdi_write(struct tty_struct *tty, struct usb_serial_port *port,
			   const unsigned char *buf, int count)
{ /* ftdi_write */
	struct ftdi_private *priv = usb_get_serial_port_data(port);
	struct urb *urb;
	unsigned char *buffer;
	int data_offset ;       /* will be 1 for the SIO and 0 otherwise */
	int status;
	int transfer_size;
	unsigned long flags;

	dbg("%s port %d, %d bytes", __func__, port->number, count);

	if (count == 0) {
		dbg("write request of 0 bytes");
		return 0;
	}
	spin_lock_irqsave(&priv->tx_lock, flags);
	if (priv->tx_outstanding_urbs > URB_UPPER_LIMIT) {
		spin_unlock_irqrestore(&priv->tx_lock, flags);
		dbg("%s - write limit hit\n", __func__);
		return 0;
	}
	priv->tx_outstanding_urbs++;
	spin_unlock_irqrestore(&priv->tx_lock, flags);

	data_offset = priv->write_offset;
	dbg("data_offset set to %d", data_offset);

	/* Determine total transfer size */
	transfer_size = count;
	if (data_offset > 0) {
		/* Original sio needs control bytes too... */
		transfer_size += (data_offset *
				((count + (PKTSZ - 1 - data_offset)) /
				 (PKTSZ - data_offset)));
	}

	buffer = kmalloc(transfer_size, GFP_ATOMIC);
	if (!buffer) {
		dev_err(&port->dev,
			"%s ran out of kernel memory for urb ...\n", __func__);
		count = -ENOMEM;
		goto error_no_buffer;
	}

	urb = usb_alloc_urb(0, GFP_ATOMIC);
	if (!urb) {
		dev_err(&port->dev, "%s - no more free urbs\n", __func__);
		count = -ENOMEM;
		goto error_no_urb;
	}

	/* Copy data */
	if (data_offset > 0) {
		/* Original sio requires control byte at start of
		   each packet. */
		int user_pktsz = PKTSZ - data_offset;
		int todo = count;
		unsigned char *first_byte = buffer;
		const unsigned char *current_position = buf;

		while (todo > 0) {
			if (user_pktsz > todo)
				user_pktsz = todo;
			/* Write the control byte at the front of the packet*/
			*first_byte = 1 | ((user_pktsz) << 2);
			/* Copy data for packet */
			memcpy(first_byte + data_offset,
				current_position, user_pktsz);
			first_byte += user_pktsz + data_offset;
			current_position += user_pktsz;
			todo -= user_pktsz;
		}
	} else {
		/* No control byte required. */
		/* Copy in the data to send */
		memcpy(buffer, buf, count);
	}

	usb_serial_debug_data(debug, &port->dev, __func__,
						transfer_size, buffer);

	/* fill the buffer and send it */
	usb_fill_bulk_urb(urb, port->serial->dev,
			usb_sndbulkpipe(port->serial->dev,
					port->bulk_out_endpointAddress),
			buffer, transfer_size,
			ftdi_write_bulk_callback, port);

	status = usb_submit_urb(urb, GFP_ATOMIC);
	if (status) {
		dev_err(&port->dev,
			"%s - failed submitting write urb, error %d\n",
			__func__, status);
		count = status;
		goto error;
	} else {
		spin_lock_irqsave(&priv->tx_lock, flags);
		priv->tx_outstanding_bytes += count;
		priv->tx_bytes += count;
		spin_unlock_irqrestore(&priv->tx_lock, flags);
	}

	/* we are done with this urb, so let the host driver
	 * really free it when it is finished with it */
	usb_free_urb(urb);

	dbg("%s write returning: %d", __func__, count);
	return count;
error:
	usb_free_urb(urb);
error_no_urb:
	kfree(buffer);
error_no_buffer:
	spin_lock_irqsave(&priv->tx_lock, flags);
	priv->tx_outstanding_urbs--;
	spin_unlock_irqrestore(&priv->tx_lock, flags);
	return count;
} /* ftdi_write */


/* This function may get called when the device is closed */

static void ftdi_write_bulk_callback(struct urb *urb)
{
	unsigned long flags;
	struct usb_serial_port *port = urb->context;
	struct ftdi_private *priv;
	int data_offset;       /* will be 1 for the SIO and 0 otherwise */
	unsigned long countback;
	int status = urb->status;

	/* free up the transfer buffer, as usb_free_urb() does not do this */
	kfree(urb->transfer_buffer);

	dbg("%s - port %d", __func__, port->number);

	if (status) {
		dbg("nonzero write bulk status received: %d", status);
		return;
	}

	priv = usb_get_serial_port_data(port);
	if (!priv) {
		dbg("%s - bad port private data pointer - exiting", __func__);
		return;
	}
	/* account for transferred data */
	countback = urb->actual_length;
	data_offset = priv->write_offset;
	if (data_offset > 0) {
		/* Subtract the control bytes */
		countback -= (data_offset * DIV_ROUND_UP(countback, PKTSZ));
	}
	spin_lock_irqsave(&priv->tx_lock, flags);
	--priv->tx_outstanding_urbs;
	priv->tx_outstanding_bytes -= countback;
	spin_unlock_irqrestore(&priv->tx_lock, flags);

	usb_serial_port_softint(port);
} /* ftdi_write_bulk_callback */


static int ftdi_write_room(struct tty_struct *tty)
{
	struct usb_serial_port *port = tty->driver_data;
	struct ftdi_private *priv = usb_get_serial_port_data(port);
	int room;
	unsigned long flags;

	dbg("%s - port %d", __func__, port->number);

	spin_lock_irqsave(&priv->tx_lock, flags);
	if (priv->tx_outstanding_urbs < URB_UPPER_LIMIT) {
		/*
		 * We really can take anything the user throws at us
		 * but let's pick a nice big number to tell the tty
		 * layer that we have lots of free space
		 */
		room = 2048;
	} else {
		room = 0;
	}
	spin_unlock_irqrestore(&priv->tx_lock, flags);
	return room;
}

static int ftdi_chars_in_buffer(struct tty_struct *tty)
{
	struct usb_serial_port *port = tty->driver_data;
	struct ftdi_private *priv = usb_get_serial_port_data(port);
	int buffered;
	unsigned long flags;

	dbg("%s - port %d", __func__, port->number);

	spin_lock_irqsave(&priv->tx_lock, flags);
	buffered = (int)priv->tx_outstanding_bytes;
	spin_unlock_irqrestore(&priv->tx_lock, flags);
	if (buffered < 0) {
		dev_err(&port->dev, "%s outstanding tx bytes is negative!\n",
			__func__);
		buffered = 0;
	}
	return buffered;
}

static void ftdi_read_bulk_callback(struct urb *urb)
{
	struct usb_serial_port *port = urb->context;
	struct tty_struct *tty;
	struct ftdi_private *priv;
	unsigned long countread;
	unsigned long flags;
	int status = urb->status;

	if (urb->number_of_packets > 0) {
		dev_err(&port->dev, "%s transfer_buffer_length %d "
			"actual_length %d number of packets %d\n", __func__,
			urb->transfer_buffer_length,
			urb->actual_length, urb->number_of_packets);
		dev_err(&port->dev, "%s transfer_flags %x\n", __func__,
			urb->transfer_flags);
	}

	dbg("%s - port %d", __func__, port->number);

	if (port->port.count <= 0)
		return;

	tty = tty_port_tty_get(&port->port);
	if (!tty) {
		dbg("%s - bad tty pointer - exiting", __func__);
		return;
	}

	priv = usb_get_serial_port_data(port);
	if (!priv) {
		dbg("%s - bad port private data pointer - exiting", __func__);
		goto out;
	}

	if (urb != port->read_urb)
		dev_err(&port->dev, "%s - Not my urb!\n", __func__);

	if (status) {
		/* This will happen at close every time so it is a dbg not an
		   err */
		dbg("(this is ok on close) nonzero read bulk status received: %d", status);
		goto out;
	}

	/* count data bytes, but not status bytes */
	countread = urb->actual_length;
	countread -= 2 * DIV_ROUND_UP(countread, PKTSZ);
	spin_lock_irqsave(&priv->rx_lock, flags);
	priv->rx_bytes += countread;
	spin_unlock_irqrestore(&priv->rx_lock, flags);

	ftdi_process_read(&priv->rx_work.work);
out:
	tty_kref_put(tty);
} /* ftdi_read_bulk_callback */


static void ftdi_process_read(struct work_struct *work)
{ /* ftdi_process_read */
	struct ftdi_private *priv =
		container_of(work, struct ftdi_private, rx_work.work);
	struct usb_serial_port *port = priv->port;
	struct urb *urb;
	struct tty_struct *tty;
	char error_flag;
	unsigned char *data;

	int i;
	int result;
	int need_flip;
	int packet_offset;
	unsigned long flags;

	dbg("%s - port %d", __func__, port->number);

	if (port->port.count <= 0)
		return;

	tty = tty_port_tty_get(&port->port);
	if (!tty) {
		dbg("%s - bad tty pointer - exiting", __func__);
		return;
	}

	priv = usb_get_serial_port_data(port);
	if (!priv) {
		dbg("%s - bad port private data pointer - exiting", __func__);
		goto out;
	}

	urb = port->read_urb;
	if (!urb) {
		dbg("%s - bad read_urb pointer - exiting", __func__);
		goto out;
	}

	data = urb->transfer_buffer;

	if (priv->rx_processed) {
		dbg("%s - already processed: %d bytes, %d remain", __func__,
				priv->rx_processed,
				urb->actual_length - priv->rx_processed);
	} else {
		/* The first two bytes of every read packet are status */
		if (urb->actual_length > 2)
			usb_serial_debug_data(debug, &port->dev, __func__,
						urb->actual_length, data);
		else
			dbg("Status only: %03oo %03oo", data[0], data[1]);
	}


	/* TO DO -- check for hung up line and handle appropriately: */
	/*   send hangup  */
	/* See acm.c - you do a tty_hangup  - eg tty_hangup(tty) */
	/* if CD is dropped and the line is not CLOCAL then we should hangup */

	need_flip = 0;
	for (packet_offset = priv->rx_processed;
		packet_offset < urb->actual_length; packet_offset += PKTSZ) {
		int length;

		/* Compare new line status to the old one, signal if different/
		   N.B. packet may be processed more than once, but differences
		   are only processed once.  */
		if (priv != NULL) {
			char new_status = data[packet_offset + 0] &
							FTDI_STATUS_B0_MASK;
			if (new_status != priv->prev_status) {
				priv->diff_status |=
					new_status ^ priv->prev_status;
				wake_up_interruptible(&priv->delta_msr_wait);
				priv->prev_status = new_status;
			}
		}

		length = min(PKTSZ, urb->actual_length-packet_offset)-2;
		if (length < 0) {
			dev_err(&port->dev, "%s - bad packet length: %d\n",
				__func__, length+2);
			length = 0;
		}

		if (priv->rx_flags & THROTTLED) {
			dbg("%s - throttled", __func__);
			break;
		}
		if (tty_buffer_request_room(tty, length) < length) {
			/* break out & wait for throttling/unthrottling to
			   happen */
			dbg("%s - receive room low", __func__);
			break;
		}

		/* Handle errors and break */
		error_flag = TTY_NORMAL;
		/* Although the device uses a bitmask and hence can have
		   multiple errors on a packet - the order here sets the
		   priority the error is returned to the tty layer  */

		if (data[packet_offset+1] & FTDI_RS_OE) {
			error_flag = TTY_OVERRUN;
			dbg("OVERRRUN error");
		}
		if (data[packet_offset+1] & FTDI_RS_BI) {
			error_flag = TTY_BREAK;
			dbg("BREAK received");
		}
		if (data[packet_offset+1] & FTDI_RS_PE) {
			error_flag = TTY_PARITY;
			dbg("PARITY error");
		}
		if (data[packet_offset+1] & FTDI_RS_FE) {
			error_flag = TTY_FRAME;
			dbg("FRAMING error");
		}
		if (length > 0) {
			for (i = 2; i < length+2; i++) {
				/* Note that the error flag is duplicated for
				   every character received since we don't know
				   which character it applied to */
				tty_insert_flip_char(tty,
					data[packet_offset + i], error_flag);
			}
			need_flip = 1;
		}

#ifdef NOT_CORRECT_BUT_KEEPING_IT_FOR_NOW
		/* if a parity error is detected you get status packets forever
		   until a character is sent without a parity error.
		   This doesn't work well since the application receives a
		   never ending stream of bad data - even though new data
		   hasn't been sent. Therefore I (bill) have taken this out.
		   However - this might make sense for framing errors and so on
		   so I am leaving the code in for now.
		*/
		else {
			if (error_flag != TTY_NORMAL) {
				dbg("error_flag is not normal");
				/* In this case it is just status - if that is
				   an error send a bad character */
				if (tty->flip.count >= TTY_FLIPBUF_SIZE)
					tty_flip_buffer_push(tty);
				tty_insert_flip_char(tty, 0xff, error_flag);
				need_flip = 1;
			}
		}
#endif
	} /* "for(packet_offset=0..." */

	/* Low latency */
	if (need_flip)
		tty_flip_buffer_push(tty);

	if (packet_offset < urb->actual_length) {
		/* not completely processed - record progress */
		priv->rx_processed = packet_offset;
		dbg("%s - incomplete, %d bytes processed, %d remain",
				__func__, packet_offset,
				urb->actual_length - packet_offset);
		/* check if we were throttled while processing */
		spin_lock_irqsave(&priv->rx_lock, flags);
		if (priv->rx_flags & THROTTLED) {
			priv->rx_flags |= ACTUALLY_THROTTLED;
			spin_unlock_irqrestore(&priv->rx_lock, flags);
			dbg("%s - deferring remainder until unthrottled",
					__func__);
			goto out;
		}
		spin_unlock_irqrestore(&priv->rx_lock, flags);
		/* if the port is closed stop trying to read */
		if (port->port.count > 0)
			/* delay processing of remainder */
			schedule_delayed_work(&priv->rx_work, 1);
		else
			dbg("%s - port is closed", __func__);
		goto out;
	}

	/* urb is completely processed */
	priv->rx_processed = 0;

	/* if the port is closed stop trying to read */
	if (port->port.count > 0) {
		/* Continue trying to always read  */
		usb_fill_bulk_urb(port->read_urb, port->serial->dev,
			usb_rcvbulkpipe(port->serial->dev,
					port->bulk_in_endpointAddress),
			port->read_urb->transfer_buffer,
			port->read_urb->transfer_buffer_length,
			ftdi_read_bulk_callback, port);

		result = usb_submit_urb(port->read_urb, GFP_ATOMIC);
		if (result)
			dev_err(&port->dev,
				"%s - failed resubmitting read urb, error %d\n",
				__func__, result);
	}
out:
	tty_kref_put(tty);
} /* ftdi_process_read */


static void ftdi_break_ctl(struct tty_struct *tty, int break_state)
{
	struct usb_serial_port *port = tty->driver_data;
	struct ftdi_private *priv = usb_get_serial_port_data(port);
	__u16 urb_value = 0;
	char buf[1];

	/* break_state = -1 to turn on break, and 0 to turn off break */
	/* see drivers/char/tty_io.c to see it used */
	/* last_set_data_urb_value NEVER has the break bit set in it */

	if (break_state)
		urb_value = priv->last_set_data_urb_value | FTDI_SIO_SET_BREAK;
	else
		urb_value = priv->last_set_data_urb_value;

	if (usb_control_msg(port->serial->dev,
			usb_sndctrlpipe(port->serial->dev, 0),
			FTDI_SIO_SET_DATA_REQUEST,
			FTDI_SIO_SET_DATA_REQUEST_TYPE,
			urb_value , priv->interface,
			buf, 0, WDR_TIMEOUT) < 0) {
		dev_err(&port->dev, "%s FAILED to enable/disable break state "
			"(state was %d)\n", __func__, break_state);
	}

	dbg("%s break state is %d - urb is %d", __func__,
						break_state, urb_value);

}


/* old_termios contains the original termios settings and tty->termios contains
 * the new setting to be used
 * WARNING: set_termios calls this with old_termios in kernel space
 */

static void ftdi_set_termios(struct tty_struct *tty,
		struct usb_serial_port *port, struct ktermios *old_termios)
{ /* ftdi_termios */
	struct usb_device *dev = port->serial->dev;
	struct ftdi_private *priv = usb_get_serial_port_data(port);
	struct ktermios *termios = tty->termios;
	unsigned int cflag = termios->c_cflag;
	__u16 urb_value; /* will hold the new flags */
	char buf[1]; /* Perhaps I should dynamically alloc this? */

	/* Added for xon/xoff support */
	unsigned int iflag = termios->c_iflag;
	unsigned char vstop;
	unsigned char vstart;

	dbg("%s", __func__);

	/* Force baud rate if this device requires it, unless it is set to
	   B0. */
	if (priv->force_baud && ((termios->c_cflag & CBAUD) != B0)) {
		dbg("%s: forcing baud rate for this device", __func__);
		tty_encode_baud_rate(tty, priv->force_baud,
					priv->force_baud);
	}

	/* Force RTS-CTS if this device requires it. */
	if (priv->force_rtscts) {
		dbg("%s: forcing rtscts for this device", __func__);
		termios->c_cflag |= CRTSCTS;
	}

	cflag = termios->c_cflag;

	/* FIXME -For this cut I don't care if the line is really changing or
	   not  - so just do the change regardless  - should be able to
	   compare old_termios and tty->termios */
	/* NOTE These routines can get interrupted by
	   ftdi_sio_read_bulk_callback  - need to examine what this means -
	   don't see any problems yet */

	/* Set number of data bits, parity, stop bits */

	termios->c_cflag &= ~CMSPAR;

	urb_value = 0;
	urb_value |= (cflag & CSTOPB ? FTDI_SIO_SET_DATA_STOP_BITS_2 :
		      FTDI_SIO_SET_DATA_STOP_BITS_1);
	urb_value |= (cflag & PARENB ?
		      (cflag & PARODD ? FTDI_SIO_SET_DATA_PARITY_ODD :
		       FTDI_SIO_SET_DATA_PARITY_EVEN) :
		      FTDI_SIO_SET_DATA_PARITY_NONE);
	if (cflag & CSIZE) {
		switch (cflag & CSIZE) {
		case CS5: urb_value |= 5; dbg("Setting CS5"); break;
		case CS6: urb_value |= 6; dbg("Setting CS6"); break;
		case CS7: urb_value |= 7; dbg("Setting CS7"); break;
		case CS8: urb_value |= 8; dbg("Setting CS8"); break;
		default:
			dev_err(&port->dev, "CSIZE was set but not CS5-CS8\n");
		}
	}

	/* This is needed by the break command since it uses the same command
	   - but is or'ed with this value  */
	priv->last_set_data_urb_value = urb_value;

	if (usb_control_msg(dev, usb_sndctrlpipe(dev, 0),
			    FTDI_SIO_SET_DATA_REQUEST,
			    FTDI_SIO_SET_DATA_REQUEST_TYPE,
			    urb_value , priv->interface,
			    buf, 0, WDR_SHORT_TIMEOUT) < 0) {
		dev_err(&port->dev, "%s FAILED to set "
			"databits/stopbits/parity\n", __func__);
	}

	/* Now do the baudrate */
	if ((cflag & CBAUD) == B0) {
		/* Disable flow control */
		if (usb_control_msg(dev, usb_sndctrlpipe(dev, 0),
				    FTDI_SIO_SET_FLOW_CTRL_REQUEST,
				    FTDI_SIO_SET_FLOW_CTRL_REQUEST_TYPE,
				    0, priv->interface,
				    buf, 0, WDR_TIMEOUT) < 0) {
			dev_err(&port->dev,
				"%s error from disable flowcontrol urb\n",
				__func__);
		}
		/* Drop RTS and DTR */
		clear_mctrl(port, TIOCM_DTR | TIOCM_RTS);
	} else {
		/* set the baudrate determined before */
		if (change_speed(tty, port))
			dev_err(&port->dev, "%s urb failed to set baudrate\n",
				__func__);
		/* Ensure RTS and DTR are raised when baudrate changed from 0 */
		if (!old_termios || (old_termios->c_cflag & CBAUD) == B0)
			set_mctrl(port, TIOCM_DTR | TIOCM_RTS);
	}

	/* Set flow control */
	/* Note device also supports DTR/CD (ugh) and Xon/Xoff in hardware */
	if (cflag & CRTSCTS) {
		dbg("%s Setting to CRTSCTS flow control", __func__);
		if (usb_control_msg(dev,
				    usb_sndctrlpipe(dev, 0),
				    FTDI_SIO_SET_FLOW_CTRL_REQUEST,
				    FTDI_SIO_SET_FLOW_CTRL_REQUEST_TYPE,
				    0 , (FTDI_SIO_RTS_CTS_HS | priv->interface),
				    buf, 0, WDR_TIMEOUT) < 0) {
			dev_err(&port->dev,
				"urb failed to set to rts/cts flow control\n");
		}

	} else {
		/*
		 * Xon/Xoff code
		 *
		 * Check the IXOFF status in the iflag component of the
		 * termios structure. If IXOFF is not set, the pre-xon/xoff
		 * code is executed.
		 */
		if (iflag & IXOFF) {
			dbg("%s  request to enable xonxoff iflag=%04x",
							__func__, iflag);
			/* Try to enable the XON/XOFF on the ftdi_sio
			 * Set the vstart and vstop -- could have been done up
			 * above where a lot of other dereferencing is done but
			 * that would be very inefficient as vstart and vstop
			 * are not always needed.
			 */
			vstart = termios->c_cc[VSTART];
			vstop = termios->c_cc[VSTOP];
			urb_value = (vstop << 8) | (vstart);

			if (usb_control_msg(dev,
					    usb_sndctrlpipe(dev, 0),
					    FTDI_SIO_SET_FLOW_CTRL_REQUEST,
					    FTDI_SIO_SET_FLOW_CTRL_REQUEST_TYPE,
					    urb_value , (FTDI_SIO_XON_XOFF_HS
							 | priv->interface),
					    buf, 0, WDR_TIMEOUT) < 0) {
				dev_err(&port->dev, "urb failed to set to "
					"xon/xoff flow control\n");
			}
		} else {
			/* else clause to only run if cflag ! CRTSCTS and iflag
			 * ! XOFF. CHECKME Assuming XON/XOFF handled by tty
			 * stack - not by device */
			dbg("%s Turning off hardware flow control", __func__);
			if (usb_control_msg(dev,
					    usb_sndctrlpipe(dev, 0),
					    FTDI_SIO_SET_FLOW_CTRL_REQUEST,
					    FTDI_SIO_SET_FLOW_CTRL_REQUEST_TYPE,
					    0, priv->interface,
					    buf, 0, WDR_TIMEOUT) < 0) {
				dev_err(&port->dev,
					"urb failed to clear flow control\n");
			}
		}

	}
	return;
}

static int ftdi_tiocmget(struct tty_struct *tty, struct file *file)
{
	struct usb_serial_port *port = tty->driver_data;
	struct ftdi_private *priv = usb_get_serial_port_data(port);
	unsigned char buf[2];
	int ret;

	dbg("%s TIOCMGET", __func__);
	switch (priv->chip_type) {
	case SIO:
		/* Request the status from the device */
		ret = usb_control_msg(port->serial->dev,
			   usb_rcvctrlpipe(port->serial->dev, 0),
			   FTDI_SIO_GET_MODEM_STATUS_REQUEST,
			   FTDI_SIO_GET_MODEM_STATUS_REQUEST_TYPE,
			   0, 0,
			   buf, 1, WDR_TIMEOUT);
		if (ret < 0) {
			dbg("%s Could not get modem status of device - err: %d", __func__,
			    ret);
			return ret;
		}
		break;
	case FT8U232AM:
	case FT232BM:
	case FT2232C:
	case FT232RL:
		/* the 8U232AM returns a two byte value (the sio is a 1 byte
		   value) - in the same format as the data returned from the in
		   point */
		ret = usb_control_msg(port->serial->dev,
				   usb_rcvctrlpipe(port->serial->dev, 0),
				   FTDI_SIO_GET_MODEM_STATUS_REQUEST,
				   FTDI_SIO_GET_MODEM_STATUS_REQUEST_TYPE,
				   0, priv->interface,
				   buf, 2, WDR_TIMEOUT);
		if (ret < 0) {
			dbg("%s Could not get modem status of device - err: %d", __func__,
			    ret);
			return ret;
		}
		break;
	default:
		return -EFAULT;
		break;
	}

	return  (buf[0] & FTDI_SIO_DSR_MASK ? TIOCM_DSR : 0) |
		(buf[0] & FTDI_SIO_CTS_MASK ? TIOCM_CTS : 0) |
		(buf[0]  & FTDI_SIO_RI_MASK  ? TIOCM_RI  : 0) |
		(buf[0]  & FTDI_SIO_RLSD_MASK ? TIOCM_CD  : 0) |
		priv->last_dtr_rts;
}

static int ftdi_tiocmset(struct tty_struct *tty, struct file *file,
			unsigned int set, unsigned int clear)
{
	struct usb_serial_port *port = tty->driver_data;
	dbg("%s TIOCMSET", __func__);
	return update_mctrl(port, set, clear);
}


static int ftdi_ioctl(struct tty_struct *tty, struct file *file,
					unsigned int cmd, unsigned long arg)
{
	struct usb_serial_port *port = tty->driver_data;
	struct ftdi_private *priv = usb_get_serial_port_data(port);

	dbg("%s cmd 0x%04x", __func__, cmd);

	/* Based on code from acm.c and others */
	switch (cmd) {

	case TIOCGSERIAL: /* gets serial port data */
		return get_serial_info(port,
					(struct serial_struct __user *) arg);

	case TIOCSSERIAL: /* sets serial port data */
		return set_serial_info(tty, port,
					(struct serial_struct __user *) arg);

	/*
	 * Wait for any of the 4 modem inputs (DCD,RI,DSR,CTS) to change
	 * - mask passed in arg for lines of interest
	 *   (use |'ed TIOCM_RNG/DSR/CD/CTS for masking)
	 * Caller should use TIOCGICOUNT to see which one it was.
	 *
	 * This code is borrowed from linux/drivers/char/serial.c
	 */
	case TIOCMIWAIT:
		while (priv != NULL) {
			interruptible_sleep_on(&priv->delta_msr_wait);
			/* see if a signal did it */
			if (signal_pending(current))
				return -ERESTARTSYS;
			else {
				char diff = priv->diff_status;

				if (diff == 0)
					return -EIO; /* no change => error */

				/* Consume all events */
				priv->diff_status = 0;

				/* Return 0 if caller wanted to know about
				   these bits */
				if (((arg & TIOCM_RNG) && (diff & FTDI_RS0_RI)) ||
				    ((arg & TIOCM_DSR) && (diff & FTDI_RS0_DSR)) ||
				    ((arg & TIOCM_CD)  && (diff & FTDI_RS0_RLSD)) ||
				    ((arg & TIOCM_CTS) && (diff & FTDI_RS0_CTS))) {
					return 0;
				}
				/*
				 * Otherwise caller can't care less about what
				 * happened,and so we continue to wait for more
				 * events.
				 */
			}
		}
		return 0;
	default:
		break;
	}
	/* This is not necessarily an error - turns out the higher layers
	 * will do some ioctls themselves (see comment above)
	 */
	dbg("%s arg not supported - it was 0x%04x - check /usr/include/asm/ioctls.h", __func__, cmd);
	return -ENOIOCTLCMD;
}

static void ftdi_throttle(struct tty_struct *tty)
{
	struct usb_serial_port *port = tty->driver_data;
	struct ftdi_private *priv = usb_get_serial_port_data(port);
	unsigned long flags;

	dbg("%s - port %d", __func__, port->number);

	spin_lock_irqsave(&priv->rx_lock, flags);
	priv->rx_flags |= THROTTLED;
	spin_unlock_irqrestore(&priv->rx_lock, flags);
}


static void ftdi_unthrottle(struct tty_struct *tty)
{
	struct usb_serial_port *port = tty->driver_data;
	struct ftdi_private *priv = usb_get_serial_port_data(port);
	int actually_throttled;
	unsigned long flags;

	dbg("%s - port %d", __func__, port->number);

	spin_lock_irqsave(&priv->rx_lock, flags);
	actually_throttled = priv->rx_flags & ACTUALLY_THROTTLED;
	priv->rx_flags &= ~(THROTTLED | ACTUALLY_THROTTLED);
	spin_unlock_irqrestore(&priv->rx_lock, flags);

	if (actually_throttled)
		schedule_delayed_work(&priv->rx_work, 0);
}

static int __init ftdi_init(void)
{
	int retval;

	dbg("%s", __func__);
	if (vendor > 0 && product > 0) {
		/* Add user specified VID/PID to reserved element of table. */
		int i;
		for (i = 0; id_table_combined[i].idVendor; i++)
			;
		id_table_combined[i].match_flags = USB_DEVICE_ID_MATCH_DEVICE;
		id_table_combined[i].idVendor = vendor;
		id_table_combined[i].idProduct = product;
	}
	retval = usb_serial_register(&ftdi_sio_device);
	if (retval)
		goto failed_sio_register;
	retval = usb_register(&ftdi_driver);
	if (retval)
		goto failed_usb_register;

	printk(KERN_INFO KBUILD_MODNAME ": " DRIVER_VERSION ":"
	       DRIVER_DESC "\n");
	return 0;
failed_usb_register:
	usb_serial_deregister(&ftdi_sio_device);
failed_sio_register:
	return retval;
}


static void __exit ftdi_exit(void)
{

	dbg("%s", __func__);

	usb_deregister(&ftdi_driver);
	usb_serial_deregister(&ftdi_sio_device);

}


module_init(ftdi_init);
module_exit(ftdi_exit);

MODULE_AUTHOR(DRIVER_AUTHOR);
MODULE_DESCRIPTION(DRIVER_DESC);
MODULE_LICENSE("GPL");

module_param(debug, bool, S_IRUGO | S_IWUSR);
MODULE_PARM_DESC(debug, "Debug enabled or not");
module_param(vendor, ushort, 0);
MODULE_PARM_DESC(vendor, "User specified vendor ID (default="
		__MODULE_STRING(FTDI_VID)")");
module_param(product, ushort, 0);
MODULE_PARM_DESC(product, "User specified product ID");
<|MERGE_RESOLUTION|>--- conflicted
+++ resolved
@@ -662,10 +662,7 @@
 	{ USB_DEVICE(FTDI_VID, FTDI_DOMINTELL_DUSB_PID) },
 	{ USB_DEVICE(ALTI2_VID, ALTI2_N3_PID) },
 	{ USB_DEVICE(FTDI_VID, DIEBOLD_BCS_SE923_PID) },
-<<<<<<< HEAD
-=======
 	{ USB_DEVICE(FTDI_VID, FTDI_NDI_HUC_PID) },
->>>>>>> 389c2335
 	{ },					/* Optional parameter entry */
 	{ }					/* Terminating entry */
 };
