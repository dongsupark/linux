--- conflicted
+++ resolved
@@ -30,11 +30,8 @@
 #define IBM_VENDOR_ID			0x04b3
 #define TI_3410_PRODUCT_ID		0x3410
 #define IBM_4543_PRODUCT_ID		0x4543
-<<<<<<< HEAD
-=======
 #define IBM_454B_PRODUCT_ID		0x454b
 #define IBM_454C_PRODUCT_ID		0x454c
->>>>>>> 389c2335
 #define TI_3410_EZ430_ID		0xF430  /* TI ez430 development tool */
 #define TI_5052_BOOT_PRODUCT_ID		0x5052	/* no EEPROM, no firmware */
 #define TI_5152_BOOT_PRODUCT_ID		0x5152	/* no EEPROM, no firmware */
