#
# Physical Layer USB driver configuration
#
menuconfig USB_PHY
	bool "USB Physical Layer drivers"
	help
<<<<<<< HEAD
	  USB controllers (those which are host, device or DRD) need a
	  device to handle the physical layer signalling, commonly called
	  a PHY.

	  The following drivers add support for such PHY devices.
=======
	  Most USB controllers have the physical layer signalling part
	  (commonly called a PHY) built in.  However, dual-role devices
	  (a.k.a. USB on-the-go) which support being USB master or slave
	  with the same connector often use an external PHY.

	  The drivers in this submenu add support for such PHY devices.
	  They are not needed for standard master-only (or the vast
	  majority of slave-only) USB interfaces.

	  If you're not sure if this applies to you, it probably doesn't;
	  say N here.
>>>>>>> d0e0ac97

if USB_PHY

#
# USB Transceiver Drivers
#
config AB8500_USB
	tristate "AB8500 USB Transceiver Driver"
	depends on AB8500_CORE
	help
	  Enable this to support the USB OTG transceiver in AB8500 chip.
	  This transceiver supports high and full speed devices plus,
	  in host mode, low speed.

config FSL_USB2_OTG
	bool "Freescale USB OTG Transceiver Driver"
	depends on USB_EHCI_FSL && USB_FSL_USB2 && PM_RUNTIME
	select USB_OTG
	help
	  Enable this to support Freescale USB OTG transceiver.

config ISP1301_OMAP
	tristate "Philips ISP1301 with OMAP OTG"
	depends on I2C && ARCH_OMAP_OTG
	help
	  If you say yes here you get support for the Philips ISP1301
	  USB-On-The-Go transceiver working with the OMAP OTG controller.
	  The ISP1301 is a full speed USB  transceiver which is used in
	  products including H2, H3, and H4 development boards for Texas
	  Instruments OMAP processors.

	  This driver can also be built as a module.  If so, the module
	  will be called isp1301_omap.

config MV_U3D_PHY
	bool "Marvell USB 3.0 PHY controller Driver"
	depends on CPU_MMP3
	help
	  Enable this to support Marvell USB 3.0 phy controller for Marvell
	  SoC.

config NOP_USB_XCEIV
	tristate "NOP USB Transceiver Driver"
	help
	  This driver is to be used by all the usb transceiver which are either
	  built-in with usb ip or which are autonomous and doesn't require any
	  phy programming such as ISP1x04 etc.

config OMAP_CONTROL_USB
	tristate "OMAP CONTROL USB Driver"
	help
	  Enable this to add support for the USB part present in the control
	  module. This driver has API to power on the USB2 PHY and to write to
	  the mailbox. The mailbox is present only in omap4 and the register to
	  power on the USB2 PHY is present in OMAP4 and OMAP5. OMAP5 has an
	  additional register to power on USB3 PHY.

config OMAP_USB2
	tristate "OMAP USB2 PHY Driver"
	depends on ARCH_OMAP2PLUS
	select OMAP_CONTROL_USB
	help
	  Enable this to support the transceiver that is part of SOC. This
	  driver takes care of all the PHY functionality apart from comparator.
	  The USB OTG controller communicates with the comparator using this
	  driver.

config OMAP_USB3
	tristate "OMAP USB3 PHY Driver"
	select OMAP_CONTROL_USB
	help
	  Enable this to support the USB3 PHY that is part of SOC. This
	  driver takes care of all the PHY functionality apart from comparator.
	  This driver interacts with the "OMAP Control USB Driver" to power
	  on/off the PHY.

config SAMSUNG_USBPHY
<<<<<<< HEAD
	tristate "Samsung USB PHY Driver"
=======
	tristate
>>>>>>> d0e0ac97
	help
	  Enable this to support Samsung USB phy helper driver for Samsung SoCs.
	  This driver provides common interface to interact, for Samsung USB 2.0 PHY
	  driver and later for Samsung USB 3.0 PHY driver.

config SAMSUNG_USB2PHY
	tristate "Samsung USB 2.0 PHY controller Driver"
	select SAMSUNG_USBPHY
	help
	  Enable this to support Samsung USB 2.0 (High Speed) PHY controller
	  driver for Samsung SoCs.

config SAMSUNG_USB3PHY
	tristate "Samsung USB 3.0 PHY controller Driver"
	select SAMSUNG_USBPHY
	help
	  Enable this to support Samsung USB 3.0 (Super Speed) phy controller
	  for samsung SoCs.

config TWL4030_USB
	tristate "TWL4030 USB Transceiver Driver"
	depends on TWL4030_CORE && REGULATOR_TWL4030 && USB_MUSB_OMAP2PLUS
	help
	  Enable this to support the USB OTG transceiver on TWL4030
	  family chips (including the TWL5030 and TPS659x0 devices).
	  This transceiver supports high and full speed devices plus,
	  in host mode, low speed.

config TWL6030_USB
	tristate "TWL6030 USB Transceiver Driver"
	depends on TWL4030_CORE && OMAP_USB2 && USB_MUSB_OMAP2PLUS
	help
	  Enable this to support the USB OTG transceiver on TWL6030
	  family chips. This TWL6030 transceiver has the VBUS and ID GND
	  and OTG SRP events capabilities. For all other transceiver functionality
	  UTMI PHY is embedded in OMAP4430. The internal PHY configurations APIs
	  are hooked to this driver through platform_data structure.
	  The definition of internal PHY APIs are in the mach-omap2 layer.

config USB_GPIO_VBUS
	tristate "GPIO based peripheral-only VBUS sensing 'transceiver'"
	depends on GPIOLIB
	help
	  Provides simple GPIO VBUS sensing for controllers with an
	  internal transceiver via the usb_phy interface, and
	  optionally control of a D+ pullup GPIO as well as a VBUS
	  current limit regulator.

config USB_ISP1301
	tristate "NXP ISP1301 USB transceiver support"
	depends on USB || USB_GADGET
	depends on I2C
	help
	  Say Y here to add support for the NXP ISP1301 USB transceiver driver.
	  This chip is typically used as USB transceiver for USB host, gadget
	  and OTG drivers (to be selected separately).

	  To compile this driver as a module, choose M here: the
	  module will be called isp1301.

config USB_MSM_OTG
	tristate "OTG support for Qualcomm on-chip USB controller"
	depends on (USB || USB_GADGET) && ARCH_MSM
	help
	  Enable this to support the USB OTG transceiver on MSM chips. It
	  handles PHY initialization, clock management, and workarounds
	  required after resetting the hardware and power management.
	  This driver is required even for peripheral only or host only
	  mode configurations.
	  This driver is not supported on boards like trout which
	  has an external PHY.

config USB_MV_OTG
	tristate "Marvell USB OTG support"
	depends on USB_EHCI_MV && USB_MV_UDC && PM_RUNTIME
	select USB_OTG
	help
	  Say Y here if you want to build Marvell USB OTG transciever
	  driver in kernel (including PXA and MMP series). This driver
	  implements role switch between EHCI host driver and gadget driver.

	  To compile this driver as a module, choose M here.

config USB_MXS_PHY
	tristate "Freescale MXS USB PHY support"
	depends on ARCH_MXC || ARCH_MXS
	select STMP_DEVICE
	help
	  Enable this to support the Freescale MXS USB PHY.

	  MXS Phy is used by some of the i.MX SoCs, for example imx23/28/6x.

config USB_RCAR_PHY
	tristate "Renesas R-Car USB PHY support"
	depends on USB || USB_GADGET
	help
	  Say Y here to add support for the Renesas R-Car USB common PHY driver.
	  This chip is typically used as USB PHY for USB host, gadget.
	  This driver supports R8A7778 and R8A7779.

	  To compile this driver as a module, choose M here: the
<<<<<<< HEAD
	  module will be called rcar-phy.
=======
	  module will be called phy-rcar-usb.
>>>>>>> d0e0ac97

config USB_ULPI
	bool "Generic ULPI Transceiver Driver"
	depends on ARM
	help
	  Enable this to support ULPI connected USB OTG transceivers which
	  are likely found on embedded boards.

config USB_ULPI_VIEWPORT
	bool
	depends on USB_ULPI
	help
	  Provides read/write operations to the ULPI phy register set for
	  controllers with a viewport register (e.g. Chipidea/ARC controllers).

endif # USB_PHY<|MERGE_RESOLUTION|>--- conflicted
+++ resolved
@@ -4,13 +4,6 @@
 menuconfig USB_PHY
 	bool "USB Physical Layer drivers"
 	help
-<<<<<<< HEAD
-	  USB controllers (those which are host, device or DRD) need a
-	  device to handle the physical layer signalling, commonly called
-	  a PHY.
-
-	  The following drivers add support for such PHY devices.
-=======
 	  Most USB controllers have the physical layer signalling part
 	  (commonly called a PHY) built in.  However, dual-role devices
 	  (a.k.a. USB on-the-go) which support being USB master or slave
@@ -22,7 +15,6 @@
 
 	  If you're not sure if this applies to you, it probably doesn't;
 	  say N here.
->>>>>>> d0e0ac97
 
 if USB_PHY
 
@@ -100,11 +92,7 @@
 	  on/off the PHY.
 
 config SAMSUNG_USBPHY
-<<<<<<< HEAD
-	tristate "Samsung USB PHY Driver"
-=======
 	tristate
->>>>>>> d0e0ac97
 	help
 	  Enable this to support Samsung USB phy helper driver for Samsung SoCs.
 	  This driver provides common interface to interact, for Samsung USB 2.0 PHY
@@ -206,11 +194,7 @@
 	  This driver supports R8A7778 and R8A7779.
 
 	  To compile this driver as a module, choose M here: the
-<<<<<<< HEAD
-	  module will be called rcar-phy.
-=======
 	  module will be called phy-rcar-usb.
->>>>>>> d0e0ac97
 
 config USB_ULPI
 	bool "Generic ULPI Transceiver Driver"
