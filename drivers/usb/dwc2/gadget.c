/**
 * Copyright (c) 2011 Samsung Electronics Co., Ltd.
 *		http://www.samsung.com
 *
 * Copyright 2008 Openmoko, Inc.
 * Copyright 2008 Simtec Electronics
 *      Ben Dooks <ben@simtec.co.uk>
 *      http://armlinux.simtec.co.uk/
 *
 * S3C USB2.0 High-speed / OtG driver
 *
 * This program is free software; you can redistribute it and/or modify
 * it under the terms of the GNU General Public License version 2 as
 * published by the Free Software Foundation.
 */

#include <linux/kernel.h>
#include <linux/module.h>
#include <linux/spinlock.h>
#include <linux/interrupt.h>
#include <linux/platform_device.h>
#include <linux/dma-mapping.h>
#include <linux/debugfs.h>
#include <linux/mutex.h>
#include <linux/seq_file.h>
#include <linux/delay.h>
#include <linux/io.h>
#include <linux/slab.h>
#include <linux/clk.h>
#include <linux/regulator/consumer.h>
#include <linux/of_platform.h>
#include <linux/phy/phy.h>

#include <linux/usb/ch9.h>
#include <linux/usb/gadget.h>
#include <linux/usb/phy.h>
#include <linux/platform_data/s3c-hsotg.h>

#include "core.h"
#include "hw.h"

/* conversion functions */
static inline struct s3c_hsotg_req *our_req(struct usb_request *req)
{
	return container_of(req, struct s3c_hsotg_req, req);
}

static inline struct s3c_hsotg_ep *our_ep(struct usb_ep *ep)
{
	return container_of(ep, struct s3c_hsotg_ep, ep);
}

static inline struct dwc2_hsotg *to_hsotg(struct usb_gadget *gadget)
{
	return container_of(gadget, struct dwc2_hsotg, gadget);
}

static inline void __orr32(void __iomem *ptr, u32 val)
{
	writel(readl(ptr) | val, ptr);
}

static inline void __bic32(void __iomem *ptr, u32 val)
{
	writel(readl(ptr) & ~val, ptr);
}

/* forward decleration of functions */
static void s3c_hsotg_dump(struct dwc2_hsotg *hsotg);

/**
 * using_dma - return the DMA status of the driver.
 * @hsotg: The driver state.
 *
 * Return true if we're using DMA.
 *
 * Currently, we have the DMA support code worked into everywhere
 * that needs it, but the AMBA DMA implementation in the hardware can
 * only DMA from 32bit aligned addresses. This means that gadgets such
 * as the CDC Ethernet cannot work as they often pass packets which are
 * not 32bit aligned.
 *
 * Unfortunately the choice to use DMA or not is global to the controller
 * and seems to be only settable when the controller is being put through
 * a core reset. This means we either need to fix the gadgets to take
 * account of DMA alignment, or add bounce buffers (yuerk).
 *
 * Until this issue is sorted out, we always return 'false'.
 */
static inline bool using_dma(struct dwc2_hsotg *hsotg)
{
	return false;	/* support is not complete */
}

/**
 * s3c_hsotg_en_gsint - enable one or more of the general interrupt
 * @hsotg: The device state
 * @ints: A bitmask of the interrupts to enable
 */
static void s3c_hsotg_en_gsint(struct dwc2_hsotg *hsotg, u32 ints)
{
	u32 gsintmsk = readl(hsotg->regs + GINTMSK);
	u32 new_gsintmsk;

	new_gsintmsk = gsintmsk | ints;

	if (new_gsintmsk != gsintmsk) {
		dev_dbg(hsotg->dev, "gsintmsk now 0x%08x\n", new_gsintmsk);
		writel(new_gsintmsk, hsotg->regs + GINTMSK);
	}
}

/**
 * s3c_hsotg_disable_gsint - disable one or more of the general interrupt
 * @hsotg: The device state
 * @ints: A bitmask of the interrupts to enable
 */
static void s3c_hsotg_disable_gsint(struct dwc2_hsotg *hsotg, u32 ints)
{
	u32 gsintmsk = readl(hsotg->regs + GINTMSK);
	u32 new_gsintmsk;

	new_gsintmsk = gsintmsk & ~ints;

	if (new_gsintmsk != gsintmsk)
		writel(new_gsintmsk, hsotg->regs + GINTMSK);
}

/**
 * s3c_hsotg_ctrl_epint - enable/disable an endpoint irq
 * @hsotg: The device state
 * @ep: The endpoint index
 * @dir_in: True if direction is in.
 * @en: The enable value, true to enable
 *
 * Set or clear the mask for an individual endpoint's interrupt
 * request.
 */
static void s3c_hsotg_ctrl_epint(struct dwc2_hsotg *hsotg,
				 unsigned int ep, unsigned int dir_in,
				 unsigned int en)
{
	unsigned long flags;
	u32 bit = 1 << ep;
	u32 daint;

	if (!dir_in)
		bit <<= 16;

	local_irq_save(flags);
	daint = readl(hsotg->regs + DAINTMSK);
	if (en)
		daint |= bit;
	else
		daint &= ~bit;
	writel(daint, hsotg->regs + DAINTMSK);
	local_irq_restore(flags);
}

/**
 * s3c_hsotg_init_fifo - initialise non-periodic FIFOs
 * @hsotg: The device instance.
 */
static void s3c_hsotg_init_fifo(struct dwc2_hsotg *hsotg)
{
	unsigned int ep;
	unsigned int addr;
	unsigned int size;
	int timeout;
	u32 val;

	/* set FIFO sizes to 2048/1024 */

	writel(2048, hsotg->regs + GRXFSIZ);
	writel((2048 << FIFOSIZE_STARTADDR_SHIFT) |
		(1024 << FIFOSIZE_DEPTH_SHIFT), hsotg->regs + GNPTXFSIZ);

	/*
	 * arange all the rest of the TX FIFOs, as some versions of this
	 * block have overlapping default addresses. This also ensures
	 * that if the settings have been changed, then they are set to
	 * known values.
	 */

	/* start at the end of the GNPTXFSIZ, rounded up */
	addr = 2048 + 1024;

	/*
	 * Because we have not enough memory to have each TX FIFO of size at
	 * least 3072 bytes (the maximum single packet size), we create four
	 * FIFOs of lenght 1024, and four of length 3072 bytes, and assing
	 * them to endpoints dynamically according to maxpacket size value of
	 * given endpoint.
	 */

	/* 256*4=1024 bytes FIFO length */
	size = 256;
	for (ep = 1; ep <= 4; ep++) {
		val = addr;
		val |= size << FIFOSIZE_DEPTH_SHIFT;
		WARN_ONCE(addr + size > hsotg->fifo_mem,
			  "insufficient fifo memory");
		addr += size;

		writel(val, hsotg->regs + DPTXFSIZN(ep));
	}
	/* 768*4=3072 bytes FIFO length */
	size = 768;
	for (ep = 5; ep <= 8; ep++) {
		val = addr;
		val |= size << FIFOSIZE_DEPTH_SHIFT;
		WARN_ONCE(addr + size > hsotg->fifo_mem,
			  "insufficient fifo memory");
		addr += size;

		writel(val, hsotg->regs + DPTXFSIZN(ep));
	}

	/*
	 * according to p428 of the design guide, we need to ensure that
	 * all fifos are flushed before continuing
	 */

	writel(GRSTCTL_TXFNUM(0x10) | GRSTCTL_TXFFLSH |
	       GRSTCTL_RXFFLSH, hsotg->regs + GRSTCTL);

	/* wait until the fifos are both flushed */
	timeout = 100;
	while (1) {
		val = readl(hsotg->regs + GRSTCTL);

		if ((val & (GRSTCTL_TXFFLSH | GRSTCTL_RXFFLSH)) == 0)
			break;

		if (--timeout == 0) {
			dev_err(hsotg->dev,
				"%s: timeout flushing fifos (GRSTCTL=%08x)\n",
				__func__, val);
		}

		udelay(1);
	}

	dev_dbg(hsotg->dev, "FIFOs reset, timeout at %d\n", timeout);
}

/**
 * @ep: USB endpoint to allocate request for.
 * @flags: Allocation flags
 *
 * Allocate a new USB request structure appropriate for the specified endpoint
 */
static struct usb_request *s3c_hsotg_ep_alloc_request(struct usb_ep *ep,
						      gfp_t flags)
{
	struct s3c_hsotg_req *req;

	req = kzalloc(sizeof(struct s3c_hsotg_req), flags);
	if (!req)
		return NULL;

	INIT_LIST_HEAD(&req->queue);

	return &req->req;
}

/**
 * is_ep_periodic - return true if the endpoint is in periodic mode.
 * @hs_ep: The endpoint to query.
 *
 * Returns true if the endpoint is in periodic mode, meaning it is being
 * used for an Interrupt or ISO transfer.
 */
static inline int is_ep_periodic(struct s3c_hsotg_ep *hs_ep)
{
	return hs_ep->periodic;
}

/**
 * s3c_hsotg_unmap_dma - unmap the DMA memory being used for the request
 * @hsotg: The device state.
 * @hs_ep: The endpoint for the request
 * @hs_req: The request being processed.
 *
 * This is the reverse of s3c_hsotg_map_dma(), called for the completion
 * of a request to ensure the buffer is ready for access by the caller.
 */
static void s3c_hsotg_unmap_dma(struct dwc2_hsotg *hsotg,
				struct s3c_hsotg_ep *hs_ep,
				struct s3c_hsotg_req *hs_req)
{
	struct usb_request *req = &hs_req->req;

	/* ignore this if we're not moving any data */
	if (hs_req->req.length == 0)
		return;

	usb_gadget_unmap_request(&hsotg->gadget, req, hs_ep->dir_in);
}

/**
 * s3c_hsotg_write_fifo - write packet Data to the TxFIFO
 * @hsotg: The controller state.
 * @hs_ep: The endpoint we're going to write for.
 * @hs_req: The request to write data for.
 *
 * This is called when the TxFIFO has some space in it to hold a new
 * transmission and we have something to give it. The actual setup of
 * the data size is done elsewhere, so all we have to do is to actually
 * write the data.
 *
 * The return value is zero if there is more space (or nothing was done)
 * otherwise -ENOSPC is returned if the FIFO space was used up.
 *
 * This routine is only needed for PIO
 */
static int s3c_hsotg_write_fifo(struct dwc2_hsotg *hsotg,
				struct s3c_hsotg_ep *hs_ep,
				struct s3c_hsotg_req *hs_req)
{
	bool periodic = is_ep_periodic(hs_ep);
	u32 gnptxsts = readl(hsotg->regs + GNPTXSTS);
	int buf_pos = hs_req->req.actual;
	int to_write = hs_ep->size_loaded;
	void *data;
	int can_write;
	int pkt_round;
	int max_transfer;

	to_write -= (buf_pos - hs_ep->last_load);

	/* if there's nothing to write, get out early */
	if (to_write == 0)
		return 0;

	if (periodic && !hsotg->dedicated_fifos) {
		u32 epsize = readl(hsotg->regs + DIEPTSIZ(hs_ep->index));
		int size_left;
		int size_done;

		/*
		 * work out how much data was loaded so we can calculate
		 * how much data is left in the fifo.
		 */

		size_left = DXEPTSIZ_XFERSIZE_GET(epsize);

		/*
		 * if shared fifo, we cannot write anything until the
		 * previous data has been completely sent.
		 */
		if (hs_ep->fifo_load != 0) {
			s3c_hsotg_en_gsint(hsotg, GINTSTS_PTXFEMP);
			return -ENOSPC;
		}

		dev_dbg(hsotg->dev, "%s: left=%d, load=%d, fifo=%d, size %d\n",
			__func__, size_left,
			hs_ep->size_loaded, hs_ep->fifo_load, hs_ep->fifo_size);

		/* how much of the data has moved */
		size_done = hs_ep->size_loaded - size_left;

		/* how much data is left in the fifo */
		can_write = hs_ep->fifo_load - size_done;
		dev_dbg(hsotg->dev, "%s: => can_write1=%d\n",
			__func__, can_write);

		can_write = hs_ep->fifo_size - can_write;
		dev_dbg(hsotg->dev, "%s: => can_write2=%d\n",
			__func__, can_write);

		if (can_write <= 0) {
			s3c_hsotg_en_gsint(hsotg, GINTSTS_PTXFEMP);
			return -ENOSPC;
		}
	} else if (hsotg->dedicated_fifos && hs_ep->index != 0) {
		can_write = readl(hsotg->regs + DTXFSTS(hs_ep->index));

		can_write &= 0xffff;
		can_write *= 4;
	} else {
		if (GNPTXSTS_NP_TXQ_SPC_AVAIL_GET(gnptxsts) == 0) {
			dev_dbg(hsotg->dev,
				"%s: no queue slots available (0x%08x)\n",
				__func__, gnptxsts);

			s3c_hsotg_en_gsint(hsotg, GINTSTS_NPTXFEMP);
			return -ENOSPC;
		}

		can_write = GNPTXSTS_NP_TXF_SPC_AVAIL_GET(gnptxsts);
		can_write *= 4;	/* fifo size is in 32bit quantities. */
	}

	max_transfer = hs_ep->ep.maxpacket * hs_ep->mc;

	dev_dbg(hsotg->dev, "%s: GNPTXSTS=%08x, can=%d, to=%d, max_transfer %d\n",
		 __func__, gnptxsts, can_write, to_write, max_transfer);

	/*
	 * limit to 512 bytes of data, it seems at least on the non-periodic
	 * FIFO, requests of >512 cause the endpoint to get stuck with a
	 * fragment of the end of the transfer in it.
	 */
	if (can_write > 512 && !periodic)
		can_write = 512;

	/*
	 * limit the write to one max-packet size worth of data, but allow
	 * the transfer to return that it did not run out of fifo space
	 * doing it.
	 */
	if (to_write > max_transfer) {
		to_write = max_transfer;

		/* it's needed only when we do not use dedicated fifos */
		if (!hsotg->dedicated_fifos)
			s3c_hsotg_en_gsint(hsotg,
					   periodic ? GINTSTS_PTXFEMP :
					   GINTSTS_NPTXFEMP);
	}

	/* see if we can write data */

	if (to_write > can_write) {
		to_write = can_write;
		pkt_round = to_write % max_transfer;

		/*
		 * Round the write down to an
		 * exact number of packets.
		 *
		 * Note, we do not currently check to see if we can ever
		 * write a full packet or not to the FIFO.
		 */

		if (pkt_round)
			to_write -= pkt_round;

		/*
		 * enable correct FIFO interrupt to alert us when there
		 * is more room left.
		 */

		/* it's needed only when we do not use dedicated fifos */
		if (!hsotg->dedicated_fifos)
			s3c_hsotg_en_gsint(hsotg,
					   periodic ? GINTSTS_PTXFEMP :
					   GINTSTS_NPTXFEMP);
	}

	dev_dbg(hsotg->dev, "write %d/%d, can_write %d, done %d\n",
		 to_write, hs_req->req.length, can_write, buf_pos);

	if (to_write <= 0)
		return -ENOSPC;

	hs_req->req.actual = buf_pos + to_write;
	hs_ep->total_data += to_write;

	if (periodic)
		hs_ep->fifo_load += to_write;

	to_write = DIV_ROUND_UP(to_write, 4);
	data = hs_req->req.buf + buf_pos;

	iowrite32_rep(hsotg->regs + EPFIFO(hs_ep->index), data, to_write);

	return (to_write >= can_write) ? -ENOSPC : 0;
}

/**
 * get_ep_limit - get the maximum data legnth for this endpoint
 * @hs_ep: The endpoint
 *
 * Return the maximum data that can be queued in one go on a given endpoint
 * so that transfers that are too long can be split.
 */
static unsigned get_ep_limit(struct s3c_hsotg_ep *hs_ep)
{
	int index = hs_ep->index;
	unsigned maxsize;
	unsigned maxpkt;

	if (index != 0) {
		maxsize = DXEPTSIZ_XFERSIZE_LIMIT + 1;
		maxpkt = DXEPTSIZ_PKTCNT_LIMIT + 1;
	} else {
		maxsize = 64+64;
		if (hs_ep->dir_in)
			maxpkt = DIEPTSIZ0_PKTCNT_LIMIT + 1;
		else
			maxpkt = 2;
	}

	/* we made the constant loading easier above by using +1 */
	maxpkt--;
	maxsize--;

	/*
	 * constrain by packet count if maxpkts*pktsize is greater
	 * than the length register size.
	 */

	if ((maxpkt * hs_ep->ep.maxpacket) < maxsize)
		maxsize = maxpkt * hs_ep->ep.maxpacket;

	return maxsize;
}

/**
 * s3c_hsotg_start_req - start a USB request from an endpoint's queue
 * @hsotg: The controller state.
 * @hs_ep: The endpoint to process a request for
 * @hs_req: The request to start.
 * @continuing: True if we are doing more for the current request.
 *
 * Start the given request running by setting the endpoint registers
 * appropriately, and writing any data to the FIFOs.
 */
static void s3c_hsotg_start_req(struct dwc2_hsotg *hsotg,
				struct s3c_hsotg_ep *hs_ep,
				struct s3c_hsotg_req *hs_req,
				bool continuing)
{
	struct usb_request *ureq = &hs_req->req;
	int index = hs_ep->index;
	int dir_in = hs_ep->dir_in;
	u32 epctrl_reg;
	u32 epsize_reg;
	u32 epsize;
	u32 ctrl;
	unsigned length;
	unsigned packets;
	unsigned maxreq;

	if (index != 0) {
		if (hs_ep->req && !continuing) {
			dev_err(hsotg->dev, "%s: active request\n", __func__);
			WARN_ON(1);
			return;
		} else if (hs_ep->req != hs_req && continuing) {
			dev_err(hsotg->dev,
				"%s: continue different req\n", __func__);
			WARN_ON(1);
			return;
		}
	}

	epctrl_reg = dir_in ? DIEPCTL(index) : DOEPCTL(index);
	epsize_reg = dir_in ? DIEPTSIZ(index) : DOEPTSIZ(index);

	dev_dbg(hsotg->dev, "%s: DxEPCTL=0x%08x, ep %d, dir %s\n",
		__func__, readl(hsotg->regs + epctrl_reg), index,
		hs_ep->dir_in ? "in" : "out");

	/* If endpoint is stalled, we will restart request later */
	ctrl = readl(hsotg->regs + epctrl_reg);

	if (ctrl & DXEPCTL_STALL) {
		dev_warn(hsotg->dev, "%s: ep%d is stalled\n", __func__, index);
		return;
	}

	length = ureq->length - ureq->actual;
	dev_dbg(hsotg->dev, "ureq->length:%d ureq->actual:%d\n",
		ureq->length, ureq->actual);
	if (0)
		dev_dbg(hsotg->dev,
			"REQ buf %p len %d dma %pad noi=%d zp=%d snok=%d\n",
			ureq->buf, length, &ureq->dma,
			ureq->no_interrupt, ureq->zero, ureq->short_not_ok);

	maxreq = get_ep_limit(hs_ep);
	if (length > maxreq) {
		int round = maxreq % hs_ep->ep.maxpacket;

		dev_dbg(hsotg->dev, "%s: length %d, max-req %d, r %d\n",
			__func__, length, maxreq, round);

		/* round down to multiple of packets */
		if (round)
			maxreq -= round;

		length = maxreq;
	}

	if (length)
		packets = DIV_ROUND_UP(length, hs_ep->ep.maxpacket);
	else
		packets = 1;	/* send one packet if length is zero. */

	if (hs_ep->isochronous && length > (hs_ep->mc * hs_ep->ep.maxpacket)) {
		dev_err(hsotg->dev, "req length > maxpacket*mc\n");
		return;
	}

	if (dir_in && index != 0)
		if (hs_ep->isochronous)
			epsize = DXEPTSIZ_MC(packets);
		else
			epsize = DXEPTSIZ_MC(1);
	else
		epsize = 0;

	if (index != 0 && ureq->zero) {
		/*
		 * test for the packets being exactly right for the
		 * transfer
		 */

		if (length == (packets * hs_ep->ep.maxpacket))
			packets++;
	}

	epsize |= DXEPTSIZ_PKTCNT(packets);
	epsize |= DXEPTSIZ_XFERSIZE(length);

	dev_dbg(hsotg->dev, "%s: %d@%d/%d, 0x%08x => 0x%08x\n",
		__func__, packets, length, ureq->length, epsize, epsize_reg);

	/* store the request as the current one we're doing */
	hs_ep->req = hs_req;

	/* write size / packets */
	writel(epsize, hsotg->regs + epsize_reg);

	if (using_dma(hsotg) && !continuing) {
		unsigned int dma_reg;

		/*
		 * write DMA address to control register, buffer already
		 * synced by s3c_hsotg_ep_queue().
		 */

		dma_reg = dir_in ? DIEPDMA(index) : DOEPDMA(index);
		writel(ureq->dma, hsotg->regs + dma_reg);

		dev_dbg(hsotg->dev, "%s: %pad => 0x%08x\n",
			__func__, &ureq->dma, dma_reg);
	}

	ctrl |= DXEPCTL_EPENA;	/* ensure ep enabled */
	ctrl |= DXEPCTL_USBACTEP;

	dev_dbg(hsotg->dev, "setup req:%d\n", hsotg->setup);

	/* For Setup request do not clear NAK */
	if (hsotg->setup && index == 0)
		hsotg->setup = 0;
	else
		ctrl |= DXEPCTL_CNAK;	/* clear NAK set by core */


	dev_dbg(hsotg->dev, "%s: DxEPCTL=0x%08x\n", __func__, ctrl);
	writel(ctrl, hsotg->regs + epctrl_reg);

	/*
	 * set these, it seems that DMA support increments past the end
	 * of the packet buffer so we need to calculate the length from
	 * this information.
	 */
	hs_ep->size_loaded = length;
	hs_ep->last_load = ureq->actual;

	if (dir_in && !using_dma(hsotg)) {
		/* set these anyway, we may need them for non-periodic in */
		hs_ep->fifo_load = 0;

		s3c_hsotg_write_fifo(hsotg, hs_ep, hs_req);
	}

	/*
	 * clear the INTknTXFEmpMsk when we start request, more as a aide
	 * to debugging to see what is going on.
	 */
	if (dir_in)
		writel(DIEPMSK_INTKNTXFEMPMSK,
		       hsotg->regs + DIEPINT(index));

	/*
	 * Note, trying to clear the NAK here causes problems with transmit
	 * on the S3C6400 ending up with the TXFIFO becoming full.
	 */

	/* check ep is enabled */
	if (!(readl(hsotg->regs + epctrl_reg) & DXEPCTL_EPENA))
		dev_warn(hsotg->dev,
			 "ep%d: failed to become enabled (DXEPCTL=0x%08x)?\n",
			 index, readl(hsotg->regs + epctrl_reg));

	dev_dbg(hsotg->dev, "%s: DXEPCTL=0x%08x\n",
		__func__, readl(hsotg->regs + epctrl_reg));

	/* enable ep interrupts */
	s3c_hsotg_ctrl_epint(hsotg, hs_ep->index, hs_ep->dir_in, 1);
}

/**
 * s3c_hsotg_map_dma - map the DMA memory being used for the request
 * @hsotg: The device state.
 * @hs_ep: The endpoint the request is on.
 * @req: The request being processed.
 *
 * We've been asked to queue a request, so ensure that the memory buffer
 * is correctly setup for DMA. If we've been passed an extant DMA address
 * then ensure the buffer has been synced to memory. If our buffer has no
 * DMA memory, then we map the memory and mark our request to allow us to
 * cleanup on completion.
 */
static int s3c_hsotg_map_dma(struct dwc2_hsotg *hsotg,
			     struct s3c_hsotg_ep *hs_ep,
			     struct usb_request *req)
{
	struct s3c_hsotg_req *hs_req = our_req(req);
	int ret;

	/* if the length is zero, ignore the DMA data */
	if (hs_req->req.length == 0)
		return 0;

	ret = usb_gadget_map_request(&hsotg->gadget, req, hs_ep->dir_in);
	if (ret)
		goto dma_error;

	return 0;

dma_error:
	dev_err(hsotg->dev, "%s: failed to map buffer %p, %d bytes\n",
		__func__, req->buf, req->length);

	return -EIO;
}

static int s3c_hsotg_ep_queue(struct usb_ep *ep, struct usb_request *req,
			      gfp_t gfp_flags)
{
	struct s3c_hsotg_req *hs_req = our_req(req);
	struct s3c_hsotg_ep *hs_ep = our_ep(ep);
	struct dwc2_hsotg *hs = hs_ep->parent;
	bool first;

	dev_dbg(hs->dev, "%s: req %p: %d@%p, noi=%d, zero=%d, snok=%d\n",
		ep->name, req, req->length, req->buf, req->no_interrupt,
		req->zero, req->short_not_ok);

	/* initialise status of the request */
	INIT_LIST_HEAD(&hs_req->queue);
	req->actual = 0;
	req->status = -EINPROGRESS;

	/* if we're using DMA, sync the buffers as necessary */
	if (using_dma(hs)) {
		int ret = s3c_hsotg_map_dma(hs, hs_ep, req);
		if (ret)
			return ret;
	}

	first = list_empty(&hs_ep->queue);
	list_add_tail(&hs_req->queue, &hs_ep->queue);

	if (first)
		s3c_hsotg_start_req(hs, hs_ep, hs_req, false);

	return 0;
}

static int s3c_hsotg_ep_queue_lock(struct usb_ep *ep, struct usb_request *req,
			      gfp_t gfp_flags)
{
	struct s3c_hsotg_ep *hs_ep = our_ep(ep);
	struct dwc2_hsotg *hs = hs_ep->parent;
	unsigned long flags = 0;
	int ret = 0;

	spin_lock_irqsave(&hs->lock, flags);
	ret = s3c_hsotg_ep_queue(ep, req, gfp_flags);
	spin_unlock_irqrestore(&hs->lock, flags);

	return ret;
}

static void s3c_hsotg_ep_free_request(struct usb_ep *ep,
				      struct usb_request *req)
{
	struct s3c_hsotg_req *hs_req = our_req(req);

	kfree(hs_req);
}

/**
 * s3c_hsotg_complete_oursetup - setup completion callback
 * @ep: The endpoint the request was on.
 * @req: The request completed.
 *
 * Called on completion of any requests the driver itself
 * submitted that need cleaning up.
 */
static void s3c_hsotg_complete_oursetup(struct usb_ep *ep,
					struct usb_request *req)
{
	struct s3c_hsotg_ep *hs_ep = our_ep(ep);
	struct dwc2_hsotg *hsotg = hs_ep->parent;

	dev_dbg(hsotg->dev, "%s: ep %p, req %p\n", __func__, ep, req);

	s3c_hsotg_ep_free_request(ep, req);
}

/**
 * ep_from_windex - convert control wIndex value to endpoint
 * @hsotg: The driver state.
 * @windex: The control request wIndex field (in host order).
 *
 * Convert the given wIndex into a pointer to an driver endpoint
 * structure, or return NULL if it is not a valid endpoint.
 */
static struct s3c_hsotg_ep *ep_from_windex(struct dwc2_hsotg *hsotg,
					   u32 windex)
{
	struct s3c_hsotg_ep *ep = &hsotg->eps[windex & 0x7F];
	int dir = (windex & USB_DIR_IN) ? 1 : 0;
	int idx = windex & 0x7F;

	if (windex >= 0x100)
		return NULL;

	if (idx > hsotg->num_of_eps)
		return NULL;

	if (idx && ep->dir_in != dir)
		return NULL;

	return ep;
}

/**
 * s3c_hsotg_send_reply - send reply to control request
 * @hsotg: The device state
 * @ep: Endpoint 0
 * @buff: Buffer for request
 * @length: Length of reply.
 *
 * Create a request and queue it on the given endpoint. This is useful as
 * an internal method of sending replies to certain control requests, etc.
 */
static int s3c_hsotg_send_reply(struct dwc2_hsotg *hsotg,
				struct s3c_hsotg_ep *ep,
				void *buff,
				int length)
{
	struct usb_request *req;
	int ret;

	dev_dbg(hsotg->dev, "%s: buff %p, len %d\n", __func__, buff, length);

	req = s3c_hsotg_ep_alloc_request(&ep->ep, GFP_ATOMIC);
	hsotg->ep0_reply = req;
	if (!req) {
		dev_warn(hsotg->dev, "%s: cannot alloc req\n", __func__);
		return -ENOMEM;
	}

	req->buf = hsotg->ep0_buff;
	req->length = length;
	req->zero = 1; /* always do zero-length final transfer */
	req->complete = s3c_hsotg_complete_oursetup;

	if (length)
		memcpy(req->buf, buff, length);
	else
		ep->sent_zlp = 1;

	ret = s3c_hsotg_ep_queue(&ep->ep, req, GFP_ATOMIC);
	if (ret) {
		dev_warn(hsotg->dev, "%s: cannot queue req\n", __func__);
		return ret;
	}

	return 0;
}

/**
 * s3c_hsotg_process_req_status - process request GET_STATUS
 * @hsotg: The device state
 * @ctrl: USB control request
 */
static int s3c_hsotg_process_req_status(struct dwc2_hsotg *hsotg,
					struct usb_ctrlrequest *ctrl)
{
	struct s3c_hsotg_ep *ep0 = &hsotg->eps[0];
	struct s3c_hsotg_ep *ep;
	__le16 reply;
	int ret;

	dev_dbg(hsotg->dev, "%s: USB_REQ_GET_STATUS\n", __func__);

	if (!ep0->dir_in) {
		dev_warn(hsotg->dev, "%s: direction out?\n", __func__);
		return -EINVAL;
	}

	switch (ctrl->bRequestType & USB_RECIP_MASK) {
	case USB_RECIP_DEVICE:
		reply = cpu_to_le16(0); /* bit 0 => self powered,
					 * bit 1 => remote wakeup */
		break;

	case USB_RECIP_INTERFACE:
		/* currently, the data result should be zero */
		reply = cpu_to_le16(0);
		break;

	case USB_RECIP_ENDPOINT:
		ep = ep_from_windex(hsotg, le16_to_cpu(ctrl->wIndex));
		if (!ep)
			return -ENOENT;

		reply = cpu_to_le16(ep->halted ? 1 : 0);
		break;

	default:
		return 0;
	}

	if (le16_to_cpu(ctrl->wLength) != 2)
		return -EINVAL;

	ret = s3c_hsotg_send_reply(hsotg, ep0, &reply, 2);
	if (ret) {
		dev_err(hsotg->dev, "%s: failed to send reply\n", __func__);
		return ret;
	}

	return 1;
}

static int s3c_hsotg_ep_sethalt(struct usb_ep *ep, int value);

/**
 * get_ep_head - return the first request on the endpoint
 * @hs_ep: The controller endpoint to get
 *
 * Get the first request on the endpoint.
 */
static struct s3c_hsotg_req *get_ep_head(struct s3c_hsotg_ep *hs_ep)
{
	if (list_empty(&hs_ep->queue))
		return NULL;

	return list_first_entry(&hs_ep->queue, struct s3c_hsotg_req, queue);
}

/**
 * s3c_hsotg_process_req_featire - process request {SET,CLEAR}_FEATURE
 * @hsotg: The device state
 * @ctrl: USB control request
 */
static int s3c_hsotg_process_req_feature(struct dwc2_hsotg *hsotg,
					 struct usb_ctrlrequest *ctrl)
{
	struct s3c_hsotg_ep *ep0 = &hsotg->eps[0];
	struct s3c_hsotg_req *hs_req;
	bool restart;
	bool set = (ctrl->bRequest == USB_REQ_SET_FEATURE);
	struct s3c_hsotg_ep *ep;
	int ret;
	bool halted;

	dev_dbg(hsotg->dev, "%s: %s_FEATURE\n",
		__func__, set ? "SET" : "CLEAR");

	if (ctrl->bRequestType == USB_RECIP_ENDPOINT) {
		ep = ep_from_windex(hsotg, le16_to_cpu(ctrl->wIndex));
		if (!ep) {
			dev_dbg(hsotg->dev, "%s: no endpoint for 0x%04x\n",
				__func__, le16_to_cpu(ctrl->wIndex));
			return -ENOENT;
		}

		switch (le16_to_cpu(ctrl->wValue)) {
		case USB_ENDPOINT_HALT:
			halted = ep->halted;

			s3c_hsotg_ep_sethalt(&ep->ep, set);

			ret = s3c_hsotg_send_reply(hsotg, ep0, NULL, 0);
			if (ret) {
				dev_err(hsotg->dev,
					"%s: failed to send reply\n", __func__);
				return ret;
			}

			/*
			 * we have to complete all requests for ep if it was
			 * halted, and the halt was cleared by CLEAR_FEATURE
			 */

			if (!set && halted) {
				/*
				 * If we have request in progress,
				 * then complete it
				 */
				if (ep->req) {
					hs_req = ep->req;
					ep->req = NULL;
					list_del_init(&hs_req->queue);
					usb_gadget_giveback_request(&ep->ep,
								    &hs_req->req);
				}

				/* If we have pending request, then start it */
				restart = !list_empty(&ep->queue);
				if (restart) {
					hs_req = get_ep_head(ep);
					s3c_hsotg_start_req(hsotg, ep,
							    hs_req, false);
				}
			}

			break;

		default:
			return -ENOENT;
		}
	} else
		return -ENOENT;  /* currently only deal with endpoint */

	return 1;
}

static void s3c_hsotg_enqueue_setup(struct dwc2_hsotg *hsotg);

/**
 * s3c_hsotg_stall_ep0 - stall ep0
 * @hsotg: The device state
 *
 * Set stall for ep0 as response for setup request.
 */
static void s3c_hsotg_stall_ep0(struct dwc2_hsotg *hsotg)
{
	struct s3c_hsotg_ep *ep0 = &hsotg->eps[0];
	u32 reg;
	u32 ctrl;

	dev_dbg(hsotg->dev, "ep0 stall (dir=%d)\n", ep0->dir_in);
	reg = (ep0->dir_in) ? DIEPCTL0 : DOEPCTL0;

	/*
	 * DxEPCTL_Stall will be cleared by EP once it has
	 * taken effect, so no need to clear later.
	 */

	ctrl = readl(hsotg->regs + reg);
	ctrl |= DXEPCTL_STALL;
	ctrl |= DXEPCTL_CNAK;
	writel(ctrl, hsotg->regs + reg);

	dev_dbg(hsotg->dev,
		"written DXEPCTL=0x%08x to %08x (DXEPCTL=0x%08x)\n",
		ctrl, reg, readl(hsotg->regs + reg));

	 /*
	  * complete won't be called, so we enqueue
	  * setup request here
	  */
	 s3c_hsotg_enqueue_setup(hsotg);
}

/**
 * s3c_hsotg_process_control - process a control request
 * @hsotg: The device state
 * @ctrl: The control request received
 *
 * The controller has received the SETUP phase of a control request, and
 * needs to work out what to do next (and whether to pass it on to the
 * gadget driver).
 */
static void s3c_hsotg_process_control(struct dwc2_hsotg *hsotg,
				      struct usb_ctrlrequest *ctrl)
{
	struct s3c_hsotg_ep *ep0 = &hsotg->eps[0];
	int ret = 0;
	u32 dcfg;

	ep0->sent_zlp = 0;

	dev_dbg(hsotg->dev, "ctrl Req=%02x, Type=%02x, V=%04x, L=%04x\n",
		 ctrl->bRequest, ctrl->bRequestType,
		 ctrl->wValue, ctrl->wLength);

	/*
	 * record the direction of the request, for later use when enquing
	 * packets onto EP0.
	 */

	ep0->dir_in = (ctrl->bRequestType & USB_DIR_IN) ? 1 : 0;
	dev_dbg(hsotg->dev, "ctrl: dir_in=%d\n", ep0->dir_in);

	/*
	 * if we've no data with this request, then the last part of the
	 * transaction is going to implicitly be IN.
	 */
	if (ctrl->wLength == 0)
		ep0->dir_in = 1;

	if ((ctrl->bRequestType & USB_TYPE_MASK) == USB_TYPE_STANDARD) {
		switch (ctrl->bRequest) {
		case USB_REQ_SET_ADDRESS:
			dcfg = readl(hsotg->regs + DCFG);
			dcfg &= ~DCFG_DEVADDR_MASK;
			dcfg |= (le16_to_cpu(ctrl->wValue) <<
				 DCFG_DEVADDR_SHIFT) & DCFG_DEVADDR_MASK;
			writel(dcfg, hsotg->regs + DCFG);

			dev_info(hsotg->dev, "new address %d\n", ctrl->wValue);

			ret = s3c_hsotg_send_reply(hsotg, ep0, NULL, 0);
			return;

		case USB_REQ_GET_STATUS:
			ret = s3c_hsotg_process_req_status(hsotg, ctrl);
			break;

		case USB_REQ_CLEAR_FEATURE:
		case USB_REQ_SET_FEATURE:
			ret = s3c_hsotg_process_req_feature(hsotg, ctrl);
			break;
		}
	}

	/* as a fallback, try delivering it to the driver to deal with */

	if (ret == 0 && hsotg->driver) {
		spin_unlock(&hsotg->lock);
		ret = hsotg->driver->setup(&hsotg->gadget, ctrl);
		spin_lock(&hsotg->lock);
		if (ret < 0)
			dev_dbg(hsotg->dev, "driver->setup() ret %d\n", ret);
	}

	/*
	 * the request is either unhandlable, or is not formatted correctly
	 * so respond with a STALL for the status stage to indicate failure.
	 */

	if (ret < 0)
		s3c_hsotg_stall_ep0(hsotg);
}

/**
 * s3c_hsotg_complete_setup - completion of a setup transfer
 * @ep: The endpoint the request was on.
 * @req: The request completed.
 *
 * Called on completion of any requests the driver itself submitted for
 * EP0 setup packets
 */
static void s3c_hsotg_complete_setup(struct usb_ep *ep,
				     struct usb_request *req)
{
	struct s3c_hsotg_ep *hs_ep = our_ep(ep);
	struct dwc2_hsotg *hsotg = hs_ep->parent;

	if (req->status < 0) {
		dev_dbg(hsotg->dev, "%s: failed %d\n", __func__, req->status);
		return;
	}

	spin_lock(&hsotg->lock);
	if (req->actual == 0)
		s3c_hsotg_enqueue_setup(hsotg);
	else
		s3c_hsotg_process_control(hsotg, req->buf);
	spin_unlock(&hsotg->lock);
}

/**
 * s3c_hsotg_enqueue_setup - start a request for EP0 packets
 * @hsotg: The device state.
 *
 * Enqueue a request on EP0 if necessary to received any SETUP packets
 * received from the host.
 */
static void s3c_hsotg_enqueue_setup(struct dwc2_hsotg *hsotg)
{
	struct usb_request *req = hsotg->ctrl_req;
	struct s3c_hsotg_req *hs_req = our_req(req);
	int ret;

	dev_dbg(hsotg->dev, "%s: queueing setup request\n", __func__);

	req->zero = 0;
	req->length = 8;
	req->buf = hsotg->ctrl_buff;
	req->complete = s3c_hsotg_complete_setup;

	if (!list_empty(&hs_req->queue)) {
		dev_dbg(hsotg->dev, "%s already queued???\n", __func__);
		return;
	}

	hsotg->eps[0].dir_in = 0;

	ret = s3c_hsotg_ep_queue(&hsotg->eps[0].ep, req, GFP_ATOMIC);
	if (ret < 0) {
		dev_err(hsotg->dev, "%s: failed queue (%d)\n", __func__, ret);
		/*
		 * Don't think there's much we can do other than watch the
		 * driver fail.
		 */
	}
}

/**
 * s3c_hsotg_complete_request - complete a request given to us
 * @hsotg: The device state.
 * @hs_ep: The endpoint the request was on.
 * @hs_req: The request to complete.
 * @result: The result code (0 => Ok, otherwise errno)
 *
 * The given request has finished, so call the necessary completion
 * if it has one and then look to see if we can start a new request
 * on the endpoint.
 *
 * Note, expects the ep to already be locked as appropriate.
 */
static void s3c_hsotg_complete_request(struct dwc2_hsotg *hsotg,
				       struct s3c_hsotg_ep *hs_ep,
				       struct s3c_hsotg_req *hs_req,
				       int result)
{
	bool restart;

	if (!hs_req) {
		dev_dbg(hsotg->dev, "%s: nothing to complete?\n", __func__);
		return;
	}

	dev_dbg(hsotg->dev, "complete: ep %p %s, req %p, %d => %p\n",
		hs_ep, hs_ep->ep.name, hs_req, result, hs_req->req.complete);

	/*
	 * only replace the status if we've not already set an error
	 * from a previous transaction
	 */

	if (hs_req->req.status == -EINPROGRESS)
		hs_req->req.status = result;

	hs_ep->req = NULL;
	list_del_init(&hs_req->queue);

	if (using_dma(hsotg))
		s3c_hsotg_unmap_dma(hsotg, hs_ep, hs_req);

	/*
	 * call the complete request with the locks off, just in case the
	 * request tries to queue more work for this endpoint.
	 */

	if (hs_req->req.complete) {
		spin_unlock(&hsotg->lock);
		usb_gadget_giveback_request(&hs_ep->ep, &hs_req->req);
		spin_lock(&hsotg->lock);
	}

	/*
	 * Look to see if there is anything else to do. Note, the completion
	 * of the previous request may have caused a new request to be started
	 * so be careful when doing this.
	 */

	if (!hs_ep->req && result >= 0) {
		restart = !list_empty(&hs_ep->queue);
		if (restart) {
			hs_req = get_ep_head(hs_ep);
			s3c_hsotg_start_req(hsotg, hs_ep, hs_req, false);
		}
	}
}

/**
 * s3c_hsotg_rx_data - receive data from the FIFO for an endpoint
 * @hsotg: The device state.
 * @ep_idx: The endpoint index for the data
 * @size: The size of data in the fifo, in bytes
 *
 * The FIFO status shows there is data to read from the FIFO for a given
 * endpoint, so sort out whether we need to read the data into a request
 * that has been made for that endpoint.
 */
static void s3c_hsotg_rx_data(struct dwc2_hsotg *hsotg, int ep_idx, int size)
{
	struct s3c_hsotg_ep *hs_ep = &hsotg->eps[ep_idx];
	struct s3c_hsotg_req *hs_req = hs_ep->req;
	void __iomem *fifo = hsotg->regs + EPFIFO(ep_idx);
	int to_read;
	int max_req;
	int read_ptr;


	if (!hs_req) {
		u32 epctl = readl(hsotg->regs + DOEPCTL(ep_idx));
		int ptr;

		dev_warn(hsotg->dev,
			 "%s: FIFO %d bytes on ep%d but no req (DXEPCTl=0x%08x)\n",
			 __func__, size, ep_idx, epctl);

		/* dump the data from the FIFO, we've nothing we can do */
		for (ptr = 0; ptr < size; ptr += 4)
			(void)readl(fifo);

		return;
	}

	to_read = size;
	read_ptr = hs_req->req.actual;
	max_req = hs_req->req.length - read_ptr;

	dev_dbg(hsotg->dev, "%s: read %d/%d, done %d/%d\n",
		__func__, to_read, max_req, read_ptr, hs_req->req.length);

	if (to_read > max_req) {
		/*
		 * more data appeared than we where willing
		 * to deal with in this request.
		 */

		/* currently we don't deal this */
		WARN_ON_ONCE(1);
	}

	hs_ep->total_data += to_read;
	hs_req->req.actual += to_read;
	to_read = DIV_ROUND_UP(to_read, 4);

	/*
	 * note, we might over-write the buffer end by 3 bytes depending on
	 * alignment of the data.
	 */
	ioread32_rep(fifo, hs_req->req.buf + read_ptr, to_read);
}

/**
 * s3c_hsotg_send_zlp - send zero-length packet on control endpoint
 * @hsotg: The device instance
 * @req: The request currently on this endpoint
 *
 * Generate a zero-length IN packet request for terminating a SETUP
 * transaction.
 *
 * Note, since we don't write any data to the TxFIFO, then it is
 * currently believed that we do not need to wait for any space in
 * the TxFIFO.
 */
static void s3c_hsotg_send_zlp(struct dwc2_hsotg *hsotg,
			       struct s3c_hsotg_req *req)
{
	u32 ctrl;

	if (!req) {
		dev_warn(hsotg->dev, "%s: no request?\n", __func__);
		return;
	}

	if (req->req.length == 0) {
		hsotg->eps[0].sent_zlp = 1;
		s3c_hsotg_enqueue_setup(hsotg);
		return;
	}

	hsotg->eps[0].dir_in = 1;
	hsotg->eps[0].sent_zlp = 1;

	dev_dbg(hsotg->dev, "sending zero-length packet\n");

	/* issue a zero-sized packet to terminate this */
	writel(DXEPTSIZ_MC(1) | DXEPTSIZ_PKTCNT(1) |
	       DXEPTSIZ_XFERSIZE(0), hsotg->regs + DIEPTSIZ(0));

	ctrl = readl(hsotg->regs + DIEPCTL0);
	ctrl |= DXEPCTL_CNAK;  /* clear NAK set by core */
	ctrl |= DXEPCTL_EPENA; /* ensure ep enabled */
	ctrl |= DXEPCTL_USBACTEP;
	writel(ctrl, hsotg->regs + DIEPCTL0);
}

/**
 * s3c_hsotg_handle_outdone - handle receiving OutDone/SetupDone from RXFIFO
 * @hsotg: The device instance
 * @epnum: The endpoint received from
 * @was_setup: Set if processing a SetupDone event.
 *
 * The RXFIFO has delivered an OutDone event, which means that the data
 * transfer for an OUT endpoint has been completed, either by a short
 * packet or by the finish of a transfer.
 */
static void s3c_hsotg_handle_outdone(struct dwc2_hsotg *hsotg,
				     int epnum, bool was_setup)
{
	u32 epsize = readl(hsotg->regs + DOEPTSIZ(epnum));
	struct s3c_hsotg_ep *hs_ep = &hsotg->eps[epnum];
	struct s3c_hsotg_req *hs_req = hs_ep->req;
	struct usb_request *req = &hs_req->req;
	unsigned size_left = DXEPTSIZ_XFERSIZE_GET(epsize);
	int result = 0;

	if (!hs_req) {
		dev_dbg(hsotg->dev, "%s: no request active\n", __func__);
		return;
	}

	if (using_dma(hsotg)) {
		unsigned size_done;

		/*
		 * Calculate the size of the transfer by checking how much
		 * is left in the endpoint size register and then working it
		 * out from the amount we loaded for the transfer.
		 *
		 * We need to do this as DMA pointers are always 32bit aligned
		 * so may overshoot/undershoot the transfer.
		 */

		size_done = hs_ep->size_loaded - size_left;
		size_done += hs_ep->last_load;

		req->actual = size_done;
	}

	/* if there is more request to do, schedule new transfer */
	if (req->actual < req->length && size_left == 0) {
		s3c_hsotg_start_req(hsotg, hs_ep, hs_req, true);
		return;
	} else if (epnum == 0) {
		/*
		 * After was_setup = 1 =>
		 * set CNAK for non Setup requests
		 */
		hsotg->setup = was_setup ? 0 : 1;
	}

	if (req->actual < req->length && req->short_not_ok) {
		dev_dbg(hsotg->dev, "%s: got %d/%d (short not ok) => error\n",
			__func__, req->actual, req->length);

		/*
		 * todo - what should we return here? there's no one else
		 * even bothering to check the status.
		 */
	}

	if (epnum == 0) {
		/*
		 * Condition req->complete != s3c_hsotg_complete_setup says:
		 * send ZLP when we have an asynchronous request from gadget
		 */
		if (!was_setup && req->complete != s3c_hsotg_complete_setup)
			s3c_hsotg_send_zlp(hsotg, hs_req);
	}

	s3c_hsotg_complete_request(hsotg, hs_ep, hs_req, result);
}

/**
 * s3c_hsotg_read_frameno - read current frame number
 * @hsotg: The device instance
 *
 * Return the current frame number
 */
static u32 s3c_hsotg_read_frameno(struct dwc2_hsotg *hsotg)
{
	u32 dsts;

	dsts = readl(hsotg->regs + DSTS);
	dsts &= DSTS_SOFFN_MASK;
	dsts >>= DSTS_SOFFN_SHIFT;

	return dsts;
}

/**
 * s3c_hsotg_handle_rx - RX FIFO has data
 * @hsotg: The device instance
 *
 * The IRQ handler has detected that the RX FIFO has some data in it
 * that requires processing, so find out what is in there and do the
 * appropriate read.
 *
 * The RXFIFO is a true FIFO, the packets coming out are still in packet
 * chunks, so if you have x packets received on an endpoint you'll get x
 * FIFO events delivered, each with a packet's worth of data in it.
 *
 * When using DMA, we should not be processing events from the RXFIFO
 * as the actual data should be sent to the memory directly and we turn
 * on the completion interrupts to get notifications of transfer completion.
 */
static void s3c_hsotg_handle_rx(struct dwc2_hsotg *hsotg)
{
	u32 grxstsr = readl(hsotg->regs + GRXSTSP);
	u32 epnum, status, size;

	WARN_ON(using_dma(hsotg));

	epnum = grxstsr & GRXSTS_EPNUM_MASK;
	status = grxstsr & GRXSTS_PKTSTS_MASK;

	size = grxstsr & GRXSTS_BYTECNT_MASK;
	size >>= GRXSTS_BYTECNT_SHIFT;

	if (1)
		dev_dbg(hsotg->dev, "%s: GRXSTSP=0x%08x (%d@%d)\n",
			__func__, grxstsr, size, epnum);

	switch ((status & GRXSTS_PKTSTS_MASK) >> GRXSTS_PKTSTS_SHIFT) {
	case GRXSTS_PKTSTS_GLOBALOUTNAK:
		dev_dbg(hsotg->dev, "GLOBALOUTNAK\n");
		break;

	case GRXSTS_PKTSTS_OUTDONE:
		dev_dbg(hsotg->dev, "OutDone (Frame=0x%08x)\n",
			s3c_hsotg_read_frameno(hsotg));

		if (!using_dma(hsotg))
			s3c_hsotg_handle_outdone(hsotg, epnum, false);
		break;

	case GRXSTS_PKTSTS_SETUPDONE:
		dev_dbg(hsotg->dev,
			"SetupDone (Frame=0x%08x, DOPEPCTL=0x%08x)\n",
			s3c_hsotg_read_frameno(hsotg),
			readl(hsotg->regs + DOEPCTL(0)));

		s3c_hsotg_handle_outdone(hsotg, epnum, true);
		break;

	case GRXSTS_PKTSTS_OUTRX:
		s3c_hsotg_rx_data(hsotg, epnum, size);
		break;

	case GRXSTS_PKTSTS_SETUPRX:
		dev_dbg(hsotg->dev,
			"SetupRX (Frame=0x%08x, DOPEPCTL=0x%08x)\n",
			s3c_hsotg_read_frameno(hsotg),
			readl(hsotg->regs + DOEPCTL(0)));

		s3c_hsotg_rx_data(hsotg, epnum, size);
		break;

	default:
		dev_warn(hsotg->dev, "%s: unknown status %08x\n",
			 __func__, grxstsr);

		s3c_hsotg_dump(hsotg);
		break;
	}
}

/**
 * s3c_hsotg_ep0_mps - turn max packet size into register setting
 * @mps: The maximum packet size in bytes.
 */
static u32 s3c_hsotg_ep0_mps(unsigned int mps)
{
	switch (mps) {
	case 64:
		return D0EPCTL_MPS_64;
	case 32:
		return D0EPCTL_MPS_32;
	case 16:
		return D0EPCTL_MPS_16;
	case 8:
		return D0EPCTL_MPS_8;
	}

	/* bad max packet size, warn and return invalid result */
	WARN_ON(1);
	return (u32)-1;
}

/**
 * s3c_hsotg_set_ep_maxpacket - set endpoint's max-packet field
 * @hsotg: The driver state.
 * @ep: The index number of the endpoint
 * @mps: The maximum packet size in bytes
 *
 * Configure the maximum packet size for the given endpoint, updating
 * the hardware control registers to reflect this.
 */
static void s3c_hsotg_set_ep_maxpacket(struct dwc2_hsotg *hsotg,
				       unsigned int ep, unsigned int mps)
{
	struct s3c_hsotg_ep *hs_ep = &hsotg->eps[ep];
	void __iomem *regs = hsotg->regs;
	u32 mpsval;
	u32 mcval;
	u32 reg;

	if (ep == 0) {
		/* EP0 is a special case */
		mpsval = s3c_hsotg_ep0_mps(mps);
		if (mpsval > 3)
			goto bad_mps;
		hs_ep->ep.maxpacket = mps;
		hs_ep->mc = 1;
	} else {
		mpsval = mps & DXEPCTL_MPS_MASK;
		if (mpsval > 1024)
			goto bad_mps;
		mcval = ((mps >> 11) & 0x3) + 1;
		hs_ep->mc = mcval;
		if (mcval > 3)
			goto bad_mps;
		hs_ep->ep.maxpacket = mpsval;
	}

	/*
	 * update both the in and out endpoint controldir_ registers, even
	 * if one of the directions may not be in use.
	 */

	reg = readl(regs + DIEPCTL(ep));
	reg &= ~DXEPCTL_MPS_MASK;
	reg |= mpsval;
	writel(reg, regs + DIEPCTL(ep));

	if (ep) {
		reg = readl(regs + DOEPCTL(ep));
		reg &= ~DXEPCTL_MPS_MASK;
		reg |= mpsval;
		writel(reg, regs + DOEPCTL(ep));
	}

	return;

bad_mps:
	dev_err(hsotg->dev, "ep%d: bad mps of %d\n", ep, mps);
}

/**
 * s3c_hsotg_txfifo_flush - flush Tx FIFO
 * @hsotg: The driver state
 * @idx: The index for the endpoint (0..15)
 */
static void s3c_hsotg_txfifo_flush(struct dwc2_hsotg *hsotg, unsigned int idx)
{
	int timeout;
	int val;

	writel(GRSTCTL_TXFNUM(idx) | GRSTCTL_TXFFLSH,
		hsotg->regs + GRSTCTL);

	/* wait until the fifo is flushed */
	timeout = 100;

	while (1) {
		val = readl(hsotg->regs + GRSTCTL);

		if ((val & (GRSTCTL_TXFFLSH)) == 0)
			break;

		if (--timeout == 0) {
			dev_err(hsotg->dev,
				"%s: timeout flushing fifo (GRSTCTL=%08x)\n",
				__func__, val);
			break;
		}

		udelay(1);
	}
}

/**
 * s3c_hsotg_trytx - check to see if anything needs transmitting
 * @hsotg: The driver state
 * @hs_ep: The driver endpoint to check.
 *
 * Check to see if there is a request that has data to send, and if so
 * make an attempt to write data into the FIFO.
 */
static int s3c_hsotg_trytx(struct dwc2_hsotg *hsotg,
			   struct s3c_hsotg_ep *hs_ep)
{
	struct s3c_hsotg_req *hs_req = hs_ep->req;

	if (!hs_ep->dir_in || !hs_req) {
		/**
		 * if request is not enqueued, we disable interrupts
		 * for endpoints, excepting ep0
		 */
		if (hs_ep->index != 0)
			s3c_hsotg_ctrl_epint(hsotg, hs_ep->index,
					     hs_ep->dir_in, 0);
		return 0;
	}

	if (hs_req->req.actual < hs_req->req.length) {
		dev_dbg(hsotg->dev, "trying to write more for ep%d\n",
			hs_ep->index);
		return s3c_hsotg_write_fifo(hsotg, hs_ep, hs_req);
	}

	return 0;
}

/**
 * s3c_hsotg_complete_in - complete IN transfer
 * @hsotg: The device state.
 * @hs_ep: The endpoint that has just completed.
 *
 * An IN transfer has been completed, update the transfer's state and then
 * call the relevant completion routines.
 */
static void s3c_hsotg_complete_in(struct dwc2_hsotg *hsotg,
				  struct s3c_hsotg_ep *hs_ep)
{
	struct s3c_hsotg_req *hs_req = hs_ep->req;
	u32 epsize = readl(hsotg->regs + DIEPTSIZ(hs_ep->index));
	int size_left, size_done;

	if (!hs_req) {
		dev_dbg(hsotg->dev, "XferCompl but no req\n");
		return;
	}

	/* Finish ZLP handling for IN EP0 transactions */
	if (hsotg->eps[0].sent_zlp) {
		dev_dbg(hsotg->dev, "zlp packet received\n");
		s3c_hsotg_complete_request(hsotg, hs_ep, hs_req, 0);
		return;
	}

	/*
	 * Calculate the size of the transfer by checking how much is left
	 * in the endpoint size register and then working it out from
	 * the amount we loaded for the transfer.
	 *
	 * We do this even for DMA, as the transfer may have incremented
	 * past the end of the buffer (DMA transfers are always 32bit
	 * aligned).
	 */

	size_left = DXEPTSIZ_XFERSIZE_GET(epsize);

	size_done = hs_ep->size_loaded - size_left;
	size_done += hs_ep->last_load;

	if (hs_req->req.actual != size_done)
		dev_dbg(hsotg->dev, "%s: adjusting size done %d => %d\n",
			__func__, hs_req->req.actual, size_done);

	hs_req->req.actual = size_done;
	dev_dbg(hsotg->dev, "req->length:%d req->actual:%d req->zero:%d\n",
		hs_req->req.length, hs_req->req.actual, hs_req->req.zero);

	/*
	 * Check if dealing with Maximum Packet Size(MPS) IN transfer at EP0
	 * When sent data is a multiple MPS size (e.g. 64B ,128B ,192B
	 * ,256B ... ), after last MPS sized packet send IN ZLP packet to
	 * inform the host that no more data is available.
	 * The state of req.zero member is checked to be sure that the value to
	 * send is smaller than wValue expected from host.
	 * Check req.length to NOT send another ZLP when the current one is
	 * under completion (the one for which this completion has been called).
	 */
	if (hs_req->req.length && hs_ep->index == 0 && hs_req->req.zero &&
	    hs_req->req.length == hs_req->req.actual &&
	    !(hs_req->req.length % hs_ep->ep.maxpacket)) {

		dev_dbg(hsotg->dev, "ep0 zlp IN packet sent\n");
		s3c_hsotg_send_zlp(hsotg, hs_req);

		return;
	}

	if (!size_left && hs_req->req.actual < hs_req->req.length) {
		dev_dbg(hsotg->dev, "%s trying more for req...\n", __func__);
		s3c_hsotg_start_req(hsotg, hs_ep, hs_req, true);
	} else
		s3c_hsotg_complete_request(hsotg, hs_ep, hs_req, 0);
}

/**
 * s3c_hsotg_epint - handle an in/out endpoint interrupt
 * @hsotg: The driver state
 * @idx: The index for the endpoint (0..15)
 * @dir_in: Set if this is an IN endpoint
 *
 * Process and clear any interrupt pending for an individual endpoint
 */
static void s3c_hsotg_epint(struct dwc2_hsotg *hsotg, unsigned int idx,
			    int dir_in)
{
	struct s3c_hsotg_ep *hs_ep = &hsotg->eps[idx];
	u32 epint_reg = dir_in ? DIEPINT(idx) : DOEPINT(idx);
	u32 epctl_reg = dir_in ? DIEPCTL(idx) : DOEPCTL(idx);
	u32 epsiz_reg = dir_in ? DIEPTSIZ(idx) : DOEPTSIZ(idx);
	u32 ints;
	u32 ctrl;

	ints = readl(hsotg->regs + epint_reg);
	ctrl = readl(hsotg->regs + epctl_reg);

	/* Clear endpoint interrupts */
	writel(ints, hsotg->regs + epint_reg);

	dev_dbg(hsotg->dev, "%s: ep%d(%s) DxEPINT=0x%08x\n",
		__func__, idx, dir_in ? "in" : "out", ints);

	if (ints & DXEPINT_XFERCOMPL) {
		if (hs_ep->isochronous && hs_ep->interval == 1) {
			if (ctrl & DXEPCTL_EOFRNUM)
				ctrl |= DXEPCTL_SETEVENFR;
			else
				ctrl |= DXEPCTL_SETODDFR;
			writel(ctrl, hsotg->regs + epctl_reg);
		}

		dev_dbg(hsotg->dev,
			"%s: XferCompl: DxEPCTL=0x%08x, DXEPTSIZ=%08x\n",
			__func__, readl(hsotg->regs + epctl_reg),
			readl(hsotg->regs + epsiz_reg));

		/*
		 * we get OutDone from the FIFO, so we only need to look
		 * at completing IN requests here
		 */
		if (dir_in) {
			s3c_hsotg_complete_in(hsotg, hs_ep);

			if (idx == 0 && !hs_ep->req)
				s3c_hsotg_enqueue_setup(hsotg);
		} else if (using_dma(hsotg)) {
			/*
			 * We're using DMA, we need to fire an OutDone here
			 * as we ignore the RXFIFO.
			 */

			s3c_hsotg_handle_outdone(hsotg, idx, false);
		}
	}

	if (ints & DXEPINT_EPDISBLD) {
		dev_dbg(hsotg->dev, "%s: EPDisbld\n", __func__);

		if (dir_in) {
			int epctl = readl(hsotg->regs + epctl_reg);

			s3c_hsotg_txfifo_flush(hsotg, hs_ep->fifo_index);

			if ((epctl & DXEPCTL_STALL) &&
				(epctl & DXEPCTL_EPTYPE_BULK)) {
				int dctl = readl(hsotg->regs + DCTL);

				dctl |= DCTL_CGNPINNAK;
				writel(dctl, hsotg->regs + DCTL);
			}
		}
	}

	if (ints & DXEPINT_AHBERR)
		dev_dbg(hsotg->dev, "%s: AHBErr\n", __func__);

	if (ints & DXEPINT_SETUP) {  /* Setup or Timeout */
		dev_dbg(hsotg->dev, "%s: Setup/Timeout\n",  __func__);

		if (using_dma(hsotg) && idx == 0) {
			/*
			 * this is the notification we've received a
			 * setup packet. In non-DMA mode we'd get this
			 * from the RXFIFO, instead we need to process
			 * the setup here.
			 */

			if (dir_in)
				WARN_ON_ONCE(1);
			else
				s3c_hsotg_handle_outdone(hsotg, 0, true);
		}
	}

	if (ints & DXEPINT_BACK2BACKSETUP)
		dev_dbg(hsotg->dev, "%s: B2BSetup/INEPNakEff\n", __func__);

	if (dir_in && !hs_ep->isochronous) {
		/* not sure if this is important, but we'll clear it anyway */
		if (ints & DIEPMSK_INTKNTXFEMPMSK) {
			dev_dbg(hsotg->dev, "%s: ep%d: INTknTXFEmpMsk\n",
				__func__, idx);
		}

		/* this probably means something bad is happening */
		if (ints & DIEPMSK_INTKNEPMISMSK) {
			dev_warn(hsotg->dev, "%s: ep%d: INTknEP\n",
				 __func__, idx);
		}

		/* FIFO has space or is empty (see GAHBCFG) */
		if (hsotg->dedicated_fifos &&
		    ints & DIEPMSK_TXFIFOEMPTY) {
			dev_dbg(hsotg->dev, "%s: ep%d: TxFIFOEmpty\n",
				__func__, idx);
			if (!using_dma(hsotg))
				s3c_hsotg_trytx(hsotg, hs_ep);
		}
	}
}

/**
 * s3c_hsotg_irq_enumdone - Handle EnumDone interrupt (enumeration done)
 * @hsotg: The device state.
 *
 * Handle updating the device settings after the enumeration phase has
 * been completed.
 */
static void s3c_hsotg_irq_enumdone(struct dwc2_hsotg *hsotg)
{
	u32 dsts = readl(hsotg->regs + DSTS);
	int ep0_mps = 0, ep_mps = 8;

	/*
	 * This should signal the finish of the enumeration phase
	 * of the USB handshaking, so we should now know what rate
	 * we connected at.
	 */

	dev_dbg(hsotg->dev, "EnumDone (DSTS=0x%08x)\n", dsts);

	/*
	 * note, since we're limited by the size of transfer on EP0, and
	 * it seems IN transfers must be a even number of packets we do
	 * not advertise a 64byte MPS on EP0.
	 */

	/* catch both EnumSpd_FS and EnumSpd_FS48 */
	switch (dsts & DSTS_ENUMSPD_MASK) {
	case DSTS_ENUMSPD_FS:
	case DSTS_ENUMSPD_FS48:
		hsotg->gadget.speed = USB_SPEED_FULL;
		ep0_mps = EP0_MPS_LIMIT;
		ep_mps = 1023;
		break;

	case DSTS_ENUMSPD_HS:
		hsotg->gadget.speed = USB_SPEED_HIGH;
		ep0_mps = EP0_MPS_LIMIT;
		ep_mps = 1024;
		break;

	case DSTS_ENUMSPD_LS:
		hsotg->gadget.speed = USB_SPEED_LOW;
		/*
		 * note, we don't actually support LS in this driver at the
		 * moment, and the documentation seems to imply that it isn't
		 * supported by the PHYs on some of the devices.
		 */
		break;
	}
	dev_info(hsotg->dev, "new device is %s\n",
		 usb_speed_string(hsotg->gadget.speed));

	/*
	 * we should now know the maximum packet size for an
	 * endpoint, so set the endpoints to a default value.
	 */

	if (ep0_mps) {
		int i;
		s3c_hsotg_set_ep_maxpacket(hsotg, 0, ep0_mps);
		for (i = 1; i < hsotg->num_of_eps; i++)
			s3c_hsotg_set_ep_maxpacket(hsotg, i, ep_mps);
	}

	/* ensure after enumeration our EP0 is active */

	s3c_hsotg_enqueue_setup(hsotg);

	dev_dbg(hsotg->dev, "EP0: DIEPCTL0=0x%08x, DOEPCTL0=0x%08x\n",
		readl(hsotg->regs + DIEPCTL0),
		readl(hsotg->regs + DOEPCTL0));
}

/**
 * kill_all_requests - remove all requests from the endpoint's queue
 * @hsotg: The device state.
 * @ep: The endpoint the requests may be on.
 * @result: The result code to use.
 * @force: Force removal of any current requests
 *
 * Go through the requests on the given endpoint and mark them
 * completed with the given result code.
 */
static void kill_all_requests(struct dwc2_hsotg *hsotg,
			      struct s3c_hsotg_ep *ep,
			      int result, bool force)
{
	struct s3c_hsotg_req *req, *treq;
	unsigned size;

	list_for_each_entry_safe(req, treq, &ep->queue, queue) {
		/*
		 * currently, we can't do much about an already
		 * running request on an in endpoint
		 */

		if (ep->req == req && ep->dir_in && !force)
			continue;

		s3c_hsotg_complete_request(hsotg, ep, req,
					   result);
	}
	if (!hsotg->dedicated_fifos)
		return;
	size = (readl(hsotg->regs + DTXFSTS(ep->index)) & 0xffff) * 4;
	if (size < ep->fifo_size)
		s3c_hsotg_txfifo_flush(hsotg, ep->fifo_index);
}

/**
 * s3c_hsotg_disconnect - disconnect service
 * @hsotg: The device state.
 *
 * The device has been disconnected. Remove all current
 * transactions and signal the gadget driver that this
 * has happened.
 */
void s3c_hsotg_disconnect(struct dwc2_hsotg *hsotg)
{
	unsigned ep;

	if (!hsotg->connected)
		return;

	hsotg->connected = 0;
	for (ep = 0; ep < hsotg->num_of_eps; ep++)
		kill_all_requests(hsotg, &hsotg->eps[ep], -ESHUTDOWN, true);

	call_gadget(hsotg, disconnect);
}
EXPORT_SYMBOL_GPL(s3c_hsotg_disconnect);

/**
 * s3c_hsotg_irq_fifoempty - TX FIFO empty interrupt handler
 * @hsotg: The device state:
 * @periodic: True if this is a periodic FIFO interrupt
 */
static void s3c_hsotg_irq_fifoempty(struct dwc2_hsotg *hsotg, bool periodic)
{
	struct s3c_hsotg_ep *ep;
	int epno, ret;

	/* look through for any more data to transmit */

	for (epno = 0; epno < hsotg->num_of_eps; epno++) {
		ep = &hsotg->eps[epno];

		if (!ep->dir_in)
			continue;

		if ((periodic && !ep->periodic) ||
		    (!periodic && ep->periodic))
			continue;

		ret = s3c_hsotg_trytx(hsotg, ep);
		if (ret < 0)
			break;
	}
}

/* IRQ flags which will trigger a retry around the IRQ loop */
#define IRQ_RETRY_MASK (GINTSTS_NPTXFEMP | \
			GINTSTS_PTXFEMP |  \
			GINTSTS_RXFLVL)

/**
 * s3c_hsotg_corereset - issue softreset to the core
 * @hsotg: The device state
 *
 * Issue a soft reset to the core, and await the core finishing it.
 */
static int s3c_hsotg_corereset(struct dwc2_hsotg *hsotg)
{
	int timeout;
	u32 grstctl;

	dev_dbg(hsotg->dev, "resetting core\n");

	/* issue soft reset */
	writel(GRSTCTL_CSFTRST, hsotg->regs + GRSTCTL);

	timeout = 10000;
	do {
		grstctl = readl(hsotg->regs + GRSTCTL);
	} while ((grstctl & GRSTCTL_CSFTRST) && timeout-- > 0);

	if (grstctl & GRSTCTL_CSFTRST) {
		dev_err(hsotg->dev, "Failed to get CSftRst asserted\n");
		return -EINVAL;
	}

	timeout = 10000;

	while (1) {
		u32 grstctl = readl(hsotg->regs + GRSTCTL);

		if (timeout-- < 0) {
			dev_info(hsotg->dev,
				 "%s: reset failed, GRSTCTL=%08x\n",
				 __func__, grstctl);
			return -ETIMEDOUT;
		}

		if (!(grstctl & GRSTCTL_AHBIDLE))
			continue;

		break;		/* reset done */
	}

	dev_dbg(hsotg->dev, "reset successful\n");
	return 0;
}

/**
 * s3c_hsotg_core_init - issue softreset to the core
 * @hsotg: The device state
 *
 * Issue a soft reset to the core, and await the core finishing it.
 */
void s3c_hsotg_core_init_disconnected(struct dwc2_hsotg *hsotg)
{
	s3c_hsotg_corereset(hsotg);

	/*
	 * we must now enable ep0 ready for host detection and then
	 * set configuration.
	 */

	/* set the PLL on, remove the HNP/SRP and set the PHY */
	writel(hsotg->phyif | GUSBCFG_TOUTCAL(7) |
	       (0x5 << 10), hsotg->regs + GUSBCFG);

	s3c_hsotg_init_fifo(hsotg);

	__orr32(hsotg->regs + DCTL, DCTL_SFTDISCON);

	writel(1 << 18 | DCFG_DEVSPD_HS,  hsotg->regs + DCFG);

	/* Clear any pending OTG interrupts */
	writel(0xffffffff, hsotg->regs + GOTGINT);

	/* Clear any pending interrupts */
	writel(0xffffffff, hsotg->regs + GINTSTS);

	writel(GINTSTS_ERLYSUSP | GINTSTS_SESSREQINT |
		GINTSTS_GOUTNAKEFF | GINTSTS_GINNAKEFF |
		GINTSTS_CONIDSTSCHNG | GINTSTS_USBRST |
		GINTSTS_ENUMDONE | GINTSTS_OTGINT |
		GINTSTS_USBSUSP | GINTSTS_WKUPINT,
		hsotg->regs + GINTMSK);

	if (using_dma(hsotg))
		writel(GAHBCFG_GLBL_INTR_EN | GAHBCFG_DMA_EN |
		       GAHBCFG_HBSTLEN_INCR4,
		       hsotg->regs + GAHBCFG);
	else
		writel(((hsotg->dedicated_fifos) ? (GAHBCFG_NP_TXF_EMP_LVL |
						    GAHBCFG_P_TXF_EMP_LVL) : 0) |
		       GAHBCFG_GLBL_INTR_EN,
		       hsotg->regs + GAHBCFG);

	/*
	 * If INTknTXFEmpMsk is enabled, it's important to disable ep interrupts
	 * when we have no data to transfer. Otherwise we get being flooded by
	 * interrupts.
	 */

	writel(((hsotg->dedicated_fifos) ? DIEPMSK_TXFIFOEMPTY |
		DIEPMSK_INTKNTXFEMPMSK : 0) |
		DIEPMSK_EPDISBLDMSK | DIEPMSK_XFERCOMPLMSK |
		DIEPMSK_TIMEOUTMSK | DIEPMSK_AHBERRMSK |
		DIEPMSK_INTKNEPMISMSK,
		hsotg->regs + DIEPMSK);

	/*
	 * don't need XferCompl, we get that from RXFIFO in slave mode. In
	 * DMA mode we may need this.
	 */
	writel((using_dma(hsotg) ? (DIEPMSK_XFERCOMPLMSK |
				    DIEPMSK_TIMEOUTMSK) : 0) |
		DOEPMSK_EPDISBLDMSK | DOEPMSK_AHBERRMSK |
		DOEPMSK_SETUPMSK,
		hsotg->regs + DOEPMSK);

	writel(0, hsotg->regs + DAINTMSK);

	dev_dbg(hsotg->dev, "EP0: DIEPCTL0=0x%08x, DOEPCTL0=0x%08x\n",
		readl(hsotg->regs + DIEPCTL0),
		readl(hsotg->regs + DOEPCTL0));

	/* enable in and out endpoint interrupts */
	s3c_hsotg_en_gsint(hsotg, GINTSTS_OEPINT | GINTSTS_IEPINT);

	/*
	 * Enable the RXFIFO when in slave mode, as this is how we collect
	 * the data. In DMA mode, we get events from the FIFO but also
	 * things we cannot process, so do not use it.
	 */
	if (!using_dma(hsotg))
		s3c_hsotg_en_gsint(hsotg, GINTSTS_RXFLVL);

	/* Enable interrupts for EP0 in and out */
	s3c_hsotg_ctrl_epint(hsotg, 0, 0, 1);
	s3c_hsotg_ctrl_epint(hsotg, 0, 1, 1);

	__orr32(hsotg->regs + DCTL, DCTL_PWRONPRGDONE);
	udelay(10);  /* see openiboot */
	__bic32(hsotg->regs + DCTL, DCTL_PWRONPRGDONE);

	dev_dbg(hsotg->dev, "DCTL=0x%08x\n", readl(hsotg->regs + DCTL));

	/*
	 * DxEPCTL_USBActEp says RO in manual, but seems to be set by
	 * writing to the EPCTL register..
	 */

	/* set to read 1 8byte packet */
	writel(DXEPTSIZ_MC(1) | DXEPTSIZ_PKTCNT(1) |
	       DXEPTSIZ_XFERSIZE(8), hsotg->regs + DOEPTSIZ0);

	writel(s3c_hsotg_ep0_mps(hsotg->eps[0].ep.maxpacket) |
	       DXEPCTL_CNAK | DXEPCTL_EPENA |
	       DXEPCTL_USBACTEP,
	       hsotg->regs + DOEPCTL0);

	/* enable, but don't activate EP0in */
	writel(s3c_hsotg_ep0_mps(hsotg->eps[0].ep.maxpacket) |
	       DXEPCTL_USBACTEP, hsotg->regs + DIEPCTL0);

	s3c_hsotg_enqueue_setup(hsotg);

	dev_dbg(hsotg->dev, "EP0: DIEPCTL0=0x%08x, DOEPCTL0=0x%08x\n",
		readl(hsotg->regs + DIEPCTL0),
		readl(hsotg->regs + DOEPCTL0));

	/* clear global NAKs */
	writel(DCTL_CGOUTNAK | DCTL_CGNPINNAK | DCTL_SFTDISCON,
	       hsotg->regs + DCTL);

	/* must be at-least 3ms to allow bus to see disconnect */
	mdelay(3);

	hsotg->last_rst = jiffies;
}

static void s3c_hsotg_core_disconnect(struct dwc2_hsotg *hsotg)
{
	/* set the soft-disconnect bit */
	__orr32(hsotg->regs + DCTL, DCTL_SFTDISCON);
}

void s3c_hsotg_core_connect(struct dwc2_hsotg *hsotg)
{
	/* remove the soft-disconnect and let's go */
	__bic32(hsotg->regs + DCTL, DCTL_SFTDISCON);
}

/**
 * s3c_hsotg_irq - handle device interrupt
 * @irq: The IRQ number triggered
 * @pw: The pw value when registered the handler.
 */
static irqreturn_t s3c_hsotg_irq(int irq, void *pw)
{
	struct dwc2_hsotg *hsotg = pw;
	int retry_count = 8;
	u32 gintsts;
	u32 gintmsk;

	spin_lock(&hsotg->lock);
irq_retry:
	gintsts = readl(hsotg->regs + GINTSTS);
	gintmsk = readl(hsotg->regs + GINTMSK);

	dev_dbg(hsotg->dev, "%s: %08x %08x (%08x) retry %d\n",
		__func__, gintsts, gintsts & gintmsk, gintmsk, retry_count);

	gintsts &= gintmsk;

	if (gintsts & GINTSTS_ENUMDONE) {
		writel(GINTSTS_ENUMDONE, hsotg->regs + GINTSTS);

		s3c_hsotg_irq_enumdone(hsotg);
		hsotg->connected = 1;
	}

	if (gintsts & (GINTSTS_OEPINT | GINTSTS_IEPINT)) {
		u32 daint = readl(hsotg->regs + DAINT);
		u32 daintmsk = readl(hsotg->regs + DAINTMSK);
		u32 daint_out, daint_in;
		int ep;

		daint &= daintmsk;
		daint_out = daint >> DAINT_OUTEP_SHIFT;
		daint_in = daint & ~(daint_out << DAINT_OUTEP_SHIFT);

		dev_dbg(hsotg->dev, "%s: daint=%08x\n", __func__, daint);

		for (ep = 0; ep < 15 && daint_out; ep++, daint_out >>= 1) {
			if (daint_out & 1)
				s3c_hsotg_epint(hsotg, ep, 0);
		}

		for (ep = 0; ep < 15 && daint_in; ep++, daint_in >>= 1) {
			if (daint_in & 1)
				s3c_hsotg_epint(hsotg, ep, 1);
		}
	}

	if (gintsts & GINTSTS_USBRST) {

		u32 usb_status = readl(hsotg->regs + GOTGCTL);

		dev_dbg(hsotg->dev, "%s: USBRst\n", __func__);
		dev_dbg(hsotg->dev, "GNPTXSTS=%08x\n",
			readl(hsotg->regs + GNPTXSTS));

		writel(GINTSTS_USBRST, hsotg->regs + GINTSTS);

		if (usb_status & GOTGCTL_BSESVLD) {
			if (time_after(jiffies, hsotg->last_rst +
				       msecs_to_jiffies(200))) {

				kill_all_requests(hsotg, &hsotg->eps[0],
							  -ECONNRESET, true);

				s3c_hsotg_core_init_disconnected(hsotg);
				s3c_hsotg_core_connect(hsotg);
			}
		}
	}

	/* check both FIFOs */

	if (gintsts & GINTSTS_NPTXFEMP) {
		dev_dbg(hsotg->dev, "NPTxFEmp\n");

		/*
		 * Disable the interrupt to stop it happening again
		 * unless one of these endpoint routines decides that
		 * it needs re-enabling
		 */

		s3c_hsotg_disable_gsint(hsotg, GINTSTS_NPTXFEMP);
		s3c_hsotg_irq_fifoempty(hsotg, false);
	}

	if (gintsts & GINTSTS_PTXFEMP) {
		dev_dbg(hsotg->dev, "PTxFEmp\n");

		/* See note in GINTSTS_NPTxFEmp */

		s3c_hsotg_disable_gsint(hsotg, GINTSTS_PTXFEMP);
		s3c_hsotg_irq_fifoempty(hsotg, true);
	}

	if (gintsts & GINTSTS_RXFLVL) {
		/*
		 * note, since GINTSTS_RxFLvl doubles as FIFO-not-empty,
		 * we need to retry s3c_hsotg_handle_rx if this is still
		 * set.
		 */

		s3c_hsotg_handle_rx(hsotg);
	}

	if (gintsts & GINTSTS_ERLYSUSP) {
		dev_dbg(hsotg->dev, "GINTSTS_ErlySusp\n");
		writel(GINTSTS_ERLYSUSP, hsotg->regs + GINTSTS);
	}

	/*
	 * these next two seem to crop-up occasionally causing the core
	 * to shutdown the USB transfer, so try clearing them and logging
	 * the occurrence.
	 */

	if (gintsts & GINTSTS_GOUTNAKEFF) {
		dev_info(hsotg->dev, "GOUTNakEff triggered\n");

		writel(DCTL_CGOUTNAK, hsotg->regs + DCTL);

		s3c_hsotg_dump(hsotg);
	}

	if (gintsts & GINTSTS_GINNAKEFF) {
		dev_info(hsotg->dev, "GINNakEff triggered\n");

		writel(DCTL_CGNPINNAK, hsotg->regs + DCTL);

		s3c_hsotg_dump(hsotg);
	}

	/*
	 * if we've had fifo events, we should try and go around the
	 * loop again to see if there's any point in returning yet.
	 */

	if (gintsts & IRQ_RETRY_MASK && --retry_count > 0)
			goto irq_retry;

	spin_unlock(&hsotg->lock);

	return IRQ_HANDLED;
}

/**
 * s3c_hsotg_ep_enable - enable the given endpoint
 * @ep: The USB endpint to configure
 * @desc: The USB endpoint descriptor to configure with.
 *
 * This is called from the USB gadget code's usb_ep_enable().
 */
static int s3c_hsotg_ep_enable(struct usb_ep *ep,
			       const struct usb_endpoint_descriptor *desc)
{
	struct s3c_hsotg_ep *hs_ep = our_ep(ep);
	struct dwc2_hsotg *hsotg = hs_ep->parent;
	unsigned long flags;
	int index = hs_ep->index;
	u32 epctrl_reg;
	u32 epctrl;
	u32 mps;
	int dir_in;
	int i, val, size;
	int ret = 0;

	dev_dbg(hsotg->dev,
		"%s: ep %s: a 0x%02x, attr 0x%02x, mps 0x%04x, intr %d\n",
		__func__, ep->name, desc->bEndpointAddress, desc->bmAttributes,
		desc->wMaxPacketSize, desc->bInterval);

	/* not to be called for EP0 */
	WARN_ON(index == 0);

	dir_in = (desc->bEndpointAddress & USB_ENDPOINT_DIR_MASK) ? 1 : 0;
	if (dir_in != hs_ep->dir_in) {
		dev_err(hsotg->dev, "%s: direction mismatch!\n", __func__);
		return -EINVAL;
	}

	mps = usb_endpoint_maxp(desc);

	/* note, we handle this here instead of s3c_hsotg_set_ep_maxpacket */

	epctrl_reg = dir_in ? DIEPCTL(index) : DOEPCTL(index);
	epctrl = readl(hsotg->regs + epctrl_reg);

	dev_dbg(hsotg->dev, "%s: read DxEPCTL=0x%08x from 0x%08x\n",
		__func__, epctrl, epctrl_reg);

	spin_lock_irqsave(&hsotg->lock, flags);

	epctrl &= ~(DXEPCTL_EPTYPE_MASK | DXEPCTL_MPS_MASK);
	epctrl |= DXEPCTL_MPS(mps);

	/*
	 * mark the endpoint as active, otherwise the core may ignore
	 * transactions entirely for this endpoint
	 */
	epctrl |= DXEPCTL_USBACTEP;

	/*
	 * set the NAK status on the endpoint, otherwise we might try and
	 * do something with data that we've yet got a request to process
	 * since the RXFIFO will take data for an endpoint even if the
	 * size register hasn't been set.
	 */

	epctrl |= DXEPCTL_SNAK;

	/* update the endpoint state */
	s3c_hsotg_set_ep_maxpacket(hsotg, hs_ep->index, mps);

	/* default, set to non-periodic */
	hs_ep->isochronous = 0;
	hs_ep->periodic = 0;
	hs_ep->halted = 0;
	hs_ep->interval = desc->bInterval;

	if (hs_ep->interval > 1 && hs_ep->mc > 1)
		dev_err(hsotg->dev, "MC > 1 when interval is not 1\n");

	switch (desc->bmAttributes & USB_ENDPOINT_XFERTYPE_MASK) {
	case USB_ENDPOINT_XFER_ISOC:
		epctrl |= DXEPCTL_EPTYPE_ISO;
		epctrl |= DXEPCTL_SETEVENFR;
		hs_ep->isochronous = 1;
		if (dir_in)
			hs_ep->periodic = 1;
		break;

	case USB_ENDPOINT_XFER_BULK:
		epctrl |= DXEPCTL_EPTYPE_BULK;
		break;

	case USB_ENDPOINT_XFER_INT:
		if (dir_in)
			hs_ep->periodic = 1;

		epctrl |= DXEPCTL_EPTYPE_INTERRUPT;
		break;

	case USB_ENDPOINT_XFER_CONTROL:
		epctrl |= DXEPCTL_EPTYPE_CONTROL;
		break;
	}

	/*
	 * if the hardware has dedicated fifos, we must give each IN EP
	 * a unique tx-fifo even if it is non-periodic.
	 */
	if (dir_in && hsotg->dedicated_fifos) {
		size = hs_ep->ep.maxpacket*hs_ep->mc;
		for (i = 1; i <= 8; ++i) {
			if (hsotg->fifo_map & (1<<i))
				continue;
			val = readl(hsotg->regs + DPTXFSIZN(i));
			val = (val >> FIFOSIZE_DEPTH_SHIFT)*4;
			if (val < size)
				continue;
			hsotg->fifo_map |= 1<<i;

			epctrl |= DXEPCTL_TXFNUM(i);
			hs_ep->fifo_index = i;
			hs_ep->fifo_size = val;
			break;
		}
		if (i == 8) {
			ret = -ENOMEM;
			goto error;
		}
	}

	/* for non control endpoints, set PID to D0 */
	if (index)
		epctrl |= DXEPCTL_SETD0PID;

	dev_dbg(hsotg->dev, "%s: write DxEPCTL=0x%08x\n",
		__func__, epctrl);

	writel(epctrl, hsotg->regs + epctrl_reg);
	dev_dbg(hsotg->dev, "%s: read DxEPCTL=0x%08x\n",
		__func__, readl(hsotg->regs + epctrl_reg));

	/* enable the endpoint interrupt */
	s3c_hsotg_ctrl_epint(hsotg, index, dir_in, 1);

error:
	spin_unlock_irqrestore(&hsotg->lock, flags);
	return ret;
}

/**
 * s3c_hsotg_ep_disable - disable given endpoint
 * @ep: The endpoint to disable.
 */
static int s3c_hsotg_ep_disable(struct usb_ep *ep)
{
	struct s3c_hsotg_ep *hs_ep = our_ep(ep);
	struct dwc2_hsotg *hsotg = hs_ep->parent;
	int dir_in = hs_ep->dir_in;
	int index = hs_ep->index;
	unsigned long flags;
	u32 epctrl_reg;
	u32 ctrl;

	dev_dbg(hsotg->dev, "%s(ep %p)\n", __func__, ep);

	if (ep == &hsotg->eps[0].ep) {
		dev_err(hsotg->dev, "%s: called for ep0\n", __func__);
		return -EINVAL;
	}

	epctrl_reg = dir_in ? DIEPCTL(index) : DOEPCTL(index);

	spin_lock_irqsave(&hsotg->lock, flags);
	/* terminate all requests with shutdown */
	kill_all_requests(hsotg, hs_ep, -ESHUTDOWN, false);

	hsotg->fifo_map &= ~(1<<hs_ep->fifo_index);
	hs_ep->fifo_index = 0;
	hs_ep->fifo_size = 0;

	ctrl = readl(hsotg->regs + epctrl_reg);
	ctrl &= ~DXEPCTL_EPENA;
	ctrl &= ~DXEPCTL_USBACTEP;
	ctrl |= DXEPCTL_SNAK;

	dev_dbg(hsotg->dev, "%s: DxEPCTL=0x%08x\n", __func__, ctrl);
	writel(ctrl, hsotg->regs + epctrl_reg);

	/* disable endpoint interrupts */
	s3c_hsotg_ctrl_epint(hsotg, hs_ep->index, hs_ep->dir_in, 0);

	spin_unlock_irqrestore(&hsotg->lock, flags);
	return 0;
}

/**
 * on_list - check request is on the given endpoint
 * @ep: The endpoint to check.
 * @test: The request to test if it is on the endpoint.
 */
static bool on_list(struct s3c_hsotg_ep *ep, struct s3c_hsotg_req *test)
{
	struct s3c_hsotg_req *req, *treq;

	list_for_each_entry_safe(req, treq, &ep->queue, queue) {
		if (req == test)
			return true;
	}

	return false;
}

/**
 * s3c_hsotg_ep_dequeue - dequeue given endpoint
 * @ep: The endpoint to dequeue.
 * @req: The request to be removed from a queue.
 */
static int s3c_hsotg_ep_dequeue(struct usb_ep *ep, struct usb_request *req)
{
	struct s3c_hsotg_req *hs_req = our_req(req);
	struct s3c_hsotg_ep *hs_ep = our_ep(ep);
	struct dwc2_hsotg *hs = hs_ep->parent;
	unsigned long flags;

	dev_dbg(hs->dev, "ep_dequeue(%p,%p)\n", ep, req);

	spin_lock_irqsave(&hs->lock, flags);

	if (!on_list(hs_ep, hs_req)) {
		spin_unlock_irqrestore(&hs->lock, flags);
		return -EINVAL;
	}

	s3c_hsotg_complete_request(hs, hs_ep, hs_req, -ECONNRESET);
	spin_unlock_irqrestore(&hs->lock, flags);

	return 0;
}

/**
 * s3c_hsotg_ep_sethalt - set halt on a given endpoint
 * @ep: The endpoint to set halt.
 * @value: Set or unset the halt.
 */
static int s3c_hsotg_ep_sethalt(struct usb_ep *ep, int value)
{
	struct s3c_hsotg_ep *hs_ep = our_ep(ep);
	struct dwc2_hsotg *hs = hs_ep->parent;
	int index = hs_ep->index;
	u32 epreg;
	u32 epctl;
	u32 xfertype;

	dev_info(hs->dev, "%s(ep %p %s, %d)\n", __func__, ep, ep->name, value);

	if (index == 0) {
		if (value)
			s3c_hsotg_stall_ep0(hs);
		else
			dev_warn(hs->dev,
				 "%s: can't clear halt on ep0\n", __func__);
		return 0;
	}

	/* write both IN and OUT control registers */

	epreg = DIEPCTL(index);
	epctl = readl(hs->regs + epreg);

	if (value) {
		epctl |= DXEPCTL_STALL + DXEPCTL_SNAK;
		if (epctl & DXEPCTL_EPENA)
			epctl |= DXEPCTL_EPDIS;
	} else {
		epctl &= ~DXEPCTL_STALL;
		xfertype = epctl & DXEPCTL_EPTYPE_MASK;
		if (xfertype == DXEPCTL_EPTYPE_BULK ||
			xfertype == DXEPCTL_EPTYPE_INTERRUPT)
				epctl |= DXEPCTL_SETD0PID;
	}

	writel(epctl, hs->regs + epreg);

	epreg = DOEPCTL(index);
	epctl = readl(hs->regs + epreg);

	if (value)
		epctl |= DXEPCTL_STALL;
	else {
		epctl &= ~DXEPCTL_STALL;
		xfertype = epctl & DXEPCTL_EPTYPE_MASK;
		if (xfertype == DXEPCTL_EPTYPE_BULK ||
			xfertype == DXEPCTL_EPTYPE_INTERRUPT)
				epctl |= DXEPCTL_SETD0PID;
	}

	writel(epctl, hs->regs + epreg);

	hs_ep->halted = value;

	return 0;
}

/**
 * s3c_hsotg_ep_sethalt_lock - set halt on a given endpoint with lock held
 * @ep: The endpoint to set halt.
 * @value: Set or unset the halt.
 */
static int s3c_hsotg_ep_sethalt_lock(struct usb_ep *ep, int value)
{
	struct s3c_hsotg_ep *hs_ep = our_ep(ep);
	struct dwc2_hsotg *hs = hs_ep->parent;
	unsigned long flags = 0;
	int ret = 0;

	spin_lock_irqsave(&hs->lock, flags);
	ret = s3c_hsotg_ep_sethalt(ep, value);
	spin_unlock_irqrestore(&hs->lock, flags);

	return ret;
}

static struct usb_ep_ops s3c_hsotg_ep_ops = {
	.enable		= s3c_hsotg_ep_enable,
	.disable	= s3c_hsotg_ep_disable,
	.alloc_request	= s3c_hsotg_ep_alloc_request,
	.free_request	= s3c_hsotg_ep_free_request,
	.queue		= s3c_hsotg_ep_queue_lock,
	.dequeue	= s3c_hsotg_ep_dequeue,
	.set_halt	= s3c_hsotg_ep_sethalt_lock,
	/* note, don't believe we have any call for the fifo routines */
};

/**
 * s3c_hsotg_phy_enable - enable platform phy dev
 * @hsotg: The driver state
 *
 * A wrapper for platform code responsible for controlling
 * low-level USB code
 */
static void s3c_hsotg_phy_enable(struct dwc2_hsotg *hsotg)
{
	struct platform_device *pdev = to_platform_device(hsotg->dev);

	dev_dbg(hsotg->dev, "pdev 0x%p\n", pdev);

	if (hsotg->uphy)
		usb_phy_init(hsotg->uphy);
	else if (hsotg->plat && hsotg->plat->phy_init)
		hsotg->plat->phy_init(pdev, hsotg->plat->phy_type);
	else {
		phy_init(hsotg->phy);
		phy_power_on(hsotg->phy);
	}
}

/**
 * s3c_hsotg_phy_disable - disable platform phy dev
 * @hsotg: The driver state
 *
 * A wrapper for platform code responsible for controlling
 * low-level USB code
 */
static void s3c_hsotg_phy_disable(struct dwc2_hsotg *hsotg)
{
	struct platform_device *pdev = to_platform_device(hsotg->dev);

	if (hsotg->uphy)
		usb_phy_shutdown(hsotg->uphy);
	else if (hsotg->plat && hsotg->plat->phy_exit)
		hsotg->plat->phy_exit(pdev, hsotg->plat->phy_type);
	else {
		phy_power_off(hsotg->phy);
		phy_exit(hsotg->phy);
	}
}

/**
 * s3c_hsotg_init - initalize the usb core
 * @hsotg: The driver state
 */
static void s3c_hsotg_init(struct dwc2_hsotg *hsotg)
{
	/* unmask subset of endpoint interrupts */

	writel(DIEPMSK_TIMEOUTMSK | DIEPMSK_AHBERRMSK |
		DIEPMSK_EPDISBLDMSK | DIEPMSK_XFERCOMPLMSK,
		hsotg->regs + DIEPMSK);

	writel(DOEPMSK_SETUPMSK | DOEPMSK_AHBERRMSK |
		DOEPMSK_EPDISBLDMSK | DOEPMSK_XFERCOMPLMSK,
		hsotg->regs + DOEPMSK);

	writel(0, hsotg->regs + DAINTMSK);

	/* Be in disconnected state until gadget is registered */
	__orr32(hsotg->regs + DCTL, DCTL_SFTDISCON);

	if (0) {
		/* post global nak until we're ready */
		writel(DCTL_SGNPINNAK | DCTL_SGOUTNAK,
		       hsotg->regs + DCTL);
	}

	/* setup fifos */

	dev_dbg(hsotg->dev, "GRXFSIZ=0x%08x, GNPTXFSIZ=0x%08x\n",
		readl(hsotg->regs + GRXFSIZ),
		readl(hsotg->regs + GNPTXFSIZ));

	s3c_hsotg_init_fifo(hsotg);

	/* set the PLL on, remove the HNP/SRP and set the PHY */
	writel(GUSBCFG_PHYIF16 | GUSBCFG_TOUTCAL(7) | (0x5 << 10),
	       hsotg->regs + GUSBCFG);

	writel(using_dma(hsotg) ? GAHBCFG_DMA_EN : 0x0,
	       hsotg->regs + GAHBCFG);
}

/**
 * s3c_hsotg_udc_start - prepare the udc for work
 * @gadget: The usb gadget state
 * @driver: The usb gadget driver
 *
 * Perform initialization to prepare udc device and driver
 * to work.
 */
static int s3c_hsotg_udc_start(struct usb_gadget *gadget,
			   struct usb_gadget_driver *driver)
{
	struct dwc2_hsotg *hsotg = to_hsotg(gadget);
	unsigned long flags;
	int ret;

	if (!hsotg) {
		pr_err("%s: called with no device\n", __func__);
		return -ENODEV;
	}

	if (!driver) {
		dev_err(hsotg->dev, "%s: no driver\n", __func__);
		return -EINVAL;
	}

	if (driver->max_speed < USB_SPEED_FULL)
		dev_err(hsotg->dev, "%s: bad speed\n", __func__);

	if (!driver->setup) {
		dev_err(hsotg->dev, "%s: missing entry points\n", __func__);
		return -EINVAL;
	}

	mutex_lock(&hsotg->init_mutex);
	WARN_ON(hsotg->driver);

	driver->driver.bus = NULL;
	hsotg->driver = driver;
	hsotg->gadget.dev.of_node = hsotg->dev->of_node;
	hsotg->gadget.speed = USB_SPEED_UNKNOWN;

	clk_enable(hsotg->clk);

	ret = regulator_bulk_enable(ARRAY_SIZE(hsotg->supplies),
				    hsotg->supplies);
	if (ret) {
		dev_err(hsotg->dev, "failed to enable supplies: %d\n", ret);
		goto err;
	}

	s3c_hsotg_phy_enable(hsotg);

	spin_lock_irqsave(&hsotg->lock, flags);
	s3c_hsotg_init(hsotg);
	s3c_hsotg_core_init_disconnected(hsotg);
	hsotg->enabled = 0;
	spin_unlock_irqrestore(&hsotg->lock, flags);

	dev_info(hsotg->dev, "bound driver %s\n", driver->driver.name);

	mutex_unlock(&hsotg->init_mutex);

	return 0;

err:
	mutex_unlock(&hsotg->init_mutex);
	hsotg->driver = NULL;
	return ret;
}

/**
 * s3c_hsotg_udc_stop - stop the udc
 * @gadget: The usb gadget state
 * @driver: The usb gadget driver
 *
 * Stop udc hw block and stay tunned for future transmissions
 */
static int s3c_hsotg_udc_stop(struct usb_gadget *gadget)
{
	struct dwc2_hsotg *hsotg = to_hsotg(gadget);
	unsigned long flags = 0;
	int ep;

	if (!hsotg)
		return -ENODEV;

	mutex_lock(&hsotg->init_mutex);

	/* all endpoints should be shutdown */
	for (ep = 1; ep < hsotg->num_of_eps; ep++)
		s3c_hsotg_ep_disable(&hsotg->eps[ep].ep);

	spin_lock_irqsave(&hsotg->lock, flags);

	hsotg->driver = NULL;
	hsotg->gadget.speed = USB_SPEED_UNKNOWN;
	hsotg->enabled = 0;

	spin_unlock_irqrestore(&hsotg->lock, flags);

	s3c_hsotg_phy_disable(hsotg);

	regulator_bulk_disable(ARRAY_SIZE(hsotg->supplies), hsotg->supplies);

	clk_disable(hsotg->clk);

	mutex_unlock(&hsotg->init_mutex);

	return 0;
}

/**
 * s3c_hsotg_gadget_getframe - read the frame number
 * @gadget: The usb gadget state
 *
 * Read the {micro} frame number
 */
static int s3c_hsotg_gadget_getframe(struct usb_gadget *gadget)
{
	return s3c_hsotg_read_frameno(to_hsotg(gadget));
}

/**
 * s3c_hsotg_pullup - connect/disconnect the USB PHY
 * @gadget: The usb gadget state
 * @is_on: Current state of the USB PHY
 *
 * Connect/Disconnect the USB PHY pullup
 */
static int s3c_hsotg_pullup(struct usb_gadget *gadget, int is_on)
{
	struct dwc2_hsotg *hsotg = to_hsotg(gadget);
	unsigned long flags = 0;

	dev_dbg(hsotg->dev, "%s: is_on: %d\n", __func__, is_on);

	mutex_lock(&hsotg->init_mutex);
	spin_lock_irqsave(&hsotg->lock, flags);
	if (is_on) {
		clk_enable(hsotg->clk);
		hsotg->enabled = 1;
		s3c_hsotg_core_connect(hsotg);
	} else {
		s3c_hsotg_core_disconnect(hsotg);
		hsotg->enabled = 0;
		clk_disable(hsotg->clk);
	}

	hsotg->gadget.speed = USB_SPEED_UNKNOWN;
	spin_unlock_irqrestore(&hsotg->lock, flags);
	mutex_unlock(&hsotg->init_mutex);

	return 0;
}

static const struct usb_gadget_ops s3c_hsotg_gadget_ops = {
	.get_frame	= s3c_hsotg_gadget_getframe,
	.udc_start		= s3c_hsotg_udc_start,
	.udc_stop		= s3c_hsotg_udc_stop,
	.pullup                 = s3c_hsotg_pullup,
};

/**
 * s3c_hsotg_initep - initialise a single endpoint
 * @hsotg: The device state.
 * @hs_ep: The endpoint to be initialised.
 * @epnum: The endpoint number
 *
 * Initialise the given endpoint (as part of the probe and device state
 * creation) to give to the gadget driver. Setup the endpoint name, any
 * direction information and other state that may be required.
 */
static void s3c_hsotg_initep(struct dwc2_hsotg *hsotg,
				       struct s3c_hsotg_ep *hs_ep,
				       int epnum)
{
	char *dir;

	if (epnum == 0)
		dir = "";
	else if ((epnum % 2) == 0) {
		dir = "out";
	} else {
		dir = "in";
		hs_ep->dir_in = 1;
	}

	hs_ep->index = epnum;

	snprintf(hs_ep->name, sizeof(hs_ep->name), "ep%d%s", epnum, dir);

	INIT_LIST_HEAD(&hs_ep->queue);
	INIT_LIST_HEAD(&hs_ep->ep.ep_list);

	/* add to the list of endpoints known by the gadget driver */
	if (epnum)
		list_add_tail(&hs_ep->ep.ep_list, &hsotg->gadget.ep_list);

	hs_ep->parent = hsotg;
	hs_ep->ep.name = hs_ep->name;
	usb_ep_set_maxpacket_limit(&hs_ep->ep, epnum ? 1024 : EP0_MPS_LIMIT);
	hs_ep->ep.ops = &s3c_hsotg_ep_ops;

	/*
	 * if we're using dma, we need to set the next-endpoint pointer
	 * to be something valid.
	 */

	if (using_dma(hsotg)) {
		u32 next = DXEPCTL_NEXTEP((epnum + 1) % 15);
		writel(next, hsotg->regs + DIEPCTL(epnum));
		writel(next, hsotg->regs + DOEPCTL(epnum));
	}
}

/**
 * s3c_hsotg_hw_cfg - read HW configuration registers
 * @param: The device state
 *
 * Read the USB core HW configuration registers
 */
static void s3c_hsotg_hw_cfg(struct dwc2_hsotg *hsotg)
{
	u32 cfg2, cfg3, cfg4;
	/* check hardware configuration */

	cfg2 = readl(hsotg->regs + 0x48);
	hsotg->num_of_eps = (cfg2 >> 10) & 0xF;

	cfg3 = readl(hsotg->regs + 0x4C);
	hsotg->fifo_mem = (cfg3 >> 16);

	cfg4 = readl(hsotg->regs + 0x50);
	hsotg->dedicated_fifos = (cfg4 >> 25) & 1;

	dev_info(hsotg->dev, "EPs: %d, %s fifos, %d entries in SPRAM\n",
		 hsotg->num_of_eps,
		 hsotg->dedicated_fifos ? "dedicated" : "shared",
		 hsotg->fifo_mem);
}

/**
 * s3c_hsotg_dump - dump state of the udc
 * @param: The device state
 */
static void s3c_hsotg_dump(struct dwc2_hsotg *hsotg)
{
#ifdef DEBUG
	struct device *dev = hsotg->dev;
	void __iomem *regs = hsotg->regs;
	u32 val;
	int idx;

	dev_info(dev, "DCFG=0x%08x, DCTL=0x%08x, DIEPMSK=%08x\n",
		 readl(regs + DCFG), readl(regs + DCTL),
		 readl(regs + DIEPMSK));

	dev_info(dev, "GAHBCFG=0x%08x, 0x44=0x%08x\n",
		 readl(regs + GAHBCFG), readl(regs + 0x44));

	dev_info(dev, "GRXFSIZ=0x%08x, GNPTXFSIZ=0x%08x\n",
		 readl(regs + GRXFSIZ), readl(regs + GNPTXFSIZ));

	/* show periodic fifo settings */

	for (idx = 1; idx <= 15; idx++) {
		val = readl(regs + DPTXFSIZN(idx));
		dev_info(dev, "DPTx[%d] FSize=%d, StAddr=0x%08x\n", idx,
			 val >> FIFOSIZE_DEPTH_SHIFT,
			 val & FIFOSIZE_STARTADDR_MASK);
	}

	for (idx = 0; idx < 15; idx++) {
		dev_info(dev,
			 "ep%d-in: EPCTL=0x%08x, SIZ=0x%08x, DMA=0x%08x\n", idx,
			 readl(regs + DIEPCTL(idx)),
			 readl(regs + DIEPTSIZ(idx)),
			 readl(regs + DIEPDMA(idx)));

		val = readl(regs + DOEPCTL(idx));
		dev_info(dev,
			 "ep%d-out: EPCTL=0x%08x, SIZ=0x%08x, DMA=0x%08x\n",
			 idx, readl(regs + DOEPCTL(idx)),
			 readl(regs + DOEPTSIZ(idx)),
			 readl(regs + DOEPDMA(idx)));

	}

	dev_info(dev, "DVBUSDIS=0x%08x, DVBUSPULSE=%08x\n",
		 readl(regs + DVBUSDIS), readl(regs + DVBUSPULSE));
#endif
}

/**
 * state_show - debugfs: show overall driver and device state.
 * @seq: The seq file to write to.
 * @v: Unused parameter.
 *
 * This debugfs entry shows the overall state of the hardware and
 * some general information about each of the endpoints available
 * to the system.
 */
static int state_show(struct seq_file *seq, void *v)
{
	struct dwc2_hsotg *hsotg = seq->private;
	void __iomem *regs = hsotg->regs;
	int idx;

	seq_printf(seq, "DCFG=0x%08x, DCTL=0x%08x, DSTS=0x%08x\n",
		 readl(regs + DCFG),
		 readl(regs + DCTL),
		 readl(regs + DSTS));

	seq_printf(seq, "DIEPMSK=0x%08x, DOEPMASK=0x%08x\n",
		   readl(regs + DIEPMSK), readl(regs + DOEPMSK));

	seq_printf(seq, "GINTMSK=0x%08x, GINTSTS=0x%08x\n",
		   readl(regs + GINTMSK),
		   readl(regs + GINTSTS));

	seq_printf(seq, "DAINTMSK=0x%08x, DAINT=0x%08x\n",
		   readl(regs + DAINTMSK),
		   readl(regs + DAINT));

	seq_printf(seq, "GNPTXSTS=0x%08x, GRXSTSR=%08x\n",
		   readl(regs + GNPTXSTS),
		   readl(regs + GRXSTSR));

	seq_puts(seq, "\nEndpoint status:\n");

	for (idx = 0; idx < 15; idx++) {
		u32 in, out;

		in = readl(regs + DIEPCTL(idx));
		out = readl(regs + DOEPCTL(idx));

		seq_printf(seq, "ep%d: DIEPCTL=0x%08x, DOEPCTL=0x%08x",
			   idx, in, out);

		in = readl(regs + DIEPTSIZ(idx));
		out = readl(regs + DOEPTSIZ(idx));

		seq_printf(seq, ", DIEPTSIZ=0x%08x, DOEPTSIZ=0x%08x",
			   in, out);

		seq_puts(seq, "\n");
	}

	return 0;
}

static int state_open(struct inode *inode, struct file *file)
{
	return single_open(file, state_show, inode->i_private);
}

static const struct file_operations state_fops = {
	.owner		= THIS_MODULE,
	.open		= state_open,
	.read		= seq_read,
	.llseek		= seq_lseek,
	.release	= single_release,
};

/**
 * fifo_show - debugfs: show the fifo information
 * @seq: The seq_file to write data to.
 * @v: Unused parameter.
 *
 * Show the FIFO information for the overall fifo and all the
 * periodic transmission FIFOs.
 */
static int fifo_show(struct seq_file *seq, void *v)
{
	struct dwc2_hsotg *hsotg = seq->private;
	void __iomem *regs = hsotg->regs;
	u32 val;
	int idx;

	seq_puts(seq, "Non-periodic FIFOs:\n");
	seq_printf(seq, "RXFIFO: Size %d\n", readl(regs + GRXFSIZ));

	val = readl(regs + GNPTXFSIZ);
	seq_printf(seq, "NPTXFIFO: Size %d, Start 0x%08x\n",
		   val >> FIFOSIZE_DEPTH_SHIFT,
		   val & FIFOSIZE_DEPTH_MASK);

	seq_puts(seq, "\nPeriodic TXFIFOs:\n");

	for (idx = 1; idx <= 15; idx++) {
		val = readl(regs + DPTXFSIZN(idx));

		seq_printf(seq, "\tDPTXFIFO%2d: Size %d, Start 0x%08x\n", idx,
			   val >> FIFOSIZE_DEPTH_SHIFT,
			   val & FIFOSIZE_STARTADDR_MASK);
	}

	return 0;
}

static int fifo_open(struct inode *inode, struct file *file)
{
	return single_open(file, fifo_show, inode->i_private);
}

static const struct file_operations fifo_fops = {
	.owner		= THIS_MODULE,
	.open		= fifo_open,
	.read		= seq_read,
	.llseek		= seq_lseek,
	.release	= single_release,
};


static const char *decode_direction(int is_in)
{
	return is_in ? "in" : "out";
}

/**
 * ep_show - debugfs: show the state of an endpoint.
 * @seq: The seq_file to write data to.
 * @v: Unused parameter.
 *
 * This debugfs entry shows the state of the given endpoint (one is
 * registered for each available).
 */
static int ep_show(struct seq_file *seq, void *v)
{
	struct s3c_hsotg_ep *ep = seq->private;
	struct dwc2_hsotg *hsotg = ep->parent;
	struct s3c_hsotg_req *req;
	void __iomem *regs = hsotg->regs;
	int index = ep->index;
	int show_limit = 15;
	unsigned long flags;

	seq_printf(seq, "Endpoint index %d, named %s,  dir %s:\n",
		   ep->index, ep->ep.name, decode_direction(ep->dir_in));

	/* first show the register state */

	seq_printf(seq, "\tDIEPCTL=0x%08x, DOEPCTL=0x%08x\n",
		   readl(regs + DIEPCTL(index)),
		   readl(regs + DOEPCTL(index)));

	seq_printf(seq, "\tDIEPDMA=0x%08x, DOEPDMA=0x%08x\n",
		   readl(regs + DIEPDMA(index)),
		   readl(regs + DOEPDMA(index)));

	seq_printf(seq, "\tDIEPINT=0x%08x, DOEPINT=0x%08x\n",
		   readl(regs + DIEPINT(index)),
		   readl(regs + DOEPINT(index)));

	seq_printf(seq, "\tDIEPTSIZ=0x%08x, DOEPTSIZ=0x%08x\n",
		   readl(regs + DIEPTSIZ(index)),
		   readl(regs + DOEPTSIZ(index)));

	seq_puts(seq, "\n");
	seq_printf(seq, "mps %d\n", ep->ep.maxpacket);
	seq_printf(seq, "total_data=%ld\n", ep->total_data);

	seq_printf(seq, "request list (%p,%p):\n",
		   ep->queue.next, ep->queue.prev);

	spin_lock_irqsave(&hsotg->lock, flags);

	list_for_each_entry(req, &ep->queue, queue) {
		if (--show_limit < 0) {
			seq_puts(seq, "not showing more requests...\n");
			break;
		}

		seq_printf(seq, "%c req %p: %d bytes @%p, ",
			   req == ep->req ? '*' : ' ',
			   req, req->req.length, req->req.buf);
		seq_printf(seq, "%d done, res %d\n",
			   req->req.actual, req->req.status);
	}

	spin_unlock_irqrestore(&hsotg->lock, flags);

	return 0;
}

static int ep_open(struct inode *inode, struct file *file)
{
	return single_open(file, ep_show, inode->i_private);
}

static const struct file_operations ep_fops = {
	.owner		= THIS_MODULE,
	.open		= ep_open,
	.read		= seq_read,
	.llseek		= seq_lseek,
	.release	= single_release,
};

/**
 * s3c_hsotg_create_debug - create debugfs directory and files
 * @hsotg: The driver state
 *
 * Create the debugfs files to allow the user to get information
 * about the state of the system. The directory name is created
 * with the same name as the device itself, in case we end up
 * with multiple blocks in future systems.
 */
static void s3c_hsotg_create_debug(struct dwc2_hsotg *hsotg)
{
	struct dentry *root;
	unsigned epidx;

	root = debugfs_create_dir(dev_name(hsotg->dev), NULL);
	hsotg->debug_root = root;
	if (IS_ERR(root)) {
		dev_err(hsotg->dev, "cannot create debug root\n");
		return;
	}

	/* create general state file */

	hsotg->debug_file = debugfs_create_file("state", 0444, root,
						hsotg, &state_fops);

	if (IS_ERR(hsotg->debug_file))
		dev_err(hsotg->dev, "%s: failed to create state\n", __func__);

	hsotg->debug_fifo = debugfs_create_file("fifo", 0444, root,
						hsotg, &fifo_fops);

	if (IS_ERR(hsotg->debug_fifo))
		dev_err(hsotg->dev, "%s: failed to create fifo\n", __func__);

	/* create one file for each endpoint */

	for (epidx = 0; epidx < hsotg->num_of_eps; epidx++) {
		struct s3c_hsotg_ep *ep = &hsotg->eps[epidx];

		ep->debugfs = debugfs_create_file(ep->name, 0444,
						  root, ep, &ep_fops);

		if (IS_ERR(ep->debugfs))
			dev_err(hsotg->dev, "failed to create %s debug file\n",
				ep->name);
	}
}

/**
 * s3c_hsotg_delete_debug - cleanup debugfs entries
 * @hsotg: The driver state
 *
 * Cleanup (remove) the debugfs files for use on module exit.
 */
static void s3c_hsotg_delete_debug(struct dwc2_hsotg *hsotg)
{
	unsigned epidx;

	for (epidx = 0; epidx < hsotg->num_of_eps; epidx++) {
		struct s3c_hsotg_ep *ep = &hsotg->eps[epidx];
		debugfs_remove(ep->debugfs);
	}

	debugfs_remove(hsotg->debug_file);
	debugfs_remove(hsotg->debug_fifo);
	debugfs_remove(hsotg->debug_root);
}

/**
 * dwc2_gadget_init - init function for gadget
 * @dwc2: The data structure for the DWC2 driver.
 * @irq: The IRQ number for the controller.
 */
int dwc2_gadget_init(struct dwc2_hsotg *hsotg, int irq)
{
	struct device *dev = hsotg->dev;
	struct s3c_hsotg_plat *plat = dev->platform_data;
	struct phy *phy;
	struct usb_phy *uphy;
	struct s3c_hsotg_ep *eps;
	int epnum;
	int ret;
	int i;

	/* Set default UTMI width */
	hsotg->phyif = GUSBCFG_PHYIF16;

	/*
	 * Attempt to find a generic PHY, then look for an old style
	 * USB PHY, finally fall back to pdata
	 */
	phy = devm_phy_get(dev, "usb2-phy");
	if (IS_ERR(phy)) {
		uphy = devm_usb_get_phy(dev, USB_PHY_TYPE_USB2);
		if (IS_ERR(uphy)) {
			/* Fallback for pdata */
			plat = dev_get_platdata(dev);
			if (!plat) {
				dev_err(dev,
				"no platform data or transceiver defined\n");
				return -EPROBE_DEFER;
			}
			hsotg->plat = plat;
		} else
			hsotg->uphy = uphy;
	} else {
		hsotg->phy = phy;
		/*
		 * If using the generic PHY framework, check if the PHY bus
		 * width is 8-bit and set the phyif appropriately.
		 */
		if (phy_get_bus_width(phy) == 8)
			hsotg->phyif = GUSBCFG_PHYIF8;
	}

	hsotg->clk = devm_clk_get(dev, "otg");
	if (IS_ERR(hsotg->clk)) {
		hsotg->clk = NULL;
		dev_dbg(dev, "cannot get otg clock\n");
	}

	hsotg->gadget.max_speed = USB_SPEED_HIGH;
	hsotg->gadget.ops = &s3c_hsotg_gadget_ops;
	hsotg->gadget.name = dev_name(dev);

	/* reset the system */

	ret = clk_prepare_enable(hsotg->clk);
	if (ret) {
		dev_err(dev, "failed to enable otg clk\n");
		goto err_clk;
	}


	/* regulators */

	for (i = 0; i < ARRAY_SIZE(hsotg->supplies); i++)
		hsotg->supplies[i].supply = s3c_hsotg_supply_names[i];

	ret = devm_regulator_bulk_get(dev, ARRAY_SIZE(hsotg->supplies),
				 hsotg->supplies);
	if (ret) {
		dev_err(dev, "failed to request supplies: %d\n", ret);
		goto err_clk;
	}

	ret = regulator_bulk_enable(ARRAY_SIZE(hsotg->supplies),
				    hsotg->supplies);

	if (ret) {
		dev_err(dev, "failed to enable supplies: %d\n", ret);
		goto err_supplies;
	}

	/* usb phy enable */
	s3c_hsotg_phy_enable(hsotg);

	s3c_hsotg_corereset(hsotg);
	s3c_hsotg_hw_cfg(hsotg);
	s3c_hsotg_init(hsotg);

	ret = devm_request_irq(hsotg->dev, irq, s3c_hsotg_irq, IRQF_SHARED,
				dev_name(hsotg->dev), hsotg);
	if (ret < 0) {
		s3c_hsotg_phy_disable(hsotg);
		clk_disable_unprepare(hsotg->clk);
		regulator_bulk_disable(ARRAY_SIZE(hsotg->supplies),
				       hsotg->supplies);
		dev_err(dev, "cannot claim IRQ for gadget\n");
		goto err_clk;
	}

	/* hsotg->num_of_eps holds number of EPs other than ep0 */

	if (hsotg->num_of_eps == 0) {
		dev_err(dev, "wrong number of EPs (zero)\n");
		ret = -EINVAL;
		goto err_supplies;
	}

	eps = kcalloc(hsotg->num_of_eps + 1, sizeof(struct s3c_hsotg_ep),
		      GFP_KERNEL);
	if (!eps) {
		ret = -ENOMEM;
		goto err_supplies;
	}

	hsotg->eps = eps;

	/* setup endpoint information */

	INIT_LIST_HEAD(&hsotg->gadget.ep_list);
	hsotg->gadget.ep0 = &hsotg->eps[0].ep;

	/* allocate EP0 request */

	hsotg->ctrl_req = s3c_hsotg_ep_alloc_request(&hsotg->eps[0].ep,
						     GFP_KERNEL);
	if (!hsotg->ctrl_req) {
		dev_err(dev, "failed to allocate ctrl req\n");
		ret = -ENOMEM;
		goto err_ep_mem;
	}

	/* initialise the endpoints now the core has been initialised */
	for (epnum = 0; epnum < hsotg->num_of_eps; epnum++)
		s3c_hsotg_initep(hsotg, &hsotg->eps[epnum], epnum);

	/* disable power and clock */
	s3c_hsotg_phy_disable(hsotg);

	ret = regulator_bulk_disable(ARRAY_SIZE(hsotg->supplies),
				    hsotg->supplies);
	if (ret) {
		dev_err(dev, "failed to disable supplies: %d\n", ret);
		goto err_ep_mem;
	}

	ret = usb_add_gadget_udc(dev, &hsotg->gadget);
	if (ret)
		goto err_ep_mem;

	s3c_hsotg_create_debug(hsotg);

	s3c_hsotg_dump(hsotg);

	return 0;

err_ep_mem:
	kfree(eps);
err_supplies:
	s3c_hsotg_phy_disable(hsotg);
err_clk:
	clk_disable_unprepare(hsotg->clk);

	return ret;
}
EXPORT_SYMBOL_GPL(dwc2_gadget_init);

/**
 * s3c_hsotg_remove - remove function for hsotg driver
 * @pdev: The platform information for the driver
 */
int s3c_hsotg_remove(struct dwc2_hsotg *hsotg)
{
	usb_del_gadget_udc(&hsotg->gadget);
	s3c_hsotg_delete_debug(hsotg);
	clk_disable_unprepare(hsotg->clk);

	return 0;
}
EXPORT_SYMBOL_GPL(s3c_hsotg_remove);

int s3c_hsotg_suspend(struct dwc2_hsotg *hsotg)
{
	unsigned long flags;
	int ret = 0;

	mutex_lock(&hsotg->init_mutex);

	if (hsotg->driver) {
		int ep;

		dev_info(hsotg->dev, "suspending usb gadget %s\n",
			 hsotg->driver->driver.name);

		spin_lock_irqsave(&hsotg->lock, flags);
		if (hsotg->enabled)
			s3c_hsotg_core_disconnect(hsotg);
		s3c_hsotg_disconnect(hsotg);
		hsotg->gadget.speed = USB_SPEED_UNKNOWN;
		spin_unlock_irqrestore(&hsotg->lock, flags);

		s3c_hsotg_phy_disable(hsotg);

		for (ep = 0; ep < hsotg->num_of_eps; ep++)
			s3c_hsotg_ep_disable(&hsotg->eps[ep].ep);

		ret = regulator_bulk_disable(ARRAY_SIZE(hsotg->supplies),
					     hsotg->supplies);
		clk_disable(hsotg->clk);
	}

	mutex_unlock(&hsotg->init_mutex);

	return ret;
}
EXPORT_SYMBOL_GPL(s3c_hsotg_suspend);

int s3c_hsotg_resume(struct dwc2_hsotg *hsotg)
{
	unsigned long flags;
	int ret = 0;

	mutex_lock(&hsotg->init_mutex);

	if (hsotg->driver) {
		dev_info(hsotg->dev, "resuming usb gadget %s\n",
			 hsotg->driver->driver.name);

		clk_enable(hsotg->clk);
		ret = regulator_bulk_enable(ARRAY_SIZE(hsotg->supplies),
					    hsotg->supplies);

		s3c_hsotg_phy_enable(hsotg);

		spin_lock_irqsave(&hsotg->lock, flags);
		s3c_hsotg_core_init_disconnected(hsotg);
		if (hsotg->enabled)
			s3c_hsotg_core_connect(hsotg);
		spin_unlock_irqrestore(&hsotg->lock, flags);
	}
	mutex_unlock(&hsotg->init_mutex);

	return ret;
}
<<<<<<< HEAD

#ifdef CONFIG_OF
static const struct of_device_id s3c_hsotg_of_ids[] = {
	{ .compatible = "samsung,s3c6400-hsotg", },
	{ .compatible = "snps,dwc2", },
	{ /* sentinel */ }
};
MODULE_DEVICE_TABLE(of, s3c_hsotg_of_ids);
#endif

static struct platform_driver s3c_hsotg_driver = {
	.driver		= {
		.name	= "s3c-hsotg",
		.of_match_table = of_match_ptr(s3c_hsotg_of_ids),
	},
	.probe		= s3c_hsotg_probe,
	.remove		= s3c_hsotg_remove,
	.suspend	= s3c_hsotg_suspend,
	.resume		= s3c_hsotg_resume,
};

module_platform_driver(s3c_hsotg_driver);

MODULE_DESCRIPTION("Samsung S3C USB High-speed/OtG device");
MODULE_AUTHOR("Ben Dooks <ben@simtec.co.uk>");
MODULE_LICENSE("GPL");
MODULE_ALIAS("platform:s3c-hsotg");
=======
EXPORT_SYMBOL_GPL(s3c_hsotg_resume);
>>>>>>> fc625960
<|MERGE_RESOLUTION|>--- conflicted
+++ resolved
@@ -3649,34 +3649,4 @@
 
 	return ret;
 }
-<<<<<<< HEAD
-
-#ifdef CONFIG_OF
-static const struct of_device_id s3c_hsotg_of_ids[] = {
-	{ .compatible = "samsung,s3c6400-hsotg", },
-	{ .compatible = "snps,dwc2", },
-	{ /* sentinel */ }
-};
-MODULE_DEVICE_TABLE(of, s3c_hsotg_of_ids);
-#endif
-
-static struct platform_driver s3c_hsotg_driver = {
-	.driver		= {
-		.name	= "s3c-hsotg",
-		.of_match_table = of_match_ptr(s3c_hsotg_of_ids),
-	},
-	.probe		= s3c_hsotg_probe,
-	.remove		= s3c_hsotg_remove,
-	.suspend	= s3c_hsotg_suspend,
-	.resume		= s3c_hsotg_resume,
-};
-
-module_platform_driver(s3c_hsotg_driver);
-
-MODULE_DESCRIPTION("Samsung S3C USB High-speed/OtG device");
-MODULE_AUTHOR("Ben Dooks <ben@simtec.co.uk>");
-MODULE_LICENSE("GPL");
-MODULE_ALIAS("platform:s3c-hsotg");
-=======
-EXPORT_SYMBOL_GPL(s3c_hsotg_resume);
->>>>>>> fc625960
+EXPORT_SYMBOL_GPL(s3c_hsotg_resume);