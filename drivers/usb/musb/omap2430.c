/*
 * Copyright (C) 2005-2007 by Texas Instruments
 * Some code has been taken from tusb6010.c
 * Copyrights for that are attributable to:
 * Copyright (C) 2006 Nokia Corporation
 * Tony Lindgren <tony@atomide.com>
 *
 * This file is part of the Inventra Controller Driver for Linux.
 *
 * The Inventra Controller Driver for Linux is free software; you
 * can redistribute it and/or modify it under the terms of the GNU
 * General Public License version 2 as published by the Free Software
 * Foundation.
 *
 * The Inventra Controller Driver for Linux is distributed in
 * the hope that it will be useful, but WITHOUT ANY WARRANTY;
 * without even the implied warranty of MERCHANTABILITY or
 * FITNESS FOR A PARTICULAR PURPOSE.  See the GNU General Public
 * License for more details.
 *
 * You should have received a copy of the GNU General Public License
 * along with The Inventra Controller Driver for Linux ; if not,
 * write to the Free Software Foundation, Inc., 59 Temple Place,
 * Suite 330, Boston, MA  02111-1307  USA
 *
 */
#include <linux/module.h>
#include <linux/kernel.h>
#include <linux/sched.h>
#include <linux/init.h>
#include <linux/list.h>
#include <linux/io.h>
#include <linux/of.h>
#include <linux/platform_device.h>
#include <linux/dma-mapping.h>
#include <linux/pm_runtime.h>
#include <linux/err.h>
#include <linux/delay.h>
#include <linux/usb/musb-omap.h>
#include <linux/usb/omap_control_usb.h>

#include "musb_core.h"
#include "omap2430.h"

struct omap2430_glue {
	struct device		*dev;
	struct platform_device	*musb;
	enum omap_musb_vbus_id_status status;
	struct work_struct	omap_musb_mailbox_work;
	struct device		*control_otghs;
};
#define glue_to_musb(g)		platform_get_drvdata(g->musb)

static struct omap2430_glue	*_glue;

static struct timer_list musb_idle_timer;

static void musb_do_idle(unsigned long _musb)
{
	struct musb	*musb = (void *)_musb;
	unsigned long	flags;
	u8	power;
	u8	devctl;

	spin_lock_irqsave(&musb->lock, flags);

	switch (musb->xceiv->state) {
	case OTG_STATE_A_WAIT_BCON:

		devctl = musb_readb(musb->mregs, MUSB_DEVCTL);
		if (devctl & MUSB_DEVCTL_BDEVICE) {
			musb->xceiv->state = OTG_STATE_B_IDLE;
			MUSB_DEV_MODE(musb);
		} else {
			musb->xceiv->state = OTG_STATE_A_IDLE;
			MUSB_HST_MODE(musb);
		}
		break;
	case OTG_STATE_A_SUSPEND:
		/* finish RESUME signaling? */
		if (musb->port1_status & MUSB_PORT_STAT_RESUME) {
			power = musb_readb(musb->mregs, MUSB_POWER);
			power &= ~MUSB_POWER_RESUME;
			dev_dbg(musb->controller, "root port resume stopped, power %02x\n", power);
			musb_writeb(musb->mregs, MUSB_POWER, power);
			musb->is_active = 1;
			musb->port1_status &= ~(USB_PORT_STAT_SUSPEND
						| MUSB_PORT_STAT_RESUME);
			musb->port1_status |= USB_PORT_STAT_C_SUSPEND << 16;
			usb_hcd_poll_rh_status(musb_to_hcd(musb));
			/* NOTE: it might really be A_WAIT_BCON ... */
			musb->xceiv->state = OTG_STATE_A_HOST;
		}
		break;
	case OTG_STATE_A_HOST:
		devctl = musb_readb(musb->mregs, MUSB_DEVCTL);
		if (devctl &  MUSB_DEVCTL_BDEVICE)
			musb->xceiv->state = OTG_STATE_B_IDLE;
		else
			musb->xceiv->state = OTG_STATE_A_WAIT_BCON;
	default:
		break;
	}
	spin_unlock_irqrestore(&musb->lock, flags);
}


static void omap2430_musb_try_idle(struct musb *musb, unsigned long timeout)
{
	unsigned long		default_timeout = jiffies + msecs_to_jiffies(3);
	static unsigned long	last_timer;

	if (timeout == 0)
		timeout = default_timeout;

	/* Never idle if active, or when VBUS timeout is not set as host */
	if (musb->is_active || ((musb->a_wait_bcon == 0)
			&& (musb->xceiv->state == OTG_STATE_A_WAIT_BCON))) {
		dev_dbg(musb->controller, "%s active, deleting timer\n",
			otg_state_string(musb->xceiv->state));
		del_timer(&musb_idle_timer);
		last_timer = jiffies;
		return;
	}

	if (time_after(last_timer, timeout)) {
		if (!timer_pending(&musb_idle_timer))
			last_timer = timeout;
		else {
			dev_dbg(musb->controller, "Longer idle timer already pending, ignoring\n");
			return;
		}
	}
	last_timer = timeout;

	dev_dbg(musb->controller, "%s inactive, for idle timer for %lu ms\n",
		otg_state_string(musb->xceiv->state),
		(unsigned long)jiffies_to_msecs(timeout - jiffies));
	mod_timer(&musb_idle_timer, timeout);
}

static void omap2430_musb_set_vbus(struct musb *musb, int is_on)
{
	struct usb_otg	*otg = musb->xceiv->otg;
	u8		devctl;
	unsigned long timeout = jiffies + msecs_to_jiffies(1000);
	/* HDRC controls CPEN, but beware current surges during device
	 * connect.  They can trigger transient overcurrent conditions
	 * that must be ignored.
	 */

	devctl = musb_readb(musb->mregs, MUSB_DEVCTL);

	if (is_on) {
		if (musb->xceiv->state == OTG_STATE_A_IDLE) {
			int loops = 100;
			/* start the session */
			devctl |= MUSB_DEVCTL_SESSION;
			musb_writeb(musb->mregs, MUSB_DEVCTL, devctl);
			/*
			 * Wait for the musb to set as A device to enable the
			 * VBUS
			 */
			while (musb_readb(musb->mregs, MUSB_DEVCTL) & 0x80) {

				mdelay(5);
				cpu_relax();

				if (time_after(jiffies, timeout)
				    || loops-- <= 0) {
					dev_err(musb->controller,
					"configured as A device timeout");
					break;
				}
			}

			if (otg->set_vbus)
				otg_set_vbus(otg, 1);
		} else {
			musb->is_active = 1;
			otg->default_a = 1;
			musb->xceiv->state = OTG_STATE_A_WAIT_VRISE;
			devctl |= MUSB_DEVCTL_SESSION;
			MUSB_HST_MODE(musb);
		}
	} else {
		musb->is_active = 0;

		/* NOTE:  we're skipping A_WAIT_VFALL -> A_IDLE and
		 * jumping right to B_IDLE...
		 */

		otg->default_a = 0;
		musb->xceiv->state = OTG_STATE_B_IDLE;
		devctl &= ~MUSB_DEVCTL_SESSION;

		MUSB_DEV_MODE(musb);
	}
	musb_writeb(musb->mregs, MUSB_DEVCTL, devctl);

	dev_dbg(musb->controller, "VBUS %s, devctl %02x "
		/* otg %3x conf %08x prcm %08x */ "\n",
		otg_state_string(musb->xceiv->state),
		musb_readb(musb->mregs, MUSB_DEVCTL));
}

static int omap2430_musb_set_mode(struct musb *musb, u8 musb_mode)
{
	u8	devctl = musb_readb(musb->mregs, MUSB_DEVCTL);

	devctl |= MUSB_DEVCTL_SESSION;
	musb_writeb(musb->mregs, MUSB_DEVCTL, devctl);

	return 0;
}

static inline void omap2430_low_level_exit(struct musb *musb)
{
	u32 l;

	/* in any role */
	l = musb_readl(musb->mregs, OTG_FORCESTDBY);
	l |= ENABLEFORCE;	/* enable MSTANDBY */
	musb_writel(musb->mregs, OTG_FORCESTDBY, l);
}

static inline void omap2430_low_level_init(struct musb *musb)
{
	u32 l;

	l = musb_readl(musb->mregs, OTG_FORCESTDBY);
	l &= ~ENABLEFORCE;	/* disable MSTANDBY */
	musb_writel(musb->mregs, OTG_FORCESTDBY, l);
}

void omap_musb_mailbox(enum omap_musb_vbus_id_status status)
{
	struct omap2430_glue	*glue = _glue;

<<<<<<< HEAD
	if (glue && glue_to_musb(glue)) {
		glue->status = status;
	} else {
=======
	if (!glue) {
		pr_err("%s: musb core is not yet initialized\n", __func__);
		return;
	}
	glue->status = status;

	if (!glue_to_musb(glue)) {
>>>>>>> a937536b
		pr_err("%s: musb core is not yet ready\n", __func__);
		return;
	}

	schedule_work(&glue->omap_musb_mailbox_work);
}
EXPORT_SYMBOL_GPL(omap_musb_mailbox);

static void omap_musb_set_mailbox(struct omap2430_glue *glue)
{
	struct musb *musb = glue_to_musb(glue);
	struct device *dev = musb->controller;
	struct musb_hdrc_platform_data *pdata = dev->platform_data;
	struct omap_musb_board_data *data = pdata->board_data;
	struct usb_otg *otg = musb->xceiv->otg;

	switch (glue->status) {
	case OMAP_MUSB_ID_GROUND:
		dev_dbg(dev, "ID GND\n");

		otg->default_a = true;
		musb->xceiv->state = OTG_STATE_A_IDLE;
		musb->xceiv->last_event = USB_EVENT_ID;
		if (musb->gadget_driver) {
			pm_runtime_get_sync(dev);
			omap_control_usb_set_mode(glue->control_otghs,
				USB_MODE_HOST);
			omap2430_musb_set_vbus(musb, 1);
		}
		break;

	case OMAP_MUSB_VBUS_VALID:
		dev_dbg(dev, "VBUS Connect\n");

		otg->default_a = false;
		musb->xceiv->state = OTG_STATE_B_IDLE;
		musb->xceiv->last_event = USB_EVENT_VBUS;
		if (musb->gadget_driver)
			pm_runtime_get_sync(dev);
		omap_control_usb_set_mode(glue->control_otghs, USB_MODE_DEVICE);
		break;

	case OMAP_MUSB_ID_FLOAT:
	case OMAP_MUSB_VBUS_OFF:
		dev_dbg(dev, "VBUS Disconnect\n");

		musb->xceiv->last_event = USB_EVENT_NONE;
		if (musb->gadget_driver) {
			pm_runtime_mark_last_busy(dev);
			pm_runtime_put_autosuspend(dev);
		}

		if (data->interface_type == MUSB_INTERFACE_UTMI) {
			if (musb->xceiv->otg->set_vbus)
				otg_set_vbus(musb->xceiv->otg, 0);
		}
		omap_control_usb_set_mode(glue->control_otghs,
			USB_MODE_DISCONNECT);
		break;
	default:
		dev_dbg(dev, "ID float\n");
	}
}


static void omap_musb_mailbox_work(struct work_struct *mailbox_work)
{
	struct omap2430_glue *glue = container_of(mailbox_work,
				struct omap2430_glue, omap_musb_mailbox_work);
	omap_musb_set_mailbox(glue);
}

static irqreturn_t omap2430_musb_interrupt(int irq, void *__hci)
{
	unsigned long   flags;
	irqreturn_t     retval = IRQ_NONE;
	struct musb     *musb = __hci;

	spin_lock_irqsave(&musb->lock, flags);

	musb->int_usb = musb_readb(musb->mregs, MUSB_INTRUSB);
	musb->int_tx = musb_readw(musb->mregs, MUSB_INTRTX);
	musb->int_rx = musb_readw(musb->mregs, MUSB_INTRRX);

	if (musb->int_usb || musb->int_tx || musb->int_rx)
		retval = musb_interrupt(musb);

	spin_unlock_irqrestore(&musb->lock, flags);

	return retval;
}

static int omap2430_musb_init(struct musb *musb)
{
	u32 l;
	int status = 0;
	struct device *dev = musb->controller;
	struct omap2430_glue *glue = dev_get_drvdata(dev->parent);
	struct musb_hdrc_platform_data *plat = dev->platform_data;
	struct omap_musb_board_data *data = plat->board_data;

	/* We require some kind of external transceiver, hooked
	 * up through ULPI.  TWL4030-family PMICs include one,
	 * which needs a driver, drivers aren't always needed.
	 */
	if (dev->parent->of_node)
		musb->xceiv = devm_usb_get_phy_by_phandle(dev->parent,
		    "usb-phy", 0);
	else
		musb->xceiv = devm_usb_get_phy_dev(dev, 0);

	if (IS_ERR_OR_NULL(musb->xceiv)) {
		pr_err("HS USB OTG: no transceiver configured\n");
		return -EPROBE_DEFER;
	}

	musb->isr = omap2430_musb_interrupt;

	status = pm_runtime_get_sync(dev);
	if (status < 0) {
		dev_err(dev, "pm_runtime_get_sync FAILED %d\n", status);
		goto err1;
	}

	l = musb_readl(musb->mregs, OTG_INTERFSEL);

	if (data->interface_type == MUSB_INTERFACE_UTMI) {
		/* OMAP4 uses Internal PHY GS70 which uses UTMI interface */
		l &= ~ULPI_12PIN;       /* Disable ULPI */
		l |= UTMI_8BIT;         /* Enable UTMI  */
	} else {
		l |= ULPI_12PIN;
	}

	musb_writel(musb->mregs, OTG_INTERFSEL, l);

	pr_debug("HS USB OTG: revision 0x%x, sysconfig 0x%02x, "
			"sysstatus 0x%x, intrfsel 0x%x, simenable  0x%x\n",
			musb_readl(musb->mregs, OTG_REVISION),
			musb_readl(musb->mregs, OTG_SYSCONFIG),
			musb_readl(musb->mregs, OTG_SYSSTATUS),
			musb_readl(musb->mregs, OTG_INTERFSEL),
			musb_readl(musb->mregs, OTG_SIMENABLE));

	setup_timer(&musb_idle_timer, musb_do_idle, (unsigned long) musb);

	if (glue->status != OMAP_MUSB_UNKNOWN)
		omap_musb_set_mailbox(glue);

	pm_runtime_put_noidle(musb->controller);
	return 0;

err1:
	return status;
}

static void omap2430_musb_enable(struct musb *musb)
{
	u8		devctl;
	unsigned long timeout = jiffies + msecs_to_jiffies(1000);
	struct device *dev = musb->controller;
	struct omap2430_glue *glue = dev_get_drvdata(dev->parent);
	struct musb_hdrc_platform_data *pdata = dev->platform_data;
	struct omap_musb_board_data *data = pdata->board_data;

	switch (glue->status) {

	case OMAP_MUSB_ID_GROUND:
		omap_control_usb_set_mode(glue->control_otghs, USB_MODE_HOST);
		if (data->interface_type != MUSB_INTERFACE_UTMI)
			break;
		devctl = musb_readb(musb->mregs, MUSB_DEVCTL);
		/* start the session */
		devctl |= MUSB_DEVCTL_SESSION;
		musb_writeb(musb->mregs, MUSB_DEVCTL, devctl);
		while (musb_readb(musb->mregs, MUSB_DEVCTL) &
				MUSB_DEVCTL_BDEVICE) {
			cpu_relax();

			if (time_after(jiffies, timeout)) {
				dev_err(dev, "configured as A device timeout");
				break;
			}
		}
		break;

	case OMAP_MUSB_VBUS_VALID:
		omap_control_usb_set_mode(glue->control_otghs, USB_MODE_DEVICE);
		break;

	default:
		break;
	}
}

static void omap2430_musb_disable(struct musb *musb)
{
	struct device *dev = musb->controller;
	struct omap2430_glue *glue = dev_get_drvdata(dev->parent);

	if (glue->status != OMAP_MUSB_UNKNOWN)
		omap_control_usb_set_mode(glue->control_otghs,
			USB_MODE_DISCONNECT);
}

static int omap2430_musb_exit(struct musb *musb)
{
	del_timer_sync(&musb_idle_timer);

	omap2430_low_level_exit(musb);

	return 0;
}

static const struct musb_platform_ops omap2430_ops = {
	.init		= omap2430_musb_init,
	.exit		= omap2430_musb_exit,

	.set_mode	= omap2430_musb_set_mode,
	.try_idle	= omap2430_musb_try_idle,

	.set_vbus	= omap2430_musb_set_vbus,

	.enable		= omap2430_musb_enable,
	.disable	= omap2430_musb_disable,
};

static u64 omap2430_dmamask = DMA_BIT_MASK(32);

static int omap2430_probe(struct platform_device *pdev)
{
	struct musb_hdrc_platform_data	*pdata = pdev->dev.platform_data;
	struct omap_musb_board_data	*data;
	struct platform_device		*musb;
	struct omap2430_glue		*glue;
	struct device_node		*np = pdev->dev.of_node;
	struct musb_hdrc_config		*config;
	int				ret = -ENOMEM;

	glue = devm_kzalloc(&pdev->dev, sizeof(*glue), GFP_KERNEL);
	if (!glue) {
		dev_err(&pdev->dev, "failed to allocate glue context\n");
		goto err0;
	}

	musb = platform_device_alloc("musb-hdrc", PLATFORM_DEVID_AUTO);
	if (!musb) {
		dev_err(&pdev->dev, "failed to allocate musb device\n");
		goto err0;
	}

	musb->dev.parent		= &pdev->dev;
	musb->dev.dma_mask		= &omap2430_dmamask;
	musb->dev.coherent_dma_mask	= omap2430_dmamask;

	glue->dev			= &pdev->dev;
	glue->musb			= musb;
	glue->status			= OMAP_MUSB_UNKNOWN;

	if (np) {
		pdata = devm_kzalloc(&pdev->dev, sizeof(*pdata), GFP_KERNEL);
		if (!pdata) {
			dev_err(&pdev->dev,
				"failed to allocate musb platfrom data\n");
			goto err2;
		}

		data = devm_kzalloc(&pdev->dev, sizeof(*data), GFP_KERNEL);
		if (!data) {
			dev_err(&pdev->dev,
				"failed to allocate musb board data\n");
			goto err2;
		}

		config = devm_kzalloc(&pdev->dev, sizeof(*config), GFP_KERNEL);
		if (!config) {
			dev_err(&pdev->dev,
				"failed to allocate musb hdrc config\n");
			goto err2;
		}

		of_property_read_u32(np, "mode", (u32 *)&pdata->mode);
		of_property_read_u32(np, "interface_type",
						(u32 *)&data->interface_type);
		of_property_read_u32(np, "num_eps", (u32 *)&config->num_eps);
		of_property_read_u32(np, "ram_bits", (u32 *)&config->ram_bits);
		of_property_read_u32(np, "power", (u32 *)&pdata->power);
		config->multipoint = of_property_read_bool(np, "multipoint");
		pdata->has_mailbox = of_property_read_bool(np,
		    "ti,has-mailbox");

		pdata->board_data	= data;
		pdata->config		= config;
	}

	if (pdata->has_mailbox) {
		glue->control_otghs = omap_get_control_dev();
		if (IS_ERR(glue->control_otghs)) {
			dev_vdbg(&pdev->dev, "Failed to get control device\n");
			return -ENODEV;
		}
	} else {
		glue->control_otghs = ERR_PTR(-ENODEV);
	}
	pdata->platform_ops		= &omap2430_ops;

	platform_set_drvdata(pdev, glue);

	/*
	 * REVISIT if we ever have two instances of the wrapper, we will be
	 * in big trouble
	 */
	_glue	= glue;

	INIT_WORK(&glue->omap_musb_mailbox_work, omap_musb_mailbox_work);

	ret = platform_device_add_resources(musb, pdev->resource,
			pdev->num_resources);
	if (ret) {
		dev_err(&pdev->dev, "failed to add resources\n");
		goto err2;
	}

	ret = platform_device_add_data(musb, pdata, sizeof(*pdata));
	if (ret) {
		dev_err(&pdev->dev, "failed to add platform_data\n");
		goto err2;
	}

	pm_runtime_enable(&pdev->dev);

	ret = platform_device_add(musb);
	if (ret) {
		dev_err(&pdev->dev, "failed to register musb device\n");
		goto err2;
	}

	return 0;

err2:
	platform_device_put(musb);

err0:
	return ret;
}

static int omap2430_remove(struct platform_device *pdev)
{
	struct omap2430_glue		*glue = platform_get_drvdata(pdev);

	cancel_work_sync(&glue->omap_musb_mailbox_work);
	platform_device_unregister(glue->musb);

	return 0;
}

#ifdef CONFIG_PM

static int omap2430_runtime_suspend(struct device *dev)
{
	struct omap2430_glue		*glue = dev_get_drvdata(dev);
	struct musb			*musb = glue_to_musb(glue);

	if (musb) {
		musb->context.otg_interfsel = musb_readl(musb->mregs,
				OTG_INTERFSEL);

		omap2430_low_level_exit(musb);
		usb_phy_set_suspend(musb->xceiv, 1);
	}

	return 0;
}

static int omap2430_runtime_resume(struct device *dev)
{
	struct omap2430_glue		*glue = dev_get_drvdata(dev);
	struct musb			*musb = glue_to_musb(glue);

	if (musb) {
		omap2430_low_level_init(musb);
		musb_writel(musb->mregs, OTG_INTERFSEL,
				musb->context.otg_interfsel);

		usb_phy_set_suspend(musb->xceiv, 0);
	}

	return 0;
}

static struct dev_pm_ops omap2430_pm_ops = {
	.runtime_suspend = omap2430_runtime_suspend,
	.runtime_resume = omap2430_runtime_resume,
};

#define DEV_PM_OPS	(&omap2430_pm_ops)
#else
#define DEV_PM_OPS	NULL
#endif

#ifdef CONFIG_OF
static const struct of_device_id omap2430_id_table[] = {
	{
		.compatible = "ti,omap4-musb"
	},
	{
		.compatible = "ti,omap3-musb"
	},
	{},
};
MODULE_DEVICE_TABLE(of, omap2430_id_table);
#endif

static struct platform_driver omap2430_driver = {
	.probe		= omap2430_probe,
	.remove		= omap2430_remove,
	.driver		= {
		.name	= "musb-omap2430",
		.pm	= DEV_PM_OPS,
		.of_match_table = of_match_ptr(omap2430_id_table),
	},
};

MODULE_DESCRIPTION("OMAP2PLUS MUSB Glue Layer");
MODULE_AUTHOR("Felipe Balbi <balbi@ti.com>");
MODULE_LICENSE("GPL v2");

static int __init omap2430_init(void)
{
	return platform_driver_register(&omap2430_driver);
}
subsys_initcall(omap2430_init);

static void __exit omap2430_exit(void)
{
	platform_driver_unregister(&omap2430_driver);
}
module_exit(omap2430_exit);<|MERGE_RESOLUTION|>--- conflicted
+++ resolved
@@ -237,11 +237,6 @@
 {
 	struct omap2430_glue	*glue = _glue;
 
-<<<<<<< HEAD
-	if (glue && glue_to_musb(glue)) {
-		glue->status = status;
-	} else {
-=======
 	if (!glue) {
 		pr_err("%s: musb core is not yet initialized\n", __func__);
 		return;
@@ -249,7 +244,6 @@
 	glue->status = status;
 
 	if (!glue_to_musb(glue)) {
->>>>>>> a937536b
 		pr_err("%s: musb core is not yet ready\n", __func__);
 		return;
 	}
