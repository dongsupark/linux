--- conflicted
+++ resolved
@@ -2466,10 +2466,6 @@
 	return 0;
 }
 
-<<<<<<< HEAD
-
-=======
->>>>>>> d0e0ac97
 #ifndef CONFIG_MUSB_PIO_ONLY
 
 #define MUSB_USB_DMA_ALIGN 4
@@ -2581,11 +2577,7 @@
 }
 #endif /* !CONFIG_MUSB_PIO_ONLY */
 
-<<<<<<< HEAD
-const struct hc_driver musb_hc_driver = {
-=======
 static const struct hc_driver musb_hc_driver = {
->>>>>>> d0e0ac97
 	.description		= "musb-hcd",
 	.product_desc		= "MUSB HDRC host driver",
 	.hcd_priv_size		= sizeof(struct musb *),
