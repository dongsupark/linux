--- conflicted
+++ resolved
@@ -1734,19 +1734,11 @@
 			}
 
 		} else  {
-<<<<<<< HEAD
-		/* done if urb buffer is full or short packet is recd */
-		done = (urb->actual_length + xfer_len >=
-				urb->transfer_buffer_length
-			|| dma->actual_len < qh->maxpacket
-			|| dma->rx_packet_done);
-=======
 			/* done if urb buffer is full or short packet is recd */
 			done = (urb->actual_length + xfer_len >=
 					urb->transfer_buffer_length
 				|| dma->actual_len < qh->maxpacket
 				|| dma->rx_packet_done);
->>>>>>> 8346b33f
 		}
 
 		/* send IN token for next packet, without AUTOREQ */
