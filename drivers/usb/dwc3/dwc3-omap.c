/**
 * dwc3-omap.c - OMAP Specific Glue layer
 *
 * Copyright (C) 2010-2011 Texas Instruments Incorporated - http://www.ti.com
 *
 * Authors: Felipe Balbi <balbi@ti.com>,
 *	    Sebastian Andrzej Siewior <bigeasy@linutronix.de>
 *
 * Redistribution and use in source and binary forms, with or without
 * modification, are permitted provided that the following conditions
 * are met:
 * 1. Redistributions of source code must retain the above copyright
 *    notice, this list of conditions, and the following disclaimer,
 *    without modification.
 * 2. Redistributions in binary form must reproduce the above copyright
 *    notice, this list of conditions and the following disclaimer in the
 *    documentation and/or other materials provided with the distribution.
 * 3. The names of the above-listed copyright holders may not be used
 *    to endorse or promote products derived from this software without
 *    specific prior written permission.
 *
 * ALTERNATIVELY, this software may be distributed under the terms of the
 * GNU General Public License ("GPL") version 2, as published by the Free
 * Software Foundation.
 *
 * THIS SOFTWARE IS PROVIDED BY THE COPYRIGHT HOLDERS AND CONTRIBUTORS "AS
 * IS" AND ANY EXPRESS OR IMPLIED WARRANTIES, INCLUDING, BUT NOT LIMITED TO,
 * THE IMPLIED WARRANTIES OF MERCHANTABILITY AND FITNESS FOR A PARTICULAR
 * PURPOSE ARE DISCLAIMED. IN NO EVENT SHALL THE COPYRIGHT OWNER OR
 * CONTRIBUTORS BE LIABLE FOR ANY DIRECT, INDIRECT, INCIDENTAL, SPECIAL,
 * EXEMPLARY, OR CONSEQUENTIAL DAMAGES (INCLUDING, BUT NOT LIMITED TO,
 * PROCUREMENT OF SUBSTITUTE GOODS OR SERVICES; LOSS OF USE, DATA, OR
 * PROFITS; OR BUSINESS INTERRUPTION) HOWEVER CAUSED AND ON ANY THEORY OF
 * LIABILITY, WHETHER IN CONTRACT, STRICT LIABILITY, OR TORT (INCLUDING
 * NEGLIGENCE OR OTHERWISE) ARISING IN ANY WAY OUT OF THE USE OF THIS
 * SOFTWARE, EVEN IF ADVISED OF THE POSSIBILITY OF SUCH DAMAGE.
 */

#include <linux/module.h>
#include <linux/kernel.h>
#include <linux/slab.h>
#include <linux/interrupt.h>
#include <linux/spinlock.h>
#include <linux/platform_device.h>
#include <linux/platform_data/dwc3-omap.h>
#include <linux/usb/dwc3-omap.h>
#include <linux/pm_runtime.h>
#include <linux/dma-mapping.h>
#include <linux/ioport.h>
#include <linux/io.h>
#include <linux/of.h>
#include <linux/of_platform.h>

#include <linux/usb/otg.h>

/*
 * All these registers belong to OMAP's Wrapper around the
 * DesignWare USB3 Core.
 */

#define USBOTGSS_REVISION			0x0000
#define USBOTGSS_SYSCONFIG			0x0010
#define USBOTGSS_IRQ_EOI			0x0020
#define USBOTGSS_EOI_OFFSET			0x0008
#define USBOTGSS_IRQSTATUS_RAW_0		0x0024
#define USBOTGSS_IRQSTATUS_0			0x0028
#define USBOTGSS_IRQENABLE_SET_0		0x002c
#define USBOTGSS_IRQENABLE_CLR_0		0x0030
#define USBOTGSS_IRQ0_OFFSET			0x0004
#define USBOTGSS_IRQSTATUS_RAW_1		0x0030
#define USBOTGSS_IRQSTATUS_1			0x0034
#define USBOTGSS_IRQENABLE_SET_1		0x0038
#define USBOTGSS_IRQENABLE_CLR_1		0x003c
#define USBOTGSS_IRQSTATUS_RAW_2		0x0040
#define USBOTGSS_IRQSTATUS_2			0x0044
#define USBOTGSS_IRQENABLE_SET_2		0x0048
#define USBOTGSS_IRQENABLE_CLR_2		0x004c
#define USBOTGSS_IRQSTATUS_RAW_3		0x0050
#define USBOTGSS_IRQSTATUS_3			0x0054
#define USBOTGSS_IRQENABLE_SET_3		0x0058
#define USBOTGSS_IRQENABLE_CLR_3		0x005c
#define USBOTGSS_IRQSTATUS_EOI_MISC		0x0030
#define USBOTGSS_IRQSTATUS_RAW_MISC		0x0034
#define USBOTGSS_IRQSTATUS_MISC			0x0038
#define USBOTGSS_IRQENABLE_SET_MISC		0x003c
#define USBOTGSS_IRQENABLE_CLR_MISC		0x0040
#define USBOTGSS_IRQMISC_OFFSET			0x03fc
#define USBOTGSS_UTMI_OTG_CTRL			0x0080
#define USBOTGSS_UTMI_OTG_STATUS		0x0084
#define USBOTGSS_UTMI_OTG_OFFSET		0x0480
#define USBOTGSS_TXFIFO_DEPTH			0x0508
#define USBOTGSS_RXFIFO_DEPTH			0x050c
#define USBOTGSS_MMRAM_OFFSET			0x0100
#define USBOTGSS_FLADJ				0x0104
#define USBOTGSS_DEBUG_CFG			0x0108
#define USBOTGSS_DEBUG_DATA			0x010c
#define USBOTGSS_DEV_EBC_EN			0x0110
#define USBOTGSS_DEBUG_OFFSET			0x0600

/* REVISION REGISTER */
#define USBOTGSS_REVISION_XMAJOR(reg)		((reg >> 8) & 0x7)
#define USBOTGSS_REVISION_XMAJOR1		1
#define USBOTGSS_REVISION_XMAJOR2		2
/* SYSCONFIG REGISTER */
#define USBOTGSS_SYSCONFIG_DMADISABLE		(1 << 16)

/* IRQ_EOI REGISTER */
#define USBOTGSS_IRQ_EOI_LINE_NUMBER		(1 << 0)

/* IRQS0 BITS */
#define USBOTGSS_IRQO_COREIRQ_ST		(1 << 0)

/* IRQMISC BITS */
#define USBOTGSS_IRQMISC_DMADISABLECLR		(1 << 17)
#define USBOTGSS_IRQMISC_OEVT			(1 << 16)
#define USBOTGSS_IRQMISC_DRVVBUS_RISE		(1 << 13)
#define USBOTGSS_IRQMISC_CHRGVBUS_RISE		(1 << 12)
#define USBOTGSS_IRQMISC_DISCHRGVBUS_RISE	(1 << 11)
#define USBOTGSS_IRQMISC_IDPULLUP_RISE		(1 << 8)
#define USBOTGSS_IRQMISC_DRVVBUS_FALL		(1 << 5)
#define USBOTGSS_IRQMISC_CHRGVBUS_FALL		(1 << 4)
#define USBOTGSS_IRQMISC_DISCHRGVBUS_FALL		(1 << 3)
#define USBOTGSS_IRQMISC_IDPULLUP_FALL		(1 << 0)

/* UTMI_OTG_CTRL REGISTER */
#define USBOTGSS_UTMI_OTG_CTRL_DRVVBUS		(1 << 5)
#define USBOTGSS_UTMI_OTG_CTRL_CHRGVBUS		(1 << 4)
#define USBOTGSS_UTMI_OTG_CTRL_DISCHRGVBUS	(1 << 3)
#define USBOTGSS_UTMI_OTG_CTRL_IDPULLUP		(1 << 0)

/* UTMI_OTG_STATUS REGISTER */
#define USBOTGSS_UTMI_OTG_STATUS_SW_MODE	(1 << 31)
#define USBOTGSS_UTMI_OTG_STATUS_POWERPRESENT	(1 << 9)
#define USBOTGSS_UTMI_OTG_STATUS_TXBITSTUFFENABLE (1 << 8)
#define USBOTGSS_UTMI_OTG_STATUS_IDDIG		(1 << 4)
#define USBOTGSS_UTMI_OTG_STATUS_SESSEND	(1 << 3)
#define USBOTGSS_UTMI_OTG_STATUS_SESSVALID	(1 << 2)
#define USBOTGSS_UTMI_OTG_STATUS_VBUSVALID	(1 << 1)

struct dwc3_omap {
	/* device lock */
	spinlock_t		lock;

	struct device		*dev;

	int			irq;
	void __iomem		*base;

	u32			utmi_otg_status;
<<<<<<< HEAD
=======
	u32			utmi_otg_offset;
	u32			irqmisc_offset;
	u32			irq_eoi_offset;
	u32			debug_offset;
	u32			irq0_offset;
	u32			revision;
>>>>>>> d0e0ac97

	u32			dma_status:1;
};

static struct dwc3_omap		*_omap;

static inline u32 dwc3_omap_readl(void __iomem *base, u32 offset)
{
	return readl(base + offset);
}

static inline void dwc3_omap_writel(void __iomem *base, u32 offset, u32 value)
{
	writel(value, base + offset);
}

<<<<<<< HEAD
int dwc3_omap_mailbox(enum omap_dwc3_vbus_id_status status)
{
	u32			val;
	struct dwc3_omap	*omap = _omap;

	if (!omap)
		return -EPROBE_DEFER;

	switch (status) {
	case OMAP_DWC3_ID_GROUND:
		dev_dbg(omap->dev, "ID GND\n");

		val = dwc3_omap_readl(omap->base, USBOTGSS_UTMI_OTG_STATUS);
		val &= ~(USBOTGSS_UTMI_OTG_STATUS_IDDIG
				| USBOTGSS_UTMI_OTG_STATUS_VBUSVALID
				| USBOTGSS_UTMI_OTG_STATUS_SESSEND);
		val |= USBOTGSS_UTMI_OTG_STATUS_SESSVALID
				| USBOTGSS_UTMI_OTG_STATUS_POWERPRESENT;
		dwc3_omap_writel(omap->base, USBOTGSS_UTMI_OTG_STATUS, val);
		break;

	case OMAP_DWC3_VBUS_VALID:
		dev_dbg(omap->dev, "VBUS Connect\n");

		val = dwc3_omap_readl(omap->base, USBOTGSS_UTMI_OTG_STATUS);
		val &= ~USBOTGSS_UTMI_OTG_STATUS_SESSEND;
		val |= USBOTGSS_UTMI_OTG_STATUS_IDDIG
				| USBOTGSS_UTMI_OTG_STATUS_VBUSVALID
				| USBOTGSS_UTMI_OTG_STATUS_SESSVALID
				| USBOTGSS_UTMI_OTG_STATUS_POWERPRESENT;
		dwc3_omap_writel(omap->base, USBOTGSS_UTMI_OTG_STATUS, val);
		break;

	case OMAP_DWC3_ID_FLOAT:
	case OMAP_DWC3_VBUS_OFF:
		dev_dbg(omap->dev, "VBUS Disconnect\n");

		val = dwc3_omap_readl(omap->base, USBOTGSS_UTMI_OTG_STATUS);
		val &= ~(USBOTGSS_UTMI_OTG_STATUS_SESSVALID
				| USBOTGSS_UTMI_OTG_STATUS_VBUSVALID
				| USBOTGSS_UTMI_OTG_STATUS_POWERPRESENT);
		val |= USBOTGSS_UTMI_OTG_STATUS_SESSEND
				| USBOTGSS_UTMI_OTG_STATUS_IDDIG;
		dwc3_omap_writel(omap->base, USBOTGSS_UTMI_OTG_STATUS, val);
		break;

	default:
		dev_dbg(omap->dev, "ID float\n");
	}

=======
static u32 dwc3_omap_read_utmi_status(struct dwc3_omap *omap)
{
	return dwc3_omap_readl(omap->base, USBOTGSS_UTMI_OTG_STATUS +
							omap->utmi_otg_offset);
}

static void dwc3_omap_write_utmi_status(struct dwc3_omap *omap, u32 value)
{
	dwc3_omap_writel(omap->base, USBOTGSS_UTMI_OTG_STATUS +
					omap->utmi_otg_offset, value);

}

static u32 dwc3_omap_read_irq0_status(struct dwc3_omap *omap)
{
	return dwc3_omap_readl(omap->base, USBOTGSS_IRQSTATUS_0 -
						omap->irq0_offset);
}

static void dwc3_omap_write_irq0_status(struct dwc3_omap *omap, u32 value)
{
	dwc3_omap_writel(omap->base, USBOTGSS_IRQSTATUS_0 -
						omap->irq0_offset, value);

}

static u32 dwc3_omap_read_irqmisc_status(struct dwc3_omap *omap)
{
	return dwc3_omap_readl(omap->base, USBOTGSS_IRQSTATUS_MISC +
						omap->irqmisc_offset);
}

static void dwc3_omap_write_irqmisc_status(struct dwc3_omap *omap, u32 value)
{
	dwc3_omap_writel(omap->base, USBOTGSS_IRQSTATUS_MISC +
					omap->irqmisc_offset, value);

}

static void dwc3_omap_write_irqmisc_set(struct dwc3_omap *omap, u32 value)
{
	dwc3_omap_writel(omap->base, USBOTGSS_IRQENABLE_SET_MISC +
						omap->irqmisc_offset, value);

}

static void dwc3_omap_write_irq0_set(struct dwc3_omap *omap, u32 value)
{
	dwc3_omap_writel(omap->base, USBOTGSS_IRQENABLE_SET_0 -
						omap->irq0_offset, value);
}

int dwc3_omap_mailbox(enum omap_dwc3_vbus_id_status status)
{
	u32			val;
	struct dwc3_omap	*omap = _omap;

	if (!omap)
		return -EPROBE_DEFER;

	switch (status) {
	case OMAP_DWC3_ID_GROUND:
		dev_dbg(omap->dev, "ID GND\n");

		val = dwc3_omap_read_utmi_status(omap);
		val &= ~(USBOTGSS_UTMI_OTG_STATUS_IDDIG
				| USBOTGSS_UTMI_OTG_STATUS_VBUSVALID
				| USBOTGSS_UTMI_OTG_STATUS_SESSEND);
		val |= USBOTGSS_UTMI_OTG_STATUS_SESSVALID
				| USBOTGSS_UTMI_OTG_STATUS_POWERPRESENT;
		dwc3_omap_write_utmi_status(omap, val);
		break;

	case OMAP_DWC3_VBUS_VALID:
		dev_dbg(omap->dev, "VBUS Connect\n");

		val = dwc3_omap_read_utmi_status(omap);
		val &= ~USBOTGSS_UTMI_OTG_STATUS_SESSEND;
		val |= USBOTGSS_UTMI_OTG_STATUS_IDDIG
				| USBOTGSS_UTMI_OTG_STATUS_VBUSVALID
				| USBOTGSS_UTMI_OTG_STATUS_SESSVALID
				| USBOTGSS_UTMI_OTG_STATUS_POWERPRESENT;
		dwc3_omap_write_utmi_status(omap, val);
		break;

	case OMAP_DWC3_ID_FLOAT:
	case OMAP_DWC3_VBUS_OFF:
		dev_dbg(omap->dev, "VBUS Disconnect\n");

		val = dwc3_omap_read_utmi_status(omap);
		val &= ~(USBOTGSS_UTMI_OTG_STATUS_SESSVALID
				| USBOTGSS_UTMI_OTG_STATUS_VBUSVALID
				| USBOTGSS_UTMI_OTG_STATUS_POWERPRESENT);
		val |= USBOTGSS_UTMI_OTG_STATUS_SESSEND
				| USBOTGSS_UTMI_OTG_STATUS_IDDIG;
		dwc3_omap_write_utmi_status(omap, val);
		break;

	default:
		dev_dbg(omap->dev, "ID float\n");
	}

>>>>>>> d0e0ac97
	return 0;
}
EXPORT_SYMBOL_GPL(dwc3_omap_mailbox);

static irqreturn_t dwc3_omap_interrupt(int irq, void *_omap)
{
	struct dwc3_omap	*omap = _omap;
	u32			reg;

	spin_lock(&omap->lock);

	reg = dwc3_omap_read_irqmisc_status(omap);

	if (reg & USBOTGSS_IRQMISC_DMADISABLECLR) {
		dev_dbg(omap->dev, "DMA Disable was Cleared\n");
		omap->dma_status = false;
	}

	if (reg & USBOTGSS_IRQMISC_OEVT)
		dev_dbg(omap->dev, "OTG Event\n");

	if (reg & USBOTGSS_IRQMISC_DRVVBUS_RISE)
		dev_dbg(omap->dev, "DRVVBUS Rise\n");

	if (reg & USBOTGSS_IRQMISC_CHRGVBUS_RISE)
		dev_dbg(omap->dev, "CHRGVBUS Rise\n");

	if (reg & USBOTGSS_IRQMISC_DISCHRGVBUS_RISE)
		dev_dbg(omap->dev, "DISCHRGVBUS Rise\n");

	if (reg & USBOTGSS_IRQMISC_IDPULLUP_RISE)
		dev_dbg(omap->dev, "IDPULLUP Rise\n");

	if (reg & USBOTGSS_IRQMISC_DRVVBUS_FALL)
		dev_dbg(omap->dev, "DRVVBUS Fall\n");

	if (reg & USBOTGSS_IRQMISC_CHRGVBUS_FALL)
		dev_dbg(omap->dev, "CHRGVBUS Fall\n");

	if (reg & USBOTGSS_IRQMISC_DISCHRGVBUS_FALL)
		dev_dbg(omap->dev, "DISCHRGVBUS Fall\n");

	if (reg & USBOTGSS_IRQMISC_IDPULLUP_FALL)
		dev_dbg(omap->dev, "IDPULLUP Fall\n");

	dwc3_omap_write_irqmisc_status(omap, reg);

	reg = dwc3_omap_read_irq0_status(omap);

	dwc3_omap_write_irq0_status(omap, reg);

	spin_unlock(&omap->lock);

	return IRQ_HANDLED;
}

static int dwc3_omap_remove_core(struct device *dev, void *c)
{
	struct platform_device *pdev = to_platform_device(dev);

	platform_device_unregister(pdev);

	return 0;
}

static void dwc3_omap_enable_irqs(struct dwc3_omap *omap)
{
	u32			reg;

	/* enable all IRQs */
	reg = USBOTGSS_IRQO_COREIRQ_ST;
<<<<<<< HEAD
	dwc3_omap_writel(omap->base, USBOTGSS_IRQENABLE_SET_0, reg);

	reg = (USBOTGSS_IRQ1_OEVT |
			USBOTGSS_IRQ1_DRVVBUS_RISE |
			USBOTGSS_IRQ1_CHRGVBUS_RISE |
			USBOTGSS_IRQ1_DISCHRGVBUS_RISE |
			USBOTGSS_IRQ1_IDPULLUP_RISE |
			USBOTGSS_IRQ1_DRVVBUS_FALL |
			USBOTGSS_IRQ1_CHRGVBUS_FALL |
			USBOTGSS_IRQ1_DISCHRGVBUS_FALL |
			USBOTGSS_IRQ1_IDPULLUP_FALL);

	dwc3_omap_writel(omap->base, USBOTGSS_IRQENABLE_SET_1, reg);
=======
	dwc3_omap_write_irq0_set(omap, reg);

	reg = (USBOTGSS_IRQMISC_OEVT |
			USBOTGSS_IRQMISC_DRVVBUS_RISE |
			USBOTGSS_IRQMISC_CHRGVBUS_RISE |
			USBOTGSS_IRQMISC_DISCHRGVBUS_RISE |
			USBOTGSS_IRQMISC_IDPULLUP_RISE |
			USBOTGSS_IRQMISC_DRVVBUS_FALL |
			USBOTGSS_IRQMISC_CHRGVBUS_FALL |
			USBOTGSS_IRQMISC_DISCHRGVBUS_FALL |
			USBOTGSS_IRQMISC_IDPULLUP_FALL);

	dwc3_omap_write_irqmisc_set(omap, reg);
>>>>>>> d0e0ac97
}

static void dwc3_omap_disable_irqs(struct dwc3_omap *omap)
{
	/* disable all IRQs */
<<<<<<< HEAD
	dwc3_omap_writel(omap->base, USBOTGSS_IRQENABLE_SET_1, 0x00);
	dwc3_omap_writel(omap->base, USBOTGSS_IRQENABLE_SET_0, 0x00);
=======
	dwc3_omap_write_irqmisc_set(omap, 0x00);
	dwc3_omap_write_irq0_set(omap, 0x00);
>>>>>>> d0e0ac97
}

static u64 dwc3_omap_dma_mask = DMA_BIT_MASK(32);

static int dwc3_omap_probe(struct platform_device *pdev)
{
	struct device_node	*node = pdev->dev.of_node;

	struct dwc3_omap	*omap;
	struct resource		*res;
	struct device		*dev = &pdev->dev;

	int			ret = -ENOMEM;
	int			irq;

	int			utmi_mode = 0;
<<<<<<< HEAD
=======
	int			x_major;
>>>>>>> d0e0ac97

	u32			reg;

	void __iomem		*base;

	if (!node) {
		dev_err(dev, "device node not found\n");
		return -EINVAL;
	}

	omap = devm_kzalloc(dev, sizeof(*omap), GFP_KERNEL);
	if (!omap) {
		dev_err(dev, "not enough memory\n");
		return -ENOMEM;
	}

	platform_set_drvdata(pdev, omap);

	irq = platform_get_irq(pdev, 0);
	if (irq < 0) {
		dev_err(dev, "missing IRQ resource\n");
		return -EINVAL;
	}

	res = platform_get_resource(pdev, IORESOURCE_MEM, 0);
	if (!res) {
		dev_err(dev, "missing memory base resource\n");
		return -EINVAL;
	}

	base = devm_ioremap_nocache(dev, res->start, resource_size(res));
	if (!base) {
		dev_err(dev, "ioremap failed\n");
		return -ENOMEM;
	}

	spin_lock_init(&omap->lock);
<<<<<<< HEAD

	omap->dev	= dev;
	omap->irq	= irq;
	omap->base	= base;
	dev->dma_mask	= &dwc3_omap_dma_mask;

	/*
	 * REVISIT if we ever have two instances of the wrapper, we will be
	 * in big trouble
	 */
	_omap	= omap;

	pm_runtime_enable(dev);
	ret = pm_runtime_get_sync(dev);
	if (ret < 0) {
		dev_err(dev, "get_sync failed with err %d\n", ret);
		return ret;
	}

	reg = dwc3_omap_readl(omap->base, USBOTGSS_UTMI_OTG_STATUS);

=======

	omap->dev	= dev;
	omap->irq	= irq;
	omap->base	= base;
	dev->dma_mask	= &dwc3_omap_dma_mask;

	/*
	 * REVISIT if we ever have two instances of the wrapper, we will be
	 * in big trouble
	 */
	_omap	= omap;

	pm_runtime_enable(dev);
	ret = pm_runtime_get_sync(dev);
	if (ret < 0) {
		dev_err(dev, "get_sync failed with err %d\n", ret);
		goto err0;
	}

	reg = dwc3_omap_readl(omap->base, USBOTGSS_REVISION);
	omap->revision = reg;
	x_major = USBOTGSS_REVISION_XMAJOR(reg);

	/* Differentiate between OMAP5 and AM437x */
	switch (x_major) {
	case USBOTGSS_REVISION_XMAJOR1:
	case USBOTGSS_REVISION_XMAJOR2:
		omap->irq_eoi_offset = 0;
		omap->irq0_offset = 0;
		omap->irqmisc_offset = 0;
		omap->utmi_otg_offset = 0;
		omap->debug_offset = 0;
		break;
	default:
		/* Default to the latest revision */
		omap->irq_eoi_offset = USBOTGSS_EOI_OFFSET;
		omap->irq0_offset = USBOTGSS_IRQ0_OFFSET;
		omap->irqmisc_offset = USBOTGSS_IRQMISC_OFFSET;
		omap->utmi_otg_offset = USBOTGSS_UTMI_OTG_OFFSET;
		omap->debug_offset = USBOTGSS_DEBUG_OFFSET;
		break;
	}

	/* For OMAP5(ES2.0) and AM437x x_major is 2 even though there are
	 * changes in wrapper registers, Using dt compatible for aegis
	 */

	if (of_device_is_compatible(node, "ti,am437x-dwc3")) {
		omap->irq_eoi_offset = USBOTGSS_EOI_OFFSET;
		omap->irq0_offset = USBOTGSS_IRQ0_OFFSET;
		omap->irqmisc_offset = USBOTGSS_IRQMISC_OFFSET;
		omap->utmi_otg_offset = USBOTGSS_UTMI_OTG_OFFSET;
		omap->debug_offset = USBOTGSS_DEBUG_OFFSET;
	}

	reg = dwc3_omap_read_utmi_status(omap);

>>>>>>> d0e0ac97
	of_property_read_u32(node, "utmi-mode", &utmi_mode);

	switch (utmi_mode) {
	case DWC3_OMAP_UTMI_MODE_SW:
		reg |= USBOTGSS_UTMI_OTG_STATUS_SW_MODE;
		break;
	case DWC3_OMAP_UTMI_MODE_HW:
		reg &= ~USBOTGSS_UTMI_OTG_STATUS_SW_MODE;
		break;
	default:
		dev_dbg(dev, "UNKNOWN utmi mode %d\n", utmi_mode);
	}

	dwc3_omap_write_utmi_status(omap, reg);

	/* check the DMA Status */
	reg = dwc3_omap_readl(omap->base, USBOTGSS_SYSCONFIG);
	omap->dma_status = !!(reg & USBOTGSS_SYSCONFIG_DMADISABLE);

	ret = devm_request_irq(dev, omap->irq, dwc3_omap_interrupt, 0,
			"dwc3-omap", omap);
	if (ret) {
		dev_err(dev, "failed to request IRQ #%d --> %d\n",
				omap->irq, ret);
<<<<<<< HEAD
		return ret;
=======
		goto err1;
>>>>>>> d0e0ac97
	}

	dwc3_omap_enable_irqs(omap);

	ret = of_platform_populate(node, NULL, NULL, dev);
	if (ret) {
		dev_err(&pdev->dev, "failed to create dwc3 core\n");
<<<<<<< HEAD
		return ret;
	}

	return 0;
=======
		goto err2;
	}

	return 0;

err2:
	dwc3_omap_disable_irqs(omap);

err1:
	pm_runtime_put_sync(dev);

err0:
	pm_runtime_disable(dev);

	return ret;
>>>>>>> d0e0ac97
}

static int dwc3_omap_remove(struct platform_device *pdev)
{
	struct dwc3_omap	*omap = platform_get_drvdata(pdev);

	dwc3_omap_disable_irqs(omap);
	pm_runtime_put_sync(&pdev->dev);
	pm_runtime_disable(&pdev->dev);
	device_for_each_child(&pdev->dev, NULL, dwc3_omap_remove_core);

	return 0;
}

static const struct of_device_id of_dwc3_match[] = {
	{
		.compatible =	"ti,dwc3"
<<<<<<< HEAD
=======
	},
	{
		.compatible =	"ti,am437x-dwc3"
>>>>>>> d0e0ac97
	},
	{ },
};
MODULE_DEVICE_TABLE(of, of_dwc3_match);

#ifdef CONFIG_PM_SLEEP
static int dwc3_omap_prepare(struct device *dev)
{
	struct dwc3_omap	*omap = dev_get_drvdata(dev);

	dwc3_omap_disable_irqs(omap);

	return 0;
}

static void dwc3_omap_complete(struct device *dev)
{
	struct dwc3_omap	*omap = dev_get_drvdata(dev);

	dwc3_omap_enable_irqs(omap);
}

static int dwc3_omap_suspend(struct device *dev)
{
	struct dwc3_omap	*omap = dev_get_drvdata(dev);

<<<<<<< HEAD
	omap->utmi_otg_status = dwc3_omap_readl(omap->base,
			USBOTGSS_UTMI_OTG_STATUS);
=======
	omap->utmi_otg_status = dwc3_omap_read_utmi_status(omap);
>>>>>>> d0e0ac97

	return 0;
}

static int dwc3_omap_resume(struct device *dev)
{
	struct dwc3_omap	*omap = dev_get_drvdata(dev);

<<<<<<< HEAD
	dwc3_omap_writel(omap->base, USBOTGSS_UTMI_OTG_STATUS,
			omap->utmi_otg_status);
=======
	dwc3_omap_write_utmi_status(omap, omap->utmi_otg_status);
>>>>>>> d0e0ac97

	pm_runtime_disable(dev);
	pm_runtime_set_active(dev);
	pm_runtime_enable(dev);

	return 0;
}

static const struct dev_pm_ops dwc3_omap_dev_pm_ops = {
	.prepare	= dwc3_omap_prepare,
	.complete	= dwc3_omap_complete,

	SET_SYSTEM_SLEEP_PM_OPS(dwc3_omap_suspend, dwc3_omap_resume)
};

#define DEV_PM_OPS	(&dwc3_omap_dev_pm_ops)
#else
#define DEV_PM_OPS	NULL
#endif /* CONFIG_PM_SLEEP */

static struct platform_driver dwc3_omap_driver = {
	.probe		= dwc3_omap_probe,
	.remove		= dwc3_omap_remove,
	.driver		= {
		.name	= "omap-dwc3",
		.of_match_table	= of_dwc3_match,
		.pm	= DEV_PM_OPS,
	},
};

module_platform_driver(dwc3_omap_driver);

MODULE_ALIAS("platform:omap-dwc3");
MODULE_AUTHOR("Felipe Balbi <balbi@ti.com>");
MODULE_LICENSE("Dual BSD/GPL");
MODULE_DESCRIPTION("DesignWare USB3 OMAP Glue Layer");<|MERGE_RESOLUTION|>--- conflicted
+++ resolved
@@ -147,15 +147,12 @@
 	void __iomem		*base;
 
 	u32			utmi_otg_status;
-<<<<<<< HEAD
-=======
 	u32			utmi_otg_offset;
 	u32			irqmisc_offset;
 	u32			irq_eoi_offset;
 	u32			debug_offset;
 	u32			irq0_offset;
 	u32			revision;
->>>>>>> d0e0ac97
 
 	u32			dma_status:1;
 };
@@ -172,58 +169,6 @@
 	writel(value, base + offset);
 }
 
-<<<<<<< HEAD
-int dwc3_omap_mailbox(enum omap_dwc3_vbus_id_status status)
-{
-	u32			val;
-	struct dwc3_omap	*omap = _omap;
-
-	if (!omap)
-		return -EPROBE_DEFER;
-
-	switch (status) {
-	case OMAP_DWC3_ID_GROUND:
-		dev_dbg(omap->dev, "ID GND\n");
-
-		val = dwc3_omap_readl(omap->base, USBOTGSS_UTMI_OTG_STATUS);
-		val &= ~(USBOTGSS_UTMI_OTG_STATUS_IDDIG
-				| USBOTGSS_UTMI_OTG_STATUS_VBUSVALID
-				| USBOTGSS_UTMI_OTG_STATUS_SESSEND);
-		val |= USBOTGSS_UTMI_OTG_STATUS_SESSVALID
-				| USBOTGSS_UTMI_OTG_STATUS_POWERPRESENT;
-		dwc3_omap_writel(omap->base, USBOTGSS_UTMI_OTG_STATUS, val);
-		break;
-
-	case OMAP_DWC3_VBUS_VALID:
-		dev_dbg(omap->dev, "VBUS Connect\n");
-
-		val = dwc3_omap_readl(omap->base, USBOTGSS_UTMI_OTG_STATUS);
-		val &= ~USBOTGSS_UTMI_OTG_STATUS_SESSEND;
-		val |= USBOTGSS_UTMI_OTG_STATUS_IDDIG
-				| USBOTGSS_UTMI_OTG_STATUS_VBUSVALID
-				| USBOTGSS_UTMI_OTG_STATUS_SESSVALID
-				| USBOTGSS_UTMI_OTG_STATUS_POWERPRESENT;
-		dwc3_omap_writel(omap->base, USBOTGSS_UTMI_OTG_STATUS, val);
-		break;
-
-	case OMAP_DWC3_ID_FLOAT:
-	case OMAP_DWC3_VBUS_OFF:
-		dev_dbg(omap->dev, "VBUS Disconnect\n");
-
-		val = dwc3_omap_readl(omap->base, USBOTGSS_UTMI_OTG_STATUS);
-		val &= ~(USBOTGSS_UTMI_OTG_STATUS_SESSVALID
-				| USBOTGSS_UTMI_OTG_STATUS_VBUSVALID
-				| USBOTGSS_UTMI_OTG_STATUS_POWERPRESENT);
-		val |= USBOTGSS_UTMI_OTG_STATUS_SESSEND
-				| USBOTGSS_UTMI_OTG_STATUS_IDDIG;
-		dwc3_omap_writel(omap->base, USBOTGSS_UTMI_OTG_STATUS, val);
-		break;
-
-	default:
-		dev_dbg(omap->dev, "ID float\n");
-	}
-
-=======
 static u32 dwc3_omap_read_utmi_status(struct dwc3_omap *omap)
 {
 	return dwc3_omap_readl(omap->base, USBOTGSS_UTMI_OTG_STATUS +
@@ -326,7 +271,6 @@
 		dev_dbg(omap->dev, "ID float\n");
 	}
 
->>>>>>> d0e0ac97
 	return 0;
 }
 EXPORT_SYMBOL_GPL(dwc3_omap_mailbox);
@@ -398,21 +342,6 @@
 
 	/* enable all IRQs */
 	reg = USBOTGSS_IRQO_COREIRQ_ST;
-<<<<<<< HEAD
-	dwc3_omap_writel(omap->base, USBOTGSS_IRQENABLE_SET_0, reg);
-
-	reg = (USBOTGSS_IRQ1_OEVT |
-			USBOTGSS_IRQ1_DRVVBUS_RISE |
-			USBOTGSS_IRQ1_CHRGVBUS_RISE |
-			USBOTGSS_IRQ1_DISCHRGVBUS_RISE |
-			USBOTGSS_IRQ1_IDPULLUP_RISE |
-			USBOTGSS_IRQ1_DRVVBUS_FALL |
-			USBOTGSS_IRQ1_CHRGVBUS_FALL |
-			USBOTGSS_IRQ1_DISCHRGVBUS_FALL |
-			USBOTGSS_IRQ1_IDPULLUP_FALL);
-
-	dwc3_omap_writel(omap->base, USBOTGSS_IRQENABLE_SET_1, reg);
-=======
 	dwc3_omap_write_irq0_set(omap, reg);
 
 	reg = (USBOTGSS_IRQMISC_OEVT |
@@ -426,19 +355,13 @@
 			USBOTGSS_IRQMISC_IDPULLUP_FALL);
 
 	dwc3_omap_write_irqmisc_set(omap, reg);
->>>>>>> d0e0ac97
 }
 
 static void dwc3_omap_disable_irqs(struct dwc3_omap *omap)
 {
 	/* disable all IRQs */
-<<<<<<< HEAD
-	dwc3_omap_writel(omap->base, USBOTGSS_IRQENABLE_SET_1, 0x00);
-	dwc3_omap_writel(omap->base, USBOTGSS_IRQENABLE_SET_0, 0x00);
-=======
 	dwc3_omap_write_irqmisc_set(omap, 0x00);
 	dwc3_omap_write_irq0_set(omap, 0x00);
->>>>>>> d0e0ac97
 }
 
 static u64 dwc3_omap_dma_mask = DMA_BIT_MASK(32);
@@ -455,10 +378,7 @@
 	int			irq;
 
 	int			utmi_mode = 0;
-<<<<<<< HEAD
-=======
 	int			x_major;
->>>>>>> d0e0ac97
 
 	u32			reg;
 
@@ -496,29 +416,6 @@
 	}
 
 	spin_lock_init(&omap->lock);
-<<<<<<< HEAD
-
-	omap->dev	= dev;
-	omap->irq	= irq;
-	omap->base	= base;
-	dev->dma_mask	= &dwc3_omap_dma_mask;
-
-	/*
-	 * REVISIT if we ever have two instances of the wrapper, we will be
-	 * in big trouble
-	 */
-	_omap	= omap;
-
-	pm_runtime_enable(dev);
-	ret = pm_runtime_get_sync(dev);
-	if (ret < 0) {
-		dev_err(dev, "get_sync failed with err %d\n", ret);
-		return ret;
-	}
-
-	reg = dwc3_omap_readl(omap->base, USBOTGSS_UTMI_OTG_STATUS);
-
-=======
 
 	omap->dev	= dev;
 	omap->irq	= irq;
@@ -576,7 +473,6 @@
 
 	reg = dwc3_omap_read_utmi_status(omap);
 
->>>>>>> d0e0ac97
 	of_property_read_u32(node, "utmi-mode", &utmi_mode);
 
 	switch (utmi_mode) {
@@ -601,11 +497,7 @@
 	if (ret) {
 		dev_err(dev, "failed to request IRQ #%d --> %d\n",
 				omap->irq, ret);
-<<<<<<< HEAD
-		return ret;
-=======
 		goto err1;
->>>>>>> d0e0ac97
 	}
 
 	dwc3_omap_enable_irqs(omap);
@@ -613,12 +505,6 @@
 	ret = of_platform_populate(node, NULL, NULL, dev);
 	if (ret) {
 		dev_err(&pdev->dev, "failed to create dwc3 core\n");
-<<<<<<< HEAD
-		return ret;
-	}
-
-	return 0;
-=======
 		goto err2;
 	}
 
@@ -634,7 +520,6 @@
 	pm_runtime_disable(dev);
 
 	return ret;
->>>>>>> d0e0ac97
 }
 
 static int dwc3_omap_remove(struct platform_device *pdev)
@@ -652,12 +537,9 @@
 static const struct of_device_id of_dwc3_match[] = {
 	{
 		.compatible =	"ti,dwc3"
-<<<<<<< HEAD
-=======
 	},
 	{
 		.compatible =	"ti,am437x-dwc3"
->>>>>>> d0e0ac97
 	},
 	{ },
 };
@@ -684,12 +566,7 @@
 {
 	struct dwc3_omap	*omap = dev_get_drvdata(dev);
 
-<<<<<<< HEAD
-	omap->utmi_otg_status = dwc3_omap_readl(omap->base,
-			USBOTGSS_UTMI_OTG_STATUS);
-=======
 	omap->utmi_otg_status = dwc3_omap_read_utmi_status(omap);
->>>>>>> d0e0ac97
 
 	return 0;
 }
@@ -698,12 +575,7 @@
 {
 	struct dwc3_omap	*omap = dev_get_drvdata(dev);
 
-<<<<<<< HEAD
-	dwc3_omap_writel(omap->base, USBOTGSS_UTMI_OTG_STATUS,
-			omap->utmi_otg_status);
-=======
 	dwc3_omap_write_utmi_status(omap, omap->utmi_otg_status);
->>>>>>> d0e0ac97
 
 	pm_runtime_disable(dev);
 	pm_runtime_set_active(dev);
