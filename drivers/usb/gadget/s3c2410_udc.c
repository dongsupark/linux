/*
 * linux/drivers/usb/gadget/s3c2410_udc.c
 *
 * Samsung S3C24xx series on-chip full speed USB device controllers
 *
 * Copyright (C) 2004-2007 Herbert Pötzl - Arnaud Patard
 *	Additional cleanups by Ben Dooks <ben-linux@fluff.org>
 *
 * This program is free software; you can redistribute it and/or modify
 * it under the terms of the GNU General Public License as published by
 * the Free Software Foundation; either version 2 of the License, or
 * (at your option) any later version.
 */

#include <linux/module.h>
#include <linux/kernel.h>
#include <linux/delay.h>
#include <linux/ioport.h>
#include <linux/sched.h>
#include <linux/slab.h>
#include <linux/errno.h>
#include <linux/init.h>
#include <linux/timer.h>
#include <linux/list.h>
#include <linux/interrupt.h>
#include <linux/platform_device.h>
#include <linux/clk.h>
#include <linux/gpio.h>
#include <linux/prefetch.h>

#include <linux/debugfs.h>
#include <linux/seq_file.h>

#include <linux/usb.h>
#include <linux/usb/gadget.h>

#include <asm/byteorder.h>
#include <asm/io.h>
#include <asm/irq.h>
#include <asm/unaligned.h>
#include <mach/irqs.h>

#include <mach/hardware.h>

#include <plat/regs-udc.h>
#include <plat/udc.h>


#include "s3c2410_udc.h"

#define DRIVER_DESC	"S3C2410 USB Device Controller Gadget"
#define DRIVER_VERSION	"29 Apr 2007"
#define DRIVER_AUTHOR	"Herbert Pötzl <herbert@13thfloor.at>, " \
			"Arnaud Patard <arnaud.patard@rtp-net.org>"

static const char		gadget_name[] = "s3c2410_udc";
static const char		driver_desc[] = DRIVER_DESC;

static struct s3c2410_udc	*the_controller;
static struct clk		*udc_clock;
static struct clk		*usb_bus_clock;
static void __iomem		*base_addr;
static u64			rsrc_start;
static u64			rsrc_len;
static struct dentry		*s3c2410_udc_debugfs_root;

static inline u32 udc_read(u32 reg)
{
	return readb(base_addr + reg);
}

static inline void udc_write(u32 value, u32 reg)
{
	writeb(value, base_addr + reg);
}

static inline void udc_writeb(void __iomem *base, u32 value, u32 reg)
{
	writeb(value, base + reg);
}

static struct s3c2410_udc_mach_info *udc_info;

/*************************** DEBUG FUNCTION ***************************/
#define DEBUG_NORMAL	1
#define DEBUG_VERBOSE	2

#ifdef CONFIG_USB_S3C2410_DEBUG
#define USB_S3C2410_DEBUG_LEVEL 0

static uint32_t s3c2410_ticks = 0;

static int dprintk(int level, const char *fmt, ...)
{
	static char printk_buf[1024];
	static long prevticks;
	static int invocation;
	va_list args;
	int len;

	if (level > USB_S3C2410_DEBUG_LEVEL)
		return 0;

	if (s3c2410_ticks != prevticks) {
		prevticks = s3c2410_ticks;
		invocation = 0;
	}

	len = scnprintf(printk_buf,
			sizeof(printk_buf), "%1lu.%02d USB: ",
			prevticks, invocation++);

	va_start(args, fmt);
	len = vscnprintf(printk_buf+len,
			sizeof(printk_buf)-len, fmt, args);
	va_end(args);

	return printk(KERN_DEBUG "%s", printk_buf);
}
#else
static int dprintk(int level, const char *fmt, ...)
{
	return 0;
}
#endif
static int s3c2410_udc_debugfs_seq_show(struct seq_file *m, void *p)
{
	u32 addr_reg,pwr_reg,ep_int_reg,usb_int_reg;
	u32 ep_int_en_reg, usb_int_en_reg, ep0_csr;
	u32 ep1_i_csr1,ep1_i_csr2,ep1_o_csr1,ep1_o_csr2;
	u32 ep2_i_csr1,ep2_i_csr2,ep2_o_csr1,ep2_o_csr2;

	addr_reg       = udc_read(S3C2410_UDC_FUNC_ADDR_REG);
	pwr_reg        = udc_read(S3C2410_UDC_PWR_REG);
	ep_int_reg     = udc_read(S3C2410_UDC_EP_INT_REG);
	usb_int_reg    = udc_read(S3C2410_UDC_USB_INT_REG);
	ep_int_en_reg  = udc_read(S3C2410_UDC_EP_INT_EN_REG);
	usb_int_en_reg = udc_read(S3C2410_UDC_USB_INT_EN_REG);
	udc_write(0, S3C2410_UDC_INDEX_REG);
	ep0_csr        = udc_read(S3C2410_UDC_IN_CSR1_REG);
	udc_write(1, S3C2410_UDC_INDEX_REG);
	ep1_i_csr1     = udc_read(S3C2410_UDC_IN_CSR1_REG);
	ep1_i_csr2     = udc_read(S3C2410_UDC_IN_CSR2_REG);
	ep1_o_csr1     = udc_read(S3C2410_UDC_IN_CSR1_REG);
	ep1_o_csr2     = udc_read(S3C2410_UDC_IN_CSR2_REG);
	udc_write(2, S3C2410_UDC_INDEX_REG);
	ep2_i_csr1     = udc_read(S3C2410_UDC_IN_CSR1_REG);
	ep2_i_csr2     = udc_read(S3C2410_UDC_IN_CSR2_REG);
	ep2_o_csr1     = udc_read(S3C2410_UDC_IN_CSR1_REG);
	ep2_o_csr2     = udc_read(S3C2410_UDC_IN_CSR2_REG);

	seq_printf(m, "FUNC_ADDR_REG  : 0x%04X\n"
		 "PWR_REG        : 0x%04X\n"
		 "EP_INT_REG     : 0x%04X\n"
		 "USB_INT_REG    : 0x%04X\n"
		 "EP_INT_EN_REG  : 0x%04X\n"
		 "USB_INT_EN_REG : 0x%04X\n"
		 "EP0_CSR        : 0x%04X\n"
		 "EP1_I_CSR1     : 0x%04X\n"
		 "EP1_I_CSR2     : 0x%04X\n"
		 "EP1_O_CSR1     : 0x%04X\n"
		 "EP1_O_CSR2     : 0x%04X\n"
		 "EP2_I_CSR1     : 0x%04X\n"
		 "EP2_I_CSR2     : 0x%04X\n"
		 "EP2_O_CSR1     : 0x%04X\n"
		 "EP2_O_CSR2     : 0x%04X\n",
			addr_reg,pwr_reg,ep_int_reg,usb_int_reg,
			ep_int_en_reg, usb_int_en_reg, ep0_csr,
			ep1_i_csr1,ep1_i_csr2,ep1_o_csr1,ep1_o_csr2,
			ep2_i_csr1,ep2_i_csr2,ep2_o_csr1,ep2_o_csr2
		);

	return 0;
}

static int s3c2410_udc_debugfs_fops_open(struct inode *inode,
					 struct file *file)
{
	return single_open(file, s3c2410_udc_debugfs_seq_show, NULL);
}

static const struct file_operations s3c2410_udc_debugfs_fops = {
	.open		= s3c2410_udc_debugfs_fops_open,
	.read		= seq_read,
	.llseek		= seq_lseek,
	.release	= single_release,
	.owner		= THIS_MODULE,
};

/* io macros */

static inline void s3c2410_udc_clear_ep0_opr(void __iomem *base)
{
	udc_writeb(base, S3C2410_UDC_INDEX_EP0, S3C2410_UDC_INDEX_REG);
	udc_writeb(base, S3C2410_UDC_EP0_CSR_SOPKTRDY,
			S3C2410_UDC_EP0_CSR_REG);
}

static inline void s3c2410_udc_clear_ep0_sst(void __iomem *base)
{
	udc_writeb(base, S3C2410_UDC_INDEX_EP0, S3C2410_UDC_INDEX_REG);
	writeb(0x00, base + S3C2410_UDC_EP0_CSR_REG);
}

static inline void s3c2410_udc_clear_ep0_se(void __iomem *base)
{
	udc_writeb(base, S3C2410_UDC_INDEX_EP0, S3C2410_UDC_INDEX_REG);
	udc_writeb(base, S3C2410_UDC_EP0_CSR_SSE, S3C2410_UDC_EP0_CSR_REG);
}

static inline void s3c2410_udc_set_ep0_ipr(void __iomem *base)
{
	udc_writeb(base, S3C2410_UDC_INDEX_EP0, S3C2410_UDC_INDEX_REG);
	udc_writeb(base, S3C2410_UDC_EP0_CSR_IPKRDY, S3C2410_UDC_EP0_CSR_REG);
}

static inline void s3c2410_udc_set_ep0_de(void __iomem *base)
{
	udc_writeb(base, S3C2410_UDC_INDEX_EP0, S3C2410_UDC_INDEX_REG);
	udc_writeb(base, S3C2410_UDC_EP0_CSR_DE, S3C2410_UDC_EP0_CSR_REG);
}

inline void s3c2410_udc_set_ep0_ss(void __iomem *b)
{
	udc_writeb(b, S3C2410_UDC_INDEX_EP0, S3C2410_UDC_INDEX_REG);
	udc_writeb(b, S3C2410_UDC_EP0_CSR_SENDSTL, S3C2410_UDC_EP0_CSR_REG);
}

static inline void s3c2410_udc_set_ep0_de_out(void __iomem *base)
{
	udc_writeb(base, S3C2410_UDC_INDEX_EP0, S3C2410_UDC_INDEX_REG);

	udc_writeb(base,(S3C2410_UDC_EP0_CSR_SOPKTRDY
				| S3C2410_UDC_EP0_CSR_DE),
			S3C2410_UDC_EP0_CSR_REG);
}

static inline void s3c2410_udc_set_ep0_sse_out(void __iomem *base)
{
	udc_writeb(base, S3C2410_UDC_INDEX_EP0, S3C2410_UDC_INDEX_REG);
	udc_writeb(base, (S3C2410_UDC_EP0_CSR_SOPKTRDY
				| S3C2410_UDC_EP0_CSR_SSE),
			S3C2410_UDC_EP0_CSR_REG);
}

static inline void s3c2410_udc_set_ep0_de_in(void __iomem *base)
{
	udc_writeb(base, S3C2410_UDC_INDEX_EP0, S3C2410_UDC_INDEX_REG);
	udc_writeb(base, (S3C2410_UDC_EP0_CSR_IPKRDY
			| S3C2410_UDC_EP0_CSR_DE),
		S3C2410_UDC_EP0_CSR_REG);
}

/*------------------------- I/O ----------------------------------*/

/*
 *	s3c2410_udc_done
 */
static void s3c2410_udc_done(struct s3c2410_ep *ep,
		struct s3c2410_request *req, int status)
{
	unsigned halted = ep->halted;

	list_del_init(&req->queue);

	if (likely (req->req.status == -EINPROGRESS))
		req->req.status = status;
	else
		status = req->req.status;

	ep->halted = 1;
	req->req.complete(&ep->ep, &req->req);
	ep->halted = halted;
}

static void s3c2410_udc_nuke(struct s3c2410_udc *udc,
		struct s3c2410_ep *ep, int status)
{
	/* Sanity check */
	if (&ep->queue == NULL)
		return;

	while (!list_empty (&ep->queue)) {
		struct s3c2410_request *req;
		req = list_entry (ep->queue.next, struct s3c2410_request,
				queue);
		s3c2410_udc_done(ep, req, status);
	}
}

static inline void s3c2410_udc_clear_ep_state(struct s3c2410_udc *dev)
{
	unsigned i;

	/* hardware SET_{CONFIGURATION,INTERFACE} automagic resets endpoint
	 * fifos, and pending transactions mustn't be continued in any case.
	 */

	for (i = 1; i < S3C2410_ENDPOINTS; i++)
		s3c2410_udc_nuke(dev, &dev->ep[i], -ECONNABORTED);
}

static inline int s3c2410_udc_fifo_count_out(void)
{
	int tmp;

	tmp = udc_read(S3C2410_UDC_OUT_FIFO_CNT2_REG) << 8;
	tmp |= udc_read(S3C2410_UDC_OUT_FIFO_CNT1_REG);
	return tmp;
}

/*
 *	s3c2410_udc_write_packet
 */
static inline int s3c2410_udc_write_packet(int fifo,
		struct s3c2410_request *req,
		unsigned max)
{
	unsigned len = min(req->req.length - req->req.actual, max);
	u8 *buf = req->req.buf + req->req.actual;

	prefetch(buf);

	dprintk(DEBUG_VERBOSE, "%s %d %d %d %d\n", __func__,
		req->req.actual, req->req.length, len, req->req.actual + len);

	req->req.actual += len;

	udelay(5);
	writesb(base_addr + fifo, buf, len);
	return len;
}

/*
 *	s3c2410_udc_write_fifo
 *
 * return:  0 = still running, 1 = completed, negative = errno
 */
static int s3c2410_udc_write_fifo(struct s3c2410_ep *ep,
		struct s3c2410_request *req)
{
	unsigned	count;
	int		is_last;
	u32		idx;
	int		fifo_reg;
	u32		ep_csr;

	idx = ep->bEndpointAddress & 0x7F;
	switch (idx) {
	default:
		idx = 0;
	case 0:
		fifo_reg = S3C2410_UDC_EP0_FIFO_REG;
		break;
	case 1:
		fifo_reg = S3C2410_UDC_EP1_FIFO_REG;
		break;
	case 2:
		fifo_reg = S3C2410_UDC_EP2_FIFO_REG;
		break;
	case 3:
		fifo_reg = S3C2410_UDC_EP3_FIFO_REG;
		break;
	case 4:
		fifo_reg = S3C2410_UDC_EP4_FIFO_REG;
		break;
	}

	count = s3c2410_udc_write_packet(fifo_reg, req, ep->ep.maxpacket);

	/* last packet is often short (sometimes a zlp) */
	if (count != ep->ep.maxpacket)
		is_last = 1;
	else if (req->req.length != req->req.actual || req->req.zero)
		is_last = 0;
	else
		is_last = 2;

	/* Only ep0 debug messages are interesting */
	if (idx == 0)
		dprintk(DEBUG_NORMAL,
			"Written ep%d %d.%d of %d b [last %d,z %d]\n",
			idx, count, req->req.actual, req->req.length,
			is_last, req->req.zero);

	if (is_last) {
		/* The order is important. It prevents sending 2 packets
		 * at the same time */

		if (idx == 0) {
			/* Reset signal => no need to say 'data sent' */
			if (! (udc_read(S3C2410_UDC_USB_INT_REG)
					& S3C2410_UDC_USBINT_RESET))
				s3c2410_udc_set_ep0_de_in(base_addr);
			ep->dev->ep0state=EP0_IDLE;
		} else {
			udc_write(idx, S3C2410_UDC_INDEX_REG);
			ep_csr = udc_read(S3C2410_UDC_IN_CSR1_REG);
			udc_write(idx, S3C2410_UDC_INDEX_REG);
			udc_write(ep_csr | S3C2410_UDC_ICSR1_PKTRDY,
					S3C2410_UDC_IN_CSR1_REG);
		}

		s3c2410_udc_done(ep, req, 0);
		is_last = 1;
	} else {
		if (idx == 0) {
			/* Reset signal => no need to say 'data sent' */
			if (! (udc_read(S3C2410_UDC_USB_INT_REG)
					& S3C2410_UDC_USBINT_RESET))
				s3c2410_udc_set_ep0_ipr(base_addr);
		} else {
			udc_write(idx, S3C2410_UDC_INDEX_REG);
			ep_csr = udc_read(S3C2410_UDC_IN_CSR1_REG);
			udc_write(idx, S3C2410_UDC_INDEX_REG);
			udc_write(ep_csr | S3C2410_UDC_ICSR1_PKTRDY,
					S3C2410_UDC_IN_CSR1_REG);
		}
	}

	return is_last;
}

static inline int s3c2410_udc_read_packet(int fifo, u8 *buf,
		struct s3c2410_request *req, unsigned avail)
{
	unsigned len;

	len = min(req->req.length - req->req.actual, avail);
	req->req.actual += len;

	readsb(fifo + base_addr, buf, len);
	return len;
}

/*
 * return:  0 = still running, 1 = queue empty, negative = errno
 */
static int s3c2410_udc_read_fifo(struct s3c2410_ep *ep,
				 struct s3c2410_request *req)
{
	u8		*buf;
	u32		ep_csr;
	unsigned	bufferspace;
	int		is_last=1;
	unsigned	avail;
	int		fifo_count = 0;
	u32		idx;
	int		fifo_reg;

	idx = ep->bEndpointAddress & 0x7F;

	switch (idx) {
	default:
		idx = 0;
	case 0:
		fifo_reg = S3C2410_UDC_EP0_FIFO_REG;
		break;
	case 1:
		fifo_reg = S3C2410_UDC_EP1_FIFO_REG;
		break;
	case 2:
		fifo_reg = S3C2410_UDC_EP2_FIFO_REG;
		break;
	case 3:
		fifo_reg = S3C2410_UDC_EP3_FIFO_REG;
		break;
	case 4:
		fifo_reg = S3C2410_UDC_EP4_FIFO_REG;
		break;
	}

	if (!req->req.length)
		return 1;

	buf = req->req.buf + req->req.actual;
	bufferspace = req->req.length - req->req.actual;
	if (!bufferspace) {
		dprintk(DEBUG_NORMAL, "%s: buffer full!\n", __func__);
		return -1;
	}

	udc_write(idx, S3C2410_UDC_INDEX_REG);

	fifo_count = s3c2410_udc_fifo_count_out();
	dprintk(DEBUG_NORMAL, "%s fifo count : %d\n", __func__, fifo_count);

	if (fifo_count > ep->ep.maxpacket)
		avail = ep->ep.maxpacket;
	else
		avail = fifo_count;

	fifo_count = s3c2410_udc_read_packet(fifo_reg, buf, req, avail);

	/* checking this with ep0 is not accurate as we already
	 * read a control request
	 **/
	if (idx != 0 && fifo_count < ep->ep.maxpacket) {
		is_last = 1;
		/* overflowed this request?  flush extra data */
		if (fifo_count != avail)
			req->req.status = -EOVERFLOW;
	} else {
		is_last = (req->req.length <= req->req.actual) ? 1 : 0;
	}

	udc_write(idx, S3C2410_UDC_INDEX_REG);
	fifo_count = s3c2410_udc_fifo_count_out();

	/* Only ep0 debug messages are interesting */
	if (idx == 0)
		dprintk(DEBUG_VERBOSE, "%s fifo count : %d [last %d]\n",
			__func__, fifo_count,is_last);

	if (is_last) {
		if (idx == 0) {
			s3c2410_udc_set_ep0_de_out(base_addr);
			ep->dev->ep0state = EP0_IDLE;
		} else {
			udc_write(idx, S3C2410_UDC_INDEX_REG);
			ep_csr = udc_read(S3C2410_UDC_OUT_CSR1_REG);
			udc_write(idx, S3C2410_UDC_INDEX_REG);
			udc_write(ep_csr & ~S3C2410_UDC_OCSR1_PKTRDY,
					S3C2410_UDC_OUT_CSR1_REG);
		}

		s3c2410_udc_done(ep, req, 0);
	} else {
		if (idx == 0) {
			s3c2410_udc_clear_ep0_opr(base_addr);
		} else {
			udc_write(idx, S3C2410_UDC_INDEX_REG);
			ep_csr = udc_read(S3C2410_UDC_OUT_CSR1_REG);
			udc_write(idx, S3C2410_UDC_INDEX_REG);
			udc_write(ep_csr & ~S3C2410_UDC_OCSR1_PKTRDY,
					S3C2410_UDC_OUT_CSR1_REG);
		}
	}

	return is_last;
}

static int s3c2410_udc_read_fifo_crq(struct usb_ctrlrequest *crq)
{
	unsigned char *outbuf = (unsigned char*)crq;
	int bytes_read = 0;

	udc_write(0, S3C2410_UDC_INDEX_REG);

	bytes_read = s3c2410_udc_fifo_count_out();

	dprintk(DEBUG_NORMAL, "%s: fifo_count=%d\n", __func__, bytes_read);

	if (bytes_read > sizeof(struct usb_ctrlrequest))
		bytes_read = sizeof(struct usb_ctrlrequest);

	readsb(S3C2410_UDC_EP0_FIFO_REG + base_addr, outbuf, bytes_read);

	dprintk(DEBUG_VERBOSE, "%s: len=%d %02x:%02x {%x,%x,%x}\n", __func__,
		bytes_read, crq->bRequest, crq->bRequestType,
		crq->wValue, crq->wIndex, crq->wLength);

	return bytes_read;
}

static int s3c2410_udc_get_status(struct s3c2410_udc *dev,
		struct usb_ctrlrequest *crq)
{
	u16 status = 0;
	u8 ep_num = crq->wIndex & 0x7F;
	u8 is_in = crq->wIndex & USB_DIR_IN;

	switch (crq->bRequestType & USB_RECIP_MASK) {
	case USB_RECIP_INTERFACE:
		break;

	case USB_RECIP_DEVICE:
		status = dev->devstatus;
		break;

	case USB_RECIP_ENDPOINT:
		if (ep_num > 4 || crq->wLength > 2)
			return 1;

		if (ep_num == 0) {
			udc_write(0, S3C2410_UDC_INDEX_REG);
			status = udc_read(S3C2410_UDC_IN_CSR1_REG);
			status = status & S3C2410_UDC_EP0_CSR_SENDSTL;
		} else {
			udc_write(ep_num, S3C2410_UDC_INDEX_REG);
			if (is_in) {
				status = udc_read(S3C2410_UDC_IN_CSR1_REG);
				status = status & S3C2410_UDC_ICSR1_SENDSTL;
			} else {
				status = udc_read(S3C2410_UDC_OUT_CSR1_REG);
				status = status & S3C2410_UDC_OCSR1_SENDSTL;
			}
		}

		status = status ? 1 : 0;
		break;

	default:
		return 1;
	}

	/* Seems to be needed to get it working. ouch :( */
	udelay(5);
	udc_write(status & 0xFF, S3C2410_UDC_EP0_FIFO_REG);
	udc_write(status >> 8, S3C2410_UDC_EP0_FIFO_REG);
	s3c2410_udc_set_ep0_de_in(base_addr);

	return 0;
}
/*------------------------- usb state machine -------------------------------*/
static int s3c2410_udc_set_halt(struct usb_ep *_ep, int value);

static void s3c2410_udc_handle_ep0_idle(struct s3c2410_udc *dev,
					struct s3c2410_ep *ep,
					struct usb_ctrlrequest *crq,
					u32 ep0csr)
{
	int len, ret, tmp;

	/* start control request? */
	if (!(ep0csr & S3C2410_UDC_EP0_CSR_OPKRDY))
		return;

	s3c2410_udc_nuke(dev, ep, -EPROTO);

	len = s3c2410_udc_read_fifo_crq(crq);
	if (len != sizeof(*crq)) {
		dprintk(DEBUG_NORMAL, "setup begin: fifo READ ERROR"
			" wanted %d bytes got %d. Stalling out...\n",
			sizeof(*crq), len);
		s3c2410_udc_set_ep0_ss(base_addr);
		return;
	}

	dprintk(DEBUG_NORMAL, "bRequest = %d bRequestType %d wLength = %d\n",
		crq->bRequest, crq->bRequestType, crq->wLength);

	/* cope with automagic for some standard requests. */
	dev->req_std = (crq->bRequestType & USB_TYPE_MASK)
		== USB_TYPE_STANDARD;
	dev->req_config = 0;
	dev->req_pending = 1;

	switch (crq->bRequest) {
	case USB_REQ_SET_CONFIGURATION:
		dprintk(DEBUG_NORMAL, "USB_REQ_SET_CONFIGURATION ... \n");

		if (crq->bRequestType == USB_RECIP_DEVICE) {
			dev->req_config = 1;
			s3c2410_udc_set_ep0_de_out(base_addr);
		}
		break;

	case USB_REQ_SET_INTERFACE:
		dprintk(DEBUG_NORMAL, "USB_REQ_SET_INTERFACE ... \n");

		if (crq->bRequestType == USB_RECIP_INTERFACE) {
			dev->req_config = 1;
			s3c2410_udc_set_ep0_de_out(base_addr);
		}
		break;

	case USB_REQ_SET_ADDRESS:
		dprintk(DEBUG_NORMAL, "USB_REQ_SET_ADDRESS ... \n");

		if (crq->bRequestType == USB_RECIP_DEVICE) {
			tmp = crq->wValue & 0x7F;
			dev->address = tmp;
			udc_write((tmp | S3C2410_UDC_FUNCADDR_UPDATE),
					S3C2410_UDC_FUNC_ADDR_REG);
			s3c2410_udc_set_ep0_de_out(base_addr);
			return;
		}
		break;

	case USB_REQ_GET_STATUS:
		dprintk(DEBUG_NORMAL, "USB_REQ_GET_STATUS ... \n");
		s3c2410_udc_clear_ep0_opr(base_addr);

		if (dev->req_std) {
			if (!s3c2410_udc_get_status(dev, crq)) {
				return;
			}
		}
		break;

	case USB_REQ_CLEAR_FEATURE:
		s3c2410_udc_clear_ep0_opr(base_addr);

		if (crq->bRequestType != USB_RECIP_ENDPOINT)
			break;

		if (crq->wValue != USB_ENDPOINT_HALT || crq->wLength != 0)
			break;

		s3c2410_udc_set_halt(&dev->ep[crq->wIndex & 0x7f].ep, 0);
		s3c2410_udc_set_ep0_de_out(base_addr);
		return;

	case USB_REQ_SET_FEATURE:
		s3c2410_udc_clear_ep0_opr(base_addr);

		if (crq->bRequestType != USB_RECIP_ENDPOINT)
			break;

		if (crq->wValue != USB_ENDPOINT_HALT || crq->wLength != 0)
			break;

		s3c2410_udc_set_halt(&dev->ep[crq->wIndex & 0x7f].ep, 1);
		s3c2410_udc_set_ep0_de_out(base_addr);
		return;

	default:
		s3c2410_udc_clear_ep0_opr(base_addr);
		break;
	}

	if (crq->bRequestType & USB_DIR_IN)
		dev->ep0state = EP0_IN_DATA_PHASE;
	else
		dev->ep0state = EP0_OUT_DATA_PHASE;

	if (!dev->driver)
		return;

	/* deliver the request to the gadget driver */
	ret = dev->driver->setup(&dev->gadget, crq);
	if (ret < 0) {
		if (dev->req_config) {
			dprintk(DEBUG_NORMAL, "config change %02x fail %d?\n",
				crq->bRequest, ret);
			return;
		}

		if (ret == -EOPNOTSUPP)
			dprintk(DEBUG_NORMAL, "Operation not supported\n");
		else
			dprintk(DEBUG_NORMAL,
				"dev->driver->setup failed. (%d)\n", ret);

		udelay(5);
		s3c2410_udc_set_ep0_ss(base_addr);
		s3c2410_udc_set_ep0_de_out(base_addr);
		dev->ep0state = EP0_IDLE;
		/* deferred i/o == no response yet */
	} else if (dev->req_pending) {
		dprintk(DEBUG_VERBOSE, "dev->req_pending... what now?\n");
		dev->req_pending=0;
	}

	dprintk(DEBUG_VERBOSE, "ep0state %s\n", ep0states[dev->ep0state]);
}

static void s3c2410_udc_handle_ep0(struct s3c2410_udc *dev)
{
	u32			ep0csr;
	struct s3c2410_ep	*ep = &dev->ep[0];
	struct s3c2410_request	*req;
	struct usb_ctrlrequest	crq;

	if (list_empty(&ep->queue))
		req = NULL;
	else
		req = list_entry(ep->queue.next, struct s3c2410_request, queue);

	/* We make the assumption that S3C2410_UDC_IN_CSR1_REG equal to
	 * S3C2410_UDC_EP0_CSR_REG when index is zero */

	udc_write(0, S3C2410_UDC_INDEX_REG);
	ep0csr = udc_read(S3C2410_UDC_IN_CSR1_REG);

	dprintk(DEBUG_NORMAL, "ep0csr %x ep0state %s\n",
		ep0csr, ep0states[dev->ep0state]);

	/* clear stall status */
	if (ep0csr & S3C2410_UDC_EP0_CSR_SENTSTL) {
		s3c2410_udc_nuke(dev, ep, -EPIPE);
		dprintk(DEBUG_NORMAL, "... clear SENT_STALL ...\n");
		s3c2410_udc_clear_ep0_sst(base_addr);
		dev->ep0state = EP0_IDLE;
		return;
	}

	/* clear setup end */
	if (ep0csr & S3C2410_UDC_EP0_CSR_SE) {
		dprintk(DEBUG_NORMAL, "... serviced SETUP_END ...\n");
		s3c2410_udc_nuke(dev, ep, 0);
		s3c2410_udc_clear_ep0_se(base_addr);
		dev->ep0state = EP0_IDLE;
	}

	switch (dev->ep0state) {
	case EP0_IDLE:
		s3c2410_udc_handle_ep0_idle(dev, ep, &crq, ep0csr);
		break;

	case EP0_IN_DATA_PHASE:			/* GET_DESCRIPTOR etc */
		dprintk(DEBUG_NORMAL, "EP0_IN_DATA_PHASE ... what now?\n");
		if (!(ep0csr & S3C2410_UDC_EP0_CSR_IPKRDY) && req) {
			s3c2410_udc_write_fifo(ep, req);
		}
		break;

	case EP0_OUT_DATA_PHASE:		/* SET_DESCRIPTOR etc */
		dprintk(DEBUG_NORMAL, "EP0_OUT_DATA_PHASE ... what now?\n");
		if ((ep0csr & S3C2410_UDC_EP0_CSR_OPKRDY) && req ) {
			s3c2410_udc_read_fifo(ep,req);
		}
		break;

	case EP0_END_XFER:
		dprintk(DEBUG_NORMAL, "EP0_END_XFER ... what now?\n");
		dev->ep0state = EP0_IDLE;
		break;

	case EP0_STALL:
		dprintk(DEBUG_NORMAL, "EP0_STALL ... what now?\n");
		dev->ep0state = EP0_IDLE;
		break;
	}
}

/*
 *	handle_ep - Manage I/O endpoints
 */

static void s3c2410_udc_handle_ep(struct s3c2410_ep *ep)
{
	struct s3c2410_request	*req;
	int			is_in = ep->bEndpointAddress & USB_DIR_IN;
	u32			ep_csr1;
	u32			idx;

	if (likely (!list_empty(&ep->queue)))
		req = list_entry(ep->queue.next,
				struct s3c2410_request, queue);
	else
		req = NULL;

	idx = ep->bEndpointAddress & 0x7F;

	if (is_in) {
		udc_write(idx, S3C2410_UDC_INDEX_REG);
		ep_csr1 = udc_read(S3C2410_UDC_IN_CSR1_REG);
		dprintk(DEBUG_VERBOSE, "ep%01d write csr:%02x %d\n",
			idx, ep_csr1, req ? 1 : 0);

		if (ep_csr1 & S3C2410_UDC_ICSR1_SENTSTL) {
			dprintk(DEBUG_VERBOSE, "st\n");
			udc_write(idx, S3C2410_UDC_INDEX_REG);
			udc_write(ep_csr1 & ~S3C2410_UDC_ICSR1_SENTSTL,
					S3C2410_UDC_IN_CSR1_REG);
			return;
		}

		if (!(ep_csr1 & S3C2410_UDC_ICSR1_PKTRDY) && req) {
			s3c2410_udc_write_fifo(ep,req);
		}
	} else {
		udc_write(idx, S3C2410_UDC_INDEX_REG);
		ep_csr1 = udc_read(S3C2410_UDC_OUT_CSR1_REG);
		dprintk(DEBUG_VERBOSE, "ep%01d rd csr:%02x\n", idx, ep_csr1);

		if (ep_csr1 & S3C2410_UDC_OCSR1_SENTSTL) {
			udc_write(idx, S3C2410_UDC_INDEX_REG);
			udc_write(ep_csr1 & ~S3C2410_UDC_OCSR1_SENTSTL,
					S3C2410_UDC_OUT_CSR1_REG);
			return;
		}

		if ((ep_csr1 & S3C2410_UDC_OCSR1_PKTRDY) && req) {
			s3c2410_udc_read_fifo(ep,req);
		}
	}
}

#include <mach/regs-irq.h>

/*
 *	s3c2410_udc_irq - interrupt handler
 */
static irqreturn_t s3c2410_udc_irq(int dummy, void *_dev)
{
	struct s3c2410_udc *dev = _dev;
	int usb_status;
	int usbd_status;
	int pwr_reg;
	int ep0csr;
	int i;
	u32 idx, idx2;
	unsigned long flags;

	spin_lock_irqsave(&dev->lock, flags);

	/* Driver connected ? */
	if (!dev->driver) {
		/* Clear interrupts */
		udc_write(udc_read(S3C2410_UDC_USB_INT_REG),
				S3C2410_UDC_USB_INT_REG);
		udc_write(udc_read(S3C2410_UDC_EP_INT_REG),
				S3C2410_UDC_EP_INT_REG);
	}

	/* Save index */
	idx = udc_read(S3C2410_UDC_INDEX_REG);

	/* Read status registers */
	usb_status = udc_read(S3C2410_UDC_USB_INT_REG);
	usbd_status = udc_read(S3C2410_UDC_EP_INT_REG);
	pwr_reg = udc_read(S3C2410_UDC_PWR_REG);

	udc_writeb(base_addr, S3C2410_UDC_INDEX_EP0, S3C2410_UDC_INDEX_REG);
	ep0csr = udc_read(S3C2410_UDC_IN_CSR1_REG);

	dprintk(DEBUG_NORMAL, "usbs=%02x, usbds=%02x, pwr=%02x ep0csr=%02x\n",
		usb_status, usbd_status, pwr_reg, ep0csr);

	/*
	 * Now, handle interrupts. There's two types :
	 * - Reset, Resume, Suspend coming -> usb_int_reg
	 * - EP -> ep_int_reg
	 */

	/* RESET */
	if (usb_status & S3C2410_UDC_USBINT_RESET) {
		/* two kind of reset :
		 * - reset start -> pwr reg = 8
		 * - reset end   -> pwr reg = 0
		 **/
		dprintk(DEBUG_NORMAL, "USB reset csr %x pwr %x\n",
			ep0csr, pwr_reg);

		dev->gadget.speed = USB_SPEED_UNKNOWN;
		udc_write(0x00, S3C2410_UDC_INDEX_REG);
		udc_write((dev->ep[0].ep.maxpacket & 0x7ff) >> 3,
				S3C2410_UDC_MAXP_REG);
		dev->address = 0;

		dev->ep0state = EP0_IDLE;
		dev->gadget.speed = USB_SPEED_FULL;

		/* clear interrupt */
		udc_write(S3C2410_UDC_USBINT_RESET,
				S3C2410_UDC_USB_INT_REG);

		udc_write(idx, S3C2410_UDC_INDEX_REG);
		spin_unlock_irqrestore(&dev->lock, flags);
		return IRQ_HANDLED;
	}

	/* RESUME */
	if (usb_status & S3C2410_UDC_USBINT_RESUME) {
		dprintk(DEBUG_NORMAL, "USB resume\n");

		/* clear interrupt */
		udc_write(S3C2410_UDC_USBINT_RESUME,
				S3C2410_UDC_USB_INT_REG);

		if (dev->gadget.speed != USB_SPEED_UNKNOWN
				&& dev->driver
				&& dev->driver->resume)
			dev->driver->resume(&dev->gadget);
	}

	/* SUSPEND */
	if (usb_status & S3C2410_UDC_USBINT_SUSPEND) {
		dprintk(DEBUG_NORMAL, "USB suspend\n");

		/* clear interrupt */
		udc_write(S3C2410_UDC_USBINT_SUSPEND,
				S3C2410_UDC_USB_INT_REG);

		if (dev->gadget.speed != USB_SPEED_UNKNOWN
				&& dev->driver
				&& dev->driver->suspend)
			dev->driver->suspend(&dev->gadget);

		dev->ep0state = EP0_IDLE;
	}

	/* EP */
	/* control traffic */
	/* check on ep0csr != 0 is not a good idea as clearing in_pkt_ready
	 * generate an interrupt
	 */
	if (usbd_status & S3C2410_UDC_INT_EP0) {
		dprintk(DEBUG_VERBOSE, "USB ep0 irq\n");
		/* Clear the interrupt bit by setting it to 1 */
		udc_write(S3C2410_UDC_INT_EP0, S3C2410_UDC_EP_INT_REG);
		s3c2410_udc_handle_ep0(dev);
	}

	/* endpoint data transfers */
	for (i = 1; i < S3C2410_ENDPOINTS; i++) {
		u32 tmp = 1 << i;
		if (usbd_status & tmp) {
			dprintk(DEBUG_VERBOSE, "USB ep%d irq\n", i);

			/* Clear the interrupt bit by setting it to 1 */
			udc_write(tmp, S3C2410_UDC_EP_INT_REG);
			s3c2410_udc_handle_ep(&dev->ep[i]);
		}
	}

	/* what else causes this interrupt? a receive! who is it? */
	if (!usb_status && !usbd_status && !pwr_reg && !ep0csr) {
		for (i = 1; i < S3C2410_ENDPOINTS; i++) {
			idx2 = udc_read(S3C2410_UDC_INDEX_REG);
			udc_write(i, S3C2410_UDC_INDEX_REG);

			if (udc_read(S3C2410_UDC_OUT_CSR1_REG) & 0x1)
				s3c2410_udc_handle_ep(&dev->ep[i]);

			/* restore index */
			udc_write(idx2, S3C2410_UDC_INDEX_REG);
		}
	}

	dprintk(DEBUG_VERBOSE, "irq: %d s3c2410_udc_done.\n", IRQ_USBD);

	/* Restore old index */
	udc_write(idx, S3C2410_UDC_INDEX_REG);

	spin_unlock_irqrestore(&dev->lock, flags);

	return IRQ_HANDLED;
}
/*------------------------- s3c2410_ep_ops ----------------------------------*/

static inline struct s3c2410_ep *to_s3c2410_ep(struct usb_ep *ep)
{
	return container_of(ep, struct s3c2410_ep, ep);
}

static inline struct s3c2410_udc *to_s3c2410_udc(struct usb_gadget *gadget)
{
	return container_of(gadget, struct s3c2410_udc, gadget);
}

static inline struct s3c2410_request *to_s3c2410_req(struct usb_request *req)
{
	return container_of(req, struct s3c2410_request, req);
}

/*
 *	s3c2410_udc_ep_enable
 */
static int s3c2410_udc_ep_enable(struct usb_ep *_ep,
				 const struct usb_endpoint_descriptor *desc)
{
	struct s3c2410_udc	*dev;
	struct s3c2410_ep	*ep;
	u32			max, tmp;
	unsigned long		flags;
	u32			csr1,csr2;
	u32			int_en_reg;

	ep = to_s3c2410_ep(_ep);

<<<<<<< HEAD
	if (!_ep || !desc || ep->ep.desc
=======
	if (!_ep || !desc
>>>>>>> bd0a521e
			|| _ep->name == ep0name
			|| desc->bDescriptorType != USB_DT_ENDPOINT)
		return -EINVAL;

	dev = ep->dev;
	if (!dev->driver || dev->gadget.speed == USB_SPEED_UNKNOWN)
		return -ESHUTDOWN;

	max = usb_endpoint_maxp(desc) & 0x1fff;

	local_irq_save (flags);
	_ep->maxpacket = max & 0x7ff;
	ep->ep.desc = desc;
	ep->halted = 0;
	ep->bEndpointAddress = desc->bEndpointAddress;

	/* set max packet */
	udc_write(ep->num, S3C2410_UDC_INDEX_REG);
	udc_write(max >> 3, S3C2410_UDC_MAXP_REG);

	/* set type, direction, address; reset fifo counters */
	if (desc->bEndpointAddress & USB_DIR_IN) {
		csr1 = S3C2410_UDC_ICSR1_FFLUSH|S3C2410_UDC_ICSR1_CLRDT;
		csr2 = S3C2410_UDC_ICSR2_MODEIN|S3C2410_UDC_ICSR2_DMAIEN;

		udc_write(ep->num, S3C2410_UDC_INDEX_REG);
		udc_write(csr1, S3C2410_UDC_IN_CSR1_REG);
		udc_write(ep->num, S3C2410_UDC_INDEX_REG);
		udc_write(csr2, S3C2410_UDC_IN_CSR2_REG);
	} else {
		/* don't flush in fifo or it will cause endpoint interrupt */
		csr1 = S3C2410_UDC_ICSR1_CLRDT;
		csr2 = S3C2410_UDC_ICSR2_DMAIEN;

		udc_write(ep->num, S3C2410_UDC_INDEX_REG);
		udc_write(csr1, S3C2410_UDC_IN_CSR1_REG);
		udc_write(ep->num, S3C2410_UDC_INDEX_REG);
		udc_write(csr2, S3C2410_UDC_IN_CSR2_REG);

		csr1 = S3C2410_UDC_OCSR1_FFLUSH | S3C2410_UDC_OCSR1_CLRDT;
		csr2 = S3C2410_UDC_OCSR2_DMAIEN;

		udc_write(ep->num, S3C2410_UDC_INDEX_REG);
		udc_write(csr1, S3C2410_UDC_OUT_CSR1_REG);
		udc_write(ep->num, S3C2410_UDC_INDEX_REG);
		udc_write(csr2, S3C2410_UDC_OUT_CSR2_REG);
	}

	/* enable irqs */
	int_en_reg = udc_read(S3C2410_UDC_EP_INT_EN_REG);
	udc_write(int_en_reg | (1 << ep->num), S3C2410_UDC_EP_INT_EN_REG);

	/* print some debug message */
	tmp = desc->bEndpointAddress;
	dprintk (DEBUG_NORMAL, "enable %s(%d) ep%x%s-blk max %02x\n",
		 _ep->name,ep->num, tmp,
		 desc->bEndpointAddress & USB_DIR_IN ? "in" : "out", max);

	local_irq_restore (flags);
	s3c2410_udc_set_halt(_ep, 0);

	return 0;
}

/*
 * s3c2410_udc_ep_disable
 */
static int s3c2410_udc_ep_disable(struct usb_ep *_ep)
{
	struct s3c2410_ep *ep = to_s3c2410_ep(_ep);
	unsigned long flags;
	u32 int_en_reg;

	if (!_ep || !ep->ep.desc) {
		dprintk(DEBUG_NORMAL, "%s not enabled\n",
			_ep ? ep->ep.name : NULL);
		return -EINVAL;
	}

	local_irq_save(flags);

	dprintk(DEBUG_NORMAL, "ep_disable: %s\n", _ep->name);

	ep->ep.desc = NULL;
	ep->halted = 1;

	s3c2410_udc_nuke (ep->dev, ep, -ESHUTDOWN);

	/* disable irqs */
	int_en_reg = udc_read(S3C2410_UDC_EP_INT_EN_REG);
	udc_write(int_en_reg & ~(1<<ep->num), S3C2410_UDC_EP_INT_EN_REG);

	local_irq_restore(flags);

	dprintk(DEBUG_NORMAL, "%s disabled\n", _ep->name);

	return 0;
}

/*
 * s3c2410_udc_alloc_request
 */
static struct usb_request *
s3c2410_udc_alloc_request(struct usb_ep *_ep, gfp_t mem_flags)
{
	struct s3c2410_request *req;

	dprintk(DEBUG_VERBOSE,"%s(%p,%d)\n", __func__, _ep, mem_flags);

	if (!_ep)
		return NULL;

	req = kzalloc (sizeof(struct s3c2410_request), mem_flags);
	if (!req)
		return NULL;

	INIT_LIST_HEAD (&req->queue);
	return &req->req;
}

/*
 * s3c2410_udc_free_request
 */
static void
s3c2410_udc_free_request(struct usb_ep *_ep, struct usb_request *_req)
{
	struct s3c2410_ep	*ep = to_s3c2410_ep(_ep);
	struct s3c2410_request	*req = to_s3c2410_req(_req);

	dprintk(DEBUG_VERBOSE, "%s(%p,%p)\n", __func__, _ep, _req);

	if (!ep || !_req || (!ep->ep.desc && _ep->name != ep0name))
		return;

	WARN_ON (!list_empty (&req->queue));
	kfree(req);
}

/*
 *	s3c2410_udc_queue
 */
static int s3c2410_udc_queue(struct usb_ep *_ep, struct usb_request *_req,
		gfp_t gfp_flags)
{
	struct s3c2410_request	*req = to_s3c2410_req(_req);
	struct s3c2410_ep	*ep = to_s3c2410_ep(_ep);
	struct s3c2410_udc	*dev;
	u32			ep_csr = 0;
	int			fifo_count = 0;
	unsigned long		flags;

	if (unlikely(!_ep || (!ep->ep.desc && ep->ep.name != ep0name))) {
		dprintk(DEBUG_NORMAL, "%s: invalid args\n", __func__);
		return -EINVAL;
	}

	dev = ep->dev;
	if (unlikely (!dev->driver
			|| dev->gadget.speed == USB_SPEED_UNKNOWN)) {
		return -ESHUTDOWN;
	}

	local_irq_save (flags);

	if (unlikely(!_req || !_req->complete
			|| !_req->buf || !list_empty(&req->queue))) {
		if (!_req)
			dprintk(DEBUG_NORMAL, "%s: 1 X X X\n", __func__);
		else {
			dprintk(DEBUG_NORMAL, "%s: 0 %01d %01d %01d\n",
				__func__, !_req->complete,!_req->buf,
				!list_empty(&req->queue));
		}

		local_irq_restore(flags);
		return -EINVAL;
	}

	_req->status = -EINPROGRESS;
	_req->actual = 0;

	dprintk(DEBUG_VERBOSE, "%s: ep%x len %d\n",
		 __func__, ep->bEndpointAddress, _req->length);

	if (ep->bEndpointAddress) {
		udc_write(ep->bEndpointAddress & 0x7F, S3C2410_UDC_INDEX_REG);

		ep_csr = udc_read((ep->bEndpointAddress & USB_DIR_IN)
				? S3C2410_UDC_IN_CSR1_REG
				: S3C2410_UDC_OUT_CSR1_REG);
		fifo_count = s3c2410_udc_fifo_count_out();
	} else {
		udc_write(0, S3C2410_UDC_INDEX_REG);
		ep_csr = udc_read(S3C2410_UDC_IN_CSR1_REG);
		fifo_count = s3c2410_udc_fifo_count_out();
	}

	/* kickstart this i/o queue? */
	if (list_empty(&ep->queue) && !ep->halted) {
		if (ep->bEndpointAddress == 0 /* ep0 */) {
			switch (dev->ep0state) {
			case EP0_IN_DATA_PHASE:
				if (!(ep_csr&S3C2410_UDC_EP0_CSR_IPKRDY)
						&& s3c2410_udc_write_fifo(ep,
							req)) {
					dev->ep0state = EP0_IDLE;
					req = NULL;
				}
				break;

			case EP0_OUT_DATA_PHASE:
				if ((!_req->length)
					|| ((ep_csr & S3C2410_UDC_OCSR1_PKTRDY)
						&& s3c2410_udc_read_fifo(ep,
							req))) {
					dev->ep0state = EP0_IDLE;
					req = NULL;
				}
				break;

			default:
				local_irq_restore(flags);
				return -EL2HLT;
			}
		} else if ((ep->bEndpointAddress & USB_DIR_IN) != 0
				&& (!(ep_csr&S3C2410_UDC_OCSR1_PKTRDY))
				&& s3c2410_udc_write_fifo(ep, req)) {
			req = NULL;
		} else if ((ep_csr & S3C2410_UDC_OCSR1_PKTRDY)
				&& fifo_count
				&& s3c2410_udc_read_fifo(ep, req)) {
			req = NULL;
		}
	}

	/* pio or dma irq handler advances the queue. */
	if (likely (req != 0))
		list_add_tail(&req->queue, &ep->queue);

	local_irq_restore(flags);

	dprintk(DEBUG_VERBOSE, "%s ok\n", __func__);
	return 0;
}

/*
 *	s3c2410_udc_dequeue
 */
static int s3c2410_udc_dequeue(struct usb_ep *_ep, struct usb_request *_req)
{
	struct s3c2410_ep	*ep = to_s3c2410_ep(_ep);
	struct s3c2410_udc	*udc;
	int			retval = -EINVAL;
	unsigned long		flags;
	struct s3c2410_request	*req = NULL;

	dprintk(DEBUG_VERBOSE, "%s(%p,%p)\n", __func__, _ep, _req);

	if (!the_controller->driver)
		return -ESHUTDOWN;

	if (!_ep || !_req)
		return retval;

	udc = to_s3c2410_udc(ep->gadget);

	local_irq_save (flags);

	list_for_each_entry (req, &ep->queue, queue) {
		if (&req->req == _req) {
			list_del_init (&req->queue);
			_req->status = -ECONNRESET;
			retval = 0;
			break;
		}
	}

	if (retval == 0) {
		dprintk(DEBUG_VERBOSE,
			"dequeued req %p from %s, len %d buf %p\n",
			req, _ep->name, _req->length, _req->buf);

		s3c2410_udc_done(ep, req, -ECONNRESET);
	}

	local_irq_restore (flags);
	return retval;
}

/*
 * s3c2410_udc_set_halt
 */
static int s3c2410_udc_set_halt(struct usb_ep *_ep, int value)
{
	struct s3c2410_ep	*ep = to_s3c2410_ep(_ep);
	u32			ep_csr = 0;
	unsigned long		flags;
	u32			idx;

	if (unlikely(!_ep || (!ep->ep.desc && ep->ep.name != ep0name))) {
		dprintk(DEBUG_NORMAL, "%s: inval 2\n", __func__);
		return -EINVAL;
	}

	local_irq_save (flags);

	idx = ep->bEndpointAddress & 0x7F;

	if (idx == 0) {
		s3c2410_udc_set_ep0_ss(base_addr);
		s3c2410_udc_set_ep0_de_out(base_addr);
	} else {
		udc_write(idx, S3C2410_UDC_INDEX_REG);
		ep_csr = udc_read((ep->bEndpointAddress &USB_DIR_IN)
				? S3C2410_UDC_IN_CSR1_REG
				: S3C2410_UDC_OUT_CSR1_REG);

		if ((ep->bEndpointAddress & USB_DIR_IN) != 0) {
			if (value)
				udc_write(ep_csr | S3C2410_UDC_ICSR1_SENDSTL,
					S3C2410_UDC_IN_CSR1_REG);
			else {
				ep_csr &= ~S3C2410_UDC_ICSR1_SENDSTL;
				udc_write(ep_csr, S3C2410_UDC_IN_CSR1_REG);
				ep_csr |= S3C2410_UDC_ICSR1_CLRDT;
				udc_write(ep_csr, S3C2410_UDC_IN_CSR1_REG);
			}
		} else {
			if (value)
				udc_write(ep_csr | S3C2410_UDC_OCSR1_SENDSTL,
					S3C2410_UDC_OUT_CSR1_REG);
			else {
				ep_csr &= ~S3C2410_UDC_OCSR1_SENDSTL;
				udc_write(ep_csr, S3C2410_UDC_OUT_CSR1_REG);
				ep_csr |= S3C2410_UDC_OCSR1_CLRDT;
				udc_write(ep_csr, S3C2410_UDC_OUT_CSR1_REG);
			}
		}
	}

	ep->halted = value ? 1 : 0;
	local_irq_restore (flags);

	return 0;
}

static const struct usb_ep_ops s3c2410_ep_ops = {
	.enable		= s3c2410_udc_ep_enable,
	.disable	= s3c2410_udc_ep_disable,

	.alloc_request	= s3c2410_udc_alloc_request,
	.free_request	= s3c2410_udc_free_request,

	.queue		= s3c2410_udc_queue,
	.dequeue	= s3c2410_udc_dequeue,

	.set_halt	= s3c2410_udc_set_halt,
};

/*------------------------- usb_gadget_ops ----------------------------------*/

/*
 *	s3c2410_udc_get_frame
 */
static int s3c2410_udc_get_frame(struct usb_gadget *_gadget)
{
	int tmp;

	dprintk(DEBUG_VERBOSE, "%s()\n", __func__);

	tmp = udc_read(S3C2410_UDC_FRAME_NUM2_REG) << 8;
	tmp |= udc_read(S3C2410_UDC_FRAME_NUM1_REG);
	return tmp;
}

/*
 *	s3c2410_udc_wakeup
 */
static int s3c2410_udc_wakeup(struct usb_gadget *_gadget)
{
	dprintk(DEBUG_NORMAL, "%s()\n", __func__);
	return 0;
}

/*
 *	s3c2410_udc_set_selfpowered
 */
static int s3c2410_udc_set_selfpowered(struct usb_gadget *gadget, int value)
{
	struct s3c2410_udc *udc = to_s3c2410_udc(gadget);

	dprintk(DEBUG_NORMAL, "%s()\n", __func__);

	if (value)
		udc->devstatus |= (1 << USB_DEVICE_SELF_POWERED);
	else
		udc->devstatus &= ~(1 << USB_DEVICE_SELF_POWERED);

	return 0;
}

static void s3c2410_udc_disable(struct s3c2410_udc *dev);
static void s3c2410_udc_enable(struct s3c2410_udc *dev);

static int s3c2410_udc_set_pullup(struct s3c2410_udc *udc, int is_on)
{
	dprintk(DEBUG_NORMAL, "%s()\n", __func__);

	if (udc_info && (udc_info->udc_command ||
		gpio_is_valid(udc_info->pullup_pin))) {

		if (is_on)
			s3c2410_udc_enable(udc);
		else {
			if (udc->gadget.speed != USB_SPEED_UNKNOWN) {
				if (udc->driver && udc->driver->disconnect)
					udc->driver->disconnect(&udc->gadget);

			}
			s3c2410_udc_disable(udc);
		}
	}
	else
		return -EOPNOTSUPP;

	return 0;
}

static int s3c2410_udc_vbus_session(struct usb_gadget *gadget, int is_active)
{
	struct s3c2410_udc *udc = to_s3c2410_udc(gadget);

	dprintk(DEBUG_NORMAL, "%s()\n", __func__);

	udc->vbus = (is_active != 0);
	s3c2410_udc_set_pullup(udc, is_active);
	return 0;
}

static int s3c2410_udc_pullup(struct usb_gadget *gadget, int is_on)
{
	struct s3c2410_udc *udc = to_s3c2410_udc(gadget);

	dprintk(DEBUG_NORMAL, "%s()\n", __func__);

	s3c2410_udc_set_pullup(udc, is_on ? 0 : 1);
	return 0;
}

static irqreturn_t s3c2410_udc_vbus_irq(int irq, void *_dev)
{
	struct s3c2410_udc	*dev = _dev;
	unsigned int		value;

	dprintk(DEBUG_NORMAL, "%s()\n", __func__);

	value = gpio_get_value(udc_info->vbus_pin) ? 1 : 0;
	if (udc_info->vbus_pin_inverted)
		value = !value;

	if (value != dev->vbus)
		s3c2410_udc_vbus_session(&dev->gadget, value);

	return IRQ_HANDLED;
}

static int s3c2410_vbus_draw(struct usb_gadget *_gadget, unsigned ma)
{
	dprintk(DEBUG_NORMAL, "%s()\n", __func__);

	if (udc_info && udc_info->vbus_draw) {
		udc_info->vbus_draw(ma);
		return 0;
	}

	return -ENOTSUPP;
}

static int s3c2410_udc_start(struct usb_gadget_driver *driver,
		int (*bind)(struct usb_gadget *));
static int s3c2410_udc_stop(struct usb_gadget_driver *driver);

static const struct usb_gadget_ops s3c2410_ops = {
	.get_frame		= s3c2410_udc_get_frame,
	.wakeup			= s3c2410_udc_wakeup,
	.set_selfpowered	= s3c2410_udc_set_selfpowered,
	.pullup			= s3c2410_udc_pullup,
	.vbus_session		= s3c2410_udc_vbus_session,
	.vbus_draw		= s3c2410_vbus_draw,
	.start			= s3c2410_udc_start,
	.stop			= s3c2410_udc_stop,
};

static void s3c2410_udc_command(enum s3c2410_udc_cmd_e cmd)
{
	if (!udc_info)
		return;

	if (udc_info->udc_command) {
		udc_info->udc_command(cmd);
	} else if (gpio_is_valid(udc_info->pullup_pin)) {
		int value;

		switch (cmd) {
		case S3C2410_UDC_P_ENABLE:
			value = 1;
			break;
		case S3C2410_UDC_P_DISABLE:
			value = 0;
			break;
		default:
			return;
		}
		value ^= udc_info->pullup_pin_inverted;

		gpio_set_value(udc_info->pullup_pin, value);
	}
}

/*------------------------- gadget driver handling---------------------------*/
/*
 * s3c2410_udc_disable
 */
static void s3c2410_udc_disable(struct s3c2410_udc *dev)
{
	dprintk(DEBUG_NORMAL, "%s()\n", __func__);

	/* Disable all interrupts */
	udc_write(0x00, S3C2410_UDC_USB_INT_EN_REG);
	udc_write(0x00, S3C2410_UDC_EP_INT_EN_REG);

	/* Clear the interrupt registers */
	udc_write(S3C2410_UDC_USBINT_RESET
				| S3C2410_UDC_USBINT_RESUME
				| S3C2410_UDC_USBINT_SUSPEND,
			S3C2410_UDC_USB_INT_REG);

	udc_write(0x1F, S3C2410_UDC_EP_INT_REG);

	/* Good bye, cruel world */
	s3c2410_udc_command(S3C2410_UDC_P_DISABLE);

	/* Set speed to unknown */
	dev->gadget.speed = USB_SPEED_UNKNOWN;
}

/*
 * s3c2410_udc_reinit
 */
static void s3c2410_udc_reinit(struct s3c2410_udc *dev)
{
	u32 i;

	/* device/ep0 records init */
	INIT_LIST_HEAD (&dev->gadget.ep_list);
	INIT_LIST_HEAD (&dev->gadget.ep0->ep_list);
	dev->ep0state = EP0_IDLE;

	for (i = 0; i < S3C2410_ENDPOINTS; i++) {
		struct s3c2410_ep *ep = &dev->ep[i];

		if (i != 0)
			list_add_tail (&ep->ep.ep_list, &dev->gadget.ep_list);

		ep->dev = dev;
		ep->ep.desc = NULL;
		ep->halted = 0;
		INIT_LIST_HEAD (&ep->queue);
	}
}

/*
 * s3c2410_udc_enable
 */
static void s3c2410_udc_enable(struct s3c2410_udc *dev)
{
	int i;

	dprintk(DEBUG_NORMAL, "s3c2410_udc_enable called\n");

	/* dev->gadget.speed = USB_SPEED_UNKNOWN; */
	dev->gadget.speed = USB_SPEED_FULL;

	/* Set MAXP for all endpoints */
	for (i = 0; i < S3C2410_ENDPOINTS; i++) {
		udc_write(i, S3C2410_UDC_INDEX_REG);
		udc_write((dev->ep[i].ep.maxpacket & 0x7ff) >> 3,
				S3C2410_UDC_MAXP_REG);
	}

	/* Set default power state */
	udc_write(DEFAULT_POWER_STATE, S3C2410_UDC_PWR_REG);

	/* Enable reset and suspend interrupt interrupts */
	udc_write(S3C2410_UDC_USBINT_RESET | S3C2410_UDC_USBINT_SUSPEND,
			S3C2410_UDC_USB_INT_EN_REG);

	/* Enable ep0 interrupt */
	udc_write(S3C2410_UDC_INT_EP0, S3C2410_UDC_EP_INT_EN_REG);

	/* time to say "hello, world" */
	s3c2410_udc_command(S3C2410_UDC_P_ENABLE);
}

static int s3c2410_udc_start(struct usb_gadget_driver *driver,
		int (*bind)(struct usb_gadget *))
{
	struct s3c2410_udc *udc = the_controller;
	int		retval;

	dprintk(DEBUG_NORMAL, "%s() '%s'\n", __func__, driver->driver.name);

	/* Sanity checks */
	if (!udc)
		return -ENODEV;

	if (udc->driver)
		return -EBUSY;

	if (!bind || !driver->setup || driver->max_speed < USB_SPEED_FULL) {
		printk(KERN_ERR "Invalid driver: bind %p setup %p speed %d\n",
			bind, driver->setup, driver->max_speed);
		return -EINVAL;
	}
#if defined(MODULE)
	if (!driver->unbind) {
		printk(KERN_ERR "Invalid driver: no unbind method\n");
		return -EINVAL;
	}
#endif

	/* Hook the driver */
	udc->driver = driver;
	udc->gadget.dev.driver = &driver->driver;

	/* Bind the driver */
	if ((retval = device_add(&udc->gadget.dev)) != 0) {
		printk(KERN_ERR "Error in device_add() : %d\n",retval);
		goto register_error;
	}

	dprintk(DEBUG_NORMAL, "binding gadget driver '%s'\n",
		driver->driver.name);

	if ((retval = bind(&udc->gadget)) != 0) {
		device_del(&udc->gadget.dev);
		goto register_error;
	}

	/* Enable udc */
	s3c2410_udc_enable(udc);

	return 0;

register_error:
	udc->driver = NULL;
	udc->gadget.dev.driver = NULL;
	return retval;
}

static int s3c2410_udc_stop(struct usb_gadget_driver *driver)
{
	struct s3c2410_udc *udc = the_controller;

	if (!udc)
		return -ENODEV;

	if (!driver || driver != udc->driver || !driver->unbind)
		return -EINVAL;

	dprintk(DEBUG_NORMAL, "usb_gadget_unregister_driver() '%s'\n",
		driver->driver.name);

	/* report disconnect */
	if (driver->disconnect)
		driver->disconnect(&udc->gadget);

	driver->unbind(&udc->gadget);

	device_del(&udc->gadget.dev);
	udc->driver = NULL;

	/* Disable udc */
	s3c2410_udc_disable(udc);

	return 0;
}

/*---------------------------------------------------------------------------*/
static struct s3c2410_udc memory = {
	.gadget = {
		.ops		= &s3c2410_ops,
		.ep0		= &memory.ep[0].ep,
		.name		= gadget_name,
		.dev = {
			.init_name	= "gadget",
		},
	},

	/* control endpoint */
	.ep[0] = {
		.num		= 0,
		.ep = {
			.name		= ep0name,
			.ops		= &s3c2410_ep_ops,
			.maxpacket	= EP0_FIFO_SIZE,
		},
		.dev		= &memory,
	},

	/* first group of endpoints */
	.ep[1] = {
		.num		= 1,
		.ep = {
			.name		= "ep1-bulk",
			.ops		= &s3c2410_ep_ops,
			.maxpacket	= EP_FIFO_SIZE,
		},
		.dev		= &memory,
		.fifo_size	= EP_FIFO_SIZE,
		.bEndpointAddress = 1,
		.bmAttributes	= USB_ENDPOINT_XFER_BULK,
	},
	.ep[2] = {
		.num		= 2,
		.ep = {
			.name		= "ep2-bulk",
			.ops		= &s3c2410_ep_ops,
			.maxpacket	= EP_FIFO_SIZE,
		},
		.dev		= &memory,
		.fifo_size	= EP_FIFO_SIZE,
		.bEndpointAddress = 2,
		.bmAttributes	= USB_ENDPOINT_XFER_BULK,
	},
	.ep[3] = {
		.num		= 3,
		.ep = {
			.name		= "ep3-bulk",
			.ops		= &s3c2410_ep_ops,
			.maxpacket	= EP_FIFO_SIZE,
		},
		.dev		= &memory,
		.fifo_size	= EP_FIFO_SIZE,
		.bEndpointAddress = 3,
		.bmAttributes	= USB_ENDPOINT_XFER_BULK,
	},
	.ep[4] = {
		.num		= 4,
		.ep = {
			.name		= "ep4-bulk",
			.ops		= &s3c2410_ep_ops,
			.maxpacket	= EP_FIFO_SIZE,
		},
		.dev		= &memory,
		.fifo_size	= EP_FIFO_SIZE,
		.bEndpointAddress = 4,
		.bmAttributes	= USB_ENDPOINT_XFER_BULK,
	}

};

/*
 *	probe - binds to the platform device
 */
static int s3c2410_udc_probe(struct platform_device *pdev)
{
	struct s3c2410_udc *udc = &memory;
	struct device *dev = &pdev->dev;
	int retval;
	int irq;

	dev_dbg(dev, "%s()\n", __func__);

	usb_bus_clock = clk_get(NULL, "usb-bus-gadget");
	if (IS_ERR(usb_bus_clock)) {
		dev_err(dev, "failed to get usb bus clock source\n");
		return PTR_ERR(usb_bus_clock);
	}

	clk_enable(usb_bus_clock);

	udc_clock = clk_get(NULL, "usb-device");
	if (IS_ERR(udc_clock)) {
		dev_err(dev, "failed to get udc clock source\n");
		return PTR_ERR(udc_clock);
	}

	clk_enable(udc_clock);

	mdelay(10);

	dev_dbg(dev, "got and enabled clocks\n");

	if (strncmp(pdev->name, "s3c2440", 7) == 0) {
		dev_info(dev, "S3C2440: increasing FIFO to 128 bytes\n");
		memory.ep[1].fifo_size = S3C2440_EP_FIFO_SIZE;
		memory.ep[2].fifo_size = S3C2440_EP_FIFO_SIZE;
		memory.ep[3].fifo_size = S3C2440_EP_FIFO_SIZE;
		memory.ep[4].fifo_size = S3C2440_EP_FIFO_SIZE;
	}

	spin_lock_init (&udc->lock);
	udc_info = pdev->dev.platform_data;

	rsrc_start = S3C2410_PA_USBDEV;
	rsrc_len   = S3C24XX_SZ_USBDEV;

	if (!request_mem_region(rsrc_start, rsrc_len, gadget_name))
		return -EBUSY;

	base_addr = ioremap(rsrc_start, rsrc_len);
	if (!base_addr) {
		retval = -ENOMEM;
		goto err_mem;
	}

	device_initialize(&udc->gadget.dev);
	udc->gadget.dev.parent = &pdev->dev;
	udc->gadget.dev.dma_mask = pdev->dev.dma_mask;

	the_controller = udc;
	platform_set_drvdata(pdev, udc);

	s3c2410_udc_disable(udc);
	s3c2410_udc_reinit(udc);

	/* irq setup after old hardware state is cleaned up */
	retval = request_irq(IRQ_USBD, s3c2410_udc_irq,
			     0, gadget_name, udc);

	if (retval != 0) {
		dev_err(dev, "cannot get irq %i, err %d\n", IRQ_USBD, retval);
		retval = -EBUSY;
		goto err_map;
	}

	dev_dbg(dev, "got irq %i\n", IRQ_USBD);

	if (udc_info && udc_info->vbus_pin > 0) {
		retval = gpio_request(udc_info->vbus_pin, "udc vbus");
		if (retval < 0) {
			dev_err(dev, "cannot claim vbus pin\n");
			goto err_int;
		}

		irq = gpio_to_irq(udc_info->vbus_pin);
		if (irq < 0) {
			dev_err(dev, "no irq for gpio vbus pin\n");
			goto err_gpio_claim;
		}

		retval = request_irq(irq, s3c2410_udc_vbus_irq,
				     IRQF_TRIGGER_RISING
				     | IRQF_TRIGGER_FALLING | IRQF_SHARED,
				     gadget_name, udc);

		if (retval != 0) {
			dev_err(dev, "can't get vbus irq %d, err %d\n",
				irq, retval);
			retval = -EBUSY;
			goto err_gpio_claim;
		}

		dev_dbg(dev, "got irq %i\n", irq);
	} else {
		udc->vbus = 1;
	}

	if (udc_info && !udc_info->udc_command &&
		gpio_is_valid(udc_info->pullup_pin)) {

		retval = gpio_request_one(udc_info->pullup_pin,
				udc_info->vbus_pin_inverted ?
				GPIOF_OUT_INIT_HIGH : GPIOF_OUT_INIT_LOW,
				"udc pullup");
		if (retval)
			goto err_vbus_irq;
	}

	retval = usb_add_gadget_udc(&pdev->dev, &udc->gadget);
	if (retval)
		goto err_add_udc;

	if (s3c2410_udc_debugfs_root) {
		udc->regs_info = debugfs_create_file("registers", S_IRUGO,
				s3c2410_udc_debugfs_root,
				udc, &s3c2410_udc_debugfs_fops);
		if (!udc->regs_info)
			dev_warn(dev, "debugfs file creation failed\n");
	}

	dev_dbg(dev, "probe ok\n");

	return 0;

err_add_udc:
	if (udc_info && !udc_info->udc_command &&
			gpio_is_valid(udc_info->pullup_pin))
		gpio_free(udc_info->pullup_pin);
err_vbus_irq:
	if (udc_info && udc_info->vbus_pin > 0)
		free_irq(gpio_to_irq(udc_info->vbus_pin), udc);
err_gpio_claim:
	if (udc_info && udc_info->vbus_pin > 0)
		gpio_free(udc_info->vbus_pin);
err_int:
	free_irq(IRQ_USBD, udc);
err_map:
	iounmap(base_addr);
err_mem:
	release_mem_region(rsrc_start, rsrc_len);

	return retval;
}

/*
 *	s3c2410_udc_remove
 */
static int s3c2410_udc_remove(struct platform_device *pdev)
{
	struct s3c2410_udc *udc = platform_get_drvdata(pdev);
	unsigned int irq;

	dev_dbg(&pdev->dev, "%s()\n", __func__);

	usb_del_gadget_udc(&udc->gadget);
	if (udc->driver)
		return -EBUSY;

	debugfs_remove(udc->regs_info);

	if (udc_info && !udc_info->udc_command &&
		gpio_is_valid(udc_info->pullup_pin))
		gpio_free(udc_info->pullup_pin);

	if (udc_info && udc_info->vbus_pin > 0) {
		irq = gpio_to_irq(udc_info->vbus_pin);
		free_irq(irq, udc);
	}

	free_irq(IRQ_USBD, udc);

	iounmap(base_addr);
	release_mem_region(rsrc_start, rsrc_len);

	platform_set_drvdata(pdev, NULL);

	if (!IS_ERR(udc_clock) && udc_clock != NULL) {
		clk_disable(udc_clock);
		clk_put(udc_clock);
		udc_clock = NULL;
	}

	if (!IS_ERR(usb_bus_clock) && usb_bus_clock != NULL) {
		clk_disable(usb_bus_clock);
		clk_put(usb_bus_clock);
		usb_bus_clock = NULL;
	}

	dev_dbg(&pdev->dev, "%s: remove ok\n", __func__);
	return 0;
}

#ifdef CONFIG_PM
static int s3c2410_udc_suspend(struct platform_device *pdev, pm_message_t message)
{
	s3c2410_udc_command(S3C2410_UDC_P_DISABLE);

	return 0;
}

static int s3c2410_udc_resume(struct platform_device *pdev)
{
	s3c2410_udc_command(S3C2410_UDC_P_ENABLE);

	return 0;
}
#else
#define s3c2410_udc_suspend	NULL
#define s3c2410_udc_resume	NULL
#endif

static const struct platform_device_id s3c_udc_ids[] = {
	{ "s3c2410-usbgadget", },
	{ "s3c2440-usbgadget", },
	{ }
};
MODULE_DEVICE_TABLE(platform, s3c_udc_ids);

static struct platform_driver udc_driver_24x0 = {
	.driver		= {
		.name	= "s3c24x0-usbgadget",
		.owner	= THIS_MODULE,
	},
	.probe		= s3c2410_udc_probe,
	.remove		= s3c2410_udc_remove,
	.suspend	= s3c2410_udc_suspend,
	.resume		= s3c2410_udc_resume,
	.id_table	= s3c_udc_ids,
};

static int __init udc_init(void)
{
	int retval;

	dprintk(DEBUG_NORMAL, "%s: version %s\n", gadget_name, DRIVER_VERSION);

	s3c2410_udc_debugfs_root = debugfs_create_dir(gadget_name, NULL);
	if (IS_ERR(s3c2410_udc_debugfs_root)) {
		printk(KERN_ERR "%s: debugfs dir creation failed %ld\n",
			gadget_name, PTR_ERR(s3c2410_udc_debugfs_root));
		s3c2410_udc_debugfs_root = NULL;
	}

	retval = platform_driver_register(&udc_driver_24x0);
	if (retval)
		goto err;

	return 0;

err:
	debugfs_remove(s3c2410_udc_debugfs_root);
	return retval;
}

static void __exit udc_exit(void)
{
	platform_driver_unregister(&udc_driver_24x0);
	debugfs_remove(s3c2410_udc_debugfs_root);
}

module_init(udc_init);
module_exit(udc_exit);

MODULE_AUTHOR(DRIVER_AUTHOR);
MODULE_DESCRIPTION(DRIVER_DESC);
MODULE_VERSION(DRIVER_VERSION);
MODULE_LICENSE("GPL");<|MERGE_RESOLUTION|>--- conflicted
+++ resolved
@@ -1062,11 +1062,7 @@
 
 	ep = to_s3c2410_ep(_ep);
 
-<<<<<<< HEAD
-	if (!_ep || !desc || ep->ep.desc
-=======
 	if (!_ep || !desc
->>>>>>> bd0a521e
 			|| _ep->name == ep0name
 			|| desc->bDescriptorType != USB_DT_ENDPOINT)
 		return -EINVAL;
