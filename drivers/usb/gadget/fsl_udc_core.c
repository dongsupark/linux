/*
 * Copyright (C) 2004-2007,2011-2012 Freescale Semiconductor, Inc.
 * All rights reserved.
 *
 * Author: Li Yang <leoli@freescale.com>
 *         Jiang Bo <tanya.jiang@freescale.com>
 *
 * Description:
 * Freescale high-speed USB SOC DR module device controller driver.
 * This can be found on MPC8349E/MPC8313E/MPC5121E cpus.
 * The driver is previously named as mpc_udc.  Based on bare board
 * code from Dave Liu and Shlomi Gridish.
 *
 * This program is free software; you can redistribute  it and/or modify it
 * under  the terms of  the GNU General  Public License as published by the
 * Free Software Foundation;  either version 2 of the  License, or (at your
 * option) any later version.
 */

#undef VERBOSE

#include <linux/module.h>
#include <linux/kernel.h>
#include <linux/ioport.h>
#include <linux/types.h>
#include <linux/errno.h>
#include <linux/slab.h>
#include <linux/init.h>
#include <linux/list.h>
#include <linux/interrupt.h>
#include <linux/proc_fs.h>
#include <linux/mm.h>
#include <linux/moduleparam.h>
#include <linux/device.h>
#include <linux/usb/ch9.h>
#include <linux/usb/gadget.h>
#include <linux/usb/otg.h>
#include <linux/dma-mapping.h>
#include <linux/platform_device.h>
#include <linux/fsl_devices.h>
#include <linux/dmapool.h>
#include <linux/delay.h>

#include <asm/byteorder.h>
#include <asm/io.h>
#include <asm/unaligned.h>
#include <asm/dma.h>

#include "fsl_usb2_udc.h"

#define	DRIVER_DESC	"Freescale High-Speed USB SOC Device Controller driver"
#define	DRIVER_AUTHOR	"Li Yang/Jiang Bo"
#define	DRIVER_VERSION	"Apr 20, 2007"

#define	DMA_ADDR_INVALID	(~(dma_addr_t)0)

static const char driver_name[] = "fsl-usb2-udc";
static const char driver_desc[] = DRIVER_DESC;

static struct usb_dr_device *dr_regs;

static struct usb_sys_interface *usb_sys_regs;

/* it is initialized in probe()  */
static struct fsl_udc *udc_controller = NULL;

static const struct usb_endpoint_descriptor
fsl_ep0_desc = {
	.bLength =		USB_DT_ENDPOINT_SIZE,
	.bDescriptorType =	USB_DT_ENDPOINT,
	.bEndpointAddress =	0,
	.bmAttributes =		USB_ENDPOINT_XFER_CONTROL,
	.wMaxPacketSize =	USB_MAX_CTRL_PAYLOAD,
};

static void fsl_ep_fifo_flush(struct usb_ep *_ep);

#ifdef CONFIG_PPC32
/*
 * On some SoCs, the USB controller registers can be big or little endian,
 * depending on the version of the chip. In order to be able to run the
 * same kernel binary on 2 different versions of an SoC, the BE/LE decision
 * must be made at run time. _fsl_readl and fsl_writel are pointers to the
 * BE or LE readl() and writel() functions, and fsl_readl() and fsl_writel()
 * call through those pointers. Platform code for SoCs that have BE USB
 * registers should set pdata->big_endian_mmio flag.
 *
 * This also applies to controller-to-cpu accessors for the USB descriptors,
 * since their endianness is also SoC dependant. Platform code for SoCs that
 * have BE USB descriptors should set pdata->big_endian_desc flag.
 */
static u32 _fsl_readl_be(const unsigned __iomem *p)
{
	return in_be32(p);
}

static u32 _fsl_readl_le(const unsigned __iomem *p)
{
	return in_le32(p);
}

static void _fsl_writel_be(u32 v, unsigned __iomem *p)
{
	out_be32(p, v);
}

static void _fsl_writel_le(u32 v, unsigned __iomem *p)
{
	out_le32(p, v);
}

static u32 (*_fsl_readl)(const unsigned __iomem *p);
static void (*_fsl_writel)(u32 v, unsigned __iomem *p);

#define fsl_readl(p)		(*_fsl_readl)((p))
#define fsl_writel(v, p)	(*_fsl_writel)((v), (p))

static inline void fsl_set_accessors(struct fsl_usb2_platform_data *pdata)
{
	if (pdata->big_endian_mmio) {
		_fsl_readl = _fsl_readl_be;
		_fsl_writel = _fsl_writel_be;
	} else {
		_fsl_readl = _fsl_readl_le;
		_fsl_writel = _fsl_writel_le;
	}
}

static inline u32 cpu_to_hc32(const u32 x)
{
	return udc_controller->pdata->big_endian_desc
		? (__force u32)cpu_to_be32(x)
		: (__force u32)cpu_to_le32(x);
}

static inline u32 hc32_to_cpu(const u32 x)
{
	return udc_controller->pdata->big_endian_desc
		? be32_to_cpu((__force __be32)x)
		: le32_to_cpu((__force __le32)x);
}
#else /* !CONFIG_PPC32 */
static inline void fsl_set_accessors(struct fsl_usb2_platform_data *pdata) {}

#define fsl_readl(addr)		readl(addr)
#define fsl_writel(val32, addr) writel(val32, addr)
#define cpu_to_hc32(x)		cpu_to_le32(x)
#define hc32_to_cpu(x)		le32_to_cpu(x)
#endif /* CONFIG_PPC32 */

/********************************************************************
 *	Internal Used Function
********************************************************************/
/*-----------------------------------------------------------------
 * done() - retire a request; caller blocked irqs
 * @status : request status to be set, only works when
 *	request is still in progress.
 *--------------------------------------------------------------*/
static void done(struct fsl_ep *ep, struct fsl_req *req, int status)
{
	struct fsl_udc *udc = NULL;
	unsigned char stopped = ep->stopped;
	struct ep_td_struct *curr_td, *next_td;
	int j;

	udc = (struct fsl_udc *)ep->udc;
	/* Removed the req from fsl_ep->queue */
	list_del_init(&req->queue);

	/* req.status should be set as -EINPROGRESS in ep_queue() */
	if (req->req.status == -EINPROGRESS)
		req->req.status = status;
	else
		status = req->req.status;

	/* Free dtd for the request */
	next_td = req->head;
	for (j = 0; j < req->dtd_count; j++) {
		curr_td = next_td;
		if (j != req->dtd_count - 1) {
			next_td = curr_td->next_td_virt;
		}
		dma_pool_free(udc->td_pool, curr_td, curr_td->td_dma);
	}

	if (req->mapped) {
		dma_unmap_single(ep->udc->gadget.dev.parent,
			req->req.dma, req->req.length,
			ep_is_in(ep)
				? DMA_TO_DEVICE
				: DMA_FROM_DEVICE);
		req->req.dma = DMA_ADDR_INVALID;
		req->mapped = 0;
	} else
		dma_sync_single_for_cpu(ep->udc->gadget.dev.parent,
			req->req.dma, req->req.length,
			ep_is_in(ep)
				? DMA_TO_DEVICE
				: DMA_FROM_DEVICE);

	if (status && (status != -ESHUTDOWN))
		VDBG("complete %s req %p stat %d len %u/%u",
			ep->ep.name, &req->req, status,
			req->req.actual, req->req.length);

	ep->stopped = 1;

	spin_unlock(&ep->udc->lock);
	/* complete() is from gadget layer,
	 * eg fsg->bulk_in_complete() */
	if (req->req.complete)
		req->req.complete(&ep->ep, &req->req);

	spin_lock(&ep->udc->lock);
	ep->stopped = stopped;
}

/*-----------------------------------------------------------------
 * nuke(): delete all requests related to this ep
 * called with spinlock held
 *--------------------------------------------------------------*/
static void nuke(struct fsl_ep *ep, int status)
{
	ep->stopped = 1;

	/* Flush fifo */
	fsl_ep_fifo_flush(&ep->ep);

	/* Whether this eq has request linked */
	while (!list_empty(&ep->queue)) {
		struct fsl_req *req = NULL;

		req = list_entry(ep->queue.next, struct fsl_req, queue);
		done(ep, req, status);
	}
}

/*------------------------------------------------------------------
	Internal Hardware related function
 ------------------------------------------------------------------*/

static int dr_controller_setup(struct fsl_udc *udc)
{
	unsigned int tmp, portctrl, ep_num;
	unsigned int max_no_of_ep;
	unsigned int ctrl;
	unsigned long timeout;

#define FSL_UDC_RESET_TIMEOUT 1000

	/* Config PHY interface */
	portctrl = fsl_readl(&dr_regs->portsc1);
	portctrl &= ~(PORTSCX_PHY_TYPE_SEL | PORTSCX_PORT_WIDTH);
	switch (udc->phy_mode) {
	case FSL_USB2_PHY_ULPI:
		if (udc->pdata->have_sysif_regs) {
			if (udc->pdata->controller_ver) {
				/* controller version 1.6 or above */
				ctrl = __raw_readl(&usb_sys_regs->control);
				ctrl &= ~USB_CTRL_UTMI_PHY_EN;
				ctrl |= USB_CTRL_USB_EN;
				__raw_writel(ctrl, &usb_sys_regs->control);
			}
		}
		portctrl |= PORTSCX_PTS_ULPI;
		break;
	case FSL_USB2_PHY_UTMI_WIDE:
		portctrl |= PORTSCX_PTW_16BIT;
		/* fall through */
	case FSL_USB2_PHY_UTMI:
		if (udc->pdata->have_sysif_regs) {
			if (udc->pdata->controller_ver) {
				/* controller version 1.6 or above */
				ctrl = __raw_readl(&usb_sys_regs->control);
				ctrl |= (USB_CTRL_UTMI_PHY_EN |
					USB_CTRL_USB_EN);
				__raw_writel(ctrl, &usb_sys_regs->control);
				mdelay(FSL_UTMI_PHY_DLY); /* Delay for UTMI
					PHY CLK to become stable - 10ms*/
			}
		}
		portctrl |= PORTSCX_PTS_UTMI;
		break;
	case FSL_USB2_PHY_SERIAL:
		portctrl |= PORTSCX_PTS_FSLS;
		break;
	default:
		return -EINVAL;
	}
	fsl_writel(portctrl, &dr_regs->portsc1);

	/* Stop and reset the usb controller */
	tmp = fsl_readl(&dr_regs->usbcmd);
	tmp &= ~USB_CMD_RUN_STOP;
	fsl_writel(tmp, &dr_regs->usbcmd);

	tmp = fsl_readl(&dr_regs->usbcmd);
	tmp |= USB_CMD_CTRL_RESET;
	fsl_writel(tmp, &dr_regs->usbcmd);

	/* Wait for reset to complete */
	timeout = jiffies + FSL_UDC_RESET_TIMEOUT;
	while (fsl_readl(&dr_regs->usbcmd) & USB_CMD_CTRL_RESET) {
		if (time_after(jiffies, timeout)) {
			ERR("udc reset timeout!\n");
			return -ETIMEDOUT;
		}
		cpu_relax();
	}

	/* Set the controller as device mode */
	tmp = fsl_readl(&dr_regs->usbmode);
	tmp &= ~USB_MODE_CTRL_MODE_MASK;	/* clear mode bits */
	tmp |= USB_MODE_CTRL_MODE_DEVICE;
	/* Disable Setup Lockout */
	tmp |= USB_MODE_SETUP_LOCK_OFF;
	if (udc->pdata->es)
		tmp |= USB_MODE_ES;
	fsl_writel(tmp, &dr_regs->usbmode);

	/* Clear the setup status */
	fsl_writel(0, &dr_regs->usbsts);

	tmp = udc->ep_qh_dma;
	tmp &= USB_EP_LIST_ADDRESS_MASK;
	fsl_writel(tmp, &dr_regs->endpointlistaddr);

	VDBG("vir[qh_base] is %p phy[qh_base] is 0x%8x reg is 0x%8x",
		udc->ep_qh, (int)tmp,
		fsl_readl(&dr_regs->endpointlistaddr));

	max_no_of_ep = (0x0000001F & fsl_readl(&dr_regs->dccparams));
	for (ep_num = 1; ep_num < max_no_of_ep; ep_num++) {
		tmp = fsl_readl(&dr_regs->endptctrl[ep_num]);
		tmp &= ~(EPCTRL_TX_TYPE | EPCTRL_RX_TYPE);
		tmp |= (EPCTRL_EP_TYPE_BULK << EPCTRL_TX_EP_TYPE_SHIFT)
		| (EPCTRL_EP_TYPE_BULK << EPCTRL_RX_EP_TYPE_SHIFT);
		fsl_writel(tmp, &dr_regs->endptctrl[ep_num]);
	}
	/* Config control enable i/o output, cpu endian register */
#ifndef CONFIG_ARCH_MXC
	if (udc->pdata->have_sysif_regs) {
		ctrl = __raw_readl(&usb_sys_regs->control);
		ctrl |= USB_CTRL_IOENB;
		__raw_writel(ctrl, &usb_sys_regs->control);
	}
#endif

#if defined(CONFIG_PPC32) && !defined(CONFIG_NOT_COHERENT_CACHE)
	/* Turn on cache snooping hardware, since some PowerPC platforms
	 * wholly rely on hardware to deal with cache coherent. */

	if (udc->pdata->have_sysif_regs) {
		/* Setup Snooping for all the 4GB space */
		tmp = SNOOP_SIZE_2GB;	/* starts from 0x0, size 2G */
		__raw_writel(tmp, &usb_sys_regs->snoop1);
		tmp |= 0x80000000;	/* starts from 0x8000000, size 2G */
		__raw_writel(tmp, &usb_sys_regs->snoop2);
	}
#endif

	return 0;
}

/* Enable DR irq and set controller to run state */
static void dr_controller_run(struct fsl_udc *udc)
{
	u32 temp;

	/* Enable DR irq reg */
	temp = USB_INTR_INT_EN | USB_INTR_ERR_INT_EN
		| USB_INTR_PTC_DETECT_EN | USB_INTR_RESET_EN
		| USB_INTR_DEVICE_SUSPEND | USB_INTR_SYS_ERR_EN;

	fsl_writel(temp, &dr_regs->usbintr);

	/* Clear stopped bit */
	udc->stopped = 0;

	/* Set the controller as device mode */
	temp = fsl_readl(&dr_regs->usbmode);
	temp |= USB_MODE_CTRL_MODE_DEVICE;
	fsl_writel(temp, &dr_regs->usbmode);

	/* Set controller to Run */
	temp = fsl_readl(&dr_regs->usbcmd);
	temp |= USB_CMD_RUN_STOP;
	fsl_writel(temp, &dr_regs->usbcmd);
}

static void dr_controller_stop(struct fsl_udc *udc)
{
	unsigned int tmp;

	pr_debug("%s\n", __func__);

	/* if we're in OTG mode, and the Host is currently using the port,
	 * stop now and don't rip the controller out from under the
	 * ehci driver
	 */
	if (udc->gadget.is_otg) {
		if (!(fsl_readl(&dr_regs->otgsc) & OTGSC_STS_USB_ID)) {
			pr_debug("udc: Leaving early\n");
			return;
		}
	}

	/* disable all INTR */
	fsl_writel(0, &dr_regs->usbintr);

	/* Set stopped bit for isr */
	udc->stopped = 1;

	/* disable IO output */
/*	usb_sys_regs->control = 0; */

	/* set controller to Stop */
	tmp = fsl_readl(&dr_regs->usbcmd);
	tmp &= ~USB_CMD_RUN_STOP;
	fsl_writel(tmp, &dr_regs->usbcmd);
}

static void dr_ep_setup(unsigned char ep_num, unsigned char dir,
			unsigned char ep_type)
{
	unsigned int tmp_epctrl = 0;

	tmp_epctrl = fsl_readl(&dr_regs->endptctrl[ep_num]);
	if (dir) {
		if (ep_num)
			tmp_epctrl |= EPCTRL_TX_DATA_TOGGLE_RST;
		tmp_epctrl |= EPCTRL_TX_ENABLE;
		tmp_epctrl &= ~EPCTRL_TX_TYPE;
		tmp_epctrl |= ((unsigned int)(ep_type)
				<< EPCTRL_TX_EP_TYPE_SHIFT);
	} else {
		if (ep_num)
			tmp_epctrl |= EPCTRL_RX_DATA_TOGGLE_RST;
		tmp_epctrl |= EPCTRL_RX_ENABLE;
		tmp_epctrl &= ~EPCTRL_RX_TYPE;
		tmp_epctrl |= ((unsigned int)(ep_type)
				<< EPCTRL_RX_EP_TYPE_SHIFT);
	}

	fsl_writel(tmp_epctrl, &dr_regs->endptctrl[ep_num]);
}

static void
dr_ep_change_stall(unsigned char ep_num, unsigned char dir, int value)
{
	u32 tmp_epctrl = 0;

	tmp_epctrl = fsl_readl(&dr_regs->endptctrl[ep_num]);

	if (value) {
		/* set the stall bit */
		if (dir)
			tmp_epctrl |= EPCTRL_TX_EP_STALL;
		else
			tmp_epctrl |= EPCTRL_RX_EP_STALL;
	} else {
		/* clear the stall bit and reset data toggle */
		if (dir) {
			tmp_epctrl &= ~EPCTRL_TX_EP_STALL;
			tmp_epctrl |= EPCTRL_TX_DATA_TOGGLE_RST;
		} else {
			tmp_epctrl &= ~EPCTRL_RX_EP_STALL;
			tmp_epctrl |= EPCTRL_RX_DATA_TOGGLE_RST;
		}
	}
	fsl_writel(tmp_epctrl, &dr_regs->endptctrl[ep_num]);
}

/* Get stall status of a specific ep
   Return: 0: not stalled; 1:stalled */
static int dr_ep_get_stall(unsigned char ep_num, unsigned char dir)
{
	u32 epctrl;

	epctrl = fsl_readl(&dr_regs->endptctrl[ep_num]);
	if (dir)
		return (epctrl & EPCTRL_TX_EP_STALL) ? 1 : 0;
	else
		return (epctrl & EPCTRL_RX_EP_STALL) ? 1 : 0;
}

/********************************************************************
	Internal Structure Build up functions
********************************************************************/

/*------------------------------------------------------------------
* struct_ep_qh_setup(): set the Endpoint Capabilites field of QH
 * @zlt: Zero Length Termination Select (1: disable; 0: enable)
 * @mult: Mult field
 ------------------------------------------------------------------*/
static void struct_ep_qh_setup(struct fsl_udc *udc, unsigned char ep_num,
		unsigned char dir, unsigned char ep_type,
		unsigned int max_pkt_len,
		unsigned int zlt, unsigned char mult)
{
	struct ep_queue_head *p_QH = &udc->ep_qh[2 * ep_num + dir];
	unsigned int tmp = 0;

	/* set the Endpoint Capabilites in QH */
	switch (ep_type) {
	case USB_ENDPOINT_XFER_CONTROL:
		/* Interrupt On Setup (IOS). for control ep  */
		tmp = (max_pkt_len << EP_QUEUE_HEAD_MAX_PKT_LEN_POS)
			| EP_QUEUE_HEAD_IOS;
		break;
	case USB_ENDPOINT_XFER_ISOC:
		tmp = (max_pkt_len << EP_QUEUE_HEAD_MAX_PKT_LEN_POS)
			| (mult << EP_QUEUE_HEAD_MULT_POS);
		break;
	case USB_ENDPOINT_XFER_BULK:
	case USB_ENDPOINT_XFER_INT:
		tmp = max_pkt_len << EP_QUEUE_HEAD_MAX_PKT_LEN_POS;
		break;
	default:
		VDBG("error ep type is %d", ep_type);
		return;
	}
	if (zlt)
		tmp |= EP_QUEUE_HEAD_ZLT_SEL;

	p_QH->max_pkt_length = cpu_to_hc32(tmp);
	p_QH->next_dtd_ptr = 1;
	p_QH->size_ioc_int_sts = 0;
}

/* Setup qh structure and ep register for ep0. */
static void ep0_setup(struct fsl_udc *udc)
{
	/* the intialization of an ep includes: fields in QH, Regs,
	 * fsl_ep struct */
	struct_ep_qh_setup(udc, 0, USB_RECV, USB_ENDPOINT_XFER_CONTROL,
			USB_MAX_CTRL_PAYLOAD, 0, 0);
	struct_ep_qh_setup(udc, 0, USB_SEND, USB_ENDPOINT_XFER_CONTROL,
			USB_MAX_CTRL_PAYLOAD, 0, 0);
	dr_ep_setup(0, USB_RECV, USB_ENDPOINT_XFER_CONTROL);
	dr_ep_setup(0, USB_SEND, USB_ENDPOINT_XFER_CONTROL);

	return;

}

/***********************************************************************
		Endpoint Management Functions
***********************************************************************/

/*-------------------------------------------------------------------------
 * when configurations are set, or when interface settings change
 * for example the do_set_interface() in gadget layer,
 * the driver will enable or disable the relevant endpoints
 * ep0 doesn't use this routine. It is always enabled.
-------------------------------------------------------------------------*/
static int fsl_ep_enable(struct usb_ep *_ep,
		const struct usb_endpoint_descriptor *desc)
{
	struct fsl_udc *udc = NULL;
	struct fsl_ep *ep = NULL;
	unsigned short max = 0;
	unsigned char mult = 0, zlt;
	int retval = -EINVAL;
	unsigned long flags = 0;

	ep = container_of(_ep, struct fsl_ep, ep);

	/* catch various bogus parameters */
<<<<<<< HEAD
	if (!_ep || !desc || ep->ep.desc
=======
	if (!_ep || !desc
>>>>>>> bd0a521e
			|| (desc->bDescriptorType != USB_DT_ENDPOINT))
		return -EINVAL;

	udc = ep->udc;

	if (!udc->driver || (udc->gadget.speed == USB_SPEED_UNKNOWN))
		return -ESHUTDOWN;

	max = usb_endpoint_maxp(desc);

	/* Disable automatic zlp generation.  Driver is responsible to indicate
	 * explicitly through req->req.zero.  This is needed to enable multi-td
	 * request. */
	zlt = 1;

	/* Assume the max packet size from gadget is always correct */
	switch (desc->bmAttributes & 0x03) {
	case USB_ENDPOINT_XFER_CONTROL:
	case USB_ENDPOINT_XFER_BULK:
	case USB_ENDPOINT_XFER_INT:
		/* mult = 0.  Execute N Transactions as demonstrated by
		 * the USB variable length packet protocol where N is
		 * computed using the Maximum Packet Length (dQH) and
		 * the Total Bytes field (dTD) */
		mult = 0;
		break;
	case USB_ENDPOINT_XFER_ISOC:
		/* Calculate transactions needed for high bandwidth iso */
		mult = (unsigned char)(1 + ((max >> 11) & 0x03));
		max = max & 0x7ff;	/* bit 0~10 */
		/* 3 transactions at most */
		if (mult > 3)
			goto en_done;
		break;
	default:
		goto en_done;
	}

	spin_lock_irqsave(&udc->lock, flags);
	ep->ep.maxpacket = max;
	ep->ep.desc = desc;
	ep->stopped = 0;

	/* Controller related setup */
	/* Init EPx Queue Head (Ep Capabilites field in QH
	 * according to max, zlt, mult) */
	struct_ep_qh_setup(udc, (unsigned char) ep_index(ep),
			(unsigned char) ((desc->bEndpointAddress & USB_DIR_IN)
					?  USB_SEND : USB_RECV),
			(unsigned char) (desc->bmAttributes
					& USB_ENDPOINT_XFERTYPE_MASK),
			max, zlt, mult);

	/* Init endpoint ctrl register */
	dr_ep_setup((unsigned char) ep_index(ep),
			(unsigned char) ((desc->bEndpointAddress & USB_DIR_IN)
					? USB_SEND : USB_RECV),
			(unsigned char) (desc->bmAttributes
					& USB_ENDPOINT_XFERTYPE_MASK));

	spin_unlock_irqrestore(&udc->lock, flags);
	retval = 0;

	VDBG("enabled %s (ep%d%s) maxpacket %d",ep->ep.name,
			ep->ep.desc->bEndpointAddress & 0x0f,
			(desc->bEndpointAddress & USB_DIR_IN)
				? "in" : "out", max);
en_done:
	return retval;
}

/*---------------------------------------------------------------------
 * @ep : the ep being unconfigured. May not be ep0
 * Any pending and uncomplete req will complete with status (-ESHUTDOWN)
*---------------------------------------------------------------------*/
static int fsl_ep_disable(struct usb_ep *_ep)
{
	struct fsl_udc *udc = NULL;
	struct fsl_ep *ep = NULL;
	unsigned long flags = 0;
	u32 epctrl;
	int ep_num;

	ep = container_of(_ep, struct fsl_ep, ep);
	if (!_ep || !ep->ep.desc) {
		VDBG("%s not enabled", _ep ? ep->ep.name : NULL);
		return -EINVAL;
	}

	/* disable ep on controller */
	ep_num = ep_index(ep);
	epctrl = fsl_readl(&dr_regs->endptctrl[ep_num]);
	if (ep_is_in(ep)) {
		epctrl &= ~(EPCTRL_TX_ENABLE | EPCTRL_TX_TYPE);
		epctrl |= EPCTRL_EP_TYPE_BULK << EPCTRL_TX_EP_TYPE_SHIFT;
	} else {
		epctrl &= ~(EPCTRL_RX_ENABLE | EPCTRL_TX_TYPE);
		epctrl |= EPCTRL_EP_TYPE_BULK << EPCTRL_RX_EP_TYPE_SHIFT;
	}
	fsl_writel(epctrl, &dr_regs->endptctrl[ep_num]);

	udc = (struct fsl_udc *)ep->udc;
	spin_lock_irqsave(&udc->lock, flags);

	/* nuke all pending requests (does flush) */
	nuke(ep, -ESHUTDOWN);

	ep->ep.desc = NULL;
	ep->stopped = 1;
	spin_unlock_irqrestore(&udc->lock, flags);

	VDBG("disabled %s OK", _ep->name);
	return 0;
}

/*---------------------------------------------------------------------
 * allocate a request object used by this endpoint
 * the main operation is to insert the req->queue to the eq->queue
 * Returns the request, or null if one could not be allocated
*---------------------------------------------------------------------*/
static struct usb_request *
fsl_alloc_request(struct usb_ep *_ep, gfp_t gfp_flags)
{
	struct fsl_req *req = NULL;

	req = kzalloc(sizeof *req, gfp_flags);
	if (!req)
		return NULL;

	req->req.dma = DMA_ADDR_INVALID;
	INIT_LIST_HEAD(&req->queue);

	return &req->req;
}

static void fsl_free_request(struct usb_ep *_ep, struct usb_request *_req)
{
	struct fsl_req *req = NULL;

	req = container_of(_req, struct fsl_req, req);

	if (_req)
		kfree(req);
}

/* Actually add a dTD chain to an empty dQH and let go */
static void fsl_prime_ep(struct fsl_ep *ep, struct ep_td_struct *td)
{
	struct ep_queue_head *qh = get_qh_by_ep(ep);

	/* Write dQH next pointer and terminate bit to 0 */
	qh->next_dtd_ptr = cpu_to_hc32(td->td_dma
			& EP_QUEUE_HEAD_NEXT_POINTER_MASK);

	/* Clear active and halt bit */
	qh->size_ioc_int_sts &= cpu_to_hc32(~(EP_QUEUE_HEAD_STATUS_ACTIVE
					| EP_QUEUE_HEAD_STATUS_HALT));

	/* Ensure that updates to the QH will occur before priming. */
	wmb();

	/* Prime endpoint by writing correct bit to ENDPTPRIME */
	fsl_writel(ep_is_in(ep) ? (1 << (ep_index(ep) + 16))
			: (1 << (ep_index(ep))), &dr_regs->endpointprime);
}

/* Add dTD chain to the dQH of an EP */
static void fsl_queue_td(struct fsl_ep *ep, struct fsl_req *req)
{
	u32 temp, bitmask, tmp_stat;

	/* VDBG("QH addr Register 0x%8x", dr_regs->endpointlistaddr);
	VDBG("ep_qh[%d] addr is 0x%8x", i, (u32)&(ep->udc->ep_qh[i])); */

	bitmask = ep_is_in(ep)
		? (1 << (ep_index(ep) + 16))
		: (1 << (ep_index(ep)));

	/* check if the pipe is empty */
	if (!(list_empty(&ep->queue)) && !(ep_index(ep) == 0)) {
		/* Add td to the end */
		struct fsl_req *lastreq;
		lastreq = list_entry(ep->queue.prev, struct fsl_req, queue);
		lastreq->tail->next_td_ptr =
			cpu_to_hc32(req->head->td_dma & DTD_ADDR_MASK);
		/* Ensure dTD's next dtd pointer to be updated */
		wmb();
		/* Read prime bit, if 1 goto done */
		if (fsl_readl(&dr_regs->endpointprime) & bitmask)
			return;

		do {
			/* Set ATDTW bit in USBCMD */
			temp = fsl_readl(&dr_regs->usbcmd);
			fsl_writel(temp | USB_CMD_ATDTW, &dr_regs->usbcmd);

			/* Read correct status bit */
			tmp_stat = fsl_readl(&dr_regs->endptstatus) & bitmask;

		} while (!(fsl_readl(&dr_regs->usbcmd) & USB_CMD_ATDTW));

		/* Write ATDTW bit to 0 */
		temp = fsl_readl(&dr_regs->usbcmd);
		fsl_writel(temp & ~USB_CMD_ATDTW, &dr_regs->usbcmd);

		if (tmp_stat)
			return;
	}

	fsl_prime_ep(ep, req->head);
}

/* Fill in the dTD structure
 * @req: request that the transfer belongs to
 * @length: return actually data length of the dTD
 * @dma: return dma address of the dTD
 * @is_last: return flag if it is the last dTD of the request
 * return: pointer to the built dTD */
static struct ep_td_struct *fsl_build_dtd(struct fsl_req *req, unsigned *length,
		dma_addr_t *dma, int *is_last, gfp_t gfp_flags)
{
	u32 swap_temp;
	struct ep_td_struct *dtd;

	/* how big will this transfer be? */
	*length = min(req->req.length - req->req.actual,
			(unsigned)EP_MAX_LENGTH_TRANSFER);

	dtd = dma_pool_alloc(udc_controller->td_pool, gfp_flags, dma);
	if (dtd == NULL)
		return dtd;

	dtd->td_dma = *dma;
	/* Clear reserved field */
	swap_temp = hc32_to_cpu(dtd->size_ioc_sts);
	swap_temp &= ~DTD_RESERVED_FIELDS;
	dtd->size_ioc_sts = cpu_to_hc32(swap_temp);

	/* Init all of buffer page pointers */
	swap_temp = (u32) (req->req.dma + req->req.actual);
	dtd->buff_ptr0 = cpu_to_hc32(swap_temp);
	dtd->buff_ptr1 = cpu_to_hc32(swap_temp + 0x1000);
	dtd->buff_ptr2 = cpu_to_hc32(swap_temp + 0x2000);
	dtd->buff_ptr3 = cpu_to_hc32(swap_temp + 0x3000);
	dtd->buff_ptr4 = cpu_to_hc32(swap_temp + 0x4000);

	req->req.actual += *length;

	/* zlp is needed if req->req.zero is set */
	if (req->req.zero) {
		if (*length == 0 || (*length % req->ep->ep.maxpacket) != 0)
			*is_last = 1;
		else
			*is_last = 0;
	} else if (req->req.length == req->req.actual)
		*is_last = 1;
	else
		*is_last = 0;

	if ((*is_last) == 0)
		VDBG("multi-dtd request!");
	/* Fill in the transfer size; set active bit */
	swap_temp = ((*length << DTD_LENGTH_BIT_POS) | DTD_STATUS_ACTIVE);

	/* Enable interrupt for the last dtd of a request */
	if (*is_last && !req->req.no_interrupt)
		swap_temp |= DTD_IOC;

	dtd->size_ioc_sts = cpu_to_hc32(swap_temp);

	mb();

	VDBG("length = %d address= 0x%x", *length, (int)*dma);

	return dtd;
}

/* Generate dtd chain for a request */
static int fsl_req_to_dtd(struct fsl_req *req, gfp_t gfp_flags)
{
	unsigned	count;
	int		is_last;
	int		is_first =1;
	struct ep_td_struct	*last_dtd = NULL, *dtd;
	dma_addr_t dma;

	do {
		dtd = fsl_build_dtd(req, &count, &dma, &is_last, gfp_flags);
		if (dtd == NULL)
			return -ENOMEM;

		if (is_first) {
			is_first = 0;
			req->head = dtd;
		} else {
			last_dtd->next_td_ptr = cpu_to_hc32(dma);
			last_dtd->next_td_virt = dtd;
		}
		last_dtd = dtd;

		req->dtd_count++;
	} while (!is_last);

	dtd->next_td_ptr = cpu_to_hc32(DTD_NEXT_TERMINATE);

	req->tail = dtd;

	return 0;
}

/* queues (submits) an I/O request to an endpoint */
static int
fsl_ep_queue(struct usb_ep *_ep, struct usb_request *_req, gfp_t gfp_flags)
{
	struct fsl_ep *ep = container_of(_ep, struct fsl_ep, ep);
	struct fsl_req *req = container_of(_req, struct fsl_req, req);
	struct fsl_udc *udc;
	unsigned long flags;

	/* catch various bogus parameters */
	if (!_req || !req->req.complete || !req->req.buf
			|| !list_empty(&req->queue)) {
		VDBG("%s, bad params", __func__);
		return -EINVAL;
	}
	if (unlikely(!_ep || !ep->ep.desc)) {
		VDBG("%s, bad ep", __func__);
		return -EINVAL;
	}
	if (usb_endpoint_xfer_isoc(ep->ep.desc)) {
		if (req->req.length > ep->ep.maxpacket)
			return -EMSGSIZE;
	}

	udc = ep->udc;
	if (!udc->driver || udc->gadget.speed == USB_SPEED_UNKNOWN)
		return -ESHUTDOWN;

	req->ep = ep;

	/* map virtual address to hardware */
	if (req->req.dma == DMA_ADDR_INVALID) {
		req->req.dma = dma_map_single(ep->udc->gadget.dev.parent,
					req->req.buf,
					req->req.length, ep_is_in(ep)
						? DMA_TO_DEVICE
						: DMA_FROM_DEVICE);
		req->mapped = 1;
	} else {
		dma_sync_single_for_device(ep->udc->gadget.dev.parent,
					req->req.dma, req->req.length,
					ep_is_in(ep)
						? DMA_TO_DEVICE
						: DMA_FROM_DEVICE);
		req->mapped = 0;
	}

	req->req.status = -EINPROGRESS;
	req->req.actual = 0;
	req->dtd_count = 0;

	/* build dtds and push them to device queue */
	if (!fsl_req_to_dtd(req, gfp_flags)) {
		spin_lock_irqsave(&udc->lock, flags);
		fsl_queue_td(ep, req);
	} else {
		return -ENOMEM;
	}

	/* irq handler advances the queue */
	if (req != NULL)
		list_add_tail(&req->queue, &ep->queue);
	spin_unlock_irqrestore(&udc->lock, flags);

	return 0;
}

/* dequeues (cancels, unlinks) an I/O request from an endpoint */
static int fsl_ep_dequeue(struct usb_ep *_ep, struct usb_request *_req)
{
	struct fsl_ep *ep = container_of(_ep, struct fsl_ep, ep);
	struct fsl_req *req;
	unsigned long flags;
	int ep_num, stopped, ret = 0;
	u32 epctrl;

	if (!_ep || !_req)
		return -EINVAL;

	spin_lock_irqsave(&ep->udc->lock, flags);
	stopped = ep->stopped;

	/* Stop the ep before we deal with the queue */
	ep->stopped = 1;
	ep_num = ep_index(ep);
	epctrl = fsl_readl(&dr_regs->endptctrl[ep_num]);
	if (ep_is_in(ep))
		epctrl &= ~EPCTRL_TX_ENABLE;
	else
		epctrl &= ~EPCTRL_RX_ENABLE;
	fsl_writel(epctrl, &dr_regs->endptctrl[ep_num]);

	/* make sure it's actually queued on this endpoint */
	list_for_each_entry(req, &ep->queue, queue) {
		if (&req->req == _req)
			break;
	}
	if (&req->req != _req) {
		ret = -EINVAL;
		goto out;
	}

	/* The request is in progress, or completed but not dequeued */
	if (ep->queue.next == &req->queue) {
		_req->status = -ECONNRESET;
		fsl_ep_fifo_flush(_ep);	/* flush current transfer */

		/* The request isn't the last request in this ep queue */
		if (req->queue.next != &ep->queue) {
			struct fsl_req *next_req;

			next_req = list_entry(req->queue.next, struct fsl_req,
					queue);

			/* prime with dTD of next request */
			fsl_prime_ep(ep, next_req->head);
		}
	/* The request hasn't been processed, patch up the TD chain */
	} else {
		struct fsl_req *prev_req;

		prev_req = list_entry(req->queue.prev, struct fsl_req, queue);
		prev_req->tail->next_td_ptr = req->tail->next_td_ptr;
	}

	done(ep, req, -ECONNRESET);

	/* Enable EP */
out:	epctrl = fsl_readl(&dr_regs->endptctrl[ep_num]);
	if (ep_is_in(ep))
		epctrl |= EPCTRL_TX_ENABLE;
	else
		epctrl |= EPCTRL_RX_ENABLE;
	fsl_writel(epctrl, &dr_regs->endptctrl[ep_num]);
	ep->stopped = stopped;

	spin_unlock_irqrestore(&ep->udc->lock, flags);
	return ret;
}

/*-------------------------------------------------------------------------*/

/*-----------------------------------------------------------------
 * modify the endpoint halt feature
 * @ep: the non-isochronous endpoint being stalled
 * @value: 1--set halt  0--clear halt
 * Returns zero, or a negative error code.
*----------------------------------------------------------------*/
static int fsl_ep_set_halt(struct usb_ep *_ep, int value)
{
	struct fsl_ep *ep = NULL;
	unsigned long flags = 0;
	int status = -EOPNOTSUPP;	/* operation not supported */
	unsigned char ep_dir = 0, ep_num = 0;
	struct fsl_udc *udc = NULL;

	ep = container_of(_ep, struct fsl_ep, ep);
	udc = ep->udc;
	if (!_ep || !ep->ep.desc) {
		status = -EINVAL;
		goto out;
	}

	if (usb_endpoint_xfer_isoc(ep->ep.desc)) {
		status = -EOPNOTSUPP;
		goto out;
	}

	/* Attempt to halt IN ep will fail if any transfer requests
	 * are still queue */
	if (value && ep_is_in(ep) && !list_empty(&ep->queue)) {
		status = -EAGAIN;
		goto out;
	}

	status = 0;
	ep_dir = ep_is_in(ep) ? USB_SEND : USB_RECV;
	ep_num = (unsigned char)(ep_index(ep));
	spin_lock_irqsave(&ep->udc->lock, flags);
	dr_ep_change_stall(ep_num, ep_dir, value);
	spin_unlock_irqrestore(&ep->udc->lock, flags);

	if (ep_index(ep) == 0) {
		udc->ep0_state = WAIT_FOR_SETUP;
		udc->ep0_dir = 0;
	}
out:
	VDBG(" %s %s halt stat %d", ep->ep.name,
			value ?  "set" : "clear", status);

	return status;
}

static int fsl_ep_fifo_status(struct usb_ep *_ep)
{
	struct fsl_ep *ep;
	struct fsl_udc *udc;
	int size = 0;
	u32 bitmask;
	struct ep_queue_head *qh;

	ep = container_of(_ep, struct fsl_ep, ep);
	if (!_ep || (!ep->ep.desc && ep_index(ep) != 0))
		return -ENODEV;

	udc = (struct fsl_udc *)ep->udc;

	if (!udc->driver || udc->gadget.speed == USB_SPEED_UNKNOWN)
		return -ESHUTDOWN;

	qh = get_qh_by_ep(ep);

	bitmask = (ep_is_in(ep)) ? (1 << (ep_index(ep) + 16)) :
	    (1 << (ep_index(ep)));

	if (fsl_readl(&dr_regs->endptstatus) & bitmask)
		size = (qh->size_ioc_int_sts & DTD_PACKET_SIZE)
		    >> DTD_LENGTH_BIT_POS;

	pr_debug("%s %u\n", __func__, size);
	return size;
}

static void fsl_ep_fifo_flush(struct usb_ep *_ep)
{
	struct fsl_ep *ep;
	int ep_num, ep_dir;
	u32 bits;
	unsigned long timeout;
#define FSL_UDC_FLUSH_TIMEOUT 1000

	if (!_ep) {
		return;
	} else {
		ep = container_of(_ep, struct fsl_ep, ep);
		if (!ep->ep.desc)
			return;
	}
	ep_num = ep_index(ep);
	ep_dir = ep_is_in(ep) ? USB_SEND : USB_RECV;

	if (ep_num == 0)
		bits = (1 << 16) | 1;
	else if (ep_dir == USB_SEND)
		bits = 1 << (16 + ep_num);
	else
		bits = 1 << ep_num;

	timeout = jiffies + FSL_UDC_FLUSH_TIMEOUT;
	do {
		fsl_writel(bits, &dr_regs->endptflush);

		/* Wait until flush complete */
		while (fsl_readl(&dr_regs->endptflush)) {
			if (time_after(jiffies, timeout)) {
				ERR("ep flush timeout\n");
				return;
			}
			cpu_relax();
		}
		/* See if we need to flush again */
	} while (fsl_readl(&dr_regs->endptstatus) & bits);
}

static struct usb_ep_ops fsl_ep_ops = {
	.enable = fsl_ep_enable,
	.disable = fsl_ep_disable,

	.alloc_request = fsl_alloc_request,
	.free_request = fsl_free_request,

	.queue = fsl_ep_queue,
	.dequeue = fsl_ep_dequeue,

	.set_halt = fsl_ep_set_halt,
	.fifo_status = fsl_ep_fifo_status,
	.fifo_flush = fsl_ep_fifo_flush,	/* flush fifo */
};

/*-------------------------------------------------------------------------
		Gadget Driver Layer Operations
-------------------------------------------------------------------------*/

/*----------------------------------------------------------------------
 * Get the current frame number (from DR frame_index Reg )
 *----------------------------------------------------------------------*/
static int fsl_get_frame(struct usb_gadget *gadget)
{
	return (int)(fsl_readl(&dr_regs->frindex) & USB_FRINDEX_MASKS);
}

/*-----------------------------------------------------------------------
 * Tries to wake up the host connected to this gadget
 -----------------------------------------------------------------------*/
static int fsl_wakeup(struct usb_gadget *gadget)
{
	struct fsl_udc *udc = container_of(gadget, struct fsl_udc, gadget);
	u32 portsc;

	/* Remote wakeup feature not enabled by host */
	if (!udc->remote_wakeup)
		return -ENOTSUPP;

	portsc = fsl_readl(&dr_regs->portsc1);
	/* not suspended? */
	if (!(portsc & PORTSCX_PORT_SUSPEND))
		return 0;
	/* trigger force resume */
	portsc |= PORTSCX_PORT_FORCE_RESUME;
	fsl_writel(portsc, &dr_regs->portsc1);
	return 0;
}

static int can_pullup(struct fsl_udc *udc)
{
	return udc->driver && udc->softconnect && udc->vbus_active;
}

/* Notify controller that VBUS is powered, Called by whatever
   detects VBUS sessions */
static int fsl_vbus_session(struct usb_gadget *gadget, int is_active)
{
	struct fsl_udc	*udc;
	unsigned long	flags;

	udc = container_of(gadget, struct fsl_udc, gadget);
	spin_lock_irqsave(&udc->lock, flags);
	VDBG("VBUS %s", is_active ? "on" : "off");
	udc->vbus_active = (is_active != 0);
	if (can_pullup(udc))
		fsl_writel((fsl_readl(&dr_regs->usbcmd) | USB_CMD_RUN_STOP),
				&dr_regs->usbcmd);
	else
		fsl_writel((fsl_readl(&dr_regs->usbcmd) & ~USB_CMD_RUN_STOP),
				&dr_regs->usbcmd);
	spin_unlock_irqrestore(&udc->lock, flags);
	return 0;
}

/* constrain controller's VBUS power usage
 * This call is used by gadget drivers during SET_CONFIGURATION calls,
 * reporting how much power the device may consume.  For example, this
 * could affect how quickly batteries are recharged.
 *
 * Returns zero on success, else negative errno.
 */
static int fsl_vbus_draw(struct usb_gadget *gadget, unsigned mA)
{
	struct fsl_udc *udc;

	udc = container_of(gadget, struct fsl_udc, gadget);
	if (udc->transceiver)
		return usb_phy_set_power(udc->transceiver, mA);
	return -ENOTSUPP;
}

/* Change Data+ pullup status
 * this func is used by usb_gadget_connect/disconnet
 */
static int fsl_pullup(struct usb_gadget *gadget, int is_on)
{
	struct fsl_udc *udc;

	udc = container_of(gadget, struct fsl_udc, gadget);
	udc->softconnect = (is_on != 0);
	if (can_pullup(udc))
		fsl_writel((fsl_readl(&dr_regs->usbcmd) | USB_CMD_RUN_STOP),
				&dr_regs->usbcmd);
	else
		fsl_writel((fsl_readl(&dr_regs->usbcmd) & ~USB_CMD_RUN_STOP),
				&dr_regs->usbcmd);

	return 0;
}

static int fsl_start(struct usb_gadget_driver *driver,
		int (*bind)(struct usb_gadget *));
static int fsl_stop(struct usb_gadget_driver *driver);
/* defined in gadget.h */
static struct usb_gadget_ops fsl_gadget_ops = {
	.get_frame = fsl_get_frame,
	.wakeup = fsl_wakeup,
/*	.set_selfpowered = fsl_set_selfpowered,	*/ /* Always selfpowered */
	.vbus_session = fsl_vbus_session,
	.vbus_draw = fsl_vbus_draw,
	.pullup = fsl_pullup,
	.start = fsl_start,
	.stop = fsl_stop,
};

/* Set protocol stall on ep0, protocol stall will automatically be cleared
   on new transaction */
static void ep0stall(struct fsl_udc *udc)
{
	u32 tmp;

	/* must set tx and rx to stall at the same time */
	tmp = fsl_readl(&dr_regs->endptctrl[0]);
	tmp |= EPCTRL_TX_EP_STALL | EPCTRL_RX_EP_STALL;
	fsl_writel(tmp, &dr_regs->endptctrl[0]);
	udc->ep0_state = WAIT_FOR_SETUP;
	udc->ep0_dir = 0;
}

/* Prime a status phase for ep0 */
static int ep0_prime_status(struct fsl_udc *udc, int direction)
{
	struct fsl_req *req = udc->status_req;
	struct fsl_ep *ep;

	if (direction == EP_DIR_IN)
		udc->ep0_dir = USB_DIR_IN;
	else
		udc->ep0_dir = USB_DIR_OUT;

	ep = &udc->eps[0];
	if (udc->ep0_state != DATA_STATE_XMIT)
		udc->ep0_state = WAIT_FOR_OUT_STATUS;

	req->ep = ep;
	req->req.length = 0;
	req->req.status = -EINPROGRESS;
	req->req.actual = 0;
	req->req.complete = NULL;
	req->dtd_count = 0;

	req->req.dma = dma_map_single(ep->udc->gadget.dev.parent,
			req->req.buf, req->req.length,
			ep_is_in(ep) ? DMA_TO_DEVICE : DMA_FROM_DEVICE);
	req->mapped = 1;

	if (fsl_req_to_dtd(req, GFP_ATOMIC) == 0)
		fsl_queue_td(ep, req);
	else
		return -ENOMEM;

	list_add_tail(&req->queue, &ep->queue);

	return 0;
}

static void udc_reset_ep_queue(struct fsl_udc *udc, u8 pipe)
{
	struct fsl_ep *ep = get_ep_by_pipe(udc, pipe);

	if (ep->name)
		nuke(ep, -ESHUTDOWN);
}

/*
 * ch9 Set address
 */
static void ch9setaddress(struct fsl_udc *udc, u16 value, u16 index, u16 length)
{
	/* Save the new address to device struct */
	udc->device_address = (u8) value;
	/* Update usb state */
	udc->usb_state = USB_STATE_ADDRESS;
	/* Status phase */
	if (ep0_prime_status(udc, EP_DIR_IN))
		ep0stall(udc);
}

/*
 * ch9 Get status
 */
static void ch9getstatus(struct fsl_udc *udc, u8 request_type, u16 value,
		u16 index, u16 length)
{
	u16 tmp = 0;		/* Status, cpu endian */
	struct fsl_req *req;
	struct fsl_ep *ep;

	ep = &udc->eps[0];

	if ((request_type & USB_RECIP_MASK) == USB_RECIP_DEVICE) {
		/* Get device status */
		tmp = 1 << USB_DEVICE_SELF_POWERED;
		tmp |= udc->remote_wakeup << USB_DEVICE_REMOTE_WAKEUP;
	} else if ((request_type & USB_RECIP_MASK) == USB_RECIP_INTERFACE) {
		/* Get interface status */
		/* We don't have interface information in udc driver */
		tmp = 0;
	} else if ((request_type & USB_RECIP_MASK) == USB_RECIP_ENDPOINT) {
		/* Get endpoint status */
		struct fsl_ep *target_ep;

		target_ep = get_ep_by_pipe(udc, get_pipe_by_windex(index));

		/* stall if endpoint doesn't exist */
		if (!target_ep->ep.desc)
			goto stall;
		tmp = dr_ep_get_stall(ep_index(target_ep), ep_is_in(target_ep))
				<< USB_ENDPOINT_HALT;
	}

	udc->ep0_dir = USB_DIR_IN;
	/* Borrow the per device status_req */
	req = udc->status_req;
	/* Fill in the reqest structure */
	*((u16 *) req->req.buf) = cpu_to_le16(tmp);

	req->ep = ep;
	req->req.length = 2;
	req->req.status = -EINPROGRESS;
	req->req.actual = 0;
	req->req.complete = NULL;
	req->dtd_count = 0;

	req->req.dma = dma_map_single(ep->udc->gadget.dev.parent,
				req->req.buf, req->req.length,
				ep_is_in(ep) ? DMA_TO_DEVICE : DMA_FROM_DEVICE);
	req->mapped = 1;

	/* prime the data phase */
	if ((fsl_req_to_dtd(req, GFP_ATOMIC) == 0))
		fsl_queue_td(ep, req);
	else			/* no mem */
		goto stall;

	list_add_tail(&req->queue, &ep->queue);
	udc->ep0_state = DATA_STATE_XMIT;
	if (ep0_prime_status(udc, EP_DIR_OUT))
		ep0stall(udc);

	return;
stall:
	ep0stall(udc);
}

static void setup_received_irq(struct fsl_udc *udc,
		struct usb_ctrlrequest *setup)
{
	u16 wValue = le16_to_cpu(setup->wValue);
	u16 wIndex = le16_to_cpu(setup->wIndex);
	u16 wLength = le16_to_cpu(setup->wLength);

	udc_reset_ep_queue(udc, 0);

	/* We process some stardard setup requests here */
	switch (setup->bRequest) {
	case USB_REQ_GET_STATUS:
		/* Data+Status phase from udc */
		if ((setup->bRequestType & (USB_DIR_IN | USB_TYPE_MASK))
					!= (USB_DIR_IN | USB_TYPE_STANDARD))
			break;
		ch9getstatus(udc, setup->bRequestType, wValue, wIndex, wLength);
		return;

	case USB_REQ_SET_ADDRESS:
		/* Status phase from udc */
		if (setup->bRequestType != (USB_DIR_OUT | USB_TYPE_STANDARD
						| USB_RECIP_DEVICE))
			break;
		ch9setaddress(udc, wValue, wIndex, wLength);
		return;

	case USB_REQ_CLEAR_FEATURE:
	case USB_REQ_SET_FEATURE:
		/* Status phase from udc */
	{
		int rc = -EOPNOTSUPP;
		u16 ptc = 0;

		if ((setup->bRequestType & (USB_RECIP_MASK | USB_TYPE_MASK))
				== (USB_RECIP_ENDPOINT | USB_TYPE_STANDARD)) {
			int pipe = get_pipe_by_windex(wIndex);
			struct fsl_ep *ep;

			if (wValue != 0 || wLength != 0 || pipe >= udc->max_ep)
				break;
			ep = get_ep_by_pipe(udc, pipe);

			spin_unlock(&udc->lock);
			rc = fsl_ep_set_halt(&ep->ep,
					(setup->bRequest == USB_REQ_SET_FEATURE)
						? 1 : 0);
			spin_lock(&udc->lock);

		} else if ((setup->bRequestType & (USB_RECIP_MASK
				| USB_TYPE_MASK)) == (USB_RECIP_DEVICE
				| USB_TYPE_STANDARD)) {
			/* Note: The driver has not include OTG support yet.
			 * This will be set when OTG support is added */
			if (wValue == USB_DEVICE_TEST_MODE)
				ptc = wIndex >> 8;
			else if (gadget_is_otg(&udc->gadget)) {
				if (setup->bRequest ==
				    USB_DEVICE_B_HNP_ENABLE)
					udc->gadget.b_hnp_enable = 1;
				else if (setup->bRequest ==
					 USB_DEVICE_A_HNP_SUPPORT)
					udc->gadget.a_hnp_support = 1;
				else if (setup->bRequest ==
					 USB_DEVICE_A_ALT_HNP_SUPPORT)
					udc->gadget.a_alt_hnp_support = 1;
			}
			rc = 0;
		} else
			break;

		if (rc == 0) {
			if (ep0_prime_status(udc, EP_DIR_IN))
				ep0stall(udc);
		}
		if (ptc) {
			u32 tmp;

			mdelay(10);
			tmp = fsl_readl(&dr_regs->portsc1) | (ptc << 16);
			fsl_writel(tmp, &dr_regs->portsc1);
			printk(KERN_INFO "udc: switch to test mode %d.\n", ptc);
		}

		return;
	}

	default:
		break;
	}

	/* Requests handled by gadget */
	if (wLength) {
		/* Data phase from gadget, status phase from udc */
		udc->ep0_dir = (setup->bRequestType & USB_DIR_IN)
				?  USB_DIR_IN : USB_DIR_OUT;
		spin_unlock(&udc->lock);
		if (udc->driver->setup(&udc->gadget,
				&udc->local_setup_buff) < 0)
			ep0stall(udc);
		spin_lock(&udc->lock);
		udc->ep0_state = (setup->bRequestType & USB_DIR_IN)
				?  DATA_STATE_XMIT : DATA_STATE_RECV;
		/*
		 * If the data stage is IN, send status prime immediately.
		 * See 2.0 Spec chapter 8.5.3.3 for detail.
		 */
		if (udc->ep0_state == DATA_STATE_XMIT)
			if (ep0_prime_status(udc, EP_DIR_OUT))
				ep0stall(udc);

	} else {
		/* No data phase, IN status from gadget */
		udc->ep0_dir = USB_DIR_IN;
		spin_unlock(&udc->lock);
		if (udc->driver->setup(&udc->gadget,
				&udc->local_setup_buff) < 0)
			ep0stall(udc);
		spin_lock(&udc->lock);
		udc->ep0_state = WAIT_FOR_OUT_STATUS;
	}
}

/* Process request for Data or Status phase of ep0
 * prime status phase if needed */
static void ep0_req_complete(struct fsl_udc *udc, struct fsl_ep *ep0,
		struct fsl_req *req)
{
	if (udc->usb_state == USB_STATE_ADDRESS) {
		/* Set the new address */
		u32 new_address = (u32) udc->device_address;
		fsl_writel(new_address << USB_DEVICE_ADDRESS_BIT_POS,
				&dr_regs->deviceaddr);
	}

	done(ep0, req, 0);

	switch (udc->ep0_state) {
	case DATA_STATE_XMIT:
		/* already primed at setup_received_irq */
		udc->ep0_state = WAIT_FOR_OUT_STATUS;
		break;
	case DATA_STATE_RECV:
		/* send status phase */
		if (ep0_prime_status(udc, EP_DIR_IN))
			ep0stall(udc);
		break;
	case WAIT_FOR_OUT_STATUS:
		udc->ep0_state = WAIT_FOR_SETUP;
		break;
	case WAIT_FOR_SETUP:
		ERR("Unexpect ep0 packets\n");
		break;
	default:
		ep0stall(udc);
		break;
	}
}

/* Tripwire mechanism to ensure a setup packet payload is extracted without
 * being corrupted by another incoming setup packet */
static void tripwire_handler(struct fsl_udc *udc, u8 ep_num, u8 *buffer_ptr)
{
	u32 temp;
	struct ep_queue_head *qh;
	struct fsl_usb2_platform_data *pdata = udc->pdata;

	qh = &udc->ep_qh[ep_num * 2 + EP_DIR_OUT];

	/* Clear bit in ENDPTSETUPSTAT */
	temp = fsl_readl(&dr_regs->endptsetupstat);
	fsl_writel(temp | (1 << ep_num), &dr_regs->endptsetupstat);

	/* while a hazard exists when setup package arrives */
	do {
		/* Set Setup Tripwire */
		temp = fsl_readl(&dr_regs->usbcmd);
		fsl_writel(temp | USB_CMD_SUTW, &dr_regs->usbcmd);

		/* Copy the setup packet to local buffer */
		if (pdata->le_setup_buf) {
			u32 *p = (u32 *)buffer_ptr;
			u32 *s = (u32 *)qh->setup_buffer;

			/* Convert little endian setup buffer to CPU endian */
			*p++ = le32_to_cpu(*s++);
			*p = le32_to_cpu(*s);
		} else {
			memcpy(buffer_ptr, (u8 *) qh->setup_buffer, 8);
		}
	} while (!(fsl_readl(&dr_regs->usbcmd) & USB_CMD_SUTW));

	/* Clear Setup Tripwire */
	temp = fsl_readl(&dr_regs->usbcmd);
	fsl_writel(temp & ~USB_CMD_SUTW, &dr_regs->usbcmd);
}

/* process-ep_req(): free the completed Tds for this req */
static int process_ep_req(struct fsl_udc *udc, int pipe,
		struct fsl_req *curr_req)
{
	struct ep_td_struct *curr_td;
	int	td_complete, actual, remaining_length, j, tmp;
	int	status = 0;
	int	errors = 0;
	struct  ep_queue_head *curr_qh = &udc->ep_qh[pipe];
	int direction = pipe % 2;

	curr_td = curr_req->head;
	td_complete = 0;
	actual = curr_req->req.length;

	for (j = 0; j < curr_req->dtd_count; j++) {
		remaining_length = (hc32_to_cpu(curr_td->size_ioc_sts)
					& DTD_PACKET_SIZE)
				>> DTD_LENGTH_BIT_POS;
		actual -= remaining_length;

		errors = hc32_to_cpu(curr_td->size_ioc_sts);
		if (errors & DTD_ERROR_MASK) {
			if (errors & DTD_STATUS_HALTED) {
				ERR("dTD error %08x QH=%d\n", errors, pipe);
				/* Clear the errors and Halt condition */
				tmp = hc32_to_cpu(curr_qh->size_ioc_int_sts);
				tmp &= ~errors;
				curr_qh->size_ioc_int_sts = cpu_to_hc32(tmp);
				status = -EPIPE;
				/* FIXME: continue with next queued TD? */

				break;
			}
			if (errors & DTD_STATUS_DATA_BUFF_ERR) {
				VDBG("Transfer overflow");
				status = -EPROTO;
				break;
			} else if (errors & DTD_STATUS_TRANSACTION_ERR) {
				VDBG("ISO error");
				status = -EILSEQ;
				break;
			} else
				ERR("Unknown error has occurred (0x%x)!\n",
					errors);

		} else if (hc32_to_cpu(curr_td->size_ioc_sts)
				& DTD_STATUS_ACTIVE) {
			VDBG("Request not complete");
			status = REQ_UNCOMPLETE;
			return status;
		} else if (remaining_length) {
			if (direction) {
				VDBG("Transmit dTD remaining length not zero");
				status = -EPROTO;
				break;
			} else {
				td_complete++;
				break;
			}
		} else {
			td_complete++;
			VDBG("dTD transmitted successful");
		}

		if (j != curr_req->dtd_count - 1)
			curr_td = (struct ep_td_struct *)curr_td->next_td_virt;
	}

	if (status)
		return status;

	curr_req->req.actual = actual;

	return 0;
}

/* Process a DTD completion interrupt */
static void dtd_complete_irq(struct fsl_udc *udc)
{
	u32 bit_pos;
	int i, ep_num, direction, bit_mask, status;
	struct fsl_ep *curr_ep;
	struct fsl_req *curr_req, *temp_req;

	/* Clear the bits in the register */
	bit_pos = fsl_readl(&dr_regs->endptcomplete);
	fsl_writel(bit_pos, &dr_regs->endptcomplete);

	if (!bit_pos)
		return;

	for (i = 0; i < udc->max_ep; i++) {
		ep_num = i >> 1;
		direction = i % 2;

		bit_mask = 1 << (ep_num + 16 * direction);

		if (!(bit_pos & bit_mask))
			continue;

		curr_ep = get_ep_by_pipe(udc, i);

		/* If the ep is configured */
		if (curr_ep->name == NULL) {
			WARNING("Invalid EP?");
			continue;
		}

		/* process the req queue until an uncomplete request */
		list_for_each_entry_safe(curr_req, temp_req, &curr_ep->queue,
				queue) {
			status = process_ep_req(udc, i, curr_req);

			VDBG("status of process_ep_req= %d, ep = %d",
					status, ep_num);
			if (status == REQ_UNCOMPLETE)
				break;
			/* write back status to req */
			curr_req->req.status = status;

			if (ep_num == 0) {
				ep0_req_complete(udc, curr_ep, curr_req);
				break;
			} else
				done(curr_ep, curr_req, status);
		}
	}
}

static inline enum usb_device_speed portscx_device_speed(u32 reg)
{
	switch (reg & PORTSCX_PORT_SPEED_MASK) {
	case PORTSCX_PORT_SPEED_HIGH:
		return USB_SPEED_HIGH;
	case PORTSCX_PORT_SPEED_FULL:
		return USB_SPEED_FULL;
	case PORTSCX_PORT_SPEED_LOW:
		return USB_SPEED_LOW;
	default:
		return USB_SPEED_UNKNOWN;
	}
}

/* Process a port change interrupt */
static void port_change_irq(struct fsl_udc *udc)
{
	if (udc->bus_reset)
		udc->bus_reset = 0;

	/* Bus resetting is finished */
	if (!(fsl_readl(&dr_regs->portsc1) & PORTSCX_PORT_RESET))
		/* Get the speed */
		udc->gadget.speed =
			portscx_device_speed(fsl_readl(&dr_regs->portsc1));

	/* Update USB state */
	if (!udc->resume_state)
		udc->usb_state = USB_STATE_DEFAULT;
}

/* Process suspend interrupt */
static void suspend_irq(struct fsl_udc *udc)
{
	udc->resume_state = udc->usb_state;
	udc->usb_state = USB_STATE_SUSPENDED;

	/* report suspend to the driver, serial.c does not support this */
	if (udc->driver->suspend)
		udc->driver->suspend(&udc->gadget);
}

static void bus_resume(struct fsl_udc *udc)
{
	udc->usb_state = udc->resume_state;
	udc->resume_state = 0;

	/* report resume to the driver, serial.c does not support this */
	if (udc->driver->resume)
		udc->driver->resume(&udc->gadget);
}

/* Clear up all ep queues */
static int reset_queues(struct fsl_udc *udc)
{
	u8 pipe;

	for (pipe = 0; pipe < udc->max_pipes; pipe++)
		udc_reset_ep_queue(udc, pipe);

	/* report disconnect; the driver is already quiesced */
	spin_unlock(&udc->lock);
	udc->driver->disconnect(&udc->gadget);
	spin_lock(&udc->lock);

	return 0;
}

/* Process reset interrupt */
static void reset_irq(struct fsl_udc *udc)
{
	u32 temp;
	unsigned long timeout;

	/* Clear the device address */
	temp = fsl_readl(&dr_regs->deviceaddr);
	fsl_writel(temp & ~USB_DEVICE_ADDRESS_MASK, &dr_regs->deviceaddr);

	udc->device_address = 0;

	/* Clear usb state */
	udc->resume_state = 0;
	udc->ep0_dir = 0;
	udc->ep0_state = WAIT_FOR_SETUP;
	udc->remote_wakeup = 0;	/* default to 0 on reset */
	udc->gadget.b_hnp_enable = 0;
	udc->gadget.a_hnp_support = 0;
	udc->gadget.a_alt_hnp_support = 0;

	/* Clear all the setup token semaphores */
	temp = fsl_readl(&dr_regs->endptsetupstat);
	fsl_writel(temp, &dr_regs->endptsetupstat);

	/* Clear all the endpoint complete status bits */
	temp = fsl_readl(&dr_regs->endptcomplete);
	fsl_writel(temp, &dr_regs->endptcomplete);

	timeout = jiffies + 100;
	while (fsl_readl(&dr_regs->endpointprime)) {
		/* Wait until all endptprime bits cleared */
		if (time_after(jiffies, timeout)) {
			ERR("Timeout for reset\n");
			break;
		}
		cpu_relax();
	}

	/* Write 1s to the flush register */
	fsl_writel(0xffffffff, &dr_regs->endptflush);

	if (fsl_readl(&dr_regs->portsc1) & PORTSCX_PORT_RESET) {
		VDBG("Bus reset");
		/* Bus is reseting */
		udc->bus_reset = 1;
		/* Reset all the queues, include XD, dTD, EP queue
		 * head and TR Queue */
		reset_queues(udc);
		udc->usb_state = USB_STATE_DEFAULT;
	} else {
		VDBG("Controller reset");
		/* initialize usb hw reg except for regs for EP, not
		 * touch usbintr reg */
		dr_controller_setup(udc);

		/* Reset all internal used Queues */
		reset_queues(udc);

		ep0_setup(udc);

		/* Enable DR IRQ reg, Set Run bit, change udc state */
		dr_controller_run(udc);
		udc->usb_state = USB_STATE_ATTACHED;
	}
}

/*
 * USB device controller interrupt handler
 */
static irqreturn_t fsl_udc_irq(int irq, void *_udc)
{
	struct fsl_udc *udc = _udc;
	u32 irq_src;
	irqreturn_t status = IRQ_NONE;
	unsigned long flags;

	/* Disable ISR for OTG host mode */
	if (udc->stopped)
		return IRQ_NONE;
	spin_lock_irqsave(&udc->lock, flags);
	irq_src = fsl_readl(&dr_regs->usbsts) & fsl_readl(&dr_regs->usbintr);
	/* Clear notification bits */
	fsl_writel(irq_src, &dr_regs->usbsts);

	/* VDBG("irq_src [0x%8x]", irq_src); */

	/* Need to resume? */
	if (udc->usb_state == USB_STATE_SUSPENDED)
		if ((fsl_readl(&dr_regs->portsc1) & PORTSCX_PORT_SUSPEND) == 0)
			bus_resume(udc);

	/* USB Interrupt */
	if (irq_src & USB_STS_INT) {
		VDBG("Packet int");
		/* Setup package, we only support ep0 as control ep */
		if (fsl_readl(&dr_regs->endptsetupstat) & EP_SETUP_STATUS_EP0) {
			tripwire_handler(udc, 0,
					(u8 *) (&udc->local_setup_buff));
			setup_received_irq(udc, &udc->local_setup_buff);
			status = IRQ_HANDLED;
		}

		/* completion of dtd */
		if (fsl_readl(&dr_regs->endptcomplete)) {
			dtd_complete_irq(udc);
			status = IRQ_HANDLED;
		}
	}

	/* SOF (for ISO transfer) */
	if (irq_src & USB_STS_SOF) {
		status = IRQ_HANDLED;
	}

	/* Port Change */
	if (irq_src & USB_STS_PORT_CHANGE) {
		port_change_irq(udc);
		status = IRQ_HANDLED;
	}

	/* Reset Received */
	if (irq_src & USB_STS_RESET) {
		VDBG("reset int");
		reset_irq(udc);
		status = IRQ_HANDLED;
	}

	/* Sleep Enable (Suspend) */
	if (irq_src & USB_STS_SUSPEND) {
		suspend_irq(udc);
		status = IRQ_HANDLED;
	}

	if (irq_src & (USB_STS_ERR | USB_STS_SYS_ERR)) {
		VDBG("Error IRQ %x", irq_src);
	}

	spin_unlock_irqrestore(&udc->lock, flags);
	return status;
}

/*----------------------------------------------------------------*
 * Hook to gadget drivers
 * Called by initialization code of gadget drivers
*----------------------------------------------------------------*/
static int fsl_start(struct usb_gadget_driver *driver,
		int (*bind)(struct usb_gadget *))
{
	int retval = -ENODEV;
	unsigned long flags = 0;

	if (!udc_controller)
		return -ENODEV;

	if (!driver || driver->max_speed < USB_SPEED_FULL
			|| !bind || !driver->disconnect || !driver->setup)
		return -EINVAL;

	if (udc_controller->driver)
		return -EBUSY;

	/* lock is needed but whether should use this lock or another */
	spin_lock_irqsave(&udc_controller->lock, flags);

	driver->driver.bus = NULL;
	/* hook up the driver */
	udc_controller->driver = driver;
	udc_controller->gadget.dev.driver = &driver->driver;
	spin_unlock_irqrestore(&udc_controller->lock, flags);

	/* bind udc driver to gadget driver */
	retval = bind(&udc_controller->gadget);
	if (retval) {
		VDBG("bind to %s --> %d", driver->driver.name, retval);
		udc_controller->gadget.dev.driver = NULL;
		udc_controller->driver = NULL;
		goto out;
	}

	if (udc_controller->transceiver) {
		/* Suspend the controller until OTG enable it */
		udc_controller->stopped = 1;
		printk(KERN_INFO "Suspend udc for OTG auto detect\n");

		/* connect to bus through transceiver */
		if (udc_controller->transceiver) {
			retval = otg_set_peripheral(
					udc_controller->transceiver->otg,
						    &udc_controller->gadget);
			if (retval < 0) {
				ERR("can't bind to transceiver\n");
				driver->unbind(&udc_controller->gadget);
				udc_controller->gadget.dev.driver = 0;
				udc_controller->driver = 0;
				return retval;
			}
		}
	} else {
		/* Enable DR IRQ reg and set USBCMD reg Run bit */
		dr_controller_run(udc_controller);
		udc_controller->usb_state = USB_STATE_ATTACHED;
		udc_controller->ep0_state = WAIT_FOR_SETUP;
		udc_controller->ep0_dir = 0;
	}
	printk(KERN_INFO "%s: bind to driver %s\n",
			udc_controller->gadget.name, driver->driver.name);

out:
	if (retval)
		printk(KERN_WARNING "gadget driver register failed %d\n",
		       retval);
	return retval;
}

/* Disconnect from gadget driver */
static int fsl_stop(struct usb_gadget_driver *driver)
{
	struct fsl_ep *loop_ep;
	unsigned long flags;

	if (!udc_controller)
		return -ENODEV;

	if (!driver || driver != udc_controller->driver || !driver->unbind)
		return -EINVAL;

	if (udc_controller->transceiver)
		otg_set_peripheral(udc_controller->transceiver->otg, NULL);

	/* stop DR, disable intr */
	dr_controller_stop(udc_controller);

	/* in fact, no needed */
	udc_controller->usb_state = USB_STATE_ATTACHED;
	udc_controller->ep0_state = WAIT_FOR_SETUP;
	udc_controller->ep0_dir = 0;

	/* stand operation */
	spin_lock_irqsave(&udc_controller->lock, flags);
	udc_controller->gadget.speed = USB_SPEED_UNKNOWN;
	nuke(&udc_controller->eps[0], -ESHUTDOWN);
	list_for_each_entry(loop_ep, &udc_controller->gadget.ep_list,
			ep.ep_list)
		nuke(loop_ep, -ESHUTDOWN);
	spin_unlock_irqrestore(&udc_controller->lock, flags);

	/* report disconnect; the controller is already quiesced */
	driver->disconnect(&udc_controller->gadget);

	/* unbind gadget and unhook driver. */
	driver->unbind(&udc_controller->gadget);
	udc_controller->gadget.dev.driver = NULL;
	udc_controller->driver = NULL;

	printk(KERN_WARNING "unregistered gadget driver '%s'\n",
	       driver->driver.name);
	return 0;
}

/*-------------------------------------------------------------------------
		PROC File System Support
-------------------------------------------------------------------------*/
#ifdef CONFIG_USB_GADGET_DEBUG_FILES

#include <linux/seq_file.h>

static const char proc_filename[] = "driver/fsl_usb2_udc";

static int fsl_proc_read(char *page, char **start, off_t off, int count,
		int *eof, void *_dev)
{
	char *buf = page;
	char *next = buf;
	unsigned size = count;
	unsigned long flags;
	int t, i;
	u32 tmp_reg;
	struct fsl_ep *ep = NULL;
	struct fsl_req *req;

	struct fsl_udc *udc = udc_controller;
	if (off != 0)
		return 0;

	spin_lock_irqsave(&udc->lock, flags);

	/* ------basic driver information ---- */
	t = scnprintf(next, size,
			DRIVER_DESC "\n"
			"%s version: %s\n"
			"Gadget driver: %s\n\n",
			driver_name, DRIVER_VERSION,
			udc->driver ? udc->driver->driver.name : "(none)");
	size -= t;
	next += t;

	/* ------ DR Registers ----- */
	tmp_reg = fsl_readl(&dr_regs->usbcmd);
	t = scnprintf(next, size,
			"USBCMD reg:\n"
			"SetupTW: %d\n"
			"Run/Stop: %s\n\n",
			(tmp_reg & USB_CMD_SUTW) ? 1 : 0,
			(tmp_reg & USB_CMD_RUN_STOP) ? "Run" : "Stop");
	size -= t;
	next += t;

	tmp_reg = fsl_readl(&dr_regs->usbsts);
	t = scnprintf(next, size,
			"USB Status Reg:\n"
			"Dr Suspend: %d Reset Received: %d System Error: %s "
			"USB Error Interrupt: %s\n\n",
			(tmp_reg & USB_STS_SUSPEND) ? 1 : 0,
			(tmp_reg & USB_STS_RESET) ? 1 : 0,
			(tmp_reg & USB_STS_SYS_ERR) ? "Err" : "Normal",
			(tmp_reg & USB_STS_ERR) ? "Err detected" : "No err");
	size -= t;
	next += t;

	tmp_reg = fsl_readl(&dr_regs->usbintr);
	t = scnprintf(next, size,
			"USB Intrrupt Enable Reg:\n"
			"Sleep Enable: %d SOF Received Enable: %d "
			"Reset Enable: %d\n"
			"System Error Enable: %d "
			"Port Change Dectected Enable: %d\n"
			"USB Error Intr Enable: %d USB Intr Enable: %d\n\n",
			(tmp_reg & USB_INTR_DEVICE_SUSPEND) ? 1 : 0,
			(tmp_reg & USB_INTR_SOF_EN) ? 1 : 0,
			(tmp_reg & USB_INTR_RESET_EN) ? 1 : 0,
			(tmp_reg & USB_INTR_SYS_ERR_EN) ? 1 : 0,
			(tmp_reg & USB_INTR_PTC_DETECT_EN) ? 1 : 0,
			(tmp_reg & USB_INTR_ERR_INT_EN) ? 1 : 0,
			(tmp_reg & USB_INTR_INT_EN) ? 1 : 0);
	size -= t;
	next += t;

	tmp_reg = fsl_readl(&dr_regs->frindex);
	t = scnprintf(next, size,
			"USB Frame Index Reg: Frame Number is 0x%x\n\n",
			(tmp_reg & USB_FRINDEX_MASKS));
	size -= t;
	next += t;

	tmp_reg = fsl_readl(&dr_regs->deviceaddr);
	t = scnprintf(next, size,
			"USB Device Address Reg: Device Addr is 0x%x\n\n",
			(tmp_reg & USB_DEVICE_ADDRESS_MASK));
	size -= t;
	next += t;

	tmp_reg = fsl_readl(&dr_regs->endpointlistaddr);
	t = scnprintf(next, size,
			"USB Endpoint List Address Reg: "
			"Device Addr is 0x%x\n\n",
			(tmp_reg & USB_EP_LIST_ADDRESS_MASK));
	size -= t;
	next += t;

	tmp_reg = fsl_readl(&dr_regs->portsc1);
	t = scnprintf(next, size,
		"USB Port Status&Control Reg:\n"
		"Port Transceiver Type : %s Port Speed: %s\n"
		"PHY Low Power Suspend: %s Port Reset: %s "
		"Port Suspend Mode: %s\n"
		"Over-current Change: %s "
		"Port Enable/Disable Change: %s\n"
		"Port Enabled/Disabled: %s "
		"Current Connect Status: %s\n\n", ( {
			char *s;
			switch (tmp_reg & PORTSCX_PTS_FSLS) {
			case PORTSCX_PTS_UTMI:
				s = "UTMI"; break;
			case PORTSCX_PTS_ULPI:
				s = "ULPI "; break;
			case PORTSCX_PTS_FSLS:
				s = "FS/LS Serial"; break;
			default:
				s = "None"; break;
			}
			s;} ),
		usb_speed_string(portscx_device_speed(tmp_reg)),
		(tmp_reg & PORTSCX_PHY_LOW_POWER_SPD) ?
		"Normal PHY mode" : "Low power mode",
		(tmp_reg & PORTSCX_PORT_RESET) ? "In Reset" :
		"Not in Reset",
		(tmp_reg & PORTSCX_PORT_SUSPEND) ? "In " : "Not in",
		(tmp_reg & PORTSCX_OVER_CURRENT_CHG) ? "Dected" :
		"No",
		(tmp_reg & PORTSCX_PORT_EN_DIS_CHANGE) ? "Disable" :
		"Not change",
		(tmp_reg & PORTSCX_PORT_ENABLE) ? "Enable" :
		"Not correct",
		(tmp_reg & PORTSCX_CURRENT_CONNECT_STATUS) ?
		"Attached" : "Not-Att");
	size -= t;
	next += t;

	tmp_reg = fsl_readl(&dr_regs->usbmode);
	t = scnprintf(next, size,
			"USB Mode Reg: Controller Mode is: %s\n\n", ( {
				char *s;
				switch (tmp_reg & USB_MODE_CTRL_MODE_HOST) {
				case USB_MODE_CTRL_MODE_IDLE:
					s = "Idle"; break;
				case USB_MODE_CTRL_MODE_DEVICE:
					s = "Device Controller"; break;
				case USB_MODE_CTRL_MODE_HOST:
					s = "Host Controller"; break;
				default:
					s = "None"; break;
				}
				s;
			} ));
	size -= t;
	next += t;

	tmp_reg = fsl_readl(&dr_regs->endptsetupstat);
	t = scnprintf(next, size,
			"Endpoint Setup Status Reg: SETUP on ep 0x%x\n\n",
			(tmp_reg & EP_SETUP_STATUS_MASK));
	size -= t;
	next += t;

	for (i = 0; i < udc->max_ep / 2; i++) {
		tmp_reg = fsl_readl(&dr_regs->endptctrl[i]);
		t = scnprintf(next, size, "EP Ctrl Reg [0x%x]: = [0x%x]\n",
				i, tmp_reg);
		size -= t;
		next += t;
	}
	tmp_reg = fsl_readl(&dr_regs->endpointprime);
	t = scnprintf(next, size, "EP Prime Reg = [0x%x]\n\n", tmp_reg);
	size -= t;
	next += t;

#ifndef CONFIG_ARCH_MXC
	if (udc->pdata->have_sysif_regs) {
		tmp_reg = usb_sys_regs->snoop1;
		t = scnprintf(next, size, "Snoop1 Reg : = [0x%x]\n\n", tmp_reg);
		size -= t;
		next += t;

		tmp_reg = usb_sys_regs->control;
		t = scnprintf(next, size, "General Control Reg : = [0x%x]\n\n",
				tmp_reg);
		size -= t;
		next += t;
	}
#endif

	/* ------fsl_udc, fsl_ep, fsl_request structure information ----- */
	ep = &udc->eps[0];
	t = scnprintf(next, size, "For %s Maxpkt is 0x%x index is 0x%x\n",
			ep->ep.name, ep_maxpacket(ep), ep_index(ep));
	size -= t;
	next += t;

	if (list_empty(&ep->queue)) {
		t = scnprintf(next, size, "its req queue is empty\n\n");
		size -= t;
		next += t;
	} else {
		list_for_each_entry(req, &ep->queue, queue) {
			t = scnprintf(next, size,
				"req %p actual 0x%x length 0x%x buf %p\n",
				&req->req, req->req.actual,
				req->req.length, req->req.buf);
			size -= t;
			next += t;
		}
	}
	/* other gadget->eplist ep */
	list_for_each_entry(ep, &udc->gadget.ep_list, ep.ep_list) {
		if (ep->ep.desc) {
			t = scnprintf(next, size,
					"\nFor %s Maxpkt is 0x%x "
					"index is 0x%x\n",
					ep->ep.name, ep_maxpacket(ep),
					ep_index(ep));
			size -= t;
			next += t;

			if (list_empty(&ep->queue)) {
				t = scnprintf(next, size,
						"its req queue is empty\n\n");
				size -= t;
				next += t;
			} else {
				list_for_each_entry(req, &ep->queue, queue) {
					t = scnprintf(next, size,
						"req %p actual 0x%x length "
						"0x%x  buf %p\n",
						&req->req, req->req.actual,
						req->req.length, req->req.buf);
					size -= t;
					next += t;
					}	/* end for each_entry of ep req */
				}	/* end for else */
			}	/* end for if(ep->queue) */
		}		/* end (ep->desc) */

	spin_unlock_irqrestore(&udc->lock, flags);

	*eof = 1;
	return count - size;
}

#define create_proc_file()	create_proc_read_entry(proc_filename, \
				0, NULL, fsl_proc_read, NULL)

#define remove_proc_file()	remove_proc_entry(proc_filename, NULL)

#else				/* !CONFIG_USB_GADGET_DEBUG_FILES */

#define create_proc_file()	do {} while (0)
#define remove_proc_file()	do {} while (0)

#endif				/* CONFIG_USB_GADGET_DEBUG_FILES */

/*-------------------------------------------------------------------------*/

/* Release udc structures */
static void fsl_udc_release(struct device *dev)
{
	complete(udc_controller->done);
	dma_free_coherent(dev->parent, udc_controller->ep_qh_size,
			udc_controller->ep_qh, udc_controller->ep_qh_dma);
	kfree(udc_controller);
}

/******************************************************************
	Internal structure setup functions
*******************************************************************/
/*------------------------------------------------------------------
 * init resource for globle controller
 * Return the udc handle on success or NULL on failure
 ------------------------------------------------------------------*/
static int __init struct_udc_setup(struct fsl_udc *udc,
		struct platform_device *pdev)
{
	struct fsl_usb2_platform_data *pdata;
	size_t size;

	pdata = pdev->dev.platform_data;
	udc->phy_mode = pdata->phy_mode;

	udc->eps = kzalloc(sizeof(struct fsl_ep) * udc->max_ep, GFP_KERNEL);
	if (!udc->eps) {
		ERR("malloc fsl_ep failed\n");
		return -1;
	}

	/* initialized QHs, take care of alignment */
	size = udc->max_ep * sizeof(struct ep_queue_head);
	if (size < QH_ALIGNMENT)
		size = QH_ALIGNMENT;
	else if ((size % QH_ALIGNMENT) != 0) {
		size += QH_ALIGNMENT + 1;
		size &= ~(QH_ALIGNMENT - 1);
	}
	udc->ep_qh = dma_alloc_coherent(&pdev->dev, size,
					&udc->ep_qh_dma, GFP_KERNEL);
	if (!udc->ep_qh) {
		ERR("malloc QHs for udc failed\n");
		kfree(udc->eps);
		return -1;
	}

	udc->ep_qh_size = size;

	/* Initialize ep0 status request structure */
	/* FIXME: fsl_alloc_request() ignores ep argument */
	udc->status_req = container_of(fsl_alloc_request(NULL, GFP_KERNEL),
			struct fsl_req, req);
	/* allocate a small amount of memory to get valid address */
	udc->status_req->req.buf = kmalloc(8, GFP_KERNEL);

	udc->resume_state = USB_STATE_NOTATTACHED;
	udc->usb_state = USB_STATE_POWERED;
	udc->ep0_dir = 0;
	udc->remote_wakeup = 0;	/* default to 0 on reset */

	return 0;
}

/*----------------------------------------------------------------
 * Setup the fsl_ep struct for eps
 * Link fsl_ep->ep to gadget->ep_list
 * ep0out is not used so do nothing here
 * ep0in should be taken care
 *--------------------------------------------------------------*/
static int __init struct_ep_setup(struct fsl_udc *udc, unsigned char index,
		char *name, int link)
{
	struct fsl_ep *ep = &udc->eps[index];

	ep->udc = udc;
	strcpy(ep->name, name);
	ep->ep.name = ep->name;

	ep->ep.ops = &fsl_ep_ops;
	ep->stopped = 0;

	/* for ep0: maxP defined in desc
	 * for other eps, maxP is set by epautoconfig() called by gadget layer
	 */
	ep->ep.maxpacket = (unsigned short) ~0;

	/* the queue lists any req for this ep */
	INIT_LIST_HEAD(&ep->queue);

	/* gagdet.ep_list used for ep_autoconfig so no ep0 */
	if (link)
		list_add_tail(&ep->ep.ep_list, &udc->gadget.ep_list);
	ep->gadget = &udc->gadget;
	ep->qh = &udc->ep_qh[index];

	return 0;
}

/* Driver probe function
 * all intialization operations implemented here except enabling usb_intr reg
 * board setup should have been done in the platform code
 */
static int __init fsl_udc_probe(struct platform_device *pdev)
{
	struct fsl_usb2_platform_data *pdata;
	struct resource *res;
	int ret = -ENODEV;
	unsigned int i;
	u32 dccparams;

	if (strcmp(pdev->name, driver_name)) {
		VDBG("Wrong device");
		return -ENODEV;
	}

	udc_controller = kzalloc(sizeof(struct fsl_udc), GFP_KERNEL);
	if (udc_controller == NULL) {
		ERR("malloc udc failed\n");
		return -ENOMEM;
	}

	pdata = pdev->dev.platform_data;
	udc_controller->pdata = pdata;
	spin_lock_init(&udc_controller->lock);
	udc_controller->stopped = 1;

#ifdef CONFIG_USB_OTG
	if (pdata->operating_mode == FSL_USB2_DR_OTG) {
		udc_controller->transceiver = usb_get_transceiver();
		if (!udc_controller->transceiver) {
			ERR("Can't find OTG driver!\n");
			ret = -ENODEV;
			goto err_kfree;
		}
	}
#endif

	res = platform_get_resource(pdev, IORESOURCE_MEM, 0);
	if (!res) {
		ret = -ENXIO;
		goto err_kfree;
	}

	if (pdata->operating_mode == FSL_USB2_DR_DEVICE) {
		if (!request_mem_region(res->start, resource_size(res),
					driver_name)) {
			ERR("request mem region for %s failed\n", pdev->name);
			ret = -EBUSY;
			goto err_kfree;
		}
	}

	dr_regs = ioremap(res->start, resource_size(res));
	if (!dr_regs) {
		ret = -ENOMEM;
		goto err_release_mem_region;
	}

	pdata->regs = (void *)dr_regs;

	/*
	 * do platform specific init: check the clock, grab/config pins, etc.
	 */
	if (pdata->init && pdata->init(pdev)) {
		ret = -ENODEV;
		goto err_iounmap_noclk;
	}

	/* Set accessors only after pdata->init() ! */
	fsl_set_accessors(pdata);

#ifndef CONFIG_ARCH_MXC
	if (pdata->have_sysif_regs)
		usb_sys_regs = (void *)dr_regs + USB_DR_SYS_OFFSET;
#endif

	/* Initialize USB clocks */
	ret = fsl_udc_clk_init(pdev);
	if (ret < 0)
		goto err_iounmap_noclk;

	/* Read Device Controller Capability Parameters register */
	dccparams = fsl_readl(&dr_regs->dccparams);
	if (!(dccparams & DCCPARAMS_DC)) {
		ERR("This SOC doesn't support device role\n");
		ret = -ENODEV;
		goto err_iounmap;
	}
	/* Get max device endpoints */
	/* DEN is bidirectional ep number, max_ep doubles the number */
	udc_controller->max_ep = (dccparams & DCCPARAMS_DEN_MASK) * 2;

	udc_controller->irq = platform_get_irq(pdev, 0);
	if (!udc_controller->irq) {
		ret = -ENODEV;
		goto err_iounmap;
	}

	ret = request_irq(udc_controller->irq, fsl_udc_irq, IRQF_SHARED,
			driver_name, udc_controller);
	if (ret != 0) {
		ERR("cannot request irq %d err %d\n",
				udc_controller->irq, ret);
		goto err_iounmap;
	}

	/* Initialize the udc structure including QH member and other member */
	if (struct_udc_setup(udc_controller, pdev)) {
		ERR("Can't initialize udc data structure\n");
		ret = -ENOMEM;
		goto err_free_irq;
	}

	if (!udc_controller->transceiver) {
		/* initialize usb hw reg except for regs for EP,
		 * leave usbintr reg untouched */
		dr_controller_setup(udc_controller);
	}

	fsl_udc_clk_finalize(pdev);

	/* Setup gadget structure */
	udc_controller->gadget.ops = &fsl_gadget_ops;
	udc_controller->gadget.max_speed = USB_SPEED_HIGH;
	udc_controller->gadget.ep0 = &udc_controller->eps[0].ep;
	INIT_LIST_HEAD(&udc_controller->gadget.ep_list);
	udc_controller->gadget.speed = USB_SPEED_UNKNOWN;
	udc_controller->gadget.name = driver_name;

	/* Setup gadget.dev and register with kernel */
	dev_set_name(&udc_controller->gadget.dev, "gadget");
	udc_controller->gadget.dev.release = fsl_udc_release;
	udc_controller->gadget.dev.parent = &pdev->dev;
	ret = device_register(&udc_controller->gadget.dev);
	if (ret < 0)
		goto err_free_irq;

	if (udc_controller->transceiver)
		udc_controller->gadget.is_otg = 1;

	/* setup QH and epctrl for ep0 */
	ep0_setup(udc_controller);

	/* setup udc->eps[] for ep0 */
	struct_ep_setup(udc_controller, 0, "ep0", 0);
	/* for ep0: the desc defined here;
	 * for other eps, gadget layer called ep_enable with defined desc
	 */
	udc_controller->eps[0].ep.desc = &fsl_ep0_desc;
	udc_controller->eps[0].ep.maxpacket = USB_MAX_CTRL_PAYLOAD;

	/* setup the udc->eps[] for non-control endpoints and link
	 * to gadget.ep_list */
	for (i = 1; i < (int)(udc_controller->max_ep / 2); i++) {
		char name[14];

		sprintf(name, "ep%dout", i);
		struct_ep_setup(udc_controller, i * 2, name, 1);
		sprintf(name, "ep%din", i);
		struct_ep_setup(udc_controller, i * 2 + 1, name, 1);
	}

	/* use dma_pool for TD management */
	udc_controller->td_pool = dma_pool_create("udc_td", &pdev->dev,
			sizeof(struct ep_td_struct),
			DTD_ALIGNMENT, UDC_DMA_BOUNDARY);
	if (udc_controller->td_pool == NULL) {
		ret = -ENOMEM;
		goto err_unregister;
	}

	ret = usb_add_gadget_udc(&pdev->dev, &udc_controller->gadget);
	if (ret)
		goto err_del_udc;

	create_proc_file();
	return 0;

err_del_udc:
	dma_pool_destroy(udc_controller->td_pool);
err_unregister:
	device_unregister(&udc_controller->gadget.dev);
err_free_irq:
	free_irq(udc_controller->irq, udc_controller);
err_iounmap:
	if (pdata->exit)
		pdata->exit(pdev);
	fsl_udc_clk_release();
err_iounmap_noclk:
	iounmap(dr_regs);
err_release_mem_region:
	if (pdata->operating_mode == FSL_USB2_DR_DEVICE)
		release_mem_region(res->start, resource_size(res));
err_kfree:
	kfree(udc_controller);
	udc_controller = NULL;
	return ret;
}

/* Driver removal function
 * Free resources and finish pending transactions
 */
static int __exit fsl_udc_remove(struct platform_device *pdev)
{
	struct resource *res = platform_get_resource(pdev, IORESOURCE_MEM, 0);
	struct fsl_usb2_platform_data *pdata = pdev->dev.platform_data;

	DECLARE_COMPLETION(done);

	if (!udc_controller)
		return -ENODEV;

	usb_del_gadget_udc(&udc_controller->gadget);
	udc_controller->done = &done;

	fsl_udc_clk_release();

	/* DR has been stopped in usb_gadget_unregister_driver() */
	remove_proc_file();

	/* Free allocated memory */
	kfree(udc_controller->status_req->req.buf);
	kfree(udc_controller->status_req);
	kfree(udc_controller->eps);

	dma_pool_destroy(udc_controller->td_pool);
	free_irq(udc_controller->irq, udc_controller);
	iounmap(dr_regs);
	if (pdata->operating_mode == FSL_USB2_DR_DEVICE)
		release_mem_region(res->start, resource_size(res));

	device_unregister(&udc_controller->gadget.dev);
	/* free udc --wait for the release() finished */
	wait_for_completion(&done);

	/*
	 * do platform specific un-initialization:
	 * release iomux pins, etc.
	 */
	if (pdata->exit)
		pdata->exit(pdev);

	return 0;
}

/*-----------------------------------------------------------------
 * Modify Power management attributes
 * Used by OTG statemachine to disable gadget temporarily
 -----------------------------------------------------------------*/
static int fsl_udc_suspend(struct platform_device *pdev, pm_message_t state)
{
	dr_controller_stop(udc_controller);
	return 0;
}

/*-----------------------------------------------------------------
 * Invoked on USB resume. May be called in_interrupt.
 * Here we start the DR controller and enable the irq
 *-----------------------------------------------------------------*/
static int fsl_udc_resume(struct platform_device *pdev)
{
	/* Enable DR irq reg and set controller Run */
	if (udc_controller->stopped) {
		dr_controller_setup(udc_controller);
		dr_controller_run(udc_controller);
	}
	udc_controller->usb_state = USB_STATE_ATTACHED;
	udc_controller->ep0_state = WAIT_FOR_SETUP;
	udc_controller->ep0_dir = 0;
	return 0;
}

static int fsl_udc_otg_suspend(struct device *dev, pm_message_t state)
{
	struct fsl_udc *udc = udc_controller;
	u32 mode, usbcmd;

	mode = fsl_readl(&dr_regs->usbmode) & USB_MODE_CTRL_MODE_MASK;

	pr_debug("%s(): mode 0x%x stopped %d\n", __func__, mode, udc->stopped);

	/*
	 * If the controller is already stopped, then this must be a
	 * PM suspend.  Remember this fact, so that we will leave the
	 * controller stopped at PM resume time.
	 */
	if (udc->stopped) {
		pr_debug("gadget already stopped, leaving early\n");
		udc->already_stopped = 1;
		return 0;
	}

	if (mode != USB_MODE_CTRL_MODE_DEVICE) {
		pr_debug("gadget not in device mode, leaving early\n");
		return 0;
	}

	/* stop the controller */
	usbcmd = fsl_readl(&dr_regs->usbcmd) & ~USB_CMD_RUN_STOP;
	fsl_writel(usbcmd, &dr_regs->usbcmd);

	udc->stopped = 1;

	pr_info("USB Gadget suspended\n");

	return 0;
}

static int fsl_udc_otg_resume(struct device *dev)
{
	pr_debug("%s(): stopped %d  already_stopped %d\n", __func__,
		 udc_controller->stopped, udc_controller->already_stopped);

	/*
	 * If the controller was stopped at suspend time, then
	 * don't resume it now.
	 */
	if (udc_controller->already_stopped) {
		udc_controller->already_stopped = 0;
		pr_debug("gadget was already stopped, leaving early\n");
		return 0;
	}

	pr_info("USB Gadget resume\n");

	return fsl_udc_resume(NULL);
}

/*-------------------------------------------------------------------------
	Register entry point for the peripheral controller driver
--------------------------------------------------------------------------*/

static struct platform_driver udc_driver = {
	.remove  = __exit_p(fsl_udc_remove),
	/* these suspend and resume are not usb suspend and resume */
	.suspend = fsl_udc_suspend,
	.resume  = fsl_udc_resume,
	.driver  = {
		.name = (char *)driver_name,
		.owner = THIS_MODULE,
		/* udc suspend/resume called from OTG driver */
		.suspend = fsl_udc_otg_suspend,
		.resume  = fsl_udc_otg_resume,
	},
};

static int __init udc_init(void)
{
	printk(KERN_INFO "%s (%s)\n", driver_desc, DRIVER_VERSION);
	return platform_driver_probe(&udc_driver, fsl_udc_probe);
}

module_init(udc_init);

static void __exit udc_exit(void)
{
	platform_driver_unregister(&udc_driver);
	printk(KERN_WARNING "%s unregistered\n", driver_desc);
}

module_exit(udc_exit);

MODULE_DESCRIPTION(DRIVER_DESC);
MODULE_AUTHOR(DRIVER_AUTHOR);
MODULE_LICENSE("GPL");
MODULE_ALIAS("platform:fsl-usb2-udc");<|MERGE_RESOLUTION|>--- conflicted
+++ resolved
@@ -567,11 +567,7 @@
 	ep = container_of(_ep, struct fsl_ep, ep);
 
 	/* catch various bogus parameters */
-<<<<<<< HEAD
-	if (!_ep || !desc || ep->ep.desc
-=======
 	if (!_ep || !desc
->>>>>>> bd0a521e
 			|| (desc->bDescriptorType != USB_DT_ENDPOINT))
 		return -EINVAL;
 
