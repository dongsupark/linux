--- conflicted
+++ resolved
@@ -102,11 +102,7 @@
 	unsigned long	flags;
 
 	ep = container_of(_ep, struct goku_ep, ep);
-<<<<<<< HEAD
-	if (!_ep || !desc || ep->ep.desc
-=======
 	if (!_ep || !desc
->>>>>>> bd0a521e
 			|| desc->bDescriptorType != USB_DT_ENDPOINT)
 		return -EINVAL;
 	dev = ep->dev;
