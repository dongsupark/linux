/*
 * g_ffs.c -- user mode file system API for USB composite function controllers
 *
 * Copyright (C) 2010 Samsung Electronics
 * Author: Michal Nazarewicz <mina86@mina86.com>
 *
 * This program is free software; you can redistribute it and/or modify
 * it under the terms of the GNU General Public License as published by
 * the Free Software Foundation; either version 2 of the License, or
 * (at your option) any later version.
 */

#define pr_fmt(fmt) "g_ffs: " fmt

#include <linux/module.h>
/*
 * kbuild is not very cooperative with respect to linking separately
 * compiled library objects into one module.  So for now we won't use
 * separate compilation ... ensuring init/exit sections work to shrink
 * the runtime footprint, and giving us at least some parts of what
 * a "gcc --combine ... part1.c part2.c part3.c ... " build would.
 */
#if defined CONFIG_USB_FUNCTIONFS_ETH || defined CONFIG_USB_FUNCTIONFS_RNDIS
#  if defined USB_ETH_RNDIS
#    undef USB_ETH_RNDIS
#  endif
#  ifdef CONFIG_USB_FUNCTIONFS_RNDIS
#    define USB_ETH_RNDIS y
#  endif

#define USBF_ECM_INCLUDED
#  include "f_ecm.c"
#define USB_FSUBSET_INCLUDED
#  include "f_subset.c"
#  ifdef USB_ETH_RNDIS
#    define USB_FRNDIS_INCLUDED
#    include "f_rndis.c"
#    include "rndis.h"
#  endif
#  include "u_ether.h"

<<<<<<< HEAD
static u8 gfs_hostaddr[ETH_ALEN];
=======
static u8 gfs_host_mac[ETH_ALEN];
>>>>>>> d0e0ac97
static struct eth_dev *the_dev;
#  ifdef CONFIG_USB_FUNCTIONFS_ETH
static int eth_bind_config(struct usb_configuration *c, u8 ethaddr[ETH_ALEN],
		struct eth_dev *dev);
#  endif
#else
#  define the_dev	NULL
#  define gether_cleanup(dev) do { } while (0)
<<<<<<< HEAD
#  define gfs_hostaddr NULL
=======
#  define gfs_host_mac NULL
>>>>>>> d0e0ac97
struct eth_dev;
#endif

#include "f_fs.c"

#define DRIVER_NAME	"g_ffs"
#define DRIVER_DESC	"USB Function Filesystem"
#define DRIVER_VERSION	"24 Aug 2004"

MODULE_DESCRIPTION(DRIVER_DESC);
MODULE_AUTHOR("Michal Nazarewicz");
MODULE_LICENSE("GPL");

#define GFS_VENDOR_ID	0x1d6b	/* Linux Foundation */
#define GFS_PRODUCT_ID	0x0105	/* FunctionFS Gadget */

#define GFS_MAX_DEVS	10

struct gfs_ffs_obj {
	const char *name;
	bool mounted;
	bool desc_ready;
	struct ffs_data *ffs_data;
};

USB_GADGET_COMPOSITE_OPTIONS();

USB_ETHERNET_MODULE_PARAMETERS();

static struct usb_device_descriptor gfs_dev_desc = {
	.bLength		= sizeof gfs_dev_desc,
	.bDescriptorType	= USB_DT_DEVICE,

	.bcdUSB			= cpu_to_le16(0x0200),
	.bDeviceClass		= USB_CLASS_PER_INTERFACE,

	.idVendor		= cpu_to_le16(GFS_VENDOR_ID),
	.idProduct		= cpu_to_le16(GFS_PRODUCT_ID),
};

static char *func_names[GFS_MAX_DEVS];
static unsigned int func_num;

module_param_named(bDeviceClass,    gfs_dev_desc.bDeviceClass,    byte,   0644);
MODULE_PARM_DESC(bDeviceClass, "USB Device class");
module_param_named(bDeviceSubClass, gfs_dev_desc.bDeviceSubClass, byte,   0644);
MODULE_PARM_DESC(bDeviceSubClass, "USB Device subclass");
module_param_named(bDeviceProtocol, gfs_dev_desc.bDeviceProtocol, byte,   0644);
MODULE_PARM_DESC(bDeviceProtocol, "USB Device protocol");
module_param_array_named(functions, func_names, charp, &func_num, 0);
MODULE_PARM_DESC(functions, "USB Functions list");

static const struct usb_descriptor_header *gfs_otg_desc[] = {
	(const struct usb_descriptor_header *)
	&(const struct usb_otg_descriptor) {
		.bLength		= sizeof(struct usb_otg_descriptor),
		.bDescriptorType	= USB_DT_OTG,

		/*
		 * REVISIT SRP-only hardware is possible, although
		 * it would not be called "OTG" ...
		 */
		.bmAttributes		= USB_OTG_SRP | USB_OTG_HNP,
	},

	NULL
};

/* String IDs are assigned dynamically */
static struct usb_string gfs_strings[] = {
	[USB_GADGET_MANUFACTURER_IDX].s = "",
	[USB_GADGET_PRODUCT_IDX].s = DRIVER_DESC,
	[USB_GADGET_SERIAL_IDX].s = "",
#ifdef CONFIG_USB_FUNCTIONFS_RNDIS
	{ .s = "FunctionFS + RNDIS" },
#endif
#ifdef CONFIG_USB_FUNCTIONFS_ETH
	{ .s = "FunctionFS + ECM" },
#endif
#ifdef CONFIG_USB_FUNCTIONFS_GENERIC
	{ .s = "FunctionFS" },
#endif
	{  } /* end of list */
};

static struct usb_gadget_strings *gfs_dev_strings[] = {
	&(struct usb_gadget_strings) {
		.language	= 0x0409,	/* en-us */
		.strings	= gfs_strings,
	},
	NULL,
};

struct gfs_configuration {
	struct usb_configuration c;
	int (*eth)(struct usb_configuration *c, u8 *ethaddr,
			struct eth_dev *dev);
} gfs_configurations[] = {
#ifdef CONFIG_USB_FUNCTIONFS_RNDIS
	{
		.eth		= rndis_bind_config,
	},
#endif

#ifdef CONFIG_USB_FUNCTIONFS_ETH
	{
		.eth		= eth_bind_config,
	},
#endif

#ifdef CONFIG_USB_FUNCTIONFS_GENERIC
	{
	},
#endif
};

static int gfs_bind(struct usb_composite_dev *cdev);
static int gfs_unbind(struct usb_composite_dev *cdev);
static int gfs_do_config(struct usb_configuration *c);

static __refdata struct usb_composite_driver gfs_driver = {
	.name		= DRIVER_NAME,
	.dev		= &gfs_dev_desc,
	.strings	= gfs_dev_strings,
	.max_speed	= USB_SPEED_HIGH,
	.bind		= gfs_bind,
	.unbind		= gfs_unbind,
};

static DEFINE_MUTEX(gfs_lock);
static unsigned int missing_funcs;
static bool gfs_ether_setup;
static bool gfs_registered;
static bool gfs_single_func;
static struct gfs_ffs_obj *ffs_tab;

static int __init gfs_init(void)
{
	int i;

	ENTER();

	if (!func_num) {
		gfs_single_func = true;
		func_num = 1;
	}

	ffs_tab = kcalloc(func_num, sizeof *ffs_tab, GFP_KERNEL);
	if (!ffs_tab)
		return -ENOMEM;

	if (!gfs_single_func)
		for (i = 0; i < func_num; i++)
			ffs_tab[i].name = func_names[i];

	missing_funcs = func_num;

	return functionfs_init();
}
module_init(gfs_init);

static void __exit gfs_exit(void)
{
	ENTER();
	mutex_lock(&gfs_lock);

	if (gfs_registered)
		usb_composite_unregister(&gfs_driver);
	gfs_registered = false;

	functionfs_cleanup();

	mutex_unlock(&gfs_lock);
	kfree(ffs_tab);
}
module_exit(gfs_exit);

static struct gfs_ffs_obj *gfs_find_dev(const char *dev_name)
{
	int i;

	ENTER();

	if (gfs_single_func)
		return &ffs_tab[0];

	for (i = 0; i < func_num; i++)
		if (strcmp(ffs_tab[i].name, dev_name) == 0)
			return &ffs_tab[i];

	return NULL;
}

static int functionfs_ready_callback(struct ffs_data *ffs)
{
	struct gfs_ffs_obj *ffs_obj;
	int ret;

	ENTER();
	mutex_lock(&gfs_lock);

	ffs_obj = ffs->private_data;
	if (!ffs_obj) {
		ret = -EINVAL;
		goto done;
	}

	if (WARN_ON(ffs_obj->desc_ready)) {
		ret = -EBUSY;
		goto done;
	}
	ffs_obj->desc_ready = true;
	ffs_obj->ffs_data = ffs;

	if (--missing_funcs) {
		ret = 0;
		goto done;
	}

	if (gfs_registered) {
		ret = -EBUSY;
		goto done;
	}
	gfs_registered = true;

	ret = usb_composite_probe(&gfs_driver);
	if (unlikely(ret < 0))
		gfs_registered = false;

done:
	mutex_unlock(&gfs_lock);
	return ret;
}

static void functionfs_closed_callback(struct ffs_data *ffs)
{
	struct gfs_ffs_obj *ffs_obj;

	ENTER();
	mutex_lock(&gfs_lock);

	ffs_obj = ffs->private_data;
	if (!ffs_obj)
		goto done;

	ffs_obj->desc_ready = false;
	missing_funcs++;

	if (gfs_registered)
		usb_composite_unregister(&gfs_driver);
	gfs_registered = false;

done:
	mutex_unlock(&gfs_lock);
}

static void *functionfs_acquire_dev_callback(const char *dev_name)
{
	struct gfs_ffs_obj *ffs_dev;

	ENTER();
	mutex_lock(&gfs_lock);

	ffs_dev = gfs_find_dev(dev_name);
	if (!ffs_dev) {
		ffs_dev = ERR_PTR(-ENODEV);
		goto done;
	}

	if (ffs_dev->mounted) {
		ffs_dev = ERR_PTR(-EBUSY);
		goto done;
	}
	ffs_dev->mounted = true;

done:
	mutex_unlock(&gfs_lock);
	return ffs_dev;
}

static void functionfs_release_dev_callback(struct ffs_data *ffs_data)
{
	struct gfs_ffs_obj *ffs_dev;

	ENTER();
	mutex_lock(&gfs_lock);

	ffs_dev = ffs_data->private_data;
	if (ffs_dev)
		ffs_dev->mounted = false;

	mutex_unlock(&gfs_lock);
}

/*
 * It is assumed that gfs_bind is called from a context where gfs_lock is held
 */
static int gfs_bind(struct usb_composite_dev *cdev)
{
	int ret, i;

	ENTER();

	if (missing_funcs)
		return -ENODEV;
#if defined CONFIG_USB_FUNCTIONFS_ETH || defined CONFIG_USB_FUNCTIONFS_RNDIS
<<<<<<< HEAD
	the_dev = gether_setup(cdev->gadget, gfs_hostaddr);
=======
	the_dev = gether_setup(cdev->gadget, dev_addr, host_addr, gfs_host_mac,
			       qmult);
>>>>>>> d0e0ac97
#endif
	if (IS_ERR(the_dev)) {
		ret = PTR_ERR(the_dev);
		goto error_quick;
	}
	gfs_ether_setup = true;

	ret = usb_string_ids_tab(cdev, gfs_strings);
	if (unlikely(ret < 0))
		goto error;
	gfs_dev_desc.iProduct = gfs_strings[USB_GADGET_PRODUCT_IDX].id;

	for (i = func_num; i--; ) {
		ret = functionfs_bind(ffs_tab[i].ffs_data, cdev);
		if (unlikely(ret < 0)) {
			while (++i < func_num)
				functionfs_unbind(ffs_tab[i].ffs_data);
			goto error;
		}
	}

	for (i = 0; i < ARRAY_SIZE(gfs_configurations); ++i) {
		struct gfs_configuration *c = gfs_configurations + i;
		int sid = USB_GADGET_FIRST_AVAIL_IDX + i;

		c->c.label			= gfs_strings[sid].s;
		c->c.iConfiguration		= gfs_strings[sid].id;
		c->c.bConfigurationValue	= 1 + i;
		c->c.bmAttributes		= USB_CONFIG_ATT_SELFPOWER;

		ret = usb_add_config(cdev, &c->c, gfs_do_config);
		if (unlikely(ret < 0))
			goto error_unbind;
	}
	usb_composite_overwrite_options(cdev, &coverwrite);
	return 0;

error_unbind:
	for (i = 0; i < func_num; i++)
		functionfs_unbind(ffs_tab[i].ffs_data);
error:
	gether_cleanup(the_dev);
error_quick:
	gfs_ether_setup = false;
	return ret;
}

/*
 * It is assumed that gfs_unbind is called from a context where gfs_lock is held
 */
static int gfs_unbind(struct usb_composite_dev *cdev)
{
	int i;

	ENTER();

	/*
	 * We may have been called in an error recovery from
	 * composite_bind() after gfs_unbind() failure so we need to
	 * check if gfs_ffs_data is not NULL since gfs_bind() handles
	 * all error recovery itself.  I'd rather we werent called
	 * from composite on orror recovery, but what you're gonna
	 * do...?
	 */
	if (gfs_ether_setup)
		gether_cleanup(the_dev);
	gfs_ether_setup = false;

	for (i = func_num; i--; )
		if (ffs_tab[i].ffs_data)
			functionfs_unbind(ffs_tab[i].ffs_data);

	return 0;
}

/*
 * It is assumed that gfs_do_config is called from a context where
 * gfs_lock is held
 */
static int gfs_do_config(struct usb_configuration *c)
{
	struct gfs_configuration *gc =
		container_of(c, struct gfs_configuration, c);
	int i;
	int ret;

	if (missing_funcs)
		return -ENODEV;

	if (gadget_is_otg(c->cdev->gadget)) {
		c->descriptors = gfs_otg_desc;
		c->bmAttributes |= USB_CONFIG_ATT_WAKEUP;
	}

	if (gc->eth) {
<<<<<<< HEAD
		ret = gc->eth(c, gfs_hostaddr, the_dev);
=======
		ret = gc->eth(c, gfs_host_mac, the_dev);
>>>>>>> d0e0ac97
		if (unlikely(ret < 0))
			return ret;
	}

	for (i = 0; i < func_num; i++) {
		ret = functionfs_bind_config(c->cdev, c, ffs_tab[i].ffs_data);
		if (unlikely(ret < 0))
			return ret;
	}

	/*
	 * After previous do_configs there may be some invalid
	 * pointers in c->interface array.  This happens every time
	 * a user space function with fewer interfaces than a user
	 * space function that was run before the new one is run.  The
	 * compasit's set_config() assumes that if there is no more
	 * then MAX_CONFIG_INTERFACES interfaces in a configuration
	 * then there is a NULL pointer after the last interface in
	 * c->interface array.  We need to make sure this is true.
	 */
	if (c->next_interface_id < ARRAY_SIZE(c->interface))
		c->interface[c->next_interface_id] = NULL;

	return 0;
}

#ifdef CONFIG_USB_FUNCTIONFS_ETH

static int eth_bind_config(struct usb_configuration *c, u8 ethaddr[ETH_ALEN],
		struct eth_dev *dev)
{
	return can_support_ecm(c->cdev->gadget)
		? ecm_bind_config(c, ethaddr, dev)
		: geth_bind_config(c, ethaddr, dev);
}

#endif<|MERGE_RESOLUTION|>--- conflicted
+++ resolved
@@ -39,11 +39,7 @@
 #  endif
 #  include "u_ether.h"
 
-<<<<<<< HEAD
-static u8 gfs_hostaddr[ETH_ALEN];
-=======
 static u8 gfs_host_mac[ETH_ALEN];
->>>>>>> d0e0ac97
 static struct eth_dev *the_dev;
 #  ifdef CONFIG_USB_FUNCTIONFS_ETH
 static int eth_bind_config(struct usb_configuration *c, u8 ethaddr[ETH_ALEN],
@@ -52,11 +48,7 @@
 #else
 #  define the_dev	NULL
 #  define gether_cleanup(dev) do { } while (0)
-<<<<<<< HEAD
-#  define gfs_hostaddr NULL
-=======
 #  define gfs_host_mac NULL
->>>>>>> d0e0ac97
 struct eth_dev;
 #endif
 
@@ -363,12 +355,8 @@
 	if (missing_funcs)
 		return -ENODEV;
 #if defined CONFIG_USB_FUNCTIONFS_ETH || defined CONFIG_USB_FUNCTIONFS_RNDIS
-<<<<<<< HEAD
-	the_dev = gether_setup(cdev->gadget, gfs_hostaddr);
-=======
 	the_dev = gether_setup(cdev->gadget, dev_addr, host_addr, gfs_host_mac,
 			       qmult);
->>>>>>> d0e0ac97
 #endif
 	if (IS_ERR(the_dev)) {
 		ret = PTR_ERR(the_dev);
@@ -464,11 +452,7 @@
 	}
 
 	if (gc->eth) {
-<<<<<<< HEAD
-		ret = gc->eth(c, gfs_hostaddr, the_dev);
-=======
 		ret = gc->eth(c, gfs_host_mac, the_dev);
->>>>>>> d0e0ac97
 		if (unlikely(ret < 0))
 			return ret;
 	}
