#
# USB peripheral controller drivers
#
ccflags-$(CONFIG_USB_GADGET_DEBUG) := -DDEBUG

obj-$(CONFIG_USB_GADGET)	+= udc-core.o
obj-$(CONFIG_USB_LIBCOMPOSITE)	+= libcomposite.o
libcomposite-y			:= usbstring.o config.o epautoconf.o
libcomposite-y			+= composite.o functions.o configfs.o
obj-$(CONFIG_USB_DUMMY_HCD)	+= dummy_hcd.o
obj-$(CONFIG_USB_NET2272)	+= net2272.o
obj-$(CONFIG_USB_NET2280)	+= net2280.o
obj-$(CONFIG_USB_AMD5536UDC)	+= amd5536udc.o
obj-$(CONFIG_USB_PXA25X)	+= pxa25x_udc.o
obj-$(CONFIG_USB_PXA27X)	+= pxa27x_udc.o
obj-$(CONFIG_USB_IMX)		+= imx_udc.o
obj-$(CONFIG_USB_GOKU)		+= goku_udc.o
obj-$(CONFIG_USB_OMAP)		+= omap_udc.o
obj-$(CONFIG_USB_S3C2410)	+= s3c2410_udc.o
obj-$(CONFIG_USB_AT91)		+= at91_udc.o
obj-$(CONFIG_USB_ATMEL_USBA)	+= atmel_usba_udc.o
obj-$(CONFIG_USB_BCM63XX_UDC)	+= bcm63xx_udc.o
obj-$(CONFIG_USB_FSL_USB2)	+= fsl_usb2_udc.o
fsl_usb2_udc-y			:= fsl_udc_core.o
fsl_usb2_udc-$(CONFIG_ARCH_MXC)	+= fsl_mxc_udc.o
obj-$(CONFIG_USB_M66592)	+= m66592-udc.o
obj-$(CONFIG_USB_R8A66597)	+= r8a66597-udc.o
obj-$(CONFIG_USB_FSL_QE)	+= fsl_qe_udc.o
obj-$(CONFIG_USB_S3C_HSOTG)	+= s3c-hsotg.o
obj-$(CONFIG_USB_S3C_HSUDC)	+= s3c-hsudc.o
obj-$(CONFIG_USB_LPC32XX)	+= lpc32xx_udc.o
obj-$(CONFIG_USB_EG20T)		+= pch_udc.o
obj-$(CONFIG_USB_MV_UDC)	+= mv_udc.o
mv_udc-y			:= mv_udc_core.o
obj-$(CONFIG_USB_FUSB300)	+= fusb300_udc.o
obj-$(CONFIG_USB_FOTG210_UDC)	+= fotg210-udc.o
obj-$(CONFIG_USB_MV_U3D)	+= mv_u3d_core.o

# USB Functions
usb_f_acm-y			:= f_acm.o
obj-$(CONFIG_USB_F_ACM)		+= usb_f_acm.o
usb_f_ss_lb-y			:= f_loopback.o f_sourcesink.o
obj-$(CONFIG_USB_F_SS_LB)	+= usb_f_ss_lb.o
obj-$(CONFIG_USB_U_SERIAL)	+= u_serial.o
usb_f_serial-y			:= f_serial.o
obj-$(CONFIG_USB_F_SERIAL)	+= usb_f_serial.o
usb_f_obex-y			:= f_obex.o
obj-$(CONFIG_USB_F_OBEX)	+= usb_f_obex.o
<<<<<<< HEAD
=======
obj-$(CONFIG_USB_U_ETHER)	+= u_ether.o
u_rndis-y			:= rndis.o
obj-$(CONFIG_USB_U_RNDIS)	+= u_rndis.o
usb_f_ncm-y			:= f_ncm.o
obj-$(CONFIG_USB_F_NCM)		+= usb_f_ncm.o
usb_f_ecm-y			:= f_ecm.o
obj-$(CONFIG_USB_F_ECM)		+= usb_f_ecm.o
usb_f_phonet-y			:= f_phonet.o
obj-$(CONFIG_USB_F_PHONET)	+= usb_f_phonet.o
usb_f_eem-y			:= f_eem.o
obj-$(CONFIG_USB_F_EEM)		+= usb_f_eem.o
usb_f_ecm_subset-y		:= f_subset.o
obj-$(CONFIG_USB_F_SUBSET)	+= usb_f_ecm_subset.o
usb_f_rndis-y			:= f_rndis.o
obj-$(CONFIG_USB_F_RNDIS)	+= usb_f_rndis.o
>>>>>>> d0e0ac97

#
# USB gadget drivers
#
g_zero-y			:= zero.o
g_audio-y			:= audio.o
g_ether-y			:= ether.o
g_serial-y			:= serial.o
g_midi-y			:= gmidi.o
gadgetfs-y			:= inode.o
g_mass_storage-y		:= mass_storage.o
g_printer-y			:= printer.o
g_cdc-y				:= cdc2.o
g_multi-y			:= multi.o
g_hid-y				:= hid.o
g_dbgp-y			:= dbgp.o
g_nokia-y			:= nokia.o
g_webcam-y			:= webcam.o
g_ncm-y				:= ncm.o
g_acm_ms-y			:= acm_ms.o
g_tcm_usb_gadget-y		:= tcm_usb_gadget.o

obj-$(CONFIG_USB_ZERO)		+= g_zero.o
obj-$(CONFIG_USB_AUDIO)		+= g_audio.o
obj-$(CONFIG_USB_ETH)		+= g_ether.o
obj-$(CONFIG_USB_GADGETFS)	+= gadgetfs.o
obj-$(CONFIG_USB_FUNCTIONFS)	+= g_ffs.o
obj-$(CONFIG_USB_MASS_STORAGE)	+= g_mass_storage.o
obj-$(CONFIG_USB_G_SERIAL)	+= g_serial.o
obj-$(CONFIG_USB_G_PRINTER)	+= g_printer.o
obj-$(CONFIG_USB_MIDI_GADGET)	+= g_midi.o
obj-$(CONFIG_USB_CDC_COMPOSITE) += g_cdc.o
obj-$(CONFIG_USB_G_HID)		+= g_hid.o
obj-$(CONFIG_USB_G_DBGP)	+= g_dbgp.o
obj-$(CONFIG_USB_G_MULTI)	+= g_multi.o
obj-$(CONFIG_USB_G_NOKIA)	+= g_nokia.o
obj-$(CONFIG_USB_G_WEBCAM)	+= g_webcam.o
obj-$(CONFIG_USB_G_NCM)		+= g_ncm.o
obj-$(CONFIG_USB_G_ACM_MS)	+= g_acm_ms.o
obj-$(CONFIG_USB_GADGET_TARGET)	+= tcm_usb_gadget.o<|MERGE_RESOLUTION|>--- conflicted
+++ resolved
@@ -46,8 +46,6 @@
 obj-$(CONFIG_USB_F_SERIAL)	+= usb_f_serial.o
 usb_f_obex-y			:= f_obex.o
 obj-$(CONFIG_USB_F_OBEX)	+= usb_f_obex.o
-<<<<<<< HEAD
-=======
 obj-$(CONFIG_USB_U_ETHER)	+= u_ether.o
 u_rndis-y			:= rndis.o
 obj-$(CONFIG_USB_U_RNDIS)	+= u_rndis.o
@@ -63,7 +61,6 @@
 obj-$(CONFIG_USB_F_SUBSET)	+= usb_f_ecm_subset.o
 usb_f_rndis-y			:= f_rndis.o
 obj-$(CONFIG_USB_F_RNDIS)	+= usb_f_rndis.o
->>>>>>> d0e0ac97
 
 #
 # USB gadget drivers
