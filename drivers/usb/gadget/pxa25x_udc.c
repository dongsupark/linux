--- conflicted
+++ resolved
@@ -218,11 +218,7 @@
 	struct pxa25x_udc       *dev;
 
 	ep = container_of (_ep, struct pxa25x_ep, ep);
-<<<<<<< HEAD
-	if (!_ep || !desc || ep->ep.desc || _ep->name == ep0name
-=======
 	if (!_ep || !desc || _ep->name == ep0name
->>>>>>> bd0a521e
 			|| desc->bDescriptorType != USB_DT_ENDPOINT
 			|| ep->bEndpointAddress != desc->bEndpointAddress
 			|| ep->fifo_size < usb_endpoint_maxp (desc)) {
