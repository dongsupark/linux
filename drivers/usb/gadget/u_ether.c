/*
 * u_ether.c -- Ethernet-over-USB link layer utilities for Gadget stack
 *
 * Copyright (C) 2003-2005,2008 David Brownell
 * Copyright (C) 2003-2004 Robert Schwebel, Benedikt Spranger
 * Copyright (C) 2008 Nokia Corporation
 *
 * This program is free software; you can redistribute it and/or modify
 * it under the terms of the GNU General Public License as published by
 * the Free Software Foundation; either version 2 of the License, or
 * (at your option) any later version.
 */

/* #define VERBOSE_DEBUG */

#include <linux/kernel.h>
#include <linux/module.h>
#include <linux/gfp.h>
#include <linux/device.h>
#include <linux/ctype.h>
#include <linux/etherdevice.h>
#include <linux/ethtool.h>
#include <linux/if_vlan.h>

#include "u_ether.h"


/*
 * This component encapsulates the Ethernet link glue needed to provide
 * one (!) network link through the USB gadget stack, normally "usb0".
 *
 * The control and data models are handled by the function driver which
 * connects to this code; such as CDC Ethernet (ECM or EEM),
 * "CDC Subset", or RNDIS.  That includes all descriptor and endpoint
 * management.
 *
 * Link level addressing is handled by this component using module
 * parameters; if no such parameters are provided, random link level
 * addresses are used.  Each end of the link uses one address.  The
 * host end address is exported in various ways, and is often recorded
 * in configuration databases.
 *
 * The driver which assembles each configuration using such a link is
 * responsible for ensuring that each configuration includes at most one
 * instance of is network link.  (The network layer provides ways for
 * this single "physical" link to be used by multiple virtual links.)
 */

#define UETH__VERSION	"29-May-2008"

struct eth_dev {
	/* lock is held while accessing port_usb
	 */
	spinlock_t		lock;
	struct gether		*port_usb;

	struct net_device	*net;
	struct usb_gadget	*gadget;

	spinlock_t		req_lock;	/* guard {rx,tx}_reqs */
	struct list_head	tx_reqs, rx_reqs;
	atomic_t		tx_qlen;

	struct sk_buff_head	rx_frames;

	unsigned		qmult;

	unsigned		header_len;
	struct sk_buff		*(*wrap)(struct gether *, struct sk_buff *skb);
	int			(*unwrap)(struct gether *,
						struct sk_buff *skb,
						struct sk_buff_head *list);

	struct work_struct	work;

	unsigned long		todo;
#define	WORK_RX_MEMORY		0

	bool			zlp;
	u8			host_mac[ETH_ALEN];
	u8			dev_mac[ETH_ALEN];
};

/*-------------------------------------------------------------------------*/

#define RX_EXTRA	20	/* bytes guarding against rx overflows */

#define DEFAULT_QLEN	2	/* double buffering by default */

/* for dual-speed hardware, use deeper queues at high/super speed */
static inline int qlen(struct usb_gadget *gadget, unsigned qmult)
{
	if (gadget_is_dualspeed(gadget) && (gadget->speed == USB_SPEED_HIGH ||
					    gadget->speed == USB_SPEED_SUPER))
		return qmult * DEFAULT_QLEN;
	else
		return DEFAULT_QLEN;
}

/*-------------------------------------------------------------------------*/

/* REVISIT there must be a better way than having two sets
 * of debug calls ...
 */

#undef DBG
#undef VDBG
#undef ERROR
#undef INFO

#define xprintk(d, level, fmt, args...) \
	printk(level "%s: " fmt , (d)->net->name , ## args)

#ifdef DEBUG
#undef DEBUG
#define DBG(dev, fmt, args...) \
	xprintk(dev , KERN_DEBUG , fmt , ## args)
#else
#define DBG(dev, fmt, args...) \
	do { } while (0)
#endif /* DEBUG */

#ifdef VERBOSE_DEBUG
#define VDBG	DBG
#else
#define VDBG(dev, fmt, args...) \
	do { } while (0)
#endif /* DEBUG */

#define ERROR(dev, fmt, args...) \
	xprintk(dev , KERN_ERR , fmt , ## args)
#define INFO(dev, fmt, args...) \
	xprintk(dev , KERN_INFO , fmt , ## args)

/*-------------------------------------------------------------------------*/

/* NETWORK DRIVER HOOKUP (to the layer above this driver) */

static int ueth_change_mtu(struct net_device *net, int new_mtu)
{
	struct eth_dev	*dev = netdev_priv(net);
	unsigned long	flags;
	int		status = 0;

	/* don't change MTU on "live" link (peer won't know) */
	spin_lock_irqsave(&dev->lock, flags);
	if (dev->port_usb)
		status = -EBUSY;
	else if (new_mtu <= ETH_HLEN || new_mtu > ETH_FRAME_LEN)
		status = -ERANGE;
	else
		net->mtu = new_mtu;
	spin_unlock_irqrestore(&dev->lock, flags);

	return status;
}

static void eth_get_drvinfo(struct net_device *net, struct ethtool_drvinfo *p)
{
	struct eth_dev *dev = netdev_priv(net);

	strlcpy(p->driver, "g_ether", sizeof(p->driver));
	strlcpy(p->version, UETH__VERSION, sizeof(p->version));
	strlcpy(p->fw_version, dev->gadget->name, sizeof(p->fw_version));
	strlcpy(p->bus_info, dev_name(&dev->gadget->dev), sizeof(p->bus_info));
}

/* REVISIT can also support:
 *   - WOL (by tracking suspends and issuing remote wakeup)
 *   - msglevel (implies updated messaging)
 *   - ... probably more ethtool ops
 */

static const struct ethtool_ops ops = {
	.get_drvinfo = eth_get_drvinfo,
	.get_link = ethtool_op_get_link,
};

static void defer_kevent(struct eth_dev *dev, int flag)
{
	if (test_and_set_bit(flag, &dev->todo))
		return;
	if (!schedule_work(&dev->work))
		ERROR(dev, "kevent %d may have been dropped\n", flag);
	else
		DBG(dev, "kevent %d scheduled\n", flag);
}

static void rx_complete(struct usb_ep *ep, struct usb_request *req);

static int
rx_submit(struct eth_dev *dev, struct usb_request *req, gfp_t gfp_flags)
{
	struct sk_buff	*skb;
	int		retval = -ENOMEM;
	size_t		size = 0;
	struct usb_ep	*out;
	unsigned long	flags;

	spin_lock_irqsave(&dev->lock, flags);
	if (dev->port_usb)
		out = dev->port_usb->out_ep;
	else
		out = NULL;
	spin_unlock_irqrestore(&dev->lock, flags);

	if (!out)
		return -ENOTCONN;


	/* Padding up to RX_EXTRA handles minor disagreements with host.
	 * Normally we use the USB "terminate on short read" convention;
	 * so allow up to (N*maxpacket), since that memory is normally
	 * already allocated.  Some hardware doesn't deal well with short
	 * reads (e.g. DMA must be N*maxpacket), so for now don't trim a
	 * byte off the end (to force hardware errors on overflow).
	 *
	 * RNDIS uses internal framing, and explicitly allows senders to
	 * pad to end-of-packet.  That's potentially nice for speed, but
	 * means receivers can't recover lost synch on their own (because
	 * new packets don't only start after a short RX).
	 */
	size += sizeof(struct ethhdr) + dev->net->mtu + RX_EXTRA;
	size += dev->port_usb->header_len;
	size += out->maxpacket - 1;
	size -= size % out->maxpacket;

	if (dev->port_usb->is_fixed)
		size = max_t(size_t, size, dev->port_usb->fixed_out_len);

	skb = alloc_skb(size + NET_IP_ALIGN, gfp_flags);
	if (skb == NULL) {
		DBG(dev, "no rx skb\n");
		goto enomem;
	}

	/* Some platforms perform better when IP packets are aligned,
	 * but on at least one, checksumming fails otherwise.  Note:
	 * RNDIS headers involve variable numbers of LE32 values.
	 */
	skb_reserve(skb, NET_IP_ALIGN);

	req->buf = skb->data;
	req->length = size;
	req->complete = rx_complete;
	req->context = skb;

	retval = usb_ep_queue(out, req, gfp_flags);
	if (retval == -ENOMEM)
enomem:
		defer_kevent(dev, WORK_RX_MEMORY);
	if (retval) {
		DBG(dev, "rx submit --> %d\n", retval);
		if (skb)
			dev_kfree_skb_any(skb);
		spin_lock_irqsave(&dev->req_lock, flags);
		list_add(&req->list, &dev->rx_reqs);
		spin_unlock_irqrestore(&dev->req_lock, flags);
	}
	return retval;
}

static void rx_complete(struct usb_ep *ep, struct usb_request *req)
{
	struct sk_buff	*skb = req->context, *skb2;
	struct eth_dev	*dev = ep->driver_data;
	int		status = req->status;

	switch (status) {

	/* normal completion */
	case 0:
		skb_put(skb, req->actual);

		if (dev->unwrap) {
			unsigned long	flags;

			spin_lock_irqsave(&dev->lock, flags);
			if (dev->port_usb) {
				status = dev->unwrap(dev->port_usb,
							skb,
							&dev->rx_frames);
			} else {
				dev_kfree_skb_any(skb);
				status = -ENOTCONN;
			}
			spin_unlock_irqrestore(&dev->lock, flags);
		} else {
			skb_queue_tail(&dev->rx_frames, skb);
		}
		skb = NULL;

		skb2 = skb_dequeue(&dev->rx_frames);
		while (skb2) {
			if (status < 0
					|| ETH_HLEN > skb2->len
					|| skb2->len > VLAN_ETH_FRAME_LEN) {
				dev->net->stats.rx_errors++;
				dev->net->stats.rx_length_errors++;
				DBG(dev, "rx length %d\n", skb2->len);
				dev_kfree_skb_any(skb2);
				goto next_frame;
			}
			skb2->protocol = eth_type_trans(skb2, dev->net);
			dev->net->stats.rx_packets++;
			dev->net->stats.rx_bytes += skb2->len;

			/* no buffer copies needed, unless hardware can't
			 * use skb buffers.
			 */
			status = netif_rx(skb2);
next_frame:
			skb2 = skb_dequeue(&dev->rx_frames);
		}
		break;

	/* software-driven interface shutdown */
	case -ECONNRESET:		/* unlink */
	case -ESHUTDOWN:		/* disconnect etc */
		VDBG(dev, "rx shutdown, code %d\n", status);
		goto quiesce;

	/* for hardware automagic (such as pxa) */
	case -ECONNABORTED:		/* endpoint reset */
		DBG(dev, "rx %s reset\n", ep->name);
		defer_kevent(dev, WORK_RX_MEMORY);
quiesce:
		dev_kfree_skb_any(skb);
		goto clean;

	/* data overrun */
	case -EOVERFLOW:
		dev->net->stats.rx_over_errors++;
		/* FALLTHROUGH */

	default:
		dev->net->stats.rx_errors++;
		DBG(dev, "rx status %d\n", status);
		break;
	}

	if (skb)
		dev_kfree_skb_any(skb);
	if (!netif_running(dev->net)) {
clean:
		spin_lock(&dev->req_lock);
		list_add(&req->list, &dev->rx_reqs);
		spin_unlock(&dev->req_lock);
		req = NULL;
	}
	if (req)
		rx_submit(dev, req, GFP_ATOMIC);
}

static int prealloc(struct list_head *list, struct usb_ep *ep, unsigned n)
{
	unsigned		i;
	struct usb_request	*req;

	if (!n)
		return -ENOMEM;

	/* queue/recycle up to N requests */
	i = n;
	list_for_each_entry(req, list, list) {
		if (i-- == 0)
			goto extra;
	}
	while (i--) {
		req = usb_ep_alloc_request(ep, GFP_ATOMIC);
		if (!req)
			return list_empty(list) ? -ENOMEM : 0;
		list_add(&req->list, list);
	}
	return 0;

extra:
	/* free extras */
	for (;;) {
		struct list_head	*next;

		next = req->list.next;
		list_del(&req->list);
		usb_ep_free_request(ep, req);

		if (next == list)
			break;

		req = container_of(next, struct usb_request, list);
	}
	return 0;
}

static int alloc_requests(struct eth_dev *dev, struct gether *link, unsigned n)
{
	int	status;

	spin_lock(&dev->req_lock);
	status = prealloc(&dev->tx_reqs, link->in_ep, n);
	if (status < 0)
		goto fail;
	status = prealloc(&dev->rx_reqs, link->out_ep, n);
	if (status < 0)
		goto fail;
	goto done;
fail:
	DBG(dev, "can't alloc requests\n");
done:
	spin_unlock(&dev->req_lock);
	return status;
}

static void rx_fill(struct eth_dev *dev, gfp_t gfp_flags)
{
	struct usb_request	*req;
	unsigned long		flags;

	/* fill unused rxq slots with some skb */
	spin_lock_irqsave(&dev->req_lock, flags);
	while (!list_empty(&dev->rx_reqs)) {
		req = container_of(dev->rx_reqs.next,
				struct usb_request, list);
		list_del_init(&req->list);
		spin_unlock_irqrestore(&dev->req_lock, flags);

		if (rx_submit(dev, req, gfp_flags) < 0) {
			defer_kevent(dev, WORK_RX_MEMORY);
			return;
		}

		spin_lock_irqsave(&dev->req_lock, flags);
	}
	spin_unlock_irqrestore(&dev->req_lock, flags);
}

static void eth_work(struct work_struct *work)
{
	struct eth_dev	*dev = container_of(work, struct eth_dev, work);

	if (test_and_clear_bit(WORK_RX_MEMORY, &dev->todo)) {
		if (netif_running(dev->net))
			rx_fill(dev, GFP_KERNEL);
	}

	if (dev->todo)
		DBG(dev, "work done, flags = 0x%lx\n", dev->todo);
}

static void tx_complete(struct usb_ep *ep, struct usb_request *req)
{
	struct sk_buff	*skb = req->context;
	struct eth_dev	*dev = ep->driver_data;

	switch (req->status) {
	default:
		dev->net->stats.tx_errors++;
		VDBG(dev, "tx err %d\n", req->status);
		/* FALLTHROUGH */
	case -ECONNRESET:		/* unlink */
	case -ESHUTDOWN:		/* disconnect etc */
		break;
	case 0:
		dev->net->stats.tx_bytes += skb->len;
	}
	dev->net->stats.tx_packets++;

	spin_lock(&dev->req_lock);
	list_add(&req->list, &dev->tx_reqs);
	spin_unlock(&dev->req_lock);
	dev_kfree_skb_any(skb);

	atomic_dec(&dev->tx_qlen);
	if (netif_carrier_ok(dev->net))
		netif_wake_queue(dev->net);
}

static inline int is_promisc(u16 cdc_filter)
{
	return cdc_filter & USB_CDC_PACKET_TYPE_PROMISCUOUS;
}

static netdev_tx_t eth_start_xmit(struct sk_buff *skb,
					struct net_device *net)
{
	struct eth_dev		*dev = netdev_priv(net);
	int			length = skb->len;
	int			retval;
	struct usb_request	*req = NULL;
	unsigned long		flags;
	struct usb_ep		*in;
	u16			cdc_filter;

	spin_lock_irqsave(&dev->lock, flags);
	if (dev->port_usb) {
		in = dev->port_usb->in_ep;
		cdc_filter = dev->port_usb->cdc_filter;
	} else {
		in = NULL;
		cdc_filter = 0;
	}
	spin_unlock_irqrestore(&dev->lock, flags);

	if (!in) {
		dev_kfree_skb_any(skb);
		return NETDEV_TX_OK;
	}

	/* apply outgoing CDC or RNDIS filters */
	if (!is_promisc(cdc_filter)) {
		u8		*dest = skb->data;

		if (is_multicast_ether_addr(dest)) {
			u16	type;

			/* ignores USB_CDC_PACKET_TYPE_MULTICAST and host
			 * SET_ETHERNET_MULTICAST_FILTERS requests
			 */
			if (is_broadcast_ether_addr(dest))
				type = USB_CDC_PACKET_TYPE_BROADCAST;
			else
				type = USB_CDC_PACKET_TYPE_ALL_MULTICAST;
			if (!(cdc_filter & type)) {
				dev_kfree_skb_any(skb);
				return NETDEV_TX_OK;
			}
		}
		/* ignores USB_CDC_PACKET_TYPE_DIRECTED */
	}

	spin_lock_irqsave(&dev->req_lock, flags);
	/*
	 * this freelist can be empty if an interrupt triggered disconnect()
	 * and reconfigured the gadget (shutting down this queue) after the
	 * network stack decided to xmit but before we got the spinlock.
	 */
	if (list_empty(&dev->tx_reqs)) {
		spin_unlock_irqrestore(&dev->req_lock, flags);
		return NETDEV_TX_BUSY;
	}

	req = container_of(dev->tx_reqs.next, struct usb_request, list);
	list_del(&req->list);

	/* temporarily stop TX queue when the freelist empties */
	if (list_empty(&dev->tx_reqs))
		netif_stop_queue(net);
	spin_unlock_irqrestore(&dev->req_lock, flags);

	/* no buffer copies needed, unless the network stack did it
	 * or the hardware can't use skb buffers.
	 * or there's not enough space for extra headers we need
	 */
	if (dev->wrap) {
		unsigned long	flags;

		spin_lock_irqsave(&dev->lock, flags);
		if (dev->port_usb)
			skb = dev->wrap(dev->port_usb, skb);
		spin_unlock_irqrestore(&dev->lock, flags);
		if (!skb)
			goto drop;

		length = skb->len;
	}
	req->buf = skb->data;
	req->context = skb;
	req->complete = tx_complete;

	/* NCM requires no zlp if transfer is dwNtbInMaxSize */
	if (dev->port_usb->is_fixed &&
	    length == dev->port_usb->fixed_in_len &&
	    (length % in->maxpacket) == 0)
		req->zero = 0;
	else
		req->zero = 1;

	/* use zlp framing on tx for strict CDC-Ether conformance,
	 * though any robust network rx path ignores extra padding.
	 * and some hardware doesn't like to write zlps.
	 */
	if (req->zero && !dev->zlp && (length % in->maxpacket) == 0)
		length++;

	req->length = length;

	/* throttle high/super speed IRQ rate back slightly */
	if (gadget_is_dualspeed(dev->gadget))
		req->no_interrupt = (dev->gadget->speed == USB_SPEED_HIGH ||
				     dev->gadget->speed == USB_SPEED_SUPER)
			? ((atomic_read(&dev->tx_qlen) % dev->qmult) != 0)
			: 0;

	retval = usb_ep_queue(in, req, GFP_ATOMIC);
	switch (retval) {
	default:
		DBG(dev, "tx queue err %d\n", retval);
		break;
	case 0:
		net->trans_start = jiffies;
		atomic_inc(&dev->tx_qlen);
	}

	if (retval) {
		dev_kfree_skb_any(skb);
drop:
		dev->net->stats.tx_dropped++;
		spin_lock_irqsave(&dev->req_lock, flags);
		if (list_empty(&dev->tx_reqs))
			netif_start_queue(net);
		list_add(&req->list, &dev->tx_reqs);
		spin_unlock_irqrestore(&dev->req_lock, flags);
	}
	return NETDEV_TX_OK;
}

/*-------------------------------------------------------------------------*/

static void eth_start(struct eth_dev *dev, gfp_t gfp_flags)
{
	DBG(dev, "%s\n", __func__);

	/* fill the rx queue */
	rx_fill(dev, gfp_flags);

	/* and open the tx floodgates */
	atomic_set(&dev->tx_qlen, 0);
	netif_wake_queue(dev->net);
}

static int eth_open(struct net_device *net)
{
	struct eth_dev	*dev = netdev_priv(net);
	struct gether	*link;

	DBG(dev, "%s\n", __func__);
	if (netif_carrier_ok(dev->net))
		eth_start(dev, GFP_KERNEL);

	spin_lock_irq(&dev->lock);
	link = dev->port_usb;
	if (link && link->open)
		link->open(link);
	spin_unlock_irq(&dev->lock);

	return 0;
}

static int eth_stop(struct net_device *net)
{
	struct eth_dev	*dev = netdev_priv(net);
	unsigned long	flags;

	VDBG(dev, "%s\n", __func__);
	netif_stop_queue(net);

	DBG(dev, "stop stats: rx/tx %ld/%ld, errs %ld/%ld\n",
		dev->net->stats.rx_packets, dev->net->stats.tx_packets,
		dev->net->stats.rx_errors, dev->net->stats.tx_errors
		);

	/* ensure there are no more active requests */
	spin_lock_irqsave(&dev->lock, flags);
	if (dev->port_usb) {
		struct gether	*link = dev->port_usb;
		const struct usb_endpoint_descriptor *in;
		const struct usb_endpoint_descriptor *out;

		if (link->close)
			link->close(link);

		/* NOTE:  we have no abort-queue primitive we could use
		 * to cancel all pending I/O.  Instead, we disable then
		 * reenable the endpoints ... this idiom may leave toggle
		 * wrong, but that's a self-correcting error.
		 *
		 * REVISIT:  we *COULD* just let the transfers complete at
		 * their own pace; the network stack can handle old packets.
		 * For the moment we leave this here, since it works.
		 */
		in = link->in_ep->desc;
		out = link->out_ep->desc;
		usb_ep_disable(link->in_ep);
		usb_ep_disable(link->out_ep);
		if (netif_carrier_ok(net)) {
			DBG(dev, "host still using in/out endpoints\n");
			link->in_ep->desc = in;
			link->out_ep->desc = out;
			usb_ep_enable(link->in_ep);
			usb_ep_enable(link->out_ep);
		}
	}
	spin_unlock_irqrestore(&dev->lock, flags);

	return 0;
}

/*-------------------------------------------------------------------------*/

static int get_ether_addr(const char *str, u8 *dev_addr)
{
	if (str) {
		unsigned	i;

		for (i = 0; i < 6; i++) {
			unsigned char num;

			if ((*str == '.') || (*str == ':'))
				str++;
			num = hex_to_bin(*str++) << 4;
			num |= hex_to_bin(*str++);
			dev_addr [i] = num;
		}
		if (is_valid_ether_addr(dev_addr))
			return 0;
	}
	eth_random_addr(dev_addr);
	return 1;
}

<<<<<<< HEAD
=======
static int get_ether_addr_str(u8 dev_addr[ETH_ALEN], char *str, int len)
{
	if (len < 18)
		return -EINVAL;

	snprintf(str, len, "%02x:%02x:%02x:%02x:%02x:%02x",
		 dev_addr[0], dev_addr[1], dev_addr[2],
		 dev_addr[3], dev_addr[4], dev_addr[5]);
	return 18;
}

>>>>>>> d0e0ac97
static const struct net_device_ops eth_netdev_ops = {
	.ndo_open		= eth_open,
	.ndo_stop		= eth_stop,
	.ndo_start_xmit		= eth_start_xmit,
	.ndo_change_mtu		= ueth_change_mtu,
	.ndo_set_mac_address 	= eth_mac_addr,
	.ndo_validate_addr	= eth_validate_addr,
};

static struct device_type gadget_type = {
	.name	= "gadget",
};

/**
 * gether_setup_name - initialize one ethernet-over-usb link
 * @g: gadget to associated with these links
 * @ethaddr: NULL, or a buffer in which the ethernet address of the
 *	host side of the link is recorded
 * @netname: name for network device (for example, "usb")
 * Context: may sleep
 *
 * This sets up the single network link that may be exported by a
 * gadget driver using this framework.  The link layer addresses are
 * set up using module parameters.
 *
 * Returns negative errno, or zero on success
 */
<<<<<<< HEAD
struct eth_dev *gether_setup_name(struct usb_gadget *g, u8 ethaddr[ETH_ALEN],
		const char *netname)
=======
struct eth_dev *gether_setup_name(struct usb_gadget *g,
		const char *dev_addr, const char *host_addr,
		u8 ethaddr[ETH_ALEN], unsigned qmult, const char *netname)
>>>>>>> d0e0ac97
{
	struct eth_dev		*dev;
	struct net_device	*net;
	int			status;

	net = alloc_etherdev(sizeof *dev);
	if (!net)
		return ERR_PTR(-ENOMEM);

	dev = netdev_priv(net);
	spin_lock_init(&dev->lock);
	spin_lock_init(&dev->req_lock);
	INIT_WORK(&dev->work, eth_work);
	INIT_LIST_HEAD(&dev->tx_reqs);
	INIT_LIST_HEAD(&dev->rx_reqs);

	skb_queue_head_init(&dev->rx_frames);

	/* network device setup */
	dev->net = net;
	dev->qmult = qmult;
	snprintf(net->name, sizeof(net->name), "%s%%d", netname);

	if (get_ether_addr(dev_addr, net->dev_addr))
		dev_warn(&g->dev,
			"using random %s ethernet address\n", "self");
	if (get_ether_addr(host_addr, dev->host_mac))
		dev_warn(&g->dev,
			"using random %s ethernet address\n", "host");

	if (ethaddr)
		memcpy(ethaddr, dev->host_mac, ETH_ALEN);

	net->netdev_ops = &eth_netdev_ops;

	SET_ETHTOOL_OPS(net, &ops);

	dev->gadget = g;
	SET_NETDEV_DEV(net, &g->dev);
	SET_NETDEV_DEVTYPE(net, &gadget_type);

	status = register_netdev(net);
	if (status < 0) {
		dev_dbg(&g->dev, "register_netdev failed, %d\n", status);
		free_netdev(net);
		dev = ERR_PTR(status);
	} else {
		INFO(dev, "MAC %pM\n", net->dev_addr);
		INFO(dev, "HOST MAC %pM\n", dev->host_mac);

<<<<<<< HEAD
=======
		/*
		 * two kinds of host-initiated state changes:
		 *  - iff DATA transfer is active, carrier is "on"
		 *  - tx queueing enabled if open *and* carrier is "on"
		 */
		netif_carrier_off(net);
	}

	return dev;
}
EXPORT_SYMBOL(gether_setup_name);

struct net_device *gether_setup_name_default(const char *netname)
{
	struct net_device	*net;
	struct eth_dev		*dev;

	net = alloc_etherdev(sizeof(*dev));
	if (!net)
		return ERR_PTR(-ENOMEM);

	dev = netdev_priv(net);
	spin_lock_init(&dev->lock);
	spin_lock_init(&dev->req_lock);
	INIT_WORK(&dev->work, eth_work);
	INIT_LIST_HEAD(&dev->tx_reqs);
	INIT_LIST_HEAD(&dev->rx_reqs);

	skb_queue_head_init(&dev->rx_frames);

	/* network device setup */
	dev->net = net;
	dev->qmult = QMULT_DEFAULT;
	snprintf(net->name, sizeof(net->name), "%s%%d", netname);

	eth_random_addr(dev->dev_mac);
	pr_warn("using random %s ethernet address\n", "self");
	eth_random_addr(dev->host_mac);
	pr_warn("using random %s ethernet address\n", "host");

	net->netdev_ops = &eth_netdev_ops;

	SET_ETHTOOL_OPS(net, &ops);
	SET_NETDEV_DEVTYPE(net, &gadget_type);

	return net;
}
EXPORT_SYMBOL(gether_setup_name_default);

int gether_register_netdev(struct net_device *net)
{
	struct eth_dev *dev;
	struct usb_gadget *g;
	struct sockaddr sa;
	int status;

	if (!net->dev.parent)
		return -EINVAL;
	dev = netdev_priv(net);
	g = dev->gadget;
	status = register_netdev(net);
	if (status < 0) {
		dev_dbg(&g->dev, "register_netdev failed, %d\n", status);
		return status;
	} else {
		INFO(dev, "HOST MAC %pM\n", dev->host_mac);

>>>>>>> d0e0ac97
		/* two kinds of host-initiated state changes:
		 *  - iff DATA transfer is active, carrier is "on"
		 *  - tx queueing enabled if open *and* carrier is "on"
		 */
		netif_carrier_off(net);
	}
	sa.sa_family = net->type;
	memcpy(sa.sa_data, dev->dev_mac, ETH_ALEN);
	rtnl_lock();
	status = dev_set_mac_address(net, &sa);
	rtnl_unlock();
	if (status)
		pr_warn("cannot set self ethernet address: %d\n", status);
	else
		INFO(dev, "MAC %pM\n", dev->dev_mac);

	return dev;
}
EXPORT_SYMBOL(gether_register_netdev);

void gether_set_gadget(struct net_device *net, struct usb_gadget *g)
{
	struct eth_dev *dev;

	dev = netdev_priv(net);
	dev->gadget = g;
	SET_NETDEV_DEV(net, &g->dev);
}
EXPORT_SYMBOL(gether_set_gadget);

int gether_set_dev_addr(struct net_device *net, const char *dev_addr)
{
	struct eth_dev *dev;
	u8 new_addr[ETH_ALEN];

	dev = netdev_priv(net);
	if (get_ether_addr(dev_addr, new_addr))
		return -EINVAL;
	memcpy(dev->dev_mac, new_addr, ETH_ALEN);
	return 0;
}
EXPORT_SYMBOL(gether_set_dev_addr);

int gether_get_dev_addr(struct net_device *net, char *dev_addr, int len)
{
	struct eth_dev *dev;

	dev = netdev_priv(net);
	return get_ether_addr_str(dev->dev_mac, dev_addr, len);
}
EXPORT_SYMBOL(gether_get_dev_addr);

int gether_set_host_addr(struct net_device *net, const char *host_addr)
{
	struct eth_dev *dev;
	u8 new_addr[ETH_ALEN];

	dev = netdev_priv(net);
	if (get_ether_addr(host_addr, new_addr))
		return -EINVAL;
	memcpy(dev->host_mac, new_addr, ETH_ALEN);
	return 0;
}
EXPORT_SYMBOL(gether_set_host_addr);

int gether_get_host_addr(struct net_device *net, char *host_addr, int len)
{
	struct eth_dev *dev;

	dev = netdev_priv(net);
	return get_ether_addr_str(dev->host_mac, host_addr, len);
}
EXPORT_SYMBOL(gether_get_host_addr);

int gether_get_host_addr_cdc(struct net_device *net, char *host_addr, int len)
{
	struct eth_dev *dev;

	if (len < 13)
		return -EINVAL;

	dev = netdev_priv(net);
	snprintf(host_addr, len, "%pm", dev->host_mac);

	return strlen(host_addr);
}
EXPORT_SYMBOL(gether_get_host_addr_cdc);

void gether_get_host_addr_u8(struct net_device *net, u8 host_mac[ETH_ALEN])
{
	struct eth_dev *dev;

	dev = netdev_priv(net);
	memcpy(host_mac, dev->host_mac, ETH_ALEN);
}
EXPORT_SYMBOL(gether_get_host_addr_u8);

void gether_set_qmult(struct net_device *net, unsigned qmult)
{
	struct eth_dev *dev;

	dev = netdev_priv(net);
	dev->qmult = qmult;
}
EXPORT_SYMBOL(gether_set_qmult);

unsigned gether_get_qmult(struct net_device *net)
{
	struct eth_dev *dev;

	dev = netdev_priv(net);
	return dev->qmult;
}
EXPORT_SYMBOL(gether_get_qmult);

int gether_get_ifname(struct net_device *net, char *name, int len)
{
	rtnl_lock();
	strlcpy(name, netdev_name(net), len);
	rtnl_unlock();
	return strlen(name);
}
EXPORT_SYMBOL(gether_get_ifname);

/**
 * gether_cleanup - remove Ethernet-over-USB device
 * Context: may sleep
 *
 * This is called to free all resources allocated by @gether_setup().
 */
void gether_cleanup(struct eth_dev *dev)
{
	if (!dev)
		return;

	unregister_netdev(dev->net);
	flush_work(&dev->work);
	free_netdev(dev->net);
}
<<<<<<< HEAD
=======
EXPORT_SYMBOL(gether_cleanup);
>>>>>>> d0e0ac97

/**
 * gether_connect - notify network layer that USB link is active
 * @link: the USB link, set up with endpoints, descriptors matching
 *	current device speed, and any framing wrapper(s) set up.
 * Context: irqs blocked
 *
 * This is called to activate endpoints and let the network layer know
 * the connection is active ("carrier detect").  It may cause the I/O
 * queues to open and start letting network packets flow, but will in
 * any case activate the endpoints so that they respond properly to the
 * USB host.
 *
 * Verify net_device pointer returned using IS_ERR().  If it doesn't
 * indicate some error code (negative errno), ep->driver_data values
 * have been overwritten.
 */
struct net_device *gether_connect(struct gether *link)
{
	struct eth_dev		*dev = link->ioport;
	int			result = 0;

	if (!dev)
		return ERR_PTR(-EINVAL);

	link->in_ep->driver_data = dev;
	result = usb_ep_enable(link->in_ep);
	if (result != 0) {
		DBG(dev, "enable %s --> %d\n",
			link->in_ep->name, result);
		goto fail0;
	}

	link->out_ep->driver_data = dev;
	result = usb_ep_enable(link->out_ep);
	if (result != 0) {
		DBG(dev, "enable %s --> %d\n",
			link->out_ep->name, result);
		goto fail1;
	}

	if (result == 0)
		result = alloc_requests(dev, link, qlen(dev->gadget,
					dev->qmult));

	if (result == 0) {
		dev->zlp = link->is_zlp_ok;
		DBG(dev, "qlen %d\n", qlen(dev->gadget, dev->qmult));

		dev->header_len = link->header_len;
		dev->unwrap = link->unwrap;
		dev->wrap = link->wrap;

		spin_lock(&dev->lock);
		dev->port_usb = link;
		if (netif_running(dev->net)) {
			if (link->open)
				link->open(link);
		} else {
			if (link->close)
				link->close(link);
		}
		spin_unlock(&dev->lock);

		netif_carrier_on(dev->net);
		if (netif_running(dev->net))
			eth_start(dev, GFP_ATOMIC);

	/* on error, disable any endpoints  */
	} else {
		(void) usb_ep_disable(link->out_ep);
fail1:
		(void) usb_ep_disable(link->in_ep);
	}
fail0:
	/* caller is responsible for cleanup on error */
	if (result < 0)
		return ERR_PTR(result);
	return dev->net;
}
EXPORT_SYMBOL(gether_connect);

/**
 * gether_disconnect - notify network layer that USB link is inactive
 * @link: the USB link, on which gether_connect() was called
 * Context: irqs blocked
 *
 * This is called to deactivate endpoints and let the network layer know
 * the connection went inactive ("no carrier").
 *
 * On return, the state is as if gether_connect() had never been called.
 * The endpoints are inactive, and accordingly without active USB I/O.
 * Pointers to endpoint descriptors and endpoint private data are nulled.
 */
void gether_disconnect(struct gether *link)
{
	struct eth_dev		*dev = link->ioport;
	struct usb_request	*req;

	WARN_ON(!dev);
	if (!dev)
		return;

	DBG(dev, "%s\n", __func__);

	netif_stop_queue(dev->net);
	netif_carrier_off(dev->net);

	/* disable endpoints, forcing (synchronous) completion
	 * of all pending i/o.  then free the request objects
	 * and forget about the endpoints.
	 */
	usb_ep_disable(link->in_ep);
	spin_lock(&dev->req_lock);
	while (!list_empty(&dev->tx_reqs)) {
		req = container_of(dev->tx_reqs.next,
					struct usb_request, list);
		list_del(&req->list);

		spin_unlock(&dev->req_lock);
		usb_ep_free_request(link->in_ep, req);
		spin_lock(&dev->req_lock);
	}
	spin_unlock(&dev->req_lock);
	link->in_ep->driver_data = NULL;
	link->in_ep->desc = NULL;

	usb_ep_disable(link->out_ep);
	spin_lock(&dev->req_lock);
	while (!list_empty(&dev->rx_reqs)) {
		req = container_of(dev->rx_reqs.next,
					struct usb_request, list);
		list_del(&req->list);

		spin_unlock(&dev->req_lock);
		usb_ep_free_request(link->out_ep, req);
		spin_lock(&dev->req_lock);
	}
	spin_unlock(&dev->req_lock);
	link->out_ep->driver_data = NULL;
	link->out_ep->desc = NULL;

	/* finish forgetting about this USB link episode */
	dev->header_len = 0;
	dev->unwrap = NULL;
	dev->wrap = NULL;

	spin_lock(&dev->lock);
	dev->port_usb = NULL;
	spin_unlock(&dev->lock);
}
EXPORT_SYMBOL(gether_disconnect);

MODULE_LICENSE("GPL");
MODULE_AUTHOR("David Brownell");<|MERGE_RESOLUTION|>--- conflicted
+++ resolved
@@ -717,8 +717,6 @@
 	return 1;
 }
 
-<<<<<<< HEAD
-=======
 static int get_ether_addr_str(u8 dev_addr[ETH_ALEN], char *str, int len)
 {
 	if (len < 18)
@@ -730,7 +728,6 @@
 	return 18;
 }
 
->>>>>>> d0e0ac97
 static const struct net_device_ops eth_netdev_ops = {
 	.ndo_open		= eth_open,
 	.ndo_stop		= eth_stop,
@@ -758,14 +755,9 @@
  *
  * Returns negative errno, or zero on success
  */
-<<<<<<< HEAD
-struct eth_dev *gether_setup_name(struct usb_gadget *g, u8 ethaddr[ETH_ALEN],
-		const char *netname)
-=======
 struct eth_dev *gether_setup_name(struct usb_gadget *g,
 		const char *dev_addr, const char *host_addr,
 		u8 ethaddr[ETH_ALEN], unsigned qmult, const char *netname)
->>>>>>> d0e0ac97
 {
 	struct eth_dev		*dev;
 	struct net_device	*net;
@@ -816,8 +808,6 @@
 		INFO(dev, "MAC %pM\n", net->dev_addr);
 		INFO(dev, "HOST MAC %pM\n", dev->host_mac);
 
-<<<<<<< HEAD
-=======
 		/*
 		 * two kinds of host-initiated state changes:
 		 *  - iff DATA transfer is active, carrier is "on"
@@ -885,7 +875,6 @@
 	} else {
 		INFO(dev, "HOST MAC %pM\n", dev->host_mac);
 
->>>>>>> d0e0ac97
 		/* two kinds of host-initiated state changes:
 		 *  - iff DATA transfer is active, carrier is "on"
 		 *  - tx queueing enabled if open *and* carrier is "on"
@@ -902,7 +891,7 @@
 	else
 		INFO(dev, "MAC %pM\n", dev->dev_mac);
 
-	return dev;
+	return status;
 }
 EXPORT_SYMBOL(gether_register_netdev);
 
@@ -1025,10 +1014,7 @@
 	flush_work(&dev->work);
 	free_netdev(dev->net);
 }
-<<<<<<< HEAD
-=======
 EXPORT_SYMBOL(gether_cleanup);
->>>>>>> d0e0ac97
 
 /**
  * gether_connect - notify network layer that USB link is active
