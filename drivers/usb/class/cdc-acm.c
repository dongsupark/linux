/*
 * cdc-acm.c
 *
 * Copyright (c) 1999 Armin Fuerst	<fuerst@in.tum.de>
 * Copyright (c) 1999 Pavel Machek	<pavel@suse.cz>
 * Copyright (c) 1999 Johannes Erdfelt	<johannes@erdfelt.com>
 * Copyright (c) 2000 Vojtech Pavlik	<vojtech@suse.cz>
 * Copyright (c) 2004 Oliver Neukum	<oliver@neukum.name>
 * Copyright (c) 2005 David Kubicek	<dave@awk.cz>
 *
 * USB Abstract Control Model driver for USB modems and ISDN adapters
 *
 * Sponsored by SuSE
 *
 * ChangeLog:
 *	v0.9  - thorough cleaning, URBification, almost a rewrite
 *	v0.10 - some more cleanups
 *	v0.11 - fixed flow control, read error doesn't stop reads
 *	v0.12 - added TIOCM ioctls, added break handling, made struct acm kmalloced
 *	v0.13 - added termios, added hangup
 *	v0.14 - sized down struct acm
 *	v0.15 - fixed flow control again - characters could be lost
 *	v0.16 - added code for modems with swapped data and control interfaces
 *	v0.17 - added new style probing
 *	v0.18 - fixed new style probing for devices with more configurations
 *	v0.19 - fixed CLOCAL handling (thanks to Richard Shih-Ping Chan)
 *	v0.20 - switched to probing on interface (rather than device) class
 *	v0.21 - revert to probing on device for devices with multiple configs
 *	v0.22 - probe only the control interface. if usbcore doesn't choose the
 *		config we want, sysadmin changes bConfigurationValue in sysfs.
 *	v0.23 - use softirq for rx processing, as needed by tty layer
 *	v0.24 - change probe method to evaluate CDC union descriptor
 *	v0.25 - downstream tasks paralelized to maximize throughput
 *	v0.26 - multiple write urbs, writesize increased
 */

/*
 * This program is free software; you can redistribute it and/or modify
 * it under the terms of the GNU General Public License as published by
 * the Free Software Foundation; either version 2 of the License, or
 * (at your option) any later version.
 *
 * This program is distributed in the hope that it will be useful,
 * but WITHOUT ANY WARRANTY; without even the implied warranty of
 * MERCHANTABILITY or FITNESS FOR A PARTICULAR PURPOSE.  See the
 * GNU General Public License for more details.
 *
 * You should have received a copy of the GNU General Public License
 * along with this program; if not, write to the Free Software
 * Foundation, Inc., 59 Temple Place, Suite 330, Boston, MA 02111-1307 USA
 */

#undef DEBUG
#undef VERBOSE_DEBUG

#include <linux/kernel.h>
#include <linux/errno.h>
#include <linux/init.h>
#include <linux/slab.h>
#include <linux/tty.h>
#include <linux/tty_driver.h>
#include <linux/tty_flip.h>
#include <linux/module.h>
#include <linux/mutex.h>
#include <asm/uaccess.h>
#include <linux/usb.h>
#include <linux/usb/cdc.h>
#include <asm/byteorder.h>
#include <asm/unaligned.h>
#include <linux/list.h>

#include "cdc-acm.h"


#define ACM_CLOSE_TIMEOUT	15	/* seconds to let writes drain */

/*
 * Version Information
 */
#define DRIVER_VERSION "v0.26"
#define DRIVER_AUTHOR "Armin Fuerst, Pavel Machek, Johannes Erdfelt, Vojtech Pavlik, David Kubicek"
#define DRIVER_DESC "USB Abstract Control Model driver for USB modems and ISDN adapters"

static struct usb_driver acm_driver;
static struct tty_driver *acm_tty_driver;
static struct acm *acm_table[ACM_TTY_MINORS];

static DEFINE_MUTEX(open_mutex);

#define ACM_READY(acm)	(acm && acm->dev && acm->used)

#ifdef VERBOSE_DEBUG
#define verbose	1
#else
#define verbose	0
#endif

/*
 * Functions for ACM control messages.
 */

static int acm_ctrl_msg(struct acm *acm, int request, int value, void *buf, int len)
{
	int retval = usb_control_msg(acm->dev, usb_sndctrlpipe(acm->dev, 0),
		request, USB_RT_ACM, value,
		acm->control->altsetting[0].desc.bInterfaceNumber,
		buf, len, 5000);
	dbg("acm_control_msg: rq: 0x%02x val: %#x len: %#x result: %d", request, value, len, retval);
	return retval < 0 ? retval : 0;
}

/* devices aren't required to support these requests.
 * the cdc acm descriptor tells whether they do...
 */
#define acm_set_control(acm, control) \
	acm_ctrl_msg(acm, USB_CDC_REQ_SET_CONTROL_LINE_STATE, control, NULL, 0)
#define acm_set_line(acm, line) \
	acm_ctrl_msg(acm, USB_CDC_REQ_SET_LINE_CODING, 0, line, sizeof *(line))
#define acm_send_break(acm, ms) \
	acm_ctrl_msg(acm, USB_CDC_REQ_SEND_BREAK, ms, NULL, 0)

/*
 * Write buffer management.
 * All of these assume proper locks taken by the caller.
 */

static int acm_wb_alloc(struct acm *acm)
{
	int i, wbn;
	struct acm_wb *wb;

	wbn = 0;
	i = 0;
	for (;;) {
		wb = &acm->wb[wbn];
		if (!wb->use) {
			wb->use = 1;
			return wbn;
		}
		wbn = (wbn + 1) % ACM_NW;
		if (++i >= ACM_NW)
			return -1;
	}
}

static int acm_wb_is_avail(struct acm *acm)
{
	int i, n;
	unsigned long flags;

	n = ACM_NW;
	spin_lock_irqsave(&acm->write_lock, flags);
	for (i = 0; i < ACM_NW; i++) {
		n -= acm->wb[i].use;
	}
	spin_unlock_irqrestore(&acm->write_lock, flags);
	return n;
}

/*
 * Finish write. Caller must hold acm->write_lock
 */
static void acm_write_done(struct acm *acm, struct acm_wb *wb)
{
	wb->use = 0;
	acm->transmitting--;
}

/*
 * Poke write.
 *
 * the caller is responsible for locking
 */

static int acm_start_wb(struct acm *acm, struct acm_wb *wb)
{
	int rc;

	acm->transmitting++;

	wb->urb->transfer_buffer = wb->buf;
	wb->urb->transfer_dma = wb->dmah;
	wb->urb->transfer_buffer_length = wb->len;
	wb->urb->dev = acm->dev;

	if ((rc = usb_submit_urb(wb->urb, GFP_ATOMIC)) < 0) {
		dbg("usb_submit_urb(write bulk) failed: %d", rc);
		acm_write_done(acm, wb);
	}
	return rc;
}

static int acm_write_start(struct acm *acm, int wbn)
{
	unsigned long flags;
	struct acm_wb *wb = &acm->wb[wbn];
	int rc;

	spin_lock_irqsave(&acm->write_lock, flags);
	if (!acm->dev) {
		wb->use = 0;
		spin_unlock_irqrestore(&acm->write_lock, flags);
		return -ENODEV;
	}

	dbg("%s susp_count: %d", __func__, acm->susp_count);
	if (acm->susp_count) {
		acm->delayed_wb = wb;
		schedule_work(&acm->waker);
		spin_unlock_irqrestore(&acm->write_lock, flags);
		return 0;	/* A white lie */
	}
	usb_mark_last_busy(acm->dev);

	rc = acm_start_wb(acm, wb);
	spin_unlock_irqrestore(&acm->write_lock, flags);

	return rc;

}
/*
 * attributes exported through sysfs
 */
static ssize_t show_caps
(struct device *dev, struct device_attribute *attr, char *buf)
{
	struct usb_interface *intf = to_usb_interface(dev);
	struct acm *acm = usb_get_intfdata(intf);

	return sprintf(buf, "%d", acm->ctrl_caps);
}
static DEVICE_ATTR(bmCapabilities, S_IRUGO, show_caps, NULL);

static ssize_t show_country_codes
(struct device *dev, struct device_attribute *attr, char *buf)
{
	struct usb_interface *intf = to_usb_interface(dev);
	struct acm *acm = usb_get_intfdata(intf);

	memcpy(buf, acm->country_codes, acm->country_code_size);
	return acm->country_code_size;
}

static DEVICE_ATTR(wCountryCodes, S_IRUGO, show_country_codes, NULL);

static ssize_t show_country_rel_date
(struct device *dev, struct device_attribute *attr, char *buf)
{
	struct usb_interface *intf = to_usb_interface(dev);
	struct acm *acm = usb_get_intfdata(intf);

	return sprintf(buf, "%d", acm->country_rel_date);
}

static DEVICE_ATTR(iCountryCodeRelDate, S_IRUGO, show_country_rel_date, NULL);
/*
 * Interrupt handlers for various ACM device responses
 */

/* control interface reports status changes with "interrupt" transfers */
static void acm_ctrl_irq(struct urb *urb)
{
	struct acm *acm = urb->context;
	struct usb_cdc_notification *dr = urb->transfer_buffer;
	unsigned char *data;
	int newctrl;
	int retval;
	int status = urb->status;

	switch (status) {
	case 0:
		/* success */
		break;
	case -ECONNRESET:
	case -ENOENT:
	case -ESHUTDOWN:
		/* this urb is terminated, clean up */
		dbg("%s - urb shutting down with status: %d", __func__, status);
		return;
	default:
		dbg("%s - nonzero urb status received: %d", __func__, status);
		goto exit;
	}

	if (!ACM_READY(acm))
		goto exit;

	data = (unsigned char *)(dr + 1);
	switch (dr->bNotificationType) {

		case USB_CDC_NOTIFY_NETWORK_CONNECTION:

			dbg("%s network", dr->wValue ? "connected to" : "disconnected from");
			break;

		case USB_CDC_NOTIFY_SERIAL_STATE:

			newctrl = get_unaligned_le16(data);

			if (acm->tty && !acm->clocal && (acm->ctrlin & ~newctrl & ACM_CTRL_DCD)) {
				dbg("calling hangup");
				tty_hangup(acm->tty);
			}

			acm->ctrlin = newctrl;

			dbg("input control lines: dcd%c dsr%c break%c ring%c framing%c parity%c overrun%c",
				acm->ctrlin & ACM_CTRL_DCD ? '+' : '-',	acm->ctrlin & ACM_CTRL_DSR ? '+' : '-',
				acm->ctrlin & ACM_CTRL_BRK ? '+' : '-',	acm->ctrlin & ACM_CTRL_RI  ? '+' : '-',
				acm->ctrlin & ACM_CTRL_FRAMING ? '+' : '-',	acm->ctrlin & ACM_CTRL_PARITY ? '+' : '-',
				acm->ctrlin & ACM_CTRL_OVERRUN ? '+' : '-');

			break;

		default:
			dbg("unknown notification %d received: index %d len %d data0 %d data1 %d",
				dr->bNotificationType, dr->wIndex,
				dr->wLength, data[0], data[1]);
			break;
	}
exit:
	usb_mark_last_busy(acm->dev);
	retval = usb_submit_urb (urb, GFP_ATOMIC);
	if (retval)
		dev_err(&urb->dev->dev, "%s - usb_submit_urb failed with "
			"result %d", __func__, retval);
}

/* data interface returns incoming bytes, or we got unthrottled */
static void acm_read_bulk(struct urb *urb)
{
	struct acm_rb *buf;
	struct acm_ru *rcv = urb->context;
	struct acm *acm = rcv->instance;
	int status = urb->status;

	dbg("Entering acm_read_bulk with status %d", status);

	if (!ACM_READY(acm)) {
		dev_dbg(&acm->data->dev, "Aborting, acm not ready");
		return;
	}
	usb_mark_last_busy(acm->dev);

	if (status)
		dev_dbg(&acm->data->dev, "bulk rx status %d\n", status);

	buf = rcv->buffer;
	buf->size = urb->actual_length;

	if (likely(status == 0)) {
		spin_lock(&acm->read_lock);
		acm->processing++;
		list_add_tail(&rcv->list, &acm->spare_read_urbs);
		list_add_tail(&buf->list, &acm->filled_read_bufs);
		spin_unlock(&acm->read_lock);
	} else {
		/* we drop the buffer due to an error */
		spin_lock(&acm->read_lock);
		list_add_tail(&rcv->list, &acm->spare_read_urbs);
		list_add(&buf->list, &acm->spare_read_bufs);
		spin_unlock(&acm->read_lock);
		/* nevertheless the tasklet must be kicked unconditionally
		so the queue cannot dry up */
	}
	if (likely(!acm->susp_count))
		tasklet_schedule(&acm->urb_task);
}

static void acm_rx_tasklet(unsigned long _acm)
{
	struct acm *acm = (void *)_acm;
	struct acm_rb *buf;
	struct tty_struct *tty = acm->tty;
	struct acm_ru *rcv;
	unsigned long flags;
	unsigned char throttled;

	dbg("Entering acm_rx_tasklet");

	if (!ACM_READY(acm))
	{
		dbg("acm_rx_tasklet: ACM not ready");
		return;
	}

	spin_lock_irqsave(&acm->throttle_lock, flags);
	throttled = acm->throttle;
	spin_unlock_irqrestore(&acm->throttle_lock, flags);
	if (throttled)
	{
		dbg("acm_rx_tasklet: throttled");
		return;
	}

next_buffer:
	spin_lock_irqsave(&acm->read_lock, flags);
	if (list_empty(&acm->filled_read_bufs)) {
		spin_unlock_irqrestore(&acm->read_lock, flags);
		goto urbs;
	}
	buf = list_entry(acm->filled_read_bufs.next,
			 struct acm_rb, list);
	list_del(&buf->list);
	spin_unlock_irqrestore(&acm->read_lock, flags);

	dbg("acm_rx_tasklet: procesing buf 0x%p, size = %d", buf, buf->size);

	tty_buffer_request_room(tty, buf->size);
	spin_lock_irqsave(&acm->throttle_lock, flags);
	throttled = acm->throttle;
	spin_unlock_irqrestore(&acm->throttle_lock, flags);
	if (!throttled)
		tty_insert_flip_string(tty, buf->base, buf->size);
	tty_flip_buffer_push(tty);

	if (throttled) {
		dbg("Throttling noticed");
		spin_lock_irqsave(&acm->read_lock, flags);
		list_add(&buf->list, &acm->filled_read_bufs);
		spin_unlock_irqrestore(&acm->read_lock, flags);
		return;
	}

	spin_lock_irqsave(&acm->read_lock, flags);
	list_add(&buf->list, &acm->spare_read_bufs);
	spin_unlock_irqrestore(&acm->read_lock, flags);
	goto next_buffer;

urbs:
	while (!list_empty(&acm->spare_read_bufs)) {
		spin_lock_irqsave(&acm->read_lock, flags);
		if (list_empty(&acm->spare_read_urbs)) {
			acm->processing = 0;
			spin_unlock_irqrestore(&acm->read_lock, flags);
			return;
		}
		rcv = list_entry(acm->spare_read_urbs.next,
				 struct acm_ru, list);
		list_del(&rcv->list);
		spin_unlock_irqrestore(&acm->read_lock, flags);

		buf = list_entry(acm->spare_read_bufs.next,
				 struct acm_rb, list);
		list_del(&buf->list);

		rcv->buffer = buf;

		usb_fill_bulk_urb(rcv->urb, acm->dev,
				  acm->rx_endpoint,
				  buf->base,
				  acm->readsize,
				  acm_read_bulk, rcv);
		rcv->urb->transfer_dma = buf->dma;
		rcv->urb->transfer_flags |= URB_NO_TRANSFER_DMA_MAP;

		/* This shouldn't kill the driver as unsuccessful URBs are returned to the
		   free-urbs-pool and resubmited ASAP */
		spin_lock_irqsave(&acm->read_lock, flags);
		if (acm->susp_count || usb_submit_urb(rcv->urb, GFP_ATOMIC) < 0) {
			list_add(&buf->list, &acm->spare_read_bufs);
			list_add(&rcv->list, &acm->spare_read_urbs);
			acm->processing = 0;
			spin_unlock_irqrestore(&acm->read_lock, flags);
			return;
		} else {
			spin_unlock_irqrestore(&acm->read_lock, flags);
			dbg("acm_rx_tasklet: sending urb 0x%p, rcv 0x%p, buf 0x%p", rcv->urb, rcv, buf);
		}
	}
	spin_lock_irqsave(&acm->read_lock, flags);
	acm->processing = 0;
	spin_unlock_irqrestore(&acm->read_lock, flags);
}

/* data interface wrote those outgoing bytes */
static void acm_write_bulk(struct urb *urb)
{
	struct acm_wb *wb = urb->context;
	struct acm *acm = wb->instance;
	unsigned long flags;

	if (verbose || urb->status
			|| (urb->actual_length != urb->transfer_buffer_length))
		dev_dbg(&acm->data->dev, "tx %d/%d bytes -- > %d\n",
			urb->actual_length,
			urb->transfer_buffer_length,
			urb->status);

	spin_lock_irqsave(&acm->write_lock, flags);
	acm_write_done(acm, wb);
	spin_unlock_irqrestore(&acm->write_lock, flags);
	if (ACM_READY(acm))
		schedule_work(&acm->work);
	else
		wake_up_interruptible(&acm->drain_wait);
}

static void acm_softint(struct work_struct *work)
{
	struct acm *acm = container_of(work, struct acm, work);

	dev_vdbg(&acm->data->dev, "tx work\n");
	if (!ACM_READY(acm))
		return;
	tty_wakeup(acm->tty);
}

static void acm_waker(struct work_struct *waker)
{
	struct acm *acm = container_of(waker, struct acm, waker);
	int rv;

	rv = usb_autopm_get_interface(acm->control);
	if (rv < 0) {
		dev_err(&acm->dev->dev, "Autopm failure in %s\n", __func__);
		return;
	}
	if (acm->delayed_wb) {
		acm_start_wb(acm, acm->delayed_wb);
		acm->delayed_wb = NULL;
	}
	usb_autopm_put_interface(acm->control);
}

/*
 * TTY handlers
 */

static int acm_tty_open(struct tty_struct *tty, struct file *filp)
{
	struct acm *acm;
	int rv = -EINVAL;
	int i;
	dbg("Entering acm_tty_open.");

	mutex_lock(&open_mutex);

	acm = acm_table[tty->index];
	if (!acm || !acm->dev)
		goto err_out;
	else
		rv = 0;

	set_bit(TTY_NO_WRITE_SPLIT, &tty->flags);
	tty->driver_data = acm;
	acm->tty = tty;

	/* force low_latency on so that our tty_push actually forces the data through,
	   otherwise it is scheduled, and with high data rates data can get lost. */
	tty->low_latency = 1;

	if (usb_autopm_get_interface(acm->control) < 0)
		goto early_bail;
	else
		acm->control->needs_remote_wakeup = 1;

	mutex_lock(&acm->mutex);
	if (acm->used++) {
		usb_autopm_put_interface(acm->control);
		goto done;
        }


	acm->ctrlurb->dev = acm->dev;
	if (usb_submit_urb(acm->ctrlurb, GFP_KERNEL)) {
		dbg("usb_submit_urb(ctrl irq) failed");
		goto bail_out;
	}

	if (0 > acm_set_control(acm, acm->ctrlout = ACM_CTRL_DTR | ACM_CTRL_RTS) &&
	    (acm->ctrl_caps & USB_CDC_CAP_LINE))
		goto full_bailout;
	usb_autopm_put_interface(acm->control);

	INIT_LIST_HEAD(&acm->spare_read_urbs);
	INIT_LIST_HEAD(&acm->spare_read_bufs);
	INIT_LIST_HEAD(&acm->filled_read_bufs);
	for (i = 0; i < acm->rx_buflimit; i++) {
		list_add(&(acm->ru[i].list), &acm->spare_read_urbs);
	}
	for (i = 0; i < acm->rx_buflimit; i++) {
		list_add(&(acm->rb[i].list), &acm->spare_read_bufs);
	}

	acm->throttle = 0;

	tasklet_schedule(&acm->urb_task);

done:
	mutex_unlock(&acm->mutex);
err_out:
	mutex_unlock(&open_mutex);
	return rv;

full_bailout:
	usb_kill_urb(acm->ctrlurb);
bail_out:
	usb_autopm_put_interface(acm->control);
	acm->used--;
	mutex_unlock(&acm->mutex);
early_bail:
	mutex_unlock(&open_mutex);
	return -EIO;
}

static void acm_tty_unregister(struct acm *acm)
{
	int i,nr;

	nr = acm->rx_buflimit;
	tty_unregister_device(acm_tty_driver, acm->minor);
	usb_put_intf(acm->control);
	acm_table[acm->minor] = NULL;
	usb_free_urb(acm->ctrlurb);
	for (i = 0; i < ACM_NW; i++)
		usb_free_urb(acm->wb[i].urb);
	for (i = 0; i < nr; i++)
		usb_free_urb(acm->ru[i].urb);
	kfree(acm->country_codes);
	kfree(acm);
}

static int acm_tty_chars_in_buffer(struct tty_struct *tty);

static void acm_tty_close(struct tty_struct *tty, struct file *filp)
{
	struct acm *acm = tty->driver_data;
	int i,nr;

	if (!acm || !acm->used)
		return;

	nr = acm->rx_buflimit;
	mutex_lock(&open_mutex);
	if (!--acm->used) {
		if (acm->dev) {
			usb_autopm_get_interface(acm->control);
			acm_set_control(acm, acm->ctrlout = 0);

			/* try letting the last writes drain naturally */
			wait_event_interruptible_timeout(acm->drain_wait,
					(ACM_NW == acm_wb_is_avail(acm))
						|| !acm->dev,
					ACM_CLOSE_TIMEOUT * HZ);

			usb_kill_urb(acm->ctrlurb);
			for (i = 0; i < ACM_NW; i++)
				usb_kill_urb(acm->wb[i].urb);
			for (i = 0; i < nr; i++)
				usb_kill_urb(acm->ru[i].urb);
			acm->control->needs_remote_wakeup = 0;
			usb_autopm_put_interface(acm->control);
		} else
			acm_tty_unregister(acm);
	}
	mutex_unlock(&open_mutex);
}

static int acm_tty_write(struct tty_struct *tty, const unsigned char *buf, int count)
{
	struct acm *acm = tty->driver_data;
	int stat;
	unsigned long flags;
	int wbn;
	struct acm_wb *wb;

	dbg("Entering acm_tty_write to write %d bytes,", count);

	if (!ACM_READY(acm))
		return -EINVAL;
	if (!count)
		return 0;

	spin_lock_irqsave(&acm->write_lock, flags);
	if ((wbn = acm_wb_alloc(acm)) < 0) {
		spin_unlock_irqrestore(&acm->write_lock, flags);
		return 0;
	}
	wb = &acm->wb[wbn];

	count = (count > acm->writesize) ? acm->writesize : count;
	dbg("Get %d bytes...", count);
	memcpy(wb->buf, buf, count);
	wb->len = count;
	spin_unlock_irqrestore(&acm->write_lock, flags);

	if ((stat = acm_write_start(acm, wbn)) < 0)
		return stat;
	return count;
}

static int acm_tty_write_room(struct tty_struct *tty)
{
	struct acm *acm = tty->driver_data;
	if (!ACM_READY(acm))
		return -EINVAL;
	/*
	 * Do not let the line discipline to know that we have a reserve,
	 * or it might get too enthusiastic.
	 */
	return acm_wb_is_avail(acm) ? acm->writesize : 0;
}

static int acm_tty_chars_in_buffer(struct tty_struct *tty)
{
	struct acm *acm = tty->driver_data;
	if (!ACM_READY(acm))
		return -EINVAL;
	/*
	 * This is inaccurate (overcounts), but it works.
	 */
	return (ACM_NW - acm_wb_is_avail(acm)) * acm->writesize;
}

static void acm_tty_throttle(struct tty_struct *tty)
{
	struct acm *acm = tty->driver_data;
	if (!ACM_READY(acm))
		return;
	spin_lock_bh(&acm->throttle_lock);
	acm->throttle = 1;
	spin_unlock_bh(&acm->throttle_lock);
}

static void acm_tty_unthrottle(struct tty_struct *tty)
{
	struct acm *acm = tty->driver_data;
	if (!ACM_READY(acm))
		return;
	spin_lock_bh(&acm->throttle_lock);
	acm->throttle = 0;
	spin_unlock_bh(&acm->throttle_lock);
	tasklet_schedule(&acm->urb_task);
}

static int acm_tty_break_ctl(struct tty_struct *tty, int state)
{
	struct acm *acm = tty->driver_data;
	int retval;
	if (!ACM_READY(acm))
		return -EINVAL;
	retval = acm_send_break(acm, state ? 0xffff : 0);
	if (retval < 0)
		dbg("send break failed");
	return retval;
}

static int acm_tty_tiocmget(struct tty_struct *tty, struct file *file)
{
	struct acm *acm = tty->driver_data;

	if (!ACM_READY(acm))
		return -EINVAL;

	return (acm->ctrlout & ACM_CTRL_DTR ? TIOCM_DTR : 0) |
	       (acm->ctrlout & ACM_CTRL_RTS ? TIOCM_RTS : 0) |
	       (acm->ctrlin  & ACM_CTRL_DSR ? TIOCM_DSR : 0) |
	       (acm->ctrlin  & ACM_CTRL_RI  ? TIOCM_RI  : 0) |
	       (acm->ctrlin  & ACM_CTRL_DCD ? TIOCM_CD  : 0) |
	       TIOCM_CTS;
}

static int acm_tty_tiocmset(struct tty_struct *tty, struct file *file,
			    unsigned int set, unsigned int clear)
{
	struct acm *acm = tty->driver_data;
	unsigned int newctrl;

	if (!ACM_READY(acm))
		return -EINVAL;

	newctrl = acm->ctrlout;
	set = (set & TIOCM_DTR ? ACM_CTRL_DTR : 0) | (set & TIOCM_RTS ? ACM_CTRL_RTS : 0);
	clear = (clear & TIOCM_DTR ? ACM_CTRL_DTR : 0) | (clear & TIOCM_RTS ? ACM_CTRL_RTS : 0);

	newctrl = (newctrl & ~clear) | set;

	if (acm->ctrlout == newctrl)
		return 0;
	return acm_set_control(acm, acm->ctrlout = newctrl);
}

static int acm_tty_ioctl(struct tty_struct *tty, struct file *file, unsigned int cmd, unsigned long arg)
{
	struct acm *acm = tty->driver_data;

	if (!ACM_READY(acm))
		return -EINVAL;

	return -ENOIOCTLCMD;
}

static const __u32 acm_tty_speed[] = {
	0, 50, 75, 110, 134, 150, 200, 300, 600,
	1200, 1800, 2400, 4800, 9600, 19200, 38400,
	57600, 115200, 230400, 460800, 500000, 576000,
	921600, 1000000, 1152000, 1500000, 2000000,
	2500000, 3000000, 3500000, 4000000
};

static const __u8 acm_tty_size[] = {
	5, 6, 7, 8
};

static void acm_tty_set_termios(struct tty_struct *tty, struct ktermios *termios_old)
{
	struct acm *acm = tty->driver_data;
	struct ktermios *termios = tty->termios;
	struct usb_cdc_line_coding newline;
	int newctrl = acm->ctrlout;

	if (!ACM_READY(acm))
		return;

	newline.dwDTERate = cpu_to_le32p(acm_tty_speed +
		(termios->c_cflag & CBAUD & ~CBAUDEX) + (termios->c_cflag & CBAUDEX ? 15 : 0));
	newline.bCharFormat = termios->c_cflag & CSTOPB ? 2 : 0;
	newline.bParityType = termios->c_cflag & PARENB ?
		(termios->c_cflag & PARODD ? 1 : 2) + (termios->c_cflag & CMSPAR ? 2 : 0) : 0;
	newline.bDataBits = acm_tty_size[(termios->c_cflag & CSIZE) >> 4];

	acm->clocal = ((termios->c_cflag & CLOCAL) != 0);

	if (!newline.dwDTERate) {
		newline.dwDTERate = acm->line.dwDTERate;
		newctrl &= ~ACM_CTRL_DTR;
	} else  newctrl |=  ACM_CTRL_DTR;

	if (newctrl != acm->ctrlout)
		acm_set_control(acm, acm->ctrlout = newctrl);

	if (memcmp(&acm->line, &newline, sizeof newline)) {
		memcpy(&acm->line, &newline, sizeof newline);
		dbg("set line: %d %d %d %d", le32_to_cpu(newline.dwDTERate),
			newline.bCharFormat, newline.bParityType,
			newline.bDataBits);
		acm_set_line(acm, &acm->line);
	}
}

/*
 * USB probe and disconnect routines.
 */

/* Little helpers: write/read buffers free */
static void acm_write_buffers_free(struct acm *acm)
{
	int i;
	struct acm_wb *wb;
	struct usb_device *usb_dev = interface_to_usbdev(acm->control);

	for (wb = &acm->wb[0], i = 0; i < ACM_NW; i++, wb++) {
		usb_buffer_free(usb_dev, acm->writesize, wb->buf, wb->dmah);
	}
}

static void acm_read_buffers_free(struct acm *acm)
{
	struct usb_device *usb_dev = interface_to_usbdev(acm->control);
	int i, n = acm->rx_buflimit;

	for (i = 0; i < n; i++)
		usb_buffer_free(usb_dev, acm->readsize, acm->rb[i].base, acm->rb[i].dma);
}

/* Little helper: write buffers allocate */
static int acm_write_buffers_alloc(struct acm *acm)
{
	int i;
	struct acm_wb *wb;

	for (wb = &acm->wb[0], i = 0; i < ACM_NW; i++, wb++) {
		wb->buf = usb_buffer_alloc(acm->dev, acm->writesize, GFP_KERNEL,
		    &wb->dmah);
		if (!wb->buf) {
			while (i != 0) {
				--i;
				--wb;
				usb_buffer_free(acm->dev, acm->writesize,
				    wb->buf, wb->dmah);
			}
			return -ENOMEM;
		}
	}
	return 0;
}

static int acm_probe (struct usb_interface *intf,
		      const struct usb_device_id *id)
{
	struct usb_cdc_union_desc *union_header = NULL;
	struct usb_cdc_country_functional_desc *cfd = NULL;
	unsigned char *buffer = intf->altsetting->extra;
	int buflen = intf->altsetting->extralen;
	struct usb_interface *control_interface;
	struct usb_interface *data_interface;
	struct usb_endpoint_descriptor *epctrl;
	struct usb_endpoint_descriptor *epread;
	struct usb_endpoint_descriptor *epwrite;
	struct usb_device *usb_dev = interface_to_usbdev(intf);
	struct acm *acm;
	int minor;
	int ctrlsize,readsize;
	u8 *buf;
	u8 ac_management_function = 0;
	u8 call_management_function = 0;
	int call_interface_num = -1;
	int data_interface_num;
	unsigned long quirks;
	int num_rx_buf;
	int i;

	/* normal quirks */
	quirks = (unsigned long)id->driver_info;
	num_rx_buf = (quirks == SINGLE_RX_URB) ? 1 : ACM_NR;

	/* handle quirks deadly to normal probing*/
	if (quirks == NO_UNION_NORMAL) {
		data_interface = usb_ifnum_to_if(usb_dev, 1);
		control_interface = usb_ifnum_to_if(usb_dev, 0);
		goto skip_normal_probe;
	}
	
	/* normal probing*/
	if (!buffer) {
		dev_err(&intf->dev, "Weird descriptor references\n");
		return -EINVAL;
	}

	if (!buflen) {
		if (intf->cur_altsetting->endpoint->extralen && intf->cur_altsetting->endpoint->extra) {
			dev_dbg(&intf->dev,"Seeking extra descriptors on endpoint\n");
			buflen = intf->cur_altsetting->endpoint->extralen;
			buffer = intf->cur_altsetting->endpoint->extra;
		} else {
			dev_err(&intf->dev,
				"Zero length descriptor references\n");
			return -EINVAL;
		}
	}

	while (buflen > 0) {
		if (buffer [1] != USB_DT_CS_INTERFACE) {
			dev_err(&intf->dev, "skipping garbage\n");
			goto next_desc;
		}

		switch (buffer [2]) {
			case USB_CDC_UNION_TYPE: /* we've found it */
				if (union_header) {
					dev_err(&intf->dev, "More than one "
						"union descriptor, "
						"skipping ...\n");
					goto next_desc;
				}
				union_header = (struct usb_cdc_union_desc *)
							buffer;
				break;
			case USB_CDC_COUNTRY_TYPE: /* export through sysfs*/
				cfd = (struct usb_cdc_country_functional_desc *)buffer;
				break;
			case USB_CDC_HEADER_TYPE: /* maybe check version */ 
				break; /* for now we ignore it */ 
			case USB_CDC_ACM_TYPE:
				ac_management_function = buffer[3];
				break;
			case USB_CDC_CALL_MANAGEMENT_TYPE:
				call_management_function = buffer[3];
				call_interface_num = buffer[4];
				if ((call_management_function & 3) != 3)
					dev_err(&intf->dev, "This device "
						"cannot do calls on its own. "
						"It is no modem.\n");
				break;
			default:
				/* there are LOTS more CDC descriptors that
				 * could legitimately be found here.
				 */
				dev_dbg(&intf->dev, "Ignoring descriptor: "
						"type %02x, length %d\n",
						buffer[2], buffer[0]);
				break;
			}
next_desc:
		buflen -= buffer[0];
		buffer += buffer[0];
	}

	if (!union_header) {
		if (call_interface_num > 0) {
			dev_dbg(&intf->dev,"No union descriptor, using call management descriptor\n");
			data_interface = usb_ifnum_to_if(usb_dev, (data_interface_num = call_interface_num));
			control_interface = intf;
		} else {
			dev_dbg(&intf->dev,"No union descriptor, giving up\n");
			return -ENODEV;
		}
	} else {
		control_interface = usb_ifnum_to_if(usb_dev, union_header->bMasterInterface0);
		data_interface = usb_ifnum_to_if(usb_dev, (data_interface_num = union_header->bSlaveInterface0));
		if (!control_interface || !data_interface) {
			dev_dbg(&intf->dev,"no interfaces\n");
			return -ENODEV;
		}
	}
	
	if (data_interface_num != call_interface_num)
		dev_dbg(&intf->dev,"Separate call control interface. That is not fully supported.\n");

skip_normal_probe:

	/*workaround for switched interfaces */
	if (data_interface->cur_altsetting->desc.bInterfaceClass != CDC_DATA_INTERFACE_TYPE) {
		if (control_interface->cur_altsetting->desc.bInterfaceClass == CDC_DATA_INTERFACE_TYPE) {
			struct usb_interface *t;
			dev_dbg(&intf->dev,"Your device has switched interfaces.\n");

			t = control_interface;
			control_interface = data_interface;
			data_interface = t;
		} else {
			return -EINVAL;
		}
	}

	/* Accept probe requests only for the control interface */
	if (intf != control_interface)
		return -ENODEV;
	
	if (usb_interface_claimed(data_interface)) { /* valid in this context */
		dev_dbg(&intf->dev,"The data interface isn't available\n");
		return -EBUSY;
	}


	if (data_interface->cur_altsetting->desc.bNumEndpoints < 2)
		return -EINVAL;

	epctrl = &control_interface->cur_altsetting->endpoint[0].desc;
	epread = &data_interface->cur_altsetting->endpoint[0].desc;
	epwrite = &data_interface->cur_altsetting->endpoint[1].desc;


	/* workaround for switched endpoints */
	if (!usb_endpoint_dir_in(epread)) {
		/* descriptors are swapped */
		struct usb_endpoint_descriptor *t;
		dev_dbg(&intf->dev,"The data interface has switched endpoints\n");
		
		t = epread;
		epread = epwrite;
		epwrite = t;
	}
	dbg("interfaces are valid");
	for (minor = 0; minor < ACM_TTY_MINORS && acm_table[minor]; minor++);

	if (minor == ACM_TTY_MINORS) {
		dev_err(&intf->dev, "no more free acm devices\n");
		return -ENODEV;
	}

	if (!(acm = kzalloc(sizeof(struct acm), GFP_KERNEL))) {
		dev_dbg(&intf->dev, "out of memory (acm kzalloc)\n");
		goto alloc_fail;
	}

	ctrlsize = le16_to_cpu(epctrl->wMaxPacketSize);
	readsize = le16_to_cpu(epread->wMaxPacketSize)* ( quirks == SINGLE_RX_URB ? 1 : 2);
	acm->writesize = le16_to_cpu(epwrite->wMaxPacketSize) * 20;
	acm->control = control_interface;
	acm->data = data_interface;
	acm->minor = minor;
	acm->dev = usb_dev;
	acm->ctrl_caps = ac_management_function;
	acm->ctrlsize = ctrlsize;
	acm->readsize = readsize;
	acm->rx_buflimit = num_rx_buf;
	acm->urb_task.func = acm_rx_tasklet;
	acm->urb_task.data = (unsigned long) acm;
	INIT_WORK(&acm->work, acm_softint);
	INIT_WORK(&acm->waker, acm_waker);
	init_waitqueue_head(&acm->drain_wait);
	spin_lock_init(&acm->throttle_lock);
	spin_lock_init(&acm->write_lock);
	spin_lock_init(&acm->read_lock);
	mutex_init(&acm->mutex);
	acm->rx_endpoint = usb_rcvbulkpipe(usb_dev, epread->bEndpointAddress);

	buf = usb_buffer_alloc(usb_dev, ctrlsize, GFP_KERNEL, &acm->ctrl_dma);
	if (!buf) {
		dev_dbg(&intf->dev, "out of memory (ctrl buffer alloc)\n");
		goto alloc_fail2;
	}
	acm->ctrl_buffer = buf;

	if (acm_write_buffers_alloc(acm) < 0) {
		dev_dbg(&intf->dev, "out of memory (write buffer alloc)\n");
		goto alloc_fail4;
	}

	acm->ctrlurb = usb_alloc_urb(0, GFP_KERNEL);
	if (!acm->ctrlurb) {
		dev_dbg(&intf->dev, "out of memory (ctrlurb kmalloc)\n");
		goto alloc_fail5;
	}
	for (i = 0; i < num_rx_buf; i++) {
		struct acm_ru *rcv = &(acm->ru[i]);

		if (!(rcv->urb = usb_alloc_urb(0, GFP_KERNEL))) {
			dev_dbg(&intf->dev, "out of memory (read urbs usb_alloc_urb)\n");
			goto alloc_fail7;
		}

		rcv->urb->transfer_flags |= URB_NO_TRANSFER_DMA_MAP;
		rcv->instance = acm;
	}
	for (i = 0; i < num_rx_buf; i++) {
		struct acm_rb *rb = &(acm->rb[i]);

		rb->base = usb_buffer_alloc(acm->dev, readsize,
				GFP_KERNEL, &rb->dma);
		if (!rb->base) {
			dev_dbg(&intf->dev, "out of memory (read bufs usb_buffer_alloc)\n");
			goto alloc_fail7;
		}
	}
	for(i = 0; i < ACM_NW; i++)
	{
		struct acm_wb *snd = &(acm->wb[i]);

		if (!(snd->urb = usb_alloc_urb(0, GFP_KERNEL))) {
			dev_dbg(&intf->dev, "out of memory (write urbs usb_alloc_urb)");
			goto alloc_fail7;
		}

		usb_fill_bulk_urb(snd->urb, usb_dev, usb_sndbulkpipe(usb_dev, epwrite->bEndpointAddress),
				NULL, acm->writesize, acm_write_bulk, snd);
		snd->urb->transfer_flags |= URB_NO_TRANSFER_DMA_MAP;
		snd->instance = acm;
	}

	usb_set_intfdata (intf, acm);

	i = device_create_file(&intf->dev, &dev_attr_bmCapabilities);
	if (i < 0)
		goto alloc_fail8;

	if (cfd) { /* export the country data */
		acm->country_codes = kmalloc(cfd->bLength - 4, GFP_KERNEL);
		if (!acm->country_codes)
			goto skip_countries;
		acm->country_code_size = cfd->bLength - 4;
		memcpy(acm->country_codes, (u8 *)&cfd->wCountyCode0, cfd->bLength - 4);
		acm->country_rel_date = cfd->iCountryCodeRelDate;

		i = device_create_file(&intf->dev, &dev_attr_wCountryCodes);
		if (i < 0) {
			kfree(acm->country_codes);
			goto skip_countries;
		}

		i = device_create_file(&intf->dev, &dev_attr_iCountryCodeRelDate);
		if (i < 0) {
			kfree(acm->country_codes);
			goto skip_countries;
		}
	}

skip_countries:
	usb_fill_int_urb(acm->ctrlurb, usb_dev, usb_rcvintpipe(usb_dev, epctrl->bEndpointAddress),
			 acm->ctrl_buffer, ctrlsize, acm_ctrl_irq, acm, epctrl->bInterval);
	acm->ctrlurb->transfer_flags |= URB_NO_TRANSFER_DMA_MAP;
	acm->ctrlurb->transfer_dma = acm->ctrl_dma;

	dev_info(&intf->dev, "ttyACM%d: USB ACM device\n", minor);

	acm_set_control(acm, acm->ctrlout);

	acm->line.dwDTERate = cpu_to_le32(9600);
	acm->line.bDataBits = 8;
	acm_set_line(acm, &acm->line);

	usb_driver_claim_interface(&acm_driver, data_interface, acm);
	usb_set_intfdata(data_interface, acm);

	usb_get_intf(control_interface);
	tty_register_device(acm_tty_driver, minor, &control_interface->dev);

	acm_table[minor] = acm;

	return 0;
alloc_fail8:
	for (i = 0; i < ACM_NW; i++)
		usb_free_urb(acm->wb[i].urb);
alloc_fail7:
	acm_read_buffers_free(acm);
	for (i = 0; i < num_rx_buf; i++)
		usb_free_urb(acm->ru[i].urb);
	usb_free_urb(acm->ctrlurb);
alloc_fail5:
	acm_write_buffers_free(acm);
alloc_fail4:
	usb_buffer_free(usb_dev, ctrlsize, acm->ctrl_buffer, acm->ctrl_dma);
alloc_fail2:
	kfree(acm);
alloc_fail:
	return -ENOMEM;
}

static void stop_data_traffic(struct acm *acm)
{
	int i;
	dbg("Entering stop_data_traffic");

	tasklet_disable(&acm->urb_task);

	usb_kill_urb(acm->ctrlurb);
	for(i = 0; i < ACM_NW; i++)
		usb_kill_urb(acm->wb[i].urb);
	for (i = 0; i < acm->rx_buflimit; i++)
		usb_kill_urb(acm->ru[i].urb);

	tasklet_enable(&acm->urb_task);

	cancel_work_sync(&acm->work);
	cancel_work_sync(&acm->waker);
}

static void acm_disconnect(struct usb_interface *intf)
{
	struct acm *acm = usb_get_intfdata(intf);
	struct usb_device *usb_dev = interface_to_usbdev(intf);

	/* sibling interface is already cleaning up */
	if (!acm)
		return;

	mutex_lock(&open_mutex);
	if (acm->country_codes){
		device_remove_file(&acm->control->dev,
				&dev_attr_wCountryCodes);
		device_remove_file(&acm->control->dev,
				&dev_attr_iCountryCodeRelDate);
	}
	device_remove_file(&acm->control->dev, &dev_attr_bmCapabilities);
	acm->dev = NULL;
	usb_set_intfdata(acm->control, NULL);
	usb_set_intfdata(acm->data, NULL);

	stop_data_traffic(acm);

	acm_write_buffers_free(acm);
	usb_buffer_free(usb_dev, acm->ctrlsize, acm->ctrl_buffer, acm->ctrl_dma);
	acm_read_buffers_free(acm);

	usb_driver_release_interface(&acm_driver, intf == acm->control ?
					acm->data : acm->control);

	if (!acm->used) {
		acm_tty_unregister(acm);
		mutex_unlock(&open_mutex);
		return;
	}

	mutex_unlock(&open_mutex);

	if (acm->tty)
		tty_hangup(acm->tty);
}

#ifdef CONFIG_PM
static int acm_suspend(struct usb_interface *intf, pm_message_t message)
{
	struct acm *acm = usb_get_intfdata(intf);
	int cnt;

	if (message.event & PM_EVENT_AUTO) {
		int b;

		spin_lock_irq(&acm->read_lock);
		spin_lock(&acm->write_lock);
		b = acm->processing + acm->transmitting;
		spin_unlock(&acm->write_lock);
		spin_unlock_irq(&acm->read_lock);
		if (b)
			return -EBUSY;
	}

	spin_lock_irq(&acm->read_lock);
	spin_lock(&acm->write_lock);
	cnt = acm->susp_count++;
	spin_unlock(&acm->write_lock);
	spin_unlock_irq(&acm->read_lock);

	if (cnt)
		return 0;
	/*
	we treat opened interfaces differently,
	we must guard against open
	*/
	mutex_lock(&acm->mutex);

	if (acm->used)
		stop_data_traffic(acm);

	mutex_unlock(&acm->mutex);
	return 0;
}

static int acm_resume(struct usb_interface *intf)
{
	struct acm *acm = usb_get_intfdata(intf);
	int rv = 0;
	int cnt;

	spin_lock_irq(&acm->read_lock);
	acm->susp_count -= 1;
	cnt = acm->susp_count;
	spin_unlock_irq(&acm->read_lock);

	if (cnt)
		return 0;

	mutex_lock(&acm->mutex);
	if (acm->used) {
		rv = usb_submit_urb(acm->ctrlurb, GFP_NOIO);
		if (rv < 0)
			goto err_out;

		tasklet_schedule(&acm->urb_task);
	}

err_out:
	mutex_unlock(&acm->mutex);
	return rv;
}

#endif /* CONFIG_PM */
/*
 * USB driver structure.
 */

static struct usb_device_id acm_ids[] = {
	/* quirky and broken devices */
	{ USB_DEVICE(0x0870, 0x0001), /* Metricom GS Modem */
	.driver_info = NO_UNION_NORMAL, /* has no union descriptor */
	},
	{ USB_DEVICE(0x0e8d, 0x0003), /* FIREFLY, MediaTek Inc; andrey.arapov@gmail.com */
	.driver_info = NO_UNION_NORMAL, /* has no union descriptor */
	},
<<<<<<< HEAD
	{ USB_DEVICE(0x0e8d, 0x3329), /* i-blue 747, Qstarz BT-Q1000, Holux M-241 */
	.driver_info = NO_UNION_NORMAL, /* has no union descriptor */
	},
=======
>>>>>>> 389c2335
	{ USB_DEVICE(0x0e8d, 0x3329), /* MediaTek Inc GPS */
	.driver_info = NO_UNION_NORMAL, /* has no union descriptor */
	},
	{ USB_DEVICE(0x0482, 0x0203), /* KYOCERA AH-K3001V */
	.driver_info = NO_UNION_NORMAL, /* has no union descriptor */
	},
	{ USB_DEVICE(0x079b, 0x000f), /* BT On-Air USB MODEM */
	.driver_info = NO_UNION_NORMAL, /* has no union descriptor */
	},
	{ USB_DEVICE(0x0ace, 0x1608), /* ZyDAS 56K USB MODEM */
	.driver_info = SINGLE_RX_URB, /* firmware bug */
	},
	{ USB_DEVICE(0x0ace, 0x1611), /* ZyDAS 56K USB MODEM - new version */
	.driver_info = SINGLE_RX_URB, /* firmware bug */
	},
	{ USB_DEVICE(0x22b8, 0x7000), /* Motorola Q Phone */
	.driver_info = NO_UNION_NORMAL, /* has no union descriptor */
	},
	{ USB_DEVICE(0x0803, 0x3095), /* Zoom Telephonics Model 3095F USB MODEM */
	.driver_info = NO_UNION_NORMAL, /* has no union descriptor */
	},
	{ USB_DEVICE(0x0572, 0x1321), /* Conexant USB MODEM CX93010 */
	.driver_info = NO_UNION_NORMAL, /* has no union descriptor */
	},
	{ USB_DEVICE(0x0572, 0x1324), /* Conexant USB MODEM RD02-D400 */
	.driver_info = NO_UNION_NORMAL, /* has no union descriptor */
	},

	/* control interfaces with various AT-command sets */
	{ USB_INTERFACE_INFO(USB_CLASS_COMM, USB_CDC_SUBCLASS_ACM,
		USB_CDC_ACM_PROTO_AT_V25TER) },
	{ USB_INTERFACE_INFO(USB_CLASS_COMM, USB_CDC_SUBCLASS_ACM,
		USB_CDC_ACM_PROTO_AT_PCCA101) },
	{ USB_INTERFACE_INFO(USB_CLASS_COMM, USB_CDC_SUBCLASS_ACM,
		USB_CDC_ACM_PROTO_AT_PCCA101_WAKE) },
	{ USB_INTERFACE_INFO(USB_CLASS_COMM, USB_CDC_SUBCLASS_ACM,
		USB_CDC_ACM_PROTO_AT_GSM) },
	{ USB_INTERFACE_INFO(USB_CLASS_COMM, USB_CDC_SUBCLASS_ACM,
		USB_CDC_ACM_PROTO_AT_3G	) },
	{ USB_INTERFACE_INFO(USB_CLASS_COMM, USB_CDC_SUBCLASS_ACM,
		USB_CDC_ACM_PROTO_AT_CDMA) },

	/* NOTE:  COMM/ACM/0xff is likely MSFT RNDIS ... NOT a modem!! */
	{ }
};

MODULE_DEVICE_TABLE (usb, acm_ids);

static struct usb_driver acm_driver = {
	.name =		"cdc_acm",
	.probe =	acm_probe,
	.disconnect =	acm_disconnect,
#ifdef CONFIG_PM
	.suspend =	acm_suspend,
	.resume =	acm_resume,
#endif
	.id_table =	acm_ids,
#ifdef CONFIG_PM
	.supports_autosuspend = 1,
#endif
};

/*
 * TTY driver structures.
 */

static const struct tty_operations acm_ops = {
	.open =			acm_tty_open,
	.close =		acm_tty_close,
	.write =		acm_tty_write,
	.write_room =		acm_tty_write_room,
	.ioctl =		acm_tty_ioctl,
	.throttle =		acm_tty_throttle,
	.unthrottle =		acm_tty_unthrottle,
	.chars_in_buffer =	acm_tty_chars_in_buffer,
	.break_ctl =		acm_tty_break_ctl,
	.set_termios =		acm_tty_set_termios,
	.tiocmget =		acm_tty_tiocmget,
	.tiocmset =		acm_tty_tiocmset,
};

/*
 * Init / exit.
 */

static int __init acm_init(void)
{
	int retval;
	acm_tty_driver = alloc_tty_driver(ACM_TTY_MINORS);
	if (!acm_tty_driver)
		return -ENOMEM;
	acm_tty_driver->owner = THIS_MODULE,
	acm_tty_driver->driver_name = "acm",
	acm_tty_driver->name = "ttyACM",
	acm_tty_driver->major = ACM_TTY_MAJOR,
	acm_tty_driver->minor_start = 0,
	acm_tty_driver->type = TTY_DRIVER_TYPE_SERIAL,
	acm_tty_driver->subtype = SERIAL_TYPE_NORMAL,
	acm_tty_driver->flags = TTY_DRIVER_REAL_RAW | TTY_DRIVER_DYNAMIC_DEV;
	acm_tty_driver->init_termios = tty_std_termios;
	acm_tty_driver->init_termios.c_cflag = B9600 | CS8 | CREAD | HUPCL | CLOCAL;
	tty_set_operations(acm_tty_driver, &acm_ops);

	retval = tty_register_driver(acm_tty_driver);
	if (retval) {
		put_tty_driver(acm_tty_driver);
		return retval;
	}

	retval = usb_register(&acm_driver);
	if (retval) {
		tty_unregister_driver(acm_tty_driver);
		put_tty_driver(acm_tty_driver);
		return retval;
	}

	printk(KERN_INFO KBUILD_MODNAME ": " DRIVER_VERSION ":"
	       DRIVER_DESC "\n");

	return 0;
}

static void __exit acm_exit(void)
{
	usb_deregister(&acm_driver);
	tty_unregister_driver(acm_tty_driver);
	put_tty_driver(acm_tty_driver);
}

module_init(acm_init);
module_exit(acm_exit);

MODULE_AUTHOR( DRIVER_AUTHOR );
MODULE_DESCRIPTION( DRIVER_DESC );
MODULE_LICENSE("GPL");
<|MERGE_RESOLUTION|>--- conflicted
+++ resolved
@@ -1349,12 +1349,6 @@
 	{ USB_DEVICE(0x0e8d, 0x0003), /* FIREFLY, MediaTek Inc; andrey.arapov@gmail.com */
 	.driver_info = NO_UNION_NORMAL, /* has no union descriptor */
 	},
-<<<<<<< HEAD
-	{ USB_DEVICE(0x0e8d, 0x3329), /* i-blue 747, Qstarz BT-Q1000, Holux M-241 */
-	.driver_info = NO_UNION_NORMAL, /* has no union descriptor */
-	},
-=======
->>>>>>> 389c2335
 	{ USB_DEVICE(0x0e8d, 0x3329), /* MediaTek Inc GPS */
 	.driver_info = NO_UNION_NORMAL, /* has no union descriptor */
 	},
