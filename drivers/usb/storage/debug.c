--- conflicted
+++ resolved
@@ -187,11 +187,7 @@
 
 	va_start(args, fmt);
 
-<<<<<<< HEAD
-	dev_vprintk_emit(7, &us->pusb_dev->dev, fmt, args);
-=======
-	r = dev_vprintk_emit(LOGLEVEL_DEBUG, &us->pusb_dev->dev, fmt, args);
->>>>>>> 35ac317b
+	dev_vprintk_emit(LOGLEVEL_DEBUG, &us->pusb_dev->dev, fmt, args);
 
 	va_end(args);
 }
