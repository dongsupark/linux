--- conflicted
+++ resolved
@@ -125,28 +125,6 @@
 	return ret;
 }
 
-<<<<<<< HEAD
-static int usb_acpi_check_pld(struct usb_device *udev, acpi_handle handle)
-{
-	acpi_status status;
-	struct acpi_pld_info *pld;
-
-	status = acpi_get_physical_device_location(handle, &pld);
-
-	if (ACPI_FAILURE(status))
-		return -ENODEV;
-
-	if (pld->user_visible)
-		udev->removable = USB_DEVICE_REMOVABLE;
-	else
-		udev->removable = USB_DEVICE_FIXED;
-
-	ACPI_FREE(pld);
-	return 0;
-}
-
-=======
->>>>>>> ed5062dd
 static int usb_acpi_find_device(struct device *dev, acpi_handle *handle)
 {
 	struct usb_device *udev;
