/*
 * otg.c -- USB OTG utility code
 *
 * Copyright (C) 2004 Texas Instruments
 *
 * This program is free software; you can redistribute it and/or modify
 * it under the terms of the GNU General Public License as published by
 * the Free Software Foundation; either version 2 of the License, or
 * (at your option) any later version.
 */

#include <linux/kernel.h>
#include <linux/export.h>
#include <linux/err.h>
#include <linux/device.h>
#include <linux/module.h>
#include <linux/slab.h>
#include <linux/of.h>

#include <linux/usb/otg.h>

static LIST_HEAD(phy_list);
static LIST_HEAD(phy_bind_list);
static DEFINE_SPINLOCK(phy_lock);

static struct usb_phy *__usb_find_phy(struct list_head *list,
	enum usb_phy_type type)
{
	struct usb_phy  *phy = NULL;

	list_for_each_entry(phy, list, head) {
		if (phy->type != type)
			continue;

		return phy;
	}

	return ERR_PTR(-ENODEV);
}

static struct usb_phy *__usb_find_phy_dev(struct device *dev,
	struct list_head *list, u8 index)
{
	struct usb_phy_bind *phy_bind = NULL;

	list_for_each_entry(phy_bind, list, list) {
		if (!(strcmp(phy_bind->dev_name, dev_name(dev))) &&
				phy_bind->index == index) {
			if (phy_bind->phy)
				return phy_bind->phy;
			else
				return ERR_PTR(-EPROBE_DEFER);
		}
	}

	return ERR_PTR(-ENODEV);
}

static struct usb_phy *__of_usb_find_phy(struct device_node *node)
{
	struct usb_phy  *phy;

	list_for_each_entry(phy, &phy_list, head) {
		if (node != phy->dev->of_node)
			continue;

		return phy;
	}

	return ERR_PTR(-ENODEV);
}

static void devm_usb_phy_release(struct device *dev, void *res)
{
	struct usb_phy *phy = *(struct usb_phy **)res;

	usb_put_phy(phy);
}

static int devm_usb_phy_match(struct device *dev, void *res, void *match_data)
{
	return res == match_data;
}

/**
 * devm_usb_get_phy - find the USB PHY
 * @dev - device that requests this phy
 * @type - the type of the phy the controller requires
 *
 * Gets the phy using usb_get_phy(), and associates a device with it using
 * devres. On driver detach, release function is invoked on the devres data,
 * then, devres data is freed.
 *
 * For use by USB host and peripheral drivers.
 */
struct usb_phy *devm_usb_get_phy(struct device *dev, enum usb_phy_type type)
{
	struct usb_phy **ptr, *phy;

	ptr = devres_alloc(devm_usb_phy_release, sizeof(*ptr), GFP_KERNEL);
	if (!ptr)
		return NULL;

	phy = usb_get_phy(type);
	if (!IS_ERR(phy)) {
		*ptr = phy;
		devres_add(dev, ptr);
	} else
		devres_free(ptr);

	return phy;
}
EXPORT_SYMBOL(devm_usb_get_phy);

/**
 * usb_get_phy - find the USB PHY
 * @type - the type of the phy the controller requires
 *
 * Returns the phy driver, after getting a refcount to it; or
 * -ENODEV if there is no such phy.  The caller is responsible for
 * calling usb_put_phy() to release that count.
 *
 * For use by USB host and peripheral drivers.
 */
struct usb_phy *usb_get_phy(enum usb_phy_type type)
{
	struct usb_phy	*phy = NULL;
	unsigned long	flags;

	spin_lock_irqsave(&phy_lock, flags);

	phy = __usb_find_phy(&phy_list, type);
	if (IS_ERR(phy) || !try_module_get(phy->dev->driver->owner)) {
		pr_err("unable to find transceiver of type %s\n",
			usb_phy_type_string(type));
		goto err0;
	}

	get_device(phy->dev);

err0:
	spin_unlock_irqrestore(&phy_lock, flags);

	return phy;
}
EXPORT_SYMBOL(usb_get_phy);

 /**
 * devm_usb_get_phy_by_phandle - find the USB PHY by phandle
 * @dev - device that requests this phy
 * @phandle - name of the property holding the phy phandle value
 * @index - the index of the phy
 *
 * Returns the phy driver associated with the given phandle value,
 * after getting a refcount to it, -ENODEV if there is no such phy or
 * -EPROBE_DEFER if there is a phandle to the phy, but the device is
 * not yet loaded. While at that, it also associates the device with
 * the phy using devres. On driver detach, release function is invoked
 * on the devres data, then, devres data is freed.
 *
 * For use by USB host and peripheral drivers.
 */
struct usb_phy *devm_usb_get_phy_by_phandle(struct device *dev,
	const char *phandle, u8 index)
{
	struct usb_phy	*phy = ERR_PTR(-ENOMEM), **ptr;
	unsigned long	flags;
	struct device_node *node;

	if (!dev->of_node) {
		dev_dbg(dev, "device does not have a device node entry\n");
		return ERR_PTR(-EINVAL);
	}

	node = of_parse_phandle(dev->of_node, phandle, index);
	if (!node) {
		dev_dbg(dev, "failed to get %s phandle in %s node\n", phandle,
			dev->of_node->full_name);
		return ERR_PTR(-ENODEV);
	}

	ptr = devres_alloc(devm_usb_phy_release, sizeof(*ptr), GFP_KERNEL);
	if (!ptr) {
		dev_dbg(dev, "failed to allocate memory for devres\n");
		goto err0;
	}

	spin_lock_irqsave(&phy_lock, flags);

	phy = __of_usb_find_phy(node);
	if (IS_ERR(phy) || !try_module_get(phy->dev->driver->owner)) {
		phy = ERR_PTR(-EPROBE_DEFER);
		devres_free(ptr);
		goto err1;
	}

	*ptr = phy;
	devres_add(dev, ptr);

	get_device(phy->dev);

err1:
	spin_unlock_irqrestore(&phy_lock, flags);

err0:
	of_node_put(node);

	return phy;
}
EXPORT_SYMBOL(devm_usb_get_phy_by_phandle);

/**
 * usb_get_phy_dev - find the USB PHY
 * @dev - device that requests this phy
 * @index - the index of the phy
 *
 * Returns the phy driver, after getting a refcount to it; or
 * -ENODEV if there is no such phy.  The caller is responsible for
 * calling usb_put_phy() to release that count.
 *
 * For use by USB host and peripheral drivers.
 */
struct usb_phy *usb_get_phy_dev(struct device *dev, u8 index)
{
	struct usb_phy	*phy = NULL;
	unsigned long	flags;

	spin_lock_irqsave(&phy_lock, flags);

	phy = __usb_find_phy_dev(dev, &phy_bind_list, index);
<<<<<<< HEAD
	if (IS_ERR(phy)) {
=======
	if (IS_ERR(phy) || !try_module_get(phy->dev->driver->owner)) {
>>>>>>> a937536b
		pr_err("unable to find transceiver\n");
		goto err0;
	}

	get_device(phy->dev);

err0:
	spin_unlock_irqrestore(&phy_lock, flags);

	return phy;
}
EXPORT_SYMBOL(usb_get_phy_dev);

/**
 * devm_usb_get_phy_dev - find the USB PHY using device ptr and index
 * @dev - device that requests this phy
 * @index - the index of the phy
 *
 * Gets the phy using usb_get_phy_dev(), and associates a device with it using
 * devres. On driver detach, release function is invoked on the devres data,
 * then, devres data is freed.
 *
 * For use by USB host and peripheral drivers.
 */
struct usb_phy *devm_usb_get_phy_dev(struct device *dev, u8 index)
{
	struct usb_phy **ptr, *phy;

	ptr = devres_alloc(devm_usb_phy_release, sizeof(*ptr), GFP_KERNEL);
	if (!ptr)
		return NULL;

	phy = usb_get_phy_dev(dev, index);
	if (!IS_ERR(phy)) {
		*ptr = phy;
		devres_add(dev, ptr);
	} else
		devres_free(ptr);

	return phy;
}
EXPORT_SYMBOL(devm_usb_get_phy_dev);

/**
 * devm_usb_put_phy - release the USB PHY
 * @dev - device that wants to release this phy
 * @phy - the phy returned by devm_usb_get_phy()
 *
 * destroys the devres associated with this phy and invokes usb_put_phy
 * to release the phy.
 *
 * For use by USB host and peripheral drivers.
 */
void devm_usb_put_phy(struct device *dev, struct usb_phy *phy)
{
	int r;

	r = devres_destroy(dev, devm_usb_phy_release, devm_usb_phy_match, phy);
	dev_WARN_ONCE(dev, r, "couldn't find PHY resource\n");
}
EXPORT_SYMBOL(devm_usb_put_phy);

/**
 * usb_put_phy - release the USB PHY
 * @x: the phy returned by usb_get_phy()
 *
 * Releases a refcount the caller received from usb_get_phy().
 *
 * For use by USB host and peripheral drivers.
 */
void usb_put_phy(struct usb_phy *x)
{
	if (x) {
		struct module *owner = x->dev->driver->owner;

		put_device(x->dev);
		module_put(owner);
	}
}
EXPORT_SYMBOL(usb_put_phy);

/**
 * usb_add_phy - declare the USB PHY
 * @x: the USB phy to be used; or NULL
 * @type - the type of this PHY
 *
 * This call is exclusively for use by phy drivers, which
 * coordinate the activities of drivers for host and peripheral
 * controllers, and in some cases for VBUS current regulation.
 */
int usb_add_phy(struct usb_phy *x, enum usb_phy_type type)
{
	int		ret = 0;
	unsigned long	flags;
	struct usb_phy	*phy;

	if (x->type != USB_PHY_TYPE_UNDEFINED) {
		dev_err(x->dev, "not accepting initialized PHY %s\n", x->label);
		return -EINVAL;
	}

	spin_lock_irqsave(&phy_lock, flags);

	list_for_each_entry(phy, &phy_list, head) {
		if (phy->type == type) {
			ret = -EBUSY;
			dev_err(x->dev, "transceiver type %s already exists\n",
						usb_phy_type_string(type));
			goto out;
		}
	}

	x->type = type;
	list_add_tail(&x->head, &phy_list);

out:
	spin_unlock_irqrestore(&phy_lock, flags);
	return ret;
}
EXPORT_SYMBOL(usb_add_phy);

/**
 * usb_add_phy_dev - declare the USB PHY
 * @x: the USB phy to be used; or NULL
 *
 * This call is exclusively for use by phy drivers, which
 * coordinate the activities of drivers for host and peripheral
 * controllers, and in some cases for VBUS current regulation.
 */
int usb_add_phy_dev(struct usb_phy *x)
{
	struct usb_phy_bind *phy_bind;
	unsigned long flags;

	if (!x->dev) {
		dev_err(x->dev, "no device provided for PHY\n");
		return -EINVAL;
	}

	spin_lock_irqsave(&phy_lock, flags);
	list_for_each_entry(phy_bind, &phy_bind_list, list)
		if (!(strcmp(phy_bind->phy_dev_name, dev_name(x->dev))))
			phy_bind->phy = x;

	list_add_tail(&x->head, &phy_list);

	spin_unlock_irqrestore(&phy_lock, flags);
	return 0;
}
EXPORT_SYMBOL(usb_add_phy_dev);

/**
 * usb_remove_phy - remove the OTG PHY
 * @x: the USB OTG PHY to be removed;
 *
 * This reverts the effects of usb_add_phy
 */
void usb_remove_phy(struct usb_phy *x)
{
	unsigned long	flags;
	struct usb_phy_bind *phy_bind;

	spin_lock_irqsave(&phy_lock, flags);
	if (x) {
		list_for_each_entry(phy_bind, &phy_bind_list, list)
			if (phy_bind->phy == x)
				phy_bind->phy = NULL;
		list_del(&x->head);
	}
	spin_unlock_irqrestore(&phy_lock, flags);
}
EXPORT_SYMBOL(usb_remove_phy);

/**
 * usb_bind_phy - bind the phy and the controller that uses the phy
 * @dev_name: the device name of the device that will bind to the phy
 * @index: index to specify the port number
 * @phy_dev_name: the device name of the phy
 *
 * Fills the phy_bind structure with the dev_name and phy_dev_name. This will
 * be used when the phy driver registers the phy and when the controller
 * requests this phy.
 *
 * To be used by platform specific initialization code.
 */
int __init usb_bind_phy(const char *dev_name, u8 index,
				const char *phy_dev_name)
{
	struct usb_phy_bind *phy_bind;
	unsigned long flags;

	phy_bind = kzalloc(sizeof(*phy_bind), GFP_KERNEL);
	if (!phy_bind) {
		pr_err("phy_bind(): No memory for phy_bind");
		return -ENOMEM;
	}

	phy_bind->dev_name = dev_name;
	phy_bind->phy_dev_name = phy_dev_name;
	phy_bind->index = index;

	spin_lock_irqsave(&phy_lock, flags);
	list_add_tail(&phy_bind->list, &phy_bind_list);
	spin_unlock_irqrestore(&phy_lock, flags);

	return 0;
}
EXPORT_SYMBOL_GPL(usb_bind_phy);

const char *otg_state_string(enum usb_otg_state state)
{
	switch (state) {
	case OTG_STATE_A_IDLE:
		return "a_idle";
	case OTG_STATE_A_WAIT_VRISE:
		return "a_wait_vrise";
	case OTG_STATE_A_WAIT_BCON:
		return "a_wait_bcon";
	case OTG_STATE_A_HOST:
		return "a_host";
	case OTG_STATE_A_SUSPEND:
		return "a_suspend";
	case OTG_STATE_A_PERIPHERAL:
		return "a_peripheral";
	case OTG_STATE_A_WAIT_VFALL:
		return "a_wait_vfall";
	case OTG_STATE_A_VBUS_ERR:
		return "a_vbus_err";
	case OTG_STATE_B_IDLE:
		return "b_idle";
	case OTG_STATE_B_SRP_INIT:
		return "b_srp_init";
	case OTG_STATE_B_PERIPHERAL:
		return "b_peripheral";
	case OTG_STATE_B_WAIT_ACON:
		return "b_wait_acon";
	case OTG_STATE_B_HOST:
		return "b_host";
	default:
		return "UNDEFINED";
	}
}
EXPORT_SYMBOL(otg_state_string);<|MERGE_RESOLUTION|>--- conflicted
+++ resolved
@@ -228,11 +228,7 @@
 	spin_lock_irqsave(&phy_lock, flags);
 
 	phy = __usb_find_phy_dev(dev, &phy_bind_list, index);
-<<<<<<< HEAD
-	if (IS_ERR(phy)) {
-=======
 	if (IS_ERR(phy) || !try_module_get(phy->dev->driver->owner)) {
->>>>>>> a937536b
 		pr_err("unable to find transceiver\n");
 		goto err0;
 	}
