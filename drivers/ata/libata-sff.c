/*
 *  libata-sff.c - helper library for PCI IDE BMDMA
 *
 *  Maintained by:  Jeff Garzik <jgarzik@pobox.com>
 *    		    Please ALWAYS copy linux-ide@vger.kernel.org
 *		    on emails.
 *
 *  Copyright 2003-2006 Red Hat, Inc.  All rights reserved.
 *  Copyright 2003-2006 Jeff Garzik
 *
 *
 *  This program is free software; you can redistribute it and/or modify
 *  it under the terms of the GNU General Public License as published by
 *  the Free Software Foundation; either version 2, or (at your option)
 *  any later version.
 *
 *  This program is distributed in the hope that it will be useful,
 *  but WITHOUT ANY WARRANTY; without even the implied warranty of
 *  MERCHANTABILITY or FITNESS FOR A PARTICULAR PURPOSE.  See the
 *  GNU General Public License for more details.
 *
 *  You should have received a copy of the GNU General Public License
 *  along with this program; see the file COPYING.  If not, write to
 *  the Free Software Foundation, 675 Mass Ave, Cambridge, MA 02139, USA.
 *
 *
 *  libata documentation is available via 'make {ps|pdf}docs',
 *  as Documentation/DocBook/libata.*
 *
 *  Hardware documentation available from http://www.t13.org/ and
 *  http://www.sata-io.org/
 *
 */

#include <linux/kernel.h>
#include <linux/gfp.h>
#include <linux/pci.h>
#include <linux/module.h>
#include <linux/libata.h>
#include <linux/highmem.h>

#include "libata.h"

static struct workqueue_struct *ata_sff_wq;

const struct ata_port_operations ata_sff_port_ops = {
	.inherits		= &ata_base_port_ops,

	.qc_prep		= ata_noop_qc_prep,
	.qc_issue		= ata_sff_qc_issue,
	.qc_fill_rtf		= ata_sff_qc_fill_rtf,

	.freeze			= ata_sff_freeze,
	.thaw			= ata_sff_thaw,
	.prereset		= ata_sff_prereset,
	.softreset		= ata_sff_softreset,
	.hardreset		= sata_sff_hardreset,
	.postreset		= ata_sff_postreset,
	.error_handler		= ata_sff_error_handler,

	.sff_dev_select		= ata_sff_dev_select,
	.sff_check_status	= ata_sff_check_status,
	.sff_tf_load		= ata_sff_tf_load,
	.sff_tf_read		= ata_sff_tf_read,
	.sff_exec_command	= ata_sff_exec_command,
	.sff_data_xfer		= ata_sff_data_xfer,
	.sff_drain_fifo		= ata_sff_drain_fifo,

	.lost_interrupt		= ata_sff_lost_interrupt,
};
EXPORT_SYMBOL_GPL(ata_sff_port_ops);

/**
 *	ata_sff_check_status - Read device status reg & clear interrupt
 *	@ap: port where the device is
 *
 *	Reads ATA taskfile status register for currently-selected device
 *	and return its value. This also clears pending interrupts
 *      from this device
 *
 *	LOCKING:
 *	Inherited from caller.
 */
u8 ata_sff_check_status(struct ata_port *ap)
{
	return ioread8(ap->ioaddr.status_addr);
}
EXPORT_SYMBOL_GPL(ata_sff_check_status);

/**
 *	ata_sff_altstatus - Read device alternate status reg
 *	@ap: port where the device is
 *
 *	Reads ATA taskfile alternate status register for
 *	currently-selected device and return its value.
 *
 *	Note: may NOT be used as the check_altstatus() entry in
 *	ata_port_operations.
 *
 *	LOCKING:
 *	Inherited from caller.
 */
static u8 ata_sff_altstatus(struct ata_port *ap)
{
	if (ap->ops->sff_check_altstatus)
		return ap->ops->sff_check_altstatus(ap);

	return ioread8(ap->ioaddr.altstatus_addr);
}

/**
 *	ata_sff_irq_status - Check if the device is busy
 *	@ap: port where the device is
 *
 *	Determine if the port is currently busy. Uses altstatus
 *	if available in order to avoid clearing shared IRQ status
 *	when finding an IRQ source. Non ctl capable devices don't
 *	share interrupt lines fortunately for us.
 *
 *	LOCKING:
 *	Inherited from caller.
 */
static u8 ata_sff_irq_status(struct ata_port *ap)
{
	u8 status;

	if (ap->ops->sff_check_altstatus || ap->ioaddr.altstatus_addr) {
		status = ata_sff_altstatus(ap);
		/* Not us: We are busy */
		if (status & ATA_BUSY)
			return status;
	}
	/* Clear INTRQ latch */
	status = ap->ops->sff_check_status(ap);
	return status;
}

/**
 *	ata_sff_sync - Flush writes
 *	@ap: Port to wait for.
 *
 *	CAUTION:
 *	If we have an mmio device with no ctl and no altstatus
 *	method this will fail. No such devices are known to exist.
 *
 *	LOCKING:
 *	Inherited from caller.
 */

static void ata_sff_sync(struct ata_port *ap)
{
	if (ap->ops->sff_check_altstatus)
		ap->ops->sff_check_altstatus(ap);
	else if (ap->ioaddr.altstatus_addr)
		ioread8(ap->ioaddr.altstatus_addr);
}

/**
 *	ata_sff_pause		-	Flush writes and wait 400nS
 *	@ap: Port to pause for.
 *
 *	CAUTION:
 *	If we have an mmio device with no ctl and no altstatus
 *	method this will fail. No such devices are known to exist.
 *
 *	LOCKING:
 *	Inherited from caller.
 */

void ata_sff_pause(struct ata_port *ap)
{
	ata_sff_sync(ap);
	ndelay(400);
}
EXPORT_SYMBOL_GPL(ata_sff_pause);

/**
 *	ata_sff_dma_pause	-	Pause before commencing DMA
 *	@ap: Port to pause for.
 *
 *	Perform I/O fencing and ensure sufficient cycle delays occur
 *	for the HDMA1:0 transition
 */

void ata_sff_dma_pause(struct ata_port *ap)
{
	if (ap->ops->sff_check_altstatus || ap->ioaddr.altstatus_addr) {
		/* An altstatus read will cause the needed delay without
		   messing up the IRQ status */
		ata_sff_altstatus(ap);
		return;
	}
	/* There are no DMA controllers without ctl. BUG here to ensure
	   we never violate the HDMA1:0 transition timing and risk
	   corruption. */
	BUG();
}
EXPORT_SYMBOL_GPL(ata_sff_dma_pause);

/**
 *	ata_sff_busy_sleep - sleep until BSY clears, or timeout
 *	@ap: port containing status register to be polled
 *	@tmout_pat: impatience timeout in msecs
 *	@tmout: overall timeout in msecs
 *
 *	Sleep until ATA Status register bit BSY clears,
 *	or a timeout occurs.
 *
 *	LOCKING:
 *	Kernel thread context (may sleep).
 *
 *	RETURNS:
 *	0 on success, -errno otherwise.
 */
int ata_sff_busy_sleep(struct ata_port *ap,
		       unsigned long tmout_pat, unsigned long tmout)
{
	unsigned long timer_start, timeout;
	u8 status;

	status = ata_sff_busy_wait(ap, ATA_BUSY, 300);
	timer_start = jiffies;
	timeout = ata_deadline(timer_start, tmout_pat);
	while (status != 0xff && (status & ATA_BUSY) &&
	       time_before(jiffies, timeout)) {
		ata_msleep(ap, 50);
		status = ata_sff_busy_wait(ap, ATA_BUSY, 3);
	}

	if (status != 0xff && (status & ATA_BUSY))
		ata_port_warn(ap,
			      "port is slow to respond, please be patient (Status 0x%x)\n",
			      status);

	timeout = ata_deadline(timer_start, tmout);
	while (status != 0xff && (status & ATA_BUSY) &&
	       time_before(jiffies, timeout)) {
		ata_msleep(ap, 50);
		status = ap->ops->sff_check_status(ap);
	}

	if (status == 0xff)
		return -ENODEV;

	if (status & ATA_BUSY) {
		ata_port_err(ap,
			     "port failed to respond (%lu secs, Status 0x%x)\n",
			     DIV_ROUND_UP(tmout, 1000), status);
		return -EBUSY;
	}

	return 0;
}
EXPORT_SYMBOL_GPL(ata_sff_busy_sleep);

static int ata_sff_check_ready(struct ata_link *link)
{
	u8 status = link->ap->ops->sff_check_status(link->ap);

	return ata_check_ready(status);
}

/**
 *	ata_sff_wait_ready - sleep until BSY clears, or timeout
 *	@link: SFF link to wait ready status for
 *	@deadline: deadline jiffies for the operation
 *
 *	Sleep until ATA Status register bit BSY clears, or timeout
 *	occurs.
 *
 *	LOCKING:
 *	Kernel thread context (may sleep).
 *
 *	RETURNS:
 *	0 on success, -errno otherwise.
 */
int ata_sff_wait_ready(struct ata_link *link, unsigned long deadline)
{
	return ata_wait_ready(link, deadline, ata_sff_check_ready);
}
EXPORT_SYMBOL_GPL(ata_sff_wait_ready);

/**
 *	ata_sff_set_devctl - Write device control reg
 *	@ap: port where the device is
 *	@ctl: value to write
 *
 *	Writes ATA taskfile device control register.
 *
 *	Note: may NOT be used as the sff_set_devctl() entry in
 *	ata_port_operations.
 *
 *	LOCKING:
 *	Inherited from caller.
 */
static void ata_sff_set_devctl(struct ata_port *ap, u8 ctl)
{
	if (ap->ops->sff_set_devctl)
		ap->ops->sff_set_devctl(ap, ctl);
	else
		iowrite8(ctl, ap->ioaddr.ctl_addr);
}

/**
 *	ata_sff_dev_select - Select device 0/1 on ATA bus
 *	@ap: ATA channel to manipulate
 *	@device: ATA device (numbered from zero) to select
 *
 *	Use the method defined in the ATA specification to
 *	make either device 0, or device 1, active on the
 *	ATA channel.  Works with both PIO and MMIO.
 *
 *	May be used as the dev_select() entry in ata_port_operations.
 *
 *	LOCKING:
 *	caller.
 */
void ata_sff_dev_select(struct ata_port *ap, unsigned int device)
{
	u8 tmp;

	if (device == 0)
		tmp = ATA_DEVICE_OBS;
	else
		tmp = ATA_DEVICE_OBS | ATA_DEV1;

	iowrite8(tmp, ap->ioaddr.device_addr);
	ata_sff_pause(ap);	/* needed; also flushes, for mmio */
}
EXPORT_SYMBOL_GPL(ata_sff_dev_select);

/**
 *	ata_dev_select - Select device 0/1 on ATA bus
 *	@ap: ATA channel to manipulate
 *	@device: ATA device (numbered from zero) to select
 *	@wait: non-zero to wait for Status register BSY bit to clear
 *	@can_sleep: non-zero if context allows sleeping
 *
 *	Use the method defined in the ATA specification to
 *	make either device 0, or device 1, active on the
 *	ATA channel.
 *
 *	This is a high-level version of ata_sff_dev_select(), which
 *	additionally provides the services of inserting the proper
 *	pauses and status polling, where needed.
 *
 *	LOCKING:
 *	caller.
 */
static void ata_dev_select(struct ata_port *ap, unsigned int device,
			   unsigned int wait, unsigned int can_sleep)
{
	if (ata_msg_probe(ap))
		ata_port_info(ap, "ata_dev_select: ENTER, device %u, wait %u\n",
			      device, wait);

	if (wait)
		ata_wait_idle(ap);

	ap->ops->sff_dev_select(ap, device);

	if (wait) {
		if (can_sleep && ap->link.device[device].class == ATA_DEV_ATAPI)
			ata_msleep(ap, 150);
		ata_wait_idle(ap);
	}
}

/**
 *	ata_sff_irq_on - Enable interrupts on a port.
 *	@ap: Port on which interrupts are enabled.
 *
 *	Enable interrupts on a legacy IDE device using MMIO or PIO,
 *	wait for idle, clear any pending interrupts.
 *
 *	Note: may NOT be used as the sff_irq_on() entry in
 *	ata_port_operations.
 *
 *	LOCKING:
 *	Inherited from caller.
 */
void ata_sff_irq_on(struct ata_port *ap)
{
	struct ata_ioports *ioaddr = &ap->ioaddr;

	if (ap->ops->sff_irq_on) {
		ap->ops->sff_irq_on(ap);
		return;
	}

	ap->ctl &= ~ATA_NIEN;
	ap->last_ctl = ap->ctl;

	if (ap->ops->sff_set_devctl || ioaddr->ctl_addr)
		ata_sff_set_devctl(ap, ap->ctl);
	ata_wait_idle(ap);

	if (ap->ops->sff_irq_clear)
		ap->ops->sff_irq_clear(ap);
}
EXPORT_SYMBOL_GPL(ata_sff_irq_on);

/**
 *	ata_sff_tf_load - send taskfile registers to host controller
 *	@ap: Port to which output is sent
 *	@tf: ATA taskfile register set
 *
 *	Outputs ATA taskfile to standard ATA host controller.
 *
 *	LOCKING:
 *	Inherited from caller.
 */
void ata_sff_tf_load(struct ata_port *ap, const struct ata_taskfile *tf)
{
	struct ata_ioports *ioaddr = &ap->ioaddr;
	unsigned int is_addr = tf->flags & ATA_TFLAG_ISADDR;

	if (tf->ctl != ap->last_ctl) {
		if (ioaddr->ctl_addr)
			iowrite8(tf->ctl, ioaddr->ctl_addr);
		ap->last_ctl = tf->ctl;
		ata_wait_idle(ap);
	}

	if (is_addr && (tf->flags & ATA_TFLAG_LBA48)) {
		WARN_ON_ONCE(!ioaddr->ctl_addr);
		iowrite8(tf->hob_feature, ioaddr->feature_addr);
		iowrite8(tf->hob_nsect, ioaddr->nsect_addr);
		iowrite8(tf->hob_lbal, ioaddr->lbal_addr);
		iowrite8(tf->hob_lbam, ioaddr->lbam_addr);
		iowrite8(tf->hob_lbah, ioaddr->lbah_addr);
		VPRINTK("hob: feat 0x%X nsect 0x%X, lba 0x%X 0x%X 0x%X\n",
			tf->hob_feature,
			tf->hob_nsect,
			tf->hob_lbal,
			tf->hob_lbam,
			tf->hob_lbah);
	}

	if (is_addr) {
		iowrite8(tf->feature, ioaddr->feature_addr);
		iowrite8(tf->nsect, ioaddr->nsect_addr);
		iowrite8(tf->lbal, ioaddr->lbal_addr);
		iowrite8(tf->lbam, ioaddr->lbam_addr);
		iowrite8(tf->lbah, ioaddr->lbah_addr);
		VPRINTK("feat 0x%X nsect 0x%X lba 0x%X 0x%X 0x%X\n",
			tf->feature,
			tf->nsect,
			tf->lbal,
			tf->lbam,
			tf->lbah);
	}

	if (tf->flags & ATA_TFLAG_DEVICE) {
		iowrite8(tf->device, ioaddr->device_addr);
		VPRINTK("device 0x%X\n", tf->device);
	}

	ata_wait_idle(ap);
}
EXPORT_SYMBOL_GPL(ata_sff_tf_load);

/**
 *	ata_sff_tf_read - input device's ATA taskfile shadow registers
 *	@ap: Port from which input is read
 *	@tf: ATA taskfile register set for storing input
 *
 *	Reads ATA taskfile registers for currently-selected device
 *	into @tf. Assumes the device has a fully SFF compliant task file
 *	layout and behaviour. If you device does not (eg has a different
 *	status method) then you will need to provide a replacement tf_read
 *
 *	LOCKING:
 *	Inherited from caller.
 */
void ata_sff_tf_read(struct ata_port *ap, struct ata_taskfile *tf)
{
	struct ata_ioports *ioaddr = &ap->ioaddr;

	tf->command = ata_sff_check_status(ap);
	tf->feature = ioread8(ioaddr->error_addr);
	tf->nsect = ioread8(ioaddr->nsect_addr);
	tf->lbal = ioread8(ioaddr->lbal_addr);
	tf->lbam = ioread8(ioaddr->lbam_addr);
	tf->lbah = ioread8(ioaddr->lbah_addr);
	tf->device = ioread8(ioaddr->device_addr);

	if (tf->flags & ATA_TFLAG_LBA48) {
		if (likely(ioaddr->ctl_addr)) {
			iowrite8(tf->ctl | ATA_HOB, ioaddr->ctl_addr);
			tf->hob_feature = ioread8(ioaddr->error_addr);
			tf->hob_nsect = ioread8(ioaddr->nsect_addr);
			tf->hob_lbal = ioread8(ioaddr->lbal_addr);
			tf->hob_lbam = ioread8(ioaddr->lbam_addr);
			tf->hob_lbah = ioread8(ioaddr->lbah_addr);
			iowrite8(tf->ctl, ioaddr->ctl_addr);
			ap->last_ctl = tf->ctl;
		} else
			WARN_ON_ONCE(1);
	}
}
EXPORT_SYMBOL_GPL(ata_sff_tf_read);

/**
 *	ata_sff_exec_command - issue ATA command to host controller
 *	@ap: port to which command is being issued
 *	@tf: ATA taskfile register set
 *
 *	Issues ATA command, with proper synchronization with interrupt
 *	handler / other threads.
 *
 *	LOCKING:
 *	spin_lock_irqsave(host lock)
 */
void ata_sff_exec_command(struct ata_port *ap, const struct ata_taskfile *tf)
{
	DPRINTK("ata%u: cmd 0x%X\n", ap->print_id, tf->command);

	iowrite8(tf->command, ap->ioaddr.command_addr);
	ata_sff_pause(ap);
}
EXPORT_SYMBOL_GPL(ata_sff_exec_command);

/**
 *	ata_tf_to_host - issue ATA taskfile to host controller
 *	@ap: port to which command is being issued
 *	@tf: ATA taskfile register set
 *
 *	Issues ATA taskfile register set to ATA host controller,
 *	with proper synchronization with interrupt handler and
 *	other threads.
 *
 *	LOCKING:
 *	spin_lock_irqsave(host lock)
 */
static inline void ata_tf_to_host(struct ata_port *ap,
				  const struct ata_taskfile *tf)
{
	ap->ops->sff_tf_load(ap, tf);
	ap->ops->sff_exec_command(ap, tf);
}

/**
 *	ata_sff_data_xfer - Transfer data by PIO
 *	@dev: device to target
 *	@buf: data buffer
 *	@buflen: buffer length
 *	@rw: read/write
 *
 *	Transfer data from/to the device data register by PIO.
 *
 *	LOCKING:
 *	Inherited from caller.
 *
 *	RETURNS:
 *	Bytes consumed.
 */
unsigned int ata_sff_data_xfer(struct ata_device *dev, unsigned char *buf,
			       unsigned int buflen, int rw)
{
	struct ata_port *ap = dev->link->ap;
	void __iomem *data_addr = ap->ioaddr.data_addr;
	unsigned int words = buflen >> 1;

	/* Transfer multiple of 2 bytes */
	if (rw == READ)
		ioread16_rep(data_addr, buf, words);
	else
		iowrite16_rep(data_addr, buf, words);

	/* Transfer trailing byte, if any. */
	if (unlikely(buflen & 0x01)) {
		unsigned char pad[2] = { };

		/* Point buf to the tail of buffer */
		buf += buflen - 1;

		/*
		 * Use io*16_rep() accessors here as well to avoid pointlessly
		 * swapping bytes to and from on the big endian machines...
		 */
		if (rw == READ) {
			ioread16_rep(data_addr, pad, 1);
			*buf = pad[0];
		} else {
			pad[0] = *buf;
			iowrite16_rep(data_addr, pad, 1);
		}
		words++;
	}

	return words << 1;
}
EXPORT_SYMBOL_GPL(ata_sff_data_xfer);

/**
 *	ata_sff_data_xfer32 - Transfer data by PIO
 *	@dev: device to target
 *	@buf: data buffer
 *	@buflen: buffer length
 *	@rw: read/write
 *
 *	Transfer data from/to the device data register by PIO using 32bit
 *	I/O operations.
 *
 *	LOCKING:
 *	Inherited from caller.
 *
 *	RETURNS:
 *	Bytes consumed.
 */

unsigned int ata_sff_data_xfer32(struct ata_device *dev, unsigned char *buf,
			       unsigned int buflen, int rw)
{
	struct ata_port *ap = dev->link->ap;
	void __iomem *data_addr = ap->ioaddr.data_addr;
	unsigned int words = buflen >> 2;
	int slop = buflen & 3;

	if (!(ap->pflags & ATA_PFLAG_PIO32))
		return ata_sff_data_xfer(dev, buf, buflen, rw);

	/* Transfer multiple of 4 bytes */
	if (rw == READ)
		ioread32_rep(data_addr, buf, words);
	else
		iowrite32_rep(data_addr, buf, words);

	/* Transfer trailing bytes, if any */
	if (unlikely(slop)) {
		unsigned char pad[4] = { };

		/* Point buf to the tail of buffer */
		buf += buflen - slop;

		/*
		 * Use io*_rep() accessors here as well to avoid pointlessly
		 * swapping bytes to and from on the big endian machines...
		 */
		if (rw == READ) {
			if (slop < 3)
				ioread16_rep(data_addr, pad, 1);
			else
				ioread32_rep(data_addr, pad, 1);
			memcpy(buf, pad, slop);
		} else {
			memcpy(pad, buf, slop);
			if (slop < 3)
				iowrite16_rep(data_addr, pad, 1);
			else
				iowrite32_rep(data_addr, pad, 1);
		}
	}
	return (buflen + 1) & ~1;
}
EXPORT_SYMBOL_GPL(ata_sff_data_xfer32);

/**
 *	ata_sff_data_xfer_noirq - Transfer data by PIO
 *	@dev: device to target
 *	@buf: data buffer
 *	@buflen: buffer length
 *	@rw: read/write
 *
 *	Transfer data from/to the device data register by PIO. Do the
 *	transfer with interrupts disabled.
 *
 *	LOCKING:
 *	Inherited from caller.
 *
 *	RETURNS:
 *	Bytes consumed.
 */
unsigned int ata_sff_data_xfer_noirq(struct ata_device *dev, unsigned char *buf,
				     unsigned int buflen, int rw)
{
	unsigned long flags;
	unsigned int consumed;

	local_irq_save(flags);
	consumed = ata_sff_data_xfer32(dev, buf, buflen, rw);
	local_irq_restore(flags);

	return consumed;
}
EXPORT_SYMBOL_GPL(ata_sff_data_xfer_noirq);

/**
 *	ata_pio_sector - Transfer a sector of data.
 *	@qc: Command on going
 *
 *	Transfer qc->sect_size bytes of data from/to the ATA device.
 *
 *	LOCKING:
 *	Inherited from caller.
 */
static void ata_pio_sector(struct ata_queued_cmd *qc)
{
	int do_write = (qc->tf.flags & ATA_TFLAG_WRITE);
	struct ata_port *ap = qc->ap;
	struct page *page;
	unsigned int offset;
	unsigned char *buf;

	if (qc->curbytes == qc->nbytes - qc->sect_size)
		ap->hsm_task_state = HSM_ST_LAST;

	page = sg_page(qc->cursg);
	offset = qc->cursg->offset + qc->cursg_ofs;

	/* get the current page and offset */
	page = nth_page(page, (offset >> PAGE_SHIFT));
	offset %= PAGE_SIZE;

	DPRINTK("data %s\n", qc->tf.flags & ATA_TFLAG_WRITE ? "write" : "read");

	if (PageHighMem(page)) {
		unsigned long flags;

		/* FIXME: use a bounce buffer */
		local_irq_save(flags);
		buf = kmap_atomic(page, KM_IRQ0);

		/* do the actual data transfer */
		ap->ops->sff_data_xfer(qc->dev, buf + offset, qc->sect_size,
				       do_write);

		kunmap_atomic(buf, KM_IRQ0);
		local_irq_restore(flags);
	} else {
		buf = page_address(page);
		ap->ops->sff_data_xfer(qc->dev, buf + offset, qc->sect_size,
				       do_write);
	}

	if (!do_write && !PageSlab(page))
		flush_dcache_page(page);

	qc->curbytes += qc->sect_size;
	qc->cursg_ofs += qc->sect_size;

	if (qc->cursg_ofs == qc->cursg->length) {
		qc->cursg = sg_next(qc->cursg);
		qc->cursg_ofs = 0;
	}
}

/**
 *	ata_pio_sectors - Transfer one or many sectors.
 *	@qc: Command on going
 *
 *	Transfer one or many sectors of data from/to the
 *	ATA device for the DRQ request.
 *
 *	LOCKING:
 *	Inherited from caller.
 */
static void ata_pio_sectors(struct ata_queued_cmd *qc)
{
	if (is_multi_taskfile(&qc->tf)) {
		/* READ/WRITE MULTIPLE */
		unsigned int nsect;

		WARN_ON_ONCE(qc->dev->multi_count == 0);

		nsect = min((qc->nbytes - qc->curbytes) / qc->sect_size,
			    qc->dev->multi_count);
		while (nsect--)
			ata_pio_sector(qc);
	} else
		ata_pio_sector(qc);

	ata_sff_sync(qc->ap); /* flush */
}

/**
 *	atapi_send_cdb - Write CDB bytes to hardware
 *	@ap: Port to which ATAPI device is attached.
 *	@qc: Taskfile currently active
 *
 *	When device has indicated its readiness to accept
 *	a CDB, this function is called.  Send the CDB.
 *
 *	LOCKING:
 *	caller.
 */
static void atapi_send_cdb(struct ata_port *ap, struct ata_queued_cmd *qc)
{
	/* send SCSI cdb */
	DPRINTK("send cdb\n");
	WARN_ON_ONCE(qc->dev->cdb_len < 12);

	ap->ops->sff_data_xfer(qc->dev, qc->cdb, qc->dev->cdb_len, 1);
	ata_sff_sync(ap);
	/* FIXME: If the CDB is for DMA do we need to do the transition delay
	   or is bmdma_start guaranteed to do it ? */
	switch (qc->tf.protocol) {
	case ATAPI_PROT_PIO:
		ap->hsm_task_state = HSM_ST;
		break;
	case ATAPI_PROT_NODATA:
		ap->hsm_task_state = HSM_ST_LAST;
		break;
#ifdef CONFIG_ATA_BMDMA
	case ATAPI_PROT_DMA:
		ap->hsm_task_state = HSM_ST_LAST;
		/* initiate bmdma */
		ap->ops->bmdma_start(qc);
		break;
#endif /* CONFIG_ATA_BMDMA */
	default:
		BUG();
	}
}

/**
 *	__atapi_pio_bytes - Transfer data from/to the ATAPI device.
 *	@qc: Command on going
 *	@bytes: number of bytes
 *
 *	Transfer Transfer data from/to the ATAPI device.
 *
 *	LOCKING:
 *	Inherited from caller.
 *
 */
static int __atapi_pio_bytes(struct ata_queued_cmd *qc, unsigned int bytes)
{
	int rw = (qc->tf.flags & ATA_TFLAG_WRITE) ? WRITE : READ;
	struct ata_port *ap = qc->ap;
	struct ata_device *dev = qc->dev;
	struct ata_eh_info *ehi = &dev->link->eh_info;
	struct scatterlist *sg;
	struct page *page;
	unsigned char *buf;
	unsigned int offset, count, consumed;

next_sg:
	sg = qc->cursg;
	if (unlikely(!sg)) {
		ata_ehi_push_desc(ehi, "unexpected or too much trailing data "
				  "buf=%u cur=%u bytes=%u",
				  qc->nbytes, qc->curbytes, bytes);
		return -1;
	}

	page = sg_page(sg);
	offset = sg->offset + qc->cursg_ofs;

	/* get the current page and offset */
	page = nth_page(page, (offset >> PAGE_SHIFT));
	offset %= PAGE_SIZE;

	/* don't overrun current sg */
	count = min(sg->length - qc->cursg_ofs, bytes);

	/* don't cross page boundaries */
	count = min(count, (unsigned int)PAGE_SIZE - offset);

	DPRINTK("data %s\n", qc->tf.flags & ATA_TFLAG_WRITE ? "write" : "read");

	if (PageHighMem(page)) {
		unsigned long flags;

		/* FIXME: use bounce buffer */
		local_irq_save(flags);
		buf = kmap_atomic(page, KM_IRQ0);

		/* do the actual data transfer */
		consumed = ap->ops->sff_data_xfer(dev,  buf + offset,
								count, rw);

		kunmap_atomic(buf, KM_IRQ0);
		local_irq_restore(flags);
	} else {
		buf = page_address(page);
		consumed = ap->ops->sff_data_xfer(dev,  buf + offset,
								count, rw);
	}

	bytes -= min(bytes, consumed);
	qc->curbytes += count;
	qc->cursg_ofs += count;

	if (qc->cursg_ofs == sg->length) {
		qc->cursg = sg_next(qc->cursg);
		qc->cursg_ofs = 0;
	}

	/*
	 * There used to be a  WARN_ON_ONCE(qc->cursg && count != consumed);
	 * Unfortunately __atapi_pio_bytes doesn't know enough to do the WARN
	 * check correctly as it doesn't know if it is the last request being
	 * made. Somebody should implement a proper sanity check.
	 */
	if (bytes)
		goto next_sg;
	return 0;
}

/**
 *	atapi_pio_bytes - Transfer data from/to the ATAPI device.
 *	@qc: Command on going
 *
 *	Transfer Transfer data from/to the ATAPI device.
 *
 *	LOCKING:
 *	Inherited from caller.
 */
static void atapi_pio_bytes(struct ata_queued_cmd *qc)
{
	struct ata_port *ap = qc->ap;
	struct ata_device *dev = qc->dev;
	struct ata_eh_info *ehi = &dev->link->eh_info;
	unsigned int ireason, bc_lo, bc_hi, bytes;
	int i_write, do_write = (qc->tf.flags & ATA_TFLAG_WRITE) ? 1 : 0;

	/* Abuse qc->result_tf for temp storage of intermediate TF
	 * here to save some kernel stack usage.
	 * For normal completion, qc->result_tf is not relevant. For
	 * error, qc->result_tf is later overwritten by ata_qc_complete().
	 * So, the correctness of qc->result_tf is not affected.
	 */
	ap->ops->sff_tf_read(ap, &qc->result_tf);
	ireason = qc->result_tf.nsect;
	bc_lo = qc->result_tf.lbam;
	bc_hi = qc->result_tf.lbah;
	bytes = (bc_hi << 8) | bc_lo;

	/* shall be cleared to zero, indicating xfer of data */
	if (unlikely(ireason & ATAPI_COD))
		goto atapi_check;

	/* make sure transfer direction matches expected */
	i_write = ((ireason & ATAPI_IO) == 0) ? 1 : 0;
	if (unlikely(do_write != i_write))
		goto atapi_check;

	if (unlikely(!bytes))
		goto atapi_check;

	VPRINTK("ata%u: xfering %d bytes\n", ap->print_id, bytes);

	if (unlikely(__atapi_pio_bytes(qc, bytes)))
		goto err_out;
	ata_sff_sync(ap); /* flush */

	return;

 atapi_check:
	ata_ehi_push_desc(ehi, "ATAPI check failed (ireason=0x%x bytes=%u)",
			  ireason, bytes);
 err_out:
	qc->err_mask |= AC_ERR_HSM;
	ap->hsm_task_state = HSM_ST_ERR;
}

/**
 *	ata_hsm_ok_in_wq - Check if the qc can be handled in the workqueue.
 *	@ap: the target ata_port
 *	@qc: qc on going
 *
 *	RETURNS:
 *	1 if ok in workqueue, 0 otherwise.
 */
static inline int ata_hsm_ok_in_wq(struct ata_port *ap,
						struct ata_queued_cmd *qc)
{
	if (qc->tf.flags & ATA_TFLAG_POLLING)
		return 1;

	if (ap->hsm_task_state == HSM_ST_FIRST) {
		if (qc->tf.protocol == ATA_PROT_PIO &&
		   (qc->tf.flags & ATA_TFLAG_WRITE))
		    return 1;

		if (ata_is_atapi(qc->tf.protocol) &&
		   !(qc->dev->flags & ATA_DFLAG_CDB_INTR))
			return 1;
	}

	return 0;
}

/**
 *	ata_hsm_qc_complete - finish a qc running on standard HSM
 *	@qc: Command to complete
 *	@in_wq: 1 if called from workqueue, 0 otherwise
 *
 *	Finish @qc which is running on standard HSM.
 *
 *	LOCKING:
 *	If @in_wq is zero, spin_lock_irqsave(host lock).
 *	Otherwise, none on entry and grabs host lock.
 */
static void ata_hsm_qc_complete(struct ata_queued_cmd *qc, int in_wq)
{
	struct ata_port *ap = qc->ap;
	unsigned long flags;

	if (ap->ops->error_handler) {
		if (in_wq) {
			spin_lock_irqsave(ap->lock, flags);

			/* EH might have kicked in while host lock is
			 * released.
			 */
			qc = ata_qc_from_tag(ap, qc->tag);
			if (qc) {
				if (likely(!(qc->err_mask & AC_ERR_HSM))) {
					ata_sff_irq_on(ap);
					ata_qc_complete(qc);
				} else
					ata_port_freeze(ap);
			}

			spin_unlock_irqrestore(ap->lock, flags);
		} else {
			if (likely(!(qc->err_mask & AC_ERR_HSM)))
				ata_qc_complete(qc);
			else
				ata_port_freeze(ap);
		}
	} else {
		if (in_wq) {
			spin_lock_irqsave(ap->lock, flags);
			ata_sff_irq_on(ap);
			ata_qc_complete(qc);
			spin_unlock_irqrestore(ap->lock, flags);
		} else
			ata_qc_complete(qc);
	}
}

/**
 *	ata_sff_hsm_move - move the HSM to the next state.
 *	@ap: the target ata_port
 *	@qc: qc on going
 *	@status: current device status
 *	@in_wq: 1 if called from workqueue, 0 otherwise
 *
 *	RETURNS:
 *	1 when poll next status needed, 0 otherwise.
 */
int ata_sff_hsm_move(struct ata_port *ap, struct ata_queued_cmd *qc,
		     u8 status, int in_wq)
{
	struct ata_link *link = qc->dev->link;
	struct ata_eh_info *ehi = &link->eh_info;
	unsigned long flags = 0;
	int poll_next;

	WARN_ON_ONCE((qc->flags & ATA_QCFLAG_ACTIVE) == 0);

	/* Make sure ata_sff_qc_issue() does not throw things
	 * like DMA polling into the workqueue. Notice that
	 * in_wq is not equivalent to (qc->tf.flags & ATA_TFLAG_POLLING).
	 */
	WARN_ON_ONCE(in_wq != ata_hsm_ok_in_wq(ap, qc));

fsm_start:
	DPRINTK("ata%u: protocol %d task_state %d (dev_stat 0x%X)\n",
		ap->print_id, qc->tf.protocol, ap->hsm_task_state, status);

	switch (ap->hsm_task_state) {
	case HSM_ST_FIRST:
		/* Send first data block or PACKET CDB */

		/* If polling, we will stay in the work queue after
		 * sending the data. Otherwise, interrupt handler
		 * takes over after sending the data.
		 */
		poll_next = (qc->tf.flags & ATA_TFLAG_POLLING);

		/* check device status */
		if (unlikely((status & ATA_DRQ) == 0)) {
			/* handle BSY=0, DRQ=0 as error */
			if (likely(status & (ATA_ERR | ATA_DF)))
				/* device stops HSM for abort/error */
				qc->err_mask |= AC_ERR_DEV;
			else {
				/* HSM violation. Let EH handle this */
				ata_ehi_push_desc(ehi,
					"ST_FIRST: !(DRQ|ERR|DF)");
				qc->err_mask |= AC_ERR_HSM;
			}

			ap->hsm_task_state = HSM_ST_ERR;
			goto fsm_start;
		}

		/* Device should not ask for data transfer (DRQ=1)
		 * when it finds something wrong.
		 * We ignore DRQ here and stop the HSM by
		 * changing hsm_task_state to HSM_ST_ERR and
		 * let the EH abort the command or reset the device.
		 */
		if (unlikely(status & (ATA_ERR | ATA_DF))) {
			/* Some ATAPI tape drives forget to clear the ERR bit
			 * when doing the next command (mostly request sense).
			 * We ignore ERR here to workaround and proceed sending
			 * the CDB.
			 */
			if (!(qc->dev->horkage & ATA_HORKAGE_STUCK_ERR)) {
				ata_ehi_push_desc(ehi, "ST_FIRST: "
					"DRQ=1 with device error, "
					"dev_stat 0x%X", status);
				qc->err_mask |= AC_ERR_HSM;
				ap->hsm_task_state = HSM_ST_ERR;
				goto fsm_start;
			}
		}

		/* Send the CDB (atapi) or the first data block (ata pio out).
		 * During the state transition, interrupt handler shouldn't
		 * be invoked before the data transfer is complete and
		 * hsm_task_state is changed. Hence, the following locking.
		 */
		if (in_wq)
			spin_lock_irqsave(ap->lock, flags);

		if (qc->tf.protocol == ATA_PROT_PIO) {
			/* PIO data out protocol.
			 * send first data block.
			 */

			/* ata_pio_sectors() might change the state
			 * to HSM_ST_LAST. so, the state is changed here
			 * before ata_pio_sectors().
			 */
			ap->hsm_task_state = HSM_ST;
			ata_pio_sectors(qc);
		} else
			/* send CDB */
			atapi_send_cdb(ap, qc);

		if (in_wq)
			spin_unlock_irqrestore(ap->lock, flags);

		/* if polling, ata_sff_pio_task() handles the rest.
		 * otherwise, interrupt handler takes over from here.
		 */
		break;

	case HSM_ST:
		/* complete command or read/write the data register */
		if (qc->tf.protocol == ATAPI_PROT_PIO) {
			/* ATAPI PIO protocol */
			if ((status & ATA_DRQ) == 0) {
				/* No more data to transfer or device error.
				 * Device error will be tagged in HSM_ST_LAST.
				 */
				ap->hsm_task_state = HSM_ST_LAST;
				goto fsm_start;
			}

			/* Device should not ask for data transfer (DRQ=1)
			 * when it finds something wrong.
			 * We ignore DRQ here and stop the HSM by
			 * changing hsm_task_state to HSM_ST_ERR and
			 * let the EH abort the command or reset the device.
			 */
			if (unlikely(status & (ATA_ERR | ATA_DF))) {
				ata_ehi_push_desc(ehi, "ST-ATAPI: "
					"DRQ=1 with device error, "
					"dev_stat 0x%X", status);
				qc->err_mask |= AC_ERR_HSM;
				ap->hsm_task_state = HSM_ST_ERR;
				goto fsm_start;
			}

			atapi_pio_bytes(qc);

			if (unlikely(ap->hsm_task_state == HSM_ST_ERR))
				/* bad ireason reported by device */
				goto fsm_start;

		} else {
			/* ATA PIO protocol */
			if (unlikely((status & ATA_DRQ) == 0)) {
				/* handle BSY=0, DRQ=0 as error */
				if (likely(status & (ATA_ERR | ATA_DF))) {
					/* device stops HSM for abort/error */
					qc->err_mask |= AC_ERR_DEV;

					/* If diagnostic failed and this is
					 * IDENTIFY, it's likely a phantom
					 * device.  Mark hint.
					 */
					if (qc->dev->horkage &
					    ATA_HORKAGE_DIAGNOSTIC)
						qc->err_mask |=
							AC_ERR_NODEV_HINT;
				} else {
					/* HSM violation. Let EH handle this.
					 * Phantom devices also trigger this
					 * condition.  Mark hint.
					 */
					ata_ehi_push_desc(ehi, "ST-ATA: "
						"DRQ=0 without device error, "
						"dev_stat 0x%X", status);
					qc->err_mask |= AC_ERR_HSM |
							AC_ERR_NODEV_HINT;
				}

				ap->hsm_task_state = HSM_ST_ERR;
				goto fsm_start;
			}

			/* For PIO reads, some devices may ask for
			 * data transfer (DRQ=1) alone with ERR=1.
			 * We respect DRQ here and transfer one
			 * block of junk data before changing the
			 * hsm_task_state to HSM_ST_ERR.
			 *
			 * For PIO writes, ERR=1 DRQ=1 doesn't make
			 * sense since the data block has been
			 * transferred to the device.
			 */
			if (unlikely(status & (ATA_ERR | ATA_DF))) {
				/* data might be corrputed */
				qc->err_mask |= AC_ERR_DEV;

				if (!(qc->tf.flags & ATA_TFLAG_WRITE)) {
					ata_pio_sectors(qc);
					status = ata_wait_idle(ap);
				}

				if (status & (ATA_BUSY | ATA_DRQ)) {
					ata_ehi_push_desc(ehi, "ST-ATA: "
						"BUSY|DRQ persists on ERR|DF, "
						"dev_stat 0x%X", status);
					qc->err_mask |= AC_ERR_HSM;
				}

				/* There are oddball controllers with
				 * status register stuck at 0x7f and
				 * lbal/m/h at zero which makes it
				 * pass all other presence detection
				 * mechanisms we have.  Set NODEV_HINT
				 * for it.  Kernel bz#7241.
				 */
				if (status == 0x7f)
					qc->err_mask |= AC_ERR_NODEV_HINT;

				/* ata_pio_sectors() might change the
				 * state to HSM_ST_LAST. so, the state
				 * is changed after ata_pio_sectors().
				 */
				ap->hsm_task_state = HSM_ST_ERR;
				goto fsm_start;
			}

			ata_pio_sectors(qc);

			if (ap->hsm_task_state == HSM_ST_LAST &&
			    (!(qc->tf.flags & ATA_TFLAG_WRITE))) {
				/* all data read */
				status = ata_wait_idle(ap);
				goto fsm_start;
			}
		}

		poll_next = 1;
		break;

	case HSM_ST_LAST:
		if (unlikely(!ata_ok(status))) {
			qc->err_mask |= __ac_err_mask(status);
			ap->hsm_task_state = HSM_ST_ERR;
			goto fsm_start;
		}

		/* no more data to transfer */
		DPRINTK("ata%u: dev %u command complete, drv_stat 0x%x\n",
			ap->print_id, qc->dev->devno, status);

		WARN_ON_ONCE(qc->err_mask & (AC_ERR_DEV | AC_ERR_HSM));

		ap->hsm_task_state = HSM_ST_IDLE;

		/* complete taskfile transaction */
		ata_hsm_qc_complete(qc, in_wq);

		poll_next = 0;
		break;

	case HSM_ST_ERR:
		ap->hsm_task_state = HSM_ST_IDLE;

		/* complete taskfile transaction */
		ata_hsm_qc_complete(qc, in_wq);

		poll_next = 0;
		break;
	default:
		poll_next = 0;
		BUG();
	}

	return poll_next;
}
EXPORT_SYMBOL_GPL(ata_sff_hsm_move);

void ata_sff_queue_work(struct work_struct *work)
{
	queue_work(ata_sff_wq, work);
}
EXPORT_SYMBOL_GPL(ata_sff_queue_work);

void ata_sff_queue_delayed_work(struct delayed_work *dwork, unsigned long delay)
{
	queue_delayed_work(ata_sff_wq, dwork, delay);
}
EXPORT_SYMBOL_GPL(ata_sff_queue_delayed_work);

void ata_sff_queue_pio_task(struct ata_link *link, unsigned long delay)
{
	struct ata_port *ap = link->ap;

	WARN_ON((ap->sff_pio_task_link != NULL) &&
		(ap->sff_pio_task_link != link));
	ap->sff_pio_task_link = link;

	/* may fail if ata_sff_flush_pio_task() in progress */
	ata_sff_queue_delayed_work(&ap->sff_pio_task, msecs_to_jiffies(delay));
}
EXPORT_SYMBOL_GPL(ata_sff_queue_pio_task);

void ata_sff_flush_pio_task(struct ata_port *ap)
{
	DPRINTK("ENTER\n");

	cancel_delayed_work_sync(&ap->sff_pio_task);
	ap->hsm_task_state = HSM_ST_IDLE;
	ap->sff_pio_task_link = NULL;

	if (ata_msg_ctl(ap))
		ata_port_dbg(ap, "%s: EXIT\n", __func__);
}

static void ata_sff_pio_task(struct work_struct *work)
{
	struct ata_port *ap =
		container_of(work, struct ata_port, sff_pio_task.work);
	struct ata_link *link = ap->sff_pio_task_link;
	struct ata_queued_cmd *qc;
	u8 status;
	int poll_next;

	BUG_ON(ap->sff_pio_task_link == NULL);
	/* qc can be NULL if timeout occurred */
	qc = ata_qc_from_tag(ap, link->active_tag);
	if (!qc) {
		ap->sff_pio_task_link = NULL;
		return;
	}

fsm_start:
	WARN_ON_ONCE(ap->hsm_task_state == HSM_ST_IDLE);

	/*
	 * This is purely heuristic.  This is a fast path.
	 * Sometimes when we enter, BSY will be cleared in
	 * a chk-status or two.  If not, the drive is probably seeking
	 * or something.  Snooze for a couple msecs, then
	 * chk-status again.  If still busy, queue delayed work.
	 */
	status = ata_sff_busy_wait(ap, ATA_BUSY, 5);
	if (status & ATA_BUSY) {
		ata_msleep(ap, 2);
		status = ata_sff_busy_wait(ap, ATA_BUSY, 10);
		if (status & ATA_BUSY) {
			ata_sff_queue_pio_task(link, ATA_SHORT_PAUSE);
			return;
		}
	}

	/*
	 * hsm_move() may trigger another command to be processed.
	 * clean the link beforehand.
	 */
	ap->sff_pio_task_link = NULL;
	/* move the HSM */
	poll_next = ata_sff_hsm_move(ap, qc, status, 1);

	/* another command or interrupt handler
	 * may be running at this point.
	 */
	if (poll_next)
		goto fsm_start;
}

/**
 *	ata_sff_qc_issue - issue taskfile to a SFF controller
 *	@qc: command to issue to device
 *
 *	This function issues a PIO or NODATA command to a SFF
 *	controller.
 *
 *	LOCKING:
 *	spin_lock_irqsave(host lock)
 *
 *	RETURNS:
 *	Zero on success, AC_ERR_* mask on failure
 */
unsigned int ata_sff_qc_issue(struct ata_queued_cmd *qc)
{
	struct ata_port *ap = qc->ap;
	struct ata_link *link = qc->dev->link;

	/* Use polling pio if the LLD doesn't handle
	 * interrupt driven pio and atapi CDB interrupt.
	 */
	if (ap->flags & ATA_FLAG_PIO_POLLING)
		qc->tf.flags |= ATA_TFLAG_POLLING;

	/* select the device */
	ata_dev_select(ap, qc->dev->devno, 1, 0);

	/* start the command */
	switch (qc->tf.protocol) {
	case ATA_PROT_NODATA:
		if (qc->tf.flags & ATA_TFLAG_POLLING)
			ata_qc_set_polling(qc);

		ata_tf_to_host(ap, &qc->tf);
		ap->hsm_task_state = HSM_ST_LAST;

		if (qc->tf.flags & ATA_TFLAG_POLLING)
			ata_sff_queue_pio_task(link, 0);

		break;

	case ATA_PROT_PIO:
		if (qc->tf.flags & ATA_TFLAG_POLLING)
			ata_qc_set_polling(qc);

		ata_tf_to_host(ap, &qc->tf);

		if (qc->tf.flags & ATA_TFLAG_WRITE) {
			/* PIO data out protocol */
			ap->hsm_task_state = HSM_ST_FIRST;
			ata_sff_queue_pio_task(link, 0);

			/* always send first data block using the
			 * ata_sff_pio_task() codepath.
			 */
		} else {
			/* PIO data in protocol */
			ap->hsm_task_state = HSM_ST;

			if (qc->tf.flags & ATA_TFLAG_POLLING)
				ata_sff_queue_pio_task(link, 0);

			/* if polling, ata_sff_pio_task() handles the
			 * rest.  otherwise, interrupt handler takes
			 * over from here.
			 */
		}

		break;

	case ATAPI_PROT_PIO:
	case ATAPI_PROT_NODATA:
		if (qc->tf.flags & ATA_TFLAG_POLLING)
			ata_qc_set_polling(qc);

		ata_tf_to_host(ap, &qc->tf);

		ap->hsm_task_state = HSM_ST_FIRST;

		/* send cdb by polling if no cdb interrupt */
		if ((!(qc->dev->flags & ATA_DFLAG_CDB_INTR)) ||
		    (qc->tf.flags & ATA_TFLAG_POLLING))
			ata_sff_queue_pio_task(link, 0);
		break;

	default:
		WARN_ON_ONCE(1);
		return AC_ERR_SYSTEM;
	}

	return 0;
}
EXPORT_SYMBOL_GPL(ata_sff_qc_issue);

/**
 *	ata_sff_qc_fill_rtf - fill result TF using ->sff_tf_read
 *	@qc: qc to fill result TF for
 *
 *	@qc is finished and result TF needs to be filled.  Fill it
 *	using ->sff_tf_read.
 *
 *	LOCKING:
 *	spin_lock_irqsave(host lock)
 *
 *	RETURNS:
 *	true indicating that result TF is successfully filled.
 */
bool ata_sff_qc_fill_rtf(struct ata_queued_cmd *qc)
{
	qc->ap->ops->sff_tf_read(qc->ap, &qc->result_tf);
	return true;
}
EXPORT_SYMBOL_GPL(ata_sff_qc_fill_rtf);

static unsigned int ata_sff_idle_irq(struct ata_port *ap)
{
	ap->stats.idle_irq++;

#ifdef ATA_IRQ_TRAP
	if ((ap->stats.idle_irq % 1000) == 0) {
		ap->ops->sff_check_status(ap);
		if (ap->ops->sff_irq_clear)
			ap->ops->sff_irq_clear(ap);
		ata_port_warn(ap, "irq trap\n");
		return 1;
	}
#endif
	return 0;	/* irq not handled */
}

static unsigned int __ata_sff_port_intr(struct ata_port *ap,
					struct ata_queued_cmd *qc,
					bool hsmv_on_idle)
{
	u8 status;

	VPRINTK("ata%u: protocol %d task_state %d\n",
		ap->print_id, qc->tf.protocol, ap->hsm_task_state);

	/* Check whether we are expecting interrupt in this state */
	switch (ap->hsm_task_state) {
	case HSM_ST_FIRST:
		/* Some pre-ATAPI-4 devices assert INTRQ
		 * at this state when ready to receive CDB.
		 */

		/* Check the ATA_DFLAG_CDB_INTR flag is enough here.
		 * The flag was turned on only for atapi devices.  No
		 * need to check ata_is_atapi(qc->tf.protocol) again.
		 */
		if (!(qc->dev->flags & ATA_DFLAG_CDB_INTR))
			return ata_sff_idle_irq(ap);
		break;
	case HSM_ST_IDLE:
		return ata_sff_idle_irq(ap);
	default:
		break;
	}

	/* check main status, clearing INTRQ if needed */
	status = ata_sff_irq_status(ap);
	if (status & ATA_BUSY) {
		if (hsmv_on_idle) {
			/* BMDMA engine is already stopped, we're screwed */
			qc->err_mask |= AC_ERR_HSM;
			ap->hsm_task_state = HSM_ST_ERR;
		} else
			return ata_sff_idle_irq(ap);
	}

	/* clear irq events */
	if (ap->ops->sff_irq_clear)
		ap->ops->sff_irq_clear(ap);

	ata_sff_hsm_move(ap, qc, status, 0);

	return 1;	/* irq handled */
}

/**
 *	ata_sff_port_intr - Handle SFF port interrupt
 *	@ap: Port on which interrupt arrived (possibly...)
 *	@qc: Taskfile currently active in engine
 *
 *	Handle port interrupt for given queued command.
 *
 *	LOCKING:
 *	spin_lock_irqsave(host lock)
 *
 *	RETURNS:
 *	One if interrupt was handled, zero if not (shared irq).
 */
unsigned int ata_sff_port_intr(struct ata_port *ap, struct ata_queued_cmd *qc)
{
	return __ata_sff_port_intr(ap, qc, false);
}
EXPORT_SYMBOL_GPL(ata_sff_port_intr);

static inline irqreturn_t __ata_sff_interrupt(int irq, void *dev_instance,
	unsigned int (*port_intr)(struct ata_port *, struct ata_queued_cmd *))
{
	struct ata_host *host = dev_instance;
	bool retried = false;
	unsigned int i;
	unsigned int handled, idle, polling;
	unsigned long flags;

	/* TODO: make _irqsave conditional on x86 PCI IDE legacy mode */
	spin_lock_irqsave(&host->lock, flags);

retry:
	handled = idle = polling = 0;
	for (i = 0; i < host->n_ports; i++) {
		struct ata_port *ap = host->ports[i];
		struct ata_queued_cmd *qc;

		qc = ata_qc_from_tag(ap, ap->link.active_tag);
		if (qc) {
			if (!(qc->tf.flags & ATA_TFLAG_POLLING))
				handled |= port_intr(ap, qc);
			else
				polling |= 1 << i;
		} else
			idle |= 1 << i;
	}

	/*
	 * If no port was expecting IRQ but the controller is actually
	 * asserting IRQ line, nobody cared will ensue.  Check IRQ
	 * pending status if available and clear spurious IRQ.
	 */
	if (!handled && !retried) {
		bool retry = false;

		for (i = 0; i < host->n_ports; i++) {
			struct ata_port *ap = host->ports[i];

			if (polling & (1 << i))
				continue;

			if (!ap->ops->sff_irq_check ||
			    !ap->ops->sff_irq_check(ap))
				continue;

			if (idle & (1 << i)) {
				ap->ops->sff_check_status(ap);
				if (ap->ops->sff_irq_clear)
					ap->ops->sff_irq_clear(ap);
			} else {
				/* clear INTRQ and check if BUSY cleared */
				if (!(ap->ops->sff_check_status(ap) & ATA_BUSY))
					retry |= true;
				/*
				 * With command in flight, we can't do
				 * sff_irq_clear() w/o racing with completion.
				 */
			}
		}

		if (retry) {
			retried = true;
			goto retry;
		}
	}

	spin_unlock_irqrestore(&host->lock, flags);

	return IRQ_RETVAL(handled);
}

/**
 *	ata_sff_interrupt - Default SFF ATA host interrupt handler
 *	@irq: irq line (unused)
 *	@dev_instance: pointer to our ata_host information structure
 *
 *	Default interrupt handler for PCI IDE devices.  Calls
 *	ata_sff_port_intr() for each port that is not disabled.
 *
 *	LOCKING:
 *	Obtains host lock during operation.
 *
 *	RETURNS:
 *	IRQ_NONE or IRQ_HANDLED.
 */
irqreturn_t ata_sff_interrupt(int irq, void *dev_instance)
{
	return __ata_sff_interrupt(irq, dev_instance, ata_sff_port_intr);
}
EXPORT_SYMBOL_GPL(ata_sff_interrupt);

/**
 *	ata_sff_lost_interrupt	-	Check for an apparent lost interrupt
 *	@ap: port that appears to have timed out
 *
 *	Called from the libata error handlers when the core code suspects
 *	an interrupt has been lost. If it has complete anything we can and
 *	then return. Interface must support altstatus for this faster
 *	recovery to occur.
 *
 *	Locking:
 *	Caller holds host lock
 */

void ata_sff_lost_interrupt(struct ata_port *ap)
{
	u8 status;
	struct ata_queued_cmd *qc;

	/* Only one outstanding command per SFF channel */
	qc = ata_qc_from_tag(ap, ap->link.active_tag);
	/* We cannot lose an interrupt on a non-existent or polled command */
	if (!qc || qc->tf.flags & ATA_TFLAG_POLLING)
		return;
	/* See if the controller thinks it is still busy - if so the command
	   isn't a lost IRQ but is still in progress */
	status = ata_sff_altstatus(ap);
	if (status & ATA_BUSY)
		return;

	/* There was a command running, we are no longer busy and we have
	   no interrupt. */
	ata_port_warn(ap, "lost interrupt (Status 0x%x)\n",
								status);
	/* Run the host interrupt logic as if the interrupt had not been
	   lost */
	ata_sff_port_intr(ap, qc);
}
EXPORT_SYMBOL_GPL(ata_sff_lost_interrupt);

/**
 *	ata_sff_freeze - Freeze SFF controller port
 *	@ap: port to freeze
 *
 *	Freeze SFF controller port.
 *
 *	LOCKING:
 *	Inherited from caller.
 */
void ata_sff_freeze(struct ata_port *ap)
{
	ap->ctl |= ATA_NIEN;
	ap->last_ctl = ap->ctl;

	if (ap->ops->sff_set_devctl || ap->ioaddr.ctl_addr)
		ata_sff_set_devctl(ap, ap->ctl);

	/* Under certain circumstances, some controllers raise IRQ on
	 * ATA_NIEN manipulation.  Also, many controllers fail to mask
	 * previously pending IRQ on ATA_NIEN assertion.  Clear it.
	 */
	ap->ops->sff_check_status(ap);

	if (ap->ops->sff_irq_clear)
		ap->ops->sff_irq_clear(ap);
}
EXPORT_SYMBOL_GPL(ata_sff_freeze);

/**
 *	ata_sff_thaw - Thaw SFF controller port
 *	@ap: port to thaw
 *
 *	Thaw SFF controller port.
 *
 *	LOCKING:
 *	Inherited from caller.
 */
void ata_sff_thaw(struct ata_port *ap)
{
	/* clear & re-enable interrupts */
	ap->ops->sff_check_status(ap);
	if (ap->ops->sff_irq_clear)
		ap->ops->sff_irq_clear(ap);
	ata_sff_irq_on(ap);
}
EXPORT_SYMBOL_GPL(ata_sff_thaw);

/**
 *	ata_sff_prereset - prepare SFF link for reset
 *	@link: SFF link to be reset
 *	@deadline: deadline jiffies for the operation
 *
 *	SFF link @link is about to be reset.  Initialize it.  It first
 *	calls ata_std_prereset() and wait for !BSY if the port is
 *	being softreset.
 *
 *	LOCKING:
 *	Kernel thread context (may sleep)
 *
 *	RETURNS:
 *	0 on success, -errno otherwise.
 */
int ata_sff_prereset(struct ata_link *link, unsigned long deadline)
{
	struct ata_eh_context *ehc = &link->eh_context;
	int rc;

	rc = ata_std_prereset(link, deadline);
	if (rc)
		return rc;

	/* if we're about to do hardreset, nothing more to do */
	if (ehc->i.action & ATA_EH_HARDRESET)
		return 0;

	/* wait for !BSY if we don't know that no device is attached */
	if (!ata_link_offline(link)) {
		rc = ata_sff_wait_ready(link, deadline);
		if (rc && rc != -ENODEV) {
			ata_link_warn(link,
				      "device not ready (errno=%d), forcing hardreset\n",
				      rc);
			ehc->i.action |= ATA_EH_HARDRESET;
		}
	}

	return 0;
}
EXPORT_SYMBOL_GPL(ata_sff_prereset);

/**
 *	ata_devchk - PATA device presence detection
 *	@ap: ATA channel to examine
 *	@device: Device to examine (starting at zero)
 *
 *	This technique was originally described in
 *	Hale Landis's ATADRVR (www.ata-atapi.com), and
 *	later found its way into the ATA/ATAPI spec.
 *
 *	Write a pattern to the ATA shadow registers,
 *	and if a device is present, it will respond by
 *	correctly storing and echoing back the
 *	ATA shadow register contents.
 *
 *	LOCKING:
 *	caller.
 */
static unsigned int ata_devchk(struct ata_port *ap, unsigned int device)
{
	struct ata_ioports *ioaddr = &ap->ioaddr;
	u8 nsect, lbal;

	ap->ops->sff_dev_select(ap, device);

	iowrite8(0x55, ioaddr->nsect_addr);
	iowrite8(0xaa, ioaddr->lbal_addr);

	iowrite8(0xaa, ioaddr->nsect_addr);
	iowrite8(0x55, ioaddr->lbal_addr);

	iowrite8(0x55, ioaddr->nsect_addr);
	iowrite8(0xaa, ioaddr->lbal_addr);

	nsect = ioread8(ioaddr->nsect_addr);
	lbal = ioread8(ioaddr->lbal_addr);

	if ((nsect == 0x55) && (lbal == 0xaa))
		return 1;	/* we found a device */

	return 0;		/* nothing found */
}

/**
 *	ata_sff_dev_classify - Parse returned ATA device signature
 *	@dev: ATA device to classify (starting at zero)
 *	@present: device seems present
 *	@r_err: Value of error register on completion
 *
 *	After an event -- SRST, E.D.D., or SATA COMRESET -- occurs,
 *	an ATA/ATAPI-defined set of values is placed in the ATA
 *	shadow registers, indicating the results of device detection
 *	and diagnostics.
 *
 *	Select the ATA device, and read the values from the ATA shadow
 *	registers.  Then parse according to the Error register value,
 *	and the spec-defined values examined by ata_dev_classify().
 *
 *	LOCKING:
 *	caller.
 *
 *	RETURNS:
 *	Device type - %ATA_DEV_ATA, %ATA_DEV_ATAPI or %ATA_DEV_NONE.
 */
unsigned int ata_sff_dev_classify(struct ata_device *dev, int present,
				  u8 *r_err)
{
	struct ata_port *ap = dev->link->ap;
	struct ata_taskfile tf;
	unsigned int class;
	u8 err;

	ap->ops->sff_dev_select(ap, dev->devno);

	memset(&tf, 0, sizeof(tf));

	ap->ops->sff_tf_read(ap, &tf);
	err = tf.feature;
	if (r_err)
		*r_err = err;

	/* see if device passed diags: continue and warn later */
	if (err == 0)
		/* diagnostic fail : do nothing _YET_ */
		dev->horkage |= ATA_HORKAGE_DIAGNOSTIC;
	else if (err == 1)
		/* do nothing */ ;
	else if ((dev->devno == 0) && (err == 0x81))
		/* do nothing */ ;
	else
		return ATA_DEV_NONE;

	/* determine if device is ATA or ATAPI */
	class = ata_dev_classify(&tf);

	if (class == ATA_DEV_UNKNOWN) {
		/* If the device failed diagnostic, it's likely to
		 * have reported incorrect device signature too.
		 * Assume ATA device if the device seems present but
		 * device signature is invalid with diagnostic
		 * failure.
		 */
		if (present && (dev->horkage & ATA_HORKAGE_DIAGNOSTIC))
			class = ATA_DEV_ATA;
		else
			class = ATA_DEV_NONE;
	} else if ((class == ATA_DEV_ATA) &&
		   (ap->ops->sff_check_status(ap) == 0))
		class = ATA_DEV_NONE;

	return class;
}
EXPORT_SYMBOL_GPL(ata_sff_dev_classify);

/**
 *	ata_sff_wait_after_reset - wait for devices to become ready after reset
 *	@link: SFF link which is just reset
 *	@devmask: mask of present devices
 *	@deadline: deadline jiffies for the operation
 *
 *	Wait devices attached to SFF @link to become ready after
 *	reset.  It contains preceding 150ms wait to avoid accessing TF
 *	status register too early.
 *
 *	LOCKING:
 *	Kernel thread context (may sleep).
 *
 *	RETURNS:
 *	0 on success, -ENODEV if some or all of devices in @devmask
 *	don't seem to exist.  -errno on other errors.
 */
int ata_sff_wait_after_reset(struct ata_link *link, unsigned int devmask,
			     unsigned long deadline)
{
	struct ata_port *ap = link->ap;
	struct ata_ioports *ioaddr = &ap->ioaddr;
	unsigned int dev0 = devmask & (1 << 0);
	unsigned int dev1 = devmask & (1 << 1);
	int rc, ret = 0;

	ata_msleep(ap, ATA_WAIT_AFTER_RESET);

	/* always check readiness of the master device */
	rc = ata_sff_wait_ready(link, deadline);
	/* -ENODEV means the odd clown forgot the D7 pulldown resistor
	 * and TF status is 0xff, bail out on it too.
	 */
	if (rc)
		return rc;

	/* if device 1 was found in ata_devchk, wait for register
	 * access briefly, then wait for BSY to clear.
	 */
	if (dev1) {
		int i;

		ap->ops->sff_dev_select(ap, 1);

		/* Wait for register access.  Some ATAPI devices fail
		 * to set nsect/lbal after reset, so don't waste too
		 * much time on it.  We're gonna wait for !BSY anyway.
		 */
		for (i = 0; i < 2; i++) {
			u8 nsect, lbal;

			nsect = ioread8(ioaddr->nsect_addr);
			lbal = ioread8(ioaddr->lbal_addr);
			if ((nsect == 1) && (lbal == 1))
				break;
			ata_msleep(ap, 50);	/* give drive a breather */
		}

		rc = ata_sff_wait_ready(link, deadline);
		if (rc) {
			if (rc != -ENODEV)
				return rc;
			ret = rc;
		}
	}

	/* is all this really necessary? */
	ap->ops->sff_dev_select(ap, 0);
	if (dev1)
		ap->ops->sff_dev_select(ap, 1);
	if (dev0)
		ap->ops->sff_dev_select(ap, 0);

	return ret;
}
EXPORT_SYMBOL_GPL(ata_sff_wait_after_reset);

static int ata_bus_softreset(struct ata_port *ap, unsigned int devmask,
			     unsigned long deadline)
{
	struct ata_ioports *ioaddr = &ap->ioaddr;

	DPRINTK("ata%u: bus reset via SRST\n", ap->print_id);

	/* software reset.  causes dev0 to be selected */
	iowrite8(ap->ctl, ioaddr->ctl_addr);
	udelay(20);	/* FIXME: flush */
	iowrite8(ap->ctl | ATA_SRST, ioaddr->ctl_addr);
	udelay(20);	/* FIXME: flush */
	iowrite8(ap->ctl, ioaddr->ctl_addr);
	ap->last_ctl = ap->ctl;

	/* wait the port to become ready */
	return ata_sff_wait_after_reset(&ap->link, devmask, deadline);
}

/**
 *	ata_sff_softreset - reset host port via ATA SRST
 *	@link: ATA link to reset
 *	@classes: resulting classes of attached devices
 *	@deadline: deadline jiffies for the operation
 *
 *	Reset host port using ATA SRST.
 *
 *	LOCKING:
 *	Kernel thread context (may sleep)
 *
 *	RETURNS:
 *	0 on success, -errno otherwise.
 */
int ata_sff_softreset(struct ata_link *link, unsigned int *classes,
		      unsigned long deadline)
{
	struct ata_port *ap = link->ap;
	unsigned int slave_possible = ap->flags & ATA_FLAG_SLAVE_POSS;
	unsigned int devmask = 0;
	int rc;
	u8 err;

	DPRINTK("ENTER\n");

	/* determine if device 0/1 are present */
	if (ata_devchk(ap, 0))
		devmask |= (1 << 0);
	if (slave_possible && ata_devchk(ap, 1))
		devmask |= (1 << 1);

	/* select device 0 again */
	ap->ops->sff_dev_select(ap, 0);

	/* issue bus reset */
	DPRINTK("about to softreset, devmask=%x\n", devmask);
	rc = ata_bus_softreset(ap, devmask, deadline);
	/* if link is occupied, -ENODEV too is an error */
	if (rc && (rc != -ENODEV || sata_scr_valid(link))) {
		ata_link_err(link, "SRST failed (errno=%d)\n", rc);
		return rc;
	}

	/* determine by signature whether we have ATA or ATAPI devices */
	classes[0] = ata_sff_dev_classify(&link->device[0],
					  devmask & (1 << 0), &err);
	if (slave_possible && err != 0x81)
		classes[1] = ata_sff_dev_classify(&link->device[1],
						  devmask & (1 << 1), &err);

	DPRINTK("EXIT, classes[0]=%u [1]=%u\n", classes[0], classes[1]);
	return 0;
}
EXPORT_SYMBOL_GPL(ata_sff_softreset);

/**
 *	sata_sff_hardreset - reset host port via SATA phy reset
 *	@link: link to reset
 *	@class: resulting class of attached device
 *	@deadline: deadline jiffies for the operation
 *
 *	SATA phy-reset host port using DET bits of SControl register,
 *	wait for !BSY and classify the attached device.
 *
 *	LOCKING:
 *	Kernel thread context (may sleep)
 *
 *	RETURNS:
 *	0 on success, -errno otherwise.
 */
int sata_sff_hardreset(struct ata_link *link, unsigned int *class,
		       unsigned long deadline)
{
	struct ata_eh_context *ehc = &link->eh_context;
	const unsigned long *timing = sata_ehc_deb_timing(ehc);
	bool online;
	int rc;

	rc = sata_link_hardreset(link, timing, deadline, &online,
				 ata_sff_check_ready);
	if (online)
		*class = ata_sff_dev_classify(link->device, 1, NULL);

	DPRINTK("EXIT, class=%u\n", *class);
	return rc;
}
EXPORT_SYMBOL_GPL(sata_sff_hardreset);

/**
 *	ata_sff_postreset - SFF postreset callback
 *	@link: the target SFF ata_link
 *	@classes: classes of attached devices
 *
 *	This function is invoked after a successful reset.  It first
 *	calls ata_std_postreset() and performs SFF specific postreset
 *	processing.
 *
 *	LOCKING:
 *	Kernel thread context (may sleep)
 */
void ata_sff_postreset(struct ata_link *link, unsigned int *classes)
{
	struct ata_port *ap = link->ap;

	ata_std_postreset(link, classes);

	/* is double-select really necessary? */
	if (classes[0] != ATA_DEV_NONE)
		ap->ops->sff_dev_select(ap, 1);
	if (classes[1] != ATA_DEV_NONE)
		ap->ops->sff_dev_select(ap, 0);

	/* bail out if no device is present */
	if (classes[0] == ATA_DEV_NONE && classes[1] == ATA_DEV_NONE) {
		DPRINTK("EXIT, no device\n");
		return;
	}

	/* set up device control */
	if (ap->ops->sff_set_devctl || ap->ioaddr.ctl_addr) {
		ata_sff_set_devctl(ap, ap->ctl);
		ap->last_ctl = ap->ctl;
	}
}
EXPORT_SYMBOL_GPL(ata_sff_postreset);

/**
 *	ata_sff_drain_fifo - Stock FIFO drain logic for SFF controllers
 *	@qc: command
 *
 *	Drain the FIFO and device of any stuck data following a command
 *	failing to complete. In some cases this is necessary before a
 *	reset will recover the device.
 *
 */

void ata_sff_drain_fifo(struct ata_queued_cmd *qc)
{
	int count;
	struct ata_port *ap;

	/* We only need to flush incoming data when a command was running */
	if (qc == NULL || qc->dma_dir == DMA_TO_DEVICE)
		return;

	ap = qc->ap;
	/* Drain up to 64K of data before we give up this recovery method */
	for (count = 0; (ap->ops->sff_check_status(ap) & ATA_DRQ)
						&& count < 65536; count += 2)
		ioread16(ap->ioaddr.data_addr);

	/* Can become DEBUG later */
	if (count)
		ata_port_dbg(ap, "drained %d bytes to clear DRQ\n", count);

}
EXPORT_SYMBOL_GPL(ata_sff_drain_fifo);

/**
 *	ata_sff_error_handler - Stock error handler for SFF controller
 *	@ap: port to handle error for
 *
 *	Stock error handler for SFF controller.  It can handle both
 *	PATA and SATA controllers.  Many controllers should be able to
 *	use this EH as-is or with some added handling before and
 *	after.
 *
 *	LOCKING:
 *	Kernel thread context (may sleep)
 */
void ata_sff_error_handler(struct ata_port *ap)
{
	ata_reset_fn_t softreset = ap->ops->softreset;
	ata_reset_fn_t hardreset = ap->ops->hardreset;
	struct ata_queued_cmd *qc;
	unsigned long flags;

	qc = __ata_qc_from_tag(ap, ap->link.active_tag);
	if (qc && !(qc->flags & ATA_QCFLAG_FAILED))
		qc = NULL;

	spin_lock_irqsave(ap->lock, flags);

	/*
	 * We *MUST* do FIFO draining before we issue a reset as
	 * several devices helpfully clear their internal state and
	 * will lock solid if we touch the data port post reset. Pass
	 * qc in case anyone wants to do different PIO/DMA recovery or
	 * has per command fixups
	 */
	if (ap->ops->sff_drain_fifo)
		ap->ops->sff_drain_fifo(qc);

	spin_unlock_irqrestore(ap->lock, flags);

	/* ignore ata_sff_softreset if ctl isn't accessible */
	if (softreset == ata_sff_softreset && !ap->ioaddr.ctl_addr)
		softreset = NULL;

	/* ignore built-in hardresets if SCR access is not available */
	if ((hardreset == sata_std_hardreset ||
	     hardreset == sata_sff_hardreset) && !sata_scr_valid(&ap->link))
		hardreset = NULL;

	ata_do_eh(ap, ap->ops->prereset, softreset, hardreset,
		  ap->ops->postreset);
}
EXPORT_SYMBOL_GPL(ata_sff_error_handler);

/**
 *	ata_sff_std_ports - initialize ioaddr with standard port offsets.
 *	@ioaddr: IO address structure to be initialized
 *
 *	Utility function which initializes data_addr, error_addr,
 *	feature_addr, nsect_addr, lbal_addr, lbam_addr, lbah_addr,
 *	device_addr, status_addr, and command_addr to standard offsets
 *	relative to cmd_addr.
 *
 *	Does not set ctl_addr, altstatus_addr, bmdma_addr, or scr_addr.
 */
void ata_sff_std_ports(struct ata_ioports *ioaddr)
{
	ioaddr->data_addr = ioaddr->cmd_addr + ATA_REG_DATA;
	ioaddr->error_addr = ioaddr->cmd_addr + ATA_REG_ERR;
	ioaddr->feature_addr = ioaddr->cmd_addr + ATA_REG_FEATURE;
	ioaddr->nsect_addr = ioaddr->cmd_addr + ATA_REG_NSECT;
	ioaddr->lbal_addr = ioaddr->cmd_addr + ATA_REG_LBAL;
	ioaddr->lbam_addr = ioaddr->cmd_addr + ATA_REG_LBAM;
	ioaddr->lbah_addr = ioaddr->cmd_addr + ATA_REG_LBAH;
	ioaddr->device_addr = ioaddr->cmd_addr + ATA_REG_DEVICE;
	ioaddr->status_addr = ioaddr->cmd_addr + ATA_REG_STATUS;
	ioaddr->command_addr = ioaddr->cmd_addr + ATA_REG_CMD;
}
EXPORT_SYMBOL_GPL(ata_sff_std_ports);

#ifdef CONFIG_PCI

static int ata_resources_present(struct pci_dev *pdev, int port)
{
	int i;

	/* Check the PCI resources for this channel are enabled */
	port = port * 2;
	for (i = 0; i < 2; i++) {
		if (pci_resource_start(pdev, port + i) == 0 ||
		    pci_resource_len(pdev, port + i) == 0)
			return 0;
	}
	return 1;
}

/**
 *	ata_pci_sff_init_host - acquire native PCI ATA resources and init host
 *	@host: target ATA host
 *
 *	Acquire native PCI ATA resources for @host and initialize the
 *	first two ports of @host accordingly.  Ports marked dummy are
 *	skipped and allocation failure makes the port dummy.
 *
 *	Note that native PCI resources are valid even for legacy hosts
 *	as we fix up pdev resources array early in boot, so this
 *	function can be used for both native and legacy SFF hosts.
 *
 *	LOCKING:
 *	Inherited from calling layer (may sleep).
 *
 *	RETURNS:
 *	0 if at least one port is initialized, -ENODEV if no port is
 *	available.
 */
int ata_pci_sff_init_host(struct ata_host *host)
{
	struct device *gdev = host->dev;
	struct pci_dev *pdev = to_pci_dev(gdev);
	unsigned int mask = 0;
	int i, rc;

	/* request, iomap BARs and init port addresses accordingly */
	for (i = 0; i < 2; i++) {
		struct ata_port *ap = host->ports[i];
		int base = i * 2;
		void __iomem * const *iomap;

		if (ata_port_is_dummy(ap))
			continue;

		/* Discard disabled ports.  Some controllers show
		 * their unused channels this way.  Disabled ports are
		 * made dummy.
		 */
		if (!ata_resources_present(pdev, i)) {
			ap->ops = &ata_dummy_port_ops;
			continue;
		}

		rc = pcim_iomap_regions(pdev, 0x3 << base,
					dev_driver_string(gdev));
		if (rc) {
			dev_warn(gdev,
				 "failed to request/iomap BARs for port %d (errno=%d)\n",
				 i, rc);
			if (rc == -EBUSY)
				pcim_pin_device(pdev);
			ap->ops = &ata_dummy_port_ops;
			continue;
		}
		host->iomap = iomap = pcim_iomap_table(pdev);

		ap->ioaddr.cmd_addr = iomap[base];
		ap->ioaddr.altstatus_addr =
		ap->ioaddr.ctl_addr = (void __iomem *)
			((unsigned long)iomap[base + 1] | ATA_PCI_CTL_OFS);
		ata_sff_std_ports(&ap->ioaddr);

		ata_port_desc(ap, "cmd 0x%llx ctl 0x%llx",
			(unsigned long long)pci_resource_start(pdev, base),
			(unsigned long long)pci_resource_start(pdev, base + 1));

		mask |= 1 << i;
	}

	if (!mask) {
		dev_err(gdev, "no available native port\n");
		return -ENODEV;
	}

	return 0;
}
EXPORT_SYMBOL_GPL(ata_pci_sff_init_host);

/**
 *	ata_pci_sff_prepare_host - helper to prepare PCI PIO-only SFF ATA host
 *	@pdev: target PCI device
 *	@ppi: array of port_info, must be enough for two ports
 *	@r_host: out argument for the initialized ATA host
 *
 *	Helper to allocate PIO-only SFF ATA host for @pdev, acquire
 *	all PCI resources and initialize it accordingly in one go.
 *
 *	LOCKING:
 *	Inherited from calling layer (may sleep).
 *
 *	RETURNS:
 *	0 on success, -errno otherwise.
 */
int ata_pci_sff_prepare_host(struct pci_dev *pdev,
			     const struct ata_port_info * const *ppi,
			     struct ata_host **r_host)
{
	struct ata_host *host;
	int rc;

	if (!devres_open_group(&pdev->dev, NULL, GFP_KERNEL))
		return -ENOMEM;

	host = ata_host_alloc_pinfo(&pdev->dev, ppi, 2);
	if (!host) {
		dev_err(&pdev->dev, "failed to allocate ATA host\n");
		rc = -ENOMEM;
		goto err_out;
	}

	rc = ata_pci_sff_init_host(host);
	if (rc)
		goto err_out;

	devres_remove_group(&pdev->dev, NULL);
	*r_host = host;
	return 0;

err_out:
	devres_release_group(&pdev->dev, NULL);
	return rc;
}
EXPORT_SYMBOL_GPL(ata_pci_sff_prepare_host);

/**
 *	ata_pci_sff_activate_host - start SFF host, request IRQ and register it
 *	@host: target SFF ATA host
 *	@irq_handler: irq_handler used when requesting IRQ(s)
 *	@sht: scsi_host_template to use when registering the host
 *
 *	This is the counterpart of ata_host_activate() for SFF ATA
 *	hosts.  This separate helper is necessary because SFF hosts
 *	use two separate interrupts in legacy mode.
 *
 *	LOCKING:
 *	Inherited from calling layer (may sleep).
 *
 *	RETURNS:
 *	0 on success, -errno otherwise.
 */
int ata_pci_sff_activate_host(struct ata_host *host,
			      irq_handler_t irq_handler,
			      struct scsi_host_template *sht)
{
	struct device *dev = host->dev;
	struct pci_dev *pdev = to_pci_dev(dev);
	const char *drv_name = dev_driver_string(host->dev);
	int legacy_mode = 0, rc;

	rc = ata_host_start(host);
	if (rc)
		return rc;

	if ((pdev->class >> 8) == PCI_CLASS_STORAGE_IDE) {
		u8 tmp8, mask;

		/* TODO: What if one channel is in native mode ... */
		pci_read_config_byte(pdev, PCI_CLASS_PROG, &tmp8);
		mask = (1 << 2) | (1 << 0);
		if ((tmp8 & mask) != mask)
			legacy_mode = 1;
#if defined(CONFIG_NO_ATA_LEGACY)
		/* Some platforms with PCI limits cannot address compat
		   port space. In that case we punt if their firmware has
		   left a device in compatibility mode */
		if (legacy_mode) {
			printk(KERN_ERR "ata: Compatibility mode ATA is not supported on this platform, skipping.\n");
			return -EOPNOTSUPP;
		}
#endif
	}

	if (!devres_open_group(dev, NULL, GFP_KERNEL))
		return -ENOMEM;

	if (!legacy_mode && pdev->irq) {
		int i;

		rc = devm_request_irq(dev, pdev->irq, irq_handler,
				      IRQF_SHARED, drv_name, host);
		if (rc)
			goto out;

		for (i = 0; i < 2; i++) {
			if (ata_port_is_dummy(host->ports[i]))
				continue;
			ata_port_desc(host->ports[i], "irq %d", pdev->irq);
		}
	} else if (legacy_mode) {
		if (!ata_port_is_dummy(host->ports[0])) {
			rc = devm_request_irq(dev, ATA_PRIMARY_IRQ(pdev),
					      irq_handler, IRQF_SHARED,
					      drv_name, host);
			if (rc)
				goto out;

			ata_port_desc(host->ports[0], "irq %d",
				      ATA_PRIMARY_IRQ(pdev));
		}

		if (!ata_port_is_dummy(host->ports[1])) {
			rc = devm_request_irq(dev, ATA_SECONDARY_IRQ(pdev),
					      irq_handler, IRQF_SHARED,
					      drv_name, host);
			if (rc)
				goto out;

			ata_port_desc(host->ports[1], "irq %d",
				      ATA_SECONDARY_IRQ(pdev));
		}
	}

	rc = ata_host_register(host, sht);
out:
	if (rc == 0)
		devres_remove_group(dev, NULL);
	else
		devres_release_group(dev, NULL);

	return rc;
}
EXPORT_SYMBOL_GPL(ata_pci_sff_activate_host);

static const struct ata_port_info *ata_sff_find_valid_pi(
					const struct ata_port_info * const *ppi)
{
	int i;

	/* look up the first valid port_info */
	for (i = 0; i < 2 && ppi[i]; i++)
		if (ppi[i]->port_ops != &ata_dummy_port_ops)
			return ppi[i];

	return NULL;
}

static int ata_pci_init_one(struct pci_dev *pdev,
		const struct ata_port_info * const *ppi,
		struct scsi_host_template *sht, void *host_priv,
		int hflags, bool bmdma)
{
	struct device *dev = &pdev->dev;
	const struct ata_port_info *pi;
	struct ata_host *host = NULL;
	int rc;

	DPRINTK("ENTER\n");

	pi = ata_sff_find_valid_pi(ppi);
	if (!pi) {
		dev_err(&pdev->dev, "no valid port_info specified\n");
		return -EINVAL;
	}

	if (!devres_open_group(dev, NULL, GFP_KERNEL))
		return -ENOMEM;

	rc = pcim_enable_device(pdev);
	if (rc)
		goto out;

<<<<<<< HEAD
=======
#ifdef CONFIG_ATA_BMDMA
>>>>>>> dcd6c922
	if (bmdma)
		/* prepare and activate BMDMA host */
		rc = ata_pci_bmdma_prepare_host(pdev, ppi, &host);
	else
<<<<<<< HEAD
=======
#endif
>>>>>>> dcd6c922
		/* prepare and activate SFF host */
		rc = ata_pci_sff_prepare_host(pdev, ppi, &host);
	if (rc)
		goto out;
	host->private_data = host_priv;
	host->flags |= hflags;

<<<<<<< HEAD
=======
#ifdef CONFIG_ATA_BMDMA
>>>>>>> dcd6c922
	if (bmdma) {
		pci_set_master(pdev);
		rc = ata_pci_sff_activate_host(host, ata_bmdma_interrupt, sht);
	} else
<<<<<<< HEAD
=======
#endif
>>>>>>> dcd6c922
		rc = ata_pci_sff_activate_host(host, ata_sff_interrupt, sht);
out:
	if (rc == 0)
		devres_remove_group(&pdev->dev, NULL);
	else
		devres_release_group(&pdev->dev, NULL);

	return rc;
}

/**
 *	ata_pci_sff_init_one - Initialize/register PIO-only PCI IDE controller
 *	@pdev: Controller to be initialized
 *	@ppi: array of port_info, must be enough for two ports
 *	@sht: scsi_host_template to use when registering the host
 *	@host_priv: host private_data
 *	@hflag: host flags
 *
 *	This is a helper function which can be called from a driver's
 *	xxx_init_one() probe function if the hardware uses traditional
 *	IDE taskfile registers and is PIO only.
 *
 *	ASSUMPTION:
 *	Nobody makes a single channel controller that appears solely as
 *	the secondary legacy port on PCI.
 *
 *	LOCKING:
 *	Inherited from PCI layer (may sleep).
 *
 *	RETURNS:
 *	Zero on success, negative on errno-based value on error.
 */
int ata_pci_sff_init_one(struct pci_dev *pdev,
		 const struct ata_port_info * const *ppi,
		 struct scsi_host_template *sht, void *host_priv, int hflag)
{
	return ata_pci_init_one(pdev, ppi, sht, host_priv, hflag, 0);
}
EXPORT_SYMBOL_GPL(ata_pci_sff_init_one);

#endif /* CONFIG_PCI */

/*
 *	BMDMA support
 */

#ifdef CONFIG_ATA_BMDMA

const struct ata_port_operations ata_bmdma_port_ops = {
	.inherits		= &ata_sff_port_ops,

	.error_handler		= ata_bmdma_error_handler,
	.post_internal_cmd	= ata_bmdma_post_internal_cmd,

	.qc_prep		= ata_bmdma_qc_prep,
	.qc_issue		= ata_bmdma_qc_issue,

	.sff_irq_clear		= ata_bmdma_irq_clear,
	.bmdma_setup		= ata_bmdma_setup,
	.bmdma_start		= ata_bmdma_start,
	.bmdma_stop		= ata_bmdma_stop,
	.bmdma_status		= ata_bmdma_status,

	.port_start		= ata_bmdma_port_start,
};
EXPORT_SYMBOL_GPL(ata_bmdma_port_ops);

const struct ata_port_operations ata_bmdma32_port_ops = {
	.inherits		= &ata_bmdma_port_ops,

	.sff_data_xfer		= ata_sff_data_xfer32,
	.port_start		= ata_bmdma_port_start32,
};
EXPORT_SYMBOL_GPL(ata_bmdma32_port_ops);

/**
 *	ata_bmdma_fill_sg - Fill PCI IDE PRD table
 *	@qc: Metadata associated with taskfile to be transferred
 *
 *	Fill PCI IDE PRD (scatter-gather) table with segments
 *	associated with the current disk command.
 *
 *	LOCKING:
 *	spin_lock_irqsave(host lock)
 *
 */
static void ata_bmdma_fill_sg(struct ata_queued_cmd *qc)
{
	struct ata_port *ap = qc->ap;
	struct ata_bmdma_prd *prd = ap->bmdma_prd;
	struct scatterlist *sg;
	unsigned int si, pi;

	pi = 0;
	for_each_sg(qc->sg, sg, qc->n_elem, si) {
		u32 addr, offset;
		u32 sg_len, len;

		/* determine if physical DMA addr spans 64K boundary.
		 * Note h/w doesn't support 64-bit, so we unconditionally
		 * truncate dma_addr_t to u32.
		 */
		addr = (u32) sg_dma_address(sg);
		sg_len = sg_dma_len(sg);

		while (sg_len) {
			offset = addr & 0xffff;
			len = sg_len;
			if ((offset + sg_len) > 0x10000)
				len = 0x10000 - offset;

			prd[pi].addr = cpu_to_le32(addr);
			prd[pi].flags_len = cpu_to_le32(len & 0xffff);
			VPRINTK("PRD[%u] = (0x%X, 0x%X)\n", pi, addr, len);

			pi++;
			sg_len -= len;
			addr += len;
		}
	}

	prd[pi - 1].flags_len |= cpu_to_le32(ATA_PRD_EOT);
}

/**
 *	ata_bmdma_fill_sg_dumb - Fill PCI IDE PRD table
 *	@qc: Metadata associated with taskfile to be transferred
 *
 *	Fill PCI IDE PRD (scatter-gather) table with segments
 *	associated with the current disk command. Perform the fill
 *	so that we avoid writing any length 64K records for
 *	controllers that don't follow the spec.
 *
 *	LOCKING:
 *	spin_lock_irqsave(host lock)
 *
 */
static void ata_bmdma_fill_sg_dumb(struct ata_queued_cmd *qc)
{
	struct ata_port *ap = qc->ap;
	struct ata_bmdma_prd *prd = ap->bmdma_prd;
	struct scatterlist *sg;
	unsigned int si, pi;

	pi = 0;
	for_each_sg(qc->sg, sg, qc->n_elem, si) {
		u32 addr, offset;
		u32 sg_len, len, blen;

		/* determine if physical DMA addr spans 64K boundary.
		 * Note h/w doesn't support 64-bit, so we unconditionally
		 * truncate dma_addr_t to u32.
		 */
		addr = (u32) sg_dma_address(sg);
		sg_len = sg_dma_len(sg);

		while (sg_len) {
			offset = addr & 0xffff;
			len = sg_len;
			if ((offset + sg_len) > 0x10000)
				len = 0x10000 - offset;

			blen = len & 0xffff;
			prd[pi].addr = cpu_to_le32(addr);
			if (blen == 0) {
				/* Some PATA chipsets like the CS5530 can't
				   cope with 0x0000 meaning 64K as the spec
				   says */
				prd[pi].flags_len = cpu_to_le32(0x8000);
				blen = 0x8000;
				prd[++pi].addr = cpu_to_le32(addr + 0x8000);
			}
			prd[pi].flags_len = cpu_to_le32(blen);
			VPRINTK("PRD[%u] = (0x%X, 0x%X)\n", pi, addr, len);

			pi++;
			sg_len -= len;
			addr += len;
		}
	}

	prd[pi - 1].flags_len |= cpu_to_le32(ATA_PRD_EOT);
}

/**
 *	ata_bmdma_qc_prep - Prepare taskfile for submission
 *	@qc: Metadata associated with taskfile to be prepared
 *
 *	Prepare ATA taskfile for submission.
 *
 *	LOCKING:
 *	spin_lock_irqsave(host lock)
 */
void ata_bmdma_qc_prep(struct ata_queued_cmd *qc)
{
	if (!(qc->flags & ATA_QCFLAG_DMAMAP))
		return;

	ata_bmdma_fill_sg(qc);
}
EXPORT_SYMBOL_GPL(ata_bmdma_qc_prep);

/**
 *	ata_bmdma_dumb_qc_prep - Prepare taskfile for submission
 *	@qc: Metadata associated with taskfile to be prepared
 *
 *	Prepare ATA taskfile for submission.
 *
 *	LOCKING:
 *	spin_lock_irqsave(host lock)
 */
void ata_bmdma_dumb_qc_prep(struct ata_queued_cmd *qc)
{
	if (!(qc->flags & ATA_QCFLAG_DMAMAP))
		return;

	ata_bmdma_fill_sg_dumb(qc);
}
EXPORT_SYMBOL_GPL(ata_bmdma_dumb_qc_prep);

/**
 *	ata_bmdma_qc_issue - issue taskfile to a BMDMA controller
 *	@qc: command to issue to device
 *
 *	This function issues a PIO, NODATA or DMA command to a
 *	SFF/BMDMA controller.  PIO and NODATA are handled by
 *	ata_sff_qc_issue().
 *
 *	LOCKING:
 *	spin_lock_irqsave(host lock)
 *
 *	RETURNS:
 *	Zero on success, AC_ERR_* mask on failure
 */
unsigned int ata_bmdma_qc_issue(struct ata_queued_cmd *qc)
{
	struct ata_port *ap = qc->ap;
	struct ata_link *link = qc->dev->link;

	/* defer PIO handling to sff_qc_issue */
	if (!ata_is_dma(qc->tf.protocol))
		return ata_sff_qc_issue(qc);

	/* select the device */
	ata_dev_select(ap, qc->dev->devno, 1, 0);

	/* start the command */
	switch (qc->tf.protocol) {
	case ATA_PROT_DMA:
		WARN_ON_ONCE(qc->tf.flags & ATA_TFLAG_POLLING);

		ap->ops->sff_tf_load(ap, &qc->tf);  /* load tf registers */
		ap->ops->bmdma_setup(qc);	    /* set up bmdma */
		ap->ops->bmdma_start(qc);	    /* initiate bmdma */
		ap->hsm_task_state = HSM_ST_LAST;
		break;

	case ATAPI_PROT_DMA:
		WARN_ON_ONCE(qc->tf.flags & ATA_TFLAG_POLLING);

		ap->ops->sff_tf_load(ap, &qc->tf);  /* load tf registers */
		ap->ops->bmdma_setup(qc);	    /* set up bmdma */
		ap->hsm_task_state = HSM_ST_FIRST;

		/* send cdb by polling if no cdb interrupt */
		if (!(qc->dev->flags & ATA_DFLAG_CDB_INTR))
			ata_sff_queue_pio_task(link, 0);
		break;

	default:
		WARN_ON(1);
		return AC_ERR_SYSTEM;
	}

	return 0;
}
EXPORT_SYMBOL_GPL(ata_bmdma_qc_issue);

/**
 *	ata_bmdma_port_intr - Handle BMDMA port interrupt
 *	@ap: Port on which interrupt arrived (possibly...)
 *	@qc: Taskfile currently active in engine
 *
 *	Handle port interrupt for given queued command.
 *
 *	LOCKING:
 *	spin_lock_irqsave(host lock)
 *
 *	RETURNS:
 *	One if interrupt was handled, zero if not (shared irq).
 */
unsigned int ata_bmdma_port_intr(struct ata_port *ap, struct ata_queued_cmd *qc)
{
	struct ata_eh_info *ehi = &ap->link.eh_info;
	u8 host_stat = 0;
	bool bmdma_stopped = false;
	unsigned int handled;

	if (ap->hsm_task_state == HSM_ST_LAST && ata_is_dma(qc->tf.protocol)) {
		/* check status of DMA engine */
		host_stat = ap->ops->bmdma_status(ap);
		VPRINTK("ata%u: host_stat 0x%X\n", ap->print_id, host_stat);

		/* if it's not our irq... */
		if (!(host_stat & ATA_DMA_INTR))
			return ata_sff_idle_irq(ap);

		/* before we do anything else, clear DMA-Start bit */
		ap->ops->bmdma_stop(qc);
		bmdma_stopped = true;

		if (unlikely(host_stat & ATA_DMA_ERR)) {
			/* error when transferring data to/from memory */
			qc->err_mask |= AC_ERR_HOST_BUS;
			ap->hsm_task_state = HSM_ST_ERR;
		}
	}

	handled = __ata_sff_port_intr(ap, qc, bmdma_stopped);

	if (unlikely(qc->err_mask) && ata_is_dma(qc->tf.protocol))
		ata_ehi_push_desc(ehi, "BMDMA stat 0x%x", host_stat);

	return handled;
}
EXPORT_SYMBOL_GPL(ata_bmdma_port_intr);

/**
 *	ata_bmdma_interrupt - Default BMDMA ATA host interrupt handler
 *	@irq: irq line (unused)
 *	@dev_instance: pointer to our ata_host information structure
 *
 *	Default interrupt handler for PCI IDE devices.  Calls
 *	ata_bmdma_port_intr() for each port that is not disabled.
 *
 *	LOCKING:
 *	Obtains host lock during operation.
 *
 *	RETURNS:
 *	IRQ_NONE or IRQ_HANDLED.
 */
irqreturn_t ata_bmdma_interrupt(int irq, void *dev_instance)
{
	return __ata_sff_interrupt(irq, dev_instance, ata_bmdma_port_intr);
}
EXPORT_SYMBOL_GPL(ata_bmdma_interrupt);

/**
 *	ata_bmdma_error_handler - Stock error handler for BMDMA controller
 *	@ap: port to handle error for
 *
 *	Stock error handler for BMDMA controller.  It can handle both
 *	PATA and SATA controllers.  Most BMDMA controllers should be
 *	able to use this EH as-is or with some added handling before
 *	and after.
 *
 *	LOCKING:
 *	Kernel thread context (may sleep)
 */
void ata_bmdma_error_handler(struct ata_port *ap)
{
	struct ata_queued_cmd *qc;
	unsigned long flags;
	bool thaw = false;

	qc = __ata_qc_from_tag(ap, ap->link.active_tag);
	if (qc && !(qc->flags & ATA_QCFLAG_FAILED))
		qc = NULL;

	/* reset PIO HSM and stop DMA engine */
	spin_lock_irqsave(ap->lock, flags);

	if (qc && ata_is_dma(qc->tf.protocol)) {
		u8 host_stat;

		host_stat = ap->ops->bmdma_status(ap);

		/* BMDMA controllers indicate host bus error by
		 * setting DMA_ERR bit and timing out.  As it wasn't
		 * really a timeout event, adjust error mask and
		 * cancel frozen state.
		 */
		if (qc->err_mask == AC_ERR_TIMEOUT && (host_stat & ATA_DMA_ERR)) {
			qc->err_mask = AC_ERR_HOST_BUS;
			thaw = true;
		}

		ap->ops->bmdma_stop(qc);

		/* if we're gonna thaw, make sure IRQ is clear */
		if (thaw) {
			ap->ops->sff_check_status(ap);
			if (ap->ops->sff_irq_clear)
				ap->ops->sff_irq_clear(ap);
		}
	}

	spin_unlock_irqrestore(ap->lock, flags);

	if (thaw)
		ata_eh_thaw_port(ap);

	ata_sff_error_handler(ap);
}
EXPORT_SYMBOL_GPL(ata_bmdma_error_handler);

/**
 *	ata_bmdma_post_internal_cmd - Stock post_internal_cmd for BMDMA
 *	@qc: internal command to clean up
 *
 *	LOCKING:
 *	Kernel thread context (may sleep)
 */
void ata_bmdma_post_internal_cmd(struct ata_queued_cmd *qc)
{
	struct ata_port *ap = qc->ap;
	unsigned long flags;

	if (ata_is_dma(qc->tf.protocol)) {
		spin_lock_irqsave(ap->lock, flags);
		ap->ops->bmdma_stop(qc);
		spin_unlock_irqrestore(ap->lock, flags);
	}
}
EXPORT_SYMBOL_GPL(ata_bmdma_post_internal_cmd);

/**
 *	ata_bmdma_irq_clear - Clear PCI IDE BMDMA interrupt.
 *	@ap: Port associated with this ATA transaction.
 *
 *	Clear interrupt and error flags in DMA status register.
 *
 *	May be used as the irq_clear() entry in ata_port_operations.
 *
 *	LOCKING:
 *	spin_lock_irqsave(host lock)
 */
void ata_bmdma_irq_clear(struct ata_port *ap)
{
	void __iomem *mmio = ap->ioaddr.bmdma_addr;

	if (!mmio)
		return;

	iowrite8(ioread8(mmio + ATA_DMA_STATUS), mmio + ATA_DMA_STATUS);
}
EXPORT_SYMBOL_GPL(ata_bmdma_irq_clear);

/**
 *	ata_bmdma_setup - Set up PCI IDE BMDMA transaction
 *	@qc: Info associated with this ATA transaction.
 *
 *	LOCKING:
 *	spin_lock_irqsave(host lock)
 */
void ata_bmdma_setup(struct ata_queued_cmd *qc)
{
	struct ata_port *ap = qc->ap;
	unsigned int rw = (qc->tf.flags & ATA_TFLAG_WRITE);
	u8 dmactl;

	/* load PRD table addr. */
	mb();	/* make sure PRD table writes are visible to controller */
	iowrite32(ap->bmdma_prd_dma, ap->ioaddr.bmdma_addr + ATA_DMA_TABLE_OFS);

	/* specify data direction, triple-check start bit is clear */
	dmactl = ioread8(ap->ioaddr.bmdma_addr + ATA_DMA_CMD);
	dmactl &= ~(ATA_DMA_WR | ATA_DMA_START);
	if (!rw)
		dmactl |= ATA_DMA_WR;
	iowrite8(dmactl, ap->ioaddr.bmdma_addr + ATA_DMA_CMD);

	/* issue r/w command */
	ap->ops->sff_exec_command(ap, &qc->tf);
}
EXPORT_SYMBOL_GPL(ata_bmdma_setup);

/**
 *	ata_bmdma_start - Start a PCI IDE BMDMA transaction
 *	@qc: Info associated with this ATA transaction.
 *
 *	LOCKING:
 *	spin_lock_irqsave(host lock)
 */
void ata_bmdma_start(struct ata_queued_cmd *qc)
{
	struct ata_port *ap = qc->ap;
	u8 dmactl;

	/* start host DMA transaction */
	dmactl = ioread8(ap->ioaddr.bmdma_addr + ATA_DMA_CMD);
	iowrite8(dmactl | ATA_DMA_START, ap->ioaddr.bmdma_addr + ATA_DMA_CMD);

	/* Strictly, one may wish to issue an ioread8() here, to
	 * flush the mmio write.  However, control also passes
	 * to the hardware at this point, and it will interrupt
	 * us when we are to resume control.  So, in effect,
	 * we don't care when the mmio write flushes.
	 * Further, a read of the DMA status register _immediately_
	 * following the write may not be what certain flaky hardware
	 * is expected, so I think it is best to not add a readb()
	 * without first all the MMIO ATA cards/mobos.
	 * Or maybe I'm just being paranoid.
	 *
	 * FIXME: The posting of this write means I/O starts are
	 * unnecessarily delayed for MMIO
	 */
}
EXPORT_SYMBOL_GPL(ata_bmdma_start);

/**
 *	ata_bmdma_stop - Stop PCI IDE BMDMA transfer
 *	@qc: Command we are ending DMA for
 *
 *	Clears the ATA_DMA_START flag in the dma control register
 *
 *	May be used as the bmdma_stop() entry in ata_port_operations.
 *
 *	LOCKING:
 *	spin_lock_irqsave(host lock)
 */
void ata_bmdma_stop(struct ata_queued_cmd *qc)
{
	struct ata_port *ap = qc->ap;
	void __iomem *mmio = ap->ioaddr.bmdma_addr;

	/* clear start/stop bit */
	iowrite8(ioread8(mmio + ATA_DMA_CMD) & ~ATA_DMA_START,
		 mmio + ATA_DMA_CMD);

	/* one-PIO-cycle guaranteed wait, per spec, for HDMA1:0 transition */
	ata_sff_dma_pause(ap);
}
EXPORT_SYMBOL_GPL(ata_bmdma_stop);

/**
 *	ata_bmdma_status - Read PCI IDE BMDMA status
 *	@ap: Port associated with this ATA transaction.
 *
 *	Read and return BMDMA status register.
 *
 *	May be used as the bmdma_status() entry in ata_port_operations.
 *
 *	LOCKING:
 *	spin_lock_irqsave(host lock)
 */
u8 ata_bmdma_status(struct ata_port *ap)
{
	return ioread8(ap->ioaddr.bmdma_addr + ATA_DMA_STATUS);
}
EXPORT_SYMBOL_GPL(ata_bmdma_status);


/**
 *	ata_bmdma_port_start - Set port up for bmdma.
 *	@ap: Port to initialize
 *
 *	Called just after data structures for each port are
 *	initialized.  Allocates space for PRD table.
 *
 *	May be used as the port_start() entry in ata_port_operations.
 *
 *	LOCKING:
 *	Inherited from caller.
 */
int ata_bmdma_port_start(struct ata_port *ap)
{
	if (ap->mwdma_mask || ap->udma_mask) {
		ap->bmdma_prd =
			dmam_alloc_coherent(ap->host->dev, ATA_PRD_TBL_SZ,
					    &ap->bmdma_prd_dma, GFP_KERNEL);
		if (!ap->bmdma_prd)
			return -ENOMEM;
	}

	return 0;
}
EXPORT_SYMBOL_GPL(ata_bmdma_port_start);

/**
 *	ata_bmdma_port_start32 - Set port up for dma.
 *	@ap: Port to initialize
 *
 *	Called just after data structures for each port are
 *	initialized.  Enables 32bit PIO and allocates space for PRD
 *	table.
 *
 *	May be used as the port_start() entry in ata_port_operations for
 *	devices that are capable of 32bit PIO.
 *
 *	LOCKING:
 *	Inherited from caller.
 */
int ata_bmdma_port_start32(struct ata_port *ap)
{
	ap->pflags |= ATA_PFLAG_PIO32 | ATA_PFLAG_PIO32CHANGE;
	return ata_bmdma_port_start(ap);
}
EXPORT_SYMBOL_GPL(ata_bmdma_port_start32);

#ifdef CONFIG_PCI

/**
 *	ata_pci_bmdma_clear_simplex -	attempt to kick device out of simplex
 *	@pdev: PCI device
 *
 *	Some PCI ATA devices report simplex mode but in fact can be told to
 *	enter non simplex mode. This implements the necessary logic to
 *	perform the task on such devices. Calling it on other devices will
 *	have -undefined- behaviour.
 */
int ata_pci_bmdma_clear_simplex(struct pci_dev *pdev)
{
	unsigned long bmdma = pci_resource_start(pdev, 4);
	u8 simplex;

	if (bmdma == 0)
		return -ENOENT;

	simplex = inb(bmdma + 0x02);
	outb(simplex & 0x60, bmdma + 0x02);
	simplex = inb(bmdma + 0x02);
	if (simplex & 0x80)
		return -EOPNOTSUPP;
	return 0;
}
EXPORT_SYMBOL_GPL(ata_pci_bmdma_clear_simplex);

static void ata_bmdma_nodma(struct ata_host *host, const char *reason)
{
	int i;

	dev_err(host->dev, "BMDMA: %s, falling back to PIO\n", reason);

	for (i = 0; i < 2; i++) {
		host->ports[i]->mwdma_mask = 0;
		host->ports[i]->udma_mask = 0;
	}
}

/**
 *	ata_pci_bmdma_init - acquire PCI BMDMA resources and init ATA host
 *	@host: target ATA host
 *
 *	Acquire PCI BMDMA resources and initialize @host accordingly.
 *
 *	LOCKING:
 *	Inherited from calling layer (may sleep).
 */
void ata_pci_bmdma_init(struct ata_host *host)
{
	struct device *gdev = host->dev;
	struct pci_dev *pdev = to_pci_dev(gdev);
	int i, rc;

	/* No BAR4 allocation: No DMA */
	if (pci_resource_start(pdev, 4) == 0) {
		ata_bmdma_nodma(host, "BAR4 is zero");
		return;
	}

	/*
	 * Some controllers require BMDMA region to be initialized
	 * even if DMA is not in use to clear IRQ status via
	 * ->sff_irq_clear method.  Try to initialize bmdma_addr
	 * regardless of dma masks.
	 */
	rc = pci_set_dma_mask(pdev, ATA_DMA_MASK);
	if (rc)
		ata_bmdma_nodma(host, "failed to set dma mask");
	if (!rc) {
		rc = pci_set_consistent_dma_mask(pdev, ATA_DMA_MASK);
		if (rc)
			ata_bmdma_nodma(host,
					"failed to set consistent dma mask");
	}

	/* request and iomap DMA region */
	rc = pcim_iomap_regions(pdev, 1 << 4, dev_driver_string(gdev));
	if (rc) {
		ata_bmdma_nodma(host, "failed to request/iomap BAR4");
		return;
	}
	host->iomap = pcim_iomap_table(pdev);

	for (i = 0; i < 2; i++) {
		struct ata_port *ap = host->ports[i];
		void __iomem *bmdma = host->iomap[4] + 8 * i;

		if (ata_port_is_dummy(ap))
			continue;

		ap->ioaddr.bmdma_addr = bmdma;
		if ((!(ap->flags & ATA_FLAG_IGN_SIMPLEX)) &&
		    (ioread8(bmdma + 2) & 0x80))
			host->flags |= ATA_HOST_SIMPLEX;

		ata_port_desc(ap, "bmdma 0x%llx",
		    (unsigned long long)pci_resource_start(pdev, 4) + 8 * i);
	}
}
EXPORT_SYMBOL_GPL(ata_pci_bmdma_init);

/**
 *	ata_pci_bmdma_prepare_host - helper to prepare PCI BMDMA ATA host
 *	@pdev: target PCI device
 *	@ppi: array of port_info, must be enough for two ports
 *	@r_host: out argument for the initialized ATA host
 *
 *	Helper to allocate BMDMA ATA host for @pdev, acquire all PCI
 *	resources and initialize it accordingly in one go.
 *
 *	LOCKING:
 *	Inherited from calling layer (may sleep).
 *
 *	RETURNS:
 *	0 on success, -errno otherwise.
 */
int ata_pci_bmdma_prepare_host(struct pci_dev *pdev,
			       const struct ata_port_info * const * ppi,
			       struct ata_host **r_host)
{
	int rc;

	rc = ata_pci_sff_prepare_host(pdev, ppi, r_host);
	if (rc)
		return rc;

	ata_pci_bmdma_init(*r_host);
	return 0;
}
EXPORT_SYMBOL_GPL(ata_pci_bmdma_prepare_host);

/**
 *	ata_pci_bmdma_init_one - Initialize/register BMDMA PCI IDE controller
 *	@pdev: Controller to be initialized
 *	@ppi: array of port_info, must be enough for two ports
 *	@sht: scsi_host_template to use when registering the host
 *	@host_priv: host private_data
 *	@hflags: host flags
 *
 *	This function is similar to ata_pci_sff_init_one() but also
 *	takes care of BMDMA initialization.
 *
 *	LOCKING:
 *	Inherited from PCI layer (may sleep).
 *
 *	RETURNS:
 *	Zero on success, negative on errno-based value on error.
 */
int ata_pci_bmdma_init_one(struct pci_dev *pdev,
			   const struct ata_port_info * const * ppi,
			   struct scsi_host_template *sht, void *host_priv,
			   int hflags)
{
	return ata_pci_init_one(pdev, ppi, sht, host_priv, hflags, 1);
}
EXPORT_SYMBOL_GPL(ata_pci_bmdma_init_one);

#endif /* CONFIG_PCI */
#endif /* CONFIG_ATA_BMDMA */

/**
 *	ata_sff_port_init - Initialize SFF/BMDMA ATA port
 *	@ap: Port to initialize
 *
 *	Called on port allocation to initialize SFF/BMDMA specific
 *	fields.
 *
 *	LOCKING:
 *	None.
 */
void ata_sff_port_init(struct ata_port *ap)
{
	INIT_DELAYED_WORK(&ap->sff_pio_task, ata_sff_pio_task);
	ap->ctl = ATA_DEVCTL_OBS;
	ap->last_ctl = 0xFF;
}

int __init ata_sff_init(void)
{
	ata_sff_wq = alloc_workqueue("ata_sff", WQ_MEM_RECLAIM, WQ_MAX_ACTIVE);
	if (!ata_sff_wq)
		return -ENOMEM;

	return 0;
}

void ata_sff_exit(void)
{
	destroy_workqueue(ata_sff_wq);
}<|MERGE_RESOLUTION|>--- conflicted
+++ resolved
@@ -2533,18 +2533,12 @@
 	if (rc)
 		goto out;
 
-<<<<<<< HEAD
-=======
 #ifdef CONFIG_ATA_BMDMA
->>>>>>> dcd6c922
 	if (bmdma)
 		/* prepare and activate BMDMA host */
 		rc = ata_pci_bmdma_prepare_host(pdev, ppi, &host);
 	else
-<<<<<<< HEAD
-=======
 #endif
->>>>>>> dcd6c922
 		/* prepare and activate SFF host */
 		rc = ata_pci_sff_prepare_host(pdev, ppi, &host);
 	if (rc)
@@ -2552,18 +2546,12 @@
 	host->private_data = host_priv;
 	host->flags |= hflags;
 
-<<<<<<< HEAD
-=======
 #ifdef CONFIG_ATA_BMDMA
->>>>>>> dcd6c922
 	if (bmdma) {
 		pci_set_master(pdev);
 		rc = ata_pci_sff_activate_host(host, ata_bmdma_interrupt, sht);
 	} else
-<<<<<<< HEAD
-=======
 #endif
->>>>>>> dcd6c922
 		rc = ata_pci_sff_activate_host(host, ata_sff_interrupt, sht);
 out:
 	if (rc == 0)
