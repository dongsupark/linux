/*
 * Calxeda Highbank AHCI SATA platform driver
 * Copyright 2012 Calxeda, Inc.
 *
 * based on the AHCI SATA platform driver by Jeff Garzik and Anton Vorontsov
 *
 * This program is free software; you can redistribute it and/or modify it
 * under the terms and conditions of the GNU General Public License,
 * version 2, as published by the Free Software Foundation.
 *
 * This program is distributed in the hope it will be useful, but WITHOUT
 * ANY WARRANTY; without even the implied warranty of MERCHANTABILITY or
 * FITNESS FOR A PARTICULAR PURPOSE.  See the GNU General Public License for
 * more details.
 *
 * You should have received a copy of the GNU General Public License along with
 * this program.  If not, see <http://www.gnu.org/licenses/>.
 */
#include <linux/kernel.h>
#include <linux/gfp.h>
#include <linux/module.h>
#include <linux/init.h>
#include <linux/types.h>
#include <linux/err.h>
#include <linux/io.h>
#include <linux/spinlock.h>
#include <linux/device.h>
#include <linux/of_device.h>
#include <linux/of_address.h>
#include <linux/platform_device.h>
#include <linux/libata.h>
#include <linux/ahci_platform.h>
#include <linux/interrupt.h>
#include <linux/delay.h>
#include <linux/export.h>
#include "ahci.h"

#define CPHY_MAP(dev, addr) ((((dev) & 0x1f) << 7) | (((addr) >> 9) & 0x7f))
#define CPHY_ADDR(addr) (((addr) & 0x1ff) << 2)
#define SERDES_CR_CTL			0x80a0
#define SERDES_CR_ADDR			0x80a1
#define SERDES_CR_DATA			0x80a2
#define CR_BUSY				0x0001
#define CR_START			0x0001
#define CR_WR_RDN			0x0002
#define CPHY_RX_INPUT_STS		0x2002
#define CPHY_SATA_OVERRIDE	 	0x4000
#define CPHY_OVERRIDE			0x2005
#define SPHY_LANE			0x100
#define SPHY_HALF_RATE			0x0001
#define CPHY_SATA_DPLL_MODE		0x0700
#define CPHY_SATA_DPLL_SHIFT		8
#define CPHY_SATA_DPLL_RESET		(1 << 11)
#define CPHY_PHY_COUNT			6
#define CPHY_LANE_COUNT			4
#define CPHY_PORT_COUNT			(CPHY_PHY_COUNT * CPHY_LANE_COUNT)

static DEFINE_SPINLOCK(cphy_lock);
/* Each of the 6 phys can have up to 4 sata ports attached to i. Map 0-based
 * sata ports to their phys and then to their lanes within the phys
 */
struct phy_lane_info {
	void __iomem *phy_base;
	u8 lane_mapping;
	u8 phy_devs;
};
static struct phy_lane_info port_data[CPHY_PORT_COUNT];

static u32 __combo_phy_reg_read(u8 sata_port, u32 addr)
{
	u32 data;
	u8 dev = port_data[sata_port].phy_devs;
	spin_lock(&cphy_lock);
	writel(CPHY_MAP(dev, addr), port_data[sata_port].phy_base + 0x800);
	data = readl(port_data[sata_port].phy_base + CPHY_ADDR(addr));
	spin_unlock(&cphy_lock);
	return data;
}

static void __combo_phy_reg_write(u8 sata_port, u32 addr, u32 data)
{
	u8 dev = port_data[sata_port].phy_devs;
	spin_lock(&cphy_lock);
	writel(CPHY_MAP(dev, addr), port_data[sata_port].phy_base + 0x800);
	writel(data, port_data[sata_port].phy_base + CPHY_ADDR(addr));
	spin_unlock(&cphy_lock);
}

static void combo_phy_wait_for_ready(u8 sata_port)
{
	while (__combo_phy_reg_read(sata_port, SERDES_CR_CTL) & CR_BUSY)
		udelay(5);
}

static u32 combo_phy_read(u8 sata_port, u32 addr)
{
	combo_phy_wait_for_ready(sata_port);
	__combo_phy_reg_write(sata_port, SERDES_CR_ADDR, addr);
	__combo_phy_reg_write(sata_port, SERDES_CR_CTL, CR_START);
	combo_phy_wait_for_ready(sata_port);
	return __combo_phy_reg_read(sata_port, SERDES_CR_DATA);
}

static void combo_phy_write(u8 sata_port, u32 addr, u32 data)
{
	combo_phy_wait_for_ready(sata_port);
	__combo_phy_reg_write(sata_port, SERDES_CR_ADDR, addr);
	__combo_phy_reg_write(sata_port, SERDES_CR_DATA, data);
	__combo_phy_reg_write(sata_port, SERDES_CR_CTL, CR_WR_RDN | CR_START);
}

static void highbank_cphy_disable_overrides(u8 sata_port)
{
	u8 lane = port_data[sata_port].lane_mapping;
	u32 tmp;
	if (unlikely(port_data[sata_port].phy_base == NULL))
		return;
	tmp = combo_phy_read(sata_port, CPHY_RX_INPUT_STS + lane * SPHY_LANE);
	tmp &= ~CPHY_SATA_OVERRIDE;
	combo_phy_write(sata_port, CPHY_OVERRIDE + lane * SPHY_LANE, tmp);
}

static void cphy_override_rx_mode(u8 sata_port, u32 val)
{
	u8 lane = port_data[sata_port].lane_mapping;
	u32 tmp;
	tmp = combo_phy_read(sata_port, CPHY_RX_INPUT_STS + lane * SPHY_LANE);
	tmp &= ~CPHY_SATA_OVERRIDE;
	combo_phy_write(sata_port, CPHY_OVERRIDE + lane * SPHY_LANE, tmp);

	tmp |= CPHY_SATA_OVERRIDE;
	combo_phy_write(sata_port, CPHY_OVERRIDE + lane * SPHY_LANE, tmp);

	tmp &= ~CPHY_SATA_DPLL_MODE;
	tmp |= val << CPHY_SATA_DPLL_SHIFT;
	combo_phy_write(sata_port, CPHY_OVERRIDE + lane * SPHY_LANE, tmp);

	tmp |= CPHY_SATA_DPLL_RESET;
	combo_phy_write(sata_port, CPHY_OVERRIDE + lane * SPHY_LANE, tmp);

	tmp &= ~CPHY_SATA_DPLL_RESET;
	combo_phy_write(sata_port, CPHY_OVERRIDE + lane * SPHY_LANE, tmp);

	msleep(15);
}

static void highbank_cphy_override_lane(u8 sata_port)
{
	u8 lane = port_data[sata_port].lane_mapping;
	u32 tmp, k = 0;

	if (unlikely(port_data[sata_port].phy_base == NULL))
		return;
	do {
		tmp = combo_phy_read(sata_port, CPHY_RX_INPUT_STS +
						lane * SPHY_LANE);
	} while ((tmp & SPHY_HALF_RATE) && (k++ < 1000));
	cphy_override_rx_mode(sata_port, 3);
}

static int highbank_initialize_phys(struct device *dev, void __iomem *addr)
{
	struct device_node *sata_node = dev->of_node;
	int phy_count = 0, phy, port = 0;
	void __iomem *cphy_base[CPHY_PHY_COUNT];
	struct device_node *phy_nodes[CPHY_PHY_COUNT];
	memset(port_data, 0, sizeof(struct phy_lane_info) * CPHY_PORT_COUNT);
	memset(phy_nodes, 0, sizeof(struct device_node*) * CPHY_PHY_COUNT);

	do {
		u32 tmp;
		struct of_phandle_args phy_data;
		if (of_parse_phandle_with_args(sata_node,
				"calxeda,port-phys", "#phy-cells",
				port, &phy_data))
			break;
		for (phy = 0; phy < phy_count; phy++) {
			if (phy_nodes[phy] == phy_data.np)
				break;
		}
		if (phy_nodes[phy] == NULL) {
			phy_nodes[phy] = phy_data.np;
			cphy_base[phy] = of_iomap(phy_nodes[phy], 0);
			if (cphy_base[phy] == NULL) {
				return 0;
			}
			phy_count += 1;
		}
		port_data[port].lane_mapping = phy_data.args[0];
		of_property_read_u32(phy_nodes[phy], "phydev", &tmp);
		port_data[port].phy_devs = tmp;
		port_data[port].phy_base = cphy_base[phy];
		of_node_put(phy_data.np);
		port += 1;
	} while (port < CPHY_PORT_COUNT);
	return 0;
}

static int ahci_highbank_hardreset(struct ata_link *link, unsigned int *class,
				unsigned long deadline)
{
	const unsigned long *timing = sata_ehc_deb_timing(&link->eh_context);
	struct ata_port *ap = link->ap;
	struct ahci_port_priv *pp = ap->private_data;
	u8 *d2h_fis = pp->rx_fis + RX_FIS_D2H_REG;
	struct ata_taskfile tf;
	bool online;
	u32 sstatus;
	int rc;
	int retry = 10;

	ahci_stop_engine(ap);

	/* clear D2H reception area to properly wait for D2H FIS */
	ata_tf_init(link->device, &tf);
	tf.command = ATA_BUSY;
	ata_tf_to_fis(&tf, 0, 0, d2h_fis);

	do {
		highbank_cphy_disable_overrides(link->ap->port_no);
		rc = sata_link_hardreset(link, timing, deadline, &online, NULL);
		highbank_cphy_override_lane(link->ap->port_no);

		/* If the status is 1, we are connected, but the link did not
		 * come up. So retry resetting the link again.
		 */
		if (sata_scr_read(link, SCR_STATUS, &sstatus))
			break;
		if (!(sstatus & 0x3))
			break;
	} while (!online && retry--);

	ahci_start_engine(ap);

	if (online)
		*class = ahci_dev_classify(ap);

	return rc;
}

static struct ata_port_operations ahci_highbank_ops = {
	.inherits		= &ahci_ops,
	.hardreset		= ahci_highbank_hardreset,
};

static const struct ata_port_info ahci_highbank_port_info = {
	.flags          = AHCI_FLAG_COMMON,
	.pio_mask       = ATA_PIO4,
	.udma_mask      = ATA_UDMA6,
	.port_ops       = &ahci_highbank_ops,
};

static struct scsi_host_template ahci_highbank_platform_sht = {
	AHCI_SHT("highbank-ahci"),
};

static const struct of_device_id ahci_of_match[] = {
	{ .compatible = "calxeda,hb-ahci" },
	{},
};
MODULE_DEVICE_TABLE(of, ahci_of_match);

<<<<<<< HEAD
static int __devinit ahci_highbank_probe(struct platform_device *pdev)
=======
static int ahci_highbank_probe(struct platform_device *pdev)
>>>>>>> 9931faca
{
	struct device *dev = &pdev->dev;
	struct ahci_host_priv *hpriv;
	struct ata_host *host;
	struct resource *mem;
	int irq;
	int n_ports;
	int i;
	int rc;
	struct ata_port_info pi = ahci_highbank_port_info;
	const struct ata_port_info *ppi[] = { &pi, NULL };

	mem = platform_get_resource(pdev, IORESOURCE_MEM, 0);
	if (!mem) {
		dev_err(dev, "no mmio space\n");
		return -EINVAL;
	}

	irq = platform_get_irq(pdev, 0);
	if (irq <= 0) {
		dev_err(dev, "no irq\n");
		return -EINVAL;
	}

	hpriv = devm_kzalloc(dev, sizeof(*hpriv), GFP_KERNEL);
	if (!hpriv) {
		dev_err(dev, "can't alloc ahci_host_priv\n");
		return -ENOMEM;
	}

	hpriv->flags |= (unsigned long)pi.private_data;

	hpriv->mmio = devm_ioremap(dev, mem->start, resource_size(mem));
	if (!hpriv->mmio) {
		dev_err(dev, "can't map %pR\n", mem);
		return -ENOMEM;
	}

	rc = highbank_initialize_phys(dev, hpriv->mmio);
	if (rc)
		return rc;


	ahci_save_initial_config(dev, hpriv, 0, 0);

	/* prepare host */
	if (hpriv->cap & HOST_CAP_NCQ)
		pi.flags |= ATA_FLAG_NCQ;

	if (hpriv->cap & HOST_CAP_PMP)
		pi.flags |= ATA_FLAG_PMP;

	ahci_set_em_messages(hpriv, &pi);

	/* CAP.NP sometimes indicate the index of the last enabled
	 * port, at other times, that of the last possible port, so
	 * determining the maximum port number requires looking at
	 * both CAP.NP and port_map.
	 */
	n_ports = max(ahci_nr_ports(hpriv->cap), fls(hpriv->port_map));

	host = ata_host_alloc_pinfo(dev, ppi, n_ports);
	if (!host) {
		rc = -ENOMEM;
		goto err0;
	}

	host->private_data = hpriv;

	if (!(hpriv->cap & HOST_CAP_SSS) || ahci_ignore_sss)
		host->flags |= ATA_HOST_PARALLEL_SCAN;

	if (pi.flags & ATA_FLAG_EM)
		ahci_reset_em(host);

	for (i = 0; i < host->n_ports; i++) {
		struct ata_port *ap = host->ports[i];

		ata_port_desc(ap, "mmio %pR", mem);
		ata_port_desc(ap, "port 0x%x", 0x100 + ap->port_no * 0x80);

		/* set enclosure management message type */
		if (ap->flags & ATA_FLAG_EM)
			ap->em_message_type = hpriv->em_msg_type;

		/* disabled/not-implemented port */
		if (!(hpriv->port_map & (1 << i)))
			ap->ops = &ata_dummy_port_ops;
	}

	rc = ahci_reset_controller(host);
	if (rc)
		goto err0;

	ahci_init_controller(host);
	ahci_print_info(host, "platform");

	rc = ata_host_activate(host, irq, ahci_interrupt, 0,
					&ahci_highbank_platform_sht);
	if (rc)
		goto err0;

	return 0;
err0:
	return rc;
}

<<<<<<< HEAD
static int __devexit ahci_highbank_remove(struct platform_device *pdev)
{
	struct device *dev = &pdev->dev;
	struct ata_host *host = dev_get_drvdata(dev);

	ata_host_detach(host);

	return 0;
}

=======
>>>>>>> 9931faca
#ifdef CONFIG_PM_SLEEP
static int ahci_highbank_suspend(struct device *dev)
{
	struct ata_host *host = dev_get_drvdata(dev);
	struct ahci_host_priv *hpriv = host->private_data;
	void __iomem *mmio = hpriv->mmio;
	u32 ctl;
	int rc;

	if (hpriv->flags & AHCI_HFLAG_NO_SUSPEND) {
		dev_err(dev, "firmware update required for suspend/resume\n");
		return -EIO;
	}

	/*
	 * AHCI spec rev1.1 section 8.3.3:
	 * Software must disable interrupts prior to requesting a
	 * transition of the HBA to D3 state.
	 */
	ctl = readl(mmio + HOST_CTL);
	ctl &= ~HOST_IRQ_EN;
	writel(ctl, mmio + HOST_CTL);
	readl(mmio + HOST_CTL); /* flush */

	rc = ata_host_suspend(host, PMSG_SUSPEND);
	if (rc)
		return rc;

	return 0;
}

static int ahci_highbank_resume(struct device *dev)
{
	struct ata_host *host = dev_get_drvdata(dev);
	int rc;

	if (dev->power.power_state.event == PM_EVENT_SUSPEND) {
		rc = ahci_reset_controller(host);
		if (rc)
			return rc;

		ahci_init_controller(host);
	}

	ata_host_resume(host);

	return 0;
}
#endif

SIMPLE_DEV_PM_OPS(ahci_highbank_pm_ops,
		  ahci_highbank_suspend, ahci_highbank_resume);

static struct platform_driver ahci_highbank_driver = {
	.remove = ata_platform_remove_one,
        .driver = {
                .name = "highbank-ahci",
                .owner = THIS_MODULE,
                .of_match_table = ahci_of_match,
                .pm = &ahci_highbank_pm_ops,
        },
	.probe = ahci_highbank_probe,
};

module_platform_driver(ahci_highbank_driver);

MODULE_DESCRIPTION("Calxeda Highbank AHCI SATA platform driver");
MODULE_AUTHOR("Mark Langsdorf <mark.langsdorf@calxeda.com>");
MODULE_LICENSE("GPL");
MODULE_ALIAS("sata:highbank");<|MERGE_RESOLUTION|>--- conflicted
+++ resolved
@@ -260,11 +260,7 @@
 };
 MODULE_DEVICE_TABLE(of, ahci_of_match);
 
-<<<<<<< HEAD
-static int __devinit ahci_highbank_probe(struct platform_device *pdev)
-=======
 static int ahci_highbank_probe(struct platform_device *pdev)
->>>>>>> 9931faca
 {
 	struct device *dev = &pdev->dev;
 	struct ahci_host_priv *hpriv;
@@ -372,19 +368,6 @@
 	return rc;
 }
 
-<<<<<<< HEAD
-static int __devexit ahci_highbank_remove(struct platform_device *pdev)
-{
-	struct device *dev = &pdev->dev;
-	struct ata_host *host = dev_get_drvdata(dev);
-
-	ata_host_detach(host);
-
-	return 0;
-}
-
-=======
->>>>>>> 9931faca
 #ifdef CONFIG_PM_SLEEP
 static int ahci_highbank_suspend(struct device *dev)
 {
