/*
 *  libata-scsi.c - helper library for ATA
 *
 *  Maintained by:  Jeff Garzik <jgarzik@pobox.com>
 *    		    Please ALWAYS copy linux-ide@vger.kernel.org
 *		    on emails.
 *
 *  Copyright 2003-2004 Red Hat, Inc.  All rights reserved.
 *  Copyright 2003-2004 Jeff Garzik
 *
 *
 *  This program is free software; you can redistribute it and/or modify
 *  it under the terms of the GNU General Public License as published by
 *  the Free Software Foundation; either version 2, or (at your option)
 *  any later version.
 *
 *  This program is distributed in the hope that it will be useful,
 *  but WITHOUT ANY WARRANTY; without even the implied warranty of
 *  MERCHANTABILITY or FITNESS FOR A PARTICULAR PURPOSE.  See the
 *  GNU General Public License for more details.
 *
 *  You should have received a copy of the GNU General Public License
 *  along with this program; see the file COPYING.  If not, write to
 *  the Free Software Foundation, 675 Mass Ave, Cambridge, MA 02139, USA.
 *
 *
 *  libata documentation is available via 'make {ps|pdf}docs',
 *  as Documentation/DocBook/libata.*
 *
 *  Hardware documentation available from
 *  - http://www.t10.org/
 *  - http://www.t13.org/
 *
 */

#include <linux/slab.h>
#include <linux/kernel.h>
#include <linux/blkdev.h>
#include <linux/spinlock.h>
#include <linux/export.h>
#include <scsi/scsi.h>
#include <scsi/scsi_host.h>
#include <scsi/scsi_cmnd.h>
#include <scsi/scsi_eh.h>
#include <scsi/scsi_device.h>
#include <scsi/scsi_tcq.h>
#include <scsi/scsi_transport.h>
#include <linux/libata.h>
#include <linux/hdreg.h>
#include <linux/uaccess.h>
#include <linux/suspend.h>
#include <asm/unaligned.h>

#include "libata.h"
#include "libata-transport.h"

#define ATA_SCSI_RBUF_SIZE	4096

static DEFINE_SPINLOCK(ata_scsi_rbuf_lock);
static u8 ata_scsi_rbuf[ATA_SCSI_RBUF_SIZE];

typedef unsigned int (*ata_xlat_func_t)(struct ata_queued_cmd *qc);

static struct ata_device *__ata_scsi_find_dev(struct ata_port *ap,
					const struct scsi_device *scsidev);
static struct ata_device *ata_scsi_find_dev(struct ata_port *ap,
					    const struct scsi_device *scsidev);

#define RW_RECOVERY_MPAGE 0x1
#define RW_RECOVERY_MPAGE_LEN 12
#define CACHE_MPAGE 0x8
#define CACHE_MPAGE_LEN 20
#define CONTROL_MPAGE 0xa
#define CONTROL_MPAGE_LEN 12
#define ALL_MPAGES 0x3f
#define ALL_SUB_MPAGES 0xff


static const u8 def_rw_recovery_mpage[RW_RECOVERY_MPAGE_LEN] = {
	RW_RECOVERY_MPAGE,
	RW_RECOVERY_MPAGE_LEN - 2,
	(1 << 7),	/* AWRE */
	0,		/* read retry count */
	0, 0, 0, 0,
	0,		/* write retry count */
	0, 0, 0
};

static const u8 def_cache_mpage[CACHE_MPAGE_LEN] = {
	CACHE_MPAGE,
	CACHE_MPAGE_LEN - 2,
	0,		/* contains WCE, needs to be 0 for logic */
	0, 0, 0, 0, 0, 0, 0, 0, 0,
	0,		/* contains DRA, needs to be 0 for logic */
	0, 0, 0, 0, 0, 0, 0
};

static const u8 def_control_mpage[CONTROL_MPAGE_LEN] = {
	CONTROL_MPAGE,
	CONTROL_MPAGE_LEN - 2,
	2,	/* DSENSE=0, GLTSD=1 */
	0,	/* [QAM+QERR may be 1, see 05-359r1] */
	0, 0, 0, 0, 0xff, 0xff,
	0, 30	/* extended self test time, see 05-359r1 */
};

static const char *ata_lpm_policy_names[] = {
	[ATA_LPM_UNKNOWN]	= "max_performance",
	[ATA_LPM_MAX_POWER]	= "max_performance",
	[ATA_LPM_MED_POWER]	= "medium_power",
	[ATA_LPM_MIN_POWER]	= "min_power",
};

static ssize_t ata_scsi_lpm_store(struct device *dev,
				  struct device_attribute *attr,
				  const char *buf, size_t count)
{
	struct Scsi_Host *shost = class_to_shost(dev);
	struct ata_port *ap = ata_shost_to_port(shost);
	enum ata_lpm_policy policy;
	unsigned long flags;

	/* UNKNOWN is internal state, iterate from MAX_POWER */
	for (policy = ATA_LPM_MAX_POWER;
	     policy < ARRAY_SIZE(ata_lpm_policy_names); policy++) {
		const char *name = ata_lpm_policy_names[policy];

		if (strncmp(name, buf, strlen(name)) == 0)
			break;
	}
	if (policy == ARRAY_SIZE(ata_lpm_policy_names))
		return -EINVAL;

	spin_lock_irqsave(ap->lock, flags);
	ap->target_lpm_policy = policy;
	ata_port_schedule_eh(ap);
	spin_unlock_irqrestore(ap->lock, flags);

	return count;
}

static ssize_t ata_scsi_lpm_show(struct device *dev,
				 struct device_attribute *attr, char *buf)
{
	struct Scsi_Host *shost = class_to_shost(dev);
	struct ata_port *ap = ata_shost_to_port(shost);

	if (ap->target_lpm_policy >= ARRAY_SIZE(ata_lpm_policy_names))
		return -EINVAL;

	return snprintf(buf, PAGE_SIZE, "%s\n",
			ata_lpm_policy_names[ap->target_lpm_policy]);
}
DEVICE_ATTR(link_power_management_policy, S_IRUGO | S_IWUSR,
	    ata_scsi_lpm_show, ata_scsi_lpm_store);
EXPORT_SYMBOL_GPL(dev_attr_link_power_management_policy);

static ssize_t ata_scsi_park_show(struct device *device,
				  struct device_attribute *attr, char *buf)
{
	struct scsi_device *sdev = to_scsi_device(device);
	struct ata_port *ap;
	struct ata_link *link;
	struct ata_device *dev;
	unsigned long flags, now;
	unsigned int uninitialized_var(msecs);
	int rc = 0;

	ap = ata_shost_to_port(sdev->host);

	spin_lock_irqsave(ap->lock, flags);
	dev = ata_scsi_find_dev(ap, sdev);
	if (!dev) {
		rc = -ENODEV;
		goto unlock;
	}
	if (dev->flags & ATA_DFLAG_NO_UNLOAD) {
		rc = -EOPNOTSUPP;
		goto unlock;
	}

	link = dev->link;
	now = jiffies;
	if (ap->pflags & ATA_PFLAG_EH_IN_PROGRESS &&
	    link->eh_context.unloaded_mask & (1 << dev->devno) &&
	    time_after(dev->unpark_deadline, now))
		msecs = jiffies_to_msecs(dev->unpark_deadline - now);
	else
		msecs = 0;

unlock:
	spin_unlock_irq(ap->lock);

	return rc ? rc : snprintf(buf, 20, "%u\n", msecs);
}

static ssize_t ata_scsi_park_store(struct device *device,
				   struct device_attribute *attr,
				   const char *buf, size_t len)
{
	struct scsi_device *sdev = to_scsi_device(device);
	struct ata_port *ap;
	struct ata_device *dev;
	long int input;
	unsigned long flags;
	int rc;

	rc = strict_strtol(buf, 10, &input);
	if (rc || input < -2)
		return -EINVAL;
	if (input > ATA_TMOUT_MAX_PARK) {
		rc = -EOVERFLOW;
		input = ATA_TMOUT_MAX_PARK;
	}

	ap = ata_shost_to_port(sdev->host);

	spin_lock_irqsave(ap->lock, flags);
	dev = ata_scsi_find_dev(ap, sdev);
	if (unlikely(!dev)) {
		rc = -ENODEV;
		goto unlock;
	}
	if (dev->class != ATA_DEV_ATA) {
		rc = -EOPNOTSUPP;
		goto unlock;
	}

	if (input >= 0) {
		if (dev->flags & ATA_DFLAG_NO_UNLOAD) {
			rc = -EOPNOTSUPP;
			goto unlock;
		}

		dev->unpark_deadline = ata_deadline(jiffies, input);
		dev->link->eh_info.dev_action[dev->devno] |= ATA_EH_PARK;
		ata_port_schedule_eh(ap);
		complete(&ap->park_req_pending);
	} else {
		switch (input) {
		case -1:
			dev->flags &= ~ATA_DFLAG_NO_UNLOAD;
			break;
		case -2:
			dev->flags |= ATA_DFLAG_NO_UNLOAD;
			break;
		}
	}
unlock:
	spin_unlock_irqrestore(ap->lock, flags);

	return rc ? rc : len;
}
DEVICE_ATTR(unload_heads, S_IRUGO | S_IWUSR,
	    ata_scsi_park_show, ata_scsi_park_store);
EXPORT_SYMBOL_GPL(dev_attr_unload_heads);

static void ata_scsi_set_sense(struct scsi_cmnd *cmd, u8 sk, u8 asc, u8 ascq)
{
	cmd->result = (DRIVER_SENSE << 24) | SAM_STAT_CHECK_CONDITION;

	scsi_build_sense_buffer(0, cmd->sense_buffer, sk, asc, ascq);
}

static ssize_t
ata_scsi_em_message_store(struct device *dev, struct device_attribute *attr,
			  const char *buf, size_t count)
{
	struct Scsi_Host *shost = class_to_shost(dev);
	struct ata_port *ap = ata_shost_to_port(shost);
	if (ap->ops->em_store && (ap->flags & ATA_FLAG_EM))
		return ap->ops->em_store(ap, buf, count);
	return -EINVAL;
}

static ssize_t
ata_scsi_em_message_show(struct device *dev, struct device_attribute *attr,
			 char *buf)
{
	struct Scsi_Host *shost = class_to_shost(dev);
	struct ata_port *ap = ata_shost_to_port(shost);

	if (ap->ops->em_show && (ap->flags & ATA_FLAG_EM))
		return ap->ops->em_show(ap, buf);
	return -EINVAL;
}
DEVICE_ATTR(em_message, S_IRUGO | S_IWUSR,
		ata_scsi_em_message_show, ata_scsi_em_message_store);
EXPORT_SYMBOL_GPL(dev_attr_em_message);

static ssize_t
ata_scsi_em_message_type_show(struct device *dev, struct device_attribute *attr,
			      char *buf)
{
	struct Scsi_Host *shost = class_to_shost(dev);
	struct ata_port *ap = ata_shost_to_port(shost);

	return snprintf(buf, 23, "%d\n", ap->em_message_type);
}
DEVICE_ATTR(em_message_type, S_IRUGO,
		  ata_scsi_em_message_type_show, NULL);
EXPORT_SYMBOL_GPL(dev_attr_em_message_type);

static ssize_t
ata_scsi_activity_show(struct device *dev, struct device_attribute *attr,
		char *buf)
{
	struct scsi_device *sdev = to_scsi_device(dev);
	struct ata_port *ap = ata_shost_to_port(sdev->host);
	struct ata_device *atadev = ata_scsi_find_dev(ap, sdev);

	if (ap->ops->sw_activity_show && (ap->flags & ATA_FLAG_SW_ACTIVITY))
		return ap->ops->sw_activity_show(atadev, buf);
	return -EINVAL;
}

static ssize_t
ata_scsi_activity_store(struct device *dev, struct device_attribute *attr,
	const char *buf, size_t count)
{
	struct scsi_device *sdev = to_scsi_device(dev);
	struct ata_port *ap = ata_shost_to_port(sdev->host);
	struct ata_device *atadev = ata_scsi_find_dev(ap, sdev);
	enum sw_activity val;
	int rc;

	if (ap->ops->sw_activity_store && (ap->flags & ATA_FLAG_SW_ACTIVITY)) {
		val = simple_strtoul(buf, NULL, 0);
		switch (val) {
		case OFF: case BLINK_ON: case BLINK_OFF:
			rc = ap->ops->sw_activity_store(atadev, val);
			if (!rc)
				return count;
			else
				return rc;
		}
	}
	return -EINVAL;
}
DEVICE_ATTR(sw_activity, S_IWUSR | S_IRUGO, ata_scsi_activity_show,
			ata_scsi_activity_store);
EXPORT_SYMBOL_GPL(dev_attr_sw_activity);

struct device_attribute *ata_common_sdev_attrs[] = {
	&dev_attr_unload_heads,
	NULL
};
EXPORT_SYMBOL_GPL(ata_common_sdev_attrs);

static void ata_scsi_invalid_field(struct scsi_cmnd *cmd)
{
	ata_scsi_set_sense(cmd, ILLEGAL_REQUEST, 0x24, 0x0);
	/* "Invalid field in cbd" */
	cmd->scsi_done(cmd);
}

/**
 *	ata_std_bios_param - generic bios head/sector/cylinder calculator used by sd.
 *	@sdev: SCSI device for which BIOS geometry is to be determined
 *	@bdev: block device associated with @sdev
 *	@capacity: capacity of SCSI device
 *	@geom: location to which geometry will be output
 *
 *	Generic bios head/sector/cylinder calculator
 *	used by sd. Most BIOSes nowadays expect a XXX/255/16  (CHS)
 *	mapping. Some situations may arise where the disk is not
 *	bootable if this is not used.
 *
 *	LOCKING:
 *	Defined by the SCSI layer.  We don't really care.
 *
 *	RETURNS:
 *	Zero.
 */
int ata_std_bios_param(struct scsi_device *sdev, struct block_device *bdev,
		       sector_t capacity, int geom[])
{
	geom[0] = 255;
	geom[1] = 63;
	sector_div(capacity, 255*63);
	geom[2] = capacity;

	return 0;
}

/**
 *	ata_scsi_unlock_native_capacity - unlock native capacity
 *	@sdev: SCSI device to adjust device capacity for
 *
 *	This function is called if a partition on @sdev extends beyond
 *	the end of the device.  It requests EH to unlock HPA.
 *
 *	LOCKING:
 *	Defined by the SCSI layer.  Might sleep.
 */
void ata_scsi_unlock_native_capacity(struct scsi_device *sdev)
{
	struct ata_port *ap = ata_shost_to_port(sdev->host);
	struct ata_device *dev;
	unsigned long flags;

	spin_lock_irqsave(ap->lock, flags);

	dev = ata_scsi_find_dev(ap, sdev);
	if (dev && dev->n_sectors < dev->n_native_sectors) {
		dev->flags |= ATA_DFLAG_UNLOCK_HPA;
		dev->link->eh_info.action |= ATA_EH_RESET;
		ata_port_schedule_eh(ap);
	}

	spin_unlock_irqrestore(ap->lock, flags);
	ata_port_wait_eh(ap);
}

/**
 *	ata_get_identity - Handler for HDIO_GET_IDENTITY ioctl
 *	@ap: target port
 *	@sdev: SCSI device to get identify data for
 *	@arg: User buffer area for identify data
 *
 *	LOCKING:
 *	Defined by the SCSI layer.  We don't really care.
 *
 *	RETURNS:
 *	Zero on success, negative errno on error.
 */
static int ata_get_identity(struct ata_port *ap, struct scsi_device *sdev,
			    void __user *arg)
{
	struct ata_device *dev = ata_scsi_find_dev(ap, sdev);
	u16 __user *dst = arg;
	char buf[40];

	if (!dev)
		return -ENOMSG;

	if (copy_to_user(dst, dev->id, ATA_ID_WORDS * sizeof(u16)))
		return -EFAULT;

	ata_id_string(dev->id, buf, ATA_ID_PROD, ATA_ID_PROD_LEN);
	if (copy_to_user(dst + ATA_ID_PROD, buf, ATA_ID_PROD_LEN))
		return -EFAULT;

	ata_id_string(dev->id, buf, ATA_ID_FW_REV, ATA_ID_FW_REV_LEN);
	if (copy_to_user(dst + ATA_ID_FW_REV, buf, ATA_ID_FW_REV_LEN))
		return -EFAULT;

	ata_id_string(dev->id, buf, ATA_ID_SERNO, ATA_ID_SERNO_LEN);
	if (copy_to_user(dst + ATA_ID_SERNO, buf, ATA_ID_SERNO_LEN))
		return -EFAULT;

	return 0;
}

/**
 *	ata_cmd_ioctl - Handler for HDIO_DRIVE_CMD ioctl
 *	@scsidev: Device to which we are issuing command
 *	@arg: User provided data for issuing command
 *
 *	LOCKING:
 *	Defined by the SCSI layer.  We don't really care.
 *
 *	RETURNS:
 *	Zero on success, negative errno on error.
 */
int ata_cmd_ioctl(struct scsi_device *scsidev, void __user *arg)
{
	int rc = 0;
	u8 scsi_cmd[MAX_COMMAND_SIZE];
	u8 args[4], *argbuf = NULL, *sensebuf = NULL;
	int argsize = 0;
	enum dma_data_direction data_dir;
	int cmd_result;

	if (arg == NULL)
		return -EINVAL;

	if (copy_from_user(args, arg, sizeof(args)))
		return -EFAULT;

	sensebuf = kzalloc(SCSI_SENSE_BUFFERSIZE, GFP_NOIO);
	if (!sensebuf)
		return -ENOMEM;

	memset(scsi_cmd, 0, sizeof(scsi_cmd));

	if (args[3]) {
		argsize = ATA_SECT_SIZE * args[3];
		argbuf = kmalloc(argsize, GFP_KERNEL);
		if (argbuf == NULL) {
			rc = -ENOMEM;
			goto error;
		}

		scsi_cmd[1]  = (4 << 1); /* PIO Data-in */
		scsi_cmd[2]  = 0x0e;     /* no off.line or cc, read from dev,
					    block count in sector count field */
		data_dir = DMA_FROM_DEVICE;
	} else {
		scsi_cmd[1]  = (3 << 1); /* Non-data */
		scsi_cmd[2]  = 0x20;     /* cc but no off.line or data xfer */
		data_dir = DMA_NONE;
	}

	scsi_cmd[0] = ATA_16;

	scsi_cmd[4] = args[2];
	if (args[0] == ATA_CMD_SMART) { /* hack -- ide driver does this too */
		scsi_cmd[6]  = args[3];
		scsi_cmd[8]  = args[1];
		scsi_cmd[10] = 0x4f;
		scsi_cmd[12] = 0xc2;
	} else {
		scsi_cmd[6]  = args[1];
	}
	scsi_cmd[14] = args[0];

	/* Good values for timeout and retries?  Values below
	   from scsi_ioctl_send_command() for default case... */
	cmd_result = scsi_execute(scsidev, scsi_cmd, data_dir, argbuf, argsize,
				  sensebuf, (10*HZ), 5, 0, NULL);

	if (driver_byte(cmd_result) == DRIVER_SENSE) {/* sense data available */
		u8 *desc = sensebuf + 8;
		cmd_result &= ~(0xFF<<24); /* DRIVER_SENSE is not an error */

		/* If we set cc then ATA pass-through will cause a
		 * check condition even if no error. Filter that. */
		if (cmd_result & SAM_STAT_CHECK_CONDITION) {
			struct scsi_sense_hdr sshdr;
			scsi_normalize_sense(sensebuf, SCSI_SENSE_BUFFERSIZE,
					     &sshdr);
			if (sshdr.sense_key == 0 &&
			    sshdr.asc == 0 && sshdr.ascq == 0)
				cmd_result &= ~SAM_STAT_CHECK_CONDITION;
		}

		/* Send userspace a few ATA registers (same as drivers/ide) */
		if (sensebuf[0] == 0x72 &&	/* format is "descriptor" */
		    desc[0] == 0x09) {		/* code is "ATA Descriptor" */
			args[0] = desc[13];	/* status */
			args[1] = desc[3];	/* error */
			args[2] = desc[5];	/* sector count (0:7) */
			if (copy_to_user(arg, args, sizeof(args)))
				rc = -EFAULT;
		}
	}


	if (cmd_result) {
		rc = -EIO;
		goto error;
	}

	if ((argbuf)
	 && copy_to_user(arg + sizeof(args), argbuf, argsize))
		rc = -EFAULT;
error:
	kfree(sensebuf);
	kfree(argbuf);
	return rc;
}

/**
 *	ata_task_ioctl - Handler for HDIO_DRIVE_TASK ioctl
 *	@scsidev: Device to which we are issuing command
 *	@arg: User provided data for issuing command
 *
 *	LOCKING:
 *	Defined by the SCSI layer.  We don't really care.
 *
 *	RETURNS:
 *	Zero on success, negative errno on error.
 */
int ata_task_ioctl(struct scsi_device *scsidev, void __user *arg)
{
	int rc = 0;
	u8 scsi_cmd[MAX_COMMAND_SIZE];
	u8 args[7], *sensebuf = NULL;
	int cmd_result;

	if (arg == NULL)
		return -EINVAL;

	if (copy_from_user(args, arg, sizeof(args)))
		return -EFAULT;

	sensebuf = kzalloc(SCSI_SENSE_BUFFERSIZE, GFP_NOIO);
	if (!sensebuf)
		return -ENOMEM;

	memset(scsi_cmd, 0, sizeof(scsi_cmd));
	scsi_cmd[0]  = ATA_16;
	scsi_cmd[1]  = (3 << 1); /* Non-data */
	scsi_cmd[2]  = 0x20;     /* cc but no off.line or data xfer */
	scsi_cmd[4]  = args[1];
	scsi_cmd[6]  = args[2];
	scsi_cmd[8]  = args[3];
	scsi_cmd[10] = args[4];
	scsi_cmd[12] = args[5];
	scsi_cmd[13] = args[6] & 0x4f;
	scsi_cmd[14] = args[0];

	/* Good values for timeout and retries?  Values below
	   from scsi_ioctl_send_command() for default case... */
	cmd_result = scsi_execute(scsidev, scsi_cmd, DMA_NONE, NULL, 0,
				sensebuf, (10*HZ), 5, 0, NULL);

	if (driver_byte(cmd_result) == DRIVER_SENSE) {/* sense data available */
		u8 *desc = sensebuf + 8;
		cmd_result &= ~(0xFF<<24); /* DRIVER_SENSE is not an error */

		/* If we set cc then ATA pass-through will cause a
		 * check condition even if no error. Filter that. */
		if (cmd_result & SAM_STAT_CHECK_CONDITION) {
			struct scsi_sense_hdr sshdr;
			scsi_normalize_sense(sensebuf, SCSI_SENSE_BUFFERSIZE,
						&sshdr);
			if (sshdr.sense_key == 0 &&
				sshdr.asc == 0 && sshdr.ascq == 0)
				cmd_result &= ~SAM_STAT_CHECK_CONDITION;
		}

		/* Send userspace ATA registers */
		if (sensebuf[0] == 0x72 &&	/* format is "descriptor" */
				desc[0] == 0x09) {/* code is "ATA Descriptor" */
			args[0] = desc[13];	/* status */
			args[1] = desc[3];	/* error */
			args[2] = desc[5];	/* sector count (0:7) */
			args[3] = desc[7];	/* lbal */
			args[4] = desc[9];	/* lbam */
			args[5] = desc[11];	/* lbah */
			args[6] = desc[12];	/* select */
			if (copy_to_user(arg, args, sizeof(args)))
				rc = -EFAULT;
		}
	}

	if (cmd_result) {
		rc = -EIO;
		goto error;
	}

 error:
	kfree(sensebuf);
	return rc;
}

static int ata_ioc32(struct ata_port *ap)
{
	if (ap->flags & ATA_FLAG_PIO_DMA)
		return 1;
	if (ap->pflags & ATA_PFLAG_PIO32)
		return 1;
	return 0;
}

int ata_sas_scsi_ioctl(struct ata_port *ap, struct scsi_device *scsidev,
		     int cmd, void __user *arg)
{
	int val = -EINVAL, rc = -EINVAL;
	unsigned long flags;

	switch (cmd) {
	case ATA_IOC_GET_IO32:
		spin_lock_irqsave(ap->lock, flags);
		val = ata_ioc32(ap);
		spin_unlock_irqrestore(ap->lock, flags);
		if (copy_to_user(arg, &val, 1))
			return -EFAULT;
		return 0;

	case ATA_IOC_SET_IO32:
		val = (unsigned long) arg;
		rc = 0;
		spin_lock_irqsave(ap->lock, flags);
		if (ap->pflags & ATA_PFLAG_PIO32CHANGE) {
			if (val)
				ap->pflags |= ATA_PFLAG_PIO32;
			else
				ap->pflags &= ~ATA_PFLAG_PIO32;
		} else {
			if (val != ata_ioc32(ap))
				rc = -EINVAL;
		}
		spin_unlock_irqrestore(ap->lock, flags);
		return rc;

	case HDIO_GET_IDENTITY:
		return ata_get_identity(ap, scsidev, arg);

	case HDIO_DRIVE_CMD:
		if (!capable(CAP_SYS_ADMIN) || !capable(CAP_SYS_RAWIO))
			return -EACCES;
		return ata_cmd_ioctl(scsidev, arg);

	case HDIO_DRIVE_TASK:
		if (!capable(CAP_SYS_ADMIN) || !capable(CAP_SYS_RAWIO))
			return -EACCES;
		return ata_task_ioctl(scsidev, arg);

	default:
		rc = -ENOTTY;
		break;
	}

	return rc;
}
EXPORT_SYMBOL_GPL(ata_sas_scsi_ioctl);

int ata_scsi_ioctl(struct scsi_device *scsidev, int cmd, void __user *arg)
{
	return ata_sas_scsi_ioctl(ata_shost_to_port(scsidev->host),
				scsidev, cmd, arg);
}
EXPORT_SYMBOL_GPL(ata_scsi_ioctl);

/**
 *	ata_scsi_qc_new - acquire new ata_queued_cmd reference
 *	@dev: ATA device to which the new command is attached
 *	@cmd: SCSI command that originated this ATA command
 *
 *	Obtain a reference to an unused ata_queued_cmd structure,
 *	which is the basic libata structure representing a single
 *	ATA command sent to the hardware.
 *
 *	If a command was available, fill in the SCSI-specific
 *	portions of the structure with information on the
 *	current command.
 *
 *	LOCKING:
 *	spin_lock_irqsave(host lock)
 *
 *	RETURNS:
 *	Command allocated, or %NULL if none available.
 */
static struct ata_queued_cmd *ata_scsi_qc_new(struct ata_device *dev,
					      struct scsi_cmnd *cmd)
{
	struct ata_queued_cmd *qc;

	qc = ata_qc_new_init(dev);
	if (qc) {
		qc->scsicmd = cmd;
		qc->scsidone = cmd->scsi_done;

		qc->sg = scsi_sglist(cmd);
		qc->n_elem = scsi_sg_count(cmd);
	} else {
		cmd->result = (DID_OK << 16) | (QUEUE_FULL << 1);
		cmd->scsi_done(cmd);
	}

	return qc;
}

static void ata_qc_set_pc_nbytes(struct ata_queued_cmd *qc)
{
	struct scsi_cmnd *scmd = qc->scsicmd;

	qc->extrabytes = scmd->request->extra_len;
	qc->nbytes = scsi_bufflen(scmd) + qc->extrabytes;
}

/**
 *	ata_dump_status - user friendly display of error info
 *	@id: id of the port in question
 *	@tf: ptr to filled out taskfile
 *
 *	Decode and dump the ATA error/status registers for the user so
 *	that they have some idea what really happened at the non
 *	make-believe layer.
 *
 *	LOCKING:
 *	inherited from caller
 */
static void ata_dump_status(unsigned id, struct ata_taskfile *tf)
{
	u8 stat = tf->command, err = tf->feature;

	printk(KERN_WARNING "ata%u: status=0x%02x { ", id, stat);
	if (stat & ATA_BUSY) {
		printk("Busy }\n");	/* Data is not valid in this case */
	} else {
		if (stat & 0x40)	printk("DriveReady ");
		if (stat & 0x20)	printk("DeviceFault ");
		if (stat & 0x10)	printk("SeekComplete ");
		if (stat & 0x08)	printk("DataRequest ");
		if (stat & 0x04)	printk("CorrectedError ");
		if (stat & 0x02)	printk("Index ");
		if (stat & 0x01)	printk("Error ");
		printk("}\n");

		if (err) {
			printk(KERN_WARNING "ata%u: error=0x%02x { ", id, err);
			if (err & 0x04)		printk("DriveStatusError ");
			if (err & 0x80) {
				if (err & 0x04)	printk("BadCRC ");
				else		printk("Sector ");
			}
			if (err & 0x40)		printk("UncorrectableError ");
			if (err & 0x10)		printk("SectorIdNotFound ");
			if (err & 0x02)		printk("TrackZeroNotFound ");
			if (err & 0x01)		printk("AddrMarkNotFound ");
			printk("}\n");
		}
	}
}

/**
 *	ata_to_sense_error - convert ATA error to SCSI error
 *	@id: ATA device number
 *	@drv_stat: value contained in ATA status register
 *	@drv_err: value contained in ATA error register
 *	@sk: the sense key we'll fill out
 *	@asc: the additional sense code we'll fill out
 *	@ascq: the additional sense code qualifier we'll fill out
 *	@verbose: be verbose
 *
 *	Converts an ATA error into a SCSI error.  Fill out pointers to
 *	SK, ASC, and ASCQ bytes for later use in fixed or descriptor
 *	format sense blocks.
 *
 *	LOCKING:
 *	spin_lock_irqsave(host lock)
 */
static void ata_to_sense_error(unsigned id, u8 drv_stat, u8 drv_err, u8 *sk,
			       u8 *asc, u8 *ascq, int verbose)
{
	int i;

	/* Based on the 3ware driver translation table */
	static const unsigned char sense_table[][4] = {
		/* BBD|ECC|ID|MAR */
		{0xd1, 		ABORTED_COMMAND, 0x00, 0x00}, 	// Device busy                  Aborted command
		/* BBD|ECC|ID */
		{0xd0,  	ABORTED_COMMAND, 0x00, 0x00}, 	// Device busy                  Aborted command
		/* ECC|MC|MARK */
		{0x61, 		HARDWARE_ERROR, 0x00, 0x00}, 	// Device fault                 Hardware error
		/* ICRC|ABRT */		/* NB: ICRC & !ABRT is BBD */
		{0x84, 		ABORTED_COMMAND, 0x47, 0x00}, 	// Data CRC error               SCSI parity error
		/* MC|ID|ABRT|TRK0|MARK */
		{0x37, 		NOT_READY, 0x04, 0x00}, 	// Unit offline                 Not ready
		/* MCR|MARK */
		{0x09, 		NOT_READY, 0x04, 0x00}, 	// Unrecovered disk error       Not ready
		/*  Bad address mark */
		{0x01, 		MEDIUM_ERROR, 0x13, 0x00}, 	// Address mark not found       Address mark not found for data field
		/* TRK0 */
		{0x02, 		HARDWARE_ERROR, 0x00, 0x00}, 	// Track 0 not found		  Hardware error
		/* Abort & !ICRC */
		{0x04, 		ABORTED_COMMAND, 0x00, 0x00}, 	// Aborted command              Aborted command
		/* Media change request */
		{0x08, 		NOT_READY, 0x04, 0x00}, 	// Media change request	  FIXME: faking offline
		/* SRV */
		{0x10, 		ABORTED_COMMAND, 0x14, 0x00}, 	// ID not found                 Recorded entity not found
		/* Media change */
		{0x08,  	NOT_READY, 0x04, 0x00}, 	// Media change		  FIXME: faking offline
		/* ECC */
		{0x40, 		MEDIUM_ERROR, 0x11, 0x04}, 	// Uncorrectable ECC error      Unrecovered read error
		/* BBD - block marked bad */
		{0x80, 		MEDIUM_ERROR, 0x11, 0x04}, 	// Block marked bad		  Medium error, unrecovered read error
		{0xFF, 0xFF, 0xFF, 0xFF}, // END mark
	};
	static const unsigned char stat_table[][4] = {
		/* Must be first because BUSY means no other bits valid */
		{0x80, 		ABORTED_COMMAND, 0x47, 0x00},	// Busy, fake parity for now
		{0x20, 		HARDWARE_ERROR,  0x00, 0x00}, 	// Device fault
		{0x08, 		ABORTED_COMMAND, 0x47, 0x00},	// Timed out in xfer, fake parity for now
		{0x04, 		RECOVERED_ERROR, 0x11, 0x00},	// Recovered ECC error	  Medium error, recovered
		{0xFF, 0xFF, 0xFF, 0xFF}, // END mark
	};

	/*
	 *	Is this an error we can process/parse
	 */
	if (drv_stat & ATA_BUSY) {
		drv_err = 0;	/* Ignore the err bits, they're invalid */
	}

	if (drv_err) {
		/* Look for drv_err */
		for (i = 0; sense_table[i][0] != 0xFF; i++) {
			/* Look for best matches first */
			if ((sense_table[i][0] & drv_err) ==
			    sense_table[i][0]) {
				*sk = sense_table[i][1];
				*asc = sense_table[i][2];
				*ascq = sense_table[i][3];
				goto translate_done;
			}
		}
		/* No immediate match */
		if (verbose)
			printk(KERN_WARNING "ata%u: no sense translation for "
			       "error 0x%02x\n", id, drv_err);
	}

	/* Fall back to interpreting status bits */
	for (i = 0; stat_table[i][0] != 0xFF; i++) {
		if (stat_table[i][0] & drv_stat) {
			*sk = stat_table[i][1];
			*asc = stat_table[i][2];
			*ascq = stat_table[i][3];
			goto translate_done;
		}
	}
	/* No error?  Undecoded? */
	if (verbose)
		printk(KERN_WARNING "ata%u: no sense translation for "
		       "status: 0x%02x\n", id, drv_stat);

	/* We need a sensible error return here, which is tricky, and one
	   that won't cause people to do things like return a disk wrongly */
	*sk = ABORTED_COMMAND;
	*asc = 0x00;
	*ascq = 0x00;

 translate_done:
	if (verbose)
		printk(KERN_ERR "ata%u: translated ATA stat/err 0x%02x/%02x "
		       "to SCSI SK/ASC/ASCQ 0x%x/%02x/%02x\n",
		       id, drv_stat, drv_err, *sk, *asc, *ascq);
	return;
}

/*
 *	ata_gen_passthru_sense - Generate check condition sense block.
 *	@qc: Command that completed.
 *
 *	This function is specific to the ATA descriptor format sense
 *	block specified for the ATA pass through commands.  Regardless
 *	of whether the command errored or not, return a sense
 *	block. Copy all controller registers into the sense
 *	block. Clear sense key, ASC & ASCQ if there is no error.
 *
 *	LOCKING:
 *	None.
 */
static void ata_gen_passthru_sense(struct ata_queued_cmd *qc)
{
	struct scsi_cmnd *cmd = qc->scsicmd;
	struct ata_taskfile *tf = &qc->result_tf;
	unsigned char *sb = cmd->sense_buffer;
	unsigned char *desc = sb + 8;
	int verbose = qc->ap->ops->error_handler == NULL;

	memset(sb, 0, SCSI_SENSE_BUFFERSIZE);

	cmd->result = (DRIVER_SENSE << 24) | SAM_STAT_CHECK_CONDITION;

	/*
	 * Use ata_to_sense_error() to map status register bits
	 * onto sense key, asc & ascq.
	 */
	if (qc->err_mask ||
	    tf->command & (ATA_BUSY | ATA_DF | ATA_ERR | ATA_DRQ)) {
		ata_to_sense_error(qc->ap->print_id, tf->command, tf->feature,
				   &sb[1], &sb[2], &sb[3], verbose);
		sb[1] &= 0x0f;
	}

	/*
	 * Sense data is current and format is descriptor.
	 */
	sb[0] = 0x72;

	desc[0] = 0x09;

	/* set length of additional sense data */
	sb[7] = 14;
	desc[1] = 12;

	/*
	 * Copy registers into sense buffer.
	 */
	desc[2] = 0x00;
	desc[3] = tf->feature;	/* == error reg */
	desc[5] = tf->nsect;
	desc[7] = tf->lbal;
	desc[9] = tf->lbam;
	desc[11] = tf->lbah;
	desc[12] = tf->device;
	desc[13] = tf->command; /* == status reg */

	/*
	 * Fill in Extend bit, and the high order bytes
	 * if applicable.
	 */
	if (tf->flags & ATA_TFLAG_LBA48) {
		desc[2] |= 0x01;
		desc[4] = tf->hob_nsect;
		desc[6] = tf->hob_lbal;
		desc[8] = tf->hob_lbam;
		desc[10] = tf->hob_lbah;
	}
}

/**
 *	ata_gen_ata_sense - generate a SCSI fixed sense block
 *	@qc: Command that we are erroring out
 *
 *	Generate sense block for a failed ATA command @qc.  Descriptor
 *	format is used to accommodate LBA48 block address.
 *
 *	LOCKING:
 *	None.
 */
static void ata_gen_ata_sense(struct ata_queued_cmd *qc)
{
	struct ata_device *dev = qc->dev;
	struct scsi_cmnd *cmd = qc->scsicmd;
	struct ata_taskfile *tf = &qc->result_tf;
	unsigned char *sb = cmd->sense_buffer;
	unsigned char *desc = sb + 8;
	int verbose = qc->ap->ops->error_handler == NULL;
	u64 block;

	memset(sb, 0, SCSI_SENSE_BUFFERSIZE);

	cmd->result = (DRIVER_SENSE << 24) | SAM_STAT_CHECK_CONDITION;

	/* sense data is current and format is descriptor */
	sb[0] = 0x72;

	/* Use ata_to_sense_error() to map status register bits
	 * onto sense key, asc & ascq.
	 */
	if (qc->err_mask ||
	    tf->command & (ATA_BUSY | ATA_DF | ATA_ERR | ATA_DRQ)) {
		ata_to_sense_error(qc->ap->print_id, tf->command, tf->feature,
				   &sb[1], &sb[2], &sb[3], verbose);
		sb[1] &= 0x0f;
	}

	block = ata_tf_read_block(&qc->result_tf, dev);

	/* information sense data descriptor */
	sb[7] = 12;
	desc[0] = 0x00;
	desc[1] = 10;

	desc[2] |= 0x80;	/* valid */
	desc[6] = block >> 40;
	desc[7] = block >> 32;
	desc[8] = block >> 24;
	desc[9] = block >> 16;
	desc[10] = block >> 8;
	desc[11] = block;
}

static void ata_scsi_sdev_config(struct scsi_device *sdev)
{
	sdev->use_10_for_rw = 1;
	sdev->use_10_for_ms = 1;

	/* Schedule policy is determined by ->qc_defer() callback and
	 * it needs to see every deferred qc.  Set dev_blocked to 1 to
	 * prevent SCSI midlayer from automatically deferring
	 * requests.
	 */
	sdev->max_device_blocked = 1;
}

/**
 *	atapi_drain_needed - Check whether data transfer may overflow
 *	@rq: request to be checked
 *
 *	ATAPI commands which transfer variable length data to host
 *	might overflow due to application error or hardare bug.  This
 *	function checks whether overflow should be drained and ignored
 *	for @request.
 *
 *	LOCKING:
 *	None.
 *
 *	RETURNS:
 *	1 if ; otherwise, 0.
 */
static int atapi_drain_needed(struct request *rq)
{
	if (likely(rq->cmd_type != REQ_TYPE_BLOCK_PC))
		return 0;

	if (!blk_rq_bytes(rq) || (rq->cmd_flags & REQ_WRITE))
		return 0;

	return atapi_cmd_type(rq->cmd[0]) == ATAPI_MISC;
}

static int ata_scsi_dev_config(struct scsi_device *sdev,
			       struct ata_device *dev)
{
	struct request_queue *q = sdev->request_queue;

	if (!ata_id_has_unload(dev->id))
		dev->flags |= ATA_DFLAG_NO_UNLOAD;

	/* configure max sectors */
	blk_queue_max_hw_sectors(q, dev->max_sectors);

	if (dev->class == ATA_DEV_ATAPI) {
		void *buf;

		sdev->sector_size = ATA_SECT_SIZE;

		/* set DMA padding */
		blk_queue_update_dma_pad(q, ATA_DMA_PAD_SZ - 1);

		/* configure draining */
		buf = kmalloc(ATAPI_MAX_DRAIN, q->bounce_gfp | GFP_KERNEL);
		if (!buf) {
			ata_dev_err(dev, "drain buffer allocation failed\n");
			return -ENOMEM;
		}

		blk_queue_dma_drain(q, atapi_drain_needed, buf, ATAPI_MAX_DRAIN);
	} else {
		sdev->sector_size = ata_id_logical_sector_size(dev->id);
		sdev->manage_start_stop = 1;
	}

	/*
	 * ata_pio_sectors() expects buffer for each sector to not cross
	 * page boundary.  Enforce it by requiring buffers to be sector
	 * aligned, which works iff sector_size is not larger than
	 * PAGE_SIZE.  ATAPI devices also need the alignment as
	 * IDENTIFY_PACKET is executed as ATA_PROT_PIO.
	 */
	if (sdev->sector_size > PAGE_SIZE)
		ata_dev_warn(dev,
			"sector_size=%u > PAGE_SIZE, PIO may malfunction\n",
			sdev->sector_size);

	blk_queue_update_dma_alignment(q, sdev->sector_size - 1);

	if (dev->flags & ATA_DFLAG_AN)
		set_bit(SDEV_EVT_MEDIA_CHANGE, sdev->supported_events);

	if (dev->flags & ATA_DFLAG_NCQ) {
		int depth;

		depth = min(sdev->host->can_queue, ata_id_queue_depth(dev->id));
		depth = min(ATA_MAX_QUEUE - 1, depth);
		scsi_adjust_queue_depth(sdev, MSG_SIMPLE_TAG, depth);
	}

	blk_queue_flush_queueable(q, false);

	dev->sdev = sdev;
	return 0;
}

/**
 *	ata_scsi_slave_config - Set SCSI device attributes
 *	@sdev: SCSI device to examine
 *
 *	This is called before we actually start reading
 *	and writing to the device, to configure certain
 *	SCSI mid-layer behaviors.
 *
 *	LOCKING:
 *	Defined by SCSI layer.  We don't really care.
 */

int ata_scsi_slave_config(struct scsi_device *sdev)
{
	struct ata_port *ap = ata_shost_to_port(sdev->host);
	struct ata_device *dev = __ata_scsi_find_dev(ap, sdev);
	int rc = 0;

	ata_scsi_sdev_config(sdev);

	if (dev)
		rc = ata_scsi_dev_config(sdev, dev);

	return rc;
}

/**
 *	ata_scsi_slave_destroy - SCSI device is about to be destroyed
 *	@sdev: SCSI device to be destroyed
 *
 *	@sdev is about to be destroyed for hot/warm unplugging.  If
 *	this unplugging was initiated by libata as indicated by NULL
 *	dev->sdev, this function doesn't have to do anything.
 *	Otherwise, SCSI layer initiated warm-unplug is in progress.
 *	Clear dev->sdev, schedule the device for ATA detach and invoke
 *	EH.
 *
 *	LOCKING:
 *	Defined by SCSI layer.  We don't really care.
 */
void ata_scsi_slave_destroy(struct scsi_device *sdev)
{
	struct ata_port *ap = ata_shost_to_port(sdev->host);
	struct request_queue *q = sdev->request_queue;
	unsigned long flags;
	struct ata_device *dev;

	if (!ap->ops->error_handler)
		return;

	spin_lock_irqsave(ap->lock, flags);
	dev = __ata_scsi_find_dev(ap, sdev);
	if (dev && dev->sdev) {
		/* SCSI device already in CANCEL state, no need to offline it */
		dev->sdev = NULL;
		dev->flags |= ATA_DFLAG_DETACH;
		ata_port_schedule_eh(ap);
	}
	spin_unlock_irqrestore(ap->lock, flags);

	kfree(q->dma_drain_buffer);
	q->dma_drain_buffer = NULL;
	q->dma_drain_size = 0;
}

/**
 *	__ata_change_queue_depth - helper for ata_scsi_change_queue_depth
 *	@ap: ATA port to which the device change the queue depth
 *	@sdev: SCSI device to configure queue depth for
 *	@queue_depth: new queue depth
 *	@reason: calling context
 *
 *	libsas and libata have different approaches for associating a sdev to
 *	its ata_port.
 *
 */
int __ata_change_queue_depth(struct ata_port *ap, struct scsi_device *sdev,
			     int queue_depth, int reason)
{
	struct ata_device *dev;
	unsigned long flags;

	if (reason != SCSI_QDEPTH_DEFAULT)
		return -EOPNOTSUPP;

	if (queue_depth < 1 || queue_depth == sdev->queue_depth)
		return sdev->queue_depth;

	dev = ata_scsi_find_dev(ap, sdev);
	if (!dev || !ata_dev_enabled(dev))
		return sdev->queue_depth;

	/* NCQ enabled? */
	spin_lock_irqsave(ap->lock, flags);
	dev->flags &= ~ATA_DFLAG_NCQ_OFF;
	if (queue_depth == 1 || !ata_ncq_enabled(dev)) {
		dev->flags |= ATA_DFLAG_NCQ_OFF;
		queue_depth = 1;
	}
	spin_unlock_irqrestore(ap->lock, flags);

	/* limit and apply queue depth */
	queue_depth = min(queue_depth, sdev->host->can_queue);
	queue_depth = min(queue_depth, ata_id_queue_depth(dev->id));
	queue_depth = min(queue_depth, ATA_MAX_QUEUE - 1);

	if (sdev->queue_depth == queue_depth)
		return -EINVAL;

	scsi_adjust_queue_depth(sdev, MSG_SIMPLE_TAG, queue_depth);
	return queue_depth;
}

/**
 *	ata_scsi_change_queue_depth - SCSI callback for queue depth config
 *	@sdev: SCSI device to configure queue depth for
 *	@queue_depth: new queue depth
 *	@reason: calling context
 *
 *	This is libata standard hostt->change_queue_depth callback.
 *	SCSI will call into this callback when user tries to set queue
 *	depth via sysfs.
 *
 *	LOCKING:
 *	SCSI layer (we don't care)
 *
 *	RETURNS:
 *	Newly configured queue depth.
 */
int ata_scsi_change_queue_depth(struct scsi_device *sdev, int queue_depth,
				int reason)
{
	struct ata_port *ap = ata_shost_to_port(sdev->host);

	return __ata_change_queue_depth(ap, sdev, queue_depth, reason);
}

/**
 *	ata_scsi_start_stop_xlat - Translate SCSI START STOP UNIT command
 *	@qc: Storage for translated ATA taskfile
 *
 *	Sets up an ATA taskfile to issue STANDBY (to stop) or READ VERIFY
 *	(to start). Perhaps these commands should be preceded by
 *	CHECK POWER MODE to see what power mode the device is already in.
 *	[See SAT revision 5 at www.t10.org]
 *
 *	LOCKING:
 *	spin_lock_irqsave(host lock)
 *
 *	RETURNS:
 *	Zero on success, non-zero on error.
 */
static unsigned int ata_scsi_start_stop_xlat(struct ata_queued_cmd *qc)
{
	struct scsi_cmnd *scmd = qc->scsicmd;
	struct ata_taskfile *tf = &qc->tf;
	const u8 *cdb = scmd->cmnd;

	if (scmd->cmd_len < 5)
		goto invalid_fld;

	tf->flags |= ATA_TFLAG_DEVICE | ATA_TFLAG_ISADDR;
	tf->protocol = ATA_PROT_NODATA;
	if (cdb[1] & 0x1) {
		;	/* ignore IMMED bit, violates sat-r05 */
	}
	if (cdb[4] & 0x2)
		goto invalid_fld;       /* LOEJ bit set not supported */
	if (((cdb[4] >> 4) & 0xf) != 0)
		goto invalid_fld;       /* power conditions not supported */

	if (cdb[4] & 0x1) {
		tf->nsect = 1;	/* 1 sector, lba=0 */

		if (qc->dev->flags & ATA_DFLAG_LBA) {
			tf->flags |= ATA_TFLAG_LBA;

			tf->lbah = 0x0;
			tf->lbam = 0x0;
			tf->lbal = 0x0;
			tf->device |= ATA_LBA;
		} else {
			/* CHS */
			tf->lbal = 0x1; /* sect */
			tf->lbam = 0x0; /* cyl low */
			tf->lbah = 0x0; /* cyl high */
		}

		tf->command = ATA_CMD_VERIFY;	/* READ VERIFY */
	} else {
		/* Some odd clown BIOSen issue spindown on power off (ACPI S4
		 * or S5) causing some drives to spin up and down again.
		 */
		if ((qc->ap->flags & ATA_FLAG_NO_POWEROFF_SPINDOWN) &&
		    system_state == SYSTEM_POWER_OFF)
			goto skip;

		if ((qc->ap->flags & ATA_FLAG_NO_HIBERNATE_SPINDOWN) &&
		     system_entering_hibernation())
			goto skip;

		/* Issue ATA STANDBY IMMEDIATE command */
		tf->command = ATA_CMD_STANDBYNOW1;
	}

	/*
	 * Standby and Idle condition timers could be implemented but that
	 * would require libata to implement the Power condition mode page
	 * and allow the user to change it. Changing mode pages requires
	 * MODE SELECT to be implemented.
	 */

	return 0;

 invalid_fld:
	ata_scsi_set_sense(scmd, ILLEGAL_REQUEST, 0x24, 0x0);
	/* "Invalid field in cbd" */
	return 1;
 skip:
	scmd->result = SAM_STAT_GOOD;
	return 1;
}


/**
 *	ata_scsi_flush_xlat - Translate SCSI SYNCHRONIZE CACHE command
 *	@qc: Storage for translated ATA taskfile
 *
 *	Sets up an ATA taskfile to issue FLUSH CACHE or
 *	FLUSH CACHE EXT.
 *
 *	LOCKING:
 *	spin_lock_irqsave(host lock)
 *
 *	RETURNS:
 *	Zero on success, non-zero on error.
 */
static unsigned int ata_scsi_flush_xlat(struct ata_queued_cmd *qc)
{
	struct ata_taskfile *tf = &qc->tf;

	tf->flags |= ATA_TFLAG_DEVICE;
	tf->protocol = ATA_PROT_NODATA;

	if (qc->dev->flags & ATA_DFLAG_FLUSH_EXT)
		tf->command = ATA_CMD_FLUSH_EXT;
	else
		tf->command = ATA_CMD_FLUSH;

	/* flush is critical for IO integrity, consider it an IO command */
	qc->flags |= ATA_QCFLAG_IO;

	return 0;
}

/**
 *	scsi_6_lba_len - Get LBA and transfer length
 *	@cdb: SCSI command to translate
 *
 *	Calculate LBA and transfer length for 6-byte commands.
 *
 *	RETURNS:
 *	@plba: the LBA
 *	@plen: the transfer length
 */
static void scsi_6_lba_len(const u8 *cdb, u64 *plba, u32 *plen)
{
	u64 lba = 0;
	u32 len;

	VPRINTK("six-byte command\n");

	lba |= ((u64)(cdb[1] & 0x1f)) << 16;
	lba |= ((u64)cdb[2]) << 8;
	lba |= ((u64)cdb[3]);

	len = cdb[4];

	*plba = lba;
	*plen = len;
}

/**
 *	scsi_10_lba_len - Get LBA and transfer length
 *	@cdb: SCSI command to translate
 *
 *	Calculate LBA and transfer length for 10-byte commands.
 *
 *	RETURNS:
 *	@plba: the LBA
 *	@plen: the transfer length
 */
static void scsi_10_lba_len(const u8 *cdb, u64 *plba, u32 *plen)
{
	u64 lba = 0;
	u32 len = 0;

	VPRINTK("ten-byte command\n");

	lba |= ((u64)cdb[2]) << 24;
	lba |= ((u64)cdb[3]) << 16;
	lba |= ((u64)cdb[4]) << 8;
	lba |= ((u64)cdb[5]);

	len |= ((u32)cdb[7]) << 8;
	len |= ((u32)cdb[8]);

	*plba = lba;
	*plen = len;
}

/**
 *	scsi_16_lba_len - Get LBA and transfer length
 *	@cdb: SCSI command to translate
 *
 *	Calculate LBA and transfer length for 16-byte commands.
 *
 *	RETURNS:
 *	@plba: the LBA
 *	@plen: the transfer length
 */
static void scsi_16_lba_len(const u8 *cdb, u64 *plba, u32 *plen)
{
	u64 lba = 0;
	u32 len = 0;

	VPRINTK("sixteen-byte command\n");

	lba |= ((u64)cdb[2]) << 56;
	lba |= ((u64)cdb[3]) << 48;
	lba |= ((u64)cdb[4]) << 40;
	lba |= ((u64)cdb[5]) << 32;
	lba |= ((u64)cdb[6]) << 24;
	lba |= ((u64)cdb[7]) << 16;
	lba |= ((u64)cdb[8]) << 8;
	lba |= ((u64)cdb[9]);

	len |= ((u32)cdb[10]) << 24;
	len |= ((u32)cdb[11]) << 16;
	len |= ((u32)cdb[12]) << 8;
	len |= ((u32)cdb[13]);

	*plba = lba;
	*plen = len;
}

/**
 *	ata_scsi_verify_xlat - Translate SCSI VERIFY command into an ATA one
 *	@qc: Storage for translated ATA taskfile
 *
 *	Converts SCSI VERIFY command to an ATA READ VERIFY command.
 *
 *	LOCKING:
 *	spin_lock_irqsave(host lock)
 *
 *	RETURNS:
 *	Zero on success, non-zero on error.
 */
static unsigned int ata_scsi_verify_xlat(struct ata_queued_cmd *qc)
{
	struct scsi_cmnd *scmd = qc->scsicmd;
	struct ata_taskfile *tf = &qc->tf;
	struct ata_device *dev = qc->dev;
	u64 dev_sectors = qc->dev->n_sectors;
	const u8 *cdb = scmd->cmnd;
	u64 block;
	u32 n_block;

	tf->flags |= ATA_TFLAG_ISADDR | ATA_TFLAG_DEVICE;
	tf->protocol = ATA_PROT_NODATA;

	if (cdb[0] == VERIFY) {
		if (scmd->cmd_len < 10)
			goto invalid_fld;
		scsi_10_lba_len(cdb, &block, &n_block);
	} else if (cdb[0] == VERIFY_16) {
		if (scmd->cmd_len < 16)
			goto invalid_fld;
		scsi_16_lba_len(cdb, &block, &n_block);
	} else
		goto invalid_fld;

	if (!n_block)
		goto nothing_to_do;
	if (block >= dev_sectors)
		goto out_of_range;
	if ((block + n_block) > dev_sectors)
		goto out_of_range;

	if (dev->flags & ATA_DFLAG_LBA) {
		tf->flags |= ATA_TFLAG_LBA;

		if (lba_28_ok(block, n_block)) {
			/* use LBA28 */
			tf->command = ATA_CMD_VERIFY;
			tf->device |= (block >> 24) & 0xf;
		} else if (lba_48_ok(block, n_block)) {
			if (!(dev->flags & ATA_DFLAG_LBA48))
				goto out_of_range;

			/* use LBA48 */
			tf->flags |= ATA_TFLAG_LBA48;
			tf->command = ATA_CMD_VERIFY_EXT;

			tf->hob_nsect = (n_block >> 8) & 0xff;

			tf->hob_lbah = (block >> 40) & 0xff;
			tf->hob_lbam = (block >> 32) & 0xff;
			tf->hob_lbal = (block >> 24) & 0xff;
		} else
			/* request too large even for LBA48 */
			goto out_of_range;

		tf->nsect = n_block & 0xff;

		tf->lbah = (block >> 16) & 0xff;
		tf->lbam = (block >> 8) & 0xff;
		tf->lbal = block & 0xff;

		tf->device |= ATA_LBA;
	} else {
		/* CHS */
		u32 sect, head, cyl, track;

		if (!lba_28_ok(block, n_block))
			goto out_of_range;

		/* Convert LBA to CHS */
		track = (u32)block / dev->sectors;
		cyl   = track / dev->heads;
		head  = track % dev->heads;
		sect  = (u32)block % dev->sectors + 1;

		DPRINTK("block %u track %u cyl %u head %u sect %u\n",
			(u32)block, track, cyl, head, sect);

		/* Check whether the converted CHS can fit.
		   Cylinder: 0-65535
		   Head: 0-15
		   Sector: 1-255*/
		if ((cyl >> 16) || (head >> 4) || (sect >> 8) || (!sect))
			goto out_of_range;

		tf->command = ATA_CMD_VERIFY;
		tf->nsect = n_block & 0xff; /* Sector count 0 means 256 sectors */
		tf->lbal = sect;
		tf->lbam = cyl;
		tf->lbah = cyl >> 8;
		tf->device |= head;
	}

	return 0;

invalid_fld:
	ata_scsi_set_sense(scmd, ILLEGAL_REQUEST, 0x24, 0x0);
	/* "Invalid field in cbd" */
	return 1;

out_of_range:
	ata_scsi_set_sense(scmd, ILLEGAL_REQUEST, 0x21, 0x0);
	/* "Logical Block Address out of range" */
	return 1;

nothing_to_do:
	scmd->result = SAM_STAT_GOOD;
	return 1;
}

/**
 *	ata_scsi_rw_xlat - Translate SCSI r/w command into an ATA one
 *	@qc: Storage for translated ATA taskfile
 *
 *	Converts any of six SCSI read/write commands into the
 *	ATA counterpart, including starting sector (LBA),
 *	sector count, and taking into account the device's LBA48
 *	support.
 *
 *	Commands %READ_6, %READ_10, %READ_16, %WRITE_6, %WRITE_10, and
 *	%WRITE_16 are currently supported.
 *
 *	LOCKING:
 *	spin_lock_irqsave(host lock)
 *
 *	RETURNS:
 *	Zero on success, non-zero on error.
 */
static unsigned int ata_scsi_rw_xlat(struct ata_queued_cmd *qc)
{
	struct scsi_cmnd *scmd = qc->scsicmd;
	const u8 *cdb = scmd->cmnd;
	unsigned int tf_flags = 0;
	u64 block;
	u32 n_block;
	int rc;

	if (cdb[0] == WRITE_10 || cdb[0] == WRITE_6 || cdb[0] == WRITE_16)
		tf_flags |= ATA_TFLAG_WRITE;

	/* Calculate the SCSI LBA, transfer length and FUA. */
	switch (cdb[0]) {
	case READ_10:
	case WRITE_10:
		if (unlikely(scmd->cmd_len < 10))
			goto invalid_fld;
		scsi_10_lba_len(cdb, &block, &n_block);
		if (unlikely(cdb[1] & (1 << 3)))
			tf_flags |= ATA_TFLAG_FUA;
		break;
	case READ_6:
	case WRITE_6:
		if (unlikely(scmd->cmd_len < 6))
			goto invalid_fld;
		scsi_6_lba_len(cdb, &block, &n_block);

		/* for 6-byte r/w commands, transfer length 0
		 * means 256 blocks of data, not 0 block.
		 */
		if (!n_block)
			n_block = 256;
		break;
	case READ_16:
	case WRITE_16:
		if (unlikely(scmd->cmd_len < 16))
			goto invalid_fld;
		scsi_16_lba_len(cdb, &block, &n_block);
		if (unlikely(cdb[1] & (1 << 3)))
			tf_flags |= ATA_TFLAG_FUA;
		break;
	default:
		DPRINTK("no-byte command\n");
		goto invalid_fld;
	}

	/* Check and compose ATA command */
	if (!n_block)
		/* For 10-byte and 16-byte SCSI R/W commands, transfer
		 * length 0 means transfer 0 block of data.
		 * However, for ATA R/W commands, sector count 0 means
		 * 256 or 65536 sectors, not 0 sectors as in SCSI.
		 *
		 * WARNING: one or two older ATA drives treat 0 as 0...
		 */
		goto nothing_to_do;

	qc->flags |= ATA_QCFLAG_IO;
	qc->nbytes = n_block * scmd->device->sector_size;

	rc = ata_build_rw_tf(&qc->tf, qc->dev, block, n_block, tf_flags,
			     qc->tag);
	if (likely(rc == 0))
		return 0;

	if (rc == -ERANGE)
		goto out_of_range;
	/* treat all other errors as -EINVAL, fall through */
invalid_fld:
	ata_scsi_set_sense(scmd, ILLEGAL_REQUEST, 0x24, 0x0);
	/* "Invalid field in cbd" */
	return 1;

out_of_range:
	ata_scsi_set_sense(scmd, ILLEGAL_REQUEST, 0x21, 0x0);
	/* "Logical Block Address out of range" */
	return 1;

nothing_to_do:
	scmd->result = SAM_STAT_GOOD;
	return 1;
}

static void ata_scsi_qc_complete(struct ata_queued_cmd *qc)
{
	struct ata_port *ap = qc->ap;
	struct scsi_cmnd *cmd = qc->scsicmd;
	u8 *cdb = cmd->cmnd;
	int need_sense = (qc->err_mask != 0);

	/* For ATA pass thru (SAT) commands, generate a sense block if
	 * user mandated it or if there's an error.  Note that if we
	 * generate because the user forced us to, a check condition
	 * is generated and the ATA register values are returned
	 * whether the command completed successfully or not. If there
	 * was no error, SK, ASC and ASCQ will all be zero.
	 */
	if (((cdb[0] == ATA_16) || (cdb[0] == ATA_12)) &&
	    ((cdb[2] & 0x20) || need_sense)) {
		ata_gen_passthru_sense(qc);
	} else {
		if (!need_sense) {
			cmd->result = SAM_STAT_GOOD;
		} else {
			/* TODO: decide which descriptor format to use
			 * for 48b LBA devices and call that here
			 * instead of the fixed desc, which is only
			 * good for smaller LBA (and maybe CHS?)
			 * devices.
			 */
			ata_gen_ata_sense(qc);
		}
	}

	if (need_sense && !ap->ops->error_handler)
		ata_dump_status(ap->print_id, &qc->result_tf);

	qc->scsidone(cmd);

	ata_qc_free(qc);
}

/**
 *	ata_scsi_translate - Translate then issue SCSI command to ATA device
 *	@dev: ATA device to which the command is addressed
 *	@cmd: SCSI command to execute
 *	@xlat_func: Actor which translates @cmd to an ATA taskfile
 *
 *	Our ->queuecommand() function has decided that the SCSI
 *	command issued can be directly translated into an ATA
 *	command, rather than handled internally.
 *
 *	This function sets up an ata_queued_cmd structure for the
 *	SCSI command, and sends that ata_queued_cmd to the hardware.
 *
 *	The xlat_func argument (actor) returns 0 if ready to execute
 *	ATA command, else 1 to finish translation. If 1 is returned
 *	then cmd->result (and possibly cmd->sense_buffer) are assumed
 *	to be set reflecting an error condition or clean (early)
 *	termination.
 *
 *	LOCKING:
 *	spin_lock_irqsave(host lock)
 *
 *	RETURNS:
 *	0 on success, SCSI_ML_QUEUE_DEVICE_BUSY if the command
 *	needs to be deferred.
 */
static int ata_scsi_translate(struct ata_device *dev, struct scsi_cmnd *cmd,
			      ata_xlat_func_t xlat_func)
{
	struct ata_port *ap = dev->link->ap;
	struct ata_queued_cmd *qc;
	int rc;

	VPRINTK("ENTER\n");

	qc = ata_scsi_qc_new(dev, cmd);
	if (!qc)
		goto err_mem;

	/* data is present; dma-map it */
	if (cmd->sc_data_direction == DMA_FROM_DEVICE ||
	    cmd->sc_data_direction == DMA_TO_DEVICE) {
		if (unlikely(scsi_bufflen(cmd) < 1)) {
			ata_dev_warn(dev, "WARNING: zero len r/w req\n");
			goto err_did;
		}

		ata_sg_init(qc, scsi_sglist(cmd), scsi_sg_count(cmd));

		qc->dma_dir = cmd->sc_data_direction;
	}

	qc->complete_fn = ata_scsi_qc_complete;

	if (xlat_func(qc))
		goto early_finish;

	if (ap->ops->qc_defer) {
		if ((rc = ap->ops->qc_defer(qc)))
			goto defer;
	}

	/* select device, send command to hardware */
	ata_qc_issue(qc);

	VPRINTK("EXIT\n");
	return 0;

early_finish:
	ata_qc_free(qc);
	cmd->scsi_done(cmd);
	DPRINTK("EXIT - early finish (good or error)\n");
	return 0;

err_did:
	ata_qc_free(qc);
	cmd->result = (DID_ERROR << 16);
	cmd->scsi_done(cmd);
err_mem:
	DPRINTK("EXIT - internal\n");
	return 0;

defer:
	ata_qc_free(qc);
	DPRINTK("EXIT - defer\n");
	if (rc == ATA_DEFER_LINK)
		return SCSI_MLQUEUE_DEVICE_BUSY;
	else
		return SCSI_MLQUEUE_HOST_BUSY;
}

/**
 *	ata_scsi_rbuf_get - Map response buffer.
 *	@cmd: SCSI command containing buffer to be mapped.
 *	@flags: unsigned long variable to store irq enable status
 *	@copy_in: copy in from user buffer
 *
 *	Prepare buffer for simulated SCSI commands.
 *
 *	LOCKING:
 *	spin_lock_irqsave(ata_scsi_rbuf_lock) on success
 *
 *	RETURNS:
 *	Pointer to response buffer.
 */
static void *ata_scsi_rbuf_get(struct scsi_cmnd *cmd, bool copy_in,
			       unsigned long *flags)
{
	spin_lock_irqsave(&ata_scsi_rbuf_lock, *flags);

	memset(ata_scsi_rbuf, 0, ATA_SCSI_RBUF_SIZE);
	if (copy_in)
		sg_copy_to_buffer(scsi_sglist(cmd), scsi_sg_count(cmd),
				  ata_scsi_rbuf, ATA_SCSI_RBUF_SIZE);
	return ata_scsi_rbuf;
}

/**
 *	ata_scsi_rbuf_put - Unmap response buffer.
 *	@cmd: SCSI command containing buffer to be unmapped.
 *	@copy_out: copy out result
 *	@flags: @flags passed to ata_scsi_rbuf_get()
 *
 *	Returns rbuf buffer.  The result is copied to @cmd's buffer if
 *	@copy_back is true.
 *
 *	LOCKING:
 *	Unlocks ata_scsi_rbuf_lock.
 */
static inline void ata_scsi_rbuf_put(struct scsi_cmnd *cmd, bool copy_out,
				     unsigned long *flags)
{
	if (copy_out)
		sg_copy_from_buffer(scsi_sglist(cmd), scsi_sg_count(cmd),
				    ata_scsi_rbuf, ATA_SCSI_RBUF_SIZE);
	spin_unlock_irqrestore(&ata_scsi_rbuf_lock, *flags);
}

/**
 *	ata_scsi_rbuf_fill - wrapper for SCSI command simulators
 *	@args: device IDENTIFY data / SCSI command of interest.
 *	@actor: Callback hook for desired SCSI command simulator
 *
 *	Takes care of the hard work of simulating a SCSI command...
 *	Mapping the response buffer, calling the command's handler,
 *	and handling the handler's return value.  This return value
 *	indicates whether the handler wishes the SCSI command to be
 *	completed successfully (0), or not (in which case cmd->result
 *	and sense buffer are assumed to be set).
 *
 *	LOCKING:
 *	spin_lock_irqsave(host lock)
 */
static void ata_scsi_rbuf_fill(struct ata_scsi_args *args,
		unsigned int (*actor)(struct ata_scsi_args *args, u8 *rbuf))
{
	u8 *rbuf;
	unsigned int rc;
	struct scsi_cmnd *cmd = args->cmd;
	unsigned long flags;

	rbuf = ata_scsi_rbuf_get(cmd, false, &flags);
	rc = actor(args, rbuf);
	ata_scsi_rbuf_put(cmd, rc == 0, &flags);

	if (rc == 0)
		cmd->result = SAM_STAT_GOOD;
	args->done(cmd);
}

/**
 *	ata_scsiop_inq_std - Simulate INQUIRY command
 *	@args: device IDENTIFY data / SCSI command of interest.
 *	@rbuf: Response buffer, to which simulated SCSI cmd output is sent.
 *
 *	Returns standard device identification data associated
 *	with non-VPD INQUIRY command output.
 *
 *	LOCKING:
 *	spin_lock_irqsave(host lock)
 */
static unsigned int ata_scsiop_inq_std(struct ata_scsi_args *args, u8 *rbuf)
{
	const u8 versions[] = {
		0x60,	/* SAM-3 (no version claimed) */

		0x03,
		0x20,	/* SBC-2 (no version claimed) */

		0x02,
		0x60	/* SPC-3 (no version claimed) */
	};
	u8 hdr[] = {
		TYPE_DISK,
		0,
		0x5,	/* claim SPC-3 version compatibility */
		2,
		95 - 4
	};

	VPRINTK("ENTER\n");

	/* set scsi removeable (RMB) bit per ata bit */
	if (ata_id_removeable(args->id))
		hdr[1] |= (1 << 7);

	memcpy(rbuf, hdr, sizeof(hdr));
	memcpy(&rbuf[8], "ATA     ", 8);
	ata_id_string(args->id, &rbuf[16], ATA_ID_PROD, 16);
	ata_id_string(args->id, &rbuf[32], ATA_ID_FW_REV, 4);

	if (rbuf[32] == 0 || rbuf[32] == ' ')
		memcpy(&rbuf[32], "n/a ", 4);

	memcpy(rbuf + 59, versions, sizeof(versions));

	return 0;
}

/**
 *	ata_scsiop_inq_00 - Simulate INQUIRY VPD page 0, list of pages
 *	@args: device IDENTIFY data / SCSI command of interest.
 *	@rbuf: Response buffer, to which simulated SCSI cmd output is sent.
 *
 *	Returns list of inquiry VPD pages available.
 *
 *	LOCKING:
 *	spin_lock_irqsave(host lock)
 */
static unsigned int ata_scsiop_inq_00(struct ata_scsi_args *args, u8 *rbuf)
{
	const u8 pages[] = {
		0x00,	/* page 0x00, this page */
		0x80,	/* page 0x80, unit serial no page */
		0x83,	/* page 0x83, device ident page */
		0x89,	/* page 0x89, ata info page */
		0xb0,	/* page 0xb0, block limits page */
		0xb1,	/* page 0xb1, block device characteristics page */
		0xb2,	/* page 0xb2, thin provisioning page */
	};

	rbuf[3] = sizeof(pages);	/* number of supported VPD pages */
	memcpy(rbuf + 4, pages, sizeof(pages));
	return 0;
}

/**
 *	ata_scsiop_inq_80 - Simulate INQUIRY VPD page 80, device serial number
 *	@args: device IDENTIFY data / SCSI command of interest.
 *	@rbuf: Response buffer, to which simulated SCSI cmd output is sent.
 *
 *	Returns ATA device serial number.
 *
 *	LOCKING:
 *	spin_lock_irqsave(host lock)
 */
static unsigned int ata_scsiop_inq_80(struct ata_scsi_args *args, u8 *rbuf)
{
	const u8 hdr[] = {
		0,
		0x80,			/* this page code */
		0,
		ATA_ID_SERNO_LEN,	/* page len */
	};

	memcpy(rbuf, hdr, sizeof(hdr));
	ata_id_string(args->id, (unsigned char *) &rbuf[4],
		      ATA_ID_SERNO, ATA_ID_SERNO_LEN);
	return 0;
}

/**
 *	ata_scsiop_inq_83 - Simulate INQUIRY VPD page 83, device identity
 *	@args: device IDENTIFY data / SCSI command of interest.
 *	@rbuf: Response buffer, to which simulated SCSI cmd output is sent.
 *
 *	Yields two logical unit device identification designators:
 *	 - vendor specific ASCII containing the ATA serial number
 *	 - SAT defined "t10 vendor id based" containing ASCII vendor
 *	   name ("ATA     "), model and serial numbers.
 *
 *	LOCKING:
 *	spin_lock_irqsave(host lock)
 */
static unsigned int ata_scsiop_inq_83(struct ata_scsi_args *args, u8 *rbuf)
{
	const int sat_model_serial_desc_len = 68;
	int num;

	rbuf[1] = 0x83;			/* this page code */
	num = 4;

	/* piv=0, assoc=lu, code_set=ACSII, designator=vendor */
	rbuf[num + 0] = 2;
	rbuf[num + 3] = ATA_ID_SERNO_LEN;
	num += 4;
	ata_id_string(args->id, (unsigned char *) rbuf + num,
		      ATA_ID_SERNO, ATA_ID_SERNO_LEN);
	num += ATA_ID_SERNO_LEN;

	/* SAT defined lu model and serial numbers descriptor */
	/* piv=0, assoc=lu, code_set=ACSII, designator=t10 vendor id */
	rbuf[num + 0] = 2;
	rbuf[num + 1] = 1;
	rbuf[num + 3] = sat_model_serial_desc_len;
	num += 4;
	memcpy(rbuf + num, "ATA     ", 8);
	num += 8;
	ata_id_string(args->id, (unsigned char *) rbuf + num, ATA_ID_PROD,
		      ATA_ID_PROD_LEN);
	num += ATA_ID_PROD_LEN;
	ata_id_string(args->id, (unsigned char *) rbuf + num, ATA_ID_SERNO,
		      ATA_ID_SERNO_LEN);
	num += ATA_ID_SERNO_LEN;

	if (ata_id_has_wwn(args->id)) {
		/* SAT defined lu world wide name */
		/* piv=0, assoc=lu, code_set=binary, designator=NAA */
		rbuf[num + 0] = 1;
		rbuf[num + 1] = 3;
		rbuf[num + 3] = ATA_ID_WWN_LEN;
		num += 4;
		ata_id_string(args->id, (unsigned char *) rbuf + num,
			      ATA_ID_WWN, ATA_ID_WWN_LEN);
		num += ATA_ID_WWN_LEN;
	}
	rbuf[3] = num - 4;    /* page len (assume less than 256 bytes) */
	return 0;
}

/**
 *	ata_scsiop_inq_89 - Simulate INQUIRY VPD page 89, ATA info
 *	@args: device IDENTIFY data / SCSI command of interest.
 *	@rbuf: Response buffer, to which simulated SCSI cmd output is sent.
 *
 *	Yields SAT-specified ATA VPD page.
 *
 *	LOCKING:
 *	spin_lock_irqsave(host lock)
 */
static unsigned int ata_scsiop_inq_89(struct ata_scsi_args *args, u8 *rbuf)
{
	struct ata_taskfile tf;

	memset(&tf, 0, sizeof(tf));

	rbuf[1] = 0x89;			/* our page code */
	rbuf[2] = (0x238 >> 8);		/* page size fixed at 238h */
	rbuf[3] = (0x238 & 0xff);

	memcpy(&rbuf[8], "linux   ", 8);
	memcpy(&rbuf[16], "libata          ", 16);
	memcpy(&rbuf[32], DRV_VERSION, 4);
	ata_id_string(args->id, &rbuf[32], ATA_ID_FW_REV, 4);

	/* we don't store the ATA device signature, so we fake it */

	tf.command = ATA_DRDY;		/* really, this is Status reg */
	tf.lbal = 0x1;
	tf.nsect = 0x1;

	ata_tf_to_fis(&tf, 0, 1, &rbuf[36]);	/* TODO: PMP? */
	rbuf[36] = 0x34;		/* force D2H Reg FIS (34h) */

	rbuf[56] = ATA_CMD_ID_ATA;

	memcpy(&rbuf[60], &args->id[0], 512);
	return 0;
}

static unsigned int ata_scsiop_inq_b0(struct ata_scsi_args *args, u8 *rbuf)
{
	u16 min_io_sectors;

	rbuf[1] = 0xb0;
	rbuf[3] = 0x3c;		/* required VPD size with unmap support */

	/*
	 * Optimal transfer length granularity.
	 *
	 * This is always one physical block, but for disks with a smaller
	 * logical than physical sector size we need to figure out what the
	 * latter is.
	 */
	min_io_sectors = 1 << ata_id_log2_per_physical_sector(args->id);
	put_unaligned_be16(min_io_sectors, &rbuf[6]);

	/*
	 * Optimal unmap granularity.
	 *
	 * The ATA spec doesn't even know about a granularity or alignment
	 * for the TRIM command.  We can leave away most of the unmap related
	 * VPD page entries, but we have specifify a granularity to signal
	 * that we support some form of unmap - in thise case via WRITE SAME
	 * with the unmap bit set.
	 */
	if (ata_id_has_trim(args->id)) {
		put_unaligned_be64(65535 * 512 / 8, &rbuf[36]);
		put_unaligned_be32(1, &rbuf[28]);
	}

	return 0;
}

static unsigned int ata_scsiop_inq_b1(struct ata_scsi_args *args, u8 *rbuf)
{
	int form_factor = ata_id_form_factor(args->id);
	int media_rotation_rate = ata_id_rotation_rate(args->id);

	rbuf[1] = 0xb1;
	rbuf[3] = 0x3c;
	rbuf[4] = media_rotation_rate >> 8;
	rbuf[5] = media_rotation_rate;
	rbuf[7] = form_factor;

	return 0;
}

static unsigned int ata_scsiop_inq_b2(struct ata_scsi_args *args, u8 *rbuf)
{
	/* SCSI Thin Provisioning VPD page: SBC-3 rev 22 or later */
	rbuf[1] = 0xb2;
	rbuf[3] = 0x4;
	rbuf[5] = 1 << 6;	/* TPWS */

	return 0;
}

/**
 *	ata_scsiop_noop - Command handler that simply returns success.
 *	@args: device IDENTIFY data / SCSI command of interest.
 *	@rbuf: Response buffer, to which simulated SCSI cmd output is sent.
 *
 *	No operation.  Simply returns success to caller, to indicate
 *	that the caller should successfully complete this SCSI command.
 *
 *	LOCKING:
 *	spin_lock_irqsave(host lock)
 */
static unsigned int ata_scsiop_noop(struct ata_scsi_args *args, u8 *rbuf)
{
	VPRINTK("ENTER\n");
	return 0;
}

/**
 *	ata_msense_caching - Simulate MODE SENSE caching info page
 *	@id: device IDENTIFY data
 *	@buf: output buffer
 *
 *	Generate a caching info page, which conditionally indicates
 *	write caching to the SCSI layer, depending on device
 *	capabilities.
 *
 *	LOCKING:
 *	None.
 */
static unsigned int ata_msense_caching(u16 *id, u8 *buf)
{
	memcpy(buf, def_cache_mpage, sizeof(def_cache_mpage));
	if (ata_id_wcache_enabled(id))
		buf[2] |= (1 << 2);	/* write cache enable */
	if (!ata_id_rahead_enabled(id))
		buf[12] |= (1 << 5);	/* disable read ahead */
	return sizeof(def_cache_mpage);
}

/**
 *	ata_msense_ctl_mode - Simulate MODE SENSE control mode page
 *	@buf: output buffer
 *
 *	Generate a generic MODE SENSE control mode page.
 *
 *	LOCKING:
 *	None.
 */
static unsigned int ata_msense_ctl_mode(u8 *buf)
{
	memcpy(buf, def_control_mpage, sizeof(def_control_mpage));
	return sizeof(def_control_mpage);
}

/**
 *	ata_msense_rw_recovery - Simulate MODE SENSE r/w error recovery page
 *	@buf: output buffer
 *
 *	Generate a generic MODE SENSE r/w error recovery page.
 *
 *	LOCKING:
 *	None.
 */
static unsigned int ata_msense_rw_recovery(u8 *buf)
{
	memcpy(buf, def_rw_recovery_mpage, sizeof(def_rw_recovery_mpage));
	return sizeof(def_rw_recovery_mpage);
}

/*
 * We can turn this into a real blacklist if it's needed, for now just
 * blacklist any Maxtor BANC1G10 revision firmware
 */
static int ata_dev_supports_fua(u16 *id)
{
	unsigned char model[ATA_ID_PROD_LEN + 1], fw[ATA_ID_FW_REV_LEN + 1];

	if (!libata_fua)
		return 0;
	if (!ata_id_has_fua(id))
		return 0;

	ata_id_c_string(id, model, ATA_ID_PROD, sizeof(model));
	ata_id_c_string(id, fw, ATA_ID_FW_REV, sizeof(fw));

	if (strcmp(model, "Maxtor"))
		return 1;
	if (strcmp(fw, "BANC1G10"))
		return 1;

	return 0; /* blacklisted */
}

/**
 *	ata_scsiop_mode_sense - Simulate MODE SENSE 6, 10 commands
 *	@args: device IDENTIFY data / SCSI command of interest.
 *	@rbuf: Response buffer, to which simulated SCSI cmd output is sent.
 *
 *	Simulate MODE SENSE commands. Assume this is invoked for direct
 *	access devices (e.g. disks) only. There should be no block
 *	descriptor for other device types.
 *
 *	LOCKING:
 *	spin_lock_irqsave(host lock)
 */
static unsigned int ata_scsiop_mode_sense(struct ata_scsi_args *args, u8 *rbuf)
{
	struct ata_device *dev = args->dev;
	u8 *scsicmd = args->cmd->cmnd, *p = rbuf;
	const u8 sat_blk_desc[] = {
		0, 0, 0, 0,	/* number of blocks: sat unspecified */
		0,
		0, 0x2, 0x0	/* block length: 512 bytes */
	};
	u8 pg, spg;
	unsigned int ebd, page_control, six_byte;
	u8 dpofua;

	VPRINTK("ENTER\n");

	six_byte = (scsicmd[0] == MODE_SENSE);
	ebd = !(scsicmd[1] & 0x8);      /* dbd bit inverted == edb */
	/*
	 * LLBA bit in msense(10) ignored (compliant)
	 */

	page_control = scsicmd[2] >> 6;
	switch (page_control) {
	case 0: /* current */
		break;  /* supported */
	case 3: /* saved */
		goto saving_not_supp;
	case 1: /* changeable */
	case 2: /* defaults */
	default:
		goto invalid_fld;
	}

	if (six_byte)
		p += 4 + (ebd ? 8 : 0);
	else
		p += 8 + (ebd ? 8 : 0);

	pg = scsicmd[2] & 0x3f;
	spg = scsicmd[3];
	/*
	 * No mode subpages supported (yet) but asking for _all_
	 * subpages may be valid
	 */
	if (spg && (spg != ALL_SUB_MPAGES))
		goto invalid_fld;

	switch(pg) {
	case RW_RECOVERY_MPAGE:
		p += ata_msense_rw_recovery(p);
		break;

	case CACHE_MPAGE:
		p += ata_msense_caching(args->id, p);
		break;

	case CONTROL_MPAGE:
		p += ata_msense_ctl_mode(p);
		break;

	case ALL_MPAGES:
		p += ata_msense_rw_recovery(p);
		p += ata_msense_caching(args->id, p);
		p += ata_msense_ctl_mode(p);
		break;

	default:		/* invalid page code */
		goto invalid_fld;
	}

	dpofua = 0;
	if (ata_dev_supports_fua(args->id) && (dev->flags & ATA_DFLAG_LBA48) &&
	    (!(dev->flags & ATA_DFLAG_PIO) || dev->multi_count))
		dpofua = 1 << 4;

	if (six_byte) {
		rbuf[0] = p - rbuf - 1;
		rbuf[2] |= dpofua;
		if (ebd) {
			rbuf[3] = sizeof(sat_blk_desc);
			memcpy(rbuf + 4, sat_blk_desc, sizeof(sat_blk_desc));
		}
	} else {
		unsigned int output_len = p - rbuf - 2;

		rbuf[0] = output_len >> 8;
		rbuf[1] = output_len;
		rbuf[3] |= dpofua;
		if (ebd) {
			rbuf[7] = sizeof(sat_blk_desc);
			memcpy(rbuf + 8, sat_blk_desc, sizeof(sat_blk_desc));
		}
	}
	return 0;

invalid_fld:
	ata_scsi_set_sense(args->cmd, ILLEGAL_REQUEST, 0x24, 0x0);
	/* "Invalid field in cbd" */
	return 1;

saving_not_supp:
	ata_scsi_set_sense(args->cmd, ILLEGAL_REQUEST, 0x39, 0x0);
	 /* "Saving parameters not supported" */
	return 1;
}

/**
 *	ata_scsiop_read_cap - Simulate READ CAPACITY[ 16] commands
 *	@args: device IDENTIFY data / SCSI command of interest.
 *	@rbuf: Response buffer, to which simulated SCSI cmd output is sent.
 *
 *	Simulate READ CAPACITY commands.
 *
 *	LOCKING:
 *	None.
 */
static unsigned int ata_scsiop_read_cap(struct ata_scsi_args *args, u8 *rbuf)
{
	struct ata_device *dev = args->dev;
	u64 last_lba = dev->n_sectors - 1; /* LBA of the last block */
	u32 sector_size; /* physical sector size in bytes */
	u8 log2_per_phys;
	u16 lowest_aligned;

	sector_size = ata_id_logical_sector_size(dev->id);
	log2_per_phys = ata_id_log2_per_physical_sector(dev->id);
	lowest_aligned = ata_id_logical_sector_offset(dev->id, log2_per_phys);

	VPRINTK("ENTER\n");

	if (args->cmd->cmnd[0] == READ_CAPACITY) {
		if (last_lba >= 0xffffffffULL)
			last_lba = 0xffffffff;

		/* sector count, 32-bit */
		rbuf[0] = last_lba >> (8 * 3);
		rbuf[1] = last_lba >> (8 * 2);
		rbuf[2] = last_lba >> (8 * 1);
		rbuf[3] = last_lba;

		/* sector size */
		rbuf[4] = sector_size >> (8 * 3);
		rbuf[5] = sector_size >> (8 * 2);
		rbuf[6] = sector_size >> (8 * 1);
		rbuf[7] = sector_size;
	} else {
		/* sector count, 64-bit */
		rbuf[0] = last_lba >> (8 * 7);
		rbuf[1] = last_lba >> (8 * 6);
		rbuf[2] = last_lba >> (8 * 5);
		rbuf[3] = last_lba >> (8 * 4);
		rbuf[4] = last_lba >> (8 * 3);
		rbuf[5] = last_lba >> (8 * 2);
		rbuf[6] = last_lba >> (8 * 1);
		rbuf[7] = last_lba;

		/* sector size */
		rbuf[ 8] = sector_size >> (8 * 3);
		rbuf[ 9] = sector_size >> (8 * 2);
		rbuf[10] = sector_size >> (8 * 1);
		rbuf[11] = sector_size;

		rbuf[12] = 0;
		rbuf[13] = log2_per_phys;
		rbuf[14] = (lowest_aligned >> 8) & 0x3f;
		rbuf[15] = lowest_aligned;

		if (ata_id_has_trim(args->id)) {
			rbuf[14] |= 0x80; /* TPE */

			if (ata_id_has_zero_after_trim(args->id))
				rbuf[14] |= 0x40; /* TPRZ */
		}
	}

	return 0;
}

/**
 *	ata_scsiop_report_luns - Simulate REPORT LUNS command
 *	@args: device IDENTIFY data / SCSI command of interest.
 *	@rbuf: Response buffer, to which simulated SCSI cmd output is sent.
 *
 *	Simulate REPORT LUNS command.
 *
 *	LOCKING:
 *	spin_lock_irqsave(host lock)
 */
static unsigned int ata_scsiop_report_luns(struct ata_scsi_args *args, u8 *rbuf)
{
	VPRINTK("ENTER\n");
	rbuf[3] = 8;	/* just one lun, LUN 0, size 8 bytes */

	return 0;
}

static void atapi_sense_complete(struct ata_queued_cmd *qc)
{
	if (qc->err_mask && ((qc->err_mask & AC_ERR_DEV) == 0)) {
		/* FIXME: not quite right; we don't want the
		 * translation of taskfile registers into
		 * a sense descriptors, since that's only
		 * correct for ATA, not ATAPI
		 */
		ata_gen_passthru_sense(qc);
	}

	qc->scsidone(qc->scsicmd);
	ata_qc_free(qc);
}

/* is it pointless to prefer PIO for "safety reasons"? */
static inline int ata_pio_use_silly(struct ata_port *ap)
{
	return (ap->flags & ATA_FLAG_PIO_DMA);
}

static void atapi_request_sense(struct ata_queued_cmd *qc)
{
	struct ata_port *ap = qc->ap;
	struct scsi_cmnd *cmd = qc->scsicmd;

	DPRINTK("ATAPI request sense\n");

	/* FIXME: is this needed? */
	memset(cmd->sense_buffer, 0, SCSI_SENSE_BUFFERSIZE);

#ifdef CONFIG_ATA_SFF
	if (ap->ops->sff_tf_read)
		ap->ops->sff_tf_read(ap, &qc->tf);
#endif

	/* fill these in, for the case where they are -not- overwritten */
	cmd->sense_buffer[0] = 0x70;
	cmd->sense_buffer[2] = qc->tf.feature >> 4;

	ata_qc_reinit(qc);

	/* setup sg table and init transfer direction */
	sg_init_one(&qc->sgent, cmd->sense_buffer, SCSI_SENSE_BUFFERSIZE);
	ata_sg_init(qc, &qc->sgent, 1);
	qc->dma_dir = DMA_FROM_DEVICE;

	memset(&qc->cdb, 0, qc->dev->cdb_len);
	qc->cdb[0] = REQUEST_SENSE;
	qc->cdb[4] = SCSI_SENSE_BUFFERSIZE;

	qc->tf.flags |= ATA_TFLAG_ISADDR | ATA_TFLAG_DEVICE;
	qc->tf.command = ATA_CMD_PACKET;

	if (ata_pio_use_silly(ap)) {
		qc->tf.protocol = ATAPI_PROT_DMA;
		qc->tf.feature |= ATAPI_PKT_DMA;
	} else {
		qc->tf.protocol = ATAPI_PROT_PIO;
		qc->tf.lbam = SCSI_SENSE_BUFFERSIZE;
		qc->tf.lbah = 0;
	}
	qc->nbytes = SCSI_SENSE_BUFFERSIZE;

	qc->complete_fn = atapi_sense_complete;

	ata_qc_issue(qc);

	DPRINTK("EXIT\n");
}

static void atapi_qc_complete(struct ata_queued_cmd *qc)
{
	struct scsi_cmnd *cmd = qc->scsicmd;
	unsigned int err_mask = qc->err_mask;

	VPRINTK("ENTER, err_mask 0x%X\n", err_mask);

	/* handle completion from new EH */
	if (unlikely(qc->ap->ops->error_handler &&
		     (err_mask || qc->flags & ATA_QCFLAG_SENSE_VALID))) {

		if (!(qc->flags & ATA_QCFLAG_SENSE_VALID)) {
			/* FIXME: not quite right; we don't want the
			 * translation of taskfile registers into a
			 * sense descriptors, since that's only
			 * correct for ATA, not ATAPI
			 */
			ata_gen_passthru_sense(qc);
		}

		/* SCSI EH automatically locks door if sdev->locked is
		 * set.  Sometimes door lock request continues to
		 * fail, for example, when no media is present.  This
		 * creates a loop - SCSI EH issues door lock which
		 * fails and gets invoked again to acquire sense data
		 * for the failed command.
		 *
		 * If door lock fails, always clear sdev->locked to
		 * avoid this infinite loop.
		 *
		 * This may happen before SCSI scan is complete.  Make
		 * sure qc->dev->sdev isn't NULL before dereferencing.
		 */
		if (qc->cdb[0] == ALLOW_MEDIUM_REMOVAL && qc->dev->sdev)
			qc->dev->sdev->locked = 0;

		qc->scsicmd->result = SAM_STAT_CHECK_CONDITION;
		qc->scsidone(cmd);
		ata_qc_free(qc);
		return;
	}

	/* successful completion or old EH failure path */
	if (unlikely(err_mask & AC_ERR_DEV)) {
		cmd->result = SAM_STAT_CHECK_CONDITION;
		atapi_request_sense(qc);
		return;
	} else if (unlikely(err_mask)) {
		/* FIXME: not quite right; we don't want the
		 * translation of taskfile registers into
		 * a sense descriptors, since that's only
		 * correct for ATA, not ATAPI
		 */
		ata_gen_passthru_sense(qc);
	} else {
		u8 *scsicmd = cmd->cmnd;

		if ((scsicmd[0] == INQUIRY) && ((scsicmd[1] & 0x03) == 0)) {
			unsigned long flags;
			u8 *buf;

			buf = ata_scsi_rbuf_get(cmd, true, &flags);

	/* ATAPI devices typically report zero for their SCSI version,
	 * and sometimes deviate from the spec WRT response data
	 * format.  If SCSI version is reported as zero like normal,
	 * then we make the following fixups:  1) Fake MMC-5 version,
	 * to indicate to the Linux scsi midlayer this is a modern
	 * device.  2) Ensure response data format / ATAPI information
	 * are always correct.
	 */
			if (buf[2] == 0) {
				buf[2] = 0x5;
				buf[3] = 0x32;
			}

			ata_scsi_rbuf_put(cmd, true, &flags);
		}

		cmd->result = SAM_STAT_GOOD;
	}

	qc->scsidone(cmd);
	ata_qc_free(qc);
}
/**
 *	atapi_xlat - Initialize PACKET taskfile
 *	@qc: command structure to be initialized
 *
 *	LOCKING:
 *	spin_lock_irqsave(host lock)
 *
 *	RETURNS:
 *	Zero on success, non-zero on failure.
 */
static unsigned int atapi_xlat(struct ata_queued_cmd *qc)
{
	struct scsi_cmnd *scmd = qc->scsicmd;
	struct ata_device *dev = qc->dev;
	int nodata = (scmd->sc_data_direction == DMA_NONE);
	int using_pio = !nodata && (dev->flags & ATA_DFLAG_PIO);
	unsigned int nbytes;

	memset(qc->cdb, 0, dev->cdb_len);
	memcpy(qc->cdb, scmd->cmnd, scmd->cmd_len);

	qc->complete_fn = atapi_qc_complete;

	qc->tf.flags |= ATA_TFLAG_ISADDR | ATA_TFLAG_DEVICE;
	if (scmd->sc_data_direction == DMA_TO_DEVICE) {
		qc->tf.flags |= ATA_TFLAG_WRITE;
		DPRINTK("direction: write\n");
	}

	qc->tf.command = ATA_CMD_PACKET;
	ata_qc_set_pc_nbytes(qc);

	/* check whether ATAPI DMA is safe */
	if (!nodata && !using_pio && atapi_check_dma(qc))
		using_pio = 1;

	/* Some controller variants snoop this value for Packet
	 * transfers to do state machine and FIFO management.  Thus we
	 * want to set it properly, and for DMA where it is
	 * effectively meaningless.
	 */
	nbytes = min(ata_qc_raw_nbytes(qc), (unsigned int)63 * 1024);

	/* Most ATAPI devices which honor transfer chunk size don't
	 * behave according to the spec when odd chunk size which
	 * matches the transfer length is specified.  If the number of
	 * bytes to transfer is 2n+1.  According to the spec, what
	 * should happen is to indicate that 2n+1 is going to be
	 * transferred and transfer 2n+2 bytes where the last byte is
	 * padding.
	 *
	 * In practice, this doesn't happen.  ATAPI devices first
	 * indicate and transfer 2n bytes and then indicate and
	 * transfer 2 bytes where the last byte is padding.
	 *
	 * This inconsistency confuses several controllers which
	 * perform PIO using DMA such as Intel AHCIs and sil3124/32.
	 * These controllers use actual number of transferred bytes to
	 * update DMA poitner and transfer of 4n+2 bytes make those
	 * controller push DMA pointer by 4n+4 bytes because SATA data
	 * FISes are aligned to 4 bytes.  This causes data corruption
	 * and buffer overrun.
	 *
	 * Always setting nbytes to even number solves this problem
	 * because then ATAPI devices don't have to split data at 2n
	 * boundaries.
	 */
	if (nbytes & 0x1)
		nbytes++;

	qc->tf.lbam = (nbytes & 0xFF);
	qc->tf.lbah = (nbytes >> 8);

	if (nodata)
		qc->tf.protocol = ATAPI_PROT_NODATA;
	else if (using_pio)
		qc->tf.protocol = ATAPI_PROT_PIO;
	else {
		/* DMA data xfer */
		qc->tf.protocol = ATAPI_PROT_DMA;
		qc->tf.feature |= ATAPI_PKT_DMA;

		if ((dev->flags & ATA_DFLAG_DMADIR) &&
		    (scmd->sc_data_direction != DMA_TO_DEVICE))
			/* some SATA bridges need us to indicate data xfer direction */
			qc->tf.feature |= ATAPI_DMADIR;
	}


	/* FIXME: We need to translate 0x05 READ_BLOCK_LIMITS to a MODE_SENSE
	   as ATAPI tape drives don't get this right otherwise */
	return 0;
}

static struct ata_device *ata_find_dev(struct ata_port *ap, int devno)
{
	if (!sata_pmp_attached(ap)) {
		if (likely(devno < ata_link_max_devices(&ap->link)))
			return &ap->link.device[devno];
	} else {
		if (likely(devno < ap->nr_pmp_links))
			return &ap->pmp_link[devno].device[0];
	}

	return NULL;
}

static struct ata_device *__ata_scsi_find_dev(struct ata_port *ap,
					      const struct scsi_device *scsidev)
{
	int devno;

	/* skip commands not addressed to targets we simulate */
	if (!sata_pmp_attached(ap)) {
		if (unlikely(scsidev->channel || scsidev->lun))
			return NULL;
		devno = scsidev->id;
	} else {
		if (unlikely(scsidev->id || scsidev->lun))
			return NULL;
		devno = scsidev->channel;
	}

	return ata_find_dev(ap, devno);
}

/**
 *	ata_scsi_find_dev - lookup ata_device from scsi_cmnd
 *	@ap: ATA port to which the device is attached
 *	@scsidev: SCSI device from which we derive the ATA device
 *
 *	Given various information provided in struct scsi_cmnd,
 *	map that onto an ATA bus, and using that mapping
 *	determine which ata_device is associated with the
 *	SCSI command to be sent.
 *
 *	LOCKING:
 *	spin_lock_irqsave(host lock)
 *
 *	RETURNS:
 *	Associated ATA device, or %NULL if not found.
 */
static struct ata_device *
ata_scsi_find_dev(struct ata_port *ap, const struct scsi_device *scsidev)
{
	struct ata_device *dev = __ata_scsi_find_dev(ap, scsidev);

	if (unlikely(!dev || !ata_dev_enabled(dev)))
		return NULL;

	return dev;
}

/*
 *	ata_scsi_map_proto - Map pass-thru protocol value to taskfile value.
 *	@byte1: Byte 1 from pass-thru CDB.
 *
 *	RETURNS:
 *	ATA_PROT_UNKNOWN if mapping failed/unimplemented, protocol otherwise.
 */
static u8
ata_scsi_map_proto(u8 byte1)
{
	switch((byte1 & 0x1e) >> 1) {
	case 3:		/* Non-data */
		return ATA_PROT_NODATA;

	case 6:		/* DMA */
	case 10:	/* UDMA Data-in */
	case 11:	/* UDMA Data-Out */
		return ATA_PROT_DMA;

	case 4:		/* PIO Data-in */
	case 5:		/* PIO Data-out */
		return ATA_PROT_PIO;

	case 0:		/* Hard Reset */
	case 1:		/* SRST */
	case 8:		/* Device Diagnostic */
	case 9:		/* Device Reset */
	case 7:		/* DMA Queued */
	case 12:	/* FPDMA */
	case 15:	/* Return Response Info */
	default:	/* Reserved */
		break;
	}

	return ATA_PROT_UNKNOWN;
}

/**
 *	ata_scsi_pass_thru - convert ATA pass-thru CDB to taskfile
 *	@qc: command structure to be initialized
 *
 *	Handles either 12 or 16-byte versions of the CDB.
 *
 *	RETURNS:
 *	Zero on success, non-zero on failure.
 */
static unsigned int ata_scsi_pass_thru(struct ata_queued_cmd *qc)
{
	struct ata_taskfile *tf = &(qc->tf);
	struct scsi_cmnd *scmd = qc->scsicmd;
	struct ata_device *dev = qc->dev;
	const u8 *cdb = scmd->cmnd;

	if ((tf->protocol = ata_scsi_map_proto(cdb[1])) == ATA_PROT_UNKNOWN)
		goto invalid_fld;

	/*
	 * 12 and 16 byte CDBs use different offsets to
	 * provide the various register values.
	 */
	if (cdb[0] == ATA_16) {
		/*
		 * 16-byte CDB - may contain extended commands.
		 *
		 * If that is the case, copy the upper byte register values.
		 */
		if (cdb[1] & 0x01) {
			tf->hob_feature = cdb[3];
			tf->hob_nsect = cdb[5];
			tf->hob_lbal = cdb[7];
			tf->hob_lbam = cdb[9];
			tf->hob_lbah = cdb[11];
			tf->flags |= ATA_TFLAG_LBA48;
		} else
			tf->flags &= ~ATA_TFLAG_LBA48;

		/*
		 * Always copy low byte, device and command registers.
		 */
		tf->feature = cdb[4];
		tf->nsect = cdb[6];
		tf->lbal = cdb[8];
		tf->lbam = cdb[10];
		tf->lbah = cdb[12];
		tf->device = cdb[13];
		tf->command = cdb[14];
	} else {
		/*
		 * 12-byte CDB - incapable of extended commands.
		 */
		tf->flags &= ~ATA_TFLAG_LBA48;

		tf->feature = cdb[3];
		tf->nsect = cdb[4];
		tf->lbal = cdb[5];
		tf->lbam = cdb[6];
		tf->lbah = cdb[7];
		tf->device = cdb[8];
		tf->command = cdb[9];
	}

	/* enforce correct master/slave bit */
	tf->device = dev->devno ?
		tf->device | ATA_DEV1 : tf->device & ~ATA_DEV1;

	switch (tf->command) {
	/* READ/WRITE LONG use a non-standard sect_size */
	case ATA_CMD_READ_LONG:
	case ATA_CMD_READ_LONG_ONCE:
	case ATA_CMD_WRITE_LONG:
	case ATA_CMD_WRITE_LONG_ONCE:
		if (tf->protocol != ATA_PROT_PIO || tf->nsect != 1)
			goto invalid_fld;
		qc->sect_size = scsi_bufflen(scmd);
		break;

	/* commands using reported Logical Block size (e.g. 512 or 4K) */
	case ATA_CMD_CFA_WRITE_NE:
	case ATA_CMD_CFA_TRANS_SECT:
	case ATA_CMD_CFA_WRITE_MULT_NE:
	/* XXX: case ATA_CMD_CFA_WRITE_SECTORS_WITHOUT_ERASE: */
	case ATA_CMD_READ:
	case ATA_CMD_READ_EXT:
	case ATA_CMD_READ_QUEUED:
	/* XXX: case ATA_CMD_READ_QUEUED_EXT: */
	case ATA_CMD_FPDMA_READ:
	case ATA_CMD_READ_MULTI:
	case ATA_CMD_READ_MULTI_EXT:
	case ATA_CMD_PIO_READ:
	case ATA_CMD_PIO_READ_EXT:
	case ATA_CMD_READ_STREAM_DMA_EXT:
	case ATA_CMD_READ_STREAM_EXT:
	case ATA_CMD_VERIFY:
	case ATA_CMD_VERIFY_EXT:
	case ATA_CMD_WRITE:
	case ATA_CMD_WRITE_EXT:
	case ATA_CMD_WRITE_FUA_EXT:
	case ATA_CMD_WRITE_QUEUED:
	case ATA_CMD_WRITE_QUEUED_FUA_EXT:
	case ATA_CMD_FPDMA_WRITE:
	case ATA_CMD_WRITE_MULTI:
	case ATA_CMD_WRITE_MULTI_EXT:
	case ATA_CMD_WRITE_MULTI_FUA_EXT:
	case ATA_CMD_PIO_WRITE:
	case ATA_CMD_PIO_WRITE_EXT:
	case ATA_CMD_WRITE_STREAM_DMA_EXT:
	case ATA_CMD_WRITE_STREAM_EXT:
		qc->sect_size = scmd->device->sector_size;
		break;

	/* Everything else uses 512 byte "sectors" */
	default:
		qc->sect_size = ATA_SECT_SIZE;
	}

	/*
	 * Set flags so that all registers will be written, pass on
	 * write indication (used for PIO/DMA setup), result TF is
	 * copied back and we don't whine too much about its failure.
	 */
	tf->flags |= ATA_TFLAG_ISADDR | ATA_TFLAG_DEVICE;
	if (scmd->sc_data_direction == DMA_TO_DEVICE)
		tf->flags |= ATA_TFLAG_WRITE;

	qc->flags |= ATA_QCFLAG_RESULT_TF | ATA_QCFLAG_QUIET;

	/*
	 * Set transfer length.
	 *
	 * TODO: find out if we need to do more here to
	 *       cover scatter/gather case.
	 */
	ata_qc_set_pc_nbytes(qc);

	/* We may not issue DMA commands if no DMA mode is set */
	if (tf->protocol == ATA_PROT_DMA && dev->dma_mode == 0)
		goto invalid_fld;

	/* sanity check for pio multi commands */
	if ((cdb[1] & 0xe0) && !is_multi_taskfile(tf))
		goto invalid_fld;

	if (is_multi_taskfile(tf)) {
		unsigned int multi_count = 1 << (cdb[1] >> 5);

		/* compare the passed through multi_count
		 * with the cached multi_count of libata
		 */
		if (multi_count != dev->multi_count)
			ata_dev_warn(dev, "invalid multi_count %u ignored\n",
				     multi_count);
	}

	/*
	 * Filter SET_FEATURES - XFER MODE command -- otherwise,
	 * SET_FEATURES - XFER MODE must be preceded/succeeded
	 * by an update to hardware-specific registers for each
	 * controller (i.e. the reason for ->set_piomode(),
	 * ->set_dmamode(), and ->post_set_mode() hooks).
	 */
	if (tf->command == ATA_CMD_SET_FEATURES &&
	    tf->feature == SETFEATURES_XFER)
		goto invalid_fld;

	/*
	 * Filter TPM commands by default. These provide an
	 * essentially uncontrolled encrypted "back door" between
	 * applications and the disk. Set libata.allow_tpm=1 if you
	 * have a real reason for wanting to use them. This ensures
	 * that installed software cannot easily mess stuff up without
	 * user intent. DVR type users will probably ship with this enabled
	 * for movie content management.
	 *
	 * Note that for ATA8 we can issue a DCS change and DCS freeze lock
	 * for this and should do in future but that it is not sufficient as
	 * DCS is an optional feature set. Thus we also do the software filter
	 * so that we comply with the TC consortium stated goal that the user
	 * can turn off TC features of their system.
	 */
	if (tf->command >= 0x5C && tf->command <= 0x5F && !libata_allow_tpm)
		goto invalid_fld;

	return 0;

 invalid_fld:
	ata_scsi_set_sense(scmd, ILLEGAL_REQUEST, 0x24, 0x00);
	/* "Invalid field in cdb" */
	return 1;
}

static unsigned int ata_scsi_write_same_xlat(struct ata_queued_cmd *qc)
{
	struct ata_taskfile *tf = &qc->tf;
	struct scsi_cmnd *scmd = qc->scsicmd;
	struct ata_device *dev = qc->dev;
	const u8 *cdb = scmd->cmnd;
	u64 block;
	u32 n_block;
	u32 size;
	void *buf;

	/* we may not issue DMA commands if no DMA mode is set */
	if (unlikely(!dev->dma_mode))
		goto invalid_fld;

	if (unlikely(scmd->cmd_len < 16))
		goto invalid_fld;
	scsi_16_lba_len(cdb, &block, &n_block);

	/* for now we only support WRITE SAME with the unmap bit set */
	if (unlikely(!(cdb[1] & 0x8)))
		goto invalid_fld;

	/*
	 * WRITE SAME always has a sector sized buffer as payload, this
	 * should never be a multiple entry S/G list.
	 */
	if (!scsi_sg_count(scmd))
		goto invalid_fld;

	buf = page_address(sg_page(scsi_sglist(scmd)));
	size = ata_set_lba_range_entries(buf, 512, block, n_block);

	tf->protocol = ATA_PROT_DMA;
	tf->hob_feature = 0;
	tf->feature = ATA_DSM_TRIM;
	tf->hob_nsect = (size / 512) >> 8;
	tf->nsect = size / 512;
	tf->command = ATA_CMD_DSM;
	tf->flags |= ATA_TFLAG_ISADDR | ATA_TFLAG_DEVICE | ATA_TFLAG_LBA48 |
		     ATA_TFLAG_WRITE;

	ata_qc_set_pc_nbytes(qc);

	return 0;

 invalid_fld:
	ata_scsi_set_sense(scmd, ILLEGAL_REQUEST, 0x24, 0x00);
	/* "Invalid field in cdb" */
	return 1;
}

/**
 *	ata_get_xlat_func - check if SCSI to ATA translation is possible
 *	@dev: ATA device
 *	@cmd: SCSI command opcode to consider
 *
 *	Look up the SCSI command given, and determine whether the
 *	SCSI command is to be translated or simulated.
 *
 *	RETURNS:
 *	Pointer to translation function if possible, %NULL if not.
 */

static inline ata_xlat_func_t ata_get_xlat_func(struct ata_device *dev, u8 cmd)
{
	switch (cmd) {
	case READ_6:
	case READ_10:
	case READ_16:

	case WRITE_6:
	case WRITE_10:
	case WRITE_16:
		return ata_scsi_rw_xlat;

	case WRITE_SAME_16:
		return ata_scsi_write_same_xlat;

	case SYNCHRONIZE_CACHE:
		if (ata_try_flush_cache(dev))
			return ata_scsi_flush_xlat;
		break;

	case VERIFY:
	case VERIFY_16:
		return ata_scsi_verify_xlat;

	case ATA_12:
	case ATA_16:
		return ata_scsi_pass_thru;

	case START_STOP:
		return ata_scsi_start_stop_xlat;
	}

	return NULL;
}

/**
 *	ata_scsi_dump_cdb - dump SCSI command contents to dmesg
 *	@ap: ATA port to which the command was being sent
 *	@cmd: SCSI command to dump
 *
 *	Prints the contents of a SCSI command via printk().
 */

static inline void ata_scsi_dump_cdb(struct ata_port *ap,
				     struct scsi_cmnd *cmd)
{
#ifdef ATA_DEBUG
	struct scsi_device *scsidev = cmd->device;
	u8 *scsicmd = cmd->cmnd;

	DPRINTK("CDB (%u:%d,%d,%d) %02x %02x %02x %02x %02x %02x %02x %02x %02x\n",
		ap->print_id,
		scsidev->channel, scsidev->id, scsidev->lun,
		scsicmd[0], scsicmd[1], scsicmd[2], scsicmd[3],
		scsicmd[4], scsicmd[5], scsicmd[6], scsicmd[7],
		scsicmd[8]);
#endif
}

static inline int __ata_scsi_queuecmd(struct scsi_cmnd *scmd,
				      struct ata_device *dev)
{
	u8 scsi_op = scmd->cmnd[0];
	ata_xlat_func_t xlat_func;
	int rc = 0;

	if (dev->class == ATA_DEV_ATA) {
		if (unlikely(!scmd->cmd_len || scmd->cmd_len > dev->cdb_len))
			goto bad_cdb_len;

		xlat_func = ata_get_xlat_func(dev, scsi_op);
	} else {
		if (unlikely(!scmd->cmd_len))
			goto bad_cdb_len;

		xlat_func = NULL;
		if (likely((scsi_op != ATA_16) || !atapi_passthru16)) {
			/* relay SCSI command to ATAPI device */
			int len = COMMAND_SIZE(scsi_op);
			if (unlikely(len > scmd->cmd_len || len > dev->cdb_len))
				goto bad_cdb_len;

			xlat_func = atapi_xlat;
		} else {
			/* ATA_16 passthru, treat as an ATA command */
			if (unlikely(scmd->cmd_len > 16))
				goto bad_cdb_len;

			xlat_func = ata_get_xlat_func(dev, scsi_op);
		}
	}

	if (xlat_func)
		rc = ata_scsi_translate(dev, scmd, xlat_func);
	else
		ata_scsi_simulate(dev, scmd);

	return rc;

 bad_cdb_len:
	DPRINTK("bad CDB len=%u, scsi_op=0x%02x, max=%u\n",
		scmd->cmd_len, scsi_op, dev->cdb_len);
	scmd->result = DID_ERROR << 16;
	scmd->scsi_done(scmd);
	return 0;
}

/**
 *	ata_scsi_queuecmd - Issue SCSI cdb to libata-managed device
 *	@shost: SCSI host of command to be sent
 *	@cmd: SCSI command to be sent
 *
 *	In some cases, this function translates SCSI commands into
 *	ATA taskfiles, and queues the taskfiles to be sent to
 *	hardware.  In other cases, this function simulates a
 *	SCSI device by evaluating and responding to certain
 *	SCSI commands.  This creates the overall effect of
 *	ATA and ATAPI devices appearing as SCSI devices.
 *
 *	LOCKING:
 *	ATA host lock
 *
 *	RETURNS:
 *	Return value from __ata_scsi_queuecmd() if @cmd can be queued,
 *	0 otherwise.
 */
int ata_scsi_queuecmd(struct Scsi_Host *shost, struct scsi_cmnd *cmd)
{
	struct ata_port *ap;
	struct ata_device *dev;
	struct scsi_device *scsidev = cmd->device;
	int rc = 0;
	unsigned long irq_flags;

	ap = ata_shost_to_port(shost);

	spin_lock_irqsave(ap->lock, irq_flags);

	ata_scsi_dump_cdb(ap, cmd);

	dev = ata_scsi_find_dev(ap, scsidev);
	if (likely(dev))
		rc = __ata_scsi_queuecmd(cmd, dev);
	else {
		cmd->result = (DID_BAD_TARGET << 16);
		cmd->scsi_done(cmd);
	}

	spin_unlock_irqrestore(ap->lock, irq_flags);

	return rc;
}

/**
 *	ata_scsi_simulate - simulate SCSI command on ATA device
 *	@dev: the target device
 *	@cmd: SCSI command being sent to device.
 *
 *	Interprets and directly executes a select list of SCSI commands
 *	that can be handled internally.
 *
 *	LOCKING:
 *	spin_lock_irqsave(host lock)
 */

void ata_scsi_simulate(struct ata_device *dev, struct scsi_cmnd *cmd)
{
	struct ata_scsi_args args;
	const u8 *scsicmd = cmd->cmnd;
	u8 tmp8;

	args.dev = dev;
	args.id = dev->id;
	args.cmd = cmd;
	args.done = cmd->scsi_done;

	switch(scsicmd[0]) {
	/* TODO: worth improving? */
	case FORMAT_UNIT:
		ata_scsi_invalid_field(cmd);
		break;

	case INQUIRY:
		if (scsicmd[1] & 2)	           /* is CmdDt set?  */
			ata_scsi_invalid_field(cmd);
		else if ((scsicmd[1] & 1) == 0)    /* is EVPD clear? */
			ata_scsi_rbuf_fill(&args, ata_scsiop_inq_std);
		else switch (scsicmd[2]) {
		case 0x00:
			ata_scsi_rbuf_fill(&args, ata_scsiop_inq_00);
			break;
		case 0x80:
			ata_scsi_rbuf_fill(&args, ata_scsiop_inq_80);
			break;
		case 0x83:
			ata_scsi_rbuf_fill(&args, ata_scsiop_inq_83);
			break;
		case 0x89:
			ata_scsi_rbuf_fill(&args, ata_scsiop_inq_89);
			break;
		case 0xb0:
			ata_scsi_rbuf_fill(&args, ata_scsiop_inq_b0);
			break;
		case 0xb1:
			ata_scsi_rbuf_fill(&args, ata_scsiop_inq_b1);
			break;
		case 0xb2:
			ata_scsi_rbuf_fill(&args, ata_scsiop_inq_b2);
			break;
		default:
			ata_scsi_invalid_field(cmd);
			break;
		}
		break;

	case MODE_SENSE:
	case MODE_SENSE_10:
		ata_scsi_rbuf_fill(&args, ata_scsiop_mode_sense);
		break;

	case MODE_SELECT:	/* unconditionally return */
	case MODE_SELECT_10:	/* bad-field-in-cdb */
		ata_scsi_invalid_field(cmd);
		break;

	case READ_CAPACITY:
		ata_scsi_rbuf_fill(&args, ata_scsiop_read_cap);
		break;

	case SERVICE_ACTION_IN:
		if ((scsicmd[1] & 0x1f) == SAI_READ_CAPACITY_16)
			ata_scsi_rbuf_fill(&args, ata_scsiop_read_cap);
		else
			ata_scsi_invalid_field(cmd);
		break;

	case REPORT_LUNS:
		ata_scsi_rbuf_fill(&args, ata_scsiop_report_luns);
		break;

	case REQUEST_SENSE:
		ata_scsi_set_sense(cmd, 0, 0, 0);
		cmd->result = (DRIVER_SENSE << 24);
		cmd->scsi_done(cmd);
		break;

	/* if we reach this, then writeback caching is disabled,
	 * turning this into a no-op.
	 */
	case SYNCHRONIZE_CACHE:
		/* fall through */

	/* no-op's, complete with success */
	case REZERO_UNIT:
	case SEEK_6:
	case SEEK_10:
	case TEST_UNIT_READY:
		ata_scsi_rbuf_fill(&args, ata_scsiop_noop);
		break;

	case SEND_DIAGNOSTIC:
		tmp8 = scsicmd[1] & ~(1 << 3);
		if ((tmp8 == 0x4) && (!scsicmd[3]) && (!scsicmd[4]))
			ata_scsi_rbuf_fill(&args, ata_scsiop_noop);
		else
			ata_scsi_invalid_field(cmd);
		break;

	/* all other commands */
	default:
		ata_scsi_set_sense(cmd, ILLEGAL_REQUEST, 0x20, 0x0);
		/* "Invalid command operation code" */
		cmd->scsi_done(cmd);
		break;
	}
}

int ata_scsi_add_hosts(struct ata_host *host, struct scsi_host_template *sht)
{
	int i, rc;

	for (i = 0; i < host->n_ports; i++) {
		struct ata_port *ap = host->ports[i];
		struct Scsi_Host *shost;

		rc = -ENOMEM;
		shost = scsi_host_alloc(sht, sizeof(struct ata_port *));
		if (!shost)
			goto err_alloc;

		shost->eh_noresume = 1;
		*(struct ata_port **)&shost->hostdata[0] = ap;
		ap->scsi_host = shost;

		shost->transportt = ata_scsi_transport_template;
		shost->unique_id = ap->print_id;
		shost->max_id = 16;
		shost->max_lun = 1;
		shost->max_channel = 1;
		shost->max_cmd_len = 16;

		/* Schedule policy is determined by ->qc_defer()
		 * callback and it needs to see every deferred qc.
		 * Set host_blocked to 1 to prevent SCSI midlayer from
		 * automatically deferring requests.
		 */
		shost->max_host_blocked = 1;

		rc = scsi_add_host(ap->scsi_host, &ap->tdev);
		if (rc)
			goto err_add;
	}

	return 0;

 err_add:
	scsi_host_put(host->ports[i]->scsi_host);
 err_alloc:
	while (--i >= 0) {
		struct Scsi_Host *shost = host->ports[i]->scsi_host;

		scsi_remove_host(shost);
		scsi_host_put(shost);
	}
	return rc;
}

void ata_scsi_scan_host(struct ata_port *ap, int sync)
{
	int tries = 5;
	struct ata_device *last_failed_dev = NULL;
	struct ata_link *link;
	struct ata_device *dev;

 repeat:
	ata_for_each_link(link, ap, EDGE) {
		ata_for_each_dev(dev, link, ENABLED) {
			struct scsi_device *sdev;
			int channel = 0, id = 0;

			if (dev->sdev)
				continue;

			if (ata_is_host_link(link))
				id = dev->devno;
			else
				channel = link->pmp;

			sdev = __scsi_add_device(ap->scsi_host, channel, id, 0,
						 NULL);
			if (!IS_ERR(sdev)) {
				dev->sdev = sdev;
				scsi_device_put(sdev);
			} else {
				dev->sdev = NULL;
			}
		}
	}

	/* If we scanned while EH was in progress or allocation
	 * failure occurred, scan would have failed silently.  Check
	 * whether all devices are attached.
	 */
	ata_for_each_link(link, ap, EDGE) {
		ata_for_each_dev(dev, link, ENABLED) {
			if (!dev->sdev)
				goto exit_loop;
		}
	}
 exit_loop:
	if (!link)
		return;

	/* we're missing some SCSI devices */
	if (sync) {
		/* If caller requested synchrnous scan && we've made
		 * any progress, sleep briefly and repeat.
		 */
		if (dev != last_failed_dev) {
			msleep(100);
			last_failed_dev = dev;
			goto repeat;
		}

		/* We might be failing to detect boot device, give it
		 * a few more chances.
		 */
		if (--tries) {
			msleep(100);
			goto repeat;
		}

		ata_port_err(ap,
			     "WARNING: synchronous SCSI scan failed without making any progress, switching to async\n");
	}

	queue_delayed_work(system_long_wq, &ap->hotplug_task,
			   round_jiffies_relative(HZ));
}

/**
 *	ata_scsi_offline_dev - offline attached SCSI device
 *	@dev: ATA device to offline attached SCSI device for
 *
 *	This function is called from ata_eh_hotplug() and responsible
 *	for taking the SCSI device attached to @dev offline.  This
 *	function is called with host lock which protects dev->sdev
 *	against clearing.
 *
 *	LOCKING:
 *	spin_lock_irqsave(host lock)
 *
 *	RETURNS:
 *	1 if attached SCSI device exists, 0 otherwise.
 */
int ata_scsi_offline_dev(struct ata_device *dev)
{
	if (dev->sdev) {
		scsi_device_set_state(dev->sdev, SDEV_OFFLINE);
		return 1;
	}
	return 0;
}

/**
 *	ata_scsi_remove_dev - remove attached SCSI device
 *	@dev: ATA device to remove attached SCSI device for
 *
 *	This function is called from ata_eh_scsi_hotplug() and
 *	responsible for removing the SCSI device attached to @dev.
 *
 *	LOCKING:
 *	Kernel thread context (may sleep).
 */
static void ata_scsi_remove_dev(struct ata_device *dev)
{
	struct ata_port *ap = dev->link->ap;
	struct scsi_device *sdev;
	unsigned long flags;

	/* Alas, we need to grab scan_mutex to ensure SCSI device
	 * state doesn't change underneath us and thus
	 * scsi_device_get() always succeeds.  The mutex locking can
	 * be removed if there is __scsi_device_get() interface which
	 * increments reference counts regardless of device state.
	 */
	mutex_lock(&ap->scsi_host->scan_mutex);
	spin_lock_irqsave(ap->lock, flags);

	/* clearing dev->sdev is protected by host lock */
	sdev = dev->sdev;
	dev->sdev = NULL;

	if (sdev) {
		/* If user initiated unplug races with us, sdev can go
		 * away underneath us after the host lock and
		 * scan_mutex are released.  Hold onto it.
		 */
		if (scsi_device_get(sdev) == 0) {
			/* The following ensures the attached sdev is
			 * offline on return from ata_scsi_offline_dev()
			 * regardless it wins or loses the race
			 * against this function.
			 */
			scsi_device_set_state(sdev, SDEV_OFFLINE);
		} else {
			WARN_ON(1);
			sdev = NULL;
		}
	}

	spin_unlock_irqrestore(ap->lock, flags);
	mutex_unlock(&ap->scsi_host->scan_mutex);

	if (sdev) {
		ata_dev_info(dev, "detaching (SCSI %s)\n",
			     dev_name(&sdev->sdev_gendev));

		scsi_remove_device(sdev);
		scsi_device_put(sdev);
	}
}

static void ata_scsi_handle_link_detach(struct ata_link *link)
{
	struct ata_port *ap = link->ap;
	struct ata_device *dev;

	ata_for_each_dev(dev, link, ALL) {
		unsigned long flags;

		if (!(dev->flags & ATA_DFLAG_DETACHED))
			continue;

		spin_lock_irqsave(ap->lock, flags);
		dev->flags &= ~ATA_DFLAG_DETACHED;
		spin_unlock_irqrestore(ap->lock, flags);

		ata_scsi_remove_dev(dev);
	}
}

/**
 *	ata_scsi_media_change_notify - send media change event
 *	@dev: Pointer to the disk device with media change event
 *
 *	Tell the block layer to send a media change notification
 *	event.
 *
 * 	LOCKING:
 * 	spin_lock_irqsave(host lock)
 */
void ata_scsi_media_change_notify(struct ata_device *dev)
{
	if (dev->sdev)
		sdev_evt_send_simple(dev->sdev, SDEV_EVT_MEDIA_CHANGE,
				     GFP_ATOMIC);
}

/**
 *	ata_scsi_hotplug - SCSI part of hotplug
 *	@work: Pointer to ATA port to perform SCSI hotplug on
 *
 *	Perform SCSI part of hotplug.  It's executed from a separate
 *	workqueue after EH completes.  This is necessary because SCSI
 *	hot plugging requires working EH and hot unplugging is
 *	synchronized with hot plugging with a mutex.
 *
 *	LOCKING:
 *	Kernel thread context (may sleep).
 */
void ata_scsi_hotplug(struct work_struct *work)
{
	struct ata_port *ap =
		container_of(work, struct ata_port, hotplug_task.work);
	int i;

	if (ap->pflags & ATA_PFLAG_UNLOADING) {
		DPRINTK("ENTER/EXIT - unloading\n");
		return;
	}

	DPRINTK("ENTER\n");
	mutex_lock(&ap->scsi_scan_mutex);

	/* Unplug detached devices.  We cannot use link iterator here
	 * because PMP links have to be scanned even if PMP is
	 * currently not attached.  Iterate manually.
	 */
	ata_scsi_handle_link_detach(&ap->link);
	if (ap->pmp_link)
		for (i = 0; i < SATA_PMP_MAX_PORTS; i++)
			ata_scsi_handle_link_detach(&ap->pmp_link[i]);

	/* scan for new ones */
	ata_scsi_scan_host(ap, 0);

	mutex_unlock(&ap->scsi_scan_mutex);
	DPRINTK("EXIT\n");
}

/**
 *	ata_scsi_user_scan - indication for user-initiated bus scan
 *	@shost: SCSI host to scan
 *	@channel: Channel to scan
 *	@id: ID to scan
 *	@lun: LUN to scan
 *
 *	This function is called when user explicitly requests bus
 *	scan.  Set probe pending flag and invoke EH.
 *
 *	LOCKING:
 *	SCSI layer (we don't care)
 *
 *	RETURNS:
 *	Zero.
 */
int ata_scsi_user_scan(struct Scsi_Host *shost, unsigned int channel,
		       unsigned int id, unsigned int lun)
{
	struct ata_port *ap = ata_shost_to_port(shost);
	unsigned long flags;
	int devno, rc = 0;

	if (!ap->ops->error_handler)
		return -EOPNOTSUPP;

	if (lun != SCAN_WILD_CARD && lun)
		return -EINVAL;

	if (!sata_pmp_attached(ap)) {
		if (channel != SCAN_WILD_CARD && channel)
			return -EINVAL;
		devno = id;
	} else {
		if (id != SCAN_WILD_CARD && id)
			return -EINVAL;
		devno = channel;
	}

	spin_lock_irqsave(ap->lock, flags);

	if (devno == SCAN_WILD_CARD) {
		struct ata_link *link;

		ata_for_each_link(link, ap, EDGE) {
			struct ata_eh_info *ehi = &link->eh_info;
			ehi->probe_mask |= ATA_ALL_DEVICES;
			ehi->action |= ATA_EH_RESET;
		}
	} else {
		struct ata_device *dev = ata_find_dev(ap, devno);

		if (dev) {
			struct ata_eh_info *ehi = &dev->link->eh_info;
			ehi->probe_mask |= 1 << dev->devno;
			ehi->action |= ATA_EH_RESET;
		} else
			rc = -EINVAL;
	}

	if (rc == 0) {
		ata_port_schedule_eh(ap);
		spin_unlock_irqrestore(ap->lock, flags);
		ata_port_wait_eh(ap);
	} else
		spin_unlock_irqrestore(ap->lock, flags);

	return rc;
}

/**
 *	ata_scsi_dev_rescan - initiate scsi_rescan_device()
 *	@work: Pointer to ATA port to perform scsi_rescan_device()
 *
 *	After ATA pass thru (SAT) commands are executed successfully,
 *	libata need to propagate the changes to SCSI layer.
 *
 *	LOCKING:
 *	Kernel thread context (may sleep).
 */
void ata_scsi_dev_rescan(struct work_struct *work)
{
	struct ata_port *ap =
		container_of(work, struct ata_port, scsi_rescan_task);
	struct ata_link *link;
	struct ata_device *dev;
	unsigned long flags;

	mutex_lock(&ap->scsi_scan_mutex);
	spin_lock_irqsave(ap->lock, flags);

	ata_for_each_link(link, ap, EDGE) {
		ata_for_each_dev(dev, link, ENABLED) {
			struct scsi_device *sdev = dev->sdev;

			if (!sdev)
				continue;
			if (scsi_device_get(sdev))
				continue;

			spin_unlock_irqrestore(ap->lock, flags);
			scsi_rescan_device(&(sdev->sdev_gendev));
			scsi_device_put(sdev);
			spin_lock_irqsave(ap->lock, flags);
		}
	}

	spin_unlock_irqrestore(ap->lock, flags);
	mutex_unlock(&ap->scsi_scan_mutex);
}

/**
 *	ata_sas_port_alloc - Allocate port for a SAS attached SATA device
 *	@host: ATA host container for all SAS ports
 *	@port_info: Information from low-level host driver
 *	@shost: SCSI host that the scsi device is attached to
 *
 *	LOCKING:
 *	PCI/etc. bus probe sem.
 *
 *	RETURNS:
 *	ata_port pointer on success / NULL on failure.
 */

struct ata_port *ata_sas_port_alloc(struct ata_host *host,
				    struct ata_port_info *port_info,
				    struct Scsi_Host *shost)
{
	struct ata_port *ap;

	ap = ata_port_alloc(host);
	if (!ap)
		return NULL;

	ap->port_no = 0;
	ap->lock = &host->lock;
	ap->pio_mask = port_info->pio_mask;
	ap->mwdma_mask = port_info->mwdma_mask;
	ap->udma_mask = port_info->udma_mask;
	ap->flags |= port_info->flags;
	ap->ops = port_info->port_ops;
	ap->cbl = ATA_CBL_SATA;

	return ap;
}
EXPORT_SYMBOL_GPL(ata_sas_port_alloc);

/**
 *	ata_sas_port_start - Set port up for dma.
 *	@ap: Port to initialize
 *
 *	Called just after data structures for each port are
 *	initialized.
 *
 *	May be used as the port_start() entry in ata_port_operations.
 *
 *	LOCKING:
 *	Inherited from caller.
 */
int ata_sas_port_start(struct ata_port *ap)
{
	/*
	 * the port is marked as frozen at allocation time, but if we don't
	 * have new eh, we won't thaw it
	 */
	if (!ap->ops->error_handler)
		ap->pflags &= ~ATA_PFLAG_FROZEN;
	return 0;
}
EXPORT_SYMBOL_GPL(ata_sas_port_start);

/**
 *	ata_port_stop - Undo ata_sas_port_start()
 *	@ap: Port to shut down
 *
 *	May be used as the port_stop() entry in ata_port_operations.
 *
 *	LOCKING:
 *	Inherited from caller.
 */

void ata_sas_port_stop(struct ata_port *ap)
{
}
EXPORT_SYMBOL_GPL(ata_sas_port_stop);

int ata_sas_async_port_init(struct ata_port *ap)
{
	int rc = ap->ops->port_start(ap);

	if (!rc) {
<<<<<<< HEAD
		ap->print_id = ata_print_id++;
=======
		ap->print_id = atomic_inc_return(&ata_print_id);
>>>>>>> 4af617a5
		__ata_port_probe(ap);
	}

	return rc;
}
EXPORT_SYMBOL_GPL(ata_sas_async_port_init);

/**
 *	ata_sas_port_init - Initialize a SATA device
 *	@ap: SATA port to initialize
 *
 *	LOCKING:
 *	PCI/etc. bus probe sem.
 *
 *	RETURNS:
 *	Zero on success, non-zero on error.
 */

int ata_sas_port_init(struct ata_port *ap)
{
	int rc = ap->ops->port_start(ap);

	if (!rc) {
		ap->print_id = atomic_inc_return(&ata_print_id);
		rc = ata_port_probe(ap);
	}

	return rc;
}
EXPORT_SYMBOL_GPL(ata_sas_port_init);

/**
 *	ata_sas_port_destroy - Destroy a SATA port allocated by ata_sas_port_alloc
 *	@ap: SATA port to destroy
 *
 */

void ata_sas_port_destroy(struct ata_port *ap)
{
	if (ap->ops->port_stop)
		ap->ops->port_stop(ap);
	kfree(ap);
}
EXPORT_SYMBOL_GPL(ata_sas_port_destroy);

/**
 *	ata_sas_slave_configure - Default slave_config routine for libata devices
 *	@sdev: SCSI device to configure
 *	@ap: ATA port to which SCSI device is attached
 *
 *	RETURNS:
 *	Zero.
 */

int ata_sas_slave_configure(struct scsi_device *sdev, struct ata_port *ap)
{
	ata_scsi_sdev_config(sdev);
	ata_scsi_dev_config(sdev, ap->link.device);
	return 0;
}
EXPORT_SYMBOL_GPL(ata_sas_slave_configure);

/**
 *	ata_sas_queuecmd - Issue SCSI cdb to libata-managed device
 *	@cmd: SCSI command to be sent
 *	@ap:	ATA port to which the command is being sent
 *
 *	RETURNS:
 *	Return value from __ata_scsi_queuecmd() if @cmd can be queued,
 *	0 otherwise.
 */

int ata_sas_queuecmd(struct scsi_cmnd *cmd, struct ata_port *ap)
{
	int rc = 0;

	ata_scsi_dump_cdb(ap, cmd);

	if (likely(ata_dev_enabled(ap->link.device)))
		rc = __ata_scsi_queuecmd(cmd, ap->link.device);
	else {
		cmd->result = (DID_BAD_TARGET << 16);
		cmd->scsi_done(cmd);
	}
	return rc;
}
EXPORT_SYMBOL_GPL(ata_sas_queuecmd);<|MERGE_RESOLUTION|>--- conflicted
+++ resolved
@@ -3843,11 +3843,7 @@
 	int rc = ap->ops->port_start(ap);
 
 	if (!rc) {
-<<<<<<< HEAD
-		ap->print_id = ata_print_id++;
-=======
 		ap->print_id = atomic_inc_return(&ata_print_id);
->>>>>>> 4af617a5
 		__ata_port_probe(ap);
 	}
 
