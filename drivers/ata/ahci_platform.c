/*
 * AHCI SATA platform driver
 *
 * Copyright 2004-2005  Red Hat, Inc.
 *   Jeff Garzik <jgarzik@pobox.com>
 * Copyright 2010  MontaVista Software, LLC.
 *   Anton Vorontsov <avorontsov@ru.mvista.com>
 *
 * This program is free software; you can redistribute it and/or modify
 * it under the terms of the GNU General Public License as published by
 * the Free Software Foundation; either version 2, or (at your option)
 * any later version.
 */

#include <linux/clk.h>
#include <linux/kernel.h>
#include <linux/gfp.h>
#include <linux/module.h>
#include <linux/pm.h>
#include <linux/init.h>
#include <linux/interrupt.h>
#include <linux/device.h>
#include <linux/platform_device.h>
#include <linux/libata.h>
#include <linux/ahci_platform.h>
#include "ahci.h"

static void ahci_host_stop(struct ata_host *host);

enum ahci_type {
	AHCI,		/* standard platform ahci */
	IMX53_AHCI,	/* ahci on i.mx53 */
	STRICT_AHCI,	/* delayed DMA engine start */
};

static struct platform_device_id ahci_devtype[] = {
	{
		.name = "ahci",
		.driver_data = AHCI,
	}, {
		.name = "imx53-ahci",
		.driver_data = IMX53_AHCI,
	}, {
		.name = "strict-ahci",
		.driver_data = STRICT_AHCI,
	}, {
		/* sentinel */
	}
};
MODULE_DEVICE_TABLE(platform, ahci_devtype);

static struct ata_port_operations ahci_platform_ops = {
	.inherits	= &ahci_ops,
	.host_stop	= ahci_host_stop,
};

static struct ata_port_operations ahci_platform_retry_srst_ops = {
	.inherits	= &ahci_pmp_retry_srst_ops,
	.host_stop	= ahci_host_stop,
};

static const struct ata_port_info ahci_port_info[] = {
	/* by features */
	[AHCI] = {
		.flags		= AHCI_FLAG_COMMON,
		.pio_mask	= ATA_PIO4,
		.udma_mask	= ATA_UDMA6,
		.port_ops	= &ahci_platform_ops,
	},
	[IMX53_AHCI] = {
		.flags		= AHCI_FLAG_COMMON,
		.pio_mask	= ATA_PIO4,
		.udma_mask	= ATA_UDMA6,
		.port_ops	= &ahci_platform_retry_srst_ops,
	},
	[STRICT_AHCI] = {
		AHCI_HFLAGS	(AHCI_HFLAG_DELAY_ENGINE),
		.flags		= AHCI_FLAG_COMMON,
		.pio_mask	= ATA_PIO4,
		.udma_mask	= ATA_UDMA6,
		.port_ops	= &ahci_platform_ops,
	},
};

static struct scsi_host_template ahci_platform_sht = {
	AHCI_SHT("ahci_platform"),
};

<<<<<<< HEAD
static int __devinit ahci_probe(struct platform_device *pdev)
=======
static int ahci_probe(struct platform_device *pdev)
>>>>>>> 68d6f84b
{
	struct device *dev = &pdev->dev;
	struct ahci_platform_data *pdata = dev_get_platdata(dev);
	const struct platform_device_id *id = platform_get_device_id(pdev);
	struct ata_port_info pi = ahci_port_info[id ? id->driver_data : 0];
	const struct ata_port_info *ppi[] = { &pi, NULL };
	struct ahci_host_priv *hpriv;
	struct ata_host *host;
	struct resource *mem;
	int irq;
	int n_ports;
	int i;
	int rc;

	mem = platform_get_resource(pdev, IORESOURCE_MEM, 0);
	if (!mem) {
		dev_err(dev, "no mmio space\n");
		return -EINVAL;
	}

	irq = platform_get_irq(pdev, 0);
	if (irq <= 0) {
		dev_err(dev, "no irq\n");
		return -EINVAL;
	}

	if (pdata && pdata->ata_port_info)
		pi = *pdata->ata_port_info;

	hpriv = devm_kzalloc(dev, sizeof(*hpriv), GFP_KERNEL);
	if (!hpriv) {
		dev_err(dev, "can't alloc ahci_host_priv\n");
		return -ENOMEM;
	}

	hpriv->flags |= (unsigned long)pi.private_data;

	hpriv->mmio = devm_ioremap(dev, mem->start, resource_size(mem));
	if (!hpriv->mmio) {
		dev_err(dev, "can't map %pR\n", mem);
		return -ENOMEM;
	}

	hpriv->clk = clk_get(dev, NULL);
	if (IS_ERR(hpriv->clk)) {
		dev_err(dev, "can't get clock\n");
	} else {
		rc = clk_prepare_enable(hpriv->clk);
		if (rc) {
			dev_err(dev, "clock prepare enable failed");
			goto free_clk;
		}
	}

	/*
	 * Some platforms might need to prepare for mmio region access,
	 * which could be done in the following init call. So, the mmio
	 * region shouldn't be accessed before init (if provided) has
	 * returned successfully.
	 */
	if (pdata && pdata->init) {
		rc = pdata->init(dev, hpriv->mmio);
		if (rc)
			goto disable_unprepare_clk;
	}

	ahci_save_initial_config(dev, hpriv,
		pdata ? pdata->force_port_map : 0,
		pdata ? pdata->mask_port_map  : 0);

	/* prepare host */
	if (hpriv->cap & HOST_CAP_NCQ)
		pi.flags |= ATA_FLAG_NCQ;

	if (hpriv->cap & HOST_CAP_PMP)
		pi.flags |= ATA_FLAG_PMP;

	ahci_set_em_messages(hpriv, &pi);

	/* CAP.NP sometimes indicate the index of the last enabled
	 * port, at other times, that of the last possible port, so
	 * determining the maximum port number requires looking at
	 * both CAP.NP and port_map.
	 */
	n_ports = max(ahci_nr_ports(hpriv->cap), fls(hpriv->port_map));

	host = ata_host_alloc_pinfo(dev, ppi, n_ports);
	if (!host) {
		rc = -ENOMEM;
		goto pdata_exit;
	}

	host->private_data = hpriv;

	if (!(hpriv->cap & HOST_CAP_SSS) || ahci_ignore_sss)
		host->flags |= ATA_HOST_PARALLEL_SCAN;
	else
		printk(KERN_INFO "ahci: SSS flag set, parallel bus scan disabled\n");

	if (pi.flags & ATA_FLAG_EM)
		ahci_reset_em(host);

	for (i = 0; i < host->n_ports; i++) {
		struct ata_port *ap = host->ports[i];

		ata_port_desc(ap, "mmio %pR", mem);
		ata_port_desc(ap, "port 0x%x", 0x100 + ap->port_no * 0x80);

		/* set enclosure management message type */
		if (ap->flags & ATA_FLAG_EM)
			ap->em_message_type = hpriv->em_msg_type;

		/* disabled/not-implemented port */
		if (!(hpriv->port_map & (1 << i)))
			ap->ops = &ata_dummy_port_ops;
	}

	rc = ahci_reset_controller(host);
	if (rc)
		goto pdata_exit;

	ahci_init_controller(host);
	ahci_print_info(host, "platform");

	rc = ata_host_activate(host, irq, ahci_interrupt, IRQF_SHARED,
			       &ahci_platform_sht);
	if (rc)
		goto pdata_exit;

	return 0;
pdata_exit:
	if (pdata && pdata->exit)
		pdata->exit(dev);
disable_unprepare_clk:
	if (!IS_ERR(hpriv->clk))
		clk_disable_unprepare(hpriv->clk);
free_clk:
	if (!IS_ERR(hpriv->clk))
		clk_put(hpriv->clk);
	return rc;
}

static void ahci_host_stop(struct ata_host *host)
{
	struct device *dev = host->dev;
	struct ahci_platform_data *pdata = dev_get_platdata(dev);
	struct ahci_host_priv *hpriv = host->private_data;

	if (pdata && pdata->exit)
		pdata->exit(dev);

	if (!IS_ERR(hpriv->clk)) {
		clk_disable_unprepare(hpriv->clk);
		clk_put(hpriv->clk);
	}
}

#ifdef CONFIG_PM_SLEEP
static int ahci_suspend(struct device *dev)
{
	struct ahci_platform_data *pdata = dev_get_platdata(dev);
	struct ata_host *host = dev_get_drvdata(dev);
	struct ahci_host_priv *hpriv = host->private_data;
	void __iomem *mmio = hpriv->mmio;
	u32 ctl;
	int rc;

	if (hpriv->flags & AHCI_HFLAG_NO_SUSPEND) {
		dev_err(dev, "firmware update required for suspend/resume\n");
		return -EIO;
	}

	/*
	 * AHCI spec rev1.1 section 8.3.3:
	 * Software must disable interrupts prior to requesting a
	 * transition of the HBA to D3 state.
	 */
	ctl = readl(mmio + HOST_CTL);
	ctl &= ~HOST_IRQ_EN;
	writel(ctl, mmio + HOST_CTL);
	readl(mmio + HOST_CTL); /* flush */

	rc = ata_host_suspend(host, PMSG_SUSPEND);
	if (rc)
		return rc;

	if (pdata && pdata->suspend)
		return pdata->suspend(dev);

	if (!IS_ERR(hpriv->clk))
		clk_disable_unprepare(hpriv->clk);

	return 0;
}

static int ahci_resume(struct device *dev)
{
	struct ahci_platform_data *pdata = dev_get_platdata(dev);
	struct ata_host *host = dev_get_drvdata(dev);
	struct ahci_host_priv *hpriv = host->private_data;
	int rc;

	if (!IS_ERR(hpriv->clk)) {
		rc = clk_prepare_enable(hpriv->clk);
		if (rc) {
			dev_err(dev, "clock prepare enable failed");
			return rc;
		}
	}

	if (pdata && pdata->resume) {
		rc = pdata->resume(dev);
		if (rc)
			goto disable_unprepare_clk;
	}

	if (dev->power.power_state.event == PM_EVENT_SUSPEND) {
		rc = ahci_reset_controller(host);
		if (rc)
			goto disable_unprepare_clk;

		ahci_init_controller(host);
	}

	ata_host_resume(host);

	return 0;

disable_unprepare_clk:
	if (!IS_ERR(hpriv->clk))
		clk_disable_unprepare(hpriv->clk);

	return rc;
}
#endif

static SIMPLE_DEV_PM_OPS(ahci_pm_ops, ahci_suspend, ahci_resume);

static const struct of_device_id ahci_of_match[] = {
	{ .compatible = "snps,spear-ahci", },
	{},
};
MODULE_DEVICE_TABLE(of, ahci_of_match);

static struct platform_driver ahci_driver = {
	.probe = ahci_probe,
	.remove = ata_platform_remove_one,
	.driver = {
		.name = "ahci",
		.owner = THIS_MODULE,
		.of_match_table = ahci_of_match,
		.pm = &ahci_pm_ops,
	},
	.id_table	= ahci_devtype,
};
module_platform_driver(ahci_driver);

MODULE_DESCRIPTION("AHCI SATA platform driver");
MODULE_AUTHOR("Anton Vorontsov <avorontsov@ru.mvista.com>");
MODULE_LICENSE("GPL");
MODULE_ALIAS("platform:ahci");<|MERGE_RESOLUTION|>--- conflicted
+++ resolved
@@ -86,11 +86,7 @@
 	AHCI_SHT("ahci_platform"),
 };
 
-<<<<<<< HEAD
-static int __devinit ahci_probe(struct platform_device *pdev)
-=======
 static int ahci_probe(struct platform_device *pdev)
->>>>>>> 68d6f84b
 {
 	struct device *dev = &pdev->dev;
 	struct ahci_platform_data *pdata = dev_get_platdata(dev);
