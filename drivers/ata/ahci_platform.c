--- conflicted
+++ resolved
@@ -65,15 +65,9 @@
 static int __init ahci_probe(struct platform_device *pdev)
 {
 	struct device *dev = &pdev->dev;
-<<<<<<< HEAD
-	struct ahci_platform_data *pdata = dev->platform_data;
-	const struct platform_device_id *id = platform_get_device_id(pdev);
-	struct ata_port_info pi = ahci_port_info[id->driver_data];
-=======
 	struct ahci_platform_data *pdata = dev_get_platdata(dev);
 	const struct platform_device_id *id = platform_get_device_id(pdev);
 	struct ata_port_info pi = ahci_port_info[id ? id->driver_data : 0];
->>>>>>> dcd6c922
 	const struct ata_port_info *ppi[] = { &pi, NULL };
 	struct ahci_host_priv *hpriv;
 	struct ata_host *host;
@@ -208,8 +202,6 @@
 	return 0;
 }
 
-<<<<<<< HEAD
-=======
 #ifdef CONFIG_PM
 static int ahci_suspend(struct device *dev)
 {
@@ -275,7 +267,6 @@
 };
 #endif
 
->>>>>>> dcd6c922
 static const struct of_device_id ahci_of_match[] = {
 	{ .compatible = "calxeda,hb-ahci", },
 	{},
@@ -288,12 +279,9 @@
 		.name = "ahci",
 		.owner = THIS_MODULE,
 		.of_match_table = ahci_of_match,
-<<<<<<< HEAD
-=======
 #ifdef CONFIG_PM
 		.pm = &ahci_pm_ops,
 #endif
->>>>>>> dcd6c922
 	},
 	.id_table	= ahci_devtype,
 };
