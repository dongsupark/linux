--- conflicted
+++ resolved
@@ -5436,21 +5436,7 @@
 				return -EBUSY;
 	}
 
-<<<<<<< HEAD
-	return pm_runtime_suspend(dev);
-=======
 	return 0;
-}
-
-static int ata_port_runtime_suspend(struct device *dev)
-{
-	return ata_port_suspend_common(dev, PMSG_AUTO_SUSPEND);
-}
-
-static int ata_port_runtime_resume(struct device *dev)
-{
-	return ata_port_resume_common(dev, PMSG_AUTO_RESUME);
->>>>>>> d0e0ac97
 }
 
 static int ata_port_runtime_suspend(struct device *dev)
