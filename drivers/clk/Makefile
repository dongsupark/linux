--- conflicted
+++ resolved
@@ -1,13 +1,8 @@
 
 obj-$(CONFIG_CLKDEV_LOOKUP)	+= clkdev.o
 obj-$(CONFIG_COMMON_CLK)	+= clk.o clk-fixed-rate.o clk-gate.o \
-<<<<<<< HEAD
 				   clk-mux.o clk-divider.o clk-fixed-factor.o
 
 # SoCs specific
-obj-$(CONFIG_PLAT_SPEAR)	+= spear/
-=======
-				   clk-mux.o clk-divider.o
-
 obj-$(CONFIG_ARCH_MXS)		+= mxs/
->>>>>>> e29402ed
+obj-$(CONFIG_PLAT_SPEAR)	+= spear/