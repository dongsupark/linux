/*
 * Copyright (c) 2013 Samsung Electronics Co., Ltd.
 * Author: Padmavathi Venna <padma.v@samsung.com>
 *
 * This program is free software; you can redistribute it and/or modify
 * it under the terms of the GNU General Public License version 2 as
 * published by the Free Software Foundation.
 *
 * Common Clock Framework support for Audio Subsystem Clock Controller.
*/

#include <linux/clkdev.h>
#include <linux/io.h>
#include <linux/clk-provider.h>
#include <linux/of_address.h>
#include <linux/syscore_ops.h>
#include <linux/module.h>
#include <linux/platform_device.h>

#include <dt-bindings/clk/exynos-audss-clk.h>

enum exynos_audss_clk_type {
	TYPE_EXYNOS4210,
	TYPE_EXYNOS5250,
	TYPE_EXYNOS5420,
};

static DEFINE_SPINLOCK(lock);
static struct clk **clk_table;
static void __iomem *reg_base;
static struct clk_onecell_data clk_data;

#define ASS_CLK_SRC 0x0
#define ASS_CLK_DIV 0x4
#define ASS_CLK_GATE 0x8

<<<<<<< HEAD
/* list of all parent clock list */
static const char *mout_audss_p[] = { "fin_pll", "fout_epll" };
static const char *mout_i2s_p[] = { "mout_audss", "cdclk0", "sclk_audio0" };

=======
>>>>>>> 051c8d0b
#ifdef CONFIG_PM_SLEEP
static unsigned long reg_save[][2] = {
	{ASS_CLK_SRC,  0},
	{ASS_CLK_DIV,  0},
	{ASS_CLK_GATE, 0},
};

static int exynos_audss_clk_suspend(void)
{
	int i;

	for (i = 0; i < ARRAY_SIZE(reg_save); i++)
		reg_save[i][1] = readl(reg_base + reg_save[i][0]);

	return 0;
}

static void exynos_audss_clk_resume(void)
{
	int i;

	for (i = 0; i < ARRAY_SIZE(reg_save); i++)
		writel(reg_save[i][1], reg_base + reg_save[i][0]);
}

static struct syscore_ops exynos_audss_clk_syscore_ops = {
	.suspend	= exynos_audss_clk_suspend,
	.resume		= exynos_audss_clk_resume,
};
#endif /* CONFIG_PM_SLEEP */

static const struct of_device_id exynos_audss_clk_of_match[] = {
	{ .compatible = "samsung,exynos4210-audss-clock",
	  .data = (void *)TYPE_EXYNOS4210, },
	{ .compatible = "samsung,exynos5250-audss-clock",
	  .data = (void *)TYPE_EXYNOS5250, },
	{ .compatible = "samsung,exynos5420-audss-clock",
	  .data = (void *)TYPE_EXYNOS5420, },
	{},
};

/* register exynos_audss clocks */
static int exynos_audss_clk_probe(struct platform_device *pdev)
{
	int i, ret = 0;
	struct resource *res;
	const char *mout_audss_p[] = {"fin_pll", "fout_epll"};
	const char *mout_i2s_p[] = {"mout_audss", "cdclk0", "sclk_audio0"};
	const char *sclk_pcm_p = "sclk_pcm0";
	struct clk *pll_ref, *pll_in, *cdclk, *sclk_audio, *sclk_pcm_in;
	const struct of_device_id *match;
	enum exynos_audss_clk_type variant;

	match = of_match_node(exynos_audss_clk_of_match, pdev->dev.of_node);
	if (!match)
		return -EINVAL;
	variant = (enum exynos_audss_clk_type)match->data;

	res = platform_get_resource(pdev, IORESOURCE_MEM, 0);
	reg_base = devm_ioremap_resource(&pdev->dev, res);
	if (IS_ERR(reg_base)) {
		dev_err(&pdev->dev, "failed to map audss registers\n");
		return PTR_ERR(reg_base);
	}

	clk_table = devm_kzalloc(&pdev->dev,
				sizeof(struct clk *) * EXYNOS_AUDSS_MAX_CLKS,
				GFP_KERNEL);
	if (!clk_table)
		return -ENOMEM;

	clk_data.clks = clk_table;
	if (variant == TYPE_EXYNOS5420)
		clk_data.clk_num = EXYNOS_AUDSS_MAX_CLKS;
	else
		clk_data.clk_num = EXYNOS_AUDSS_MAX_CLKS - 1;

	pll_ref = devm_clk_get(&pdev->dev, "pll_ref");
	pll_in = devm_clk_get(&pdev->dev, "pll_in");
	if (!IS_ERR(pll_ref))
		mout_audss_p[0] = __clk_get_name(pll_ref);
	if (!IS_ERR(pll_in))
		mout_audss_p[1] = __clk_get_name(pll_in);
	clk_table[EXYNOS_MOUT_AUDSS] = clk_register_mux(NULL, "mout_audss",
				mout_audss_p, ARRAY_SIZE(mout_audss_p),
				CLK_SET_RATE_NO_REPARENT,
				reg_base + ASS_CLK_SRC, 0, 1, 0, &lock);

	cdclk = devm_clk_get(&pdev->dev, "cdclk");
	sclk_audio = devm_clk_get(&pdev->dev, "sclk_audio");
	if (!IS_ERR(cdclk))
		mout_i2s_p[1] = __clk_get_name(cdclk);
	if (!IS_ERR(sclk_audio))
		mout_i2s_p[2] = __clk_get_name(sclk_audio);
	clk_table[EXYNOS_MOUT_I2S] = clk_register_mux(NULL, "mout_i2s",
				mout_i2s_p, ARRAY_SIZE(mout_i2s_p),
				CLK_SET_RATE_NO_REPARENT,
				reg_base + ASS_CLK_SRC, 2, 2, 0, &lock);

	clk_table[EXYNOS_DOUT_SRP] = clk_register_divider(NULL, "dout_srp",
				"mout_audss", 0, reg_base + ASS_CLK_DIV, 0, 4,
				0, &lock);

	clk_table[EXYNOS_DOUT_AUD_BUS] = clk_register_divider(NULL,
				"dout_aud_bus", "dout_srp", 0,
				reg_base + ASS_CLK_DIV, 4, 4, 0, &lock);

	clk_table[EXYNOS_DOUT_I2S] = clk_register_divider(NULL, "dout_i2s",
				"mout_i2s", 0, reg_base + ASS_CLK_DIV, 8, 4, 0,
				&lock);

	clk_table[EXYNOS_SRP_CLK] = clk_register_gate(NULL, "srp_clk",
				"dout_srp", CLK_SET_RATE_PARENT,
				reg_base + ASS_CLK_GATE, 0, 0, &lock);

	clk_table[EXYNOS_I2S_BUS] = clk_register_gate(NULL, "i2s_bus",
				"dout_aud_bus", CLK_SET_RATE_PARENT,
				reg_base + ASS_CLK_GATE, 2, 0, &lock);

	clk_table[EXYNOS_SCLK_I2S] = clk_register_gate(NULL, "sclk_i2s",
				"dout_i2s", CLK_SET_RATE_PARENT,
				reg_base + ASS_CLK_GATE, 3, 0, &lock);

	clk_table[EXYNOS_PCM_BUS] = clk_register_gate(NULL, "pcm_bus",
				 "sclk_pcm", CLK_SET_RATE_PARENT,
				reg_base + ASS_CLK_GATE, 4, 0, &lock);

	sclk_pcm_in = devm_clk_get(&pdev->dev, "sclk_pcm_in");
	if (!IS_ERR(sclk_pcm_in))
		sclk_pcm_p = __clk_get_name(sclk_pcm_in);
	clk_table[EXYNOS_SCLK_PCM] = clk_register_gate(NULL, "sclk_pcm",
				sclk_pcm_p, CLK_SET_RATE_PARENT,
				reg_base + ASS_CLK_GATE, 5, 0, &lock);

	if (variant == TYPE_EXYNOS5420) {
		clk_table[EXYNOS_ADMA] = clk_register_gate(NULL, "adma",
				"dout_srp", CLK_SET_RATE_PARENT,
				reg_base + ASS_CLK_GATE, 9, 0, &lock);
	}

	for (i = 0; i < clk_data.clk_num; i++) {
		if (IS_ERR(clk_table[i])) {
			dev_err(&pdev->dev, "failed to register clock %d\n", i);
			ret = PTR_ERR(clk_table[i]);
			goto unregister;
		}
	}

	ret = of_clk_add_provider(pdev->dev.of_node, of_clk_src_onecell_get,
					&clk_data);
	if (ret) {
		dev_err(&pdev->dev, "failed to add clock provider\n");
		goto unregister;
	}

#ifdef CONFIG_PM_SLEEP
	register_syscore_ops(&exynos_audss_clk_syscore_ops);
#endif

	dev_info(&pdev->dev, "setup completed\n");

	return 0;

unregister:
	for (i = 0; i < clk_data.clk_num; i++) {
		if (!IS_ERR(clk_table[i]))
			clk_unregister(clk_table[i]);
	}

	return ret;
}

static int exynos_audss_clk_remove(struct platform_device *pdev)
{
	int i;

	of_clk_del_provider(pdev->dev.of_node);

	for (i = 0; i < clk_data.clk_num; i++) {
		if (!IS_ERR(clk_table[i]))
			clk_unregister(clk_table[i]);
	}

	return 0;
}

static struct platform_driver exynos_audss_clk_driver = {
	.driver	= {
		.name = "exynos-audss-clk",
		.owner = THIS_MODULE,
		.of_match_table = exynos_audss_clk_of_match,
	},
	.probe = exynos_audss_clk_probe,
	.remove = exynos_audss_clk_remove,
};

static int __init exynos_audss_clk_init(void)
{
	return platform_driver_register(&exynos_audss_clk_driver);
}
core_initcall(exynos_audss_clk_init);

static void __exit exynos_audss_clk_exit(void)
{
	platform_driver_unregister(&exynos_audss_clk_driver);
}
module_exit(exynos_audss_clk_exit);

MODULE_AUTHOR("Padmavathi Venna <padma.v@samsung.com>");
MODULE_DESCRIPTION("Exynos Audio Subsystem Clock Controller");
MODULE_LICENSE("GPL v2");
MODULE_ALIAS("platform:exynos-audss-clk");<|MERGE_RESOLUTION|>--- conflicted
+++ resolved
@@ -34,13 +34,6 @@
 #define ASS_CLK_DIV 0x4
 #define ASS_CLK_GATE 0x8
 
-<<<<<<< HEAD
-/* list of all parent clock list */
-static const char *mout_audss_p[] = { "fin_pll", "fout_epll" };
-static const char *mout_i2s_p[] = { "mout_audss", "cdclk0", "sclk_audio0" };
-
-=======
->>>>>>> 051c8d0b
 #ifdef CONFIG_PM_SLEEP
 static unsigned long reg_save[][2] = {
 	{ASS_CLK_SRC,  0},
