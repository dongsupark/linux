--- conflicted
+++ resolved
@@ -78,10 +78,6 @@
 #define BPLL_CON0		0x20110
 #define SRC_CDREX		0x20200
 #define PLL_DIV2_SEL		0x20a24
-<<<<<<< HEAD
-#define GATE_IP_DISP1		0x10928
-=======
->>>>>>> 051c8d0b
 
 /* list of PLLs to be registered */
 enum exynos5250_plls {
@@ -90,55 +86,6 @@
 };
 
 /*
-<<<<<<< HEAD
- * Let each supported clock get a unique id. This id is used to lookup the clock
- * for device tree based platforms. The clocks are categorized into three
- * sections: core, sclk gate and bus interface gate clocks.
- *
- * When adding a new clock to this list, it is advised to choose a clock
- * category and add it to the end of that category. That is because the the
- * device tree source file is referring to these ids and any change in the
- * sequence number of existing clocks will require corresponding change in the
- * device tree files. This limitation would go away when pre-processor support
- * for dtc would be available.
- */
-enum exynos5250_clks {
-	none,
-
-	/* core clocks */
-	fin_pll, fout_apll, fout_mpll, fout_bpll, fout_gpll, fout_cpll,
-	fout_epll, fout_vpll,
-
-	/* gate for special clocks (sclk) */
-	sclk_cam_bayer = 128, sclk_cam0, sclk_cam1, sclk_gscl_wa, sclk_gscl_wb,
-	sclk_fimd1, sclk_mipi1, sclk_dp, sclk_hdmi, sclk_pixel, sclk_audio0,
-	sclk_mmc0, sclk_mmc1, sclk_mmc2, sclk_mmc3, sclk_sata, sclk_usb3,
-	sclk_jpeg, sclk_uart0, sclk_uart1, sclk_uart2, sclk_uart3, sclk_pwm,
-	sclk_audio1, sclk_audio2, sclk_spdif, sclk_spi0, sclk_spi1, sclk_spi2,
-	div_i2s1, div_i2s2, sclk_hdmiphy,
-
-	/* gate clocks */
-	gscl0 = 256, gscl1, gscl2, gscl3, gscl_wa, gscl_wb, smmu_gscl0,
-	smmu_gscl1, smmu_gscl2, smmu_gscl3, mfc, smmu_mfcl, smmu_mfcr, rotator,
-	jpeg, mdma1, smmu_rotator, smmu_jpeg, smmu_mdma1, pdma0, pdma1, sata,
-	usbotg, mipi_hsi, sdmmc0, sdmmc1, sdmmc2, sdmmc3, sromc, usb2, usb3,
-	sata_phyctrl, sata_phyi2c, uart0, uart1, uart2,	uart3, uart4, i2c0,
-	i2c1, i2c2, i2c3, i2c4, i2c5, i2c6, i2c7, i2c_hdmi, adc, spi0, spi1,
-	spi2, i2s1, i2s2, pcm1, pcm2, pwm, spdif, ac97, hsi2c0, hsi2c1, hsi2c2,
-	hsi2c3, chipid, sysreg, pmu, cmu_top, cmu_core, cmu_mem, tzpc0, tzpc1,
-	tzpc2, tzpc3, tzpc4, tzpc5, tzpc6, tzpc7, tzpc8, tzpc9, hdmi_cec, mct,
-	wdt, rtc, tmu, fimd1, mie1, dsim0, dp, mixer, hdmi, g2d, mdma0,
-	smmu_mdma0,
-
-	/* mux clocks */
-	mout_hdmi = 1024,
-
-	nr_clks,
-};
-
-/*
-=======
->>>>>>> 051c8d0b
  * list of controller registers to be saved and restored during a
  * suspend/resume cycle.
  */
@@ -429,96 +376,6 @@
 };
 
 static struct samsung_gate_clock exynos5250_gate_clks[] __initdata = {
-<<<<<<< HEAD
-	GATE(gscl0, "gscl0", "none", GATE_IP_GSCL, 0, 0, 0),
-	GATE(gscl1, "gscl1", "none", GATE_IP_GSCL, 1, 0, 0),
-	GATE(gscl2, "gscl2", "aclk266", GATE_IP_GSCL, 2, 0, 0),
-	GATE(gscl3, "gscl3", "aclk266", GATE_IP_GSCL, 3, 0, 0),
-	GATE(gscl_wa, "gscl_wa", "div_gscl_wa", GATE_IP_GSCL, 5, 0, 0),
-	GATE(gscl_wb, "gscl_wb", "div_gscl_wb", GATE_IP_GSCL, 6, 0, 0),
-	GATE(smmu_gscl0, "smmu_gscl0", "aclk266", GATE_IP_GSCL, 7, 0, 0),
-	GATE(smmu_gscl1, "smmu_gscl1", "aclk266", GATE_IP_GSCL, 8, 0, 0),
-	GATE(smmu_gscl2, "smmu_gscl2", "aclk266", GATE_IP_GSCL, 9, 0, 0),
-	GATE(smmu_gscl3, "smmu_gscl3", "aclk266", GATE_IP_GSCL, 10, 0, 0),
-	GATE(mfc, "mfc", "aclk333", GATE_IP_MFC, 0, 0, 0),
-	GATE(smmu_mfcl, "smmu_mfcl", "aclk333", GATE_IP_MFC, 2, 0, 0),
-	GATE(smmu_mfcr, "smmu_mfcr", "aclk333", GATE_IP_MFC, 1, 0, 0),
-	GATE(rotator, "rotator", "aclk266", GATE_IP_GEN, 1, 0, 0),
-	GATE(jpeg, "jpeg", "aclk166", GATE_IP_GEN, 2, 0, 0),
-	GATE(mdma1, "mdma1", "aclk266", GATE_IP_GEN, 4, 0, 0),
-	GATE(smmu_rotator, "smmu_rotator", "aclk266", GATE_IP_GEN, 6, 0, 0),
-	GATE(smmu_jpeg, "smmu_jpeg", "aclk166", GATE_IP_GEN, 7, 0, 0),
-	GATE(smmu_mdma1, "smmu_mdma1", "aclk266", GATE_IP_GEN, 9, 0, 0),
-	GATE(pdma0, "pdma0", "aclk200", GATE_IP_FSYS, 1, 0, 0),
-	GATE(pdma1, "pdma1", "aclk200", GATE_IP_FSYS, 2, 0, 0),
-	GATE(sata, "sata", "aclk200", GATE_IP_FSYS, 6, 0, 0),
-	GATE(usbotg, "usbotg", "aclk200", GATE_IP_FSYS, 7, 0, 0),
-	GATE(mipi_hsi, "mipi_hsi", "aclk200", GATE_IP_FSYS, 8, 0, 0),
-	GATE(sdmmc0, "sdmmc0", "aclk200", GATE_IP_FSYS, 12, 0, 0),
-	GATE(sdmmc1, "sdmmc1", "aclk200", GATE_IP_FSYS, 13, 0, 0),
-	GATE(sdmmc2, "sdmmc2", "aclk200", GATE_IP_FSYS, 14, 0, 0),
-	GATE(sdmmc3, "sdmmc3", "aclk200", GATE_IP_FSYS, 15, 0, 0),
-	GATE(sromc, "sromc", "aclk200", GATE_IP_FSYS, 17, 0, 0),
-	GATE(usb2, "usb2", "aclk200", GATE_IP_FSYS, 18, 0, 0),
-	GATE(usb3, "usb3", "aclk200", GATE_IP_FSYS, 19, 0, 0),
-	GATE(sata_phyctrl, "sata_phyctrl", "aclk200", GATE_IP_FSYS, 24, 0, 0),
-	GATE(sata_phyi2c, "sata_phyi2c", "aclk200", GATE_IP_FSYS, 25, 0, 0),
-	GATE(uart0, "uart0", "aclk66", GATE_IP_PERIC, 0, 0, 0),
-	GATE(uart1, "uart1", "aclk66", GATE_IP_PERIC, 1, 0, 0),
-	GATE(uart2, "uart2", "aclk66", GATE_IP_PERIC, 2, 0, 0),
-	GATE(uart3, "uart3", "aclk66", GATE_IP_PERIC, 3, 0, 0),
-	GATE(uart4, "uart4", "aclk66", GATE_IP_PERIC, 4, 0, 0),
-	GATE(i2c0, "i2c0", "aclk66", GATE_IP_PERIC, 6, 0, 0),
-	GATE(i2c1, "i2c1", "aclk66", GATE_IP_PERIC, 7, 0, 0),
-	GATE(i2c2, "i2c2", "aclk66", GATE_IP_PERIC, 8, 0, 0),
-	GATE(i2c3, "i2c3", "aclk66", GATE_IP_PERIC, 9, 0, 0),
-	GATE(i2c4, "i2c4", "aclk66", GATE_IP_PERIC, 10, 0, 0),
-	GATE(i2c5, "i2c5", "aclk66", GATE_IP_PERIC, 11, 0, 0),
-	GATE(i2c6, "i2c6", "aclk66", GATE_IP_PERIC, 12, 0, 0),
-	GATE(i2c7, "i2c7", "aclk66", GATE_IP_PERIC, 13, 0, 0),
-	GATE(i2c_hdmi, "i2c_hdmi", "aclk66", GATE_IP_PERIC, 14, 0, 0),
-	GATE(adc, "adc", "aclk66", GATE_IP_PERIC, 15, 0, 0),
-	GATE(spi0, "spi0", "aclk66", GATE_IP_PERIC, 16, 0, 0),
-	GATE(spi1, "spi1", "aclk66", GATE_IP_PERIC, 17, 0, 0),
-	GATE(spi2, "spi2", "aclk66", GATE_IP_PERIC, 18, 0, 0),
-	GATE(i2s1, "i2s1", "aclk66", GATE_IP_PERIC, 20, 0, 0),
-	GATE(i2s2, "i2s2", "aclk66", GATE_IP_PERIC, 21, 0, 0),
-	GATE(pcm1, "pcm1", "aclk66", GATE_IP_PERIC, 22, 0, 0),
-	GATE(pcm2, "pcm2", "aclk66", GATE_IP_PERIC, 23, 0, 0),
-	GATE(pwm, "pwm", "aclk66", GATE_IP_PERIC, 24, 0, 0),
-	GATE(spdif, "spdif", "aclk66", GATE_IP_PERIC, 26, 0, 0),
-	GATE(ac97, "ac97", "aclk66", GATE_IP_PERIC, 27, 0, 0),
-	GATE(hsi2c0, "hsi2c0", "aclk66", GATE_IP_PERIC, 28, 0, 0),
-	GATE(hsi2c1, "hsi2c1", "aclk66", GATE_IP_PERIC, 29, 0, 0),
-	GATE(hsi2c2, "hsi2c2", "aclk66", GATE_IP_PERIC, 30, 0, 0),
-	GATE(hsi2c3, "hsi2c3", "aclk66", GATE_IP_PERIC, 31, 0, 0),
-	GATE(chipid, "chipid", "aclk66", GATE_IP_PERIS, 0, 0, 0),
-	GATE(sysreg, "sysreg", "aclk66",
-			GATE_IP_PERIS, 1, CLK_IGNORE_UNUSED, 0),
-	GATE(pmu, "pmu", "aclk66", GATE_IP_PERIS, 2, CLK_IGNORE_UNUSED, 0),
-	GATE(tzpc0, "tzpc0", "aclk66", GATE_IP_PERIS, 6, 0, 0),
-	GATE(tzpc1, "tzpc1", "aclk66", GATE_IP_PERIS, 7, 0, 0),
-	GATE(tzpc2, "tzpc2", "aclk66", GATE_IP_PERIS, 8, 0, 0),
-	GATE(tzpc3, "tzpc3", "aclk66", GATE_IP_PERIS, 9, 0, 0),
-	GATE(tzpc4, "tzpc4", "aclk66", GATE_IP_PERIS, 10, 0, 0),
-	GATE(tzpc5, "tzpc5", "aclk66", GATE_IP_PERIS, 11, 0, 0),
-	GATE(tzpc6, "tzpc6", "aclk66", GATE_IP_PERIS, 12, 0, 0),
-	GATE(tzpc7, "tzpc7", "aclk66", GATE_IP_PERIS, 13, 0, 0),
-	GATE(tzpc8, "tzpc8", "aclk66", GATE_IP_PERIS, 14, 0, 0),
-	GATE(tzpc9, "tzpc9", "aclk66", GATE_IP_PERIS, 15, 0, 0),
-	GATE(hdmi_cec, "hdmi_cec", "aclk66", GATE_IP_PERIS, 16, 0, 0),
-	GATE(mct, "mct", "aclk66", GATE_IP_PERIS, 18, 0, 0),
-	GATE(wdt, "wdt", "aclk66", GATE_IP_PERIS, 19, 0, 0),
-	GATE(rtc, "rtc", "aclk66", GATE_IP_PERIS, 20, 0, 0),
-	GATE(tmu, "tmu", "aclk66", GATE_IP_PERIS, 21, 0, 0),
-	GATE(cmu_top, "cmu_top", "aclk66",
-			GATE_IP_PERIS, 3, CLK_IGNORE_UNUSED, 0),
-	GATE(cmu_core, "cmu_core", "aclk66",
-			GATE_IP_PERIS, 4, CLK_IGNORE_UNUSED, 0),
-	GATE(cmu_mem, "cmu_mem", "aclk66",
-			GATE_IP_PERIS, 5, CLK_IGNORE_UNUSED, 0),
-	GATE(sclk_cam_bayer, "sclk_cam_bayer", "div_cam_bayer",
-=======
 	/*
 	 * NOTE: Following table is sorted by (clock domain, register address,
 	 * bitfield shift) triplet in ascending order. When adding new entries,
@@ -537,7 +394,6 @@
 	 * CMU_TOP
 	 */
 	GATE(CLK_SCLK_CAM_BAYER, "sclk_cam_bayer", "div_cam_bayer",
->>>>>>> 051c8d0b
 			SRC_MASK_GSCL, 12, CLK_SET_RATE_PARENT, 0),
 	GATE(CLK_SCLK_CAM0, "sclk_cam0", "div_cam0",
 			SRC_MASK_GSCL, 16, CLK_SET_RATE_PARENT, 0),
@@ -599,17 +455,6 @@
 			SRC_MASK_PERIC1, 20, CLK_SET_RATE_PARENT, 0),
 	GATE(CLK_SCLK_SPI2, "sclk_spi2", "div_spi_pre2",
 			SRC_MASK_PERIC1, 24, CLK_SET_RATE_PARENT, 0),
-<<<<<<< HEAD
-	GATE(fimd1, "fimd1", "aclk200", GATE_IP_DISP1, 0, 0, 0),
-	GATE(mie1, "mie1", "aclk200", GATE_IP_DISP1, 1, 0, 0),
-	GATE(dsim0, "dsim0", "aclk200", GATE_IP_DISP1, 3, 0, 0),
-	GATE(dp, "dp", "aclk200", GATE_IP_DISP1, 4, 0, 0),
-	GATE(mixer, "mixer", "mout_aclk200_disp1", GATE_IP_DISP1, 5, 0, 0),
-	GATE(hdmi, "hdmi", "mout_aclk200_disp1", GATE_IP_DISP1, 6, 0, 0),
-	GATE(g2d, "g2d", "aclk200", GATE_IP_ACP, 3, 0, 0),
-	GATE(mdma0, "mdma0", "aclk266", GATE_IP_ACP, 1, 0, 0),
-	GATE(smmu_mdma0, "smmu_mdma0", "aclk266", GATE_IP_ACP, 5, 0, 0),
-=======
 
 	GATE(CLK_GSCL0, "gscl0", "mout_aclk266_gscl_sub", GATE_IP_GSCL, 0, 0,
 		0),
@@ -729,7 +574,6 @@
 	GATE(CLK_WDT, "wdt", "div_aclk66", GATE_IP_PERIS, 19, 0, 0),
 	GATE(CLK_RTC, "rtc", "div_aclk66", GATE_IP_PERIS, 20, 0, 0),
 	GATE(CLK_TMU, "tmu", "div_aclk66", GATE_IP_PERIS, 21, 0, 0),
->>>>>>> 051c8d0b
 };
 
 static struct samsung_pll_rate_table vpll_24mhz_tbl[] __initdata = {
