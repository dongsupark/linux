--- conflicted
+++ resolved
@@ -269,7 +269,6 @@
 	 * parent clock is 12MHz.
 	 */
 	parent_rate = parent_rate / 2;
-<<<<<<< HEAD
 
 	/* Normalize value to a parent_rate multiple (24M / 2) */
 	div = *freq / parent_rate;
@@ -283,21 +282,6 @@
 	if (*k > 3)
 		*k = 3;
 
-=======
-
-	/* Normalize value to a parent_rate multiple (24M / 2) */
-	div = *freq / parent_rate;
-	*freq = parent_rate * div;
-
-	/* we were called to round the frequency, we can now return */
-	if (n == NULL)
-		return;
-
-	*k = div / 32;
-	if (*k > 3)
-		*k = 3;
-
->>>>>>> c115b13b
 	*n = DIV_ROUND_UP(div, (*k+1));
 }
 
@@ -1231,10 +1215,7 @@
 static const struct of_device_id clk_factors_match[] __initconst = {
 	{.compatible = "allwinner,sun4i-a10-pll1-clk", .data = &sun4i_pll1_data,},
 	{.compatible = "allwinner,sun6i-a31-pll1-clk", .data = &sun6i_a31_pll1_data,},
-<<<<<<< HEAD
-=======
 	{.compatible = "allwinner,sun7i-a20-pll4-clk", .data = &sun7i_a20_pll4_data,},
->>>>>>> c115b13b
 	{.compatible = "allwinner,sun6i-a31-pll6-clk", .data = &sun6i_a31_pll6_data,},
 	{.compatible = "allwinner,sun4i-a10-apb1-clk", .data = &sun4i_apb1_data,},
 	{.compatible = "allwinner,sun4i-a10-mod0-clk", .data = &sun4i_mod0_data,},
