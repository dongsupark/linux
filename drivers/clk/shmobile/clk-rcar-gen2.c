/*
 * rcar_gen2 Core CPG Clocks
 *
 * Copyright (C) 2013  Ideas On Board SPRL
 *
 * Contact: Laurent Pinchart <laurent.pinchart@ideasonboard.com>
 *
 * This program is free software; you can redistribute it and/or modify
 * it under the terms of the GNU General Public License as published by
 * the Free Software Foundation; version 2 of the License.
 */

#include <linux/clk-provider.h>
#include <linux/clkdev.h>
#include <linux/clk/shmobile.h>
#include <linux/init.h>
#include <linux/kernel.h>
#include <linux/math64.h>
#include <linux/of.h>
#include <linux/of_address.h>
#include <linux/spinlock.h>

struct rcar_gen2_cpg {
	struct clk_onecell_data data;
	spinlock_t lock;
	void __iomem *reg;
};

#define CPG_FRQCRB			0x00000004
#define CPG_FRQCRB_KICK			BIT(31)
#define CPG_SDCKCR			0x00000074
#define CPG_PLL0CR			0x000000d8
#define CPG_FRQCRC			0x000000e0
#define CPG_FRQCRC_ZFC_MASK		(0x1f << 8)
#define CPG_FRQCRC_ZFC_SHIFT		8

/* -----------------------------------------------------------------------------
 * Z Clock
 *
 * Traits of this clock:
 * prepare - clk_prepare only ensures that parents are prepared
 * enable - clk_enable only ensures that parents are enabled
 * rate - rate is adjustable.  clk->rate = parent->rate * mult / 32
 * parent - fixed parent.  No clk_set_parent support
 */

struct cpg_z_clk {
	struct clk_hw hw;
	void __iomem *reg;
	void __iomem *kick_reg;
};

#define to_z_clk(_hw)	container_of(_hw, struct cpg_z_clk, hw)

static unsigned long cpg_z_clk_recalc_rate(struct clk_hw *hw,
					   unsigned long parent_rate)
{
	struct cpg_z_clk *zclk = to_z_clk(hw);
	unsigned int mult;
	unsigned int val;

	val = (clk_readl(zclk->reg) & CPG_FRQCRC_ZFC_MASK)
	    >> CPG_FRQCRC_ZFC_SHIFT;
	mult = 32 - val;

	return div_u64((u64)parent_rate * mult, 32);
}

static long cpg_z_clk_round_rate(struct clk_hw *hw, unsigned long rate,
				 unsigned long *parent_rate)
{
	unsigned long prate  = *parent_rate;
	unsigned int mult;

	if (!prate)
		prate = 1;

	mult = div_u64((u64)rate * 32, prate);
	mult = clamp(mult, 1U, 32U);

	return *parent_rate / 32 * mult;
}

static int cpg_z_clk_set_rate(struct clk_hw *hw, unsigned long rate,
			      unsigned long parent_rate)
{
	struct cpg_z_clk *zclk = to_z_clk(hw);
	unsigned int mult;
	u32 val, kick;
	unsigned int i;

	mult = div_u64((u64)rate * 32, parent_rate);
	mult = clamp(mult, 1U, 32U);

	if (clk_readl(zclk->kick_reg) & CPG_FRQCRB_KICK)
		return -EBUSY;

	val = clk_readl(zclk->reg);
	val &= ~CPG_FRQCRC_ZFC_MASK;
	val |= (32 - mult) << CPG_FRQCRC_ZFC_SHIFT;
	clk_writel(val, zclk->reg);

	/*
	 * Set KICK bit in FRQCRB to update hardware setting and wait for
	 * clock change completion.
	 */
	kick = clk_readl(zclk->kick_reg);
	kick |= CPG_FRQCRB_KICK;
	clk_writel(kick, zclk->kick_reg);

	/*
	 * Note: There is no HW information about the worst case latency.
	 *
	 * Using experimental measurements, it seems that no more than
	 * ~10 iterations are needed, independently of the CPU rate.
	 * Since this value might be dependant of external xtal rate, pll1
	 * rate or even the other emulation clocks rate, use 1000 as a
	 * "super" safe value.
	 */
	for (i = 1000; i; i--) {
		if (!(clk_readl(zclk->kick_reg) & CPG_FRQCRB_KICK))
			return 0;

		cpu_relax();
	}

	return -ETIMEDOUT;
}

static const struct clk_ops cpg_z_clk_ops = {
	.recalc_rate = cpg_z_clk_recalc_rate,
	.round_rate = cpg_z_clk_round_rate,
	.set_rate = cpg_z_clk_set_rate,
};

static struct clk * __init cpg_z_clk_register(struct rcar_gen2_cpg *cpg)
{
	static const char *parent_name = "pll0";
	struct clk_init_data init;
	struct cpg_z_clk *zclk;
	struct clk *clk;

	zclk = kzalloc(sizeof(*zclk), GFP_KERNEL);
	if (!zclk)
		return ERR_PTR(-ENOMEM);

	init.name = "z";
	init.ops = &cpg_z_clk_ops;
	init.flags = 0;
	init.parent_names = &parent_name;
	init.num_parents = 1;

	zclk->reg = cpg->reg + CPG_FRQCRC;
	zclk->kick_reg = cpg->reg + CPG_FRQCRB;
	zclk->hw.init = &init;

	clk = clk_register(NULL, &zclk->hw);
	if (IS_ERR(clk))
		kfree(zclk);

	return clk;
}

/* -----------------------------------------------------------------------------
 * CPG Clock Data
 */

/*
 *   MD		EXTAL		PLL0	PLL1	PLL3
 * 14 13 19	(MHz)		*1	*1
 *---------------------------------------------------
 * 0  0  0	15 x 1		x172/2	x208/2	x106
 * 0  0  1	15 x 1		x172/2	x208/2	x88
 * 0  1  0	20 x 1		x130/2	x156/2	x80
 * 0  1  1	20 x 1		x130/2	x156/2	x66
 * 1  0  0	26 / 2		x200/2	x240/2	x122
 * 1  0  1	26 / 2		x200/2	x240/2	x102
 * 1  1  0	30 / 2		x172/2	x208/2	x106
 * 1  1  1	30 / 2		x172/2	x208/2	x88
 *
 * *1 :	Table 7.6 indicates VCO ouput (PLLx = VCO/2)
 */
#define CPG_PLL_CONFIG_INDEX(md)	((((md) & BIT(14)) >> 12) | \
					 (((md) & BIT(13)) >> 12) | \
					 (((md) & BIT(19)) >> 19))
struct cpg_pll_config {
	unsigned int extal_div;
	unsigned int pll1_mult;
	unsigned int pll3_mult;
};

static const struct cpg_pll_config cpg_pll_configs[8] __initconst = {
	{ 1, 208, 106 }, { 1, 208,  88 }, { 1, 156,  80 }, { 1, 156,  66 },
	{ 2, 240, 122 }, { 2, 240, 102 }, { 2, 208, 106 }, { 2, 208,  88 },
};

/* SDHI divisors */
static const struct clk_div_table cpg_sdh_div_table[] = {
	{  0,  2 }, {  1,  3 }, {  2,  4 }, {  3,  6 },
	{  4,  8 }, {  5, 12 }, {  6, 16 }, {  7, 18 },
	{  8, 24 }, { 10, 36 }, { 11, 48 }, {  0,  0 },
};

static const struct clk_div_table cpg_sd01_div_table[] = {
	{  5, 12 }, {  6, 16 }, {  7, 18 }, {  8, 24 },
	{ 10, 36 }, { 11, 48 }, { 12, 10 }, {  0,  0 },
};

/* -----------------------------------------------------------------------------
 * Initialization
 */

static u32 cpg_mode __initdata;

static struct clk * __init
rcar_gen2_cpg_register_clock(struct device_node *np, struct rcar_gen2_cpg *cpg,
			     const struct cpg_pll_config *config,
			     const char *name)
{
	const struct clk_div_table *table = NULL;
	const char *parent_name;
	unsigned int shift;
	unsigned int mult = 1;
	unsigned int div = 1;

	if (!strcmp(name, "main")) {
		parent_name = of_clk_get_parent_name(np, 0);
		div = config->extal_div;
	} else if (!strcmp(name, "pll0")) {
		/* PLL0 is a configurable multiplier clock. Register it as a
		 * fixed factor clock for now as there's no generic multiplier
		 * clock implementation and we currently have no need to change
		 * the multiplier value.
		 */
		u32 value = clk_readl(cpg->reg + CPG_PLL0CR);
		parent_name = "main";
		mult = ((value >> 24) & ((1 << 7) - 1)) + 1;
	} else if (!strcmp(name, "pll1")) {
		parent_name = "main";
		mult = config->pll1_mult / 2;
	} else if (!strcmp(name, "pll3")) {
		parent_name = "main";
		mult = config->pll3_mult;
	} else if (!strcmp(name, "lb")) {
<<<<<<< HEAD
		parent_name = "pll1_div2";
=======
		parent_name = "pll1";
>>>>>>> e44df332
		div = cpg_mode & BIT(18) ? 36 : 24;
	} else if (!strcmp(name, "qspi")) {
		parent_name = "pll1_div2";
		div = (cpg_mode & (BIT(3) | BIT(2) | BIT(1))) == BIT(2)
		    ? 8 : 10;
	} else if (!strcmp(name, "sdh")) {
<<<<<<< HEAD
		parent_name = "pll1_div2";
		table = cpg_sdh_div_table;
		shift = 8;
	} else if (!strcmp(name, "sd0")) {
		parent_name = "pll1_div2";
		table = cpg_sd01_div_table;
		shift = 4;
	} else if (!strcmp(name, "sd1")) {
		parent_name = "pll1_div2";
=======
		parent_name = "pll1";
		table = cpg_sdh_div_table;
		shift = 8;
	} else if (!strcmp(name, "sd0")) {
		parent_name = "pll1";
		table = cpg_sd01_div_table;
		shift = 4;
	} else if (!strcmp(name, "sd1")) {
		parent_name = "pll1";
>>>>>>> e44df332
		table = cpg_sd01_div_table;
		shift = 0;
	} else if (!strcmp(name, "z")) {
		return cpg_z_clk_register(cpg);
	} else {
		return ERR_PTR(-EINVAL);
	}

	if (!table)
		return clk_register_fixed_factor(NULL, name, parent_name, 0,
						 mult, div);
	else
		return clk_register_divider_table(NULL, name, parent_name, 0,
						 cpg->reg + CPG_SDCKCR, shift,
						 4, 0, table, &cpg->lock);
}

static void __init rcar_gen2_cpg_clocks_init(struct device_node *np)
{
	const struct cpg_pll_config *config;
	struct rcar_gen2_cpg *cpg;
	struct clk **clks;
	unsigned int i;
	int num_clks;

	num_clks = of_property_count_strings(np, "clock-output-names");
	if (num_clks < 0) {
		pr_err("%s: failed to count clocks\n", __func__);
		return;
	}

	cpg = kzalloc(sizeof(*cpg), GFP_KERNEL);
	clks = kzalloc(num_clks * sizeof(*clks), GFP_KERNEL);
	if (cpg == NULL || clks == NULL) {
		/* We're leaking memory on purpose, there's no point in cleaning
		 * up as the system won't boot anyway.
		 */
		pr_err("%s: failed to allocate cpg\n", __func__);
		return;
	}

	spin_lock_init(&cpg->lock);

	cpg->data.clks = clks;
	cpg->data.clk_num = num_clks;

	cpg->reg = of_iomap(np, 0);
	if (WARN_ON(cpg->reg == NULL))
		return;

	config = &cpg_pll_configs[CPG_PLL_CONFIG_INDEX(cpg_mode)];

	for (i = 0; i < num_clks; ++i) {
		const char *name;
		struct clk *clk;

		of_property_read_string_index(np, "clock-output-names", i,
					      &name);

		clk = rcar_gen2_cpg_register_clock(np, cpg, config, name);
		if (IS_ERR(clk))
			pr_err("%s: failed to register %s %s clock (%ld)\n",
			       __func__, np->name, name, PTR_ERR(clk));
		else
			cpg->data.clks[i] = clk;
	}

	of_clk_add_provider(np, of_clk_src_onecell_get, &cpg->data);
}
CLK_OF_DECLARE(rcar_gen2_cpg_clks, "renesas,rcar-gen2-cpg-clocks",
	       rcar_gen2_cpg_clocks_init);

void __init rcar_gen2_clocks_init(u32 mode)
{
	cpg_mode = mode;

	of_clk_init(NULL);
}<|MERGE_RESOLUTION|>--- conflicted
+++ resolved
@@ -242,28 +242,13 @@
 		parent_name = "main";
 		mult = config->pll3_mult;
 	} else if (!strcmp(name, "lb")) {
-<<<<<<< HEAD
-		parent_name = "pll1_div2";
-=======
 		parent_name = "pll1";
->>>>>>> e44df332
 		div = cpg_mode & BIT(18) ? 36 : 24;
 	} else if (!strcmp(name, "qspi")) {
 		parent_name = "pll1_div2";
 		div = (cpg_mode & (BIT(3) | BIT(2) | BIT(1))) == BIT(2)
 		    ? 8 : 10;
 	} else if (!strcmp(name, "sdh")) {
-<<<<<<< HEAD
-		parent_name = "pll1_div2";
-		table = cpg_sdh_div_table;
-		shift = 8;
-	} else if (!strcmp(name, "sd0")) {
-		parent_name = "pll1_div2";
-		table = cpg_sd01_div_table;
-		shift = 4;
-	} else if (!strcmp(name, "sd1")) {
-		parent_name = "pll1_div2";
-=======
 		parent_name = "pll1";
 		table = cpg_sdh_div_table;
 		shift = 8;
@@ -273,7 +258,6 @@
 		shift = 4;
 	} else if (!strcmp(name, "sd1")) {
 		parent_name = "pll1";
->>>>>>> e44df332
 		table = cpg_sd01_div_table;
 		shift = 0;
 	} else if (!strcmp(name, "z")) {
