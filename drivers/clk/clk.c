--- conflicted
+++ resolved
@@ -107,11 +107,7 @@
 	seq_printf(s, "%*s%-*s %-11d %-12d %-10lu",
 		   level * 3 + 1, "",
 		   30 - level * 3, c->name,
-<<<<<<< HEAD
-		   c->enable_count, c->prepare_count, c->rate);
-=======
 		   c->enable_count, c->prepare_count, clk_get_rate(c));
->>>>>>> d0e0ac97
 	seq_printf(s, "\n");
 }
 
@@ -170,11 +166,7 @@
 	seq_printf(s, "\"%s\": { ", c->name);
 	seq_printf(s, "\"enable_count\": %d,", c->enable_count);
 	seq_printf(s, "\"prepare_count\": %d,", c->prepare_count);
-<<<<<<< HEAD
-	seq_printf(s, "\"rate\": %lu", c->rate);
-=======
 	seq_printf(s, "\"rate\": %lu", clk_get_rate(c));
->>>>>>> d0e0ac97
 }
 
 static void clk_dump_subtree(struct seq_file *s, struct clk *c, int level)
@@ -523,15 +515,9 @@
 		pr_warn("clk: Not disabling unused clocks\n");
 		return 0;
 	}
-<<<<<<< HEAD
 
 	clk_prepare_lock();
 
-=======
-
-	clk_prepare_lock();
-
->>>>>>> d0e0ac97
 	hlist_for_each_entry(clk, &clk_root_list, child_node)
 		clk_disable_unused_subtree(clk);
 
@@ -1391,12 +1377,6 @@
 	unsigned long flags;
 	int ret = 0;
 	struct clk *old_parent = clk->parent;
-<<<<<<< HEAD
-	bool migrated_enable = false;
-
-	/* migrate prepare */
-	if (clk->prepare_count)
-=======
 
 	/*
 	 * Migrate prepare state between parents and prevent race with
@@ -1416,29 +1396,14 @@
 	 * See also: Comment for clk_set_parent() below.
 	 */
 	if (clk->prepare_count) {
->>>>>>> d0e0ac97
 		__clk_prepare(parent);
 		clk_enable(parent);
 		clk_enable(clk);
 	}
 
-<<<<<<< HEAD
-	flags = clk_enable_lock();
-
-	/* migrate enable */
-	if (clk->enable_count) {
-		__clk_enable(parent);
-		migrated_enable = true;
-	}
-
-	/* update the clk tree topology */
-	clk_reparent(clk, parent);
-
-=======
 	/* update the clk tree topology */
 	flags = clk_enable_lock();
 	clk_reparent(clk, parent);
->>>>>>> d0e0ac97
 	clk_enable_unlock(flags);
 
 	/* change clock input source */
@@ -1446,44 +1411,6 @@
 		ret = clk->ops->set_parent(clk->hw, p_index);
 
 	if (ret) {
-<<<<<<< HEAD
-		/*
-		 * The error handling is tricky due to that we need to release
-		 * the spinlock while issuing the .set_parent callback. This
-		 * means the new parent might have been enabled/disabled in
-		 * between, which must be considered when doing rollback.
-		 */
-		flags = clk_enable_lock();
-
-		clk_reparent(clk, old_parent);
-
-		if (migrated_enable && clk->enable_count) {
-			__clk_disable(parent);
-		} else if (migrated_enable && (clk->enable_count == 0)) {
-			__clk_disable(old_parent);
-		} else if (!migrated_enable && clk->enable_count) {
-			__clk_disable(parent);
-			__clk_enable(old_parent);
-		}
-
-		clk_enable_unlock(flags);
-
-		if (clk->prepare_count)
-			__clk_unprepare(parent);
-
-		return ret;
-	}
-
-	/* clean up enable for old parent if migration was done */
-	if (migrated_enable) {
-		flags = clk_enable_lock();
-		__clk_disable(old_parent);
-		clk_enable_unlock(flags);
-	}
-
-	/* clean up prepare for old parent if migration was done */
-	if (clk->prepare_count)
-=======
 		flags = clk_enable_lock();
 		clk_reparent(clk, old_parent);
 		clk_enable_unlock(flags);
@@ -1503,7 +1430,6 @@
 	if (clk->prepare_count) {
 		clk_disable(clk);
 		clk_disable(old_parent);
->>>>>>> d0e0ac97
 		__clk_unprepare(old_parent);
 	}
 
@@ -1567,12 +1493,7 @@
 	}
 
 	/* propagate PRE_RATE_CHANGE notifications */
-<<<<<<< HEAD
-	if (clk->notifier_count)
-		ret = __clk_speculate_rates(clk, p_rate);
-=======
 	ret = __clk_speculate_rates(clk, p_rate);
->>>>>>> d0e0ac97
 
 	/* abort if a driver objects */
 	if (ret & NOTIFY_STOP_MASK)
