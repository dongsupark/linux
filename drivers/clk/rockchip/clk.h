/*
 * Copyright (c) 2014 MundoReader S.L.
 * Author: Heiko Stuebner <heiko@sntech.de>
 *
 * based on
 *
 * samsung/clk.h
 * Copyright (c) 2013 Samsung Electronics Co., Ltd.
 * Copyright (c) 2013 Linaro Ltd.
 * Author: Thomas Abraham <thomas.ab@samsung.com>
 *
 * This program is free software; you can redistribute it and/or modify
 * it under the terms of the GNU General Public License as published by
 * the Free Software Foundation; either version 2 of the License, or
 * (at your option) any later version.
 *
 * This program is distributed in the hope that it will be useful,
 * but WITHOUT ANY WARRANTY; without even the implied warranty of
 * MERCHANTABILITY or FITNESS FOR A PARTICULAR PURPOSE.  See the
 * GNU General Public License for more details.
 */

#ifndef CLK_ROCKCHIP_CLK_H
#define CLK_ROCKCHIP_CLK_H

#include <linux/io.h>
#include <linux/clk.h>
#include <linux/clk-provider.h>

#define HIWORD_UPDATE(val, mask, shift) \
		((val) << (shift) | (mask) << ((shift) + 16))

/* register positions shared by RK2928, RK3066 and RK3188 */
#define RK2928_PLL_CON(x)		(x * 0x4)
#define RK2928_MODE_CON		0x40
#define RK2928_CLKSEL_CON(x)	(x * 0x4 + 0x44)
#define RK2928_CLKGATE_CON(x)	(x * 0x4 + 0xd0)
#define RK2928_GLB_SRST_FST		0x100
#define RK2928_GLB_SRST_SND		0x104
#define RK2928_SOFTRST_CON(x)	(x * 0x4 + 0x110)
#define RK2928_MISC_CON		0x134

#define RK3288_PLL_CON(x)		RK2928_PLL_CON(x)
#define RK3288_MODE_CON			0x50
#define RK3288_CLKSEL_CON(x)		(x * 0x4 + 0x60)
#define RK3288_CLKGATE_CON(x)		(x * 0x4 + 0x160)
#define RK3288_GLB_SRST_FST		0x1b0
#define RK3288_GLB_SRST_SND		0x1b4
#define RK3288_SOFTRST_CON(x)		(x * 0x4 + 0x1b8)
#define RK3288_MISC_CON			0x1e8

enum rockchip_pll_type {
	pll_rk3066,
};

#define RK3066_PLL_RATE(_rate, _nr, _nf, _no)	\
{						\
	.rate	= _rate##U,			\
	.nr = _nr,				\
	.nf = _nf,				\
	.no = _no,				\
	.bwadj = (_nf >> 1),			\
}

struct rockchip_pll_rate_table {
	unsigned long rate;
	unsigned int nr;
	unsigned int nf;
	unsigned int no;
	unsigned int bwadj;
};

/**
 * struct rockchip_pll_clock: information about pll clock
 * @id: platform specific id of the clock.
 * @name: name of this pll clock.
 * @parent_name: name of the parent clock.
 * @flags: optional flags for basic clock.
 * @con_offset: offset of the register for configuring the PLL.
 * @mode_offset: offset of the register for configuring the PLL-mode.
 * @mode_shift: offset inside the mode-register for the mode of this pll.
 * @lock_shift: offset inside the lock register for the lock status.
 * @type: Type of PLL to be registered.
 * @rate_table: Table of usable pll rates
 */
struct rockchip_pll_clock {
	unsigned int		id;
	const char		*name;
	const char		**parent_names;
	u8			num_parents;
	unsigned long		flags;
	int			con_offset;
	int			mode_offset;
	int			mode_shift;
	int			lock_shift;
	enum rockchip_pll_type	type;
	struct rockchip_pll_rate_table *rate_table;
};

#define PLL(_type, _id, _name, _pnames, _flags, _con, _mode, _mshift,	\
		_lshift, _rtable)					\
	{								\
		.id		= _id,					\
		.type		= _type,				\
		.name		= _name,				\
		.parent_names	= _pnames,				\
		.num_parents	= ARRAY_SIZE(_pnames),			\
		.flags		= CLK_GET_RATE_NOCACHE | _flags,	\
		.con_offset	= _con,					\
		.mode_offset	= _mode,				\
		.mode_shift	= _mshift,				\
		.lock_shift	= _lshift,				\
		.rate_table	= _rtable,				\
	}

struct clk *rockchip_clk_register_pll(enum rockchip_pll_type pll_type,
		const char *name, const char **parent_names, u8 num_parents,
		void __iomem *base, int con_offset, int grf_lock_offset,
		int lock_shift, int reg_mode, int mode_shift,
		struct rockchip_pll_rate_table *rate_table,
		spinlock_t *lock);

struct rockchip_cpuclk_clksel {
	int reg;
	u32 val;
};

#define ROCKCHIP_CPUCLK_NUM_DIVIDERS	2
struct rockchip_cpuclk_rate_table {
	unsigned long prate;
	struct rockchip_cpuclk_clksel divs[ROCKCHIP_CPUCLK_NUM_DIVIDERS];
};

/**
 * struct rockchip_cpuclk_reg_data: describes register offsets and masks of the cpuclock
 * @core_reg:		register offset of the core settings register
 * @div_core_shift:	core divider offset used to divide the pll value
 * @div_core_mask:	core divider mask
 * @mux_core_shift:	offset of the core multiplexer
 */
struct rockchip_cpuclk_reg_data {
	int		core_reg;
	u8		div_core_shift;
	u32		div_core_mask;
	int		mux_core_reg;
	u8		mux_core_shift;
};

struct clk *rockchip_clk_register_cpuclk(const char *name,
			const char **parent_names, u8 num_parents,
			const struct rockchip_cpuclk_reg_data *reg_data,
			const struct rockchip_cpuclk_rate_table *rates,
			int nrates, void __iomem *reg_base, spinlock_t *lock);

#define PNAME(x) static const char *x[] __initconst

enum rockchip_clk_branch_type {
	branch_composite,
	branch_mux,
	branch_divider,
	branch_fraction_divider,
	branch_gate,
};

struct rockchip_clk_branch {
	unsigned int			id;
	enum rockchip_clk_branch_type	branch_type;
	const char			*name;
	const char			**parent_names;
	u8				num_parents;
	unsigned long			flags;
	int				muxdiv_offset;
	u8				mux_shift;
	u8				mux_width;
	u8				mux_flags;
	u8				div_shift;
	u8				div_width;
	u8				div_flags;
	struct clk_div_table		*div_table;
	int				gate_offset;
	u8				gate_shift;
	u8				gate_flags;
};

#define COMPOSITE(_id, cname, pnames, f, mo, ms, mw, mf, ds, dw,\
		  df, go, gs, gf)				\
	{							\
		.id		= _id,				\
		.branch_type	= branch_composite,		\
		.name		= cname,			\
		.parent_names	= pnames,			\
		.num_parents	= ARRAY_SIZE(pnames),		\
		.flags		= f,				\
		.muxdiv_offset	= mo,				\
		.mux_shift	= ms,				\
		.mux_width	= mw,				\
		.mux_flags	= mf,				\
		.div_shift	= ds,				\
		.div_width	= dw,				\
		.div_flags	= df,				\
		.gate_offset	= go,				\
		.gate_shift	= gs,				\
		.gate_flags	= gf,				\
	}

#define COMPOSITE_NOMUX(_id, cname, pname, f, mo, ds, dw, df,	\
			go, gs, gf)				\
	{							\
		.id		= _id,				\
		.branch_type	= branch_composite,		\
		.name		= cname,			\
		.parent_names	= (const char *[]){ pname },	\
		.num_parents	= 1,				\
		.flags		= f,				\
		.muxdiv_offset	= mo,				\
		.div_shift	= ds,				\
		.div_width	= dw,				\
		.div_flags	= df,				\
		.gate_offset	= go,				\
		.gate_shift	= gs,				\
		.gate_flags	= gf,				\
	}

#define COMPOSITE_NOMUX_DIVTBL(_id, cname, pname, f, mo, ds, dw,\
			       df, dt, go, gs, gf)		\
	{							\
		.id		= _id,				\
		.branch_type	= branch_composite,		\
		.name		= cname,			\
		.parent_names	= (const char *[]){ pname },	\
		.num_parents	= 1,				\
		.flags		= f,				\
		.muxdiv_offset	= mo,				\
		.div_shift	= ds,				\
		.div_width	= dw,				\
		.div_flags	= df,				\
		.div_table	= dt,				\
		.gate_offset	= go,				\
		.gate_shift	= gs,				\
		.gate_flags	= gf,				\
	}

#define COMPOSITE_NODIV(_id, cname, pnames, f, mo, ms, mw, mf,	\
			go, gs, gf)				\
	{							\
		.id		= _id,				\
		.branch_type	= branch_composite,		\
		.name		= cname,			\
		.parent_names	= pnames,			\
		.num_parents	= ARRAY_SIZE(pnames),		\
		.flags		= f,				\
		.muxdiv_offset	= mo,				\
		.mux_shift	= ms,				\
		.mux_width	= mw,				\
		.mux_flags	= mf,				\
		.gate_offset	= go,				\
		.gate_shift	= gs,				\
		.gate_flags	= gf,				\
	}

#define COMPOSITE_NOGATE(_id, cname, pnames, f, mo, ms, mw, mf,	\
			 ds, dw, df)				\
	{							\
		.id		= _id,				\
		.branch_type	= branch_composite,		\
		.name		= cname,			\
		.parent_names	= pnames,			\
		.num_parents	= ARRAY_SIZE(pnames),		\
		.flags		= f,				\
		.muxdiv_offset	= mo,				\
		.mux_shift	= ms,				\
		.mux_width	= mw,				\
		.mux_flags	= mf,				\
		.div_shift	= ds,				\
		.div_width	= dw,				\
		.div_flags	= df,				\
		.gate_offset	= -1,				\
	}

#define COMPOSITE_FRAC(_id, cname, pname, f, mo, df, go, gs, gf)\
	{							\
		.id		= _id,				\
		.branch_type	= branch_fraction_divider,	\
		.name		= cname,			\
		.parent_names	= (const char *[]){ pname },	\
		.num_parents	= 1,				\
		.flags		= f,				\
		.muxdiv_offset	= mo,				\
		.div_shift	= 16,				\
		.div_width	= 16,				\
		.div_flags	= df,				\
		.gate_offset	= go,				\
		.gate_shift	= gs,				\
		.gate_flags	= gf,				\
	}

#define MUX(_id, cname, pnames, f, o, s, w, mf)			\
	{							\
		.id		= _id,				\
		.branch_type	= branch_mux,			\
		.name		= cname,			\
		.parent_names	= pnames,			\
		.num_parents	= ARRAY_SIZE(pnames),		\
		.flags		= f,				\
		.muxdiv_offset	= o,				\
		.mux_shift	= s,				\
		.mux_width	= w,				\
		.mux_flags	= mf,				\
		.gate_offset	= -1,				\
	}

#define DIV(_id, cname, pname, f, o, s, w, df)			\
	{							\
		.id		= _id,				\
		.branch_type	= branch_divider,		\
		.name		= cname,			\
		.parent_names	= (const char *[]){ pname },	\
		.num_parents	= 1,				\
		.flags		= f,				\
		.muxdiv_offset	= o,				\
		.div_shift	= s,				\
		.div_width	= w,				\
		.div_flags	= df,				\
		.gate_offset	= -1,				\
	}

#define DIVTBL(_id, cname, pname, f, o, s, w, df, dt)		\
	{							\
		.id		= _id,				\
		.branch_type	= branch_divider,		\
		.name		= cname,			\
		.parent_names	= (const char *[]){ pname },	\
		.num_parents	= 1,				\
		.flags		= f,				\
		.muxdiv_offset	= o,				\
		.div_shift	= s,				\
		.div_width	= w,				\
		.div_flags	= df,				\
		.div_table	= dt,				\
	}

#define GATE(_id, cname, pname, f, o, b, gf)			\
	{							\
		.id		= _id,				\
		.branch_type	= branch_gate,			\
		.name		= cname,			\
		.parent_names	= (const char *[]){ pname },	\
		.num_parents	= 1,				\
		.flags		= f,				\
		.gate_offset	= o,				\
		.gate_shift	= b,				\
		.gate_flags	= gf,				\
	}


void rockchip_clk_init(struct device_node *np, void __iomem *base,
		       unsigned long nr_clks);
struct regmap *rockchip_clk_get_grf(void);
void rockchip_clk_add_lookup(struct clk *clk, unsigned int id);
void rockchip_clk_register_branches(struct rockchip_clk_branch *clk_list,
				    unsigned int nr_clk);
void rockchip_clk_register_plls(struct rockchip_pll_clock *pll_list,
				unsigned int nr_pll, int grf_lock_offset);
<<<<<<< HEAD
void rockchip_clk_protect_critical(const char *clocks[], int nclocks);
=======
void rockchip_clk_register_armclk(unsigned int lookup_id, const char *name,
			const char **parent_names, u8 num_parents,
			const struct rockchip_cpuclk_reg_data *reg_data,
			const struct rockchip_cpuclk_rate_table *rates,
			int nrates);
void rockchip_clk_protect_critical(const char *clocks[], int nclocks);
void rockchip_register_restart_notifier(unsigned int reg);
>>>>>>> 98d147f5

#define ROCKCHIP_SOFTRST_HIWORD_MASK	BIT(0)

#ifdef CONFIG_RESET_CONTROLLER
void rockchip_register_softrst(struct device_node *np,
			       unsigned int num_regs,
			       void __iomem *base, u8 flags);
#else
static inline void rockchip_register_softrst(struct device_node *np,
			       unsigned int num_regs,
			       void __iomem *base, u8 flags)
{
}
#endif

#endif<|MERGE_RESOLUTION|>--- conflicted
+++ resolved
@@ -361,9 +361,6 @@
 				    unsigned int nr_clk);
 void rockchip_clk_register_plls(struct rockchip_pll_clock *pll_list,
 				unsigned int nr_pll, int grf_lock_offset);
-<<<<<<< HEAD
-void rockchip_clk_protect_critical(const char *clocks[], int nclocks);
-=======
 void rockchip_clk_register_armclk(unsigned int lookup_id, const char *name,
 			const char **parent_names, u8 num_parents,
 			const struct rockchip_cpuclk_reg_data *reg_data,
@@ -371,7 +368,6 @@
 			int nrates);
 void rockchip_clk_protect_critical(const char *clocks[], int nclocks);
 void rockchip_register_restart_notifier(unsigned int reg);
->>>>>>> 98d147f5
 
 #define ROCKCHIP_SOFTRST_HIWORD_MASK	BIT(0)
 
