/*
 * Copyright (c) 2014 MundoReader S.L.
 * Author: Heiko Stuebner <heiko@sntech.de>
 *
 * based on
 *
 * samsung/clk.c
 * Copyright (c) 2013 Samsung Electronics Co., Ltd.
 * Copyright (c) 2013 Linaro Ltd.
 * Author: Thomas Abraham <thomas.ab@samsung.com>
 *
 * This program is free software; you can redistribute it and/or modify
 * it under the terms of the GNU General Public License as published by
 * the Free Software Foundation; either version 2 of the License, or
 * (at your option) any later version.
 *
 * This program is distributed in the hope that it will be useful,
 * but WITHOUT ANY WARRANTY; without even the implied warranty of
 * MERCHANTABILITY or FITNESS FOR A PARTICULAR PURPOSE.  See the
 * GNU General Public License for more details.
 */

#include <linux/slab.h>
#include <linux/clk.h>
#include <linux/clk-provider.h>
#include <linux/mfd/syscon.h>
#include <linux/regmap.h>
#include <linux/reboot.h>
#include "clk.h"

/**
 * Register a clock branch.
 * Most clock branches have a form like
 *
 * src1 --|--\
 *        |M |--[GATE]-[DIV]-
 * src2 --|--/
 *
 * sometimes without one of those components.
 */
static struct clk *rockchip_clk_register_branch(const char *name,
		const char **parent_names, u8 num_parents, void __iomem *base,
		int muxdiv_offset, u8 mux_shift, u8 mux_width, u8 mux_flags,
		u8 div_shift, u8 div_width, u8 div_flags,
		struct clk_div_table *div_table, int gate_offset,
		u8 gate_shift, u8 gate_flags, unsigned long flags,
		spinlock_t *lock)
{
	struct clk *clk;
	struct clk_mux *mux = NULL;
	struct clk_gate *gate = NULL;
	struct clk_divider *div = NULL;
	const struct clk_ops *mux_ops = NULL, *div_ops = NULL,
			     *gate_ops = NULL;

	if (num_parents > 1) {
		mux = kzalloc(sizeof(*mux), GFP_KERNEL);
		if (!mux)
			return ERR_PTR(-ENOMEM);

		mux->reg = base + muxdiv_offset;
		mux->shift = mux_shift;
		mux->mask = BIT(mux_width) - 1;
		mux->flags = mux_flags;
		mux->lock = lock;
		mux_ops = (mux_flags & CLK_MUX_READ_ONLY) ? &clk_mux_ro_ops
							: &clk_mux_ops;
	}

	if (gate_offset >= 0) {
		gate = kzalloc(sizeof(*gate), GFP_KERNEL);
		if (!gate)
			return ERR_PTR(-ENOMEM);

		gate->flags = gate_flags;
		gate->reg = base + gate_offset;
		gate->bit_idx = gate_shift;
		gate->lock = lock;
		gate_ops = &clk_gate_ops;
	}

	if (div_width > 0) {
		div = kzalloc(sizeof(*div), GFP_KERNEL);
		if (!div)
			return ERR_PTR(-ENOMEM);

		div->flags = div_flags;
		div->reg = base + muxdiv_offset;
		div->shift = div_shift;
		div->width = div_width;
		div->lock = lock;
		div->table = div_table;
		div_ops = (div_flags & CLK_DIVIDER_READ_ONLY)
						? &clk_divider_ro_ops
						: &clk_divider_ops;
	}

	clk = clk_register_composite(NULL, name, parent_names, num_parents,
				     mux ? &mux->hw : NULL, mux_ops,
				     div ? &div->hw : NULL, div_ops,
				     gate ? &gate->hw : NULL, gate_ops,
				     flags);

	return clk;
}

static struct clk *rockchip_clk_register_frac_branch(const char *name,
		const char **parent_names, u8 num_parents, void __iomem *base,
		int muxdiv_offset, u8 div_flags,
		int gate_offset, u8 gate_shift, u8 gate_flags,
		unsigned long flags, spinlock_t *lock)
{
	struct clk *clk;
	struct clk_gate *gate = NULL;
	struct clk_fractional_divider *div = NULL;
	const struct clk_ops *div_ops = NULL, *gate_ops = NULL;

	if (gate_offset >= 0) {
		gate = kzalloc(sizeof(*gate), GFP_KERNEL);
		if (!gate)
			return ERR_PTR(-ENOMEM);

		gate->flags = gate_flags;
		gate->reg = base + gate_offset;
		gate->bit_idx = gate_shift;
		gate->lock = lock;
		gate_ops = &clk_gate_ops;
	}

	if (muxdiv_offset < 0)
		return ERR_PTR(-EINVAL);

	div = kzalloc(sizeof(*div), GFP_KERNEL);
	if (!div)
		return ERR_PTR(-ENOMEM);

	div->flags = div_flags;
	div->reg = base + muxdiv_offset;
	div->mshift = 16;
	div->mmask = 0xffff0000;
	div->nshift = 0;
	div->nmask = 0xffff;
	div->lock = lock;
	div_ops = &clk_fractional_divider_ops;

	clk = clk_register_composite(NULL, name, parent_names, num_parents,
				     NULL, NULL,
				     &div->hw, div_ops,
				     gate ? &gate->hw : NULL, gate_ops,
				     flags);

	return clk;
}

static DEFINE_SPINLOCK(clk_lock);
static struct clk **clk_table;
static void __iomem *reg_base;
static struct clk_onecell_data clk_data;
static struct device_node *cru_node;
static struct regmap *grf;

void __init rockchip_clk_init(struct device_node *np, void __iomem *base,
			      unsigned long nr_clks)
{
	reg_base = base;
	cru_node = np;
	grf = ERR_PTR(-EPROBE_DEFER);

	clk_table = kcalloc(nr_clks, sizeof(struct clk *), GFP_KERNEL);
	if (!clk_table)
		pr_err("%s: could not allocate clock lookup table\n", __func__);

	clk_data.clks = clk_table;
	clk_data.clk_num = nr_clks;
	of_clk_add_provider(np, of_clk_src_onecell_get, &clk_data);
}

struct regmap *rockchip_clk_get_grf(void)
{
	if (IS_ERR(grf))
		grf = syscon_regmap_lookup_by_phandle(cru_node, "rockchip,grf");
	return grf;
}

void rockchip_clk_add_lookup(struct clk *clk, unsigned int id)
{
	if (clk_table && id)
		clk_table[id] = clk;
}

void __init rockchip_clk_register_plls(struct rockchip_pll_clock *list,
				unsigned int nr_pll, int grf_lock_offset)
{
	struct clk *clk;
	int idx;

	for (idx = 0; idx < nr_pll; idx++, list++) {
		clk = rockchip_clk_register_pll(list->type, list->name,
				list->parent_names, list->num_parents,
				reg_base, list->con_offset, grf_lock_offset,
				list->lock_shift, list->mode_offset,
				list->mode_shift, list->rate_table, &clk_lock);
		if (IS_ERR(clk)) {
			pr_err("%s: failed to register clock %s\n", __func__,
				list->name);
			continue;
		}

		rockchip_clk_add_lookup(clk, list->id);
	}
}

void __init rockchip_clk_register_branches(
				      struct rockchip_clk_branch *list,
				      unsigned int nr_clk)
{
	struct clk *clk = NULL;
	unsigned int idx;
	unsigned long flags;

	for (idx = 0; idx < nr_clk; idx++, list++) {
		flags = list->flags;

		/* catch simple muxes */
		switch (list->branch_type) {
		case branch_mux:
			clk = clk_register_mux(NULL, list->name,
				list->parent_names, list->num_parents,
				flags, reg_base + list->muxdiv_offset,
				list->mux_shift, list->mux_width,
				list->mux_flags, &clk_lock);
			break;
		case branch_divider:
			if (list->div_table)
				clk = clk_register_divider_table(NULL,
					list->name, list->parent_names[0],
					flags, reg_base + list->muxdiv_offset,
					list->div_shift, list->div_width,
					list->div_flags, list->div_table,
					&clk_lock);
			else
				clk = clk_register_divider(NULL, list->name,
					list->parent_names[0], flags,
					reg_base + list->muxdiv_offset,
					list->div_shift, list->div_width,
					list->div_flags, &clk_lock);
			break;
		case branch_fraction_divider:
			/* keep all gates untouched for now */
			flags |= CLK_IGNORE_UNUSED;

			clk = rockchip_clk_register_frac_branch(list->name,
				list->parent_names, list->num_parents,
				reg_base, list->muxdiv_offset, list->div_flags,
				list->gate_offset, list->gate_shift,
				list->gate_flags, flags, &clk_lock);
			break;
		case branch_gate:
			flags |= CLK_SET_RATE_PARENT;

			/* keep all gates untouched for now */
			flags |= CLK_IGNORE_UNUSED;

			clk = clk_register_gate(NULL, list->name,
				list->parent_names[0], flags,
				reg_base + list->gate_offset,
				list->gate_shift, list->gate_flags, &clk_lock);
			break;
		case branch_composite:
			/* keep all gates untouched for now */
			flags |= CLK_IGNORE_UNUSED;

			clk = rockchip_clk_register_branch(list->name,
				list->parent_names, list->num_parents,
				reg_base, list->muxdiv_offset, list->mux_shift,
				list->mux_width, list->mux_flags,
				list->div_shift, list->div_width,
				list->div_flags, list->div_table,
				list->gate_offset, list->gate_shift,
				list->gate_flags, flags, &clk_lock);
			break;
		}

		/* none of the cases above matched */
		if (!clk) {
			pr_err("%s: unknown clock type %d\n",
			       __func__, list->branch_type);
			continue;
		}

		if (IS_ERR(clk)) {
			pr_err("%s: failed to register clock %s: %ld\n",
			       __func__, list->name, PTR_ERR(clk));
			continue;
		}

		rockchip_clk_add_lookup(clk, list->id);
	}
}

<<<<<<< HEAD
=======
void __init rockchip_clk_register_armclk(unsigned int lookup_id,
			const char *name, const char **parent_names,
			u8 num_parents,
			const struct rockchip_cpuclk_reg_data *reg_data,
			const struct rockchip_cpuclk_rate_table *rates,
			int nrates)
{
	struct clk *clk;

	clk = rockchip_clk_register_cpuclk(name, parent_names, num_parents,
					   reg_data, rates, nrates, reg_base,
					   &clk_lock);
	if (IS_ERR(clk)) {
		pr_err("%s: failed to register clock %s: %ld\n",
		       __func__, name, PTR_ERR(clk));
		return;
	}

	rockchip_clk_add_lookup(clk, lookup_id);
}

>>>>>>> 98d147f5
void __init rockchip_clk_protect_critical(const char *clocks[], int nclocks)
{
	int i;

	/* Protect the clocks that needs to stay on */
	for (i = 0; i < nclocks; i++) {
		struct clk *clk = __clk_lookup(clocks[i]);

		if (clk)
			clk_prepare_enable(clk);
	}
<<<<<<< HEAD
=======
}

static unsigned int reg_restart;
static int rockchip_restart_notify(struct notifier_block *this,
				   unsigned long mode, void *cmd)
{
	writel(0xfdb9, reg_base + reg_restart);
	return NOTIFY_DONE;
}

static struct notifier_block rockchip_restart_handler = {
	.notifier_call = rockchip_restart_notify,
	.priority = 128,
};

void __init rockchip_register_restart_notifier(unsigned int reg)
{
	int ret;

	reg_restart = reg;
	ret = register_restart_handler(&rockchip_restart_handler);
	if (ret)
		pr_err("%s: cannot register restart handler, %d\n",
		       __func__, ret);
>>>>>>> 98d147f5
}<|MERGE_RESOLUTION|>--- conflicted
+++ resolved
@@ -298,8 +298,6 @@
 	}
 }
 
-<<<<<<< HEAD
-=======
 void __init rockchip_clk_register_armclk(unsigned int lookup_id,
 			const char *name, const char **parent_names,
 			u8 num_parents,
@@ -321,7 +319,6 @@
 	rockchip_clk_add_lookup(clk, lookup_id);
 }
 
->>>>>>> 98d147f5
 void __init rockchip_clk_protect_critical(const char *clocks[], int nclocks)
 {
 	int i;
@@ -333,8 +330,6 @@
 		if (clk)
 			clk_prepare_enable(clk);
 	}
-<<<<<<< HEAD
-=======
 }
 
 static unsigned int reg_restart;
@@ -359,5 +354,4 @@
 	if (ret)
 		pr_err("%s: cannot register restart handler, %d\n",
 		       __func__, ret);
->>>>>>> 98d147f5
 }