--- conflicted
+++ resolved
@@ -11,10 +11,7 @@
 #include <linux/bcma/bcma.h>
 #include <linux/slab.h>
 #include <linux/of_address.h>
-<<<<<<< HEAD
-=======
 #include <linux/of_irq.h>
->>>>>>> e529fea9
 
 MODULE_DESCRIPTION("Broadcom's specific AMBA driver");
 MODULE_LICENSE("GPL");
@@ -157,8 +154,6 @@
 	return NULL;
 }
 
-<<<<<<< HEAD
-=======
 static int bcma_of_irq_parse(struct platform_device *parent,
 			     struct bcma_device *core,
 			     struct of_phandle_args *out_irq, int num)
@@ -199,7 +194,6 @@
 	return irq_create_of_mapping(&out_irq);
 }
 
->>>>>>> e529fea9
 static void bcma_of_fill_device(struct platform_device *parent,
 				struct bcma_device *core)
 {
@@ -208,25 +202,14 @@
 	node = bcma_of_find_child_device(parent, core);
 	if (node)
 		core->dev.of_node = node;
-<<<<<<< HEAD
-=======
 
 	core->irq = bcma_of_get_irq(parent, core, 0);
->>>>>>> e529fea9
 }
 #else
 static void bcma_of_fill_device(struct platform_device *parent,
 				struct bcma_device *core)
 {
 }
-<<<<<<< HEAD
-#endif /* CONFIG_OF */
-
-static void bcma_register_core(struct bcma_bus *bus, struct bcma_device *core)
-{
-	int err;
-
-=======
 static inline unsigned int bcma_of_get_irq(struct platform_device *parent,
 					   struct bcma_device *core, int num)
 {
@@ -260,7 +243,6 @@
 
 void bcma_prepare_core(struct bcma_bus *bus, struct bcma_device *core)
 {
->>>>>>> e529fea9
 	core->dev.release = bcma_release_core_dev;
 	core->dev.bus = &bcma_bus_type;
 	dev_set_name(&core->dev, "bcma%d:%d", bus->num, core->core_index);
@@ -284,14 +266,11 @@
 	case BCMA_HOSTTYPE_SDIO:
 		break;
 	}
-<<<<<<< HEAD
-=======
 }
 
 static void bcma_register_core(struct bcma_bus *bus, struct bcma_device *core)
 {
 	int err;
->>>>>>> e529fea9
 
 	err = device_register(&core->dev);
 	if (err) {
