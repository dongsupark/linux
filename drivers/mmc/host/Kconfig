#
# MMC/SD host controller drivers
#

comment "MMC/SD/SDIO Host Controller Drivers"

config MMC_ARMMMCI
	tristate "ARM AMBA Multimedia Card Interface support"
	depends on ARM_AMBA
	help
	  This selects the ARM(R) AMBA(R) PrimeCell Multimedia Card
	  Interface (PL180 and PL181) support.  If you have an ARM(R)
	  platform with a Multimedia Card slot, say Y or M here.

	  If unsure, say N.

config MMC_PXA
	tristate "Intel PXA25x/26x/27x Multimedia Card Interface support"
	depends on ARCH_PXA
	help
	  This selects the Intel(R) PXA(R) Multimedia card Interface.
	  If you have a PXA(R) platform with a Multimedia Card slot,
	  say Y or M here.

	  If unsure, say N.

config MMC_SDHCI
	tristate "Secure Digital Host Controller Interface support"
	depends on HAS_DMA
	help
	  This selects the generic Secure Digital Host Controller Interface.
	  It is used by manufacturers such as Texas Instruments(R), Ricoh(R)
	  and Toshiba(R). Most controllers found in laptops are of this type.

	  If you have a controller with this interface, say Y or M here. You
	  also need to enable an appropriate bus interface.

	  If unsure, say N.

config MMC_SDHCI_IO_ACCESSORS
	bool
	depends on MMC_SDHCI
	help
	  This is silent Kconfig symbol that is selected by the drivers that
	  need to overwrite SDHCI IO memory accessors.

config MMC_SDHCI_BIG_ENDIAN_32BIT_BYTE_SWAPPER
	bool
	select MMC_SDHCI_IO_ACCESSORS
	help
	  This option is selected by drivers running on big endian hosts
	  and performing I/O to a SDHCI controller through a bus that
	  implements a hardware byte swapper using a 32-bit datum.
	  This endian mapping mode is called "data invariance" and
	  has the effect of scrambling the addresses and formats of data
	  accessed in sizes other than the datum size.

	  This is the case for the Freescale eSDHC and Nintendo Wii SDHCI.

config MMC_SDHCI_PCI
	tristate "SDHCI support on PCI bus"
	depends on MMC_SDHCI && PCI
	help
	  This selects the PCI Secure Digital Host Controller Interface.
	  Most controllers found today are PCI devices.

	  If you have a controller with this interface, say Y or M here.

	  If unsure, say N.

config MMC_RICOH_MMC
	bool "Ricoh MMC Controller Disabler  (EXPERIMENTAL)"
	depends on MMC_SDHCI_PCI
	help
	  This adds a pci quirk to disable Ricoh MMC Controller. This
	  proprietary controller is unnecessary because the SDHCI driver
	  supports MMC cards on the SD controller, but if it is not
	  disabled, it will steal the MMC cards away - rendering them
	  useless. It is safe to select this even if you don't
	  have a Ricoh based card reader.

	  If unsure, say Y.

config MMC_SDHCI_PLTFM
	tristate "SDHCI platform and OF driver helper"
	depends on MMC_SDHCI
	help
	  This selects the common helper functions support for Secure Digital
	  Host Controller Interface based platform and OF drivers.

	  If you have a controller with this interface, say Y or M here.

	  If unsure, say N.

config MMC_SDHCI_OF_ESDHC
	tristate "SDHCI OF support for the Freescale eSDHC controller"
	depends on MMC_SDHCI_PLTFM
	depends on PPC_OF
	select MMC_SDHCI_BIG_ENDIAN_32BIT_BYTE_SWAPPER
	help
	  This selects the Freescale eSDHC controller support.

	  If you have a controller with this interface, say Y or M here.

	  If unsure, say N.

config MMC_SDHCI_OF_HLWD
	tristate "SDHCI OF support for the Nintendo Wii SDHCI controllers"
	depends on MMC_SDHCI_PLTFM
	depends on PPC_OF
	select MMC_SDHCI_BIG_ENDIAN_32BIT_BYTE_SWAPPER
	help
	  This selects the Secure Digital Host Controller Interface (SDHCI)
	  found in the "Hollywood" chipset of the Nintendo Wii video game
	  console.

	  If you have a controller with this interface, say Y or M here.

	  If unsure, say N.

config MMC_SDHCI_CNS3XXX
	tristate "SDHCI support on the Cavium Networks CNS3xxx SoC"
	depends on ARCH_CNS3XXX
	depends on MMC_SDHCI_PLTFM
	help
	  This selects the SDHCI support for CNS3xxx System-on-Chip devices.

	  If you have a controller with this interface, say Y or M here.

	  If unsure, say N.

config MMC_SDHCI_ESDHC_IMX
	tristate "SDHCI support for the Freescale eSDHC/uSDHC i.MX controller"
	depends on ARCH_MXC
	depends on MMC_SDHCI_PLTFM
	select MMC_SDHCI_IO_ACCESSORS
	help
	  This selects the Freescale eSDHC/uSDHC controller support
	  found on i.MX25, i.MX35 i.MX5x and i.MX6x.

	  If you have a controller with this interface, say Y or M here.

	  If unsure, say N.

config MMC_SDHCI_DOVE
	tristate "SDHCI support on Marvell's Dove SoC"
	depends on ARCH_DOVE
	depends on MMC_SDHCI_PLTFM
	select MMC_SDHCI_IO_ACCESSORS
	help
	  This selects the Secure Digital Host Controller Interface in
	  Marvell's Dove SoC.

	  If you have a controller with this interface, say Y or M here.

	  If unsure, say N.

config MMC_SDHCI_TEGRA
	tristate "SDHCI platform support for the Tegra SD/MMC Controller"
	depends on ARCH_TEGRA
	depends on MMC_SDHCI_PLTFM
	select MMC_SDHCI_IO_ACCESSORS
	help
	  This selects the Tegra SD/MMC controller. If you have a Tegra
	  platform with SD or MMC devices, say Y or M here.

	  If unsure, say N.

config MMC_SDHCI_S3C
	tristate "SDHCI support on Samsung S3C SoC"
	depends on MMC_SDHCI && PLAT_SAMSUNG
	help
	  This selects the Secure Digital Host Controller Interface (SDHCI)
	  often referrered to as the HSMMC block in some of the Samsung S3C
	  range of SoC.

	  Note, due to the problems with DMA, the DMA support is only
	  available with CONFIG_EXPERIMENTAL is selected.

	  If you have a controller with this interface, say Y or M here.

	  If unsure, say N.

config MMC_SDHCI_PXAV3
	tristate "Marvell MMP2 SD Host Controller support (PXAV3)"
	depends on CLKDEV_LOOKUP
	select MMC_SDHCI
	select MMC_SDHCI_PLTFM
	default CPU_MMP2
	help
	  This selects the Marvell(R) PXAV3 SD Host Controller.
	  If you have a MMP2 platform with SD Host Controller
	  and a card slot, say Y or M here.

	  If unsure, say N.

config MMC_SDHCI_PXAV2
	tristate "Marvell PXA9XX SD Host Controller support (PXAV2)"
	depends on CLKDEV_LOOKUP
	select MMC_SDHCI
	select MMC_SDHCI_PLTFM
	default CPU_PXA910
	help
	  This selects the Marvell(R) PXAV2 SD Host Controller.
	  If you have a PXA9XX platform with SD Host Controller
	  and a card slot, say Y or M here.

	  If unsure, say N.

config MMC_SDHCI_SPEAR
	tristate "SDHCI support on ST SPEAr platform"
	depends on MMC_SDHCI && PLAT_SPEAR
	help
	  This selects the Secure Digital Host Controller Interface (SDHCI)
	  often referrered to as the HSMMC block in some of the ST SPEAR range
	  of SoC

	  If you have a controller with this interface, say Y or M here.

	  If unsure, say N.

config MMC_SDHCI_S3C_DMA
	bool "DMA support on S3C SDHCI"
	depends on MMC_SDHCI_S3C && EXPERIMENTAL
	help
	  Enable DMA support on the Samsung S3C SDHCI glue. The DMA
	  has proved to be problematic if the controller encounters
	  certain errors, and thus should be treated with care.

	  YMMV.

config MMC_OMAP
	tristate "TI OMAP Multimedia Card Interface support"
	depends on ARCH_OMAP
	select TPS65010 if MACH_OMAP_H2
	help
	  This selects the TI OMAP Multimedia card Interface.
	  If you have an OMAP board with a Multimedia Card slot,
	  say Y or M here.

	  If unsure, say N.

config MMC_OMAP_HS
	tristate "TI OMAP High Speed Multimedia Card Interface support"
	depends on SOC_OMAP2430 || ARCH_OMAP3 || ARCH_OMAP4
	help
	  This selects the TI OMAP High Speed Multimedia card Interface.
	  If you have an OMAP2430 or OMAP3 board or OMAP4 board with a
	  Multimedia Card slot, say Y or M here.

	  If unsure, say N.

config MMC_WBSD
	tristate "Winbond W83L51xD SD/MMC Card Interface support"
	depends on ISA_DMA_API
	help
	  This selects the Winbond(R) W83L51xD Secure digital and
          Multimedia card Interface.
	  If you have a machine with a integrated W83L518D or W83L519D
	  SD/MMC card reader, say Y or M here.

	  If unsure, say N.

config MMC_AU1X
	tristate "Alchemy AU1XX0 MMC Card Interface support"
	depends on MIPS_ALCHEMY
	help
	  This selects the AMD Alchemy(R) Multimedia card interface.
	  If you have a Alchemy platform with a MMC slot, say Y or M here.

	  If unsure, say N.

config MMC_AT91
	tristate "AT91 SD/MMC Card Interface support"
	depends on ARCH_AT91RM9200
	help
	  This selects the AT91 MCI controller.

	  If unsure, say N.

config MMC_ATMELMCI
	tristate "Atmel Multimedia Card Interface support"
	depends on AVR32 || (ARCH_AT91 && !ARCH_AT91RM9200)
	help
	  This selects the Atmel Multimedia Card Interface driver. If
	  you have an AT32 (AVR32) or AT91 platform with a Multimedia
	  Card slot, say Y or M here.

	  If unsure, say N.

<<<<<<< HEAD
endchoice

config MMC_ATMELMCI_DMA
	bool "Atmel MCI DMA support"
	depends on MMC_ATMELMCI && (AVR32 || ARCH_AT91SAM9G45) && DMA_ENGINE
	help
	  Say Y here to have the Atmel MCI driver use a DMA engine to
	  do data transfers and thus increase the throughput and
	  reduce the CPU utilization.
=======
config MMC_IMX
	tristate "Motorola i.MX Multimedia Card Interface support"
	depends on ARCH_MX1
	help
	  This selects the Motorola i.MX Multimedia card Interface.
	  If you have a i.MX platform with a Multimedia Card slot,
	  say Y or M here.
>>>>>>> ce9f68e3

	  If unsure, say N.

config MMC_MSM
	tristate "Qualcomm SDCC Controller Support"
	depends on MMC && ARCH_MSM
	help
	  This provides support for the SD/MMC cell found in the
	  MSM and QSD SOCs from Qualcomm. The controller also has
	  support for SDIO devices.

config MMC_MXC
	tristate "Freescale i.MX21/27/31 Multimedia Card Interface support"
	depends on ARCH_MXC
	help
	  This selects the Freescale i.MX21, i.MX27 and i.MX31 Multimedia card
	  Interface. If you have a i.MX platform with a Multimedia Card slot,
	  say Y or M here.

	  If unsure, say N.

config MMC_MXS
	tristate "Freescale MXS Multimedia Card Interface support"
	depends on ARCH_MXS && MXS_DMA
	help
	  This selects the Freescale SSP MMC controller found on MXS based
	  platforms like mx23/28.

	  If unsure, say N.

config MMC_TIFM_SD
	tristate "TI Flash Media MMC/SD Interface support  (EXPERIMENTAL)"
	depends on EXPERIMENTAL && PCI
	select TIFM_CORE
	help
	  Say Y here if you want to be able to access MMC/SD cards with
	  the Texas Instruments(R) Flash Media card reader, found in many
	  laptops.
	  This option 'selects' (turns on, enables) 'TIFM_CORE', but you
	  probably also need appropriate card reader host adapter, such as
	  'Misc devices: TI Flash Media PCI74xx/PCI76xx host adapter support
	  (TIFM_7XX1)'.

          To compile this driver as a module, choose M here: the
	  module will be called tifm_sd.

config MMC_MVSDIO
	tristate "Marvell MMC/SD/SDIO host driver"
	depends on PLAT_ORION
	---help---
	  This selects the Marvell SDIO host driver.
	  SDIO may currently be found on the Kirkwood 88F6281 and 88F6192
	  SoC controllers.

	  To compile this driver as a module, choose M here: the
	  module will be called mvsdio.

config MMC_DAVINCI
        tristate "TI DAVINCI Multimedia Card Interface support"
        depends on ARCH_DAVINCI
        help
          This selects the TI DAVINCI Multimedia card Interface.
          If you have an DAVINCI board with a Multimedia Card slot,
          say Y or M here.  If unsure, say N.

config MMC_SPI
	tristate "MMC/SD/SDIO over SPI"
	depends on SPI_MASTER && !HIGHMEM && HAS_DMA
	select CRC7
	select CRC_ITU_T
	help
	  Some systems access MMC/SD/SDIO cards using a SPI controller
	  instead of using a "native" MMC/SD/SDIO controller.  This has a
	  disadvantage of being relatively high overhead, but a compensating
	  advantage of working on many systems without dedicated MMC/SD/SDIO
	  controllers.

	  If unsure, or if your system has no SPI master driver, say N.

config MMC_S3C
	tristate "Samsung S3C SD/MMC Card Interface support"
	depends on ARCH_S3C24XX
	help
	  This selects a driver for the MCI interface found in
          Samsung's S3C2410, S3C2412, S3C2440, S3C2442 CPUs.
	  If you have a board based on one of those and a MMC/SD
	  slot, say Y or M here.

	  If unsure, say N.

config MMC_S3C_HW_SDIO_IRQ
       bool "Hardware support for SDIO IRQ"
       depends on MMC_S3C
       help
         Enable the hardware support for SDIO interrupts instead of using
	 the generic polling code.

choice
	prompt "Samsung S3C SD/MMC transfer code"
	depends on MMC_S3C

config MMC_S3C_PIO
	bool "Use PIO transfers only"
	help
	  Use PIO to transfer data between memory and the hardware.

	  PIO is slower than DMA as it requires CPU instructions to
	  move the data. This has been the traditional default for
	  the S3C MCI driver.

config MMC_S3C_DMA
	bool "Use DMA transfers only (EXPERIMENTAL)"
	depends on EXPERIMENTAL
	help
	  Use DMA to transfer data between memory and the hardare.

	  Currently, the DMA support in this driver seems to not be
	  working properly and needs to be debugged before this
	  option is useful.

config MMC_S3C_PIODMA
	bool "Support for both PIO and DMA (EXPERIMENTAL)"
	help
	  Compile both the PIO and DMA transfer routines into the
	  driver and let the platform select at run-time which one
	  is best.

	  See notes for the DMA option.

endchoice

config MMC_SDRICOH_CS
	tristate "MMC/SD driver for Ricoh Bay1Controllers (EXPERIMENTAL)"
	depends on EXPERIMENTAL && PCI && PCMCIA
	help
	  Say Y here if your Notebook reports a Ricoh Bay1Controller PCMCIA
	  card whenever you insert a MMC or SD card into the card slot.

	  To compile this driver as a module, choose M here: the
	  module will be called sdricoh_cs.

config MMC_TMIO_CORE
	tristate

config MMC_TMIO
	tristate "Toshiba Mobile IO Controller (TMIO) MMC/SD function support"
	depends on MFD_TMIO || MFD_ASIC3
	select MMC_TMIO_CORE
	help
	  This provides support for the SD/MMC cell found in TC6393XB,
	  T7L66XB and also HTC ASIC3

config MMC_SDHI
	tristate "SH-Mobile SDHI SD/SDIO controller support"
	depends on SUPERH || ARCH_SHMOBILE
	select MMC_TMIO_CORE
	help
	  This provides support for the SDHI SD/SDIO controller found in
	  SuperH and ARM SH-Mobile SoCs

config MMC_CB710
	tristate "ENE CB710 MMC/SD Interface support"
	depends on PCI
	select CB710_CORE
	help
	  This option enables support for MMC/SD part of ENE CB710/720 Flash
	  memory card reader found in some laptops (ie. some versions of
	  HP Compaq nx9500).

	  This driver can also be built as a module. If so, the module
	  will be called cb710-mmc.

config MMC_VIA_SDMMC
	tristate "VIA SD/MMC Card Reader Driver"
	depends on PCI
	help
	  This selects the VIA SD/MMC Card Reader driver, say Y or M here.
	  VIA provides one multi-functional card reader which integrated into
	  some motherboards manufactured by VIA. This card reader supports
	  SD/MMC/SDHC.
	  If you have a controller with this interface, say Y or M here.

	  If unsure, say N.

config SDH_BFIN
	tristate "Blackfin Secure Digital Host support"
	depends on (BF54x && !BF544) || (BF51x && !BF512)
	help
	  If you say yes here you will get support for the Blackfin on-chip
	  Secure Digital Host interface.  This includes support for MMC and
	  SD cards.

	  To compile this driver as a module, choose M here: the
	  module will be called bfin_sdh.

	  If unsure, say N.

config SDH_BFIN_MISSING_CMD_PULLUP_WORKAROUND
	bool "Blackfin EZkit Missing SDH_CMD Pull Up Resistor Workaround"
	depends on SDH_BFIN
	help
	  If you say yes here SD-Cards may work on the EZkit.

config MMC_DW
	tristate "Synopsys DesignWare Memory Card Interface"
	depends on ARM
	help
	  This selects support for the Synopsys DesignWare Mobile Storage IP
	  block, this provides host support for SD and MMC interfaces, in both
	  PIO and external DMA modes.

config MMC_DW_IDMAC
	bool "Internal DMAC interface"
	depends on MMC_DW
	help
	  This selects support for the internal DMAC block within the Synopsys
	  Designware Mobile Storage IP block. This disables the external DMA
	  interface.

config MMC_DW_PLTFM
	tristate "Synopsys Designware MCI Support as platform device"
	depends on MMC_DW
	default y
	help
	  This selects the common helper functions support for Host Controller
	  Interface based platform driver. Please select this option if the IP
	  is present as a platform device. This is the common interface for the
	  Synopsys Designware IP.

	  If you have a controller with this interface, say Y or M here.

	  If unsure, say Y.

config MMC_DW_PCI
	tristate "Synopsys Designware MCI support on PCI bus"
	depends on MMC_DW && PCI
	help
	  This selects the PCI bus for the Synopsys Designware Mobile Storage IP.
	  Select this option if the IP is present on PCI platform.

	  If you have a controller with this interface, say Y or M here.

	  If unsure, say N.

config MMC_SH_MMCIF
	tristate "SuperH Internal MMCIF support"
	depends on MMC_BLOCK && (SUPERH || ARCH_SHMOBILE)
	help
	  This selects the MMC Host Interface controller (MMCIF).

	  This driver supports MMCIF in sh7724/sh7757/sh7372.

config MMC_JZ4740
	tristate "JZ4740 SD/Multimedia Card Interface support"
	depends on MACH_JZ4740
	help
	  This selects support for the SD/MMC controller on Ingenic JZ4740
	  SoCs.
	  If you have a board based on such a SoC and with a SD/MMC slot,
	  say Y or M here.

config MMC_VUB300
	tristate "VUB300 USB to SDIO/SD/MMC Host Controller support"
	depends on USB
	help
	  This selects support for Elan Digital Systems' VUB300 chip.

	  The VUB300 is a USB-SDIO Host Controller Interface chip
	  that enables the host computer to use SDIO/SD/MMC cards
	  via a USB 2.0 or USB 1.1 host.

	  The VUB300 chip will be found in both physically separate
	  USB to SDIO/SD/MMC adapters and embedded on some motherboards.

	  The VUB300 chip supports SD and MMC memory cards in addition
	  to single and multifunction SDIO cards.

	  Some SDIO cards will need a firmware file to be loaded and
	  sent to VUB300 chip in order to achieve better data throughput.
	  Download these "Offload Pseudocode" from Elan Digital Systems'
	  web-site http://www.elandigitalsystems.com/support/downloads.php
	  and put them in /lib/firmware. Note that without these additional
	  firmware files the VUB300 chip will still function, but not at
	  the best obtainable data rate.

	  To compile this mmc host controller driver as a module,
	  choose M here: the module will be called vub300.

	  If you have a computer with an embedded VUB300 chip
	  or if you intend connecting a USB adapter based on a
	  VUB300 chip say Y or M here.

config MMC_USHC
	tristate "USB SD Host Controller (USHC) support"
	depends on USB
	help
	  This selects support for USB SD Host Controllers based on
	  the Cypress Astoria chip with firmware compliant with CSR's
	  USB SD Host Controller specification (CS-118793-SP).

	  CSR boards with this device include: USB<>SDIO (M1985v2),
	  and Ultrasira.

	  Note: These controllers only support SDIO cards and do not
	  support MMC or SD memory cards.<|MERGE_RESOLUTION|>--- conflicted
+++ resolved
@@ -285,28 +285,6 @@
 	  This selects the Atmel Multimedia Card Interface driver. If
 	  you have an AT32 (AVR32) or AT91 platform with a Multimedia
 	  Card slot, say Y or M here.
-
-	  If unsure, say N.
-
-<<<<<<< HEAD
-endchoice
-
-config MMC_ATMELMCI_DMA
-	bool "Atmel MCI DMA support"
-	depends on MMC_ATMELMCI && (AVR32 || ARCH_AT91SAM9G45) && DMA_ENGINE
-	help
-	  Say Y here to have the Atmel MCI driver use a DMA engine to
-	  do data transfers and thus increase the throughput and
-	  reduce the CPU utilization.
-=======
-config MMC_IMX
-	tristate "Motorola i.MX Multimedia Card Interface support"
-	depends on ARCH_MX1
-	help
-	  This selects the Motorola i.MX Multimedia card Interface.
-	  If you have a i.MX platform with a Multimedia Card slot,
-	  say Y or M here.
->>>>>>> ce9f68e3
 
 	  If unsure, say N.
 
