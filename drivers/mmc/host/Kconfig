--- conflicted
+++ resolved
@@ -249,8 +249,6 @@
 
 	  YMMV.
 
-<<<<<<< HEAD
-=======
 config MMC_SDHCI_BCM_KONA
 	tristate "SDHCI support on Broadcom KONA platform"
 	depends on ARCH_BCM
@@ -262,7 +260,6 @@
 
 	  If you have a controller with this interface, say Y or M here.
 
->>>>>>> d0e0ac97
 config MMC_SDHCI_BCM2835
 	tristate "SDHCI platform support for the BCM2835 SD/MMC Controller"
 	depends on ARCH_BCM2835
