--- conflicted
+++ resolved
@@ -1976,7 +1976,6 @@
 		dev_info(&host->pdev->dev,
 					"using %s for DMA transfers\n",
 					dma_chan_name(host->dma.chan));
-<<<<<<< HEAD
 
 		host->dma_conf.src_addr = host->mapbase + ATMCI_RDR;
 		host->dma_conf.src_addr_width = DMA_SLAVE_BUSWIDTH_4_BYTES;
@@ -1985,8 +1984,6 @@
 		host->dma_conf.dst_addr_width = DMA_SLAVE_BUSWIDTH_4_BYTES;
 		host->dma_conf.dst_maxburst = 1;
 		host->dma_conf.device_fc = false;
-=======
->>>>>>> 7e9d6846
 		return true;
 	}
 }
