/*
 * sdhci-pltfm.c Support for SDHCI platform devices
 * Copyright (c) 2009 Intel Corporation
 *
 * Copyright (c) 2007, 2011 Freescale Semiconductor, Inc.
 * Copyright (c) 2009 MontaVista Software, Inc.
 *
 * Authors: Xiaobo Xie <X.Xie@freescale.com>
 *	    Anton Vorontsov <avorontsov@ru.mvista.com>
 *
 * This program is free software; you can redistribute it and/or modify
 * it under the terms of the GNU General Public License version 2 as
 * published by the Free Software Foundation.
 *
 * This program is distributed in the hope that it will be useful,
 * but WITHOUT ANY WARRANTY; without even the implied warranty of
 * MERCHANTABILITY or FITNESS FOR A PARTICULAR PURPOSE.  See the
 * GNU General Public License for more details.
 *
 * You should have received a copy of the GNU General Public License
 * along with this program; if not, write to the Free Software
 * Foundation, Inc., 675 Mass Ave, Cambridge, MA 02139, USA.
 */

/* Supports:
 * SDHCI platform devices
 *
 * Inspired by sdhci-pci.c, by Pierre Ossman
 */

#include <linux/err.h>
#include <linux/module.h>
#include <linux/of.h>
#ifdef CONFIG_PPC
#include <asm/machdep.h>
#endif
#include "sdhci-pltfm.h"

unsigned int sdhci_pltfm_clk_get_max_clock(struct sdhci_host *host)
{
	struct sdhci_pltfm_host *pltfm_host = sdhci_priv(host);

	return clk_get_rate(pltfm_host->clk);
}
EXPORT_SYMBOL_GPL(sdhci_pltfm_clk_get_max_clock);

static const struct sdhci_ops sdhci_pltfm_ops = {
};

#ifdef CONFIG_OF
static bool sdhci_of_wp_inverted(struct device_node *np)
{
	if (of_get_property(np, "sdhci,wp-inverted", NULL) ||
	    of_get_property(np, "wp-inverted", NULL))
		return true;

	/* Old device trees don't have the wp-inverted property. */
#ifdef CONFIG_PPC
	return machine_is(mpc837x_rdb) || machine_is(mpc837x_mds);
#else
	return false;
#endif /* CONFIG_PPC */
}

void sdhci_get_of_property(struct platform_device *pdev)
{
	struct device_node *np = pdev->dev.of_node;
	struct sdhci_host *host = platform_get_drvdata(pdev);
	struct sdhci_pltfm_host *pltfm_host = sdhci_priv(host);
	const __be32 *clk;
	u32 bus_width;
	int size;

	if (of_device_is_available(np)) {
		if (of_get_property(np, "sdhci,auto-cmd12", NULL))
			host->quirks |= SDHCI_QUIRK_MULTIBLOCK_READ_ACMD12;

		if (of_get_property(np, "sdhci,1-bit-only", NULL) ||
		    (of_property_read_u32(np, "bus-width", &bus_width) == 0 &&
		    bus_width == 1))
			host->quirks |= SDHCI_QUIRK_FORCE_1_BIT_DATA;

		if (sdhci_of_wp_inverted(np))
			host->quirks |= SDHCI_QUIRK_INVERTED_WRITE_PROTECT;

		if (of_get_property(np, "broken-cd", NULL))
			host->quirks |= SDHCI_QUIRK_BROKEN_CARD_DETECTION;

		if (of_get_property(np, "no-1-8-v", NULL))
			host->quirks2 |= SDHCI_QUIRK2_NO_1_8_V;

		if (of_device_is_compatible(np, "fsl,p2020-rev1-esdhc"))
			host->quirks |= SDHCI_QUIRK_BROKEN_DMA;

		if (of_device_is_compatible(np, "fsl,p2020-esdhc") ||
		    of_device_is_compatible(np, "fsl,p1010-esdhc") ||
		    of_device_is_compatible(np, "fsl,t4240-esdhc") ||
		    of_device_is_compatible(np, "fsl,mpc8536-esdhc"))
			host->quirks |= SDHCI_QUIRK_BROKEN_TIMEOUT_VAL;

		clk = of_get_property(np, "clock-frequency", &size);
		if (clk && size == sizeof(*clk) && *clk)
			pltfm_host->clock = be32_to_cpup(clk);

		if (of_find_property(np, "keep-power-in-suspend", NULL))
			host->mmc->pm_caps |= MMC_PM_KEEP_POWER;

		if (of_find_property(np, "enable-sdio-wakeup", NULL))
			host->mmc->pm_caps |= MMC_PM_WAKE_SDIO_IRQ;
	}
}
#else
void sdhci_get_of_property(struct platform_device *pdev) {}
#endif /* CONFIG_OF */
EXPORT_SYMBOL_GPL(sdhci_get_of_property);

struct sdhci_host *sdhci_pltfm_init(struct platform_device *pdev,
<<<<<<< HEAD
				    const struct sdhci_pltfm_data *pdata)
=======
				    const struct sdhci_pltfm_data *pdata,
				    size_t priv_size)
>>>>>>> d0e0ac97
{
	struct sdhci_host *host;
	struct device_node *np = pdev->dev.of_node;
	struct resource *iomem;
	int ret;

	iomem = platform_get_resource(pdev, IORESOURCE_MEM, 0);
	if (!iomem) {
		ret = -ENOMEM;
		goto err;
	}

	if (resource_size(iomem) < 0x100)
		dev_err(&pdev->dev, "Invalid iomem size!\n");

	/* Some PCI-based MFD need the parent here */
	if (pdev->dev.parent != &platform_bus && !np)
		host = sdhci_alloc_host(pdev->dev.parent,
			sizeof(struct sdhci_pltfm_host) + priv_size);
	else
		host = sdhci_alloc_host(&pdev->dev,
			sizeof(struct sdhci_pltfm_host) + priv_size);

	if (IS_ERR(host)) {
		ret = PTR_ERR(host);
		goto err;
	}

	host->hw_name = dev_name(&pdev->dev);
	if (pdata && pdata->ops)
		host->ops = pdata->ops;
	else
		host->ops = &sdhci_pltfm_ops;
	if (pdata) {
		host->quirks = pdata->quirks;
		host->quirks2 = pdata->quirks2;
	}

	host->irq = platform_get_irq(pdev, 0);

	if (!request_mem_region(iomem->start, resource_size(iomem),
		mmc_hostname(host->mmc))) {
		dev_err(&pdev->dev, "cannot request region\n");
		ret = -EBUSY;
		goto err_request;
	}

	host->ioaddr = ioremap(iomem->start, resource_size(iomem));
	if (!host->ioaddr) {
		dev_err(&pdev->dev, "failed to remap registers\n");
		ret = -ENOMEM;
		goto err_remap;
	}

	/*
	 * Some platforms need to probe the controller to be able to
	 * determine which caps should be used.
	 */
	if (host->ops && host->ops->platform_init)
		host->ops->platform_init(host);

	platform_set_drvdata(pdev, host);

	return host;

err_remap:
	release_mem_region(iomem->start, resource_size(iomem));
err_request:
	sdhci_free_host(host);
err:
	dev_err(&pdev->dev, "%s failed %d\n", __func__, ret);
	return ERR_PTR(ret);
}
EXPORT_SYMBOL_GPL(sdhci_pltfm_init);

void sdhci_pltfm_free(struct platform_device *pdev)
{
	struct sdhci_host *host = platform_get_drvdata(pdev);
	struct resource *iomem = platform_get_resource(pdev, IORESOURCE_MEM, 0);

	iounmap(host->ioaddr);
	release_mem_region(iomem->start, resource_size(iomem));
	sdhci_free_host(host);
}
EXPORT_SYMBOL_GPL(sdhci_pltfm_free);

int sdhci_pltfm_register(struct platform_device *pdev,
<<<<<<< HEAD
			 const struct sdhci_pltfm_data *pdata)
=======
			const struct sdhci_pltfm_data *pdata,
			size_t priv_size)
>>>>>>> d0e0ac97
{
	struct sdhci_host *host;
	int ret = 0;

	host = sdhci_pltfm_init(pdev, pdata, priv_size);
	if (IS_ERR(host))
		return PTR_ERR(host);

	sdhci_get_of_property(pdev);

	ret = sdhci_add_host(host);
	if (ret)
		sdhci_pltfm_free(pdev);

	return ret;
}
EXPORT_SYMBOL_GPL(sdhci_pltfm_register);

int sdhci_pltfm_unregister(struct platform_device *pdev)
{
	struct sdhci_host *host = platform_get_drvdata(pdev);
	int dead = (readl(host->ioaddr + SDHCI_INT_STATUS) == 0xffffffff);

	sdhci_remove_host(host, dead);
	sdhci_pltfm_free(pdev);

	return 0;
}
EXPORT_SYMBOL_GPL(sdhci_pltfm_unregister);

#ifdef CONFIG_PM
static int sdhci_pltfm_suspend(struct device *dev)
{
	struct sdhci_host *host = dev_get_drvdata(dev);

	return sdhci_suspend_host(host);
}

static int sdhci_pltfm_resume(struct device *dev)
{
	struct sdhci_host *host = dev_get_drvdata(dev);

	return sdhci_resume_host(host);
}

const struct dev_pm_ops sdhci_pltfm_pmops = {
	.suspend	= sdhci_pltfm_suspend,
	.resume		= sdhci_pltfm_resume,
};
EXPORT_SYMBOL_GPL(sdhci_pltfm_pmops);
#endif	/* CONFIG_PM */

static int __init sdhci_pltfm_drv_init(void)
{
	pr_info("sdhci-pltfm: SDHCI platform and OF driver helper\n");

	return 0;
}
module_init(sdhci_pltfm_drv_init);

static void __exit sdhci_pltfm_drv_exit(void)
{
}
module_exit(sdhci_pltfm_drv_exit);

MODULE_DESCRIPTION("SDHCI platform and OF driver helper");
MODULE_AUTHOR("Intel Corporation");
MODULE_LICENSE("GPL v2");<|MERGE_RESOLUTION|>--- conflicted
+++ resolved
@@ -115,12 +115,8 @@
 EXPORT_SYMBOL_GPL(sdhci_get_of_property);
 
 struct sdhci_host *sdhci_pltfm_init(struct platform_device *pdev,
-<<<<<<< HEAD
-				    const struct sdhci_pltfm_data *pdata)
-=======
 				    const struct sdhci_pltfm_data *pdata,
 				    size_t priv_size)
->>>>>>> d0e0ac97
 {
 	struct sdhci_host *host;
 	struct device_node *np = pdev->dev.of_node;
@@ -208,12 +204,8 @@
 EXPORT_SYMBOL_GPL(sdhci_pltfm_free);
 
 int sdhci_pltfm_register(struct platform_device *pdev,
-<<<<<<< HEAD
-			 const struct sdhci_pltfm_data *pdata)
-=======
 			const struct sdhci_pltfm_data *pdata,
 			size_t priv_size)
->>>>>>> d0e0ac97
 {
 	struct sdhci_host *host;
 	int ret = 0;
