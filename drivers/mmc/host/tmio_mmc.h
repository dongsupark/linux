--- conflicted
+++ resolved
@@ -53,11 +53,8 @@
 	void (*set_clk_div)(struct platform_device *host, int state);
 
 	int			pm_error;
-<<<<<<< HEAD
-=======
 	/* recognise system-wide suspend in runtime PM methods */
 	bool			pm_global;
->>>>>>> b55ebc27
 
 	/* pio related stuff */
 	struct scatterlist      *sg_ptr;
@@ -148,8 +145,6 @@
 int tmio_mmc_host_runtime_suspend(struct device *dev);
 int tmio_mmc_host_runtime_resume(struct device *dev);
 
-<<<<<<< HEAD
-=======
 static inline u16 sd_ctrl_read16(struct tmio_mmc_host *host, int addr)
 {
 	return readw(host->ctl + (addr << host->bus_shift));
@@ -190,5 +185,4 @@
 }
 
 
->>>>>>> b55ebc27
 #endif