/* linux/drivers/mmc/host/sdhci-s3c.c
 *
 * Copyright 2008 Openmoko Inc.
 * Copyright 2008 Simtec Electronics
 *      Ben Dooks <ben@simtec.co.uk>
 *      http://armlinux.simtec.co.uk/
 *
 * SDHCI (HSMMC) support for Samsung SoC
 *
 * This program is free software; you can redistribute it and/or modify
 * it under the terms of the GNU General Public License version 2 as
 * published by the Free Software Foundation.
 */

#include <linux/delay.h>
#include <linux/dma-mapping.h>
#include <linux/platform_device.h>
#include <linux/slab.h>
#include <linux/clk.h>
#include <linux/io.h>
#include <linux/gpio.h>
#include <linux/module.h>
#include <linux/of.h>
#include <linux/of_gpio.h>

#include <linux/mmc/host.h>

#include <plat/sdhci.h>
#include <plat/regs-sdhci.h>

#include "sdhci.h"

#define MAX_BUS_CLK	(4)
/* Number of gpio's used is max data bus width + command and clock lines */
#define NUM_GPIOS(x)	(x + 2)

/**
 * struct sdhci_s3c - S3C SDHCI instance
 * @host: The SDHCI host created
 * @pdev: The platform device we where created from.
 * @ioarea: The resource created when we claimed the IO area.
 * @pdata: The platform data for this controller.
 * @cur_clk: The index of the current bus clock.
 * @gpios: List of gpio numbers parsed from device tree.
 * @clk_io: The clock for the internal bus interface.
 * @clk_bus: The clocks that are available for the SD/MMC bus clock.
 */
struct sdhci_s3c {
	struct sdhci_host	*host;
	struct platform_device	*pdev;
	struct resource		*ioarea;
	struct s3c_sdhci_platdata *pdata;
	unsigned int		cur_clk;
	int			ext_cd_irq;
	int			ext_cd_gpio;
	int			*gpios;

	struct clk		*clk_io;
	struct clk		*clk_bus[MAX_BUS_CLK];
};

/**
 * struct sdhci_s3c_driver_data - S3C SDHCI platform specific driver data
 * @sdhci_quirks: sdhci host specific quirks.
 *
 * Specifies platform specific configuration of sdhci controller.
 * Note: A structure for driver specific platform data is used for future
 * expansion of its usage.
 */
struct sdhci_s3c_drv_data {
	unsigned int	sdhci_quirks;
};

static inline struct sdhci_s3c *to_s3c(struct sdhci_host *host)
{
	return sdhci_priv(host);
}

/**
 * get_curclk - convert ctrl2 register to clock source number
 * @ctrl2: Control2 register value.
 */
static u32 get_curclk(u32 ctrl2)
{
	ctrl2 &= S3C_SDHCI_CTRL2_SELBASECLK_MASK;
	ctrl2 >>= S3C_SDHCI_CTRL2_SELBASECLK_SHIFT;

	return ctrl2;
}

static void sdhci_s3c_check_sclk(struct sdhci_host *host)
{
	struct sdhci_s3c *ourhost = to_s3c(host);
	u32 tmp = readl(host->ioaddr + S3C_SDHCI_CONTROL2);

	if (get_curclk(tmp) != ourhost->cur_clk) {
		dev_dbg(&ourhost->pdev->dev, "restored ctrl2 clock setting\n");

		tmp &= ~S3C_SDHCI_CTRL2_SELBASECLK_MASK;
		tmp |= ourhost->cur_clk << S3C_SDHCI_CTRL2_SELBASECLK_SHIFT;
		writel(tmp, host->ioaddr + S3C_SDHCI_CONTROL2);
	}
}

/**
 * sdhci_s3c_get_max_clk - callback to get maximum clock frequency.
 * @host: The SDHCI host instance.
 *
 * Callback to return the maximum clock rate acheivable by the controller.
*/
static unsigned int sdhci_s3c_get_max_clk(struct sdhci_host *host)
{
	struct sdhci_s3c *ourhost = to_s3c(host);
	struct clk *busclk;
	unsigned int rate, max;
	int clk;

	/* note, a reset will reset the clock source */

	sdhci_s3c_check_sclk(host);

	for (max = 0, clk = 0; clk < MAX_BUS_CLK; clk++) {
		busclk = ourhost->clk_bus[clk];
		if (!busclk)
			continue;

		rate = clk_get_rate(busclk);
		if (rate > max)
			max = rate;
	}

	return max;
}

/**
 * sdhci_s3c_consider_clock - consider one the bus clocks for current setting
 * @ourhost: Our SDHCI instance.
 * @src: The source clock index.
 * @wanted: The clock frequency wanted.
 */
static unsigned int sdhci_s3c_consider_clock(struct sdhci_s3c *ourhost,
					     unsigned int src,
					     unsigned int wanted)
{
	unsigned long rate;
	struct clk *clksrc = ourhost->clk_bus[src];
	int div;

	if (!clksrc)
		return UINT_MAX;

	/*
	 * If controller uses a non-standard clock division, find the best clock
	 * speed possible with selected clock source and skip the division.
	 */
	if (ourhost->host->quirks & SDHCI_QUIRK_NONSTANDARD_CLOCK) {
		rate = clk_round_rate(clksrc, wanted);
		return wanted - rate;
	}

	rate = clk_get_rate(clksrc);

	for (div = 1; div < 256; div *= 2) {
		if ((rate / div) <= wanted)
			break;
	}

	dev_dbg(&ourhost->pdev->dev, "clk %d: rate %ld, want %d, got %ld\n",
		src, rate, wanted, rate / div);

	return (wanted - (rate / div));
}

/**
 * sdhci_s3c_set_clock - callback on clock change
 * @host: The SDHCI host being changed
 * @clock: The clock rate being requested.
 *
 * When the card's clock is going to be changed, look at the new frequency
 * and find the best clock source to go with it.
*/
static void sdhci_s3c_set_clock(struct sdhci_host *host, unsigned int clock)
{
	struct sdhci_s3c *ourhost = to_s3c(host);
	unsigned int best = UINT_MAX;
	unsigned int delta;
	int best_src = 0;
	int src;
	u32 ctrl;

	/* don't bother if the clock is going off. */
	if (clock == 0)
		return;

	for (src = 0; src < MAX_BUS_CLK; src++) {
		delta = sdhci_s3c_consider_clock(ourhost, src, clock);
		if (delta < best) {
			best = delta;
			best_src = src;
		}
	}

	dev_dbg(&ourhost->pdev->dev,
		"selected source %d, clock %d, delta %d\n",
		 best_src, clock, best);

	/* select the new clock source */

	if (ourhost->cur_clk != best_src) {
		struct clk *clk = ourhost->clk_bus[best_src];

		/* turn clock off to card before changing clock source */
		writew(0, host->ioaddr + SDHCI_CLOCK_CONTROL);

		ourhost->cur_clk = best_src;
		host->max_clk = clk_get_rate(clk);

		ctrl = readl(host->ioaddr + S3C_SDHCI_CONTROL2);
		ctrl &= ~S3C_SDHCI_CTRL2_SELBASECLK_MASK;
		ctrl |= best_src << S3C_SDHCI_CTRL2_SELBASECLK_SHIFT;
		writel(ctrl, host->ioaddr + S3C_SDHCI_CONTROL2);
	}

	/* reprogram default hardware configuration */
	writel(S3C64XX_SDHCI_CONTROL4_DRIVE_9mA,
		host->ioaddr + S3C64XX_SDHCI_CONTROL4);

	ctrl = readl(host->ioaddr + S3C_SDHCI_CONTROL2);
	ctrl |= (S3C64XX_SDHCI_CTRL2_ENSTAASYNCCLR |
		  S3C64XX_SDHCI_CTRL2_ENCMDCNFMSK |
		  S3C_SDHCI_CTRL2_ENFBCLKRX |
		  S3C_SDHCI_CTRL2_DFCNT_NONE |
		  S3C_SDHCI_CTRL2_ENCLKOUTHOLD);
	writel(ctrl, host->ioaddr + S3C_SDHCI_CONTROL2);

	/* reconfigure the controller for new clock rate */
	ctrl = (S3C_SDHCI_CTRL3_FCSEL1 | S3C_SDHCI_CTRL3_FCSEL0);
	if (clock < 25 * 1000000)
		ctrl |= (S3C_SDHCI_CTRL3_FCSEL3 | S3C_SDHCI_CTRL3_FCSEL2);
	writel(ctrl, host->ioaddr + S3C_SDHCI_CONTROL3);
}

/**
 * sdhci_s3c_get_min_clock - callback to get minimal supported clock value
 * @host: The SDHCI host being queried
 *
 * To init mmc host properly a minimal clock value is needed. For high system
 * bus clock's values the standard formula gives values out of allowed range.
 * The clock still can be set to lower values, if clock source other then
 * system bus is selected.
*/
static unsigned int sdhci_s3c_get_min_clock(struct sdhci_host *host)
{
	struct sdhci_s3c *ourhost = to_s3c(host);
	unsigned int delta, min = UINT_MAX;
	int src;

	for (src = 0; src < MAX_BUS_CLK; src++) {
		delta = sdhci_s3c_consider_clock(ourhost, src, 0);
		if (delta == UINT_MAX)
			continue;
		/* delta is a negative value in this case */
		if (-delta < min)
			min = -delta;
	}
	return min;
}

/* sdhci_cmu_get_max_clk - callback to get maximum clock frequency.*/
static unsigned int sdhci_cmu_get_max_clock(struct sdhci_host *host)
{
	struct sdhci_s3c *ourhost = to_s3c(host);

	return clk_round_rate(ourhost->clk_bus[ourhost->cur_clk], UINT_MAX);
}

/* sdhci_cmu_get_min_clock - callback to get minimal supported clock value. */
static unsigned int sdhci_cmu_get_min_clock(struct sdhci_host *host)
{
	struct sdhci_s3c *ourhost = to_s3c(host);

	/*
	 * initial clock can be in the frequency range of
	 * 100KHz-400KHz, so we set it as max value.
	 */
	return clk_round_rate(ourhost->clk_bus[ourhost->cur_clk], 400000);
}

/* sdhci_cmu_set_clock - callback on clock change.*/
static void sdhci_cmu_set_clock(struct sdhci_host *host, unsigned int clock)
{
	struct sdhci_s3c *ourhost = to_s3c(host);
	unsigned long timeout;
	u16 clk = 0;

	/* don't bother if the clock is going off */
	if (clock == 0)
		return;

	sdhci_s3c_set_clock(host, clock);

	clk_set_rate(ourhost->clk_bus[ourhost->cur_clk], clock);

	host->clock = clock;

	clk = SDHCI_CLOCK_INT_EN;
	sdhci_writew(host, clk, SDHCI_CLOCK_CONTROL);

	/* Wait max 20 ms */
	timeout = 20;
	while (!((clk = sdhci_readw(host, SDHCI_CLOCK_CONTROL))
		& SDHCI_CLOCK_INT_STABLE)) {
		if (timeout == 0) {
			printk(KERN_ERR "%s: Internal clock never "
				"stabilised.\n", mmc_hostname(host->mmc));
			return;
		}
		timeout--;
		mdelay(1);
	}

	clk |= SDHCI_CLOCK_CARD_EN;
	sdhci_writew(host, clk, SDHCI_CLOCK_CONTROL);
}

/**
 * sdhci_s3c_platform_8bit_width - support 8bit buswidth
 * @host: The SDHCI host being queried
 * @width: MMC_BUS_WIDTH_ macro for the bus width being requested
 *
 * We have 8-bit width support but is not a v3 controller.
 * So we add platform_8bit_width() and support 8bit width.
 */
static int sdhci_s3c_platform_8bit_width(struct sdhci_host *host, int width)
{
	u8 ctrl;

	ctrl = sdhci_readb(host, SDHCI_HOST_CONTROL);

	switch (width) {
	case MMC_BUS_WIDTH_8:
		ctrl |= SDHCI_CTRL_8BITBUS;
		ctrl &= ~SDHCI_CTRL_4BITBUS;
		break;
	case MMC_BUS_WIDTH_4:
		ctrl |= SDHCI_CTRL_4BITBUS;
		ctrl &= ~SDHCI_CTRL_8BITBUS;
		break;
	default:
		ctrl &= ~SDHCI_CTRL_4BITBUS;
		ctrl &= ~SDHCI_CTRL_8BITBUS;
		break;
	}

	sdhci_writeb(host, ctrl, SDHCI_HOST_CONTROL);

	return 0;
}

static struct sdhci_ops sdhci_s3c_ops = {
	.get_max_clock		= sdhci_s3c_get_max_clk,
	.set_clock		= sdhci_s3c_set_clock,
	.get_min_clock		= sdhci_s3c_get_min_clock,
	.platform_8bit_width	= sdhci_s3c_platform_8bit_width,
};

static void sdhci_s3c_notify_change(struct platform_device *dev, int state)
{
	struct sdhci_host *host = platform_get_drvdata(dev);
	unsigned long flags;

	if (host) {
		spin_lock_irqsave(&host->lock, flags);
		if (state) {
			dev_dbg(&dev->dev, "card inserted.\n");
			host->flags &= ~SDHCI_DEVICE_DEAD;
			host->quirks |= SDHCI_QUIRK_BROKEN_CARD_DETECTION;
		} else {
			dev_dbg(&dev->dev, "card removed.\n");
			host->flags |= SDHCI_DEVICE_DEAD;
			host->quirks &= ~SDHCI_QUIRK_BROKEN_CARD_DETECTION;
		}
		tasklet_schedule(&host->card_tasklet);
		spin_unlock_irqrestore(&host->lock, flags);
	}
}

static irqreturn_t sdhci_s3c_gpio_card_detect_thread(int irq, void *dev_id)
{
	struct sdhci_s3c *sc = dev_id;
	int status = gpio_get_value(sc->ext_cd_gpio);
	if (sc->pdata->ext_cd_gpio_invert)
		status = !status;
	sdhci_s3c_notify_change(sc->pdev, status);
	return IRQ_HANDLED;
}

static void sdhci_s3c_setup_card_detect_gpio(struct sdhci_s3c *sc)
{
	struct s3c_sdhci_platdata *pdata = sc->pdata;
	struct device *dev = &sc->pdev->dev;

	if (gpio_request(pdata->ext_cd_gpio, "SDHCI EXT CD") == 0) {
		sc->ext_cd_gpio = pdata->ext_cd_gpio;
		sc->ext_cd_irq = gpio_to_irq(pdata->ext_cd_gpio);
		if (sc->ext_cd_irq &&
		    request_threaded_irq(sc->ext_cd_irq, NULL,
					 sdhci_s3c_gpio_card_detect_thread,
					 IRQF_TRIGGER_RISING | IRQF_TRIGGER_FALLING,
					 dev_name(dev), sc) == 0) {
			int status = gpio_get_value(sc->ext_cd_gpio);
			if (pdata->ext_cd_gpio_invert)
				status = !status;
			sdhci_s3c_notify_change(sc->pdev, status);
		} else {
			dev_warn(dev, "cannot request irq for card detect\n");
			sc->ext_cd_irq = 0;
		}
	} else {
		dev_err(dev, "cannot request gpio for card detect\n");
	}
}

#ifdef CONFIG_OF
static int __devinit sdhci_s3c_parse_dt(struct device *dev,
		struct sdhci_host *host, struct s3c_sdhci_platdata *pdata)
{
	struct device_node *node = dev->of_node;
	struct sdhci_s3c *ourhost = to_s3c(host);
	u32 max_width;
	int gpio, cnt, ret;

	/* if the bus-width property is not specified, assume width as 1 */
	if (of_property_read_u32(node, "samsung,sdhci-bus-width",
				&max_width))
		max_width = 1;
	pdata->max_width = max_width;

	ourhost->gpios = devm_kzalloc(dev, NUM_GPIOS(pdata->max_width) *
				sizeof(int), GFP_KERNEL);
	if (!ourhost->gpios)
		return -ENOMEM;

	/* get the card detection method */
	if (of_get_property(node, "samsung,sdhci-cd-internal", NULL))
		pdata->cd_type = S3C_SDHCI_CD_INTERNAL;
	else if (of_get_property(node, "samsung,sdhci-cd-gpio", NULL))
		pdata->cd_type = S3C_SDHCI_CD_GPIO;
	else if (of_get_property(node, "samsung,sdhci-cd-none", NULL))
		pdata->cd_type = S3C_SDHCI_CD_NONE;
	else if (of_get_property(node, "samsung,sdhci-cd-permanent", NULL))
		pdata->cd_type = S3C_SDHCI_CD_PERMANENT;
	else
		pdata->cd_type = S3C_SDHCI_CD_NONE;

	/* get the gpio used for card detection */
	if (pdata->cd_type == S3C_SDHCI_CD_GPIO ||
			pdata->cd_type == S3C_SDHCI_CD_INTERNAL) {
		gpio = of_get_named_gpio(node, "gpio-cd", 0);
		if (!gpio_is_valid(gpio)) {
			dev_err(dev, "invalid card detect gpio specified\n");
			return -EINVAL;
		}
	}

	if (pdata->cd_type == S3C_SDHCI_CD_GPIO) {
		pdata->ext_cd_gpio = gpio;
		ourhost->ext_cd_gpio = -1; /* invalid gpio number */
		if (of_get_property(node, "samsung,cd-gpio-invert", NULL))
			pdata->ext_cd_gpio_invert = 1;
	} else if (pdata->cd_type == S3C_SDHCI_CD_INTERNAL) {
		ret = gpio_request(gpio, "sdhci-cd");
		if (ret) {
			dev_err(dev, "card detect gpio request failed\n");
			return -EINVAL;
		}
		ourhost->ext_cd_gpio = gpio;
	}

	/* get the gpios for command, clock and data lines */
	for (cnt = 0; cnt < NUM_GPIOS(pdata->max_width); cnt++) {
		gpio = of_get_gpio(node, cnt);
		if (!gpio_is_valid(gpio)) {
			dev_err(dev, "invalid gpio[%d]\n", cnt);
			goto err_free_dt_cd_gpio;
		}
		ourhost->gpios[cnt] = gpio;
	}

	for (cnt = 0; cnt < NUM_GPIOS(pdata->max_width); cnt++) {
		ret = gpio_request(ourhost->gpios[cnt], "sdhci-gpio");
		if (ret) {
			dev_err(dev, "gpio[%d] request failed\n", cnt);
			goto err_free_dt_gpios;
		}
	}

	return 0;

 err_free_dt_gpios:
	while (--cnt >= 0)
		gpio_free(ourhost->gpios[cnt]);
 err_free_dt_cd_gpio:
	if (pdata->cd_type == S3C_SDHCI_CD_INTERNAL)
		gpio_free(ourhost->ext_cd_gpio);
	return -EINVAL;
}
#else
static int __devinit sdhci_s3c_parse_dt(struct device *dev,
		struct sdhci_host *host, struct s3c_sdhci_platdata *pdata)
{
	return -EINVAL;
}
#endif

static const struct of_device_id sdhci_s3c_dt_match[];

static inline struct sdhci_s3c_drv_data *sdhci_s3c_get_driver_data(
			struct platform_device *pdev)
{
#ifdef CONFIG_OF
	if (pdev->dev.of_node) {
		const struct of_device_id *match;
		match = of_match_node(sdhci_s3c_dt_match, pdev->dev.of_node);
		return (struct sdhci_s3c_drv_data *)match->data;
	}
#endif
	return (struct sdhci_s3c_drv_data *)
			platform_get_device_id(pdev)->driver_data;
}

static int __devinit sdhci_s3c_probe(struct platform_device *pdev)
{
	struct s3c_sdhci_platdata *pdata;
	struct sdhci_s3c_drv_data *drv_data;
	struct device *dev = &pdev->dev;
	struct sdhci_host *host;
	struct sdhci_s3c *sc;
	struct resource *res;
	int ret, irq, ptr, clks;

	if (!pdev->dev.platform_data && !pdev->dev.of_node) {
		dev_err(dev, "no device data specified\n");
		return -ENOENT;
	}

	irq = platform_get_irq(pdev, 0);
	if (irq < 0) {
		dev_err(dev, "no irq specified\n");
		return irq;
	}

	res = platform_get_resource(pdev, IORESOURCE_MEM, 0);
	if (!res) {
		dev_err(dev, "no memory specified\n");
		return -ENOENT;
	}

	host = sdhci_alloc_host(dev, sizeof(struct sdhci_s3c));
	if (IS_ERR(host)) {
		dev_err(dev, "sdhci_alloc_host() failed\n");
		return PTR_ERR(host);
	}
	sc = sdhci_priv(host);

	pdata = devm_kzalloc(&pdev->dev, sizeof(*pdata), GFP_KERNEL);
	if (!pdata) {
		ret = -ENOMEM;
		goto err_pdata;
	}

	if (pdev->dev.of_node) {
		ret = sdhci_s3c_parse_dt(&pdev->dev, host, pdata);
		if (ret)
			goto err_pdata;
	} else {
		memcpy(pdata, pdev->dev.platform_data, sizeof(*pdata));
		sc->ext_cd_gpio = -1; /* invalid gpio number */
	}

	drv_data = sdhci_s3c_get_driver_data(pdev);

	sc->host = host;
	sc->pdev = pdev;
	sc->pdata = pdata;

	platform_set_drvdata(pdev, host);

	sc->clk_io = clk_get(dev, "hsmmc");
	if (IS_ERR(sc->clk_io)) {
		dev_err(dev, "failed to get io clock\n");
		ret = PTR_ERR(sc->clk_io);
		goto err_io_clk;
	}

	/* enable the local io clock and keep it running for the moment. */
	clk_enable(sc->clk_io);

	for (clks = 0, ptr = 0; ptr < MAX_BUS_CLK; ptr++) {
		struct clk *clk;
		char name[14];

		snprintf(name, 14, "mmc_busclk.%d", ptr);
		clk = clk_get(dev, name);
		if (IS_ERR(clk)) {
			continue;
		}

		clks++;
		sc->clk_bus[ptr] = clk;

		/*
		 * save current clock index to know which clock bus
		 * is used later in overriding functions.
		 */
		sc->cur_clk = ptr;

		clk_enable(clk);

		dev_info(dev, "clock source %d: %s (%ld Hz)\n",
			 ptr, name, clk_get_rate(clk));
	}

	if (clks == 0) {
		dev_err(dev, "failed to find any bus clocks\n");
		ret = -ENOENT;
		goto err_no_busclks;
	}

	sc->ioarea = request_mem_region(res->start, resource_size(res),
					mmc_hostname(host->mmc));
	if (!sc->ioarea) {
		dev_err(dev, "failed to reserve register area\n");
		ret = -ENXIO;
		goto err_req_regs;
	}

	host->ioaddr = ioremap_nocache(res->start, resource_size(res));
	if (!host->ioaddr) {
		dev_err(dev, "failed to map registers\n");
		ret = -ENXIO;
		goto err_req_regs;
	}

	/* Ensure we have minimal gpio selected CMD/CLK/Detect */
	if (pdata->cfg_gpio)
		pdata->cfg_gpio(pdev, pdata->max_width);

	host->hw_name = "samsung-hsmmc";
	host->ops = &sdhci_s3c_ops;
	host->quirks = 0;
	host->irq = irq;

	/* Setup quirks for the controller */
	host->quirks |= SDHCI_QUIRK_NO_ENDATTR_IN_NOPDESC;
	host->quirks |= SDHCI_QUIRK_NO_HISPD_BIT;
	if (drv_data)
		host->quirks |= drv_data->sdhci_quirks;

#ifndef CONFIG_MMC_SDHCI_S3C_DMA

	/* we currently see overruns on errors, so disable the SDMA
	 * support as well. */
	host->quirks |= SDHCI_QUIRK_BROKEN_DMA;

#endif /* CONFIG_MMC_SDHCI_S3C_DMA */

	/* It seems we do not get an DATA transfer complete on non-busy
	 * transfers, not sure if this is a problem with this specific
	 * SDHCI block, or a missing configuration that needs to be set. */
	host->quirks |= SDHCI_QUIRK_NO_BUSY_IRQ;

	/* This host supports the Auto CMD12 */
	host->quirks |= SDHCI_QUIRK_MULTIBLOCK_READ_ACMD12;

	/* Samsung SoCs need BROKEN_ADMA_ZEROLEN_DESC */
	host->quirks |= SDHCI_QUIRK_BROKEN_ADMA_ZEROLEN_DESC;

	if (pdata->cd_type == S3C_SDHCI_CD_NONE ||
	    pdata->cd_type == S3C_SDHCI_CD_PERMANENT)
		host->quirks |= SDHCI_QUIRK_BROKEN_CARD_DETECTION;

	if (pdata->cd_type == S3C_SDHCI_CD_PERMANENT)
		host->mmc->caps = MMC_CAP_NONREMOVABLE;

<<<<<<< HEAD
=======
	switch (pdata->max_width) {
	case 8:
		host->mmc->caps |= MMC_CAP_8_BIT_DATA;
	case 4:
		host->mmc->caps |= MMC_CAP_4_BIT_DATA;
		break;
	}

	if (pdata->host_caps)
		host->mmc->caps |= pdata->host_caps;

>>>>>>> 67819656
	if (pdata->pm_caps)
		host->mmc->pm_caps |= pdata->pm_caps;

	host->quirks |= (SDHCI_QUIRK_32BIT_DMA_ADDR |
			 SDHCI_QUIRK_32BIT_DMA_SIZE);

	/* HSMMC on Samsung SoCs uses SDCLK as timeout clock */
	host->quirks |= SDHCI_QUIRK_DATA_TIMEOUT_USES_SDCLK;

	/*
	 * If controller does not have internal clock divider,
	 * we can use overriding functions instead of default.
	 */
	if (host->quirks & SDHCI_QUIRK_NONSTANDARD_CLOCK) {
		sdhci_s3c_ops.set_clock = sdhci_cmu_set_clock;
		sdhci_s3c_ops.get_min_clock = sdhci_cmu_get_min_clock;
		sdhci_s3c_ops.get_max_clock = sdhci_cmu_get_max_clock;
	}

	/* It supports additional host capabilities if needed */
	if (pdata->host_caps)
		host->mmc->caps |= pdata->host_caps;

	if (pdata->host_caps2)
		host->mmc->caps2 |= pdata->host_caps2;

	ret = sdhci_add_host(host);
	if (ret) {
		dev_err(dev, "sdhci_add_host() failed\n");
		goto err_add_host;
	}

	/* The following two methods of card detection might call
	   sdhci_s3c_notify_change() immediately, so they can be called
	   only after sdhci_add_host(). Setup errors are ignored. */
	if (pdata->cd_type == S3C_SDHCI_CD_EXTERNAL && pdata->ext_cd_init)
		pdata->ext_cd_init(&sdhci_s3c_notify_change);
	if (pdata->cd_type == S3C_SDHCI_CD_GPIO &&
	    gpio_is_valid(pdata->ext_cd_gpio))
		sdhci_s3c_setup_card_detect_gpio(sc);

	return 0;

 err_add_host:
	release_resource(sc->ioarea);
	kfree(sc->ioarea);

 err_req_regs:
	for (ptr = 0; ptr < MAX_BUS_CLK; ptr++) {
		if (sc->clk_bus[ptr]) {
			clk_disable(sc->clk_bus[ptr]);
			clk_put(sc->clk_bus[ptr]);
		}
	}

 err_no_busclks:
	clk_disable(sc->clk_io);
	clk_put(sc->clk_io);

 err_io_clk:
	for (ptr = 0; ptr < NUM_GPIOS(sc->pdata->max_width); ptr++)
		gpio_free(sc->gpios[ptr]);
	if (pdata->cd_type == S3C_SDHCI_CD_INTERNAL)
		gpio_free(sc->ext_cd_gpio);

 err_pdata:
	sdhci_free_host(host);

	return ret;
}

static int __devexit sdhci_s3c_remove(struct platform_device *pdev)
{
	struct sdhci_host *host =  platform_get_drvdata(pdev);
	struct sdhci_s3c *sc = sdhci_priv(host);
	struct s3c_sdhci_platdata *pdata = sc->pdata;
	int ptr;

	if (pdata->cd_type == S3C_SDHCI_CD_EXTERNAL && pdata->ext_cd_cleanup)
		pdata->ext_cd_cleanup(&sdhci_s3c_notify_change);

	if (sc->ext_cd_irq)
		free_irq(sc->ext_cd_irq, sc);

	if (gpio_is_valid(sc->ext_cd_gpio))
		gpio_free(sc->ext_cd_gpio);

	sdhci_remove_host(host, 1);

	for (ptr = 0; ptr < 3; ptr++) {
		if (sc->clk_bus[ptr]) {
			clk_disable(sc->clk_bus[ptr]);
			clk_put(sc->clk_bus[ptr]);
		}
	}
	clk_disable(sc->clk_io);
	clk_put(sc->clk_io);

	iounmap(host->ioaddr);
	release_resource(sc->ioarea);
	kfree(sc->ioarea);

	if (pdev->dev.of_node) {
		for (ptr = 0; ptr < NUM_GPIOS(sc->pdata->max_width); ptr++)
			gpio_free(sc->gpios[ptr]);
	}

	sdhci_free_host(host);
	platform_set_drvdata(pdev, NULL);

	return 0;
}

#ifdef CONFIG_PM

static int sdhci_s3c_suspend(struct device *dev)
{
	struct sdhci_host *host = dev_get_drvdata(dev);

	return sdhci_suspend_host(host);
}

static int sdhci_s3c_resume(struct device *dev)
{
	struct sdhci_host *host = dev_get_drvdata(dev);

	return sdhci_resume_host(host);
}

static const struct dev_pm_ops sdhci_s3c_pmops = {
	.suspend	= sdhci_s3c_suspend,
	.resume		= sdhci_s3c_resume,
};

#define SDHCI_S3C_PMOPS (&sdhci_s3c_pmops)

#else
#define SDHCI_S3C_PMOPS NULL
#endif

#if defined(CONFIG_CPU_EXYNOS4210) || defined(CONFIG_SOC_EXYNOS4212)
static struct sdhci_s3c_drv_data exynos4_sdhci_drv_data = {
	.sdhci_quirks = SDHCI_QUIRK_NONSTANDARD_CLOCK,
};
#define EXYNOS4_SDHCI_DRV_DATA ((kernel_ulong_t)&exynos4_sdhci_drv_data)
#else
#define EXYNOS4_SDHCI_DRV_DATA ((kernel_ulong_t)NULL)
#endif

static struct platform_device_id sdhci_s3c_driver_ids[] = {
	{
		.name		= "s3c-sdhci",
		.driver_data	= (kernel_ulong_t)NULL,
	}, {
		.name		= "exynos4-sdhci",
		.driver_data	= EXYNOS4_SDHCI_DRV_DATA,
	},
	{ }
};
MODULE_DEVICE_TABLE(platform, sdhci_s3c_driver_ids);

#ifdef CONFIG_OF
static const struct of_device_id sdhci_s3c_dt_match[] = {
	{ .compatible = "samsung,s3c6410-sdhci", },
	{ .compatible = "samsung,exynos4210-sdhci",
		.data = &exynos4_sdhci_drv_data },
	{},
};
MODULE_DEVICE_TABLE(of, sdhci_s3c_dt_match);
#endif

static struct platform_driver sdhci_s3c_driver = {
	.probe		= sdhci_s3c_probe,
	.remove		= __devexit_p(sdhci_s3c_remove),
	.id_table	= sdhci_s3c_driver_ids,
	.driver		= {
		.owner	= THIS_MODULE,
		.name	= "s3c-sdhci",
		.of_match_table = of_match_ptr(sdhci_s3c_dt_match),
		.pm	= SDHCI_S3C_PMOPS,
	},
};

module_platform_driver(sdhci_s3c_driver);

MODULE_DESCRIPTION("Samsung SDHCI (HSMMC) glue");
MODULE_AUTHOR("Ben Dooks, <ben@simtec.co.uk>");
MODULE_LICENSE("GPL v2");
MODULE_ALIAS("platform:s3c-sdhci");<|MERGE_RESOLUTION|>--- conflicted
+++ resolved
@@ -683,8 +683,6 @@
 	if (pdata->cd_type == S3C_SDHCI_CD_PERMANENT)
 		host->mmc->caps = MMC_CAP_NONREMOVABLE;
 
-<<<<<<< HEAD
-=======
 	switch (pdata->max_width) {
 	case 8:
 		host->mmc->caps |= MMC_CAP_8_BIT_DATA;
@@ -696,7 +694,6 @@
 	if (pdata->host_caps)
 		host->mmc->caps |= pdata->host_caps;
 
->>>>>>> 67819656
 	if (pdata->pm_caps)
 		host->mmc->pm_caps |= pdata->pm_caps;
 
