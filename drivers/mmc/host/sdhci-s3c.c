--- conflicted
+++ resolved
@@ -703,15 +703,13 @@
 	if (pdata->host_caps)
 		host->mmc->caps |= pdata->host_caps;
 
-<<<<<<< HEAD
 	if (pdata->host_caps2)
 		host->mmc->caps2 |= pdata->host_caps2;
-=======
+
 	pm_runtime_enable(&pdev->dev);
 	pm_runtime_set_autosuspend_delay(&pdev->dev, 50);
 	pm_runtime_use_autosuspend(&pdev->dev);
 	pm_suspend_ignore_children(&pdev->dev, 1);
->>>>>>> 07c3275e
 
 	ret = sdhci_add_host(host);
 	if (ret) {
