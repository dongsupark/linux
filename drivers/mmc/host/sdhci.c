--- conflicted
+++ resolved
@@ -2669,12 +2669,7 @@
 			host->timeout_clk = host->ops->get_timeout_clock(host);
 		} else if (!(host->quirks &
 				SDHCI_QUIRK_DATA_TIMEOUT_USES_SDCLK)) {
-<<<<<<< HEAD
-			printk(KERN_ERR
-			       "%s: Hardware doesn't specify timeout clock "
-=======
 			pr_err("%s: Hardware doesn't specify timeout clock "
->>>>>>> 0dacb764
 			       "frequency.\n", mmc_hostname(mmc));
 			return -ENODEV;
 		}
