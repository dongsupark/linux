/*
 *  linux/drivers/mmc/host/sdhci.c - Secure Digital Host Controller Interface driver
 *
 *  Copyright (C) 2005-2008 Pierre Ossman, All Rights Reserved.
 *
 * This program is free software; you can redistribute it and/or modify
 * it under the terms of the GNU General Public License as published by
 * the Free Software Foundation; either version 2 of the License, or (at
 * your option) any later version.
 *
 * Thanks to the following companies for their support:
 *
 *     - JMicron (hardware and technical support)
 */

#include <linux/delay.h>
#include <linux/highmem.h>
#include <linux/io.h>
#include <linux/module.h>
#include <linux/dma-mapping.h>
#include <linux/slab.h>
#include <linux/scatterlist.h>
#include <linux/regulator/consumer.h>
#include <linux/pm_runtime.h>

#include <linux/leds.h>

#include <linux/mmc/mmc.h>
#include <linux/mmc/host.h>
#include <linux/mmc/card.h>
#include <linux/mmc/slot-gpio.h>

#include "sdhci.h"

#define DRIVER_NAME "sdhci"

#define DBG(f, x...) \
	pr_debug(DRIVER_NAME " [%s()]: " f, __func__,## x)

#if defined(CONFIG_LEDS_CLASS) || (defined(CONFIG_LEDS_CLASS_MODULE) && \
	defined(CONFIG_MMC_SDHCI_MODULE))
#define SDHCI_USE_LEDS_CLASS
#endif

#define MAX_TUNING_LOOP 40

static unsigned int debug_quirks = 0;
static unsigned int debug_quirks2;

static void sdhci_finish_data(struct sdhci_host *);

static void sdhci_finish_command(struct sdhci_host *);
static int sdhci_execute_tuning(struct mmc_host *mmc, u32 opcode);
static void sdhci_tuning_timer(unsigned long data);
static void sdhci_enable_preset_value(struct sdhci_host *host, bool enable);

#ifdef CONFIG_PM
static int sdhci_runtime_pm_get(struct sdhci_host *host);
static int sdhci_runtime_pm_put(struct sdhci_host *host);
static void sdhci_runtime_pm_bus_on(struct sdhci_host *host);
static void sdhci_runtime_pm_bus_off(struct sdhci_host *host);
#else
static inline int sdhci_runtime_pm_get(struct sdhci_host *host)
{
	return 0;
}
static inline int sdhci_runtime_pm_put(struct sdhci_host *host)
{
	return 0;
}
static void sdhci_runtime_pm_bus_on(struct sdhci_host *host)
{
}
static void sdhci_runtime_pm_bus_off(struct sdhci_host *host)
{
}
#endif

static void sdhci_dumpregs(struct sdhci_host *host)
{
	pr_debug(DRIVER_NAME ": =========== REGISTER DUMP (%s)===========\n",
		mmc_hostname(host->mmc));

	pr_debug(DRIVER_NAME ": Sys addr: 0x%08x | Version:  0x%08x\n",
		sdhci_readl(host, SDHCI_DMA_ADDRESS),
		sdhci_readw(host, SDHCI_HOST_VERSION));
	pr_debug(DRIVER_NAME ": Blk size: 0x%08x | Blk cnt:  0x%08x\n",
		sdhci_readw(host, SDHCI_BLOCK_SIZE),
		sdhci_readw(host, SDHCI_BLOCK_COUNT));
	pr_debug(DRIVER_NAME ": Argument: 0x%08x | Trn mode: 0x%08x\n",
		sdhci_readl(host, SDHCI_ARGUMENT),
		sdhci_readw(host, SDHCI_TRANSFER_MODE));
	pr_debug(DRIVER_NAME ": Present:  0x%08x | Host ctl: 0x%08x\n",
		sdhci_readl(host, SDHCI_PRESENT_STATE),
		sdhci_readb(host, SDHCI_HOST_CONTROL));
	pr_debug(DRIVER_NAME ": Power:    0x%08x | Blk gap:  0x%08x\n",
		sdhci_readb(host, SDHCI_POWER_CONTROL),
		sdhci_readb(host, SDHCI_BLOCK_GAP_CONTROL));
	pr_debug(DRIVER_NAME ": Wake-up:  0x%08x | Clock:    0x%08x\n",
		sdhci_readb(host, SDHCI_WAKE_UP_CONTROL),
		sdhci_readw(host, SDHCI_CLOCK_CONTROL));
	pr_debug(DRIVER_NAME ": Timeout:  0x%08x | Int stat: 0x%08x\n",
		sdhci_readb(host, SDHCI_TIMEOUT_CONTROL),
		sdhci_readl(host, SDHCI_INT_STATUS));
	pr_debug(DRIVER_NAME ": Int enab: 0x%08x | Sig enab: 0x%08x\n",
		sdhci_readl(host, SDHCI_INT_ENABLE),
		sdhci_readl(host, SDHCI_SIGNAL_ENABLE));
	pr_debug(DRIVER_NAME ": AC12 err: 0x%08x | Slot int: 0x%08x\n",
		sdhci_readw(host, SDHCI_ACMD12_ERR),
		sdhci_readw(host, SDHCI_SLOT_INT_STATUS));
	pr_debug(DRIVER_NAME ": Caps:     0x%08x | Caps_1:   0x%08x\n",
		sdhci_readl(host, SDHCI_CAPABILITIES),
		sdhci_readl(host, SDHCI_CAPABILITIES_1));
	pr_debug(DRIVER_NAME ": Cmd:      0x%08x | Max curr: 0x%08x\n",
		sdhci_readw(host, SDHCI_COMMAND),
		sdhci_readl(host, SDHCI_MAX_CURRENT));
	pr_debug(DRIVER_NAME ": Host ctl2: 0x%08x\n",
		sdhci_readw(host, SDHCI_HOST_CONTROL2));

	if (host->flags & SDHCI_USE_ADMA) {
		if (host->flags & SDHCI_USE_64_BIT_DMA)
			pr_debug(DRIVER_NAME ": ADMA Err: 0x%08x | ADMA Ptr: 0x%08x%08x\n",
				 readl(host->ioaddr + SDHCI_ADMA_ERROR),
				 readl(host->ioaddr + SDHCI_ADMA_ADDRESS_HI),
				 readl(host->ioaddr + SDHCI_ADMA_ADDRESS));
		else
			pr_debug(DRIVER_NAME ": ADMA Err: 0x%08x | ADMA Ptr: 0x%08x\n",
				 readl(host->ioaddr + SDHCI_ADMA_ERROR),
				 readl(host->ioaddr + SDHCI_ADMA_ADDRESS));
	}

	pr_debug(DRIVER_NAME ": ===========================================\n");
}

/*****************************************************************************\
 *                                                                           *
 * Low level functions                                                       *
 *                                                                           *
\*****************************************************************************/

static void sdhci_set_card_detection(struct sdhci_host *host, bool enable)
{
	u32 present;

	if ((host->quirks & SDHCI_QUIRK_BROKEN_CARD_DETECTION) ||
	    (host->mmc->caps & MMC_CAP_NONREMOVABLE))
		return;

	if (enable) {
		present = sdhci_readl(host, SDHCI_PRESENT_STATE) &
				      SDHCI_CARD_PRESENT;

		host->ier |= present ? SDHCI_INT_CARD_REMOVE :
				       SDHCI_INT_CARD_INSERT;
	} else {
		host->ier &= ~(SDHCI_INT_CARD_REMOVE | SDHCI_INT_CARD_INSERT);
	}

	sdhci_writel(host, host->ier, SDHCI_INT_ENABLE);
	sdhci_writel(host, host->ier, SDHCI_SIGNAL_ENABLE);
}

static void sdhci_enable_card_detection(struct sdhci_host *host)
{
	sdhci_set_card_detection(host, true);
}

static void sdhci_disable_card_detection(struct sdhci_host *host)
{
	sdhci_set_card_detection(host, false);
}

void sdhci_reset(struct sdhci_host *host, u8 mask)
{
	unsigned long timeout;

	sdhci_writeb(host, mask, SDHCI_SOFTWARE_RESET);

	if (mask & SDHCI_RESET_ALL) {
		host->clock = 0;
		/* Reset-all turns off SD Bus Power */
		if (host->quirks2 & SDHCI_QUIRK2_CARD_ON_NEEDS_BUS_ON)
			sdhci_runtime_pm_bus_off(host);
	}

	/* Wait max 100 ms */
	timeout = 100;

	/* hw clears the bit when it's done */
	while (sdhci_readb(host, SDHCI_SOFTWARE_RESET) & mask) {
		if (timeout == 0) {
			pr_err("%s: Reset 0x%x never completed.\n",
				mmc_hostname(host->mmc), (int)mask);
			sdhci_dumpregs(host);
			return;
		}
		timeout--;
		mdelay(1);
	}
}
EXPORT_SYMBOL_GPL(sdhci_reset);

static void sdhci_do_reset(struct sdhci_host *host, u8 mask)
{
	if (host->quirks & SDHCI_QUIRK_NO_CARD_NO_RESET) {
		if (!(sdhci_readl(host, SDHCI_PRESENT_STATE) &
			SDHCI_CARD_PRESENT))
			return;
	}

	host->ops->reset(host, mask);

	if (mask & SDHCI_RESET_ALL) {
		if (host->flags & (SDHCI_USE_SDMA | SDHCI_USE_ADMA)) {
			if (host->ops->enable_dma)
				host->ops->enable_dma(host);
		}

		/* Resetting the controller clears many */
		host->preset_enabled = false;
	}
}

static void sdhci_set_ios(struct mmc_host *mmc, struct mmc_ios *ios);

static void sdhci_init(struct sdhci_host *host, int soft)
{
	if (soft)
		sdhci_do_reset(host, SDHCI_RESET_CMD|SDHCI_RESET_DATA);
	else
		sdhci_do_reset(host, SDHCI_RESET_ALL);

	host->ier = SDHCI_INT_BUS_POWER | SDHCI_INT_DATA_END_BIT |
		    SDHCI_INT_DATA_CRC | SDHCI_INT_DATA_TIMEOUT |
		    SDHCI_INT_INDEX | SDHCI_INT_END_BIT | SDHCI_INT_CRC |
		    SDHCI_INT_TIMEOUT | SDHCI_INT_DATA_END |
		    SDHCI_INT_RESPONSE;

	sdhci_writel(host, host->ier, SDHCI_INT_ENABLE);
	sdhci_writel(host, host->ier, SDHCI_SIGNAL_ENABLE);

	if (soft) {
		/* force clock reconfiguration */
		host->clock = 0;
		sdhci_set_ios(host->mmc, &host->mmc->ios);
	}
}

static void sdhci_reinit(struct sdhci_host *host)
{
	sdhci_init(host, 0);
	/*
	 * Retuning stuffs are affected by different cards inserted and only
	 * applicable to UHS-I cards. So reset these fields to their initial
	 * value when card is removed.
	 */
	if (host->flags & SDHCI_USING_RETUNING_TIMER) {
		host->flags &= ~SDHCI_USING_RETUNING_TIMER;

		del_timer_sync(&host->tuning_timer);
		host->flags &= ~SDHCI_NEEDS_RETUNING;
		host->mmc->max_blk_count =
			(host->quirks & SDHCI_QUIRK_NO_MULTIBLOCK) ? 1 : 65535;
	}
	sdhci_enable_card_detection(host);
}

static void sdhci_activate_led(struct sdhci_host *host)
{
	u8 ctrl;

	ctrl = sdhci_readb(host, SDHCI_HOST_CONTROL);
	ctrl |= SDHCI_CTRL_LED;
	sdhci_writeb(host, ctrl, SDHCI_HOST_CONTROL);
}

static void sdhci_deactivate_led(struct sdhci_host *host)
{
	u8 ctrl;

	ctrl = sdhci_readb(host, SDHCI_HOST_CONTROL);
	ctrl &= ~SDHCI_CTRL_LED;
	sdhci_writeb(host, ctrl, SDHCI_HOST_CONTROL);
}

#ifdef SDHCI_USE_LEDS_CLASS
static void sdhci_led_control(struct led_classdev *led,
	enum led_brightness brightness)
{
	struct sdhci_host *host = container_of(led, struct sdhci_host, led);
	unsigned long flags;

	spin_lock_irqsave(&host->lock, flags);

	if (host->runtime_suspended)
		goto out;

	if (brightness == LED_OFF)
		sdhci_deactivate_led(host);
	else
		sdhci_activate_led(host);
out:
	spin_unlock_irqrestore(&host->lock, flags);
}
#endif

/*****************************************************************************\
 *                                                                           *
 * Core functions                                                            *
 *                                                                           *
\*****************************************************************************/

static void sdhci_read_block_pio(struct sdhci_host *host)
{
	unsigned long flags;
	size_t blksize, len, chunk;
	u32 uninitialized_var(scratch);
	u8 *buf;

	DBG("PIO reading\n");

	blksize = host->data->blksz;
	chunk = 0;

	local_irq_save(flags);

	while (blksize) {
		if (!sg_miter_next(&host->sg_miter))
			BUG();

		len = min(host->sg_miter.length, blksize);

		blksize -= len;
		host->sg_miter.consumed = len;

		buf = host->sg_miter.addr;

		while (len) {
			if (chunk == 0) {
				scratch = sdhci_readl(host, SDHCI_BUFFER);
				chunk = 4;
			}

			*buf = scratch & 0xFF;

			buf++;
			scratch >>= 8;
			chunk--;
			len--;
		}
	}

	sg_miter_stop(&host->sg_miter);

	local_irq_restore(flags);
}

static void sdhci_write_block_pio(struct sdhci_host *host)
{
	unsigned long flags;
	size_t blksize, len, chunk;
	u32 scratch;
	u8 *buf;

	DBG("PIO writing\n");

	blksize = host->data->blksz;
	chunk = 0;
	scratch = 0;

	local_irq_save(flags);

	while (blksize) {
		if (!sg_miter_next(&host->sg_miter))
			BUG();

		len = min(host->sg_miter.length, blksize);

		blksize -= len;
		host->sg_miter.consumed = len;

		buf = host->sg_miter.addr;

		while (len) {
			scratch |= (u32)*buf << (chunk * 8);

			buf++;
			chunk++;
			len--;

			if ((chunk == 4) || ((len == 0) && (blksize == 0))) {
				sdhci_writel(host, scratch, SDHCI_BUFFER);
				chunk = 0;
				scratch = 0;
			}
		}
	}

	sg_miter_stop(&host->sg_miter);

	local_irq_restore(flags);
}

static void sdhci_transfer_pio(struct sdhci_host *host)
{
	u32 mask;

	BUG_ON(!host->data);

	if (host->blocks == 0)
		return;

	if (host->data->flags & MMC_DATA_READ)
		mask = SDHCI_DATA_AVAILABLE;
	else
		mask = SDHCI_SPACE_AVAILABLE;

	/*
	 * Some controllers (JMicron JMB38x) mess up the buffer bits
	 * for transfers < 4 bytes. As long as it is just one block,
	 * we can ignore the bits.
	 */
	if ((host->quirks & SDHCI_QUIRK_BROKEN_SMALL_PIO) &&
		(host->data->blocks == 1))
		mask = ~0;

	while (sdhci_readl(host, SDHCI_PRESENT_STATE) & mask) {
		if (host->quirks & SDHCI_QUIRK_PIO_NEEDS_DELAY)
			udelay(100);

		if (host->data->flags & MMC_DATA_READ)
			sdhci_read_block_pio(host);
		else
			sdhci_write_block_pio(host);

		host->blocks--;
		if (host->blocks == 0)
			break;
	}

	DBG("PIO transfer complete.\n");
}

static char *sdhci_kmap_atomic(struct scatterlist *sg, unsigned long *flags)
{
	local_irq_save(*flags);
	return kmap_atomic(sg_page(sg)) + sg->offset;
}

static void sdhci_kunmap_atomic(void *buffer, unsigned long *flags)
{
	kunmap_atomic(buffer);
	local_irq_restore(*flags);
}

static void sdhci_adma_write_desc(struct sdhci_host *host, void *desc,
				  dma_addr_t addr, int len, unsigned cmd)
{
	struct sdhci_adma2_64_desc *dma_desc = desc;

	/* 32-bit and 64-bit descriptors have these members in same position */
	dma_desc->cmd = cpu_to_le16(cmd);
	dma_desc->len = cpu_to_le16(len);
	dma_desc->addr_lo = cpu_to_le32((u32)addr);

	if (host->flags & SDHCI_USE_64_BIT_DMA)
		dma_desc->addr_hi = cpu_to_le32((u64)addr >> 32);
}

static void sdhci_adma_mark_end(void *desc)
{
	struct sdhci_adma2_64_desc *dma_desc = desc;

	/* 32-bit and 64-bit descriptors have 'cmd' in same position */
	dma_desc->cmd |= cpu_to_le16(ADMA2_END);
}

static int sdhci_adma_table_pre(struct sdhci_host *host,
	struct mmc_data *data)
{
	int direction;

	void *desc;
	void *align;
	dma_addr_t addr;
	dma_addr_t align_addr;
	int len, offset;

	struct scatterlist *sg;
	int i;
	char *buffer;
	unsigned long flags;

	/*
	 * The spec does not specify endianness of descriptor table.
	 * We currently guess that it is LE.
	 */

	if (data->flags & MMC_DATA_READ)
		direction = DMA_FROM_DEVICE;
	else
		direction = DMA_TO_DEVICE;

	host->align_addr = dma_map_single(mmc_dev(host->mmc),
		host->align_buffer, host->align_buffer_sz, direction);
	if (dma_mapping_error(mmc_dev(host->mmc), host->align_addr))
		goto fail;
	BUG_ON(host->align_addr & host->align_mask);

	host->sg_count = dma_map_sg(mmc_dev(host->mmc),
		data->sg, data->sg_len, direction);
	if (host->sg_count == 0)
		goto unmap_align;

	desc = host->adma_table;
	align = host->align_buffer;

	align_addr = host->align_addr;

	for_each_sg(data->sg, sg, host->sg_count, i) {
		addr = sg_dma_address(sg);
		len = sg_dma_len(sg);

		/*
		 * The SDHCI specification states that ADMA
		 * addresses must be 32-bit aligned. If they
		 * aren't, then we use a bounce buffer for
		 * the (up to three) bytes that screw up the
		 * alignment.
		 */
		offset = (host->align_sz - (addr & host->align_mask)) &
			 host->align_mask;
		if (offset) {
			if (data->flags & MMC_DATA_WRITE) {
				buffer = sdhci_kmap_atomic(sg, &flags);
				WARN_ON(((long)buffer & (PAGE_SIZE - 1)) >
					(PAGE_SIZE - offset));
				memcpy(align, buffer, offset);
				sdhci_kunmap_atomic(buffer, &flags);
			}

			/* tran, valid */
			sdhci_adma_write_desc(host, desc, align_addr, offset,
					      ADMA2_TRAN_VALID);

			BUG_ON(offset > 65536);

			align += host->align_sz;
			align_addr += host->align_sz;

			desc += host->desc_sz;

			addr += offset;
			len -= offset;
		}

		BUG_ON(len > 65536);

		/* tran, valid */
		sdhci_adma_write_desc(host, desc, addr, len, ADMA2_TRAN_VALID);
		desc += host->desc_sz;

		/*
		 * If this triggers then we have a calculation bug
		 * somewhere. :/
		 */
		WARN_ON((desc - host->adma_table) >= host->adma_table_sz);
	}

	if (host->quirks & SDHCI_QUIRK_NO_ENDATTR_IN_NOPDESC) {
		/*
		* Mark the last descriptor as the terminating descriptor
		*/
		if (desc != host->adma_table) {
			desc -= host->desc_sz;
			sdhci_adma_mark_end(desc);
		}
	} else {
		/*
		* Add a terminating entry.
		*/

		/* nop, end, valid */
		sdhci_adma_write_desc(host, desc, 0, 0, ADMA2_NOP_END_VALID);
	}

	/*
	 * Resync align buffer as we might have changed it.
	 */
	if (data->flags & MMC_DATA_WRITE) {
		dma_sync_single_for_device(mmc_dev(host->mmc),
			host->align_addr, host->align_buffer_sz, direction);
	}

	return 0;

unmap_align:
	dma_unmap_single(mmc_dev(host->mmc), host->align_addr,
		host->align_buffer_sz, direction);
fail:
	return -EINVAL;
}

static void sdhci_adma_table_post(struct sdhci_host *host,
	struct mmc_data *data)
{
	int direction;

	struct scatterlist *sg;
	int i, size;
	void *align;
	char *buffer;
	unsigned long flags;
	bool has_unaligned;

	if (data->flags & MMC_DATA_READ)
		direction = DMA_FROM_DEVICE;
	else
		direction = DMA_TO_DEVICE;

	dma_unmap_single(mmc_dev(host->mmc), host->align_addr,
		host->align_buffer_sz, direction);

	/* Do a quick scan of the SG list for any unaligned mappings */
	has_unaligned = false;
	for_each_sg(data->sg, sg, host->sg_count, i)
		if (sg_dma_address(sg) & host->align_mask) {
			has_unaligned = true;
			break;
		}

	if (has_unaligned && data->flags & MMC_DATA_READ) {
		dma_sync_sg_for_cpu(mmc_dev(host->mmc), data->sg,
			data->sg_len, direction);

		align = host->align_buffer;

		for_each_sg(data->sg, sg, host->sg_count, i) {
			if (sg_dma_address(sg) & host->align_mask) {
				size = host->align_sz -
				       (sg_dma_address(sg) & host->align_mask);

				buffer = sdhci_kmap_atomic(sg, &flags);
				WARN_ON(((long)buffer & (PAGE_SIZE - 1)) >
					(PAGE_SIZE - size));
				memcpy(buffer, align, size);
				sdhci_kunmap_atomic(buffer, &flags);

				align += host->align_sz;
			}
		}
	}

	dma_unmap_sg(mmc_dev(host->mmc), data->sg,
		data->sg_len, direction);
}

static u8 sdhci_calc_timeout(struct sdhci_host *host, struct mmc_command *cmd)
{
	u8 count;
	struct mmc_data *data = cmd->data;
	unsigned target_timeout, current_timeout;

	/*
	 * If the host controller provides us with an incorrect timeout
	 * value, just skip the check and use 0xE.  The hardware may take
	 * longer to time out, but that's much better than having a too-short
	 * timeout value.
	 */
	if (host->quirks & SDHCI_QUIRK_BROKEN_TIMEOUT_VAL)
		return 0xE;

	/* Unspecified timeout, assume max */
	if (!data && !cmd->busy_timeout)
		return 0xE;

	/* timeout in us */
	if (!data)
		target_timeout = cmd->busy_timeout * 1000;
	else {
		target_timeout = data->timeout_ns / 1000;
		if (host->clock)
			target_timeout += data->timeout_clks / host->clock;
	}

	/*
	 * Figure out needed cycles.
	 * We do this in steps in order to fit inside a 32 bit int.
	 * The first step is the minimum timeout, which will have a
	 * minimum resolution of 6 bits:
	 * (1) 2^13*1000 > 2^22,
	 * (2) host->timeout_clk < 2^16
	 *     =>
	 *     (1) / (2) > 2^6
	 */
	count = 0;
	current_timeout = (1 << 13) * 1000 / host->timeout_clk;
	while (current_timeout < target_timeout) {
		count++;
		current_timeout <<= 1;
		if (count >= 0xF)
			break;
	}

	if (count >= 0xF) {
		DBG("%s: Too large timeout 0x%x requested for CMD%d!\n",
		    mmc_hostname(host->mmc), count, cmd->opcode);
		count = 0xE;
	}

	return count;
}

static void sdhci_set_transfer_irqs(struct sdhci_host *host)
{
	u32 pio_irqs = SDHCI_INT_DATA_AVAIL | SDHCI_INT_SPACE_AVAIL;
	u32 dma_irqs = SDHCI_INT_DMA_END | SDHCI_INT_ADMA_ERROR;

	if (host->flags & SDHCI_REQ_USE_DMA)
		host->ier = (host->ier & ~pio_irqs) | dma_irqs;
	else
		host->ier = (host->ier & ~dma_irqs) | pio_irqs;

	sdhci_writel(host, host->ier, SDHCI_INT_ENABLE);
	sdhci_writel(host, host->ier, SDHCI_SIGNAL_ENABLE);
}

static void sdhci_set_timeout(struct sdhci_host *host, struct mmc_command *cmd)
{
	u8 count;

	if (host->ops->set_timeout) {
		host->ops->set_timeout(host, cmd);
	} else {
		count = sdhci_calc_timeout(host, cmd);
		sdhci_writeb(host, count, SDHCI_TIMEOUT_CONTROL);
	}
}

static void sdhci_prepare_data(struct sdhci_host *host, struct mmc_command *cmd)
{
	u8 ctrl;
	struct mmc_data *data = cmd->data;
	int ret;

	WARN_ON(host->data);

	if (data || (cmd->flags & MMC_RSP_BUSY))
		sdhci_set_timeout(host, cmd);

	if (!data)
		return;

	/* Sanity checks */
	BUG_ON(data->blksz * data->blocks > 524288);
	BUG_ON(data->blksz > host->mmc->max_blk_size);
	BUG_ON(data->blocks > 65535);

	host->data = data;
	host->data_early = 0;
	host->data->bytes_xfered = 0;

	if (host->flags & (SDHCI_USE_SDMA | SDHCI_USE_ADMA))
		host->flags |= SDHCI_REQ_USE_DMA;

	/*
	 * FIXME: This doesn't account for merging when mapping the
	 * scatterlist.
	 */
	if (host->flags & SDHCI_REQ_USE_DMA) {
		int broken, i;
		struct scatterlist *sg;

		broken = 0;
		if (host->flags & SDHCI_USE_ADMA) {
			if (host->quirks & SDHCI_QUIRK_32BIT_ADMA_SIZE)
				broken = 1;
		} else {
			if (host->quirks & SDHCI_QUIRK_32BIT_DMA_SIZE)
				broken = 1;
		}

		if (unlikely(broken)) {
			for_each_sg(data->sg, sg, data->sg_len, i) {
				if (sg->length & 0x3) {
					DBG("Reverting to PIO because of "
						"transfer size (%d)\n",
						sg->length);
					host->flags &= ~SDHCI_REQ_USE_DMA;
					break;
				}
			}
		}
	}

	/*
	 * The assumption here being that alignment is the same after
	 * translation to device address space.
	 */
	if (host->flags & SDHCI_REQ_USE_DMA) {
		int broken, i;
		struct scatterlist *sg;

		broken = 0;
		if (host->flags & SDHCI_USE_ADMA) {
			/*
			 * As we use 3 byte chunks to work around
			 * alignment problems, we need to check this
			 * quirk.
			 */
			if (host->quirks & SDHCI_QUIRK_32BIT_ADMA_SIZE)
				broken = 1;
		} else {
			if (host->quirks & SDHCI_QUIRK_32BIT_DMA_ADDR)
				broken = 1;
		}

		if (unlikely(broken)) {
			for_each_sg(data->sg, sg, data->sg_len, i) {
				if (sg->offset & 0x3) {
					DBG("Reverting to PIO because of "
						"bad alignment\n");
					host->flags &= ~SDHCI_REQ_USE_DMA;
					break;
				}
			}
		}
	}

	if (host->flags & SDHCI_REQ_USE_DMA) {
		if (host->flags & SDHCI_USE_ADMA) {
			ret = sdhci_adma_table_pre(host, data);
			if (ret) {
				/*
				 * This only happens when someone fed
				 * us an invalid request.
				 */
				WARN_ON(1);
				host->flags &= ~SDHCI_REQ_USE_DMA;
			} else {
				sdhci_writel(host, host->adma_addr,
					SDHCI_ADMA_ADDRESS);
				if (host->flags & SDHCI_USE_64_BIT_DMA)
					sdhci_writel(host,
						     (u64)host->adma_addr >> 32,
						     SDHCI_ADMA_ADDRESS_HI);
			}
		} else {
			int sg_cnt;

			sg_cnt = dma_map_sg(mmc_dev(host->mmc),
					data->sg, data->sg_len,
					(data->flags & MMC_DATA_READ) ?
						DMA_FROM_DEVICE :
						DMA_TO_DEVICE);
			if (sg_cnt == 0) {
				/*
				 * This only happens when someone fed
				 * us an invalid request.
				 */
				WARN_ON(1);
				host->flags &= ~SDHCI_REQ_USE_DMA;
			} else {
				WARN_ON(sg_cnt != 1);
				sdhci_writel(host, sg_dma_address(data->sg),
					SDHCI_DMA_ADDRESS);
			}
		}
	}

	/*
	 * Always adjust the DMA selection as some controllers
	 * (e.g. JMicron) can't do PIO properly when the selection
	 * is ADMA.
	 */
	if (host->version >= SDHCI_SPEC_200) {
		ctrl = sdhci_readb(host, SDHCI_HOST_CONTROL);
		ctrl &= ~SDHCI_CTRL_DMA_MASK;
		if ((host->flags & SDHCI_REQ_USE_DMA) &&
			(host->flags & SDHCI_USE_ADMA)) {
			if (host->flags & SDHCI_USE_64_BIT_DMA)
				ctrl |= SDHCI_CTRL_ADMA64;
			else
				ctrl |= SDHCI_CTRL_ADMA32;
		} else {
			ctrl |= SDHCI_CTRL_SDMA;
		}
		sdhci_writeb(host, ctrl, SDHCI_HOST_CONTROL);
	}

	if (!(host->flags & SDHCI_REQ_USE_DMA)) {
		int flags;

		flags = SG_MITER_ATOMIC;
		if (host->data->flags & MMC_DATA_READ)
			flags |= SG_MITER_TO_SG;
		else
			flags |= SG_MITER_FROM_SG;
		sg_miter_start(&host->sg_miter, data->sg, data->sg_len, flags);
		host->blocks = data->blocks;
	}

	sdhci_set_transfer_irqs(host);

	/* Set the DMA boundary value and block size */
	sdhci_writew(host, SDHCI_MAKE_BLKSZ(SDHCI_DEFAULT_BOUNDARY_ARG,
		data->blksz), SDHCI_BLOCK_SIZE);
	sdhci_writew(host, data->blocks, SDHCI_BLOCK_COUNT);
}

static void sdhci_set_transfer_mode(struct sdhci_host *host,
	struct mmc_command *cmd)
{
	u16 mode;
	struct mmc_data *data = cmd->data;

	if (data == NULL) {
		if (host->quirks2 &
			SDHCI_QUIRK2_CLEAR_TRANSFERMODE_REG_BEFORE_CMD) {
			sdhci_writew(host, 0x0, SDHCI_TRANSFER_MODE);
		} else {
		/* clear Auto CMD settings for no data CMDs */
			mode = sdhci_readw(host, SDHCI_TRANSFER_MODE);
			sdhci_writew(host, mode & ~(SDHCI_TRNS_AUTO_CMD12 |
				SDHCI_TRNS_AUTO_CMD23), SDHCI_TRANSFER_MODE);
		}
		return;
	}

	WARN_ON(!host->data);

	mode = SDHCI_TRNS_BLK_CNT_EN;
	if (mmc_op_multi(cmd->opcode) || data->blocks > 1) {
		mode |= SDHCI_TRNS_MULTI;
		/*
		 * If we are sending CMD23, CMD12 never gets sent
		 * on successful completion (so no Auto-CMD12).
		 */
		if (!host->mrq->sbc && (host->flags & SDHCI_AUTO_CMD12))
			mode |= SDHCI_TRNS_AUTO_CMD12;
		else if (host->mrq->sbc && (host->flags & SDHCI_AUTO_CMD23)) {
			mode |= SDHCI_TRNS_AUTO_CMD23;
			sdhci_writel(host, host->mrq->sbc->arg, SDHCI_ARGUMENT2);
		}
	}

	if (data->flags & MMC_DATA_READ)
		mode |= SDHCI_TRNS_READ;
	if (host->flags & SDHCI_REQ_USE_DMA)
		mode |= SDHCI_TRNS_DMA;

	sdhci_writew(host, mode, SDHCI_TRANSFER_MODE);
}

static void sdhci_finish_data(struct sdhci_host *host)
{
	struct mmc_data *data;

	BUG_ON(!host->data);

	data = host->data;
	host->data = NULL;

	if (host->flags & SDHCI_REQ_USE_DMA) {
		if (host->flags & SDHCI_USE_ADMA)
			sdhci_adma_table_post(host, data);
		else {
			dma_unmap_sg(mmc_dev(host->mmc), data->sg,
				data->sg_len, (data->flags & MMC_DATA_READ) ?
					DMA_FROM_DEVICE : DMA_TO_DEVICE);
		}
	}

	/*
	 * The specification states that the block count register must
	 * be updated, but it does not specify at what point in the
	 * data flow. That makes the register entirely useless to read
	 * back so we have to assume that nothing made it to the card
	 * in the event of an error.
	 */
	if (data->error)
		data->bytes_xfered = 0;
	else
		data->bytes_xfered = data->blksz * data->blocks;

	/*
	 * Need to send CMD12 if -
	 * a) open-ended multiblock transfer (no CMD23)
	 * b) error in multiblock transfer
	 */
	if (data->stop &&
	    (data->error ||
	     !host->mrq->sbc)) {

		/*
		 * The controller needs a reset of internal state machines
		 * upon error conditions.
		 */
		if (data->error) {
			sdhci_do_reset(host, SDHCI_RESET_CMD);
			sdhci_do_reset(host, SDHCI_RESET_DATA);
		}

		sdhci_send_command(host, data->stop);
	} else
		tasklet_schedule(&host->finish_tasklet);
}

void sdhci_send_command(struct sdhci_host *host, struct mmc_command *cmd)
{
	int flags;
	u32 mask;
	unsigned long timeout;

	WARN_ON(host->cmd);

	/* Wait max 10 ms */
	timeout = 10;

	mask = SDHCI_CMD_INHIBIT;
	if ((cmd->data != NULL) || (cmd->flags & MMC_RSP_BUSY))
		mask |= SDHCI_DATA_INHIBIT;

	/* We shouldn't wait for data inihibit for stop commands, even
	   though they might use busy signaling */
	if (host->mrq->data && (cmd == host->mrq->data->stop))
		mask &= ~SDHCI_DATA_INHIBIT;

	while (sdhci_readl(host, SDHCI_PRESENT_STATE) & mask) {
		if (timeout == 0) {
			pr_err("%s: Controller never released "
				"inhibit bit(s).\n", mmc_hostname(host->mmc));
			sdhci_dumpregs(host);
			cmd->error = -EIO;
			tasklet_schedule(&host->finish_tasklet);
			return;
		}
		timeout--;
		mdelay(1);
	}

	timeout = jiffies;
	if (!cmd->data && cmd->busy_timeout > 9000)
		timeout += DIV_ROUND_UP(cmd->busy_timeout, 1000) * HZ + HZ;
	else
		timeout += 10 * HZ;
	mod_timer(&host->timer, timeout);

	host->cmd = cmd;
	host->busy_handle = 0;

	sdhci_prepare_data(host, cmd);

	sdhci_writel(host, cmd->arg, SDHCI_ARGUMENT);

	sdhci_set_transfer_mode(host, cmd);

	if ((cmd->flags & MMC_RSP_136) && (cmd->flags & MMC_RSP_BUSY)) {
		pr_err("%s: Unsupported response type!\n",
			mmc_hostname(host->mmc));
		cmd->error = -EINVAL;
		tasklet_schedule(&host->finish_tasklet);
		return;
	}

	if (!(cmd->flags & MMC_RSP_PRESENT))
		flags = SDHCI_CMD_RESP_NONE;
	else if (cmd->flags & MMC_RSP_136)
		flags = SDHCI_CMD_RESP_LONG;
	else if (cmd->flags & MMC_RSP_BUSY)
		flags = SDHCI_CMD_RESP_SHORT_BUSY;
	else
		flags = SDHCI_CMD_RESP_SHORT;

	if (cmd->flags & MMC_RSP_CRC)
		flags |= SDHCI_CMD_CRC;
	if (cmd->flags & MMC_RSP_OPCODE)
		flags |= SDHCI_CMD_INDEX;

	/* CMD19 is special in that the Data Present Select should be set */
	if (cmd->data || cmd->opcode == MMC_SEND_TUNING_BLOCK ||
	    cmd->opcode == MMC_SEND_TUNING_BLOCK_HS200)
		flags |= SDHCI_CMD_DATA;

	sdhci_writew(host, SDHCI_MAKE_CMD(cmd->opcode, flags), SDHCI_COMMAND);
}
EXPORT_SYMBOL_GPL(sdhci_send_command);

static void sdhci_finish_command(struct sdhci_host *host)
{
	int i;

	BUG_ON(host->cmd == NULL);

	if (host->cmd->flags & MMC_RSP_PRESENT) {
		if (host->cmd->flags & MMC_RSP_136) {
			/* CRC is stripped so we need to do some shifting. */
			for (i = 0;i < 4;i++) {
				host->cmd->resp[i] = sdhci_readl(host,
					SDHCI_RESPONSE + (3-i)*4) << 8;
				if (i != 3)
					host->cmd->resp[i] |=
						sdhci_readb(host,
						SDHCI_RESPONSE + (3-i)*4-1);
			}
		} else {
			host->cmd->resp[0] = sdhci_readl(host, SDHCI_RESPONSE);
		}
	}

	host->cmd->error = 0;

	/* Finished CMD23, now send actual command. */
	if (host->cmd == host->mrq->sbc) {
		host->cmd = NULL;
		sdhci_send_command(host, host->mrq->cmd);
	} else {

		/* Processed actual command. */
		if (host->data && host->data_early)
			sdhci_finish_data(host);

		if (!host->cmd->data)
			tasklet_schedule(&host->finish_tasklet);

		host->cmd = NULL;
	}
}

static u16 sdhci_get_preset_value(struct sdhci_host *host)
{
	u16 preset = 0;

	switch (host->timing) {
	case MMC_TIMING_UHS_SDR12:
		preset = sdhci_readw(host, SDHCI_PRESET_FOR_SDR12);
		break;
	case MMC_TIMING_UHS_SDR25:
		preset = sdhci_readw(host, SDHCI_PRESET_FOR_SDR25);
		break;
	case MMC_TIMING_UHS_SDR50:
		preset = sdhci_readw(host, SDHCI_PRESET_FOR_SDR50);
		break;
	case MMC_TIMING_UHS_SDR104:
	case MMC_TIMING_MMC_HS200:
		preset = sdhci_readw(host, SDHCI_PRESET_FOR_SDR104);
		break;
	case MMC_TIMING_UHS_DDR50:
		preset = sdhci_readw(host, SDHCI_PRESET_FOR_DDR50);
		break;
	case MMC_TIMING_MMC_HS400:
		preset = sdhci_readw(host, SDHCI_PRESET_FOR_HS400);
		break;
	default:
		pr_warn("%s: Invalid UHS-I mode selected\n",
			mmc_hostname(host->mmc));
		preset = sdhci_readw(host, SDHCI_PRESET_FOR_SDR12);
		break;
	}
	return preset;
}

void sdhci_set_clock(struct sdhci_host *host, unsigned int clock)
{
	int div = 0; /* Initialized for compiler warning */
	int real_div = div, clk_mul = 1;
	u16 clk = 0;
	unsigned long timeout;

	host->mmc->actual_clock = 0;

	sdhci_writew(host, 0, SDHCI_CLOCK_CONTROL);

	if (clock == 0)
		return;

	if (host->version >= SDHCI_SPEC_300) {
		if (host->preset_enabled) {
			u16 pre_val;

			clk = sdhci_readw(host, SDHCI_CLOCK_CONTROL);
			pre_val = sdhci_get_preset_value(host);
			div = (pre_val & SDHCI_PRESET_SDCLK_FREQ_MASK)
				>> SDHCI_PRESET_SDCLK_FREQ_SHIFT;
			if (host->clk_mul &&
				(pre_val & SDHCI_PRESET_CLKGEN_SEL_MASK)) {
				clk = SDHCI_PROG_CLOCK_MODE;
				real_div = div + 1;
				clk_mul = host->clk_mul;
			} else {
				real_div = max_t(int, 1, div << 1);
			}
			goto clock_set;
		}

		/*
		 * Check if the Host Controller supports Programmable Clock
		 * Mode.
		 */
		if (host->clk_mul) {
			for (div = 1; div <= 1024; div++) {
				if ((host->max_clk * host->clk_mul / div)
					<= clock)
					break;
			}
			/*
			 * Set Programmable Clock Mode in the Clock
			 * Control register.
			 */
			clk = SDHCI_PROG_CLOCK_MODE;
			real_div = div;
			clk_mul = host->clk_mul;
			div--;
		} else {
			/* Version 3.00 divisors must be a multiple of 2. */
			if (host->max_clk <= clock)
				div = 1;
			else {
				for (div = 2; div < SDHCI_MAX_DIV_SPEC_300;
				     div += 2) {
					if ((host->max_clk / div) <= clock)
						break;
				}
			}
			real_div = div;
			div >>= 1;
		}
	} else {
		/* Version 2.00 divisors must be a power of 2. */
		for (div = 1; div < SDHCI_MAX_DIV_SPEC_200; div *= 2) {
			if ((host->max_clk / div) <= clock)
				break;
		}
		real_div = div;
		div >>= 1;
	}

clock_set:
	if (real_div)
		host->mmc->actual_clock = (host->max_clk * clk_mul) / real_div;
	clk |= (div & SDHCI_DIV_MASK) << SDHCI_DIVIDER_SHIFT;
	clk |= ((div & SDHCI_DIV_HI_MASK) >> SDHCI_DIV_MASK_LEN)
		<< SDHCI_DIVIDER_HI_SHIFT;
	clk |= SDHCI_CLOCK_INT_EN;
	sdhci_writew(host, clk, SDHCI_CLOCK_CONTROL);

	/* Wait max 20 ms */
	timeout = 20;
	while (!((clk = sdhci_readw(host, SDHCI_CLOCK_CONTROL))
		& SDHCI_CLOCK_INT_STABLE)) {
		if (timeout == 0) {
			pr_err("%s: Internal clock never "
				"stabilised.\n", mmc_hostname(host->mmc));
			sdhci_dumpregs(host);
			return;
		}
		timeout--;
		mdelay(1);
	}

	clk |= SDHCI_CLOCK_CARD_EN;
	sdhci_writew(host, clk, SDHCI_CLOCK_CONTROL);
}
EXPORT_SYMBOL_GPL(sdhci_set_clock);

static void sdhci_set_power(struct sdhci_host *host, unsigned char mode,
			    unsigned short vdd)
{
	struct mmc_host *mmc = host->mmc;
	u8 pwr = 0;

	if (!IS_ERR(mmc->supply.vmmc)) {
		spin_unlock_irq(&host->lock);
		mmc_regulator_set_ocr(mmc, mmc->supply.vmmc, vdd);
		spin_lock_irq(&host->lock);
		return;
	}

	if (mode != MMC_POWER_OFF) {
		switch (1 << vdd) {
		case MMC_VDD_165_195:
			pwr = SDHCI_POWER_180;
			break;
		case MMC_VDD_29_30:
		case MMC_VDD_30_31:
			pwr = SDHCI_POWER_300;
			break;
		case MMC_VDD_32_33:
		case MMC_VDD_33_34:
			pwr = SDHCI_POWER_330;
			break;
		default:
			BUG();
		}
	}

	if (host->pwr == pwr)
		return;

	host->pwr = pwr;

	if (pwr == 0) {
		sdhci_writeb(host, 0, SDHCI_POWER_CONTROL);
		if (host->quirks2 & SDHCI_QUIRK2_CARD_ON_NEEDS_BUS_ON)
			sdhci_runtime_pm_bus_off(host);
		vdd = 0;
	} else {
		/*
		 * Spec says that we should clear the power reg before setting
		 * a new value. Some controllers don't seem to like this though.
		 */
		if (!(host->quirks & SDHCI_QUIRK_SINGLE_POWER_WRITE))
			sdhci_writeb(host, 0, SDHCI_POWER_CONTROL);

		/*
		 * At least the Marvell CaFe chip gets confused if we set the
		 * voltage and set turn on power at the same time, so set the
		 * voltage first.
		 */
		if (host->quirks & SDHCI_QUIRK_NO_SIMULT_VDD_AND_POWER)
			sdhci_writeb(host, pwr, SDHCI_POWER_CONTROL);

		pwr |= SDHCI_POWER_ON;

		sdhci_writeb(host, pwr, SDHCI_POWER_CONTROL);

		if (host->quirks2 & SDHCI_QUIRK2_CARD_ON_NEEDS_BUS_ON)
			sdhci_runtime_pm_bus_on(host);

		/*
		 * Some controllers need an extra 10ms delay of 10ms before
		 * they can apply clock after applying power
		 */
		if (host->quirks & SDHCI_QUIRK_DELAY_AFTER_POWER)
			mdelay(10);
	}
}

/*****************************************************************************\
 *                                                                           *
 * MMC callbacks                                                             *
 *                                                                           *
\*****************************************************************************/

static void sdhci_request(struct mmc_host *mmc, struct mmc_request *mrq)
{
	struct sdhci_host *host;
	int present;
	unsigned long flags;
	u32 tuning_opcode;

	host = mmc_priv(mmc);

	sdhci_runtime_pm_get(host);

	spin_lock_irqsave(&host->lock, flags);

	WARN_ON(host->mrq != NULL);

#ifndef SDHCI_USE_LEDS_CLASS
	sdhci_activate_led(host);
#endif

	/*
	 * Ensure we don't send the STOP for non-SET_BLOCK_COUNTED
	 * requests if Auto-CMD12 is enabled.
	 */
	if (!mrq->sbc && (host->flags & SDHCI_AUTO_CMD12)) {
		if (mrq->stop) {
			mrq->data->stop = NULL;
			mrq->stop = NULL;
		}
	}

	host->mrq = mrq;

	/*
	 * Firstly check card presence from cd-gpio.  The return could
	 * be one of the following possibilities:
	 *     negative: cd-gpio is not available
	 *     zero: cd-gpio is used, and card is removed
	 *     one: cd-gpio is used, and card is present
	 */
	present = mmc_gpio_get_cd(host->mmc);
	if (present < 0) {
		/* If polling, assume that the card is always present. */
		if (host->quirks & SDHCI_QUIRK_BROKEN_CARD_DETECTION)
			present = 1;
		else
			present = sdhci_readl(host, SDHCI_PRESENT_STATE) &
					SDHCI_CARD_PRESENT;
	}

	if (!present || host->flags & SDHCI_DEVICE_DEAD) {
		host->mrq->cmd->error = -ENOMEDIUM;
		tasklet_schedule(&host->finish_tasklet);
	} else {
		u32 present_state;

		present_state = sdhci_readl(host, SDHCI_PRESENT_STATE);
		/*
		 * Check if the re-tuning timer has already expired and there
		 * is no on-going data transfer and DAT0 is not busy. If so,
		 * we need to execute tuning procedure before sending command.
		 */
		if ((host->flags & SDHCI_NEEDS_RETUNING) &&
		    !(present_state & (SDHCI_DOING_WRITE | SDHCI_DOING_READ)) &&
		    (present_state & SDHCI_DATA_0_LVL_MASK)) {
			if (mmc->card) {
				/* eMMC uses cmd21 but sd and sdio use cmd19 */
				tuning_opcode =
					mmc->card->type == MMC_TYPE_MMC ?
					MMC_SEND_TUNING_BLOCK_HS200 :
					MMC_SEND_TUNING_BLOCK;

				/* Here we need to set the host->mrq to NULL,
				 * in case the pending finish_tasklet
				 * finishes it incorrectly.
				 */
				host->mrq = NULL;

				spin_unlock_irqrestore(&host->lock, flags);
				sdhci_execute_tuning(mmc, tuning_opcode);
				spin_lock_irqsave(&host->lock, flags);

				/* Restore original mmc_request structure */
				host->mrq = mrq;
			}
		}

		if (mrq->sbc && !(host->flags & SDHCI_AUTO_CMD23))
			sdhci_send_command(host, mrq->sbc);
		else
			sdhci_send_command(host, mrq->cmd);
	}

	mmiowb();
	spin_unlock_irqrestore(&host->lock, flags);
}

void sdhci_set_bus_width(struct sdhci_host *host, int width)
{
	u8 ctrl;

	ctrl = sdhci_readb(host, SDHCI_HOST_CONTROL);
	if (width == MMC_BUS_WIDTH_8) {
		ctrl &= ~SDHCI_CTRL_4BITBUS;
		if (host->version >= SDHCI_SPEC_300)
			ctrl |= SDHCI_CTRL_8BITBUS;
	} else {
		if (host->version >= SDHCI_SPEC_300)
			ctrl &= ~SDHCI_CTRL_8BITBUS;
		if (width == MMC_BUS_WIDTH_4)
			ctrl |= SDHCI_CTRL_4BITBUS;
		else
			ctrl &= ~SDHCI_CTRL_4BITBUS;
	}
	sdhci_writeb(host, ctrl, SDHCI_HOST_CONTROL);
}
EXPORT_SYMBOL_GPL(sdhci_set_bus_width);

void sdhci_set_uhs_signaling(struct sdhci_host *host, unsigned timing)
{
	u16 ctrl_2;

	ctrl_2 = sdhci_readw(host, SDHCI_HOST_CONTROL2);
	/* Select Bus Speed Mode for host */
	ctrl_2 &= ~SDHCI_CTRL_UHS_MASK;
	if ((timing == MMC_TIMING_MMC_HS200) ||
	    (timing == MMC_TIMING_UHS_SDR104))
		ctrl_2 |= SDHCI_CTRL_UHS_SDR104;
	else if (timing == MMC_TIMING_UHS_SDR12)
		ctrl_2 |= SDHCI_CTRL_UHS_SDR12;
	else if (timing == MMC_TIMING_UHS_SDR25)
		ctrl_2 |= SDHCI_CTRL_UHS_SDR25;
	else if (timing == MMC_TIMING_UHS_SDR50)
		ctrl_2 |= SDHCI_CTRL_UHS_SDR50;
	else if ((timing == MMC_TIMING_UHS_DDR50) ||
		 (timing == MMC_TIMING_MMC_DDR52))
		ctrl_2 |= SDHCI_CTRL_UHS_DDR50;
	else if (timing == MMC_TIMING_MMC_HS400)
		ctrl_2 |= SDHCI_CTRL_HS400; /* Non-standard */
	sdhci_writew(host, ctrl_2, SDHCI_HOST_CONTROL2);
}
EXPORT_SYMBOL_GPL(sdhci_set_uhs_signaling);

static void sdhci_do_set_ios(struct sdhci_host *host, struct mmc_ios *ios)
{
	unsigned long flags;
	u8 ctrl;
	struct mmc_host *mmc = host->mmc;

	spin_lock_irqsave(&host->lock, flags);

	if (host->flags & SDHCI_DEVICE_DEAD) {
		spin_unlock_irqrestore(&host->lock, flags);
		if (!IS_ERR(mmc->supply.vmmc) &&
		    ios->power_mode == MMC_POWER_OFF)
			mmc_regulator_set_ocr(mmc, mmc->supply.vmmc, 0);
		return;
	}

	/*
	 * Reset the chip on each power off.
	 * Should clear out any weird states.
	 */
	if (ios->power_mode == MMC_POWER_OFF) {
		sdhci_writel(host, 0, SDHCI_SIGNAL_ENABLE);
		sdhci_reinit(host);
	}

	if (host->version >= SDHCI_SPEC_300 &&
		(ios->power_mode == MMC_POWER_UP) &&
		!(host->quirks2 & SDHCI_QUIRK2_PRESET_VALUE_BROKEN))
		sdhci_enable_preset_value(host, false);

	if (!ios->clock || ios->clock != host->clock) {
		host->ops->set_clock(host, ios->clock);
		host->clock = ios->clock;

		if (host->quirks & SDHCI_QUIRK_DATA_TIMEOUT_USES_SDCLK &&
		    host->clock) {
			host->timeout_clk = host->mmc->actual_clock ?
						host->mmc->actual_clock / 1000 :
						host->clock / 1000;
			host->mmc->max_busy_timeout =
				host->ops->get_max_timeout_count ?
				host->ops->get_max_timeout_count(host) :
				1 << 27;
			host->mmc->max_busy_timeout /= host->timeout_clk;
		}
	}

	sdhci_set_power(host, ios->power_mode, ios->vdd);

	if (host->ops->platform_send_init_74_clocks)
		host->ops->platform_send_init_74_clocks(host, ios->power_mode);

	host->ops->set_bus_width(host, ios->bus_width);

	ctrl = sdhci_readb(host, SDHCI_HOST_CONTROL);

	if ((ios->timing == MMC_TIMING_SD_HS ||
	     ios->timing == MMC_TIMING_MMC_HS)
	    && !(host->quirks & SDHCI_QUIRK_NO_HISPD_BIT))
		ctrl |= SDHCI_CTRL_HISPD;
	else
		ctrl &= ~SDHCI_CTRL_HISPD;

	if (host->version >= SDHCI_SPEC_300) {
		u16 clk, ctrl_2;

		/* In case of UHS-I modes, set High Speed Enable */
		if ((ios->timing == MMC_TIMING_MMC_HS400) ||
		    (ios->timing == MMC_TIMING_MMC_HS200) ||
		    (ios->timing == MMC_TIMING_MMC_DDR52) ||
		    (ios->timing == MMC_TIMING_UHS_SDR50) ||
		    (ios->timing == MMC_TIMING_UHS_SDR104) ||
		    (ios->timing == MMC_TIMING_UHS_DDR50) ||
		    (ios->timing == MMC_TIMING_UHS_SDR25))
			ctrl |= SDHCI_CTRL_HISPD;

		if (!host->preset_enabled) {
			sdhci_writeb(host, ctrl, SDHCI_HOST_CONTROL);
			/*
			 * We only need to set Driver Strength if the
			 * preset value enable is not set.
			 */
			ctrl_2 = sdhci_readw(host, SDHCI_HOST_CONTROL2);
			ctrl_2 &= ~SDHCI_CTRL_DRV_TYPE_MASK;
			if (ios->drv_type == MMC_SET_DRIVER_TYPE_A)
				ctrl_2 |= SDHCI_CTRL_DRV_TYPE_A;
			else if (ios->drv_type == MMC_SET_DRIVER_TYPE_C)
				ctrl_2 |= SDHCI_CTRL_DRV_TYPE_C;

			sdhci_writew(host, ctrl_2, SDHCI_HOST_CONTROL2);
		} else {
			/*
			 * According to SDHC Spec v3.00, if the Preset Value
			 * Enable in the Host Control 2 register is set, we
			 * need to reset SD Clock Enable before changing High
			 * Speed Enable to avoid generating clock gliches.
			 */

			/* Reset SD Clock Enable */
			clk = sdhci_readw(host, SDHCI_CLOCK_CONTROL);
			clk &= ~SDHCI_CLOCK_CARD_EN;
			sdhci_writew(host, clk, SDHCI_CLOCK_CONTROL);

			sdhci_writeb(host, ctrl, SDHCI_HOST_CONTROL);

			/* Re-enable SD Clock */
			host->ops->set_clock(host, host->clock);
		}

		/* Reset SD Clock Enable */
		clk = sdhci_readw(host, SDHCI_CLOCK_CONTROL);
		clk &= ~SDHCI_CLOCK_CARD_EN;
		sdhci_writew(host, clk, SDHCI_CLOCK_CONTROL);

		host->ops->set_uhs_signaling(host, ios->timing);
		host->timing = ios->timing;

		if (!(host->quirks2 & SDHCI_QUIRK2_PRESET_VALUE_BROKEN) &&
				((ios->timing == MMC_TIMING_UHS_SDR12) ||
				 (ios->timing == MMC_TIMING_UHS_SDR25) ||
				 (ios->timing == MMC_TIMING_UHS_SDR50) ||
				 (ios->timing == MMC_TIMING_UHS_SDR104) ||
				 (ios->timing == MMC_TIMING_UHS_DDR50))) {
			u16 preset;

			sdhci_enable_preset_value(host, true);
			preset = sdhci_get_preset_value(host);
			ios->drv_type = (preset & SDHCI_PRESET_DRV_MASK)
				>> SDHCI_PRESET_DRV_SHIFT;
		}

		/* Re-enable SD Clock */
		host->ops->set_clock(host, host->clock);
	} else
		sdhci_writeb(host, ctrl, SDHCI_HOST_CONTROL);

	/*
	 * Some (ENE) controllers go apeshit on some ios operation,
	 * signalling timeout and CRC errors even on CMD0. Resetting
	 * it on each ios seems to solve the problem.
	 */
	if(host->quirks & SDHCI_QUIRK_RESET_CMD_DATA_ON_IOS)
		sdhci_do_reset(host, SDHCI_RESET_CMD | SDHCI_RESET_DATA);

	mmiowb();
	spin_unlock_irqrestore(&host->lock, flags);
}

static void sdhci_set_ios(struct mmc_host *mmc, struct mmc_ios *ios)
{
	struct sdhci_host *host = mmc_priv(mmc);

	sdhci_runtime_pm_get(host);
	sdhci_do_set_ios(host, ios);
	sdhci_runtime_pm_put(host);
}

static int sdhci_do_get_cd(struct sdhci_host *host)
{
	int gpio_cd = mmc_gpio_get_cd(host->mmc);

	if (host->flags & SDHCI_DEVICE_DEAD)
		return 0;

	/* If polling/nonremovable, assume that the card is always present. */
	if ((host->quirks & SDHCI_QUIRK_BROKEN_CARD_DETECTION) ||
	    (host->mmc->caps & MMC_CAP_NONREMOVABLE))
		return 1;

	/* Try slot gpio detect */
	if (!IS_ERR_VALUE(gpio_cd))
		return !!gpio_cd;

	/* Host native card detect */
	return !!(sdhci_readl(host, SDHCI_PRESENT_STATE) & SDHCI_CARD_PRESENT);
}

static int sdhci_get_cd(struct mmc_host *mmc)
{
	struct sdhci_host *host = mmc_priv(mmc);
	int ret;

	sdhci_runtime_pm_get(host);
	ret = sdhci_do_get_cd(host);
	sdhci_runtime_pm_put(host);
	return ret;
}

static int sdhci_check_ro(struct sdhci_host *host)
{
	unsigned long flags;
	int is_readonly;

	spin_lock_irqsave(&host->lock, flags);

	if (host->flags & SDHCI_DEVICE_DEAD)
		is_readonly = 0;
	else if (host->ops->get_ro)
		is_readonly = host->ops->get_ro(host);
	else
		is_readonly = !(sdhci_readl(host, SDHCI_PRESENT_STATE)
				& SDHCI_WRITE_PROTECT);

	spin_unlock_irqrestore(&host->lock, flags);

	/* This quirk needs to be replaced by a callback-function later */
	return host->quirks & SDHCI_QUIRK_INVERTED_WRITE_PROTECT ?
		!is_readonly : is_readonly;
}

#define SAMPLE_COUNT	5

static int sdhci_do_get_ro(struct sdhci_host *host)
{
	int i, ro_count;

	if (!(host->quirks & SDHCI_QUIRK_UNSTABLE_RO_DETECT))
		return sdhci_check_ro(host);

	ro_count = 0;
	for (i = 0; i < SAMPLE_COUNT; i++) {
		if (sdhci_check_ro(host)) {
			if (++ro_count > SAMPLE_COUNT / 2)
				return 1;
		}
		msleep(30);
	}
	return 0;
}

static void sdhci_hw_reset(struct mmc_host *mmc)
{
	struct sdhci_host *host = mmc_priv(mmc);

	if (host->ops && host->ops->hw_reset)
		host->ops->hw_reset(host);
}

static int sdhci_get_ro(struct mmc_host *mmc)
{
	struct sdhci_host *host = mmc_priv(mmc);
	int ret;

	sdhci_runtime_pm_get(host);
	ret = sdhci_do_get_ro(host);
	sdhci_runtime_pm_put(host);
	return ret;
}

static void sdhci_enable_sdio_irq_nolock(struct sdhci_host *host, int enable)
{
	if (!(host->flags & SDHCI_DEVICE_DEAD)) {
		if (enable)
			host->ier |= SDHCI_INT_CARD_INT;
		else
			host->ier &= ~SDHCI_INT_CARD_INT;

		sdhci_writel(host, host->ier, SDHCI_INT_ENABLE);
		sdhci_writel(host, host->ier, SDHCI_SIGNAL_ENABLE);
		mmiowb();
	}
}

static void sdhci_enable_sdio_irq(struct mmc_host *mmc, int enable)
{
	struct sdhci_host *host = mmc_priv(mmc);
	unsigned long flags;

	sdhci_runtime_pm_get(host);

	spin_lock_irqsave(&host->lock, flags);
	if (enable)
		host->flags |= SDHCI_SDIO_IRQ_ENABLED;
	else
		host->flags &= ~SDHCI_SDIO_IRQ_ENABLED;

	sdhci_enable_sdio_irq_nolock(host, enable);
	spin_unlock_irqrestore(&host->lock, flags);

	sdhci_runtime_pm_put(host);
}

static int sdhci_do_start_signal_voltage_switch(struct sdhci_host *host,
						struct mmc_ios *ios)
{
	struct mmc_host *mmc = host->mmc;
	u16 ctrl;
	int ret;

	/*
	 * Signal Voltage Switching is only applicable for Host Controllers
	 * v3.00 and above.
	 */
	if (host->version < SDHCI_SPEC_300)
		return 0;

	ctrl = sdhci_readw(host, SDHCI_HOST_CONTROL2);

	switch (ios->signal_voltage) {
	case MMC_SIGNAL_VOLTAGE_330:
		/* Set 1.8V Signal Enable in the Host Control2 register to 0 */
		ctrl &= ~SDHCI_CTRL_VDD_180;
		sdhci_writew(host, ctrl, SDHCI_HOST_CONTROL2);

		if (!IS_ERR(mmc->supply.vqmmc)) {
			ret = regulator_set_voltage(mmc->supply.vqmmc, 2700000,
						    3600000);
			if (ret) {
				pr_warn("%s: Switching to 3.3V signalling voltage failed\n",
					mmc_hostname(mmc));
				return -EIO;
			}
		}
		/* Wait for 5ms */
		usleep_range(5000, 5500);

		/* 3.3V regulator output should be stable within 5 ms */
		ctrl = sdhci_readw(host, SDHCI_HOST_CONTROL2);
		if (!(ctrl & SDHCI_CTRL_VDD_180))
			return 0;

		pr_warn("%s: 3.3V regulator output did not became stable\n",
			mmc_hostname(mmc));

		return -EAGAIN;
	case MMC_SIGNAL_VOLTAGE_180:
		if (!IS_ERR(mmc->supply.vqmmc)) {
			ret = regulator_set_voltage(mmc->supply.vqmmc,
					1700000, 1950000);
			if (ret) {
				pr_warn("%s: Switching to 1.8V signalling voltage failed\n",
					mmc_hostname(mmc));
				return -EIO;
			}
		}

		/*
		 * Enable 1.8V Signal Enable in the Host Control2
		 * register
		 */
		ctrl |= SDHCI_CTRL_VDD_180;
		sdhci_writew(host, ctrl, SDHCI_HOST_CONTROL2);

		/* 1.8V regulator output should be stable within 5 ms */
		ctrl = sdhci_readw(host, SDHCI_HOST_CONTROL2);
		if (ctrl & SDHCI_CTRL_VDD_180)
			return 0;

		pr_warn("%s: 1.8V regulator output did not became stable\n",
			mmc_hostname(mmc));

		return -EAGAIN;
	case MMC_SIGNAL_VOLTAGE_120:
		if (!IS_ERR(mmc->supply.vqmmc)) {
			ret = regulator_set_voltage(mmc->supply.vqmmc, 1100000,
						    1300000);
			if (ret) {
				pr_warn("%s: Switching to 1.2V signalling voltage failed\n",
					mmc_hostname(mmc));
				return -EIO;
			}
		}
		return 0;
	default:
		/* No signal voltage switch required */
		return 0;
	}
}

static int sdhci_start_signal_voltage_switch(struct mmc_host *mmc,
	struct mmc_ios *ios)
{
	struct sdhci_host *host = mmc_priv(mmc);
	int err;

	if (host->version < SDHCI_SPEC_300)
		return 0;
	sdhci_runtime_pm_get(host);
	err = sdhci_do_start_signal_voltage_switch(host, ios);
	sdhci_runtime_pm_put(host);
	return err;
}

static int sdhci_card_busy(struct mmc_host *mmc)
{
	struct sdhci_host *host = mmc_priv(mmc);
	u32 present_state;

	sdhci_runtime_pm_get(host);
	/* Check whether DAT[3:0] is 0000 */
	present_state = sdhci_readl(host, SDHCI_PRESENT_STATE);
	sdhci_runtime_pm_put(host);

	return !(present_state & SDHCI_DATA_LVL_MASK);
}

static int sdhci_execute_tuning(struct mmc_host *mmc, u32 opcode)
{
	struct sdhci_host *host = mmc_priv(mmc);
	u16 ctrl;
	int tuning_loop_counter = MAX_TUNING_LOOP;
	int err = 0;
	unsigned long flags;

	sdhci_runtime_pm_get(host);
	spin_lock_irqsave(&host->lock, flags);

	/*
	 * The Host Controller needs tuning only in case of SDR104 mode
	 * and for SDR50 mode when Use Tuning for SDR50 is set in the
	 * Capabilities register.
	 * If the Host Controller supports the HS200 mode then the
	 * tuning function has to be executed.
	 */
	switch (host->timing) {
	case MMC_TIMING_MMC_HS400:
	case MMC_TIMING_MMC_HS200:
	case MMC_TIMING_UHS_SDR104:
		break;

	case MMC_TIMING_UHS_SDR50:
		if (host->flags & SDHCI_SDR50_NEEDS_TUNING ||
		    host->flags & SDHCI_SDR104_NEEDS_TUNING)
			break;
		/* FALLTHROUGH */

	default:
		spin_unlock_irqrestore(&host->lock, flags);
		sdhci_runtime_pm_put(host);
		return 0;
	}

	if (host->ops->platform_execute_tuning) {
		spin_unlock_irqrestore(&host->lock, flags);
		err = host->ops->platform_execute_tuning(host, opcode);
		sdhci_runtime_pm_put(host);
		return err;
	}

	ctrl = sdhci_readw(host, SDHCI_HOST_CONTROL2);
	ctrl |= SDHCI_CTRL_EXEC_TUNING;
	sdhci_writew(host, ctrl, SDHCI_HOST_CONTROL2);

	/*
	 * As per the Host Controller spec v3.00, tuning command
	 * generates Buffer Read Ready interrupt, so enable that.
	 *
	 * Note: The spec clearly says that when tuning sequence
	 * is being performed, the controller does not generate
	 * interrupts other than Buffer Read Ready interrupt. But
	 * to make sure we don't hit a controller bug, we _only_
	 * enable Buffer Read Ready interrupt here.
	 */
	sdhci_writel(host, SDHCI_INT_DATA_AVAIL, SDHCI_INT_ENABLE);
	sdhci_writel(host, SDHCI_INT_DATA_AVAIL, SDHCI_SIGNAL_ENABLE);

	/*
	 * Issue CMD19 repeatedly till Execute Tuning is set to 0 or the number
	 * of loops reaches 40 times or a timeout of 150ms occurs.
	 */
	do {
		struct mmc_command cmd = {0};
		struct mmc_request mrq = {NULL};

		cmd.opcode = opcode;
		cmd.arg = 0;
		cmd.flags = MMC_RSP_R1 | MMC_CMD_ADTC;
		cmd.retries = 0;
		cmd.data = NULL;
		cmd.error = 0;

		if (tuning_loop_counter-- == 0)
			break;

		mrq.cmd = &cmd;
		host->mrq = &mrq;

		/*
		 * In response to CMD19, the card sends 64 bytes of tuning
		 * block to the Host Controller. So we set the block size
		 * to 64 here.
		 */
		if (cmd.opcode == MMC_SEND_TUNING_BLOCK_HS200) {
			if (mmc->ios.bus_width == MMC_BUS_WIDTH_8)
				sdhci_writew(host, SDHCI_MAKE_BLKSZ(7, 128),
					     SDHCI_BLOCK_SIZE);
			else if (mmc->ios.bus_width == MMC_BUS_WIDTH_4)
				sdhci_writew(host, SDHCI_MAKE_BLKSZ(7, 64),
					     SDHCI_BLOCK_SIZE);
		} else {
			sdhci_writew(host, SDHCI_MAKE_BLKSZ(7, 64),
				     SDHCI_BLOCK_SIZE);
		}

		/*
		 * The tuning block is sent by the card to the host controller.
		 * So we set the TRNS_READ bit in the Transfer Mode register.
		 * This also takes care of setting DMA Enable and Multi Block
		 * Select in the same register to 0.
		 */
		sdhci_writew(host, SDHCI_TRNS_READ, SDHCI_TRANSFER_MODE);

		sdhci_send_command(host, &cmd);

		host->cmd = NULL;
		host->mrq = NULL;

		spin_unlock_irqrestore(&host->lock, flags);
		/* Wait for Buffer Read Ready interrupt */
		wait_event_interruptible_timeout(host->buf_ready_int,
					(host->tuning_done == 1),
					msecs_to_jiffies(50));
		spin_lock_irqsave(&host->lock, flags);

		if (!host->tuning_done) {
			pr_info(DRIVER_NAME ": Timeout waiting for "
				"Buffer Read Ready interrupt during tuning "
				"procedure, falling back to fixed sampling "
				"clock\n");
			ctrl = sdhci_readw(host, SDHCI_HOST_CONTROL2);
			ctrl &= ~SDHCI_CTRL_TUNED_CLK;
			ctrl &= ~SDHCI_CTRL_EXEC_TUNING;
			sdhci_writew(host, ctrl, SDHCI_HOST_CONTROL2);

			err = -EIO;
			goto out;
		}

		host->tuning_done = 0;

		ctrl = sdhci_readw(host, SDHCI_HOST_CONTROL2);

		/* eMMC spec does not require a delay between tuning cycles */
		if (opcode == MMC_SEND_TUNING_BLOCK)
			mdelay(1);
	} while (ctrl & SDHCI_CTRL_EXEC_TUNING);

	/*
	 * The Host Driver has exhausted the maximum number of loops allowed,
	 * so use fixed sampling frequency.
	 */
	if (tuning_loop_counter < 0) {
		ctrl &= ~SDHCI_CTRL_TUNED_CLK;
		sdhci_writew(host, ctrl, SDHCI_HOST_CONTROL2);
	}
	if (!(ctrl & SDHCI_CTRL_TUNED_CLK)) {
		pr_info(DRIVER_NAME ": Tuning procedure"
			" failed, falling back to fixed sampling"
			" clock\n");
		err = -EIO;
	}

out:
	/*
	 * If this is the very first time we are here, we start the retuning
	 * timer. Since only during the first time, SDHCI_NEEDS_RETUNING
	 * flag won't be set, we check this condition before actually starting
	 * the timer.
	 */
	if (!(host->flags & SDHCI_NEEDS_RETUNING) && host->tuning_count &&
	    (host->tuning_mode == SDHCI_TUNING_MODE_1)) {
		host->flags |= SDHCI_USING_RETUNING_TIMER;
		mod_timer(&host->tuning_timer, jiffies +
			host->tuning_count * HZ);
		/* Tuning mode 1 limits the maximum data length to 4MB */
		mmc->max_blk_count = (4 * 1024 * 1024) / mmc->max_blk_size;
	} else if (host->flags & SDHCI_USING_RETUNING_TIMER) {
		host->flags &= ~SDHCI_NEEDS_RETUNING;
		/* Reload the new initial value for timer */
		mod_timer(&host->tuning_timer, jiffies +
			  host->tuning_count * HZ);
	}

	/*
	 * In case tuning fails, host controllers which support re-tuning can
	 * try tuning again at a later time, when the re-tuning timer expires.
	 * So for these controllers, we return 0. Since there might be other
	 * controllers who do not have this capability, we return error for
	 * them. SDHCI_USING_RETUNING_TIMER means the host is currently using
	 * a retuning timer to do the retuning for the card.
	 */
	if (err && (host->flags & SDHCI_USING_RETUNING_TIMER))
		err = 0;

	sdhci_writel(host, host->ier, SDHCI_INT_ENABLE);
	sdhci_writel(host, host->ier, SDHCI_SIGNAL_ENABLE);
	spin_unlock_irqrestore(&host->lock, flags);
	sdhci_runtime_pm_put(host);

	return err;
}


static void sdhci_enable_preset_value(struct sdhci_host *host, bool enable)
{
	/* Host Controller v3.00 defines preset value registers */
	if (host->version < SDHCI_SPEC_300)
		return;

	/*
	 * We only enable or disable Preset Value if they are not already
	 * enabled or disabled respectively. Otherwise, we bail out.
	 */
	if (host->preset_enabled != enable) {
		u16 ctrl = sdhci_readw(host, SDHCI_HOST_CONTROL2);

		if (enable)
			ctrl |= SDHCI_CTRL_PRESET_VAL_ENABLE;
		else
			ctrl &= ~SDHCI_CTRL_PRESET_VAL_ENABLE;

		sdhci_writew(host, ctrl, SDHCI_HOST_CONTROL2);

		if (enable)
			host->flags |= SDHCI_PV_ENABLED;
		else
			host->flags &= ~SDHCI_PV_ENABLED;

		host->preset_enabled = enable;
	}
}

static void sdhci_card_event(struct mmc_host *mmc)
{
	struct sdhci_host *host = mmc_priv(mmc);
	unsigned long flags;

	/* First check if client has provided their own card event */
	if (host->ops->card_event)
		host->ops->card_event(host);

	spin_lock_irqsave(&host->lock, flags);

	/* Check host->mrq first in case we are runtime suspended */
	if (host->mrq && !sdhci_do_get_cd(host)) {
		pr_err("%s: Card removed during transfer!\n",
			mmc_hostname(host->mmc));
		pr_err("%s: Resetting controller.\n",
			mmc_hostname(host->mmc));

		sdhci_do_reset(host, SDHCI_RESET_CMD);
		sdhci_do_reset(host, SDHCI_RESET_DATA);

		host->mrq->cmd->error = -ENOMEDIUM;
		tasklet_schedule(&host->finish_tasklet);
	}

	spin_unlock_irqrestore(&host->lock, flags);
}

static const struct mmc_host_ops sdhci_ops = {
	.request	= sdhci_request,
	.set_ios	= sdhci_set_ios,
	.get_cd		= sdhci_get_cd,
	.get_ro		= sdhci_get_ro,
	.hw_reset	= sdhci_hw_reset,
	.enable_sdio_irq = sdhci_enable_sdio_irq,
	.start_signal_voltage_switch	= sdhci_start_signal_voltage_switch,
	.execute_tuning			= sdhci_execute_tuning,
	.card_event			= sdhci_card_event,
	.card_busy	= sdhci_card_busy,
};

/*****************************************************************************\
 *                                                                           *
 * Tasklets                                                                  *
 *                                                                           *
\*****************************************************************************/

static void sdhci_tasklet_finish(unsigned long param)
{
	struct sdhci_host *host;
	unsigned long flags;
	struct mmc_request *mrq;

	host = (struct sdhci_host*)param;

	spin_lock_irqsave(&host->lock, flags);

        /*
         * If this tasklet gets rescheduled while running, it will
         * be run again afterwards but without any active request.
         */
	if (!host->mrq) {
		spin_unlock_irqrestore(&host->lock, flags);
		return;
	}

	del_timer(&host->timer);

	mrq = host->mrq;

	/*
	 * The controller needs a reset of internal state machines
	 * upon error conditions.
	 */
	if (!(host->flags & SDHCI_DEVICE_DEAD) &&
	    ((mrq->cmd && mrq->cmd->error) ||
	     (mrq->sbc && mrq->sbc->error) ||
	     (mrq->data && ((mrq->data->error && !mrq->data->stop) ||
			    (mrq->data->stop && mrq->data->stop->error))) ||
	     (host->quirks & SDHCI_QUIRK_RESET_AFTER_REQUEST))) {

		/* Some controllers need this kick or reset won't work here */
		if (host->quirks & SDHCI_QUIRK_CLOCK_BEFORE_RESET)
			/* This is to force an update */
			host->ops->set_clock(host, host->clock);

		/* Spec says we should do both at the same time, but Ricoh
		   controllers do not like that. */
		sdhci_do_reset(host, SDHCI_RESET_CMD);
		sdhci_do_reset(host, SDHCI_RESET_DATA);
	}

	host->mrq = NULL;
	host->cmd = NULL;
	host->data = NULL;

#ifndef SDHCI_USE_LEDS_CLASS
	sdhci_deactivate_led(host);
#endif

	mmiowb();
	spin_unlock_irqrestore(&host->lock, flags);

	mmc_request_done(host->mmc, mrq);
	sdhci_runtime_pm_put(host);
}

static void sdhci_timeout_timer(unsigned long data)
{
	struct sdhci_host *host;
	unsigned long flags;

	host = (struct sdhci_host*)data;

	spin_lock_irqsave(&host->lock, flags);

	if (host->mrq) {
		pr_err("%s: Timeout waiting for hardware "
			"interrupt.\n", mmc_hostname(host->mmc));
		sdhci_dumpregs(host);

		if (host->data) {
			host->data->error = -ETIMEDOUT;
			sdhci_finish_data(host);
		} else {
			if (host->cmd)
				host->cmd->error = -ETIMEDOUT;
			else
				host->mrq->cmd->error = -ETIMEDOUT;

			tasklet_schedule(&host->finish_tasklet);
		}
	}

	mmiowb();
	spin_unlock_irqrestore(&host->lock, flags);
}

static void sdhci_tuning_timer(unsigned long data)
{
	struct sdhci_host *host;
	unsigned long flags;

	host = (struct sdhci_host *)data;

	spin_lock_irqsave(&host->lock, flags);

	host->flags |= SDHCI_NEEDS_RETUNING;

	spin_unlock_irqrestore(&host->lock, flags);
}

/*****************************************************************************\
 *                                                                           *
 * Interrupt handling                                                        *
 *                                                                           *
\*****************************************************************************/

static void sdhci_cmd_irq(struct sdhci_host *host, u32 intmask, u32 *mask)
{
	BUG_ON(intmask == 0);

	if (!host->cmd) {
		pr_err("%s: Got command interrupt 0x%08x even "
			"though no command operation was in progress.\n",
			mmc_hostname(host->mmc), (unsigned)intmask);
		sdhci_dumpregs(host);
		return;
	}

	if (intmask & SDHCI_INT_TIMEOUT)
		host->cmd->error = -ETIMEDOUT;
	else if (intmask & (SDHCI_INT_CRC | SDHCI_INT_END_BIT |
			SDHCI_INT_INDEX))
		host->cmd->error = -EILSEQ;

	if (host->cmd->error) {
		tasklet_schedule(&host->finish_tasklet);
		return;
	}

	/*
	 * The host can send and interrupt when the busy state has
	 * ended, allowing us to wait without wasting CPU cycles.
	 * Unfortunately this is overloaded on the "data complete"
	 * interrupt, so we need to take some care when handling
	 * it.
	 *
	 * Note: The 1.0 specification is a bit ambiguous about this
	 *       feature so there might be some problems with older
	 *       controllers.
	 */
	if (host->cmd->flags & MMC_RSP_BUSY) {
		if (host->cmd->data)
			DBG("Cannot wait for busy signal when also "
				"doing a data transfer");
		else if (!(host->quirks & SDHCI_QUIRK_NO_BUSY_IRQ)
				&& !host->busy_handle) {
			/* Mark that command complete before busy is ended */
			host->busy_handle = 1;
			return;
		}

		/* The controller does not support the end-of-busy IRQ,
		 * fall through and take the SDHCI_INT_RESPONSE */
	} else if ((host->quirks2 & SDHCI_QUIRK2_STOP_WITH_TC) &&
		   host->cmd->opcode == MMC_STOP_TRANSMISSION && !host->data) {
		*mask &= ~SDHCI_INT_DATA_END;
	}

	if (intmask & SDHCI_INT_RESPONSE)
		sdhci_finish_command(host);
}

#ifdef CONFIG_MMC_DEBUG
static void sdhci_adma_show_error(struct sdhci_host *host)
{
	const char *name = mmc_hostname(host->mmc);
	void *desc = host->adma_table;

	sdhci_dumpregs(host);

	while (true) {
		struct sdhci_adma2_64_desc *dma_desc = desc;

		if (host->flags & SDHCI_USE_64_BIT_DMA)
			DBG("%s: %p: DMA 0x%08x%08x, LEN 0x%04x, Attr=0x%02x\n",
			    name, desc, le32_to_cpu(dma_desc->addr_hi),
			    le32_to_cpu(dma_desc->addr_lo),
			    le16_to_cpu(dma_desc->len),
			    le16_to_cpu(dma_desc->cmd));
		else
			DBG("%s: %p: DMA 0x%08x, LEN 0x%04x, Attr=0x%02x\n",
			    name, desc, le32_to_cpu(dma_desc->addr_lo),
			    le16_to_cpu(dma_desc->len),
			    le16_to_cpu(dma_desc->cmd));

		desc += host->desc_sz;

		if (dma_desc->cmd & cpu_to_le16(ADMA2_END))
			break;
	}
}
#else
static void sdhci_adma_show_error(struct sdhci_host *host) { }
#endif

static void sdhci_data_irq(struct sdhci_host *host, u32 intmask)
{
	u32 command;
	BUG_ON(intmask == 0);

	/* CMD19 generates _only_ Buffer Read Ready interrupt */
	if (intmask & SDHCI_INT_DATA_AVAIL) {
		command = SDHCI_GET_CMD(sdhci_readw(host, SDHCI_COMMAND));
		if (command == MMC_SEND_TUNING_BLOCK ||
		    command == MMC_SEND_TUNING_BLOCK_HS200) {
			host->tuning_done = 1;
			wake_up(&host->buf_ready_int);
			return;
		}
	}

	if (!host->data) {
		/*
		 * The "data complete" interrupt is also used to
		 * indicate that a busy state has ended. See comment
		 * above in sdhci_cmd_irq().
		 */
		if (host->cmd && (host->cmd->flags & MMC_RSP_BUSY)) {
			if (intmask & SDHCI_INT_DATA_TIMEOUT) {
				host->cmd->error = -ETIMEDOUT;
				tasklet_schedule(&host->finish_tasklet);
				return;
			}
			if (intmask & SDHCI_INT_DATA_END) {
				/*
				 * Some cards handle busy-end interrupt
				 * before the command completed, so make
				 * sure we do things in the proper order.
				 */
				if (host->busy_handle)
					sdhci_finish_command(host);
				else
					host->busy_handle = 1;
				return;
			}
		}

		pr_err("%s: Got data interrupt 0x%08x even "
			"though no data operation was in progress.\n",
			mmc_hostname(host->mmc), (unsigned)intmask);
		sdhci_dumpregs(host);

		return;
	}

	if (intmask & SDHCI_INT_DATA_TIMEOUT)
		host->data->error = -ETIMEDOUT;
	else if (intmask & SDHCI_INT_DATA_END_BIT)
		host->data->error = -EILSEQ;
	else if ((intmask & SDHCI_INT_DATA_CRC) &&
		SDHCI_GET_CMD(sdhci_readw(host, SDHCI_COMMAND))
			!= MMC_BUS_TEST_R)
		host->data->error = -EILSEQ;
	else if (intmask & SDHCI_INT_ADMA_ERROR) {
		pr_err("%s: ADMA error\n", mmc_hostname(host->mmc));
		sdhci_adma_show_error(host);
		host->data->error = -EIO;
		if (host->ops->adma_workaround)
			host->ops->adma_workaround(host, intmask);
	}

	if (host->data->error)
		sdhci_finish_data(host);
	else {
		if (intmask & (SDHCI_INT_DATA_AVAIL | SDHCI_INT_SPACE_AVAIL))
			sdhci_transfer_pio(host);

		/*
		 * We currently don't do anything fancy with DMA
		 * boundaries, but as we can't disable the feature
		 * we need to at least restart the transfer.
		 *
		 * According to the spec sdhci_readl(host, SDHCI_DMA_ADDRESS)
		 * should return a valid address to continue from, but as
		 * some controllers are faulty, don't trust them.
		 */
		if (intmask & SDHCI_INT_DMA_END) {
			u32 dmastart, dmanow;
			dmastart = sg_dma_address(host->data->sg);
			dmanow = dmastart + host->data->bytes_xfered;
			/*
			 * Force update to the next DMA block boundary.
			 */
			dmanow = (dmanow &
				~(SDHCI_DEFAULT_BOUNDARY_SIZE - 1)) +
				SDHCI_DEFAULT_BOUNDARY_SIZE;
			host->data->bytes_xfered = dmanow - dmastart;
			DBG("%s: DMA base 0x%08x, transferred 0x%06x bytes,"
				" next 0x%08x\n",
				mmc_hostname(host->mmc), dmastart,
				host->data->bytes_xfered, dmanow);
			sdhci_writel(host, dmanow, SDHCI_DMA_ADDRESS);
		}

		if (intmask & SDHCI_INT_DATA_END) {
			if (host->cmd) {
				/*
				 * Data managed to finish before the
				 * command completed. Make sure we do
				 * things in the proper order.
				 */
				host->data_early = 1;
			} else {
				sdhci_finish_data(host);
			}
		}
	}
}

static irqreturn_t sdhci_irq(int irq, void *dev_id)
{
	irqreturn_t result = IRQ_NONE;
	struct sdhci_host *host = dev_id;
	u32 intmask, mask, unexpected = 0;
	int max_loops = 16;

	spin_lock(&host->lock);

	if (host->runtime_suspended && !sdhci_sdio_irq_enabled(host)) {
		spin_unlock(&host->lock);
		return IRQ_NONE;
	}

	intmask = sdhci_readl(host, SDHCI_INT_STATUS);
	if (!intmask || intmask == 0xffffffff) {
		result = IRQ_NONE;
		goto out;
	}

	do {
		/* Clear selected interrupts. */
		mask = intmask & (SDHCI_INT_CMD_MASK | SDHCI_INT_DATA_MASK |
				  SDHCI_INT_BUS_POWER);
		sdhci_writel(host, mask, SDHCI_INT_STATUS);

		DBG("*** %s got interrupt: 0x%08x\n",
			mmc_hostname(host->mmc), intmask);

		if (intmask & (SDHCI_INT_CARD_INSERT | SDHCI_INT_CARD_REMOVE)) {
			u32 present = sdhci_readl(host, SDHCI_PRESENT_STATE) &
				      SDHCI_CARD_PRESENT;

			/*
			 * There is a observation on i.mx esdhc.  INSERT
			 * bit will be immediately set again when it gets
			 * cleared, if a card is inserted.  We have to mask
			 * the irq to prevent interrupt storm which will
			 * freeze the system.  And the REMOVE gets the
			 * same situation.
			 *
			 * More testing are needed here to ensure it works
			 * for other platforms though.
			 */
			host->ier &= ~(SDHCI_INT_CARD_INSERT |
				       SDHCI_INT_CARD_REMOVE);
			host->ier |= present ? SDHCI_INT_CARD_REMOVE :
					       SDHCI_INT_CARD_INSERT;
			sdhci_writel(host, host->ier, SDHCI_INT_ENABLE);
			sdhci_writel(host, host->ier, SDHCI_SIGNAL_ENABLE);

			sdhci_writel(host, intmask & (SDHCI_INT_CARD_INSERT |
				     SDHCI_INT_CARD_REMOVE), SDHCI_INT_STATUS);

			host->thread_isr |= intmask & (SDHCI_INT_CARD_INSERT |
						       SDHCI_INT_CARD_REMOVE);
			result = IRQ_WAKE_THREAD;
		}

		if (intmask & SDHCI_INT_CMD_MASK)
			sdhci_cmd_irq(host, intmask & SDHCI_INT_CMD_MASK,
				      &intmask);

		if (intmask & SDHCI_INT_DATA_MASK)
			sdhci_data_irq(host, intmask & SDHCI_INT_DATA_MASK);

		if (intmask & SDHCI_INT_BUS_POWER)
			pr_err("%s: Card is consuming too much power!\n",
				mmc_hostname(host->mmc));

		if (intmask & SDHCI_INT_CARD_INT) {
			sdhci_enable_sdio_irq_nolock(host, false);
			host->thread_isr |= SDHCI_INT_CARD_INT;
			result = IRQ_WAKE_THREAD;
		}

		intmask &= ~(SDHCI_INT_CARD_INSERT | SDHCI_INT_CARD_REMOVE |
			     SDHCI_INT_CMD_MASK | SDHCI_INT_DATA_MASK |
			     SDHCI_INT_ERROR | SDHCI_INT_BUS_POWER |
			     SDHCI_INT_CARD_INT);

		if (intmask) {
			unexpected |= intmask;
			sdhci_writel(host, intmask, SDHCI_INT_STATUS);
		}

		if (result == IRQ_NONE)
			result = IRQ_HANDLED;

		intmask = sdhci_readl(host, SDHCI_INT_STATUS);
	} while (intmask && --max_loops);
out:
	spin_unlock(&host->lock);

	if (unexpected) {
		pr_err("%s: Unexpected interrupt 0x%08x.\n",
			   mmc_hostname(host->mmc), unexpected);
		sdhci_dumpregs(host);
	}

	return result;
}

static irqreturn_t sdhci_thread_irq(int irq, void *dev_id)
{
	struct sdhci_host *host = dev_id;
	unsigned long flags;
	u32 isr;

	spin_lock_irqsave(&host->lock, flags);
	isr = host->thread_isr;
	host->thread_isr = 0;
	spin_unlock_irqrestore(&host->lock, flags);

	if (isr & (SDHCI_INT_CARD_INSERT | SDHCI_INT_CARD_REMOVE)) {
		sdhci_card_event(host->mmc);
		mmc_detect_change(host->mmc, msecs_to_jiffies(200));
	}

	if (isr & SDHCI_INT_CARD_INT) {
		sdio_run_irqs(host->mmc);

		spin_lock_irqsave(&host->lock, flags);
		if (host->flags & SDHCI_SDIO_IRQ_ENABLED)
			sdhci_enable_sdio_irq_nolock(host, true);
		spin_unlock_irqrestore(&host->lock, flags);
	}

	return isr ? IRQ_HANDLED : IRQ_NONE;
}

/*****************************************************************************\
 *                                                                           *
 * Suspend/resume                                                            *
 *                                                                           *
\*****************************************************************************/

#ifdef CONFIG_PM
void sdhci_enable_irq_wakeups(struct sdhci_host *host)
{
	u8 val;
	u8 mask = SDHCI_WAKE_ON_INSERT | SDHCI_WAKE_ON_REMOVE
			| SDHCI_WAKE_ON_INT;

	val = sdhci_readb(host, SDHCI_WAKE_UP_CONTROL);
	val |= mask ;
	/* Avoid fake wake up */
	if (host->quirks & SDHCI_QUIRK_BROKEN_CARD_DETECTION)
		val &= ~(SDHCI_WAKE_ON_INSERT | SDHCI_WAKE_ON_REMOVE);
	sdhci_writeb(host, val, SDHCI_WAKE_UP_CONTROL);
}
EXPORT_SYMBOL_GPL(sdhci_enable_irq_wakeups);

static void sdhci_disable_irq_wakeups(struct sdhci_host *host)
{
	u8 val;
	u8 mask = SDHCI_WAKE_ON_INSERT | SDHCI_WAKE_ON_REMOVE
			| SDHCI_WAKE_ON_INT;

	val = sdhci_readb(host, SDHCI_WAKE_UP_CONTROL);
	val &= ~mask;
	sdhci_writeb(host, val, SDHCI_WAKE_UP_CONTROL);
}

int sdhci_suspend_host(struct sdhci_host *host)
{
	sdhci_disable_card_detection(host);

	/* Disable tuning since we are suspending */
	if (host->flags & SDHCI_USING_RETUNING_TIMER) {
		del_timer_sync(&host->tuning_timer);
		host->flags &= ~SDHCI_NEEDS_RETUNING;
	}

	if (!device_may_wakeup(mmc_dev(host->mmc))) {
		host->ier = 0;
		sdhci_writel(host, 0, SDHCI_INT_ENABLE);
		sdhci_writel(host, 0, SDHCI_SIGNAL_ENABLE);
		free_irq(host->irq, host);
	} else {
		sdhci_enable_irq_wakeups(host);
		enable_irq_wake(host->irq);
	}
	return 0;
}

EXPORT_SYMBOL_GPL(sdhci_suspend_host);

int sdhci_resume_host(struct sdhci_host *host)
{
	int ret = 0;

	if (host->flags & (SDHCI_USE_SDMA | SDHCI_USE_ADMA)) {
		if (host->ops->enable_dma)
			host->ops->enable_dma(host);
	}

	if (!device_may_wakeup(mmc_dev(host->mmc))) {
		ret = request_threaded_irq(host->irq, sdhci_irq,
					   sdhci_thread_irq, IRQF_SHARED,
					   mmc_hostname(host->mmc), host);
		if (ret)
			return ret;
	} else {
		sdhci_disable_irq_wakeups(host);
		disable_irq_wake(host->irq);
	}

	if ((host->mmc->pm_flags & MMC_PM_KEEP_POWER) &&
	    (host->quirks2 & SDHCI_QUIRK2_HOST_OFF_CARD_ON)) {
		/* Card keeps power but host controller does not */
		sdhci_init(host, 0);
		host->pwr = 0;
		host->clock = 0;
		sdhci_do_set_ios(host, &host->mmc->ios);
	} else {
		sdhci_init(host, (host->mmc->pm_flags & MMC_PM_KEEP_POWER));
		mmiowb();
	}

	sdhci_enable_card_detection(host);

	/* Set the re-tuning expiration flag */
	if (host->flags & SDHCI_USING_RETUNING_TIMER)
		host->flags |= SDHCI_NEEDS_RETUNING;

	return ret;
}

EXPORT_SYMBOL_GPL(sdhci_resume_host);

static int sdhci_runtime_pm_get(struct sdhci_host *host)
{
	return pm_runtime_get_sync(host->mmc->parent);
}

static int sdhci_runtime_pm_put(struct sdhci_host *host)
{
	pm_runtime_mark_last_busy(host->mmc->parent);
	return pm_runtime_put_autosuspend(host->mmc->parent);
}

static void sdhci_runtime_pm_bus_on(struct sdhci_host *host)
{
	if (host->runtime_suspended || host->bus_on)
		return;
	host->bus_on = true;
	pm_runtime_get_noresume(host->mmc->parent);
}

static void sdhci_runtime_pm_bus_off(struct sdhci_host *host)
{
	if (host->runtime_suspended || !host->bus_on)
		return;
	host->bus_on = false;
	pm_runtime_put_noidle(host->mmc->parent);
}

int sdhci_runtime_suspend_host(struct sdhci_host *host)
{
	unsigned long flags;

	/* Disable tuning since we are suspending */
	if (host->flags & SDHCI_USING_RETUNING_TIMER) {
		del_timer_sync(&host->tuning_timer);
		host->flags &= ~SDHCI_NEEDS_RETUNING;
	}

	spin_lock_irqsave(&host->lock, flags);
	host->ier &= SDHCI_INT_CARD_INT;
	sdhci_writel(host, host->ier, SDHCI_INT_ENABLE);
	sdhci_writel(host, host->ier, SDHCI_SIGNAL_ENABLE);
	spin_unlock_irqrestore(&host->lock, flags);

	synchronize_hardirq(host->irq);

	spin_lock_irqsave(&host->lock, flags);
	host->runtime_suspended = true;
	spin_unlock_irqrestore(&host->lock, flags);

	return 0;
}
EXPORT_SYMBOL_GPL(sdhci_runtime_suspend_host);

int sdhci_runtime_resume_host(struct sdhci_host *host)
{
	unsigned long flags;
	int host_flags = host->flags;

	if (host_flags & (SDHCI_USE_SDMA | SDHCI_USE_ADMA)) {
		if (host->ops->enable_dma)
			host->ops->enable_dma(host);
	}

	sdhci_init(host, 0);

	/* Force clock and power re-program */
	host->pwr = 0;
	host->clock = 0;
	sdhci_do_set_ios(host, &host->mmc->ios);

	sdhci_do_start_signal_voltage_switch(host, &host->mmc->ios);
	if ((host_flags & SDHCI_PV_ENABLED) &&
		!(host->quirks2 & SDHCI_QUIRK2_PRESET_VALUE_BROKEN)) {
		spin_lock_irqsave(&host->lock, flags);
		sdhci_enable_preset_value(host, true);
		spin_unlock_irqrestore(&host->lock, flags);
	}

	/* Set the re-tuning expiration flag */
	if (host->flags & SDHCI_USING_RETUNING_TIMER)
		host->flags |= SDHCI_NEEDS_RETUNING;

	spin_lock_irqsave(&host->lock, flags);

	host->runtime_suspended = false;

	/* Enable SDIO IRQ */
	if (host->flags & SDHCI_SDIO_IRQ_ENABLED)
		sdhci_enable_sdio_irq_nolock(host, true);

	/* Enable Card Detection */
	sdhci_enable_card_detection(host);

	spin_unlock_irqrestore(&host->lock, flags);

	return 0;
}
EXPORT_SYMBOL_GPL(sdhci_runtime_resume_host);

#endif /* CONFIG_PM */

/*****************************************************************************\
 *                                                                           *
 * Device allocation/registration                                            *
 *                                                                           *
\*****************************************************************************/

struct sdhci_host *sdhci_alloc_host(struct device *dev,
	size_t priv_size)
{
	struct mmc_host *mmc;
	struct sdhci_host *host;

	WARN_ON(dev == NULL);

	mmc = mmc_alloc_host(sizeof(struct sdhci_host) + priv_size, dev);
	if (!mmc)
		return ERR_PTR(-ENOMEM);

	host = mmc_priv(mmc);
	host->mmc = mmc;

	return host;
}

EXPORT_SYMBOL_GPL(sdhci_alloc_host);

int sdhci_add_host(struct sdhci_host *host)
{
	struct mmc_host *mmc;
	u32 caps[2] = {0, 0};
	u32 max_current_caps;
	unsigned int ocr_avail;
	unsigned int override_timeout_clk;
	int ret;

	WARN_ON(host == NULL);
	if (host == NULL)
		return -EINVAL;

	mmc = host->mmc;

	if (debug_quirks)
		host->quirks = debug_quirks;
	if (debug_quirks2)
		host->quirks2 = debug_quirks2;

	override_timeout_clk = host->timeout_clk;

	sdhci_do_reset(host, SDHCI_RESET_ALL);

	host->version = sdhci_readw(host, SDHCI_HOST_VERSION);
	host->version = (host->version & SDHCI_SPEC_VER_MASK)
				>> SDHCI_SPEC_VER_SHIFT;
	if (host->version > SDHCI_SPEC_300) {
		pr_err("%s: Unknown controller version (%d). "
			"You may experience problems.\n", mmc_hostname(mmc),
			host->version);
	}

	caps[0] = (host->quirks & SDHCI_QUIRK_MISSING_CAPS) ? host->caps :
		sdhci_readl(host, SDHCI_CAPABILITIES);

	if (host->version >= SDHCI_SPEC_300)
		caps[1] = (host->quirks & SDHCI_QUIRK_MISSING_CAPS) ?
			host->caps1 :
			sdhci_readl(host, SDHCI_CAPABILITIES_1);

	if (host->quirks & SDHCI_QUIRK_FORCE_DMA)
		host->flags |= SDHCI_USE_SDMA;
	else if (!(caps[0] & SDHCI_CAN_DO_SDMA))
		DBG("Controller doesn't have SDMA capability\n");
	else
		host->flags |= SDHCI_USE_SDMA;

	if ((host->quirks & SDHCI_QUIRK_BROKEN_DMA) &&
		(host->flags & SDHCI_USE_SDMA)) {
		DBG("Disabling DMA as it is marked broken\n");
		host->flags &= ~SDHCI_USE_SDMA;
	}

	if ((host->version >= SDHCI_SPEC_200) &&
		(caps[0] & SDHCI_CAN_DO_ADMA2))
		host->flags |= SDHCI_USE_ADMA;

	if ((host->quirks & SDHCI_QUIRK_BROKEN_ADMA) &&
		(host->flags & SDHCI_USE_ADMA)) {
		DBG("Disabling ADMA as it is marked broken\n");
		host->flags &= ~SDHCI_USE_ADMA;
	}

	/*
	 * It is assumed that a 64-bit capable device has set a 64-bit DMA mask
	 * and *must* do 64-bit DMA.  A driver has the opportunity to change
	 * that during the first call to ->enable_dma().  Similarly
	 * SDHCI_QUIRK2_BROKEN_64_BIT_DMA must be left to the drivers to
	 * implement.
	 */
	if (sdhci_readl(host, SDHCI_CAPABILITIES) & SDHCI_CAN_64BIT)
		host->flags |= SDHCI_USE_64_BIT_DMA;

	if (host->flags & (SDHCI_USE_SDMA | SDHCI_USE_ADMA)) {
		if (host->ops->enable_dma) {
			if (host->ops->enable_dma(host)) {
				pr_warn("%s: No suitable DMA available - falling back to PIO\n",
					mmc_hostname(mmc));
				host->flags &=
					~(SDHCI_USE_SDMA | SDHCI_USE_ADMA);
			}
		}
	}

	/* SDMA does not support 64-bit DMA */
	if (host->flags & SDHCI_USE_64_BIT_DMA)
		host->flags &= ~SDHCI_USE_SDMA;

	if (host->flags & SDHCI_USE_ADMA) {
		/*
		 * The DMA descriptor table size is calculated as the maximum
		 * number of segments times 2, to allow for an alignment
		 * descriptor for each segment, plus 1 for a nop end descriptor,
		 * all multipled by the descriptor size.
		 */
		if (host->flags & SDHCI_USE_64_BIT_DMA) {
			host->adma_table_sz = (SDHCI_MAX_SEGS * 2 + 1) *
					      SDHCI_ADMA2_64_DESC_SZ;
			host->align_buffer_sz = SDHCI_MAX_SEGS *
						SDHCI_ADMA2_64_ALIGN;
			host->desc_sz = SDHCI_ADMA2_64_DESC_SZ;
			host->align_sz = SDHCI_ADMA2_64_ALIGN;
			host->align_mask = SDHCI_ADMA2_64_ALIGN - 1;
		} else {
			host->adma_table_sz = (SDHCI_MAX_SEGS * 2 + 1) *
					      SDHCI_ADMA2_32_DESC_SZ;
			host->align_buffer_sz = SDHCI_MAX_SEGS *
						SDHCI_ADMA2_32_ALIGN;
			host->desc_sz = SDHCI_ADMA2_32_DESC_SZ;
			host->align_sz = SDHCI_ADMA2_32_ALIGN;
			host->align_mask = SDHCI_ADMA2_32_ALIGN - 1;
		}
		host->adma_table = dma_alloc_coherent(mmc_dev(mmc),
						      host->adma_table_sz,
						      &host->adma_addr,
						      GFP_KERNEL);
		host->align_buffer = kmalloc(host->align_buffer_sz, GFP_KERNEL);
		if (!host->adma_table || !host->align_buffer) {
			dma_free_coherent(mmc_dev(mmc), host->adma_table_sz,
					  host->adma_table, host->adma_addr);
			kfree(host->align_buffer);
			pr_warn("%s: Unable to allocate ADMA buffers - falling back to standard DMA\n",
				mmc_hostname(mmc));
			host->flags &= ~SDHCI_USE_ADMA;
			host->adma_table = NULL;
			host->align_buffer = NULL;
<<<<<<< HEAD
		} else if (host->adma_addr & 3) {
=======
		} else if (host->adma_addr & host->align_mask) {
>>>>>>> e529fea9
			pr_warn("%s: unable to allocate aligned ADMA descriptor\n",
				mmc_hostname(mmc));
			host->flags &= ~SDHCI_USE_ADMA;
			dma_free_coherent(mmc_dev(mmc), host->adma_table_sz,
					  host->adma_table, host->adma_addr);
			kfree(host->align_buffer);
			host->adma_table = NULL;
			host->align_buffer = NULL;
		}
	}

	/*
	 * If we use DMA, then it's up to the caller to set the DMA
	 * mask, but PIO does not need the hw shim so we set a new
	 * mask here in that case.
	 */
	if (!(host->flags & (SDHCI_USE_SDMA | SDHCI_USE_ADMA))) {
		host->dma_mask = DMA_BIT_MASK(64);
		mmc_dev(mmc)->dma_mask = &host->dma_mask;
	}

	if (host->version >= SDHCI_SPEC_300)
		host->max_clk = (caps[0] & SDHCI_CLOCK_V3_BASE_MASK)
			>> SDHCI_CLOCK_BASE_SHIFT;
	else
		host->max_clk = (caps[0] & SDHCI_CLOCK_BASE_MASK)
			>> SDHCI_CLOCK_BASE_SHIFT;

	host->max_clk *= 1000000;
	if (host->max_clk == 0 || host->quirks &
			SDHCI_QUIRK_CAP_CLOCK_BASE_BROKEN) {
		if (!host->ops->get_max_clock) {
			pr_err("%s: Hardware doesn't specify base clock "
			       "frequency.\n", mmc_hostname(mmc));
			return -ENODEV;
		}
		host->max_clk = host->ops->get_max_clock(host);
	}

	/*
	 * In case of Host Controller v3.00, find out whether clock
	 * multiplier is supported.
	 */
	host->clk_mul = (caps[1] & SDHCI_CLOCK_MUL_MASK) >>
			SDHCI_CLOCK_MUL_SHIFT;

	/*
	 * In case the value in Clock Multiplier is 0, then programmable
	 * clock mode is not supported, otherwise the actual clock
	 * multiplier is one more than the value of Clock Multiplier
	 * in the Capabilities Register.
	 */
	if (host->clk_mul)
		host->clk_mul += 1;

	/*
	 * Set host parameters.
	 */
	mmc->ops = &sdhci_ops;
	mmc->f_max = host->max_clk;
	if (host->ops->get_min_clock)
		mmc->f_min = host->ops->get_min_clock(host);
	else if (host->version >= SDHCI_SPEC_300) {
		if (host->clk_mul) {
			mmc->f_min = (host->max_clk * host->clk_mul) / 1024;
			mmc->f_max = host->max_clk * host->clk_mul;
		} else
			mmc->f_min = host->max_clk / SDHCI_MAX_DIV_SPEC_300;
	} else
		mmc->f_min = host->max_clk / SDHCI_MAX_DIV_SPEC_200;

	if (!(host->quirks & SDHCI_QUIRK_DATA_TIMEOUT_USES_SDCLK)) {
		host->timeout_clk = (caps[0] & SDHCI_TIMEOUT_CLK_MASK) >>
					SDHCI_TIMEOUT_CLK_SHIFT;
		if (host->timeout_clk == 0) {
			if (host->ops->get_timeout_clock) {
				host->timeout_clk =
					host->ops->get_timeout_clock(host);
			} else {
				pr_err("%s: Hardware doesn't specify timeout clock frequency.\n",
					mmc_hostname(mmc));
				return -ENODEV;
			}
		}

		if (caps[0] & SDHCI_TIMEOUT_CLK_UNIT)
			host->timeout_clk *= 1000;
<<<<<<< HEAD

		mmc->max_busy_timeout = host->ops->get_max_timeout_count ?
			host->ops->get_max_timeout_count(host) : 1 << 27;
		mmc->max_busy_timeout /= host->timeout_clk;
	}

=======

		mmc->max_busy_timeout = host->ops->get_max_timeout_count ?
			host->ops->get_max_timeout_count(host) : 1 << 27;
		mmc->max_busy_timeout /= host->timeout_clk;
	}

>>>>>>> e529fea9
	if (override_timeout_clk)
		host->timeout_clk = override_timeout_clk;

	mmc->caps |= MMC_CAP_SDIO_IRQ | MMC_CAP_ERASE | MMC_CAP_CMD23;
	mmc->caps2 |= MMC_CAP2_SDIO_IRQ_NOTHREAD;

	if (host->quirks & SDHCI_QUIRK_MULTIBLOCK_READ_ACMD12)
		host->flags |= SDHCI_AUTO_CMD12;

	/* Auto-CMD23 stuff only works in ADMA or PIO. */
	if ((host->version >= SDHCI_SPEC_300) &&
	    ((host->flags & SDHCI_USE_ADMA) ||
	     !(host->flags & SDHCI_USE_SDMA))) {
		host->flags |= SDHCI_AUTO_CMD23;
		DBG("%s: Auto-CMD23 available\n", mmc_hostname(mmc));
	} else {
		DBG("%s: Auto-CMD23 unavailable\n", mmc_hostname(mmc));
	}

	/*
	 * A controller may support 8-bit width, but the board itself
	 * might not have the pins brought out.  Boards that support
	 * 8-bit width must set "mmc->caps |= MMC_CAP_8_BIT_DATA;" in
	 * their platform code before calling sdhci_add_host(), and we
	 * won't assume 8-bit width for hosts without that CAP.
	 */
	if (!(host->quirks & SDHCI_QUIRK_FORCE_1_BIT_DATA))
		mmc->caps |= MMC_CAP_4_BIT_DATA;

	if (host->quirks2 & SDHCI_QUIRK2_HOST_NO_CMD23)
		mmc->caps &= ~MMC_CAP_CMD23;

	if (caps[0] & SDHCI_CAN_DO_HISPD)
		mmc->caps |= MMC_CAP_SD_HIGHSPEED | MMC_CAP_MMC_HIGHSPEED;

	if ((host->quirks & SDHCI_QUIRK_BROKEN_CARD_DETECTION) &&
	    !(mmc->caps & MMC_CAP_NONREMOVABLE))
		mmc->caps |= MMC_CAP_NEEDS_POLL;

	/* If there are external regulators, get them */
	if (mmc_regulator_get_supply(mmc) == -EPROBE_DEFER)
		return -EPROBE_DEFER;

	/* If vqmmc regulator and no 1.8V signalling, then there's no UHS */
	if (!IS_ERR(mmc->supply.vqmmc)) {
		ret = regulator_enable(mmc->supply.vqmmc);
		if (!regulator_is_supported_voltage(mmc->supply.vqmmc, 1700000,
						    1950000))
			caps[1] &= ~(SDHCI_SUPPORT_SDR104 |
					SDHCI_SUPPORT_SDR50 |
					SDHCI_SUPPORT_DDR50);
		if (ret) {
			pr_warn("%s: Failed to enable vqmmc regulator: %d\n",
				mmc_hostname(mmc), ret);
			mmc->supply.vqmmc = ERR_PTR(-EINVAL);
		}
	}

	if (host->quirks2 & SDHCI_QUIRK2_NO_1_8_V)
		caps[1] &= ~(SDHCI_SUPPORT_SDR104 | SDHCI_SUPPORT_SDR50 |
		       SDHCI_SUPPORT_DDR50);

	/* Any UHS-I mode in caps implies SDR12 and SDR25 support. */
	if (caps[1] & (SDHCI_SUPPORT_SDR104 | SDHCI_SUPPORT_SDR50 |
		       SDHCI_SUPPORT_DDR50))
		mmc->caps |= MMC_CAP_UHS_SDR12 | MMC_CAP_UHS_SDR25;

	/* SDR104 supports also implies SDR50 support */
	if (caps[1] & SDHCI_SUPPORT_SDR104) {
		mmc->caps |= MMC_CAP_UHS_SDR104 | MMC_CAP_UHS_SDR50;
		/* SD3.0: SDR104 is supported so (for eMMC) the caps2
		 * field can be promoted to support HS200.
		 */
		if (!(host->quirks2 & SDHCI_QUIRK2_BROKEN_HS200)) {
			mmc->caps2 |= MMC_CAP2_HS200;
			if (IS_ERR(mmc->supply.vqmmc) ||
					!regulator_is_supported_voltage
					(mmc->supply.vqmmc, 1100000, 1300000))
				mmc->caps2 &= ~MMC_CAP2_HS200_1_2V_SDR;
		}
	} else if (caps[1] & SDHCI_SUPPORT_SDR50)
		mmc->caps |= MMC_CAP_UHS_SDR50;

	if (host->quirks2 & SDHCI_QUIRK2_CAPS_BIT63_FOR_HS400 &&
	    (caps[1] & SDHCI_SUPPORT_HS400))
		mmc->caps2 |= MMC_CAP2_HS400;

	if ((mmc->caps2 & MMC_CAP2_HSX00_1_2V) &&
	    (IS_ERR(mmc->supply.vqmmc) ||
	     !regulator_is_supported_voltage(mmc->supply.vqmmc, 1100000,
					     1300000)))
		mmc->caps2 &= ~MMC_CAP2_HSX00_1_2V;

	if ((caps[1] & SDHCI_SUPPORT_DDR50) &&
		!(host->quirks2 & SDHCI_QUIRK2_BROKEN_DDR50))
		mmc->caps |= MMC_CAP_UHS_DDR50;

	/* Does the host need tuning for SDR50? */
	if (caps[1] & SDHCI_USE_SDR50_TUNING)
		host->flags |= SDHCI_SDR50_NEEDS_TUNING;

	/* Does the host need tuning for SDR104 / HS200? */
	if (mmc->caps2 & MMC_CAP2_HS200)
		host->flags |= SDHCI_SDR104_NEEDS_TUNING;

	/* Driver Type(s) (A, C, D) supported by the host */
	if (caps[1] & SDHCI_DRIVER_TYPE_A)
		mmc->caps |= MMC_CAP_DRIVER_TYPE_A;
	if (caps[1] & SDHCI_DRIVER_TYPE_C)
		mmc->caps |= MMC_CAP_DRIVER_TYPE_C;
	if (caps[1] & SDHCI_DRIVER_TYPE_D)
		mmc->caps |= MMC_CAP_DRIVER_TYPE_D;

	/* Initial value for re-tuning timer count */
	host->tuning_count = (caps[1] & SDHCI_RETUNING_TIMER_COUNT_MASK) >>
			      SDHCI_RETUNING_TIMER_COUNT_SHIFT;

	/*
	 * In case Re-tuning Timer is not disabled, the actual value of
	 * re-tuning timer will be 2 ^ (n - 1).
	 */
	if (host->tuning_count)
		host->tuning_count = 1 << (host->tuning_count - 1);

	/* Re-tuning mode supported by the Host Controller */
	host->tuning_mode = (caps[1] & SDHCI_RETUNING_MODE_MASK) >>
			     SDHCI_RETUNING_MODE_SHIFT;

	ocr_avail = 0;

	/*
	 * According to SD Host Controller spec v3.00, if the Host System
	 * can afford more than 150mA, Host Driver should set XPC to 1. Also
	 * the value is meaningful only if Voltage Support in the Capabilities
	 * register is set. The actual current value is 4 times the register
	 * value.
	 */
	max_current_caps = sdhci_readl(host, SDHCI_MAX_CURRENT);
	if (!max_current_caps && !IS_ERR(mmc->supply.vmmc)) {
		int curr = regulator_get_current_limit(mmc->supply.vmmc);
		if (curr > 0) {

			/* convert to SDHCI_MAX_CURRENT format */
			curr = curr/1000;  /* convert to mA */
			curr = curr/SDHCI_MAX_CURRENT_MULTIPLIER;

			curr = min_t(u32, curr, SDHCI_MAX_CURRENT_LIMIT);
			max_current_caps =
				(curr << SDHCI_MAX_CURRENT_330_SHIFT) |
				(curr << SDHCI_MAX_CURRENT_300_SHIFT) |
				(curr << SDHCI_MAX_CURRENT_180_SHIFT);
		}
	}

	if (caps[0] & SDHCI_CAN_VDD_330) {
		ocr_avail |= MMC_VDD_32_33 | MMC_VDD_33_34;

		mmc->max_current_330 = ((max_current_caps &
				   SDHCI_MAX_CURRENT_330_MASK) >>
				   SDHCI_MAX_CURRENT_330_SHIFT) *
				   SDHCI_MAX_CURRENT_MULTIPLIER;
	}
	if (caps[0] & SDHCI_CAN_VDD_300) {
		ocr_avail |= MMC_VDD_29_30 | MMC_VDD_30_31;

		mmc->max_current_300 = ((max_current_caps &
				   SDHCI_MAX_CURRENT_300_MASK) >>
				   SDHCI_MAX_CURRENT_300_SHIFT) *
				   SDHCI_MAX_CURRENT_MULTIPLIER;
	}
	if (caps[0] & SDHCI_CAN_VDD_180) {
		ocr_avail |= MMC_VDD_165_195;

		mmc->max_current_180 = ((max_current_caps &
				   SDHCI_MAX_CURRENT_180_MASK) >>
				   SDHCI_MAX_CURRENT_180_SHIFT) *
				   SDHCI_MAX_CURRENT_MULTIPLIER;
	}

	/* If OCR set by external regulators, use it instead */
	if (mmc->ocr_avail)
		ocr_avail = mmc->ocr_avail;

	if (host->ocr_mask)
		ocr_avail &= host->ocr_mask;

	mmc->ocr_avail = ocr_avail;
	mmc->ocr_avail_sdio = ocr_avail;
	if (host->ocr_avail_sdio)
		mmc->ocr_avail_sdio &= host->ocr_avail_sdio;
	mmc->ocr_avail_sd = ocr_avail;
	if (host->ocr_avail_sd)
		mmc->ocr_avail_sd &= host->ocr_avail_sd;
	else /* normal SD controllers don't support 1.8V */
		mmc->ocr_avail_sd &= ~MMC_VDD_165_195;
	mmc->ocr_avail_mmc = ocr_avail;
	if (host->ocr_avail_mmc)
		mmc->ocr_avail_mmc &= host->ocr_avail_mmc;

	if (mmc->ocr_avail == 0) {
		pr_err("%s: Hardware doesn't report any "
			"support voltages.\n", mmc_hostname(mmc));
		return -ENODEV;
	}

	spin_lock_init(&host->lock);

	/*
	 * Maximum number of segments. Depends on if the hardware
	 * can do scatter/gather or not.
	 */
	if (host->flags & SDHCI_USE_ADMA)
		mmc->max_segs = SDHCI_MAX_SEGS;
	else if (host->flags & SDHCI_USE_SDMA)
		mmc->max_segs = 1;
	else /* PIO */
		mmc->max_segs = SDHCI_MAX_SEGS;

	/*
	 * Maximum number of sectors in one transfer. Limited by DMA boundary
	 * size (512KiB).
	 */
	mmc->max_req_size = 524288;

	/*
	 * Maximum segment size. Could be one segment with the maximum number
	 * of bytes. When doing hardware scatter/gather, each entry cannot
	 * be larger than 64 KiB though.
	 */
	if (host->flags & SDHCI_USE_ADMA) {
		if (host->quirks & SDHCI_QUIRK_BROKEN_ADMA_ZEROLEN_DESC)
			mmc->max_seg_size = 65535;
		else
			mmc->max_seg_size = 65536;
	} else {
		mmc->max_seg_size = mmc->max_req_size;
	}

	/*
	 * Maximum block size. This varies from controller to controller and
	 * is specified in the capabilities register.
	 */
	if (host->quirks & SDHCI_QUIRK_FORCE_BLK_SZ_2048) {
		mmc->max_blk_size = 2;
	} else {
		mmc->max_blk_size = (caps[0] & SDHCI_MAX_BLOCK_MASK) >>
				SDHCI_MAX_BLOCK_SHIFT;
		if (mmc->max_blk_size >= 3) {
			pr_warn("%s: Invalid maximum block size, assuming 512 bytes\n",
				mmc_hostname(mmc));
			mmc->max_blk_size = 0;
		}
	}

	mmc->max_blk_size = 512 << mmc->max_blk_size;

	/*
	 * Maximum block count.
	 */
	mmc->max_blk_count = (host->quirks & SDHCI_QUIRK_NO_MULTIBLOCK) ? 1 : 65535;

	/*
	 * Init tasklets.
	 */
	tasklet_init(&host->finish_tasklet,
		sdhci_tasklet_finish, (unsigned long)host);

	setup_timer(&host->timer, sdhci_timeout_timer, (unsigned long)host);

	if (host->version >= SDHCI_SPEC_300) {
		init_waitqueue_head(&host->buf_ready_int);

		/* Initialize re-tuning timer */
		init_timer(&host->tuning_timer);
		host->tuning_timer.data = (unsigned long)host;
		host->tuning_timer.function = sdhci_tuning_timer;
	}

	sdhci_init(host, 0);

	ret = request_threaded_irq(host->irq, sdhci_irq, sdhci_thread_irq,
				   IRQF_SHARED,	mmc_hostname(mmc), host);
	if (ret) {
		pr_err("%s: Failed to request IRQ %d: %d\n",
		       mmc_hostname(mmc), host->irq, ret);
		goto untasklet;
	}

#ifdef CONFIG_MMC_DEBUG
	sdhci_dumpregs(host);
#endif

#ifdef SDHCI_USE_LEDS_CLASS
	snprintf(host->led_name, sizeof(host->led_name),
		"%s::", mmc_hostname(mmc));
	host->led.name = host->led_name;
	host->led.brightness = LED_OFF;
	host->led.default_trigger = mmc_hostname(mmc);
	host->led.brightness_set = sdhci_led_control;

	ret = led_classdev_register(mmc_dev(mmc), &host->led);
	if (ret) {
		pr_err("%s: Failed to register LED device: %d\n",
		       mmc_hostname(mmc), ret);
		goto reset;
	}
#endif

	mmiowb();

	mmc_add_host(mmc);

	pr_info("%s: SDHCI controller on %s [%s] using %s\n",
		mmc_hostname(mmc), host->hw_name, dev_name(mmc_dev(mmc)),
		(host->flags & SDHCI_USE_ADMA) ?
		(host->flags & SDHCI_USE_64_BIT_DMA) ? "ADMA 64-bit" : "ADMA" :
		(host->flags & SDHCI_USE_SDMA) ? "DMA" : "PIO");

	sdhci_enable_card_detection(host);

	return 0;

#ifdef SDHCI_USE_LEDS_CLASS
reset:
	sdhci_do_reset(host, SDHCI_RESET_ALL);
	sdhci_writel(host, 0, SDHCI_INT_ENABLE);
	sdhci_writel(host, 0, SDHCI_SIGNAL_ENABLE);
	free_irq(host->irq, host);
#endif
untasklet:
	tasklet_kill(&host->finish_tasklet);

	return ret;
}

EXPORT_SYMBOL_GPL(sdhci_add_host);

void sdhci_remove_host(struct sdhci_host *host, int dead)
{
	struct mmc_host *mmc = host->mmc;
	unsigned long flags;

	if (dead) {
		spin_lock_irqsave(&host->lock, flags);

		host->flags |= SDHCI_DEVICE_DEAD;

		if (host->mrq) {
			pr_err("%s: Controller removed during "
				" transfer!\n", mmc_hostname(mmc));

			host->mrq->cmd->error = -ENOMEDIUM;
			tasklet_schedule(&host->finish_tasklet);
		}

		spin_unlock_irqrestore(&host->lock, flags);
	}

	sdhci_disable_card_detection(host);

	mmc_remove_host(mmc);

#ifdef SDHCI_USE_LEDS_CLASS
	led_classdev_unregister(&host->led);
#endif

	if (!dead)
		sdhci_do_reset(host, SDHCI_RESET_ALL);

	sdhci_writel(host, 0, SDHCI_INT_ENABLE);
	sdhci_writel(host, 0, SDHCI_SIGNAL_ENABLE);
	free_irq(host->irq, host);

	del_timer_sync(&host->timer);

	tasklet_kill(&host->finish_tasklet);

	if (!IS_ERR(mmc->supply.vqmmc))
		regulator_disable(mmc->supply.vqmmc);

	if (host->adma_table)
		dma_free_coherent(mmc_dev(mmc), host->adma_table_sz,
				  host->adma_table, host->adma_addr);
	kfree(host->align_buffer);

	host->adma_table = NULL;
	host->align_buffer = NULL;
}

EXPORT_SYMBOL_GPL(sdhci_remove_host);

void sdhci_free_host(struct sdhci_host *host)
{
	mmc_free_host(host->mmc);
}

EXPORT_SYMBOL_GPL(sdhci_free_host);

/*****************************************************************************\
 *                                                                           *
 * Driver init/exit                                                          *
 *                                                                           *
\*****************************************************************************/

static int __init sdhci_drv_init(void)
{
	pr_info(DRIVER_NAME
		": Secure Digital Host Controller Interface driver\n");
	pr_info(DRIVER_NAME ": Copyright(c) Pierre Ossman\n");

	return 0;
}

static void __exit sdhci_drv_exit(void)
{
}

module_init(sdhci_drv_init);
module_exit(sdhci_drv_exit);

module_param(debug_quirks, uint, 0444);
module_param(debug_quirks2, uint, 0444);

MODULE_AUTHOR("Pierre Ossman <pierre@ossman.eu>");
MODULE_DESCRIPTION("Secure Digital Host Controller Interface core driver");
MODULE_LICENSE("GPL");

MODULE_PARM_DESC(debug_quirks, "Force certain quirks.");
MODULE_PARM_DESC(debug_quirks2, "Force certain other quirks.");<|MERGE_RESOLUTION|>--- conflicted
+++ resolved
@@ -2952,11 +2952,7 @@
 			host->flags &= ~SDHCI_USE_ADMA;
 			host->adma_table = NULL;
 			host->align_buffer = NULL;
-<<<<<<< HEAD
-		} else if (host->adma_addr & 3) {
-=======
 		} else if (host->adma_addr & host->align_mask) {
->>>>>>> e529fea9
 			pr_warn("%s: unable to allocate aligned ADMA descriptor\n",
 				mmc_hostname(mmc));
 			host->flags &= ~SDHCI_USE_ADMA;
@@ -3044,21 +3040,12 @@
 
 		if (caps[0] & SDHCI_TIMEOUT_CLK_UNIT)
 			host->timeout_clk *= 1000;
-<<<<<<< HEAD
 
 		mmc->max_busy_timeout = host->ops->get_max_timeout_count ?
 			host->ops->get_max_timeout_count(host) : 1 << 27;
 		mmc->max_busy_timeout /= host->timeout_clk;
 	}
 
-=======
-
-		mmc->max_busy_timeout = host->ops->get_max_timeout_count ?
-			host->ops->get_max_timeout_count(host) : 1 << 27;
-		mmc->max_busy_timeout /= host->timeout_clk;
-	}
-
->>>>>>> e529fea9
 	if (override_timeout_clk)
 		host->timeout_clk = override_timeout_clk;
 
@@ -3132,13 +3119,8 @@
 		/* SD3.0: SDR104 is supported so (for eMMC) the caps2
 		 * field can be promoted to support HS200.
 		 */
-		if (!(host->quirks2 & SDHCI_QUIRK2_BROKEN_HS200)) {
+		if (!(host->quirks2 & SDHCI_QUIRK2_BROKEN_HS200))
 			mmc->caps2 |= MMC_CAP2_HS200;
-			if (IS_ERR(mmc->supply.vqmmc) ||
-					!regulator_is_supported_voltage
-					(mmc->supply.vqmmc, 1100000, 1300000))
-				mmc->caps2 &= ~MMC_CAP2_HS200_1_2V_SDR;
-		}
 	} else if (caps[1] & SDHCI_SUPPORT_SDR50)
 		mmc->caps |= MMC_CAP_UHS_SDR50;
 
