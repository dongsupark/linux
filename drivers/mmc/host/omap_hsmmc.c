/*
 * drivers/mmc/host/omap_hsmmc.c
 *
 * Driver for OMAP2430/3430 MMC controller.
 *
 * Copyright (C) 2007 Texas Instruments.
 *
 * Authors:
 *	Syed Mohammed Khasim	<x0khasim@ti.com>
 *	Madhusudhan		<madhu.cr@ti.com>
 *	Mohit Jalori		<mjalori@ti.com>
 *
 * This file is licensed under the terms of the GNU General Public License
 * version 2. This program is licensed "as is" without any warranty of any
 * kind, whether express or implied.
 */

#include <linux/module.h>
#include <linux/init.h>
#include <linux/kernel.h>
#include <linux/debugfs.h>
#include <linux/seq_file.h>
#include <linux/interrupt.h>
#include <linux/delay.h>
#include <linux/dma-mapping.h>
#include <linux/platform_device.h>
#include <linux/workqueue.h>
#include <linux/timer.h>
#include <linux/clk.h>
#include <linux/mmc/host.h>
#include <linux/mmc/core.h>
#include <linux/mmc/mmc.h>
#include <linux/io.h>
#include <linux/semaphore.h>
#include <linux/gpio.h>
#include <linux/regulator/consumer.h>
#include <linux/pm_runtime.h>
#include <plat/dma.h>
#include <mach/hardware.h>
#include <plat/board.h>
#include <plat/mmc.h>
#include <plat/cpu.h>

/* OMAP HSMMC Host Controller Registers */
#define OMAP_HSMMC_SYSCONFIG	0x0010
#define OMAP_HSMMC_SYSSTATUS	0x0014
#define OMAP_HSMMC_CON		0x002C
#define OMAP_HSMMC_BLK		0x0104
#define OMAP_HSMMC_ARG		0x0108
#define OMAP_HSMMC_CMD		0x010C
#define OMAP_HSMMC_RSP10	0x0110
#define OMAP_HSMMC_RSP32	0x0114
#define OMAP_HSMMC_RSP54	0x0118
#define OMAP_HSMMC_RSP76	0x011C
#define OMAP_HSMMC_DATA		0x0120
#define OMAP_HSMMC_HCTL		0x0128
#define OMAP_HSMMC_SYSCTL	0x012C
#define OMAP_HSMMC_STAT		0x0130
#define OMAP_HSMMC_IE		0x0134
#define OMAP_HSMMC_ISE		0x0138
#define OMAP_HSMMC_CAPA		0x0140

#define VS18			(1 << 26)
#define VS30			(1 << 25)
#define SDVS18			(0x5 << 9)
#define SDVS30			(0x6 << 9)
#define SDVS33			(0x7 << 9)
#define SDVS_MASK		0x00000E00
#define SDVSCLR			0xFFFFF1FF
#define SDVSDET			0x00000400
#define AUTOIDLE		0x1
#define SDBP			(1 << 8)
#define DTO			0xe
#define ICE			0x1
#define ICS			0x2
#define CEN			(1 << 2)
#define CLKD_MASK		0x0000FFC0
#define CLKD_SHIFT		6
#define DTO_MASK		0x000F0000
#define DTO_SHIFT		16
#define INT_EN_MASK		0x307F0033
#define BWR_ENABLE		(1 << 4)
#define BRR_ENABLE		(1 << 5)
#define DTO_ENABLE		(1 << 20)
#define INIT_STREAM		(1 << 1)
#define DP_SELECT		(1 << 21)
#define DDIR			(1 << 4)
#define DMA_EN			0x1
#define MSBS			(1 << 5)
#define BCE			(1 << 1)
#define FOUR_BIT		(1 << 1)
#define DW8			(1 << 5)
#define CC			0x1
#define TC			0x02
#define OD			0x1
#define ERR			(1 << 15)
#define CMD_TIMEOUT		(1 << 16)
#define DATA_TIMEOUT		(1 << 20)
#define CMD_CRC			(1 << 17)
#define DATA_CRC		(1 << 21)
#define CARD_ERR		(1 << 28)
#define STAT_CLEAR		0xFFFFFFFF
#define INIT_STREAM_CMD		0x00000000
#define DUAL_VOLT_OCR_BIT	7
#define SRC			(1 << 25)
#define SRD			(1 << 26)
#define SOFTRESET		(1 << 1)
#define RESETDONE		(1 << 0)

/*
 * FIXME: Most likely all the data using these _DEVID defines should come
 * from the platform_data, or implemented in controller and slot specific
 * functions.
 */
#define OMAP_MMC1_DEVID		0
#define OMAP_MMC2_DEVID		1
#define OMAP_MMC3_DEVID		2
#define OMAP_MMC4_DEVID		3
#define OMAP_MMC5_DEVID		4

#define MMC_AUTOSUSPEND_DELAY	100
#define MMC_TIMEOUT_MS		20
#define OMAP_MMC_MASTER_CLOCK	96000000
#define OMAP_MMC_MIN_CLOCK	400000
#define OMAP_MMC_MAX_CLOCK	52000000
#define DRIVER_NAME		"omap_hsmmc"

/*
 * One controller can have multiple slots, like on some omap boards using
 * omap.c controller driver. Luckily this is not currently done on any known
 * omap_hsmmc.c device.
 */
#define mmc_slot(host)		(host->pdata->slots[host->slot_id])

/*
 * MMC Host controller read/write API's
 */
#define OMAP_HSMMC_READ(base, reg)	\
	__raw_readl((base) + OMAP_HSMMC_##reg)

#define OMAP_HSMMC_WRITE(base, reg, val) \
	__raw_writel((val), (base) + OMAP_HSMMC_##reg)

struct omap_hsmmc_next {
	unsigned int	dma_len;
	s32		cookie;
};

struct omap_hsmmc_host {
	struct	device		*dev;
	struct	mmc_host	*mmc;
	struct	mmc_request	*mrq;
	struct	mmc_command	*cmd;
	struct	mmc_data	*data;
	struct	clk		*fclk;
	struct	clk		*dbclk;
	/*
	 * vcc == configured supply
	 * vcc_aux == optional
	 *   -	MMC1, supply for DAT4..DAT7
	 *   -	MMC2/MMC2, external level shifter voltage supply, for
	 *	chip (SDIO, eMMC, etc) or transceiver (MMC2 only)
	 */
	struct	regulator	*vcc;
	struct	regulator	*vcc_aux;
	struct	work_struct	mmc_carddetect_work;
	void	__iomem		*base;
	resource_size_t		mapbase;
	spinlock_t		irq_lock; /* Prevent races with irq handler */
	unsigned int		id;
	unsigned int		dma_len;
	unsigned int		dma_sg_idx;
	unsigned char		bus_mode;
	unsigned char		power_mode;
	u32			*buffer;
	u32			bytesleft;
	int			suspended;
	int			irq;
	int			use_dma, dma_ch;
	int			dma_line_tx, dma_line_rx;
	int			slot_id;
	int			got_dbclk;
	int			response_busy;
	int			context_loss;
	int			dpm_state;
	int			vdd;
	int			protect_card;
	int			reqs_blocked;
	int			use_reg;
	int			req_in_progress;
	struct omap_hsmmc_next	next_data;

	struct	omap_mmc_platform_data	*pdata;
};

static int omap_hsmmc_card_detect(struct device *dev, int slot)
{
	struct omap_mmc_platform_data *mmc = dev->platform_data;

	/* NOTE: assumes card detect signal is active-low */
	return !gpio_get_value_cansleep(mmc->slots[0].switch_pin);
}

static int omap_hsmmc_get_wp(struct device *dev, int slot)
{
	struct omap_mmc_platform_data *mmc = dev->platform_data;

	/* NOTE: assumes write protect signal is active-high */
	return gpio_get_value_cansleep(mmc->slots[0].gpio_wp);
}

static int omap_hsmmc_get_cover_state(struct device *dev, int slot)
{
	struct omap_mmc_platform_data *mmc = dev->platform_data;

	/* NOTE: assumes card detect signal is active-low */
	return !gpio_get_value_cansleep(mmc->slots[0].switch_pin);
}

#ifdef CONFIG_PM

static int omap_hsmmc_suspend_cdirq(struct device *dev, int slot)
{
	struct omap_mmc_platform_data *mmc = dev->platform_data;

	disable_irq(mmc->slots[0].card_detect_irq);
	return 0;
}

static int omap_hsmmc_resume_cdirq(struct device *dev, int slot)
{
	struct omap_mmc_platform_data *mmc = dev->platform_data;

	enable_irq(mmc->slots[0].card_detect_irq);
	return 0;
}

#else

#define omap_hsmmc_suspend_cdirq	NULL
#define omap_hsmmc_resume_cdirq		NULL

#endif

#ifdef CONFIG_REGULATOR

static int omap_hsmmc_1_set_power(struct device *dev, int slot, int power_on,
				  int vdd)
{
	struct omap_hsmmc_host *host =
		platform_get_drvdata(to_platform_device(dev));
	int ret;

	if (mmc_slot(host).before_set_reg)
		mmc_slot(host).before_set_reg(dev, slot, power_on, vdd);

	if (power_on)
		ret = mmc_regulator_set_ocr(host->mmc, host->vcc, vdd);
	else
		ret = mmc_regulator_set_ocr(host->mmc, host->vcc, 0);

	if (mmc_slot(host).after_set_reg)
		mmc_slot(host).after_set_reg(dev, slot, power_on, vdd);

	return ret;
}

static int omap_hsmmc_235_set_power(struct device *dev, int slot, int power_on,
				   int vdd)
{
	struct omap_hsmmc_host *host =
		platform_get_drvdata(to_platform_device(dev));
	int ret = 0;

	/*
	 * If we don't see a Vcc regulator, assume it's a fixed
	 * voltage always-on regulator.
	 */
	if (!host->vcc)
		return 0;

	if (mmc_slot(host).before_set_reg)
		mmc_slot(host).before_set_reg(dev, slot, power_on, vdd);

	/*
	 * Assume Vcc regulator is used only to power the card ... OMAP
	 * VDDS is used to power the pins, optionally with a transceiver to
	 * support cards using voltages other than VDDS (1.8V nominal).  When a
	 * transceiver is used, DAT3..7 are muxed as transceiver control pins.
	 *
	 * In some cases this regulator won't support enable/disable;
	 * e.g. it's a fixed rail for a WLAN chip.
	 *
	 * In other cases vcc_aux switches interface power.  Example, for
	 * eMMC cards it represents VccQ.  Sometimes transceivers or SDIO
	 * chips/cards need an interface voltage rail too.
	 */
	if (power_on) {
		ret = mmc_regulator_set_ocr(host->mmc, host->vcc, vdd);
		/* Enable interface voltage rail, if needed */
		if (ret == 0 && host->vcc_aux) {
			ret = regulator_enable(host->vcc_aux);
			if (ret < 0)
				ret = mmc_regulator_set_ocr(host->mmc,
							host->vcc, 0);
		}
	} else {
		/* Shut down the rail */
		if (host->vcc_aux)
			ret = regulator_disable(host->vcc_aux);
		if (!ret) {
			/* Then proceed to shut down the local regulator */
			ret = mmc_regulator_set_ocr(host->mmc,
						host->vcc, 0);
		}
	}

	if (mmc_slot(host).after_set_reg)
		mmc_slot(host).after_set_reg(dev, slot, power_on, vdd);

	return ret;
}

static int omap_hsmmc_4_set_power(struct device *dev, int slot, int power_on,
					int vdd)
{
	return 0;
}

static int omap_hsmmc_1_set_sleep(struct device *dev, int slot, int sleep,
				  int vdd, int cardsleep)
{
	struct omap_hsmmc_host *host =
		platform_get_drvdata(to_platform_device(dev));
	int mode = sleep ? REGULATOR_MODE_STANDBY : REGULATOR_MODE_NORMAL;

	return regulator_set_mode(host->vcc, mode);
}

static int omap_hsmmc_235_set_sleep(struct device *dev, int slot, int sleep,
				   int vdd, int cardsleep)
{
	struct omap_hsmmc_host *host =
		platform_get_drvdata(to_platform_device(dev));
	int err, mode;

	/*
	 * If we don't see a Vcc regulator, assume it's a fixed
	 * voltage always-on regulator.
	 */
	if (!host->vcc)
		return 0;

	mode = sleep ? REGULATOR_MODE_STANDBY : REGULATOR_MODE_NORMAL;

	if (!host->vcc_aux)
		return regulator_set_mode(host->vcc, mode);

	if (cardsleep) {
		/* VCC can be turned off if card is asleep */
		if (sleep)
			err = mmc_regulator_set_ocr(host->mmc, host->vcc, 0);
		else
			err = mmc_regulator_set_ocr(host->mmc, host->vcc, vdd);
	} else
		err = regulator_set_mode(host->vcc, mode);
	if (err)
		return err;

	if (!mmc_slot(host).vcc_aux_disable_is_sleep)
		return regulator_set_mode(host->vcc_aux, mode);

	if (sleep)
		return regulator_disable(host->vcc_aux);
	else
		return regulator_enable(host->vcc_aux);
}

static int omap_hsmmc_4_set_sleep(struct device *dev, int slot, int sleep,
					int vdd, int cardsleep)
{
	return 0;
}

static int omap_hsmmc_reg_get(struct omap_hsmmc_host *host)
{
	struct regulator *reg;
	int ret = 0;
	int ocr_value = 0;

	switch (host->id) {
	case OMAP_MMC1_DEVID:
		/* On-chip level shifting via PBIAS0/PBIAS1 */
		mmc_slot(host).set_power = omap_hsmmc_1_set_power;
		mmc_slot(host).set_sleep = omap_hsmmc_1_set_sleep;
		break;
	case OMAP_MMC2_DEVID:
	case OMAP_MMC3_DEVID:
	case OMAP_MMC5_DEVID:
		/* Off-chip level shifting, or none */
		mmc_slot(host).set_power = omap_hsmmc_235_set_power;
		mmc_slot(host).set_sleep = omap_hsmmc_235_set_sleep;
		break;
	case OMAP_MMC4_DEVID:
		mmc_slot(host).set_power = omap_hsmmc_4_set_power;
		mmc_slot(host).set_sleep = omap_hsmmc_4_set_sleep;
	default:
		pr_err("MMC%d configuration not supported!\n", host->id);
		return -EINVAL;
	}

	reg = regulator_get(host->dev, "vmmc");
	if (IS_ERR(reg)) {
		dev_dbg(host->dev, "vmmc regulator missing\n");
		/*
		* HACK: until fixed.c regulator is usable,
		* we don't require a main regulator
		* for MMC2 or MMC3
		*/
		if (host->id == OMAP_MMC1_DEVID) {
			ret = PTR_ERR(reg);
			goto err;
		}
	} else {
		host->vcc = reg;
		ocr_value = mmc_regulator_get_ocrmask(reg);
		if (!mmc_slot(host).ocr_mask) {
			mmc_slot(host).ocr_mask = ocr_value;
		} else {
			if (!(mmc_slot(host).ocr_mask & ocr_value)) {
				pr_err("MMC%d ocrmask %x is not supported\n",
					host->id, mmc_slot(host).ocr_mask);
				mmc_slot(host).ocr_mask = 0;
				return -EINVAL;
			}
		}

		/* Allow an aux regulator */
		reg = regulator_get(host->dev, "vmmc_aux");
		host->vcc_aux = IS_ERR(reg) ? NULL : reg;

		/* For eMMC do not power off when not in sleep state */
		if (mmc_slot(host).no_regulator_off_init)
			return 0;
		/*
		* UGLY HACK:  workaround regulator framework bugs.
		* When the bootloader leaves a supply active, it's
		* initialized with zero usecount ... and we can't
		* disable it without first enabling it.  Until the
		* framework is fixed, we need a workaround like this
		* (which is safe for MMC, but not in general).
		*/
		if (regulator_is_enabled(host->vcc) > 0 ||
		    (host->vcc_aux && regulator_is_enabled(host->vcc_aux))) {
			int vdd = ffs(mmc_slot(host).ocr_mask) - 1;

			mmc_slot(host).set_power(host->dev, host->slot_id,
						 1, vdd);
			mmc_slot(host).set_power(host->dev, host->slot_id,
						 0, 0);
		}
	}

	return 0;

err:
	mmc_slot(host).set_power = NULL;
	mmc_slot(host).set_sleep = NULL;
	return ret;
}

static void omap_hsmmc_reg_put(struct omap_hsmmc_host *host)
{
	regulator_put(host->vcc);
	regulator_put(host->vcc_aux);
	mmc_slot(host).set_power = NULL;
	mmc_slot(host).set_sleep = NULL;
}

static inline int omap_hsmmc_have_reg(void)
{
	return 1;
}

#else

static inline int omap_hsmmc_reg_get(struct omap_hsmmc_host *host)
{
	return -EINVAL;
}

static inline void omap_hsmmc_reg_put(struct omap_hsmmc_host *host)
{
}

static inline int omap_hsmmc_have_reg(void)
{
	return 0;
}

#endif

static int omap_hsmmc_gpio_init(struct omap_mmc_platform_data *pdata)
{
	int ret;

	if (gpio_is_valid(pdata->slots[0].switch_pin)) {
		if (pdata->slots[0].cover)
			pdata->slots[0].get_cover_state =
					omap_hsmmc_get_cover_state;
		else
			pdata->slots[0].card_detect = omap_hsmmc_card_detect;
		pdata->slots[0].card_detect_irq =
				gpio_to_irq(pdata->slots[0].switch_pin);
		ret = gpio_request(pdata->slots[0].switch_pin, "mmc_cd");
		if (ret)
			return ret;
		ret = gpio_direction_input(pdata->slots[0].switch_pin);
		if (ret)
			goto err_free_sp;
	} else
		pdata->slots[0].switch_pin = -EINVAL;

	if (gpio_is_valid(pdata->slots[0].gpio_wp)) {
		pdata->slots[0].get_ro = omap_hsmmc_get_wp;
		ret = gpio_request(pdata->slots[0].gpio_wp, "mmc_wp");
		if (ret)
			goto err_free_cd;
		ret = gpio_direction_input(pdata->slots[0].gpio_wp);
		if (ret)
			goto err_free_wp;
	} else
		pdata->slots[0].gpio_wp = -EINVAL;

	return 0;

err_free_wp:
	gpio_free(pdata->slots[0].gpio_wp);
err_free_cd:
	if (gpio_is_valid(pdata->slots[0].switch_pin))
err_free_sp:
		gpio_free(pdata->slots[0].switch_pin);
	return ret;
}

static void omap_hsmmc_gpio_free(struct omap_mmc_platform_data *pdata)
{
	if (gpio_is_valid(pdata->slots[0].gpio_wp))
		gpio_free(pdata->slots[0].gpio_wp);
	if (gpio_is_valid(pdata->slots[0].switch_pin))
		gpio_free(pdata->slots[0].switch_pin);
}

/*
 * Start clock to the card
 */
static void omap_hsmmc_start_clock(struct omap_hsmmc_host *host)
{
	OMAP_HSMMC_WRITE(host->base, SYSCTL,
		OMAP_HSMMC_READ(host->base, SYSCTL) | CEN);
}

/*
 * Stop clock to the card
 */
static void omap_hsmmc_stop_clock(struct omap_hsmmc_host *host)
{
	OMAP_HSMMC_WRITE(host->base, SYSCTL,
		OMAP_HSMMC_READ(host->base, SYSCTL) & ~CEN);
	if ((OMAP_HSMMC_READ(host->base, SYSCTL) & CEN) != 0x0)
		dev_dbg(mmc_dev(host->mmc), "MMC Clock is not stoped\n");
}

static void omap_hsmmc_enable_irq(struct omap_hsmmc_host *host,
				  struct mmc_command *cmd)
{
	unsigned int irq_mask;

	if (host->use_dma)
		irq_mask = INT_EN_MASK & ~(BRR_ENABLE | BWR_ENABLE);
	else
		irq_mask = INT_EN_MASK;

	/* Disable timeout for erases */
	if (cmd->opcode == MMC_ERASE)
		irq_mask &= ~DTO_ENABLE;

	OMAP_HSMMC_WRITE(host->base, STAT, STAT_CLEAR);
	OMAP_HSMMC_WRITE(host->base, ISE, irq_mask);
	OMAP_HSMMC_WRITE(host->base, IE, irq_mask);
}

static void omap_hsmmc_disable_irq(struct omap_hsmmc_host *host)
{
	OMAP_HSMMC_WRITE(host->base, ISE, 0);
	OMAP_HSMMC_WRITE(host->base, IE, 0);
	OMAP_HSMMC_WRITE(host->base, STAT, STAT_CLEAR);
}

/* Calculate divisor for the given clock frequency */
static u16 calc_divisor(struct mmc_ios *ios)
{
	u16 dsor = 0;

	if (ios->clock) {
		dsor = DIV_ROUND_UP(OMAP_MMC_MASTER_CLOCK, ios->clock);
		if (dsor > 250)
			dsor = 250;
	}

	return dsor;
}

static void omap_hsmmc_set_clock(struct omap_hsmmc_host *host)
{
	struct mmc_ios *ios = &host->mmc->ios;
	unsigned long regval;
	unsigned long timeout;

	dev_dbg(mmc_dev(host->mmc), "Set clock to %uHz\n", ios->clock);

	omap_hsmmc_stop_clock(host);

	regval = OMAP_HSMMC_READ(host->base, SYSCTL);
	regval = regval & ~(CLKD_MASK | DTO_MASK);
	regval = regval | (calc_divisor(ios) << 6) | (DTO << 16);
	OMAP_HSMMC_WRITE(host->base, SYSCTL, regval);
	OMAP_HSMMC_WRITE(host->base, SYSCTL,
		OMAP_HSMMC_READ(host->base, SYSCTL) | ICE);

	/* Wait till the ICS bit is set */
	timeout = jiffies + msecs_to_jiffies(MMC_TIMEOUT_MS);
	while ((OMAP_HSMMC_READ(host->base, SYSCTL) & ICS) != ICS
		&& time_before(jiffies, timeout))
		cpu_relax();

	omap_hsmmc_start_clock(host);
}

static void omap_hsmmc_set_bus_width(struct omap_hsmmc_host *host)
{
	struct mmc_ios *ios = &host->mmc->ios;
	u32 con;

	con = OMAP_HSMMC_READ(host->base, CON);
	switch (ios->bus_width) {
	case MMC_BUS_WIDTH_8:
		OMAP_HSMMC_WRITE(host->base, CON, con | DW8);
		break;
	case MMC_BUS_WIDTH_4:
		OMAP_HSMMC_WRITE(host->base, CON, con & ~DW8);
		OMAP_HSMMC_WRITE(host->base, HCTL,
			OMAP_HSMMC_READ(host->base, HCTL) | FOUR_BIT);
		break;
	case MMC_BUS_WIDTH_1:
		OMAP_HSMMC_WRITE(host->base, CON, con & ~DW8);
		OMAP_HSMMC_WRITE(host->base, HCTL,
			OMAP_HSMMC_READ(host->base, HCTL) & ~FOUR_BIT);
		break;
	}
}

static void omap_hsmmc_set_bus_mode(struct omap_hsmmc_host *host)
{
	struct mmc_ios *ios = &host->mmc->ios;
	u32 con;

	con = OMAP_HSMMC_READ(host->base, CON);
	if (ios->bus_mode == MMC_BUSMODE_OPENDRAIN)
		OMAP_HSMMC_WRITE(host->base, CON, con | OD);
	else
		OMAP_HSMMC_WRITE(host->base, CON, con & ~OD);
}

#ifdef CONFIG_PM

/*
 * Restore the MMC host context, if it was lost as result of a
 * power state change.
 */
static int omap_hsmmc_context_restore(struct omap_hsmmc_host *host)
{
	struct mmc_ios *ios = &host->mmc->ios;
	struct omap_mmc_platform_data *pdata = host->pdata;
	int context_loss = 0;
	u32 hctl, capa;
	unsigned long timeout;

	if (pdata->get_context_loss_count) {
		context_loss = pdata->get_context_loss_count(host->dev);
		if (context_loss < 0)
			return 1;
	}

	dev_dbg(mmc_dev(host->mmc), "context was %slost\n",
		context_loss == host->context_loss ? "not " : "");
	if (host->context_loss == context_loss)
		return 1;

	/* Wait for hardware reset */
	timeout = jiffies + msecs_to_jiffies(MMC_TIMEOUT_MS);
	while ((OMAP_HSMMC_READ(host->base, SYSSTATUS) & RESETDONE) != RESETDONE
		&& time_before(jiffies, timeout))
		;

	/* Do software reset */
	OMAP_HSMMC_WRITE(host->base, SYSCONFIG, SOFTRESET);
	timeout = jiffies + msecs_to_jiffies(MMC_TIMEOUT_MS);
	while ((OMAP_HSMMC_READ(host->base, SYSSTATUS) & RESETDONE) != RESETDONE
		&& time_before(jiffies, timeout))
		;

	OMAP_HSMMC_WRITE(host->base, SYSCONFIG,
			OMAP_HSMMC_READ(host->base, SYSCONFIG) | AUTOIDLE);

	if (host->id == OMAP_MMC1_DEVID) {
		if (host->power_mode != MMC_POWER_OFF &&
		    (1 << ios->vdd) <= MMC_VDD_23_24)
			hctl = SDVS18;
		else
			hctl = SDVS30;
		capa = VS30 | VS18;
	} else {
		hctl = SDVS18;
		capa = VS18;
	}

	OMAP_HSMMC_WRITE(host->base, HCTL,
			OMAP_HSMMC_READ(host->base, HCTL) | hctl);

	OMAP_HSMMC_WRITE(host->base, CAPA,
			OMAP_HSMMC_READ(host->base, CAPA) | capa);

	OMAP_HSMMC_WRITE(host->base, HCTL,
			OMAP_HSMMC_READ(host->base, HCTL) | SDBP);

	timeout = jiffies + msecs_to_jiffies(MMC_TIMEOUT_MS);
	while ((OMAP_HSMMC_READ(host->base, HCTL) & SDBP) != SDBP
		&& time_before(jiffies, timeout))
		;

	omap_hsmmc_disable_irq(host);

	/* Do not initialize card-specific things if the power is off */
	if (host->power_mode == MMC_POWER_OFF)
		goto out;

	omap_hsmmc_set_bus_width(host);

	omap_hsmmc_set_clock(host);

	omap_hsmmc_set_bus_mode(host);

out:
	host->context_loss = context_loss;

	dev_dbg(mmc_dev(host->mmc), "context is restored\n");
	return 0;
}

/*
 * Save the MMC host context (store the number of power state changes so far).
 */
static void omap_hsmmc_context_save(struct omap_hsmmc_host *host)
{
	struct omap_mmc_platform_data *pdata = host->pdata;
	int context_loss;

	if (pdata->get_context_loss_count) {
		context_loss = pdata->get_context_loss_count(host->dev);
		if (context_loss < 0)
			return;
		host->context_loss = context_loss;
	}
}

#else

static int omap_hsmmc_context_restore(struct omap_hsmmc_host *host)
{
	return 0;
}

static void omap_hsmmc_context_save(struct omap_hsmmc_host *host)
{
}

#endif

/*
 * Send init stream sequence to card
 * before sending IDLE command
 */
static void send_init_stream(struct omap_hsmmc_host *host)
{
	int reg = 0;
	unsigned long timeout;

	if (host->protect_card)
		return;

	disable_irq(host->irq);

	OMAP_HSMMC_WRITE(host->base, IE, INT_EN_MASK);
	OMAP_HSMMC_WRITE(host->base, CON,
		OMAP_HSMMC_READ(host->base, CON) | INIT_STREAM);
	OMAP_HSMMC_WRITE(host->base, CMD, INIT_STREAM_CMD);

	timeout = jiffies + msecs_to_jiffies(MMC_TIMEOUT_MS);
	while ((reg != CC) && time_before(jiffies, timeout))
		reg = OMAP_HSMMC_READ(host->base, STAT) & CC;

	OMAP_HSMMC_WRITE(host->base, CON,
		OMAP_HSMMC_READ(host->base, CON) & ~INIT_STREAM);

	OMAP_HSMMC_WRITE(host->base, STAT, STAT_CLEAR);
	OMAP_HSMMC_READ(host->base, STAT);

	enable_irq(host->irq);
}

static inline
int omap_hsmmc_cover_is_closed(struct omap_hsmmc_host *host)
{
	int r = 1;

	if (mmc_slot(host).get_cover_state)
		r = mmc_slot(host).get_cover_state(host->dev, host->slot_id);
	return r;
}

static ssize_t
omap_hsmmc_show_cover_switch(struct device *dev, struct device_attribute *attr,
			   char *buf)
{
	struct mmc_host *mmc = container_of(dev, struct mmc_host, class_dev);
	struct omap_hsmmc_host *host = mmc_priv(mmc);

	return sprintf(buf, "%s\n",
			omap_hsmmc_cover_is_closed(host) ? "closed" : "open");
}

static DEVICE_ATTR(cover_switch, S_IRUGO, omap_hsmmc_show_cover_switch, NULL);

static ssize_t
omap_hsmmc_show_slot_name(struct device *dev, struct device_attribute *attr,
			char *buf)
{
	struct mmc_host *mmc = container_of(dev, struct mmc_host, class_dev);
	struct omap_hsmmc_host *host = mmc_priv(mmc);

	return sprintf(buf, "%s\n", mmc_slot(host).name);
}

static DEVICE_ATTR(slot_name, S_IRUGO, omap_hsmmc_show_slot_name, NULL);

/*
 * Configure the response type and send the cmd.
 */
static void
omap_hsmmc_start_command(struct omap_hsmmc_host *host, struct mmc_command *cmd,
	struct mmc_data *data)
{
	int cmdreg = 0, resptype = 0, cmdtype = 0;

	dev_dbg(mmc_dev(host->mmc), "%s: CMD%d, argument 0x%08x\n",
		mmc_hostname(host->mmc), cmd->opcode, cmd->arg);
	host->cmd = cmd;

	omap_hsmmc_enable_irq(host, cmd);

	host->response_busy = 0;
	if (cmd->flags & MMC_RSP_PRESENT) {
		if (cmd->flags & MMC_RSP_136)
			resptype = 1;
		else if (cmd->flags & MMC_RSP_BUSY) {
			resptype = 3;
			host->response_busy = 1;
		} else
			resptype = 2;
	}

	/*
	 * Unlike OMAP1 controller, the cmdtype does not seem to be based on
	 * ac, bc, adtc, bcr. Only commands ending an open ended transfer need
	 * a val of 0x3, rest 0x0.
	 */
	if (cmd == host->mrq->stop)
		cmdtype = 0x3;

	cmdreg = (cmd->opcode << 24) | (resptype << 16) | (cmdtype << 22);

	if (data) {
		cmdreg |= DP_SELECT | MSBS | BCE;
		if (data->flags & MMC_DATA_READ)
			cmdreg |= DDIR;
		else
			cmdreg &= ~(DDIR);
	}

	if (host->use_dma)
		cmdreg |= DMA_EN;

	host->req_in_progress = 1;

	OMAP_HSMMC_WRITE(host->base, ARG, cmd->arg);
	OMAP_HSMMC_WRITE(host->base, CMD, cmdreg);
}

static int
omap_hsmmc_get_dma_dir(struct omap_hsmmc_host *host, struct mmc_data *data)
{
	if (data->flags & MMC_DATA_WRITE)
		return DMA_TO_DEVICE;
	else
		return DMA_FROM_DEVICE;
}

static void omap_hsmmc_request_done(struct omap_hsmmc_host *host, struct mmc_request *mrq)
{
	int dma_ch;

	spin_lock(&host->irq_lock);
	host->req_in_progress = 0;
	dma_ch = host->dma_ch;
	spin_unlock(&host->irq_lock);

	omap_hsmmc_disable_irq(host);
	/* Do not complete the request if DMA is still in progress */
	if (mrq->data && host->use_dma && dma_ch != -1)
		return;
	host->mrq = NULL;
	mmc_request_done(host->mmc, mrq);
}

/*
 * Notify the transfer complete to MMC core
 */
static void
omap_hsmmc_xfer_done(struct omap_hsmmc_host *host, struct mmc_data *data)
{
	if (!data) {
		struct mmc_request *mrq = host->mrq;

		/* TC before CC from CMD6 - don't know why, but it happens */
		if (host->cmd && host->cmd->opcode == 6 &&
		    host->response_busy) {
			host->response_busy = 0;
			return;
		}

		omap_hsmmc_request_done(host, mrq);
		return;
	}

	host->data = NULL;

	if (!data->error)
		data->bytes_xfered += data->blocks * (data->blksz);
	else
		data->bytes_xfered = 0;

	if (!data->stop) {
		omap_hsmmc_request_done(host, data->mrq);
		return;
	}
	omap_hsmmc_start_command(host, data->stop, NULL);
}

/*
 * Notify the core about command completion
 */
static void
omap_hsmmc_cmd_done(struct omap_hsmmc_host *host, struct mmc_command *cmd)
{
	host->cmd = NULL;

	if (cmd->flags & MMC_RSP_PRESENT) {
		if (cmd->flags & MMC_RSP_136) {
			/* response type 2 */
			cmd->resp[3] = OMAP_HSMMC_READ(host->base, RSP10);
			cmd->resp[2] = OMAP_HSMMC_READ(host->base, RSP32);
			cmd->resp[1] = OMAP_HSMMC_READ(host->base, RSP54);
			cmd->resp[0] = OMAP_HSMMC_READ(host->base, RSP76);
		} else {
			/* response types 1, 1b, 3, 4, 5, 6 */
			cmd->resp[0] = OMAP_HSMMC_READ(host->base, RSP10);
		}
	}
	if ((host->data == NULL && !host->response_busy) || cmd->error)
		omap_hsmmc_request_done(host, cmd->mrq);
}

/*
 * DMA clean up for command errors
 */
static void omap_hsmmc_dma_cleanup(struct omap_hsmmc_host *host, int errno)
{
	int dma_ch;

	host->data->error = errno;

	spin_lock(&host->irq_lock);
	dma_ch = host->dma_ch;
	host->dma_ch = -1;
	spin_unlock(&host->irq_lock);

	if (host->use_dma && dma_ch != -1) {
		dma_unmap_sg(mmc_dev(host->mmc), host->data->sg,
			host->data->sg_len,
			omap_hsmmc_get_dma_dir(host, host->data));
		omap_free_dma(dma_ch);
	}
	host->data = NULL;
}

/*
 * Readable error output
 */
#ifdef CONFIG_MMC_DEBUG
static void omap_hsmmc_dbg_report_irq(struct omap_hsmmc_host *host, u32 status)
{
	/* --- means reserved bit without definition at documentation */
	static const char *omap_hsmmc_status_bits[] = {
		"CC"  , "TC"  , "BGE", "---", "BWR" , "BRR" , "---" , "---" ,
		"CIRQ",	"OBI" , "---", "---", "---" , "---" , "---" , "ERRI",
		"CTO" , "CCRC", "CEB", "CIE", "DTO" , "DCRC", "DEB" , "---" ,
		"ACE" , "---" , "---", "---", "CERR", "BADA", "---" , "---"
	};
	char res[256];
	char *buf = res;
	int len, i;

	len = sprintf(buf, "MMC IRQ 0x%x :", status);
	buf += len;

	for (i = 0; i < ARRAY_SIZE(omap_hsmmc_status_bits); i++)
		if (status & (1 << i)) {
			len = sprintf(buf, " %s", omap_hsmmc_status_bits[i]);
			buf += len;
		}

	dev_dbg(mmc_dev(host->mmc), "%s\n", res);
}
#else
static inline void omap_hsmmc_dbg_report_irq(struct omap_hsmmc_host *host,
					     u32 status)
{
}
#endif  /* CONFIG_MMC_DEBUG */

/*
 * MMC controller internal state machines reset
 *
 * Used to reset command or data internal state machines, using respectively
 *  SRC or SRD bit of SYSCTL register
 * Can be called from interrupt context
 */
static inline void omap_hsmmc_reset_controller_fsm(struct omap_hsmmc_host *host,
						   unsigned long bit)
{
	unsigned long i = 0;
	unsigned long limit = (loops_per_jiffy *
				msecs_to_jiffies(MMC_TIMEOUT_MS));

	OMAP_HSMMC_WRITE(host->base, SYSCTL,
			 OMAP_HSMMC_READ(host->base, SYSCTL) | bit);

	/*
	 * OMAP4 ES2 and greater has an updated reset logic.
	 * Monitor a 0->1 transition first
	 */
	if (mmc_slot(host).features & HSMMC_HAS_UPDATED_RESET) {
		while ((!(OMAP_HSMMC_READ(host->base, SYSCTL) & bit))
					&& (i++ < limit))
			cpu_relax();
	}
	i = 0;

	while ((OMAP_HSMMC_READ(host->base, SYSCTL) & bit) &&
		(i++ < limit))
		cpu_relax();

	if (OMAP_HSMMC_READ(host->base, SYSCTL) & bit)
		dev_err(mmc_dev(host->mmc),
			"Timeout waiting on controller reset in %s\n",
			__func__);
}

static void omap_hsmmc_do_irq(struct omap_hsmmc_host *host, int status)
{
	struct mmc_data *data;
	int end_cmd = 0, end_trans = 0;

	if (!host->req_in_progress) {
		do {
			OMAP_HSMMC_WRITE(host->base, STAT, status);
			/* Flush posted write */
			status = OMAP_HSMMC_READ(host->base, STAT);
		} while (status & INT_EN_MASK);
		return;
	}

	data = host->data;
	dev_dbg(mmc_dev(host->mmc), "IRQ Status is %x\n", status);

	if (status & ERR) {
		omap_hsmmc_dbg_report_irq(host, status);
		if ((status & CMD_TIMEOUT) ||
			(status & CMD_CRC)) {
			if (host->cmd) {
				if (status & CMD_TIMEOUT) {
					omap_hsmmc_reset_controller_fsm(host,
									SRC);
					host->cmd->error = -ETIMEDOUT;
				} else {
					host->cmd->error = -EILSEQ;
				}
				end_cmd = 1;
			}
			if (host->data || host->response_busy) {
				if (host->data)
					omap_hsmmc_dma_cleanup(host,
								-ETIMEDOUT);
				host->response_busy = 0;
				omap_hsmmc_reset_controller_fsm(host, SRD);
			}
		}
		if ((status & DATA_TIMEOUT) ||
			(status & DATA_CRC)) {
			if (host->data || host->response_busy) {
				int err = (status & DATA_TIMEOUT) ?
						-ETIMEDOUT : -EILSEQ;

				if (host->data)
					omap_hsmmc_dma_cleanup(host, err);
				else
					host->mrq->cmd->error = err;
				host->response_busy = 0;
				omap_hsmmc_reset_controller_fsm(host, SRD);
				end_trans = 1;
			}
		}
		if (status & CARD_ERR) {
			dev_dbg(mmc_dev(host->mmc),
				"Ignoring card err CMD%d\n", host->cmd->opcode);
			if (host->cmd)
				end_cmd = 1;
			if (host->data)
				end_trans = 1;
		}
	}

	OMAP_HSMMC_WRITE(host->base, STAT, status);

	if (end_cmd || ((status & CC) && host->cmd))
		omap_hsmmc_cmd_done(host, host->cmd);
	if ((end_trans || (status & TC)) && host->mrq)
		omap_hsmmc_xfer_done(host, data);
}

/*
 * MMC controller IRQ handler
 */
static irqreturn_t omap_hsmmc_irq(int irq, void *dev_id)
{
	struct omap_hsmmc_host *host = dev_id;
	int status;

	status = OMAP_HSMMC_READ(host->base, STAT);
	do {
		omap_hsmmc_do_irq(host, status);
		/* Flush posted write */
		status = OMAP_HSMMC_READ(host->base, STAT);
	} while (status & INT_EN_MASK);

	return IRQ_HANDLED;
}

static void set_sd_bus_power(struct omap_hsmmc_host *host)
{
	unsigned long i;

	OMAP_HSMMC_WRITE(host->base, HCTL,
			 OMAP_HSMMC_READ(host->base, HCTL) | SDBP);
	for (i = 0; i < loops_per_jiffy; i++) {
		if (OMAP_HSMMC_READ(host->base, HCTL) & SDBP)
			break;
		cpu_relax();
	}
}

/*
 * Switch MMC interface voltage ... only relevant for MMC1.
 *
 * MMC2 and MMC3 use fixed 1.8V levels, and maybe a transceiver.
 * The MMC2 transceiver controls are used instead of DAT4..DAT7.
 * Some chips, like eMMC ones, use internal transceivers.
 */
static int omap_hsmmc_switch_opcond(struct omap_hsmmc_host *host, int vdd)
{
	u32 reg_val = 0;
	int ret;

	/* Disable the clocks */
	pm_runtime_put_sync(host->dev);
	if (host->got_dbclk)
		clk_disable(host->dbclk);

	/* Turn the power off */
	ret = mmc_slot(host).set_power(host->dev, host->slot_id, 0, 0);

	/* Turn the power ON with given VDD 1.8 or 3.0v */
	if (!ret)
		ret = mmc_slot(host).set_power(host->dev, host->slot_id, 1,
					       vdd);
	pm_runtime_get_sync(host->dev);
	if (host->got_dbclk)
		clk_enable(host->dbclk);

	if (ret != 0)
		goto err;

	OMAP_HSMMC_WRITE(host->base, HCTL,
		OMAP_HSMMC_READ(host->base, HCTL) & SDVSCLR);
	reg_val = OMAP_HSMMC_READ(host->base, HCTL);

	/*
	 * If a MMC dual voltage card is detected, the set_ios fn calls
	 * this fn with VDD bit set for 1.8V. Upon card removal from the
	 * slot, omap_hsmmc_set_ios sets the VDD back to 3V on MMC_POWER_OFF.
	 *
	 * Cope with a bit of slop in the range ... per data sheets:
	 *  - "1.8V" for vdds_mmc1/vdds_mmc1a can be up to 2.45V max,
	 *    but recommended values are 1.71V to 1.89V
	 *  - "3.0V" for vdds_mmc1/vdds_mmc1a can be up to 3.5V max,
	 *    but recommended values are 2.7V to 3.3V
	 *
	 * Board setup code shouldn't permit anything very out-of-range.
	 * TWL4030-family VMMC1 and VSIM regulators are fine (avoiding the
	 * middle range) but VSIM can't power DAT4..DAT7 at more than 3V.
	 */
	if ((1 << vdd) <= MMC_VDD_23_24)
		reg_val |= SDVS18;
	else
		reg_val |= SDVS30;

	OMAP_HSMMC_WRITE(host->base, HCTL, reg_val);
	set_sd_bus_power(host);

	return 0;
err:
	dev_dbg(mmc_dev(host->mmc), "Unable to switch operating voltage\n");
	return ret;
}

/* Protect the card while the cover is open */
static void omap_hsmmc_protect_card(struct omap_hsmmc_host *host)
{
	if (!mmc_slot(host).get_cover_state)
		return;

	host->reqs_blocked = 0;
	if (mmc_slot(host).get_cover_state(host->dev, host->slot_id)) {
		if (host->protect_card) {
			pr_info("%s: cover is closed, card is now accessible\n",
					 mmc_hostname(host->mmc));
			host->protect_card = 0;
		}
	} else {
		if (!host->protect_card) {
<<<<<<< HEAD
			pr_info("%s: cover is open, "
					 "card is now inaccessible\n",
=======
			pr_info("%s: cover is open, card is now inaccessible\n",
>>>>>>> d517455a
					 mmc_hostname(host->mmc));
			host->protect_card = 1;
		}
	}
}

/*
 * Work Item to notify the core about card insertion/removal
 */
static void omap_hsmmc_detect(struct work_struct *work)
{
	struct omap_hsmmc_host *host =
		container_of(work, struct omap_hsmmc_host, mmc_carddetect_work);
	struct omap_mmc_slot_data *slot = &mmc_slot(host);
	int carddetect;

	if (host->suspended)
		return;

	sysfs_notify(&host->mmc->class_dev.kobj, NULL, "cover_switch");

	if (slot->card_detect)
		carddetect = slot->card_detect(host->dev, host->slot_id);
	else {
		omap_hsmmc_protect_card(host);
		carddetect = -ENOSYS;
	}

	if (carddetect)
		mmc_detect_change(host->mmc, (HZ * 200) / 1000);
	else
		mmc_detect_change(host->mmc, (HZ * 50) / 1000);
}

/*
 * ISR for handling card insertion and removal
 */
static irqreturn_t omap_hsmmc_cd_handler(int irq, void *dev_id)
{
	struct omap_hsmmc_host *host = (struct omap_hsmmc_host *)dev_id;

	if (host->suspended)
		return IRQ_HANDLED;
	schedule_work(&host->mmc_carddetect_work);

	return IRQ_HANDLED;
}

static int omap_hsmmc_get_dma_sync_dev(struct omap_hsmmc_host *host,
				     struct mmc_data *data)
{
	int sync_dev;

	if (data->flags & MMC_DATA_WRITE)
		sync_dev = host->dma_line_tx;
	else
		sync_dev = host->dma_line_rx;
	return sync_dev;
}

static void omap_hsmmc_config_dma_params(struct omap_hsmmc_host *host,
				       struct mmc_data *data,
				       struct scatterlist *sgl)
{
	int blksz, nblk, dma_ch;

	dma_ch = host->dma_ch;
	if (data->flags & MMC_DATA_WRITE) {
		omap_set_dma_dest_params(dma_ch, 0, OMAP_DMA_AMODE_CONSTANT,
			(host->mapbase + OMAP_HSMMC_DATA), 0, 0);
		omap_set_dma_src_params(dma_ch, 0, OMAP_DMA_AMODE_POST_INC,
			sg_dma_address(sgl), 0, 0);
	} else {
		omap_set_dma_src_params(dma_ch, 0, OMAP_DMA_AMODE_CONSTANT,
			(host->mapbase + OMAP_HSMMC_DATA), 0, 0);
		omap_set_dma_dest_params(dma_ch, 0, OMAP_DMA_AMODE_POST_INC,
			sg_dma_address(sgl), 0, 0);
	}

	blksz = host->data->blksz;
	nblk = sg_dma_len(sgl) / blksz;

	omap_set_dma_transfer_params(dma_ch, OMAP_DMA_DATA_TYPE_S32,
			blksz / 4, nblk, OMAP_DMA_SYNC_FRAME,
			omap_hsmmc_get_dma_sync_dev(host, data),
			!(data->flags & MMC_DATA_WRITE));

	omap_start_dma(dma_ch);
}

/*
 * DMA call back function
 */
static void omap_hsmmc_dma_cb(int lch, u16 ch_status, void *cb_data)
{
	struct omap_hsmmc_host *host = cb_data;
	struct mmc_data *data;
	int dma_ch, req_in_progress;

	if (!(ch_status & OMAP_DMA_BLOCK_IRQ)) {
		dev_warn(mmc_dev(host->mmc), "unexpected dma status %x\n",
			ch_status);
		return;
	}

	spin_lock(&host->irq_lock);
	if (host->dma_ch < 0) {
		spin_unlock(&host->irq_lock);
		return;
	}

	data = host->mrq->data;
	host->dma_sg_idx++;
	if (host->dma_sg_idx < host->dma_len) {
		/* Fire up the next transfer. */
		omap_hsmmc_config_dma_params(host, data,
					   data->sg + host->dma_sg_idx);
		spin_unlock(&host->irq_lock);
		return;
	}

	if (!data->host_cookie)
		dma_unmap_sg(mmc_dev(host->mmc), data->sg, data->sg_len,
			     omap_hsmmc_get_dma_dir(host, data));

	req_in_progress = host->req_in_progress;
	dma_ch = host->dma_ch;
	host->dma_ch = -1;
	spin_unlock(&host->irq_lock);

	omap_free_dma(dma_ch);

	/* If DMA has finished after TC, complete the request */
	if (!req_in_progress) {
		struct mmc_request *mrq = host->mrq;

		host->mrq = NULL;
		mmc_request_done(host->mmc, mrq);
	}
}

static int omap_hsmmc_pre_dma_transfer(struct omap_hsmmc_host *host,
				       struct mmc_data *data,
				       struct omap_hsmmc_next *next)
{
	int dma_len;

	if (!next && data->host_cookie &&
	    data->host_cookie != host->next_data.cookie) {
		pr_warning("[%s] invalid cookie: data->host_cookie %d"
		       " host->next_data.cookie %d\n",
		       __func__, data->host_cookie, host->next_data.cookie);
		data->host_cookie = 0;
	}

	/* Check if next job is already prepared */
	if (next ||
	    (!next && data->host_cookie != host->next_data.cookie)) {
		dma_len = dma_map_sg(mmc_dev(host->mmc), data->sg,
				     data->sg_len,
				     omap_hsmmc_get_dma_dir(host, data));

	} else {
		dma_len = host->next_data.dma_len;
		host->next_data.dma_len = 0;
	}


	if (dma_len == 0)
		return -EINVAL;

	if (next) {
		next->dma_len = dma_len;
		data->host_cookie = ++next->cookie < 0 ? 1 : next->cookie;
	} else
		host->dma_len = dma_len;

	return 0;
}

/*
 * Routine to configure and start DMA for the MMC card
 */
static int omap_hsmmc_start_dma_transfer(struct omap_hsmmc_host *host,
					struct mmc_request *req)
{
	int dma_ch = 0, ret = 0, i;
	struct mmc_data *data = req->data;

	/* Sanity check: all the SG entries must be aligned by block size. */
	for (i = 0; i < data->sg_len; i++) {
		struct scatterlist *sgl;

		sgl = data->sg + i;
		if (sgl->length % data->blksz)
			return -EINVAL;
	}
	if ((data->blksz % 4) != 0)
		/* REVISIT: The MMC buffer increments only when MSB is written.
		 * Return error for blksz which is non multiple of four.
		 */
		return -EINVAL;

	BUG_ON(host->dma_ch != -1);

	ret = omap_request_dma(omap_hsmmc_get_dma_sync_dev(host, data),
			       "MMC/SD", omap_hsmmc_dma_cb, host, &dma_ch);
	if (ret != 0) {
		dev_err(mmc_dev(host->mmc),
			"%s: omap_request_dma() failed with %d\n",
			mmc_hostname(host->mmc), ret);
		return ret;
	}
	ret = omap_hsmmc_pre_dma_transfer(host, data, NULL);
	if (ret)
		return ret;

	host->dma_ch = dma_ch;
	host->dma_sg_idx = 0;

	omap_hsmmc_config_dma_params(host, data, data->sg);

	return 0;
}

static void set_data_timeout(struct omap_hsmmc_host *host,
			     unsigned int timeout_ns,
			     unsigned int timeout_clks)
{
	unsigned int timeout, cycle_ns;
	uint32_t reg, clkd, dto = 0;

	reg = OMAP_HSMMC_READ(host->base, SYSCTL);
	clkd = (reg & CLKD_MASK) >> CLKD_SHIFT;
	if (clkd == 0)
		clkd = 1;

	cycle_ns = 1000000000 / (clk_get_rate(host->fclk) / clkd);
	timeout = timeout_ns / cycle_ns;
	timeout += timeout_clks;
	if (timeout) {
		while ((timeout & 0x80000000) == 0) {
			dto += 1;
			timeout <<= 1;
		}
		dto = 31 - dto;
		timeout <<= 1;
		if (timeout && dto)
			dto += 1;
		if (dto >= 13)
			dto -= 13;
		else
			dto = 0;
		if (dto > 14)
			dto = 14;
	}

	reg &= ~DTO_MASK;
	reg |= dto << DTO_SHIFT;
	OMAP_HSMMC_WRITE(host->base, SYSCTL, reg);
}

/*
 * Configure block length for MMC/SD cards and initiate the transfer.
 */
static int
omap_hsmmc_prepare_data(struct omap_hsmmc_host *host, struct mmc_request *req)
{
	int ret;
	host->data = req->data;

	if (req->data == NULL) {
		OMAP_HSMMC_WRITE(host->base, BLK, 0);
		/*
		 * Set an arbitrary 100ms data timeout for commands with
		 * busy signal.
		 */
		if (req->cmd->flags & MMC_RSP_BUSY)
			set_data_timeout(host, 100000000U, 0);
		return 0;
	}

	OMAP_HSMMC_WRITE(host->base, BLK, (req->data->blksz)
					| (req->data->blocks << 16));
	set_data_timeout(host, req->data->timeout_ns, req->data->timeout_clks);

	if (host->use_dma) {
		ret = omap_hsmmc_start_dma_transfer(host, req);
		if (ret != 0) {
			dev_dbg(mmc_dev(host->mmc), "MMC start dma failure\n");
			return ret;
		}
	}
	return 0;
}

static void omap_hsmmc_post_req(struct mmc_host *mmc, struct mmc_request *mrq,
				int err)
{
	struct omap_hsmmc_host *host = mmc_priv(mmc);
	struct mmc_data *data = mrq->data;

	if (host->use_dma) {
		dma_unmap_sg(mmc_dev(host->mmc), data->sg, data->sg_len,
			     omap_hsmmc_get_dma_dir(host, data));
		data->host_cookie = 0;
	}
}

static void omap_hsmmc_pre_req(struct mmc_host *mmc, struct mmc_request *mrq,
			       bool is_first_req)
{
	struct omap_hsmmc_host *host = mmc_priv(mmc);

	if (mrq->data->host_cookie) {
		mrq->data->host_cookie = 0;
		return ;
	}

	if (host->use_dma)
		if (omap_hsmmc_pre_dma_transfer(host, mrq->data,
						&host->next_data))
			mrq->data->host_cookie = 0;
}

/*
 * Request function. for read/write operation
 */
static void omap_hsmmc_request(struct mmc_host *mmc, struct mmc_request *req)
{
	struct omap_hsmmc_host *host = mmc_priv(mmc);
	int err;

	BUG_ON(host->req_in_progress);
	BUG_ON(host->dma_ch != -1);
	if (host->protect_card) {
		if (host->reqs_blocked < 3) {
			/*
			 * Ensure the controller is left in a consistent
			 * state by resetting the command and data state
			 * machines.
			 */
			omap_hsmmc_reset_controller_fsm(host, SRD);
			omap_hsmmc_reset_controller_fsm(host, SRC);
			host->reqs_blocked += 1;
		}
		req->cmd->error = -EBADF;
		if (req->data)
			req->data->error = -EBADF;
		req->cmd->retries = 0;
		mmc_request_done(mmc, req);
		return;
	} else if (host->reqs_blocked)
		host->reqs_blocked = 0;
	WARN_ON(host->mrq != NULL);
	host->mrq = req;
	err = omap_hsmmc_prepare_data(host, req);
	if (err) {
		req->cmd->error = err;
		if (req->data)
			req->data->error = err;
		host->mrq = NULL;
		mmc_request_done(mmc, req);
		return;
	}

	omap_hsmmc_start_command(host, req->cmd, req->data);
}

/* Routine to configure clock values. Exposed API to core */
static void omap_hsmmc_set_ios(struct mmc_host *mmc, struct mmc_ios *ios)
{
	struct omap_hsmmc_host *host = mmc_priv(mmc);
	int do_send_init_stream = 0;

	pm_runtime_get_sync(host->dev);

	if (ios->power_mode != host->power_mode) {
		switch (ios->power_mode) {
		case MMC_POWER_OFF:
			mmc_slot(host).set_power(host->dev, host->slot_id,
						 0, 0);
			host->vdd = 0;
			break;
		case MMC_POWER_UP:
			mmc_slot(host).set_power(host->dev, host->slot_id,
						 1, ios->vdd);
			host->vdd = ios->vdd;
			break;
		case MMC_POWER_ON:
			do_send_init_stream = 1;
			break;
		}
		host->power_mode = ios->power_mode;
	}

	/* FIXME: set registers based only on changes to ios */

	omap_hsmmc_set_bus_width(host);

	if (host->pdata->controller_flags & OMAP_HSMMC_SUPPORTS_DUAL_VOLT) {
		/* Only MMC1 can interface at 3V without some flavor
		 * of external transceiver; but they all handle 1.8V.
		 */
		if ((OMAP_HSMMC_READ(host->base, HCTL) & SDVSDET) &&
			(ios->vdd == DUAL_VOLT_OCR_BIT)) {
				/*
				 * The mmc_select_voltage fn of the core does
				 * not seem to set the power_mode to
				 * MMC_POWER_UP upon recalculating the voltage.
				 * vdd 1.8v.
				 */
			if (omap_hsmmc_switch_opcond(host, ios->vdd) != 0)
				dev_dbg(mmc_dev(host->mmc),
						"Switch operation failed\n");
		}
	}

	omap_hsmmc_set_clock(host);

	if (do_send_init_stream)
		send_init_stream(host);

	omap_hsmmc_set_bus_mode(host);

	pm_runtime_put_autosuspend(host->dev);
}

static int omap_hsmmc_get_cd(struct mmc_host *mmc)
{
	struct omap_hsmmc_host *host = mmc_priv(mmc);

	if (!mmc_slot(host).card_detect)
		return -ENOSYS;
	return mmc_slot(host).card_detect(host->dev, host->slot_id);
}

static int omap_hsmmc_get_ro(struct mmc_host *mmc)
{
	struct omap_hsmmc_host *host = mmc_priv(mmc);

	if (!mmc_slot(host).get_ro)
		return -ENOSYS;
	return mmc_slot(host).get_ro(host->dev, 0);
}

static void omap_hsmmc_init_card(struct mmc_host *mmc, struct mmc_card *card)
{
	struct omap_hsmmc_host *host = mmc_priv(mmc);

	if (mmc_slot(host).init_card)
		mmc_slot(host).init_card(card);
}

static void omap_hsmmc_conf_bus_power(struct omap_hsmmc_host *host)
{
	u32 hctl, capa, value;

	/* Only MMC1 supports 3.0V */
	if (host->pdata->controller_flags & OMAP_HSMMC_SUPPORTS_DUAL_VOLT) {
		hctl = SDVS30;
		capa = VS30 | VS18;
	} else {
		hctl = SDVS18;
		capa = VS18;
	}

	value = OMAP_HSMMC_READ(host->base, HCTL) & ~SDVS_MASK;
	OMAP_HSMMC_WRITE(host->base, HCTL, value | hctl);

	value = OMAP_HSMMC_READ(host->base, CAPA);
	OMAP_HSMMC_WRITE(host->base, CAPA, value | capa);

	/* Set the controller to AUTO IDLE mode */
	value = OMAP_HSMMC_READ(host->base, SYSCONFIG);
	OMAP_HSMMC_WRITE(host->base, SYSCONFIG, value | AUTOIDLE);

	/* Set SD bus power bit */
	set_sd_bus_power(host);
}

static int omap_hsmmc_enable_fclk(struct mmc_host *mmc)
{
	struct omap_hsmmc_host *host = mmc_priv(mmc);

	pm_runtime_get_sync(host->dev);

	return 0;
}

static int omap_hsmmc_disable_fclk(struct mmc_host *mmc, int lazy)
{
	struct omap_hsmmc_host *host = mmc_priv(mmc);

	pm_runtime_mark_last_busy(host->dev);
	pm_runtime_put_autosuspend(host->dev);

	return 0;
}

static const struct mmc_host_ops omap_hsmmc_ops = {
	.enable = omap_hsmmc_enable_fclk,
	.disable = omap_hsmmc_disable_fclk,
	.post_req = omap_hsmmc_post_req,
	.pre_req = omap_hsmmc_pre_req,
	.request = omap_hsmmc_request,
	.set_ios = omap_hsmmc_set_ios,
	.get_cd = omap_hsmmc_get_cd,
	.get_ro = omap_hsmmc_get_ro,
	.init_card = omap_hsmmc_init_card,
	/* NYET -- enable_sdio_irq */
};

#ifdef CONFIG_DEBUG_FS

static int omap_hsmmc_regs_show(struct seq_file *s, void *data)
{
	struct mmc_host *mmc = s->private;
	struct omap_hsmmc_host *host = mmc_priv(mmc);
	int context_loss = 0;

	if (host->pdata->get_context_loss_count)
		context_loss = host->pdata->get_context_loss_count(host->dev);

	seq_printf(s, "mmc%d:\n"
			" enabled:\t%d\n"
			" dpm_state:\t%d\n"
			" nesting_cnt:\t%d\n"
			" ctx_loss:\t%d:%d\n"
			"\nregs:\n",
			mmc->index, mmc->enabled ? 1 : 0,
			host->dpm_state, mmc->nesting_cnt,
			host->context_loss, context_loss);

	if (host->suspended) {
		seq_printf(s, "host suspended, can't read registers\n");
		return 0;
	}

	pm_runtime_get_sync(host->dev);

	seq_printf(s, "SYSCONFIG:\t0x%08x\n",
			OMAP_HSMMC_READ(host->base, SYSCONFIG));
	seq_printf(s, "CON:\t\t0x%08x\n",
			OMAP_HSMMC_READ(host->base, CON));
	seq_printf(s, "HCTL:\t\t0x%08x\n",
			OMAP_HSMMC_READ(host->base, HCTL));
	seq_printf(s, "SYSCTL:\t\t0x%08x\n",
			OMAP_HSMMC_READ(host->base, SYSCTL));
	seq_printf(s, "IE:\t\t0x%08x\n",
			OMAP_HSMMC_READ(host->base, IE));
	seq_printf(s, "ISE:\t\t0x%08x\n",
			OMAP_HSMMC_READ(host->base, ISE));
	seq_printf(s, "CAPA:\t\t0x%08x\n",
			OMAP_HSMMC_READ(host->base, CAPA));

	pm_runtime_mark_last_busy(host->dev);
	pm_runtime_put_autosuspend(host->dev);

	return 0;
}

static int omap_hsmmc_regs_open(struct inode *inode, struct file *file)
{
	return single_open(file, omap_hsmmc_regs_show, inode->i_private);
}

static const struct file_operations mmc_regs_fops = {
	.open           = omap_hsmmc_regs_open,
	.read           = seq_read,
	.llseek         = seq_lseek,
	.release        = single_release,
};

static void omap_hsmmc_debugfs(struct mmc_host *mmc)
{
	if (mmc->debugfs_root)
		debugfs_create_file("regs", S_IRUSR, mmc->debugfs_root,
			mmc, &mmc_regs_fops);
}

#else

static void omap_hsmmc_debugfs(struct mmc_host *mmc)
{
}

#endif

static int __init omap_hsmmc_probe(struct platform_device *pdev)
{
	struct omap_mmc_platform_data *pdata = pdev->dev.platform_data;
	struct mmc_host *mmc;
	struct omap_hsmmc_host *host = NULL;
	struct resource *res;
	int ret, irq;

	if (pdata == NULL) {
		dev_err(&pdev->dev, "Platform Data is missing\n");
		return -ENXIO;
	}

	if (pdata->nr_slots == 0) {
		dev_err(&pdev->dev, "No Slots\n");
		return -ENXIO;
	}

	res = platform_get_resource(pdev, IORESOURCE_MEM, 0);
	irq = platform_get_irq(pdev, 0);
	if (res == NULL || irq < 0)
		return -ENXIO;

	res->start += pdata->reg_offset;
	res->end += pdata->reg_offset;
	res = request_mem_region(res->start, resource_size(res), pdev->name);
	if (res == NULL)
		return -EBUSY;

	ret = omap_hsmmc_gpio_init(pdata);
	if (ret)
		goto err;

	mmc = mmc_alloc_host(sizeof(struct omap_hsmmc_host), &pdev->dev);
	if (!mmc) {
		ret = -ENOMEM;
		goto err_alloc;
	}

	host		= mmc_priv(mmc);
	host->mmc	= mmc;
	host->pdata	= pdata;
	host->dev	= &pdev->dev;
	host->use_dma	= 1;
	host->dev->dma_mask = &pdata->dma_mask;
	host->dma_ch	= -1;
	host->irq	= irq;
	host->id	= pdev->id;
	host->slot_id	= 0;
	host->mapbase	= res->start;
	host->base	= ioremap(host->mapbase, SZ_4K);
	host->power_mode = MMC_POWER_OFF;
	host->next_data.cookie = 1;

	platform_set_drvdata(pdev, host);
	INIT_WORK(&host->mmc_carddetect_work, omap_hsmmc_detect);

	mmc->ops	= &omap_hsmmc_ops;

	/*
	 * If regulator_disable can only put vcc_aux to sleep then there is
	 * no off state.
	 */
	if (mmc_slot(host).vcc_aux_disable_is_sleep)
		mmc_slot(host).no_off = 1;

	mmc->f_min	= OMAP_MMC_MIN_CLOCK;
	mmc->f_max	= OMAP_MMC_MAX_CLOCK;

	spin_lock_init(&host->irq_lock);

	host->fclk = clk_get(&pdev->dev, "fck");
	if (IS_ERR(host->fclk)) {
		ret = PTR_ERR(host->fclk);
		host->fclk = NULL;
		goto err1;
	}

	omap_hsmmc_context_save(host);

	mmc->caps |= MMC_CAP_DISABLE;
	if (host->pdata->controller_flags & OMAP_HSMMC_BROKEN_MULTIBLOCK_READ) {
		dev_info(&pdev->dev, "multiblock reads disabled due to 35xx erratum 2.1.1.128; MMC read performance may suffer\n");
		mmc->caps2 |= MMC_CAP2_NO_MULTI_READ;
	}

	pm_runtime_enable(host->dev);
	pm_runtime_get_sync(host->dev);
	pm_runtime_set_autosuspend_delay(host->dev, MMC_AUTOSUSPEND_DELAY);
	pm_runtime_use_autosuspend(host->dev);

	if (cpu_is_omap2430()) {
		host->dbclk = clk_get(&pdev->dev, "mmchsdb_fck");
		/*
		 * MMC can still work without debounce clock.
		 */
		if (IS_ERR(host->dbclk))
			dev_warn(mmc_dev(host->mmc),
				"Failed to get debounce clock\n");
		else
			host->got_dbclk = 1;

		if (host->got_dbclk)
			if (clk_enable(host->dbclk) != 0)
				dev_dbg(mmc_dev(host->mmc), "Enabling debounce"
							" clk failed\n");
	}

	/* Since we do only SG emulation, we can have as many segs
	 * as we want. */
	mmc->max_segs = 1024;

	mmc->max_blk_size = 512;       /* Block Length at max can be 1024 */
	mmc->max_blk_count = 0xFFFF;    /* No. of Blocks is 16 bits */
	mmc->max_req_size = mmc->max_blk_size * mmc->max_blk_count;
	mmc->max_seg_size = mmc->max_req_size;

	mmc->caps |= MMC_CAP_MMC_HIGHSPEED | MMC_CAP_SD_HIGHSPEED |
		     MMC_CAP_WAIT_WHILE_BUSY | MMC_CAP_ERASE;

	mmc->caps |= mmc_slot(host).caps;
	if (mmc->caps & MMC_CAP_8_BIT_DATA)
		mmc->caps |= MMC_CAP_4_BIT_DATA;

	if (mmc_slot(host).nonremovable)
		mmc->caps |= MMC_CAP_NONREMOVABLE;

	omap_hsmmc_conf_bus_power(host);

	/* Select DMA lines */
	switch (host->id) {
	case OMAP_MMC1_DEVID:
		host->dma_line_tx = OMAP24XX_DMA_MMC1_TX;
		host->dma_line_rx = OMAP24XX_DMA_MMC1_RX;
		break;
	case OMAP_MMC2_DEVID:
		host->dma_line_tx = OMAP24XX_DMA_MMC2_TX;
		host->dma_line_rx = OMAP24XX_DMA_MMC2_RX;
		break;
	case OMAP_MMC3_DEVID:
		host->dma_line_tx = OMAP34XX_DMA_MMC3_TX;
		host->dma_line_rx = OMAP34XX_DMA_MMC3_RX;
		break;
	case OMAP_MMC4_DEVID:
		host->dma_line_tx = OMAP44XX_DMA_MMC4_TX;
		host->dma_line_rx = OMAP44XX_DMA_MMC4_RX;
		break;
	case OMAP_MMC5_DEVID:
		host->dma_line_tx = OMAP44XX_DMA_MMC5_TX;
		host->dma_line_rx = OMAP44XX_DMA_MMC5_RX;
		break;
	default:
		dev_err(mmc_dev(host->mmc), "Invalid MMC id\n");
		goto err_irq;
	}

	/* Request IRQ for MMC operations */
	ret = request_irq(host->irq, omap_hsmmc_irq, 0,
			mmc_hostname(mmc), host);
	if (ret) {
		dev_dbg(mmc_dev(host->mmc), "Unable to grab HSMMC IRQ\n");
		goto err_irq;
	}

	if (pdata->init != NULL) {
		if (pdata->init(&pdev->dev) != 0) {
			dev_dbg(mmc_dev(host->mmc),
				"Unable to configure MMC IRQs\n");
			goto err_irq_cd_init;
		}
	}

	if (omap_hsmmc_have_reg() && !mmc_slot(host).set_power) {
		ret = omap_hsmmc_reg_get(host);
		if (ret)
			goto err_reg;
		host->use_reg = 1;
	}

	mmc->ocr_avail = mmc_slot(host).ocr_mask;

	/* Request IRQ for card detect */
	if ((mmc_slot(host).card_detect_irq)) {
		ret = request_irq(mmc_slot(host).card_detect_irq,
				  omap_hsmmc_cd_handler,
				  IRQF_TRIGGER_RISING | IRQF_TRIGGER_FALLING,
				  mmc_hostname(mmc), host);
		if (ret) {
			dev_dbg(mmc_dev(host->mmc),
				"Unable to grab MMC CD IRQ\n");
			goto err_irq_cd;
		}
		pdata->suspend = omap_hsmmc_suspend_cdirq;
		pdata->resume = omap_hsmmc_resume_cdirq;
	}

	omap_hsmmc_disable_irq(host);

	omap_hsmmc_protect_card(host);

	mmc_add_host(mmc);

	if (mmc_slot(host).name != NULL) {
		ret = device_create_file(&mmc->class_dev, &dev_attr_slot_name);
		if (ret < 0)
			goto err_slot_name;
	}
	if (mmc_slot(host).card_detect_irq && mmc_slot(host).get_cover_state) {
		ret = device_create_file(&mmc->class_dev,
					&dev_attr_cover_switch);
		if (ret < 0)
			goto err_slot_name;
	}

	omap_hsmmc_debugfs(mmc);
	pm_runtime_mark_last_busy(host->dev);
	pm_runtime_put_autosuspend(host->dev);

	return 0;

err_slot_name:
	mmc_remove_host(mmc);
	free_irq(mmc_slot(host).card_detect_irq, host);
err_irq_cd:
	if (host->use_reg)
		omap_hsmmc_reg_put(host);
err_reg:
	if (host->pdata->cleanup)
		host->pdata->cleanup(&pdev->dev);
err_irq_cd_init:
	free_irq(host->irq, host);
err_irq:
	pm_runtime_mark_last_busy(host->dev);
	pm_runtime_put_autosuspend(host->dev);
	clk_put(host->fclk);
	if (host->got_dbclk) {
		clk_disable(host->dbclk);
		clk_put(host->dbclk);
	}
err1:
	iounmap(host->base);
	platform_set_drvdata(pdev, NULL);
	mmc_free_host(mmc);
err_alloc:
	omap_hsmmc_gpio_free(pdata);
err:
	release_mem_region(res->start, resource_size(res));
	return ret;
}

static int omap_hsmmc_remove(struct platform_device *pdev)
{
	struct omap_hsmmc_host *host = platform_get_drvdata(pdev);
	struct resource *res;

	if (host) {
		pm_runtime_get_sync(host->dev);
		mmc_remove_host(host->mmc);
		if (host->use_reg)
			omap_hsmmc_reg_put(host);
		if (host->pdata->cleanup)
			host->pdata->cleanup(&pdev->dev);
		free_irq(host->irq, host);
		if (mmc_slot(host).card_detect_irq)
			free_irq(mmc_slot(host).card_detect_irq, host);
		flush_work_sync(&host->mmc_carddetect_work);

		pm_runtime_put_sync(host->dev);
		pm_runtime_disable(host->dev);
		clk_put(host->fclk);
		if (host->got_dbclk) {
			clk_disable(host->dbclk);
			clk_put(host->dbclk);
		}

		mmc_free_host(host->mmc);
		iounmap(host->base);
		omap_hsmmc_gpio_free(pdev->dev.platform_data);
	}

	res = platform_get_resource(pdev, IORESOURCE_MEM, 0);
	if (res)
		release_mem_region(res->start, resource_size(res));
	platform_set_drvdata(pdev, NULL);

	return 0;
}

#ifdef CONFIG_PM
static int omap_hsmmc_suspend(struct device *dev)
{
	int ret = 0;
	struct platform_device *pdev = to_platform_device(dev);
	struct omap_hsmmc_host *host = platform_get_drvdata(pdev);

	if (host && host->suspended)
		return 0;

	if (host) {
		pm_runtime_get_sync(host->dev);
		host->suspended = 1;
		if (host->pdata->suspend) {
			ret = host->pdata->suspend(&pdev->dev,
							host->slot_id);
			if (ret) {
				dev_dbg(mmc_dev(host->mmc),
					"Unable to handle MMC board"
					" level suspend\n");
				host->suspended = 0;
				return ret;
			}
		}
		cancel_work_sync(&host->mmc_carddetect_work);
		ret = mmc_suspend_host(host->mmc);

		if (ret == 0) {
			omap_hsmmc_disable_irq(host);
			OMAP_HSMMC_WRITE(host->base, HCTL,
				OMAP_HSMMC_READ(host->base, HCTL) & ~SDBP);
			if (host->got_dbclk)
				clk_disable(host->dbclk);
		} else {
			host->suspended = 0;
			if (host->pdata->resume) {
				ret = host->pdata->resume(&pdev->dev,
							  host->slot_id);
				if (ret)
					dev_dbg(mmc_dev(host->mmc),
						"Unmask interrupt failed\n");
			}
		}
		pm_runtime_put_sync(host->dev);
	}
	return ret;
}

/* Routine to resume the MMC device */
static int omap_hsmmc_resume(struct device *dev)
{
	int ret = 0;
	struct platform_device *pdev = to_platform_device(dev);
	struct omap_hsmmc_host *host = platform_get_drvdata(pdev);

	if (host && !host->suspended)
		return 0;

	if (host) {
		pm_runtime_get_sync(host->dev);

		if (host->got_dbclk)
			clk_enable(host->dbclk);

		omap_hsmmc_conf_bus_power(host);

		if (host->pdata->resume) {
			ret = host->pdata->resume(&pdev->dev, host->slot_id);
			if (ret)
				dev_dbg(mmc_dev(host->mmc),
					"Unmask interrupt failed\n");
		}

		omap_hsmmc_protect_card(host);

		/* Notify the core to resume the host */
		ret = mmc_resume_host(host->mmc);
		if (ret == 0)
			host->suspended = 0;

		pm_runtime_mark_last_busy(host->dev);
		pm_runtime_put_autosuspend(host->dev);
	}

	return ret;

}

#else
#define omap_hsmmc_suspend	NULL
#define omap_hsmmc_resume		NULL
#endif

static int omap_hsmmc_runtime_suspend(struct device *dev)
{
	struct omap_hsmmc_host *host;

	host = platform_get_drvdata(to_platform_device(dev));
	omap_hsmmc_context_save(host);
	dev_dbg(mmc_dev(host->mmc), "disabled\n");

	return 0;
}

static int omap_hsmmc_runtime_resume(struct device *dev)
{
	struct omap_hsmmc_host *host;

	host = platform_get_drvdata(to_platform_device(dev));
	omap_hsmmc_context_restore(host);
	dev_dbg(mmc_dev(host->mmc), "enabled\n");

	return 0;
}

static struct dev_pm_ops omap_hsmmc_dev_pm_ops = {
	.suspend	= omap_hsmmc_suspend,
	.resume		= omap_hsmmc_resume,
	.runtime_suspend = omap_hsmmc_runtime_suspend,
	.runtime_resume = omap_hsmmc_runtime_resume,
};

static struct platform_driver omap_hsmmc_driver = {
	.remove		= omap_hsmmc_remove,
	.driver		= {
		.name = DRIVER_NAME,
		.owner = THIS_MODULE,
		.pm = &omap_hsmmc_dev_pm_ops,
	},
};

static int __init omap_hsmmc_init(void)
{
	/* Register the MMC driver */
	return platform_driver_probe(&omap_hsmmc_driver, omap_hsmmc_probe);
}

static void __exit omap_hsmmc_cleanup(void)
{
	/* Unregister MMC driver */
	platform_driver_unregister(&omap_hsmmc_driver);
}

module_init(omap_hsmmc_init);
module_exit(omap_hsmmc_cleanup);

MODULE_DESCRIPTION("OMAP High Speed Multimedia Card driver");
MODULE_LICENSE("GPL");
MODULE_ALIAS("platform:" DRIVER_NAME);
MODULE_AUTHOR("Texas Instruments Inc");<|MERGE_RESOLUTION|>--- conflicted
+++ resolved
@@ -1269,12 +1269,8 @@
 		}
 	} else {
 		if (!host->protect_card) {
-<<<<<<< HEAD
 			pr_info("%s: cover is open, "
 					 "card is now inaccessible\n",
-=======
-			pr_info("%s: cover is open, card is now inaccessible\n",
->>>>>>> d517455a
 					 mmc_hostname(host->mmc));
 			host->protect_card = 1;
 		}
