--- conflicted
+++ resolved
@@ -1991,22 +1991,6 @@
 #endif /* CONFIG_MMC_DW_IDMAC */
 	}
 
-<<<<<<< HEAD
-	host->vmmc = devm_regulator_get(mmc_dev(mmc), "vmmc");
-	if (IS_ERR(host->vmmc)) {
-		pr_info("%s: no vmmc regulator found\n", mmc_hostname(mmc));
-		host->vmmc = NULL;
-	} else {
-		ret = regulator_enable(host->vmmc);
-		if (ret) {
-			dev_err(host->dev,
-				"failed to enable regulator: %d\n", ret);
-			goto err_setup_bus;
-		}
-	}
-
-=======
->>>>>>> d0e0ac97
 	if (dw_mci_get_cd(mmc))
 		set_bit(DW_MMC_CARD_PRESENT, &slot->flags);
 	else
