/*
 *  linux/drivers/mmc/card/queue.c
 *
 *  Copyright (C) 2003 Russell King, All Rights Reserved.
 *  Copyright 2006-2007 Pierre Ossman
 *
 * This program is free software; you can redistribute it and/or modify
 * it under the terms of the GNU General Public License version 2 as
 * published by the Free Software Foundation.
 *
 */
#include <linux/slab.h>
#include <linux/module.h>
#include <linux/blkdev.h>
#include <linux/freezer.h>
#include <linux/kthread.h>
#include <linux/scatterlist.h>

#include <linux/mmc/card.h>
#include <linux/mmc/host.h>
#include "queue.h"

#define MMC_QUEUE_BOUNCESZ	65536

#define MMC_QUEUE_SUSPENDED	(1 << 0)

/*
 * Prepare a MMC request. This just filters out odd stuff.
 */
static int mmc_prep_request(struct request_queue *q, struct request *req)
{
	/*
	 * We only like normal block requests and discards.
	 */
	if (req->cmd_type != REQ_TYPE_FS && !(req->cmd_flags & REQ_DISCARD)) {
		blk_dump_rq_flags(req, "MMC bad request");
		return BLKPREP_KILL;
	}

	req->cmd_flags |= REQ_DONTPREP;

	return BLKPREP_OK;
}

static int mmc_queue_thread(void *d)
{
	struct mmc_queue *mq = d;
	struct request_queue *q = mq->queue;

	current->flags |= PF_MEMALLOC;

	down(&mq->thread_sem);
	do {
		struct request *req = NULL;
		struct mmc_queue_req *tmp;

		spin_lock_irq(q->queue_lock);
		set_current_state(TASK_INTERRUPTIBLE);
		req = blk_fetch_request(q);
		mq->mqrq_cur->req = req;
		spin_unlock_irq(q->queue_lock);

		if (req || mq->mqrq_prev->req) {
			set_current_state(TASK_RUNNING);
			mq->issue_fn(mq, req);
		} else {
			if (kthread_should_stop()) {
				set_current_state(TASK_RUNNING);
				break;
			}
			up(&mq->thread_sem);
			schedule();
			down(&mq->thread_sem);
		}

		/* Current request becomes previous request and vice versa. */
		mq->mqrq_prev->brq.mrq.data = NULL;
		mq->mqrq_prev->req = NULL;
		tmp = mq->mqrq_prev;
		mq->mqrq_prev = mq->mqrq_cur;
		mq->mqrq_cur = tmp;
	} while (1);
	up(&mq->thread_sem);

	return 0;
}

/*
 * Generic MMC request handler.  This is called for any queue on a
 * particular host.  When the host is not busy, we look for a request
 * on any queue on this host, and attempt to issue it.  This may
 * not be the queue we were asked to process.
 */
static void mmc_request(struct request_queue *q)
{
	struct mmc_queue *mq = q->queuedata;
	struct request *req;

	if (!mq) {
		while ((req = blk_fetch_request(q)) != NULL) {
			req->cmd_flags |= REQ_QUIET;
			__blk_end_request_all(req, -EIO);
		}
		return;
	}

	if (!mq->mqrq_cur->req && !mq->mqrq_prev->req)
		wake_up_process(mq->thread);
}

struct scatterlist *mmc_alloc_sg(int sg_len, int *err)
{
	struct scatterlist *sg;

	sg = kmalloc(sizeof(struct scatterlist)*sg_len, GFP_KERNEL);
	if (!sg)
		*err = -ENOMEM;
	else {
		*err = 0;
		sg_init_table(sg, sg_len);
	}

	return sg;
}

static void mmc_queue_setup_discard(struct request_queue *q,
				    struct mmc_card *card)
{
	unsigned max_discard;

	max_discard = mmc_calc_max_discard(card);
	if (!max_discard)
		return;

	queue_flag_set_unlocked(QUEUE_FLAG_DISCARD, q);
	q->limits.max_discard_sectors = max_discard;
	if (card->erased_byte == 0)
		q->limits.discard_zeroes_data = 1;
	q->limits.discard_granularity = card->pref_erase << 9;
	/* granularity must not be greater than max. discard */
	if (card->pref_erase > max_discard)
		q->limits.discard_granularity = 0;
	if (mmc_can_secure_erase_trim(card))
		queue_flag_set_unlocked(QUEUE_FLAG_SECDISCARD, q);
}

/**
 * mmc_init_queue - initialise a queue structure.
 * @mq: mmc queue
 * @card: mmc card to attach this queue
 * @lock: queue lock
 * @subname: partition subname
 *
 * Initialise a MMC card request queue.
 */
int mmc_init_queue(struct mmc_queue *mq, struct mmc_card *card,
		   spinlock_t *lock, const char *subname)
{
	struct mmc_host *host = card->host;
	u64 limit = BLK_BOUNCE_HIGH;
	int ret;
	struct mmc_queue_req *mqrq_cur = &mq->mqrq[0];
	struct mmc_queue_req *mqrq_prev = &mq->mqrq[1];

	if (mmc_dev(host)->dma_mask && *mmc_dev(host)->dma_mask)
		limit = *mmc_dev(host)->dma_mask;

	mq->card = card;
	mq->queue = blk_init_queue(mmc_request, lock);
	if (!mq->queue)
		return -ENOMEM;

	memset(&mq->mqrq_cur, 0, sizeof(mq->mqrq_cur));
	memset(&mq->mqrq_prev, 0, sizeof(mq->mqrq_prev));
	mq->mqrq_cur = mqrq_cur;
	mq->mqrq_prev = mqrq_prev;
	mq->queue->queuedata = mq;

	blk_queue_prep_rq(mq->queue, mmc_prep_request);
	queue_flag_set_unlocked(QUEUE_FLAG_NONROT, mq->queue);
<<<<<<< HEAD
	if (mmc_can_erase(card)) {
		queue_flag_set_unlocked(QUEUE_FLAG_DISCARD, mq->queue);
		mq->queue->limits.max_discard_sectors = UINT_MAX;
		if (card->erased_byte == 0)
			mq->queue->limits.discard_zeroes_data = 1;
		mq->queue->limits.discard_granularity = card->pref_erase << 9;
		if (mmc_can_secure_erase_trim(card))
			queue_flag_set_unlocked(QUEUE_FLAG_SECDISCARD,
						mq->queue);
	}
=======
	if (mmc_can_erase(card))
		mmc_queue_setup_discard(mq->queue, card);
>>>>>>> acfe7d74

#ifdef CONFIG_MMC_BLOCK_BOUNCE
	if (host->max_segs == 1) {
		unsigned int bouncesz;

		bouncesz = MMC_QUEUE_BOUNCESZ;

		if (bouncesz > host->max_req_size)
			bouncesz = host->max_req_size;
		if (bouncesz > host->max_seg_size)
			bouncesz = host->max_seg_size;
		if (bouncesz > (host->max_blk_count * 512))
			bouncesz = host->max_blk_count * 512;

		if (bouncesz > 512) {
			mqrq_cur->bounce_buf = kmalloc(bouncesz, GFP_KERNEL);
			if (!mqrq_cur->bounce_buf) {
				printk(KERN_WARNING "%s: unable to "
					"allocate bounce cur buffer\n",
					mmc_card_name(card));
			}
			mqrq_prev->bounce_buf = kmalloc(bouncesz, GFP_KERNEL);
			if (!mqrq_prev->bounce_buf) {
				printk(KERN_WARNING "%s: unable to "
					"allocate bounce prev buffer\n",
					mmc_card_name(card));
				kfree(mqrq_cur->bounce_buf);
				mqrq_cur->bounce_buf = NULL;
			}
		}

		if (mqrq_cur->bounce_buf && mqrq_prev->bounce_buf) {
			blk_queue_bounce_limit(mq->queue, BLK_BOUNCE_ANY);
			blk_queue_max_hw_sectors(mq->queue, bouncesz / 512);
			blk_queue_max_segments(mq->queue, bouncesz / 512);
			blk_queue_max_segment_size(mq->queue, bouncesz);

			mqrq_cur->sg = mmc_alloc_sg(1, &ret);
			if (ret)
				goto cleanup_queue;

			mqrq_cur->bounce_sg =
				mmc_alloc_sg(bouncesz / 512, &ret);
			if (ret)
				goto cleanup_queue;

			mqrq_prev->sg = mmc_alloc_sg(1, &ret);
			if (ret)
				goto cleanup_queue;

			mqrq_prev->bounce_sg =
				mmc_alloc_sg(bouncesz / 512, &ret);
			if (ret)
				goto cleanup_queue;
		}
	}
#endif

	if (!mqrq_cur->bounce_buf && !mqrq_prev->bounce_buf) {
		blk_queue_bounce_limit(mq->queue, limit);
		blk_queue_max_hw_sectors(mq->queue,
			min(host->max_blk_count, host->max_req_size / 512));
		blk_queue_max_segments(mq->queue, host->max_segs);
		blk_queue_max_segment_size(mq->queue, host->max_seg_size);

		mqrq_cur->sg = mmc_alloc_sg(host->max_segs, &ret);
		if (ret)
			goto cleanup_queue;


		mqrq_prev->sg = mmc_alloc_sg(host->max_segs, &ret);
		if (ret)
			goto cleanup_queue;
	}

	sema_init(&mq->thread_sem, 1);

	mq->thread = kthread_run(mmc_queue_thread, mq, "mmcqd/%d%s",
		host->index, subname ? subname : "");

	if (IS_ERR(mq->thread)) {
		ret = PTR_ERR(mq->thread);
		goto free_bounce_sg;
	}

	return 0;
 free_bounce_sg:
	kfree(mqrq_cur->bounce_sg);
	mqrq_cur->bounce_sg = NULL;
	kfree(mqrq_prev->bounce_sg);
	mqrq_prev->bounce_sg = NULL;

 cleanup_queue:
	kfree(mqrq_cur->sg);
	mqrq_cur->sg = NULL;
	kfree(mqrq_cur->bounce_buf);
	mqrq_cur->bounce_buf = NULL;

	kfree(mqrq_prev->sg);
	mqrq_prev->sg = NULL;
	kfree(mqrq_prev->bounce_buf);
	mqrq_prev->bounce_buf = NULL;

	blk_cleanup_queue(mq->queue);
	return ret;
}

void mmc_cleanup_queue(struct mmc_queue *mq)
{
	struct request_queue *q = mq->queue;
	unsigned long flags;
	struct mmc_queue_req *mqrq_cur = mq->mqrq_cur;
	struct mmc_queue_req *mqrq_prev = mq->mqrq_prev;

	/* Make sure the queue isn't suspended, as that will deadlock */
	mmc_queue_resume(mq);

	/* Then terminate our worker thread */
	kthread_stop(mq->thread);

	/* Empty the queue */
	spin_lock_irqsave(q->queue_lock, flags);
	q->queuedata = NULL;
	blk_start_queue(q);
	spin_unlock_irqrestore(q->queue_lock, flags);

	kfree(mqrq_cur->bounce_sg);
	mqrq_cur->bounce_sg = NULL;

	kfree(mqrq_cur->sg);
	mqrq_cur->sg = NULL;

	kfree(mqrq_cur->bounce_buf);
	mqrq_cur->bounce_buf = NULL;

	kfree(mqrq_prev->bounce_sg);
	mqrq_prev->bounce_sg = NULL;

	kfree(mqrq_prev->sg);
	mqrq_prev->sg = NULL;

	kfree(mqrq_prev->bounce_buf);
	mqrq_prev->bounce_buf = NULL;

	mq->card = NULL;
}
EXPORT_SYMBOL(mmc_cleanup_queue);

/**
 * mmc_queue_suspend - suspend a MMC request queue
 * @mq: MMC queue to suspend
 *
 * Stop the block request queue, and wait for our thread to
 * complete any outstanding requests.  This ensures that we
 * won't suspend while a request is being processed.
 */
void mmc_queue_suspend(struct mmc_queue *mq)
{
	struct request_queue *q = mq->queue;
	unsigned long flags;

	if (!(mq->flags & MMC_QUEUE_SUSPENDED)) {
		mq->flags |= MMC_QUEUE_SUSPENDED;

		spin_lock_irqsave(q->queue_lock, flags);
		blk_stop_queue(q);
		spin_unlock_irqrestore(q->queue_lock, flags);

		down(&mq->thread_sem);
	}
}

/**
 * mmc_queue_resume - resume a previously suspended MMC request queue
 * @mq: MMC queue to resume
 */
void mmc_queue_resume(struct mmc_queue *mq)
{
	struct request_queue *q = mq->queue;
	unsigned long flags;

	if (mq->flags & MMC_QUEUE_SUSPENDED) {
		mq->flags &= ~MMC_QUEUE_SUSPENDED;

		up(&mq->thread_sem);

		spin_lock_irqsave(q->queue_lock, flags);
		blk_start_queue(q);
		spin_unlock_irqrestore(q->queue_lock, flags);
	}
}

/*
 * Prepare the sg list(s) to be handed of to the host driver
 */
unsigned int mmc_queue_map_sg(struct mmc_queue *mq, struct mmc_queue_req *mqrq)
{
	unsigned int sg_len;
	size_t buflen;
	struct scatterlist *sg;
	int i;

	if (!mqrq->bounce_buf)
		return blk_rq_map_sg(mq->queue, mqrq->req, mqrq->sg);

	BUG_ON(!mqrq->bounce_sg);

	sg_len = blk_rq_map_sg(mq->queue, mqrq->req, mqrq->bounce_sg);

	mqrq->bounce_sg_len = sg_len;

	buflen = 0;
	for_each_sg(mqrq->bounce_sg, sg, sg_len, i)
		buflen += sg->length;

	sg_init_one(mqrq->sg, mqrq->bounce_buf, buflen);

	return 1;
}

/*
 * If writing, bounce the data to the buffer before the request
 * is sent to the host driver
 */
void mmc_queue_bounce_pre(struct mmc_queue_req *mqrq)
{
	if (!mqrq->bounce_buf)
		return;

	if (rq_data_dir(mqrq->req) != WRITE)
		return;

	sg_copy_to_buffer(mqrq->bounce_sg, mqrq->bounce_sg_len,
		mqrq->bounce_buf, mqrq->sg[0].length);
}

/*
 * If reading, bounce the data from the buffer after the request
 * has been handled by the host driver
 */
void mmc_queue_bounce_post(struct mmc_queue_req *mqrq)
{
	if (!mqrq->bounce_buf)
		return;

	if (rq_data_dir(mqrq->req) != READ)
		return;

	sg_copy_from_buffer(mqrq->bounce_sg, mqrq->bounce_sg_len,
		mqrq->bounce_buf, mqrq->sg[0].length);
}<|MERGE_RESOLUTION|>--- conflicted
+++ resolved
@@ -178,21 +178,8 @@
 
 	blk_queue_prep_rq(mq->queue, mmc_prep_request);
 	queue_flag_set_unlocked(QUEUE_FLAG_NONROT, mq->queue);
-<<<<<<< HEAD
-	if (mmc_can_erase(card)) {
-		queue_flag_set_unlocked(QUEUE_FLAG_DISCARD, mq->queue);
-		mq->queue->limits.max_discard_sectors = UINT_MAX;
-		if (card->erased_byte == 0)
-			mq->queue->limits.discard_zeroes_data = 1;
-		mq->queue->limits.discard_granularity = card->pref_erase << 9;
-		if (mmc_can_secure_erase_trim(card))
-			queue_flag_set_unlocked(QUEUE_FLAG_SECDISCARD,
-						mq->queue);
-	}
-=======
 	if (mmc_can_erase(card))
 		mmc_queue_setup_discard(mq->queue, card);
->>>>>>> acfe7d74
 
 #ifdef CONFIG_MMC_BLOCK_BOUNCE
 	if (host->max_segs == 1) {
