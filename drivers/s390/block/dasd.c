--- conflicted
+++ resolved
@@ -2337,27 +2337,10 @@
 			return -EAGAIN;
 
 		/* normal recovery for basedev IO */
-<<<<<<< HEAD
-		if (__dasd_sleep_on_erp(cqr)) {
-			goto retry;
-			/* remember that ERP was needed */
-			rc = 1;
-			/* skip processing for active cqr */
-			if (cqr->status != DASD_CQR_TERMINATED &&
-			    cqr->status != DASD_CQR_NEED_ERP)
-				break;
-		}
-	}
-
-	/* start ERP requests in upper loop */
-	if (rc)
-		goto retry;
-=======
 		if (__dasd_sleep_on_erp(cqr))
 			/* handle erp first */
 			goto retry;
 	}
->>>>>>> e529fea9
 
 	return 0;
 }
