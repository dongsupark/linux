--- conflicted
+++ resolved
@@ -579,48 +579,6 @@
 	if (S390_lowcore.int_clock >= S390_lowcore.clock_comparator)
 		/* Serve timer interrupts first. */
 		clock_comparator_work();
-<<<<<<< HEAD
-	/*
-	 * Get interrupt information from lowcore
-	 */
-	tpi_info = (struct tpi_info *)&S390_lowcore.subchannel_id;
-	irb = (struct irb *)&S390_lowcore.irb;
-	do {
-		kstat_incr_irqs_this_cpu(IO_INTERRUPT, NULL);
-		if (tpi_info->adapter_IO) {
-			do_adapter_IO(tpi_info->isc);
-			continue;
-		}
-		sch = (struct subchannel *)(unsigned long)tpi_info->intparm;
-		if (!sch) {
-			/* Clear pending interrupt condition. */
-			inc_irq_stat(IRQIO_CIO);
-			tsch(tpi_info->schid, irb);
-			continue;
-		}
-		spin_lock(sch->lock);
-		/* Store interrupt response block to lowcore. */
-		if (tsch(tpi_info->schid, irb) == 0) {
-			/* Keep subchannel information word up to date. */
-			memcpy (&sch->schib.scsw, &irb->scsw,
-				sizeof (irb->scsw));
-			/* Call interrupt handler if there is one. */
-			if (sch->driver && sch->driver->irq)
-				sch->driver->irq(sch);
-			else
-				inc_irq_stat(IRQIO_CIO);
-		} else
-			inc_irq_stat(IRQIO_CIO);
-		spin_unlock(sch->lock);
-		/*
-		 * Are more interrupts pending?
-		 * If so, the tpi instruction will update the lowcore
-		 * to hold the info for the next interrupt.
-		 * We don't do this for VM because a tpi drops the cpu
-		 * out of the sie which costs more cycles than it saves.
-		 */
-	} while (MACHINE_IS_LPAR && tpi(NULL) != 0);
-=======
 
 	kstat_incr_irqs_this_cpu(IO_INTERRUPT, NULL);
 	irb = (struct irb *) &S390_lowcore.irb;
@@ -649,7 +607,6 @@
 		inc_irq_stat(IRQIO_CIO);
 	spin_unlock(sch->lock);
 out:
->>>>>>> d0e0ac97
 	irq_exit();
 	set_irq_regs(old_regs);
 }
