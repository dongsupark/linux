/*
 * TI Palmas MFD Driver
 *
 * Copyright 2011-2012 Texas Instruments Inc.
 *
 * Author: Graeme Gregory <gg@slimlogic.co.uk>
 *
 *  This program is free software; you can redistribute it and/or modify it
 *  under  the terms of the GNU General  Public License as published by the
 *  Free Software Foundation;  either version 2 of the License, or (at your
 *  option) any later version.
 *
 */

#include <linux/module.h>
#include <linux/moduleparam.h>
#include <linux/init.h>
#include <linux/slab.h>
#include <linux/i2c.h>
#include <linux/interrupt.h>
#include <linux/irq.h>
#include <linux/regmap.h>
#include <linux/err.h>
#include <linux/mfd/core.h>
#include <linux/mfd/palmas.h>
<<<<<<< HEAD
#include <linux/of_platform.h>

enum palmas_ids {
	PALMAS_PMIC_ID,
	PALMAS_GPIO_ID,
	PALMAS_LEDS_ID,
	PALMAS_WDT_ID,
	PALMAS_RTC_ID,
	PALMAS_PWRBUTTON_ID,
	PALMAS_GPADC_ID,
	PALMAS_RESOURCE_ID,
	PALMAS_CLK_ID,
	PALMAS_PWM_ID,
	PALMAS_USB_ID,
};

static struct resource palmas_rtc_resources[] = {
	{
		.start  = PALMAS_RTC_ALARM_IRQ,
		.end    = PALMAS_RTC_ALARM_IRQ,
		.flags  = IORESOURCE_IRQ,
	},
};

static const struct mfd_cell palmas_children[] = {
	{
		.name = "palmas-pmic",
		.id = PALMAS_PMIC_ID,
	},
	{
		.name = "palmas-gpio",
		.id = PALMAS_GPIO_ID,
	},
	{
		.name = "palmas-leds",
		.id = PALMAS_LEDS_ID,
	},
	{
		.name = "palmas-wdt",
		.id = PALMAS_WDT_ID,
	},
	{
		.name = "palmas-rtc",
		.id = PALMAS_RTC_ID,
		.resources = &palmas_rtc_resources[0],
		.num_resources = ARRAY_SIZE(palmas_rtc_resources),
	},
	{
		.name = "palmas-pwrbutton",
		.id = PALMAS_PWRBUTTON_ID,
	},
	{
		.name = "palmas-gpadc",
		.id = PALMAS_GPADC_ID,
	},
	{
		.name = "palmas-resource",
		.id = PALMAS_RESOURCE_ID,
	},
	{
		.name = "palmas-clk",
		.id = PALMAS_CLK_ID,
	},
	{
		.name = "palmas-pwm",
		.id = PALMAS_PWM_ID,
	},
	{
		.name = "palmas-usb",
		.id = PALMAS_USB_ID,
	}
};
=======
#include <linux/of_device.h>
>>>>>>> d0e0ac97

static const struct regmap_config palmas_regmap_config[PALMAS_NUM_CLIENTS] = {
	{
		.reg_bits = 8,
		.val_bits = 8,
		.max_register = PALMAS_BASE_TO_REG(PALMAS_PU_PD_OD_BASE,
					PALMAS_PRIMARY_SECONDARY_PAD3),
	},
	{
		.reg_bits = 8,
		.val_bits = 8,
		.max_register = PALMAS_BASE_TO_REG(PALMAS_GPADC_BASE,
					PALMAS_GPADC_SMPS_VSEL_MONITORING),
	},
	{
		.reg_bits = 8,
		.val_bits = 8,
		.max_register = PALMAS_BASE_TO_REG(PALMAS_TRIM_GPADC_BASE,
					PALMAS_GPADC_TRIM16),
	},
};

static const struct regmap_irq palmas_irqs[] = {
	/* INT1 IRQs */
	[PALMAS_CHARG_DET_N_VBUS_OVV_IRQ] = {
		.mask = PALMAS_INT1_STATUS_CHARG_DET_N_VBUS_OVV,
	},
	[PALMAS_PWRON_IRQ] = {
		.mask = PALMAS_INT1_STATUS_PWRON,
	},
	[PALMAS_LONG_PRESS_KEY_IRQ] = {
		.mask = PALMAS_INT1_STATUS_LONG_PRESS_KEY,
	},
	[PALMAS_RPWRON_IRQ] = {
		.mask = PALMAS_INT1_STATUS_RPWRON,
	},
	[PALMAS_PWRDOWN_IRQ] = {
		.mask = PALMAS_INT1_STATUS_PWRDOWN,
	},
	[PALMAS_HOTDIE_IRQ] = {
		.mask = PALMAS_INT1_STATUS_HOTDIE,
	},
	[PALMAS_VSYS_MON_IRQ] = {
		.mask = PALMAS_INT1_STATUS_VSYS_MON,
	},
	[PALMAS_VBAT_MON_IRQ] = {
		.mask = PALMAS_INT1_STATUS_VBAT_MON,
	},
	/* INT2 IRQs*/
	[PALMAS_RTC_ALARM_IRQ] = {
		.mask = PALMAS_INT2_STATUS_RTC_ALARM,
		.reg_offset = 1,
	},
	[PALMAS_RTC_TIMER_IRQ] = {
		.mask = PALMAS_INT2_STATUS_RTC_TIMER,
		.reg_offset = 1,
	},
	[PALMAS_WDT_IRQ] = {
		.mask = PALMAS_INT2_STATUS_WDT,
		.reg_offset = 1,
	},
	[PALMAS_BATREMOVAL_IRQ] = {
		.mask = PALMAS_INT2_STATUS_BATREMOVAL,
		.reg_offset = 1,
	},
	[PALMAS_RESET_IN_IRQ] = {
		.mask = PALMAS_INT2_STATUS_RESET_IN,
		.reg_offset = 1,
	},
	[PALMAS_FBI_BB_IRQ] = {
		.mask = PALMAS_INT2_STATUS_FBI_BB,
		.reg_offset = 1,
	},
	[PALMAS_SHORT_IRQ] = {
		.mask = PALMAS_INT2_STATUS_SHORT,
		.reg_offset = 1,
	},
	[PALMAS_VAC_ACOK_IRQ] = {
		.mask = PALMAS_INT2_STATUS_VAC_ACOK,
		.reg_offset = 1,
	},
	/* INT3 IRQs */
	[PALMAS_GPADC_AUTO_0_IRQ] = {
		.mask = PALMAS_INT3_STATUS_GPADC_AUTO_0,
		.reg_offset = 2,
	},
	[PALMAS_GPADC_AUTO_1_IRQ] = {
		.mask = PALMAS_INT3_STATUS_GPADC_AUTO_1,
		.reg_offset = 2,
	},
	[PALMAS_GPADC_EOC_SW_IRQ] = {
		.mask = PALMAS_INT3_STATUS_GPADC_EOC_SW,
		.reg_offset = 2,
	},
	[PALMAS_GPADC_EOC_RT_IRQ] = {
		.mask = PALMAS_INT3_STATUS_GPADC_EOC_RT,
		.reg_offset = 2,
	},
	[PALMAS_ID_OTG_IRQ] = {
		.mask = PALMAS_INT3_STATUS_ID_OTG,
		.reg_offset = 2,
	},
	[PALMAS_ID_IRQ] = {
		.mask = PALMAS_INT3_STATUS_ID,
		.reg_offset = 2,
	},
	[PALMAS_VBUS_OTG_IRQ] = {
		.mask = PALMAS_INT3_STATUS_VBUS_OTG,
		.reg_offset = 2,
	},
	[PALMAS_VBUS_IRQ] = {
		.mask = PALMAS_INT3_STATUS_VBUS,
		.reg_offset = 2,
	},
	/* INT4 IRQs */
	[PALMAS_GPIO_0_IRQ] = {
		.mask = PALMAS_INT4_STATUS_GPIO_0,
		.reg_offset = 3,
	},
	[PALMAS_GPIO_1_IRQ] = {
		.mask = PALMAS_INT4_STATUS_GPIO_1,
		.reg_offset = 3,
	},
	[PALMAS_GPIO_2_IRQ] = {
		.mask = PALMAS_INT4_STATUS_GPIO_2,
		.reg_offset = 3,
	},
	[PALMAS_GPIO_3_IRQ] = {
		.mask = PALMAS_INT4_STATUS_GPIO_3,
		.reg_offset = 3,
	},
	[PALMAS_GPIO_4_IRQ] = {
		.mask = PALMAS_INT4_STATUS_GPIO_4,
		.reg_offset = 3,
	},
	[PALMAS_GPIO_5_IRQ] = {
		.mask = PALMAS_INT4_STATUS_GPIO_5,
		.reg_offset = 3,
	},
	[PALMAS_GPIO_6_IRQ] = {
		.mask = PALMAS_INT4_STATUS_GPIO_6,
		.reg_offset = 3,
	},
	[PALMAS_GPIO_7_IRQ] = {
		.mask = PALMAS_INT4_STATUS_GPIO_7,
		.reg_offset = 3,
	},
};

static struct regmap_irq_chip palmas_irq_chip = {
	.name = "palmas",
	.irqs = palmas_irqs,
	.num_irqs = ARRAY_SIZE(palmas_irqs),

	.num_regs = 4,
	.irq_reg_stride = 5,
	.status_base = PALMAS_BASE_TO_REG(PALMAS_INTERRUPT_BASE,
			PALMAS_INT1_STATUS),
	.mask_base = PALMAS_BASE_TO_REG(PALMAS_INTERRUPT_BASE,
			PALMAS_INT1_MASK),
};

static int palmas_set_pdata_irq_flag(struct i2c_client *i2c,
<<<<<<< HEAD
		struct palmas_platform_data *pdata)
{
	struct irq_data *irq_data = irq_get_irq_data(i2c->irq);
	if (!irq_data) {
		dev_err(&i2c->dev, "Invalid IRQ: %d\n", i2c->irq);
		return -EINVAL;
	}

	pdata->irq_flags = irqd_get_trigger_type(irq_data);
	dev_info(&i2c->dev, "Irq flag is 0x%08x\n", pdata->irq_flags);
	return 0;
}

static void palmas_dt_to_pdata(struct i2c_client *i2c,
		struct palmas_platform_data *pdata)
{
=======
		struct palmas_platform_data *pdata)
{
	struct irq_data *irq_data = irq_get_irq_data(i2c->irq);
	if (!irq_data) {
		dev_err(&i2c->dev, "Invalid IRQ: %d\n", i2c->irq);
		return -EINVAL;
	}

	pdata->irq_flags = irqd_get_trigger_type(irq_data);
	dev_info(&i2c->dev, "Irq flag is 0x%08x\n", pdata->irq_flags);
	return 0;
}

static void palmas_dt_to_pdata(struct i2c_client *i2c,
		struct palmas_platform_data *pdata)
{
>>>>>>> d0e0ac97
	struct device_node *node = i2c->dev.of_node;
	int ret;
	u32 prop;

	ret = of_property_read_u32(node, "ti,mux-pad1", &prop);
	if (!ret) {
		pdata->mux_from_pdata = 1;
		pdata->pad1 = prop;
	}

	ret = of_property_read_u32(node, "ti,mux-pad2", &prop);
	if (!ret) {
		pdata->mux_from_pdata = 1;
		pdata->pad2 = prop;
	}

	/* The default for this register is all masked */
	ret = of_property_read_u32(node, "ti,power-ctrl", &prop);
	if (!ret)
		pdata->power_ctrl = prop;
	else
		pdata->power_ctrl = PALMAS_POWER_CTRL_NSLEEP_MASK |
					PALMAS_POWER_CTRL_ENABLE1_MASK |
					PALMAS_POWER_CTRL_ENABLE2_MASK;
	if (i2c->irq)
		palmas_set_pdata_irq_flag(i2c, pdata);
}

static unsigned int palmas_features = PALMAS_PMIC_FEATURE_SMPS10_BOOST;
static unsigned int tps659038_features;

static const struct of_device_id of_palmas_match_tbl[] = {
	{
		.compatible = "ti,palmas",
		.data = &palmas_features,
	},
	{
		.compatible = "ti,tps659038",
		.data = &tps659038_features,
	},
	{ },
};

static int palmas_i2c_probe(struct i2c_client *i2c,
			    const struct i2c_device_id *id)
{
	struct palmas *palmas;
	struct palmas_platform_data *pdata;
	struct device_node *node = i2c->dev.of_node;
	int ret = 0, i;
	unsigned int reg, addr, *features;
	int slave;
	const struct of_device_id *match;

	pdata = dev_get_platdata(&i2c->dev);

	if (node && !pdata) {
		pdata = devm_kzalloc(&i2c->dev, sizeof(*pdata), GFP_KERNEL);

		if (!pdata)
			return -ENOMEM;

		palmas_dt_to_pdata(i2c, pdata);
	}

	if (!pdata)
		return -EINVAL;

	palmas = devm_kzalloc(&i2c->dev, sizeof(struct palmas), GFP_KERNEL);
	if (palmas == NULL)
		return -ENOMEM;

	i2c_set_clientdata(i2c, palmas);
	palmas->dev = &i2c->dev;
	palmas->irq = i2c->irq;

	match = of_match_device(of_match_ptr(of_palmas_match_tbl), &i2c->dev);

	if (!match)
		return -ENODATA;

	features = (unsigned int *)match->data;
	palmas->features = *features;

	for (i = 0; i < PALMAS_NUM_CLIENTS; i++) {
		if (i == 0)
			palmas->i2c_clients[i] = i2c;
		else {
			palmas->i2c_clients[i] =
					i2c_new_dummy(i2c->adapter,
							i2c->addr + i);
			if (!palmas->i2c_clients[i]) {
				dev_err(palmas->dev,
					"can't attach client %d\n", i);
				ret = -ENOMEM;
				goto err;
			}
			palmas->i2c_clients[i]->dev.of_node = of_node_get(node);
		}
		palmas->regmap[i] = devm_regmap_init_i2c(palmas->i2c_clients[i],
				&palmas_regmap_config[i]);
		if (IS_ERR(palmas->regmap[i])) {
			ret = PTR_ERR(palmas->regmap[i]);
			dev_err(palmas->dev,
				"Failed to allocate regmap %d, err: %d\n",
				i, ret);
			goto err;
		}
	}

<<<<<<< HEAD
=======
	if (!palmas->irq) {
		dev_warn(palmas->dev, "IRQ missing: skipping irq request\n");
		goto no_irq;
	}

>>>>>>> d0e0ac97
	/* Change interrupt line output polarity */
	if (pdata->irq_flags & IRQ_TYPE_LEVEL_HIGH)
		reg = PALMAS_POLARITY_CTRL_INT_POLARITY;
	else
		reg = 0;
	ret = palmas_update_bits(palmas, PALMAS_PU_PD_OD_BASE,
			PALMAS_POLARITY_CTRL, PALMAS_POLARITY_CTRL_INT_POLARITY,
			reg);
	if (ret < 0) {
		dev_err(palmas->dev, "POLARITY_CTRL updat failed: %d\n", ret);
		goto err;
	}

	/* Change IRQ into clear on read mode for efficiency */
	slave = PALMAS_BASE_TO_SLAVE(PALMAS_INTERRUPT_BASE);
	addr = PALMAS_BASE_TO_REG(PALMAS_INTERRUPT_BASE, PALMAS_INT_CTRL);
	reg = PALMAS_INT_CTRL_INT_CLEAR;

	regmap_write(palmas->regmap[slave], addr, reg);

	ret = regmap_add_irq_chip(palmas->regmap[slave], palmas->irq,
			IRQF_ONESHOT | pdata->irq_flags, 0, &palmas_irq_chip,
			&palmas->irq_data);
	if (ret < 0)
		goto err;

no_irq:
	slave = PALMAS_BASE_TO_SLAVE(PALMAS_PU_PD_OD_BASE);
	addr = PALMAS_BASE_TO_REG(PALMAS_PU_PD_OD_BASE,
			PALMAS_PRIMARY_SECONDARY_PAD1);

	if (pdata->mux_from_pdata) {
		reg = pdata->pad1;
		ret = regmap_write(palmas->regmap[slave], addr, reg);
		if (ret)
			goto err_irq;
	} else {
		ret = regmap_read(palmas->regmap[slave], addr, &reg);
		if (ret)
			goto err_irq;
	}

	if (!(reg & PALMAS_PRIMARY_SECONDARY_PAD1_GPIO_0))
		palmas->gpio_muxed |= PALMAS_GPIO_0_MUXED;
	if (!(reg & PALMAS_PRIMARY_SECONDARY_PAD1_GPIO_1_MASK))
		palmas->gpio_muxed |= PALMAS_GPIO_1_MUXED;
	else if ((reg & PALMAS_PRIMARY_SECONDARY_PAD1_GPIO_1_MASK) ==
			(2 << PALMAS_PRIMARY_SECONDARY_PAD1_GPIO_1_SHIFT))
		palmas->led_muxed |= PALMAS_LED1_MUXED;
	else if ((reg & PALMAS_PRIMARY_SECONDARY_PAD1_GPIO_1_MASK) ==
			(3 << PALMAS_PRIMARY_SECONDARY_PAD1_GPIO_1_SHIFT))
		palmas->pwm_muxed |= PALMAS_PWM1_MUXED;
	if (!(reg & PALMAS_PRIMARY_SECONDARY_PAD1_GPIO_2_MASK))
		palmas->gpio_muxed |= PALMAS_GPIO_2_MUXED;
	else if ((reg & PALMAS_PRIMARY_SECONDARY_PAD1_GPIO_2_MASK) ==
			(2 << PALMAS_PRIMARY_SECONDARY_PAD1_GPIO_2_SHIFT))
		palmas->led_muxed |= PALMAS_LED2_MUXED;
	else if ((reg & PALMAS_PRIMARY_SECONDARY_PAD1_GPIO_2_MASK) ==
			(3 << PALMAS_PRIMARY_SECONDARY_PAD1_GPIO_2_SHIFT))
		palmas->pwm_muxed |= PALMAS_PWM2_MUXED;
	if (!(reg & PALMAS_PRIMARY_SECONDARY_PAD1_GPIO_3))
		palmas->gpio_muxed |= PALMAS_GPIO_3_MUXED;

	addr = PALMAS_BASE_TO_REG(PALMAS_PU_PD_OD_BASE,
			PALMAS_PRIMARY_SECONDARY_PAD2);

	if (pdata->mux_from_pdata) {
		reg = pdata->pad2;
		ret = regmap_write(palmas->regmap[slave], addr, reg);
		if (ret)
			goto err_irq;
	} else {
		ret = regmap_read(palmas->regmap[slave], addr, &reg);
		if (ret)
			goto err_irq;
	}

	if (!(reg & PALMAS_PRIMARY_SECONDARY_PAD2_GPIO_4))
		palmas->gpio_muxed |= PALMAS_GPIO_4_MUXED;
	if (!(reg & PALMAS_PRIMARY_SECONDARY_PAD2_GPIO_5_MASK))
		palmas->gpio_muxed |= PALMAS_GPIO_5_MUXED;
	if (!(reg & PALMAS_PRIMARY_SECONDARY_PAD2_GPIO_6))
		palmas->gpio_muxed |= PALMAS_GPIO_6_MUXED;
	if (!(reg & PALMAS_PRIMARY_SECONDARY_PAD2_GPIO_7_MASK))
		palmas->gpio_muxed |= PALMAS_GPIO_7_MUXED;

	dev_info(palmas->dev, "Muxing GPIO %x, PWM %x, LED %x\n",
			palmas->gpio_muxed, palmas->pwm_muxed,
			palmas->led_muxed);

	reg = pdata->power_ctrl;

	slave = PALMAS_BASE_TO_SLAVE(PALMAS_PMU_CONTROL_BASE);
	addr = PALMAS_BASE_TO_REG(PALMAS_PMU_CONTROL_BASE, PALMAS_POWER_CTRL);

	ret = regmap_write(palmas->regmap[slave], addr, reg);
	if (ret)
		goto err_irq;

	/*
	 * If we are probing with DT do this the DT way and return here
	 * otherwise continue and add devices using mfd helpers.
	 */
	if (node) {
		ret = of_platform_populate(node, NULL, NULL, &i2c->dev);
		if (ret < 0)
			goto err_irq;
		else
			return ret;
	}

<<<<<<< HEAD
	children = kmemdup(palmas_children, sizeof(palmas_children),
			   GFP_KERNEL);
	if (!children) {
		ret = -ENOMEM;
		goto err_irq;
	}

	children[PALMAS_PMIC_ID].platform_data = pdata->pmic_pdata;
	children[PALMAS_PMIC_ID].pdata_size = sizeof(*pdata->pmic_pdata);

	children[PALMAS_GPADC_ID].platform_data = pdata->gpadc_pdata;
	children[PALMAS_GPADC_ID].pdata_size = sizeof(*pdata->gpadc_pdata);

	children[PALMAS_RESOURCE_ID].platform_data = pdata->resource_pdata;
	children[PALMAS_RESOURCE_ID].pdata_size =
			sizeof(*pdata->resource_pdata);

	children[PALMAS_USB_ID].platform_data = pdata->usb_pdata;
	children[PALMAS_USB_ID].pdata_size = sizeof(*pdata->usb_pdata);

	children[PALMAS_CLK_ID].platform_data = pdata->clk_pdata;
	children[PALMAS_CLK_ID].pdata_size = sizeof(*pdata->clk_pdata);

	ret = mfd_add_devices(palmas->dev, -1,
			      children, ARRAY_SIZE(palmas_children),
			      NULL, 0,
			      regmap_irq_get_domain(palmas->irq_data));
	kfree(children);

	if (ret < 0)
		goto err_devices;

=======
>>>>>>> d0e0ac97
	return ret;

err_irq:
	regmap_del_irq_chip(palmas->irq, palmas->irq_data);
err:
	return ret;
}

static int palmas_i2c_remove(struct i2c_client *i2c)
{
	struct palmas *palmas = i2c_get_clientdata(i2c);

	mfd_remove_devices(palmas->dev);
	regmap_del_irq_chip(palmas->irq, palmas->irq_data);

	return 0;
}

static const struct i2c_device_id palmas_i2c_id[] = {
	{ "palmas", },
	{ "twl6035", },
	{ "twl6037", },
	{ "tps65913", },
	{ /* end */ }
};
MODULE_DEVICE_TABLE(i2c, palmas_i2c_id);

static struct i2c_driver palmas_i2c_driver = {
	.driver = {
		   .name = "palmas",
		   .of_match_table = of_palmas_match_tbl,
		   .owner = THIS_MODULE,
	},
	.probe = palmas_i2c_probe,
	.remove = palmas_i2c_remove,
	.id_table = palmas_i2c_id,
};

static int __init palmas_i2c_init(void)
{
	return i2c_add_driver(&palmas_i2c_driver);
}
/* init early so consumer devices can complete system boot */
subsys_initcall(palmas_i2c_init);

static void __exit palmas_i2c_exit(void)
{
	i2c_del_driver(&palmas_i2c_driver);
}
module_exit(palmas_i2c_exit);

MODULE_AUTHOR("Graeme Gregory <gg@slimlogic.co.uk>");
MODULE_DESCRIPTION("Palmas chip family multi-function driver");
MODULE_LICENSE("GPL");<|MERGE_RESOLUTION|>--- conflicted
+++ resolved
@@ -23,82 +23,7 @@
 #include <linux/err.h>
 #include <linux/mfd/core.h>
 #include <linux/mfd/palmas.h>
-<<<<<<< HEAD
-#include <linux/of_platform.h>
-
-enum palmas_ids {
-	PALMAS_PMIC_ID,
-	PALMAS_GPIO_ID,
-	PALMAS_LEDS_ID,
-	PALMAS_WDT_ID,
-	PALMAS_RTC_ID,
-	PALMAS_PWRBUTTON_ID,
-	PALMAS_GPADC_ID,
-	PALMAS_RESOURCE_ID,
-	PALMAS_CLK_ID,
-	PALMAS_PWM_ID,
-	PALMAS_USB_ID,
-};
-
-static struct resource palmas_rtc_resources[] = {
-	{
-		.start  = PALMAS_RTC_ALARM_IRQ,
-		.end    = PALMAS_RTC_ALARM_IRQ,
-		.flags  = IORESOURCE_IRQ,
-	},
-};
-
-static const struct mfd_cell palmas_children[] = {
-	{
-		.name = "palmas-pmic",
-		.id = PALMAS_PMIC_ID,
-	},
-	{
-		.name = "palmas-gpio",
-		.id = PALMAS_GPIO_ID,
-	},
-	{
-		.name = "palmas-leds",
-		.id = PALMAS_LEDS_ID,
-	},
-	{
-		.name = "palmas-wdt",
-		.id = PALMAS_WDT_ID,
-	},
-	{
-		.name = "palmas-rtc",
-		.id = PALMAS_RTC_ID,
-		.resources = &palmas_rtc_resources[0],
-		.num_resources = ARRAY_SIZE(palmas_rtc_resources),
-	},
-	{
-		.name = "palmas-pwrbutton",
-		.id = PALMAS_PWRBUTTON_ID,
-	},
-	{
-		.name = "palmas-gpadc",
-		.id = PALMAS_GPADC_ID,
-	},
-	{
-		.name = "palmas-resource",
-		.id = PALMAS_RESOURCE_ID,
-	},
-	{
-		.name = "palmas-clk",
-		.id = PALMAS_CLK_ID,
-	},
-	{
-		.name = "palmas-pwm",
-		.id = PALMAS_PWM_ID,
-	},
-	{
-		.name = "palmas-usb",
-		.id = PALMAS_USB_ID,
-	}
-};
-=======
 #include <linux/of_device.h>
->>>>>>> d0e0ac97
 
 static const struct regmap_config palmas_regmap_config[PALMAS_NUM_CLIENTS] = {
 	{
@@ -262,7 +187,6 @@
 };
 
 static int palmas_set_pdata_irq_flag(struct i2c_client *i2c,
-<<<<<<< HEAD
 		struct palmas_platform_data *pdata)
 {
 	struct irq_data *irq_data = irq_get_irq_data(i2c->irq);
@@ -279,24 +203,6 @@
 static void palmas_dt_to_pdata(struct i2c_client *i2c,
 		struct palmas_platform_data *pdata)
 {
-=======
-		struct palmas_platform_data *pdata)
-{
-	struct irq_data *irq_data = irq_get_irq_data(i2c->irq);
-	if (!irq_data) {
-		dev_err(&i2c->dev, "Invalid IRQ: %d\n", i2c->irq);
-		return -EINVAL;
-	}
-
-	pdata->irq_flags = irqd_get_trigger_type(irq_data);
-	dev_info(&i2c->dev, "Irq flag is 0x%08x\n", pdata->irq_flags);
-	return 0;
-}
-
-static void palmas_dt_to_pdata(struct i2c_client *i2c,
-		struct palmas_platform_data *pdata)
-{
->>>>>>> d0e0ac97
 	struct device_node *node = i2c->dev.of_node;
 	int ret;
 	u32 prop;
@@ -407,14 +313,11 @@
 		}
 	}
 
-<<<<<<< HEAD
-=======
 	if (!palmas->irq) {
 		dev_warn(palmas->dev, "IRQ missing: skipping irq request\n");
 		goto no_irq;
 	}
 
->>>>>>> d0e0ac97
 	/* Change interrupt line output polarity */
 	if (pdata->irq_flags & IRQ_TYPE_LEVEL_HIGH)
 		reg = PALMAS_POLARITY_CTRL_INT_POLARITY;
@@ -526,41 +429,6 @@
 			return ret;
 	}
 
-<<<<<<< HEAD
-	children = kmemdup(palmas_children, sizeof(palmas_children),
-			   GFP_KERNEL);
-	if (!children) {
-		ret = -ENOMEM;
-		goto err_irq;
-	}
-
-	children[PALMAS_PMIC_ID].platform_data = pdata->pmic_pdata;
-	children[PALMAS_PMIC_ID].pdata_size = sizeof(*pdata->pmic_pdata);
-
-	children[PALMAS_GPADC_ID].platform_data = pdata->gpadc_pdata;
-	children[PALMAS_GPADC_ID].pdata_size = sizeof(*pdata->gpadc_pdata);
-
-	children[PALMAS_RESOURCE_ID].platform_data = pdata->resource_pdata;
-	children[PALMAS_RESOURCE_ID].pdata_size =
-			sizeof(*pdata->resource_pdata);
-
-	children[PALMAS_USB_ID].platform_data = pdata->usb_pdata;
-	children[PALMAS_USB_ID].pdata_size = sizeof(*pdata->usb_pdata);
-
-	children[PALMAS_CLK_ID].platform_data = pdata->clk_pdata;
-	children[PALMAS_CLK_ID].pdata_size = sizeof(*pdata->clk_pdata);
-
-	ret = mfd_add_devices(palmas->dev, -1,
-			      children, ARRAY_SIZE(palmas_children),
-			      NULL, 0,
-			      regmap_irq_get_domain(palmas->irq_data));
-	kfree(children);
-
-	if (ret < 0)
-		goto err_devices;
-
-=======
->>>>>>> d0e0ac97
 	return ret;
 
 err_irq:
