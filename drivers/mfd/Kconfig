--- conflicted
+++ resolved
@@ -53,11 +53,7 @@
 	help
 	  If you say Y here you get support for the ChromeOS Embedded
 	  Controller (EC) providing keyboard, battery and power services.
-<<<<<<< HEAD
-	  You also ned to enable the driver for the bus you are using. The
-=======
 	  You also need to enable the driver for the bus you are using. The
->>>>>>> d0e0ac97
 	  protocol for talking to the EC is defined by the bus driver.
 
 config MFD_CROS_EC_I2C
@@ -203,51 +199,6 @@
 config LPC_ICH
 	tristate "Intel ICH LPC"
 	depends on PCI && GENERIC_HARDIRQS
-<<<<<<< HEAD
-	select MFD_CORE
-	help
-	  The LPC bridge function of the Intel ICH provides support for
-	  many functional units. This driver provides needed support for
-	  other drivers to control these functions, currently GPIO and
-	  watchdog.
-
-config LPC_SCH
-	tristate "Intel SCH LPC"
-	depends on PCI && GENERIC_HARDIRQS
-	select MFD_CORE
-	help
-	  LPC bridge function of the Intel SCH provides support for
-	  System Management Bus and General Purpose I/O.
-
-config MFD_INTEL_MSIC
-	bool "Intel MSIC"
-	depends on INTEL_SCU_IPC
-	select MFD_CORE
-	help
-	  Select this option to enable access to Intel MSIC (Avatele
-	  Passage) chip. This chip embeds audio, battery, GPIO, etc.
-	  devices used in Intel Medfield platforms.
-
-config MFD_JANZ_CMODIO
-	tristate "Janz CMOD-IO PCI MODULbus Carrier Board"
-	select MFD_CORE
-	depends on PCI && GENERIC_HARDIRQS
-	help
-	  This is the core driver for the Janz CMOD-IO PCI MODULbus
-	  carrier board. This device is a PCI to MODULbus bridge which may
-	  host many different types of MODULbus daughterboards, including
-	  CAN and GPIO controllers.
-
-config MFD_JZ4740_ADC
-	bool "Janz JZ4740 ADC core"
-	select MFD_CORE
-	select GENERIC_IRQ_CHIP
-	depends on MACH_JZ4740
-	help
-	  Say yes here if you want support for the ADC unit in the JZ4740 SoC.
-	  This driver is necessary for jz4740-battery and jz4740-hwmon driver.
-
-=======
 	select MFD_CORE
 	help
 	  The LPC bridge function of the Intel ICH provides support for
@@ -312,7 +263,6 @@
 	  This driver can also be built as a module. If so, the module
 	  will be called kempld-core.
 
->>>>>>> d0e0ac97
 config MFD_88PM800
 	tristate "Marvell 88PM800"
 	depends on I2C=y && GENERIC_HARDIRQS
@@ -413,10 +363,7 @@
 	bool "Maxim Semiconductor MAX8998/National LP3974 PMIC Support"
 	depends on I2C=y && GENERIC_HARDIRQS
 	select MFD_CORE
-<<<<<<< HEAD
-=======
 	select IRQ_DOMAIN
->>>>>>> d0e0ac97
 	help
 	  Say yes here to support for Maxim Semiconductor MAX8998 and
 	  National Semiconductor LP3974. This is a Power Management IC.
@@ -494,12 +441,8 @@
 
 config MFD_PM8921_CORE
 	tristate "Qualcomm PM8921 PMIC chip"
-<<<<<<< HEAD
-	depends on SSBI && BROKEN
-=======
 	depends on (ARCH_MSM || HEXAGON)
 	depends on BROKEN
->>>>>>> d0e0ac97
 	select MFD_CORE
 	select MFD_PM8XXX
 	help
@@ -1093,7 +1036,6 @@
 	select REGMAP_IRQ
 	select MFD_CORE
 	bool
-<<<<<<< HEAD
 
 config MFD_ARIZONA_I2C
 	tristate "Wolfson Microelectronics Arizona platform with I2C"
@@ -1127,47 +1069,12 @@
 	help
 	  Support for Wolfson Microelectronics WM5110 low power audio SoC
 
-=======
-
-config MFD_ARIZONA_I2C
-	tristate "Wolfson Microelectronics Arizona platform with I2C"
-	select MFD_ARIZONA
-	select MFD_CORE
-	select REGMAP_I2C
-	depends on I2C && GENERIC_HARDIRQS
-	help
-	  Support for the Wolfson Microelectronics Arizona platform audio SoC
-	  core functionality controlled via I2C.
-
-config MFD_ARIZONA_SPI
-	tristate "Wolfson Microelectronics Arizona platform with SPI"
-	select MFD_ARIZONA
-	select MFD_CORE
-	select REGMAP_SPI
-	depends on SPI_MASTER && GENERIC_HARDIRQS
-	help
-	  Support for the Wolfson Microelectronics Arizona platform audio SoC
-	  core functionality controlled via I2C.
-
-config MFD_WM5102
-	bool "Wolfson Microelectronics WM5102"
-	depends on MFD_ARIZONA
-	help
-	  Support for Wolfson Microelectronics WM5102 low power audio SoC
-
-config MFD_WM5110
-	bool "Wolfson Microelectronics WM5110"
-	depends on MFD_ARIZONA
-	help
-	  Support for Wolfson Microelectronics WM5110 low power audio SoC
-
 config MFD_WM8997
 	bool "Support Wolfson Microelectronics WM8997"
 	depends on MFD_ARIZONA
 	help
 	  Support for Wolfson Microelectronics WM8997 low power audio SoC
 
->>>>>>> d0e0ac97
 config MFD_WM8400
 	bool "Wolfson Microelectronics WM8400"
 	select MFD_CORE
