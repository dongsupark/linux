--- conflicted
+++ resolved
@@ -86,11 +86,7 @@
 	{ 0x2E, 0x00 }, /* REG_STATUS	(ro) */
 };
 
-<<<<<<< HEAD
-struct reg_default twl6040_patch[] = {
-=======
 static struct reg_default twl6040_patch[] = {
->>>>>>> c02ba56a
 	/* Select I2C bus access to dual access registers */
 	{ TWL6040_REG_ACCCTL, 0x09 },
 };
