--- conflicted
+++ resolved
@@ -65,12 +65,8 @@
 	{ 0x418, 0xa080 },
 	{ 0x420, 0xa080 },
 	{ 0x428, 0xe000 },
-<<<<<<< HEAD
-	{ 0x443, 0xDC1A },
-=======
 	{ 0x442, 0x3F0A },
 	{ 0x443, 0xDC1F },
->>>>>>> d0e0ac97
 	{ 0x4B0, 0x0066 },
 	{ 0x458, 0x000b },
 	{ 0x212, 0x0000 },
@@ -429,12 +425,9 @@
 	{ 0x00000435, 0x0180 },   /* R1077  - DAC Digital Volume 5R */ 
 	{ 0x00000436, 0x0081 },   /* R1078  - DAC Volume Limit 5R */
 	{ 0x00000437, 0x0200 },   /* R1079  - Noise Gate Select 5R */
-<<<<<<< HEAD
-=======
 	{ 0x00000440, 0x8FFF },   /* R1088  - DRE Enable */
 	{ 0x00000442, 0x3F0A },   /* R1090  - DRE Control 2 */
 	{ 0x00000443, 0xDC1F },   /* R1090  - DRE Control 3 */
->>>>>>> d0e0ac97
 	{ 0x00000450, 0x0000 },   /* R1104  - DAC AEC Control 1 */ 
 	{ 0x00000458, 0x000B },   /* R1112  - Noise Gate Control */
 	{ 0x00000490, 0x0069 },   /* R1168  - PDM SPK1 CTRL 1 */ 
