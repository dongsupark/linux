--- conflicted
+++ resolved
@@ -510,21 +510,6 @@
 	STA2X11_APB_SOC_REGS = 0,
 };
 
-<<<<<<< HEAD
-static const __devinitconst struct resource vic_resources[] = {
-	CELL_4K(STA2X11_MFD_VIC_NAME, STA2X11_VIC),
-};
-
-static const __devinitconst struct resource apb_soc_regs_resources[] = {
-	CELL_4K(STA2X11_MFD_APB_SOC_REGS_NAME, STA2X11_APB_SOC_REGS),
-};
-
-static __devinitdata struct mfd_cell sta2x11_mfd1_bar0[] = {
-	DEV(STA2X11_MFD_VIC_NAME, vic_resources),
-};
-
-static __devinitdata struct mfd_cell sta2x11_mfd1_bar1[] = {
-=======
 static const struct resource vic_resources[] = {
 	CELL_4K(STA2X11_MFD_VIC_NAME, STA2X11_VIC),
 };
@@ -538,7 +523,6 @@
 };
 
 static struct mfd_cell sta2x11_mfd1_bar1[] = {
->>>>>>> 68d6f84b
 	DEV(STA2X11_MFD_APB_SOC_REGS_NAME, apb_soc_regs_resources),
 };
 
