/*
 * Copyright (C) ST-Ericsson SA 2010
 *
 * License Terms: GNU General Public License v2
 * Author: Srinidhi Kasagar <srinidhi.kasagar@stericsson.com>
 * Author: Rabin Vincent <rabin.vincent@stericsson.com>
 * Author: Mattias Wallin <mattias.wallin@stericsson.com>
 */

#include <linux/kernel.h>
#include <linux/slab.h>
#include <linux/init.h>
#include <linux/irq.h>
#include <linux/delay.h>
#include <linux/interrupt.h>
#include <linux/module.h>
#include <linux/platform_device.h>
#include <linux/mfd/core.h>
#include <linux/mfd/abx500.h>
#include <linux/mfd/abx500/ab8500.h>
#include <linux/regulator/ab8500.h>

/*
 * Interrupt register offsets
 * Bank : 0x0E
 */
#define AB8500_IT_SOURCE1_REG		0x00
#define AB8500_IT_SOURCE2_REG		0x01
#define AB8500_IT_SOURCE3_REG		0x02
#define AB8500_IT_SOURCE4_REG		0x03
#define AB8500_IT_SOURCE5_REG		0x04
#define AB8500_IT_SOURCE6_REG		0x05
#define AB8500_IT_SOURCE7_REG		0x06
#define AB8500_IT_SOURCE8_REG		0x07
#define AB9540_IT_SOURCE13_REG		0x0C
#define AB8500_IT_SOURCE19_REG		0x12
#define AB8500_IT_SOURCE20_REG		0x13
#define AB8500_IT_SOURCE21_REG		0x14
#define AB8500_IT_SOURCE22_REG		0x15
#define AB8500_IT_SOURCE23_REG		0x16
#define AB8500_IT_SOURCE24_REG		0x17

/*
 * latch registers
 */
#define AB8500_IT_LATCH1_REG		0x20
#define AB8500_IT_LATCH2_REG		0x21
#define AB8500_IT_LATCH3_REG		0x22
#define AB8500_IT_LATCH4_REG		0x23
#define AB8500_IT_LATCH5_REG		0x24
#define AB8500_IT_LATCH6_REG		0x25
#define AB8500_IT_LATCH7_REG		0x26
#define AB8500_IT_LATCH8_REG		0x27
#define AB8500_IT_LATCH9_REG		0x28
#define AB8500_IT_LATCH10_REG		0x29
#define AB8500_IT_LATCH12_REG		0x2B
#define AB9540_IT_LATCH13_REG		0x2C
#define AB8500_IT_LATCH19_REG		0x32
#define AB8500_IT_LATCH20_REG		0x33
#define AB8500_IT_LATCH21_REG		0x34
#define AB8500_IT_LATCH22_REG		0x35
#define AB8500_IT_LATCH23_REG		0x36
#define AB8500_IT_LATCH24_REG		0x37

/*
 * mask registers
 */

#define AB8500_IT_MASK1_REG		0x40
#define AB8500_IT_MASK2_REG		0x41
#define AB8500_IT_MASK3_REG		0x42
#define AB8500_IT_MASK4_REG		0x43
#define AB8500_IT_MASK5_REG		0x44
#define AB8500_IT_MASK6_REG		0x45
#define AB8500_IT_MASK7_REG		0x46
#define AB8500_IT_MASK8_REG		0x47
#define AB8500_IT_MASK9_REG		0x48
#define AB8500_IT_MASK10_REG		0x49
#define AB8500_IT_MASK11_REG		0x4A
#define AB8500_IT_MASK12_REG		0x4B
#define AB8500_IT_MASK13_REG		0x4C
#define AB8500_IT_MASK14_REG		0x4D
#define AB8500_IT_MASK15_REG		0x4E
#define AB8500_IT_MASK16_REG		0x4F
#define AB8500_IT_MASK17_REG		0x50
#define AB8500_IT_MASK18_REG		0x51
#define AB8500_IT_MASK19_REG		0x52
#define AB8500_IT_MASK20_REG		0x53
#define AB8500_IT_MASK21_REG		0x54
#define AB8500_IT_MASK22_REG		0x55
#define AB8500_IT_MASK23_REG		0x56
#define AB8500_IT_MASK24_REG		0x57

#define AB8500_REV_REG			0x80
#define AB8500_IC_NAME_REG		0x82
#define AB8500_SWITCH_OFF_STATUS	0x00

#define AB8500_TURN_ON_STATUS		0x00

#define AB9540_MODEM_CTRL2_REG			0x23
#define AB9540_MODEM_CTRL2_SWDBBRSTN_BIT	BIT(2)

/*
 * Map interrupt numbers to the LATCH and MASK register offsets, Interrupt
 * numbers are indexed into this array with (num / 8). The interupts are
 * defined in linux/mfd/ab8500.h
 *
 * This is one off from the register names, i.e. AB8500_IT_MASK1_REG is at
 * offset 0.
 */
/* AB8500 support */
static const int ab8500_irq_regoffset[AB8500_NUM_IRQ_REGS] = {
	0, 1, 2, 3, 4, 6, 7, 8, 9, 11, 18, 19, 20, 21,
};

/* AB9540 support */
static const int ab9540_irq_regoffset[AB9540_NUM_IRQ_REGS] = {
	0, 1, 2, 3, 4, 6, 7, 8, 9, 11, 18, 19, 20, 21, 12, 13, 24,
};

static const char ab8500_version_str[][7] = {
	[AB8500_VERSION_AB8500] = "AB8500",
	[AB8500_VERSION_AB8505] = "AB8505",
	[AB8500_VERSION_AB9540] = "AB9540",
	[AB8500_VERSION_AB8540] = "AB8540",
};

static int ab8500_get_chip_id(struct device *dev)
{
	struct ab8500 *ab8500;

	if (!dev)
		return -EINVAL;
	ab8500 = dev_get_drvdata(dev->parent);
	return ab8500 ? (int)ab8500->chip_id : -EINVAL;
}

static int set_register_interruptible(struct ab8500 *ab8500, u8 bank,
	u8 reg, u8 data)
{
	int ret;
	/*
	 * Put the u8 bank and u8 register together into a an u16.
	 * The bank on higher 8 bits and register in lower 8 bits.
	 * */
	u16 addr = ((u16)bank) << 8 | reg;

	dev_vdbg(ab8500->dev, "wr: addr %#x <= %#x\n", addr, data);

	ret = mutex_lock_interruptible(&ab8500->lock);
	if (ret)
		return ret;

	ret = ab8500->write(ab8500, addr, data);
	if (ret < 0)
		dev_err(ab8500->dev, "failed to write reg %#x: %d\n",
			addr, ret);
	mutex_unlock(&ab8500->lock);

	return ret;
}

static int ab8500_set_register(struct device *dev, u8 bank,
	u8 reg, u8 value)
{
	struct ab8500 *ab8500 = dev_get_drvdata(dev->parent);

	return set_register_interruptible(ab8500, bank, reg, value);
}

static int get_register_interruptible(struct ab8500 *ab8500, u8 bank,
	u8 reg, u8 *value)
{
	int ret;
	/* put the u8 bank and u8 reg together into a an u16.
	 * bank on higher 8 bits and reg in lower */
	u16 addr = ((u16)bank) << 8 | reg;

	ret = mutex_lock_interruptible(&ab8500->lock);
	if (ret)
		return ret;

	ret = ab8500->read(ab8500, addr);
	if (ret < 0)
		dev_err(ab8500->dev, "failed to read reg %#x: %d\n",
			addr, ret);
	else
		*value = ret;

	mutex_unlock(&ab8500->lock);
	dev_vdbg(ab8500->dev, "rd: addr %#x => data %#x\n", addr, ret);

	return ret;
}

static int ab8500_get_register(struct device *dev, u8 bank,
	u8 reg, u8 *value)
{
	struct ab8500 *ab8500 = dev_get_drvdata(dev->parent);

	return get_register_interruptible(ab8500, bank, reg, value);
}

static int mask_and_set_register_interruptible(struct ab8500 *ab8500, u8 bank,
	u8 reg, u8 bitmask, u8 bitvalues)
{
	int ret;
	u8 data;
	/* put the u8 bank and u8 reg together into a an u16.
	 * bank on higher 8 bits and reg in lower */
	u16 addr = ((u16)bank) << 8 | reg;

	ret = mutex_lock_interruptible(&ab8500->lock);
	if (ret)
		return ret;

	ret = ab8500->read(ab8500, addr);
	if (ret < 0) {
		dev_err(ab8500->dev, "failed to read reg %#x: %d\n",
			addr, ret);
		goto out;
	}

	data = (u8)ret;
	data = (~bitmask & data) | (bitmask & bitvalues);

	ret = ab8500->write(ab8500, addr, data);
	if (ret < 0)
		dev_err(ab8500->dev, "failed to write reg %#x: %d\n",
			addr, ret);

	dev_vdbg(ab8500->dev, "mask: addr %#x => data %#x\n", addr, data);
out:
	mutex_unlock(&ab8500->lock);
	return ret;
}

static int ab8500_mask_and_set_register(struct device *dev,
	u8 bank, u8 reg, u8 bitmask, u8 bitvalues)
{
	struct ab8500 *ab8500 = dev_get_drvdata(dev->parent);

	return mask_and_set_register_interruptible(ab8500, bank, reg,
		bitmask, bitvalues);

}

static struct abx500_ops ab8500_ops = {
	.get_chip_id = ab8500_get_chip_id,
	.get_register = ab8500_get_register,
	.set_register = ab8500_set_register,
	.get_register_page = NULL,
	.set_register_page = NULL,
	.mask_and_set_register = ab8500_mask_and_set_register,
	.event_registers_startup_state_get = NULL,
	.startup_irq_enabled = NULL,
};

static void ab8500_irq_lock(struct irq_data *data)
{
	struct ab8500 *ab8500 = irq_data_get_irq_chip_data(data);

	mutex_lock(&ab8500->irq_lock);
}

static void ab8500_irq_sync_unlock(struct irq_data *data)
{
	struct ab8500 *ab8500 = irq_data_get_irq_chip_data(data);
	int i;

	for (i = 0; i < ab8500->mask_size; i++) {
		u8 old = ab8500->oldmask[i];
		u8 new = ab8500->mask[i];
		int reg;

		if (new == old)
			continue;

		/*
		 * Interrupt register 12 doesn't exist prior to AB8500 version
		 * 2.0
		 */
		if (ab8500->irq_reg_offset[i] == 11 &&
			is_ab8500_1p1_or_earlier(ab8500))
			continue;

		ab8500->oldmask[i] = new;

		reg = AB8500_IT_MASK1_REG + ab8500->irq_reg_offset[i];
		set_register_interruptible(ab8500, AB8500_INTERRUPT, reg, new);
	}

	mutex_unlock(&ab8500->irq_lock);
}

static void ab8500_irq_mask(struct irq_data *data)
{
	struct ab8500 *ab8500 = irq_data_get_irq_chip_data(data);
	int offset = data->irq - ab8500->irq_base;
	int index = offset / 8;
	int mask = 1 << (offset % 8);

	ab8500->mask[index] |= mask;
}

static void ab8500_irq_unmask(struct irq_data *data)
{
	struct ab8500 *ab8500 = irq_data_get_irq_chip_data(data);
	int offset = data->irq - ab8500->irq_base;
	int index = offset / 8;
	int mask = 1 << (offset % 8);

	ab8500->mask[index] &= ~mask;
}

static struct irq_chip ab8500_irq_chip = {
	.name			= "ab8500",
	.irq_bus_lock		= ab8500_irq_lock,
	.irq_bus_sync_unlock	= ab8500_irq_sync_unlock,
	.irq_mask		= ab8500_irq_mask,
	.irq_disable		= ab8500_irq_mask,
	.irq_unmask		= ab8500_irq_unmask,
};

static irqreturn_t ab8500_irq(int irq, void *dev)
{
	struct ab8500 *ab8500 = dev;
	int i;

	dev_vdbg(ab8500->dev, "interrupt\n");

	for (i = 0; i < ab8500->mask_size; i++) {
		int regoffset = ab8500->irq_reg_offset[i];
		int status;
		u8 value;

		/*
		 * Interrupt register 12 doesn't exist prior to AB8500 version
		 * 2.0
		 */
		if (regoffset == 11 && is_ab8500_1p1_or_earlier(ab8500))
			continue;

		status = get_register_interruptible(ab8500, AB8500_INTERRUPT,
			AB8500_IT_LATCH1_REG + regoffset, &value);
		if (status < 0 || value == 0)
			continue;

		do {
			int bit = __ffs(value);
			int line = i * 8 + bit;

			handle_nested_irq(ab8500->irq_base + line);
			value &= ~(1 << bit);
		} while (value);
	}

	return IRQ_HANDLED;
}

static int ab8500_irq_init(struct ab8500 *ab8500)
{
	int base = ab8500->irq_base;
	int irq;
	int num_irqs;

	if (is_ab9540(ab8500))
		num_irqs = AB9540_NR_IRQS;
	else
		num_irqs = AB8500_NR_IRQS;

	for (irq = base; irq < base + num_irqs; irq++) {
		irq_set_chip_data(irq, ab8500);
		irq_set_chip_and_handler(irq, &ab8500_irq_chip,
					 handle_simple_irq);
		irq_set_nested_thread(irq, 1);
#ifdef CONFIG_ARM
		set_irq_flags(irq, IRQF_VALID);
#else
		irq_set_noprobe(irq);
#endif
	}

	return 0;
}

static void ab8500_irq_remove(struct ab8500 *ab8500)
{
	int base = ab8500->irq_base;
	int irq;
	int num_irqs;

	if (is_ab9540(ab8500))
		num_irqs = AB9540_NR_IRQS;
	else
		num_irqs = AB8500_NR_IRQS;

	for (irq = base; irq < base + num_irqs; irq++) {
#ifdef CONFIG_ARM
		set_irq_flags(irq, 0);
#endif
		irq_set_chip_and_handler(irq, NULL, NULL);
		irq_set_chip_data(irq, NULL);
	}
}

/* AB8500 GPIO Resources */
static struct resource __devinitdata ab8500_gpio_resources[] = {
	{
		.name	= "GPIO_INT6",
		.start	= AB8500_INT_GPIO6R,
		.end	= AB8500_INT_GPIO41F,
		.flags	= IORESOURCE_IRQ,
	}
};

/* AB9540 GPIO Resources */
static struct resource __devinitdata ab9540_gpio_resources[] = {
	{
		.name	= "GPIO_INT6",
		.start	= AB8500_INT_GPIO6R,
		.end	= AB8500_INT_GPIO41F,
		.flags	= IORESOURCE_IRQ,
	},
	{
		.name	= "GPIO_INT14",
		.start	= AB9540_INT_GPIO50R,
		.end	= AB9540_INT_GPIO54R,
		.flags	= IORESOURCE_IRQ,
	},
	{
		.name	= "GPIO_INT15",
		.start	= AB9540_INT_GPIO50F,
		.end	= AB9540_INT_GPIO54F,
		.flags	= IORESOURCE_IRQ,
	}
};

static struct resource __devinitdata ab8500_gpadc_resources[] = {
	{
		.name	= "HW_CONV_END",
		.start	= AB8500_INT_GP_HW_ADC_CONV_END,
		.end	= AB8500_INT_GP_HW_ADC_CONV_END,
		.flags	= IORESOURCE_IRQ,
	},
	{
		.name	= "SW_CONV_END",
		.start	= AB8500_INT_GP_SW_ADC_CONV_END,
		.end	= AB8500_INT_GP_SW_ADC_CONV_END,
		.flags	= IORESOURCE_IRQ,
	},
};

static struct resource __devinitdata ab8500_rtc_resources[] = {
	{
		.name	= "60S",
		.start	= AB8500_INT_RTC_60S,
		.end	= AB8500_INT_RTC_60S,
		.flags	= IORESOURCE_IRQ,
	},
	{
		.name	= "ALARM",
		.start	= AB8500_INT_RTC_ALARM,
		.end	= AB8500_INT_RTC_ALARM,
		.flags	= IORESOURCE_IRQ,
	},
};

static struct resource __devinitdata ab8500_poweronkey_db_resources[] = {
	{
		.name	= "ONKEY_DBF",
		.start	= AB8500_INT_PON_KEY1DB_F,
		.end	= AB8500_INT_PON_KEY1DB_F,
		.flags	= IORESOURCE_IRQ,
	},
	{
		.name	= "ONKEY_DBR",
		.start	= AB8500_INT_PON_KEY1DB_R,
		.end	= AB8500_INT_PON_KEY1DB_R,
		.flags	= IORESOURCE_IRQ,
	},
};

static struct resource __devinitdata ab8500_av_acc_detect_resources[] = {
	{
	       .name = "ACC_DETECT_1DB_F",
	       .start = AB8500_INT_ACC_DETECT_1DB_F,
	       .end = AB8500_INT_ACC_DETECT_1DB_F,
	       .flags = IORESOURCE_IRQ,
	},
	{
	       .name = "ACC_DETECT_1DB_R",
	       .start = AB8500_INT_ACC_DETECT_1DB_R,
	       .end = AB8500_INT_ACC_DETECT_1DB_R,
	       .flags = IORESOURCE_IRQ,
	},
	{
	       .name = "ACC_DETECT_21DB_F",
	       .start = AB8500_INT_ACC_DETECT_21DB_F,
	       .end = AB8500_INT_ACC_DETECT_21DB_F,
	       .flags = IORESOURCE_IRQ,
	},
	{
	       .name = "ACC_DETECT_21DB_R",
	       .start = AB8500_INT_ACC_DETECT_21DB_R,
	       .end = AB8500_INT_ACC_DETECT_21DB_R,
	       .flags = IORESOURCE_IRQ,
	},
	{
	       .name = "ACC_DETECT_22DB_F",
	       .start = AB8500_INT_ACC_DETECT_22DB_F,
	       .end = AB8500_INT_ACC_DETECT_22DB_F,
	       .flags = IORESOURCE_IRQ,
	},
	{
	       .name = "ACC_DETECT_22DB_R",
	       .start = AB8500_INT_ACC_DETECT_22DB_R,
	       .end = AB8500_INT_ACC_DETECT_22DB_R,
	       .flags = IORESOURCE_IRQ,
	},
};

static struct resource __devinitdata ab8500_charger_resources[] = {
	{
		.name = "MAIN_CH_UNPLUG_DET",
		.start = AB8500_INT_MAIN_CH_UNPLUG_DET,
		.end = AB8500_INT_MAIN_CH_UNPLUG_DET,
		.flags = IORESOURCE_IRQ,
	},
	{
		.name = "MAIN_CHARGE_PLUG_DET",
		.start = AB8500_INT_MAIN_CH_PLUG_DET,
		.end = AB8500_INT_MAIN_CH_PLUG_DET,
		.flags = IORESOURCE_IRQ,
	},
	{
		.name = "VBUS_DET_R",
		.start = AB8500_INT_VBUS_DET_R,
		.end = AB8500_INT_VBUS_DET_R,
		.flags = IORESOURCE_IRQ,
	},
	{
		.name = "VBUS_DET_F",
		.start = AB8500_INT_VBUS_DET_F,
		.end = AB8500_INT_VBUS_DET_F,
		.flags = IORESOURCE_IRQ,
	},
	{
		.name = "USB_LINK_STATUS",
		.start = AB8500_INT_USB_LINK_STATUS,
		.end = AB8500_INT_USB_LINK_STATUS,
		.flags = IORESOURCE_IRQ,
	},
	{
		.name = "USB_CHARGE_DET_DONE",
		.start = AB8500_INT_USB_CHG_DET_DONE,
		.end = AB8500_INT_USB_CHG_DET_DONE,
		.flags = IORESOURCE_IRQ,
	},
	{
		.name = "VBUS_OVV",
		.start = AB8500_INT_VBUS_OVV,
		.end = AB8500_INT_VBUS_OVV,
		.flags = IORESOURCE_IRQ,
	},
	{
		.name = "USB_CH_TH_PROT_R",
		.start = AB8500_INT_USB_CH_TH_PROT_R,
		.end = AB8500_INT_USB_CH_TH_PROT_R,
		.flags = IORESOURCE_IRQ,
	},
	{
		.name = "USB_CH_TH_PROT_F",
		.start = AB8500_INT_USB_CH_TH_PROT_F,
		.end = AB8500_INT_USB_CH_TH_PROT_F,
		.flags = IORESOURCE_IRQ,
	},
	{
		.name = "MAIN_EXT_CH_NOT_OK",
		.start = AB8500_INT_MAIN_EXT_CH_NOT_OK,
		.end = AB8500_INT_MAIN_EXT_CH_NOT_OK,
		.flags = IORESOURCE_IRQ,
	},
	{
		.name = "MAIN_CH_TH_PROT_R",
		.start = AB8500_INT_MAIN_CH_TH_PROT_R,
		.end = AB8500_INT_MAIN_CH_TH_PROT_R,
		.flags = IORESOURCE_IRQ,
	},
	{
		.name = "MAIN_CH_TH_PROT_F",
		.start = AB8500_INT_MAIN_CH_TH_PROT_F,
		.end = AB8500_INT_MAIN_CH_TH_PROT_F,
		.flags = IORESOURCE_IRQ,
	},
	{
		.name = "USB_CHARGER_NOT_OKR",
		.start = AB8500_INT_USB_CHARGER_NOT_OK,
		.end = AB8500_INT_USB_CHARGER_NOT_OK,
		.flags = IORESOURCE_IRQ,
	},
	{
		.name = "USB_CHARGER_NOT_OKF",
		.start = AB8500_INT_USB_CHARGER_NOT_OKF,
		.end = AB8500_INT_USB_CHARGER_NOT_OKF,
		.flags = IORESOURCE_IRQ,
	},
	{
		.name = "CH_WD_EXP",
		.start = AB8500_INT_CH_WD_EXP,
		.end = AB8500_INT_CH_WD_EXP,
		.flags = IORESOURCE_IRQ,
	},
};

static struct resource __devinitdata ab8500_btemp_resources[] = {
	{
		.name = "BAT_CTRL_INDB",
		.start = AB8500_INT_BAT_CTRL_INDB,
		.end = AB8500_INT_BAT_CTRL_INDB,
		.flags = IORESOURCE_IRQ,
	},
	{
		.name = "BTEMP_LOW",
		.start = AB8500_INT_BTEMP_LOW,
		.end = AB8500_INT_BTEMP_LOW,
		.flags = IORESOURCE_IRQ,
	},
	{
		.name = "BTEMP_HIGH",
		.start = AB8500_INT_BTEMP_HIGH,
		.end = AB8500_INT_BTEMP_HIGH,
		.flags = IORESOURCE_IRQ,
	},
	{
		.name = "BTEMP_LOW_MEDIUM",
		.start = AB8500_INT_BTEMP_LOW_MEDIUM,
		.end = AB8500_INT_BTEMP_LOW_MEDIUM,
		.flags = IORESOURCE_IRQ,
	},
	{
		.name = "BTEMP_MEDIUM_HIGH",
		.start = AB8500_INT_BTEMP_MEDIUM_HIGH,
		.end = AB8500_INT_BTEMP_MEDIUM_HIGH,
		.flags = IORESOURCE_IRQ,
	},
};

static struct resource __devinitdata ab8500_fg_resources[] = {
	{
		.name = "NCONV_ACCU",
		.start = AB8500_INT_CCN_CONV_ACC,
		.end = AB8500_INT_CCN_CONV_ACC,
		.flags = IORESOURCE_IRQ,
	},
	{
		.name = "BATT_OVV",
		.start = AB8500_INT_BATT_OVV,
		.end = AB8500_INT_BATT_OVV,
		.flags = IORESOURCE_IRQ,
	},
	{
		.name = "LOW_BAT_F",
		.start = AB8500_INT_LOW_BAT_F,
		.end = AB8500_INT_LOW_BAT_F,
		.flags = IORESOURCE_IRQ,
	},
	{
		.name = "LOW_BAT_R",
		.start = AB8500_INT_LOW_BAT_R,
		.end = AB8500_INT_LOW_BAT_R,
		.flags = IORESOURCE_IRQ,
	},
	{
		.name = "CC_INT_CALIB",
		.start = AB8500_INT_CC_INT_CALIB,
		.end = AB8500_INT_CC_INT_CALIB,
		.flags = IORESOURCE_IRQ,
	},
};

static struct resource __devinitdata ab8500_chargalg_resources[] = {};

#ifdef CONFIG_DEBUG_FS
static struct resource __devinitdata ab8500_debug_resources[] = {
	{
		.name	= "IRQ_FIRST",
		.start	= AB8500_INT_MAIN_EXT_CH_NOT_OK,
		.end	= AB8500_INT_MAIN_EXT_CH_NOT_OK,
		.flags	= IORESOURCE_IRQ,
	},
	{
		.name	= "IRQ_LAST",
		.start	= AB8500_INT_USB_CHARGER_NOT_OKF,
		.end	= AB8500_INT_USB_CHARGER_NOT_OKF,
		.flags	= IORESOURCE_IRQ,
	},
};
#endif

static struct resource __devinitdata ab8500_usb_resources[] = {
	{
		.name = "ID_WAKEUP_R",
		.start = AB8500_INT_ID_WAKEUP_R,
		.end = AB8500_INT_ID_WAKEUP_R,
		.flags = IORESOURCE_IRQ,
	},
	{
		.name = "ID_WAKEUP_F",
		.start = AB8500_INT_ID_WAKEUP_F,
		.end = AB8500_INT_ID_WAKEUP_F,
		.flags = IORESOURCE_IRQ,
	},
	{
		.name = "VBUS_DET_F",
		.start = AB8500_INT_VBUS_DET_F,
		.end = AB8500_INT_VBUS_DET_F,
		.flags = IORESOURCE_IRQ,
	},
	{
		.name = "VBUS_DET_R",
		.start = AB8500_INT_VBUS_DET_R,
		.end = AB8500_INT_VBUS_DET_R,
		.flags = IORESOURCE_IRQ,
	},
	{
		.name = "USB_LINK_STATUS",
		.start = AB8500_INT_USB_LINK_STATUS,
		.end = AB8500_INT_USB_LINK_STATUS,
		.flags = IORESOURCE_IRQ,
	},
	{
		.name = "USB_ADP_PROBE_PLUG",
		.start = AB8500_INT_ADP_PROBE_PLUG,
		.end = AB8500_INT_ADP_PROBE_PLUG,
		.flags = IORESOURCE_IRQ,
	},
	{
		.name = "USB_ADP_PROBE_UNPLUG",
		.start = AB8500_INT_ADP_PROBE_UNPLUG,
		.end = AB8500_INT_ADP_PROBE_UNPLUG,
		.flags = IORESOURCE_IRQ,
	},
};

static struct resource __devinitdata ab8500_temp_resources[] = {
	{
		.name  = "AB8500_TEMP_WARM",
		.start = AB8500_INT_TEMP_WARM,
		.end   = AB8500_INT_TEMP_WARM,
		.flags = IORESOURCE_IRQ,
	},
};

static struct mfd_cell __devinitdata abx500_common_devs[] = {
#ifdef CONFIG_DEBUG_FS
	{
		.name = "ab8500-debug",
		.num_resources = ARRAY_SIZE(ab8500_debug_resources),
		.resources = ab8500_debug_resources,
	},
#endif
	{
		.name = "ab8500-sysctrl",
	},
	{
		.name = "ab8500-regulator",
	},
	{
		.name = "ab8500-gpadc",
		.num_resources = ARRAY_SIZE(ab8500_gpadc_resources),
		.resources = ab8500_gpadc_resources,
	},
	{
		.name = "ab8500-rtc",
		.num_resources = ARRAY_SIZE(ab8500_rtc_resources),
		.resources = ab8500_rtc_resources,
	},
	{
		.name = "ab8500-charger",
		.num_resources = ARRAY_SIZE(ab8500_charger_resources),
		.resources = ab8500_charger_resources,
	},
	{
		.name = "ab8500-btemp",
		.num_resources = ARRAY_SIZE(ab8500_btemp_resources),
		.resources = ab8500_btemp_resources,
	},
	{
		.name = "ab8500-fg",
		.num_resources = ARRAY_SIZE(ab8500_fg_resources),
		.resources = ab8500_fg_resources,
	},
	{
		.name = "ab8500-chargalg",
		.num_resources = ARRAY_SIZE(ab8500_chargalg_resources),
		.resources = ab8500_chargalg_resources,
	},
	{
		.name = "ab8500-acc-det",
		.num_resources = ARRAY_SIZE(ab8500_av_acc_detect_resources),
		.resources = ab8500_av_acc_detect_resources,
	},
	{
		.name = "ab8500-codec",
	},

	{
		.name = "ab8500-poweron-key",
		.num_resources = ARRAY_SIZE(ab8500_poweronkey_db_resources),
		.resources = ab8500_poweronkey_db_resources,
	},
	{
		.name = "ab8500-pwm",
		.id = 1,
	},
	{
		.name = "ab8500-pwm",
		.id = 2,
	},
	{
		.name = "ab8500-pwm",
		.id = 3,
	},
	{ .name = "ab8500-leds", },
	{
		.name = "ab8500-denc",
	},
	{
		.name = "ab8500-temp",
		.num_resources = ARRAY_SIZE(ab8500_temp_resources),
		.resources = ab8500_temp_resources,
	},
};

static struct mfd_cell __devinitdata ab8500_devs[] = {
	{
		.name = "ab8500-gpio",
		.num_resources = ARRAY_SIZE(ab8500_gpio_resources),
		.resources = ab8500_gpio_resources,
	},
	{
		.name = "ab8500-usb",
		.num_resources = ARRAY_SIZE(ab8500_usb_resources),
		.resources = ab8500_usb_resources,
	},
};

static struct mfd_cell __devinitdata ab9540_devs[] = {
	{
		.name = "ab8500-gpio",
		.num_resources = ARRAY_SIZE(ab9540_gpio_resources),
		.resources = ab9540_gpio_resources,
	},
	{
		.name = "ab9540-usb",
		.num_resources = ARRAY_SIZE(ab8500_usb_resources),
		.resources = ab8500_usb_resources,
	},
};

static ssize_t show_chip_id(struct device *dev,
				struct device_attribute *attr, char *buf)
{
	struct ab8500 *ab8500;

	ab8500 = dev_get_drvdata(dev);
	return sprintf(buf, "%#x\n", ab8500 ? ab8500->chip_id : -EINVAL);
}

/*
 * ab8500 has switched off due to (SWITCH_OFF_STATUS):
 * 0x01 Swoff bit programming
 * 0x02 Thermal protection activation
 * 0x04 Vbat lower then BattOk falling threshold
 * 0x08 Watchdog expired
 * 0x10 Non presence of 32kHz clock
 * 0x20 Battery level lower than power on reset threshold
 * 0x40 Power on key 1 pressed longer than 10 seconds
 * 0x80 DB8500 thermal shutdown
 */
static ssize_t show_switch_off_status(struct device *dev,
				struct device_attribute *attr, char *buf)
{
	int ret;
	u8 value;
	struct ab8500 *ab8500;

	ab8500 = dev_get_drvdata(dev);
	ret = get_register_interruptible(ab8500, AB8500_RTC,
		AB8500_SWITCH_OFF_STATUS, &value);
	if (ret < 0)
		return ret;
	return sprintf(buf, "%#x\n", value);
}

/*
 * ab8500 has turned on due to (TURN_ON_STATUS):
 * 0x01 PORnVbat
 * 0x02 PonKey1dbF
 * 0x04 PonKey2dbF
 * 0x08 RTCAlarm
 * 0x10 MainChDet
 * 0x20 VbusDet
 * 0x40 UsbIDDetect
 * 0x80 Reserved
 */
static ssize_t show_turn_on_status(struct device *dev,
				struct device_attribute *attr, char *buf)
{
	int ret;
	u8 value;
	struct ab8500 *ab8500;

	ab8500 = dev_get_drvdata(dev);
	ret = get_register_interruptible(ab8500, AB8500_SYS_CTRL1_BLOCK,
		AB8500_TURN_ON_STATUS, &value);
	if (ret < 0)
		return ret;
	return sprintf(buf, "%#x\n", value);
}

static ssize_t show_ab9540_dbbrstn(struct device *dev,
				struct device_attribute *attr, char *buf)
{
	struct ab8500 *ab8500;
	int ret;
	u8 value;

	ab8500 = dev_get_drvdata(dev);

	ret = get_register_interruptible(ab8500, AB8500_REGU_CTRL2,
		AB9540_MODEM_CTRL2_REG, &value);
	if (ret < 0)
		return ret;

	return sprintf(buf, "%d\n",
			(value & AB9540_MODEM_CTRL2_SWDBBRSTN_BIT) ? 1 : 0);
}

static ssize_t store_ab9540_dbbrstn(struct device *dev,
	struct device_attribute *attr, const char *buf, size_t count)
{
	struct ab8500 *ab8500;
	int ret = count;
	int err;
	u8 bitvalues;

	ab8500 = dev_get_drvdata(dev);

	if (count > 0) {
		switch (buf[0]) {
		case '0':
			bitvalues = 0;
			break;
		case '1':
			bitvalues = AB9540_MODEM_CTRL2_SWDBBRSTN_BIT;
			break;
		default:
			goto exit;
		}

		err = mask_and_set_register_interruptible(ab8500,
			AB8500_REGU_CTRL2, AB9540_MODEM_CTRL2_REG,
			AB9540_MODEM_CTRL2_SWDBBRSTN_BIT, bitvalues);
		if (err)
			dev_info(ab8500->dev,
				"Failed to set DBBRSTN %c, err %#x\n",
				buf[0], err);
	}

exit:
	return ret;
}

static DEVICE_ATTR(chip_id, S_IRUGO, show_chip_id, NULL);
static DEVICE_ATTR(switch_off_status, S_IRUGO, show_switch_off_status, NULL);
static DEVICE_ATTR(turn_on_status, S_IRUGO, show_turn_on_status, NULL);
static DEVICE_ATTR(dbbrstn, S_IRUGO | S_IWUSR,
			show_ab9540_dbbrstn, store_ab9540_dbbrstn);

static struct attribute *ab8500_sysfs_entries[] = {
	&dev_attr_chip_id.attr,
	&dev_attr_switch_off_status.attr,
	&dev_attr_turn_on_status.attr,
	NULL,
};

static struct attribute *ab9540_sysfs_entries[] = {
	&dev_attr_chip_id.attr,
	&dev_attr_switch_off_status.attr,
	&dev_attr_turn_on_status.attr,
	&dev_attr_dbbrstn.attr,
	NULL,
};

static struct attribute_group ab8500_attr_group = {
	.attrs	= ab8500_sysfs_entries,
};

static struct attribute_group ab9540_attr_group = {
	.attrs	= ab9540_sysfs_entries,
};

int __devinit ab8500_init(struct ab8500 *ab8500, enum ab8500_version version)
{
	struct ab8500_platform_data *plat = dev_get_platdata(ab8500->dev);
	int ret;
	int i;
	u8 value;

	if (plat)
		ab8500->irq_base = plat->irq_base;

	mutex_init(&ab8500->lock);
	mutex_init(&ab8500->irq_lock);

	if (version != AB8500_VERSION_UNDEFINED)
		ab8500->version = version;
	else {
		ret = get_register_interruptible(ab8500, AB8500_MISC,
			AB8500_IC_NAME_REG, &value);
		if (ret < 0)
			return ret;

		ab8500->version = value;
	}

	ret = get_register_interruptible(ab8500, AB8500_MISC,
		AB8500_REV_REG, &value);
	if (ret < 0)
		return ret;

	ab8500->chip_id = value;

	dev_info(ab8500->dev, "detected chip, %s rev. %1x.%1x\n",
			ab8500_version_str[ab8500->version],
			ab8500->chip_id >> 4,
			ab8500->chip_id & 0x0F);

	/* Configure AB8500 or AB9540 IRQ */
	if (is_ab9540(ab8500)) {
		ab8500->mask_size = AB9540_NUM_IRQ_REGS;
		ab8500->irq_reg_offset = ab9540_irq_regoffset;
	} else {
		ab8500->mask_size = AB8500_NUM_IRQ_REGS;
		ab8500->irq_reg_offset = ab8500_irq_regoffset;
	}
	ab8500->mask = kzalloc(ab8500->mask_size, GFP_KERNEL);
	if (!ab8500->mask)
		return -ENOMEM;
	ab8500->oldmask = kzalloc(ab8500->mask_size, GFP_KERNEL);
	if (!ab8500->oldmask) {
		ret = -ENOMEM;
		goto out_freemask;
	}
	/*
	 * ab8500 has switched off due to (SWITCH_OFF_STATUS):
	 * 0x01 Swoff bit programming
	 * 0x02 Thermal protection activation
	 * 0x04 Vbat lower then BattOk falling threshold
	 * 0x08 Watchdog expired
	 * 0x10 Non presence of 32kHz clock
	 * 0x20 Battery level lower than power on reset threshold
	 * 0x40 Power on key 1 pressed longer than 10 seconds
	 * 0x80 DB8500 thermal shutdown
	 */

	ret = get_register_interruptible(ab8500, AB8500_RTC,
		AB8500_SWITCH_OFF_STATUS, &value);
	if (ret < 0)
		return ret;
	dev_info(ab8500->dev, "switch off status: %#x", value);

	if (plat && plat->init)
		plat->init(ab8500);

	/* Clear and mask all interrupts */
	for (i = 0; i < ab8500->mask_size; i++) {
		/*
		 * Interrupt register 12 doesn't exist prior to AB8500 version
		 * 2.0
		 */
		if (ab8500->irq_reg_offset[i] == 11 &&
				is_ab8500_1p1_or_earlier(ab8500))
			continue;

		get_register_interruptible(ab8500, AB8500_INTERRUPT,
			AB8500_IT_LATCH1_REG + ab8500->irq_reg_offset[i],
			&value);
		set_register_interruptible(ab8500, AB8500_INTERRUPT,
			AB8500_IT_MASK1_REG + ab8500->irq_reg_offset[i], 0xff);
	}

	ret = abx500_register_ops(ab8500->dev, &ab8500_ops);
	if (ret)
		goto out_freeoldmask;

	for (i = 0; i < ab8500->mask_size; i++)
		ab8500->mask[i] = ab8500->oldmask[i] = 0xff;

	if (ab8500->irq_base) {
		ret = ab8500_irq_init(ab8500);
		if (ret)
			goto out_freeoldmask;

		ret = request_threaded_irq(ab8500->irq, NULL, ab8500_irq,
					   IRQF_ONESHOT | IRQF_NO_SUSPEND,
					   "ab8500", ab8500);
		if (ret)
			goto out_removeirq;
	}

	ret = mfd_add_devices(ab8500->dev, 0, abx500_common_devs,
			      ARRAY_SIZE(abx500_common_devs), NULL,
			      ab8500->irq_base);

	if (ret)
		goto out_freeirq;

	if (is_ab9540(ab8500))
		ret = mfd_add_devices(ab8500->dev, 0, ab9540_devs,
			      ARRAY_SIZE(ab9540_devs), NULL,
			      ab8500->irq_base);
	else
		ret = mfd_add_devices(ab8500->dev, 0, ab8500_devs,
			      ARRAY_SIZE(ab9540_devs), NULL,
			      ab8500->irq_base);
	if (ret)
		goto out_freeirq;

	if (is_ab9540(ab8500))
		ret = sysfs_create_group(&ab8500->dev->kobj,
					&ab9540_attr_group);
	else
		ret = sysfs_create_group(&ab8500->dev->kobj,
					&ab8500_attr_group);
	if (ret)
		dev_err(ab8500->dev, "error creating sysfs entries\n");
	else
		return ret;

out_freeirq:
	if (ab8500->irq_base)
		free_irq(ab8500->irq, ab8500);
out_removeirq:
	if (ab8500->irq_base)
		ab8500_irq_remove(ab8500);
<<<<<<< HEAD
=======
out_freeoldmask:
	kfree(ab8500->oldmask);
out_freemask:
	kfree(ab8500->mask);
>>>>>>> 2f5f89be

	return ret;
}

int __devexit ab8500_exit(struct ab8500 *ab8500)
{
	if (is_ab9540(ab8500))
		sysfs_remove_group(&ab8500->dev->kobj, &ab9540_attr_group);
	else
		sysfs_remove_group(&ab8500->dev->kobj, &ab8500_attr_group);
	mfd_remove_devices(ab8500->dev);
	if (ab8500->irq_base) {
		free_irq(ab8500->irq, ab8500);
		ab8500_irq_remove(ab8500);
	}
	kfree(ab8500->oldmask);
	kfree(ab8500->mask);

	return 0;
}

MODULE_AUTHOR("Mattias Wallin, Srinidhi Kasagar, Rabin Vincent");
MODULE_DESCRIPTION("AB8500 MFD core");
MODULE_LICENSE("GPL v2");<|MERGE_RESOLUTION|>--- conflicted
+++ resolved
@@ -1146,13 +1146,10 @@
 out_removeirq:
 	if (ab8500->irq_base)
 		ab8500_irq_remove(ab8500);
-<<<<<<< HEAD
-=======
 out_freeoldmask:
 	kfree(ab8500->oldmask);
 out_freemask:
 	kfree(ab8500->mask);
->>>>>>> 2f5f89be
 
 	return ret;
 }
