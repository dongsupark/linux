--- conflicted
+++ resolved
@@ -892,12 +892,7 @@
         .xlate  = irq_domain_xlate_twocell,
 };
 
-<<<<<<< HEAD
-static int __devinit stmpe_irq_init(struct stmpe *stmpe,
-				struct device_node *np)
-=======
 static int stmpe_irq_init(struct stmpe *stmpe, struct device_node *np)
->>>>>>> 68d6f84b
 {
 	int base = 0;
 	int num_irqs = stmpe->variant->num_irqs;
@@ -974,12 +969,7 @@
 	return stmpe_reg_write(stmpe, stmpe->regs[STMPE_IDX_ICR_LSB], icr);
 }
 
-<<<<<<< HEAD
-static int __devinit stmpe_add_device(struct stmpe *stmpe,
-				      struct mfd_cell *cell)
-=======
 static int stmpe_add_device(struct stmpe *stmpe, struct mfd_cell *cell)
->>>>>>> 68d6f84b
 {
 	return mfd_add_devices(stmpe->dev, stmpe->pdata->id, cell, 1,
 			       NULL, stmpe->irq_base, stmpe->domain);
@@ -1021,12 +1011,7 @@
 	return ret;
 }
 
-<<<<<<< HEAD
-void __devinit stmpe_of_probe(struct stmpe_platform_data *pdata,
-			struct device_node *np)
-=======
 void stmpe_of_probe(struct stmpe_platform_data *pdata, struct device_node *np)
->>>>>>> 68d6f84b
 {
 	struct device_node *child;
 
