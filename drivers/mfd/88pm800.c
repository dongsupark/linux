/*
 * Base driver for Marvell 88PM800
 *
 * Copyright (C) 2012 Marvell International Ltd.
 * Haojian Zhuang <haojian.zhuang@marvell.com>
 * Joseph(Yossi) Hanin <yhanin@marvell.com>
 * Qiao Zhou <zhouqiao@marvell.com>
 *
 * This file is subject to the terms and conditions of the GNU General
 * Public License. See the file "COPYING" in the main directory of this
 * archive for more details.
 *
 * This program is distributed in the hope that it will be useful,
 * but WITHOUT ANY WARRANTY; without even the implied warranty of
 * MERCHANTABILITY or FITNESS FOR A PARTICULAR PURPOSE.  See the
 * GNU General Public License for more details.
 *
 * You should have received a copy of the GNU General Public License
 * along with this program; if not, write to the Free Software
 * Foundation, Inc., 59 Temple Place, Suite 330, Boston, MA  02111-1307  USA
 */

#include <linux/kernel.h>
#include <linux/module.h>
#include <linux/err.h>
#include <linux/i2c.h>
#include <linux/mfd/core.h>
#include <linux/mfd/88pm80x.h>
#include <linux/slab.h>

/* Interrupt Registers */
#define PM800_INT_STATUS1		(0x05)
#define PM800_ONKEY_INT_STS1		(1 << 0)
#define PM800_EXTON_INT_STS1		(1 << 1)
#define PM800_CHG_INT_STS1			(1 << 2)
#define PM800_BAT_INT_STS1			(1 << 3)
#define PM800_RTC_INT_STS1			(1 << 4)
#define PM800_CLASSD_OC_INT_STS1	(1 << 5)

#define PM800_INT_STATUS2		(0x06)
#define PM800_VBAT_INT_STS2		(1 << 0)
#define PM800_VSYS_INT_STS2		(1 << 1)
#define PM800_VCHG_INT_STS2		(1 << 2)
#define PM800_TINT_INT_STS2		(1 << 3)
#define PM800_GPADC0_INT_STS2	(1 << 4)
#define PM800_TBAT_INT_STS2		(1 << 5)
#define PM800_GPADC2_INT_STS2	(1 << 6)
#define PM800_GPADC3_INT_STS2	(1 << 7)

#define PM800_INT_STATUS3		(0x07)

#define PM800_INT_STATUS4		(0x08)
#define PM800_GPIO0_INT_STS4		(1 << 0)
#define PM800_GPIO1_INT_STS4		(1 << 1)
#define PM800_GPIO2_INT_STS4		(1 << 2)
#define PM800_GPIO3_INT_STS4		(1 << 3)
#define PM800_GPIO4_INT_STS4		(1 << 4)

#define PM800_INT_ENA_1		(0x09)
#define PM800_ONKEY_INT_ENA1		(1 << 0)
#define PM800_EXTON_INT_ENA1		(1 << 1)
#define PM800_CHG_INT_ENA1			(1 << 2)
#define PM800_BAT_INT_ENA1			(1 << 3)
#define PM800_RTC_INT_ENA1			(1 << 4)
#define PM800_CLASSD_OC_INT_ENA1	(1 << 5)

#define PM800_INT_ENA_2		(0x0A)
#define PM800_VBAT_INT_ENA2		(1 << 0)
#define PM800_VSYS_INT_ENA2		(1 << 1)
#define PM800_VCHG_INT_ENA2		(1 << 2)
#define PM800_TINT_INT_ENA2		(1 << 3)

#define PM800_INT_ENA_3		(0x0B)
#define PM800_GPADC0_INT_ENA3		(1 << 0)
#define PM800_GPADC1_INT_ENA3		(1 << 1)
#define PM800_GPADC2_INT_ENA3		(1 << 2)
#define PM800_GPADC3_INT_ENA3		(1 << 3)
#define PM800_GPADC4_INT_ENA3		(1 << 4)

#define PM800_INT_ENA_4		(0x0C)
#define PM800_GPIO0_INT_ENA4		(1 << 0)
#define PM800_GPIO1_INT_ENA4		(1 << 1)
#define PM800_GPIO2_INT_ENA4		(1 << 2)
#define PM800_GPIO3_INT_ENA4		(1 << 3)
#define PM800_GPIO4_INT_ENA4		(1 << 4)

/* number of INT_ENA & INT_STATUS regs */
#define PM800_INT_REG_NUM			(4)

/* Interrupt Number in 88PM800 */
enum {
	PM800_IRQ_ONKEY,	/*EN1b0 *//*0 */
	PM800_IRQ_EXTON,	/*EN1b1 */
	PM800_IRQ_CHG,		/*EN1b2 */
	PM800_IRQ_BAT,		/*EN1b3 */
	PM800_IRQ_RTC,		/*EN1b4 */
	PM800_IRQ_CLASSD,	/*EN1b5 *//*5 */
	PM800_IRQ_VBAT,		/*EN2b0 */
	PM800_IRQ_VSYS,		/*EN2b1 */
	PM800_IRQ_VCHG,		/*EN2b2 */
	PM800_IRQ_TINT,		/*EN2b3 */
	PM800_IRQ_GPADC0,	/*EN3b0 *//*10 */
	PM800_IRQ_GPADC1,	/*EN3b1 */
	PM800_IRQ_GPADC2,	/*EN3b2 */
	PM800_IRQ_GPADC3,	/*EN3b3 */
	PM800_IRQ_GPADC4,	/*EN3b4 */
	PM800_IRQ_GPIO0,	/*EN4b0 *//*15 */
	PM800_IRQ_GPIO1,	/*EN4b1 */
	PM800_IRQ_GPIO2,	/*EN4b2 */
	PM800_IRQ_GPIO3,	/*EN4b3 */
	PM800_IRQ_GPIO4,	/*EN4b4 *//*19 */
	PM800_MAX_IRQ,
};

/* PM800: generation identification number */
#define PM800_CHIP_GEN_ID_NUM	0x3

static const struct i2c_device_id pm80x_id_table[] = {
	{"88PM800", 0},
	{} /* NULL terminated */
};
MODULE_DEVICE_TABLE(i2c, pm80x_id_table);

static struct resource rtc_resources[] = {
	{
	 .name = "88pm80x-rtc",
	 .start = PM800_IRQ_RTC,
	 .end = PM800_IRQ_RTC,
	 .flags = IORESOURCE_IRQ,
	 },
};

static struct mfd_cell rtc_devs[] = {
	{
	 .name = "88pm80x-rtc",
	 .num_resources = ARRAY_SIZE(rtc_resources),
	 .resources = &rtc_resources[0],
	 .id = -1,
	 },
};

static struct resource onkey_resources[] = {
	{
	 .name = "88pm80x-onkey",
	 .start = PM800_IRQ_ONKEY,
	 .end = PM800_IRQ_ONKEY,
	 .flags = IORESOURCE_IRQ,
	 },
};

static struct mfd_cell onkey_devs[] = {
	{
	 .name = "88pm80x-onkey",
	 .num_resources = 1,
	 .resources = &onkey_resources[0],
	 .id = -1,
	 },
};

static struct mfd_cell regulator_devs[] = {
	{
	 .name = "88pm80x-regulator",
	 .id = -1,
	},
};

static const struct regmap_irq pm800_irqs[] = {
	/* INT0 */
	[PM800_IRQ_ONKEY] = {
		.mask = PM800_ONKEY_INT_ENA1,
	},
	[PM800_IRQ_EXTON] = {
		.mask = PM800_EXTON_INT_ENA1,
	},
	[PM800_IRQ_CHG] = {
		.mask = PM800_CHG_INT_ENA1,
	},
	[PM800_IRQ_BAT] = {
		.mask = PM800_BAT_INT_ENA1,
	},
	[PM800_IRQ_RTC] = {
		.mask = PM800_RTC_INT_ENA1,
	},
	[PM800_IRQ_CLASSD] = {
		.mask = PM800_CLASSD_OC_INT_ENA1,
	},
	/* INT1 */
	[PM800_IRQ_VBAT] = {
		.reg_offset = 1,
		.mask = PM800_VBAT_INT_ENA2,
	},
	[PM800_IRQ_VSYS] = {
		.reg_offset = 1,
		.mask = PM800_VSYS_INT_ENA2,
	},
	[PM800_IRQ_VCHG] = {
		.reg_offset = 1,
		.mask = PM800_VCHG_INT_ENA2,
	},
	[PM800_IRQ_TINT] = {
		.reg_offset = 1,
		.mask = PM800_TINT_INT_ENA2,
	},
	/* INT2 */
	[PM800_IRQ_GPADC0] = {
		.reg_offset = 2,
		.mask = PM800_GPADC0_INT_ENA3,
	},
	[PM800_IRQ_GPADC1] = {
		.reg_offset = 2,
		.mask = PM800_GPADC1_INT_ENA3,
	},
	[PM800_IRQ_GPADC2] = {
		.reg_offset = 2,
		.mask = PM800_GPADC2_INT_ENA3,
	},
	[PM800_IRQ_GPADC3] = {
		.reg_offset = 2,
		.mask = PM800_GPADC3_INT_ENA3,
	},
	[PM800_IRQ_GPADC4] = {
		.reg_offset = 2,
		.mask = PM800_GPADC4_INT_ENA3,
	},
	/* INT3 */
	[PM800_IRQ_GPIO0] = {
		.reg_offset = 3,
		.mask = PM800_GPIO0_INT_ENA4,
	},
	[PM800_IRQ_GPIO1] = {
		.reg_offset = 3,
		.mask = PM800_GPIO1_INT_ENA4,
	},
	[PM800_IRQ_GPIO2] = {
		.reg_offset = 3,
		.mask = PM800_GPIO2_INT_ENA4,
	},
	[PM800_IRQ_GPIO3] = {
		.reg_offset = 3,
		.mask = PM800_GPIO3_INT_ENA4,
	},
	[PM800_IRQ_GPIO4] = {
		.reg_offset = 3,
		.mask = PM800_GPIO4_INT_ENA4,
	},
};

static int device_gpadc_init(struct pm80x_chip *chip,
				       struct pm80x_platform_data *pdata)
{
	struct pm80x_subchip *subchip = chip->subchip;
	struct regmap *map = subchip->regmap_gpadc;
	int data = 0, mask = 0, ret = 0;

	if (!map) {
		dev_warn(chip->dev,
			 "Warning: gpadc regmap is not available!\n");
		return -EINVAL;
	}
	/*
	 * initialize GPADC without activating it turn on GPADC
	 * measurments
	 */
	ret = regmap_update_bits(map,
				 PM800_GPADC_MISC_CONFIG2,
				 PM800_GPADC_MISC_GPFSM_EN,
				 PM800_GPADC_MISC_GPFSM_EN);
	if (ret < 0)
		goto out;
	/*
	 * This function configures the ADC as requires for
	 * CP implementation.CP does not "own" the ADC configuration
	 * registers and relies on AP.
	 * Reason: enable automatic ADC measurements needed
	 * for CP to get VBAT and RF temperature readings.
	 */
	ret = regmap_update_bits(map, PM800_GPADC_MEAS_EN1,
				 PM800_MEAS_EN1_VBAT, PM800_MEAS_EN1_VBAT);
	if (ret < 0)
		goto out;
	ret = regmap_update_bits(map, PM800_GPADC_MEAS_EN2,
				 (PM800_MEAS_EN2_RFTMP | PM800_MEAS_GP0_EN),
				 (PM800_MEAS_EN2_RFTMP | PM800_MEAS_GP0_EN));
	if (ret < 0)
		goto out;

	/*
	 * the defult of PM800 is GPADC operates at 100Ks/s rate
	 * and Number of GPADC slots with active current bias prior
	 * to GPADC sampling = 1 slot for all GPADCs set for
	 * Temprature mesurmants
	 */
	mask = (PM800_GPADC_GP_BIAS_EN0 | PM800_GPADC_GP_BIAS_EN1 |
		PM800_GPADC_GP_BIAS_EN2 | PM800_GPADC_GP_BIAS_EN3);

	if (pdata && (pdata->batt_det == 0))
		data = (PM800_GPADC_GP_BIAS_EN0 | PM800_GPADC_GP_BIAS_EN1 |
			PM800_GPADC_GP_BIAS_EN2 | PM800_GPADC_GP_BIAS_EN3);
	else
		data = (PM800_GPADC_GP_BIAS_EN0 | PM800_GPADC_GP_BIAS_EN2 |
			PM800_GPADC_GP_BIAS_EN3);

	ret = regmap_update_bits(map, PM800_GP_BIAS_ENA1, mask, data);
	if (ret < 0)
		goto out;

	dev_info(chip->dev, "pm800 device_gpadc_init: Done\n");
	return 0;

out:
	dev_info(chip->dev, "pm800 device_gpadc_init: Failed!\n");
	return ret;
}

static int device_onkey_init(struct pm80x_chip *chip,
				struct pm80x_platform_data *pdata)
{
	int ret;

	ret = mfd_add_devices(chip->dev, 0, &onkey_devs[0],
			      ARRAY_SIZE(onkey_devs), &onkey_resources[0], 0,
			      NULL);
	if (ret) {
		dev_err(chip->dev, "Failed to add onkey subdev\n");
		return ret;
	}

	return 0;
}

static int device_rtc_init(struct pm80x_chip *chip,
				struct pm80x_platform_data *pdata)
{
	int ret;

	rtc_devs[0].platform_data = pdata->rtc;
	rtc_devs[0].pdata_size =
			pdata->rtc ? sizeof(struct pm80x_rtc_pdata) : 0;
	ret = mfd_add_devices(chip->dev, 0, &rtc_devs[0],
			      ARRAY_SIZE(rtc_devs), NULL, 0, NULL);
	if (ret) {
		dev_err(chip->dev, "Failed to add rtc subdev\n");
		return ret;
	}

	return 0;
}

static int device_regulator_init(struct pm80x_chip *chip,
					   struct pm80x_platform_data *pdata)
{
	int ret;

	ret = mfd_add_devices(chip->dev, 0, &regulator_devs[0],
			      ARRAY_SIZE(regulator_devs), NULL, 0, NULL);
	if (ret) {
		dev_err(chip->dev, "Failed to add regulator subdev\n");
		return ret;
	}

	return 0;
}

static int device_irq_init_800(struct pm80x_chip *chip)
{
	struct regmap *map = chip->regmap;
	unsigned long flags = IRQF_ONESHOT;
	int data, mask, ret = -EINVAL;

	if (!map || !chip->irq) {
		dev_err(chip->dev, "incorrect parameters\n");
		return -EINVAL;
	}

	/*
	 * irq_mode defines the way of clearing interrupt. it's read-clear by
	 * default.
	 */
	mask =
	    PM800_WAKEUP2_INV_INT | PM800_WAKEUP2_INT_CLEAR |
	    PM800_WAKEUP2_INT_MASK;

	data = PM800_WAKEUP2_INT_CLEAR;
	ret = regmap_update_bits(map, PM800_WAKEUP2, mask, data);

	if (ret < 0)
		goto out;

	ret =
	    regmap_add_irq_chip(chip->regmap, chip->irq, flags, -1,
				chip->regmap_irq_chip, &chip->irq_data);

out:
	return ret;
}

static void device_irq_exit_800(struct pm80x_chip *chip)
{
	regmap_del_irq_chip(chip->irq, chip->irq_data);
}

static struct regmap_irq_chip pm800_irq_chip = {
	.name = "88pm800",
	.irqs = pm800_irqs,
	.num_irqs = ARRAY_SIZE(pm800_irqs),

	.num_regs = 4,
	.status_base = PM800_INT_STATUS1,
	.mask_base = PM800_INT_ENA_1,
	.ack_base = PM800_INT_STATUS1,
	.mask_invert = 1,
};

static int pm800_pages_init(struct pm80x_chip *chip)
{
	struct pm80x_subchip *subchip;
	struct i2c_client *client = chip->client;

	int ret = 0;

	subchip = chip->subchip;
	if (!subchip || !subchip->power_page_addr || !subchip->gpadc_page_addr)
		return -ENODEV;

	/* PM800 block power page */
	subchip->power_page = i2c_new_dummy(client->adapter,
					    subchip->power_page_addr);
	if (subchip->power_page == NULL) {
		ret = -ENODEV;
		goto out;
	}

	subchip->regmap_power = devm_regmap_init_i2c(subchip->power_page,
						     &pm80x_regmap_config);
	if (IS_ERR(subchip->regmap_power)) {
		ret = PTR_ERR(subchip->regmap_power);
		dev_err(chip->dev,
			"Failed to allocate regmap_power: %d\n", ret);
		goto out;
	}

	i2c_set_clientdata(subchip->power_page, chip);

	/* PM800 block GPADC */
	subchip->gpadc_page = i2c_new_dummy(client->adapter,
					    subchip->gpadc_page_addr);
	if (subchip->gpadc_page == NULL) {
		ret = -ENODEV;
		goto out;
	}

	subchip->regmap_gpadc = devm_regmap_init_i2c(subchip->gpadc_page,
						     &pm80x_regmap_config);
	if (IS_ERR(subchip->regmap_gpadc)) {
		ret = PTR_ERR(subchip->regmap_gpadc);
		dev_err(chip->dev,
			"Failed to allocate regmap_gpadc: %d\n", ret);
		goto out;
	}
	i2c_set_clientdata(subchip->gpadc_page, chip);

out:
	return ret;
}

static void pm800_pages_exit(struct pm80x_chip *chip)
{
	struct pm80x_subchip *subchip;

	subchip = chip->subchip;

	if (subchip && subchip->power_page)
		i2c_unregister_device(subchip->power_page);

	if (subchip && subchip->gpadc_page)
		i2c_unregister_device(subchip->gpadc_page);
}

static int device_800_init(struct pm80x_chip *chip,
				     struct pm80x_platform_data *pdata)
{
	int ret;
	unsigned int val;

	/*
	 * alarm wake up bit will be clear in device_irq_init(),
	 * read before that
	 */
	ret = regmap_read(chip->regmap, PM800_RTC_CONTROL, &val);
	if (ret < 0) {
		dev_err(chip->dev, "Failed to read RTC register: %d\n", ret);
		goto out;
	}
	if (val & PM800_ALARM_WAKEUP) {
		if (pdata && pdata->rtc)
			pdata->rtc->rtc_wakeup = 1;
	}

	ret = device_gpadc_init(chip, pdata);
	if (ret < 0) {
		dev_err(chip->dev, "[%s]Failed to init gpadc\n", __func__);
		goto out;
	}

	chip->regmap_irq_chip = &pm800_irq_chip;

	ret = device_irq_init_800(chip);
	if (ret < 0) {
		dev_err(chip->dev, "[%s]Failed to init pm800 irq\n", __func__);
		goto out;
	}

	ret = device_onkey_init(chip, pdata);
	if (ret) {
		dev_err(chip->dev, "Failed to add onkey subdev\n");
		goto out_dev;
	}

	ret = device_rtc_init(chip, pdata);
	if (ret) {
		dev_err(chip->dev, "Failed to add rtc subdev\n");
		goto out;
	}

	ret = device_regulator_init(chip, pdata);
	if (ret) {
		dev_err(chip->dev, "Failed to add regulators subdev\n");
		goto out;
	}

	return 0;
out_dev:
	mfd_remove_devices(chip->dev);
	device_irq_exit_800(chip);
out:
	return ret;
}

static int pm800_probe(struct i2c_client *client,
				 const struct i2c_device_id *id)
{
	int ret = 0;
	struct pm80x_chip *chip;
	struct pm80x_platform_data *pdata = client->dev.platform_data;
	struct pm80x_subchip *subchip;

	ret = pm80x_init(client);
	if (ret) {
		dev_err(&client->dev, "pm800_init fail\n");
		goto out_init;
	}

	chip = i2c_get_clientdata(client);

	/* init subchip for PM800 */
	subchip =
	    devm_kzalloc(&client->dev, sizeof(struct pm80x_subchip),
			 GFP_KERNEL);
	if (!subchip) {
		ret = -ENOMEM;
		goto err_subchip_alloc;
	}

	/* pm800 has 2 addtional pages to support power and gpadc. */
	subchip->power_page_addr = client->addr + 1;
	subchip->gpadc_page_addr = client->addr + 2;
	chip->subchip = subchip;

<<<<<<< HEAD
	ret = device_800_init(chip, pdata);
	if (ret) {
		dev_err(chip->dev, "%s id 0x%x failed!\n", __func__, chip->id);
		goto err_subchip_alloc;
	}

=======
>>>>>>> d0e0ac97
	ret = pm800_pages_init(chip);
	if (ret) {
		dev_err(&client->dev, "pm800_pages_init failed!\n");
		goto err_page_init;
	}

	ret = device_800_init(chip, pdata);
	if (ret) {
		dev_err(chip->dev, "Failed to initialize 88pm800 devices\n");
		goto err_device_init;
	}

	if (pdata->plat_config)
		pdata->plat_config(chip, pdata);

	return 0;

err_device_init:
	pm800_pages_exit(chip);
err_page_init:
<<<<<<< HEAD
	mfd_remove_devices(chip->dev);
	device_irq_exit_800(chip);
=======
>>>>>>> d0e0ac97
err_subchip_alloc:
	pm80x_deinit();
out_init:
	return ret;
}

static int pm800_remove(struct i2c_client *client)
{
	struct pm80x_chip *chip = i2c_get_clientdata(client);

	mfd_remove_devices(chip->dev);
	device_irq_exit_800(chip);

	pm800_pages_exit(chip);
	pm80x_deinit();

	return 0;
}

static struct i2c_driver pm800_driver = {
	.driver = {
		.name = "88PM800",
		.owner = THIS_MODULE,
		.pm = &pm80x_pm_ops,
		},
	.probe = pm800_probe,
	.remove = pm800_remove,
	.id_table = pm80x_id_table,
};

static int __init pm800_i2c_init(void)
{
	return i2c_add_driver(&pm800_driver);
}
subsys_initcall(pm800_i2c_init);

static void __exit pm800_i2c_exit(void)
{
	i2c_del_driver(&pm800_driver);
}
module_exit(pm800_i2c_exit);

MODULE_DESCRIPTION("PMIC Driver for Marvell 88PM800");
MODULE_AUTHOR("Qiao Zhou <zhouqiao@marvell.com>");
MODULE_LICENSE("GPL");<|MERGE_RESOLUTION|>--- conflicted
+++ resolved
@@ -566,15 +566,6 @@
 	subchip->gpadc_page_addr = client->addr + 2;
 	chip->subchip = subchip;
 
-<<<<<<< HEAD
-	ret = device_800_init(chip, pdata);
-	if (ret) {
-		dev_err(chip->dev, "%s id 0x%x failed!\n", __func__, chip->id);
-		goto err_subchip_alloc;
-	}
-
-=======
->>>>>>> d0e0ac97
 	ret = pm800_pages_init(chip);
 	if (ret) {
 		dev_err(&client->dev, "pm800_pages_init failed!\n");
@@ -595,11 +586,6 @@
 err_device_init:
 	pm800_pages_exit(chip);
 err_page_init:
-<<<<<<< HEAD
-	mfd_remove_devices(chip->dev);
-	device_irq_exit_800(chip);
-=======
->>>>>>> d0e0ac97
 err_subchip_alloc:
 	pm80x_deinit();
 out_init:
