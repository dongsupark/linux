/*
 * tps65217.c
 *
 * TPS65217 chip family multi-function driver
 *
 * Copyright (C) 2011 Texas Instruments Incorporated - http://www.ti.com/
 *
 * This program is free software; you can redistribute it and/or
 * modify it under the terms of the GNU General Public License as
 * published by the Free Software Foundation version 2.
 *
 * This program is distributed "as is" WITHOUT ANY WARRANTY of any
 * kind, whether express or implied; without even the implied warranty
 * of MERCHANTABILITY or FITNESS FOR A PARTICULAR PURPOSE.  See the
 * GNU General Public License for more details.
 */

#include <linux/kernel.h>
#include <linux/device.h>
#include <linux/module.h>
#include <linux/platform_device.h>
#include <linux/init.h>
#include <linux/i2c.h>
#include <linux/slab.h>
#include <linux/regmap.h>
#include <linux/err.h>
#include <linux/of.h>
#include <linux/of_device.h>

#include <linux/mfd/core.h>
#include <linux/mfd/tps65217.h>

static struct mfd_cell tps65217s[] = {
	{
		.name = "tps65217-pmic",
	},
<<<<<<< HEAD
=======
	{
		.name = "tps65217-bl",
	},
>>>>>>> 396f70be
};

/**
 * tps65217_reg_read: Read a single tps65217 register.
 *
 * @tps: Device to read from.
 * @reg: Register to read.
 * @val: Contians the value
 */
int tps65217_reg_read(struct tps65217 *tps, unsigned int reg,
			unsigned int *val)
{
	return regmap_read(tps->regmap, reg, val);
}
EXPORT_SYMBOL_GPL(tps65217_reg_read);

/**
 * tps65217_reg_write: Write a single tps65217 register.
 *
 * @tps65217: Device to write to.
 * @reg: Register to write to.
 * @val: Value to write.
 * @level: Password protected level
 */
int tps65217_reg_write(struct tps65217 *tps, unsigned int reg,
			unsigned int val, unsigned int level)
{
	int ret;
	unsigned int xor_reg_val;

	switch (level) {
	case TPS65217_PROTECT_NONE:
		return regmap_write(tps->regmap, reg, val);
	case TPS65217_PROTECT_L1:
		xor_reg_val = reg ^ TPS65217_PASSWORD_REGS_UNLOCK;
		ret = regmap_write(tps->regmap, TPS65217_REG_PASSWORD,
							xor_reg_val);
		if (ret < 0)
			return ret;

		return regmap_write(tps->regmap, reg, val);
	case TPS65217_PROTECT_L2:
		xor_reg_val = reg ^ TPS65217_PASSWORD_REGS_UNLOCK;
		ret = regmap_write(tps->regmap, TPS65217_REG_PASSWORD,
							xor_reg_val);
		if (ret < 0)
			return ret;
		ret = regmap_write(tps->regmap, reg, val);
		if (ret < 0)
			return ret;
		ret = regmap_write(tps->regmap, TPS65217_REG_PASSWORD,
							xor_reg_val);
		if (ret < 0)
			return ret;
		return regmap_write(tps->regmap, reg, val);
	default:
		return -EINVAL;
	}
}
EXPORT_SYMBOL_GPL(tps65217_reg_write);

/**
 * tps65217_update_bits: Modify bits w.r.t mask, val and level.
 *
 * @tps65217: Device to write to.
 * @reg: Register to read-write to.
 * @mask: Mask.
 * @val: Value to write.
 * @level: Password protected level
 */
static int tps65217_update_bits(struct tps65217 *tps, unsigned int reg,
		unsigned int mask, unsigned int val, unsigned int level)
{
	int ret;
	unsigned int data;

	ret = tps65217_reg_read(tps, reg, &data);
	if (ret) {
		dev_err(tps->dev, "Read from reg 0x%x failed\n", reg);
		return ret;
	}

	data &= ~mask;
	data |= val & mask;

	ret = tps65217_reg_write(tps, reg, data, level);
	if (ret)
		dev_err(tps->dev, "Write for reg 0x%x failed\n", reg);

	return ret;
}

int tps65217_set_bits(struct tps65217 *tps, unsigned int reg,
		unsigned int mask, unsigned int val, unsigned int level)
{
	return tps65217_update_bits(tps, reg, mask, val, level);
}
EXPORT_SYMBOL_GPL(tps65217_set_bits);

int tps65217_clear_bits(struct tps65217 *tps, unsigned int reg,
		unsigned int mask, unsigned int level)
{
	return tps65217_update_bits(tps, reg, mask, 0, level);
}
EXPORT_SYMBOL_GPL(tps65217_clear_bits);

static struct regmap_config tps65217_regmap_config = {
	.reg_bits = 8,
	.val_bits = 8,
};

static const struct of_device_id tps65217_of_match[] = {
	{ .compatible = "ti,tps65217", .data = (void *)TPS65217 },
	{ /* sentinel */ },
};

static int __devinit tps65217_probe(struct i2c_client *client,
				const struct i2c_device_id *ids)
{
	struct tps65217 *tps;
	unsigned int version;
	unsigned int chip_id = ids->driver_data;
	const struct of_device_id *match;
	int ret;

	if (client->dev.of_node) {
		match = of_match_device(tps65217_of_match, &client->dev);
		if (!match) {
			dev_err(&client->dev,
				"Failed to find matching dt id\n");
			return -EINVAL;
		}
		chip_id = (unsigned int)match->data;
	}

	if (!chip_id) {
		dev_err(&client->dev, "id is null.\n");
		return -ENODEV;
	}

	tps = devm_kzalloc(&client->dev, sizeof(*tps), GFP_KERNEL);
	if (!tps)
		return -ENOMEM;

	i2c_set_clientdata(client, tps);
	tps->dev = &client->dev;
	tps->id = chip_id;

	tps->regmap = devm_regmap_init_i2c(client, &tps65217_regmap_config);
	if (IS_ERR(tps->regmap)) {
		ret = PTR_ERR(tps->regmap);
		dev_err(tps->dev, "Failed to allocate register map: %d\n",
			ret);
		return ret;
	}

	ret = mfd_add_devices(tps->dev, -1, tps65217s,
			      ARRAY_SIZE(tps65217s), NULL, 0, NULL);
	if (ret < 0) {
		dev_err(tps->dev, "mfd_add_devices failed: %d\n", ret);
		return ret;
	}

	ret = tps65217_reg_read(tps, TPS65217_REG_CHIPID, &version);
	if (ret < 0) {
		dev_err(tps->dev, "Failed to read revision register: %d\n",
			ret);
		return ret;
	}

	dev_info(tps->dev, "TPS65217 ID %#x version 1.%d\n",
			(version & TPS65217_CHIPID_CHIP_MASK) >> 4,
			version & TPS65217_CHIPID_REV_MASK);

	return 0;
}

static int __devexit tps65217_remove(struct i2c_client *client)
{
	struct tps65217 *tps = i2c_get_clientdata(client);

	mfd_remove_devices(tps->dev);

	return 0;
}

static const struct i2c_device_id tps65217_id_table[] = {
	{"tps65217", TPS65217},
	{ /* sentinel */ }
};
MODULE_DEVICE_TABLE(i2c, tps65217_id_table);

static struct i2c_driver tps65217_driver = {
	.driver		= {
		.name	= "tps65217",
		.owner	= THIS_MODULE,
		.of_match_table = of_match_ptr(tps65217_of_match),
	},
	.id_table	= tps65217_id_table,
	.probe		= tps65217_probe,
	.remove		= __devexit_p(tps65217_remove),
};

static int __init tps65217_init(void)
{
	return i2c_add_driver(&tps65217_driver);
}
subsys_initcall(tps65217_init);

static void __exit tps65217_exit(void)
{
	i2c_del_driver(&tps65217_driver);
}
module_exit(tps65217_exit);

MODULE_AUTHOR("AnilKumar Ch <anilkumar@ti.com>");
MODULE_DESCRIPTION("TPS65217 chip family multi-function driver");
MODULE_LICENSE("GPL v2");<|MERGE_RESOLUTION|>--- conflicted
+++ resolved
@@ -34,12 +34,9 @@
 	{
 		.name = "tps65217-pmic",
 	},
-<<<<<<< HEAD
-=======
 	{
 		.name = "tps65217-bl",
 	},
->>>>>>> 396f70be
 };
 
 /**
