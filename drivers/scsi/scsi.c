--- conflicted
+++ resolved
@@ -91,14 +91,8 @@
 EXPORT_SYMBOL(scsi_logging_level);
 #endif
 
-<<<<<<< HEAD
-/* sd, scsi core and power management need to coordinate flushing async actions */
-LIST_HEAD(scsi_sd_probe_domain);
-=======
-#if IS_ENABLED(CONFIG_PM) || IS_ENABLED(CONFIG_BLK_DEV_SD)
 /* sd and scsi_pm need to coordinate flushing async actions */
 ASYNC_DOMAIN(scsi_sd_probe_domain);
->>>>>>> bdc8cb50
 EXPORT_SYMBOL(scsi_sd_probe_domain);
 
 /* NB: These are exposed through /proc/scsi/scsi and form part of the ABI.
