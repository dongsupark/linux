/*
 *  scsi.c Copyright (C) 1992 Drew Eckhardt
 *         Copyright (C) 1993, 1994, 1995, 1999 Eric Youngdale
 *         Copyright (C) 2002, 2003 Christoph Hellwig
 *
 *  generic mid-level SCSI driver
 *      Initial versions: Drew Eckhardt
 *      Subsequent revisions: Eric Youngdale
 *
 *  <drew@colorado.edu>
 *
 *  Bug correction thanks go to :
 *      Rik Faith <faith@cs.unc.edu>
 *      Tommy Thorn <tthorn>
 *      Thomas Wuensche <tw@fgb1.fgb.mw.tu-muenchen.de>
 *
 *  Modified by Eric Youngdale eric@andante.org or ericy@gnu.ai.mit.edu to
 *  add scatter-gather, multiple outstanding request, and other
 *  enhancements.
 *
 *  Native multichannel, wide scsi, /proc/scsi and hot plugging
 *  support added by Michael Neuffer <mike@i-connect.net>
 *
 *  Added request_module("scsi_hostadapter") for kerneld:
 *  (Put an "alias scsi_hostadapter your_hostadapter" in /etc/modprobe.conf)
 *  Bjorn Ekwall  <bj0rn@blox.se>
 *  (changed to kmod)
 *
 *  Major improvements to the timeout, abort, and reset processing,
 *  as well as performance modifications for large queue depths by
 *  Leonard N. Zubkoff <lnz@dandelion.com>
 *
 *  Converted cli() code to spinlocks, Ingo Molnar
 *
 *  Jiffies wrap fixes (host->resetting), 3 Dec 1998 Andrea Arcangeli
 *
 *  out_of_space hacks, D. Gilbert (dpg) 990608
 */

#include <linux/module.h>
#include <linux/moduleparam.h>
#include <linux/kernel.h>
#include <linux/timer.h>
#include <linux/string.h>
#include <linux/slab.h>
#include <linux/blkdev.h>
#include <linux/delay.h>
#include <linux/init.h>
#include <linux/completion.h>
#include <linux/unistd.h>
#include <linux/spinlock.h>
#include <linux/kmod.h>
#include <linux/interrupt.h>
#include <linux/notifier.h>
#include <linux/cpu.h>
#include <linux/mutex.h>

#include <scsi/scsi.h>
#include <scsi/scsi_cmnd.h>
#include <scsi/scsi_dbg.h>
#include <scsi/scsi_device.h>
#include <scsi/scsi_driver.h>
#include <scsi/scsi_eh.h>
#include <scsi/scsi_host.h>
#include <scsi/scsi_tcq.h>

#include "scsi_priv.h"
#include "scsi_logging.h"

#define CREATE_TRACE_POINTS
#include <trace/events/scsi.h>

static void scsi_done(struct scsi_cmnd *cmd);

/*
 * Definitions and constants.
 */

#define MIN_RESET_DELAY (2*HZ)

/* Do not call reset on error if we just did a reset within 15 sec. */
#define MIN_RESET_PERIOD (15*HZ)

/*
 * Note - the initial logging level can be set here to log events at boot time.
 * After the system is up, you may enable logging via the /proc interface.
 */
unsigned int scsi_logging_level;
#if defined(CONFIG_SCSI_LOGGING)
EXPORT_SYMBOL(scsi_logging_level);
#endif

<<<<<<< HEAD
#if IS_ENABLED(CONFIG_PM) || IS_ENABLED(CONFIG_BLK_DEV_SD)
/* sd and scsi_pm need to coordinate flushing async actions */
LIST_HEAD(scsi_sd_probe_domain);
EXPORT_SYMBOL(scsi_sd_probe_domain);
#endif
=======
/* sd, scsi core and power management need to coordinate flushing async actions */
LIST_HEAD(scsi_sd_probe_domain);
EXPORT_SYMBOL(scsi_sd_probe_domain);
>>>>>>> bd0a521e

/* NB: These are exposed through /proc/scsi/scsi and form part of the ABI.
 * You may not alter any existing entry (although adding new ones is
 * encouraged once assigned by ANSI/INCITS T10
 */
static const char *const scsi_device_types[] = {
	"Direct-Access    ",
	"Sequential-Access",
	"Printer          ",
	"Processor        ",
	"WORM             ",
	"CD-ROM           ",
	"Scanner          ",
	"Optical Device   ",
	"Medium Changer   ",
	"Communications   ",
	"ASC IT8          ",
	"ASC IT8          ",
	"RAID             ",
	"Enclosure        ",
	"Direct-Access-RBC",
	"Optical card     ",
	"Bridge controller",
	"Object storage   ",
	"Automation/Drive ",
};

/**
 * scsi_device_type - Return 17 char string indicating device type.
 * @type: type number to look up
 */

const char * scsi_device_type(unsigned type)
{
	if (type == 0x1e)
		return "Well-known LUN   ";
	if (type == 0x1f)
		return "No Device        ";
	if (type >= ARRAY_SIZE(scsi_device_types))
		return "Unknown          ";
	return scsi_device_types[type];
}

EXPORT_SYMBOL(scsi_device_type);

struct scsi_host_cmd_pool {
	struct kmem_cache	*cmd_slab;
	struct kmem_cache	*sense_slab;
	unsigned int		users;
	char			*cmd_name;
	char			*sense_name;
	unsigned int		slab_flags;
	gfp_t			gfp_mask;
};

static struct scsi_host_cmd_pool scsi_cmd_pool = {
	.cmd_name	= "scsi_cmd_cache",
	.sense_name	= "scsi_sense_cache",
	.slab_flags	= SLAB_HWCACHE_ALIGN,
};

static struct scsi_host_cmd_pool scsi_cmd_dma_pool = {
	.cmd_name	= "scsi_cmd_cache(DMA)",
	.sense_name	= "scsi_sense_cache(DMA)",
	.slab_flags	= SLAB_HWCACHE_ALIGN|SLAB_CACHE_DMA,
	.gfp_mask	= __GFP_DMA,
};

static DEFINE_MUTEX(host_cmd_pool_mutex);

/**
 * scsi_pool_alloc_command - internal function to get a fully allocated command
 * @pool:	slab pool to allocate the command from
 * @gfp_mask:	mask for the allocation
 *
 * Returns a fully allocated command (with the allied sense buffer) or
 * NULL on failure
 */
static struct scsi_cmnd *
scsi_pool_alloc_command(struct scsi_host_cmd_pool *pool, gfp_t gfp_mask)
{
	struct scsi_cmnd *cmd;

	cmd = kmem_cache_zalloc(pool->cmd_slab, gfp_mask | pool->gfp_mask);
	if (!cmd)
		return NULL;

	cmd->sense_buffer = kmem_cache_alloc(pool->sense_slab,
					     gfp_mask | pool->gfp_mask);
	if (!cmd->sense_buffer) {
		kmem_cache_free(pool->cmd_slab, cmd);
		return NULL;
	}

	return cmd;
}

/**
 * scsi_pool_free_command - internal function to release a command
 * @pool:	slab pool to allocate the command from
 * @cmd:	command to release
 *
 * the command must previously have been allocated by
 * scsi_pool_alloc_command.
 */
static void
scsi_pool_free_command(struct scsi_host_cmd_pool *pool,
			 struct scsi_cmnd *cmd)
{
	if (cmd->prot_sdb)
		kmem_cache_free(scsi_sdb_cache, cmd->prot_sdb);

	kmem_cache_free(pool->sense_slab, cmd->sense_buffer);
	kmem_cache_free(pool->cmd_slab, cmd);
}

/**
 * scsi_host_alloc_command - internal function to allocate command
 * @shost:	SCSI host whose pool to allocate from
 * @gfp_mask:	mask for the allocation
 *
 * Returns a fully allocated command with sense buffer and protection
 * data buffer (where applicable) or NULL on failure
 */
static struct scsi_cmnd *
scsi_host_alloc_command(struct Scsi_Host *shost, gfp_t gfp_mask)
{
	struct scsi_cmnd *cmd;

	cmd = scsi_pool_alloc_command(shost->cmd_pool, gfp_mask);
	if (!cmd)
		return NULL;

	if (scsi_host_get_prot(shost) >= SHOST_DIX_TYPE0_PROTECTION) {
		cmd->prot_sdb = kmem_cache_zalloc(scsi_sdb_cache, gfp_mask);

		if (!cmd->prot_sdb) {
			scsi_pool_free_command(shost->cmd_pool, cmd);
			return NULL;
		}
	}

	return cmd;
}

/**
 * __scsi_get_command - Allocate a struct scsi_cmnd
 * @shost: host to transmit command
 * @gfp_mask: allocation mask
 *
 * Description: allocate a struct scsi_cmd from host's slab, recycling from the
 *              host's free_list if necessary.
 */
struct scsi_cmnd *__scsi_get_command(struct Scsi_Host *shost, gfp_t gfp_mask)
{
	struct scsi_cmnd *cmd = scsi_host_alloc_command(shost, gfp_mask);

	if (unlikely(!cmd)) {
		unsigned long flags;

		spin_lock_irqsave(&shost->free_list_lock, flags);
		if (likely(!list_empty(&shost->free_list))) {
			cmd = list_entry(shost->free_list.next,
					 struct scsi_cmnd, list);
			list_del_init(&cmd->list);
		}
		spin_unlock_irqrestore(&shost->free_list_lock, flags);

		if (cmd) {
			void *buf, *prot;

			buf = cmd->sense_buffer;
			prot = cmd->prot_sdb;

			memset(cmd, 0, sizeof(*cmd));

			cmd->sense_buffer = buf;
			cmd->prot_sdb = prot;
		}
	}

	return cmd;
}
EXPORT_SYMBOL_GPL(__scsi_get_command);

/**
 * scsi_get_command - Allocate and setup a scsi command block
 * @dev: parent scsi device
 * @gfp_mask: allocator flags
 *
 * Returns:	The allocated scsi command structure.
 */
struct scsi_cmnd *scsi_get_command(struct scsi_device *dev, gfp_t gfp_mask)
{
	struct scsi_cmnd *cmd;

	/* Bail if we can't get a reference to the device */
	if (!get_device(&dev->sdev_gendev))
		return NULL;

	cmd = __scsi_get_command(dev->host, gfp_mask);

	if (likely(cmd != NULL)) {
		unsigned long flags;

		cmd->device = dev;
		INIT_LIST_HEAD(&cmd->list);
		spin_lock_irqsave(&dev->list_lock, flags);
		list_add_tail(&cmd->list, &dev->cmd_list);
		spin_unlock_irqrestore(&dev->list_lock, flags);
		cmd->jiffies_at_alloc = jiffies;
	} else
		put_device(&dev->sdev_gendev);

	return cmd;
}
EXPORT_SYMBOL(scsi_get_command);

/**
 * __scsi_put_command - Free a struct scsi_cmnd
 * @shost: dev->host
 * @cmd: Command to free
 * @dev: parent scsi device
 */
void __scsi_put_command(struct Scsi_Host *shost, struct scsi_cmnd *cmd,
			struct device *dev)
{
	unsigned long flags;

	/* changing locks here, don't need to restore the irq state */
	spin_lock_irqsave(&shost->free_list_lock, flags);
	if (unlikely(list_empty(&shost->free_list))) {
		list_add(&cmd->list, &shost->free_list);
		cmd = NULL;
	}
	spin_unlock_irqrestore(&shost->free_list_lock, flags);

	if (likely(cmd != NULL))
		scsi_pool_free_command(shost->cmd_pool, cmd);

	put_device(dev);
}
EXPORT_SYMBOL(__scsi_put_command);

/**
 * scsi_put_command - Free a scsi command block
 * @cmd: command block to free
 *
 * Returns:	Nothing.
 *
 * Notes:	The command must not belong to any lists.
 */
void scsi_put_command(struct scsi_cmnd *cmd)
{
	struct scsi_device *sdev = cmd->device;
	unsigned long flags;

	/* serious error if the command hasn't come from a device list */
	spin_lock_irqsave(&cmd->device->list_lock, flags);
	BUG_ON(list_empty(&cmd->list));
	list_del_init(&cmd->list);
	spin_unlock_irqrestore(&cmd->device->list_lock, flags);

	__scsi_put_command(cmd->device->host, cmd, &sdev->sdev_gendev);
}
EXPORT_SYMBOL(scsi_put_command);

static struct scsi_host_cmd_pool *scsi_get_host_cmd_pool(gfp_t gfp_mask)
{
	struct scsi_host_cmd_pool *retval = NULL, *pool;
	/*
	 * Select a command slab for this host and create it if not
	 * yet existent.
	 */
	mutex_lock(&host_cmd_pool_mutex);
	pool = (gfp_mask & __GFP_DMA) ? &scsi_cmd_dma_pool :
		&scsi_cmd_pool;
	if (!pool->users) {
		pool->cmd_slab = kmem_cache_create(pool->cmd_name,
						   sizeof(struct scsi_cmnd), 0,
						   pool->slab_flags, NULL);
		if (!pool->cmd_slab)
			goto fail;

		pool->sense_slab = kmem_cache_create(pool->sense_name,
						     SCSI_SENSE_BUFFERSIZE, 0,
						     pool->slab_flags, NULL);
		if (!pool->sense_slab) {
			kmem_cache_destroy(pool->cmd_slab);
			goto fail;
		}
	}

	pool->users++;
	retval = pool;
 fail:
	mutex_unlock(&host_cmd_pool_mutex);
	return retval;
}

static void scsi_put_host_cmd_pool(gfp_t gfp_mask)
{
	struct scsi_host_cmd_pool *pool;

	mutex_lock(&host_cmd_pool_mutex);
	pool = (gfp_mask & __GFP_DMA) ? &scsi_cmd_dma_pool :
		&scsi_cmd_pool;
	/*
	 * This may happen if a driver has a mismatched get and put
	 * of the command pool; the driver should be implicated in
	 * the stack trace
	 */
	BUG_ON(pool->users == 0);

	if (!--pool->users) {
		kmem_cache_destroy(pool->cmd_slab);
		kmem_cache_destroy(pool->sense_slab);
	}
	mutex_unlock(&host_cmd_pool_mutex);
}

/**
 * scsi_allocate_command - get a fully allocated SCSI command
 * @gfp_mask:	allocation mask
 *
 * This function is for use outside of the normal host based pools.
 * It allocates the relevant command and takes an additional reference
 * on the pool it used.  This function *must* be paired with
 * scsi_free_command which also has the identical mask, otherwise the
 * free pool counts will eventually go wrong and you'll trigger a bug.
 *
 * This function should *only* be used by drivers that need a static
 * command allocation at start of day for internal functions.
 */
struct scsi_cmnd *scsi_allocate_command(gfp_t gfp_mask)
{
	struct scsi_host_cmd_pool *pool = scsi_get_host_cmd_pool(gfp_mask);

	if (!pool)
		return NULL;

	return scsi_pool_alloc_command(pool, gfp_mask);
}
EXPORT_SYMBOL(scsi_allocate_command);

/**
 * scsi_free_command - free a command allocated by scsi_allocate_command
 * @gfp_mask:	mask used in the original allocation
 * @cmd:	command to free
 *
 * Note: using the original allocation mask is vital because that's
 * what determines which command pool we use to free the command.  Any
 * mismatch will cause the system to BUG eventually.
 */
void scsi_free_command(gfp_t gfp_mask, struct scsi_cmnd *cmd)
{
	struct scsi_host_cmd_pool *pool = scsi_get_host_cmd_pool(gfp_mask);

	/*
	 * this could trigger if the mask to scsi_allocate_command
	 * doesn't match this mask.  Otherwise we're guaranteed that this
	 * succeeds because scsi_allocate_command must have taken a reference
	 * on the pool
	 */
	BUG_ON(!pool);

	scsi_pool_free_command(pool, cmd);
	/*
	 * scsi_put_host_cmd_pool is called twice; once to release the
	 * reference we took above, and once to release the reference
	 * originally taken by scsi_allocate_command
	 */
	scsi_put_host_cmd_pool(gfp_mask);
	scsi_put_host_cmd_pool(gfp_mask);
}
EXPORT_SYMBOL(scsi_free_command);

/**
 * scsi_setup_command_freelist - Setup the command freelist for a scsi host.
 * @shost: host to allocate the freelist for.
 *
 * Description: The command freelist protects against system-wide out of memory
 * deadlock by preallocating one SCSI command structure for each host, so the
 * system can always write to a swap file on a device associated with that host.
 *
 * Returns:	Nothing.
 */
int scsi_setup_command_freelist(struct Scsi_Host *shost)
{
	struct scsi_cmnd *cmd;
	const gfp_t gfp_mask = shost->unchecked_isa_dma ? GFP_DMA : GFP_KERNEL;

	spin_lock_init(&shost->free_list_lock);
	INIT_LIST_HEAD(&shost->free_list);

	shost->cmd_pool = scsi_get_host_cmd_pool(gfp_mask);

	if (!shost->cmd_pool)
		return -ENOMEM;

	/*
	 * Get one backup command for this host.
	 */
	cmd = scsi_host_alloc_command(shost, gfp_mask);
	if (!cmd) {
		scsi_put_host_cmd_pool(gfp_mask);
		shost->cmd_pool = NULL;
		return -ENOMEM;
	}
	list_add(&cmd->list, &shost->free_list);
	return 0;
}

/**
 * scsi_destroy_command_freelist - Release the command freelist for a scsi host.
 * @shost: host whose freelist is going to be destroyed
 */
void scsi_destroy_command_freelist(struct Scsi_Host *shost)
{
	/*
	 * If cmd_pool is NULL the free list was not initialized, so
	 * do not attempt to release resources.
	 */
	if (!shost->cmd_pool)
		return;

	while (!list_empty(&shost->free_list)) {
		struct scsi_cmnd *cmd;

		cmd = list_entry(shost->free_list.next, struct scsi_cmnd, list);
		list_del_init(&cmd->list);
		scsi_pool_free_command(shost->cmd_pool, cmd);
	}
	shost->cmd_pool = NULL;
	scsi_put_host_cmd_pool(shost->unchecked_isa_dma ? GFP_DMA : GFP_KERNEL);
}

#ifdef CONFIG_SCSI_LOGGING
void scsi_log_send(struct scsi_cmnd *cmd)
{
	unsigned int level;

	/*
	 * If ML QUEUE log level is greater than or equal to:
	 *
	 * 1: nothing (match completion)
	 *
	 * 2: log opcode + command of all commands
	 *
	 * 3: same as 2 plus dump cmd address
	 *
	 * 4: same as 3 plus dump extra junk
	 */
	if (unlikely(scsi_logging_level)) {
		level = SCSI_LOG_LEVEL(SCSI_LOG_MLQUEUE_SHIFT,
				       SCSI_LOG_MLQUEUE_BITS);
		if (level > 1) {
			scmd_printk(KERN_INFO, cmd, "Send: ");
			if (level > 2)
				printk("0x%p ", cmd);
			printk("\n");
			scsi_print_command(cmd);
			if (level > 3) {
				printk(KERN_INFO "buffer = 0x%p, bufflen = %d,"
				       " queuecommand 0x%p\n",
					scsi_sglist(cmd), scsi_bufflen(cmd),
					cmd->device->host->hostt->queuecommand);

			}
		}
	}
}

void scsi_log_completion(struct scsi_cmnd *cmd, int disposition)
{
	unsigned int level;

	/*
	 * If ML COMPLETE log level is greater than or equal to:
	 *
	 * 1: log disposition, result, opcode + command, and conditionally
	 * sense data for failures or non SUCCESS dispositions.
	 *
	 * 2: same as 1 but for all command completions.
	 *
	 * 3: same as 2 plus dump cmd address
	 *
	 * 4: same as 3 plus dump extra junk
	 */
	if (unlikely(scsi_logging_level)) {
		level = SCSI_LOG_LEVEL(SCSI_LOG_MLCOMPLETE_SHIFT,
				       SCSI_LOG_MLCOMPLETE_BITS);
		if (((level > 0) && (cmd->result || disposition != SUCCESS)) ||
		    (level > 1)) {
			scmd_printk(KERN_INFO, cmd, "Done: ");
			if (level > 2)
				printk("0x%p ", cmd);
			/*
			 * Dump truncated values, so we usually fit within
			 * 80 chars.
			 */
			switch (disposition) {
			case SUCCESS:
				printk("SUCCESS\n");
				break;
			case NEEDS_RETRY:
				printk("RETRY\n");
				break;
			case ADD_TO_MLQUEUE:
				printk("MLQUEUE\n");
				break;
			case FAILED:
				printk("FAILED\n");
				break;
			case TIMEOUT_ERROR:
				/* 
				 * If called via scsi_times_out.
				 */
				printk("TIMEOUT\n");
				break;
			default:
				printk("UNKNOWN\n");
			}
			scsi_print_result(cmd);
			scsi_print_command(cmd);
			if (status_byte(cmd->result) & CHECK_CONDITION)
				scsi_print_sense("", cmd);
			if (level > 3)
				scmd_printk(KERN_INFO, cmd,
					    "scsi host busy %d failed %d\n",
					    cmd->device->host->host_busy,
					    cmd->device->host->host_failed);
		}
	}
}
#endif

/**
 * scsi_cmd_get_serial - Assign a serial number to a command
 * @host: the scsi host
 * @cmd: command to assign serial number to
 *
 * Description: a serial number identifies a request for error recovery
 * and debugging purposes.  Protected by the Host_Lock of host.
 */
void scsi_cmd_get_serial(struct Scsi_Host *host, struct scsi_cmnd *cmd)
{
	cmd->serial_number = host->cmd_serial_number++;
	if (cmd->serial_number == 0) 
		cmd->serial_number = host->cmd_serial_number++;
}
EXPORT_SYMBOL(scsi_cmd_get_serial);

/**
 * scsi_dispatch_command - Dispatch a command to the low-level driver.
 * @cmd: command block we are dispatching.
 *
 * Return: nonzero return request was rejected and device's queue needs to be
 * plugged.
 */
int scsi_dispatch_cmd(struct scsi_cmnd *cmd)
{
	struct Scsi_Host *host = cmd->device->host;
	unsigned long timeout;
	int rtn = 0;

	atomic_inc(&cmd->device->iorequest_cnt);

	/* check if the device is still usable */
	if (unlikely(cmd->device->sdev_state == SDEV_DEL)) {
		/* in SDEV_DEL we error all commands. DID_NO_CONNECT
		 * returns an immediate error upwards, and signals
		 * that the device is no longer present */
		cmd->result = DID_NO_CONNECT << 16;
		scsi_done(cmd);
		/* return 0 (because the command has been processed) */
		goto out;
	}

	/* Check to see if the scsi lld made this device blocked. */
	if (unlikely(scsi_device_blocked(cmd->device))) {
		/* 
		 * in blocked state, the command is just put back on
		 * the device queue.  The suspend state has already
		 * blocked the queue so future requests should not
		 * occur until the device transitions out of the
		 * suspend state.
		 */

		scsi_queue_insert(cmd, SCSI_MLQUEUE_DEVICE_BUSY);

		SCSI_LOG_MLQUEUE(3, printk("queuecommand : device blocked \n"));

		/*
		 * NOTE: rtn is still zero here because we don't need the
		 * queue to be plugged on return (it's already stopped)
		 */
		goto out;
	}

	/* 
	 * If SCSI-2 or lower, store the LUN value in cmnd.
	 */
	if (cmd->device->scsi_level <= SCSI_2 &&
	    cmd->device->scsi_level != SCSI_UNKNOWN) {
		cmd->cmnd[1] = (cmd->cmnd[1] & 0x1f) |
			       (cmd->device->lun << 5 & 0xe0);
	}

	/*
	 * We will wait MIN_RESET_DELAY clock ticks after the last reset so
	 * we can avoid the drive not being ready.
	 */
	timeout = host->last_reset + MIN_RESET_DELAY;

	if (host->resetting && time_before(jiffies, timeout)) {
		int ticks_remaining = timeout - jiffies;
		/*
		 * NOTE: This may be executed from within an interrupt
		 * handler!  This is bad, but for now, it'll do.  The irq
		 * level of the interrupt handler has been masked out by the
		 * platform dependent interrupt handling code already, so the
		 * sti() here will not cause another call to the SCSI host's
		 * interrupt handler (assuming there is one irq-level per
		 * host).
		 */
		while (--ticks_remaining >= 0)
			mdelay(1 + 999 / HZ);
		host->resetting = 0;
	}

	scsi_log_send(cmd);

	/*
	 * Before we queue this command, check if the command
	 * length exceeds what the host adapter can handle.
	 */
	if (cmd->cmd_len > cmd->device->host->max_cmd_len) {
		SCSI_LOG_MLQUEUE(3,
			printk("queuecommand : command too long. "
			       "cdb_size=%d host->max_cmd_len=%d\n",
			       cmd->cmd_len, cmd->device->host->max_cmd_len));
		cmd->result = (DID_ABORT << 16);

		scsi_done(cmd);
		goto out;
	}

	if (unlikely(host->shost_state == SHOST_DEL)) {
		cmd->result = (DID_NO_CONNECT << 16);
		scsi_done(cmd);
	} else {
		trace_scsi_dispatch_cmd_start(cmd);
		cmd->scsi_done = scsi_done;
		rtn = host->hostt->queuecommand(host, cmd);
	}

	if (rtn) {
		trace_scsi_dispatch_cmd_error(cmd, rtn);
		if (rtn != SCSI_MLQUEUE_DEVICE_BUSY &&
		    rtn != SCSI_MLQUEUE_TARGET_BUSY)
			rtn = SCSI_MLQUEUE_HOST_BUSY;

		scsi_queue_insert(cmd, rtn);

		SCSI_LOG_MLQUEUE(3,
		    printk("queuecommand : request rejected\n"));
	}

 out:
	SCSI_LOG_MLQUEUE(3, printk("leaving scsi_dispatch_cmnd()\n"));
	return rtn;
}

/**
 * scsi_done - Enqueue the finished SCSI command into the done queue.
 * @cmd: The SCSI Command for which a low-level device driver (LLDD) gives
 * ownership back to SCSI Core -- i.e. the LLDD has finished with it.
 *
 * Description: This function is the mid-level's (SCSI Core) interrupt routine,
 * which regains ownership of the SCSI command (de facto) from a LLDD, and
 * enqueues the command to the done queue for further processing.
 *
 * This is the producer of the done queue who enqueues at the tail.
 *
 * This function is interrupt context safe.
 */
static void scsi_done(struct scsi_cmnd *cmd)
{
	trace_scsi_dispatch_cmd_done(cmd);
	blk_complete_request(cmd->request);
}

/**
 * scsi_finish_command - cleanup and pass command back to upper layer
 * @cmd: the command
 *
 * Description: Pass command off to upper layer for finishing of I/O
 *              request, waking processes that are waiting on results,
 *              etc.
 */
void scsi_finish_command(struct scsi_cmnd *cmd)
{
	struct scsi_device *sdev = cmd->device;
	struct scsi_target *starget = scsi_target(sdev);
	struct Scsi_Host *shost = sdev->host;
	struct scsi_driver *drv;
	unsigned int good_bytes;

	scsi_device_unbusy(sdev);

        /*
         * Clear the flags which say that the device/host is no longer
         * capable of accepting new commands.  These are set in scsi_queue.c
         * for both the queue full condition on a device, and for a
         * host full condition on the host.
	 *
	 * XXX(hch): What about locking?
         */
        shost->host_blocked = 0;
	starget->target_blocked = 0;
        sdev->device_blocked = 0;

	/*
	 * If we have valid sense information, then some kind of recovery
	 * must have taken place.  Make a note of this.
	 */
	if (SCSI_SENSE_VALID(cmd))
		cmd->result |= (DRIVER_SENSE << 24);

	SCSI_LOG_MLCOMPLETE(4, sdev_printk(KERN_INFO, sdev,
				"Notifying upper driver of completion "
				"(result %x)\n", cmd->result));

	good_bytes = scsi_bufflen(cmd);
        if (cmd->request->cmd_type != REQ_TYPE_BLOCK_PC) {
		int old_good_bytes = good_bytes;
		drv = scsi_cmd_to_driver(cmd);
		if (drv->done)
			good_bytes = drv->done(cmd);
		/*
		 * USB may not give sense identifying bad sector and
		 * simply return a residue instead, so subtract off the
		 * residue if drv->done() error processing indicates no
		 * change to the completion length.
		 */
		if (good_bytes == old_good_bytes)
			good_bytes -= scsi_get_resid(cmd);
	}
	scsi_io_completion(cmd, good_bytes);
}
EXPORT_SYMBOL(scsi_finish_command);

/**
 * scsi_adjust_queue_depth - Let low level drivers change a device's queue depth
 * @sdev: SCSI Device in question
 * @tagged: Do we use tagged queueing (non-0) or do we treat
 *          this device as an untagged device (0)
 * @tags: Number of tags allowed if tagged queueing enabled,
 *        or number of commands the low level driver can
 *        queue up in non-tagged mode (as per cmd_per_lun).
 *
 * Returns:	Nothing
 *
 * Lock Status:	None held on entry
 *
 * Notes:	Low level drivers may call this at any time and we will do
 * 		the right thing depending on whether or not the device is
 * 		currently active and whether or not it even has the
 * 		command blocks built yet.
 */
void scsi_adjust_queue_depth(struct scsi_device *sdev, int tagged, int tags)
{
	unsigned long flags;

	/*
	 * refuse to set tagged depth to an unworkable size
	 */
	if (tags <= 0)
		return;

	spin_lock_irqsave(sdev->request_queue->queue_lock, flags);

	/*
	 * Check to see if the queue is managed by the block layer.
	 * If it is, and we fail to adjust the depth, exit.
	 *
	 * Do not resize the tag map if it is a host wide share bqt,
	 * because the size should be the hosts's can_queue. If there
	 * is more IO than the LLD's can_queue (so there are not enuogh
	 * tags) request_fn's host queue ready check will handle it.
	 */
	if (!sdev->host->bqt) {
		if (blk_queue_tagged(sdev->request_queue) &&
		    blk_queue_resize_tags(sdev->request_queue, tags) != 0)
			goto out;
	}

	sdev->queue_depth = tags;
	switch (tagged) {
		case MSG_ORDERED_TAG:
			sdev->ordered_tags = 1;
			sdev->simple_tags = 1;
			break;
		case MSG_SIMPLE_TAG:
			sdev->ordered_tags = 0;
			sdev->simple_tags = 1;
			break;
		default:
			sdev_printk(KERN_WARNING, sdev,
				    "scsi_adjust_queue_depth, bad queue type, "
				    "disabled\n");
		case 0:
			sdev->ordered_tags = sdev->simple_tags = 0;
			sdev->queue_depth = tags;
			break;
	}
 out:
	spin_unlock_irqrestore(sdev->request_queue->queue_lock, flags);
}
EXPORT_SYMBOL(scsi_adjust_queue_depth);

/**
 * scsi_track_queue_full - track QUEUE_FULL events to adjust queue depth
 * @sdev: SCSI Device in question
 * @depth: Current number of outstanding SCSI commands on this device,
 *         not counting the one returned as QUEUE_FULL.
 *
 * Description:	This function will track successive QUEUE_FULL events on a
 * 		specific SCSI device to determine if and when there is a
 * 		need to adjust the queue depth on the device.
 *
 * Returns:	0 - No change needed, >0 - Adjust queue depth to this new depth,
 * 		-1 - Drop back to untagged operation using host->cmd_per_lun
 * 			as the untagged command depth
 *
 * Lock Status:	None held on entry
 *
 * Notes:	Low level drivers may call this at any time and we will do
 * 		"The Right Thing."  We are interrupt context safe.
 */
int scsi_track_queue_full(struct scsi_device *sdev, int depth)
{

	/*
	 * Don't let QUEUE_FULLs on the same
	 * jiffies count, they could all be from
	 * same event.
	 */
	if ((jiffies >> 4) == (sdev->last_queue_full_time >> 4))
		return 0;

	sdev->last_queue_full_time = jiffies;
	if (sdev->last_queue_full_depth != depth) {
		sdev->last_queue_full_count = 1;
		sdev->last_queue_full_depth = depth;
	} else {
		sdev->last_queue_full_count++;
	}

	if (sdev->last_queue_full_count <= 10)
		return 0;
	if (sdev->last_queue_full_depth < 8) {
		/* Drop back to untagged */
		scsi_adjust_queue_depth(sdev, 0, sdev->host->cmd_per_lun);
		return -1;
	}
	
	if (sdev->ordered_tags)
		scsi_adjust_queue_depth(sdev, MSG_ORDERED_TAG, depth);
	else
		scsi_adjust_queue_depth(sdev, MSG_SIMPLE_TAG, depth);
	return depth;
}
EXPORT_SYMBOL(scsi_track_queue_full);

/**
 * scsi_vpd_inquiry - Request a device provide us with a VPD page
 * @sdev: The device to ask
 * @buffer: Where to put the result
 * @page: Which Vital Product Data to return
 * @len: The length of the buffer
 *
 * This is an internal helper function.  You probably want to use
 * scsi_get_vpd_page instead.
 *
 * Returns 0 on success or a negative error number.
 */
static int scsi_vpd_inquiry(struct scsi_device *sdev, unsigned char *buffer,
							u8 page, unsigned len)
{
	int result;
	unsigned char cmd[16];

	cmd[0] = INQUIRY;
	cmd[1] = 1;		/* EVPD */
	cmd[2] = page;
	cmd[3] = len >> 8;
	cmd[4] = len & 0xff;
	cmd[5] = 0;		/* Control byte */

	/*
	 * I'm not convinced we need to try quite this hard to get VPD, but
	 * all the existing users tried this hard.
	 */
	result = scsi_execute_req(sdev, cmd, DMA_FROM_DEVICE, buffer,
				  len, NULL, 30 * HZ, 3, NULL);
	if (result)
		return result;

	/* Sanity check that we got the page back that we asked for */
	if (buffer[1] != page)
		return -EIO;

	return 0;
}

/**
 * scsi_get_vpd_page - Get Vital Product Data from a SCSI device
 * @sdev: The device to ask
 * @page: Which Vital Product Data to return
 * @buf: where to store the VPD
 * @buf_len: number of bytes in the VPD buffer area
 *
 * SCSI devices may optionally supply Vital Product Data.  Each 'page'
 * of VPD is defined in the appropriate SCSI document (eg SPC, SBC).
 * If the device supports this VPD page, this routine returns a pointer
 * to a buffer containing the data from that page.  The caller is
 * responsible for calling kfree() on this pointer when it is no longer
 * needed.  If we cannot retrieve the VPD page this routine returns %NULL.
 */
int scsi_get_vpd_page(struct scsi_device *sdev, u8 page, unsigned char *buf,
		      int buf_len)
{
	int i, result;

	/* Ask for all the pages supported by this device */
	result = scsi_vpd_inquiry(sdev, buf, 0, buf_len);
	if (result)
		goto fail;

	/* If the user actually wanted this page, we can skip the rest */
	if (page == 0)
		return 0;

	for (i = 0; i < min((int)buf[3], buf_len - 4); i++)
		if (buf[i + 4] == page)
			goto found;

	if (i < buf[3] && i >= buf_len - 4)
		/* ran off the end of the buffer, give us benefit of doubt */
		goto found;
	/* The device claims it doesn't support the requested page */
	goto fail;

 found:
	result = scsi_vpd_inquiry(sdev, buf, page, buf_len);
	if (result)
		goto fail;

	return 0;

 fail:
	return -EINVAL;
}
EXPORT_SYMBOL_GPL(scsi_get_vpd_page);

/**
 * scsi_device_get  -  get an additional reference to a scsi_device
 * @sdev:	device to get a reference to
 *
 * Description: Gets a reference to the scsi_device and increments the use count
 * of the underlying LLDD module.  You must hold host_lock of the
 * parent Scsi_Host or already have a reference when calling this.
 */
int scsi_device_get(struct scsi_device *sdev)
{
	if (sdev->sdev_state == SDEV_DEL)
		return -ENXIO;
	if (!get_device(&sdev->sdev_gendev))
		return -ENXIO;
	/* We can fail this if we're doing SCSI operations
	 * from module exit (like cache flush) */
	try_module_get(sdev->host->hostt->module);

	return 0;
}
EXPORT_SYMBOL(scsi_device_get);

/**
 * scsi_device_put  -  release a reference to a scsi_device
 * @sdev:	device to release a reference on.
 *
 * Description: Release a reference to the scsi_device and decrements the use
 * count of the underlying LLDD module.  The device is freed once the last
 * user vanishes.
 */
void scsi_device_put(struct scsi_device *sdev)
{
#ifdef CONFIG_MODULE_UNLOAD
	struct module *module = sdev->host->hostt->module;

	/* The module refcount will be zero if scsi_device_get()
	 * was called from a module removal routine */
	if (module && module_refcount(module) != 0)
		module_put(module);
#endif
	put_device(&sdev->sdev_gendev);
}
EXPORT_SYMBOL(scsi_device_put);

/* helper for shost_for_each_device, see that for documentation */
struct scsi_device *__scsi_iterate_devices(struct Scsi_Host *shost,
					   struct scsi_device *prev)
{
	struct list_head *list = (prev ? &prev->siblings : &shost->__devices);
	struct scsi_device *next = NULL;
	unsigned long flags;

	spin_lock_irqsave(shost->host_lock, flags);
	while (list->next != &shost->__devices) {
		next = list_entry(list->next, struct scsi_device, siblings);
		/* skip devices that we can't get a reference to */
		if (!scsi_device_get(next))
			break;
		next = NULL;
		list = list->next;
	}
	spin_unlock_irqrestore(shost->host_lock, flags);

	if (prev)
		scsi_device_put(prev);
	return next;
}
EXPORT_SYMBOL(__scsi_iterate_devices);

/**
 * starget_for_each_device  -  helper to walk all devices of a target
 * @starget:	target whose devices we want to iterate over.
 * @data:	Opaque passed to each function call.
 * @fn:		Function to call on each device
 *
 * This traverses over each device of @starget.  The devices have
 * a reference that must be released by scsi_host_put when breaking
 * out of the loop.
 */
void starget_for_each_device(struct scsi_target *starget, void *data,
		     void (*fn)(struct scsi_device *, void *))
{
	struct Scsi_Host *shost = dev_to_shost(starget->dev.parent);
	struct scsi_device *sdev;

	shost_for_each_device(sdev, shost) {
		if ((sdev->channel == starget->channel) &&
		    (sdev->id == starget->id))
			fn(sdev, data);
	}
}
EXPORT_SYMBOL(starget_for_each_device);

/**
 * __starget_for_each_device - helper to walk all devices of a target (UNLOCKED)
 * @starget:	target whose devices we want to iterate over.
 * @data:	parameter for callback @fn()
 * @fn:		callback function that is invoked for each device
 *
 * This traverses over each device of @starget.  It does _not_
 * take a reference on the scsi_device, so the whole loop must be
 * protected by shost->host_lock.
 *
 * Note:  The only reason why drivers would want to use this is because
 * they need to access the device list in irq context.  Otherwise you
 * really want to use starget_for_each_device instead.
 **/
void __starget_for_each_device(struct scsi_target *starget, void *data,
			       void (*fn)(struct scsi_device *, void *))
{
	struct Scsi_Host *shost = dev_to_shost(starget->dev.parent);
	struct scsi_device *sdev;

	__shost_for_each_device(sdev, shost) {
		if ((sdev->channel == starget->channel) &&
		    (sdev->id == starget->id))
			fn(sdev, data);
	}
}
EXPORT_SYMBOL(__starget_for_each_device);

/**
 * __scsi_device_lookup_by_target - find a device given the target (UNLOCKED)
 * @starget:	SCSI target pointer
 * @lun:	SCSI Logical Unit Number
 *
 * Description: Looks up the scsi_device with the specified @lun for a given
 * @starget.  The returned scsi_device does not have an additional
 * reference.  You must hold the host's host_lock over this call and
 * any access to the returned scsi_device. A scsi_device in state
 * SDEV_DEL is skipped.
 *
 * Note:  The only reason why drivers should use this is because
 * they need to access the device list in irq context.  Otherwise you
 * really want to use scsi_device_lookup_by_target instead.
 **/
struct scsi_device *__scsi_device_lookup_by_target(struct scsi_target *starget,
						   uint lun)
{
	struct scsi_device *sdev;

	list_for_each_entry(sdev, &starget->devices, same_target_siblings) {
		if (sdev->sdev_state == SDEV_DEL)
			continue;
		if (sdev->lun ==lun)
			return sdev;
	}

	return NULL;
}
EXPORT_SYMBOL(__scsi_device_lookup_by_target);

/**
 * scsi_device_lookup_by_target - find a device given the target
 * @starget:	SCSI target pointer
 * @lun:	SCSI Logical Unit Number
 *
 * Description: Looks up the scsi_device with the specified @lun for a given
 * @starget.  The returned scsi_device has an additional reference that
 * needs to be released with scsi_device_put once you're done with it.
 **/
struct scsi_device *scsi_device_lookup_by_target(struct scsi_target *starget,
						 uint lun)
{
	struct scsi_device *sdev;
	struct Scsi_Host *shost = dev_to_shost(starget->dev.parent);
	unsigned long flags;

	spin_lock_irqsave(shost->host_lock, flags);
	sdev = __scsi_device_lookup_by_target(starget, lun);
	if (sdev && scsi_device_get(sdev))
		sdev = NULL;
	spin_unlock_irqrestore(shost->host_lock, flags);

	return sdev;
}
EXPORT_SYMBOL(scsi_device_lookup_by_target);

/**
 * __scsi_device_lookup - find a device given the host (UNLOCKED)
 * @shost:	SCSI host pointer
 * @channel:	SCSI channel (zero if only one channel)
 * @id:		SCSI target number (physical unit number)
 * @lun:	SCSI Logical Unit Number
 *
 * Description: Looks up the scsi_device with the specified @channel, @id, @lun
 * for a given host. The returned scsi_device does not have an additional
 * reference.  You must hold the host's host_lock over this call and any access
 * to the returned scsi_device.
 *
 * Note:  The only reason why drivers would want to use this is because
 * they need to access the device list in irq context.  Otherwise you
 * really want to use scsi_device_lookup instead.
 **/
struct scsi_device *__scsi_device_lookup(struct Scsi_Host *shost,
		uint channel, uint id, uint lun)
{
	struct scsi_device *sdev;

	list_for_each_entry(sdev, &shost->__devices, siblings) {
		if (sdev->channel == channel && sdev->id == id &&
				sdev->lun ==lun)
			return sdev;
	}

	return NULL;
}
EXPORT_SYMBOL(__scsi_device_lookup);

/**
 * scsi_device_lookup - find a device given the host
 * @shost:	SCSI host pointer
 * @channel:	SCSI channel (zero if only one channel)
 * @id:		SCSI target number (physical unit number)
 * @lun:	SCSI Logical Unit Number
 *
 * Description: Looks up the scsi_device with the specified @channel, @id, @lun
 * for a given host.  The returned scsi_device has an additional reference that
 * needs to be released with scsi_device_put once you're done with it.
 **/
struct scsi_device *scsi_device_lookup(struct Scsi_Host *shost,
		uint channel, uint id, uint lun)
{
	struct scsi_device *sdev;
	unsigned long flags;

	spin_lock_irqsave(shost->host_lock, flags);
	sdev = __scsi_device_lookup(shost, channel, id, lun);
	if (sdev && scsi_device_get(sdev))
		sdev = NULL;
	spin_unlock_irqrestore(shost->host_lock, flags);

	return sdev;
}
EXPORT_SYMBOL(scsi_device_lookup);

MODULE_DESCRIPTION("SCSI core");
MODULE_LICENSE("GPL");

module_param(scsi_logging_level, int, S_IRUGO|S_IWUSR);
MODULE_PARM_DESC(scsi_logging_level, "a bit mask of logging levels");

static int __init init_scsi(void)
{
	int error;

	error = scsi_init_queue();
	if (error)
		return error;
	error = scsi_init_procfs();
	if (error)
		goto cleanup_queue;
	error = scsi_init_devinfo();
	if (error)
		goto cleanup_procfs;
	error = scsi_init_hosts();
	if (error)
		goto cleanup_devlist;
	error = scsi_init_sysctl();
	if (error)
		goto cleanup_hosts;
	error = scsi_sysfs_register();
	if (error)
		goto cleanup_sysctl;

	scsi_netlink_init();

	printk(KERN_NOTICE "SCSI subsystem initialized\n");
	return 0;

cleanup_sysctl:
	scsi_exit_sysctl();
cleanup_hosts:
	scsi_exit_hosts();
cleanup_devlist:
	scsi_exit_devinfo();
cleanup_procfs:
	scsi_exit_procfs();
cleanup_queue:
	scsi_exit_queue();
	printk(KERN_ERR "SCSI subsystem failed to initialize, error = %d\n",
	       -error);
	return error;
}

static void __exit exit_scsi(void)
{
	scsi_netlink_exit();
	scsi_sysfs_unregister();
	scsi_exit_sysctl();
	scsi_exit_hosts();
	scsi_exit_devinfo();
	scsi_exit_procfs();
	scsi_exit_queue();
}

subsys_initcall(init_scsi);
module_exit(exit_scsi);<|MERGE_RESOLUTION|>--- conflicted
+++ resolved
@@ -90,17 +90,9 @@
 EXPORT_SYMBOL(scsi_logging_level);
 #endif
 
-<<<<<<< HEAD
-#if IS_ENABLED(CONFIG_PM) || IS_ENABLED(CONFIG_BLK_DEV_SD)
-/* sd and scsi_pm need to coordinate flushing async actions */
-LIST_HEAD(scsi_sd_probe_domain);
-EXPORT_SYMBOL(scsi_sd_probe_domain);
-#endif
-=======
 /* sd, scsi core and power management need to coordinate flushing async actions */
 LIST_HEAD(scsi_sd_probe_domain);
 EXPORT_SYMBOL(scsi_sd_probe_domain);
->>>>>>> bd0a521e
 
 /* NB: These are exposed through /proc/scsi/scsi and form part of the ABI.
  * You may not alter any existing entry (although adding new ones is
