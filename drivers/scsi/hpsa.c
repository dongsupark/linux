--- conflicted
+++ resolved
@@ -4923,16 +4923,12 @@
 
 	hpsa_hba_inquiry(h);
 	hpsa_register_scsi(h);	/* hook ourselves into SCSI subsystem */
-<<<<<<< HEAD
-	start_controller_lockup_detector(h);
-=======
 
 	/* Monitor the controller for firmware lockups */
 	h->heartbeat_sample_interval = HEARTBEAT_SAMPLE_INTERVAL;
 	INIT_DELAYED_WORK(&h->monitor_ctlr_work, hpsa_monitor_ctlr_worker);
 	schedule_delayed_work(&h->monitor_ctlr_work,
 				h->heartbeat_sample_interval);
->>>>>>> 4988abf1
 	return 0;
 
 clean4:
