/*
 * ibmvfc.c -- driver for IBM Power Virtual Fibre Channel Adapter
 *
 * Written By: Brian King <brking@linux.vnet.ibm.com>, IBM Corporation
 *
 * Copyright (C) IBM Corporation, 2008
 *
 * This program is free software; you can redistribute it and/or modify
 * it under the terms of the GNU General Public License as published by
 * the Free Software Foundation; either version 2 of the License, or
 * (at your option) any later version.
 *
 * This program is distributed in the hope that it will be useful,
 * but WITHOUT ANY WARRANTY; without even the implied warranty of
 * MERCHANTABILITY or FITNESS FOR A PARTICULAR PURPOSE.  See the
 * GNU General Public License for more details.
 *
 * You should have received a copy of the GNU General Public License
 * along with this program; if not, write to the Free Software
 * Foundation, Inc., 59 Temple Place, Suite 330, Boston, MA  02111-1307  USA
 *
 */

#include <linux/module.h>
#include <linux/moduleparam.h>
#include <linux/dma-mapping.h>
#include <linux/dmapool.h>
#include <linux/delay.h>
#include <linux/interrupt.h>
#include <linux/kthread.h>
#include <linux/slab.h>
#include <linux/of.h>
#include <linux/pm.h>
#include <linux/stringify.h>
#include <asm/firmware.h>
#include <asm/irq.h>
#include <asm/vio.h>
#include <scsi/scsi.h>
#include <scsi/scsi_cmnd.h>
#include <scsi/scsi_host.h>
#include <scsi/scsi_device.h>
#include <scsi/scsi_tcq.h>
#include <scsi/scsi_transport_fc.h>
#include <scsi/scsi_bsg_fc.h>
#include "ibmvfc.h"

static unsigned int init_timeout = IBMVFC_INIT_TIMEOUT;
static unsigned int default_timeout = IBMVFC_DEFAULT_TIMEOUT;
static unsigned int max_lun = IBMVFC_MAX_LUN;
static unsigned int max_targets = IBMVFC_MAX_TARGETS;
static unsigned int max_requests = IBMVFC_MAX_REQUESTS_DEFAULT;
static unsigned int disc_threads = IBMVFC_MAX_DISC_THREADS;
static unsigned int ibmvfc_debug = IBMVFC_DEBUG;
static unsigned int log_level = IBMVFC_DEFAULT_LOG_LEVEL;
static LIST_HEAD(ibmvfc_head);
static DEFINE_SPINLOCK(ibmvfc_driver_lock);
static struct scsi_transport_template *ibmvfc_transport_template;

MODULE_DESCRIPTION("IBM Virtual Fibre Channel Driver");
MODULE_AUTHOR("Brian King <brking@linux.vnet.ibm.com>");
MODULE_LICENSE("GPL");
MODULE_VERSION(IBMVFC_DRIVER_VERSION);

module_param_named(init_timeout, init_timeout, uint, S_IRUGO | S_IWUSR);
MODULE_PARM_DESC(init_timeout, "Initialization timeout in seconds. "
		 "[Default=" __stringify(IBMVFC_INIT_TIMEOUT) "]");
module_param_named(default_timeout, default_timeout, uint, S_IRUGO | S_IWUSR);
MODULE_PARM_DESC(default_timeout,
		 "Default timeout in seconds for initialization and EH commands. "
		 "[Default=" __stringify(IBMVFC_DEFAULT_TIMEOUT) "]");
module_param_named(max_requests, max_requests, uint, S_IRUGO);
MODULE_PARM_DESC(max_requests, "Maximum requests for this adapter. "
		 "[Default=" __stringify(IBMVFC_MAX_REQUESTS_DEFAULT) "]");
module_param_named(max_lun, max_lun, uint, S_IRUGO);
MODULE_PARM_DESC(max_lun, "Maximum allowed LUN. "
		 "[Default=" __stringify(IBMVFC_MAX_LUN) "]");
module_param_named(max_targets, max_targets, uint, S_IRUGO);
MODULE_PARM_DESC(max_targets, "Maximum allowed targets. "
		 "[Default=" __stringify(IBMVFC_MAX_TARGETS) "]");
module_param_named(disc_threads, disc_threads, uint, S_IRUGO);
MODULE_PARM_DESC(disc_threads, "Number of device discovery threads to use. "
		 "[Default=" __stringify(IBMVFC_MAX_DISC_THREADS) "]");
module_param_named(debug, ibmvfc_debug, uint, S_IRUGO | S_IWUSR);
MODULE_PARM_DESC(debug, "Enable driver debug information. "
		 "[Default=" __stringify(IBMVFC_DEBUG) "]");
module_param_named(log_level, log_level, uint, 0);
MODULE_PARM_DESC(log_level, "Set to 0 - 4 for increasing verbosity of device driver. "
		 "[Default=" __stringify(IBMVFC_DEFAULT_LOG_LEVEL) "]");

static const struct {
	u16 status;
	u16 error;
	u8 result;
	u8 retry;
	int log;
	char *name;
} cmd_status [] = {
	{ IBMVFC_FABRIC_MAPPED, IBMVFC_UNABLE_TO_ESTABLISH, DID_ERROR, 1, 1, "unable to establish" },
	{ IBMVFC_FABRIC_MAPPED, IBMVFC_XPORT_FAULT, DID_OK, 1, 0, "transport fault" },
	{ IBMVFC_FABRIC_MAPPED, IBMVFC_CMD_TIMEOUT, DID_TIME_OUT, 1, 1, "command timeout" },
	{ IBMVFC_FABRIC_MAPPED, IBMVFC_ENETDOWN, DID_TRANSPORT_DISRUPTED, 1, 1, "network down" },
	{ IBMVFC_FABRIC_MAPPED, IBMVFC_HW_FAILURE, DID_ERROR, 1, 1, "hardware failure" },
	{ IBMVFC_FABRIC_MAPPED, IBMVFC_LINK_DOWN_ERR, DID_REQUEUE, 0, 0, "link down" },
	{ IBMVFC_FABRIC_MAPPED, IBMVFC_LINK_DEAD_ERR, DID_ERROR, 0, 0, "link dead" },
	{ IBMVFC_FABRIC_MAPPED, IBMVFC_UNABLE_TO_REGISTER, DID_ERROR, 1, 1, "unable to register" },
	{ IBMVFC_FABRIC_MAPPED, IBMVFC_XPORT_BUSY, DID_BUS_BUSY, 1, 0, "transport busy" },
	{ IBMVFC_FABRIC_MAPPED, IBMVFC_XPORT_DEAD, DID_ERROR, 0, 1, "transport dead" },
	{ IBMVFC_FABRIC_MAPPED, IBMVFC_CONFIG_ERROR, DID_ERROR, 1, 1, "configuration error" },
	{ IBMVFC_FABRIC_MAPPED, IBMVFC_NAME_SERVER_FAIL, DID_ERROR, 1, 1, "name server failure" },
	{ IBMVFC_FABRIC_MAPPED, IBMVFC_LINK_HALTED, DID_REQUEUE, 1, 0, "link halted" },
	{ IBMVFC_FABRIC_MAPPED, IBMVFC_XPORT_GENERAL, DID_OK, 1, 0, "general transport error" },

	{ IBMVFC_VIOS_FAILURE, IBMVFC_CRQ_FAILURE, DID_REQUEUE, 1, 1, "CRQ failure" },
	{ IBMVFC_VIOS_FAILURE, IBMVFC_SW_FAILURE, DID_ERROR, 0, 1, "software failure" },
	{ IBMVFC_VIOS_FAILURE, IBMVFC_INVALID_PARAMETER, DID_ERROR, 0, 1, "invalid parameter" },
	{ IBMVFC_VIOS_FAILURE, IBMVFC_MISSING_PARAMETER, DID_ERROR, 0, 1, "missing parameter" },
	{ IBMVFC_VIOS_FAILURE, IBMVFC_HOST_IO_BUS, DID_ERROR, 1, 1, "host I/O bus failure" },
	{ IBMVFC_VIOS_FAILURE, IBMVFC_TRANS_CANCELLED, DID_ERROR, 0, 1, "transaction cancelled" },
	{ IBMVFC_VIOS_FAILURE, IBMVFC_TRANS_CANCELLED_IMPLICIT, DID_ERROR, 0, 1, "transaction cancelled implicit" },
	{ IBMVFC_VIOS_FAILURE, IBMVFC_INSUFFICIENT_RESOURCE, DID_REQUEUE, 1, 1, "insufficient resources" },
	{ IBMVFC_VIOS_FAILURE, IBMVFC_PLOGI_REQUIRED, DID_ERROR, 0, 1, "port login required" },
	{ IBMVFC_VIOS_FAILURE, IBMVFC_COMMAND_FAILED, DID_ERROR, 1, 1, "command failed" },

	{ IBMVFC_FC_FAILURE, IBMVFC_INVALID_ELS_CMD_CODE, DID_ERROR, 0, 1, "invalid ELS command code" },
	{ IBMVFC_FC_FAILURE, IBMVFC_INVALID_VERSION, DID_ERROR, 0, 1, "invalid version level" },
	{ IBMVFC_FC_FAILURE, IBMVFC_LOGICAL_ERROR, DID_ERROR, 1, 1, "logical error" },
	{ IBMVFC_FC_FAILURE, IBMVFC_INVALID_CT_IU_SIZE, DID_ERROR, 0, 1, "invalid CT_IU size" },
	{ IBMVFC_FC_FAILURE, IBMVFC_LOGICAL_BUSY, DID_REQUEUE, 1, 0, "logical busy" },
	{ IBMVFC_FC_FAILURE, IBMVFC_PROTOCOL_ERROR, DID_ERROR, 1, 1, "protocol error" },
	{ IBMVFC_FC_FAILURE, IBMVFC_UNABLE_TO_PERFORM_REQ, DID_ERROR, 1, 1, "unable to perform request" },
	{ IBMVFC_FC_FAILURE, IBMVFC_CMD_NOT_SUPPORTED, DID_ERROR, 0, 0, "command not supported" },
	{ IBMVFC_FC_FAILURE, IBMVFC_SERVER_NOT_AVAIL, DID_ERROR, 0, 1, "server not available" },
	{ IBMVFC_FC_FAILURE, IBMVFC_CMD_IN_PROGRESS, DID_ERROR, 0, 1, "command already in progress" },
	{ IBMVFC_FC_FAILURE, IBMVFC_VENDOR_SPECIFIC, DID_ERROR, 1, 1, "vendor specific" },

	{ IBMVFC_FC_SCSI_ERROR, 0, DID_OK, 1, 0, "SCSI error" },
};

static void ibmvfc_npiv_login(struct ibmvfc_host *);
static void ibmvfc_tgt_send_prli(struct ibmvfc_target *);
static void ibmvfc_tgt_send_plogi(struct ibmvfc_target *);
static void ibmvfc_tgt_query_target(struct ibmvfc_target *);
static void ibmvfc_npiv_logout(struct ibmvfc_host *);

static const char *unknown_error = "unknown error";

#ifdef CONFIG_SCSI_IBMVFC_TRACE
/**
 * ibmvfc_trc_start - Log a start trace entry
 * @evt:		ibmvfc event struct
 *
 **/
static void ibmvfc_trc_start(struct ibmvfc_event *evt)
{
	struct ibmvfc_host *vhost = evt->vhost;
	struct ibmvfc_cmd *vfc_cmd = &evt->iu.cmd;
	struct ibmvfc_mad_common *mad = &evt->iu.mad_common;
	struct ibmvfc_trace_entry *entry;

	entry = &vhost->trace[vhost->trace_index++];
	entry->evt = evt;
	entry->time = jiffies;
	entry->fmt = evt->crq.format;
	entry->type = IBMVFC_TRC_START;

	switch (entry->fmt) {
	case IBMVFC_CMD_FORMAT:
		entry->op_code = vfc_cmd->iu.cdb[0];
		entry->scsi_id = vfc_cmd->tgt_scsi_id;
		entry->lun = scsilun_to_int(&vfc_cmd->iu.lun);
		entry->tmf_flags = vfc_cmd->iu.tmf_flags;
		entry->u.start.xfer_len = vfc_cmd->iu.xfer_len;
		break;
	case IBMVFC_MAD_FORMAT:
		entry->op_code = mad->opcode;
		break;
	default:
		break;
	};
}

/**
 * ibmvfc_trc_end - Log an end trace entry
 * @evt:		ibmvfc event struct
 *
 **/
static void ibmvfc_trc_end(struct ibmvfc_event *evt)
{
	struct ibmvfc_host *vhost = evt->vhost;
	struct ibmvfc_cmd *vfc_cmd = &evt->xfer_iu->cmd;
	struct ibmvfc_mad_common *mad = &evt->xfer_iu->mad_common;
	struct ibmvfc_trace_entry *entry = &vhost->trace[vhost->trace_index++];

	entry->evt = evt;
	entry->time = jiffies;
	entry->fmt = evt->crq.format;
	entry->type = IBMVFC_TRC_END;

	switch (entry->fmt) {
	case IBMVFC_CMD_FORMAT:
		entry->op_code = vfc_cmd->iu.cdb[0];
		entry->scsi_id = vfc_cmd->tgt_scsi_id;
		entry->lun = scsilun_to_int(&vfc_cmd->iu.lun);
		entry->tmf_flags = vfc_cmd->iu.tmf_flags;
		entry->u.end.status = vfc_cmd->status;
		entry->u.end.error = vfc_cmd->error;
		entry->u.end.fcp_rsp_flags = vfc_cmd->rsp.flags;
		entry->u.end.rsp_code = vfc_cmd->rsp.data.info.rsp_code;
		entry->u.end.scsi_status = vfc_cmd->rsp.scsi_status;
		break;
	case IBMVFC_MAD_FORMAT:
		entry->op_code = mad->opcode;
		entry->u.end.status = mad->status;
		break;
	default:
		break;

	};
}

#else
#define ibmvfc_trc_start(evt) do { } while (0)
#define ibmvfc_trc_end(evt) do { } while (0)
#endif

/**
 * ibmvfc_get_err_index - Find the index into cmd_status for the fcp response
 * @status:		status / error class
 * @error:		error
 *
 * Return value:
 *	index into cmd_status / -EINVAL on failure
 **/
static int ibmvfc_get_err_index(u16 status, u16 error)
{
	int i;

	for (i = 0; i < ARRAY_SIZE(cmd_status); i++)
		if ((cmd_status[i].status & status) == cmd_status[i].status &&
		    cmd_status[i].error == error)
			return i;

	return -EINVAL;
}

/**
 * ibmvfc_get_cmd_error - Find the error description for the fcp response
 * @status:		status / error class
 * @error:		error
 *
 * Return value:
 *	error description string
 **/
static const char *ibmvfc_get_cmd_error(u16 status, u16 error)
{
	int rc = ibmvfc_get_err_index(status, error);
	if (rc >= 0)
		return cmd_status[rc].name;
	return unknown_error;
}

/**
 * ibmvfc_get_err_result - Find the scsi status to return for the fcp response
 * @vfc_cmd:	ibmvfc command struct
 *
 * Return value:
 *	SCSI result value to return for completed command
 **/
static int ibmvfc_get_err_result(struct ibmvfc_cmd *vfc_cmd)
{
	int err;
	struct ibmvfc_fcp_rsp *rsp = &vfc_cmd->rsp;
	int fc_rsp_len = rsp->fcp_rsp_len;

	if ((rsp->flags & FCP_RSP_LEN_VALID) &&
	    ((fc_rsp_len && fc_rsp_len != 4 && fc_rsp_len != 8) ||
	     rsp->data.info.rsp_code))
		return DID_ERROR << 16;

	err = ibmvfc_get_err_index(vfc_cmd->status, vfc_cmd->error);
	if (err >= 0)
		return rsp->scsi_status | (cmd_status[err].result << 16);
	return rsp->scsi_status | (DID_ERROR << 16);
}

/**
 * ibmvfc_retry_cmd - Determine if error status is retryable
 * @status:		status / error class
 * @error:		error
 *
 * Return value:
 *	1 if error should be retried / 0 if it should not
 **/
static int ibmvfc_retry_cmd(u16 status, u16 error)
{
	int rc = ibmvfc_get_err_index(status, error);

	if (rc >= 0)
		return cmd_status[rc].retry;
	return 1;
}

static const char *unknown_fc_explain = "unknown fc explain";

static const struct {
	u16 fc_explain;
	char *name;
} ls_explain [] = {
	{ 0x00, "no additional explanation" },
	{ 0x01, "service parameter error - options" },
	{ 0x03, "service parameter error - initiator control" },
	{ 0x05, "service parameter error - recipient control" },
	{ 0x07, "service parameter error - received data field size" },
	{ 0x09, "service parameter error - concurrent seq" },
	{ 0x0B, "service parameter error - credit" },
	{ 0x0D, "invalid N_Port/F_Port_Name" },
	{ 0x0E, "invalid node/Fabric Name" },
	{ 0x0F, "invalid common service parameters" },
	{ 0x11, "invalid association header" },
	{ 0x13, "association header required" },
	{ 0x15, "invalid originator S_ID" },
	{ 0x17, "invalid OX_ID-RX-ID combination" },
	{ 0x19, "command (request) already in progress" },
	{ 0x1E, "N_Port Login requested" },
	{ 0x1F, "Invalid N_Port_ID" },
};

static const struct {
	u16 fc_explain;
	char *name;
} gs_explain [] = {
	{ 0x00, "no additional explanation" },
	{ 0x01, "port identifier not registered" },
	{ 0x02, "port name not registered" },
	{ 0x03, "node name not registered" },
	{ 0x04, "class of service not registered" },
	{ 0x06, "initial process associator not registered" },
	{ 0x07, "FC-4 TYPEs not registered" },
	{ 0x08, "symbolic port name not registered" },
	{ 0x09, "symbolic node name not registered" },
	{ 0x0A, "port type not registered" },
	{ 0xF0, "authorization exception" },
	{ 0xF1, "authentication exception" },
	{ 0xF2, "data base full" },
	{ 0xF3, "data base empty" },
	{ 0xF4, "processing request" },
	{ 0xF5, "unable to verify connection" },
	{ 0xF6, "devices not in a common zone" },
};

/**
 * ibmvfc_get_ls_explain - Return the FC Explain description text
 * @status:	FC Explain status
 *
 * Returns:
 *	error string
 **/
static const char *ibmvfc_get_ls_explain(u16 status)
{
	int i;

	for (i = 0; i < ARRAY_SIZE(ls_explain); i++)
		if (ls_explain[i].fc_explain == status)
			return ls_explain[i].name;

	return unknown_fc_explain;
}

/**
 * ibmvfc_get_gs_explain - Return the FC Explain description text
 * @status:	FC Explain status
 *
 * Returns:
 *	error string
 **/
static const char *ibmvfc_get_gs_explain(u16 status)
{
	int i;

	for (i = 0; i < ARRAY_SIZE(gs_explain); i++)
		if (gs_explain[i].fc_explain == status)
			return gs_explain[i].name;

	return unknown_fc_explain;
}

static const struct {
	enum ibmvfc_fc_type fc_type;
	char *name;
} fc_type [] = {
	{ IBMVFC_FABRIC_REJECT, "fabric reject" },
	{ IBMVFC_PORT_REJECT, "port reject" },
	{ IBMVFC_LS_REJECT, "ELS reject" },
	{ IBMVFC_FABRIC_BUSY, "fabric busy" },
	{ IBMVFC_PORT_BUSY, "port busy" },
	{ IBMVFC_BASIC_REJECT, "basic reject" },
};

static const char *unknown_fc_type = "unknown fc type";

/**
 * ibmvfc_get_fc_type - Return the FC Type description text
 * @status:	FC Type error status
 *
 * Returns:
 *	error string
 **/
static const char *ibmvfc_get_fc_type(u16 status)
{
	int i;

	for (i = 0; i < ARRAY_SIZE(fc_type); i++)
		if (fc_type[i].fc_type == status)
			return fc_type[i].name;

	return unknown_fc_type;
}

/**
 * ibmvfc_set_tgt_action - Set the next init action for the target
 * @tgt:		ibmvfc target struct
 * @action:		action to perform
 *
 **/
static void ibmvfc_set_tgt_action(struct ibmvfc_target *tgt,
				  enum ibmvfc_target_action action)
{
	switch (tgt->action) {
	case IBMVFC_TGT_ACTION_DEL_RPORT:
		if (action == IBMVFC_TGT_ACTION_DELETED_RPORT)
			tgt->action = action;
	case IBMVFC_TGT_ACTION_DELETED_RPORT:
		break;
	default:
		if (action == IBMVFC_TGT_ACTION_DEL_RPORT)
			tgt->add_rport = 0;
		tgt->action = action;
		break;
	}
}

/**
 * ibmvfc_set_host_state - Set the state for the host
 * @vhost:		ibmvfc host struct
 * @state:		state to set host to
 *
 * Returns:
 *	0 if state changed / non-zero if not changed
 **/
static int ibmvfc_set_host_state(struct ibmvfc_host *vhost,
				  enum ibmvfc_host_state state)
{
	int rc = 0;

	switch (vhost->state) {
	case IBMVFC_HOST_OFFLINE:
		rc = -EINVAL;
		break;
	default:
		vhost->state = state;
		break;
	};

	return rc;
}

/**
 * ibmvfc_set_host_action - Set the next init action for the host
 * @vhost:		ibmvfc host struct
 * @action:		action to perform
 *
 **/
static void ibmvfc_set_host_action(struct ibmvfc_host *vhost,
				   enum ibmvfc_host_action action)
{
	switch (action) {
	case IBMVFC_HOST_ACTION_ALLOC_TGTS:
		if (vhost->action == IBMVFC_HOST_ACTION_INIT_WAIT)
			vhost->action = action;
		break;
	case IBMVFC_HOST_ACTION_LOGO_WAIT:
		if (vhost->action == IBMVFC_HOST_ACTION_LOGO)
			vhost->action = action;
		break;
	case IBMVFC_HOST_ACTION_INIT_WAIT:
		if (vhost->action == IBMVFC_HOST_ACTION_INIT)
			vhost->action = action;
		break;
	case IBMVFC_HOST_ACTION_QUERY:
		switch (vhost->action) {
		case IBMVFC_HOST_ACTION_INIT_WAIT:
		case IBMVFC_HOST_ACTION_NONE:
		case IBMVFC_HOST_ACTION_TGT_DEL_FAILED:
			vhost->action = action;
			break;
		default:
			break;
		};
		break;
	case IBMVFC_HOST_ACTION_TGT_INIT:
		if (vhost->action == IBMVFC_HOST_ACTION_ALLOC_TGTS)
			vhost->action = action;
		break;
	case IBMVFC_HOST_ACTION_INIT:
	case IBMVFC_HOST_ACTION_TGT_DEL:
		switch (vhost->action) {
		case IBMVFC_HOST_ACTION_RESET:
		case IBMVFC_HOST_ACTION_REENABLE:
			break;
		default:
			vhost->action = action;
			break;
		};
		break;
	case IBMVFC_HOST_ACTION_LOGO:
	case IBMVFC_HOST_ACTION_QUERY_TGTS:
	case IBMVFC_HOST_ACTION_TGT_DEL_FAILED:
	case IBMVFC_HOST_ACTION_NONE:
	case IBMVFC_HOST_ACTION_RESET:
	case IBMVFC_HOST_ACTION_REENABLE:
	default:
		vhost->action = action;
		break;
	};
}

/**
 * ibmvfc_reinit_host - Re-start host initialization (no NPIV Login)
 * @vhost:		ibmvfc host struct
 *
 * Return value:
 *	nothing
 **/
static void ibmvfc_reinit_host(struct ibmvfc_host *vhost)
{
	if (vhost->action == IBMVFC_HOST_ACTION_NONE) {
		if (!ibmvfc_set_host_state(vhost, IBMVFC_INITIALIZING)) {
			scsi_block_requests(vhost->host);
			ibmvfc_set_host_action(vhost, IBMVFC_HOST_ACTION_QUERY);
		}
	} else
		vhost->reinit = 1;

	wake_up(&vhost->work_wait_q);
}

/**
 * ibmvfc_link_down - Handle a link down event from the adapter
 * @vhost:	ibmvfc host struct
 * @state:	ibmvfc host state to enter
 *
 **/
static void ibmvfc_link_down(struct ibmvfc_host *vhost,
			     enum ibmvfc_host_state state)
{
	struct ibmvfc_target *tgt;

	ENTER;
	scsi_block_requests(vhost->host);
	list_for_each_entry(tgt, &vhost->targets, queue)
		ibmvfc_set_tgt_action(tgt, IBMVFC_TGT_ACTION_DEL_RPORT);
	ibmvfc_set_host_state(vhost, state);
	ibmvfc_set_host_action(vhost, IBMVFC_HOST_ACTION_TGT_DEL);
	vhost->events_to_log |= IBMVFC_AE_LINKDOWN;
	wake_up(&vhost->work_wait_q);
	LEAVE;
}

/**
 * ibmvfc_init_host - Start host initialization
 * @vhost:		ibmvfc host struct
 *
 * Return value:
 *	nothing
 **/
static void ibmvfc_init_host(struct ibmvfc_host *vhost)
{
	struct ibmvfc_target *tgt;

	if (vhost->action == IBMVFC_HOST_ACTION_INIT_WAIT) {
		if (++vhost->init_retries > IBMVFC_MAX_HOST_INIT_RETRIES) {
			dev_err(vhost->dev,
				"Host initialization retries exceeded. Taking adapter offline\n");
			ibmvfc_link_down(vhost, IBMVFC_HOST_OFFLINE);
			return;
		}
	}

	if (!ibmvfc_set_host_state(vhost, IBMVFC_INITIALIZING)) {
		memset(vhost->async_crq.msgs, 0, PAGE_SIZE);
		vhost->async_crq.cur = 0;

		list_for_each_entry(tgt, &vhost->targets, queue)
			ibmvfc_set_tgt_action(tgt, IBMVFC_TGT_ACTION_DEL_RPORT);
		scsi_block_requests(vhost->host);
		ibmvfc_set_host_action(vhost, IBMVFC_HOST_ACTION_INIT);
		vhost->job_step = ibmvfc_npiv_login;
		wake_up(&vhost->work_wait_q);
	}
}

/**
 * ibmvfc_send_crq - Send a CRQ
 * @vhost:	ibmvfc host struct
 * @word1:	the first 64 bits of the data
 * @word2:	the second 64 bits of the data
 *
 * Return value:
 *	0 on success / other on failure
 **/
static int ibmvfc_send_crq(struct ibmvfc_host *vhost, u64 word1, u64 word2)
{
	struct vio_dev *vdev = to_vio_dev(vhost->dev);
	return plpar_hcall_norets(H_SEND_CRQ, vdev->unit_address, word1, word2);
}

/**
 * ibmvfc_send_crq_init - Send a CRQ init message
 * @vhost:	ibmvfc host struct
 *
 * Return value:
 *	0 on success / other on failure
 **/
static int ibmvfc_send_crq_init(struct ibmvfc_host *vhost)
{
	ibmvfc_dbg(vhost, "Sending CRQ init\n");
	return ibmvfc_send_crq(vhost, 0xC001000000000000LL, 0);
}

/**
 * ibmvfc_send_crq_init_complete - Send a CRQ init complete message
 * @vhost:	ibmvfc host struct
 *
 * Return value:
 *	0 on success / other on failure
 **/
static int ibmvfc_send_crq_init_complete(struct ibmvfc_host *vhost)
{
	ibmvfc_dbg(vhost, "Sending CRQ init complete\n");
	return ibmvfc_send_crq(vhost, 0xC002000000000000LL, 0);
}

/**
 * ibmvfc_release_crq_queue - Deallocates data and unregisters CRQ
 * @vhost:	ibmvfc host struct
 *
 * Frees irq, deallocates a page for messages, unmaps dma, and unregisters
 * the crq with the hypervisor.
 **/
static void ibmvfc_release_crq_queue(struct ibmvfc_host *vhost)
{
	long rc = 0;
	struct vio_dev *vdev = to_vio_dev(vhost->dev);
	struct ibmvfc_crq_queue *crq = &vhost->crq;

	ibmvfc_dbg(vhost, "Releasing CRQ\n");
	free_irq(vdev->irq, vhost);
	tasklet_kill(&vhost->tasklet);
	do {
		if (rc)
			msleep(100);
		rc = plpar_hcall_norets(H_FREE_CRQ, vdev->unit_address);
	} while (rc == H_BUSY || H_IS_LONG_BUSY(rc));

	vhost->state = IBMVFC_NO_CRQ;
	vhost->logged_in = 0;
	dma_unmap_single(vhost->dev, crq->msg_token, PAGE_SIZE, DMA_BIDIRECTIONAL);
	free_page((unsigned long)crq->msgs);
}

/**
 * ibmvfc_reenable_crq_queue - reenables the CRQ
 * @vhost:	ibmvfc host struct
 *
 * Return value:
 *	0 on success / other on failure
 **/
static int ibmvfc_reenable_crq_queue(struct ibmvfc_host *vhost)
{
	int rc = 0;
	struct vio_dev *vdev = to_vio_dev(vhost->dev);

	/* Re-enable the CRQ */
	do {
		if (rc)
			msleep(100);
		rc = plpar_hcall_norets(H_ENABLE_CRQ, vdev->unit_address);
	} while (rc == H_IN_PROGRESS || rc == H_BUSY || H_IS_LONG_BUSY(rc));

	if (rc)
		dev_err(vhost->dev, "Error enabling adapter (rc=%d)\n", rc);

	return rc;
}

/**
 * ibmvfc_reset_crq - resets a crq after a failure
 * @vhost:	ibmvfc host struct
 *
 * Return value:
 *	0 on success / other on failure
 **/
static int ibmvfc_reset_crq(struct ibmvfc_host *vhost)
{
	int rc = 0;
	unsigned long flags;
	struct vio_dev *vdev = to_vio_dev(vhost->dev);
	struct ibmvfc_crq_queue *crq = &vhost->crq;

	/* Close the CRQ */
	do {
		if (rc)
			msleep(100);
		rc = plpar_hcall_norets(H_FREE_CRQ, vdev->unit_address);
	} while (rc == H_BUSY || H_IS_LONG_BUSY(rc));

	spin_lock_irqsave(vhost->host->host_lock, flags);
	vhost->state = IBMVFC_NO_CRQ;
	vhost->logged_in = 0;
	ibmvfc_set_host_action(vhost, IBMVFC_HOST_ACTION_NONE);

	/* Clean out the queue */
	memset(crq->msgs, 0, PAGE_SIZE);
	crq->cur = 0;

	/* And re-open it again */
	rc = plpar_hcall_norets(H_REG_CRQ, vdev->unit_address,
				crq->msg_token, PAGE_SIZE);

	if (rc == H_CLOSED)
		/* Adapter is good, but other end is not ready */
		dev_warn(vhost->dev, "Partner adapter not ready\n");
	else if (rc != 0)
		dev_warn(vhost->dev, "Couldn't register crq (rc=%d)\n", rc);
	spin_unlock_irqrestore(vhost->host->host_lock, flags);

	return rc;
}

/**
 * ibmvfc_valid_event - Determines if event is valid.
 * @pool:	event_pool that contains the event
 * @evt:	ibmvfc event to be checked for validity
 *
 * Return value:
 *	1 if event is valid / 0 if event is not valid
 **/
static int ibmvfc_valid_event(struct ibmvfc_event_pool *pool,
			      struct ibmvfc_event *evt)
{
	int index = evt - pool->events;
	if (index < 0 || index >= pool->size)	/* outside of bounds */
		return 0;
	if (evt != pool->events + index)	/* unaligned */
		return 0;
	return 1;
}

/**
 * ibmvfc_free_event - Free the specified event
 * @evt:	ibmvfc_event to be freed
 *
 **/
static void ibmvfc_free_event(struct ibmvfc_event *evt)
{
	struct ibmvfc_host *vhost = evt->vhost;
	struct ibmvfc_event_pool *pool = &vhost->pool;

	BUG_ON(!ibmvfc_valid_event(pool, evt));
	BUG_ON(atomic_inc_return(&evt->free) != 1);
	list_add_tail(&evt->queue, &vhost->free);
}

/**
 * ibmvfc_scsi_eh_done - EH done function for queuecommand commands
 * @evt:	ibmvfc event struct
 *
 * This function does not setup any error status, that must be done
 * before this function gets called.
 **/
static void ibmvfc_scsi_eh_done(struct ibmvfc_event *evt)
{
	struct scsi_cmnd *cmnd = evt->cmnd;

	if (cmnd) {
		scsi_dma_unmap(cmnd);
		cmnd->scsi_done(cmnd);
	}

	if (evt->eh_comp)
		complete(evt->eh_comp);

	ibmvfc_free_event(evt);
}

/**
 * ibmvfc_fail_request - Fail request with specified error code
 * @evt:		ibmvfc event struct
 * @error_code:	error code to fail request with
 *
 * Return value:
 *	none
 **/
static void ibmvfc_fail_request(struct ibmvfc_event *evt, int error_code)
{
	if (evt->cmnd) {
		evt->cmnd->result = (error_code << 16);
		evt->done = ibmvfc_scsi_eh_done;
	} else
		evt->xfer_iu->mad_common.status = IBMVFC_MAD_DRIVER_FAILED;

	list_del(&evt->queue);
	del_timer(&evt->timer);
	ibmvfc_trc_end(evt);
	evt->done(evt);
}

/**
 * ibmvfc_purge_requests - Our virtual adapter just shut down. Purge any sent requests
 * @vhost:		ibmvfc host struct
 * @error_code:	error code to fail requests with
 *
 * Return value:
 *	none
 **/
static void ibmvfc_purge_requests(struct ibmvfc_host *vhost, int error_code)
{
	struct ibmvfc_event *evt, *pos;

	ibmvfc_dbg(vhost, "Purging all requests\n");
	list_for_each_entry_safe(evt, pos, &vhost->sent, queue)
		ibmvfc_fail_request(evt, error_code);
}

/**
 * ibmvfc_hard_reset_host - Reset the connection to the server by breaking the CRQ
 * @vhost:	struct ibmvfc host to reset
 **/
static void ibmvfc_hard_reset_host(struct ibmvfc_host *vhost)
{
	ibmvfc_purge_requests(vhost, DID_ERROR);
	ibmvfc_link_down(vhost, IBMVFC_LINK_DOWN);
	ibmvfc_set_host_action(vhost, IBMVFC_HOST_ACTION_RESET);
}

/**
 * __ibmvfc_reset_host - Reset the connection to the server (no locking)
 * @vhost:	struct ibmvfc host to reset
 **/
static void __ibmvfc_reset_host(struct ibmvfc_host *vhost)
{
	if (vhost->logged_in && vhost->action != IBMVFC_HOST_ACTION_LOGO_WAIT &&
	    !ibmvfc_set_host_state(vhost, IBMVFC_INITIALIZING)) {
		scsi_block_requests(vhost->host);
		ibmvfc_set_host_action(vhost, IBMVFC_HOST_ACTION_LOGO);
		vhost->job_step = ibmvfc_npiv_logout;
		wake_up(&vhost->work_wait_q);
	} else
		ibmvfc_hard_reset_host(vhost);
}

/**
 * ibmvfc_reset_host - Reset the connection to the server
 * @vhost:	ibmvfc host struct
 **/
static void ibmvfc_reset_host(struct ibmvfc_host *vhost)
{
	unsigned long flags;

	spin_lock_irqsave(vhost->host->host_lock, flags);
	__ibmvfc_reset_host(vhost);
	spin_unlock_irqrestore(vhost->host->host_lock, flags);
}

/**
 * ibmvfc_retry_host_init - Retry host initialization if allowed
 * @vhost:	ibmvfc host struct
 *
 * Returns: 1 if init will be retried / 0 if not
 *
 **/
static int ibmvfc_retry_host_init(struct ibmvfc_host *vhost)
{
	int retry = 0;

	if (vhost->action == IBMVFC_HOST_ACTION_INIT_WAIT) {
		vhost->delay_init = 1;
		if (++vhost->init_retries > IBMVFC_MAX_HOST_INIT_RETRIES) {
			dev_err(vhost->dev,
				"Host initialization retries exceeded. Taking adapter offline\n");
			ibmvfc_link_down(vhost, IBMVFC_HOST_OFFLINE);
		} else if (vhost->init_retries == IBMVFC_MAX_HOST_INIT_RETRIES)
			__ibmvfc_reset_host(vhost);
		else {
			ibmvfc_set_host_action(vhost, IBMVFC_HOST_ACTION_INIT);
			retry = 1;
		}
	}

	wake_up(&vhost->work_wait_q);
	return retry;
}

/**
 * __ibmvfc_get_target - Find the specified scsi_target (no locking)
 * @starget:	scsi target struct
 *
 * Return value:
 *	ibmvfc_target struct / NULL if not found
 **/
static struct ibmvfc_target *__ibmvfc_get_target(struct scsi_target *starget)
{
	struct Scsi_Host *shost = dev_to_shost(starget->dev.parent);
	struct ibmvfc_host *vhost = shost_priv(shost);
	struct ibmvfc_target *tgt;

	list_for_each_entry(tgt, &vhost->targets, queue)
		if (tgt->target_id == starget->id) {
			kref_get(&tgt->kref);
			return tgt;
		}
	return NULL;
}

/**
 * ibmvfc_get_target - Find the specified scsi_target
 * @starget:	scsi target struct
 *
 * Return value:
 *	ibmvfc_target struct / NULL if not found
 **/
static struct ibmvfc_target *ibmvfc_get_target(struct scsi_target *starget)
{
	struct Scsi_Host *shost = dev_to_shost(starget->dev.parent);
	struct ibmvfc_target *tgt;
	unsigned long flags;

	spin_lock_irqsave(shost->host_lock, flags);
	tgt = __ibmvfc_get_target(starget);
	spin_unlock_irqrestore(shost->host_lock, flags);
	return tgt;
}

/**
 * ibmvfc_get_host_speed - Get host port speed
 * @shost:		scsi host struct
 *
 * Return value:
 * 	none
 **/
static void ibmvfc_get_host_speed(struct Scsi_Host *shost)
{
	struct ibmvfc_host *vhost = shost_priv(shost);
	unsigned long flags;

	spin_lock_irqsave(shost->host_lock, flags);
	if (vhost->state == IBMVFC_ACTIVE) {
		switch (vhost->login_buf->resp.link_speed / 100) {
		case 1:
			fc_host_speed(shost) = FC_PORTSPEED_1GBIT;
			break;
		case 2:
			fc_host_speed(shost) = FC_PORTSPEED_2GBIT;
			break;
		case 4:
			fc_host_speed(shost) = FC_PORTSPEED_4GBIT;
			break;
		case 8:
			fc_host_speed(shost) = FC_PORTSPEED_8GBIT;
			break;
		case 10:
			fc_host_speed(shost) = FC_PORTSPEED_10GBIT;
			break;
		case 16:
			fc_host_speed(shost) = FC_PORTSPEED_16GBIT;
			break;
		default:
			ibmvfc_log(vhost, 3, "Unknown port speed: %lld Gbit\n",
				   vhost->login_buf->resp.link_speed / 100);
			fc_host_speed(shost) = FC_PORTSPEED_UNKNOWN;
			break;
		}
	} else
		fc_host_speed(shost) = FC_PORTSPEED_UNKNOWN;
	spin_unlock_irqrestore(shost->host_lock, flags);
}

/**
 * ibmvfc_get_host_port_state - Get host port state
 * @shost:		scsi host struct
 *
 * Return value:
 * 	none
 **/
static void ibmvfc_get_host_port_state(struct Scsi_Host *shost)
{
	struct ibmvfc_host *vhost = shost_priv(shost);
	unsigned long flags;

	spin_lock_irqsave(shost->host_lock, flags);
	switch (vhost->state) {
	case IBMVFC_INITIALIZING:
	case IBMVFC_ACTIVE:
		fc_host_port_state(shost) = FC_PORTSTATE_ONLINE;
		break;
	case IBMVFC_LINK_DOWN:
		fc_host_port_state(shost) = FC_PORTSTATE_LINKDOWN;
		break;
	case IBMVFC_LINK_DEAD:
	case IBMVFC_HOST_OFFLINE:
		fc_host_port_state(shost) = FC_PORTSTATE_OFFLINE;
		break;
	case IBMVFC_HALTED:
		fc_host_port_state(shost) = FC_PORTSTATE_BLOCKED;
		break;
	case IBMVFC_NO_CRQ:
		fc_host_port_state(shost) = FC_PORTSTATE_UNKNOWN;
		break;
	default:
		ibmvfc_log(vhost, 3, "Unknown port state: %d\n", vhost->state);
		fc_host_port_state(shost) = FC_PORTSTATE_UNKNOWN;
		break;
	}
	spin_unlock_irqrestore(shost->host_lock, flags);
}

/**
 * ibmvfc_set_rport_dev_loss_tmo - Set rport's device loss timeout
 * @rport:		rport struct
 * @timeout:	timeout value
 *
 * Return value:
 * 	none
 **/
static void ibmvfc_set_rport_dev_loss_tmo(struct fc_rport *rport, u32 timeout)
{
	if (timeout)
		rport->dev_loss_tmo = timeout;
	else
		rport->dev_loss_tmo = 1;
}

/**
 * ibmvfc_release_tgt - Free memory allocated for a target
 * @kref:		kref struct
 *
 **/
static void ibmvfc_release_tgt(struct kref *kref)
{
	struct ibmvfc_target *tgt = container_of(kref, struct ibmvfc_target, kref);
	kfree(tgt);
}

/**
 * ibmvfc_get_starget_node_name - Get SCSI target's node name
 * @starget:	scsi target struct
 *
 * Return value:
 * 	none
 **/
static void ibmvfc_get_starget_node_name(struct scsi_target *starget)
{
	struct ibmvfc_target *tgt = ibmvfc_get_target(starget);
	fc_starget_port_name(starget) = tgt ? tgt->ids.node_name : 0;
	if (tgt)
		kref_put(&tgt->kref, ibmvfc_release_tgt);
}

/**
 * ibmvfc_get_starget_port_name - Get SCSI target's port name
 * @starget:	scsi target struct
 *
 * Return value:
 * 	none
 **/
static void ibmvfc_get_starget_port_name(struct scsi_target *starget)
{
	struct ibmvfc_target *tgt = ibmvfc_get_target(starget);
	fc_starget_port_name(starget) = tgt ? tgt->ids.port_name : 0;
	if (tgt)
		kref_put(&tgt->kref, ibmvfc_release_tgt);
}

/**
 * ibmvfc_get_starget_port_id - Get SCSI target's port ID
 * @starget:	scsi target struct
 *
 * Return value:
 * 	none
 **/
static void ibmvfc_get_starget_port_id(struct scsi_target *starget)
{
	struct ibmvfc_target *tgt = ibmvfc_get_target(starget);
	fc_starget_port_id(starget) = tgt ? tgt->scsi_id : -1;
	if (tgt)
		kref_put(&tgt->kref, ibmvfc_release_tgt);
}

/**
 * ibmvfc_wait_while_resetting - Wait while the host resets
 * @vhost:		ibmvfc host struct
 *
 * Return value:
 * 	0 on success / other on failure
 **/
static int ibmvfc_wait_while_resetting(struct ibmvfc_host *vhost)
{
	long timeout = wait_event_timeout(vhost->init_wait_q,
					  ((vhost->state == IBMVFC_ACTIVE ||
					    vhost->state == IBMVFC_HOST_OFFLINE ||
					    vhost->state == IBMVFC_LINK_DEAD) &&
					   vhost->action == IBMVFC_HOST_ACTION_NONE),
					  (init_timeout * HZ));

	return timeout ? 0 : -EIO;
}

/**
 * ibmvfc_issue_fc_host_lip - Re-initiate link initialization
 * @shost:		scsi host struct
 *
 * Return value:
 * 	0 on success / other on failure
 **/
static int ibmvfc_issue_fc_host_lip(struct Scsi_Host *shost)
{
	struct ibmvfc_host *vhost = shost_priv(shost);

	dev_err(vhost->dev, "Initiating host LIP. Resetting connection\n");
	ibmvfc_reset_host(vhost);
	return ibmvfc_wait_while_resetting(vhost);
}

/**
 * ibmvfc_gather_partition_info - Gather info about the LPAR
 *
 * Return value:
 *	none
 **/
static void ibmvfc_gather_partition_info(struct ibmvfc_host *vhost)
{
	struct device_node *rootdn;
	const char *name;
	const unsigned int *num;

	rootdn = of_find_node_by_path("/");
	if (!rootdn)
		return;

	name = of_get_property(rootdn, "ibm,partition-name", NULL);
	if (name)
		strncpy(vhost->partition_name, name, sizeof(vhost->partition_name));
	num = of_get_property(rootdn, "ibm,partition-no", NULL);
	if (num)
		vhost->partition_number = *num;
	of_node_put(rootdn);
}

/**
 * ibmvfc_set_login_info - Setup info for NPIV login
 * @vhost:	ibmvfc host struct
 *
 * Return value:
 *	none
 **/
static void ibmvfc_set_login_info(struct ibmvfc_host *vhost)
{
	struct ibmvfc_npiv_login *login_info = &vhost->login_info;
	struct device_node *of_node = vhost->dev->of_node;
	const char *location;

	memset(login_info, 0, sizeof(*login_info));

	login_info->ostype = IBMVFC_OS_LINUX;
	login_info->max_dma_len = IBMVFC_MAX_SECTORS << 9;
	login_info->max_payload = sizeof(struct ibmvfc_fcp_cmd_iu);
	login_info->max_response = sizeof(struct ibmvfc_fcp_rsp);
	login_info->partition_num = vhost->partition_number;
	login_info->vfc_frame_version = 1;
	login_info->fcp_version = 3;
	login_info->flags = IBMVFC_FLUSH_ON_HALT;
	if (vhost->client_migrated)
		login_info->flags |= IBMVFC_CLIENT_MIGRATED;

	login_info->max_cmds = max_requests + IBMVFC_NUM_INTERNAL_REQ;
	login_info->capabilities = IBMVFC_CAN_MIGRATE;
	login_info->async.va = vhost->async_crq.msg_token;
	login_info->async.len = vhost->async_crq.size * sizeof(*vhost->async_crq.msgs);
	strncpy(login_info->partition_name, vhost->partition_name, IBMVFC_MAX_NAME);
	strncpy(login_info->device_name,
		dev_name(&vhost->host->shost_gendev), IBMVFC_MAX_NAME);

	location = of_get_property(of_node, "ibm,loc-code", NULL);
	location = location ? location : dev_name(vhost->dev);
	strncpy(login_info->drc_name, location, IBMVFC_MAX_NAME);
}

/**
 * ibmvfc_init_event_pool - Allocates and initializes the event pool for a host
 * @vhost:	ibmvfc host who owns the event pool
 *
 * Returns zero on success.
 **/
static int ibmvfc_init_event_pool(struct ibmvfc_host *vhost)
{
	int i;
	struct ibmvfc_event_pool *pool = &vhost->pool;

	ENTER;
	pool->size = max_requests + IBMVFC_NUM_INTERNAL_REQ;
	pool->events = kcalloc(pool->size, sizeof(*pool->events), GFP_KERNEL);
	if (!pool->events)
		return -ENOMEM;

	pool->iu_storage = dma_alloc_coherent(vhost->dev,
					      pool->size * sizeof(*pool->iu_storage),
					      &pool->iu_token, 0);

	if (!pool->iu_storage) {
		kfree(pool->events);
		return -ENOMEM;
	}

	for (i = 0; i < pool->size; ++i) {
		struct ibmvfc_event *evt = &pool->events[i];
		atomic_set(&evt->free, 1);
		evt->crq.valid = 0x80;
		evt->crq.ioba = pool->iu_token + (sizeof(*evt->xfer_iu) * i);
		evt->xfer_iu = pool->iu_storage + i;
		evt->vhost = vhost;
		evt->ext_list = NULL;
		list_add_tail(&evt->queue, &vhost->free);
	}

	LEAVE;
	return 0;
}

/**
 * ibmvfc_free_event_pool - Frees memory of the event pool of a host
 * @vhost:	ibmvfc host who owns the event pool
 *
 **/
static void ibmvfc_free_event_pool(struct ibmvfc_host *vhost)
{
	int i;
	struct ibmvfc_event_pool *pool = &vhost->pool;

	ENTER;
	for (i = 0; i < pool->size; ++i) {
		list_del(&pool->events[i].queue);
		BUG_ON(atomic_read(&pool->events[i].free) != 1);
		if (pool->events[i].ext_list)
			dma_pool_free(vhost->sg_pool,
				      pool->events[i].ext_list,
				      pool->events[i].ext_list_token);
	}

	kfree(pool->events);
	dma_free_coherent(vhost->dev,
			  pool->size * sizeof(*pool->iu_storage),
			  pool->iu_storage, pool->iu_token);
	LEAVE;
}

/**
 * ibmvfc_get_event - Gets the next free event in pool
 * @vhost:	ibmvfc host struct
 *
 * Returns a free event from the pool.
 **/
static struct ibmvfc_event *ibmvfc_get_event(struct ibmvfc_host *vhost)
{
	struct ibmvfc_event *evt;

	BUG_ON(list_empty(&vhost->free));
	evt = list_entry(vhost->free.next, struct ibmvfc_event, queue);
	atomic_set(&evt->free, 0);
	list_del(&evt->queue);
	return evt;
}

/**
 * ibmvfc_init_event - Initialize fields in an event struct that are always
 *				required.
 * @evt:	The event
 * @done:	Routine to call when the event is responded to
 * @format:	SRP or MAD format
 **/
static void ibmvfc_init_event(struct ibmvfc_event *evt,
			      void (*done) (struct ibmvfc_event *), u8 format)
{
	evt->cmnd = NULL;
	evt->sync_iu = NULL;
	evt->crq.format = format;
	evt->done = done;
	evt->eh_comp = NULL;
}

/**
 * ibmvfc_map_sg_list - Initialize scatterlist
 * @scmd:	scsi command struct
 * @nseg:	number of scatterlist segments
 * @md:	memory descriptor list to initialize
 **/
static void ibmvfc_map_sg_list(struct scsi_cmnd *scmd, int nseg,
			       struct srp_direct_buf *md)
{
	int i;
	struct scatterlist *sg;

	scsi_for_each_sg(scmd, sg, nseg, i) {
		md[i].va = sg_dma_address(sg);
		md[i].len = sg_dma_len(sg);
		md[i].key = 0;
	}
}

/**
 * ibmvfc_map_sg_data - Maps dma for a scatterlist and initializes decriptor fields
 * @scmd:		Scsi_Cmnd with the scatterlist
 * @evt:		ibmvfc event struct
 * @vfc_cmd:	vfc_cmd that contains the memory descriptor
 * @dev:		device for which to map dma memory
 *
 * Returns:
 *	0 on success / non-zero on failure
 **/
static int ibmvfc_map_sg_data(struct scsi_cmnd *scmd,
			      struct ibmvfc_event *evt,
			      struct ibmvfc_cmd *vfc_cmd, struct device *dev)
{

	int sg_mapped;
	struct srp_direct_buf *data = &vfc_cmd->ioba;
	struct ibmvfc_host *vhost = dev_get_drvdata(dev);

	sg_mapped = scsi_dma_map(scmd);
	if (!sg_mapped) {
		vfc_cmd->flags |= IBMVFC_NO_MEM_DESC;
		return 0;
	} else if (unlikely(sg_mapped < 0)) {
		if (vhost->log_level > IBMVFC_DEFAULT_LOG_LEVEL)
			scmd_printk(KERN_ERR, scmd, "Failed to map DMA buffer for command\n");
		return sg_mapped;
	}

	if (scmd->sc_data_direction == DMA_TO_DEVICE) {
		vfc_cmd->flags |= IBMVFC_WRITE;
		vfc_cmd->iu.add_cdb_len |= IBMVFC_WRDATA;
	} else {
		vfc_cmd->flags |= IBMVFC_READ;
		vfc_cmd->iu.add_cdb_len |= IBMVFC_RDDATA;
	}

	if (sg_mapped == 1) {
		ibmvfc_map_sg_list(scmd, sg_mapped, data);
		return 0;
	}

	vfc_cmd->flags |= IBMVFC_SCATTERLIST;

	if (!evt->ext_list) {
		evt->ext_list = dma_pool_alloc(vhost->sg_pool, GFP_ATOMIC,
					       &evt->ext_list_token);

		if (!evt->ext_list) {
			scsi_dma_unmap(scmd);
			if (vhost->log_level > IBMVFC_DEFAULT_LOG_LEVEL)
				scmd_printk(KERN_ERR, scmd, "Can't allocate memory for scatterlist\n");
			return -ENOMEM;
		}
	}

	ibmvfc_map_sg_list(scmd, sg_mapped, evt->ext_list);

	data->va = evt->ext_list_token;
	data->len = sg_mapped * sizeof(struct srp_direct_buf);
	data->key = 0;
	return 0;
}

/**
 * ibmvfc_timeout - Internal command timeout handler
 * @evt:	struct ibmvfc_event that timed out
 *
 * Called when an internally generated command times out
 **/
static void ibmvfc_timeout(struct ibmvfc_event *evt)
{
	struct ibmvfc_host *vhost = evt->vhost;
	dev_err(vhost->dev, "Command timed out (%p). Resetting connection\n", evt);
	ibmvfc_reset_host(vhost);
}

/**
 * ibmvfc_send_event - Transforms event to u64 array and calls send_crq()
 * @evt:		event to be sent
 * @vhost:		ibmvfc host struct
 * @timeout:	timeout in seconds - 0 means do not time command
 *
 * Returns the value returned from ibmvfc_send_crq(). (Zero for success)
 **/
static int ibmvfc_send_event(struct ibmvfc_event *evt,
			     struct ibmvfc_host *vhost, unsigned long timeout)
{
	u64 *crq_as_u64 = (u64 *) &evt->crq;
	int rc;

	/* Copy the IU into the transfer area */
	*evt->xfer_iu = evt->iu;
	if (evt->crq.format == IBMVFC_CMD_FORMAT)
		evt->xfer_iu->cmd.tag = (u64)evt;
	else if (evt->crq.format == IBMVFC_MAD_FORMAT)
		evt->xfer_iu->mad_common.tag = (u64)evt;
	else
		BUG();

	list_add_tail(&evt->queue, &vhost->sent);
	init_timer(&evt->timer);

	if (timeout) {
		evt->timer.data = (unsigned long) evt;
		evt->timer.expires = jiffies + (timeout * HZ);
		evt->timer.function = (void (*)(unsigned long))ibmvfc_timeout;
		add_timer(&evt->timer);
	}

	mb();

	if ((rc = ibmvfc_send_crq(vhost, crq_as_u64[0], crq_as_u64[1]))) {
		list_del(&evt->queue);
		del_timer(&evt->timer);

		/* If send_crq returns H_CLOSED, return SCSI_MLQUEUE_HOST_BUSY.
		 * Firmware will send a CRQ with a transport event (0xFF) to
		 * tell this client what has happened to the transport. This
		 * will be handled in ibmvfc_handle_crq()
		 */
		if (rc == H_CLOSED) {
			if (printk_ratelimit())
				dev_warn(vhost->dev, "Send warning. Receive queue closed, will retry.\n");
			if (evt->cmnd)
				scsi_dma_unmap(evt->cmnd);
			ibmvfc_free_event(evt);
			return SCSI_MLQUEUE_HOST_BUSY;
		}

		dev_err(vhost->dev, "Send error (rc=%d)\n", rc);
		if (evt->cmnd) {
			evt->cmnd->result = DID_ERROR << 16;
			evt->done = ibmvfc_scsi_eh_done;
		} else
			evt->xfer_iu->mad_common.status = IBMVFC_MAD_CRQ_ERROR;

		evt->done(evt);
	} else
		ibmvfc_trc_start(evt);

	return 0;
}

/**
 * ibmvfc_log_error - Log an error for the failed command if appropriate
 * @evt:	ibmvfc event to log
 *
 **/
static void ibmvfc_log_error(struct ibmvfc_event *evt)
{
	struct ibmvfc_cmd *vfc_cmd = &evt->xfer_iu->cmd;
	struct ibmvfc_host *vhost = evt->vhost;
	struct ibmvfc_fcp_rsp *rsp = &vfc_cmd->rsp;
	struct scsi_cmnd *cmnd = evt->cmnd;
	const char *err = unknown_error;
	int index = ibmvfc_get_err_index(vfc_cmd->status, vfc_cmd->error);
	int logerr = 0;
	int rsp_code = 0;

	if (index >= 0) {
		logerr = cmd_status[index].log;
		err = cmd_status[index].name;
	}

	if (!logerr && (vhost->log_level <= (IBMVFC_DEFAULT_LOG_LEVEL + 1)))
		return;

	if (rsp->flags & FCP_RSP_LEN_VALID)
		rsp_code = rsp->data.info.rsp_code;

	scmd_printk(KERN_ERR, cmnd, "Command (%02X) failed: %s (%x:%x) "
		    "flags: %x fcp_rsp: %x, resid=%d, scsi_status: %x\n",
		    cmnd->cmnd[0], err, vfc_cmd->status, vfc_cmd->error,
		    rsp->flags, rsp_code, scsi_get_resid(cmnd), rsp->scsi_status);
}

/**
 * ibmvfc_relogin - Log back into the specified device
 * @sdev:	scsi device struct
 *
 **/
static void ibmvfc_relogin(struct scsi_device *sdev)
{
	struct ibmvfc_host *vhost = shost_priv(sdev->host);
	struct fc_rport *rport = starget_to_rport(scsi_target(sdev));
	struct ibmvfc_target *tgt;

	list_for_each_entry(tgt, &vhost->targets, queue) {
		if (rport == tgt->rport) {
			ibmvfc_set_tgt_action(tgt, IBMVFC_TGT_ACTION_DEL_RPORT);
			break;
		}
	}

	ibmvfc_reinit_host(vhost);
}

/**
 * ibmvfc_scsi_done - Handle responses from commands
 * @evt:	ibmvfc event to be handled
 *
 * Used as a callback when sending scsi cmds.
 **/
static void ibmvfc_scsi_done(struct ibmvfc_event *evt)
{
	struct ibmvfc_cmd *vfc_cmd = &evt->xfer_iu->cmd;
	struct ibmvfc_fcp_rsp *rsp = &vfc_cmd->rsp;
	struct scsi_cmnd *cmnd = evt->cmnd;
	u32 rsp_len = 0;
	u32 sense_len = rsp->fcp_sense_len;

	if (cmnd) {
		if (vfc_cmd->response_flags & IBMVFC_ADAPTER_RESID_VALID)
			scsi_set_resid(cmnd, vfc_cmd->adapter_resid);
		else if (rsp->flags & FCP_RESID_UNDER)
			scsi_set_resid(cmnd, rsp->fcp_resid);
		else
			scsi_set_resid(cmnd, 0);

		if (vfc_cmd->status) {
			cmnd->result = ibmvfc_get_err_result(vfc_cmd);

			if (rsp->flags & FCP_RSP_LEN_VALID)
				rsp_len = rsp->fcp_rsp_len;
			if ((sense_len + rsp_len) > SCSI_SENSE_BUFFERSIZE)
				sense_len = SCSI_SENSE_BUFFERSIZE - rsp_len;
			if ((rsp->flags & FCP_SNS_LEN_VALID) && rsp->fcp_sense_len && rsp_len <= 8)
				memcpy(cmnd->sense_buffer, rsp->data.sense + rsp_len, sense_len);
			if ((vfc_cmd->status & IBMVFC_VIOS_FAILURE) && (vfc_cmd->error == IBMVFC_PLOGI_REQUIRED))
				ibmvfc_relogin(cmnd->device);

			if (!cmnd->result && (!scsi_get_resid(cmnd) || (rsp->flags & FCP_RESID_OVER)))
				cmnd->result = (DID_ERROR << 16);

			ibmvfc_log_error(evt);
		}

		if (!cmnd->result &&
		    (scsi_bufflen(cmnd) - scsi_get_resid(cmnd) < cmnd->underflow))
			cmnd->result = (DID_ERROR << 16);

		scsi_dma_unmap(cmnd);
		cmnd->scsi_done(cmnd);
	}

	if (evt->eh_comp)
		complete(evt->eh_comp);

	ibmvfc_free_event(evt);
}

/**
 * ibmvfc_host_chkready - Check if the host can accept commands
 * @vhost:	 struct ibmvfc host
 *
 * Returns:
 *	1 if host can accept command / 0 if not
 **/
static inline int ibmvfc_host_chkready(struct ibmvfc_host *vhost)
{
	int result = 0;

	switch (vhost->state) {
	case IBMVFC_LINK_DEAD:
	case IBMVFC_HOST_OFFLINE:
		result = DID_NO_CONNECT << 16;
		break;
	case IBMVFC_NO_CRQ:
	case IBMVFC_INITIALIZING:
	case IBMVFC_HALTED:
	case IBMVFC_LINK_DOWN:
		result = DID_REQUEUE << 16;
		break;
	case IBMVFC_ACTIVE:
		result = 0;
		break;
	};

	return result;
}

/**
 * ibmvfc_queuecommand - The queuecommand function of the scsi template
 * @cmnd:	struct scsi_cmnd to be executed
 * @done:	Callback function to be called when cmnd is completed
 *
 * Returns:
 *	0 on success / other on failure
 **/
static int ibmvfc_queuecommand(struct scsi_cmnd *cmnd,
			       void (*done) (struct scsi_cmnd *))
{
	struct ibmvfc_host *vhost = shost_priv(cmnd->device->host);
	struct fc_rport *rport = starget_to_rport(scsi_target(cmnd->device));
	struct ibmvfc_cmd *vfc_cmd;
	struct ibmvfc_event *evt;
	u8 tag[2];
	int rc;

	if (unlikely((rc = fc_remote_port_chkready(rport))) ||
	    unlikely((rc = ibmvfc_host_chkready(vhost)))) {
		cmnd->result = rc;
		done(cmnd);
		return 0;
	}

	cmnd->result = (DID_OK << 16);
	evt = ibmvfc_get_event(vhost);
	ibmvfc_init_event(evt, ibmvfc_scsi_done, IBMVFC_CMD_FORMAT);
	evt->cmnd = cmnd;
	cmnd->scsi_done = done;
	vfc_cmd = &evt->iu.cmd;
	memset(vfc_cmd, 0, sizeof(*vfc_cmd));
	vfc_cmd->resp.va = (u64)evt->crq.ioba + offsetof(struct ibmvfc_cmd, rsp);
	vfc_cmd->resp.len = sizeof(vfc_cmd->rsp);
	vfc_cmd->frame_type = IBMVFC_SCSI_FCP_TYPE;
	vfc_cmd->payload_len = sizeof(vfc_cmd->iu);
	vfc_cmd->resp_len = sizeof(vfc_cmd->rsp);
	vfc_cmd->cancel_key = (unsigned long)cmnd->device->hostdata;
	vfc_cmd->tgt_scsi_id = rport->port_id;
	vfc_cmd->iu.xfer_len = scsi_bufflen(cmnd);
	int_to_scsilun(cmnd->device->lun, &vfc_cmd->iu.lun);
	memcpy(vfc_cmd->iu.cdb, cmnd->cmnd, cmnd->cmd_len);

	if (scsi_populate_tag_msg(cmnd, tag)) {
		vfc_cmd->task_tag = tag[1];
		switch (tag[0]) {
		case MSG_SIMPLE_TAG:
			vfc_cmd->iu.pri_task_attr = IBMVFC_SIMPLE_TASK;
			break;
		case MSG_HEAD_TAG:
			vfc_cmd->iu.pri_task_attr = IBMVFC_HEAD_OF_QUEUE;
			break;
		case MSG_ORDERED_TAG:
			vfc_cmd->iu.pri_task_attr = IBMVFC_ORDERED_TASK;
			break;
		};
	}

	if (likely(!(rc = ibmvfc_map_sg_data(cmnd, evt, vfc_cmd, vhost->dev))))
		return ibmvfc_send_event(evt, vhost, 0);

	ibmvfc_free_event(evt);
	if (rc == -ENOMEM)
		return SCSI_MLQUEUE_HOST_BUSY;

	if (vhost->log_level > IBMVFC_DEFAULT_LOG_LEVEL)
		scmd_printk(KERN_ERR, cmnd,
			    "Failed to map DMA buffer for command. rc=%d\n", rc);

	cmnd->result = DID_ERROR << 16;
	done(cmnd);
	return 0;
}

/**
 * ibmvfc_sync_completion - Signal that a synchronous command has completed
 * @evt:	ibmvfc event struct
 *
 **/
static void ibmvfc_sync_completion(struct ibmvfc_event *evt)
{
	/* copy the response back */
	if (evt->sync_iu)
		*evt->sync_iu = *evt->xfer_iu;

	complete(&evt->comp);
}

/**
 * ibmvfc_bsg_timeout_done - Completion handler for cancelling BSG commands
 * @evt:	struct ibmvfc_event
 *
 **/
static void ibmvfc_bsg_timeout_done(struct ibmvfc_event *evt)
{
	struct ibmvfc_host *vhost = evt->vhost;

	ibmvfc_free_event(evt);
	vhost->aborting_passthru = 0;
	dev_info(vhost->dev, "Passthru command cancelled\n");
}

/**
 * ibmvfc_bsg_timeout - Handle a BSG timeout
 * @job:	struct fc_bsg_job that timed out
 *
 * Returns:
 *	0 on success / other on failure
 **/
static int ibmvfc_bsg_timeout(struct fc_bsg_job *job)
{
	struct ibmvfc_host *vhost = shost_priv(job->shost);
	unsigned long port_id = (unsigned long)job->dd_data;
	struct ibmvfc_event *evt;
	struct ibmvfc_tmf *tmf;
	unsigned long flags;
	int rc;

	ENTER;
	spin_lock_irqsave(vhost->host->host_lock, flags);
	if (vhost->aborting_passthru || vhost->state != IBMVFC_ACTIVE) {
		__ibmvfc_reset_host(vhost);
		spin_unlock_irqrestore(vhost->host->host_lock, flags);
		return 0;
	}

	vhost->aborting_passthru = 1;
	evt = ibmvfc_get_event(vhost);
	ibmvfc_init_event(evt, ibmvfc_bsg_timeout_done, IBMVFC_MAD_FORMAT);

	tmf = &evt->iu.tmf;
	memset(tmf, 0, sizeof(*tmf));
	tmf->common.version = 1;
	tmf->common.opcode = IBMVFC_TMF_MAD;
	tmf->common.length = sizeof(*tmf);
	tmf->scsi_id = port_id;
	tmf->cancel_key = IBMVFC_PASSTHRU_CANCEL_KEY;
	tmf->my_cancel_key = IBMVFC_INTERNAL_CANCEL_KEY;
	rc = ibmvfc_send_event(evt, vhost, default_timeout);

	if (rc != 0) {
		vhost->aborting_passthru = 0;
		dev_err(vhost->dev, "Failed to send cancel event. rc=%d\n", rc);
		rc = -EIO;
	} else
		dev_info(vhost->dev, "Cancelling passthru command to port id 0x%lx\n",
			 port_id);

	spin_unlock_irqrestore(vhost->host->host_lock, flags);

	LEAVE;
	return rc;
}

/**
 * ibmvfc_bsg_plogi - PLOGI into a target to handle a BSG command
 * @vhost:		struct ibmvfc_host to send command
 * @port_id:	port ID to send command
 *
 * Returns:
 *	0 on success / other on failure
 **/
static int ibmvfc_bsg_plogi(struct ibmvfc_host *vhost, unsigned int port_id)
{
	struct ibmvfc_port_login *plogi;
	struct ibmvfc_target *tgt;
	struct ibmvfc_event *evt;
	union ibmvfc_iu rsp_iu;
	unsigned long flags;
	int rc = 0, issue_login = 1;

	ENTER;
	spin_lock_irqsave(vhost->host->host_lock, flags);
	list_for_each_entry(tgt, &vhost->targets, queue) {
		if (tgt->scsi_id == port_id) {
			issue_login = 0;
			break;
		}
	}

	if (!issue_login)
		goto unlock_out;
	if (unlikely((rc = ibmvfc_host_chkready(vhost))))
		goto unlock_out;

	evt = ibmvfc_get_event(vhost);
	ibmvfc_init_event(evt, ibmvfc_sync_completion, IBMVFC_MAD_FORMAT);
	plogi = &evt->iu.plogi;
	memset(plogi, 0, sizeof(*plogi));
	plogi->common.version = 1;
	plogi->common.opcode = IBMVFC_PORT_LOGIN;
	plogi->common.length = sizeof(*plogi);
	plogi->scsi_id = port_id;
	evt->sync_iu = &rsp_iu;
	init_completion(&evt->comp);

	rc = ibmvfc_send_event(evt, vhost, default_timeout);
	spin_unlock_irqrestore(vhost->host->host_lock, flags);

	if (rc)
		return -EIO;

	wait_for_completion(&evt->comp);

	if (rsp_iu.plogi.common.status)
		rc = -EIO;

	spin_lock_irqsave(vhost->host->host_lock, flags);
	ibmvfc_free_event(evt);
unlock_out:
	spin_unlock_irqrestore(vhost->host->host_lock, flags);
	LEAVE;
	return rc;
}

/**
 * ibmvfc_bsg_request - Handle a BSG request
 * @job:	struct fc_bsg_job to be executed
 *
 * Returns:
 *	0 on success / other on failure
 **/
static int ibmvfc_bsg_request(struct fc_bsg_job *job)
{
	struct ibmvfc_host *vhost = shost_priv(job->shost);
	struct fc_rport *rport = job->rport;
	struct ibmvfc_passthru_mad *mad;
	struct ibmvfc_event *evt;
	union ibmvfc_iu rsp_iu;
	unsigned long flags, port_id = -1;
	unsigned int code = job->request->msgcode;
	int rc = 0, req_seg, rsp_seg, issue_login = 0;
	u32 fc_flags, rsp_len;

	ENTER;
	job->reply->reply_payload_rcv_len = 0;
	if (rport)
		port_id = rport->port_id;

	switch (code) {
	case FC_BSG_HST_ELS_NOLOGIN:
		port_id = (job->request->rqst_data.h_els.port_id[0] << 16) |
			(job->request->rqst_data.h_els.port_id[1] << 8) |
			job->request->rqst_data.h_els.port_id[2];
	case FC_BSG_RPT_ELS:
		fc_flags = IBMVFC_FC_ELS;
		break;
	case FC_BSG_HST_CT:
		issue_login = 1;
		port_id = (job->request->rqst_data.h_ct.port_id[0] << 16) |
			(job->request->rqst_data.h_ct.port_id[1] << 8) |
			job->request->rqst_data.h_ct.port_id[2];
	case FC_BSG_RPT_CT:
		fc_flags = IBMVFC_FC_CT_IU;
		break;
	default:
		return -ENOTSUPP;
	};

	if (port_id == -1)
		return -EINVAL;
	if (!mutex_trylock(&vhost->passthru_mutex))
		return -EBUSY;

	job->dd_data = (void *)port_id;
	req_seg = dma_map_sg(vhost->dev, job->request_payload.sg_list,
			     job->request_payload.sg_cnt, DMA_TO_DEVICE);

	if (!req_seg) {
		mutex_unlock(&vhost->passthru_mutex);
		return -ENOMEM;
	}

	rsp_seg = dma_map_sg(vhost->dev, job->reply_payload.sg_list,
			     job->reply_payload.sg_cnt, DMA_FROM_DEVICE);

	if (!rsp_seg) {
		dma_unmap_sg(vhost->dev, job->request_payload.sg_list,
			     job->request_payload.sg_cnt, DMA_TO_DEVICE);
		mutex_unlock(&vhost->passthru_mutex);
		return -ENOMEM;
	}

	if (req_seg > 1 || rsp_seg > 1) {
		rc = -EINVAL;
		goto out;
	}

	if (issue_login)
		rc = ibmvfc_bsg_plogi(vhost, port_id);

	spin_lock_irqsave(vhost->host->host_lock, flags);

	if (unlikely(rc || (rport && (rc = fc_remote_port_chkready(rport)))) ||
	    unlikely((rc = ibmvfc_host_chkready(vhost)))) {
		spin_unlock_irqrestore(vhost->host->host_lock, flags);
		goto out;
	}

	evt = ibmvfc_get_event(vhost);
	ibmvfc_init_event(evt, ibmvfc_sync_completion, IBMVFC_MAD_FORMAT);
	mad = &evt->iu.passthru;

	memset(mad, 0, sizeof(*mad));
	mad->common.version = 1;
	mad->common.opcode = IBMVFC_PASSTHRU;
	mad->common.length = sizeof(*mad) - sizeof(mad->fc_iu) - sizeof(mad->iu);

	mad->cmd_ioba.va = (u64)evt->crq.ioba +
		offsetof(struct ibmvfc_passthru_mad, iu);
	mad->cmd_ioba.len = sizeof(mad->iu);

	mad->iu.cmd_len = job->request_payload.payload_len;
	mad->iu.rsp_len = job->reply_payload.payload_len;
	mad->iu.flags = fc_flags;
	mad->iu.cancel_key = IBMVFC_PASSTHRU_CANCEL_KEY;

	mad->iu.cmd.va = sg_dma_address(job->request_payload.sg_list);
	mad->iu.cmd.len = sg_dma_len(job->request_payload.sg_list);
	mad->iu.rsp.va = sg_dma_address(job->reply_payload.sg_list);
	mad->iu.rsp.len = sg_dma_len(job->reply_payload.sg_list);
	mad->iu.scsi_id = port_id;
	mad->iu.tag = (u64)evt;
	rsp_len = mad->iu.rsp.len;

	evt->sync_iu = &rsp_iu;
	init_completion(&evt->comp);
	rc = ibmvfc_send_event(evt, vhost, 0);
	spin_unlock_irqrestore(vhost->host->host_lock, flags);

	if (rc) {
		rc = -EIO;
		goto out;
	}

	wait_for_completion(&evt->comp);

	if (rsp_iu.passthru.common.status)
		rc = -EIO;
	else
		job->reply->reply_payload_rcv_len = rsp_len;

	spin_lock_irqsave(vhost->host->host_lock, flags);
	ibmvfc_free_event(evt);
	spin_unlock_irqrestore(vhost->host->host_lock, flags);
	job->reply->result = rc;
	job->job_done(job);
	rc = 0;
out:
	dma_unmap_sg(vhost->dev, job->request_payload.sg_list,
		     job->request_payload.sg_cnt, DMA_TO_DEVICE);
	dma_unmap_sg(vhost->dev, job->reply_payload.sg_list,
		     job->reply_payload.sg_cnt, DMA_FROM_DEVICE);
	mutex_unlock(&vhost->passthru_mutex);
	LEAVE;
	return rc;
}

/**
 * ibmvfc_reset_device - Reset the device with the specified reset type
 * @sdev:	scsi device to reset
 * @type:	reset type
 * @desc:	reset type description for log messages
 *
 * Returns:
 *	0 on success / other on failure
 **/
static int ibmvfc_reset_device(struct scsi_device *sdev, int type, char *desc)
{
	struct ibmvfc_host *vhost = shost_priv(sdev->host);
	struct fc_rport *rport = starget_to_rport(scsi_target(sdev));
	struct ibmvfc_cmd *tmf;
	struct ibmvfc_event *evt = NULL;
	union ibmvfc_iu rsp_iu;
	struct ibmvfc_fcp_rsp *fc_rsp = &rsp_iu.cmd.rsp;
	int rsp_rc = -EBUSY;
	unsigned long flags;
	int rsp_code = 0;

	spin_lock_irqsave(vhost->host->host_lock, flags);
	if (vhost->state == IBMVFC_ACTIVE) {
		evt = ibmvfc_get_event(vhost);
		ibmvfc_init_event(evt, ibmvfc_sync_completion, IBMVFC_CMD_FORMAT);

		tmf = &evt->iu.cmd;
		memset(tmf, 0, sizeof(*tmf));
		tmf->resp.va = (u64)evt->crq.ioba + offsetof(struct ibmvfc_cmd, rsp);
		tmf->resp.len = sizeof(tmf->rsp);
		tmf->frame_type = IBMVFC_SCSI_FCP_TYPE;
		tmf->payload_len = sizeof(tmf->iu);
		tmf->resp_len = sizeof(tmf->rsp);
		tmf->cancel_key = (unsigned long)sdev->hostdata;
		tmf->tgt_scsi_id = rport->port_id;
		int_to_scsilun(sdev->lun, &tmf->iu.lun);
		tmf->flags = (IBMVFC_NO_MEM_DESC | IBMVFC_TMF);
		tmf->iu.tmf_flags = type;
		evt->sync_iu = &rsp_iu;

		init_completion(&evt->comp);
		rsp_rc = ibmvfc_send_event(evt, vhost, default_timeout);
	}
	spin_unlock_irqrestore(vhost->host->host_lock, flags);

	if (rsp_rc != 0) {
		sdev_printk(KERN_ERR, sdev, "Failed to send %s reset event. rc=%d\n",
			    desc, rsp_rc);
		return -EIO;
	}

	sdev_printk(KERN_INFO, sdev, "Resetting %s\n", desc);
	wait_for_completion(&evt->comp);

	if (rsp_iu.cmd.status)
		rsp_code = ibmvfc_get_err_result(&rsp_iu.cmd);

	if (rsp_code) {
		if (fc_rsp->flags & FCP_RSP_LEN_VALID)
			rsp_code = fc_rsp->data.info.rsp_code;

		sdev_printk(KERN_ERR, sdev, "%s reset failed: %s (%x:%x) "
			    "flags: %x fcp_rsp: %x, scsi_status: %x\n",
			    desc, ibmvfc_get_cmd_error(rsp_iu.cmd.status, rsp_iu.cmd.error),
			    rsp_iu.cmd.status, rsp_iu.cmd.error, fc_rsp->flags, rsp_code,
			    fc_rsp->scsi_status);
		rsp_rc = -EIO;
	} else
		sdev_printk(KERN_INFO, sdev, "%s reset successful\n", desc);

	spin_lock_irqsave(vhost->host->host_lock, flags);
	ibmvfc_free_event(evt);
	spin_unlock_irqrestore(vhost->host->host_lock, flags);
	return rsp_rc;
}

/**
 * ibmvfc_match_rport - Match function for specified remote port
 * @evt:	ibmvfc event struct
 * @device:	device to match (rport)
 *
 * Returns:
 *	1 if event matches rport / 0 if event does not match rport
 **/
static int ibmvfc_match_rport(struct ibmvfc_event *evt, void *rport)
{
	struct fc_rport *cmd_rport;

	if (evt->cmnd) {
		cmd_rport = starget_to_rport(scsi_target(evt->cmnd->device));
		if (cmd_rport == rport)
			return 1;
	}
	return 0;
}

/**
 * ibmvfc_match_target - Match function for specified target
 * @evt:	ibmvfc event struct
 * @device:	device to match (starget)
 *
 * Returns:
 *	1 if event matches starget / 0 if event does not match starget
 **/
static int ibmvfc_match_target(struct ibmvfc_event *evt, void *device)
{
	if (evt->cmnd && scsi_target(evt->cmnd->device) == device)
		return 1;
	return 0;
}

/**
 * ibmvfc_match_lun - Match function for specified LUN
 * @evt:	ibmvfc event struct
 * @device:	device to match (sdev)
 *
 * Returns:
 *	1 if event matches sdev / 0 if event does not match sdev
 **/
static int ibmvfc_match_lun(struct ibmvfc_event *evt, void *device)
{
	if (evt->cmnd && evt->cmnd->device == device)
		return 1;
	return 0;
}

/**
 * ibmvfc_wait_for_ops - Wait for ops to complete
 * @vhost:	ibmvfc host struct
 * @device:	device to match (starget or sdev)
 * @match:	match function
 *
 * Returns:
 *	SUCCESS / FAILED
 **/
static int ibmvfc_wait_for_ops(struct ibmvfc_host *vhost, void *device,
			       int (*match) (struct ibmvfc_event *, void *))
{
	struct ibmvfc_event *evt;
	DECLARE_COMPLETION_ONSTACK(comp);
	int wait;
	unsigned long flags;
	signed long timeout = IBMVFC_ABORT_WAIT_TIMEOUT * HZ;

	ENTER;
	do {
		wait = 0;
		spin_lock_irqsave(vhost->host->host_lock, flags);
		list_for_each_entry(evt, &vhost->sent, queue) {
			if (match(evt, device)) {
				evt->eh_comp = &comp;
				wait++;
			}
		}
		spin_unlock_irqrestore(vhost->host->host_lock, flags);

		if (wait) {
			timeout = wait_for_completion_timeout(&comp, timeout);

			if (!timeout) {
				wait = 0;
				spin_lock_irqsave(vhost->host->host_lock, flags);
				list_for_each_entry(evt, &vhost->sent, queue) {
					if (match(evt, device)) {
						evt->eh_comp = NULL;
						wait++;
					}
				}
				spin_unlock_irqrestore(vhost->host->host_lock, flags);
				if (wait)
					dev_err(vhost->dev, "Timed out waiting for aborted commands\n");
				LEAVE;
				return wait ? FAILED : SUCCESS;
			}
		}
	} while (wait);

	LEAVE;
	return SUCCESS;
}

/**
 * ibmvfc_cancel_all - Cancel all outstanding commands to the device
 * @sdev:	scsi device to cancel commands
 * @type:	type of error recovery being performed
 *
 * This sends a cancel to the VIOS for the specified device. This does
 * NOT send any abort to the actual device. That must be done separately.
 *
 * Returns:
 *	0 on success / other on failure
 **/
static int ibmvfc_cancel_all(struct scsi_device *sdev, int type)
{
	struct ibmvfc_host *vhost = shost_priv(sdev->host);
	struct scsi_target *starget = scsi_target(sdev);
	struct fc_rport *rport = starget_to_rport(starget);
	struct ibmvfc_tmf *tmf;
	struct ibmvfc_event *evt, *found_evt;
	union ibmvfc_iu rsp;
	int rsp_rc = -EBUSY;
	unsigned long flags;
	u16 status;

	ENTER;
	spin_lock_irqsave(vhost->host->host_lock, flags);
	found_evt = NULL;
	list_for_each_entry(evt, &vhost->sent, queue) {
		if (evt->cmnd && evt->cmnd->device == sdev) {
			found_evt = evt;
			break;
		}
	}

	if (!found_evt) {
		if (vhost->log_level > IBMVFC_DEFAULT_LOG_LEVEL)
			sdev_printk(KERN_INFO, sdev, "No events found to cancel\n");
		spin_unlock_irqrestore(vhost->host->host_lock, flags);
		return 0;
	}

	if (vhost->state == IBMVFC_ACTIVE) {
		evt = ibmvfc_get_event(vhost);
		ibmvfc_init_event(evt, ibmvfc_sync_completion, IBMVFC_MAD_FORMAT);

		tmf = &evt->iu.tmf;
		memset(tmf, 0, sizeof(*tmf));
		tmf->common.version = 1;
		tmf->common.opcode = IBMVFC_TMF_MAD;
		tmf->common.length = sizeof(*tmf);
		tmf->scsi_id = rport->port_id;
		int_to_scsilun(sdev->lun, &tmf->lun);
		tmf->flags = (type | IBMVFC_TMF_LUA_VALID);
		tmf->cancel_key = (unsigned long)sdev->hostdata;
		tmf->my_cancel_key = (unsigned long)starget->hostdata;

		evt->sync_iu = &rsp;
		init_completion(&evt->comp);
		rsp_rc = ibmvfc_send_event(evt, vhost, default_timeout);
	}

	spin_unlock_irqrestore(vhost->host->host_lock, flags);

	if (rsp_rc != 0) {
		sdev_printk(KERN_ERR, sdev, "Failed to send cancel event. rc=%d\n", rsp_rc);
		return -EIO;
	}

	sdev_printk(KERN_INFO, sdev, "Cancelling outstanding commands.\n");

	wait_for_completion(&evt->comp);
	status = rsp.mad_common.status;
	spin_lock_irqsave(vhost->host->host_lock, flags);
	ibmvfc_free_event(evt);
	spin_unlock_irqrestore(vhost->host->host_lock, flags);

	if (status != IBMVFC_MAD_SUCCESS) {
		sdev_printk(KERN_WARNING, sdev, "Cancel failed with rc=%x\n", status);
		return -EIO;
	}

	sdev_printk(KERN_INFO, sdev, "Successfully cancelled outstanding commands\n");
	return 0;
}

/**
 * ibmvfc_match_key - Match function for specified cancel key
 * @evt:	ibmvfc event struct
 * @key:	cancel key to match
 *
 * Returns:
 *	1 if event matches key / 0 if event does not match key
 **/
static int ibmvfc_match_key(struct ibmvfc_event *evt, void *key)
{
	unsigned long cancel_key = (unsigned long)key;

	if (evt->crq.format == IBMVFC_CMD_FORMAT &&
	    evt->iu.cmd.cancel_key == cancel_key)
		return 1;
	return 0;
}

/**
 * ibmvfc_abort_task_set - Abort outstanding commands to the device
 * @sdev:	scsi device to abort commands
 *
 * This sends an Abort Task Set to the VIOS for the specified device. This does
 * NOT send any cancel to the VIOS. That must be done separately.
 *
 * Returns:
 *	0 on success / other on failure
 **/
static int ibmvfc_abort_task_set(struct scsi_device *sdev)
{
	struct ibmvfc_host *vhost = shost_priv(sdev->host);
	struct fc_rport *rport = starget_to_rport(scsi_target(sdev));
	struct ibmvfc_cmd *tmf;
	struct ibmvfc_event *evt, *found_evt;
	union ibmvfc_iu rsp_iu;
	struct ibmvfc_fcp_rsp *fc_rsp = &rsp_iu.cmd.rsp;
	int rc, rsp_rc = -EBUSY;
	unsigned long flags, timeout = IBMVFC_ABORT_TIMEOUT;
	int rsp_code = 0;

	spin_lock_irqsave(vhost->host->host_lock, flags);
	found_evt = NULL;
	list_for_each_entry(evt, &vhost->sent, queue) {
		if (evt->cmnd && evt->cmnd->device == sdev) {
			found_evt = evt;
			break;
		}
	}

	if (!found_evt) {
		if (vhost->log_level > IBMVFC_DEFAULT_LOG_LEVEL)
			sdev_printk(KERN_INFO, sdev, "No events found to abort\n");
		spin_unlock_irqrestore(vhost->host->host_lock, flags);
		return 0;
	}

	if (vhost->state == IBMVFC_ACTIVE) {
		evt = ibmvfc_get_event(vhost);
		ibmvfc_init_event(evt, ibmvfc_sync_completion, IBMVFC_CMD_FORMAT);

		tmf = &evt->iu.cmd;
		memset(tmf, 0, sizeof(*tmf));
		tmf->resp.va = (u64)evt->crq.ioba + offsetof(struct ibmvfc_cmd, rsp);
		tmf->resp.len = sizeof(tmf->rsp);
		tmf->frame_type = IBMVFC_SCSI_FCP_TYPE;
		tmf->payload_len = sizeof(tmf->iu);
		tmf->resp_len = sizeof(tmf->rsp);
		tmf->cancel_key = (unsigned long)sdev->hostdata;
		tmf->tgt_scsi_id = rport->port_id;
		int_to_scsilun(sdev->lun, &tmf->iu.lun);
		tmf->flags = (IBMVFC_NO_MEM_DESC | IBMVFC_TMF);
		tmf->iu.tmf_flags = IBMVFC_ABORT_TASK_SET;
		evt->sync_iu = &rsp_iu;

		init_completion(&evt->comp);
		rsp_rc = ibmvfc_send_event(evt, vhost, default_timeout);
	}

	spin_unlock_irqrestore(vhost->host->host_lock, flags);

	if (rsp_rc != 0) {
		sdev_printk(KERN_ERR, sdev, "Failed to send abort. rc=%d\n", rsp_rc);
		return -EIO;
	}

	sdev_printk(KERN_INFO, sdev, "Aborting outstanding commands\n");
	timeout = wait_for_completion_timeout(&evt->comp, timeout);

	if (!timeout) {
		rc = ibmvfc_cancel_all(sdev, IBMVFC_TMF_ABORT_TASK_SET);
		if (!rc) {
			rc = ibmvfc_wait_for_ops(vhost, sdev->hostdata, ibmvfc_match_key);
			if (rc == SUCCESS)
				rc = 0;
		}

		if (rc) {
			sdev_printk(KERN_INFO, sdev, "Cancel failed, resetting host\n");
			ibmvfc_reset_host(vhost);
			rsp_rc = 0;
			goto out;
		}
	}

	if (rsp_iu.cmd.status)
		rsp_code = ibmvfc_get_err_result(&rsp_iu.cmd);

	if (rsp_code) {
		if (fc_rsp->flags & FCP_RSP_LEN_VALID)
			rsp_code = fc_rsp->data.info.rsp_code;

		sdev_printk(KERN_ERR, sdev, "Abort failed: %s (%x:%x) "
			    "flags: %x fcp_rsp: %x, scsi_status: %x\n",
			    ibmvfc_get_cmd_error(rsp_iu.cmd.status, rsp_iu.cmd.error),
			    rsp_iu.cmd.status, rsp_iu.cmd.error, fc_rsp->flags, rsp_code,
			    fc_rsp->scsi_status);
		rsp_rc = -EIO;
	} else
		sdev_printk(KERN_INFO, sdev, "Abort successful\n");

out:
	spin_lock_irqsave(vhost->host->host_lock, flags);
	ibmvfc_free_event(evt);
	spin_unlock_irqrestore(vhost->host->host_lock, flags);
	return rsp_rc;
}

/**
 * ibmvfc_eh_abort_handler - Abort a command
 * @cmd:	scsi command to abort
 *
 * Returns:
 *	SUCCESS / FAILED
 **/
static int ibmvfc_eh_abort_handler(struct scsi_cmnd *cmd)
{
	struct scsi_device *sdev = cmd->device;
	struct ibmvfc_host *vhost = shost_priv(sdev->host);
	int cancel_rc, abort_rc;
	int rc = FAILED;

	ENTER;
	fc_block_scsi_eh(cmd);
	ibmvfc_wait_while_resetting(vhost);
	cancel_rc = ibmvfc_cancel_all(sdev, IBMVFC_TMF_ABORT_TASK_SET);
	abort_rc = ibmvfc_abort_task_set(sdev);

	if (!cancel_rc && !abort_rc)
		rc = ibmvfc_wait_for_ops(vhost, sdev, ibmvfc_match_lun);

	LEAVE;
	return rc;
}

/**
 * ibmvfc_eh_device_reset_handler - Reset a single LUN
 * @cmd:	scsi command struct
 *
 * Returns:
 *	SUCCESS / FAILED
 **/
static int ibmvfc_eh_device_reset_handler(struct scsi_cmnd *cmd)
{
	struct scsi_device *sdev = cmd->device;
	struct ibmvfc_host *vhost = shost_priv(sdev->host);
	int cancel_rc, reset_rc;
	int rc = FAILED;

	ENTER;
	fc_block_scsi_eh(cmd);
	ibmvfc_wait_while_resetting(vhost);
	cancel_rc = ibmvfc_cancel_all(sdev, IBMVFC_TMF_LUN_RESET);
	reset_rc = ibmvfc_reset_device(sdev, IBMVFC_LUN_RESET, "LUN");

	if (!cancel_rc && !reset_rc)
		rc = ibmvfc_wait_for_ops(vhost, sdev, ibmvfc_match_lun);

	LEAVE;
	return rc;
}

/**
 * ibmvfc_dev_cancel_all_reset - Device iterated cancel all function
 * @sdev:	scsi device struct
 * @data:	return code
 *
 **/
static void ibmvfc_dev_cancel_all_reset(struct scsi_device *sdev, void *data)
{
	unsigned long *rc = data;
	*rc |= ibmvfc_cancel_all(sdev, IBMVFC_TMF_TGT_RESET);
}

/**
 * ibmvfc_eh_target_reset_handler - Reset the target
 * @cmd:	scsi command struct
 *
 * Returns:
 *	SUCCESS / FAILED
 **/
static int ibmvfc_eh_target_reset_handler(struct scsi_cmnd *cmd)
{
	struct scsi_device *sdev = cmd->device;
	struct ibmvfc_host *vhost = shost_priv(sdev->host);
	struct scsi_target *starget = scsi_target(sdev);
	int reset_rc;
	int rc = FAILED;
	unsigned long cancel_rc = 0;

	ENTER;
	fc_block_scsi_eh(cmd);
	ibmvfc_wait_while_resetting(vhost);
	starget_for_each_device(starget, &cancel_rc, ibmvfc_dev_cancel_all_reset);
	reset_rc = ibmvfc_reset_device(sdev, IBMVFC_TARGET_RESET, "target");

	if (!cancel_rc && !reset_rc)
		rc = ibmvfc_wait_for_ops(vhost, starget, ibmvfc_match_target);

	LEAVE;
	return rc;
}

/**
 * ibmvfc_eh_host_reset_handler - Reset the connection to the server
 * @cmd:	struct scsi_cmnd having problems
 *
 **/
static int ibmvfc_eh_host_reset_handler(struct scsi_cmnd *cmd)
{
	int rc;
	struct ibmvfc_host *vhost = shost_priv(cmd->device->host);

	fc_block_scsi_eh(cmd);
	dev_err(vhost->dev, "Resetting connection due to error recovery\n");
	rc = ibmvfc_issue_fc_host_lip(vhost->host);
	return rc ? FAILED : SUCCESS;
}

/**
 * ibmvfc_terminate_rport_io - Terminate all pending I/O to the rport.
 * @rport:		rport struct
 *
 * Return value:
 * 	none
 **/
static void ibmvfc_terminate_rport_io(struct fc_rport *rport)
{
	struct Scsi_Host *shost = rport_to_shost(rport);
	struct ibmvfc_host *vhost = shost_priv(shost);
	struct fc_rport *dev_rport;
	struct scsi_device *sdev;
	unsigned long rc;

	ENTER;
	shost_for_each_device(sdev, shost) {
		dev_rport = starget_to_rport(scsi_target(sdev));
		if (dev_rport != rport)
			continue;
		ibmvfc_cancel_all(sdev, IBMVFC_TMF_ABORT_TASK_SET);
		ibmvfc_abort_task_set(sdev);
	}

	rc = ibmvfc_wait_for_ops(vhost, rport, ibmvfc_match_rport);

	if (rc == FAILED)
		ibmvfc_issue_fc_host_lip(shost);
	LEAVE;
}

static const struct ibmvfc_async_desc ae_desc [] = {
	{ IBMVFC_AE_ELS_PLOGI,		"PLOGI",		IBMVFC_DEFAULT_LOG_LEVEL + 1 },
	{ IBMVFC_AE_ELS_LOGO,		"LOGO",		IBMVFC_DEFAULT_LOG_LEVEL + 1 },
	{ IBMVFC_AE_ELS_PRLO,		"PRLO",		IBMVFC_DEFAULT_LOG_LEVEL + 1 },
	{ IBMVFC_AE_SCN_NPORT,		"N-Port SCN",	IBMVFC_DEFAULT_LOG_LEVEL + 1 },
	{ IBMVFC_AE_SCN_GROUP,		"Group SCN",	IBMVFC_DEFAULT_LOG_LEVEL + 1 },
	{ IBMVFC_AE_SCN_DOMAIN,		"Domain SCN",	IBMVFC_DEFAULT_LOG_LEVEL },
	{ IBMVFC_AE_SCN_FABRIC,		"Fabric SCN",	IBMVFC_DEFAULT_LOG_LEVEL },
	{ IBMVFC_AE_LINK_UP,		"Link Up",		IBMVFC_DEFAULT_LOG_LEVEL },
	{ IBMVFC_AE_LINK_DOWN,		"Link Down",	IBMVFC_DEFAULT_LOG_LEVEL },
	{ IBMVFC_AE_LINK_DEAD,		"Link Dead",	IBMVFC_DEFAULT_LOG_LEVEL },
	{ IBMVFC_AE_HALT,			"Halt",		IBMVFC_DEFAULT_LOG_LEVEL },
	{ IBMVFC_AE_RESUME,		"Resume",		IBMVFC_DEFAULT_LOG_LEVEL },
	{ IBMVFC_AE_ADAPTER_FAILED,	"Adapter Failed",	IBMVFC_DEFAULT_LOG_LEVEL },
};

static const struct ibmvfc_async_desc unknown_ae = {
	0, "Unknown async", IBMVFC_DEFAULT_LOG_LEVEL
};

/**
 * ibmvfc_get_ae_desc - Get text description for async event
 * @ae:	async event
 *
 **/
static const struct ibmvfc_async_desc *ibmvfc_get_ae_desc(u64 ae)
{
	int i;

	for (i = 0; i < ARRAY_SIZE(ae_desc); i++)
		if (ae_desc[i].ae == ae)
			return &ae_desc[i];

	return &unknown_ae;
}

static const struct {
	enum ibmvfc_ae_link_state state;
	const char *desc;
} link_desc [] = {
	{ IBMVFC_AE_LS_LINK_UP,		" link up" },
	{ IBMVFC_AE_LS_LINK_BOUNCED,	" link bounced" },
	{ IBMVFC_AE_LS_LINK_DOWN,	" link down" },
	{ IBMVFC_AE_LS_LINK_DEAD,	" link dead" },
};

/**
 * ibmvfc_get_link_state - Get text description for link state
 * @state:	link state
 *
 **/
static const char *ibmvfc_get_link_state(enum ibmvfc_ae_link_state state)
{
	int i;

	for (i = 0; i < ARRAY_SIZE(link_desc); i++)
		if (link_desc[i].state == state)
			return link_desc[i].desc;

	return "";
}

/**
 * ibmvfc_handle_async - Handle an async event from the adapter
 * @crq:	crq to process
 * @vhost:	ibmvfc host struct
 *
 **/
static void ibmvfc_handle_async(struct ibmvfc_async_crq *crq,
				struct ibmvfc_host *vhost)
{
	const struct ibmvfc_async_desc *desc = ibmvfc_get_ae_desc(crq->event);
	struct ibmvfc_target *tgt;

	ibmvfc_log(vhost, desc->log_level, "%s event received. scsi_id: %llx, wwpn: %llx,"
		   " node_name: %llx%s\n", desc->desc, crq->scsi_id, crq->wwpn, crq->node_name,
		   ibmvfc_get_link_state(crq->link_state));

	switch (crq->event) {
	case IBMVFC_AE_RESUME:
		switch (crq->link_state) {
		case IBMVFC_AE_LS_LINK_DOWN:
			ibmvfc_link_down(vhost, IBMVFC_LINK_DOWN);
			break;
		case IBMVFC_AE_LS_LINK_DEAD:
			ibmvfc_link_down(vhost, IBMVFC_LINK_DEAD);
			break;
		case IBMVFC_AE_LS_LINK_UP:
		case IBMVFC_AE_LS_LINK_BOUNCED:
		default:
			vhost->events_to_log |= IBMVFC_AE_LINKUP;
			vhost->delay_init = 1;
			__ibmvfc_reset_host(vhost);
			break;
		};

		break;
	case IBMVFC_AE_LINK_UP:
		vhost->events_to_log |= IBMVFC_AE_LINKUP;
		vhost->delay_init = 1;
		__ibmvfc_reset_host(vhost);
		break;
	case IBMVFC_AE_SCN_FABRIC:
	case IBMVFC_AE_SCN_DOMAIN:
		vhost->events_to_log |= IBMVFC_AE_RSCN;
		vhost->delay_init = 1;
		__ibmvfc_reset_host(vhost);
		break;
	case IBMVFC_AE_SCN_NPORT:
	case IBMVFC_AE_SCN_GROUP:
		vhost->events_to_log |= IBMVFC_AE_RSCN;
		ibmvfc_reinit_host(vhost);
		break;
	case IBMVFC_AE_ELS_LOGO:
	case IBMVFC_AE_ELS_PRLO:
	case IBMVFC_AE_ELS_PLOGI:
		list_for_each_entry(tgt, &vhost->targets, queue) {
			if (!crq->scsi_id && !crq->wwpn && !crq->node_name)
				break;
			if (crq->scsi_id && tgt->scsi_id != crq->scsi_id)
				continue;
			if (crq->wwpn && tgt->ids.port_name != crq->wwpn)
				continue;
			if (crq->node_name && tgt->ids.node_name != crq->node_name)
				continue;
			if (tgt->need_login && crq->event == IBMVFC_AE_ELS_LOGO)
				tgt->logo_rcvd = 1;
			if (!tgt->need_login || crq->event == IBMVFC_AE_ELS_PLOGI) {
				ibmvfc_set_tgt_action(tgt, IBMVFC_TGT_ACTION_DEL_RPORT);
				ibmvfc_reinit_host(vhost);
			}
		}
		break;
	case IBMVFC_AE_LINK_DOWN:
	case IBMVFC_AE_ADAPTER_FAILED:
		ibmvfc_link_down(vhost, IBMVFC_LINK_DOWN);
		break;
	case IBMVFC_AE_LINK_DEAD:
		ibmvfc_link_down(vhost, IBMVFC_LINK_DEAD);
		break;
	case IBMVFC_AE_HALT:
		ibmvfc_link_down(vhost, IBMVFC_HALTED);
		break;
	default:
		dev_err(vhost->dev, "Unknown async event received: %lld\n", crq->event);
		break;
	};
}

/**
 * ibmvfc_handle_crq - Handles and frees received events in the CRQ
 * @crq:	Command/Response queue
 * @vhost:	ibmvfc host struct
 *
 **/
static void ibmvfc_handle_crq(struct ibmvfc_crq *crq, struct ibmvfc_host *vhost)
{
	long rc;
	struct ibmvfc_event *evt = (struct ibmvfc_event *)crq->ioba;

	switch (crq->valid) {
	case IBMVFC_CRQ_INIT_RSP:
		switch (crq->format) {
		case IBMVFC_CRQ_INIT:
			dev_info(vhost->dev, "Partner initialized\n");
			/* Send back a response */
			rc = ibmvfc_send_crq_init_complete(vhost);
			if (rc == 0)
				ibmvfc_init_host(vhost);
			else
				dev_err(vhost->dev, "Unable to send init rsp. rc=%ld\n", rc);
			break;
		case IBMVFC_CRQ_INIT_COMPLETE:
			dev_info(vhost->dev, "Partner initialization complete\n");
			ibmvfc_init_host(vhost);
			break;
		default:
			dev_err(vhost->dev, "Unknown crq message type: %d\n", crq->format);
		}
		return;
	case IBMVFC_CRQ_XPORT_EVENT:
		vhost->state = IBMVFC_NO_CRQ;
		vhost->logged_in = 0;
		ibmvfc_set_host_action(vhost, IBMVFC_HOST_ACTION_NONE);
		if (crq->format == IBMVFC_PARTITION_MIGRATED) {
			/* We need to re-setup the interpartition connection */
			dev_info(vhost->dev, "Re-enabling adapter\n");
			vhost->client_migrated = 1;
			ibmvfc_purge_requests(vhost, DID_REQUEUE);
			ibmvfc_link_down(vhost, IBMVFC_LINK_DOWN);
			ibmvfc_set_host_action(vhost, IBMVFC_HOST_ACTION_REENABLE);
		} else {
			dev_err(vhost->dev, "Virtual adapter failed (rc=%d)\n", crq->format);
			ibmvfc_purge_requests(vhost, DID_ERROR);
			ibmvfc_link_down(vhost, IBMVFC_LINK_DOWN);
			ibmvfc_set_host_action(vhost, IBMVFC_HOST_ACTION_RESET);
		}
		return;
	case IBMVFC_CRQ_CMD_RSP:
		break;
	default:
		dev_err(vhost->dev, "Got an invalid message type 0x%02x\n", crq->valid);
		return;
	}

	if (crq->format == IBMVFC_ASYNC_EVENT)
		return;

	/* The only kind of payload CRQs we should get are responses to
	 * things we send. Make sure this response is to something we
	 * actually sent
	 */
	if (unlikely(!ibmvfc_valid_event(&vhost->pool, evt))) {
		dev_err(vhost->dev, "Returned correlation_token 0x%08llx is invalid!\n",
			crq->ioba);
		return;
	}

	if (unlikely(atomic_read(&evt->free))) {
		dev_err(vhost->dev, "Received duplicate correlation_token 0x%08llx!\n",
			crq->ioba);
		return;
	}

	del_timer(&evt->timer);
	list_del(&evt->queue);
	ibmvfc_trc_end(evt);
	evt->done(evt);
}

/**
 * ibmvfc_scan_finished - Check if the device scan is done.
 * @shost:	scsi host struct
 * @time:	current elapsed time
 *
 * Returns:
 *	0 if scan is not done / 1 if scan is done
 **/
static int ibmvfc_scan_finished(struct Scsi_Host *shost, unsigned long time)
{
	unsigned long flags;
	struct ibmvfc_host *vhost = shost_priv(shost);
	int done = 0;

	spin_lock_irqsave(shost->host_lock, flags);
	if (time >= (init_timeout * HZ)) {
		dev_info(vhost->dev, "Scan taking longer than %d seconds, "
			 "continuing initialization\n", init_timeout);
		done = 1;
	}

	if (vhost->scan_complete)
		done = 1;
	spin_unlock_irqrestore(shost->host_lock, flags);
	return done;
}

/**
 * ibmvfc_slave_alloc - Setup the device's task set value
 * @sdev:	struct scsi_device device to configure
 *
 * Set the device's task set value so that error handling works as
 * expected.
 *
 * Returns:
 *	0 on success / -ENXIO if device does not exist
 **/
static int ibmvfc_slave_alloc(struct scsi_device *sdev)
{
	struct Scsi_Host *shost = sdev->host;
	struct fc_rport *rport = starget_to_rport(scsi_target(sdev));
	struct ibmvfc_host *vhost = shost_priv(shost);
	unsigned long flags = 0;

	if (!rport || fc_remote_port_chkready(rport))
		return -ENXIO;

	spin_lock_irqsave(shost->host_lock, flags);
	sdev->hostdata = (void *)(unsigned long)vhost->task_set++;
	spin_unlock_irqrestore(shost->host_lock, flags);
	return 0;
}

/**
 * ibmvfc_target_alloc - Setup the target's task set value
 * @starget:	struct scsi_target
 *
 * Set the target's task set value so that error handling works as
 * expected.
 *
 * Returns:
 *	0 on success / -ENXIO if device does not exist
 **/
static int ibmvfc_target_alloc(struct scsi_target *starget)
{
	struct Scsi_Host *shost = dev_to_shost(starget->dev.parent);
	struct ibmvfc_host *vhost = shost_priv(shost);
	unsigned long flags = 0;

	spin_lock_irqsave(shost->host_lock, flags);
	starget->hostdata = (void *)(unsigned long)vhost->task_set++;
	spin_unlock_irqrestore(shost->host_lock, flags);
	return 0;
}

/**
 * ibmvfc_slave_configure - Configure the device
 * @sdev:	struct scsi_device device to configure
 *
 * Enable allow_restart for a device if it is a disk. Adjust the
 * queue_depth here also.
 *
 * Returns:
 *	0
 **/
static int ibmvfc_slave_configure(struct scsi_device *sdev)
{
	struct Scsi_Host *shost = sdev->host;
	unsigned long flags = 0;

	spin_lock_irqsave(shost->host_lock, flags);
	if (sdev->type == TYPE_DISK)
		sdev->allow_restart = 1;

	if (sdev->tagged_supported) {
		scsi_set_tag_type(sdev, MSG_SIMPLE_TAG);
		scsi_activate_tcq(sdev, sdev->queue_depth);
	} else
		scsi_deactivate_tcq(sdev, sdev->queue_depth);
	spin_unlock_irqrestore(shost->host_lock, flags);
	return 0;
}

/**
 * ibmvfc_change_queue_depth - Change the device's queue depth
 * @sdev:	scsi device struct
 * @qdepth:	depth to set
 * @reason:	calling context
 *
 * Return value:
 * 	actual depth set
 **/
static int ibmvfc_change_queue_depth(struct scsi_device *sdev, int qdepth,
				     int reason)
{
	if (reason != SCSI_QDEPTH_DEFAULT)
		return -EOPNOTSUPP;

	if (qdepth > IBMVFC_MAX_CMDS_PER_LUN)
		qdepth = IBMVFC_MAX_CMDS_PER_LUN;

	scsi_adjust_queue_depth(sdev, 0, qdepth);
	return sdev->queue_depth;
}

/**
 * ibmvfc_change_queue_type - Change the device's queue type
 * @sdev:		scsi device struct
 * @tag_type:	type of tags to use
 *
 * Return value:
 * 	actual queue type set
 **/
static int ibmvfc_change_queue_type(struct scsi_device *sdev, int tag_type)
{
	if (sdev->tagged_supported) {
		scsi_set_tag_type(sdev, tag_type);

		if (tag_type)
			scsi_activate_tcq(sdev, sdev->queue_depth);
		else
			scsi_deactivate_tcq(sdev, sdev->queue_depth);
	} else
		tag_type = 0;

	return tag_type;
}

static ssize_t ibmvfc_show_host_partition_name(struct device *dev,
						 struct device_attribute *attr, char *buf)
{
	struct Scsi_Host *shost = class_to_shost(dev);
	struct ibmvfc_host *vhost = shost_priv(shost);

	return snprintf(buf, PAGE_SIZE, "%s\n",
			vhost->login_buf->resp.partition_name);
}

static ssize_t ibmvfc_show_host_device_name(struct device *dev,
					    struct device_attribute *attr, char *buf)
{
	struct Scsi_Host *shost = class_to_shost(dev);
	struct ibmvfc_host *vhost = shost_priv(shost);

	return snprintf(buf, PAGE_SIZE, "%s\n",
			vhost->login_buf->resp.device_name);
}

static ssize_t ibmvfc_show_host_loc_code(struct device *dev,
					 struct device_attribute *attr, char *buf)
{
	struct Scsi_Host *shost = class_to_shost(dev);
	struct ibmvfc_host *vhost = shost_priv(shost);

	return snprintf(buf, PAGE_SIZE, "%s\n",
			vhost->login_buf->resp.port_loc_code);
}

static ssize_t ibmvfc_show_host_drc_name(struct device *dev,
					 struct device_attribute *attr, char *buf)
{
	struct Scsi_Host *shost = class_to_shost(dev);
	struct ibmvfc_host *vhost = shost_priv(shost);

	return snprintf(buf, PAGE_SIZE, "%s\n",
			vhost->login_buf->resp.drc_name);
}

static ssize_t ibmvfc_show_host_npiv_version(struct device *dev,
					     struct device_attribute *attr, char *buf)
{
	struct Scsi_Host *shost = class_to_shost(dev);
	struct ibmvfc_host *vhost = shost_priv(shost);
	return snprintf(buf, PAGE_SIZE, "%d\n", vhost->login_buf->resp.version);
}

static ssize_t ibmvfc_show_host_capabilities(struct device *dev,
					     struct device_attribute *attr, char *buf)
{
	struct Scsi_Host *shost = class_to_shost(dev);
	struct ibmvfc_host *vhost = shost_priv(shost);
	return snprintf(buf, PAGE_SIZE, "%llx\n", vhost->login_buf->resp.capabilities);
}

/**
 * ibmvfc_show_log_level - Show the adapter's error logging level
 * @dev:	class device struct
 * @buf:	buffer
 *
 * Return value:
 * 	number of bytes printed to buffer
 **/
static ssize_t ibmvfc_show_log_level(struct device *dev,
				     struct device_attribute *attr, char *buf)
{
	struct Scsi_Host *shost = class_to_shost(dev);
	struct ibmvfc_host *vhost = shost_priv(shost);
	unsigned long flags = 0;
	int len;

	spin_lock_irqsave(shost->host_lock, flags);
	len = snprintf(buf, PAGE_SIZE, "%d\n", vhost->log_level);
	spin_unlock_irqrestore(shost->host_lock, flags);
	return len;
}

/**
 * ibmvfc_store_log_level - Change the adapter's error logging level
 * @dev:	class device struct
 * @buf:	buffer
 *
 * Return value:
 * 	number of bytes printed to buffer
 **/
static ssize_t ibmvfc_store_log_level(struct device *dev,
				      struct device_attribute *attr,
				      const char *buf, size_t count)
{
	struct Scsi_Host *shost = class_to_shost(dev);
	struct ibmvfc_host *vhost = shost_priv(shost);
	unsigned long flags = 0;

	spin_lock_irqsave(shost->host_lock, flags);
	vhost->log_level = simple_strtoul(buf, NULL, 10);
	spin_unlock_irqrestore(shost->host_lock, flags);
	return strlen(buf);
}

static DEVICE_ATTR(partition_name, S_IRUGO, ibmvfc_show_host_partition_name, NULL);
static DEVICE_ATTR(device_name, S_IRUGO, ibmvfc_show_host_device_name, NULL);
static DEVICE_ATTR(port_loc_code, S_IRUGO, ibmvfc_show_host_loc_code, NULL);
static DEVICE_ATTR(drc_name, S_IRUGO, ibmvfc_show_host_drc_name, NULL);
static DEVICE_ATTR(npiv_version, S_IRUGO, ibmvfc_show_host_npiv_version, NULL);
static DEVICE_ATTR(capabilities, S_IRUGO, ibmvfc_show_host_capabilities, NULL);
static DEVICE_ATTR(log_level, S_IRUGO | S_IWUSR,
		   ibmvfc_show_log_level, ibmvfc_store_log_level);

#ifdef CONFIG_SCSI_IBMVFC_TRACE
/**
 * ibmvfc_read_trace - Dump the adapter trace
 * @filp:		open sysfs file
 * @kobj:		kobject struct
 * @bin_attr:	bin_attribute struct
 * @buf:		buffer
 * @off:		offset
 * @count:		buffer size
 *
 * Return value:
 *	number of bytes printed to buffer
 **/
static ssize_t ibmvfc_read_trace(struct file *filp, struct kobject *kobj,
				 struct bin_attribute *bin_attr,
				 char *buf, loff_t off, size_t count)
{
	struct device *dev = container_of(kobj, struct device, kobj);
	struct Scsi_Host *shost = class_to_shost(dev);
	struct ibmvfc_host *vhost = shost_priv(shost);
	unsigned long flags = 0;
	int size = IBMVFC_TRACE_SIZE;
	char *src = (char *)vhost->trace;

	if (off > size)
		return 0;
	if (off + count > size) {
		size -= off;
		count = size;
	}

	spin_lock_irqsave(shost->host_lock, flags);
	memcpy(buf, &src[off], count);
	spin_unlock_irqrestore(shost->host_lock, flags);
	return count;
}

static struct bin_attribute ibmvfc_trace_attr = {
	.attr =	{
		.name = "trace",
		.mode = S_IRUGO,
	},
	.size = 0,
	.read = ibmvfc_read_trace,
};
#endif

static struct device_attribute *ibmvfc_attrs[] = {
	&dev_attr_partition_name,
	&dev_attr_device_name,
	&dev_attr_port_loc_code,
	&dev_attr_drc_name,
	&dev_attr_npiv_version,
	&dev_attr_capabilities,
	&dev_attr_log_level,
	NULL
};

static struct scsi_host_template driver_template = {
	.module = THIS_MODULE,
	.name = "IBM POWER Virtual FC Adapter",
	.proc_name = IBMVFC_NAME,
	.queuecommand = ibmvfc_queuecommand,
	.eh_abort_handler = ibmvfc_eh_abort_handler,
	.eh_device_reset_handler = ibmvfc_eh_device_reset_handler,
	.eh_target_reset_handler = ibmvfc_eh_target_reset_handler,
	.eh_host_reset_handler = ibmvfc_eh_host_reset_handler,
	.slave_alloc = ibmvfc_slave_alloc,
	.slave_configure = ibmvfc_slave_configure,
	.target_alloc = ibmvfc_target_alloc,
	.scan_finished = ibmvfc_scan_finished,
	.change_queue_depth = ibmvfc_change_queue_depth,
	.change_queue_type = ibmvfc_change_queue_type,
	.cmd_per_lun = 16,
	.can_queue = IBMVFC_MAX_REQUESTS_DEFAULT,
	.this_id = -1,
	.sg_tablesize = SG_ALL,
	.max_sectors = IBMVFC_MAX_SECTORS,
	.use_clustering = ENABLE_CLUSTERING,
	.shost_attrs = ibmvfc_attrs,
};

/**
 * ibmvfc_next_async_crq - Returns the next entry in async queue
 * @vhost:	ibmvfc host struct
 *
 * Returns:
 *	Pointer to next entry in queue / NULL if empty
 **/
static struct ibmvfc_async_crq *ibmvfc_next_async_crq(struct ibmvfc_host *vhost)
{
	struct ibmvfc_async_crq_queue *async_crq = &vhost->async_crq;
	struct ibmvfc_async_crq *crq;

	crq = &async_crq->msgs[async_crq->cur];
	if (crq->valid & 0x80) {
		if (++async_crq->cur == async_crq->size)
			async_crq->cur = 0;
		rmb();
	} else
		crq = NULL;

	return crq;
}

/**
 * ibmvfc_next_crq - Returns the next entry in message queue
 * @vhost:	ibmvfc host struct
 *
 * Returns:
 *	Pointer to next entry in queue / NULL if empty
 **/
static struct ibmvfc_crq *ibmvfc_next_crq(struct ibmvfc_host *vhost)
{
	struct ibmvfc_crq_queue *queue = &vhost->crq;
	struct ibmvfc_crq *crq;

	crq = &queue->msgs[queue->cur];
	if (crq->valid & 0x80) {
		if (++queue->cur == queue->size)
			queue->cur = 0;
		rmb();
	} else
		crq = NULL;

	return crq;
}

/**
 * ibmvfc_interrupt - Interrupt handler
 * @irq:		number of irq to handle, not used
 * @dev_instance: ibmvfc_host that received interrupt
 *
 * Returns:
 *	IRQ_HANDLED
 **/
static irqreturn_t ibmvfc_interrupt(int irq, void *dev_instance)
{
	struct ibmvfc_host *vhost = (struct ibmvfc_host *)dev_instance;
	unsigned long flags;

	spin_lock_irqsave(vhost->host->host_lock, flags);
	vio_disable_interrupts(to_vio_dev(vhost->dev));
	tasklet_schedule(&vhost->tasklet);
	spin_unlock_irqrestore(vhost->host->host_lock, flags);
	return IRQ_HANDLED;
}

/**
 * ibmvfc_tasklet - Interrupt handler tasklet
 * @data:		ibmvfc host struct
 *
 * Returns:
 *	Nothing
 **/
static void ibmvfc_tasklet(void *data)
{
	struct ibmvfc_host *vhost = data;
	struct vio_dev *vdev = to_vio_dev(vhost->dev);
	struct ibmvfc_crq *crq;
	struct ibmvfc_async_crq *async;
	unsigned long flags;
	int done = 0;

	spin_lock_irqsave(vhost->host->host_lock, flags);
	while (!done) {
		/* Pull all the valid messages off the async CRQ */
		while ((async = ibmvfc_next_async_crq(vhost)) != NULL) {
			ibmvfc_handle_async(async, vhost);
			async->valid = 0;
			wmb();
		}

		/* Pull all the valid messages off the CRQ */
		while ((crq = ibmvfc_next_crq(vhost)) != NULL) {
			ibmvfc_handle_crq(crq, vhost);
			crq->valid = 0;
			wmb();
		}

		vio_enable_interrupts(vdev);
		if ((async = ibmvfc_next_async_crq(vhost)) != NULL) {
			vio_disable_interrupts(vdev);
			ibmvfc_handle_async(async, vhost);
			async->valid = 0;
			wmb();
		} else if ((crq = ibmvfc_next_crq(vhost)) != NULL) {
			vio_disable_interrupts(vdev);
			ibmvfc_handle_crq(crq, vhost);
			crq->valid = 0;
			wmb();
		} else
			done = 1;
	}

	spin_unlock_irqrestore(vhost->host->host_lock, flags);
}

/**
 * ibmvfc_init_tgt - Set the next init job step for the target
 * @tgt:		ibmvfc target struct
 * @job_step:	job step to perform
 *
 **/
static void ibmvfc_init_tgt(struct ibmvfc_target *tgt,
			    void (*job_step) (struct ibmvfc_target *))
{
	ibmvfc_set_tgt_action(tgt, IBMVFC_TGT_ACTION_INIT);
	tgt->job_step = job_step;
	wake_up(&tgt->vhost->work_wait_q);
}

/**
 * ibmvfc_retry_tgt_init - Attempt to retry a step in target initialization
 * @tgt:		ibmvfc target struct
 * @job_step:	initialization job step
 *
 * Returns: 1 if step will be retried / 0 if not
 *
 **/
static int ibmvfc_retry_tgt_init(struct ibmvfc_target *tgt,
				  void (*job_step) (struct ibmvfc_target *))
{
	if (++tgt->init_retries > IBMVFC_MAX_TGT_INIT_RETRIES) {
		ibmvfc_set_tgt_action(tgt, IBMVFC_TGT_ACTION_DEL_RPORT);
		wake_up(&tgt->vhost->work_wait_q);
		return 0;
	} else
		ibmvfc_init_tgt(tgt, job_step);
	return 1;
}

/* Defined in FC-LS */
static const struct {
	int code;
	int retry;
	int logged_in;
} prli_rsp [] = {
	{ 0, 1, 0 },
	{ 1, 0, 1 },
	{ 2, 1, 0 },
	{ 3, 1, 0 },
	{ 4, 0, 0 },
	{ 5, 0, 0 },
	{ 6, 0, 1 },
	{ 7, 0, 0 },
	{ 8, 1, 0 },
};

/**
 * ibmvfc_get_prli_rsp - Find PRLI response index
 * @flags:	PRLI response flags
 *
 **/
static int ibmvfc_get_prli_rsp(u16 flags)
{
	int i;
	int code = (flags & 0x0f00) >> 8;

	for (i = 0; i < ARRAY_SIZE(prli_rsp); i++)
		if (prli_rsp[i].code == code)
			return i;

	return 0;
}

/**
 * ibmvfc_tgt_prli_done - Completion handler for Process Login
 * @evt:	ibmvfc event struct
 *
 **/
static void ibmvfc_tgt_prli_done(struct ibmvfc_event *evt)
{
	struct ibmvfc_target *tgt = evt->tgt;
	struct ibmvfc_host *vhost = evt->vhost;
	struct ibmvfc_process_login *rsp = &evt->xfer_iu->prli;
	struct ibmvfc_prli_svc_parms *parms = &rsp->parms;
	u32 status = rsp->common.status;
	int index, level = IBMVFC_DEFAULT_LOG_LEVEL;

	vhost->discovery_threads--;
	ibmvfc_set_tgt_action(tgt, IBMVFC_TGT_ACTION_NONE);
	switch (status) {
	case IBMVFC_MAD_SUCCESS:
		tgt_dbg(tgt, "Process Login succeeded: %X %02X %04X\n",
			parms->type, parms->flags, parms->service_parms);

		if (parms->type == IBMVFC_SCSI_FCP_TYPE) {
			index = ibmvfc_get_prli_rsp(parms->flags);
			if (prli_rsp[index].logged_in) {
				if (parms->flags & IBMVFC_PRLI_EST_IMG_PAIR) {
					tgt->need_login = 0;
					tgt->ids.roles = 0;
					if (parms->service_parms & IBMVFC_PRLI_TARGET_FUNC)
						tgt->ids.roles |= FC_PORT_ROLE_FCP_TARGET;
					if (parms->service_parms & IBMVFC_PRLI_INITIATOR_FUNC)
						tgt->ids.roles |= FC_PORT_ROLE_FCP_INITIATOR;
					tgt->add_rport = 1;
				} else
					ibmvfc_set_tgt_action(tgt, IBMVFC_TGT_ACTION_DEL_RPORT);
			} else if (prli_rsp[index].retry)
				ibmvfc_retry_tgt_init(tgt, ibmvfc_tgt_send_prli);
			else
				ibmvfc_set_tgt_action(tgt, IBMVFC_TGT_ACTION_DEL_RPORT);
		} else
			ibmvfc_set_tgt_action(tgt, IBMVFC_TGT_ACTION_DEL_RPORT);
		break;
	case IBMVFC_MAD_DRIVER_FAILED:
		break;
	case IBMVFC_MAD_CRQ_ERROR:
		ibmvfc_retry_tgt_init(tgt, ibmvfc_tgt_send_prli);
		break;
	case IBMVFC_MAD_FAILED:
	default:
		if ((rsp->status & IBMVFC_VIOS_FAILURE) && rsp->error == IBMVFC_PLOGI_REQUIRED)
			level += ibmvfc_retry_tgt_init(tgt, ibmvfc_tgt_send_plogi);
		else if (tgt->logo_rcvd)
			level += ibmvfc_retry_tgt_init(tgt, ibmvfc_tgt_send_plogi);
		else if (ibmvfc_retry_cmd(rsp->status, rsp->error))
			level += ibmvfc_retry_tgt_init(tgt, ibmvfc_tgt_send_prli);
		else
			ibmvfc_set_tgt_action(tgt, IBMVFC_TGT_ACTION_DEL_RPORT);

		tgt_log(tgt, level, "Process Login failed: %s (%x:%x) rc=0x%02X\n",
			ibmvfc_get_cmd_error(rsp->status, rsp->error),
			rsp->status, rsp->error, status);
		break;
	};

	kref_put(&tgt->kref, ibmvfc_release_tgt);
	ibmvfc_free_event(evt);
	wake_up(&vhost->work_wait_q);
}

/**
 * ibmvfc_tgt_send_prli - Send a process login
 * @tgt:	ibmvfc target struct
 *
 **/
static void ibmvfc_tgt_send_prli(struct ibmvfc_target *tgt)
{
	struct ibmvfc_process_login *prli;
	struct ibmvfc_host *vhost = tgt->vhost;
	struct ibmvfc_event *evt;

	if (vhost->discovery_threads >= disc_threads)
		return;

	kref_get(&tgt->kref);
	evt = ibmvfc_get_event(vhost);
	vhost->discovery_threads++;
	ibmvfc_init_event(evt, ibmvfc_tgt_prli_done, IBMVFC_MAD_FORMAT);
	evt->tgt = tgt;
	prli = &evt->iu.prli;
	memset(prli, 0, sizeof(*prli));
	prli->common.version = 1;
	prli->common.opcode = IBMVFC_PROCESS_LOGIN;
	prli->common.length = sizeof(*prli);
	prli->scsi_id = tgt->scsi_id;

	prli->parms.type = IBMVFC_SCSI_FCP_TYPE;
	prli->parms.flags = IBMVFC_PRLI_EST_IMG_PAIR;
	prli->parms.service_parms = IBMVFC_PRLI_INITIATOR_FUNC;

	ibmvfc_set_tgt_action(tgt, IBMVFC_TGT_ACTION_INIT_WAIT);
	if (ibmvfc_send_event(evt, vhost, default_timeout)) {
		vhost->discovery_threads--;
		ibmvfc_set_tgt_action(tgt, IBMVFC_TGT_ACTION_NONE);
		kref_put(&tgt->kref, ibmvfc_release_tgt);
	} else
		tgt_dbg(tgt, "Sent process login\n");
}

/**
 * ibmvfc_tgt_plogi_done - Completion handler for Port Login
 * @evt:	ibmvfc event struct
 *
 **/
static void ibmvfc_tgt_plogi_done(struct ibmvfc_event *evt)
{
	struct ibmvfc_target *tgt = evt->tgt;
	struct ibmvfc_host *vhost = evt->vhost;
	struct ibmvfc_port_login *rsp = &evt->xfer_iu->plogi;
	u32 status = rsp->common.status;
	int level = IBMVFC_DEFAULT_LOG_LEVEL;

	vhost->discovery_threads--;
	ibmvfc_set_tgt_action(tgt, IBMVFC_TGT_ACTION_NONE);
	switch (status) {
	case IBMVFC_MAD_SUCCESS:
		tgt_dbg(tgt, "Port Login succeeded\n");
		if (tgt->ids.port_name &&
		    tgt->ids.port_name != wwn_to_u64(rsp->service_parms.port_name)) {
			vhost->reinit = 1;
			tgt_dbg(tgt, "Port re-init required\n");
			break;
		}
		tgt->ids.node_name = wwn_to_u64(rsp->service_parms.node_name);
		tgt->ids.port_name = wwn_to_u64(rsp->service_parms.port_name);
		tgt->ids.port_id = tgt->scsi_id;
		memcpy(&tgt->service_parms, &rsp->service_parms,
		       sizeof(tgt->service_parms));
		memcpy(&tgt->service_parms_change, &rsp->service_parms_change,
		       sizeof(tgt->service_parms_change));
		ibmvfc_init_tgt(tgt, ibmvfc_tgt_send_prli);
		break;
	case IBMVFC_MAD_DRIVER_FAILED:
		break;
	case IBMVFC_MAD_CRQ_ERROR:
		ibmvfc_retry_tgt_init(tgt, ibmvfc_tgt_send_plogi);
		break;
	case IBMVFC_MAD_FAILED:
	default:
		if (ibmvfc_retry_cmd(rsp->status, rsp->error))
			level += ibmvfc_retry_tgt_init(tgt, ibmvfc_tgt_send_plogi);
		else
			ibmvfc_set_tgt_action(tgt, IBMVFC_TGT_ACTION_DEL_RPORT);

		tgt_log(tgt, level, "Port Login failed: %s (%x:%x) %s (%x) %s (%x) rc=0x%02X\n",
			ibmvfc_get_cmd_error(rsp->status, rsp->error), rsp->status, rsp->error,
			ibmvfc_get_fc_type(rsp->fc_type), rsp->fc_type,
			ibmvfc_get_ls_explain(rsp->fc_explain), rsp->fc_explain, status);
		break;
	};

	kref_put(&tgt->kref, ibmvfc_release_tgt);
	ibmvfc_free_event(evt);
	wake_up(&vhost->work_wait_q);
}

/**
 * ibmvfc_tgt_send_plogi - Send PLOGI to the specified target
 * @tgt:	ibmvfc target struct
 *
 **/
static void ibmvfc_tgt_send_plogi(struct ibmvfc_target *tgt)
{
	struct ibmvfc_port_login *plogi;
	struct ibmvfc_host *vhost = tgt->vhost;
	struct ibmvfc_event *evt;

	if (vhost->discovery_threads >= disc_threads)
		return;

	kref_get(&tgt->kref);
	tgt->logo_rcvd = 0;
	evt = ibmvfc_get_event(vhost);
	vhost->discovery_threads++;
	ibmvfc_set_tgt_action(tgt, IBMVFC_TGT_ACTION_INIT_WAIT);
	ibmvfc_init_event(evt, ibmvfc_tgt_plogi_done, IBMVFC_MAD_FORMAT);
	evt->tgt = tgt;
	plogi = &evt->iu.plogi;
	memset(plogi, 0, sizeof(*plogi));
	plogi->common.version = 1;
	plogi->common.opcode = IBMVFC_PORT_LOGIN;
	plogi->common.length = sizeof(*plogi);
	plogi->scsi_id = tgt->scsi_id;

	if (ibmvfc_send_event(evt, vhost, default_timeout)) {
		vhost->discovery_threads--;
		ibmvfc_set_tgt_action(tgt, IBMVFC_TGT_ACTION_NONE);
		kref_put(&tgt->kref, ibmvfc_release_tgt);
	} else
		tgt_dbg(tgt, "Sent port login\n");
}

/**
 * ibmvfc_tgt_implicit_logout_done - Completion handler for Implicit Logout MAD
 * @evt:	ibmvfc event struct
 *
 **/
static void ibmvfc_tgt_implicit_logout_done(struct ibmvfc_event *evt)
{
	struct ibmvfc_target *tgt = evt->tgt;
	struct ibmvfc_host *vhost = evt->vhost;
	struct ibmvfc_implicit_logout *rsp = &evt->xfer_iu->implicit_logout;
	u32 status = rsp->common.status;

	vhost->discovery_threads--;
	ibmvfc_free_event(evt);
	ibmvfc_set_tgt_action(tgt, IBMVFC_TGT_ACTION_NONE);

	switch (status) {
	case IBMVFC_MAD_SUCCESS:
		tgt_dbg(tgt, "Implicit Logout succeeded\n");
		break;
	case IBMVFC_MAD_DRIVER_FAILED:
		kref_put(&tgt->kref, ibmvfc_release_tgt);
		wake_up(&vhost->work_wait_q);
		return;
	case IBMVFC_MAD_FAILED:
	default:
		tgt_err(tgt, "Implicit Logout failed: rc=0x%02X\n", status);
		break;
	};

	if (vhost->action == IBMVFC_HOST_ACTION_TGT_INIT)
		ibmvfc_init_tgt(tgt, ibmvfc_tgt_send_plogi);
	else if (vhost->action == IBMVFC_HOST_ACTION_QUERY_TGTS &&
		 tgt->scsi_id != tgt->new_scsi_id)
		ibmvfc_set_tgt_action(tgt, IBMVFC_TGT_ACTION_DEL_RPORT);
	kref_put(&tgt->kref, ibmvfc_release_tgt);
	wake_up(&vhost->work_wait_q);
}

/**
 * ibmvfc_tgt_implicit_logout - Initiate an Implicit Logout for specified target
 * @tgt:		ibmvfc target struct
 *
 **/
static void ibmvfc_tgt_implicit_logout(struct ibmvfc_target *tgt)
{
	struct ibmvfc_implicit_logout *mad;
	struct ibmvfc_host *vhost = tgt->vhost;
	struct ibmvfc_event *evt;

	if (vhost->discovery_threads >= disc_threads)
		return;

	kref_get(&tgt->kref);
	evt = ibmvfc_get_event(vhost);
	vhost->discovery_threads++;
	ibmvfc_init_event(evt, ibmvfc_tgt_implicit_logout_done, IBMVFC_MAD_FORMAT);
	evt->tgt = tgt;
	mad = &evt->iu.implicit_logout;
	memset(mad, 0, sizeof(*mad));
	mad->common.version = 1;
	mad->common.opcode = IBMVFC_IMPLICIT_LOGOUT;
	mad->common.length = sizeof(*mad);
	mad->old_scsi_id = tgt->scsi_id;

	ibmvfc_set_tgt_action(tgt, IBMVFC_TGT_ACTION_INIT_WAIT);
	if (ibmvfc_send_event(evt, vhost, default_timeout)) {
		vhost->discovery_threads--;
		ibmvfc_set_tgt_action(tgt, IBMVFC_TGT_ACTION_NONE);
		kref_put(&tgt->kref, ibmvfc_release_tgt);
	} else
		tgt_dbg(tgt, "Sent Implicit Logout\n");
}

/**
 * ibmvfc_adisc_needs_plogi - Does device need PLOGI?
 * @mad:	ibmvfc passthru mad struct
 * @tgt:	ibmvfc target struct
 *
 * Returns:
 *	1 if PLOGI needed / 0 if PLOGI not needed
 **/
static int ibmvfc_adisc_needs_plogi(struct ibmvfc_passthru_mad *mad,
				    struct ibmvfc_target *tgt)
{
	if (memcmp(&mad->fc_iu.response[2], &tgt->ids.port_name,
		   sizeof(tgt->ids.port_name)))
		return 1;
	if (memcmp(&mad->fc_iu.response[4], &tgt->ids.node_name,
		   sizeof(tgt->ids.node_name)))
		return 1;
	if (mad->fc_iu.response[6] != tgt->scsi_id)
		return 1;
	return 0;
}

/**
 * ibmvfc_tgt_adisc_done - Completion handler for ADISC
 * @evt:	ibmvfc event struct
 *
 **/
static void ibmvfc_tgt_adisc_done(struct ibmvfc_event *evt)
{
	struct ibmvfc_target *tgt = evt->tgt;
	struct ibmvfc_host *vhost = evt->vhost;
	struct ibmvfc_passthru_mad *mad = &evt->xfer_iu->passthru;
	u32 status = mad->common.status;
	u8 fc_reason, fc_explain;

	vhost->discovery_threads--;
	ibmvfc_set_tgt_action(tgt, IBMVFC_TGT_ACTION_NONE);
	del_timer(&tgt->timer);

	switch (status) {
	case IBMVFC_MAD_SUCCESS:
		tgt_dbg(tgt, "ADISC succeeded\n");
		if (ibmvfc_adisc_needs_plogi(mad, tgt))
			ibmvfc_set_tgt_action(tgt, IBMVFC_TGT_ACTION_DEL_RPORT);
		break;
	case IBMVFC_MAD_DRIVER_FAILED:
		break;
	case IBMVFC_MAD_FAILED:
	default:
		ibmvfc_set_tgt_action(tgt, IBMVFC_TGT_ACTION_DEL_RPORT);
		fc_reason = (mad->fc_iu.response[1] & 0x00ff0000) >> 16;
		fc_explain = (mad->fc_iu.response[1] & 0x0000ff00) >> 8;
		tgt_info(tgt, "ADISC failed: %s (%x:%x) %s (%x) %s (%x) rc=0x%02X\n",
			 ibmvfc_get_cmd_error(mad->iu.status, mad->iu.error),
			 mad->iu.status, mad->iu.error,
			 ibmvfc_get_fc_type(fc_reason), fc_reason,
			 ibmvfc_get_ls_explain(fc_explain), fc_explain, status);
		break;
	};

	kref_put(&tgt->kref, ibmvfc_release_tgt);
	ibmvfc_free_event(evt);
	wake_up(&vhost->work_wait_q);
}

/**
 * ibmvfc_init_passthru - Initialize an event struct for FC passthru
 * @evt:		ibmvfc event struct
 *
 **/
static void ibmvfc_init_passthru(struct ibmvfc_event *evt)
{
	struct ibmvfc_passthru_mad *mad = &evt->iu.passthru;

	memset(mad, 0, sizeof(*mad));
	mad->common.version = 1;
	mad->common.opcode = IBMVFC_PASSTHRU;
	mad->common.length = sizeof(*mad) - sizeof(mad->fc_iu) - sizeof(mad->iu);
	mad->cmd_ioba.va = (u64)evt->crq.ioba +
		offsetof(struct ibmvfc_passthru_mad, iu);
	mad->cmd_ioba.len = sizeof(mad->iu);
	mad->iu.cmd_len = sizeof(mad->fc_iu.payload);
	mad->iu.rsp_len = sizeof(mad->fc_iu.response);
	mad->iu.cmd.va = (u64)evt->crq.ioba +
		offsetof(struct ibmvfc_passthru_mad, fc_iu) +
		offsetof(struct ibmvfc_passthru_fc_iu, payload);
	mad->iu.cmd.len = sizeof(mad->fc_iu.payload);
	mad->iu.rsp.va = (u64)evt->crq.ioba +
		offsetof(struct ibmvfc_passthru_mad, fc_iu) +
		offsetof(struct ibmvfc_passthru_fc_iu, response);
	mad->iu.rsp.len = sizeof(mad->fc_iu.response);
}

/**
 * ibmvfc_tgt_adisc_cancel_done - Completion handler when cancelling an ADISC
 * @evt:		ibmvfc event struct
 *
 * Just cleanup this event struct. Everything else is handled by
 * the ADISC completion handler. If the ADISC never actually comes
 * back, we still have the timer running on the ADISC event struct
 * which will fire and cause the CRQ to get reset.
 *
 **/
static void ibmvfc_tgt_adisc_cancel_done(struct ibmvfc_event *evt)
{
	struct ibmvfc_host *vhost = evt->vhost;
	struct ibmvfc_target *tgt = evt->tgt;

	tgt_dbg(tgt, "ADISC cancel complete\n");
	vhost->abort_threads--;
	ibmvfc_free_event(evt);
	kref_put(&tgt->kref, ibmvfc_release_tgt);
	wake_up(&vhost->work_wait_q);
}

/**
 * ibmvfc_adisc_timeout - Handle an ADISC timeout
 * @tgt:		ibmvfc target struct
 *
 * If an ADISC times out, send a cancel. If the cancel times
 * out, reset the CRQ. When the ADISC comes back as cancelled,
 * log back into the target.
 **/
static void ibmvfc_adisc_timeout(struct ibmvfc_target *tgt)
{
	struct ibmvfc_host *vhost = tgt->vhost;
	struct ibmvfc_event *evt;
	struct ibmvfc_tmf *tmf;
	unsigned long flags;
	int rc;

	tgt_dbg(tgt, "ADISC timeout\n");
	spin_lock_irqsave(vhost->host->host_lock, flags);
	if (vhost->abort_threads >= disc_threads ||
	    tgt->action != IBMVFC_TGT_ACTION_INIT_WAIT ||
	    vhost->state != IBMVFC_INITIALIZING ||
	    vhost->action != IBMVFC_HOST_ACTION_QUERY_TGTS) {
		spin_unlock_irqrestore(vhost->host->host_lock, flags);
		return;
	}

	vhost->abort_threads++;
	kref_get(&tgt->kref);
	evt = ibmvfc_get_event(vhost);
	ibmvfc_init_event(evt, ibmvfc_tgt_adisc_cancel_done, IBMVFC_MAD_FORMAT);

	evt->tgt = tgt;
	tmf = &evt->iu.tmf;
	memset(tmf, 0, sizeof(*tmf));
	tmf->common.version = 1;
	tmf->common.opcode = IBMVFC_TMF_MAD;
	tmf->common.length = sizeof(*tmf);
	tmf->scsi_id = tgt->scsi_id;
	tmf->cancel_key = tgt->cancel_key;

	rc = ibmvfc_send_event(evt, vhost, default_timeout);

	if (rc) {
		tgt_err(tgt, "Failed to send cancel event for ADISC. rc=%d\n", rc);
		vhost->abort_threads--;
		kref_put(&tgt->kref, ibmvfc_release_tgt);
		__ibmvfc_reset_host(vhost);
	} else
		tgt_dbg(tgt, "Attempting to cancel ADISC\n");
	spin_unlock_irqrestore(vhost->host->host_lock, flags);
}

/**
 * ibmvfc_tgt_adisc - Initiate an ADISC for specified target
 * @tgt:		ibmvfc target struct
 *
 * When sending an ADISC we end up with two timers running. The
 * first timer is the timer in the ibmvfc target struct. If this
 * fires, we send a cancel to the target. The second timer is the
 * timer on the ibmvfc event for the ADISC, which is longer. If that
 * fires, it means the ADISC timed out and our attempt to cancel it
 * also failed, so we need to reset the CRQ.
 **/
static void ibmvfc_tgt_adisc(struct ibmvfc_target *tgt)
{
	struct ibmvfc_passthru_mad *mad;
	struct ibmvfc_host *vhost = tgt->vhost;
	struct ibmvfc_event *evt;

	if (vhost->discovery_threads >= disc_threads)
		return;

	kref_get(&tgt->kref);
	evt = ibmvfc_get_event(vhost);
	vhost->discovery_threads++;
	ibmvfc_init_event(evt, ibmvfc_tgt_adisc_done, IBMVFC_MAD_FORMAT);
	evt->tgt = tgt;

	ibmvfc_init_passthru(evt);
	mad = &evt->iu.passthru;
	mad->iu.flags = IBMVFC_FC_ELS;
	mad->iu.scsi_id = tgt->scsi_id;
	mad->iu.cancel_key = tgt->cancel_key;

	mad->fc_iu.payload[0] = IBMVFC_ADISC;
	memcpy(&mad->fc_iu.payload[2], &vhost->login_buf->resp.port_name,
	       sizeof(vhost->login_buf->resp.port_name));
	memcpy(&mad->fc_iu.payload[4], &vhost->login_buf->resp.node_name,
	       sizeof(vhost->login_buf->resp.node_name));
	mad->fc_iu.payload[6] = vhost->login_buf->resp.scsi_id & 0x00ffffff;

	if (timer_pending(&tgt->timer))
		mod_timer(&tgt->timer, jiffies + (IBMVFC_ADISC_TIMEOUT * HZ));
	else {
		tgt->timer.data = (unsigned long) tgt;
		tgt->timer.expires = jiffies + (IBMVFC_ADISC_TIMEOUT * HZ);
		tgt->timer.function = (void (*)(unsigned long))ibmvfc_adisc_timeout;
		add_timer(&tgt->timer);
	}

	ibmvfc_set_tgt_action(tgt, IBMVFC_TGT_ACTION_INIT_WAIT);
	if (ibmvfc_send_event(evt, vhost, IBMVFC_ADISC_PLUS_CANCEL_TIMEOUT)) {
		vhost->discovery_threads--;
		del_timer(&tgt->timer);
		ibmvfc_set_tgt_action(tgt, IBMVFC_TGT_ACTION_NONE);
		kref_put(&tgt->kref, ibmvfc_release_tgt);
	} else
		tgt_dbg(tgt, "Sent ADISC\n");
}

/**
 * ibmvfc_tgt_query_target_done - Completion handler for Query Target MAD
 * @evt:	ibmvfc event struct
 *
 **/
static void ibmvfc_tgt_query_target_done(struct ibmvfc_event *evt)
{
	struct ibmvfc_target *tgt = evt->tgt;
	struct ibmvfc_host *vhost = evt->vhost;
	struct ibmvfc_query_tgt *rsp = &evt->xfer_iu->query_tgt;
	u32 status = rsp->common.status;
	int level = IBMVFC_DEFAULT_LOG_LEVEL;

	vhost->discovery_threads--;
	ibmvfc_set_tgt_action(tgt, IBMVFC_TGT_ACTION_NONE);
	switch (status) {
	case IBMVFC_MAD_SUCCESS:
		tgt_dbg(tgt, "Query Target succeeded\n");
		tgt->new_scsi_id = rsp->scsi_id;
		if (rsp->scsi_id != tgt->scsi_id)
			ibmvfc_init_tgt(tgt, ibmvfc_tgt_implicit_logout);
		else
			ibmvfc_init_tgt(tgt, ibmvfc_tgt_adisc);
		break;
	case IBMVFC_MAD_DRIVER_FAILED:
		break;
	case IBMVFC_MAD_CRQ_ERROR:
		ibmvfc_retry_tgt_init(tgt, ibmvfc_tgt_query_target);
		break;
	case IBMVFC_MAD_FAILED:
	default:
		if ((rsp->status & IBMVFC_FABRIC_MAPPED) == IBMVFC_FABRIC_MAPPED &&
		    rsp->error == IBMVFC_UNABLE_TO_PERFORM_REQ &&
		    rsp->fc_explain == IBMVFC_PORT_NAME_NOT_REG)
			ibmvfc_set_tgt_action(tgt, IBMVFC_TGT_ACTION_DEL_RPORT);
		else if (ibmvfc_retry_cmd(rsp->status, rsp->error))
			level += ibmvfc_retry_tgt_init(tgt, ibmvfc_tgt_query_target);
		else
			ibmvfc_set_tgt_action(tgt, IBMVFC_TGT_ACTION_DEL_RPORT);

		tgt_log(tgt, level, "Query Target failed: %s (%x:%x) %s (%x) %s (%x) rc=0x%02X\n",
			ibmvfc_get_cmd_error(rsp->status, rsp->error), rsp->status, rsp->error,
			ibmvfc_get_fc_type(rsp->fc_type), rsp->fc_type,
			ibmvfc_get_gs_explain(rsp->fc_explain), rsp->fc_explain, status);
		break;
	};

	kref_put(&tgt->kref, ibmvfc_release_tgt);
	ibmvfc_free_event(evt);
	wake_up(&vhost->work_wait_q);
}

/**
 * ibmvfc_tgt_query_target - Initiate a Query Target for specified target
 * @tgt:	ibmvfc target struct
 *
 **/
static void ibmvfc_tgt_query_target(struct ibmvfc_target *tgt)
{
	struct ibmvfc_query_tgt *query_tgt;
	struct ibmvfc_host *vhost = tgt->vhost;
	struct ibmvfc_event *evt;

	if (vhost->discovery_threads >= disc_threads)
		return;

	kref_get(&tgt->kref);
	evt = ibmvfc_get_event(vhost);
	vhost->discovery_threads++;
	evt->tgt = tgt;
	ibmvfc_init_event(evt, ibmvfc_tgt_query_target_done, IBMVFC_MAD_FORMAT);
	query_tgt = &evt->iu.query_tgt;
	memset(query_tgt, 0, sizeof(*query_tgt));
	query_tgt->common.version = 1;
	query_tgt->common.opcode = IBMVFC_QUERY_TARGET;
	query_tgt->common.length = sizeof(*query_tgt);
	query_tgt->wwpn = tgt->ids.port_name;

	ibmvfc_set_tgt_action(tgt, IBMVFC_TGT_ACTION_INIT_WAIT);
	if (ibmvfc_send_event(evt, vhost, default_timeout)) {
		vhost->discovery_threads--;
		ibmvfc_set_tgt_action(tgt, IBMVFC_TGT_ACTION_NONE);
		kref_put(&tgt->kref, ibmvfc_release_tgt);
	} else
		tgt_dbg(tgt, "Sent Query Target\n");
}

/**
 * ibmvfc_alloc_target - Allocate and initialize an ibmvfc target
 * @vhost:		ibmvfc host struct
 * @scsi_id:	SCSI ID to allocate target for
 *
 * Returns:
 *	0 on success / other on failure
 **/
static int ibmvfc_alloc_target(struct ibmvfc_host *vhost, u64 scsi_id)
{
	struct ibmvfc_target *tgt;
	unsigned long flags;

	spin_lock_irqsave(vhost->host->host_lock, flags);
	list_for_each_entry(tgt, &vhost->targets, queue) {
		if (tgt->scsi_id == scsi_id) {
			if (tgt->need_login)
				ibmvfc_init_tgt(tgt, ibmvfc_tgt_implicit_logout);
			goto unlock_out;
		}
	}
	spin_unlock_irqrestore(vhost->host->host_lock, flags);

	tgt = mempool_alloc(vhost->tgt_pool, GFP_NOIO);
	if (!tgt) {
		dev_err(vhost->dev, "Target allocation failure for scsi id %08llx\n",
			scsi_id);
		return -ENOMEM;
	}

	memset(tgt, 0, sizeof(*tgt));
	tgt->scsi_id = scsi_id;
	tgt->new_scsi_id = scsi_id;
	tgt->vhost = vhost;
	tgt->need_login = 1;
	tgt->cancel_key = vhost->task_set++;
	init_timer(&tgt->timer);
	kref_init(&tgt->kref);
	ibmvfc_init_tgt(tgt, ibmvfc_tgt_implicit_logout);
	spin_lock_irqsave(vhost->host->host_lock, flags);
	list_add_tail(&tgt->queue, &vhost->targets);

unlock_out:
	spin_unlock_irqrestore(vhost->host->host_lock, flags);
	return 0;
}

/**
 * ibmvfc_alloc_targets - Allocate and initialize ibmvfc targets
 * @vhost:		ibmvfc host struct
 *
 * Returns:
 *	0 on success / other on failure
 **/
static int ibmvfc_alloc_targets(struct ibmvfc_host *vhost)
{
	int i, rc;

	for (i = 0, rc = 0; !rc && i < vhost->num_targets; i++)
		rc = ibmvfc_alloc_target(vhost,
					 vhost->disc_buf->scsi_id[i] & IBMVFC_DISC_TGT_SCSI_ID_MASK);

	return rc;
}

/**
 * ibmvfc_discover_targets_done - Completion handler for discover targets MAD
 * @evt:	ibmvfc event struct
 *
 **/
static void ibmvfc_discover_targets_done(struct ibmvfc_event *evt)
{
	struct ibmvfc_host *vhost = evt->vhost;
	struct ibmvfc_discover_targets *rsp = &evt->xfer_iu->discover_targets;
	u32 mad_status = rsp->common.status;
	int level = IBMVFC_DEFAULT_LOG_LEVEL;

	switch (mad_status) {
	case IBMVFC_MAD_SUCCESS:
		ibmvfc_dbg(vhost, "Discover Targets succeeded\n");
		vhost->num_targets = rsp->num_written;
		ibmvfc_set_host_action(vhost, IBMVFC_HOST_ACTION_ALLOC_TGTS);
		break;
	case IBMVFC_MAD_FAILED:
		level += ibmvfc_retry_host_init(vhost);
		ibmvfc_log(vhost, level, "Discover Targets failed: %s (%x:%x)\n",
			   ibmvfc_get_cmd_error(rsp->status, rsp->error), rsp->status, rsp->error);
		break;
	case IBMVFC_MAD_DRIVER_FAILED:
		break;
	default:
		dev_err(vhost->dev, "Invalid Discover Targets response: 0x%x\n", mad_status);
		ibmvfc_link_down(vhost, IBMVFC_LINK_DEAD);
		break;
	}

	ibmvfc_free_event(evt);
	wake_up(&vhost->work_wait_q);
}

/**
 * ibmvfc_discover_targets - Send Discover Targets MAD
 * @vhost:	ibmvfc host struct
 *
 **/
static void ibmvfc_discover_targets(struct ibmvfc_host *vhost)
{
	struct ibmvfc_discover_targets *mad;
	struct ibmvfc_event *evt = ibmvfc_get_event(vhost);

	ibmvfc_init_event(evt, ibmvfc_discover_targets_done, IBMVFC_MAD_FORMAT);
	mad = &evt->iu.discover_targets;
	memset(mad, 0, sizeof(*mad));
	mad->common.version = 1;
	mad->common.opcode = IBMVFC_DISC_TARGETS;
	mad->common.length = sizeof(*mad);
	mad->bufflen = vhost->disc_buf_sz;
	mad->buffer.va = vhost->disc_buf_dma;
	mad->buffer.len = vhost->disc_buf_sz;
	ibmvfc_set_host_action(vhost, IBMVFC_HOST_ACTION_INIT_WAIT);

	if (!ibmvfc_send_event(evt, vhost, default_timeout))
		ibmvfc_dbg(vhost, "Sent discover targets\n");
	else
		ibmvfc_link_down(vhost, IBMVFC_LINK_DEAD);
}

/**
 * ibmvfc_npiv_login_done - Completion handler for NPIV Login
 * @evt:	ibmvfc event struct
 *
 **/
static void ibmvfc_npiv_login_done(struct ibmvfc_event *evt)
{
	struct ibmvfc_host *vhost = evt->vhost;
	u32 mad_status = evt->xfer_iu->npiv_login.common.status;
	struct ibmvfc_npiv_login_resp *rsp = &vhost->login_buf->resp;
	unsigned int npiv_max_sectors;
	int level = IBMVFC_DEFAULT_LOG_LEVEL;

	switch (mad_status) {
	case IBMVFC_MAD_SUCCESS:
		ibmvfc_free_event(evt);
		break;
	case IBMVFC_MAD_FAILED:
		if (ibmvfc_retry_cmd(rsp->status, rsp->error))
			level += ibmvfc_retry_host_init(vhost);
		else
			ibmvfc_link_down(vhost, IBMVFC_LINK_DEAD);
		ibmvfc_log(vhost, level, "NPIV Login failed: %s (%x:%x)\n",
			   ibmvfc_get_cmd_error(rsp->status, rsp->error), rsp->status, rsp->error);
		ibmvfc_free_event(evt);
		return;
	case IBMVFC_MAD_CRQ_ERROR:
		ibmvfc_retry_host_init(vhost);
	case IBMVFC_MAD_DRIVER_FAILED:
		ibmvfc_free_event(evt);
		return;
	default:
		dev_err(vhost->dev, "Invalid NPIV Login response: 0x%x\n", mad_status);
		ibmvfc_link_down(vhost, IBMVFC_LINK_DEAD);
		ibmvfc_free_event(evt);
		return;
	}

	vhost->client_migrated = 0;

	if (!(rsp->flags & IBMVFC_NATIVE_FC)) {
		dev_err(vhost->dev, "Virtual adapter does not support FC. %x\n",
			rsp->flags);
		ibmvfc_link_down(vhost, IBMVFC_LINK_DEAD);
		wake_up(&vhost->work_wait_q);
		return;
	}

	if (rsp->max_cmds <= IBMVFC_NUM_INTERNAL_REQ) {
		dev_err(vhost->dev, "Virtual adapter supported queue depth too small: %d\n",
			rsp->max_cmds);
		ibmvfc_link_down(vhost, IBMVFC_LINK_DEAD);
		wake_up(&vhost->work_wait_q);
		return;
	}

	vhost->logged_in = 1;
	npiv_max_sectors = min((uint)(rsp->max_dma_len >> 9), IBMVFC_MAX_SECTORS);
	dev_info(vhost->dev, "Host partition: %s, device: %s %s %s max sectors %u\n",
		 rsp->partition_name, rsp->device_name, rsp->port_loc_code,
		 rsp->drc_name, npiv_max_sectors);

	fc_host_fabric_name(vhost->host) = rsp->node_name;
	fc_host_node_name(vhost->host) = rsp->node_name;
	fc_host_port_name(vhost->host) = rsp->port_name;
	fc_host_port_id(vhost->host) = rsp->scsi_id;
	fc_host_port_type(vhost->host) = FC_PORTTYPE_NPIV;
	fc_host_supported_classes(vhost->host) = 0;
	if (rsp->service_parms.class1_parms[0] & 0x80000000)
		fc_host_supported_classes(vhost->host) |= FC_COS_CLASS1;
	if (rsp->service_parms.class2_parms[0] & 0x80000000)
		fc_host_supported_classes(vhost->host) |= FC_COS_CLASS2;
	if (rsp->service_parms.class3_parms[0] & 0x80000000)
		fc_host_supported_classes(vhost->host) |= FC_COS_CLASS3;
	fc_host_maxframe_size(vhost->host) =
		rsp->service_parms.common.bb_rcv_sz & 0x0fff;

	vhost->host->can_queue = rsp->max_cmds - IBMVFC_NUM_INTERNAL_REQ;
	vhost->host->max_sectors = npiv_max_sectors;
	ibmvfc_set_host_action(vhost, IBMVFC_HOST_ACTION_QUERY);
	wake_up(&vhost->work_wait_q);
}

/**
 * ibmvfc_npiv_login - Sends NPIV login
 * @vhost:	ibmvfc host struct
 *
 **/
static void ibmvfc_npiv_login(struct ibmvfc_host *vhost)
{
	struct ibmvfc_npiv_login_mad *mad;
	struct ibmvfc_event *evt = ibmvfc_get_event(vhost);

	ibmvfc_gather_partition_info(vhost);
	ibmvfc_set_login_info(vhost);
	ibmvfc_init_event(evt, ibmvfc_npiv_login_done, IBMVFC_MAD_FORMAT);

	memcpy(vhost->login_buf, &vhost->login_info, sizeof(vhost->login_info));
	mad = &evt->iu.npiv_login;
	memset(mad, 0, sizeof(struct ibmvfc_npiv_login_mad));
	mad->common.version = 1;
	mad->common.opcode = IBMVFC_NPIV_LOGIN;
	mad->common.length = sizeof(struct ibmvfc_npiv_login_mad);
	mad->buffer.va = vhost->login_buf_dma;
	mad->buffer.len = sizeof(*vhost->login_buf);

	ibmvfc_set_host_action(vhost, IBMVFC_HOST_ACTION_INIT_WAIT);

	if (!ibmvfc_send_event(evt, vhost, default_timeout))
		ibmvfc_dbg(vhost, "Sent NPIV login\n");
	else
		ibmvfc_link_down(vhost, IBMVFC_LINK_DEAD);
};

/**
 * ibmvfc_npiv_logout_done - Completion handler for NPIV Logout
 * @vhost:		ibmvfc host struct
 *
 **/
static void ibmvfc_npiv_logout_done(struct ibmvfc_event *evt)
{
	struct ibmvfc_host *vhost = evt->vhost;
	u32 mad_status = evt->xfer_iu->npiv_logout.common.status;

	ibmvfc_free_event(evt);

	switch (mad_status) {
	case IBMVFC_MAD_SUCCESS:
		if (list_empty(&vhost->sent) &&
		    vhost->action == IBMVFC_HOST_ACTION_LOGO_WAIT) {
			ibmvfc_init_host(vhost);
			return;
		}
		break;
	case IBMVFC_MAD_FAILED:
	case IBMVFC_MAD_NOT_SUPPORTED:
	case IBMVFC_MAD_CRQ_ERROR:
	case IBMVFC_MAD_DRIVER_FAILED:
	default:
		ibmvfc_dbg(vhost, "NPIV Logout failed. 0x%X\n", mad_status);
		break;
	}

	ibmvfc_hard_reset_host(vhost);
}

/**
 * ibmvfc_npiv_logout - Issue an NPIV Logout
 * @vhost:		ibmvfc host struct
 *
 **/
static void ibmvfc_npiv_logout(struct ibmvfc_host *vhost)
{
	struct ibmvfc_npiv_logout_mad *mad;
	struct ibmvfc_event *evt;

	evt = ibmvfc_get_event(vhost);
	ibmvfc_init_event(evt, ibmvfc_npiv_logout_done, IBMVFC_MAD_FORMAT);

	mad = &evt->iu.npiv_logout;
	memset(mad, 0, sizeof(*mad));
	mad->common.version = 1;
	mad->common.opcode = IBMVFC_NPIV_LOGOUT;
	mad->common.length = sizeof(struct ibmvfc_npiv_logout_mad);

	ibmvfc_set_host_action(vhost, IBMVFC_HOST_ACTION_LOGO_WAIT);

	if (!ibmvfc_send_event(evt, vhost, default_timeout))
		ibmvfc_dbg(vhost, "Sent NPIV logout\n");
	else
		ibmvfc_link_down(vhost, IBMVFC_LINK_DEAD);
}

/**
 * ibmvfc_dev_init_to_do - Is there target initialization work to do?
 * @vhost:		ibmvfc host struct
 *
 * Returns:
 *	1 if work to do / 0 if not
 **/
static int ibmvfc_dev_init_to_do(struct ibmvfc_host *vhost)
{
	struct ibmvfc_target *tgt;

	list_for_each_entry(tgt, &vhost->targets, queue) {
		if (tgt->action == IBMVFC_TGT_ACTION_INIT ||
		    tgt->action == IBMVFC_TGT_ACTION_INIT_WAIT)
			return 1;
	}

	return 0;
}

/**
 * __ibmvfc_work_to_do - Is there task level work to do? (no locking)
 * @vhost:		ibmvfc host struct
 *
 * Returns:
 *	1 if work to do / 0 if not
 **/
static int __ibmvfc_work_to_do(struct ibmvfc_host *vhost)
{
	struct ibmvfc_target *tgt;

	if (kthread_should_stop())
		return 1;
	switch (vhost->action) {
	case IBMVFC_HOST_ACTION_NONE:
	case IBMVFC_HOST_ACTION_INIT_WAIT:
	case IBMVFC_HOST_ACTION_LOGO_WAIT:
		return 0;
	case IBMVFC_HOST_ACTION_TGT_INIT:
	case IBMVFC_HOST_ACTION_QUERY_TGTS:
		if (vhost->discovery_threads == disc_threads)
			return 0;
		list_for_each_entry(tgt, &vhost->targets, queue)
			if (tgt->action == IBMVFC_TGT_ACTION_INIT)
				return 1;
		list_for_each_entry(tgt, &vhost->targets, queue)
			if (tgt->action == IBMVFC_TGT_ACTION_INIT_WAIT)
				return 0;
		return 1;
	case IBMVFC_HOST_ACTION_LOGO:
	case IBMVFC_HOST_ACTION_INIT:
	case IBMVFC_HOST_ACTION_ALLOC_TGTS:
	case IBMVFC_HOST_ACTION_TGT_DEL:
	case IBMVFC_HOST_ACTION_TGT_DEL_FAILED:
	case IBMVFC_HOST_ACTION_QUERY:
	case IBMVFC_HOST_ACTION_RESET:
	case IBMVFC_HOST_ACTION_REENABLE:
	default:
		break;
	};

	return 1;
}

/**
 * ibmvfc_work_to_do - Is there task level work to do?
 * @vhost:		ibmvfc host struct
 *
 * Returns:
 *	1 if work to do / 0 if not
 **/
static int ibmvfc_work_to_do(struct ibmvfc_host *vhost)
{
	unsigned long flags;
	int rc;

	spin_lock_irqsave(vhost->host->host_lock, flags);
	rc = __ibmvfc_work_to_do(vhost);
	spin_unlock_irqrestore(vhost->host->host_lock, flags);
	return rc;
}

/**
 * ibmvfc_log_ae - Log async events if necessary
 * @vhost:		ibmvfc host struct
 * @events:		events to log
 *
 **/
static void ibmvfc_log_ae(struct ibmvfc_host *vhost, int events)
{
	if (events & IBMVFC_AE_RSCN)
		fc_host_post_event(vhost->host, fc_get_event_number(), FCH_EVT_RSCN, 0);
	if ((events & IBMVFC_AE_LINKDOWN) &&
	    vhost->state >= IBMVFC_HALTED)
		fc_host_post_event(vhost->host, fc_get_event_number(), FCH_EVT_LINKDOWN, 0);
	if ((events & IBMVFC_AE_LINKUP) &&
	    vhost->state == IBMVFC_INITIALIZING)
		fc_host_post_event(vhost->host, fc_get_event_number(), FCH_EVT_LINKUP, 0);
}

/**
 * ibmvfc_tgt_add_rport - Tell the FC transport about a new remote port
 * @tgt:		ibmvfc target struct
 *
 **/
static void ibmvfc_tgt_add_rport(struct ibmvfc_target *tgt)
{
	struct ibmvfc_host *vhost = tgt->vhost;
	struct fc_rport *rport;
	unsigned long flags;

	tgt_dbg(tgt, "Adding rport\n");
	rport = fc_remote_port_add(vhost->host, 0, &tgt->ids);
	spin_lock_irqsave(vhost->host->host_lock, flags);

	if (rport && tgt->action == IBMVFC_TGT_ACTION_DEL_RPORT) {
		tgt_dbg(tgt, "Deleting rport\n");
		list_del(&tgt->queue);
		ibmvfc_set_tgt_action(tgt, IBMVFC_TGT_ACTION_DELETED_RPORT);
		spin_unlock_irqrestore(vhost->host->host_lock, flags);
		fc_remote_port_delete(rport);
		del_timer_sync(&tgt->timer);
		kref_put(&tgt->kref, ibmvfc_release_tgt);
		return;
	} else if (rport && tgt->action == IBMVFC_TGT_ACTION_DELETED_RPORT) {
		spin_unlock_irqrestore(vhost->host->host_lock, flags);
		return;
	}

	if (rport) {
		tgt_dbg(tgt, "rport add succeeded\n");
		tgt->rport = rport;
		rport->maxframe_size = tgt->service_parms.common.bb_rcv_sz & 0x0fff;
		rport->supported_classes = 0;
		tgt->target_id = rport->scsi_target_id;
		if (tgt->service_parms.class1_parms[0] & 0x80000000)
			rport->supported_classes |= FC_COS_CLASS1;
		if (tgt->service_parms.class2_parms[0] & 0x80000000)
			rport->supported_classes |= FC_COS_CLASS2;
		if (tgt->service_parms.class3_parms[0] & 0x80000000)
			rport->supported_classes |= FC_COS_CLASS3;
		if (rport->rqst_q)
			blk_queue_max_segments(rport->rqst_q, 1);
	} else
		tgt_dbg(tgt, "rport add failed\n");
	spin_unlock_irqrestore(vhost->host->host_lock, flags);
}

/**
 * ibmvfc_do_work - Do task level work
 * @vhost:		ibmvfc host struct
 *
 **/
static void ibmvfc_do_work(struct ibmvfc_host *vhost)
{
	struct ibmvfc_target *tgt;
	unsigned long flags;
	struct fc_rport *rport;
	int rc;

	ibmvfc_log_ae(vhost, vhost->events_to_log);
	spin_lock_irqsave(vhost->host->host_lock, flags);
	vhost->events_to_log = 0;
	switch (vhost->action) {
	case IBMVFC_HOST_ACTION_NONE:
	case IBMVFC_HOST_ACTION_LOGO_WAIT:
	case IBMVFC_HOST_ACTION_INIT_WAIT:
		break;
	case IBMVFC_HOST_ACTION_RESET:
		vhost->action = IBMVFC_HOST_ACTION_TGT_DEL;
		spin_unlock_irqrestore(vhost->host->host_lock, flags);
		rc = ibmvfc_reset_crq(vhost);
		spin_lock_irqsave(vhost->host->host_lock, flags);
<<<<<<< HEAD
		if (rc || (rc = ibmvfc_send_crq_init(vhost)) ||
		    (rc = vio_enable_interrupts(to_vio_dev(vhost->dev)))) {
=======
		if (rc == H_CLOSED)
			vio_enable_interrupts(to_vio_dev(vhost->dev));
		else if (rc || (rc = ibmvfc_send_crq_init(vhost)) ||
			 (rc = vio_enable_interrupts(to_vio_dev(vhost->dev)))) {
>>>>>>> 45f53cc9
			ibmvfc_link_down(vhost, IBMVFC_LINK_DEAD);
			dev_err(vhost->dev, "Error after reset (rc=%d)\n", rc);
		}
		break;
	case IBMVFC_HOST_ACTION_REENABLE:
		vhost->action = IBMVFC_HOST_ACTION_TGT_DEL;
		spin_unlock_irqrestore(vhost->host->host_lock, flags);
		rc = ibmvfc_reenable_crq_queue(vhost);
		spin_lock_irqsave(vhost->host->host_lock, flags);
		if (rc || (rc = ibmvfc_send_crq_init(vhost))) {
			ibmvfc_link_down(vhost, IBMVFC_LINK_DEAD);
			dev_err(vhost->dev, "Error after enable (rc=%d)\n", rc);
		}
		break;
	case IBMVFC_HOST_ACTION_LOGO:
		vhost->job_step(vhost);
		break;
	case IBMVFC_HOST_ACTION_INIT:
		BUG_ON(vhost->state != IBMVFC_INITIALIZING);
		if (vhost->delay_init) {
			vhost->delay_init = 0;
			spin_unlock_irqrestore(vhost->host->host_lock, flags);
			ssleep(15);
			return;
		} else
			vhost->job_step(vhost);
		break;
	case IBMVFC_HOST_ACTION_QUERY:
		list_for_each_entry(tgt, &vhost->targets, queue)
			ibmvfc_init_tgt(tgt, ibmvfc_tgt_query_target);
		ibmvfc_set_host_action(vhost, IBMVFC_HOST_ACTION_QUERY_TGTS);
		break;
	case IBMVFC_HOST_ACTION_QUERY_TGTS:
		list_for_each_entry(tgt, &vhost->targets, queue) {
			if (tgt->action == IBMVFC_TGT_ACTION_INIT) {
				tgt->job_step(tgt);
				break;
			}
		}

		if (!ibmvfc_dev_init_to_do(vhost))
			ibmvfc_set_host_action(vhost, IBMVFC_HOST_ACTION_TGT_DEL);
		break;
	case IBMVFC_HOST_ACTION_TGT_DEL:
	case IBMVFC_HOST_ACTION_TGT_DEL_FAILED:
		list_for_each_entry(tgt, &vhost->targets, queue) {
			if (tgt->action == IBMVFC_TGT_ACTION_DEL_RPORT) {
				tgt_dbg(tgt, "Deleting rport\n");
				rport = tgt->rport;
				tgt->rport = NULL;
				list_del(&tgt->queue);
				ibmvfc_set_tgt_action(tgt, IBMVFC_TGT_ACTION_DELETED_RPORT);
				spin_unlock_irqrestore(vhost->host->host_lock, flags);
				if (rport)
					fc_remote_port_delete(rport);
				del_timer_sync(&tgt->timer);
				kref_put(&tgt->kref, ibmvfc_release_tgt);
				return;
			}
		}

		if (vhost->state == IBMVFC_INITIALIZING) {
			if (vhost->action == IBMVFC_HOST_ACTION_TGT_DEL_FAILED) {
				if (vhost->reinit) {
					vhost->reinit = 0;
					scsi_block_requests(vhost->host);
					ibmvfc_set_host_action(vhost, IBMVFC_HOST_ACTION_QUERY);
					spin_unlock_irqrestore(vhost->host->host_lock, flags);
				} else {
					ibmvfc_set_host_state(vhost, IBMVFC_ACTIVE);
					ibmvfc_set_host_action(vhost, IBMVFC_HOST_ACTION_NONE);
					wake_up(&vhost->init_wait_q);
					schedule_work(&vhost->rport_add_work_q);
					vhost->init_retries = 0;
					spin_unlock_irqrestore(vhost->host->host_lock, flags);
					scsi_unblock_requests(vhost->host);
				}

				return;
			} else {
				ibmvfc_set_host_action(vhost, IBMVFC_HOST_ACTION_INIT);
				vhost->job_step = ibmvfc_discover_targets;
			}
		} else {
			ibmvfc_set_host_action(vhost, IBMVFC_HOST_ACTION_NONE);
			spin_unlock_irqrestore(vhost->host->host_lock, flags);
			scsi_unblock_requests(vhost->host);
			wake_up(&vhost->init_wait_q);
			return;
		}
		break;
	case IBMVFC_HOST_ACTION_ALLOC_TGTS:
		ibmvfc_set_host_action(vhost, IBMVFC_HOST_ACTION_TGT_INIT);
		spin_unlock_irqrestore(vhost->host->host_lock, flags);
		ibmvfc_alloc_targets(vhost);
		spin_lock_irqsave(vhost->host->host_lock, flags);
		break;
	case IBMVFC_HOST_ACTION_TGT_INIT:
		list_for_each_entry(tgt, &vhost->targets, queue) {
			if (tgt->action == IBMVFC_TGT_ACTION_INIT) {
				tgt->job_step(tgt);
				break;
			}
		}

		if (!ibmvfc_dev_init_to_do(vhost))
			ibmvfc_set_host_action(vhost, IBMVFC_HOST_ACTION_TGT_DEL_FAILED);
		break;
	default:
		break;
	};

	spin_unlock_irqrestore(vhost->host->host_lock, flags);
}

/**
 * ibmvfc_work - Do task level work
 * @data:		ibmvfc host struct
 *
 * Returns:
 *	zero
 **/
static int ibmvfc_work(void *data)
{
	struct ibmvfc_host *vhost = data;
	int rc;

	set_user_nice(current, -20);

	while (1) {
		rc = wait_event_interruptible(vhost->work_wait_q,
					      ibmvfc_work_to_do(vhost));

		BUG_ON(rc);

		if (kthread_should_stop())
			break;

		ibmvfc_do_work(vhost);
	}

	ibmvfc_dbg(vhost, "ibmvfc kthread exiting...\n");
	return 0;
}

/**
 * ibmvfc_init_crq - Initializes and registers CRQ with hypervisor
 * @vhost:	ibmvfc host struct
 *
 * Allocates a page for messages, maps it for dma, and registers
 * the crq with the hypervisor.
 *
 * Return value:
 *	zero on success / other on failure
 **/
static int ibmvfc_init_crq(struct ibmvfc_host *vhost)
{
	int rc, retrc = -ENOMEM;
	struct device *dev = vhost->dev;
	struct vio_dev *vdev = to_vio_dev(dev);
	struct ibmvfc_crq_queue *crq = &vhost->crq;

	ENTER;
	crq->msgs = (struct ibmvfc_crq *)get_zeroed_page(GFP_KERNEL);

	if (!crq->msgs)
		return -ENOMEM;

	crq->size = PAGE_SIZE / sizeof(*crq->msgs);
	crq->msg_token = dma_map_single(dev, crq->msgs,
					PAGE_SIZE, DMA_BIDIRECTIONAL);

	if (dma_mapping_error(dev, crq->msg_token))
		goto map_failed;

	retrc = rc = plpar_hcall_norets(H_REG_CRQ, vdev->unit_address,
					crq->msg_token, PAGE_SIZE);

	if (rc == H_RESOURCE)
		/* maybe kexecing and resource is busy. try a reset */
		retrc = rc = ibmvfc_reset_crq(vhost);

	if (rc == H_CLOSED)
		dev_warn(dev, "Partner adapter not ready\n");
	else if (rc) {
		dev_warn(dev, "Error %d opening adapter\n", rc);
		goto reg_crq_failed;
	}

	retrc = 0;

	tasklet_init(&vhost->tasklet, (void *)ibmvfc_tasklet, (unsigned long)vhost);

	if ((rc = request_irq(vdev->irq, ibmvfc_interrupt, 0, IBMVFC_NAME, vhost))) {
		dev_err(dev, "Couldn't register irq 0x%x. rc=%d\n", vdev->irq, rc);
		goto req_irq_failed;
	}

	if ((rc = vio_enable_interrupts(vdev))) {
		dev_err(dev, "Error %d enabling interrupts\n", rc);
		goto req_irq_failed;
	}

	crq->cur = 0;
	LEAVE;
	return retrc;

req_irq_failed:
	tasklet_kill(&vhost->tasklet);
	do {
		rc = plpar_hcall_norets(H_FREE_CRQ, vdev->unit_address);
	} while (rc == H_BUSY || H_IS_LONG_BUSY(rc));
reg_crq_failed:
	dma_unmap_single(dev, crq->msg_token, PAGE_SIZE, DMA_BIDIRECTIONAL);
map_failed:
	free_page((unsigned long)crq->msgs);
	return retrc;
}

/**
 * ibmvfc_free_mem - Free memory for vhost
 * @vhost:	ibmvfc host struct
 *
 * Return value:
 * 	none
 **/
static void ibmvfc_free_mem(struct ibmvfc_host *vhost)
{
	struct ibmvfc_async_crq_queue *async_q = &vhost->async_crq;

	ENTER;
	mempool_destroy(vhost->tgt_pool);
	kfree(vhost->trace);
	dma_free_coherent(vhost->dev, vhost->disc_buf_sz, vhost->disc_buf,
			  vhost->disc_buf_dma);
	dma_free_coherent(vhost->dev, sizeof(*vhost->login_buf),
			  vhost->login_buf, vhost->login_buf_dma);
	dma_pool_destroy(vhost->sg_pool);
	dma_unmap_single(vhost->dev, async_q->msg_token,
			 async_q->size * sizeof(*async_q->msgs), DMA_BIDIRECTIONAL);
	free_page((unsigned long)async_q->msgs);
	LEAVE;
}

/**
 * ibmvfc_alloc_mem - Allocate memory for vhost
 * @vhost:	ibmvfc host struct
 *
 * Return value:
 * 	0 on success / non-zero on failure
 **/
static int ibmvfc_alloc_mem(struct ibmvfc_host *vhost)
{
	struct ibmvfc_async_crq_queue *async_q = &vhost->async_crq;
	struct device *dev = vhost->dev;

	ENTER;
	async_q->msgs = (struct ibmvfc_async_crq *)get_zeroed_page(GFP_KERNEL);
	if (!async_q->msgs) {
		dev_err(dev, "Couldn't allocate async queue.\n");
		goto nomem;
	}

	async_q->size = PAGE_SIZE / sizeof(struct ibmvfc_async_crq);
	async_q->msg_token = dma_map_single(dev, async_q->msgs,
					    async_q->size * sizeof(*async_q->msgs),
					    DMA_BIDIRECTIONAL);

	if (dma_mapping_error(dev, async_q->msg_token)) {
		dev_err(dev, "Failed to map async queue\n");
		goto free_async_crq;
	}

	vhost->sg_pool = dma_pool_create(IBMVFC_NAME, dev,
					 SG_ALL * sizeof(struct srp_direct_buf),
					 sizeof(struct srp_direct_buf), 0);

	if (!vhost->sg_pool) {
		dev_err(dev, "Failed to allocate sg pool\n");
		goto unmap_async_crq;
	}

	vhost->login_buf = dma_alloc_coherent(dev, sizeof(*vhost->login_buf),
					      &vhost->login_buf_dma, GFP_KERNEL);

	if (!vhost->login_buf) {
		dev_err(dev, "Couldn't allocate NPIV login buffer\n");
		goto free_sg_pool;
	}

	vhost->disc_buf_sz = sizeof(vhost->disc_buf->scsi_id[0]) * max_targets;
	vhost->disc_buf = dma_alloc_coherent(dev, vhost->disc_buf_sz,
					     &vhost->disc_buf_dma, GFP_KERNEL);

	if (!vhost->disc_buf) {
		dev_err(dev, "Couldn't allocate Discover Targets buffer\n");
		goto free_login_buffer;
	}

	vhost->trace = kcalloc(IBMVFC_NUM_TRACE_ENTRIES,
			       sizeof(struct ibmvfc_trace_entry), GFP_KERNEL);

	if (!vhost->trace)
		goto free_disc_buffer;

	vhost->tgt_pool = mempool_create_kmalloc_pool(IBMVFC_TGT_MEMPOOL_SZ,
						      sizeof(struct ibmvfc_target));

	if (!vhost->tgt_pool) {
		dev_err(dev, "Couldn't allocate target memory pool\n");
		goto free_trace;
	}

	LEAVE;
	return 0;

free_trace:
	kfree(vhost->trace);
free_disc_buffer:
	dma_free_coherent(dev, vhost->disc_buf_sz, vhost->disc_buf,
			  vhost->disc_buf_dma);
free_login_buffer:
	dma_free_coherent(dev, sizeof(*vhost->login_buf),
			  vhost->login_buf, vhost->login_buf_dma);
free_sg_pool:
	dma_pool_destroy(vhost->sg_pool);
unmap_async_crq:
	dma_unmap_single(dev, async_q->msg_token,
			 async_q->size * sizeof(*async_q->msgs), DMA_BIDIRECTIONAL);
free_async_crq:
	free_page((unsigned long)async_q->msgs);
nomem:
	LEAVE;
	return -ENOMEM;
}

/**
 * ibmvfc_rport_add_thread - Worker thread for rport adds
 * @work:	work struct
 *
 **/
static void ibmvfc_rport_add_thread(struct work_struct *work)
{
	struct ibmvfc_host *vhost = container_of(work, struct ibmvfc_host,
						 rport_add_work_q);
	struct ibmvfc_target *tgt;
	struct fc_rport *rport;
	unsigned long flags;
	int did_work;

	ENTER;
	spin_lock_irqsave(vhost->host->host_lock, flags);
	do {
		did_work = 0;
		if (vhost->state != IBMVFC_ACTIVE)
			break;

		list_for_each_entry(tgt, &vhost->targets, queue) {
			if (tgt->add_rport) {
				did_work = 1;
				tgt->add_rport = 0;
				kref_get(&tgt->kref);
				rport = tgt->rport;
				if (!rport) {
					spin_unlock_irqrestore(vhost->host->host_lock, flags);
					ibmvfc_tgt_add_rport(tgt);
				} else if (get_device(&rport->dev)) {
					spin_unlock_irqrestore(vhost->host->host_lock, flags);
					tgt_dbg(tgt, "Setting rport roles\n");
					fc_remote_port_rolechg(rport, tgt->ids.roles);
					put_device(&rport->dev);
				}

				kref_put(&tgt->kref, ibmvfc_release_tgt);
				spin_lock_irqsave(vhost->host->host_lock, flags);
				break;
			}
		}
	} while(did_work);

	if (vhost->state == IBMVFC_ACTIVE)
		vhost->scan_complete = 1;
	spin_unlock_irqrestore(vhost->host->host_lock, flags);
	LEAVE;
}

/**
 * ibmvfc_probe - Adapter hot plug add entry point
 * @vdev:	vio device struct
 * @id:	vio device id struct
 *
 * Return value:
 * 	0 on success / non-zero on failure
 **/
static int ibmvfc_probe(struct vio_dev *vdev, const struct vio_device_id *id)
{
	struct ibmvfc_host *vhost;
	struct Scsi_Host *shost;
	struct device *dev = &vdev->dev;
	int rc = -ENOMEM;

	ENTER;
	shost = scsi_host_alloc(&driver_template, sizeof(*vhost));
	if (!shost) {
		dev_err(dev, "Couldn't allocate host data\n");
		goto out;
	}

	shost->transportt = ibmvfc_transport_template;
	shost->can_queue = max_requests;
	shost->max_lun = max_lun;
	shost->max_id = max_targets;
	shost->max_sectors = IBMVFC_MAX_SECTORS;
	shost->max_cmd_len = IBMVFC_MAX_CDB_LEN;
	shost->unique_id = shost->host_no;

	vhost = shost_priv(shost);
	INIT_LIST_HEAD(&vhost->sent);
	INIT_LIST_HEAD(&vhost->free);
	INIT_LIST_HEAD(&vhost->targets);
	sprintf(vhost->name, IBMVFC_NAME);
	vhost->host = shost;
	vhost->dev = dev;
	vhost->partition_number = -1;
	vhost->log_level = log_level;
	vhost->task_set = 1;
	strcpy(vhost->partition_name, "UNKNOWN");
	init_waitqueue_head(&vhost->work_wait_q);
	init_waitqueue_head(&vhost->init_wait_q);
	INIT_WORK(&vhost->rport_add_work_q, ibmvfc_rport_add_thread);
	mutex_init(&vhost->passthru_mutex);

	if ((rc = ibmvfc_alloc_mem(vhost)))
		goto free_scsi_host;

	vhost->work_thread = kthread_run(ibmvfc_work, vhost, "%s_%d", IBMVFC_NAME,
					 shost->host_no);

	if (IS_ERR(vhost->work_thread)) {
		dev_err(dev, "Couldn't create kernel thread: %ld\n",
			PTR_ERR(vhost->work_thread));
		goto free_host_mem;
	}

	if ((rc = ibmvfc_init_crq(vhost))) {
		dev_err(dev, "Couldn't initialize crq. rc=%d\n", rc);
		goto kill_kthread;
	}

	if ((rc = ibmvfc_init_event_pool(vhost))) {
		dev_err(dev, "Couldn't initialize event pool. rc=%d\n", rc);
		goto release_crq;
	}

	if ((rc = scsi_add_host(shost, dev)))
		goto release_event_pool;

	fc_host_dev_loss_tmo(shost) = IBMVFC_DEV_LOSS_TMO;

	if ((rc = ibmvfc_create_trace_file(&shost->shost_dev.kobj,
					   &ibmvfc_trace_attr))) {
		dev_err(dev, "Failed to create trace file. rc=%d\n", rc);
		goto remove_shost;
	}

	if (shost_to_fc_host(shost)->rqst_q)
		blk_queue_max_segments(shost_to_fc_host(shost)->rqst_q, 1);
	dev_set_drvdata(dev, vhost);
	spin_lock(&ibmvfc_driver_lock);
	list_add_tail(&vhost->queue, &ibmvfc_head);
	spin_unlock(&ibmvfc_driver_lock);

	ibmvfc_send_crq_init(vhost);
	scsi_scan_host(shost);
	return 0;

remove_shost:
	scsi_remove_host(shost);
release_event_pool:
	ibmvfc_free_event_pool(vhost);
release_crq:
	ibmvfc_release_crq_queue(vhost);
kill_kthread:
	kthread_stop(vhost->work_thread);
free_host_mem:
	ibmvfc_free_mem(vhost);
free_scsi_host:
	scsi_host_put(shost);
out:
	LEAVE;
	return rc;
}

/**
 * ibmvfc_remove - Adapter hot plug remove entry point
 * @vdev:	vio device struct
 *
 * Return value:
 * 	0
 **/
static int ibmvfc_remove(struct vio_dev *vdev)
{
	struct ibmvfc_host *vhost = dev_get_drvdata(&vdev->dev);
	unsigned long flags;

	ENTER;
	ibmvfc_remove_trace_file(&vhost->host->shost_dev.kobj, &ibmvfc_trace_attr);

	spin_lock_irqsave(vhost->host->host_lock, flags);
	ibmvfc_link_down(vhost, IBMVFC_HOST_OFFLINE);
	spin_unlock_irqrestore(vhost->host->host_lock, flags);

	ibmvfc_wait_while_resetting(vhost);
	ibmvfc_release_crq_queue(vhost);
	kthread_stop(vhost->work_thread);
	fc_remove_host(vhost->host);
	scsi_remove_host(vhost->host);

	spin_lock_irqsave(vhost->host->host_lock, flags);
	ibmvfc_purge_requests(vhost, DID_ERROR);
	ibmvfc_free_event_pool(vhost);
	spin_unlock_irqrestore(vhost->host->host_lock, flags);

	ibmvfc_free_mem(vhost);
	spin_lock(&ibmvfc_driver_lock);
	list_del(&vhost->queue);
	spin_unlock(&ibmvfc_driver_lock);
	scsi_host_put(vhost->host);
	LEAVE;
	return 0;
}

/**
 * ibmvfc_resume - Resume from suspend
 * @dev:	device struct
 *
 * We may have lost an interrupt across suspend/resume, so kick the
 * interrupt handler
 *
 */
static int ibmvfc_resume(struct device *dev)
{
	unsigned long flags;
	struct ibmvfc_host *vhost = dev_get_drvdata(dev);
	struct vio_dev *vdev = to_vio_dev(dev);

	spin_lock_irqsave(vhost->host->host_lock, flags);
	vio_disable_interrupts(vdev);
	tasklet_schedule(&vhost->tasklet);
	spin_unlock_irqrestore(vhost->host->host_lock, flags);
	return 0;
}

/**
 * ibmvfc_get_desired_dma - Calculate DMA resources needed by the driver
 * @vdev:	vio device struct
 *
 * Return value:
 *	Number of bytes the driver will need to DMA map at the same time in
 *	order to perform well.
 */
static unsigned long ibmvfc_get_desired_dma(struct vio_dev *vdev)
{
	unsigned long pool_dma = max_requests * sizeof(union ibmvfc_iu);
	return pool_dma + ((512 * 1024) * driver_template.cmd_per_lun);
}

static struct vio_device_id ibmvfc_device_table[] __devinitdata = {
	{"fcp", "IBM,vfc-client"},
	{ "", "" }
};
MODULE_DEVICE_TABLE(vio, ibmvfc_device_table);

static struct dev_pm_ops ibmvfc_pm_ops = {
	.resume = ibmvfc_resume
};

static struct vio_driver ibmvfc_driver = {
	.id_table = ibmvfc_device_table,
	.probe = ibmvfc_probe,
	.remove = ibmvfc_remove,
	.get_desired_dma = ibmvfc_get_desired_dma,
	.driver = {
		.name = IBMVFC_NAME,
		.owner = THIS_MODULE,
		.pm = &ibmvfc_pm_ops,
	}
};

static struct fc_function_template ibmvfc_transport_functions = {
	.show_host_fabric_name = 1,
	.show_host_node_name = 1,
	.show_host_port_name = 1,
	.show_host_supported_classes = 1,
	.show_host_port_type = 1,
	.show_host_port_id = 1,
	.show_host_maxframe_size = 1,

	.get_host_port_state = ibmvfc_get_host_port_state,
	.show_host_port_state = 1,

	.get_host_speed = ibmvfc_get_host_speed,
	.show_host_speed = 1,

	.issue_fc_host_lip = ibmvfc_issue_fc_host_lip,
	.terminate_rport_io = ibmvfc_terminate_rport_io,

	.show_rport_maxframe_size = 1,
	.show_rport_supported_classes = 1,

	.set_rport_dev_loss_tmo = ibmvfc_set_rport_dev_loss_tmo,
	.show_rport_dev_loss_tmo = 1,

	.get_starget_node_name = ibmvfc_get_starget_node_name,
	.show_starget_node_name = 1,

	.get_starget_port_name = ibmvfc_get_starget_port_name,
	.show_starget_port_name = 1,

	.get_starget_port_id = ibmvfc_get_starget_port_id,
	.show_starget_port_id = 1,

	.bsg_request = ibmvfc_bsg_request,
	.bsg_timeout = ibmvfc_bsg_timeout,
};

/**
 * ibmvfc_module_init - Initialize the ibmvfc module
 *
 * Return value:
 * 	0 on success / other on failure
 **/
static int __init ibmvfc_module_init(void)
{
	int rc;

	if (!firmware_has_feature(FW_FEATURE_VIO))
		return -ENODEV;

	printk(KERN_INFO IBMVFC_NAME": IBM Virtual Fibre Channel Driver version: %s %s\n",
	       IBMVFC_DRIVER_VERSION, IBMVFC_DRIVER_DATE);

	ibmvfc_transport_template = fc_attach_transport(&ibmvfc_transport_functions);
	if (!ibmvfc_transport_template)
		return -ENOMEM;

	rc = vio_register_driver(&ibmvfc_driver);
	if (rc)
		fc_release_transport(ibmvfc_transport_template);
	return rc;
}

/**
 * ibmvfc_module_exit - Teardown the ibmvfc module
 *
 * Return value:
 * 	nothing
 **/
static void __exit ibmvfc_module_exit(void)
{
	vio_unregister_driver(&ibmvfc_driver);
	fc_release_transport(ibmvfc_transport_template);
}

module_init(ibmvfc_module_init);
module_exit(ibmvfc_module_exit);<|MERGE_RESOLUTION|>--- conflicted
+++ resolved
@@ -4302,15 +4302,10 @@
 		spin_unlock_irqrestore(vhost->host->host_lock, flags);
 		rc = ibmvfc_reset_crq(vhost);
 		spin_lock_irqsave(vhost->host->host_lock, flags);
-<<<<<<< HEAD
-		if (rc || (rc = ibmvfc_send_crq_init(vhost)) ||
-		    (rc = vio_enable_interrupts(to_vio_dev(vhost->dev)))) {
-=======
 		if (rc == H_CLOSED)
 			vio_enable_interrupts(to_vio_dev(vhost->dev));
 		else if (rc || (rc = ibmvfc_send_crq_init(vhost)) ||
 			 (rc = vio_enable_interrupts(to_vio_dev(vhost->dev)))) {
->>>>>>> 45f53cc9
 			ibmvfc_link_down(vhost, IBMVFC_LINK_DEAD);
 			dev_err(vhost->dev, "Error after reset (rc=%d)\n", rc);
 		}
