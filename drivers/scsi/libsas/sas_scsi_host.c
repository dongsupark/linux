--- conflicted
+++ resolved
@@ -455,12 +455,6 @@
 	phy = dev->phy;
 	get_device(&phy->dev);
 	spin_unlock_irqrestore(&ha->phy_port_lock, flags);
-<<<<<<< HEAD
-
-	return phy;
-}
-EXPORT_SYMBOL_GPL(sas_get_local_phy);
-=======
 
 	return phy;
 }
@@ -486,7 +480,6 @@
 	return FAILED;
 }
 EXPORT_SYMBOL_GPL(sas_eh_abort_handler);
->>>>>>> 57872c25
 
 /* Attempt to send a LUN reset message to a device */
 int sas_eh_device_reset_handler(struct scsi_cmnd *cmd)
@@ -514,26 +507,11 @@
 
 int sas_eh_bus_reset_handler(struct scsi_cmnd *cmd)
 {
-<<<<<<< HEAD
-	struct domain_device *dev = cmd_to_domain_dev(cmd);
-	struct sas_phy *phy = sas_get_local_phy(dev);
-=======
->>>>>>> 57872c25
 	int res;
 	struct Scsi_Host *host = cmd->device->host;
 	struct domain_device *dev = cmd_to_domain_dev(cmd);
 	struct sas_internal *i = to_sas_internal(host->transportt);
 
-<<<<<<< HEAD
-	res = sas_phy_reset(phy, 1);
-	if (res)
-		SAS_DPRINTK("Bus reset of %s failed 0x%x\n",
-			    kobject_name(&phy->dev.kobj),
-			    res);
-	sas_put_local_phy(phy);
-
-	if (res == TMF_RESP_FUNC_SUCC || res == TMF_RESP_FUNC_COMPLETE)
-=======
 	if (current != host->ehandler)
 		return FAILED;
 
@@ -543,7 +521,6 @@
 	res = i->dft->lldd_I_T_nexus_reset(dev);
 	if (res == TMF_RESP_FUNC_SUCC || res == TMF_RESP_FUNC_COMPLETE ||
 	    res == -ENODEV)
->>>>>>> 57872c25
 		return SUCCESS;
 
 	return FAILED;
