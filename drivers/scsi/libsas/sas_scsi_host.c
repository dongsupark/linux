/*
 * Serial Attached SCSI (SAS) class SCSI Host glue.
 *
 * Copyright (C) 2005 Adaptec, Inc.  All rights reserved.
 * Copyright (C) 2005 Luben Tuikov <luben_tuikov@adaptec.com>
 *
 * This file is licensed under GPLv2.
 *
 * This program is free software; you can redistribute it and/or
 * modify it under the terms of the GNU General Public License as
 * published by the Free Software Foundation; either version 2 of the
 * License, or (at your option) any later version.
 *
 * This program is distributed in the hope that it will be useful, but
 * WITHOUT ANY WARRANTY; without even the implied warranty of
 * MERCHANTABILITY or FITNESS FOR A PARTICULAR PURPOSE.  See the GNU
 * General Public License for more details.
 *
 * You should have received a copy of the GNU General Public License
 * along with this program; if not, write to the Free Software
 * Foundation, Inc., 59 Temple Place, Suite 330, Boston, MA 02111-1307
 * USA
 *
 */

#include <linux/kthread.h>
#include <linux/firmware.h>
#include <linux/export.h>
#include <linux/ctype.h>

#include "sas_internal.h"

#include <scsi/scsi_host.h>
#include <scsi/scsi_device.h>
#include <scsi/scsi_tcq.h>
#include <scsi/scsi.h>
#include <scsi/scsi_eh.h>
#include <scsi/scsi_transport.h>
#include <scsi/scsi_transport_sas.h>
#include <scsi/sas_ata.h>
#include "../scsi_sas_internal.h"
#include "../scsi_transport_api.h"
#include "../scsi_priv.h"

#include <linux/err.h>
#include <linux/blkdev.h>
#include <linux/freezer.h>
#include <linux/gfp.h>
#include <linux/scatterlist.h>
#include <linux/libata.h>

/* record final status and free the task */
static void sas_end_task(struct scsi_cmnd *sc, struct sas_task *task)
{
	struct task_status_struct *ts = &task->task_status;
	int hs = 0, stat = 0;

	if (ts->resp == SAS_TASK_UNDELIVERED) {
		/* transport error */
		hs = DID_NO_CONNECT;
	} else { /* ts->resp == SAS_TASK_COMPLETE */
		/* task delivered, what happened afterwards? */
		switch (ts->stat) {
		case SAS_DEV_NO_RESPONSE:
		case SAS_INTERRUPTED:
		case SAS_PHY_DOWN:
		case SAS_NAK_R_ERR:
		case SAS_OPEN_TO:
			hs = DID_NO_CONNECT;
			break;
		case SAS_DATA_UNDERRUN:
			scsi_set_resid(sc, ts->residual);
			if (scsi_bufflen(sc) - scsi_get_resid(sc) < sc->underflow)
				hs = DID_ERROR;
			break;
		case SAS_DATA_OVERRUN:
			hs = DID_ERROR;
			break;
		case SAS_QUEUE_FULL:
			hs = DID_SOFT_ERROR; /* retry */
			break;
		case SAS_DEVICE_UNKNOWN:
			hs = DID_BAD_TARGET;
			break;
		case SAS_SG_ERR:
			hs = DID_PARITY;
			break;
		case SAS_OPEN_REJECT:
			if (ts->open_rej_reason == SAS_OREJ_RSVD_RETRY)
				hs = DID_SOFT_ERROR; /* retry */
			else
				hs = DID_ERROR;
			break;
		case SAS_PROTO_RESPONSE:
			SAS_DPRINTK("LLDD:%s sent SAS_PROTO_RESP for an SSP "
				    "task; please report this\n",
				    task->dev->port->ha->sas_ha_name);
			break;
		case SAS_ABORTED_TASK:
			hs = DID_ABORT;
			break;
		case SAM_STAT_CHECK_CONDITION:
			memcpy(sc->sense_buffer, ts->buf,
			       min(SCSI_SENSE_BUFFERSIZE, ts->buf_valid_size));
			stat = SAM_STAT_CHECK_CONDITION;
			break;
		default:
			stat = ts->stat;
			break;
		}
	}

	sc->result = (hs << 16) | stat;
	ASSIGN_SAS_TASK(sc, NULL);
	list_del_init(&task->list);
	sas_free_task(task);
}

static void sas_scsi_task_done(struct sas_task *task)
{
	struct scsi_cmnd *sc = task->uldd_task;
	struct domain_device *dev = task->dev;
	struct sas_ha_struct *ha = dev->port->ha;
	unsigned long flags;

	spin_lock_irqsave(&dev->done_lock, flags);
	if (test_bit(SAS_HA_FROZEN, &ha->state))
		task = NULL;
	else
		ASSIGN_SAS_TASK(sc, NULL);
	spin_unlock_irqrestore(&dev->done_lock, flags);

	if (unlikely(!task)) {
		/* task will be completed by the error handler */
		SAS_DPRINTK("task done but aborted\n");
		return;
	}

	if (unlikely(!sc)) {
		SAS_DPRINTK("task_done called with non existing SCSI cmnd!\n");
		list_del_init(&task->list);
		sas_free_task(task);
		return;
	}

	sas_end_task(sc, task);
	sc->scsi_done(sc);
}

static struct sas_task *sas_create_task(struct scsi_cmnd *cmd,
					       struct domain_device *dev,
					       gfp_t gfp_flags)
{
	struct sas_task *task = sas_alloc_task(gfp_flags);
	struct scsi_lun lun;

	if (!task)
		return NULL;

	task->uldd_task = cmd;
	ASSIGN_SAS_TASK(cmd, task);

	task->dev = dev;
	task->task_proto = task->dev->tproto; /* BUG_ON(!SSP) */

	task->ssp_task.retry_count = 1;
	int_to_scsilun(cmd->device->lun, &lun);
	memcpy(task->ssp_task.LUN, &lun.scsi_lun, 8);
	task->ssp_task.task_attr = TASK_ATTR_SIMPLE;
	memcpy(task->ssp_task.cdb, cmd->cmnd, 16);

	task->scatter = scsi_sglist(cmd);
	task->num_scatter = scsi_sg_count(cmd);
	task->total_xfer_len = scsi_bufflen(cmd);
	task->data_dir = cmd->sc_data_direction;

	task->task_done = sas_scsi_task_done;

	return task;
}

int sas_queue_up(struct sas_task *task)
{
	struct sas_ha_struct *sas_ha = task->dev->port->ha;
	struct scsi_core *core = &sas_ha->core;
	unsigned long flags;
	LIST_HEAD(list);

	spin_lock_irqsave(&core->task_queue_lock, flags);
	if (sas_ha->lldd_queue_size < core->task_queue_size + 1) {
		spin_unlock_irqrestore(&core->task_queue_lock, flags);
		return -SAS_QUEUE_FULL;
	}
	list_add_tail(&task->list, &core->task_queue);
	core->task_queue_size += 1;
	spin_unlock_irqrestore(&core->task_queue_lock, flags);
	wake_up_process(core->queue_thread);

	return 0;
}

int sas_queuecommand(struct Scsi_Host *host, struct scsi_cmnd *cmd)
{
	struct sas_internal *i = to_sas_internal(host->transportt);
	struct domain_device *dev = cmd_to_domain_dev(cmd);
	struct sas_ha_struct *sas_ha = dev->port->ha;
	struct sas_task *task;
	int res = 0;

	/* If the device fell off, no sense in issuing commands */
	if (test_bit(SAS_DEV_GONE, &dev->state)) {
		cmd->result = DID_BAD_TARGET << 16;
		goto out_done;
	}

	if (dev_is_sata(dev)) {
		spin_lock_irq(dev->sata_dev.ap->lock);
		res = ata_sas_queuecmd(cmd, dev->sata_dev.ap);
		spin_unlock_irq(dev->sata_dev.ap->lock);
		return res;
	}

	task = sas_create_task(cmd, dev, GFP_ATOMIC);
	if (!task)
		return SCSI_MLQUEUE_HOST_BUSY;

	/* Queue up, Direct Mode or Task Collector Mode. */
	if (sas_ha->lldd_max_execute_num < 2)
		res = i->dft->lldd_execute_task(task, 1, GFP_ATOMIC);
	else
		res = sas_queue_up(task);

	if (res)
		goto out_free_task;
	return 0;

out_free_task:
	SAS_DPRINTK("lldd_execute_task returned: %d\n", res);
	ASSIGN_SAS_TASK(cmd, NULL);
	sas_free_task(task);
	if (res == -SAS_QUEUE_FULL)
		cmd->result = DID_SOFT_ERROR << 16; /* retry */
	else
		cmd->result = DID_ERROR << 16;
out_done:
	cmd->scsi_done(cmd);
	return 0;
}

static void sas_eh_finish_cmd(struct scsi_cmnd *cmd)
{
	struct sas_ha_struct *sas_ha = SHOST_TO_SAS_HA(cmd->device->host);
	struct sas_task *task = TO_SAS_TASK(cmd);

	/* At this point, we only get called following an actual abort
	 * of the task, so we should be guaranteed not to be racing with
	 * any completions from the LLD.  Task is freed after this.
	 */
	sas_end_task(cmd, task);

	/* now finish the command and move it on to the error
	 * handler done list, this also takes it off the
	 * error handler pending list.
	 */
	scsi_eh_finish_cmd(cmd, &sas_ha->eh_done_q);
}

static void sas_eh_defer_cmd(struct scsi_cmnd *cmd)
{
	struct domain_device *dev = cmd_to_domain_dev(cmd);
	struct sas_ha_struct *ha = dev->port->ha;
	struct sas_task *task = TO_SAS_TASK(cmd);

	if (!dev_is_sata(dev)) {
		sas_eh_finish_cmd(cmd);
		return;
	}

	/* report the timeout to libata */
	sas_end_task(cmd, task);
	list_move_tail(&cmd->eh_entry, &ha->eh_ata_q);
}

static void sas_scsi_clear_queue_lu(struct list_head *error_q, struct scsi_cmnd *my_cmd)
{
	struct scsi_cmnd *cmd, *n;

	list_for_each_entry_safe(cmd, n, error_q, eh_entry) {
		if (cmd->device->sdev_target == my_cmd->device->sdev_target &&
		    cmd->device->lun == my_cmd->device->lun)
			sas_eh_defer_cmd(cmd);
	}
}

static void sas_scsi_clear_queue_I_T(struct list_head *error_q,
				     struct domain_device *dev)
{
	struct scsi_cmnd *cmd, *n;

	list_for_each_entry_safe(cmd, n, error_q, eh_entry) {
		struct domain_device *x = cmd_to_domain_dev(cmd);

		if (x == dev)
			sas_eh_finish_cmd(cmd);
	}
}

static void sas_scsi_clear_queue_port(struct list_head *error_q,
				      struct asd_sas_port *port)
{
	struct scsi_cmnd *cmd, *n;

	list_for_each_entry_safe(cmd, n, error_q, eh_entry) {
		struct domain_device *dev = cmd_to_domain_dev(cmd);
		struct asd_sas_port *x = dev->port;

		if (x == port)
			sas_eh_finish_cmd(cmd);
	}
}

enum task_disposition {
	TASK_IS_DONE,
	TASK_IS_ABORTED,
	TASK_IS_AT_LU,
	TASK_IS_NOT_AT_HA,
	TASK_IS_NOT_AT_LU,
	TASK_ABORT_FAILED,
};

static enum task_disposition sas_scsi_find_task(struct sas_task *task)
{
	struct sas_ha_struct *ha = task->dev->port->ha;
	unsigned long flags;
	int i, res;
	struct sas_internal *si =
		to_sas_internal(task->dev->port->ha->core.shost->transportt);

	if (ha->lldd_max_execute_num > 1) {
		struct scsi_core *core = &ha->core;
		struct sas_task *t, *n;

		mutex_lock(&core->task_queue_flush);
		spin_lock_irqsave(&core->task_queue_lock, flags);
		list_for_each_entry_safe(t, n, &core->task_queue, list)
			if (task == t) {
				list_del_init(&t->list);
				break;
			}
		spin_unlock_irqrestore(&core->task_queue_lock, flags);
		mutex_unlock(&core->task_queue_flush);

		if (task == t)
			return TASK_IS_NOT_AT_HA;
	}

	for (i = 0; i < 5; i++) {
		SAS_DPRINTK("%s: aborting task 0x%p\n", __func__, task);
		res = si->dft->lldd_abort_task(task);

		spin_lock_irqsave(&task->task_state_lock, flags);
		if (task->task_state_flags & SAS_TASK_STATE_DONE) {
			spin_unlock_irqrestore(&task->task_state_lock, flags);
			SAS_DPRINTK("%s: task 0x%p is done\n", __func__,
				    task);
			return TASK_IS_DONE;
		}
		spin_unlock_irqrestore(&task->task_state_lock, flags);

		if (res == TMF_RESP_FUNC_COMPLETE) {
			SAS_DPRINTK("%s: task 0x%p is aborted\n",
				    __func__, task);
			return TASK_IS_ABORTED;
		} else if (si->dft->lldd_query_task) {
			SAS_DPRINTK("%s: querying task 0x%p\n",
				    __func__, task);
			res = si->dft->lldd_query_task(task);
			switch (res) {
			case TMF_RESP_FUNC_SUCC:
				SAS_DPRINTK("%s: task 0x%p at LU\n",
					    __func__, task);
				return TASK_IS_AT_LU;
			case TMF_RESP_FUNC_COMPLETE:
				SAS_DPRINTK("%s: task 0x%p not at LU\n",
					    __func__, task);
				return TASK_IS_NOT_AT_LU;
			case TMF_RESP_FUNC_FAILED:
                                SAS_DPRINTK("%s: task 0x%p failed to abort\n",
                                                __func__, task);
                                return TASK_ABORT_FAILED;
                        }

		}
	}
	return res;
}

static int sas_recover_lu(struct domain_device *dev, struct scsi_cmnd *cmd)
{
	int res = TMF_RESP_FUNC_FAILED;
	struct scsi_lun lun;
	struct sas_internal *i =
		to_sas_internal(dev->port->ha->core.shost->transportt);

	int_to_scsilun(cmd->device->lun, &lun);

	SAS_DPRINTK("eh: device %llx LUN %x has the task\n",
		    SAS_ADDR(dev->sas_addr),
		    cmd->device->lun);

	if (i->dft->lldd_abort_task_set)
		res = i->dft->lldd_abort_task_set(dev, lun.scsi_lun);

	if (res == TMF_RESP_FUNC_FAILED) {
		if (i->dft->lldd_clear_task_set)
			res = i->dft->lldd_clear_task_set(dev, lun.scsi_lun);
	}

	if (res == TMF_RESP_FUNC_FAILED) {
		if (i->dft->lldd_lu_reset)
			res = i->dft->lldd_lu_reset(dev, lun.scsi_lun);
	}

	return res;
}

static int sas_recover_I_T(struct domain_device *dev)
{
	int res = TMF_RESP_FUNC_FAILED;
	struct sas_internal *i =
		to_sas_internal(dev->port->ha->core.shost->transportt);

	SAS_DPRINTK("I_T nexus reset for dev %016llx\n",
		    SAS_ADDR(dev->sas_addr));

	if (i->dft->lldd_I_T_nexus_reset)
		res = i->dft->lldd_I_T_nexus_reset(dev);

	return res;
}

/* take a reference on the last known good phy for this device */
struct sas_phy *sas_get_local_phy(struct domain_device *dev)
{
	struct sas_ha_struct *ha = dev->port->ha;
	struct sas_phy *phy;
	unsigned long flags;

	/* a published domain device always has a valid phy, it may be
	 * stale, but it is never NULL
	 */
	BUG_ON(!dev->phy);

	spin_lock_irqsave(&ha->phy_port_lock, flags);
	phy = dev->phy;
	get_device(&phy->dev);
	spin_unlock_irqrestore(&ha->phy_port_lock, flags);
<<<<<<< HEAD

	return phy;
}
EXPORT_SYMBOL_GPL(sas_get_local_phy);
=======

	return phy;
}
EXPORT_SYMBOL_GPL(sas_get_local_phy);

static void sas_wait_eh(struct domain_device *dev)
{
	struct sas_ha_struct *ha = dev->port->ha;
	DEFINE_WAIT(wait);

	if (dev_is_sata(dev)) {
		ata_port_wait_eh(dev->sata_dev.ap);
		return;
	}
 retry:
	spin_lock_irq(&ha->lock);

	while (test_bit(SAS_DEV_EH_PENDING, &dev->state)) {
		prepare_to_wait(&ha->eh_wait_q, &wait, TASK_UNINTERRUPTIBLE);
		spin_unlock_irq(&ha->lock);
		schedule();
		spin_lock_irq(&ha->lock);
	}
	finish_wait(&ha->eh_wait_q, &wait);

	spin_unlock_irq(&ha->lock);

	/* make sure SCSI EH is complete */
	if (scsi_host_in_recovery(ha->core.shost)) {
		msleep(10);
		goto retry;
	}
}
EXPORT_SYMBOL(sas_wait_eh);

int sas_queue_reset(struct domain_device *dev, int reset_type, int lun, int wait)
{
	struct sas_ha_struct *ha = dev->port->ha;
	int scheduled = 0, tries = 100;

	/* ata: promote lun reset to bus reset */
	if (dev_is_sata(dev)) {
		sas_ata_schedule_reset(dev);
		if (wait)
			sas_ata_wait_eh(dev);
		return SUCCESS;
	}

	while (!scheduled && tries--) {
		spin_lock_irq(&ha->lock);
		if (!test_bit(SAS_DEV_EH_PENDING, &dev->state) &&
		    !test_bit(reset_type, &dev->state)) {
			scheduled = 1;
			ha->eh_active++;
			list_add_tail(&dev->ssp_dev.eh_list_node, &ha->eh_dev_q);
			set_bit(SAS_DEV_EH_PENDING, &dev->state);
			set_bit(reset_type, &dev->state);
			int_to_scsilun(lun, &dev->ssp_dev.reset_lun);
			scsi_schedule_eh(ha->core.shost);
		}
		spin_unlock_irq(&ha->lock);

		if (wait)
			sas_wait_eh(dev);

		if (scheduled)
			return SUCCESS;
	}

	SAS_DPRINTK("%s reset of %s failed\n",
		    reset_type == SAS_DEV_LU_RESET ? "LUN" : "Bus",
		    dev_name(&dev->rphy->dev));

	return FAILED;
}

int sas_eh_abort_handler(struct scsi_cmnd *cmd)
{
	int res;
	struct sas_task *task = TO_SAS_TASK(cmd);
	struct Scsi_Host *host = cmd->device->host;
	struct sas_internal *i = to_sas_internal(host->transportt);

	if (current != host->ehandler)
		return FAILED;

	if (!i->dft->lldd_abort_task)
		return FAILED;

	res = i->dft->lldd_abort_task(task);
	if (res == TMF_RESP_FUNC_SUCC || res == TMF_RESP_FUNC_COMPLETE)
		return SUCCESS;

	return FAILED;
}
EXPORT_SYMBOL_GPL(sas_eh_abort_handler);
>>>>>>> 4af617a5

/* Attempt to send a LUN reset message to a device */
int sas_eh_device_reset_handler(struct scsi_cmnd *cmd)
{
	int res;
	struct scsi_lun lun;
	struct Scsi_Host *host = cmd->device->host;
	struct domain_device *dev = cmd_to_domain_dev(cmd);
	struct sas_internal *i = to_sas_internal(host->transportt);

	if (current != host->ehandler)
		return sas_queue_reset(dev, SAS_DEV_LU_RESET, cmd->device->lun, 0);

	int_to_scsilun(cmd->device->lun, &lun);

	if (!i->dft->lldd_lu_reset)
		return FAILED;

	res = i->dft->lldd_lu_reset(dev, lun.scsi_lun);
	if (res == TMF_RESP_FUNC_SUCC || res == TMF_RESP_FUNC_COMPLETE)
		return SUCCESS;

	return FAILED;
}

int sas_eh_bus_reset_handler(struct scsi_cmnd *cmd)
{
<<<<<<< HEAD
	struct domain_device *dev = cmd_to_domain_dev(cmd);
	struct sas_phy *phy = sas_get_local_phy(dev);
=======
>>>>>>> 4af617a5
	int res;
	struct Scsi_Host *host = cmd->device->host;
	struct domain_device *dev = cmd_to_domain_dev(cmd);
	struct sas_internal *i = to_sas_internal(host->transportt);

<<<<<<< HEAD
	res = sas_phy_reset(phy, 1);
	if (res)
		SAS_DPRINTK("Bus reset of %s failed 0x%x\n",
			    kobject_name(&phy->dev.kobj),
			    res);
	sas_put_local_phy(phy);

	if (res == TMF_RESP_FUNC_SUCC || res == TMF_RESP_FUNC_COMPLETE)
=======
	if (current != host->ehandler)
		return sas_queue_reset(dev, SAS_DEV_RESET, 0, 0);

	if (!i->dft->lldd_I_T_nexus_reset)
		return FAILED;

	res = i->dft->lldd_I_T_nexus_reset(dev);
	if (res == TMF_RESP_FUNC_SUCC || res == TMF_RESP_FUNC_COMPLETE ||
	    res == -ENODEV)
>>>>>>> 4af617a5
		return SUCCESS;

	return FAILED;
}

/* Try to reset a device */
static int try_to_reset_cmd_device(struct scsi_cmnd *cmd)
{
	int res;
	struct Scsi_Host *shost = cmd->device->host;

	if (!shost->hostt->eh_device_reset_handler)
		goto try_bus_reset;

	res = shost->hostt->eh_device_reset_handler(cmd);
	if (res == SUCCESS)
		return res;

try_bus_reset:
	if (shost->hostt->eh_bus_reset_handler)
		return shost->hostt->eh_bus_reset_handler(cmd);

	return FAILED;
}

static void sas_eh_handle_sas_errors(struct Scsi_Host *shost, struct list_head *work_q)
{
	struct scsi_cmnd *cmd, *n;
	enum task_disposition res = TASK_IS_DONE;
	int tmf_resp, need_reset;
	struct sas_internal *i = to_sas_internal(shost->transportt);
	unsigned long flags;
	struct sas_ha_struct *ha = SHOST_TO_SAS_HA(shost);
	LIST_HEAD(done);

	/* clean out any commands that won the completion vs eh race */
	list_for_each_entry_safe(cmd, n, work_q, eh_entry) {
		struct domain_device *dev = cmd_to_domain_dev(cmd);
		struct sas_task *task;

		spin_lock_irqsave(&dev->done_lock, flags);
		/* by this point the lldd has either observed
		 * SAS_HA_FROZEN and is leaving the task alone, or has
		 * won the race with eh and decided to complete it
		 */
		task = TO_SAS_TASK(cmd);
		spin_unlock_irqrestore(&dev->done_lock, flags);

		if (!task)
			list_move_tail(&cmd->eh_entry, &done);
	}

 Again:
	list_for_each_entry_safe(cmd, n, work_q, eh_entry) {
		struct sas_task *task = TO_SAS_TASK(cmd);

		list_del_init(&cmd->eh_entry);

		spin_lock_irqsave(&task->task_state_lock, flags);
		need_reset = task->task_state_flags & SAS_TASK_NEED_DEV_RESET;
		spin_unlock_irqrestore(&task->task_state_lock, flags);

		if (need_reset) {
			SAS_DPRINTK("%s: task 0x%p requests reset\n",
				    __func__, task);
			goto reset;
		}

		SAS_DPRINTK("trying to find task 0x%p\n", task);
		res = sas_scsi_find_task(task);

		cmd->eh_eflags = 0;

		switch (res) {
		case TASK_IS_NOT_AT_HA:
			SAS_DPRINTK("%s: task 0x%p is not at ha: %s\n",
				    __func__, task,
				    cmd->retries ? "retry" : "aborted");
			if (cmd->retries)
				cmd->retries--;
			sas_eh_finish_cmd(cmd);
			continue;
		case TASK_IS_DONE:
			SAS_DPRINTK("%s: task 0x%p is done\n", __func__,
				    task);
			sas_eh_defer_cmd(cmd);
			continue;
		case TASK_IS_ABORTED:
			SAS_DPRINTK("%s: task 0x%p is aborted\n",
				    __func__, task);
			sas_eh_defer_cmd(cmd);
			continue;
		case TASK_IS_AT_LU:
			SAS_DPRINTK("task 0x%p is at LU: lu recover\n", task);
 reset:
			tmf_resp = sas_recover_lu(task->dev, cmd);
			if (tmf_resp == TMF_RESP_FUNC_COMPLETE) {
				SAS_DPRINTK("dev %016llx LU %x is "
					    "recovered\n",
					    SAS_ADDR(task->dev),
					    cmd->device->lun);
				sas_eh_defer_cmd(cmd);
				sas_scsi_clear_queue_lu(work_q, cmd);
				goto Again;
			}
			/* fallthrough */
		case TASK_IS_NOT_AT_LU:
		case TASK_ABORT_FAILED:
			SAS_DPRINTK("task 0x%p is not at LU: I_T recover\n",
				    task);
			tmf_resp = sas_recover_I_T(task->dev);
			if (tmf_resp == TMF_RESP_FUNC_COMPLETE ||
			    tmf_resp == -ENODEV) {
				struct domain_device *dev = task->dev;
				SAS_DPRINTK("I_T %016llx recovered\n",
					    SAS_ADDR(task->dev->sas_addr));
				sas_eh_finish_cmd(cmd);
				sas_scsi_clear_queue_I_T(work_q, dev);
				goto Again;
			}
			/* Hammer time :-) */
			try_to_reset_cmd_device(cmd);
			if (i->dft->lldd_clear_nexus_port) {
				struct asd_sas_port *port = task->dev->port;
				SAS_DPRINTK("clearing nexus for port:%d\n",
					    port->id);
				res = i->dft->lldd_clear_nexus_port(port);
				if (res == TMF_RESP_FUNC_COMPLETE) {
					SAS_DPRINTK("clear nexus port:%d "
						    "succeeded\n", port->id);
					sas_eh_finish_cmd(cmd);
					sas_scsi_clear_queue_port(work_q,
								  port);
					goto Again;
				}
			}
			if (i->dft->lldd_clear_nexus_ha) {
				SAS_DPRINTK("clear nexus ha\n");
				res = i->dft->lldd_clear_nexus_ha(ha);
				if (res == TMF_RESP_FUNC_COMPLETE) {
					SAS_DPRINTK("clear nexus ha "
						    "succeeded\n");
					sas_eh_finish_cmd(cmd);
					goto clear_q;
				}
			}
			/* If we are here -- this means that no amount
			 * of effort could recover from errors.  Quite
			 * possibly the HA just disappeared.
			 */
			SAS_DPRINTK("error from  device %llx, LUN %x "
				    "couldn't be recovered in any way\n",
				    SAS_ADDR(task->dev->sas_addr),
				    cmd->device->lun);

			sas_eh_finish_cmd(cmd);
			goto clear_q;
		}
	}
 out:
	list_splice_tail(&done, work_q);
	list_splice_tail_init(&ha->eh_ata_q, work_q);
	return;

 clear_q:
	SAS_DPRINTK("--- Exit %s -- clear_q\n", __func__);
	list_for_each_entry_safe(cmd, n, work_q, eh_entry)
		sas_eh_finish_cmd(cmd);
	goto out;
<<<<<<< HEAD
=======
}

static void sas_eh_handle_resets(struct Scsi_Host *shost)
{
	struct sas_ha_struct *ha = SHOST_TO_SAS_HA(shost);
	struct sas_internal *i = to_sas_internal(shost->transportt);

	/* handle directed resets to sas devices */
	spin_lock_irq(&ha->lock);
	while (!list_empty(&ha->eh_dev_q)) {
		struct domain_device *dev;
		struct ssp_device *ssp;

		ssp = list_entry(ha->eh_dev_q.next, typeof(*ssp), eh_list_node);
		list_del_init(&ssp->eh_list_node);
		dev = container_of(ssp, typeof(*dev), ssp_dev);
		kref_get(&dev->kref);
		WARN_ONCE(dev_is_sata(dev), "ssp reset to ata device?\n");

		spin_unlock_irq(&ha->lock);

		if (test_and_clear_bit(SAS_DEV_LU_RESET, &dev->state))
			i->dft->lldd_lu_reset(dev, ssp->reset_lun.scsi_lun);

		if (test_and_clear_bit(SAS_DEV_RESET, &dev->state))
			i->dft->lldd_I_T_nexus_reset(dev);

		sas_put_device(dev);
		spin_lock_irq(&ha->lock);
		clear_bit(SAS_DEV_EH_PENDING, &dev->state);
		ha->eh_active--;
	}
	spin_unlock_irq(&ha->lock);
>>>>>>> 4af617a5
}


void sas_scsi_recover_host(struct Scsi_Host *shost)
{
	struct sas_ha_struct *ha = SHOST_TO_SAS_HA(shost);
	LIST_HEAD(eh_work_q);
	int tries = 0;
	bool retry;

retry:
	tries++;
	retry = true;
	spin_lock_irq(shost->host_lock);
	list_splice_init(&shost->eh_cmd_q, &eh_work_q);
	spin_unlock_irq(shost->host_lock);

	SAS_DPRINTK("Enter %s busy: %d failed: %d\n",
		    __func__, shost->host_busy, shost->host_failed);
	/*
	 * Deal with commands that still have SAS tasks (i.e. they didn't
	 * complete via the normal sas_task completion mechanism),
	 * SAS_HA_FROZEN gives eh dominion over all sas_task completion.
	 */
	set_bit(SAS_HA_FROZEN, &ha->state);
	sas_eh_handle_sas_errors(shost, &eh_work_q);
	clear_bit(SAS_HA_FROZEN, &ha->state);
	if (list_empty(&eh_work_q))
		goto out;

	/*
	 * Now deal with SCSI commands that completed ok but have a an error
	 * code (and hopefully sense data) attached.  This is roughly what
	 * scsi_unjam_host does, but we skip scsi_eh_abort_cmds because any
	 * command we see here has no sas_task and is thus unknown to the HA.
	 */
	sas_ata_eh(shost, &eh_work_q, &ha->eh_done_q);
	if (!scsi_eh_get_sense(&eh_work_q, &ha->eh_done_q))
		scsi_eh_ready_devs(shost, &eh_work_q, &ha->eh_done_q);

out:
	if (ha->lldd_max_execute_num > 1)
		wake_up_process(ha->core.queue_thread);

<<<<<<< HEAD
=======
	sas_eh_handle_resets(shost);

>>>>>>> 4af617a5
	/* now link into libata eh --- if we have any ata devices */
	sas_ata_strategy_handler(shost);

	scsi_eh_flush_done_q(&ha->eh_done_q);

<<<<<<< HEAD
	SAS_DPRINTK("--- Exit %s: busy: %d failed: %d\n",
		    __func__, shost->host_busy, shost->host_failed);
=======
	/* check if any new eh work was scheduled during the last run */
	spin_lock_irq(&ha->lock);
	if (ha->eh_active == 0) {
		shost->host_eh_scheduled = 0;
		retry = false;
	}
	spin_unlock_irq(&ha->lock);

	if (retry)
		goto retry;

	SAS_DPRINTK("--- Exit %s: busy: %d failed: %d tries: %d\n",
		    __func__, shost->host_busy, shost->host_failed, tries);
>>>>>>> 4af617a5
}

enum blk_eh_timer_return sas_scsi_timed_out(struct scsi_cmnd *cmd)
{
	scmd_printk(KERN_DEBUG, cmd, "command %p timed out\n", cmd);

	return BLK_EH_NOT_HANDLED;
}

int sas_ioctl(struct scsi_device *sdev, int cmd, void __user *arg)
{
	struct domain_device *dev = sdev_to_domain_dev(sdev);

	if (dev_is_sata(dev))
		return ata_sas_scsi_ioctl(dev->sata_dev.ap, sdev, cmd, arg);

	return -EINVAL;
}

struct domain_device *sas_find_dev_by_rphy(struct sas_rphy *rphy)
{
	struct Scsi_Host *shost = dev_to_shost(rphy->dev.parent);
	struct sas_ha_struct *ha = SHOST_TO_SAS_HA(shost);
	struct domain_device *found_dev = NULL;
	int i;
	unsigned long flags;

	spin_lock_irqsave(&ha->phy_port_lock, flags);
	for (i = 0; i < ha->num_phys; i++) {
		struct asd_sas_port *port = ha->sas_port[i];
		struct domain_device *dev;

		spin_lock(&port->dev_list_lock);
		list_for_each_entry(dev, &port->dev_list, dev_list_node) {
			if (rphy == dev->rphy) {
				found_dev = dev;
				spin_unlock(&port->dev_list_lock);
				goto found;
			}
		}
		spin_unlock(&port->dev_list_lock);
	}
 found:
	spin_unlock_irqrestore(&ha->phy_port_lock, flags);

	return found_dev;
}

int sas_target_alloc(struct scsi_target *starget)
{
	struct sas_rphy *rphy = dev_to_rphy(starget->dev.parent);
	struct domain_device *found_dev = sas_find_dev_by_rphy(rphy);

	if (!found_dev)
		return -ENODEV;

	kref_get(&found_dev->kref);
	starget->hostdata = found_dev;
	return 0;
}

#define SAS_DEF_QD 256

int sas_slave_configure(struct scsi_device *scsi_dev)
{
	struct domain_device *dev = sdev_to_domain_dev(scsi_dev);
	struct sas_ha_struct *sas_ha;

	BUG_ON(dev->rphy->identify.device_type != SAS_END_DEVICE);

	if (dev_is_sata(dev)) {
		ata_sas_slave_configure(scsi_dev, dev->sata_dev.ap);
		return 0;
	}

	sas_ha = dev->port->ha;

	sas_read_port_mode_page(scsi_dev);

	if (scsi_dev->tagged_supported) {
		scsi_set_tag_type(scsi_dev, MSG_SIMPLE_TAG);
		scsi_activate_tcq(scsi_dev, SAS_DEF_QD);
	} else {
		SAS_DPRINTK("device %llx, LUN %x doesn't support "
			    "TCQ\n", SAS_ADDR(dev->sas_addr),
			    scsi_dev->lun);
		scsi_dev->tagged_supported = 0;
		scsi_set_tag_type(scsi_dev, 0);
		scsi_deactivate_tcq(scsi_dev, 1);
	}

	scsi_dev->allow_restart = 1;

	return 0;
}

int sas_change_queue_depth(struct scsi_device *sdev, int depth, int reason)
{
	struct domain_device *dev = sdev_to_domain_dev(sdev);

	if (dev_is_sata(dev))
		return __ata_change_queue_depth(dev->sata_dev.ap, sdev, depth,
						reason);

	switch (reason) {
	case SCSI_QDEPTH_DEFAULT:
	case SCSI_QDEPTH_RAMP_UP:
		if (!sdev->tagged_supported)
			depth = 1;
		scsi_adjust_queue_depth(sdev, scsi_get_tag_type(sdev), depth);
		break;
	case SCSI_QDEPTH_QFULL:
		scsi_track_queue_full(sdev, depth);
		break;
	default:
		return -EOPNOTSUPP;
	}

	return depth;
}

int sas_change_queue_type(struct scsi_device *scsi_dev, int qt)
{
	struct domain_device *dev = sdev_to_domain_dev(scsi_dev);

	if (dev_is_sata(dev))
		return -EINVAL;

	if (!scsi_dev->tagged_supported)
		return 0;

	scsi_deactivate_tcq(scsi_dev, 1);

	scsi_set_tag_type(scsi_dev, qt);
	scsi_activate_tcq(scsi_dev, scsi_dev->queue_depth);

	return qt;
}

int sas_bios_param(struct scsi_device *scsi_dev,
			  struct block_device *bdev,
			  sector_t capacity, int *hsc)
{
	hsc[0] = 255;
	hsc[1] = 63;
	sector_div(capacity, 255*63);
	hsc[2] = capacity;

	return 0;
}

/* ---------- Task Collector Thread implementation ---------- */

static void sas_queue(struct sas_ha_struct *sas_ha)
{
	struct scsi_core *core = &sas_ha->core;
	unsigned long flags;
	LIST_HEAD(q);
	int can_queue;
	int res;
	struct sas_internal *i = to_sas_internal(core->shost->transportt);

	mutex_lock(&core->task_queue_flush);
	spin_lock_irqsave(&core->task_queue_lock, flags);
	while (!kthread_should_stop() &&
	       !list_empty(&core->task_queue) &&
	       !test_bit(SAS_HA_FROZEN, &sas_ha->state)) {

		can_queue = sas_ha->lldd_queue_size - core->task_queue_size;
		if (can_queue >= 0) {
			can_queue = core->task_queue_size;
			list_splice_init(&core->task_queue, &q);
		} else {
			struct list_head *a, *n;

			can_queue = sas_ha->lldd_queue_size;
			list_for_each_safe(a, n, &core->task_queue) {
				list_move_tail(a, &q);
				if (--can_queue == 0)
					break;
			}
			can_queue = sas_ha->lldd_queue_size;
		}
		core->task_queue_size -= can_queue;
		spin_unlock_irqrestore(&core->task_queue_lock, flags);
		{
			struct sas_task *task = list_entry(q.next,
							   struct sas_task,
							   list);
			list_del_init(&q);
			res = i->dft->lldd_execute_task(task, can_queue,
							GFP_KERNEL);
			if (unlikely(res))
				__list_add(&q, task->list.prev, &task->list);
		}
		spin_lock_irqsave(&core->task_queue_lock, flags);
		if (res) {
			list_splice_init(&q, &core->task_queue); /*at head*/
			core->task_queue_size += can_queue;
		}
	}
	spin_unlock_irqrestore(&core->task_queue_lock, flags);
	mutex_unlock(&core->task_queue_flush);
}

/**
 * sas_queue_thread -- The Task Collector thread
 * @_sas_ha: pointer to struct sas_ha
 */
static int sas_queue_thread(void *_sas_ha)
{
	struct sas_ha_struct *sas_ha = _sas_ha;

	while (1) {
		set_current_state(TASK_INTERRUPTIBLE);
		schedule();
		sas_queue(sas_ha);
		if (kthread_should_stop())
			break;
	}

	return 0;
}

int sas_init_queue(struct sas_ha_struct *sas_ha)
{
	struct scsi_core *core = &sas_ha->core;

	spin_lock_init(&core->task_queue_lock);
	mutex_init(&core->task_queue_flush);
	core->task_queue_size = 0;
	INIT_LIST_HEAD(&core->task_queue);

	core->queue_thread = kthread_run(sas_queue_thread, sas_ha,
					 "sas_queue_%d", core->shost->host_no);
	if (IS_ERR(core->queue_thread))
		return PTR_ERR(core->queue_thread);
	return 0;
}

void sas_shutdown_queue(struct sas_ha_struct *sas_ha)
{
	unsigned long flags;
	struct scsi_core *core = &sas_ha->core;
	struct sas_task *task, *n;

	kthread_stop(core->queue_thread);

	if (!list_empty(&core->task_queue))
		SAS_DPRINTK("HA: %llx: scsi core task queue is NOT empty!?\n",
			    SAS_ADDR(sas_ha->sas_addr));

	spin_lock_irqsave(&core->task_queue_lock, flags);
	list_for_each_entry_safe(task, n, &core->task_queue, list) {
		struct scsi_cmnd *cmd = task->uldd_task;

		list_del_init(&task->list);

		ASSIGN_SAS_TASK(cmd, NULL);
		sas_free_task(task);
		cmd->result = DID_ABORT << 16;
		cmd->scsi_done(cmd);
	}
	spin_unlock_irqrestore(&core->task_queue_lock, flags);
}

/*
 * Tell an upper layer that it needs to initiate an abort for a given task.
 * This should only ever be called by an LLDD.
 */
void sas_task_abort(struct sas_task *task)
{
	struct scsi_cmnd *sc = task->uldd_task;

	/* Escape for libsas internal commands */
	if (!sc) {
		struct sas_task_slow *slow = task->slow_task;

		if (!slow)
			return;
		if (!del_timer(&slow->timer))
			return;
		slow->timer.function(slow->timer.data);
		return;
	} else {
		struct request_queue *q = sc->device->request_queue;
		unsigned long flags;

		spin_lock_irqsave(q->queue_lock, flags);
		blk_abort_request(sc->request);
		spin_unlock_irqrestore(q->queue_lock, flags);
	}
}

void sas_target_destroy(struct scsi_target *starget)
{
	struct domain_device *found_dev = starget->hostdata;

	if (!found_dev)
		return;

	starget->hostdata = NULL;
	sas_put_device(found_dev);
}

static void sas_parse_addr(u8 *sas_addr, const char *p)
{
	int i;
	for (i = 0; i < SAS_ADDR_SIZE; i++) {
		u8 h, l;
		if (!*p)
			break;
		h = isdigit(*p) ? *p-'0' : toupper(*p)-'A'+10;
		p++;
		l = isdigit(*p) ? *p-'0' : toupper(*p)-'A'+10;
		p++;
		sas_addr[i] = (h<<4) | l;
	}
}

#define SAS_STRING_ADDR_SIZE	16

int sas_request_addr(struct Scsi_Host *shost, u8 *addr)
{
	int res;
	const struct firmware *fw;

	res = request_firmware(&fw, "sas_addr", &shost->shost_gendev);
	if (res)
		return res;

	if (fw->size < SAS_STRING_ADDR_SIZE) {
		res = -ENODEV;
		goto out;
	}

	sas_parse_addr(addr, fw->data);

out:
	release_firmware(fw);
	return res;
}
EXPORT_SYMBOL_GPL(sas_request_addr);

EXPORT_SYMBOL_GPL(sas_queuecommand);
EXPORT_SYMBOL_GPL(sas_target_alloc);
EXPORT_SYMBOL_GPL(sas_slave_configure);
EXPORT_SYMBOL_GPL(sas_change_queue_depth);
EXPORT_SYMBOL_GPL(sas_change_queue_type);
EXPORT_SYMBOL_GPL(sas_bios_param);
EXPORT_SYMBOL_GPL(sas_task_abort);
EXPORT_SYMBOL_GPL(sas_phy_reset);
EXPORT_SYMBOL_GPL(sas_eh_device_reset_handler);
EXPORT_SYMBOL_GPL(sas_eh_bus_reset_handler);
EXPORT_SYMBOL_GPL(sas_target_destroy);
EXPORT_SYMBOL_GPL(sas_ioctl);<|MERGE_RESOLUTION|>--- conflicted
+++ resolved
@@ -455,12 +455,6 @@
 	phy = dev->phy;
 	get_device(&phy->dev);
 	spin_unlock_irqrestore(&ha->phy_port_lock, flags);
-<<<<<<< HEAD
-
-	return phy;
-}
-EXPORT_SYMBOL_GPL(sas_get_local_phy);
-=======
 
 	return phy;
 }
@@ -557,7 +551,6 @@
 	return FAILED;
 }
 EXPORT_SYMBOL_GPL(sas_eh_abort_handler);
->>>>>>> 4af617a5
 
 /* Attempt to send a LUN reset message to a device */
 int sas_eh_device_reset_handler(struct scsi_cmnd *cmd)
@@ -585,26 +578,11 @@
 
 int sas_eh_bus_reset_handler(struct scsi_cmnd *cmd)
 {
-<<<<<<< HEAD
-	struct domain_device *dev = cmd_to_domain_dev(cmd);
-	struct sas_phy *phy = sas_get_local_phy(dev);
-=======
->>>>>>> 4af617a5
 	int res;
 	struct Scsi_Host *host = cmd->device->host;
 	struct domain_device *dev = cmd_to_domain_dev(cmd);
 	struct sas_internal *i = to_sas_internal(host->transportt);
 
-<<<<<<< HEAD
-	res = sas_phy_reset(phy, 1);
-	if (res)
-		SAS_DPRINTK("Bus reset of %s failed 0x%x\n",
-			    kobject_name(&phy->dev.kobj),
-			    res);
-	sas_put_local_phy(phy);
-
-	if (res == TMF_RESP_FUNC_SUCC || res == TMF_RESP_FUNC_COMPLETE)
-=======
 	if (current != host->ehandler)
 		return sas_queue_reset(dev, SAS_DEV_RESET, 0, 0);
 
@@ -614,7 +592,6 @@
 	res = i->dft->lldd_I_T_nexus_reset(dev);
 	if (res == TMF_RESP_FUNC_SUCC || res == TMF_RESP_FUNC_COMPLETE ||
 	    res == -ENODEV)
->>>>>>> 4af617a5
 		return SUCCESS;
 
 	return FAILED;
@@ -784,8 +761,6 @@
 	list_for_each_entry_safe(cmd, n, work_q, eh_entry)
 		sas_eh_finish_cmd(cmd);
 	goto out;
-<<<<<<< HEAD
-=======
 }
 
 static void sas_eh_handle_resets(struct Scsi_Host *shost)
@@ -819,7 +794,6 @@
 		ha->eh_active--;
 	}
 	spin_unlock_irq(&ha->lock);
->>>>>>> 4af617a5
 }
 
 
@@ -864,20 +838,13 @@
 	if (ha->lldd_max_execute_num > 1)
 		wake_up_process(ha->core.queue_thread);
 
-<<<<<<< HEAD
-=======
 	sas_eh_handle_resets(shost);
 
->>>>>>> 4af617a5
 	/* now link into libata eh --- if we have any ata devices */
 	sas_ata_strategy_handler(shost);
 
 	scsi_eh_flush_done_q(&ha->eh_done_q);
 
-<<<<<<< HEAD
-	SAS_DPRINTK("--- Exit %s: busy: %d failed: %d\n",
-		    __func__, shost->host_busy, shost->host_failed);
-=======
 	/* check if any new eh work was scheduled during the last run */
 	spin_lock_irq(&ha->lock);
 	if (ha->eh_active == 0) {
@@ -891,7 +858,6 @@
 
 	SAS_DPRINTK("--- Exit %s: busy: %d failed: %d tries: %d\n",
 		    __func__, shost->host_busy, shost->host_failed, tries);
->>>>>>> 4af617a5
 }
 
 enum blk_eh_timer_return sas_scsi_timed_out(struct scsi_cmnd *cmd)
