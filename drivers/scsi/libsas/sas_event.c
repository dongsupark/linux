/*
 * Serial Attached SCSI (SAS) Event processing
 *
 * Copyright (C) 2005 Adaptec, Inc.  All rights reserved.
 * Copyright (C) 2005 Luben Tuikov <luben_tuikov@adaptec.com>
 *
 * This file is licensed under GPLv2.
 *
 * This program is free software; you can redistribute it and/or
 * modify it under the terms of the GNU General Public License as
 * published by the Free Software Foundation; either version 2 of the
 * License, or (at your option) any later version.
 *
 * This program is distributed in the hope that it will be useful, but
 * WITHOUT ANY WARRANTY; without even the implied warranty of
 * MERCHANTABILITY or FITNESS FOR A PARTICULAR PURPOSE.  See the GNU
 * General Public License for more details.
 *
 * You should have received a copy of the GNU General Public License
 * along with this program; if not, write to the Free Software
 * Foundation, Inc., 51 Franklin St, Fifth Floor, Boston, MA  02110-1301  USA
 *
 */

#include <linux/export.h>
#include <scsi/scsi_host.h>
#include "sas_internal.h"
#include "sas_dump.h"

void sas_queue_work(struct sas_ha_struct *ha, struct work_struct *work)
{
	if (!test_bit(SAS_HA_REGISTERED, &ha->state))
		return;

	if (test_bit(SAS_HA_DRAINING, &ha->state))
		list_add(&work->entry, &ha->defer_q);
	else
		scsi_queue_work(ha->core.shost, work);
}

static void sas_queue_event(int event, unsigned long *pending,
			    struct work_struct *work,
			    struct sas_ha_struct *ha)
{
	if (!test_and_set_bit(event, pending)) {
		unsigned long flags;

		spin_lock_irqsave(&ha->state_lock, flags);
		sas_queue_work(ha, work);
		spin_unlock_irqrestore(&ha->state_lock, flags);
	}
}

<<<<<<< HEAD
int sas_drain_work(struct sas_ha_struct *ha)
{
	struct workqueue_struct *wq = ha->core.shost->work_q;
	struct work_struct *w, *_w;
	int err;

	err = mutex_lock_interruptible(&ha->drain_mutex);
	if (err)
		return err;
=======

void __sas_drain_work(struct sas_ha_struct *ha)
{
	struct workqueue_struct *wq = ha->core.shost->work_q;
	struct work_struct *w, *_w;
>>>>>>> 57872c25

	set_bit(SAS_HA_DRAINING, &ha->state);
	/* flush submitters */
	spin_lock_irq(&ha->state_lock);
	spin_unlock_irq(&ha->state_lock);

	drain_workqueue(wq);

	spin_lock_irq(&ha->state_lock);
	clear_bit(SAS_HA_DRAINING, &ha->state);
	list_for_each_entry_safe(w, _w, &ha->defer_q, entry) {
		list_del_init(&w->entry);
		sas_queue_work(ha, w);
	}
	spin_unlock_irq(&ha->state_lock);
<<<<<<< HEAD
=======
}

int sas_drain_work(struct sas_ha_struct *ha)
{
	int err;

	err = mutex_lock_interruptible(&ha->drain_mutex);
	if (err)
		return err;
	if (test_bit(SAS_HA_REGISTERED, &ha->state))
		__sas_drain_work(ha);
>>>>>>> 57872c25
	mutex_unlock(&ha->drain_mutex);

	return 0;
}
EXPORT_SYMBOL_GPL(sas_drain_work);

void sas_disable_revalidation(struct sas_ha_struct *ha)
{
	mutex_lock(&ha->disco_mutex);
	set_bit(SAS_HA_ATA_EH_ACTIVE, &ha->state);
	mutex_unlock(&ha->disco_mutex);
}

void sas_enable_revalidation(struct sas_ha_struct *ha)
{
	int i;

	mutex_lock(&ha->disco_mutex);
	clear_bit(SAS_HA_ATA_EH_ACTIVE, &ha->state);
	for (i = 0; i < ha->num_phys; i++) {
		struct asd_sas_port *port = ha->sas_port[i];
		const int ev = DISCE_REVALIDATE_DOMAIN;
		struct sas_discovery *d = &port->disc;

		if (!test_and_clear_bit(ev, &d->pending))
			continue;

		sas_queue_event(ev, &d->pending, &d->disc_work[ev].work, ha);
	}
	mutex_unlock(&ha->disco_mutex);
}

static void notify_ha_event(struct sas_ha_struct *sas_ha, enum ha_event event)
{
	BUG_ON(event >= HA_NUM_EVENTS);

	sas_queue_event(event, &sas_ha->pending,
			&sas_ha->ha_events[event].work, sas_ha);
}

static void notify_port_event(struct asd_sas_phy *phy, enum port_event event)
{
	struct sas_ha_struct *ha = phy->ha;

	BUG_ON(event >= PORT_NUM_EVENTS);

	sas_queue_event(event, &phy->port_events_pending,
			&phy->port_events[event].work, ha);
}

static void notify_phy_event(struct asd_sas_phy *phy, enum phy_event event)
{
	struct sas_ha_struct *ha = phy->ha;

	BUG_ON(event >= PHY_NUM_EVENTS);

	sas_queue_event(event, &phy->phy_events_pending,
			&phy->phy_events[event].work, ha);
}

int sas_init_events(struct sas_ha_struct *sas_ha)
{
	static const work_func_t sas_ha_event_fns[HA_NUM_EVENTS] = {
		[HAE_RESET] = sas_hae_reset,
	};

	int i;

	for (i = 0; i < HA_NUM_EVENTS; i++) {
		INIT_WORK(&sas_ha->ha_events[i].work, sas_ha_event_fns[i]);
		sas_ha->ha_events[i].ha = sas_ha;
	}

	sas_ha->notify_ha_event = notify_ha_event;
	sas_ha->notify_port_event = notify_port_event;
	sas_ha->notify_phy_event = notify_phy_event;

	return 0;
}<|MERGE_RESOLUTION|>--- conflicted
+++ resolved
@@ -51,23 +51,11 @@
 	}
 }
 
-<<<<<<< HEAD
-int sas_drain_work(struct sas_ha_struct *ha)
-{
-	struct workqueue_struct *wq = ha->core.shost->work_q;
-	struct work_struct *w, *_w;
-	int err;
-
-	err = mutex_lock_interruptible(&ha->drain_mutex);
-	if (err)
-		return err;
-=======
 
 void __sas_drain_work(struct sas_ha_struct *ha)
 {
 	struct workqueue_struct *wq = ha->core.shost->work_q;
 	struct work_struct *w, *_w;
->>>>>>> 57872c25
 
 	set_bit(SAS_HA_DRAINING, &ha->state);
 	/* flush submitters */
@@ -83,8 +71,6 @@
 		sas_queue_work(ha, w);
 	}
 	spin_unlock_irq(&ha->state_lock);
-<<<<<<< HEAD
-=======
 }
 
 int sas_drain_work(struct sas_ha_struct *ha)
@@ -96,7 +82,6 @@
 		return err;
 	if (test_bit(SAS_HA_REGISTERED, &ha->state))
 		__sas_drain_work(ha);
->>>>>>> 57872c25
 	mutex_unlock(&ha->drain_mutex);
 
 	return 0;
