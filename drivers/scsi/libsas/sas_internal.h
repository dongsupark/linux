/*
 * Serial Attached SCSI (SAS) class internal header file
 *
 * Copyright (C) 2005 Adaptec, Inc.  All rights reserved.
 * Copyright (C) 2005 Luben Tuikov <luben_tuikov@adaptec.com>
 *
 * This file is licensed under GPLv2.
 *
 * This program is free software; you can redistribute it and/or
 * modify it under the terms of the GNU General Public License as
 * published by the Free Software Foundation; either version 2 of the
 * License, or (at your option) any later version.
 *
 * This program is distributed in the hope that it will be useful, but
 * WITHOUT ANY WARRANTY; without even the implied warranty of
 * MERCHANTABILITY or FITNESS FOR A PARTICULAR PURPOSE.  See the GNU
 * General Public License for more details.
 *
 * You should have received a copy of the GNU General Public License
 * along with this program; if not, write to the Free Software
 * Foundation, Inc., 59 Temple Place, Suite 330, Boston, MA 02111-1307
 * USA
 *
 */

#ifndef _SAS_INTERNAL_H_
#define _SAS_INTERNAL_H_

#include <scsi/scsi.h>
#include <scsi/scsi_host.h>
#include <scsi/scsi_transport_sas.h>
#include <scsi/libsas.h>
#include <scsi/sas_ata.h>

#define sas_printk(fmt, ...) printk(KERN_NOTICE "sas: " fmt, ## __VA_ARGS__)

#define SAS_DPRINTK(fmt, ...) printk(KERN_DEBUG "sas: " fmt, ## __VA_ARGS__)

#define TO_SAS_TASK(_scsi_cmd)  ((void *)(_scsi_cmd)->host_scribble)
#define ASSIGN_SAS_TASK(_sc, _t) do { (_sc)->host_scribble = (void *) _t; } while (0)

struct sas_phy_data {
	/* let reset be performed in sas_queue_work() context */
	struct sas_phy *phy;
	struct mutex event_lock;
	int hard_reset;
	int reset_result;
<<<<<<< HEAD
	struct work_struct reset_work;
	int enable;
	int enable_result;
	struct work_struct enable_work;
=======
	struct sas_work reset_work;
	int enable;
	int enable_result;
	struct sas_work enable_work;
>>>>>>> fbabacbb
};

void sas_scsi_recover_host(struct Scsi_Host *shost);

int sas_show_class(enum sas_class class, char *buf);
int sas_show_proto(enum sas_protocol proto, char *buf);
int sas_show_linkrate(enum sas_linkrate linkrate, char *buf);
int sas_show_oob_mode(enum sas_oob_mode oob_mode, char *buf);

int  sas_register_phys(struct sas_ha_struct *sas_ha);
void sas_unregister_phys(struct sas_ha_struct *sas_ha);

int  sas_register_ports(struct sas_ha_struct *sas_ha);
void sas_unregister_ports(struct sas_ha_struct *sas_ha);

enum blk_eh_timer_return sas_scsi_timed_out(struct scsi_cmnd *);

int  sas_init_queue(struct sas_ha_struct *sas_ha);
int  sas_init_events(struct sas_ha_struct *sas_ha);
void sas_shutdown_queue(struct sas_ha_struct *sas_ha);
void sas_disable_revalidation(struct sas_ha_struct *ha);
void sas_enable_revalidation(struct sas_ha_struct *ha);
void __sas_drain_work(struct sas_ha_struct *ha);

void sas_deform_port(struct asd_sas_phy *phy, int gone);

void sas_porte_bytes_dmaed(struct work_struct *work);
void sas_porte_broadcast_rcvd(struct work_struct *work);
void sas_porte_link_reset_err(struct work_struct *work);
void sas_porte_timer_event(struct work_struct *work);
void sas_porte_hard_reset(struct work_struct *work);
<<<<<<< HEAD
void sas_queue_work(struct sas_ha_struct *ha, struct work_struct *work);
=======
void sas_queue_work(struct sas_ha_struct *ha, struct sas_work *sw);
>>>>>>> fbabacbb

int sas_notify_lldd_dev_found(struct domain_device *);
void sas_notify_lldd_dev_gone(struct domain_device *);

int sas_smp_phy_control(struct domain_device *dev, int phy_id,
			enum phy_func phy_func, struct sas_phy_linkrates *);
int sas_smp_get_phy_events(struct sas_phy *phy);

<<<<<<< HEAD
=======
void sas_notify_phy_event(struct asd_sas_phy *phy, enum phy_event event);
>>>>>>> fbabacbb
void sas_device_set_phy(struct domain_device *dev, struct sas_port *port);
struct domain_device *sas_find_dev_by_rphy(struct sas_rphy *rphy);
struct domain_device *sas_ex_to_ata(struct domain_device *ex_dev, int phy_id);
int sas_ex_phy_discover(struct domain_device *dev, int single);
int sas_get_report_phy_sata(struct domain_device *dev, int phy_id,
			    struct smp_resp *rps_resp);
int sas_try_ata_reset(struct asd_sas_phy *phy);
void sas_hae_reset(struct work_struct *work);

void sas_free_device(struct kref *kref);

#ifdef CONFIG_SCSI_SAS_HOST_SMP
extern int sas_smp_host_handler(struct Scsi_Host *shost, struct request *req,
				struct request *rsp);
#else
static inline int sas_smp_host_handler(struct Scsi_Host *shost,
				       struct request *req,
				       struct request *rsp)
{
	shost_printk(KERN_ERR, shost,
		"Cannot send SMP to a sas host (not enabled in CONFIG)\n");
	return -EINVAL;
}
#endif

static inline void sas_fail_probe(struct domain_device *dev, const char *func, int err)
{
	SAS_DPRINTK("%s: for %s device %16llx returned %d\n",
		    func, dev->parent ? "exp-attached" :
					    "direct-attached",
		    SAS_ADDR(dev->sas_addr), err);
	sas_unregister_dev(dev->port, dev);
}

static inline void sas_fill_in_rphy(struct domain_device *dev,
				    struct sas_rphy *rphy)
{
	rphy->identify.sas_address = SAS_ADDR(dev->sas_addr);
	rphy->identify.initiator_port_protocols = dev->iproto;
	rphy->identify.target_port_protocols = dev->tproto;
	switch (dev->dev_type) {
	case SATA_DEV:
		/* FIXME: need sata device type */
	case SAS_END_DEV:
	case SATA_PENDING:
		rphy->identify.device_type = SAS_END_DEVICE;
		break;
	case EDGE_DEV:
		rphy->identify.device_type = SAS_EDGE_EXPANDER_DEVICE;
		break;
	case FANOUT_DEV:
		rphy->identify.device_type = SAS_FANOUT_EXPANDER_DEVICE;
		break;
	default:
		rphy->identify.device_type = SAS_PHY_UNUSED;
		break;
	}
}

static inline void sas_phy_set_target(struct asd_sas_phy *p, struct domain_device *dev)
{
	struct sas_phy *phy = p->phy;

	if (dev) {
		if (dev_is_sata(dev))
			phy->identify.device_type = SAS_END_DEVICE;
		else
			phy->identify.device_type = dev->dev_type;
		phy->identify.target_port_protocols = dev->tproto;
	} else {
		phy->identify.device_type = SAS_PHY_UNUSED;
		phy->identify.target_port_protocols = 0;
	}
}

static inline void sas_add_parent_port(struct domain_device *dev, int phy_id)
{
	struct expander_device *ex = &dev->ex_dev;
	struct ex_phy *ex_phy = &ex->ex_phy[phy_id];

	if (!ex->parent_port) {
		ex->parent_port = sas_port_alloc(&dev->rphy->dev, phy_id);
		/* FIXME: error handling */
		BUG_ON(!ex->parent_port);
		BUG_ON(sas_port_add(ex->parent_port));
		sas_port_mark_backlink(ex->parent_port);
	}
	sas_port_add_phy(ex->parent_port, ex_phy->phy);
}

static inline struct domain_device *sas_alloc_device(void)
{
	struct domain_device *dev = kzalloc(sizeof(*dev), GFP_KERNEL);

	if (dev) {
		INIT_LIST_HEAD(&dev->siblings);
		INIT_LIST_HEAD(&dev->dev_list_node);
		INIT_LIST_HEAD(&dev->disco_list_node);
		kref_init(&dev->kref);
		spin_lock_init(&dev->done_lock);
	}
	return dev;
}

static inline void sas_put_device(struct domain_device *dev)
{
	kref_put(&dev->kref, sas_free_device);
}

#endif /* _SAS_INTERNAL_H_ */<|MERGE_RESOLUTION|>--- conflicted
+++ resolved
@@ -45,17 +45,10 @@
 	struct mutex event_lock;
 	int hard_reset;
 	int reset_result;
-<<<<<<< HEAD
-	struct work_struct reset_work;
-	int enable;
-	int enable_result;
-	struct work_struct enable_work;
-=======
 	struct sas_work reset_work;
 	int enable;
 	int enable_result;
 	struct sas_work enable_work;
->>>>>>> fbabacbb
 };
 
 void sas_scsi_recover_host(struct Scsi_Host *shost);
@@ -87,11 +80,7 @@
 void sas_porte_link_reset_err(struct work_struct *work);
 void sas_porte_timer_event(struct work_struct *work);
 void sas_porte_hard_reset(struct work_struct *work);
-<<<<<<< HEAD
-void sas_queue_work(struct sas_ha_struct *ha, struct work_struct *work);
-=======
 void sas_queue_work(struct sas_ha_struct *ha, struct sas_work *sw);
->>>>>>> fbabacbb
 
 int sas_notify_lldd_dev_found(struct domain_device *);
 void sas_notify_lldd_dev_gone(struct domain_device *);
@@ -100,10 +89,7 @@
 			enum phy_func phy_func, struct sas_phy_linkrates *);
 int sas_smp_get_phy_events(struct sas_phy *phy);
 
-<<<<<<< HEAD
-=======
 void sas_notify_phy_event(struct asd_sas_phy *phy, enum phy_event event);
->>>>>>> fbabacbb
 void sas_device_set_phy(struct domain_device *dev, struct sas_port *port);
 struct domain_device *sas_find_dev_by_rphy(struct sas_rphy *rphy);
 struct domain_device *sas_ex_to_ata(struct domain_device *ex_dev, int phy_id);
