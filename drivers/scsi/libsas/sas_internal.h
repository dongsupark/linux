--- conflicted
+++ resolved
@@ -71,10 +71,7 @@
 void sas_shutdown_queue(struct sas_ha_struct *sas_ha);
 void sas_disable_revalidation(struct sas_ha_struct *ha);
 void sas_enable_revalidation(struct sas_ha_struct *ha);
-<<<<<<< HEAD
-=======
 void __sas_drain_work(struct sas_ha_struct *ha);
->>>>>>> 57872c25
 
 void sas_deform_port(struct asd_sas_phy *phy, int gone);
 
@@ -95,14 +92,10 @@
 void sas_device_set_phy(struct domain_device *dev, struct sas_port *port);
 struct domain_device *sas_find_dev_by_rphy(struct sas_rphy *rphy);
 struct domain_device *sas_ex_to_ata(struct domain_device *ex_dev, int phy_id);
-<<<<<<< HEAD
-
-=======
 int sas_ex_phy_discover(struct domain_device *dev, int single);
 int sas_get_report_phy_sata(struct domain_device *dev, int phy_id,
 			    struct smp_resp *rps_resp);
 int sas_try_ata_reset(struct asd_sas_phy *phy);
->>>>>>> 57872c25
 void sas_hae_reset(struct work_struct *work);
 
 void sas_free_device(struct kref *kref);
@@ -121,8 +114,6 @@
 }
 #endif
 
-<<<<<<< HEAD
-=======
 static inline void sas_fail_probe(struct domain_device *dev, const char *func, int err)
 {
 	SAS_DPRINTK("%s: for %s device %16llx returned %d\n",
@@ -132,7 +123,6 @@
 	sas_unregister_dev(dev->port, dev);
 }
 
->>>>>>> 57872c25
 static inline void sas_fill_in_rphy(struct domain_device *dev,
 				    struct sas_rphy *rphy)
 {
