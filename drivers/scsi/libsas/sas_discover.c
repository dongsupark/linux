/*
 * Serial Attached SCSI (SAS) Discover process
 *
 * Copyright (C) 2005 Adaptec, Inc.  All rights reserved.
 * Copyright (C) 2005 Luben Tuikov <luben_tuikov@adaptec.com>
 *
 * This file is licensed under GPLv2.
 *
 * This program is free software; you can redistribute it and/or
 * modify it under the terms of the GNU General Public License as
 * published by the Free Software Foundation; either version 2 of the
 * License, or (at your option) any later version.
 *
 * This program is distributed in the hope that it will be useful, but
 * WITHOUT ANY WARRANTY; without even the implied warranty of
 * MERCHANTABILITY or FITNESS FOR A PARTICULAR PURPOSE.  See the GNU
 * General Public License for more details.
 *
 * You should have received a copy of the GNU General Public License
 * along with this program; if not, write to the Free Software
 * Foundation, Inc., 51 Franklin St, Fifth Floor, Boston, MA  02110-1301  USA
 *
 */

#include <linux/scatterlist.h>
#include <linux/slab.h>
#include <linux/async.h>
#include <scsi/scsi_host.h>
#include <scsi/scsi_eh.h>
#include "sas_internal.h"

#include <scsi/scsi_transport.h>
#include <scsi/scsi_transport_sas.h>
#include <scsi/sas_ata.h>
#include "../scsi_sas_internal.h"

/* ---------- Basic task processing for discovery purposes ---------- */

void sas_init_dev(struct domain_device *dev)
{
	switch (dev->dev_type) {
	case SAS_END_DEV:
		INIT_LIST_HEAD(&dev->ssp_dev.eh_list_node);
		break;
	case EDGE_DEV:
	case FANOUT_DEV:
		INIT_LIST_HEAD(&dev->ex_dev.children);
		mutex_init(&dev->ex_dev.cmd_mutex);
		break;
	default:
		break;
	}
}

/* ---------- Domain device discovery ---------- */

/**
 * sas_get_port_device -- Discover devices which caused port creation
 * @port: pointer to struct sas_port of interest
 *
 * Devices directly attached to a HA port, have no parent.  This is
 * how we know they are (domain) "root" devices.  All other devices
 * do, and should have their "parent" pointer set appropriately as
 * soon as a child device is discovered.
 */
static int sas_get_port_device(struct asd_sas_port *port)
{
	struct asd_sas_phy *phy;
	struct sas_rphy *rphy;
	struct domain_device *dev;
	int rc = -ENODEV;

	dev = sas_alloc_device();
	if (!dev)
		return -ENOMEM;

	spin_lock_irq(&port->phy_list_lock);
	if (list_empty(&port->phy_list)) {
		spin_unlock_irq(&port->phy_list_lock);
		sas_put_device(dev);
		return -ENODEV;
	}
	phy = container_of(port->phy_list.next, struct asd_sas_phy, port_phy_el);
	spin_lock(&phy->frame_rcvd_lock);
	memcpy(dev->frame_rcvd, phy->frame_rcvd, min(sizeof(dev->frame_rcvd),
					     (size_t)phy->frame_rcvd_size));
	spin_unlock(&phy->frame_rcvd_lock);
	spin_unlock_irq(&port->phy_list_lock);

	if (dev->frame_rcvd[0] == 0x34 && port->oob_mode == SATA_OOB_MODE) {
		struct dev_to_host_fis *fis =
			(struct dev_to_host_fis *) dev->frame_rcvd;
		if (fis->interrupt_reason == 1 && fis->lbal == 1 &&
		    fis->byte_count_low==0x69 && fis->byte_count_high == 0x96
		    && (fis->device & ~0x10) == 0)
			dev->dev_type = SATA_PM;
		else
			dev->dev_type = SATA_DEV;
		dev->tproto = SAS_PROTOCOL_SATA;
	} else {
		struct sas_identify_frame *id =
			(struct sas_identify_frame *) dev->frame_rcvd;
		dev->dev_type = id->dev_type;
		dev->iproto = id->initiator_bits;
		dev->tproto = id->target_bits;
	}

	sas_init_dev(dev);

	dev->port = port;
	switch (dev->dev_type) {
	case SATA_DEV:
		rc = sas_ata_init(dev);
		if (rc) {
			rphy = NULL;
			break;
		}
		/* fall through */
	case SAS_END_DEV:
		rphy = sas_end_device_alloc(port->port);
		break;
	case EDGE_DEV:
		rphy = sas_expander_alloc(port->port,
					  SAS_EDGE_EXPANDER_DEVICE);
		break;
	case FANOUT_DEV:
		rphy = sas_expander_alloc(port->port,
					  SAS_FANOUT_EXPANDER_DEVICE);
		break;
	default:
		printk("ERROR: Unidentified device type %d\n", dev->dev_type);
		rphy = NULL;
		break;
	}

	if (!rphy) {
		sas_put_device(dev);
		return rc;
	}

	rphy->identify.phy_identifier = phy->phy->identify.phy_identifier;
	memcpy(dev->sas_addr, port->attached_sas_addr, SAS_ADDR_SIZE);
	sas_fill_in_rphy(dev, rphy);
	sas_hash_addr(dev->hashed_sas_addr, dev->sas_addr);
	port->port_dev = dev;
	dev->linkrate = port->linkrate;
	dev->min_linkrate = port->linkrate;
	dev->max_linkrate = port->linkrate;
	dev->pathways = port->num_phys;
	memset(port->disc.fanout_sas_addr, 0, SAS_ADDR_SIZE);
	memset(port->disc.eeds_a, 0, SAS_ADDR_SIZE);
	memset(port->disc.eeds_b, 0, SAS_ADDR_SIZE);
	port->disc.max_level = 0;
	sas_device_set_phy(dev, port->port);

	dev->rphy = rphy;
	get_device(&dev->rphy->dev);

	if (dev_is_sata(dev) || dev->dev_type == SAS_END_DEV)
		list_add_tail(&dev->disco_list_node, &port->disco_list);
	else {
		spin_lock_irq(&port->dev_list_lock);
		list_add_tail(&dev->dev_list_node, &port->dev_list);
		spin_unlock_irq(&port->dev_list_lock);
	}

	spin_lock_irq(&port->phy_list_lock);
	list_for_each_entry(phy, &port->phy_list, port_phy_el)
		sas_phy_set_target(phy, dev);
	spin_unlock_irq(&port->phy_list_lock);

	return 0;
}

/* ---------- Discover and Revalidate ---------- */

int sas_notify_lldd_dev_found(struct domain_device *dev)
{
	int res = 0;
	struct sas_ha_struct *sas_ha = dev->port->ha;
	struct Scsi_Host *shost = sas_ha->core.shost;
	struct sas_internal *i = to_sas_internal(shost->transportt);

	if (!i->dft->lldd_dev_found)
		return 0;

	res = i->dft->lldd_dev_found(dev);
	if (res) {
		printk("sas: driver on pcidev %s cannot handle "
		       "device %llx, error:%d\n",
		       dev_name(sas_ha->dev),
		       SAS_ADDR(dev->sas_addr), res);
	}
	set_bit(SAS_DEV_FOUND, &dev->state);
	kref_get(&dev->kref);
	return res;
}


void sas_notify_lldd_dev_gone(struct domain_device *dev)
{
	struct sas_ha_struct *sas_ha = dev->port->ha;
	struct Scsi_Host *shost = sas_ha->core.shost;
	struct sas_internal *i = to_sas_internal(shost->transportt);

	if (!i->dft->lldd_dev_gone)
		return;

	if (test_and_clear_bit(SAS_DEV_FOUND, &dev->state)) {
		i->dft->lldd_dev_gone(dev);
		sas_put_device(dev);
	}
}

static void sas_probe_devices(struct work_struct *work)
{
	struct domain_device *dev, *n;
	struct sas_discovery_event *ev = to_sas_discovery_event(work);
	struct asd_sas_port *port = ev->port;

	clear_bit(DISCE_PROBE, &port->disc.pending);

	/* devices must be domain members before link recovery and probe */
	list_for_each_entry(dev, &port->disco_list, disco_list_node) {
		spin_lock_irq(&port->dev_list_lock);
		list_add_tail(&dev->dev_list_node, &port->dev_list);
		spin_unlock_irq(&port->dev_list_lock);
	}

	sas_probe_sata(port);

	list_for_each_entry_safe(dev, n, &port->disco_list, disco_list_node) {
		int err;

		err = sas_rphy_add(dev->rphy);
		if (err)
			sas_fail_probe(dev, __func__, err);
		else
			list_del_init(&dev->disco_list_node);
	}
}

static void sas_suspend_devices(struct work_struct *work)
{
	struct asd_sas_phy *phy;
	struct domain_device *dev;
	struct sas_discovery_event *ev = to_sas_discovery_event(work);
	struct asd_sas_port *port = ev->port;
	struct Scsi_Host *shost = port->ha->core.shost;
	struct sas_internal *si = to_sas_internal(shost->transportt);

	clear_bit(DISCE_SUSPEND, &port->disc.pending);

	sas_suspend_sata(port);

	/* lldd is free to forget the domain_device across the
	 * suspension, we force the issue here to keep the reference
	 * counts aligned
	 */
	list_for_each_entry(dev, &port->dev_list, dev_list_node)
		sas_notify_lldd_dev_gone(dev);

	/* we are suspending, so we know events are disabled and
	 * phy_list is not being mutated
	 */
	list_for_each_entry(phy, &port->phy_list, port_phy_el) {
		if (si->dft->lldd_port_formed)
			si->dft->lldd_port_deformed(phy);
		phy->suspended = 1;
		port->suspended = 1;
	}
}

static void sas_resume_devices(struct work_struct *work)
{
	struct sas_discovery_event *ev = to_sas_discovery_event(work);
	struct asd_sas_port *port = ev->port;

	clear_bit(DISCE_RESUME, &port->disc.pending);

	sas_resume_sata(port);
}

/**
 * sas_discover_end_dev -- discover an end device (SSP, etc)
 * @end: pointer to domain device of interest
 *
 * See comment in sas_discover_sata().
 */
int sas_discover_end_dev(struct domain_device *dev)
{
	int res;

	res = sas_notify_lldd_dev_found(dev);
	if (res)
		return res;
	sas_discover_event(dev->port, DISCE_PROBE);

	return 0;
}

/* ---------- Device registration and unregistration ---------- */

void sas_free_device(struct kref *kref)
{
	struct domain_device *dev = container_of(kref, typeof(*dev), kref);

	put_device(&dev->rphy->dev);
	dev->rphy = NULL;

	if (dev->parent)
		sas_put_device(dev->parent);

	sas_port_put_phy(dev->phy);
	dev->phy = NULL;

	/* remove the phys and ports, everything else should be gone */
	if (dev->dev_type == EDGE_DEV || dev->dev_type == FANOUT_DEV)
		kfree(dev->ex_dev.ex_phy);

	if (dev_is_sata(dev) && dev->sata_dev.ap) {
		ata_sas_port_destroy(dev->sata_dev.ap);
		dev->sata_dev.ap = NULL;
	}

	kfree(dev);
}

static void sas_unregister_common_dev(struct asd_sas_port *port, struct domain_device *dev)
{
	struct sas_ha_struct *ha = port->ha;

	sas_notify_lldd_dev_gone(dev);
	if (!dev->parent)
		dev->port->port_dev = NULL;
	else
		list_del_init(&dev->siblings);

	spin_lock_irq(&port->dev_list_lock);
	list_del_init(&dev->dev_list_node);
	if (dev_is_sata(dev))
		sas_ata_end_eh(dev->sata_dev.ap);
	spin_unlock_irq(&port->dev_list_lock);

	spin_lock_irq(&ha->lock);
	if (dev->dev_type == SAS_END_DEV &&
	    !list_empty(&dev->ssp_dev.eh_list_node)) {
		list_del_init(&dev->ssp_dev.eh_list_node);
		ha->eh_active--;
	}
	spin_unlock_irq(&ha->lock);

	sas_put_device(dev);
}

static void sas_destruct_devices(struct work_struct *work)
{
	struct domain_device *dev, *n;
	struct sas_discovery_event *ev = to_sas_discovery_event(work);
	struct asd_sas_port *port = ev->port;

	clear_bit(DISCE_DESTRUCT, &port->disc.pending);

	list_for_each_entry_safe(dev, n, &port->destroy_list, disco_list_node) {
		list_del_init(&dev->disco_list_node);

		sas_remove_children(&dev->rphy->dev);
		sas_rphy_delete(dev->rphy);
		sas_unregister_common_dev(port, dev);
	}
}

void sas_unregister_dev(struct asd_sas_port *port, struct domain_device *dev)
{
	if (!test_bit(SAS_DEV_DESTROY, &dev->state) &&
	    !list_empty(&dev->disco_list_node)) {
		/* this rphy never saw sas_rphy_add */
		list_del_init(&dev->disco_list_node);
		sas_rphy_free(dev->rphy);
		sas_unregister_common_dev(port, dev);
		return;
	}

	if (!test_and_set_bit(SAS_DEV_DESTROY, &dev->state)) {
		sas_rphy_unlink(dev->rphy);
		list_move_tail(&dev->disco_list_node, &port->destroy_list);
		sas_discover_event(dev->port, DISCE_DESTRUCT);
	}
}

void sas_unregister_domain_devices(struct asd_sas_port *port, int gone)
{
	struct domain_device *dev, *n;

	list_for_each_entry_safe_reverse(dev, n, &port->dev_list, dev_list_node) {
		if (gone)
			set_bit(SAS_DEV_GONE, &dev->state);
		sas_unregister_dev(port, dev);
	}

	list_for_each_entry_safe(dev, n, &port->disco_list, disco_list_node)
		sas_unregister_dev(port, dev);

	port->port->rphy = NULL;

}

void sas_device_set_phy(struct domain_device *dev, struct sas_port *port)
{
	struct sas_ha_struct *ha;
	struct sas_phy *new_phy;

	if (!dev)
		return;

	ha = dev->port->ha;
	new_phy = sas_port_get_phy(port);

	/* pin and record last seen phy */
	spin_lock_irq(&ha->phy_port_lock);
	if (new_phy) {
		sas_port_put_phy(dev->phy);
		dev->phy = new_phy;
	}
	spin_unlock_irq(&ha->phy_port_lock);
}

/* ---------- Discovery and Revalidation ---------- */

/**
 * sas_discover_domain -- discover the domain
 * @port: port to the domain of interest
 *
 * NOTE: this process _must_ quit (return) as soon as any connection
 * errors are encountered.  Connection recovery is done elsewhere.
 * Discover process only interrogates devices in order to discover the
 * domain.
 */
static void sas_discover_domain(struct work_struct *work)
{
	struct domain_device *dev;
	int error = 0;
	struct sas_discovery_event *ev = to_sas_discovery_event(work);
	struct asd_sas_port *port = ev->port;

	clear_bit(DISCE_DISCOVER_DOMAIN, &port->disc.pending);

	if (port->port_dev)
		return;

	error = sas_get_port_device(port);
	if (error)
		return;
	dev = port->port_dev;

	SAS_DPRINTK("DOING DISCOVERY on port %d, pid:%d\n", port->id,
		    task_pid_nr(current));

	switch (dev->dev_type) {
	case SAS_END_DEV:
		error = sas_discover_end_dev(dev);
		break;
	case EDGE_DEV:
	case FANOUT_DEV:
		error = sas_discover_root_expander(dev);
		break;
	case SATA_DEV:
	case SATA_PM:
#ifdef CONFIG_SCSI_SAS_ATA
		error = sas_discover_sata(dev);
		break;
#else
		SAS_DPRINTK("ATA device seen but CONFIG_SCSI_SAS_ATA=N so cannot attach\n");
		/* Fall through */
#endif
	default:
		error = -ENXIO;
		SAS_DPRINTK("unhandled device %d\n", dev->dev_type);
		break;
	}

	if (error) {
		sas_rphy_free(dev->rphy);
		list_del_init(&dev->disco_list_node);
		spin_lock_irq(&port->dev_list_lock);
		list_del_init(&dev->dev_list_node);
		spin_unlock_irq(&port->dev_list_lock);

		sas_put_device(dev);
		port->port_dev = NULL;
	}

	SAS_DPRINTK("DONE DISCOVERY on port %d, pid:%d, result:%d\n", port->id,
		    task_pid_nr(current), error);
}

static void sas_revalidate_domain(struct work_struct *work)
{
	int res = 0;
	struct sas_discovery_event *ev = to_sas_discovery_event(work);
	struct asd_sas_port *port = ev->port;
	struct sas_ha_struct *ha = port->ha;

	/* prevent revalidation from finding sata links in recovery */
	mutex_lock(&ha->disco_mutex);
	if (test_bit(SAS_HA_ATA_EH_ACTIVE, &ha->state)) {
		SAS_DPRINTK("REVALIDATION DEFERRED on port %d, pid:%d\n",
			    port->id, task_pid_nr(current));
		goto out;
	}

	clear_bit(DISCE_REVALIDATE_DOMAIN, &port->disc.pending);

	SAS_DPRINTK("REVALIDATING DOMAIN on port %d, pid:%d\n", port->id,
		    task_pid_nr(current));

	if (port->port_dev)
		res = sas_ex_revalidate_domain(port->port_dev);

	SAS_DPRINTK("done REVALIDATING DOMAIN on port %d, pid:%d, res 0x%x\n",
		    port->id, task_pid_nr(current), res);
 out:
	mutex_unlock(&ha->disco_mutex);
}

/* ---------- Events ---------- */

static void sas_chain_work(struct sas_ha_struct *ha, struct sas_work *sw)
{
	/* chained work is not subject to SA_HA_DRAINING or
	 * SAS_HA_REGISTERED, because it is either submitted in the
	 * workqueue, or known to be submitted from a context that is
	 * not racing against draining
	 */
	scsi_queue_work(ha->core.shost, &sw->work);
}

static void sas_chain_event(int event, unsigned long *pending,
			    struct sas_work *sw,
			    struct sas_ha_struct *ha)
{
	if (!test_and_set_bit(event, pending)) {
		unsigned long flags;

<<<<<<< HEAD
		spin_lock_irqsave(&ha->state_lock, flags);
		sas_chain_work(ha, sw);
		spin_unlock_irqrestore(&ha->state_lock, flags);
=======
		spin_lock_irqsave(&ha->lock, flags);
		sas_chain_work(ha, sw);
		spin_unlock_irqrestore(&ha->lock, flags);
>>>>>>> 475448ad
	}
}

int sas_discover_event(struct asd_sas_port *port, enum discover_event ev)
{
	struct sas_discovery *disc;

	if (!port)
		return 0;
	disc = &port->disc;

	BUG_ON(ev >= DISC_NUM_EVENTS);

	sas_chain_event(ev, &disc->pending, &disc->disc_work[ev].work, port->ha);

	return 0;
}

/**
 * sas_init_disc -- initialize the discovery struct in the port
 * @port: pointer to struct port
 *
 * Called when the ports are being initialized.
 */
void sas_init_disc(struct sas_discovery *disc, struct asd_sas_port *port)
{
	int i;

	static const work_func_t sas_event_fns[DISC_NUM_EVENTS] = {
		[DISCE_DISCOVER_DOMAIN] = sas_discover_domain,
		[DISCE_REVALIDATE_DOMAIN] = sas_revalidate_domain,
		[DISCE_PROBE] = sas_probe_devices,
		[DISCE_SUSPEND] = sas_suspend_devices,
		[DISCE_RESUME] = sas_resume_devices,
		[DISCE_DESTRUCT] = sas_destruct_devices,
	};

	disc->pending = 0;
	for (i = 0; i < DISC_NUM_EVENTS; i++) {
		INIT_SAS_WORK(&disc->disc_work[i].work, sas_event_fns[i]);
		disc->disc_work[i].port = port;
	}
}<|MERGE_RESOLUTION|>--- conflicted
+++ resolved
@@ -542,15 +542,9 @@
 	if (!test_and_set_bit(event, pending)) {
 		unsigned long flags;
 
-<<<<<<< HEAD
-		spin_lock_irqsave(&ha->state_lock, flags);
-		sas_chain_work(ha, sw);
-		spin_unlock_irqrestore(&ha->state_lock, flags);
-=======
 		spin_lock_irqsave(&ha->lock, flags);
 		sas_chain_work(ha, sw);
 		spin_unlock_irqrestore(&ha->lock, flags);
->>>>>>> 475448ad
 	}
 }
 
