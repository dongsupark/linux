/*
 * Serial Attached SCSI (SAS) Expander discovery and configuration
 *
 * Copyright (C) 2005 Adaptec, Inc.  All rights reserved.
 * Copyright (C) 2005 Luben Tuikov <luben_tuikov@adaptec.com>
 *
 * This file is licensed under GPLv2.
 *
 * This program is free software; you can redistribute it and/or
 * modify it under the terms of the GNU General Public License as
 * published by the Free Software Foundation; either version 2 of the
 * License, or (at your option) any later version.
 *
 * This program is distributed in the hope that it will be useful, but
 * WITHOUT ANY WARRANTY; without even the implied warranty of
 * MERCHANTABILITY or FITNESS FOR A PARTICULAR PURPOSE.  See the GNU
 * General Public License for more details.
 *
 * You should have received a copy of the GNU General Public License
 * along with this program; if not, write to the Free Software
 * Foundation, Inc., 51 Franklin St, Fifth Floor, Boston, MA  02110-1301  USA
 *
 */

#include <linux/scatterlist.h>
#include <linux/blkdev.h>
#include <linux/slab.h>

#include "sas_internal.h"

#include <scsi/sas_ata.h>
#include <scsi/scsi_transport.h>
#include <scsi/scsi_transport_sas.h>
#include "../scsi_sas_internal.h"

static int sas_discover_expander(struct domain_device *dev);
static int sas_configure_routing(struct domain_device *dev, u8 *sas_addr);
static int sas_configure_phy(struct domain_device *dev, int phy_id,
			     u8 *sas_addr, int include);
static int sas_disable_routing(struct domain_device *dev,  u8 *sas_addr);

/* ---------- SMP task management ---------- */

static void smp_task_timedout(unsigned long _task)
{
	struct sas_task *task = (void *) _task;
	unsigned long flags;

	spin_lock_irqsave(&task->task_state_lock, flags);
	if (!(task->task_state_flags & SAS_TASK_STATE_DONE))
		task->task_state_flags |= SAS_TASK_STATE_ABORTED;
	spin_unlock_irqrestore(&task->task_state_lock, flags);

	complete(&task->slow_task->completion);
}

static void smp_task_done(struct sas_task *task)
{
	if (!del_timer(&task->slow_task->timer))
		return;
	complete(&task->slow_task->completion);
}

/* Give it some long enough timeout. In seconds. */
#define SMP_TIMEOUT 10

static int smp_execute_task(struct domain_device *dev, void *req, int req_size,
			    void *resp, int resp_size)
{
	int res, retry;
	struct sas_task *task = NULL;
	struct sas_internal *i =
		to_sas_internal(dev->port->ha->core.shost->transportt);

	mutex_lock(&dev->ex_dev.cmd_mutex);
	for (retry = 0; retry < 3; retry++) {
<<<<<<< HEAD
		task = sas_alloc_task(GFP_KERNEL);
=======
		if (test_bit(SAS_DEV_GONE, &dev->state)) {
			res = -ECOMM;
			break;
		}

		task = sas_alloc_slow_task(GFP_KERNEL);
>>>>>>> 57872c25
		if (!task) {
			res = -ENOMEM;
			break;
		}
		task->dev = dev;
		task->task_proto = dev->tproto;
		sg_init_one(&task->smp_task.smp_req, req, req_size);
		sg_init_one(&task->smp_task.smp_resp, resp, resp_size);

		task->task_done = smp_task_done;

		task->slow_task->timer.data = (unsigned long) task;
		task->slow_task->timer.function = smp_task_timedout;
		task->slow_task->timer.expires = jiffies + SMP_TIMEOUT*HZ;
		add_timer(&task->slow_task->timer);

		res = i->dft->lldd_execute_task(task, 1, GFP_KERNEL);

		if (res) {
			del_timer(&task->slow_task->timer);
			SAS_DPRINTK("executing SMP task failed:%d\n", res);
			break;
		}

		wait_for_completion(&task->slow_task->completion);
		res = -ECOMM;
		if ((task->task_state_flags & SAS_TASK_STATE_ABORTED)) {
			SAS_DPRINTK("smp task timed out or aborted\n");
			i->dft->lldd_abort_task(task);
			if (!(task->task_state_flags & SAS_TASK_STATE_DONE)) {
				SAS_DPRINTK("SMP task aborted and not done\n");
				break;
			}
		}
		if (task->task_status.resp == SAS_TASK_COMPLETE &&
		    task->task_status.stat == SAM_STAT_GOOD) {
			res = 0;
			break;
		}
		if (task->task_status.resp == SAS_TASK_COMPLETE &&
		    task->task_status.stat == SAS_DATA_UNDERRUN) {
			/* no error, but return the number of bytes of
			 * underrun */
			res = task->task_status.residual;
			break;
		}
		if (task->task_status.resp == SAS_TASK_COMPLETE &&
		    task->task_status.stat == SAS_DATA_OVERRUN) {
			res = -EMSGSIZE;
			break;
		}
		if (task->task_status.resp == SAS_TASK_UNDELIVERED &&
		    task->task_status.stat == SAS_DEVICE_UNKNOWN)
			break;
		else {
			SAS_DPRINTK("%s: task to dev %016llx response: 0x%x "
				    "status 0x%x\n", __func__,
				    SAS_ADDR(dev->sas_addr),
				    task->task_status.resp,
				    task->task_status.stat);
			sas_free_task(task);
			task = NULL;
		}
	}
	mutex_unlock(&dev->ex_dev.cmd_mutex);

	BUG_ON(retry == 3 && task != NULL);
	sas_free_task(task);
	return res;
}

/* ---------- Allocations ---------- */

static inline void *alloc_smp_req(int size)
{
	u8 *p = kzalloc(size, GFP_KERNEL);
	if (p)
		p[0] = SMP_REQUEST;
	return p;
}

static inline void *alloc_smp_resp(int size)
{
	return kzalloc(size, GFP_KERNEL);
}

static char sas_route_char(struct domain_device *dev, struct ex_phy *phy)
{
	switch (phy->routing_attr) {
	case TABLE_ROUTING:
		if (dev->ex_dev.t2t_supp)
			return 'U';
		else
			return 'T';
	case DIRECT_ROUTING:
		return 'D';
	case SUBTRACTIVE_ROUTING:
		return 'S';
	default:
		return '?';
	}
}

static enum sas_dev_type to_dev_type(struct discover_resp *dr)
{
	/* This is detecting a failure to transmit initial dev to host
	 * FIS as described in section J.5 of sas-2 r16
	 */
	if (dr->attached_dev_type == NO_DEVICE && dr->attached_sata_dev &&
	    dr->linkrate >= SAS_LINK_RATE_1_5_GBPS)
		return SATA_PENDING;
	else
		return dr->attached_dev_type;
}

static void sas_set_ex_phy(struct domain_device *dev, int phy_id, void *rsp)
{
	enum sas_dev_type dev_type;
	enum sas_linkrate linkrate;
	u8 sas_addr[SAS_ADDR_SIZE];
	struct smp_resp *resp = rsp;
	struct discover_resp *dr = &resp->disc;
	struct expander_device *ex = &dev->ex_dev;
	struct ex_phy *phy = &ex->ex_phy[phy_id];
	struct sas_rphy *rphy = dev->rphy;
	bool new_phy = !phy->phy;
	char *type;

	if (new_phy) {
		phy->phy = sas_phy_alloc(&rphy->dev, phy_id);

		/* FIXME: error_handling */
		BUG_ON(!phy->phy);
	}

	switch (resp->result) {
	case SMP_RESP_PHY_VACANT:
		phy->phy_state = PHY_VACANT;
		break;
	default:
		phy->phy_state = PHY_NOT_PRESENT;
		break;
	case SMP_RESP_FUNC_ACC:
		phy->phy_state = PHY_EMPTY; /* do not know yet */
		break;
	}

	/* check if anything important changed to squelch debug */
	dev_type = phy->attached_dev_type;
	linkrate  = phy->linkrate;
	memcpy(sas_addr, phy->attached_sas_addr, SAS_ADDR_SIZE);

	phy->attached_dev_type = to_dev_type(dr);
	phy->phy_id = phy_id;
	phy->linkrate = dr->linkrate;
	phy->attached_sata_host = dr->attached_sata_host;
	phy->attached_sata_dev  = dr->attached_sata_dev;
	phy->attached_sata_ps   = dr->attached_sata_ps;
	phy->attached_iproto = dr->iproto << 1;
	phy->attached_tproto = dr->tproto << 1;
	memcpy(phy->attached_sas_addr, dr->attached_sas_addr, SAS_ADDR_SIZE);
	phy->attached_phy_id = dr->attached_phy_id;
	phy->phy_change_count = dr->change_count;
	phy->routing_attr = dr->routing_attr;
	phy->virtual = dr->virtual;
	phy->last_da_index = -1;

	phy->phy->identify.sas_address = SAS_ADDR(phy->attached_sas_addr);
	phy->phy->identify.device_type = dr->attached_dev_type;
	phy->phy->identify.initiator_port_protocols = phy->attached_iproto;
	phy->phy->identify.target_port_protocols = phy->attached_tproto;
	if (!phy->attached_tproto && dr->attached_sata_dev)
		phy->phy->identify.target_port_protocols = SAS_PROTOCOL_SATA;
	phy->phy->identify.phy_identifier = phy_id;
	phy->phy->minimum_linkrate_hw = dr->hmin_linkrate;
	phy->phy->maximum_linkrate_hw = dr->hmax_linkrate;
	phy->phy->minimum_linkrate = dr->pmin_linkrate;
	phy->phy->maximum_linkrate = dr->pmax_linkrate;
	phy->phy->negotiated_linkrate = phy->linkrate;

	if (new_phy)
		if (sas_phy_add(phy->phy)) {
			sas_phy_free(phy->phy);
			return;
		}

	switch (phy->attached_dev_type) {
	case SATA_PENDING:
		type = "stp pending";
		break;
	case NO_DEVICE:
		type = "no device";
		break;
	case SAS_END_DEV:
		if (phy->attached_iproto) {
			if (phy->attached_tproto)
				type = "host+target";
			else
				type = "host";
		} else {
			if (dr->attached_sata_dev)
				type = "stp";
			else
				type = "ssp";
		}
		break;
	case EDGE_DEV:
	case FANOUT_DEV:
		type = "smp";
		break;
	default:
		type = "unknown";
	}

	/* this routine is polled by libata error recovery so filter
	 * unimportant messages
	 */
	if (new_phy || phy->attached_dev_type != dev_type ||
	    phy->linkrate != linkrate ||
	    SAS_ADDR(phy->attached_sas_addr) != SAS_ADDR(sas_addr))
		/* pass */;
	else
		return;

	SAS_DPRINTK("ex %016llx phy%02d:%c:%X attached: %016llx (%s)\n",
		    SAS_ADDR(dev->sas_addr), phy->phy_id,
		    sas_route_char(dev, phy), phy->linkrate,
		    SAS_ADDR(phy->attached_sas_addr), type);
}

/* check if we have an existing attached ata device on this expander phy */
struct domain_device *sas_ex_to_ata(struct domain_device *ex_dev, int phy_id)
{
	struct ex_phy *ex_phy = &ex_dev->ex_dev.ex_phy[phy_id];
	struct domain_device *dev;
	struct sas_rphy *rphy;

	if (!ex_phy->port)
		return NULL;

	rphy = ex_phy->port->rphy;
	if (!rphy)
		return NULL;

	dev = sas_find_dev_by_rphy(rphy);

	if (dev && dev_is_sata(dev))
		return dev;

	return NULL;
}

/* check if we have an existing attached ata device on this expander phy */
struct domain_device *sas_ex_to_ata(struct domain_device *ex_dev, int phy_id)
{
	struct ex_phy *ex_phy = &ex_dev->ex_dev.ex_phy[phy_id];
	struct domain_device *dev;
	struct sas_rphy *rphy;

	if (!ex_phy->port)
		return NULL;

	rphy = ex_phy->port->rphy;
	if (!rphy)
		return NULL;

	dev = sas_find_dev_by_rphy(rphy);

	if (dev && dev_is_sata(dev))
		return dev;

	return NULL;
}

#define DISCOVER_REQ_SIZE  16
#define DISCOVER_RESP_SIZE 56

static int sas_ex_phy_discover_helper(struct domain_device *dev, u8 *disc_req,
				      u8 *disc_resp, int single)
{
<<<<<<< HEAD
	struct domain_device *ata_dev = sas_ex_to_ata(dev, single);
	int i, res;
=======
	struct discover_resp *dr;
	int res;
>>>>>>> 57872c25

	disc_req[9] = single;

<<<<<<< HEAD
		res = smp_execute_task(dev, disc_req, DISCOVER_REQ_SIZE,
				       disc_resp, DISCOVER_RESP_SIZE);
		if (res)
			return res;
		dr = &((struct smp_resp *)disc_resp)->disc;
		if (memcmp(dev->sas_addr, dr->attached_sas_addr,
			  SAS_ADDR_SIZE) == 0) {
			sas_printk("Found loopback topology, just ignore it!\n");
			return 0;
		}

		/* This is detecting a failure to transmit initial
		 * dev to host FIS as described in section J.5 of
		 * sas-2 r16
		 */
		if (!(dr->attached_dev_type == 0 &&
		      dr->attached_sata_dev))
			break;

		/* In order to generate the dev to host FIS, we send a
		 * link reset to the expander port.  If a device was
		 * previously detected on this port we ask libata to
		 * manage the reset and link recovery.
		 */
		if (ata_dev) {
			sas_ata_schedule_reset(ata_dev);
			break;
		}
		sas_smp_phy_control(dev, single, PHY_FUNC_LINK_RESET, NULL);
		/* Wait for the reset to trigger the negotiation */
		msleep(500);
=======
	res = smp_execute_task(dev, disc_req, DISCOVER_REQ_SIZE,
			       disc_resp, DISCOVER_RESP_SIZE);
	if (res)
		return res;
	dr = &((struct smp_resp *)disc_resp)->disc;
	if (memcmp(dev->sas_addr, dr->attached_sas_addr, SAS_ADDR_SIZE) == 0) {
		sas_printk("Found loopback topology, just ignore it!\n");
		return 0;
>>>>>>> 57872c25
	}
	sas_set_ex_phy(dev, single, disc_resp);
	return 0;
}

int sas_ex_phy_discover(struct domain_device *dev, int single)
{
	struct expander_device *ex = &dev->ex_dev;
	int  res = 0;
	u8   *disc_req;
	u8   *disc_resp;

	disc_req = alloc_smp_req(DISCOVER_REQ_SIZE);
	if (!disc_req)
		return -ENOMEM;

	disc_resp = alloc_smp_req(DISCOVER_RESP_SIZE);
	if (!disc_resp) {
		kfree(disc_req);
		return -ENOMEM;
	}

	disc_req[1] = SMP_DISCOVER;

	if (0 <= single && single < ex->num_phys) {
		res = sas_ex_phy_discover_helper(dev, disc_req, disc_resp, single);
	} else {
		int i;

		for (i = 0; i < ex->num_phys; i++) {
			res = sas_ex_phy_discover_helper(dev, disc_req,
							 disc_resp, i);
			if (res)
				goto out_err;
		}
	}
out_err:
	kfree(disc_resp);
	kfree(disc_req);
	return res;
}

static int sas_expander_discover(struct domain_device *dev)
{
	struct expander_device *ex = &dev->ex_dev;
	int res = -ENOMEM;

	ex->ex_phy = kzalloc(sizeof(*ex->ex_phy)*ex->num_phys, GFP_KERNEL);
	if (!ex->ex_phy)
		return -ENOMEM;

	res = sas_ex_phy_discover(dev, -1);
	if (res)
		goto out_err;

	return 0;
 out_err:
	kfree(ex->ex_phy);
	ex->ex_phy = NULL;
	return res;
}

#define MAX_EXPANDER_PHYS 128

static void ex_assign_report_general(struct domain_device *dev,
					    struct smp_resp *resp)
{
	struct report_general_resp *rg = &resp->rg;

	dev->ex_dev.ex_change_count = be16_to_cpu(rg->change_count);
	dev->ex_dev.max_route_indexes = be16_to_cpu(rg->route_indexes);
	dev->ex_dev.num_phys = min(rg->num_phys, (u8)MAX_EXPANDER_PHYS);
	dev->ex_dev.t2t_supp = rg->t2t_supp;
	dev->ex_dev.conf_route_table = rg->conf_route_table;
	dev->ex_dev.configuring = rg->configuring;
	memcpy(dev->ex_dev.enclosure_logical_id, rg->enclosure_logical_id, 8);
}

#define RG_REQ_SIZE   8
#define RG_RESP_SIZE 32

static int sas_ex_general(struct domain_device *dev)
{
	u8 *rg_req;
	struct smp_resp *rg_resp;
	int res;
	int i;

	rg_req = alloc_smp_req(RG_REQ_SIZE);
	if (!rg_req)
		return -ENOMEM;

	rg_resp = alloc_smp_resp(RG_RESP_SIZE);
	if (!rg_resp) {
		kfree(rg_req);
		return -ENOMEM;
	}

	rg_req[1] = SMP_REPORT_GENERAL;

	for (i = 0; i < 5; i++) {
		res = smp_execute_task(dev, rg_req, RG_REQ_SIZE, rg_resp,
				       RG_RESP_SIZE);

		if (res) {
			SAS_DPRINTK("RG to ex %016llx failed:0x%x\n",
				    SAS_ADDR(dev->sas_addr), res);
			goto out;
		} else if (rg_resp->result != SMP_RESP_FUNC_ACC) {
			SAS_DPRINTK("RG:ex %016llx returned SMP result:0x%x\n",
				    SAS_ADDR(dev->sas_addr), rg_resp->result);
			res = rg_resp->result;
			goto out;
		}

		ex_assign_report_general(dev, rg_resp);

		if (dev->ex_dev.configuring) {
			SAS_DPRINTK("RG: ex %llx self-configuring...\n",
				    SAS_ADDR(dev->sas_addr));
			schedule_timeout_interruptible(5*HZ);
		} else
			break;
	}
out:
	kfree(rg_req);
	kfree(rg_resp);
	return res;
}

static void ex_assign_manuf_info(struct domain_device *dev, void
					*_mi_resp)
{
	u8 *mi_resp = _mi_resp;
	struct sas_rphy *rphy = dev->rphy;
	struct sas_expander_device *edev = rphy_to_expander_device(rphy);

	memcpy(edev->vendor_id, mi_resp + 12, SAS_EXPANDER_VENDOR_ID_LEN);
	memcpy(edev->product_id, mi_resp + 20, SAS_EXPANDER_PRODUCT_ID_LEN);
	memcpy(edev->product_rev, mi_resp + 36,
	       SAS_EXPANDER_PRODUCT_REV_LEN);

	if (mi_resp[8] & 1) {
		memcpy(edev->component_vendor_id, mi_resp + 40,
		       SAS_EXPANDER_COMPONENT_VENDOR_ID_LEN);
		edev->component_id = mi_resp[48] << 8 | mi_resp[49];
		edev->component_revision_id = mi_resp[50];
	}
}

#define MI_REQ_SIZE   8
#define MI_RESP_SIZE 64

static int sas_ex_manuf_info(struct domain_device *dev)
{
	u8 *mi_req;
	u8 *mi_resp;
	int res;

	mi_req = alloc_smp_req(MI_REQ_SIZE);
	if (!mi_req)
		return -ENOMEM;

	mi_resp = alloc_smp_resp(MI_RESP_SIZE);
	if (!mi_resp) {
		kfree(mi_req);
		return -ENOMEM;
	}

	mi_req[1] = SMP_REPORT_MANUF_INFO;

	res = smp_execute_task(dev, mi_req, MI_REQ_SIZE, mi_resp,MI_RESP_SIZE);
	if (res) {
		SAS_DPRINTK("MI: ex %016llx failed:0x%x\n",
			    SAS_ADDR(dev->sas_addr), res);
		goto out;
	} else if (mi_resp[2] != SMP_RESP_FUNC_ACC) {
		SAS_DPRINTK("MI ex %016llx returned SMP result:0x%x\n",
			    SAS_ADDR(dev->sas_addr), mi_resp[2]);
		goto out;
	}

	ex_assign_manuf_info(dev, mi_resp);
out:
	kfree(mi_req);
	kfree(mi_resp);
	return res;
}

#define PC_REQ_SIZE  44
#define PC_RESP_SIZE 8

int sas_smp_phy_control(struct domain_device *dev, int phy_id,
			enum phy_func phy_func,
			struct sas_phy_linkrates *rates)
{
	u8 *pc_req;
	u8 *pc_resp;
	int res;

	pc_req = alloc_smp_req(PC_REQ_SIZE);
	if (!pc_req)
		return -ENOMEM;

	pc_resp = alloc_smp_resp(PC_RESP_SIZE);
	if (!pc_resp) {
		kfree(pc_req);
		return -ENOMEM;
	}

	pc_req[1] = SMP_PHY_CONTROL;
	pc_req[9] = phy_id;
	pc_req[10]= phy_func;
	if (rates) {
		pc_req[32] = rates->minimum_linkrate << 4;
		pc_req[33] = rates->maximum_linkrate << 4;
	}

	res = smp_execute_task(dev, pc_req, PC_REQ_SIZE, pc_resp,PC_RESP_SIZE);

	kfree(pc_resp);
	kfree(pc_req);
	return res;
}

static void sas_ex_disable_phy(struct domain_device *dev, int phy_id)
{
	struct expander_device *ex = &dev->ex_dev;
	struct ex_phy *phy = &ex->ex_phy[phy_id];

	sas_smp_phy_control(dev, phy_id, PHY_FUNC_DISABLE, NULL);
	phy->linkrate = SAS_PHY_DISABLED;
}

static void sas_ex_disable_port(struct domain_device *dev, u8 *sas_addr)
{
	struct expander_device *ex = &dev->ex_dev;
	int i;

	for (i = 0; i < ex->num_phys; i++) {
		struct ex_phy *phy = &ex->ex_phy[i];

		if (phy->phy_state == PHY_VACANT ||
		    phy->phy_state == PHY_NOT_PRESENT)
			continue;

		if (SAS_ADDR(phy->attached_sas_addr) == SAS_ADDR(sas_addr))
			sas_ex_disable_phy(dev, i);
	}
}

static int sas_dev_present_in_domain(struct asd_sas_port *port,
					    u8 *sas_addr)
{
	struct domain_device *dev;

	if (SAS_ADDR(port->sas_addr) == SAS_ADDR(sas_addr))
		return 1;
	list_for_each_entry(dev, &port->dev_list, dev_list_node) {
		if (SAS_ADDR(dev->sas_addr) == SAS_ADDR(sas_addr))
			return 1;
	}
	return 0;
}

#define RPEL_REQ_SIZE	16
#define RPEL_RESP_SIZE	32
int sas_smp_get_phy_events(struct sas_phy *phy)
{
	int res;
	u8 *req;
	u8 *resp;
	struct sas_rphy *rphy = dev_to_rphy(phy->dev.parent);
	struct domain_device *dev = sas_find_dev_by_rphy(rphy);

	req = alloc_smp_req(RPEL_REQ_SIZE);
	if (!req)
		return -ENOMEM;

	resp = alloc_smp_resp(RPEL_RESP_SIZE);
	if (!resp) {
		kfree(req);
		return -ENOMEM;
	}

	req[1] = SMP_REPORT_PHY_ERR_LOG;
	req[9] = phy->number;

	res = smp_execute_task(dev, req, RPEL_REQ_SIZE,
			            resp, RPEL_RESP_SIZE);

	if (!res)
		goto out;

	phy->invalid_dword_count = scsi_to_u32(&resp[12]);
	phy->running_disparity_error_count = scsi_to_u32(&resp[16]);
	phy->loss_of_dword_sync_count = scsi_to_u32(&resp[20]);
	phy->phy_reset_problem_count = scsi_to_u32(&resp[24]);

 out:
	kfree(resp);
	return res;

}

#ifdef CONFIG_SCSI_SAS_ATA

#define RPS_REQ_SIZE  16
#define RPS_RESP_SIZE 60

int sas_get_report_phy_sata(struct domain_device *dev, int phy_id,
			    struct smp_resp *rps_resp)
{
	int res;
	u8 *rps_req = alloc_smp_req(RPS_REQ_SIZE);
	u8 *resp = (u8 *)rps_resp;

	if (!rps_req)
		return -ENOMEM;

	rps_req[1] = SMP_REPORT_PHY_SATA;
	rps_req[9] = phy_id;

	res = smp_execute_task(dev, rps_req, RPS_REQ_SIZE,
			            rps_resp, RPS_RESP_SIZE);

	/* 0x34 is the FIS type for the D2H fis.  There's a potential
	 * standards cockup here.  sas-2 explicitly specifies the FIS
	 * should be encoded so that FIS type is in resp[24].
	 * However, some expanders endian reverse this.  Undo the
	 * reversal here */
	if (!res && resp[27] == 0x34 && resp[24] != 0x34) {
		int i;

		for (i = 0; i < 5; i++) {
			int j = 24 + (i*4);
			u8 a, b;
			a = resp[j + 0];
			b = resp[j + 1];
			resp[j + 0] = resp[j + 3];
			resp[j + 1] = resp[j + 2];
			resp[j + 2] = b;
			resp[j + 3] = a;
		}
	}

	kfree(rps_req);
	return res;
}
#endif

static void sas_ex_get_linkrate(struct domain_device *parent,
				       struct domain_device *child,
				       struct ex_phy *parent_phy)
{
	struct expander_device *parent_ex = &parent->ex_dev;
	struct sas_port *port;
	int i;

	child->pathways = 0;

	port = parent_phy->port;

	for (i = 0; i < parent_ex->num_phys; i++) {
		struct ex_phy *phy = &parent_ex->ex_phy[i];

		if (phy->phy_state == PHY_VACANT ||
		    phy->phy_state == PHY_NOT_PRESENT)
			continue;

		if (SAS_ADDR(phy->attached_sas_addr) ==
		    SAS_ADDR(child->sas_addr)) {

			child->min_linkrate = min(parent->min_linkrate,
						  phy->linkrate);
			child->max_linkrate = max(parent->max_linkrate,
						  phy->linkrate);
			child->pathways++;
			sas_port_add_phy(port, phy->phy);
		}
	}
	child->linkrate = min(parent_phy->linkrate, child->max_linkrate);
	child->pathways = min(child->pathways, parent->pathways);
}

static struct domain_device *sas_ex_discover_end_dev(
	struct domain_device *parent, int phy_id)
{
	struct expander_device *parent_ex = &parent->ex_dev;
	struct ex_phy *phy = &parent_ex->ex_phy[phy_id];
	struct domain_device *child = NULL;
	struct sas_rphy *rphy;
	int res;

	if (phy->attached_sata_host || phy->attached_sata_ps)
		return NULL;

	child = sas_alloc_device();
	if (!child)
		return NULL;

	kref_get(&parent->kref);
	child->parent = parent;
	child->port   = parent->port;
	child->iproto = phy->attached_iproto;
	memcpy(child->sas_addr, phy->attached_sas_addr, SAS_ADDR_SIZE);
	sas_hash_addr(child->hashed_sas_addr, child->sas_addr);
	if (!phy->port) {
		phy->port = sas_port_alloc(&parent->rphy->dev, phy_id);
		if (unlikely(!phy->port))
			goto out_err;
		if (unlikely(sas_port_add(phy->port) != 0)) {
			sas_port_free(phy->port);
			goto out_err;
		}
	}
	sas_ex_get_linkrate(parent, child, phy);
	sas_device_set_phy(child, phy->port);

#ifdef CONFIG_SCSI_SAS_ATA
	if ((phy->attached_tproto & SAS_PROTOCOL_STP) || phy->attached_sata_dev) {
		res = sas_get_ata_info(child, phy);
		if (res)
			goto out_free;

		rphy = sas_end_device_alloc(phy->port);
		if (unlikely(!rphy))
			goto out_free;

		sas_init_dev(child);

		child->rphy = rphy;

		list_add_tail(&child->disco_list_node, &parent->port->disco_list);

		res = sas_discover_sata(child);
		if (res) {
			SAS_DPRINTK("sas_discover_sata() for device %16llx at "
				    "%016llx:0x%x returned 0x%x\n",
				    SAS_ADDR(child->sas_addr),
				    SAS_ADDR(parent->sas_addr), phy_id, res);
			goto out_list_del;
		}
	} else
#endif
	  if (phy->attached_tproto & SAS_PROTOCOL_SSP) {
		child->dev_type = SAS_END_DEV;
		rphy = sas_end_device_alloc(phy->port);
		/* FIXME: error handling */
		if (unlikely(!rphy))
			goto out_free;
		child->tproto = phy->attached_tproto;
		sas_init_dev(child);

		child->rphy = rphy;
		sas_fill_in_rphy(child, rphy);

		list_add_tail(&child->disco_list_node, &parent->port->disco_list);

		res = sas_discover_end_dev(child);
		if (res) {
			SAS_DPRINTK("sas_discover_end_dev() for device %16llx "
				    "at %016llx:0x%x returned 0x%x\n",
				    SAS_ADDR(child->sas_addr),
				    SAS_ADDR(parent->sas_addr), phy_id, res);
			goto out_list_del;
		}
	} else {
		SAS_DPRINTK("target proto 0x%x at %016llx:0x%x not handled\n",
			    phy->attached_tproto, SAS_ADDR(parent->sas_addr),
			    phy_id);
		goto out_free;
	}

	list_add_tail(&child->siblings, &parent_ex->children);
	return child;

 out_list_del:
	sas_rphy_free(child->rphy);
	child->rphy = NULL;

	list_del(&child->disco_list_node);
	spin_lock_irq(&parent->port->dev_list_lock);
	list_del(&child->dev_list_node);
	spin_unlock_irq(&parent->port->dev_list_lock);
 out_free:
	sas_port_delete(phy->port);
 out_err:
	phy->port = NULL;
	sas_put_device(child);
	return NULL;
}

/* See if this phy is part of a wide port */
static int sas_ex_join_wide_port(struct domain_device *parent, int phy_id)
{
	struct ex_phy *phy = &parent->ex_dev.ex_phy[phy_id];
	int i;

	for (i = 0; i < parent->ex_dev.num_phys; i++) {
		struct ex_phy *ephy = &parent->ex_dev.ex_phy[i];

		if (ephy == phy)
			continue;

		if (!memcmp(phy->attached_sas_addr, ephy->attached_sas_addr,
			    SAS_ADDR_SIZE) && ephy->port) {
			sas_port_add_phy(ephy->port, phy->phy);
			phy->port = ephy->port;
			phy->phy_state = PHY_DEVICE_DISCOVERED;
			return 0;
		}
	}

	return -ENODEV;
}

static struct domain_device *sas_ex_discover_expander(
	struct domain_device *parent, int phy_id)
{
	struct sas_expander_device *parent_ex = rphy_to_expander_device(parent->rphy);
	struct ex_phy *phy = &parent->ex_dev.ex_phy[phy_id];
	struct domain_device *child = NULL;
	struct sas_rphy *rphy;
	struct sas_expander_device *edev;
	struct asd_sas_port *port;
	int res;

	if (phy->routing_attr == DIRECT_ROUTING) {
		SAS_DPRINTK("ex %016llx:0x%x:D <--> ex %016llx:0x%x is not "
			    "allowed\n",
			    SAS_ADDR(parent->sas_addr), phy_id,
			    SAS_ADDR(phy->attached_sas_addr),
			    phy->attached_phy_id);
		return NULL;
	}
	child = sas_alloc_device();
	if (!child)
		return NULL;

	phy->port = sas_port_alloc(&parent->rphy->dev, phy_id);
	/* FIXME: better error handling */
	BUG_ON(sas_port_add(phy->port) != 0);


	switch (phy->attached_dev_type) {
	case EDGE_DEV:
		rphy = sas_expander_alloc(phy->port,
					  SAS_EDGE_EXPANDER_DEVICE);
		break;
	case FANOUT_DEV:
		rphy = sas_expander_alloc(phy->port,
					  SAS_FANOUT_EXPANDER_DEVICE);
		break;
	default:
		rphy = NULL;	/* shut gcc up */
		BUG();
	}
	port = parent->port;
	child->rphy = rphy;
	edev = rphy_to_expander_device(rphy);
	child->dev_type = phy->attached_dev_type;
	kref_get(&parent->kref);
	child->parent = parent;
	child->port = port;
	child->iproto = phy->attached_iproto;
	child->tproto = phy->attached_tproto;
	memcpy(child->sas_addr, phy->attached_sas_addr, SAS_ADDR_SIZE);
	sas_hash_addr(child->hashed_sas_addr, child->sas_addr);
	sas_ex_get_linkrate(parent, child, phy);
	edev->level = parent_ex->level + 1;
	parent->port->disc.max_level = max(parent->port->disc.max_level,
					   edev->level);
	sas_init_dev(child);
	sas_fill_in_rphy(child, rphy);
	sas_rphy_add(rphy);

	spin_lock_irq(&parent->port->dev_list_lock);
	list_add_tail(&child->dev_list_node, &parent->port->dev_list);
	spin_unlock_irq(&parent->port->dev_list_lock);

	res = sas_discover_expander(child);
	if (res) {
		spin_lock_irq(&parent->port->dev_list_lock);
		list_del(&child->dev_list_node);
		spin_unlock_irq(&parent->port->dev_list_lock);
		sas_put_device(child);
		return NULL;
	}
	list_add_tail(&child->siblings, &parent->ex_dev.children);
	return child;
}

static int sas_ex_discover_dev(struct domain_device *dev, int phy_id)
{
	struct expander_device *ex = &dev->ex_dev;
	struct ex_phy *ex_phy = &ex->ex_phy[phy_id];
	struct domain_device *child = NULL;
	int res = 0;

	/* Phy state */
	if (ex_phy->linkrate == SAS_SATA_SPINUP_HOLD) {
		if (!sas_smp_phy_control(dev, phy_id, PHY_FUNC_LINK_RESET, NULL))
			res = sas_ex_phy_discover(dev, phy_id);
		if (res)
			return res;
	}

	/* Parent and domain coherency */
	if (!dev->parent && (SAS_ADDR(ex_phy->attached_sas_addr) ==
			     SAS_ADDR(dev->port->sas_addr))) {
		sas_add_parent_port(dev, phy_id);
		return 0;
	}
	if (dev->parent && (SAS_ADDR(ex_phy->attached_sas_addr) ==
			    SAS_ADDR(dev->parent->sas_addr))) {
		sas_add_parent_port(dev, phy_id);
		if (ex_phy->routing_attr == TABLE_ROUTING)
			sas_configure_phy(dev, phy_id, dev->port->sas_addr, 1);
		return 0;
	}

	if (sas_dev_present_in_domain(dev->port, ex_phy->attached_sas_addr))
		sas_ex_disable_port(dev, ex_phy->attached_sas_addr);

	if (ex_phy->attached_dev_type == NO_DEVICE) {
		if (ex_phy->routing_attr == DIRECT_ROUTING) {
			memset(ex_phy->attached_sas_addr, 0, SAS_ADDR_SIZE);
			sas_configure_routing(dev, ex_phy->attached_sas_addr);
		}
		return 0;
	} else if (ex_phy->linkrate == SAS_LINK_RATE_UNKNOWN)
		return 0;

	if (ex_phy->attached_dev_type != SAS_END_DEV &&
	    ex_phy->attached_dev_type != FANOUT_DEV &&
	    ex_phy->attached_dev_type != EDGE_DEV &&
	    ex_phy->attached_dev_type != SATA_PENDING) {
		SAS_DPRINTK("unknown device type(0x%x) attached to ex %016llx "
			    "phy 0x%x\n", ex_phy->attached_dev_type,
			    SAS_ADDR(dev->sas_addr),
			    phy_id);
		return 0;
	}

	res = sas_configure_routing(dev, ex_phy->attached_sas_addr);
	if (res) {
		SAS_DPRINTK("configure routing for dev %016llx "
			    "reported 0x%x. Forgotten\n",
			    SAS_ADDR(ex_phy->attached_sas_addr), res);
		sas_disable_routing(dev, ex_phy->attached_sas_addr);
		return res;
	}

	res = sas_ex_join_wide_port(dev, phy_id);
	if (!res) {
		SAS_DPRINTK("Attaching ex phy%d to wide port %016llx\n",
			    phy_id, SAS_ADDR(ex_phy->attached_sas_addr));
		return res;
	}

	switch (ex_phy->attached_dev_type) {
	case SAS_END_DEV:
	case SATA_PENDING:
		child = sas_ex_discover_end_dev(dev, phy_id);
		break;
	case FANOUT_DEV:
		if (SAS_ADDR(dev->port->disc.fanout_sas_addr)) {
			SAS_DPRINTK("second fanout expander %016llx phy 0x%x "
				    "attached to ex %016llx phy 0x%x\n",
				    SAS_ADDR(ex_phy->attached_sas_addr),
				    ex_phy->attached_phy_id,
				    SAS_ADDR(dev->sas_addr),
				    phy_id);
			sas_ex_disable_phy(dev, phy_id);
			break;
		} else
			memcpy(dev->port->disc.fanout_sas_addr,
			       ex_phy->attached_sas_addr, SAS_ADDR_SIZE);
		/* fallthrough */
	case EDGE_DEV:
		child = sas_ex_discover_expander(dev, phy_id);
		break;
	default:
		break;
	}

	if (child) {
		int i;

		for (i = 0; i < ex->num_phys; i++) {
			if (ex->ex_phy[i].phy_state == PHY_VACANT ||
			    ex->ex_phy[i].phy_state == PHY_NOT_PRESENT)
				continue;
			/*
			 * Due to races, the phy might not get added to the
			 * wide port, so we add the phy to the wide port here.
			 */
			if (SAS_ADDR(ex->ex_phy[i].attached_sas_addr) ==
			    SAS_ADDR(child->sas_addr)) {
				ex->ex_phy[i].phy_state= PHY_DEVICE_DISCOVERED;
				res = sas_ex_join_wide_port(dev, i);
				if (!res)
					SAS_DPRINTK("Attaching ex phy%d to wide port %016llx\n",
						    i, SAS_ADDR(ex->ex_phy[i].attached_sas_addr));

			}
		}
	}

	return res;
}

static int sas_find_sub_addr(struct domain_device *dev, u8 *sub_addr)
{
	struct expander_device *ex = &dev->ex_dev;
	int i;

	for (i = 0; i < ex->num_phys; i++) {
		struct ex_phy *phy = &ex->ex_phy[i];

		if (phy->phy_state == PHY_VACANT ||
		    phy->phy_state == PHY_NOT_PRESENT)
			continue;

		if ((phy->attached_dev_type == EDGE_DEV ||
		     phy->attached_dev_type == FANOUT_DEV) &&
		    phy->routing_attr == SUBTRACTIVE_ROUTING) {

			memcpy(sub_addr, phy->attached_sas_addr,SAS_ADDR_SIZE);

			return 1;
		}
	}
	return 0;
}

static int sas_check_level_subtractive_boundary(struct domain_device *dev)
{
	struct expander_device *ex = &dev->ex_dev;
	struct domain_device *child;
	u8 sub_addr[8] = {0, };

	list_for_each_entry(child, &ex->children, siblings) {
		if (child->dev_type != EDGE_DEV &&
		    child->dev_type != FANOUT_DEV)
			continue;
		if (sub_addr[0] == 0) {
			sas_find_sub_addr(child, sub_addr);
			continue;
		} else {
			u8 s2[8];

			if (sas_find_sub_addr(child, s2) &&
			    (SAS_ADDR(sub_addr) != SAS_ADDR(s2))) {

				SAS_DPRINTK("ex %016llx->%016llx-?->%016llx "
					    "diverges from subtractive "
					    "boundary %016llx\n",
					    SAS_ADDR(dev->sas_addr),
					    SAS_ADDR(child->sas_addr),
					    SAS_ADDR(s2),
					    SAS_ADDR(sub_addr));

				sas_ex_disable_port(child, s2);
			}
		}
	}
	return 0;
}
/**
 * sas_ex_discover_devices -- discover devices attached to this expander
 * dev: pointer to the expander domain device
 * single: if you want to do a single phy, else set to -1;
 *
 * Configure this expander for use with its devices and register the
 * devices of this expander.
 */
static int sas_ex_discover_devices(struct domain_device *dev, int single)
{
	struct expander_device *ex = &dev->ex_dev;
	int i = 0, end = ex->num_phys;
	int res = 0;

	if (0 <= single && single < end) {
		i = single;
		end = i+1;
	}

	for ( ; i < end; i++) {
		struct ex_phy *ex_phy = &ex->ex_phy[i];

		if (ex_phy->phy_state == PHY_VACANT ||
		    ex_phy->phy_state == PHY_NOT_PRESENT ||
		    ex_phy->phy_state == PHY_DEVICE_DISCOVERED)
			continue;

		switch (ex_phy->linkrate) {
		case SAS_PHY_DISABLED:
		case SAS_PHY_RESET_PROBLEM:
		case SAS_SATA_PORT_SELECTOR:
			continue;
		default:
			res = sas_ex_discover_dev(dev, i);
			if (res)
				break;
			continue;
		}
	}

	if (!res)
		sas_check_level_subtractive_boundary(dev);

	return res;
}

static int sas_check_ex_subtractive_boundary(struct domain_device *dev)
{
	struct expander_device *ex = &dev->ex_dev;
	int i;
	u8  *sub_sas_addr = NULL;

	if (dev->dev_type != EDGE_DEV)
		return 0;

	for (i = 0; i < ex->num_phys; i++) {
		struct ex_phy *phy = &ex->ex_phy[i];

		if (phy->phy_state == PHY_VACANT ||
		    phy->phy_state == PHY_NOT_PRESENT)
			continue;

		if ((phy->attached_dev_type == FANOUT_DEV ||
		     phy->attached_dev_type == EDGE_DEV) &&
		    phy->routing_attr == SUBTRACTIVE_ROUTING) {

			if (!sub_sas_addr)
				sub_sas_addr = &phy->attached_sas_addr[0];
			else if (SAS_ADDR(sub_sas_addr) !=
				 SAS_ADDR(phy->attached_sas_addr)) {

				SAS_DPRINTK("ex %016llx phy 0x%x "
					    "diverges(%016llx) on subtractive "
					    "boundary(%016llx). Disabled\n",
					    SAS_ADDR(dev->sas_addr), i,
					    SAS_ADDR(phy->attached_sas_addr),
					    SAS_ADDR(sub_sas_addr));
				sas_ex_disable_phy(dev, i);
			}
		}
	}
	return 0;
}

static void sas_print_parent_topology_bug(struct domain_device *child,
						 struct ex_phy *parent_phy,
						 struct ex_phy *child_phy)
{
	static const char *ex_type[] = {
		[EDGE_DEV] = "edge",
		[FANOUT_DEV] = "fanout",
	};
	struct domain_device *parent = child->parent;

	sas_printk("%s ex %016llx phy 0x%x <--> %s ex %016llx "
		   "phy 0x%x has %c:%c routing link!\n",

		   ex_type[parent->dev_type],
		   SAS_ADDR(parent->sas_addr),
		   parent_phy->phy_id,

		   ex_type[child->dev_type],
		   SAS_ADDR(child->sas_addr),
		   child_phy->phy_id,

		   sas_route_char(parent, parent_phy),
		   sas_route_char(child, child_phy));
}

static int sas_check_eeds(struct domain_device *child,
				 struct ex_phy *parent_phy,
				 struct ex_phy *child_phy)
{
	int res = 0;
	struct domain_device *parent = child->parent;

	if (SAS_ADDR(parent->port->disc.fanout_sas_addr) != 0) {
		res = -ENODEV;
		SAS_DPRINTK("edge ex %016llx phy S:0x%x <--> edge ex %016llx "
			    "phy S:0x%x, while there is a fanout ex %016llx\n",
			    SAS_ADDR(parent->sas_addr),
			    parent_phy->phy_id,
			    SAS_ADDR(child->sas_addr),
			    child_phy->phy_id,
			    SAS_ADDR(parent->port->disc.fanout_sas_addr));
	} else if (SAS_ADDR(parent->port->disc.eeds_a) == 0) {
		memcpy(parent->port->disc.eeds_a, parent->sas_addr,
		       SAS_ADDR_SIZE);
		memcpy(parent->port->disc.eeds_b, child->sas_addr,
		       SAS_ADDR_SIZE);
	} else if (((SAS_ADDR(parent->port->disc.eeds_a) ==
		    SAS_ADDR(parent->sas_addr)) ||
		   (SAS_ADDR(parent->port->disc.eeds_a) ==
		    SAS_ADDR(child->sas_addr)))
		   &&
		   ((SAS_ADDR(parent->port->disc.eeds_b) ==
		     SAS_ADDR(parent->sas_addr)) ||
		    (SAS_ADDR(parent->port->disc.eeds_b) ==
		     SAS_ADDR(child->sas_addr))))
		;
	else {
		res = -ENODEV;
		SAS_DPRINTK("edge ex %016llx phy 0x%x <--> edge ex %016llx "
			    "phy 0x%x link forms a third EEDS!\n",
			    SAS_ADDR(parent->sas_addr),
			    parent_phy->phy_id,
			    SAS_ADDR(child->sas_addr),
			    child_phy->phy_id);
	}

	return res;
}

/* Here we spill over 80 columns.  It is intentional.
 */
static int sas_check_parent_topology(struct domain_device *child)
{
	struct expander_device *child_ex = &child->ex_dev;
	struct expander_device *parent_ex;
	int i;
	int res = 0;

	if (!child->parent)
		return 0;

	if (child->parent->dev_type != EDGE_DEV &&
	    child->parent->dev_type != FANOUT_DEV)
		return 0;

	parent_ex = &child->parent->ex_dev;

	for (i = 0; i < parent_ex->num_phys; i++) {
		struct ex_phy *parent_phy = &parent_ex->ex_phy[i];
		struct ex_phy *child_phy;

		if (parent_phy->phy_state == PHY_VACANT ||
		    parent_phy->phy_state == PHY_NOT_PRESENT)
			continue;

		if (SAS_ADDR(parent_phy->attached_sas_addr) != SAS_ADDR(child->sas_addr))
			continue;

		child_phy = &child_ex->ex_phy[parent_phy->attached_phy_id];

		switch (child->parent->dev_type) {
		case EDGE_DEV:
			if (child->dev_type == FANOUT_DEV) {
				if (parent_phy->routing_attr != SUBTRACTIVE_ROUTING ||
				    child_phy->routing_attr != TABLE_ROUTING) {
					sas_print_parent_topology_bug(child, parent_phy, child_phy);
					res = -ENODEV;
				}
			} else if (parent_phy->routing_attr == SUBTRACTIVE_ROUTING) {
				if (child_phy->routing_attr == SUBTRACTIVE_ROUTING) {
					res = sas_check_eeds(child, parent_phy, child_phy);
				} else if (child_phy->routing_attr != TABLE_ROUTING) {
					sas_print_parent_topology_bug(child, parent_phy, child_phy);
					res = -ENODEV;
				}
			} else if (parent_phy->routing_attr == TABLE_ROUTING) {
				if (child_phy->routing_attr == SUBTRACTIVE_ROUTING ||
				    (child_phy->routing_attr == TABLE_ROUTING &&
				     child_ex->t2t_supp && parent_ex->t2t_supp)) {
					/* All good */;
				} else {
					sas_print_parent_topology_bug(child, parent_phy, child_phy);
					res = -ENODEV;
				}
			}
			break;
		case FANOUT_DEV:
			if (parent_phy->routing_attr != TABLE_ROUTING ||
			    child_phy->routing_attr != SUBTRACTIVE_ROUTING) {
				sas_print_parent_topology_bug(child, parent_phy, child_phy);
				res = -ENODEV;
			}
			break;
		default:
			break;
		}
	}

	return res;
}

#define RRI_REQ_SIZE  16
#define RRI_RESP_SIZE 44

static int sas_configure_present(struct domain_device *dev, int phy_id,
				 u8 *sas_addr, int *index, int *present)
{
	int i, res = 0;
	struct expander_device *ex = &dev->ex_dev;
	struct ex_phy *phy = &ex->ex_phy[phy_id];
	u8 *rri_req;
	u8 *rri_resp;

	*present = 0;
	*index = 0;

	rri_req = alloc_smp_req(RRI_REQ_SIZE);
	if (!rri_req)
		return -ENOMEM;

	rri_resp = alloc_smp_resp(RRI_RESP_SIZE);
	if (!rri_resp) {
		kfree(rri_req);
		return -ENOMEM;
	}

	rri_req[1] = SMP_REPORT_ROUTE_INFO;
	rri_req[9] = phy_id;

	for (i = 0; i < ex->max_route_indexes ; i++) {
		*(__be16 *)(rri_req+6) = cpu_to_be16(i);
		res = smp_execute_task(dev, rri_req, RRI_REQ_SIZE, rri_resp,
				       RRI_RESP_SIZE);
		if (res)
			goto out;
		res = rri_resp[2];
		if (res == SMP_RESP_NO_INDEX) {
			SAS_DPRINTK("overflow of indexes: dev %016llx "
				    "phy 0x%x index 0x%x\n",
				    SAS_ADDR(dev->sas_addr), phy_id, i);
			goto out;
		} else if (res != SMP_RESP_FUNC_ACC) {
			SAS_DPRINTK("%s: dev %016llx phy 0x%x index 0x%x "
				    "result 0x%x\n", __func__,
				    SAS_ADDR(dev->sas_addr), phy_id, i, res);
			goto out;
		}
		if (SAS_ADDR(sas_addr) != 0) {
			if (SAS_ADDR(rri_resp+16) == SAS_ADDR(sas_addr)) {
				*index = i;
				if ((rri_resp[12] & 0x80) == 0x80)
					*present = 0;
				else
					*present = 1;
				goto out;
			} else if (SAS_ADDR(rri_resp+16) == 0) {
				*index = i;
				*present = 0;
				goto out;
			}
		} else if (SAS_ADDR(rri_resp+16) == 0 &&
			   phy->last_da_index < i) {
			phy->last_da_index = i;
			*index = i;
			*present = 0;
			goto out;
		}
	}
	res = -1;
out:
	kfree(rri_req);
	kfree(rri_resp);
	return res;
}

#define CRI_REQ_SIZE  44
#define CRI_RESP_SIZE  8

static int sas_configure_set(struct domain_device *dev, int phy_id,
			     u8 *sas_addr, int index, int include)
{
	int res;
	u8 *cri_req;
	u8 *cri_resp;

	cri_req = alloc_smp_req(CRI_REQ_SIZE);
	if (!cri_req)
		return -ENOMEM;

	cri_resp = alloc_smp_resp(CRI_RESP_SIZE);
	if (!cri_resp) {
		kfree(cri_req);
		return -ENOMEM;
	}

	cri_req[1] = SMP_CONF_ROUTE_INFO;
	*(__be16 *)(cri_req+6) = cpu_to_be16(index);
	cri_req[9] = phy_id;
	if (SAS_ADDR(sas_addr) == 0 || !include)
		cri_req[12] |= 0x80;
	memcpy(cri_req+16, sas_addr, SAS_ADDR_SIZE);

	res = smp_execute_task(dev, cri_req, CRI_REQ_SIZE, cri_resp,
			       CRI_RESP_SIZE);
	if (res)
		goto out;
	res = cri_resp[2];
	if (res == SMP_RESP_NO_INDEX) {
		SAS_DPRINTK("overflow of indexes: dev %016llx phy 0x%x "
			    "index 0x%x\n",
			    SAS_ADDR(dev->sas_addr), phy_id, index);
	}
out:
	kfree(cri_req);
	kfree(cri_resp);
	return res;
}

static int sas_configure_phy(struct domain_device *dev, int phy_id,
				    u8 *sas_addr, int include)
{
	int index;
	int present;
	int res;

	res = sas_configure_present(dev, phy_id, sas_addr, &index, &present);
	if (res)
		return res;
	if (include ^ present)
		return sas_configure_set(dev, phy_id, sas_addr, index,include);

	return res;
}

/**
 * sas_configure_parent -- configure routing table of parent
 * parent: parent expander
 * child: child expander
 * sas_addr: SAS port identifier of device directly attached to child
 */
static int sas_configure_parent(struct domain_device *parent,
				struct domain_device *child,
				u8 *sas_addr, int include)
{
	struct expander_device *ex_parent = &parent->ex_dev;
	int res = 0;
	int i;

	if (parent->parent) {
		res = sas_configure_parent(parent->parent, parent, sas_addr,
					   include);
		if (res)
			return res;
	}

	if (ex_parent->conf_route_table == 0) {
		SAS_DPRINTK("ex %016llx has self-configuring routing table\n",
			    SAS_ADDR(parent->sas_addr));
		return 0;
	}

	for (i = 0; i < ex_parent->num_phys; i++) {
		struct ex_phy *phy = &ex_parent->ex_phy[i];

		if ((phy->routing_attr == TABLE_ROUTING) &&
		    (SAS_ADDR(phy->attached_sas_addr) ==
		     SAS_ADDR(child->sas_addr))) {
			res = sas_configure_phy(parent, i, sas_addr, include);
			if (res)
				return res;
		}
	}

	return res;
}

/**
 * sas_configure_routing -- configure routing
 * dev: expander device
 * sas_addr: port identifier of device directly attached to the expander device
 */
static int sas_configure_routing(struct domain_device *dev, u8 *sas_addr)
{
	if (dev->parent)
		return sas_configure_parent(dev->parent, dev, sas_addr, 1);
	return 0;
}

static int sas_disable_routing(struct domain_device *dev,  u8 *sas_addr)
{
	if (dev->parent)
		return sas_configure_parent(dev->parent, dev, sas_addr, 0);
	return 0;
}

/**
 * sas_discover_expander -- expander discovery
 * @ex: pointer to expander domain device
 *
 * See comment in sas_discover_sata().
 */
static int sas_discover_expander(struct domain_device *dev)
{
	int res;

	res = sas_notify_lldd_dev_found(dev);
	if (res)
		return res;

	res = sas_ex_general(dev);
	if (res)
		goto out_err;
	res = sas_ex_manuf_info(dev);
	if (res)
		goto out_err;

	res = sas_expander_discover(dev);
	if (res) {
		SAS_DPRINTK("expander %016llx discovery failed(0x%x)\n",
			    SAS_ADDR(dev->sas_addr), res);
		goto out_err;
	}

	sas_check_ex_subtractive_boundary(dev);
	res = sas_check_parent_topology(dev);
	if (res)
		goto out_err;
	return 0;
out_err:
	sas_notify_lldd_dev_gone(dev);
	return res;
}

static int sas_ex_level_discovery(struct asd_sas_port *port, const int level)
{
	int res = 0;
	struct domain_device *dev;

	list_for_each_entry(dev, &port->dev_list, dev_list_node) {
		if (dev->dev_type == EDGE_DEV ||
		    dev->dev_type == FANOUT_DEV) {
			struct sas_expander_device *ex =
				rphy_to_expander_device(dev->rphy);

			if (level == ex->level)
				res = sas_ex_discover_devices(dev, -1);
			else if (level > 0)
				res = sas_ex_discover_devices(port->port_dev, -1);

		}
	}

	return res;
}

static int sas_ex_bfs_disc(struct asd_sas_port *port)
{
	int res;
	int level;

	do {
		level = port->disc.max_level;
		res = sas_ex_level_discovery(port, level);
		mb();
	} while (level < port->disc.max_level);

	return res;
}

int sas_discover_root_expander(struct domain_device *dev)
{
	int res;
	struct sas_expander_device *ex = rphy_to_expander_device(dev->rphy);

	res = sas_rphy_add(dev->rphy);
	if (res)
		goto out_err;

	ex->level = dev->port->disc.max_level; /* 0 */
	res = sas_discover_expander(dev);
	if (res)
		goto out_err2;

	sas_ex_bfs_disc(dev->port);

	return res;

out_err2:
	sas_rphy_remove(dev->rphy);
out_err:
	return res;
}

/* ---------- Domain revalidation ---------- */

static int sas_get_phy_discover(struct domain_device *dev,
				int phy_id, struct smp_resp *disc_resp)
{
	int res;
	u8 *disc_req;

	disc_req = alloc_smp_req(DISCOVER_REQ_SIZE);
	if (!disc_req)
		return -ENOMEM;

	disc_req[1] = SMP_DISCOVER;
	disc_req[9] = phy_id;

	res = smp_execute_task(dev, disc_req, DISCOVER_REQ_SIZE,
			       disc_resp, DISCOVER_RESP_SIZE);
	if (res)
		goto out;
	else if (disc_resp->result != SMP_RESP_FUNC_ACC) {
		res = disc_resp->result;
		goto out;
	}
out:
	kfree(disc_req);
	return res;
}

static int sas_get_phy_change_count(struct domain_device *dev,
				    int phy_id, int *pcc)
{
	int res;
	struct smp_resp *disc_resp;

	disc_resp = alloc_smp_resp(DISCOVER_RESP_SIZE);
	if (!disc_resp)
		return -ENOMEM;

	res = sas_get_phy_discover(dev, phy_id, disc_resp);
	if (!res)
		*pcc = disc_resp->disc.change_count;

	kfree(disc_resp);
	return res;
}

static int sas_get_phy_attached_dev(struct domain_device *dev, int phy_id,
				    u8 *sas_addr, enum sas_dev_type *type)
{
	int res;
	struct smp_resp *disc_resp;
	struct discover_resp *dr;

	disc_resp = alloc_smp_resp(DISCOVER_RESP_SIZE);
	if (!disc_resp)
		return -ENOMEM;
	dr = &disc_resp->disc;

	res = sas_get_phy_discover(dev, phy_id, disc_resp);
	if (res == 0) {
		memcpy(sas_addr, disc_resp->disc.attached_sas_addr, 8);
		*type = to_dev_type(dr);
		if (*type == 0)
			memset(sas_addr, 0, 8);
	}
	kfree(disc_resp);
	return res;
}

static int sas_find_bcast_phy(struct domain_device *dev, int *phy_id,
			      int from_phy, bool update)
{
	struct expander_device *ex = &dev->ex_dev;
	int res = 0;
	int i;

	for (i = from_phy; i < ex->num_phys; i++) {
		int phy_change_count = 0;

		res = sas_get_phy_change_count(dev, i, &phy_change_count);
		if (res)
			goto out;
		else if (phy_change_count != ex->ex_phy[i].phy_change_count) {
			if (update)
				ex->ex_phy[i].phy_change_count =
					phy_change_count;
			*phy_id = i;
			return 0;
		}
	}
out:
	return res;
}

static int sas_get_ex_change_count(struct domain_device *dev, int *ecc)
{
	int res;
	u8  *rg_req;
	struct smp_resp  *rg_resp;

	rg_req = alloc_smp_req(RG_REQ_SIZE);
	if (!rg_req)
		return -ENOMEM;

	rg_resp = alloc_smp_resp(RG_RESP_SIZE);
	if (!rg_resp) {
		kfree(rg_req);
		return -ENOMEM;
	}

	rg_req[1] = SMP_REPORT_GENERAL;

	res = smp_execute_task(dev, rg_req, RG_REQ_SIZE, rg_resp,
			       RG_RESP_SIZE);
	if (res)
		goto out;
	if (rg_resp->result != SMP_RESP_FUNC_ACC) {
		res = rg_resp->result;
		goto out;
	}

	*ecc = be16_to_cpu(rg_resp->rg.change_count);
out:
	kfree(rg_resp);
	kfree(rg_req);
	return res;
}
/**
 * sas_find_bcast_dev -  find the device issue BROADCAST(CHANGE).
 * @dev:domain device to be detect.
 * @src_dev: the device which originated BROADCAST(CHANGE).
 *
 * Add self-configuration expander suport. Suppose two expander cascading,
 * when the first level expander is self-configuring, hotplug the disks in
 * second level expander, BROADCAST(CHANGE) will not only be originated
 * in the second level expander, but also be originated in the first level
 * expander (see SAS protocol SAS 2r-14, 7.11 for detail), it is to say,
 * expander changed count in two level expanders will all increment at least
 * once, but the phy which chang count has changed is the source device which
 * we concerned.
 */

static int sas_find_bcast_dev(struct domain_device *dev,
			      struct domain_device **src_dev)
{
	struct expander_device *ex = &dev->ex_dev;
	int ex_change_count = -1;
	int phy_id = -1;
	int res;
	struct domain_device *ch;

	res = sas_get_ex_change_count(dev, &ex_change_count);
	if (res)
		goto out;
	if (ex_change_count != -1 && ex_change_count != ex->ex_change_count) {
		/* Just detect if this expander phys phy change count changed,
		* in order to determine if this expander originate BROADCAST,
		* and do not update phy change count field in our structure.
		*/
		res = sas_find_bcast_phy(dev, &phy_id, 0, false);
		if (phy_id != -1) {
			*src_dev = dev;
			ex->ex_change_count = ex_change_count;
			SAS_DPRINTK("Expander phy change count has changed\n");
			return res;
		} else
			SAS_DPRINTK("Expander phys DID NOT change\n");
	}
	list_for_each_entry(ch, &ex->children, siblings) {
		if (ch->dev_type == EDGE_DEV || ch->dev_type == FANOUT_DEV) {
			res = sas_find_bcast_dev(ch, src_dev);
			if (*src_dev)
				return res;
		}
	}
out:
	return res;
}

static void sas_unregister_ex_tree(struct asd_sas_port *port, struct domain_device *dev)
{
	struct expander_device *ex = &dev->ex_dev;
	struct domain_device *child, *n;

	list_for_each_entry_safe(child, n, &ex->children, siblings) {
		set_bit(SAS_DEV_GONE, &child->state);
		if (child->dev_type == EDGE_DEV ||
		    child->dev_type == FANOUT_DEV)
			sas_unregister_ex_tree(port, child);
		else
			sas_unregister_dev(port, child);
	}
	sas_unregister_dev(port, dev);
}

static void sas_unregister_devs_sas_addr(struct domain_device *parent,
					 int phy_id, bool last)
{
	struct expander_device *ex_dev = &parent->ex_dev;
	struct ex_phy *phy = &ex_dev->ex_phy[phy_id];
	struct domain_device *child, *n, *found = NULL;
	if (last) {
		list_for_each_entry_safe(child, n,
			&ex_dev->children, siblings) {
			if (SAS_ADDR(child->sas_addr) ==
			    SAS_ADDR(phy->attached_sas_addr)) {
				set_bit(SAS_DEV_GONE, &child->state);
				if (child->dev_type == EDGE_DEV ||
				    child->dev_type == FANOUT_DEV)
					sas_unregister_ex_tree(parent->port, child);
				else
					sas_unregister_dev(parent->port, child);
				found = child;
				break;
			}
		}
<<<<<<< HEAD
		set_bit(SAS_DEV_GONE, &parent->state);
=======
>>>>>>> 57872c25
		sas_disable_routing(parent, phy->attached_sas_addr);
	}
	memset(phy->attached_sas_addr, 0, SAS_ADDR_SIZE);
	if (phy->port) {
		sas_port_delete_phy(phy->port, phy->phy);
		sas_device_set_phy(found, phy->port);
		if (phy->port->num_phys == 0)
			sas_port_delete(phy->port);
		phy->port = NULL;
	}
}

static int sas_discover_bfs_by_root_level(struct domain_device *root,
					  const int level)
{
	struct expander_device *ex_root = &root->ex_dev;
	struct domain_device *child;
	int res = 0;

	list_for_each_entry(child, &ex_root->children, siblings) {
		if (child->dev_type == EDGE_DEV ||
		    child->dev_type == FANOUT_DEV) {
			struct sas_expander_device *ex =
				rphy_to_expander_device(child->rphy);

			if (level > ex->level)
				res = sas_discover_bfs_by_root_level(child,
								     level);
			else if (level == ex->level)
				res = sas_ex_discover_devices(child, -1);
		}
	}
	return res;
}

static int sas_discover_bfs_by_root(struct domain_device *dev)
{
	int res;
	struct sas_expander_device *ex = rphy_to_expander_device(dev->rphy);
	int level = ex->level+1;

	res = sas_ex_discover_devices(dev, -1);
	if (res)
		goto out;
	do {
		res = sas_discover_bfs_by_root_level(dev, level);
		mb();
		level += 1;
	} while (level <= dev->port->disc.max_level);
out:
	return res;
}

static int sas_discover_new(struct domain_device *dev, int phy_id)
{
	struct ex_phy *ex_phy = &dev->ex_dev.ex_phy[phy_id];
	struct domain_device *child;
	bool found = false;
	int res, i;

	SAS_DPRINTK("ex %016llx phy%d new device attached\n",
		    SAS_ADDR(dev->sas_addr), phy_id);
	res = sas_ex_phy_discover(dev, phy_id);
	if (res)
		goto out;
	/* to support the wide port inserted */
	for (i = 0; i < dev->ex_dev.num_phys; i++) {
		struct ex_phy *ex_phy_temp = &dev->ex_dev.ex_phy[i];
		if (i == phy_id)
			continue;
		if (SAS_ADDR(ex_phy_temp->attached_sas_addr) ==
		    SAS_ADDR(ex_phy->attached_sas_addr)) {
			found = true;
			break;
		}
	}
	if (found) {
		sas_ex_join_wide_port(dev, phy_id);
		return 0;
	}
	res = sas_ex_discover_devices(dev, phy_id);
	if (!res)
		goto out;
	list_for_each_entry(child, &dev->ex_dev.children, siblings) {
		if (SAS_ADDR(child->sas_addr) ==
		    SAS_ADDR(ex_phy->attached_sas_addr)) {
			if (child->dev_type == EDGE_DEV ||
			    child->dev_type == FANOUT_DEV)
				res = sas_discover_bfs_by_root(child);
			break;
		}
	}
out:
	return res;
}

static bool dev_type_flutter(enum sas_dev_type new, enum sas_dev_type old)
{
	if (old == new)
		return true;

	/* treat device directed resets as flutter, if we went
	 * SAS_END_DEV to SATA_PENDING the link needs recovery
	 */
	if ((old == SATA_PENDING && new == SAS_END_DEV) ||
	    (old == SAS_END_DEV && new == SATA_PENDING))
		return true;

	return false;
}

static int sas_rediscover_dev(struct domain_device *dev, int phy_id, bool last)
{
	struct expander_device *ex = &dev->ex_dev;
	struct ex_phy *phy = &ex->ex_phy[phy_id];
	enum sas_dev_type type = NO_DEVICE;
	u8 sas_addr[8];
	int res;

	res = sas_get_phy_attached_dev(dev, phy_id, sas_addr, &type);
	switch (res) {
	case SMP_RESP_NO_PHY:
		phy->phy_state = PHY_NOT_PRESENT;
		sas_unregister_devs_sas_addr(dev, phy_id, last);
		return res;
	case SMP_RESP_PHY_VACANT:
		phy->phy_state = PHY_VACANT;
		sas_unregister_devs_sas_addr(dev, phy_id, last);
		return res;
	case SMP_RESP_FUNC_ACC:
		break;
	}

	if (SAS_ADDR(sas_addr) == 0) {
		phy->phy_state = PHY_EMPTY;
		sas_unregister_devs_sas_addr(dev, phy_id, last);
		return res;
	} else if (SAS_ADDR(sas_addr) == SAS_ADDR(phy->attached_sas_addr) &&
		   dev_type_flutter(type, phy->attached_dev_type)) {
		struct domain_device *ata_dev = sas_ex_to_ata(dev, phy_id);
		char *action = "";

		sas_ex_phy_discover(dev, phy_id);

		if (ata_dev && phy->attached_dev_type == SATA_PENDING)
			action = ", needs recovery";
		SAS_DPRINTK("ex %016llx phy 0x%x broadcast flutter%s\n",
			    SAS_ADDR(dev->sas_addr), phy_id, action);
		return res;
	}

	/* delete the old link */
	if (SAS_ADDR(phy->attached_sas_addr) &&
	    SAS_ADDR(sas_addr) != SAS_ADDR(phy->attached_sas_addr)) {
		SAS_DPRINTK("ex %016llx phy 0x%x replace %016llx\n",
			    SAS_ADDR(dev->sas_addr), phy_id,
			    SAS_ADDR(phy->attached_sas_addr));
		sas_unregister_devs_sas_addr(dev, phy_id, last);
	}

	return sas_discover_new(dev, phy_id);
}

/**
 * sas_rediscover - revalidate the domain.
 * @dev:domain device to be detect.
 * @phy_id: the phy id will be detected.
 *
 * NOTE: this process _must_ quit (return) as soon as any connection
 * errors are encountered.  Connection recovery is done elsewhere.
 * Discover process only interrogates devices in order to discover the
 * domain.For plugging out, we un-register the device only when it is
 * the last phy in the port, for other phys in this port, we just delete it
 * from the port.For inserting, we do discovery when it is the
 * first phy,for other phys in this port, we add it to the port to
 * forming the wide-port.
 */
static int sas_rediscover(struct domain_device *dev, const int phy_id)
{
	struct expander_device *ex = &dev->ex_dev;
	struct ex_phy *changed_phy = &ex->ex_phy[phy_id];
	int res = 0;
	int i;
	bool last = true;	/* is this the last phy of the port */

	SAS_DPRINTK("ex %016llx phy%d originated BROADCAST(CHANGE)\n",
		    SAS_ADDR(dev->sas_addr), phy_id);

	if (SAS_ADDR(changed_phy->attached_sas_addr) != 0) {
		for (i = 0; i < ex->num_phys; i++) {
			struct ex_phy *phy = &ex->ex_phy[i];

			if (i == phy_id)
				continue;
			if (SAS_ADDR(phy->attached_sas_addr) ==
			    SAS_ADDR(changed_phy->attached_sas_addr)) {
				SAS_DPRINTK("phy%d part of wide port with "
					    "phy%d\n", phy_id, i);
				last = false;
				break;
			}
		}
		res = sas_rediscover_dev(dev, phy_id, last);
	} else
		res = sas_discover_new(dev, phy_id);
	return res;
}

/**
 * sas_revalidate_domain -- revalidate the domain
 * @port: port to the domain of interest
 *
 * NOTE: this process _must_ quit (return) as soon as any connection
 * errors are encountered.  Connection recovery is done elsewhere.
 * Discover process only interrogates devices in order to discover the
 * domain.
 */
int sas_ex_revalidate_domain(struct domain_device *port_dev)
{
	int res;
	struct domain_device *dev = NULL;

	res = sas_find_bcast_dev(port_dev, &dev);
	if (res)
		goto out;
	if (dev) {
		struct expander_device *ex = &dev->ex_dev;
		int i = 0, phy_id;

		do {
			phy_id = -1;
			res = sas_find_bcast_phy(dev, &phy_id, i, true);
			if (phy_id == -1)
				break;
			res = sas_rediscover(dev, phy_id);
			i = phy_id + 1;
		} while (i < ex->num_phys);
	}
out:
	return res;
}

int sas_smp_handler(struct Scsi_Host *shost, struct sas_rphy *rphy,
		    struct request *req)
{
	struct domain_device *dev;
	int ret, type;
	struct request *rsp = req->next_rq;

	if (!rsp) {
		printk("%s: space for a smp response is missing\n",
		       __func__);
		return -EINVAL;
	}

	/* no rphy means no smp target support (ie aic94xx host) */
	if (!rphy)
		return sas_smp_host_handler(shost, req, rsp);

	type = rphy->identify.device_type;

	if (type != SAS_EDGE_EXPANDER_DEVICE &&
	    type != SAS_FANOUT_EXPANDER_DEVICE) {
		printk("%s: can we send a smp request to a device?\n",
		       __func__);
		return -EINVAL;
	}

	dev = sas_find_dev_by_rphy(rphy);
	if (!dev) {
		printk("%s: fail to find a domain_device?\n", __func__);
		return -EINVAL;
	}

	/* do we need to support multiple segments? */
	if (req->bio->bi_vcnt > 1 || rsp->bio->bi_vcnt > 1) {
		printk("%s: multiple segments req %u %u, rsp %u %u\n",
		       __func__, req->bio->bi_vcnt, blk_rq_bytes(req),
		       rsp->bio->bi_vcnt, blk_rq_bytes(rsp));
		return -EINVAL;
	}

	ret = smp_execute_task(dev, bio_data(req->bio), blk_rq_bytes(req),
			       bio_data(rsp->bio), blk_rq_bytes(rsp));
	if (ret > 0) {
		/* positive number is the untransferred residual */
		rsp->resid_len = ret;
		req->resid_len = 0;
		ret = 0;
	} else if (ret == 0) {
		rsp->resid_len = 0;
		req->resid_len = 0;
	}

	return ret;
}<|MERGE_RESOLUTION|>--- conflicted
+++ resolved
@@ -74,16 +74,12 @@
 
 	mutex_lock(&dev->ex_dev.cmd_mutex);
 	for (retry = 0; retry < 3; retry++) {
-<<<<<<< HEAD
-		task = sas_alloc_task(GFP_KERNEL);
-=======
 		if (test_bit(SAS_DEV_GONE, &dev->state)) {
 			res = -ECOMM;
 			break;
 		}
 
 		task = sas_alloc_slow_task(GFP_KERNEL);
->>>>>>> 57872c25
 		if (!task) {
 			res = -ENOMEM;
 			break;
@@ -336,77 +332,17 @@
 	return NULL;
 }
 
-/* check if we have an existing attached ata device on this expander phy */
-struct domain_device *sas_ex_to_ata(struct domain_device *ex_dev, int phy_id)
-{
-	struct ex_phy *ex_phy = &ex_dev->ex_dev.ex_phy[phy_id];
-	struct domain_device *dev;
-	struct sas_rphy *rphy;
-
-	if (!ex_phy->port)
-		return NULL;
-
-	rphy = ex_phy->port->rphy;
-	if (!rphy)
-		return NULL;
-
-	dev = sas_find_dev_by_rphy(rphy);
-
-	if (dev && dev_is_sata(dev))
-		return dev;
-
-	return NULL;
-}
-
 #define DISCOVER_REQ_SIZE  16
 #define DISCOVER_RESP_SIZE 56
 
 static int sas_ex_phy_discover_helper(struct domain_device *dev, u8 *disc_req,
 				      u8 *disc_resp, int single)
 {
-<<<<<<< HEAD
-	struct domain_device *ata_dev = sas_ex_to_ata(dev, single);
-	int i, res;
-=======
 	struct discover_resp *dr;
 	int res;
->>>>>>> 57872c25
 
 	disc_req[9] = single;
 
-<<<<<<< HEAD
-		res = smp_execute_task(dev, disc_req, DISCOVER_REQ_SIZE,
-				       disc_resp, DISCOVER_RESP_SIZE);
-		if (res)
-			return res;
-		dr = &((struct smp_resp *)disc_resp)->disc;
-		if (memcmp(dev->sas_addr, dr->attached_sas_addr,
-			  SAS_ADDR_SIZE) == 0) {
-			sas_printk("Found loopback topology, just ignore it!\n");
-			return 0;
-		}
-
-		/* This is detecting a failure to transmit initial
-		 * dev to host FIS as described in section J.5 of
-		 * sas-2 r16
-		 */
-		if (!(dr->attached_dev_type == 0 &&
-		      dr->attached_sata_dev))
-			break;
-
-		/* In order to generate the dev to host FIS, we send a
-		 * link reset to the expander port.  If a device was
-		 * previously detected on this port we ask libata to
-		 * manage the reset and link recovery.
-		 */
-		if (ata_dev) {
-			sas_ata_schedule_reset(ata_dev);
-			break;
-		}
-		sas_smp_phy_control(dev, single, PHY_FUNC_LINK_RESET, NULL);
-		/* Wait for the reset to trigger the negotiation */
-		msleep(500);
-=======
 	res = smp_execute_task(dev, disc_req, DISCOVER_REQ_SIZE,
 			       disc_resp, DISCOVER_RESP_SIZE);
 	if (res)
@@ -415,7 +351,6 @@
 	if (memcmp(dev->sas_addr, dr->attached_sas_addr, SAS_ADDR_SIZE) == 0) {
 		sas_printk("Found loopback topology, just ignore it!\n");
 		return 0;
->>>>>>> 57872c25
 	}
 	sas_set_ex_phy(dev, single, disc_resp);
 	return 0;
@@ -1919,10 +1854,6 @@
 				break;
 			}
 		}
-<<<<<<< HEAD
-		set_bit(SAS_DEV_GONE, &parent->state);
-=======
->>>>>>> 57872c25
 		sas_disable_routing(parent, phy->attached_sas_addr);
 	}
 	memset(phy->attached_sas_addr, 0, SAS_ADDR_SIZE);
