/*
 * Serial Attached SCSI (SAS) Transport Layer initialization
 *
 * Copyright (C) 2005 Adaptec, Inc.  All rights reserved.
 * Copyright (C) 2005 Luben Tuikov <luben_tuikov@adaptec.com>
 *
 * This file is licensed under GPLv2.
 *
 * This program is free software; you can redistribute it and/or
 * modify it under the terms of the GNU General Public License as
 * published by the Free Software Foundation; either version 2 of the
 * License, or (at your option) any later version.
 *
 * This program is distributed in the hope that it will be useful, but
 * WITHOUT ANY WARRANTY; without even the implied warranty of
 * MERCHANTABILITY or FITNESS FOR A PARTICULAR PURPOSE.  See the GNU
 * General Public License for more details.
 *
 * You should have received a copy of the GNU General Public License
 * along with this program; if not, write to the Free Software
 * Foundation, Inc., 59 Temple Place, Suite 330, Boston, MA 02111-1307
 * USA
 *
 */

#include <linux/module.h>
#include <linux/slab.h>
#include <linux/init.h>
#include <linux/device.h>
#include <linux/spinlock.h>
#include <scsi/sas_ata.h>
#include <scsi/scsi_host.h>
#include <scsi/scsi_device.h>
#include <scsi/scsi_transport.h>
#include <scsi/scsi_transport_sas.h>

#include "sas_internal.h"

#include "../scsi_sas_internal.h"

static struct kmem_cache *sas_task_cache;

struct sas_task *sas_alloc_task(gfp_t flags)
{
	struct sas_task *task = kmem_cache_zalloc(sas_task_cache, flags);

	if (task) {
		INIT_LIST_HEAD(&task->list);
		spin_lock_init(&task->task_state_lock);
		task->task_state_flags = SAS_TASK_STATE_PENDING;
	}

	return task;
}
EXPORT_SYMBOL_GPL(sas_alloc_task);

struct sas_task *sas_alloc_slow_task(gfp_t flags)
{
	struct sas_task *task = sas_alloc_task(flags);
	struct sas_task_slow *slow = kmalloc(sizeof(*slow), flags);

	if (!task || !slow) {
		if (task)
			kmem_cache_free(sas_task_cache, task);
		kfree(slow);
		return NULL;
	}

	task->slow_task = slow;
	init_timer(&slow->timer);
	init_completion(&slow->completion);

	return task;
}
EXPORT_SYMBOL_GPL(sas_alloc_slow_task);

void sas_free_task(struct sas_task *task)
{
	if (task) {
		BUG_ON(!list_empty(&task->list));
		kfree(task->slow_task);
		kmem_cache_free(sas_task_cache, task);
	}
}
EXPORT_SYMBOL_GPL(sas_free_task);

/*------------ SAS addr hash -----------*/
void sas_hash_addr(u8 *hashed, const u8 *sas_addr)
{
        const u32 poly = 0x00DB2777;
        u32     r = 0;
        int     i;

        for (i = 0; i < 8; i++) {
                int b;
                for (b = 7; b >= 0; b--) {
                        r <<= 1;
                        if ((1 << b) & sas_addr[i]) {
                                if (!(r & 0x01000000))
                                        r ^= poly;
                        } else if (r & 0x01000000)
                                r ^= poly;
                }
        }

        hashed[0] = (r >> 16) & 0xFF;
        hashed[1] = (r >> 8) & 0xFF ;
        hashed[2] = r & 0xFF;
}


/* ---------- HA events ---------- */

void sas_hae_reset(struct work_struct *work)
{
	struct sas_ha_event *ev =
		container_of(work, struct sas_ha_event, work);
	struct sas_ha_struct *ha = ev->ha;

	clear_bit(HAE_RESET, &ha->pending);
}

int sas_register_ha(struct sas_ha_struct *sas_ha)
{
	int error = 0;

	mutex_init(&sas_ha->disco_mutex);
	spin_lock_init(&sas_ha->phy_port_lock);
	sas_hash_addr(sas_ha->hashed_sas_addr, sas_ha->sas_addr);

	if (sas_ha->lldd_queue_size == 0)
		sas_ha->lldd_queue_size = 1;
	else if (sas_ha->lldd_queue_size == -1)
		sas_ha->lldd_queue_size = 128; /* Sanity */

	set_bit(SAS_HA_REGISTERED, &sas_ha->state);
	spin_lock_init(&sas_ha->state_lock);
	mutex_init(&sas_ha->drain_mutex);
	INIT_LIST_HEAD(&sas_ha->defer_q);

	error = sas_register_phys(sas_ha);
	if (error) {
		printk(KERN_NOTICE "couldn't register sas phys:%d\n", error);
		return error;
	}

	error = sas_register_ports(sas_ha);
	if (error) {
		printk(KERN_NOTICE "couldn't register sas ports:%d\n", error);
		goto Undo_phys;
	}

	error = sas_init_events(sas_ha);
	if (error) {
		printk(KERN_NOTICE "couldn't start event thread:%d\n", error);
		goto Undo_ports;
	}

	if (sas_ha->lldd_max_execute_num > 1) {
		error = sas_init_queue(sas_ha);
		if (error) {
			printk(KERN_NOTICE "couldn't start queue thread:%d, "
			       "running in direct mode\n", error);
			sas_ha->lldd_max_execute_num = 1;
		}
	}

	INIT_LIST_HEAD(&sas_ha->eh_done_q);
	INIT_LIST_HEAD(&sas_ha->eh_ata_q);

	return 0;

Undo_ports:
	sas_unregister_ports(sas_ha);
Undo_phys:

	return error;
}

int sas_unregister_ha(struct sas_ha_struct *sas_ha)
{
<<<<<<< HEAD
	unsigned long flags;

	/* Set the state to unregistered to avoid further unchained
	 * events to be queued
	 */
	spin_lock_irqsave(&sas_ha->state_lock, flags);
	clear_bit(SAS_HA_REGISTERED, &sas_ha->state);
	spin_unlock_irqrestore(&sas_ha->state_lock, flags);
	sas_drain_work(sas_ha);
=======
	/* Set the state to unregistered to avoid further unchained
	 * events to be queued, and flush any in-progress drainers
	 */
	mutex_lock(&sas_ha->drain_mutex);
	spin_lock_irq(&sas_ha->state_lock);
	clear_bit(SAS_HA_REGISTERED, &sas_ha->state);
	spin_unlock_irq(&sas_ha->state_lock);
	__sas_drain_work(sas_ha);
	mutex_unlock(&sas_ha->drain_mutex);
>>>>>>> 57872c25

	sas_unregister_ports(sas_ha);
	sas_drain_work(sas_ha);

	/* flush unregistration work */
	mutex_lock(&sas_ha->drain_mutex);
	__sas_drain_work(sas_ha);
	mutex_unlock(&sas_ha->drain_mutex);

	if (sas_ha->lldd_max_execute_num > 1) {
		sas_shutdown_queue(sas_ha);
		sas_ha->lldd_max_execute_num = 1;
	}

	return 0;
}

static int sas_get_linkerrors(struct sas_phy *phy)
{
	if (scsi_is_sas_phy_local(phy)) {
		struct Scsi_Host *shost = dev_to_shost(phy->dev.parent);
		struct sas_ha_struct *sas_ha = SHOST_TO_SAS_HA(shost);
		struct asd_sas_phy *asd_phy = sas_ha->sas_phy[phy->number];
		struct sas_internal *i =
			to_sas_internal(sas_ha->core.shost->transportt);

		return i->dft->lldd_control_phy(asd_phy, PHY_FUNC_GET_EVENTS, NULL);
	}

	return sas_smp_get_phy_events(phy);
}

<<<<<<< HEAD
=======
int sas_try_ata_reset(struct asd_sas_phy *asd_phy)
{
	struct domain_device *dev = NULL;

	/* try to route user requested link resets through libata */
	if (asd_phy->port)
		dev = asd_phy->port->port_dev;

	/* validate that dev has been probed */
	if (dev)
		dev = sas_find_dev_by_rphy(dev->rphy);

	if (dev && dev_is_sata(dev)) {
		sas_ata_schedule_reset(dev);
		sas_ata_wait_eh(dev);
		return 0;
	}

	return -ENODEV;
}

>>>>>>> 57872c25
/**
 * transport_sas_phy_reset - reset a phy and permit libata to manage the link
 *
 * phy reset request via sysfs in host workqueue context so we know we
 * can block on eh and safely traverse the domain_device topology
 */
static int transport_sas_phy_reset(struct sas_phy *phy, int hard_reset)
{
<<<<<<< HEAD
	int ret;
=======
>>>>>>> 57872c25
	enum phy_func reset_type;

	if (hard_reset)
		reset_type = PHY_FUNC_HARD_RESET;
	else
		reset_type = PHY_FUNC_LINK_RESET;

	if (scsi_is_sas_phy_local(phy)) {
		struct Scsi_Host *shost = dev_to_shost(phy->dev.parent);
		struct sas_ha_struct *sas_ha = SHOST_TO_SAS_HA(shost);
		struct asd_sas_phy *asd_phy = sas_ha->sas_phy[phy->number];
		struct sas_internal *i =
			to_sas_internal(sas_ha->core.shost->transportt);
<<<<<<< HEAD
		struct domain_device *dev = NULL;

		if (asd_phy->port)
			dev = asd_phy->port->port_dev;

		/* validate that dev has been probed */
		if (dev)
			dev = sas_find_dev_by_rphy(dev->rphy);

		if (dev && dev_is_sata(dev) && !hard_reset) {
			sas_ata_schedule_reset(dev);
			sas_ata_wait_eh(dev);
			ret = 0;
		} else
			ret = i->dft->lldd_control_phy(asd_phy, reset_type, NULL);
=======

		if (!hard_reset && sas_try_ata_reset(asd_phy) == 0)
			return 0;
		return i->dft->lldd_control_phy(asd_phy, reset_type, NULL);
>>>>>>> 57872c25
	} else {
		struct sas_rphy *rphy = dev_to_rphy(phy->dev.parent);
		struct domain_device *ddev = sas_find_dev_by_rphy(rphy);
		struct domain_device *ata_dev = sas_ex_to_ata(ddev, phy->number);

		if (ata_dev && !hard_reset) {
			sas_ata_schedule_reset(ata_dev);
			sas_ata_wait_eh(ata_dev);
<<<<<<< HEAD
			ret = 0;
		} else
			ret = sas_smp_phy_control(ddev, phy->number, reset_type, NULL);
	}

	return ret;
=======
			return 0;
		} else
			return sas_smp_phy_control(ddev, phy->number, reset_type, NULL);
	}
>>>>>>> 57872c25
}

static int sas_phy_enable(struct sas_phy *phy, int enable)
{
	int ret;
	enum phy_func cmd;

	if (enable)
		cmd = PHY_FUNC_LINK_RESET;
	else
		cmd = PHY_FUNC_DISABLE;

	if (scsi_is_sas_phy_local(phy)) {
		struct Scsi_Host *shost = dev_to_shost(phy->dev.parent);
		struct sas_ha_struct *sas_ha = SHOST_TO_SAS_HA(shost);
		struct asd_sas_phy *asd_phy = sas_ha->sas_phy[phy->number];
		struct sas_internal *i =
			to_sas_internal(sas_ha->core.shost->transportt);

		if (enable)
			ret = transport_sas_phy_reset(phy, 0);
		else
			ret = i->dft->lldd_control_phy(asd_phy, cmd, NULL);
	} else {
		struct sas_rphy *rphy = dev_to_rphy(phy->dev.parent);
		struct domain_device *ddev = sas_find_dev_by_rphy(rphy);

		if (enable)
			ret = transport_sas_phy_reset(phy, 0);
		else
			ret = sas_smp_phy_control(ddev, phy->number, cmd, NULL);
	}
	return ret;
}

static bool force_hard_reset;
module_param(force_hard_reset, bool, S_IRUGO|S_IWUSR);
MODULE_PARM_DESC(force_hard_reset, "clear sata affiliations on every reset");

int sas_phy_reset(struct sas_phy *phy, int hard_reset)
{
	int ret;
	enum phy_func reset_type;

	if (!phy->enabled)
		return -ENODEV;

	if (hard_reset || force_hard_reset)
		reset_type = PHY_FUNC_HARD_RESET;
	else
		reset_type = PHY_FUNC_LINK_RESET;

	if (scsi_is_sas_phy_local(phy)) {
		struct Scsi_Host *shost = dev_to_shost(phy->dev.parent);
		struct sas_ha_struct *sas_ha = SHOST_TO_SAS_HA(shost);
		struct asd_sas_phy *asd_phy = sas_ha->sas_phy[phy->number];
		struct sas_internal *i =
			to_sas_internal(sas_ha->core.shost->transportt);

		ret = i->dft->lldd_control_phy(asd_phy, reset_type, NULL);
	} else {
		struct sas_rphy *rphy = dev_to_rphy(phy->dev.parent);
		struct domain_device *ddev = sas_find_dev_by_rphy(rphy);
		ret = sas_smp_phy_control(ddev, phy->number, reset_type, NULL);
	}
	return ret;
}

int sas_set_phy_speed(struct sas_phy *phy,
		      struct sas_phy_linkrates *rates)
{
	int ret;

	if ((rates->minimum_linkrate &&
	     rates->minimum_linkrate > phy->maximum_linkrate) ||
	    (rates->maximum_linkrate &&
	     rates->maximum_linkrate < phy->minimum_linkrate))
		return -EINVAL;

	if (rates->minimum_linkrate &&
	    rates->minimum_linkrate < phy->minimum_linkrate_hw)
		rates->minimum_linkrate = phy->minimum_linkrate_hw;

	if (rates->maximum_linkrate &&
	    rates->maximum_linkrate > phy->maximum_linkrate_hw)
		rates->maximum_linkrate = phy->maximum_linkrate_hw;

	if (scsi_is_sas_phy_local(phy)) {
		struct Scsi_Host *shost = dev_to_shost(phy->dev.parent);
		struct sas_ha_struct *sas_ha = SHOST_TO_SAS_HA(shost);
		struct asd_sas_phy *asd_phy = sas_ha->sas_phy[phy->number];
		struct sas_internal *i =
			to_sas_internal(sas_ha->core.shost->transportt);

		ret = i->dft->lldd_control_phy(asd_phy, PHY_FUNC_SET_LINK_RATE,
					       rates);
	} else {
		struct sas_rphy *rphy = dev_to_rphy(phy->dev.parent);
		struct domain_device *ddev = sas_find_dev_by_rphy(rphy);
		ret = sas_smp_phy_control(ddev, phy->number,
					  PHY_FUNC_LINK_RESET, rates);

	}

	return ret;
}

static void sas_phy_release(struct sas_phy *phy)
{
	kfree(phy->hostdata);
	phy->hostdata = NULL;
}

static void phy_reset_work(struct work_struct *work)
{
	struct sas_phy_data *d = container_of(work, typeof(*d), reset_work);

	d->reset_result = transport_sas_phy_reset(d->phy, d->hard_reset);
}

static void phy_enable_work(struct work_struct *work)
{
	struct sas_phy_data *d = container_of(work, typeof(*d), enable_work);

	d->enable_result = sas_phy_enable(d->phy, d->enable);
}

static int sas_phy_setup(struct sas_phy *phy)
{
	struct sas_phy_data *d = kzalloc(sizeof(*d), GFP_KERNEL);

	if (!d)
		return -ENOMEM;

	mutex_init(&d->event_lock);
	INIT_WORK(&d->reset_work, phy_reset_work);
	INIT_WORK(&d->enable_work, phy_enable_work);
	d->phy = phy;
	phy->hostdata = d;

	return 0;
}

static int queue_phy_reset(struct sas_phy *phy, int hard_reset)
{
	struct Scsi_Host *shost = dev_to_shost(phy->dev.parent);
	struct sas_ha_struct *ha = SHOST_TO_SAS_HA(shost);
	struct sas_phy_data *d = phy->hostdata;
	int rc;

	if (!d)
		return -ENOMEM;

	/* libsas workqueue coordinates ata-eh reset with discovery */
	mutex_lock(&d->event_lock);
	d->reset_result = 0;
	d->hard_reset = hard_reset;

	spin_lock_irq(&ha->state_lock);
	sas_queue_work(ha, &d->reset_work);
	spin_unlock_irq(&ha->state_lock);

	rc = sas_drain_work(ha);
	if (rc == 0)
		rc = d->reset_result;
	mutex_unlock(&d->event_lock);

	return rc;
}

static int queue_phy_enable(struct sas_phy *phy, int enable)
{
	struct Scsi_Host *shost = dev_to_shost(phy->dev.parent);
	struct sas_ha_struct *ha = SHOST_TO_SAS_HA(shost);
	struct sas_phy_data *d = phy->hostdata;
	int rc;

	if (!d)
		return -ENOMEM;

	/* libsas workqueue coordinates ata-eh reset with discovery */
	mutex_lock(&d->event_lock);
	d->enable_result = 0;
	d->enable = enable;

	spin_lock_irq(&ha->state_lock);
	sas_queue_work(ha, &d->enable_work);
	spin_unlock_irq(&ha->state_lock);

	rc = sas_drain_work(ha);
	if (rc == 0)
		rc = d->enable_result;
	mutex_unlock(&d->event_lock);

	return rc;
}

static struct sas_function_template sft = {
	.phy_enable = queue_phy_enable,
	.phy_reset = queue_phy_reset,
	.phy_setup = sas_phy_setup,
	.phy_release = sas_phy_release,
	.set_phy_speed = sas_set_phy_speed,
	.get_linkerrors = sas_get_linkerrors,
	.smp_handler = sas_smp_handler,
};

struct scsi_transport_template *
sas_domain_attach_transport(struct sas_domain_function_template *dft)
{
	struct scsi_transport_template *stt = sas_attach_transport(&sft);
	struct sas_internal *i;

	if (!stt)
		return stt;

	i = to_sas_internal(stt);
	i->dft = dft;
	stt->create_work_queue = 1;
	stt->eh_timed_out = sas_scsi_timed_out;
	stt->eh_strategy_handler = sas_scsi_recover_host;

	return stt;
}
EXPORT_SYMBOL_GPL(sas_domain_attach_transport);


void sas_domain_release_transport(struct scsi_transport_template *stt)
{
	sas_release_transport(stt);
}
EXPORT_SYMBOL_GPL(sas_domain_release_transport);

/* ---------- SAS Class register/unregister ---------- */

static int __init sas_class_init(void)
{
	sas_task_cache = KMEM_CACHE(sas_task, SLAB_HWCACHE_ALIGN);
	if (!sas_task_cache)
		return -ENOMEM;

	return 0;
}

static void __exit sas_class_exit(void)
{
	kmem_cache_destroy(sas_task_cache);
}

MODULE_AUTHOR("Luben Tuikov <luben_tuikov@adaptec.com>");
MODULE_DESCRIPTION("SAS Transport Layer");
MODULE_LICENSE("GPL v2");

module_init(sas_class_init);
module_exit(sas_class_exit);

EXPORT_SYMBOL_GPL(sas_register_ha);
EXPORT_SYMBOL_GPL(sas_unregister_ha);<|MERGE_RESOLUTION|>--- conflicted
+++ resolved
@@ -179,17 +179,6 @@
 
 int sas_unregister_ha(struct sas_ha_struct *sas_ha)
 {
-<<<<<<< HEAD
-	unsigned long flags;
-
-	/* Set the state to unregistered to avoid further unchained
-	 * events to be queued
-	 */
-	spin_lock_irqsave(&sas_ha->state_lock, flags);
-	clear_bit(SAS_HA_REGISTERED, &sas_ha->state);
-	spin_unlock_irqrestore(&sas_ha->state_lock, flags);
-	sas_drain_work(sas_ha);
-=======
 	/* Set the state to unregistered to avoid further unchained
 	 * events to be queued, and flush any in-progress drainers
 	 */
@@ -199,10 +188,8 @@
 	spin_unlock_irq(&sas_ha->state_lock);
 	__sas_drain_work(sas_ha);
 	mutex_unlock(&sas_ha->drain_mutex);
->>>>>>> 57872c25
 
 	sas_unregister_ports(sas_ha);
-	sas_drain_work(sas_ha);
 
 	/* flush unregistration work */
 	mutex_lock(&sas_ha->drain_mutex);
@@ -232,8 +219,6 @@
 	return sas_smp_get_phy_events(phy);
 }
 
-<<<<<<< HEAD
-=======
 int sas_try_ata_reset(struct asd_sas_phy *asd_phy)
 {
 	struct domain_device *dev = NULL;
@@ -255,7 +240,6 @@
 	return -ENODEV;
 }
 
->>>>>>> 57872c25
 /**
  * transport_sas_phy_reset - reset a phy and permit libata to manage the link
  *
@@ -264,10 +248,6 @@
  */
 static int transport_sas_phy_reset(struct sas_phy *phy, int hard_reset)
 {
-<<<<<<< HEAD
-	int ret;
-=======
->>>>>>> 57872c25
 	enum phy_func reset_type;
 
 	if (hard_reset)
@@ -281,28 +261,10 @@
 		struct asd_sas_phy *asd_phy = sas_ha->sas_phy[phy->number];
 		struct sas_internal *i =
 			to_sas_internal(sas_ha->core.shost->transportt);
-<<<<<<< HEAD
-		struct domain_device *dev = NULL;
-
-		if (asd_phy->port)
-			dev = asd_phy->port->port_dev;
-
-		/* validate that dev has been probed */
-		if (dev)
-			dev = sas_find_dev_by_rphy(dev->rphy);
-
-		if (dev && dev_is_sata(dev) && !hard_reset) {
-			sas_ata_schedule_reset(dev);
-			sas_ata_wait_eh(dev);
-			ret = 0;
-		} else
-			ret = i->dft->lldd_control_phy(asd_phy, reset_type, NULL);
-=======
 
 		if (!hard_reset && sas_try_ata_reset(asd_phy) == 0)
 			return 0;
 		return i->dft->lldd_control_phy(asd_phy, reset_type, NULL);
->>>>>>> 57872c25
 	} else {
 		struct sas_rphy *rphy = dev_to_rphy(phy->dev.parent);
 		struct domain_device *ddev = sas_find_dev_by_rphy(rphy);
@@ -311,19 +273,10 @@
 		if (ata_dev && !hard_reset) {
 			sas_ata_schedule_reset(ata_dev);
 			sas_ata_wait_eh(ata_dev);
-<<<<<<< HEAD
-			ret = 0;
-		} else
-			ret = sas_smp_phy_control(ddev, phy->number, reset_type, NULL);
-	}
-
-	return ret;
-=======
 			return 0;
 		} else
 			return sas_smp_phy_control(ddev, phy->number, reset_type, NULL);
 	}
->>>>>>> 57872c25
 }
 
 static int sas_phy_enable(struct sas_phy *phy, int enable)
