/*
 * Scsi Host Layer for MPT (Message Passing Technology) based controllers
 *
 * This code is based on drivers/scsi/mpt2sas/mpt2_scsih.c
 * Copyright (C) 2007-2010  LSI Corporation
 *  (mailto:DL-MPTFusionLinux@lsi.com)
 *
 * This program is free software; you can redistribute it and/or
 * modify it under the terms of the GNU General Public License
 * as published by the Free Software Foundation; either version 2
 * of the License, or (at your option) any later version.
 *
 * This program is distributed in the hope that it will be useful,
 * but WITHOUT ANY WARRANTY; without even the implied warranty of
 * MERCHANTABILITY or FITNESS FOR A PARTICULAR PURPOSE.  See the
 * GNU General Public License for more details.
 *
 * NO WARRANTY
 * THE PROGRAM IS PROVIDED ON AN "AS IS" BASIS, WITHOUT WARRANTIES OR
 * CONDITIONS OF ANY KIND, EITHER EXPRESS OR IMPLIED INCLUDING, WITHOUT
 * LIMITATION, ANY WARRANTIES OR CONDITIONS OF TITLE, NON-INFRINGEMENT,
 * MERCHANTABILITY OR FITNESS FOR A PARTICULAR PURPOSE. Each Recipient is
 * solely responsible for determining the appropriateness of using and
 * distributing the Program and assumes all risks associated with its
 * exercise of rights under this Agreement, including but not limited to
 * the risks and costs of program errors, damage to or loss of data,
 * programs or equipment, and unavailability or interruption of operations.

 * DISCLAIMER OF LIABILITY
 * NEITHER RECIPIENT NOR ANY CONTRIBUTORS SHALL HAVE ANY LIABILITY FOR ANY
 * DIRECT, INDIRECT, INCIDENTAL, SPECIAL, EXEMPLARY, OR CONSEQUENTIAL
 * DAMAGES (INCLUDING WITHOUT LIMITATION LOST PROFITS), HOWEVER CAUSED AND
 * ON ANY THEORY OF LIABILITY, WHETHER IN CONTRACT, STRICT LIABILITY, OR
 * TORT (INCLUDING NEGLIGENCE OR OTHERWISE) ARISING IN ANY WAY OUT OF THE
 * USE OR DISTRIBUTION OF THE PROGRAM OR THE EXERCISE OF ANY RIGHTS GRANTED
 * HEREUNDER, EVEN IF ADVISED OF THE POSSIBILITY OF SUCH DAMAGES

 * You should have received a copy of the GNU General Public License
 * along with this program; if not, write to the Free Software
 * Foundation, Inc., 51 Franklin Street, Fifth Floor, Boston, MA  02110-1301,
 * USA.
 */

#include <linux/module.h>
#include <linux/kernel.h>
#include <linux/init.h>
#include <linux/errno.h>
#include <linux/blkdev.h>
#include <linux/sched.h>
#include <linux/workqueue.h>
#include <linux/delay.h>
#include <linux/pci.h>
#include <linux/interrupt.h>
#include <linux/aer.h>
#include <linux/raid_class.h>
#include <linux/slab.h>

#include "mpt2sas_base.h"

MODULE_AUTHOR(MPT2SAS_AUTHOR);
MODULE_DESCRIPTION(MPT2SAS_DESCRIPTION);
MODULE_LICENSE("GPL");
MODULE_VERSION(MPT2SAS_DRIVER_VERSION);

#define RAID_CHANNEL 1

/* forward proto's */
static void _scsih_expander_node_remove(struct MPT2SAS_ADAPTER *ioc,
    struct _sas_node *sas_expander);
static void _firmware_event_work(struct work_struct *work);

static u8 _scsih_check_for_pending_tm(struct MPT2SAS_ADAPTER *ioc, u16 smid);

static void _scsih_scan_start(struct Scsi_Host *shost);
static int _scsih_scan_finished(struct Scsi_Host *shost, unsigned long time);

/* global parameters */
LIST_HEAD(mpt2sas_ioc_list);

/* local parameters */
static u8 scsi_io_cb_idx = -1;
static u8 tm_cb_idx = -1;
static u8 ctl_cb_idx = -1;
static u8 base_cb_idx = -1;
static u8 port_enable_cb_idx = -1;
static u8 transport_cb_idx = -1;
static u8 scsih_cb_idx = -1;
static u8 config_cb_idx = -1;
static int mpt_ids;

static u8 tm_tr_cb_idx = -1 ;
static u8 tm_tr_volume_cb_idx = -1 ;
static u8 tm_sas_control_cb_idx = -1;

/* command line options */
static u32 logging_level;
MODULE_PARM_DESC(logging_level, " bits for enabling additional logging info "
    "(default=0)");

static ushort max_sectors = 0xFFFF;
module_param(max_sectors, ushort, 0);
MODULE_PARM_DESC(max_sectors, "max sectors, range 64 to 8192  default=8192");

/* scsi-mid layer global parmeter is max_report_luns, which is 511 */
#define MPT2SAS_MAX_LUN (16895)
static int max_lun = MPT2SAS_MAX_LUN;
module_param(max_lun, int, 0);
MODULE_PARM_DESC(max_lun, " max lun, default=16895 ");

/* diag_buffer_enable is bitwise
 * bit 0 set = TRACE
 * bit 1 set = SNAPSHOT
 * bit 2 set = EXTENDED
 *
 * Either bit can be set, or both
 */
static int diag_buffer_enable = -1;
module_param(diag_buffer_enable, int, 0);
MODULE_PARM_DESC(diag_buffer_enable, " post diag buffers "
	"(TRACE=1/SNAPSHOT=2/EXTENDED=4/default=0)");

/**
 * struct sense_info - common structure for obtaining sense keys
 * @skey: sense key
 * @asc: additional sense code
 * @ascq: additional sense code qualifier
 */
struct sense_info {
	u8 skey;
	u8 asc;
	u8 ascq;
};


#define MPT2SAS_TURN_ON_FAULT_LED (0xFFFC)
#define MPT2SAS_PORT_ENABLE_COMPLETE (0xFFFD)
#define MPT2SAS_REMOVE_UNRESPONDING_DEVICES (0xFFFF)
/**
 * struct fw_event_work - firmware event struct
 * @list: link list framework
 * @work: work object (ioc->fault_reset_work_q)
 * @cancel_pending_work: flag set during reset handling
 * @ioc: per adapter object
 * @device_handle: device handle
 * @VF_ID: virtual function id
 * @VP_ID: virtual port id
 * @ignore: flag meaning this event has been marked to ignore
 * @event: firmware event MPI2_EVENT_XXX defined in mpt2_ioc.h
 * @event_data: reply event data payload follows
 *
 * This object stored on ioc->fw_event_list.
 */
struct fw_event_work {
	struct list_head 	list;
	u8			cancel_pending_work;
	struct delayed_work	delayed_work;
	struct MPT2SAS_ADAPTER *ioc;
	u16			device_handle;
	u8			VF_ID;
	u8			VP_ID;
	u8			ignore;
	u16			event;
	void			*event_data;
};

/* raid transport support */
static struct raid_template *mpt2sas_raid_template;

/**
 * struct _scsi_io_transfer - scsi io transfer
 * @handle: sas device handle (assigned by firmware)
 * @is_raid: flag set for hidden raid components
 * @dir: DMA_TO_DEVICE, DMA_FROM_DEVICE,
 * @data_length: data transfer length
 * @data_dma: dma pointer to data
 * @sense: sense data
 * @lun: lun number
 * @cdb_length: cdb length
 * @cdb: cdb contents
 * @timeout: timeout for this command
 * @VF_ID: virtual function id
 * @VP_ID: virtual port id
 * @valid_reply: flag set for reply message
 * @sense_length: sense length
 * @ioc_status: ioc status
 * @scsi_state: scsi state
 * @scsi_status: scsi staus
 * @log_info: log information
 * @transfer_length: data length transfer when there is a reply message
 *
 * Used for sending internal scsi commands to devices within this module.
 * Refer to _scsi_send_scsi_io().
 */
struct _scsi_io_transfer {
	u16	handle;
	u8	is_raid;
	enum dma_data_direction dir;
	u32	data_length;
	dma_addr_t data_dma;
	u8 	sense[SCSI_SENSE_BUFFERSIZE];
	u32	lun;
	u8	cdb_length;
	u8	cdb[32];
	u8	timeout;
	u8	VF_ID;
	u8	VP_ID;
	u8	valid_reply;
  /* the following bits are only valid when 'valid_reply = 1' */
	u32	sense_length;
	u16	ioc_status;
	u8	scsi_state;
	u8	scsi_status;
	u32	log_info;
	u32	transfer_length;
};

/*
 * The pci device ids are defined in mpi/mpi2_cnfg.h.
 */
static struct pci_device_id scsih_pci_table[] = {
	{ MPI2_MFGPAGE_VENDORID_LSI, MPI2_MFGPAGE_DEVID_SAS2004,
		PCI_ANY_ID, PCI_ANY_ID },
	/* Falcon ~ 2008*/
	{ MPI2_MFGPAGE_VENDORID_LSI, MPI2_MFGPAGE_DEVID_SAS2008,
		PCI_ANY_ID, PCI_ANY_ID },
	/* Liberator ~ 2108 */
	{ MPI2_MFGPAGE_VENDORID_LSI, MPI2_MFGPAGE_DEVID_SAS2108_1,
		PCI_ANY_ID, PCI_ANY_ID },
	{ MPI2_MFGPAGE_VENDORID_LSI, MPI2_MFGPAGE_DEVID_SAS2108_2,
		PCI_ANY_ID, PCI_ANY_ID },
	{ MPI2_MFGPAGE_VENDORID_LSI, MPI2_MFGPAGE_DEVID_SAS2108_3,
		PCI_ANY_ID, PCI_ANY_ID },
	/* Meteor ~ 2116 */
	{ MPI2_MFGPAGE_VENDORID_LSI, MPI2_MFGPAGE_DEVID_SAS2116_1,
		PCI_ANY_ID, PCI_ANY_ID },
	{ MPI2_MFGPAGE_VENDORID_LSI, MPI2_MFGPAGE_DEVID_SAS2116_2,
		PCI_ANY_ID, PCI_ANY_ID },
	/* Thunderbolt ~ 2208 */
	{ MPI2_MFGPAGE_VENDORID_LSI, MPI2_MFGPAGE_DEVID_SAS2208_1,
		PCI_ANY_ID, PCI_ANY_ID },
	{ MPI2_MFGPAGE_VENDORID_LSI, MPI2_MFGPAGE_DEVID_SAS2208_2,
		PCI_ANY_ID, PCI_ANY_ID },
	{ MPI2_MFGPAGE_VENDORID_LSI, MPI2_MFGPAGE_DEVID_SAS2208_3,
		PCI_ANY_ID, PCI_ANY_ID },
	{ MPI2_MFGPAGE_VENDORID_LSI, MPI2_MFGPAGE_DEVID_SAS2208_4,
		PCI_ANY_ID, PCI_ANY_ID },
	{ MPI2_MFGPAGE_VENDORID_LSI, MPI2_MFGPAGE_DEVID_SAS2208_5,
		PCI_ANY_ID, PCI_ANY_ID },
	{ MPI2_MFGPAGE_VENDORID_LSI, MPI2_MFGPAGE_DEVID_SAS2208_6,
		PCI_ANY_ID, PCI_ANY_ID },
	/* Mustang ~ 2308 */
	{ MPI2_MFGPAGE_VENDORID_LSI, MPI2_MFGPAGE_DEVID_SAS2308_1,
		PCI_ANY_ID, PCI_ANY_ID },
	{ MPI2_MFGPAGE_VENDORID_LSI, MPI2_MFGPAGE_DEVID_SAS2308_2,
		PCI_ANY_ID, PCI_ANY_ID },
	{ MPI2_MFGPAGE_VENDORID_LSI, MPI2_MFGPAGE_DEVID_SAS2308_3,
		PCI_ANY_ID, PCI_ANY_ID },
	/* SSS6200 */
	{ MPI2_MFGPAGE_VENDORID_LSI, MPI2_MFGPAGE_DEVID_SSS6200,
		PCI_ANY_ID, PCI_ANY_ID },
	{0}	/* Terminating entry */
};
MODULE_DEVICE_TABLE(pci, scsih_pci_table);

/**
 * _scsih_set_debug_level - global setting of ioc->logging_level.
 *
 * Note: The logging levels are defined in mpt2sas_debug.h.
 */
static int
_scsih_set_debug_level(const char *val, struct kernel_param *kp)
{
	int ret = param_set_int(val, kp);
	struct MPT2SAS_ADAPTER *ioc;

	if (ret)
		return ret;

	printk(KERN_INFO "setting logging_level(0x%08x)\n", logging_level);
	list_for_each_entry(ioc, &mpt2sas_ioc_list, list)
		ioc->logging_level = logging_level;
	return 0;
}
module_param_call(logging_level, _scsih_set_debug_level, param_get_int,
    &logging_level, 0644);

/**
 * _scsih_srch_boot_sas_address - search based on sas_address
 * @sas_address: sas address
 * @boot_device: boot device object from bios page 2
 *
 * Returns 1 when there's a match, 0 means no match.
 */
static inline int
_scsih_srch_boot_sas_address(u64 sas_address,
    Mpi2BootDeviceSasWwid_t *boot_device)
{
	return (sas_address == le64_to_cpu(boot_device->SASAddress)) ?  1 : 0;
}

/**
 * _scsih_srch_boot_device_name - search based on device name
 * @device_name: device name specified in INDENTIFY fram
 * @boot_device: boot device object from bios page 2
 *
 * Returns 1 when there's a match, 0 means no match.
 */
static inline int
_scsih_srch_boot_device_name(u64 device_name,
    Mpi2BootDeviceDeviceName_t *boot_device)
{
	return (device_name == le64_to_cpu(boot_device->DeviceName)) ? 1 : 0;
}

/**
 * _scsih_srch_boot_encl_slot - search based on enclosure_logical_id/slot
 * @enclosure_logical_id: enclosure logical id
 * @slot_number: slot number
 * @boot_device: boot device object from bios page 2
 *
 * Returns 1 when there's a match, 0 means no match.
 */
static inline int
_scsih_srch_boot_encl_slot(u64 enclosure_logical_id, u16 slot_number,
    Mpi2BootDeviceEnclosureSlot_t *boot_device)
{
	return (enclosure_logical_id == le64_to_cpu(boot_device->
	    EnclosureLogicalID) && slot_number == le16_to_cpu(boot_device->
	    SlotNumber)) ? 1 : 0;
}

/**
 * _scsih_is_boot_device - search for matching boot device.
 * @sas_address: sas address
 * @device_name: device name specified in INDENTIFY fram
 * @enclosure_logical_id: enclosure logical id
 * @slot_number: slot number
 * @form: specifies boot device form
 * @boot_device: boot device object from bios page 2
 *
 * Returns 1 when there's a match, 0 means no match.
 */
static int
_scsih_is_boot_device(u64 sas_address, u64 device_name,
    u64 enclosure_logical_id, u16 slot, u8 form,
    Mpi2BiosPage2BootDevice_t *boot_device)
{
	int rc = 0;

	switch (form) {
	case MPI2_BIOSPAGE2_FORM_SAS_WWID:
		if (!sas_address)
			break;
		rc = _scsih_srch_boot_sas_address(
		    sas_address, &boot_device->SasWwid);
		break;
	case MPI2_BIOSPAGE2_FORM_ENCLOSURE_SLOT:
		if (!enclosure_logical_id)
			break;
		rc = _scsih_srch_boot_encl_slot(
		    enclosure_logical_id,
		    slot, &boot_device->EnclosureSlot);
		break;
	case MPI2_BIOSPAGE2_FORM_DEVICE_NAME:
		if (!device_name)
			break;
		rc = _scsih_srch_boot_device_name(
		    device_name, &boot_device->DeviceName);
		break;
	case MPI2_BIOSPAGE2_FORM_NO_DEVICE_SPECIFIED:
		break;
	}

	return rc;
}

/**
 * _scsih_get_sas_address - set the sas_address for given device handle
 * @handle: device handle
 * @sas_address: sas address
 *
 * Returns 0 success, non-zero when failure
 */
static int
_scsih_get_sas_address(struct MPT2SAS_ADAPTER *ioc, u16 handle,
    u64 *sas_address)
{
	Mpi2SasDevicePage0_t sas_device_pg0;
	Mpi2ConfigReply_t mpi_reply;
	u32 ioc_status;
	*sas_address = 0;

	if (handle <= ioc->sas_hba.num_phys) {
		*sas_address = ioc->sas_hba.sas_address;
		return 0;
	}

	if ((mpt2sas_config_get_sas_device_pg0(ioc, &mpi_reply, &sas_device_pg0,
	    MPI2_SAS_DEVICE_PGAD_FORM_HANDLE, handle))) {
		printk(MPT2SAS_ERR_FMT "failure at %s:%d/%s()!\n", ioc->name,
		__FILE__, __LINE__, __func__);
		return -ENXIO;
	}

	ioc_status = le16_to_cpu(mpi_reply.IOCStatus) & MPI2_IOCSTATUS_MASK;
	if (ioc_status == MPI2_IOCSTATUS_SUCCESS) {
		*sas_address = le64_to_cpu(sas_device_pg0.SASAddress);
		return 0;
	}

	/* we hit this becuase the given parent handle doesn't exist */
	if (ioc_status == MPI2_IOCSTATUS_CONFIG_INVALID_PAGE)
		return -ENXIO;
	/* else error case */
	printk(MPT2SAS_ERR_FMT "handle(0x%04x), ioc_status(0x%04x), "
	    "failure at %s:%d/%s()!\n", ioc->name, handle, ioc_status,
	     __FILE__, __LINE__, __func__);
	return -EIO;
}

/**
 * _scsih_determine_boot_device - determine boot device.
 * @ioc: per adapter object
 * @device: either sas_device or raid_device object
 * @is_raid: [flag] 1 = raid object, 0 = sas object
 *
 * Determines whether this device should be first reported device to
 * to scsi-ml or sas transport, this purpose is for persistent boot device.
 * There are primary, alternate, and current entries in bios page 2. The order
 * priority is primary, alternate, then current.  This routine saves
 * the corresponding device object and is_raid flag in the ioc object.
 * The saved data to be used later in _scsih_probe_boot_devices().
 */
static void
_scsih_determine_boot_device(struct MPT2SAS_ADAPTER *ioc,
    void *device, u8 is_raid)
{
	struct _sas_device *sas_device;
	struct _raid_device *raid_device;
	u64 sas_address;
	u64 device_name;
	u64 enclosure_logical_id;
	u16 slot;

	 /* only process this function when driver loads */
	if (!ioc->is_driver_loading)
		return;

	 /* no Bios, return immediately */
	if (!ioc->bios_pg3.BiosVersion)
		return;

	if (!is_raid) {
		sas_device = device;
		sas_address = sas_device->sas_address;
		device_name = sas_device->device_name;
		enclosure_logical_id = sas_device->enclosure_logical_id;
		slot = sas_device->slot;
	} else {
		raid_device = device;
		sas_address = raid_device->wwid;
		device_name = 0;
		enclosure_logical_id = 0;
		slot = 0;
	}

	if (!ioc->req_boot_device.device) {
		if (_scsih_is_boot_device(sas_address, device_name,
		    enclosure_logical_id, slot,
		    (ioc->bios_pg2.ReqBootDeviceForm &
		    MPI2_BIOSPAGE2_FORM_MASK),
		    &ioc->bios_pg2.RequestedBootDevice)) {
			dinitprintk(ioc, printk(MPT2SAS_INFO_FMT
			   "%s: req_boot_device(0x%016llx)\n",
			    ioc->name, __func__,
			    (unsigned long long)sas_address));
			ioc->req_boot_device.device = device;
			ioc->req_boot_device.is_raid = is_raid;
		}
	}

	if (!ioc->req_alt_boot_device.device) {
		if (_scsih_is_boot_device(sas_address, device_name,
		    enclosure_logical_id, slot,
		    (ioc->bios_pg2.ReqAltBootDeviceForm &
		    MPI2_BIOSPAGE2_FORM_MASK),
		    &ioc->bios_pg2.RequestedAltBootDevice)) {
			dinitprintk(ioc, printk(MPT2SAS_INFO_FMT
			   "%s: req_alt_boot_device(0x%016llx)\n",
			    ioc->name, __func__,
			    (unsigned long long)sas_address));
			ioc->req_alt_boot_device.device = device;
			ioc->req_alt_boot_device.is_raid = is_raid;
		}
	}

	if (!ioc->current_boot_device.device) {
		if (_scsih_is_boot_device(sas_address, device_name,
		    enclosure_logical_id, slot,
		    (ioc->bios_pg2.CurrentBootDeviceForm &
		    MPI2_BIOSPAGE2_FORM_MASK),
		    &ioc->bios_pg2.CurrentBootDevice)) {
			dinitprintk(ioc, printk(MPT2SAS_INFO_FMT
			   "%s: current_boot_device(0x%016llx)\n",
			    ioc->name, __func__,
			    (unsigned long long)sas_address));
			ioc->current_boot_device.device = device;
			ioc->current_boot_device.is_raid = is_raid;
		}
	}
}

/**
 * mpt2sas_scsih_sas_device_find_by_sas_address - sas device search
 * @ioc: per adapter object
 * @sas_address: sas address
 * Context: Calling function should acquire ioc->sas_device_lock
 *
 * This searches for sas_device based on sas_address, then return sas_device
 * object.
 */
struct _sas_device *
mpt2sas_scsih_sas_device_find_by_sas_address(struct MPT2SAS_ADAPTER *ioc,
    u64 sas_address)
{
	struct _sas_device *sas_device;

	list_for_each_entry(sas_device, &ioc->sas_device_list, list)
		if (sas_device->sas_address == sas_address)
			return sas_device;

	list_for_each_entry(sas_device, &ioc->sas_device_init_list, list)
		if (sas_device->sas_address == sas_address)
			return sas_device;

	return NULL;
}

/**
 * _scsih_sas_device_find_by_handle - sas device search
 * @ioc: per adapter object
 * @handle: sas device handle (assigned by firmware)
 * Context: Calling function should acquire ioc->sas_device_lock
 *
 * This searches for sas_device based on sas_address, then return sas_device
 * object.
 */
static struct _sas_device *
_scsih_sas_device_find_by_handle(struct MPT2SAS_ADAPTER *ioc, u16 handle)
{
	struct _sas_device *sas_device;

	list_for_each_entry(sas_device, &ioc->sas_device_list, list)
		if (sas_device->handle == handle)
			return sas_device;

	list_for_each_entry(sas_device, &ioc->sas_device_init_list, list)
		if (sas_device->handle == handle)
			return sas_device;

	return NULL;
}

/**
 * _scsih_sas_device_remove - remove sas_device from list.
 * @ioc: per adapter object
 * @sas_device: the sas_device object
 * Context: This function will acquire ioc->sas_device_lock.
 *
 * Removing object and freeing associated memory from the ioc->sas_device_list.
 */
static void
_scsih_sas_device_remove(struct MPT2SAS_ADAPTER *ioc,
    struct _sas_device *sas_device)
{
	unsigned long flags;

	if (!sas_device)
		return;

	spin_lock_irqsave(&ioc->sas_device_lock, flags);
	if (mpt2sas_scsih_sas_device_find_by_sas_address(ioc,
	    sas_device->sas_address)) {
		list_del(&sas_device->list);
		kfree(sas_device);
	}
	spin_unlock_irqrestore(&ioc->sas_device_lock, flags);
}

/**
 * _scsih_sas_device_add - insert sas_device to the list.
 * @ioc: per adapter object
 * @sas_device: the sas_device object
 * Context: This function will acquire ioc->sas_device_lock.
 *
 * Adding new object to the ioc->sas_device_list.
 */
static void
_scsih_sas_device_add(struct MPT2SAS_ADAPTER *ioc,
    struct _sas_device *sas_device)
{
	unsigned long flags;

	dewtprintk(ioc, printk(MPT2SAS_INFO_FMT "%s: handle"
	    "(0x%04x), sas_addr(0x%016llx)\n", ioc->name, __func__,
	    sas_device->handle, (unsigned long long)sas_device->sas_address));

	spin_lock_irqsave(&ioc->sas_device_lock, flags);
	list_add_tail(&sas_device->list, &ioc->sas_device_list);
	spin_unlock_irqrestore(&ioc->sas_device_lock, flags);

	if (!mpt2sas_transport_port_add(ioc, sas_device->handle,
	     sas_device->sas_address_parent)) {
		_scsih_sas_device_remove(ioc, sas_device);
		} else if (!sas_device->starget) {
			if (!ioc->is_driver_loading)
				mpt2sas_transport_port_remove(ioc,
				sas_device->sas_address,
			    sas_device->sas_address_parent);
			_scsih_sas_device_remove(ioc, sas_device);
		}
}

/**
 * _scsih_sas_device_init_add - insert sas_device to the list.
 * @ioc: per adapter object
 * @sas_device: the sas_device object
 * Context: This function will acquire ioc->sas_device_lock.
 *
 * Adding new object at driver load time to the ioc->sas_device_init_list.
 */
static void
_scsih_sas_device_init_add(struct MPT2SAS_ADAPTER *ioc,
    struct _sas_device *sas_device)
{
	unsigned long flags;

	dewtprintk(ioc, printk(MPT2SAS_INFO_FMT "%s: handle"
	    "(0x%04x), sas_addr(0x%016llx)\n", ioc->name, __func__,
	    sas_device->handle, (unsigned long long)sas_device->sas_address));

	spin_lock_irqsave(&ioc->sas_device_lock, flags);
	list_add_tail(&sas_device->list, &ioc->sas_device_init_list);
	spin_unlock_irqrestore(&ioc->sas_device_lock, flags);
	_scsih_determine_boot_device(ioc, sas_device, 0);
}

/**
 * _scsih_raid_device_find_by_id - raid device search
 * @ioc: per adapter object
 * @id: sas device target id
 * @channel: sas device channel
 * Context: Calling function should acquire ioc->raid_device_lock
 *
 * This searches for raid_device based on target id, then return raid_device
 * object.
 */
static struct _raid_device *
_scsih_raid_device_find_by_id(struct MPT2SAS_ADAPTER *ioc, int id, int channel)
{
	struct _raid_device *raid_device, *r;

	r = NULL;
	list_for_each_entry(raid_device, &ioc->raid_device_list, list) {
		if (raid_device->id == id && raid_device->channel == channel) {
			r = raid_device;
			goto out;
		}
	}

 out:
	return r;
}

/**
 * _scsih_raid_device_find_by_handle - raid device search
 * @ioc: per adapter object
 * @handle: sas device handle (assigned by firmware)
 * Context: Calling function should acquire ioc->raid_device_lock
 *
 * This searches for raid_device based on handle, then return raid_device
 * object.
 */
static struct _raid_device *
_scsih_raid_device_find_by_handle(struct MPT2SAS_ADAPTER *ioc, u16 handle)
{
	struct _raid_device *raid_device, *r;

	r = NULL;
	list_for_each_entry(raid_device, &ioc->raid_device_list, list) {
		if (raid_device->handle != handle)
			continue;
		r = raid_device;
		goto out;
	}

 out:
	return r;
}

/**
 * _scsih_raid_device_find_by_wwid - raid device search
 * @ioc: per adapter object
 * @handle: sas device handle (assigned by firmware)
 * Context: Calling function should acquire ioc->raid_device_lock
 *
 * This searches for raid_device based on wwid, then return raid_device
 * object.
 */
static struct _raid_device *
_scsih_raid_device_find_by_wwid(struct MPT2SAS_ADAPTER *ioc, u64 wwid)
{
	struct _raid_device *raid_device, *r;

	r = NULL;
	list_for_each_entry(raid_device, &ioc->raid_device_list, list) {
		if (raid_device->wwid != wwid)
			continue;
		r = raid_device;
		goto out;
	}

 out:
	return r;
}

/**
 * _scsih_raid_device_add - add raid_device object
 * @ioc: per adapter object
 * @raid_device: raid_device object
 *
 * This is added to the raid_device_list link list.
 */
static void
_scsih_raid_device_add(struct MPT2SAS_ADAPTER *ioc,
    struct _raid_device *raid_device)
{
	unsigned long flags;

	dewtprintk(ioc, printk(MPT2SAS_INFO_FMT "%s: handle"
	    "(0x%04x), wwid(0x%016llx)\n", ioc->name, __func__,
	    raid_device->handle, (unsigned long long)raid_device->wwid));

	spin_lock_irqsave(&ioc->raid_device_lock, flags);
	list_add_tail(&raid_device->list, &ioc->raid_device_list);
	spin_unlock_irqrestore(&ioc->raid_device_lock, flags);
}

/**
 * _scsih_raid_device_remove - delete raid_device object
 * @ioc: per adapter object
 * @raid_device: raid_device object
 *
 * This is removed from the raid_device_list link list.
 */
static void
_scsih_raid_device_remove(struct MPT2SAS_ADAPTER *ioc,
    struct _raid_device *raid_device)
{
	unsigned long flags;

	spin_lock_irqsave(&ioc->raid_device_lock, flags);
	list_del(&raid_device->list);
	memset(raid_device, 0, sizeof(struct _raid_device));
	kfree(raid_device);
	spin_unlock_irqrestore(&ioc->raid_device_lock, flags);
}

/**
 * mpt2sas_scsih_expander_find_by_handle - expander device search
 * @ioc: per adapter object
 * @handle: expander handle (assigned by firmware)
 * Context: Calling function should acquire ioc->sas_device_lock
 *
 * This searches for expander device based on handle, then returns the
 * sas_node object.
 */
struct _sas_node *
mpt2sas_scsih_expander_find_by_handle(struct MPT2SAS_ADAPTER *ioc, u16 handle)
{
	struct _sas_node *sas_expander, *r;

	r = NULL;
	list_for_each_entry(sas_expander, &ioc->sas_expander_list, list) {
		if (sas_expander->handle != handle)
			continue;
		r = sas_expander;
		goto out;
	}
 out:
	return r;
}

/**
 * mpt2sas_scsih_expander_find_by_sas_address - expander device search
 * @ioc: per adapter object
 * @sas_address: sas address
 * Context: Calling function should acquire ioc->sas_node_lock.
 *
 * This searches for expander device based on sas_address, then returns the
 * sas_node object.
 */
struct _sas_node *
mpt2sas_scsih_expander_find_by_sas_address(struct MPT2SAS_ADAPTER *ioc,
    u64 sas_address)
{
	struct _sas_node *sas_expander, *r;

	r = NULL;
	list_for_each_entry(sas_expander, &ioc->sas_expander_list, list) {
		if (sas_expander->sas_address != sas_address)
			continue;
		r = sas_expander;
		goto out;
	}
 out:
	return r;
}

/**
 * _scsih_expander_node_add - insert expander device to the list.
 * @ioc: per adapter object
 * @sas_expander: the sas_device object
 * Context: This function will acquire ioc->sas_node_lock.
 *
 * Adding new object to the ioc->sas_expander_list.
 *
 * Return nothing.
 */
static void
_scsih_expander_node_add(struct MPT2SAS_ADAPTER *ioc,
    struct _sas_node *sas_expander)
{
	unsigned long flags;

	spin_lock_irqsave(&ioc->sas_node_lock, flags);
	list_add_tail(&sas_expander->list, &ioc->sas_expander_list);
	spin_unlock_irqrestore(&ioc->sas_node_lock, flags);
}

/**
 * _scsih_is_end_device - determines if device is an end device
 * @device_info: bitfield providing information about the device.
 * Context: none
 *
 * Returns 1 if end device.
 */
static int
_scsih_is_end_device(u32 device_info)
{
	if (device_info & MPI2_SAS_DEVICE_INFO_END_DEVICE &&
		((device_info & MPI2_SAS_DEVICE_INFO_SSP_TARGET) |
		(device_info & MPI2_SAS_DEVICE_INFO_STP_TARGET) |
		(device_info & MPI2_SAS_DEVICE_INFO_SATA_DEVICE)))
		return 1;
	else
		return 0;
}

/**
 * _scsih_scsi_lookup_get - returns scmd entry
 * @ioc: per adapter object
 * @smid: system request message index
 *
 * Returns the smid stored scmd pointer.
 */
static struct scsi_cmnd *
_scsih_scsi_lookup_get(struct MPT2SAS_ADAPTER *ioc, u16 smid)
{
	return ioc->scsi_lookup[smid - 1].scmd;
}

/**
 * _scsih_scsi_lookup_get_clear - returns scmd entry
 * @ioc: per adapter object
 * @smid: system request message index
 *
 * Returns the smid stored scmd pointer.
 * Then will derefrence the stored scmd pointer.
 */
static inline struct scsi_cmnd *
_scsih_scsi_lookup_get_clear(struct MPT2SAS_ADAPTER *ioc, u16 smid)
{
	unsigned long flags;
	struct scsi_cmnd *scmd;

	spin_lock_irqsave(&ioc->scsi_lookup_lock, flags);
	scmd = ioc->scsi_lookup[smid - 1].scmd;
	ioc->scsi_lookup[smid - 1].scmd = NULL;
	spin_unlock_irqrestore(&ioc->scsi_lookup_lock, flags);

	return scmd;
}

/**
 * _scsih_scsi_lookup_find_by_scmd - scmd lookup
 * @ioc: per adapter object
 * @smid: system request message index
 * @scmd: pointer to scsi command object
 * Context: This function will acquire ioc->scsi_lookup_lock.
 *
 * This will search for a scmd pointer in the scsi_lookup array,
 * returning the revelent smid.  A returned value of zero means invalid.
 */
static u16
_scsih_scsi_lookup_find_by_scmd(struct MPT2SAS_ADAPTER *ioc, struct scsi_cmnd
    *scmd)
{
	u16 smid;
	unsigned long	flags;
	int i;

	spin_lock_irqsave(&ioc->scsi_lookup_lock, flags);
	smid = 0;
	for (i = 0; i < ioc->scsiio_depth; i++) {
		if (ioc->scsi_lookup[i].scmd == scmd) {
			smid = ioc->scsi_lookup[i].smid;
			goto out;
		}
	}
 out:
	spin_unlock_irqrestore(&ioc->scsi_lookup_lock, flags);
	return smid;
}

/**
 * _scsih_scsi_lookup_find_by_target - search for matching channel:id
 * @ioc: per adapter object
 * @id: target id
 * @channel: channel
 * Context: This function will acquire ioc->scsi_lookup_lock.
 *
 * This will search for a matching channel:id in the scsi_lookup array,
 * returning 1 if found.
 */
static u8
_scsih_scsi_lookup_find_by_target(struct MPT2SAS_ADAPTER *ioc, int id,
    int channel)
{
	u8 found;
	unsigned long	flags;
	int i;

	spin_lock_irqsave(&ioc->scsi_lookup_lock, flags);
	found = 0;
	for (i = 0 ; i < ioc->scsiio_depth; i++) {
		if (ioc->scsi_lookup[i].scmd &&
		    (ioc->scsi_lookup[i].scmd->device->id == id &&
		    ioc->scsi_lookup[i].scmd->device->channel == channel)) {
			found = 1;
			goto out;
		}
	}
 out:
	spin_unlock_irqrestore(&ioc->scsi_lookup_lock, flags);
	return found;
}

/**
 * _scsih_scsi_lookup_find_by_lun - search for matching channel:id:lun
 * @ioc: per adapter object
 * @id: target id
 * @lun: lun number
 * @channel: channel
 * Context: This function will acquire ioc->scsi_lookup_lock.
 *
 * This will search for a matching channel:id:lun in the scsi_lookup array,
 * returning 1 if found.
 */
static u8
_scsih_scsi_lookup_find_by_lun(struct MPT2SAS_ADAPTER *ioc, int id,
    unsigned int lun, int channel)
{
	u8 found;
	unsigned long	flags;
	int i;

	spin_lock_irqsave(&ioc->scsi_lookup_lock, flags);
	found = 0;
	for (i = 0 ; i < ioc->scsiio_depth; i++) {
		if (ioc->scsi_lookup[i].scmd &&
		    (ioc->scsi_lookup[i].scmd->device->id == id &&
		    ioc->scsi_lookup[i].scmd->device->channel == channel &&
		    ioc->scsi_lookup[i].scmd->device->lun == lun)) {
			found = 1;
			goto out;
		}
	}
 out:
	spin_unlock_irqrestore(&ioc->scsi_lookup_lock, flags);
	return found;
}

/**
 * _scsih_get_chain_buffer_tracker - obtain chain tracker
 * @ioc: per adapter object
 * @smid: smid associated to an IO request
 *
 * Returns chain tracker(from ioc->free_chain_list)
 */
static struct chain_tracker *
_scsih_get_chain_buffer_tracker(struct MPT2SAS_ADAPTER *ioc, u16 smid)
{
	struct chain_tracker *chain_req;
	unsigned long flags;

	spin_lock_irqsave(&ioc->scsi_lookup_lock, flags);
	if (list_empty(&ioc->free_chain_list)) {
		spin_unlock_irqrestore(&ioc->scsi_lookup_lock, flags);
		printk(MPT2SAS_WARN_FMT "chain buffers not available\n",
		    ioc->name);
		return NULL;
	}
	chain_req = list_entry(ioc->free_chain_list.next,
	    struct chain_tracker, tracker_list);
	list_del_init(&chain_req->tracker_list);
	list_add_tail(&chain_req->tracker_list,
	    &ioc->scsi_lookup[smid - 1].chain_list);
	spin_unlock_irqrestore(&ioc->scsi_lookup_lock, flags);
	return chain_req;
}

/**
 * _scsih_build_scatter_gather - main sg creation routine
 * @ioc: per adapter object
 * @scmd: scsi command
 * @smid: system request message index
 * Context: none.
 *
 * The main routine that builds scatter gather table from a given
 * scsi request sent via the .queuecommand main handler.
 *
 * Returns 0 success, anything else error
 */
static int
_scsih_build_scatter_gather(struct MPT2SAS_ADAPTER *ioc,
    struct scsi_cmnd *scmd, u16 smid)
{
	Mpi2SCSIIORequest_t *mpi_request;
	dma_addr_t chain_dma;
	struct scatterlist *sg_scmd;
	void *sg_local, *chain;
	u32 chain_offset;
	u32 chain_length;
	u32 chain_flags;
	int sges_left;
	u32 sges_in_segment;
	u32 sgl_flags;
	u32 sgl_flags_last_element;
	u32 sgl_flags_end_buffer;
	struct chain_tracker *chain_req;

	mpi_request = mpt2sas_base_get_msg_frame(ioc, smid);

	/* init scatter gather flags */
	sgl_flags = MPI2_SGE_FLAGS_SIMPLE_ELEMENT;
	if (scmd->sc_data_direction == DMA_TO_DEVICE)
		sgl_flags |= MPI2_SGE_FLAGS_HOST_TO_IOC;
	sgl_flags_last_element = (sgl_flags | MPI2_SGE_FLAGS_LAST_ELEMENT)
	    << MPI2_SGE_FLAGS_SHIFT;
	sgl_flags_end_buffer = (sgl_flags | MPI2_SGE_FLAGS_LAST_ELEMENT |
	    MPI2_SGE_FLAGS_END_OF_BUFFER | MPI2_SGE_FLAGS_END_OF_LIST)
	    << MPI2_SGE_FLAGS_SHIFT;
	sgl_flags = sgl_flags << MPI2_SGE_FLAGS_SHIFT;

	sg_scmd = scsi_sglist(scmd);
	sges_left = scsi_dma_map(scmd);
	if (sges_left < 0) {
		sdev_printk(KERN_ERR, scmd->device, "pci_map_sg"
		" failed: request for %d bytes!\n", scsi_bufflen(scmd));
		return -ENOMEM;
	}

	sg_local = &mpi_request->SGL;
	sges_in_segment = ioc->max_sges_in_main_message;
	if (sges_left <= sges_in_segment)
		goto fill_in_last_segment;

	mpi_request->ChainOffset = (offsetof(Mpi2SCSIIORequest_t, SGL) +
	    (sges_in_segment * ioc->sge_size))/4;

	/* fill in main message segment when there is a chain following */
	while (sges_in_segment) {
		if (sges_in_segment == 1)
			ioc->base_add_sg_single(sg_local,
			    sgl_flags_last_element | sg_dma_len(sg_scmd),
			    sg_dma_address(sg_scmd));
		else
			ioc->base_add_sg_single(sg_local, sgl_flags |
			    sg_dma_len(sg_scmd), sg_dma_address(sg_scmd));
		sg_scmd = sg_next(sg_scmd);
		sg_local += ioc->sge_size;
		sges_left--;
		sges_in_segment--;
	}

	/* initializing the chain flags and pointers */
	chain_flags = MPI2_SGE_FLAGS_CHAIN_ELEMENT << MPI2_SGE_FLAGS_SHIFT;
	chain_req = _scsih_get_chain_buffer_tracker(ioc, smid);
	if (!chain_req)
		return -1;
	chain = chain_req->chain_buffer;
	chain_dma = chain_req->chain_buffer_dma;
	do {
		sges_in_segment = (sges_left <=
		    ioc->max_sges_in_chain_message) ? sges_left :
		    ioc->max_sges_in_chain_message;
		chain_offset = (sges_left == sges_in_segment) ?
		    0 : (sges_in_segment * ioc->sge_size)/4;
		chain_length = sges_in_segment * ioc->sge_size;
		if (chain_offset) {
			chain_offset = chain_offset <<
			    MPI2_SGE_CHAIN_OFFSET_SHIFT;
			chain_length += ioc->sge_size;
		}
		ioc->base_add_sg_single(sg_local, chain_flags | chain_offset |
		    chain_length, chain_dma);
		sg_local = chain;
		if (!chain_offset)
			goto fill_in_last_segment;

		/* fill in chain segments */
		while (sges_in_segment) {
			if (sges_in_segment == 1)
				ioc->base_add_sg_single(sg_local,
				    sgl_flags_last_element |
				    sg_dma_len(sg_scmd),
				    sg_dma_address(sg_scmd));
			else
				ioc->base_add_sg_single(sg_local, sgl_flags |
				    sg_dma_len(sg_scmd),
				    sg_dma_address(sg_scmd));
			sg_scmd = sg_next(sg_scmd);
			sg_local += ioc->sge_size;
			sges_left--;
			sges_in_segment--;
		}

		chain_req = _scsih_get_chain_buffer_tracker(ioc, smid);
		if (!chain_req)
			return -1;
		chain = chain_req->chain_buffer;
		chain_dma = chain_req->chain_buffer_dma;
	} while (1);


 fill_in_last_segment:

	/* fill the last segment */
	while (sges_left) {
		if (sges_left == 1)
			ioc->base_add_sg_single(sg_local, sgl_flags_end_buffer |
			    sg_dma_len(sg_scmd), sg_dma_address(sg_scmd));
		else
			ioc->base_add_sg_single(sg_local, sgl_flags |
			    sg_dma_len(sg_scmd), sg_dma_address(sg_scmd));
		sg_scmd = sg_next(sg_scmd);
		sg_local += ioc->sge_size;
		sges_left--;
	}

	return 0;
}

/**
 * _scsih_adjust_queue_depth - setting device queue depth
 * @sdev: scsi device struct
 * @qdepth: requested queue depth
 *
 *
 * Returns nothing
 */
static void
_scsih_adjust_queue_depth(struct scsi_device *sdev, int qdepth)
{
	struct Scsi_Host *shost = sdev->host;
	int max_depth;
	struct MPT2SAS_ADAPTER *ioc = shost_priv(shost);
	struct MPT2SAS_DEVICE *sas_device_priv_data;
	struct MPT2SAS_TARGET *sas_target_priv_data;
	struct _sas_device *sas_device;
	unsigned long flags;

	max_depth = shost->can_queue;

	/* limit max device queue for SATA to 32 */
	sas_device_priv_data = sdev->hostdata;
	if (!sas_device_priv_data)
		goto not_sata;
	sas_target_priv_data = sas_device_priv_data->sas_target;
	if (!sas_target_priv_data)
		goto not_sata;
	if ((sas_target_priv_data->flags & MPT_TARGET_FLAGS_VOLUME))
		goto not_sata;
	spin_lock_irqsave(&ioc->sas_device_lock, flags);
	sas_device = mpt2sas_scsih_sas_device_find_by_sas_address(ioc,
	   sas_device_priv_data->sas_target->sas_address);
	spin_unlock_irqrestore(&ioc->sas_device_lock, flags);
	if (sas_device && sas_device->device_info &
	    MPI2_SAS_DEVICE_INFO_SATA_DEVICE)
		max_depth = MPT2SAS_SATA_QUEUE_DEPTH;

 not_sata:

	if (!sdev->tagged_supported)
		max_depth = 1;
	if (qdepth > max_depth)
		qdepth = max_depth;
	scsi_adjust_queue_depth(sdev, scsi_get_tag_type(sdev), qdepth);
}

/**
 * _scsih_change_queue_depth - setting device queue depth
 * @sdev: scsi device struct
 * @qdepth: requested queue depth
 * @reason: SCSI_QDEPTH_DEFAULT/SCSI_QDEPTH_QFULL/SCSI_QDEPTH_RAMP_UP
 * (see include/scsi/scsi_host.h for definition)
 *
 * Returns queue depth.
 */
static int
_scsih_change_queue_depth(struct scsi_device *sdev, int qdepth, int reason)
{
	if (reason == SCSI_QDEPTH_DEFAULT || reason == SCSI_QDEPTH_RAMP_UP)
		_scsih_adjust_queue_depth(sdev, qdepth);
	else if (reason == SCSI_QDEPTH_QFULL)
		scsi_track_queue_full(sdev, qdepth);
	else
		return -EOPNOTSUPP;

	if (sdev->inquiry_len > 7)
		sdev_printk(KERN_INFO, sdev, "qdepth(%d), tagged(%d), "
		"simple(%d), ordered(%d), scsi_level(%d), cmd_que(%d)\n",
		sdev->queue_depth, sdev->tagged_supported, sdev->simple_tags,
		sdev->ordered_tags, sdev->scsi_level,
		(sdev->inquiry[7] & 2) >> 1);

	return sdev->queue_depth;
}

/**
 * _scsih_change_queue_type - changing device queue tag type
 * @sdev: scsi device struct
 * @tag_type: requested tag type
 *
 * Returns queue tag type.
 */
static int
_scsih_change_queue_type(struct scsi_device *sdev, int tag_type)
{
	if (sdev->tagged_supported) {
		scsi_set_tag_type(sdev, tag_type);
		if (tag_type)
			scsi_activate_tcq(sdev, sdev->queue_depth);
		else
			scsi_deactivate_tcq(sdev, sdev->queue_depth);
	} else
		tag_type = 0;

	return tag_type;
}

/**
 * _scsih_target_alloc - target add routine
 * @starget: scsi target struct
 *
 * Returns 0 if ok. Any other return is assumed to be an error and
 * the device is ignored.
 */
static int
_scsih_target_alloc(struct scsi_target *starget)
{
	struct Scsi_Host *shost = dev_to_shost(&starget->dev);
	struct MPT2SAS_ADAPTER *ioc = shost_priv(shost);
	struct MPT2SAS_TARGET *sas_target_priv_data;
	struct _sas_device *sas_device;
	struct _raid_device *raid_device;
	unsigned long flags;
	struct sas_rphy *rphy;

	sas_target_priv_data = kzalloc(sizeof(struct scsi_target), GFP_KERNEL);
	if (!sas_target_priv_data)
		return -ENOMEM;

	starget->hostdata = sas_target_priv_data;
	sas_target_priv_data->starget = starget;
	sas_target_priv_data->handle = MPT2SAS_INVALID_DEVICE_HANDLE;

	/* RAID volumes */
	if (starget->channel == RAID_CHANNEL) {
		spin_lock_irqsave(&ioc->raid_device_lock, flags);
		raid_device = _scsih_raid_device_find_by_id(ioc, starget->id,
		    starget->channel);
		if (raid_device) {
			sas_target_priv_data->handle = raid_device->handle;
			sas_target_priv_data->sas_address = raid_device->wwid;
			sas_target_priv_data->flags |= MPT_TARGET_FLAGS_VOLUME;
			sas_target_priv_data->raid_device = raid_device;
			raid_device->starget = starget;
		}
		spin_unlock_irqrestore(&ioc->raid_device_lock, flags);
		return 0;
	}

	/* sas/sata devices */
	spin_lock_irqsave(&ioc->sas_device_lock, flags);
	rphy = dev_to_rphy(starget->dev.parent);
	sas_device = mpt2sas_scsih_sas_device_find_by_sas_address(ioc,
	   rphy->identify.sas_address);

	if (sas_device) {
		sas_target_priv_data->handle = sas_device->handle;
		sas_target_priv_data->sas_address = sas_device->sas_address;
		sas_device->starget = starget;
		sas_device->id = starget->id;
		sas_device->channel = starget->channel;
		if (test_bit(sas_device->handle, ioc->pd_handles))
			sas_target_priv_data->flags |=
			    MPT_TARGET_FLAGS_RAID_COMPONENT;
	}
	spin_unlock_irqrestore(&ioc->sas_device_lock, flags);

	return 0;
}

/**
 * _scsih_target_destroy - target destroy routine
 * @starget: scsi target struct
 *
 * Returns nothing.
 */
static void
_scsih_target_destroy(struct scsi_target *starget)
{
	struct Scsi_Host *shost = dev_to_shost(&starget->dev);
	struct MPT2SAS_ADAPTER *ioc = shost_priv(shost);
	struct MPT2SAS_TARGET *sas_target_priv_data;
	struct _sas_device *sas_device;
	struct _raid_device *raid_device;
	unsigned long flags;
	struct sas_rphy *rphy;

	sas_target_priv_data = starget->hostdata;
	if (!sas_target_priv_data)
		return;

	if (starget->channel == RAID_CHANNEL) {
		spin_lock_irqsave(&ioc->raid_device_lock, flags);
		raid_device = _scsih_raid_device_find_by_id(ioc, starget->id,
		    starget->channel);
		if (raid_device) {
			raid_device->starget = NULL;
			raid_device->sdev = NULL;
		}
		spin_unlock_irqrestore(&ioc->raid_device_lock, flags);
		goto out;
	}

	spin_lock_irqsave(&ioc->sas_device_lock, flags);
	rphy = dev_to_rphy(starget->dev.parent);
	sas_device = mpt2sas_scsih_sas_device_find_by_sas_address(ioc,
	   rphy->identify.sas_address);
	if (sas_device && (sas_device->starget == starget) &&
	    (sas_device->id == starget->id) &&
	    (sas_device->channel == starget->channel))
		sas_device->starget = NULL;

	spin_unlock_irqrestore(&ioc->sas_device_lock, flags);

 out:
	kfree(sas_target_priv_data);
	starget->hostdata = NULL;
}

/**
 * _scsih_slave_alloc - device add routine
 * @sdev: scsi device struct
 *
 * Returns 0 if ok. Any other return is assumed to be an error and
 * the device is ignored.
 */
static int
_scsih_slave_alloc(struct scsi_device *sdev)
{
	struct Scsi_Host *shost;
	struct MPT2SAS_ADAPTER *ioc;
	struct MPT2SAS_TARGET *sas_target_priv_data;
	struct MPT2SAS_DEVICE *sas_device_priv_data;
	struct scsi_target *starget;
	struct _raid_device *raid_device;
	unsigned long flags;

	sas_device_priv_data = kzalloc(sizeof(struct scsi_device), GFP_KERNEL);
	if (!sas_device_priv_data)
		return -ENOMEM;

	sas_device_priv_data->lun = sdev->lun;
	sas_device_priv_data->flags = MPT_DEVICE_FLAGS_INIT;

	starget = scsi_target(sdev);
	sas_target_priv_data = starget->hostdata;
	sas_target_priv_data->num_luns++;
	sas_device_priv_data->sas_target = sas_target_priv_data;
	sdev->hostdata = sas_device_priv_data;
	if ((sas_target_priv_data->flags & MPT_TARGET_FLAGS_RAID_COMPONENT))
		sdev->no_uld_attach = 1;

	shost = dev_to_shost(&starget->dev);
	ioc = shost_priv(shost);
	if (starget->channel == RAID_CHANNEL) {
		spin_lock_irqsave(&ioc->raid_device_lock, flags);
		raid_device = _scsih_raid_device_find_by_id(ioc,
		    starget->id, starget->channel);
		if (raid_device)
			raid_device->sdev = sdev; /* raid is single lun */
		spin_unlock_irqrestore(&ioc->raid_device_lock, flags);
	}

	return 0;
}

/**
 * _scsih_slave_destroy - device destroy routine
 * @sdev: scsi device struct
 *
 * Returns nothing.
 */
static void
_scsih_slave_destroy(struct scsi_device *sdev)
{
	struct MPT2SAS_TARGET *sas_target_priv_data;
	struct scsi_target *starget;
	struct Scsi_Host *shost;
	struct MPT2SAS_ADAPTER *ioc;
	struct _sas_device *sas_device;
	unsigned long flags;

	if (!sdev->hostdata)
		return;

	starget = scsi_target(sdev);
	sas_target_priv_data = starget->hostdata;
	sas_target_priv_data->num_luns--;

	shost = dev_to_shost(&starget->dev);
	ioc = shost_priv(shost);

	if (!(sas_target_priv_data->flags & MPT_TARGET_FLAGS_VOLUME)) {
		spin_lock_irqsave(&ioc->sas_device_lock, flags);
		sas_device = mpt2sas_scsih_sas_device_find_by_sas_address(ioc,
		   sas_target_priv_data->sas_address);
		if (sas_device)
			sas_device->starget = NULL;
		spin_unlock_irqrestore(&ioc->sas_device_lock, flags);
	}

	kfree(sdev->hostdata);
	sdev->hostdata = NULL;
}

/**
 * _scsih_display_sata_capabilities - sata capabilities
 * @ioc: per adapter object
 * @sas_device: the sas_device object
 * @sdev: scsi device struct
 */
static void
_scsih_display_sata_capabilities(struct MPT2SAS_ADAPTER *ioc,
    struct _sas_device *sas_device, struct scsi_device *sdev)
{
	Mpi2ConfigReply_t mpi_reply;
	Mpi2SasDevicePage0_t sas_device_pg0;
	u32 ioc_status;
	u16 flags;
	u32 device_info;

	if ((mpt2sas_config_get_sas_device_pg0(ioc, &mpi_reply, &sas_device_pg0,
	    MPI2_SAS_DEVICE_PGAD_FORM_HANDLE, sas_device->handle))) {
		printk(MPT2SAS_ERR_FMT "failure at %s:%d/%s()!\n",
		    ioc->name, __FILE__, __LINE__, __func__);
		return;
	}

	ioc_status = le16_to_cpu(mpi_reply.IOCStatus) &
	    MPI2_IOCSTATUS_MASK;
	if (ioc_status != MPI2_IOCSTATUS_SUCCESS) {
		printk(MPT2SAS_ERR_FMT "failure at %s:%d/%s()!\n",
		    ioc->name, __FILE__, __LINE__, __func__);
		return;
	}

	flags = le16_to_cpu(sas_device_pg0.Flags);
	device_info = le32_to_cpu(sas_device_pg0.DeviceInfo);

	sdev_printk(KERN_INFO, sdev,
	    "atapi(%s), ncq(%s), asyn_notify(%s), smart(%s), fua(%s), "
	    "sw_preserve(%s)\n",
	    (device_info & MPI2_SAS_DEVICE_INFO_ATAPI_DEVICE) ? "y" : "n",
	    (flags & MPI2_SAS_DEVICE0_FLAGS_SATA_NCQ_SUPPORTED) ? "y" : "n",
	    (flags & MPI2_SAS_DEVICE0_FLAGS_SATA_ASYNCHRONOUS_NOTIFY) ? "y" :
	    "n",
	    (flags & MPI2_SAS_DEVICE0_FLAGS_SATA_SMART_SUPPORTED) ? "y" : "n",
	    (flags & MPI2_SAS_DEVICE0_FLAGS_SATA_FUA_SUPPORTED) ? "y" : "n",
	    (flags & MPI2_SAS_DEVICE0_FLAGS_SATA_SW_PRESERVE) ? "y" : "n");
}

/**
 * _scsih_is_raid - return boolean indicating device is raid volume
 * @dev the device struct object
 */
static int
_scsih_is_raid(struct device *dev)
{
	struct scsi_device *sdev = to_scsi_device(dev);
	struct MPT2SAS_ADAPTER *ioc = shost_priv(sdev->host);

	if (ioc->is_warpdrive)
		return 0;
	return (sdev->channel == RAID_CHANNEL) ? 1 : 0;
}

/**
 * _scsih_get_resync - get raid volume resync percent complete
 * @dev the device struct object
 */
static void
_scsih_get_resync(struct device *dev)
{
	struct scsi_device *sdev = to_scsi_device(dev);
	struct MPT2SAS_ADAPTER *ioc = shost_priv(sdev->host);
	static struct _raid_device *raid_device;
	unsigned long flags;
	Mpi2RaidVolPage0_t vol_pg0;
	Mpi2ConfigReply_t mpi_reply;
	u32 volume_status_flags;
	u8 percent_complete = 0;

	spin_lock_irqsave(&ioc->raid_device_lock, flags);
	raid_device = _scsih_raid_device_find_by_id(ioc, sdev->id,
	    sdev->channel);
	spin_unlock_irqrestore(&ioc->raid_device_lock, flags);

	if (!raid_device || ioc->is_warpdrive)
		goto out;

	if (mpt2sas_config_get_raid_volume_pg0(ioc, &mpi_reply, &vol_pg0,
	     MPI2_RAID_VOLUME_PGAD_FORM_HANDLE, raid_device->handle,
	     sizeof(Mpi2RaidVolPage0_t))) {
		printk(MPT2SAS_ERR_FMT "failure at %s:%d/%s()!\n",
		    ioc->name, __FILE__, __LINE__, __func__);
		goto out;
	}

	volume_status_flags = le32_to_cpu(vol_pg0.VolumeStatusFlags);
	if (volume_status_flags & MPI2_RAIDVOL0_STATUS_FLAG_RESYNC_IN_PROGRESS)
		percent_complete = raid_device->percent_complete;
 out:
	raid_set_resync(mpt2sas_raid_template, dev, percent_complete);
}

/**
 * _scsih_get_state - get raid volume level
 * @dev the device struct object
 */
static void
_scsih_get_state(struct device *dev)
{
	struct scsi_device *sdev = to_scsi_device(dev);
	struct MPT2SAS_ADAPTER *ioc = shost_priv(sdev->host);
	static struct _raid_device *raid_device;
	unsigned long flags;
	Mpi2RaidVolPage0_t vol_pg0;
	Mpi2ConfigReply_t mpi_reply;
	u32 volstate;
	enum raid_state state = RAID_STATE_UNKNOWN;

	spin_lock_irqsave(&ioc->raid_device_lock, flags);
	raid_device = _scsih_raid_device_find_by_id(ioc, sdev->id,
	    sdev->channel);
	spin_unlock_irqrestore(&ioc->raid_device_lock, flags);

	if (!raid_device)
		goto out;

	if (mpt2sas_config_get_raid_volume_pg0(ioc, &mpi_reply, &vol_pg0,
	     MPI2_RAID_VOLUME_PGAD_FORM_HANDLE, raid_device->handle,
	     sizeof(Mpi2RaidVolPage0_t))) {
		printk(MPT2SAS_ERR_FMT "failure at %s:%d/%s()!\n",
		    ioc->name, __FILE__, __LINE__, __func__);
		goto out;
	}

	volstate = le32_to_cpu(vol_pg0.VolumeStatusFlags);
	if (volstate & MPI2_RAIDVOL0_STATUS_FLAG_RESYNC_IN_PROGRESS) {
		state = RAID_STATE_RESYNCING;
		goto out;
	}

	switch (vol_pg0.VolumeState) {
	case MPI2_RAID_VOL_STATE_OPTIMAL:
	case MPI2_RAID_VOL_STATE_ONLINE:
		state = RAID_STATE_ACTIVE;
		break;
	case  MPI2_RAID_VOL_STATE_DEGRADED:
		state = RAID_STATE_DEGRADED;
		break;
	case MPI2_RAID_VOL_STATE_FAILED:
	case MPI2_RAID_VOL_STATE_MISSING:
		state = RAID_STATE_OFFLINE;
		break;
	}
 out:
	raid_set_state(mpt2sas_raid_template, dev, state);
}

/**
 * _scsih_set_level - set raid level
 * @sdev: scsi device struct
 * @raid_device: raid_device object
 */
static void
_scsih_set_level(struct scsi_device *sdev, struct _raid_device *raid_device)
{
	enum raid_level level = RAID_LEVEL_UNKNOWN;

	switch (raid_device->volume_type) {
	case MPI2_RAID_VOL_TYPE_RAID0:
		level = RAID_LEVEL_0;
		break;
	case MPI2_RAID_VOL_TYPE_RAID10:
		level = RAID_LEVEL_10;
		break;
	case MPI2_RAID_VOL_TYPE_RAID1E:
		level = RAID_LEVEL_1E;
		break;
	case MPI2_RAID_VOL_TYPE_RAID1:
		level = RAID_LEVEL_1;
		break;
	}

	raid_set_level(mpt2sas_raid_template, &sdev->sdev_gendev, level);
}

/**
 * _scsih_get_volume_capabilities - volume capabilities
 * @ioc: per adapter object
 * @sas_device: the raid_device object
 *
 * Returns 0 for success, else 1
 */
static int
_scsih_get_volume_capabilities(struct MPT2SAS_ADAPTER *ioc,
    struct _raid_device *raid_device)
{
	Mpi2RaidVolPage0_t *vol_pg0;
	Mpi2RaidPhysDiskPage0_t pd_pg0;
	Mpi2SasDevicePage0_t sas_device_pg0;
	Mpi2ConfigReply_t mpi_reply;
	u16 sz;
	u8 num_pds;

	if ((mpt2sas_config_get_number_pds(ioc, raid_device->handle,
	    &num_pds)) || !num_pds) {
		dfailprintk(ioc, printk(MPT2SAS_WARN_FMT
		    "failure at %s:%d/%s()!\n", ioc->name, __FILE__, __LINE__,
		    __func__));
		return 1;
	}

	raid_device->num_pds = num_pds;
	sz = offsetof(Mpi2RaidVolPage0_t, PhysDisk) + (num_pds *
	    sizeof(Mpi2RaidVol0PhysDisk_t));
	vol_pg0 = kzalloc(sz, GFP_KERNEL);
	if (!vol_pg0) {
		dfailprintk(ioc, printk(MPT2SAS_WARN_FMT
		    "failure at %s:%d/%s()!\n", ioc->name, __FILE__, __LINE__,
		    __func__));
		return 1;
	}

	if ((mpt2sas_config_get_raid_volume_pg0(ioc, &mpi_reply, vol_pg0,
	     MPI2_RAID_VOLUME_PGAD_FORM_HANDLE, raid_device->handle, sz))) {
		dfailprintk(ioc, printk(MPT2SAS_WARN_FMT
		    "failure at %s:%d/%s()!\n", ioc->name, __FILE__, __LINE__,
		    __func__));
		kfree(vol_pg0);
		return 1;
	}

	raid_device->volume_type = vol_pg0->VolumeType;

	/* figure out what the underlying devices are by
	 * obtaining the device_info bits for the 1st device
	 */
	if (!(mpt2sas_config_get_phys_disk_pg0(ioc, &mpi_reply,
	    &pd_pg0, MPI2_PHYSDISK_PGAD_FORM_PHYSDISKNUM,
	    vol_pg0->PhysDisk[0].PhysDiskNum))) {
		if (!(mpt2sas_config_get_sas_device_pg0(ioc, &mpi_reply,
		    &sas_device_pg0, MPI2_SAS_DEVICE_PGAD_FORM_HANDLE,
		    le16_to_cpu(pd_pg0.DevHandle)))) {
			raid_device->device_info =
			    le32_to_cpu(sas_device_pg0.DeviceInfo);
		}
	}

	kfree(vol_pg0);
	return 0;
}
/**
 * _scsih_disable_ddio - Disable direct I/O for all the volumes
 * @ioc: per adapter object
 */
static void
_scsih_disable_ddio(struct MPT2SAS_ADAPTER *ioc)
{
	Mpi2RaidVolPage1_t vol_pg1;
	Mpi2ConfigReply_t mpi_reply;
	struct _raid_device *raid_device;
	u16 handle;
	u16 ioc_status;

	handle = 0xFFFF;
	while (!(mpt2sas_config_get_raid_volume_pg1(ioc, &mpi_reply,
	    &vol_pg1, MPI2_RAID_VOLUME_PGAD_FORM_GET_NEXT_HANDLE, handle))) {
		ioc_status = le16_to_cpu(mpi_reply.IOCStatus) &
		    MPI2_IOCSTATUS_MASK;
		if (ioc_status == MPI2_IOCSTATUS_CONFIG_INVALID_PAGE)
			break;
		handle = le16_to_cpu(vol_pg1.DevHandle);
		raid_device = _scsih_raid_device_find_by_handle(ioc, handle);
		if (raid_device)
			raid_device->direct_io_enabled = 0;
	}
	return;
}


/**
 * _scsih_get_num_volumes - Get number of volumes in the ioc
 * @ioc: per adapter object
 */
static u8
_scsih_get_num_volumes(struct MPT2SAS_ADAPTER *ioc)
{
	Mpi2RaidVolPage1_t vol_pg1;
	Mpi2ConfigReply_t mpi_reply;
	u16 handle;
	u8 vol_cnt = 0;
	u16 ioc_status;

	handle = 0xFFFF;
	while (!(mpt2sas_config_get_raid_volume_pg1(ioc, &mpi_reply,
	    &vol_pg1, MPI2_RAID_VOLUME_PGAD_FORM_GET_NEXT_HANDLE, handle))) {
		ioc_status = le16_to_cpu(mpi_reply.IOCStatus) &
		    MPI2_IOCSTATUS_MASK;
		if (ioc_status == MPI2_IOCSTATUS_CONFIG_INVALID_PAGE)
			break;
		vol_cnt++;
		handle = le16_to_cpu(vol_pg1.DevHandle);
	}
	return vol_cnt;
}


/**
 * _scsih_init_warpdrive_properties - Set properties for warpdrive direct I/O.
 * @ioc: per adapter object
 * @raid_device: the raid_device object
 */
static void
_scsih_init_warpdrive_properties(struct MPT2SAS_ADAPTER *ioc,
	struct _raid_device *raid_device)
{
	Mpi2RaidVolPage0_t *vol_pg0;
	Mpi2RaidPhysDiskPage0_t pd_pg0;
	Mpi2ConfigReply_t mpi_reply;
	u16 sz;
	u8 num_pds, count;
	u64 mb = 1024 * 1024;
	u64 tb_2 = 2 * mb * mb;
	u64 capacity;
	u32 stripe_sz;
	u8 i, stripe_exp;

	if (!ioc->is_warpdrive)
		return;

	if (ioc->mfg_pg10_hide_flag ==  MFG_PAGE10_EXPOSE_ALL_DISKS) {
		printk(MPT2SAS_INFO_FMT "WarpDrive : Direct IO is disabled "
		    "globally as drives are exposed\n", ioc->name);
		return;
	}
	if (_scsih_get_num_volumes(ioc) > 1) {
		_scsih_disable_ddio(ioc);
		printk(MPT2SAS_INFO_FMT "WarpDrive : Direct IO is disabled "
		    "globally as number of drives > 1\n", ioc->name);
		return;
	}
	if ((mpt2sas_config_get_number_pds(ioc, raid_device->handle,
	    &num_pds)) || !num_pds) {
		printk(MPT2SAS_INFO_FMT "WarpDrive : Direct IO is disabled "
		    "Failure in computing number of drives\n", ioc->name);
		return;
	}

	sz = offsetof(Mpi2RaidVolPage0_t, PhysDisk) + (num_pds *
	    sizeof(Mpi2RaidVol0PhysDisk_t));
	vol_pg0 = kzalloc(sz, GFP_KERNEL);
	if (!vol_pg0) {
		printk(MPT2SAS_INFO_FMT "WarpDrive : Direct IO is disabled "
		    "Memory allocation failure for RVPG0\n", ioc->name);
		return;
	}

	if ((mpt2sas_config_get_raid_volume_pg0(ioc, &mpi_reply, vol_pg0,
	     MPI2_RAID_VOLUME_PGAD_FORM_HANDLE, raid_device->handle, sz))) {
		printk(MPT2SAS_INFO_FMT "WarpDrive : Direct IO is disabled "
		    "Failure in retrieving RVPG0\n", ioc->name);
		kfree(vol_pg0);
		return;
	}

	/*
	 * WARPDRIVE:If number of physical disks in a volume exceeds the max pds
	 * assumed for WARPDRIVE, disable direct I/O
	 */
	if (num_pds > MPT_MAX_WARPDRIVE_PDS) {
		printk(MPT2SAS_WARN_FMT "WarpDrive : Direct IO is disabled "
		    "for the drive with handle(0x%04x): num_mem=%d, "
		    "max_mem_allowed=%d\n", ioc->name, raid_device->handle,
		    num_pds, MPT_MAX_WARPDRIVE_PDS);
		kfree(vol_pg0);
		return;
	}
	for (count = 0; count < num_pds; count++) {
		if (mpt2sas_config_get_phys_disk_pg0(ioc, &mpi_reply,
		    &pd_pg0, MPI2_PHYSDISK_PGAD_FORM_PHYSDISKNUM,
		    vol_pg0->PhysDisk[count].PhysDiskNum) ||
		    pd_pg0.DevHandle == MPT2SAS_INVALID_DEVICE_HANDLE) {
			printk(MPT2SAS_INFO_FMT "WarpDrive : Direct IO is "
			    "disabled for the drive with handle(0x%04x) member"
			    "handle retrieval failed for member number=%d\n",
			    ioc->name, raid_device->handle,
			    vol_pg0->PhysDisk[count].PhysDiskNum);
			goto out_error;
		}
		raid_device->pd_handle[count] = le16_to_cpu(pd_pg0.DevHandle);
	}

	/*
	 * Assumption for WD: Direct I/O is not supported if the volume is
	 * not RAID0, if the stripe size is not 64KB, if the block size is
	 * not 512 and if the volume size is >2TB
	 */
	if (raid_device->volume_type != MPI2_RAID_VOL_TYPE_RAID0 ||
	    le16_to_cpu(vol_pg0->BlockSize) != 512) {
		printk(MPT2SAS_INFO_FMT "WarpDrive : Direct IO is disabled "
		    "for the drive with handle(0x%04x): type=%d, "
		    "s_sz=%uK, blk_size=%u\n", ioc->name,
		    raid_device->handle, raid_device->volume_type,
		    le32_to_cpu(vol_pg0->StripeSize)/2,
		    le16_to_cpu(vol_pg0->BlockSize));
		goto out_error;
	}

	capacity = (u64) le16_to_cpu(vol_pg0->BlockSize) *
	    (le64_to_cpu(vol_pg0->MaxLBA) + 1);

	if (capacity > tb_2) {
		printk(MPT2SAS_INFO_FMT "WarpDrive : Direct IO is disabled "
		"for the drive with handle(0x%04x) since drive sz > 2TB\n",
		ioc->name, raid_device->handle);
		goto out_error;
	}

	stripe_sz = le32_to_cpu(vol_pg0->StripeSize);
	stripe_exp = 0;
	for (i = 0; i < 32; i++) {
		if (stripe_sz & 1)
			break;
		stripe_exp++;
		stripe_sz >>= 1;
	}
	if (i == 32) {
		printk(MPT2SAS_INFO_FMT "WarpDrive : Direct IO is disabled "
		    "for the drive with handle(0x%04x) invalid stripe sz %uK\n",
		    ioc->name, raid_device->handle,
		    le32_to_cpu(vol_pg0->StripeSize)/2);
		goto out_error;
	}
	raid_device->stripe_exponent = stripe_exp;
	raid_device->direct_io_enabled = 1;

	printk(MPT2SAS_INFO_FMT "WarpDrive : Direct IO is Enabled for the drive"
	    " with handle(0x%04x)\n", ioc->name, raid_device->handle);
	/*
	 * WARPDRIVE: Though the following fields are not used for direct IO,
	 * stored for future purpose:
	 */
	raid_device->max_lba = le64_to_cpu(vol_pg0->MaxLBA);
	raid_device->stripe_sz = le32_to_cpu(vol_pg0->StripeSize);
	raid_device->block_sz = le16_to_cpu(vol_pg0->BlockSize);


	kfree(vol_pg0);
	return;

out_error:
	raid_device->direct_io_enabled = 0;
	for (count = 0; count < num_pds; count++)
		raid_device->pd_handle[count] = 0;
	kfree(vol_pg0);
	return;
}

/**
 * _scsih_enable_tlr - setting TLR flags
 * @ioc: per adapter object
 * @sdev: scsi device struct
 *
 * Enabling Transaction Layer Retries for tape devices when
 * vpd page 0x90 is present
 *
 */
static void
_scsih_enable_tlr(struct MPT2SAS_ADAPTER *ioc, struct scsi_device *sdev)
{
	/* only for TAPE */
	if (sdev->type != TYPE_TAPE)
		return;

	if (!(ioc->facts.IOCCapabilities & MPI2_IOCFACTS_CAPABILITY_TLR))
		return;

	sas_enable_tlr(sdev);
	sdev_printk(KERN_INFO, sdev, "TLR %s\n",
	    sas_is_tlr_enabled(sdev) ? "Enabled" : "Disabled");
	return;

}

/**
 * _scsih_slave_configure - device configure routine.
 * @sdev: scsi device struct
 *
 * Returns 0 if ok. Any other return is assumed to be an error and
 * the device is ignored.
 */
static int
_scsih_slave_configure(struct scsi_device *sdev)
{
	struct Scsi_Host *shost = sdev->host;
	struct MPT2SAS_ADAPTER *ioc = shost_priv(shost);
	struct MPT2SAS_DEVICE *sas_device_priv_data;
	struct MPT2SAS_TARGET *sas_target_priv_data;
	struct _sas_device *sas_device;
	struct _raid_device *raid_device;
	unsigned long flags;
	int qdepth;
	u8 ssp_target = 0;
	char *ds = "";
	char *r_level = "";

	qdepth = 1;
	sas_device_priv_data = sdev->hostdata;
	sas_device_priv_data->configured_lun = 1;
	sas_device_priv_data->flags &= ~MPT_DEVICE_FLAGS_INIT;
	sas_target_priv_data = sas_device_priv_data->sas_target;

	/* raid volume handling */
	if (sas_target_priv_data->flags & MPT_TARGET_FLAGS_VOLUME) {

		spin_lock_irqsave(&ioc->raid_device_lock, flags);
		raid_device = _scsih_raid_device_find_by_handle(ioc,
		     sas_target_priv_data->handle);
		spin_unlock_irqrestore(&ioc->raid_device_lock, flags);
		if (!raid_device) {
			dfailprintk(ioc, printk(MPT2SAS_WARN_FMT
			    "failure at %s:%d/%s()!\n", ioc->name, __FILE__,
			    __LINE__, __func__));
			return 1;
		}

		_scsih_get_volume_capabilities(ioc, raid_device);

		if (_scsih_get_volume_capabilities(ioc, raid_device)) {
			dfailprintk(ioc, printk(MPT2SAS_WARN_FMT
			    "failure at %s:%d/%s()!\n", ioc->name, __FILE__,
			    __LINE__, __func__));
			return 1;
		}
		/*
		 * WARPDRIVE: Initialize the required data for Direct IO
		 */
		_scsih_init_warpdrive_properties(ioc, raid_device);

		/* RAID Queue Depth Support
		 * IS volume = underlying qdepth of drive type, either
		 *    MPT2SAS_SAS_QUEUE_DEPTH or MPT2SAS_SATA_QUEUE_DEPTH
		 * IM/IME/R10 = 128 (MPT2SAS_RAID_QUEUE_DEPTH)
		 */
		if (raid_device->device_info &
		    MPI2_SAS_DEVICE_INFO_SSP_TARGET) {
			qdepth = MPT2SAS_SAS_QUEUE_DEPTH;
			ds = "SSP";
		} else {
			qdepth = MPT2SAS_SATA_QUEUE_DEPTH;
			 if (raid_device->device_info &
			    MPI2_SAS_DEVICE_INFO_SATA_DEVICE)
				ds = "SATA";
			else
				ds = "STP";
		}

		switch (raid_device->volume_type) {
		case MPI2_RAID_VOL_TYPE_RAID0:
			r_level = "RAID0";
			break;
		case MPI2_RAID_VOL_TYPE_RAID1E:
			qdepth = MPT2SAS_RAID_QUEUE_DEPTH;
			if (ioc->manu_pg10.OEMIdentifier &&
			    (le32_to_cpu(ioc->manu_pg10.GenericFlags0) &
			    MFG10_GF0_R10_DISPLAY) &&
			    !(raid_device->num_pds % 2))
				r_level = "RAID10";
			else
				r_level = "RAID1E";
			break;
		case MPI2_RAID_VOL_TYPE_RAID1:
			qdepth = MPT2SAS_RAID_QUEUE_DEPTH;
			r_level = "RAID1";
			break;
		case MPI2_RAID_VOL_TYPE_RAID10:
			qdepth = MPT2SAS_RAID_QUEUE_DEPTH;
			r_level = "RAID10";
			break;
		case MPI2_RAID_VOL_TYPE_UNKNOWN:
		default:
			qdepth = MPT2SAS_RAID_QUEUE_DEPTH;
			r_level = "RAIDX";
			break;
		}

		if (!ioc->hide_ir_msg)
			sdev_printk(KERN_INFO, sdev, "%s: handle(0x%04x), "
			    "wwid(0x%016llx), pd_count(%d), type(%s)\n",
			    r_level, raid_device->handle,
			    (unsigned long long)raid_device->wwid,
			    raid_device->num_pds, ds);
		_scsih_change_queue_depth(sdev, qdepth, SCSI_QDEPTH_DEFAULT);
		/* raid transport support */
		if (!ioc->is_warpdrive)
			_scsih_set_level(sdev, raid_device);
		return 0;
	}

	/* non-raid handling */
	spin_lock_irqsave(&ioc->sas_device_lock, flags);
	sas_device = mpt2sas_scsih_sas_device_find_by_sas_address(ioc,
	   sas_device_priv_data->sas_target->sas_address);
	spin_unlock_irqrestore(&ioc->sas_device_lock, flags);
	if (sas_device) {
		if (sas_target_priv_data->flags &
		    MPT_TARGET_FLAGS_RAID_COMPONENT) {
			if (mpt2sas_config_get_volume_handle(ioc,
			    sas_device->handle, &sas_device->volume_handle)) {
				dfailprintk(ioc, printk(MPT2SAS_WARN_FMT
				    "failure at %s:%d/%s()!\n", ioc->name,
				    __FILE__, __LINE__, __func__));
				return 1;
			}
			if (sas_device->volume_handle &&
			    mpt2sas_config_get_volume_wwid(ioc,
			    sas_device->volume_handle,
			    &sas_device->volume_wwid)) {
				dfailprintk(ioc, printk(MPT2SAS_WARN_FMT
				    "failure at %s:%d/%s()!\n", ioc->name,
				    __FILE__, __LINE__, __func__));
				return 1;
			}
		}
		if (sas_device->device_info & MPI2_SAS_DEVICE_INFO_SSP_TARGET) {
			qdepth = MPT2SAS_SAS_QUEUE_DEPTH;
			ssp_target = 1;
			ds = "SSP";
		} else {
			qdepth = MPT2SAS_SATA_QUEUE_DEPTH;
			if (sas_device->device_info &
			    MPI2_SAS_DEVICE_INFO_STP_TARGET)
				ds = "STP";
			else if (sas_device->device_info &
			    MPI2_SAS_DEVICE_INFO_SATA_DEVICE)
				ds = "SATA";
		}

		sdev_printk(KERN_INFO, sdev, "%s: handle(0x%04x), "
		    "sas_addr(0x%016llx), phy(%d), device_name(0x%016llx)\n",
		    ds, sas_device->handle,
		    (unsigned long long)sas_device->sas_address,
		    sas_device->phy,
		    (unsigned long long)sas_device->device_name);
		sdev_printk(KERN_INFO, sdev, "%s: "
		    "enclosure_logical_id(0x%016llx), slot(%d)\n", ds,
		    (unsigned long long) sas_device->enclosure_logical_id,
		    sas_device->slot);

		if (!ssp_target)
			_scsih_display_sata_capabilities(ioc, sas_device, sdev);
	} else {
		dfailprintk(ioc, printk(MPT2SAS_WARN_FMT
		    "failure at %s:%d/%s()!\n", ioc->name, __FILE__, __LINE__,
		    __func__));
		return 1;
	}

	_scsih_change_queue_depth(sdev, qdepth, SCSI_QDEPTH_DEFAULT);

	if (ssp_target) {
		sas_read_port_mode_page(sdev);
		_scsih_enable_tlr(ioc, sdev);
	}
	return 0;
}

/**
 * _scsih_bios_param - fetch head, sector, cylinder info for a disk
 * @sdev: scsi device struct
 * @bdev: pointer to block device context
 * @capacity: device size (in 512 byte sectors)
 * @params: three element array to place output:
 *              params[0] number of heads (max 255)
 *              params[1] number of sectors (max 63)
 *              params[2] number of cylinders
 *
 * Return nothing.
 */
static int
_scsih_bios_param(struct scsi_device *sdev, struct block_device *bdev,
    sector_t capacity, int params[])
{
	int		heads;
	int		sectors;
	sector_t	cylinders;
	ulong 		dummy;

	heads = 64;
	sectors = 32;

	dummy = heads * sectors;
	cylinders = capacity;
	sector_div(cylinders, dummy);

	/*
	 * Handle extended translation size for logical drives
	 * > 1Gb
	 */
	if ((ulong)capacity >= 0x200000) {
		heads = 255;
		sectors = 63;
		dummy = heads * sectors;
		cylinders = capacity;
		sector_div(cylinders, dummy);
	}

	/* return result */
	params[0] = heads;
	params[1] = sectors;
	params[2] = cylinders;

	return 0;
}

/**
 * _scsih_response_code - translation of device response code
 * @ioc: per adapter object
 * @response_code: response code returned by the device
 *
 * Return nothing.
 */
static void
_scsih_response_code(struct MPT2SAS_ADAPTER *ioc, u8 response_code)
{
	char *desc;

	switch (response_code) {
	case MPI2_SCSITASKMGMT_RSP_TM_COMPLETE:
		desc = "task management request completed";
		break;
	case MPI2_SCSITASKMGMT_RSP_INVALID_FRAME:
		desc = "invalid frame";
		break;
	case MPI2_SCSITASKMGMT_RSP_TM_NOT_SUPPORTED:
		desc = "task management request not supported";
		break;
	case MPI2_SCSITASKMGMT_RSP_TM_FAILED:
		desc = "task management request failed";
		break;
	case MPI2_SCSITASKMGMT_RSP_TM_SUCCEEDED:
		desc = "task management request succeeded";
		break;
	case MPI2_SCSITASKMGMT_RSP_TM_INVALID_LUN:
		desc = "invalid lun";
		break;
	case 0xA:
		desc = "overlapped tag attempted";
		break;
	case MPI2_SCSITASKMGMT_RSP_IO_QUEUED_ON_IOC:
		desc = "task queued, however not sent to target";
		break;
	default:
		desc = "unknown";
		break;
	}
	printk(MPT2SAS_WARN_FMT "response_code(0x%01x): %s\n",
		ioc->name, response_code, desc);
}

/**
 * _scsih_tm_done - tm completion routine
 * @ioc: per adapter object
 * @smid: system request message index
 * @msix_index: MSIX table index supplied by the OS
 * @reply: reply message frame(lower 32bit addr)
 * Context: none.
 *
 * The callback handler when using scsih_issue_tm.
 *
 * Return 1 meaning mf should be freed from _base_interrupt
 *        0 means the mf is freed from this function.
 */
static u8
_scsih_tm_done(struct MPT2SAS_ADAPTER *ioc, u16 smid, u8 msix_index, u32 reply)
{
	MPI2DefaultReply_t *mpi_reply;

	if (ioc->tm_cmds.status == MPT2_CMD_NOT_USED)
		return 1;
	if (ioc->tm_cmds.smid != smid)
		return 1;
	mpt2sas_base_flush_reply_queues(ioc);
	ioc->tm_cmds.status |= MPT2_CMD_COMPLETE;
	mpi_reply =  mpt2sas_base_get_reply_virt_addr(ioc, reply);
	if (mpi_reply) {
		memcpy(ioc->tm_cmds.reply, mpi_reply, mpi_reply->MsgLength*4);
		ioc->tm_cmds.status |= MPT2_CMD_REPLY_VALID;
	}
	ioc->tm_cmds.status &= ~MPT2_CMD_PENDING;
	complete(&ioc->tm_cmds.done);
	return 1;
}

/**
 * mpt2sas_scsih_set_tm_flag - set per target tm_busy
 * @ioc: per adapter object
 * @handle: device handle
 *
 * During taskmangement request, we need to freeze the device queue.
 */
void
mpt2sas_scsih_set_tm_flag(struct MPT2SAS_ADAPTER *ioc, u16 handle)
{
	struct MPT2SAS_DEVICE *sas_device_priv_data;
	struct scsi_device *sdev;
	u8 skip = 0;

	shost_for_each_device(sdev, ioc->shost) {
		if (skip)
			continue;
		sas_device_priv_data = sdev->hostdata;
		if (!sas_device_priv_data)
			continue;
		if (sas_device_priv_data->sas_target->handle == handle) {
			sas_device_priv_data->sas_target->tm_busy = 1;
			skip = 1;
			ioc->ignore_loginfos = 1;
		}
	}
}

/**
 * mpt2sas_scsih_clear_tm_flag - clear per target tm_busy
 * @ioc: per adapter object
 * @handle: device handle
 *
 * During taskmangement request, we need to freeze the device queue.
 */
void
mpt2sas_scsih_clear_tm_flag(struct MPT2SAS_ADAPTER *ioc, u16 handle)
{
	struct MPT2SAS_DEVICE *sas_device_priv_data;
	struct scsi_device *sdev;
	u8 skip = 0;

	shost_for_each_device(sdev, ioc->shost) {
		if (skip)
			continue;
		sas_device_priv_data = sdev->hostdata;
		if (!sas_device_priv_data)
			continue;
		if (sas_device_priv_data->sas_target->handle == handle) {
			sas_device_priv_data->sas_target->tm_busy = 0;
			skip = 1;
			ioc->ignore_loginfos = 0;
		}
	}
}


/**
 * mpt2sas_scsih_issue_tm - main routine for sending tm requests
 * @ioc: per adapter struct
 * @device_handle: device handle
 * @channel: the channel assigned by the OS
 * @id: the id assigned by the OS
 * @lun: lun number
 * @type: MPI2_SCSITASKMGMT_TASKTYPE__XXX (defined in mpi2_init.h)
 * @smid_task: smid assigned to the task
 * @timeout: timeout in seconds
 * @serial_number: the serial_number from scmd
 * @m_type: TM_MUTEX_ON or TM_MUTEX_OFF
 * Context: user
 *
 * A generic API for sending task management requests to firmware.
 *
 * The callback index is set inside `ioc->tm_cb_idx`.
 *
 * Return SUCCESS or FAILED.
 */
int
mpt2sas_scsih_issue_tm(struct MPT2SAS_ADAPTER *ioc, u16 handle, uint channel,
    uint id, uint lun, u8 type, u16 smid_task, ulong timeout,
	unsigned long serial_number, enum mutex_type m_type)
{
	Mpi2SCSITaskManagementRequest_t *mpi_request;
	Mpi2SCSITaskManagementReply_t *mpi_reply;
	u16 smid = 0;
	u32 ioc_state;
	unsigned long timeleft;
	struct scsiio_tracker *scsi_lookup = NULL;
	int rc;

	if (m_type == TM_MUTEX_ON)
		mutex_lock(&ioc->tm_cmds.mutex);
	if (ioc->tm_cmds.status != MPT2_CMD_NOT_USED) {
		printk(MPT2SAS_INFO_FMT "%s: tm_cmd busy!!!\n",
		    __func__, ioc->name);
		rc = FAILED;
		goto err_out;
	}

	if (ioc->shost_recovery || ioc->remove_host ||
	    ioc->pci_error_recovery) {
		printk(MPT2SAS_INFO_FMT "%s: host reset in progress!\n",
		    __func__, ioc->name);
		rc = FAILED;
		goto err_out;
	}

	ioc_state = mpt2sas_base_get_iocstate(ioc, 0);
	if (ioc_state & MPI2_DOORBELL_USED) {
		dhsprintk(ioc, printk(MPT2SAS_INFO_FMT "unexpected doorbell "
		    "active!\n", ioc->name));
		rc = mpt2sas_base_hard_reset_handler(ioc, CAN_SLEEP,
		    FORCE_BIG_HAMMER);
		rc = (!rc) ? SUCCESS : FAILED;
		goto err_out;
	}

	if ((ioc_state & MPI2_IOC_STATE_MASK) == MPI2_IOC_STATE_FAULT) {
		mpt2sas_base_fault_info(ioc, ioc_state &
		    MPI2_DOORBELL_DATA_MASK);
		rc = mpt2sas_base_hard_reset_handler(ioc, CAN_SLEEP,
		    FORCE_BIG_HAMMER);
		rc = (!rc) ? SUCCESS : FAILED;
		goto err_out;
	}

	smid = mpt2sas_base_get_smid_hpr(ioc, ioc->tm_cb_idx);
	if (!smid) {
		printk(MPT2SAS_ERR_FMT "%s: failed obtaining a smid\n",
		    ioc->name, __func__);
		rc = FAILED;
		goto err_out;
	}

	if (type == MPI2_SCSITASKMGMT_TASKTYPE_ABORT_TASK)
		scsi_lookup = &ioc->scsi_lookup[smid_task - 1];

	dtmprintk(ioc, printk(MPT2SAS_INFO_FMT "sending tm: handle(0x%04x),"
	    " task_type(0x%02x), smid(%d)\n", ioc->name, handle, type,
	    smid_task));
	ioc->tm_cmds.status = MPT2_CMD_PENDING;
	mpi_request = mpt2sas_base_get_msg_frame(ioc, smid);
	ioc->tm_cmds.smid = smid;
	memset(mpi_request, 0, sizeof(Mpi2SCSITaskManagementRequest_t));
	memset(ioc->tm_cmds.reply, 0, sizeof(Mpi2SCSITaskManagementReply_t));
	mpi_request->Function = MPI2_FUNCTION_SCSI_TASK_MGMT;
	mpi_request->DevHandle = cpu_to_le16(handle);
	mpi_request->TaskType = type;
	mpi_request->TaskMID = cpu_to_le16(smid_task);
	int_to_scsilun(lun, (struct scsi_lun *)mpi_request->LUN);
	mpt2sas_scsih_set_tm_flag(ioc, handle);
	init_completion(&ioc->tm_cmds.done);
	mpt2sas_base_put_smid_hi_priority(ioc, smid);
	timeleft = wait_for_completion_timeout(&ioc->tm_cmds.done, timeout*HZ);
	if (!(ioc->tm_cmds.status & MPT2_CMD_COMPLETE)) {
		printk(MPT2SAS_ERR_FMT "%s: timeout\n",
		    ioc->name, __func__);
		_debug_dump_mf(mpi_request,
		    sizeof(Mpi2SCSITaskManagementRequest_t)/4);
		if (!(ioc->tm_cmds.status & MPT2_CMD_RESET)) {
			rc = mpt2sas_base_hard_reset_handler(ioc, CAN_SLEEP,
			    FORCE_BIG_HAMMER);
			rc = (!rc) ? SUCCESS : FAILED;
			ioc->tm_cmds.status = MPT2_CMD_NOT_USED;
			mpt2sas_scsih_clear_tm_flag(ioc, handle);
			goto err_out;
		}
	}

	if (ioc->tm_cmds.status & MPT2_CMD_REPLY_VALID) {
		mpi_reply = ioc->tm_cmds.reply;
		dtmprintk(ioc, printk(MPT2SAS_INFO_FMT "complete tm: "
		    "ioc_status(0x%04x), loginfo(0x%08x), term_count(0x%08x)\n",
		    ioc->name, le16_to_cpu(mpi_reply->IOCStatus),
		    le32_to_cpu(mpi_reply->IOCLogInfo),
		    le32_to_cpu(mpi_reply->TerminationCount)));
		if (ioc->logging_level & MPT_DEBUG_TM) {
			_scsih_response_code(ioc, mpi_reply->ResponseCode);
			if (mpi_reply->IOCStatus)
				_debug_dump_mf(mpi_request,
				    sizeof(Mpi2SCSITaskManagementRequest_t)/4);
		}
	}

	switch (type) {
	case MPI2_SCSITASKMGMT_TASKTYPE_ABORT_TASK:
		rc = SUCCESS;
		if (scsi_lookup->scmd == NULL)
			break;
		rc = FAILED;
		break;

	case MPI2_SCSITASKMGMT_TASKTYPE_TARGET_RESET:
		if (_scsih_scsi_lookup_find_by_target(ioc, id, channel))
			rc = FAILED;
		else
			rc = SUCCESS;
		break;

	case MPI2_SCSITASKMGMT_TASKTYPE_ABRT_TASK_SET:
	case MPI2_SCSITASKMGMT_TASKTYPE_LOGICAL_UNIT_RESET:
		if (_scsih_scsi_lookup_find_by_lun(ioc, id, lun, channel))
			rc = FAILED;
		else
			rc = SUCCESS;
		break;
	case MPI2_SCSITASKMGMT_TASKTYPE_QUERY_TASK:
		rc = SUCCESS;
		break;
	default:
		rc = FAILED;
		break;
	}

	mpt2sas_scsih_clear_tm_flag(ioc, handle);
	ioc->tm_cmds.status = MPT2_CMD_NOT_USED;
	if (m_type == TM_MUTEX_ON)
		mutex_unlock(&ioc->tm_cmds.mutex);

	return rc;

 err_out:
	if (m_type == TM_MUTEX_ON)
		mutex_unlock(&ioc->tm_cmds.mutex);
	return rc;
}

/**
 * _scsih_tm_display_info - displays info about the device
 * @ioc: per adapter struct
 * @scmd: pointer to scsi command object
 *
 * Called by task management callback handlers.
 */
static void
_scsih_tm_display_info(struct MPT2SAS_ADAPTER *ioc, struct scsi_cmnd *scmd)
{
	struct scsi_target *starget = scmd->device->sdev_target;
	struct MPT2SAS_TARGET *priv_target = starget->hostdata;
	struct _sas_device *sas_device = NULL;
	unsigned long flags;
	char *device_str = NULL;

	if (!priv_target)
		return;
	if (ioc->hide_ir_msg)
		device_str = "WarpDrive";
	else
		device_str = "volume";

	scsi_print_command(scmd);
	if (priv_target->flags & MPT_TARGET_FLAGS_VOLUME) {
		starget_printk(KERN_INFO, starget, "%s handle(0x%04x), "
		    "%s wwid(0x%016llx)\n", device_str, priv_target->handle,
		    device_str, (unsigned long long)priv_target->sas_address);
	} else {
		spin_lock_irqsave(&ioc->sas_device_lock, flags);
		sas_device = mpt2sas_scsih_sas_device_find_by_sas_address(ioc,
		    priv_target->sas_address);
		if (sas_device) {
			if (priv_target->flags &
			    MPT_TARGET_FLAGS_RAID_COMPONENT) {
				starget_printk(KERN_INFO, starget,
				    "volume handle(0x%04x), "
				    "volume wwid(0x%016llx)\n",
				    sas_device->volume_handle,
				   (unsigned long long)sas_device->volume_wwid);
			}
			starget_printk(KERN_INFO, starget,
			    "handle(0x%04x), sas_address(0x%016llx), phy(%d)\n",
			    sas_device->handle,
			    (unsigned long long)sas_device->sas_address,
			    sas_device->phy);
			starget_printk(KERN_INFO, starget,
			    "enclosure_logical_id(0x%016llx), slot(%d)\n",
			   (unsigned long long)sas_device->enclosure_logical_id,
			    sas_device->slot);
		}
		spin_unlock_irqrestore(&ioc->sas_device_lock, flags);
	}
}

/**
 * _scsih_abort - eh threads main abort routine
 * @scmd: pointer to scsi command object
 *
 * Returns SUCCESS if command aborted else FAILED
 */
static int
_scsih_abort(struct scsi_cmnd *scmd)
{
	struct MPT2SAS_ADAPTER *ioc = shost_priv(scmd->device->host);
	struct MPT2SAS_DEVICE *sas_device_priv_data;
	u16 smid;
	u16 handle;
	int r;

	sdev_printk(KERN_INFO, scmd->device, "attempting task abort! "
	    "scmd(%p)\n", scmd);
	_scsih_tm_display_info(ioc, scmd);

	sas_device_priv_data = scmd->device->hostdata;
	if (!sas_device_priv_data || !sas_device_priv_data->sas_target) {
		sdev_printk(KERN_INFO, scmd->device, "device been deleted! "
		    "scmd(%p)\n", scmd);
		scmd->result = DID_NO_CONNECT << 16;
		scmd->scsi_done(scmd);
		r = SUCCESS;
		goto out;
	}

	/* search for the command */
	smid = _scsih_scsi_lookup_find_by_scmd(ioc, scmd);
	if (!smid) {
		scmd->result = DID_RESET << 16;
		r = SUCCESS;
		goto out;
	}

	/* for hidden raid components and volumes this is not supported */
	if (sas_device_priv_data->sas_target->flags &
	    MPT_TARGET_FLAGS_RAID_COMPONENT ||
	    sas_device_priv_data->sas_target->flags & MPT_TARGET_FLAGS_VOLUME) {
		scmd->result = DID_RESET << 16;
		r = FAILED;
		goto out;
	}

	mpt2sas_halt_firmware(ioc);

	handle = sas_device_priv_data->sas_target->handle;
	r = mpt2sas_scsih_issue_tm(ioc, handle, scmd->device->channel,
	    scmd->device->id, scmd->device->lun,
	    MPI2_SCSITASKMGMT_TASKTYPE_ABORT_TASK, smid, 30,
	    scmd->serial_number, TM_MUTEX_ON);

 out:
	sdev_printk(KERN_INFO, scmd->device, "task abort: %s scmd(%p)\n",
	    ((r == SUCCESS) ? "SUCCESS" : "FAILED"), scmd);
	return r;
}

/**
 * _scsih_dev_reset - eh threads main device reset routine
 * @scmd: pointer to scsi command object
 *
 * Returns SUCCESS if command aborted else FAILED
 */
static int
_scsih_dev_reset(struct scsi_cmnd *scmd)
{
	struct MPT2SAS_ADAPTER *ioc = shost_priv(scmd->device->host);
	struct MPT2SAS_DEVICE *sas_device_priv_data;
	struct _sas_device *sas_device;
	unsigned long flags;
	u16	handle;
	int r;

	struct scsi_target *starget = scmd->device->sdev_target;

	starget_printk(KERN_INFO, starget, "attempting device reset! "
	    "scmd(%p)\n", scmd);
	_scsih_tm_display_info(ioc, scmd);

	sas_device_priv_data = scmd->device->hostdata;
	if (!sas_device_priv_data || !sas_device_priv_data->sas_target) {
		starget_printk(KERN_INFO, starget, "device been deleted! "
		    "scmd(%p)\n", scmd);
		scmd->result = DID_NO_CONNECT << 16;
		scmd->scsi_done(scmd);
		r = SUCCESS;
		goto out;
	}

	/* for hidden raid components obtain the volume_handle */
	handle = 0;
	if (sas_device_priv_data->sas_target->flags &
	    MPT_TARGET_FLAGS_RAID_COMPONENT) {
		spin_lock_irqsave(&ioc->sas_device_lock, flags);
		sas_device = _scsih_sas_device_find_by_handle(ioc,
		   sas_device_priv_data->sas_target->handle);
		if (sas_device)
			handle = sas_device->volume_handle;
		spin_unlock_irqrestore(&ioc->sas_device_lock, flags);
	} else
		handle = sas_device_priv_data->sas_target->handle;

	if (!handle) {
		scmd->result = DID_RESET << 16;
		r = FAILED;
		goto out;
	}

	r = mpt2sas_scsih_issue_tm(ioc, handle, scmd->device->channel,
	    scmd->device->id, scmd->device->lun,
	    MPI2_SCSITASKMGMT_TASKTYPE_LOGICAL_UNIT_RESET, 0, 30, 0,
	    TM_MUTEX_ON);

 out:
	sdev_printk(KERN_INFO, scmd->device, "device reset: %s scmd(%p)\n",
	    ((r == SUCCESS) ? "SUCCESS" : "FAILED"), scmd);
	return r;
}

/**
 * _scsih_target_reset - eh threads main target reset routine
 * @scmd: pointer to scsi command object
 *
 * Returns SUCCESS if command aborted else FAILED
 */
static int
_scsih_target_reset(struct scsi_cmnd *scmd)
{
	struct MPT2SAS_ADAPTER *ioc = shost_priv(scmd->device->host);
	struct MPT2SAS_DEVICE *sas_device_priv_data;
	struct _sas_device *sas_device;
	unsigned long flags;
	u16	handle;
	int r;
	struct scsi_target *starget = scmd->device->sdev_target;

	starget_printk(KERN_INFO, starget, "attempting target reset! "
	    "scmd(%p)\n", scmd);
	_scsih_tm_display_info(ioc, scmd);

	sas_device_priv_data = scmd->device->hostdata;
	if (!sas_device_priv_data || !sas_device_priv_data->sas_target) {
		starget_printk(KERN_INFO, starget, "target been deleted! "
		    "scmd(%p)\n", scmd);
		scmd->result = DID_NO_CONNECT << 16;
		scmd->scsi_done(scmd);
		r = SUCCESS;
		goto out;
	}

	/* for hidden raid components obtain the volume_handle */
	handle = 0;
	if (sas_device_priv_data->sas_target->flags &
	    MPT_TARGET_FLAGS_RAID_COMPONENT) {
		spin_lock_irqsave(&ioc->sas_device_lock, flags);
		sas_device = _scsih_sas_device_find_by_handle(ioc,
		   sas_device_priv_data->sas_target->handle);
		if (sas_device)
			handle = sas_device->volume_handle;
		spin_unlock_irqrestore(&ioc->sas_device_lock, flags);
	} else
		handle = sas_device_priv_data->sas_target->handle;

	if (!handle) {
		scmd->result = DID_RESET << 16;
		r = FAILED;
		goto out;
	}

	r = mpt2sas_scsih_issue_tm(ioc, handle, scmd->device->channel,
	    scmd->device->id, 0, MPI2_SCSITASKMGMT_TASKTYPE_TARGET_RESET, 0,
	    30, 0, TM_MUTEX_ON);

 out:
	starget_printk(KERN_INFO, starget, "target reset: %s scmd(%p)\n",
	    ((r == SUCCESS) ? "SUCCESS" : "FAILED"), scmd);
	return r;
}

/**
 * _scsih_host_reset - eh threads main host reset routine
 * @scmd: pointer to scsi command object
 *
 * Returns SUCCESS if command aborted else FAILED
 */
static int
_scsih_host_reset(struct scsi_cmnd *scmd)
{
	struct MPT2SAS_ADAPTER *ioc = shost_priv(scmd->device->host);
	int r, retval;

	printk(MPT2SAS_INFO_FMT "attempting host reset! scmd(%p)\n",
	    ioc->name, scmd);
	scsi_print_command(scmd);

	retval = mpt2sas_base_hard_reset_handler(ioc, CAN_SLEEP,
	    FORCE_BIG_HAMMER);
	r = (retval < 0) ? FAILED : SUCCESS;
	printk(MPT2SAS_INFO_FMT "host reset: %s scmd(%p)\n",
	    ioc->name, ((r == SUCCESS) ? "SUCCESS" : "FAILED"), scmd);

	return r;
}

/**
 * _scsih_fw_event_add - insert and queue up fw_event
 * @ioc: per adapter object
 * @fw_event: object describing the event
 * Context: This function will acquire ioc->fw_event_lock.
 *
 * This adds the firmware event object into link list, then queues it up to
 * be processed from user context.
 *
 * Return nothing.
 */
static void
_scsih_fw_event_add(struct MPT2SAS_ADAPTER *ioc, struct fw_event_work *fw_event)
{
	unsigned long flags;

	if (ioc->firmware_event_thread == NULL)
		return;

	spin_lock_irqsave(&ioc->fw_event_lock, flags);
	list_add_tail(&fw_event->list, &ioc->fw_event_list);
	INIT_DELAYED_WORK(&fw_event->delayed_work, _firmware_event_work);
	queue_delayed_work(ioc->firmware_event_thread,
	    &fw_event->delayed_work, 0);
	spin_unlock_irqrestore(&ioc->fw_event_lock, flags);
}

/**
 * _scsih_fw_event_free - delete fw_event
 * @ioc: per adapter object
 * @fw_event: object describing the event
 * Context: This function will acquire ioc->fw_event_lock.
 *
 * This removes firmware event object from link list, frees associated memory.
 *
 * Return nothing.
 */
static void
_scsih_fw_event_free(struct MPT2SAS_ADAPTER *ioc, struct fw_event_work
    *fw_event)
{
	unsigned long flags;

	spin_lock_irqsave(&ioc->fw_event_lock, flags);
	list_del(&fw_event->list);
	kfree(fw_event->event_data);
	kfree(fw_event);
	spin_unlock_irqrestore(&ioc->fw_event_lock, flags);
}


/**
 * _scsih_error_recovery_delete_devices - remove devices not responding
 * @ioc: per adapter object
 *
 * Return nothing.
 */
static void
_scsih_error_recovery_delete_devices(struct MPT2SAS_ADAPTER *ioc)
{
	struct fw_event_work *fw_event;

	if (ioc->is_driver_loading)
<<<<<<< HEAD
		return;
=======
		return;

	fw_event = kzalloc(sizeof(struct fw_event_work), GFP_ATOMIC);
	if (!fw_event)
		return;

>>>>>>> 533b673b
	fw_event->event = MPT2SAS_REMOVE_UNRESPONDING_DEVICES;
	fw_event->ioc = ioc;
	_scsih_fw_event_add(ioc, fw_event);
}

/**
 * mpt2sas_port_enable_complete - port enable completed (fake event)
 * @ioc: per adapter object
 *
 * Return nothing.
 */
void
mpt2sas_port_enable_complete(struct MPT2SAS_ADAPTER *ioc)
{
	struct fw_event_work *fw_event;

	fw_event = kzalloc(sizeof(struct fw_event_work), GFP_ATOMIC);
	if (!fw_event)
		return;
	fw_event->event = MPT2SAS_PORT_ENABLE_COMPLETE;
	fw_event->ioc = ioc;
	_scsih_fw_event_add(ioc, fw_event);
}

/**
 * _scsih_fw_event_cleanup_queue - cleanup event queue
 * @ioc: per adapter object
 *
 * Walk the firmware event queue, either killing timers, or waiting
 * for outstanding events to complete
 *
 * Return nothing.
 */
static void
_scsih_fw_event_cleanup_queue(struct MPT2SAS_ADAPTER *ioc)
{
	struct fw_event_work *fw_event, *next;

	if (list_empty(&ioc->fw_event_list) ||
	     !ioc->firmware_event_thread || in_interrupt())
		return;

	list_for_each_entry_safe(fw_event, next, &ioc->fw_event_list, list) {
		if (cancel_delayed_work(&fw_event->delayed_work)) {
			_scsih_fw_event_free(ioc, fw_event);
			continue;
		}
		fw_event->cancel_pending_work = 1;
	}
}

/**
 * _scsih_ublock_io_all_device - unblock every device
 * @ioc: per adapter object
 *
 * change the device state from block to running
 */
static void
_scsih_ublock_io_all_device(struct MPT2SAS_ADAPTER *ioc)
{
	struct MPT2SAS_DEVICE *sas_device_priv_data;
	struct scsi_device *sdev;

	shost_for_each_device(sdev, ioc->shost) {
		sas_device_priv_data = sdev->hostdata;
		if (!sas_device_priv_data)
			continue;
		if (!sas_device_priv_data->block)
			continue;
		sas_device_priv_data->block = 0;
		dewtprintk(ioc, sdev_printk(KERN_INFO, sdev, "device_running, "
		    "handle(0x%04x)\n",
		    sas_device_priv_data->sas_target->handle));
		scsi_internal_device_unblock(sdev);
	}
}
/**
 * _scsih_ublock_io_device - set the device state to SDEV_RUNNING
 * @ioc: per adapter object
 * @handle: device handle
 *
 * During device pull we need to appropiately set the sdev state.
 */
static void
_scsih_ublock_io_device(struct MPT2SAS_ADAPTER *ioc, u16 handle)
{
	struct MPT2SAS_DEVICE *sas_device_priv_data;
	struct scsi_device *sdev;

	shost_for_each_device(sdev, ioc->shost) {
		sas_device_priv_data = sdev->hostdata;
		if (!sas_device_priv_data)
			continue;
		if (!sas_device_priv_data->block)
			continue;
		if (sas_device_priv_data->sas_target->handle == handle) {
			dewtprintk(ioc, sdev_printk(KERN_INFO, sdev,
			    MPT2SAS_INFO_FMT "SDEV_RUNNING: "
			    "handle(0x%04x)\n", ioc->name, handle));
			sas_device_priv_data->block = 0;
			scsi_internal_device_unblock(sdev);
		}
	}
}

/**
 * _scsih_block_io_all_device - set the device state to SDEV_BLOCK
 * @ioc: per adapter object
 * @handle: device handle
 *
 * During device pull we need to appropiately set the sdev state.
 */
static void
_scsih_block_io_all_device(struct MPT2SAS_ADAPTER *ioc)
{
	struct MPT2SAS_DEVICE *sas_device_priv_data;
	struct scsi_device *sdev;

	shost_for_each_device(sdev, ioc->shost) {
		sas_device_priv_data = sdev->hostdata;
		if (!sas_device_priv_data)
			continue;
		if (sas_device_priv_data->block)
			continue;
		sas_device_priv_data->block = 1;
		dewtprintk(ioc, sdev_printk(KERN_INFO, sdev, "device_blocked, "
		    "handle(0x%04x)\n",
		    sas_device_priv_data->sas_target->handle));
		scsi_internal_device_block(sdev);
	}
}


/**
 * _scsih_block_io_device - set the device state to SDEV_BLOCK
 * @ioc: per adapter object
 * @handle: device handle
 *
 * During device pull we need to appropiately set the sdev state.
 */
static void
_scsih_block_io_device(struct MPT2SAS_ADAPTER *ioc, u16 handle)
{
	struct MPT2SAS_DEVICE *sas_device_priv_data;
	struct scsi_device *sdev;

	shost_for_each_device(sdev, ioc->shost) {
		sas_device_priv_data = sdev->hostdata;
		if (!sas_device_priv_data)
			continue;
		if (sas_device_priv_data->block)
			continue;
		if (sas_device_priv_data->sas_target->handle == handle) {
			dewtprintk(ioc, sdev_printk(KERN_INFO, sdev,
			    MPT2SAS_INFO_FMT "SDEV_BLOCK: "
			    "handle(0x%04x)\n", ioc->name, handle));
			sas_device_priv_data->block = 1;
			scsi_internal_device_block(sdev);
		}
	}
}

/**
 * _scsih_block_io_to_children_attached_to_ex
 * @ioc: per adapter object
 * @sas_expander: the sas_device object
 *
 * This routine set sdev state to SDEV_BLOCK for all devices
 * attached to this expander. This function called when expander is
 * pulled.
 */
static void
_scsih_block_io_to_children_attached_to_ex(struct MPT2SAS_ADAPTER *ioc,
    struct _sas_node *sas_expander)
{
	struct _sas_port *mpt2sas_port;
	struct _sas_device *sas_device;
	struct _sas_node *expander_sibling;
	unsigned long flags;

	if (!sas_expander)
		return;

	list_for_each_entry(mpt2sas_port,
	   &sas_expander->sas_port_list, port_list) {
		if (mpt2sas_port->remote_identify.device_type ==
		    SAS_END_DEVICE) {
			spin_lock_irqsave(&ioc->sas_device_lock, flags);
			sas_device =
			    mpt2sas_scsih_sas_device_find_by_sas_address(ioc,
			   mpt2sas_port->remote_identify.sas_address);
			spin_unlock_irqrestore(&ioc->sas_device_lock, flags);
			if (!sas_device)
				continue;
			_scsih_block_io_device(ioc, sas_device->handle);
		}
	}

	list_for_each_entry(mpt2sas_port,
	   &sas_expander->sas_port_list, port_list) {

		if (mpt2sas_port->remote_identify.device_type ==
		    SAS_EDGE_EXPANDER_DEVICE ||
		    mpt2sas_port->remote_identify.device_type ==
		    SAS_FANOUT_EXPANDER_DEVICE) {

			spin_lock_irqsave(&ioc->sas_node_lock, flags);
			expander_sibling =
			    mpt2sas_scsih_expander_find_by_sas_address(
			    ioc, mpt2sas_port->remote_identify.sas_address);
			spin_unlock_irqrestore(&ioc->sas_node_lock, flags);
			_scsih_block_io_to_children_attached_to_ex(ioc,
			    expander_sibling);
		}
	}
}

/**
 * _scsih_block_io_to_children_attached_directly
 * @ioc: per adapter object
 * @event_data: topology change event data
 *
 * This routine set sdev state to SDEV_BLOCK for all devices
 * direct attached during device pull.
 */
static void
_scsih_block_io_to_children_attached_directly(struct MPT2SAS_ADAPTER *ioc,
    Mpi2EventDataSasTopologyChangeList_t *event_data)
{
	int i;
	u16 handle;
	u16 reason_code;
	u8 phy_number;

	for (i = 0; i < event_data->NumEntries; i++) {
		handle = le16_to_cpu(event_data->PHY[i].AttachedDevHandle);
		if (!handle)
			continue;
		phy_number = event_data->StartPhyNum + i;
		reason_code = event_data->PHY[i].PhyStatus &
		    MPI2_EVENT_SAS_TOPO_RC_MASK;
		if (reason_code == MPI2_EVENT_SAS_TOPO_RC_DELAY_NOT_RESPONDING)
			_scsih_block_io_device(ioc, handle);
	}
}

/**
 * _scsih_tm_tr_send - send task management request
 * @ioc: per adapter object
 * @handle: device handle
 * Context: interrupt time.
 *
 * This code is to initiate the device removal handshake protocol
 * with controller firmware.  This function will issue target reset
 * using high priority request queue.  It will send a sas iounit
 * control request (MPI2_SAS_OP_REMOVE_DEVICE) from this completion.
 *
 * This is designed to send muliple task management request at the same
 * time to the fifo. If the fifo is full, we will append the request,
 * and process it in a future completion.
 */
static void
_scsih_tm_tr_send(struct MPT2SAS_ADAPTER *ioc, u16 handle)
{
	Mpi2SCSITaskManagementRequest_t *mpi_request;
	u16 smid;
	struct _sas_device *sas_device;
	struct MPT2SAS_TARGET *sas_target_priv_data = NULL;
	u64 sas_address = 0;
	unsigned long flags;
	struct _tr_list *delayed_tr;
	u32 ioc_state;

	if (ioc->remove_host) {
		dewtprintk(ioc, printk(MPT2SAS_INFO_FMT "%s: host has been "
		    "removed: handle(0x%04x)\n", __func__, ioc->name, handle));
		return;
	} else if (ioc->pci_error_recovery) {
		dewtprintk(ioc, printk(MPT2SAS_INFO_FMT "%s: host in pci "
		    "error recovery: handle(0x%04x)\n", __func__, ioc->name,
		    handle));
		return;
	}
	ioc_state = mpt2sas_base_get_iocstate(ioc, 1);
	if (ioc_state != MPI2_IOC_STATE_OPERATIONAL) {
		dewtprintk(ioc, printk(MPT2SAS_INFO_FMT "%s: host is not "
		   "operational: handle(0x%04x)\n", __func__, ioc->name,
		   handle));
		return;
	}

	/* if PD, then return */
	if (test_bit(handle, ioc->pd_handles))
		return;

	spin_lock_irqsave(&ioc->sas_device_lock, flags);
	sas_device = _scsih_sas_device_find_by_handle(ioc, handle);
	if (sas_device && sas_device->starget &&
	     sas_device->starget->hostdata) {
		sas_target_priv_data = sas_device->starget->hostdata;
		sas_target_priv_data->deleted = 1;
		sas_address = sas_device->sas_address;
	}
	spin_unlock_irqrestore(&ioc->sas_device_lock, flags);

	if (sas_target_priv_data) {
		dewtprintk(ioc, printk(MPT2SAS_INFO_FMT "setting delete flag: "
		"handle(0x%04x), sas_addr(0x%016llx)\n", ioc->name, handle,
			(unsigned long long)sas_address));
		_scsih_ublock_io_device(ioc, handle);
		sas_target_priv_data->handle = MPT2SAS_INVALID_DEVICE_HANDLE;
	}

	smid = mpt2sas_base_get_smid_hpr(ioc, ioc->tm_tr_cb_idx);
	if (!smid) {
		delayed_tr = kzalloc(sizeof(*delayed_tr), GFP_ATOMIC);
		if (!delayed_tr)
			return;
		INIT_LIST_HEAD(&delayed_tr->list);
		delayed_tr->handle = handle;
		list_add_tail(&delayed_tr->list, &ioc->delayed_tr_list);
		dewtprintk(ioc, printk(MPT2SAS_INFO_FMT
		    "DELAYED:tr:handle(0x%04x), (open)\n",
		    ioc->name, handle));
		return;
	}

	dewtprintk(ioc, printk(MPT2SAS_INFO_FMT "tr_send:handle(0x%04x), "
	    "(open), smid(%d), cb(%d)\n", ioc->name, handle, smid,
	    ioc->tm_tr_cb_idx));
	mpi_request = mpt2sas_base_get_msg_frame(ioc, smid);
	memset(mpi_request, 0, sizeof(Mpi2SCSITaskManagementRequest_t));
	mpi_request->Function = MPI2_FUNCTION_SCSI_TASK_MGMT;
	mpi_request->DevHandle = cpu_to_le16(handle);
	mpi_request->TaskType = MPI2_SCSITASKMGMT_TASKTYPE_TARGET_RESET;
	mpt2sas_base_put_smid_hi_priority(ioc, smid);
}



/**
 * _scsih_sas_control_complete - completion routine
 * @ioc: per adapter object
 * @smid: system request message index
 * @msix_index: MSIX table index supplied by the OS
 * @reply: reply message frame(lower 32bit addr)
 * Context: interrupt time.
 *
 * This is the sas iounit control completion routine.
 * This code is part of the code to initiate the device removal
 * handshake protocol with controller firmware.
 *
 * Return 1 meaning mf should be freed from _base_interrupt
 *        0 means the mf is freed from this function.
 */
static u8
_scsih_sas_control_complete(struct MPT2SAS_ADAPTER *ioc, u16 smid,
    u8 msix_index, u32 reply)
{
#ifdef CONFIG_SCSI_MPT2SAS_LOGGING
	Mpi2SasIoUnitControlReply_t *mpi_reply =
	    mpt2sas_base_get_reply_virt_addr(ioc, reply);
#endif
	dewtprintk(ioc, printk(MPT2SAS_INFO_FMT
	    "sc_complete:handle(0x%04x), (open) "
	    "smid(%d), ioc_status(0x%04x), loginfo(0x%08x)\n",
	    ioc->name, le16_to_cpu(mpi_reply->DevHandle), smid,
	    le16_to_cpu(mpi_reply->IOCStatus),
	    le32_to_cpu(mpi_reply->IOCLogInfo)));
	return 1;
}

/**
 * _scsih_tm_tr_volume_send - send target reset request for volumes
 * @ioc: per adapter object
 * @handle: device handle
 * Context: interrupt time.
 *
 * This is designed to send muliple task management request at the same
 * time to the fifo. If the fifo is full, we will append the request,
 * and process it in a future completion.
 */
static void
_scsih_tm_tr_volume_send(struct MPT2SAS_ADAPTER *ioc, u16 handle)
{
	Mpi2SCSITaskManagementRequest_t *mpi_request;
	u16 smid;
	struct _tr_list *delayed_tr;

	if (ioc->shost_recovery || ioc->remove_host ||
	    ioc->pci_error_recovery) {
		dewtprintk(ioc, printk(MPT2SAS_INFO_FMT "%s: host reset in "
		   "progress!\n", __func__, ioc->name));
		return;
	}

	smid = mpt2sas_base_get_smid_hpr(ioc, ioc->tm_tr_volume_cb_idx);
	if (!smid) {
		delayed_tr = kzalloc(sizeof(*delayed_tr), GFP_ATOMIC);
		if (!delayed_tr)
			return;
		INIT_LIST_HEAD(&delayed_tr->list);
		delayed_tr->handle = handle;
		list_add_tail(&delayed_tr->list, &ioc->delayed_tr_volume_list);
		dewtprintk(ioc, printk(MPT2SAS_INFO_FMT
		    "DELAYED:tr:handle(0x%04x), (open)\n",
		    ioc->name, handle));
		return;
	}

	dewtprintk(ioc, printk(MPT2SAS_INFO_FMT "tr_send:handle(0x%04x), "
	    "(open), smid(%d), cb(%d)\n", ioc->name, handle, smid,
	    ioc->tm_tr_volume_cb_idx));
	mpi_request = mpt2sas_base_get_msg_frame(ioc, smid);
	memset(mpi_request, 0, sizeof(Mpi2SCSITaskManagementRequest_t));
	mpi_request->Function = MPI2_FUNCTION_SCSI_TASK_MGMT;
	mpi_request->DevHandle = cpu_to_le16(handle);
	mpi_request->TaskType = MPI2_SCSITASKMGMT_TASKTYPE_TARGET_RESET;
	mpt2sas_base_put_smid_hi_priority(ioc, smid);
}

/**
 * _scsih_tm_volume_tr_complete - target reset completion
 * @ioc: per adapter object
 * @smid: system request message index
 * @msix_index: MSIX table index supplied by the OS
 * @reply: reply message frame(lower 32bit addr)
 * Context: interrupt time.
 *
 * Return 1 meaning mf should be freed from _base_interrupt
 *        0 means the mf is freed from this function.
 */
static u8
_scsih_tm_volume_tr_complete(struct MPT2SAS_ADAPTER *ioc, u16 smid,
    u8 msix_index, u32 reply)
{
	u16 handle;
	Mpi2SCSITaskManagementRequest_t *mpi_request_tm;
	Mpi2SCSITaskManagementReply_t *mpi_reply =
	    mpt2sas_base_get_reply_virt_addr(ioc, reply);

	if (ioc->shost_recovery || ioc->remove_host ||
	    ioc->pci_error_recovery) {
		dewtprintk(ioc, printk(MPT2SAS_INFO_FMT "%s: host reset in "
		   "progress!\n", __func__, ioc->name));
		return 1;
	}

	mpi_request_tm = mpt2sas_base_get_msg_frame(ioc, smid);
	handle = le16_to_cpu(mpi_request_tm->DevHandle);
	if (handle != le16_to_cpu(mpi_reply->DevHandle)) {
		dewtprintk(ioc, printk("spurious interrupt: "
		    "handle(0x%04x:0x%04x), smid(%d)!!!\n", handle,
		    le16_to_cpu(mpi_reply->DevHandle), smid));
		return 0;
	}

	dewtprintk(ioc, printk(MPT2SAS_INFO_FMT
	    "tr_complete:handle(0x%04x), (open) smid(%d), ioc_status(0x%04x), "
	    "loginfo(0x%08x), completed(%d)\n", ioc->name,
	    handle, smid, le16_to_cpu(mpi_reply->IOCStatus),
	    le32_to_cpu(mpi_reply->IOCLogInfo),
	    le32_to_cpu(mpi_reply->TerminationCount)));

	return _scsih_check_for_pending_tm(ioc, smid);
}

/**
 * _scsih_tm_tr_complete -
 * @ioc: per adapter object
 * @smid: system request message index
 * @msix_index: MSIX table index supplied by the OS
 * @reply: reply message frame(lower 32bit addr)
 * Context: interrupt time.
 *
 * This is the target reset completion routine.
 * This code is part of the code to initiate the device removal
 * handshake protocol with controller firmware.
 * It will send a sas iounit control request (MPI2_SAS_OP_REMOVE_DEVICE)
 *
 * Return 1 meaning mf should be freed from _base_interrupt
 *        0 means the mf is freed from this function.
 */
static u8
_scsih_tm_tr_complete(struct MPT2SAS_ADAPTER *ioc, u16 smid, u8 msix_index,
    u32 reply)
{
	u16 handle;
	Mpi2SCSITaskManagementRequest_t *mpi_request_tm;
	Mpi2SCSITaskManagementReply_t *mpi_reply =
	    mpt2sas_base_get_reply_virt_addr(ioc, reply);
	Mpi2SasIoUnitControlRequest_t *mpi_request;
	u16 smid_sas_ctrl;
	u32 ioc_state;

	if (ioc->remove_host) {
		dewtprintk(ioc, printk(MPT2SAS_INFO_FMT "%s: host has been "
		   "removed\n", __func__, ioc->name));
		return 1;
	} else if (ioc->pci_error_recovery) {
		dewtprintk(ioc, printk(MPT2SAS_INFO_FMT "%s: host in pci "
		    "error recovery\n", __func__, ioc->name));
		return 1;
	}
	ioc_state = mpt2sas_base_get_iocstate(ioc, 1);
	if (ioc_state != MPI2_IOC_STATE_OPERATIONAL) {
		dewtprintk(ioc, printk(MPT2SAS_INFO_FMT "%s: host is not "
		    "operational\n", __func__, ioc->name));
		return 1;
	}

	mpi_request_tm = mpt2sas_base_get_msg_frame(ioc, smid);
	handle = le16_to_cpu(mpi_request_tm->DevHandle);
	if (handle != le16_to_cpu(mpi_reply->DevHandle)) {
		dewtprintk(ioc, printk(MPT2SAS_INFO_FMT "spurious interrupt: "
		    "handle(0x%04x:0x%04x), smid(%d)!!!\n", ioc->name, handle,
		    le16_to_cpu(mpi_reply->DevHandle), smid));
		return 0;
	}

	dewtprintk(ioc, printk(MPT2SAS_INFO_FMT
	    "tr_complete:handle(0x%04x), (open) smid(%d), ioc_status(0x%04x), "
	    "loginfo(0x%08x), completed(%d)\n", ioc->name,
	    handle, smid, le16_to_cpu(mpi_reply->IOCStatus),
	    le32_to_cpu(mpi_reply->IOCLogInfo),
	    le32_to_cpu(mpi_reply->TerminationCount)));

	smid_sas_ctrl = mpt2sas_base_get_smid(ioc, ioc->tm_sas_control_cb_idx);
	if (!smid_sas_ctrl) {
		printk(MPT2SAS_ERR_FMT "%s: failed obtaining a smid\n",
		    ioc->name, __func__);
		return 1;
	}

	dewtprintk(ioc, printk(MPT2SAS_INFO_FMT "sc_send:handle(0x%04x), "
	    "(open), smid(%d), cb(%d)\n", ioc->name, handle, smid_sas_ctrl,
	    ioc->tm_sas_control_cb_idx));
	mpi_request = mpt2sas_base_get_msg_frame(ioc, smid_sas_ctrl);
	memset(mpi_request, 0, sizeof(Mpi2SasIoUnitControlRequest_t));
	mpi_request->Function = MPI2_FUNCTION_SAS_IO_UNIT_CONTROL;
	mpi_request->Operation = MPI2_SAS_OP_REMOVE_DEVICE;
	mpi_request->DevHandle = mpi_request_tm->DevHandle;
	mpt2sas_base_put_smid_default(ioc, smid_sas_ctrl);

	return _scsih_check_for_pending_tm(ioc, smid);
}

/**
 * _scsih_check_for_pending_tm - check for pending task management
 * @ioc: per adapter object
 * @smid: system request message index
 *
 * This will check delayed target reset list, and feed the
 * next reqeust.
 *
 * Return 1 meaning mf should be freed from _base_interrupt
 *        0 means the mf is freed from this function.
 */
static u8
_scsih_check_for_pending_tm(struct MPT2SAS_ADAPTER *ioc, u16 smid)
{
	struct _tr_list *delayed_tr;

	if (!list_empty(&ioc->delayed_tr_volume_list)) {
		delayed_tr = list_entry(ioc->delayed_tr_volume_list.next,
		    struct _tr_list, list);
		mpt2sas_base_free_smid(ioc, smid);
		_scsih_tm_tr_volume_send(ioc, delayed_tr->handle);
		list_del(&delayed_tr->list);
		kfree(delayed_tr);
		return 0;
	}

	if (!list_empty(&ioc->delayed_tr_list)) {
		delayed_tr = list_entry(ioc->delayed_tr_list.next,
		    struct _tr_list, list);
		mpt2sas_base_free_smid(ioc, smid);
		_scsih_tm_tr_send(ioc, delayed_tr->handle);
		list_del(&delayed_tr->list);
		kfree(delayed_tr);
		return 0;
	}

	return 1;
}

/**
 * _scsih_check_topo_delete_events - sanity check on topo events
 * @ioc: per adapter object
 * @event_data: the event data payload
 *
 * This routine added to better handle cable breaker.
 *
 * This handles the case where driver receives multiple expander
 * add and delete events in a single shot.  When there is a delete event
 * the routine will void any pending add events waiting in the event queue.
 *
 * Return nothing.
 */
static void
_scsih_check_topo_delete_events(struct MPT2SAS_ADAPTER *ioc,
    Mpi2EventDataSasTopologyChangeList_t *event_data)
{
	struct fw_event_work *fw_event;
	Mpi2EventDataSasTopologyChangeList_t *local_event_data;
	u16 expander_handle;
	struct _sas_node *sas_expander;
	unsigned long flags;
	int i, reason_code;
	u16 handle;

	for (i = 0 ; i < event_data->NumEntries; i++) {
		handle = le16_to_cpu(event_data->PHY[i].AttachedDevHandle);
		if (!handle)
			continue;
		reason_code = event_data->PHY[i].PhyStatus &
		    MPI2_EVENT_SAS_TOPO_RC_MASK;
		if (reason_code == MPI2_EVENT_SAS_TOPO_RC_TARG_NOT_RESPONDING)
			_scsih_tm_tr_send(ioc, handle);
	}

	expander_handle = le16_to_cpu(event_data->ExpanderDevHandle);
	if (expander_handle < ioc->sas_hba.num_phys) {
		_scsih_block_io_to_children_attached_directly(ioc, event_data);
		return;
	}

	if (event_data->ExpStatus == MPI2_EVENT_SAS_TOPO_ES_DELAY_NOT_RESPONDING
	 || event_data->ExpStatus == MPI2_EVENT_SAS_TOPO_ES_NOT_RESPONDING) {
		spin_lock_irqsave(&ioc->sas_node_lock, flags);
		sas_expander = mpt2sas_scsih_expander_find_by_handle(ioc,
		    expander_handle);
		spin_unlock_irqrestore(&ioc->sas_node_lock, flags);
		_scsih_block_io_to_children_attached_to_ex(ioc, sas_expander);
	} else if (event_data->ExpStatus == MPI2_EVENT_SAS_TOPO_ES_RESPONDING)
		_scsih_block_io_to_children_attached_directly(ioc, event_data);

	if (event_data->ExpStatus != MPI2_EVENT_SAS_TOPO_ES_NOT_RESPONDING)
		return;

	/* mark ignore flag for pending events */
	spin_lock_irqsave(&ioc->fw_event_lock, flags);
	list_for_each_entry(fw_event, &ioc->fw_event_list, list) {
		if (fw_event->event != MPI2_EVENT_SAS_TOPOLOGY_CHANGE_LIST ||
		    fw_event->ignore)
			continue;
		local_event_data = fw_event->event_data;
		if (local_event_data->ExpStatus ==
		    MPI2_EVENT_SAS_TOPO_ES_ADDED ||
		    local_event_data->ExpStatus ==
		    MPI2_EVENT_SAS_TOPO_ES_RESPONDING) {
			if (le16_to_cpu(local_event_data->ExpanderDevHandle) ==
			    expander_handle) {
				dewtprintk(ioc, printk(MPT2SAS_INFO_FMT
				    "setting ignoring flag\n", ioc->name));
				fw_event->ignore = 1;
			}
		}
	}
	spin_unlock_irqrestore(&ioc->fw_event_lock, flags);
}

/**
 * _scsih_set_volume_delete_flag - setting volume delete flag
 * @ioc: per adapter object
 * @handle: device handle
 *
 * This
 * Return nothing.
 */
static void
_scsih_set_volume_delete_flag(struct MPT2SAS_ADAPTER *ioc, u16 handle)
{
	struct _raid_device *raid_device;
	struct MPT2SAS_TARGET *sas_target_priv_data;
	unsigned long flags;

	spin_lock_irqsave(&ioc->raid_device_lock, flags);
	raid_device = _scsih_raid_device_find_by_handle(ioc, handle);
	if (raid_device && raid_device->starget &&
	    raid_device->starget->hostdata) {
		sas_target_priv_data =
		    raid_device->starget->hostdata;
		sas_target_priv_data->deleted = 1;
		dewtprintk(ioc, printk(MPT2SAS_INFO_FMT
		    "setting delete flag: handle(0x%04x), "
		    "wwid(0x%016llx)\n", ioc->name, handle,
		    (unsigned long long) raid_device->wwid));
	}
	spin_unlock_irqrestore(&ioc->raid_device_lock, flags);
}

/**
 * _scsih_set_volume_handle_for_tr - set handle for target reset to volume
 * @handle: input handle
 * @a: handle for volume a
 * @b: handle for volume b
 *
 * IR firmware only supports two raid volumes.  The purpose of this
 * routine is to set the volume handle in either a or b. When the given
 * input handle is non-zero, or when a and b have not been set before.
 */
static void
_scsih_set_volume_handle_for_tr(u16 handle, u16 *a, u16 *b)
{
	if (!handle || handle == *a || handle == *b)
		return;
	if (!*a)
		*a = handle;
	else if (!*b)
		*b = handle;
}

/**
 * _scsih_check_ir_config_unhide_events - check for UNHIDE events
 * @ioc: per adapter object
 * @event_data: the event data payload
 * Context: interrupt time.
 *
 * This routine will send target reset to volume, followed by target
 * resets to the PDs. This is called when a PD has been removed, or
 * volume has been deleted or removed. When the target reset is sent
 * to volume, the PD target resets need to be queued to start upon
 * completion of the volume target reset.
 *
 * Return nothing.
 */
static void
_scsih_check_ir_config_unhide_events(struct MPT2SAS_ADAPTER *ioc,
    Mpi2EventDataIrConfigChangeList_t *event_data)
{
	Mpi2EventIrConfigElement_t *element;
	int i;
	u16 handle, volume_handle, a, b;
	struct _tr_list *delayed_tr;

	a = 0;
	b = 0;

	if (ioc->is_warpdrive)
		return;

	/* Volume Resets for Deleted or Removed */
	element = (Mpi2EventIrConfigElement_t *)&event_data->ConfigElement[0];
	for (i = 0; i < event_data->NumElements; i++, element++) {
		if (element->ReasonCode ==
		    MPI2_EVENT_IR_CHANGE_RC_VOLUME_DELETED ||
		    element->ReasonCode ==
		    MPI2_EVENT_IR_CHANGE_RC_REMOVED) {
			volume_handle = le16_to_cpu(element->VolDevHandle);
			_scsih_set_volume_delete_flag(ioc, volume_handle);
			_scsih_set_volume_handle_for_tr(volume_handle, &a, &b);
		}
	}

	/* Volume Resets for UNHIDE events */
	element = (Mpi2EventIrConfigElement_t *)&event_data->ConfigElement[0];
	for (i = 0; i < event_data->NumElements; i++, element++) {
		if (le32_to_cpu(event_data->Flags) &
		    MPI2_EVENT_IR_CHANGE_FLAGS_FOREIGN_CONFIG)
			continue;
		if (element->ReasonCode == MPI2_EVENT_IR_CHANGE_RC_UNHIDE) {
			volume_handle = le16_to_cpu(element->VolDevHandle);
			_scsih_set_volume_handle_for_tr(volume_handle, &a, &b);
		}
	}

	if (a)
		_scsih_tm_tr_volume_send(ioc, a);
	if (b)
		_scsih_tm_tr_volume_send(ioc, b);

	/* PD target resets */
	element = (Mpi2EventIrConfigElement_t *)&event_data->ConfigElement[0];
	for (i = 0; i < event_data->NumElements; i++, element++) {
		if (element->ReasonCode != MPI2_EVENT_IR_CHANGE_RC_UNHIDE)
			continue;
		handle = le16_to_cpu(element->PhysDiskDevHandle);
		volume_handle = le16_to_cpu(element->VolDevHandle);
		clear_bit(handle, ioc->pd_handles);
		if (!volume_handle)
			_scsih_tm_tr_send(ioc, handle);
		else if (volume_handle == a || volume_handle == b) {
			delayed_tr = kzalloc(sizeof(*delayed_tr), GFP_ATOMIC);
			BUG_ON(!delayed_tr);
			INIT_LIST_HEAD(&delayed_tr->list);
			delayed_tr->handle = handle;
			list_add_tail(&delayed_tr->list, &ioc->delayed_tr_list);
			dewtprintk(ioc, printk(MPT2SAS_INFO_FMT
			    "DELAYED:tr:handle(0x%04x), (open)\n", ioc->name,
			    handle));
		} else
			_scsih_tm_tr_send(ioc, handle);
	}
}


/**
 * _scsih_check_volume_delete_events - set delete flag for volumes
 * @ioc: per adapter object
 * @event_data: the event data payload
 * Context: interrupt time.
 *
 * This will handle the case when the cable connected to entire volume is
 * pulled. We will take care of setting the deleted flag so normal IO will
 * not be sent.
 *
 * Return nothing.
 */
static void
_scsih_check_volume_delete_events(struct MPT2SAS_ADAPTER *ioc,
    Mpi2EventDataIrVolume_t *event_data)
{
	u32 state;

	if (event_data->ReasonCode != MPI2_EVENT_IR_VOLUME_RC_STATE_CHANGED)
		return;
	state = le32_to_cpu(event_data->NewValue);
	if (state == MPI2_RAID_VOL_STATE_MISSING || state ==
	    MPI2_RAID_VOL_STATE_FAILED)
		_scsih_set_volume_delete_flag(ioc,
		    le16_to_cpu(event_data->VolDevHandle));
}

/**
 * _scsih_flush_running_cmds - completing outstanding commands.
 * @ioc: per adapter object
 *
 * The flushing out of all pending scmd commands following host reset,
 * where all IO is dropped to the floor.
 *
 * Return nothing.
 */
static void
_scsih_flush_running_cmds(struct MPT2SAS_ADAPTER *ioc)
{
	struct scsi_cmnd *scmd;
	u16 smid;
	u16 count = 0;

	for (smid = 1; smid <= ioc->scsiio_depth; smid++) {
		scmd = _scsih_scsi_lookup_get_clear(ioc, smid);
		if (!scmd)
			continue;
		count++;
		mpt2sas_base_free_smid(ioc, smid);
		scsi_dma_unmap(scmd);
		if (ioc->pci_error_recovery)
			scmd->result = DID_NO_CONNECT << 16;
		else
			scmd->result = DID_RESET << 16;
		scmd->scsi_done(scmd);
	}
	dtmprintk(ioc, printk(MPT2SAS_INFO_FMT "completing %d cmds\n",
	    ioc->name, count));
}

/**
 * _scsih_setup_eedp - setup MPI request for EEDP transfer
 * @scmd: pointer to scsi command object
 * @mpi_request: pointer to the SCSI_IO reqest message frame
 *
 * Supporting protection 1 and 3.
 *
 * Returns nothing
 */
static void
_scsih_setup_eedp(struct scsi_cmnd *scmd, Mpi2SCSIIORequest_t *mpi_request)
{
	u16 eedp_flags;
	unsigned char prot_op = scsi_get_prot_op(scmd);
	unsigned char prot_type = scsi_get_prot_type(scmd);

	if (prot_type == SCSI_PROT_DIF_TYPE0 || prot_op == SCSI_PROT_NORMAL)
		return;

	if (prot_op ==  SCSI_PROT_READ_STRIP)
		eedp_flags = MPI2_SCSIIO_EEDPFLAGS_CHECK_REMOVE_OP;
	else if (prot_op ==  SCSI_PROT_WRITE_INSERT)
		eedp_flags = MPI2_SCSIIO_EEDPFLAGS_INSERT_OP;
	else
		return;

	switch (prot_type) {
	case SCSI_PROT_DIF_TYPE1:
	case SCSI_PROT_DIF_TYPE2:

		/*
		* enable ref/guard checking
		* auto increment ref tag
		*/
		eedp_flags |= MPI2_SCSIIO_EEDPFLAGS_INC_PRI_REFTAG |
		    MPI2_SCSIIO_EEDPFLAGS_CHECK_REFTAG |
		    MPI2_SCSIIO_EEDPFLAGS_CHECK_GUARD;
		mpi_request->CDB.EEDP32.PrimaryReferenceTag =
		    cpu_to_be32(scsi_get_lba(scmd));
		break;

	case SCSI_PROT_DIF_TYPE3:

		/*
		* enable guard checking
		*/
		eedp_flags |= MPI2_SCSIIO_EEDPFLAGS_CHECK_GUARD;
		break;
	}
	mpi_request->EEDPBlockSize = cpu_to_le32(scmd->device->sector_size);
	mpi_request->EEDPFlags = cpu_to_le16(eedp_flags);
}

/**
 * _scsih_eedp_error_handling - return sense code for EEDP errors
 * @scmd: pointer to scsi command object
 * @ioc_status: ioc status
 *
 * Returns nothing
 */
static void
_scsih_eedp_error_handling(struct scsi_cmnd *scmd, u16 ioc_status)
{
	u8 ascq;
	u8 sk;
	u8 host_byte;

	switch (ioc_status) {
	case MPI2_IOCSTATUS_EEDP_GUARD_ERROR:
		ascq = 0x01;
		break;
	case MPI2_IOCSTATUS_EEDP_APP_TAG_ERROR:
		ascq = 0x02;
		break;
	case MPI2_IOCSTATUS_EEDP_REF_TAG_ERROR:
		ascq = 0x03;
		break;
	default:
		ascq = 0x00;
		break;
	}

	if (scmd->sc_data_direction == DMA_TO_DEVICE) {
		sk = ILLEGAL_REQUEST;
		host_byte = DID_ABORT;
	} else {
		sk = ABORTED_COMMAND;
		host_byte = DID_OK;
	}

	scsi_build_sense_buffer(0, scmd->sense_buffer, sk, 0x10, ascq);
	scmd->result = DRIVER_SENSE << 24 | (host_byte << 16) |
	    SAM_STAT_CHECK_CONDITION;
}

/**
 * _scsih_scsi_direct_io_get - returns direct io flag
 * @ioc: per adapter object
 * @smid: system request message index
 *
 * Returns the smid stored scmd pointer.
 */
static inline u8
_scsih_scsi_direct_io_get(struct MPT2SAS_ADAPTER *ioc, u16 smid)
{
	return ioc->scsi_lookup[smid - 1].direct_io;
}

/**
 * _scsih_scsi_direct_io_set - sets direct io flag
 * @ioc: per adapter object
 * @smid: system request message index
 * @direct_io: Zero or non-zero value to set in the direct_io flag
 *
 * Returns Nothing.
 */
static inline void
_scsih_scsi_direct_io_set(struct MPT2SAS_ADAPTER *ioc, u16 smid, u8 direct_io)
{
	ioc->scsi_lookup[smid - 1].direct_io = direct_io;
}


/**
 * _scsih_setup_direct_io - setup MPI request for WARPDRIVE Direct I/O
 * @ioc: per adapter object
 * @scmd: pointer to scsi command object
 * @raid_device: pointer to raid device data structure
 * @mpi_request: pointer to the SCSI_IO reqest message frame
 * @smid: system request message index
 *
 * Returns nothing
 */
static void
_scsih_setup_direct_io(struct MPT2SAS_ADAPTER *ioc, struct scsi_cmnd *scmd,
	struct _raid_device *raid_device, Mpi2SCSIIORequest_t *mpi_request,
	u16 smid)
{
	u32 v_lba, p_lba, stripe_off, stripe_unit, column, io_size;
	u32 stripe_sz, stripe_exp;
	u8 num_pds, *cdb_ptr, *tmp_ptr, *lba_ptr1, *lba_ptr2;
	u8 cdb0 = scmd->cmnd[0];

	/*
	 * Try Direct I/O to RAID memeber disks
	 */
	if (cdb0 == READ_16 || cdb0 == READ_10 ||
	    cdb0 == WRITE_16 || cdb0 == WRITE_10) {
		cdb_ptr = mpi_request->CDB.CDB32;

		if ((cdb0 < READ_16) || !(cdb_ptr[2] | cdb_ptr[3] | cdb_ptr[4]
			| cdb_ptr[5])) {
			io_size = scsi_bufflen(scmd) >> 9;
			/* get virtual lba */
			lba_ptr1 = lba_ptr2 = (cdb0 < READ_16) ? &cdb_ptr[2] :
			    &cdb_ptr[6];
			tmp_ptr = (u8 *)&v_lba + 3;
			*tmp_ptr-- = *lba_ptr1++;
			*tmp_ptr-- = *lba_ptr1++;
			*tmp_ptr-- = *lba_ptr1++;
			*tmp_ptr = *lba_ptr1;

			if (((u64)v_lba + (u64)io_size - 1) <=
			    (u32)raid_device->max_lba) {
				stripe_sz = raid_device->stripe_sz;
				stripe_exp = raid_device->stripe_exponent;
				stripe_off = v_lba & (stripe_sz - 1);

				/* Check whether IO falls within a stripe */
				if ((stripe_off + io_size) <= stripe_sz) {
					num_pds = raid_device->num_pds;
					p_lba = v_lba >> stripe_exp;
					stripe_unit = p_lba / num_pds;
					column = p_lba % num_pds;
					p_lba = (stripe_unit << stripe_exp) +
					    stripe_off;
					mpi_request->DevHandle =
						cpu_to_le16(raid_device->
						    pd_handle[column]);
					tmp_ptr = (u8 *)&p_lba + 3;
					*lba_ptr2++ = *tmp_ptr--;
					*lba_ptr2++ = *tmp_ptr--;
					*lba_ptr2++ = *tmp_ptr--;
					*lba_ptr2 = *tmp_ptr;
					/*
					* WD: To indicate this I/O is directI/O
					*/
					_scsih_scsi_direct_io_set(ioc, smid, 1);
				}
			}
		}
	}
}

/**
 * _scsih_qcmd - main scsi request entry point
 * @scmd: pointer to scsi command object
 * @done: function pointer to be invoked on completion
 *
 * The callback index is set inside `ioc->scsi_io_cb_idx`.
 *
 * Returns 0 on success.  If there's a failure, return either:
 * SCSI_MLQUEUE_DEVICE_BUSY if the device queue is full, or
 * SCSI_MLQUEUE_HOST_BUSY if the entire host queue is full
 */
static int
_scsih_qcmd_lck(struct scsi_cmnd *scmd, void (*done)(struct scsi_cmnd *))
{
	struct MPT2SAS_ADAPTER *ioc = shost_priv(scmd->device->host);
	struct MPT2SAS_DEVICE *sas_device_priv_data;
	struct MPT2SAS_TARGET *sas_target_priv_data;
	struct _raid_device *raid_device;
	Mpi2SCSIIORequest_t *mpi_request;
	u32 mpi_control;
	u16 smid;

	scmd->scsi_done = done;
	sas_device_priv_data = scmd->device->hostdata;
	if (!sas_device_priv_data || !sas_device_priv_data->sas_target) {
		scmd->result = DID_NO_CONNECT << 16;
		scmd->scsi_done(scmd);
		return 0;
	}

	if (ioc->pci_error_recovery || ioc->remove_host) {
		scmd->result = DID_NO_CONNECT << 16;
		scmd->scsi_done(scmd);
		return 0;
	}

	sas_target_priv_data = sas_device_priv_data->sas_target;
	/* invalid device handle */
	if (sas_target_priv_data->handle == MPT2SAS_INVALID_DEVICE_HANDLE) {
		scmd->result = DID_NO_CONNECT << 16;
		scmd->scsi_done(scmd);
		return 0;
	}

	/* host recovery or link resets sent via IOCTLs */
	if (ioc->shost_recovery || ioc->ioc_link_reset_in_progress)
		return SCSI_MLQUEUE_HOST_BUSY;
	/* device busy with task management */
	else if (sas_device_priv_data->block || sas_target_priv_data->tm_busy)
		return SCSI_MLQUEUE_DEVICE_BUSY;
	/* device has been deleted */
	else if (sas_target_priv_data->deleted) {
		scmd->result = DID_NO_CONNECT << 16;
		scmd->scsi_done(scmd);
		return 0;
	}

	if (scmd->sc_data_direction == DMA_FROM_DEVICE)
		mpi_control = MPI2_SCSIIO_CONTROL_READ;
	else if (scmd->sc_data_direction == DMA_TO_DEVICE)
		mpi_control = MPI2_SCSIIO_CONTROL_WRITE;
	else
		mpi_control = MPI2_SCSIIO_CONTROL_NODATATRANSFER;

	/* set tags */
	if (!(sas_device_priv_data->flags & MPT_DEVICE_FLAGS_INIT)) {
		if (scmd->device->tagged_supported) {
			if (scmd->device->ordered_tags)
				mpi_control |= MPI2_SCSIIO_CONTROL_ORDEREDQ;
			else
				mpi_control |= MPI2_SCSIIO_CONTROL_SIMPLEQ;
		} else
/* MPI Revision I (UNIT = 0xA) - removed MPI2_SCSIIO_CONTROL_UNTAGGED */
/*			mpi_control |= MPI2_SCSIIO_CONTROL_UNTAGGED;
 */
			mpi_control |= (0x500);

	} else
		mpi_control |= MPI2_SCSIIO_CONTROL_SIMPLEQ;
	/* Make sure Device is not raid volume.
	 * We do not expose raid functionality to upper layer for warpdrive.
	 */
	if (!ioc->is_warpdrive && !_scsih_is_raid(&scmd->device->sdev_gendev) &&
	    sas_is_tlr_enabled(scmd->device) && scmd->cmd_len != 32)
		mpi_control |= MPI2_SCSIIO_CONTROL_TLR_ON;

	smid = mpt2sas_base_get_smid_scsiio(ioc, ioc->scsi_io_cb_idx, scmd);
	if (!smid) {
		printk(MPT2SAS_ERR_FMT "%s: failed obtaining a smid\n",
		    ioc->name, __func__);
		goto out;
	}
	mpi_request = mpt2sas_base_get_msg_frame(ioc, smid);
	memset(mpi_request, 0, sizeof(Mpi2SCSIIORequest_t));
	_scsih_setup_eedp(scmd, mpi_request);
	if (scmd->cmd_len == 32)
		mpi_control |= 4 << MPI2_SCSIIO_CONTROL_ADDCDBLEN_SHIFT;
	mpi_request->Function = MPI2_FUNCTION_SCSI_IO_REQUEST;
	if (sas_device_priv_data->sas_target->flags &
	    MPT_TARGET_FLAGS_RAID_COMPONENT)
		mpi_request->Function = MPI2_FUNCTION_RAID_SCSI_IO_PASSTHROUGH;
	else
		mpi_request->Function = MPI2_FUNCTION_SCSI_IO_REQUEST;
	mpi_request->DevHandle =
	    cpu_to_le16(sas_device_priv_data->sas_target->handle);
	mpi_request->DataLength = cpu_to_le32(scsi_bufflen(scmd));
	mpi_request->Control = cpu_to_le32(mpi_control);
	mpi_request->IoFlags = cpu_to_le16(scmd->cmd_len);
	mpi_request->MsgFlags = MPI2_SCSIIO_MSGFLAGS_SYSTEM_SENSE_ADDR;
	mpi_request->SenseBufferLength = SCSI_SENSE_BUFFERSIZE;
	mpi_request->SenseBufferLowAddress =
	    mpt2sas_base_get_sense_buffer_dma(ioc, smid);
	mpi_request->SGLOffset0 = offsetof(Mpi2SCSIIORequest_t, SGL) / 4;
	mpi_request->SGLFlags = cpu_to_le16(MPI2_SCSIIO_SGLFLAGS_TYPE_MPI +
	    MPI2_SCSIIO_SGLFLAGS_SYSTEM_ADDR);
	mpi_request->VF_ID = 0; /* TODO */
	mpi_request->VP_ID = 0;
	int_to_scsilun(sas_device_priv_data->lun, (struct scsi_lun *)
	    mpi_request->LUN);
	memcpy(mpi_request->CDB.CDB32, scmd->cmnd, scmd->cmd_len);

	if (!mpi_request->DataLength) {
		mpt2sas_base_build_zero_len_sge(ioc, &mpi_request->SGL);
	} else {
		if (_scsih_build_scatter_gather(ioc, scmd, smid)) {
			mpt2sas_base_free_smid(ioc, smid);
			goto out;
		}
	}

	raid_device = sas_target_priv_data->raid_device;
	if (raid_device && raid_device->direct_io_enabled)
		_scsih_setup_direct_io(ioc, scmd, raid_device, mpi_request,
		    smid);

	if (likely(mpi_request->Function == MPI2_FUNCTION_SCSI_IO_REQUEST))
		mpt2sas_base_put_smid_scsi_io(ioc, smid,
		    le16_to_cpu(mpi_request->DevHandle));
	else
		mpt2sas_base_put_smid_default(ioc, smid);
	return 0;

 out:
	return SCSI_MLQUEUE_HOST_BUSY;
}

static DEF_SCSI_QCMD(_scsih_qcmd)

/**
 * _scsih_normalize_sense - normalize descriptor and fixed format sense data
 * @sense_buffer: sense data returned by target
 * @data: normalized skey/asc/ascq
 *
 * Return nothing.
 */
static void
_scsih_normalize_sense(char *sense_buffer, struct sense_info *data)
{
	if ((sense_buffer[0] & 0x7F) >= 0x72) {
		/* descriptor format */
		data->skey = sense_buffer[1] & 0x0F;
		data->asc = sense_buffer[2];
		data->ascq = sense_buffer[3];
	} else {
		/* fixed format */
		data->skey = sense_buffer[2] & 0x0F;
		data->asc = sense_buffer[12];
		data->ascq = sense_buffer[13];
	}
}

#ifdef CONFIG_SCSI_MPT2SAS_LOGGING
/**
 * _scsih_scsi_ioc_info - translated non-successful SCSI_IO request
 * @ioc: per adapter object
 * @scmd: pointer to scsi command object
 * @mpi_reply: reply mf payload returned from firmware
 *
 * scsi_status - SCSI Status code returned from target device
 * scsi_state - state info associated with SCSI_IO determined by ioc
 * ioc_status - ioc supplied status info
 *
 * Return nothing.
 */
static void
_scsih_scsi_ioc_info(struct MPT2SAS_ADAPTER *ioc, struct scsi_cmnd *scmd,
    Mpi2SCSIIOReply_t *mpi_reply, u16 smid)
{
	u32 response_info;
	u8 *response_bytes;
	u16 ioc_status = le16_to_cpu(mpi_reply->IOCStatus) &
	    MPI2_IOCSTATUS_MASK;
	u8 scsi_state = mpi_reply->SCSIState;
	u8 scsi_status = mpi_reply->SCSIStatus;
	char *desc_ioc_state = NULL;
	char *desc_scsi_status = NULL;
	char *desc_scsi_state = ioc->tmp_string;
	u32 log_info = le32_to_cpu(mpi_reply->IOCLogInfo);
	struct _sas_device *sas_device = NULL;
	unsigned long flags;
	struct scsi_target *starget = scmd->device->sdev_target;
	struct MPT2SAS_TARGET *priv_target = starget->hostdata;
	char *device_str = NULL;

	if (!priv_target)
		return;

	if (ioc->hide_ir_msg)
		device_str = "WarpDrive";
	else
		device_str = "volume";

	if (log_info == 0x31170000)
		return;

	switch (ioc_status) {
	case MPI2_IOCSTATUS_SUCCESS:
		desc_ioc_state = "success";
		break;
	case MPI2_IOCSTATUS_INVALID_FUNCTION:
		desc_ioc_state = "invalid function";
		break;
	case MPI2_IOCSTATUS_SCSI_RECOVERED_ERROR:
		desc_ioc_state = "scsi recovered error";
		break;
	case MPI2_IOCSTATUS_SCSI_INVALID_DEVHANDLE:
		desc_ioc_state = "scsi invalid dev handle";
		break;
	case MPI2_IOCSTATUS_SCSI_DEVICE_NOT_THERE:
		desc_ioc_state = "scsi device not there";
		break;
	case MPI2_IOCSTATUS_SCSI_DATA_OVERRUN:
		desc_ioc_state = "scsi data overrun";
		break;
	case MPI2_IOCSTATUS_SCSI_DATA_UNDERRUN:
		desc_ioc_state = "scsi data underrun";
		break;
	case MPI2_IOCSTATUS_SCSI_IO_DATA_ERROR:
		desc_ioc_state = "scsi io data error";
		break;
	case MPI2_IOCSTATUS_SCSI_PROTOCOL_ERROR:
		desc_ioc_state = "scsi protocol error";
		break;
	case MPI2_IOCSTATUS_SCSI_TASK_TERMINATED:
		desc_ioc_state = "scsi task terminated";
		break;
	case MPI2_IOCSTATUS_SCSI_RESIDUAL_MISMATCH:
		desc_ioc_state = "scsi residual mismatch";
		break;
	case MPI2_IOCSTATUS_SCSI_TASK_MGMT_FAILED:
		desc_ioc_state = "scsi task mgmt failed";
		break;
	case MPI2_IOCSTATUS_SCSI_IOC_TERMINATED:
		desc_ioc_state = "scsi ioc terminated";
		break;
	case MPI2_IOCSTATUS_SCSI_EXT_TERMINATED:
		desc_ioc_state = "scsi ext terminated";
		break;
	case MPI2_IOCSTATUS_EEDP_GUARD_ERROR:
		desc_ioc_state = "eedp guard error";
		break;
	case MPI2_IOCSTATUS_EEDP_REF_TAG_ERROR:
		desc_ioc_state = "eedp ref tag error";
		break;
	case MPI2_IOCSTATUS_EEDP_APP_TAG_ERROR:
		desc_ioc_state = "eedp app tag error";
		break;
	default:
		desc_ioc_state = "unknown";
		break;
	}

	switch (scsi_status) {
	case MPI2_SCSI_STATUS_GOOD:
		desc_scsi_status = "good";
		break;
	case MPI2_SCSI_STATUS_CHECK_CONDITION:
		desc_scsi_status = "check condition";
		break;
	case MPI2_SCSI_STATUS_CONDITION_MET:
		desc_scsi_status = "condition met";
		break;
	case MPI2_SCSI_STATUS_BUSY:
		desc_scsi_status = "busy";
		break;
	case MPI2_SCSI_STATUS_INTERMEDIATE:
		desc_scsi_status = "intermediate";
		break;
	case MPI2_SCSI_STATUS_INTERMEDIATE_CONDMET:
		desc_scsi_status = "intermediate condmet";
		break;
	case MPI2_SCSI_STATUS_RESERVATION_CONFLICT:
		desc_scsi_status = "reservation conflict";
		break;
	case MPI2_SCSI_STATUS_COMMAND_TERMINATED:
		desc_scsi_status = "command terminated";
		break;
	case MPI2_SCSI_STATUS_TASK_SET_FULL:
		desc_scsi_status = "task set full";
		break;
	case MPI2_SCSI_STATUS_ACA_ACTIVE:
		desc_scsi_status = "aca active";
		break;
	case MPI2_SCSI_STATUS_TASK_ABORTED:
		desc_scsi_status = "task aborted";
		break;
	default:
		desc_scsi_status = "unknown";
		break;
	}

	desc_scsi_state[0] = '\0';
	if (!scsi_state)
		desc_scsi_state = " ";
	if (scsi_state & MPI2_SCSI_STATE_RESPONSE_INFO_VALID)
		strcat(desc_scsi_state, "response info ");
	if (scsi_state & MPI2_SCSI_STATE_TERMINATED)
		strcat(desc_scsi_state, "state terminated ");
	if (scsi_state & MPI2_SCSI_STATE_NO_SCSI_STATUS)
		strcat(desc_scsi_state, "no status ");
	if (scsi_state & MPI2_SCSI_STATE_AUTOSENSE_FAILED)
		strcat(desc_scsi_state, "autosense failed ");
	if (scsi_state & MPI2_SCSI_STATE_AUTOSENSE_VALID)
		strcat(desc_scsi_state, "autosense valid ");

	scsi_print_command(scmd);

	if (priv_target->flags & MPT_TARGET_FLAGS_VOLUME) {
		printk(MPT2SAS_WARN_FMT "\t%s wwid(0x%016llx)\n", ioc->name,
		    device_str, (unsigned long long)priv_target->sas_address);
	} else {
		spin_lock_irqsave(&ioc->sas_device_lock, flags);
		sas_device = mpt2sas_scsih_sas_device_find_by_sas_address(ioc,
		    priv_target->sas_address);
		if (sas_device) {
			printk(MPT2SAS_WARN_FMT "\tsas_address(0x%016llx), "
			    "phy(%d)\n", ioc->name, sas_device->sas_address,
			    sas_device->phy);
			printk(MPT2SAS_WARN_FMT
			    "\tenclosure_logical_id(0x%016llx), slot(%d)\n",
			    ioc->name, sas_device->enclosure_logical_id,
			    sas_device->slot);
		}
		spin_unlock_irqrestore(&ioc->sas_device_lock, flags);
	}

	printk(MPT2SAS_WARN_FMT "\thandle(0x%04x), ioc_status(%s)(0x%04x), "
	    "smid(%d)\n", ioc->name, le16_to_cpu(mpi_reply->DevHandle),
	    desc_ioc_state, ioc_status, smid);
	printk(MPT2SAS_WARN_FMT "\trequest_len(%d), underflow(%d), "
	    "resid(%d)\n", ioc->name, scsi_bufflen(scmd), scmd->underflow,
	    scsi_get_resid(scmd));
	printk(MPT2SAS_WARN_FMT "\ttag(%d), transfer_count(%d), "
	    "sc->result(0x%08x)\n", ioc->name, le16_to_cpu(mpi_reply->TaskTag),
	    le32_to_cpu(mpi_reply->TransferCount), scmd->result);
	printk(MPT2SAS_WARN_FMT "\tscsi_status(%s)(0x%02x), "
	    "scsi_state(%s)(0x%02x)\n", ioc->name, desc_scsi_status,
	    scsi_status, desc_scsi_state, scsi_state);

	if (scsi_state & MPI2_SCSI_STATE_AUTOSENSE_VALID) {
		struct sense_info data;
		_scsih_normalize_sense(scmd->sense_buffer, &data);
		printk(MPT2SAS_WARN_FMT "\t[sense_key,asc,ascq]: "
		    "[0x%02x,0x%02x,0x%02x], count(%d)\n", ioc->name, data.skey,
		    data.asc, data.ascq, le32_to_cpu(mpi_reply->SenseCount));
	}

	if (scsi_state & MPI2_SCSI_STATE_RESPONSE_INFO_VALID) {
		response_info = le32_to_cpu(mpi_reply->ResponseInfo);
		response_bytes = (u8 *)&response_info;
		_scsih_response_code(ioc, response_bytes[0]);
	}
}
#endif

/**
 * _scsih_turn_on_fault_led - illuminate Fault LED
 * @ioc: per adapter object
 * @handle: device handle
 * Context: process
 *
 * Return nothing.
 */
static void
_scsih_turn_on_fault_led(struct MPT2SAS_ADAPTER *ioc, u16 handle)
{
	Mpi2SepReply_t mpi_reply;
	Mpi2SepRequest_t mpi_request;

	memset(&mpi_request, 0, sizeof(Mpi2SepRequest_t));
	mpi_request.Function = MPI2_FUNCTION_SCSI_ENCLOSURE_PROCESSOR;
	mpi_request.Action = MPI2_SEP_REQ_ACTION_WRITE_STATUS;
	mpi_request.SlotStatus =
	    cpu_to_le32(MPI2_SEP_REQ_SLOTSTATUS_PREDICTED_FAULT);
	mpi_request.DevHandle = cpu_to_le16(handle);
	mpi_request.Flags = MPI2_SEP_REQ_FLAGS_DEVHANDLE_ADDRESS;
	if ((mpt2sas_base_scsi_enclosure_processor(ioc, &mpi_reply,
	    &mpi_request)) != 0) {
		printk(MPT2SAS_ERR_FMT "failure at %s:%d/%s()!\n", ioc->name,
		__FILE__, __LINE__, __func__);
		return;
	}

	if (mpi_reply.IOCStatus || mpi_reply.IOCLogInfo) {
		dewtprintk(ioc, printk(MPT2SAS_INFO_FMT "enclosure_processor: "
		    "ioc_status (0x%04x), loginfo(0x%08x)\n", ioc->name,
		    le16_to_cpu(mpi_reply.IOCStatus),
		    le32_to_cpu(mpi_reply.IOCLogInfo)));
		return;
	}
}

/**
 * _scsih_send_event_to_turn_on_fault_led - fire delayed event
 * @ioc: per adapter object
 * @handle: device handle
 * Context: interrupt.
 *
 * Return nothing.
 */
static void
_scsih_send_event_to_turn_on_fault_led(struct MPT2SAS_ADAPTER *ioc, u16 handle)
{
	struct fw_event_work *fw_event;

	fw_event = kzalloc(sizeof(struct fw_event_work), GFP_ATOMIC);
	if (!fw_event)
		return;
	fw_event->event = MPT2SAS_TURN_ON_FAULT_LED;
	fw_event->device_handle = handle;
	fw_event->ioc = ioc;
	_scsih_fw_event_add(ioc, fw_event);
}

/**
 * _scsih_smart_predicted_fault - process smart errors
 * @ioc: per adapter object
 * @handle: device handle
 * Context: interrupt.
 *
 * Return nothing.
 */
static void
_scsih_smart_predicted_fault(struct MPT2SAS_ADAPTER *ioc, u16 handle)
{
	struct scsi_target *starget;
	struct MPT2SAS_TARGET *sas_target_priv_data;
	Mpi2EventNotificationReply_t *event_reply;
	Mpi2EventDataSasDeviceStatusChange_t *event_data;
	struct _sas_device *sas_device;
	ssize_t sz;
	unsigned long flags;

	/* only handle non-raid devices */
	spin_lock_irqsave(&ioc->sas_device_lock, flags);
	sas_device = _scsih_sas_device_find_by_handle(ioc, handle);
	if (!sas_device) {
		spin_unlock_irqrestore(&ioc->sas_device_lock, flags);
		return;
	}
	starget = sas_device->starget;
	sas_target_priv_data = starget->hostdata;

	if ((sas_target_priv_data->flags & MPT_TARGET_FLAGS_RAID_COMPONENT) ||
	   ((sas_target_priv_data->flags & MPT_TARGET_FLAGS_VOLUME))) {
		spin_unlock_irqrestore(&ioc->sas_device_lock, flags);
		return;
	}
	starget_printk(KERN_WARNING, starget, "predicted fault\n");
	spin_unlock_irqrestore(&ioc->sas_device_lock, flags);

	if (ioc->pdev->subsystem_vendor == PCI_VENDOR_ID_IBM)
		_scsih_send_event_to_turn_on_fault_led(ioc, handle);

	/* insert into event log */
	sz = offsetof(Mpi2EventNotificationReply_t, EventData) +
	     sizeof(Mpi2EventDataSasDeviceStatusChange_t);
	event_reply = kzalloc(sz, GFP_ATOMIC);
	if (!event_reply) {
		printk(MPT2SAS_ERR_FMT "failure at %s:%d/%s()!\n",
		    ioc->name, __FILE__, __LINE__, __func__);
		return;
	}

	event_reply->Function = MPI2_FUNCTION_EVENT_NOTIFICATION;
	event_reply->Event =
	    cpu_to_le16(MPI2_EVENT_SAS_DEVICE_STATUS_CHANGE);
	event_reply->MsgLength = sz/4;
	event_reply->EventDataLength =
	    cpu_to_le16(sizeof(Mpi2EventDataSasDeviceStatusChange_t)/4);
	event_data = (Mpi2EventDataSasDeviceStatusChange_t *)
	    event_reply->EventData;
	event_data->ReasonCode = MPI2_EVENT_SAS_DEV_STAT_RC_SMART_DATA;
	event_data->ASC = 0x5D;
	event_data->DevHandle = cpu_to_le16(handle);
	event_data->SASAddress = cpu_to_le64(sas_target_priv_data->sas_address);
	mpt2sas_ctl_add_to_event_log(ioc, event_reply);
	kfree(event_reply);
}

/**
 * _scsih_io_done - scsi request callback
 * @ioc: per adapter object
 * @smid: system request message index
 * @msix_index: MSIX table index supplied by the OS
 * @reply: reply message frame(lower 32bit addr)
 *
 * Callback handler when using _scsih_qcmd.
 *
 * Return 1 meaning mf should be freed from _base_interrupt
 *        0 means the mf is freed from this function.
 */
static u8
_scsih_io_done(struct MPT2SAS_ADAPTER *ioc, u16 smid, u8 msix_index, u32 reply)
{
	Mpi2SCSIIORequest_t *mpi_request;
	Mpi2SCSIIOReply_t *mpi_reply;
	struct scsi_cmnd *scmd;
	u16 ioc_status;
	u32 xfer_cnt;
	u8 scsi_state;
	u8 scsi_status;
	u32 log_info;
	struct MPT2SAS_DEVICE *sas_device_priv_data;
	u32 response_code = 0;
	unsigned long flags;

	mpi_reply = mpt2sas_base_get_reply_virt_addr(ioc, reply);
	scmd = _scsih_scsi_lookup_get_clear(ioc, smid);
	if (scmd == NULL)
		return 1;

	mpi_request = mpt2sas_base_get_msg_frame(ioc, smid);

	if (mpi_reply == NULL) {
		scmd->result = DID_OK << 16;
		goto out;
	}

	sas_device_priv_data = scmd->device->hostdata;
	if (!sas_device_priv_data || !sas_device_priv_data->sas_target ||
	     sas_device_priv_data->sas_target->deleted) {
		scmd->result = DID_NO_CONNECT << 16;
		goto out;
	}
	/*
	 * WARPDRIVE: If direct_io is set then it is directIO,
	 * the failed direct I/O should be redirected to volume
	 */
	if (_scsih_scsi_direct_io_get(ioc, smid)) {
		spin_lock_irqsave(&ioc->scsi_lookup_lock, flags);
		ioc->scsi_lookup[smid - 1].scmd = scmd;
		spin_unlock_irqrestore(&ioc->scsi_lookup_lock, flags);
		_scsih_scsi_direct_io_set(ioc, smid, 0);
		memcpy(mpi_request->CDB.CDB32, scmd->cmnd, scmd->cmd_len);
		mpi_request->DevHandle =
		    cpu_to_le16(sas_device_priv_data->sas_target->handle);
		mpt2sas_base_put_smid_scsi_io(ioc, smid,
		    sas_device_priv_data->sas_target->handle);
		return 0;
	}


	/* turning off TLR */
	scsi_state = mpi_reply->SCSIState;
	if (scsi_state & MPI2_SCSI_STATE_RESPONSE_INFO_VALID)
		response_code =
		    le32_to_cpu(mpi_reply->ResponseInfo) & 0xFF;
	if (!sas_device_priv_data->tlr_snoop_check) {
		sas_device_priv_data->tlr_snoop_check++;
	/* Make sure Device is not raid volume.
	 * We do not expose raid functionality to upper layer for warpdrive.
	 */
	if (!ioc->is_warpdrive && !_scsih_is_raid(&scmd->device->sdev_gendev) &&
		sas_is_tlr_enabled(scmd->device) &&
		    response_code == MPI2_SCSITASKMGMT_RSP_INVALID_FRAME) {
			sas_disable_tlr(scmd->device);
			sdev_printk(KERN_INFO, scmd->device, "TLR disabled\n");
		}
	}

	xfer_cnt = le32_to_cpu(mpi_reply->TransferCount);
	scsi_set_resid(scmd, scsi_bufflen(scmd) - xfer_cnt);
	ioc_status = le16_to_cpu(mpi_reply->IOCStatus);
	if (ioc_status & MPI2_IOCSTATUS_FLAG_LOG_INFO_AVAILABLE)
		log_info =  le32_to_cpu(mpi_reply->IOCLogInfo);
	else
		log_info = 0;
	ioc_status &= MPI2_IOCSTATUS_MASK;
	scsi_status = mpi_reply->SCSIStatus;

	if (ioc_status == MPI2_IOCSTATUS_SCSI_DATA_UNDERRUN && xfer_cnt == 0 &&
	    (scsi_status == MPI2_SCSI_STATUS_BUSY ||
	     scsi_status == MPI2_SCSI_STATUS_RESERVATION_CONFLICT ||
	     scsi_status == MPI2_SCSI_STATUS_TASK_SET_FULL)) {
		ioc_status = MPI2_IOCSTATUS_SUCCESS;
	}

	if (scsi_state & MPI2_SCSI_STATE_AUTOSENSE_VALID) {
		struct sense_info data;
		const void *sense_data = mpt2sas_base_get_sense_buffer(ioc,
		    smid);
		u32 sz = min_t(u32, SCSI_SENSE_BUFFERSIZE,
		    le32_to_cpu(mpi_reply->SenseCount));
		memcpy(scmd->sense_buffer, sense_data, sz);
		_scsih_normalize_sense(scmd->sense_buffer, &data);
		/* failure prediction threshold exceeded */
		if (data.asc == 0x5D)
			_scsih_smart_predicted_fault(ioc,
			    le16_to_cpu(mpi_reply->DevHandle));
	}

	switch (ioc_status) {
	case MPI2_IOCSTATUS_BUSY:
	case MPI2_IOCSTATUS_INSUFFICIENT_RESOURCES:
		scmd->result = SAM_STAT_BUSY;
		break;

	case MPI2_IOCSTATUS_SCSI_DEVICE_NOT_THERE:
		scmd->result = DID_NO_CONNECT << 16;
		break;

	case MPI2_IOCSTATUS_SCSI_IOC_TERMINATED:
		if (sas_device_priv_data->block) {
			scmd->result = DID_TRANSPORT_DISRUPTED << 16;
			goto out;
		}
	case MPI2_IOCSTATUS_SCSI_TASK_TERMINATED:
	case MPI2_IOCSTATUS_SCSI_EXT_TERMINATED:
		scmd->result = DID_RESET << 16;
		break;

	case MPI2_IOCSTATUS_SCSI_RESIDUAL_MISMATCH:
		if ((xfer_cnt == 0) || (scmd->underflow > xfer_cnt))
			scmd->result = DID_SOFT_ERROR << 16;
		else
			scmd->result = (DID_OK << 16) | scsi_status;
		break;

	case MPI2_IOCSTATUS_SCSI_DATA_UNDERRUN:
		scmd->result = (DID_OK << 16) | scsi_status;

		if ((scsi_state & MPI2_SCSI_STATE_AUTOSENSE_VALID))
			break;

		if (xfer_cnt < scmd->underflow) {
			if (scsi_status == SAM_STAT_BUSY)
				scmd->result = SAM_STAT_BUSY;
			else
				scmd->result = DID_SOFT_ERROR << 16;
		} else if (scsi_state & (MPI2_SCSI_STATE_AUTOSENSE_FAILED |
		     MPI2_SCSI_STATE_NO_SCSI_STATUS))
			scmd->result = DID_SOFT_ERROR << 16;
		else if (scsi_state & MPI2_SCSI_STATE_TERMINATED)
			scmd->result = DID_RESET << 16;
		else if (!xfer_cnt && scmd->cmnd[0] == REPORT_LUNS) {
			mpi_reply->SCSIState = MPI2_SCSI_STATE_AUTOSENSE_VALID;
			mpi_reply->SCSIStatus = SAM_STAT_CHECK_CONDITION;
			scmd->result = (DRIVER_SENSE << 24) |
			    SAM_STAT_CHECK_CONDITION;
			scmd->sense_buffer[0] = 0x70;
			scmd->sense_buffer[2] = ILLEGAL_REQUEST;
			scmd->sense_buffer[12] = 0x20;
			scmd->sense_buffer[13] = 0;
		}
		break;

	case MPI2_IOCSTATUS_SCSI_DATA_OVERRUN:
		scsi_set_resid(scmd, 0);
	case MPI2_IOCSTATUS_SCSI_RECOVERED_ERROR:
	case MPI2_IOCSTATUS_SUCCESS:
		scmd->result = (DID_OK << 16) | scsi_status;
		if (response_code ==
		    MPI2_SCSITASKMGMT_RSP_INVALID_FRAME ||
		    (scsi_state & (MPI2_SCSI_STATE_AUTOSENSE_FAILED |
		     MPI2_SCSI_STATE_NO_SCSI_STATUS)))
			scmd->result = DID_SOFT_ERROR << 16;
		else if (scsi_state & MPI2_SCSI_STATE_TERMINATED)
			scmd->result = DID_RESET << 16;
		break;

	case MPI2_IOCSTATUS_EEDP_GUARD_ERROR:
	case MPI2_IOCSTATUS_EEDP_REF_TAG_ERROR:
	case MPI2_IOCSTATUS_EEDP_APP_TAG_ERROR:
		_scsih_eedp_error_handling(scmd, ioc_status);
		break;
	case MPI2_IOCSTATUS_SCSI_PROTOCOL_ERROR:
	case MPI2_IOCSTATUS_INVALID_FUNCTION:
	case MPI2_IOCSTATUS_INVALID_SGL:
	case MPI2_IOCSTATUS_INTERNAL_ERROR:
	case MPI2_IOCSTATUS_INVALID_FIELD:
	case MPI2_IOCSTATUS_INVALID_STATE:
	case MPI2_IOCSTATUS_SCSI_IO_DATA_ERROR:
	case MPI2_IOCSTATUS_SCSI_TASK_MGMT_FAILED:
	default:
		scmd->result = DID_SOFT_ERROR << 16;
		break;

	}

#ifdef CONFIG_SCSI_MPT2SAS_LOGGING
	if (scmd->result && (ioc->logging_level & MPT_DEBUG_REPLY))
		_scsih_scsi_ioc_info(ioc , scmd, mpi_reply, smid);
#endif

 out:
	scsi_dma_unmap(scmd);
	scmd->scsi_done(scmd);
	return 1;
}

/**
 * _scsih_sas_host_refresh - refreshing sas host object contents
 * @ioc: per adapter object
 * Context: user
 *
 * During port enable, fw will send topology events for every device. Its
 * possible that the handles may change from the previous setting, so this
 * code keeping handles updating if changed.
 *
 * Return nothing.
 */
static void
_scsih_sas_host_refresh(struct MPT2SAS_ADAPTER *ioc)
{
	u16 sz;
	u16 ioc_status;
	int i;
	Mpi2ConfigReply_t mpi_reply;
	Mpi2SasIOUnitPage0_t *sas_iounit_pg0 = NULL;
	u16 attached_handle;
	u8 link_rate;

	dtmprintk(ioc, printk(MPT2SAS_INFO_FMT
	    "updating handles for sas_host(0x%016llx)\n",
	    ioc->name, (unsigned long long)ioc->sas_hba.sas_address));

	sz = offsetof(Mpi2SasIOUnitPage0_t, PhyData) + (ioc->sas_hba.num_phys
	    * sizeof(Mpi2SasIOUnit0PhyData_t));
	sas_iounit_pg0 = kzalloc(sz, GFP_KERNEL);
	if (!sas_iounit_pg0) {
		printk(MPT2SAS_ERR_FMT "failure at %s:%d/%s()!\n",
		    ioc->name, __FILE__, __LINE__, __func__);
		return;
	}

	if ((mpt2sas_config_get_sas_iounit_pg0(ioc, &mpi_reply,
	    sas_iounit_pg0, sz)) != 0)
		goto out;
	ioc_status = le16_to_cpu(mpi_reply.IOCStatus) & MPI2_IOCSTATUS_MASK;
	if (ioc_status != MPI2_IOCSTATUS_SUCCESS)
		goto out;
	for (i = 0; i < ioc->sas_hba.num_phys ; i++) {
		link_rate = sas_iounit_pg0->PhyData[i].NegotiatedLinkRate >> 4;
		if (i == 0)
			ioc->sas_hba.handle = le16_to_cpu(sas_iounit_pg0->
			    PhyData[0].ControllerDevHandle);
		ioc->sas_hba.phy[i].handle = ioc->sas_hba.handle;
		attached_handle = le16_to_cpu(sas_iounit_pg0->PhyData[i].
		    AttachedDevHandle);
		if (attached_handle && link_rate < MPI2_SAS_NEG_LINK_RATE_1_5)
			link_rate = MPI2_SAS_NEG_LINK_RATE_1_5;
		mpt2sas_transport_update_links(ioc, ioc->sas_hba.sas_address,
		    attached_handle, i, link_rate);
	}
 out:
	kfree(sas_iounit_pg0);
}

/**
 * _scsih_sas_host_add - create sas host object
 * @ioc: per adapter object
 *
 * Creating host side data object, stored in ioc->sas_hba
 *
 * Return nothing.
 */
static void
_scsih_sas_host_add(struct MPT2SAS_ADAPTER *ioc)
{
	int i;
	Mpi2ConfigReply_t mpi_reply;
	Mpi2SasIOUnitPage0_t *sas_iounit_pg0 = NULL;
	Mpi2SasIOUnitPage1_t *sas_iounit_pg1 = NULL;
	Mpi2SasPhyPage0_t phy_pg0;
	Mpi2SasDevicePage0_t sas_device_pg0;
	Mpi2SasEnclosurePage0_t enclosure_pg0;
	u16 ioc_status;
	u16 sz;
	u16 device_missing_delay;

	mpt2sas_config_get_number_hba_phys(ioc, &ioc->sas_hba.num_phys);
	if (!ioc->sas_hba.num_phys) {
		printk(MPT2SAS_ERR_FMT "failure at %s:%d/%s()!\n",
		    ioc->name, __FILE__, __LINE__, __func__);
		return;
	}

	/* sas_iounit page 0 */
	sz = offsetof(Mpi2SasIOUnitPage0_t, PhyData) + (ioc->sas_hba.num_phys *
	    sizeof(Mpi2SasIOUnit0PhyData_t));
	sas_iounit_pg0 = kzalloc(sz, GFP_KERNEL);
	if (!sas_iounit_pg0) {
		printk(MPT2SAS_ERR_FMT "failure at %s:%d/%s()!\n",
		    ioc->name, __FILE__, __LINE__, __func__);
		return;
	}
	if ((mpt2sas_config_get_sas_iounit_pg0(ioc, &mpi_reply,
	    sas_iounit_pg0, sz))) {
		printk(MPT2SAS_ERR_FMT "failure at %s:%d/%s()!\n",
		    ioc->name, __FILE__, __LINE__, __func__);
		goto out;
	}
	ioc_status = le16_to_cpu(mpi_reply.IOCStatus) &
	    MPI2_IOCSTATUS_MASK;
	if (ioc_status != MPI2_IOCSTATUS_SUCCESS) {
		printk(MPT2SAS_ERR_FMT "failure at %s:%d/%s()!\n",
		    ioc->name, __FILE__, __LINE__, __func__);
		goto out;
	}

	/* sas_iounit page 1 */
	sz = offsetof(Mpi2SasIOUnitPage1_t, PhyData) + (ioc->sas_hba.num_phys *
	    sizeof(Mpi2SasIOUnit1PhyData_t));
	sas_iounit_pg1 = kzalloc(sz, GFP_KERNEL);
	if (!sas_iounit_pg1) {
		printk(MPT2SAS_ERR_FMT "failure at %s:%d/%s()!\n",
		    ioc->name, __FILE__, __LINE__, __func__);
		goto out;
	}
	if ((mpt2sas_config_get_sas_iounit_pg1(ioc, &mpi_reply,
	    sas_iounit_pg1, sz))) {
		printk(MPT2SAS_ERR_FMT "failure at %s:%d/%s()!\n",
		    ioc->name, __FILE__, __LINE__, __func__);
		goto out;
	}
	ioc_status = le16_to_cpu(mpi_reply.IOCStatus) &
	    MPI2_IOCSTATUS_MASK;
	if (ioc_status != MPI2_IOCSTATUS_SUCCESS) {
		printk(MPT2SAS_ERR_FMT "failure at %s:%d/%s()!\n",
		    ioc->name, __FILE__, __LINE__, __func__);
		goto out;
	}

	ioc->io_missing_delay =
	    le16_to_cpu(sas_iounit_pg1->IODeviceMissingDelay);
	device_missing_delay =
	    le16_to_cpu(sas_iounit_pg1->ReportDeviceMissingDelay);
	if (device_missing_delay & MPI2_SASIOUNIT1_REPORT_MISSING_UNIT_16)
		ioc->device_missing_delay = (device_missing_delay &
		    MPI2_SASIOUNIT1_REPORT_MISSING_TIMEOUT_MASK) * 16;
	else
		ioc->device_missing_delay = device_missing_delay &
		    MPI2_SASIOUNIT1_REPORT_MISSING_TIMEOUT_MASK;

	ioc->sas_hba.parent_dev = &ioc->shost->shost_gendev;
	ioc->sas_hba.phy = kcalloc(ioc->sas_hba.num_phys,
	    sizeof(struct _sas_phy), GFP_KERNEL);
	if (!ioc->sas_hba.phy) {
		printk(MPT2SAS_ERR_FMT "failure at %s:%d/%s()!\n",
		    ioc->name, __FILE__, __LINE__, __func__);
		goto out;
	}
	for (i = 0; i < ioc->sas_hba.num_phys ; i++) {
		if ((mpt2sas_config_get_phy_pg0(ioc, &mpi_reply, &phy_pg0,
		    i))) {
			printk(MPT2SAS_ERR_FMT "failure at %s:%d/%s()!\n",
			    ioc->name, __FILE__, __LINE__, __func__);
			goto out;
		}
		ioc_status = le16_to_cpu(mpi_reply.IOCStatus) &
		    MPI2_IOCSTATUS_MASK;
		if (ioc_status != MPI2_IOCSTATUS_SUCCESS) {
			printk(MPT2SAS_ERR_FMT "failure at %s:%d/%s()!\n",
			    ioc->name, __FILE__, __LINE__, __func__);
			goto out;
		}

		if (i == 0)
			ioc->sas_hba.handle = le16_to_cpu(sas_iounit_pg0->
			    PhyData[0].ControllerDevHandle);
		ioc->sas_hba.phy[i].handle = ioc->sas_hba.handle;
		ioc->sas_hba.phy[i].phy_id = i;
		mpt2sas_transport_add_host_phy(ioc, &ioc->sas_hba.phy[i],
		    phy_pg0, ioc->sas_hba.parent_dev);
	}
	if ((mpt2sas_config_get_sas_device_pg0(ioc, &mpi_reply, &sas_device_pg0,
	    MPI2_SAS_DEVICE_PGAD_FORM_HANDLE, ioc->sas_hba.handle))) {
		printk(MPT2SAS_ERR_FMT "failure at %s:%d/%s()!\n",
		    ioc->name, __FILE__, __LINE__, __func__);
		goto out;
	}
	ioc->sas_hba.enclosure_handle =
	    le16_to_cpu(sas_device_pg0.EnclosureHandle);
	ioc->sas_hba.sas_address = le64_to_cpu(sas_device_pg0.SASAddress);
	printk(MPT2SAS_INFO_FMT "host_add: handle(0x%04x), "
	    "sas_addr(0x%016llx), phys(%d)\n", ioc->name, ioc->sas_hba.handle,
	    (unsigned long long) ioc->sas_hba.sas_address,
	    ioc->sas_hba.num_phys) ;

	if (ioc->sas_hba.enclosure_handle) {
		if (!(mpt2sas_config_get_enclosure_pg0(ioc, &mpi_reply,
		    &enclosure_pg0,
		   MPI2_SAS_ENCLOS_PGAD_FORM_HANDLE,
		   ioc->sas_hba.enclosure_handle))) {
			ioc->sas_hba.enclosure_logical_id =
			    le64_to_cpu(enclosure_pg0.EnclosureLogicalID);
		}
	}

 out:
	kfree(sas_iounit_pg1);
	kfree(sas_iounit_pg0);
}

/**
 * _scsih_expander_add -  creating expander object
 * @ioc: per adapter object
 * @handle: expander handle
 *
 * Creating expander object, stored in ioc->sas_expander_list.
 *
 * Return 0 for success, else error.
 */
static int
_scsih_expander_add(struct MPT2SAS_ADAPTER *ioc, u16 handle)
{
	struct _sas_node *sas_expander;
	Mpi2ConfigReply_t mpi_reply;
	Mpi2ExpanderPage0_t expander_pg0;
	Mpi2ExpanderPage1_t expander_pg1;
	Mpi2SasEnclosurePage0_t enclosure_pg0;
	u32 ioc_status;
	u16 parent_handle;
	u64 sas_address, sas_address_parent = 0;
	int i;
	unsigned long flags;
	struct _sas_port *mpt2sas_port = NULL;
	int rc = 0;

	if (!handle)
		return -1;

	if (ioc->shost_recovery || ioc->pci_error_recovery)
		return -1;

	if ((mpt2sas_config_get_expander_pg0(ioc, &mpi_reply, &expander_pg0,
	    MPI2_SAS_EXPAND_PGAD_FORM_HNDL, handle))) {
		printk(MPT2SAS_ERR_FMT "failure at %s:%d/%s()!\n",
		    ioc->name, __FILE__, __LINE__, __func__);
		return -1;
	}

	ioc_status = le16_to_cpu(mpi_reply.IOCStatus) &
	    MPI2_IOCSTATUS_MASK;
	if (ioc_status != MPI2_IOCSTATUS_SUCCESS) {
		printk(MPT2SAS_ERR_FMT "failure at %s:%d/%s()!\n",
		    ioc->name, __FILE__, __LINE__, __func__);
		return -1;
	}

	/* handle out of order topology events */
	parent_handle = le16_to_cpu(expander_pg0.ParentDevHandle);
	if (_scsih_get_sas_address(ioc, parent_handle, &sas_address_parent)
	    != 0) {
		printk(MPT2SAS_ERR_FMT "failure at %s:%d/%s()!\n",
		    ioc->name, __FILE__, __LINE__, __func__);
		return -1;
	}
	if (sas_address_parent != ioc->sas_hba.sas_address) {
		spin_lock_irqsave(&ioc->sas_node_lock, flags);
		sas_expander = mpt2sas_scsih_expander_find_by_sas_address(ioc,
		    sas_address_parent);
		spin_unlock_irqrestore(&ioc->sas_node_lock, flags);
		if (!sas_expander) {
			rc = _scsih_expander_add(ioc, parent_handle);
			if (rc != 0)
				return rc;
		}
	}

	spin_lock_irqsave(&ioc->sas_node_lock, flags);
	sas_address = le64_to_cpu(expander_pg0.SASAddress);
	sas_expander = mpt2sas_scsih_expander_find_by_sas_address(ioc,
	    sas_address);
	spin_unlock_irqrestore(&ioc->sas_node_lock, flags);

	if (sas_expander)
		return 0;

	sas_expander = kzalloc(sizeof(struct _sas_node),
	    GFP_KERNEL);
	if (!sas_expander) {
		printk(MPT2SAS_ERR_FMT "failure at %s:%d/%s()!\n",
		    ioc->name, __FILE__, __LINE__, __func__);
		return -1;
	}

	sas_expander->handle = handle;
	sas_expander->num_phys = expander_pg0.NumPhys;
	sas_expander->sas_address_parent = sas_address_parent;
	sas_expander->sas_address = sas_address;

	printk(MPT2SAS_INFO_FMT "expander_add: handle(0x%04x),"
	    " parent(0x%04x), sas_addr(0x%016llx), phys(%d)\n", ioc->name,
	    handle, parent_handle, (unsigned long long)
	    sas_expander->sas_address, sas_expander->num_phys);

	if (!sas_expander->num_phys)
		goto out_fail;
	sas_expander->phy = kcalloc(sas_expander->num_phys,
	    sizeof(struct _sas_phy), GFP_KERNEL);
	if (!sas_expander->phy) {
		printk(MPT2SAS_ERR_FMT "failure at %s:%d/%s()!\n",
		    ioc->name, __FILE__, __LINE__, __func__);
		rc = -1;
		goto out_fail;
	}

	INIT_LIST_HEAD(&sas_expander->sas_port_list);
	mpt2sas_port = mpt2sas_transport_port_add(ioc, handle,
	    sas_address_parent);
	if (!mpt2sas_port) {
		printk(MPT2SAS_ERR_FMT "failure at %s:%d/%s()!\n",
		    ioc->name, __FILE__, __LINE__, __func__);
		rc = -1;
		goto out_fail;
	}
	sas_expander->parent_dev = &mpt2sas_port->rphy->dev;

	for (i = 0 ; i < sas_expander->num_phys ; i++) {
		if ((mpt2sas_config_get_expander_pg1(ioc, &mpi_reply,
		    &expander_pg1, i, handle))) {
			printk(MPT2SAS_ERR_FMT "failure at %s:%d/%s()!\n",
			    ioc->name, __FILE__, __LINE__, __func__);
			rc = -1;
			goto out_fail;
		}
		sas_expander->phy[i].handle = handle;
		sas_expander->phy[i].phy_id = i;

		if ((mpt2sas_transport_add_expander_phy(ioc,
		    &sas_expander->phy[i], expander_pg1,
		    sas_expander->parent_dev))) {
			printk(MPT2SAS_ERR_FMT "failure at %s:%d/%s()!\n",
			    ioc->name, __FILE__, __LINE__, __func__);
			rc = -1;
			goto out_fail;
		}
	}

	if (sas_expander->enclosure_handle) {
		if (!(mpt2sas_config_get_enclosure_pg0(ioc, &mpi_reply,
		    &enclosure_pg0, MPI2_SAS_ENCLOS_PGAD_FORM_HANDLE,
		   sas_expander->enclosure_handle))) {
			sas_expander->enclosure_logical_id =
			    le64_to_cpu(enclosure_pg0.EnclosureLogicalID);
		}
	}

	_scsih_expander_node_add(ioc, sas_expander);
	 return 0;

 out_fail:

	if (mpt2sas_port)
		mpt2sas_transport_port_remove(ioc, sas_expander->sas_address,
		    sas_address_parent);
	kfree(sas_expander);
	return rc;
}

/**
 * _scsih_done -  scsih callback handler.
 * @ioc: per adapter object
 * @smid: system request message index
 * @msix_index: MSIX table index supplied by the OS
 * @reply: reply message frame(lower 32bit addr)
 *
 * Callback handler when sending internal generated message frames.
 * The callback index passed is `ioc->scsih_cb_idx`
 *
 * Return 1 meaning mf should be freed from _base_interrupt
 *        0 means the mf is freed from this function.
 */
static u8
_scsih_done(struct MPT2SAS_ADAPTER *ioc, u16 smid, u8 msix_index, u32 reply)
{
	MPI2DefaultReply_t *mpi_reply;

	mpi_reply =  mpt2sas_base_get_reply_virt_addr(ioc, reply);
	if (ioc->scsih_cmds.status == MPT2_CMD_NOT_USED)
		return 1;
	if (ioc->scsih_cmds.smid != smid)
		return 1;
	ioc->scsih_cmds.status |= MPT2_CMD_COMPLETE;
	if (mpi_reply) {
		memcpy(ioc->scsih_cmds.reply, mpi_reply,
		    mpi_reply->MsgLength*4);
		ioc->scsih_cmds.status |= MPT2_CMD_REPLY_VALID;
	}
	ioc->scsih_cmds.status &= ~MPT2_CMD_PENDING;
	complete(&ioc->scsih_cmds.done);
	return 1;
}

/**
 * mpt2sas_expander_remove - removing expander object
 * @ioc: per adapter object
 * @sas_address: expander sas_address
 *
 * Return nothing.
 */
void
mpt2sas_expander_remove(struct MPT2SAS_ADAPTER *ioc, u64 sas_address)
{
	struct _sas_node *sas_expander;
	unsigned long flags;

	if (ioc->shost_recovery)
		return;

	spin_lock_irqsave(&ioc->sas_node_lock, flags);
	sas_expander = mpt2sas_scsih_expander_find_by_sas_address(ioc,
	    sas_address);
	if (!sas_expander) {
		spin_unlock_irqrestore(&ioc->sas_node_lock, flags);
		return;
	}
	list_del(&sas_expander->list);
	spin_unlock_irqrestore(&ioc->sas_node_lock, flags);
	_scsih_expander_node_remove(ioc, sas_expander);
}

/**
 * _scsih_check_access_status - check access flags
 * @ioc: per adapter object
 * @sas_address: sas address
 * @handle: sas device handle
 * @access_flags: errors returned during discovery of the device
 *
 * Return 0 for success, else failure
 */
static u8
_scsih_check_access_status(struct MPT2SAS_ADAPTER *ioc, u64 sas_address,
   u16 handle, u8 access_status)
{
	u8 rc = 1;
	char *desc = NULL;

	switch (access_status) {
	case MPI2_SAS_DEVICE0_ASTATUS_NO_ERRORS:
	case MPI2_SAS_DEVICE0_ASTATUS_SATA_NEEDS_INITIALIZATION:
		rc = 0;
		break;
	case MPI2_SAS_DEVICE0_ASTATUS_SATA_CAPABILITY_FAILED:
		desc = "sata capability failed";
		break;
	case MPI2_SAS_DEVICE0_ASTATUS_SATA_AFFILIATION_CONFLICT:
		desc = "sata affiliation conflict";
		break;
	case MPI2_SAS_DEVICE0_ASTATUS_ROUTE_NOT_ADDRESSABLE:
		desc = "route not addressable";
		break;
	case MPI2_SAS_DEVICE0_ASTATUS_SMP_ERROR_NOT_ADDRESSABLE:
		desc = "smp error not addressable";
		break;
	case MPI2_SAS_DEVICE0_ASTATUS_DEVICE_BLOCKED:
		desc = "device blocked";
		break;
	case MPI2_SAS_DEVICE0_ASTATUS_SATA_INIT_FAILED:
	case MPI2_SAS_DEVICE0_ASTATUS_SIF_UNKNOWN:
	case MPI2_SAS_DEVICE0_ASTATUS_SIF_AFFILIATION_CONFLICT:
	case MPI2_SAS_DEVICE0_ASTATUS_SIF_DIAG:
	case MPI2_SAS_DEVICE0_ASTATUS_SIF_IDENTIFICATION:
	case MPI2_SAS_DEVICE0_ASTATUS_SIF_CHECK_POWER:
	case MPI2_SAS_DEVICE0_ASTATUS_SIF_PIO_SN:
	case MPI2_SAS_DEVICE0_ASTATUS_SIF_MDMA_SN:
	case MPI2_SAS_DEVICE0_ASTATUS_SIF_UDMA_SN:
	case MPI2_SAS_DEVICE0_ASTATUS_SIF_ZONING_VIOLATION:
	case MPI2_SAS_DEVICE0_ASTATUS_SIF_NOT_ADDRESSABLE:
	case MPI2_SAS_DEVICE0_ASTATUS_SIF_MAX:
		desc = "sata initialization failed";
		break;
	default:
		desc = "unknown";
		break;
	}

	if (!rc)
		return 0;

	printk(MPT2SAS_ERR_FMT "discovery errors(%s): sas_address(0x%016llx), "
	    "handle(0x%04x)\n", ioc->name, desc,
	    (unsigned long long)sas_address, handle);
	return rc;
}

static void
_scsih_check_device(struct MPT2SAS_ADAPTER *ioc, u16 handle)
{
	Mpi2ConfigReply_t mpi_reply;
	Mpi2SasDevicePage0_t sas_device_pg0;
	struct _sas_device *sas_device;
	u32 ioc_status;
	unsigned long flags;
	u64 sas_address;
	struct scsi_target *starget;
	struct MPT2SAS_TARGET *sas_target_priv_data;
	u32 device_info;

	if ((mpt2sas_config_get_sas_device_pg0(ioc, &mpi_reply, &sas_device_pg0,
	    MPI2_SAS_DEVICE_PGAD_FORM_HANDLE, handle)))
		return;

	ioc_status = le16_to_cpu(mpi_reply.IOCStatus) & MPI2_IOCSTATUS_MASK;
	if (ioc_status != MPI2_IOCSTATUS_SUCCESS)
		return;

	/* check if this is end device */
	device_info = le32_to_cpu(sas_device_pg0.DeviceInfo);
	if (!(_scsih_is_end_device(device_info)))
		return;

	spin_lock_irqsave(&ioc->sas_device_lock, flags);
	sas_address = le64_to_cpu(sas_device_pg0.SASAddress);
	sas_device = mpt2sas_scsih_sas_device_find_by_sas_address(ioc,
	    sas_address);

	if (!sas_device) {
		printk(MPT2SAS_ERR_FMT "device is not present "
		    "handle(0x%04x), no sas_device!!!\n", ioc->name, handle);
		spin_unlock_irqrestore(&ioc->sas_device_lock, flags);
		return;
	}

	if (unlikely(sas_device->handle != handle)) {
		starget = sas_device->starget;
		sas_target_priv_data = starget->hostdata;
		starget_printk(KERN_INFO, starget, "handle changed from(0x%04x)"
		   " to (0x%04x)!!!\n", sas_device->handle, handle);
		sas_target_priv_data->handle = handle;
		sas_device->handle = handle;
	}
	spin_unlock_irqrestore(&ioc->sas_device_lock, flags);

	/* check if device is present */
	if (!(le16_to_cpu(sas_device_pg0.Flags) &
	    MPI2_SAS_DEVICE0_FLAGS_DEVICE_PRESENT)) {
		printk(MPT2SAS_ERR_FMT "device is not present "
		    "handle(0x%04x), flags!!!\n", ioc->name, handle);
		return;
	}

	/* check if there were any issues with discovery */
	if (_scsih_check_access_status(ioc, sas_address, handle,
	    sas_device_pg0.AccessStatus))
		return;
	_scsih_ublock_io_device(ioc, handle);

}

/**
 * _scsih_add_device -  creating sas device object
 * @ioc: per adapter object
 * @handle: sas device handle
 * @phy_num: phy number end device attached to
 * @is_pd: is this hidden raid component
 *
 * Creating end device object, stored in ioc->sas_device_list.
 *
 * Returns 0 for success, non-zero for failure.
 */
static int
_scsih_add_device(struct MPT2SAS_ADAPTER *ioc, u16 handle, u8 phy_num, u8 is_pd)
{
	Mpi2ConfigReply_t mpi_reply;
	Mpi2SasDevicePage0_t sas_device_pg0;
	Mpi2SasEnclosurePage0_t enclosure_pg0;
	struct _sas_device *sas_device;
	u32 ioc_status;
	__le64 sas_address;
	u32 device_info;
	unsigned long flags;

	if ((mpt2sas_config_get_sas_device_pg0(ioc, &mpi_reply, &sas_device_pg0,
	    MPI2_SAS_DEVICE_PGAD_FORM_HANDLE, handle))) {
		printk(MPT2SAS_ERR_FMT "failure at %s:%d/%s()!\n",
		    ioc->name, __FILE__, __LINE__, __func__);
		return -1;
	}

	ioc_status = le16_to_cpu(mpi_reply.IOCStatus) &
	    MPI2_IOCSTATUS_MASK;
	if (ioc_status != MPI2_IOCSTATUS_SUCCESS) {
		printk(MPT2SAS_ERR_FMT "failure at %s:%d/%s()!\n",
		    ioc->name, __FILE__, __LINE__, __func__);
		return -1;
	}

	sas_address = le64_to_cpu(sas_device_pg0.SASAddress);

	/* check if device is present */
	if (!(le16_to_cpu(sas_device_pg0.Flags) &
	    MPI2_SAS_DEVICE0_FLAGS_DEVICE_PRESENT)) {
		printk(MPT2SAS_ERR_FMT "failure at %s:%d/%s()!\n",
		    ioc->name, __FILE__, __LINE__, __func__);
		printk(MPT2SAS_ERR_FMT "Flags = 0x%04x\n",
		    ioc->name, le16_to_cpu(sas_device_pg0.Flags));
		return -1;
	}

	/* check if there were any issues with discovery */
	if (_scsih_check_access_status(ioc, sas_address, handle,
	    sas_device_pg0.AccessStatus))
		return -1;

	/* check if this is end device */
	device_info = le32_to_cpu(sas_device_pg0.DeviceInfo);
	if (!(_scsih_is_end_device(device_info))) {
		printk(MPT2SAS_ERR_FMT "failure at %s:%d/%s()!\n",
		    ioc->name, __FILE__, __LINE__, __func__);
		return -1;
	}


	spin_lock_irqsave(&ioc->sas_device_lock, flags);
	sas_device = mpt2sas_scsih_sas_device_find_by_sas_address(ioc,
	    sas_address);
	spin_unlock_irqrestore(&ioc->sas_device_lock, flags);

	if (sas_device)
		return 0;

	sas_device = kzalloc(sizeof(struct _sas_device),
	    GFP_KERNEL);
	if (!sas_device) {
		printk(MPT2SAS_ERR_FMT "failure at %s:%d/%s()!\n",
		    ioc->name, __FILE__, __LINE__, __func__);
		return -1;
	}

	sas_device->handle = handle;
	if (_scsih_get_sas_address(ioc, le16_to_cpu
		(sas_device_pg0.ParentDevHandle),
		&sas_device->sas_address_parent) != 0)
		printk(MPT2SAS_ERR_FMT "failure at %s:%d/%s()!\n",
		    ioc->name, __FILE__, __LINE__, __func__);
	sas_device->enclosure_handle =
	    le16_to_cpu(sas_device_pg0.EnclosureHandle);
	sas_device->slot =
	    le16_to_cpu(sas_device_pg0.Slot);
	sas_device->device_info = device_info;
	sas_device->sas_address = sas_address;
	sas_device->phy = sas_device_pg0.PhyNum;

	/* get enclosure_logical_id */
	if (sas_device->enclosure_handle && !(mpt2sas_config_get_enclosure_pg0(
	   ioc, &mpi_reply, &enclosure_pg0, MPI2_SAS_ENCLOS_PGAD_FORM_HANDLE,
	   sas_device->enclosure_handle)))
		sas_device->enclosure_logical_id =
		    le64_to_cpu(enclosure_pg0.EnclosureLogicalID);

	/* get device name */
	sas_device->device_name = le64_to_cpu(sas_device_pg0.DeviceName);

	if (ioc->wait_for_discovery_to_complete)
		_scsih_sas_device_init_add(ioc, sas_device);
	else
		_scsih_sas_device_add(ioc, sas_device);

	return 0;
}

/**
 * _scsih_remove_device -  removing sas device object
 * @ioc: per adapter object
 * @sas_device_delete: the sas_device object
 *
 * Return nothing.
 */
static void
_scsih_remove_device(struct MPT2SAS_ADAPTER *ioc,
    struct _sas_device *sas_device)
{
	struct _sas_device sas_device_backup;
	struct MPT2SAS_TARGET *sas_target_priv_data;

	if (!sas_device)
		return;

	memcpy(&sas_device_backup, sas_device, sizeof(struct _sas_device));
	_scsih_sas_device_remove(ioc, sas_device);

	dewtprintk(ioc, printk(MPT2SAS_INFO_FMT "%s: enter: "
	    "handle(0x%04x), sas_addr(0x%016llx)\n", ioc->name, __func__,
	    sas_device_backup.handle, (unsigned long long)
	    sas_device_backup.sas_address));

	if (sas_device_backup.starget && sas_device_backup.starget->hostdata) {
		sas_target_priv_data = sas_device_backup.starget->hostdata;
		sas_target_priv_data->deleted = 1;
		_scsih_ublock_io_device(ioc, sas_device_backup.handle);
		sas_target_priv_data->handle =
		     MPT2SAS_INVALID_DEVICE_HANDLE;
	}

	_scsih_ublock_io_device(ioc, sas_device_backup.handle);

	if (!ioc->hide_drives)
		mpt2sas_transport_port_remove(ioc,
		    sas_device_backup.sas_address,
		    sas_device_backup.sas_address_parent);

	printk(MPT2SAS_INFO_FMT "removing handle(0x%04x), sas_addr"
	    "(0x%016llx)\n", ioc->name, sas_device_backup.handle,
	    (unsigned long long) sas_device_backup.sas_address);

	dewtprintk(ioc, printk(MPT2SAS_INFO_FMT "%s: exit: "
	    "handle(0x%04x), sas_addr(0x%016llx)\n", ioc->name, __func__,
	    sas_device_backup.handle, (unsigned long long)
	    sas_device_backup.sas_address));
}

/**
 * mpt2sas_device_remove - removing device object
 * @ioc: per adapter object
 * @sas_address: expander sas_address
 *
 * Return nothing.
 */
void
mpt2sas_device_remove(struct MPT2SAS_ADAPTER *ioc, u64 sas_address)
{
	struct _sas_device *sas_device;
	unsigned long flags;

	if (ioc->shost_recovery)
		return;

	spin_lock_irqsave(&ioc->sas_device_lock, flags);
	sas_device = mpt2sas_scsih_sas_device_find_by_sas_address(ioc,
	    sas_address);
	if (!sas_device) {
		spin_unlock_irqrestore(&ioc->sas_device_lock, flags);
		return;
	}
	spin_unlock_irqrestore(&ioc->sas_device_lock, flags);
	_scsih_remove_device(ioc, sas_device);
}

#ifdef CONFIG_SCSI_MPT2SAS_LOGGING
/**
 * _scsih_sas_topology_change_event_debug - debug for topology event
 * @ioc: per adapter object
 * @event_data: event data payload
 * Context: user.
 */
static void
_scsih_sas_topology_change_event_debug(struct MPT2SAS_ADAPTER *ioc,
    Mpi2EventDataSasTopologyChangeList_t *event_data)
{
	int i;
	u16 handle;
	u16 reason_code;
	u8 phy_number;
	char *status_str = NULL;
	u8 link_rate, prev_link_rate;

	switch (event_data->ExpStatus) {
	case MPI2_EVENT_SAS_TOPO_ES_ADDED:
		status_str = "add";
		break;
	case MPI2_EVENT_SAS_TOPO_ES_NOT_RESPONDING:
		status_str = "remove";
		break;
	case MPI2_EVENT_SAS_TOPO_ES_RESPONDING:
	case 0:
		status_str =  "responding";
		break;
	case MPI2_EVENT_SAS_TOPO_ES_DELAY_NOT_RESPONDING:
		status_str = "remove delay";
		break;
	default:
		status_str = "unknown status";
		break;
	}
	printk(MPT2SAS_INFO_FMT "sas topology change: (%s)\n",
	    ioc->name, status_str);
	printk(KERN_INFO "\thandle(0x%04x), enclosure_handle(0x%04x) "
	    "start_phy(%02d), count(%d)\n",
	    le16_to_cpu(event_data->ExpanderDevHandle),
	    le16_to_cpu(event_data->EnclosureHandle),
	    event_data->StartPhyNum, event_data->NumEntries);
	for (i = 0; i < event_data->NumEntries; i++) {
		handle = le16_to_cpu(event_data->PHY[i].AttachedDevHandle);
		if (!handle)
			continue;
		phy_number = event_data->StartPhyNum + i;
		reason_code = event_data->PHY[i].PhyStatus &
		    MPI2_EVENT_SAS_TOPO_RC_MASK;
		switch (reason_code) {
		case MPI2_EVENT_SAS_TOPO_RC_TARG_ADDED:
			status_str = "target add";
			break;
		case MPI2_EVENT_SAS_TOPO_RC_TARG_NOT_RESPONDING:
			status_str = "target remove";
			break;
		case MPI2_EVENT_SAS_TOPO_RC_DELAY_NOT_RESPONDING:
			status_str = "delay target remove";
			break;
		case MPI2_EVENT_SAS_TOPO_RC_PHY_CHANGED:
			status_str = "link rate change";
			break;
		case MPI2_EVENT_SAS_TOPO_RC_NO_CHANGE:
			status_str = "target responding";
			break;
		default:
			status_str = "unknown";
			break;
		}
		link_rate = event_data->PHY[i].LinkRate >> 4;
		prev_link_rate = event_data->PHY[i].LinkRate & 0xF;
		printk(KERN_INFO "\tphy(%02d), attached_handle(0x%04x): %s:"
		    " link rate: new(0x%02x), old(0x%02x)\n", phy_number,
		    handle, status_str, link_rate, prev_link_rate);

	}
}
#endif

/**
 * _scsih_sas_topology_change_event - handle topology changes
 * @ioc: per adapter object
 * @fw_event: The fw_event_work object
 * Context: user.
 *
 */
static void
_scsih_sas_topology_change_event(struct MPT2SAS_ADAPTER *ioc,
    struct fw_event_work *fw_event)
{
	int i;
	u16 parent_handle, handle;
	u16 reason_code;
	u8 phy_number, max_phys;
	struct _sas_node *sas_expander;
	struct _sas_device *sas_device;
	u64 sas_address;
	unsigned long flags;
	u8 link_rate, prev_link_rate;
	Mpi2EventDataSasTopologyChangeList_t *event_data = fw_event->event_data;

#ifdef CONFIG_SCSI_MPT2SAS_LOGGING
	if (ioc->logging_level & MPT_DEBUG_EVENT_WORK_TASK)
		_scsih_sas_topology_change_event_debug(ioc, event_data);
#endif

	if (ioc->remove_host || ioc->pci_error_recovery)
		return;

	if (!ioc->sas_hba.num_phys)
		_scsih_sas_host_add(ioc);
	else
		_scsih_sas_host_refresh(ioc);

	if (fw_event->ignore) {
		dewtprintk(ioc, printk(MPT2SAS_INFO_FMT "ignoring expander "
		    "event\n", ioc->name));
		return;
	}

	parent_handle = le16_to_cpu(event_data->ExpanderDevHandle);

	/* handle expander add */
	if (event_data->ExpStatus == MPI2_EVENT_SAS_TOPO_ES_ADDED)
		if (_scsih_expander_add(ioc, parent_handle) != 0)
			return;

	spin_lock_irqsave(&ioc->sas_node_lock, flags);
	sas_expander = mpt2sas_scsih_expander_find_by_handle(ioc,
	    parent_handle);
	spin_unlock_irqrestore(&ioc->sas_node_lock, flags);
	if (sas_expander) {
		sas_address = sas_expander->sas_address;
		max_phys = sas_expander->num_phys;
	} else if (parent_handle < ioc->sas_hba.num_phys) {
		sas_address = ioc->sas_hba.sas_address;
		max_phys = ioc->sas_hba.num_phys;
	} else
		return;

	/* handle siblings events */
	for (i = 0; i < event_data->NumEntries; i++) {
		if (fw_event->ignore) {
			dewtprintk(ioc, printk(MPT2SAS_INFO_FMT "ignoring "
			    "expander event\n", ioc->name));
			return;
		}
		if (ioc->shost_recovery || ioc->remove_host ||
		    ioc->pci_error_recovery)
			return;
		phy_number = event_data->StartPhyNum + i;
		if (phy_number >= max_phys)
			continue;
		reason_code = event_data->PHY[i].PhyStatus &
		    MPI2_EVENT_SAS_TOPO_RC_MASK;
		if ((event_data->PHY[i].PhyStatus &
		    MPI2_EVENT_SAS_TOPO_PHYSTATUS_VACANT) && (reason_code !=
		    MPI2_EVENT_SAS_TOPO_RC_TARG_NOT_RESPONDING))
			continue;
		handle = le16_to_cpu(event_data->PHY[i].AttachedDevHandle);
		if (!handle)
			continue;
		link_rate = event_data->PHY[i].LinkRate >> 4;
		prev_link_rate = event_data->PHY[i].LinkRate & 0xF;
		switch (reason_code) {
		case MPI2_EVENT_SAS_TOPO_RC_PHY_CHANGED:

			if (ioc->shost_recovery)
				break;

			if (link_rate == prev_link_rate)
				break;

			mpt2sas_transport_update_links(ioc, sas_address,
			    handle, phy_number, link_rate);

			if (link_rate < MPI2_SAS_NEG_LINK_RATE_1_5)
				break;

			_scsih_check_device(ioc, handle);
			break;
		case MPI2_EVENT_SAS_TOPO_RC_TARG_ADDED:

			if (ioc->shost_recovery)
				break;

			mpt2sas_transport_update_links(ioc, sas_address,
			    handle, phy_number, link_rate);

			_scsih_add_device(ioc, handle, phy_number, 0);
			break;
		case MPI2_EVENT_SAS_TOPO_RC_TARG_NOT_RESPONDING:

			spin_lock_irqsave(&ioc->sas_device_lock, flags);
			sas_device = _scsih_sas_device_find_by_handle(ioc,
			    handle);
			if (!sas_device) {
				spin_unlock_irqrestore(&ioc->sas_device_lock,
				    flags);
				break;
			}
			spin_unlock_irqrestore(&ioc->sas_device_lock, flags);
			_scsih_remove_device(ioc, sas_device);
			break;
		}
	}

	/* handle expander removal */
	if (event_data->ExpStatus == MPI2_EVENT_SAS_TOPO_ES_NOT_RESPONDING &&
	    sas_expander)
		mpt2sas_expander_remove(ioc, sas_address);

}

#ifdef CONFIG_SCSI_MPT2SAS_LOGGING
/**
 * _scsih_sas_device_status_change_event_debug - debug for device event
 * @event_data: event data payload
 * Context: user.
 *
 * Return nothing.
 */
static void
_scsih_sas_device_status_change_event_debug(struct MPT2SAS_ADAPTER *ioc,
    Mpi2EventDataSasDeviceStatusChange_t *event_data)
{
	char *reason_str = NULL;

	switch (event_data->ReasonCode) {
	case MPI2_EVENT_SAS_DEV_STAT_RC_SMART_DATA:
		reason_str = "smart data";
		break;
	case MPI2_EVENT_SAS_DEV_STAT_RC_UNSUPPORTED:
		reason_str = "unsupported device discovered";
		break;
	case MPI2_EVENT_SAS_DEV_STAT_RC_INTERNAL_DEVICE_RESET:
		reason_str = "internal device reset";
		break;
	case MPI2_EVENT_SAS_DEV_STAT_RC_TASK_ABORT_INTERNAL:
		reason_str = "internal task abort";
		break;
	case MPI2_EVENT_SAS_DEV_STAT_RC_ABORT_TASK_SET_INTERNAL:
		reason_str = "internal task abort set";
		break;
	case MPI2_EVENT_SAS_DEV_STAT_RC_CLEAR_TASK_SET_INTERNAL:
		reason_str = "internal clear task set";
		break;
	case MPI2_EVENT_SAS_DEV_STAT_RC_QUERY_TASK_INTERNAL:
		reason_str = "internal query task";
		break;
	case MPI2_EVENT_SAS_DEV_STAT_RC_SATA_INIT_FAILURE:
		reason_str = "sata init failure";
		break;
	case MPI2_EVENT_SAS_DEV_STAT_RC_CMP_INTERNAL_DEV_RESET:
		reason_str = "internal device reset complete";
		break;
	case MPI2_EVENT_SAS_DEV_STAT_RC_CMP_TASK_ABORT_INTERNAL:
		reason_str = "internal task abort complete";
		break;
	case MPI2_EVENT_SAS_DEV_STAT_RC_ASYNC_NOTIFICATION:
		reason_str = "internal async notification";
		break;
	case MPI2_EVENT_SAS_DEV_STAT_RC_EXPANDER_REDUCED_FUNCTIONALITY:
		reason_str = "expander reduced functionality";
		break;
	case MPI2_EVENT_SAS_DEV_STAT_RC_CMP_EXPANDER_REDUCED_FUNCTIONALITY:
		reason_str = "expander reduced functionality complete";
		break;
	default:
		reason_str = "unknown reason";
		break;
	}
	printk(MPT2SAS_INFO_FMT "device status change: (%s)\n"
	    "\thandle(0x%04x), sas address(0x%016llx), tag(%d)",
	    ioc->name, reason_str, le16_to_cpu(event_data->DevHandle),
	    (unsigned long long)le64_to_cpu(event_data->SASAddress),
	    le16_to_cpu(event_data->TaskTag));
	if (event_data->ReasonCode == MPI2_EVENT_SAS_DEV_STAT_RC_SMART_DATA)
		printk(MPT2SAS_INFO_FMT ", ASC(0x%x), ASCQ(0x%x)\n", ioc->name,
		    event_data->ASC, event_data->ASCQ);
	printk(KERN_INFO "\n");
}
#endif

/**
 * _scsih_sas_device_status_change_event - handle device status change
 * @ioc: per adapter object
 * @fw_event: The fw_event_work object
 * Context: user.
 *
 * Return nothing.
 */
static void
_scsih_sas_device_status_change_event(struct MPT2SAS_ADAPTER *ioc,
    struct fw_event_work *fw_event)
{
	struct MPT2SAS_TARGET *target_priv_data;
	struct _sas_device *sas_device;
	u64 sas_address;
	unsigned long flags;
	Mpi2EventDataSasDeviceStatusChange_t *event_data =
	    fw_event->event_data;

#ifdef CONFIG_SCSI_MPT2SAS_LOGGING
	if (ioc->logging_level & MPT_DEBUG_EVENT_WORK_TASK)
		_scsih_sas_device_status_change_event_debug(ioc,
		     event_data);
#endif

	/* In MPI Revision K (0xC), the internal device reset complete was
	 * implemented, so avoid setting tm_busy flag for older firmware.
	 */
	if ((ioc->facts.HeaderVersion >> 8) < 0xC)
		return;

	if (event_data->ReasonCode !=
	    MPI2_EVENT_SAS_DEV_STAT_RC_INTERNAL_DEVICE_RESET &&
	   event_data->ReasonCode !=
	    MPI2_EVENT_SAS_DEV_STAT_RC_CMP_INTERNAL_DEV_RESET)
		return;

	spin_lock_irqsave(&ioc->sas_device_lock, flags);
	sas_address = le64_to_cpu(event_data->SASAddress);
	sas_device = mpt2sas_scsih_sas_device_find_by_sas_address(ioc,
	    sas_address);
	spin_unlock_irqrestore(&ioc->sas_device_lock, flags);

	if (!sas_device || !sas_device->starget)
		return;

	target_priv_data = sas_device->starget->hostdata;
	if (!target_priv_data)
		return;

	if (event_data->ReasonCode ==
	    MPI2_EVENT_SAS_DEV_STAT_RC_INTERNAL_DEVICE_RESET)
		target_priv_data->tm_busy = 1;
	else
		target_priv_data->tm_busy = 0;
}

#ifdef CONFIG_SCSI_MPT2SAS_LOGGING
/**
 * _scsih_sas_enclosure_dev_status_change_event_debug - debug for enclosure event
 * @ioc: per adapter object
 * @event_data: event data payload
 * Context: user.
 *
 * Return nothing.
 */
static void
_scsih_sas_enclosure_dev_status_change_event_debug(struct MPT2SAS_ADAPTER *ioc,
    Mpi2EventDataSasEnclDevStatusChange_t *event_data)
{
	char *reason_str = NULL;

	switch (event_data->ReasonCode) {
	case MPI2_EVENT_SAS_ENCL_RC_ADDED:
		reason_str = "enclosure add";
		break;
	case MPI2_EVENT_SAS_ENCL_RC_NOT_RESPONDING:
		reason_str = "enclosure remove";
		break;
	default:
		reason_str = "unknown reason";
		break;
	}

	printk(MPT2SAS_INFO_FMT "enclosure status change: (%s)\n"
	    "\thandle(0x%04x), enclosure logical id(0x%016llx)"
	    " number slots(%d)\n", ioc->name, reason_str,
	    le16_to_cpu(event_data->EnclosureHandle),
	    (unsigned long long)le64_to_cpu(event_data->EnclosureLogicalID),
	    le16_to_cpu(event_data->StartSlot));
}
#endif

/**
 * _scsih_sas_enclosure_dev_status_change_event - handle enclosure events
 * @ioc: per adapter object
 * @fw_event: The fw_event_work object
 * Context: user.
 *
 * Return nothing.
 */
static void
_scsih_sas_enclosure_dev_status_change_event(struct MPT2SAS_ADAPTER *ioc,
    struct fw_event_work *fw_event)
{
#ifdef CONFIG_SCSI_MPT2SAS_LOGGING
	if (ioc->logging_level & MPT_DEBUG_EVENT_WORK_TASK)
		_scsih_sas_enclosure_dev_status_change_event_debug(ioc,
		     fw_event->event_data);
#endif
}

/**
 * _scsih_sas_broadcast_primative_event - handle broadcast events
 * @ioc: per adapter object
 * @fw_event: The fw_event_work object
 * Context: user.
 *
 * Return nothing.
 */
static void
_scsih_sas_broadcast_primative_event(struct MPT2SAS_ADAPTER *ioc,
    struct fw_event_work *fw_event)
{
	struct scsi_cmnd *scmd;
	struct scsi_device *sdev;
	u16 smid, handle;
	u32 lun;
	struct MPT2SAS_DEVICE *sas_device_priv_data;
	u32 termination_count;
	u32 query_count;
	Mpi2SCSITaskManagementReply_t *mpi_reply;
	Mpi2EventDataSasBroadcastPrimitive_t *event_data = fw_event->event_data;
	u16 ioc_status;
	unsigned long flags;
	int r;
	u8 max_retries = 0;
	u8 task_abort_retries;

	mutex_lock(&ioc->tm_cmds.mutex);
	dewtprintk(ioc, printk(MPT2SAS_INFO_FMT "%s: enter: phy number(%d), "
	    "width(%d)\n", ioc->name, __func__, event_data->PhyNum,
	     event_data->PortWidth));

	_scsih_block_io_all_device(ioc);

	spin_lock_irqsave(&ioc->scsi_lookup_lock, flags);
	mpi_reply = ioc->tm_cmds.reply;
broadcast_aen_retry:

	/* sanity checks for retrying this loop */
	if (max_retries++ == 5) {
		dewtprintk(ioc, printk(MPT2SAS_INFO_FMT "%s: giving up\n",
		    ioc->name, __func__));
		goto out;
	} else if (max_retries > 1)
		dewtprintk(ioc, printk(MPT2SAS_INFO_FMT "%s: %d retry\n",
		    ioc->name, __func__, max_retries - 1));

	termination_count = 0;
	query_count = 0;
	for (smid = 1; smid <= ioc->scsiio_depth; smid++) {
		if (ioc->shost_recovery)
			goto out;
		scmd = _scsih_scsi_lookup_get(ioc, smid);
		if (!scmd)
			continue;
		sdev = scmd->device;
		sas_device_priv_data = sdev->hostdata;
		if (!sas_device_priv_data || !sas_device_priv_data->sas_target)
			continue;
		 /* skip hidden raid components */
		if (sas_device_priv_data->sas_target->flags &
		    MPT_TARGET_FLAGS_RAID_COMPONENT)
			continue;
		 /* skip volumes */
		if (sas_device_priv_data->sas_target->flags &
		    MPT_TARGET_FLAGS_VOLUME)
			continue;

		handle = sas_device_priv_data->sas_target->handle;
		lun = sas_device_priv_data->lun;
		query_count++;

		if (ioc->shost_recovery)
			goto out;

		spin_unlock_irqrestore(&ioc->scsi_lookup_lock, flags);
		r = mpt2sas_scsih_issue_tm(ioc, handle, 0, 0, lun,
		    MPI2_SCSITASKMGMT_TASKTYPE_QUERY_TASK, smid, 30, 0,
		    TM_MUTEX_OFF);
		if (r == FAILED) {
			sdev_printk(KERN_WARNING, sdev,
			    "mpt2sas_scsih_issue_tm: FAILED when sending "
			    "QUERY_TASK: scmd(%p)\n", scmd);
			spin_lock_irqsave(&ioc->scsi_lookup_lock, flags);
			goto broadcast_aen_retry;
		}
		ioc_status = le16_to_cpu(mpi_reply->IOCStatus)
		    & MPI2_IOCSTATUS_MASK;
		if (ioc_status != MPI2_IOCSTATUS_SUCCESS) {
			sdev_printk(KERN_WARNING, sdev, "query task: FAILED "
			    "with IOCSTATUS(0x%04x), scmd(%p)\n", ioc_status,
			    scmd);
			spin_lock_irqsave(&ioc->scsi_lookup_lock, flags);
			goto broadcast_aen_retry;
		}

		/* see if IO is still owned by IOC and target */
		if (mpi_reply->ResponseCode ==
		     MPI2_SCSITASKMGMT_RSP_TM_SUCCEEDED ||
		     mpi_reply->ResponseCode ==
		     MPI2_SCSITASKMGMT_RSP_IO_QUEUED_ON_IOC) {
			spin_lock_irqsave(&ioc->scsi_lookup_lock, flags);
			continue;
		}
		task_abort_retries = 0;
 tm_retry:
		if (task_abort_retries++ == 60) {
			dewtprintk(ioc, printk(MPT2SAS_INFO_FMT
			    "%s: ABORT_TASK: giving up\n", ioc->name,
			    __func__));
			spin_lock_irqsave(&ioc->scsi_lookup_lock, flags);
			goto broadcast_aen_retry;
		}

		if (ioc->shost_recovery)
			goto out_no_lock;

		r = mpt2sas_scsih_issue_tm(ioc, handle, sdev->channel, sdev->id,
		    sdev->lun, MPI2_SCSITASKMGMT_TASKTYPE_ABORT_TASK, smid, 30,
		    scmd->serial_number, TM_MUTEX_OFF);
		if (r == FAILED) {
			sdev_printk(KERN_WARNING, sdev,
			    "mpt2sas_scsih_issue_tm: ABORT_TASK: FAILED : "
			    "scmd(%p)\n", scmd);
			goto tm_retry;
		}

		if (task_abort_retries > 1)
			sdev_printk(KERN_WARNING, sdev,
			    "mpt2sas_scsih_issue_tm: ABORT_TASK: RETRIES (%d):"
			    " scmd(%p)\n",
			    task_abort_retries - 1, scmd);

		termination_count += le32_to_cpu(mpi_reply->TerminationCount);
		spin_lock_irqsave(&ioc->scsi_lookup_lock, flags);
	}

	if (ioc->broadcast_aen_pending) {
		dewtprintk(ioc, printk(MPT2SAS_INFO_FMT "%s: loop back due to"
		     " pending AEN\n", ioc->name, __func__));
		 ioc->broadcast_aen_pending = 0;
		 goto broadcast_aen_retry;
	}

 out:
	spin_unlock_irqrestore(&ioc->scsi_lookup_lock, flags);
 out_no_lock:

	dewtprintk(ioc, printk(MPT2SAS_INFO_FMT
	    "%s - exit, query_count = %d termination_count = %d\n",
	    ioc->name, __func__, query_count, termination_count));

	ioc->broadcast_aen_busy = 0;
	if (!ioc->shost_recovery)
		_scsih_ublock_io_all_device(ioc);
	mutex_unlock(&ioc->tm_cmds.mutex);
}

/**
 * _scsih_sas_discovery_event - handle discovery events
 * @ioc: per adapter object
 * @fw_event: The fw_event_work object
 * Context: user.
 *
 * Return nothing.
 */
static void
_scsih_sas_discovery_event(struct MPT2SAS_ADAPTER *ioc,
    struct fw_event_work *fw_event)
{
	Mpi2EventDataSasDiscovery_t *event_data = fw_event->event_data;

#ifdef CONFIG_SCSI_MPT2SAS_LOGGING
	if (ioc->logging_level & MPT_DEBUG_EVENT_WORK_TASK) {
		printk(MPT2SAS_INFO_FMT "discovery event: (%s)", ioc->name,
		    (event_data->ReasonCode == MPI2_EVENT_SAS_DISC_RC_STARTED) ?
		    "start" : "stop");
	if (event_data->DiscoveryStatus)
		printk("discovery_status(0x%08x)",
		    le32_to_cpu(event_data->DiscoveryStatus));
	printk("\n");
	}
#endif

	if (event_data->ReasonCode == MPI2_EVENT_SAS_DISC_RC_STARTED &&
	    !ioc->sas_hba.num_phys)
		_scsih_sas_host_add(ioc);
}

/**
 * _scsih_reprobe_lun - reprobing lun
 * @sdev: scsi device struct
 * @no_uld_attach: sdev->no_uld_attach flag setting
 *
 **/
static void
_scsih_reprobe_lun(struct scsi_device *sdev, void *no_uld_attach)
{
	int rc;

	sdev->no_uld_attach = no_uld_attach ? 1 : 0;
	sdev_printk(KERN_INFO, sdev, "%s raid component\n",
	    sdev->no_uld_attach ? "hidding" : "exposing");
	rc = scsi_device_reprobe(sdev);
}

/**
 * _scsih_reprobe_target - reprobing target
 * @starget: scsi target struct
 * @no_uld_attach: sdev->no_uld_attach flag setting
 *
 * Note: no_uld_attach flag determines whether the disk device is attached
 * to block layer. A value of `1` means to not attach.
 **/
static void
_scsih_reprobe_target(struct scsi_target *starget, int no_uld_attach)
{
	struct MPT2SAS_TARGET *sas_target_priv_data;

	if (starget == NULL)
		return;
	sas_target_priv_data = starget->hostdata;
	if (no_uld_attach)
		sas_target_priv_data->flags |= MPT_TARGET_FLAGS_RAID_COMPONENT;
	else
		sas_target_priv_data->flags &= ~MPT_TARGET_FLAGS_RAID_COMPONENT;

	starget_for_each_device(starget, no_uld_attach ? (void *)1 : NULL,
	    _scsih_reprobe_lun);
}
/**
 * _scsih_sas_volume_add - add new volume
 * @ioc: per adapter object
 * @element: IR config element data
 * Context: user.
 *
 * Return nothing.
 */
static void
_scsih_sas_volume_add(struct MPT2SAS_ADAPTER *ioc,
    Mpi2EventIrConfigElement_t *element)
{
	struct _raid_device *raid_device;
	unsigned long flags;
	u64 wwid;
	u16 handle = le16_to_cpu(element->VolDevHandle);
	int rc;

	mpt2sas_config_get_volume_wwid(ioc, handle, &wwid);
	if (!wwid) {
		printk(MPT2SAS_ERR_FMT
		    "failure at %s:%d/%s()!\n", ioc->name,
		    __FILE__, __LINE__, __func__);
		return;
	}

	spin_lock_irqsave(&ioc->raid_device_lock, flags);
	raid_device = _scsih_raid_device_find_by_wwid(ioc, wwid);
	spin_unlock_irqrestore(&ioc->raid_device_lock, flags);

	if (raid_device)
		return;

	raid_device = kzalloc(sizeof(struct _raid_device), GFP_KERNEL);
	if (!raid_device) {
		printk(MPT2SAS_ERR_FMT
		    "failure at %s:%d/%s()!\n", ioc->name,
		    __FILE__, __LINE__, __func__);
		return;
	}

	raid_device->id = ioc->sas_id++;
	raid_device->channel = RAID_CHANNEL;
	raid_device->handle = handle;
	raid_device->wwid = wwid;
	_scsih_raid_device_add(ioc, raid_device);
	if (!ioc->wait_for_discovery_to_complete) {
		rc = scsi_add_device(ioc->shost, RAID_CHANNEL,
		    raid_device->id, 0);
		if (rc)
			_scsih_raid_device_remove(ioc, raid_device);
	} else
		_scsih_determine_boot_device(ioc, raid_device, 1);
}

/**
 * _scsih_sas_volume_delete - delete volume
 * @ioc: per adapter object
 * @handle: volume device handle
 * Context: user.
 *
 * Return nothing.
 */
static void
_scsih_sas_volume_delete(struct MPT2SAS_ADAPTER *ioc, u16 handle)
{
	struct _raid_device *raid_device;
	unsigned long flags;
	struct MPT2SAS_TARGET *sas_target_priv_data;

	spin_lock_irqsave(&ioc->raid_device_lock, flags);
	raid_device = _scsih_raid_device_find_by_handle(ioc, handle);
	spin_unlock_irqrestore(&ioc->raid_device_lock, flags);
	if (!raid_device)
		return;
	if (raid_device->starget) {
		sas_target_priv_data = raid_device->starget->hostdata;
		sas_target_priv_data->deleted = 1;
		scsi_remove_target(&raid_device->starget->dev);
	}
	printk(MPT2SAS_INFO_FMT "removing handle(0x%04x), wwid"
	    "(0x%016llx)\n", ioc->name,  raid_device->handle,
	    (unsigned long long) raid_device->wwid);
	_scsih_raid_device_remove(ioc, raid_device);
}

/**
 * _scsih_sas_pd_expose - expose pd component to /dev/sdX
 * @ioc: per adapter object
 * @element: IR config element data
 * Context: user.
 *
 * Return nothing.
 */
static void
_scsih_sas_pd_expose(struct MPT2SAS_ADAPTER *ioc,
    Mpi2EventIrConfigElement_t *element)
{
	struct _sas_device *sas_device;
	unsigned long flags;
	u16 handle = le16_to_cpu(element->PhysDiskDevHandle);

	spin_lock_irqsave(&ioc->sas_device_lock, flags);
	sas_device = _scsih_sas_device_find_by_handle(ioc, handle);
	spin_unlock_irqrestore(&ioc->sas_device_lock, flags);
	if (!sas_device)
		return;

	/* exposing raid component */
	sas_device->volume_handle = 0;
	sas_device->volume_wwid = 0;
	clear_bit(handle, ioc->pd_handles);
	_scsih_reprobe_target(sas_device->starget, 0);
}

/**
 * _scsih_sas_pd_hide - hide pd component from /dev/sdX
 * @ioc: per adapter object
 * @element: IR config element data
 * Context: user.
 *
 * Return nothing.
 */
static void
_scsih_sas_pd_hide(struct MPT2SAS_ADAPTER *ioc,
    Mpi2EventIrConfigElement_t *element)
{
	struct _sas_device *sas_device;
	unsigned long flags;
	u16 handle = le16_to_cpu(element->PhysDiskDevHandle);

	spin_lock_irqsave(&ioc->sas_device_lock, flags);
	sas_device = _scsih_sas_device_find_by_handle(ioc, handle);
	spin_unlock_irqrestore(&ioc->sas_device_lock, flags);
	if (!sas_device)
		return;

	/* hiding raid component */
	mpt2sas_config_get_volume_handle(ioc, handle,
	    &sas_device->volume_handle);
	mpt2sas_config_get_volume_wwid(ioc, sas_device->volume_handle,
	    &sas_device->volume_wwid);
	set_bit(handle, ioc->pd_handles);
	_scsih_reprobe_target(sas_device->starget, 1);

}

/**
 * _scsih_sas_pd_delete - delete pd component
 * @ioc: per adapter object
 * @element: IR config element data
 * Context: user.
 *
 * Return nothing.
 */
static void
_scsih_sas_pd_delete(struct MPT2SAS_ADAPTER *ioc,
    Mpi2EventIrConfigElement_t *element)
{
	struct _sas_device *sas_device;
	unsigned long flags;
	u16 handle = le16_to_cpu(element->PhysDiskDevHandle);

	spin_lock_irqsave(&ioc->sas_device_lock, flags);
	sas_device = _scsih_sas_device_find_by_handle(ioc, handle);
	spin_unlock_irqrestore(&ioc->sas_device_lock, flags);
	if (!sas_device)
		return;
	_scsih_remove_device(ioc, sas_device);
}

/**
 * _scsih_sas_pd_add - remove pd component
 * @ioc: per adapter object
 * @element: IR config element data
 * Context: user.
 *
 * Return nothing.
 */
static void
_scsih_sas_pd_add(struct MPT2SAS_ADAPTER *ioc,
    Mpi2EventIrConfigElement_t *element)
{
	struct _sas_device *sas_device;
	unsigned long flags;
	u16 handle = le16_to_cpu(element->PhysDiskDevHandle);
	Mpi2ConfigReply_t mpi_reply;
	Mpi2SasDevicePage0_t sas_device_pg0;
	u32 ioc_status;
	u64 sas_address;
	u16 parent_handle;

	set_bit(handle, ioc->pd_handles);

	spin_lock_irqsave(&ioc->sas_device_lock, flags);
	sas_device = _scsih_sas_device_find_by_handle(ioc, handle);
	spin_unlock_irqrestore(&ioc->sas_device_lock, flags);
	if (sas_device)
		return;

	if ((mpt2sas_config_get_sas_device_pg0(ioc, &mpi_reply, &sas_device_pg0,
	    MPI2_SAS_DEVICE_PGAD_FORM_HANDLE, handle))) {
		printk(MPT2SAS_ERR_FMT "failure at %s:%d/%s()!\n",
		    ioc->name, __FILE__, __LINE__, __func__);
		return;
	}

	ioc_status = le16_to_cpu(mpi_reply.IOCStatus) &
	    MPI2_IOCSTATUS_MASK;
	if (ioc_status != MPI2_IOCSTATUS_SUCCESS) {
		printk(MPT2SAS_ERR_FMT "failure at %s:%d/%s()!\n",
		    ioc->name, __FILE__, __LINE__, __func__);
		return;
	}

	parent_handle = le16_to_cpu(sas_device_pg0.ParentDevHandle);
	if (!_scsih_get_sas_address(ioc, parent_handle, &sas_address))
		mpt2sas_transport_update_links(ioc, sas_address, handle,
		    sas_device_pg0.PhyNum, MPI2_SAS_NEG_LINK_RATE_1_5);

	_scsih_add_device(ioc, handle, 0, 1);
}

#ifdef CONFIG_SCSI_MPT2SAS_LOGGING
/**
 * _scsih_sas_ir_config_change_event_debug - debug for IR Config Change events
 * @ioc: per adapter object
 * @event_data: event data payload
 * Context: user.
 *
 * Return nothing.
 */
static void
_scsih_sas_ir_config_change_event_debug(struct MPT2SAS_ADAPTER *ioc,
    Mpi2EventDataIrConfigChangeList_t *event_data)
{
	Mpi2EventIrConfigElement_t *element;
	u8 element_type;
	int i;
	char *reason_str = NULL, *element_str = NULL;

	element = (Mpi2EventIrConfigElement_t *)&event_data->ConfigElement[0];

	printk(MPT2SAS_INFO_FMT "raid config change: (%s), elements(%d)\n",
	    ioc->name, (le32_to_cpu(event_data->Flags) &
	    MPI2_EVENT_IR_CHANGE_FLAGS_FOREIGN_CONFIG) ?
	    "foreign" : "native", event_data->NumElements);
	for (i = 0; i < event_data->NumElements; i++, element++) {
		switch (element->ReasonCode) {
		case MPI2_EVENT_IR_CHANGE_RC_ADDED:
			reason_str = "add";
			break;
		case MPI2_EVENT_IR_CHANGE_RC_REMOVED:
			reason_str = "remove";
			break;
		case MPI2_EVENT_IR_CHANGE_RC_NO_CHANGE:
			reason_str = "no change";
			break;
		case MPI2_EVENT_IR_CHANGE_RC_HIDE:
			reason_str = "hide";
			break;
		case MPI2_EVENT_IR_CHANGE_RC_UNHIDE:
			reason_str = "unhide";
			break;
		case MPI2_EVENT_IR_CHANGE_RC_VOLUME_CREATED:
			reason_str = "volume_created";
			break;
		case MPI2_EVENT_IR_CHANGE_RC_VOLUME_DELETED:
			reason_str = "volume_deleted";
			break;
		case MPI2_EVENT_IR_CHANGE_RC_PD_CREATED:
			reason_str = "pd_created";
			break;
		case MPI2_EVENT_IR_CHANGE_RC_PD_DELETED:
			reason_str = "pd_deleted";
			break;
		default:
			reason_str = "unknown reason";
			break;
		}
		element_type = le16_to_cpu(element->ElementFlags) &
		    MPI2_EVENT_IR_CHANGE_EFLAGS_ELEMENT_TYPE_MASK;
		switch (element_type) {
		case MPI2_EVENT_IR_CHANGE_EFLAGS_VOLUME_ELEMENT:
			element_str = "volume";
			break;
		case MPI2_EVENT_IR_CHANGE_EFLAGS_VOLPHYSDISK_ELEMENT:
			element_str = "phys disk";
			break;
		case MPI2_EVENT_IR_CHANGE_EFLAGS_HOTSPARE_ELEMENT:
			element_str = "hot spare";
			break;
		default:
			element_str = "unknown element";
			break;
		}
		printk(KERN_INFO "\t(%s:%s), vol handle(0x%04x), "
		    "pd handle(0x%04x), pd num(0x%02x)\n", element_str,
		    reason_str, le16_to_cpu(element->VolDevHandle),
		    le16_to_cpu(element->PhysDiskDevHandle),
		    element->PhysDiskNum);
	}
}
#endif

/**
 * _scsih_sas_ir_config_change_event - handle ir configuration change events
 * @ioc: per adapter object
 * @fw_event: The fw_event_work object
 * Context: user.
 *
 * Return nothing.
 */
static void
_scsih_sas_ir_config_change_event(struct MPT2SAS_ADAPTER *ioc,
    struct fw_event_work *fw_event)
{
	Mpi2EventIrConfigElement_t *element;
	int i;
	u8 foreign_config;
	Mpi2EventDataIrConfigChangeList_t *event_data = fw_event->event_data;

#ifdef CONFIG_SCSI_MPT2SAS_LOGGING
	if ((ioc->logging_level & MPT_DEBUG_EVENT_WORK_TASK)
	    && !ioc->hide_ir_msg)
		_scsih_sas_ir_config_change_event_debug(ioc, event_data);

#endif

	if (ioc->shost_recovery)
		return;

	foreign_config = (le32_to_cpu(event_data->Flags) &
	    MPI2_EVENT_IR_CHANGE_FLAGS_FOREIGN_CONFIG) ? 1 : 0;

	element = (Mpi2EventIrConfigElement_t *)&event_data->ConfigElement[0];
	for (i = 0; i < event_data->NumElements; i++, element++) {

		switch (element->ReasonCode) {
		case MPI2_EVENT_IR_CHANGE_RC_VOLUME_CREATED:
		case MPI2_EVENT_IR_CHANGE_RC_ADDED:
			if (!foreign_config)
				_scsih_sas_volume_add(ioc, element);
			break;
		case MPI2_EVENT_IR_CHANGE_RC_VOLUME_DELETED:
		case MPI2_EVENT_IR_CHANGE_RC_REMOVED:
			if (!foreign_config)
				_scsih_sas_volume_delete(ioc,
				    le16_to_cpu(element->VolDevHandle));
			break;
		case MPI2_EVENT_IR_CHANGE_RC_PD_CREATED:
			if (!ioc->is_warpdrive)
				_scsih_sas_pd_hide(ioc, element);
			break;
		case MPI2_EVENT_IR_CHANGE_RC_PD_DELETED:
			if (!ioc->is_warpdrive)
				_scsih_sas_pd_expose(ioc, element);
			break;
		case MPI2_EVENT_IR_CHANGE_RC_HIDE:
			if (!ioc->is_warpdrive)
				_scsih_sas_pd_add(ioc, element);
			break;
		case MPI2_EVENT_IR_CHANGE_RC_UNHIDE:
			if (!ioc->is_warpdrive)
				_scsih_sas_pd_delete(ioc, element);
			break;
		}
	}
}

/**
 * _scsih_sas_ir_volume_event - IR volume event
 * @ioc: per adapter object
 * @fw_event: The fw_event_work object
 * Context: user.
 *
 * Return nothing.
 */
static void
_scsih_sas_ir_volume_event(struct MPT2SAS_ADAPTER *ioc,
    struct fw_event_work *fw_event)
{
	u64 wwid;
	unsigned long flags;
	struct _raid_device *raid_device;
	u16 handle;
	u32 state;
	int rc;
	Mpi2EventDataIrVolume_t *event_data = fw_event->event_data;

	if (ioc->shost_recovery)
		return;

	if (event_data->ReasonCode != MPI2_EVENT_IR_VOLUME_RC_STATE_CHANGED)
		return;

	handle = le16_to_cpu(event_data->VolDevHandle);
	state = le32_to_cpu(event_data->NewValue);
	if (!ioc->hide_ir_msg)
		dewtprintk(ioc, printk(MPT2SAS_INFO_FMT "%s: handle(0x%04x), "
		    "old(0x%08x), new(0x%08x)\n", ioc->name, __func__,  handle,
		    le32_to_cpu(event_data->PreviousValue), state));

	switch (state) {
	case MPI2_RAID_VOL_STATE_MISSING:
	case MPI2_RAID_VOL_STATE_FAILED:
		_scsih_sas_volume_delete(ioc, handle);
		break;

	case MPI2_RAID_VOL_STATE_ONLINE:
	case MPI2_RAID_VOL_STATE_DEGRADED:
	case MPI2_RAID_VOL_STATE_OPTIMAL:

		spin_lock_irqsave(&ioc->raid_device_lock, flags);
		raid_device = _scsih_raid_device_find_by_handle(ioc, handle);
		spin_unlock_irqrestore(&ioc->raid_device_lock, flags);

		if (raid_device)
			break;

		mpt2sas_config_get_volume_wwid(ioc, handle, &wwid);
		if (!wwid) {
			printk(MPT2SAS_ERR_FMT
			    "failure at %s:%d/%s()!\n", ioc->name,
			    __FILE__, __LINE__, __func__);
			break;
		}

		raid_device = kzalloc(sizeof(struct _raid_device), GFP_KERNEL);
		if (!raid_device) {
			printk(MPT2SAS_ERR_FMT
			    "failure at %s:%d/%s()!\n", ioc->name,
			    __FILE__, __LINE__, __func__);
			break;
		}

		raid_device->id = ioc->sas_id++;
		raid_device->channel = RAID_CHANNEL;
		raid_device->handle = handle;
		raid_device->wwid = wwid;
		_scsih_raid_device_add(ioc, raid_device);
		rc = scsi_add_device(ioc->shost, RAID_CHANNEL,
		    raid_device->id, 0);
		if (rc)
			_scsih_raid_device_remove(ioc, raid_device);
		break;

	case MPI2_RAID_VOL_STATE_INITIALIZING:
	default:
		break;
	}
}

/**
 * _scsih_sas_ir_physical_disk_event - PD event
 * @ioc: per adapter object
 * @fw_event: The fw_event_work object
 * Context: user.
 *
 * Return nothing.
 */
static void
_scsih_sas_ir_physical_disk_event(struct MPT2SAS_ADAPTER *ioc,
    struct fw_event_work *fw_event)
{
	u16 handle, parent_handle;
	u32 state;
	struct _sas_device *sas_device;
	unsigned long flags;
	Mpi2ConfigReply_t mpi_reply;
	Mpi2SasDevicePage0_t sas_device_pg0;
	u32 ioc_status;
	Mpi2EventDataIrPhysicalDisk_t *event_data = fw_event->event_data;
	u64 sas_address;

	if (ioc->shost_recovery)
		return;

	if (event_data->ReasonCode != MPI2_EVENT_IR_PHYSDISK_RC_STATE_CHANGED)
		return;

	handle = le16_to_cpu(event_data->PhysDiskDevHandle);
	state = le32_to_cpu(event_data->NewValue);

	if (!ioc->hide_ir_msg)
		dewtprintk(ioc, printk(MPT2SAS_INFO_FMT "%s: handle(0x%04x), "
		    "old(0x%08x), new(0x%08x)\n", ioc->name, __func__,  handle,
		    le32_to_cpu(event_data->PreviousValue), state));

	switch (state) {
	case MPI2_RAID_PD_STATE_ONLINE:
	case MPI2_RAID_PD_STATE_DEGRADED:
	case MPI2_RAID_PD_STATE_REBUILDING:
	case MPI2_RAID_PD_STATE_OPTIMAL:
	case MPI2_RAID_PD_STATE_HOT_SPARE:

		if (!ioc->is_warpdrive)
			set_bit(handle, ioc->pd_handles);

		spin_lock_irqsave(&ioc->sas_device_lock, flags);
		sas_device = _scsih_sas_device_find_by_handle(ioc, handle);
		spin_unlock_irqrestore(&ioc->sas_device_lock, flags);

		if (sas_device)
			return;

		if ((mpt2sas_config_get_sas_device_pg0(ioc, &mpi_reply,
		    &sas_device_pg0, MPI2_SAS_DEVICE_PGAD_FORM_HANDLE,
		    handle))) {
			printk(MPT2SAS_ERR_FMT "failure at %s:%d/%s()!\n",
			    ioc->name, __FILE__, __LINE__, __func__);
			return;
		}

		ioc_status = le16_to_cpu(mpi_reply.IOCStatus) &
		    MPI2_IOCSTATUS_MASK;
		if (ioc_status != MPI2_IOCSTATUS_SUCCESS) {
			printk(MPT2SAS_ERR_FMT "failure at %s:%d/%s()!\n",
			    ioc->name, __FILE__, __LINE__, __func__);
			return;
		}

		parent_handle = le16_to_cpu(sas_device_pg0.ParentDevHandle);
		if (!_scsih_get_sas_address(ioc, parent_handle, &sas_address))
			mpt2sas_transport_update_links(ioc, sas_address, handle,
			    sas_device_pg0.PhyNum, MPI2_SAS_NEG_LINK_RATE_1_5);

		_scsih_add_device(ioc, handle, 0, 1);

		break;

	case MPI2_RAID_PD_STATE_OFFLINE:
	case MPI2_RAID_PD_STATE_NOT_CONFIGURED:
	case MPI2_RAID_PD_STATE_NOT_COMPATIBLE:
	default:
		break;
	}
}

#ifdef CONFIG_SCSI_MPT2SAS_LOGGING
/**
 * _scsih_sas_ir_operation_status_event_debug - debug for IR op event
 * @ioc: per adapter object
 * @event_data: event data payload
 * Context: user.
 *
 * Return nothing.
 */
static void
_scsih_sas_ir_operation_status_event_debug(struct MPT2SAS_ADAPTER *ioc,
    Mpi2EventDataIrOperationStatus_t *event_data)
{
	char *reason_str = NULL;

	switch (event_data->RAIDOperation) {
	case MPI2_EVENT_IR_RAIDOP_RESYNC:
		reason_str = "resync";
		break;
	case MPI2_EVENT_IR_RAIDOP_ONLINE_CAP_EXPANSION:
		reason_str = "online capacity expansion";
		break;
	case MPI2_EVENT_IR_RAIDOP_CONSISTENCY_CHECK:
		reason_str = "consistency check";
		break;
	case MPI2_EVENT_IR_RAIDOP_BACKGROUND_INIT:
		reason_str = "background init";
		break;
	case MPI2_EVENT_IR_RAIDOP_MAKE_DATA_CONSISTENT:
		reason_str = "make data consistent";
		break;
	}

	if (!reason_str)
		return;

	printk(MPT2SAS_INFO_FMT "raid operational status: (%s)"
	    "\thandle(0x%04x), percent complete(%d)\n",
	    ioc->name, reason_str,
	    le16_to_cpu(event_data->VolDevHandle),
	    event_data->PercentComplete);
}
#endif

/**
 * _scsih_sas_ir_operation_status_event - handle RAID operation events
 * @ioc: per adapter object
 * @fw_event: The fw_event_work object
 * Context: user.
 *
 * Return nothing.
 */
static void
_scsih_sas_ir_operation_status_event(struct MPT2SAS_ADAPTER *ioc,
    struct fw_event_work *fw_event)
{
	Mpi2EventDataIrOperationStatus_t *event_data = fw_event->event_data;
	static struct _raid_device *raid_device;
	unsigned long flags;
	u16 handle;

#ifdef CONFIG_SCSI_MPT2SAS_LOGGING
	if ((ioc->logging_level & MPT_DEBUG_EVENT_WORK_TASK)
	    && !ioc->hide_ir_msg)
		_scsih_sas_ir_operation_status_event_debug(ioc,
		     event_data);
#endif

	/* code added for raid transport support */
	if (event_data->RAIDOperation == MPI2_EVENT_IR_RAIDOP_RESYNC) {

		handle = le16_to_cpu(event_data->VolDevHandle);

		spin_lock_irqsave(&ioc->raid_device_lock, flags);
		raid_device = _scsih_raid_device_find_by_handle(ioc, handle);
		spin_unlock_irqrestore(&ioc->raid_device_lock, flags);

		if (!raid_device)
			return;

		if (event_data->RAIDOperation == MPI2_EVENT_IR_RAIDOP_RESYNC)
			raid_device->percent_complete =
			    event_data->PercentComplete;
	}
}

/**
 * _scsih_prep_device_scan - initialize parameters prior to device scan
 * @ioc: per adapter object
 *
 * Set the deleted flag prior to device scan.  If the device is found during
 * the scan, then we clear the deleted flag.
 */
static void
_scsih_prep_device_scan(struct MPT2SAS_ADAPTER *ioc)
{
	struct MPT2SAS_DEVICE *sas_device_priv_data;
	struct scsi_device *sdev;

	shost_for_each_device(sdev, ioc->shost) {
		sas_device_priv_data = sdev->hostdata;
		if (sas_device_priv_data && sas_device_priv_data->sas_target)
			sas_device_priv_data->sas_target->deleted = 1;
	}
}

/**
 * _scsih_mark_responding_sas_device - mark a sas_devices as responding
 * @ioc: per adapter object
 * @sas_address: sas address
 * @slot: enclosure slot id
 * @handle: device handle
 *
 * After host reset, find out whether devices are still responding.
 * Used in _scsi_remove_unresponsive_sas_devices.
 *
 * Return nothing.
 */
static void
_scsih_mark_responding_sas_device(struct MPT2SAS_ADAPTER *ioc, u64 sas_address,
    u16 slot, u16 handle)
{
	struct MPT2SAS_TARGET *sas_target_priv_data = NULL;
	struct scsi_target *starget;
	struct _sas_device *sas_device;
	unsigned long flags;

	spin_lock_irqsave(&ioc->sas_device_lock, flags);
	list_for_each_entry(sas_device, &ioc->sas_device_list, list) {
		if (sas_device->sas_address == sas_address &&
		    sas_device->slot == slot) {
			sas_device->responding = 1;
			starget = sas_device->starget;
			if (starget && starget->hostdata) {
				sas_target_priv_data = starget->hostdata;
				sas_target_priv_data->tm_busy = 0;
				sas_target_priv_data->deleted = 0;
			} else
				sas_target_priv_data = NULL;
			if (starget)
				starget_printk(KERN_INFO, starget,
				    "handle(0x%04x), sas_addr(0x%016llx), "
				    "enclosure logical id(0x%016llx), "
				    "slot(%d)\n", handle,
				    (unsigned long long)sas_device->sas_address,
				    (unsigned long long)
				    sas_device->enclosure_logical_id,
				    sas_device->slot);
			if (sas_device->handle == handle)
				goto out;
			printk(KERN_INFO "\thandle changed from(0x%04x)!!!\n",
			    sas_device->handle);
			sas_device->handle = handle;
			if (sas_target_priv_data)
				sas_target_priv_data->handle = handle;
			goto out;
		}
	}
 out:
	spin_unlock_irqrestore(&ioc->sas_device_lock, flags);
}

/**
 * _scsih_search_responding_sas_devices -
 * @ioc: per adapter object
 *
 * After host reset, find out whether devices are still responding.
 * If not remove.
 *
 * Return nothing.
 */
static void
_scsih_search_responding_sas_devices(struct MPT2SAS_ADAPTER *ioc)
{
	Mpi2SasDevicePage0_t sas_device_pg0;
	Mpi2ConfigReply_t mpi_reply;
	u16 ioc_status;
	__le64 sas_address;
	u16 handle;
	u32 device_info;
	u16 slot;

	printk(MPT2SAS_INFO_FMT "search for end-devices: start\n", ioc->name);

	if (list_empty(&ioc->sas_device_list))
		goto out;

	handle = 0xFFFF;
	while (!(mpt2sas_config_get_sas_device_pg0(ioc, &mpi_reply,
	    &sas_device_pg0, MPI2_SAS_DEVICE_PGAD_FORM_GET_NEXT_HANDLE,
	    handle))) {
		ioc_status = le16_to_cpu(mpi_reply.IOCStatus) &
		    MPI2_IOCSTATUS_MASK;
		if (ioc_status == MPI2_IOCSTATUS_CONFIG_INVALID_PAGE)
			break;
		handle = le16_to_cpu(sas_device_pg0.DevHandle);
		device_info = le32_to_cpu(sas_device_pg0.DeviceInfo);
		if (!(_scsih_is_end_device(device_info)))
			continue;
		sas_address = le64_to_cpu(sas_device_pg0.SASAddress);
		slot = le16_to_cpu(sas_device_pg0.Slot);
		_scsih_mark_responding_sas_device(ioc, sas_address, slot,
		    handle);
	}
out:
	printk(MPT2SAS_INFO_FMT "search for end-devices: complete\n",
	    ioc->name);
}

/**
 * _scsih_mark_responding_raid_device - mark a raid_device as responding
 * @ioc: per adapter object
 * @wwid: world wide identifier for raid volume
 * @handle: device handle
 *
 * After host reset, find out whether devices are still responding.
 * Used in _scsi_remove_unresponsive_raid_devices.
 *
 * Return nothing.
 */
static void
_scsih_mark_responding_raid_device(struct MPT2SAS_ADAPTER *ioc, u64 wwid,
    u16 handle)
{
	struct MPT2SAS_TARGET *sas_target_priv_data;
	struct scsi_target *starget;
	struct _raid_device *raid_device;
	unsigned long flags;

	spin_lock_irqsave(&ioc->raid_device_lock, flags);
	list_for_each_entry(raid_device, &ioc->raid_device_list, list) {
		if (raid_device->wwid == wwid && raid_device->starget) {
			starget = raid_device->starget;
			if (starget && starget->hostdata) {
				sas_target_priv_data = starget->hostdata;
				sas_target_priv_data->deleted = 0;
			} else
				sas_target_priv_data = NULL;
			raid_device->responding = 1;
			starget_printk(KERN_INFO, raid_device->starget,
			    "handle(0x%04x), wwid(0x%016llx)\n", handle,
			    (unsigned long long)raid_device->wwid);
			/*
			 * WARPDRIVE: The handles of the PDs might have changed
			 * across the host reset so re-initialize the
			 * required data for Direct IO
			 */
			_scsih_init_warpdrive_properties(ioc, raid_device);
			if (raid_device->handle == handle)
				goto out;
			printk(KERN_INFO "\thandle changed from(0x%04x)!!!\n",
			    raid_device->handle);
			raid_device->handle = handle;
			if (sas_target_priv_data)
				sas_target_priv_data->handle = handle;
			goto out;
		}
	}
 out:
	spin_unlock_irqrestore(&ioc->raid_device_lock, flags);
}

/**
 * _scsih_search_responding_raid_devices -
 * @ioc: per adapter object
 *
 * After host reset, find out whether devices are still responding.
 * If not remove.
 *
 * Return nothing.
 */
static void
_scsih_search_responding_raid_devices(struct MPT2SAS_ADAPTER *ioc)
{
	Mpi2RaidVolPage1_t volume_pg1;
	Mpi2RaidVolPage0_t volume_pg0;
	Mpi2RaidPhysDiskPage0_t pd_pg0;
	Mpi2ConfigReply_t mpi_reply;
	u16 ioc_status;
	u16 handle;
	u8 phys_disk_num;

	if (!ioc->ir_firmware)
		return;

	printk(MPT2SAS_INFO_FMT "search for raid volumes: start\n",
	    ioc->name);

	if (list_empty(&ioc->raid_device_list))
		goto out;

	handle = 0xFFFF;
	while (!(mpt2sas_config_get_raid_volume_pg1(ioc, &mpi_reply,
	    &volume_pg1, MPI2_RAID_VOLUME_PGAD_FORM_GET_NEXT_HANDLE, handle))) {
		ioc_status = le16_to_cpu(mpi_reply.IOCStatus) &
		    MPI2_IOCSTATUS_MASK;
		if (ioc_status == MPI2_IOCSTATUS_CONFIG_INVALID_PAGE)
			break;
		handle = le16_to_cpu(volume_pg1.DevHandle);

		if (mpt2sas_config_get_raid_volume_pg0(ioc, &mpi_reply,
		    &volume_pg0, MPI2_RAID_VOLUME_PGAD_FORM_HANDLE, handle,
		     sizeof(Mpi2RaidVolPage0_t)))
			continue;

		if (volume_pg0.VolumeState == MPI2_RAID_VOL_STATE_OPTIMAL ||
		    volume_pg0.VolumeState == MPI2_RAID_VOL_STATE_ONLINE ||
		    volume_pg0.VolumeState == MPI2_RAID_VOL_STATE_DEGRADED)
			_scsih_mark_responding_raid_device(ioc,
			    le64_to_cpu(volume_pg1.WWID), handle);
	}

	/* refresh the pd_handles */
	if (!ioc->is_warpdrive) {
		phys_disk_num = 0xFF;
		memset(ioc->pd_handles, 0, ioc->pd_handles_sz);
		while (!(mpt2sas_config_get_phys_disk_pg0(ioc, &mpi_reply,
		    &pd_pg0, MPI2_PHYSDISK_PGAD_FORM_GET_NEXT_PHYSDISKNUM,
		    phys_disk_num))) {
			ioc_status = le16_to_cpu(mpi_reply.IOCStatus) &
			    MPI2_IOCSTATUS_MASK;
			if (ioc_status == MPI2_IOCSTATUS_CONFIG_INVALID_PAGE)
				break;
			phys_disk_num = pd_pg0.PhysDiskNum;
			handle = le16_to_cpu(pd_pg0.DevHandle);
			set_bit(handle, ioc->pd_handles);
		}
	}
out:
	printk(MPT2SAS_INFO_FMT "search for responding raid volumes: "
	    "complete\n", ioc->name);
}

/**
 * _scsih_mark_responding_expander - mark a expander as responding
 * @ioc: per adapter object
 * @sas_address: sas address
 * @handle:
 *
 * After host reset, find out whether devices are still responding.
 * Used in _scsi_remove_unresponsive_expanders.
 *
 * Return nothing.
 */
static void
_scsih_mark_responding_expander(struct MPT2SAS_ADAPTER *ioc, u64 sas_address,
     u16 handle)
{
	struct _sas_node *sas_expander;
	unsigned long flags;
	int i;

	spin_lock_irqsave(&ioc->sas_node_lock, flags);
	list_for_each_entry(sas_expander, &ioc->sas_expander_list, list) {
		if (sas_expander->sas_address != sas_address)
			continue;
		sas_expander->responding = 1;
		if (sas_expander->handle == handle)
			goto out;
		printk(KERN_INFO "\texpander(0x%016llx): handle changed"
		    " from(0x%04x) to (0x%04x)!!!\n",
		    (unsigned long long)sas_expander->sas_address,
		    sas_expander->handle, handle);
		sas_expander->handle = handle;
		for (i = 0 ; i < sas_expander->num_phys ; i++)
			sas_expander->phy[i].handle = handle;
		goto out;
	}
 out:
	spin_unlock_irqrestore(&ioc->sas_node_lock, flags);
}

/**
 * _scsih_search_responding_expanders -
 * @ioc: per adapter object
 *
 * After host reset, find out whether devices are still responding.
 * If not remove.
 *
 * Return nothing.
 */
static void
_scsih_search_responding_expanders(struct MPT2SAS_ADAPTER *ioc)
{
	Mpi2ExpanderPage0_t expander_pg0;
	Mpi2ConfigReply_t mpi_reply;
	u16 ioc_status;
	u64 sas_address;
	u16 handle;

	printk(MPT2SAS_INFO_FMT "search for expanders: start\n", ioc->name);

	if (list_empty(&ioc->sas_expander_list))
		goto out;

	handle = 0xFFFF;
	while (!(mpt2sas_config_get_expander_pg0(ioc, &mpi_reply, &expander_pg0,
	    MPI2_SAS_EXPAND_PGAD_FORM_GET_NEXT_HNDL, handle))) {

		ioc_status = le16_to_cpu(mpi_reply.IOCStatus) &
		    MPI2_IOCSTATUS_MASK;
		if (ioc_status == MPI2_IOCSTATUS_CONFIG_INVALID_PAGE)
			break;

		handle = le16_to_cpu(expander_pg0.DevHandle);
		sas_address = le64_to_cpu(expander_pg0.SASAddress);
		printk(KERN_INFO "\texpander present: handle(0x%04x), "
		    "sas_addr(0x%016llx)\n", handle,
		    (unsigned long long)sas_address);
		_scsih_mark_responding_expander(ioc, sas_address, handle);
	}

 out:
	printk(MPT2SAS_INFO_FMT "search for expanders: complete\n", ioc->name);
}

/**
 * _scsih_remove_unresponding_sas_devices - removing unresponding devices
 * @ioc: per adapter object
 *
 * Return nothing.
 */
static void
_scsih_remove_unresponding_sas_devices(struct MPT2SAS_ADAPTER *ioc)
{
	struct _sas_device *sas_device, *sas_device_next;
	struct _sas_node *sas_expander;
	struct _raid_device *raid_device, *raid_device_next;

	printk(MPT2SAS_INFO_FMT "removing unresponding devices: start\n",
	    ioc->name);

	list_for_each_entry_safe(sas_device, sas_device_next,
	    &ioc->sas_device_list, list) {
		if (sas_device->responding) {
			sas_device->responding = 0;
			continue;
		}
		if (sas_device->starget)
			starget_printk(KERN_INFO, sas_device->starget,
			    "removing: handle(0x%04x), sas_addr(0x%016llx), "
			    "enclosure logical id(0x%016llx), slot(%d)\n",
			    sas_device->handle,
			    (unsigned long long)sas_device->sas_address,
			    (unsigned long long)
			    sas_device->enclosure_logical_id,
			    sas_device->slot);
		_scsih_remove_device(ioc, sas_device);
	}

	if (!ioc->ir_firmware)
		goto retry_expander_search;

	list_for_each_entry_safe(raid_device, raid_device_next,
	    &ioc->raid_device_list, list) {
		if (raid_device->responding) {
			raid_device->responding = 0;
			continue;
		}
		if (raid_device->starget) {
			starget_printk(KERN_INFO, raid_device->starget,
			    "removing: handle(0x%04x), wwid(0x%016llx)\n",
			      raid_device->handle,
			    (unsigned long long)raid_device->wwid);
			scsi_remove_target(&raid_device->starget->dev);
		}
		_scsih_raid_device_remove(ioc, raid_device);
	}

 retry_expander_search:
	sas_expander = NULL;
	list_for_each_entry(sas_expander, &ioc->sas_expander_list, list) {
		if (sas_expander->responding) {
			sas_expander->responding = 0;
			continue;
		}
		mpt2sas_expander_remove(ioc, sas_expander->sas_address);
		goto retry_expander_search;
	}
	printk(MPT2SAS_INFO_FMT "removing unresponding devices: complete\n",
	    ioc->name);
	/* unblock devices */
	_scsih_ublock_io_all_device(ioc);
}

static void
_scsih_refresh_expander_links(struct MPT2SAS_ADAPTER *ioc,
	struct _sas_node *sas_expander, u16 handle)
{
	Mpi2ExpanderPage1_t expander_pg1;
	Mpi2ConfigReply_t mpi_reply;
	int i;

	for (i = 0 ; i < sas_expander->num_phys ; i++) {
		if ((mpt2sas_config_get_expander_pg1(ioc, &mpi_reply,
		    &expander_pg1, i, handle))) {
			printk(MPT2SAS_ERR_FMT "failure at %s:%d/%s()!\n",
			    ioc->name, __FILE__, __LINE__, __func__);
			return;
		}

		mpt2sas_transport_update_links(ioc, sas_expander->sas_address,
		    le16_to_cpu(expander_pg1.AttachedDevHandle), i,
		    expander_pg1.NegotiatedLinkRate >> 4);
	}
}

/**
 * _scsih_scan_for_devices_after_reset - scan for devices after host reset
 * @ioc: per adapter object
 *
 * Return nothing.
 */
static void
_scsih_scan_for_devices_after_reset(struct MPT2SAS_ADAPTER *ioc)
{
	Mpi2ExpanderPage0_t expander_pg0;
	Mpi2SasDevicePage0_t sas_device_pg0;
	Mpi2RaidVolPage1_t volume_pg1;
	Mpi2RaidVolPage0_t volume_pg0;
	Mpi2RaidPhysDiskPage0_t pd_pg0;
	Mpi2EventIrConfigElement_t element;
	Mpi2ConfigReply_t mpi_reply;
	u8 phys_disk_num;
	u16 ioc_status;
	u16 handle, parent_handle;
	u64 sas_address;
	struct _sas_device *sas_device;
	struct _sas_node *expander_device;
	static struct _raid_device *raid_device;

	printk(MPT2SAS_INFO_FMT "scan devices: start\n", ioc->name);

	_scsih_sas_host_refresh(ioc);

	/* expanders */
	handle = 0xFFFF;
	while (!(mpt2sas_config_get_expander_pg0(ioc, &mpi_reply, &expander_pg0,
	    MPI2_SAS_EXPAND_PGAD_FORM_GET_NEXT_HNDL, handle))) {
		ioc_status = le16_to_cpu(mpi_reply.IOCStatus) &
		    MPI2_IOCSTATUS_MASK;
		if (ioc_status == MPI2_IOCSTATUS_CONFIG_INVALID_PAGE)
			break;
		handle = le16_to_cpu(expander_pg0.DevHandle);
		expander_device = mpt2sas_scsih_expander_find_by_sas_address(
		    ioc, le64_to_cpu(expander_pg0.SASAddress));
		if (expander_device)
			_scsih_refresh_expander_links(ioc, expander_device,
			    handle);
		else
			_scsih_expander_add(ioc, handle);
	}

	if (!ioc->ir_firmware)
		goto skip_to_sas;

	/* phys disk */
	phys_disk_num = 0xFF;
	while (!(mpt2sas_config_get_phys_disk_pg0(ioc, &mpi_reply,
	    &pd_pg0, MPI2_PHYSDISK_PGAD_FORM_GET_NEXT_PHYSDISKNUM,
	    phys_disk_num))) {
		ioc_status = le16_to_cpu(mpi_reply.IOCStatus) &
		    MPI2_IOCSTATUS_MASK;
		if (ioc_status == MPI2_IOCSTATUS_CONFIG_INVALID_PAGE)
			break;
		phys_disk_num = pd_pg0.PhysDiskNum;
		handle = le16_to_cpu(pd_pg0.DevHandle);
		sas_device = _scsih_sas_device_find_by_handle(ioc, handle);
		if (sas_device)
			continue;
		if (mpt2sas_config_get_sas_device_pg0(ioc, &mpi_reply,
		    &sas_device_pg0, MPI2_SAS_DEVICE_PGAD_FORM_HANDLE,
		    handle) != 0)
			continue;
		parent_handle = le16_to_cpu(sas_device_pg0.ParentDevHandle);
		if (!_scsih_get_sas_address(ioc, parent_handle,
		    &sas_address)) {
			mpt2sas_transport_update_links(ioc, sas_address,
			    handle, sas_device_pg0.PhyNum,
			    MPI2_SAS_NEG_LINK_RATE_1_5);
			set_bit(handle, ioc->pd_handles);
			_scsih_add_device(ioc, handle, 0, 1);
		}
	}

	/* volumes */
	handle = 0xFFFF;
	while (!(mpt2sas_config_get_raid_volume_pg1(ioc, &mpi_reply,
	    &volume_pg1, MPI2_RAID_VOLUME_PGAD_FORM_GET_NEXT_HANDLE, handle))) {
		ioc_status = le16_to_cpu(mpi_reply.IOCStatus) &
		    MPI2_IOCSTATUS_MASK;
		if (ioc_status == MPI2_IOCSTATUS_CONFIG_INVALID_PAGE)
			break;
		handle = le16_to_cpu(volume_pg1.DevHandle);
		raid_device = _scsih_raid_device_find_by_wwid(ioc,
		    le64_to_cpu(volume_pg1.WWID));
		if (raid_device)
			continue;
		if (mpt2sas_config_get_raid_volume_pg0(ioc, &mpi_reply,
		    &volume_pg0, MPI2_RAID_VOLUME_PGAD_FORM_HANDLE, handle,
		     sizeof(Mpi2RaidVolPage0_t)))
			continue;
		if (volume_pg0.VolumeState == MPI2_RAID_VOL_STATE_OPTIMAL ||
		    volume_pg0.VolumeState == MPI2_RAID_VOL_STATE_ONLINE ||
		    volume_pg0.VolumeState == MPI2_RAID_VOL_STATE_DEGRADED) {
			memset(&element, 0, sizeof(Mpi2EventIrConfigElement_t));
			element.ReasonCode = MPI2_EVENT_IR_CHANGE_RC_ADDED;
			element.VolDevHandle = volume_pg1.DevHandle;
			_scsih_sas_volume_add(ioc, &element);
		}
	}

 skip_to_sas:

	/* sas devices */
	handle = 0xFFFF;
	while (!(mpt2sas_config_get_sas_device_pg0(ioc, &mpi_reply,
	    &sas_device_pg0, MPI2_SAS_DEVICE_PGAD_FORM_GET_NEXT_HANDLE,
	    handle))) {
		ioc_status = le16_to_cpu(mpi_reply.IOCStatus) &
		    MPI2_IOCSTATUS_MASK;
		if (ioc_status == MPI2_IOCSTATUS_CONFIG_INVALID_PAGE)
			break;
		handle = le16_to_cpu(sas_device_pg0.DevHandle);
		if (!(_scsih_is_end_device(
		    le32_to_cpu(sas_device_pg0.DeviceInfo))))
			continue;
		sas_device = mpt2sas_scsih_sas_device_find_by_sas_address(ioc,
		    le64_to_cpu(sas_device_pg0.SASAddress));
		if (sas_device)
			continue;
		parent_handle = le16_to_cpu(sas_device_pg0.ParentDevHandle);
		if (!_scsih_get_sas_address(ioc, parent_handle, &sas_address)) {
			mpt2sas_transport_update_links(ioc, sas_address, handle,
			    sas_device_pg0.PhyNum, MPI2_SAS_NEG_LINK_RATE_1_5);
			_scsih_add_device(ioc, handle, 0, 0);
		}
	}

	printk(MPT2SAS_INFO_FMT "scan devices: complete\n", ioc->name);
}


/**
 * mpt2sas_scsih_reset_handler - reset callback handler (for scsih)
 * @ioc: per adapter object
 * @reset_phase: phase
 *
 * The handler for doing any required cleanup or initialization.
 *
 * The reset phase can be MPT2_IOC_PRE_RESET, MPT2_IOC_AFTER_RESET,
 * MPT2_IOC_DONE_RESET
 *
 * Return nothing.
 */
void
mpt2sas_scsih_reset_handler(struct MPT2SAS_ADAPTER *ioc, int reset_phase)
{
	switch (reset_phase) {
	case MPT2_IOC_PRE_RESET:
		dtmprintk(ioc, printk(MPT2SAS_INFO_FMT "%s: "
		    "MPT2_IOC_PRE_RESET\n", ioc->name, __func__));
		break;
	case MPT2_IOC_AFTER_RESET:
		dtmprintk(ioc, printk(MPT2SAS_INFO_FMT "%s: "
		    "MPT2_IOC_AFTER_RESET\n", ioc->name, __func__));
		if (ioc->scsih_cmds.status & MPT2_CMD_PENDING) {
			ioc->scsih_cmds.status |= MPT2_CMD_RESET;
			mpt2sas_base_free_smid(ioc, ioc->scsih_cmds.smid);
			complete(&ioc->scsih_cmds.done);
		}
		if (ioc->tm_cmds.status & MPT2_CMD_PENDING) {
			ioc->tm_cmds.status |= MPT2_CMD_RESET;
			mpt2sas_base_free_smid(ioc, ioc->tm_cmds.smid);
			complete(&ioc->tm_cmds.done);
		}
		_scsih_fw_event_cleanup_queue(ioc);
		_scsih_flush_running_cmds(ioc);
		break;
	case MPT2_IOC_DONE_RESET:
		dtmprintk(ioc, printk(MPT2SAS_INFO_FMT "%s: "
		    "MPT2_IOC_DONE_RESET\n", ioc->name, __func__));
		_scsih_sas_host_refresh(ioc);
		_scsih_prep_device_scan(ioc);
		_scsih_search_responding_sas_devices(ioc);
		_scsih_search_responding_raid_devices(ioc);
		_scsih_search_responding_expanders(ioc);
		if (!ioc->is_driver_loading) {
			_scsih_prep_device_scan(ioc);
			_scsih_search_responding_sas_devices(ioc);
			_scsih_search_responding_raid_devices(ioc);
			_scsih_search_responding_expanders(ioc);
			_scsih_error_recovery_delete_devices(ioc);
		}
		break;
	}
}

/**
 * _firmware_event_work - delayed task for processing firmware events
 * @ioc: per adapter object
 * @work: equal to the fw_event_work object
 * Context: user.
 *
 * Return nothing.
 */
static void
_firmware_event_work(struct work_struct *work)
{
	struct fw_event_work *fw_event = container_of(work,
	    struct fw_event_work, delayed_work.work);
	struct MPT2SAS_ADAPTER *ioc = fw_event->ioc;

	/* the queue is being flushed so ignore this event */
	if (ioc->remove_host || fw_event->cancel_pending_work ||
	    ioc->pci_error_recovery) {
		_scsih_fw_event_free(ioc, fw_event);
		return;
	}

	switch (fw_event->event) {
	case MPT2SAS_REMOVE_UNRESPONDING_DEVICES:
		while (scsi_host_in_recovery(ioc->shost))
			ssleep(1);
		_scsih_remove_unresponding_sas_devices(ioc);
		_scsih_scan_for_devices_after_reset(ioc);
		break;
	case MPT2SAS_PORT_ENABLE_COMPLETE:
		ioc->start_scan = 0;



		dewtprintk(ioc, printk(MPT2SAS_INFO_FMT "port enable: complete "
		    "from worker thread\n", ioc->name));
		break;
	case MPT2SAS_TURN_ON_FAULT_LED:
		_scsih_turn_on_fault_led(ioc, fw_event->device_handle);
		break;
	case MPI2_EVENT_SAS_TOPOLOGY_CHANGE_LIST:
		_scsih_sas_topology_change_event(ioc, fw_event);
		break;
	case MPI2_EVENT_SAS_DEVICE_STATUS_CHANGE:
		_scsih_sas_device_status_change_event(ioc,
		    fw_event);
		break;
	case MPI2_EVENT_SAS_DISCOVERY:
		_scsih_sas_discovery_event(ioc,
		    fw_event);
		break;
	case MPI2_EVENT_SAS_BROADCAST_PRIMITIVE:
		_scsih_sas_broadcast_primative_event(ioc,
		    fw_event);
		break;
	case MPI2_EVENT_SAS_ENCL_DEVICE_STATUS_CHANGE:
		_scsih_sas_enclosure_dev_status_change_event(ioc,
		    fw_event);
		break;
	case MPI2_EVENT_IR_CONFIGURATION_CHANGE_LIST:
		_scsih_sas_ir_config_change_event(ioc, fw_event);
		break;
	case MPI2_EVENT_IR_VOLUME:
		_scsih_sas_ir_volume_event(ioc, fw_event);
		break;
	case MPI2_EVENT_IR_PHYSICAL_DISK:
		_scsih_sas_ir_physical_disk_event(ioc, fw_event);
		break;
	case MPI2_EVENT_IR_OPERATION_STATUS:
		_scsih_sas_ir_operation_status_event(ioc, fw_event);
		break;
	}
	_scsih_fw_event_free(ioc, fw_event);
}

/**
 * mpt2sas_scsih_event_callback - firmware event handler (called at ISR time)
 * @ioc: per adapter object
 * @msix_index: MSIX table index supplied by the OS
 * @reply: reply message frame(lower 32bit addr)
 * Context: interrupt.
 *
 * This function merely adds a new work task into ioc->firmware_event_thread.
 * The tasks are worked from _firmware_event_work in user context.
 *
 * Return 1 meaning mf should be freed from _base_interrupt
 *        0 means the mf is freed from this function.
 */
u8
mpt2sas_scsih_event_callback(struct MPT2SAS_ADAPTER *ioc, u8 msix_index,
	u32 reply)
{
	struct fw_event_work *fw_event;
	Mpi2EventNotificationReply_t *mpi_reply;
	u16 event;
	u16 sz;

	/* events turned off due to host reset or driver unloading */
	if (ioc->remove_host || ioc->pci_error_recovery)
		return 1;

	mpi_reply = mpt2sas_base_get_reply_virt_addr(ioc, reply);
	event = le16_to_cpu(mpi_reply->Event);

	switch (event) {
	/* handle these */
	case MPI2_EVENT_SAS_BROADCAST_PRIMITIVE:
	{
		Mpi2EventDataSasBroadcastPrimitive_t *baen_data =
		    (Mpi2EventDataSasBroadcastPrimitive_t *)
		    mpi_reply->EventData;

		if (baen_data->Primitive !=
		    MPI2_EVENT_PRIMITIVE_ASYNCHRONOUS_EVENT)
			return 1;

		if (ioc->broadcast_aen_busy) {
			ioc->broadcast_aen_pending++;
			return 1;
		} else
			ioc->broadcast_aen_busy = 1;
		break;
	}

	case MPI2_EVENT_SAS_TOPOLOGY_CHANGE_LIST:
		_scsih_check_topo_delete_events(ioc,
		    (Mpi2EventDataSasTopologyChangeList_t *)
		    mpi_reply->EventData);
		break;
	case MPI2_EVENT_IR_CONFIGURATION_CHANGE_LIST:
		_scsih_check_ir_config_unhide_events(ioc,
		    (Mpi2EventDataIrConfigChangeList_t *)
		    mpi_reply->EventData);
		break;
	case MPI2_EVENT_IR_VOLUME:
		_scsih_check_volume_delete_events(ioc,
		    (Mpi2EventDataIrVolume_t *)
		    mpi_reply->EventData);
		break;
	case MPI2_EVENT_LOG_ENTRY_ADDED:
	{
		Mpi2EventDataLogEntryAdded_t *log_entry;
		u32 *log_code;

		if (!ioc->is_warpdrive)
			break;

		log_entry = (Mpi2EventDataLogEntryAdded_t *)
		    mpi_reply->EventData;
		log_code = (u32 *)log_entry->LogData;

		if (le16_to_cpu(log_entry->LogEntryQualifier)
		    != MPT2_WARPDRIVE_LOGENTRY)
			break;

		switch (le32_to_cpu(*log_code)) {
		case MPT2_WARPDRIVE_LC_SSDT:
			printk(MPT2SAS_WARN_FMT "WarpDrive Warning: "
			    "IO Throttling has occurred in the WarpDrive "
			    "subsystem. Check WarpDrive documentation for "
			    "additional details.\n", ioc->name);
			break;
		case MPT2_WARPDRIVE_LC_SSDLW:
			printk(MPT2SAS_WARN_FMT "WarpDrive Warning: "
			    "Program/Erase Cycles for the WarpDrive subsystem "
			    "in degraded range. Check WarpDrive documentation "
			    "for additional details.\n", ioc->name);
			break;
		case MPT2_WARPDRIVE_LC_SSDLF:
			printk(MPT2SAS_ERR_FMT "WarpDrive Fatal Error: "
			    "There are no Program/Erase Cycles for the "
			    "WarpDrive subsystem. The storage device will be "
			    "in read-only mode. Check WarpDrive documentation "
			    "for additional details.\n", ioc->name);
			break;
		case MPT2_WARPDRIVE_LC_BRMF:
			printk(MPT2SAS_ERR_FMT "WarpDrive Fatal Error: "
			    "The Backup Rail Monitor has failed on the "
			    "WarpDrive subsystem. Check WarpDrive "
			    "documentation for additional details.\n",
			    ioc->name);
			break;
		}

		break;
	}
	case MPI2_EVENT_SAS_DEVICE_STATUS_CHANGE:
	case MPI2_EVENT_IR_OPERATION_STATUS:
	case MPI2_EVENT_SAS_DISCOVERY:
	case MPI2_EVENT_SAS_ENCL_DEVICE_STATUS_CHANGE:
	case MPI2_EVENT_IR_PHYSICAL_DISK:
		break;

	default: /* ignore the rest */
		return 1;
	}

	fw_event = kzalloc(sizeof(struct fw_event_work), GFP_ATOMIC);
	if (!fw_event) {
		printk(MPT2SAS_ERR_FMT "failure at %s:%d/%s()!\n",
		    ioc->name, __FILE__, __LINE__, __func__);
		return 1;
	}
	sz = le16_to_cpu(mpi_reply->EventDataLength) * 4;
	fw_event->event_data = kzalloc(sz, GFP_ATOMIC);
	if (!fw_event->event_data) {
		printk(MPT2SAS_ERR_FMT "failure at %s:%d/%s()!\n",
		    ioc->name, __FILE__, __LINE__, __func__);
		kfree(fw_event);
		return 1;
	}

	memcpy(fw_event->event_data, mpi_reply->EventData,
	    sz);
	fw_event->ioc = ioc;
	fw_event->VF_ID = mpi_reply->VF_ID;
	fw_event->VP_ID = mpi_reply->VP_ID;
	fw_event->event = event;
	_scsih_fw_event_add(ioc, fw_event);
	return 1;
}

/* shost template */
static struct scsi_host_template scsih_driver_template = {
	.module				= THIS_MODULE,
	.name				= "Fusion MPT SAS Host",
	.proc_name			= MPT2SAS_DRIVER_NAME,
	.queuecommand			= _scsih_qcmd,
	.target_alloc			= _scsih_target_alloc,
	.slave_alloc			= _scsih_slave_alloc,
	.slave_configure		= _scsih_slave_configure,
	.target_destroy			= _scsih_target_destroy,
	.slave_destroy			= _scsih_slave_destroy,
	.scan_finished			= _scsih_scan_finished,
	.scan_start			= _scsih_scan_start,
	.change_queue_depth 		= _scsih_change_queue_depth,
	.change_queue_type		= _scsih_change_queue_type,
	.eh_abort_handler		= _scsih_abort,
	.eh_device_reset_handler	= _scsih_dev_reset,
	.eh_target_reset_handler	= _scsih_target_reset,
	.eh_host_reset_handler		= _scsih_host_reset,
	.bios_param			= _scsih_bios_param,
	.can_queue			= 1,
	.this_id			= -1,
	.sg_tablesize			= MPT2SAS_SG_DEPTH,
	.max_sectors			= 8192,
	.cmd_per_lun			= 7,
	.use_clustering			= ENABLE_CLUSTERING,
	.shost_attrs			= mpt2sas_host_attrs,
	.sdev_attrs			= mpt2sas_dev_attrs,
};

/**
 * _scsih_expander_node_remove - removing expander device from list.
 * @ioc: per adapter object
 * @sas_expander: the sas_device object
 * Context: Calling function should acquire ioc->sas_node_lock.
 *
 * Removing object and freeing associated memory from the
 * ioc->sas_expander_list.
 *
 * Return nothing.
 */
static void
_scsih_expander_node_remove(struct MPT2SAS_ADAPTER *ioc,
    struct _sas_node *sas_expander)
{
	struct _sas_port *mpt2sas_port, *next;

	/* remove sibling ports attached to this expander */
	list_for_each_entry_safe(mpt2sas_port, next,
	   &sas_expander->sas_port_list, port_list) {
		if (ioc->shost_recovery)
			return;
		if (mpt2sas_port->remote_identify.device_type ==
		    SAS_END_DEVICE)
			mpt2sas_device_remove(ioc,
			    mpt2sas_port->remote_identify.sas_address);
		else if (mpt2sas_port->remote_identify.device_type ==
		    SAS_EDGE_EXPANDER_DEVICE ||
		    mpt2sas_port->remote_identify.device_type ==
		    SAS_FANOUT_EXPANDER_DEVICE)
			mpt2sas_expander_remove(ioc,
			    mpt2sas_port->remote_identify.sas_address);
	}

	mpt2sas_transport_port_remove(ioc, sas_expander->sas_address,
	    sas_expander->sas_address_parent);

	printk(MPT2SAS_INFO_FMT "expander_remove: handle"
	   "(0x%04x), sas_addr(0x%016llx)\n", ioc->name,
	    sas_expander->handle, (unsigned long long)
	    sas_expander->sas_address);

	kfree(sas_expander->phy);
	kfree(sas_expander);
}

/**
 * _scsih_ir_shutdown - IR shutdown notification
 * @ioc: per adapter object
 *
 * Sending RAID Action to alert the Integrated RAID subsystem of the IOC that
 * the host system is shutting down.
 *
 * Return nothing.
 */
static void
_scsih_ir_shutdown(struct MPT2SAS_ADAPTER *ioc)
{
	Mpi2RaidActionRequest_t *mpi_request;
	Mpi2RaidActionReply_t *mpi_reply;
	u16 smid;

	/* is IR firmware build loaded ? */
	if (!ioc->ir_firmware)
		return;

	/* are there any volumes ? */
	if (list_empty(&ioc->raid_device_list))
		return;

	mutex_lock(&ioc->scsih_cmds.mutex);

	if (ioc->scsih_cmds.status != MPT2_CMD_NOT_USED) {
		printk(MPT2SAS_ERR_FMT "%s: scsih_cmd in use\n",
		    ioc->name, __func__);
		goto out;
	}
	ioc->scsih_cmds.status = MPT2_CMD_PENDING;

	smid = mpt2sas_base_get_smid(ioc, ioc->scsih_cb_idx);
	if (!smid) {
		printk(MPT2SAS_ERR_FMT "%s: failed obtaining a smid\n",
		    ioc->name, __func__);
		ioc->scsih_cmds.status = MPT2_CMD_NOT_USED;
		goto out;
	}

	mpi_request = mpt2sas_base_get_msg_frame(ioc, smid);
	ioc->scsih_cmds.smid = smid;
	memset(mpi_request, 0, sizeof(Mpi2RaidActionRequest_t));

	mpi_request->Function = MPI2_FUNCTION_RAID_ACTION;
	mpi_request->Action = MPI2_RAID_ACTION_SYSTEM_SHUTDOWN_INITIATED;

	if (!ioc->hide_ir_msg)
		printk(MPT2SAS_INFO_FMT "IR shutdown (sending)\n", ioc->name);
	init_completion(&ioc->scsih_cmds.done);
	mpt2sas_base_put_smid_default(ioc, smid);
	wait_for_completion_timeout(&ioc->scsih_cmds.done, 10*HZ);

	if (!(ioc->scsih_cmds.status & MPT2_CMD_COMPLETE)) {
		printk(MPT2SAS_ERR_FMT "%s: timeout\n",
		    ioc->name, __func__);
		goto out;
	}

	if (ioc->scsih_cmds.status & MPT2_CMD_REPLY_VALID) {
		mpi_reply = ioc->scsih_cmds.reply;

		if (!ioc->hide_ir_msg)
			printk(MPT2SAS_INFO_FMT "IR shutdown (complete): "
			    "ioc_status(0x%04x), loginfo(0x%08x)\n",
			    ioc->name, le16_to_cpu(mpi_reply->IOCStatus),
			    le32_to_cpu(mpi_reply->IOCLogInfo));
	}

 out:
	ioc->scsih_cmds.status = MPT2_CMD_NOT_USED;
	mutex_unlock(&ioc->scsih_cmds.mutex);
}

/**
 * _scsih_shutdown - routine call during system shutdown
 * @pdev: PCI device struct
 *
 * Return nothing.
 */
static void
_scsih_shutdown(struct pci_dev *pdev)
{
	struct Scsi_Host *shost = pci_get_drvdata(pdev);
	struct MPT2SAS_ADAPTER *ioc = shost_priv(shost);
	struct workqueue_struct	*wq;
	unsigned long flags;

	ioc->remove_host = 1;
	_scsih_fw_event_cleanup_queue(ioc);

	spin_lock_irqsave(&ioc->fw_event_lock, flags);
	wq = ioc->firmware_event_thread;
	ioc->firmware_event_thread = NULL;
	spin_unlock_irqrestore(&ioc->fw_event_lock, flags);
	if (wq)
		destroy_workqueue(wq);

	_scsih_ir_shutdown(ioc);
	mpt2sas_base_detach(ioc);
}

/**
 * _scsih_remove - detach and remove add host
 * @pdev: PCI device struct
 *
 * Routine called when unloading the driver.
 * Return nothing.
 */
static void __devexit
_scsih_remove(struct pci_dev *pdev)
{
	struct Scsi_Host *shost = pci_get_drvdata(pdev);
	struct MPT2SAS_ADAPTER *ioc = shost_priv(shost);
	struct _sas_port *mpt2sas_port, *next_port;
	struct _raid_device *raid_device, *next;
	struct MPT2SAS_TARGET *sas_target_priv_data;
	struct workqueue_struct	*wq;
	unsigned long flags;

	ioc->remove_host = 1;
	_scsih_fw_event_cleanup_queue(ioc);

	spin_lock_irqsave(&ioc->fw_event_lock, flags);
	wq = ioc->firmware_event_thread;
	ioc->firmware_event_thread = NULL;
	spin_unlock_irqrestore(&ioc->fw_event_lock, flags);
	if (wq)
		destroy_workqueue(wq);

	/* release all the volumes */
	_scsih_ir_shutdown(ioc);
	list_for_each_entry_safe(raid_device, next, &ioc->raid_device_list,
	    list) {
		if (raid_device->starget) {
			sas_target_priv_data =
			    raid_device->starget->hostdata;
			sas_target_priv_data->deleted = 1;
			scsi_remove_target(&raid_device->starget->dev);
		}
		printk(MPT2SAS_INFO_FMT "removing handle(0x%04x), wwid"
		    "(0x%016llx)\n", ioc->name,  raid_device->handle,
		    (unsigned long long) raid_device->wwid);
		_scsih_raid_device_remove(ioc, raid_device);
	}

	/* free ports attached to the sas_host */
	list_for_each_entry_safe(mpt2sas_port, next_port,
	   &ioc->sas_hba.sas_port_list, port_list) {
		if (mpt2sas_port->remote_identify.device_type ==
		    SAS_END_DEVICE)
			mpt2sas_device_remove(ioc,
			    mpt2sas_port->remote_identify.sas_address);
		else if (mpt2sas_port->remote_identify.device_type ==
		    SAS_EDGE_EXPANDER_DEVICE ||
		    mpt2sas_port->remote_identify.device_type ==
		    SAS_FANOUT_EXPANDER_DEVICE)
			mpt2sas_expander_remove(ioc,
			    mpt2sas_port->remote_identify.sas_address);
	}

	/* free phys attached to the sas_host */
	if (ioc->sas_hba.num_phys) {
		kfree(ioc->sas_hba.phy);
		ioc->sas_hba.phy = NULL;
		ioc->sas_hba.num_phys = 0;
	}

	sas_remove_host(shost);
	mpt2sas_base_detach(ioc);
	list_del(&ioc->list);
	scsi_remove_host(shost);
	scsi_host_put(shost);
}

/**
 * _scsih_probe_boot_devices - reports 1st device
 * @ioc: per adapter object
 *
 * If specified in bios page 2, this routine reports the 1st
 * device scsi-ml or sas transport for persistent boot device
 * purposes.  Please refer to function _scsih_determine_boot_device()
 */
static void
_scsih_probe_boot_devices(struct MPT2SAS_ADAPTER *ioc)
{
	u8 is_raid;
	void *device;
	struct _sas_device *sas_device;
	struct _raid_device *raid_device;
	u16 handle;
	u64 sas_address_parent;
	u64 sas_address;
	unsigned long flags;
	int rc;

	 /* no Bios, return immediately */
	if (!ioc->bios_pg3.BiosVersion)
		return;

	device = NULL;
	is_raid = 0;
	if (ioc->req_boot_device.device) {
		device =  ioc->req_boot_device.device;
		is_raid = ioc->req_boot_device.is_raid;
	} else if (ioc->req_alt_boot_device.device) {
		device =  ioc->req_alt_boot_device.device;
		is_raid = ioc->req_alt_boot_device.is_raid;
	} else if (ioc->current_boot_device.device) {
		device =  ioc->current_boot_device.device;
		is_raid = ioc->current_boot_device.is_raid;
	}

	if (!device)
		return;

	if (is_raid) {
		raid_device = device;
		rc = scsi_add_device(ioc->shost, RAID_CHANNEL,
		    raid_device->id, 0);
		if (rc)
			_scsih_raid_device_remove(ioc, raid_device);
	} else {
		sas_device = device;
		handle = sas_device->handle;
		sas_address_parent = sas_device->sas_address_parent;
		sas_address = sas_device->sas_address;
		spin_lock_irqsave(&ioc->sas_device_lock, flags);
		list_move_tail(&sas_device->list, &ioc->sas_device_list);
		spin_unlock_irqrestore(&ioc->sas_device_lock, flags);

		if (ioc->hide_drives)
			return;
		if (!mpt2sas_transport_port_add(ioc, sas_device->handle,
		    sas_device->sas_address_parent)) {
			_scsih_sas_device_remove(ioc, sas_device);
		} else if (!sas_device->starget) {
			if (!ioc->is_driver_loading)
				mpt2sas_transport_port_remove(ioc, sas_address,
					sas_address_parent);
			_scsih_sas_device_remove(ioc, sas_device);
		}
	}
}

/**
 * _scsih_probe_raid - reporting raid volumes to scsi-ml
 * @ioc: per adapter object
 *
 * Called during initial loading of the driver.
 */
static void
_scsih_probe_raid(struct MPT2SAS_ADAPTER *ioc)
{
	struct _raid_device *raid_device, *raid_next;
	int rc;

	list_for_each_entry_safe(raid_device, raid_next,
	    &ioc->raid_device_list, list) {
		if (raid_device->starget)
			continue;
		rc = scsi_add_device(ioc->shost, RAID_CHANNEL,
		    raid_device->id, 0);
		if (rc)
			_scsih_raid_device_remove(ioc, raid_device);
	}
}

/**
 * _scsih_probe_sas - reporting sas devices to sas transport
 * @ioc: per adapter object
 *
 * Called during initial loading of the driver.
 */
static void
_scsih_probe_sas(struct MPT2SAS_ADAPTER *ioc)
{
	struct _sas_device *sas_device, *next;
	unsigned long flags;

	/* SAS Device List */
	list_for_each_entry_safe(sas_device, next, &ioc->sas_device_init_list,
	    list) {

		if (ioc->hide_drives)
			continue;

		if (!mpt2sas_transport_port_add(ioc, sas_device->handle,
		    sas_device->sas_address_parent)) {
			list_del(&sas_device->list);
			kfree(sas_device);
			continue;
		} else if (!sas_device->starget) {
			if (!ioc->is_driver_loading)
				mpt2sas_transport_port_remove(ioc,
					sas_device->sas_address,
					sas_device->sas_address_parent);
			list_del(&sas_device->list);
			kfree(sas_device);
			continue;

		}
		spin_lock_irqsave(&ioc->sas_device_lock, flags);
		list_move_tail(&sas_device->list, &ioc->sas_device_list);
		spin_unlock_irqrestore(&ioc->sas_device_lock, flags);
	}
}

/**
 * _scsih_probe_devices - probing for devices
 * @ioc: per adapter object
 *
 * Called during initial loading of the driver.
 */
static void
_scsih_probe_devices(struct MPT2SAS_ADAPTER *ioc)
{
	u16 volume_mapping_flags;

	if (!(ioc->facts.ProtocolFlags & MPI2_IOCFACTS_PROTOCOL_SCSI_INITIATOR))
		return;  /* return when IOC doesn't support initiator mode */

	_scsih_probe_boot_devices(ioc);

	if (ioc->ir_firmware) {
		volume_mapping_flags =
		    le16_to_cpu(ioc->ioc_pg8.IRVolumeMappingFlags) &
		    MPI2_IOCPAGE8_IRFLAGS_MASK_VOLUME_MAPPING_MODE;
		if (volume_mapping_flags ==
		    MPI2_IOCPAGE8_IRFLAGS_LOW_VOLUME_MAPPING) {
			_scsih_probe_raid(ioc);
			_scsih_probe_sas(ioc);
		} else {
			_scsih_probe_sas(ioc);
			_scsih_probe_raid(ioc);
		}
	} else
		_scsih_probe_sas(ioc);
}


/**
 * _scsih_scan_start - scsi lld callback for .scan_start
 * @shost: SCSI host pointer
 *
 * The shost has the ability to discover targets on its own instead
 * of scanning the entire bus.  In our implemention, we will kick off
 * firmware discovery.
 */
static void
_scsih_scan_start(struct Scsi_Host *shost)
{
	struct MPT2SAS_ADAPTER *ioc = shost_priv(shost);
	int rc;

	if (diag_buffer_enable != -1 && diag_buffer_enable != 0)
		mpt2sas_enable_diag_buffer(ioc, diag_buffer_enable);

	ioc->start_scan = 1;
	rc = mpt2sas_port_enable(ioc);

	if (rc != 0)
		printk(MPT2SAS_INFO_FMT "port enable: FAILED\n", ioc->name);
}

/**
 * _scsih_scan_finished - scsi lld callback for .scan_finished
 * @shost: SCSI host pointer
 * @time: elapsed time of the scan in jiffies
 *
 * This function will be called periodically until it returns 1 with the
 * scsi_host and the elapsed time of the scan in jiffies. In our implemention,
 * we wait for firmware discovery to complete, then return 1.
 */
static int
_scsih_scan_finished(struct Scsi_Host *shost, unsigned long time)
{
	struct MPT2SAS_ADAPTER *ioc = shost_priv(shost);

	if (time >= (300 * HZ)) {
		ioc->base_cmds.status = MPT2_CMD_NOT_USED;
		printk(MPT2SAS_INFO_FMT "port enable: FAILED with timeout "
		    "(timeout=300s)\n", ioc->name);
		ioc->is_driver_loading = 0;
		return 1;
	}

	if (ioc->start_scan)
		return 0;

	if (ioc->start_scan_failed) {
		printk(MPT2SAS_INFO_FMT "port enable: FAILED with "
		    "(ioc_status=0x%08x)\n", ioc->name, ioc->start_scan_failed);
		ioc->is_driver_loading = 0;
		ioc->wait_for_discovery_to_complete = 0;
		ioc->remove_host = 1;
		return 1;
	}

	printk(MPT2SAS_INFO_FMT "port enable: SUCCESS\n", ioc->name);
	ioc->base_cmds.status = MPT2_CMD_NOT_USED;

	if (ioc->wait_for_discovery_to_complete) {
		ioc->wait_for_discovery_to_complete = 0;
		_scsih_probe_devices(ioc);
	}
	mpt2sas_base_start_watchdog(ioc);
	ioc->is_driver_loading = 0;
	return 1;
}


/**
 * _scsih_probe - attach and add scsi host
 * @pdev: PCI device struct
 * @id: pci device id
 *
 * Returns 0 success, anything else error.
 */
static int
_scsih_probe(struct pci_dev *pdev, const struct pci_device_id *id)
{
	struct MPT2SAS_ADAPTER *ioc;
	struct Scsi_Host *shost;

	shost = scsi_host_alloc(&scsih_driver_template,
	    sizeof(struct MPT2SAS_ADAPTER));
	if (!shost)
		return -ENODEV;

	/* init local params */
	ioc = shost_priv(shost);
	memset(ioc, 0, sizeof(struct MPT2SAS_ADAPTER));
	INIT_LIST_HEAD(&ioc->list);
	list_add_tail(&ioc->list, &mpt2sas_ioc_list);
	ioc->shost = shost;
	ioc->id = mpt_ids++;
	sprintf(ioc->name, "%s%d", MPT2SAS_DRIVER_NAME, ioc->id);
	ioc->pdev = pdev;
	if (id->device == MPI2_MFGPAGE_DEVID_SSS6200) {
		ioc->is_warpdrive = 1;
		ioc->hide_ir_msg = 1;
	} else
		ioc->mfg_pg10_hide_flag = MFG_PAGE10_EXPOSE_ALL_DISKS;
	ioc->scsi_io_cb_idx = scsi_io_cb_idx;
	ioc->tm_cb_idx = tm_cb_idx;
	ioc->ctl_cb_idx = ctl_cb_idx;
	ioc->base_cb_idx = base_cb_idx;
	ioc->port_enable_cb_idx = port_enable_cb_idx;
	ioc->transport_cb_idx = transport_cb_idx;
	ioc->scsih_cb_idx = scsih_cb_idx;
	ioc->config_cb_idx = config_cb_idx;
	ioc->tm_tr_cb_idx = tm_tr_cb_idx;
	ioc->tm_tr_volume_cb_idx = tm_tr_volume_cb_idx;
	ioc->tm_sas_control_cb_idx = tm_sas_control_cb_idx;
	ioc->logging_level = logging_level;
	/* misc semaphores and spin locks */
	mutex_init(&ioc->reset_in_progress_mutex);
	spin_lock_init(&ioc->ioc_reset_in_progress_lock);
	spin_lock_init(&ioc->scsi_lookup_lock);
	spin_lock_init(&ioc->sas_device_lock);
	spin_lock_init(&ioc->sas_node_lock);
	spin_lock_init(&ioc->fw_event_lock);
	spin_lock_init(&ioc->raid_device_lock);

	INIT_LIST_HEAD(&ioc->sas_device_list);
	INIT_LIST_HEAD(&ioc->sas_device_init_list);
	INIT_LIST_HEAD(&ioc->sas_expander_list);
	INIT_LIST_HEAD(&ioc->fw_event_list);
	INIT_LIST_HEAD(&ioc->raid_device_list);
	INIT_LIST_HEAD(&ioc->sas_hba.sas_port_list);
	INIT_LIST_HEAD(&ioc->delayed_tr_list);
	INIT_LIST_HEAD(&ioc->delayed_tr_volume_list);

	/* init shost parameters */
	shost->max_cmd_len = 32;
	shost->max_lun = max_lun;
	shost->transportt = mpt2sas_transport_template;
	shost->unique_id = ioc->id;

	if (max_sectors != 0xFFFF) {
		if (max_sectors < 64) {
			shost->max_sectors = 64;
			printk(MPT2SAS_WARN_FMT "Invalid value %d passed "
			    "for max_sectors, range is 64 to 8192. Assigning "
			    "value of 64.\n", ioc->name, max_sectors);
		} else if (max_sectors > 8192) {
			shost->max_sectors = 8192;
			printk(MPT2SAS_WARN_FMT "Invalid value %d passed "
			    "for max_sectors, range is 64 to 8192. Assigning "
			    "default value of 8192.\n", ioc->name,
			    max_sectors);
		} else {
			shost->max_sectors = max_sectors & 0xFFFE;
			printk(MPT2SAS_INFO_FMT "The max_sectors value is "
			    "set to %d\n", ioc->name, shost->max_sectors);
		}
	}

	if ((scsi_add_host(shost, &pdev->dev))) {
		printk(MPT2SAS_ERR_FMT "failure at %s:%d/%s()!\n",
		    ioc->name, __FILE__, __LINE__, __func__);
		list_del(&ioc->list);
		goto out_add_shost_fail;
	}

	scsi_host_set_prot(shost, SHOST_DIF_TYPE1_PROTECTION
	    | SHOST_DIF_TYPE2_PROTECTION | SHOST_DIF_TYPE3_PROTECTION);
	scsi_host_set_guard(shost, SHOST_DIX_GUARD_CRC);

	/* event thread */
	snprintf(ioc->firmware_event_name, sizeof(ioc->firmware_event_name),
	    "fw_event%d", ioc->id);
	ioc->firmware_event_thread = create_singlethread_workqueue(
	    ioc->firmware_event_name);
	if (!ioc->firmware_event_thread) {
		printk(MPT2SAS_ERR_FMT "failure at %s:%d/%s()!\n",
		    ioc->name, __FILE__, __LINE__, __func__);
		goto out_thread_fail;
	}

	ioc->is_driver_loading = 1;
	if ((mpt2sas_base_attach(ioc))) {
		printk(MPT2SAS_ERR_FMT "failure at %s:%d/%s()!\n",
		    ioc->name, __FILE__, __LINE__, __func__);
		goto out_attach_fail;
	}

	scsi_scan_host(shost);
	if (ioc->is_warpdrive) {
		if (ioc->mfg_pg10_hide_flag ==  MFG_PAGE10_EXPOSE_ALL_DISKS)
			ioc->hide_drives = 0;
		else if (ioc->mfg_pg10_hide_flag ==  MFG_PAGE10_HIDE_ALL_DISKS)
			ioc->hide_drives = 1;
		else {
			if (_scsih_get_num_volumes(ioc))
				ioc->hide_drives = 1;
			else
				ioc->hide_drives = 0;
		}
	} else
		ioc->hide_drives = 0;

	_scsih_probe_devices(ioc);
	return 0;

 out_attach_fail:
	destroy_workqueue(ioc->firmware_event_thread);
 out_thread_fail:
	list_del(&ioc->list);
	scsi_remove_host(shost);
	scsi_host_put(shost);
 out_add_shost_fail:
	return -ENODEV;
}

#ifdef CONFIG_PM
/**
 * _scsih_suspend - power management suspend main entry point
 * @pdev: PCI device struct
 * @state: PM state change to (usually PCI_D3)
 *
 * Returns 0 success, anything else error.
 */
static int
_scsih_suspend(struct pci_dev *pdev, pm_message_t state)
{
	struct Scsi_Host *shost = pci_get_drvdata(pdev);
	struct MPT2SAS_ADAPTER *ioc = shost_priv(shost);
	pci_power_t device_state;

	mpt2sas_base_stop_watchdog(ioc);
	scsi_block_requests(shost);
	device_state = pci_choose_state(pdev, state);
	printk(MPT2SAS_INFO_FMT "pdev=0x%p, slot=%s, entering "
	    "operating state [D%d]\n", ioc->name, pdev,
	    pci_name(pdev), device_state);

	mpt2sas_base_free_resources(ioc);
	pci_save_state(pdev);
	pci_disable_device(pdev);
	pci_set_power_state(pdev, device_state);
	return 0;
}

/**
 * _scsih_resume - power management resume main entry point
 * @pdev: PCI device struct
 *
 * Returns 0 success, anything else error.
 */
static int
_scsih_resume(struct pci_dev *pdev)
{
	struct Scsi_Host *shost = pci_get_drvdata(pdev);
	struct MPT2SAS_ADAPTER *ioc = shost_priv(shost);
	pci_power_t device_state = pdev->current_state;
	int r;

	printk(MPT2SAS_INFO_FMT "pdev=0x%p, slot=%s, previous "
	    "operating state [D%d]\n", ioc->name, pdev,
	    pci_name(pdev), device_state);

	pci_set_power_state(pdev, PCI_D0);
	pci_enable_wake(pdev, PCI_D0, 0);
	pci_restore_state(pdev);
	ioc->pdev = pdev;
	r = mpt2sas_base_map_resources(ioc);
	if (r)
		return r;

	mpt2sas_base_hard_reset_handler(ioc, CAN_SLEEP, SOFT_RESET);
	scsi_unblock_requests(shost);
	mpt2sas_base_start_watchdog(ioc);
	return 0;
}
#endif /* CONFIG_PM */

/**
 * _scsih_pci_error_detected - Called when a PCI error is detected.
 * @pdev: PCI device struct
 * @state: PCI channel state
 *
 * Description: Called when a PCI error is detected.
 *
 * Return value:
 *      PCI_ERS_RESULT_NEED_RESET or PCI_ERS_RESULT_DISCONNECT
 */
static pci_ers_result_t
_scsih_pci_error_detected(struct pci_dev *pdev, pci_channel_state_t state)
{
	struct Scsi_Host *shost = pci_get_drvdata(pdev);
	struct MPT2SAS_ADAPTER *ioc = shost_priv(shost);

	printk(MPT2SAS_INFO_FMT "PCI error: detected callback, state(%d)!!\n",
	    ioc->name, state);

	switch (state) {
	case pci_channel_io_normal:
		return PCI_ERS_RESULT_CAN_RECOVER;
	case pci_channel_io_frozen:
		/* Fatal error, prepare for slot reset */
		ioc->pci_error_recovery = 1;
		scsi_block_requests(ioc->shost);
		mpt2sas_base_stop_watchdog(ioc);
		mpt2sas_base_free_resources(ioc);
		return PCI_ERS_RESULT_NEED_RESET;
	case pci_channel_io_perm_failure:
		/* Permanent error, prepare for device removal */
		ioc->pci_error_recovery = 1;
		mpt2sas_base_stop_watchdog(ioc);
		_scsih_flush_running_cmds(ioc);
		return PCI_ERS_RESULT_DISCONNECT;
	}
	return PCI_ERS_RESULT_NEED_RESET;
}

/**
 * _scsih_pci_slot_reset - Called when PCI slot has been reset.
 * @pdev: PCI device struct
 *
 * Description: This routine is called by the pci error recovery
 * code after the PCI slot has been reset, just before we
 * should resume normal operations.
 */
static pci_ers_result_t
_scsih_pci_slot_reset(struct pci_dev *pdev)
{
	struct Scsi_Host *shost = pci_get_drvdata(pdev);
	struct MPT2SAS_ADAPTER *ioc = shost_priv(shost);
	int rc;

	printk(MPT2SAS_INFO_FMT "PCI error: slot reset callback!!\n",
		ioc->name);

	ioc->pci_error_recovery = 0;
	ioc->pdev = pdev;
	pci_restore_state(pdev);
	rc = mpt2sas_base_map_resources(ioc);
	if (rc)
		return PCI_ERS_RESULT_DISCONNECT;


	rc = mpt2sas_base_hard_reset_handler(ioc, CAN_SLEEP,
	    FORCE_BIG_HAMMER);

	printk(MPT2SAS_WARN_FMT "hard reset: %s\n", ioc->name,
	    (rc == 0) ? "success" : "failed");

	if (!rc)
		return PCI_ERS_RESULT_RECOVERED;
	else
		return PCI_ERS_RESULT_DISCONNECT;
}

/**
 * _scsih_pci_resume() - resume normal ops after PCI reset
 * @pdev: pointer to PCI device
 *
 * Called when the error recovery driver tells us that its
 * OK to resume normal operation. Use completion to allow
 * halted scsi ops to resume.
 */
static void
_scsih_pci_resume(struct pci_dev *pdev)
{
	struct Scsi_Host *shost = pci_get_drvdata(pdev);
	struct MPT2SAS_ADAPTER *ioc = shost_priv(shost);

	printk(MPT2SAS_INFO_FMT "PCI error: resume callback!!\n", ioc->name);

	pci_cleanup_aer_uncorrect_error_status(pdev);
	mpt2sas_base_start_watchdog(ioc);
	scsi_unblock_requests(ioc->shost);
}

/**
 * _scsih_pci_mmio_enabled - Enable MMIO and dump debug registers
 * @pdev: pointer to PCI device
 */
static pci_ers_result_t
_scsih_pci_mmio_enabled(struct pci_dev *pdev)
{
	struct Scsi_Host *shost = pci_get_drvdata(pdev);
	struct MPT2SAS_ADAPTER *ioc = shost_priv(shost);

	printk(MPT2SAS_INFO_FMT "PCI error: mmio enabled callback!!\n",
	    ioc->name);

	/* TODO - dump whatever for debugging purposes */

	/* Request a slot reset. */
	return PCI_ERS_RESULT_NEED_RESET;
}

static struct pci_error_handlers _scsih_err_handler = {
	.error_detected = _scsih_pci_error_detected,
	.mmio_enabled = _scsih_pci_mmio_enabled,
	.slot_reset =	_scsih_pci_slot_reset,
	.resume =	_scsih_pci_resume,
};

static struct pci_driver scsih_driver = {
	.name		= MPT2SAS_DRIVER_NAME,
	.id_table	= scsih_pci_table,
	.probe		= _scsih_probe,
	.remove		= __devexit_p(_scsih_remove),
	.shutdown	= _scsih_shutdown,
	.err_handler	= &_scsih_err_handler,
#ifdef CONFIG_PM
	.suspend	= _scsih_suspend,
	.resume		= _scsih_resume,
#endif
};

/* raid transport support */
static struct raid_function_template mpt2sas_raid_functions = {
	.cookie		= &scsih_driver_template,
	.is_raid	= _scsih_is_raid,
	.get_resync	= _scsih_get_resync,
	.get_state	= _scsih_get_state,
};

/**
 * _scsih_init - main entry point for this driver.
 *
 * Returns 0 success, anything else error.
 */
static int __init
_scsih_init(void)
{
	int error;

	mpt_ids = 0;
	printk(KERN_INFO "%s version %s loaded\n", MPT2SAS_DRIVER_NAME,
	    MPT2SAS_DRIVER_VERSION);

	mpt2sas_transport_template =
	    sas_attach_transport(&mpt2sas_transport_functions);
	if (!mpt2sas_transport_template)
		return -ENODEV;
	/* raid transport support */
	mpt2sas_raid_template = raid_class_attach(&mpt2sas_raid_functions);
	if (!mpt2sas_raid_template) {
		sas_release_transport(mpt2sas_transport_template);
		return -ENODEV;
	}

	mpt2sas_base_initialize_callback_handler();

	 /* queuecommand callback hander */
	scsi_io_cb_idx = mpt2sas_base_register_callback_handler(_scsih_io_done);

	/* task management callback handler */
	tm_cb_idx = mpt2sas_base_register_callback_handler(_scsih_tm_done);

	/* base internal commands callback handler */
	base_cb_idx = mpt2sas_base_register_callback_handler(mpt2sas_base_done);
	port_enable_cb_idx = mpt2sas_base_register_callback_handler(
		mpt2sas_port_enable_done);

	/* transport internal commands callback handler */
	transport_cb_idx = mpt2sas_base_register_callback_handler(
	    mpt2sas_transport_done);

	/* scsih internal commands callback handler */
	scsih_cb_idx = mpt2sas_base_register_callback_handler(_scsih_done);

	/* configuration page API internal commands callback handler */
	config_cb_idx = mpt2sas_base_register_callback_handler(
	    mpt2sas_config_done);

	/* ctl module callback handler */
	ctl_cb_idx = mpt2sas_base_register_callback_handler(mpt2sas_ctl_done);

	tm_tr_cb_idx = mpt2sas_base_register_callback_handler(
	    _scsih_tm_tr_complete);

	tm_tr_volume_cb_idx = mpt2sas_base_register_callback_handler(
	    _scsih_tm_volume_tr_complete);

	tm_sas_control_cb_idx = mpt2sas_base_register_callback_handler(
	    _scsih_sas_control_complete);

	mpt2sas_ctl_init();

	error = pci_register_driver(&scsih_driver);
	if (error) {
		/* raid transport support */
		raid_class_release(mpt2sas_raid_template);
		sas_release_transport(mpt2sas_transport_template);
	}

	return error;
}

/**
 * _scsih_exit - exit point for this driver (when it is a module).
 *
 * Returns 0 success, anything else error.
 */
static void __exit
_scsih_exit(void)
{
	printk(KERN_INFO "mpt2sas version %s unloading\n",
	    MPT2SAS_DRIVER_VERSION);

	pci_unregister_driver(&scsih_driver);

	mpt2sas_ctl_exit();

	mpt2sas_base_release_callback_handler(scsi_io_cb_idx);
	mpt2sas_base_release_callback_handler(tm_cb_idx);
	mpt2sas_base_release_callback_handler(base_cb_idx);
	mpt2sas_base_release_callback_handler(port_enable_cb_idx);
	mpt2sas_base_release_callback_handler(transport_cb_idx);
	mpt2sas_base_release_callback_handler(scsih_cb_idx);
	mpt2sas_base_release_callback_handler(config_cb_idx);
	mpt2sas_base_release_callback_handler(ctl_cb_idx);

	mpt2sas_base_release_callback_handler(tm_tr_cb_idx);
	mpt2sas_base_release_callback_handler(tm_tr_volume_cb_idx);
	mpt2sas_base_release_callback_handler(tm_sas_control_cb_idx);

	/* raid transport support */
	raid_class_release(mpt2sas_raid_template);
	sas_release_transport(mpt2sas_transport_template);

}

module_init(_scsih_init);
module_exit(_scsih_exit);<|MERGE_RESOLUTION|>--- conflicted
+++ resolved
@@ -2801,16 +2801,12 @@
 	struct fw_event_work *fw_event;
 
 	if (ioc->is_driver_loading)
-<<<<<<< HEAD
-		return;
-=======
 		return;
 
 	fw_event = kzalloc(sizeof(struct fw_event_work), GFP_ATOMIC);
 	if (!fw_event)
 		return;
 
->>>>>>> 533b673b
 	fw_event->event = MPT2SAS_REMOVE_UNRESPONDING_DEVICES;
 	fw_event->ioc = ioc;
 	_scsih_fw_event_add(ioc, fw_event);
