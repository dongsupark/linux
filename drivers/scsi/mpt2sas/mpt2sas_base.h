/*
 * This is the Fusion MPT base driver providing common API layer interface
 * for access to MPT (Message Passing Technology) firmware.
 *
 * This code is based on drivers/scsi/mpt2sas/mpt2_base.h
 * Copyright (C) 2007-2010  LSI Corporation
 *  (mailto:DL-MPTFusionLinux@lsi.com)
 *
 * This program is free software; you can redistribute it and/or
 * modify it under the terms of the GNU General Public License
 * as published by the Free Software Foundation; either version 2
 * of the License, or (at your option) any later version.
 *
 * This program is distributed in the hope that it will be useful,
 * but WITHOUT ANY WARRANTY; without even the implied warranty of
 * MERCHANTABILITY or FITNESS FOR A PARTICULAR PURPOSE.  See the
 * GNU General Public License for more details.
 *
 * NO WARRANTY
 * THE PROGRAM IS PROVIDED ON AN "AS IS" BASIS, WITHOUT WARRANTIES OR
 * CONDITIONS OF ANY KIND, EITHER EXPRESS OR IMPLIED INCLUDING, WITHOUT
 * LIMITATION, ANY WARRANTIES OR CONDITIONS OF TITLE, NON-INFRINGEMENT,
 * MERCHANTABILITY OR FITNESS FOR A PARTICULAR PURPOSE. Each Recipient is
 * solely responsible for determining the appropriateness of using and
 * distributing the Program and assumes all risks associated with its
 * exercise of rights under this Agreement, including but not limited to
 * the risks and costs of program errors, damage to or loss of data,
 * programs or equipment, and unavailability or interruption of operations.

 * DISCLAIMER OF LIABILITY
 * NEITHER RECIPIENT NOR ANY CONTRIBUTORS SHALL HAVE ANY LIABILITY FOR ANY
 * DIRECT, INDIRECT, INCIDENTAL, SPECIAL, EXEMPLARY, OR CONSEQUENTIAL
 * DAMAGES (INCLUDING WITHOUT LIMITATION LOST PROFITS), HOWEVER CAUSED AND
 * ON ANY THEORY OF LIABILITY, WHETHER IN CONTRACT, STRICT LIABILITY, OR
 * TORT (INCLUDING NEGLIGENCE OR OTHERWISE) ARISING IN ANY WAY OUT OF THE
 * USE OR DISTRIBUTION OF THE PROGRAM OR THE EXERCISE OF ANY RIGHTS GRANTED
 * HEREUNDER, EVEN IF ADVISED OF THE POSSIBILITY OF SUCH DAMAGES

 * You should have received a copy of the GNU General Public License
 * along with this program; if not, write to the Free Software
 * Foundation, Inc., 51 Franklin Street, Fifth Floor, Boston, MA  02110-1301,
 * USA.
 */

#ifndef MPT2SAS_BASE_H_INCLUDED
#define MPT2SAS_BASE_H_INCLUDED

#include "mpi/mpi2_type.h"
#include "mpi/mpi2.h"
#include "mpi/mpi2_ioc.h"
#include "mpi/mpi2_cnfg.h"
#include "mpi/mpi2_init.h"
#include "mpi/mpi2_raid.h"
#include "mpi/mpi2_tool.h"
#include "mpi/mpi2_sas.h"

#include <scsi/scsi.h>
#include <scsi/scsi_cmnd.h>
#include <scsi/scsi_device.h>
#include <scsi/scsi_host.h>
#include <scsi/scsi_tcq.h>
#include <scsi/scsi_transport_sas.h>
#include <scsi/scsi_dbg.h>
#include <scsi/scsi_eh.h>

#include "mpt2sas_debug.h"

/* driver versioning info */
#define MPT2SAS_DRIVER_NAME		"mpt2sas"
#define MPT2SAS_AUTHOR	"LSI Corporation <DL-MPTFusionLinux@lsi.com>"
#define MPT2SAS_DESCRIPTION	"LSI MPT Fusion SAS 2.0 Device Driver"
<<<<<<< HEAD
#define MPT2SAS_DRIVER_VERSION		"08.100.00.02"
#define MPT2SAS_MAJOR_VERSION		08
#define MPT2SAS_MINOR_VERSION		100
#define MPT2SAS_BUILD_VERSION		00
#define MPT2SAS_RELEASE_VERSION		02
=======
#define MPT2SAS_DRIVER_VERSION		"09.100.00.00"
#define MPT2SAS_MAJOR_VERSION		09
#define MPT2SAS_MINOR_VERSION		100
#define MPT2SAS_BUILD_VERSION		00
#define MPT2SAS_RELEASE_VERSION		00
>>>>>>> b55ebc27

/*
 * Set MPT2SAS_SG_DEPTH value based on user input.
 */
#ifdef CONFIG_SCSI_MPT2SAS_MAX_SGE
#if     CONFIG_SCSI_MPT2SAS_MAX_SGE  < 16
#define MPT2SAS_SG_DEPTH       16
#elif CONFIG_SCSI_MPT2SAS_MAX_SGE  > 128
#define MPT2SAS_SG_DEPTH       128
#else
#define MPT2SAS_SG_DEPTH       CONFIG_SCSI_MPT2SAS_MAX_SGE
#endif
#else
#define MPT2SAS_SG_DEPTH       128 /* MAX_HW_SEGMENTS */
#endif


/*
 * Generic Defines
 */
#define MPT2SAS_SATA_QUEUE_DEPTH	32
#define MPT2SAS_SAS_QUEUE_DEPTH		254
#define MPT2SAS_RAID_QUEUE_DEPTH	128

#define MPT_NAME_LENGTH			32	/* generic length of strings */
#define MPT_STRING_LENGTH		64

#define MPT_MAX_CALLBACKS		16


#define	 CAN_SLEEP			1
#define  NO_SLEEP			0

#define INTERNAL_CMDS_COUNT		10	/* reserved cmds */

#define MPI2_HIM_MASK			0xFFFFFFFF /* mask every bit*/

#define MPT2SAS_INVALID_DEVICE_HANDLE	0xFFFF


/*
 * reset phases
 */
#define MPT2_IOC_PRE_RESET		1 /* prior to host reset */
#define MPT2_IOC_AFTER_RESET		2 /* just after host reset */
#define MPT2_IOC_DONE_RESET		3 /* links re-initialized */

/*
 * logging format
 */
#define MPT2SAS_FMT			"%s: "
#define MPT2SAS_INFO_FMT		KERN_INFO MPT2SAS_FMT
#define MPT2SAS_NOTE_FMT		KERN_NOTICE MPT2SAS_FMT
#define MPT2SAS_WARN_FMT		KERN_WARNING MPT2SAS_FMT
#define MPT2SAS_ERR_FMT			KERN_ERR MPT2SAS_FMT

/*
 * Dell HBA branding
 */
#define MPT2SAS_DELL_BRANDING_SIZE                 32

#define MPT2SAS_DELL_6GBPS_SAS_HBA_BRANDING        "Dell 6Gbps SAS HBA"
#define MPT2SAS_DELL_PERC_H200_ADAPTER_BRANDING    "Dell PERC H200 Adapter"
#define MPT2SAS_DELL_PERC_H200_INTEGRATED_BRANDING "Dell PERC H200 Integrated"
#define MPT2SAS_DELL_PERC_H200_MODULAR_BRANDING    "Dell PERC H200 Modular"
#define MPT2SAS_DELL_PERC_H200_EMBEDDED_BRANDING   "Dell PERC H200 Embedded"
#define MPT2SAS_DELL_PERC_H200_BRANDING            "Dell PERC H200"
#define MPT2SAS_DELL_6GBPS_SAS_BRANDING            "Dell 6Gbps SAS"

/*
 * Dell HBA SSDIDs
 */
#define MPT2SAS_DELL_6GBPS_SAS_HBA_SSDID           0x1F1C
#define MPT2SAS_DELL_PERC_H200_ADAPTER_SSDID       0x1F1D
#define MPT2SAS_DELL_PERC_H200_INTEGRATED_SSDID    0x1F1E
#define MPT2SAS_DELL_PERC_H200_MODULAR_SSDID       0x1F1F
#define MPT2SAS_DELL_PERC_H200_EMBEDDED_SSDID      0x1F20
#define MPT2SAS_DELL_PERC_H200_SSDID               0x1F21
#define MPT2SAS_DELL_6GBPS_SAS_SSDID               0x1F22

/*
 * Intel HBA branding
 */
#define MPT2SAS_INTEL_RMS2LL080_BRANDING	\
				"Intel Integrated RAID Module RMS2LL080"
#define MPT2SAS_INTEL_RMS2LL040_BRANDING	\
				"Intel Integrated RAID Module RMS2LL040"
#define MPT2SAS_INTEL_RS25GB008_BRANDING       \
				"Intel(R) RAID Controller RS25GB008"

/*
 * Intel HBA SSDIDs
 */
#define MPT2SAS_INTEL_RMS2LL080_SSDID          0x350E
#define MPT2SAS_INTEL_RMS2LL040_SSDID          0x350F
#define MPT2SAS_INTEL_RS25GB008_SSDID          0x3000


/*
 * HP HBA branding
 */
#define MPT2SAS_HP_3PAR_SSVID                0x1590
#define MPT2SAS_HP_2_4_INTERNAL_BRANDING        "HP H220 Host Bus Adapter"
#define MPT2SAS_HP_2_4_EXTERNAL_BRANDING        "HP H221 Host Bus Adapter"
#define MPT2SAS_HP_1_4_INTERNAL_1_4_EXTERNAL_BRANDING "HP H222 Host Bus Adapter"
#define MPT2SAS_HP_EMBEDDED_2_4_INTERNAL_BRANDING    "HP H220i Host Bus Adapter"
#define MPT2SAS_HP_DAUGHTER_2_4_INTERNAL_BRANDING    "HP H210i Host Bus Adapter"

/*
 * HO HBA SSDIDs
 */
#define MPT2SAS_HP_2_4_INTERNAL_SSDID            0x0041
#define MPT2SAS_HP_2_4_EXTERNAL_SSDID            0x0042
#define MPT2SAS_HP_1_4_INTERNAL_1_4_EXTERNAL_SSDID    0x0043
#define MPT2SAS_HP_EMBEDDED_2_4_INTERNAL_SSDID        0x0044
#define MPT2SAS_HP_DAUGHTER_2_4_INTERNAL_SSDID        0x0046

/*
 *  WarpDrive Specific Log codes
 */

#define MPT2_WARPDRIVE_LOGENTRY		(0x8002)
#define MPT2_WARPDRIVE_LC_SSDT		(0x41)
#define MPT2_WARPDRIVE_LC_SSDLW		(0x43)
#define MPT2_WARPDRIVE_LC_SSDLF		(0x44)
#define MPT2_WARPDRIVE_LC_BRMF		(0x4D)

/*
 * per target private data
 */
#define MPT_TARGET_FLAGS_RAID_COMPONENT	0x01
#define MPT_TARGET_FLAGS_VOLUME		0x02
#define MPT_TARGET_FLAGS_DELETED	0x04

/**
 * struct MPT2SAS_TARGET - starget private hostdata
 * @starget: starget object
 * @sas_address: target sas address
 * @raid_device: raid_device pointer to access volume data
 * @handle: device handle
 * @num_luns: number luns
 * @flags: MPT_TARGET_FLAGS_XXX flags
 * @deleted: target flaged for deletion
 * @tm_busy: target is busy with TM request.
 */
struct MPT2SAS_TARGET {
	struct scsi_target *starget;
	u64	sas_address;
	struct _raid_device *raid_device;
	u16	handle;
	int	num_luns;
	u32	flags;
	u8	deleted;
	u8	tm_busy;
};


/*
 * per device private data
 */
#define MPT_DEVICE_FLAGS_INIT		0x01
#define MPT_DEVICE_TLR_ON		0x02

/**
 * struct MPT2SAS_DEVICE - sdev private hostdata
 * @sas_target: starget private hostdata
 * @lun: lun number
 * @flags: MPT_DEVICE_XXX flags
 * @configured_lun: lun is configured
 * @block: device is in SDEV_BLOCK state
 * @tlr_snoop_check: flag used in determining whether to disable TLR
 */

/* OEM Identifiers */
#define MFG10_OEM_ID_INVALID                   (0x00000000)
#define MFG10_OEM_ID_DELL                      (0x00000001)
#define MFG10_OEM_ID_FSC                       (0x00000002)
#define MFG10_OEM_ID_SUN                       (0x00000003)
#define MFG10_OEM_ID_IBM                       (0x00000004)

/* GENERIC Flags 0*/
#define MFG10_GF0_OCE_DISABLED                 (0x00000001)
#define MFG10_GF0_R1E_DRIVE_COUNT              (0x00000002)
#define MFG10_GF0_R10_DISPLAY                  (0x00000004)
#define MFG10_GF0_SSD_DATA_SCRUB_DISABLE       (0x00000008)
#define MFG10_GF0_SINGLE_DRIVE_R0              (0x00000010)

/* OEM Specific Flags will come from OEM specific header files */
typedef struct _MPI2_CONFIG_PAGE_MAN_10 {
    MPI2_CONFIG_PAGE_HEADER Header;                                 /* 00h */
    U8                      OEMIdentifier;                          /* 04h */
    U8                      Reserved1;                              /* 05h */
    U16                     Reserved2;                              /* 08h */
    U32                     Reserved3;                              /* 0Ch */
    U32                     GenericFlags0;                          /* 10h */
    U32                     GenericFlags1;                          /* 14h */
    U32                     Reserved4;                              /* 18h */
    U32                     OEMSpecificFlags0;                      /* 1Ch */
    U32                     OEMSpecificFlags1;                      /* 20h */
    U32                     Reserved5[18];                          /* 24h-60h*/
} MPI2_CONFIG_PAGE_MAN_10,
  MPI2_POINTER PTR_MPI2_CONFIG_PAGE_MAN_10,
  Mpi2ManufacturingPage10_t, MPI2_POINTER pMpi2ManufacturingPage10_t;

#define MFG_PAGE10_HIDE_SSDS_MASK	(0x00000003)
#define MFG_PAGE10_HIDE_ALL_DISKS	(0x00)
#define MFG_PAGE10_EXPOSE_ALL_DISKS	(0x01)
#define MFG_PAGE10_HIDE_IF_VOL_PRESENT	(0x02)


struct MPT2SAS_DEVICE {
	struct MPT2SAS_TARGET *sas_target;
	unsigned int	lun;
	u32	flags;
	u8	configured_lun;
	u8	block;
	u8	tlr_snoop_check;
};

#define MPT2_CMD_NOT_USED	0x8000	/* free */
#define MPT2_CMD_COMPLETE	0x0001	/* completed */
#define MPT2_CMD_PENDING	0x0002	/* pending */
#define MPT2_CMD_REPLY_VALID	0x0004	/* reply is valid */
#define MPT2_CMD_RESET		0x0008	/* host reset dropped the command */

/**
 * struct _internal_cmd - internal commands struct
 * @mutex: mutex
 * @done: completion
 * @reply: reply message pointer
 * @sense: sense data
 * @status: MPT2_CMD_XXX status
 * @smid: system message id
 */
struct _internal_cmd {
	struct mutex mutex;
	struct completion done;
	void 	*reply;
	void	*sense;
	u16	status;
	u16	smid;
};


/**
 * struct _sas_device - attached device information
 * @list: sas device list
 * @starget: starget object
 * @sas_address: device sas address
 * @device_name: retrieved from the SAS IDENTIFY frame.
 * @handle: device handle
 * @sas_address_parent: sas address of parent expander or sas host
 * @enclosure_handle: enclosure handle
 * @enclosure_logical_id: enclosure logical identifier
 * @volume_handle: volume handle (valid when hidden raid member)
 * @volume_wwid: volume unique identifier
 * @device_info: bitfield provides detailed info about the device
 * @id: target id
 * @channel: target channel
 * @slot: number number
 * @phy: phy identifier provided in sas device page 0
 * @responding: used in _scsih_sas_device_mark_responding
 */
struct _sas_device {
	struct list_head list;
	struct scsi_target *starget;
	u64	sas_address;
	u64	device_name;
	u16	handle;
	u64	sas_address_parent;
	u16	enclosure_handle;
	u64	enclosure_logical_id;
	u16	volume_handle;
	u64	volume_wwid;
	u32	device_info;
	int	id;
	int	channel;
	u16	slot;
	u8	phy;
	u8	responding;
};

/**
 * struct _raid_device - raid volume link list
 * @list: sas device list
 * @starget: starget object
 * @sdev: scsi device struct (volumes are single lun)
 * @wwid: unique identifier for the volume
 * @handle: device handle
 * @block_size: Block size of the volume
 * @id: target id
 * @channel: target channel
 * @volume_type: the raid level
 * @device_info: bitfield provides detailed info about the hidden components
 * @num_pds: number of hidden raid components
 * @responding: used in _scsih_raid_device_mark_responding
 * @percent_complete: resync percent complete
 * @direct_io_enabled: Whether direct io to PDs are allowed or not
 * @stripe_exponent: X where 2powX is the stripe sz in blocks
 * @max_lba: Maximum number of LBA in the volume
 * @stripe_sz: Stripe Size of the volume
 * @device_info: Device info of the volume member disk
 * @pd_handle: Array of handles of the physical drives for direct I/O in le16
 */
#define MPT_MAX_WARPDRIVE_PDS		8
struct _raid_device {
	struct list_head list;
	struct scsi_target *starget;
	struct scsi_device *sdev;
	u64	wwid;
	u16	handle;
	u16	block_sz;
	int	id;
	int	channel;
	u8	volume_type;
	u8	num_pds;
	u8	responding;
	u8	percent_complete;
	u8	direct_io_enabled;
	u8	stripe_exponent;
	u64	max_lba;
	u32	stripe_sz;
	u32	device_info;
	u16	pd_handle[MPT_MAX_WARPDRIVE_PDS];
};

/**
 * struct _boot_device - boot device info
 * @is_raid: flag to indicate whether this is volume
 * @device: holds pointer for either struct _sas_device or
 *     struct _raid_device
 */
struct _boot_device {
	u8 is_raid;
	void *device;
};

/**
 * struct _sas_port - wide/narrow sas port information
 * @port_list: list of ports belonging to expander
 * @num_phys: number of phys belonging to this port
 * @remote_identify: attached device identification
 * @rphy: sas transport rphy object
 * @port: sas transport wide/narrow port object
 * @phy_list: _sas_phy list objects belonging to this port
 */
struct _sas_port {
	struct list_head port_list;
	u8	num_phys;
	struct sas_identify remote_identify;
	struct sas_rphy *rphy;
	struct sas_port *port;
	struct list_head phy_list;
};

/**
 * struct _sas_phy - phy information
 * @port_siblings: list of phys belonging to a port
 * @identify: phy identification
 * @remote_identify: attached device identification
 * @phy: sas transport phy object
 * @phy_id: unique phy id
 * @handle: device handle for this phy
 * @attached_handle: device handle for attached device
 * @phy_belongs_to_port: port has been created for this phy
 */
struct _sas_phy {
	struct list_head port_siblings;
	struct sas_identify identify;
	struct sas_identify remote_identify;
	struct sas_phy *phy;
	u8	phy_id;
	u16	handle;
	u16	attached_handle;
	u8	phy_belongs_to_port;
};

/**
 * struct _sas_node - sas_host/expander information
 * @list: list of expanders
 * @parent_dev: parent device class
 * @num_phys: number phys belonging to this sas_host/expander
 * @sas_address: sas address of this sas_host/expander
 * @handle: handle for this sas_host/expander
 * @sas_address_parent: sas address of parent expander or sas host
 * @enclosure_handle: handle for this a member of an enclosure
 * @device_info: bitwise defining capabilities of this sas_host/expander
 * @responding: used in _scsih_expander_device_mark_responding
 * @phy: a list of phys that make up this sas_host/expander
 * @sas_port_list: list of ports attached to this sas_host/expander
 */
struct _sas_node {
	struct list_head list;
	struct device *parent_dev;
	u8	num_phys;
	u64	sas_address;
	u16	handle;
	u64	sas_address_parent;
	u16	enclosure_handle;
	u64	enclosure_logical_id;
	u8	responding;
	struct	_sas_phy *phy;
	struct list_head sas_port_list;
};

/**
 * enum reset_type - reset state
 * @FORCE_BIG_HAMMER: issue diagnostic reset
 * @SOFT_RESET: issue message_unit_reset, if fails to to big hammer
 */
enum reset_type {
	FORCE_BIG_HAMMER,
	SOFT_RESET,
};

/**
 * struct chain_tracker - firmware chain tracker
 * @chain_buffer: chain buffer
 * @chain_buffer_dma: physical address
 * @tracker_list: list of free request (ioc->free_chain_list)
 */
struct chain_tracker {
	void *chain_buffer;
	dma_addr_t chain_buffer_dma;
	struct list_head tracker_list;
};

/**
 * struct scsiio_tracker - scsi mf request tracker
 * @smid: system message id
 * @scmd: scsi request pointer
 * @cb_idx: callback index
 * @direct_io: To indicate whether I/O is direct (WARPDRIVE)
 * @chain_list: list of chains associated to this IO
 * @tracker_list: list of free request (ioc->free_list)
 */
struct scsiio_tracker {
	u16	smid;
	struct scsi_cmnd *scmd;
	u8	cb_idx;
	u8	direct_io;
	struct list_head chain_list;
	struct list_head tracker_list;
};

/**
 * struct request_tracker - firmware request tracker
 * @smid: system message id
 * @cb_idx: callback index
 * @tracker_list: list of free request (ioc->free_list)
 */
struct request_tracker {
	u16	smid;
	u8	cb_idx;
	struct list_head tracker_list;
};

/**
 * struct _tr_list - target reset list
 * @handle: device handle
 * @state: state machine
 */
struct _tr_list {
	struct list_head list;
	u16	handle;
	u16	state;
};

typedef void (*MPT_ADD_SGE)(void *paddr, u32 flags_length, dma_addr_t dma_addr);

/* IOC Facts and Port Facts converted from little endian to cpu */
union mpi2_version_union {
	MPI2_VERSION_STRUCT		Struct;
	u32				Word;
};

struct mpt2sas_facts {
	u16			MsgVersion;
	u16			HeaderVersion;
	u8			IOCNumber;
	u8			VP_ID;
	u8			VF_ID;
	u16			IOCExceptions;
	u16			IOCStatus;
	u32			IOCLogInfo;
	u8			MaxChainDepth;
	u8			WhoInit;
	u8			NumberOfPorts;
	u8			MaxMSIxVectors;
	u16			RequestCredit;
	u16			ProductID;
	u32			IOCCapabilities;
	union mpi2_version_union	FWVersion;
	u16			IOCRequestFrameSize;
	u16			Reserved3;
	u16			MaxInitiators;
	u16			MaxTargets;
	u16			MaxSasExpanders;
	u16			MaxEnclosures;
	u16			ProtocolFlags;
	u16			HighPriorityCredit;
	u16			MaxReplyDescriptorPostQueueDepth;
	u8			ReplyFrameSize;
	u8			MaxVolumes;
	u16			MaxDevHandle;
	u16			MaxPersistentEntries;
	u16			MinDevHandle;
};

struct mpt2sas_port_facts {
	u8			PortNumber;
	u8			VP_ID;
	u8			VF_ID;
	u8			PortType;
	u16			MaxPostedCmdBuffers;
};

/**
 * enum mutex_type - task management mutex type
 * @TM_MUTEX_OFF: mutex is not required becuase calling function is acquiring it
 * @TM_MUTEX_ON: mutex is required
 */
enum mutex_type {
	TM_MUTEX_OFF = 0,
	TM_MUTEX_ON = 1,
};

/**
 * struct MPT2SAS_ADAPTER - per adapter struct
 * @list: ioc_list
 * @shost: shost object
 * @id: unique adapter id
 * @pci_irq: irq number
 * @name: generic ioc string
 * @tmp_string: tmp string used for logging
 * @pdev: pci pdev object
 * @chip: memory mapped register space
 * @chip_phys: physical addrss prior to mapping
 * @logging_level: see mpt2sas_debug.h
 * @fwfault_debug: debuging FW timeouts
 * @ir_firmware: IR firmware present
 * @bars: bitmask of BAR's that must be configured
 * @mask_interrupts: ignore interrupt
 * @fault_reset_work_q_name: fw fault work queue
 * @fault_reset_work_q: ""
 * @fault_reset_work: ""
 * @firmware_event_name: fw event work queue
 * @firmware_event_thread: ""
 * @fw_events_off: flag to turn off fw event handling
 * @fw_event_lock:
 * @fw_event_list: list of fw events
 * @aen_event_read_flag: event log was read
 * @broadcast_aen_busy: broadcast aen waiting to be serviced
 * @shost_recovery: host reset in progress
 * @ioc_reset_in_progress_lock:
 * @ioc_link_reset_in_progress: phy/hard reset in progress
 * @ignore_loginfos: ignore loginfos during task management
 * @remove_host: flag for when driver unloads, to avoid sending dev resets
 * @pci_error_recovery: flag to prevent ioc access until slot reset completes
 * @wait_for_port_enable_to_complete:
 * @msix_enable: flag indicating msix is enabled
 * @msix_vector_count: number msix vectors
 * @msix_table: virt address to the msix table
 * @msix_table_backup: backup msix table
 * @scsi_io_cb_idx: shost generated commands
 * @tm_cb_idx: task management commands
 * @scsih_cb_idx: scsih internal commands
 * @transport_cb_idx: transport internal commands
 * @ctl_cb_idx: clt internal commands
 * @base_cb_idx: base internal commands
 * @config_cb_idx: base internal commands
 * @tm_tr_cb_idx : device removal target reset handshake
 * @tm_tr_volume_cb_idx : volume removal target reset
 * @base_cmds:
 * @transport_cmds:
 * @scsih_cmds:
 * @tm_cmds:
 * @ctl_cmds:
 * @config_cmds:
 * @base_add_sg_single: handler for either 32/64 bit sgl's
 * @event_type: bits indicating which events to log
 * @event_context: unique id for each logged event
 * @event_log: event log pointer
 * @event_masks: events that are masked
 * @facts: static facts data
 * @pfacts: static port facts data
 * @manu_pg0: static manufacturing page 0
 * @manu_pg10: static manufacturing page 10
 * @bios_pg2: static bios page 2
 * @bios_pg3: static bios page 3
 * @ioc_pg8: static ioc page 8
 * @iounit_pg0: static iounit page 0
 * @iounit_pg1: static iounit page 1
 * @sas_hba: sas host object
 * @sas_expander_list: expander object list
 * @sas_node_lock:
 * @sas_device_list: sas device object list
 * @sas_device_init_list: sas device object list (used only at init time)
 * @sas_device_lock:
 * @io_missing_delay: time for IO completed by fw when PDR enabled
 * @device_missing_delay: time for device missing by fw when PDR enabled
 * @sas_id : used for setting volume target IDs
 * @pd_handles : bitmask for PD handles
 * @pd_handles_sz : size of pd_handle bitmask
 * @config_page_sz: config page size
 * @config_page: reserve memory for config page payload
 * @config_page_dma:
 * @hba_queue_depth: hba request queue depth
 * @sge_size: sg element size for either 32/64 bit
 * @scsiio_depth: SCSI_IO queue depth
 * @request_sz: per request frame size
 * @request: pool of request frames
 * @request_dma:
 * @request_dma_sz:
 * @scsi_lookup: firmware request tracker list
 * @scsi_lookup_lock:
 * @free_list: free list of request
 * @chain: pool of chains
 * @pending_io_count:
 * @reset_wq:
 * @chain_dma:
 * @max_sges_in_main_message: number sg elements in main message
 * @max_sges_in_chain_message: number sg elements per chain
 * @chains_needed_per_io: max chains per io
 * @chain_offset_value_for_main_message: location 1st sg in main
 * @chain_depth: total chains allocated
 * @hi_priority_smid:
 * @hi_priority:
 * @hi_priority_dma:
 * @hi_priority_depth:
 * @hpr_lookup:
 * @hpr_free_list:
 * @internal_smid:
 * @internal:
 * @internal_dma:
 * @internal_depth:
 * @internal_lookup:
 * @internal_free_list:
 * @sense: pool of sense
 * @sense_dma:
 * @sense_dma_pool:
 * @reply_depth: hba reply queue depth:
 * @reply_sz: per reply frame size:
 * @reply: pool of replys:
 * @reply_dma:
 * @reply_dma_pool:
 * @reply_free_queue_depth: reply free depth
 * @reply_free: pool for reply free queue (32 bit addr)
 * @reply_free_dma:
 * @reply_free_dma_pool:
 * @reply_free_host_index: tail index in pool to insert free replys
 * @reply_post_queue_depth: reply post queue depth
 * @reply_post_free: pool for reply post (64bit descriptor)
 * @reply_post_free_dma:
 * @reply_post_free_dma_pool:
 * @reply_post_host_index: head index in the pool where FW completes IO
 * @delayed_tr_list: target reset link list
 * @delayed_tr_volume_list: volume target reset link list
 */
struct MPT2SAS_ADAPTER {
	struct list_head list;
	struct Scsi_Host *shost;
	u8		id;
	u32		pci_irq;
	char		name[MPT_NAME_LENGTH];
	char		tmp_string[MPT_STRING_LENGTH];
	struct pci_dev	*pdev;
	Mpi2SystemInterfaceRegs_t __iomem *chip;
	resource_size_t	chip_phys;
	int		logging_level;
	int		fwfault_debug;
	u8		ir_firmware;
	int		bars;
	u8		mask_interrupts;

	/* fw fault handler */
	char		fault_reset_work_q_name[20];
	struct workqueue_struct *fault_reset_work_q;
	struct delayed_work fault_reset_work;

	/* fw event handler */
	char		firmware_event_name[20];
	struct workqueue_struct	*firmware_event_thread;
	spinlock_t	fw_event_lock;
	struct list_head fw_event_list;

	 /* misc flags */
	int		aen_event_read_flag;
	u8		broadcast_aen_busy;
	u16		broadcast_aen_pending;
	u8		shost_recovery;

	struct mutex	reset_in_progress_mutex;
	struct completion	shost_recovery_done;
	spinlock_t 	ioc_reset_in_progress_lock;
	u8		ioc_link_reset_in_progress;
	int		ioc_reset_in_progress_status;

	u8		ignore_loginfos;
	u8		remove_host;
	u8		pci_error_recovery;
	u8		wait_for_port_enable_to_complete;

	u8		msix_enable;
	u16		msix_vector_count;
	u32		*msix_table;
	u32		*msix_table_backup;
	u32		ioc_reset_count;

	/* internal commands, callback index */
	u8		scsi_io_cb_idx;
	u8		tm_cb_idx;
	u8		transport_cb_idx;
	u8		scsih_cb_idx;
	u8		ctl_cb_idx;
	u8		base_cb_idx;
	u8		config_cb_idx;
	u8		tm_tr_cb_idx;
	u8		tm_tr_volume_cb_idx;
	u8		tm_sas_control_cb_idx;
	struct _internal_cmd base_cmds;
	struct _internal_cmd transport_cmds;
	struct _internal_cmd scsih_cmds;
	struct _internal_cmd tm_cmds;
	struct _internal_cmd ctl_cmds;
	struct _internal_cmd config_cmds;

	MPT_ADD_SGE	base_add_sg_single;

	/* event log */
	u32		event_type[MPI2_EVENT_NOTIFY_EVENTMASK_WORDS];
	u32		event_context;
	void		*event_log;
	u32		event_masks[MPI2_EVENT_NOTIFY_EVENTMASK_WORDS];

	/* static config pages */
	struct mpt2sas_facts facts;
	struct mpt2sas_port_facts *pfacts;
	Mpi2ManufacturingPage0_t manu_pg0;
	Mpi2BiosPage2_t	bios_pg2;
	Mpi2BiosPage3_t	bios_pg3;
	Mpi2IOCPage8_t ioc_pg8;
	Mpi2IOUnitPage0_t iounit_pg0;
	Mpi2IOUnitPage1_t iounit_pg1;

	struct _boot_device req_boot_device;
	struct _boot_device req_alt_boot_device;
	struct _boot_device current_boot_device;

	/* sas hba, expander, and device list */
	struct _sas_node sas_hba;
	struct list_head sas_expander_list;
	spinlock_t	sas_node_lock;
	struct list_head sas_device_list;
	struct list_head sas_device_init_list;
	spinlock_t	sas_device_lock;
	struct list_head raid_device_list;
	spinlock_t	raid_device_lock;
	u8		io_missing_delay;
	u16		device_missing_delay;
	int		sas_id;

	void		*pd_handles;
	u16		pd_handles_sz;

	/* config page */
	u16		config_page_sz;
	void 		*config_page;
	dma_addr_t	config_page_dma;

	/* scsiio request */
	u16		hba_queue_depth;
	u16		sge_size;
	u16 		scsiio_depth;
	u16		request_sz;
	u8		*request;
	dma_addr_t	request_dma;
	u32		request_dma_sz;
	struct scsiio_tracker *scsi_lookup;
	ulong		scsi_lookup_pages;
	spinlock_t 	scsi_lookup_lock;
	struct list_head free_list;
	int		pending_io_count;
	wait_queue_head_t reset_wq;

	/* chain */
	struct chain_tracker *chain_lookup;
	struct list_head free_chain_list;
	struct dma_pool *chain_dma_pool;
	ulong		chain_pages;
	u16 		max_sges_in_main_message;
	u16		max_sges_in_chain_message;
	u16		chains_needed_per_io;
	u16		chain_offset_value_for_main_message;
	u32		chain_depth;

	/* hi-priority queue */
	u16		hi_priority_smid;
	u8		*hi_priority;
	dma_addr_t	hi_priority_dma;
	u16		hi_priority_depth;
	struct request_tracker *hpr_lookup;
	struct list_head hpr_free_list;

	/* internal queue */
	u16		internal_smid;
	u8		*internal;
	dma_addr_t	internal_dma;
	u16		internal_depth;
	struct request_tracker *internal_lookup;
	struct list_head internal_free_list;

	/* sense */
	u8		*sense;
	dma_addr_t	sense_dma;
	struct dma_pool *sense_dma_pool;

	/* reply */
	u16		reply_sz;
	u8		*reply;
	dma_addr_t	reply_dma;
	u32		reply_dma_max_address;
	u32		reply_dma_min_address;
	struct dma_pool *reply_dma_pool;

	/* reply free queue */
	u16 		reply_free_queue_depth;
	__le32		*reply_free;
	dma_addr_t	reply_free_dma;
	struct dma_pool *reply_free_dma_pool;
	u32		reply_free_host_index;

	/* reply post queue */
	u16 		reply_post_queue_depth;
	Mpi2ReplyDescriptorsUnion_t *reply_post_free;
	dma_addr_t	reply_post_free_dma;
	struct dma_pool *reply_post_free_dma_pool;
	u32		reply_post_host_index;

	struct list_head delayed_tr_list;
	struct list_head delayed_tr_volume_list;

	/* diag buffer support */
	u8		*diag_buffer[MPI2_DIAG_BUF_TYPE_COUNT];
	u32		diag_buffer_sz[MPI2_DIAG_BUF_TYPE_COUNT];
	dma_addr_t	diag_buffer_dma[MPI2_DIAG_BUF_TYPE_COUNT];
	u8		diag_buffer_status[MPI2_DIAG_BUF_TYPE_COUNT];
	u32		unique_id[MPI2_DIAG_BUF_TYPE_COUNT];
	Mpi2ManufacturingPage10_t manu_pg10;
	u32		product_specific[MPI2_DIAG_BUF_TYPE_COUNT][23];
	u32		diagnostic_flags[MPI2_DIAG_BUF_TYPE_COUNT];
	u32		ring_buffer_offset;
	u32		ring_buffer_sz;
	u8		is_warpdrive;
	u8		hide_ir_msg;
	u8		mfg_pg10_hide_flag;
	u8		hide_drives;

};

typedef u8 (*MPT_CALLBACK)(struct MPT2SAS_ADAPTER *ioc, u16 smid, u8 msix_index,
    u32 reply);


/* base shared API */
extern struct list_head mpt2sas_ioc_list;
void mpt2sas_base_start_watchdog(struct MPT2SAS_ADAPTER *ioc);
void mpt2sas_base_stop_watchdog(struct MPT2SAS_ADAPTER *ioc);

int mpt2sas_base_attach(struct MPT2SAS_ADAPTER *ioc);
void mpt2sas_base_detach(struct MPT2SAS_ADAPTER *ioc);
int mpt2sas_base_map_resources(struct MPT2SAS_ADAPTER *ioc);
void mpt2sas_base_free_resources(struct MPT2SAS_ADAPTER *ioc);
int mpt2sas_base_hard_reset_handler(struct MPT2SAS_ADAPTER *ioc, int sleep_flag,
    enum reset_type type);

void *mpt2sas_base_get_msg_frame(struct MPT2SAS_ADAPTER *ioc, u16 smid);
void *mpt2sas_base_get_sense_buffer(struct MPT2SAS_ADAPTER *ioc, u16 smid);
void mpt2sas_base_build_zero_len_sge(struct MPT2SAS_ADAPTER *ioc, void *paddr);
__le32 mpt2sas_base_get_sense_buffer_dma(struct MPT2SAS_ADAPTER *ioc,
    u16 smid);

/* hi-priority queue */
u16 mpt2sas_base_get_smid_hpr(struct MPT2SAS_ADAPTER *ioc, u8 cb_idx);
u16 mpt2sas_base_get_smid_scsiio(struct MPT2SAS_ADAPTER *ioc, u8 cb_idx,
    struct scsi_cmnd *scmd);

u16 mpt2sas_base_get_smid(struct MPT2SAS_ADAPTER *ioc, u8 cb_idx);
void mpt2sas_base_free_smid(struct MPT2SAS_ADAPTER *ioc, u16 smid);
void mpt2sas_base_put_smid_scsi_io(struct MPT2SAS_ADAPTER *ioc, u16 smid,
    u16 handle);
void mpt2sas_base_put_smid_hi_priority(struct MPT2SAS_ADAPTER *ioc, u16 smid);
void mpt2sas_base_put_smid_target_assist(struct MPT2SAS_ADAPTER *ioc, u16 smid,
    u16 io_index);
void mpt2sas_base_put_smid_default(struct MPT2SAS_ADAPTER *ioc, u16 smid);
void mpt2sas_base_initialize_callback_handler(void);
u8 mpt2sas_base_register_callback_handler(MPT_CALLBACK cb_func);
void mpt2sas_base_release_callback_handler(u8 cb_idx);

u8 mpt2sas_base_done(struct MPT2SAS_ADAPTER *ioc, u16 smid, u8 msix_index,
    u32 reply);
void *mpt2sas_base_get_reply_virt_addr(struct MPT2SAS_ADAPTER *ioc, u32 phys_addr);

u32 mpt2sas_base_get_iocstate(struct MPT2SAS_ADAPTER *ioc, int cooked);

void mpt2sas_base_fault_info(struct MPT2SAS_ADAPTER *ioc , u16 fault_code);
int mpt2sas_base_sas_iounit_control(struct MPT2SAS_ADAPTER *ioc,
    Mpi2SasIoUnitControlReply_t *mpi_reply, Mpi2SasIoUnitControlRequest_t
    *mpi_request);
int mpt2sas_base_scsi_enclosure_processor(struct MPT2SAS_ADAPTER *ioc,
    Mpi2SepReply_t *mpi_reply, Mpi2SepRequest_t *mpi_request);
void mpt2sas_base_validate_event_type(struct MPT2SAS_ADAPTER *ioc, u32 *event_type);

void mpt2sas_halt_firmware(struct MPT2SAS_ADAPTER *ioc);

/* scsih shared API */
u8 mpt2sas_scsih_event_callback(struct MPT2SAS_ADAPTER *ioc, u8 msix_index,
    u32 reply);
int mpt2sas_scsih_issue_tm(struct MPT2SAS_ADAPTER *ioc, u16 handle,
	uint channel, uint id, uint lun, u8 type, u16 smid_task,
	ulong timeout, unsigned long serial_number, enum mutex_type m_type);
void mpt2sas_scsih_set_tm_flag(struct MPT2SAS_ADAPTER *ioc, u16 handle);
void mpt2sas_scsih_clear_tm_flag(struct MPT2SAS_ADAPTER *ioc, u16 handle);
void mpt2sas_expander_remove(struct MPT2SAS_ADAPTER *ioc, u64 sas_address);
void mpt2sas_device_remove(struct MPT2SAS_ADAPTER *ioc, u64 sas_address);
struct _sas_node *mpt2sas_scsih_expander_find_by_handle(struct MPT2SAS_ADAPTER *ioc,
    u16 handle);
struct _sas_node *mpt2sas_scsih_expander_find_by_sas_address(struct MPT2SAS_ADAPTER
    *ioc, u64 sas_address);
struct _sas_device *mpt2sas_scsih_sas_device_find_by_sas_address(
    struct MPT2SAS_ADAPTER *ioc, u64 sas_address);

void mpt2sas_scsih_reset_handler(struct MPT2SAS_ADAPTER *ioc, int reset_phase);

/* config shared API */
u8 mpt2sas_config_done(struct MPT2SAS_ADAPTER *ioc, u16 smid, u8 msix_index,
    u32 reply);
int mpt2sas_config_get_number_hba_phys(struct MPT2SAS_ADAPTER *ioc, u8 *num_phys);
int mpt2sas_config_get_manufacturing_pg0(struct MPT2SAS_ADAPTER *ioc,
    Mpi2ConfigReply_t *mpi_reply, Mpi2ManufacturingPage0_t *config_page);
int mpt2sas_config_get_manufacturing_pg10(struct MPT2SAS_ADAPTER *ioc,
    Mpi2ConfigReply_t *mpi_reply, Mpi2ManufacturingPage10_t *config_page);
int mpt2sas_config_get_bios_pg2(struct MPT2SAS_ADAPTER *ioc, Mpi2ConfigReply_t
    *mpi_reply, Mpi2BiosPage2_t *config_page);
int mpt2sas_config_get_bios_pg3(struct MPT2SAS_ADAPTER *ioc, Mpi2ConfigReply_t
    *mpi_reply, Mpi2BiosPage3_t *config_page);
int mpt2sas_config_get_iounit_pg0(struct MPT2SAS_ADAPTER *ioc, Mpi2ConfigReply_t
    *mpi_reply, Mpi2IOUnitPage0_t *config_page);
int mpt2sas_config_get_sas_device_pg0(struct MPT2SAS_ADAPTER *ioc, Mpi2ConfigReply_t
    *mpi_reply, Mpi2SasDevicePage0_t *config_page, u32 form, u32 handle);
int mpt2sas_config_get_sas_device_pg1(struct MPT2SAS_ADAPTER *ioc, Mpi2ConfigReply_t
    *mpi_reply, Mpi2SasDevicePage1_t *config_page, u32 form, u32 handle);
int mpt2sas_config_get_sas_iounit_pg0(struct MPT2SAS_ADAPTER *ioc, Mpi2ConfigReply_t
    *mpi_reply, Mpi2SasIOUnitPage0_t *config_page, u16 sz);
int mpt2sas_config_get_iounit_pg1(struct MPT2SAS_ADAPTER *ioc, Mpi2ConfigReply_t
    *mpi_reply, Mpi2IOUnitPage1_t *config_page);
int mpt2sas_config_set_iounit_pg1(struct MPT2SAS_ADAPTER *ioc, Mpi2ConfigReply_t
    *mpi_reply, Mpi2IOUnitPage1_t *config_page);
int mpt2sas_config_get_sas_iounit_pg1(struct MPT2SAS_ADAPTER *ioc, Mpi2ConfigReply_t
    *mpi_reply, Mpi2SasIOUnitPage1_t *config_page, u16 sz);
int mpt2sas_config_set_sas_iounit_pg1(struct MPT2SAS_ADAPTER *ioc,
    Mpi2ConfigReply_t *mpi_reply, Mpi2SasIOUnitPage1_t *config_page, u16 sz);
int mpt2sas_config_get_ioc_pg8(struct MPT2SAS_ADAPTER *ioc, Mpi2ConfigReply_t
    *mpi_reply, Mpi2IOCPage8_t *config_page);
int mpt2sas_config_get_expander_pg0(struct MPT2SAS_ADAPTER *ioc, Mpi2ConfigReply_t
    *mpi_reply, Mpi2ExpanderPage0_t *config_page, u32 form, u32 handle);
int mpt2sas_config_get_expander_pg1(struct MPT2SAS_ADAPTER *ioc, Mpi2ConfigReply_t
    *mpi_reply, Mpi2ExpanderPage1_t *config_page, u32 phy_number, u16 handle);
int mpt2sas_config_get_enclosure_pg0(struct MPT2SAS_ADAPTER *ioc, Mpi2ConfigReply_t
    *mpi_reply, Mpi2SasEnclosurePage0_t *config_page, u32 form, u32 handle);
int mpt2sas_config_get_phy_pg0(struct MPT2SAS_ADAPTER *ioc, Mpi2ConfigReply_t
    *mpi_reply, Mpi2SasPhyPage0_t *config_page, u32 phy_number);
int mpt2sas_config_get_phy_pg1(struct MPT2SAS_ADAPTER *ioc, Mpi2ConfigReply_t
    *mpi_reply, Mpi2SasPhyPage1_t *config_page, u32 phy_number);
int mpt2sas_config_get_raid_volume_pg1(struct MPT2SAS_ADAPTER *ioc, Mpi2ConfigReply_t
    *mpi_reply, Mpi2RaidVolPage1_t *config_page, u32 form, u32 handle);
int mpt2sas_config_get_number_pds(struct MPT2SAS_ADAPTER *ioc, u16 handle, u8 *num_pds);
int mpt2sas_config_get_raid_volume_pg0(struct MPT2SAS_ADAPTER *ioc, Mpi2ConfigReply_t
    *mpi_reply, Mpi2RaidVolPage0_t *config_page, u32 form, u32 handle, u16 sz);
int mpt2sas_config_get_phys_disk_pg0(struct MPT2SAS_ADAPTER *ioc, Mpi2ConfigReply_t
    *mpi_reply, Mpi2RaidPhysDiskPage0_t *config_page, u32 form,
    u32 form_specific);
int mpt2sas_config_get_volume_handle(struct MPT2SAS_ADAPTER *ioc, u16 pd_handle,
    u16 *volume_handle);
int mpt2sas_config_get_volume_wwid(struct MPT2SAS_ADAPTER *ioc, u16 volume_handle,
    u64 *wwid);
/* ctl shared API */
extern struct device_attribute *mpt2sas_host_attrs[];
extern struct device_attribute *mpt2sas_dev_attrs[];
void mpt2sas_ctl_init(void);
void mpt2sas_ctl_exit(void);
u8 mpt2sas_ctl_done(struct MPT2SAS_ADAPTER *ioc, u16 smid, u8 msix_index,
    u32 reply);
void mpt2sas_ctl_reset_handler(struct MPT2SAS_ADAPTER *ioc, int reset_phase);
u8 mpt2sas_ctl_event_callback(struct MPT2SAS_ADAPTER *ioc, u8 msix_index,
    u32 reply);
void mpt2sas_ctl_add_to_event_log(struct MPT2SAS_ADAPTER *ioc,
    Mpi2EventNotificationReply_t *mpi_reply);

void mpt2sas_enable_diag_buffer(struct MPT2SAS_ADAPTER *ioc,
	u8 bits_to_regsiter);

/* transport shared API */
u8 mpt2sas_transport_done(struct MPT2SAS_ADAPTER *ioc, u16 smid, u8 msix_index,
    u32 reply);
struct _sas_port *mpt2sas_transport_port_add(struct MPT2SAS_ADAPTER *ioc,
     u16 handle, u64 sas_address);
void mpt2sas_transport_port_remove(struct MPT2SAS_ADAPTER *ioc, u64 sas_address,
     u64 sas_address_parent);
int mpt2sas_transport_add_host_phy(struct MPT2SAS_ADAPTER *ioc, struct _sas_phy
    *mpt2sas_phy, Mpi2SasPhyPage0_t phy_pg0, struct device *parent_dev);
int mpt2sas_transport_add_expander_phy(struct MPT2SAS_ADAPTER *ioc, struct _sas_phy
    *mpt2sas_phy, Mpi2ExpanderPage1_t expander_pg1, struct device *parent_dev);
void mpt2sas_transport_update_links(struct MPT2SAS_ADAPTER *ioc,
     u64 sas_address, u16 handle, u8 phy_number, u8 link_rate);
extern struct sas_function_template mpt2sas_transport_functions;
extern struct scsi_transport_template *mpt2sas_transport_template;
extern int scsi_internal_device_block(struct scsi_device *sdev);
extern u8 mpt2sas_stm_zero_smid_handler(struct MPT2SAS_ADAPTER *ioc,
    u8 msix_index, u32 reply);
extern int scsi_internal_device_unblock(struct scsi_device *sdev);

#endif /* MPT2SAS_BASE_H_INCLUDED */<|MERGE_RESOLUTION|>--- conflicted
+++ resolved
@@ -69,19 +69,11 @@
 #define MPT2SAS_DRIVER_NAME		"mpt2sas"
 #define MPT2SAS_AUTHOR	"LSI Corporation <DL-MPTFusionLinux@lsi.com>"
 #define MPT2SAS_DESCRIPTION	"LSI MPT Fusion SAS 2.0 Device Driver"
-<<<<<<< HEAD
-#define MPT2SAS_DRIVER_VERSION		"08.100.00.02"
-#define MPT2SAS_MAJOR_VERSION		08
-#define MPT2SAS_MINOR_VERSION		100
-#define MPT2SAS_BUILD_VERSION		00
-#define MPT2SAS_RELEASE_VERSION		02
-=======
 #define MPT2SAS_DRIVER_VERSION		"09.100.00.00"
 #define MPT2SAS_MAJOR_VERSION		09
 #define MPT2SAS_MINOR_VERSION		100
 #define MPT2SAS_BUILD_VERSION		00
 #define MPT2SAS_RELEASE_VERSION		00
->>>>>>> b55ebc27
 
 /*
  * Set MPT2SAS_SG_DEPTH value based on user input.
