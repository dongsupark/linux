/*
 * Copyright (C) 2005-2006 Dell Inc.
 *	Released under GPL v2.
 *
 * Serial Attached SCSI (SAS) transport class.
 *
 * The SAS transport class contains common code to deal with SAS HBAs,
 * an aproximated representation of SAS topologies in the driver model,
 * and various sysfs attributes to expose these topologies and management
 * interfaces to userspace.
 *
 * In addition to the basic SCSI core objects this transport class
 * introduces two additional intermediate objects:  The SAS PHY
 * as represented by struct sas_phy defines an "outgoing" PHY on
 * a SAS HBA or Expander, and the SAS remote PHY represented by
 * struct sas_rphy defines an "incoming" PHY on a SAS Expander or
 * end device.  Note that this is purely a software concept, the
 * underlying hardware for a PHY and a remote PHY is the exactly
 * the same.
 *
 * There is no concept of a SAS port in this code, users can see
 * what PHYs form a wide port based on the port_identifier attribute,
 * which is the same for all PHYs in a port.
 */

#include <linux/init.h>
#include <linux/module.h>
#include <linux/jiffies.h>
#include <linux/err.h>
#include <linux/slab.h>
#include <linux/string.h>
#include <linux/blkdev.h>
#include <linux/bsg.h>

#include <scsi/scsi.h>
#include <scsi/scsi_host.h>
#include <scsi/scsi_scan.h>
#include <scsi/scsi_device.h>
#include <scsi/scsi_transport.h>
#include <scsi/scsi_transport_sas.h>

#include "scsi_sas_internal.h"
struct sas_host_attrs {
	struct list_head rphy_list;
	struct mutex lock;
	struct request_queue *q;
	u32 next_target_id;
	u32 next_expander_id;
	int next_port_id;
};
#define to_sas_host_attrs(host)	((struct sas_host_attrs *)(host)->shost_data)


/*
 * Hack to allow attributes of the same name in different objects.
 */
#define SAS_DEVICE_ATTR(_prefix,_name,_mode,_show,_store) \
	struct device_attribute dev_attr_##_prefix##_##_name = \
	__ATTR(_name,_mode,_show,_store)


/*
 * Pretty printing helpers
 */

#define sas_bitfield_name_match(title, table)			\
static ssize_t							\
get_sas_##title##_names(u32 table_key, char *buf)		\
{								\
	char *prefix = "";					\
	ssize_t len = 0;					\
	int i;							\
								\
	for (i = 0; i < ARRAY_SIZE(table); i++) {		\
		if (table[i].value & table_key) {		\
			len += sprintf(buf + len, "%s%s",	\
				prefix, table[i].name);		\
			prefix = ", ";				\
		}						\
	}							\
	len += sprintf(buf + len, "\n");			\
	return len;						\
}

#define sas_bitfield_name_set(title, table)			\
static ssize_t							\
set_sas_##title##_names(u32 *table_key, const char *buf)	\
{								\
	ssize_t len = 0;					\
	int i;							\
								\
	for (i = 0; i < ARRAY_SIZE(table); i++) {		\
		len = strlen(table[i].name);			\
		if (strncmp(buf, table[i].name, len) == 0 &&	\
		    (buf[len] == '\n' || buf[len] == '\0')) {	\
			*table_key = table[i].value;		\
			return 0;				\
		}						\
	}							\
	return -EINVAL;						\
}

#define sas_bitfield_name_search(title, table)			\
static ssize_t							\
get_sas_##title##_names(u32 table_key, char *buf)		\
{								\
	ssize_t len = 0;					\
	int i;							\
								\
	for (i = 0; i < ARRAY_SIZE(table); i++) {		\
		if (table[i].value == table_key) {		\
			len += sprintf(buf + len, "%s",		\
				table[i].name);			\
			break;					\
		}						\
	}							\
	len += sprintf(buf + len, "\n");			\
	return len;						\
}

static struct {
	u32		value;
	char		*name;
} sas_device_type_names[] = {
	{ SAS_PHY_UNUSED,		"unused" },
	{ SAS_END_DEVICE,		"end device" },
	{ SAS_EDGE_EXPANDER_DEVICE,	"edge expander" },
	{ SAS_FANOUT_EXPANDER_DEVICE,	"fanout expander" },
};
sas_bitfield_name_search(device_type, sas_device_type_names)


static struct {
	u32		value;
	char		*name;
} sas_protocol_names[] = {
	{ SAS_PROTOCOL_SATA,		"sata" },
	{ SAS_PROTOCOL_SMP,		"smp" },
	{ SAS_PROTOCOL_STP,		"stp" },
	{ SAS_PROTOCOL_SSP,		"ssp" },
};
sas_bitfield_name_match(protocol, sas_protocol_names)

static struct {
	u32		value;
	char		*name;
} sas_linkspeed_names[] = {
	{ SAS_LINK_RATE_UNKNOWN,	"Unknown" },
	{ SAS_PHY_DISABLED,		"Phy disabled" },
	{ SAS_LINK_RATE_FAILED,		"Link Rate failed" },
	{ SAS_SATA_SPINUP_HOLD,		"Spin-up hold" },
	{ SAS_LINK_RATE_1_5_GBPS,	"1.5 Gbit" },
	{ SAS_LINK_RATE_3_0_GBPS,	"3.0 Gbit" },
	{ SAS_LINK_RATE_6_0_GBPS,	"6.0 Gbit" },
};
sas_bitfield_name_search(linkspeed, sas_linkspeed_names)
sas_bitfield_name_set(linkspeed, sas_linkspeed_names)

static struct sas_end_device *sas_sdev_to_rdev(struct scsi_device *sdev)
{
	struct sas_rphy *rphy = target_to_rphy(sdev->sdev_target);
	struct sas_end_device *rdev;

	BUG_ON(rphy->identify.device_type != SAS_END_DEVICE);

	rdev = rphy_to_end_device(rphy);
	return rdev;
}

static void sas_smp_request(struct request_queue *q, struct Scsi_Host *shost,
			    struct sas_rphy *rphy)
{
	struct request *req;
	int ret;
	int (*handler)(struct Scsi_Host *, struct sas_rphy *, struct request *);

	while ((req = blk_fetch_request(q)) != NULL) {
		spin_unlock_irq(q->queue_lock);

		handler = to_sas_internal(shost->transportt)->f->smp_handler;
		ret = handler(shost, rphy, req);
		req->errors = ret;

		blk_end_request_all(req, ret);

		spin_lock_irq(q->queue_lock);
	}
}

static void sas_host_smp_request(struct request_queue *q)
{
	sas_smp_request(q, (struct Scsi_Host *)q->queuedata, NULL);
}

static void sas_non_host_smp_request(struct request_queue *q)
{
	struct sas_rphy *rphy = q->queuedata;
	sas_smp_request(q, rphy_to_shost(rphy), rphy);
}

static void sas_host_release(struct device *dev)
{
	struct Scsi_Host *shost = dev_to_shost(dev);
	struct sas_host_attrs *sas_host = to_sas_host_attrs(shost);
	struct request_queue *q = sas_host->q;

	if (q)
		blk_cleanup_queue(q);
}

static int sas_bsg_initialize(struct Scsi_Host *shost, struct sas_rphy *rphy)
{
	struct request_queue *q;
	int error;
	struct device *dev;
	char namebuf[20];
	const char *name;
	void (*release)(struct device *);

	if (!to_sas_internal(shost->transportt)->f->smp_handler) {
		printk("%s can't handle SMP requests\n", shost->hostt->name);
		return 0;
	}

	if (rphy) {
		q = blk_init_queue(sas_non_host_smp_request, NULL);
		dev = &rphy->dev;
		name = dev_name(dev);
		release = NULL;
	} else {
		q = blk_init_queue(sas_host_smp_request, NULL);
		dev = &shost->shost_gendev;
		snprintf(namebuf, sizeof(namebuf),
			 "sas_host%d", shost->host_no);
		name = namebuf;
		release = sas_host_release;
	}
	if (!q)
		return -ENOMEM;

	error = bsg_register_queue(q, dev, name, release);
	if (error) {
		blk_cleanup_queue(q);
		return -ENOMEM;
	}

	if (rphy)
		rphy->q = q;
	else
		to_sas_host_attrs(shost)->q = q;

	if (rphy)
		q->queuedata = rphy;
	else
		q->queuedata = shost;

	queue_flag_set_unlocked(QUEUE_FLAG_BIDI, q);
	return 0;
}

static void sas_bsg_remove(struct Scsi_Host *shost, struct sas_rphy *rphy)
{
	struct request_queue *q;

	if (rphy)
		q = rphy->q;
	else
		q = to_sas_host_attrs(shost)->q;

	if (!q)
		return;

	bsg_unregister_queue(q);
}

/*
 * SAS host attributes
 */

static int sas_host_setup(struct transport_container *tc, struct device *dev,
			  struct device *cdev)
{
	struct Scsi_Host *shost = dev_to_shost(dev);
	struct sas_host_attrs *sas_host = to_sas_host_attrs(shost);

	INIT_LIST_HEAD(&sas_host->rphy_list);
	mutex_init(&sas_host->lock);
	sas_host->next_target_id = 0;
	sas_host->next_expander_id = 0;
	sas_host->next_port_id = 0;

	if (sas_bsg_initialize(shost, NULL))
		dev_printk(KERN_ERR, dev, "fail to a bsg device %d\n",
			   shost->host_no);

	return 0;
}

static int sas_host_remove(struct transport_container *tc, struct device *dev,
			   struct device *cdev)
{
	struct Scsi_Host *shost = dev_to_shost(dev);

	sas_bsg_remove(shost, NULL);

	return 0;
}

static DECLARE_TRANSPORT_CLASS(sas_host_class,
		"sas_host", sas_host_setup, sas_host_remove, NULL);

static int sas_host_match(struct attribute_container *cont,
			    struct device *dev)
{
	struct Scsi_Host *shost;
	struct sas_internal *i;

	if (!scsi_is_host_device(dev))
		return 0;
	shost = dev_to_shost(dev);

	if (!shost->transportt)
		return 0;
	if (shost->transportt->host_attrs.ac.class !=
			&sas_host_class.class)
		return 0;

	i = to_sas_internal(shost->transportt);
	return &i->t.host_attrs.ac == cont;
}

static int do_sas_phy_delete(struct device *dev, void *data)
{
	int pass = (int)(unsigned long)data;

	if (pass == 0 && scsi_is_sas_port(dev))
		sas_port_delete(dev_to_sas_port(dev));
	else if (pass == 1 && scsi_is_sas_phy(dev))
		sas_phy_delete(dev_to_phy(dev));
	return 0;
}

/**
 * sas_remove_children  -  tear down a devices SAS data structures
 * @dev:	device belonging to the sas object
 *
 * Removes all SAS PHYs and remote PHYs for a given object
 */
void sas_remove_children(struct device *dev)
{
	device_for_each_child(dev, (void *)0, do_sas_phy_delete);
	device_for_each_child(dev, (void *)1, do_sas_phy_delete);
}
EXPORT_SYMBOL(sas_remove_children);

/**
 * sas_remove_host  -  tear down a Scsi_Host's SAS data structures
 * @shost:	Scsi Host that is torn down
 *
 * Removes all SAS PHYs and remote PHYs for a given Scsi_Host.
 * Must be called just before scsi_remove_host for SAS HBAs.
 */
void sas_remove_host(struct Scsi_Host *shost)
{
	sas_remove_children(&shost->shost_gendev);
}
EXPORT_SYMBOL(sas_remove_host);

/**
 * sas_tlr_supported - checking TLR bit in vpd 0x90
 * @sdev: scsi device struct
 *
 * Check Transport Layer Retries are supported or not.
 * If vpd page 0x90 is present, TRL is supported.
 *
 */
unsigned int
sas_tlr_supported(struct scsi_device *sdev)
{
	const int vpd_len = 32;
	struct sas_end_device *rdev = sas_sdev_to_rdev(sdev);
	char *buffer = kzalloc(vpd_len, GFP_KERNEL);
	int ret = 0;

	if (scsi_get_vpd_page(sdev, 0x90, buffer, vpd_len))
		goto out;

	/*
	 * Magic numbers: the VPD Protocol page (0x90)
	 * has a 4 byte header and then one entry per device port
	 * the TLR bit is at offset 8 on each port entry
	 * if we take the first port, that's at total offset 12
	 */
	ret = buffer[12] & 0x01;

 out:
	kfree(buffer);
	rdev->tlr_supported = ret;
	return ret;

}
EXPORT_SYMBOL_GPL(sas_tlr_supported);

/**
 * sas_disable_tlr - setting TLR flags
 * @sdev: scsi device struct
 *
 * Seting tlr_enabled flag to 0.
 *
 */
void
sas_disable_tlr(struct scsi_device *sdev)
{
	struct sas_end_device *rdev = sas_sdev_to_rdev(sdev);

	rdev->tlr_enabled = 0;
}
EXPORT_SYMBOL_GPL(sas_disable_tlr);

/**
 * sas_enable_tlr - setting TLR flags
 * @sdev: scsi device struct
 *
 * Seting tlr_enabled flag 1.
 *
 */
void sas_enable_tlr(struct scsi_device *sdev)
{
	unsigned int tlr_supported = 0;
	tlr_supported  = sas_tlr_supported(sdev);

	if (tlr_supported) {
		struct sas_end_device *rdev = sas_sdev_to_rdev(sdev);

		rdev->tlr_enabled = 1;
	}

	return;
}
EXPORT_SYMBOL_GPL(sas_enable_tlr);

unsigned int sas_is_tlr_enabled(struct scsi_device *sdev)
{
	struct sas_end_device *rdev = sas_sdev_to_rdev(sdev);
	return rdev->tlr_enabled;
}
EXPORT_SYMBOL_GPL(sas_is_tlr_enabled);

/*
 * SAS Phy attributes
 */

#define sas_phy_show_simple(field, name, format_string, cast)		\
static ssize_t								\
show_sas_phy_##name(struct device *dev, 				\
		    struct device_attribute *attr, char *buf)		\
{									\
	struct sas_phy *phy = transport_class_to_phy(dev);		\
									\
	return snprintf(buf, 20, format_string, cast phy->field);	\
}

#define sas_phy_simple_attr(field, name, format_string, type)		\
	sas_phy_show_simple(field, name, format_string, (type))	\
static DEVICE_ATTR(name, S_IRUGO, show_sas_phy_##name, NULL)

#define sas_phy_show_protocol(field, name)				\
static ssize_t								\
show_sas_phy_##name(struct device *dev, 				\
		    struct device_attribute *attr, char *buf)		\
{									\
	struct sas_phy *phy = transport_class_to_phy(dev);		\
									\
	if (!phy->field)						\
		return snprintf(buf, 20, "none\n");			\
	return get_sas_protocol_names(phy->field, buf);		\
}

#define sas_phy_protocol_attr(field, name)				\
	sas_phy_show_protocol(field, name)				\
static DEVICE_ATTR(name, S_IRUGO, show_sas_phy_##name, NULL)

#define sas_phy_show_linkspeed(field)					\
static ssize_t								\
show_sas_phy_##field(struct device *dev, 				\
		     struct device_attribute *attr, char *buf)		\
{									\
	struct sas_phy *phy = transport_class_to_phy(dev);		\
									\
	return get_sas_linkspeed_names(phy->field, buf);		\
}

/* Fudge to tell if we're minimum or maximum */
#define sas_phy_store_linkspeed(field)					\
static ssize_t								\
store_sas_phy_##field(struct device *dev, 				\
		      struct device_attribute *attr, 			\
		      const char *buf,	size_t count)			\
{									\
	struct sas_phy *phy = transport_class_to_phy(dev);		\
	struct Scsi_Host *shost = dev_to_shost(phy->dev.parent);	\
	struct sas_internal *i = to_sas_internal(shost->transportt);	\
	u32 value;							\
	struct sas_phy_linkrates rates = {0};				\
	int error;							\
									\
	error = set_sas_linkspeed_names(&value, buf);			\
	if (error)							\
		return error;						\
	rates.field = value;						\
	error = i->f->set_phy_speed(phy, &rates);			\
									\
	return error ? error : count;					\
}

#define sas_phy_linkspeed_rw_attr(field)				\
	sas_phy_show_linkspeed(field)					\
	sas_phy_store_linkspeed(field)					\
static DEVICE_ATTR(field, S_IRUGO, show_sas_phy_##field,		\
	store_sas_phy_##field)

#define sas_phy_linkspeed_attr(field)					\
	sas_phy_show_linkspeed(field)					\
static DEVICE_ATTR(field, S_IRUGO, show_sas_phy_##field, NULL)


#define sas_phy_show_linkerror(field)					\
static ssize_t								\
show_sas_phy_##field(struct device *dev, 				\
		     struct device_attribute *attr, char *buf)		\
{									\
	struct sas_phy *phy = transport_class_to_phy(dev);		\
	struct Scsi_Host *shost = dev_to_shost(phy->dev.parent);	\
	struct sas_internal *i = to_sas_internal(shost->transportt);	\
	int error;							\
									\
	error = i->f->get_linkerrors ? i->f->get_linkerrors(phy) : 0;	\
	if (error)							\
		return error;						\
	return snprintf(buf, 20, "%u\n", phy->field);			\
}

#define sas_phy_linkerror_attr(field)					\
	sas_phy_show_linkerror(field)					\
static DEVICE_ATTR(field, S_IRUGO, show_sas_phy_##field, NULL)


static ssize_t
show_sas_device_type(struct device *dev,
		     struct device_attribute *attr, char *buf)
{
	struct sas_phy *phy = transport_class_to_phy(dev);

	if (!phy->identify.device_type)
		return snprintf(buf, 20, "none\n");
	return get_sas_device_type_names(phy->identify.device_type, buf);
}
static DEVICE_ATTR(device_type, S_IRUGO, show_sas_device_type, NULL);

static ssize_t do_sas_phy_enable(struct device *dev,
		size_t count, int enable)
{
	struct sas_phy *phy = transport_class_to_phy(dev);
	struct Scsi_Host *shost = dev_to_shost(phy->dev.parent);
	struct sas_internal *i = to_sas_internal(shost->transportt);
	int error;

	error = i->f->phy_enable(phy, enable);
	if (error)
		return error;
	phy->enabled = enable;
	return count;
};

static ssize_t
store_sas_phy_enable(struct device *dev, struct device_attribute *attr,
		     const char *buf, size_t count)
{
	if (count < 1)
		return -EINVAL;

	switch (buf[0]) {
	case '0':
		do_sas_phy_enable(dev, count, 0);
		break;
	case '1':
		do_sas_phy_enable(dev, count, 1);
		break;
	default:
		return -EINVAL;
	}

	return count;
}

static ssize_t
show_sas_phy_enable(struct device *dev, struct device_attribute *attr,
		    char *buf)
{
	struct sas_phy *phy = transport_class_to_phy(dev);

	return snprintf(buf, 20, "%d", phy->enabled);
}

static DEVICE_ATTR(enable, S_IRUGO | S_IWUSR, show_sas_phy_enable,
			 store_sas_phy_enable);

static ssize_t
do_sas_phy_reset(struct device *dev, size_t count, int hard_reset)
{
	struct sas_phy *phy = transport_class_to_phy(dev);
	struct Scsi_Host *shost = dev_to_shost(phy->dev.parent);
	struct sas_internal *i = to_sas_internal(shost->transportt);
	int error;

	error = i->f->phy_reset(phy, hard_reset);
	if (error)
		return error;
	phy->enabled = 1;
	return count;
};

static ssize_t
store_sas_link_reset(struct device *dev, struct device_attribute *attr,
		     const char *buf, size_t count)
{
	return do_sas_phy_reset(dev, count, 0);
}
static DEVICE_ATTR(link_reset, S_IWUSR, NULL, store_sas_link_reset);

static ssize_t
store_sas_hard_reset(struct device *dev, struct device_attribute *attr,
		     const char *buf, size_t count)
{
	return do_sas_phy_reset(dev, count, 1);
}
static DEVICE_ATTR(hard_reset, S_IWUSR, NULL, store_sas_hard_reset);

sas_phy_protocol_attr(identify.initiator_port_protocols,
		initiator_port_protocols);
sas_phy_protocol_attr(identify.target_port_protocols,
		target_port_protocols);
sas_phy_simple_attr(identify.sas_address, sas_address, "0x%016llx\n",
		unsigned long long);
sas_phy_simple_attr(identify.phy_identifier, phy_identifier, "%d\n", u8);
//sas_phy_simple_attr(port_identifier, port_identifier, "%d\n", int);
sas_phy_linkspeed_attr(negotiated_linkrate);
sas_phy_linkspeed_attr(minimum_linkrate_hw);
sas_phy_linkspeed_rw_attr(minimum_linkrate);
sas_phy_linkspeed_attr(maximum_linkrate_hw);
sas_phy_linkspeed_rw_attr(maximum_linkrate);
sas_phy_linkerror_attr(invalid_dword_count);
sas_phy_linkerror_attr(running_disparity_error_count);
sas_phy_linkerror_attr(loss_of_dword_sync_count);
sas_phy_linkerror_attr(phy_reset_problem_count);

static int sas_phy_setup(struct transport_container *tc, struct device *dev,
			 struct device *cdev)
{
	struct sas_phy *phy = dev_to_phy(dev);
	struct Scsi_Host *shost = dev_to_shost(phy->dev.parent);
	struct sas_internal *i = to_sas_internal(shost->transportt);

	if (i->f->phy_setup)
		i->f->phy_setup(phy);

	return 0;
}

static DECLARE_TRANSPORT_CLASS(sas_phy_class,
		"sas_phy", sas_phy_setup, NULL, NULL);

static int sas_phy_match(struct attribute_container *cont, struct device *dev)
{
	struct Scsi_Host *shost;
	struct sas_internal *i;

	if (!scsi_is_sas_phy(dev))
		return 0;
	shost = dev_to_shost(dev->parent);

	if (!shost->transportt)
		return 0;
	if (shost->transportt->host_attrs.ac.class !=
			&sas_host_class.class)
		return 0;

	i = to_sas_internal(shost->transportt);
	return &i->phy_attr_cont.ac == cont;
}

static void sas_phy_release(struct device *dev)
{
	struct sas_phy *phy = dev_to_phy(dev);
	struct Scsi_Host *shost = dev_to_shost(phy->dev.parent);
	struct sas_internal *i = to_sas_internal(shost->transportt);

	if (i->f->phy_release)
		i->f->phy_release(phy);
	put_device(dev->parent);
	kfree(phy);
}

/**
 * sas_phy_alloc  -  allocates and initialize a SAS PHY structure
 * @parent:	Parent device
 * @number:	Phy index
 *
 * Allocates an SAS PHY structure.  It will be added in the device tree
 * below the device specified by @parent, which has to be either a Scsi_Host
 * or sas_rphy.
 *
 * Returns:
 *	SAS PHY allocated or %NULL if the allocation failed.
 */
struct sas_phy *sas_phy_alloc(struct device *parent, int number)
{
	struct Scsi_Host *shost = dev_to_shost(parent);
	struct sas_phy *phy;

	phy = kzalloc(sizeof(*phy), GFP_KERNEL);
	if (!phy)
		return NULL;

	phy->number = number;
	phy->enabled = 1;

	device_initialize(&phy->dev);
	phy->dev.parent = get_device(parent);
	phy->dev.release = sas_phy_release;
	INIT_LIST_HEAD(&phy->port_siblings);
	if (scsi_is_sas_expander_device(parent)) {
		struct sas_rphy *rphy = dev_to_rphy(parent);
		dev_set_name(&phy->dev, "phy-%d:%d:%d", shost->host_no,
			rphy->scsi_target_id, number);
	} else
		dev_set_name(&phy->dev, "phy-%d:%d", shost->host_no, number);

	transport_setup_device(&phy->dev);

	return phy;
}
EXPORT_SYMBOL(sas_phy_alloc);

/**
 * sas_phy_add  -  add a SAS PHY to the device hierarchy
 * @phy:	The PHY to be added
 *
 * Publishes a SAS PHY to the rest of the system.
 */
int sas_phy_add(struct sas_phy *phy)
{
	int error;

	error = device_add(&phy->dev);
	if (!error) {
		transport_add_device(&phy->dev);
		transport_configure_device(&phy->dev);
	}

	return error;
}
EXPORT_SYMBOL(sas_phy_add);

/**
 * sas_phy_free  -  free a SAS PHY
 * @phy:	SAS PHY to free
 *
 * Frees the specified SAS PHY.
 *
 * Note:
 *   This function must only be called on a PHY that has not
 *   successfully been added using sas_phy_add().
 */
void sas_phy_free(struct sas_phy *phy)
{
	transport_destroy_device(&phy->dev);
	put_device(&phy->dev);
}
EXPORT_SYMBOL(sas_phy_free);

/**
 * sas_phy_delete  -  remove SAS PHY
 * @phy:	SAS PHY to remove
 *
 * Removes the specified SAS PHY.  If the SAS PHY has an
 * associated remote PHY it is removed before.
 */
void
sas_phy_delete(struct sas_phy *phy)
{
	struct device *dev = &phy->dev;

	/* this happens if the phy is still part of a port when deleted */
	BUG_ON(!list_empty(&phy->port_siblings));

	transport_remove_device(dev);
	device_del(dev);
	transport_destroy_device(dev);
	put_device(dev);
}
EXPORT_SYMBOL(sas_phy_delete);

/**
 * scsi_is_sas_phy  -  check if a struct device represents a SAS PHY
 * @dev:	device to check
 *
 * Returns:
 *	%1 if the device represents a SAS PHY, %0 else
 */
int scsi_is_sas_phy(const struct device *dev)
{
	return dev->release == sas_phy_release;
}
EXPORT_SYMBOL(scsi_is_sas_phy);

/*
 * SAS Port attributes
 */
#define sas_port_show_simple(field, name, format_string, cast)		\
static ssize_t								\
show_sas_port_##name(struct device *dev, 				\
		     struct device_attribute *attr, char *buf)		\
{									\
	struct sas_port *port = transport_class_to_sas_port(dev);	\
									\
	return snprintf(buf, 20, format_string, cast port->field);	\
}

#define sas_port_simple_attr(field, name, format_string, type)		\
	sas_port_show_simple(field, name, format_string, (type))	\
static DEVICE_ATTR(name, S_IRUGO, show_sas_port_##name, NULL)

sas_port_simple_attr(num_phys, num_phys, "%d\n", int);

static DECLARE_TRANSPORT_CLASS(sas_port_class,
			       "sas_port", NULL, NULL, NULL);

static int sas_port_match(struct attribute_container *cont, struct device *dev)
{
	struct Scsi_Host *shost;
	struct sas_internal *i;

	if (!scsi_is_sas_port(dev))
		return 0;
	shost = dev_to_shost(dev->parent);

	if (!shost->transportt)
		return 0;
	if (shost->transportt->host_attrs.ac.class !=
			&sas_host_class.class)
		return 0;

	i = to_sas_internal(shost->transportt);
	return &i->port_attr_cont.ac == cont;
}


static void sas_port_release(struct device *dev)
{
	struct sas_port *port = dev_to_sas_port(dev);

	BUG_ON(!list_empty(&port->phy_list));

	put_device(dev->parent);
	kfree(port);
}

static void sas_port_create_link(struct sas_port *port,
				 struct sas_phy *phy)
{
	int res;

	res = sysfs_create_link(&port->dev.kobj, &phy->dev.kobj,
				dev_name(&phy->dev));
	if (res)
		goto err;
	res = sysfs_create_link(&phy->dev.kobj, &port->dev.kobj, "port");
	if (res)
		goto err;
	return;
err:
	printk(KERN_ERR "%s: Cannot create port links, err=%d\n",
	       __func__, res);
}

static void sas_port_delete_link(struct sas_port *port,
				 struct sas_phy *phy)
{
	sysfs_remove_link(&port->dev.kobj, dev_name(&phy->dev));
	sysfs_remove_link(&phy->dev.kobj, "port");
}

/** sas_port_alloc - allocate and initialize a SAS port structure
 *
 * @parent:	parent device
 * @port_id:	port number
 *
 * Allocates a SAS port structure.  It will be added to the device tree
 * below the device specified by @parent which must be either a Scsi_Host
 * or a sas_expander_device.
 *
 * Returns %NULL on error
 */
struct sas_port *sas_port_alloc(struct device *parent, int port_id)
{
	struct Scsi_Host *shost = dev_to_shost(parent);
	struct sas_port *port;

	port = kzalloc(sizeof(*port), GFP_KERNEL);
	if (!port)
		return NULL;

	port->port_identifier = port_id;

	device_initialize(&port->dev);

	port->dev.parent = get_device(parent);
	port->dev.release = sas_port_release;

	mutex_init(&port->phy_list_mutex);
	INIT_LIST_HEAD(&port->phy_list);

	if (scsi_is_sas_expander_device(parent)) {
		struct sas_rphy *rphy = dev_to_rphy(parent);
		dev_set_name(&port->dev, "port-%d:%d:%d", shost->host_no,
			     rphy->scsi_target_id, port->port_identifier);
	} else
		dev_set_name(&port->dev, "port-%d:%d", shost->host_no,
			     port->port_identifier);

	transport_setup_device(&port->dev);

	return port;
}
EXPORT_SYMBOL(sas_port_alloc);

/** sas_port_alloc_num - allocate and initialize a SAS port structure
 *
 * @parent:	parent device
 *
 * Allocates a SAS port structure and a number to go with it.  This
 * interface is really for adapters where the port number has no
 * meansing, so the sas class should manage them.  It will be added to
 * the device tree below the device specified by @parent which must be
 * either a Scsi_Host or a sas_expander_device.
 *
 * Returns %NULL on error
 */
struct sas_port *sas_port_alloc_num(struct device *parent)
{
	int index;
	struct Scsi_Host *shost = dev_to_shost(parent);
	struct sas_host_attrs *sas_host = to_sas_host_attrs(shost);

	/* FIXME: use idr for this eventually */
	mutex_lock(&sas_host->lock);
	if (scsi_is_sas_expander_device(parent)) {
		struct sas_rphy *rphy = dev_to_rphy(parent);
		struct sas_expander_device *exp = rphy_to_expander_device(rphy);

		index = exp->next_port_id++;
	} else
		index = sas_host->next_port_id++;
	mutex_unlock(&sas_host->lock);
	return sas_port_alloc(parent, index);
}
EXPORT_SYMBOL(sas_port_alloc_num);

/**
 * sas_port_add - add a SAS port to the device hierarchy
 * @port:	port to be added
 *
 * publishes a port to the rest of the system
 */
int sas_port_add(struct sas_port *port)
{
	int error;

	/* No phys should be added until this is made visible */
	BUG_ON(!list_empty(&port->phy_list));

	error = device_add(&port->dev);

	if (error)
		return error;

	transport_add_device(&port->dev);
	transport_configure_device(&port->dev);

	return 0;
}
EXPORT_SYMBOL(sas_port_add);

/**
 * sas_port_free  -  free a SAS PORT
 * @port:	SAS PORT to free
 *
 * Frees the specified SAS PORT.
 *
 * Note:
 *   This function must only be called on a PORT that has not
 *   successfully been added using sas_port_add().
 */
void sas_port_free(struct sas_port *port)
{
	transport_destroy_device(&port->dev);
	put_device(&port->dev);
}
EXPORT_SYMBOL(sas_port_free);

/**
 * sas_port_delete  -  remove SAS PORT
 * @port:	SAS PORT to remove
 *
 * Removes the specified SAS PORT.  If the SAS PORT has an
 * associated phys, unlink them from the port as well.
 */
void sas_port_delete(struct sas_port *port)
{
	struct device *dev = &port->dev;
	struct sas_phy *phy, *tmp_phy;

	if (port->rphy) {
		sas_rphy_delete(port->rphy);
		port->rphy = NULL;
	}

	mutex_lock(&port->phy_list_mutex);
	list_for_each_entry_safe(phy, tmp_phy, &port->phy_list,
				 port_siblings) {
		sas_port_delete_link(port, phy);
		list_del_init(&phy->port_siblings);
	}
	mutex_unlock(&port->phy_list_mutex);

	if (port->is_backlink) {
		struct device *parent = port->dev.parent;

		sysfs_remove_link(&port->dev.kobj, dev_name(parent));
		port->is_backlink = 0;
	}

	transport_remove_device(dev);
	device_del(dev);
	transport_destroy_device(dev);
	put_device(dev);
}
EXPORT_SYMBOL(sas_port_delete);

/**
 * scsi_is_sas_port -  check if a struct device represents a SAS port
 * @dev:	device to check
 *
 * Returns:
 *	%1 if the device represents a SAS Port, %0 else
 */
int scsi_is_sas_port(const struct device *dev)
{
	return dev->release == sas_port_release;
}
EXPORT_SYMBOL(scsi_is_sas_port);

/**
 * sas_port_get_phy - try to take a reference on a port member
 * @port: port to check
 */
struct sas_phy *sas_port_get_phy(struct sas_port *port)
{
	struct sas_phy *phy;

	mutex_lock(&port->phy_list_mutex);
	if (list_empty(&port->phy_list))
		phy = NULL;
	else {
		struct list_head *ent = port->phy_list.next;

		phy = list_entry(ent, typeof(*phy), port_siblings);
		get_device(&phy->dev);
	}
	mutex_unlock(&port->phy_list_mutex);

	return phy;
}
EXPORT_SYMBOL(sas_port_get_phy);

/**
 * sas_port_add_phy - add another phy to a port to form a wide port
 * @port:	port to add the phy to
 * @phy:	phy to add
 *
 * When a port is initially created, it is empty (has no phys).  All
 * ports must have at least one phy to operated, and all wide ports
 * must have at least two.  The current code makes no difference
 * between ports and wide ports, but the only object that can be
 * connected to a remote device is a port, so ports must be formed on
 * all devices with phys if they're connected to anything.
 */
void sas_port_add_phy(struct sas_port *port, struct sas_phy *phy)
{
	mutex_lock(&port->phy_list_mutex);
	if (unlikely(!list_empty(&phy->port_siblings))) {
		/* make sure we're already on this port */
		struct sas_phy *tmp;

		list_for_each_entry(tmp, &port->phy_list, port_siblings)
			if (tmp == phy)
				break;
		/* If this trips, you added a phy that was already
		 * part of a different port */
		if (unlikely(tmp != phy)) {
			dev_printk(KERN_ERR, &port->dev, "trying to add phy %s fails: it's already part of another port\n",
				   dev_name(&phy->dev));
			BUG();
		}
	} else {
		sas_port_create_link(port, phy);
		list_add_tail(&phy->port_siblings, &port->phy_list);
		port->num_phys++;
	}
	mutex_unlock(&port->phy_list_mutex);
}
EXPORT_SYMBOL(sas_port_add_phy);

/**
 * sas_port_delete_phy - remove a phy from a port or wide port
 * @port:	port to remove the phy from
 * @phy:	phy to remove
 *
 * This operation is used for tearing down ports again.  It must be
 * done to every port or wide port before calling sas_port_delete.
 */
void sas_port_delete_phy(struct sas_port *port, struct sas_phy *phy)
{
	mutex_lock(&port->phy_list_mutex);
	sas_port_delete_link(port, phy);
	list_del_init(&phy->port_siblings);
	port->num_phys--;
	mutex_unlock(&port->phy_list_mutex);
}
EXPORT_SYMBOL(sas_port_delete_phy);

void sas_port_mark_backlink(struct sas_port *port)
{
	int res;
	struct device *parent = port->dev.parent->parent->parent;

	if (port->is_backlink)
		return;
	port->is_backlink = 1;
	res = sysfs_create_link(&port->dev.kobj, &parent->kobj,
				dev_name(parent));
	if (res)
		goto err;
	return;
err:
	printk(KERN_ERR "%s: Cannot create port backlink, err=%d\n",
	       __func__, res);

}
EXPORT_SYMBOL(sas_port_mark_backlink);

/*
 * SAS remote PHY attributes.
 */

#define sas_rphy_show_simple(field, name, format_string, cast)		\
static ssize_t								\
show_sas_rphy_##name(struct device *dev, 				\
		     struct device_attribute *attr, char *buf)		\
{									\
	struct sas_rphy *rphy = transport_class_to_rphy(dev);		\
									\
	return snprintf(buf, 20, format_string, cast rphy->field);	\
}

#define sas_rphy_simple_attr(field, name, format_string, type)		\
	sas_rphy_show_simple(field, name, format_string, (type))	\
static SAS_DEVICE_ATTR(rphy, name, S_IRUGO, 			\
		show_sas_rphy_##name, NULL)

#define sas_rphy_show_protocol(field, name)				\
static ssize_t								\
show_sas_rphy_##name(struct device *dev, 				\
		     struct device_attribute *attr, char *buf)		\
{									\
	struct sas_rphy *rphy = transport_class_to_rphy(dev);		\
									\
	if (!rphy->field)					\
		return snprintf(buf, 20, "none\n");			\
	return get_sas_protocol_names(rphy->field, buf);	\
}

#define sas_rphy_protocol_attr(field, name)				\
	sas_rphy_show_protocol(field, name)				\
static SAS_DEVICE_ATTR(rphy, name, S_IRUGO,			\
		show_sas_rphy_##name, NULL)

static ssize_t
show_sas_rphy_device_type(struct device *dev,
			  struct device_attribute *attr, char *buf)
{
	struct sas_rphy *rphy = transport_class_to_rphy(dev);

	if (!rphy->identify.device_type)
		return snprintf(buf, 20, "none\n");
	return get_sas_device_type_names(
			rphy->identify.device_type, buf);
}

static SAS_DEVICE_ATTR(rphy, device_type, S_IRUGO,
		show_sas_rphy_device_type, NULL);

static ssize_t
show_sas_rphy_enclosure_identifier(struct device *dev,
				   struct device_attribute *attr, char *buf)
{
	struct sas_rphy *rphy = transport_class_to_rphy(dev);
	struct sas_phy *phy = dev_to_phy(rphy->dev.parent);
	struct Scsi_Host *shost = dev_to_shost(phy->dev.parent);
	struct sas_internal *i = to_sas_internal(shost->transportt);
	u64 identifier;
	int error;

	/*
	 * Only devices behind an expander are supported, because the
	 * enclosure identifier is a SMP feature.
	 */
	if (scsi_is_sas_phy_local(phy))
		return -EINVAL;

	error = i->f->get_enclosure_identifier(rphy, &identifier);
	if (error)
		return error;
	return sprintf(buf, "0x%llx\n", (unsigned long long)identifier);
}

static SAS_DEVICE_ATTR(rphy, enclosure_identifier, S_IRUGO,
		show_sas_rphy_enclosure_identifier, NULL);

static ssize_t
show_sas_rphy_bay_identifier(struct device *dev,
			     struct device_attribute *attr, char *buf)
{
	struct sas_rphy *rphy = transport_class_to_rphy(dev);
	struct sas_phy *phy = dev_to_phy(rphy->dev.parent);
	struct Scsi_Host *shost = dev_to_shost(phy->dev.parent);
	struct sas_internal *i = to_sas_internal(shost->transportt);
	int val;

	if (scsi_is_sas_phy_local(phy))
		return -EINVAL;

	val = i->f->get_bay_identifier(rphy);
	if (val < 0)
		return val;
	return sprintf(buf, "%d\n", val);
}

static SAS_DEVICE_ATTR(rphy, bay_identifier, S_IRUGO,
		show_sas_rphy_bay_identifier, NULL);

sas_rphy_protocol_attr(identify.initiator_port_protocols,
		initiator_port_protocols);
sas_rphy_protocol_attr(identify.target_port_protocols, target_port_protocols);
sas_rphy_simple_attr(identify.sas_address, sas_address, "0x%016llx\n",
		unsigned long long);
sas_rphy_simple_attr(identify.phy_identifier, phy_identifier, "%d\n", u8);

/* only need 8 bytes of data plus header (4 or 8) */
#define BUF_SIZE 64

int sas_read_port_mode_page(struct scsi_device *sdev)
{
	char *buffer = kzalloc(BUF_SIZE, GFP_KERNEL), *msdata;
	struct sas_end_device *rdev = sas_sdev_to_rdev(sdev);
	struct scsi_mode_data mode_data;
	int res, error;

	if (!buffer)
		return -ENOMEM;

	res = scsi_mode_sense(sdev, 1, 0x19, buffer, BUF_SIZE, 30*HZ, 3,
			      &mode_data, NULL);

	error = -EINVAL;
	if (!scsi_status_is_good(res))
		goto out;

	msdata = buffer +  mode_data.header_length +
		mode_data.block_descriptor_length;

	if (msdata - buffer > BUF_SIZE - 8)
		goto out;

	error = 0;

	rdev->ready_led_meaning = msdata[2] & 0x10 ? 1 : 0;
	rdev->I_T_nexus_loss_timeout = (msdata[4] << 8) + msdata[5];
	rdev->initiator_response_timeout = (msdata[6] << 8) + msdata[7];

 out:
	kfree(buffer);
	return error;
}
EXPORT_SYMBOL(sas_read_port_mode_page);

static DECLARE_TRANSPORT_CLASS(sas_end_dev_class,
			       "sas_end_device", NULL, NULL, NULL);

#define sas_end_dev_show_simple(field, name, format_string, cast)	\
static ssize_t								\
show_sas_end_dev_##name(struct device *dev, 				\
			struct device_attribute *attr, char *buf)	\
{									\
	struct sas_rphy *rphy = transport_class_to_rphy(dev);		\
	struct sas_end_device *rdev = rphy_to_end_device(rphy);		\
									\
	return snprintf(buf, 20, format_string, cast rdev->field);	\
}

#define sas_end_dev_simple_attr(field, name, format_string, type)	\
	sas_end_dev_show_simple(field, name, format_string, (type))	\
static SAS_DEVICE_ATTR(end_dev, name, S_IRUGO, 			\
		show_sas_end_dev_##name, NULL)

sas_end_dev_simple_attr(ready_led_meaning, ready_led_meaning, "%d\n", int);
sas_end_dev_simple_attr(I_T_nexus_loss_timeout, I_T_nexus_loss_timeout,
			"%d\n", int);
sas_end_dev_simple_attr(initiator_response_timeout, initiator_response_timeout,
			"%d\n", int);
sas_end_dev_simple_attr(tlr_supported, tlr_supported,
			"%d\n", int);
sas_end_dev_simple_attr(tlr_enabled, tlr_enabled,
			"%d\n", int);

static DECLARE_TRANSPORT_CLASS(sas_expander_class,
			       "sas_expander", NULL, NULL, NULL);

#define sas_expander_show_simple(field, name, format_string, cast)	\
static ssize_t								\
show_sas_expander_##name(struct device *dev, 				\
			 struct device_attribute *attr, char *buf)	\
{									\
	struct sas_rphy *rphy = transport_class_to_rphy(dev);		\
	struct sas_expander_device *edev = rphy_to_expander_device(rphy); \
									\
	return snprintf(buf, 20, format_string, cast edev->field);	\
}

#define sas_expander_simple_attr(field, name, format_string, type)	\
	sas_expander_show_simple(field, name, format_string, (type))	\
static SAS_DEVICE_ATTR(expander, name, S_IRUGO, 			\
		show_sas_expander_##name, NULL)

sas_expander_simple_attr(vendor_id, vendor_id, "%s\n", char *);
sas_expander_simple_attr(product_id, product_id, "%s\n", char *);
sas_expander_simple_attr(product_rev, product_rev, "%s\n", char *);
sas_expander_simple_attr(component_vendor_id, component_vendor_id,
			 "%s\n", char *);
sas_expander_simple_attr(component_id, component_id, "%u\n", unsigned int);
sas_expander_simple_attr(component_revision_id, component_revision_id, "%u\n",
			 unsigned int);
sas_expander_simple_attr(level, level, "%d\n", int);

static DECLARE_TRANSPORT_CLASS(sas_rphy_class,
		"sas_device", NULL, NULL, NULL);

static int sas_rphy_match(struct attribute_container *cont, struct device *dev)
{
	struct Scsi_Host *shost;
	struct sas_internal *i;

	if (!scsi_is_sas_rphy(dev))
		return 0;
	shost = dev_to_shost(dev->parent->parent);

	if (!shost->transportt)
		return 0;
	if (shost->transportt->host_attrs.ac.class !=
			&sas_host_class.class)
		return 0;

	i = to_sas_internal(shost->transportt);
	return &i->rphy_attr_cont.ac == cont;
}

static int sas_end_dev_match(struct attribute_container *cont,
			     struct device *dev)
{
	struct Scsi_Host *shost;
	struct sas_internal *i;
	struct sas_rphy *rphy;

	if (!scsi_is_sas_rphy(dev))
		return 0;
	shost = dev_to_shost(dev->parent->parent);
	rphy = dev_to_rphy(dev);

	if (!shost->transportt)
		return 0;
	if (shost->transportt->host_attrs.ac.class !=
			&sas_host_class.class)
		return 0;

	i = to_sas_internal(shost->transportt);
	return &i->end_dev_attr_cont.ac == cont &&
		rphy->identify.device_type == SAS_END_DEVICE;
}

static int sas_expander_match(struct attribute_container *cont,
			      struct device *dev)
{
	struct Scsi_Host *shost;
	struct sas_internal *i;
	struct sas_rphy *rphy;

	if (!scsi_is_sas_rphy(dev))
		return 0;
	shost = dev_to_shost(dev->parent->parent);
	rphy = dev_to_rphy(dev);

	if (!shost->transportt)
		return 0;
	if (shost->transportt->host_attrs.ac.class !=
			&sas_host_class.class)
		return 0;

	i = to_sas_internal(shost->transportt);
	return &i->expander_attr_cont.ac == cont &&
		(rphy->identify.device_type == SAS_EDGE_EXPANDER_DEVICE ||
		 rphy->identify.device_type == SAS_FANOUT_EXPANDER_DEVICE);
}

static void sas_expander_release(struct device *dev)
{
	struct sas_rphy *rphy = dev_to_rphy(dev);
	struct sas_expander_device *edev = rphy_to_expander_device(rphy);

	if (rphy->q)
		blk_cleanup_queue(rphy->q);

	put_device(dev->parent);
	kfree(edev);
}

static void sas_end_device_release(struct device *dev)
{
	struct sas_rphy *rphy = dev_to_rphy(dev);
	struct sas_end_device *edev = rphy_to_end_device(rphy);

	if (rphy->q)
		blk_cleanup_queue(rphy->q);

	put_device(dev->parent);
	kfree(edev);
}

/**
 * sas_rphy_initialize - common rphy intialization
 * @rphy:	rphy to initialise
 *
 * Used by both sas_end_device_alloc() and sas_expander_alloc() to
 * initialise the common rphy component of each.
 */
static void sas_rphy_initialize(struct sas_rphy *rphy)
{
	INIT_LIST_HEAD(&rphy->list);
}

/**
 * sas_end_device_alloc - allocate an rphy for an end device
 * @parent: which port
 *
 * Allocates an SAS remote PHY structure, connected to @parent.
 *
 * Returns:
 *	SAS PHY allocated or %NULL if the allocation failed.
 */
struct sas_rphy *sas_end_device_alloc(struct sas_port *parent)
{
	struct Scsi_Host *shost = dev_to_shost(&parent->dev);
	struct sas_end_device *rdev;

	rdev = kzalloc(sizeof(*rdev), GFP_KERNEL);
	if (!rdev) {
		return NULL;
	}

	device_initialize(&rdev->rphy.dev);
	rdev->rphy.dev.parent = get_device(&parent->dev);
	rdev->rphy.dev.release = sas_end_device_release;
	if (scsi_is_sas_expander_device(parent->dev.parent)) {
		struct sas_rphy *rphy = dev_to_rphy(parent->dev.parent);
		dev_set_name(&rdev->rphy.dev, "end_device-%d:%d:%d",
			     shost->host_no, rphy->scsi_target_id,
			     parent->port_identifier);
	} else
		dev_set_name(&rdev->rphy.dev, "end_device-%d:%d",
			     shost->host_no, parent->port_identifier);
	rdev->rphy.identify.device_type = SAS_END_DEVICE;
	sas_rphy_initialize(&rdev->rphy);
	transport_setup_device(&rdev->rphy.dev);

	return &rdev->rphy;
}
EXPORT_SYMBOL(sas_end_device_alloc);

/**
 * sas_expander_alloc - allocate an rphy for an end device
 * @parent: which port
 * @type: SAS_EDGE_EXPANDER_DEVICE or SAS_FANOUT_EXPANDER_DEVICE
 *
 * Allocates an SAS remote PHY structure, connected to @parent.
 *
 * Returns:
 *	SAS PHY allocated or %NULL if the allocation failed.
 */
struct sas_rphy *sas_expander_alloc(struct sas_port *parent,
				    enum sas_device_type type)
{
	struct Scsi_Host *shost = dev_to_shost(&parent->dev);
	struct sas_expander_device *rdev;
	struct sas_host_attrs *sas_host = to_sas_host_attrs(shost);

	BUG_ON(type != SAS_EDGE_EXPANDER_DEVICE &&
	       type != SAS_FANOUT_EXPANDER_DEVICE);

	rdev = kzalloc(sizeof(*rdev), GFP_KERNEL);
	if (!rdev) {
		return NULL;
	}

	device_initialize(&rdev->rphy.dev);
	rdev->rphy.dev.parent = get_device(&parent->dev);
	rdev->rphy.dev.release = sas_expander_release;
	mutex_lock(&sas_host->lock);
	rdev->rphy.scsi_target_id = sas_host->next_expander_id++;
	mutex_unlock(&sas_host->lock);
	dev_set_name(&rdev->rphy.dev, "expander-%d:%d",
		     shost->host_no, rdev->rphy.scsi_target_id);
	rdev->rphy.identify.device_type = type;
	sas_rphy_initialize(&rdev->rphy);
	transport_setup_device(&rdev->rphy.dev);

	return &rdev->rphy;
}
EXPORT_SYMBOL(sas_expander_alloc);

/**
 * sas_rphy_add  -  add a SAS remote PHY to the device hierarchy
 * @rphy:	The remote PHY to be added
 *
 * Publishes a SAS remote PHY to the rest of the system.
 */
int sas_rphy_add(struct sas_rphy *rphy)
{
	struct sas_port *parent = dev_to_sas_port(rphy->dev.parent);
	struct Scsi_Host *shost = dev_to_shost(parent->dev.parent);
	struct sas_host_attrs *sas_host = to_sas_host_attrs(shost);
	struct sas_identify *identify = &rphy->identify;
	int error;

	if (parent->rphy)
		return -ENXIO;
	parent->rphy = rphy;

	error = device_add(&rphy->dev);
	if (error)
		return error;
	transport_add_device(&rphy->dev);
	transport_configure_device(&rphy->dev);
	if (sas_bsg_initialize(shost, rphy))
		printk("fail to a bsg device %s\n", dev_name(&rphy->dev));


	mutex_lock(&sas_host->lock);
	list_add_tail(&rphy->list, &sas_host->rphy_list);
	if (identify->device_type == SAS_END_DEVICE &&
	    (identify->target_port_protocols &
	     (SAS_PROTOCOL_SSP|SAS_PROTOCOL_STP|SAS_PROTOCOL_SATA)))
		rphy->scsi_target_id = sas_host->next_target_id++;
	else if (identify->device_type == SAS_END_DEVICE)
		rphy->scsi_target_id = -1;
	mutex_unlock(&sas_host->lock);

	if (identify->device_type == SAS_END_DEVICE &&
	    rphy->scsi_target_id != -1) {
		int lun;

		if (identify->target_port_protocols & SAS_PROTOCOL_SSP)
			lun = SCAN_WILD_CARD;
		else
			lun = 0;

		scsi_scan_target(&rphy->dev, 0, rphy->scsi_target_id, lun, 0);
	}

	return 0;
}
EXPORT_SYMBOL(sas_rphy_add);

/**
 * sas_rphy_free  -  free a SAS remote PHY
 * @rphy: SAS remote PHY to free
 *
 * Frees the specified SAS remote PHY.
 *
 * Note:
 *   This function must only be called on a remote
 *   PHY that has not successfully been added using
 *   sas_rphy_add() (or has been sas_rphy_remove()'d)
 */
void sas_rphy_free(struct sas_rphy *rphy)
{
	struct device *dev = &rphy->dev;
	struct Scsi_Host *shost = dev_to_shost(rphy->dev.parent->parent);
	struct sas_host_attrs *sas_host = to_sas_host_attrs(shost);

	mutex_lock(&sas_host->lock);
	list_del(&rphy->list);
	mutex_unlock(&sas_host->lock);

	sas_bsg_remove(shost, rphy);

	transport_destroy_device(dev);

	put_device(dev);
}
EXPORT_SYMBOL(sas_rphy_free);

/**
 * sas_rphy_delete  -  remove and free SAS remote PHY
 * @rphy:	SAS remote PHY to remove and free
 *
 * Removes the specified SAS remote PHY and frees it.
 */
void
sas_rphy_delete(struct sas_rphy *rphy)
{
	sas_rphy_remove(rphy);
	sas_rphy_free(rphy);
}
EXPORT_SYMBOL(sas_rphy_delete);

/**
 * sas_rphy_unlink  -  unlink SAS remote PHY
 * @rphy:	SAS remote phy to unlink from its parent port
 *
 * Removes port reference to an rphy
 */
void sas_rphy_unlink(struct sas_rphy *rphy)
{
	struct sas_port *parent = dev_to_sas_port(rphy->dev.parent);

	parent->rphy = NULL;
}
EXPORT_SYMBOL(sas_rphy_unlink);

/**
 * sas_rphy_remove  -  remove SAS remote PHY
 * @rphy:	SAS remote phy to remove
 *
 * Removes the specified SAS remote PHY.
 */
void
sas_rphy_remove(struct sas_rphy *rphy)
{
	struct device *dev = &rphy->dev;
<<<<<<< HEAD
=======

	/* prevent device_del() while child device_add() may be in-flight */
	scsi_complete_async_scans();
>>>>>>> fbabacbb

	switch (rphy->identify.device_type) {
	case SAS_END_DEVICE:
		scsi_remove_target(dev);
		break;
	case SAS_EDGE_EXPANDER_DEVICE:
	case SAS_FANOUT_EXPANDER_DEVICE:
		sas_remove_children(dev);
		break;
	default:
		break;
	}

	sas_rphy_unlink(rphy);
	transport_remove_device(dev);
	device_del(dev);
}
EXPORT_SYMBOL(sas_rphy_remove);

/**
 * scsi_is_sas_rphy  -  check if a struct device represents a SAS remote PHY
 * @dev:	device to check
 *
 * Returns:
 *	%1 if the device represents a SAS remote PHY, %0 else
 */
int scsi_is_sas_rphy(const struct device *dev)
{
	return dev->release == sas_end_device_release ||
		dev->release == sas_expander_release;
}
EXPORT_SYMBOL(scsi_is_sas_rphy);


/*
 * SCSI scan helper
 */

static int sas_user_scan(struct Scsi_Host *shost, uint channel,
		uint id, uint lun)
{
	struct sas_host_attrs *sas_host = to_sas_host_attrs(shost);
	struct sas_rphy *rphy;

	mutex_lock(&sas_host->lock);
	list_for_each_entry(rphy, &sas_host->rphy_list, list) {
		if (rphy->identify.device_type != SAS_END_DEVICE ||
		    rphy->scsi_target_id == -1)
			continue;

		if ((channel == SCAN_WILD_CARD || channel == 0) &&
		    (id == SCAN_WILD_CARD || id == rphy->scsi_target_id)) {
			scsi_scan_target(&rphy->dev, 0,
					 rphy->scsi_target_id, lun, 1);
		}
	}
	mutex_unlock(&sas_host->lock);

	return 0;
}


/*
 * Setup / Teardown code
 */

#define SETUP_TEMPLATE(attrb, field, perm, test)			\
	i->private_##attrb[count] = dev_attr_##field;		\
	i->private_##attrb[count].attr.mode = perm;			\
	i->attrb[count] = &i->private_##attrb[count];			\
	if (test)							\
		count++

#define SETUP_TEMPLATE_RW(attrb, field, perm, test, ro_test, ro_perm)	\
	i->private_##attrb[count] = dev_attr_##field;		\
	i->private_##attrb[count].attr.mode = perm;			\
	if (ro_test) {							\
		i->private_##attrb[count].attr.mode = ro_perm;		\
		i->private_##attrb[count].store = NULL;			\
	}								\
	i->attrb[count] = &i->private_##attrb[count];			\
	if (test)							\
		count++

#define SETUP_RPORT_ATTRIBUTE(field) 					\
	SETUP_TEMPLATE(rphy_attrs, field, S_IRUGO, 1)

#define SETUP_OPTIONAL_RPORT_ATTRIBUTE(field, func)			\
	SETUP_TEMPLATE(rphy_attrs, field, S_IRUGO, i->f->func)

#define SETUP_PHY_ATTRIBUTE(field)					\
	SETUP_TEMPLATE(phy_attrs, field, S_IRUGO, 1)

#define SETUP_PHY_ATTRIBUTE_RW(field)					\
	SETUP_TEMPLATE_RW(phy_attrs, field, S_IRUGO | S_IWUSR, 1,	\
			!i->f->set_phy_speed, S_IRUGO)

#define SETUP_OPTIONAL_PHY_ATTRIBUTE_RW(field, func)			\
	SETUP_TEMPLATE_RW(phy_attrs, field, S_IRUGO | S_IWUSR, 1,	\
			  !i->f->func, S_IRUGO)

#define SETUP_PORT_ATTRIBUTE(field)					\
	SETUP_TEMPLATE(port_attrs, field, S_IRUGO, 1)

#define SETUP_OPTIONAL_PHY_ATTRIBUTE(field, func)			\
	SETUP_TEMPLATE(phy_attrs, field, S_IRUGO, i->f->func)

#define SETUP_PHY_ATTRIBUTE_WRONLY(field)				\
	SETUP_TEMPLATE(phy_attrs, field, S_IWUSR, 1)

#define SETUP_OPTIONAL_PHY_ATTRIBUTE_WRONLY(field, func)		\
	SETUP_TEMPLATE(phy_attrs, field, S_IWUSR, i->f->func)

#define SETUP_END_DEV_ATTRIBUTE(field)					\
	SETUP_TEMPLATE(end_dev_attrs, field, S_IRUGO, 1)

#define SETUP_EXPANDER_ATTRIBUTE(field)					\
	SETUP_TEMPLATE(expander_attrs, expander_##field, S_IRUGO, 1)

/**
 * sas_attach_transport  -  instantiate SAS transport template
 * @ft:		SAS transport class function template
 */
struct scsi_transport_template *
sas_attach_transport(struct sas_function_template *ft)
{
	struct sas_internal *i;
	int count;

	i = kzalloc(sizeof(struct sas_internal), GFP_KERNEL);
	if (!i)
		return NULL;

	i->t.user_scan = sas_user_scan;

	i->t.host_attrs.ac.attrs = &i->host_attrs[0];
	i->t.host_attrs.ac.class = &sas_host_class.class;
	i->t.host_attrs.ac.match = sas_host_match;
	transport_container_register(&i->t.host_attrs);
	i->t.host_size = sizeof(struct sas_host_attrs);

	i->phy_attr_cont.ac.class = &sas_phy_class.class;
	i->phy_attr_cont.ac.attrs = &i->phy_attrs[0];
	i->phy_attr_cont.ac.match = sas_phy_match;
	transport_container_register(&i->phy_attr_cont);

	i->port_attr_cont.ac.class = &sas_port_class.class;
	i->port_attr_cont.ac.attrs = &i->port_attrs[0];
	i->port_attr_cont.ac.match = sas_port_match;
	transport_container_register(&i->port_attr_cont);

	i->rphy_attr_cont.ac.class = &sas_rphy_class.class;
	i->rphy_attr_cont.ac.attrs = &i->rphy_attrs[0];
	i->rphy_attr_cont.ac.match = sas_rphy_match;
	transport_container_register(&i->rphy_attr_cont);

	i->end_dev_attr_cont.ac.class = &sas_end_dev_class.class;
	i->end_dev_attr_cont.ac.attrs = &i->end_dev_attrs[0];
	i->end_dev_attr_cont.ac.match = sas_end_dev_match;
	transport_container_register(&i->end_dev_attr_cont);

	i->expander_attr_cont.ac.class = &sas_expander_class.class;
	i->expander_attr_cont.ac.attrs = &i->expander_attrs[0];
	i->expander_attr_cont.ac.match = sas_expander_match;
	transport_container_register(&i->expander_attr_cont);

	i->f = ft;

	count = 0;
	SETUP_PHY_ATTRIBUTE(initiator_port_protocols);
	SETUP_PHY_ATTRIBUTE(target_port_protocols);
	SETUP_PHY_ATTRIBUTE(device_type);
	SETUP_PHY_ATTRIBUTE(sas_address);
	SETUP_PHY_ATTRIBUTE(phy_identifier);
	//SETUP_PHY_ATTRIBUTE(port_identifier);
	SETUP_PHY_ATTRIBUTE(negotiated_linkrate);
	SETUP_PHY_ATTRIBUTE(minimum_linkrate_hw);
	SETUP_PHY_ATTRIBUTE_RW(minimum_linkrate);
	SETUP_PHY_ATTRIBUTE(maximum_linkrate_hw);
	SETUP_PHY_ATTRIBUTE_RW(maximum_linkrate);

	SETUP_PHY_ATTRIBUTE(invalid_dword_count);
	SETUP_PHY_ATTRIBUTE(running_disparity_error_count);
	SETUP_PHY_ATTRIBUTE(loss_of_dword_sync_count);
	SETUP_PHY_ATTRIBUTE(phy_reset_problem_count);
	SETUP_OPTIONAL_PHY_ATTRIBUTE_WRONLY(link_reset, phy_reset);
	SETUP_OPTIONAL_PHY_ATTRIBUTE_WRONLY(hard_reset, phy_reset);
	SETUP_OPTIONAL_PHY_ATTRIBUTE_RW(enable, phy_enable);
	i->phy_attrs[count] = NULL;

	count = 0;
	SETUP_PORT_ATTRIBUTE(num_phys);
	i->port_attrs[count] = NULL;

	count = 0;
	SETUP_RPORT_ATTRIBUTE(rphy_initiator_port_protocols);
	SETUP_RPORT_ATTRIBUTE(rphy_target_port_protocols);
	SETUP_RPORT_ATTRIBUTE(rphy_device_type);
	SETUP_RPORT_ATTRIBUTE(rphy_sas_address);
	SETUP_RPORT_ATTRIBUTE(rphy_phy_identifier);
	SETUP_OPTIONAL_RPORT_ATTRIBUTE(rphy_enclosure_identifier,
				       get_enclosure_identifier);
	SETUP_OPTIONAL_RPORT_ATTRIBUTE(rphy_bay_identifier,
				       get_bay_identifier);
	i->rphy_attrs[count] = NULL;

	count = 0;
	SETUP_END_DEV_ATTRIBUTE(end_dev_ready_led_meaning);
	SETUP_END_DEV_ATTRIBUTE(end_dev_I_T_nexus_loss_timeout);
	SETUP_END_DEV_ATTRIBUTE(end_dev_initiator_response_timeout);
	SETUP_END_DEV_ATTRIBUTE(end_dev_tlr_supported);
	SETUP_END_DEV_ATTRIBUTE(end_dev_tlr_enabled);
	i->end_dev_attrs[count] = NULL;

	count = 0;
	SETUP_EXPANDER_ATTRIBUTE(vendor_id);
	SETUP_EXPANDER_ATTRIBUTE(product_id);
	SETUP_EXPANDER_ATTRIBUTE(product_rev);
	SETUP_EXPANDER_ATTRIBUTE(component_vendor_id);
	SETUP_EXPANDER_ATTRIBUTE(component_id);
	SETUP_EXPANDER_ATTRIBUTE(component_revision_id);
	SETUP_EXPANDER_ATTRIBUTE(level);
	i->expander_attrs[count] = NULL;

	return &i->t;
}
EXPORT_SYMBOL(sas_attach_transport);

/**
 * sas_release_transport  -  release SAS transport template instance
 * @t:		transport template instance
 */
void sas_release_transport(struct scsi_transport_template *t)
{
	struct sas_internal *i = to_sas_internal(t);

	transport_container_unregister(&i->t.host_attrs);
	transport_container_unregister(&i->phy_attr_cont);
	transport_container_unregister(&i->port_attr_cont);
	transport_container_unregister(&i->rphy_attr_cont);
	transport_container_unregister(&i->end_dev_attr_cont);
	transport_container_unregister(&i->expander_attr_cont);

	kfree(i);
}
EXPORT_SYMBOL(sas_release_transport);

static __init int sas_transport_init(void)
{
	int error;

	error = transport_class_register(&sas_host_class);
	if (error)
		goto out;
	error = transport_class_register(&sas_phy_class);
	if (error)
		goto out_unregister_transport;
	error = transport_class_register(&sas_port_class);
	if (error)
		goto out_unregister_phy;
	error = transport_class_register(&sas_rphy_class);
	if (error)
		goto out_unregister_port;
	error = transport_class_register(&sas_end_dev_class);
	if (error)
		goto out_unregister_rphy;
	error = transport_class_register(&sas_expander_class);
	if (error)
		goto out_unregister_end_dev;

	return 0;

 out_unregister_end_dev:
	transport_class_unregister(&sas_end_dev_class);
 out_unregister_rphy:
	transport_class_unregister(&sas_rphy_class);
 out_unregister_port:
	transport_class_unregister(&sas_port_class);
 out_unregister_phy:
	transport_class_unregister(&sas_phy_class);
 out_unregister_transport:
	transport_class_unregister(&sas_host_class);
 out:
	return error;

}

static void __exit sas_transport_exit(void)
{
	transport_class_unregister(&sas_host_class);
	transport_class_unregister(&sas_phy_class);
	transport_class_unregister(&sas_port_class);
	transport_class_unregister(&sas_rphy_class);
	transport_class_unregister(&sas_end_dev_class);
	transport_class_unregister(&sas_expander_class);
}

MODULE_AUTHOR("Christoph Hellwig");
MODULE_DESCRIPTION("SAS Transport Attributes");
MODULE_LICENSE("GPL");

module_init(sas_transport_init);
module_exit(sas_transport_exit);<|MERGE_RESOLUTION|>--- conflicted
+++ resolved
@@ -1667,12 +1667,9 @@
 sas_rphy_remove(struct sas_rphy *rphy)
 {
 	struct device *dev = &rphy->dev;
-<<<<<<< HEAD
-=======
 
 	/* prevent device_del() while child device_add() may be in-flight */
 	scsi_complete_async_scans();
->>>>>>> fbabacbb
 
 	switch (rphy->identify.device_type) {
 	case SAS_END_DEVICE:
