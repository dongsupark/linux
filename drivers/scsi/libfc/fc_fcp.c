/*
 * Copyright(c) 2007 Intel Corporation. All rights reserved.
 * Copyright(c) 2008 Red Hat, Inc.  All rights reserved.
 * Copyright(c) 2008 Mike Christie
 *
 * This program is free software; you can redistribute it and/or modify it
 * under the terms and conditions of the GNU General Public License,
 * version 2, as published by the Free Software Foundation.
 *
 * This program is distributed in the hope it will be useful, but WITHOUT
 * ANY WARRANTY; without even the implied warranty of MERCHANTABILITY or
 * FITNESS FOR A PARTICULAR PURPOSE.  See the GNU General Public License for
 * more details.
 *
 * You should have received a copy of the GNU General Public License along with
 * this program; if not, write to the Free Software Foundation, Inc.,
 * 51 Franklin St - Fifth Floor, Boston, MA 02110-1301 USA.
 *
 * Maintained at www.Open-FCoE.org
 */

#include <linux/module.h>
#include <linux/delay.h>
#include <linux/kernel.h>
#include <linux/types.h>
#include <linux/spinlock.h>
#include <linux/scatterlist.h>
#include <linux/err.h>
#include <linux/crc32.h>
#include <linux/slab.h>

#include <scsi/scsi_tcq.h>
#include <scsi/scsi.h>
#include <scsi/scsi_host.h>
#include <scsi/scsi_device.h>
#include <scsi/scsi_cmnd.h>

#include <scsi/fc/fc_fc2.h>

#include <scsi/libfc.h>
#include <scsi/fc_encode.h>

#include "fc_libfc.h"

struct kmem_cache *scsi_pkt_cachep;

/* SRB state definitions */
#define FC_SRB_FREE		0		/* cmd is free */
#define FC_SRB_CMD_SENT		(1 << 0)	/* cmd has been sent */
#define FC_SRB_RCV_STATUS	(1 << 1)	/* response has arrived */
#define FC_SRB_ABORT_PENDING	(1 << 2)	/* cmd abort sent to device */
#define FC_SRB_ABORTED		(1 << 3)	/* abort acknowledged */
#define FC_SRB_DISCONTIG	(1 << 4)	/* non-sequential data recvd */
#define FC_SRB_COMPL		(1 << 5)	/* fc_io_compl has been run */
#define FC_SRB_FCP_PROCESSING_TMO (1 << 6)	/* timer function processing */

#define FC_SRB_READ		(1 << 1)
#define FC_SRB_WRITE		(1 << 0)

/* constant added to e_d_tov timeout to get rec_tov value */
#define REC_TOV_CONST		1

/*
 * The SCp.ptr should be tested and set under the scsi_pkt_queue lock
 */
#define CMD_SP(Cmnd)		    ((struct fc_fcp_pkt *)(Cmnd)->SCp.ptr)
#define CMD_ENTRY_STATUS(Cmnd)	    ((Cmnd)->SCp.have_data_in)
#define CMD_COMPL_STATUS(Cmnd)	    ((Cmnd)->SCp.this_residual)
#define CMD_SCSI_STATUS(Cmnd)	    ((Cmnd)->SCp.Status)
#define CMD_RESID_LEN(Cmnd)	    ((Cmnd)->SCp.buffers_residual)

/**
 * struct fc_fcp_internal - FCP layer internal data
 * @scsi_pkt_pool: Memory pool to draw FCP packets from
 * @scsi_queue_lock: Protects the scsi_pkt_queue
 * @scsi_pkt_queue: Current FCP packets
 * @last_can_queue_ramp_down_time: ramp down time
 * @last_can_queue_ramp_up_time: ramp up time
 * @max_can_queue: max can_queue size
 */
struct fc_fcp_internal {
	mempool_t		*scsi_pkt_pool;
	spinlock_t		scsi_queue_lock;
	struct list_head	scsi_pkt_queue;
	unsigned long		last_can_queue_ramp_down_time;
	unsigned long		last_can_queue_ramp_up_time;
	int			max_can_queue;
};

#define fc_get_scsi_internal(x)	((struct fc_fcp_internal *)(x)->scsi_priv)

/*
 * function prototypes
 * FC scsi I/O related functions
 */
static void fc_fcp_recv_data(struct fc_fcp_pkt *, struct fc_frame *);
static void fc_fcp_recv(struct fc_seq *, struct fc_frame *, void *);
static void fc_fcp_resp(struct fc_fcp_pkt *, struct fc_frame *);
static void fc_fcp_complete_locked(struct fc_fcp_pkt *);
static void fc_tm_done(struct fc_seq *, struct fc_frame *, void *);
static void fc_fcp_error(struct fc_fcp_pkt *, struct fc_frame *);
<<<<<<< HEAD
static void fc_fcp_recovery(struct fc_fcp_pkt *);
=======
static void fc_fcp_recovery(struct fc_fcp_pkt *, u8 code);
>>>>>>> 3cbea436
static void fc_fcp_timeout(unsigned long);
static void fc_fcp_rec(struct fc_fcp_pkt *);
static void fc_fcp_rec_error(struct fc_fcp_pkt *, struct fc_frame *);
static void fc_fcp_rec_resp(struct fc_seq *, struct fc_frame *, void *);
static void fc_io_compl(struct fc_fcp_pkt *);

static void fc_fcp_srr(struct fc_fcp_pkt *, enum fc_rctl, u32);
static void fc_fcp_srr_resp(struct fc_seq *, struct fc_frame *, void *);
static void fc_fcp_srr_error(struct fc_fcp_pkt *, struct fc_frame *);

/*
 * command status codes
 */
#define FC_COMPLETE		0
#define FC_CMD_ABORTED		1
#define FC_CMD_RESET		2
#define FC_CMD_PLOGO		3
#define FC_SNS_RCV		4
#define FC_TRANS_ERR		5
#define FC_DATA_OVRRUN		6
#define FC_DATA_UNDRUN		7
#define FC_ERROR		8
#define FC_HRD_ERROR		9
<<<<<<< HEAD
#define FC_CMD_RECOVERY		10
=======
#define FC_CRC_ERROR		10
#define FC_TIMED_OUT		11
>>>>>>> 3cbea436

/*
 * Error recovery timeout values.
 */
#define FC_SCSI_TM_TOV		(10 * HZ)
#define FC_HOST_RESET_TIMEOUT	(30 * HZ)
#define FC_CAN_QUEUE_PERIOD	(60 * HZ)

#define FC_MAX_ERROR_CNT	5
#define FC_MAX_RECOV_RETRY	3

#define FC_FCP_DFLT_QUEUE_DEPTH 32

/**
 * fc_fcp_pkt_alloc() - Allocate a fcp_pkt
 * @lport: The local port that the FCP packet is for
 * @gfp:   GFP flags for allocation
 *
 * Return value: fcp_pkt structure or null on allocation failure.
 * Context:	 Can be called from process context, no lock is required.
 */
static struct fc_fcp_pkt *fc_fcp_pkt_alloc(struct fc_lport *lport, gfp_t gfp)
{
	struct fc_fcp_internal *si = fc_get_scsi_internal(lport);
	struct fc_fcp_pkt *fsp;

	fsp = mempool_alloc(si->scsi_pkt_pool, gfp);
	if (fsp) {
		memset(fsp, 0, sizeof(*fsp));
		fsp->lp = lport;
		atomic_set(&fsp->ref_cnt, 1);
		init_timer(&fsp->timer);
		INIT_LIST_HEAD(&fsp->list);
		spin_lock_init(&fsp->scsi_pkt_lock);
	}
	return fsp;
}

/**
 * fc_fcp_pkt_release() - Release hold on a fcp_pkt
 * @fsp: The FCP packet to be released
 *
 * Context: Can be called from process or interrupt context,
 *	    no lock is required.
 */
static void fc_fcp_pkt_release(struct fc_fcp_pkt *fsp)
{
	if (atomic_dec_and_test(&fsp->ref_cnt)) {
		struct fc_fcp_internal *si = fc_get_scsi_internal(fsp->lp);

		mempool_free(fsp, si->scsi_pkt_pool);
	}
}

/**
 * fc_fcp_pkt_hold() - Hold a fcp_pkt
 * @fsp: The FCP packet to be held
 */
static void fc_fcp_pkt_hold(struct fc_fcp_pkt *fsp)
{
	atomic_inc(&fsp->ref_cnt);
}

/**
 * fc_fcp_pkt_destory() - Release hold on a fcp_pkt
 * @seq: The sequence that the FCP packet is on (required by destructor API)
 * @fsp: The FCP packet to be released
 *
 * This routine is called by a destructor callback in the exch_seq_send()
 * routine of the libfc Transport Template. The 'struct fc_seq' is a required
 * argument even though it is not used by this routine.
 *
 * Context: No locking required.
 */
static void fc_fcp_pkt_destroy(struct fc_seq *seq, void *fsp)
{
	fc_fcp_pkt_release(fsp);
}

/**
 * fc_fcp_lock_pkt() - Lock a fcp_pkt and increase its reference count
 * @fsp: The FCP packet to be locked and incremented
 *
 * We should only return error if we return a command to SCSI-ml before
 * getting a response. This can happen in cases where we send a abort, but
 * do not wait for the response and the abort and command can be passing
 * each other on the wire/network-layer.
 *
 * Note: this function locks the packet and gets a reference to allow
 * callers to call the completion function while the lock is held and
 * not have to worry about the packets refcount.
 *
 * TODO: Maybe we should just have callers grab/release the lock and
 * have a function that they call to verify the fsp and grab a ref if
 * needed.
 */
static inline int fc_fcp_lock_pkt(struct fc_fcp_pkt *fsp)
{
	spin_lock_bh(&fsp->scsi_pkt_lock);
	if (fsp->state & FC_SRB_COMPL) {
		spin_unlock_bh(&fsp->scsi_pkt_lock);
		return -EPERM;
	}

	fc_fcp_pkt_hold(fsp);
	return 0;
}

/**
 * fc_fcp_unlock_pkt() - Release a fcp_pkt's lock and decrement its
 *			 reference count
 * @fsp: The FCP packet to be unlocked and decremented
 */
static inline void fc_fcp_unlock_pkt(struct fc_fcp_pkt *fsp)
{
	spin_unlock_bh(&fsp->scsi_pkt_lock);
	fc_fcp_pkt_release(fsp);
}

/**
 * fc_fcp_timer_set() - Start a timer for a fcp_pkt
 * @fsp:   The FCP packet to start a timer for
 * @delay: The timeout period for the timer
 */
static void fc_fcp_timer_set(struct fc_fcp_pkt *fsp, unsigned long delay)
{
	if (!(fsp->state & FC_SRB_COMPL))
		mod_timer(&fsp->timer, jiffies + delay);
}

/**
 * fc_fcp_send_abort() - Send an abort for exchanges associated with a
 *			 fcp_pkt
 * @fsp: The FCP packet to abort exchanges on
 */
static int fc_fcp_send_abort(struct fc_fcp_pkt *fsp)
{
	if (!fsp->seq_ptr)
		return -EINVAL;

	fsp->state |= FC_SRB_ABORT_PENDING;
	return fsp->lp->tt.seq_exch_abort(fsp->seq_ptr, 0);
}

/**
 * fc_fcp_retry_cmd() - Retry a fcp_pkt
 * @fsp: The FCP packet to be retried
 *
 * Sets the status code to be FC_ERROR and then calls
 * fc_fcp_complete_locked() which in turn calls fc_io_compl().
 * fc_io_compl() will notify the SCSI-ml that the I/O is done.
 * The SCSI-ml will retry the command.
 */
static void fc_fcp_retry_cmd(struct fc_fcp_pkt *fsp)
{
	if (fsp->seq_ptr) {
		fsp->lp->tt.exch_done(fsp->seq_ptr);
		fsp->seq_ptr = NULL;
	}

	fsp->state &= ~FC_SRB_ABORT_PENDING;
	fsp->io_status = 0;
	fsp->status_code = FC_ERROR;
	fc_fcp_complete_locked(fsp);
}

/**
 * fc_fcp_ddp_setup() - Calls a LLD's ddp_setup routine to set up DDP context
 * @fsp: The FCP packet that will manage the DDP frames
 * @xid: The XID that will be used for the DDP exchange
 */
void fc_fcp_ddp_setup(struct fc_fcp_pkt *fsp, u16 xid)
{
	struct fc_lport *lport;

	lport = fsp->lp;
	if ((fsp->req_flags & FC_SRB_READ) &&
	    (lport->lro_enabled) && (lport->tt.ddp_setup)) {
		if (lport->tt.ddp_setup(lport, xid, scsi_sglist(fsp->cmd),
					scsi_sg_count(fsp->cmd)))
			fsp->xfer_ddp = xid;
	}
}

/**
 * fc_fcp_ddp_done() - Calls a LLD's ddp_done routine to release any
 *		       DDP related resources for a fcp_pkt
 * @fsp: The FCP packet that DDP had been used on
 */
static void fc_fcp_ddp_done(struct fc_fcp_pkt *fsp)
{
	struct fc_lport *lport;

	if (!fsp)
		return;

	if (fsp->xfer_ddp == FC_XID_UNKNOWN)
		return;

	lport = fsp->lp;
	if (lport->tt.ddp_done) {
		fsp->xfer_len = lport->tt.ddp_done(lport, fsp->xfer_ddp);
		fsp->xfer_ddp = FC_XID_UNKNOWN;
	}
}

/**
 * fc_fcp_can_queue_ramp_up() - increases can_queue
 * @lport: lport to ramp up can_queue
 *
 * Locking notes: Called with Scsi_Host lock held
 */
static void fc_fcp_can_queue_ramp_up(struct fc_lport *lport)
{
	struct fc_fcp_internal *si = fc_get_scsi_internal(lport);
	int can_queue;

	if (si->last_can_queue_ramp_up_time &&
	    (time_before(jiffies, si->last_can_queue_ramp_up_time +
			 FC_CAN_QUEUE_PERIOD)))
		return;

	if (time_before(jiffies, si->last_can_queue_ramp_down_time +
			FC_CAN_QUEUE_PERIOD))
		return;

	si->last_can_queue_ramp_up_time = jiffies;

	can_queue = lport->host->can_queue << 1;
	if (can_queue >= si->max_can_queue) {
		can_queue = si->max_can_queue;
		si->last_can_queue_ramp_down_time = 0;
	}
	lport->host->can_queue = can_queue;
	shost_printk(KERN_ERR, lport->host, "libfc: increased "
		     "can_queue to %d.\n", can_queue);
}

/**
 * fc_fcp_can_queue_ramp_down() - reduces can_queue
 * @lport: lport to reduce can_queue
 *
 * If we are getting memory allocation failures, then we may
 * be trying to execute too many commands. We let the running
 * commands complete or timeout, then try again with a reduced
 * can_queue. Eventually we will hit the point where we run
 * on all reserved structs.
 *
 * Locking notes: Called with Scsi_Host lock held
 */
static void fc_fcp_can_queue_ramp_down(struct fc_lport *lport)
{
	struct fc_fcp_internal *si = fc_get_scsi_internal(lport);
	int can_queue;

	if (si->last_can_queue_ramp_down_time &&
	    (time_before(jiffies, si->last_can_queue_ramp_down_time +
			 FC_CAN_QUEUE_PERIOD)))
		return;

	si->last_can_queue_ramp_down_time = jiffies;

	can_queue = lport->host->can_queue;
	can_queue >>= 1;
	if (!can_queue)
		can_queue = 1;
	lport->host->can_queue = can_queue;
	shost_printk(KERN_ERR, lport->host, "libfc: Could not allocate frame.\n"
		     "Reducing can_queue to %d.\n", can_queue);
}

/*
 * fc_fcp_frame_alloc() -  Allocates fc_frame structure and buffer.
 * @lport:	fc lport struct
 * @len:	payload length
 *
 * Allocates fc_frame structure and buffer but if fails to allocate
 * then reduce can_queue.
 */
static inline struct fc_frame *fc_fcp_frame_alloc(struct fc_lport *lport,
						  size_t len)
{
	struct fc_frame *fp;
	unsigned long flags;

	fp = fc_frame_alloc(lport, len);
	if (likely(fp))
		return fp;

	/* error case */
	spin_lock_irqsave(lport->host->host_lock, flags);
	fc_fcp_can_queue_ramp_down(lport);
	spin_unlock_irqrestore(lport->host->host_lock, flags);
	return NULL;
}

/**
 * fc_fcp_recv_data() - Handler for receiving SCSI-FCP data from a target
 * @fsp: The FCP packet the data is on
 * @fp:	 The data frame
 */
static void fc_fcp_recv_data(struct fc_fcp_pkt *fsp, struct fc_frame *fp)
{
	struct scsi_cmnd *sc = fsp->cmd;
	struct fc_lport *lport = fsp->lp;
	struct fcoe_dev_stats *stats;
	struct fc_frame_header *fh;
	size_t start_offset;
	size_t offset;
	u32 crc;
	u32 copy_len = 0;
	size_t len;
	void *buf;
	struct scatterlist *sg;
	u32 nents;
	u8 host_bcode = FC_COMPLETE;

	fh = fc_frame_header_get(fp);
	offset = ntohl(fh->fh_parm_offset);
	start_offset = offset;
	len = fr_len(fp) - sizeof(*fh);
	buf = fc_frame_payload_get(fp, 0);

	/*
<<<<<<< HEAD
	 * if this I/O is ddped then clear it
	 * and initiate recovery since data
	 * frames are expected to be placed
	 * directly in that case.
	 */
	if (fsp->xfer_ddp != FC_XID_UNKNOWN) {
		fc_fcp_ddp_done(fsp);
=======
	 * if this I/O is ddped then clear it and initiate recovery since data
	 * frames are expected to be placed directly in that case.
	 *
	 * Indicate error to scsi-ml because something went wrong with the
	 * ddp handling to get us here.
	 */
	if (fsp->xfer_ddp != FC_XID_UNKNOWN) {
		fc_fcp_ddp_done(fsp);
		FC_FCP_DBG(fsp, "DDP I/O in fc_fcp_recv_data set ERROR\n");
		host_bcode = FC_ERROR;
>>>>>>> 3cbea436
		goto err;
	}
	if (offset + len > fsp->data_len) {
		/* this should never happen */
		if ((fr_flags(fp) & FCPHF_CRC_UNCHECKED) &&
		    fc_frame_crc_check(fp))
			goto crc_err;
		FC_FCP_DBG(fsp, "data received past end. len %zx offset %zx "
			   "data_len %x\n", len, offset, fsp->data_len);
<<<<<<< HEAD
=======

		/* Data is corrupted indicate scsi-ml should retry */
		host_bcode = FC_DATA_OVRRUN;
>>>>>>> 3cbea436
		goto err;
	}
	if (offset != fsp->xfer_len)
		fsp->state |= FC_SRB_DISCONTIG;

	sg = scsi_sglist(sc);
	nents = scsi_sg_count(sc);

	if (!(fr_flags(fp) & FCPHF_CRC_UNCHECKED)) {
		copy_len = fc_copy_buffer_to_sglist(buf, len, sg, &nents,
						    &offset, KM_SOFTIRQ0, NULL);
	} else {
		crc = crc32(~0, (u8 *) fh, sizeof(*fh));
		copy_len = fc_copy_buffer_to_sglist(buf, len, sg, &nents,
						    &offset, KM_SOFTIRQ0, &crc);
		buf = fc_frame_payload_get(fp, 0);
		if (len % 4)
			crc = crc32(crc, buf + len, 4 - (len % 4));

		if (~crc != le32_to_cpu(fr_crc(fp))) {
crc_err:
			stats = per_cpu_ptr(lport->dev_stats, get_cpu());
			stats->ErrorFrames++;
			/* per cpu count, not total count, but OK for limit */
			if (stats->InvalidCRCCount++ < 5)
				printk(KERN_WARNING "libfc: CRC error on data "
				       "frame for port (%6.6x)\n",
				       lport->port_id);
			put_cpu();
			/*
			 * Assume the frame is total garbage.
			 * We may have copied it over the good part
			 * of the buffer.
			 * If so, we need to retry the entire operation.
			 * Otherwise, ignore it.
			 */
<<<<<<< HEAD
			if (fsp->state & FC_SRB_DISCONTIG)
				goto err;
=======
			if (fsp->state & FC_SRB_DISCONTIG) {
				host_bcode = FC_CRC_ERROR;
				goto err;
			}
>>>>>>> 3cbea436
			return;
		}
	}

	if (fsp->xfer_contig_end == start_offset)
		fsp->xfer_contig_end += copy_len;
	fsp->xfer_len += copy_len;

	/*
	 * In the very rare event that this data arrived after the response
	 * and completes the transfer, call the completion handler.
	 */
	if (unlikely(fsp->state & FC_SRB_RCV_STATUS) &&
	    fsp->xfer_len == fsp->data_len - fsp->scsi_resid)
		fc_fcp_complete_locked(fsp);
	return;
err:
<<<<<<< HEAD
	fc_fcp_recovery(fsp);
=======
	fc_fcp_recovery(fsp, host_bcode);
>>>>>>> 3cbea436
}

/**
 * fc_fcp_send_data() - Send SCSI data to a target
 * @fsp:      The FCP packet the data is on
 * @sp:	      The sequence the data is to be sent on
 * @offset:   The starting offset for this data request
 * @seq_blen: The burst length for this data request
 *
 * Called after receiving a Transfer Ready data descriptor.
 * If the LLD is capable of sequence offload then send down the
 * seq_blen amount of data in single frame, otherwise send
 * multiple frames of the maximum frame payload supported by
 * the target port.
 */
static int fc_fcp_send_data(struct fc_fcp_pkt *fsp, struct fc_seq *seq,
			    size_t offset, size_t seq_blen)
{
	struct fc_exch *ep;
	struct scsi_cmnd *sc;
	struct scatterlist *sg;
	struct fc_frame *fp = NULL;
	struct fc_lport *lport = fsp->lp;
	struct page *page;
	size_t remaining;
	size_t t_blen;
	size_t tlen;
	size_t sg_bytes;
	size_t frame_offset, fh_parm_offset;
	size_t off;
	int error;
	void *data = NULL;
	void *page_addr;
	int using_sg = lport->sg_supp;
	u32 f_ctl;

	WARN_ON(seq_blen <= 0);
	if (unlikely(offset + seq_blen > fsp->data_len)) {
		/* this should never happen */
		FC_FCP_DBG(fsp, "xfer-ready past end. seq_blen %zx "
			   "offset %zx\n", seq_blen, offset);
		fc_fcp_send_abort(fsp);
		return 0;
	} else if (offset != fsp->xfer_len) {
		/* Out of Order Data Request - no problem, but unexpected. */
		FC_FCP_DBG(fsp, "xfer-ready non-contiguous. "
			   "seq_blen %zx offset %zx\n", seq_blen, offset);
	}

	/*
	 * if LLD is capable of seq_offload then set transport
	 * burst length (t_blen) to seq_blen, otherwise set t_blen
	 * to max FC frame payload previously set in fsp->max_payload.
	 */
	t_blen = fsp->max_payload;
	if (lport->seq_offload) {
		t_blen = min(seq_blen, (size_t)lport->lso_max);
		FC_FCP_DBG(fsp, "fsp=%p:lso:blen=%zx lso_max=0x%x t_blen=%zx\n",
			   fsp, seq_blen, lport->lso_max, t_blen);
	}

	if (t_blen > 512)
		t_blen &= ~(512 - 1);	/* round down to block size */
	sc = fsp->cmd;

	remaining = seq_blen;
	fh_parm_offset = frame_offset = offset;
	tlen = 0;
	seq = lport->tt.seq_start_next(seq);
	f_ctl = FC_FC_REL_OFF;
	WARN_ON(!seq);

	sg = scsi_sglist(sc);

	while (remaining > 0 && sg) {
		if (offset >= sg->length) {
			offset -= sg->length;
			sg = sg_next(sg);
			continue;
		}
		if (!fp) {
			tlen = min(t_blen, remaining);

			/*
			 * TODO.  Temporary workaround.	 fc_seq_send() can't
			 * handle odd lengths in non-linear skbs.
			 * This will be the final fragment only.
			 */
			if (tlen % 4)
				using_sg = 0;
			fp = fc_frame_alloc(lport, using_sg ? 0 : tlen);
			if (!fp)
				return -ENOMEM;

			data = fc_frame_header_get(fp) + 1;
			fh_parm_offset = frame_offset;
			fr_max_payload(fp) = fsp->max_payload;
		}

		off = offset + sg->offset;
		sg_bytes = min(tlen, sg->length - offset);
		sg_bytes = min(sg_bytes,
			       (size_t) (PAGE_SIZE - (off & ~PAGE_MASK)));
		page = sg_page(sg) + (off >> PAGE_SHIFT);
		if (using_sg) {
			get_page(page);
			skb_fill_page_desc(fp_skb(fp),
					   skb_shinfo(fp_skb(fp))->nr_frags,
					   page, off & ~PAGE_MASK, sg_bytes);
			fp_skb(fp)->data_len += sg_bytes;
			fr_len(fp) += sg_bytes;
			fp_skb(fp)->truesize += PAGE_SIZE;
		} else {
			/*
			 * The scatterlist item may be bigger than PAGE_SIZE,
			 * but we must not cross pages inside the kmap.
			 */
			page_addr = kmap_atomic(page, KM_SOFTIRQ0);
			memcpy(data, (char *)page_addr + (off & ~PAGE_MASK),
			       sg_bytes);
			kunmap_atomic(page_addr, KM_SOFTIRQ0);
			data += sg_bytes;
		}
		offset += sg_bytes;
		frame_offset += sg_bytes;
		tlen -= sg_bytes;
		remaining -= sg_bytes;

		if ((skb_shinfo(fp_skb(fp))->nr_frags < FC_FRAME_SG_LEN) &&
		    (tlen))
			continue;

		/*
		 * Send sequence with transfer sequence initiative in case
		 * this is last FCP frame of the sequence.
		 */
		if (remaining == 0)
			f_ctl |= FC_FC_SEQ_INIT | FC_FC_END_SEQ;

		ep = fc_seq_exch(seq);
		fc_fill_fc_hdr(fp, FC_RCTL_DD_SOL_DATA, ep->did, ep->sid,
			       FC_TYPE_FCP, f_ctl, fh_parm_offset);

		/*
		 * send fragment using for a sequence.
		 */
		error = lport->tt.seq_send(lport, seq, fp);
		if (error) {
			WARN_ON(1);		/* send error should be rare */
			fc_fcp_retry_cmd(fsp);
			return 0;
		}
		fp = NULL;
	}
	fsp->xfer_len += seq_blen;	/* premature count? */
	return 0;
}

/**
 * fc_fcp_abts_resp() - Send an ABTS response
 * @fsp: The FCP packet that is being aborted
 * @fp:	 The response frame
 */
static void fc_fcp_abts_resp(struct fc_fcp_pkt *fsp, struct fc_frame *fp)
{
	int ba_done = 1;
	struct fc_ba_rjt *brp;
	struct fc_frame_header *fh;

	fh = fc_frame_header_get(fp);
	switch (fh->fh_r_ctl) {
	case FC_RCTL_BA_ACC:
		break;
	case FC_RCTL_BA_RJT:
		brp = fc_frame_payload_get(fp, sizeof(*brp));
		if (brp && brp->br_reason == FC_BA_RJT_LOG_ERR)
			break;
		/* fall thru */
	default:
		/*
		 * we will let the command timeout
		 * and scsi-ml recover in this case,
		 * therefore cleared the ba_done flag.
		 */
		ba_done = 0;
	}

	if (ba_done) {
		fsp->state |= FC_SRB_ABORTED;
		fsp->state &= ~FC_SRB_ABORT_PENDING;

		if (fsp->wait_for_comp)
			complete(&fsp->tm_done);
		else
			fc_fcp_complete_locked(fsp);
	}
}

/**
 * fc_fcp_recv() - Reveive an FCP frame
 * @seq: The sequence the frame is on
 * @fp:	 The received frame
 * @arg: The related FCP packet
 *
 * Context: Called from Soft IRQ context. Can not be called
 *	    holding the FCP packet list lock.
 */
static void fc_fcp_recv(struct fc_seq *seq, struct fc_frame *fp, void *arg)
{
	struct fc_fcp_pkt *fsp = (struct fc_fcp_pkt *)arg;
	struct fc_lport *lport = fsp->lp;
	struct fc_frame_header *fh;
	struct fcp_txrdy *dd;
	u8 r_ctl;
	int rc = 0;

	if (IS_ERR(fp)) {
		fc_fcp_error(fsp, fp);
		return;
	}

	fh = fc_frame_header_get(fp);
	r_ctl = fh->fh_r_ctl;

	if (lport->state != LPORT_ST_READY)
		goto out;
	if (fc_fcp_lock_pkt(fsp))
		goto out;
	fsp->last_pkt_time = jiffies;

	if (fh->fh_type == FC_TYPE_BLS) {
		fc_fcp_abts_resp(fsp, fp);
		goto unlock;
	}

	if (fsp->state & (FC_SRB_ABORTED | FC_SRB_ABORT_PENDING))
		goto unlock;

	if (r_ctl == FC_RCTL_DD_DATA_DESC) {
		/*
		 * received XFER RDY from the target
		 * need to send data to the target
		 */
		WARN_ON(fr_flags(fp) & FCPHF_CRC_UNCHECKED);
		dd = fc_frame_payload_get(fp, sizeof(*dd));
		WARN_ON(!dd);

		rc = fc_fcp_send_data(fsp, seq,
				      (size_t) ntohl(dd->ft_data_ro),
				      (size_t) ntohl(dd->ft_burst_len));
		if (!rc)
			seq->rec_data = fsp->xfer_len;
	} else if (r_ctl == FC_RCTL_DD_SOL_DATA) {
		/*
		 * received a DATA frame
		 * next we will copy the data to the system buffer
		 */
		WARN_ON(fr_len(fp) < sizeof(*fh));	/* len may be 0 */
		fc_fcp_recv_data(fsp, fp);
		seq->rec_data = fsp->xfer_contig_end;
	} else if (r_ctl == FC_RCTL_DD_CMD_STATUS) {
		WARN_ON(fr_flags(fp) & FCPHF_CRC_UNCHECKED);

		fc_fcp_resp(fsp, fp);
	} else {
		FC_FCP_DBG(fsp, "unexpected frame.  r_ctl %x\n", r_ctl);
	}
unlock:
	fc_fcp_unlock_pkt(fsp);
out:
	fc_frame_free(fp);
}

/**
 * fc_fcp_resp() - Handler for FCP responses
 * @fsp: The FCP packet the response is for
 * @fp:	 The response frame
 */
static void fc_fcp_resp(struct fc_fcp_pkt *fsp, struct fc_frame *fp)
{
	struct fc_frame_header *fh;
	struct fcp_resp *fc_rp;
	struct fcp_resp_ext *rp_ex;
	struct fcp_resp_rsp_info *fc_rp_info;
	u32 plen;
	u32 expected_len;
	u32 respl = 0;
	u32 snsl = 0;
	u8 flags = 0;

	plen = fr_len(fp);
	fh = (struct fc_frame_header *)fr_hdr(fp);
	if (unlikely(plen < sizeof(*fh) + sizeof(*fc_rp)))
		goto len_err;
	plen -= sizeof(*fh);
	fc_rp = (struct fcp_resp *)(fh + 1);
	fsp->cdb_status = fc_rp->fr_status;
	flags = fc_rp->fr_flags;
	fsp->scsi_comp_flags = flags;
	expected_len = fsp->data_len;

	/* if ddp, update xfer len */
	fc_fcp_ddp_done(fsp);

	if (unlikely((flags & ~FCP_CONF_REQ) || fc_rp->fr_status)) {
		rp_ex = (void *)(fc_rp + 1);
		if (flags & (FCP_RSP_LEN_VAL | FCP_SNS_LEN_VAL)) {
			if (plen < sizeof(*fc_rp) + sizeof(*rp_ex))
				goto len_err;
			fc_rp_info = (struct fcp_resp_rsp_info *)(rp_ex + 1);
			if (flags & FCP_RSP_LEN_VAL) {
				respl = ntohl(rp_ex->fr_rsp_len);
				if (respl != sizeof(*fc_rp_info))
					goto len_err;
				if (fsp->wait_for_comp) {
					/* Abuse cdb_status for rsp code */
					fsp->cdb_status = fc_rp_info->rsp_code;
					complete(&fsp->tm_done);
					/*
					 * tmfs will not have any scsi cmd so
					 * exit here
					 */
					return;
				}
			}
			if (flags & FCP_SNS_LEN_VAL) {
				snsl = ntohl(rp_ex->fr_sns_len);
				if (snsl > SCSI_SENSE_BUFFERSIZE)
					snsl = SCSI_SENSE_BUFFERSIZE;
				memcpy(fsp->cmd->sense_buffer,
				       (char *)fc_rp_info + respl, snsl);
			}
		}
		if (flags & (FCP_RESID_UNDER | FCP_RESID_OVER)) {
			if (plen < sizeof(*fc_rp) + sizeof(rp_ex->fr_resid))
				goto len_err;
			if (flags & FCP_RESID_UNDER) {
				fsp->scsi_resid = ntohl(rp_ex->fr_resid);
				/*
				 * The cmnd->underflow is the minimum number of
				 * bytes that must be transfered for this
				 * command.  Provided a sense condition is not
				 * present, make sure the actual amount
				 * transferred is at least the underflow value
				 * or fail.
				 */
				if (!(flags & FCP_SNS_LEN_VAL) &&
				    (fc_rp->fr_status == 0) &&
				    (scsi_bufflen(fsp->cmd) -
				     fsp->scsi_resid) < fsp->cmd->underflow)
					goto err;
				expected_len -= fsp->scsi_resid;
			} else {
				fsp->status_code = FC_ERROR;
			}
		}
	}
	fsp->state |= FC_SRB_RCV_STATUS;

	/*
	 * Check for missing or extra data frames.
	 */
	if (unlikely(fsp->xfer_len != expected_len)) {
		if (fsp->xfer_len < expected_len) {
			/*
			 * Some data may be queued locally,
			 * Wait a at least one jiffy to see if it is delivered.
			 * If this expires without data, we may do SRR.
			 */
			fc_fcp_timer_set(fsp, 2);
			return;
		}
		fsp->status_code = FC_DATA_OVRRUN;
		FC_FCP_DBG(fsp, "tgt %6.6x xfer len %zx greater than expected, "
			   "len %x, data len %x\n",
			   fsp->rport->port_id,
			   fsp->xfer_len, expected_len, fsp->data_len);
	}
	fc_fcp_complete_locked(fsp);
	return;

len_err:
	FC_FCP_DBG(fsp, "short FCP response. flags 0x%x len %u respl %u "
		   "snsl %u\n", flags, fr_len(fp), respl, snsl);
err:
	fsp->status_code = FC_ERROR;
	fc_fcp_complete_locked(fsp);
}

/**
 * fc_fcp_complete_locked() - Complete processing of a fcp_pkt with the
 *			      fcp_pkt lock held
 * @fsp: The FCP packet to be completed
 *
 * This function may sleep if a timer is pending. The packet lock must be
 * held, and the host lock must not be held.
 */
static void fc_fcp_complete_locked(struct fc_fcp_pkt *fsp)
{
	struct fc_lport *lport = fsp->lp;
	struct fc_seq *seq;
	struct fc_exch *ep;
	u32 f_ctl;

	if (fsp->state & FC_SRB_ABORT_PENDING)
		return;

	if (fsp->state & FC_SRB_ABORTED) {
		if (!fsp->status_code)
			fsp->status_code = FC_CMD_ABORTED;
	} else {
		/*
		 * Test for transport underrun, independent of response
		 * underrun status.
		 */
		if (fsp->xfer_len < fsp->data_len && !fsp->io_status &&
		    (!(fsp->scsi_comp_flags & FCP_RESID_UNDER) ||
		     fsp->xfer_len < fsp->data_len - fsp->scsi_resid)) {
			fsp->status_code = FC_DATA_UNDRUN;
			fsp->io_status = 0;
		}
	}

	seq = fsp->seq_ptr;
	if (seq) {
		fsp->seq_ptr = NULL;
		if (unlikely(fsp->scsi_comp_flags & FCP_CONF_REQ)) {
			struct fc_frame *conf_frame;
			struct fc_seq *csp;

			csp = lport->tt.seq_start_next(seq);
			conf_frame = fc_fcp_frame_alloc(fsp->lp, 0);
			if (conf_frame) {
				f_ctl = FC_FC_SEQ_INIT;
				f_ctl |= FC_FC_LAST_SEQ | FC_FC_END_SEQ;
				ep = fc_seq_exch(seq);
				fc_fill_fc_hdr(conf_frame, FC_RCTL_DD_SOL_CTL,
					       ep->did, ep->sid,
					       FC_TYPE_FCP, f_ctl, 0);
				lport->tt.seq_send(lport, csp, conf_frame);
			}
		}
		lport->tt.exch_done(seq);
	}
	/*
	 * Some resets driven by SCSI are not I/Os and do not have
	 * SCSI commands associated with the requests. We should not
	 * call I/O completion if we do not have a SCSI command.
	 */
	if (fsp->cmd)
		fc_io_compl(fsp);
}

/**
 * fc_fcp_cleanup_cmd() - Cancel the active exchange on a fcp_pkt
 * @fsp:   The FCP packet whose exchanges should be canceled
 * @error: The reason for the cancellation
 */
static void fc_fcp_cleanup_cmd(struct fc_fcp_pkt *fsp, int error)
{
	struct fc_lport *lport = fsp->lp;

	if (fsp->seq_ptr) {
		lport->tt.exch_done(fsp->seq_ptr);
		fsp->seq_ptr = NULL;
	}
	fsp->status_code = error;
}

/**
 * fc_fcp_cleanup_each_cmd() - Cancel all exchanges on a local port
 * @lport: The local port whose exchanges should be canceled
 * @id:	   The target's ID
 * @lun:   The LUN
 * @error: The reason for cancellation
 *
 * If lun or id is -1, they are ignored.
 */
static void fc_fcp_cleanup_each_cmd(struct fc_lport *lport, unsigned int id,
				    unsigned int lun, int error)
{
	struct fc_fcp_internal *si = fc_get_scsi_internal(lport);
	struct fc_fcp_pkt *fsp;
	struct scsi_cmnd *sc_cmd;
	unsigned long flags;

	spin_lock_irqsave(&si->scsi_queue_lock, flags);
restart:
	list_for_each_entry(fsp, &si->scsi_pkt_queue, list) {
		sc_cmd = fsp->cmd;
		if (id != -1 && scmd_id(sc_cmd) != id)
			continue;

		if (lun != -1 && sc_cmd->device->lun != lun)
			continue;

		fc_fcp_pkt_hold(fsp);
		spin_unlock_irqrestore(&si->scsi_queue_lock, flags);

		if (!fc_fcp_lock_pkt(fsp)) {
			fc_fcp_cleanup_cmd(fsp, error);
			fc_io_compl(fsp);
			fc_fcp_unlock_pkt(fsp);
		}

		fc_fcp_pkt_release(fsp);
		spin_lock_irqsave(&si->scsi_queue_lock, flags);
		/*
		 * while we dropped the lock multiple pkts could
		 * have been released, so we have to start over.
		 */
		goto restart;
	}
	spin_unlock_irqrestore(&si->scsi_queue_lock, flags);
}

/**
 * fc_fcp_abort_io() - Abort all FCP-SCSI exchanges on a local port
 * @lport: The local port whose exchanges are to be aborted
 */
static void fc_fcp_abort_io(struct fc_lport *lport)
{
	fc_fcp_cleanup_each_cmd(lport, -1, -1, FC_HRD_ERROR);
}

/**
 * fc_fcp_pkt_send() - Send a fcp_pkt
 * @lport: The local port to send the FCP packet on
 * @fsp:   The FCP packet to send
 *
 * Return:  Zero for success and -1 for failure
 * Locks:   Called without locks held
 */
static int fc_fcp_pkt_send(struct fc_lport *lport, struct fc_fcp_pkt *fsp)
{
	struct fc_fcp_internal *si = fc_get_scsi_internal(lport);
	unsigned long flags;
	int rc;

	fsp->cmd->SCp.ptr = (char *)fsp;
	fsp->cdb_cmd.fc_dl = htonl(fsp->data_len);
	fsp->cdb_cmd.fc_flags = fsp->req_flags & ~FCP_CFL_LEN_MASK;

	int_to_scsilun(fsp->cmd->device->lun,
		       (struct scsi_lun *)fsp->cdb_cmd.fc_lun);
	memcpy(fsp->cdb_cmd.fc_cdb, fsp->cmd->cmnd, fsp->cmd->cmd_len);

	spin_lock_irqsave(&si->scsi_queue_lock, flags);
	list_add_tail(&fsp->list, &si->scsi_pkt_queue);
	spin_unlock_irqrestore(&si->scsi_queue_lock, flags);
	rc = lport->tt.fcp_cmd_send(lport, fsp, fc_fcp_recv);
	if (unlikely(rc)) {
		spin_lock_irqsave(&si->scsi_queue_lock, flags);
		list_del(&fsp->list);
		spin_unlock_irqrestore(&si->scsi_queue_lock, flags);
	}

	return rc;
}

/**
 * get_fsp_rec_tov() - Helper function to get REC_TOV
 * @fsp: the FCP packet
 */
static inline unsigned int get_fsp_rec_tov(struct fc_fcp_pkt *fsp)
{
	struct fc_rport *rport;
	struct fc_rport_libfc_priv *rpriv;

	rport = fsp->rport;
	rpriv = rport->dd_data;

	return rpriv->e_d_tov + REC_TOV_CONST;
}

/**
 * fc_fcp_cmd_send() - Send a FCP command
 * @lport: The local port to send the command on
 * @fsp:   The FCP packet the command is on
 * @resp:  The handler for the response
 */
static int fc_fcp_cmd_send(struct fc_lport *lport, struct fc_fcp_pkt *fsp,
			   void (*resp)(struct fc_seq *,
					struct fc_frame *fp,
					void *arg))
{
	struct fc_frame *fp;
	struct fc_seq *seq;
	struct fc_rport *rport;
	struct fc_rport_libfc_priv *rpriv;
	const size_t len = sizeof(fsp->cdb_cmd);
	int rc = 0;
	unsigned int rec_tov;

	if (fc_fcp_lock_pkt(fsp))
		return 0;

	fp = fc_fcp_frame_alloc(lport, sizeof(fsp->cdb_cmd));
	if (!fp) {
		rc = -1;
		goto unlock;
	}

	memcpy(fc_frame_payload_get(fp, len), &fsp->cdb_cmd, len);
	fr_fsp(fp) = fsp;
	rport = fsp->rport;
	fsp->max_payload = rport->maxframe_size;
	rpriv = rport->dd_data;

	fc_fill_fc_hdr(fp, FC_RCTL_DD_UNSOL_CMD, rport->port_id,
		       rpriv->local_port->port_id, FC_TYPE_FCP,
		       FC_FCTL_REQ, 0);

	seq = lport->tt.exch_seq_send(lport, fp, resp, fc_fcp_pkt_destroy,
				      fsp, 0);
	if (!seq) {
		rc = -1;
		goto unlock;
	}
	fsp->last_pkt_time = jiffies;
	fsp->seq_ptr = seq;
	fc_fcp_pkt_hold(fsp);	/* hold for fc_fcp_pkt_destroy */

	rec_tov = get_fsp_rec_tov(fsp);

	setup_timer(&fsp->timer, fc_fcp_timeout, (unsigned long)fsp);

	if (rpriv->flags & FC_RP_FLAGS_REC_SUPPORTED)
		fc_fcp_timer_set(fsp, rec_tov);

unlock:
	fc_fcp_unlock_pkt(fsp);
	return rc;
}

/**
 * fc_fcp_error() - Handler for FCP layer errors
 * @fsp: The FCP packet the error is on
 * @fp:	 The frame that has errored
 */
static void fc_fcp_error(struct fc_fcp_pkt *fsp, struct fc_frame *fp)
{
	int error = PTR_ERR(fp);

	if (fc_fcp_lock_pkt(fsp))
		return;

	if (error == -FC_EX_CLOSED) {
		fc_fcp_retry_cmd(fsp);
		goto unlock;
	}

	/*
	 * clear abort pending, because the lower layer
	 * decided to force completion.
	 */
	fsp->state &= ~FC_SRB_ABORT_PENDING;
	fsp->status_code = FC_CMD_PLOGO;
	fc_fcp_complete_locked(fsp);
unlock:
	fc_fcp_unlock_pkt(fsp);
}

/**
 * fc_fcp_pkt_abort() - Abort a fcp_pkt
 * @fsp:   The FCP packet to abort on
 *
 * Called to send an abort and then wait for abort completion
 */
static int fc_fcp_pkt_abort(struct fc_fcp_pkt *fsp)
{
	int rc = FAILED;

	if (fc_fcp_send_abort(fsp))
		return FAILED;

	init_completion(&fsp->tm_done);
	fsp->wait_for_comp = 1;

	spin_unlock_bh(&fsp->scsi_pkt_lock);
	rc = wait_for_completion_timeout(&fsp->tm_done, FC_SCSI_TM_TOV);
	spin_lock_bh(&fsp->scsi_pkt_lock);
	fsp->wait_for_comp = 0;

	if (!rc) {
		FC_FCP_DBG(fsp, "target abort cmd  failed\n");
		rc = FAILED;
	} else if (fsp->state & FC_SRB_ABORTED) {
		FC_FCP_DBG(fsp, "target abort cmd  passed\n");
		rc = SUCCESS;
		fc_fcp_complete_locked(fsp);
	}

	return rc;
}

/**
 * fc_lun_reset_send() - Send LUN reset command
 * @data: The FCP packet that identifies the LUN to be reset
 */
static void fc_lun_reset_send(unsigned long data)
{
	struct fc_fcp_pkt *fsp = (struct fc_fcp_pkt *)data;
	struct fc_lport *lport = fsp->lp;
	unsigned int rec_tov;

	if (lport->tt.fcp_cmd_send(lport, fsp, fc_tm_done)) {
		if (fsp->recov_retry++ >= FC_MAX_RECOV_RETRY)
			return;
		if (fc_fcp_lock_pkt(fsp))
			return;
		rec_tov = get_fsp_rec_tov(fsp);
		setup_timer(&fsp->timer, fc_lun_reset_send, (unsigned long)fsp);
		fc_fcp_timer_set(fsp, rec_tov);
		fc_fcp_unlock_pkt(fsp);
	}
}

/**
 * fc_lun_reset() - Send a LUN RESET command to a device
 *		    and wait for the reply
 * @lport: The local port to sent the command on
 * @fsp:   The FCP packet that identifies the LUN to be reset
 * @id:	   The SCSI command ID
 * @lun:   The LUN ID to be reset
 */
static int fc_lun_reset(struct fc_lport *lport, struct fc_fcp_pkt *fsp,
			unsigned int id, unsigned int lun)
{
	int rc;

	fsp->cdb_cmd.fc_dl = htonl(fsp->data_len);
	fsp->cdb_cmd.fc_tm_flags = FCP_TMF_LUN_RESET;
	int_to_scsilun(lun, (struct scsi_lun *)fsp->cdb_cmd.fc_lun);

	fsp->wait_for_comp = 1;
	init_completion(&fsp->tm_done);

	fc_lun_reset_send((unsigned long)fsp);

	/*
	 * wait for completion of reset
	 * after that make sure all commands are terminated
	 */
	rc = wait_for_completion_timeout(&fsp->tm_done, FC_SCSI_TM_TOV);

	spin_lock_bh(&fsp->scsi_pkt_lock);
	fsp->state |= FC_SRB_COMPL;
	spin_unlock_bh(&fsp->scsi_pkt_lock);

	del_timer_sync(&fsp->timer);

	spin_lock_bh(&fsp->scsi_pkt_lock);
	if (fsp->seq_ptr) {
		lport->tt.exch_done(fsp->seq_ptr);
		fsp->seq_ptr = NULL;
	}
	fsp->wait_for_comp = 0;
	spin_unlock_bh(&fsp->scsi_pkt_lock);

	if (!rc) {
		FC_SCSI_DBG(lport, "lun reset failed\n");
		return FAILED;
	}

	/* cdb_status holds the tmf's rsp code */
	if (fsp->cdb_status != FCP_TMF_CMPL)
		return FAILED;

	FC_SCSI_DBG(lport, "lun reset to lun %u completed\n", lun);
	fc_fcp_cleanup_each_cmd(lport, id, lun, FC_CMD_ABORTED);
	return SUCCESS;
}

/**
 * fc_tm_done() - Task Managment response handler
 * @seq: The sequence that the response is on
 * @fp:	 The response frame
 * @arg: The FCP packet the response is for
 */
static void fc_tm_done(struct fc_seq *seq, struct fc_frame *fp, void *arg)
{
	struct fc_fcp_pkt *fsp = arg;
	struct fc_frame_header *fh;

	if (IS_ERR(fp)) {
		/*
		 * If there is an error just let it timeout or wait
		 * for TMF to be aborted if it timedout.
		 *
		 * scsi-eh will escalate for when either happens.
		 */
		goto out;
	}

	if (fc_fcp_lock_pkt(fsp))
		goto out;

	/*
	 * raced with eh timeout handler.
	 */
	if (!fsp->seq_ptr || !fsp->wait_for_comp)
		goto out_unlock;

	fh = fc_frame_header_get(fp);
	if (fh->fh_type != FC_TYPE_BLS)
		fc_fcp_resp(fsp, fp);
	fsp->seq_ptr = NULL;
	fsp->lp->tt.exch_done(seq);
out_unlock:
	fc_fcp_unlock_pkt(fsp);
out:
	fc_frame_free(fp);
}

/**
 * fc_fcp_cleanup() - Cleanup all FCP exchanges on a local port
 * @lport: The local port to be cleaned up
 */
static void fc_fcp_cleanup(struct fc_lport *lport)
{
	fc_fcp_cleanup_each_cmd(lport, -1, -1, FC_ERROR);
}

/**
 * fc_fcp_timeout() - Handler for fcp_pkt timeouts
 * @data: The FCP packet that has timed out
 *
 * If REC is supported then just issue it and return. The REC exchange will
 * complete or time out and recovery can continue at that point. Otherwise,
 * if the response has been received without all the data it has been
 * ER_TIMEOUT since the response was received. If the response has not been
 * received we see if data was received recently. If it has been then we
 * continue waiting, otherwise, we abort the command.
 */
static void fc_fcp_timeout(unsigned long data)
{
	struct fc_fcp_pkt *fsp = (struct fc_fcp_pkt *)data;
	struct fc_rport *rport = fsp->rport;
	struct fc_rport_libfc_priv *rpriv = rport->dd_data;

	if (fc_fcp_lock_pkt(fsp))
		return;

	if (fsp->cdb_cmd.fc_tm_flags)
		goto unlock;

	fsp->state |= FC_SRB_FCP_PROCESSING_TMO;

	if (rpriv->flags & FC_RP_FLAGS_REC_SUPPORTED)
		fc_fcp_rec(fsp);
	else if (fsp->state & FC_SRB_RCV_STATUS)
		fc_fcp_complete_locked(fsp);
	else
<<<<<<< HEAD
		fc_fcp_recovery(fsp);
=======
		fc_fcp_recovery(fsp, FC_TIMED_OUT);
>>>>>>> 3cbea436
	fsp->state &= ~FC_SRB_FCP_PROCESSING_TMO;
unlock:
	fc_fcp_unlock_pkt(fsp);
}

/**
 * fc_fcp_rec() - Send a REC ELS request
 * @fsp: The FCP packet to send the REC request on
 */
static void fc_fcp_rec(struct fc_fcp_pkt *fsp)
{
	struct fc_lport *lport;
	struct fc_frame *fp;
	struct fc_rport *rport;
	struct fc_rport_libfc_priv *rpriv;

	lport = fsp->lp;
	rport = fsp->rport;
	rpriv = rport->dd_data;
	if (!fsp->seq_ptr || rpriv->rp_state != RPORT_ST_READY) {
		fsp->status_code = FC_HRD_ERROR;
		fsp->io_status = 0;
		fc_fcp_complete_locked(fsp);
		return;
	}

	fp = fc_fcp_frame_alloc(lport, sizeof(struct fc_els_rec));
	if (!fp)
		goto retry;

	fr_seq(fp) = fsp->seq_ptr;
	fc_fill_fc_hdr(fp, FC_RCTL_ELS_REQ, rport->port_id,
		       rpriv->local_port->port_id, FC_TYPE_ELS,
		       FC_FCTL_REQ, 0);
	if (lport->tt.elsct_send(lport, rport->port_id, fp, ELS_REC,
				 fc_fcp_rec_resp, fsp,
				 2 * lport->r_a_tov)) {
		fc_fcp_pkt_hold(fsp);		/* hold while REC outstanding */
		return;
	}
retry:
	if (fsp->recov_retry++ < FC_MAX_RECOV_RETRY)
		fc_fcp_timer_set(fsp, get_fsp_rec_tov(fsp));
	else
<<<<<<< HEAD
		fc_fcp_recovery(fsp);
=======
		fc_fcp_recovery(fsp, FC_TIMED_OUT);
>>>>>>> 3cbea436
}

/**
 * fc_fcp_rec_resp() - Handler for REC ELS responses
 * @seq: The sequence the response is on
 * @fp:	 The response frame
 * @arg: The FCP packet the response is on
 *
 * If the response is a reject then the scsi layer will handle
 * the timeout. If the response is a LS_ACC then if the I/O was not completed
 * set the timeout and return. If the I/O was completed then complete the
 * exchange and tell the SCSI layer.
 */
static void fc_fcp_rec_resp(struct fc_seq *seq, struct fc_frame *fp, void *arg)
{
	struct fc_fcp_pkt *fsp = (struct fc_fcp_pkt *)arg;
	struct fc_els_rec_acc *recp;
	struct fc_els_ls_rjt *rjt;
	u32 e_stat;
	u8 opcode;
	u32 offset;
	enum dma_data_direction data_dir;
	enum fc_rctl r_ctl;
	struct fc_rport_libfc_priv *rpriv;

	if (IS_ERR(fp)) {
		fc_fcp_rec_error(fsp, fp);
		return;
	}

	if (fc_fcp_lock_pkt(fsp))
		goto out;

	fsp->recov_retry = 0;
	opcode = fc_frame_payload_op(fp);
	if (opcode == ELS_LS_RJT) {
		rjt = fc_frame_payload_get(fp, sizeof(*rjt));
		switch (rjt->er_reason) {
		default:
			FC_FCP_DBG(fsp, "device %x unexpected REC reject "
				   "reason %d expl %d\n",
				   fsp->rport->port_id, rjt->er_reason,
				   rjt->er_explan);
			/* fall through */
		case ELS_RJT_UNSUP:
			FC_FCP_DBG(fsp, "device does not support REC\n");
			rpriv = fsp->rport->dd_data;
			/*
			 * if we do not spport RECs or got some bogus
			 * reason then resetup timer so we check for
			 * making progress.
			 */
			rpriv->flags &= ~FC_RP_FLAGS_REC_SUPPORTED;
			break;
		case ELS_RJT_LOGIC:
		case ELS_RJT_UNAB:
			/*
			 * If no data transfer, the command frame got dropped
			 * so we just retry.  If data was transferred, we
			 * lost the response but the target has no record,
			 * so we abort and retry.
			 */
			if (rjt->er_explan == ELS_EXPL_OXID_RXID &&
			    fsp->xfer_len == 0) {
				fc_fcp_retry_cmd(fsp);
				break;
			}
<<<<<<< HEAD
			fc_fcp_recovery(fsp);
=======
			fc_fcp_recovery(fsp, FC_ERROR);
>>>>>>> 3cbea436
			break;
		}
	} else if (opcode == ELS_LS_ACC) {
		if (fsp->state & FC_SRB_ABORTED)
			goto unlock_out;

		data_dir = fsp->cmd->sc_data_direction;
		recp = fc_frame_payload_get(fp, sizeof(*recp));
		offset = ntohl(recp->reca_fc4value);
		e_stat = ntohl(recp->reca_e_stat);

		if (e_stat & ESB_ST_COMPLETE) {

			/*
			 * The exchange is complete.
			 *
			 * For output, we must've lost the response.
			 * For input, all data must've been sent.
			 * We lost may have lost the response
			 * (and a confirmation was requested) and maybe
			 * some data.
			 *
			 * If all data received, send SRR
			 * asking for response.	 If partial data received,
			 * or gaps, SRR requests data at start of gap.
			 * Recovery via SRR relies on in-order-delivery.
			 */
			if (data_dir == DMA_TO_DEVICE) {
				r_ctl = FC_RCTL_DD_CMD_STATUS;
			} else if (fsp->xfer_contig_end == offset) {
				r_ctl = FC_RCTL_DD_CMD_STATUS;
			} else {
				offset = fsp->xfer_contig_end;
				r_ctl = FC_RCTL_DD_SOL_DATA;
			}
			fc_fcp_srr(fsp, r_ctl, offset);
		} else if (e_stat & ESB_ST_SEQ_INIT) {
			unsigned int rec_tov = get_fsp_rec_tov(fsp);
			/*
			 * The remote port has the initiative, so just
			 * keep waiting for it to complete.
			 */
			fc_fcp_timer_set(fsp, rec_tov);
		} else {

			/*
			 * The exchange is incomplete, we have seq. initiative.
			 * Lost response with requested confirmation,
			 * lost confirmation, lost transfer ready or
			 * lost write data.
			 *
			 * For output, if not all data was received, ask
			 * for transfer ready to be repeated.
			 *
			 * If we received or sent all the data, send SRR to
			 * request response.
			 *
			 * If we lost a response, we may have lost some read
			 * data as well.
			 */
			r_ctl = FC_RCTL_DD_SOL_DATA;
			if (data_dir == DMA_TO_DEVICE) {
				r_ctl = FC_RCTL_DD_CMD_STATUS;
				if (offset < fsp->data_len)
					r_ctl = FC_RCTL_DD_DATA_DESC;
			} else if (offset == fsp->xfer_contig_end) {
				r_ctl = FC_RCTL_DD_CMD_STATUS;
			} else if (fsp->xfer_contig_end < offset) {
				offset = fsp->xfer_contig_end;
			}
			fc_fcp_srr(fsp, r_ctl, offset);
		}
	}
unlock_out:
	fc_fcp_unlock_pkt(fsp);
out:
	fc_fcp_pkt_release(fsp);	/* drop hold for outstanding REC */
	fc_frame_free(fp);
}

/**
 * fc_fcp_rec_error() - Handler for REC errors
 * @fsp: The FCP packet the error is on
 * @fp:	 The REC frame
 */
static void fc_fcp_rec_error(struct fc_fcp_pkt *fsp, struct fc_frame *fp)
{
	int error = PTR_ERR(fp);

	if (fc_fcp_lock_pkt(fsp))
		goto out;

	switch (error) {
	case -FC_EX_CLOSED:
		fc_fcp_retry_cmd(fsp);
		break;

	default:
		FC_FCP_DBG(fsp, "REC %p fid %6.6x error unexpected error %d\n",
			   fsp, fsp->rport->port_id, error);
		fsp->status_code = FC_CMD_PLOGO;
		/* fall through */

	case -FC_EX_TIMEOUT:
		/*
		 * Assume REC or LS_ACC was lost.
		 * The exchange manager will have aborted REC, so retry.
		 */
		FC_FCP_DBG(fsp, "REC fid %6.6x error error %d retry %d/%d\n",
			   fsp->rport->port_id, error, fsp->recov_retry,
			   FC_MAX_RECOV_RETRY);
		if (fsp->recov_retry++ < FC_MAX_RECOV_RETRY)
			fc_fcp_rec(fsp);
		else
<<<<<<< HEAD
			fc_fcp_recovery(fsp);
=======
			fc_fcp_recovery(fsp, FC_ERROR);
>>>>>>> 3cbea436
		break;
	}
	fc_fcp_unlock_pkt(fsp);
out:
	fc_fcp_pkt_release(fsp);	/* drop hold for outstanding REC */
}

/**
 * fc_fcp_recovery() - Handler for fcp_pkt recovery
 * @fsp: The FCP pkt that needs to be aborted
 */
<<<<<<< HEAD
static void fc_fcp_recovery(struct fc_fcp_pkt *fsp)
{
	fsp->status_code = FC_CMD_RECOVERY;
=======
static void fc_fcp_recovery(struct fc_fcp_pkt *fsp, u8 code)
{
	fsp->status_code = code;
>>>>>>> 3cbea436
	fsp->cdb_status = 0;
	fsp->io_status = 0;
	/*
	 * if this fails then we let the scsi command timer fire and
	 * scsi-ml escalate.
	 */
	fc_fcp_send_abort(fsp);
}

/**
 * fc_fcp_srr() - Send a SRR request (Sequence Retransmission Request)
 * @fsp:   The FCP packet the SRR is to be sent on
 * @r_ctl: The R_CTL field for the SRR request
 * This is called after receiving status but insufficient data, or
 * when expecting status but the request has timed out.
 */
static void fc_fcp_srr(struct fc_fcp_pkt *fsp, enum fc_rctl r_ctl, u32 offset)
{
	struct fc_lport *lport = fsp->lp;
	struct fc_rport *rport;
	struct fc_rport_libfc_priv *rpriv;
	struct fc_exch *ep = fc_seq_exch(fsp->seq_ptr);
	struct fc_seq *seq;
	struct fcp_srr *srr;
	struct fc_frame *fp;
	u8 cdb_op;
	unsigned int rec_tov;

	rport = fsp->rport;
	rpriv = rport->dd_data;
	cdb_op = fsp->cdb_cmd.fc_cdb[0];

	if (!(rpriv->flags & FC_RP_FLAGS_RETRY) ||
	    rpriv->rp_state != RPORT_ST_READY)
		goto retry;			/* shouldn't happen */
	fp = fc_fcp_frame_alloc(lport, sizeof(*srr));
	if (!fp)
		goto retry;

	srr = fc_frame_payload_get(fp, sizeof(*srr));
	memset(srr, 0, sizeof(*srr));
	srr->srr_op = ELS_SRR;
	srr->srr_ox_id = htons(ep->oxid);
	srr->srr_rx_id = htons(ep->rxid);
	srr->srr_r_ctl = r_ctl;
	srr->srr_rel_off = htonl(offset);

	fc_fill_fc_hdr(fp, FC_RCTL_ELS4_REQ, rport->port_id,
		       rpriv->local_port->port_id, FC_TYPE_FCP,
		       FC_FCTL_REQ, 0);

	rec_tov = get_fsp_rec_tov(fsp);
	seq = lport->tt.exch_seq_send(lport, fp, fc_fcp_srr_resp, NULL,
				      fsp, jiffies_to_msecs(rec_tov));
	if (!seq)
		goto retry;

	fsp->recov_seq = seq;
	fsp->xfer_len = offset;
	fsp->xfer_contig_end = offset;
	fsp->state &= ~FC_SRB_RCV_STATUS;
	fc_fcp_pkt_hold(fsp);		/* hold for outstanding SRR */
	return;
retry:
	fc_fcp_retry_cmd(fsp);
}

/**
 * fc_fcp_srr_resp() - Handler for SRR response
 * @seq: The sequence the SRR is on
 * @fp:	 The SRR frame
 * @arg: The FCP packet the SRR is on
 */
static void fc_fcp_srr_resp(struct fc_seq *seq, struct fc_frame *fp, void *arg)
{
	struct fc_fcp_pkt *fsp = arg;
	struct fc_frame_header *fh;
	unsigned int rec_tov;

	if (IS_ERR(fp)) {
		fc_fcp_srr_error(fsp, fp);
		return;
	}

	if (fc_fcp_lock_pkt(fsp))
		goto out;

	fh = fc_frame_header_get(fp);
	/*
	 * BUG? fc_fcp_srr_error calls exch_done which would release
	 * the ep. But if fc_fcp_srr_error had got -FC_EX_TIMEOUT,
	 * then fc_exch_timeout would be sending an abort. The exch_done
	 * call by fc_fcp_srr_error would prevent fc_exch.c from seeing
	 * an abort response though.
	 */
	if (fh->fh_type == FC_TYPE_BLS) {
		fc_fcp_unlock_pkt(fsp);
		return;
	}

	fsp->recov_seq = NULL;
	switch (fc_frame_payload_op(fp)) {
	case ELS_LS_ACC:
		fsp->recov_retry = 0;
		rec_tov = get_fsp_rec_tov(fsp);
		fc_fcp_timer_set(fsp, rec_tov);
		break;
	case ELS_LS_RJT:
	default:
<<<<<<< HEAD
		fc_fcp_recovery(fsp);
=======
		fc_fcp_recovery(fsp, FC_ERROR);
>>>>>>> 3cbea436
		break;
	}
	fc_fcp_unlock_pkt(fsp);
	fsp->lp->tt.exch_done(seq);
out:
	fc_frame_free(fp);
	fc_fcp_pkt_release(fsp);	/* drop hold for outstanding SRR */
}

/**
 * fc_fcp_srr_error() - Handler for SRR errors
 * @fsp: The FCP packet that the SRR error is on
 * @fp:	 The SRR frame
 */
static void fc_fcp_srr_error(struct fc_fcp_pkt *fsp, struct fc_frame *fp)
{
	if (fc_fcp_lock_pkt(fsp))
		goto out;
	fsp->lp->tt.exch_done(fsp->recov_seq);
	fsp->recov_seq = NULL;
	switch (PTR_ERR(fp)) {
	case -FC_EX_TIMEOUT:
		if (fsp->recov_retry++ < FC_MAX_RECOV_RETRY)
			fc_fcp_rec(fsp);
		else
<<<<<<< HEAD
			fc_fcp_recovery(fsp);
=======
			fc_fcp_recovery(fsp, FC_TIMED_OUT);
>>>>>>> 3cbea436
		break;
	case -FC_EX_CLOSED:			/* e.g., link failure */
		/* fall through */
	default:
		fc_fcp_retry_cmd(fsp);
		break;
	}
	fc_fcp_unlock_pkt(fsp);
out:
	fc_fcp_pkt_release(fsp);	/* drop hold for outstanding SRR */
}

/**
 * fc_fcp_lport_queue_ready() - Determine if the lport and it's queue is ready
 * @lport: The local port to be checked
 */
static inline int fc_fcp_lport_queue_ready(struct fc_lport *lport)
{
	/* lock ? */
	return (lport->state == LPORT_ST_READY) &&
		lport->link_up && !lport->qfull;
}

/**
 * fc_queuecommand() - The queuecommand function of the SCSI template
 * @cmd:   The scsi_cmnd to be executed
 * @done:  The callback function to be called when the scsi_cmnd is complete
 *
 * This is the i/o strategy routine, called by the SCSI layer. This routine
 * is called with the host_lock held.
 */
static int fc_queuecommand_lck(struct scsi_cmnd *sc_cmd, void (*done)(struct scsi_cmnd *))
{
	struct fc_lport *lport;
	struct fc_rport *rport = starget_to_rport(scsi_target(sc_cmd->device));
	struct fc_fcp_pkt *fsp;
	struct fc_rport_libfc_priv *rpriv;
	int rval;
	int rc = 0;
	struct fcoe_dev_stats *stats;

	lport = shost_priv(sc_cmd->device->host);

	rval = fc_remote_port_chkready(rport);
	if (rval) {
		sc_cmd->result = rval;
		done(sc_cmd);
		return 0;
	}
	spin_unlock_irq(lport->host->host_lock);

	if (!*(struct fc_remote_port **)rport->dd_data) {
		/*
		 * rport is transitioning from blocked/deleted to
		 * online
		 */
		sc_cmd->result = DID_IMM_RETRY << 16;
		done(sc_cmd);
		goto out;
	}

	rpriv = rport->dd_data;

	if (!fc_fcp_lport_queue_ready(lport)) {
		if (lport->qfull)
			fc_fcp_can_queue_ramp_down(lport);
		rc = SCSI_MLQUEUE_HOST_BUSY;
		goto out;
	}

	fsp = fc_fcp_pkt_alloc(lport, GFP_ATOMIC);
	if (fsp == NULL) {
		rc = SCSI_MLQUEUE_HOST_BUSY;
		goto out;
	}

	/*
	 * build the libfc request pkt
	 */
	fsp->cmd = sc_cmd;	/* save the cmd */
	fsp->lp = lport;	/* save the softc ptr */
	fsp->rport = rport;	/* set the remote port ptr */
	fsp->xfer_ddp = FC_XID_UNKNOWN;
	sc_cmd->scsi_done = done;

	/*
	 * set up the transfer length
	 */
	fsp->data_len = scsi_bufflen(sc_cmd);
	fsp->xfer_len = 0;

	/*
	 * setup the data direction
	 */
	stats = per_cpu_ptr(lport->dev_stats, get_cpu());
	if (sc_cmd->sc_data_direction == DMA_FROM_DEVICE) {
		fsp->req_flags = FC_SRB_READ;
		stats->InputRequests++;
		stats->InputBytes += fsp->data_len;
	} else if (sc_cmd->sc_data_direction == DMA_TO_DEVICE) {
		fsp->req_flags = FC_SRB_WRITE;
		stats->OutputRequests++;
		stats->OutputBytes += fsp->data_len;
	} else {
		fsp->req_flags = 0;
		stats->ControlRequests++;
	}
	put_cpu();
<<<<<<< HEAD

	fsp->tgt_flags = rpriv->flags;
=======
>>>>>>> 3cbea436

	init_timer(&fsp->timer);
	fsp->timer.data = (unsigned long)fsp;

	/*
	 * send it to the lower layer
	 * if we get -1 return then put the request in the pending
	 * queue.
	 */
	rval = fc_fcp_pkt_send(lport, fsp);
	if (rval != 0) {
		fsp->state = FC_SRB_FREE;
		fc_fcp_pkt_release(fsp);
		rc = SCSI_MLQUEUE_HOST_BUSY;
	}
out:
	spin_lock_irq(lport->host->host_lock);
	return rc;
}

DEF_SCSI_QCMD(fc_queuecommand)
EXPORT_SYMBOL(fc_queuecommand);

/**
 * fc_io_compl() - Handle responses for completed commands
 * @fsp: The FCP packet that is complete
 *
 * Translates fcp_pkt errors to a Linux SCSI errors.
 * The fcp packet lock must be held when calling.
 */
static void fc_io_compl(struct fc_fcp_pkt *fsp)
{
	struct fc_fcp_internal *si;
	struct scsi_cmnd *sc_cmd;
	struct fc_lport *lport;
	unsigned long flags;

	/* release outstanding ddp context */
	fc_fcp_ddp_done(fsp);

	fsp->state |= FC_SRB_COMPL;
	if (!(fsp->state & FC_SRB_FCP_PROCESSING_TMO)) {
		spin_unlock_bh(&fsp->scsi_pkt_lock);
		del_timer_sync(&fsp->timer);
		spin_lock_bh(&fsp->scsi_pkt_lock);
	}

	lport = fsp->lp;
	si = fc_get_scsi_internal(lport);

	/*
	 * if can_queue ramp down is done then try can_queue ramp up
	 * since commands are completing now.
	 */
	if (si->last_can_queue_ramp_down_time)
		fc_fcp_can_queue_ramp_up(lport);

	sc_cmd = fsp->cmd;
	CMD_SCSI_STATUS(sc_cmd) = fsp->cdb_status;
	switch (fsp->status_code) {
	case FC_COMPLETE:
		if (fsp->cdb_status == 0) {
			/*
			 * good I/O status
			 */
			sc_cmd->result = DID_OK << 16;
			if (fsp->scsi_resid)
				CMD_RESID_LEN(sc_cmd) = fsp->scsi_resid;
		} else {
			/*
			 * transport level I/O was ok but scsi
			 * has non zero status
			 */
			sc_cmd->result = (DID_OK << 16) | fsp->cdb_status;
		}
		break;
	case FC_ERROR:
		FC_FCP_DBG(fsp, "Returning DID_ERROR to scsi-ml "
			   "due to FC_ERROR\n");
		sc_cmd->result = DID_ERROR << 16;
		break;
	case FC_DATA_UNDRUN:
		if ((fsp->cdb_status == 0) && !(fsp->req_flags & FC_SRB_READ)) {
			/*
			 * scsi status is good but transport level
			 * underrun.
			 */
			if (fsp->state & FC_SRB_RCV_STATUS) {
				sc_cmd->result = DID_OK << 16;
			} else {
				FC_FCP_DBG(fsp, "Returning DID_ERROR to scsi-ml"
					   " due to FC_DATA_UNDRUN (trans)\n");
				sc_cmd->result = DID_ERROR << 16;
			}
		} else {
			/*
			 * scsi got underrun, this is an error
			 */
			FC_FCP_DBG(fsp, "Returning DID_ERROR to scsi-ml "
				   "due to FC_DATA_UNDRUN (scsi)\n");
			CMD_RESID_LEN(sc_cmd) = fsp->scsi_resid;
			sc_cmd->result = (DID_ERROR << 16) | fsp->cdb_status;
		}
		break;
	case FC_DATA_OVRRUN:
		/*
		 * overrun is an error
		 */
		FC_FCP_DBG(fsp, "Returning DID_ERROR to scsi-ml "
			   "due to FC_DATA_OVRRUN\n");
		sc_cmd->result = (DID_ERROR << 16) | fsp->cdb_status;
		break;
	case FC_CMD_ABORTED:
		FC_FCP_DBG(fsp, "Returning DID_ERROR to scsi-ml "
<<<<<<< HEAD
			   "due to FC_CMD_ABORTED\n");
		sc_cmd->result = (DID_ERROR << 16) | fsp->io_status;
		break;
	case FC_CMD_RECOVERY:
		sc_cmd->result = (DID_BUS_BUSY << 16) | fsp->io_status;
		break;
=======
			  "due to FC_CMD_ABORTED\n");
		sc_cmd->result = (DID_ERROR << 16) | fsp->io_status;
		break;
>>>>>>> 3cbea436
	case FC_CMD_RESET:
		FC_FCP_DBG(fsp, "Returning DID_RESET to scsi-ml "
			   "due to FC_CMD_RESET\n");
		sc_cmd->result = (DID_RESET << 16);
		break;
	case FC_HRD_ERROR:
		FC_FCP_DBG(fsp, "Returning DID_NO_CONNECT to scsi-ml "
			   "due to FC_HRD_ERROR\n");
		sc_cmd->result = (DID_NO_CONNECT << 16);
		break;
	case FC_CRC_ERROR:
		FC_FCP_DBG(fsp, "Returning DID_PARITY to scsi-ml "
			   "due to FC_CRC_ERROR\n");
		sc_cmd->result = (DID_PARITY << 16);
		break;
	case FC_TIMED_OUT:
		FC_FCP_DBG(fsp, "Returning DID_BUS_BUSY to scsi-ml "
			   "due to FC_TIMED_OUT\n");
		sc_cmd->result = (DID_BUS_BUSY << 16) | fsp->io_status;
		break;
	default:
		FC_FCP_DBG(fsp, "Returning DID_ERROR to scsi-ml "
			   "due to unknown error\n");
		sc_cmd->result = (DID_ERROR << 16);
		break;
	}

	if (lport->state != LPORT_ST_READY && fsp->status_code != FC_COMPLETE)
		sc_cmd->result = (DID_TRANSPORT_DISRUPTED << 16);

	spin_lock_irqsave(&si->scsi_queue_lock, flags);
	list_del(&fsp->list);
	sc_cmd->SCp.ptr = NULL;
	spin_unlock_irqrestore(&si->scsi_queue_lock, flags);
	sc_cmd->scsi_done(sc_cmd);

	/* release ref from initial allocation in queue command */
	fc_fcp_pkt_release(fsp);
}

/**
 * fc_eh_abort() - Abort a command
 * @sc_cmd: The SCSI command to abort
 *
 * From SCSI host template.
 * Send an ABTS to the target device and wait for the response.
 */
int fc_eh_abort(struct scsi_cmnd *sc_cmd)
{
	struct fc_fcp_pkt *fsp;
	struct fc_lport *lport;
	struct fc_fcp_internal *si;
	int rc = FAILED;
	unsigned long flags;

	lport = shost_priv(sc_cmd->device->host);
	if (lport->state != LPORT_ST_READY)
		return rc;
	else if (!lport->link_up)
		return rc;

	si = fc_get_scsi_internal(lport);
	spin_lock_irqsave(&si->scsi_queue_lock, flags);
	fsp = CMD_SP(sc_cmd);
	if (!fsp) {
		/* command completed while scsi eh was setting up */
		spin_unlock_irqrestore(&si->scsi_queue_lock, flags);
		return SUCCESS;
	}
	/* grab a ref so the fsp and sc_cmd cannot be relased from under us */
	fc_fcp_pkt_hold(fsp);
	spin_unlock_irqrestore(&si->scsi_queue_lock, flags);

	if (fc_fcp_lock_pkt(fsp)) {
		/* completed while we were waiting for timer to be deleted */
		rc = SUCCESS;
		goto release_pkt;
	}

	rc = fc_fcp_pkt_abort(fsp);
	fc_fcp_unlock_pkt(fsp);

release_pkt:
	fc_fcp_pkt_release(fsp);
	return rc;
}
EXPORT_SYMBOL(fc_eh_abort);

/**
 * fc_eh_device_reset() - Reset a single LUN
 * @sc_cmd: The SCSI command which identifies the device whose
 *	    LUN is to be reset
 *
 * Set from SCSI host template.
 */
int fc_eh_device_reset(struct scsi_cmnd *sc_cmd)
{
	struct fc_lport *lport;
	struct fc_fcp_pkt *fsp;
	struct fc_rport *rport = starget_to_rport(scsi_target(sc_cmd->device));
	int rc = FAILED;
	int rval;

	rval = fc_remote_port_chkready(rport);
	if (rval)
		goto out;

	lport = shost_priv(sc_cmd->device->host);

	if (lport->state != LPORT_ST_READY)
		return rc;

	FC_SCSI_DBG(lport, "Resetting rport (%6.6x)\n", rport->port_id);

	fsp = fc_fcp_pkt_alloc(lport, GFP_NOIO);
	if (fsp == NULL) {
		printk(KERN_WARNING "libfc: could not allocate scsi_pkt\n");
		goto out;
	}

	/*
	 * Build the libfc request pkt. Do not set the scsi cmnd, because
	 * the sc passed in is not setup for execution like when sent
	 * through the queuecommand callout.
	 */
	fsp->lp = lport;	/* save the softc ptr */
	fsp->rport = rport;	/* set the remote port ptr */

	/*
	 * flush outstanding commands
	 */
	rc = fc_lun_reset(lport, fsp, scmd_id(sc_cmd), sc_cmd->device->lun);
	fsp->state = FC_SRB_FREE;
	fc_fcp_pkt_release(fsp);

out:
	return rc;
}
EXPORT_SYMBOL(fc_eh_device_reset);

/**
 * fc_eh_host_reset() - Reset a Scsi_Host.
 * @sc_cmd: The SCSI command that identifies the SCSI host to be reset
 */
int fc_eh_host_reset(struct scsi_cmnd *sc_cmd)
{
	struct Scsi_Host *shost = sc_cmd->device->host;
	struct fc_lport *lport = shost_priv(shost);
	unsigned long wait_tmo;

	FC_SCSI_DBG(lport, "Resetting host\n");

	lport->tt.lport_reset(lport);
	wait_tmo = jiffies + FC_HOST_RESET_TIMEOUT;
	while (!fc_fcp_lport_queue_ready(lport) && time_before(jiffies,
							       wait_tmo))
		msleep(1000);

	if (fc_fcp_lport_queue_ready(lport)) {
		shost_printk(KERN_INFO, shost, "libfc: Host reset succeeded "
			     "on port (%6.6x)\n", lport->port_id);
		return SUCCESS;
	} else {
		shost_printk(KERN_INFO, shost, "libfc: Host reset failed, "
			     "port (%6.6x) is not ready.\n",
			     lport->port_id);
		return FAILED;
	}
}
EXPORT_SYMBOL(fc_eh_host_reset);

/**
 * fc_slave_alloc() - Configure the queue depth of a Scsi_Host
 * @sdev: The SCSI device that identifies the SCSI host
 *
 * Configures queue depth based on host's cmd_per_len. If not set
 * then we use the libfc default.
 */
int fc_slave_alloc(struct scsi_device *sdev)
{
	struct fc_rport *rport = starget_to_rport(scsi_target(sdev));

	if (!rport || fc_remote_port_chkready(rport))
		return -ENXIO;

	if (sdev->tagged_supported)
		scsi_activate_tcq(sdev, FC_FCP_DFLT_QUEUE_DEPTH);
	else
		scsi_adjust_queue_depth(sdev, scsi_get_tag_type(sdev),
					FC_FCP_DFLT_QUEUE_DEPTH);

	return 0;
}
EXPORT_SYMBOL(fc_slave_alloc);

/**
 * fc_change_queue_depth() - Change a device's queue depth
 * @sdev:   The SCSI device whose queue depth is to change
 * @qdepth: The new queue depth
 * @reason: The resason for the change
 */
int fc_change_queue_depth(struct scsi_device *sdev, int qdepth, int reason)
{
	switch (reason) {
	case SCSI_QDEPTH_DEFAULT:
		scsi_adjust_queue_depth(sdev, scsi_get_tag_type(sdev), qdepth);
		break;
	case SCSI_QDEPTH_QFULL:
		scsi_track_queue_full(sdev, qdepth);
		break;
	case SCSI_QDEPTH_RAMP_UP:
		scsi_adjust_queue_depth(sdev, scsi_get_tag_type(sdev), qdepth);
		break;
	default:
		return -EOPNOTSUPP;
	}
	return sdev->queue_depth;
}
EXPORT_SYMBOL(fc_change_queue_depth);

/**
 * fc_change_queue_type() - Change a device's queue type
 * @sdev:     The SCSI device whose queue depth is to change
 * @tag_type: Identifier for queue type
 */
int fc_change_queue_type(struct scsi_device *sdev, int tag_type)
{
	if (sdev->tagged_supported) {
		scsi_set_tag_type(sdev, tag_type);
		if (tag_type)
			scsi_activate_tcq(sdev, sdev->queue_depth);
		else
			scsi_deactivate_tcq(sdev, sdev->queue_depth);
	} else
		tag_type = 0;

	return tag_type;
}
EXPORT_SYMBOL(fc_change_queue_type);

/**
 * fc_fcp_destory() - Tear down the FCP layer for a given local port
 * @lport: The local port that no longer needs the FCP layer
 */
void fc_fcp_destroy(struct fc_lport *lport)
{
	struct fc_fcp_internal *si = fc_get_scsi_internal(lport);

	if (!list_empty(&si->scsi_pkt_queue))
		printk(KERN_ERR "libfc: Leaked SCSI packets when destroying "
		       "port (%6.6x)\n", lport->port_id);

	mempool_destroy(si->scsi_pkt_pool);
	kfree(si);
	lport->scsi_priv = NULL;
}
EXPORT_SYMBOL(fc_fcp_destroy);

int fc_setup_fcp()
{
	int rc = 0;

	scsi_pkt_cachep = kmem_cache_create("libfc_fcp_pkt",
					    sizeof(struct fc_fcp_pkt),
					    0, SLAB_HWCACHE_ALIGN, NULL);
	if (!scsi_pkt_cachep) {
		printk(KERN_ERR "libfc: Unable to allocate SRB cache, "
		       "module load failed!");
		rc = -ENOMEM;
	}

	return rc;
}

void fc_destroy_fcp()
{
	if (scsi_pkt_cachep)
		kmem_cache_destroy(scsi_pkt_cachep);
}

/**
 * fc_fcp_init() - Initialize the FCP layer for a local port
 * @lport: The local port to initialize the exchange layer for
 */
int fc_fcp_init(struct fc_lport *lport)
{
	int rc;
	struct fc_fcp_internal *si;

	if (!lport->tt.fcp_cmd_send)
		lport->tt.fcp_cmd_send = fc_fcp_cmd_send;

	if (!lport->tt.fcp_cleanup)
		lport->tt.fcp_cleanup = fc_fcp_cleanup;

	if (!lport->tt.fcp_abort_io)
		lport->tt.fcp_abort_io = fc_fcp_abort_io;

	si = kzalloc(sizeof(struct fc_fcp_internal), GFP_KERNEL);
	if (!si)
		return -ENOMEM;
	lport->scsi_priv = si;
	si->max_can_queue = lport->host->can_queue;
	INIT_LIST_HEAD(&si->scsi_pkt_queue);
	spin_lock_init(&si->scsi_queue_lock);

	si->scsi_pkt_pool = mempool_create_slab_pool(2, scsi_pkt_cachep);
	if (!si->scsi_pkt_pool) {
		rc = -ENOMEM;
		goto free_internal;
	}
	return 0;

free_internal:
	kfree(si);
	return rc;
}
EXPORT_SYMBOL(fc_fcp_init);<|MERGE_RESOLUTION|>--- conflicted
+++ resolved
@@ -99,11 +99,7 @@
 static void fc_fcp_complete_locked(struct fc_fcp_pkt *);
 static void fc_tm_done(struct fc_seq *, struct fc_frame *, void *);
 static void fc_fcp_error(struct fc_fcp_pkt *, struct fc_frame *);
-<<<<<<< HEAD
-static void fc_fcp_recovery(struct fc_fcp_pkt *);
-=======
 static void fc_fcp_recovery(struct fc_fcp_pkt *, u8 code);
->>>>>>> 3cbea436
 static void fc_fcp_timeout(unsigned long);
 static void fc_fcp_rec(struct fc_fcp_pkt *);
 static void fc_fcp_rec_error(struct fc_fcp_pkt *, struct fc_frame *);
@@ -127,12 +123,8 @@
 #define FC_DATA_UNDRUN		7
 #define FC_ERROR		8
 #define FC_HRD_ERROR		9
-<<<<<<< HEAD
-#define FC_CMD_RECOVERY		10
-=======
 #define FC_CRC_ERROR		10
 #define FC_TIMED_OUT		11
->>>>>>> 3cbea436
 
 /*
  * Error recovery timeout values.
@@ -457,15 +449,6 @@
 	buf = fc_frame_payload_get(fp, 0);
 
 	/*
-<<<<<<< HEAD
-	 * if this I/O is ddped then clear it
-	 * and initiate recovery since data
-	 * frames are expected to be placed
-	 * directly in that case.
-	 */
-	if (fsp->xfer_ddp != FC_XID_UNKNOWN) {
-		fc_fcp_ddp_done(fsp);
-=======
 	 * if this I/O is ddped then clear it and initiate recovery since data
 	 * frames are expected to be placed directly in that case.
 	 *
@@ -476,7 +459,6 @@
 		fc_fcp_ddp_done(fsp);
 		FC_FCP_DBG(fsp, "DDP I/O in fc_fcp_recv_data set ERROR\n");
 		host_bcode = FC_ERROR;
->>>>>>> 3cbea436
 		goto err;
 	}
 	if (offset + len > fsp->data_len) {
@@ -486,12 +468,9 @@
 			goto crc_err;
 		FC_FCP_DBG(fsp, "data received past end. len %zx offset %zx "
 			   "data_len %x\n", len, offset, fsp->data_len);
-<<<<<<< HEAD
-=======
 
 		/* Data is corrupted indicate scsi-ml should retry */
 		host_bcode = FC_DATA_OVRRUN;
->>>>>>> 3cbea436
 		goto err;
 	}
 	if (offset != fsp->xfer_len)
@@ -528,15 +507,10 @@
 			 * If so, we need to retry the entire operation.
 			 * Otherwise, ignore it.
 			 */
-<<<<<<< HEAD
-			if (fsp->state & FC_SRB_DISCONTIG)
-				goto err;
-=======
 			if (fsp->state & FC_SRB_DISCONTIG) {
 				host_bcode = FC_CRC_ERROR;
 				goto err;
 			}
->>>>>>> 3cbea436
 			return;
 		}
 	}
@@ -554,11 +528,7 @@
 		fc_fcp_complete_locked(fsp);
 	return;
 err:
-<<<<<<< HEAD
-	fc_fcp_recovery(fsp);
-=======
 	fc_fcp_recovery(fsp, host_bcode);
->>>>>>> 3cbea436
 }
 
 /**
@@ -1413,11 +1383,7 @@
 	else if (fsp->state & FC_SRB_RCV_STATUS)
 		fc_fcp_complete_locked(fsp);
 	else
-<<<<<<< HEAD
-		fc_fcp_recovery(fsp);
-=======
 		fc_fcp_recovery(fsp, FC_TIMED_OUT);
->>>>>>> 3cbea436
 	fsp->state &= ~FC_SRB_FCP_PROCESSING_TMO;
 unlock:
 	fc_fcp_unlock_pkt(fsp);
@@ -1462,11 +1428,7 @@
 	if (fsp->recov_retry++ < FC_MAX_RECOV_RETRY)
 		fc_fcp_timer_set(fsp, get_fsp_rec_tov(fsp));
 	else
-<<<<<<< HEAD
-		fc_fcp_recovery(fsp);
-=======
 		fc_fcp_recovery(fsp, FC_TIMED_OUT);
->>>>>>> 3cbea436
 }
 
 /**
@@ -1534,11 +1496,7 @@
 				fc_fcp_retry_cmd(fsp);
 				break;
 			}
-<<<<<<< HEAD
-			fc_fcp_recovery(fsp);
-=======
 			fc_fcp_recovery(fsp, FC_ERROR);
->>>>>>> 3cbea436
 			break;
 		}
 	} else if (opcode == ELS_LS_ACC) {
@@ -1653,11 +1611,7 @@
 		if (fsp->recov_retry++ < FC_MAX_RECOV_RETRY)
 			fc_fcp_rec(fsp);
 		else
-<<<<<<< HEAD
-			fc_fcp_recovery(fsp);
-=======
 			fc_fcp_recovery(fsp, FC_ERROR);
->>>>>>> 3cbea436
 		break;
 	}
 	fc_fcp_unlock_pkt(fsp);
@@ -1669,15 +1623,9 @@
  * fc_fcp_recovery() - Handler for fcp_pkt recovery
  * @fsp: The FCP pkt that needs to be aborted
  */
-<<<<<<< HEAD
-static void fc_fcp_recovery(struct fc_fcp_pkt *fsp)
-{
-	fsp->status_code = FC_CMD_RECOVERY;
-=======
 static void fc_fcp_recovery(struct fc_fcp_pkt *fsp, u8 code)
 {
 	fsp->status_code = code;
->>>>>>> 3cbea436
 	fsp->cdb_status = 0;
 	fsp->io_status = 0;
 	/*
@@ -1787,11 +1735,7 @@
 		break;
 	case ELS_LS_RJT:
 	default:
-<<<<<<< HEAD
-		fc_fcp_recovery(fsp);
-=======
 		fc_fcp_recovery(fsp, FC_ERROR);
->>>>>>> 3cbea436
 		break;
 	}
 	fc_fcp_unlock_pkt(fsp);
@@ -1817,11 +1761,7 @@
 		if (fsp->recov_retry++ < FC_MAX_RECOV_RETRY)
 			fc_fcp_rec(fsp);
 		else
-<<<<<<< HEAD
-			fc_fcp_recovery(fsp);
-=======
 			fc_fcp_recovery(fsp, FC_TIMED_OUT);
->>>>>>> 3cbea436
 		break;
 	case -FC_EX_CLOSED:			/* e.g., link failure */
 		/* fall through */
@@ -1930,11 +1870,6 @@
 		stats->ControlRequests++;
 	}
 	put_cpu();
-<<<<<<< HEAD
-
-	fsp->tgt_flags = rpriv->flags;
-=======
->>>>>>> 3cbea436
 
 	init_timer(&fsp->timer);
 	fsp->timer.data = (unsigned long)fsp;
@@ -2049,18 +1984,9 @@
 		break;
 	case FC_CMD_ABORTED:
 		FC_FCP_DBG(fsp, "Returning DID_ERROR to scsi-ml "
-<<<<<<< HEAD
-			   "due to FC_CMD_ABORTED\n");
-		sc_cmd->result = (DID_ERROR << 16) | fsp->io_status;
-		break;
-	case FC_CMD_RECOVERY:
-		sc_cmd->result = (DID_BUS_BUSY << 16) | fsp->io_status;
-		break;
-=======
 			  "due to FC_CMD_ABORTED\n");
 		sc_cmd->result = (DID_ERROR << 16) | fsp->io_status;
 		break;
->>>>>>> 3cbea436
 	case FC_CMD_RESET:
 		FC_FCP_DBG(fsp, "Returning DID_RESET to scsi-ml "
 			   "due to FC_CMD_RESET\n");
