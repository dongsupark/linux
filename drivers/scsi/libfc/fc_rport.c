--- conflicted
+++ resolved
@@ -1479,11 +1479,6 @@
 	enum fc_els_spp_resp passive;
 	struct fc_seq_els_data rjt_data;
 	u32 f_ctl;
-<<<<<<< HEAD
-=======
-	u32 fcp_parm;
-	u32 roles = FC_RPORT_ROLE_UNKNOWN;
->>>>>>> e44a21b7
 
 	rjt_data.fp = NULL;
 	fh = fc_frame_header_get(rx_fp);
@@ -1521,7 +1516,9 @@
 	pp->prli.prli_spp_len = plen;
 	pp->prli.prli_len = htons(len);
 	len -= sizeof(struct fc_els_prli);
-<<<<<<< HEAD
+
+	/* reinitialize remote port roles */
+	rdata->ids.roles = FC_RPORT_ROLE_UNKNOWN;
 
 	/*
 	 * Go through all the service parameter pages and build
@@ -1569,60 +1566,6 @@
 		       FC_TYPE_ELS, f_ctl, 0);
 	lport->tt.seq_send(lport, sp, fp);
 
-=======
-
-	/* reinitialize remote port roles */
-	rdata->ids.roles = FC_RPORT_ROLE_UNKNOWN;
-
-	/*
-	 * Go through all the service parameter pages and build
-	 * response.  If plen indicates longer SPP than standard,
-	 * use that.  The entire response has been pre-cleared above.
-	 */
-	spp = &pp->spp;
-	while (len >= plen) {
-		spp->spp_type = rspp->spp_type;
-		spp->spp_type_ext = rspp->spp_type_ext;
-		spp->spp_flags = rspp->spp_flags & FC_SPP_EST_IMG_PAIR;
-		resp = FC_SPP_RESP_ACK;
-
-		switch (rspp->spp_type) {
-		case 0:	/* common to all FC-4 types */
-			break;
-		case FC_TYPE_FCP:
-			fcp_parm = ntohl(rspp->spp_params);
-			if (fcp_parm & FCP_SPPF_RETRY)
-				rdata->flags |= FC_RP_FLAGS_RETRY;
-			rdata->supported_classes = FC_COS_CLASS3;
-			if (fcp_parm & FCP_SPPF_INIT_FCN)
-				roles |= FC_RPORT_ROLE_FCP_INITIATOR;
-			if (fcp_parm & FCP_SPPF_TARG_FCN)
-				roles |= FC_RPORT_ROLE_FCP_TARGET;
-			rdata->ids.roles = roles;
-
-			spp->spp_params = htonl(lport->service_params);
-			break;
-		default:
-			resp = FC_SPP_RESP_INVL;
-			break;
-		}
-		spp->spp_flags |= resp;
-		len -= plen;
-		rspp = (struct fc_els_spp *)((char *)rspp + plen);
-		spp = (struct fc_els_spp *)((char *)spp + plen);
-	}
-
-	/*
-	 * Send LS_ACC.	 If this fails, the originator should retry.
-	 */
-	f_ctl = FC_FC_EX_CTX | FC_FC_LAST_SEQ;
-	f_ctl |= FC_FC_END_SEQ | FC_FC_SEQ_INIT;
-	ep = fc_seq_exch(sp);
-	fc_fill_fc_hdr(fp, FC_RCTL_ELS_REP, ep->did, ep->sid,
-		       FC_TYPE_ELS, f_ctl, 0);
-	lport->tt.seq_send(lport, sp, fp);
-
->>>>>>> e44a21b7
 	switch (rdata->rp_state) {
 	case RPORT_ST_PRLI:
 		fc_rport_enter_ready(rdata);
