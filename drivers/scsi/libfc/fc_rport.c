/*
 * Copyright(c) 2007 - 2008 Intel Corporation. All rights reserved.
 *
 * This program is free software; you can redistribute it and/or modify it
 * under the terms and conditions of the GNU General Public License,
 * version 2, as published by the Free Software Foundation.
 *
 * This program is distributed in the hope it will be useful, but WITHOUT
 * ANY WARRANTY; without even the implied warranty of MERCHANTABILITY or
 * FITNESS FOR A PARTICULAR PURPOSE.  See the GNU General Public License for
 * more details.
 *
 * You should have received a copy of the GNU General Public License along with
 * this program; if not, write to the Free Software Foundation, Inc.,
 * 51 Franklin St - Fifth Floor, Boston, MA 02110-1301 USA.
 *
 * Maintained at www.Open-FCoE.org
 */

/*
 * RPORT GENERAL INFO
 *
 * This file contains all processing regarding fc_rports. It contains the
 * rport state machine and does all rport interaction with the transport class.
 * There should be no other places in libfc that interact directly with the
 * transport class in regards to adding and deleting rports.
 *
 * fc_rport's represent N_Port's within the fabric.
 */

/*
 * RPORT LOCKING
 *
 * The rport should never hold the rport mutex and then attempt to acquire
 * either the lport or disc mutexes. The rport's mutex is considered lesser
 * than both the lport's mutex and the disc mutex. Refer to fc_lport.c for
 * more comments on the hierarchy.
 *
 * The locking strategy is similar to the lport's strategy. The lock protects
 * the rport's states and is held and released by the entry points to the rport
 * block. All _enter_* functions correspond to rport states and expect the rport
 * mutex to be locked before calling them. This means that rports only handle
 * one request or response at a time, since they're not critical for the I/O
 * path this potential over-use of the mutex is acceptable.
 */

#include <linux/kernel.h>
#include <linux/spinlock.h>
#include <linux/interrupt.h>
#include <linux/slab.h>
#include <linux/rcupdate.h>
#include <linux/timer.h>
#include <linux/workqueue.h>
#include <asm/unaligned.h>

#include <scsi/libfc.h>
#include <scsi/fc_encode.h>

#include "fc_libfc.h"

struct workqueue_struct *rport_event_queue;

static void fc_rport_enter_flogi(struct fc_rport_priv *);
static void fc_rport_enter_plogi(struct fc_rport_priv *);
static void fc_rport_enter_prli(struct fc_rport_priv *);
static void fc_rport_enter_rtv(struct fc_rport_priv *);
static void fc_rport_enter_ready(struct fc_rport_priv *);
static void fc_rport_enter_logo(struct fc_rport_priv *);
static void fc_rport_enter_adisc(struct fc_rport_priv *);

static void fc_rport_recv_plogi_req(struct fc_lport *, struct fc_frame *);
static void fc_rport_recv_prli_req(struct fc_rport_priv *, struct fc_frame *);
static void fc_rport_recv_prlo_req(struct fc_rport_priv *, struct fc_frame *);
static void fc_rport_recv_logo_req(struct fc_lport *, struct fc_frame *);
static void fc_rport_timeout(struct work_struct *);
static void fc_rport_error(struct fc_rport_priv *, struct fc_frame *);
static void fc_rport_error_retry(struct fc_rport_priv *, struct fc_frame *);
static void fc_rport_work(struct work_struct *);

static const char *fc_rport_state_names[] = {
	[RPORT_ST_INIT] = "Init",
	[RPORT_ST_FLOGI] = "FLOGI",
	[RPORT_ST_PLOGI_WAIT] = "PLOGI_WAIT",
	[RPORT_ST_PLOGI] = "PLOGI",
	[RPORT_ST_PRLI] = "PRLI",
	[RPORT_ST_RTV] = "RTV",
	[RPORT_ST_READY] = "Ready",
	[RPORT_ST_ADISC] = "ADISC",
	[RPORT_ST_DELETE] = "Delete",
};

/**
 * fc_rport_lookup() - Lookup a remote port by port_id
 * @lport:   The local port to lookup the remote port on
 * @port_id: The remote port ID to look up
 *
 * The caller must hold either disc_mutex or rcu_read_lock().
 */
static struct fc_rport_priv *fc_rport_lookup(const struct fc_lport *lport,
					     u32 port_id)
{
	struct fc_rport_priv *rdata;

	list_for_each_entry_rcu(rdata, &lport->disc.rports, peers)
		if (rdata->ids.port_id == port_id)
			return rdata;
	return NULL;
}

/**
 * fc_rport_create() - Create a new remote port
 * @lport: The local port this remote port will be associated with
 * @ids:   The identifiers for the new remote port
 *
 * The remote port will start in the INIT state.
 *
 * Locking note:  must be called with the disc_mutex held.
 */
static struct fc_rport_priv *fc_rport_create(struct fc_lport *lport,
					     u32 port_id)
{
	struct fc_rport_priv *rdata;

	rdata = lport->tt.rport_lookup(lport, port_id);
	if (rdata)
		return rdata;

	rdata = kzalloc(sizeof(*rdata) + lport->rport_priv_size, GFP_KERNEL);
	if (!rdata)
		return NULL;

	rdata->ids.node_name = -1;
	rdata->ids.port_name = -1;
	rdata->ids.port_id = port_id;
	rdata->ids.roles = FC_RPORT_ROLE_UNKNOWN;

	kref_init(&rdata->kref);
	mutex_init(&rdata->rp_mutex);
	rdata->local_port = lport;
	rdata->rp_state = RPORT_ST_INIT;
	rdata->event = RPORT_EV_NONE;
	rdata->flags = FC_RP_FLAGS_REC_SUPPORTED;
	rdata->e_d_tov = lport->e_d_tov;
	rdata->r_a_tov = lport->r_a_tov;
	rdata->maxframe_size = FC_MIN_MAX_PAYLOAD;
	INIT_DELAYED_WORK(&rdata->retry_work, fc_rport_timeout);
	INIT_WORK(&rdata->event_work, fc_rport_work);
	if (port_id != FC_FID_DIR_SERV)
		list_add_rcu(&rdata->peers, &lport->disc.rports);
	return rdata;
}

/**
 * fc_rport_free_rcu() - Free a remote port
 * @rcu: The rcu_head structure inside the remote port
 */
static void fc_rport_free_rcu(struct rcu_head *rcu)
{
	struct fc_rport_priv *rdata;

	rdata = container_of(rcu, struct fc_rport_priv, rcu);
	kfree(rdata);
}

/**
 * fc_rport_destroy() - Free a remote port after last reference is released
 * @kref: The remote port's kref
 */
static void fc_rport_destroy(struct kref *kref)
{
	struct fc_rport_priv *rdata;

	rdata = container_of(kref, struct fc_rport_priv, kref);
	call_rcu(&rdata->rcu, fc_rport_free_rcu);
}

/**
 * fc_rport_state() - Return a string identifying the remote port's state
 * @rdata: The remote port
 */
static const char *fc_rport_state(struct fc_rport_priv *rdata)
{
	const char *cp;

	cp = fc_rport_state_names[rdata->rp_state];
	if (!cp)
		cp = "Unknown";
	return cp;
}

/**
 * fc_set_rport_loss_tmo() - Set the remote port loss timeout
 * @rport:   The remote port that gets a new timeout value
 * @timeout: The new timeout value (in seconds)
 */
void fc_set_rport_loss_tmo(struct fc_rport *rport, u32 timeout)
{
	if (timeout)
		rport->dev_loss_tmo = timeout + 5;
	else
		rport->dev_loss_tmo = 30;
}
EXPORT_SYMBOL(fc_set_rport_loss_tmo);

/**
 * fc_plogi_get_maxframe() - Get the maximum payload from the common service
 *			     parameters in a FLOGI frame
 * @flp:    The FLOGI or PLOGI payload
 * @maxval: The maximum frame size upper limit; this may be less than what
 *	    is in the service parameters
 */
static unsigned int fc_plogi_get_maxframe(struct fc_els_flogi *flp,
					  unsigned int maxval)
{
	unsigned int mfs;

	/*
	 * Get max payload from the common service parameters and the
	 * class 3 receive data field size.
	 */
	mfs = ntohs(flp->fl_csp.sp_bb_data) & FC_SP_BB_DATA_MASK;
	if (mfs >= FC_SP_MIN_MAX_PAYLOAD && mfs < maxval)
		maxval = mfs;
	mfs = ntohs(flp->fl_cssp[3 - 1].cp_rdfs);
	if (mfs >= FC_SP_MIN_MAX_PAYLOAD && mfs < maxval)
		maxval = mfs;
	return maxval;
}

/**
 * fc_rport_state_enter() - Change the state of a remote port
 * @rdata: The remote port whose state should change
 * @new:   The new state
 *
 * Locking Note: Called with the rport lock held
 */
static void fc_rport_state_enter(struct fc_rport_priv *rdata,
				 enum fc_rport_state new)
{
	if (rdata->rp_state != new)
		rdata->retries = 0;
	rdata->rp_state = new;
}

/**
 * fc_rport_work() - Handler for remote port events in the rport_event_queue
 * @work: Handle to the remote port being dequeued
 */
static void fc_rport_work(struct work_struct *work)
{
	u32 port_id;
	struct fc_rport_priv *rdata =
		container_of(work, struct fc_rport_priv, event_work);
	struct fc_rport_libfc_priv *rpriv;
	enum fc_rport_event event;
	struct fc_lport *lport = rdata->local_port;
	struct fc_rport_operations *rport_ops;
	struct fc_rport_identifiers ids;
	struct fc_rport *rport;
<<<<<<< HEAD
	struct fc4_prov *prov;
	u8 type;
	int restart = 0;
=======
>>>>>>> 2bfc96a1

	mutex_lock(&rdata->rp_mutex);
	event = rdata->event;
	rport_ops = rdata->ops;
	rport = rdata->rport;

	FC_RPORT_DBG(rdata, "work event %u\n", event);

	switch (event) {
	case RPORT_EV_READY:
		ids = rdata->ids;
		rdata->event = RPORT_EV_NONE;
		rdata->major_retries = 0;
		kref_get(&rdata->kref);
		mutex_unlock(&rdata->rp_mutex);

		if (!rport)
			rport = fc_remote_port_add(lport->host, 0, &ids);
		if (!rport) {
			FC_RPORT_DBG(rdata, "Failed to add the rport\n");
			lport->tt.rport_logoff(rdata);
			kref_put(&rdata->kref, lport->tt.rport_destroy);
			return;
		}
		mutex_lock(&rdata->rp_mutex);
		if (rdata->rport)
			FC_RPORT_DBG(rdata, "rport already allocated\n");
		rdata->rport = rport;
		rport->maxframe_size = rdata->maxframe_size;
		rport->supported_classes = rdata->supported_classes;

		rpriv = rport->dd_data;
		rpriv->local_port = lport;
		rpriv->rp_state = rdata->rp_state;
		rpriv->flags = rdata->flags;
		rpriv->e_d_tov = rdata->e_d_tov;
		rpriv->r_a_tov = rdata->r_a_tov;
		mutex_unlock(&rdata->rp_mutex);

		if (rport_ops && rport_ops->event_callback) {
			FC_RPORT_DBG(rdata, "callback ev %d\n", event);
			rport_ops->event_callback(lport, rdata, event);
		}
		kref_put(&rdata->kref, lport->tt.rport_destroy);
		break;

	case RPORT_EV_FAILED:
	case RPORT_EV_LOGO:
	case RPORT_EV_STOP:
		if (rdata->prli_count) {
			mutex_lock(&fc_prov_mutex);
			for (type = 1; type < FC_FC4_PROV_SIZE; type++) {
				prov = fc_passive_prov[type];
				if (prov && prov->prlo)
					prov->prlo(rdata);
			}
			mutex_unlock(&fc_prov_mutex);
		}
		port_id = rdata->ids.port_id;
		mutex_unlock(&rdata->rp_mutex);

		if (rport_ops && rport_ops->event_callback) {
			FC_RPORT_DBG(rdata, "callback ev %d\n", event);
			rport_ops->event_callback(lport, rdata, event);
		}
		cancel_delayed_work_sync(&rdata->retry_work);

		/*
		 * Reset any outstanding exchanges before freeing rport.
		 */
		lport->tt.exch_mgr_reset(lport, 0, port_id);
		lport->tt.exch_mgr_reset(lport, port_id, 0);

		if (rport) {
			rpriv = rport->dd_data;
			rpriv->rp_state = RPORT_ST_DELETE;
			mutex_lock(&rdata->rp_mutex);
			rdata->rport = NULL;
			mutex_unlock(&rdata->rp_mutex);
			fc_remote_port_delete(rport);
		}

		mutex_lock(&lport->disc.disc_mutex);
		mutex_lock(&rdata->rp_mutex);
		if (rdata->rp_state == RPORT_ST_DELETE) {
			if (port_id == FC_FID_DIR_SERV) {
				rdata->event = RPORT_EV_NONE;
				mutex_unlock(&rdata->rp_mutex);
			} else if ((rdata->flags & FC_RP_STARTED) &&
				   rdata->major_retries <
				   lport->max_rport_retry_count) {
				rdata->major_retries++;
				rdata->event = RPORT_EV_NONE;
				FC_RPORT_DBG(rdata, "work restart\n");
				fc_rport_enter_flogi(rdata);
				mutex_unlock(&rdata->rp_mutex);
			} else {
				FC_RPORT_DBG(rdata, "work delete\n");
				list_del_rcu(&rdata->peers);
				mutex_unlock(&rdata->rp_mutex);
				kref_put(&rdata->kref, lport->tt.rport_destroy);
			}
		} else {
			/*
			 * Re-open for events.  Reissue READY event if ready.
			 */
			rdata->event = RPORT_EV_NONE;
			if (rdata->rp_state == RPORT_ST_READY)
				fc_rport_enter_ready(rdata);
			mutex_unlock(&rdata->rp_mutex);
		}
		mutex_unlock(&lport->disc.disc_mutex);
		break;

	default:
		mutex_unlock(&rdata->rp_mutex);
		break;
	}
}

/**
 * fc_rport_login() - Start the remote port login state machine
 * @rdata: The remote port to be logged in to
 *
 * Locking Note: Called without the rport lock held. This
 * function will hold the rport lock, call an _enter_*
 * function and then unlock the rport.
 *
 * This indicates the intent to be logged into the remote port.
 * If it appears we are already logged in, ADISC is used to verify
 * the setup.
 */
int fc_rport_login(struct fc_rport_priv *rdata)
{
	mutex_lock(&rdata->rp_mutex);

	rdata->flags |= FC_RP_STARTED;
	switch (rdata->rp_state) {
	case RPORT_ST_READY:
		FC_RPORT_DBG(rdata, "ADISC port\n");
		fc_rport_enter_adisc(rdata);
		break;
	case RPORT_ST_DELETE:
		FC_RPORT_DBG(rdata, "Restart deleted port\n");
		break;
	default:
		FC_RPORT_DBG(rdata, "Login to port\n");
		fc_rport_enter_flogi(rdata);
		break;
	}
	mutex_unlock(&rdata->rp_mutex);

	return 0;
}

/**
 * fc_rport_enter_delete() - Schedule a remote port to be deleted
 * @rdata: The remote port to be deleted
 * @event: The event to report as the reason for deletion
 *
 * Locking Note: Called with the rport lock held.
 *
 * Allow state change into DELETE only once.
 *
 * Call queue_work only if there's no event already pending.
 * Set the new event so that the old pending event will not occur.
 * Since we have the mutex, even if fc_rport_work() is already started,
 * it'll see the new event.
 */
static void fc_rport_enter_delete(struct fc_rport_priv *rdata,
				  enum fc_rport_event event)
{
	if (rdata->rp_state == RPORT_ST_DELETE)
		return;

	FC_RPORT_DBG(rdata, "Delete port\n");

	fc_rport_state_enter(rdata, RPORT_ST_DELETE);

	if (rdata->event == RPORT_EV_NONE)
		queue_work(rport_event_queue, &rdata->event_work);
	rdata->event = event;
}

/**
 * fc_rport_logoff() - Logoff and remove a remote port
 * @rdata: The remote port to be logged off of
 *
 * Locking Note: Called without the rport lock held. This
 * function will hold the rport lock, call an _enter_*
 * function and then unlock the rport.
 */
int fc_rport_logoff(struct fc_rport_priv *rdata)
{
	mutex_lock(&rdata->rp_mutex);

	FC_RPORT_DBG(rdata, "Remove port\n");

	rdata->flags &= ~FC_RP_STARTED;
	if (rdata->rp_state == RPORT_ST_DELETE) {
		FC_RPORT_DBG(rdata, "Port in Delete state, not removing\n");
		goto out;
	}
	fc_rport_enter_logo(rdata);

	/*
	 * Change the state to Delete so that we discard
	 * the response.
	 */
	fc_rport_enter_delete(rdata, RPORT_EV_STOP);
out:
	mutex_unlock(&rdata->rp_mutex);
	return 0;
}

/**
 * fc_rport_enter_ready() - Transition to the RPORT_ST_READY state
 * @rdata: The remote port that is ready
 *
 * Locking Note: The rport lock is expected to be held before calling
 * this routine.
 */
static void fc_rport_enter_ready(struct fc_rport_priv *rdata)
{
	fc_rport_state_enter(rdata, RPORT_ST_READY);

	FC_RPORT_DBG(rdata, "Port is Ready\n");

	if (rdata->event == RPORT_EV_NONE)
		queue_work(rport_event_queue, &rdata->event_work);
	rdata->event = RPORT_EV_READY;
}

/**
 * fc_rport_timeout() - Handler for the retry_work timer
 * @work: Handle to the remote port that has timed out
 *
 * Locking Note: Called without the rport lock held. This
 * function will hold the rport lock, call an _enter_*
 * function and then unlock the rport.
 */
static void fc_rport_timeout(struct work_struct *work)
{
	struct fc_rport_priv *rdata =
		container_of(work, struct fc_rport_priv, retry_work.work);

	mutex_lock(&rdata->rp_mutex);

	switch (rdata->rp_state) {
	case RPORT_ST_FLOGI:
		fc_rport_enter_flogi(rdata);
		break;
	case RPORT_ST_PLOGI:
		fc_rport_enter_plogi(rdata);
		break;
	case RPORT_ST_PRLI:
		fc_rport_enter_prli(rdata);
		break;
	case RPORT_ST_RTV:
		fc_rport_enter_rtv(rdata);
		break;
	case RPORT_ST_ADISC:
		fc_rport_enter_adisc(rdata);
		break;
	case RPORT_ST_PLOGI_WAIT:
	case RPORT_ST_READY:
	case RPORT_ST_INIT:
	case RPORT_ST_DELETE:
		break;
	}

	mutex_unlock(&rdata->rp_mutex);
}

/**
 * fc_rport_error() - Error handler, called once retries have been exhausted
 * @rdata: The remote port the error is happened on
 * @fp:	   The error code encapsulated in a frame pointer
 *
 * Locking Note: The rport lock is expected to be held before
 * calling this routine
 */
static void fc_rport_error(struct fc_rport_priv *rdata, struct fc_frame *fp)
{
	FC_RPORT_DBG(rdata, "Error %ld in state %s, retries %d\n",
		     IS_ERR(fp) ? -PTR_ERR(fp) : 0,
		     fc_rport_state(rdata), rdata->retries);

	switch (rdata->rp_state) {
	case RPORT_ST_FLOGI:
	case RPORT_ST_PLOGI:
		rdata->flags &= ~FC_RP_STARTED;
		fc_rport_enter_delete(rdata, RPORT_EV_FAILED);
		break;
	case RPORT_ST_RTV:
		fc_rport_enter_ready(rdata);
		break;
	case RPORT_ST_PRLI:
	case RPORT_ST_ADISC:
		fc_rport_enter_logo(rdata);
		break;
	case RPORT_ST_PLOGI_WAIT:
	case RPORT_ST_DELETE:
	case RPORT_ST_READY:
	case RPORT_ST_INIT:
		break;
	}
}

/**
 * fc_rport_error_retry() - Handler for remote port state retries
 * @rdata: The remote port whose state is to be retried
 * @fp:	   The error code encapsulated in a frame pointer
 *
 * If the error was an exchange timeout retry immediately,
 * otherwise wait for E_D_TOV.
 *
 * Locking Note: The rport lock is expected to be held before
 * calling this routine
 */
static void fc_rport_error_retry(struct fc_rport_priv *rdata,
				 struct fc_frame *fp)
{
	unsigned long delay = FC_DEF_E_D_TOV;

	/* make sure this isn't an FC_EX_CLOSED error, never retry those */
	if (PTR_ERR(fp) == -FC_EX_CLOSED)
		return fc_rport_error(rdata, fp);

	if (rdata->retries < rdata->local_port->max_rport_retry_count) {
		FC_RPORT_DBG(rdata, "Error %ld in state %s, retrying\n",
			     PTR_ERR(fp), fc_rport_state(rdata));
		rdata->retries++;
		/* no additional delay on exchange timeouts */
		if (PTR_ERR(fp) == -FC_EX_TIMEOUT)
			delay = 0;
		schedule_delayed_work(&rdata->retry_work, delay);
		return;
	}

	return fc_rport_error(rdata, fp);
}

/**
 * fc_rport_login_complete() - Handle parameters and completion of p-mp login.
 * @rdata:  The remote port which we logged into or which logged into us.
 * @fp:     The FLOGI or PLOGI request or response frame
 *
 * Returns non-zero error if a problem is detected with the frame.
 * Does not free the frame.
 *
 * This is only used in point-to-multipoint mode for FIP currently.
 */
static int fc_rport_login_complete(struct fc_rport_priv *rdata,
				   struct fc_frame *fp)
{
	struct fc_lport *lport = rdata->local_port;
	struct fc_els_flogi *flogi;
	unsigned int e_d_tov;
	u16 csp_flags;

	flogi = fc_frame_payload_get(fp, sizeof(*flogi));
	if (!flogi)
		return -EINVAL;

	csp_flags = ntohs(flogi->fl_csp.sp_features);

	if (fc_frame_payload_op(fp) == ELS_FLOGI) {
		if (csp_flags & FC_SP_FT_FPORT) {
			FC_RPORT_DBG(rdata, "Fabric bit set in FLOGI\n");
			return -EINVAL;
		}
	} else {

		/*
		 * E_D_TOV is not valid on an incoming FLOGI request.
		 */
		e_d_tov = ntohl(flogi->fl_csp.sp_e_d_tov);
		if (csp_flags & FC_SP_FT_EDTR)
			e_d_tov /= 1000000;
		if (e_d_tov > rdata->e_d_tov)
			rdata->e_d_tov = e_d_tov;
	}
	rdata->maxframe_size = fc_plogi_get_maxframe(flogi, lport->mfs);
	return 0;
}

/**
 * fc_rport_flogi_resp() - Handle response to FLOGI request for p-mp mode
 * @sp:	    The sequence that the FLOGI was on
 * @fp:	    The FLOGI response frame
 * @rp_arg: The remote port that received the FLOGI response
 */
void fc_rport_flogi_resp(struct fc_seq *sp, struct fc_frame *fp,
			 void *rp_arg)
{
	struct fc_rport_priv *rdata = rp_arg;
	struct fc_lport *lport = rdata->local_port;
	struct fc_els_flogi *flogi;
	unsigned int r_a_tov;

	FC_RPORT_DBG(rdata, "Received a FLOGI %s\n", fc_els_resp_type(fp));

	if (fp == ERR_PTR(-FC_EX_CLOSED))
		return;

	mutex_lock(&rdata->rp_mutex);

	if (rdata->rp_state != RPORT_ST_FLOGI) {
		FC_RPORT_DBG(rdata, "Received a FLOGI response, but in state "
			     "%s\n", fc_rport_state(rdata));
		if (IS_ERR(fp))
			goto err;
		goto out;
	}

	if (IS_ERR(fp)) {
		fc_rport_error(rdata, fp);
		goto err;
	}

	if (fc_frame_payload_op(fp) != ELS_LS_ACC)
		goto bad;
	if (fc_rport_login_complete(rdata, fp))
		goto bad;

	flogi = fc_frame_payload_get(fp, sizeof(*flogi));
	if (!flogi)
		goto bad;
	r_a_tov = ntohl(flogi->fl_csp.sp_r_a_tov);
	if (r_a_tov > rdata->r_a_tov)
		rdata->r_a_tov = r_a_tov;

	if (rdata->ids.port_name < lport->wwpn)
		fc_rport_enter_plogi(rdata);
	else
		fc_rport_state_enter(rdata, RPORT_ST_PLOGI_WAIT);
out:
	fc_frame_free(fp);
err:
	mutex_unlock(&rdata->rp_mutex);
	kref_put(&rdata->kref, rdata->local_port->tt.rport_destroy);
	return;
bad:
	FC_RPORT_DBG(rdata, "Bad FLOGI response\n");
	fc_rport_error_retry(rdata, fp);
	goto out;
}

/**
 * fc_rport_enter_flogi() - Send a FLOGI request to the remote port for p-mp
 * @rdata: The remote port to send a FLOGI to
 *
 * Locking Note: The rport lock is expected to be held before calling
 * this routine.
 */
static void fc_rport_enter_flogi(struct fc_rport_priv *rdata)
{
	struct fc_lport *lport = rdata->local_port;
	struct fc_frame *fp;

	if (!lport->point_to_multipoint)
		return fc_rport_enter_plogi(rdata);

	FC_RPORT_DBG(rdata, "Entered FLOGI state from %s state\n",
		     fc_rport_state(rdata));

	fc_rport_state_enter(rdata, RPORT_ST_FLOGI);

	fp = fc_frame_alloc(lport, sizeof(struct fc_els_flogi));
	if (!fp)
		return fc_rport_error_retry(rdata, fp);

	if (!lport->tt.elsct_send(lport, rdata->ids.port_id, fp, ELS_FLOGI,
				  fc_rport_flogi_resp, rdata,
				  2 * lport->r_a_tov))
		fc_rport_error_retry(rdata, NULL);
	else
		kref_get(&rdata->kref);
}

/**
 * fc_rport_recv_flogi_req() - Handle Fabric Login (FLOGI) request in p-mp mode
 * @lport: The local port that received the PLOGI request
 * @rx_fp: The PLOGI request frame
 */
static void fc_rport_recv_flogi_req(struct fc_lport *lport,
				    struct fc_frame *rx_fp)
{
	struct fc_disc *disc;
	struct fc_els_flogi *flp;
	struct fc_rport_priv *rdata;
	struct fc_frame *fp = rx_fp;
	struct fc_seq_els_data rjt_data;
	u32 sid;

	sid = fc_frame_sid(fp);

	FC_RPORT_ID_DBG(lport, sid, "Received FLOGI request\n");

	disc = &lport->disc;
	mutex_lock(&disc->disc_mutex);

	if (!lport->point_to_multipoint) {
		rjt_data.reason = ELS_RJT_UNSUP;
		rjt_data.explan = ELS_EXPL_NONE;
		goto reject;
	}

	flp = fc_frame_payload_get(fp, sizeof(*flp));
	if (!flp) {
		rjt_data.reason = ELS_RJT_LOGIC;
		rjt_data.explan = ELS_EXPL_INV_LEN;
		goto reject;
	}

	rdata = lport->tt.rport_lookup(lport, sid);
	if (!rdata) {
		rjt_data.reason = ELS_RJT_FIP;
		rjt_data.explan = ELS_EXPL_NOT_NEIGHBOR;
		goto reject;
	}
	mutex_lock(&rdata->rp_mutex);

	FC_RPORT_DBG(rdata, "Received FLOGI in %s state\n",
		     fc_rport_state(rdata));

	switch (rdata->rp_state) {
	case RPORT_ST_INIT:
	case RPORT_ST_DELETE:
		mutex_unlock(&rdata->rp_mutex);
		rjt_data.reason = ELS_RJT_FIP;
		rjt_data.explan = ELS_EXPL_NOT_NEIGHBOR;
		goto reject;
	case RPORT_ST_FLOGI:
	case RPORT_ST_PLOGI_WAIT:
	case RPORT_ST_PLOGI:
		break;
	case RPORT_ST_PRLI:
	case RPORT_ST_RTV:
	case RPORT_ST_READY:
	case RPORT_ST_ADISC:
		/*
		 * Set the remote port to be deleted and to then restart.
		 * This queues work to be sure exchanges are reset.
		 */
		fc_rport_enter_delete(rdata, RPORT_EV_LOGO);
		mutex_unlock(&rdata->rp_mutex);
		rjt_data.reason = ELS_RJT_BUSY;
		rjt_data.explan = ELS_EXPL_NONE;
		goto reject;
	}
	if (fc_rport_login_complete(rdata, fp)) {
		mutex_unlock(&rdata->rp_mutex);
		rjt_data.reason = ELS_RJT_LOGIC;
		rjt_data.explan = ELS_EXPL_NONE;
		goto reject;
	}

	fp = fc_frame_alloc(lport, sizeof(*flp));
	if (!fp)
		goto out;

	fc_flogi_fill(lport, fp);
	flp = fc_frame_payload_get(fp, sizeof(*flp));
	flp->fl_cmd = ELS_LS_ACC;

	fc_fill_reply_hdr(fp, rx_fp, FC_RCTL_ELS_REP, 0);
	lport->tt.frame_send(lport, fp);

	if (rdata->ids.port_name < lport->wwpn)
		fc_rport_enter_plogi(rdata);
	else
		fc_rport_state_enter(rdata, RPORT_ST_PLOGI_WAIT);
out:
	mutex_unlock(&rdata->rp_mutex);
	mutex_unlock(&disc->disc_mutex);
	fc_frame_free(rx_fp);
	return;

reject:
	mutex_unlock(&disc->disc_mutex);
	lport->tt.seq_els_rsp_send(rx_fp, ELS_LS_RJT, &rjt_data);
	fc_frame_free(rx_fp);
}

/**
 * fc_rport_plogi_resp() - Handler for ELS PLOGI responses
 * @sp:	       The sequence the PLOGI is on
 * @fp:	       The PLOGI response frame
 * @rdata_arg: The remote port that sent the PLOGI response
 *
 * Locking Note: This function will be called without the rport lock
 * held, but it will lock, call an _enter_* function or fc_rport_error
 * and then unlock the rport.
 */
static void fc_rport_plogi_resp(struct fc_seq *sp, struct fc_frame *fp,
				void *rdata_arg)
{
	struct fc_rport_priv *rdata = rdata_arg;
	struct fc_lport *lport = rdata->local_port;
	struct fc_els_flogi *plp = NULL;
	u16 csp_seq;
	u16 cssp_seq;
	u8 op;

	mutex_lock(&rdata->rp_mutex);

	FC_RPORT_DBG(rdata, "Received a PLOGI %s\n", fc_els_resp_type(fp));

	if (rdata->rp_state != RPORT_ST_PLOGI) {
		FC_RPORT_DBG(rdata, "Received a PLOGI response, but in state "
			     "%s\n", fc_rport_state(rdata));
		if (IS_ERR(fp))
			goto err;
		goto out;
	}

	if (IS_ERR(fp)) {
		fc_rport_error_retry(rdata, fp);
		goto err;
	}

	op = fc_frame_payload_op(fp);
	if (op == ELS_LS_ACC &&
	    (plp = fc_frame_payload_get(fp, sizeof(*plp))) != NULL) {
		rdata->ids.port_name = get_unaligned_be64(&plp->fl_wwpn);
		rdata->ids.node_name = get_unaligned_be64(&plp->fl_wwnn);

		if (lport->point_to_multipoint)
			fc_rport_login_complete(rdata, fp);
		csp_seq = ntohs(plp->fl_csp.sp_tot_seq);
		cssp_seq = ntohs(plp->fl_cssp[3 - 1].cp_con_seq);
		if (cssp_seq < csp_seq)
			csp_seq = cssp_seq;
		rdata->max_seq = csp_seq;
		rdata->maxframe_size = fc_plogi_get_maxframe(plp, lport->mfs);
		fc_rport_enter_prli(rdata);
	} else
		fc_rport_error_retry(rdata, fp);

out:
	fc_frame_free(fp);
err:
	mutex_unlock(&rdata->rp_mutex);
	kref_put(&rdata->kref, rdata->local_port->tt.rport_destroy);
}

/**
 * fc_rport_enter_plogi() - Send Port Login (PLOGI) request
 * @rdata: The remote port to send a PLOGI to
 *
 * Locking Note: The rport lock is expected to be held before calling
 * this routine.
 */
static void fc_rport_enter_plogi(struct fc_rport_priv *rdata)
{
	struct fc_lport *lport = rdata->local_port;
	struct fc_frame *fp;

	FC_RPORT_DBG(rdata, "Port entered PLOGI state from %s state\n",
		     fc_rport_state(rdata));

	fc_rport_state_enter(rdata, RPORT_ST_PLOGI);

	rdata->maxframe_size = FC_MIN_MAX_PAYLOAD;
	fp = fc_frame_alloc(lport, sizeof(struct fc_els_flogi));
	if (!fp) {
		FC_RPORT_DBG(rdata, "%s frame alloc failed\n", __func__);
		fc_rport_error_retry(rdata, fp);
		return;
	}
	rdata->e_d_tov = lport->e_d_tov;

	if (!lport->tt.elsct_send(lport, rdata->ids.port_id, fp, ELS_PLOGI,
				  fc_rport_plogi_resp, rdata,
				  2 * lport->r_a_tov))
		fc_rport_error_retry(rdata, NULL);
	else
		kref_get(&rdata->kref);
}

/**
 * fc_rport_prli_resp() - Process Login (PRLI) response handler
 * @sp:	       The sequence the PRLI response was on
 * @fp:	       The PRLI response frame
 * @rdata_arg: The remote port that sent the PRLI response
 *
 * Locking Note: This function will be called without the rport lock
 * held, but it will lock, call an _enter_* function or fc_rport_error
 * and then unlock the rport.
 */
static void fc_rport_prli_resp(struct fc_seq *sp, struct fc_frame *fp,
			       void *rdata_arg)
{
	struct fc_rport_priv *rdata = rdata_arg;
	struct {
		struct fc_els_prli prli;
		struct fc_els_spp spp;
	} *pp;
	struct fc_els_spp temp_spp;
	struct fc4_prov *prov;
	u32 roles = FC_RPORT_ROLE_UNKNOWN;
	u32 fcp_parm = 0;
	u8 op;
	u8 resp_code = 0;

	mutex_lock(&rdata->rp_mutex);

	FC_RPORT_DBG(rdata, "Received a PRLI %s\n", fc_els_resp_type(fp));

	if (rdata->rp_state != RPORT_ST_PRLI) {
		FC_RPORT_DBG(rdata, "Received a PRLI response, but in state "
			     "%s\n", fc_rport_state(rdata));
		if (IS_ERR(fp))
			goto err;
		goto out;
	}

	if (IS_ERR(fp)) {
		fc_rport_error_retry(rdata, fp);
		goto err;
	}

	/* reinitialize remote port roles */
	rdata->ids.roles = FC_RPORT_ROLE_UNKNOWN;

	op = fc_frame_payload_op(fp);
	if (op == ELS_LS_ACC) {
		pp = fc_frame_payload_get(fp, sizeof(*pp));
<<<<<<< HEAD
		if (pp && pp->prli.prli_spp_len >= sizeof(pp->spp)) {
			fcp_parm = ntohl(pp->spp.spp_params);
			if (fcp_parm & FCP_SPPF_RETRY)
				rdata->flags |= FC_RP_FLAGS_RETRY;

			prov = fc_passive_prov[FC_TYPE_FCP];
			if (prov) {
				memset(&temp_spp, 0, sizeof(temp_spp));
				prov->prli(rdata, pp->prli.prli_spp_len,
					   &pp->spp, &temp_spp);
			}
=======
		if (!pp)
			goto out;

		resp_code = (pp->spp.spp_flags & FC_SPP_RESP_MASK);
		FC_RPORT_DBG(rdata, "PRLI spp_flags = 0x%x\n",
			     pp->spp.spp_flags);
		if (resp_code != FC_SPP_RESP_ACK) {
			if (resp_code == FC_SPP_RESP_CONF)
				fc_rport_error(rdata, fp);
			else
				fc_rport_error_retry(rdata, fp);
			goto out;
>>>>>>> 2bfc96a1
		}
		if (pp->prli.prli_spp_len < sizeof(pp->spp))
			goto out;

		fcp_parm = ntohl(pp->spp.spp_params);
		if (fcp_parm & FCP_SPPF_RETRY)
			rdata->flags |= FC_RP_FLAGS_RETRY;

		rdata->supported_classes = FC_COS_CLASS3;
		if (fcp_parm & FCP_SPPF_INIT_FCN)
			roles |= FC_RPORT_ROLE_FCP_INITIATOR;
		if (fcp_parm & FCP_SPPF_TARG_FCN)
			roles |= FC_RPORT_ROLE_FCP_TARGET;

		rdata->ids.roles = roles;
		fc_rport_enter_rtv(rdata);

	} else {
		FC_RPORT_DBG(rdata, "Bad ELS response for PRLI command\n");
		fc_rport_error_retry(rdata, fp);
	}

out:
	fc_frame_free(fp);
err:
	mutex_unlock(&rdata->rp_mutex);
	kref_put(&rdata->kref, rdata->local_port->tt.rport_destroy);
}

/**
 * fc_rport_enter_prli() - Send Process Login (PRLI) request
 * @rdata: The remote port to send the PRLI request to
 *
 * Locking Note: The rport lock is expected to be held before calling
 * this routine.
 */
static void fc_rport_enter_prli(struct fc_rport_priv *rdata)
{
	struct fc_lport *lport = rdata->local_port;
	struct {
		struct fc_els_prli prli;
		struct fc_els_spp spp;
	} *pp;
	struct fc_frame *fp;
	struct fc4_prov *prov;

	/*
	 * If the rport is one of the well known addresses
	 * we skip PRLI and RTV and go straight to READY.
	 */
	if (rdata->ids.port_id >= FC_FID_DOM_MGR) {
		fc_rport_enter_ready(rdata);
		return;
	}

	FC_RPORT_DBG(rdata, "Port entered PRLI state from %s state\n",
		     fc_rport_state(rdata));

	fc_rport_state_enter(rdata, RPORT_ST_PRLI);

	fp = fc_frame_alloc(lport, sizeof(*pp));
	if (!fp) {
		fc_rport_error_retry(rdata, fp);
		return;
	}

	fc_prli_fill(lport, fp);

	prov = fc_passive_prov[FC_TYPE_FCP];
	if (prov) {
		pp = fc_frame_payload_get(fp, sizeof(*pp));
		prov->prli(rdata, sizeof(pp->spp), NULL, &pp->spp);
	}

	fc_fill_fc_hdr(fp, FC_RCTL_ELS_REQ, rdata->ids.port_id,
		       fc_host_port_id(lport->host), FC_TYPE_ELS,
		       FC_FC_FIRST_SEQ | FC_FC_END_SEQ | FC_FC_SEQ_INIT, 0);

	if (lport->tt.exch_seq_send(lport, fp, fc_rport_prli_resp,
				    NULL, rdata, 2 * lport->r_a_tov))
		fc_rport_error_retry(rdata, NULL);
	else
		kref_get(&rdata->kref);
}

/**
 * fc_rport_els_rtv_resp() - Handler for Request Timeout Value (RTV) responses
 * @sp:	       The sequence the RTV was on
 * @fp:	       The RTV response frame
 * @rdata_arg: The remote port that sent the RTV response
 *
 * Many targets don't seem to support this.
 *
 * Locking Note: This function will be called without the rport lock
 * held, but it will lock, call an _enter_* function or fc_rport_error
 * and then unlock the rport.
 */
static void fc_rport_rtv_resp(struct fc_seq *sp, struct fc_frame *fp,
			      void *rdata_arg)
{
	struct fc_rport_priv *rdata = rdata_arg;
	u8 op;

	mutex_lock(&rdata->rp_mutex);

	FC_RPORT_DBG(rdata, "Received a RTV %s\n", fc_els_resp_type(fp));

	if (rdata->rp_state != RPORT_ST_RTV) {
		FC_RPORT_DBG(rdata, "Received a RTV response, but in state "
			     "%s\n", fc_rport_state(rdata));
		if (IS_ERR(fp))
			goto err;
		goto out;
	}

	if (IS_ERR(fp)) {
		fc_rport_error(rdata, fp);
		goto err;
	}

	op = fc_frame_payload_op(fp);
	if (op == ELS_LS_ACC) {
		struct fc_els_rtv_acc *rtv;
		u32 toq;
		u32 tov;

		rtv = fc_frame_payload_get(fp, sizeof(*rtv));
		if (rtv) {
			toq = ntohl(rtv->rtv_toq);
			tov = ntohl(rtv->rtv_r_a_tov);
			if (tov == 0)
				tov = 1;
			rdata->r_a_tov = tov;
			tov = ntohl(rtv->rtv_e_d_tov);
			if (toq & FC_ELS_RTV_EDRES)
				tov /= 1000000;
			if (tov == 0)
				tov = 1;
			rdata->e_d_tov = tov;
		}
	}

	fc_rport_enter_ready(rdata);

out:
	fc_frame_free(fp);
err:
	mutex_unlock(&rdata->rp_mutex);
	kref_put(&rdata->kref, rdata->local_port->tt.rport_destroy);
}

/**
 * fc_rport_enter_rtv() - Send Request Timeout Value (RTV) request
 * @rdata: The remote port to send the RTV request to
 *
 * Locking Note: The rport lock is expected to be held before calling
 * this routine.
 */
static void fc_rport_enter_rtv(struct fc_rport_priv *rdata)
{
	struct fc_frame *fp;
	struct fc_lport *lport = rdata->local_port;

	FC_RPORT_DBG(rdata, "Port entered RTV state from %s state\n",
		     fc_rport_state(rdata));

	fc_rport_state_enter(rdata, RPORT_ST_RTV);

	fp = fc_frame_alloc(lport, sizeof(struct fc_els_rtv));
	if (!fp) {
		fc_rport_error_retry(rdata, fp);
		return;
	}

	if (!lport->tt.elsct_send(lport, rdata->ids.port_id, fp, ELS_RTV,
				  fc_rport_rtv_resp, rdata,
				  2 * lport->r_a_tov))
		fc_rport_error_retry(rdata, NULL);
	else
		kref_get(&rdata->kref);
}

/**
 * fc_rport_logo_resp() - Handler for logout (LOGO) responses
 * @sp:	       The sequence the LOGO was on
 * @fp:	       The LOGO response frame
 * @lport_arg: The local port
 */
static void fc_rport_logo_resp(struct fc_seq *sp, struct fc_frame *fp,
			       void *lport_arg)
{
	struct fc_lport *lport = lport_arg;

	FC_RPORT_ID_DBG(lport, fc_seq_exch(sp)->did,
			"Received a LOGO %s\n", fc_els_resp_type(fp));
	if (IS_ERR(fp))
		return;
	fc_frame_free(fp);
}

/**
 * fc_rport_enter_logo() - Send a logout (LOGO) request
 * @rdata: The remote port to send the LOGO request to
 *
 * Locking Note: The rport lock is expected to be held before calling
 * this routine.
 */
static void fc_rport_enter_logo(struct fc_rport_priv *rdata)
{
	struct fc_lport *lport = rdata->local_port;
	struct fc_frame *fp;

	FC_RPORT_DBG(rdata, "Port sending LOGO from %s state\n",
		     fc_rport_state(rdata));

	fp = fc_frame_alloc(lport, sizeof(struct fc_els_logo));
	if (!fp)
		return;
	(void)lport->tt.elsct_send(lport, rdata->ids.port_id, fp, ELS_LOGO,
				   fc_rport_logo_resp, lport, 0);
}

/**
 * fc_rport_els_adisc_resp() - Handler for Address Discovery (ADISC) responses
 * @sp:	       The sequence the ADISC response was on
 * @fp:	       The ADISC response frame
 * @rdata_arg: The remote port that sent the ADISC response
 *
 * Locking Note: This function will be called without the rport lock
 * held, but it will lock, call an _enter_* function or fc_rport_error
 * and then unlock the rport.
 */
static void fc_rport_adisc_resp(struct fc_seq *sp, struct fc_frame *fp,
				void *rdata_arg)
{
	struct fc_rport_priv *rdata = rdata_arg;
	struct fc_els_adisc *adisc;
	u8 op;

	mutex_lock(&rdata->rp_mutex);

	FC_RPORT_DBG(rdata, "Received a ADISC response\n");

	if (rdata->rp_state != RPORT_ST_ADISC) {
		FC_RPORT_DBG(rdata, "Received a ADISC resp but in state %s\n",
			     fc_rport_state(rdata));
		if (IS_ERR(fp))
			goto err;
		goto out;
	}

	if (IS_ERR(fp)) {
		fc_rport_error(rdata, fp);
		goto err;
	}

	/*
	 * If address verification failed.  Consider us logged out of the rport.
	 * Since the rport is still in discovery, we want to be
	 * logged in, so go to PLOGI state.  Otherwise, go back to READY.
	 */
	op = fc_frame_payload_op(fp);
	adisc = fc_frame_payload_get(fp, sizeof(*adisc));
	if (op != ELS_LS_ACC || !adisc ||
	    ntoh24(adisc->adisc_port_id) != rdata->ids.port_id ||
	    get_unaligned_be64(&adisc->adisc_wwpn) != rdata->ids.port_name ||
	    get_unaligned_be64(&adisc->adisc_wwnn) != rdata->ids.node_name) {
		FC_RPORT_DBG(rdata, "ADISC error or mismatch\n");
		fc_rport_enter_flogi(rdata);
	} else {
		FC_RPORT_DBG(rdata, "ADISC OK\n");
		fc_rport_enter_ready(rdata);
	}
out:
	fc_frame_free(fp);
err:
	mutex_unlock(&rdata->rp_mutex);
	kref_put(&rdata->kref, rdata->local_port->tt.rport_destroy);
}

/**
 * fc_rport_enter_adisc() - Send Address Discover (ADISC) request
 * @rdata: The remote port to send the ADISC request to
 *
 * Locking Note: The rport lock is expected to be held before calling
 * this routine.
 */
static void fc_rport_enter_adisc(struct fc_rport_priv *rdata)
{
	struct fc_lport *lport = rdata->local_port;
	struct fc_frame *fp;

	FC_RPORT_DBG(rdata, "sending ADISC from %s state\n",
		     fc_rport_state(rdata));

	fc_rport_state_enter(rdata, RPORT_ST_ADISC);

	fp = fc_frame_alloc(lport, sizeof(struct fc_els_adisc));
	if (!fp) {
		fc_rport_error_retry(rdata, fp);
		return;
	}
	if (!lport->tt.elsct_send(lport, rdata->ids.port_id, fp, ELS_ADISC,
				  fc_rport_adisc_resp, rdata,
				  2 * lport->r_a_tov))
		fc_rport_error_retry(rdata, NULL);
	else
		kref_get(&rdata->kref);
}

/**
 * fc_rport_recv_adisc_req() - Handler for Address Discovery (ADISC) requests
 * @rdata: The remote port that sent the ADISC request
 * @in_fp: The ADISC request frame
 *
 * Locking Note:  Called with the lport and rport locks held.
 */
static void fc_rport_recv_adisc_req(struct fc_rport_priv *rdata,
				    struct fc_frame *in_fp)
{
	struct fc_lport *lport = rdata->local_port;
	struct fc_frame *fp;
	struct fc_els_adisc *adisc;
	struct fc_seq_els_data rjt_data;

	FC_RPORT_DBG(rdata, "Received ADISC request\n");

	adisc = fc_frame_payload_get(in_fp, sizeof(*adisc));
	if (!adisc) {
		rjt_data.reason = ELS_RJT_PROT;
		rjt_data.explan = ELS_EXPL_INV_LEN;
		lport->tt.seq_els_rsp_send(in_fp, ELS_LS_RJT, &rjt_data);
		goto drop;
	}

	fp = fc_frame_alloc(lport, sizeof(*adisc));
	if (!fp)
		goto drop;
	fc_adisc_fill(lport, fp);
	adisc = fc_frame_payload_get(fp, sizeof(*adisc));
	adisc->adisc_cmd = ELS_LS_ACC;
	fc_fill_reply_hdr(fp, in_fp, FC_RCTL_ELS_REP, 0);
	lport->tt.frame_send(lport, fp);
drop:
	fc_frame_free(in_fp);
}

/**
 * fc_rport_recv_rls_req() - Handle received Read Link Status request
 * @rdata: The remote port that sent the RLS request
 * @rx_fp: The PRLI request frame
 *
 * Locking Note: The rport lock is expected to be held before calling
 * this function.
 */
static void fc_rport_recv_rls_req(struct fc_rport_priv *rdata,
				  struct fc_frame *rx_fp)

{
	struct fc_lport *lport = rdata->local_port;
	struct fc_frame *fp;
	struct fc_els_rls *rls;
	struct fc_els_rls_resp *rsp;
	struct fc_els_lesb *lesb;
	struct fc_seq_els_data rjt_data;
	struct fc_host_statistics *hst;

	FC_RPORT_DBG(rdata, "Received RLS request while in state %s\n",
		     fc_rport_state(rdata));

	rls = fc_frame_payload_get(rx_fp, sizeof(*rls));
	if (!rls) {
		rjt_data.reason = ELS_RJT_PROT;
		rjt_data.explan = ELS_EXPL_INV_LEN;
		goto out_rjt;
	}

	fp = fc_frame_alloc(lport, sizeof(*rsp));
	if (!fp) {
		rjt_data.reason = ELS_RJT_UNAB;
		rjt_data.explan = ELS_EXPL_INSUF_RES;
		goto out_rjt;
	}

	rsp = fc_frame_payload_get(fp, sizeof(*rsp));
	memset(rsp, 0, sizeof(*rsp));
	rsp->rls_cmd = ELS_LS_ACC;
	lesb = &rsp->rls_lesb;
	if (lport->tt.get_lesb) {
		/* get LESB from LLD if it supports it */
		lport->tt.get_lesb(lport, lesb);
	} else {
		fc_get_host_stats(lport->host);
		hst = &lport->host_stats;
		lesb->lesb_link_fail = htonl(hst->link_failure_count);
		lesb->lesb_sync_loss = htonl(hst->loss_of_sync_count);
		lesb->lesb_sig_loss = htonl(hst->loss_of_signal_count);
		lesb->lesb_prim_err = htonl(hst->prim_seq_protocol_err_count);
		lesb->lesb_inv_word = htonl(hst->invalid_tx_word_count);
		lesb->lesb_inv_crc = htonl(hst->invalid_crc_count);
	}

	fc_fill_reply_hdr(fp, rx_fp, FC_RCTL_ELS_REP, 0);
	lport->tt.frame_send(lport, fp);
	goto out;

out_rjt:
	lport->tt.seq_els_rsp_send(rx_fp, ELS_LS_RJT, &rjt_data);
out:
	fc_frame_free(rx_fp);
}

/**
 * fc_rport_recv_els_req() - Handler for validated ELS requests
 * @lport: The local port that received the ELS request
 * @fp:	   The ELS request frame
 *
 * Handle incoming ELS requests that require port login.
 * The ELS opcode has already been validated by the caller.
 *
 * Locking Note: Called with the lport lock held.
 */
static void fc_rport_recv_els_req(struct fc_lport *lport, struct fc_frame *fp)
{
	struct fc_rport_priv *rdata;
	struct fc_seq_els_data els_data;

	mutex_lock(&lport->disc.disc_mutex);
	rdata = lport->tt.rport_lookup(lport, fc_frame_sid(fp));
	if (!rdata) {
		mutex_unlock(&lport->disc.disc_mutex);
		goto reject;
	}
	mutex_lock(&rdata->rp_mutex);
	mutex_unlock(&lport->disc.disc_mutex);

	switch (rdata->rp_state) {
	case RPORT_ST_PRLI:
	case RPORT_ST_RTV:
	case RPORT_ST_READY:
	case RPORT_ST_ADISC:
		break;
	default:
		mutex_unlock(&rdata->rp_mutex);
		goto reject;
	}

	switch (fc_frame_payload_op(fp)) {
	case ELS_PRLI:
		fc_rport_recv_prli_req(rdata, fp);
		break;
	case ELS_PRLO:
		fc_rport_recv_prlo_req(rdata, fp);
		break;
	case ELS_ADISC:
		fc_rport_recv_adisc_req(rdata, fp);
		break;
	case ELS_RRQ:
		lport->tt.seq_els_rsp_send(fp, ELS_RRQ, NULL);
		fc_frame_free(fp);
		break;
	case ELS_REC:
		lport->tt.seq_els_rsp_send(fp, ELS_REC, NULL);
		fc_frame_free(fp);
		break;
	case ELS_RLS:
		fc_rport_recv_rls_req(rdata, fp);
		break;
	default:
		fc_frame_free(fp);	/* can't happen */
		break;
	}

	mutex_unlock(&rdata->rp_mutex);
	return;

reject:
	els_data.reason = ELS_RJT_UNAB;
	els_data.explan = ELS_EXPL_PLOGI_REQD;
	lport->tt.seq_els_rsp_send(fp, ELS_LS_RJT, &els_data);
	fc_frame_free(fp);
}

/**
 * fc_rport_recv_req() - Handler for requests
 * @lport: The local port that received the request
 * @fp:	   The request frame
 *
 * Locking Note: Called with the lport lock held.
 */
void fc_rport_recv_req(struct fc_lport *lport, struct fc_frame *fp)
{
	struct fc_seq_els_data els_data;

	/*
	 * Handle FLOGI, PLOGI and LOGO requests separately, since they
	 * don't require prior login.
	 * Check for unsupported opcodes first and reject them.
	 * For some ops, it would be incorrect to reject with "PLOGI required".
	 */
	switch (fc_frame_payload_op(fp)) {
	case ELS_FLOGI:
		fc_rport_recv_flogi_req(lport, fp);
		break;
	case ELS_PLOGI:
		fc_rport_recv_plogi_req(lport, fp);
		break;
	case ELS_LOGO:
		fc_rport_recv_logo_req(lport, fp);
		break;
	case ELS_PRLI:
	case ELS_PRLO:
	case ELS_ADISC:
	case ELS_RRQ:
	case ELS_REC:
	case ELS_RLS:
		fc_rport_recv_els_req(lport, fp);
		break;
	default:
		els_data.reason = ELS_RJT_UNSUP;
		els_data.explan = ELS_EXPL_NONE;
		lport->tt.seq_els_rsp_send(fp, ELS_LS_RJT, &els_data);
		fc_frame_free(fp);
		break;
	}
}

/**
 * fc_rport_recv_plogi_req() - Handler for Port Login (PLOGI) requests
 * @lport: The local port that received the PLOGI request
 * @rx_fp: The PLOGI request frame
 *
 * Locking Note: The rport lock is held before calling this function.
 */
static void fc_rport_recv_plogi_req(struct fc_lport *lport,
				    struct fc_frame *rx_fp)
{
	struct fc_disc *disc;
	struct fc_rport_priv *rdata;
	struct fc_frame *fp = rx_fp;
	struct fc_els_flogi *pl;
	struct fc_seq_els_data rjt_data;
	u32 sid;

	sid = fc_frame_sid(fp);

	FC_RPORT_ID_DBG(lport, sid, "Received PLOGI request\n");

	pl = fc_frame_payload_get(fp, sizeof(*pl));
	if (!pl) {
		FC_RPORT_ID_DBG(lport, sid, "Received PLOGI too short\n");
		rjt_data.reason = ELS_RJT_PROT;
		rjt_data.explan = ELS_EXPL_INV_LEN;
		goto reject;
	}

	disc = &lport->disc;
	mutex_lock(&disc->disc_mutex);
	rdata = lport->tt.rport_create(lport, sid);
	if (!rdata) {
		mutex_unlock(&disc->disc_mutex);
		rjt_data.reason = ELS_RJT_UNAB;
		rjt_data.explan = ELS_EXPL_INSUF_RES;
		goto reject;
	}

	mutex_lock(&rdata->rp_mutex);
	mutex_unlock(&disc->disc_mutex);

	rdata->ids.port_name = get_unaligned_be64(&pl->fl_wwpn);
	rdata->ids.node_name = get_unaligned_be64(&pl->fl_wwnn);

	/*
	 * If the rport was just created, possibly due to the incoming PLOGI,
	 * set the state appropriately and accept the PLOGI.
	 *
	 * If we had also sent a PLOGI, and if the received PLOGI is from a
	 * higher WWPN, we accept it, otherwise an LS_RJT is sent with reason
	 * "command already in progress".
	 *
	 * XXX TBD: If the session was ready before, the PLOGI should result in
	 * all outstanding exchanges being reset.
	 */
	switch (rdata->rp_state) {
	case RPORT_ST_INIT:
		FC_RPORT_DBG(rdata, "Received PLOGI in INIT state\n");
		break;
	case RPORT_ST_PLOGI_WAIT:
		FC_RPORT_DBG(rdata, "Received PLOGI in PLOGI_WAIT state\n");
		break;
	case RPORT_ST_PLOGI:
		FC_RPORT_DBG(rdata, "Received PLOGI in PLOGI state\n");
		if (rdata->ids.port_name < lport->wwpn) {
			mutex_unlock(&rdata->rp_mutex);
			rjt_data.reason = ELS_RJT_INPROG;
			rjt_data.explan = ELS_EXPL_NONE;
			goto reject;
		}
		break;
	case RPORT_ST_PRLI:
	case RPORT_ST_RTV:
	case RPORT_ST_READY:
	case RPORT_ST_ADISC:
		FC_RPORT_DBG(rdata, "Received PLOGI in logged-in state %d "
			     "- ignored for now\n", rdata->rp_state);
		/* XXX TBD - should reset */
		break;
	case RPORT_ST_FLOGI:
	case RPORT_ST_DELETE:
		FC_RPORT_DBG(rdata, "Received PLOGI in state %s - send busy\n",
			     fc_rport_state(rdata));
		mutex_unlock(&rdata->rp_mutex);
		rjt_data.reason = ELS_RJT_BUSY;
		rjt_data.explan = ELS_EXPL_NONE;
		goto reject;
	}

	/*
	 * Get session payload size from incoming PLOGI.
	 */
	rdata->maxframe_size = fc_plogi_get_maxframe(pl, lport->mfs);

	/*
	 * Send LS_ACC.	 If this fails, the originator should retry.
	 */
	fp = fc_frame_alloc(lport, sizeof(*pl));
	if (!fp)
		goto out;

	fc_plogi_fill(lport, fp, ELS_LS_ACC);
	fc_fill_reply_hdr(fp, rx_fp, FC_RCTL_ELS_REP, 0);
	lport->tt.frame_send(lport, fp);
	fc_rport_enter_prli(rdata);
out:
	mutex_unlock(&rdata->rp_mutex);
	fc_frame_free(rx_fp);
	return;

reject:
	lport->tt.seq_els_rsp_send(fp, ELS_LS_RJT, &rjt_data);
	fc_frame_free(fp);
}

/**
 * fc_rport_recv_prli_req() - Handler for process login (PRLI) requests
 * @rdata: The remote port that sent the PRLI request
 * @rx_fp: The PRLI request frame
 *
 * Locking Note: The rport lock is exected to be held before calling
 * this function.
 */
static void fc_rport_recv_prli_req(struct fc_rport_priv *rdata,
				   struct fc_frame *rx_fp)
{
	struct fc_lport *lport = rdata->local_port;
	struct fc_frame *fp;
<<<<<<< HEAD
	struct fc_frame_header *fh;
	struct fc4_prov *prov;
=======
>>>>>>> 2bfc96a1
	struct {
		struct fc_els_prli prli;
		struct fc_els_spp spp;
	} *pp;
	struct fc_els_spp *rspp;	/* request service param page */
	struct fc_els_spp *spp;	/* response spp */
	unsigned int len;
	unsigned int plen;
	enum fc_els_spp_resp resp;
	enum fc_els_spp_resp passive;
	struct fc_seq_els_data rjt_data;
<<<<<<< HEAD
	u32 f_ctl;
=======
	u32 fcp_parm;
	u32 roles = FC_RPORT_ROLE_UNKNOWN;
>>>>>>> 2bfc96a1

	FC_RPORT_DBG(rdata, "Received PRLI request while in state %s\n",
		     fc_rport_state(rdata));

	len = fr_len(rx_fp) - sizeof(struct fc_frame_header);
	pp = fc_frame_payload_get(rx_fp, sizeof(*pp));
	if (!pp)
		goto reject_len;
	plen = ntohs(pp->prli.prli_len);
	if ((plen % 4) != 0 || plen > len || plen < 16)
		goto reject_len;
	if (plen < len)
		len = plen;
	plen = pp->prli.prli_spp_len;
	if ((plen % 4) != 0 || plen < sizeof(*spp) ||
	    plen > len || len < sizeof(*pp) || plen < 12)
		goto reject_len;
	rspp = &pp->spp;

	fp = fc_frame_alloc(lport, len);
	if (!fp) {
		rjt_data.reason = ELS_RJT_UNAB;
		rjt_data.explan = ELS_EXPL_INSUF_RES;
		goto reject;
	}
	pp = fc_frame_payload_get(fp, len);
	WARN_ON(!pp);
	memset(pp, 0, len);
	pp->prli.prli_cmd = ELS_LS_ACC;
	pp->prli.prli_spp_len = plen;
	pp->prli.prli_len = htons(len);
	len -= sizeof(struct fc_els_prli);

	/* reinitialize remote port roles */
	rdata->ids.roles = FC_RPORT_ROLE_UNKNOWN;

	/*
	 * Go through all the service parameter pages and build
	 * response.  If plen indicates longer SPP than standard,
	 * use that.  The entire response has been pre-cleared above.
	 */
	spp = &pp->spp;
	mutex_lock(&fc_prov_mutex);
	while (len >= plen) {
		spp->spp_type = rspp->spp_type;
		spp->spp_type_ext = rspp->spp_type_ext;
		resp = 0;

		if (rspp->spp_type < FC_FC4_PROV_SIZE) {
			prov = fc_active_prov[rspp->spp_type];
			if (prov)
				resp = prov->prli(rdata, plen, rspp, spp);
			prov = fc_passive_prov[rspp->spp_type];
			if (prov) {
				passive = prov->prli(rdata, plen, rspp, spp);
				if (!resp || passive == FC_SPP_RESP_ACK)
					resp = passive;
			}
		}
		if (!resp) {
			if (spp->spp_flags & FC_SPP_EST_IMG_PAIR)
				resp |= FC_SPP_RESP_CONF;
			else
				resp |= FC_SPP_RESP_INVL;
		}
		spp->spp_flags |= resp;
		len -= plen;
		rspp = (struct fc_els_spp *)((char *)rspp + plen);
		spp = (struct fc_els_spp *)((char *)spp + plen);
	}
	mutex_unlock(&fc_prov_mutex);

	/*
	 * Send LS_ACC.	 If this fails, the originator should retry.
	 */
	fc_fill_reply_hdr(fp, rx_fp, FC_RCTL_ELS_REP, 0);
	lport->tt.frame_send(lport, fp);

	switch (rdata->rp_state) {
	case RPORT_ST_PRLI:
		fc_rport_enter_ready(rdata);
		break;
	default:
		break;
	}
	goto drop;

reject_len:
	rjt_data.reason = ELS_RJT_PROT;
	rjt_data.explan = ELS_EXPL_INV_LEN;
reject:
	lport->tt.seq_els_rsp_send(rx_fp, ELS_LS_RJT, &rjt_data);
drop:
	fc_frame_free(rx_fp);
}

/**
 * fc_rport_recv_prlo_req() - Handler for process logout (PRLO) requests
 * @rdata: The remote port that sent the PRLO request
 * @rx_fp: The PRLO request frame
 *
 * Locking Note: The rport lock is exected to be held before calling
 * this function.
 */
static void fc_rport_recv_prlo_req(struct fc_rport_priv *rdata,
				   struct fc_frame *rx_fp)
{
	struct fc_lport *lport = rdata->local_port;
	struct fc_frame *fp;
	struct {
		struct fc_els_prlo prlo;
		struct fc_els_spp spp;
	} *pp;
	struct fc_els_spp *rspp;	/* request service param page */
	struct fc_els_spp *spp;		/* response spp */
	unsigned int len;
	unsigned int plen;
	struct fc_seq_els_data rjt_data;

	FC_RPORT_DBG(rdata, "Received PRLO request while in state %s\n",
		     fc_rport_state(rdata));

	len = fr_len(rx_fp) - sizeof(struct fc_frame_header);
	pp = fc_frame_payload_get(rx_fp, sizeof(*pp));
	if (!pp)
		goto reject_len;
	plen = ntohs(pp->prlo.prlo_len);
	if (plen != 20)
		goto reject_len;
	if (plen < len)
		len = plen;

	rspp = &pp->spp;

	fp = fc_frame_alloc(lport, len);
	if (!fp) {
		rjt_data.reason = ELS_RJT_UNAB;
		rjt_data.explan = ELS_EXPL_INSUF_RES;
		goto reject;
	}

	pp = fc_frame_payload_get(fp, len);
	WARN_ON(!pp);
	memset(pp, 0, len);
	pp->prlo.prlo_cmd = ELS_LS_ACC;
	pp->prlo.prlo_obs = 0x10;
	pp->prlo.prlo_len = htons(len);
	spp = &pp->spp;
	spp->spp_type = rspp->spp_type;
	spp->spp_type_ext = rspp->spp_type_ext;
	spp->spp_flags = FC_SPP_RESP_ACK;

	fc_rport_enter_delete(rdata, RPORT_EV_LOGO);

	fc_fill_reply_hdr(fp, rx_fp, FC_RCTL_ELS_REP, 0);
	lport->tt.frame_send(lport, fp);
	goto drop;

reject_len:
	rjt_data.reason = ELS_RJT_PROT;
	rjt_data.explan = ELS_EXPL_INV_LEN;
reject:
	lport->tt.seq_els_rsp_send(rx_fp, ELS_LS_RJT, &rjt_data);
drop:
	fc_frame_free(rx_fp);
}

/**
 * fc_rport_recv_logo_req() - Handler for logout (LOGO) requests
 * @lport: The local port that received the LOGO request
 * @fp:	   The LOGO request frame
 *
 * Locking Note: The rport lock is exected to be held before calling
 * this function.
 */
static void fc_rport_recv_logo_req(struct fc_lport *lport, struct fc_frame *fp)
{
	struct fc_rport_priv *rdata;
	u32 sid;

	lport->tt.seq_els_rsp_send(fp, ELS_LS_ACC, NULL);

	sid = fc_frame_sid(fp);

	mutex_lock(&lport->disc.disc_mutex);
	rdata = lport->tt.rport_lookup(lport, sid);
	if (rdata) {
		mutex_lock(&rdata->rp_mutex);
		FC_RPORT_DBG(rdata, "Received LOGO request while in state %s\n",
			     fc_rport_state(rdata));

		fc_rport_enter_delete(rdata, RPORT_EV_LOGO);
		mutex_unlock(&rdata->rp_mutex);
	} else
		FC_RPORT_ID_DBG(lport, sid,
				"Received LOGO from non-logged-in port\n");
	mutex_unlock(&lport->disc.disc_mutex);
	fc_frame_free(fp);
}

/**
 * fc_rport_flush_queue() - Flush the rport_event_queue
 */
static void fc_rport_flush_queue(void)
{
	flush_workqueue(rport_event_queue);
}

/**
 * fc_rport_init() - Initialize the remote port layer for a local port
 * @lport: The local port to initialize the remote port layer for
 */
int fc_rport_init(struct fc_lport *lport)
{
	if (!lport->tt.rport_lookup)
		lport->tt.rport_lookup = fc_rport_lookup;

	if (!lport->tt.rport_create)
		lport->tt.rport_create = fc_rport_create;

	if (!lport->tt.rport_login)
		lport->tt.rport_login = fc_rport_login;

	if (!lport->tt.rport_logoff)
		lport->tt.rport_logoff = fc_rport_logoff;

	if (!lport->tt.rport_recv_req)
		lport->tt.rport_recv_req = fc_rport_recv_req;

	if (!lport->tt.rport_flush_queue)
		lport->tt.rport_flush_queue = fc_rport_flush_queue;

	if (!lport->tt.rport_destroy)
		lport->tt.rport_destroy = fc_rport_destroy;

	return 0;
}
EXPORT_SYMBOL(fc_rport_init);

/**
 * fc_rport_fcp_prli() - Handle incoming PRLI for the FCP initiator.
 * @rdata: remote port private
 * @spp_len: service parameter page length
 * @rspp: received service parameter page
 * @spp: response service parameter page
 *
 * Returns the value for the response code to be placed in spp_flags;
 * Returns 0 if not an initiator.
 */
static int fc_rport_fcp_prli(struct fc_rport_priv *rdata, u32 spp_len,
			     const struct fc_els_spp *rspp,
			     struct fc_els_spp *spp)
{
	struct fc_lport *lport = rdata->local_port;
	u32 fcp_parm;

	fcp_parm = ntohl(rspp->spp_params);
	rdata->ids.roles = FC_RPORT_ROLE_UNKNOWN;
	if (fcp_parm & FCP_SPPF_INIT_FCN)
		rdata->ids.roles |= FC_RPORT_ROLE_FCP_INITIATOR;
	if (fcp_parm & FCP_SPPF_TARG_FCN)
		rdata->ids.roles |= FC_RPORT_ROLE_FCP_TARGET;
	if (fcp_parm & FCP_SPPF_RETRY)
		rdata->flags |= FC_RP_FLAGS_RETRY;
	rdata->supported_classes = FC_COS_CLASS3;

	if (!(lport->service_params & FC_RPORT_ROLE_FCP_INITIATOR))
		return 0;

	spp->spp_flags |= rspp->spp_flags & FC_SPP_EST_IMG_PAIR;

	/*
	 * OR in our service parameters with other providers (target), if any.
	 */
	fcp_parm = ntohl(spp->spp_params);
	spp->spp_params = htonl(fcp_parm | lport->service_params);
	return FC_SPP_RESP_ACK;
}

/*
 * FC-4 provider ops for FCP initiator.
 */
struct fc4_prov fc_rport_fcp_init = {
	.prli = fc_rport_fcp_prli,
};

/**
 * fc_rport_t0_prli() - Handle incoming PRLI parameters for type 0
 * @rdata: remote port private
 * @spp_len: service parameter page length
 * @rspp: received service parameter page
 * @spp: response service parameter page
 */
static int fc_rport_t0_prli(struct fc_rport_priv *rdata, u32 spp_len,
			    const struct fc_els_spp *rspp,
			    struct fc_els_spp *spp)
{
	if (rspp->spp_flags & FC_SPP_EST_IMG_PAIR)
		return FC_SPP_RESP_INVL;
	return FC_SPP_RESP_ACK;
}

/*
 * FC-4 provider ops for type 0 service parameters.
 *
 * This handles the special case of type 0 which is always successful
 * but doesn't do anything otherwise.
 */
struct fc4_prov fc_rport_t0_prov = {
	.prli = fc_rport_t0_prli,
};

/**
 * fc_setup_rport() - Initialize the rport_event_queue
 */
int fc_setup_rport()
{
	rport_event_queue = create_singlethread_workqueue("fc_rport_eq");
	if (!rport_event_queue)
		return -ENOMEM;
	return 0;
}

/**
 * fc_destroy_rport() - Destroy the rport_event_queue
 */
void fc_destroy_rport()
{
	destroy_workqueue(rport_event_queue);
}

/**
 * fc_rport_terminate_io() - Stop all outstanding I/O on a remote port
 * @rport: The remote port whose I/O should be terminated
 */
void fc_rport_terminate_io(struct fc_rport *rport)
{
	struct fc_rport_libfc_priv *rpriv = rport->dd_data;
	struct fc_lport *lport = rpriv->local_port;

	lport->tt.exch_mgr_reset(lport, 0, rport->port_id);
	lport->tt.exch_mgr_reset(lport, rport->port_id, 0);
}
EXPORT_SYMBOL(fc_rport_terminate_io);<|MERGE_RESOLUTION|>--- conflicted
+++ resolved
@@ -257,12 +257,8 @@
 	struct fc_rport_operations *rport_ops;
 	struct fc_rport_identifiers ids;
 	struct fc_rport *rport;
-<<<<<<< HEAD
 	struct fc4_prov *prov;
 	u8 type;
-	int restart = 0;
-=======
->>>>>>> 2bfc96a1
 
 	mutex_lock(&rdata->rp_mutex);
 	event = rdata->event;
@@ -993,21 +989,8 @@
 	op = fc_frame_payload_op(fp);
 	if (op == ELS_LS_ACC) {
 		pp = fc_frame_payload_get(fp, sizeof(*pp));
-<<<<<<< HEAD
-		if (pp && pp->prli.prli_spp_len >= sizeof(pp->spp)) {
-			fcp_parm = ntohl(pp->spp.spp_params);
-			if (fcp_parm & FCP_SPPF_RETRY)
-				rdata->flags |= FC_RP_FLAGS_RETRY;
-
-			prov = fc_passive_prov[FC_TYPE_FCP];
-			if (prov) {
-				memset(&temp_spp, 0, sizeof(temp_spp));
-				prov->prli(rdata, pp->prli.prli_spp_len,
-					   &pp->spp, &temp_spp);
-			}
-=======
-		if (!pp)
-			goto out;
+        if (!pp)
+            goto out;
 
 		resp_code = (pp->spp.spp_flags & FC_SPP_RESP_MASK);
 		FC_RPORT_DBG(rdata, "PRLI spp_flags = 0x%x\n",
@@ -1018,7 +1001,6 @@
 			else
 				fc_rport_error_retry(rdata, fp);
 			goto out;
->>>>>>> 2bfc96a1
 		}
 		if (pp->prli.prli_spp_len < sizeof(pp->spp))
 			goto out;
@@ -1026,6 +1008,13 @@
 		fcp_parm = ntohl(pp->spp.spp_params);
 		if (fcp_parm & FCP_SPPF_RETRY)
 			rdata->flags |= FC_RP_FLAGS_RETRY;
+
+        prov = fc_passive_prov[FC_TYPE_FCP];
+        if (prov) {
+            memset(&temp_spp, 0, sizeof(temp_spp));
+            prov->prli(rdata, pp->prli.prli_spp_len,
+                    &pp->spp, &temp_spp);
+        }
 
 		rdata->supported_classes = FC_COS_CLASS3;
 		if (fcp_parm & FCP_SPPF_INIT_FCN)
@@ -1675,11 +1664,7 @@
 {
 	struct fc_lport *lport = rdata->local_port;
 	struct fc_frame *fp;
-<<<<<<< HEAD
-	struct fc_frame_header *fh;
 	struct fc4_prov *prov;
-=======
->>>>>>> 2bfc96a1
 	struct {
 		struct fc_els_prli prli;
 		struct fc_els_spp spp;
@@ -1691,12 +1676,6 @@
 	enum fc_els_spp_resp resp;
 	enum fc_els_spp_resp passive;
 	struct fc_seq_els_data rjt_data;
-<<<<<<< HEAD
-	u32 f_ctl;
-=======
-	u32 fcp_parm;
-	u32 roles = FC_RPORT_ROLE_UNKNOWN;
->>>>>>> 2bfc96a1
 
 	FC_RPORT_DBG(rdata, "Received PRLI request while in state %s\n",
 		     fc_rport_state(rdata));
