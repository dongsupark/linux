--- conflicted
+++ resolved
@@ -4790,13 +4790,8 @@
 			      msecs_to_jiffies(1000));
 }
 
-<<<<<<< HEAD
-static int __devinit beiscsi_dev_probe(struct pci_dev *pcidev,
-				const struct pci_device_id *id)
-=======
 static int beiscsi_dev_probe(struct pci_dev *pcidev,
 			     const struct pci_device_id *id)
->>>>>>> 68d6f84b
 {
 	struct beiscsi_hba *phba = NULL;
 	struct hwi_controller *phwi_ctrlr;
