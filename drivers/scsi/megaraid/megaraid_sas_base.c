/*
 *  Linux MegaRAID driver for SAS based RAID controllers
 *
 *  Copyright (c) 2003-2012  LSI Corporation.
 *
 *  This program is free software; you can redistribute it and/or
 *  modify it under the terms of the GNU General Public License
 *  as published by the Free Software Foundation; either version 2
 *  of the License, or (at your option) any later version.
 *
 *  This program is distributed in the hope that it will be useful,
 *  but WITHOUT ANY WARRANTY; without even the implied warranty of
 *  MERCHANTABILITY or FITNESS FOR A PARTICULAR PURPOSE.  See the
 *  GNU General Public License for more details.
 *
 *  You should have received a copy of the GNU General Public License
 *  along with this program; if not, write to the Free Software
 *  Foundation, Inc., 59 Temple Place, Suite 330, Boston, MA 02111-1307 USA
 *
 *  FILE: megaraid_sas_base.c
<<<<<<< HEAD
 *  Version : v06.506.00.00-rc1
=======
 *  Version : 06.600.18.00-rc1
>>>>>>> d0e0ac97
 *
 *  Authors: LSI Corporation
 *           Sreenivas Bagalkote
 *           Sumant Patro
 *           Bo Yang
 *           Adam Radford <linuxraid@lsi.com>
 *
 *  Send feedback to: <megaraidlinux@lsi.com>
 *
 *  Mail to: LSI Corporation, 1621 Barber Lane, Milpitas, CA 95035
 *     ATTN: Linuxraid
 */

#include <linux/kernel.h>
#include <linux/types.h>
#include <linux/pci.h>
#include <linux/list.h>
#include <linux/moduleparam.h>
#include <linux/module.h>
#include <linux/spinlock.h>
#include <linux/interrupt.h>
#include <linux/delay.h>
#include <linux/uio.h>
#include <linux/slab.h>
#include <asm/uaccess.h>
#include <linux/fs.h>
#include <linux/compat.h>
#include <linux/blkdev.h>
#include <linux/mutex.h>
#include <linux/poll.h>

#include <scsi/scsi.h>
#include <scsi/scsi_cmnd.h>
#include <scsi/scsi_device.h>
#include <scsi/scsi_host.h>
#include <scsi/scsi_tcq.h>
#include "megaraid_sas_fusion.h"
#include "megaraid_sas.h"

/*
 * Number of sectors per IO command
 * Will be set in megasas_init_mfi if user does not provide
 */
static unsigned int max_sectors;
module_param_named(max_sectors, max_sectors, int, 0);
MODULE_PARM_DESC(max_sectors,
	"Maximum number of sectors per IO command");

static int msix_disable;
module_param(msix_disable, int, S_IRUGO);
MODULE_PARM_DESC(msix_disable, "Disable MSI-X interrupt handling. Default: 0");

static unsigned int msix_vectors;
module_param(msix_vectors, int, S_IRUGO);
MODULE_PARM_DESC(msix_vectors, "MSI-X max vector count. Default: Set by FW");

static int throttlequeuedepth = MEGASAS_THROTTLE_QUEUE_DEPTH;
module_param(throttlequeuedepth, int, S_IRUGO);
MODULE_PARM_DESC(throttlequeuedepth,
	"Adapter queue depth when throttled due to I/O timeout. Default: 16");

int resetwaittime = MEGASAS_RESET_WAIT_TIME;
module_param(resetwaittime, int, S_IRUGO);
MODULE_PARM_DESC(resetwaittime, "Wait time in seconds after I/O timeout "
		 "before resetting adapter. Default: 180");

MODULE_LICENSE("GPL");
MODULE_VERSION(MEGASAS_VERSION);
MODULE_AUTHOR("megaraidlinux@lsi.com");
MODULE_DESCRIPTION("LSI MegaRAID SAS Driver");

int megasas_transition_to_ready(struct megasas_instance *instance, int ocr);
static int megasas_get_pd_list(struct megasas_instance *instance);
static int megasas_issue_init_mfi(struct megasas_instance *instance);
static int megasas_register_aen(struct megasas_instance *instance,
				u32 seq_num, u32 class_locale_word);
/*
 * PCI ID table for all supported controllers
 */
static struct pci_device_id megasas_pci_table[] = {

	{PCI_DEVICE(PCI_VENDOR_ID_LSI_LOGIC, PCI_DEVICE_ID_LSI_SAS1064R)},
	/* xscale IOP */
	{PCI_DEVICE(PCI_VENDOR_ID_LSI_LOGIC, PCI_DEVICE_ID_LSI_SAS1078R)},
	/* ppc IOP */
	{PCI_DEVICE(PCI_VENDOR_ID_LSI_LOGIC, PCI_DEVICE_ID_LSI_SAS1078DE)},
	/* ppc IOP */
	{PCI_DEVICE(PCI_VENDOR_ID_LSI_LOGIC, PCI_DEVICE_ID_LSI_SAS1078GEN2)},
	/* gen2*/
	{PCI_DEVICE(PCI_VENDOR_ID_LSI_LOGIC, PCI_DEVICE_ID_LSI_SAS0079GEN2)},
	/* gen2*/
	{PCI_DEVICE(PCI_VENDOR_ID_LSI_LOGIC, PCI_DEVICE_ID_LSI_SAS0073SKINNY)},
	/* skinny*/
	{PCI_DEVICE(PCI_VENDOR_ID_LSI_LOGIC, PCI_DEVICE_ID_LSI_SAS0071SKINNY)},
	/* skinny*/
	{PCI_DEVICE(PCI_VENDOR_ID_LSI_LOGIC, PCI_DEVICE_ID_LSI_VERDE_ZCR)},
	/* xscale IOP, vega */
	{PCI_DEVICE(PCI_VENDOR_ID_DELL, PCI_DEVICE_ID_DELL_PERC5)},
	/* xscale IOP */
	{PCI_DEVICE(PCI_VENDOR_ID_LSI_LOGIC, PCI_DEVICE_ID_LSI_FUSION)},
	/* Fusion */
	{PCI_DEVICE(PCI_VENDOR_ID_LSI_LOGIC, PCI_DEVICE_ID_LSI_INVADER)},
	/* Invader */
	{PCI_DEVICE(PCI_VENDOR_ID_LSI_LOGIC, PCI_DEVICE_ID_LSI_FURY)},
	/* Fury */
	{}
};

MODULE_DEVICE_TABLE(pci, megasas_pci_table);

static int megasas_mgmt_majorno;
static struct megasas_mgmt_info megasas_mgmt_info;
static struct fasync_struct *megasas_async_queue;
static DEFINE_MUTEX(megasas_async_queue_mutex);

static int megasas_poll_wait_aen;
static DECLARE_WAIT_QUEUE_HEAD(megasas_poll_wait);
static u32 support_poll_for_event;
u32 megasas_dbg_lvl;
static u32 support_device_change;

/* define lock for aen poll */
spinlock_t poll_aen_lock;

void
megasas_complete_cmd(struct megasas_instance *instance, struct megasas_cmd *cmd,
		     u8 alt_status);
static u32
megasas_read_fw_status_reg_gen2(struct megasas_register_set __iomem *regs);
static int
megasas_adp_reset_gen2(struct megasas_instance *instance,
		       struct megasas_register_set __iomem *reg_set);
static irqreturn_t megasas_isr(int irq, void *devp);
static u32
megasas_init_adapter_mfi(struct megasas_instance *instance);
u32
megasas_build_and_issue_cmd(struct megasas_instance *instance,
			    struct scsi_cmnd *scmd);
static void megasas_complete_cmd_dpc(unsigned long instance_addr);
void
megasas_release_fusion(struct megasas_instance *instance);
int
megasas_ioc_init_fusion(struct megasas_instance *instance);
void
megasas_free_cmds_fusion(struct megasas_instance *instance);
u8
megasas_get_map_info(struct megasas_instance *instance);
int
megasas_sync_map_info(struct megasas_instance *instance);
int
wait_and_poll(struct megasas_instance *instance, struct megasas_cmd *cmd);
void megasas_reset_reply_desc(struct megasas_instance *instance);
int megasas_reset_fusion(struct Scsi_Host *shost);
void megasas_fusion_ocr_wq(struct work_struct *work);

void
megasas_issue_dcmd(struct megasas_instance *instance, struct megasas_cmd *cmd)
{
	instance->instancet->fire_cmd(instance,
		cmd->frame_phys_addr, 0, instance->reg_set);
}

/**
 * megasas_get_cmd -	Get a command from the free pool
 * @instance:		Adapter soft state
 *
 * Returns a free command from the pool
 */
struct megasas_cmd *megasas_get_cmd(struct megasas_instance
						  *instance)
{
	unsigned long flags;
	struct megasas_cmd *cmd = NULL;

	spin_lock_irqsave(&instance->cmd_pool_lock, flags);

	if (!list_empty(&instance->cmd_pool)) {
		cmd = list_entry((&instance->cmd_pool)->next,
				 struct megasas_cmd, list);
		list_del_init(&cmd->list);
	} else {
		printk(KERN_ERR "megasas: Command pool empty!\n");
	}

	spin_unlock_irqrestore(&instance->cmd_pool_lock, flags);
	return cmd;
}

/**
 * megasas_return_cmd -	Return a cmd to free command pool
 * @instance:		Adapter soft state
 * @cmd:		Command packet to be returned to free command pool
 */
inline void
megasas_return_cmd(struct megasas_instance *instance, struct megasas_cmd *cmd)
{
	unsigned long flags;

	spin_lock_irqsave(&instance->cmd_pool_lock, flags);

	cmd->scmd = NULL;
	cmd->frame_count = 0;
	if ((instance->pdev->device != PCI_DEVICE_ID_LSI_FUSION) &&
	    (instance->pdev->device != PCI_DEVICE_ID_LSI_INVADER) &&
	    (instance->pdev->device != PCI_DEVICE_ID_LSI_FURY) &&
	    (reset_devices))
		cmd->frame->hdr.cmd = MFI_CMD_INVALID;
	list_add_tail(&cmd->list, &instance->cmd_pool);

	spin_unlock_irqrestore(&instance->cmd_pool_lock, flags);
}


/**
*	The following functions are defined for xscale
*	(deviceid : 1064R, PERC5) controllers
*/

/**
 * megasas_enable_intr_xscale -	Enables interrupts
 * @regs:			MFI register set
 */
static inline void
megasas_enable_intr_xscale(struct megasas_instance *instance)
{
	struct megasas_register_set __iomem *regs;
	regs = instance->reg_set;
	writel(0, &(regs)->outbound_intr_mask);

	/* Dummy readl to force pci flush */
	readl(&regs->outbound_intr_mask);
}

/**
 * megasas_disable_intr_xscale -Disables interrupt
 * @regs:			MFI register set
 */
static inline void
megasas_disable_intr_xscale(struct megasas_instance *instance)
{
	struct megasas_register_set __iomem *regs;
	u32 mask = 0x1f;
	regs = instance->reg_set;
	writel(mask, &regs->outbound_intr_mask);
	/* Dummy readl to force pci flush */
	readl(&regs->outbound_intr_mask);
}

/**
 * megasas_read_fw_status_reg_xscale - returns the current FW status value
 * @regs:			MFI register set
 */
static u32
megasas_read_fw_status_reg_xscale(struct megasas_register_set __iomem * regs)
{
	return readl(&(regs)->outbound_msg_0);
}
/**
 * megasas_clear_interrupt_xscale -	Check & clear interrupt
 * @regs:				MFI register set
 */
static int
megasas_clear_intr_xscale(struct megasas_register_set __iomem * regs)
{
	u32 status;
	u32 mfiStatus = 0;
	/*
	 * Check if it is our interrupt
	 */
	status = readl(&regs->outbound_intr_status);

	if (status & MFI_OB_INTR_STATUS_MASK)
		mfiStatus = MFI_INTR_FLAG_REPLY_MESSAGE;
	if (status & MFI_XSCALE_OMR0_CHANGE_INTERRUPT)
		mfiStatus |= MFI_INTR_FLAG_FIRMWARE_STATE_CHANGE;

	/*
	 * Clear the interrupt by writing back the same value
	 */
	if (mfiStatus)
		writel(status, &regs->outbound_intr_status);

	/* Dummy readl to force pci flush */
	readl(&regs->outbound_intr_status);

	return mfiStatus;
}

/**
 * megasas_fire_cmd_xscale -	Sends command to the FW
 * @frame_phys_addr :		Physical address of cmd
 * @frame_count :		Number of frames for the command
 * @regs :			MFI register set
 */
static inline void
megasas_fire_cmd_xscale(struct megasas_instance *instance,
		dma_addr_t frame_phys_addr,
		u32 frame_count,
		struct megasas_register_set __iomem *regs)
{
	unsigned long flags;
	spin_lock_irqsave(&instance->hba_lock, flags);
	writel((frame_phys_addr >> 3)|(frame_count),
	       &(regs)->inbound_queue_port);
	spin_unlock_irqrestore(&instance->hba_lock, flags);
}

/**
 * megasas_adp_reset_xscale -  For controller reset
 * @regs:                              MFI register set
 */
static int
megasas_adp_reset_xscale(struct megasas_instance *instance,
	struct megasas_register_set __iomem *regs)
{
	u32 i;
	u32 pcidata;
	writel(MFI_ADP_RESET, &regs->inbound_doorbell);

	for (i = 0; i < 3; i++)
		msleep(1000); /* sleep for 3 secs */
	pcidata  = 0;
	pci_read_config_dword(instance->pdev, MFI_1068_PCSR_OFFSET, &pcidata);
	printk(KERN_NOTICE "pcidata = %x\n", pcidata);
	if (pcidata & 0x2) {
		printk(KERN_NOTICE "mfi 1068 offset read=%x\n", pcidata);
		pcidata &= ~0x2;
		pci_write_config_dword(instance->pdev,
				MFI_1068_PCSR_OFFSET, pcidata);

		for (i = 0; i < 2; i++)
			msleep(1000); /* need to wait 2 secs again */

		pcidata  = 0;
		pci_read_config_dword(instance->pdev,
				MFI_1068_FW_HANDSHAKE_OFFSET, &pcidata);
		printk(KERN_NOTICE "1068 offset handshake read=%x\n", pcidata);
		if ((pcidata & 0xffff0000) == MFI_1068_FW_READY) {
			printk(KERN_NOTICE "1068 offset pcidt=%x\n", pcidata);
			pcidata = 0;
			pci_write_config_dword(instance->pdev,
				MFI_1068_FW_HANDSHAKE_OFFSET, pcidata);
		}
	}
	return 0;
}

/**
 * megasas_check_reset_xscale -	For controller reset check
 * @regs:				MFI register set
 */
static int
megasas_check_reset_xscale(struct megasas_instance *instance,
		struct megasas_register_set __iomem *regs)
{
	u32 consumer;
	consumer = *instance->consumer;

	if ((instance->adprecovery != MEGASAS_HBA_OPERATIONAL) &&
		(*instance->consumer == MEGASAS_ADPRESET_INPROG_SIGN)) {
		return 1;
	}
	return 0;
}

static struct megasas_instance_template megasas_instance_template_xscale = {

	.fire_cmd = megasas_fire_cmd_xscale,
	.enable_intr = megasas_enable_intr_xscale,
	.disable_intr = megasas_disable_intr_xscale,
	.clear_intr = megasas_clear_intr_xscale,
	.read_fw_status_reg = megasas_read_fw_status_reg_xscale,
	.adp_reset = megasas_adp_reset_xscale,
	.check_reset = megasas_check_reset_xscale,
	.service_isr = megasas_isr,
	.tasklet = megasas_complete_cmd_dpc,
	.init_adapter = megasas_init_adapter_mfi,
	.build_and_issue_cmd = megasas_build_and_issue_cmd,
	.issue_dcmd = megasas_issue_dcmd,
};

/**
*	This is the end of set of functions & definitions specific
*	to xscale (deviceid : 1064R, PERC5) controllers
*/

/**
*	The following functions are defined for ppc (deviceid : 0x60)
* 	controllers
*/

/**
 * megasas_enable_intr_ppc -	Enables interrupts
 * @regs:			MFI register set
 */
static inline void
megasas_enable_intr_ppc(struct megasas_instance *instance)
{
	struct megasas_register_set __iomem *regs;
	regs = instance->reg_set;
	writel(0xFFFFFFFF, &(regs)->outbound_doorbell_clear);

	writel(~0x80000000, &(regs)->outbound_intr_mask);

	/* Dummy readl to force pci flush */
	readl(&regs->outbound_intr_mask);
}

/**
 * megasas_disable_intr_ppc -	Disable interrupt
 * @regs:			MFI register set
 */
static inline void
megasas_disable_intr_ppc(struct megasas_instance *instance)
{
	struct megasas_register_set __iomem *regs;
	u32 mask = 0xFFFFFFFF;
	regs = instance->reg_set;
	writel(mask, &regs->outbound_intr_mask);
	/* Dummy readl to force pci flush */
	readl(&regs->outbound_intr_mask);
}

/**
 * megasas_read_fw_status_reg_ppc - returns the current FW status value
 * @regs:			MFI register set
 */
static u32
megasas_read_fw_status_reg_ppc(struct megasas_register_set __iomem * regs)
{
	return readl(&(regs)->outbound_scratch_pad);
}

/**
 * megasas_clear_interrupt_ppc -	Check & clear interrupt
 * @regs:				MFI register set
 */
static int
megasas_clear_intr_ppc(struct megasas_register_set __iomem * regs)
{
	u32 status, mfiStatus = 0;

	/*
	 * Check if it is our interrupt
	 */
	status = readl(&regs->outbound_intr_status);

	if (status & MFI_REPLY_1078_MESSAGE_INTERRUPT)
		mfiStatus = MFI_INTR_FLAG_REPLY_MESSAGE;

	if (status & MFI_G2_OUTBOUND_DOORBELL_CHANGE_INTERRUPT)
		mfiStatus |= MFI_INTR_FLAG_FIRMWARE_STATE_CHANGE;

	/*
	 * Clear the interrupt by writing back the same value
	 */
	writel(status, &regs->outbound_doorbell_clear);

	/* Dummy readl to force pci flush */
	readl(&regs->outbound_doorbell_clear);

	return mfiStatus;
}

/**
 * megasas_fire_cmd_ppc -	Sends command to the FW
 * @frame_phys_addr :		Physical address of cmd
 * @frame_count :		Number of frames for the command
 * @regs :			MFI register set
 */
static inline void
megasas_fire_cmd_ppc(struct megasas_instance *instance,
		dma_addr_t frame_phys_addr,
		u32 frame_count,
		struct megasas_register_set __iomem *regs)
{
	unsigned long flags;
	spin_lock_irqsave(&instance->hba_lock, flags);
	writel((frame_phys_addr | (frame_count<<1))|1,
			&(regs)->inbound_queue_port);
	spin_unlock_irqrestore(&instance->hba_lock, flags);
}

/**
 * megasas_check_reset_ppc -	For controller reset check
 * @regs:				MFI register set
 */
static int
megasas_check_reset_ppc(struct megasas_instance *instance,
			struct megasas_register_set __iomem *regs)
{
	if (instance->adprecovery != MEGASAS_HBA_OPERATIONAL)
		return 1;

	return 0;
}

static struct megasas_instance_template megasas_instance_template_ppc = {

	.fire_cmd = megasas_fire_cmd_ppc,
	.enable_intr = megasas_enable_intr_ppc,
	.disable_intr = megasas_disable_intr_ppc,
	.clear_intr = megasas_clear_intr_ppc,
	.read_fw_status_reg = megasas_read_fw_status_reg_ppc,
	.adp_reset = megasas_adp_reset_xscale,
	.check_reset = megasas_check_reset_ppc,
	.service_isr = megasas_isr,
	.tasklet = megasas_complete_cmd_dpc,
	.init_adapter = megasas_init_adapter_mfi,
	.build_and_issue_cmd = megasas_build_and_issue_cmd,
	.issue_dcmd = megasas_issue_dcmd,
};

/**
 * megasas_enable_intr_skinny -	Enables interrupts
 * @regs:			MFI register set
 */
static inline void
megasas_enable_intr_skinny(struct megasas_instance *instance)
{
	struct megasas_register_set __iomem *regs;
	regs = instance->reg_set;
	writel(0xFFFFFFFF, &(regs)->outbound_intr_mask);

	writel(~MFI_SKINNY_ENABLE_INTERRUPT_MASK, &(regs)->outbound_intr_mask);

	/* Dummy readl to force pci flush */
	readl(&regs->outbound_intr_mask);
}

/**
 * megasas_disable_intr_skinny -	Disables interrupt
 * @regs:			MFI register set
 */
static inline void
megasas_disable_intr_skinny(struct megasas_instance *instance)
{
	struct megasas_register_set __iomem *regs;
	u32 mask = 0xFFFFFFFF;
	regs = instance->reg_set;
	writel(mask, &regs->outbound_intr_mask);
	/* Dummy readl to force pci flush */
	readl(&regs->outbound_intr_mask);
}

/**
 * megasas_read_fw_status_reg_skinny - returns the current FW status value
 * @regs:			MFI register set
 */
static u32
megasas_read_fw_status_reg_skinny(struct megasas_register_set __iomem *regs)
{
	return readl(&(regs)->outbound_scratch_pad);
}

/**
 * megasas_clear_interrupt_skinny -	Check & clear interrupt
 * @regs:				MFI register set
 */
static int
megasas_clear_intr_skinny(struct megasas_register_set __iomem *regs)
{
	u32 status;
	u32 mfiStatus = 0;

	/*
	 * Check if it is our interrupt
	 */
	status = readl(&regs->outbound_intr_status);

	if (!(status & MFI_SKINNY_ENABLE_INTERRUPT_MASK)) {
		return 0;
	}

	/*
	 * Check if it is our interrupt
	 */
	if ((megasas_read_fw_status_reg_skinny(regs) & MFI_STATE_MASK) ==
	    MFI_STATE_FAULT) {
		mfiStatus = MFI_INTR_FLAG_FIRMWARE_STATE_CHANGE;
	} else
		mfiStatus = MFI_INTR_FLAG_REPLY_MESSAGE;

	/*
	 * Clear the interrupt by writing back the same value
	 */
	writel(status, &regs->outbound_intr_status);

	/*
	* dummy read to flush PCI
	*/
	readl(&regs->outbound_intr_status);

	return mfiStatus;
}

/**
 * megasas_fire_cmd_skinny -	Sends command to the FW
 * @frame_phys_addr :		Physical address of cmd
 * @frame_count :		Number of frames for the command
 * @regs :			MFI register set
 */
static inline void
megasas_fire_cmd_skinny(struct megasas_instance *instance,
			dma_addr_t frame_phys_addr,
			u32 frame_count,
			struct megasas_register_set __iomem *regs)
{
	unsigned long flags;
	spin_lock_irqsave(&instance->hba_lock, flags);
	writel(0, &(regs)->inbound_high_queue_port);
	writel((frame_phys_addr | (frame_count<<1))|1,
		&(regs)->inbound_low_queue_port);
	spin_unlock_irqrestore(&instance->hba_lock, flags);
}

/**
 * megasas_check_reset_skinny -	For controller reset check
 * @regs:				MFI register set
 */
static int
megasas_check_reset_skinny(struct megasas_instance *instance,
				struct megasas_register_set __iomem *regs)
{
	if (instance->adprecovery != MEGASAS_HBA_OPERATIONAL)
		return 1;

	return 0;
}

static struct megasas_instance_template megasas_instance_template_skinny = {

	.fire_cmd = megasas_fire_cmd_skinny,
	.enable_intr = megasas_enable_intr_skinny,
	.disable_intr = megasas_disable_intr_skinny,
	.clear_intr = megasas_clear_intr_skinny,
	.read_fw_status_reg = megasas_read_fw_status_reg_skinny,
	.adp_reset = megasas_adp_reset_gen2,
	.check_reset = megasas_check_reset_skinny,
	.service_isr = megasas_isr,
	.tasklet = megasas_complete_cmd_dpc,
	.init_adapter = megasas_init_adapter_mfi,
	.build_and_issue_cmd = megasas_build_and_issue_cmd,
	.issue_dcmd = megasas_issue_dcmd,
};


/**
*	The following functions are defined for gen2 (deviceid : 0x78 0x79)
*	controllers
*/

/**
 * megasas_enable_intr_gen2 -  Enables interrupts
 * @regs:                      MFI register set
 */
static inline void
megasas_enable_intr_gen2(struct megasas_instance *instance)
{
	struct megasas_register_set __iomem *regs;
	regs = instance->reg_set;
	writel(0xFFFFFFFF, &(regs)->outbound_doorbell_clear);

	/* write ~0x00000005 (4 & 1) to the intr mask*/
	writel(~MFI_GEN2_ENABLE_INTERRUPT_MASK, &(regs)->outbound_intr_mask);

	/* Dummy readl to force pci flush */
	readl(&regs->outbound_intr_mask);
}

/**
 * megasas_disable_intr_gen2 - Disables interrupt
 * @regs:                      MFI register set
 */
static inline void
megasas_disable_intr_gen2(struct megasas_instance *instance)
{
	struct megasas_register_set __iomem *regs;
	u32 mask = 0xFFFFFFFF;
	regs = instance->reg_set;
	writel(mask, &regs->outbound_intr_mask);
	/* Dummy readl to force pci flush */
	readl(&regs->outbound_intr_mask);
}

/**
 * megasas_read_fw_status_reg_gen2 - returns the current FW status value
 * @regs:                      MFI register set
 */
static u32
megasas_read_fw_status_reg_gen2(struct megasas_register_set __iomem *regs)
{
	return readl(&(regs)->outbound_scratch_pad);
}

/**
 * megasas_clear_interrupt_gen2 -      Check & clear interrupt
 * @regs:                              MFI register set
 */
static int
megasas_clear_intr_gen2(struct megasas_register_set __iomem *regs)
{
	u32 status;
	u32 mfiStatus = 0;
	/*
	 * Check if it is our interrupt
	 */
	status = readl(&regs->outbound_intr_status);

	if (status & MFI_INTR_FLAG_REPLY_MESSAGE) {
		mfiStatus = MFI_INTR_FLAG_REPLY_MESSAGE;
	}
	if (status & MFI_G2_OUTBOUND_DOORBELL_CHANGE_INTERRUPT) {
		mfiStatus |= MFI_INTR_FLAG_FIRMWARE_STATE_CHANGE;
	}

	/*
	 * Clear the interrupt by writing back the same value
	 */
	if (mfiStatus)
		writel(status, &regs->outbound_doorbell_clear);

	/* Dummy readl to force pci flush */
	readl(&regs->outbound_intr_status);

	return mfiStatus;
}
/**
 * megasas_fire_cmd_gen2 -     Sends command to the FW
 * @frame_phys_addr :          Physical address of cmd
 * @frame_count :              Number of frames for the command
 * @regs :                     MFI register set
 */
static inline void
megasas_fire_cmd_gen2(struct megasas_instance *instance,
			dma_addr_t frame_phys_addr,
			u32 frame_count,
			struct megasas_register_set __iomem *regs)
{
	unsigned long flags;
	spin_lock_irqsave(&instance->hba_lock, flags);
	writel((frame_phys_addr | (frame_count<<1))|1,
			&(regs)->inbound_queue_port);
	spin_unlock_irqrestore(&instance->hba_lock, flags);
}

/**
 * megasas_adp_reset_gen2 -	For controller reset
 * @regs:				MFI register set
 */
static int
megasas_adp_reset_gen2(struct megasas_instance *instance,
			struct megasas_register_set __iomem *reg_set)
{
	u32			retry = 0 ;
	u32			HostDiag;
	u32			*seq_offset = &reg_set->seq_offset;
	u32			*hostdiag_offset = &reg_set->host_diag;

	if (instance->instancet == &megasas_instance_template_skinny) {
		seq_offset = &reg_set->fusion_seq_offset;
		hostdiag_offset = &reg_set->fusion_host_diag;
	}

	writel(0, seq_offset);
	writel(4, seq_offset);
	writel(0xb, seq_offset);
	writel(2, seq_offset);
	writel(7, seq_offset);
	writel(0xd, seq_offset);

	msleep(1000);

	HostDiag = (u32)readl(hostdiag_offset);

	while ( !( HostDiag & DIAG_WRITE_ENABLE) ) {
		msleep(100);
		HostDiag = (u32)readl(hostdiag_offset);
		printk(KERN_NOTICE "RESETGEN2: retry=%x, hostdiag=%x\n",
					retry, HostDiag);

		if (retry++ >= 100)
			return 1;

	}

	printk(KERN_NOTICE "ADP_RESET_GEN2: HostDiag=%x\n", HostDiag);

	writel((HostDiag | DIAG_RESET_ADAPTER), hostdiag_offset);

	ssleep(10);

	HostDiag = (u32)readl(hostdiag_offset);
	while ( ( HostDiag & DIAG_RESET_ADAPTER) ) {
		msleep(100);
		HostDiag = (u32)readl(hostdiag_offset);
		printk(KERN_NOTICE "RESET_GEN2: retry=%x, hostdiag=%x\n",
				retry, HostDiag);

		if (retry++ >= 1000)
			return 1;

	}
	return 0;
}

/**
 * megasas_check_reset_gen2 -	For controller reset check
 * @regs:				MFI register set
 */
static int
megasas_check_reset_gen2(struct megasas_instance *instance,
		struct megasas_register_set __iomem *regs)
{
	if (instance->adprecovery != MEGASAS_HBA_OPERATIONAL) {
		return 1;
	}

	return 0;
}

static struct megasas_instance_template megasas_instance_template_gen2 = {

	.fire_cmd = megasas_fire_cmd_gen2,
	.enable_intr = megasas_enable_intr_gen2,
	.disable_intr = megasas_disable_intr_gen2,
	.clear_intr = megasas_clear_intr_gen2,
	.read_fw_status_reg = megasas_read_fw_status_reg_gen2,
	.adp_reset = megasas_adp_reset_gen2,
	.check_reset = megasas_check_reset_gen2,
	.service_isr = megasas_isr,
	.tasklet = megasas_complete_cmd_dpc,
	.init_adapter = megasas_init_adapter_mfi,
	.build_and_issue_cmd = megasas_build_and_issue_cmd,
	.issue_dcmd = megasas_issue_dcmd,
};

/**
*	This is the end of set of functions & definitions
*       specific to gen2 (deviceid : 0x78, 0x79) controllers
*/

/*
 * Template added for TB (Fusion)
 */
extern struct megasas_instance_template megasas_instance_template_fusion;

/**
 * megasas_issue_polled -	Issues a polling command
 * @instance:			Adapter soft state
 * @cmd:			Command packet to be issued
 *
 * For polling, MFI requires the cmd_status to be set to 0xFF before posting.
 */
int
megasas_issue_polled(struct megasas_instance *instance, struct megasas_cmd *cmd)
{

	struct megasas_header *frame_hdr = &cmd->frame->hdr;

	frame_hdr->cmd_status = 0xFF;
	frame_hdr->flags |= MFI_FRAME_DONT_POST_IN_REPLY_QUEUE;

	/*
	 * Issue the frame using inbound queue port
	 */
	instance->instancet->issue_dcmd(instance, cmd);

	/*
	 * Wait for cmd_status to change
	 */
	return wait_and_poll(instance, cmd);
}

/**
 * megasas_issue_blocked_cmd -	Synchronous wrapper around regular FW cmds
 * @instance:			Adapter soft state
 * @cmd:			Command to be issued
 *
 * This function waits on an event for the command to be returned from ISR.
 * Max wait time is MEGASAS_INTERNAL_CMD_WAIT_TIME secs
 * Used to issue ioctl commands.
 */
static int
megasas_issue_blocked_cmd(struct megasas_instance *instance,
			  struct megasas_cmd *cmd)
{
	cmd->cmd_status = ENODATA;

	instance->instancet->issue_dcmd(instance, cmd);

	wait_event(instance->int_cmd_wait_q, cmd->cmd_status != ENODATA);

	return 0;
}

/**
 * megasas_issue_blocked_abort_cmd -	Aborts previously issued cmd
 * @instance:				Adapter soft state
 * @cmd_to_abort:			Previously issued cmd to be aborted
 *
 * MFI firmware can abort previously issued AEN command (automatic event
 * notification). The megasas_issue_blocked_abort_cmd() issues such abort
 * cmd and waits for return status.
 * Max wait time is MEGASAS_INTERNAL_CMD_WAIT_TIME secs
 */
static int
megasas_issue_blocked_abort_cmd(struct megasas_instance *instance,
				struct megasas_cmd *cmd_to_abort)
{
	struct megasas_cmd *cmd;
	struct megasas_abort_frame *abort_fr;

	cmd = megasas_get_cmd(instance);

	if (!cmd)
		return -1;

	abort_fr = &cmd->frame->abort;

	/*
	 * Prepare and issue the abort frame
	 */
	abort_fr->cmd = MFI_CMD_ABORT;
	abort_fr->cmd_status = 0xFF;
	abort_fr->flags = 0;
	abort_fr->abort_context = cmd_to_abort->index;
	abort_fr->abort_mfi_phys_addr_lo = cmd_to_abort->frame_phys_addr;
	abort_fr->abort_mfi_phys_addr_hi = 0;

	cmd->sync_cmd = 1;
	cmd->cmd_status = 0xFF;

	instance->instancet->issue_dcmd(instance, cmd);

	/*
	 * Wait for this cmd to complete
	 */
	wait_event(instance->abort_cmd_wait_q, cmd->cmd_status != 0xFF);
	cmd->sync_cmd = 0;

	megasas_return_cmd(instance, cmd);
	return 0;
}

/**
 * megasas_make_sgl32 -	Prepares 32-bit SGL
 * @instance:		Adapter soft state
 * @scp:		SCSI command from the mid-layer
 * @mfi_sgl:		SGL to be filled in
 *
 * If successful, this function returns the number of SG elements. Otherwise,
 * it returnes -1.
 */
static int
megasas_make_sgl32(struct megasas_instance *instance, struct scsi_cmnd *scp,
		   union megasas_sgl *mfi_sgl)
{
	int i;
	int sge_count;
	struct scatterlist *os_sgl;

	sge_count = scsi_dma_map(scp);
	BUG_ON(sge_count < 0);

	if (sge_count) {
		scsi_for_each_sg(scp, os_sgl, sge_count, i) {
			mfi_sgl->sge32[i].length = sg_dma_len(os_sgl);
			mfi_sgl->sge32[i].phys_addr = sg_dma_address(os_sgl);
		}
	}
	return sge_count;
}

/**
 * megasas_make_sgl64 -	Prepares 64-bit SGL
 * @instance:		Adapter soft state
 * @scp:		SCSI command from the mid-layer
 * @mfi_sgl:		SGL to be filled in
 *
 * If successful, this function returns the number of SG elements. Otherwise,
 * it returnes -1.
 */
static int
megasas_make_sgl64(struct megasas_instance *instance, struct scsi_cmnd *scp,
		   union megasas_sgl *mfi_sgl)
{
	int i;
	int sge_count;
	struct scatterlist *os_sgl;

	sge_count = scsi_dma_map(scp);
	BUG_ON(sge_count < 0);

	if (sge_count) {
		scsi_for_each_sg(scp, os_sgl, sge_count, i) {
			mfi_sgl->sge64[i].length = sg_dma_len(os_sgl);
			mfi_sgl->sge64[i].phys_addr = sg_dma_address(os_sgl);
		}
	}
	return sge_count;
}

/**
 * megasas_make_sgl_skinny - Prepares IEEE SGL
 * @instance:           Adapter soft state
 * @scp:                SCSI command from the mid-layer
 * @mfi_sgl:            SGL to be filled in
 *
 * If successful, this function returns the number of SG elements. Otherwise,
 * it returnes -1.
 */
static int
megasas_make_sgl_skinny(struct megasas_instance *instance,
		struct scsi_cmnd *scp, union megasas_sgl *mfi_sgl)
{
	int i;
	int sge_count;
	struct scatterlist *os_sgl;

	sge_count = scsi_dma_map(scp);

	if (sge_count) {
		scsi_for_each_sg(scp, os_sgl, sge_count, i) {
			mfi_sgl->sge_skinny[i].length = sg_dma_len(os_sgl);
			mfi_sgl->sge_skinny[i].phys_addr =
						sg_dma_address(os_sgl);
			mfi_sgl->sge_skinny[i].flag = 0;
		}
	}
	return sge_count;
}

 /**
 * megasas_get_frame_count - Computes the number of frames
 * @frame_type		: type of frame- io or pthru frame
 * @sge_count		: number of sg elements
 *
 * Returns the number of frames required for numnber of sge's (sge_count)
 */

static u32 megasas_get_frame_count(struct megasas_instance *instance,
			u8 sge_count, u8 frame_type)
{
	int num_cnt;
	int sge_bytes;
	u32 sge_sz;
	u32 frame_count=0;

	sge_sz = (IS_DMA64) ? sizeof(struct megasas_sge64) :
	    sizeof(struct megasas_sge32);

	if (instance->flag_ieee) {
		sge_sz = sizeof(struct megasas_sge_skinny);
	}

	/*
	 * Main frame can contain 2 SGEs for 64-bit SGLs and
	 * 3 SGEs for 32-bit SGLs for ldio &
	 * 1 SGEs for 64-bit SGLs and
	 * 2 SGEs for 32-bit SGLs for pthru frame
	 */
	if (unlikely(frame_type == PTHRU_FRAME)) {
		if (instance->flag_ieee == 1) {
			num_cnt = sge_count - 1;
		} else if (IS_DMA64)
			num_cnt = sge_count - 1;
		else
			num_cnt = sge_count - 2;
	} else {
		if (instance->flag_ieee == 1) {
			num_cnt = sge_count - 1;
		} else if (IS_DMA64)
			num_cnt = sge_count - 2;
		else
			num_cnt = sge_count - 3;
	}

	if(num_cnt>0){
		sge_bytes = sge_sz * num_cnt;

		frame_count = (sge_bytes / MEGAMFI_FRAME_SIZE) +
		    ((sge_bytes % MEGAMFI_FRAME_SIZE) ? 1 : 0) ;
	}
	/* Main frame */
	frame_count +=1;

	if (frame_count > 7)
		frame_count = 8;
	return frame_count;
}

/**
 * megasas_build_dcdb -	Prepares a direct cdb (DCDB) command
 * @instance:		Adapter soft state
 * @scp:		SCSI command
 * @cmd:		Command to be prepared in
 *
 * This function prepares CDB commands. These are typcially pass-through
 * commands to the devices.
 */
static int
megasas_build_dcdb(struct megasas_instance *instance, struct scsi_cmnd *scp,
		   struct megasas_cmd *cmd)
{
	u32 is_logical;
	u32 device_id;
	u16 flags = 0;
	struct megasas_pthru_frame *pthru;

	is_logical = MEGASAS_IS_LOGICAL(scp);
	device_id = MEGASAS_DEV_INDEX(instance, scp);
	pthru = (struct megasas_pthru_frame *)cmd->frame;

	if (scp->sc_data_direction == PCI_DMA_TODEVICE)
		flags = MFI_FRAME_DIR_WRITE;
	else if (scp->sc_data_direction == PCI_DMA_FROMDEVICE)
		flags = MFI_FRAME_DIR_READ;
	else if (scp->sc_data_direction == PCI_DMA_NONE)
		flags = MFI_FRAME_DIR_NONE;

	if (instance->flag_ieee == 1) {
		flags |= MFI_FRAME_IEEE;
	}

	/*
	 * Prepare the DCDB frame
	 */
	pthru->cmd = (is_logical) ? MFI_CMD_LD_SCSI_IO : MFI_CMD_PD_SCSI_IO;
	pthru->cmd_status = 0x0;
	pthru->scsi_status = 0x0;
	pthru->target_id = device_id;
	pthru->lun = scp->device->lun;
	pthru->cdb_len = scp->cmd_len;
	pthru->timeout = 0;
	pthru->pad_0 = 0;
	pthru->flags = flags;
	pthru->data_xfer_len = scsi_bufflen(scp);

	memcpy(pthru->cdb, scp->cmnd, scp->cmd_len);

	/*
	* If the command is for the tape device, set the
	* pthru timeout to the os layer timeout value.
	*/
	if (scp->device->type == TYPE_TAPE) {
		if ((scp->request->timeout / HZ) > 0xFFFF)
			pthru->timeout = 0xFFFF;
		else
			pthru->timeout = scp->request->timeout / HZ;
	}

	/*
	 * Construct SGL
	 */
	if (instance->flag_ieee == 1) {
		pthru->flags |= MFI_FRAME_SGL64;
		pthru->sge_count = megasas_make_sgl_skinny(instance, scp,
						      &pthru->sgl);
	} else if (IS_DMA64) {
		pthru->flags |= MFI_FRAME_SGL64;
		pthru->sge_count = megasas_make_sgl64(instance, scp,
						      &pthru->sgl);
	} else
		pthru->sge_count = megasas_make_sgl32(instance, scp,
						      &pthru->sgl);

	if (pthru->sge_count > instance->max_num_sge) {
		printk(KERN_ERR "megasas: DCDB two many SGE NUM=%x\n",
			pthru->sge_count);
		return 0;
	}

	/*
	 * Sense info specific
	 */
	pthru->sense_len = SCSI_SENSE_BUFFERSIZE;
	pthru->sense_buf_phys_addr_hi = 0;
	pthru->sense_buf_phys_addr_lo = cmd->sense_phys_addr;

	/*
	 * Compute the total number of frames this command consumes. FW uses
	 * this number to pull sufficient number of frames from host memory.
	 */
	cmd->frame_count = megasas_get_frame_count(instance, pthru->sge_count,
							PTHRU_FRAME);

	return cmd->frame_count;
}

/**
 * megasas_build_ldio -	Prepares IOs to logical devices
 * @instance:		Adapter soft state
 * @scp:		SCSI command
 * @cmd:		Command to be prepared
 *
 * Frames (and accompanying SGLs) for regular SCSI IOs use this function.
 */
static int
megasas_build_ldio(struct megasas_instance *instance, struct scsi_cmnd *scp,
		   struct megasas_cmd *cmd)
{
	u32 device_id;
	u8 sc = scp->cmnd[0];
	u16 flags = 0;
	struct megasas_io_frame *ldio;

	device_id = MEGASAS_DEV_INDEX(instance, scp);
	ldio = (struct megasas_io_frame *)cmd->frame;

	if (scp->sc_data_direction == PCI_DMA_TODEVICE)
		flags = MFI_FRAME_DIR_WRITE;
	else if (scp->sc_data_direction == PCI_DMA_FROMDEVICE)
		flags = MFI_FRAME_DIR_READ;

	if (instance->flag_ieee == 1) {
		flags |= MFI_FRAME_IEEE;
	}

	/*
	 * Prepare the Logical IO frame: 2nd bit is zero for all read cmds
	 */
	ldio->cmd = (sc & 0x02) ? MFI_CMD_LD_WRITE : MFI_CMD_LD_READ;
	ldio->cmd_status = 0x0;
	ldio->scsi_status = 0x0;
	ldio->target_id = device_id;
	ldio->timeout = 0;
	ldio->reserved_0 = 0;
	ldio->pad_0 = 0;
	ldio->flags = flags;
	ldio->start_lba_hi = 0;
	ldio->access_byte = (scp->cmd_len != 6) ? scp->cmnd[1] : 0;

	/*
	 * 6-byte READ(0x08) or WRITE(0x0A) cdb
	 */
	if (scp->cmd_len == 6) {
		ldio->lba_count = (u32) scp->cmnd[4];
		ldio->start_lba_lo = ((u32) scp->cmnd[1] << 16) |
		    ((u32) scp->cmnd[2] << 8) | (u32) scp->cmnd[3];

		ldio->start_lba_lo &= 0x1FFFFF;
	}

	/*
	 * 10-byte READ(0x28) or WRITE(0x2A) cdb
	 */
	else if (scp->cmd_len == 10) {
		ldio->lba_count = (u32) scp->cmnd[8] |
		    ((u32) scp->cmnd[7] << 8);
		ldio->start_lba_lo = ((u32) scp->cmnd[2] << 24) |
		    ((u32) scp->cmnd[3] << 16) |
		    ((u32) scp->cmnd[4] << 8) | (u32) scp->cmnd[5];
	}

	/*
	 * 12-byte READ(0xA8) or WRITE(0xAA) cdb
	 */
	else if (scp->cmd_len == 12) {
		ldio->lba_count = ((u32) scp->cmnd[6] << 24) |
		    ((u32) scp->cmnd[7] << 16) |
		    ((u32) scp->cmnd[8] << 8) | (u32) scp->cmnd[9];

		ldio->start_lba_lo = ((u32) scp->cmnd[2] << 24) |
		    ((u32) scp->cmnd[3] << 16) |
		    ((u32) scp->cmnd[4] << 8) | (u32) scp->cmnd[5];
	}

	/*
	 * 16-byte READ(0x88) or WRITE(0x8A) cdb
	 */
	else if (scp->cmd_len == 16) {
		ldio->lba_count = ((u32) scp->cmnd[10] << 24) |
		    ((u32) scp->cmnd[11] << 16) |
		    ((u32) scp->cmnd[12] << 8) | (u32) scp->cmnd[13];

		ldio->start_lba_lo = ((u32) scp->cmnd[6] << 24) |
		    ((u32) scp->cmnd[7] << 16) |
		    ((u32) scp->cmnd[8] << 8) | (u32) scp->cmnd[9];

		ldio->start_lba_hi = ((u32) scp->cmnd[2] << 24) |
		    ((u32) scp->cmnd[3] << 16) |
		    ((u32) scp->cmnd[4] << 8) | (u32) scp->cmnd[5];

	}

	/*
	 * Construct SGL
	 */
	if (instance->flag_ieee) {
		ldio->flags |= MFI_FRAME_SGL64;
		ldio->sge_count = megasas_make_sgl_skinny(instance, scp,
					      &ldio->sgl);
	} else if (IS_DMA64) {
		ldio->flags |= MFI_FRAME_SGL64;
		ldio->sge_count = megasas_make_sgl64(instance, scp, &ldio->sgl);
	} else
		ldio->sge_count = megasas_make_sgl32(instance, scp, &ldio->sgl);

	if (ldio->sge_count > instance->max_num_sge) {
		printk(KERN_ERR "megasas: build_ld_io: sge_count = %x\n",
			ldio->sge_count);
		return 0;
	}

	/*
	 * Sense info specific
	 */
	ldio->sense_len = SCSI_SENSE_BUFFERSIZE;
	ldio->sense_buf_phys_addr_hi = 0;
	ldio->sense_buf_phys_addr_lo = cmd->sense_phys_addr;

	/*
	 * Compute the total number of frames this command consumes. FW uses
	 * this number to pull sufficient number of frames from host memory.
	 */
	cmd->frame_count = megasas_get_frame_count(instance,
			ldio->sge_count, IO_FRAME);

	return cmd->frame_count;
}

/**
 * megasas_is_ldio -		Checks if the cmd is for logical drive
 * @scmd:			SCSI command
 *
 * Called by megasas_queue_command to find out if the command to be queued
 * is a logical drive command
 */
inline int megasas_is_ldio(struct scsi_cmnd *cmd)
{
	if (!MEGASAS_IS_LOGICAL(cmd))
		return 0;
	switch (cmd->cmnd[0]) {
	case READ_10:
	case WRITE_10:
	case READ_12:
	case WRITE_12:
	case READ_6:
	case WRITE_6:
	case READ_16:
	case WRITE_16:
		return 1;
	default:
		return 0;
	}
}

 /**
 * megasas_dump_pending_frames -	Dumps the frame address of all pending cmds
 *                              	in FW
 * @instance:				Adapter soft state
 */
static inline void
megasas_dump_pending_frames(struct megasas_instance *instance)
{
	struct megasas_cmd *cmd;
	int i,n;
	union megasas_sgl *mfi_sgl;
	struct megasas_io_frame *ldio;
	struct megasas_pthru_frame *pthru;
	u32 sgcount;
	u32 max_cmd = instance->max_fw_cmds;

	printk(KERN_ERR "\nmegasas[%d]: Dumping Frame Phys Address of all pending cmds in FW\n",instance->host->host_no);
	printk(KERN_ERR "megasas[%d]: Total OS Pending cmds : %d\n",instance->host->host_no,atomic_read(&instance->fw_outstanding));
	if (IS_DMA64)
		printk(KERN_ERR "\nmegasas[%d]: 64 bit SGLs were sent to FW\n",instance->host->host_no);
	else
		printk(KERN_ERR "\nmegasas[%d]: 32 bit SGLs were sent to FW\n",instance->host->host_no);

	printk(KERN_ERR "megasas[%d]: Pending OS cmds in FW : \n",instance->host->host_no);
	for (i = 0; i < max_cmd; i++) {
		cmd = instance->cmd_list[i];
		if(!cmd->scmd)
			continue;
		printk(KERN_ERR "megasas[%d]: Frame addr :0x%08lx : ",instance->host->host_no,(unsigned long)cmd->frame_phys_addr);
		if (megasas_is_ldio(cmd->scmd)){
			ldio = (struct megasas_io_frame *)cmd->frame;
			mfi_sgl = &ldio->sgl;
			sgcount = ldio->sge_count;
			printk(KERN_ERR "megasas[%d]: frame count : 0x%x, Cmd : 0x%x, Tgt id : 0x%x, lba lo : 0x%x, lba_hi : 0x%x, sense_buf addr : 0x%x,sge count : 0x%x\n",instance->host->host_no, cmd->frame_count,ldio->cmd,ldio->target_id, ldio->start_lba_lo,ldio->start_lba_hi,ldio->sense_buf_phys_addr_lo,sgcount);
		}
		else {
			pthru = (struct megasas_pthru_frame *) cmd->frame;
			mfi_sgl = &pthru->sgl;
			sgcount = pthru->sge_count;
			printk(KERN_ERR "megasas[%d]: frame count : 0x%x, Cmd : 0x%x, Tgt id : 0x%x, lun : 0x%x, cdb_len : 0x%x, data xfer len : 0x%x, sense_buf addr : 0x%x,sge count : 0x%x\n",instance->host->host_no,cmd->frame_count,pthru->cmd,pthru->target_id,pthru->lun,pthru->cdb_len , pthru->data_xfer_len,pthru->sense_buf_phys_addr_lo,sgcount);
		}
	if(megasas_dbg_lvl & MEGASAS_DBG_LVL){
		for (n = 0; n < sgcount; n++){
			if (IS_DMA64)
				printk(KERN_ERR "megasas: sgl len : 0x%x, sgl addr : 0x%08lx ",mfi_sgl->sge64[n].length , (unsigned long)mfi_sgl->sge64[n].phys_addr) ;
			else
				printk(KERN_ERR "megasas: sgl len : 0x%x, sgl addr : 0x%x ",mfi_sgl->sge32[n].length , mfi_sgl->sge32[n].phys_addr) ;
			}
		}
		printk(KERN_ERR "\n");
	} /*for max_cmd*/
	printk(KERN_ERR "\nmegasas[%d]: Pending Internal cmds in FW : \n",instance->host->host_no);
	for (i = 0; i < max_cmd; i++) {

		cmd = instance->cmd_list[i];

		if(cmd->sync_cmd == 1){
			printk(KERN_ERR "0x%08lx : ", (unsigned long)cmd->frame_phys_addr);
		}
	}
	printk(KERN_ERR "megasas[%d]: Dumping Done.\n\n",instance->host->host_no);
}

u32
megasas_build_and_issue_cmd(struct megasas_instance *instance,
			    struct scsi_cmnd *scmd)
{
	struct megasas_cmd *cmd;
	u32 frame_count;

	cmd = megasas_get_cmd(instance);
	if (!cmd)
		return SCSI_MLQUEUE_HOST_BUSY;

	/*
	 * Logical drive command
	 */
	if (megasas_is_ldio(scmd))
		frame_count = megasas_build_ldio(instance, scmd, cmd);
	else
		frame_count = megasas_build_dcdb(instance, scmd, cmd);

	if (!frame_count)
		goto out_return_cmd;

	cmd->scmd = scmd;
	scmd->SCp.ptr = (char *)cmd;

	/*
	 * Issue the command to the FW
	 */
	atomic_inc(&instance->fw_outstanding);

	instance->instancet->fire_cmd(instance, cmd->frame_phys_addr,
				cmd->frame_count-1, instance->reg_set);

	return 0;
out_return_cmd:
	megasas_return_cmd(instance, cmd);
	return 1;
}


/**
 * megasas_queue_command -	Queue entry point
 * @scmd:			SCSI command to be queued
 * @done:			Callback entry point
 */
static int
megasas_queue_command_lck(struct scsi_cmnd *scmd, void (*done) (struct scsi_cmnd *))
{
	struct megasas_instance *instance;
	unsigned long flags;

	instance = (struct megasas_instance *)
	    scmd->device->host->hostdata;

	if (instance->issuepend_done == 0)
		return SCSI_MLQUEUE_HOST_BUSY;

	spin_lock_irqsave(&instance->hba_lock, flags);

	if (instance->adprecovery == MEGASAS_HW_CRITICAL_ERROR) {
		spin_unlock_irqrestore(&instance->hba_lock, flags);
		scmd->result = DID_ERROR << 16;
		done(scmd);
		return 0;
	}

	if (instance->adprecovery != MEGASAS_HBA_OPERATIONAL) {
		spin_unlock_irqrestore(&instance->hba_lock, flags);
		return SCSI_MLQUEUE_HOST_BUSY;
	}

	spin_unlock_irqrestore(&instance->hba_lock, flags);

	scmd->scsi_done = done;
	scmd->result = 0;

	if (MEGASAS_IS_LOGICAL(scmd) &&
	    (scmd->device->id >= MEGASAS_MAX_LD || scmd->device->lun)) {
		scmd->result = DID_BAD_TARGET << 16;
		goto out_done;
	}

	switch (scmd->cmnd[0]) {
	case SYNCHRONIZE_CACHE:
		/*
		 * FW takes care of flush cache on its own
		 * No need to send it down
		 */
		scmd->result = DID_OK << 16;
		goto out_done;
	default:
		break;
	}

	if (instance->instancet->build_and_issue_cmd(instance, scmd)) {
		printk(KERN_ERR "megasas: Err returned from build_and_issue_cmd\n");
		return SCSI_MLQUEUE_HOST_BUSY;
	}

	return 0;

 out_done:
	done(scmd);
	return 0;
}

static DEF_SCSI_QCMD(megasas_queue_command)

static struct megasas_instance *megasas_lookup_instance(u16 host_no)
{
	int i;

	for (i = 0; i < megasas_mgmt_info.max_index; i++) {

		if ((megasas_mgmt_info.instance[i]) &&
		    (megasas_mgmt_info.instance[i]->host->host_no == host_no))
			return megasas_mgmt_info.instance[i];
	}

	return NULL;
}

static int megasas_slave_configure(struct scsi_device *sdev)
{
	u16             pd_index = 0;
	struct  megasas_instance *instance ;

	instance = megasas_lookup_instance(sdev->host->host_no);

	/*
	* Don't export physical disk devices to the disk driver.
	*
	* FIXME: Currently we don't export them to the midlayer at all.
	*        That will be fixed once LSI engineers have audited the
	*        firmware for possible issues.
	*/
	if (sdev->channel < MEGASAS_MAX_PD_CHANNELS &&
				sdev->type == TYPE_DISK) {
		pd_index = (sdev->channel * MEGASAS_MAX_DEV_PER_CHANNEL) +
								sdev->id;
		if (instance->pd_list[pd_index].driveState ==
						MR_PD_STATE_SYSTEM) {
			blk_queue_rq_timeout(sdev->request_queue,
				MEGASAS_DEFAULT_CMD_TIMEOUT * HZ);
			return 0;
		}
		return -ENXIO;
	}

	/*
	* The RAID firmware may require extended timeouts.
	*/
	blk_queue_rq_timeout(sdev->request_queue,
		MEGASAS_DEFAULT_CMD_TIMEOUT * HZ);
	return 0;
}

static int megasas_slave_alloc(struct scsi_device *sdev)
{
	u16             pd_index = 0;
	struct megasas_instance *instance ;
	instance = megasas_lookup_instance(sdev->host->host_no);
	if ((sdev->channel < MEGASAS_MAX_PD_CHANNELS) &&
				(sdev->type == TYPE_DISK)) {
		/*
		 * Open the OS scan to the SYSTEM PD
		 */
		pd_index =
			(sdev->channel * MEGASAS_MAX_DEV_PER_CHANNEL) +
			sdev->id;
		if ((instance->pd_list[pd_index].driveState ==
					MR_PD_STATE_SYSTEM) &&
			(instance->pd_list[pd_index].driveType ==
						TYPE_DISK)) {
			return 0;
		}
		return -ENXIO;
	}
	return 0;
}

void megaraid_sas_kill_hba(struct megasas_instance *instance)
{
	if ((instance->pdev->device == PCI_DEVICE_ID_LSI_SAS0073SKINNY) ||
	    (instance->pdev->device == PCI_DEVICE_ID_LSI_SAS0071SKINNY) ||
	    (instance->pdev->device == PCI_DEVICE_ID_LSI_FUSION) ||
	    (instance->pdev->device == PCI_DEVICE_ID_LSI_INVADER) ||
	    (instance->pdev->device == PCI_DEVICE_ID_LSI_FURY)) {
		writel(MFI_STOP_ADP, &instance->reg_set->doorbell);
	} else {
		writel(MFI_STOP_ADP, &instance->reg_set->inbound_doorbell);
	}
}

 /**
  * megasas_check_and_restore_queue_depth - Check if queue depth needs to be
  *					restored to max value
  * @instance:			Adapter soft state
  *
  */
void
megasas_check_and_restore_queue_depth(struct megasas_instance *instance)
{
	unsigned long flags;
	if (instance->flag & MEGASAS_FW_BUSY
	    && time_after(jiffies, instance->last_time + 5 * HZ)
	    && atomic_read(&instance->fw_outstanding) <
	    instance->throttlequeuedepth + 1) {

		spin_lock_irqsave(instance->host->host_lock, flags);
		instance->flag &= ~MEGASAS_FW_BUSY;
		if (instance->is_imr) {
			instance->host->can_queue =
				instance->max_fw_cmds - MEGASAS_SKINNY_INT_CMDS;
		} else
			instance->host->can_queue =
				instance->max_fw_cmds - MEGASAS_INT_CMDS;

		spin_unlock_irqrestore(instance->host->host_lock, flags);
	}
}

/**
 * megasas_complete_cmd_dpc	 -	Returns FW's controller structure
 * @instance_addr:			Address of adapter soft state
 *
 * Tasklet to complete cmds
 */
static void megasas_complete_cmd_dpc(unsigned long instance_addr)
{
	u32 producer;
	u32 consumer;
	u32 context;
	struct megasas_cmd *cmd;
	struct megasas_instance *instance =
				(struct megasas_instance *)instance_addr;
	unsigned long flags;

	/* If we have already declared adapter dead, donot complete cmds */
	if (instance->adprecovery == MEGASAS_HW_CRITICAL_ERROR )
		return;

	spin_lock_irqsave(&instance->completion_lock, flags);

	producer = *instance->producer;
	consumer = *instance->consumer;

	while (consumer != producer) {
		context = instance->reply_queue[consumer];
		if (context >= instance->max_fw_cmds) {
			printk(KERN_ERR "Unexpected context value %x\n",
				context);
			BUG();
		}

		cmd = instance->cmd_list[context];

		megasas_complete_cmd(instance, cmd, DID_OK);

		consumer++;
		if (consumer == (instance->max_fw_cmds + 1)) {
			consumer = 0;
		}
	}

	*instance->consumer = producer;

	spin_unlock_irqrestore(&instance->completion_lock, flags);

	/*
	 * Check if we can restore can_queue
	 */
	megasas_check_and_restore_queue_depth(instance);
}

static void
megasas_internal_reset_defer_cmds(struct megasas_instance *instance);

static void
process_fw_state_change_wq(struct work_struct *work);

void megasas_do_ocr(struct megasas_instance *instance)
{
	if ((instance->pdev->device == PCI_DEVICE_ID_LSI_SAS1064R) ||
	(instance->pdev->device == PCI_DEVICE_ID_DELL_PERC5) ||
	(instance->pdev->device == PCI_DEVICE_ID_LSI_VERDE_ZCR)) {
		*instance->consumer     = MEGASAS_ADPRESET_INPROG_SIGN;
	}
	instance->instancet->disable_intr(instance);
	instance->adprecovery   = MEGASAS_ADPRESET_SM_INFAULT;
	instance->issuepend_done = 0;

	atomic_set(&instance->fw_outstanding, 0);
	megasas_internal_reset_defer_cmds(instance);
	process_fw_state_change_wq(&instance->work_init);
}

/**
 * megasas_wait_for_outstanding -	Wait for all outstanding cmds
 * @instance:				Adapter soft state
 *
 * This function waits for up to MEGASAS_RESET_WAIT_TIME seconds for FW to
 * complete all its outstanding commands. Returns error if one or more IOs
 * are pending after this time period. It also marks the controller dead.
 */
static int megasas_wait_for_outstanding(struct megasas_instance *instance)
{
	int i;
	u32 reset_index;
	u32 wait_time = MEGASAS_RESET_WAIT_TIME;
	u8 adprecovery;
	unsigned long flags;
	struct list_head clist_local;
	struct megasas_cmd *reset_cmd;
	u32 fw_state;
	u8 kill_adapter_flag;

	spin_lock_irqsave(&instance->hba_lock, flags);
	adprecovery = instance->adprecovery;
	spin_unlock_irqrestore(&instance->hba_lock, flags);

	if (adprecovery != MEGASAS_HBA_OPERATIONAL) {

		INIT_LIST_HEAD(&clist_local);
		spin_lock_irqsave(&instance->hba_lock, flags);
		list_splice_init(&instance->internal_reset_pending_q,
				&clist_local);
		spin_unlock_irqrestore(&instance->hba_lock, flags);

		printk(KERN_NOTICE "megasas: HBA reset wait ...\n");
		for (i = 0; i < wait_time; i++) {
			msleep(1000);
			spin_lock_irqsave(&instance->hba_lock, flags);
			adprecovery = instance->adprecovery;
			spin_unlock_irqrestore(&instance->hba_lock, flags);
			if (adprecovery == MEGASAS_HBA_OPERATIONAL)
				break;
		}

		if (adprecovery != MEGASAS_HBA_OPERATIONAL) {
			printk(KERN_NOTICE "megasas: reset: Stopping HBA.\n");
			spin_lock_irqsave(&instance->hba_lock, flags);
			instance->adprecovery	= MEGASAS_HW_CRITICAL_ERROR;
			spin_unlock_irqrestore(&instance->hba_lock, flags);
			return FAILED;
		}

		reset_index	= 0;
		while (!list_empty(&clist_local)) {
			reset_cmd	= list_entry((&clist_local)->next,
						struct megasas_cmd, list);
			list_del_init(&reset_cmd->list);
			if (reset_cmd->scmd) {
				reset_cmd->scmd->result = DID_RESET << 16;
				printk(KERN_NOTICE "%d:%p reset [%02x]\n",
					reset_index, reset_cmd,
					reset_cmd->scmd->cmnd[0]);

				reset_cmd->scmd->scsi_done(reset_cmd->scmd);
				megasas_return_cmd(instance, reset_cmd);
			} else if (reset_cmd->sync_cmd) {
				printk(KERN_NOTICE "megasas:%p synch cmds"
						"reset queue\n",
						reset_cmd);

				reset_cmd->cmd_status = ENODATA;
				instance->instancet->fire_cmd(instance,
						reset_cmd->frame_phys_addr,
						0, instance->reg_set);
			} else {
				printk(KERN_NOTICE "megasas: %p unexpected"
					"cmds lst\n",
					reset_cmd);
			}
			reset_index++;
		}

		return SUCCESS;
	}

	for (i = 0; i < resetwaittime; i++) {

		int outstanding = atomic_read(&instance->fw_outstanding);

		if (!outstanding)
			break;

		if (!(i % MEGASAS_RESET_NOTICE_INTERVAL)) {
			printk(KERN_NOTICE "megasas: [%2d]waiting for %d "
			       "commands to complete\n",i,outstanding);
			/*
			 * Call cmd completion routine. Cmd to be
			 * be completed directly without depending on isr.
			 */
			megasas_complete_cmd_dpc((unsigned long)instance);
		}

		msleep(1000);
	}

	i = 0;
	kill_adapter_flag = 0;
	do {
		fw_state = instance->instancet->read_fw_status_reg(
					instance->reg_set) & MFI_STATE_MASK;
		if ((fw_state == MFI_STATE_FAULT) &&
			(instance->disableOnlineCtrlReset == 0)) {
			if (i == 3) {
				kill_adapter_flag = 2;
				break;
			}
			megasas_do_ocr(instance);
			kill_adapter_flag = 1;

			/* wait for 1 secs to let FW finish the pending cmds */
			msleep(1000);
		}
		i++;
	} while (i <= 3);

	if (atomic_read(&instance->fw_outstanding) &&
					!kill_adapter_flag) {
		if (instance->disableOnlineCtrlReset == 0) {

			megasas_do_ocr(instance);

			/* wait for 5 secs to let FW finish the pending cmds */
			for (i = 0; i < wait_time; i++) {
				int outstanding =
					atomic_read(&instance->fw_outstanding);
				if (!outstanding)
					return SUCCESS;
				msleep(1000);
			}
		}
	}

	if (atomic_read(&instance->fw_outstanding) ||
					(kill_adapter_flag == 2)) {
		printk(KERN_NOTICE "megaraid_sas: pending cmds after reset\n");
		/*
		* Send signal to FW to stop processing any pending cmds.
		* The controller will be taken offline by the OS now.
		*/
		if ((instance->pdev->device ==
			PCI_DEVICE_ID_LSI_SAS0073SKINNY) ||
			(instance->pdev->device ==
			PCI_DEVICE_ID_LSI_SAS0071SKINNY)) {
			writel(MFI_STOP_ADP,
				&instance->reg_set->doorbell);
		} else {
			writel(MFI_STOP_ADP,
				&instance->reg_set->inbound_doorbell);
		}
		megasas_dump_pending_frames(instance);
		spin_lock_irqsave(&instance->hba_lock, flags);
		instance->adprecovery	= MEGASAS_HW_CRITICAL_ERROR;
		spin_unlock_irqrestore(&instance->hba_lock, flags);
		return FAILED;
	}

	printk(KERN_NOTICE "megaraid_sas: no pending cmds after reset\n");

	return SUCCESS;
}

/**
 * megasas_generic_reset -	Generic reset routine
 * @scmd:			Mid-layer SCSI command
 *
 * This routine implements a generic reset handler for device, bus and host
 * reset requests. Device, bus and host specific reset handlers can use this
 * function after they do their specific tasks.
 */
static int megasas_generic_reset(struct scsi_cmnd *scmd)
{
	int ret_val;
	struct megasas_instance *instance;

	instance = (struct megasas_instance *)scmd->device->host->hostdata;

	scmd_printk(KERN_NOTICE, scmd, "megasas: RESET cmd=%x retries=%x\n",
		 scmd->cmnd[0], scmd->retries);

	if (instance->adprecovery == MEGASAS_HW_CRITICAL_ERROR) {
		printk(KERN_ERR "megasas: cannot recover from previous reset "
		       "failures\n");
		return FAILED;
	}

	ret_val = megasas_wait_for_outstanding(instance);
	if (ret_val == SUCCESS)
		printk(KERN_NOTICE "megasas: reset successful \n");
	else
		printk(KERN_ERR "megasas: failed to do reset\n");

	return ret_val;
}

/**
 * megasas_reset_timer - quiesce the adapter if required
 * @scmd:		scsi cmnd
 *
 * Sets the FW busy flag and reduces the host->can_queue if the
 * cmd has not been completed within the timeout period.
 */
static enum
blk_eh_timer_return megasas_reset_timer(struct scsi_cmnd *scmd)
{
	struct megasas_instance *instance;
	unsigned long flags;

	if (time_after(jiffies, scmd->jiffies_at_alloc +
				(MEGASAS_DEFAULT_CMD_TIMEOUT * 2) * HZ)) {
		return BLK_EH_NOT_HANDLED;
	}

	instance = (struct megasas_instance *)scmd->device->host->hostdata;
	if (!(instance->flag & MEGASAS_FW_BUSY)) {
		/* FW is busy, throttle IO */
		spin_lock_irqsave(instance->host->host_lock, flags);

		instance->host->can_queue = instance->throttlequeuedepth;
		instance->last_time = jiffies;
		instance->flag |= MEGASAS_FW_BUSY;

		spin_unlock_irqrestore(instance->host->host_lock, flags);
	}
	return BLK_EH_RESET_TIMER;
}

/**
 * megasas_reset_device -	Device reset handler entry point
 */
static int megasas_reset_device(struct scsi_cmnd *scmd)
{
	int ret;

	/*
	 * First wait for all commands to complete
	 */
	ret = megasas_generic_reset(scmd);

	return ret;
}

/**
 * megasas_reset_bus_host -	Bus & host reset handler entry point
 */
static int megasas_reset_bus_host(struct scsi_cmnd *scmd)
{
	int ret;
	struct megasas_instance *instance;
	instance = (struct megasas_instance *)scmd->device->host->hostdata;

	/*
	 * First wait for all commands to complete
	 */
	if ((instance->pdev->device == PCI_DEVICE_ID_LSI_FUSION) ||
	    (instance->pdev->device == PCI_DEVICE_ID_LSI_INVADER) ||
	    (instance->pdev->device == PCI_DEVICE_ID_LSI_FURY))
		ret = megasas_reset_fusion(scmd->device->host);
	else
		ret = megasas_generic_reset(scmd);

	return ret;
}

/**
 * megasas_bios_param - Returns disk geometry for a disk
 * @sdev: 		device handle
 * @bdev:		block device
 * @capacity:		drive capacity
 * @geom:		geometry parameters
 */
static int
megasas_bios_param(struct scsi_device *sdev, struct block_device *bdev,
		 sector_t capacity, int geom[])
{
	int heads;
	int sectors;
	sector_t cylinders;
	unsigned long tmp;
	/* Default heads (64) & sectors (32) */
	heads = 64;
	sectors = 32;

	tmp = heads * sectors;
	cylinders = capacity;

	sector_div(cylinders, tmp);

	/*
	 * Handle extended translation size for logical drives > 1Gb
	 */

	if (capacity >= 0x200000) {
		heads = 255;
		sectors = 63;
		tmp = heads*sectors;
		cylinders = capacity;
		sector_div(cylinders, tmp);
	}

	geom[0] = heads;
	geom[1] = sectors;
	geom[2] = cylinders;

	return 0;
}

static void megasas_aen_polling(struct work_struct *work);

/**
 * megasas_service_aen -	Processes an event notification
 * @instance:			Adapter soft state
 * @cmd:			AEN command completed by the ISR
 *
 * For AEN, driver sends a command down to FW that is held by the FW till an
 * event occurs. When an event of interest occurs, FW completes the command
 * that it was previously holding.
 *
 * This routines sends SIGIO signal to processes that have registered with the
 * driver for AEN.
 */
static void
megasas_service_aen(struct megasas_instance *instance, struct megasas_cmd *cmd)
{
	unsigned long flags;
	/*
	 * Don't signal app if it is just an aborted previously registered aen
	 */
	if ((!cmd->abort_aen) && (instance->unload == 0)) {
		spin_lock_irqsave(&poll_aen_lock, flags);
		megasas_poll_wait_aen = 1;
		spin_unlock_irqrestore(&poll_aen_lock, flags);
		wake_up(&megasas_poll_wait);
		kill_fasync(&megasas_async_queue, SIGIO, POLL_IN);
	}
	else
		cmd->abort_aen = 0;

	instance->aen_cmd = NULL;
	megasas_return_cmd(instance, cmd);

	if ((instance->unload == 0) &&
		((instance->issuepend_done == 1))) {
		struct megasas_aen_event *ev;
		ev = kzalloc(sizeof(*ev), GFP_ATOMIC);
		if (!ev) {
			printk(KERN_ERR "megasas_service_aen: out of memory\n");
		} else {
			ev->instance = instance;
			instance->ev = ev;
			INIT_DELAYED_WORK(&ev->hotplug_work,
					  megasas_aen_polling);
			schedule_delayed_work(&ev->hotplug_work, 0);
		}
	}
}

static int megasas_change_queue_depth(struct scsi_device *sdev,
				      int queue_depth, int reason)
{
	if (reason != SCSI_QDEPTH_DEFAULT)
		return -EOPNOTSUPP;

	if (queue_depth > sdev->host->can_queue)
		queue_depth = sdev->host->can_queue;
	scsi_adjust_queue_depth(sdev, scsi_get_tag_type(sdev),
				queue_depth);

	return queue_depth;
}

/*
 * Scsi host template for megaraid_sas driver
 */
static struct scsi_host_template megasas_template = {

	.module = THIS_MODULE,
	.name = "LSI SAS based MegaRAID driver",
	.proc_name = "megaraid_sas",
	.slave_configure = megasas_slave_configure,
	.slave_alloc = megasas_slave_alloc,
	.queuecommand = megasas_queue_command,
	.eh_device_reset_handler = megasas_reset_device,
	.eh_bus_reset_handler = megasas_reset_bus_host,
	.eh_host_reset_handler = megasas_reset_bus_host,
	.eh_timed_out = megasas_reset_timer,
	.bios_param = megasas_bios_param,
	.use_clustering = ENABLE_CLUSTERING,
	.change_queue_depth = megasas_change_queue_depth,
};

/**
 * megasas_complete_int_cmd -	Completes an internal command
 * @instance:			Adapter soft state
 * @cmd:			Command to be completed
 *
 * The megasas_issue_blocked_cmd() function waits for a command to complete
 * after it issues a command. This function wakes up that waiting routine by
 * calling wake_up() on the wait queue.
 */
static void
megasas_complete_int_cmd(struct megasas_instance *instance,
			 struct megasas_cmd *cmd)
{
	cmd->cmd_status = cmd->frame->io.cmd_status;

	if (cmd->cmd_status == ENODATA) {
		cmd->cmd_status = 0;
	}
	wake_up(&instance->int_cmd_wait_q);
}

/**
 * megasas_complete_abort -	Completes aborting a command
 * @instance:			Adapter soft state
 * @cmd:			Cmd that was issued to abort another cmd
 *
 * The megasas_issue_blocked_abort_cmd() function waits on abort_cmd_wait_q
 * after it issues an abort on a previously issued command. This function
 * wakes up all functions waiting on the same wait queue.
 */
static void
megasas_complete_abort(struct megasas_instance *instance,
		       struct megasas_cmd *cmd)
{
	if (cmd->sync_cmd) {
		cmd->sync_cmd = 0;
		cmd->cmd_status = 0;
		wake_up(&instance->abort_cmd_wait_q);
	}

	return;
}

/**
 * megasas_complete_cmd -	Completes a command
 * @instance:			Adapter soft state
 * @cmd:			Command to be completed
 * @alt_status:			If non-zero, use this value as status to
 * 				SCSI mid-layer instead of the value returned
 * 				by the FW. This should be used if caller wants
 * 				an alternate status (as in the case of aborted
 * 				commands)
 */
void
megasas_complete_cmd(struct megasas_instance *instance, struct megasas_cmd *cmd,
		     u8 alt_status)
{
	int exception = 0;
	struct megasas_header *hdr = &cmd->frame->hdr;
	unsigned long flags;
	struct fusion_context *fusion = instance->ctrl_context;

	/* flag for the retry reset */
	cmd->retry_for_fw_reset = 0;

	if (cmd->scmd)
		cmd->scmd->SCp.ptr = NULL;

	switch (hdr->cmd) {
	case MFI_CMD_INVALID:
		/* Some older 1068 controller FW may keep a pended
		   MR_DCMD_CTRL_EVENT_GET_INFO left over from the main kernel
		   when booting the kdump kernel.  Ignore this command to
		   prevent a kernel panic on shutdown of the kdump kernel. */
		printk(KERN_WARNING "megaraid_sas: MFI_CMD_INVALID command "
		       "completed.\n");
		printk(KERN_WARNING "megaraid_sas: If you have a controller "
		       "other than PERC5, please upgrade your firmware.\n");
		break;
	case MFI_CMD_PD_SCSI_IO:
	case MFI_CMD_LD_SCSI_IO:

		/*
		 * MFI_CMD_PD_SCSI_IO and MFI_CMD_LD_SCSI_IO could have been
		 * issued either through an IO path or an IOCTL path. If it
		 * was via IOCTL, we will send it to internal completion.
		 */
		if (cmd->sync_cmd) {
			cmd->sync_cmd = 0;
			megasas_complete_int_cmd(instance, cmd);
			break;
		}

	case MFI_CMD_LD_READ:
	case MFI_CMD_LD_WRITE:

		if (alt_status) {
			cmd->scmd->result = alt_status << 16;
			exception = 1;
		}

		if (exception) {

			atomic_dec(&instance->fw_outstanding);

			scsi_dma_unmap(cmd->scmd);
			cmd->scmd->scsi_done(cmd->scmd);
			megasas_return_cmd(instance, cmd);

			break;
		}

		switch (hdr->cmd_status) {

		case MFI_STAT_OK:
			cmd->scmd->result = DID_OK << 16;
			break;

		case MFI_STAT_SCSI_IO_FAILED:
		case MFI_STAT_LD_INIT_IN_PROGRESS:
			cmd->scmd->result =
			    (DID_ERROR << 16) | hdr->scsi_status;
			break;

		case MFI_STAT_SCSI_DONE_WITH_ERROR:

			cmd->scmd->result = (DID_OK << 16) | hdr->scsi_status;

			if (hdr->scsi_status == SAM_STAT_CHECK_CONDITION) {
				memset(cmd->scmd->sense_buffer, 0,
				       SCSI_SENSE_BUFFERSIZE);
				memcpy(cmd->scmd->sense_buffer, cmd->sense,
				       hdr->sense_len);

				cmd->scmd->result |= DRIVER_SENSE << 24;
			}

			break;

		case MFI_STAT_LD_OFFLINE:
		case MFI_STAT_DEVICE_NOT_FOUND:
			cmd->scmd->result = DID_BAD_TARGET << 16;
			break;

		default:
			printk(KERN_DEBUG "megasas: MFI FW status %#x\n",
			       hdr->cmd_status);
			cmd->scmd->result = DID_ERROR << 16;
			break;
		}

		atomic_dec(&instance->fw_outstanding);

		scsi_dma_unmap(cmd->scmd);
		cmd->scmd->scsi_done(cmd->scmd);
		megasas_return_cmd(instance, cmd);

		break;

	case MFI_CMD_SMP:
	case MFI_CMD_STP:
	case MFI_CMD_DCMD:
		/* Check for LD map update */
		if ((cmd->frame->dcmd.opcode == MR_DCMD_LD_MAP_GET_INFO) &&
		    (cmd->frame->dcmd.mbox.b[1] == 1)) {
			fusion->fast_path_io = 0;
			spin_lock_irqsave(instance->host->host_lock, flags);
			if (cmd->frame->hdr.cmd_status != 0) {
				if (cmd->frame->hdr.cmd_status !=
				    MFI_STAT_NOT_FOUND)
					printk(KERN_WARNING "megasas: map sync"
					       "failed, status = 0x%x.\n",
					       cmd->frame->hdr.cmd_status);
				else {
					megasas_return_cmd(instance, cmd);
					spin_unlock_irqrestore(
						instance->host->host_lock,
						flags);
					break;
				}
			} else
				instance->map_id++;
			megasas_return_cmd(instance, cmd);

			/*
			 * Set fast path IO to ZERO.
			 * Validate Map will set proper value.
			 * Meanwhile all IOs will go as LD IO.
			 */
			if (MR_ValidateMapInfo(instance))
				fusion->fast_path_io = 1;
			else
				fusion->fast_path_io = 0;
			megasas_sync_map_info(instance);
			spin_unlock_irqrestore(instance->host->host_lock,
					       flags);
			break;
		}
		if (cmd->frame->dcmd.opcode == MR_DCMD_CTRL_EVENT_GET_INFO ||
			cmd->frame->dcmd.opcode == MR_DCMD_CTRL_EVENT_GET) {
			spin_lock_irqsave(&poll_aen_lock, flags);
			megasas_poll_wait_aen = 0;
			spin_unlock_irqrestore(&poll_aen_lock, flags);
		}

		/*
		 * See if got an event notification
		 */
		if (cmd->frame->dcmd.opcode == MR_DCMD_CTRL_EVENT_WAIT)
			megasas_service_aen(instance, cmd);
		else
			megasas_complete_int_cmd(instance, cmd);

		break;

	case MFI_CMD_ABORT:
		/*
		 * Cmd issued to abort another cmd returned
		 */
		megasas_complete_abort(instance, cmd);
		break;

	default:
		printk("megasas: Unknown command completed! [0x%X]\n",
		       hdr->cmd);
		break;
	}
}

/**
 * megasas_issue_pending_cmds_again -	issue all pending cmds
 *                              	in FW again because of the fw reset
 * @instance:				Adapter soft state
 */
static inline void
megasas_issue_pending_cmds_again(struct megasas_instance *instance)
{
	struct megasas_cmd *cmd;
	struct list_head clist_local;
	union megasas_evt_class_locale class_locale;
	unsigned long flags;
	u32 seq_num;

	INIT_LIST_HEAD(&clist_local);
	spin_lock_irqsave(&instance->hba_lock, flags);
	list_splice_init(&instance->internal_reset_pending_q, &clist_local);
	spin_unlock_irqrestore(&instance->hba_lock, flags);

	while (!list_empty(&clist_local)) {
		cmd	= list_entry((&clist_local)->next,
					struct megasas_cmd, list);
		list_del_init(&cmd->list);

		if (cmd->sync_cmd || cmd->scmd) {
			printk(KERN_NOTICE "megaraid_sas: command %p, %p:%d"
				"detected to be pending while HBA reset.\n",
					cmd, cmd->scmd, cmd->sync_cmd);

			cmd->retry_for_fw_reset++;

			if (cmd->retry_for_fw_reset == 3) {
				printk(KERN_NOTICE "megaraid_sas: cmd %p, %p:%d"
					"was tried multiple times during reset."
					"Shutting down the HBA\n",
					cmd, cmd->scmd, cmd->sync_cmd);
				megaraid_sas_kill_hba(instance);

				instance->adprecovery =
						MEGASAS_HW_CRITICAL_ERROR;
				return;
			}
		}

		if (cmd->sync_cmd == 1) {
			if (cmd->scmd) {
				printk(KERN_NOTICE "megaraid_sas: unexpected"
					"cmd attached to internal command!\n");
			}
			printk(KERN_NOTICE "megasas: %p synchronous cmd"
						"on the internal reset queue,"
						"issue it again.\n", cmd);
			cmd->cmd_status = ENODATA;
			instance->instancet->fire_cmd(instance,
							cmd->frame_phys_addr ,
							0, instance->reg_set);
		} else if (cmd->scmd) {
			printk(KERN_NOTICE "megasas: %p scsi cmd [%02x]"
			"detected on the internal queue, issue again.\n",
			cmd, cmd->scmd->cmnd[0]);

			atomic_inc(&instance->fw_outstanding);
			instance->instancet->fire_cmd(instance,
					cmd->frame_phys_addr,
					cmd->frame_count-1, instance->reg_set);
		} else {
			printk(KERN_NOTICE "megasas: %p unexpected cmd on the"
				"internal reset defer list while re-issue!!\n",
				cmd);
		}
	}

	if (instance->aen_cmd) {
		printk(KERN_NOTICE "megaraid_sas: aen_cmd in def process\n");
		megasas_return_cmd(instance, instance->aen_cmd);

		instance->aen_cmd	= NULL;
	}

	/*
	* Initiate AEN (Asynchronous Event Notification)
	*/
	seq_num = instance->last_seq_num;
	class_locale.members.reserved = 0;
	class_locale.members.locale = MR_EVT_LOCALE_ALL;
	class_locale.members.class = MR_EVT_CLASS_DEBUG;

	megasas_register_aen(instance, seq_num, class_locale.word);
}

/**
 * Move the internal reset pending commands to a deferred queue.
 *
 * We move the commands pending at internal reset time to a
 * pending queue. This queue would be flushed after successful
 * completion of the internal reset sequence. if the internal reset
 * did not complete in time, the kernel reset handler would flush
 * these commands.
 **/
static void
megasas_internal_reset_defer_cmds(struct megasas_instance *instance)
{
	struct megasas_cmd *cmd;
	int i;
	u32 max_cmd = instance->max_fw_cmds;
	u32 defer_index;
	unsigned long flags;

	defer_index     = 0;
	spin_lock_irqsave(&instance->cmd_pool_lock, flags);
	for (i = 0; i < max_cmd; i++) {
		cmd = instance->cmd_list[i];
		if (cmd->sync_cmd == 1 || cmd->scmd) {
			printk(KERN_NOTICE "megasas: moving cmd[%d]:%p:%d:%p"
					"on the defer queue as internal\n",
				defer_index, cmd, cmd->sync_cmd, cmd->scmd);

			if (!list_empty(&cmd->list)) {
				printk(KERN_NOTICE "megaraid_sas: ERROR while"
					" moving this cmd:%p, %d %p, it was"
					"discovered on some list?\n",
					cmd, cmd->sync_cmd, cmd->scmd);

				list_del_init(&cmd->list);
			}
			defer_index++;
			list_add_tail(&cmd->list,
				&instance->internal_reset_pending_q);
		}
	}
	spin_unlock_irqrestore(&instance->cmd_pool_lock, flags);
}


static void
process_fw_state_change_wq(struct work_struct *work)
{
	struct megasas_instance *instance =
		container_of(work, struct megasas_instance, work_init);
	u32 wait;
	unsigned long flags;

	if (instance->adprecovery != MEGASAS_ADPRESET_SM_INFAULT) {
		printk(KERN_NOTICE "megaraid_sas: error, recovery st %x \n",
				instance->adprecovery);
		return ;
	}

	if (instance->adprecovery == MEGASAS_ADPRESET_SM_INFAULT) {
		printk(KERN_NOTICE "megaraid_sas: FW detected to be in fault"
					"state, restarting it...\n");

		instance->instancet->disable_intr(instance);
		atomic_set(&instance->fw_outstanding, 0);

		atomic_set(&instance->fw_reset_no_pci_access, 1);
		instance->instancet->adp_reset(instance, instance->reg_set);
		atomic_set(&instance->fw_reset_no_pci_access, 0 );

		printk(KERN_NOTICE "megaraid_sas: FW restarted successfully,"
					"initiating next stage...\n");

		printk(KERN_NOTICE "megaraid_sas: HBA recovery state machine,"
					"state 2 starting...\n");

		/*waitting for about 20 second before start the second init*/
		for (wait = 0; wait < 30; wait++) {
			msleep(1000);
		}

		if (megasas_transition_to_ready(instance, 1)) {
			printk(KERN_NOTICE "megaraid_sas:adapter not ready\n");

			megaraid_sas_kill_hba(instance);
			instance->adprecovery	= MEGASAS_HW_CRITICAL_ERROR;
			return ;
		}

		if ((instance->pdev->device == PCI_DEVICE_ID_LSI_SAS1064R) ||
			(instance->pdev->device == PCI_DEVICE_ID_DELL_PERC5) ||
			(instance->pdev->device == PCI_DEVICE_ID_LSI_VERDE_ZCR)
			) {
			*instance->consumer = *instance->producer;
		} else {
			*instance->consumer = 0;
			*instance->producer = 0;
		}

		megasas_issue_init_mfi(instance);

		spin_lock_irqsave(&instance->hba_lock, flags);
		instance->adprecovery	= MEGASAS_HBA_OPERATIONAL;
		spin_unlock_irqrestore(&instance->hba_lock, flags);
		instance->instancet->enable_intr(instance);

		megasas_issue_pending_cmds_again(instance);
		instance->issuepend_done = 1;
	}
	return ;
}

/**
 * megasas_deplete_reply_queue -	Processes all completed commands
 * @instance:				Adapter soft state
 * @alt_status:				Alternate status to be returned to
 * 					SCSI mid-layer instead of the status
 * 					returned by the FW
 * Note: this must be called with hba lock held
 */
static int
megasas_deplete_reply_queue(struct megasas_instance *instance,
					u8 alt_status)
{
	u32 mfiStatus;
	u32 fw_state;

	if ((mfiStatus = instance->instancet->check_reset(instance,
					instance->reg_set)) == 1) {
		return IRQ_HANDLED;
	}

	if ((mfiStatus = instance->instancet->clear_intr(
						instance->reg_set)
						) == 0) {
		/* Hardware may not set outbound_intr_status in MSI-X mode */
		if (!instance->msix_vectors)
			return IRQ_NONE;
	}

	instance->mfiStatus = mfiStatus;

	if ((mfiStatus & MFI_INTR_FLAG_FIRMWARE_STATE_CHANGE)) {
		fw_state = instance->instancet->read_fw_status_reg(
				instance->reg_set) & MFI_STATE_MASK;

		if (fw_state != MFI_STATE_FAULT) {
			printk(KERN_NOTICE "megaraid_sas: fw state:%x\n",
						fw_state);
		}

		if ((fw_state == MFI_STATE_FAULT) &&
				(instance->disableOnlineCtrlReset == 0)) {
			printk(KERN_NOTICE "megaraid_sas: wait adp restart\n");

			if ((instance->pdev->device ==
					PCI_DEVICE_ID_LSI_SAS1064R) ||
				(instance->pdev->device ==
					PCI_DEVICE_ID_DELL_PERC5) ||
				(instance->pdev->device ==
					PCI_DEVICE_ID_LSI_VERDE_ZCR)) {

				*instance->consumer =
					MEGASAS_ADPRESET_INPROG_SIGN;
			}


			instance->instancet->disable_intr(instance);
			instance->adprecovery	= MEGASAS_ADPRESET_SM_INFAULT;
			instance->issuepend_done = 0;

			atomic_set(&instance->fw_outstanding, 0);
			megasas_internal_reset_defer_cmds(instance);

			printk(KERN_NOTICE "megasas: fwState=%x, stage:%d\n",
					fw_state, instance->adprecovery);

			schedule_work(&instance->work_init);
			return IRQ_HANDLED;

		} else {
			printk(KERN_NOTICE "megasas: fwstate:%x, dis_OCR=%x\n",
				fw_state, instance->disableOnlineCtrlReset);
		}
	}

	tasklet_schedule(&instance->isr_tasklet);
	return IRQ_HANDLED;
}
/**
 * megasas_isr - isr entry point
 */
static irqreturn_t megasas_isr(int irq, void *devp)
{
	struct megasas_irq_context *irq_context = devp;
	struct megasas_instance *instance = irq_context->instance;
	unsigned long flags;
	irqreturn_t	rc;

	if (atomic_read(&instance->fw_reset_no_pci_access))
		return IRQ_HANDLED;

	spin_lock_irqsave(&instance->hba_lock, flags);
	rc =  megasas_deplete_reply_queue(instance, DID_OK);
	spin_unlock_irqrestore(&instance->hba_lock, flags);

	return rc;
}

/**
 * megasas_transition_to_ready -	Move the FW to READY state
 * @instance:				Adapter soft state
 *
 * During the initialization, FW passes can potentially be in any one of
 * several possible states. If the FW in operational, waiting-for-handshake
 * states, driver must take steps to bring it to ready state. Otherwise, it
 * has to wait for the ready state.
 */
int
megasas_transition_to_ready(struct megasas_instance *instance, int ocr)
{
	int i;
	u8 max_wait;
	u32 fw_state;
	u32 cur_state;
	u32 abs_state, curr_abs_state;

	fw_state = instance->instancet->read_fw_status_reg(instance->reg_set) & MFI_STATE_MASK;

	if (fw_state != MFI_STATE_READY)
		printk(KERN_INFO "megasas: Waiting for FW to come to ready"
		       " state\n");

	while (fw_state != MFI_STATE_READY) {

		abs_state =
		instance->instancet->read_fw_status_reg(instance->reg_set);

		switch (fw_state) {

		case MFI_STATE_FAULT:
			printk(KERN_DEBUG "megasas: FW in FAULT state!!\n");
			if (ocr) {
				max_wait = MEGASAS_RESET_WAIT_TIME;
				cur_state = MFI_STATE_FAULT;
				break;
			} else
				return -ENODEV;

		case MFI_STATE_WAIT_HANDSHAKE:
			/*
			 * Set the CLR bit in inbound doorbell
			 */
			if ((instance->pdev->device ==
				PCI_DEVICE_ID_LSI_SAS0073SKINNY) ||
				(instance->pdev->device ==
				 PCI_DEVICE_ID_LSI_SAS0071SKINNY) ||
				(instance->pdev->device ==
				PCI_DEVICE_ID_LSI_FUSION) ||
				(instance->pdev->device ==
				PCI_DEVICE_ID_LSI_INVADER) ||
				(instance->pdev->device ==
				PCI_DEVICE_ID_LSI_FURY)) {
				writel(
				  MFI_INIT_CLEAR_HANDSHAKE|MFI_INIT_HOTPLUG,
				  &instance->reg_set->doorbell);
			} else {
				writel(
				    MFI_INIT_CLEAR_HANDSHAKE|MFI_INIT_HOTPLUG,
					&instance->reg_set->inbound_doorbell);
			}

			max_wait = MEGASAS_RESET_WAIT_TIME;
			cur_state = MFI_STATE_WAIT_HANDSHAKE;
			break;

		case MFI_STATE_BOOT_MESSAGE_PENDING:
			if ((instance->pdev->device ==
			     PCI_DEVICE_ID_LSI_SAS0073SKINNY) ||
				(instance->pdev->device ==
				 PCI_DEVICE_ID_LSI_SAS0071SKINNY) ||
			    (instance->pdev->device ==
			     PCI_DEVICE_ID_LSI_FUSION) ||
			    (instance->pdev->device ==
			     PCI_DEVICE_ID_LSI_INVADER) ||
			    (instance->pdev->device ==
			     PCI_DEVICE_ID_LSI_FURY)) {
				writel(MFI_INIT_HOTPLUG,
				       &instance->reg_set->doorbell);
			} else
				writel(MFI_INIT_HOTPLUG,
					&instance->reg_set->inbound_doorbell);

			max_wait = MEGASAS_RESET_WAIT_TIME;
			cur_state = MFI_STATE_BOOT_MESSAGE_PENDING;
			break;

		case MFI_STATE_OPERATIONAL:
			/*
			 * Bring it to READY state; assuming max wait 10 secs
			 */
			instance->instancet->disable_intr(instance);
			if ((instance->pdev->device ==
				PCI_DEVICE_ID_LSI_SAS0073SKINNY) ||
				(instance->pdev->device ==
				PCI_DEVICE_ID_LSI_SAS0071SKINNY)  ||
				(instance->pdev->device
					== PCI_DEVICE_ID_LSI_FUSION) ||
				(instance->pdev->device
					== PCI_DEVICE_ID_LSI_INVADER) ||
				(instance->pdev->device
					== PCI_DEVICE_ID_LSI_FURY)) {
				writel(MFI_RESET_FLAGS,
					&instance->reg_set->doorbell);
				if ((instance->pdev->device ==
					PCI_DEVICE_ID_LSI_FUSION) ||
					(instance->pdev->device ==
					PCI_DEVICE_ID_LSI_INVADER) ||
					(instance->pdev->device ==
					PCI_DEVICE_ID_LSI_FURY)) {
					for (i = 0; i < (10 * 1000); i += 20) {
						if (readl(
							    &instance->
							    reg_set->
							    doorbell) & 1)
							msleep(20);
						else
							break;
					}
				}
			} else
				writel(MFI_RESET_FLAGS,
					&instance->reg_set->inbound_doorbell);

			max_wait = MEGASAS_RESET_WAIT_TIME;
			cur_state = MFI_STATE_OPERATIONAL;
			break;

		case MFI_STATE_UNDEFINED:
			/*
			 * This state should not last for more than 2 seconds
			 */
			max_wait = MEGASAS_RESET_WAIT_TIME;
			cur_state = MFI_STATE_UNDEFINED;
			break;

		case MFI_STATE_BB_INIT:
			max_wait = MEGASAS_RESET_WAIT_TIME;
			cur_state = MFI_STATE_BB_INIT;
			break;

		case MFI_STATE_FW_INIT:
			max_wait = MEGASAS_RESET_WAIT_TIME;
			cur_state = MFI_STATE_FW_INIT;
			break;

		case MFI_STATE_FW_INIT_2:
			max_wait = MEGASAS_RESET_WAIT_TIME;
			cur_state = MFI_STATE_FW_INIT_2;
			break;

		case MFI_STATE_DEVICE_SCAN:
			max_wait = MEGASAS_RESET_WAIT_TIME;
			cur_state = MFI_STATE_DEVICE_SCAN;
			break;

		case MFI_STATE_FLUSH_CACHE:
			max_wait = MEGASAS_RESET_WAIT_TIME;
			cur_state = MFI_STATE_FLUSH_CACHE;
			break;

		default:
			printk(KERN_DEBUG "megasas: Unknown state 0x%x\n",
			       fw_state);
			return -ENODEV;
		}

		/*
		 * The cur_state should not last for more than max_wait secs
		 */
		for (i = 0; i < (max_wait * 1000); i++) {
			fw_state = instance->instancet->read_fw_status_reg(instance->reg_set) &
					MFI_STATE_MASK ;
		curr_abs_state =
		instance->instancet->read_fw_status_reg(instance->reg_set);

			if (abs_state == curr_abs_state) {
				msleep(1);
			} else
				break;
		}

		/*
		 * Return error if fw_state hasn't changed after max_wait
		 */
		if (curr_abs_state == abs_state) {
			printk(KERN_DEBUG "FW state [%d] hasn't changed "
			       "in %d secs\n", fw_state, max_wait);
			return -ENODEV;
		}
	}
	printk(KERN_INFO "megasas: FW now in Ready state\n");

	return 0;
}

/**
 * megasas_teardown_frame_pool -	Destroy the cmd frame DMA pool
 * @instance:				Adapter soft state
 */
static void megasas_teardown_frame_pool(struct megasas_instance *instance)
{
	int i;
	u32 max_cmd = instance->max_mfi_cmds;
	struct megasas_cmd *cmd;

	if (!instance->frame_dma_pool)
		return;

	/*
	 * Return all frames to pool
	 */
	for (i = 0; i < max_cmd; i++) {

		cmd = instance->cmd_list[i];

		if (cmd->frame)
			pci_pool_free(instance->frame_dma_pool, cmd->frame,
				      cmd->frame_phys_addr);

		if (cmd->sense)
			pci_pool_free(instance->sense_dma_pool, cmd->sense,
				      cmd->sense_phys_addr);
	}

	/*
	 * Now destroy the pool itself
	 */
	pci_pool_destroy(instance->frame_dma_pool);
	pci_pool_destroy(instance->sense_dma_pool);

	instance->frame_dma_pool = NULL;
	instance->sense_dma_pool = NULL;
}

/**
 * megasas_create_frame_pool -	Creates DMA pool for cmd frames
 * @instance:			Adapter soft state
 *
 * Each command packet has an embedded DMA memory buffer that is used for
 * filling MFI frame and the SG list that immediately follows the frame. This
 * function creates those DMA memory buffers for each command packet by using
 * PCI pool facility.
 */
static int megasas_create_frame_pool(struct megasas_instance *instance)
{
	int i;
	u32 max_cmd;
	u32 sge_sz;
	u32 sgl_sz;
	u32 total_sz;
	u32 frame_count;
	struct megasas_cmd *cmd;

	max_cmd = instance->max_mfi_cmds;

	/*
	 * Size of our frame is 64 bytes for MFI frame, followed by max SG
	 * elements and finally SCSI_SENSE_BUFFERSIZE bytes for sense buffer
	 */
	sge_sz = (IS_DMA64) ? sizeof(struct megasas_sge64) :
	    sizeof(struct megasas_sge32);

	if (instance->flag_ieee) {
		sge_sz = sizeof(struct megasas_sge_skinny);
	}

	/*
	 * Calculated the number of 64byte frames required for SGL
	 */
	sgl_sz = sge_sz * instance->max_num_sge;
	frame_count = (sgl_sz + MEGAMFI_FRAME_SIZE - 1) / MEGAMFI_FRAME_SIZE;
	frame_count = 15;

	/*
	 * We need one extra frame for the MFI command
	 */
	frame_count++;

	total_sz = MEGAMFI_FRAME_SIZE * frame_count;
	/*
	 * Use DMA pool facility provided by PCI layer
	 */
	instance->frame_dma_pool = pci_pool_create("megasas frame pool",
						   instance->pdev, total_sz, 64,
						   0);

	if (!instance->frame_dma_pool) {
		printk(KERN_DEBUG "megasas: failed to setup frame pool\n");
		return -ENOMEM;
	}

	instance->sense_dma_pool = pci_pool_create("megasas sense pool",
						   instance->pdev, 128, 4, 0);

	if (!instance->sense_dma_pool) {
		printk(KERN_DEBUG "megasas: failed to setup sense pool\n");

		pci_pool_destroy(instance->frame_dma_pool);
		instance->frame_dma_pool = NULL;

		return -ENOMEM;
	}

	/*
	 * Allocate and attach a frame to each of the commands in cmd_list.
	 * By making cmd->index as the context instead of the &cmd, we can
	 * always use 32bit context regardless of the architecture
	 */
	for (i = 0; i < max_cmd; i++) {

		cmd = instance->cmd_list[i];

		cmd->frame = pci_pool_alloc(instance->frame_dma_pool,
					    GFP_KERNEL, &cmd->frame_phys_addr);

		cmd->sense = pci_pool_alloc(instance->sense_dma_pool,
					    GFP_KERNEL, &cmd->sense_phys_addr);

		/*
		 * megasas_teardown_frame_pool() takes care of freeing
		 * whatever has been allocated
		 */
		if (!cmd->frame || !cmd->sense) {
			printk(KERN_DEBUG "megasas: pci_pool_alloc failed \n");
			megasas_teardown_frame_pool(instance);
			return -ENOMEM;
		}

		memset(cmd->frame, 0, total_sz);
		cmd->frame->io.context = cmd->index;
		cmd->frame->io.pad_0 = 0;
		if ((instance->pdev->device != PCI_DEVICE_ID_LSI_FUSION) &&
		    (instance->pdev->device != PCI_DEVICE_ID_LSI_INVADER) &&
			(instance->pdev->device != PCI_DEVICE_ID_LSI_FURY) &&
		    (reset_devices))
			cmd->frame->hdr.cmd = MFI_CMD_INVALID;
	}

	return 0;
}

/**
 * megasas_free_cmds -	Free all the cmds in the free cmd pool
 * @instance:		Adapter soft state
 */
void megasas_free_cmds(struct megasas_instance *instance)
{
	int i;
	/* First free the MFI frame pool */
	megasas_teardown_frame_pool(instance);

	/* Free all the commands in the cmd_list */
	for (i = 0; i < instance->max_mfi_cmds; i++)

		kfree(instance->cmd_list[i]);

	/* Free the cmd_list buffer itself */
	kfree(instance->cmd_list);
	instance->cmd_list = NULL;

	INIT_LIST_HEAD(&instance->cmd_pool);
}

/**
 * megasas_alloc_cmds -	Allocates the command packets
 * @instance:		Adapter soft state
 *
 * Each command that is issued to the FW, whether IO commands from the OS or
 * internal commands like IOCTLs, are wrapped in local data structure called
 * megasas_cmd. The frame embedded in this megasas_cmd is actually issued to
 * the FW.
 *
 * Each frame has a 32-bit field called context (tag). This context is used
 * to get back the megasas_cmd from the frame when a frame gets completed in
 * the ISR. Typically the address of the megasas_cmd itself would be used as
 * the context. But we wanted to keep the differences between 32 and 64 bit
 * systems to the mininum. We always use 32 bit integers for the context. In
 * this driver, the 32 bit values are the indices into an array cmd_list.
 * This array is used only to look up the megasas_cmd given the context. The
 * free commands themselves are maintained in a linked list called cmd_pool.
 */
int megasas_alloc_cmds(struct megasas_instance *instance)
{
	int i;
	int j;
	u32 max_cmd;
	struct megasas_cmd *cmd;

	max_cmd = instance->max_mfi_cmds;

	/*
	 * instance->cmd_list is an array of struct megasas_cmd pointers.
	 * Allocate the dynamic array first and then allocate individual
	 * commands.
	 */
	instance->cmd_list = kcalloc(max_cmd, sizeof(struct megasas_cmd*), GFP_KERNEL);

	if (!instance->cmd_list) {
		printk(KERN_DEBUG "megasas: out of memory\n");
		return -ENOMEM;
	}

	memset(instance->cmd_list, 0, sizeof(struct megasas_cmd *) *max_cmd);

	for (i = 0; i < max_cmd; i++) {
		instance->cmd_list[i] = kmalloc(sizeof(struct megasas_cmd),
						GFP_KERNEL);

		if (!instance->cmd_list[i]) {

			for (j = 0; j < i; j++)
				kfree(instance->cmd_list[j]);

			kfree(instance->cmd_list);
			instance->cmd_list = NULL;

			return -ENOMEM;
		}
	}

	/*
	 * Add all the commands to command pool (instance->cmd_pool)
	 */
	for (i = 0; i < max_cmd; i++) {
		cmd = instance->cmd_list[i];
		memset(cmd, 0, sizeof(struct megasas_cmd));
		cmd->index = i;
		cmd->scmd = NULL;
		cmd->instance = instance;

		list_add_tail(&cmd->list, &instance->cmd_pool);
	}

	/*
	 * Create a frame pool and assign one frame to each cmd
	 */
	if (megasas_create_frame_pool(instance)) {
		printk(KERN_DEBUG "megasas: Error creating frame DMA pool\n");
		megasas_free_cmds(instance);
	}

	return 0;
}

/*
 * megasas_get_pd_list_info -	Returns FW's pd_list structure
 * @instance:				Adapter soft state
 * @pd_list:				pd_list structure
 *
 * Issues an internal command (DCMD) to get the FW's controller PD
 * list structure.  This information is mainly used to find out SYSTEM
 * supported by the FW.
 */
static int
megasas_get_pd_list(struct megasas_instance *instance)
{
	int ret = 0, pd_index = 0;
	struct megasas_cmd *cmd;
	struct megasas_dcmd_frame *dcmd;
	struct MR_PD_LIST *ci;
	struct MR_PD_ADDRESS *pd_addr;
	dma_addr_t ci_h = 0;

	cmd = megasas_get_cmd(instance);

	if (!cmd) {
		printk(KERN_DEBUG "megasas (get_pd_list): Failed to get cmd\n");
		return -ENOMEM;
	}

	dcmd = &cmd->frame->dcmd;

	ci = pci_alloc_consistent(instance->pdev,
		  MEGASAS_MAX_PD * sizeof(struct MR_PD_LIST), &ci_h);

	if (!ci) {
		printk(KERN_DEBUG "Failed to alloc mem for pd_list\n");
		megasas_return_cmd(instance, cmd);
		return -ENOMEM;
	}

	memset(ci, 0, sizeof(*ci));
	memset(dcmd->mbox.b, 0, MFI_MBOX_SIZE);

	dcmd->mbox.b[0] = MR_PD_QUERY_TYPE_EXPOSED_TO_HOST;
	dcmd->mbox.b[1] = 0;
	dcmd->cmd = MFI_CMD_DCMD;
	dcmd->cmd_status = 0xFF;
	dcmd->sge_count = 1;
	dcmd->flags = MFI_FRAME_DIR_READ;
	dcmd->timeout = 0;
	dcmd->pad_0 = 0;
	dcmd->data_xfer_len = MEGASAS_MAX_PD * sizeof(struct MR_PD_LIST);
	dcmd->opcode = MR_DCMD_PD_LIST_QUERY;
	dcmd->sgl.sge32[0].phys_addr = ci_h;
	dcmd->sgl.sge32[0].length = MEGASAS_MAX_PD * sizeof(struct MR_PD_LIST);

	if (!megasas_issue_polled(instance, cmd)) {
		ret = 0;
	} else {
		ret = -1;
	}

	/*
	* the following function will get the instance PD LIST.
	*/

	pd_addr = ci->addr;

	if ( ret == 0 &&
		(ci->count <
		  (MEGASAS_MAX_PD_CHANNELS * MEGASAS_MAX_DEV_PER_CHANNEL))) {

		memset(instance->pd_list, 0,
			MEGASAS_MAX_PD * sizeof(struct megasas_pd_list));

		for (pd_index = 0; pd_index < ci->count; pd_index++) {

			instance->pd_list[pd_addr->deviceId].tid	=
							pd_addr->deviceId;
			instance->pd_list[pd_addr->deviceId].driveType	=
							pd_addr->scsiDevType;
			instance->pd_list[pd_addr->deviceId].driveState	=
							MR_PD_STATE_SYSTEM;
			pd_addr++;
		}
	}

	pci_free_consistent(instance->pdev,
				MEGASAS_MAX_PD * sizeof(struct MR_PD_LIST),
				ci, ci_h);
	megasas_return_cmd(instance, cmd);

	return ret;
}

/*
 * megasas_get_ld_list_info -	Returns FW's ld_list structure
 * @instance:				Adapter soft state
 * @ld_list:				ld_list structure
 *
 * Issues an internal command (DCMD) to get the FW's controller PD
 * list structure.  This information is mainly used to find out SYSTEM
 * supported by the FW.
 */
static int
megasas_get_ld_list(struct megasas_instance *instance)
{
	int ret = 0, ld_index = 0, ids = 0;
	struct megasas_cmd *cmd;
	struct megasas_dcmd_frame *dcmd;
	struct MR_LD_LIST *ci;
	dma_addr_t ci_h = 0;

	cmd = megasas_get_cmd(instance);

	if (!cmd) {
		printk(KERN_DEBUG "megasas_get_ld_list: Failed to get cmd\n");
		return -ENOMEM;
	}

	dcmd = &cmd->frame->dcmd;

	ci = pci_alloc_consistent(instance->pdev,
				sizeof(struct MR_LD_LIST),
				&ci_h);

	if (!ci) {
		printk(KERN_DEBUG "Failed to alloc mem in get_ld_list\n");
		megasas_return_cmd(instance, cmd);
		return -ENOMEM;
	}

	memset(ci, 0, sizeof(*ci));
	memset(dcmd->mbox.b, 0, MFI_MBOX_SIZE);

	dcmd->cmd = MFI_CMD_DCMD;
	dcmd->cmd_status = 0xFF;
	dcmd->sge_count = 1;
	dcmd->flags = MFI_FRAME_DIR_READ;
	dcmd->timeout = 0;
	dcmd->data_xfer_len = sizeof(struct MR_LD_LIST);
	dcmd->opcode = MR_DCMD_LD_GET_LIST;
	dcmd->sgl.sge32[0].phys_addr = ci_h;
	dcmd->sgl.sge32[0].length = sizeof(struct MR_LD_LIST);
	dcmd->pad_0  = 0;

	if (!megasas_issue_polled(instance, cmd)) {
		ret = 0;
	} else {
		ret = -1;
	}

	/* the following function will get the instance PD LIST */

	if ((ret == 0) && (ci->ldCount <= MAX_LOGICAL_DRIVES)) {
		memset(instance->ld_ids, 0xff, MEGASAS_MAX_LD_IDS);

		for (ld_index = 0; ld_index < ci->ldCount; ld_index++) {
			if (ci->ldList[ld_index].state != 0) {
				ids = ci->ldList[ld_index].ref.targetId;
				instance->ld_ids[ids] =
					ci->ldList[ld_index].ref.targetId;
			}
		}
	}

	pci_free_consistent(instance->pdev,
				sizeof(struct MR_LD_LIST),
				ci,
				ci_h);

	megasas_return_cmd(instance, cmd);
	return ret;
}

/**
 * megasas_get_controller_info -	Returns FW's controller structure
 * @instance:				Adapter soft state
 * @ctrl_info:				Controller information structure
 *
 * Issues an internal command (DCMD) to get the FW's controller structure.
 * This information is mainly used to find out the maximum IO transfer per
 * command supported by the FW.
 */
static int
megasas_get_ctrl_info(struct megasas_instance *instance,
		      struct megasas_ctrl_info *ctrl_info)
{
	int ret = 0;
	struct megasas_cmd *cmd;
	struct megasas_dcmd_frame *dcmd;
	struct megasas_ctrl_info *ci;
	dma_addr_t ci_h = 0;

	cmd = megasas_get_cmd(instance);

	if (!cmd) {
		printk(KERN_DEBUG "megasas: Failed to get a free cmd\n");
		return -ENOMEM;
	}

	dcmd = &cmd->frame->dcmd;

	ci = pci_alloc_consistent(instance->pdev,
				  sizeof(struct megasas_ctrl_info), &ci_h);

	if (!ci) {
		printk(KERN_DEBUG "Failed to alloc mem for ctrl info\n");
		megasas_return_cmd(instance, cmd);
		return -ENOMEM;
	}

	memset(ci, 0, sizeof(*ci));
	memset(dcmd->mbox.b, 0, MFI_MBOX_SIZE);

	dcmd->cmd = MFI_CMD_DCMD;
	dcmd->cmd_status = 0xFF;
	dcmd->sge_count = 1;
	dcmd->flags = MFI_FRAME_DIR_READ;
	dcmd->timeout = 0;
	dcmd->pad_0 = 0;
	dcmd->data_xfer_len = sizeof(struct megasas_ctrl_info);
	dcmd->opcode = MR_DCMD_CTRL_GET_INFO;
	dcmd->sgl.sge32[0].phys_addr = ci_h;
	dcmd->sgl.sge32[0].length = sizeof(struct megasas_ctrl_info);

	if (!megasas_issue_polled(instance, cmd)) {
		ret = 0;
		memcpy(ctrl_info, ci, sizeof(struct megasas_ctrl_info));
	} else {
		ret = -1;
	}

	pci_free_consistent(instance->pdev, sizeof(struct megasas_ctrl_info),
			    ci, ci_h);

	megasas_return_cmd(instance, cmd);
	return ret;
}

/**
 * megasas_issue_init_mfi -	Initializes the FW
 * @instance:		Adapter soft state
 *
 * Issues the INIT MFI cmd
 */
static int
megasas_issue_init_mfi(struct megasas_instance *instance)
{
	u32 context;

	struct megasas_cmd *cmd;

	struct megasas_init_frame *init_frame;
	struct megasas_init_queue_info *initq_info;
	dma_addr_t init_frame_h;
	dma_addr_t initq_info_h;

	/*
	 * Prepare a init frame. Note the init frame points to queue info
	 * structure. Each frame has SGL allocated after first 64 bytes. For
	 * this frame - since we don't need any SGL - we use SGL's space as
	 * queue info structure
	 *
	 * We will not get a NULL command below. We just created the pool.
	 */
	cmd = megasas_get_cmd(instance);

	init_frame = (struct megasas_init_frame *)cmd->frame;
	initq_info = (struct megasas_init_queue_info *)
		((unsigned long)init_frame + 64);

	init_frame_h = cmd->frame_phys_addr;
	initq_info_h = init_frame_h + 64;

	context = init_frame->context;
	memset(init_frame, 0, MEGAMFI_FRAME_SIZE);
	memset(initq_info, 0, sizeof(struct megasas_init_queue_info));
	init_frame->context = context;

	initq_info->reply_queue_entries = instance->max_fw_cmds + 1;
	initq_info->reply_queue_start_phys_addr_lo = instance->reply_queue_h;

	initq_info->producer_index_phys_addr_lo = instance->producer_h;
	initq_info->consumer_index_phys_addr_lo = instance->consumer_h;

	init_frame->cmd = MFI_CMD_INIT;
	init_frame->cmd_status = 0xFF;
	init_frame->queue_info_new_phys_addr_lo = initq_info_h;

	init_frame->data_xfer_len = sizeof(struct megasas_init_queue_info);

	/*
	 * disable the intr before firing the init frame to FW
	 */
	instance->instancet->disable_intr(instance);

	/*
	 * Issue the init frame in polled mode
	 */

	if (megasas_issue_polled(instance, cmd)) {
		printk(KERN_ERR "megasas: Failed to init firmware\n");
		megasas_return_cmd(instance, cmd);
		goto fail_fw_init;
	}

	megasas_return_cmd(instance, cmd);

	return 0;

fail_fw_init:
	return -EINVAL;
}

static u32
megasas_init_adapter_mfi(struct megasas_instance *instance)
{
	struct megasas_register_set __iomem *reg_set;
	u32 context_sz;
	u32 reply_q_sz;

	reg_set = instance->reg_set;

	/*
	 * Get various operational parameters from status register
	 */
	instance->max_fw_cmds = instance->instancet->read_fw_status_reg(reg_set) & 0x00FFFF;
	/*
	 * Reduce the max supported cmds by 1. This is to ensure that the
	 * reply_q_sz (1 more than the max cmd that driver may send)
	 * does not exceed max cmds that the FW can support
	 */
	instance->max_fw_cmds = instance->max_fw_cmds-1;
	instance->max_mfi_cmds = instance->max_fw_cmds;
	instance->max_num_sge = (instance->instancet->read_fw_status_reg(reg_set) & 0xFF0000) >>
					0x10;
	/*
	 * Create a pool of commands
	 */
	if (megasas_alloc_cmds(instance))
		goto fail_alloc_cmds;

	/*
	 * Allocate memory for reply queue. Length of reply queue should
	 * be _one_ more than the maximum commands handled by the firmware.
	 *
	 * Note: When FW completes commands, it places corresponding contex
	 * values in this circular reply queue. This circular queue is a fairly
	 * typical producer-consumer queue. FW is the producer (of completed
	 * commands) and the driver is the consumer.
	 */
	context_sz = sizeof(u32);
	reply_q_sz = context_sz * (instance->max_fw_cmds + 1);

	instance->reply_queue = pci_alloc_consistent(instance->pdev,
						     reply_q_sz,
						     &instance->reply_queue_h);

	if (!instance->reply_queue) {
		printk(KERN_DEBUG "megasas: Out of DMA mem for reply queue\n");
		goto fail_reply_queue;
	}

	if (megasas_issue_init_mfi(instance))
		goto fail_fw_init;

	instance->fw_support_ieee = 0;
	instance->fw_support_ieee =
		(instance->instancet->read_fw_status_reg(reg_set) &
		0x04000000);

	printk(KERN_NOTICE "megasas_init_mfi: fw_support_ieee=%d",
			instance->fw_support_ieee);

	if (instance->fw_support_ieee)
		instance->flag_ieee = 1;

	return 0;

fail_fw_init:

	pci_free_consistent(instance->pdev, reply_q_sz,
			    instance->reply_queue, instance->reply_queue_h);
fail_reply_queue:
	megasas_free_cmds(instance);

fail_alloc_cmds:
	return 1;
}

/**
 * megasas_init_fw -	Initializes the FW
 * @instance:		Adapter soft state
 *
 * This is the main function for initializing firmware
 */

static int megasas_init_fw(struct megasas_instance *instance)
{
	u32 max_sectors_1;
	u32 max_sectors_2;
	u32 tmp_sectors, msix_enable, scratch_pad_2;
	struct megasas_register_set __iomem *reg_set;
	struct megasas_ctrl_info *ctrl_info;
	unsigned long bar_list;
	int i, loop, fw_msix_count = 0;

	/* Find first memory bar */
	bar_list = pci_select_bars(instance->pdev, IORESOURCE_MEM);
	instance->bar = find_first_bit(&bar_list, sizeof(unsigned long));
	instance->base_addr = pci_resource_start(instance->pdev, instance->bar);
	if (pci_request_selected_regions(instance->pdev, instance->bar,
					 "megasas: LSI")) {
		printk(KERN_DEBUG "megasas: IO memory region busy!\n");
		return -EBUSY;
	}

	instance->reg_set = ioremap_nocache(instance->base_addr, 8192);

	if (!instance->reg_set) {
		printk(KERN_DEBUG "megasas: Failed to map IO mem\n");
		goto fail_ioremap;
	}

	reg_set = instance->reg_set;

	switch (instance->pdev->device) {
	case PCI_DEVICE_ID_LSI_FUSION:
	case PCI_DEVICE_ID_LSI_INVADER:
	case PCI_DEVICE_ID_LSI_FURY:
		instance->instancet = &megasas_instance_template_fusion;
		break;
	case PCI_DEVICE_ID_LSI_SAS1078R:
	case PCI_DEVICE_ID_LSI_SAS1078DE:
		instance->instancet = &megasas_instance_template_ppc;
		break;
	case PCI_DEVICE_ID_LSI_SAS1078GEN2:
	case PCI_DEVICE_ID_LSI_SAS0079GEN2:
		instance->instancet = &megasas_instance_template_gen2;
		break;
	case PCI_DEVICE_ID_LSI_SAS0073SKINNY:
	case PCI_DEVICE_ID_LSI_SAS0071SKINNY:
		instance->instancet = &megasas_instance_template_skinny;
		break;
	case PCI_DEVICE_ID_LSI_SAS1064R:
	case PCI_DEVICE_ID_DELL_PERC5:
	default:
		instance->instancet = &megasas_instance_template_xscale;
		break;
	}

	/*
	 * We expect the FW state to be READY
	 */
	if (megasas_transition_to_ready(instance, 0))
		goto fail_ready_state;

	/*
	 * MSI-X host index 0 is common for all adapter.
	 * It is used for all MPT based Adapters.
	 */
	instance->reply_post_host_index_addr[0] =
		(u32 *)((u8 *)instance->reg_set +
		MPI2_REPLY_POST_HOST_INDEX_OFFSET);

	/* Check if MSI-X is supported while in ready state */
	msix_enable = (instance->instancet->read_fw_status_reg(reg_set) &
		       0x4000000) >> 0x1a;
	if (msix_enable && !msix_disable) {
		scratch_pad_2 = readl
			(&instance->reg_set->outbound_scratch_pad_2);
		/* Check max MSI-X vectors */
		if (instance->pdev->device == PCI_DEVICE_ID_LSI_FUSION) {
			instance->msix_vectors = (scratch_pad_2
				& MR_MAX_REPLY_QUEUES_OFFSET) + 1;
			fw_msix_count = instance->msix_vectors;
			if (msix_vectors)
				instance->msix_vectors =
					min(msix_vectors,
					    instance->msix_vectors);
		} else if ((instance->pdev->device == PCI_DEVICE_ID_LSI_INVADER)
			|| (instance->pdev->device == PCI_DEVICE_ID_LSI_FURY)) {
			/* Invader/Fury supports more than 8 MSI-X */
			instance->msix_vectors = ((scratch_pad_2
				& MR_MAX_REPLY_QUEUES_EXT_OFFSET)
				>> MR_MAX_REPLY_QUEUES_EXT_OFFSET_SHIFT) + 1;
			fw_msix_count = instance->msix_vectors;
			/* Save 1-15 reply post index address to local memory
			 * Index 0 is already saved from reg offset
			 * MPI2_REPLY_POST_HOST_INDEX_OFFSET
			 */
			for (loop = 1; loop < MR_MAX_MSIX_REG_ARRAY; loop++) {
				instance->reply_post_host_index_addr[loop] =
					(u32 *)((u8 *)instance->reg_set +
					MPI2_SUP_REPLY_POST_HOST_INDEX_OFFSET
					+ (loop * 0x10));
			}
			if (msix_vectors)
				instance->msix_vectors = min(msix_vectors,
					instance->msix_vectors);
		} else
			instance->msix_vectors = 1;
		/* Don't bother allocating more MSI-X vectors than cpus */
		instance->msix_vectors = min(instance->msix_vectors,
					     (unsigned int)num_online_cpus());
		for (i = 0; i < instance->msix_vectors; i++)
			instance->msixentry[i].entry = i;
		i = pci_enable_msix(instance->pdev, instance->msixentry,
				    instance->msix_vectors);
		if (i >= 0) {
			if (i) {
				if (!pci_enable_msix(instance->pdev,
						     instance->msixentry, i))
					instance->msix_vectors = i;
				else
					instance->msix_vectors = 0;
			}
		} else
			instance->msix_vectors = 0;

		dev_info(&instance->pdev->dev, "[scsi%d]: FW supports"
			"<%d> MSIX vector,Online CPUs: <%d>,"
			"Current MSIX <%d>\n", instance->host->host_no,
			fw_msix_count, (unsigned int)num_online_cpus(),
			instance->msix_vectors);
	}

	/* Get operational params, sge flags, send init cmd to controller */
	if (instance->instancet->init_adapter(instance))
		goto fail_init_adapter;

	printk(KERN_ERR "megasas: INIT adapter done\n");

	/** for passthrough
	* the following function will get the PD LIST.
	*/

	memset(instance->pd_list, 0 ,
		(MEGASAS_MAX_PD * sizeof(struct megasas_pd_list)));
	megasas_get_pd_list(instance);

	memset(instance->ld_ids, 0xff, MEGASAS_MAX_LD_IDS);
	megasas_get_ld_list(instance);

	ctrl_info = kmalloc(sizeof(struct megasas_ctrl_info), GFP_KERNEL);

	/*
	 * Compute the max allowed sectors per IO: The controller info has two
	 * limits on max sectors. Driver should use the minimum of these two.
	 *
	 * 1 << stripe_sz_ops.min = max sectors per strip
	 *
	 * Note that older firmwares ( < FW ver 30) didn't report information
	 * to calculate max_sectors_1. So the number ended up as zero always.
	 */
	tmp_sectors = 0;
	if (ctrl_info && !megasas_get_ctrl_info(instance, ctrl_info)) {

		max_sectors_1 = (1 << ctrl_info->stripe_sz_ops.min) *
		    ctrl_info->max_strips_per_io;
		max_sectors_2 = ctrl_info->max_request_size;

		tmp_sectors = min_t(u32, max_sectors_1 , max_sectors_2);

		/*Check whether controller is iMR or MR */
		if (ctrl_info->memory_size) {
			instance->is_imr = 0;
			dev_info(&instance->pdev->dev, "Controller type: MR,"
				"Memory size is: %dMB\n",
				ctrl_info->memory_size);
		} else {
			instance->is_imr = 1;
			dev_info(&instance->pdev->dev,
				"Controller type: iMR\n");
		}
		instance->disableOnlineCtrlReset =
		ctrl_info->properties.OnOffProperties.disableOnlineCtrlReset;
		instance->UnevenSpanSupport =
			ctrl_info->adapterOperations2.supportUnevenSpans;
		if (instance->UnevenSpanSupport) {
			struct fusion_context *fusion = instance->ctrl_context;
			dev_info(&instance->pdev->dev, "FW supports: "
			"UnevenSpanSupport=%x\n", instance->UnevenSpanSupport);
			if (MR_ValidateMapInfo(instance))
				fusion->fast_path_io = 1;
			else
				fusion->fast_path_io = 0;

		}
	}

	instance->max_sectors_per_req = instance->max_num_sge *
						PAGE_SIZE / 512;
	if (tmp_sectors && (instance->max_sectors_per_req > tmp_sectors))
		instance->max_sectors_per_req = tmp_sectors;

	kfree(ctrl_info);

	/* Check for valid throttlequeuedepth module parameter */
	if (instance->is_imr) {
		if (throttlequeuedepth > (instance->max_fw_cmds -
					  MEGASAS_SKINNY_INT_CMDS))
			instance->throttlequeuedepth =
				MEGASAS_THROTTLE_QUEUE_DEPTH;
		else
			instance->throttlequeuedepth = throttlequeuedepth;
	} else {
		if (throttlequeuedepth > (instance->max_fw_cmds -
					  MEGASAS_INT_CMDS))
			instance->throttlequeuedepth =
				MEGASAS_THROTTLE_QUEUE_DEPTH;
		else
			instance->throttlequeuedepth = throttlequeuedepth;
	}

        /*
	* Setup tasklet for cmd completion
	*/

	tasklet_init(&instance->isr_tasklet, instance->instancet->tasklet,
		(unsigned long)instance);

	return 0;

fail_init_adapter:
fail_ready_state:
	iounmap(instance->reg_set);

      fail_ioremap:
	pci_release_selected_regions(instance->pdev, instance->bar);

	return -EINVAL;
}

/**
 * megasas_release_mfi -	Reverses the FW initialization
 * @intance:			Adapter soft state
 */
static void megasas_release_mfi(struct megasas_instance *instance)
{
	u32 reply_q_sz = sizeof(u32) *(instance->max_mfi_cmds + 1);

	if (instance->reply_queue)
		pci_free_consistent(instance->pdev, reply_q_sz,
			    instance->reply_queue, instance->reply_queue_h);

	megasas_free_cmds(instance);

	iounmap(instance->reg_set);

	pci_release_selected_regions(instance->pdev, instance->bar);
}

/**
 * megasas_get_seq_num -	Gets latest event sequence numbers
 * @instance:			Adapter soft state
 * @eli:			FW event log sequence numbers information
 *
 * FW maintains a log of all events in a non-volatile area. Upper layers would
 * usually find out the latest sequence number of the events, the seq number at
 * the boot etc. They would "read" all the events below the latest seq number
 * by issuing a direct fw cmd (DCMD). For the future events (beyond latest seq
 * number), they would subsribe to AEN (asynchronous event notification) and
 * wait for the events to happen.
 */
static int
megasas_get_seq_num(struct megasas_instance *instance,
		    struct megasas_evt_log_info *eli)
{
	struct megasas_cmd *cmd;
	struct megasas_dcmd_frame *dcmd;
	struct megasas_evt_log_info *el_info;
	dma_addr_t el_info_h = 0;

	cmd = megasas_get_cmd(instance);

	if (!cmd) {
		return -ENOMEM;
	}

	dcmd = &cmd->frame->dcmd;
	el_info = pci_alloc_consistent(instance->pdev,
				       sizeof(struct megasas_evt_log_info),
				       &el_info_h);

	if (!el_info) {
		megasas_return_cmd(instance, cmd);
		return -ENOMEM;
	}

	memset(el_info, 0, sizeof(*el_info));
	memset(dcmd->mbox.b, 0, MFI_MBOX_SIZE);

	dcmd->cmd = MFI_CMD_DCMD;
	dcmd->cmd_status = 0x0;
	dcmd->sge_count = 1;
	dcmd->flags = MFI_FRAME_DIR_READ;
	dcmd->timeout = 0;
	dcmd->pad_0 = 0;
	dcmd->data_xfer_len = sizeof(struct megasas_evt_log_info);
	dcmd->opcode = MR_DCMD_CTRL_EVENT_GET_INFO;
	dcmd->sgl.sge32[0].phys_addr = el_info_h;
	dcmd->sgl.sge32[0].length = sizeof(struct megasas_evt_log_info);

	megasas_issue_blocked_cmd(instance, cmd);

	/*
	 * Copy the data back into callers buffer
	 */
	memcpy(eli, el_info, sizeof(struct megasas_evt_log_info));

	pci_free_consistent(instance->pdev, sizeof(struct megasas_evt_log_info),
			    el_info, el_info_h);

	megasas_return_cmd(instance, cmd);

	return 0;
}

/**
 * megasas_register_aen -	Registers for asynchronous event notification
 * @instance:			Adapter soft state
 * @seq_num:			The starting sequence number
 * @class_locale:		Class of the event
 *
 * This function subscribes for AEN for events beyond the @seq_num. It requests
 * to be notified if and only if the event is of type @class_locale
 */
static int
megasas_register_aen(struct megasas_instance *instance, u32 seq_num,
		     u32 class_locale_word)
{
	int ret_val;
	struct megasas_cmd *cmd;
	struct megasas_dcmd_frame *dcmd;
	union megasas_evt_class_locale curr_aen;
	union megasas_evt_class_locale prev_aen;

	/*
	 * If there an AEN pending already (aen_cmd), check if the
	 * class_locale of that pending AEN is inclusive of the new
	 * AEN request we currently have. If it is, then we don't have
	 * to do anything. In other words, whichever events the current
	 * AEN request is subscribing to, have already been subscribed
	 * to.
	 *
	 * If the old_cmd is _not_ inclusive, then we have to abort
	 * that command, form a class_locale that is superset of both
	 * old and current and re-issue to the FW
	 */

	curr_aen.word = class_locale_word;

	if (instance->aen_cmd) {

		prev_aen.word = instance->aen_cmd->frame->dcmd.mbox.w[1];

		/*
		 * A class whose enum value is smaller is inclusive of all
		 * higher values. If a PROGRESS (= -1) was previously
		 * registered, then a new registration requests for higher
		 * classes need not be sent to FW. They are automatically
		 * included.
		 *
		 * Locale numbers don't have such hierarchy. They are bitmap
		 * values
		 */
		if ((prev_aen.members.class <= curr_aen.members.class) &&
		    !((prev_aen.members.locale & curr_aen.members.locale) ^
		      curr_aen.members.locale)) {
			/*
			 * Previously issued event registration includes
			 * current request. Nothing to do.
			 */
			return 0;
		} else {
			curr_aen.members.locale |= prev_aen.members.locale;

			if (prev_aen.members.class < curr_aen.members.class)
				curr_aen.members.class = prev_aen.members.class;

			instance->aen_cmd->abort_aen = 1;
			ret_val = megasas_issue_blocked_abort_cmd(instance,
								  instance->
								  aen_cmd);

			if (ret_val) {
				printk(KERN_DEBUG "megasas: Failed to abort "
				       "previous AEN command\n");
				return ret_val;
			}
		}
	}

	cmd = megasas_get_cmd(instance);

	if (!cmd)
		return -ENOMEM;

	dcmd = &cmd->frame->dcmd;

	memset(instance->evt_detail, 0, sizeof(struct megasas_evt_detail));

	/*
	 * Prepare DCMD for aen registration
	 */
	memset(dcmd->mbox.b, 0, MFI_MBOX_SIZE);

	dcmd->cmd = MFI_CMD_DCMD;
	dcmd->cmd_status = 0x0;
	dcmd->sge_count = 1;
	dcmd->flags = MFI_FRAME_DIR_READ;
	dcmd->timeout = 0;
	dcmd->pad_0 = 0;
	instance->last_seq_num = seq_num;
	dcmd->data_xfer_len = sizeof(struct megasas_evt_detail);
	dcmd->opcode = MR_DCMD_CTRL_EVENT_WAIT;
	dcmd->mbox.w[0] = seq_num;
	dcmd->mbox.w[1] = curr_aen.word;
	dcmd->sgl.sge32[0].phys_addr = (u32) instance->evt_detail_h;
	dcmd->sgl.sge32[0].length = sizeof(struct megasas_evt_detail);

	if (instance->aen_cmd != NULL) {
		megasas_return_cmd(instance, cmd);
		return 0;
	}

	/*
	 * Store reference to the cmd used to register for AEN. When an
	 * application wants us to register for AEN, we have to abort this
	 * cmd and re-register with a new EVENT LOCALE supplied by that app
	 */
	instance->aen_cmd = cmd;

	/*
	 * Issue the aen registration frame
	 */
	instance->instancet->issue_dcmd(instance, cmd);

	return 0;
}

/**
 * megasas_start_aen -	Subscribes to AEN during driver load time
 * @instance:		Adapter soft state
 */
static int megasas_start_aen(struct megasas_instance *instance)
{
	struct megasas_evt_log_info eli;
	union megasas_evt_class_locale class_locale;

	/*
	 * Get the latest sequence number from FW
	 */
	memset(&eli, 0, sizeof(eli));

	if (megasas_get_seq_num(instance, &eli))
		return -1;

	/*
	 * Register AEN with FW for latest sequence number plus 1
	 */
	class_locale.members.reserved = 0;
	class_locale.members.locale = MR_EVT_LOCALE_ALL;
	class_locale.members.class = MR_EVT_CLASS_DEBUG;

	return megasas_register_aen(instance, eli.newest_seq_num + 1,
				    class_locale.word);
}

/**
 * megasas_io_attach -	Attaches this driver to SCSI mid-layer
 * @instance:		Adapter soft state
 */
static int megasas_io_attach(struct megasas_instance *instance)
{
	struct Scsi_Host *host = instance->host;

	/*
	 * Export parameters required by SCSI mid-layer
	 */
	host->irq = instance->pdev->irq;
	host->unique_id = instance->unique_id;
	if (instance->is_imr) {
		host->can_queue =
			instance->max_fw_cmds - MEGASAS_SKINNY_INT_CMDS;
	} else
		host->can_queue =
			instance->max_fw_cmds - MEGASAS_INT_CMDS;
	host->this_id = instance->init_id;
	host->sg_tablesize = instance->max_num_sge;

	if (instance->fw_support_ieee)
		instance->max_sectors_per_req = MEGASAS_MAX_SECTORS_IEEE;

	/*
	 * Check if the module parameter value for max_sectors can be used
	 */
	if (max_sectors && max_sectors < instance->max_sectors_per_req)
		instance->max_sectors_per_req = max_sectors;
	else {
		if (max_sectors) {
			if (((instance->pdev->device ==
				PCI_DEVICE_ID_LSI_SAS1078GEN2) ||
				(instance->pdev->device ==
				PCI_DEVICE_ID_LSI_SAS0079GEN2)) &&
				(max_sectors <= MEGASAS_MAX_SECTORS)) {
				instance->max_sectors_per_req = max_sectors;
			} else {
			printk(KERN_INFO "megasas: max_sectors should be > 0"
				"and <= %d (or < 1MB for GEN2 controller)\n",
				instance->max_sectors_per_req);
			}
		}
	}

	host->max_sectors = instance->max_sectors_per_req;
	host->cmd_per_lun = MEGASAS_DEFAULT_CMD_PER_LUN;
	host->max_channel = MEGASAS_MAX_CHANNELS - 1;
	host->max_id = MEGASAS_MAX_DEV_PER_CHANNEL;
	host->max_lun = MEGASAS_MAX_LUN;
	host->max_cmd_len = 16;

	/* Fusion only supports host reset */
	if ((instance->pdev->device == PCI_DEVICE_ID_LSI_FUSION) ||
	    (instance->pdev->device == PCI_DEVICE_ID_LSI_INVADER) ||
	    (instance->pdev->device == PCI_DEVICE_ID_LSI_FURY)) {
		host->hostt->eh_device_reset_handler = NULL;
		host->hostt->eh_bus_reset_handler = NULL;
	}

	/*
	 * Notify the mid-layer about the new controller
	 */
	if (scsi_add_host(host, &instance->pdev->dev)) {
		printk(KERN_DEBUG "megasas: scsi_add_host failed\n");
		return -ENODEV;
	}

	/*
	 * Trigger SCSI to scan our drives
	 */
	scsi_scan_host(host);
	return 0;
}

static int
megasas_set_dma_mask(struct pci_dev *pdev)
{
	/*
	 * All our contollers are capable of performing 64-bit DMA
	 */
	if (IS_DMA64) {
		if (pci_set_dma_mask(pdev, DMA_BIT_MASK(64)) != 0) {

			if (pci_set_dma_mask(pdev, DMA_BIT_MASK(32)) != 0)
				goto fail_set_dma_mask;
		}
	} else {
		if (pci_set_dma_mask(pdev, DMA_BIT_MASK(32)) != 0)
			goto fail_set_dma_mask;
	}
	return 0;

fail_set_dma_mask:
	return 1;
}

/**
 * megasas_probe_one -	PCI hotplug entry point
 * @pdev:		PCI device structure
 * @id:			PCI ids of supported hotplugged adapter
 */
static int megasas_probe_one(struct pci_dev *pdev,
			     const struct pci_device_id *id)
{
	int rval, pos, i, j;
	struct Scsi_Host *host;
	struct megasas_instance *instance;
	u16 control = 0;

	/* Reset MSI-X in the kdump kernel */
	if (reset_devices) {
		pos = pci_find_capability(pdev, PCI_CAP_ID_MSIX);
		if (pos) {
			pci_read_config_word(pdev, pos + PCI_MSIX_FLAGS,
					     &control);
			if (control & PCI_MSIX_FLAGS_ENABLE) {
				dev_info(&pdev->dev, "resetting MSI-X\n");
				pci_write_config_word(pdev,
						      pos + PCI_MSIX_FLAGS,
						      control &
						      ~PCI_MSIX_FLAGS_ENABLE);
			}
		}
	}

	/*
	 * Announce PCI information
	 */
	printk(KERN_INFO "megasas: %#4.04x:%#4.04x:%#4.04x:%#4.04x: ",
	       pdev->vendor, pdev->device, pdev->subsystem_vendor,
	       pdev->subsystem_device);

	printk("bus %d:slot %d:func %d\n",
	       pdev->bus->number, PCI_SLOT(pdev->devfn), PCI_FUNC(pdev->devfn));

	/*
	 * PCI prepping: enable device set bus mastering and dma mask
	 */
	rval = pci_enable_device_mem(pdev);

	if (rval) {
		return rval;
	}

	pci_set_master(pdev);

	if (megasas_set_dma_mask(pdev))
		goto fail_set_dma_mask;

	host = scsi_host_alloc(&megasas_template,
			       sizeof(struct megasas_instance));

	if (!host) {
		printk(KERN_DEBUG "megasas: scsi_host_alloc failed\n");
		goto fail_alloc_instance;
	}

	instance = (struct megasas_instance *)host->hostdata;
	memset(instance, 0, sizeof(*instance));
	atomic_set( &instance->fw_reset_no_pci_access, 0 );
	instance->pdev = pdev;

	switch (instance->pdev->device) {
	case PCI_DEVICE_ID_LSI_FUSION:
	case PCI_DEVICE_ID_LSI_INVADER:
	case PCI_DEVICE_ID_LSI_FURY:
	{
		struct fusion_context *fusion;

		instance->ctrl_context =
			kzalloc(sizeof(struct fusion_context), GFP_KERNEL);
		if (!instance->ctrl_context) {
			printk(KERN_DEBUG "megasas: Failed to allocate "
			       "memory for Fusion context info\n");
			goto fail_alloc_dma_buf;
		}
		fusion = instance->ctrl_context;
		INIT_LIST_HEAD(&fusion->cmd_pool);
		spin_lock_init(&fusion->cmd_pool_lock);
	}
	break;
	default: /* For all other supported controllers */

		instance->producer =
			pci_alloc_consistent(pdev, sizeof(u32),
					     &instance->producer_h);
		instance->consumer =
			pci_alloc_consistent(pdev, sizeof(u32),
					     &instance->consumer_h);

		if (!instance->producer || !instance->consumer) {
			printk(KERN_DEBUG "megasas: Failed to allocate"
			       "memory for producer, consumer\n");
			goto fail_alloc_dma_buf;
		}

		*instance->producer = 0;
		*instance->consumer = 0;
		break;
	}

	megasas_poll_wait_aen = 0;
	instance->flag_ieee = 0;
	instance->ev = NULL;
	instance->issuepend_done = 1;
	instance->adprecovery = MEGASAS_HBA_OPERATIONAL;
	instance->is_imr = 0;
	megasas_poll_wait_aen = 0;

	instance->evt_detail = pci_alloc_consistent(pdev,
						    sizeof(struct
							   megasas_evt_detail),
						    &instance->evt_detail_h);

	if (!instance->evt_detail) {
		printk(KERN_DEBUG "megasas: Failed to allocate memory for "
		       "event detail structure\n");
		goto fail_alloc_dma_buf;
	}

	/*
	 * Initialize locks and queues
	 */
	INIT_LIST_HEAD(&instance->cmd_pool);
	INIT_LIST_HEAD(&instance->internal_reset_pending_q);

	atomic_set(&instance->fw_outstanding,0);

	init_waitqueue_head(&instance->int_cmd_wait_q);
	init_waitqueue_head(&instance->abort_cmd_wait_q);

	spin_lock_init(&instance->cmd_pool_lock);
	spin_lock_init(&instance->hba_lock);
	spin_lock_init(&instance->completion_lock);

	mutex_init(&instance->aen_mutex);
	mutex_init(&instance->reset_mutex);

	/*
	 * Initialize PCI related and misc parameters
	 */
	instance->host = host;
	instance->unique_id = pdev->bus->number << 8 | pdev->devfn;
	instance->init_id = MEGASAS_DEFAULT_INIT_ID;

	if ((instance->pdev->device == PCI_DEVICE_ID_LSI_SAS0073SKINNY) ||
		(instance->pdev->device == PCI_DEVICE_ID_LSI_SAS0071SKINNY)) {
		instance->flag_ieee = 1;
		sema_init(&instance->ioctl_sem, MEGASAS_SKINNY_INT_CMDS);
	} else
		sema_init(&instance->ioctl_sem, MEGASAS_INT_CMDS);

	megasas_dbg_lvl = 0;
	instance->flag = 0;
	instance->unload = 1;
	instance->last_time = 0;
	instance->disableOnlineCtrlReset = 1;
	instance->UnevenSpanSupport = 0;

	if ((instance->pdev->device == PCI_DEVICE_ID_LSI_FUSION) ||
	    (instance->pdev->device == PCI_DEVICE_ID_LSI_INVADER) ||
	    (instance->pdev->device == PCI_DEVICE_ID_LSI_FURY))
		INIT_WORK(&instance->work_init, megasas_fusion_ocr_wq);
	else
		INIT_WORK(&instance->work_init, process_fw_state_change_wq);

	/*
	 * Initialize MFI Firmware
	 */
	if (megasas_init_fw(instance))
		goto fail_init_mfi;

retry_irq_register:
	/*
	 * Register IRQ
	 */
	if (instance->msix_vectors) {
		for (i = 0 ; i < instance->msix_vectors; i++) {
			instance->irq_context[i].instance = instance;
			instance->irq_context[i].MSIxIndex = i;
			if (request_irq(instance->msixentry[i].vector,
					instance->instancet->service_isr, 0,
					"megasas",
					&instance->irq_context[i])) {
				printk(KERN_DEBUG "megasas: Failed to "
				       "register IRQ for vector %d.\n", i);
				for (j = 0 ; j < i ; j++)
					free_irq(
						instance->msixentry[j].vector,
						&instance->irq_context[j]);
				/* Retry irq register for IO_APIC */
				instance->msix_vectors = 0;
				goto retry_irq_register;
			}
		}
	} else {
		instance->irq_context[0].instance = instance;
		instance->irq_context[0].MSIxIndex = 0;
		if (request_irq(pdev->irq, instance->instancet->service_isr,
				IRQF_SHARED, "megasas",
				&instance->irq_context[0])) {
			printk(KERN_DEBUG "megasas: Failed to register IRQ\n");
			goto fail_irq;
		}
	}

	instance->instancet->enable_intr(instance);

	/*
	 * Store instance in PCI softstate
	 */
	pci_set_drvdata(pdev, instance);

	/*
	 * Add this controller to megasas_mgmt_info structure so that it
	 * can be exported to management applications
	 */
	megasas_mgmt_info.count++;
	megasas_mgmt_info.instance[megasas_mgmt_info.max_index] = instance;
	megasas_mgmt_info.max_index++;

	/*
	 * Register with SCSI mid-layer
	 */
	if (megasas_io_attach(instance))
		goto fail_io_attach;

	instance->unload = 0;

	/*
	 * Initiate AEN (Asynchronous Event Notification)
	 */
	if (megasas_start_aen(instance)) {
		printk(KERN_DEBUG "megasas: start aen failed\n");
		goto fail_start_aen;
	}

	return 0;

      fail_start_aen:
      fail_io_attach:
	megasas_mgmt_info.count--;
	megasas_mgmt_info.instance[megasas_mgmt_info.max_index] = NULL;
	megasas_mgmt_info.max_index--;

	pci_set_drvdata(pdev, NULL);
	instance->instancet->disable_intr(instance);
	if (instance->msix_vectors)
		for (i = 0 ; i < instance->msix_vectors; i++)
			free_irq(instance->msixentry[i].vector,
				 &instance->irq_context[i]);
	else
		free_irq(instance->pdev->irq, &instance->irq_context[0]);
fail_irq:
	if ((instance->pdev->device == PCI_DEVICE_ID_LSI_FUSION) ||
	    (instance->pdev->device == PCI_DEVICE_ID_LSI_INVADER) ||
	    (instance->pdev->device == PCI_DEVICE_ID_LSI_FURY))
		megasas_release_fusion(instance);
	else
		megasas_release_mfi(instance);
      fail_init_mfi:
	if (instance->msix_vectors)
		pci_disable_msix(instance->pdev);
      fail_alloc_dma_buf:
	if (instance->evt_detail)
		pci_free_consistent(pdev, sizeof(struct megasas_evt_detail),
				    instance->evt_detail,
				    instance->evt_detail_h);

	if (instance->producer)
		pci_free_consistent(pdev, sizeof(u32), instance->producer,
				    instance->producer_h);
	if (instance->consumer)
		pci_free_consistent(pdev, sizeof(u32), instance->consumer,
				    instance->consumer_h);
	scsi_host_put(host);

      fail_alloc_instance:
      fail_set_dma_mask:
	pci_disable_device(pdev);

	return -ENODEV;
}

/**
 * megasas_flush_cache -	Requests FW to flush all its caches
 * @instance:			Adapter soft state
 */
static void megasas_flush_cache(struct megasas_instance *instance)
{
	struct megasas_cmd *cmd;
	struct megasas_dcmd_frame *dcmd;

	if (instance->adprecovery == MEGASAS_HW_CRITICAL_ERROR)
		return;

	cmd = megasas_get_cmd(instance);

	if (!cmd)
		return;

	dcmd = &cmd->frame->dcmd;

	memset(dcmd->mbox.b, 0, MFI_MBOX_SIZE);

	dcmd->cmd = MFI_CMD_DCMD;
	dcmd->cmd_status = 0x0;
	dcmd->sge_count = 0;
	dcmd->flags = MFI_FRAME_DIR_NONE;
	dcmd->timeout = 0;
	dcmd->pad_0 = 0;
	dcmd->data_xfer_len = 0;
	dcmd->opcode = MR_DCMD_CTRL_CACHE_FLUSH;
	dcmd->mbox.b[0] = MR_FLUSH_CTRL_CACHE | MR_FLUSH_DISK_CACHE;

	megasas_issue_blocked_cmd(instance, cmd);

	megasas_return_cmd(instance, cmd);

	return;
}

/**
 * megasas_shutdown_controller -	Instructs FW to shutdown the controller
 * @instance:				Adapter soft state
 * @opcode:				Shutdown/Hibernate
 */
static void megasas_shutdown_controller(struct megasas_instance *instance,
					u32 opcode)
{
	struct megasas_cmd *cmd;
	struct megasas_dcmd_frame *dcmd;

	if (instance->adprecovery == MEGASAS_HW_CRITICAL_ERROR)
		return;

	cmd = megasas_get_cmd(instance);

	if (!cmd)
		return;

	if (instance->aen_cmd)
		megasas_issue_blocked_abort_cmd(instance, instance->aen_cmd);
	if (instance->map_update_cmd)
		megasas_issue_blocked_abort_cmd(instance,
						instance->map_update_cmd);
	dcmd = &cmd->frame->dcmd;

	memset(dcmd->mbox.b, 0, MFI_MBOX_SIZE);

	dcmd->cmd = MFI_CMD_DCMD;
	dcmd->cmd_status = 0x0;
	dcmd->sge_count = 0;
	dcmd->flags = MFI_FRAME_DIR_NONE;
	dcmd->timeout = 0;
	dcmd->pad_0 = 0;
	dcmd->data_xfer_len = 0;
	dcmd->opcode = opcode;

	megasas_issue_blocked_cmd(instance, cmd);

	megasas_return_cmd(instance, cmd);

	return;
}

#ifdef CONFIG_PM
/**
 * megasas_suspend -	driver suspend entry point
 * @pdev:		PCI device structure
 * @state:		PCI power state to suspend routine
 */
static int
megasas_suspend(struct pci_dev *pdev, pm_message_t state)
{
	struct Scsi_Host *host;
	struct megasas_instance *instance;
	int i;

	instance = pci_get_drvdata(pdev);
	host = instance->host;
	instance->unload = 1;

	megasas_flush_cache(instance);
	megasas_shutdown_controller(instance, MR_DCMD_HIBERNATE_SHUTDOWN);

	/* cancel the delayed work if this work still in queue */
	if (instance->ev != NULL) {
		struct megasas_aen_event *ev = instance->ev;
		cancel_delayed_work_sync(&ev->hotplug_work);
		instance->ev = NULL;
	}

	tasklet_kill(&instance->isr_tasklet);

	pci_set_drvdata(instance->pdev, instance);
	instance->instancet->disable_intr(instance);

	if (instance->msix_vectors)
		for (i = 0 ; i < instance->msix_vectors; i++)
			free_irq(instance->msixentry[i].vector,
				 &instance->irq_context[i]);
	else
		free_irq(instance->pdev->irq, &instance->irq_context[0]);
	if (instance->msix_vectors)
		pci_disable_msix(instance->pdev);

	pci_save_state(pdev);
	pci_disable_device(pdev);

	pci_set_power_state(pdev, pci_choose_state(pdev, state));

	return 0;
}

/**
 * megasas_resume-      driver resume entry point
 * @pdev:               PCI device structure
 */
static int
megasas_resume(struct pci_dev *pdev)
{
	int rval, i, j;
	struct Scsi_Host *host;
	struct megasas_instance *instance;

	instance = pci_get_drvdata(pdev);
	host = instance->host;
	pci_set_power_state(pdev, PCI_D0);
	pci_enable_wake(pdev, PCI_D0, 0);
	pci_restore_state(pdev);

	/*
	 * PCI prepping: enable device set bus mastering and dma mask
	 */
	rval = pci_enable_device_mem(pdev);

	if (rval) {
		printk(KERN_ERR "megasas: Enable device failed\n");
		return rval;
	}

	pci_set_master(pdev);

	if (megasas_set_dma_mask(pdev))
		goto fail_set_dma_mask;

	/*
	 * Initialize MFI Firmware
	 */

	atomic_set(&instance->fw_outstanding, 0);

	/*
	 * We expect the FW state to be READY
	 */
	if (megasas_transition_to_ready(instance, 0))
		goto fail_ready_state;

	/* Now re-enable MSI-X */
	if (instance->msix_vectors)
		pci_enable_msix(instance->pdev, instance->msixentry,
				instance->msix_vectors);

	switch (instance->pdev->device) {
	case PCI_DEVICE_ID_LSI_FUSION:
	case PCI_DEVICE_ID_LSI_INVADER:
	case PCI_DEVICE_ID_LSI_FURY:
	{
		megasas_reset_reply_desc(instance);
		if (megasas_ioc_init_fusion(instance)) {
			megasas_free_cmds(instance);
			megasas_free_cmds_fusion(instance);
			goto fail_init_mfi;
		}
		if (!megasas_get_map_info(instance))
			megasas_sync_map_info(instance);
	}
	break;
	default:
		*instance->producer = 0;
		*instance->consumer = 0;
		if (megasas_issue_init_mfi(instance))
			goto fail_init_mfi;
		break;
	}

	tasklet_init(&instance->isr_tasklet, instance->instancet->tasklet,
		     (unsigned long)instance);

	/*
	 * Register IRQ
	 */
	if (instance->msix_vectors) {
		for (i = 0 ; i < instance->msix_vectors; i++) {
			instance->irq_context[i].instance = instance;
			instance->irq_context[i].MSIxIndex = i;
			if (request_irq(instance->msixentry[i].vector,
					instance->instancet->service_isr, 0,
					"megasas",
					&instance->irq_context[i])) {
				printk(KERN_DEBUG "megasas: Failed to "
				       "register IRQ for vector %d.\n", i);
				for (j = 0 ; j < i ; j++)
					free_irq(
						instance->msixentry[j].vector,
						&instance->irq_context[j]);
				goto fail_irq;
			}
		}
	} else {
		instance->irq_context[0].instance = instance;
		instance->irq_context[0].MSIxIndex = 0;
		if (request_irq(pdev->irq, instance->instancet->service_isr,
				IRQF_SHARED, "megasas",
				&instance->irq_context[0])) {
			printk(KERN_DEBUG "megasas: Failed to register IRQ\n");
			goto fail_irq;
		}
	}

	instance->instancet->enable_intr(instance);
	instance->unload = 0;

	/*
	 * Initiate AEN (Asynchronous Event Notification)
	 */
	if (megasas_start_aen(instance))
		printk(KERN_ERR "megasas: Start AEN failed\n");

	return 0;

fail_irq:
fail_init_mfi:
	if (instance->evt_detail)
		pci_free_consistent(pdev, sizeof(struct megasas_evt_detail),
				instance->evt_detail,
				instance->evt_detail_h);

	if (instance->producer)
		pci_free_consistent(pdev, sizeof(u32), instance->producer,
				instance->producer_h);
	if (instance->consumer)
		pci_free_consistent(pdev, sizeof(u32), instance->consumer,
				instance->consumer_h);
	scsi_host_put(host);

fail_set_dma_mask:
fail_ready_state:

	pci_disable_device(pdev);

	return -ENODEV;
}
#else
#define megasas_suspend	NULL
#define megasas_resume	NULL
#endif

/**
 * megasas_detach_one -	PCI hot"un"plug entry point
 * @pdev:		PCI device structure
 */
static void megasas_detach_one(struct pci_dev *pdev)
{
	int i;
	struct Scsi_Host *host;
	struct megasas_instance *instance;
	struct fusion_context *fusion;

	instance = pci_get_drvdata(pdev);
	instance->unload = 1;
	host = instance->host;
	fusion = instance->ctrl_context;

	scsi_remove_host(instance->host);
	megasas_flush_cache(instance);
	megasas_shutdown_controller(instance, MR_DCMD_CTRL_SHUTDOWN);

	/* cancel the delayed work if this work still in queue*/
	if (instance->ev != NULL) {
		struct megasas_aen_event *ev = instance->ev;
		cancel_delayed_work_sync(&ev->hotplug_work);
		instance->ev = NULL;
	}

	tasklet_kill(&instance->isr_tasklet);

	/*
	 * Take the instance off the instance array. Note that we will not
	 * decrement the max_index. We let this array be sparse array
	 */
	for (i = 0; i < megasas_mgmt_info.max_index; i++) {
		if (megasas_mgmt_info.instance[i] == instance) {
			megasas_mgmt_info.count--;
			megasas_mgmt_info.instance[i] = NULL;

			break;
		}
	}

	pci_set_drvdata(instance->pdev, NULL);

	instance->instancet->disable_intr(instance);

	if (instance->msix_vectors)
		for (i = 0 ; i < instance->msix_vectors; i++)
			free_irq(instance->msixentry[i].vector,
				 &instance->irq_context[i]);
	else
		free_irq(instance->pdev->irq, &instance->irq_context[0]);
	if (instance->msix_vectors)
		pci_disable_msix(instance->pdev);

	switch (instance->pdev->device) {
	case PCI_DEVICE_ID_LSI_FUSION:
	case PCI_DEVICE_ID_LSI_INVADER:
	case PCI_DEVICE_ID_LSI_FURY:
		megasas_release_fusion(instance);
		for (i = 0; i < 2 ; i++)
			if (fusion->ld_map[i])
				dma_free_coherent(&instance->pdev->dev,
						  fusion->map_sz,
						  fusion->ld_map[i],
						  fusion->
						  ld_map_phys[i]);
		kfree(instance->ctrl_context);
		break;
	default:
		megasas_release_mfi(instance);
		pci_free_consistent(pdev, sizeof(u32),
				    instance->producer,
				    instance->producer_h);
		pci_free_consistent(pdev, sizeof(u32),
				    instance->consumer,
				    instance->consumer_h);
		break;
	}

	if (instance->evt_detail)
		pci_free_consistent(pdev, sizeof(struct megasas_evt_detail),
				instance->evt_detail, instance->evt_detail_h);
	scsi_host_put(host);

	pci_set_drvdata(pdev, NULL);

	pci_disable_device(pdev);

	return;
}

/**
 * megasas_shutdown -	Shutdown entry point
 * @device:		Generic device structure
 */
static void megasas_shutdown(struct pci_dev *pdev)
{
	int i;
	struct megasas_instance *instance = pci_get_drvdata(pdev);

	instance->unload = 1;
	megasas_flush_cache(instance);
	megasas_shutdown_controller(instance, MR_DCMD_CTRL_SHUTDOWN);
	instance->instancet->disable_intr(instance);
	if (instance->msix_vectors)
		for (i = 0 ; i < instance->msix_vectors; i++)
			free_irq(instance->msixentry[i].vector,
				 &instance->irq_context[i]);
	else
		free_irq(instance->pdev->irq, &instance->irq_context[0]);
	if (instance->msix_vectors)
		pci_disable_msix(instance->pdev);
}

/**
 * megasas_mgmt_open -	char node "open" entry point
 */
static int megasas_mgmt_open(struct inode *inode, struct file *filep)
{
	/*
	 * Allow only those users with admin rights
	 */
	if (!capable(CAP_SYS_ADMIN))
		return -EACCES;

	return 0;
}

/**
 * megasas_mgmt_fasync -	Async notifier registration from applications
 *
 * This function adds the calling process to a driver global queue. When an
 * event occurs, SIGIO will be sent to all processes in this queue.
 */
static int megasas_mgmt_fasync(int fd, struct file *filep, int mode)
{
	int rc;

	mutex_lock(&megasas_async_queue_mutex);

	rc = fasync_helper(fd, filep, mode, &megasas_async_queue);

	mutex_unlock(&megasas_async_queue_mutex);

	if (rc >= 0) {
		/* For sanity check when we get ioctl */
		filep->private_data = filep;
		return 0;
	}

	printk(KERN_DEBUG "megasas: fasync_helper failed [%d]\n", rc);

	return rc;
}

/**
 * megasas_mgmt_poll -  char node "poll" entry point
 * */
static unsigned int megasas_mgmt_poll(struct file *file, poll_table *wait)
{
	unsigned int mask;
	unsigned long flags;
	poll_wait(file, &megasas_poll_wait, wait);
	spin_lock_irqsave(&poll_aen_lock, flags);
	if (megasas_poll_wait_aen)
		mask =   (POLLIN | POLLRDNORM);
	else
		mask = 0;
	spin_unlock_irqrestore(&poll_aen_lock, flags);
	return mask;
}

/**
 * megasas_mgmt_fw_ioctl -	Issues management ioctls to FW
 * @instance:			Adapter soft state
 * @argp:			User's ioctl packet
 */
static int
megasas_mgmt_fw_ioctl(struct megasas_instance *instance,
		      struct megasas_iocpacket __user * user_ioc,
		      struct megasas_iocpacket *ioc)
{
	struct megasas_sge32 *kern_sge32;
	struct megasas_cmd *cmd;
	void *kbuff_arr[MAX_IOCTL_SGE];
	dma_addr_t buf_handle = 0;
	int error = 0, i;
	void *sense = NULL;
	dma_addr_t sense_handle;
	unsigned long *sense_ptr;

	memset(kbuff_arr, 0, sizeof(kbuff_arr));

	if (ioc->sge_count > MAX_IOCTL_SGE) {
		printk(KERN_DEBUG "megasas: SGE count [%d] >  max limit [%d]\n",
		       ioc->sge_count, MAX_IOCTL_SGE);
		return -EINVAL;
	}

	cmd = megasas_get_cmd(instance);
	if (!cmd) {
		printk(KERN_DEBUG "megasas: Failed to get a cmd packet\n");
		return -ENOMEM;
	}

	/*
	 * User's IOCTL packet has 2 frames (maximum). Copy those two
	 * frames into our cmd's frames. cmd->frame's context will get
	 * overwritten when we copy from user's frames. So set that value
	 * alone separately
	 */
	memcpy(cmd->frame, ioc->frame.raw, 2 * MEGAMFI_FRAME_SIZE);
	cmd->frame->hdr.context = cmd->index;
	cmd->frame->hdr.pad_0 = 0;
	cmd->frame->hdr.flags &= ~(MFI_FRAME_IEEE | MFI_FRAME_SGL64 |
				   MFI_FRAME_SENSE64);

	/*
	 * The management interface between applications and the fw uses
	 * MFI frames. E.g, RAID configuration changes, LD property changes
	 * etc are accomplishes through different kinds of MFI frames. The
	 * driver needs to care only about substituting user buffers with
	 * kernel buffers in SGLs. The location of SGL is embedded in the
	 * struct iocpacket itself.
	 */
	kern_sge32 = (struct megasas_sge32 *)
	    ((unsigned long)cmd->frame + ioc->sgl_off);

	/*
	 * For each user buffer, create a mirror buffer and copy in
	 */
	for (i = 0; i < ioc->sge_count; i++) {
		if (!ioc->sgl[i].iov_len)
			continue;

		kbuff_arr[i] = dma_alloc_coherent(&instance->pdev->dev,
						    ioc->sgl[i].iov_len,
						    &buf_handle, GFP_KERNEL);
		if (!kbuff_arr[i]) {
			printk(KERN_DEBUG "megasas: Failed to alloc "
			       "kernel SGL buffer for IOCTL \n");
			error = -ENOMEM;
			goto out;
		}

		/*
		 * We don't change the dma_coherent_mask, so
		 * pci_alloc_consistent only returns 32bit addresses
		 */
		kern_sge32[i].phys_addr = (u32) buf_handle;
		kern_sge32[i].length = ioc->sgl[i].iov_len;

		/*
		 * We created a kernel buffer corresponding to the
		 * user buffer. Now copy in from the user buffer
		 */
		if (copy_from_user(kbuff_arr[i], ioc->sgl[i].iov_base,
				   (u32) (ioc->sgl[i].iov_len))) {
			error = -EFAULT;
			goto out;
		}
	}

	if (ioc->sense_len) {
		sense = dma_alloc_coherent(&instance->pdev->dev, ioc->sense_len,
					     &sense_handle, GFP_KERNEL);
		if (!sense) {
			error = -ENOMEM;
			goto out;
		}

		sense_ptr =
		(unsigned long *) ((unsigned long)cmd->frame + ioc->sense_off);
		*sense_ptr = sense_handle;
	}

	/*
	 * Set the sync_cmd flag so that the ISR knows not to complete this
	 * cmd to the SCSI mid-layer
	 */
	cmd->sync_cmd = 1;
	megasas_issue_blocked_cmd(instance, cmd);
	cmd->sync_cmd = 0;

	/*
	 * copy out the kernel buffers to user buffers
	 */
	for (i = 0; i < ioc->sge_count; i++) {
		if (copy_to_user(ioc->sgl[i].iov_base, kbuff_arr[i],
				 ioc->sgl[i].iov_len)) {
			error = -EFAULT;
			goto out;
		}
	}

	/*
	 * copy out the sense
	 */
	if (ioc->sense_len) {
		/*
		 * sense_ptr points to the location that has the user
		 * sense buffer address
		 */
		sense_ptr = (unsigned long *) ((unsigned long)ioc->frame.raw +
				ioc->sense_off);

		if (copy_to_user((void __user *)((unsigned long)(*sense_ptr)),
				 sense, ioc->sense_len)) {
			printk(KERN_ERR "megasas: Failed to copy out to user "
					"sense data\n");
			error = -EFAULT;
			goto out;
		}
	}

	/*
	 * copy the status codes returned by the fw
	 */
	if (copy_to_user(&user_ioc->frame.hdr.cmd_status,
			 &cmd->frame->hdr.cmd_status, sizeof(u8))) {
		printk(KERN_DEBUG "megasas: Error copying out cmd_status\n");
		error = -EFAULT;
	}

      out:
	if (sense) {
		dma_free_coherent(&instance->pdev->dev, ioc->sense_len,
				    sense, sense_handle);
	}

	for (i = 0; i < ioc->sge_count; i++) {
		if (kbuff_arr[i])
			dma_free_coherent(&instance->pdev->dev,
					  kern_sge32[i].length,
					  kbuff_arr[i],
					  kern_sge32[i].phys_addr);
	}

	megasas_return_cmd(instance, cmd);
	return error;
}

static int megasas_mgmt_ioctl_fw(struct file *file, unsigned long arg)
{
	struct megasas_iocpacket __user *user_ioc =
	    (struct megasas_iocpacket __user *)arg;
	struct megasas_iocpacket *ioc;
	struct megasas_instance *instance;
	int error;
	int i;
	unsigned long flags;
	u32 wait_time = MEGASAS_RESET_WAIT_TIME;

	ioc = kmalloc(sizeof(*ioc), GFP_KERNEL);
	if (!ioc)
		return -ENOMEM;

	if (copy_from_user(ioc, user_ioc, sizeof(*ioc))) {
		error = -EFAULT;
		goto out_kfree_ioc;
	}

	instance = megasas_lookup_instance(ioc->host_no);
	if (!instance) {
		error = -ENODEV;
		goto out_kfree_ioc;
	}

	if (instance->adprecovery == MEGASAS_HW_CRITICAL_ERROR) {
		printk(KERN_ERR "Controller in crit error\n");
		error = -ENODEV;
		goto out_kfree_ioc;
	}

	if (instance->unload == 1) {
		error = -ENODEV;
		goto out_kfree_ioc;
	}

	/*
	 * We will allow only MEGASAS_INT_CMDS number of parallel ioctl cmds
	 */
	if (down_interruptible(&instance->ioctl_sem)) {
		error = -ERESTARTSYS;
		goto out_kfree_ioc;
	}

	for (i = 0; i < wait_time; i++) {

		spin_lock_irqsave(&instance->hba_lock, flags);
		if (instance->adprecovery == MEGASAS_HBA_OPERATIONAL) {
			spin_unlock_irqrestore(&instance->hba_lock, flags);
			break;
		}
		spin_unlock_irqrestore(&instance->hba_lock, flags);

		if (!(i % MEGASAS_RESET_NOTICE_INTERVAL)) {
			printk(KERN_NOTICE "megasas: waiting"
				"for controller reset to finish\n");
		}

		msleep(1000);
	}

	spin_lock_irqsave(&instance->hba_lock, flags);
	if (instance->adprecovery != MEGASAS_HBA_OPERATIONAL) {
		spin_unlock_irqrestore(&instance->hba_lock, flags);

		printk(KERN_ERR "megaraid_sas: timed out while"
			"waiting for HBA to recover\n");
		error = -ENODEV;
		goto out_up;
	}
	spin_unlock_irqrestore(&instance->hba_lock, flags);

	error = megasas_mgmt_fw_ioctl(instance, user_ioc, ioc);
      out_up:
	up(&instance->ioctl_sem);

      out_kfree_ioc:
	kfree(ioc);
	return error;
}

static int megasas_mgmt_ioctl_aen(struct file *file, unsigned long arg)
{
	struct megasas_instance *instance;
	struct megasas_aen aen;
	int error;
	int i;
	unsigned long flags;
	u32 wait_time = MEGASAS_RESET_WAIT_TIME;

	if (file->private_data != file) {
		printk(KERN_DEBUG "megasas: fasync_helper was not "
		       "called first\n");
		return -EINVAL;
	}

	if (copy_from_user(&aen, (void __user *)arg, sizeof(aen)))
		return -EFAULT;

	instance = megasas_lookup_instance(aen.host_no);

	if (!instance)
		return -ENODEV;

	if (instance->adprecovery == MEGASAS_HW_CRITICAL_ERROR) {
		return -ENODEV;
	}

	if (instance->unload == 1) {
		return -ENODEV;
	}

	for (i = 0; i < wait_time; i++) {

		spin_lock_irqsave(&instance->hba_lock, flags);
		if (instance->adprecovery == MEGASAS_HBA_OPERATIONAL) {
			spin_unlock_irqrestore(&instance->hba_lock,
						flags);
			break;
		}

		spin_unlock_irqrestore(&instance->hba_lock, flags);

		if (!(i % MEGASAS_RESET_NOTICE_INTERVAL)) {
			printk(KERN_NOTICE "megasas: waiting for"
				"controller reset to finish\n");
		}

		msleep(1000);
	}

	spin_lock_irqsave(&instance->hba_lock, flags);
	if (instance->adprecovery != MEGASAS_HBA_OPERATIONAL) {
		spin_unlock_irqrestore(&instance->hba_lock, flags);
		printk(KERN_ERR "megaraid_sas: timed out while waiting"
				"for HBA to recover.\n");
		return -ENODEV;
	}
	spin_unlock_irqrestore(&instance->hba_lock, flags);

	mutex_lock(&instance->aen_mutex);
	error = megasas_register_aen(instance, aen.seq_num,
				     aen.class_locale_word);
	mutex_unlock(&instance->aen_mutex);
	return error;
}

/**
 * megasas_mgmt_ioctl -	char node ioctl entry point
 */
static long
megasas_mgmt_ioctl(struct file *file, unsigned int cmd, unsigned long arg)
{
	switch (cmd) {
	case MEGASAS_IOC_FIRMWARE:
		return megasas_mgmt_ioctl_fw(file, arg);

	case MEGASAS_IOC_GET_AEN:
		return megasas_mgmt_ioctl_aen(file, arg);
	}

	return -ENOTTY;
}

#ifdef CONFIG_COMPAT
static int megasas_mgmt_compat_ioctl_fw(struct file *file, unsigned long arg)
{
	struct compat_megasas_iocpacket __user *cioc =
	    (struct compat_megasas_iocpacket __user *)arg;
	struct megasas_iocpacket __user *ioc =
	    compat_alloc_user_space(sizeof(struct megasas_iocpacket));
	int i;
	int error = 0;
	compat_uptr_t ptr;

	if (clear_user(ioc, sizeof(*ioc)))
		return -EFAULT;

	if (copy_in_user(&ioc->host_no, &cioc->host_no, sizeof(u16)) ||
	    copy_in_user(&ioc->sgl_off, &cioc->sgl_off, sizeof(u32)) ||
	    copy_in_user(&ioc->sense_off, &cioc->sense_off, sizeof(u32)) ||
	    copy_in_user(&ioc->sense_len, &cioc->sense_len, sizeof(u32)) ||
	    copy_in_user(ioc->frame.raw, cioc->frame.raw, 128) ||
	    copy_in_user(&ioc->sge_count, &cioc->sge_count, sizeof(u32)))
		return -EFAULT;

	/*
	 * The sense_ptr is used in megasas_mgmt_fw_ioctl only when
	 * sense_len is not null, so prepare the 64bit value under
	 * the same condition.
	 */
	if (ioc->sense_len) {
		void __user **sense_ioc_ptr =
			(void __user **)(ioc->frame.raw + ioc->sense_off);
		compat_uptr_t *sense_cioc_ptr =
			(compat_uptr_t *)(cioc->frame.raw + cioc->sense_off);
		if (get_user(ptr, sense_cioc_ptr) ||
		    put_user(compat_ptr(ptr), sense_ioc_ptr))
			return -EFAULT;
	}

	for (i = 0; i < MAX_IOCTL_SGE; i++) {
		if (get_user(ptr, &cioc->sgl[i].iov_base) ||
		    put_user(compat_ptr(ptr), &ioc->sgl[i].iov_base) ||
		    copy_in_user(&ioc->sgl[i].iov_len,
				 &cioc->sgl[i].iov_len, sizeof(compat_size_t)))
			return -EFAULT;
	}

	error = megasas_mgmt_ioctl_fw(file, (unsigned long)ioc);

	if (copy_in_user(&cioc->frame.hdr.cmd_status,
			 &ioc->frame.hdr.cmd_status, sizeof(u8))) {
		printk(KERN_DEBUG "megasas: error copy_in_user cmd_status\n");
		return -EFAULT;
	}
	return error;
}

static long
megasas_mgmt_compat_ioctl(struct file *file, unsigned int cmd,
			  unsigned long arg)
{
	switch (cmd) {
	case MEGASAS_IOC_FIRMWARE32:
		return megasas_mgmt_compat_ioctl_fw(file, arg);
	case MEGASAS_IOC_GET_AEN:
		return megasas_mgmt_ioctl_aen(file, arg);
	}

	return -ENOTTY;
}
#endif

/*
 * File operations structure for management interface
 */
static const struct file_operations megasas_mgmt_fops = {
	.owner = THIS_MODULE,
	.open = megasas_mgmt_open,
	.fasync = megasas_mgmt_fasync,
	.unlocked_ioctl = megasas_mgmt_ioctl,
	.poll = megasas_mgmt_poll,
#ifdef CONFIG_COMPAT
	.compat_ioctl = megasas_mgmt_compat_ioctl,
#endif
	.llseek = noop_llseek,
};

/*
 * PCI hotplug support registration structure
 */
static struct pci_driver megasas_pci_driver = {

	.name = "megaraid_sas",
	.id_table = megasas_pci_table,
	.probe = megasas_probe_one,
	.remove = megasas_detach_one,
	.suspend = megasas_suspend,
	.resume = megasas_resume,
	.shutdown = megasas_shutdown,
};

/*
 * Sysfs driver attributes
 */
static ssize_t megasas_sysfs_show_version(struct device_driver *dd, char *buf)
{
	return snprintf(buf, strlen(MEGASAS_VERSION) + 2, "%s\n",
			MEGASAS_VERSION);
}

static DRIVER_ATTR(version, S_IRUGO, megasas_sysfs_show_version, NULL);

static ssize_t
megasas_sysfs_show_release_date(struct device_driver *dd, char *buf)
{
	return snprintf(buf, strlen(MEGASAS_RELDATE) + 2, "%s\n",
			MEGASAS_RELDATE);
}

static DRIVER_ATTR(release_date, S_IRUGO, megasas_sysfs_show_release_date,
		   NULL);

static ssize_t
megasas_sysfs_show_support_poll_for_event(struct device_driver *dd, char *buf)
{
	return sprintf(buf, "%u\n", support_poll_for_event);
}

static DRIVER_ATTR(support_poll_for_event, S_IRUGO,
			megasas_sysfs_show_support_poll_for_event, NULL);

 static ssize_t
megasas_sysfs_show_support_device_change(struct device_driver *dd, char *buf)
{
	return sprintf(buf, "%u\n", support_device_change);
}

static DRIVER_ATTR(support_device_change, S_IRUGO,
			megasas_sysfs_show_support_device_change, NULL);

static ssize_t
megasas_sysfs_show_dbg_lvl(struct device_driver *dd, char *buf)
{
	return sprintf(buf, "%u\n", megasas_dbg_lvl);
}

static ssize_t
megasas_sysfs_set_dbg_lvl(struct device_driver *dd, const char *buf, size_t count)
{
	int retval = count;
	if(sscanf(buf,"%u",&megasas_dbg_lvl)<1){
		printk(KERN_ERR "megasas: could not set dbg_lvl\n");
		retval = -EINVAL;
	}
	return retval;
}

static DRIVER_ATTR(dbg_lvl, S_IRUGO|S_IWUSR, megasas_sysfs_show_dbg_lvl,
		megasas_sysfs_set_dbg_lvl);

static void
megasas_aen_polling(struct work_struct *work)
{
	struct megasas_aen_event *ev =
		container_of(work, struct megasas_aen_event, hotplug_work.work);
	struct megasas_instance *instance = ev->instance;
	union megasas_evt_class_locale class_locale;
	struct  Scsi_Host *host;
	struct  scsi_device *sdev1;
	u16     pd_index = 0;
	u16	ld_index = 0;
	int     i, j, doscan = 0;
	u32 seq_num;
	int error;

	if (!instance) {
		printk(KERN_ERR "invalid instance!\n");
		kfree(ev);
		return;
	}
	instance->ev = NULL;
	host = instance->host;
	if (instance->evt_detail) {

		switch (instance->evt_detail->code) {
		case MR_EVT_PD_INSERTED:
			if (megasas_get_pd_list(instance) == 0) {
			for (i = 0; i < MEGASAS_MAX_PD_CHANNELS; i++) {
				for (j = 0;
				j < MEGASAS_MAX_DEV_PER_CHANNEL;
				j++) {

				pd_index =
				(i * MEGASAS_MAX_DEV_PER_CHANNEL) + j;

				sdev1 =
				scsi_device_lookup(host, i, j, 0);

				if (instance->pd_list[pd_index].driveState
						== MR_PD_STATE_SYSTEM) {
						if (!sdev1) {
						scsi_add_device(host, i, j, 0);
						}

					if (sdev1)
						scsi_device_put(sdev1);
					}
				}
			}
			}
			doscan = 0;
			break;

		case MR_EVT_PD_REMOVED:
			if (megasas_get_pd_list(instance) == 0) {
			for (i = 0; i < MEGASAS_MAX_PD_CHANNELS; i++) {
				for (j = 0;
				j < MEGASAS_MAX_DEV_PER_CHANNEL;
				j++) {

				pd_index =
				(i * MEGASAS_MAX_DEV_PER_CHANNEL) + j;

				sdev1 =
				scsi_device_lookup(host, i, j, 0);

				if (instance->pd_list[pd_index].driveState
					== MR_PD_STATE_SYSTEM) {
					if (sdev1) {
						scsi_device_put(sdev1);
					}
				} else {
					if (sdev1) {
						scsi_remove_device(sdev1);
						scsi_device_put(sdev1);
					}
				}
				}
			}
			}
			doscan = 0;
			break;

		case MR_EVT_LD_OFFLINE:
		case MR_EVT_CFG_CLEARED:
		case MR_EVT_LD_DELETED:
			megasas_get_ld_list(instance);
			for (i = 0; i < MEGASAS_MAX_LD_CHANNELS; i++) {
				for (j = 0;
				j < MEGASAS_MAX_DEV_PER_CHANNEL;
				j++) {

				ld_index =
				(i * MEGASAS_MAX_DEV_PER_CHANNEL) + j;

				sdev1 = scsi_device_lookup(host,
					i + MEGASAS_MAX_LD_CHANNELS,
					j,
					0);

				if (instance->ld_ids[ld_index] != 0xff) {
					if (sdev1) {
						scsi_device_put(sdev1);
					}
				} else {
					if (sdev1) {
						scsi_remove_device(sdev1);
						scsi_device_put(sdev1);
					}
				}
				}
			}
			doscan = 0;
			break;
		case MR_EVT_LD_CREATED:
			megasas_get_ld_list(instance);
			for (i = 0; i < MEGASAS_MAX_LD_CHANNELS; i++) {
				for (j = 0;
					j < MEGASAS_MAX_DEV_PER_CHANNEL;
					j++) {
					ld_index =
					(i * MEGASAS_MAX_DEV_PER_CHANNEL) + j;

					sdev1 = scsi_device_lookup(host,
						i+MEGASAS_MAX_LD_CHANNELS,
						j, 0);

					if (instance->ld_ids[ld_index] !=
								0xff) {
						if (!sdev1) {
							scsi_add_device(host,
								i + 2,
								j, 0);
						}
					}
					if (sdev1) {
						scsi_device_put(sdev1);
					}
				}
			}
			doscan = 0;
			break;
		case MR_EVT_CTRL_HOST_BUS_SCAN_REQUESTED:
		case MR_EVT_FOREIGN_CFG_IMPORTED:
		case MR_EVT_LD_STATE_CHANGE:
			doscan = 1;
			break;
		default:
			doscan = 0;
			break;
		}
	} else {
		printk(KERN_ERR "invalid evt_detail!\n");
		kfree(ev);
		return;
	}

	if (doscan) {
		printk(KERN_INFO "scanning ...\n");
		megasas_get_pd_list(instance);
		for (i = 0; i < MEGASAS_MAX_PD_CHANNELS; i++) {
			for (j = 0; j < MEGASAS_MAX_DEV_PER_CHANNEL; j++) {
				pd_index = i*MEGASAS_MAX_DEV_PER_CHANNEL + j;
				sdev1 = scsi_device_lookup(host, i, j, 0);
				if (instance->pd_list[pd_index].driveState ==
							MR_PD_STATE_SYSTEM) {
					if (!sdev1) {
						scsi_add_device(host, i, j, 0);
					}
					if (sdev1)
						scsi_device_put(sdev1);
				} else {
					if (sdev1) {
						scsi_remove_device(sdev1);
						scsi_device_put(sdev1);
					}
				}
			}
		}

		megasas_get_ld_list(instance);
		for (i = 0; i < MEGASAS_MAX_LD_CHANNELS; i++) {
			for (j = 0; j < MEGASAS_MAX_DEV_PER_CHANNEL; j++) {
				ld_index =
				(i * MEGASAS_MAX_DEV_PER_CHANNEL) + j;

				sdev1 = scsi_device_lookup(host,
					i+MEGASAS_MAX_LD_CHANNELS, j, 0);
				if (instance->ld_ids[ld_index] != 0xff) {
					if (!sdev1) {
						scsi_add_device(host,
								i+2,
								j, 0);
					} else {
						scsi_device_put(sdev1);
					}
				} else {
					if (sdev1) {
						scsi_remove_device(sdev1);
						scsi_device_put(sdev1);
					}
				}
			}
		}
	}

	if ( instance->aen_cmd != NULL ) {
		kfree(ev);
		return ;
	}

	seq_num = instance->evt_detail->seq_num + 1;

	/* Register AEN with FW for latest sequence number plus 1 */
	class_locale.members.reserved = 0;
	class_locale.members.locale = MR_EVT_LOCALE_ALL;
	class_locale.members.class = MR_EVT_CLASS_DEBUG;
	mutex_lock(&instance->aen_mutex);
	error = megasas_register_aen(instance, seq_num,
					class_locale.word);
	mutex_unlock(&instance->aen_mutex);

	if (error)
		printk(KERN_ERR "register aen failed error %x\n", error);

	kfree(ev);
}

/**
 * megasas_init - Driver load entry point
 */
static int __init megasas_init(void)
{
	int rval;

	/*
	 * Announce driver version and other information
	 */
	printk(KERN_INFO "megasas: %s %s\n", MEGASAS_VERSION,
	       MEGASAS_EXT_VERSION);

	spin_lock_init(&poll_aen_lock);

	support_poll_for_event = 2;
	support_device_change = 1;

	memset(&megasas_mgmt_info, 0, sizeof(megasas_mgmt_info));

	/*
	 * Register character device node
	 */
	rval = register_chrdev(0, "megaraid_sas_ioctl", &megasas_mgmt_fops);

	if (rval < 0) {
		printk(KERN_DEBUG "megasas: failed to open device node\n");
		return rval;
	}

	megasas_mgmt_majorno = rval;

	/*
	 * Register ourselves as PCI hotplug module
	 */
	rval = pci_register_driver(&megasas_pci_driver);

	if (rval) {
		printk(KERN_DEBUG "megasas: PCI hotplug regisration failed \n");
		goto err_pcidrv;
	}

	rval = driver_create_file(&megasas_pci_driver.driver,
				  &driver_attr_version);
	if (rval)
		goto err_dcf_attr_ver;
	rval = driver_create_file(&megasas_pci_driver.driver,
				  &driver_attr_release_date);
	if (rval)
		goto err_dcf_rel_date;

	rval = driver_create_file(&megasas_pci_driver.driver,
				&driver_attr_support_poll_for_event);
	if (rval)
		goto err_dcf_support_poll_for_event;

	rval = driver_create_file(&megasas_pci_driver.driver,
				  &driver_attr_dbg_lvl);
	if (rval)
		goto err_dcf_dbg_lvl;
	rval = driver_create_file(&megasas_pci_driver.driver,
				&driver_attr_support_device_change);
	if (rval)
		goto err_dcf_support_device_change;

	return rval;

err_dcf_support_device_change:
	driver_remove_file(&megasas_pci_driver.driver,
			   &driver_attr_dbg_lvl);
err_dcf_dbg_lvl:
	driver_remove_file(&megasas_pci_driver.driver,
			&driver_attr_support_poll_for_event);

err_dcf_support_poll_for_event:
	driver_remove_file(&megasas_pci_driver.driver,
			   &driver_attr_release_date);

err_dcf_rel_date:
	driver_remove_file(&megasas_pci_driver.driver, &driver_attr_version);
err_dcf_attr_ver:
	pci_unregister_driver(&megasas_pci_driver);
err_pcidrv:
	unregister_chrdev(megasas_mgmt_majorno, "megaraid_sas_ioctl");
	return rval;
}

/**
 * megasas_exit - Driver unload entry point
 */
static void __exit megasas_exit(void)
{
	driver_remove_file(&megasas_pci_driver.driver,
			   &driver_attr_dbg_lvl);
	driver_remove_file(&megasas_pci_driver.driver,
			&driver_attr_support_poll_for_event);
	driver_remove_file(&megasas_pci_driver.driver,
			&driver_attr_support_device_change);
	driver_remove_file(&megasas_pci_driver.driver,
			   &driver_attr_release_date);
	driver_remove_file(&megasas_pci_driver.driver, &driver_attr_version);

	pci_unregister_driver(&megasas_pci_driver);
	unregister_chrdev(megasas_mgmt_majorno, "megaraid_sas_ioctl");
}

module_init(megasas_init);
module_exit(megasas_exit);<|MERGE_RESOLUTION|>--- conflicted
+++ resolved
@@ -18,11 +18,7 @@
  *  Foundation, Inc., 59 Temple Place, Suite 330, Boston, MA 02111-1307 USA
  *
  *  FILE: megaraid_sas_base.c
-<<<<<<< HEAD
- *  Version : v06.506.00.00-rc1
-=======
  *  Version : 06.600.18.00-rc1
->>>>>>> d0e0ac97
  *
  *  Authors: LSI Corporation
  *           Sreenivas Bagalkote
