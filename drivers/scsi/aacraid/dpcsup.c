/*
 *	Adaptec AAC series RAID controller driver
 *	(c) Copyright 2001 Red Hat Inc.
 *
 * based on the old aacraid driver that is..
 * Adaptec aacraid device driver for Linux.
 *
 * Copyright (c) 2000-2007 Adaptec, Inc. (aacraid@adaptec.com)
 *
 * This program is free software; you can redistribute it and/or modify
 * it under the terms of the GNU General Public License as published by
 * the Free Software Foundation; either version 2, or (at your option)
 * any later version.
 *
 * This program is distributed in the hope that it will be useful,
 * but WITHOUT ANY WARRANTY; without even the implied warranty of
 * MERCHANTABILITY or FITNESS FOR A PARTICULAR PURPOSE.  See the
 * GNU General Public License for more details.
 *
 * You should have received a copy of the GNU General Public License
 * along with this program; see the file COPYING.  If not, write to
 * the Free Software Foundation, 675 Mass Ave, Cambridge, MA 02139, USA.
 *
 * Module Name:
 *  dpcsup.c
 *
 * Abstract: All DPC processing routines for the cyclone board occur here.
 *
 *
 */

#include <linux/kernel.h>
#include <linux/init.h>
#include <linux/types.h>
#include <linux/spinlock.h>
#include <linux/slab.h>
#include <linux/completion.h>
#include <linux/blkdev.h>
#include <linux/semaphore.h>

#include "aacraid.h"

/**
 *	aac_response_normal	-	Handle command replies
 *	@q: Queue to read from
 *
 *	This DPC routine will be run when the adapter interrupts us to let us
 *	know there is a response on our normal priority queue. We will pull off
 *	all QE there are and wake up all the waiters before exiting. We will
 *	take a spinlock out on the queue before operating on it.
 */

unsigned int aac_response_normal(struct aac_queue * q)
{
	struct aac_dev * dev = q->dev;
	struct aac_entry *entry;
	struct hw_fib * hwfib;
	struct fib * fib;
	int consumed = 0;
	unsigned long flags, mflags;

	spin_lock_irqsave(q->lock, flags);
	/*
	 *	Keep pulling response QEs off the response queue and waking
	 *	up the waiters until there are no more QEs. We then return
	 *	back to the system. If no response was requesed we just
	 *	deallocate the Fib here and continue.
	 */
	while(aac_consumer_get(dev, q, &entry))
	{
		int fast;
		u32 index = le32_to_cpu(entry->addr);
		fast = index & 0x01;
		fib = &dev->fibs[index >> 2];
		hwfib = fib->hw_fib_va;
		
		aac_consumer_free(dev, q, HostNormRespQueue);
		/*
		 *	Remove this fib from the Outstanding I/O queue.
		 *	But only if it has not already been timed out.
		 *
		 *	If the fib has been timed out already, then just 
		 *	continue. The caller has already been notified that
		 *	the fib timed out.
		 */
		dev->queues->queue[AdapNormCmdQueue].numpending--;

		if (unlikely(fib->flags & FIB_CONTEXT_FLAG_TIMED_OUT)) {
			spin_unlock_irqrestore(q->lock, flags);
			aac_fib_complete(fib);
			aac_fib_free(fib);
			spin_lock_irqsave(q->lock, flags);
			continue;
		}
		spin_unlock_irqrestore(q->lock, flags);

		if (fast) {
			/*
			 *	Doctor the fib
			 */
			*(__le32 *)hwfib->data = cpu_to_le32(ST_OK);
			hwfib->header.XferState |= cpu_to_le32(AdapterProcessed);
		}

		FIB_COUNTER_INCREMENT(aac_config.FibRecved);

		if (hwfib->header.Command == cpu_to_le16(NuFileSystem))
		{
			__le32 *pstatus = (__le32 *)hwfib->data;
			if (*pstatus & cpu_to_le32(0xffff0000))
				*pstatus = cpu_to_le32(ST_OK);
		}
		if (hwfib->header.XferState & cpu_to_le32(NoResponseExpected | Async)) 
		{
	        	if (hwfib->header.XferState & cpu_to_le32(NoResponseExpected))
				FIB_COUNTER_INCREMENT(aac_config.NoResponseRecved);
			else 
				FIB_COUNTER_INCREMENT(aac_config.AsyncRecved);
			/*
			 *	NOTE:  we cannot touch the fib after this
			 *	    call, because it may have been deallocated.
			 */
			fib->flags = 0;
			fib->callback(fib->callback_data, fib);
		} else {
			unsigned long flagv;
			spin_lock_irqsave(&fib->event_lock, flagv);
			if (!fib->done) {
				fib->done = 1;
<<<<<<< HEAD
			anon_up(&fib->event_wait);
=======
				up(&fib->event_wait);
			}
>>>>>>> 4ec62b2b
			spin_unlock_irqrestore(&fib->event_lock, flagv);

			spin_lock_irqsave(&dev->manage_lock, mflags);
			dev->management_fib_count--;
			spin_unlock_irqrestore(&dev->manage_lock, mflags);

			FIB_COUNTER_INCREMENT(aac_config.NormalRecved);
			if (fib->done == 2) {
				spin_lock_irqsave(&fib->event_lock, flagv);
				fib->done = 0;
				spin_unlock_irqrestore(&fib->event_lock, flagv);
				aac_fib_complete(fib);
				aac_fib_free(fib);
			}
		}
		consumed++;
		spin_lock_irqsave(q->lock, flags);
	}

	if (consumed > aac_config.peak_fibs)
		aac_config.peak_fibs = consumed;
	if (consumed == 0) 
		aac_config.zero_fibs++;

	spin_unlock_irqrestore(q->lock, flags);
	return 0;
}


/**
 *	aac_command_normal	-	handle commands
 *	@q: queue to process
 *
 *	This DPC routine will be queued when the adapter interrupts us to 
 *	let us know there is a command on our normal priority queue. We will 
 *	pull off all QE there are and wake up all the waiters before exiting.
 *	We will take a spinlock out on the queue before operating on it.
 */
 
unsigned int aac_command_normal(struct aac_queue *q)
{
	struct aac_dev * dev = q->dev;
	struct aac_entry *entry;
	unsigned long flags;

	spin_lock_irqsave(q->lock, flags);

	/*
	 *	Keep pulling response QEs off the response queue and waking
	 *	up the waiters until there are no more QEs. We then return
	 *	back to the system.
	 */
	while(aac_consumer_get(dev, q, &entry))
	{
		struct fib fibctx;
		struct hw_fib * hw_fib;
		u32 index;
		struct fib *fib = &fibctx;
		
		index = le32_to_cpu(entry->addr) / sizeof(struct hw_fib);
		hw_fib = &dev->aif_base_va[index];
		
		/*
		 *	Allocate a FIB at all costs. For non queued stuff
		 *	we can just use the stack so we are happy. We need
		 *	a fib object in order to manage the linked lists
		 */
		if (dev->aif_thread)
			if((fib = kmalloc(sizeof(struct fib), GFP_ATOMIC)) == NULL)
				fib = &fibctx;
		
		memset(fib, 0, sizeof(struct fib));
		INIT_LIST_HEAD(&fib->fiblink);
		fib->type = FSAFS_NTC_FIB_CONTEXT;
		fib->size = sizeof(struct fib);
		fib->hw_fib_va = hw_fib;
		fib->data = hw_fib->data;
		fib->dev = dev;
		
				
		if (dev->aif_thread && fib != &fibctx) {
		        list_add_tail(&fib->fiblink, &q->cmdq);
	 	        aac_consumer_free(dev, q, HostNormCmdQueue);
		        wake_up_interruptible(&q->cmdready);
		} else {
	 	        aac_consumer_free(dev, q, HostNormCmdQueue);
			spin_unlock_irqrestore(q->lock, flags);
			/*
			 *	Set the status of this FIB
			 */
			*(__le32 *)hw_fib->data = cpu_to_le32(ST_OK);
			aac_fib_adapter_complete(fib, sizeof(u32));
			spin_lock_irqsave(q->lock, flags);
		}		
	}
	spin_unlock_irqrestore(q->lock, flags);
	return 0;
}


/**
 *	aac_intr_normal	-	Handle command replies
 *	@dev: Device
 *	@index: completion reference
 *
 *	This DPC routine will be run when the adapter interrupts us to let us
 *	know there is a response on our normal priority queue. We will pull off
 *	all QE there are and wake up all the waiters before exiting.
 */

unsigned int aac_intr_normal(struct aac_dev * dev, u32 index)
{
	unsigned long mflags;
	dprintk((KERN_INFO "aac_intr_normal(%p,%x)\n", dev, index));
	if ((index & 0x00000002L)) {
		struct hw_fib * hw_fib;
		struct fib * fib;
		struct aac_queue *q = &dev->queues->queue[HostNormCmdQueue];
		unsigned long flags;

		if (index == 0xFFFFFFFEL) /* Special Case */
			return 0;	  /* Do nothing */
		/*
		 *	Allocate a FIB. For non queued stuff we can just use
		 * the stack so we are happy. We need a fib object in order to
		 * manage the linked lists.
		 */
		if ((!dev->aif_thread)
		 || (!(fib = kzalloc(sizeof(struct fib),GFP_ATOMIC))))
			return 1;
		if (!(hw_fib = kzalloc(sizeof(struct hw_fib),GFP_ATOMIC))) {
			kfree (fib);
			return 1;
		}
		memcpy(hw_fib, (struct hw_fib *)(((uintptr_t)(dev->regs.sa)) +
		  (index & ~0x00000002L)), sizeof(struct hw_fib));
		INIT_LIST_HEAD(&fib->fiblink);
		fib->type = FSAFS_NTC_FIB_CONTEXT;
		fib->size = sizeof(struct fib);
		fib->hw_fib_va = hw_fib;
		fib->data = hw_fib->data;
		fib->dev = dev;
	
		spin_lock_irqsave(q->lock, flags);
		list_add_tail(&fib->fiblink, &q->cmdq);
	        wake_up_interruptible(&q->cmdready);
		spin_unlock_irqrestore(q->lock, flags);
		return 1;
	} else {
		int fast = index & 0x01;
		struct fib * fib = &dev->fibs[index >> 2];
		struct hw_fib * hwfib = fib->hw_fib_va;

		/*
		 *	Remove this fib from the Outstanding I/O queue.
		 *	But only if it has not already been timed out.
		 *
		 *	If the fib has been timed out already, then just 
		 *	continue. The caller has already been notified that
		 *	the fib timed out.
		 */
		dev->queues->queue[AdapNormCmdQueue].numpending--;

		if (unlikely(fib->flags & FIB_CONTEXT_FLAG_TIMED_OUT)) {
			aac_fib_complete(fib);
			aac_fib_free(fib);
			return 0;
		}

		if (fast) {
			/*
			 *	Doctor the fib
			 */
			*(__le32 *)hwfib->data = cpu_to_le32(ST_OK);
			hwfib->header.XferState |= cpu_to_le32(AdapterProcessed);
		}

		FIB_COUNTER_INCREMENT(aac_config.FibRecved);

		if (hwfib->header.Command == cpu_to_le16(NuFileSystem))
		{
			__le32 *pstatus = (__le32 *)hwfib->data;
			if (*pstatus & cpu_to_le32(0xffff0000))
				*pstatus = cpu_to_le32(ST_OK);
		}
		if (hwfib->header.XferState & cpu_to_le32(NoResponseExpected | Async)) 
		{
	        	if (hwfib->header.XferState & cpu_to_le32(NoResponseExpected))
				FIB_COUNTER_INCREMENT(aac_config.NoResponseRecved);
			else 
				FIB_COUNTER_INCREMENT(aac_config.AsyncRecved);
			/*
			 *	NOTE:  we cannot touch the fib after this
			 *	    call, because it may have been deallocated.
			 */
			fib->flags = 0;
			fib->callback(fib->callback_data, fib);
		} else {
			unsigned long flagv;
	  		dprintk((KERN_INFO "event_wait up\n"));
			spin_lock_irqsave(&fib->event_lock, flagv);
			if (!fib->done) {
				fib->done = 1;
<<<<<<< HEAD
			anon_up(&fib->event_wait);
=======
				up(&fib->event_wait);
			}
>>>>>>> 4ec62b2b
			spin_unlock_irqrestore(&fib->event_lock, flagv);

			spin_lock_irqsave(&dev->manage_lock, mflags);
			dev->management_fib_count--;
			spin_unlock_irqrestore(&dev->manage_lock, mflags);

			FIB_COUNTER_INCREMENT(aac_config.NormalRecved);
			if (fib->done == 2) {
				spin_lock_irqsave(&fib->event_lock, flagv);
				fib->done = 0;
				spin_unlock_irqrestore(&fib->event_lock, flagv);
				aac_fib_complete(fib);
				aac_fib_free(fib);
			}

		}
		return 0;
	}
}<|MERGE_RESOLUTION|>--- conflicted
+++ resolved
@@ -127,12 +127,8 @@
 			spin_lock_irqsave(&fib->event_lock, flagv);
 			if (!fib->done) {
 				fib->done = 1;
-<<<<<<< HEAD
-			anon_up(&fib->event_wait);
-=======
 				up(&fib->event_wait);
 			}
->>>>>>> 4ec62b2b
 			spin_unlock_irqrestore(&fib->event_lock, flagv);
 
 			spin_lock_irqsave(&dev->manage_lock, mflags);
@@ -336,12 +332,8 @@
 			spin_lock_irqsave(&fib->event_lock, flagv);
 			if (!fib->done) {
 				fib->done = 1;
-<<<<<<< HEAD
-			anon_up(&fib->event_wait);
-=======
 				up(&fib->event_wait);
 			}
->>>>>>> 4ec62b2b
 			spin_unlock_irqrestore(&fib->event_lock, flagv);
 
 			spin_lock_irqsave(&dev->manage_lock, mflags);
