--- conflicted
+++ resolved
@@ -6398,13 +6398,8 @@
 	int i;
 
 	if ((ioa_cfg->type == 0x5702) && (ioa_cfg->pdev->revision < 4)) {
-<<<<<<< HEAD
-		for (i = 0; i < ARRAY_SIZE(ipr_blocked_processors); i++){
+		for (i = 0; i < ARRAY_SIZE(ipr_blocked_processors); i++) {
 			if (pvr_version_is(ipr_blocked_processors[i]))
-=======
-		for (i = 0; i < ARRAY_SIZE(ipr_blocked_processors); i++) {
-			if (__is_processor(ipr_blocked_processors[i]))
->>>>>>> 527a1361
 				return 1;
 		}
 	}
