--- conflicted
+++ resolved
@@ -747,13 +747,9 @@
 	RPSM_EVENT_ADDRESS_DISC = 16,   /*  Need to Discover rport's PID */
 	RPSM_EVENT_PRLO_RCVD   = 17,    /*  PRLO from remote device     */
 	RPSM_EVENT_PLOGI_RETRY = 18,    /*  Retry PLOGI continuously */
-<<<<<<< HEAD
-	RPSM_EVENT_FC4_FCS_ONLINE = 19, /*!< FC-4 FCS online complete */
-=======
 	RPSM_EVENT_SCN_OFFLINE = 19,	/* loop scn offline		*/
 	RPSM_EVENT_SCN_ONLINE   = 20,	/* loop scn online		*/
 	RPSM_EVENT_FC4_FCS_ONLINE = 21, /* FC-4 FCS online complete */
->>>>>>> ddffeb8c
 };
 
 /*
@@ -772,11 +768,7 @@
 	BFA_FCS_ITNIM_SM_DELETE = 10,   /*  delete event from rport */
 	BFA_FCS_ITNIM_SM_PRLO = 11,     /*  delete event from rport */
 	BFA_FCS_ITNIM_SM_RSP_NOT_SUPP = 12, /* cmd not supported rsp */
-<<<<<<< HEAD
-	BFA_FCS_ITNIM_SM_HAL_ONLINE = 13, /*!< bfa rport online event */
-=======
 	BFA_FCS_ITNIM_SM_HAL_ONLINE = 13, /* bfa rport online event */
->>>>>>> ddffeb8c
 };
 
 /*
