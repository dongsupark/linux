--- conflicted
+++ resolved
@@ -67,10 +67,6 @@
 	__be16 app_tag;         /* Opaque storage */
 	__be32 ref_tag;         /* Target LBA or indirect LBA */
 };
-
-#if !defined(SCSI_PROT_GUARD_CHECK) || !defined(SCSI_PROT_REF_CHECK)
-#define scsi_prot_flagged(sc, flg)	sc
-#endif
 
 static void
 lpfc_release_scsi_buf_s4(struct lpfc_hba *phba, struct lpfc_scsi_buf *psb);
@@ -1170,22 +1166,14 @@
 static struct lpfc_scsi_buf*
 lpfc_get_scsi_buf_s4(struct lpfc_hba *phba, struct lpfc_nodelist *ndlp)
 {
-<<<<<<< HEAD
-	struct lpfc_scsi_buf *lpfc_cmd ;
-=======
 	struct lpfc_scsi_buf *lpfc_cmd, *lpfc_cmd_next;
->>>>>>> d0e0ac97
 	unsigned long gflag = 0;
 	unsigned long pflag = 0;
 	int found = 0;
 
 	spin_lock_irqsave(&phba->scsi_buf_list_get_lock, gflag);
-<<<<<<< HEAD
-	list_for_each_entry(lpfc_cmd, &phba->lpfc_scsi_buf_list_get, list) {
-=======
 	list_for_each_entry_safe(lpfc_cmd, lpfc_cmd_next,
 				 &phba->lpfc_scsi_buf_list_get, list) {
->>>>>>> d0e0ac97
 		if (lpfc_test_rrq_active(phba, ndlp,
 					 lpfc_cmd->cur_iocbq.sli4_lxritag))
 			continue;
@@ -1199,13 +1187,8 @@
 			    &phba->lpfc_scsi_buf_list_get);
 		INIT_LIST_HEAD(&phba->lpfc_scsi_buf_list_put);
 		spin_unlock_irqrestore(&phba->scsi_buf_list_put_lock, pflag);
-<<<<<<< HEAD
-		list_for_each_entry(lpfc_cmd, &phba->lpfc_scsi_buf_list_get,
-				    list) {
-=======
 		list_for_each_entry_safe(lpfc_cmd, lpfc_cmd_next,
 					 &phba->lpfc_scsi_buf_list_get, list) {
->>>>>>> d0e0ac97
 			if (lpfc_test_rrq_active(
 				phba, ndlp, lpfc_cmd->cur_iocbq.sli4_lxritag))
 				continue;
@@ -2110,20 +2093,12 @@
 	 * protection data is automatically generated, not checked.
 	 */
 	if (datadir == DMA_FROM_DEVICE) {
-<<<<<<< HEAD
-		if (scsi_prot_flagged(sc, SCSI_PROT_GUARD_CHECK))
-=======
 		if (lpfc_cmd_protect(sc, LPFC_CHECK_PROTECT_GUARD))
->>>>>>> d0e0ac97
 			bf_set(pde6_ce, pde6, checking);
 		else
 			bf_set(pde6_ce, pde6, 0);
 
-<<<<<<< HEAD
-		if (scsi_prot_flagged(sc, SCSI_PROT_REF_CHECK))
-=======
 		if (lpfc_cmd_protect(sc, LPFC_CHECK_PROTECT_REF))
->>>>>>> d0e0ac97
 			bf_set(pde6_re, pde6, checking);
 		else
 			bf_set(pde6_re, pde6, 0);
@@ -2280,20 +2255,12 @@
 		bf_set(pde6_optx, pde6, txop);
 		bf_set(pde6_oprx, pde6, rxop);
 
-<<<<<<< HEAD
-		if (scsi_prot_flagged(sc, SCSI_PROT_GUARD_CHECK))
-=======
 		if (lpfc_cmd_protect(sc, LPFC_CHECK_PROTECT_GUARD))
->>>>>>> d0e0ac97
 			bf_set(pde6_ce, pde6, checking);
 		else
 			bf_set(pde6_ce, pde6, 0);
 
-<<<<<<< HEAD
-		if (scsi_prot_flagged(sc, SCSI_PROT_REF_CHECK))
-=======
 		if (lpfc_cmd_protect(sc, LPFC_CHECK_PROTECT_REF))
->>>>>>> d0e0ac97
 			bf_set(pde6_re, pde6, checking);
 		else
 			bf_set(pde6_re, pde6, 0);
@@ -2502,20 +2469,12 @@
 	 * protection data is automatically generated, not checked.
 	 */
 	if (sc->sc_data_direction == DMA_FROM_DEVICE) {
-<<<<<<< HEAD
-		if (scsi_prot_flagged(sc, SCSI_PROT_GUARD_CHECK))
-=======
 		if (lpfc_cmd_protect(sc, LPFC_CHECK_PROTECT_GUARD))
->>>>>>> d0e0ac97
 			bf_set(lpfc_sli4_sge_dif_ce, diseed, checking);
 		else
 			bf_set(lpfc_sli4_sge_dif_ce, diseed, 0);
 
-<<<<<<< HEAD
-		if (scsi_prot_flagged(sc, SCSI_PROT_REF_CHECK))
-=======
 		if (lpfc_cmd_protect(sc, LPFC_CHECK_PROTECT_REF))
->>>>>>> d0e0ac97
 			bf_set(lpfc_sli4_sge_dif_re, diseed, checking);
 		else
 			bf_set(lpfc_sli4_sge_dif_re, diseed, 0);
@@ -2666,11 +2625,7 @@
 		diseed->ref_tag = cpu_to_le32(reftag);
 		diseed->ref_tag_tran = diseed->ref_tag;
 
-<<<<<<< HEAD
-		if (scsi_prot_flagged(sc, SCSI_PROT_GUARD_CHECK)) {
-=======
 		if (lpfc_cmd_protect(sc, LPFC_CHECK_PROTECT_GUARD)) {
->>>>>>> d0e0ac97
 			bf_set(lpfc_sli4_sge_dif_ce, diseed, checking);
 
 		} else {
@@ -2689,11 +2644,7 @@
 		}
 
 
-<<<<<<< HEAD
-		if (scsi_prot_flagged(sc, SCSI_PROT_REF_CHECK))
-=======
 		if (lpfc_cmd_protect(sc, LPFC_CHECK_PROTECT_REF))
->>>>>>> d0e0ac97
 			bf_set(lpfc_sli4_sge_dif_re, diseed, checking);
 		else
 			bf_set(lpfc_sli4_sge_dif_re, diseed, 0);
@@ -2886,37 +2837,22 @@
 
 	/* Check if there is protection data on the wire */
 	if (sc->sc_data_direction == DMA_FROM_DEVICE) {
-<<<<<<< HEAD
-		/* Read */
-=======
 		/* Read check for protection data */
->>>>>>> d0e0ac97
 		if (scsi_get_prot_op(sc) ==  SCSI_PROT_READ_INSERT)
 			return fcpdl;
 
 	} else {
-<<<<<<< HEAD
-		/* Write */
-=======
 		/* Write check for protection data */
->>>>>>> d0e0ac97
 		if (scsi_get_prot_op(sc) ==  SCSI_PROT_WRITE_STRIP)
 			return fcpdl;
 	}
 
 	/*
 	 * If we are in DIF Type 1 mode every data block has a 8 byte
-<<<<<<< HEAD
-	 * DIF (trailer) attached to it. Must ajust FCP data length.
-	 */
-	if (scsi_prot_flagged(sc, SCSI_PROT_TRANSFER_PI))
-		fcpdl += (fcpdl / lpfc_cmd_blksize(sc)) * 8;
-=======
 	 * DIF (trailer) attached to it. Must ajust FCP data length
 	 * to account for the protection data.
 	 */
 	fcpdl += (fcpdl / lpfc_cmd_blksize(sc)) * 8;
->>>>>>> d0e0ac97
 
 	return fcpdl;
 }
@@ -3153,15 +3089,9 @@
 			chk_guard = 1;
 		guard_type = scsi_host_get_guard(cmd->device->host);
 
-<<<<<<< HEAD
-		start_ref_tag = (uint32_t)scsi_get_lba(cmd); /* Truncate LBA */
-		start_app_tag = src->app_tag;
-		src = (struct scsi_dif_tuple *)sg_virt(sgpe);
-=======
 		src = (struct scsi_dif_tuple *)sg_virt(sgpe);
 		start_ref_tag = (uint32_t)scsi_get_lba(cmd); /* Truncate LBA */
 		start_app_tag = src->app_tag;
->>>>>>> d0e0ac97
 		len = sgpe->length;
 		while (src && protsegcnt) {
 			while (len) {
@@ -3176,32 +3106,10 @@
 					goto skipit;
 				}
 
-<<<<<<< HEAD
-				/* App Tag checking */
-				app_tag = src->app_tag;
-				if (chk_app && (app_tag != start_app_tag)) {
-					err_type = BGS_APPTAG_ERR_MASK;
-					goto out;
-				}
-
-				/* Reference Tag checking */
-				ref_tag = be32_to_cpu(src->ref_tag);
-				if (chk_ref && (ref_tag != start_ref_tag)) {
-					err_type = BGS_REFTAG_ERR_MASK;
-					goto out;
-				}
-				start_ref_tag++;
-
-				/* Guard Tag checking */
-				if (chk_guard) {
-					guard_tag = src->guard_tag;
-					if (guard_type == SHOST_DIX_GUARD_IP)
-=======
 				/* First Guard Tag checking */
 				if (chk_guard) {
 					guard_tag = src->guard_tag;
 					if (lpfc_cmd_guard_csum(cmd))
->>>>>>> d0e0ac97
 						sum = lpfc_bg_csum(data_src,
 								   blksize);
 					else
@@ -3212,8 +3120,6 @@
 						goto out;
 					}
 				}
-<<<<<<< HEAD
-=======
 
 				/* Reference Tag checking */
 				ref_tag = be32_to_cpu(src->ref_tag);
@@ -3229,7 +3135,6 @@
 					err_type = BGS_APPTAG_ERR_MASK;
 					goto out;
 				}
->>>>>>> d0e0ac97
 skipit:
 				len -= sizeof(struct scsi_dif_tuple);
 				if (len < 0)
