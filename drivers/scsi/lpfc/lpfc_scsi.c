--- conflicted
+++ resolved
@@ -3829,15 +3829,9 @@
 	cmd->scsi_done(cmd);
 
 	if (phba->cfg_poll & ENABLE_FCP_RING_POLLING) {
-<<<<<<< HEAD
-		spin_lock_irq(&phba->hbalock);
-		lpfc_cmd->pCmd = NULL;
-		spin_unlock_irq(&phba->hbalock);
-=======
 		spin_lock_irqsave(&phba->hbalock, flags);
 		lpfc_cmd->pCmd = NULL;
 		spin_unlock_irqrestore(&phba->hbalock, flags);
->>>>>>> ddffeb8c
 
 		/*
 		 * If there is a thread waiting for command completion
@@ -3877,15 +3871,9 @@
 		}
 	}
 
-<<<<<<< HEAD
-	spin_lock_irq(&phba->hbalock);
-	lpfc_cmd->pCmd = NULL;
-	spin_unlock_irq(&phba->hbalock);
-=======
 	spin_lock_irqsave(&phba->hbalock, flags);
 	lpfc_cmd->pCmd = NULL;
 	spin_unlock_irqrestore(&phba->hbalock, flags);
->>>>>>> ddffeb8c
 
 	/*
 	 * If there is a thread waiting for command completion
@@ -4435,11 +4423,7 @@
 
 	lpfc_cmd = (struct lpfc_scsi_buf *)cmnd->host_scribble;
 	if (!lpfc_cmd || !lpfc_cmd->pCmd) {
-<<<<<<< HEAD
-		spin_unlock_irq(&phba->hbalock);
-=======
 		spin_unlock_irqrestore(&phba->hbalock, flags);
->>>>>>> ddffeb8c
 		lpfc_printf_vlog(vport, KERN_WARNING, LOG_FCP,
 			 "2873 SCSI Layer I/O Abort Request IO CMPL Status "
 			 "x%x ID %d LUN %d\n",
