/*******************************************************************
 * This file is part of the Emulex Linux Device Driver for         *
 * Fibre Channel Host Bus Adapters.                                *
 * Copyright (C) 2004-2012 Emulex.  All rights reserved.           *
 * EMULEX and SLI are trademarks of Emulex.                        *
 * www.emulex.com                                                  *
 * Portions Copyright (C) 2004-2005 Christoph Hellwig              *
 *                                                                 *
 * This program is free software; you can redistribute it and/or   *
 * modify it under the terms of version 2 of the GNU General       *
 * Public License as published by the Free Software Foundation.    *
 * This program is distributed in the hope that it will be useful. *
 * ALL EXPRESS OR IMPLIED CONDITIONS, REPRESENTATIONS AND          *
 * WARRANTIES, INCLUDING ANY IMPLIED WARRANTY OF MERCHANTABILITY,  *
 * FITNESS FOR A PARTICULAR PURPOSE, OR NON-INFRINGEMENT, ARE      *
 * DISCLAIMED, EXCEPT TO THE EXTENT THAT SUCH DISCLAIMERS ARE HELD *
 * TO BE LEGALLY INVALID.  See the GNU General Public License for  *
 * more details, a copy of which can be found in the file COPYING  *
 * included with this package.                                     *
 *******************************************************************/

#include <linux/blkdev.h>
#include <linux/delay.h>
#include <linux/dma-mapping.h>
#include <linux/idr.h>
#include <linux/interrupt.h>
#include <linux/module.h>
#include <linux/kthread.h>
#include <linux/pci.h>
#include <linux/spinlock.h>
#include <linux/ctype.h>
#include <linux/aer.h>
#include <linux/slab.h>
#include <linux/firmware.h>
#include <linux/miscdevice.h>

#include <scsi/scsi.h>
#include <scsi/scsi_device.h>
#include <scsi/scsi_host.h>
#include <scsi/scsi_transport_fc.h>

#include "lpfc_hw4.h"
#include "lpfc_hw.h"
#include "lpfc_sli.h"
#include "lpfc_sli4.h"
#include "lpfc_nl.h"
#include "lpfc_disc.h"
#include "lpfc_scsi.h"
#include "lpfc.h"
#include "lpfc_logmsg.h"
#include "lpfc_crtn.h"
#include "lpfc_vport.h"
#include "lpfc_version.h"

char *_dump_buf_data;
unsigned long _dump_buf_data_order;
char *_dump_buf_dif;
unsigned long _dump_buf_dif_order;
spinlock_t _dump_buf_lock;

static void lpfc_get_hba_model_desc(struct lpfc_hba *, uint8_t *, uint8_t *);
static int lpfc_post_rcv_buf(struct lpfc_hba *);
static int lpfc_sli4_queue_verify(struct lpfc_hba *);
static int lpfc_create_bootstrap_mbox(struct lpfc_hba *);
static int lpfc_setup_endian_order(struct lpfc_hba *);
static void lpfc_destroy_bootstrap_mbox(struct lpfc_hba *);
static void lpfc_free_els_sgl_list(struct lpfc_hba *);
static void lpfc_init_sgl_list(struct lpfc_hba *);
static int lpfc_init_active_sgl_array(struct lpfc_hba *);
static void lpfc_free_active_sgl(struct lpfc_hba *);
static int lpfc_hba_down_post_s3(struct lpfc_hba *phba);
static int lpfc_hba_down_post_s4(struct lpfc_hba *phba);
static int lpfc_sli4_cq_event_pool_create(struct lpfc_hba *);
static void lpfc_sli4_cq_event_pool_destroy(struct lpfc_hba *);
static void lpfc_sli4_cq_event_release_all(struct lpfc_hba *);
static void lpfc_sli4_disable_intr(struct lpfc_hba *);
static uint32_t lpfc_sli4_enable_intr(struct lpfc_hba *, uint32_t);

static struct scsi_transport_template *lpfc_transport_template = NULL;
static struct scsi_transport_template *lpfc_vport_transport_template = NULL;
static DEFINE_IDR(lpfc_hba_index);

/**
 * lpfc_config_port_prep - Perform lpfc initialization prior to config port
 * @phba: pointer to lpfc hba data structure.
 *
 * This routine will do LPFC initialization prior to issuing the CONFIG_PORT
 * mailbox command. It retrieves the revision information from the HBA and
 * collects the Vital Product Data (VPD) about the HBA for preparing the
 * configuration of the HBA.
 *
 * Return codes:
 *   0 - success.
 *   -ERESTART - requests the SLI layer to reset the HBA and try again.
 *   Any other value - indicates an error.
 **/
int
lpfc_config_port_prep(struct lpfc_hba *phba)
{
	lpfc_vpd_t *vp = &phba->vpd;
	int i = 0, rc;
	LPFC_MBOXQ_t *pmb;
	MAILBOX_t *mb;
	char *lpfc_vpd_data = NULL;
	uint16_t offset = 0;
	static char licensed[56] =
		    "key unlock for use with gnu public licensed code only\0";
	static int init_key = 1;

	pmb = mempool_alloc(phba->mbox_mem_pool, GFP_KERNEL);
	if (!pmb) {
		phba->link_state = LPFC_HBA_ERROR;
		return -ENOMEM;
	}

	mb = &pmb->u.mb;
	phba->link_state = LPFC_INIT_MBX_CMDS;

	if (lpfc_is_LC_HBA(phba->pcidev->device)) {
		if (init_key) {
			uint32_t *ptext = (uint32_t *) licensed;

			for (i = 0; i < 56; i += sizeof (uint32_t), ptext++)
				*ptext = cpu_to_be32(*ptext);
			init_key = 0;
		}

		lpfc_read_nv(phba, pmb);
		memset((char*)mb->un.varRDnvp.rsvd3, 0,
			sizeof (mb->un.varRDnvp.rsvd3));
		memcpy((char*)mb->un.varRDnvp.rsvd3, licensed,
			 sizeof (licensed));

		rc = lpfc_sli_issue_mbox(phba, pmb, MBX_POLL);

		if (rc != MBX_SUCCESS) {
			lpfc_printf_log(phba, KERN_ERR, LOG_MBOX,
					"0324 Config Port initialization "
					"error, mbxCmd x%x READ_NVPARM, "
					"mbxStatus x%x\n",
					mb->mbxCommand, mb->mbxStatus);
			mempool_free(pmb, phba->mbox_mem_pool);
			return -ERESTART;
		}
		memcpy(phba->wwnn, (char *)mb->un.varRDnvp.nodename,
		       sizeof(phba->wwnn));
		memcpy(phba->wwpn, (char *)mb->un.varRDnvp.portname,
		       sizeof(phba->wwpn));
	}

	phba->sli3_options = 0x0;

	/* Setup and issue mailbox READ REV command */
	lpfc_read_rev(phba, pmb);
	rc = lpfc_sli_issue_mbox(phba, pmb, MBX_POLL);
	if (rc != MBX_SUCCESS) {
		lpfc_printf_log(phba, KERN_ERR, LOG_INIT,
				"0439 Adapter failed to init, mbxCmd x%x "
				"READ_REV, mbxStatus x%x\n",
				mb->mbxCommand, mb->mbxStatus);
		mempool_free( pmb, phba->mbox_mem_pool);
		return -ERESTART;
	}


	/*
	 * The value of rr must be 1 since the driver set the cv field to 1.
	 * This setting requires the FW to set all revision fields.
	 */
	if (mb->un.varRdRev.rr == 0) {
		vp->rev.rBit = 0;
		lpfc_printf_log(phba, KERN_ERR, LOG_INIT,
				"0440 Adapter failed to init, READ_REV has "
				"missing revision information.\n");
		mempool_free(pmb, phba->mbox_mem_pool);
		return -ERESTART;
	}

	if (phba->sli_rev == 3 && !mb->un.varRdRev.v3rsp) {
		mempool_free(pmb, phba->mbox_mem_pool);
		return -EINVAL;
	}

	/* Save information as VPD data */
	vp->rev.rBit = 1;
	memcpy(&vp->sli3Feat, &mb->un.varRdRev.sli3Feat, sizeof(uint32_t));
	vp->rev.sli1FwRev = mb->un.varRdRev.sli1FwRev;
	memcpy(vp->rev.sli1FwName, (char*) mb->un.varRdRev.sli1FwName, 16);
	vp->rev.sli2FwRev = mb->un.varRdRev.sli2FwRev;
	memcpy(vp->rev.sli2FwName, (char *) mb->un.varRdRev.sli2FwName, 16);
	vp->rev.biuRev = mb->un.varRdRev.biuRev;
	vp->rev.smRev = mb->un.varRdRev.smRev;
	vp->rev.smFwRev = mb->un.varRdRev.un.smFwRev;
	vp->rev.endecRev = mb->un.varRdRev.endecRev;
	vp->rev.fcphHigh = mb->un.varRdRev.fcphHigh;
	vp->rev.fcphLow = mb->un.varRdRev.fcphLow;
	vp->rev.feaLevelHigh = mb->un.varRdRev.feaLevelHigh;
	vp->rev.feaLevelLow = mb->un.varRdRev.feaLevelLow;
	vp->rev.postKernRev = mb->un.varRdRev.postKernRev;
	vp->rev.opFwRev = mb->un.varRdRev.opFwRev;

	/* If the sli feature level is less then 9, we must
	 * tear down all RPIs and VPIs on link down if NPIV
	 * is enabled.
	 */
	if (vp->rev.feaLevelHigh < 9)
		phba->sli3_options |= LPFC_SLI3_VPORT_TEARDOWN;

	if (lpfc_is_LC_HBA(phba->pcidev->device))
		memcpy(phba->RandomData, (char *)&mb->un.varWords[24],
						sizeof (phba->RandomData));

	/* Get adapter VPD information */
	lpfc_vpd_data = kmalloc(DMP_VPD_SIZE, GFP_KERNEL);
	if (!lpfc_vpd_data)
		goto out_free_mbox;
	do {
		lpfc_dump_mem(phba, pmb, offset, DMP_REGION_VPD);
		rc = lpfc_sli_issue_mbox(phba, pmb, MBX_POLL);

		if (rc != MBX_SUCCESS) {
			lpfc_printf_log(phba, KERN_INFO, LOG_INIT,
					"0441 VPD not present on adapter, "
					"mbxCmd x%x DUMP VPD, mbxStatus x%x\n",
					mb->mbxCommand, mb->mbxStatus);
			mb->un.varDmp.word_cnt = 0;
		}
		/* dump mem may return a zero when finished or we got a
		 * mailbox error, either way we are done.
		 */
		if (mb->un.varDmp.word_cnt == 0)
			break;
		if (mb->un.varDmp.word_cnt > DMP_VPD_SIZE - offset)
			mb->un.varDmp.word_cnt = DMP_VPD_SIZE - offset;
		lpfc_sli_pcimem_bcopy(((uint8_t *)mb) + DMP_RSP_OFFSET,
				      lpfc_vpd_data + offset,
				      mb->un.varDmp.word_cnt);
		offset += mb->un.varDmp.word_cnt;
	} while (mb->un.varDmp.word_cnt && offset < DMP_VPD_SIZE);
	lpfc_parse_vpd(phba, lpfc_vpd_data, offset);

	kfree(lpfc_vpd_data);
out_free_mbox:
	mempool_free(pmb, phba->mbox_mem_pool);
	return 0;
}

/**
 * lpfc_config_async_cmpl - Completion handler for config async event mbox cmd
 * @phba: pointer to lpfc hba data structure.
 * @pmboxq: pointer to the driver internal queue element for mailbox command.
 *
 * This is the completion handler for driver's configuring asynchronous event
 * mailbox command to the device. If the mailbox command returns successfully,
 * it will set internal async event support flag to 1; otherwise, it will
 * set internal async event support flag to 0.
 **/
static void
lpfc_config_async_cmpl(struct lpfc_hba * phba, LPFC_MBOXQ_t * pmboxq)
{
	if (pmboxq->u.mb.mbxStatus == MBX_SUCCESS)
		phba->temp_sensor_support = 1;
	else
		phba->temp_sensor_support = 0;
	mempool_free(pmboxq, phba->mbox_mem_pool);
	return;
}

/**
 * lpfc_dump_wakeup_param_cmpl - dump memory mailbox command completion handler
 * @phba: pointer to lpfc hba data structure.
 * @pmboxq: pointer to the driver internal queue element for mailbox command.
 *
 * This is the completion handler for dump mailbox command for getting
 * wake up parameters. When this command complete, the response contain
 * Option rom version of the HBA. This function translate the version number
 * into a human readable string and store it in OptionROMVersion.
 **/
static void
lpfc_dump_wakeup_param_cmpl(struct lpfc_hba *phba, LPFC_MBOXQ_t *pmboxq)
{
	struct prog_id *prg;
	uint32_t prog_id_word;
	char dist = ' ';
	/* character array used for decoding dist type. */
	char dist_char[] = "nabx";

	if (pmboxq->u.mb.mbxStatus != MBX_SUCCESS) {
		mempool_free(pmboxq, phba->mbox_mem_pool);
		return;
	}

	prg = (struct prog_id *) &prog_id_word;

	/* word 7 contain option rom version */
	prog_id_word = pmboxq->u.mb.un.varWords[7];

	/* Decode the Option rom version word to a readable string */
	if (prg->dist < 4)
		dist = dist_char[prg->dist];

	if ((prg->dist == 3) && (prg->num == 0))
		sprintf(phba->OptionROMVersion, "%d.%d%d",
			prg->ver, prg->rev, prg->lev);
	else
		sprintf(phba->OptionROMVersion, "%d.%d%d%c%d",
			prg->ver, prg->rev, prg->lev,
			dist, prg->num);
	mempool_free(pmboxq, phba->mbox_mem_pool);
	return;
}

/**
 * lpfc_update_vport_wwn - Updates the fc_nodename, fc_portname,
 *	cfg_soft_wwnn, cfg_soft_wwpn
 * @vport: pointer to lpfc vport data structure.
 *
 *
 * Return codes
 *   None.
 **/
void
lpfc_update_vport_wwn(struct lpfc_vport *vport)
{
	/* If the soft name exists then update it using the service params */
	if (vport->phba->cfg_soft_wwnn)
		u64_to_wwn(vport->phba->cfg_soft_wwnn,
			   vport->fc_sparam.nodeName.u.wwn);
	if (vport->phba->cfg_soft_wwpn)
		u64_to_wwn(vport->phba->cfg_soft_wwpn,
			   vport->fc_sparam.portName.u.wwn);

	/*
	 * If the name is empty or there exists a soft name
	 * then copy the service params name, otherwise use the fc name
	 */
	if (vport->fc_nodename.u.wwn[0] == 0 || vport->phba->cfg_soft_wwnn)
		memcpy(&vport->fc_nodename, &vport->fc_sparam.nodeName,
			sizeof(struct lpfc_name));
	else
		memcpy(&vport->fc_sparam.nodeName, &vport->fc_nodename,
			sizeof(struct lpfc_name));

	if (vport->fc_portname.u.wwn[0] == 0 || vport->phba->cfg_soft_wwpn)
		memcpy(&vport->fc_portname, &vport->fc_sparam.portName,
			sizeof(struct lpfc_name));
	else
		memcpy(&vport->fc_sparam.portName, &vport->fc_portname,
			sizeof(struct lpfc_name));
}

/**
 * lpfc_config_port_post - Perform lpfc initialization after config port
 * @phba: pointer to lpfc hba data structure.
 *
 * This routine will do LPFC initialization after the CONFIG_PORT mailbox
 * command call. It performs all internal resource and state setups on the
 * port: post IOCB buffers, enable appropriate host interrupt attentions,
 * ELS ring timers, etc.
 *
 * Return codes
 *   0 - success.
 *   Any other value - error.
 **/
int
lpfc_config_port_post(struct lpfc_hba *phba)
{
	struct lpfc_vport *vport = phba->pport;
	struct Scsi_Host *shost = lpfc_shost_from_vport(vport);
	LPFC_MBOXQ_t *pmb;
	MAILBOX_t *mb;
	struct lpfc_dmabuf *mp;
	struct lpfc_sli *psli = &phba->sli;
	uint32_t status, timeout;
	int i, j;
	int rc;

	spin_lock_irq(&phba->hbalock);
	/*
	 * If the Config port completed correctly the HBA is not
	 * over heated any more.
	 */
	if (phba->over_temp_state == HBA_OVER_TEMP)
		phba->over_temp_state = HBA_NORMAL_TEMP;
	spin_unlock_irq(&phba->hbalock);

	pmb = mempool_alloc(phba->mbox_mem_pool, GFP_KERNEL);
	if (!pmb) {
		phba->link_state = LPFC_HBA_ERROR;
		return -ENOMEM;
	}
	mb = &pmb->u.mb;

	/* Get login parameters for NID.  */
	rc = lpfc_read_sparam(phba, pmb, 0);
	if (rc) {
		mempool_free(pmb, phba->mbox_mem_pool);
		return -ENOMEM;
	}

	pmb->vport = vport;
	if (lpfc_sli_issue_mbox(phba, pmb, MBX_POLL) != MBX_SUCCESS) {
		lpfc_printf_log(phba, KERN_ERR, LOG_INIT,
				"0448 Adapter failed init, mbxCmd x%x "
				"READ_SPARM mbxStatus x%x\n",
				mb->mbxCommand, mb->mbxStatus);
		phba->link_state = LPFC_HBA_ERROR;
		mp = (struct lpfc_dmabuf *) pmb->context1;
		mempool_free(pmb, phba->mbox_mem_pool);
		lpfc_mbuf_free(phba, mp->virt, mp->phys);
		kfree(mp);
		return -EIO;
	}

	mp = (struct lpfc_dmabuf *) pmb->context1;

	memcpy(&vport->fc_sparam, mp->virt, sizeof (struct serv_parm));
	lpfc_mbuf_free(phba, mp->virt, mp->phys);
	kfree(mp);
	pmb->context1 = NULL;
	lpfc_update_vport_wwn(vport);

	/* Update the fc_host data structures with new wwn. */
	fc_host_node_name(shost) = wwn_to_u64(vport->fc_nodename.u.wwn);
	fc_host_port_name(shost) = wwn_to_u64(vport->fc_portname.u.wwn);
	fc_host_max_npiv_vports(shost) = phba->max_vpi;

	/* If no serial number in VPD data, use low 6 bytes of WWNN */
	/* This should be consolidated into parse_vpd ? - mr */
	if (phba->SerialNumber[0] == 0) {
		uint8_t *outptr;

		outptr = &vport->fc_nodename.u.s.IEEE[0];
		for (i = 0; i < 12; i++) {
			status = *outptr++;
			j = ((status & 0xf0) >> 4);
			if (j <= 9)
				phba->SerialNumber[i] =
				    (char)((uint8_t) 0x30 + (uint8_t) j);
			else
				phba->SerialNumber[i] =
				    (char)((uint8_t) 0x61 + (uint8_t) (j - 10));
			i++;
			j = (status & 0xf);
			if (j <= 9)
				phba->SerialNumber[i] =
				    (char)((uint8_t) 0x30 + (uint8_t) j);
			else
				phba->SerialNumber[i] =
				    (char)((uint8_t) 0x61 + (uint8_t) (j - 10));
		}
	}

	lpfc_read_config(phba, pmb);
	pmb->vport = vport;
	if (lpfc_sli_issue_mbox(phba, pmb, MBX_POLL) != MBX_SUCCESS) {
		lpfc_printf_log(phba, KERN_ERR, LOG_INIT,
				"0453 Adapter failed to init, mbxCmd x%x "
				"READ_CONFIG, mbxStatus x%x\n",
				mb->mbxCommand, mb->mbxStatus);
		phba->link_state = LPFC_HBA_ERROR;
		mempool_free( pmb, phba->mbox_mem_pool);
		return -EIO;
	}

	/* Check if the port is disabled */
	lpfc_sli_read_link_ste(phba);

	/* Reset the DFT_HBA_Q_DEPTH to the max xri  */
	if (phba->cfg_hba_queue_depth > (mb->un.varRdConfig.max_xri+1))
		phba->cfg_hba_queue_depth =
			(mb->un.varRdConfig.max_xri + 1) -
					lpfc_sli4_get_els_iocb_cnt(phba);

	phba->lmt = mb->un.varRdConfig.lmt;

	/* Get the default values for Model Name and Description */
	lpfc_get_hba_model_desc(phba, phba->ModelName, phba->ModelDesc);

	phba->link_state = LPFC_LINK_DOWN;

	/* Only process IOCBs on ELS ring till hba_state is READY */
	if (psli->ring[psli->extra_ring].sli.sli3.cmdringaddr)
		psli->ring[psli->extra_ring].flag |= LPFC_STOP_IOCB_EVENT;
	if (psli->ring[psli->fcp_ring].sli.sli3.cmdringaddr)
		psli->ring[psli->fcp_ring].flag |= LPFC_STOP_IOCB_EVENT;
	if (psli->ring[psli->next_ring].sli.sli3.cmdringaddr)
		psli->ring[psli->next_ring].flag |= LPFC_STOP_IOCB_EVENT;

	/* Post receive buffers for desired rings */
	if (phba->sli_rev != 3)
		lpfc_post_rcv_buf(phba);

	/*
	 * Configure HBA MSI-X attention conditions to messages if MSI-X mode
	 */
	if (phba->intr_type == MSIX) {
		rc = lpfc_config_msi(phba, pmb);
		if (rc) {
			mempool_free(pmb, phba->mbox_mem_pool);
			return -EIO;
		}
		rc = lpfc_sli_issue_mbox(phba, pmb, MBX_POLL);
		if (rc != MBX_SUCCESS) {
			lpfc_printf_log(phba, KERN_ERR, LOG_MBOX,
					"0352 Config MSI mailbox command "
					"failed, mbxCmd x%x, mbxStatus x%x\n",
					pmb->u.mb.mbxCommand,
					pmb->u.mb.mbxStatus);
			mempool_free(pmb, phba->mbox_mem_pool);
			return -EIO;
		}
	}

	spin_lock_irq(&phba->hbalock);
	/* Initialize ERATT handling flag */
	phba->hba_flag &= ~HBA_ERATT_HANDLED;

	/* Enable appropriate host interrupts */
	if (lpfc_readl(phba->HCregaddr, &status)) {
		spin_unlock_irq(&phba->hbalock);
		return -EIO;
	}
	status |= HC_MBINT_ENA | HC_ERINT_ENA | HC_LAINT_ENA;
	if (psli->num_rings > 0)
		status |= HC_R0INT_ENA;
	if (psli->num_rings > 1)
		status |= HC_R1INT_ENA;
	if (psli->num_rings > 2)
		status |= HC_R2INT_ENA;
	if (psli->num_rings > 3)
		status |= HC_R3INT_ENA;

	if ((phba->cfg_poll & ENABLE_FCP_RING_POLLING) &&
	    (phba->cfg_poll & DISABLE_FCP_RING_INT))
		status &= ~(HC_R0INT_ENA);

	writel(status, phba->HCregaddr);
	readl(phba->HCregaddr); /* flush */
	spin_unlock_irq(&phba->hbalock);

	/* Set up ring-0 (ELS) timer */
	timeout = phba->fc_ratov * 2;
	mod_timer(&vport->els_tmofunc, jiffies + HZ * timeout);
	/* Set up heart beat (HB) timer */
	mod_timer(&phba->hb_tmofunc, jiffies + HZ * LPFC_HB_MBOX_INTERVAL);
	phba->hb_outstanding = 0;
	phba->last_completion_time = jiffies;
	/* Set up error attention (ERATT) polling timer */
	mod_timer(&phba->eratt_poll, jiffies + HZ * LPFC_ERATT_POLL_INTERVAL);

	if (phba->hba_flag & LINK_DISABLED) {
		lpfc_printf_log(phba,
			KERN_ERR, LOG_INIT,
			"2598 Adapter Link is disabled.\n");
		lpfc_down_link(phba, pmb);
		pmb->mbox_cmpl = lpfc_sli_def_mbox_cmpl;
		rc = lpfc_sli_issue_mbox(phba, pmb, MBX_NOWAIT);
		if ((rc != MBX_SUCCESS) && (rc != MBX_BUSY)) {
			lpfc_printf_log(phba,
			KERN_ERR, LOG_INIT,
			"2599 Adapter failed to issue DOWN_LINK"
			" mbox command rc 0x%x\n", rc);

			mempool_free(pmb, phba->mbox_mem_pool);
			return -EIO;
		}
	} else if (phba->cfg_suppress_link_up == LPFC_INITIALIZE_LINK) {
		mempool_free(pmb, phba->mbox_mem_pool);
		rc = phba->lpfc_hba_init_link(phba, MBX_NOWAIT);
		if (rc)
			return rc;
	}
	/* MBOX buffer will be freed in mbox compl */
	pmb = mempool_alloc(phba->mbox_mem_pool, GFP_KERNEL);
	if (!pmb) {
		phba->link_state = LPFC_HBA_ERROR;
		return -ENOMEM;
	}

	lpfc_config_async(phba, pmb, LPFC_ELS_RING);
	pmb->mbox_cmpl = lpfc_config_async_cmpl;
	pmb->vport = phba->pport;
	rc = lpfc_sli_issue_mbox(phba, pmb, MBX_NOWAIT);

	if ((rc != MBX_BUSY) && (rc != MBX_SUCCESS)) {
		lpfc_printf_log(phba,
				KERN_ERR,
				LOG_INIT,
				"0456 Adapter failed to issue "
				"ASYNCEVT_ENABLE mbox status x%x\n",
				rc);
		mempool_free(pmb, phba->mbox_mem_pool);
	}

	/* Get Option rom version */
	pmb = mempool_alloc(phba->mbox_mem_pool, GFP_KERNEL);
	if (!pmb) {
		phba->link_state = LPFC_HBA_ERROR;
		return -ENOMEM;
	}

	lpfc_dump_wakeup_param(phba, pmb);
	pmb->mbox_cmpl = lpfc_dump_wakeup_param_cmpl;
	pmb->vport = phba->pport;
	rc = lpfc_sli_issue_mbox(phba, pmb, MBX_NOWAIT);

	if ((rc != MBX_BUSY) && (rc != MBX_SUCCESS)) {
		lpfc_printf_log(phba, KERN_ERR, LOG_INIT, "0435 Adapter failed "
				"to get Option ROM version status x%x\n", rc);
		mempool_free(pmb, phba->mbox_mem_pool);
	}

	return 0;
}

/**
 * lpfc_hba_init_link - Initialize the FC link
 * @phba: pointer to lpfc hba data structure.
 * @flag: mailbox command issue mode - either MBX_POLL or MBX_NOWAIT
 *
 * This routine will issue the INIT_LINK mailbox command call.
 * It is available to other drivers through the lpfc_hba data
 * structure for use as a delayed link up mechanism with the
 * module parameter lpfc_suppress_link_up.
 *
 * Return code
 *		0 - success
 *		Any other value - error
 **/
int
lpfc_hba_init_link(struct lpfc_hba *phba, uint32_t flag)
{
	return lpfc_hba_init_link_fc_topology(phba, phba->cfg_topology, flag);
}

/**
 * lpfc_hba_init_link_fc_topology - Initialize FC link with desired topology
 * @phba: pointer to lpfc hba data structure.
 * @fc_topology: desired fc topology.
 * @flag: mailbox command issue mode - either MBX_POLL or MBX_NOWAIT
 *
 * This routine will issue the INIT_LINK mailbox command call.
 * It is available to other drivers through the lpfc_hba data
 * structure for use as a delayed link up mechanism with the
 * module parameter lpfc_suppress_link_up.
 *
 * Return code
 *              0 - success
 *              Any other value - error
 **/
int
lpfc_hba_init_link_fc_topology(struct lpfc_hba *phba, uint32_t fc_topology,
			       uint32_t flag)
{
	struct lpfc_vport *vport = phba->pport;
	LPFC_MBOXQ_t *pmb;
	MAILBOX_t *mb;
	int rc;

	pmb = mempool_alloc(phba->mbox_mem_pool, GFP_KERNEL);
	if (!pmb) {
		phba->link_state = LPFC_HBA_ERROR;
		return -ENOMEM;
	}
	mb = &pmb->u.mb;
	pmb->vport = vport;

	if ((phba->cfg_link_speed > LPFC_USER_LINK_SPEED_MAX) ||
	    ((phba->cfg_link_speed == LPFC_USER_LINK_SPEED_1G) &&
	     !(phba->lmt & LMT_1Gb)) ||
	    ((phba->cfg_link_speed == LPFC_USER_LINK_SPEED_2G) &&
	     !(phba->lmt & LMT_2Gb)) ||
	    ((phba->cfg_link_speed == LPFC_USER_LINK_SPEED_4G) &&
	     !(phba->lmt & LMT_4Gb)) ||
	    ((phba->cfg_link_speed == LPFC_USER_LINK_SPEED_8G) &&
	     !(phba->lmt & LMT_8Gb)) ||
	    ((phba->cfg_link_speed == LPFC_USER_LINK_SPEED_10G) &&
	     !(phba->lmt & LMT_10Gb)) ||
	    ((phba->cfg_link_speed == LPFC_USER_LINK_SPEED_16G) &&
	     !(phba->lmt & LMT_16Gb))) {
		/* Reset link speed to auto */
		lpfc_printf_log(phba, KERN_ERR, LOG_LINK_EVENT,
			"1302 Invalid speed for this board:%d "
			"Reset link speed to auto.\n",
			phba->cfg_link_speed);
			phba->cfg_link_speed = LPFC_USER_LINK_SPEED_AUTO;
	}
	lpfc_init_link(phba, pmb, fc_topology, phba->cfg_link_speed);
	pmb->mbox_cmpl = lpfc_sli_def_mbox_cmpl;
	if (phba->sli_rev < LPFC_SLI_REV4)
		lpfc_set_loopback_flag(phba);
	rc = lpfc_sli_issue_mbox(phba, pmb, flag);
	if ((rc != MBX_BUSY) && (rc != MBX_SUCCESS)) {
		lpfc_printf_log(phba, KERN_ERR, LOG_INIT,
			"0498 Adapter failed to init, mbxCmd x%x "
			"INIT_LINK, mbxStatus x%x\n",
			mb->mbxCommand, mb->mbxStatus);
		if (phba->sli_rev <= LPFC_SLI_REV3) {
			/* Clear all interrupt enable conditions */
			writel(0, phba->HCregaddr);
			readl(phba->HCregaddr); /* flush */
			/* Clear all pending interrupts */
			writel(0xffffffff, phba->HAregaddr);
			readl(phba->HAregaddr); /* flush */
		}
		phba->link_state = LPFC_HBA_ERROR;
		if (rc != MBX_BUSY || flag == MBX_POLL)
			mempool_free(pmb, phba->mbox_mem_pool);
		return -EIO;
	}
	phba->cfg_suppress_link_up = LPFC_INITIALIZE_LINK;
	if (flag == MBX_POLL)
		mempool_free(pmb, phba->mbox_mem_pool);

	return 0;
}

/**
 * lpfc_hba_down_link - this routine downs the FC link
 * @phba: pointer to lpfc hba data structure.
 * @flag: mailbox command issue mode - either MBX_POLL or MBX_NOWAIT
 *
 * This routine will issue the DOWN_LINK mailbox command call.
 * It is available to other drivers through the lpfc_hba data
 * structure for use to stop the link.
 *
 * Return code
 *		0 - success
 *		Any other value - error
 **/
int
lpfc_hba_down_link(struct lpfc_hba *phba, uint32_t flag)
{
	LPFC_MBOXQ_t *pmb;
	int rc;

	pmb = mempool_alloc(phba->mbox_mem_pool, GFP_KERNEL);
	if (!pmb) {
		phba->link_state = LPFC_HBA_ERROR;
		return -ENOMEM;
	}

	lpfc_printf_log(phba,
		KERN_ERR, LOG_INIT,
		"0491 Adapter Link is disabled.\n");
	lpfc_down_link(phba, pmb);
	pmb->mbox_cmpl = lpfc_sli_def_mbox_cmpl;
	rc = lpfc_sli_issue_mbox(phba, pmb, flag);
	if ((rc != MBX_SUCCESS) && (rc != MBX_BUSY)) {
		lpfc_printf_log(phba,
		KERN_ERR, LOG_INIT,
		"2522 Adapter failed to issue DOWN_LINK"
		" mbox command rc 0x%x\n", rc);

		mempool_free(pmb, phba->mbox_mem_pool);
		return -EIO;
	}
	if (flag == MBX_POLL)
		mempool_free(pmb, phba->mbox_mem_pool);

	return 0;
}

/**
 * lpfc_hba_down_prep - Perform lpfc uninitialization prior to HBA reset
 * @phba: pointer to lpfc HBA data structure.
 *
 * This routine will do LPFC uninitialization before the HBA is reset when
 * bringing down the SLI Layer.
 *
 * Return codes
 *   0 - success.
 *   Any other value - error.
 **/
int
lpfc_hba_down_prep(struct lpfc_hba *phba)
{
	struct lpfc_vport **vports;
	int i;

	if (phba->sli_rev <= LPFC_SLI_REV3) {
		/* Disable interrupts */
		writel(0, phba->HCregaddr);
		readl(phba->HCregaddr); /* flush */
	}

	if (phba->pport->load_flag & FC_UNLOADING)
		lpfc_cleanup_discovery_resources(phba->pport);
	else {
		vports = lpfc_create_vport_work_array(phba);
		if (vports != NULL)
			for (i = 0; i <= phba->max_vports &&
				vports[i] != NULL; i++)
				lpfc_cleanup_discovery_resources(vports[i]);
		lpfc_destroy_vport_work_array(phba, vports);
	}
	return 0;
}

/**
 * lpfc_hba_down_post_s3 - Perform lpfc uninitialization after HBA reset
 * @phba: pointer to lpfc HBA data structure.
 *
 * This routine will do uninitialization after the HBA is reset when bring
 * down the SLI Layer.
 *
 * Return codes
 *   0 - success.
 *   Any other value - error.
 **/
static int
lpfc_hba_down_post_s3(struct lpfc_hba *phba)
{
	struct lpfc_sli *psli = &phba->sli;
	struct lpfc_sli_ring *pring;
	struct lpfc_dmabuf *mp, *next_mp;
	LIST_HEAD(completions);
	int i;

	if (phba->sli3_options & LPFC_SLI3_HBQ_ENABLED)
		lpfc_sli_hbqbuf_free_all(phba);
	else {
		/* Cleanup preposted buffers on the ELS ring */
		pring = &psli->ring[LPFC_ELS_RING];
		list_for_each_entry_safe(mp, next_mp, &pring->postbufq, list) {
			list_del(&mp->list);
			pring->postbufq_cnt--;
			lpfc_mbuf_free(phba, mp->virt, mp->phys);
			kfree(mp);
		}
	}

	spin_lock_irq(&phba->hbalock);
	for (i = 0; i < psli->num_rings; i++) {
		pring = &psli->ring[i];

		/* At this point in time the HBA is either reset or DOA. Either
		 * way, nothing should be on txcmplq as it will NEVER complete.
		 */
		list_splice_init(&pring->txcmplq, &completions);
		pring->txcmplq_cnt = 0;
		spin_unlock_irq(&phba->hbalock);

		/* Cancel all the IOCBs from the completions list */
		lpfc_sli_cancel_iocbs(phba, &completions, IOSTAT_LOCAL_REJECT,
				      IOERR_SLI_ABORTED);

		lpfc_sli_abort_iocb_ring(phba, pring);
		spin_lock_irq(&phba->hbalock);
	}
	spin_unlock_irq(&phba->hbalock);

	return 0;
}

/**
 * lpfc_hba_down_post_s4 - Perform lpfc uninitialization after HBA reset
 * @phba: pointer to lpfc HBA data structure.
 *
 * This routine will do uninitialization after the HBA is reset when bring
 * down the SLI Layer.
 *
 * Return codes
 *   0 - success.
 *   Any other value - error.
 **/
static int
lpfc_hba_down_post_s4(struct lpfc_hba *phba)
{
	struct lpfc_scsi_buf *psb, *psb_next;
	LIST_HEAD(aborts);
	int ret;
	unsigned long iflag = 0;
	struct lpfc_sglq *sglq_entry = NULL;

	ret = lpfc_hba_down_post_s3(phba);
	if (ret)
		return ret;
	/* At this point in time the HBA is either reset or DOA. Either
	 * way, nothing should be on lpfc_abts_els_sgl_list, it needs to be
	 * on the lpfc_sgl_list so that it can either be freed if the
	 * driver is unloading or reposted if the driver is restarting
	 * the port.
	 */
	spin_lock_irq(&phba->hbalock);  /* required for lpfc_sgl_list and */
					/* scsl_buf_list */
	/* abts_sgl_list_lock required because worker thread uses this
	 * list.
	 */
	spin_lock(&phba->sli4_hba.abts_sgl_list_lock);
	list_for_each_entry(sglq_entry,
		&phba->sli4_hba.lpfc_abts_els_sgl_list, list)
		sglq_entry->state = SGL_FREED;

	list_splice_init(&phba->sli4_hba.lpfc_abts_els_sgl_list,
			&phba->sli4_hba.lpfc_sgl_list);
	spin_unlock(&phba->sli4_hba.abts_sgl_list_lock);
	/* abts_scsi_buf_list_lock required because worker thread uses this
	 * list.
	 */
	spin_lock(&phba->sli4_hba.abts_scsi_buf_list_lock);
	list_splice_init(&phba->sli4_hba.lpfc_abts_scsi_buf_list,
			&aborts);
	spin_unlock(&phba->sli4_hba.abts_scsi_buf_list_lock);
	spin_unlock_irq(&phba->hbalock);

	list_for_each_entry_safe(psb, psb_next, &aborts, list) {
		psb->pCmd = NULL;
		psb->status = IOSTAT_SUCCESS;
	}
	spin_lock_irqsave(&phba->scsi_buf_list_lock, iflag);
	list_splice(&aborts, &phba->lpfc_scsi_buf_list);
	spin_unlock_irqrestore(&phba->scsi_buf_list_lock, iflag);
	return 0;
}

/**
 * lpfc_hba_down_post - Wrapper func for hba down post routine
 * @phba: pointer to lpfc HBA data structure.
 *
 * This routine wraps the actual SLI3 or SLI4 routine for performing
 * uninitialization after the HBA is reset when bring down the SLI Layer.
 *
 * Return codes
 *   0 - success.
 *   Any other value - error.
 **/
int
lpfc_hba_down_post(struct lpfc_hba *phba)
{
	return (*phba->lpfc_hba_down_post)(phba);
}

/**
 * lpfc_hb_timeout - The HBA-timer timeout handler
 * @ptr: unsigned long holds the pointer to lpfc hba data structure.
 *
 * This is the HBA-timer timeout handler registered to the lpfc driver. When
 * this timer fires, a HBA timeout event shall be posted to the lpfc driver
 * work-port-events bitmap and the worker thread is notified. This timeout
 * event will be used by the worker thread to invoke the actual timeout
 * handler routine, lpfc_hb_timeout_handler. Any periodical operations will
 * be performed in the timeout handler and the HBA timeout event bit shall
 * be cleared by the worker thread after it has taken the event bitmap out.
 **/
static void
lpfc_hb_timeout(unsigned long ptr)
{
	struct lpfc_hba *phba;
	uint32_t tmo_posted;
	unsigned long iflag;

	phba = (struct lpfc_hba *)ptr;

	/* Check for heart beat timeout conditions */
	spin_lock_irqsave(&phba->pport->work_port_lock, iflag);
	tmo_posted = phba->pport->work_port_events & WORKER_HB_TMO;
	if (!tmo_posted)
		phba->pport->work_port_events |= WORKER_HB_TMO;
	spin_unlock_irqrestore(&phba->pport->work_port_lock, iflag);

	/* Tell the worker thread there is work to do */
	if (!tmo_posted)
		lpfc_worker_wake_up(phba);
	return;
}

/**
 * lpfc_rrq_timeout - The RRQ-timer timeout handler
 * @ptr: unsigned long holds the pointer to lpfc hba data structure.
 *
 * This is the RRQ-timer timeout handler registered to the lpfc driver. When
 * this timer fires, a RRQ timeout event shall be posted to the lpfc driver
 * work-port-events bitmap and the worker thread is notified. This timeout
 * event will be used by the worker thread to invoke the actual timeout
 * handler routine, lpfc_rrq_handler. Any periodical operations will
 * be performed in the timeout handler and the RRQ timeout event bit shall
 * be cleared by the worker thread after it has taken the event bitmap out.
 **/
static void
lpfc_rrq_timeout(unsigned long ptr)
{
	struct lpfc_hba *phba;
	unsigned long iflag;

	phba = (struct lpfc_hba *)ptr;
	spin_lock_irqsave(&phba->pport->work_port_lock, iflag);
	phba->hba_flag |= HBA_RRQ_ACTIVE;
	spin_unlock_irqrestore(&phba->pport->work_port_lock, iflag);
	lpfc_worker_wake_up(phba);
}

/**
 * lpfc_hb_mbox_cmpl - The lpfc heart-beat mailbox command callback function
 * @phba: pointer to lpfc hba data structure.
 * @pmboxq: pointer to the driver internal queue element for mailbox command.
 *
 * This is the callback function to the lpfc heart-beat mailbox command.
 * If configured, the lpfc driver issues the heart-beat mailbox command to
 * the HBA every LPFC_HB_MBOX_INTERVAL (current 5) seconds. At the time the
 * heart-beat mailbox command is issued, the driver shall set up heart-beat
 * timeout timer to LPFC_HB_MBOX_TIMEOUT (current 30) seconds and marks
 * heart-beat outstanding state. Once the mailbox command comes back and
 * no error conditions detected, the heart-beat mailbox command timer is
 * reset to LPFC_HB_MBOX_INTERVAL seconds and the heart-beat outstanding
 * state is cleared for the next heart-beat. If the timer expired with the
 * heart-beat outstanding state set, the driver will put the HBA offline.
 **/
static void
lpfc_hb_mbox_cmpl(struct lpfc_hba * phba, LPFC_MBOXQ_t * pmboxq)
{
	unsigned long drvr_flag;

	spin_lock_irqsave(&phba->hbalock, drvr_flag);
	phba->hb_outstanding = 0;
	spin_unlock_irqrestore(&phba->hbalock, drvr_flag);

	/* Check and reset heart-beat timer is necessary */
	mempool_free(pmboxq, phba->mbox_mem_pool);
	if (!(phba->pport->fc_flag & FC_OFFLINE_MODE) &&
		!(phba->link_state == LPFC_HBA_ERROR) &&
		!(phba->pport->load_flag & FC_UNLOADING))
		mod_timer(&phba->hb_tmofunc,
			jiffies + HZ * LPFC_HB_MBOX_INTERVAL);
	return;
}

/**
 * lpfc_hb_timeout_handler - The HBA-timer timeout handler
 * @phba: pointer to lpfc hba data structure.
 *
 * This is the actual HBA-timer timeout handler to be invoked by the worker
 * thread whenever the HBA timer fired and HBA-timeout event posted. This
 * handler performs any periodic operations needed for the device. If such
 * periodic event has already been attended to either in the interrupt handler
 * or by processing slow-ring or fast-ring events within the HBA-timer
 * timeout window (LPFC_HB_MBOX_INTERVAL), this handler just simply resets
 * the timer for the next timeout period. If lpfc heart-beat mailbox command
 * is configured and there is no heart-beat mailbox command outstanding, a
 * heart-beat mailbox is issued and timer set properly. Otherwise, if there
 * has been a heart-beat mailbox command outstanding, the HBA shall be put
 * to offline.
 **/
void
lpfc_hb_timeout_handler(struct lpfc_hba *phba)
{
	struct lpfc_vport **vports;
	LPFC_MBOXQ_t *pmboxq;
	struct lpfc_dmabuf *buf_ptr;
	int retval, i;
	struct lpfc_sli *psli = &phba->sli;
	LIST_HEAD(completions);

	vports = lpfc_create_vport_work_array(phba);
	if (vports != NULL)
		for (i = 0; i <= phba->max_vports && vports[i] != NULL; i++)
			lpfc_rcv_seq_check_edtov(vports[i]);
	lpfc_destroy_vport_work_array(phba, vports);

	if ((phba->link_state == LPFC_HBA_ERROR) ||
		(phba->pport->load_flag & FC_UNLOADING) ||
		(phba->pport->fc_flag & FC_OFFLINE_MODE))
		return;

	spin_lock_irq(&phba->pport->work_port_lock);

	if (time_after(phba->last_completion_time + LPFC_HB_MBOX_INTERVAL * HZ,
		jiffies)) {
		spin_unlock_irq(&phba->pport->work_port_lock);
		if (!phba->hb_outstanding)
			mod_timer(&phba->hb_tmofunc,
				jiffies + HZ * LPFC_HB_MBOX_INTERVAL);
		else
			mod_timer(&phba->hb_tmofunc,
				jiffies + HZ * LPFC_HB_MBOX_TIMEOUT);
		return;
	}
	spin_unlock_irq(&phba->pport->work_port_lock);

	if (phba->elsbuf_cnt &&
		(phba->elsbuf_cnt == phba->elsbuf_prev_cnt)) {
		spin_lock_irq(&phba->hbalock);
		list_splice_init(&phba->elsbuf, &completions);
		phba->elsbuf_cnt = 0;
		phba->elsbuf_prev_cnt = 0;
		spin_unlock_irq(&phba->hbalock);

		while (!list_empty(&completions)) {
			list_remove_head(&completions, buf_ptr,
				struct lpfc_dmabuf, list);
			lpfc_mbuf_free(phba, buf_ptr->virt, buf_ptr->phys);
			kfree(buf_ptr);
		}
	}
	phba->elsbuf_prev_cnt = phba->elsbuf_cnt;

	/* If there is no heart beat outstanding, issue a heartbeat command */
	if (phba->cfg_enable_hba_heartbeat) {
		if (!phba->hb_outstanding) {
			if ((!(psli->sli_flag & LPFC_SLI_MBOX_ACTIVE)) &&
				(list_empty(&psli->mboxq))) {
				pmboxq = mempool_alloc(phba->mbox_mem_pool,
							GFP_KERNEL);
				if (!pmboxq) {
					mod_timer(&phba->hb_tmofunc,
						 jiffies +
						 HZ * LPFC_HB_MBOX_INTERVAL);
					return;
				}

				lpfc_heart_beat(phba, pmboxq);
				pmboxq->mbox_cmpl = lpfc_hb_mbox_cmpl;
				pmboxq->vport = phba->pport;
				retval = lpfc_sli_issue_mbox(phba, pmboxq,
						MBX_NOWAIT);

				if (retval != MBX_BUSY &&
					retval != MBX_SUCCESS) {
					mempool_free(pmboxq,
							phba->mbox_mem_pool);
					mod_timer(&phba->hb_tmofunc,
						jiffies +
						HZ * LPFC_HB_MBOX_INTERVAL);
					return;
				}
				phba->skipped_hb = 0;
				phba->hb_outstanding = 1;
			} else if (time_before_eq(phba->last_completion_time,
					phba->skipped_hb)) {
				lpfc_printf_log(phba, KERN_INFO, LOG_INIT,
					"2857 Last completion time not "
					" updated in %d ms\n",
					jiffies_to_msecs(jiffies
						 - phba->last_completion_time));
			} else
				phba->skipped_hb = jiffies;

			mod_timer(&phba->hb_tmofunc,
				  jiffies + HZ * LPFC_HB_MBOX_TIMEOUT);
			return;
		} else {
			/*
			* If heart beat timeout called with hb_outstanding set
			* we need to give the hb mailbox cmd a chance to
			* complete or TMO.
			*/
			lpfc_printf_log(phba, KERN_WARNING, LOG_INIT,
					"0459 Adapter heartbeat still out"
					"standing:last compl time was %d ms.\n",
					jiffies_to_msecs(jiffies
						 - phba->last_completion_time));
			mod_timer(&phba->hb_tmofunc,
				  jiffies + HZ * LPFC_HB_MBOX_TIMEOUT);
		}
	}
}

/**
 * lpfc_offline_eratt - Bring lpfc offline on hardware error attention
 * @phba: pointer to lpfc hba data structure.
 *
 * This routine is called to bring the HBA offline when HBA hardware error
 * other than Port Error 6 has been detected.
 **/
static void
lpfc_offline_eratt(struct lpfc_hba *phba)
{
	struct lpfc_sli   *psli = &phba->sli;

	spin_lock_irq(&phba->hbalock);
	psli->sli_flag &= ~LPFC_SLI_ACTIVE;
	spin_unlock_irq(&phba->hbalock);
	lpfc_offline_prep(phba, LPFC_MBX_NO_WAIT);

	lpfc_offline(phba);
	lpfc_reset_barrier(phba);
	spin_lock_irq(&phba->hbalock);
	lpfc_sli_brdreset(phba);
	spin_unlock_irq(&phba->hbalock);
	lpfc_hba_down_post(phba);
	lpfc_sli_brdready(phba, HS_MBRDY);
	lpfc_unblock_mgmt_io(phba);
	phba->link_state = LPFC_HBA_ERROR;
	return;
}

/**
 * lpfc_sli4_offline_eratt - Bring lpfc offline on SLI4 hardware error attention
 * @phba: pointer to lpfc hba data structure.
 *
 * This routine is called to bring a SLI4 HBA offline when HBA hardware error
 * other than Port Error 6 has been detected.
 **/
static void
lpfc_sli4_offline_eratt(struct lpfc_hba *phba)
{
	lpfc_offline_prep(phba, LPFC_MBX_NO_WAIT);
	lpfc_offline(phba);
	lpfc_sli4_brdreset(phba);
	lpfc_hba_down_post(phba);
	lpfc_sli4_post_status_check(phba);
	lpfc_unblock_mgmt_io(phba);
	phba->link_state = LPFC_HBA_ERROR;
}

/**
 * lpfc_handle_deferred_eratt - The HBA hardware deferred error handler
 * @phba: pointer to lpfc hba data structure.
 *
 * This routine is invoked to handle the deferred HBA hardware error
 * conditions. This type of error is indicated by HBA by setting ER1
 * and another ER bit in the host status register. The driver will
 * wait until the ER1 bit clears before handling the error condition.
 **/
static void
lpfc_handle_deferred_eratt(struct lpfc_hba *phba)
{
	uint32_t old_host_status = phba->work_hs;
	struct lpfc_sli_ring  *pring;
	struct lpfc_sli *psli = &phba->sli;

	/* If the pci channel is offline, ignore possible errors,
	 * since we cannot communicate with the pci card anyway.
	 */
	if (pci_channel_offline(phba->pcidev)) {
		spin_lock_irq(&phba->hbalock);
		phba->hba_flag &= ~DEFER_ERATT;
		spin_unlock_irq(&phba->hbalock);
		return;
	}

	lpfc_printf_log(phba, KERN_ERR, LOG_INIT,
		"0479 Deferred Adapter Hardware Error "
		"Data: x%x x%x x%x\n",
		phba->work_hs,
		phba->work_status[0], phba->work_status[1]);

	spin_lock_irq(&phba->hbalock);
	psli->sli_flag &= ~LPFC_SLI_ACTIVE;
	spin_unlock_irq(&phba->hbalock);


	/*
	 * Firmware stops when it triggred erratt. That could cause the I/Os
	 * dropped by the firmware. Error iocb (I/O) on txcmplq and let the
	 * SCSI layer retry it after re-establishing link.
	 */
	pring = &psli->ring[psli->fcp_ring];
	lpfc_sli_abort_iocb_ring(phba, pring);

	/*
	 * There was a firmware error. Take the hba offline and then
	 * attempt to restart it.
	 */
	lpfc_offline_prep(phba, LPFC_MBX_WAIT);
	lpfc_offline(phba);

	/* Wait for the ER1 bit to clear.*/
	while (phba->work_hs & HS_FFER1) {
		msleep(100);
		if (lpfc_readl(phba->HSregaddr, &phba->work_hs)) {
			phba->work_hs = UNPLUG_ERR ;
			break;
		}
		/* If driver is unloading let the worker thread continue */
		if (phba->pport->load_flag & FC_UNLOADING) {
			phba->work_hs = 0;
			break;
		}
	}

	/*
	 * This is to ptrotect against a race condition in which
	 * first write to the host attention register clear the
	 * host status register.
	 */
	if ((!phba->work_hs) && (!(phba->pport->load_flag & FC_UNLOADING)))
		phba->work_hs = old_host_status & ~HS_FFER1;

	spin_lock_irq(&phba->hbalock);
	phba->hba_flag &= ~DEFER_ERATT;
	spin_unlock_irq(&phba->hbalock);
	phba->work_status[0] = readl(phba->MBslimaddr + 0xa8);
	phba->work_status[1] = readl(phba->MBslimaddr + 0xac);
}

static void
lpfc_board_errevt_to_mgmt(struct lpfc_hba *phba)
{
	struct lpfc_board_event_header board_event;
	struct Scsi_Host *shost;

	board_event.event_type = FC_REG_BOARD_EVENT;
	board_event.subcategory = LPFC_EVENT_PORTINTERR;
	shost = lpfc_shost_from_vport(phba->pport);
	fc_host_post_vendor_event(shost, fc_get_event_number(),
				  sizeof(board_event),
				  (char *) &board_event,
				  LPFC_NL_VENDOR_ID);
}

/**
 * lpfc_handle_eratt_s3 - The SLI3 HBA hardware error handler
 * @phba: pointer to lpfc hba data structure.
 *
 * This routine is invoked to handle the following HBA hardware error
 * conditions:
 * 1 - HBA error attention interrupt
 * 2 - DMA ring index out of range
 * 3 - Mailbox command came back as unknown
 **/
static void
lpfc_handle_eratt_s3(struct lpfc_hba *phba)
{
	struct lpfc_vport *vport = phba->pport;
	struct lpfc_sli   *psli = &phba->sli;
	struct lpfc_sli_ring  *pring;
	uint32_t event_data;
	unsigned long temperature;
	struct temp_event temp_event_data;
	struct Scsi_Host  *shost;

	/* If the pci channel is offline, ignore possible errors,
	 * since we cannot communicate with the pci card anyway.
	 */
	if (pci_channel_offline(phba->pcidev)) {
		spin_lock_irq(&phba->hbalock);
		phba->hba_flag &= ~DEFER_ERATT;
		spin_unlock_irq(&phba->hbalock);
		return;
	}

	/* If resets are disabled then leave the HBA alone and return */
	if (!phba->cfg_enable_hba_reset)
		return;

	/* Send an internal error event to mgmt application */
	lpfc_board_errevt_to_mgmt(phba);

	if (phba->hba_flag & DEFER_ERATT)
		lpfc_handle_deferred_eratt(phba);

	if ((phba->work_hs & HS_FFER6) || (phba->work_hs & HS_FFER8)) {
		if (phba->work_hs & HS_FFER6)
			/* Re-establishing Link */
			lpfc_printf_log(phba, KERN_INFO, LOG_LINK_EVENT,
					"1301 Re-establishing Link "
					"Data: x%x x%x x%x\n",
					phba->work_hs, phba->work_status[0],
					phba->work_status[1]);
		if (phba->work_hs & HS_FFER8)
			/* Device Zeroization */
			lpfc_printf_log(phba, KERN_INFO, LOG_LINK_EVENT,
					"2861 Host Authentication device "
					"zeroization Data:x%x x%x x%x\n",
					phba->work_hs, phba->work_status[0],
					phba->work_status[1]);

		spin_lock_irq(&phba->hbalock);
		psli->sli_flag &= ~LPFC_SLI_ACTIVE;
		spin_unlock_irq(&phba->hbalock);

		/*
		* Firmware stops when it triggled erratt with HS_FFER6.
		* That could cause the I/Os dropped by the firmware.
		* Error iocb (I/O) on txcmplq and let the SCSI layer
		* retry it after re-establishing link.
		*/
		pring = &psli->ring[psli->fcp_ring];
		lpfc_sli_abort_iocb_ring(phba, pring);

		/*
		 * There was a firmware error.  Take the hba offline and then
		 * attempt to restart it.
		 */
		lpfc_offline_prep(phba, LPFC_MBX_NO_WAIT);
		lpfc_offline(phba);
		lpfc_sli_brdrestart(phba);
		if (lpfc_online(phba) == 0) {	/* Initialize the HBA */
			lpfc_unblock_mgmt_io(phba);
			return;
		}
		lpfc_unblock_mgmt_io(phba);
	} else if (phba->work_hs & HS_CRIT_TEMP) {
		temperature = readl(phba->MBslimaddr + TEMPERATURE_OFFSET);
		temp_event_data.event_type = FC_REG_TEMPERATURE_EVENT;
		temp_event_data.event_code = LPFC_CRIT_TEMP;
		temp_event_data.data = (uint32_t)temperature;

		lpfc_printf_log(phba, KERN_ERR, LOG_INIT,
				"0406 Adapter maximum temperature exceeded "
				"(%ld), taking this port offline "
				"Data: x%x x%x x%x\n",
				temperature, phba->work_hs,
				phba->work_status[0], phba->work_status[1]);

		shost = lpfc_shost_from_vport(phba->pport);
		fc_host_post_vendor_event(shost, fc_get_event_number(),
					  sizeof(temp_event_data),
					  (char *) &temp_event_data,
					  SCSI_NL_VID_TYPE_PCI
					  | PCI_VENDOR_ID_EMULEX);

		spin_lock_irq(&phba->hbalock);
		phba->over_temp_state = HBA_OVER_TEMP;
		spin_unlock_irq(&phba->hbalock);
		lpfc_offline_eratt(phba);

	} else {
		/* The if clause above forces this code path when the status
		 * failure is a value other than FFER6. Do not call the offline
		 * twice. This is the adapter hardware error path.
		 */
		lpfc_printf_log(phba, KERN_ERR, LOG_INIT,
				"0457 Adapter Hardware Error "
				"Data: x%x x%x x%x\n",
				phba->work_hs,
				phba->work_status[0], phba->work_status[1]);

		event_data = FC_REG_DUMP_EVENT;
		shost = lpfc_shost_from_vport(vport);
		fc_host_post_vendor_event(shost, fc_get_event_number(),
				sizeof(event_data), (char *) &event_data,
				SCSI_NL_VID_TYPE_PCI | PCI_VENDOR_ID_EMULEX);

		lpfc_offline_eratt(phba);
	}
	return;
}

/**
 * lpfc_sli4_port_sta_fn_reset - The SLI4 function reset due to port status reg
 * @phba: pointer to lpfc hba data structure.
 * @mbx_action: flag for mailbox shutdown action.
 *
 * This routine is invoked to perform an SLI4 port PCI function reset in
 * response to port status register polling attention. It waits for port
 * status register (ERR, RDY, RN) bits before proceeding with function reset.
 * During this process, interrupt vectors are freed and later requested
 * for handling possible port resource change.
 **/
static int
lpfc_sli4_port_sta_fn_reset(struct lpfc_hba *phba, int mbx_action)
{
	int rc;
	uint32_t intr_mode;

	/*
	 * On error status condition, driver need to wait for port
	 * ready before performing reset.
	 */
	rc = lpfc_sli4_pdev_status_reg_wait(phba);
	if (!rc) {
		/* need reset: attempt for port recovery */
		lpfc_printf_log(phba, KERN_ERR, LOG_INIT,
				"2887 Reset Needed: Attempting Port "
				"Recovery...\n");
		lpfc_offline_prep(phba, mbx_action);
		lpfc_offline(phba);
		/* release interrupt for possible resource change */
		lpfc_sli4_disable_intr(phba);
		lpfc_sli_brdrestart(phba);
		/* request and enable interrupt */
		intr_mode = lpfc_sli4_enable_intr(phba, phba->intr_mode);
		if (intr_mode == LPFC_INTR_ERROR) {
			lpfc_printf_log(phba, KERN_ERR, LOG_INIT,
					"3175 Failed to enable interrupt\n");
			return -EIO;
		} else {
			phba->intr_mode = intr_mode;
		}
		rc = lpfc_online(phba);
		if (rc == 0)
			lpfc_unblock_mgmt_io(phba);
	}
	return rc;
}

/**
 * lpfc_handle_eratt_s4 - The SLI4 HBA hardware error handler
 * @phba: pointer to lpfc hba data structure.
 *
 * This routine is invoked to handle the SLI4 HBA hardware error attention
 * conditions.
 **/
static void
lpfc_handle_eratt_s4(struct lpfc_hba *phba)
{
	struct lpfc_vport *vport = phba->pport;
	uint32_t event_data;
	struct Scsi_Host *shost;
	uint32_t if_type;
	struct lpfc_register portstat_reg = {0};
	uint32_t reg_err1, reg_err2;
	uint32_t uerrlo_reg, uemasklo_reg;
	uint32_t pci_rd_rc1, pci_rd_rc2;
	int rc;

	/* If the pci channel is offline, ignore possible errors, since
	 * we cannot communicate with the pci card anyway.
	 */
	if (pci_channel_offline(phba->pcidev))
		return;
	/* If resets are disabled then leave the HBA alone and return */
	if (!phba->cfg_enable_hba_reset)
		return;

	if_type = bf_get(lpfc_sli_intf_if_type, &phba->sli4_hba.sli_intf);
	switch (if_type) {
	case LPFC_SLI_INTF_IF_TYPE_0:
		pci_rd_rc1 = lpfc_readl(
				phba->sli4_hba.u.if_type0.UERRLOregaddr,
				&uerrlo_reg);
		pci_rd_rc2 = lpfc_readl(
				phba->sli4_hba.u.if_type0.UEMASKLOregaddr,
				&uemasklo_reg);
		/* consider PCI bus read error as pci_channel_offline */
		if (pci_rd_rc1 == -EIO && pci_rd_rc2 == -EIO)
			return;
		lpfc_sli4_offline_eratt(phba);
		break;
	case LPFC_SLI_INTF_IF_TYPE_2:
		pci_rd_rc1 = lpfc_readl(
				phba->sli4_hba.u.if_type2.STATUSregaddr,
				&portstat_reg.word0);
		/* consider PCI bus read error as pci_channel_offline */
		if (pci_rd_rc1 == -EIO) {
			lpfc_printf_log(phba, KERN_ERR, LOG_INIT,
				"3151 PCI bus read access failure: x%x\n",
				readl(phba->sli4_hba.u.if_type2.STATUSregaddr));
			return;
		}
		reg_err1 = readl(phba->sli4_hba.u.if_type2.ERR1regaddr);
		reg_err2 = readl(phba->sli4_hba.u.if_type2.ERR2regaddr);
		if (bf_get(lpfc_sliport_status_oti, &portstat_reg)) {
			/* TODO: Register for Overtemp async events. */
			lpfc_printf_log(phba, KERN_ERR, LOG_INIT,
				"2889 Port Overtemperature event, "
				"taking port offline\n");
			spin_lock_irq(&phba->hbalock);
			phba->over_temp_state = HBA_OVER_TEMP;
			spin_unlock_irq(&phba->hbalock);
			lpfc_sli4_offline_eratt(phba);
			break;
		}
		if (reg_err1 == SLIPORT_ERR1_REG_ERR_CODE_2 &&
		    reg_err2 == SLIPORT_ERR2_REG_FW_RESTART)
			lpfc_printf_log(phba, KERN_ERR, LOG_INIT,
					"3143 Port Down: Firmware Restarted\n");
		else if (reg_err1 == SLIPORT_ERR1_REG_ERR_CODE_2 &&
			 reg_err2 == SLIPORT_ERR2_REG_FORCED_DUMP)
			lpfc_printf_log(phba, KERN_ERR, LOG_INIT,
					"3144 Port Down: Debug Dump\n");
		else if (reg_err1 == SLIPORT_ERR1_REG_ERR_CODE_2 &&
			 reg_err2 == SLIPORT_ERR2_REG_FUNC_PROVISON)
			lpfc_printf_log(phba, KERN_ERR, LOG_INIT,
					"3145 Port Down: Provisioning\n");

		/* Check port status register for function reset */
		rc = lpfc_sli4_port_sta_fn_reset(phba, LPFC_MBX_NO_WAIT);
		if (rc == 0) {
			/* don't report event on forced debug dump */
			if (reg_err1 == SLIPORT_ERR1_REG_ERR_CODE_2 &&
			    reg_err2 == SLIPORT_ERR2_REG_FORCED_DUMP)
				return;
			else
				break;
		}
		/* fall through for not able to recover */
		lpfc_printf_log(phba, KERN_ERR, LOG_INIT,
				"3152 Unrecoverable error, bring the port "
				"offline\n");
		lpfc_sli4_offline_eratt(phba);
		break;
	case LPFC_SLI_INTF_IF_TYPE_1:
	default:
		break;
	}
	lpfc_printf_log(phba, KERN_WARNING, LOG_INIT,
			"3123 Report dump event to upper layer\n");
	/* Send an internal error event to mgmt application */
	lpfc_board_errevt_to_mgmt(phba);

	event_data = FC_REG_DUMP_EVENT;
	shost = lpfc_shost_from_vport(vport);
	fc_host_post_vendor_event(shost, fc_get_event_number(),
				  sizeof(event_data), (char *) &event_data,
				  SCSI_NL_VID_TYPE_PCI | PCI_VENDOR_ID_EMULEX);
}

/**
 * lpfc_handle_eratt - Wrapper func for handling hba error attention
 * @phba: pointer to lpfc HBA data structure.
 *
 * This routine wraps the actual SLI3 or SLI4 hba error attention handling
 * routine from the API jump table function pointer from the lpfc_hba struct.
 *
 * Return codes
 *   0 - success.
 *   Any other value - error.
 **/
void
lpfc_handle_eratt(struct lpfc_hba *phba)
{
	(*phba->lpfc_handle_eratt)(phba);
}

/**
 * lpfc_handle_latt - The HBA link event handler
 * @phba: pointer to lpfc hba data structure.
 *
 * This routine is invoked from the worker thread to handle a HBA host
 * attention link event.
 **/
void
lpfc_handle_latt(struct lpfc_hba *phba)
{
	struct lpfc_vport *vport = phba->pport;
	struct lpfc_sli   *psli = &phba->sli;
	LPFC_MBOXQ_t *pmb;
	volatile uint32_t control;
	struct lpfc_dmabuf *mp;
	int rc = 0;

	pmb = (LPFC_MBOXQ_t *)mempool_alloc(phba->mbox_mem_pool, GFP_KERNEL);
	if (!pmb) {
		rc = 1;
		goto lpfc_handle_latt_err_exit;
	}

	mp = kmalloc(sizeof(struct lpfc_dmabuf), GFP_KERNEL);
	if (!mp) {
		rc = 2;
		goto lpfc_handle_latt_free_pmb;
	}

	mp->virt = lpfc_mbuf_alloc(phba, 0, &mp->phys);
	if (!mp->virt) {
		rc = 3;
		goto lpfc_handle_latt_free_mp;
	}

	/* Cleanup any outstanding ELS commands */
	lpfc_els_flush_all_cmd(phba);

	psli->slistat.link_event++;
	lpfc_read_topology(phba, pmb, mp);
	pmb->mbox_cmpl = lpfc_mbx_cmpl_read_topology;
	pmb->vport = vport;
	/* Block ELS IOCBs until we have processed this mbox command */
	phba->sli.ring[LPFC_ELS_RING].flag |= LPFC_STOP_IOCB_EVENT;
	rc = lpfc_sli_issue_mbox (phba, pmb, MBX_NOWAIT);
	if (rc == MBX_NOT_FINISHED) {
		rc = 4;
		goto lpfc_handle_latt_free_mbuf;
	}

	/* Clear Link Attention in HA REG */
	spin_lock_irq(&phba->hbalock);
	writel(HA_LATT, phba->HAregaddr);
	readl(phba->HAregaddr); /* flush */
	spin_unlock_irq(&phba->hbalock);

	return;

lpfc_handle_latt_free_mbuf:
	phba->sli.ring[LPFC_ELS_RING].flag &= ~LPFC_STOP_IOCB_EVENT;
	lpfc_mbuf_free(phba, mp->virt, mp->phys);
lpfc_handle_latt_free_mp:
	kfree(mp);
lpfc_handle_latt_free_pmb:
	mempool_free(pmb, phba->mbox_mem_pool);
lpfc_handle_latt_err_exit:
	/* Enable Link attention interrupts */
	spin_lock_irq(&phba->hbalock);
	psli->sli_flag |= LPFC_PROCESS_LA;
	control = readl(phba->HCregaddr);
	control |= HC_LAINT_ENA;
	writel(control, phba->HCregaddr);
	readl(phba->HCregaddr); /* flush */

	/* Clear Link Attention in HA REG */
	writel(HA_LATT, phba->HAregaddr);
	readl(phba->HAregaddr); /* flush */
	spin_unlock_irq(&phba->hbalock);
	lpfc_linkdown(phba);
	phba->link_state = LPFC_HBA_ERROR;

	lpfc_printf_log(phba, KERN_ERR, LOG_MBOX,
		     "0300 LATT: Cannot issue READ_LA: Data:%d\n", rc);

	return;
}

/**
 * lpfc_parse_vpd - Parse VPD (Vital Product Data)
 * @phba: pointer to lpfc hba data structure.
 * @vpd: pointer to the vital product data.
 * @len: length of the vital product data in bytes.
 *
 * This routine parses the Vital Product Data (VPD). The VPD is treated as
 * an array of characters. In this routine, the ModelName, ProgramType, and
 * ModelDesc, etc. fields of the phba data structure will be populated.
 *
 * Return codes
 *   0 - pointer to the VPD passed in is NULL
 *   1 - success
 **/
int
lpfc_parse_vpd(struct lpfc_hba *phba, uint8_t *vpd, int len)
{
	uint8_t lenlo, lenhi;
	int Length;
	int i, j;
	int finished = 0;
	int index = 0;

	if (!vpd)
		return 0;

	/* Vital Product */
	lpfc_printf_log(phba, KERN_INFO, LOG_INIT,
			"0455 Vital Product Data: x%x x%x x%x x%x\n",
			(uint32_t) vpd[0], (uint32_t) vpd[1], (uint32_t) vpd[2],
			(uint32_t) vpd[3]);
	while (!finished && (index < (len - 4))) {
		switch (vpd[index]) {
		case 0x82:
		case 0x91:
			index += 1;
			lenlo = vpd[index];
			index += 1;
			lenhi = vpd[index];
			index += 1;
			i = ((((unsigned short)lenhi) << 8) + lenlo);
			index += i;
			break;
		case 0x90:
			index += 1;
			lenlo = vpd[index];
			index += 1;
			lenhi = vpd[index];
			index += 1;
			Length = ((((unsigned short)lenhi) << 8) + lenlo);
			if (Length > len - index)
				Length = len - index;
			while (Length > 0) {
			/* Look for Serial Number */
			if ((vpd[index] == 'S') && (vpd[index+1] == 'N')) {
				index += 2;
				i = vpd[index];
				index += 1;
				j = 0;
				Length -= (3+i);
				while(i--) {
					phba->SerialNumber[j++] = vpd[index++];
					if (j == 31)
						break;
				}
				phba->SerialNumber[j] = 0;
				continue;
			}
			else if ((vpd[index] == 'V') && (vpd[index+1] == '1')) {
				phba->vpd_flag |= VPD_MODEL_DESC;
				index += 2;
				i = vpd[index];
				index += 1;
				j = 0;
				Length -= (3+i);
				while(i--) {
					phba->ModelDesc[j++] = vpd[index++];
					if (j == 255)
						break;
				}
				phba->ModelDesc[j] = 0;
				continue;
			}
			else if ((vpd[index] == 'V') && (vpd[index+1] == '2')) {
				phba->vpd_flag |= VPD_MODEL_NAME;
				index += 2;
				i = vpd[index];
				index += 1;
				j = 0;
				Length -= (3+i);
				while(i--) {
					phba->ModelName[j++] = vpd[index++];
					if (j == 79)
						break;
				}
				phba->ModelName[j] = 0;
				continue;
			}
			else if ((vpd[index] == 'V') && (vpd[index+1] == '3')) {
				phba->vpd_flag |= VPD_PROGRAM_TYPE;
				index += 2;
				i = vpd[index];
				index += 1;
				j = 0;
				Length -= (3+i);
				while(i--) {
					phba->ProgramType[j++] = vpd[index++];
					if (j == 255)
						break;
				}
				phba->ProgramType[j] = 0;
				continue;
			}
			else if ((vpd[index] == 'V') && (vpd[index+1] == '4')) {
				phba->vpd_flag |= VPD_PORT;
				index += 2;
				i = vpd[index];
				index += 1;
				j = 0;
				Length -= (3+i);
				while(i--) {
					if ((phba->sli_rev == LPFC_SLI_REV4) &&
					    (phba->sli4_hba.pport_name_sta ==
					     LPFC_SLI4_PPNAME_GET)) {
						j++;
						index++;
					} else
						phba->Port[j++] = vpd[index++];
					if (j == 19)
						break;
				}
				if ((phba->sli_rev != LPFC_SLI_REV4) ||
				    (phba->sli4_hba.pport_name_sta ==
				     LPFC_SLI4_PPNAME_NON))
					phba->Port[j] = 0;
				continue;
			}
			else {
				index += 2;
				i = vpd[index];
				index += 1;
				index += i;
				Length -= (3 + i);
			}
		}
		finished = 0;
		break;
		case 0x78:
			finished = 1;
			break;
		default:
			index ++;
			break;
		}
	}

	return(1);
}

/**
 * lpfc_get_hba_model_desc - Retrieve HBA device model name and description
 * @phba: pointer to lpfc hba data structure.
 * @mdp: pointer to the data structure to hold the derived model name.
 * @descp: pointer to the data structure to hold the derived description.
 *
 * This routine retrieves HBA's description based on its registered PCI device
 * ID. The @descp passed into this function points to an array of 256 chars. It
 * shall be returned with the model name, maximum speed, and the host bus type.
 * The @mdp passed into this function points to an array of 80 chars. When the
 * function returns, the @mdp will be filled with the model name.
 **/
static void
lpfc_get_hba_model_desc(struct lpfc_hba *phba, uint8_t *mdp, uint8_t *descp)
{
	lpfc_vpd_t *vp;
	uint16_t dev_id = phba->pcidev->device;
	int max_speed;
	int GE = 0;
	int oneConnect = 0; /* default is not a oneConnect */
	struct {
		char *name;
		char *bus;
		char *function;
	} m = {"<Unknown>", "", ""};

	if (mdp && mdp[0] != '\0'
		&& descp && descp[0] != '\0')
		return;

	if (phba->lmt & LMT_16Gb)
		max_speed = 16;
	else if (phba->lmt & LMT_10Gb)
		max_speed = 10;
	else if (phba->lmt & LMT_8Gb)
		max_speed = 8;
	else if (phba->lmt & LMT_4Gb)
		max_speed = 4;
	else if (phba->lmt & LMT_2Gb)
		max_speed = 2;
	else if (phba->lmt & LMT_1Gb)
		max_speed = 1;
	else
		max_speed = 0;

	vp = &phba->vpd;

	switch (dev_id) {
	case PCI_DEVICE_ID_FIREFLY:
		m = (typeof(m)){"LP6000", "PCI", "Fibre Channel Adapter"};
		break;
	case PCI_DEVICE_ID_SUPERFLY:
		if (vp->rev.biuRev >= 1 && vp->rev.biuRev <= 3)
			m = (typeof(m)){"LP7000", "PCI",
					"Fibre Channel Adapter"};
		else
			m = (typeof(m)){"LP7000E", "PCI",
					"Fibre Channel Adapter"};
		break;
	case PCI_DEVICE_ID_DRAGONFLY:
		m = (typeof(m)){"LP8000", "PCI",
				"Fibre Channel Adapter"};
		break;
	case PCI_DEVICE_ID_CENTAUR:
		if (FC_JEDEC_ID(vp->rev.biuRev) == CENTAUR_2G_JEDEC_ID)
			m = (typeof(m)){"LP9002", "PCI",
					"Fibre Channel Adapter"};
		else
			m = (typeof(m)){"LP9000", "PCI",
					"Fibre Channel Adapter"};
		break;
	case PCI_DEVICE_ID_RFLY:
		m = (typeof(m)){"LP952", "PCI",
				"Fibre Channel Adapter"};
		break;
	case PCI_DEVICE_ID_PEGASUS:
		m = (typeof(m)){"LP9802", "PCI-X",
				"Fibre Channel Adapter"};
		break;
	case PCI_DEVICE_ID_THOR:
		m = (typeof(m)){"LP10000", "PCI-X",
				"Fibre Channel Adapter"};
		break;
	case PCI_DEVICE_ID_VIPER:
		m = (typeof(m)){"LPX1000",  "PCI-X",
				"Fibre Channel Adapter"};
		break;
	case PCI_DEVICE_ID_PFLY:
		m = (typeof(m)){"LP982", "PCI-X",
				"Fibre Channel Adapter"};
		break;
	case PCI_DEVICE_ID_TFLY:
		m = (typeof(m)){"LP1050", "PCI-X",
				"Fibre Channel Adapter"};
		break;
	case PCI_DEVICE_ID_HELIOS:
		m = (typeof(m)){"LP11000", "PCI-X2",
				"Fibre Channel Adapter"};
		break;
	case PCI_DEVICE_ID_HELIOS_SCSP:
		m = (typeof(m)){"LP11000-SP", "PCI-X2",
				"Fibre Channel Adapter"};
		break;
	case PCI_DEVICE_ID_HELIOS_DCSP:
		m = (typeof(m)){"LP11002-SP",  "PCI-X2",
				"Fibre Channel Adapter"};
		break;
	case PCI_DEVICE_ID_NEPTUNE:
		m = (typeof(m)){"LPe1000", "PCIe", "Fibre Channel Adapter"};
		break;
	case PCI_DEVICE_ID_NEPTUNE_SCSP:
		m = (typeof(m)){"LPe1000-SP", "PCIe", "Fibre Channel Adapter"};
		break;
	case PCI_DEVICE_ID_NEPTUNE_DCSP:
		m = (typeof(m)){"LPe1002-SP", "PCIe", "Fibre Channel Adapter"};
		break;
	case PCI_DEVICE_ID_BMID:
		m = (typeof(m)){"LP1150", "PCI-X2", "Fibre Channel Adapter"};
		break;
	case PCI_DEVICE_ID_BSMB:
		m = (typeof(m)){"LP111", "PCI-X2", "Fibre Channel Adapter"};
		break;
	case PCI_DEVICE_ID_ZEPHYR:
		m = (typeof(m)){"LPe11000", "PCIe", "Fibre Channel Adapter"};
		break;
	case PCI_DEVICE_ID_ZEPHYR_SCSP:
		m = (typeof(m)){"LPe11000", "PCIe", "Fibre Channel Adapter"};
		break;
	case PCI_DEVICE_ID_ZEPHYR_DCSP:
		m = (typeof(m)){"LP2105", "PCIe", "FCoE Adapter"};
		GE = 1;
		break;
	case PCI_DEVICE_ID_ZMID:
		m = (typeof(m)){"LPe1150", "PCIe", "Fibre Channel Adapter"};
		break;
	case PCI_DEVICE_ID_ZSMB:
		m = (typeof(m)){"LPe111", "PCIe", "Fibre Channel Adapter"};
		break;
	case PCI_DEVICE_ID_LP101:
		m = (typeof(m)){"LP101", "PCI-X", "Fibre Channel Adapter"};
		break;
	case PCI_DEVICE_ID_LP10000S:
		m = (typeof(m)){"LP10000-S", "PCI", "Fibre Channel Adapter"};
		break;
	case PCI_DEVICE_ID_LP11000S:
		m = (typeof(m)){"LP11000-S", "PCI-X2", "Fibre Channel Adapter"};
		break;
	case PCI_DEVICE_ID_LPE11000S:
		m = (typeof(m)){"LPe11000-S", "PCIe", "Fibre Channel Adapter"};
		break;
	case PCI_DEVICE_ID_SAT:
		m = (typeof(m)){"LPe12000", "PCIe", "Fibre Channel Adapter"};
		break;
	case PCI_DEVICE_ID_SAT_MID:
		m = (typeof(m)){"LPe1250", "PCIe", "Fibre Channel Adapter"};
		break;
	case PCI_DEVICE_ID_SAT_SMB:
		m = (typeof(m)){"LPe121", "PCIe", "Fibre Channel Adapter"};
		break;
	case PCI_DEVICE_ID_SAT_DCSP:
		m = (typeof(m)){"LPe12002-SP", "PCIe", "Fibre Channel Adapter"};
		break;
	case PCI_DEVICE_ID_SAT_SCSP:
		m = (typeof(m)){"LPe12000-SP", "PCIe", "Fibre Channel Adapter"};
		break;
	case PCI_DEVICE_ID_SAT_S:
		m = (typeof(m)){"LPe12000-S", "PCIe", "Fibre Channel Adapter"};
		break;
	case PCI_DEVICE_ID_HORNET:
		m = (typeof(m)){"LP21000", "PCIe", "FCoE Adapter"};
		GE = 1;
		break;
	case PCI_DEVICE_ID_PROTEUS_VF:
		m = (typeof(m)){"LPev12000", "PCIe IOV",
				"Fibre Channel Adapter"};
		break;
	case PCI_DEVICE_ID_PROTEUS_PF:
		m = (typeof(m)){"LPev12000", "PCIe IOV",
				"Fibre Channel Adapter"};
		break;
	case PCI_DEVICE_ID_PROTEUS_S:
		m = (typeof(m)){"LPemv12002-S", "PCIe IOV",
				"Fibre Channel Adapter"};
		break;
	case PCI_DEVICE_ID_TIGERSHARK:
		oneConnect = 1;
		m = (typeof(m)){"OCe10100", "PCIe", "FCoE"};
		break;
	case PCI_DEVICE_ID_TOMCAT:
		oneConnect = 1;
		m = (typeof(m)){"OCe11100", "PCIe", "FCoE"};
		break;
	case PCI_DEVICE_ID_FALCON:
		m = (typeof(m)){"LPSe12002-ML1-E", "PCIe",
				"EmulexSecure Fibre"};
		break;
	case PCI_DEVICE_ID_BALIUS:
		m = (typeof(m)){"LPVe12002", "PCIe Shared I/O",
				"Fibre Channel Adapter"};
		break;
	case PCI_DEVICE_ID_LANCER_FC:
	case PCI_DEVICE_ID_LANCER_FC_VF:
		m = (typeof(m)){"LPe16000", "PCIe", "Fibre Channel Adapter"};
		break;
	case PCI_DEVICE_ID_LANCER_FCOE:
	case PCI_DEVICE_ID_LANCER_FCOE_VF:
		oneConnect = 1;
		m = (typeof(m)){"OCe15100", "PCIe", "FCoE"};
		break;
	case PCI_DEVICE_ID_SKYHAWK:
	case PCI_DEVICE_ID_SKYHAWK_VF:
		oneConnect = 1;
		m = (typeof(m)){"OCe14000", "PCIe", "FCoE"};
		break;
	default:
		m = (typeof(m)){"Unknown", "", ""};
		break;
	}

	if (mdp && mdp[0] == '\0')
		snprintf(mdp, 79,"%s", m.name);
	/*
	 * oneConnect hba requires special processing, they are all initiators
	 * and we put the port number on the end
	 */
	if (descp && descp[0] == '\0') {
		if (oneConnect)
			snprintf(descp, 255,
				"Emulex OneConnect %s, %s Initiator %s",
				m.name, m.function,
				phba->Port);
		else if (max_speed == 0)
			snprintf(descp, 255,
				"Emulex %s %s %s ",
				m.name, m.bus, m.function);
		else
			snprintf(descp, 255,
				"Emulex %s %d%s %s %s",
				m.name, max_speed, (GE) ? "GE" : "Gb",
				m.bus, m.function);
	}
}

/**
 * lpfc_post_buffer - Post IOCB(s) with DMA buffer descriptor(s) to a IOCB ring
 * @phba: pointer to lpfc hba data structure.
 * @pring: pointer to a IOCB ring.
 * @cnt: the number of IOCBs to be posted to the IOCB ring.
 *
 * This routine posts a given number of IOCBs with the associated DMA buffer
 * descriptors specified by the cnt argument to the given IOCB ring.
 *
 * Return codes
 *   The number of IOCBs NOT able to be posted to the IOCB ring.
 **/
int
lpfc_post_buffer(struct lpfc_hba *phba, struct lpfc_sli_ring *pring, int cnt)
{
	IOCB_t *icmd;
	struct lpfc_iocbq *iocb;
	struct lpfc_dmabuf *mp1, *mp2;

	cnt += pring->missbufcnt;

	/* While there are buffers to post */
	while (cnt > 0) {
		/* Allocate buffer for  command iocb */
		iocb = lpfc_sli_get_iocbq(phba);
		if (iocb == NULL) {
			pring->missbufcnt = cnt;
			return cnt;
		}
		icmd = &iocb->iocb;

		/* 2 buffers can be posted per command */
		/* Allocate buffer to post */
		mp1 = kmalloc(sizeof (struct lpfc_dmabuf), GFP_KERNEL);
		if (mp1)
		    mp1->virt = lpfc_mbuf_alloc(phba, MEM_PRI, &mp1->phys);
		if (!mp1 || !mp1->virt) {
			kfree(mp1);
			lpfc_sli_release_iocbq(phba, iocb);
			pring->missbufcnt = cnt;
			return cnt;
		}

		INIT_LIST_HEAD(&mp1->list);
		/* Allocate buffer to post */
		if (cnt > 1) {
			mp2 = kmalloc(sizeof (struct lpfc_dmabuf), GFP_KERNEL);
			if (mp2)
				mp2->virt = lpfc_mbuf_alloc(phba, MEM_PRI,
							    &mp2->phys);
			if (!mp2 || !mp2->virt) {
				kfree(mp2);
				lpfc_mbuf_free(phba, mp1->virt, mp1->phys);
				kfree(mp1);
				lpfc_sli_release_iocbq(phba, iocb);
				pring->missbufcnt = cnt;
				return cnt;
			}

			INIT_LIST_HEAD(&mp2->list);
		} else {
			mp2 = NULL;
		}

		icmd->un.cont64[0].addrHigh = putPaddrHigh(mp1->phys);
		icmd->un.cont64[0].addrLow = putPaddrLow(mp1->phys);
		icmd->un.cont64[0].tus.f.bdeSize = FCELSSIZE;
		icmd->ulpBdeCount = 1;
		cnt--;
		if (mp2) {
			icmd->un.cont64[1].addrHigh = putPaddrHigh(mp2->phys);
			icmd->un.cont64[1].addrLow = putPaddrLow(mp2->phys);
			icmd->un.cont64[1].tus.f.bdeSize = FCELSSIZE;
			cnt--;
			icmd->ulpBdeCount = 2;
		}

		icmd->ulpCommand = CMD_QUE_RING_BUF64_CN;
		icmd->ulpLe = 1;

		if (lpfc_sli_issue_iocb(phba, pring->ringno, iocb, 0) ==
		    IOCB_ERROR) {
			lpfc_mbuf_free(phba, mp1->virt, mp1->phys);
			kfree(mp1);
			cnt++;
			if (mp2) {
				lpfc_mbuf_free(phba, mp2->virt, mp2->phys);
				kfree(mp2);
				cnt++;
			}
			lpfc_sli_release_iocbq(phba, iocb);
			pring->missbufcnt = cnt;
			return cnt;
		}
		lpfc_sli_ringpostbuf_put(phba, pring, mp1);
		if (mp2)
			lpfc_sli_ringpostbuf_put(phba, pring, mp2);
	}
	pring->missbufcnt = 0;
	return 0;
}

/**
 * lpfc_post_rcv_buf - Post the initial receive IOCB buffers to ELS ring
 * @phba: pointer to lpfc hba data structure.
 *
 * This routine posts initial receive IOCB buffers to the ELS ring. The
 * current number of initial IOCB buffers specified by LPFC_BUF_RING0 is
 * set to 64 IOCBs.
 *
 * Return codes
 *   0 - success (currently always success)
 **/
static int
lpfc_post_rcv_buf(struct lpfc_hba *phba)
{
	struct lpfc_sli *psli = &phba->sli;

	/* Ring 0, ELS / CT buffers */
	lpfc_post_buffer(phba, &psli->ring[LPFC_ELS_RING], LPFC_BUF_RING0);
	/* Ring 2 - FCP no buffers needed */

	return 0;
}

#define S(N,V) (((V)<<(N))|((V)>>(32-(N))))

/**
 * lpfc_sha_init - Set up initial array of hash table entries
 * @HashResultPointer: pointer to an array as hash table.
 *
 * This routine sets up the initial values to the array of hash table entries
 * for the LC HBAs.
 **/
static void
lpfc_sha_init(uint32_t * HashResultPointer)
{
	HashResultPointer[0] = 0x67452301;
	HashResultPointer[1] = 0xEFCDAB89;
	HashResultPointer[2] = 0x98BADCFE;
	HashResultPointer[3] = 0x10325476;
	HashResultPointer[4] = 0xC3D2E1F0;
}

/**
 * lpfc_sha_iterate - Iterate initial hash table with the working hash table
 * @HashResultPointer: pointer to an initial/result hash table.
 * @HashWorkingPointer: pointer to an working hash table.
 *
 * This routine iterates an initial hash table pointed by @HashResultPointer
 * with the values from the working hash table pointeed by @HashWorkingPointer.
 * The results are putting back to the initial hash table, returned through
 * the @HashResultPointer as the result hash table.
 **/
static void
lpfc_sha_iterate(uint32_t * HashResultPointer, uint32_t * HashWorkingPointer)
{
	int t;
	uint32_t TEMP;
	uint32_t A, B, C, D, E;
	t = 16;
	do {
		HashWorkingPointer[t] =
		    S(1,
		      HashWorkingPointer[t - 3] ^ HashWorkingPointer[t -
								     8] ^
		      HashWorkingPointer[t - 14] ^ HashWorkingPointer[t - 16]);
	} while (++t <= 79);
	t = 0;
	A = HashResultPointer[0];
	B = HashResultPointer[1];
	C = HashResultPointer[2];
	D = HashResultPointer[3];
	E = HashResultPointer[4];

	do {
		if (t < 20) {
			TEMP = ((B & C) | ((~B) & D)) + 0x5A827999;
		} else if (t < 40) {
			TEMP = (B ^ C ^ D) + 0x6ED9EBA1;
		} else if (t < 60) {
			TEMP = ((B & C) | (B & D) | (C & D)) + 0x8F1BBCDC;
		} else {
			TEMP = (B ^ C ^ D) + 0xCA62C1D6;
		}
		TEMP += S(5, A) + E + HashWorkingPointer[t];
		E = D;
		D = C;
		C = S(30, B);
		B = A;
		A = TEMP;
	} while (++t <= 79);

	HashResultPointer[0] += A;
	HashResultPointer[1] += B;
	HashResultPointer[2] += C;
	HashResultPointer[3] += D;
	HashResultPointer[4] += E;

}

/**
 * lpfc_challenge_key - Create challenge key based on WWPN of the HBA
 * @RandomChallenge: pointer to the entry of host challenge random number array.
 * @HashWorking: pointer to the entry of the working hash array.
 *
 * This routine calculates the working hash array referred by @HashWorking
 * from the challenge random numbers associated with the host, referred by
 * @RandomChallenge. The result is put into the entry of the working hash
 * array and returned by reference through @HashWorking.
 **/
static void
lpfc_challenge_key(uint32_t * RandomChallenge, uint32_t * HashWorking)
{
	*HashWorking = (*RandomChallenge ^ *HashWorking);
}

/**
 * lpfc_hba_init - Perform special handling for LC HBA initialization
 * @phba: pointer to lpfc hba data structure.
 * @hbainit: pointer to an array of unsigned 32-bit integers.
 *
 * This routine performs the special handling for LC HBA initialization.
 **/
void
lpfc_hba_init(struct lpfc_hba *phba, uint32_t *hbainit)
{
	int t;
	uint32_t *HashWorking;
	uint32_t *pwwnn = (uint32_t *) phba->wwnn;

	HashWorking = kcalloc(80, sizeof(uint32_t), GFP_KERNEL);
	if (!HashWorking)
		return;

	HashWorking[0] = HashWorking[78] = *pwwnn++;
	HashWorking[1] = HashWorking[79] = *pwwnn;

	for (t = 0; t < 7; t++)
		lpfc_challenge_key(phba->RandomData + t, HashWorking + t);

	lpfc_sha_init(hbainit);
	lpfc_sha_iterate(hbainit, HashWorking);
	kfree(HashWorking);
}

/**
 * lpfc_cleanup - Performs vport cleanups before deleting a vport
 * @vport: pointer to a virtual N_Port data structure.
 *
 * This routine performs the necessary cleanups before deleting the @vport.
 * It invokes the discovery state machine to perform necessary state
 * transitions and to release the ndlps associated with the @vport. Note,
 * the physical port is treated as @vport 0.
 **/
void
lpfc_cleanup(struct lpfc_vport *vport)
{
	struct lpfc_hba   *phba = vport->phba;
	struct lpfc_nodelist *ndlp, *next_ndlp;
	int i = 0;

	if (phba->link_state > LPFC_LINK_DOWN)
		lpfc_port_link_failure(vport);

	list_for_each_entry_safe(ndlp, next_ndlp, &vport->fc_nodes, nlp_listp) {
		if (!NLP_CHK_NODE_ACT(ndlp)) {
			ndlp = lpfc_enable_node(vport, ndlp,
						NLP_STE_UNUSED_NODE);
			if (!ndlp)
				continue;
			spin_lock_irq(&phba->ndlp_lock);
			NLP_SET_FREE_REQ(ndlp);
			spin_unlock_irq(&phba->ndlp_lock);
			/* Trigger the release of the ndlp memory */
			lpfc_nlp_put(ndlp);
			continue;
		}
		spin_lock_irq(&phba->ndlp_lock);
		if (NLP_CHK_FREE_REQ(ndlp)) {
			/* The ndlp should not be in memory free mode already */
			spin_unlock_irq(&phba->ndlp_lock);
			continue;
		} else
			/* Indicate request for freeing ndlp memory */
			NLP_SET_FREE_REQ(ndlp);
		spin_unlock_irq(&phba->ndlp_lock);

		if (vport->port_type != LPFC_PHYSICAL_PORT &&
		    ndlp->nlp_DID == Fabric_DID) {
			/* Just free up ndlp with Fabric_DID for vports */
			lpfc_nlp_put(ndlp);
			continue;
		}

		/* take care of nodes in unused state before the state
		 * machine taking action.
		 */
		if (ndlp->nlp_state == NLP_STE_UNUSED_NODE) {
			lpfc_nlp_put(ndlp);
			continue;
		}

		if (ndlp->nlp_type & NLP_FABRIC)
			lpfc_disc_state_machine(vport, ndlp, NULL,
					NLP_EVT_DEVICE_RECOVERY);

		lpfc_disc_state_machine(vport, ndlp, NULL,
					     NLP_EVT_DEVICE_RM);
	}

	/* At this point, ALL ndlp's should be gone
	 * because of the previous NLP_EVT_DEVICE_RM.
	 * Lets wait for this to happen, if needed.
	 */
	while (!list_empty(&vport->fc_nodes)) {
		if (i++ > 3000) {
			lpfc_printf_vlog(vport, KERN_ERR, LOG_DISCOVERY,
				"0233 Nodelist not empty\n");
			list_for_each_entry_safe(ndlp, next_ndlp,
						&vport->fc_nodes, nlp_listp) {
				lpfc_printf_vlog(ndlp->vport, KERN_ERR,
						LOG_NODE,
						"0282 did:x%x ndlp:x%p "
						"usgmap:x%x refcnt:%d\n",
						ndlp->nlp_DID, (void *)ndlp,
						ndlp->nlp_usg_map,
						atomic_read(
							&ndlp->kref.refcount));
			}
			break;
		}

		/* Wait for any activity on ndlps to settle */
		msleep(10);
	}
	lpfc_cleanup_vports_rrqs(vport, NULL);
}

/**
 * lpfc_stop_vport_timers - Stop all the timers associated with a vport
 * @vport: pointer to a virtual N_Port data structure.
 *
 * This routine stops all the timers associated with a @vport. This function
 * is invoked before disabling or deleting a @vport. Note that the physical
 * port is treated as @vport 0.
 **/
void
lpfc_stop_vport_timers(struct lpfc_vport *vport)
{
	del_timer_sync(&vport->els_tmofunc);
	del_timer_sync(&vport->fc_fdmitmo);
	del_timer_sync(&vport->delayed_disc_tmo);
	lpfc_can_disctmo(vport);
	return;
}

/**
 * __lpfc_sli4_stop_fcf_redisc_wait_timer - Stop FCF rediscovery wait timer
 * @phba: pointer to lpfc hba data structure.
 *
 * This routine stops the SLI4 FCF rediscover wait timer if it's on. The
 * caller of this routine should already hold the host lock.
 **/
void
__lpfc_sli4_stop_fcf_redisc_wait_timer(struct lpfc_hba *phba)
{
	/* Clear pending FCF rediscovery wait flag */
	phba->fcf.fcf_flag &= ~FCF_REDISC_PEND;

	/* Now, try to stop the timer */
	del_timer(&phba->fcf.redisc_wait);
}

/**
 * lpfc_sli4_stop_fcf_redisc_wait_timer - Stop FCF rediscovery wait timer
 * @phba: pointer to lpfc hba data structure.
 *
 * This routine stops the SLI4 FCF rediscover wait timer if it's on. It
 * checks whether the FCF rediscovery wait timer is pending with the host
 * lock held before proceeding with disabling the timer and clearing the
 * wait timer pendig flag.
 **/
void
lpfc_sli4_stop_fcf_redisc_wait_timer(struct lpfc_hba *phba)
{
	spin_lock_irq(&phba->hbalock);
	if (!(phba->fcf.fcf_flag & FCF_REDISC_PEND)) {
		/* FCF rediscovery timer already fired or stopped */
		spin_unlock_irq(&phba->hbalock);
		return;
	}
	__lpfc_sli4_stop_fcf_redisc_wait_timer(phba);
	/* Clear failover in progress flags */
	phba->fcf.fcf_flag &= ~(FCF_DEAD_DISC | FCF_ACVL_DISC);
	spin_unlock_irq(&phba->hbalock);
}

/**
 * lpfc_stop_hba_timers - Stop all the timers associated with an HBA
 * @phba: pointer to lpfc hba data structure.
 *
 * This routine stops all the timers associated with a HBA. This function is
 * invoked before either putting a HBA offline or unloading the driver.
 **/
void
lpfc_stop_hba_timers(struct lpfc_hba *phba)
{
	lpfc_stop_vport_timers(phba->pport);
	del_timer_sync(&phba->sli.mbox_tmo);
	del_timer_sync(&phba->fabric_block_timer);
	del_timer_sync(&phba->eratt_poll);
	del_timer_sync(&phba->hb_tmofunc);
	if (phba->sli_rev == LPFC_SLI_REV4) {
		del_timer_sync(&phba->rrq_tmr);
		phba->hba_flag &= ~HBA_RRQ_ACTIVE;
	}
	phba->hb_outstanding = 0;

	switch (phba->pci_dev_grp) {
	case LPFC_PCI_DEV_LP:
		/* Stop any LightPulse device specific driver timers */
		del_timer_sync(&phba->fcp_poll_timer);
		break;
	case LPFC_PCI_DEV_OC:
		/* Stop any OneConnect device sepcific driver timers */
		lpfc_sli4_stop_fcf_redisc_wait_timer(phba);
		break;
	default:
		lpfc_printf_log(phba, KERN_ERR, LOG_INIT,
				"0297 Invalid device group (x%x)\n",
				phba->pci_dev_grp);
		break;
	}
	return;
}

/**
 * lpfc_block_mgmt_io - Mark a HBA's management interface as blocked
 * @phba: pointer to lpfc hba data structure.
 *
 * This routine marks a HBA's management interface as blocked. Once the HBA's
 * management interface is marked as blocked, all the user space access to
 * the HBA, whether they are from sysfs interface or libdfc interface will
 * all be blocked. The HBA is set to block the management interface when the
 * driver prepares the HBA interface for online or offline.
 **/
static void
lpfc_block_mgmt_io(struct lpfc_hba *phba, int mbx_action)
{
	unsigned long iflag;
	uint8_t actcmd = MBX_HEARTBEAT;
	unsigned long timeout;

	spin_lock_irqsave(&phba->hbalock, iflag);
	phba->sli.sli_flag |= LPFC_BLOCK_MGMT_IO;
	spin_unlock_irqrestore(&phba->hbalock, iflag);
	if (mbx_action == LPFC_MBX_NO_WAIT)
		return;
	timeout = msecs_to_jiffies(LPFC_MBOX_TMO * 1000) + jiffies;
	spin_lock_irqsave(&phba->hbalock, iflag);
	if (phba->sli.mbox_active) {
		actcmd = phba->sli.mbox_active->u.mb.mbxCommand;
		/* Determine how long we might wait for the active mailbox
		 * command to be gracefully completed by firmware.
		 */
		timeout = msecs_to_jiffies(lpfc_mbox_tmo_val(phba,
				phba->sli.mbox_active) * 1000) + jiffies;
	}
	spin_unlock_irqrestore(&phba->hbalock, iflag);

	/* Wait for the outstnading mailbox command to complete */
	while (phba->sli.mbox_active) {
		/* Check active mailbox complete status every 2ms */
		msleep(2);
		if (time_after(jiffies, timeout)) {
			lpfc_printf_log(phba, KERN_ERR, LOG_SLI,
				"2813 Mgmt IO is Blocked %x "
				"- mbox cmd %x still active\n",
				phba->sli.sli_flag, actcmd);
			break;
		}
	}
}

/**
 * lpfc_sli4_node_prep - Assign RPIs for active nodes.
 * @phba: pointer to lpfc hba data structure.
 *
 * Allocate RPIs for all active remote nodes. This is needed whenever
 * an SLI4 adapter is reset and the driver is not unloading. Its purpose
 * is to fixup the temporary rpi assignments.
 **/
void
lpfc_sli4_node_prep(struct lpfc_hba *phba)
{
	struct lpfc_nodelist  *ndlp, *next_ndlp;
	struct lpfc_vport **vports;
	int i;

	if (phba->sli_rev != LPFC_SLI_REV4)
		return;

	vports = lpfc_create_vport_work_array(phba);
	if (vports != NULL) {
		for (i = 0; i <= phba->max_vports && vports[i] != NULL; i++) {
			if (vports[i]->load_flag & FC_UNLOADING)
				continue;

			list_for_each_entry_safe(ndlp, next_ndlp,
						 &vports[i]->fc_nodes,
						 nlp_listp) {
				if (NLP_CHK_NODE_ACT(ndlp))
					ndlp->nlp_rpi =
						lpfc_sli4_alloc_rpi(phba);
			}
		}
	}
	lpfc_destroy_vport_work_array(phba, vports);
}

/**
 * lpfc_online - Initialize and bring a HBA online
 * @phba: pointer to lpfc hba data structure.
 *
 * This routine initializes the HBA and brings a HBA online. During this
 * process, the management interface is blocked to prevent user space access
 * to the HBA interfering with the driver initialization.
 *
 * Return codes
 *   0 - successful
 *   1 - failed
 **/
int
lpfc_online(struct lpfc_hba *phba)
{
	struct lpfc_vport *vport;
	struct lpfc_vport **vports;
	int i;

	if (!phba)
		return 0;
	vport = phba->pport;

	if (!(vport->fc_flag & FC_OFFLINE_MODE))
		return 0;

	lpfc_printf_log(phba, KERN_WARNING, LOG_INIT,
			"0458 Bring Adapter online\n");

	lpfc_block_mgmt_io(phba, LPFC_MBX_WAIT);

	if (!lpfc_sli_queue_setup(phba)) {
		lpfc_unblock_mgmt_io(phba);
		return 1;
	}

	if (phba->sli_rev == LPFC_SLI_REV4) {
		if (lpfc_sli4_hba_setup(phba)) { /* Initialize SLI4 HBA */
			lpfc_unblock_mgmt_io(phba);
			return 1;
		}
	} else {
		if (lpfc_sli_hba_setup(phba)) {	/* Initialize SLI2/SLI3 HBA */
			lpfc_unblock_mgmt_io(phba);
			return 1;
		}
	}

	vports = lpfc_create_vport_work_array(phba);
	if (vports != NULL)
		for (i = 0; i <= phba->max_vports && vports[i] != NULL; i++) {
			struct Scsi_Host *shost;
			shost = lpfc_shost_from_vport(vports[i]);
			spin_lock_irq(shost->host_lock);
			vports[i]->fc_flag &= ~FC_OFFLINE_MODE;
			if (phba->sli3_options & LPFC_SLI3_NPIV_ENABLED)
				vports[i]->fc_flag |= FC_VPORT_NEEDS_REG_VPI;
			if (phba->sli_rev == LPFC_SLI_REV4)
				vports[i]->fc_flag |= FC_VPORT_NEEDS_INIT_VPI;
			spin_unlock_irq(shost->host_lock);
		}
		lpfc_destroy_vport_work_array(phba, vports);

	lpfc_unblock_mgmt_io(phba);
	return 0;
}

/**
 * lpfc_unblock_mgmt_io - Mark a HBA's management interface to be not blocked
 * @phba: pointer to lpfc hba data structure.
 *
 * This routine marks a HBA's management interface as not blocked. Once the
 * HBA's management interface is marked as not blocked, all the user space
 * access to the HBA, whether they are from sysfs interface or libdfc
 * interface will be allowed. The HBA is set to block the management interface
 * when the driver prepares the HBA interface for online or offline and then
 * set to unblock the management interface afterwards.
 **/
void
lpfc_unblock_mgmt_io(struct lpfc_hba * phba)
{
	unsigned long iflag;

	spin_lock_irqsave(&phba->hbalock, iflag);
	phba->sli.sli_flag &= ~LPFC_BLOCK_MGMT_IO;
	spin_unlock_irqrestore(&phba->hbalock, iflag);
}

/**
 * lpfc_offline_prep - Prepare a HBA to be brought offline
 * @phba: pointer to lpfc hba data structure.
 *
 * This routine is invoked to prepare a HBA to be brought offline. It performs
 * unregistration login to all the nodes on all vports and flushes the mailbox
 * queue to make it ready to be brought offline.
 **/
void
lpfc_offline_prep(struct lpfc_hba *phba, int mbx_action)
{
	struct lpfc_vport *vport = phba->pport;
	struct lpfc_nodelist  *ndlp, *next_ndlp;
	struct lpfc_vport **vports;
	struct Scsi_Host *shost;
	int i;

	if (vport->fc_flag & FC_OFFLINE_MODE)
		return;

	lpfc_block_mgmt_io(phba, mbx_action);

	lpfc_linkdown(phba);

	/* Issue an unreg_login to all nodes on all vports */
	vports = lpfc_create_vport_work_array(phba);
	if (vports != NULL) {
		for (i = 0; i <= phba->max_vports && vports[i] != NULL; i++) {
			if (vports[i]->load_flag & FC_UNLOADING)
				continue;
			shost = lpfc_shost_from_vport(vports[i]);
			spin_lock_irq(shost->host_lock);
			vports[i]->vpi_state &= ~LPFC_VPI_REGISTERED;
			vports[i]->fc_flag |= FC_VPORT_NEEDS_REG_VPI;
			vports[i]->fc_flag &= ~FC_VFI_REGISTERED;
			spin_unlock_irq(shost->host_lock);

			shost =	lpfc_shost_from_vport(vports[i]);
			list_for_each_entry_safe(ndlp, next_ndlp,
						 &vports[i]->fc_nodes,
						 nlp_listp) {
				if (!NLP_CHK_NODE_ACT(ndlp))
					continue;
				if (ndlp->nlp_state == NLP_STE_UNUSED_NODE)
					continue;
				if (ndlp->nlp_type & NLP_FABRIC) {
					lpfc_disc_state_machine(vports[i], ndlp,
						NULL, NLP_EVT_DEVICE_RECOVERY);
					lpfc_disc_state_machine(vports[i], ndlp,
						NULL, NLP_EVT_DEVICE_RM);
				}
				spin_lock_irq(shost->host_lock);
				ndlp->nlp_flag &= ~NLP_NPR_ADISC;
				spin_unlock_irq(shost->host_lock);
				/*
				 * Whenever an SLI4 port goes offline, free the
				 * RPI. Get a new RPI when the adapter port
				 * comes back online.
				 */
				if (phba->sli_rev == LPFC_SLI_REV4)
					lpfc_sli4_free_rpi(phba, ndlp->nlp_rpi);
				lpfc_unreg_rpi(vports[i], ndlp);
			}
		}
	}
	lpfc_destroy_vport_work_array(phba, vports);

	lpfc_sli_mbox_sys_shutdown(phba, mbx_action);
}

/**
 * lpfc_offline - Bring a HBA offline
 * @phba: pointer to lpfc hba data structure.
 *
 * This routine actually brings a HBA offline. It stops all the timers
 * associated with the HBA, brings down the SLI layer, and eventually
 * marks the HBA as in offline state for the upper layer protocol.
 **/
void
lpfc_offline(struct lpfc_hba *phba)
{
	struct Scsi_Host  *shost;
	struct lpfc_vport **vports;
	int i;

	if (phba->pport->fc_flag & FC_OFFLINE_MODE)
		return;

	/* stop port and all timers associated with this hba */
	lpfc_stop_port(phba);
	vports = lpfc_create_vport_work_array(phba);
	if (vports != NULL)
		for (i = 0; i <= phba->max_vports && vports[i] != NULL; i++)
			lpfc_stop_vport_timers(vports[i]);
	lpfc_destroy_vport_work_array(phba, vports);
	lpfc_printf_log(phba, KERN_WARNING, LOG_INIT,
			"0460 Bring Adapter offline\n");
	/* Bring down the SLI Layer and cleanup.  The HBA is offline
	   now.  */
	lpfc_sli_hba_down(phba);
	spin_lock_irq(&phba->hbalock);
	phba->work_ha = 0;
	spin_unlock_irq(&phba->hbalock);
	vports = lpfc_create_vport_work_array(phba);
	if (vports != NULL)
		for (i = 0; i <= phba->max_vports && vports[i] != NULL; i++) {
			shost = lpfc_shost_from_vport(vports[i]);
			spin_lock_irq(shost->host_lock);
			vports[i]->work_port_events = 0;
			vports[i]->fc_flag |= FC_OFFLINE_MODE;
			spin_unlock_irq(shost->host_lock);
		}
	lpfc_destroy_vport_work_array(phba, vports);
}

/**
 * lpfc_scsi_free - Free all the SCSI buffers and IOCBs from driver lists
 * @phba: pointer to lpfc hba data structure.
 *
 * This routine is to free all the SCSI buffers and IOCBs from the driver
 * list back to kernel. It is called from lpfc_pci_remove_one to free
 * the internal resources before the device is removed from the system.
 **/
static void
lpfc_scsi_free(struct lpfc_hba *phba)
{
	struct lpfc_scsi_buf *sb, *sb_next;
	struct lpfc_iocbq *io, *io_next;

	spin_lock_irq(&phba->hbalock);
	/* Release all the lpfc_scsi_bufs maintained by this host. */
	spin_lock(&phba->scsi_buf_list_lock);
	list_for_each_entry_safe(sb, sb_next, &phba->lpfc_scsi_buf_list, list) {
		list_del(&sb->list);
		pci_pool_free(phba->lpfc_scsi_dma_buf_pool, sb->data,
			      sb->dma_handle);
		kfree(sb);
		phba->total_scsi_bufs--;
	}
	spin_unlock(&phba->scsi_buf_list_lock);

	/* Release all the lpfc_iocbq entries maintained by this host. */
	list_for_each_entry_safe(io, io_next, &phba->lpfc_iocb_list, list) {
		list_del(&io->list);
		kfree(io);
		phba->total_iocbq_bufs--;
	}

	spin_unlock_irq(&phba->hbalock);
}

/**
 * lpfc_sli4_xri_sgl_update - update xri-sgl sizing and mapping
 * @phba: pointer to lpfc hba data structure.
 *
 * This routine first calculates the sizes of the current els and allocated
 * scsi sgl lists, and then goes through all sgls to updates the physical
 * XRIs assigned due to port function reset. During port initialization, the
 * current els and allocated scsi sgl lists are 0s.
 *
 * Return codes
 *   0 - successful (for now, it always returns 0)
 **/
int
lpfc_sli4_xri_sgl_update(struct lpfc_hba *phba)
{
	struct lpfc_sglq *sglq_entry = NULL, *sglq_entry_next = NULL;
	struct lpfc_scsi_buf *psb = NULL, *psb_next = NULL;
	uint16_t i, lxri, xri_cnt, els_xri_cnt, scsi_xri_cnt;
	LIST_HEAD(els_sgl_list);
	LIST_HEAD(scsi_sgl_list);
	int rc;

	/*
	 * update on pci function's els xri-sgl list
	 */
	els_xri_cnt = lpfc_sli4_get_els_iocb_cnt(phba);
	if (els_xri_cnt > phba->sli4_hba.els_xri_cnt) {
		/* els xri-sgl expanded */
		xri_cnt = els_xri_cnt - phba->sli4_hba.els_xri_cnt;
		lpfc_printf_log(phba, KERN_INFO, LOG_SLI,
				"3157 ELS xri-sgl count increased from "
				"%d to %d\n", phba->sli4_hba.els_xri_cnt,
				els_xri_cnt);
		/* allocate the additional els sgls */
		for (i = 0; i < xri_cnt; i++) {
			sglq_entry = kzalloc(sizeof(struct lpfc_sglq),
					     GFP_KERNEL);
			if (sglq_entry == NULL) {
				lpfc_printf_log(phba, KERN_ERR, LOG_SLI,
						"2562 Failure to allocate an "
						"ELS sgl entry:%d\n", i);
				rc = -ENOMEM;
				goto out_free_mem;
			}
			sglq_entry->buff_type = GEN_BUFF_TYPE;
			sglq_entry->virt = lpfc_mbuf_alloc(phba, 0,
							   &sglq_entry->phys);
			if (sglq_entry->virt == NULL) {
				kfree(sglq_entry);
				lpfc_printf_log(phba, KERN_ERR, LOG_SLI,
						"2563 Failure to allocate an "
						"ELS mbuf:%d\n", i);
				rc = -ENOMEM;
				goto out_free_mem;
			}
			sglq_entry->sgl = sglq_entry->virt;
			memset(sglq_entry->sgl, 0, LPFC_BPL_SIZE);
			sglq_entry->state = SGL_FREED;
			list_add_tail(&sglq_entry->list, &els_sgl_list);
		}
		spin_lock(&phba->hbalock);
		list_splice_init(&els_sgl_list, &phba->sli4_hba.lpfc_sgl_list);
		spin_unlock(&phba->hbalock);
	} else if (els_xri_cnt < phba->sli4_hba.els_xri_cnt) {
		/* els xri-sgl shrinked */
		xri_cnt = phba->sli4_hba.els_xri_cnt - els_xri_cnt;
		lpfc_printf_log(phba, KERN_INFO, LOG_SLI,
				"3158 ELS xri-sgl count decreased from "
				"%d to %d\n", phba->sli4_hba.els_xri_cnt,
				els_xri_cnt);
		spin_lock_irq(&phba->hbalock);
		list_splice_init(&phba->sli4_hba.lpfc_sgl_list, &els_sgl_list);
		spin_unlock_irq(&phba->hbalock);
		/* release extra els sgls from list */
		for (i = 0; i < xri_cnt; i++) {
			list_remove_head(&els_sgl_list,
					 sglq_entry, struct lpfc_sglq, list);
			if (sglq_entry) {
				lpfc_mbuf_free(phba, sglq_entry->virt,
					       sglq_entry->phys);
				kfree(sglq_entry);
			}
		}
		spin_lock_irq(&phba->hbalock);
		list_splice_init(&els_sgl_list, &phba->sli4_hba.lpfc_sgl_list);
		spin_unlock_irq(&phba->hbalock);
	} else
		lpfc_printf_log(phba, KERN_INFO, LOG_SLI,
				"3163 ELS xri-sgl count unchanged: %d\n",
				els_xri_cnt);
	phba->sli4_hba.els_xri_cnt = els_xri_cnt;

	/* update xris to els sgls on the list */
	sglq_entry = NULL;
	sglq_entry_next = NULL;
	list_for_each_entry_safe(sglq_entry, sglq_entry_next,
				 &phba->sli4_hba.lpfc_sgl_list, list) {
		lxri = lpfc_sli4_next_xritag(phba);
		if (lxri == NO_XRI) {
			lpfc_printf_log(phba, KERN_ERR, LOG_SLI,
					"2400 Failed to allocate xri for "
					"ELS sgl\n");
			rc = -ENOMEM;
			goto out_free_mem;
		}
		sglq_entry->sli4_lxritag = lxri;
		sglq_entry->sli4_xritag = phba->sli4_hba.xri_ids[lxri];
	}

	/*
	 * update on pci function's allocated scsi xri-sgl list
	 */
	phba->total_scsi_bufs = 0;

	/* maximum number of xris available for scsi buffers */
	phba->sli4_hba.scsi_xri_max = phba->sli4_hba.max_cfg_param.max_xri -
				      els_xri_cnt;

	lpfc_printf_log(phba, KERN_INFO, LOG_SLI,
			"2401 Current allocated SCSI xri-sgl count:%d, "
			"maximum  SCSI xri count:%d\n",
			phba->sli4_hba.scsi_xri_cnt,
			phba->sli4_hba.scsi_xri_max);

	spin_lock_irq(&phba->scsi_buf_list_lock);
	list_splice_init(&phba->lpfc_scsi_buf_list, &scsi_sgl_list);
	spin_unlock_irq(&phba->scsi_buf_list_lock);

	if (phba->sli4_hba.scsi_xri_cnt > phba->sli4_hba.scsi_xri_max) {
		/* max scsi xri shrinked below the allocated scsi buffers */
		scsi_xri_cnt = phba->sli4_hba.scsi_xri_cnt -
					phba->sli4_hba.scsi_xri_max;
		/* release the extra allocated scsi buffers */
		for (i = 0; i < scsi_xri_cnt; i++) {
			list_remove_head(&scsi_sgl_list, psb,
					 struct lpfc_scsi_buf, list);
			pci_pool_free(phba->lpfc_scsi_dma_buf_pool, psb->data,
				      psb->dma_handle);
			kfree(psb);
		}
		spin_lock_irq(&phba->scsi_buf_list_lock);
		phba->sli4_hba.scsi_xri_cnt -= scsi_xri_cnt;
		spin_unlock_irq(&phba->scsi_buf_list_lock);
	}

	/* update xris associated to remaining allocated scsi buffers */
	psb = NULL;
	psb_next = NULL;
	list_for_each_entry_safe(psb, psb_next, &scsi_sgl_list, list) {
		lxri = lpfc_sli4_next_xritag(phba);
		if (lxri == NO_XRI) {
			lpfc_printf_log(phba, KERN_ERR, LOG_SLI,
					"2560 Failed to allocate xri for "
					"scsi buffer\n");
			rc = -ENOMEM;
			goto out_free_mem;
		}
		psb->cur_iocbq.sli4_lxritag = lxri;
		psb->cur_iocbq.sli4_xritag = phba->sli4_hba.xri_ids[lxri];
	}
	spin_lock(&phba->scsi_buf_list_lock);
	list_splice_init(&scsi_sgl_list, &phba->lpfc_scsi_buf_list);
	spin_unlock(&phba->scsi_buf_list_lock);

	return 0;

out_free_mem:
	lpfc_free_els_sgl_list(phba);
	lpfc_scsi_free(phba);
	return rc;
}

/**
 * lpfc_create_port - Create an FC port
 * @phba: pointer to lpfc hba data structure.
 * @instance: a unique integer ID to this FC port.
 * @dev: pointer to the device data structure.
 *
 * This routine creates a FC port for the upper layer protocol. The FC port
 * can be created on top of either a physical port or a virtual port provided
 * by the HBA. This routine also allocates a SCSI host data structure (shost)
 * and associates the FC port created before adding the shost into the SCSI
 * layer.
 *
 * Return codes
 *   @vport - pointer to the virtual N_Port data structure.
 *   NULL - port create failed.
 **/
struct lpfc_vport *
lpfc_create_port(struct lpfc_hba *phba, int instance, struct device *dev)
{
	struct lpfc_vport *vport;
	struct Scsi_Host  *shost;
	int error = 0;

	if (dev != &phba->pcidev->dev)
		shost = scsi_host_alloc(&lpfc_vport_template,
					sizeof(struct lpfc_vport));
	else
		shost = scsi_host_alloc(&lpfc_template,
					sizeof(struct lpfc_vport));
	if (!shost)
		goto out;

	vport = (struct lpfc_vport *) shost->hostdata;
	vport->phba = phba;
	vport->load_flag |= FC_LOADING;
	vport->fc_flag |= FC_VPORT_NEEDS_REG_VPI;
	vport->fc_rscn_flush = 0;

	lpfc_get_vport_cfgparam(vport);
	shost->unique_id = instance;
	shost->max_id = LPFC_MAX_TARGET;
	shost->max_lun = vport->cfg_max_luns;
	shost->this_id = -1;
	shost->max_cmd_len = 16;
	if (phba->sli_rev == LPFC_SLI_REV4) {
		shost->dma_boundary =
			phba->sli4_hba.pc_sli4_params.sge_supp_len-1;
		shost->sg_tablesize = phba->cfg_sg_seg_cnt;
	}

	/*
	 * Set initial can_queue value since 0 is no longer supported and
	 * scsi_add_host will fail. This will be adjusted later based on the
	 * max xri value determined in hba setup.
	 */
	shost->can_queue = phba->cfg_hba_queue_depth - 10;
	if (dev != &phba->pcidev->dev) {
		shost->transportt = lpfc_vport_transport_template;
		vport->port_type = LPFC_NPIV_PORT;
	} else {
		shost->transportt = lpfc_transport_template;
		vport->port_type = LPFC_PHYSICAL_PORT;
	}

	/* Initialize all internally managed lists. */
	INIT_LIST_HEAD(&vport->fc_nodes);
	INIT_LIST_HEAD(&vport->rcv_buffer_list);
	spin_lock_init(&vport->work_port_lock);

	init_timer(&vport->fc_disctmo);
	vport->fc_disctmo.function = lpfc_disc_timeout;
	vport->fc_disctmo.data = (unsigned long)vport;

	init_timer(&vport->fc_fdmitmo);
	vport->fc_fdmitmo.function = lpfc_fdmi_tmo;
	vport->fc_fdmitmo.data = (unsigned long)vport;

	init_timer(&vport->els_tmofunc);
	vport->els_tmofunc.function = lpfc_els_timeout;
	vport->els_tmofunc.data = (unsigned long)vport;

	init_timer(&vport->delayed_disc_tmo);
	vport->delayed_disc_tmo.function = lpfc_delayed_disc_tmo;
	vport->delayed_disc_tmo.data = (unsigned long)vport;

	error = scsi_add_host_with_dma(shost, dev, &phba->pcidev->dev);
	if (error)
		goto out_put_shost;

	spin_lock_irq(&phba->hbalock);
	list_add_tail(&vport->listentry, &phba->port_list);
	spin_unlock_irq(&phba->hbalock);
	return vport;

out_put_shost:
	scsi_host_put(shost);
out:
	return NULL;
}

/**
 * destroy_port -  destroy an FC port
 * @vport: pointer to an lpfc virtual N_Port data structure.
 *
 * This routine destroys a FC port from the upper layer protocol. All the
 * resources associated with the port are released.
 **/
void
destroy_port(struct lpfc_vport *vport)
{
	struct Scsi_Host *shost = lpfc_shost_from_vport(vport);
	struct lpfc_hba  *phba = vport->phba;

	lpfc_debugfs_terminate(vport);
	fc_remove_host(shost);
	scsi_remove_host(shost);

	spin_lock_irq(&phba->hbalock);
	list_del_init(&vport->listentry);
	spin_unlock_irq(&phba->hbalock);

	lpfc_cleanup(vport);
	return;
}

/**
 * lpfc_get_instance - Get a unique integer ID
 *
 * This routine allocates a unique integer ID from lpfc_hba_index pool. It
 * uses the kernel idr facility to perform the task.
 *
 * Return codes:
 *   instance - a unique integer ID allocated as the new instance.
 *   -1 - lpfc get instance failed.
 **/
int
lpfc_get_instance(void)
{
	int instance = 0;

	/* Assign an unused number */
	if (!idr_pre_get(&lpfc_hba_index, GFP_KERNEL))
		return -1;
	if (idr_get_new(&lpfc_hba_index, NULL, &instance))
		return -1;
	return instance;
}

/**
 * lpfc_scan_finished - method for SCSI layer to detect whether scan is done
 * @shost: pointer to SCSI host data structure.
 * @time: elapsed time of the scan in jiffies.
 *
 * This routine is called by the SCSI layer with a SCSI host to determine
 * whether the scan host is finished.
 *
 * Note: there is no scan_start function as adapter initialization will have
 * asynchronously kicked off the link initialization.
 *
 * Return codes
 *   0 - SCSI host scan is not over yet.
 *   1 - SCSI host scan is over.
 **/
int lpfc_scan_finished(struct Scsi_Host *shost, unsigned long time)
{
	struct lpfc_vport *vport = (struct lpfc_vport *) shost->hostdata;
	struct lpfc_hba   *phba = vport->phba;
	int stat = 0;

	spin_lock_irq(shost->host_lock);

	if (vport->load_flag & FC_UNLOADING) {
		stat = 1;
		goto finished;
	}
	if (time >= 30 * HZ) {
		lpfc_printf_log(phba, KERN_INFO, LOG_INIT,
				"0461 Scanning longer than 30 "
				"seconds.  Continuing initialization\n");
		stat = 1;
		goto finished;
	}
	if (time >= 15 * HZ && phba->link_state <= LPFC_LINK_DOWN) {
		lpfc_printf_log(phba, KERN_INFO, LOG_INIT,
				"0465 Link down longer than 15 "
				"seconds.  Continuing initialization\n");
		stat = 1;
		goto finished;
	}

	if (vport->port_state != LPFC_VPORT_READY)
		goto finished;
	if (vport->num_disc_nodes || vport->fc_prli_sent)
		goto finished;
	if (vport->fc_map_cnt == 0 && time < 2 * HZ)
		goto finished;
	if ((phba->sli.sli_flag & LPFC_SLI_MBOX_ACTIVE) != 0)
		goto finished;

	stat = 1;

finished:
	spin_unlock_irq(shost->host_lock);
	return stat;
}

/**
 * lpfc_host_attrib_init - Initialize SCSI host attributes on a FC port
 * @shost: pointer to SCSI host data structure.
 *
 * This routine initializes a given SCSI host attributes on a FC port. The
 * SCSI host can be either on top of a physical port or a virtual port.
 **/
void lpfc_host_attrib_init(struct Scsi_Host *shost)
{
	struct lpfc_vport *vport = (struct lpfc_vport *) shost->hostdata;
	struct lpfc_hba   *phba = vport->phba;
	/*
	 * Set fixed host attributes.  Must done after lpfc_sli_hba_setup().
	 */

	fc_host_node_name(shost) = wwn_to_u64(vport->fc_nodename.u.wwn);
	fc_host_port_name(shost) = wwn_to_u64(vport->fc_portname.u.wwn);
	fc_host_supported_classes(shost) = FC_COS_CLASS3;

	memset(fc_host_supported_fc4s(shost), 0,
	       sizeof(fc_host_supported_fc4s(shost)));
	fc_host_supported_fc4s(shost)[2] = 1;
	fc_host_supported_fc4s(shost)[7] = 1;

	lpfc_vport_symbolic_node_name(vport, fc_host_symbolic_name(shost),
				 sizeof fc_host_symbolic_name(shost));

	fc_host_supported_speeds(shost) = 0;
	if (phba->lmt & LMT_16Gb)
		fc_host_supported_speeds(shost) |= FC_PORTSPEED_16GBIT;
	if (phba->lmt & LMT_10Gb)
		fc_host_supported_speeds(shost) |= FC_PORTSPEED_10GBIT;
	if (phba->lmt & LMT_8Gb)
		fc_host_supported_speeds(shost) |= FC_PORTSPEED_8GBIT;
	if (phba->lmt & LMT_4Gb)
		fc_host_supported_speeds(shost) |= FC_PORTSPEED_4GBIT;
	if (phba->lmt & LMT_2Gb)
		fc_host_supported_speeds(shost) |= FC_PORTSPEED_2GBIT;
	if (phba->lmt & LMT_1Gb)
		fc_host_supported_speeds(shost) |= FC_PORTSPEED_1GBIT;

	fc_host_maxframe_size(shost) =
		(((uint32_t) vport->fc_sparam.cmn.bbRcvSizeMsb & 0x0F) << 8) |
		(uint32_t) vport->fc_sparam.cmn.bbRcvSizeLsb;

	fc_host_dev_loss_tmo(shost) = vport->cfg_devloss_tmo;

	/* This value is also unchanging */
	memset(fc_host_active_fc4s(shost), 0,
	       sizeof(fc_host_active_fc4s(shost)));
	fc_host_active_fc4s(shost)[2] = 1;
	fc_host_active_fc4s(shost)[7] = 1;

	fc_host_max_npiv_vports(shost) = phba->max_vpi;
	spin_lock_irq(shost->host_lock);
	vport->load_flag &= ~FC_LOADING;
	spin_unlock_irq(shost->host_lock);
}

/**
 * lpfc_stop_port_s3 - Stop SLI3 device port
 * @phba: pointer to lpfc hba data structure.
 *
 * This routine is invoked to stop an SLI3 device port, it stops the device
 * from generating interrupts and stops the device driver's timers for the
 * device.
 **/
static void
lpfc_stop_port_s3(struct lpfc_hba *phba)
{
	/* Clear all interrupt enable conditions */
	writel(0, phba->HCregaddr);
	readl(phba->HCregaddr); /* flush */
	/* Clear all pending interrupts */
	writel(0xffffffff, phba->HAregaddr);
	readl(phba->HAregaddr); /* flush */

	/* Reset some HBA SLI setup states */
	lpfc_stop_hba_timers(phba);
	phba->pport->work_port_events = 0;
}

/**
 * lpfc_stop_port_s4 - Stop SLI4 device port
 * @phba: pointer to lpfc hba data structure.
 *
 * This routine is invoked to stop an SLI4 device port, it stops the device
 * from generating interrupts and stops the device driver's timers for the
 * device.
 **/
static void
lpfc_stop_port_s4(struct lpfc_hba *phba)
{
	/* Reset some HBA SLI4 setup states */
	lpfc_stop_hba_timers(phba);
	phba->pport->work_port_events = 0;
	phba->sli4_hba.intr_enable = 0;
}

/**
 * lpfc_stop_port - Wrapper function for stopping hba port
 * @phba: Pointer to HBA context object.
 *
 * This routine wraps the actual SLI3 or SLI4 hba stop port routine from
 * the API jump table function pointer from the lpfc_hba struct.
 **/
void
lpfc_stop_port(struct lpfc_hba *phba)
{
	phba->lpfc_stop_port(phba);
}

/**
 * lpfc_fcf_redisc_wait_start_timer - Start fcf rediscover wait timer
 * @phba: Pointer to hba for which this call is being executed.
 *
 * This routine starts the timer waiting for the FCF rediscovery to complete.
 **/
void
lpfc_fcf_redisc_wait_start_timer(struct lpfc_hba *phba)
{
	unsigned long fcf_redisc_wait_tmo =
		(jiffies + msecs_to_jiffies(LPFC_FCF_REDISCOVER_WAIT_TMO));
	/* Start fcf rediscovery wait period timer */
	mod_timer(&phba->fcf.redisc_wait, fcf_redisc_wait_tmo);
	spin_lock_irq(&phba->hbalock);
	/* Allow action to new fcf asynchronous event */
	phba->fcf.fcf_flag &= ~(FCF_AVAILABLE | FCF_SCAN_DONE);
	/* Mark the FCF rediscovery pending state */
	phba->fcf.fcf_flag |= FCF_REDISC_PEND;
	spin_unlock_irq(&phba->hbalock);
}

/**
 * lpfc_sli4_fcf_redisc_wait_tmo - FCF table rediscover wait timeout
 * @ptr: Map to lpfc_hba data structure pointer.
 *
 * This routine is invoked when waiting for FCF table rediscover has been
 * timed out. If new FCF record(s) has (have) been discovered during the
 * wait period, a new FCF event shall be added to the FCOE async event
 * list, and then worker thread shall be waked up for processing from the
 * worker thread context.
 **/
void
lpfc_sli4_fcf_redisc_wait_tmo(unsigned long ptr)
{
	struct lpfc_hba *phba = (struct lpfc_hba *)ptr;

	/* Don't send FCF rediscovery event if timer cancelled */
	spin_lock_irq(&phba->hbalock);
	if (!(phba->fcf.fcf_flag & FCF_REDISC_PEND)) {
		spin_unlock_irq(&phba->hbalock);
		return;
	}
	/* Clear FCF rediscovery timer pending flag */
	phba->fcf.fcf_flag &= ~FCF_REDISC_PEND;
	/* FCF rediscovery event to worker thread */
	phba->fcf.fcf_flag |= FCF_REDISC_EVT;
	spin_unlock_irq(&phba->hbalock);
	lpfc_printf_log(phba, KERN_INFO, LOG_FIP,
			"2776 FCF rediscover quiescent timer expired\n");
	/* wake up worker thread */
	lpfc_worker_wake_up(phba);
}

/**
 * lpfc_sli4_parse_latt_fault - Parse sli4 link-attention link fault code
 * @phba: pointer to lpfc hba data structure.
 * @acqe_link: pointer to the async link completion queue entry.
 *
 * This routine is to parse the SLI4 link-attention link fault code and
 * translate it into the base driver's read link attention mailbox command
 * status.
 *
 * Return: Link-attention status in terms of base driver's coding.
 **/
static uint16_t
lpfc_sli4_parse_latt_fault(struct lpfc_hba *phba,
			   struct lpfc_acqe_link *acqe_link)
{
	uint16_t latt_fault;

	switch (bf_get(lpfc_acqe_link_fault, acqe_link)) {
	case LPFC_ASYNC_LINK_FAULT_NONE:
	case LPFC_ASYNC_LINK_FAULT_LOCAL:
	case LPFC_ASYNC_LINK_FAULT_REMOTE:
		latt_fault = 0;
		break;
	default:
		lpfc_printf_log(phba, KERN_ERR, LOG_INIT,
				"0398 Invalid link fault code: x%x\n",
				bf_get(lpfc_acqe_link_fault, acqe_link));
		latt_fault = MBXERR_ERROR;
		break;
	}
	return latt_fault;
}

/**
 * lpfc_sli4_parse_latt_type - Parse sli4 link attention type
 * @phba: pointer to lpfc hba data structure.
 * @acqe_link: pointer to the async link completion queue entry.
 *
 * This routine is to parse the SLI4 link attention type and translate it
 * into the base driver's link attention type coding.
 *
 * Return: Link attention type in terms of base driver's coding.
 **/
static uint8_t
lpfc_sli4_parse_latt_type(struct lpfc_hba *phba,
			  struct lpfc_acqe_link *acqe_link)
{
	uint8_t att_type;

	switch (bf_get(lpfc_acqe_link_status, acqe_link)) {
	case LPFC_ASYNC_LINK_STATUS_DOWN:
	case LPFC_ASYNC_LINK_STATUS_LOGICAL_DOWN:
		att_type = LPFC_ATT_LINK_DOWN;
		break;
	case LPFC_ASYNC_LINK_STATUS_UP:
		/* Ignore physical link up events - wait for logical link up */
		att_type = LPFC_ATT_RESERVED;
		break;
	case LPFC_ASYNC_LINK_STATUS_LOGICAL_UP:
		att_type = LPFC_ATT_LINK_UP;
		break;
	default:
		lpfc_printf_log(phba, KERN_ERR, LOG_INIT,
				"0399 Invalid link attention type: x%x\n",
				bf_get(lpfc_acqe_link_status, acqe_link));
		att_type = LPFC_ATT_RESERVED;
		break;
	}
	return att_type;
}

/**
 * lpfc_sli4_parse_latt_link_speed - Parse sli4 link-attention link speed
 * @phba: pointer to lpfc hba data structure.
 * @acqe_link: pointer to the async link completion queue entry.
 *
 * This routine is to parse the SLI4 link-attention link speed and translate
 * it into the base driver's link-attention link speed coding.
 *
 * Return: Link-attention link speed in terms of base driver's coding.
 **/
static uint8_t
lpfc_sli4_parse_latt_link_speed(struct lpfc_hba *phba,
				struct lpfc_acqe_link *acqe_link)
{
	uint8_t link_speed;

	switch (bf_get(lpfc_acqe_link_speed, acqe_link)) {
	case LPFC_ASYNC_LINK_SPEED_ZERO:
	case LPFC_ASYNC_LINK_SPEED_10MBPS:
	case LPFC_ASYNC_LINK_SPEED_100MBPS:
		link_speed = LPFC_LINK_SPEED_UNKNOWN;
		break;
	case LPFC_ASYNC_LINK_SPEED_1GBPS:
		link_speed = LPFC_LINK_SPEED_1GHZ;
		break;
	case LPFC_ASYNC_LINK_SPEED_10GBPS:
		link_speed = LPFC_LINK_SPEED_10GHZ;
		break;
	default:
		lpfc_printf_log(phba, KERN_ERR, LOG_INIT,
				"0483 Invalid link-attention link speed: x%x\n",
				bf_get(lpfc_acqe_link_speed, acqe_link));
		link_speed = LPFC_LINK_SPEED_UNKNOWN;
		break;
	}
	return link_speed;
}

/**
 * lpfc_sli_port_speed_get - Get sli3 link speed code to link speed
 * @phba: pointer to lpfc hba data structure.
 *
 * This routine is to get an SLI3 FC port's link speed in Mbps.
 *
 * Return: link speed in terms of Mbps.
 **/
uint32_t
lpfc_sli_port_speed_get(struct lpfc_hba *phba)
{
	uint32_t link_speed;

	if (!lpfc_is_link_up(phba))
		return 0;

	switch (phba->fc_linkspeed) {
	case LPFC_LINK_SPEED_1GHZ:
		link_speed = 1000;
		break;
	case LPFC_LINK_SPEED_2GHZ:
		link_speed = 2000;
		break;
	case LPFC_LINK_SPEED_4GHZ:
		link_speed = 4000;
		break;
	case LPFC_LINK_SPEED_8GHZ:
		link_speed = 8000;
		break;
	case LPFC_LINK_SPEED_10GHZ:
		link_speed = 10000;
		break;
	case LPFC_LINK_SPEED_16GHZ:
		link_speed = 16000;
		break;
	default:
		link_speed = 0;
	}
	return link_speed;
}

/**
 * lpfc_sli4_port_speed_parse - Parse async evt link speed code to link speed
 * @phba: pointer to lpfc hba data structure.
 * @evt_code: asynchronous event code.
 * @speed_code: asynchronous event link speed code.
 *
 * This routine is to parse the giving SLI4 async event link speed code into
 * value of Mbps for the link speed.
 *
 * Return: link speed in terms of Mbps.
 **/
static uint32_t
lpfc_sli4_port_speed_parse(struct lpfc_hba *phba, uint32_t evt_code,
			   uint8_t speed_code)
{
	uint32_t port_speed;

	switch (evt_code) {
	case LPFC_TRAILER_CODE_LINK:
		switch (speed_code) {
		case LPFC_EVT_CODE_LINK_NO_LINK:
			port_speed = 0;
			break;
		case LPFC_EVT_CODE_LINK_10_MBIT:
			port_speed = 10;
			break;
		case LPFC_EVT_CODE_LINK_100_MBIT:
			port_speed = 100;
			break;
		case LPFC_EVT_CODE_LINK_1_GBIT:
			port_speed = 1000;
			break;
		case LPFC_EVT_CODE_LINK_10_GBIT:
			port_speed = 10000;
			break;
		default:
			port_speed = 0;
		}
		break;
	case LPFC_TRAILER_CODE_FC:
		switch (speed_code) {
		case LPFC_EVT_CODE_FC_NO_LINK:
			port_speed = 0;
			break;
		case LPFC_EVT_CODE_FC_1_GBAUD:
			port_speed = 1000;
			break;
		case LPFC_EVT_CODE_FC_2_GBAUD:
			port_speed = 2000;
			break;
		case LPFC_EVT_CODE_FC_4_GBAUD:
			port_speed = 4000;
			break;
		case LPFC_EVT_CODE_FC_8_GBAUD:
			port_speed = 8000;
			break;
		case LPFC_EVT_CODE_FC_10_GBAUD:
			port_speed = 10000;
			break;
		case LPFC_EVT_CODE_FC_16_GBAUD:
			port_speed = 16000;
			break;
		default:
			port_speed = 0;
		}
		break;
	default:
		port_speed = 0;
	}
	return port_speed;
}

/**
 * lpfc_sli4_async_link_evt - Process the asynchronous FCoE link event
 * @phba: pointer to lpfc hba data structure.
 * @acqe_link: pointer to the async link completion queue entry.
 *
 * This routine is to handle the SLI4 asynchronous FCoE link event.
 **/
static void
lpfc_sli4_async_link_evt(struct lpfc_hba *phba,
			 struct lpfc_acqe_link *acqe_link)
{
	struct lpfc_dmabuf *mp;
	LPFC_MBOXQ_t *pmb;
	MAILBOX_t *mb;
	struct lpfc_mbx_read_top *la;
	uint8_t att_type;
	int rc;

	att_type = lpfc_sli4_parse_latt_type(phba, acqe_link);
	if (att_type != LPFC_ATT_LINK_DOWN && att_type != LPFC_ATT_LINK_UP)
		return;
	phba->fcoe_eventtag = acqe_link->event_tag;
	pmb = (LPFC_MBOXQ_t *)mempool_alloc(phba->mbox_mem_pool, GFP_KERNEL);
	if (!pmb) {
		lpfc_printf_log(phba, KERN_ERR, LOG_SLI,
				"0395 The mboxq allocation failed\n");
		return;
	}
	mp = kmalloc(sizeof(struct lpfc_dmabuf), GFP_KERNEL);
	if (!mp) {
		lpfc_printf_log(phba, KERN_ERR, LOG_SLI,
				"0396 The lpfc_dmabuf allocation failed\n");
		goto out_free_pmb;
	}
	mp->virt = lpfc_mbuf_alloc(phba, 0, &mp->phys);
	if (!mp->virt) {
		lpfc_printf_log(phba, KERN_ERR, LOG_SLI,
				"0397 The mbuf allocation failed\n");
		goto out_free_dmabuf;
	}

	/* Cleanup any outstanding ELS commands */
	lpfc_els_flush_all_cmd(phba);

	/* Block ELS IOCBs until we have done process link event */
	phba->sli.ring[LPFC_ELS_RING].flag |= LPFC_STOP_IOCB_EVENT;

	/* Update link event statistics */
	phba->sli.slistat.link_event++;

	/* Create lpfc_handle_latt mailbox command from link ACQE */
	lpfc_read_topology(phba, pmb, mp);
	pmb->mbox_cmpl = lpfc_mbx_cmpl_read_topology;
	pmb->vport = phba->pport;

	/* Keep the link status for extra SLI4 state machine reference */
	phba->sli4_hba.link_state.speed =
			lpfc_sli4_port_speed_parse(phba, LPFC_TRAILER_CODE_LINK,
				bf_get(lpfc_acqe_link_speed, acqe_link));
	phba->sli4_hba.link_state.duplex =
				bf_get(lpfc_acqe_link_duplex, acqe_link);
	phba->sli4_hba.link_state.status =
				bf_get(lpfc_acqe_link_status, acqe_link);
	phba->sli4_hba.link_state.type =
				bf_get(lpfc_acqe_link_type, acqe_link);
	phba->sli4_hba.link_state.number =
				bf_get(lpfc_acqe_link_number, acqe_link);
	phba->sli4_hba.link_state.fault =
				bf_get(lpfc_acqe_link_fault, acqe_link);
	phba->sli4_hba.link_state.logical_speed =
			bf_get(lpfc_acqe_logical_link_speed, acqe_link) * 10;

	lpfc_printf_log(phba, KERN_INFO, LOG_SLI,
			"2900 Async FC/FCoE Link event - Speed:%dGBit "
			"duplex:x%x LA Type:x%x Port Type:%d Port Number:%d "
			"Logical speed:%dMbps Fault:%d\n",
			phba->sli4_hba.link_state.speed,
			phba->sli4_hba.link_state.topology,
			phba->sli4_hba.link_state.status,
			phba->sli4_hba.link_state.type,
			phba->sli4_hba.link_state.number,
			phba->sli4_hba.link_state.logical_speed,
			phba->sli4_hba.link_state.fault);
	/*
	 * For FC Mode: issue the READ_TOPOLOGY mailbox command to fetch
	 * topology info. Note: Optional for non FC-AL ports.
	 */
	if (!(phba->hba_flag & HBA_FCOE_MODE)) {
		rc = lpfc_sli_issue_mbox(phba, pmb, MBX_NOWAIT);
		if (rc == MBX_NOT_FINISHED)
			goto out_free_dmabuf;
		return;
	}
	/*
	 * For FCoE Mode: fill in all the topology information we need and call
	 * the READ_TOPOLOGY completion routine to continue without actually
	 * sending the READ_TOPOLOGY mailbox command to the port.
	 */
	/* Parse and translate status field */
	mb = &pmb->u.mb;
	mb->mbxStatus = lpfc_sli4_parse_latt_fault(phba, acqe_link);

	/* Parse and translate link attention fields */
	la = (struct lpfc_mbx_read_top *) &pmb->u.mb.un.varReadTop;
	la->eventTag = acqe_link->event_tag;
	bf_set(lpfc_mbx_read_top_att_type, la, att_type);
	bf_set(lpfc_mbx_read_top_link_spd, la,
	       lpfc_sli4_parse_latt_link_speed(phba, acqe_link));

	/* Fake the the following irrelvant fields */
	bf_set(lpfc_mbx_read_top_topology, la, LPFC_TOPOLOGY_PT_PT);
	bf_set(lpfc_mbx_read_top_alpa_granted, la, 0);
	bf_set(lpfc_mbx_read_top_il, la, 0);
	bf_set(lpfc_mbx_read_top_pb, la, 0);
	bf_set(lpfc_mbx_read_top_fa, la, 0);
	bf_set(lpfc_mbx_read_top_mm, la, 0);

	/* Invoke the lpfc_handle_latt mailbox command callback function */
	lpfc_mbx_cmpl_read_topology(phba, pmb);

	return;

out_free_dmabuf:
	kfree(mp);
out_free_pmb:
	mempool_free(pmb, phba->mbox_mem_pool);
}

/**
 * lpfc_sli4_async_fc_evt - Process the asynchronous FC link event
 * @phba: pointer to lpfc hba data structure.
 * @acqe_fc: pointer to the async fc completion queue entry.
 *
 * This routine is to handle the SLI4 asynchronous FC event. It will simply log
 * that the event was received and then issue a read_topology mailbox command so
 * that the rest of the driver will treat it the same as SLI3.
 **/
static void
lpfc_sli4_async_fc_evt(struct lpfc_hba *phba, struct lpfc_acqe_fc_la *acqe_fc)
{
	struct lpfc_dmabuf *mp;
	LPFC_MBOXQ_t *pmb;
	int rc;

	if (bf_get(lpfc_trailer_type, acqe_fc) !=
	    LPFC_FC_LA_EVENT_TYPE_FC_LINK) {
		lpfc_printf_log(phba, KERN_ERR, LOG_SLI,
				"2895 Non FC link Event detected.(%d)\n",
				bf_get(lpfc_trailer_type, acqe_fc));
		return;
	}
	/* Keep the link status for extra SLI4 state machine reference */
	phba->sli4_hba.link_state.speed =
			lpfc_sli4_port_speed_parse(phba, LPFC_TRAILER_CODE_FC,
				bf_get(lpfc_acqe_fc_la_speed, acqe_fc));
	phba->sli4_hba.link_state.duplex = LPFC_ASYNC_LINK_DUPLEX_FULL;
	phba->sli4_hba.link_state.topology =
				bf_get(lpfc_acqe_fc_la_topology, acqe_fc);
	phba->sli4_hba.link_state.status =
				bf_get(lpfc_acqe_fc_la_att_type, acqe_fc);
	phba->sli4_hba.link_state.type =
				bf_get(lpfc_acqe_fc_la_port_type, acqe_fc);
	phba->sli4_hba.link_state.number =
				bf_get(lpfc_acqe_fc_la_port_number, acqe_fc);
	phba->sli4_hba.link_state.fault =
				bf_get(lpfc_acqe_link_fault, acqe_fc);
	phba->sli4_hba.link_state.logical_speed =
				bf_get(lpfc_acqe_fc_la_llink_spd, acqe_fc) * 10;
	lpfc_printf_log(phba, KERN_INFO, LOG_SLI,
			"2896 Async FC event - Speed:%dGBaud Topology:x%x "
			"LA Type:x%x Port Type:%d Port Number:%d Logical speed:"
			"%dMbps Fault:%d\n",
			phba->sli4_hba.link_state.speed,
			phba->sli4_hba.link_state.topology,
			phba->sli4_hba.link_state.status,
			phba->sli4_hba.link_state.type,
			phba->sli4_hba.link_state.number,
			phba->sli4_hba.link_state.logical_speed,
			phba->sli4_hba.link_state.fault);
	pmb = (LPFC_MBOXQ_t *)mempool_alloc(phba->mbox_mem_pool, GFP_KERNEL);
	if (!pmb) {
		lpfc_printf_log(phba, KERN_ERR, LOG_SLI,
				"2897 The mboxq allocation failed\n");
		return;
	}
	mp = kmalloc(sizeof(struct lpfc_dmabuf), GFP_KERNEL);
	if (!mp) {
		lpfc_printf_log(phba, KERN_ERR, LOG_SLI,
				"2898 The lpfc_dmabuf allocation failed\n");
		goto out_free_pmb;
	}
	mp->virt = lpfc_mbuf_alloc(phba, 0, &mp->phys);
	if (!mp->virt) {
		lpfc_printf_log(phba, KERN_ERR, LOG_SLI,
				"2899 The mbuf allocation failed\n");
		goto out_free_dmabuf;
	}

	/* Cleanup any outstanding ELS commands */
	lpfc_els_flush_all_cmd(phba);

	/* Block ELS IOCBs until we have done process link event */
	phba->sli.ring[LPFC_ELS_RING].flag |= LPFC_STOP_IOCB_EVENT;

	/* Update link event statistics */
	phba->sli.slistat.link_event++;

	/* Create lpfc_handle_latt mailbox command from link ACQE */
	lpfc_read_topology(phba, pmb, mp);
	pmb->mbox_cmpl = lpfc_mbx_cmpl_read_topology;
	pmb->vport = phba->pport;

	rc = lpfc_sli_issue_mbox(phba, pmb, MBX_NOWAIT);
	if (rc == MBX_NOT_FINISHED)
		goto out_free_dmabuf;
	return;

out_free_dmabuf:
	kfree(mp);
out_free_pmb:
	mempool_free(pmb, phba->mbox_mem_pool);
}

/**
 * lpfc_sli4_async_sli_evt - Process the asynchronous SLI link event
 * @phba: pointer to lpfc hba data structure.
 * @acqe_fc: pointer to the async SLI completion queue entry.
 *
 * This routine is to handle the SLI4 asynchronous SLI events.
 **/
static void
lpfc_sli4_async_sli_evt(struct lpfc_hba *phba, struct lpfc_acqe_sli *acqe_sli)
{
	char port_name;
	char message[80];
	uint8_t status;
	struct lpfc_acqe_misconfigured_event *misconfigured;

	/* special case misconfigured event as it contains data for all ports */
	if ((bf_get(lpfc_sli_intf_if_type, &phba->sli4_hba.sli_intf) !=
		 LPFC_SLI_INTF_IF_TYPE_2) ||
		(bf_get(lpfc_trailer_type, acqe_sli) !=
			LPFC_SLI_EVENT_TYPE_MISCONFIGURED)) {
		lpfc_printf_log(phba, KERN_INFO, LOG_SLI,
				"2901 Async SLI event - Event Data1:x%08x Event Data2:"
				"x%08x SLI Event Type:%d\n",
				acqe_sli->event_data1, acqe_sli->event_data2,
				bf_get(lpfc_trailer_type, acqe_sli));
		return;
	}

	port_name = phba->Port[0];
	if (port_name == 0x00)
		port_name = '?'; /* get port name is empty */

	misconfigured = (struct lpfc_acqe_misconfigured_event *)
					&acqe_sli->event_data1;

	/* fetch the status for this port */
	switch (phba->sli4_hba.lnk_info.lnk_no) {
	case LPFC_LINK_NUMBER_0:
		status = bf_get(lpfc_sli_misconfigured_port0,
					&misconfigured->theEvent);
		break;
	case LPFC_LINK_NUMBER_1:
		status = bf_get(lpfc_sli_misconfigured_port1,
					&misconfigured->theEvent);
		break;
	case LPFC_LINK_NUMBER_2:
		status = bf_get(lpfc_sli_misconfigured_port2,
					&misconfigured->theEvent);
		break;
	case LPFC_LINK_NUMBER_3:
		status = bf_get(lpfc_sli_misconfigured_port3,
					&misconfigured->theEvent);
		break;
	default:
		status = ~LPFC_SLI_EVENT_STATUS_VALID;
		break;
	}

	switch (status) {
	case LPFC_SLI_EVENT_STATUS_VALID:
		return; /* no message if the sfp is okay */
	case LPFC_SLI_EVENT_STATUS_NOT_PRESENT:
		sprintf(message, "Optics faulted/incorrectly installed/not " \
				"installed - Reseat optics, if issue not "
				"resolved, replace.");
		break;
	case LPFC_SLI_EVENT_STATUS_WRONG_TYPE:
		sprintf(message,
			"Optics of two types installed - Remove one optic or " \
			"install matching pair of optics.");
		break;
	case LPFC_SLI_EVENT_STATUS_UNSUPPORTED:
		sprintf(message, "Incompatible optics - Replace with " \
				"compatible optics for card to function.");
		break;
	default:
		/* firmware is reporting a status we don't know about */
		sprintf(message, "Unknown event status x%02x", status);
		break;
	}

	lpfc_printf_log(phba, KERN_ERR, LOG_SLI,
			"3176 Misconfigured Physical Port - "
			"Port Name %c %s\n", port_name, message);
}

/**
 * lpfc_sli4_perform_vport_cvl - Perform clear virtual link on a vport
 * @vport: pointer to vport data structure.
 *
 * This routine is to perform Clear Virtual Link (CVL) on a vport in
 * response to a CVL event.
 *
 * Return the pointer to the ndlp with the vport if successful, otherwise
 * return NULL.
 **/
static struct lpfc_nodelist *
lpfc_sli4_perform_vport_cvl(struct lpfc_vport *vport)
{
	struct lpfc_nodelist *ndlp;
	struct Scsi_Host *shost;
	struct lpfc_hba *phba;

	if (!vport)
		return NULL;
	phba = vport->phba;
	if (!phba)
		return NULL;
	ndlp = lpfc_findnode_did(vport, Fabric_DID);
	if (!ndlp) {
		/* Cannot find existing Fabric ndlp, so allocate a new one */
		ndlp = mempool_alloc(phba->nlp_mem_pool, GFP_KERNEL);
		if (!ndlp)
			return 0;
		lpfc_nlp_init(vport, ndlp, Fabric_DID);
		/* Set the node type */
		ndlp->nlp_type |= NLP_FABRIC;
		/* Put ndlp onto node list */
		lpfc_enqueue_node(vport, ndlp);
	} else if (!NLP_CHK_NODE_ACT(ndlp)) {
		/* re-setup ndlp without removing from node list */
		ndlp = lpfc_enable_node(vport, ndlp, NLP_STE_UNUSED_NODE);
		if (!ndlp)
			return 0;
	}
	if ((phba->pport->port_state < LPFC_FLOGI) &&
		(phba->pport->port_state != LPFC_VPORT_FAILED))
		return NULL;
	/* If virtual link is not yet instantiated ignore CVL */
	if ((vport != phba->pport) && (vport->port_state < LPFC_FDISC)
		&& (vport->port_state != LPFC_VPORT_FAILED))
		return NULL;
	shost = lpfc_shost_from_vport(vport);
	if (!shost)
		return NULL;
	lpfc_linkdown_port(vport);
	lpfc_cleanup_pending_mbox(vport);
	spin_lock_irq(shost->host_lock);
	vport->fc_flag |= FC_VPORT_CVL_RCVD;
	spin_unlock_irq(shost->host_lock);

	return ndlp;
}

/**
 * lpfc_sli4_perform_all_vport_cvl - Perform clear virtual link on all vports
 * @vport: pointer to lpfc hba data structure.
 *
 * This routine is to perform Clear Virtual Link (CVL) on all vports in
 * response to a FCF dead event.
 **/
static void
lpfc_sli4_perform_all_vport_cvl(struct lpfc_hba *phba)
{
	struct lpfc_vport **vports;
	int i;

	vports = lpfc_create_vport_work_array(phba);
	if (vports)
		for (i = 0; i <= phba->max_vports && vports[i] != NULL; i++)
			lpfc_sli4_perform_vport_cvl(vports[i]);
	lpfc_destroy_vport_work_array(phba, vports);
}

/**
 * lpfc_sli4_async_fip_evt - Process the asynchronous FCoE FIP event
 * @phba: pointer to lpfc hba data structure.
 * @acqe_link: pointer to the async fcoe completion queue entry.
 *
 * This routine is to handle the SLI4 asynchronous fcoe event.
 **/
static void
lpfc_sli4_async_fip_evt(struct lpfc_hba *phba,
			struct lpfc_acqe_fip *acqe_fip)
{
	uint8_t event_type = bf_get(lpfc_trailer_type, acqe_fip);
	int rc;
	struct lpfc_vport *vport;
	struct lpfc_nodelist *ndlp;
	struct Scsi_Host  *shost;
	int active_vlink_present;
	struct lpfc_vport **vports;
	int i;

	phba->fc_eventTag = acqe_fip->event_tag;
	phba->fcoe_eventtag = acqe_fip->event_tag;
	switch (event_type) {
	case LPFC_FIP_EVENT_TYPE_NEW_FCF:
	case LPFC_FIP_EVENT_TYPE_FCF_PARAM_MOD:
		if (event_type == LPFC_FIP_EVENT_TYPE_NEW_FCF)
			lpfc_printf_log(phba, KERN_ERR, LOG_FIP |
					LOG_DISCOVERY,
					"2546 New FCF event, evt_tag:x%x, "
					"index:x%x\n",
					acqe_fip->event_tag,
					acqe_fip->index);
		else
			lpfc_printf_log(phba, KERN_WARNING, LOG_FIP |
					LOG_DISCOVERY,
					"2788 FCF param modified event, "
					"evt_tag:x%x, index:x%x\n",
					acqe_fip->event_tag,
					acqe_fip->index);
		if (phba->fcf.fcf_flag & FCF_DISCOVERY) {
			/*
			 * During period of FCF discovery, read the FCF
			 * table record indexed by the event to update
			 * FCF roundrobin failover eligible FCF bmask.
			 */
			lpfc_printf_log(phba, KERN_INFO, LOG_FIP |
					LOG_DISCOVERY,
					"2779 Read FCF (x%x) for updating "
					"roundrobin FCF failover bmask\n",
					acqe_fip->index);
			rc = lpfc_sli4_read_fcf_rec(phba, acqe_fip->index);
		}

		/* If the FCF discovery is in progress, do nothing. */
		spin_lock_irq(&phba->hbalock);
		if (phba->hba_flag & FCF_TS_INPROG) {
			spin_unlock_irq(&phba->hbalock);
			break;
		}
		/* If fast FCF failover rescan event is pending, do nothing */
		if (phba->fcf.fcf_flag & FCF_REDISC_EVT) {
			spin_unlock_irq(&phba->hbalock);
			break;
		}

		/* If the FCF has been in discovered state, do nothing. */
		if (phba->fcf.fcf_flag & FCF_SCAN_DONE) {
			spin_unlock_irq(&phba->hbalock);
			break;
		}
		spin_unlock_irq(&phba->hbalock);

		/* Otherwise, scan the entire FCF table and re-discover SAN */
		lpfc_printf_log(phba, KERN_INFO, LOG_FIP | LOG_DISCOVERY,
				"2770 Start FCF table scan per async FCF "
				"event, evt_tag:x%x, index:x%x\n",
				acqe_fip->event_tag, acqe_fip->index);
		rc = lpfc_sli4_fcf_scan_read_fcf_rec(phba,
						     LPFC_FCOE_FCF_GET_FIRST);
		if (rc)
			lpfc_printf_log(phba, KERN_ERR, LOG_FIP | LOG_DISCOVERY,
					"2547 Issue FCF scan read FCF mailbox "
					"command failed (x%x)\n", rc);
		break;

	case LPFC_FIP_EVENT_TYPE_FCF_TABLE_FULL:
		lpfc_printf_log(phba, KERN_ERR, LOG_SLI,
			"2548 FCF Table full count 0x%x tag 0x%x\n",
			bf_get(lpfc_acqe_fip_fcf_count, acqe_fip),
			acqe_fip->event_tag);
		break;

	case LPFC_FIP_EVENT_TYPE_FCF_DEAD:
		phba->fcoe_cvl_eventtag = acqe_fip->event_tag;
		lpfc_printf_log(phba, KERN_ERR, LOG_FIP | LOG_DISCOVERY,
			"2549 FCF (x%x) disconnected from network, "
			"tag:x%x\n", acqe_fip->index, acqe_fip->event_tag);
		/*
		 * If we are in the middle of FCF failover process, clear
		 * the corresponding FCF bit in the roundrobin bitmap.
		 */
		spin_lock_irq(&phba->hbalock);
		if (phba->fcf.fcf_flag & FCF_DISCOVERY) {
			spin_unlock_irq(&phba->hbalock);
			/* Update FLOGI FCF failover eligible FCF bmask */
			lpfc_sli4_fcf_rr_index_clear(phba, acqe_fip->index);
			break;
		}
		spin_unlock_irq(&phba->hbalock);

		/* If the event is not for currently used fcf do nothing */
		if (phba->fcf.current_rec.fcf_indx != acqe_fip->index)
			break;

		/*
		 * Otherwise, request the port to rediscover the entire FCF
		 * table for a fast recovery from case that the current FCF
		 * is no longer valid as we are not in the middle of FCF
		 * failover process already.
		 */
		spin_lock_irq(&phba->hbalock);
		/* Mark the fast failover process in progress */
		phba->fcf.fcf_flag |= FCF_DEAD_DISC;
		spin_unlock_irq(&phba->hbalock);

		lpfc_printf_log(phba, KERN_INFO, LOG_FIP | LOG_DISCOVERY,
				"2771 Start FCF fast failover process due to "
				"FCF DEAD event: evt_tag:x%x, fcf_index:x%x "
				"\n", acqe_fip->event_tag, acqe_fip->index);
		rc = lpfc_sli4_redisc_fcf_table(phba);
		if (rc) {
			lpfc_printf_log(phba, KERN_ERR, LOG_FIP |
					LOG_DISCOVERY,
					"2772 Issue FCF rediscover mabilbox "
					"command failed, fail through to FCF "
					"dead event\n");
			spin_lock_irq(&phba->hbalock);
			phba->fcf.fcf_flag &= ~FCF_DEAD_DISC;
			spin_unlock_irq(&phba->hbalock);
			/*
			 * Last resort will fail over by treating this
			 * as a link down to FCF registration.
			 */
			lpfc_sli4_fcf_dead_failthrough(phba);
		} else {
			/* Reset FCF roundrobin bmask for new discovery */
			lpfc_sli4_clear_fcf_rr_bmask(phba);
			/*
			 * Handling fast FCF failover to a DEAD FCF event is
			 * considered equalivant to receiving CVL to all vports.
			 */
			lpfc_sli4_perform_all_vport_cvl(phba);
		}
		break;
	case LPFC_FIP_EVENT_TYPE_CVL:
		phba->fcoe_cvl_eventtag = acqe_fip->event_tag;
		lpfc_printf_log(phba, KERN_ERR, LOG_FIP | LOG_DISCOVERY,
			"2718 Clear Virtual Link Received for VPI 0x%x"
			" tag 0x%x\n", acqe_fip->index, acqe_fip->event_tag);

		vport = lpfc_find_vport_by_vpid(phba,
						acqe_fip->index);
		ndlp = lpfc_sli4_perform_vport_cvl(vport);
		if (!ndlp)
			break;
		active_vlink_present = 0;

		vports = lpfc_create_vport_work_array(phba);
		if (vports) {
			for (i = 0; i <= phba->max_vports && vports[i] != NULL;
					i++) {
				if ((!(vports[i]->fc_flag &
					FC_VPORT_CVL_RCVD)) &&
					(vports[i]->port_state > LPFC_FDISC)) {
					active_vlink_present = 1;
					break;
				}
			}
			lpfc_destroy_vport_work_array(phba, vports);
		}

		if (active_vlink_present) {
			/*
			 * If there are other active VLinks present,
			 * re-instantiate the Vlink using FDISC.
			 */
			mod_timer(&ndlp->nlp_delayfunc, jiffies + HZ);
			shost = lpfc_shost_from_vport(vport);
			spin_lock_irq(shost->host_lock);
			ndlp->nlp_flag |= NLP_DELAY_TMO;
			spin_unlock_irq(shost->host_lock);
			ndlp->nlp_last_elscmd = ELS_CMD_FDISC;
			vport->port_state = LPFC_FDISC;
		} else {
			/*
			 * Otherwise, we request port to rediscover
			 * the entire FCF table for a fast recovery
			 * from possible case that the current FCF
			 * is no longer valid if we are not already
			 * in the FCF failover process.
			 */
			spin_lock_irq(&phba->hbalock);
			if (phba->fcf.fcf_flag & FCF_DISCOVERY) {
				spin_unlock_irq(&phba->hbalock);
				break;
			}
			/* Mark the fast failover process in progress */
			phba->fcf.fcf_flag |= FCF_ACVL_DISC;
			spin_unlock_irq(&phba->hbalock);
			lpfc_printf_log(phba, KERN_INFO, LOG_FIP |
					LOG_DISCOVERY,
					"2773 Start FCF failover per CVL, "
					"evt_tag:x%x\n", acqe_fip->event_tag);
			rc = lpfc_sli4_redisc_fcf_table(phba);
			if (rc) {
				lpfc_printf_log(phba, KERN_ERR, LOG_FIP |
						LOG_DISCOVERY,
						"2774 Issue FCF rediscover "
						"mabilbox command failed, "
						"through to CVL event\n");
				spin_lock_irq(&phba->hbalock);
				phba->fcf.fcf_flag &= ~FCF_ACVL_DISC;
				spin_unlock_irq(&phba->hbalock);
				/*
				 * Last resort will be re-try on the
				 * the current registered FCF entry.
				 */
				lpfc_retry_pport_discovery(phba);
			} else
				/*
				 * Reset FCF roundrobin bmask for new
				 * discovery.
				 */
				lpfc_sli4_clear_fcf_rr_bmask(phba);
		}
		break;
	default:
		lpfc_printf_log(phba, KERN_ERR, LOG_SLI,
			"0288 Unknown FCoE event type 0x%x event tag "
			"0x%x\n", event_type, acqe_fip->event_tag);
		break;
	}
}

/**
 * lpfc_sli4_async_dcbx_evt - Process the asynchronous dcbx event
 * @phba: pointer to lpfc hba data structure.
 * @acqe_link: pointer to the async dcbx completion queue entry.
 *
 * This routine is to handle the SLI4 asynchronous dcbx event.
 **/
static void
lpfc_sli4_async_dcbx_evt(struct lpfc_hba *phba,
			 struct lpfc_acqe_dcbx *acqe_dcbx)
{
	phba->fc_eventTag = acqe_dcbx->event_tag;
	lpfc_printf_log(phba, KERN_ERR, LOG_SLI,
			"0290 The SLI4 DCBX asynchronous event is not "
			"handled yet\n");
}

/**
 * lpfc_sli4_async_grp5_evt - Process the asynchronous group5 event
 * @phba: pointer to lpfc hba data structure.
 * @acqe_link: pointer to the async grp5 completion queue entry.
 *
 * This routine is to handle the SLI4 asynchronous grp5 event. A grp5 event
 * is an asynchronous notified of a logical link speed change.  The Port
 * reports the logical link speed in units of 10Mbps.
 **/
static void
lpfc_sli4_async_grp5_evt(struct lpfc_hba *phba,
			 struct lpfc_acqe_grp5 *acqe_grp5)
{
	uint16_t prev_ll_spd;

	phba->fc_eventTag = acqe_grp5->event_tag;
	phba->fcoe_eventtag = acqe_grp5->event_tag;
	prev_ll_spd = phba->sli4_hba.link_state.logical_speed;
	phba->sli4_hba.link_state.logical_speed =
		(bf_get(lpfc_acqe_grp5_llink_spd, acqe_grp5)) * 10;
	lpfc_printf_log(phba, KERN_INFO, LOG_SLI,
			"2789 GRP5 Async Event: Updating logical link speed "
			"from %dMbps to %dMbps\n", prev_ll_spd,
			phba->sli4_hba.link_state.logical_speed);
}

/**
 * lpfc_sli4_async_event_proc - Process all the pending asynchronous event
 * @phba: pointer to lpfc hba data structure.
 *
 * This routine is invoked by the worker thread to process all the pending
 * SLI4 asynchronous events.
 **/
void lpfc_sli4_async_event_proc(struct lpfc_hba *phba)
{
	struct lpfc_cq_event *cq_event;

	/* First, declare the async event has been handled */
	spin_lock_irq(&phba->hbalock);
	phba->hba_flag &= ~ASYNC_EVENT;
	spin_unlock_irq(&phba->hbalock);
	/* Now, handle all the async events */
	while (!list_empty(&phba->sli4_hba.sp_asynce_work_queue)) {
		/* Get the first event from the head of the event queue */
		spin_lock_irq(&phba->hbalock);
		list_remove_head(&phba->sli4_hba.sp_asynce_work_queue,
				 cq_event, struct lpfc_cq_event, list);
		spin_unlock_irq(&phba->hbalock);
		/* Process the asynchronous event */
		switch (bf_get(lpfc_trailer_code, &cq_event->cqe.mcqe_cmpl)) {
		case LPFC_TRAILER_CODE_LINK:
			lpfc_sli4_async_link_evt(phba,
						 &cq_event->cqe.acqe_link);
			break;
		case LPFC_TRAILER_CODE_FCOE:
			lpfc_sli4_async_fip_evt(phba, &cq_event->cqe.acqe_fip);
			break;
		case LPFC_TRAILER_CODE_DCBX:
			lpfc_sli4_async_dcbx_evt(phba,
						 &cq_event->cqe.acqe_dcbx);
			break;
		case LPFC_TRAILER_CODE_GRP5:
			lpfc_sli4_async_grp5_evt(phba,
						 &cq_event->cqe.acqe_grp5);
			break;
		case LPFC_TRAILER_CODE_FC:
			lpfc_sli4_async_fc_evt(phba, &cq_event->cqe.acqe_fc);
			break;
		case LPFC_TRAILER_CODE_SLI:
			lpfc_sli4_async_sli_evt(phba, &cq_event->cqe.acqe_sli);
			break;
		default:
			lpfc_printf_log(phba, KERN_ERR, LOG_SLI,
					"1804 Invalid asynchrous event code: "
					"x%x\n", bf_get(lpfc_trailer_code,
					&cq_event->cqe.mcqe_cmpl));
			break;
		}
		/* Free the completion event processed to the free pool */
		lpfc_sli4_cq_event_release(phba, cq_event);
	}
}

/**
 * lpfc_sli4_fcf_redisc_event_proc - Process fcf table rediscovery event
 * @phba: pointer to lpfc hba data structure.
 *
 * This routine is invoked by the worker thread to process FCF table
 * rediscovery pending completion event.
 **/
void lpfc_sli4_fcf_redisc_event_proc(struct lpfc_hba *phba)
{
	int rc;

	spin_lock_irq(&phba->hbalock);
	/* Clear FCF rediscovery timeout event */
	phba->fcf.fcf_flag &= ~FCF_REDISC_EVT;
	/* Clear driver fast failover FCF record flag */
	phba->fcf.failover_rec.flag = 0;
	/* Set state for FCF fast failover */
	phba->fcf.fcf_flag |= FCF_REDISC_FOV;
	spin_unlock_irq(&phba->hbalock);

	/* Scan FCF table from the first entry to re-discover SAN */
	lpfc_printf_log(phba, KERN_INFO, LOG_FIP | LOG_DISCOVERY,
			"2777 Start post-quiescent FCF table scan\n");
	rc = lpfc_sli4_fcf_scan_read_fcf_rec(phba, LPFC_FCOE_FCF_GET_FIRST);
	if (rc)
		lpfc_printf_log(phba, KERN_ERR, LOG_FIP | LOG_DISCOVERY,
				"2747 Issue FCF scan read FCF mailbox "
				"command failed 0x%x\n", rc);
}

/**
 * lpfc_api_table_setup - Set up per hba pci-device group func api jump table
 * @phba: pointer to lpfc hba data structure.
 * @dev_grp: The HBA PCI-Device group number.
 *
 * This routine is invoked to set up the per HBA PCI-Device group function
 * API jump table entries.
 *
 * Return: 0 if success, otherwise -ENODEV
 **/
int
lpfc_api_table_setup(struct lpfc_hba *phba, uint8_t dev_grp)
{
	int rc;

	/* Set up lpfc PCI-device group */
	phba->pci_dev_grp = dev_grp;

	/* The LPFC_PCI_DEV_OC uses SLI4 */
	if (dev_grp == LPFC_PCI_DEV_OC)
		phba->sli_rev = LPFC_SLI_REV4;

	/* Set up device INIT API function jump table */
	rc = lpfc_init_api_table_setup(phba, dev_grp);
	if (rc)
		return -ENODEV;
	/* Set up SCSI API function jump table */
	rc = lpfc_scsi_api_table_setup(phba, dev_grp);
	if (rc)
		return -ENODEV;
	/* Set up SLI API function jump table */
	rc = lpfc_sli_api_table_setup(phba, dev_grp);
	if (rc)
		return -ENODEV;
	/* Set up MBOX API function jump table */
	rc = lpfc_mbox_api_table_setup(phba, dev_grp);
	if (rc)
		return -ENODEV;

	return 0;
}

/**
 * lpfc_log_intr_mode - Log the active interrupt mode
 * @phba: pointer to lpfc hba data structure.
 * @intr_mode: active interrupt mode adopted.
 *
 * This routine it invoked to log the currently used active interrupt mode
 * to the device.
 **/
static void lpfc_log_intr_mode(struct lpfc_hba *phba, uint32_t intr_mode)
{
	switch (intr_mode) {
	case 0:
		lpfc_printf_log(phba, KERN_INFO, LOG_INIT,
				"0470 Enable INTx interrupt mode.\n");
		break;
	case 1:
		lpfc_printf_log(phba, KERN_INFO, LOG_INIT,
				"0481 Enabled MSI interrupt mode.\n");
		break;
	case 2:
		lpfc_printf_log(phba, KERN_INFO, LOG_INIT,
				"0480 Enabled MSI-X interrupt mode.\n");
		break;
	default:
		lpfc_printf_log(phba, KERN_ERR, LOG_INIT,
				"0482 Illegal interrupt mode.\n");
		break;
	}
	return;
}

/**
 * lpfc_enable_pci_dev - Enable a generic PCI device.
 * @phba: pointer to lpfc hba data structure.
 *
 * This routine is invoked to enable the PCI device that is common to all
 * PCI devices.
 *
 * Return codes
 * 	0 - successful
 * 	other values - error
 **/
static int
lpfc_enable_pci_dev(struct lpfc_hba *phba)
{
	struct pci_dev *pdev;
	int bars = 0;

	/* Obtain PCI device reference */
	if (!phba->pcidev)
		goto out_error;
	else
		pdev = phba->pcidev;
	/* Select PCI BARs */
	bars = pci_select_bars(pdev, IORESOURCE_MEM);
	/* Enable PCI device */
	if (pci_enable_device_mem(pdev))
		goto out_error;
	/* Request PCI resource for the device */
	if (pci_request_selected_regions(pdev, bars, LPFC_DRIVER_NAME))
		goto out_disable_device;
	/* Set up device as PCI master and save state for EEH */
	pci_set_master(pdev);
	pci_try_set_mwi(pdev);
	pci_save_state(pdev);

	/* PCIe EEH recovery on powerpc platforms needs fundamental reset */
	if (pci_find_capability(pdev, PCI_CAP_ID_EXP))
		pdev->needs_freset = 1;

	return 0;

out_disable_device:
	pci_disable_device(pdev);
out_error:
	lpfc_printf_log(phba, KERN_ERR, LOG_INIT,
			"1401 Failed to enable pci device, bars:x%x\n", bars);
	return -ENODEV;
}

/**
 * lpfc_disable_pci_dev - Disable a generic PCI device.
 * @phba: pointer to lpfc hba data structure.
 *
 * This routine is invoked to disable the PCI device that is common to all
 * PCI devices.
 **/
static void
lpfc_disable_pci_dev(struct lpfc_hba *phba)
{
	struct pci_dev *pdev;
	int bars;

	/* Obtain PCI device reference */
	if (!phba->pcidev)
		return;
	else
		pdev = phba->pcidev;
	/* Select PCI BARs */
	bars = pci_select_bars(pdev, IORESOURCE_MEM);
	/* Release PCI resource and disable PCI device */
	pci_release_selected_regions(pdev, bars);
	pci_disable_device(pdev);
	/* Null out PCI private reference to driver */
	pci_set_drvdata(pdev, NULL);

	return;
}

/**
 * lpfc_reset_hba - Reset a hba
 * @phba: pointer to lpfc hba data structure.
 *
 * This routine is invoked to reset a hba device. It brings the HBA
 * offline, performs a board restart, and then brings the board back
 * online. The lpfc_offline calls lpfc_sli_hba_down which will clean up
 * on outstanding mailbox commands.
 **/
void
lpfc_reset_hba(struct lpfc_hba *phba)
{
	/* If resets are disabled then set error state and return. */
	if (!phba->cfg_enable_hba_reset) {
		phba->link_state = LPFC_HBA_ERROR;
		return;
	}
	lpfc_offline_prep(phba, LPFC_MBX_WAIT);
	lpfc_offline(phba);
	lpfc_sli_brdrestart(phba);
	lpfc_online(phba);
	lpfc_unblock_mgmt_io(phba);
}

/**
 * lpfc_sli_sriov_nr_virtfn_get - Get the number of sr-iov virtual functions
 * @phba: pointer to lpfc hba data structure.
 *
 * This function enables the PCI SR-IOV virtual functions to a physical
 * function. It invokes the PCI SR-IOV api with the @nr_vfn provided to
 * enable the number of virtual functions to the physical function. As
 * not all devices support SR-IOV, the return code from the pci_enable_sriov()
 * API call does not considered as an error condition for most of the device.
 **/
uint16_t
lpfc_sli_sriov_nr_virtfn_get(struct lpfc_hba *phba)
{
	struct pci_dev *pdev = phba->pcidev;
	uint16_t nr_virtfn;
	int pos;

	pos = pci_find_ext_capability(pdev, PCI_EXT_CAP_ID_SRIOV);
	if (pos == 0)
		return 0;

	pci_read_config_word(pdev, pos + PCI_SRIOV_TOTAL_VF, &nr_virtfn);
	return nr_virtfn;
}

/**
 * lpfc_sli_probe_sriov_nr_virtfn - Enable a number of sr-iov virtual functions
 * @phba: pointer to lpfc hba data structure.
 * @nr_vfn: number of virtual functions to be enabled.
 *
 * This function enables the PCI SR-IOV virtual functions to a physical
 * function. It invokes the PCI SR-IOV api with the @nr_vfn provided to
 * enable the number of virtual functions to the physical function. As
 * not all devices support SR-IOV, the return code from the pci_enable_sriov()
 * API call does not considered as an error condition for most of the device.
 **/
int
lpfc_sli_probe_sriov_nr_virtfn(struct lpfc_hba *phba, int nr_vfn)
{
	struct pci_dev *pdev = phba->pcidev;
	uint16_t max_nr_vfn;
	int rc;

	max_nr_vfn = lpfc_sli_sriov_nr_virtfn_get(phba);
	if (nr_vfn > max_nr_vfn) {
		lpfc_printf_log(phba, KERN_ERR, LOG_INIT,
				"3057 Requested vfs (%d) greater than "
				"supported vfs (%d)", nr_vfn, max_nr_vfn);
		return -EINVAL;
	}

	rc = pci_enable_sriov(pdev, nr_vfn);
	if (rc) {
		lpfc_printf_log(phba, KERN_WARNING, LOG_INIT,
				"2806 Failed to enable sriov on this device "
				"with vfn number nr_vf:%d, rc:%d\n",
				nr_vfn, rc);
	} else
		lpfc_printf_log(phba, KERN_WARNING, LOG_INIT,
				"2807 Successful enable sriov on this device "
				"with vfn number nr_vf:%d\n", nr_vfn);
	return rc;
}

/**
 * lpfc_sli_driver_resource_setup - Setup driver internal resources for SLI3 dev.
 * @phba: pointer to lpfc hba data structure.
 *
 * This routine is invoked to set up the driver internal resources specific to
 * support the SLI-3 HBA device it attached to.
 *
 * Return codes
 * 	0 - successful
 * 	other values - error
 **/
static int
lpfc_sli_driver_resource_setup(struct lpfc_hba *phba)
{
	struct lpfc_sli *psli;
	int rc;

	/*
	 * Initialize timers used by driver
	 */

	/* Heartbeat timer */
	init_timer(&phba->hb_tmofunc);
	phba->hb_tmofunc.function = lpfc_hb_timeout;
	phba->hb_tmofunc.data = (unsigned long)phba;

	psli = &phba->sli;
	/* MBOX heartbeat timer */
	init_timer(&psli->mbox_tmo);
	psli->mbox_tmo.function = lpfc_mbox_timeout;
	psli->mbox_tmo.data = (unsigned long) phba;
	/* FCP polling mode timer */
	init_timer(&phba->fcp_poll_timer);
	phba->fcp_poll_timer.function = lpfc_poll_timeout;
	phba->fcp_poll_timer.data = (unsigned long) phba;
	/* Fabric block timer */
	init_timer(&phba->fabric_block_timer);
	phba->fabric_block_timer.function = lpfc_fabric_block_timeout;
	phba->fabric_block_timer.data = (unsigned long) phba;
	/* EA polling mode timer */
	init_timer(&phba->eratt_poll);
	phba->eratt_poll.function = lpfc_poll_eratt;
	phba->eratt_poll.data = (unsigned long) phba;

	/* Host attention work mask setup */
	phba->work_ha_mask = (HA_ERATT | HA_MBATT | HA_LATT);
	phba->work_ha_mask |= (HA_RXMASK << (LPFC_ELS_RING * 4));

	/* Get all the module params for configuring this host */
	lpfc_get_cfgparam(phba);
	if (phba->pcidev->device == PCI_DEVICE_ID_HORNET) {
		phba->menlo_flag |= HBA_MENLO_SUPPORT;
		/* check for menlo minimum sg count */
		if (phba->cfg_sg_seg_cnt < LPFC_DEFAULT_MENLO_SG_SEG_CNT)
			phba->cfg_sg_seg_cnt = LPFC_DEFAULT_MENLO_SG_SEG_CNT;
	}

	if (!phba->sli.ring)
		phba->sli.ring = (struct lpfc_sli_ring *)
			kzalloc(LPFC_SLI3_MAX_RING *
			sizeof(struct lpfc_sli_ring), GFP_KERNEL);
	if (!phba->sli.ring)
		return -ENOMEM;

	/*
	 * Since the sg_tablesize is module parameter, the sg_dma_buf_size
	 * used to create the sg_dma_buf_pool must be dynamically calculated.
	 * 2 segments are added since the IOCB needs a command and response bde.
	 */
	phba->cfg_sg_dma_buf_size = sizeof(struct fcp_cmnd) +
		sizeof(struct fcp_rsp) +
			((phba->cfg_sg_seg_cnt + 2) * sizeof(struct ulp_bde64));

	if (phba->cfg_enable_bg) {
		phba->cfg_sg_seg_cnt = LPFC_MAX_SG_SEG_CNT;
		phba->cfg_sg_dma_buf_size +=
			phba->cfg_prot_sg_seg_cnt * sizeof(struct ulp_bde64);
	}

	/* Also reinitialize the host templates with new values. */
	lpfc_vport_template.sg_tablesize = phba->cfg_sg_seg_cnt;
	lpfc_template.sg_tablesize = phba->cfg_sg_seg_cnt;

	phba->max_vpi = LPFC_MAX_VPI;
	/* This will be set to correct value after config_port mbox */
	phba->max_vports = 0;

	/*
	 * Initialize the SLI Layer to run with lpfc HBAs.
	 */
	lpfc_sli_setup(phba);
	lpfc_sli_queue_setup(phba);

	/* Allocate device driver memory */
	if (lpfc_mem_alloc(phba, BPL_ALIGN_SZ))
		return -ENOMEM;

	/*
	 * Enable sr-iov virtual functions if supported and configured
	 * through the module parameter.
	 */
	if (phba->cfg_sriov_nr_virtfn > 0) {
		rc = lpfc_sli_probe_sriov_nr_virtfn(phba,
						 phba->cfg_sriov_nr_virtfn);
		if (rc) {
			lpfc_printf_log(phba, KERN_WARNING, LOG_INIT,
					"2808 Requested number of SR-IOV "
					"virtual functions (%d) is not "
					"supported\n",
					phba->cfg_sriov_nr_virtfn);
			phba->cfg_sriov_nr_virtfn = 0;
		}
	}

	return 0;
}

/**
 * lpfc_sli_driver_resource_unset - Unset drvr internal resources for SLI3 dev
 * @phba: pointer to lpfc hba data structure.
 *
 * This routine is invoked to unset the driver internal resources set up
 * specific for supporting the SLI-3 HBA device it attached to.
 **/
static void
lpfc_sli_driver_resource_unset(struct lpfc_hba *phba)
{
	/* Free device driver memory allocated */
	lpfc_mem_free_all(phba);

	return;
}

/**
 * lpfc_sli4_driver_resource_setup - Setup drvr internal resources for SLI4 dev
 * @phba: pointer to lpfc hba data structure.
 *
 * This routine is invoked to set up the driver internal resources specific to
 * support the SLI-4 HBA device it attached to.
 *
 * Return codes
 * 	0 - successful
 * 	other values - error
 **/
static int
lpfc_sli4_driver_resource_setup(struct lpfc_hba *phba)
{
	struct lpfc_sli *psli;
	LPFC_MBOXQ_t *mboxq;
	int rc, i, hbq_count, buf_size, dma_buf_size, max_buf_size;
	uint8_t pn_page[LPFC_MAX_SUPPORTED_PAGES] = {0};
	struct lpfc_mqe *mqe;
	int longs, sli_family;
	int sges_per_segment;

	/* Before proceed, wait for POST done and device ready */
	rc = lpfc_sli4_post_status_check(phba);
	if (rc)
		return -ENODEV;

	/*
	 * Initialize timers used by driver
	 */

	/* Heartbeat timer */
	init_timer(&phba->hb_tmofunc);
	phba->hb_tmofunc.function = lpfc_hb_timeout;
	phba->hb_tmofunc.data = (unsigned long)phba;
	init_timer(&phba->rrq_tmr);
	phba->rrq_tmr.function = lpfc_rrq_timeout;
	phba->rrq_tmr.data = (unsigned long)phba;

	psli = &phba->sli;
	/* MBOX heartbeat timer */
	init_timer(&psli->mbox_tmo);
	psli->mbox_tmo.function = lpfc_mbox_timeout;
	psli->mbox_tmo.data = (unsigned long) phba;
	/* Fabric block timer */
	init_timer(&phba->fabric_block_timer);
	phba->fabric_block_timer.function = lpfc_fabric_block_timeout;
	phba->fabric_block_timer.data = (unsigned long) phba;
	/* EA polling mode timer */
	init_timer(&phba->eratt_poll);
	phba->eratt_poll.function = lpfc_poll_eratt;
	phba->eratt_poll.data = (unsigned long) phba;
	/* FCF rediscover timer */
	init_timer(&phba->fcf.redisc_wait);
	phba->fcf.redisc_wait.function = lpfc_sli4_fcf_redisc_wait_tmo;
	phba->fcf.redisc_wait.data = (unsigned long)phba;

	/*
	 * Control structure for handling external multi-buffer mailbox
	 * command pass-through.
	 */
	memset((uint8_t *)&phba->mbox_ext_buf_ctx, 0,
		sizeof(struct lpfc_mbox_ext_buf_ctx));
	INIT_LIST_HEAD(&phba->mbox_ext_buf_ctx.ext_dmabuf_list);

	/*
	 * We need to do a READ_CONFIG mailbox command here before
	 * calling lpfc_get_cfgparam. For VFs this will report the
	 * MAX_XRI, MAX_VPI, MAX_RPI, MAX_IOCB, and MAX_VFI settings.
	 * All of the resources allocated
	 * for this Port are tied to these values.
	 */
	/* Get all the module params for configuring this host */
	lpfc_get_cfgparam(phba);
	phba->max_vpi = LPFC_MAX_VPI;

	/* Eventually cfg_fcp_eq_count / cfg_fcp_wq_count will be depricated */
	phba->cfg_fcp_io_channel = phba->cfg_fcp_eq_count;

	/* This will be set to correct value after the read_config mbox */
	phba->max_vports = 0;

	/* Program the default value of vlan_id and fc_map */
	phba->valid_vlan = 0;
	phba->fc_map[0] = LPFC_FCOE_FCF_MAP0;
	phba->fc_map[1] = LPFC_FCOE_FCF_MAP1;
	phba->fc_map[2] = LPFC_FCOE_FCF_MAP2;

	/* With BlockGuard we can have multiple SGEs per Data Segemnt */
	sges_per_segment = 1;
	if (phba->cfg_enable_bg)
		sges_per_segment = 2;

	/*
	 * For SLI4, instead of using ring 0 (LPFC_FCP_RING) for FCP commands
	 * we will associate a new ring, for each FCP fastpath EQ/CQ/WQ tuple.
	 */
	if (!phba->sli.ring)
		phba->sli.ring = kzalloc(
			(LPFC_SLI3_MAX_RING + phba->cfg_fcp_io_channel) *
			sizeof(struct lpfc_sli_ring), GFP_KERNEL);
	if (!phba->sli.ring)
		return -ENOMEM;
	/*
	 * Since the sg_tablesize is module parameter, the sg_dma_buf_size
	 * used to create the sg_dma_buf_pool must be dynamically calculated.
	 * 2 segments are added since the IOCB needs a command and response bde.
	 * To insure that the scsi sgl does not cross a 4k page boundary only
	 * sgl sizes of must be a power of 2.
	 */
	buf_size = (sizeof(struct fcp_cmnd) + sizeof(struct fcp_rsp) +
		    (((phba->cfg_sg_seg_cnt * sges_per_segment) + 2) *
		    sizeof(struct sli4_sge)));

	sli_family = bf_get(lpfc_sli_intf_sli_family, &phba->sli4_hba.sli_intf);
	max_buf_size = LPFC_SLI4_MAX_BUF_SIZE;
	switch (sli_family) {
	case LPFC_SLI_INTF_FAMILY_BE2:
	case LPFC_SLI_INTF_FAMILY_BE3:
		/* There is a single hint for BE - 2 pages per BPL. */
		if (bf_get(lpfc_sli_intf_sli_hint1, &phba->sli4_hba.sli_intf) ==
		    LPFC_SLI_INTF_SLI_HINT1_1)
			max_buf_size = LPFC_SLI4_FL1_MAX_BUF_SIZE;
		break;
	case LPFC_SLI_INTF_FAMILY_LNCR_A0:
	case LPFC_SLI_INTF_FAMILY_LNCR_B0:
	default:
		break;
	}

	for (dma_buf_size = LPFC_SLI4_MIN_BUF_SIZE;
	     dma_buf_size < max_buf_size && buf_size > dma_buf_size;
	     dma_buf_size = dma_buf_size << 1)
		;
	if (dma_buf_size == max_buf_size)
		phba->cfg_sg_seg_cnt = (dma_buf_size -
			sizeof(struct fcp_cmnd) - sizeof(struct fcp_rsp) -
			(2 * sizeof(struct sli4_sge))) /
				sizeof(struct sli4_sge);
	phba->cfg_sg_dma_buf_size = dma_buf_size;

	/* Initialize buffer queue management fields */
	hbq_count = lpfc_sli_hbq_count();
	for (i = 0; i < hbq_count; ++i)
		INIT_LIST_HEAD(&phba->hbqs[i].hbq_buffer_list);
	INIT_LIST_HEAD(&phba->rb_pend_list);
	phba->hbqs[LPFC_ELS_HBQ].hbq_alloc_buffer = lpfc_sli4_rb_alloc;
	phba->hbqs[LPFC_ELS_HBQ].hbq_free_buffer = lpfc_sli4_rb_free;

	/*
	 * Initialize the SLI Layer to run with lpfc SLI4 HBAs.
	 */
	/* Initialize the Abort scsi buffer list used by driver */
	spin_lock_init(&phba->sli4_hba.abts_scsi_buf_list_lock);
	INIT_LIST_HEAD(&phba->sli4_hba.lpfc_abts_scsi_buf_list);
	/* This abort list used by worker thread */
	spin_lock_init(&phba->sli4_hba.abts_sgl_list_lock);

	/*
	 * Initialize driver internal slow-path work queues
	 */

	/* Driver internel slow-path CQ Event pool */
	INIT_LIST_HEAD(&phba->sli4_hba.sp_cqe_event_pool);
	/* Response IOCB work queue list */
	INIT_LIST_HEAD(&phba->sli4_hba.sp_queue_event);
	/* Asynchronous event CQ Event work queue list */
	INIT_LIST_HEAD(&phba->sli4_hba.sp_asynce_work_queue);
	/* Fast-path XRI aborted CQ Event work queue list */
	INIT_LIST_HEAD(&phba->sli4_hba.sp_fcp_xri_aborted_work_queue);
	/* Slow-path XRI aborted CQ Event work queue list */
	INIT_LIST_HEAD(&phba->sli4_hba.sp_els_xri_aborted_work_queue);
	/* Receive queue CQ Event work queue list */
	INIT_LIST_HEAD(&phba->sli4_hba.sp_unsol_work_queue);

	/* Initialize extent block lists. */
	INIT_LIST_HEAD(&phba->sli4_hba.lpfc_rpi_blk_list);
	INIT_LIST_HEAD(&phba->sli4_hba.lpfc_xri_blk_list);
	INIT_LIST_HEAD(&phba->sli4_hba.lpfc_vfi_blk_list);
	INIT_LIST_HEAD(&phba->lpfc_vpi_blk_list);

	/* Initialize the driver internal SLI layer lists. */
	lpfc_sli_setup(phba);
	lpfc_sli_queue_setup(phba);

	/* Allocate device driver memory */
	rc = lpfc_mem_alloc(phba, SGL_ALIGN_SZ);
	if (rc)
		return -ENOMEM;

	/* IF Type 2 ports get initialized now. */
	if (bf_get(lpfc_sli_intf_if_type, &phba->sli4_hba.sli_intf) ==
	    LPFC_SLI_INTF_IF_TYPE_2) {
		rc = lpfc_pci_function_reset(phba);
		if (unlikely(rc))
			return -ENODEV;
	}

	/* Create the bootstrap mailbox command */
	rc = lpfc_create_bootstrap_mbox(phba);
	if (unlikely(rc))
		goto out_free_mem;

	/* Set up the host's endian order with the device. */
	rc = lpfc_setup_endian_order(phba);
	if (unlikely(rc))
		goto out_free_bsmbx;

	/* Set up the hba's configuration parameters. */
	rc = lpfc_sli4_read_config(phba);
	if (unlikely(rc))
		goto out_free_bsmbx;

	/* IF Type 0 ports get initialized now. */
	if (bf_get(lpfc_sli_intf_if_type, &phba->sli4_hba.sli_intf) ==
	    LPFC_SLI_INTF_IF_TYPE_0) {
		rc = lpfc_pci_function_reset(phba);
		if (unlikely(rc))
			goto out_free_bsmbx;
	}

	mboxq = (LPFC_MBOXQ_t *) mempool_alloc(phba->mbox_mem_pool,
						       GFP_KERNEL);
	if (!mboxq) {
		rc = -ENOMEM;
		goto out_free_bsmbx;
	}

	/* Get the Supported Pages if PORT_CAPABILITIES is supported by port. */
	lpfc_supported_pages(mboxq);
	rc = lpfc_sli_issue_mbox(phba, mboxq, MBX_POLL);
	if (!rc) {
		mqe = &mboxq->u.mqe;
		memcpy(&pn_page[0], ((uint8_t *)&mqe->un.supp_pages.word3),
		       LPFC_MAX_SUPPORTED_PAGES);
		for (i = 0; i < LPFC_MAX_SUPPORTED_PAGES; i++) {
			switch (pn_page[i]) {
			case LPFC_SLI4_PARAMETERS:
				phba->sli4_hba.pc_sli4_params.supported = 1;
				break;
			default:
				break;
			}
		}
		/* Read the port's SLI4 Parameters capabilities if supported. */
		if (phba->sli4_hba.pc_sli4_params.supported)
			rc = lpfc_pc_sli4_params_get(phba, mboxq);
		if (rc) {
			mempool_free(mboxq, phba->mbox_mem_pool);
			rc = -EIO;
			goto out_free_bsmbx;
		}
	}
	/*
	 * Get sli4 parameters that override parameters from Port capabilities.
	 * If this call fails, it isn't critical unless the SLI4 parameters come
	 * back in conflict.
	 */
	rc = lpfc_get_sli4_parameters(phba, mboxq);
	if (rc) {
		if (phba->sli4_hba.extents_in_use &&
		    phba->sli4_hba.rpi_hdrs_in_use) {
			lpfc_printf_log(phba, KERN_ERR, LOG_INIT,
				"2999 Unsupported SLI4 Parameters "
				"Extents and RPI headers enabled.\n");
			goto out_free_bsmbx;
		}
	}
	mempool_free(mboxq, phba->mbox_mem_pool);
	/* Verify all the SLI4 queues */
	rc = lpfc_sli4_queue_verify(phba);
	if (rc)
		goto out_free_bsmbx;

	/* Create driver internal CQE event pool */
	rc = lpfc_sli4_cq_event_pool_create(phba);
	if (rc)
		goto out_free_bsmbx;

	/* Initialize sgl lists per host */
	lpfc_init_sgl_list(phba);

	/* Allocate and initialize active sgl array */
	rc = lpfc_init_active_sgl_array(phba);
	if (rc) {
		lpfc_printf_log(phba, KERN_ERR, LOG_INIT,
				"1430 Failed to initialize sgl list.\n");
		goto out_destroy_cq_event_pool;
	}
	rc = lpfc_sli4_init_rpi_hdrs(phba);
	if (rc) {
		lpfc_printf_log(phba, KERN_ERR, LOG_INIT,
				"1432 Failed to initialize rpi headers.\n");
		goto out_free_active_sgl;
	}

	/* Allocate eligible FCF bmask memory for FCF roundrobin failover */
	longs = (LPFC_SLI4_FCF_TBL_INDX_MAX + BITS_PER_LONG - 1)/BITS_PER_LONG;
	phba->fcf.fcf_rr_bmask = kzalloc(longs * sizeof(unsigned long),
					 GFP_KERNEL);
	if (!phba->fcf.fcf_rr_bmask) {
		lpfc_printf_log(phba, KERN_ERR, LOG_INIT,
				"2759 Failed allocate memory for FCF round "
				"robin failover bmask\n");
		rc = -ENOMEM;
		goto out_remove_rpi_hdrs;
	}

	phba->sli4_hba.fcp_eq_hdl =
			kzalloc((sizeof(struct lpfc_fcp_eq_hdl) *
			    phba->cfg_fcp_io_channel), GFP_KERNEL);
	if (!phba->sli4_hba.fcp_eq_hdl) {
		lpfc_printf_log(phba, KERN_ERR, LOG_INIT,
				"2572 Failed allocate memory for "
				"fast-path per-EQ handle array\n");
		rc = -ENOMEM;
		goto out_free_fcf_rr_bmask;
	}

	phba->sli4_hba.msix_entries = kzalloc((sizeof(struct msix_entry) *
				      phba->cfg_fcp_io_channel), GFP_KERNEL);
	if (!phba->sli4_hba.msix_entries) {
		lpfc_printf_log(phba, KERN_ERR, LOG_INIT,
				"2573 Failed allocate memory for msi-x "
				"interrupt vector entries\n");
		rc = -ENOMEM;
		goto out_free_fcp_eq_hdl;
	}

	/*
	 * Enable sr-iov virtual functions if supported and configured
	 * through the module parameter.
	 */
	if (phba->cfg_sriov_nr_virtfn > 0) {
		rc = lpfc_sli_probe_sriov_nr_virtfn(phba,
						 phba->cfg_sriov_nr_virtfn);
		if (rc) {
			lpfc_printf_log(phba, KERN_WARNING, LOG_INIT,
					"3020 Requested number of SR-IOV "
					"virtual functions (%d) is not "
					"supported\n",
					phba->cfg_sriov_nr_virtfn);
			phba->cfg_sriov_nr_virtfn = 0;
		}
	}

	return 0;

out_free_fcp_eq_hdl:
	kfree(phba->sli4_hba.fcp_eq_hdl);
out_free_fcf_rr_bmask:
	kfree(phba->fcf.fcf_rr_bmask);
out_remove_rpi_hdrs:
	lpfc_sli4_remove_rpi_hdrs(phba);
out_free_active_sgl:
	lpfc_free_active_sgl(phba);
out_destroy_cq_event_pool:
	lpfc_sli4_cq_event_pool_destroy(phba);
out_free_bsmbx:
	lpfc_destroy_bootstrap_mbox(phba);
out_free_mem:
	lpfc_mem_free(phba);
	return rc;
}

/**
 * lpfc_sli4_driver_resource_unset - Unset drvr internal resources for SLI4 dev
 * @phba: pointer to lpfc hba data structure.
 *
 * This routine is invoked to unset the driver internal resources set up
 * specific for supporting the SLI-4 HBA device it attached to.
 **/
static void
lpfc_sli4_driver_resource_unset(struct lpfc_hba *phba)
{
	struct lpfc_fcf_conn_entry *conn_entry, *next_conn_entry;

	/* Free memory allocated for msi-x interrupt vector entries */
	kfree(phba->sli4_hba.msix_entries);

	/* Free memory allocated for fast-path work queue handles */
	kfree(phba->sli4_hba.fcp_eq_hdl);

	/* Free the allocated rpi headers. */
	lpfc_sli4_remove_rpi_hdrs(phba);
	lpfc_sli4_remove_rpis(phba);

	/* Free eligible FCF index bmask */
	kfree(phba->fcf.fcf_rr_bmask);

	/* Free the ELS sgl list */
	lpfc_free_active_sgl(phba);
	lpfc_free_els_sgl_list(phba);

	/* Free the completion queue EQ event pool */
	lpfc_sli4_cq_event_release_all(phba);
	lpfc_sli4_cq_event_pool_destroy(phba);

	/* Release resource identifiers. */
	lpfc_sli4_dealloc_resource_identifiers(phba);

	/* Free the bsmbx region. */
	lpfc_destroy_bootstrap_mbox(phba);

	/* Free the SLI Layer memory with SLI4 HBAs */
	lpfc_mem_free_all(phba);

	/* Free the current connect table */
	list_for_each_entry_safe(conn_entry, next_conn_entry,
		&phba->fcf_conn_rec_list, list) {
		list_del_init(&conn_entry->list);
		kfree(conn_entry);
	}

	return;
}

/**
 * lpfc_init_api_table_setup - Set up init api function jump table
 * @phba: The hba struct for which this call is being executed.
 * @dev_grp: The HBA PCI-Device group number.
 *
 * This routine sets up the device INIT interface API function jump table
 * in @phba struct.
 *
 * Returns: 0 - success, -ENODEV - failure.
 **/
int
lpfc_init_api_table_setup(struct lpfc_hba *phba, uint8_t dev_grp)
{
	phba->lpfc_hba_init_link = lpfc_hba_init_link;
	phba->lpfc_hba_down_link = lpfc_hba_down_link;
	phba->lpfc_selective_reset = lpfc_selective_reset;
	switch (dev_grp) {
	case LPFC_PCI_DEV_LP:
		phba->lpfc_hba_down_post = lpfc_hba_down_post_s3;
		phba->lpfc_handle_eratt = lpfc_handle_eratt_s3;
		phba->lpfc_stop_port = lpfc_stop_port_s3;
		break;
	case LPFC_PCI_DEV_OC:
		phba->lpfc_hba_down_post = lpfc_hba_down_post_s4;
		phba->lpfc_handle_eratt = lpfc_handle_eratt_s4;
		phba->lpfc_stop_port = lpfc_stop_port_s4;
		break;
	default:
		lpfc_printf_log(phba, KERN_ERR, LOG_INIT,
				"1431 Invalid HBA PCI-device group: 0x%x\n",
				dev_grp);
		return -ENODEV;
		break;
	}
	return 0;
}

/**
 * lpfc_setup_driver_resource_phase1 - Phase1 etup driver internal resources.
 * @phba: pointer to lpfc hba data structure.
 *
 * This routine is invoked to set up the driver internal resources before the
 * device specific resource setup to support the HBA device it attached to.
 *
 * Return codes
 *	0 - successful
 *	other values - error
 **/
static int
lpfc_setup_driver_resource_phase1(struct lpfc_hba *phba)
{
	/*
	 * Driver resources common to all SLI revisions
	 */
	atomic_set(&phba->fast_event_count, 0);
	spin_lock_init(&phba->hbalock);

	/* Initialize ndlp management spinlock */
	spin_lock_init(&phba->ndlp_lock);

	INIT_LIST_HEAD(&phba->port_list);
	INIT_LIST_HEAD(&phba->work_list);
	init_waitqueue_head(&phba->wait_4_mlo_m_q);

	/* Initialize the wait queue head for the kernel thread */
	init_waitqueue_head(&phba->work_waitq);

	/* Initialize the scsi buffer list used by driver for scsi IO */
	spin_lock_init(&phba->scsi_buf_list_lock);
	INIT_LIST_HEAD(&phba->lpfc_scsi_buf_list);

	/* Initialize the fabric iocb list */
	INIT_LIST_HEAD(&phba->fabric_iocb_list);

	/* Initialize list to save ELS buffers */
	INIT_LIST_HEAD(&phba->elsbuf);

	/* Initialize FCF connection rec list */
	INIT_LIST_HEAD(&phba->fcf_conn_rec_list);

	return 0;
}

/**
 * lpfc_setup_driver_resource_phase2 - Phase2 setup driver internal resources.
 * @phba: pointer to lpfc hba data structure.
 *
 * This routine is invoked to set up the driver internal resources after the
 * device specific resource setup to support the HBA device it attached to.
 *
 * Return codes
 * 	0 - successful
 * 	other values - error
 **/
static int
lpfc_setup_driver_resource_phase2(struct lpfc_hba *phba)
{
	int error;

	/* Startup the kernel thread for this host adapter. */
	phba->worker_thread = kthread_run(lpfc_do_work, phba,
					  "lpfc_worker_%d", phba->brd_no);
	if (IS_ERR(phba->worker_thread)) {
		error = PTR_ERR(phba->worker_thread);
		return error;
	}

	return 0;
}

/**
 * lpfc_unset_driver_resource_phase2 - Phase2 unset driver internal resources.
 * @phba: pointer to lpfc hba data structure.
 *
 * This routine is invoked to unset the driver internal resources set up after
 * the device specific resource setup for supporting the HBA device it
 * attached to.
 **/
static void
lpfc_unset_driver_resource_phase2(struct lpfc_hba *phba)
{
	/* Stop kernel worker thread */
	kthread_stop(phba->worker_thread);
}

/**
 * lpfc_free_iocb_list - Free iocb list.
 * @phba: pointer to lpfc hba data structure.
 *
 * This routine is invoked to free the driver's IOCB list and memory.
 **/
static void
lpfc_free_iocb_list(struct lpfc_hba *phba)
{
	struct lpfc_iocbq *iocbq_entry = NULL, *iocbq_next = NULL;

	spin_lock_irq(&phba->hbalock);
	list_for_each_entry_safe(iocbq_entry, iocbq_next,
				 &phba->lpfc_iocb_list, list) {
		list_del(&iocbq_entry->list);
		kfree(iocbq_entry);
		phba->total_iocbq_bufs--;
	}
	spin_unlock_irq(&phba->hbalock);

	return;
}

/**
 * lpfc_init_iocb_list - Allocate and initialize iocb list.
 * @phba: pointer to lpfc hba data structure.
 *
 * This routine is invoked to allocate and initizlize the driver's IOCB
 * list and set up the IOCB tag array accordingly.
 *
 * Return codes
 *	0 - successful
 *	other values - error
 **/
static int
lpfc_init_iocb_list(struct lpfc_hba *phba, int iocb_count)
{
	struct lpfc_iocbq *iocbq_entry = NULL;
	uint16_t iotag;
	int i;

	/* Initialize and populate the iocb list per host.  */
	INIT_LIST_HEAD(&phba->lpfc_iocb_list);
	for (i = 0; i < iocb_count; i++) {
		iocbq_entry = kzalloc(sizeof(struct lpfc_iocbq), GFP_KERNEL);
		if (iocbq_entry == NULL) {
			printk(KERN_ERR "%s: only allocated %d iocbs of "
				"expected %d count. Unloading driver.\n",
				__func__, i, LPFC_IOCB_LIST_CNT);
			goto out_free_iocbq;
		}

		iotag = lpfc_sli_next_iotag(phba, iocbq_entry);
		if (iotag == 0) {
			kfree(iocbq_entry);
			printk(KERN_ERR "%s: failed to allocate IOTAG. "
				"Unloading driver.\n", __func__);
			goto out_free_iocbq;
		}
		iocbq_entry->sli4_lxritag = NO_XRI;
		iocbq_entry->sli4_xritag = NO_XRI;

		spin_lock_irq(&phba->hbalock);
		list_add(&iocbq_entry->list, &phba->lpfc_iocb_list);
		phba->total_iocbq_bufs++;
		spin_unlock_irq(&phba->hbalock);
	}

	return 0;

out_free_iocbq:
	lpfc_free_iocb_list(phba);

	return -ENOMEM;
}

/**
 * lpfc_free_sgl_list - Free a given sgl list.
 * @phba: pointer to lpfc hba data structure.
 * @sglq_list: pointer to the head of sgl list.
 *
 * This routine is invoked to free a give sgl list and memory.
 **/
void
lpfc_free_sgl_list(struct lpfc_hba *phba, struct list_head *sglq_list)
{
	struct lpfc_sglq *sglq_entry = NULL, *sglq_next = NULL;

	list_for_each_entry_safe(sglq_entry, sglq_next, sglq_list, list) {
		list_del(&sglq_entry->list);
		lpfc_mbuf_free(phba, sglq_entry->virt, sglq_entry->phys);
		kfree(sglq_entry);
	}
}

/**
 * lpfc_free_els_sgl_list - Free els sgl list.
 * @phba: pointer to lpfc hba data structure.
 *
 * This routine is invoked to free the driver's els sgl list and memory.
 **/
static void
lpfc_free_els_sgl_list(struct lpfc_hba *phba)
{
	LIST_HEAD(sglq_list);

	/* Retrieve all els sgls from driver list */
	spin_lock_irq(&phba->hbalock);
	list_splice_init(&phba->sli4_hba.lpfc_sgl_list, &sglq_list);
	spin_unlock_irq(&phba->hbalock);

	/* Now free the sgl list */
	lpfc_free_sgl_list(phba, &sglq_list);
}

/**
 * lpfc_init_active_sgl_array - Allocate the buf to track active ELS XRIs.
 * @phba: pointer to lpfc hba data structure.
 *
 * This routine is invoked to allocate the driver's active sgl memory.
 * This array will hold the sglq_entry's for active IOs.
 **/
static int
lpfc_init_active_sgl_array(struct lpfc_hba *phba)
{
	int size;
	size = sizeof(struct lpfc_sglq *);
	size *= phba->sli4_hba.max_cfg_param.max_xri;

	phba->sli4_hba.lpfc_sglq_active_list =
		kzalloc(size, GFP_KERNEL);
	if (!phba->sli4_hba.lpfc_sglq_active_list)
		return -ENOMEM;
	return 0;
}

/**
 * lpfc_free_active_sgl - Free the buf that tracks active ELS XRIs.
 * @phba: pointer to lpfc hba data structure.
 *
 * This routine is invoked to walk through the array of active sglq entries
 * and free all of the resources.
 * This is just a place holder for now.
 **/
static void
lpfc_free_active_sgl(struct lpfc_hba *phba)
{
	kfree(phba->sli4_hba.lpfc_sglq_active_list);
}

/**
 * lpfc_init_sgl_list - Allocate and initialize sgl list.
 * @phba: pointer to lpfc hba data structure.
 *
 * This routine is invoked to allocate and initizlize the driver's sgl
 * list and set up the sgl xritag tag array accordingly.
 *
 **/
static void
lpfc_init_sgl_list(struct lpfc_hba *phba)
{
	/* Initialize and populate the sglq list per host/VF. */
	INIT_LIST_HEAD(&phba->sli4_hba.lpfc_sgl_list);
	INIT_LIST_HEAD(&phba->sli4_hba.lpfc_abts_els_sgl_list);

	/* els xri-sgl book keeping */
	phba->sli4_hba.els_xri_cnt = 0;

	/* scsi xri-buffer book keeping */
	phba->sli4_hba.scsi_xri_cnt = 0;
}

/**
 * lpfc_sli4_init_rpi_hdrs - Post the rpi header memory region to the port
 * @phba: pointer to lpfc hba data structure.
 *
 * This routine is invoked to post rpi header templates to the
 * port for those SLI4 ports that do not support extents.  This routine
 * posts a PAGE_SIZE memory region to the port to hold up to
 * PAGE_SIZE modulo 64 rpi context headers.  This is an initialization routine
 * and should be called only when interrupts are disabled.
 *
 * Return codes
 * 	0 - successful
 *	-ERROR - otherwise.
 **/
int
lpfc_sli4_init_rpi_hdrs(struct lpfc_hba *phba)
{
	int rc = 0;
	struct lpfc_rpi_hdr *rpi_hdr;

	INIT_LIST_HEAD(&phba->sli4_hba.lpfc_rpi_hdr_list);
	if (!phba->sli4_hba.rpi_hdrs_in_use)
		return rc;
	if (phba->sli4_hba.extents_in_use)
		return -EIO;

	rpi_hdr = lpfc_sli4_create_rpi_hdr(phba);
	if (!rpi_hdr) {
		lpfc_printf_log(phba, KERN_ERR, LOG_MBOX | LOG_SLI,
				"0391 Error during rpi post operation\n");
		lpfc_sli4_remove_rpis(phba);
		rc = -ENODEV;
	}

	return rc;
}

/**
 * lpfc_sli4_create_rpi_hdr - Allocate an rpi header memory region
 * @phba: pointer to lpfc hba data structure.
 *
 * This routine is invoked to allocate a single 4KB memory region to
 * support rpis and stores them in the phba.  This single region
 * provides support for up to 64 rpis.  The region is used globally
 * by the device.
 *
 * Returns:
 *   A valid rpi hdr on success.
 *   A NULL pointer on any failure.
 **/
struct lpfc_rpi_hdr *
lpfc_sli4_create_rpi_hdr(struct lpfc_hba *phba)
{
	uint16_t rpi_limit, curr_rpi_range;
	struct lpfc_dmabuf *dmabuf;
	struct lpfc_rpi_hdr *rpi_hdr;
	uint32_t rpi_count;

	/*
	 * If the SLI4 port supports extents, posting the rpi header isn't
	 * required.  Set the expected maximum count and let the actual value
	 * get set when extents are fully allocated.
	 */
	if (!phba->sli4_hba.rpi_hdrs_in_use)
		return NULL;
	if (phba->sli4_hba.extents_in_use)
		return NULL;

	/* The limit on the logical index is just the max_rpi count. */
	rpi_limit = phba->sli4_hba.max_cfg_param.rpi_base +
	phba->sli4_hba.max_cfg_param.max_rpi - 1;

	spin_lock_irq(&phba->hbalock);
	/*
	 * Establish the starting RPI in this header block.  The starting
	 * rpi is normalized to a zero base because the physical rpi is
	 * port based.
	 */
	curr_rpi_range = phba->sli4_hba.next_rpi;
	spin_unlock_irq(&phba->hbalock);

	/*
	 * The port has a limited number of rpis. The increment here
	 * is LPFC_RPI_HDR_COUNT - 1 to account for the starting value
	 * and to allow the full max_rpi range per port.
	 */
	if ((curr_rpi_range + (LPFC_RPI_HDR_COUNT - 1)) > rpi_limit)
		rpi_count = rpi_limit - curr_rpi_range;
	else
		rpi_count = LPFC_RPI_HDR_COUNT;

	if (!rpi_count)
		return NULL;
	/*
	 * First allocate the protocol header region for the port.  The
	 * port expects a 4KB DMA-mapped memory region that is 4K aligned.
	 */
	dmabuf = kzalloc(sizeof(struct lpfc_dmabuf), GFP_KERNEL);
	if (!dmabuf)
		return NULL;

	dmabuf->virt = dma_alloc_coherent(&phba->pcidev->dev,
					  LPFC_HDR_TEMPLATE_SIZE,
					  &dmabuf->phys,
					  GFP_KERNEL);
	if (!dmabuf->virt) {
		rpi_hdr = NULL;
		goto err_free_dmabuf;
	}

	memset(dmabuf->virt, 0, LPFC_HDR_TEMPLATE_SIZE);
	if (!IS_ALIGNED(dmabuf->phys, LPFC_HDR_TEMPLATE_SIZE)) {
		rpi_hdr = NULL;
		goto err_free_coherent;
	}

	/* Save the rpi header data for cleanup later. */
	rpi_hdr = kzalloc(sizeof(struct lpfc_rpi_hdr), GFP_KERNEL);
	if (!rpi_hdr)
		goto err_free_coherent;

	rpi_hdr->dmabuf = dmabuf;
	rpi_hdr->len = LPFC_HDR_TEMPLATE_SIZE;
	rpi_hdr->page_count = 1;
	spin_lock_irq(&phba->hbalock);

	/* The rpi_hdr stores the logical index only. */
	rpi_hdr->start_rpi = curr_rpi_range;
	list_add_tail(&rpi_hdr->list, &phba->sli4_hba.lpfc_rpi_hdr_list);

	/*
	 * The next_rpi stores the next logical module-64 rpi value used
	 * to post physical rpis in subsequent rpi postings.
	 */
	phba->sli4_hba.next_rpi += rpi_count;
	spin_unlock_irq(&phba->hbalock);
	return rpi_hdr;

 err_free_coherent:
	dma_free_coherent(&phba->pcidev->dev, LPFC_HDR_TEMPLATE_SIZE,
			  dmabuf->virt, dmabuf->phys);
 err_free_dmabuf:
	kfree(dmabuf);
	return NULL;
}

/**
 * lpfc_sli4_remove_rpi_hdrs - Remove all rpi header memory regions
 * @phba: pointer to lpfc hba data structure.
 *
 * This routine is invoked to remove all memory resources allocated
 * to support rpis for SLI4 ports not supporting extents. This routine
 * presumes the caller has released all rpis consumed by fabric or port
 * logins and is prepared to have the header pages removed.
 **/
void
lpfc_sli4_remove_rpi_hdrs(struct lpfc_hba *phba)
{
	struct lpfc_rpi_hdr *rpi_hdr, *next_rpi_hdr;

	if (!phba->sli4_hba.rpi_hdrs_in_use)
		goto exit;

	list_for_each_entry_safe(rpi_hdr, next_rpi_hdr,
				 &phba->sli4_hba.lpfc_rpi_hdr_list, list) {
		list_del(&rpi_hdr->list);
		dma_free_coherent(&phba->pcidev->dev, rpi_hdr->len,
				  rpi_hdr->dmabuf->virt, rpi_hdr->dmabuf->phys);
		kfree(rpi_hdr->dmabuf);
		kfree(rpi_hdr);
	}
 exit:
	/* There are no rpis available to the port now. */
	phba->sli4_hba.next_rpi = 0;
}

/**
 * lpfc_hba_alloc - Allocate driver hba data structure for a device.
 * @pdev: pointer to pci device data structure.
 *
 * This routine is invoked to allocate the driver hba data structure for an
 * HBA device. If the allocation is successful, the phba reference to the
 * PCI device data structure is set.
 *
 * Return codes
 *      pointer to @phba - successful
 *      NULL - error
 **/
static struct lpfc_hba *
lpfc_hba_alloc(struct pci_dev *pdev)
{
	struct lpfc_hba *phba;

	/* Allocate memory for HBA structure */
	phba = kzalloc(sizeof(struct lpfc_hba), GFP_KERNEL);
	if (!phba) {
		dev_err(&pdev->dev, "failed to allocate hba struct\n");
		return NULL;
	}

	/* Set reference to PCI device in HBA structure */
	phba->pcidev = pdev;

	/* Assign an unused board number */
	phba->brd_no = lpfc_get_instance();
	if (phba->brd_no < 0) {
		kfree(phba);
		return NULL;
	}

	spin_lock_init(&phba->ct_ev_lock);
	INIT_LIST_HEAD(&phba->ct_ev_waiters);

	return phba;
}

/**
 * lpfc_hba_free - Free driver hba data structure with a device.
 * @phba: pointer to lpfc hba data structure.
 *
 * This routine is invoked to free the driver hba data structure with an
 * HBA device.
 **/
static void
lpfc_hba_free(struct lpfc_hba *phba)
{
	/* Release the driver assigned board number */
	idr_remove(&lpfc_hba_index, phba->brd_no);

	/* Free memory allocated with sli rings */
	kfree(phba->sli.ring);
	phba->sli.ring = NULL;

	kfree(phba);
	return;
}

/**
 * lpfc_create_shost - Create hba physical port with associated scsi host.
 * @phba: pointer to lpfc hba data structure.
 *
 * This routine is invoked to create HBA physical port and associate a SCSI
 * host with it.
 *
 * Return codes
 *      0 - successful
 *      other values - error
 **/
static int
lpfc_create_shost(struct lpfc_hba *phba)
{
	struct lpfc_vport *vport;
	struct Scsi_Host  *shost;

	/* Initialize HBA FC structure */
	phba->fc_edtov = FF_DEF_EDTOV;
	phba->fc_ratov = FF_DEF_RATOV;
	phba->fc_altov = FF_DEF_ALTOV;
	phba->fc_arbtov = FF_DEF_ARBTOV;

	atomic_set(&phba->sdev_cnt, 0);
	vport = lpfc_create_port(phba, phba->brd_no, &phba->pcidev->dev);
	if (!vport)
		return -ENODEV;

	shost = lpfc_shost_from_vport(vport);
	phba->pport = vport;
	lpfc_debugfs_initialize(vport);
	/* Put reference to SCSI host to driver's device private data */
	pci_set_drvdata(phba->pcidev, shost);

	return 0;
}

/**
 * lpfc_destroy_shost - Destroy hba physical port with associated scsi host.
 * @phba: pointer to lpfc hba data structure.
 *
 * This routine is invoked to destroy HBA physical port and the associated
 * SCSI host.
 **/
static void
lpfc_destroy_shost(struct lpfc_hba *phba)
{
	struct lpfc_vport *vport = phba->pport;

	/* Destroy physical port that associated with the SCSI host */
	destroy_port(vport);

	return;
}

/**
 * lpfc_setup_bg - Setup Block guard structures and debug areas.
 * @phba: pointer to lpfc hba data structure.
 * @shost: the shost to be used to detect Block guard settings.
 *
 * This routine sets up the local Block guard protocol settings for @shost.
 * This routine also allocates memory for debugging bg buffers.
 **/
static void
lpfc_setup_bg(struct lpfc_hba *phba, struct Scsi_Host *shost)
{
	uint32_t old_mask;
	uint32_t old_guard;

	int pagecnt = 10;
	if (lpfc_prot_mask && lpfc_prot_guard) {
		lpfc_printf_log(phba, KERN_INFO, LOG_INIT,
				"1478 Registering BlockGuard with the "
				"SCSI layer\n");

		old_mask = lpfc_prot_mask;
		old_guard = lpfc_prot_guard;

		/* Only allow supported values */
		lpfc_prot_mask &= (SHOST_DIF_TYPE1_PROTECTION |
			SHOST_DIX_TYPE0_PROTECTION |
			SHOST_DIX_TYPE1_PROTECTION);
		lpfc_prot_guard &= (SHOST_DIX_GUARD_IP | SHOST_DIX_GUARD_CRC);

		/* DIF Type 1 protection for profiles AST1/C1 is end to end */
		if (lpfc_prot_mask == SHOST_DIX_TYPE1_PROTECTION)
			lpfc_prot_mask |= SHOST_DIF_TYPE1_PROTECTION;

		if (lpfc_prot_mask && lpfc_prot_guard) {
			if ((old_mask != lpfc_prot_mask) ||
				(old_guard != lpfc_prot_guard))
				lpfc_printf_log(phba, KERN_ERR, LOG_INIT,
					"1475 Registering BlockGuard with the "
					"SCSI layer: mask %d  guard %d\n",
					lpfc_prot_mask, lpfc_prot_guard);

			scsi_host_set_prot(shost, lpfc_prot_mask);
			scsi_host_set_guard(shost, lpfc_prot_guard);
		} else
			lpfc_printf_log(phba, KERN_ERR, LOG_INIT,
				"1479 Not Registering BlockGuard with the SCSI "
				"layer, Bad protection parameters: %d %d\n",
				old_mask, old_guard);
	}

	if (!_dump_buf_data) {
		while (pagecnt) {
			spin_lock_init(&_dump_buf_lock);
			_dump_buf_data =
				(char *) __get_free_pages(GFP_KERNEL, pagecnt);
			if (_dump_buf_data) {
				lpfc_printf_log(phba, KERN_ERR, LOG_BG,
					"9043 BLKGRD: allocated %d pages for "
				       "_dump_buf_data at 0x%p\n",
				       (1 << pagecnt), _dump_buf_data);
				_dump_buf_data_order = pagecnt;
				memset(_dump_buf_data, 0,
				       ((1 << PAGE_SHIFT) << pagecnt));
				break;
			} else
				--pagecnt;
		}
		if (!_dump_buf_data_order)
			lpfc_printf_log(phba, KERN_ERR, LOG_BG,
				"9044 BLKGRD: ERROR unable to allocate "
			       "memory for hexdump\n");
	} else
		lpfc_printf_log(phba, KERN_ERR, LOG_BG,
			"9045 BLKGRD: already allocated _dump_buf_data=0x%p"
		       "\n", _dump_buf_data);
	if (!_dump_buf_dif) {
		while (pagecnt) {
			_dump_buf_dif =
				(char *) __get_free_pages(GFP_KERNEL, pagecnt);
			if (_dump_buf_dif) {
				lpfc_printf_log(phba, KERN_ERR, LOG_BG,
					"9046 BLKGRD: allocated %d pages for "
				       "_dump_buf_dif at 0x%p\n",
				       (1 << pagecnt), _dump_buf_dif);
				_dump_buf_dif_order = pagecnt;
				memset(_dump_buf_dif, 0,
				       ((1 << PAGE_SHIFT) << pagecnt));
				break;
			} else
				--pagecnt;
		}
		if (!_dump_buf_dif_order)
			lpfc_printf_log(phba, KERN_ERR, LOG_BG,
			"9047 BLKGRD: ERROR unable to allocate "
			       "memory for hexdump\n");
	} else
		lpfc_printf_log(phba, KERN_ERR, LOG_BG,
			"9048 BLKGRD: already allocated _dump_buf_dif=0x%p\n",
		       _dump_buf_dif);
}

/**
 * lpfc_post_init_setup - Perform necessary device post initialization setup.
 * @phba: pointer to lpfc hba data structure.
 *
 * This routine is invoked to perform all the necessary post initialization
 * setup for the device.
 **/
static void
lpfc_post_init_setup(struct lpfc_hba *phba)
{
	struct Scsi_Host  *shost;
	struct lpfc_adapter_event_header adapter_event;

	/* Get the default values for Model Name and Description */
	lpfc_get_hba_model_desc(phba, phba->ModelName, phba->ModelDesc);

	/*
	 * hba setup may have changed the hba_queue_depth so we need to
	 * adjust the value of can_queue.
	 */
	shost = pci_get_drvdata(phba->pcidev);
	shost->can_queue = phba->cfg_hba_queue_depth - 10;
	if (phba->sli3_options & LPFC_SLI3_BG_ENABLED)
		lpfc_setup_bg(phba, shost);

	lpfc_host_attrib_init(shost);

	if (phba->cfg_poll & DISABLE_FCP_RING_INT) {
		spin_lock_irq(shost->host_lock);
		lpfc_poll_start_timer(phba);
		spin_unlock_irq(shost->host_lock);
	}

	lpfc_printf_log(phba, KERN_INFO, LOG_INIT,
			"0428 Perform SCSI scan\n");
	/* Send board arrival event to upper layer */
	adapter_event.event_type = FC_REG_ADAPTER_EVENT;
	adapter_event.subcategory = LPFC_EVENT_ARRIVAL;
	fc_host_post_vendor_event(shost, fc_get_event_number(),
				  sizeof(adapter_event),
				  (char *) &adapter_event,
				  LPFC_NL_VENDOR_ID);
	return;
}

/**
 * lpfc_sli_pci_mem_setup - Setup SLI3 HBA PCI memory space.
 * @phba: pointer to lpfc hba data structure.
 *
 * This routine is invoked to set up the PCI device memory space for device
 * with SLI-3 interface spec.
 *
 * Return codes
 * 	0 - successful
 * 	other values - error
 **/
static int
lpfc_sli_pci_mem_setup(struct lpfc_hba *phba)
{
	struct pci_dev *pdev;
	unsigned long bar0map_len, bar2map_len;
	int i, hbq_count;
	void *ptr;
	int error = -ENODEV;

	/* Obtain PCI device reference */
	if (!phba->pcidev)
		return error;
	else
		pdev = phba->pcidev;

	/* Set the device DMA mask size */
	if (pci_set_dma_mask(pdev, DMA_BIT_MASK(64)) != 0
	 || pci_set_consistent_dma_mask(pdev,DMA_BIT_MASK(64)) != 0) {
		if (pci_set_dma_mask(pdev, DMA_BIT_MASK(32)) != 0
		 || pci_set_consistent_dma_mask(pdev,DMA_BIT_MASK(32)) != 0) {
			return error;
		}
	}

	/* Get the bus address of Bar0 and Bar2 and the number of bytes
	 * required by each mapping.
	 */
	phba->pci_bar0_map = pci_resource_start(pdev, 0);
	bar0map_len = pci_resource_len(pdev, 0);

	phba->pci_bar2_map = pci_resource_start(pdev, 2);
	bar2map_len = pci_resource_len(pdev, 2);

	/* Map HBA SLIM to a kernel virtual address. */
	phba->slim_memmap_p = ioremap(phba->pci_bar0_map, bar0map_len);
	if (!phba->slim_memmap_p) {
		dev_printk(KERN_ERR, &pdev->dev,
			   "ioremap failed for SLIM memory.\n");
		goto out;
	}

	/* Map HBA Control Registers to a kernel virtual address. */
	phba->ctrl_regs_memmap_p = ioremap(phba->pci_bar2_map, bar2map_len);
	if (!phba->ctrl_regs_memmap_p) {
		dev_printk(KERN_ERR, &pdev->dev,
			   "ioremap failed for HBA control registers.\n");
		goto out_iounmap_slim;
	}

	/* Allocate memory for SLI-2 structures */
	phba->slim2p.virt = dma_alloc_coherent(&pdev->dev,
					       SLI2_SLIM_SIZE,
					       &phba->slim2p.phys,
					       GFP_KERNEL);
	if (!phba->slim2p.virt)
		goto out_iounmap;

	memset(phba->slim2p.virt, 0, SLI2_SLIM_SIZE);
	phba->mbox = phba->slim2p.virt + offsetof(struct lpfc_sli2_slim, mbx);
	phba->mbox_ext = (phba->slim2p.virt +
		offsetof(struct lpfc_sli2_slim, mbx_ext_words));
	phba->pcb = (phba->slim2p.virt + offsetof(struct lpfc_sli2_slim, pcb));
	phba->IOCBs = (phba->slim2p.virt +
		       offsetof(struct lpfc_sli2_slim, IOCBs));

	phba->hbqslimp.virt = dma_alloc_coherent(&pdev->dev,
						 lpfc_sli_hbq_size(),
						 &phba->hbqslimp.phys,
						 GFP_KERNEL);
	if (!phba->hbqslimp.virt)
		goto out_free_slim;

	hbq_count = lpfc_sli_hbq_count();
	ptr = phba->hbqslimp.virt;
	for (i = 0; i < hbq_count; ++i) {
		phba->hbqs[i].hbq_virt = ptr;
		INIT_LIST_HEAD(&phba->hbqs[i].hbq_buffer_list);
		ptr += (lpfc_hbq_defs[i]->entry_count *
			sizeof(struct lpfc_hbq_entry));
	}
	phba->hbqs[LPFC_ELS_HBQ].hbq_alloc_buffer = lpfc_els_hbq_alloc;
	phba->hbqs[LPFC_ELS_HBQ].hbq_free_buffer = lpfc_els_hbq_free;

	memset(phba->hbqslimp.virt, 0, lpfc_sli_hbq_size());

	INIT_LIST_HEAD(&phba->rb_pend_list);

	phba->MBslimaddr = phba->slim_memmap_p;
	phba->HAregaddr = phba->ctrl_regs_memmap_p + HA_REG_OFFSET;
	phba->CAregaddr = phba->ctrl_regs_memmap_p + CA_REG_OFFSET;
	phba->HSregaddr = phba->ctrl_regs_memmap_p + HS_REG_OFFSET;
	phba->HCregaddr = phba->ctrl_regs_memmap_p + HC_REG_OFFSET;

	return 0;

out_free_slim:
	dma_free_coherent(&pdev->dev, SLI2_SLIM_SIZE,
			  phba->slim2p.virt, phba->slim2p.phys);
out_iounmap:
	iounmap(phba->ctrl_regs_memmap_p);
out_iounmap_slim:
	iounmap(phba->slim_memmap_p);
out:
	return error;
}

/**
 * lpfc_sli_pci_mem_unset - Unset SLI3 HBA PCI memory space.
 * @phba: pointer to lpfc hba data structure.
 *
 * This routine is invoked to unset the PCI device memory space for device
 * with SLI-3 interface spec.
 **/
static void
lpfc_sli_pci_mem_unset(struct lpfc_hba *phba)
{
	struct pci_dev *pdev;

	/* Obtain PCI device reference */
	if (!phba->pcidev)
		return;
	else
		pdev = phba->pcidev;

	/* Free coherent DMA memory allocated */
	dma_free_coherent(&pdev->dev, lpfc_sli_hbq_size(),
			  phba->hbqslimp.virt, phba->hbqslimp.phys);
	dma_free_coherent(&pdev->dev, SLI2_SLIM_SIZE,
			  phba->slim2p.virt, phba->slim2p.phys);

	/* I/O memory unmap */
	iounmap(phba->ctrl_regs_memmap_p);
	iounmap(phba->slim_memmap_p);

	return;
}

/**
 * lpfc_sli4_post_status_check - Wait for SLI4 POST done and check status
 * @phba: pointer to lpfc hba data structure.
 *
 * This routine is invoked to wait for SLI4 device Power On Self Test (POST)
 * done and check status.
 *
 * Return 0 if successful, otherwise -ENODEV.
 **/
int
lpfc_sli4_post_status_check(struct lpfc_hba *phba)
{
	struct lpfc_register portsmphr_reg, uerrlo_reg, uerrhi_reg;
	struct lpfc_register reg_data;
	int i, port_error = 0;
	uint32_t if_type;

	memset(&portsmphr_reg, 0, sizeof(portsmphr_reg));
	memset(&reg_data, 0, sizeof(reg_data));
	if (!phba->sli4_hba.PSMPHRregaddr)
		return -ENODEV;

	/* Wait up to 30 seconds for the SLI Port POST done and ready */
	for (i = 0; i < 3000; i++) {
		if (lpfc_readl(phba->sli4_hba.PSMPHRregaddr,
			&portsmphr_reg.word0) ||
			(bf_get(lpfc_port_smphr_perr, &portsmphr_reg))) {
			/* Port has a fatal POST error, break out */
			port_error = -ENODEV;
			break;
		}
		if (LPFC_POST_STAGE_PORT_READY ==
		    bf_get(lpfc_port_smphr_port_status, &portsmphr_reg))
			break;
		msleep(10);
	}

	/*
	 * If there was a port error during POST, then don't proceed with
	 * other register reads as the data may not be valid.  Just exit.
	 */
	if (port_error) {
		lpfc_printf_log(phba, KERN_ERR, LOG_INIT,
			"1408 Port Failed POST - portsmphr=0x%x, "
			"perr=x%x, sfi=x%x, nip=x%x, ipc=x%x, scr1=x%x, "
			"scr2=x%x, hscratch=x%x, pstatus=x%x\n",
			portsmphr_reg.word0,
			bf_get(lpfc_port_smphr_perr, &portsmphr_reg),
			bf_get(lpfc_port_smphr_sfi, &portsmphr_reg),
			bf_get(lpfc_port_smphr_nip, &portsmphr_reg),
			bf_get(lpfc_port_smphr_ipc, &portsmphr_reg),
			bf_get(lpfc_port_smphr_scr1, &portsmphr_reg),
			bf_get(lpfc_port_smphr_scr2, &portsmphr_reg),
			bf_get(lpfc_port_smphr_host_scratch, &portsmphr_reg),
			bf_get(lpfc_port_smphr_port_status, &portsmphr_reg));
	} else {
		lpfc_printf_log(phba, KERN_INFO, LOG_INIT,
				"2534 Device Info: SLIFamily=0x%x, "
				"SLIRev=0x%x, IFType=0x%x, SLIHint_1=0x%x, "
				"SLIHint_2=0x%x, FT=0x%x\n",
				bf_get(lpfc_sli_intf_sli_family,
				       &phba->sli4_hba.sli_intf),
				bf_get(lpfc_sli_intf_slirev,
				       &phba->sli4_hba.sli_intf),
				bf_get(lpfc_sli_intf_if_type,
				       &phba->sli4_hba.sli_intf),
				bf_get(lpfc_sli_intf_sli_hint1,
				       &phba->sli4_hba.sli_intf),
				bf_get(lpfc_sli_intf_sli_hint2,
				       &phba->sli4_hba.sli_intf),
				bf_get(lpfc_sli_intf_func_type,
				       &phba->sli4_hba.sli_intf));
		/*
		 * Check for other Port errors during the initialization
		 * process.  Fail the load if the port did not come up
		 * correctly.
		 */
		if_type = bf_get(lpfc_sli_intf_if_type,
				 &phba->sli4_hba.sli_intf);
		switch (if_type) {
		case LPFC_SLI_INTF_IF_TYPE_0:
			phba->sli4_hba.ue_mask_lo =
			      readl(phba->sli4_hba.u.if_type0.UEMASKLOregaddr);
			phba->sli4_hba.ue_mask_hi =
			      readl(phba->sli4_hba.u.if_type0.UEMASKHIregaddr);
			uerrlo_reg.word0 =
			      readl(phba->sli4_hba.u.if_type0.UERRLOregaddr);
			uerrhi_reg.word0 =
				readl(phba->sli4_hba.u.if_type0.UERRHIregaddr);
			if ((~phba->sli4_hba.ue_mask_lo & uerrlo_reg.word0) ||
			    (~phba->sli4_hba.ue_mask_hi & uerrhi_reg.word0)) {
				lpfc_printf_log(phba, KERN_ERR, LOG_INIT,
						"1422 Unrecoverable Error "
						"Detected during POST "
						"uerr_lo_reg=0x%x, "
						"uerr_hi_reg=0x%x, "
						"ue_mask_lo_reg=0x%x, "
						"ue_mask_hi_reg=0x%x\n",
						uerrlo_reg.word0,
						uerrhi_reg.word0,
						phba->sli4_hba.ue_mask_lo,
						phba->sli4_hba.ue_mask_hi);
				port_error = -ENODEV;
			}
			break;
		case LPFC_SLI_INTF_IF_TYPE_2:
			/* Final checks.  The port status should be clean. */
			if (lpfc_readl(phba->sli4_hba.u.if_type2.STATUSregaddr,
				&reg_data.word0) ||
				(bf_get(lpfc_sliport_status_err, &reg_data) &&
				 !bf_get(lpfc_sliport_status_rn, &reg_data))) {
				phba->work_status[0] =
					readl(phba->sli4_hba.u.if_type2.
					      ERR1regaddr);
				phba->work_status[1] =
					readl(phba->sli4_hba.u.if_type2.
					      ERR2regaddr);
				lpfc_printf_log(phba, KERN_ERR, LOG_INIT,
					"2888 Unrecoverable port error "
					"following POST: port status reg "
					"0x%x, port_smphr reg 0x%x, "
					"error 1=0x%x, error 2=0x%x\n",
					reg_data.word0,
					portsmphr_reg.word0,
					phba->work_status[0],
					phba->work_status[1]);
				port_error = -ENODEV;
			}
			break;
		case LPFC_SLI_INTF_IF_TYPE_1:
		default:
			break;
		}
	}
	return port_error;
}

/**
 * lpfc_sli4_bar0_register_memmap - Set up SLI4 BAR0 register memory map.
 * @phba: pointer to lpfc hba data structure.
 * @if_type:  The SLI4 interface type getting configured.
 *
 * This routine is invoked to set up SLI4 BAR0 PCI config space register
 * memory map.
 **/
static void
lpfc_sli4_bar0_register_memmap(struct lpfc_hba *phba, uint32_t if_type)
{
	switch (if_type) {
	case LPFC_SLI_INTF_IF_TYPE_0:
		phba->sli4_hba.u.if_type0.UERRLOregaddr =
			phba->sli4_hba.conf_regs_memmap_p + LPFC_UERR_STATUS_LO;
		phba->sli4_hba.u.if_type0.UERRHIregaddr =
			phba->sli4_hba.conf_regs_memmap_p + LPFC_UERR_STATUS_HI;
		phba->sli4_hba.u.if_type0.UEMASKLOregaddr =
			phba->sli4_hba.conf_regs_memmap_p + LPFC_UE_MASK_LO;
		phba->sli4_hba.u.if_type0.UEMASKHIregaddr =
			phba->sli4_hba.conf_regs_memmap_p + LPFC_UE_MASK_HI;
		phba->sli4_hba.SLIINTFregaddr =
			phba->sli4_hba.conf_regs_memmap_p + LPFC_SLI_INTF;
		break;
	case LPFC_SLI_INTF_IF_TYPE_2:
		phba->sli4_hba.u.if_type2.ERR1regaddr =
			phba->sli4_hba.conf_regs_memmap_p +
						LPFC_CTL_PORT_ER1_OFFSET;
		phba->sli4_hba.u.if_type2.ERR2regaddr =
			phba->sli4_hba.conf_regs_memmap_p +
						LPFC_CTL_PORT_ER2_OFFSET;
		phba->sli4_hba.u.if_type2.CTRLregaddr =
			phba->sli4_hba.conf_regs_memmap_p +
						LPFC_CTL_PORT_CTL_OFFSET;
		phba->sli4_hba.u.if_type2.STATUSregaddr =
			phba->sli4_hba.conf_regs_memmap_p +
						LPFC_CTL_PORT_STA_OFFSET;
		phba->sli4_hba.SLIINTFregaddr =
			phba->sli4_hba.conf_regs_memmap_p + LPFC_SLI_INTF;
		phba->sli4_hba.PSMPHRregaddr =
			phba->sli4_hba.conf_regs_memmap_p +
						LPFC_CTL_PORT_SEM_OFFSET;
		phba->sli4_hba.RQDBregaddr =
			phba->sli4_hba.conf_regs_memmap_p + LPFC_RQ_DOORBELL;
		phba->sli4_hba.WQDBregaddr =
			phba->sli4_hba.conf_regs_memmap_p + LPFC_WQ_DOORBELL;
		phba->sli4_hba.EQCQDBregaddr =
			phba->sli4_hba.conf_regs_memmap_p + LPFC_EQCQ_DOORBELL;
		phba->sli4_hba.MQDBregaddr =
			phba->sli4_hba.conf_regs_memmap_p + LPFC_MQ_DOORBELL;
		phba->sli4_hba.BMBXregaddr =
			phba->sli4_hba.conf_regs_memmap_p + LPFC_BMBX;
		break;
	case LPFC_SLI_INTF_IF_TYPE_1:
	default:
		dev_printk(KERN_ERR, &phba->pcidev->dev,
			   "FATAL - unsupported SLI4 interface type - %d\n",
			   if_type);
		break;
	}
}

/**
 * lpfc_sli4_bar1_register_memmap - Set up SLI4 BAR1 register memory map.
 * @phba: pointer to lpfc hba data structure.
 *
 * This routine is invoked to set up SLI4 BAR1 control status register (CSR)
 * memory map.
 **/
static void
lpfc_sli4_bar1_register_memmap(struct lpfc_hba *phba)
{
	phba->sli4_hba.PSMPHRregaddr = phba->sli4_hba.ctrl_regs_memmap_p +
		LPFC_SLIPORT_IF0_SMPHR;
	phba->sli4_hba.ISRregaddr = phba->sli4_hba.ctrl_regs_memmap_p +
		LPFC_HST_ISR0;
	phba->sli4_hba.IMRregaddr = phba->sli4_hba.ctrl_regs_memmap_p +
		LPFC_HST_IMR0;
	phba->sli4_hba.ISCRregaddr = phba->sli4_hba.ctrl_regs_memmap_p +
		LPFC_HST_ISCR0;
}

/**
 * lpfc_sli4_bar2_register_memmap - Set up SLI4 BAR2 register memory map.
 * @phba: pointer to lpfc hba data structure.
 * @vf: virtual function number
 *
 * This routine is invoked to set up SLI4 BAR2 doorbell register memory map
 * based on the given viftual function number, @vf.
 *
 * Return 0 if successful, otherwise -ENODEV.
 **/
static int
lpfc_sli4_bar2_register_memmap(struct lpfc_hba *phba, uint32_t vf)
{
	if (vf > LPFC_VIR_FUNC_MAX)
		return -ENODEV;

	phba->sli4_hba.RQDBregaddr = (phba->sli4_hba.drbl_regs_memmap_p +
				vf * LPFC_VFR_PAGE_SIZE + LPFC_RQ_DOORBELL);
	phba->sli4_hba.WQDBregaddr = (phba->sli4_hba.drbl_regs_memmap_p +
				vf * LPFC_VFR_PAGE_SIZE + LPFC_WQ_DOORBELL);
	phba->sli4_hba.EQCQDBregaddr = (phba->sli4_hba.drbl_regs_memmap_p +
				vf * LPFC_VFR_PAGE_SIZE + LPFC_EQCQ_DOORBELL);
	phba->sli4_hba.MQDBregaddr = (phba->sli4_hba.drbl_regs_memmap_p +
				vf * LPFC_VFR_PAGE_SIZE + LPFC_MQ_DOORBELL);
	phba->sli4_hba.BMBXregaddr = (phba->sli4_hba.drbl_regs_memmap_p +
				vf * LPFC_VFR_PAGE_SIZE + LPFC_BMBX);
	return 0;
}

/**
 * lpfc_create_bootstrap_mbox - Create the bootstrap mailbox
 * @phba: pointer to lpfc hba data structure.
 *
 * This routine is invoked to create the bootstrap mailbox
 * region consistent with the SLI-4 interface spec.  This
 * routine allocates all memory necessary to communicate
 * mailbox commands to the port and sets up all alignment
 * needs.  No locks are expected to be held when calling
 * this routine.
 *
 * Return codes
 * 	0 - successful
 * 	-ENOMEM - could not allocated memory.
 **/
static int
lpfc_create_bootstrap_mbox(struct lpfc_hba *phba)
{
	uint32_t bmbx_size;
	struct lpfc_dmabuf *dmabuf;
	struct dma_address *dma_address;
	uint32_t pa_addr;
	uint64_t phys_addr;

	dmabuf = kzalloc(sizeof(struct lpfc_dmabuf), GFP_KERNEL);
	if (!dmabuf)
		return -ENOMEM;

	/*
	 * The bootstrap mailbox region is comprised of 2 parts
	 * plus an alignment restriction of 16 bytes.
	 */
	bmbx_size = sizeof(struct lpfc_bmbx_create) + (LPFC_ALIGN_16_BYTE - 1);
	dmabuf->virt = dma_alloc_coherent(&phba->pcidev->dev,
					  bmbx_size,
					  &dmabuf->phys,
					  GFP_KERNEL);
	if (!dmabuf->virt) {
		kfree(dmabuf);
		return -ENOMEM;
	}
	memset(dmabuf->virt, 0, bmbx_size);

	/*
	 * Initialize the bootstrap mailbox pointers now so that the register
	 * operations are simple later.  The mailbox dma address is required
	 * to be 16-byte aligned.  Also align the virtual memory as each
	 * maibox is copied into the bmbx mailbox region before issuing the
	 * command to the port.
	 */
	phba->sli4_hba.bmbx.dmabuf = dmabuf;
	phba->sli4_hba.bmbx.bmbx_size = bmbx_size;

	phba->sli4_hba.bmbx.avirt = PTR_ALIGN(dmabuf->virt,
					      LPFC_ALIGN_16_BYTE);
	phba->sli4_hba.bmbx.aphys = ALIGN(dmabuf->phys,
					      LPFC_ALIGN_16_BYTE);

	/*
	 * Set the high and low physical addresses now.  The SLI4 alignment
	 * requirement is 16 bytes and the mailbox is posted to the port
	 * as two 30-bit addresses.  The other data is a bit marking whether
	 * the 30-bit address is the high or low address.
	 * Upcast bmbx aphys to 64bits so shift instruction compiles
	 * clean on 32 bit machines.
	 */
	dma_address = &phba->sli4_hba.bmbx.dma_address;
	phys_addr = (uint64_t)phba->sli4_hba.bmbx.aphys;
	pa_addr = (uint32_t) ((phys_addr >> 34) & 0x3fffffff);
	dma_address->addr_hi = (uint32_t) ((pa_addr << 2) |
					   LPFC_BMBX_BIT1_ADDR_HI);

	pa_addr = (uint32_t) ((phba->sli4_hba.bmbx.aphys >> 4) & 0x3fffffff);
	dma_address->addr_lo = (uint32_t) ((pa_addr << 2) |
					   LPFC_BMBX_BIT1_ADDR_LO);
	return 0;
}

/**
 * lpfc_destroy_bootstrap_mbox - Destroy all bootstrap mailbox resources
 * @phba: pointer to lpfc hba data structure.
 *
 * This routine is invoked to teardown the bootstrap mailbox
 * region and release all host resources. This routine requires
 * the caller to ensure all mailbox commands recovered, no
 * additional mailbox comands are sent, and interrupts are disabled
 * before calling this routine.
 *
 **/
static void
lpfc_destroy_bootstrap_mbox(struct lpfc_hba *phba)
{
	dma_free_coherent(&phba->pcidev->dev,
			  phba->sli4_hba.bmbx.bmbx_size,
			  phba->sli4_hba.bmbx.dmabuf->virt,
			  phba->sli4_hba.bmbx.dmabuf->phys);

	kfree(phba->sli4_hba.bmbx.dmabuf);
	memset(&phba->sli4_hba.bmbx, 0, sizeof(struct lpfc_bmbx));
}

/**
 * lpfc_sli4_read_config - Get the config parameters.
 * @phba: pointer to lpfc hba data structure.
 *
 * This routine is invoked to read the configuration parameters from the HBA.
 * The configuration parameters are used to set the base and maximum values
 * for RPI's XRI's VPI's VFI's and FCFIs. These values also affect the resource
 * allocation for the port.
 *
 * Return codes
 * 	0 - successful
 * 	-ENOMEM - No available memory
 *      -EIO - The mailbox failed to complete successfully.
 **/
int
lpfc_sli4_read_config(struct lpfc_hba *phba)
{
	LPFC_MBOXQ_t *pmb;
	struct lpfc_mbx_read_config *rd_config;
	union  lpfc_sli4_cfg_shdr *shdr;
	uint32_t shdr_status, shdr_add_status;
	struct lpfc_mbx_get_func_cfg *get_func_cfg;
	struct lpfc_rsrc_desc_fcfcoe *desc;
	char *pdesc_0;
	uint32_t desc_count;
	int length, i, rc = 0, rc2;

	pmb = (LPFC_MBOXQ_t *) mempool_alloc(phba->mbox_mem_pool, GFP_KERNEL);
	if (!pmb) {
		lpfc_printf_log(phba, KERN_ERR, LOG_SLI,
				"2011 Unable to allocate memory for issuing "
				"SLI_CONFIG_SPECIAL mailbox command\n");
		return -ENOMEM;
	}

	lpfc_read_config(phba, pmb);

	rc = lpfc_sli_issue_mbox(phba, pmb, MBX_POLL);
	if (rc != MBX_SUCCESS) {
		lpfc_printf_log(phba, KERN_ERR, LOG_SLI,
			"2012 Mailbox failed , mbxCmd x%x "
			"READ_CONFIG, mbxStatus x%x\n",
			bf_get(lpfc_mqe_command, &pmb->u.mqe),
			bf_get(lpfc_mqe_status, &pmb->u.mqe));
		rc = -EIO;
	} else {
		rd_config = &pmb->u.mqe.un.rd_config;
		if (bf_get(lpfc_mbx_rd_conf_lnk_ldv, rd_config)) {
			phba->sli4_hba.lnk_info.lnk_dv = LPFC_LNK_DAT_VAL;
			phba->sli4_hba.lnk_info.lnk_tp =
				bf_get(lpfc_mbx_rd_conf_lnk_type, rd_config);
			phba->sli4_hba.lnk_info.lnk_no =
				bf_get(lpfc_mbx_rd_conf_lnk_numb, rd_config);
			lpfc_printf_log(phba, KERN_INFO, LOG_SLI,
					"3081 lnk_type:%d, lnk_numb:%d\n",
					phba->sli4_hba.lnk_info.lnk_tp,
					phba->sli4_hba.lnk_info.lnk_no);
		} else
			lpfc_printf_log(phba, KERN_WARNING, LOG_SLI,
					"3082 Mailbox (x%x) returned ldv:x0\n",
					bf_get(lpfc_mqe_command, &pmb->u.mqe));
		phba->sli4_hba.extents_in_use =
			bf_get(lpfc_mbx_rd_conf_extnts_inuse, rd_config);
		phba->sli4_hba.max_cfg_param.max_xri =
			bf_get(lpfc_mbx_rd_conf_xri_count, rd_config);
		phba->sli4_hba.max_cfg_param.xri_base =
			bf_get(lpfc_mbx_rd_conf_xri_base, rd_config);
		phba->sli4_hba.max_cfg_param.max_vpi =
			bf_get(lpfc_mbx_rd_conf_vpi_count, rd_config);
		phba->sli4_hba.max_cfg_param.vpi_base =
			bf_get(lpfc_mbx_rd_conf_vpi_base, rd_config);
		phba->sli4_hba.max_cfg_param.max_rpi =
			bf_get(lpfc_mbx_rd_conf_rpi_count, rd_config);
		phba->sli4_hba.max_cfg_param.rpi_base =
			bf_get(lpfc_mbx_rd_conf_rpi_base, rd_config);
		phba->sli4_hba.max_cfg_param.max_vfi =
			bf_get(lpfc_mbx_rd_conf_vfi_count, rd_config);
		phba->sli4_hba.max_cfg_param.vfi_base =
			bf_get(lpfc_mbx_rd_conf_vfi_base, rd_config);
		phba->sli4_hba.max_cfg_param.max_fcfi =
			bf_get(lpfc_mbx_rd_conf_fcfi_count, rd_config);
		phba->sli4_hba.max_cfg_param.max_eq =
			bf_get(lpfc_mbx_rd_conf_eq_count, rd_config);
		phba->sli4_hba.max_cfg_param.max_rq =
			bf_get(lpfc_mbx_rd_conf_rq_count, rd_config);
		phba->sli4_hba.max_cfg_param.max_wq =
			bf_get(lpfc_mbx_rd_conf_wq_count, rd_config);
		phba->sli4_hba.max_cfg_param.max_cq =
			bf_get(lpfc_mbx_rd_conf_cq_count, rd_config);
		phba->lmt = bf_get(lpfc_mbx_rd_conf_lmt, rd_config);
		phba->sli4_hba.next_xri = phba->sli4_hba.max_cfg_param.xri_base;
		phba->vpi_base = phba->sli4_hba.max_cfg_param.vpi_base;
		phba->vfi_base = phba->sli4_hba.max_cfg_param.vfi_base;
		phba->max_vpi = (phba->sli4_hba.max_cfg_param.max_vpi > 0) ?
				(phba->sli4_hba.max_cfg_param.max_vpi - 1) : 0;
		phba->max_vports = phba->max_vpi;
		lpfc_printf_log(phba, KERN_INFO, LOG_SLI,
				"2003 cfg params Extents? %d "
				"XRI(B:%d M:%d), "
				"VPI(B:%d M:%d) "
				"VFI(B:%d M:%d) "
				"RPI(B:%d M:%d) "
				"FCFI(Count:%d)\n",
				phba->sli4_hba.extents_in_use,
				phba->sli4_hba.max_cfg_param.xri_base,
				phba->sli4_hba.max_cfg_param.max_xri,
				phba->sli4_hba.max_cfg_param.vpi_base,
				phba->sli4_hba.max_cfg_param.max_vpi,
				phba->sli4_hba.max_cfg_param.vfi_base,
				phba->sli4_hba.max_cfg_param.max_vfi,
				phba->sli4_hba.max_cfg_param.rpi_base,
				phba->sli4_hba.max_cfg_param.max_rpi,
				phba->sli4_hba.max_cfg_param.max_fcfi);
	}

	if (rc)
		goto read_cfg_out;

	/* Reset the DFT_HBA_Q_DEPTH to the max xri  */
	if (phba->cfg_hba_queue_depth >
		(phba->sli4_hba.max_cfg_param.max_xri -
			lpfc_sli4_get_els_iocb_cnt(phba)))
		phba->cfg_hba_queue_depth =
			phba->sli4_hba.max_cfg_param.max_xri -
				lpfc_sli4_get_els_iocb_cnt(phba);

	if (bf_get(lpfc_sli_intf_if_type, &phba->sli4_hba.sli_intf) !=
	    LPFC_SLI_INTF_IF_TYPE_2)
		goto read_cfg_out;

	/* get the pf# and vf# for SLI4 if_type 2 port */
	length = (sizeof(struct lpfc_mbx_get_func_cfg) -
		  sizeof(struct lpfc_sli4_cfg_mhdr));
	lpfc_sli4_config(phba, pmb, LPFC_MBOX_SUBSYSTEM_COMMON,
			 LPFC_MBOX_OPCODE_GET_FUNCTION_CONFIG,
			 length, LPFC_SLI4_MBX_EMBED);

	rc2 = lpfc_sli_issue_mbox(phba, pmb, MBX_POLL);
	shdr = (union lpfc_sli4_cfg_shdr *)
				&pmb->u.mqe.un.sli4_config.header.cfg_shdr;
	shdr_status = bf_get(lpfc_mbox_hdr_status, &shdr->response);
	shdr_add_status = bf_get(lpfc_mbox_hdr_add_status, &shdr->response);
	if (rc2 || shdr_status || shdr_add_status) {
		lpfc_printf_log(phba, KERN_ERR, LOG_SLI,
				"3026 Mailbox failed , mbxCmd x%x "
				"GET_FUNCTION_CONFIG, mbxStatus x%x\n",
				bf_get(lpfc_mqe_command, &pmb->u.mqe),
				bf_get(lpfc_mqe_status, &pmb->u.mqe));
		goto read_cfg_out;
	}

	/* search for fc_fcoe resrouce descriptor */
	get_func_cfg = &pmb->u.mqe.un.get_func_cfg;
	desc_count = get_func_cfg->func_cfg.rsrc_desc_count;

	pdesc_0 = (char *)&get_func_cfg->func_cfg.desc[0];
	desc = (struct lpfc_rsrc_desc_fcfcoe *)pdesc_0;
	length = bf_get(lpfc_rsrc_desc_fcfcoe_length, desc);
	if (length == LPFC_RSRC_DESC_TYPE_FCFCOE_V0_RSVD)
		length = LPFC_RSRC_DESC_TYPE_FCFCOE_V0_LENGTH;
	else if (length != LPFC_RSRC_DESC_TYPE_FCFCOE_V1_LENGTH)
		goto read_cfg_out;

	for (i = 0; i < LPFC_RSRC_DESC_MAX_NUM; i++) {
		desc = (struct lpfc_rsrc_desc_fcfcoe *)(pdesc_0 + length * i);
		if (LPFC_RSRC_DESC_TYPE_FCFCOE ==
		    bf_get(lpfc_rsrc_desc_fcfcoe_type, desc)) {
			phba->sli4_hba.iov.pf_number =
				bf_get(lpfc_rsrc_desc_fcfcoe_pfnum, desc);
			phba->sli4_hba.iov.vf_number =
				bf_get(lpfc_rsrc_desc_fcfcoe_vfnum, desc);
			break;
		}
	}

	if (i < LPFC_RSRC_DESC_MAX_NUM)
		lpfc_printf_log(phba, KERN_INFO, LOG_SLI,
				"3027 GET_FUNCTION_CONFIG: pf_number:%d, "
				"vf_number:%d\n", phba->sli4_hba.iov.pf_number,
				phba->sli4_hba.iov.vf_number);
	else
		lpfc_printf_log(phba, KERN_ERR, LOG_SLI,
				"3028 GET_FUNCTION_CONFIG: failed to find "
				"Resrouce Descriptor:x%x\n",
				LPFC_RSRC_DESC_TYPE_FCFCOE);

read_cfg_out:
	mempool_free(pmb, phba->mbox_mem_pool);
	return rc;
}

/**
 * lpfc_setup_endian_order - Write endian order to an SLI4 if_type 0 port.
 * @phba: pointer to lpfc hba data structure.
 *
 * This routine is invoked to setup the port-side endian order when
 * the port if_type is 0.  This routine has no function for other
 * if_types.
 *
 * Return codes
 * 	0 - successful
 * 	-ENOMEM - No available memory
 *      -EIO - The mailbox failed to complete successfully.
 **/
static int
lpfc_setup_endian_order(struct lpfc_hba *phba)
{
	LPFC_MBOXQ_t *mboxq;
	uint32_t if_type, rc = 0;
	uint32_t endian_mb_data[2] = {HOST_ENDIAN_LOW_WORD0,
				      HOST_ENDIAN_HIGH_WORD1};

	if_type = bf_get(lpfc_sli_intf_if_type, &phba->sli4_hba.sli_intf);
	switch (if_type) {
	case LPFC_SLI_INTF_IF_TYPE_0:
		mboxq = (LPFC_MBOXQ_t *) mempool_alloc(phba->mbox_mem_pool,
						       GFP_KERNEL);
		if (!mboxq) {
			lpfc_printf_log(phba, KERN_ERR, LOG_INIT,
					"0492 Unable to allocate memory for "
					"issuing SLI_CONFIG_SPECIAL mailbox "
					"command\n");
			return -ENOMEM;
		}

		/*
		 * The SLI4_CONFIG_SPECIAL mailbox command requires the first
		 * two words to contain special data values and no other data.
		 */
		memset(mboxq, 0, sizeof(LPFC_MBOXQ_t));
		memcpy(&mboxq->u.mqe, &endian_mb_data, sizeof(endian_mb_data));
		rc = lpfc_sli_issue_mbox(phba, mboxq, MBX_POLL);
		if (rc != MBX_SUCCESS) {
			lpfc_printf_log(phba, KERN_ERR, LOG_INIT,
					"0493 SLI_CONFIG_SPECIAL mailbox "
					"failed with status x%x\n",
					rc);
			rc = -EIO;
		}
		mempool_free(mboxq, phba->mbox_mem_pool);
		break;
	case LPFC_SLI_INTF_IF_TYPE_2:
	case LPFC_SLI_INTF_IF_TYPE_1:
	default:
		break;
	}
	return rc;
}

/**
 * lpfc_sli4_queue_verify - Verify and update EQ and CQ counts
 * @phba: pointer to lpfc hba data structure.
 *
 * This routine is invoked to check the user settable queue counts for EQs and
 * CQs. after this routine is called the counts will be set to valid values that
 * adhere to the constraints of the system's interrupt vectors and the port's
 * queue resources.
 *
 * Return codes
 *      0 - successful
 *      -ENOMEM - No available memory
 **/
static int
lpfc_sli4_queue_verify(struct lpfc_hba *phba)
{
	int cfg_fcp_io_channel;
	uint32_t cpu;
	uint32_t i = 0;


	/*
	 * Sanity check for configured queue parameters against the run-time
	 * device parameters
	 */

	/* Sanity check on HBA EQ parameters */
	cfg_fcp_io_channel = phba->cfg_fcp_io_channel;

	/* It doesn't make sense to have more io channels then CPUs */
	for_each_online_cpu(cpu) {
		i++;
	}
	if (i < cfg_fcp_io_channel) {
<<<<<<< HEAD
		lpfc_printf_log(phba, KERN_WARNING, LOG_INIT,
=======
		lpfc_printf_log(phba,
				KERN_ERR, LOG_INIT,
>>>>>>> ddffeb8c
				"3188 Reducing IO channels to match number of "
				"CPUs: from %d to %d\n", cfg_fcp_io_channel, i);
		cfg_fcp_io_channel = i;
	}

	if (cfg_fcp_io_channel >
	    phba->sli4_hba.max_cfg_param.max_eq) {
<<<<<<< HEAD
		cfg_fcp_io_channel = phba->sli4_hba.max_cfg_param.max_eq;
		if (cfg_fcp_io_channel < LPFC_FCP_IO_CHAN_MIN) {
=======
		if (phba->sli4_hba.max_cfg_param.max_eq <
		    LPFC_FCP_IO_CHAN_MIN) {
>>>>>>> ddffeb8c
			lpfc_printf_log(phba, KERN_ERR, LOG_INIT,
					"2574 Not enough EQs (%d) from the "
					"pci function for supporting FCP "
					"EQs (%d)\n",
					phba->sli4_hba.max_cfg_param.max_eq,
					phba->cfg_fcp_io_channel);
			goto out_error;
		}
<<<<<<< HEAD
		lpfc_printf_log(phba, KERN_WARNING, LOG_INIT,
				"2575 Not enough EQs (%d) from the pci "
				"function for supporting the requested "
				"FCP EQs (%d), the actual FCP EQs can "
				"be supported: %d\n",
				phba->sli4_hba.max_cfg_param.max_eq,
				phba->cfg_fcp_io_channel, cfg_fcp_io_channel);
=======
		lpfc_printf_log(phba, KERN_ERR, LOG_INIT,
				"2575 Reducing IO channels to match number of "
				"available EQs: from %d to %d\n",
				cfg_fcp_io_channel,
				phba->sli4_hba.max_cfg_param.max_eq);
		cfg_fcp_io_channel = phba->sli4_hba.max_cfg_param.max_eq;
>>>>>>> ddffeb8c
	}

	/* Eventually cfg_fcp_eq_count / cfg_fcp_wq_count will be depricated */

	/* The actual number of FCP event queues adopted */
	phba->cfg_fcp_eq_count = cfg_fcp_io_channel;
	phba->cfg_fcp_wq_count = cfg_fcp_io_channel;
	phba->cfg_fcp_io_channel = cfg_fcp_io_channel;
<<<<<<< HEAD
	phba->sli4_hba.cfg_eqn = cfg_fcp_io_channel;
=======
>>>>>>> ddffeb8c

	/* Get EQ depth from module parameter, fake the default for now */
	phba->sli4_hba.eq_esize = LPFC_EQE_SIZE_4B;
	phba->sli4_hba.eq_ecount = LPFC_EQE_DEF_COUNT;

	/* Get CQ depth from module parameter, fake the default for now */
	phba->sli4_hba.cq_esize = LPFC_CQE_SIZE;
	phba->sli4_hba.cq_ecount = LPFC_CQE_DEF_COUNT;

	return 0;
out_error:
	return -ENOMEM;
}

/**
 * lpfc_sli4_queue_create - Create all the SLI4 queues
 * @phba: pointer to lpfc hba data structure.
 *
 * This routine is invoked to allocate all the SLI4 queues for the FCoE HBA
 * operation. For each SLI4 queue type, the parameters such as queue entry
 * count (queue depth) shall be taken from the module parameter. For now,
 * we just use some constant number as place holder.
 *
 * Return codes
 *      0 - successful
 *      -ENOMEM - No availble memory
 *      -EIO - The mailbox failed to complete successfully.
 **/
int
lpfc_sli4_queue_create(struct lpfc_hba *phba)
{
	struct lpfc_queue *qdesc;
	int idx;

	/*
	 * Create HBA Record arrays.
	 */
	if (!phba->cfg_fcp_io_channel)
		return -ERANGE;

	phba->sli4_hba.mq_esize = LPFC_MQE_SIZE;
	phba->sli4_hba.mq_ecount = LPFC_MQE_DEF_COUNT;
	phba->sli4_hba.wq_esize = LPFC_WQE_SIZE;
	phba->sli4_hba.wq_ecount = LPFC_WQE_DEF_COUNT;
	phba->sli4_hba.rq_esize = LPFC_RQE_SIZE;
	phba->sli4_hba.rq_ecount = LPFC_RQE_DEF_COUNT;

	phba->sli4_hba.hba_eq =  kzalloc((sizeof(struct lpfc_queue *) *
				phba->cfg_fcp_io_channel), GFP_KERNEL);
	if (!phba->sli4_hba.hba_eq) {
<<<<<<< HEAD
		lpfc_printf_log(phba, KERN_ERR, LOG_INIT,
			"2576 Failed allocate memory for "
			"fast-path EQ record array\n");
		goto out_error;
	}

	phba->sli4_hba.fcp_cq = kzalloc((sizeof(struct lpfc_queue *) *
				phba->cfg_fcp_io_channel), GFP_KERNEL);
	if (!phba->sli4_hba.fcp_cq) {
		lpfc_printf_log(phba, KERN_ERR, LOG_INIT,
				"2577 Failed allocate memory for fast-path "
				"CQ record array\n");
		goto out_error;
	}

	phba->sli4_hba.fcp_wq = kzalloc((sizeof(struct lpfc_queue *) *
				phba->cfg_fcp_io_channel), GFP_KERNEL);
	if (!phba->sli4_hba.fcp_wq) {
		lpfc_printf_log(phba, KERN_ERR, LOG_INIT,
=======
		lpfc_printf_log(phba, KERN_ERR, LOG_INIT,
			"2576 Failed allocate memory for "
			"fast-path EQ record array\n");
		goto out_error;
	}

	phba->sli4_hba.fcp_cq = kzalloc((sizeof(struct lpfc_queue *) *
				phba->cfg_fcp_io_channel), GFP_KERNEL);
	if (!phba->sli4_hba.fcp_cq) {
		lpfc_printf_log(phba, KERN_ERR, LOG_INIT,
				"2577 Failed allocate memory for fast-path "
				"CQ record array\n");
		goto out_error;
	}

	phba->sli4_hba.fcp_wq = kzalloc((sizeof(struct lpfc_queue *) *
				phba->cfg_fcp_io_channel), GFP_KERNEL);
	if (!phba->sli4_hba.fcp_wq) {
		lpfc_printf_log(phba, KERN_ERR, LOG_INIT,
>>>>>>> ddffeb8c
				"2578 Failed allocate memory for fast-path "
				"WQ record array\n");
		goto out_error;
	}

	/*
	 * Since the first EQ can have multiple CQs associated with it,
	 * this array is used to quickly see if we have a FCP fast-path
	 * CQ match.
	 */
	phba->sli4_hba.fcp_cq_map = kzalloc((sizeof(uint16_t) *
					 phba->cfg_fcp_io_channel), GFP_KERNEL);
	if (!phba->sli4_hba.fcp_cq_map) {
		lpfc_printf_log(phba, KERN_ERR, LOG_INIT,
				"2545 Failed allocate memory for fast-path "
				"CQ map\n");
		goto out_error;
	}

	/*
	 * Create HBA Event Queues (EQs).  The cfg_fcp_io_channel specifies
	 * how many EQs to create.
	 */
	for (idx = 0; idx < phba->cfg_fcp_io_channel; idx++) {

		/* Create EQs */
		qdesc = lpfc_sli4_queue_alloc(phba, phba->sli4_hba.eq_esize,
					      phba->sli4_hba.eq_ecount);
		if (!qdesc) {
			lpfc_printf_log(phba, KERN_ERR, LOG_INIT,
					"0497 Failed allocate EQ (%d)\n", idx);
			goto out_error;
		}
		phba->sli4_hba.hba_eq[idx] = qdesc;

		/* Create Fast Path FCP CQs */
		qdesc = lpfc_sli4_queue_alloc(phba, phba->sli4_hba.cq_esize,
					      phba->sli4_hba.cq_ecount);
		if (!qdesc) {
			lpfc_printf_log(phba, KERN_ERR, LOG_INIT,
					"0499 Failed allocate fast-path FCP "
					"CQ (%d)\n", idx);
			goto out_error;
		}
		phba->sli4_hba.fcp_cq[idx] = qdesc;

		/* Create Fast Path FCP WQs */
		qdesc = lpfc_sli4_queue_alloc(phba, phba->sli4_hba.wq_esize,
					      phba->sli4_hba.wq_ecount);
		if (!qdesc) {
			lpfc_printf_log(phba, KERN_ERR, LOG_INIT,
					"0503 Failed allocate fast-path FCP "
					"WQ (%d)\n", idx);
			goto out_error;
		}
		phba->sli4_hba.fcp_wq[idx] = qdesc;
	}


	/*
	 * Create Slow Path Completion Queues (CQs)
	 */

	/* Create slow-path Mailbox Command Complete Queue */
	qdesc = lpfc_sli4_queue_alloc(phba, phba->sli4_hba.cq_esize,
				      phba->sli4_hba.cq_ecount);
	if (!qdesc) {
		lpfc_printf_log(phba, KERN_ERR, LOG_INIT,
				"0500 Failed allocate slow-path mailbox CQ\n");
		goto out_error;
	}
	phba->sli4_hba.mbx_cq = qdesc;

	/* Create slow-path ELS Complete Queue */
	qdesc = lpfc_sli4_queue_alloc(phba, phba->sli4_hba.cq_esize,
				      phba->sli4_hba.cq_ecount);
	if (!qdesc) {
		lpfc_printf_log(phba, KERN_ERR, LOG_INIT,
				"0501 Failed allocate slow-path ELS CQ\n");
		goto out_error;
	}
	phba->sli4_hba.els_cq = qdesc;


	/*
	 * Create Slow Path Work Queues (WQs)
	 */

	/* Create Mailbox Command Queue */

	qdesc = lpfc_sli4_queue_alloc(phba, phba->sli4_hba.mq_esize,
				      phba->sli4_hba.mq_ecount);
	if (!qdesc) {
		lpfc_printf_log(phba, KERN_ERR, LOG_INIT,
				"0505 Failed allocate slow-path MQ\n");
		goto out_error;
	}
	phba->sli4_hba.mbx_wq = qdesc;

	/*
	 * Create ELS Work Queues
	 */

	/* Create slow-path ELS Work Queue */
	qdesc = lpfc_sli4_queue_alloc(phba, phba->sli4_hba.wq_esize,
				      phba->sli4_hba.wq_ecount);
	if (!qdesc) {
		lpfc_printf_log(phba, KERN_ERR, LOG_INIT,
				"0504 Failed allocate slow-path ELS WQ\n");
		goto out_error;
	}
	phba->sli4_hba.els_wq = qdesc;

	/*
	 * Create Receive Queue (RQ)
	 */

	/* Create Receive Queue for header */
	qdesc = lpfc_sli4_queue_alloc(phba, phba->sli4_hba.rq_esize,
				      phba->sli4_hba.rq_ecount);
	if (!qdesc) {
		lpfc_printf_log(phba, KERN_ERR, LOG_INIT,
				"0506 Failed allocate receive HRQ\n");
		goto out_error;
	}
	phba->sli4_hba.hdr_rq = qdesc;

	/* Create Receive Queue for data */
	qdesc = lpfc_sli4_queue_alloc(phba, phba->sli4_hba.rq_esize,
				      phba->sli4_hba.rq_ecount);
	if (!qdesc) {
		lpfc_printf_log(phba, KERN_ERR, LOG_INIT,
				"0507 Failed allocate receive DRQ\n");
		goto out_error;
	}
	phba->sli4_hba.dat_rq = qdesc;

	return 0;

out_error:
	lpfc_sli4_queue_destroy(phba);
	return -ENOMEM;
}

/**
 * lpfc_sli4_queue_destroy - Destroy all the SLI4 queues
 * @phba: pointer to lpfc hba data structure.
 *
 * This routine is invoked to release all the SLI4 queues with the FCoE HBA
 * operation.
 *
 * Return codes
 *      0 - successful
 *      -ENOMEM - No available memory
 *      -EIO - The mailbox failed to complete successfully.
 **/
void
lpfc_sli4_queue_destroy(struct lpfc_hba *phba)
{
	int idx;

	if (phba->sli4_hba.hba_eq != NULL) {
		/* Release HBA event queue */
		for (idx = 0; idx < phba->cfg_fcp_io_channel; idx++) {
			if (phba->sli4_hba.hba_eq[idx] != NULL) {
				lpfc_sli4_queue_free(
					phba->sli4_hba.hba_eq[idx]);
				phba->sli4_hba.hba_eq[idx] = NULL;
			}
		}
		kfree(phba->sli4_hba.hba_eq);
		phba->sli4_hba.hba_eq = NULL;
	}

	if (phba->sli4_hba.fcp_cq != NULL) {
		/* Release FCP completion queue */
		for (idx = 0; idx < phba->cfg_fcp_io_channel; idx++) {
			if (phba->sli4_hba.fcp_cq[idx] != NULL) {
				lpfc_sli4_queue_free(
					phba->sli4_hba.fcp_cq[idx]);
				phba->sli4_hba.fcp_cq[idx] = NULL;
			}
		}
		kfree(phba->sli4_hba.fcp_cq);
		phba->sli4_hba.fcp_cq = NULL;
	}

	if (phba->sli4_hba.fcp_wq != NULL) {
		/* Release FCP work queue */
		for (idx = 0; idx < phba->cfg_fcp_io_channel; idx++) {
			if (phba->sli4_hba.fcp_wq[idx] != NULL) {
				lpfc_sli4_queue_free(
					phba->sli4_hba.fcp_wq[idx]);
				phba->sli4_hba.fcp_wq[idx] = NULL;
			}
		}
		kfree(phba->sli4_hba.fcp_wq);
		phba->sli4_hba.fcp_wq = NULL;
	}

	/* Release FCP CQ mapping array */
	if (phba->sli4_hba.fcp_cq_map != NULL) {
		kfree(phba->sli4_hba.fcp_cq_map);
		phba->sli4_hba.fcp_cq_map = NULL;
	}

	/* Release mailbox command work queue */
	if (phba->sli4_hba.mbx_wq != NULL) {
		lpfc_sli4_queue_free(phba->sli4_hba.mbx_wq);
		phba->sli4_hba.mbx_wq = NULL;
	}

	/* Release ELS work queue */
	if (phba->sli4_hba.els_wq != NULL) {
		lpfc_sli4_queue_free(phba->sli4_hba.els_wq);
		phba->sli4_hba.els_wq = NULL;
	}

	/* Release unsolicited receive queue */
	if (phba->sli4_hba.hdr_rq != NULL) {
		lpfc_sli4_queue_free(phba->sli4_hba.hdr_rq);
		phba->sli4_hba.hdr_rq = NULL;
	}
	if (phba->sli4_hba.dat_rq != NULL) {
		lpfc_sli4_queue_free(phba->sli4_hba.dat_rq);
		phba->sli4_hba.dat_rq = NULL;
	}

	/* Release ELS complete queue */
	if (phba->sli4_hba.els_cq != NULL) {
		lpfc_sli4_queue_free(phba->sli4_hba.els_cq);
		phba->sli4_hba.els_cq = NULL;
	}

	/* Release mailbox command complete queue */
	if (phba->sli4_hba.mbx_cq != NULL) {
		lpfc_sli4_queue_free(phba->sli4_hba.mbx_cq);
		phba->sli4_hba.mbx_cq = NULL;
	}

	return;
}

/**
 * lpfc_sli4_queue_setup - Set up all the SLI4 queues
 * @phba: pointer to lpfc hba data structure.
 *
 * This routine is invoked to set up all the SLI4 queues for the FCoE HBA
 * operation.
 *
 * Return codes
 *      0 - successful
 *      -ENOMEM - No available memory
 *      -EIO - The mailbox failed to complete successfully.
 **/
int
lpfc_sli4_queue_setup(struct lpfc_hba *phba)
{
	struct lpfc_sli *psli = &phba->sli;
	struct lpfc_sli_ring *pring;
	int rc = -ENOMEM;
	int fcp_eqidx, fcp_cqidx, fcp_wqidx;
	int fcp_cq_index = 0;

	/*
	 * Set up HBA Event Queues (EQs)
	 */

	/* Set up HBA event queue */
	if (phba->cfg_fcp_io_channel && !phba->sli4_hba.hba_eq) {
		lpfc_printf_log(phba, KERN_ERR, LOG_INIT,
				"3147 Fast-path EQs not allocated\n");
		rc = -ENOMEM;
		goto out_error;
	}
	for (fcp_eqidx = 0; fcp_eqidx < phba->cfg_fcp_io_channel; fcp_eqidx++) {
		if (!phba->sli4_hba.hba_eq[fcp_eqidx]) {
			lpfc_printf_log(phba, KERN_ERR, LOG_INIT,
					"0522 Fast-path EQ (%d) not "
					"allocated\n", fcp_eqidx);
			rc = -ENOMEM;
			goto out_destroy_hba_eq;
		}
		rc = lpfc_eq_create(phba, phba->sli4_hba.hba_eq[fcp_eqidx],
			 (phba->cfg_fcp_imax / phba->cfg_fcp_io_channel));
		if (rc) {
			lpfc_printf_log(phba, KERN_ERR, LOG_INIT,
					"0523 Failed setup of fast-path EQ "
					"(%d), rc = 0x%x\n", fcp_eqidx, rc);
			goto out_destroy_hba_eq;
		}
		lpfc_printf_log(phba, KERN_INFO, LOG_INIT,
				"2584 HBA EQ setup: "
				"queue[%d]-id=%d\n", fcp_eqidx,
				phba->sli4_hba.hba_eq[fcp_eqidx]->queue_id);
<<<<<<< HEAD
	}

	/* Set up fast-path FCP Response Complete Queue */
	if (!phba->sli4_hba.fcp_cq) {
		lpfc_printf_log(phba, KERN_ERR, LOG_INIT,
				"3148 Fast-path FCP CQ array not "
				"allocated\n");
		rc = -ENOMEM;
		goto out_destroy_hba_eq;
	}

	for (fcp_cqidx = 0; fcp_cqidx < phba->cfg_fcp_io_channel; fcp_cqidx++) {
		if (!phba->sli4_hba.fcp_cq[fcp_cqidx]) {
			lpfc_printf_log(phba, KERN_ERR, LOG_INIT,
					"0526 Fast-path FCP CQ (%d) not "
					"allocated\n", fcp_cqidx);
			rc = -ENOMEM;
			goto out_destroy_fcp_cq;
		}
		rc = lpfc_cq_create(phba, phba->sli4_hba.fcp_cq[fcp_cqidx],
			phba->sli4_hba.hba_eq[fcp_cqidx], LPFC_WCQ, LPFC_FCP);
		if (rc) {
			lpfc_printf_log(phba, KERN_ERR, LOG_INIT,
					"0527 Failed setup of fast-path FCP "
					"CQ (%d), rc = 0x%x\n", fcp_cqidx, rc);
			goto out_destroy_fcp_cq;
		}

		/* Setup fcp_cq_map for fast lookup */
		phba->sli4_hba.fcp_cq_map[fcp_cqidx] =
				phba->sli4_hba.fcp_cq[fcp_cqidx]->queue_id;

		lpfc_printf_log(phba, KERN_INFO, LOG_INIT,
				"2588 FCP CQ setup: cq[%d]-id=%d, "
				"parent seq[%d]-id=%d\n",
				fcp_cqidx,
				phba->sli4_hba.fcp_cq[fcp_cqidx]->queue_id,
				fcp_cqidx,
				phba->sli4_hba.hba_eq[fcp_cqidx]->queue_id);
	}

	/* Set up fast-path FCP Work Queue */
	if (!phba->sli4_hba.fcp_wq) {
		lpfc_printf_log(phba, KERN_ERR, LOG_INIT,
				"3149 Fast-path FCP WQ array not "
				"allocated\n");
		rc = -ENOMEM;
		goto out_destroy_fcp_cq;
	}

=======
	}

	/* Set up fast-path FCP Response Complete Queue */
	if (!phba->sli4_hba.fcp_cq) {
		lpfc_printf_log(phba, KERN_ERR, LOG_INIT,
				"3148 Fast-path FCP CQ array not "
				"allocated\n");
		rc = -ENOMEM;
		goto out_destroy_hba_eq;
	}

	for (fcp_cqidx = 0; fcp_cqidx < phba->cfg_fcp_io_channel; fcp_cqidx++) {
		if (!phba->sli4_hba.fcp_cq[fcp_cqidx]) {
			lpfc_printf_log(phba, KERN_ERR, LOG_INIT,
					"0526 Fast-path FCP CQ (%d) not "
					"allocated\n", fcp_cqidx);
			rc = -ENOMEM;
			goto out_destroy_fcp_cq;
		}
		rc = lpfc_cq_create(phba, phba->sli4_hba.fcp_cq[fcp_cqidx],
			phba->sli4_hba.hba_eq[fcp_cqidx], LPFC_WCQ, LPFC_FCP);
		if (rc) {
			lpfc_printf_log(phba, KERN_ERR, LOG_INIT,
					"0527 Failed setup of fast-path FCP "
					"CQ (%d), rc = 0x%x\n", fcp_cqidx, rc);
			goto out_destroy_fcp_cq;
		}

		/* Setup fcp_cq_map for fast lookup */
		phba->sli4_hba.fcp_cq_map[fcp_cqidx] =
				phba->sli4_hba.fcp_cq[fcp_cqidx]->queue_id;

		lpfc_printf_log(phba, KERN_INFO, LOG_INIT,
				"2588 FCP CQ setup: cq[%d]-id=%d, "
				"parent seq[%d]-id=%d\n",
				fcp_cqidx,
				phba->sli4_hba.fcp_cq[fcp_cqidx]->queue_id,
				fcp_cqidx,
				phba->sli4_hba.hba_eq[fcp_cqidx]->queue_id);
	}

	/* Set up fast-path FCP Work Queue */
	if (!phba->sli4_hba.fcp_wq) {
		lpfc_printf_log(phba, KERN_ERR, LOG_INIT,
				"3149 Fast-path FCP WQ array not "
				"allocated\n");
		rc = -ENOMEM;
		goto out_destroy_fcp_cq;
	}

>>>>>>> ddffeb8c
	for (fcp_wqidx = 0; fcp_wqidx < phba->cfg_fcp_io_channel; fcp_wqidx++) {
		if (!phba->sli4_hba.fcp_wq[fcp_wqidx]) {
			lpfc_printf_log(phba, KERN_ERR, LOG_INIT,
					"0534 Fast-path FCP WQ (%d) not "
					"allocated\n", fcp_wqidx);
			rc = -ENOMEM;
			goto out_destroy_fcp_wq;
		}
		rc = lpfc_wq_create(phba, phba->sli4_hba.fcp_wq[fcp_wqidx],
				    phba->sli4_hba.fcp_cq[fcp_wqidx],
				    LPFC_FCP);
		if (rc) {
			lpfc_printf_log(phba, KERN_ERR, LOG_INIT,
					"0535 Failed setup of fast-path FCP "
					"WQ (%d), rc = 0x%x\n", fcp_wqidx, rc);
			goto out_destroy_fcp_wq;
		}

		/* Bind this WQ to the next FCP ring */
		pring = &psli->ring[MAX_SLI3_CONFIGURED_RINGS + fcp_wqidx];
		pring->sli.sli4.wqp = (void *)phba->sli4_hba.fcp_wq[fcp_wqidx];
		phba->sli4_hba.fcp_cq[fcp_wqidx]->pring = pring;

		lpfc_printf_log(phba, KERN_INFO, LOG_INIT,
				"2591 FCP WQ setup: wq[%d]-id=%d, "
				"parent cq[%d]-id=%d\n",
				fcp_wqidx,
				phba->sli4_hba.fcp_wq[fcp_wqidx]->queue_id,
				fcp_cq_index,
				phba->sli4_hba.fcp_cq[fcp_wqidx]->queue_id);
	}
	/*
	 * Set up Complete Queues (CQs)
	 */

	/* Set up slow-path MBOX Complete Queue as the first CQ */
	if (!phba->sli4_hba.mbx_cq) {
		lpfc_printf_log(phba, KERN_ERR, LOG_INIT,
				"0528 Mailbox CQ not allocated\n");
		rc = -ENOMEM;
		goto out_destroy_fcp_wq;
	}
	rc = lpfc_cq_create(phba, phba->sli4_hba.mbx_cq,
			phba->sli4_hba.hba_eq[0], LPFC_MCQ, LPFC_MBOX);
	if (rc) {
		lpfc_printf_log(phba, KERN_ERR, LOG_INIT,
				"0529 Failed setup of slow-path mailbox CQ: "
				"rc = 0x%x\n", rc);
		goto out_destroy_fcp_wq;
	}
	lpfc_printf_log(phba, KERN_INFO, LOG_INIT,
			"2585 MBX CQ setup: cq-id=%d, parent eq-id=%d\n",
			phba->sli4_hba.mbx_cq->queue_id,
			phba->sli4_hba.hba_eq[0]->queue_id);

	/* Set up slow-path ELS Complete Queue */
	if (!phba->sli4_hba.els_cq) {
		lpfc_printf_log(phba, KERN_ERR, LOG_INIT,
				"0530 ELS CQ not allocated\n");
		rc = -ENOMEM;
		goto out_destroy_mbx_cq;
	}
	rc = lpfc_cq_create(phba, phba->sli4_hba.els_cq,
			phba->sli4_hba.hba_eq[0], LPFC_WCQ, LPFC_ELS);
	if (rc) {
		lpfc_printf_log(phba, KERN_ERR, LOG_INIT,
				"0531 Failed setup of slow-path ELS CQ: "
				"rc = 0x%x\n", rc);
		goto out_destroy_mbx_cq;
	}
	lpfc_printf_log(phba, KERN_INFO, LOG_INIT,
			"2586 ELS CQ setup: cq-id=%d, parent eq-id=%d\n",
			phba->sli4_hba.els_cq->queue_id,
			phba->sli4_hba.hba_eq[0]->queue_id);

	/*
	 * Set up all the Work Queues (WQs)
	 */

	/* Set up Mailbox Command Queue */
	if (!phba->sli4_hba.mbx_wq) {
		lpfc_printf_log(phba, KERN_ERR, LOG_INIT,
				"0538 Slow-path MQ not allocated\n");
		rc = -ENOMEM;
		goto out_destroy_els_cq;
	}
	rc = lpfc_mq_create(phba, phba->sli4_hba.mbx_wq,
			    phba->sli4_hba.mbx_cq, LPFC_MBOX);
	if (rc) {
		lpfc_printf_log(phba, KERN_ERR, LOG_INIT,
				"0539 Failed setup of slow-path MQ: "
				"rc = 0x%x\n", rc);
		goto out_destroy_els_cq;
	}
	lpfc_printf_log(phba, KERN_INFO, LOG_INIT,
			"2589 MBX MQ setup: wq-id=%d, parent cq-id=%d\n",
			phba->sli4_hba.mbx_wq->queue_id,
			phba->sli4_hba.mbx_cq->queue_id);

	/* Set up slow-path ELS Work Queue */
	if (!phba->sli4_hba.els_wq) {
		lpfc_printf_log(phba, KERN_ERR, LOG_INIT,
				"0536 Slow-path ELS WQ not allocated\n");
		rc = -ENOMEM;
		goto out_destroy_mbx_wq;
	}
	rc = lpfc_wq_create(phba, phba->sli4_hba.els_wq,
			    phba->sli4_hba.els_cq, LPFC_ELS);
	if (rc) {
		lpfc_printf_log(phba, KERN_ERR, LOG_INIT,
				"0537 Failed setup of slow-path ELS WQ: "
				"rc = 0x%x\n", rc);
		goto out_destroy_mbx_wq;
	}

	/* Bind this WQ to the ELS ring */
	pring = &psli->ring[LPFC_ELS_RING];
	pring->sli.sli4.wqp = (void *)phba->sli4_hba.els_wq;
	phba->sli4_hba.els_cq->pring = pring;

	lpfc_printf_log(phba, KERN_INFO, LOG_INIT,
			"2590 ELS WQ setup: wq-id=%d, parent cq-id=%d\n",
			phba->sli4_hba.els_wq->queue_id,
			phba->sli4_hba.els_cq->queue_id);

	/*
	 * Create Receive Queue (RQ)
	 */
	if (!phba->sli4_hba.hdr_rq || !phba->sli4_hba.dat_rq) {
		lpfc_printf_log(phba, KERN_ERR, LOG_INIT,
				"0540 Receive Queue not allocated\n");
		rc = -ENOMEM;
		goto out_destroy_els_wq;
	}

	lpfc_rq_adjust_repost(phba, phba->sli4_hba.hdr_rq, LPFC_ELS_HBQ);
	lpfc_rq_adjust_repost(phba, phba->sli4_hba.dat_rq, LPFC_ELS_HBQ);

	rc = lpfc_rq_create(phba, phba->sli4_hba.hdr_rq, phba->sli4_hba.dat_rq,
			    phba->sli4_hba.els_cq, LPFC_USOL);
	if (rc) {
		lpfc_printf_log(phba, KERN_ERR, LOG_INIT,
				"0541 Failed setup of Receive Queue: "
				"rc = 0x%x\n", rc);
		goto out_destroy_fcp_wq;
	}

	lpfc_printf_log(phba, KERN_INFO, LOG_INIT,
			"2592 USL RQ setup: hdr-rq-id=%d, dat-rq-id=%d "
			"parent cq-id=%d\n",
			phba->sli4_hba.hdr_rq->queue_id,
			phba->sli4_hba.dat_rq->queue_id,
			phba->sli4_hba.els_cq->queue_id);
	return 0;

out_destroy_els_wq:
	lpfc_wq_destroy(phba, phba->sli4_hba.els_wq);
out_destroy_mbx_wq:
	lpfc_mq_destroy(phba, phba->sli4_hba.mbx_wq);
out_destroy_els_cq:
	lpfc_cq_destroy(phba, phba->sli4_hba.els_cq);
out_destroy_mbx_cq:
	lpfc_cq_destroy(phba, phba->sli4_hba.mbx_cq);
out_destroy_fcp_wq:
	for (--fcp_wqidx; fcp_wqidx >= 0; fcp_wqidx--)
		lpfc_wq_destroy(phba, phba->sli4_hba.fcp_wq[fcp_wqidx]);
out_destroy_fcp_cq:
	for (--fcp_cqidx; fcp_cqidx >= 0; fcp_cqidx--)
		lpfc_cq_destroy(phba, phba->sli4_hba.fcp_cq[fcp_cqidx]);
out_destroy_hba_eq:
	for (--fcp_eqidx; fcp_eqidx >= 0; fcp_eqidx--)
		lpfc_eq_destroy(phba, phba->sli4_hba.hba_eq[fcp_eqidx]);
out_error:
	return rc;
}

/**
 * lpfc_sli4_queue_unset - Unset all the SLI4 queues
 * @phba: pointer to lpfc hba data structure.
 *
 * This routine is invoked to unset all the SLI4 queues with the FCoE HBA
 * operation.
 *
 * Return codes
 *      0 - successful
 *      -ENOMEM - No available memory
 *      -EIO - The mailbox failed to complete successfully.
 **/
void
lpfc_sli4_queue_unset(struct lpfc_hba *phba)
{
	int fcp_qidx;

	/* Unset mailbox command work queue */
	lpfc_mq_destroy(phba, phba->sli4_hba.mbx_wq);
	/* Unset ELS work queue */
	lpfc_wq_destroy(phba, phba->sli4_hba.els_wq);
	/* Unset unsolicited receive queue */
	lpfc_rq_destroy(phba, phba->sli4_hba.hdr_rq, phba->sli4_hba.dat_rq);
	/* Unset FCP work queue */
	if (phba->sli4_hba.fcp_wq) {
		for (fcp_qidx = 0; fcp_qidx < phba->cfg_fcp_io_channel;
		     fcp_qidx++)
			lpfc_wq_destroy(phba, phba->sli4_hba.fcp_wq[fcp_qidx]);
	}
	/* Unset mailbox command complete queue */
	lpfc_cq_destroy(phba, phba->sli4_hba.mbx_cq);
	/* Unset ELS complete queue */
	lpfc_cq_destroy(phba, phba->sli4_hba.els_cq);
	/* Unset FCP response complete queue */
	if (phba->sli4_hba.fcp_cq) {
		for (fcp_qidx = 0; fcp_qidx < phba->cfg_fcp_io_channel;
		     fcp_qidx++)
			lpfc_cq_destroy(phba, phba->sli4_hba.fcp_cq[fcp_qidx]);
	}
	/* Unset fast-path event queue */
	if (phba->sli4_hba.hba_eq) {
		for (fcp_qidx = 0; fcp_qidx < phba->cfg_fcp_io_channel;
		     fcp_qidx++)
			lpfc_eq_destroy(phba, phba->sli4_hba.hba_eq[fcp_qidx]);
	}
}

/**
 * lpfc_sli4_cq_event_pool_create - Create completion-queue event free pool
 * @phba: pointer to lpfc hba data structure.
 *
 * This routine is invoked to allocate and set up a pool of completion queue
 * events. The body of the completion queue event is a completion queue entry
 * CQE. For now, this pool is used for the interrupt service routine to queue
 * the following HBA completion queue events for the worker thread to process:
 *   - Mailbox asynchronous events
 *   - Receive queue completion unsolicited events
 * Later, this can be used for all the slow-path events.
 *
 * Return codes
 *      0 - successful
 *      -ENOMEM - No available memory
 **/
static int
lpfc_sli4_cq_event_pool_create(struct lpfc_hba *phba)
{
	struct lpfc_cq_event *cq_event;
	int i;

	for (i = 0; i < (4 * phba->sli4_hba.cq_ecount); i++) {
		cq_event = kmalloc(sizeof(struct lpfc_cq_event), GFP_KERNEL);
		if (!cq_event)
			goto out_pool_create_fail;
		list_add_tail(&cq_event->list,
			      &phba->sli4_hba.sp_cqe_event_pool);
	}
	return 0;

out_pool_create_fail:
	lpfc_sli4_cq_event_pool_destroy(phba);
	return -ENOMEM;
}

/**
 * lpfc_sli4_cq_event_pool_destroy - Free completion-queue event free pool
 * @phba: pointer to lpfc hba data structure.
 *
 * This routine is invoked to free the pool of completion queue events at
 * driver unload time. Note that, it is the responsibility of the driver
 * cleanup routine to free all the outstanding completion-queue events
 * allocated from this pool back into the pool before invoking this routine
 * to destroy the pool.
 **/
static void
lpfc_sli4_cq_event_pool_destroy(struct lpfc_hba *phba)
{
	struct lpfc_cq_event *cq_event, *next_cq_event;

	list_for_each_entry_safe(cq_event, next_cq_event,
				 &phba->sli4_hba.sp_cqe_event_pool, list) {
		list_del(&cq_event->list);
		kfree(cq_event);
	}
}

/**
 * __lpfc_sli4_cq_event_alloc - Allocate a completion-queue event from free pool
 * @phba: pointer to lpfc hba data structure.
 *
 * This routine is the lock free version of the API invoked to allocate a
 * completion-queue event from the free pool.
 *
 * Return: Pointer to the newly allocated completion-queue event if successful
 *         NULL otherwise.
 **/
struct lpfc_cq_event *
__lpfc_sli4_cq_event_alloc(struct lpfc_hba *phba)
{
	struct lpfc_cq_event *cq_event = NULL;

	list_remove_head(&phba->sli4_hba.sp_cqe_event_pool, cq_event,
			 struct lpfc_cq_event, list);
	return cq_event;
}

/**
 * lpfc_sli4_cq_event_alloc - Allocate a completion-queue event from free pool
 * @phba: pointer to lpfc hba data structure.
 *
 * This routine is the lock version of the API invoked to allocate a
 * completion-queue event from the free pool.
 *
 * Return: Pointer to the newly allocated completion-queue event if successful
 *         NULL otherwise.
 **/
struct lpfc_cq_event *
lpfc_sli4_cq_event_alloc(struct lpfc_hba *phba)
{
	struct lpfc_cq_event *cq_event;
	unsigned long iflags;

	spin_lock_irqsave(&phba->hbalock, iflags);
	cq_event = __lpfc_sli4_cq_event_alloc(phba);
	spin_unlock_irqrestore(&phba->hbalock, iflags);
	return cq_event;
}

/**
 * __lpfc_sli4_cq_event_release - Release a completion-queue event to free pool
 * @phba: pointer to lpfc hba data structure.
 * @cq_event: pointer to the completion queue event to be freed.
 *
 * This routine is the lock free version of the API invoked to release a
 * completion-queue event back into the free pool.
 **/
void
__lpfc_sli4_cq_event_release(struct lpfc_hba *phba,
			     struct lpfc_cq_event *cq_event)
{
	list_add_tail(&cq_event->list, &phba->sli4_hba.sp_cqe_event_pool);
}

/**
 * lpfc_sli4_cq_event_release - Release a completion-queue event to free pool
 * @phba: pointer to lpfc hba data structure.
 * @cq_event: pointer to the completion queue event to be freed.
 *
 * This routine is the lock version of the API invoked to release a
 * completion-queue event back into the free pool.
 **/
void
lpfc_sli4_cq_event_release(struct lpfc_hba *phba,
			   struct lpfc_cq_event *cq_event)
{
	unsigned long iflags;
	spin_lock_irqsave(&phba->hbalock, iflags);
	__lpfc_sli4_cq_event_release(phba, cq_event);
	spin_unlock_irqrestore(&phba->hbalock, iflags);
}

/**
 * lpfc_sli4_cq_event_release_all - Release all cq events to the free pool
 * @phba: pointer to lpfc hba data structure.
 *
 * This routine is to free all the pending completion-queue events to the
 * back into the free pool for device reset.
 **/
static void
lpfc_sli4_cq_event_release_all(struct lpfc_hba *phba)
{
	LIST_HEAD(cqelist);
	struct lpfc_cq_event *cqe;
	unsigned long iflags;

	/* Retrieve all the pending WCQEs from pending WCQE lists */
	spin_lock_irqsave(&phba->hbalock, iflags);
	/* Pending FCP XRI abort events */
	list_splice_init(&phba->sli4_hba.sp_fcp_xri_aborted_work_queue,
			 &cqelist);
	/* Pending ELS XRI abort events */
	list_splice_init(&phba->sli4_hba.sp_els_xri_aborted_work_queue,
			 &cqelist);
	/* Pending asynnc events */
	list_splice_init(&phba->sli4_hba.sp_asynce_work_queue,
			 &cqelist);
	spin_unlock_irqrestore(&phba->hbalock, iflags);

	while (!list_empty(&cqelist)) {
		list_remove_head(&cqelist, cqe, struct lpfc_cq_event, list);
		lpfc_sli4_cq_event_release(phba, cqe);
	}
}

/**
 * lpfc_pci_function_reset - Reset pci function.
 * @phba: pointer to lpfc hba data structure.
 *
 * This routine is invoked to request a PCI function reset. It will destroys
 * all resources assigned to the PCI function which originates this request.
 *
 * Return codes
 *      0 - successful
 *      -ENOMEM - No available memory
 *      -EIO - The mailbox failed to complete successfully.
 **/
int
lpfc_pci_function_reset(struct lpfc_hba *phba)
{
	LPFC_MBOXQ_t *mboxq;
	uint32_t rc = 0, if_type;
	uint32_t shdr_status, shdr_add_status;
	uint32_t rdy_chk, num_resets = 0, reset_again = 0;
	union lpfc_sli4_cfg_shdr *shdr;
	struct lpfc_register reg_data;
	uint16_t devid;

	if_type = bf_get(lpfc_sli_intf_if_type, &phba->sli4_hba.sli_intf);
	switch (if_type) {
	case LPFC_SLI_INTF_IF_TYPE_0:
		mboxq = (LPFC_MBOXQ_t *) mempool_alloc(phba->mbox_mem_pool,
						       GFP_KERNEL);
		if (!mboxq) {
			lpfc_printf_log(phba, KERN_ERR, LOG_INIT,
					"0494 Unable to allocate memory for "
					"issuing SLI_FUNCTION_RESET mailbox "
					"command\n");
			return -ENOMEM;
		}

		/* Setup PCI function reset mailbox-ioctl command */
		lpfc_sli4_config(phba, mboxq, LPFC_MBOX_SUBSYSTEM_COMMON,
				 LPFC_MBOX_OPCODE_FUNCTION_RESET, 0,
				 LPFC_SLI4_MBX_EMBED);
		rc = lpfc_sli_issue_mbox(phba, mboxq, MBX_POLL);
		shdr = (union lpfc_sli4_cfg_shdr *)
			&mboxq->u.mqe.un.sli4_config.header.cfg_shdr;
		shdr_status = bf_get(lpfc_mbox_hdr_status, &shdr->response);
		shdr_add_status = bf_get(lpfc_mbox_hdr_add_status,
					 &shdr->response);
		if (rc != MBX_TIMEOUT)
			mempool_free(mboxq, phba->mbox_mem_pool);
		if (shdr_status || shdr_add_status || rc) {
			lpfc_printf_log(phba, KERN_ERR, LOG_INIT,
					"0495 SLI_FUNCTION_RESET mailbox "
					"failed with status x%x add_status x%x,"
					" mbx status x%x\n",
					shdr_status, shdr_add_status, rc);
			rc = -ENXIO;
		}
		break;
	case LPFC_SLI_INTF_IF_TYPE_2:
		for (num_resets = 0;
		     num_resets < MAX_IF_TYPE_2_RESETS;
		     num_resets++) {
			reg_data.word0 = 0;
			bf_set(lpfc_sliport_ctrl_end, &reg_data,
			       LPFC_SLIPORT_LITTLE_ENDIAN);
			bf_set(lpfc_sliport_ctrl_ip, &reg_data,
			       LPFC_SLIPORT_INIT_PORT);
			writel(reg_data.word0, phba->sli4_hba.u.if_type2.
			       CTRLregaddr);
			/* flush */
			pci_read_config_word(phba->pcidev,
					     PCI_DEVICE_ID, &devid);
			/*
			 * Poll the Port Status Register and wait for RDY for
			 * up to 10 seconds.  If the port doesn't respond, treat
			 * it as an error.  If the port responds with RN, start
			 * the loop again.
			 */
			for (rdy_chk = 0; rdy_chk < 1000; rdy_chk++) {
				msleep(10);
				if (lpfc_readl(phba->sli4_hba.u.if_type2.
					      STATUSregaddr, &reg_data.word0)) {
					rc = -ENODEV;
					goto out;
				}
				if (bf_get(lpfc_sliport_status_rn, &reg_data))
					reset_again++;
				if (bf_get(lpfc_sliport_status_rdy, &reg_data))
					break;
			}

			/*
			 * If the port responds to the init request with
			 * reset needed, delay for a bit and restart the loop.
			 */
			if (reset_again && (rdy_chk < 1000)) {
				msleep(10);
				reset_again = 0;
				continue;
			}

			/* Detect any port errors. */
			if ((bf_get(lpfc_sliport_status_err, &reg_data)) ||
			    (rdy_chk >= 1000)) {
				phba->work_status[0] = readl(
					phba->sli4_hba.u.if_type2.ERR1regaddr);
				phba->work_status[1] = readl(
					phba->sli4_hba.u.if_type2.ERR2regaddr);
				lpfc_printf_log(phba, KERN_ERR, LOG_INIT,
					"2890 Port error detected during port "
					"reset(%d): wait_tmo:%d ms, "
					"port status reg 0x%x, "
					"error 1=0x%x, error 2=0x%x\n",
					num_resets, rdy_chk*10,
					reg_data.word0,
					phba->work_status[0],
					phba->work_status[1]);
				rc = -ENODEV;
			}

			/*
			 * Terminate the outer loop provided the Port indicated
			 * ready within 10 seconds.
			 */
			if (rdy_chk < 1000)
				break;
		}
		/* delay driver action following IF_TYPE_2 function reset */
		msleep(100);
		break;
	case LPFC_SLI_INTF_IF_TYPE_1:
	default:
		break;
	}

out:
	/* Catch the not-ready port failure after a port reset. */
	if (num_resets >= MAX_IF_TYPE_2_RESETS)
		rc = -ENODEV;

	return rc;
}

/**
 * lpfc_sli4_send_nop_mbox_cmds - Send sli-4 nop mailbox commands
 * @phba: pointer to lpfc hba data structure.
 * @cnt: number of nop mailbox commands to send.
 *
 * This routine is invoked to send a number @cnt of NOP mailbox command and
 * wait for each command to complete.
 *
 * Return: the number of NOP mailbox command completed.
 **/
static int
lpfc_sli4_send_nop_mbox_cmds(struct lpfc_hba *phba, uint32_t cnt)
{
	LPFC_MBOXQ_t *mboxq;
	int length, cmdsent;
	uint32_t mbox_tmo;
	uint32_t rc = 0;
	uint32_t shdr_status, shdr_add_status;
	union lpfc_sli4_cfg_shdr *shdr;

	if (cnt == 0) {
		lpfc_printf_log(phba, KERN_WARNING, LOG_INIT,
				"2518 Requested to send 0 NOP mailbox cmd\n");
		return cnt;
	}

	mboxq = (LPFC_MBOXQ_t *)mempool_alloc(phba->mbox_mem_pool, GFP_KERNEL);
	if (!mboxq) {
		lpfc_printf_log(phba, KERN_ERR, LOG_INIT,
				"2519 Unable to allocate memory for issuing "
				"NOP mailbox command\n");
		return 0;
	}

	/* Set up NOP SLI4_CONFIG mailbox-ioctl command */
	length = (sizeof(struct lpfc_mbx_nop) -
		  sizeof(struct lpfc_sli4_cfg_mhdr));

	for (cmdsent = 0; cmdsent < cnt; cmdsent++) {
		lpfc_sli4_config(phba, mboxq, LPFC_MBOX_SUBSYSTEM_COMMON,
				 LPFC_MBOX_OPCODE_NOP, length,
				 LPFC_SLI4_MBX_EMBED);
		if (!phba->sli4_hba.intr_enable)
			rc = lpfc_sli_issue_mbox(phba, mboxq, MBX_POLL);
		else {
			mbox_tmo = lpfc_mbox_tmo_val(phba, mboxq);
			rc = lpfc_sli_issue_mbox_wait(phba, mboxq, mbox_tmo);
		}
		if (rc == MBX_TIMEOUT)
			break;
		/* Check return status */
		shdr = (union lpfc_sli4_cfg_shdr *)
			&mboxq->u.mqe.un.sli4_config.header.cfg_shdr;
		shdr_status = bf_get(lpfc_mbox_hdr_status, &shdr->response);
		shdr_add_status = bf_get(lpfc_mbox_hdr_add_status,
					 &shdr->response);
		if (shdr_status || shdr_add_status || rc) {
			lpfc_printf_log(phba, KERN_WARNING, LOG_INIT,
					"2520 NOP mailbox command failed "
					"status x%x add_status x%x mbx "
					"status x%x\n", shdr_status,
					shdr_add_status, rc);
			break;
		}
	}

	if (rc != MBX_TIMEOUT)
		mempool_free(mboxq, phba->mbox_mem_pool);

	return cmdsent;
}

/**
 * lpfc_sli4_pci_mem_setup - Setup SLI4 HBA PCI memory space.
 * @phba: pointer to lpfc hba data structure.
 *
 * This routine is invoked to set up the PCI device memory space for device
 * with SLI-4 interface spec.
 *
 * Return codes
 * 	0 - successful
 * 	other values - error
 **/
static int
lpfc_sli4_pci_mem_setup(struct lpfc_hba *phba)
{
	struct pci_dev *pdev;
	unsigned long bar0map_len, bar1map_len, bar2map_len;
	int error = -ENODEV;
	uint32_t if_type;

	/* Obtain PCI device reference */
	if (!phba->pcidev)
		return error;
	else
		pdev = phba->pcidev;

	/* Set the device DMA mask size */
	if (pci_set_dma_mask(pdev, DMA_BIT_MASK(64)) != 0
	 || pci_set_consistent_dma_mask(pdev,DMA_BIT_MASK(64)) != 0) {
		if (pci_set_dma_mask(pdev, DMA_BIT_MASK(32)) != 0
		 || pci_set_consistent_dma_mask(pdev,DMA_BIT_MASK(32)) != 0) {
			return error;
		}
	}

	/*
	 * The BARs and register set definitions and offset locations are
	 * dependent on the if_type.
	 */
	if (pci_read_config_dword(pdev, LPFC_SLI_INTF,
				  &phba->sli4_hba.sli_intf.word0)) {
		return error;
	}

	/* There is no SLI3 failback for SLI4 devices. */
	if (bf_get(lpfc_sli_intf_valid, &phba->sli4_hba.sli_intf) !=
	    LPFC_SLI_INTF_VALID) {
		lpfc_printf_log(phba, KERN_ERR, LOG_INIT,
				"2894 SLI_INTF reg contents invalid "
				"sli_intf reg 0x%x\n",
				phba->sli4_hba.sli_intf.word0);
		return error;
	}

	if_type = bf_get(lpfc_sli_intf_if_type, &phba->sli4_hba.sli_intf);
	/*
	 * Get the bus address of SLI4 device Bar regions and the
	 * number of bytes required by each mapping. The mapping of the
	 * particular PCI BARs regions is dependent on the type of
	 * SLI4 device.
	 */
	if (pci_resource_start(pdev, 0)) {
		phba->pci_bar0_map = pci_resource_start(pdev, 0);
		bar0map_len = pci_resource_len(pdev, 0);

		/*
		 * Map SLI4 PCI Config Space Register base to a kernel virtual
		 * addr
		 */
		phba->sli4_hba.conf_regs_memmap_p =
			ioremap(phba->pci_bar0_map, bar0map_len);
		if (!phba->sli4_hba.conf_regs_memmap_p) {
			dev_printk(KERN_ERR, &pdev->dev,
				   "ioremap failed for SLI4 PCI config "
				   "registers.\n");
			goto out;
		}
		/* Set up BAR0 PCI config space register memory map */
		lpfc_sli4_bar0_register_memmap(phba, if_type);
	} else {
		phba->pci_bar0_map = pci_resource_start(pdev, 1);
		bar0map_len = pci_resource_len(pdev, 1);
		if (if_type == LPFC_SLI_INTF_IF_TYPE_2) {
			dev_printk(KERN_ERR, &pdev->dev,
			   "FATAL - No BAR0 mapping for SLI4, if_type 2\n");
			goto out;
		}
		phba->sli4_hba.conf_regs_memmap_p =
				ioremap(phba->pci_bar0_map, bar0map_len);
		if (!phba->sli4_hba.conf_regs_memmap_p) {
			dev_printk(KERN_ERR, &pdev->dev,
				"ioremap failed for SLI4 PCI config "
				"registers.\n");
				goto out;
		}
		lpfc_sli4_bar0_register_memmap(phba, if_type);
	}

	if ((if_type == LPFC_SLI_INTF_IF_TYPE_0) &&
	    (pci_resource_start(pdev, 2))) {
		/*
		 * Map SLI4 if type 0 HBA Control Register base to a kernel
		 * virtual address and setup the registers.
		 */
		phba->pci_bar1_map = pci_resource_start(pdev, 2);
		bar1map_len = pci_resource_len(pdev, 2);
		phba->sli4_hba.ctrl_regs_memmap_p =
				ioremap(phba->pci_bar1_map, bar1map_len);
		if (!phba->sli4_hba.ctrl_regs_memmap_p) {
			dev_printk(KERN_ERR, &pdev->dev,
			   "ioremap failed for SLI4 HBA control registers.\n");
			goto out_iounmap_conf;
		}
		lpfc_sli4_bar1_register_memmap(phba);
	}

	if ((if_type == LPFC_SLI_INTF_IF_TYPE_0) &&
	    (pci_resource_start(pdev, 4))) {
		/*
		 * Map SLI4 if type 0 HBA Doorbell Register base to a kernel
		 * virtual address and setup the registers.
		 */
		phba->pci_bar2_map = pci_resource_start(pdev, 4);
		bar2map_len = pci_resource_len(pdev, 4);
		phba->sli4_hba.drbl_regs_memmap_p =
				ioremap(phba->pci_bar2_map, bar2map_len);
		if (!phba->sli4_hba.drbl_regs_memmap_p) {
			dev_printk(KERN_ERR, &pdev->dev,
			   "ioremap failed for SLI4 HBA doorbell registers.\n");
			goto out_iounmap_ctrl;
		}
		error = lpfc_sli4_bar2_register_memmap(phba, LPFC_VF0);
		if (error)
			goto out_iounmap_all;
	}

	return 0;

out_iounmap_all:
	iounmap(phba->sli4_hba.drbl_regs_memmap_p);
out_iounmap_ctrl:
	iounmap(phba->sli4_hba.ctrl_regs_memmap_p);
out_iounmap_conf:
	iounmap(phba->sli4_hba.conf_regs_memmap_p);
out:
	return error;
}

/**
 * lpfc_sli4_pci_mem_unset - Unset SLI4 HBA PCI memory space.
 * @phba: pointer to lpfc hba data structure.
 *
 * This routine is invoked to unset the PCI device memory space for device
 * with SLI-4 interface spec.
 **/
static void
lpfc_sli4_pci_mem_unset(struct lpfc_hba *phba)
{
	uint32_t if_type;
	if_type = bf_get(lpfc_sli_intf_if_type, &phba->sli4_hba.sli_intf);

	switch (if_type) {
	case LPFC_SLI_INTF_IF_TYPE_0:
		iounmap(phba->sli4_hba.drbl_regs_memmap_p);
		iounmap(phba->sli4_hba.ctrl_regs_memmap_p);
		iounmap(phba->sli4_hba.conf_regs_memmap_p);
		break;
	case LPFC_SLI_INTF_IF_TYPE_2:
		iounmap(phba->sli4_hba.conf_regs_memmap_p);
		break;
	case LPFC_SLI_INTF_IF_TYPE_1:
	default:
		dev_printk(KERN_ERR, &phba->pcidev->dev,
			   "FATAL - unsupported SLI4 interface type - %d\n",
			   if_type);
		break;
	}
}

/**
 * lpfc_sli_enable_msix - Enable MSI-X interrupt mode on SLI-3 device
 * @phba: pointer to lpfc hba data structure.
 *
 * This routine is invoked to enable the MSI-X interrupt vectors to device
 * with SLI-3 interface specs. The kernel function pci_enable_msix() is
 * called to enable the MSI-X vectors. Note that pci_enable_msix(), once
 * invoked, enables either all or nothing, depending on the current
 * availability of PCI vector resources. The device driver is responsible
 * for calling the individual request_irq() to register each MSI-X vector
 * with a interrupt handler, which is done in this function. Note that
 * later when device is unloading, the driver should always call free_irq()
 * on all MSI-X vectors it has done request_irq() on before calling
 * pci_disable_msix(). Failure to do so results in a BUG_ON() and a device
 * will be left with MSI-X enabled and leaks its vectors.
 *
 * Return codes
 *   0 - successful
 *   other values - error
 **/
static int
lpfc_sli_enable_msix(struct lpfc_hba *phba)
{
	int rc, i;
	LPFC_MBOXQ_t *pmb;

	/* Set up MSI-X multi-message vectors */
	for (i = 0; i < LPFC_MSIX_VECTORS; i++)
		phba->msix_entries[i].entry = i;

	/* Configure MSI-X capability structure */
	rc = pci_enable_msix(phba->pcidev, phba->msix_entries,
				ARRAY_SIZE(phba->msix_entries));
	if (rc) {
		lpfc_printf_log(phba, KERN_INFO, LOG_INIT,
				"0420 PCI enable MSI-X failed (%d)\n", rc);
		goto msi_fail_out;
	}
	for (i = 0; i < LPFC_MSIX_VECTORS; i++)
		lpfc_printf_log(phba, KERN_INFO, LOG_INIT,
				"0477 MSI-X entry[%d]: vector=x%x "
				"message=%d\n", i,
				phba->msix_entries[i].vector,
				phba->msix_entries[i].entry);
	/*
	 * Assign MSI-X vectors to interrupt handlers
	 */

	/* vector-0 is associated to slow-path handler */
	rc = request_irq(phba->msix_entries[0].vector,
			 &lpfc_sli_sp_intr_handler, IRQF_SHARED,
			 LPFC_SP_DRIVER_HANDLER_NAME, phba);
	if (rc) {
		lpfc_printf_log(phba, KERN_WARNING, LOG_INIT,
				"0421 MSI-X slow-path request_irq failed "
				"(%d)\n", rc);
		goto msi_fail_out;
	}

	/* vector-1 is associated to fast-path handler */
	rc = request_irq(phba->msix_entries[1].vector,
			 &lpfc_sli_fp_intr_handler, IRQF_SHARED,
			 LPFC_FP_DRIVER_HANDLER_NAME, phba);

	if (rc) {
		lpfc_printf_log(phba, KERN_WARNING, LOG_INIT,
				"0429 MSI-X fast-path request_irq failed "
				"(%d)\n", rc);
		goto irq_fail_out;
	}

	/*
	 * Configure HBA MSI-X attention conditions to messages
	 */
	pmb = (LPFC_MBOXQ_t *) mempool_alloc(phba->mbox_mem_pool, GFP_KERNEL);

	if (!pmb) {
		rc = -ENOMEM;
		lpfc_printf_log(phba, KERN_ERR, LOG_INIT,
				"0474 Unable to allocate memory for issuing "
				"MBOX_CONFIG_MSI command\n");
		goto mem_fail_out;
	}
	rc = lpfc_config_msi(phba, pmb);
	if (rc)
		goto mbx_fail_out;
	rc = lpfc_sli_issue_mbox(phba, pmb, MBX_POLL);
	if (rc != MBX_SUCCESS) {
		lpfc_printf_log(phba, KERN_WARNING, LOG_MBOX,
				"0351 Config MSI mailbox command failed, "
				"mbxCmd x%x, mbxStatus x%x\n",
				pmb->u.mb.mbxCommand, pmb->u.mb.mbxStatus);
		goto mbx_fail_out;
	}

	/* Free memory allocated for mailbox command */
	mempool_free(pmb, phba->mbox_mem_pool);
	return rc;

mbx_fail_out:
	/* Free memory allocated for mailbox command */
	mempool_free(pmb, phba->mbox_mem_pool);

mem_fail_out:
	/* free the irq already requested */
	free_irq(phba->msix_entries[1].vector, phba);

irq_fail_out:
	/* free the irq already requested */
	free_irq(phba->msix_entries[0].vector, phba);

msi_fail_out:
	/* Unconfigure MSI-X capability structure */
	pci_disable_msix(phba->pcidev);
	return rc;
}

/**
 * lpfc_sli_disable_msix - Disable MSI-X interrupt mode on SLI-3 device.
 * @phba: pointer to lpfc hba data structure.
 *
 * This routine is invoked to release the MSI-X vectors and then disable the
 * MSI-X interrupt mode to device with SLI-3 interface spec.
 **/
static void
lpfc_sli_disable_msix(struct lpfc_hba *phba)
{
	int i;

	/* Free up MSI-X multi-message vectors */
	for (i = 0; i < LPFC_MSIX_VECTORS; i++)
		free_irq(phba->msix_entries[i].vector, phba);
	/* Disable MSI-X */
	pci_disable_msix(phba->pcidev);

	return;
}

/**
 * lpfc_sli_enable_msi - Enable MSI interrupt mode on SLI-3 device.
 * @phba: pointer to lpfc hba data structure.
 *
 * This routine is invoked to enable the MSI interrupt mode to device with
 * SLI-3 interface spec. The kernel function pci_enable_msi() is called to
 * enable the MSI vector. The device driver is responsible for calling the
 * request_irq() to register MSI vector with a interrupt the handler, which
 * is done in this function.
 *
 * Return codes
 * 	0 - successful
 * 	other values - error
 */
static int
lpfc_sli_enable_msi(struct lpfc_hba *phba)
{
	int rc;

	rc = pci_enable_msi(phba->pcidev);
	if (!rc)
		lpfc_printf_log(phba, KERN_INFO, LOG_INIT,
				"0462 PCI enable MSI mode success.\n");
	else {
		lpfc_printf_log(phba, KERN_INFO, LOG_INIT,
				"0471 PCI enable MSI mode failed (%d)\n", rc);
		return rc;
	}

	rc = request_irq(phba->pcidev->irq, lpfc_sli_intr_handler,
			 IRQF_SHARED, LPFC_DRIVER_NAME, phba);
	if (rc) {
		pci_disable_msi(phba->pcidev);
		lpfc_printf_log(phba, KERN_WARNING, LOG_INIT,
				"0478 MSI request_irq failed (%d)\n", rc);
	}
	return rc;
}

/**
 * lpfc_sli_disable_msi - Disable MSI interrupt mode to SLI-3 device.
 * @phba: pointer to lpfc hba data structure.
 *
 * This routine is invoked to disable the MSI interrupt mode to device with
 * SLI-3 interface spec. The driver calls free_irq() on MSI vector it has
 * done request_irq() on before calling pci_disable_msi(). Failure to do so
 * results in a BUG_ON() and a device will be left with MSI enabled and leaks
 * its vector.
 */
static void
lpfc_sli_disable_msi(struct lpfc_hba *phba)
{
	free_irq(phba->pcidev->irq, phba);
	pci_disable_msi(phba->pcidev);
	return;
}

/**
 * lpfc_sli_enable_intr - Enable device interrupt to SLI-3 device.
 * @phba: pointer to lpfc hba data structure.
 *
 * This routine is invoked to enable device interrupt and associate driver's
 * interrupt handler(s) to interrupt vector(s) to device with SLI-3 interface
 * spec. Depends on the interrupt mode configured to the driver, the driver
 * will try to fallback from the configured interrupt mode to an interrupt
 * mode which is supported by the platform, kernel, and device in the order
 * of:
 * MSI-X -> MSI -> IRQ.
 *
 * Return codes
 *   0 - successful
 *   other values - error
 **/
static uint32_t
lpfc_sli_enable_intr(struct lpfc_hba *phba, uint32_t cfg_mode)
{
	uint32_t intr_mode = LPFC_INTR_ERROR;
	int retval;

	if (cfg_mode == 2) {
		/* Need to issue conf_port mbox cmd before conf_msi mbox cmd */
		retval = lpfc_sli_config_port(phba, LPFC_SLI_REV3);
		if (!retval) {
			/* Now, try to enable MSI-X interrupt mode */
			retval = lpfc_sli_enable_msix(phba);
			if (!retval) {
				/* Indicate initialization to MSI-X mode */
				phba->intr_type = MSIX;
				intr_mode = 2;
			}
		}
	}

	/* Fallback to MSI if MSI-X initialization failed */
	if (cfg_mode >= 1 && phba->intr_type == NONE) {
		retval = lpfc_sli_enable_msi(phba);
		if (!retval) {
			/* Indicate initialization to MSI mode */
			phba->intr_type = MSI;
			intr_mode = 1;
		}
	}

	/* Fallback to INTx if both MSI-X/MSI initalization failed */
	if (phba->intr_type == NONE) {
		retval = request_irq(phba->pcidev->irq, lpfc_sli_intr_handler,
				     IRQF_SHARED, LPFC_DRIVER_NAME, phba);
		if (!retval) {
			/* Indicate initialization to INTx mode */
			phba->intr_type = INTx;
			intr_mode = 0;
		}
	}
	return intr_mode;
}

/**
 * lpfc_sli_disable_intr - Disable device interrupt to SLI-3 device.
 * @phba: pointer to lpfc hba data structure.
 *
 * This routine is invoked to disable device interrupt and disassociate the
 * driver's interrupt handler(s) from interrupt vector(s) to device with
 * SLI-3 interface spec. Depending on the interrupt mode, the driver will
 * release the interrupt vector(s) for the message signaled interrupt.
 **/
static void
lpfc_sli_disable_intr(struct lpfc_hba *phba)
{
	/* Disable the currently initialized interrupt mode */
	if (phba->intr_type == MSIX)
		lpfc_sli_disable_msix(phba);
	else if (phba->intr_type == MSI)
		lpfc_sli_disable_msi(phba);
	else if (phba->intr_type == INTx)
		free_irq(phba->pcidev->irq, phba);

	/* Reset interrupt management states */
	phba->intr_type = NONE;
	phba->sli.slistat.sli_intr = 0;

	return;
}

/**
 * lpfc_sli4_enable_msix - Enable MSI-X interrupt mode to SLI-4 device
 * @phba: pointer to lpfc hba data structure.
 *
 * This routine is invoked to enable the MSI-X interrupt vectors to device
 * with SLI-4 interface spec. The kernel function pci_enable_msix() is called
 * to enable the MSI-X vectors. Note that pci_enable_msix(), once invoked,
 * enables either all or nothing, depending on the current availability of
 * PCI vector resources. The device driver is responsible for calling the
 * individual request_irq() to register each MSI-X vector with a interrupt
 * handler, which is done in this function. Note that later when device is
 * unloading, the driver should always call free_irq() on all MSI-X vectors
 * it has done request_irq() on before calling pci_disable_msix(). Failure
 * to do so results in a BUG_ON() and a device will be left with MSI-X
 * enabled and leaks its vectors.
 *
 * Return codes
 * 0 - successful
 * other values - error
 **/
static int
lpfc_sli4_enable_msix(struct lpfc_hba *phba)
{
	int vectors, rc, index;

	/* Set up MSI-X multi-message vectors */
	for (index = 0; index < phba->cfg_fcp_io_channel; index++)
		phba->sli4_hba.msix_entries[index].entry = index;

	/* Configure MSI-X capability structure */
	vectors = phba->cfg_fcp_io_channel;
enable_msix_vectors:
	rc = pci_enable_msix(phba->pcidev, phba->sli4_hba.msix_entries,
			     vectors);
	if (rc > 1) {
		vectors = rc;
		goto enable_msix_vectors;
	} else if (rc) {
		lpfc_printf_log(phba, KERN_INFO, LOG_INIT,
				"0484 PCI enable MSI-X failed (%d)\n", rc);
		goto msi_fail_out;
	}

	/* Log MSI-X vector assignment */
	for (index = 0; index < vectors; index++)
		lpfc_printf_log(phba, KERN_INFO, LOG_INIT,
				"0489 MSI-X entry[%d]: vector=x%x "
				"message=%d\n", index,
				phba->sli4_hba.msix_entries[index].vector,
				phba->sli4_hba.msix_entries[index].entry);

	/*
	 * Assign MSI-X vectors to interrupt handlers
	 */
	for (index = 0; index < vectors; index++) {
		memset(&phba->sli4_hba.handler_name[index], 0, 16);
		sprintf((char *)&phba->sli4_hba.handler_name[index],
			 LPFC_DRIVER_HANDLER_NAME"%d", index);

		phba->sli4_hba.fcp_eq_hdl[index].idx = index;
		phba->sli4_hba.fcp_eq_hdl[index].phba = phba;
		atomic_set(&phba->sli4_hba.fcp_eq_hdl[index].fcp_eq_in_use, 1);
		rc = request_irq(phba->sli4_hba.msix_entries[index].vector,
				 &lpfc_sli4_hba_intr_handler, IRQF_SHARED,
				 (char *)&phba->sli4_hba.handler_name[index],
				 &phba->sli4_hba.fcp_eq_hdl[index]);
		if (rc) {
			lpfc_printf_log(phba, KERN_WARNING, LOG_INIT,
					"0486 MSI-X fast-path (%d) "
					"request_irq failed (%d)\n", index, rc);
			goto cfg_fail_out;
		}
	}

	if (vectors != phba->cfg_fcp_io_channel) {
		lpfc_printf_log(phba, KERN_ERR, LOG_INIT,
				"3238 Reducing IO channels to match number of "
				"MSI-X vectors, requested %d got %d\n",
				phba->cfg_fcp_io_channel, vectors);
		phba->cfg_fcp_io_channel = vectors;
	}
	return rc;

cfg_fail_out:
	/* free the irq already requested */
	for (--index; index >= 0; index--)
		free_irq(phba->sli4_hba.msix_entries[index].vector,
			 &phba->sli4_hba.fcp_eq_hdl[index]);

msi_fail_out:
	/* Unconfigure MSI-X capability structure */
	pci_disable_msix(phba->pcidev);
	return rc;
}

/**
 * lpfc_sli4_disable_msix - Disable MSI-X interrupt mode to SLI-4 device
 * @phba: pointer to lpfc hba data structure.
 *
 * This routine is invoked to release the MSI-X vectors and then disable the
 * MSI-X interrupt mode to device with SLI-4 interface spec.
 **/
static void
lpfc_sli4_disable_msix(struct lpfc_hba *phba)
{
	int index;

	/* Free up MSI-X multi-message vectors */
<<<<<<< HEAD
	for (index = 0; index < phba->sli4_hba.msix_vec_nr; index++)
=======
	for (index = 0; index < phba->cfg_fcp_io_channel; index++)
>>>>>>> ddffeb8c
		free_irq(phba->sli4_hba.msix_entries[index].vector,
			 &phba->sli4_hba.fcp_eq_hdl[index]);

	/* Disable MSI-X */
	pci_disable_msix(phba->pcidev);

	return;
}

/**
 * lpfc_sli4_enable_msi - Enable MSI interrupt mode to SLI-4 device
 * @phba: pointer to lpfc hba data structure.
 *
 * This routine is invoked to enable the MSI interrupt mode to device with
 * SLI-4 interface spec. The kernel function pci_enable_msi() is called
 * to enable the MSI vector. The device driver is responsible for calling
 * the request_irq() to register MSI vector with a interrupt the handler,
 * which is done in this function.
 *
 * Return codes
 * 	0 - successful
 * 	other values - error
 **/
static int
lpfc_sli4_enable_msi(struct lpfc_hba *phba)
{
	int rc, index;

	rc = pci_enable_msi(phba->pcidev);
	if (!rc)
		lpfc_printf_log(phba, KERN_INFO, LOG_INIT,
				"0487 PCI enable MSI mode success.\n");
	else {
		lpfc_printf_log(phba, KERN_INFO, LOG_INIT,
				"0488 PCI enable MSI mode failed (%d)\n", rc);
		return rc;
	}

	rc = request_irq(phba->pcidev->irq, lpfc_sli4_intr_handler,
			 IRQF_SHARED, LPFC_DRIVER_NAME, phba);
	if (rc) {
		pci_disable_msi(phba->pcidev);
		lpfc_printf_log(phba, KERN_WARNING, LOG_INIT,
				"0490 MSI request_irq failed (%d)\n", rc);
		return rc;
	}

	for (index = 0; index < phba->cfg_fcp_io_channel; index++) {
		phba->sli4_hba.fcp_eq_hdl[index].idx = index;
		phba->sli4_hba.fcp_eq_hdl[index].phba = phba;
	}

	return 0;
}

/**
 * lpfc_sli4_disable_msi - Disable MSI interrupt mode to SLI-4 device
 * @phba: pointer to lpfc hba data structure.
 *
 * This routine is invoked to disable the MSI interrupt mode to device with
 * SLI-4 interface spec. The driver calls free_irq() on MSI vector it has
 * done request_irq() on before calling pci_disable_msi(). Failure to do so
 * results in a BUG_ON() and a device will be left with MSI enabled and leaks
 * its vector.
 **/
static void
lpfc_sli4_disable_msi(struct lpfc_hba *phba)
{
	free_irq(phba->pcidev->irq, phba);
	pci_disable_msi(phba->pcidev);
	return;
}

/**
 * lpfc_sli4_enable_intr - Enable device interrupt to SLI-4 device
 * @phba: pointer to lpfc hba data structure.
 *
 * This routine is invoked to enable device interrupt and associate driver's
 * interrupt handler(s) to interrupt vector(s) to device with SLI-4
 * interface spec. Depends on the interrupt mode configured to the driver,
 * the driver will try to fallback from the configured interrupt mode to an
 * interrupt mode which is supported by the platform, kernel, and device in
 * the order of:
 * MSI-X -> MSI -> IRQ.
 *
 * Return codes
 * 	0 - successful
 * 	other values - error
 **/
static uint32_t
lpfc_sli4_enable_intr(struct lpfc_hba *phba, uint32_t cfg_mode)
{
	uint32_t intr_mode = LPFC_INTR_ERROR;
	int retval, index;

	if (cfg_mode == 2) {
		/* Preparation before conf_msi mbox cmd */
		retval = 0;
		if (!retval) {
			/* Now, try to enable MSI-X interrupt mode */
			retval = lpfc_sli4_enable_msix(phba);
			if (!retval) {
				/* Indicate initialization to MSI-X mode */
				phba->intr_type = MSIX;
				intr_mode = 2;
			}
		}
	}

	/* Fallback to MSI if MSI-X initialization failed */
	if (cfg_mode >= 1 && phba->intr_type == NONE) {
		retval = lpfc_sli4_enable_msi(phba);
		if (!retval) {
			/* Indicate initialization to MSI mode */
			phba->intr_type = MSI;
			intr_mode = 1;
		}
	}

	/* Fallback to INTx if both MSI-X/MSI initalization failed */
	if (phba->intr_type == NONE) {
		retval = request_irq(phba->pcidev->irq, lpfc_sli4_intr_handler,
				     IRQF_SHARED, LPFC_DRIVER_NAME, phba);
		if (!retval) {
			/* Indicate initialization to INTx mode */
			phba->intr_type = INTx;
			intr_mode = 0;
			for (index = 0; index < phba->cfg_fcp_io_channel;
			     index++) {
				phba->sli4_hba.fcp_eq_hdl[index].idx = index;
				phba->sli4_hba.fcp_eq_hdl[index].phba = phba;
				atomic_set(&phba->sli4_hba.fcp_eq_hdl[index].
					fcp_eq_in_use, 1);
			}
		}
	}
	return intr_mode;
}

/**
 * lpfc_sli4_disable_intr - Disable device interrupt to SLI-4 device
 * @phba: pointer to lpfc hba data structure.
 *
 * This routine is invoked to disable device interrupt and disassociate
 * the driver's interrupt handler(s) from interrupt vector(s) to device
 * with SLI-4 interface spec. Depending on the interrupt mode, the driver
 * will release the interrupt vector(s) for the message signaled interrupt.
 **/
static void
lpfc_sli4_disable_intr(struct lpfc_hba *phba)
{
	/* Disable the currently initialized interrupt mode */
	if (phba->intr_type == MSIX)
		lpfc_sli4_disable_msix(phba);
	else if (phba->intr_type == MSI)
		lpfc_sli4_disable_msi(phba);
	else if (phba->intr_type == INTx)
		free_irq(phba->pcidev->irq, phba);

	/* Reset interrupt management states */
	phba->intr_type = NONE;
	phba->sli.slistat.sli_intr = 0;

	return;
}

/**
 * lpfc_unset_hba - Unset SLI3 hba device initialization
 * @phba: pointer to lpfc hba data structure.
 *
 * This routine is invoked to unset the HBA device initialization steps to
 * a device with SLI-3 interface spec.
 **/
static void
lpfc_unset_hba(struct lpfc_hba *phba)
{
	struct lpfc_vport *vport = phba->pport;
	struct Scsi_Host  *shost = lpfc_shost_from_vport(vport);

	spin_lock_irq(shost->host_lock);
	vport->load_flag |= FC_UNLOADING;
	spin_unlock_irq(shost->host_lock);

	kfree(phba->vpi_bmask);
	kfree(phba->vpi_ids);

	lpfc_stop_hba_timers(phba);

	phba->pport->work_port_events = 0;

	lpfc_sli_hba_down(phba);

	lpfc_sli_brdrestart(phba);

	lpfc_sli_disable_intr(phba);

	return;
}

/**
 * lpfc_sli4_unset_hba - Unset SLI4 hba device initialization.
 * @phba: pointer to lpfc hba data structure.
 *
 * This routine is invoked to unset the HBA device initialization steps to
 * a device with SLI-4 interface spec.
 **/
static void
lpfc_sli4_unset_hba(struct lpfc_hba *phba)
{
	struct lpfc_vport *vport = phba->pport;
	struct Scsi_Host  *shost = lpfc_shost_from_vport(vport);

	spin_lock_irq(shost->host_lock);
	vport->load_flag |= FC_UNLOADING;
	spin_unlock_irq(shost->host_lock);

	phba->pport->work_port_events = 0;

	/* Stop the SLI4 device port */
	lpfc_stop_port(phba);

	lpfc_sli4_disable_intr(phba);

	/* Reset SLI4 HBA FCoE function */
	lpfc_pci_function_reset(phba);
	lpfc_sli4_queue_destroy(phba);

	return;
}

/**
 * lpfc_sli4_xri_exchange_busy_wait - Wait for device XRI exchange busy
 * @phba: Pointer to HBA context object.
 *
 * This function is called in the SLI4 code path to wait for completion
 * of device's XRIs exchange busy. It will check the XRI exchange busy
 * on outstanding FCP and ELS I/Os every 10ms for up to 10 seconds; after
 * that, it will check the XRI exchange busy on outstanding FCP and ELS
 * I/Os every 30 seconds, log error message, and wait forever. Only when
 * all XRI exchange busy complete, the driver unload shall proceed with
 * invoking the function reset ioctl mailbox command to the CNA and the
 * the rest of the driver unload resource release.
 **/
static void
lpfc_sli4_xri_exchange_busy_wait(struct lpfc_hba *phba)
{
	int wait_time = 0;
	int fcp_xri_cmpl = list_empty(&phba->sli4_hba.lpfc_abts_scsi_buf_list);
	int els_xri_cmpl = list_empty(&phba->sli4_hba.lpfc_abts_els_sgl_list);

	while (!fcp_xri_cmpl || !els_xri_cmpl) {
		if (wait_time > LPFC_XRI_EXCH_BUSY_WAIT_TMO) {
			if (!fcp_xri_cmpl)
				lpfc_printf_log(phba, KERN_ERR, LOG_INIT,
						"2877 FCP XRI exchange busy "
						"wait time: %d seconds.\n",
						wait_time/1000);
			if (!els_xri_cmpl)
				lpfc_printf_log(phba, KERN_ERR, LOG_INIT,
						"2878 ELS XRI exchange busy "
						"wait time: %d seconds.\n",
						wait_time/1000);
			msleep(LPFC_XRI_EXCH_BUSY_WAIT_T2);
			wait_time += LPFC_XRI_EXCH_BUSY_WAIT_T2;
		} else {
			msleep(LPFC_XRI_EXCH_BUSY_WAIT_T1);
			wait_time += LPFC_XRI_EXCH_BUSY_WAIT_T1;
		}
		fcp_xri_cmpl =
			list_empty(&phba->sli4_hba.lpfc_abts_scsi_buf_list);
		els_xri_cmpl =
			list_empty(&phba->sli4_hba.lpfc_abts_els_sgl_list);
	}
}

/**
 * lpfc_sli4_hba_unset - Unset the fcoe hba
 * @phba: Pointer to HBA context object.
 *
 * This function is called in the SLI4 code path to reset the HBA's FCoE
 * function. The caller is not required to hold any lock. This routine
 * issues PCI function reset mailbox command to reset the FCoE function.
 * At the end of the function, it calls lpfc_hba_down_post function to
 * free any pending commands.
 **/
static void
lpfc_sli4_hba_unset(struct lpfc_hba *phba)
{
	int wait_cnt = 0;
	LPFC_MBOXQ_t *mboxq;
	struct pci_dev *pdev = phba->pcidev;

	lpfc_stop_hba_timers(phba);
	phba->sli4_hba.intr_enable = 0;

	/*
	 * Gracefully wait out the potential current outstanding asynchronous
	 * mailbox command.
	 */

	/* First, block any pending async mailbox command from posted */
	spin_lock_irq(&phba->hbalock);
	phba->sli.sli_flag |= LPFC_SLI_ASYNC_MBX_BLK;
	spin_unlock_irq(&phba->hbalock);
	/* Now, trying to wait it out if we can */
	while (phba->sli.sli_flag & LPFC_SLI_MBOX_ACTIVE) {
		msleep(10);
		if (++wait_cnt > LPFC_ACTIVE_MBOX_WAIT_CNT)
			break;
	}
	/* Forcefully release the outstanding mailbox command if timed out */
	if (phba->sli.sli_flag & LPFC_SLI_MBOX_ACTIVE) {
		spin_lock_irq(&phba->hbalock);
		mboxq = phba->sli.mbox_active;
		mboxq->u.mb.mbxStatus = MBX_NOT_FINISHED;
		__lpfc_mbox_cmpl_put(phba, mboxq);
		phba->sli.sli_flag &= ~LPFC_SLI_MBOX_ACTIVE;
		phba->sli.mbox_active = NULL;
		spin_unlock_irq(&phba->hbalock);
	}

	/* Abort all iocbs associated with the hba */
	lpfc_sli_hba_iocb_abort(phba);

	/* Wait for completion of device XRI exchange busy */
	lpfc_sli4_xri_exchange_busy_wait(phba);

	/* Disable PCI subsystem interrupt */
	lpfc_sli4_disable_intr(phba);

	/* Disable SR-IOV if enabled */
	if (phba->cfg_sriov_nr_virtfn)
		pci_disable_sriov(pdev);

	/* Stop kthread signal shall trigger work_done one more time */
	kthread_stop(phba->worker_thread);

	/* Reset SLI4 HBA FCoE function */
	lpfc_pci_function_reset(phba);
	lpfc_sli4_queue_destroy(phba);

	/* Stop the SLI4 device port */
	phba->pport->work_port_events = 0;
}

 /**
 * lpfc_pc_sli4_params_get - Get the SLI4_PARAMS port capabilities.
 * @phba: Pointer to HBA context object.
 * @mboxq: Pointer to the mailboxq memory for the mailbox command response.
 *
 * This function is called in the SLI4 code path to read the port's
 * sli4 capabilities.
 *
 * This function may be be called from any context that can block-wait
 * for the completion.  The expectation is that this routine is called
 * typically from probe_one or from the online routine.
 **/
int
lpfc_pc_sli4_params_get(struct lpfc_hba *phba, LPFC_MBOXQ_t *mboxq)
{
	int rc;
	struct lpfc_mqe *mqe;
	struct lpfc_pc_sli4_params *sli4_params;
	uint32_t mbox_tmo;

	rc = 0;
	mqe = &mboxq->u.mqe;

	/* Read the port's SLI4 Parameters port capabilities */
	lpfc_pc_sli4_params(mboxq);
	if (!phba->sli4_hba.intr_enable)
		rc = lpfc_sli_issue_mbox(phba, mboxq, MBX_POLL);
	else {
		mbox_tmo = lpfc_mbox_tmo_val(phba, mboxq);
		rc = lpfc_sli_issue_mbox_wait(phba, mboxq, mbox_tmo);
	}

	if (unlikely(rc))
		return 1;

	sli4_params = &phba->sli4_hba.pc_sli4_params;
	sli4_params->if_type = bf_get(if_type, &mqe->un.sli4_params);
	sli4_params->sli_rev = bf_get(sli_rev, &mqe->un.sli4_params);
	sli4_params->sli_family = bf_get(sli_family, &mqe->un.sli4_params);
	sli4_params->featurelevel_1 = bf_get(featurelevel_1,
					     &mqe->un.sli4_params);
	sli4_params->featurelevel_2 = bf_get(featurelevel_2,
					     &mqe->un.sli4_params);
	sli4_params->proto_types = mqe->un.sli4_params.word3;
	sli4_params->sge_supp_len = mqe->un.sli4_params.sge_supp_len;
	sli4_params->if_page_sz = bf_get(if_page_sz, &mqe->un.sli4_params);
	sli4_params->rq_db_window = bf_get(rq_db_window, &mqe->un.sli4_params);
	sli4_params->loopbk_scope = bf_get(loopbk_scope, &mqe->un.sli4_params);
	sli4_params->eq_pages_max = bf_get(eq_pages, &mqe->un.sli4_params);
	sli4_params->eqe_size = bf_get(eqe_size, &mqe->un.sli4_params);
	sli4_params->cq_pages_max = bf_get(cq_pages, &mqe->un.sli4_params);
	sli4_params->cqe_size = bf_get(cqe_size, &mqe->un.sli4_params);
	sli4_params->mq_pages_max = bf_get(mq_pages, &mqe->un.sli4_params);
	sli4_params->mqe_size = bf_get(mqe_size, &mqe->un.sli4_params);
	sli4_params->mq_elem_cnt = bf_get(mq_elem_cnt, &mqe->un.sli4_params);
	sli4_params->wq_pages_max = bf_get(wq_pages, &mqe->un.sli4_params);
	sli4_params->wqe_size = bf_get(wqe_size, &mqe->un.sli4_params);
	sli4_params->rq_pages_max = bf_get(rq_pages, &mqe->un.sli4_params);
	sli4_params->rqe_size = bf_get(rqe_size, &mqe->un.sli4_params);
	sli4_params->hdr_pages_max = bf_get(hdr_pages, &mqe->un.sli4_params);
	sli4_params->hdr_size = bf_get(hdr_size, &mqe->un.sli4_params);
	sli4_params->hdr_pp_align = bf_get(hdr_pp_align, &mqe->un.sli4_params);
	sli4_params->sgl_pages_max = bf_get(sgl_pages, &mqe->un.sli4_params);
	sli4_params->sgl_pp_align = bf_get(sgl_pp_align, &mqe->un.sli4_params);

	/* Make sure that sge_supp_len can be handled by the driver */
	if (sli4_params->sge_supp_len > LPFC_MAX_SGE_SIZE)
		sli4_params->sge_supp_len = LPFC_MAX_SGE_SIZE;

	return rc;
}

/**
 * lpfc_get_sli4_parameters - Get the SLI4 Config PARAMETERS.
 * @phba: Pointer to HBA context object.
 * @mboxq: Pointer to the mailboxq memory for the mailbox command response.
 *
 * This function is called in the SLI4 code path to read the port's
 * sli4 capabilities.
 *
 * This function may be be called from any context that can block-wait
 * for the completion.  The expectation is that this routine is called
 * typically from probe_one or from the online routine.
 **/
int
lpfc_get_sli4_parameters(struct lpfc_hba *phba, LPFC_MBOXQ_t *mboxq)
{
	int rc;
	struct lpfc_mqe *mqe = &mboxq->u.mqe;
	struct lpfc_pc_sli4_params *sli4_params;
	uint32_t mbox_tmo;
	int length;
	struct lpfc_sli4_parameters *mbx_sli4_parameters;

	/*
	 * By default, the driver assumes the SLI4 port requires RPI
	 * header postings.  The SLI4_PARAM response will correct this
	 * assumption.
	 */
	phba->sli4_hba.rpi_hdrs_in_use = 1;

	/* Read the port's SLI4 Config Parameters */
	length = (sizeof(struct lpfc_mbx_get_sli4_parameters) -
		  sizeof(struct lpfc_sli4_cfg_mhdr));
	lpfc_sli4_config(phba, mboxq, LPFC_MBOX_SUBSYSTEM_COMMON,
			 LPFC_MBOX_OPCODE_GET_SLI4_PARAMETERS,
			 length, LPFC_SLI4_MBX_EMBED);
	if (!phba->sli4_hba.intr_enable)
		rc = lpfc_sli_issue_mbox(phba, mboxq, MBX_POLL);
	else {
		mbox_tmo = lpfc_mbox_tmo_val(phba, mboxq);
		rc = lpfc_sli_issue_mbox_wait(phba, mboxq, mbox_tmo);
	}
	if (unlikely(rc))
		return rc;
	sli4_params = &phba->sli4_hba.pc_sli4_params;
	mbx_sli4_parameters = &mqe->un.get_sli4_parameters.sli4_parameters;
	sli4_params->if_type = bf_get(cfg_if_type, mbx_sli4_parameters);
	sli4_params->sli_rev = bf_get(cfg_sli_rev, mbx_sli4_parameters);
	sli4_params->sli_family = bf_get(cfg_sli_family, mbx_sli4_parameters);
	sli4_params->featurelevel_1 = bf_get(cfg_sli_hint_1,
					     mbx_sli4_parameters);
	sli4_params->featurelevel_2 = bf_get(cfg_sli_hint_2,
					     mbx_sli4_parameters);
	if (bf_get(cfg_phwq, mbx_sli4_parameters))
		phba->sli3_options |= LPFC_SLI4_PHWQ_ENABLED;
	else
		phba->sli3_options &= ~LPFC_SLI4_PHWQ_ENABLED;
	sli4_params->sge_supp_len = mbx_sli4_parameters->sge_supp_len;
	sli4_params->loopbk_scope = bf_get(loopbk_scope, mbx_sli4_parameters);
	sli4_params->cqv = bf_get(cfg_cqv, mbx_sli4_parameters);
	sli4_params->mqv = bf_get(cfg_mqv, mbx_sli4_parameters);
	sli4_params->wqv = bf_get(cfg_wqv, mbx_sli4_parameters);
	sli4_params->rqv = bf_get(cfg_rqv, mbx_sli4_parameters);
	sli4_params->sgl_pages_max = bf_get(cfg_sgl_page_cnt,
					    mbx_sli4_parameters);
	sli4_params->sgl_pp_align = bf_get(cfg_sgl_pp_align,
					   mbx_sli4_parameters);
	phba->sli4_hba.extents_in_use = bf_get(cfg_ext, mbx_sli4_parameters);
	phba->sli4_hba.rpi_hdrs_in_use = bf_get(cfg_hdrr, mbx_sli4_parameters);

	/* Make sure that sge_supp_len can be handled by the driver */
	if (sli4_params->sge_supp_len > LPFC_MAX_SGE_SIZE)
		sli4_params->sge_supp_len = LPFC_MAX_SGE_SIZE;

	return 0;
}

/**
 * lpfc_pci_probe_one_s3 - PCI probe func to reg SLI-3 device to PCI subsystem.
 * @pdev: pointer to PCI device
 * @pid: pointer to PCI device identifier
 *
 * This routine is to be called to attach a device with SLI-3 interface spec
 * to the PCI subsystem. When an Emulex HBA with SLI-3 interface spec is
 * presented on PCI bus, the kernel PCI subsystem looks at PCI device-specific
 * information of the device and driver to see if the driver state that it can
 * support this kind of device. If the match is successful, the driver core
 * invokes this routine. If this routine determines it can claim the HBA, it
 * does all the initialization that it needs to do to handle the HBA properly.
 *
 * Return code
 * 	0 - driver can claim the device
 * 	negative value - driver can not claim the device
 **/
static int __devinit
lpfc_pci_probe_one_s3(struct pci_dev *pdev, const struct pci_device_id *pid)
{
	struct lpfc_hba   *phba;
	struct lpfc_vport *vport = NULL;
	struct Scsi_Host  *shost = NULL;
	int error;
	uint32_t cfg_mode, intr_mode;

	/* Allocate memory for HBA structure */
	phba = lpfc_hba_alloc(pdev);
	if (!phba)
		return -ENOMEM;

	/* Perform generic PCI device enabling operation */
	error = lpfc_enable_pci_dev(phba);
	if (error)
		goto out_free_phba;

	/* Set up SLI API function jump table for PCI-device group-0 HBAs */
	error = lpfc_api_table_setup(phba, LPFC_PCI_DEV_LP);
	if (error)
		goto out_disable_pci_dev;

	/* Set up SLI-3 specific device PCI memory space */
	error = lpfc_sli_pci_mem_setup(phba);
	if (error) {
		lpfc_printf_log(phba, KERN_ERR, LOG_INIT,
				"1402 Failed to set up pci memory space.\n");
		goto out_disable_pci_dev;
	}

	/* Set up phase-1 common device driver resources */
	error = lpfc_setup_driver_resource_phase1(phba);
	if (error) {
		lpfc_printf_log(phba, KERN_ERR, LOG_INIT,
				"1403 Failed to set up driver resource.\n");
		goto out_unset_pci_mem_s3;
	}

	/* Set up SLI-3 specific device driver resources */
	error = lpfc_sli_driver_resource_setup(phba);
	if (error) {
		lpfc_printf_log(phba, KERN_ERR, LOG_INIT,
				"1404 Failed to set up driver resource.\n");
		goto out_unset_pci_mem_s3;
	}

	/* Initialize and populate the iocb list per host */
	error = lpfc_init_iocb_list(phba, LPFC_IOCB_LIST_CNT);
	if (error) {
		lpfc_printf_log(phba, KERN_ERR, LOG_INIT,
				"1405 Failed to initialize iocb list.\n");
		goto out_unset_driver_resource_s3;
	}

	/* Set up common device driver resources */
	error = lpfc_setup_driver_resource_phase2(phba);
	if (error) {
		lpfc_printf_log(phba, KERN_ERR, LOG_INIT,
				"1406 Failed to set up driver resource.\n");
		goto out_free_iocb_list;
	}

	/* Get the default values for Model Name and Description */
	lpfc_get_hba_model_desc(phba, phba->ModelName, phba->ModelDesc);

	/* Create SCSI host to the physical port */
	error = lpfc_create_shost(phba);
	if (error) {
		lpfc_printf_log(phba, KERN_ERR, LOG_INIT,
				"1407 Failed to create scsi host.\n");
		goto out_unset_driver_resource;
	}

	/* Configure sysfs attributes */
	vport = phba->pport;
	error = lpfc_alloc_sysfs_attr(vport);
	if (error) {
		lpfc_printf_log(phba, KERN_ERR, LOG_INIT,
				"1476 Failed to allocate sysfs attr\n");
		goto out_destroy_shost;
	}

	shost = lpfc_shost_from_vport(vport); /* save shost for error cleanup */
	/* Now, trying to enable interrupt and bring up the device */
	cfg_mode = phba->cfg_use_msi;
	while (true) {
		/* Put device to a known state before enabling interrupt */
		lpfc_stop_port(phba);
		/* Configure and enable interrupt */
		intr_mode = lpfc_sli_enable_intr(phba, cfg_mode);
		if (intr_mode == LPFC_INTR_ERROR) {
			lpfc_printf_log(phba, KERN_ERR, LOG_INIT,
					"0431 Failed to enable interrupt.\n");
			error = -ENODEV;
			goto out_free_sysfs_attr;
		}
		/* SLI-3 HBA setup */
		if (lpfc_sli_hba_setup(phba)) {
			lpfc_printf_log(phba, KERN_ERR, LOG_INIT,
					"1477 Failed to set up hba\n");
			error = -ENODEV;
			goto out_remove_device;
		}

		/* Wait 50ms for the interrupts of previous mailbox commands */
		msleep(50);
		/* Check active interrupts on message signaled interrupts */
		if (intr_mode == 0 ||
		    phba->sli.slistat.sli_intr > LPFC_MSIX_VECTORS) {
			/* Log the current active interrupt mode */
			phba->intr_mode = intr_mode;
			lpfc_log_intr_mode(phba, intr_mode);
			break;
		} else {
			lpfc_printf_log(phba, KERN_INFO, LOG_INIT,
					"0447 Configure interrupt mode (%d) "
					"failed active interrupt test.\n",
					intr_mode);
			/* Disable the current interrupt mode */
			lpfc_sli_disable_intr(phba);
			/* Try next level of interrupt mode */
			cfg_mode = --intr_mode;
		}
	}

	/* Perform post initialization setup */
	lpfc_post_init_setup(phba);

	/* Check if there are static vports to be created. */
	lpfc_create_static_vport(phba);

	return 0;

out_remove_device:
	lpfc_unset_hba(phba);
out_free_sysfs_attr:
	lpfc_free_sysfs_attr(vport);
out_destroy_shost:
	lpfc_destroy_shost(phba);
out_unset_driver_resource:
	lpfc_unset_driver_resource_phase2(phba);
out_free_iocb_list:
	lpfc_free_iocb_list(phba);
out_unset_driver_resource_s3:
	lpfc_sli_driver_resource_unset(phba);
out_unset_pci_mem_s3:
	lpfc_sli_pci_mem_unset(phba);
out_disable_pci_dev:
	lpfc_disable_pci_dev(phba);
	if (shost)
		scsi_host_put(shost);
out_free_phba:
	lpfc_hba_free(phba);
	return error;
}

/**
 * lpfc_pci_remove_one_s3 - PCI func to unreg SLI-3 device from PCI subsystem.
 * @pdev: pointer to PCI device
 *
 * This routine is to be called to disattach a device with SLI-3 interface
 * spec from PCI subsystem. When an Emulex HBA with SLI-3 interface spec is
 * removed from PCI bus, it performs all the necessary cleanup for the HBA
 * device to be removed from the PCI subsystem properly.
 **/
static void __devexit
lpfc_pci_remove_one_s3(struct pci_dev *pdev)
{
	struct Scsi_Host  *shost = pci_get_drvdata(pdev);
	struct lpfc_vport *vport = (struct lpfc_vport *) shost->hostdata;
	struct lpfc_vport **vports;
	struct lpfc_hba   *phba = vport->phba;
	int i;
	int bars = pci_select_bars(pdev, IORESOURCE_MEM);

	spin_lock_irq(&phba->hbalock);
	vport->load_flag |= FC_UNLOADING;
	spin_unlock_irq(&phba->hbalock);

	lpfc_free_sysfs_attr(vport);

	/* Release all the vports against this physical port */
	vports = lpfc_create_vport_work_array(phba);
	if (vports != NULL)
		for (i = 0; i <= phba->max_vports && vports[i] != NULL; i++) {
			if (vports[i]->port_type == LPFC_PHYSICAL_PORT)
				continue;
			fc_vport_terminate(vports[i]->fc_vport);
		}
	lpfc_destroy_vport_work_array(phba, vports);

	/* Remove FC host and then SCSI host with the physical port */
	fc_remove_host(shost);
	scsi_remove_host(shost);
	lpfc_cleanup(vport);

	/*
	 * Bring down the SLI Layer. This step disable all interrupts,
	 * clears the rings, discards all mailbox commands, and resets
	 * the HBA.
	 */

	/* HBA interrupt will be disabled after this call */
	lpfc_sli_hba_down(phba);
	/* Stop kthread signal shall trigger work_done one more time */
	kthread_stop(phba->worker_thread);
	/* Final cleanup of txcmplq and reset the HBA */
	lpfc_sli_brdrestart(phba);

	kfree(phba->vpi_bmask);
	kfree(phba->vpi_ids);

	lpfc_stop_hba_timers(phba);
	spin_lock_irq(&phba->hbalock);
	list_del_init(&vport->listentry);
	spin_unlock_irq(&phba->hbalock);

	lpfc_debugfs_terminate(vport);

	/* Disable SR-IOV if enabled */
	if (phba->cfg_sriov_nr_virtfn)
		pci_disable_sriov(pdev);

	/* Disable interrupt */
	lpfc_sli_disable_intr(phba);

	pci_set_drvdata(pdev, NULL);
	scsi_host_put(shost);

	/*
	 * Call scsi_free before mem_free since scsi bufs are released to their
	 * corresponding pools here.
	 */
	lpfc_scsi_free(phba);
	lpfc_mem_free_all(phba);

	dma_free_coherent(&pdev->dev, lpfc_sli_hbq_size(),
			  phba->hbqslimp.virt, phba->hbqslimp.phys);

	/* Free resources associated with SLI2 interface */
	dma_free_coherent(&pdev->dev, SLI2_SLIM_SIZE,
			  phba->slim2p.virt, phba->slim2p.phys);

	/* unmap adapter SLIM and Control Registers */
	iounmap(phba->ctrl_regs_memmap_p);
	iounmap(phba->slim_memmap_p);

	lpfc_hba_free(phba);

	pci_release_selected_regions(pdev, bars);
	pci_disable_device(pdev);
}

/**
 * lpfc_pci_suspend_one_s3 - PCI func to suspend SLI-3 device for power mgmnt
 * @pdev: pointer to PCI device
 * @msg: power management message
 *
 * This routine is to be called from the kernel's PCI subsystem to support
 * system Power Management (PM) to device with SLI-3 interface spec. When
 * PM invokes this method, it quiesces the device by stopping the driver's
 * worker thread for the device, turning off device's interrupt and DMA,
 * and bring the device offline. Note that as the driver implements the
 * minimum PM requirements to a power-aware driver's PM support for the
 * suspend/resume -- all the possible PM messages (SUSPEND, HIBERNATE, FREEZE)
 * to the suspend() method call will be treated as SUSPEND and the driver will
 * fully reinitialize its device during resume() method call, the driver will
 * set device to PCI_D3hot state in PCI config space instead of setting it
 * according to the @msg provided by the PM.
 *
 * Return code
 * 	0 - driver suspended the device
 * 	Error otherwise
 **/
static int
lpfc_pci_suspend_one_s3(struct pci_dev *pdev, pm_message_t msg)
{
	struct Scsi_Host *shost = pci_get_drvdata(pdev);
	struct lpfc_hba *phba = ((struct lpfc_vport *)shost->hostdata)->phba;

	lpfc_printf_log(phba, KERN_INFO, LOG_INIT,
			"0473 PCI device Power Management suspend.\n");

	/* Bring down the device */
	lpfc_offline_prep(phba, LPFC_MBX_WAIT);
	lpfc_offline(phba);
	kthread_stop(phba->worker_thread);

	/* Disable interrupt from device */
	lpfc_sli_disable_intr(phba);

	/* Save device state to PCI config space */
	pci_save_state(pdev);
	pci_set_power_state(pdev, PCI_D3hot);

	return 0;
}

/**
 * lpfc_pci_resume_one_s3 - PCI func to resume SLI-3 device for power mgmnt
 * @pdev: pointer to PCI device
 *
 * This routine is to be called from the kernel's PCI subsystem to support
 * system Power Management (PM) to device with SLI-3 interface spec. When PM
 * invokes this method, it restores the device's PCI config space state and
 * fully reinitializes the device and brings it online. Note that as the
 * driver implements the minimum PM requirements to a power-aware driver's
 * PM for suspend/resume -- all the possible PM messages (SUSPEND, HIBERNATE,
 * FREEZE) to the suspend() method call will be treated as SUSPEND and the
 * driver will fully reinitialize its device during resume() method call,
 * the device will be set to PCI_D0 directly in PCI config space before
 * restoring the state.
 *
 * Return code
 * 	0 - driver suspended the device
 * 	Error otherwise
 **/
static int
lpfc_pci_resume_one_s3(struct pci_dev *pdev)
{
	struct Scsi_Host *shost = pci_get_drvdata(pdev);
	struct lpfc_hba *phba = ((struct lpfc_vport *)shost->hostdata)->phba;
	uint32_t intr_mode;
	int error;

	lpfc_printf_log(phba, KERN_INFO, LOG_INIT,
			"0452 PCI device Power Management resume.\n");

	/* Restore device state from PCI config space */
	pci_set_power_state(pdev, PCI_D0);
	pci_restore_state(pdev);

	/*
	 * As the new kernel behavior of pci_restore_state() API call clears
	 * device saved_state flag, need to save the restored state again.
	 */
	pci_save_state(pdev);

	if (pdev->is_busmaster)
		pci_set_master(pdev);

	/* Startup the kernel thread for this host adapter. */
	phba->worker_thread = kthread_run(lpfc_do_work, phba,
					"lpfc_worker_%d", phba->brd_no);
	if (IS_ERR(phba->worker_thread)) {
		error = PTR_ERR(phba->worker_thread);
		lpfc_printf_log(phba, KERN_ERR, LOG_INIT,
				"0434 PM resume failed to start worker "
				"thread: error=x%x.\n", error);
		return error;
	}

	/* Configure and enable interrupt */
	intr_mode = lpfc_sli_enable_intr(phba, phba->intr_mode);
	if (intr_mode == LPFC_INTR_ERROR) {
		lpfc_printf_log(phba, KERN_ERR, LOG_INIT,
				"0430 PM resume Failed to enable interrupt\n");
		return -EIO;
	} else
		phba->intr_mode = intr_mode;

	/* Restart HBA and bring it online */
	lpfc_sli_brdrestart(phba);
	lpfc_online(phba);

	/* Log the current active interrupt mode */
	lpfc_log_intr_mode(phba, phba->intr_mode);

	return 0;
}

/**
 * lpfc_sli_prep_dev_for_recover - Prepare SLI3 device for pci slot recover
 * @phba: pointer to lpfc hba data structure.
 *
 * This routine is called to prepare the SLI3 device for PCI slot recover. It
 * aborts all the outstanding SCSI I/Os to the pci device.
 **/
static void
lpfc_sli_prep_dev_for_recover(struct lpfc_hba *phba)
{
	struct lpfc_sli *psli = &phba->sli;
	struct lpfc_sli_ring  *pring;

	lpfc_printf_log(phba, KERN_ERR, LOG_INIT,
			"2723 PCI channel I/O abort preparing for recovery\n");

	/*
	 * There may be errored I/Os through HBA, abort all I/Os on txcmplq
	 * and let the SCSI mid-layer to retry them to recover.
	 */
	pring = &psli->ring[psli->fcp_ring];
	lpfc_sli_abort_iocb_ring(phba, pring);
}

/**
 * lpfc_sli_prep_dev_for_reset - Prepare SLI3 device for pci slot reset
 * @phba: pointer to lpfc hba data structure.
 *
 * This routine is called to prepare the SLI3 device for PCI slot reset. It
 * disables the device interrupt and pci device, and aborts the internal FCP
 * pending I/Os.
 **/
static void
lpfc_sli_prep_dev_for_reset(struct lpfc_hba *phba)
{
	lpfc_printf_log(phba, KERN_ERR, LOG_INIT,
			"2710 PCI channel disable preparing for reset\n");

	/* Block any management I/Os to the device */
	lpfc_block_mgmt_io(phba, LPFC_MBX_WAIT);

	/* Block all SCSI devices' I/Os on the host */
	lpfc_scsi_dev_block(phba);

	/* stop all timers */
	lpfc_stop_hba_timers(phba);

	/* Disable interrupt and pci device */
	lpfc_sli_disable_intr(phba);
	pci_disable_device(phba->pcidev);

	/* Flush all driver's outstanding SCSI I/Os as we are to reset */
	lpfc_sli_flush_fcp_rings(phba);
}

/**
 * lpfc_sli_prep_dev_for_perm_failure - Prepare SLI3 dev for pci slot disable
 * @phba: pointer to lpfc hba data structure.
 *
 * This routine is called to prepare the SLI3 device for PCI slot permanently
 * disabling. It blocks the SCSI transport layer traffic and flushes the FCP
 * pending I/Os.
 **/
static void
lpfc_sli_prep_dev_for_perm_failure(struct lpfc_hba *phba)
{
	lpfc_printf_log(phba, KERN_ERR, LOG_INIT,
			"2711 PCI channel permanent disable for failure\n");
	/* Block all SCSI devices' I/Os on the host */
	lpfc_scsi_dev_block(phba);

	/* stop all timers */
	lpfc_stop_hba_timers(phba);

	/* Clean up all driver's outstanding SCSI I/Os */
	lpfc_sli_flush_fcp_rings(phba);
}

/**
 * lpfc_io_error_detected_s3 - Method for handling SLI-3 device PCI I/O error
 * @pdev: pointer to PCI device.
 * @state: the current PCI connection state.
 *
 * This routine is called from the PCI subsystem for I/O error handling to
 * device with SLI-3 interface spec. This function is called by the PCI
 * subsystem after a PCI bus error affecting this device has been detected.
 * When this function is invoked, it will need to stop all the I/Os and
 * interrupt(s) to the device. Once that is done, it will return
 * PCI_ERS_RESULT_NEED_RESET for the PCI subsystem to perform proper recovery
 * as desired.
 *
 * Return codes
 * 	PCI_ERS_RESULT_CAN_RECOVER - can be recovered with reset_link
 * 	PCI_ERS_RESULT_NEED_RESET - need to reset before recovery
 * 	PCI_ERS_RESULT_DISCONNECT - device could not be recovered
 **/
static pci_ers_result_t
lpfc_io_error_detected_s3(struct pci_dev *pdev, pci_channel_state_t state)
{
	struct Scsi_Host *shost = pci_get_drvdata(pdev);
	struct lpfc_hba *phba = ((struct lpfc_vport *)shost->hostdata)->phba;

	switch (state) {
	case pci_channel_io_normal:
		/* Non-fatal error, prepare for recovery */
		lpfc_sli_prep_dev_for_recover(phba);
		return PCI_ERS_RESULT_CAN_RECOVER;
	case pci_channel_io_frozen:
		/* Fatal error, prepare for slot reset */
		lpfc_sli_prep_dev_for_reset(phba);
		return PCI_ERS_RESULT_NEED_RESET;
	case pci_channel_io_perm_failure:
		/* Permanent failure, prepare for device down */
		lpfc_sli_prep_dev_for_perm_failure(phba);
		return PCI_ERS_RESULT_DISCONNECT;
	default:
		/* Unknown state, prepare and request slot reset */
		lpfc_printf_log(phba, KERN_ERR, LOG_INIT,
				"0472 Unknown PCI error state: x%x\n", state);
		lpfc_sli_prep_dev_for_reset(phba);
		return PCI_ERS_RESULT_NEED_RESET;
	}
}

/**
 * lpfc_io_slot_reset_s3 - Method for restarting PCI SLI-3 device from scratch.
 * @pdev: pointer to PCI device.
 *
 * This routine is called from the PCI subsystem for error handling to
 * device with SLI-3 interface spec. This is called after PCI bus has been
 * reset to restart the PCI card from scratch, as if from a cold-boot.
 * During the PCI subsystem error recovery, after driver returns
 * PCI_ERS_RESULT_NEED_RESET, the PCI subsystem will perform proper error
 * recovery and then call this routine before calling the .resume method
 * to recover the device. This function will initialize the HBA device,
 * enable the interrupt, but it will just put the HBA to offline state
 * without passing any I/O traffic.
 *
 * Return codes
 * 	PCI_ERS_RESULT_RECOVERED - the device has been recovered
 * 	PCI_ERS_RESULT_DISCONNECT - device could not be recovered
 */
static pci_ers_result_t
lpfc_io_slot_reset_s3(struct pci_dev *pdev)
{
	struct Scsi_Host *shost = pci_get_drvdata(pdev);
	struct lpfc_hba *phba = ((struct lpfc_vport *)shost->hostdata)->phba;
	struct lpfc_sli *psli = &phba->sli;
	uint32_t intr_mode;

	dev_printk(KERN_INFO, &pdev->dev, "recovering from a slot reset.\n");
	if (pci_enable_device_mem(pdev)) {
		printk(KERN_ERR "lpfc: Cannot re-enable "
			"PCI device after reset.\n");
		return PCI_ERS_RESULT_DISCONNECT;
	}

	pci_restore_state(pdev);

	/*
	 * As the new kernel behavior of pci_restore_state() API call clears
	 * device saved_state flag, need to save the restored state again.
	 */
	pci_save_state(pdev);

	if (pdev->is_busmaster)
		pci_set_master(pdev);

	spin_lock_irq(&phba->hbalock);
	psli->sli_flag &= ~LPFC_SLI_ACTIVE;
	spin_unlock_irq(&phba->hbalock);

	/* Configure and enable interrupt */
	intr_mode = lpfc_sli_enable_intr(phba, phba->intr_mode);
	if (intr_mode == LPFC_INTR_ERROR) {
		lpfc_printf_log(phba, KERN_ERR, LOG_INIT,
				"0427 Cannot re-enable interrupt after "
				"slot reset.\n");
		return PCI_ERS_RESULT_DISCONNECT;
	} else
		phba->intr_mode = intr_mode;

	/* Take device offline, it will perform cleanup */
	lpfc_offline_prep(phba, LPFC_MBX_WAIT);
	lpfc_offline(phba);
	lpfc_sli_brdrestart(phba);

	/* Log the current active interrupt mode */
	lpfc_log_intr_mode(phba, phba->intr_mode);

	return PCI_ERS_RESULT_RECOVERED;
}

/**
 * lpfc_io_resume_s3 - Method for resuming PCI I/O operation on SLI-3 device.
 * @pdev: pointer to PCI device
 *
 * This routine is called from the PCI subsystem for error handling to device
 * with SLI-3 interface spec. It is called when kernel error recovery tells
 * the lpfc driver that it is ok to resume normal PCI operation after PCI bus
 * error recovery. After this call, traffic can start to flow from this device
 * again.
 */
static void
lpfc_io_resume_s3(struct pci_dev *pdev)
{
	struct Scsi_Host *shost = pci_get_drvdata(pdev);
	struct lpfc_hba *phba = ((struct lpfc_vport *)shost->hostdata)->phba;

	/* Bring device online, it will be no-op for non-fatal error resume */
	lpfc_online(phba);

	/* Clean up Advanced Error Reporting (AER) if needed */
	if (phba->hba_flag & HBA_AER_ENABLED)
		pci_cleanup_aer_uncorrect_error_status(pdev);
}

/**
 * lpfc_sli4_get_els_iocb_cnt - Calculate the # of ELS IOCBs to reserve
 * @phba: pointer to lpfc hba data structure.
 *
 * returns the number of ELS/CT IOCBs to reserve
 **/
int
lpfc_sli4_get_els_iocb_cnt(struct lpfc_hba *phba)
{
	int max_xri = phba->sli4_hba.max_cfg_param.max_xri;

	if (phba->sli_rev == LPFC_SLI_REV4) {
		if (max_xri <= 100)
			return 10;
		else if (max_xri <= 256)
			return 25;
		else if (max_xri <= 512)
			return 50;
		else if (max_xri <= 1024)
			return 100;
		else if (max_xri <= 1536)
			return 150;
		else if (max_xri <= 2048)
			return 200;
		else
			return 250;
	} else
		return 0;
}

/**
 * lpfc_write_firmware - attempt to write a firmware image to the port
 * @fw: pointer to firmware image returned from request_firmware.
 * @phba: pointer to lpfc hba data structure.
 *
 **/
static void
lpfc_write_firmware(const struct firmware *fw, void *context)
{
	struct lpfc_hba *phba = (struct lpfc_hba *)context;
	char fwrev[FW_REV_STR_SIZE];
	struct lpfc_grp_hdr *image;
	struct list_head dma_buffer_list;
	int i, rc = 0;
	struct lpfc_dmabuf *dmabuf, *next;
	uint32_t offset = 0, temp_offset = 0;

	/* It can be null, sanity check */
	if (!fw) {
		rc = -ENXIO;
		goto out;
	}
	image = (struct lpfc_grp_hdr *)fw->data;

	INIT_LIST_HEAD(&dma_buffer_list);
	if ((be32_to_cpu(image->magic_number) != LPFC_GROUP_OJECT_MAGIC_NUM) ||
	    (bf_get_be32(lpfc_grp_hdr_file_type, image) !=
	     LPFC_FILE_TYPE_GROUP) ||
	    (bf_get_be32(lpfc_grp_hdr_id, image) != LPFC_FILE_ID_GROUP) ||
	    (be32_to_cpu(image->size) != fw->size)) {
		lpfc_printf_log(phba, KERN_ERR, LOG_INIT,
				"3022 Invalid FW image found. "
				"Magic:%x Type:%x ID:%x\n",
				be32_to_cpu(image->magic_number),
				bf_get_be32(lpfc_grp_hdr_file_type, image),
				bf_get_be32(lpfc_grp_hdr_id, image));
		rc = -EINVAL;
		goto release_out;
	}
	lpfc_decode_firmware_rev(phba, fwrev, 1);
	if (strncmp(fwrev, image->revision, strnlen(image->revision, 16))) {
		lpfc_printf_log(phba, KERN_ERR, LOG_INIT,
				"3023 Updating Firmware, Current Version:%s "
				"New Version:%s\n",
				fwrev, image->revision);
		for (i = 0; i < LPFC_MBX_WR_CONFIG_MAX_BDE; i++) {
			dmabuf = kzalloc(sizeof(struct lpfc_dmabuf),
					 GFP_KERNEL);
			if (!dmabuf) {
				rc = -ENOMEM;
				goto release_out;
			}
			dmabuf->virt = dma_alloc_coherent(&phba->pcidev->dev,
							  SLI4_PAGE_SIZE,
							  &dmabuf->phys,
							  GFP_KERNEL);
			if (!dmabuf->virt) {
				kfree(dmabuf);
				rc = -ENOMEM;
				goto release_out;
			}
			list_add_tail(&dmabuf->list, &dma_buffer_list);
		}
		while (offset < fw->size) {
			temp_offset = offset;
			list_for_each_entry(dmabuf, &dma_buffer_list, list) {
				if (temp_offset + SLI4_PAGE_SIZE > fw->size) {
					memcpy(dmabuf->virt,
					       fw->data + temp_offset,
					       fw->size - temp_offset);
					temp_offset = fw->size;
					break;
				}
				memcpy(dmabuf->virt, fw->data + temp_offset,
				       SLI4_PAGE_SIZE);
				temp_offset += SLI4_PAGE_SIZE;
			}
			rc = lpfc_wr_object(phba, &dma_buffer_list,
				    (fw->size - offset), &offset);
			if (rc)
				goto release_out;
		}
		rc = offset;
	}

release_out:
	list_for_each_entry_safe(dmabuf, next, &dma_buffer_list, list) {
		list_del(&dmabuf->list);
		dma_free_coherent(&phba->pcidev->dev, SLI4_PAGE_SIZE,
				  dmabuf->virt, dmabuf->phys);
		kfree(dmabuf);
	}
	release_firmware(fw);
out:
	lpfc_printf_log(phba, KERN_ERR, LOG_INIT,
			"3024 Firmware update done: %d.", rc);
	return;
}

/**
 * lpfc_pci_probe_one_s4 - PCI probe func to reg SLI-4 device to PCI subsys
 * @pdev: pointer to PCI device
 * @pid: pointer to PCI device identifier
 *
 * This routine is called from the kernel's PCI subsystem to device with
 * SLI-4 interface spec. When an Emulex HBA with SLI-4 interface spec is
 * presented on PCI bus, the kernel PCI subsystem looks at PCI device-specific
 * information of the device and driver to see if the driver state that it
 * can support this kind of device. If the match is successful, the driver
 * core invokes this routine. If this routine determines it can claim the HBA,
 * it does all the initialization that it needs to do to handle the HBA
 * properly.
 *
 * Return code
 * 	0 - driver can claim the device
 * 	negative value - driver can not claim the device
 **/
static int __devinit
lpfc_pci_probe_one_s4(struct pci_dev *pdev, const struct pci_device_id *pid)
{
	struct lpfc_hba   *phba;
	struct lpfc_vport *vport = NULL;
	struct Scsi_Host  *shost = NULL;
	int error, ret;
	uint32_t cfg_mode, intr_mode;
	int mcnt;
	int adjusted_fcp_io_channel;
<<<<<<< HEAD
	const struct firmware *fw;
	uint8_t file_name[16];
=======
	uint8_t file_name[ELX_MODEL_NAME_SIZE];
>>>>>>> ddffeb8c

	/* Allocate memory for HBA structure */
	phba = lpfc_hba_alloc(pdev);
	if (!phba)
		return -ENOMEM;

	/* Perform generic PCI device enabling operation */
	error = lpfc_enable_pci_dev(phba);
	if (error)
		goto out_free_phba;

	/* Set up SLI API function jump table for PCI-device group-1 HBAs */
	error = lpfc_api_table_setup(phba, LPFC_PCI_DEV_OC);
	if (error)
		goto out_disable_pci_dev;

	/* Set up SLI-4 specific device PCI memory space */
	error = lpfc_sli4_pci_mem_setup(phba);
	if (error) {
		lpfc_printf_log(phba, KERN_ERR, LOG_INIT,
				"1410 Failed to set up pci memory space.\n");
		goto out_disable_pci_dev;
	}

	/* Set up phase-1 common device driver resources */
	error = lpfc_setup_driver_resource_phase1(phba);
	if (error) {
		lpfc_printf_log(phba, KERN_ERR, LOG_INIT,
				"1411 Failed to set up driver resource.\n");
		goto out_unset_pci_mem_s4;
	}

	/* Set up SLI-4 Specific device driver resources */
	error = lpfc_sli4_driver_resource_setup(phba);
	if (error) {
		lpfc_printf_log(phba, KERN_ERR, LOG_INIT,
				"1412 Failed to set up driver resource.\n");
		goto out_unset_pci_mem_s4;
	}

	/* Initialize and populate the iocb list per host */

	lpfc_printf_log(phba, KERN_INFO, LOG_INIT,
			"2821 initialize iocb list %d.\n",
			phba->cfg_iocb_cnt*1024);
	error = lpfc_init_iocb_list(phba, phba->cfg_iocb_cnt*1024);

	if (error) {
		lpfc_printf_log(phba, KERN_ERR, LOG_INIT,
				"1413 Failed to initialize iocb list.\n");
		goto out_unset_driver_resource_s4;
	}

	INIT_LIST_HEAD(&phba->active_rrq_list);
	INIT_LIST_HEAD(&phba->fcf.fcf_pri_list);

	/* Set up common device driver resources */
	error = lpfc_setup_driver_resource_phase2(phba);
	if (error) {
		lpfc_printf_log(phba, KERN_ERR, LOG_INIT,
				"1414 Failed to set up driver resource.\n");
		goto out_free_iocb_list;
	}

	/* Get the default values for Model Name and Description */
	lpfc_get_hba_model_desc(phba, phba->ModelName, phba->ModelDesc);

	/* Create SCSI host to the physical port */
	error = lpfc_create_shost(phba);
	if (error) {
		lpfc_printf_log(phba, KERN_ERR, LOG_INIT,
				"1415 Failed to create scsi host.\n");
		goto out_unset_driver_resource;
	}

	/* Configure sysfs attributes */
	vport = phba->pport;
	error = lpfc_alloc_sysfs_attr(vport);
	if (error) {
		lpfc_printf_log(phba, KERN_ERR, LOG_INIT,
				"1416 Failed to allocate sysfs attr\n");
		goto out_destroy_shost;
	}

	shost = lpfc_shost_from_vport(vport); /* save shost for error cleanup */
	/* Now, trying to enable interrupt and bring up the device */
	cfg_mode = phba->cfg_use_msi;
	while (true) {
		/* Put device to a known state before enabling interrupt */
		lpfc_stop_port(phba);
		/* Configure and enable interrupt */
		intr_mode = lpfc_sli4_enable_intr(phba, cfg_mode);
		if (intr_mode == LPFC_INTR_ERROR) {
			lpfc_printf_log(phba, KERN_ERR, LOG_INIT,
					"0426 Failed to enable interrupt.\n");
			error = -ENODEV;
			goto out_free_sysfs_attr;
		}
		/* Default to single EQ for non-MSI-X */
		if (phba->intr_type != MSIX)
			adjusted_fcp_io_channel = 1;
<<<<<<< HEAD
		else if (phba->sli4_hba.msix_vec_nr <
					phba->cfg_fcp_io_channel)
			adjusted_fcp_io_channel = phba->sli4_hba.msix_vec_nr;
=======
>>>>>>> ddffeb8c
		else
			adjusted_fcp_io_channel = phba->cfg_fcp_io_channel;
		phba->cfg_fcp_io_channel = adjusted_fcp_io_channel;
		/* Set up SLI-4 HBA */
		if (lpfc_sli4_hba_setup(phba)) {
			lpfc_printf_log(phba, KERN_ERR, LOG_INIT,
					"1421 Failed to set up hba\n");
			error = -ENODEV;
			goto out_disable_intr;
		}

		/* Send NOP mbx cmds for non-INTx mode active interrupt test */
		if (intr_mode != 0)
			mcnt = lpfc_sli4_send_nop_mbox_cmds(phba,
							    LPFC_ACT_INTR_CNT);

		/* Check active interrupts received only for MSI/MSI-X */
		if (intr_mode == 0 ||
		    phba->sli.slistat.sli_intr >= LPFC_ACT_INTR_CNT) {
			/* Log the current active interrupt mode */
			phba->intr_mode = intr_mode;
			lpfc_log_intr_mode(phba, intr_mode);
			break;
		}
		lpfc_printf_log(phba, KERN_INFO, LOG_INIT,
				"0451 Configure interrupt mode (%d) "
				"failed active interrupt test.\n",
				intr_mode);
		/* Unset the previous SLI-4 HBA setup. */
		/*
		 * TODO:  Is this operation compatible with IF TYPE 2
		 * devices?  All port state is deleted and cleared.
		 */
		lpfc_sli4_unset_hba(phba);
		/* Try next level of interrupt mode */
		cfg_mode = --intr_mode;
	}

	/* Perform post initialization setup */
	lpfc_post_init_setup(phba);

	/* check for firmware upgrade or downgrade (if_type 2 only) */
	if (bf_get(lpfc_sli_intf_if_type, &phba->sli4_hba.sli_intf) ==
	    LPFC_SLI_INTF_IF_TYPE_2) {
		snprintf(file_name, ELX_MODEL_NAME_SIZE, "%s.grp",
			 phba->ModelName);
		ret = request_firmware_nowait(THIS_MODULE, FW_ACTION_HOTPLUG,
					file_name, &phba->pcidev->dev,
					GFP_KERNEL, (void *)phba,
					lpfc_write_firmware);
	}

	/* Check if there are static vports to be created. */
	lpfc_create_static_vport(phba);
	return 0;

out_disable_intr:
	lpfc_sli4_disable_intr(phba);
out_free_sysfs_attr:
	lpfc_free_sysfs_attr(vport);
out_destroy_shost:
	lpfc_destroy_shost(phba);
out_unset_driver_resource:
	lpfc_unset_driver_resource_phase2(phba);
out_free_iocb_list:
	lpfc_free_iocb_list(phba);
out_unset_driver_resource_s4:
	lpfc_sli4_driver_resource_unset(phba);
out_unset_pci_mem_s4:
	lpfc_sli4_pci_mem_unset(phba);
out_disable_pci_dev:
	lpfc_disable_pci_dev(phba);
	if (shost)
		scsi_host_put(shost);
out_free_phba:
	lpfc_hba_free(phba);
	return error;
}

/**
 * lpfc_pci_remove_one_s4 - PCI func to unreg SLI-4 device from PCI subsystem
 * @pdev: pointer to PCI device
 *
 * This routine is called from the kernel's PCI subsystem to device with
 * SLI-4 interface spec. When an Emulex HBA with SLI-4 interface spec is
 * removed from PCI bus, it performs all the necessary cleanup for the HBA
 * device to be removed from the PCI subsystem properly.
 **/
static void __devexit
lpfc_pci_remove_one_s4(struct pci_dev *pdev)
{
	struct Scsi_Host *shost = pci_get_drvdata(pdev);
	struct lpfc_vport *vport = (struct lpfc_vport *) shost->hostdata;
	struct lpfc_vport **vports;
	struct lpfc_hba *phba = vport->phba;
	int i;

	/* Mark the device unloading flag */
	spin_lock_irq(&phba->hbalock);
	vport->load_flag |= FC_UNLOADING;
	spin_unlock_irq(&phba->hbalock);

	/* Free the HBA sysfs attributes */
	lpfc_free_sysfs_attr(vport);

	/* Release all the vports against this physical port */
	vports = lpfc_create_vport_work_array(phba);
	if (vports != NULL)
		for (i = 0; i <= phba->max_vports && vports[i] != NULL; i++) {
			if (vports[i]->port_type == LPFC_PHYSICAL_PORT)
				continue;
			fc_vport_terminate(vports[i]->fc_vport);
		}
	lpfc_destroy_vport_work_array(phba, vports);

	/* Remove FC host and then SCSI host with the physical port */
	fc_remove_host(shost);
	scsi_remove_host(shost);

	/* Perform cleanup on the physical port */
	lpfc_cleanup(vport);

	/*
	 * Bring down the SLI Layer. This step disables all interrupts,
	 * clears the rings, discards all mailbox commands, and resets
	 * the HBA FCoE function.
	 */
	lpfc_debugfs_terminate(vport);
	lpfc_sli4_hba_unset(phba);

	spin_lock_irq(&phba->hbalock);
	list_del_init(&vport->listentry);
	spin_unlock_irq(&phba->hbalock);

	/* Perform scsi free before driver resource_unset since scsi
	 * buffers are released to their corresponding pools here.
	 */
	lpfc_scsi_free(phba);

	lpfc_sli4_driver_resource_unset(phba);

	/* Unmap adapter Control and Doorbell registers */
	lpfc_sli4_pci_mem_unset(phba);

	/* Release PCI resources and disable device's PCI function */
	scsi_host_put(shost);
	lpfc_disable_pci_dev(phba);

	/* Finally, free the driver's device data structure */
	lpfc_hba_free(phba);

	return;
}

/**
 * lpfc_pci_suspend_one_s4 - PCI func to suspend SLI-4 device for power mgmnt
 * @pdev: pointer to PCI device
 * @msg: power management message
 *
 * This routine is called from the kernel's PCI subsystem to support system
 * Power Management (PM) to device with SLI-4 interface spec. When PM invokes
 * this method, it quiesces the device by stopping the driver's worker
 * thread for the device, turning off device's interrupt and DMA, and bring
 * the device offline. Note that as the driver implements the minimum PM
 * requirements to a power-aware driver's PM support for suspend/resume -- all
 * the possible PM messages (SUSPEND, HIBERNATE, FREEZE) to the suspend()
 * method call will be treated as SUSPEND and the driver will fully
 * reinitialize its device during resume() method call, the driver will set
 * device to PCI_D3hot state in PCI config space instead of setting it
 * according to the @msg provided by the PM.
 *
 * Return code
 * 	0 - driver suspended the device
 * 	Error otherwise
 **/
static int
lpfc_pci_suspend_one_s4(struct pci_dev *pdev, pm_message_t msg)
{
	struct Scsi_Host *shost = pci_get_drvdata(pdev);
	struct lpfc_hba *phba = ((struct lpfc_vport *)shost->hostdata)->phba;

	lpfc_printf_log(phba, KERN_INFO, LOG_INIT,
			"2843 PCI device Power Management suspend.\n");

	/* Bring down the device */
	lpfc_offline_prep(phba, LPFC_MBX_WAIT);
	lpfc_offline(phba);
	kthread_stop(phba->worker_thread);

	/* Disable interrupt from device */
	lpfc_sli4_disable_intr(phba);
	lpfc_sli4_queue_destroy(phba);

	/* Save device state to PCI config space */
	pci_save_state(pdev);
	pci_set_power_state(pdev, PCI_D3hot);

	return 0;
}

/**
 * lpfc_pci_resume_one_s4 - PCI func to resume SLI-4 device for power mgmnt
 * @pdev: pointer to PCI device
 *
 * This routine is called from the kernel's PCI subsystem to support system
 * Power Management (PM) to device with SLI-4 interface spac. When PM invokes
 * this method, it restores the device's PCI config space state and fully
 * reinitializes the device and brings it online. Note that as the driver
 * implements the minimum PM requirements to a power-aware driver's PM for
 * suspend/resume -- all the possible PM messages (SUSPEND, HIBERNATE, FREEZE)
 * to the suspend() method call will be treated as SUSPEND and the driver
 * will fully reinitialize its device during resume() method call, the device
 * will be set to PCI_D0 directly in PCI config space before restoring the
 * state.
 *
 * Return code
 * 	0 - driver suspended the device
 * 	Error otherwise
 **/
static int
lpfc_pci_resume_one_s4(struct pci_dev *pdev)
{
	struct Scsi_Host *shost = pci_get_drvdata(pdev);
	struct lpfc_hba *phba = ((struct lpfc_vport *)shost->hostdata)->phba;
	uint32_t intr_mode;
	int error;

	lpfc_printf_log(phba, KERN_INFO, LOG_INIT,
			"0292 PCI device Power Management resume.\n");

	/* Restore device state from PCI config space */
	pci_set_power_state(pdev, PCI_D0);
	pci_restore_state(pdev);

	/*
	 * As the new kernel behavior of pci_restore_state() API call clears
	 * device saved_state flag, need to save the restored state again.
	 */
	pci_save_state(pdev);

	if (pdev->is_busmaster)
		pci_set_master(pdev);

	 /* Startup the kernel thread for this host adapter. */
	phba->worker_thread = kthread_run(lpfc_do_work, phba,
					"lpfc_worker_%d", phba->brd_no);
	if (IS_ERR(phba->worker_thread)) {
		error = PTR_ERR(phba->worker_thread);
		lpfc_printf_log(phba, KERN_ERR, LOG_INIT,
				"0293 PM resume failed to start worker "
				"thread: error=x%x.\n", error);
		return error;
	}

	/* Configure and enable interrupt */
	intr_mode = lpfc_sli4_enable_intr(phba, phba->intr_mode);
	if (intr_mode == LPFC_INTR_ERROR) {
		lpfc_printf_log(phba, KERN_ERR, LOG_INIT,
				"0294 PM resume Failed to enable interrupt\n");
		return -EIO;
	} else
		phba->intr_mode = intr_mode;

	/* Restart HBA and bring it online */
	lpfc_sli_brdrestart(phba);
	lpfc_online(phba);

	/* Log the current active interrupt mode */
	lpfc_log_intr_mode(phba, phba->intr_mode);

	return 0;
}

/**
 * lpfc_sli4_prep_dev_for_recover - Prepare SLI4 device for pci slot recover
 * @phba: pointer to lpfc hba data structure.
 *
 * This routine is called to prepare the SLI4 device for PCI slot recover. It
 * aborts all the outstanding SCSI I/Os to the pci device.
 **/
static void
lpfc_sli4_prep_dev_for_recover(struct lpfc_hba *phba)
{
	struct lpfc_sli *psli = &phba->sli;
	struct lpfc_sli_ring  *pring;

	lpfc_printf_log(phba, KERN_ERR, LOG_INIT,
			"2828 PCI channel I/O abort preparing for recovery\n");
	/*
	 * There may be errored I/Os through HBA, abort all I/Os on txcmplq
	 * and let the SCSI mid-layer to retry them to recover.
	 */
	pring = &psli->ring[psli->fcp_ring];
	lpfc_sli_abort_iocb_ring(phba, pring);
}

/**
 * lpfc_sli4_prep_dev_for_reset - Prepare SLI4 device for pci slot reset
 * @phba: pointer to lpfc hba data structure.
 *
 * This routine is called to prepare the SLI4 device for PCI slot reset. It
 * disables the device interrupt and pci device, and aborts the internal FCP
 * pending I/Os.
 **/
static void
lpfc_sli4_prep_dev_for_reset(struct lpfc_hba *phba)
{
	lpfc_printf_log(phba, KERN_ERR, LOG_INIT,
			"2826 PCI channel disable preparing for reset\n");

	/* Block any management I/Os to the device */
	lpfc_block_mgmt_io(phba, LPFC_MBX_NO_WAIT);

	/* Block all SCSI devices' I/Os on the host */
	lpfc_scsi_dev_block(phba);

	/* stop all timers */
	lpfc_stop_hba_timers(phba);

	/* Disable interrupt and pci device */
	lpfc_sli4_disable_intr(phba);
	lpfc_sli4_queue_destroy(phba);
	pci_disable_device(phba->pcidev);

	/* Flush all driver's outstanding SCSI I/Os as we are to reset */
	lpfc_sli_flush_fcp_rings(phba);
}

/**
 * lpfc_sli4_prep_dev_for_perm_failure - Prepare SLI4 dev for pci slot disable
 * @phba: pointer to lpfc hba data structure.
 *
 * This routine is called to prepare the SLI4 device for PCI slot permanently
 * disabling. It blocks the SCSI transport layer traffic and flushes the FCP
 * pending I/Os.
 **/
static void
lpfc_sli4_prep_dev_for_perm_failure(struct lpfc_hba *phba)
{
	lpfc_printf_log(phba, KERN_ERR, LOG_INIT,
			"2827 PCI channel permanent disable for failure\n");

	/* Block all SCSI devices' I/Os on the host */
	lpfc_scsi_dev_block(phba);

	/* stop all timers */
	lpfc_stop_hba_timers(phba);

	/* Clean up all driver's outstanding SCSI I/Os */
	lpfc_sli_flush_fcp_rings(phba);
}

/**
 * lpfc_io_error_detected_s4 - Method for handling PCI I/O error to SLI-4 device
 * @pdev: pointer to PCI device.
 * @state: the current PCI connection state.
 *
 * This routine is called from the PCI subsystem for error handling to device
 * with SLI-4 interface spec. This function is called by the PCI subsystem
 * after a PCI bus error affecting this device has been detected. When this
 * function is invoked, it will need to stop all the I/Os and interrupt(s)
 * to the device. Once that is done, it will return PCI_ERS_RESULT_NEED_RESET
 * for the PCI subsystem to perform proper recovery as desired.
 *
 * Return codes
 * 	PCI_ERS_RESULT_NEED_RESET - need to reset before recovery
 * 	PCI_ERS_RESULT_DISCONNECT - device could not be recovered
 **/
static pci_ers_result_t
lpfc_io_error_detected_s4(struct pci_dev *pdev, pci_channel_state_t state)
{
	struct Scsi_Host *shost = pci_get_drvdata(pdev);
	struct lpfc_hba *phba = ((struct lpfc_vport *)shost->hostdata)->phba;

	switch (state) {
	case pci_channel_io_normal:
		/* Non-fatal error, prepare for recovery */
		lpfc_sli4_prep_dev_for_recover(phba);
		return PCI_ERS_RESULT_CAN_RECOVER;
	case pci_channel_io_frozen:
		/* Fatal error, prepare for slot reset */
		lpfc_sli4_prep_dev_for_reset(phba);
		return PCI_ERS_RESULT_NEED_RESET;
	case pci_channel_io_perm_failure:
		/* Permanent failure, prepare for device down */
		lpfc_sli4_prep_dev_for_perm_failure(phba);
		return PCI_ERS_RESULT_DISCONNECT;
	default:
		/* Unknown state, prepare and request slot reset */
		lpfc_printf_log(phba, KERN_ERR, LOG_INIT,
				"2825 Unknown PCI error state: x%x\n", state);
		lpfc_sli4_prep_dev_for_reset(phba);
		return PCI_ERS_RESULT_NEED_RESET;
	}
}

/**
 * lpfc_io_slot_reset_s4 - Method for restart PCI SLI-4 device from scratch
 * @pdev: pointer to PCI device.
 *
 * This routine is called from the PCI subsystem for error handling to device
 * with SLI-4 interface spec. It is called after PCI bus has been reset to
 * restart the PCI card from scratch, as if from a cold-boot. During the
 * PCI subsystem error recovery, after the driver returns
 * PCI_ERS_RESULT_NEED_RESET, the PCI subsystem will perform proper error
 * recovery and then call this routine before calling the .resume method to
 * recover the device. This function will initialize the HBA device, enable
 * the interrupt, but it will just put the HBA to offline state without
 * passing any I/O traffic.
 *
 * Return codes
 * 	PCI_ERS_RESULT_RECOVERED - the device has been recovered
 * 	PCI_ERS_RESULT_DISCONNECT - device could not be recovered
 */
static pci_ers_result_t
lpfc_io_slot_reset_s4(struct pci_dev *pdev)
{
	struct Scsi_Host *shost = pci_get_drvdata(pdev);
	struct lpfc_hba *phba = ((struct lpfc_vport *)shost->hostdata)->phba;
	struct lpfc_sli *psli = &phba->sli;
	uint32_t intr_mode;

	dev_printk(KERN_INFO, &pdev->dev, "recovering from a slot reset.\n");
	if (pci_enable_device_mem(pdev)) {
		printk(KERN_ERR "lpfc: Cannot re-enable "
			"PCI device after reset.\n");
		return PCI_ERS_RESULT_DISCONNECT;
	}

	pci_restore_state(pdev);

	/*
	 * As the new kernel behavior of pci_restore_state() API call clears
	 * device saved_state flag, need to save the restored state again.
	 */
	pci_save_state(pdev);

	if (pdev->is_busmaster)
		pci_set_master(pdev);

	spin_lock_irq(&phba->hbalock);
	psli->sli_flag &= ~LPFC_SLI_ACTIVE;
	spin_unlock_irq(&phba->hbalock);

	/* Configure and enable interrupt */
	intr_mode = lpfc_sli4_enable_intr(phba, phba->intr_mode);
	if (intr_mode == LPFC_INTR_ERROR) {
		lpfc_printf_log(phba, KERN_ERR, LOG_INIT,
				"2824 Cannot re-enable interrupt after "
				"slot reset.\n");
		return PCI_ERS_RESULT_DISCONNECT;
	} else
		phba->intr_mode = intr_mode;

	/* Log the current active interrupt mode */
	lpfc_log_intr_mode(phba, phba->intr_mode);

	return PCI_ERS_RESULT_RECOVERED;
}

/**
 * lpfc_io_resume_s4 - Method for resuming PCI I/O operation to SLI-4 device
 * @pdev: pointer to PCI device
 *
 * This routine is called from the PCI subsystem for error handling to device
 * with SLI-4 interface spec. It is called when kernel error recovery tells
 * the lpfc driver that it is ok to resume normal PCI operation after PCI bus
 * error recovery. After this call, traffic can start to flow from this device
 * again.
 **/
static void
lpfc_io_resume_s4(struct pci_dev *pdev)
{
	struct Scsi_Host *shost = pci_get_drvdata(pdev);
	struct lpfc_hba *phba = ((struct lpfc_vport *)shost->hostdata)->phba;

	/*
	 * In case of slot reset, as function reset is performed through
	 * mailbox command which needs DMA to be enabled, this operation
	 * has to be moved to the io resume phase. Taking device offline
	 * will perform the necessary cleanup.
	 */
	if (!(phba->sli.sli_flag & LPFC_SLI_ACTIVE)) {
		/* Perform device reset */
		lpfc_offline_prep(phba, LPFC_MBX_WAIT);
		lpfc_offline(phba);
		lpfc_sli_brdrestart(phba);
		/* Bring the device back online */
		lpfc_online(phba);
	}

	/* Clean up Advanced Error Reporting (AER) if needed */
	if (phba->hba_flag & HBA_AER_ENABLED)
		pci_cleanup_aer_uncorrect_error_status(pdev);
}

/**
 * lpfc_pci_probe_one - lpfc PCI probe func to reg dev to PCI subsystem
 * @pdev: pointer to PCI device
 * @pid: pointer to PCI device identifier
 *
 * This routine is to be registered to the kernel's PCI subsystem. When an
 * Emulex HBA device is presented on PCI bus, the kernel PCI subsystem looks
 * at PCI device-specific information of the device and driver to see if the
 * driver state that it can support this kind of device. If the match is
 * successful, the driver core invokes this routine. This routine dispatches
 * the action to the proper SLI-3 or SLI-4 device probing routine, which will
 * do all the initialization that it needs to do to handle the HBA device
 * properly.
 *
 * Return code
 * 	0 - driver can claim the device
 * 	negative value - driver can not claim the device
 **/
static int __devinit
lpfc_pci_probe_one(struct pci_dev *pdev, const struct pci_device_id *pid)
{
	int rc;
	struct lpfc_sli_intf intf;

	if (pci_read_config_dword(pdev, LPFC_SLI_INTF, &intf.word0))
		return -ENODEV;

	if ((bf_get(lpfc_sli_intf_valid, &intf) == LPFC_SLI_INTF_VALID) &&
	    (bf_get(lpfc_sli_intf_slirev, &intf) == LPFC_SLI_INTF_REV_SLI4))
		rc = lpfc_pci_probe_one_s4(pdev, pid);
	else
		rc = lpfc_pci_probe_one_s3(pdev, pid);

	return rc;
}

/**
 * lpfc_pci_remove_one - lpfc PCI func to unreg dev from PCI subsystem
 * @pdev: pointer to PCI device
 *
 * This routine is to be registered to the kernel's PCI subsystem. When an
 * Emulex HBA is removed from PCI bus, the driver core invokes this routine.
 * This routine dispatches the action to the proper SLI-3 or SLI-4 device
 * remove routine, which will perform all the necessary cleanup for the
 * device to be removed from the PCI subsystem properly.
 **/
static void __devexit
lpfc_pci_remove_one(struct pci_dev *pdev)
{
	struct Scsi_Host *shost = pci_get_drvdata(pdev);
	struct lpfc_hba *phba = ((struct lpfc_vport *)shost->hostdata)->phba;

	switch (phba->pci_dev_grp) {
	case LPFC_PCI_DEV_LP:
		lpfc_pci_remove_one_s3(pdev);
		break;
	case LPFC_PCI_DEV_OC:
		lpfc_pci_remove_one_s4(pdev);
		break;
	default:
		lpfc_printf_log(phba, KERN_ERR, LOG_INIT,
				"1424 Invalid PCI device group: 0x%x\n",
				phba->pci_dev_grp);
		break;
	}
	return;
}

/**
 * lpfc_pci_suspend_one - lpfc PCI func to suspend dev for power management
 * @pdev: pointer to PCI device
 * @msg: power management message
 *
 * This routine is to be registered to the kernel's PCI subsystem to support
 * system Power Management (PM). When PM invokes this method, it dispatches
 * the action to the proper SLI-3 or SLI-4 device suspend routine, which will
 * suspend the device.
 *
 * Return code
 * 	0 - driver suspended the device
 * 	Error otherwise
 **/
static int
lpfc_pci_suspend_one(struct pci_dev *pdev, pm_message_t msg)
{
	struct Scsi_Host *shost = pci_get_drvdata(pdev);
	struct lpfc_hba *phba = ((struct lpfc_vport *)shost->hostdata)->phba;
	int rc = -ENODEV;

	switch (phba->pci_dev_grp) {
	case LPFC_PCI_DEV_LP:
		rc = lpfc_pci_suspend_one_s3(pdev, msg);
		break;
	case LPFC_PCI_DEV_OC:
		rc = lpfc_pci_suspend_one_s4(pdev, msg);
		break;
	default:
		lpfc_printf_log(phba, KERN_ERR, LOG_INIT,
				"1425 Invalid PCI device group: 0x%x\n",
				phba->pci_dev_grp);
		break;
	}
	return rc;
}

/**
 * lpfc_pci_resume_one - lpfc PCI func to resume dev for power management
 * @pdev: pointer to PCI device
 *
 * This routine is to be registered to the kernel's PCI subsystem to support
 * system Power Management (PM). When PM invokes this method, it dispatches
 * the action to the proper SLI-3 or SLI-4 device resume routine, which will
 * resume the device.
 *
 * Return code
 * 	0 - driver suspended the device
 * 	Error otherwise
 **/
static int
lpfc_pci_resume_one(struct pci_dev *pdev)
{
	struct Scsi_Host *shost = pci_get_drvdata(pdev);
	struct lpfc_hba *phba = ((struct lpfc_vport *)shost->hostdata)->phba;
	int rc = -ENODEV;

	switch (phba->pci_dev_grp) {
	case LPFC_PCI_DEV_LP:
		rc = lpfc_pci_resume_one_s3(pdev);
		break;
	case LPFC_PCI_DEV_OC:
		rc = lpfc_pci_resume_one_s4(pdev);
		break;
	default:
		lpfc_printf_log(phba, KERN_ERR, LOG_INIT,
				"1426 Invalid PCI device group: 0x%x\n",
				phba->pci_dev_grp);
		break;
	}
	return rc;
}

/**
 * lpfc_io_error_detected - lpfc method for handling PCI I/O error
 * @pdev: pointer to PCI device.
 * @state: the current PCI connection state.
 *
 * This routine is registered to the PCI subsystem for error handling. This
 * function is called by the PCI subsystem after a PCI bus error affecting
 * this device has been detected. When this routine is invoked, it dispatches
 * the action to the proper SLI-3 or SLI-4 device error detected handling
 * routine, which will perform the proper error detected operation.
 *
 * Return codes
 * 	PCI_ERS_RESULT_NEED_RESET - need to reset before recovery
 * 	PCI_ERS_RESULT_DISCONNECT - device could not be recovered
 **/
static pci_ers_result_t
lpfc_io_error_detected(struct pci_dev *pdev, pci_channel_state_t state)
{
	struct Scsi_Host *shost = pci_get_drvdata(pdev);
	struct lpfc_hba *phba = ((struct lpfc_vport *)shost->hostdata)->phba;
	pci_ers_result_t rc = PCI_ERS_RESULT_DISCONNECT;

	switch (phba->pci_dev_grp) {
	case LPFC_PCI_DEV_LP:
		rc = lpfc_io_error_detected_s3(pdev, state);
		break;
	case LPFC_PCI_DEV_OC:
		rc = lpfc_io_error_detected_s4(pdev, state);
		break;
	default:
		lpfc_printf_log(phba, KERN_ERR, LOG_INIT,
				"1427 Invalid PCI device group: 0x%x\n",
				phba->pci_dev_grp);
		break;
	}
	return rc;
}

/**
 * lpfc_io_slot_reset - lpfc method for restart PCI dev from scratch
 * @pdev: pointer to PCI device.
 *
 * This routine is registered to the PCI subsystem for error handling. This
 * function is called after PCI bus has been reset to restart the PCI card
 * from scratch, as if from a cold-boot. When this routine is invoked, it
 * dispatches the action to the proper SLI-3 or SLI-4 device reset handling
 * routine, which will perform the proper device reset.
 *
 * Return codes
 * 	PCI_ERS_RESULT_RECOVERED - the device has been recovered
 * 	PCI_ERS_RESULT_DISCONNECT - device could not be recovered
 **/
static pci_ers_result_t
lpfc_io_slot_reset(struct pci_dev *pdev)
{
	struct Scsi_Host *shost = pci_get_drvdata(pdev);
	struct lpfc_hba *phba = ((struct lpfc_vport *)shost->hostdata)->phba;
	pci_ers_result_t rc = PCI_ERS_RESULT_DISCONNECT;

	switch (phba->pci_dev_grp) {
	case LPFC_PCI_DEV_LP:
		rc = lpfc_io_slot_reset_s3(pdev);
		break;
	case LPFC_PCI_DEV_OC:
		rc = lpfc_io_slot_reset_s4(pdev);
		break;
	default:
		lpfc_printf_log(phba, KERN_ERR, LOG_INIT,
				"1428 Invalid PCI device group: 0x%x\n",
				phba->pci_dev_grp);
		break;
	}
	return rc;
}

/**
 * lpfc_io_resume - lpfc method for resuming PCI I/O operation
 * @pdev: pointer to PCI device
 *
 * This routine is registered to the PCI subsystem for error handling. It
 * is called when kernel error recovery tells the lpfc driver that it is
 * OK to resume normal PCI operation after PCI bus error recovery. When
 * this routine is invoked, it dispatches the action to the proper SLI-3
 * or SLI-4 device io_resume routine, which will resume the device operation.
 **/
static void
lpfc_io_resume(struct pci_dev *pdev)
{
	struct Scsi_Host *shost = pci_get_drvdata(pdev);
	struct lpfc_hba *phba = ((struct lpfc_vport *)shost->hostdata)->phba;

	switch (phba->pci_dev_grp) {
	case LPFC_PCI_DEV_LP:
		lpfc_io_resume_s3(pdev);
		break;
	case LPFC_PCI_DEV_OC:
		lpfc_io_resume_s4(pdev);
		break;
	default:
		lpfc_printf_log(phba, KERN_ERR, LOG_INIT,
				"1429 Invalid PCI device group: 0x%x\n",
				phba->pci_dev_grp);
		break;
	}
	return;
}

/**
 * lpfc_mgmt_open - method called when 'lpfcmgmt' is opened from userspace
 * @inode: pointer to the inode representing the lpfcmgmt device
 * @filep: pointer to the file representing the open lpfcmgmt device
 *
 * This routine puts a reference count on the lpfc module whenever the
 * character device is opened
 **/
static int
lpfc_mgmt_open(struct inode *inode, struct file *filep)
{
	try_module_get(THIS_MODULE);
	return 0;
}

/**
 * lpfc_mgmt_release - method called when 'lpfcmgmt' is closed in userspace
 * @inode: pointer to the inode representing the lpfcmgmt device
 * @filep: pointer to the file representing the open lpfcmgmt device
 *
 * This routine removes a reference count from the lpfc module when the
 * character device is closed
 **/
static int
lpfc_mgmt_release(struct inode *inode, struct file *filep)
{
	module_put(THIS_MODULE);
	return 0;
}

static struct pci_device_id lpfc_id_table[] = {
	{PCI_VENDOR_ID_EMULEX, PCI_DEVICE_ID_VIPER,
		PCI_ANY_ID, PCI_ANY_ID, },
	{PCI_VENDOR_ID_EMULEX, PCI_DEVICE_ID_FIREFLY,
		PCI_ANY_ID, PCI_ANY_ID, },
	{PCI_VENDOR_ID_EMULEX, PCI_DEVICE_ID_THOR,
		PCI_ANY_ID, PCI_ANY_ID, },
	{PCI_VENDOR_ID_EMULEX, PCI_DEVICE_ID_PEGASUS,
		PCI_ANY_ID, PCI_ANY_ID, },
	{PCI_VENDOR_ID_EMULEX, PCI_DEVICE_ID_CENTAUR,
		PCI_ANY_ID, PCI_ANY_ID, },
	{PCI_VENDOR_ID_EMULEX, PCI_DEVICE_ID_DRAGONFLY,
		PCI_ANY_ID, PCI_ANY_ID, },
	{PCI_VENDOR_ID_EMULEX, PCI_DEVICE_ID_SUPERFLY,
		PCI_ANY_ID, PCI_ANY_ID, },
	{PCI_VENDOR_ID_EMULEX, PCI_DEVICE_ID_RFLY,
		PCI_ANY_ID, PCI_ANY_ID, },
	{PCI_VENDOR_ID_EMULEX, PCI_DEVICE_ID_PFLY,
		PCI_ANY_ID, PCI_ANY_ID, },
	{PCI_VENDOR_ID_EMULEX, PCI_DEVICE_ID_NEPTUNE,
		PCI_ANY_ID, PCI_ANY_ID, },
	{PCI_VENDOR_ID_EMULEX, PCI_DEVICE_ID_NEPTUNE_SCSP,
		PCI_ANY_ID, PCI_ANY_ID, },
	{PCI_VENDOR_ID_EMULEX, PCI_DEVICE_ID_NEPTUNE_DCSP,
		PCI_ANY_ID, PCI_ANY_ID, },
	{PCI_VENDOR_ID_EMULEX, PCI_DEVICE_ID_HELIOS,
		PCI_ANY_ID, PCI_ANY_ID, },
	{PCI_VENDOR_ID_EMULEX, PCI_DEVICE_ID_HELIOS_SCSP,
		PCI_ANY_ID, PCI_ANY_ID, },
	{PCI_VENDOR_ID_EMULEX, PCI_DEVICE_ID_HELIOS_DCSP,
		PCI_ANY_ID, PCI_ANY_ID, },
	{PCI_VENDOR_ID_EMULEX, PCI_DEVICE_ID_BMID,
		PCI_ANY_ID, PCI_ANY_ID, },
	{PCI_VENDOR_ID_EMULEX, PCI_DEVICE_ID_BSMB,
		PCI_ANY_ID, PCI_ANY_ID, },
	{PCI_VENDOR_ID_EMULEX, PCI_DEVICE_ID_ZEPHYR,
		PCI_ANY_ID, PCI_ANY_ID, },
	{PCI_VENDOR_ID_EMULEX, PCI_DEVICE_ID_HORNET,
		PCI_ANY_ID, PCI_ANY_ID, },
	{PCI_VENDOR_ID_EMULEX, PCI_DEVICE_ID_ZEPHYR_SCSP,
		PCI_ANY_ID, PCI_ANY_ID, },
	{PCI_VENDOR_ID_EMULEX, PCI_DEVICE_ID_ZEPHYR_DCSP,
		PCI_ANY_ID, PCI_ANY_ID, },
	{PCI_VENDOR_ID_EMULEX, PCI_DEVICE_ID_ZMID,
		PCI_ANY_ID, PCI_ANY_ID, },
	{PCI_VENDOR_ID_EMULEX, PCI_DEVICE_ID_ZSMB,
		PCI_ANY_ID, PCI_ANY_ID, },
	{PCI_VENDOR_ID_EMULEX, PCI_DEVICE_ID_TFLY,
		PCI_ANY_ID, PCI_ANY_ID, },
	{PCI_VENDOR_ID_EMULEX, PCI_DEVICE_ID_LP101,
		PCI_ANY_ID, PCI_ANY_ID, },
	{PCI_VENDOR_ID_EMULEX, PCI_DEVICE_ID_LP10000S,
		PCI_ANY_ID, PCI_ANY_ID, },
	{PCI_VENDOR_ID_EMULEX, PCI_DEVICE_ID_LP11000S,
		PCI_ANY_ID, PCI_ANY_ID, },
	{PCI_VENDOR_ID_EMULEX, PCI_DEVICE_ID_LPE11000S,
		PCI_ANY_ID, PCI_ANY_ID, },
	{PCI_VENDOR_ID_EMULEX, PCI_DEVICE_ID_SAT,
		PCI_ANY_ID, PCI_ANY_ID, },
	{PCI_VENDOR_ID_EMULEX, PCI_DEVICE_ID_SAT_MID,
		PCI_ANY_ID, PCI_ANY_ID, },
	{PCI_VENDOR_ID_EMULEX, PCI_DEVICE_ID_SAT_SMB,
		PCI_ANY_ID, PCI_ANY_ID, },
	{PCI_VENDOR_ID_EMULEX, PCI_DEVICE_ID_SAT_DCSP,
		PCI_ANY_ID, PCI_ANY_ID, },
	{PCI_VENDOR_ID_EMULEX, PCI_DEVICE_ID_SAT_SCSP,
		PCI_ANY_ID, PCI_ANY_ID, },
	{PCI_VENDOR_ID_EMULEX, PCI_DEVICE_ID_SAT_S,
		PCI_ANY_ID, PCI_ANY_ID, },
	{PCI_VENDOR_ID_EMULEX, PCI_DEVICE_ID_PROTEUS_VF,
		PCI_ANY_ID, PCI_ANY_ID, },
	{PCI_VENDOR_ID_EMULEX, PCI_DEVICE_ID_PROTEUS_PF,
		PCI_ANY_ID, PCI_ANY_ID, },
	{PCI_VENDOR_ID_EMULEX, PCI_DEVICE_ID_PROTEUS_S,
		PCI_ANY_ID, PCI_ANY_ID, },
	{PCI_VENDOR_ID_SERVERENGINE, PCI_DEVICE_ID_TIGERSHARK,
		PCI_ANY_ID, PCI_ANY_ID, },
	{PCI_VENDOR_ID_SERVERENGINE, PCI_DEVICE_ID_TOMCAT,
		PCI_ANY_ID, PCI_ANY_ID, },
	{PCI_VENDOR_ID_EMULEX, PCI_DEVICE_ID_FALCON,
		PCI_ANY_ID, PCI_ANY_ID, },
	{PCI_VENDOR_ID_EMULEX, PCI_DEVICE_ID_BALIUS,
		PCI_ANY_ID, PCI_ANY_ID, },
	{PCI_VENDOR_ID_EMULEX, PCI_DEVICE_ID_LANCER_FC,
		PCI_ANY_ID, PCI_ANY_ID, },
	{PCI_VENDOR_ID_EMULEX, PCI_DEVICE_ID_LANCER_FCOE,
		PCI_ANY_ID, PCI_ANY_ID, },
	{PCI_VENDOR_ID_EMULEX, PCI_DEVICE_ID_LANCER_FC_VF,
		PCI_ANY_ID, PCI_ANY_ID, },
	{PCI_VENDOR_ID_EMULEX, PCI_DEVICE_ID_LANCER_FCOE_VF,
		PCI_ANY_ID, PCI_ANY_ID, },
	{PCI_VENDOR_ID_EMULEX, PCI_DEVICE_ID_SKYHAWK,
		PCI_ANY_ID, PCI_ANY_ID, },
	{PCI_VENDOR_ID_EMULEX, PCI_DEVICE_ID_SKYHAWK_VF,
		PCI_ANY_ID, PCI_ANY_ID, },
	{ 0 }
};

MODULE_DEVICE_TABLE(pci, lpfc_id_table);

static const struct pci_error_handlers lpfc_err_handler = {
	.error_detected = lpfc_io_error_detected,
	.slot_reset = lpfc_io_slot_reset,
	.resume = lpfc_io_resume,
};

static struct pci_driver lpfc_driver = {
	.name		= LPFC_DRIVER_NAME,
	.id_table	= lpfc_id_table,
	.probe		= lpfc_pci_probe_one,
	.remove		= __devexit_p(lpfc_pci_remove_one),
	.suspend        = lpfc_pci_suspend_one,
	.resume		= lpfc_pci_resume_one,
	.err_handler    = &lpfc_err_handler,
};

static const struct file_operations lpfc_mgmt_fop = {
	.open = lpfc_mgmt_open,
	.release = lpfc_mgmt_release,
};

static struct miscdevice lpfc_mgmt_dev = {
	.minor = MISC_DYNAMIC_MINOR,
	.name = "lpfcmgmt",
	.fops = &lpfc_mgmt_fop,
};

/**
 * lpfc_init - lpfc module initialization routine
 *
 * This routine is to be invoked when the lpfc module is loaded into the
 * kernel. The special kernel macro module_init() is used to indicate the
 * role of this routine to the kernel as lpfc module entry point.
 *
 * Return codes
 *   0 - successful
 *   -ENOMEM - FC attach transport failed
 *   all others - failed
 */
static int __init
lpfc_init(void)
{
	int error = 0;

	printk(LPFC_MODULE_DESC "\n");
	printk(LPFC_COPYRIGHT "\n");

	error = misc_register(&lpfc_mgmt_dev);
	if (error)
		printk(KERN_ERR "Could not register lpfcmgmt device, "
			"misc_register returned with status %d", error);

	if (lpfc_enable_npiv) {
		lpfc_transport_functions.vport_create = lpfc_vport_create;
		lpfc_transport_functions.vport_delete = lpfc_vport_delete;
	}
	lpfc_transport_template =
				fc_attach_transport(&lpfc_transport_functions);
	if (lpfc_transport_template == NULL)
		return -ENOMEM;
	if (lpfc_enable_npiv) {
		lpfc_vport_transport_template =
			fc_attach_transport(&lpfc_vport_transport_functions);
		if (lpfc_vport_transport_template == NULL) {
			fc_release_transport(lpfc_transport_template);
			return -ENOMEM;
		}
	}
	error = pci_register_driver(&lpfc_driver);
	if (error) {
		fc_release_transport(lpfc_transport_template);
		if (lpfc_enable_npiv)
			fc_release_transport(lpfc_vport_transport_template);
	}

	return error;
}

/**
 * lpfc_exit - lpfc module removal routine
 *
 * This routine is invoked when the lpfc module is removed from the kernel.
 * The special kernel macro module_exit() is used to indicate the role of
 * this routine to the kernel as lpfc module exit point.
 */
static void __exit
lpfc_exit(void)
{
	misc_deregister(&lpfc_mgmt_dev);
	pci_unregister_driver(&lpfc_driver);
	fc_release_transport(lpfc_transport_template);
	if (lpfc_enable_npiv)
		fc_release_transport(lpfc_vport_transport_template);
	if (_dump_buf_data) {
		printk(KERN_ERR	"9062 BLKGRD: freeing %lu pages for "
				"_dump_buf_data at 0x%p\n",
				(1L << _dump_buf_data_order), _dump_buf_data);
		free_pages((unsigned long)_dump_buf_data, _dump_buf_data_order);
	}

	if (_dump_buf_dif) {
		printk(KERN_ERR	"9049 BLKGRD: freeing %lu pages for "
				"_dump_buf_dif at 0x%p\n",
				(1L << _dump_buf_dif_order), _dump_buf_dif);
		free_pages((unsigned long)_dump_buf_dif, _dump_buf_dif_order);
	}
}

module_init(lpfc_init);
module_exit(lpfc_exit);
MODULE_LICENSE("GPL");
MODULE_DESCRIPTION(LPFC_MODULE_DESC);
MODULE_AUTHOR("Emulex Corporation - tech.support@emulex.com");
MODULE_VERSION("0:" LPFC_DRIVER_VERSION);<|MERGE_RESOLUTION|>--- conflicted
+++ resolved
@@ -6685,12 +6685,8 @@
 		i++;
 	}
 	if (i < cfg_fcp_io_channel) {
-<<<<<<< HEAD
-		lpfc_printf_log(phba, KERN_WARNING, LOG_INIT,
-=======
 		lpfc_printf_log(phba,
 				KERN_ERR, LOG_INIT,
->>>>>>> ddffeb8c
 				"3188 Reducing IO channels to match number of "
 				"CPUs: from %d to %d\n", cfg_fcp_io_channel, i);
 		cfg_fcp_io_channel = i;
@@ -6698,13 +6694,8 @@
 
 	if (cfg_fcp_io_channel >
 	    phba->sli4_hba.max_cfg_param.max_eq) {
-<<<<<<< HEAD
-		cfg_fcp_io_channel = phba->sli4_hba.max_cfg_param.max_eq;
-		if (cfg_fcp_io_channel < LPFC_FCP_IO_CHAN_MIN) {
-=======
 		if (phba->sli4_hba.max_cfg_param.max_eq <
 		    LPFC_FCP_IO_CHAN_MIN) {
->>>>>>> ddffeb8c
 			lpfc_printf_log(phba, KERN_ERR, LOG_INIT,
 					"2574 Not enough EQs (%d) from the "
 					"pci function for supporting FCP "
@@ -6713,22 +6704,12 @@
 					phba->cfg_fcp_io_channel);
 			goto out_error;
 		}
-<<<<<<< HEAD
-		lpfc_printf_log(phba, KERN_WARNING, LOG_INIT,
-				"2575 Not enough EQs (%d) from the pci "
-				"function for supporting the requested "
-				"FCP EQs (%d), the actual FCP EQs can "
-				"be supported: %d\n",
-				phba->sli4_hba.max_cfg_param.max_eq,
-				phba->cfg_fcp_io_channel, cfg_fcp_io_channel);
-=======
 		lpfc_printf_log(phba, KERN_ERR, LOG_INIT,
 				"2575 Reducing IO channels to match number of "
 				"available EQs: from %d to %d\n",
 				cfg_fcp_io_channel,
 				phba->sli4_hba.max_cfg_param.max_eq);
 		cfg_fcp_io_channel = phba->sli4_hba.max_cfg_param.max_eq;
->>>>>>> ddffeb8c
 	}
 
 	/* Eventually cfg_fcp_eq_count / cfg_fcp_wq_count will be depricated */
@@ -6737,10 +6718,6 @@
 	phba->cfg_fcp_eq_count = cfg_fcp_io_channel;
 	phba->cfg_fcp_wq_count = cfg_fcp_io_channel;
 	phba->cfg_fcp_io_channel = cfg_fcp_io_channel;
-<<<<<<< HEAD
-	phba->sli4_hba.cfg_eqn = cfg_fcp_io_channel;
-=======
->>>>>>> ddffeb8c
 
 	/* Get EQ depth from module parameter, fake the default for now */
 	phba->sli4_hba.eq_esize = LPFC_EQE_SIZE_4B;
@@ -6791,7 +6768,6 @@
 	phba->sli4_hba.hba_eq =  kzalloc((sizeof(struct lpfc_queue *) *
 				phba->cfg_fcp_io_channel), GFP_KERNEL);
 	if (!phba->sli4_hba.hba_eq) {
-<<<<<<< HEAD
 		lpfc_printf_log(phba, KERN_ERR, LOG_INIT,
 			"2576 Failed allocate memory for "
 			"fast-path EQ record array\n");
@@ -6811,27 +6787,6 @@
 				phba->cfg_fcp_io_channel), GFP_KERNEL);
 	if (!phba->sli4_hba.fcp_wq) {
 		lpfc_printf_log(phba, KERN_ERR, LOG_INIT,
-=======
-		lpfc_printf_log(phba, KERN_ERR, LOG_INIT,
-			"2576 Failed allocate memory for "
-			"fast-path EQ record array\n");
-		goto out_error;
-	}
-
-	phba->sli4_hba.fcp_cq = kzalloc((sizeof(struct lpfc_queue *) *
-				phba->cfg_fcp_io_channel), GFP_KERNEL);
-	if (!phba->sli4_hba.fcp_cq) {
-		lpfc_printf_log(phba, KERN_ERR, LOG_INIT,
-				"2577 Failed allocate memory for fast-path "
-				"CQ record array\n");
-		goto out_error;
-	}
-
-	phba->sli4_hba.fcp_wq = kzalloc((sizeof(struct lpfc_queue *) *
-				phba->cfg_fcp_io_channel), GFP_KERNEL);
-	if (!phba->sli4_hba.fcp_wq) {
-		lpfc_printf_log(phba, KERN_ERR, LOG_INIT,
->>>>>>> ddffeb8c
 				"2578 Failed allocate memory for fast-path "
 				"WQ record array\n");
 		goto out_error;
@@ -7127,7 +7082,6 @@
 				"2584 HBA EQ setup: "
 				"queue[%d]-id=%d\n", fcp_eqidx,
 				phba->sli4_hba.hba_eq[fcp_eqidx]->queue_id);
-<<<<<<< HEAD
 	}
 
 	/* Set up fast-path FCP Response Complete Queue */
@@ -7178,58 +7132,6 @@
 		goto out_destroy_fcp_cq;
 	}
 
-=======
-	}
-
-	/* Set up fast-path FCP Response Complete Queue */
-	if (!phba->sli4_hba.fcp_cq) {
-		lpfc_printf_log(phba, KERN_ERR, LOG_INIT,
-				"3148 Fast-path FCP CQ array not "
-				"allocated\n");
-		rc = -ENOMEM;
-		goto out_destroy_hba_eq;
-	}
-
-	for (fcp_cqidx = 0; fcp_cqidx < phba->cfg_fcp_io_channel; fcp_cqidx++) {
-		if (!phba->sli4_hba.fcp_cq[fcp_cqidx]) {
-			lpfc_printf_log(phba, KERN_ERR, LOG_INIT,
-					"0526 Fast-path FCP CQ (%d) not "
-					"allocated\n", fcp_cqidx);
-			rc = -ENOMEM;
-			goto out_destroy_fcp_cq;
-		}
-		rc = lpfc_cq_create(phba, phba->sli4_hba.fcp_cq[fcp_cqidx],
-			phba->sli4_hba.hba_eq[fcp_cqidx], LPFC_WCQ, LPFC_FCP);
-		if (rc) {
-			lpfc_printf_log(phba, KERN_ERR, LOG_INIT,
-					"0527 Failed setup of fast-path FCP "
-					"CQ (%d), rc = 0x%x\n", fcp_cqidx, rc);
-			goto out_destroy_fcp_cq;
-		}
-
-		/* Setup fcp_cq_map for fast lookup */
-		phba->sli4_hba.fcp_cq_map[fcp_cqidx] =
-				phba->sli4_hba.fcp_cq[fcp_cqidx]->queue_id;
-
-		lpfc_printf_log(phba, KERN_INFO, LOG_INIT,
-				"2588 FCP CQ setup: cq[%d]-id=%d, "
-				"parent seq[%d]-id=%d\n",
-				fcp_cqidx,
-				phba->sli4_hba.fcp_cq[fcp_cqidx]->queue_id,
-				fcp_cqidx,
-				phba->sli4_hba.hba_eq[fcp_cqidx]->queue_id);
-	}
-
-	/* Set up fast-path FCP Work Queue */
-	if (!phba->sli4_hba.fcp_wq) {
-		lpfc_printf_log(phba, KERN_ERR, LOG_INIT,
-				"3149 Fast-path FCP WQ array not "
-				"allocated\n");
-		rc = -ENOMEM;
-		goto out_destroy_fcp_cq;
-	}
-
->>>>>>> ddffeb8c
 	for (fcp_wqidx = 0; fcp_wqidx < phba->cfg_fcp_io_channel; fcp_wqidx++) {
 		if (!phba->sli4_hba.fcp_wq[fcp_wqidx]) {
 			lpfc_printf_log(phba, KERN_ERR, LOG_INIT,
@@ -8400,11 +8302,7 @@
 	int index;
 
 	/* Free up MSI-X multi-message vectors */
-<<<<<<< HEAD
-	for (index = 0; index < phba->sli4_hba.msix_vec_nr; index++)
-=======
 	for (index = 0; index < phba->cfg_fcp_io_channel; index++)
->>>>>>> ddffeb8c
 		free_irq(phba->sli4_hba.msix_entries[index].vector,
 			 &phba->sli4_hba.fcp_eq_hdl[index]);
 
@@ -9662,12 +9560,7 @@
 	uint32_t cfg_mode, intr_mode;
 	int mcnt;
 	int adjusted_fcp_io_channel;
-<<<<<<< HEAD
-	const struct firmware *fw;
-	uint8_t file_name[16];
-=======
 	uint8_t file_name[ELX_MODEL_NAME_SIZE];
->>>>>>> ddffeb8c
 
 	/* Allocate memory for HBA structure */
 	phba = lpfc_hba_alloc(pdev);
@@ -9769,12 +9662,6 @@
 		/* Default to single EQ for non-MSI-X */
 		if (phba->intr_type != MSIX)
 			adjusted_fcp_io_channel = 1;
-<<<<<<< HEAD
-		else if (phba->sli4_hba.msix_vec_nr <
-					phba->cfg_fcp_io_channel)
-			adjusted_fcp_io_channel = phba->sli4_hba.msix_vec_nr;
-=======
->>>>>>> ddffeb8c
 		else
 			adjusted_fcp_io_channel = phba->cfg_fcp_io_channel;
 		phba->cfg_fcp_io_channel = adjusted_fcp_io_channel;
