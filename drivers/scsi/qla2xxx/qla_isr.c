--- conflicted
+++ resolved
@@ -1715,9 +1715,6 @@
 				res = DID_ERROR << 16;
 				break;
 			}
-<<<<<<< HEAD
-		} else {
-=======
 		} else if (lscsi_status != SAM_STAT_TASK_SET_FULL &&
 			    lscsi_status != SAM_STAT_BUSY) {
 			/*
@@ -1725,7 +1722,6 @@
 			 * task not completed.
 			 */
 
->>>>>>> 711e1bfb
 			ql_dbg(ql_dbg_io, fcport->vha, 0x301f,
 			    "Dropped frame(s) detected (0x%x "
 			    "of 0x%x bytes).\n", resid,
