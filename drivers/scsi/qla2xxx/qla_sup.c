/*
 * QLogic Fibre Channel HBA Driver
 * Copyright (c)  2003-2011 QLogic Corporation
 *
 * See LICENSE.qla2xxx for copyright and licensing details.
 */
#include "qla_def.h"

#include <linux/delay.h>
#include <linux/slab.h>
#include <linux/vmalloc.h>
#include <asm/uaccess.h>

/*
 * NVRAM support routines
 */

/**
 * qla2x00_lock_nvram_access() -
 * @ha: HA context
 */
static void
qla2x00_lock_nvram_access(struct qla_hw_data *ha)
{
	uint16_t data;
	struct device_reg_2xxx __iomem *reg = &ha->iobase->isp;

	if (!IS_QLA2100(ha) && !IS_QLA2200(ha) && !IS_QLA2300(ha)) {
		data = RD_REG_WORD(&reg->nvram);
		while (data & NVR_BUSY) {
			udelay(100);
			data = RD_REG_WORD(&reg->nvram);
		}

		/* Lock resource */
		WRT_REG_WORD(&reg->u.isp2300.host_semaphore, 0x1);
		RD_REG_WORD(&reg->u.isp2300.host_semaphore);
		udelay(5);
		data = RD_REG_WORD(&reg->u.isp2300.host_semaphore);
		while ((data & BIT_0) == 0) {
			/* Lock failed */
			udelay(100);
			WRT_REG_WORD(&reg->u.isp2300.host_semaphore, 0x1);
			RD_REG_WORD(&reg->u.isp2300.host_semaphore);
			udelay(5);
			data = RD_REG_WORD(&reg->u.isp2300.host_semaphore);
		}
	}
}

/**
 * qla2x00_unlock_nvram_access() -
 * @ha: HA context
 */
static void
qla2x00_unlock_nvram_access(struct qla_hw_data *ha)
{
	struct device_reg_2xxx __iomem *reg = &ha->iobase->isp;

	if (!IS_QLA2100(ha) && !IS_QLA2200(ha) && !IS_QLA2300(ha)) {
		WRT_REG_WORD(&reg->u.isp2300.host_semaphore, 0);
		RD_REG_WORD(&reg->u.isp2300.host_semaphore);
	}
}

/**
 * qla2x00_nv_write() - Prepare for NVRAM read/write operation.
 * @ha: HA context
 * @data: Serial interface selector
 */
static void
qla2x00_nv_write(struct qla_hw_data *ha, uint16_t data)
{
	struct device_reg_2xxx __iomem *reg = &ha->iobase->isp;

	WRT_REG_WORD(&reg->nvram, data | NVR_SELECT | NVR_WRT_ENABLE);
	RD_REG_WORD(&reg->nvram);		/* PCI Posting. */
	NVRAM_DELAY();
	WRT_REG_WORD(&reg->nvram, data | NVR_SELECT | NVR_CLOCK |
	    NVR_WRT_ENABLE);
	RD_REG_WORD(&reg->nvram);		/* PCI Posting. */
	NVRAM_DELAY();
	WRT_REG_WORD(&reg->nvram, data | NVR_SELECT | NVR_WRT_ENABLE);
	RD_REG_WORD(&reg->nvram);		/* PCI Posting. */
	NVRAM_DELAY();
}

/**
 * qla2x00_nvram_request() - Sends read command to NVRAM and gets data from
 *	NVRAM.
 * @ha: HA context
 * @nv_cmd: NVRAM command
 *
 * Bit definitions for NVRAM command:
 *
 *	Bit 26     = start bit
 *	Bit 25, 24 = opcode
 *	Bit 23-16  = address
 *	Bit 15-0   = write data
 *
 * Returns the word read from nvram @addr.
 */
static uint16_t
qla2x00_nvram_request(struct qla_hw_data *ha, uint32_t nv_cmd)
{
	uint8_t		cnt;
	struct device_reg_2xxx __iomem *reg = &ha->iobase->isp;
	uint16_t	data = 0;
	uint16_t	reg_data;

	/* Send command to NVRAM. */
	nv_cmd <<= 5;
	for (cnt = 0; cnt < 11; cnt++) {
		if (nv_cmd & BIT_31)
			qla2x00_nv_write(ha, NVR_DATA_OUT);
		else
			qla2x00_nv_write(ha, 0);
		nv_cmd <<= 1;
	}

	/* Read data from NVRAM. */
	for (cnt = 0; cnt < 16; cnt++) {
		WRT_REG_WORD(&reg->nvram, NVR_SELECT | NVR_CLOCK);
		RD_REG_WORD(&reg->nvram);	/* PCI Posting. */
		NVRAM_DELAY();
		data <<= 1;
		reg_data = RD_REG_WORD(&reg->nvram);
		if (reg_data & NVR_DATA_IN)
			data |= BIT_0;
		WRT_REG_WORD(&reg->nvram, NVR_SELECT);
		RD_REG_WORD(&reg->nvram);	/* PCI Posting. */
		NVRAM_DELAY();
	}

	/* Deselect chip. */
	WRT_REG_WORD(&reg->nvram, NVR_DESELECT);
	RD_REG_WORD(&reg->nvram);		/* PCI Posting. */
	NVRAM_DELAY();

	return data;
}


/**
 * qla2x00_get_nvram_word() - Calculates word position in NVRAM and calls the
 *	request routine to get the word from NVRAM.
 * @ha: HA context
 * @addr: Address in NVRAM to read
 *
 * Returns the word read from nvram @addr.
 */
static uint16_t
qla2x00_get_nvram_word(struct qla_hw_data *ha, uint32_t addr)
{
	uint16_t	data;
	uint32_t	nv_cmd;

	nv_cmd = addr << 16;
	nv_cmd |= NV_READ_OP;
	data = qla2x00_nvram_request(ha, nv_cmd);

	return (data);
}

/**
 * qla2x00_nv_deselect() - Deselect NVRAM operations.
 * @ha: HA context
 */
static void
qla2x00_nv_deselect(struct qla_hw_data *ha)
{
	struct device_reg_2xxx __iomem *reg = &ha->iobase->isp;

	WRT_REG_WORD(&reg->nvram, NVR_DESELECT);
	RD_REG_WORD(&reg->nvram);		/* PCI Posting. */
	NVRAM_DELAY();
}

/**
 * qla2x00_write_nvram_word() - Write NVRAM data.
 * @ha: HA context
 * @addr: Address in NVRAM to write
 * @data: word to program
 */
static void
qla2x00_write_nvram_word(struct qla_hw_data *ha, uint32_t addr, uint16_t data)
{
	int count;
	uint16_t word;
	uint32_t nv_cmd, wait_cnt;
	struct device_reg_2xxx __iomem *reg = &ha->iobase->isp;
	scsi_qla_host_t *vha = pci_get_drvdata(ha->pdev);

	qla2x00_nv_write(ha, NVR_DATA_OUT);
	qla2x00_nv_write(ha, 0);
	qla2x00_nv_write(ha, 0);

	for (word = 0; word < 8; word++)
		qla2x00_nv_write(ha, NVR_DATA_OUT);

	qla2x00_nv_deselect(ha);

	/* Write data */
	nv_cmd = (addr << 16) | NV_WRITE_OP;
	nv_cmd |= data;
	nv_cmd <<= 5;
	for (count = 0; count < 27; count++) {
		if (nv_cmd & BIT_31)
			qla2x00_nv_write(ha, NVR_DATA_OUT);
		else
			qla2x00_nv_write(ha, 0);

		nv_cmd <<= 1;
	}

	qla2x00_nv_deselect(ha);

	/* Wait for NVRAM to become ready */
	WRT_REG_WORD(&reg->nvram, NVR_SELECT);
	RD_REG_WORD(&reg->nvram);		/* PCI Posting. */
	wait_cnt = NVR_WAIT_CNT;
	do {
		if (!--wait_cnt) {
			ql_dbg(ql_dbg_user, vha, 0x708d,
			    "NVRAM didn't go ready...\n");
			break;
		}
		NVRAM_DELAY();
		word = RD_REG_WORD(&reg->nvram);
	} while ((word & NVR_DATA_IN) == 0);

	qla2x00_nv_deselect(ha);

	/* Disable writes */
	qla2x00_nv_write(ha, NVR_DATA_OUT);
	for (count = 0; count < 10; count++)
		qla2x00_nv_write(ha, 0);

	qla2x00_nv_deselect(ha);
}

static int
qla2x00_write_nvram_word_tmo(struct qla_hw_data *ha, uint32_t addr,
	uint16_t data, uint32_t tmo)
{
	int ret, count;
	uint16_t word;
	uint32_t nv_cmd;
	struct device_reg_2xxx __iomem *reg = &ha->iobase->isp;

	ret = QLA_SUCCESS;

	qla2x00_nv_write(ha, NVR_DATA_OUT);
	qla2x00_nv_write(ha, 0);
	qla2x00_nv_write(ha, 0);

	for (word = 0; word < 8; word++)
		qla2x00_nv_write(ha, NVR_DATA_OUT);

	qla2x00_nv_deselect(ha);

	/* Write data */
	nv_cmd = (addr << 16) | NV_WRITE_OP;
	nv_cmd |= data;
	nv_cmd <<= 5;
	for (count = 0; count < 27; count++) {
		if (nv_cmd & BIT_31)
			qla2x00_nv_write(ha, NVR_DATA_OUT);
		else
			qla2x00_nv_write(ha, 0);

		nv_cmd <<= 1;
	}

	qla2x00_nv_deselect(ha);

	/* Wait for NVRAM to become ready */
	WRT_REG_WORD(&reg->nvram, NVR_SELECT);
	RD_REG_WORD(&reg->nvram);		/* PCI Posting. */
	do {
		NVRAM_DELAY();
		word = RD_REG_WORD(&reg->nvram);
		if (!--tmo) {
			ret = QLA_FUNCTION_FAILED;
			break;
		}
	} while ((word & NVR_DATA_IN) == 0);

	qla2x00_nv_deselect(ha);

	/* Disable writes */
	qla2x00_nv_write(ha, NVR_DATA_OUT);
	for (count = 0; count < 10; count++)
		qla2x00_nv_write(ha, 0);

	qla2x00_nv_deselect(ha);

	return ret;
}

/**
 * qla2x00_clear_nvram_protection() -
 * @ha: HA context
 */
static int
qla2x00_clear_nvram_protection(struct qla_hw_data *ha)
{
	int ret, stat;
	struct device_reg_2xxx __iomem *reg = &ha->iobase->isp;
	uint32_t word, wait_cnt;
	uint16_t wprot, wprot_old;
	scsi_qla_host_t *vha = pci_get_drvdata(ha->pdev);

	/* Clear NVRAM write protection. */
	ret = QLA_FUNCTION_FAILED;

	wprot_old = cpu_to_le16(qla2x00_get_nvram_word(ha, ha->nvram_base));
	stat = qla2x00_write_nvram_word_tmo(ha, ha->nvram_base,
	    __constant_cpu_to_le16(0x1234), 100000);
	wprot = cpu_to_le16(qla2x00_get_nvram_word(ha, ha->nvram_base));
	if (stat != QLA_SUCCESS || wprot != 0x1234) {
		/* Write enable. */
		qla2x00_nv_write(ha, NVR_DATA_OUT);
		qla2x00_nv_write(ha, 0);
		qla2x00_nv_write(ha, 0);
		for (word = 0; word < 8; word++)
			qla2x00_nv_write(ha, NVR_DATA_OUT);

		qla2x00_nv_deselect(ha);

		/* Enable protection register. */
		qla2x00_nv_write(ha, NVR_PR_ENABLE | NVR_DATA_OUT);
		qla2x00_nv_write(ha, NVR_PR_ENABLE);
		qla2x00_nv_write(ha, NVR_PR_ENABLE);
		for (word = 0; word < 8; word++)
			qla2x00_nv_write(ha, NVR_DATA_OUT | NVR_PR_ENABLE);

		qla2x00_nv_deselect(ha);

		/* Clear protection register (ffff is cleared). */
		qla2x00_nv_write(ha, NVR_PR_ENABLE | NVR_DATA_OUT);
		qla2x00_nv_write(ha, NVR_PR_ENABLE | NVR_DATA_OUT);
		qla2x00_nv_write(ha, NVR_PR_ENABLE | NVR_DATA_OUT);
		for (word = 0; word < 8; word++)
			qla2x00_nv_write(ha, NVR_DATA_OUT | NVR_PR_ENABLE);

		qla2x00_nv_deselect(ha);

		/* Wait for NVRAM to become ready. */
		WRT_REG_WORD(&reg->nvram, NVR_SELECT);
		RD_REG_WORD(&reg->nvram);	/* PCI Posting. */
		wait_cnt = NVR_WAIT_CNT;
		do {
			if (!--wait_cnt) {
				ql_dbg(ql_dbg_user, vha, 0x708e,
				    "NVRAM didn't go ready...\n");
				break;
			}
			NVRAM_DELAY();
			word = RD_REG_WORD(&reg->nvram);
		} while ((word & NVR_DATA_IN) == 0);

		if (wait_cnt)
			ret = QLA_SUCCESS;
	} else
		qla2x00_write_nvram_word(ha, ha->nvram_base, wprot_old);

	return ret;
}

static void
qla2x00_set_nvram_protection(struct qla_hw_data *ha, int stat)
{
	struct device_reg_2xxx __iomem *reg = &ha->iobase->isp;
	uint32_t word, wait_cnt;
	scsi_qla_host_t *vha = pci_get_drvdata(ha->pdev);

	if (stat != QLA_SUCCESS)
		return;

	/* Set NVRAM write protection. */
	/* Write enable. */
	qla2x00_nv_write(ha, NVR_DATA_OUT);
	qla2x00_nv_write(ha, 0);
	qla2x00_nv_write(ha, 0);
	for (word = 0; word < 8; word++)
		qla2x00_nv_write(ha, NVR_DATA_OUT);

	qla2x00_nv_deselect(ha);

	/* Enable protection register. */
	qla2x00_nv_write(ha, NVR_PR_ENABLE | NVR_DATA_OUT);
	qla2x00_nv_write(ha, NVR_PR_ENABLE);
	qla2x00_nv_write(ha, NVR_PR_ENABLE);
	for (word = 0; word < 8; word++)
		qla2x00_nv_write(ha, NVR_DATA_OUT | NVR_PR_ENABLE);

	qla2x00_nv_deselect(ha);

	/* Enable protection register. */
	qla2x00_nv_write(ha, NVR_PR_ENABLE | NVR_DATA_OUT);
	qla2x00_nv_write(ha, NVR_PR_ENABLE);
	qla2x00_nv_write(ha, NVR_PR_ENABLE | NVR_DATA_OUT);
	for (word = 0; word < 8; word++)
		qla2x00_nv_write(ha, NVR_PR_ENABLE);

	qla2x00_nv_deselect(ha);

	/* Wait for NVRAM to become ready. */
	WRT_REG_WORD(&reg->nvram, NVR_SELECT);
	RD_REG_WORD(&reg->nvram);		/* PCI Posting. */
	wait_cnt = NVR_WAIT_CNT;
	do {
		if (!--wait_cnt) {
			ql_dbg(ql_dbg_user, vha, 0x708f,
			    "NVRAM didn't go ready...\n");
			break;
		}
		NVRAM_DELAY();
		word = RD_REG_WORD(&reg->nvram);
	} while ((word & NVR_DATA_IN) == 0);
}


/*****************************************************************************/
/* Flash Manipulation Routines                                               */
/*****************************************************************************/

static inline uint32_t
flash_conf_addr(struct qla_hw_data *ha, uint32_t faddr)
{
	return ha->flash_conf_off | faddr;
}

static inline uint32_t
flash_data_addr(struct qla_hw_data *ha, uint32_t faddr)
{
	return ha->flash_data_off | faddr;
}

static inline uint32_t
nvram_conf_addr(struct qla_hw_data *ha, uint32_t naddr)
{
	return ha->nvram_conf_off | naddr;
}

static inline uint32_t
nvram_data_addr(struct qla_hw_data *ha, uint32_t naddr)
{
	return ha->nvram_data_off | naddr;
}

static uint32_t
qla24xx_read_flash_dword(struct qla_hw_data *ha, uint32_t addr)
{
	int rval;
	uint32_t cnt, data;
	struct device_reg_24xx __iomem *reg = &ha->iobase->isp24;

	WRT_REG_DWORD(&reg->flash_addr, addr & ~FARX_DATA_FLAG);
	/* Wait for READ cycle to complete. */
	rval = QLA_SUCCESS;
	for (cnt = 3000;
	    (RD_REG_DWORD(&reg->flash_addr) & FARX_DATA_FLAG) == 0 &&
	    rval == QLA_SUCCESS; cnt--) {
		if (cnt)
			udelay(10);
		else
			rval = QLA_FUNCTION_TIMEOUT;
		cond_resched();
	}

	/* TODO: What happens if we time out? */
	data = 0xDEADDEAD;
	if (rval == QLA_SUCCESS)
		data = RD_REG_DWORD(&reg->flash_data);

	return data;
}

uint32_t *
qla24xx_read_flash_data(scsi_qla_host_t *vha, uint32_t *dwptr, uint32_t faddr,
    uint32_t dwords)
{
	uint32_t i;
	struct qla_hw_data *ha = vha->hw;

	/* Dword reads to flash. */
	for (i = 0; i < dwords; i++, faddr++)
		dwptr[i] = cpu_to_le32(qla24xx_read_flash_dword(ha,
		    flash_data_addr(ha, faddr)));

	return dwptr;
}

static int
qla24xx_write_flash_dword(struct qla_hw_data *ha, uint32_t addr, uint32_t data)
{
	int rval;
	uint32_t cnt;
	struct device_reg_24xx __iomem *reg = &ha->iobase->isp24;

	WRT_REG_DWORD(&reg->flash_data, data);
	RD_REG_DWORD(&reg->flash_data);		/* PCI Posting. */
	WRT_REG_DWORD(&reg->flash_addr, addr | FARX_DATA_FLAG);
	/* Wait for Write cycle to complete. */
	rval = QLA_SUCCESS;
	for (cnt = 500000; (RD_REG_DWORD(&reg->flash_addr) & FARX_DATA_FLAG) &&
	    rval == QLA_SUCCESS; cnt--) {
		if (cnt)
			udelay(10);
		else
			rval = QLA_FUNCTION_TIMEOUT;
		cond_resched();
	}
	return rval;
}

static void
qla24xx_get_flash_manufacturer(struct qla_hw_data *ha, uint8_t *man_id,
    uint8_t *flash_id)
{
	uint32_t ids;

	ids = qla24xx_read_flash_dword(ha, flash_conf_addr(ha, 0x03ab));
	*man_id = LSB(ids);
	*flash_id = MSB(ids);

	/* Check if man_id and flash_id are valid. */
	if (ids != 0xDEADDEAD && (*man_id == 0 || *flash_id == 0)) {
		/* Read information using 0x9f opcode
		 * Device ID, Mfg ID would be read in the format:
		 *   <Ext Dev Info><Device ID Part2><Device ID Part 1><Mfg ID>
		 * Example: ATMEL 0x00 01 45 1F
		 * Extract MFG and Dev ID from last two bytes.
		 */
		ids = qla24xx_read_flash_dword(ha, flash_conf_addr(ha, 0x009f));
		*man_id = LSB(ids);
		*flash_id = MSB(ids);
	}
}

static int
qla2xxx_find_flt_start(scsi_qla_host_t *vha, uint32_t *start)
{
	const char *loc, *locations[] = { "DEF", "PCI" };
	uint32_t pcihdr, pcids;
	uint32_t *dcode;
	uint8_t *buf, *bcode, last_image;
	uint16_t cnt, chksum, *wptr;
	struct qla_flt_location *fltl;
	struct qla_hw_data *ha = vha->hw;
	struct req_que *req = ha->req_q_map[0];

	/*
	 * FLT-location structure resides after the last PCI region.
	 */

	/* Begin with sane defaults. */
	loc = locations[0];
	*start = 0;
	if (IS_QLA24XX_TYPE(ha))
		*start = FA_FLASH_LAYOUT_ADDR_24;
	else if (IS_QLA25XX(ha))
		*start = FA_FLASH_LAYOUT_ADDR;
	else if (IS_QLA81XX(ha))
		*start = FA_FLASH_LAYOUT_ADDR_81;
	else if (IS_QLA82XX(ha)) {
		*start = FA_FLASH_LAYOUT_ADDR_82;
		goto end;
	} else if (IS_QLA83XX(ha)) {
		*start = FA_FLASH_LAYOUT_ADDR_83;
		goto end;
	}
	/* Begin with first PCI expansion ROM header. */
	buf = (uint8_t *)req->ring;
	dcode = (uint32_t *)req->ring;
	pcihdr = 0;
	last_image = 1;
	do {
		/* Verify PCI expansion ROM header. */
		qla24xx_read_flash_data(vha, dcode, pcihdr >> 2, 0x20);
		bcode = buf + (pcihdr % 4);
		if (bcode[0x0] != 0x55 || bcode[0x1] != 0xaa)
			goto end;

		/* Locate PCI data structure. */
		pcids = pcihdr + ((bcode[0x19] << 8) | bcode[0x18]);
		qla24xx_read_flash_data(vha, dcode, pcids >> 2, 0x20);
		bcode = buf + (pcihdr % 4);

		/* Validate signature of PCI data structure. */
		if (bcode[0x0] != 'P' || bcode[0x1] != 'C' ||
		    bcode[0x2] != 'I' || bcode[0x3] != 'R')
			goto end;

		last_image = bcode[0x15] & BIT_7;

		/* Locate next PCI expansion ROM. */
		pcihdr += ((bcode[0x11] << 8) | bcode[0x10]) * 512;
	} while (!last_image);

	/* Now verify FLT-location structure. */
	fltl = (struct qla_flt_location *)req->ring;
	qla24xx_read_flash_data(vha, dcode, pcihdr >> 2,
	    sizeof(struct qla_flt_location) >> 2);
	if (fltl->sig[0] != 'Q' || fltl->sig[1] != 'F' ||
	    fltl->sig[2] != 'L' || fltl->sig[3] != 'T')
		goto end;

	wptr = (uint16_t *)req->ring;
	cnt = sizeof(struct qla_flt_location) >> 1;
	for (chksum = 0; cnt; cnt--)
		chksum += le16_to_cpu(*wptr++);
	if (chksum) {
		ql_log(ql_log_fatal, vha, 0x0045,
		    "Inconsistent FLTL detected: checksum=0x%x.\n", chksum);
		ql_dump_buffer(ql_dbg_init + ql_dbg_buffer, vha, 0x010e,
		    buf, sizeof(struct qla_flt_location));
		return QLA_FUNCTION_FAILED;
	}

	/* Good data.  Use specified location. */
	loc = locations[1];
	*start = (le16_to_cpu(fltl->start_hi) << 16 |
	    le16_to_cpu(fltl->start_lo)) >> 2;
end:
	ql_dbg(ql_dbg_init, vha, 0x0046,
	    "FLTL[%s] = 0x%x.\n",
	    loc, *start);
	return QLA_SUCCESS;
}

static void
qla2xxx_get_flt_info(scsi_qla_host_t *vha, uint32_t flt_addr)
{
	const char *loc, *locations[] = { "DEF", "FLT" };
	const uint32_t def_fw[] =
		{ FA_RISC_CODE_ADDR, FA_RISC_CODE_ADDR, FA_RISC_CODE_ADDR_81 };
	const uint32_t def_boot[] =
		{ FA_BOOT_CODE_ADDR, FA_BOOT_CODE_ADDR, FA_BOOT_CODE_ADDR_81 };
	const uint32_t def_vpd_nvram[] =
		{ FA_VPD_NVRAM_ADDR, FA_VPD_NVRAM_ADDR, FA_VPD_NVRAM_ADDR_81 };
	const uint32_t def_vpd0[] =
		{ 0, 0, FA_VPD0_ADDR_81 };
	const uint32_t def_vpd1[] =
		{ 0, 0, FA_VPD1_ADDR_81 };
	const uint32_t def_nvram0[] =
		{ 0, 0, FA_NVRAM0_ADDR_81 };
	const uint32_t def_nvram1[] =
		{ 0, 0, FA_NVRAM1_ADDR_81 };
	const uint32_t def_fdt[] =
		{ FA_FLASH_DESCR_ADDR_24, FA_FLASH_DESCR_ADDR,
			FA_FLASH_DESCR_ADDR_81 };
	const uint32_t def_npiv_conf0[] =
		{ FA_NPIV_CONF0_ADDR_24, FA_NPIV_CONF0_ADDR,
			FA_NPIV_CONF0_ADDR_81 };
	const uint32_t def_npiv_conf1[] =
		{ FA_NPIV_CONF1_ADDR_24, FA_NPIV_CONF1_ADDR,
			FA_NPIV_CONF1_ADDR_81 };
	const uint32_t fcp_prio_cfg0[] =
		{ FA_FCP_PRIO0_ADDR, FA_FCP_PRIO0_ADDR_25,
			0 };
	const uint32_t fcp_prio_cfg1[] =
		{ FA_FCP_PRIO1_ADDR, FA_FCP_PRIO1_ADDR_25,
			0 };
	uint32_t def;
	uint16_t *wptr;
	uint16_t cnt, chksum;
	uint32_t start;
	struct qla_flt_header *flt;
	struct qla_flt_region *region;
	struct qla_hw_data *ha = vha->hw;
	struct req_que *req = ha->req_q_map[0];

	def = 0;
	if (IS_QLA25XX(ha))
		def = 1;
	else if (IS_QLA81XX(ha))
		def = 2;

	/* Assign FCP prio region since older adapters may not have FLT, or
	   FCP prio region in it's FLT.
	 */
	ha->flt_region_fcp_prio = ha->flags.port0 ?
	    fcp_prio_cfg0[def] : fcp_prio_cfg1[def];

	ha->flt_region_flt = flt_addr;
	wptr = (uint16_t *)req->ring;
	flt = (struct qla_flt_header *)req->ring;
	region = (struct qla_flt_region *)&flt[1];
	ha->isp_ops->read_optrom(vha, (uint8_t *)req->ring,
	    flt_addr << 2, OPTROM_BURST_SIZE);
	if (*wptr == __constant_cpu_to_le16(0xffff))
		goto no_flash_data;
	if (flt->version != __constant_cpu_to_le16(1)) {
		ql_log(ql_log_warn, vha, 0x0047,
		    "Unsupported FLT detected: version=0x%x length=0x%x checksum=0x%x.\n",
		    le16_to_cpu(flt->version), le16_to_cpu(flt->length),
		    le16_to_cpu(flt->checksum));
		goto no_flash_data;
	}

	cnt = (sizeof(struct qla_flt_header) + le16_to_cpu(flt->length)) >> 1;
	for (chksum = 0; cnt; cnt--)
		chksum += le16_to_cpu(*wptr++);
	if (chksum) {
		ql_log(ql_log_fatal, vha, 0x0048,
		    "Inconsistent FLT detected: version=0x%x length=0x%x checksum=0x%x.\n",
		    le16_to_cpu(flt->version), le16_to_cpu(flt->length),
		    le16_to_cpu(flt->checksum));
		goto no_flash_data;
	}

	loc = locations[1];
	cnt = le16_to_cpu(flt->length) / sizeof(struct qla_flt_region);
	for ( ; cnt; cnt--, region++) {
		/* Store addresses as DWORD offsets. */
		start = le32_to_cpu(region->start) >> 2;
		ql_dbg(ql_dbg_init, vha, 0x0049,
		    "FLT[%02x]: start=0x%x "
		    "end=0x%x size=0x%x.\n", le32_to_cpu(region->code),
		    start, le32_to_cpu(region->end) >> 2,
		    le32_to_cpu(region->size));

		switch (le32_to_cpu(region->code) & 0xff) {
		case FLT_REG_FCOE_FW:
			if (!IS_QLA8031(ha))
				break;
			ha->flt_region_fw = start;
			break;
		case FLT_REG_FW:
			if (IS_QLA8031(ha))
				break;
			ha->flt_region_fw = start;
			break;
		case FLT_REG_BOOT_CODE:
			ha->flt_region_boot = start;
			break;
		case FLT_REG_VPD_0:
			if (IS_QLA8031(ha))
				break;
			ha->flt_region_vpd_nvram = start;
			if (IS_QLA82XX(ha))
				break;
			if (ha->flags.port0)
				ha->flt_region_vpd = start;
			break;
		case FLT_REG_VPD_1:
			if (IS_QLA82XX(ha) || IS_QLA8031(ha))
				break;
			if (!ha->flags.port0)
				ha->flt_region_vpd = start;
			break;
		case FLT_REG_NVRAM_0:
			if (IS_QLA8031(ha))
				break;
			if (ha->flags.port0)
				ha->flt_region_nvram = start;
			break;
		case FLT_REG_NVRAM_1:
			if (IS_QLA8031(ha))
				break;
			if (!ha->flags.port0)
				ha->flt_region_nvram = start;
			break;
		case FLT_REG_FDT:
			ha->flt_region_fdt = start;
			break;
		case FLT_REG_NPIV_CONF_0:
			if (ha->flags.port0)
				ha->flt_region_npiv_conf = start;
			break;
		case FLT_REG_NPIV_CONF_1:
			if (!ha->flags.port0)
				ha->flt_region_npiv_conf = start;
			break;
		case FLT_REG_GOLD_FW:
			ha->flt_region_gold_fw = start;
			break;
		case FLT_REG_FCP_PRIO_0:
			if (ha->flags.port0)
				ha->flt_region_fcp_prio = start;
			break;
		case FLT_REG_FCP_PRIO_1:
			if (!ha->flags.port0)
				ha->flt_region_fcp_prio = start;
			break;
		case FLT_REG_BOOT_CODE_82XX:
			ha->flt_region_boot = start;
			break;
		case FLT_REG_FW_82XX:
			ha->flt_region_fw = start;
			break;
		case FLT_REG_GOLD_FW_82XX:
			ha->flt_region_gold_fw = start;
			break;
		case FLT_REG_BOOTLOAD_82XX:
			ha->flt_region_bootload = start;
			break;
		case FLT_REG_VPD_82XX:
			ha->flt_region_vpd = start;
			break;
		case FLT_REG_FCOE_VPD_0:
			if (!IS_QLA8031(ha))
				break;
			ha->flt_region_vpd_nvram = start;
			if (ha->flags.port0)
				ha->flt_region_vpd = start;
			break;
		case FLT_REG_FCOE_VPD_1:
			if (!IS_QLA8031(ha))
				break;
			if (!ha->flags.port0)
				ha->flt_region_vpd = start;
			break;
		case FLT_REG_FCOE_NVRAM_0:
			if (!IS_QLA8031(ha))
				break;
			if (ha->flags.port0)
				ha->flt_region_nvram = start;
			break;
		case FLT_REG_FCOE_NVRAM_1:
			if (!IS_QLA8031(ha))
				break;
			if (!ha->flags.port0)
				ha->flt_region_nvram = start;
			break;
		}
	}
	goto done;

no_flash_data:
	/* Use hardcoded defaults. */
	loc = locations[0];
	ha->flt_region_fw = def_fw[def];
	ha->flt_region_boot = def_boot[def];
	ha->flt_region_vpd_nvram = def_vpd_nvram[def];
	ha->flt_region_vpd = ha->flags.port0 ?
	    def_vpd0[def] : def_vpd1[def];
	ha->flt_region_nvram = ha->flags.port0 ?
	    def_nvram0[def] : def_nvram1[def];
	ha->flt_region_fdt = def_fdt[def];
	ha->flt_region_npiv_conf = ha->flags.port0 ?
	    def_npiv_conf0[def] : def_npiv_conf1[def];
done:
	ql_dbg(ql_dbg_init, vha, 0x004a,
	    "FLT[%s]: boot=0x%x fw=0x%x vpd_nvram=0x%x vpd=0x%x nvram=0x%x "
	    "fdt=0x%x flt=0x%x npiv=0x%x fcp_prif_cfg=0x%x.\n",
	    loc, ha->flt_region_boot, ha->flt_region_fw,
	    ha->flt_region_vpd_nvram, ha->flt_region_vpd, ha->flt_region_nvram,
	    ha->flt_region_fdt, ha->flt_region_flt, ha->flt_region_npiv_conf,
	    ha->flt_region_fcp_prio);
}

static void
qla2xxx_get_fdt_info(scsi_qla_host_t *vha)
{
#define FLASH_BLK_SIZE_4K	0x1000
#define FLASH_BLK_SIZE_32K	0x8000
#define FLASH_BLK_SIZE_64K	0x10000
	const char *loc, *locations[] = { "MID", "FDT" };
	uint16_t cnt, chksum;
	uint16_t *wptr;
	struct qla_fdt_layout *fdt;
	uint8_t	man_id, flash_id;
	uint16_t mid = 0, fid = 0;
	struct qla_hw_data *ha = vha->hw;
	struct req_que *req = ha->req_q_map[0];

	wptr = (uint16_t *)req->ring;
	fdt = (struct qla_fdt_layout *)req->ring;
	ha->isp_ops->read_optrom(vha, (uint8_t *)req->ring,
	    ha->flt_region_fdt << 2, OPTROM_BURST_SIZE);
	if (*wptr == __constant_cpu_to_le16(0xffff))
		goto no_flash_data;
	if (fdt->sig[0] != 'Q' || fdt->sig[1] != 'L' || fdt->sig[2] != 'I' ||
	    fdt->sig[3] != 'D')
		goto no_flash_data;

	for (cnt = 0, chksum = 0; cnt < sizeof(struct qla_fdt_layout) >> 1;
	    cnt++)
		chksum += le16_to_cpu(*wptr++);
	if (chksum) {
		ql_dbg(ql_dbg_init, vha, 0x004c,
		    "Inconsistent FDT detected:"
		    " checksum=0x%x id=%c version0x%x.\n", chksum,
		    fdt->sig[0], le16_to_cpu(fdt->version));
		ql_dump_buffer(ql_dbg_init + ql_dbg_buffer, vha, 0x0113,
		    (uint8_t *)fdt, sizeof(*fdt));
		goto no_flash_data;
	}

	loc = locations[1];
	mid = le16_to_cpu(fdt->man_id);
	fid = le16_to_cpu(fdt->id);
	ha->fdt_wrt_disable = fdt->wrt_disable_bits;
	ha->fdt_erase_cmd = flash_conf_addr(ha, 0x0300 | fdt->erase_cmd);
	ha->fdt_block_size = le32_to_cpu(fdt->block_size);
	if (fdt->unprotect_sec_cmd) {
		ha->fdt_unprotect_sec_cmd = flash_conf_addr(ha, 0x0300 |
		    fdt->unprotect_sec_cmd);
		ha->fdt_protect_sec_cmd = fdt->protect_sec_cmd ?
		    flash_conf_addr(ha, 0x0300 | fdt->protect_sec_cmd):
		    flash_conf_addr(ha, 0x0336);
	}
	goto done;
no_flash_data:
	loc = locations[0];
	if (IS_QLA82XX(ha)) {
		ha->fdt_block_size = FLASH_BLK_SIZE_64K;
		goto done;
	}
	qla24xx_get_flash_manufacturer(ha, &man_id, &flash_id);
	mid = man_id;
	fid = flash_id;
	ha->fdt_wrt_disable = 0x9c;
	ha->fdt_erase_cmd = flash_conf_addr(ha, 0x03d8);
	switch (man_id) {
	case 0xbf: /* STT flash. */
		if (flash_id == 0x8e)
			ha->fdt_block_size = FLASH_BLK_SIZE_64K;
		else
			ha->fdt_block_size = FLASH_BLK_SIZE_32K;

		if (flash_id == 0x80)
			ha->fdt_erase_cmd = flash_conf_addr(ha, 0x0352);
		break;
	case 0x13: /* ST M25P80. */
		ha->fdt_block_size = FLASH_BLK_SIZE_64K;
		break;
	case 0x1f: /* Atmel 26DF081A. */
		ha->fdt_block_size = FLASH_BLK_SIZE_4K;
		ha->fdt_erase_cmd = flash_conf_addr(ha, 0x0320);
		ha->fdt_unprotect_sec_cmd = flash_conf_addr(ha, 0x0339);
		ha->fdt_protect_sec_cmd = flash_conf_addr(ha, 0x0336);
		break;
	default:
		/* Default to 64 kb sector size. */
		ha->fdt_block_size = FLASH_BLK_SIZE_64K;
		break;
	}
done:
	ql_dbg(ql_dbg_init, vha, 0x004d,
	    "FDT[%s]: (0x%x/0x%x) erase=0x%x "
	    "pr=%x wrtd=0x%x blk=0x%x.\n",
	    loc, mid, fid,
	    ha->fdt_erase_cmd, ha->fdt_protect_sec_cmd,
	    ha->fdt_wrt_disable, ha->fdt_block_size);

}

static void
qla2xxx_get_idc_param(scsi_qla_host_t *vha)
{
#define QLA82XX_IDC_PARAM_ADDR       0x003e885c
	uint32_t *wptr;
	struct qla_hw_data *ha = vha->hw;
	struct req_que *req = ha->req_q_map[0];

	if (!IS_QLA82XX(ha))
		return;

	wptr = (uint32_t *)req->ring;
	ha->isp_ops->read_optrom(vha, (uint8_t *)req->ring,
		QLA82XX_IDC_PARAM_ADDR , 8);

	if (*wptr == __constant_cpu_to_le32(0xffffffff)) {
		ha->nx_dev_init_timeout = QLA82XX_ROM_DEV_INIT_TIMEOUT;
		ha->nx_reset_timeout = QLA82XX_ROM_DRV_RESET_ACK_TIMEOUT;
	} else {
		ha->nx_dev_init_timeout = le32_to_cpu(*wptr++);
		ha->nx_reset_timeout = le32_to_cpu(*wptr);
	}
	ql_dbg(ql_dbg_init, vha, 0x004e,
	    "nx_dev_init_timeout=%d "
	    "nx_reset_timeout=%d.\n", ha->nx_dev_init_timeout,
	    ha->nx_reset_timeout);
	return;
}

int
qla2xxx_get_flash_info(scsi_qla_host_t *vha)
{
	int ret;
	uint32_t flt_addr;
	struct qla_hw_data *ha = vha->hw;

	if (!IS_QLA24XX_TYPE(ha) && !IS_QLA25XX(ha) &&
	    !IS_CNA_CAPABLE(ha) && !IS_QLA2031(ha))
		return QLA_SUCCESS;

	ret = qla2xxx_find_flt_start(vha, &flt_addr);
	if (ret != QLA_SUCCESS)
		return ret;

	qla2xxx_get_flt_info(vha, flt_addr);
	qla2xxx_get_fdt_info(vha);
	qla2xxx_get_idc_param(vha);

	return QLA_SUCCESS;
}

void
qla2xxx_flash_npiv_conf(scsi_qla_host_t *vha)
{
#define NPIV_CONFIG_SIZE	(16*1024)
	void *data;
	uint16_t *wptr;
	uint16_t cnt, chksum;
	int i;
	struct qla_npiv_header hdr;
	struct qla_npiv_entry *entry;
	struct qla_hw_data *ha = vha->hw;

	if (!IS_QLA24XX_TYPE(ha) && !IS_QLA25XX(ha) &&
	    !IS_CNA_CAPABLE(ha) && !IS_QLA2031(ha))
<<<<<<< HEAD
=======
		return;

	if (ha->flags.isp82xx_reset_hdlr_active)
>>>>>>> 711e1bfb
		return;

	ha->isp_ops->read_optrom(vha, (uint8_t *)&hdr,
	    ha->flt_region_npiv_conf << 2, sizeof(struct qla_npiv_header));
	if (hdr.version == __constant_cpu_to_le16(0xffff))
		return;
	if (hdr.version != __constant_cpu_to_le16(1)) {
		ql_dbg(ql_dbg_user, vha, 0x7090,
		    "Unsupported NPIV-Config "
		    "detected: version=0x%x entries=0x%x checksum=0x%x.\n",
		    le16_to_cpu(hdr.version), le16_to_cpu(hdr.entries),
		    le16_to_cpu(hdr.checksum));
		return;
	}

	data = kmalloc(NPIV_CONFIG_SIZE, GFP_KERNEL);
	if (!data) {
		ql_log(ql_log_warn, vha, 0x7091,
		    "Unable to allocate memory for data.\n");
		return;
	}

	ha->isp_ops->read_optrom(vha, (uint8_t *)data,
	    ha->flt_region_npiv_conf << 2, NPIV_CONFIG_SIZE);

	cnt = (sizeof(struct qla_npiv_header) + le16_to_cpu(hdr.entries) *
	    sizeof(struct qla_npiv_entry)) >> 1;
	for (wptr = data, chksum = 0; cnt; cnt--)
		chksum += le16_to_cpu(*wptr++);
	if (chksum) {
		ql_dbg(ql_dbg_user, vha, 0x7092,
		    "Inconsistent NPIV-Config "
		    "detected: version=0x%x entries=0x%x checksum=0x%x.\n",
		    le16_to_cpu(hdr.version), le16_to_cpu(hdr.entries),
		    le16_to_cpu(hdr.checksum));
		goto done;
	}

	entry = data + sizeof(struct qla_npiv_header);
	cnt = le16_to_cpu(hdr.entries);
	for (i = 0; cnt; cnt--, entry++, i++) {
		uint16_t flags;
		struct fc_vport_identifiers vid;
		struct fc_vport *vport;

		memcpy(&ha->npiv_info[i], entry, sizeof(struct qla_npiv_entry));

		flags = le16_to_cpu(entry->flags);
		if (flags == 0xffff)
			continue;
		if ((flags & BIT_0) == 0)
			continue;

		memset(&vid, 0, sizeof(vid));
		vid.roles = FC_PORT_ROLE_FCP_INITIATOR;
		vid.vport_type = FC_PORTTYPE_NPIV;
		vid.disable = false;
		vid.port_name = wwn_to_u64(entry->port_name);
		vid.node_name = wwn_to_u64(entry->node_name);

		ql_dbg(ql_dbg_user, vha, 0x7093,
		    "NPIV[%02x]: wwpn=%llx "
		    "wwnn=%llx vf_id=0x%x Q_qos=0x%x F_qos=0x%x.\n", cnt,
		    (unsigned long long)vid.port_name,
		    (unsigned long long)vid.node_name,
		    le16_to_cpu(entry->vf_id),
		    entry->q_qos, entry->f_qos);

		if (i < QLA_PRECONFIG_VPORTS) {
			vport = fc_vport_create(vha->host, 0, &vid);
			if (!vport)
				ql_log(ql_log_warn, vha, 0x7094,
				    "NPIV-Config Failed to create vport [%02x]: "
				    "wwpn=%llx wwnn=%llx.\n", cnt,
				    (unsigned long long)vid.port_name,
				    (unsigned long long)vid.node_name);
		}
	}
done:
	kfree(data);
}

static int
qla24xx_unprotect_flash(scsi_qla_host_t *vha)
{
	struct qla_hw_data *ha = vha->hw;
	struct device_reg_24xx __iomem *reg = &ha->iobase->isp24;

	if (ha->flags.fac_supported)
		return qla81xx_fac_do_write_enable(vha, 1);

	/* Enable flash write. */
	WRT_REG_DWORD(&reg->ctrl_status,
	    RD_REG_DWORD(&reg->ctrl_status) | CSRX_FLASH_ENABLE);
	RD_REG_DWORD(&reg->ctrl_status);	/* PCI Posting. */

	if (!ha->fdt_wrt_disable)
		goto done;

	/* Disable flash write-protection, first clear SR protection bit */
	qla24xx_write_flash_dword(ha, flash_conf_addr(ha, 0x101), 0);
	/* Then write zero again to clear remaining SR bits.*/
	qla24xx_write_flash_dword(ha, flash_conf_addr(ha, 0x101), 0);
done:
	return QLA_SUCCESS;
}

static int
qla24xx_protect_flash(scsi_qla_host_t *vha)
{
	uint32_t cnt;
	struct qla_hw_data *ha = vha->hw;
	struct device_reg_24xx __iomem *reg = &ha->iobase->isp24;

	if (ha->flags.fac_supported)
		return qla81xx_fac_do_write_enable(vha, 0);

	if (!ha->fdt_wrt_disable)
		goto skip_wrt_protect;

	/* Enable flash write-protection and wait for completion. */
	qla24xx_write_flash_dword(ha, flash_conf_addr(ha, 0x101),
	    ha->fdt_wrt_disable);
	for (cnt = 300; cnt &&
	    qla24xx_read_flash_dword(ha, flash_conf_addr(ha, 0x005)) & BIT_0;
	    cnt--) {
		udelay(10);
	}

skip_wrt_protect:
	/* Disable flash write. */
	WRT_REG_DWORD(&reg->ctrl_status,
	    RD_REG_DWORD(&reg->ctrl_status) & ~CSRX_FLASH_ENABLE);
	RD_REG_DWORD(&reg->ctrl_status);	/* PCI Posting. */

	return QLA_SUCCESS;
}

static int
qla24xx_erase_sector(scsi_qla_host_t *vha, uint32_t fdata)
{
	struct qla_hw_data *ha = vha->hw;
	uint32_t start, finish;

	if (ha->flags.fac_supported) {
		start = fdata >> 2;
		finish = start + (ha->fdt_block_size >> 2) - 1;
		return qla81xx_fac_erase_sector(vha, flash_data_addr(ha,
		    start), flash_data_addr(ha, finish));
	}

	return qla24xx_write_flash_dword(ha, ha->fdt_erase_cmd,
	    (fdata & 0xff00) | ((fdata << 16) & 0xff0000) |
	    ((fdata >> 16) & 0xff));
}

static int
qla24xx_write_flash_data(scsi_qla_host_t *vha, uint32_t *dwptr, uint32_t faddr,
    uint32_t dwords)
{
	int ret;
	uint32_t liter;
	uint32_t sec_mask, rest_addr;
	uint32_t fdata;
	dma_addr_t optrom_dma;
	void *optrom = NULL;
	struct qla_hw_data *ha = vha->hw;

	/* Prepare burst-capable write on supported ISPs. */
	if ((IS_QLA25XX(ha) || IS_QLA81XX(ha) || IS_QLA83XX(ha)) &&
	    !(faddr & 0xfff) && dwords > OPTROM_BURST_DWORDS) {
		optrom = dma_alloc_coherent(&ha->pdev->dev, OPTROM_BURST_SIZE,
		    &optrom_dma, GFP_KERNEL);
		if (!optrom) {
			ql_log(ql_log_warn, vha, 0x7095,
			    "Unable to allocate "
			    "memory for optrom burst write (%x KB).\n",
			    OPTROM_BURST_SIZE / 1024);
		}
	}

	rest_addr = (ha->fdt_block_size >> 2) - 1;
	sec_mask = ~rest_addr;

	ret = qla24xx_unprotect_flash(vha);
	if (ret != QLA_SUCCESS) {
		ql_log(ql_log_warn, vha, 0x7096,
		    "Unable to unprotect flash for update.\n");
		goto done;
	}

	for (liter = 0; liter < dwords; liter++, faddr++, dwptr++) {
		fdata = (faddr & sec_mask) << 2;

		/* Are we at the beginning of a sector? */
		if ((faddr & rest_addr) == 0) {
			/* Do sector unprotect. */
			if (ha->fdt_unprotect_sec_cmd)
				qla24xx_write_flash_dword(ha,
				    ha->fdt_unprotect_sec_cmd,
				    (fdata & 0xff00) | ((fdata << 16) &
				    0xff0000) | ((fdata >> 16) & 0xff));
			ret = qla24xx_erase_sector(vha, fdata);
			if (ret != QLA_SUCCESS) {
				ql_dbg(ql_dbg_user, vha, 0x7007,
				    "Unable to erase erase sector: address=%x.\n",
				    faddr);
				break;
			}
		}

		/* Go with burst-write. */
		if (optrom && (liter + OPTROM_BURST_DWORDS) <= dwords) {
			/* Copy data to DMA'ble buffer. */
			memcpy(optrom, dwptr, OPTROM_BURST_SIZE);

			ret = qla2x00_load_ram(vha, optrom_dma,
			    flash_data_addr(ha, faddr),
			    OPTROM_BURST_DWORDS);
			if (ret != QLA_SUCCESS) {
				ql_log(ql_log_warn, vha, 0x7097,
				    "Unable to burst-write optrom segment "
				    "(%x/%x/%llx).\n", ret,
				    flash_data_addr(ha, faddr),
				    (unsigned long long)optrom_dma);
				ql_log(ql_log_warn, vha, 0x7098,
				    "Reverting to slow-write.\n");

				dma_free_coherent(&ha->pdev->dev,
				    OPTROM_BURST_SIZE, optrom, optrom_dma);
				optrom = NULL;
			} else {
				liter += OPTROM_BURST_DWORDS - 1;
				faddr += OPTROM_BURST_DWORDS - 1;
				dwptr += OPTROM_BURST_DWORDS - 1;
				continue;
			}
		}

		ret = qla24xx_write_flash_dword(ha,
		    flash_data_addr(ha, faddr), cpu_to_le32(*dwptr));
		if (ret != QLA_SUCCESS) {
			ql_dbg(ql_dbg_user, vha, 0x7006,
			    "Unable to program flash address=%x data=%x.\n",
			    faddr, *dwptr);
			break;
		}

		/* Do sector protect. */
		if (ha->fdt_unprotect_sec_cmd &&
		    ((faddr & rest_addr) == rest_addr))
			qla24xx_write_flash_dword(ha,
			    ha->fdt_protect_sec_cmd,
			    (fdata & 0xff00) | ((fdata << 16) &
			    0xff0000) | ((fdata >> 16) & 0xff));
	}

	ret = qla24xx_protect_flash(vha);
	if (ret != QLA_SUCCESS)
		ql_log(ql_log_warn, vha, 0x7099,
		    "Unable to protect flash after update.\n");
done:
	if (optrom)
		dma_free_coherent(&ha->pdev->dev,
		    OPTROM_BURST_SIZE, optrom, optrom_dma);

	return ret;
}

uint8_t *
qla2x00_read_nvram_data(scsi_qla_host_t *vha, uint8_t *buf, uint32_t naddr,
    uint32_t bytes)
{
	uint32_t i;
	uint16_t *wptr;
	struct qla_hw_data *ha = vha->hw;

	/* Word reads to NVRAM via registers. */
	wptr = (uint16_t *)buf;
	qla2x00_lock_nvram_access(ha);
	for (i = 0; i < bytes >> 1; i++, naddr++)
		wptr[i] = cpu_to_le16(qla2x00_get_nvram_word(ha,
		    naddr));
	qla2x00_unlock_nvram_access(ha);

	return buf;
}

uint8_t *
qla24xx_read_nvram_data(scsi_qla_host_t *vha, uint8_t *buf, uint32_t naddr,
    uint32_t bytes)
{
	uint32_t i;
	uint32_t *dwptr;
	struct qla_hw_data *ha = vha->hw;

	if (IS_QLA82XX(ha))
		return  buf;

	/* Dword reads to flash. */
	dwptr = (uint32_t *)buf;
	for (i = 0; i < bytes >> 2; i++, naddr++)
		dwptr[i] = cpu_to_le32(qla24xx_read_flash_dword(ha,
		    nvram_data_addr(ha, naddr)));

	return buf;
}

int
qla2x00_write_nvram_data(scsi_qla_host_t *vha, uint8_t *buf, uint32_t naddr,
    uint32_t bytes)
{
	int ret, stat;
	uint32_t i;
	uint16_t *wptr;
	unsigned long flags;
	struct qla_hw_data *ha = vha->hw;

	ret = QLA_SUCCESS;

	spin_lock_irqsave(&ha->hardware_lock, flags);
	qla2x00_lock_nvram_access(ha);

	/* Disable NVRAM write-protection. */
	stat = qla2x00_clear_nvram_protection(ha);

	wptr = (uint16_t *)buf;
	for (i = 0; i < bytes >> 1; i++, naddr++) {
		qla2x00_write_nvram_word(ha, naddr,
		    cpu_to_le16(*wptr));
		wptr++;
	}

	/* Enable NVRAM write-protection. */
	qla2x00_set_nvram_protection(ha, stat);

	qla2x00_unlock_nvram_access(ha);
	spin_unlock_irqrestore(&ha->hardware_lock, flags);

	return ret;
}

int
qla24xx_write_nvram_data(scsi_qla_host_t *vha, uint8_t *buf, uint32_t naddr,
    uint32_t bytes)
{
	int ret;
	uint32_t i;
	uint32_t *dwptr;
	struct qla_hw_data *ha = vha->hw;
	struct device_reg_24xx __iomem *reg = &ha->iobase->isp24;

	ret = QLA_SUCCESS;

	if (IS_QLA82XX(ha))
		return ret;

	/* Enable flash write. */
	WRT_REG_DWORD(&reg->ctrl_status,
	    RD_REG_DWORD(&reg->ctrl_status) | CSRX_FLASH_ENABLE);
	RD_REG_DWORD(&reg->ctrl_status);	/* PCI Posting. */

	/* Disable NVRAM write-protection. */
	qla24xx_write_flash_dword(ha, nvram_conf_addr(ha, 0x101), 0);
	qla24xx_write_flash_dword(ha, nvram_conf_addr(ha, 0x101), 0);

	/* Dword writes to flash. */
	dwptr = (uint32_t *)buf;
	for (i = 0; i < bytes >> 2; i++, naddr++, dwptr++) {
		ret = qla24xx_write_flash_dword(ha,
		    nvram_data_addr(ha, naddr), cpu_to_le32(*dwptr));
		if (ret != QLA_SUCCESS) {
			ql_dbg(ql_dbg_user, vha, 0x709a,
			    "Unable to program nvram address=%x data=%x.\n",
			    naddr, *dwptr);
			break;
		}
	}

	/* Enable NVRAM write-protection. */
	qla24xx_write_flash_dword(ha, nvram_conf_addr(ha, 0x101), 0x8c);

	/* Disable flash write. */
	WRT_REG_DWORD(&reg->ctrl_status,
	    RD_REG_DWORD(&reg->ctrl_status) & ~CSRX_FLASH_ENABLE);
	RD_REG_DWORD(&reg->ctrl_status);	/* PCI Posting. */

	return ret;
}

uint8_t *
qla25xx_read_nvram_data(scsi_qla_host_t *vha, uint8_t *buf, uint32_t naddr,
    uint32_t bytes)
{
	uint32_t i;
	uint32_t *dwptr;
	struct qla_hw_data *ha = vha->hw;

	/* Dword reads to flash. */
	dwptr = (uint32_t *)buf;
	for (i = 0; i < bytes >> 2; i++, naddr++)
		dwptr[i] = cpu_to_le32(qla24xx_read_flash_dword(ha,
		    flash_data_addr(ha, ha->flt_region_vpd_nvram | naddr)));

	return buf;
}

int
qla25xx_write_nvram_data(scsi_qla_host_t *vha, uint8_t *buf, uint32_t naddr,
    uint32_t bytes)
{
	struct qla_hw_data *ha = vha->hw;
#define RMW_BUFFER_SIZE	(64 * 1024)
	uint8_t *dbuf;

	dbuf = vmalloc(RMW_BUFFER_SIZE);
	if (!dbuf)
		return QLA_MEMORY_ALLOC_FAILED;
	ha->isp_ops->read_optrom(vha, dbuf, ha->flt_region_vpd_nvram << 2,
	    RMW_BUFFER_SIZE);
	memcpy(dbuf + (naddr << 2), buf, bytes);
	ha->isp_ops->write_optrom(vha, dbuf, ha->flt_region_vpd_nvram << 2,
	    RMW_BUFFER_SIZE);
	vfree(dbuf);

	return QLA_SUCCESS;
}

static inline void
qla2x00_flip_colors(struct qla_hw_data *ha, uint16_t *pflags)
{
	if (IS_QLA2322(ha)) {
		/* Flip all colors. */
		if (ha->beacon_color_state == QLA_LED_ALL_ON) {
			/* Turn off. */
			ha->beacon_color_state = 0;
			*pflags = GPIO_LED_ALL_OFF;
		} else {
			/* Turn on. */
			ha->beacon_color_state = QLA_LED_ALL_ON;
			*pflags = GPIO_LED_RGA_ON;
		}
	} else {
		/* Flip green led only. */
		if (ha->beacon_color_state == QLA_LED_GRN_ON) {
			/* Turn off. */
			ha->beacon_color_state = 0;
			*pflags = GPIO_LED_GREEN_OFF_AMBER_OFF;
		} else {
			/* Turn on. */
			ha->beacon_color_state = QLA_LED_GRN_ON;
			*pflags = GPIO_LED_GREEN_ON_AMBER_OFF;
		}
	}
}

#define PIO_REG(h, r) ((h)->pio_address + offsetof(struct device_reg_2xxx, r))

void
qla2x00_beacon_blink(struct scsi_qla_host *vha)
{
	uint16_t gpio_enable;
	uint16_t gpio_data;
	uint16_t led_color = 0;
	unsigned long flags;
	struct qla_hw_data *ha = vha->hw;
	struct device_reg_2xxx __iomem *reg = &ha->iobase->isp;

	if (IS_QLA82XX(ha))
		return;

	spin_lock_irqsave(&ha->hardware_lock, flags);

	/* Save the Original GPIOE. */
	if (ha->pio_address) {
		gpio_enable = RD_REG_WORD_PIO(PIO_REG(ha, gpioe));
		gpio_data = RD_REG_WORD_PIO(PIO_REG(ha, gpiod));
	} else {
		gpio_enable = RD_REG_WORD(&reg->gpioe);
		gpio_data = RD_REG_WORD(&reg->gpiod);
	}

	/* Set the modified gpio_enable values */
	gpio_enable |= GPIO_LED_MASK;

	if (ha->pio_address) {
		WRT_REG_WORD_PIO(PIO_REG(ha, gpioe), gpio_enable);
	} else {
		WRT_REG_WORD(&reg->gpioe, gpio_enable);
		RD_REG_WORD(&reg->gpioe);
	}

	qla2x00_flip_colors(ha, &led_color);

	/* Clear out any previously set LED color. */
	gpio_data &= ~GPIO_LED_MASK;

	/* Set the new input LED color to GPIOD. */
	gpio_data |= led_color;

	/* Set the modified gpio_data values */
	if (ha->pio_address) {
		WRT_REG_WORD_PIO(PIO_REG(ha, gpiod), gpio_data);
	} else {
		WRT_REG_WORD(&reg->gpiod, gpio_data);
		RD_REG_WORD(&reg->gpiod);
	}

	spin_unlock_irqrestore(&ha->hardware_lock, flags);
}

int
qla2x00_beacon_on(struct scsi_qla_host *vha)
{
	uint16_t gpio_enable;
	uint16_t gpio_data;
	unsigned long flags;
	struct qla_hw_data *ha = vha->hw;
	struct device_reg_2xxx __iomem *reg = &ha->iobase->isp;

	ha->fw_options[1] &= ~FO1_SET_EMPHASIS_SWING;
	ha->fw_options[1] |= FO1_DISABLE_GPIO6_7;

	if (qla2x00_set_fw_options(vha, ha->fw_options) != QLA_SUCCESS) {
		ql_log(ql_log_warn, vha, 0x709b,
		    "Unable to update fw options (beacon on).\n");
		return QLA_FUNCTION_FAILED;
	}

	/* Turn off LEDs. */
	spin_lock_irqsave(&ha->hardware_lock, flags);
	if (ha->pio_address) {
		gpio_enable = RD_REG_WORD_PIO(PIO_REG(ha, gpioe));
		gpio_data = RD_REG_WORD_PIO(PIO_REG(ha, gpiod));
	} else {
		gpio_enable = RD_REG_WORD(&reg->gpioe);
		gpio_data = RD_REG_WORD(&reg->gpiod);
	}
	gpio_enable |= GPIO_LED_MASK;

	/* Set the modified gpio_enable values. */
	if (ha->pio_address) {
		WRT_REG_WORD_PIO(PIO_REG(ha, gpioe), gpio_enable);
	} else {
		WRT_REG_WORD(&reg->gpioe, gpio_enable);
		RD_REG_WORD(&reg->gpioe);
	}

	/* Clear out previously set LED colour. */
	gpio_data &= ~GPIO_LED_MASK;
	if (ha->pio_address) {
		WRT_REG_WORD_PIO(PIO_REG(ha, gpiod), gpio_data);
	} else {
		WRT_REG_WORD(&reg->gpiod, gpio_data);
		RD_REG_WORD(&reg->gpiod);
	}
	spin_unlock_irqrestore(&ha->hardware_lock, flags);

	/*
	 * Let the per HBA timer kick off the blinking process based on
	 * the following flags. No need to do anything else now.
	 */
	ha->beacon_blink_led = 1;
	ha->beacon_color_state = 0;

	return QLA_SUCCESS;
}

int
qla2x00_beacon_off(struct scsi_qla_host *vha)
{
	int rval = QLA_SUCCESS;
	struct qla_hw_data *ha = vha->hw;

	ha->beacon_blink_led = 0;

	/* Set the on flag so when it gets flipped it will be off. */
	if (IS_QLA2322(ha))
		ha->beacon_color_state = QLA_LED_ALL_ON;
	else
		ha->beacon_color_state = QLA_LED_GRN_ON;

	ha->isp_ops->beacon_blink(vha);	/* This turns green LED off */

	ha->fw_options[1] &= ~FO1_SET_EMPHASIS_SWING;
	ha->fw_options[1] &= ~FO1_DISABLE_GPIO6_7;

	rval = qla2x00_set_fw_options(vha, ha->fw_options);
	if (rval != QLA_SUCCESS)
		ql_log(ql_log_warn, vha, 0x709c,
		    "Unable to update fw options (beacon off).\n");
	return rval;
}


static inline void
qla24xx_flip_colors(struct qla_hw_data *ha, uint16_t *pflags)
{
	/* Flip all colors. */
	if (ha->beacon_color_state == QLA_LED_ALL_ON) {
		/* Turn off. */
		ha->beacon_color_state = 0;
		*pflags = 0;
	} else {
		/* Turn on. */
		ha->beacon_color_state = QLA_LED_ALL_ON;
		*pflags = GPDX_LED_YELLOW_ON | GPDX_LED_AMBER_ON;
	}
}

void
qla24xx_beacon_blink(struct scsi_qla_host *vha)
{
	uint16_t led_color = 0;
	uint32_t gpio_data;
	unsigned long flags;
	struct qla_hw_data *ha = vha->hw;
	struct device_reg_24xx __iomem *reg = &ha->iobase->isp24;

	/* Save the Original GPIOD. */
	spin_lock_irqsave(&ha->hardware_lock, flags);
	gpio_data = RD_REG_DWORD(&reg->gpiod);

	/* Enable the gpio_data reg for update. */
	gpio_data |= GPDX_LED_UPDATE_MASK;

	WRT_REG_DWORD(&reg->gpiod, gpio_data);
	gpio_data = RD_REG_DWORD(&reg->gpiod);

	/* Set the color bits. */
	qla24xx_flip_colors(ha, &led_color);

	/* Clear out any previously set LED color. */
	gpio_data &= ~GPDX_LED_COLOR_MASK;

	/* Set the new input LED color to GPIOD. */
	gpio_data |= led_color;

	/* Set the modified gpio_data values. */
	WRT_REG_DWORD(&reg->gpiod, gpio_data);
	gpio_data = RD_REG_DWORD(&reg->gpiod);
	spin_unlock_irqrestore(&ha->hardware_lock, flags);
}

void
qla83xx_beacon_blink(struct scsi_qla_host *vha)
{
	uint32_t led_select_value;
	struct qla_hw_data *ha = vha->hw;
	uint16_t led_cfg[6];
	uint16_t orig_led_cfg[6];

	if (!IS_QLA83XX(ha) && !IS_QLA81XX(ha))
		return;

	if (IS_QLA2031(ha) && ha->beacon_blink_led) {
		if (ha->flags.port0)
			led_select_value = 0x00201320;
		else
			led_select_value = 0x00201328;

		qla83xx_write_remote_reg(vha, led_select_value, 0x40002000);
		qla83xx_write_remote_reg(vha, led_select_value + 4, 0x40002000);
		msleep(1000);
		qla83xx_write_remote_reg(vha, led_select_value, 0x40004000);
		qla83xx_write_remote_reg(vha, led_select_value + 4, 0x40004000);
	} else if ((IS_QLA8031(ha) || IS_QLA81XX(ha)) && ha->beacon_blink_led) {
		int rval;

		/* Save Current */
		rval = qla81xx_get_led_config(vha, orig_led_cfg);
		/* Do the blink */
		if (rval == QLA_SUCCESS) {
			if (IS_QLA81XX(ha)) {
				led_cfg[0] = 0x4000;
				led_cfg[1] = 0x2000;
				led_cfg[2] = 0;
				led_cfg[3] = 0;
				led_cfg[4] = 0;
				led_cfg[5] = 0;
			} else {
				led_cfg[0] = 0x4000;
				led_cfg[1] = 0x4000;
				led_cfg[2] = 0x4000;
				led_cfg[3] = 0x2000;
				led_cfg[4] = 0;
				led_cfg[5] = 0x2000;
			}
			rval = qla81xx_set_led_config(vha, led_cfg);
			msleep(1000);
			if (IS_QLA81XX(ha)) {
				led_cfg[0] = 0x4000;
				led_cfg[1] = 0x2000;
				led_cfg[2] = 0;
			} else {
				led_cfg[0] = 0x4000;
				led_cfg[1] = 0x2000;
				led_cfg[2] = 0x4000;
				led_cfg[3] = 0x4000;
				led_cfg[4] = 0;
				led_cfg[5] = 0x2000;
			}
			rval = qla81xx_set_led_config(vha, led_cfg);
		}
		/* On exit, restore original (presumes no status change) */
		qla81xx_set_led_config(vha, orig_led_cfg);
	}
}

int
qla24xx_beacon_on(struct scsi_qla_host *vha)
{
	uint32_t gpio_data;
	unsigned long flags;
	struct qla_hw_data *ha = vha->hw;
	struct device_reg_24xx __iomem *reg = &ha->iobase->isp24;

	if (IS_QLA82XX(ha))
		return QLA_SUCCESS;

	if (IS_QLA8031(ha) || IS_QLA81XX(ha))
		goto skip_gpio; /* let blink handle it */

	if (ha->beacon_blink_led == 0) {
		/* Enable firmware for update */
		ha->fw_options[1] |= ADD_FO1_DISABLE_GPIO_LED_CTRL;

		if (qla2x00_set_fw_options(vha, ha->fw_options) != QLA_SUCCESS)
			return QLA_FUNCTION_FAILED;

		if (qla2x00_get_fw_options(vha, ha->fw_options) !=
		    QLA_SUCCESS) {
			ql_log(ql_log_warn, vha, 0x7009,
			    "Unable to update fw options (beacon on).\n");
			return QLA_FUNCTION_FAILED;
		}

		if (IS_QLA2031(ha))
			goto skip_gpio;

		spin_lock_irqsave(&ha->hardware_lock, flags);
		gpio_data = RD_REG_DWORD(&reg->gpiod);

		/* Enable the gpio_data reg for update. */
		gpio_data |= GPDX_LED_UPDATE_MASK;
		WRT_REG_DWORD(&reg->gpiod, gpio_data);
		RD_REG_DWORD(&reg->gpiod);

		spin_unlock_irqrestore(&ha->hardware_lock, flags);
	}

	/* So all colors blink together. */
	ha->beacon_color_state = 0;

skip_gpio:
	/* Let the per HBA timer kick off the blinking process. */
	ha->beacon_blink_led = 1;

	return QLA_SUCCESS;
}

int
qla24xx_beacon_off(struct scsi_qla_host *vha)
{
	uint32_t gpio_data;
	unsigned long flags;
	struct qla_hw_data *ha = vha->hw;
	struct device_reg_24xx __iomem *reg = &ha->iobase->isp24;

	if (IS_QLA82XX(ha))
		return QLA_SUCCESS;

	ha->beacon_blink_led = 0;

	if (IS_QLA2031(ha))
		goto set_fw_options;

	if (IS_QLA8031(ha) || IS_QLA81XX(ha))
		return QLA_SUCCESS;

	ha->beacon_color_state = QLA_LED_ALL_ON;

	ha->isp_ops->beacon_blink(vha);	/* Will flip to all off. */

	/* Give control back to firmware. */
	spin_lock_irqsave(&ha->hardware_lock, flags);
	gpio_data = RD_REG_DWORD(&reg->gpiod);

	/* Disable the gpio_data reg for update. */
	gpio_data &= ~GPDX_LED_UPDATE_MASK;
	WRT_REG_DWORD(&reg->gpiod, gpio_data);
	RD_REG_DWORD(&reg->gpiod);
	spin_unlock_irqrestore(&ha->hardware_lock, flags);

set_fw_options:
	ha->fw_options[1] &= ~ADD_FO1_DISABLE_GPIO_LED_CTRL;

	if (qla2x00_set_fw_options(vha, ha->fw_options) != QLA_SUCCESS) {
		ql_log(ql_log_warn, vha, 0x704d,
		    "Unable to update fw options (beacon on).\n");
		return QLA_FUNCTION_FAILED;
	}

	if (qla2x00_get_fw_options(vha, ha->fw_options) != QLA_SUCCESS) {
		ql_log(ql_log_warn, vha, 0x704e,
		    "Unable to update fw options (beacon on).\n");
		return QLA_FUNCTION_FAILED;
	}

	return QLA_SUCCESS;
}


/*
 * Flash support routines
 */

/**
 * qla2x00_flash_enable() - Setup flash for reading and writing.
 * @ha: HA context
 */
static void
qla2x00_flash_enable(struct qla_hw_data *ha)
{
	uint16_t data;
	struct device_reg_2xxx __iomem *reg = &ha->iobase->isp;

	data = RD_REG_WORD(&reg->ctrl_status);
	data |= CSR_FLASH_ENABLE;
	WRT_REG_WORD(&reg->ctrl_status, data);
	RD_REG_WORD(&reg->ctrl_status);		/* PCI Posting. */
}

/**
 * qla2x00_flash_disable() - Disable flash and allow RISC to run.
 * @ha: HA context
 */
static void
qla2x00_flash_disable(struct qla_hw_data *ha)
{
	uint16_t data;
	struct device_reg_2xxx __iomem *reg = &ha->iobase->isp;

	data = RD_REG_WORD(&reg->ctrl_status);
	data &= ~(CSR_FLASH_ENABLE);
	WRT_REG_WORD(&reg->ctrl_status, data);
	RD_REG_WORD(&reg->ctrl_status);		/* PCI Posting. */
}

/**
 * qla2x00_read_flash_byte() - Reads a byte from flash
 * @ha: HA context
 * @addr: Address in flash to read
 *
 * A word is read from the chip, but, only the lower byte is valid.
 *
 * Returns the byte read from flash @addr.
 */
static uint8_t
qla2x00_read_flash_byte(struct qla_hw_data *ha, uint32_t addr)
{
	uint16_t data;
	uint16_t bank_select;
	struct device_reg_2xxx __iomem *reg = &ha->iobase->isp;

	bank_select = RD_REG_WORD(&reg->ctrl_status);

	if (IS_QLA2322(ha) || IS_QLA6322(ha)) {
		/* Specify 64K address range: */
		/*  clear out Module Select and Flash Address bits [19:16]. */
		bank_select &= ~0xf8;
		bank_select |= addr >> 12 & 0xf0;
		bank_select |= CSR_FLASH_64K_BANK;
		WRT_REG_WORD(&reg->ctrl_status, bank_select);
		RD_REG_WORD(&reg->ctrl_status);	/* PCI Posting. */

		WRT_REG_WORD(&reg->flash_address, (uint16_t)addr);
		data = RD_REG_WORD(&reg->flash_data);

		return (uint8_t)data;
	}

	/* Setup bit 16 of flash address. */
	if ((addr & BIT_16) && ((bank_select & CSR_FLASH_64K_BANK) == 0)) {
		bank_select |= CSR_FLASH_64K_BANK;
		WRT_REG_WORD(&reg->ctrl_status, bank_select);
		RD_REG_WORD(&reg->ctrl_status);	/* PCI Posting. */
	} else if (((addr & BIT_16) == 0) &&
	    (bank_select & CSR_FLASH_64K_BANK)) {
		bank_select &= ~(CSR_FLASH_64K_BANK);
		WRT_REG_WORD(&reg->ctrl_status, bank_select);
		RD_REG_WORD(&reg->ctrl_status);	/* PCI Posting. */
	}

	/* Always perform IO mapped accesses to the FLASH registers. */
	if (ha->pio_address) {
		uint16_t data2;

		WRT_REG_WORD_PIO(PIO_REG(ha, flash_address), (uint16_t)addr);
		do {
			data = RD_REG_WORD_PIO(PIO_REG(ha, flash_data));
			barrier();
			cpu_relax();
			data2 = RD_REG_WORD_PIO(PIO_REG(ha, flash_data));
		} while (data != data2);
	} else {
		WRT_REG_WORD(&reg->flash_address, (uint16_t)addr);
		data = qla2x00_debounce_register(&reg->flash_data);
	}

	return (uint8_t)data;
}

/**
 * qla2x00_write_flash_byte() - Write a byte to flash
 * @ha: HA context
 * @addr: Address in flash to write
 * @data: Data to write
 */
static void
qla2x00_write_flash_byte(struct qla_hw_data *ha, uint32_t addr, uint8_t data)
{
	uint16_t bank_select;
	struct device_reg_2xxx __iomem *reg = &ha->iobase->isp;

	bank_select = RD_REG_WORD(&reg->ctrl_status);
	if (IS_QLA2322(ha) || IS_QLA6322(ha)) {
		/* Specify 64K address range: */
		/*  clear out Module Select and Flash Address bits [19:16]. */
		bank_select &= ~0xf8;
		bank_select |= addr >> 12 & 0xf0;
		bank_select |= CSR_FLASH_64K_BANK;
		WRT_REG_WORD(&reg->ctrl_status, bank_select);
		RD_REG_WORD(&reg->ctrl_status);	/* PCI Posting. */

		WRT_REG_WORD(&reg->flash_address, (uint16_t)addr);
		RD_REG_WORD(&reg->ctrl_status);		/* PCI Posting. */
		WRT_REG_WORD(&reg->flash_data, (uint16_t)data);
		RD_REG_WORD(&reg->ctrl_status);		/* PCI Posting. */

		return;
	}

	/* Setup bit 16 of flash address. */
	if ((addr & BIT_16) && ((bank_select & CSR_FLASH_64K_BANK) == 0)) {
		bank_select |= CSR_FLASH_64K_BANK;
		WRT_REG_WORD(&reg->ctrl_status, bank_select);
		RD_REG_WORD(&reg->ctrl_status);	/* PCI Posting. */
	} else if (((addr & BIT_16) == 0) &&
	    (bank_select & CSR_FLASH_64K_BANK)) {
		bank_select &= ~(CSR_FLASH_64K_BANK);
		WRT_REG_WORD(&reg->ctrl_status, bank_select);
		RD_REG_WORD(&reg->ctrl_status);	/* PCI Posting. */
	}

	/* Always perform IO mapped accesses to the FLASH registers. */
	if (ha->pio_address) {
		WRT_REG_WORD_PIO(PIO_REG(ha, flash_address), (uint16_t)addr);
		WRT_REG_WORD_PIO(PIO_REG(ha, flash_data), (uint16_t)data);
	} else {
		WRT_REG_WORD(&reg->flash_address, (uint16_t)addr);
		RD_REG_WORD(&reg->ctrl_status);		/* PCI Posting. */
		WRT_REG_WORD(&reg->flash_data, (uint16_t)data);
		RD_REG_WORD(&reg->ctrl_status);		/* PCI Posting. */
	}
}

/**
 * qla2x00_poll_flash() - Polls flash for completion.
 * @ha: HA context
 * @addr: Address in flash to poll
 * @poll_data: Data to be polled
 * @man_id: Flash manufacturer ID
 * @flash_id: Flash ID
 *
 * This function polls the device until bit 7 of what is read matches data
 * bit 7 or until data bit 5 becomes a 1.  If that hapens, the flash ROM timed
 * out (a fatal error).  The flash book recommeds reading bit 7 again after
 * reading bit 5 as a 1.
 *
 * Returns 0 on success, else non-zero.
 */
static int
qla2x00_poll_flash(struct qla_hw_data *ha, uint32_t addr, uint8_t poll_data,
    uint8_t man_id, uint8_t flash_id)
{
	int status;
	uint8_t flash_data;
	uint32_t cnt;

	status = 1;

	/* Wait for 30 seconds for command to finish. */
	poll_data &= BIT_7;
	for (cnt = 3000000; cnt; cnt--) {
		flash_data = qla2x00_read_flash_byte(ha, addr);
		if ((flash_data & BIT_7) == poll_data) {
			status = 0;
			break;
		}

		if (man_id != 0x40 && man_id != 0xda) {
			if ((flash_data & BIT_5) && cnt > 2)
				cnt = 2;
		}
		udelay(10);
		barrier();
		cond_resched();
	}
	return status;
}

/**
 * qla2x00_program_flash_address() - Programs a flash address
 * @ha: HA context
 * @addr: Address in flash to program
 * @data: Data to be written in flash
 * @man_id: Flash manufacturer ID
 * @flash_id: Flash ID
 *
 * Returns 0 on success, else non-zero.
 */
static int
qla2x00_program_flash_address(struct qla_hw_data *ha, uint32_t addr,
    uint8_t data, uint8_t man_id, uint8_t flash_id)
{
	/* Write Program Command Sequence. */
	if (IS_OEM_001(ha)) {
		qla2x00_write_flash_byte(ha, 0xaaa, 0xaa);
		qla2x00_write_flash_byte(ha, 0x555, 0x55);
		qla2x00_write_flash_byte(ha, 0xaaa, 0xa0);
		qla2x00_write_flash_byte(ha, addr, data);
	} else {
		if (man_id == 0xda && flash_id == 0xc1) {
			qla2x00_write_flash_byte(ha, addr, data);
			if (addr & 0x7e)
				return 0;
		} else {
			qla2x00_write_flash_byte(ha, 0x5555, 0xaa);
			qla2x00_write_flash_byte(ha, 0x2aaa, 0x55);
			qla2x00_write_flash_byte(ha, 0x5555, 0xa0);
			qla2x00_write_flash_byte(ha, addr, data);
		}
	}

	udelay(150);

	/* Wait for write to complete. */
	return qla2x00_poll_flash(ha, addr, data, man_id, flash_id);
}

/**
 * qla2x00_erase_flash() - Erase the flash.
 * @ha: HA context
 * @man_id: Flash manufacturer ID
 * @flash_id: Flash ID
 *
 * Returns 0 on success, else non-zero.
 */
static int
qla2x00_erase_flash(struct qla_hw_data *ha, uint8_t man_id, uint8_t flash_id)
{
	/* Individual Sector Erase Command Sequence */
	if (IS_OEM_001(ha)) {
		qla2x00_write_flash_byte(ha, 0xaaa, 0xaa);
		qla2x00_write_flash_byte(ha, 0x555, 0x55);
		qla2x00_write_flash_byte(ha, 0xaaa, 0x80);
		qla2x00_write_flash_byte(ha, 0xaaa, 0xaa);
		qla2x00_write_flash_byte(ha, 0x555, 0x55);
		qla2x00_write_flash_byte(ha, 0xaaa, 0x10);
	} else {
		qla2x00_write_flash_byte(ha, 0x5555, 0xaa);
		qla2x00_write_flash_byte(ha, 0x2aaa, 0x55);
		qla2x00_write_flash_byte(ha, 0x5555, 0x80);
		qla2x00_write_flash_byte(ha, 0x5555, 0xaa);
		qla2x00_write_flash_byte(ha, 0x2aaa, 0x55);
		qla2x00_write_flash_byte(ha, 0x5555, 0x10);
	}

	udelay(150);

	/* Wait for erase to complete. */
	return qla2x00_poll_flash(ha, 0x00, 0x80, man_id, flash_id);
}

/**
 * qla2x00_erase_flash_sector() - Erase a flash sector.
 * @ha: HA context
 * @addr: Flash sector to erase
 * @sec_mask: Sector address mask
 * @man_id: Flash manufacturer ID
 * @flash_id: Flash ID
 *
 * Returns 0 on success, else non-zero.
 */
static int
qla2x00_erase_flash_sector(struct qla_hw_data *ha, uint32_t addr,
    uint32_t sec_mask, uint8_t man_id, uint8_t flash_id)
{
	/* Individual Sector Erase Command Sequence */
	qla2x00_write_flash_byte(ha, 0x5555, 0xaa);
	qla2x00_write_flash_byte(ha, 0x2aaa, 0x55);
	qla2x00_write_flash_byte(ha, 0x5555, 0x80);
	qla2x00_write_flash_byte(ha, 0x5555, 0xaa);
	qla2x00_write_flash_byte(ha, 0x2aaa, 0x55);
	if (man_id == 0x1f && flash_id == 0x13)
		qla2x00_write_flash_byte(ha, addr & sec_mask, 0x10);
	else
		qla2x00_write_flash_byte(ha, addr & sec_mask, 0x30);

	udelay(150);

	/* Wait for erase to complete. */
	return qla2x00_poll_flash(ha, addr, 0x80, man_id, flash_id);
}

/**
 * qla2x00_get_flash_manufacturer() - Read manufacturer ID from flash chip.
 * @man_id: Flash manufacturer ID
 * @flash_id: Flash ID
 */
static void
qla2x00_get_flash_manufacturer(struct qla_hw_data *ha, uint8_t *man_id,
    uint8_t *flash_id)
{
	qla2x00_write_flash_byte(ha, 0x5555, 0xaa);
	qla2x00_write_flash_byte(ha, 0x2aaa, 0x55);
	qla2x00_write_flash_byte(ha, 0x5555, 0x90);
	*man_id = qla2x00_read_flash_byte(ha, 0x0000);
	*flash_id = qla2x00_read_flash_byte(ha, 0x0001);
	qla2x00_write_flash_byte(ha, 0x5555, 0xaa);
	qla2x00_write_flash_byte(ha, 0x2aaa, 0x55);
	qla2x00_write_flash_byte(ha, 0x5555, 0xf0);
}

static void
qla2x00_read_flash_data(struct qla_hw_data *ha, uint8_t *tmp_buf,
	uint32_t saddr, uint32_t length)
{
	struct device_reg_2xxx __iomem *reg = &ha->iobase->isp;
	uint32_t midpoint, ilength;
	uint8_t data;

	midpoint = length / 2;

	WRT_REG_WORD(&reg->nvram, 0);
	RD_REG_WORD(&reg->nvram);
	for (ilength = 0; ilength < length; saddr++, ilength++, tmp_buf++) {
		if (ilength == midpoint) {
			WRT_REG_WORD(&reg->nvram, NVR_SELECT);
			RD_REG_WORD(&reg->nvram);
		}
		data = qla2x00_read_flash_byte(ha, saddr);
		if (saddr % 100)
			udelay(10);
		*tmp_buf = data;
		cond_resched();
	}
}

static inline void
qla2x00_suspend_hba(struct scsi_qla_host *vha)
{
	int cnt;
	unsigned long flags;
	struct qla_hw_data *ha = vha->hw;
	struct device_reg_2xxx __iomem *reg = &ha->iobase->isp;

	/* Suspend HBA. */
	scsi_block_requests(vha->host);
	ha->isp_ops->disable_intrs(ha);
	set_bit(MBX_UPDATE_FLASH_ACTIVE, &ha->mbx_cmd_flags);

	/* Pause RISC. */
	spin_lock_irqsave(&ha->hardware_lock, flags);
	WRT_REG_WORD(&reg->hccr, HCCR_PAUSE_RISC);
	RD_REG_WORD(&reg->hccr);
	if (IS_QLA2100(ha) || IS_QLA2200(ha) || IS_QLA2300(ha)) {
		for (cnt = 0; cnt < 30000; cnt++) {
			if ((RD_REG_WORD(&reg->hccr) & HCCR_RISC_PAUSE) != 0)
				break;
			udelay(100);
		}
	} else {
		udelay(10);
	}
	spin_unlock_irqrestore(&ha->hardware_lock, flags);
}

static inline void
qla2x00_resume_hba(struct scsi_qla_host *vha)
{
	struct qla_hw_data *ha = vha->hw;

	/* Resume HBA. */
	clear_bit(MBX_UPDATE_FLASH_ACTIVE, &ha->mbx_cmd_flags);
	set_bit(ISP_ABORT_NEEDED, &vha->dpc_flags);
	qla2xxx_wake_dpc(vha);
	qla2x00_wait_for_chip_reset(vha);
	scsi_unblock_requests(vha->host);
}

uint8_t *
qla2x00_read_optrom_data(struct scsi_qla_host *vha, uint8_t *buf,
    uint32_t offset, uint32_t length)
{
	uint32_t addr, midpoint;
	uint8_t *data;
	struct qla_hw_data *ha = vha->hw;
	struct device_reg_2xxx __iomem *reg = &ha->iobase->isp;

	/* Suspend HBA. */
	qla2x00_suspend_hba(vha);

	/* Go with read. */
	midpoint = ha->optrom_size / 2;

	qla2x00_flash_enable(ha);
	WRT_REG_WORD(&reg->nvram, 0);
	RD_REG_WORD(&reg->nvram);		/* PCI Posting. */
	for (addr = offset, data = buf; addr < length; addr++, data++) {
		if (addr == midpoint) {
			WRT_REG_WORD(&reg->nvram, NVR_SELECT);
			RD_REG_WORD(&reg->nvram);	/* PCI Posting. */
		}

		*data = qla2x00_read_flash_byte(ha, addr);
	}
	qla2x00_flash_disable(ha);

	/* Resume HBA. */
	qla2x00_resume_hba(vha);

	return buf;
}

int
qla2x00_write_optrom_data(struct scsi_qla_host *vha, uint8_t *buf,
    uint32_t offset, uint32_t length)
{

	int rval;
	uint8_t man_id, flash_id, sec_number, data;
	uint16_t wd;
	uint32_t addr, liter, sec_mask, rest_addr;
	struct qla_hw_data *ha = vha->hw;
	struct device_reg_2xxx __iomem *reg = &ha->iobase->isp;

	/* Suspend HBA. */
	qla2x00_suspend_hba(vha);

	rval = QLA_SUCCESS;
	sec_number = 0;

	/* Reset ISP chip. */
	WRT_REG_WORD(&reg->ctrl_status, CSR_ISP_SOFT_RESET);
	pci_read_config_word(ha->pdev, PCI_COMMAND, &wd);

	/* Go with write. */
	qla2x00_flash_enable(ha);
	do {	/* Loop once to provide quick error exit */
		/* Structure of flash memory based on manufacturer */
		if (IS_OEM_001(ha)) {
			/* OEM variant with special flash part. */
			man_id = flash_id = 0;
			rest_addr = 0xffff;
			sec_mask   = 0x10000;
			goto update_flash;
		}
		qla2x00_get_flash_manufacturer(ha, &man_id, &flash_id);
		switch (man_id) {
		case 0x20: /* ST flash. */
			if (flash_id == 0xd2 || flash_id == 0xe3) {
				/*
				 * ST m29w008at part - 64kb sector size with
				 * 32kb,8kb,8kb,16kb sectors at memory address
				 * 0xf0000.
				 */
				rest_addr = 0xffff;
				sec_mask = 0x10000;
				break;   
			}
			/*
			 * ST m29w010b part - 16kb sector size
			 * Default to 16kb sectors
			 */
			rest_addr = 0x3fff;
			sec_mask = 0x1c000;
			break;
		case 0x40: /* Mostel flash. */
			/* Mostel v29c51001 part - 512 byte sector size. */
			rest_addr = 0x1ff;
			sec_mask = 0x1fe00;
			break;
		case 0xbf: /* SST flash. */
			/* SST39sf10 part - 4kb sector size. */
			rest_addr = 0xfff;
			sec_mask = 0x1f000;
			break;
		case 0xda: /* Winbond flash. */
			/* Winbond W29EE011 part - 256 byte sector size. */
			rest_addr = 0x7f;
			sec_mask = 0x1ff80;
			break;
		case 0xc2: /* Macronix flash. */
			/* 64k sector size. */
			if (flash_id == 0x38 || flash_id == 0x4f) {
				rest_addr = 0xffff;
				sec_mask = 0x10000;
				break;
			}
			/* Fall through... */

		case 0x1f: /* Atmel flash. */
			/* 512k sector size. */
			if (flash_id == 0x13) {
				rest_addr = 0x7fffffff;
				sec_mask =   0x80000000;
				break;
			}
			/* Fall through... */

		case 0x01: /* AMD flash. */
			if (flash_id == 0x38 || flash_id == 0x40 ||
			    flash_id == 0x4f) {
				/* Am29LV081 part - 64kb sector size. */
				/* Am29LV002BT part - 64kb sector size. */
				rest_addr = 0xffff;
				sec_mask = 0x10000;
				break;
			} else if (flash_id == 0x3e) {
				/*
				 * Am29LV008b part - 64kb sector size with
				 * 32kb,8kb,8kb,16kb sector at memory address
				 * h0xf0000.
				 */
				rest_addr = 0xffff;
				sec_mask = 0x10000;
				break;
			} else if (flash_id == 0x20 || flash_id == 0x6e) {
				/*
				 * Am29LV010 part or AM29f010 - 16kb sector
				 * size.
				 */
				rest_addr = 0x3fff;
				sec_mask = 0x1c000;
				break;
			} else if (flash_id == 0x6d) {
				/* Am29LV001 part - 8kb sector size. */
				rest_addr = 0x1fff;
				sec_mask = 0x1e000;
				break;
			}
		default:
			/* Default to 16 kb sector size. */
			rest_addr = 0x3fff;
			sec_mask = 0x1c000;
			break;
		}

update_flash:
		if (IS_QLA2322(ha) || IS_QLA6322(ha)) {
			if (qla2x00_erase_flash(ha, man_id, flash_id)) {
				rval = QLA_FUNCTION_FAILED;
				break;
			}
		}

		for (addr = offset, liter = 0; liter < length; liter++,
		    addr++) {
			data = buf[liter];
			/* Are we at the beginning of a sector? */
			if ((addr & rest_addr) == 0) {
				if (IS_QLA2322(ha) || IS_QLA6322(ha)) {
					if (addr >= 0x10000UL) {
						if (((addr >> 12) & 0xf0) &&
						    ((man_id == 0x01 &&
							flash_id == 0x3e) ||
						     (man_id == 0x20 &&
							 flash_id == 0xd2))) {
							sec_number++;
							if (sec_number == 1) {
								rest_addr =
								    0x7fff;
								sec_mask =
								    0x18000;
							} else if (
							    sec_number == 2 ||
							    sec_number == 3) {
								rest_addr =
								    0x1fff;
								sec_mask =
								    0x1e000;
							} else if (
							    sec_number == 4) {
								rest_addr =
								    0x3fff;
								sec_mask =
								    0x1c000;
							}
						}
					}
				} else if (addr == ha->optrom_size / 2) {
					WRT_REG_WORD(&reg->nvram, NVR_SELECT);
					RD_REG_WORD(&reg->nvram);
				}

				if (flash_id == 0xda && man_id == 0xc1) {
					qla2x00_write_flash_byte(ha, 0x5555,
					    0xaa);
					qla2x00_write_flash_byte(ha, 0x2aaa,
					    0x55);
					qla2x00_write_flash_byte(ha, 0x5555,
					    0xa0);
				} else if (!IS_QLA2322(ha) && !IS_QLA6322(ha)) {
					/* Then erase it */
					if (qla2x00_erase_flash_sector(ha,
					    addr, sec_mask, man_id,
					    flash_id)) {
						rval = QLA_FUNCTION_FAILED;
						break;
					}
					if (man_id == 0x01 && flash_id == 0x6d)
						sec_number++;
				}
			}

			if (man_id == 0x01 && flash_id == 0x6d) {
				if (sec_number == 1 &&
				    addr == (rest_addr - 1)) {
					rest_addr = 0x0fff;
					sec_mask   = 0x1f000;
				} else if (sec_number == 3 && (addr & 0x7ffe)) {
					rest_addr = 0x3fff;
					sec_mask   = 0x1c000;
				}
			}

			if (qla2x00_program_flash_address(ha, addr, data,
			    man_id, flash_id)) {
				rval = QLA_FUNCTION_FAILED;
				break;
			}
			cond_resched();
		}
	} while (0);
	qla2x00_flash_disable(ha);

	/* Resume HBA. */
	qla2x00_resume_hba(vha);

	return rval;
}

uint8_t *
qla24xx_read_optrom_data(struct scsi_qla_host *vha, uint8_t *buf,
    uint32_t offset, uint32_t length)
{
	struct qla_hw_data *ha = vha->hw;

	/* Suspend HBA. */
	scsi_block_requests(vha->host);
	set_bit(MBX_UPDATE_FLASH_ACTIVE, &ha->mbx_cmd_flags);

	/* Go with read. */
	qla24xx_read_flash_data(vha, (uint32_t *)buf, offset >> 2, length >> 2);

	/* Resume HBA. */
	clear_bit(MBX_UPDATE_FLASH_ACTIVE, &ha->mbx_cmd_flags);
	scsi_unblock_requests(vha->host);

	return buf;
}

int
qla24xx_write_optrom_data(struct scsi_qla_host *vha, uint8_t *buf,
    uint32_t offset, uint32_t length)
{
	int rval;
	struct qla_hw_data *ha = vha->hw;

	/* Suspend HBA. */
	scsi_block_requests(vha->host);
	set_bit(MBX_UPDATE_FLASH_ACTIVE, &ha->mbx_cmd_flags);

	/* Go with write. */
	rval = qla24xx_write_flash_data(vha, (uint32_t *)buf, offset >> 2,
	    length >> 2);

	clear_bit(MBX_UPDATE_FLASH_ACTIVE, &ha->mbx_cmd_flags);
	scsi_unblock_requests(vha->host);

	return rval;
}

uint8_t *
qla25xx_read_optrom_data(struct scsi_qla_host *vha, uint8_t *buf,
    uint32_t offset, uint32_t length)
{
	int rval;
	dma_addr_t optrom_dma;
	void *optrom;
	uint8_t *pbuf;
	uint32_t faddr, left, burst;
	struct qla_hw_data *ha = vha->hw;

	if (IS_QLA25XX(ha) || IS_QLA81XX(ha))
		goto try_fast;
	if (offset & 0xfff)
		goto slow_read;
	if (length < OPTROM_BURST_SIZE)
		goto slow_read;

try_fast:
	optrom = dma_alloc_coherent(&ha->pdev->dev, OPTROM_BURST_SIZE,
	    &optrom_dma, GFP_KERNEL);
	if (!optrom) {
		ql_log(ql_log_warn, vha, 0x00cc,
		    "Unable to allocate memory for optrom burst read (%x KB).\n",
		    OPTROM_BURST_SIZE / 1024);
		goto slow_read;
	}

	pbuf = buf;
	faddr = offset >> 2;
	left = length >> 2;
	burst = OPTROM_BURST_DWORDS;
	while (left != 0) {
		if (burst > left)
			burst = left;

		rval = qla2x00_dump_ram(vha, optrom_dma,
		    flash_data_addr(ha, faddr), burst);
		if (rval) {
			ql_log(ql_log_warn, vha, 0x00f5,
			    "Unable to burst-read optrom segment (%x/%x/%llx).\n",
			    rval, flash_data_addr(ha, faddr),
			    (unsigned long long)optrom_dma);
			ql_log(ql_log_warn, vha, 0x00f6,
			    "Reverting to slow-read.\n");

			dma_free_coherent(&ha->pdev->dev, OPTROM_BURST_SIZE,
			    optrom, optrom_dma);
			goto slow_read;
		}

		memcpy(pbuf, optrom, burst * 4);

		left -= burst;
		faddr += burst;
		pbuf += burst * 4;
	}

	dma_free_coherent(&ha->pdev->dev, OPTROM_BURST_SIZE, optrom,
	    optrom_dma);

	return buf;

slow_read:
    return qla24xx_read_optrom_data(vha, buf, offset, length);
}

/**
 * qla2x00_get_fcode_version() - Determine an FCODE image's version.
 * @ha: HA context
 * @pcids: Pointer to the FCODE PCI data structure
 *
 * The process of retrieving the FCODE version information is at best
 * described as interesting.
 *
 * Within the first 100h bytes of the image an ASCII string is present
 * which contains several pieces of information including the FCODE
 * version.  Unfortunately it seems the only reliable way to retrieve
 * the version is by scanning for another sentinel within the string,
 * the FCODE build date:
 *
 *	... 2.00.02 10/17/02 ...
 *
 * Returns QLA_SUCCESS on successful retrieval of version.
 */
static void
qla2x00_get_fcode_version(struct qla_hw_data *ha, uint32_t pcids)
{
	int ret = QLA_FUNCTION_FAILED;
	uint32_t istart, iend, iter, vend;
	uint8_t do_next, rbyte, *vbyte;

	memset(ha->fcode_revision, 0, sizeof(ha->fcode_revision));

	/* Skip the PCI data structure. */
	istart = pcids +
	    ((qla2x00_read_flash_byte(ha, pcids + 0x0B) << 8) |
		qla2x00_read_flash_byte(ha, pcids + 0x0A));
	iend = istart + 0x100;
	do {
		/* Scan for the sentinel date string...eeewww. */
		do_next = 0;
		iter = istart;
		while ((iter < iend) && !do_next) {
			iter++;
			if (qla2x00_read_flash_byte(ha, iter) == '/') {
				if (qla2x00_read_flash_byte(ha, iter + 2) ==
				    '/')
					do_next++;
				else if (qla2x00_read_flash_byte(ha,
				    iter + 3) == '/')
					do_next++;
			}
		}
		if (!do_next)
			break;

		/* Backtrack to previous ' ' (space). */
		do_next = 0;
		while ((iter > istart) && !do_next) {
			iter--;
			if (qla2x00_read_flash_byte(ha, iter) == ' ')
				do_next++;
		}
		if (!do_next)
			break;

		/*
		 * Mark end of version tag, and find previous ' ' (space) or
		 * string length (recent FCODE images -- major hack ahead!!!).
		 */
		vend = iter - 1;
		do_next = 0;
		while ((iter > istart) && !do_next) {
			iter--;
			rbyte = qla2x00_read_flash_byte(ha, iter);
			if (rbyte == ' ' || rbyte == 0xd || rbyte == 0x10)
				do_next++;
		}
		if (!do_next)
			break;

		/* Mark beginning of version tag, and copy data. */
		iter++;
		if ((vend - iter) &&
		    ((vend - iter) < sizeof(ha->fcode_revision))) {
			vbyte = ha->fcode_revision;
			while (iter <= vend) {
				*vbyte++ = qla2x00_read_flash_byte(ha, iter);
				iter++;
			}
			ret = QLA_SUCCESS;
		}
	} while (0);

	if (ret != QLA_SUCCESS)
		memset(ha->fcode_revision, 0, sizeof(ha->fcode_revision));
}

int
qla2x00_get_flash_version(scsi_qla_host_t *vha, void *mbuf)
{
	int ret = QLA_SUCCESS;
	uint8_t code_type, last_image;
	uint32_t pcihdr, pcids;
	uint8_t *dbyte;
	uint16_t *dcode;
	struct qla_hw_data *ha = vha->hw;

	if (!ha->pio_address || !mbuf)
		return QLA_FUNCTION_FAILED;

	memset(ha->bios_revision, 0, sizeof(ha->bios_revision));
	memset(ha->efi_revision, 0, sizeof(ha->efi_revision));
	memset(ha->fcode_revision, 0, sizeof(ha->fcode_revision));
	memset(ha->fw_revision, 0, sizeof(ha->fw_revision));

	qla2x00_flash_enable(ha);

	/* Begin with first PCI expansion ROM header. */
	pcihdr = 0;
	last_image = 1;
	do {
		/* Verify PCI expansion ROM header. */
		if (qla2x00_read_flash_byte(ha, pcihdr) != 0x55 ||
		    qla2x00_read_flash_byte(ha, pcihdr + 0x01) != 0xaa) {
			/* No signature */
			ql_log(ql_log_fatal, vha, 0x0050,
			    "No matching ROM signature.\n");
			ret = QLA_FUNCTION_FAILED;
			break;
		}

		/* Locate PCI data structure. */
		pcids = pcihdr +
		    ((qla2x00_read_flash_byte(ha, pcihdr + 0x19) << 8) |
			qla2x00_read_flash_byte(ha, pcihdr + 0x18));

		/* Validate signature of PCI data structure. */
		if (qla2x00_read_flash_byte(ha, pcids) != 'P' ||
		    qla2x00_read_flash_byte(ha, pcids + 0x1) != 'C' ||
		    qla2x00_read_flash_byte(ha, pcids + 0x2) != 'I' ||
		    qla2x00_read_flash_byte(ha, pcids + 0x3) != 'R') {
			/* Incorrect header. */
			ql_log(ql_log_fatal, vha, 0x0051,
			    "PCI data struct not found pcir_adr=%x.\n", pcids);
			ret = QLA_FUNCTION_FAILED;
			break;
		}

		/* Read version */
		code_type = qla2x00_read_flash_byte(ha, pcids + 0x14);
		switch (code_type) {
		case ROM_CODE_TYPE_BIOS:
			/* Intel x86, PC-AT compatible. */
			ha->bios_revision[0] =
			    qla2x00_read_flash_byte(ha, pcids + 0x12);
			ha->bios_revision[1] =
			    qla2x00_read_flash_byte(ha, pcids + 0x13);
			ql_dbg(ql_dbg_init, vha, 0x0052,
			    "Read BIOS %d.%d.\n",
			    ha->bios_revision[1], ha->bios_revision[0]);
			break;
		case ROM_CODE_TYPE_FCODE:
			/* Open Firmware standard for PCI (FCode). */
			/* Eeeewww... */
			qla2x00_get_fcode_version(ha, pcids);
			break;
		case ROM_CODE_TYPE_EFI:
			/* Extensible Firmware Interface (EFI). */
			ha->efi_revision[0] =
			    qla2x00_read_flash_byte(ha, pcids + 0x12);
			ha->efi_revision[1] =
			    qla2x00_read_flash_byte(ha, pcids + 0x13);
			ql_dbg(ql_dbg_init, vha, 0x0053,
			    "Read EFI %d.%d.\n",
			    ha->efi_revision[1], ha->efi_revision[0]);
			break;
		default:
			ql_log(ql_log_warn, vha, 0x0054,
			    "Unrecognized code type %x at pcids %x.\n",
			    code_type, pcids);
			break;
		}

		last_image = qla2x00_read_flash_byte(ha, pcids + 0x15) & BIT_7;

		/* Locate next PCI expansion ROM. */
		pcihdr += ((qla2x00_read_flash_byte(ha, pcids + 0x11) << 8) |
		    qla2x00_read_flash_byte(ha, pcids + 0x10)) * 512;
	} while (!last_image);

	if (IS_QLA2322(ha)) {
		/* Read firmware image information. */
		memset(ha->fw_revision, 0, sizeof(ha->fw_revision));
		dbyte = mbuf;
		memset(dbyte, 0, 8);
		dcode = (uint16_t *)dbyte;

		qla2x00_read_flash_data(ha, dbyte, ha->flt_region_fw * 4 + 10,
		    8);
		ql_dbg(ql_dbg_init + ql_dbg_buffer, vha, 0x010a,
		    "Dumping fw "
		    "ver from flash:.\n");
		ql_dump_buffer(ql_dbg_init + ql_dbg_buffer, vha, 0x010b,
		    (uint8_t *)dbyte, 8);

		if ((dcode[0] == 0xffff && dcode[1] == 0xffff &&
		    dcode[2] == 0xffff && dcode[3] == 0xffff) ||
		    (dcode[0] == 0 && dcode[1] == 0 && dcode[2] == 0 &&
		    dcode[3] == 0)) {
			ql_log(ql_log_warn, vha, 0x0057,
			    "Unrecognized fw revision at %x.\n",
			    ha->flt_region_fw * 4);
		} else {
			/* values are in big endian */
			ha->fw_revision[0] = dbyte[0] << 16 | dbyte[1];
			ha->fw_revision[1] = dbyte[2] << 16 | dbyte[3];
			ha->fw_revision[2] = dbyte[4] << 16 | dbyte[5];
			ql_dbg(ql_dbg_init, vha, 0x0058,
			    "FW Version: "
			    "%d.%d.%d.\n", ha->fw_revision[0],
			    ha->fw_revision[1], ha->fw_revision[2]);
		}
	}

	qla2x00_flash_disable(ha);

	return ret;
}

int
qla24xx_get_flash_version(scsi_qla_host_t *vha, void *mbuf)
{
	int ret = QLA_SUCCESS;
	uint32_t pcihdr, pcids;
	uint32_t *dcode;
	uint8_t *bcode;
	uint8_t code_type, last_image;
	int i;
	struct qla_hw_data *ha = vha->hw;

	if (IS_QLA82XX(ha))
		return ret;

	if (!mbuf)
		return QLA_FUNCTION_FAILED;

	memset(ha->bios_revision, 0, sizeof(ha->bios_revision));
	memset(ha->efi_revision, 0, sizeof(ha->efi_revision));
	memset(ha->fcode_revision, 0, sizeof(ha->fcode_revision));
	memset(ha->fw_revision, 0, sizeof(ha->fw_revision));

	dcode = mbuf;

	/* Begin with first PCI expansion ROM header. */
	pcihdr = ha->flt_region_boot << 2;
	last_image = 1;
	do {
		/* Verify PCI expansion ROM header. */
		qla24xx_read_flash_data(vha, dcode, pcihdr >> 2, 0x20);
		bcode = mbuf + (pcihdr % 4);
		if (bcode[0x0] != 0x55 || bcode[0x1] != 0xaa) {
			/* No signature */
			ql_log(ql_log_fatal, vha, 0x0059,
			    "No matching ROM signature.\n");
			ret = QLA_FUNCTION_FAILED;
			break;
		}

		/* Locate PCI data structure. */
		pcids = pcihdr + ((bcode[0x19] << 8) | bcode[0x18]);

		qla24xx_read_flash_data(vha, dcode, pcids >> 2, 0x20);
		bcode = mbuf + (pcihdr % 4);

		/* Validate signature of PCI data structure. */
		if (bcode[0x0] != 'P' || bcode[0x1] != 'C' ||
		    bcode[0x2] != 'I' || bcode[0x3] != 'R') {
			/* Incorrect header. */
			ql_log(ql_log_fatal, vha, 0x005a,
			    "PCI data struct not found pcir_adr=%x.\n", pcids);
			ret = QLA_FUNCTION_FAILED;
			break;
		}

		/* Read version */
		code_type = bcode[0x14];
		switch (code_type) {
		case ROM_CODE_TYPE_BIOS:
			/* Intel x86, PC-AT compatible. */
			ha->bios_revision[0] = bcode[0x12];
			ha->bios_revision[1] = bcode[0x13];
			ql_dbg(ql_dbg_init, vha, 0x005b,
			    "Read BIOS %d.%d.\n",
			    ha->bios_revision[1], ha->bios_revision[0]);
			break;
		case ROM_CODE_TYPE_FCODE:
			/* Open Firmware standard for PCI (FCode). */
			ha->fcode_revision[0] = bcode[0x12];
			ha->fcode_revision[1] = bcode[0x13];
			ql_dbg(ql_dbg_init, vha, 0x005c,
			    "Read FCODE %d.%d.\n",
			    ha->fcode_revision[1], ha->fcode_revision[0]);
			break;
		case ROM_CODE_TYPE_EFI:
			/* Extensible Firmware Interface (EFI). */
			ha->efi_revision[0] = bcode[0x12];
			ha->efi_revision[1] = bcode[0x13];
			ql_dbg(ql_dbg_init, vha, 0x005d,
			    "Read EFI %d.%d.\n",
			    ha->efi_revision[1], ha->efi_revision[0]);
			break;
		default:
			ql_log(ql_log_warn, vha, 0x005e,
			    "Unrecognized code type %x at pcids %x.\n",
			    code_type, pcids);
			break;
		}

		last_image = bcode[0x15] & BIT_7;

		/* Locate next PCI expansion ROM. */
		pcihdr += ((bcode[0x11] << 8) | bcode[0x10]) * 512;
	} while (!last_image);

	/* Read firmware image information. */
	memset(ha->fw_revision, 0, sizeof(ha->fw_revision));
	dcode = mbuf;

	qla24xx_read_flash_data(vha, dcode, ha->flt_region_fw + 4, 4);
	for (i = 0; i < 4; i++)
		dcode[i] = be32_to_cpu(dcode[i]);

	if ((dcode[0] == 0xffffffff && dcode[1] == 0xffffffff &&
	    dcode[2] == 0xffffffff && dcode[3] == 0xffffffff) ||
	    (dcode[0] == 0 && dcode[1] == 0 && dcode[2] == 0 &&
	    dcode[3] == 0)) {
		ql_log(ql_log_warn, vha, 0x005f,
		    "Unrecognized fw revision at %x.\n",
		    ha->flt_region_fw * 4);
	} else {
		ha->fw_revision[0] = dcode[0];
		ha->fw_revision[1] = dcode[1];
		ha->fw_revision[2] = dcode[2];
		ha->fw_revision[3] = dcode[3];
		ql_dbg(ql_dbg_init, vha, 0x0060,
		    "Firmware revision %d.%d.%d.%d.\n",
		    ha->fw_revision[0], ha->fw_revision[1],
		    ha->fw_revision[2], ha->fw_revision[3]);
	}

	/* Check for golden firmware and get version if available */
	if (!IS_QLA81XX(ha)) {
		/* Golden firmware is not present in non 81XX adapters */
		return ret;
	}

	memset(ha->gold_fw_version, 0, sizeof(ha->gold_fw_version));
	dcode = mbuf;
	ha->isp_ops->read_optrom(vha, (uint8_t *)dcode,
	    ha->flt_region_gold_fw << 2, 32);

	if (dcode[4] == 0xFFFFFFFF && dcode[5] == 0xFFFFFFFF &&
	    dcode[6] == 0xFFFFFFFF && dcode[7] == 0xFFFFFFFF) {
		ql_log(ql_log_warn, vha, 0x0056,
		    "Unrecognized golden fw at 0x%x.\n",
		    ha->flt_region_gold_fw * 4);
		return ret;
	}

	for (i = 4; i < 8; i++)
		ha->gold_fw_version[i-4] = be32_to_cpu(dcode[i]);

	return ret;
}

static int
qla2xxx_is_vpd_valid(uint8_t *pos, uint8_t *end)
{
	if (pos >= end || *pos != 0x82)
		return 0;

	pos += 3 + pos[1];
	if (pos >= end || *pos != 0x90)
		return 0;

	pos += 3 + pos[1];
	if (pos >= end || *pos != 0x78)
		return 0;

	return 1;
}

int
qla2xxx_get_vpd_field(scsi_qla_host_t *vha, char *key, char *str, size_t size)
{
	struct qla_hw_data *ha = vha->hw;
	uint8_t *pos = ha->vpd;
	uint8_t *end = pos + ha->vpd_size;
	int len = 0;

	if (!IS_FWI2_CAPABLE(ha) || !qla2xxx_is_vpd_valid(pos, end))
		return 0;

	while (pos < end && *pos != 0x78) {
		len = (*pos == 0x82) ? pos[1] : pos[2];

		if (!strncmp(pos, key, strlen(key)))
			break;

		if (*pos != 0x90 && *pos != 0x91)
			pos += len;

		pos += 3;
	}

	if (pos < end - len && *pos != 0x78)
		return snprintf(str, size, "%.*s", len, pos + 3);

	return 0;
}

int
qla24xx_read_fcp_prio_cfg(scsi_qla_host_t *vha)
{
	int len, max_len;
	uint32_t fcp_prio_addr;
	struct qla_hw_data *ha = vha->hw;

	if (!ha->fcp_prio_cfg) {
		ha->fcp_prio_cfg = vmalloc(FCP_PRIO_CFG_SIZE);
		if (!ha->fcp_prio_cfg) {
			ql_log(ql_log_warn, vha, 0x00d5,
			    "Unable to allocate memory for fcp priorty data (%x).\n",
			    FCP_PRIO_CFG_SIZE);
			return QLA_FUNCTION_FAILED;
		}
	}
	memset(ha->fcp_prio_cfg, 0, FCP_PRIO_CFG_SIZE);

	fcp_prio_addr = ha->flt_region_fcp_prio;

	/* first read the fcp priority data header from flash */
	ha->isp_ops->read_optrom(vha, (uint8_t *)ha->fcp_prio_cfg,
			fcp_prio_addr << 2, FCP_PRIO_CFG_HDR_SIZE);

	if (!qla24xx_fcp_prio_cfg_valid(vha, ha->fcp_prio_cfg, 0))
		goto fail;

	/* read remaining FCP CMD config data from flash */
	fcp_prio_addr += (FCP_PRIO_CFG_HDR_SIZE >> 2);
	len = ha->fcp_prio_cfg->num_entries * FCP_PRIO_CFG_ENTRY_SIZE;
	max_len = FCP_PRIO_CFG_SIZE - FCP_PRIO_CFG_HDR_SIZE;

	ha->isp_ops->read_optrom(vha, (uint8_t *)&ha->fcp_prio_cfg->entry[0],
			fcp_prio_addr << 2, (len < max_len ? len : max_len));

	/* revalidate the entire FCP priority config data, including entries */
	if (!qla24xx_fcp_prio_cfg_valid(vha, ha->fcp_prio_cfg, 1))
		goto fail;

	ha->flags.fcp_prio_enabled = 1;
	return QLA_SUCCESS;
fail:
	vfree(ha->fcp_prio_cfg);
	ha->fcp_prio_cfg = NULL;
	return QLA_FUNCTION_FAILED;
}<|MERGE_RESOLUTION|>--- conflicted
+++ resolved
@@ -1015,12 +1015,9 @@
 
 	if (!IS_QLA24XX_TYPE(ha) && !IS_QLA25XX(ha) &&
 	    !IS_CNA_CAPABLE(ha) && !IS_QLA2031(ha))
-<<<<<<< HEAD
-=======
 		return;
 
 	if (ha->flags.isp82xx_reset_hdlr_active)
->>>>>>> 711e1bfb
 		return;
 
 	ha->isp_ops->read_optrom(vha, (uint8_t *)&hdr,
