--- conflicted
+++ resolved
@@ -258,10 +258,6 @@
 	.scan_finished		= qla2xxx_scan_finished,
 	.scan_start		= qla2xxx_scan_start,
 	.change_queue_depth	= scsi_change_queue_depth,
-<<<<<<< HEAD
-	.change_queue_type	= scsi_change_queue_type,
-=======
->>>>>>> b34681d6
 	.this_id		= -1,
 	.cmd_per_lun		= 3,
 	.use_clustering		= ENABLE_CLUSTERING,
