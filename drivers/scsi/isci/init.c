--- conflicted
+++ resolved
@@ -166,12 +166,9 @@
 	.sg_tablesize			= SG_ALL,
 	.max_sectors			= SCSI_DEFAULT_MAX_SECTORS,
 	.use_clustering			= ENABLE_CLUSTERING,
-<<<<<<< HEAD
-=======
 	.eh_abort_handler		= sas_eh_abort_handler,
 	.eh_device_reset_handler        = sas_eh_device_reset_handler,
 	.eh_bus_reset_handler           = sas_eh_bus_reset_handler,
->>>>>>> 57872c25
 	.target_destroy			= sas_target_destroy,
 	.ioctl				= sas_ioctl,
 	.shost_attrs			= isci_host_attrs,
