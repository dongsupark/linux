/*
 * This file is provided under a dual BSD/GPLv2 license.  When using or
 * redistributing this file, you may do so under either license.
 *
 * GPL LICENSE SUMMARY
 *
 * Copyright(c) 2008 - 2011 Intel Corporation. All rights reserved.
 *
 * This program is free software; you can redistribute it and/or modify
 * it under the terms of version 2 of the GNU General Public License as
 * published by the Free Software Foundation.
 *
 * This program is distributed in the hope that it will be useful, but
 * WITHOUT ANY WARRANTY; without even the implied warranty of
 * MERCHANTABILITY or FITNESS FOR A PARTICULAR PURPOSE.  See the GNU
 * General Public License for more details.
 *
 * You should have received a copy of the GNU General Public License
 * along with this program; if not, write to the Free Software
 * Foundation, Inc., 51 Franklin St - Fifth Floor, Boston, MA 02110-1301 USA.
 * The full GNU General Public License is included in this distribution
 * in the file called LICENSE.GPL.
 *
 * BSD LICENSE
 *
 * Copyright(c) 2008 - 2011 Intel Corporation. All rights reserved.
 * All rights reserved.
 *
 * Redistribution and use in source and binary forms, with or without
 * modification, are permitted provided that the following conditions
 * are met:
 *
 *   * Redistributions of source code must retain the above copyright
 *     notice, this list of conditions and the following disclaimer.
 *   * Redistributions in binary form must reproduce the above copyright
 *     notice, this list of conditions and the following disclaimer in
 *     the documentation and/or other materials provided with the
 *     distribution.
 *   * Neither the name of Intel Corporation nor the names of its
 *     contributors may be used to endorse or promote products derived
 *     from this software without specific prior written permission.
 *
 * THIS SOFTWARE IS PROVIDED BY THE COPYRIGHT HOLDERS AND CONTRIBUTORS
 * "AS IS" AND ANY EXPRESS OR IMPLIED WARRANTIES, INCLUDING, BUT NOT
 * LIMITED TO, THE IMPLIED WARRANTIES OF MERCHANTABILITY AND FITNESS FOR
 * A PARTICULAR PURPOSE ARE DISCLAIMED. IN NO EVENT SHALL THE COPYRIGHT
 * OWNER OR CONTRIBUTORS BE LIABLE FOR ANY DIRECT, INDIRECT, INCIDENTAL,
 * SPECIAL, EXEMPLARY, OR CONSEQUENTIAL DAMAGES (INCLUDING, BUT NOT
 * LIMITED TO, PROCUREMENT OF SUBSTITUTE GOODS OR SERVICES; LOSS OF USE,
 * DATA, OR PROFITS; OR BUSINESS INTERRUPTION) HOWEVER CAUSED AND ON ANY
 * THEORY OF LIABILITY, WHETHER IN CONTRACT, STRICT LIABILITY, OR TORT
 * (INCLUDING NEGLIGENCE OR OTHERWISE) ARISING IN ANY WAY OUT OF THE USE
 * OF THIS SOFTWARE, EVEN IF ADVISED OF THE POSSIBILITY OF SUCH DAMAGE.
 */

#ifndef _ISCI_REQUEST_H_
#define _ISCI_REQUEST_H_

#include "isci.h"
#include "host.h"
#include "scu_task_context.h"

/**
 * struct isci_request_status - This enum defines the possible states of an I/O
 *    request.
 *
 *
 */
enum isci_request_status {
	unallocated = 0x00,
	allocated   = 0x01,
	started     = 0x02,
	completed   = 0x03,
	aborting    = 0x04,
	aborted     = 0x05,
	terminating = 0x06,
	dead        = 0x07
};

/**
 * isci_stp_request - extra request infrastructure to handle pio/atapi protocol
 * @pio_len - number of bytes requested at PIO setup
 * @status - pio setup ending status value to tell us if we need
 *	     to wait for another fis or if the transfer is complete.  Upon
 *           receipt of a d2h fis this will be the status field of that fis.
 * @sgl - track pio transfer progress as we iterate through the sgl
 */
struct isci_stp_request {
	u32 pio_len;
	u8 status;

	struct isci_stp_pio_sgl {
		int index;
		u8 set;
		u32 offset;
	} sgl;
};

struct isci_request {
	enum isci_request_status status;
	#define IREQ_COMPLETE_IN_TARGET 0
	#define IREQ_TERMINATED 1
	#define IREQ_TMF 2
	#define IREQ_ACTIVE 3
	unsigned long flags;
	/* XXX kill ttype and ttype_ptr, allocate full sas_task */
	union ttype_ptr_union {
		struct sas_task *io_task_ptr;   /* When ttype==io_task  */
		struct isci_tmf *tmf_task_ptr;  /* When ttype==tmf_task */
	} ttype_ptr;
	struct isci_host *isci_host;
	/* For use in the requests_to_{complete|abort} lists: */
	struct list_head completed_node;
	/* For use in the reqs_in_process list: */
	struct list_head dev_node;
	spinlock_t state_lock;
	dma_addr_t request_daddr;
	dma_addr_t zero_scatter_daddr;
	unsigned int num_sg_entries;
	/* Note: "io_request_completion" is completed in two different ways
	 * depending on whether this is a TMF or regular request.
	 * - TMF requests are completed in the thread that started them;
	 * - regular requests are completed in the request completion callback
	 *   function.
	 * This difference in operation allows the aborter of a TMF request
	 * to be sure that once the TMF request completes, the I/O that the
	 * TMF was aborting is guaranteed to have completed.
	 *
	 * XXX kill io_request_completion
	 */
	struct completion *io_request_completion;
	struct sci_base_state_machine sm;
	struct isci_host *owning_controller;
	struct isci_remote_device *target_device;
	u16 io_tag;
	enum sas_protocol protocol;
	u32 scu_status; /* hardware result */
	u32 sci_status; /* upper layer disposition */
	u32 post_context;
	struct scu_task_context *tc;
	/* could be larger with sg chaining */
	#define SCU_SGL_SIZE ((SCI_MAX_SCATTER_GATHER_ELEMENTS + 1) / 2)
	struct scu_sgl_element_pair sg_table[SCU_SGL_SIZE] __attribute__ ((aligned(32)));
	/* This field is a pointer to the stored rx frame data.  It is used in
	 * STP internal requests and SMP response frames.  If this field is
	 * non-NULL the saved frame must be released on IO request completion.
	 */
	u32 saved_rx_frame_index;

	union {
		struct {
			union {
				struct ssp_cmd_iu cmd;
				struct ssp_task_iu tmf;
			};
			union {
				struct ssp_response_iu rsp;
				u8 rsp_buf[SSP_RESP_IU_MAX_SIZE];
			};
		} ssp;
		struct {
			struct isci_stp_request req;
			struct host_to_dev_fis cmd;
			struct dev_to_host_fis rsp;
		} stp;
	};
};

static inline struct isci_request *to_ireq(struct isci_stp_request *stp_req)
{
	struct isci_request *ireq;

	ireq = container_of(stp_req, typeof(*ireq), stp.req);
	return ireq;
}

/**
 * enum sci_base_request_states - request state machine states
<<<<<<< HEAD
 *
 * @SCI_REQ_INIT: Simply the initial state for the base request state machine.
 *
 * @SCI_REQ_CONSTRUCTED: This state indicates that the request has been
 * constructed.  This state is entered from the INITIAL state.
 *
 * @SCI_REQ_STARTED: This state indicates that the request has been started.
 * This state is entered from the CONSTRUCTED state.
 *
 * @SCI_REQ_STP_UDMA_WAIT_TC_COMP:
 * @SCI_REQ_STP_UDMA_WAIT_D2H:
 * @SCI_REQ_STP_NON_DATA_WAIT_H2D:
 * @SCI_REQ_STP_NON_DATA_WAIT_D2H:
 *
 * @SCI_REQ_STP_PIO_WAIT_H2D: While in this state the IO request object is
 * waiting for the TC completion notification for the H2D Register FIS
 *
 * @SCI_REQ_STP_PIO_WAIT_FRAME: While in this state the IO request object is
 * waiting for either a PIO Setup FIS or a D2H register FIS.  The type of frame
 * received is based on the result of the prior frame and line conditions.
 *
 * @SCI_REQ_STP_PIO_DATA_IN: While in this state the IO request object is
 * waiting for a DATA frame from the device.
 *
 * @SCI_REQ_STP_PIO_DATA_OUT: While in this state the IO request object is
 * waiting to transmit the next data frame to the device.
 *
 * @SCI_REQ_ATAPI_WAIT_H2D: While in this state the IO request object is
 * waiting for the TC completion notification for the H2D Register FIS
 *
 * @SCI_REQ_ATAPI_WAIT_PIO_SETUP: While in this state the IO request object is
 * waiting for either a PIO Setup.
 *
 * @SCI_REQ_ATAPI_WAIT_D2H: The non-data IO transit to this state in this state
 * after receiving TC completion. While in this state IO request object is
 * waiting for D2H status frame as UF.
 *
 * @SCI_REQ_ATAPI_WAIT_TC_COMP: When transmitting raw frames hardware reports
 * task context completion after every frame submission, so in the
 * non-accelerated case we need to expect the completion for the "cdb" frame.
 *
 * @SCI_REQ_TASK_WAIT_TC_COMP: The AWAIT_TC_COMPLETION sub-state indicates that
 * the started raw task management request is waiting for the transmission of
 * the initial frame (i.e. command, task, etc.).
 *
 * @SCI_REQ_TASK_WAIT_TC_RESP: This sub-state indicates that the started task
 * management request is waiting for the reception of an unsolicited frame
 * (i.e.  response IU).
 *
 * @SCI_REQ_SMP_WAIT_RESP: This sub-state indicates that the started task
 * management request is waiting for the reception of an unsolicited frame
 * (i.e.  response IU).
 *
=======
 *
 * @SCI_REQ_INIT: Simply the initial state for the base request state machine.
 *
 * @SCI_REQ_CONSTRUCTED: This state indicates that the request has been
 * constructed.  This state is entered from the INITIAL state.
 *
 * @SCI_REQ_STARTED: This state indicates that the request has been started.
 * This state is entered from the CONSTRUCTED state.
 *
 * @SCI_REQ_STP_UDMA_WAIT_TC_COMP:
 * @SCI_REQ_STP_UDMA_WAIT_D2H:
 * @SCI_REQ_STP_NON_DATA_WAIT_H2D:
 * @SCI_REQ_STP_NON_DATA_WAIT_D2H:
 *
 * @SCI_REQ_STP_PIO_WAIT_H2D: While in this state the IO request object is
 * waiting for the TC completion notification for the H2D Register FIS
 *
 * @SCI_REQ_STP_PIO_WAIT_FRAME: While in this state the IO request object is
 * waiting for either a PIO Setup FIS or a D2H register FIS.  The type of frame
 * received is based on the result of the prior frame and line conditions.
 *
 * @SCI_REQ_STP_PIO_DATA_IN: While in this state the IO request object is
 * waiting for a DATA frame from the device.
 *
 * @SCI_REQ_STP_PIO_DATA_OUT: While in this state the IO request object is
 * waiting to transmit the next data frame to the device.
 *
 * @SCI_REQ_ATAPI_WAIT_H2D: While in this state the IO request object is
 * waiting for the TC completion notification for the H2D Register FIS
 *
 * @SCI_REQ_ATAPI_WAIT_PIO_SETUP: While in this state the IO request object is
 * waiting for either a PIO Setup.
 *
 * @SCI_REQ_ATAPI_WAIT_D2H: The non-data IO transit to this state in this state
 * after receiving TC completion. While in this state IO request object is
 * waiting for D2H status frame as UF.
 *
 * @SCI_REQ_ATAPI_WAIT_TC_COMP: When transmitting raw frames hardware reports
 * task context completion after every frame submission, so in the
 * non-accelerated case we need to expect the completion for the "cdb" frame.
 *
 * @SCI_REQ_TASK_WAIT_TC_COMP: The AWAIT_TC_COMPLETION sub-state indicates that
 * the started raw task management request is waiting for the transmission of
 * the initial frame (i.e. command, task, etc.).
 *
 * @SCI_REQ_TASK_WAIT_TC_RESP: This sub-state indicates that the started task
 * management request is waiting for the reception of an unsolicited frame
 * (i.e.  response IU).
 *
 * @SCI_REQ_SMP_WAIT_RESP: This sub-state indicates that the started task
 * management request is waiting for the reception of an unsolicited frame
 * (i.e.  response IU).
 *
>>>>>>> 4af617a5
 * @SCI_REQ_SMP_WAIT_TC_COMP: The AWAIT_TC_COMPLETION sub-state indicates that
 * the started SMP request is waiting for the transmission of the initial frame
 * (i.e.  command, task, etc.).
 *
 * @SCI_REQ_COMPLETED: This state indicates that the request has completed.
 * This state is entered from the STARTED state. This state is entered from the
 * ABORTING state.
 *
 * @SCI_REQ_ABORTING: This state indicates that the request is in the process
 * of being terminated/aborted.  This state is entered from the CONSTRUCTED
 * state.  This state is entered from the STARTED state.
 *
 * @SCI_REQ_FINAL: Simply the final state for the base request state machine.
 */
#define REQUEST_STATES {\
	C(REQ_INIT),\
	C(REQ_CONSTRUCTED),\
	C(REQ_STARTED),\
	C(REQ_STP_UDMA_WAIT_TC_COMP),\
	C(REQ_STP_UDMA_WAIT_D2H),\
	C(REQ_STP_NON_DATA_WAIT_H2D),\
	C(REQ_STP_NON_DATA_WAIT_D2H),\
	C(REQ_STP_PIO_WAIT_H2D),\
	C(REQ_STP_PIO_WAIT_FRAME),\
	C(REQ_STP_PIO_DATA_IN),\
	C(REQ_STP_PIO_DATA_OUT),\
	C(REQ_ATAPI_WAIT_H2D),\
	C(REQ_ATAPI_WAIT_PIO_SETUP),\
	C(REQ_ATAPI_WAIT_D2H),\
	C(REQ_ATAPI_WAIT_TC_COMP),\
	C(REQ_TASK_WAIT_TC_COMP),\
	C(REQ_TASK_WAIT_TC_RESP),\
	C(REQ_SMP_WAIT_RESP),\
	C(REQ_SMP_WAIT_TC_COMP),\
	C(REQ_COMPLETED),\
	C(REQ_ABORTING),\
	C(REQ_FINAL),\
	}
#undef C
#define C(a) SCI_##a
enum sci_base_request_states REQUEST_STATES;
#undef C
const char *req_state_name(enum sci_base_request_states state);

enum sci_status sci_request_start(struct isci_request *ireq);
enum sci_status sci_io_request_terminate(struct isci_request *ireq);
enum sci_status
sci_io_request_event_handler(struct isci_request *ireq,
				  u32 event_code);
enum sci_status
sci_io_request_frame_handler(struct isci_request *ireq,
				  u32 frame_index);
enum sci_status
sci_task_request_terminate(struct isci_request *ireq);
extern enum sci_status
sci_request_complete(struct isci_request *ireq);
extern enum sci_status
sci_io_request_tc_completion(struct isci_request *ireq, u32 code);

/* XXX open code in caller */
static inline dma_addr_t
sci_io_request_get_dma_addr(struct isci_request *ireq, void *virt_addr)
{

	char *requested_addr = (char *)virt_addr;
	char *base_addr = (char *)ireq;

	BUG_ON(requested_addr < base_addr);
	BUG_ON((requested_addr - base_addr) >= sizeof(*ireq));

	return ireq->request_daddr + (requested_addr - base_addr);
}

/**
 * isci_request_change_state() - This function sets the status of the request
 *    object.
 * @request: This parameter points to the isci_request object
 * @status: This Parameter is the new status of the object
 *
 */
static inline enum isci_request_status
isci_request_change_state(struct isci_request *isci_request,
			  enum isci_request_status status)
{
	enum isci_request_status old_state;
	unsigned long flags;

	dev_dbg(&isci_request->isci_host->pdev->dev,
		"%s: isci_request = %p, state = 0x%x\n",
		__func__,
		isci_request,
		status);

	BUG_ON(isci_request == NULL);

	spin_lock_irqsave(&isci_request->state_lock, flags);
	old_state = isci_request->status;
	isci_request->status = status;
	spin_unlock_irqrestore(&isci_request->state_lock, flags);

	return old_state;
}

/**
 * isci_request_change_started_to_newstate() - This function sets the status of
 *    the request object.
 * @request: This parameter points to the isci_request object
 * @status: This Parameter is the new status of the object
 *
 * state previous to any change.
 */
static inline enum isci_request_status
isci_request_change_started_to_newstate(struct isci_request *isci_request,
					struct completion *completion_ptr,
					enum isci_request_status newstate)
{
	enum isci_request_status old_state;
	unsigned long flags;

	spin_lock_irqsave(&isci_request->state_lock, flags);

	old_state = isci_request->status;

	if (old_state == started || old_state == aborting) {
		BUG_ON(isci_request->io_request_completion != NULL);

		isci_request->io_request_completion = completion_ptr;
		isci_request->status = newstate;
	}

	spin_unlock_irqrestore(&isci_request->state_lock, flags);

	dev_dbg(&isci_request->isci_host->pdev->dev,
		"%s: isci_request = %p, old_state = 0x%x\n",
		__func__,
		isci_request,
		old_state);

	return old_state;
}

/**
 * isci_request_change_started_to_aborted() - This function sets the status of
 *    the request object.
 * @request: This parameter points to the isci_request object
 * @completion_ptr: This parameter is saved as the kernel completion structure
 *    signalled when the old request completes.
 *
 * state previous to any change.
 */
static inline enum isci_request_status
isci_request_change_started_to_aborted(struct isci_request *isci_request,
				       struct completion *completion_ptr)
{
	return isci_request_change_started_to_newstate(isci_request,
						       completion_ptr,
						       aborted);
}

#define isci_request_access_task(req) ((req)->ttype_ptr.io_task_ptr)

#define isci_request_access_tmf(req) ((req)->ttype_ptr.tmf_task_ptr)

struct isci_request *isci_tmf_request_from_tag(struct isci_host *ihost,
					       struct isci_tmf *isci_tmf,
					       u16 tag);
int isci_request_execute(struct isci_host *ihost, struct isci_remote_device *idev,
			 struct sas_task *task, u16 tag);
void isci_terminate_pending_requests(struct isci_host *ihost,
				     struct isci_remote_device *idev);
enum sci_status
sci_task_request_construct(struct isci_host *ihost,
			    struct isci_remote_device *idev,
			    u16 io_tag,
			    struct isci_request *ireq);
enum sci_status sci_task_request_construct_ssp(struct isci_request *ireq);
void sci_smp_request_copy_response(struct isci_request *ireq);

static inline int isci_task_is_ncq_recovery(struct sas_task *task)
{
	return (sas_protocol_ata(task->task_proto) &&
		task->ata_task.fis.command == ATA_CMD_READ_LOG_EXT &&
		task->ata_task.fis.lbal == ATA_LOG_SATA_NCQ);

}

#endif /* !defined(_ISCI_REQUEST_H_) */<|MERGE_RESOLUTION|>--- conflicted
+++ resolved
@@ -176,7 +176,6 @@
 
 /**
  * enum sci_base_request_states - request state machine states
-<<<<<<< HEAD
  *
  * @SCI_REQ_INIT: Simply the initial state for the base request state machine.
  *
@@ -230,61 +229,6 @@
  * management request is waiting for the reception of an unsolicited frame
  * (i.e.  response IU).
  *
-=======
- *
- * @SCI_REQ_INIT: Simply the initial state for the base request state machine.
- *
- * @SCI_REQ_CONSTRUCTED: This state indicates that the request has been
- * constructed.  This state is entered from the INITIAL state.
- *
- * @SCI_REQ_STARTED: This state indicates that the request has been started.
- * This state is entered from the CONSTRUCTED state.
- *
- * @SCI_REQ_STP_UDMA_WAIT_TC_COMP:
- * @SCI_REQ_STP_UDMA_WAIT_D2H:
- * @SCI_REQ_STP_NON_DATA_WAIT_H2D:
- * @SCI_REQ_STP_NON_DATA_WAIT_D2H:
- *
- * @SCI_REQ_STP_PIO_WAIT_H2D: While in this state the IO request object is
- * waiting for the TC completion notification for the H2D Register FIS
- *
- * @SCI_REQ_STP_PIO_WAIT_FRAME: While in this state the IO request object is
- * waiting for either a PIO Setup FIS or a D2H register FIS.  The type of frame
- * received is based on the result of the prior frame and line conditions.
- *
- * @SCI_REQ_STP_PIO_DATA_IN: While in this state the IO request object is
- * waiting for a DATA frame from the device.
- *
- * @SCI_REQ_STP_PIO_DATA_OUT: While in this state the IO request object is
- * waiting to transmit the next data frame to the device.
- *
- * @SCI_REQ_ATAPI_WAIT_H2D: While in this state the IO request object is
- * waiting for the TC completion notification for the H2D Register FIS
- *
- * @SCI_REQ_ATAPI_WAIT_PIO_SETUP: While in this state the IO request object is
- * waiting for either a PIO Setup.
- *
- * @SCI_REQ_ATAPI_WAIT_D2H: The non-data IO transit to this state in this state
- * after receiving TC completion. While in this state IO request object is
- * waiting for D2H status frame as UF.
- *
- * @SCI_REQ_ATAPI_WAIT_TC_COMP: When transmitting raw frames hardware reports
- * task context completion after every frame submission, so in the
- * non-accelerated case we need to expect the completion for the "cdb" frame.
- *
- * @SCI_REQ_TASK_WAIT_TC_COMP: The AWAIT_TC_COMPLETION sub-state indicates that
- * the started raw task management request is waiting for the transmission of
- * the initial frame (i.e. command, task, etc.).
- *
- * @SCI_REQ_TASK_WAIT_TC_RESP: This sub-state indicates that the started task
- * management request is waiting for the reception of an unsolicited frame
- * (i.e.  response IU).
- *
- * @SCI_REQ_SMP_WAIT_RESP: This sub-state indicates that the started task
- * management request is waiting for the reception of an unsolicited frame
- * (i.e.  response IU).
- *
->>>>>>> 4af617a5
  * @SCI_REQ_SMP_WAIT_TC_COMP: The AWAIT_TC_COMPLETION sub-state indicates that
  * the started SMP request is waiting for the transmission of the initial frame
  * (i.e.  command, task, etc.).
