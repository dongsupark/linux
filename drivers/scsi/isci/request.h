/*
 * This file is provided under a dual BSD/GPLv2 license.  When using or
 * redistributing this file, you may do so under either license.
 *
 * GPL LICENSE SUMMARY
 *
 * Copyright(c) 2008 - 2011 Intel Corporation. All rights reserved.
 *
 * This program is free software; you can redistribute it and/or modify
 * it under the terms of version 2 of the GNU General Public License as
 * published by the Free Software Foundation.
 *
 * This program is distributed in the hope that it will be useful, but
 * WITHOUT ANY WARRANTY; without even the implied warranty of
 * MERCHANTABILITY or FITNESS FOR A PARTICULAR PURPOSE.  See the GNU
 * General Public License for more details.
 *
 * You should have received a copy of the GNU General Public License
 * along with this program; if not, write to the Free Software
 * Foundation, Inc., 51 Franklin St - Fifth Floor, Boston, MA 02110-1301 USA.
 * The full GNU General Public License is included in this distribution
 * in the file called LICENSE.GPL.
 *
 * BSD LICENSE
 *
 * Copyright(c) 2008 - 2011 Intel Corporation. All rights reserved.
 * All rights reserved.
 *
 * Redistribution and use in source and binary forms, with or without
 * modification, are permitted provided that the following conditions
 * are met:
 *
 *   * Redistributions of source code must retain the above copyright
 *     notice, this list of conditions and the following disclaimer.
 *   * Redistributions in binary form must reproduce the above copyright
 *     notice, this list of conditions and the following disclaimer in
 *     the documentation and/or other materials provided with the
 *     distribution.
 *   * Neither the name of Intel Corporation nor the names of its
 *     contributors may be used to endorse or promote products derived
 *     from this software without specific prior written permission.
 *
 * THIS SOFTWARE IS PROVIDED BY THE COPYRIGHT HOLDERS AND CONTRIBUTORS
 * "AS IS" AND ANY EXPRESS OR IMPLIED WARRANTIES, INCLUDING, BUT NOT
 * LIMITED TO, THE IMPLIED WARRANTIES OF MERCHANTABILITY AND FITNESS FOR
 * A PARTICULAR PURPOSE ARE DISCLAIMED. IN NO EVENT SHALL THE COPYRIGHT
 * OWNER OR CONTRIBUTORS BE LIABLE FOR ANY DIRECT, INDIRECT, INCIDENTAL,
 * SPECIAL, EXEMPLARY, OR CONSEQUENTIAL DAMAGES (INCLUDING, BUT NOT
 * LIMITED TO, PROCUREMENT OF SUBSTITUTE GOODS OR SERVICES; LOSS OF USE,
 * DATA, OR PROFITS; OR BUSINESS INTERRUPTION) HOWEVER CAUSED AND ON ANY
 * THEORY OF LIABILITY, WHETHER IN CONTRACT, STRICT LIABILITY, OR TORT
 * (INCLUDING NEGLIGENCE OR OTHERWISE) ARISING IN ANY WAY OUT OF THE USE
 * OF THIS SOFTWARE, EVEN IF ADVISED OF THE POSSIBILITY OF SUCH DAMAGE.
 */

#ifndef _ISCI_REQUEST_H_
#define _ISCI_REQUEST_H_

#include "isci.h"
#include "host.h"
#include "scu_task_context.h"

/**
 * isci_stp_request - extra request infrastructure to handle pio/atapi protocol
 * @pio_len - number of bytes requested at PIO setup
 * @status - pio setup ending status value to tell us if we need
 *	     to wait for another fis or if the transfer is complete.  Upon
 *           receipt of a d2h fis this will be the status field of that fis.
 * @sgl - track pio transfer progress as we iterate through the sgl
 */
struct isci_stp_request {
	u32 pio_len;
	u8 status;

	struct isci_stp_pio_sgl {
		int index;
		u8 set;
		u32 offset;
	} sgl;
};

struct isci_request {
	#define IREQ_COMPLETE_IN_TARGET 0
	#define IREQ_TERMINATED 1
	#define IREQ_TMF 2
	#define IREQ_ACTIVE 3
	#define IREQ_PENDING_ABORT 4 /* Set == device was not suspended yet */
	#define IREQ_TC_ABORT_POSTED 5
	#define IREQ_ABORT_PATH_ACTIVE 6
	#define IREQ_NO_AUTO_FREE_TAG 7 /* Set when being explicitly managed */
	unsigned long flags;
	/* XXX kill ttype and ttype_ptr, allocate full sas_task */
	union ttype_ptr_union {
		struct sas_task *io_task_ptr;   /* When ttype==io_task  */
		struct isci_tmf *tmf_task_ptr;  /* When ttype==tmf_task */
	} ttype_ptr;
	struct isci_host *isci_host;
	dma_addr_t request_daddr;
	dma_addr_t zero_scatter_daddr;
	unsigned int num_sg_entries;
	/* Note: "io_request_completion" is completed in two different ways
	 * depending on whether this is a TMF or regular request.
	 * - TMF requests are completed in the thread that started them;
	 * - regular requests are completed in the request completion callback
	 *   function.
	 * This difference in operation allows the aborter of a TMF request
	 * to be sure that once the TMF request completes, the I/O that the
	 * TMF was aborting is guaranteed to have completed.
	 *
	 * XXX kill io_request_completion
	 */
	struct completion *io_request_completion;
	struct sci_base_state_machine sm;
	struct isci_host *owning_controller;
	struct isci_remote_device *target_device;
	u16 io_tag;
	enum sas_protocol protocol;
	u32 scu_status; /* hardware result */
	u32 sci_status; /* upper layer disposition */
	u32 post_context;
	struct scu_task_context *tc;
	/* could be larger with sg chaining */
	#define SCU_SGL_SIZE ((SCI_MAX_SCATTER_GATHER_ELEMENTS + 1) / 2)
	struct scu_sgl_element_pair sg_table[SCU_SGL_SIZE] __attribute__ ((aligned(32)));
	/* This field is a pointer to the stored rx frame data.  It is used in
	 * STP internal requests and SMP response frames.  If this field is
	 * non-NULL the saved frame must be released on IO request completion.
	 */
	u32 saved_rx_frame_index;

	union {
		struct {
			union {
				struct ssp_cmd_iu cmd;
				struct ssp_task_iu tmf;
			};
			union {
				struct ssp_response_iu rsp;
				u8 rsp_buf[SSP_RESP_IU_MAX_SIZE];
			};
		} ssp;
		struct {
			struct isci_stp_request req;
			struct host_to_dev_fis cmd;
			struct dev_to_host_fis rsp;
		} stp;
	};
};

static inline struct isci_request *to_ireq(struct isci_stp_request *stp_req)
{
	struct isci_request *ireq;

	ireq = container_of(stp_req, typeof(*ireq), stp.req);
	return ireq;
}

/**
 * enum sci_base_request_states - request state machine states
<<<<<<< HEAD
 *
 * @SCI_REQ_INIT: Simply the initial state for the base request state machine.
 *
 * @SCI_REQ_CONSTRUCTED: This state indicates that the request has been
 * constructed.  This state is entered from the INITIAL state.
 *
 * @SCI_REQ_STARTED: This state indicates that the request has been started.
 * This state is entered from the CONSTRUCTED state.
 *
 * @SCI_REQ_STP_UDMA_WAIT_TC_COMP:
 * @SCI_REQ_STP_UDMA_WAIT_D2H:
 * @SCI_REQ_STP_NON_DATA_WAIT_H2D:
 * @SCI_REQ_STP_NON_DATA_WAIT_D2H:
 *
 * @SCI_REQ_STP_PIO_WAIT_H2D: While in this state the IO request object is
 * waiting for the TC completion notification for the H2D Register FIS
 *
 * @SCI_REQ_STP_PIO_WAIT_FRAME: While in this state the IO request object is
 * waiting for either a PIO Setup FIS or a D2H register FIS.  The type of frame
 * received is based on the result of the prior frame and line conditions.
 *
 * @SCI_REQ_STP_PIO_DATA_IN: While in this state the IO request object is
 * waiting for a DATA frame from the device.
 *
=======
 *
 * @SCI_REQ_INIT: Simply the initial state for the base request state machine.
 *
 * @SCI_REQ_CONSTRUCTED: This state indicates that the request has been
 * constructed.  This state is entered from the INITIAL state.
 *
 * @SCI_REQ_STARTED: This state indicates that the request has been started.
 * This state is entered from the CONSTRUCTED state.
 *
 * @SCI_REQ_STP_UDMA_WAIT_TC_COMP:
 * @SCI_REQ_STP_UDMA_WAIT_D2H:
 * @SCI_REQ_STP_NON_DATA_WAIT_H2D:
 * @SCI_REQ_STP_NON_DATA_WAIT_D2H:
 *
 * @SCI_REQ_STP_PIO_WAIT_H2D: While in this state the IO request object is
 * waiting for the TC completion notification for the H2D Register FIS
 *
 * @SCI_REQ_STP_PIO_WAIT_FRAME: While in this state the IO request object is
 * waiting for either a PIO Setup FIS or a D2H register FIS.  The type of frame
 * received is based on the result of the prior frame and line conditions.
 *
 * @SCI_REQ_STP_PIO_DATA_IN: While in this state the IO request object is
 * waiting for a DATA frame from the device.
 *
>>>>>>> fbabacbb
 * @SCI_REQ_STP_PIO_DATA_OUT: While in this state the IO request object is
 * waiting to transmit the next data frame to the device.
 *
 * @SCI_REQ_ATAPI_WAIT_H2D: While in this state the IO request object is
 * waiting for the TC completion notification for the H2D Register FIS
 *
 * @SCI_REQ_ATAPI_WAIT_PIO_SETUP: While in this state the IO request object is
 * waiting for either a PIO Setup.
 *
 * @SCI_REQ_ATAPI_WAIT_D2H: The non-data IO transit to this state in this state
 * after receiving TC completion. While in this state IO request object is
 * waiting for D2H status frame as UF.
 *
 * @SCI_REQ_ATAPI_WAIT_TC_COMP: When transmitting raw frames hardware reports
 * task context completion after every frame submission, so in the
 * non-accelerated case we need to expect the completion for the "cdb" frame.
 *
 * @SCI_REQ_TASK_WAIT_TC_COMP: The AWAIT_TC_COMPLETION sub-state indicates that
 * the started raw task management request is waiting for the transmission of
 * the initial frame (i.e. command, task, etc.).
 *
 * @SCI_REQ_TASK_WAIT_TC_RESP: This sub-state indicates that the started task
 * management request is waiting for the reception of an unsolicited frame
 * (i.e.  response IU).
 *
 * @SCI_REQ_SMP_WAIT_RESP: This sub-state indicates that the started task
 * management request is waiting for the reception of an unsolicited frame
 * (i.e.  response IU).
 *
 * @SCI_REQ_SMP_WAIT_TC_COMP: The AWAIT_TC_COMPLETION sub-state indicates that
 * the started SMP request is waiting for the transmission of the initial frame
 * (i.e.  command, task, etc.).
 *
 * @SCI_REQ_COMPLETED: This state indicates that the request has completed.
 * This state is entered from the STARTED state. This state is entered from the
 * ABORTING state.
 *
 * @SCI_REQ_ABORTING: This state indicates that the request is in the process
 * of being terminated/aborted.  This state is entered from the CONSTRUCTED
 * state.  This state is entered from the STARTED state.
 *
 * @SCI_REQ_FINAL: Simply the final state for the base request state machine.
 */
#define REQUEST_STATES {\
	C(REQ_INIT),\
	C(REQ_CONSTRUCTED),\
	C(REQ_STARTED),\
	C(REQ_STP_UDMA_WAIT_TC_COMP),\
	C(REQ_STP_UDMA_WAIT_D2H),\
	C(REQ_STP_NON_DATA_WAIT_H2D),\
	C(REQ_STP_NON_DATA_WAIT_D2H),\
	C(REQ_STP_PIO_WAIT_H2D),\
	C(REQ_STP_PIO_WAIT_FRAME),\
	C(REQ_STP_PIO_DATA_IN),\
	C(REQ_STP_PIO_DATA_OUT),\
	C(REQ_ATAPI_WAIT_H2D),\
	C(REQ_ATAPI_WAIT_PIO_SETUP),\
	C(REQ_ATAPI_WAIT_D2H),\
	C(REQ_ATAPI_WAIT_TC_COMP),\
	C(REQ_TASK_WAIT_TC_COMP),\
	C(REQ_TASK_WAIT_TC_RESP),\
	C(REQ_SMP_WAIT_RESP),\
	C(REQ_SMP_WAIT_TC_COMP),\
	C(REQ_COMPLETED),\
	C(REQ_ABORTING),\
	C(REQ_FINAL),\
	}
#undef C
#define C(a) SCI_##a
enum sci_base_request_states REQUEST_STATES;
#undef C
const char *req_state_name(enum sci_base_request_states state);

enum sci_status sci_request_start(struct isci_request *ireq);
enum sci_status sci_io_request_terminate(struct isci_request *ireq);
enum sci_status
sci_io_request_event_handler(struct isci_request *ireq,
				  u32 event_code);
enum sci_status
sci_io_request_frame_handler(struct isci_request *ireq,
				  u32 frame_index);
enum sci_status
sci_task_request_terminate(struct isci_request *ireq);
extern enum sci_status
sci_request_complete(struct isci_request *ireq);
extern enum sci_status
sci_io_request_tc_completion(struct isci_request *ireq, u32 code);

/* XXX open code in caller */
static inline dma_addr_t
sci_io_request_get_dma_addr(struct isci_request *ireq, void *virt_addr)
{

	char *requested_addr = (char *)virt_addr;
	char *base_addr = (char *)ireq;

	BUG_ON(requested_addr < base_addr);
	BUG_ON((requested_addr - base_addr) >= sizeof(*ireq));

	return ireq->request_daddr + (requested_addr - base_addr);
}

#define isci_request_access_task(req) ((req)->ttype_ptr.io_task_ptr)

#define isci_request_access_tmf(req) ((req)->ttype_ptr.tmf_task_ptr)

struct isci_request *isci_tmf_request_from_tag(struct isci_host *ihost,
					       struct isci_tmf *isci_tmf,
					       u16 tag);
int isci_request_execute(struct isci_host *ihost, struct isci_remote_device *idev,
			 struct sas_task *task, u16 tag);
enum sci_status
sci_task_request_construct(struct isci_host *ihost,
			    struct isci_remote_device *idev,
			    u16 io_tag,
			    struct isci_request *ireq);
enum sci_status sci_task_request_construct_ssp(struct isci_request *ireq);
void sci_smp_request_copy_response(struct isci_request *ireq);

static inline int isci_task_is_ncq_recovery(struct sas_task *task)
{
	return (sas_protocol_ata(task->task_proto) &&
		task->ata_task.fis.command == ATA_CMD_READ_LOG_EXT &&
		task->ata_task.fis.lbal == ATA_LOG_SATA_NCQ);

}
#endif /* !defined(_ISCI_REQUEST_H_) */<|MERGE_RESOLUTION|>--- conflicted
+++ resolved
@@ -157,7 +157,6 @@
 
 /**
  * enum sci_base_request_states - request state machine states
-<<<<<<< HEAD
  *
  * @SCI_REQ_INIT: Simply the initial state for the base request state machine.
  *
@@ -182,32 +181,6 @@
  * @SCI_REQ_STP_PIO_DATA_IN: While in this state the IO request object is
  * waiting for a DATA frame from the device.
  *
-=======
- *
- * @SCI_REQ_INIT: Simply the initial state for the base request state machine.
- *
- * @SCI_REQ_CONSTRUCTED: This state indicates that the request has been
- * constructed.  This state is entered from the INITIAL state.
- *
- * @SCI_REQ_STARTED: This state indicates that the request has been started.
- * This state is entered from the CONSTRUCTED state.
- *
- * @SCI_REQ_STP_UDMA_WAIT_TC_COMP:
- * @SCI_REQ_STP_UDMA_WAIT_D2H:
- * @SCI_REQ_STP_NON_DATA_WAIT_H2D:
- * @SCI_REQ_STP_NON_DATA_WAIT_D2H:
- *
- * @SCI_REQ_STP_PIO_WAIT_H2D: While in this state the IO request object is
- * waiting for the TC completion notification for the H2D Register FIS
- *
- * @SCI_REQ_STP_PIO_WAIT_FRAME: While in this state the IO request object is
- * waiting for either a PIO Setup FIS or a D2H register FIS.  The type of frame
- * received is based on the result of the prior frame and line conditions.
- *
- * @SCI_REQ_STP_PIO_DATA_IN: While in this state the IO request object is
- * waiting for a DATA frame from the device.
- *
->>>>>>> fbabacbb
  * @SCI_REQ_STP_PIO_DATA_OUT: While in this state the IO request object is
  * waiting to transmit the next data frame to the device.
  *
