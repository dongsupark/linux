/*
 * This file is provided under a dual BSD/GPLv2 license.  When using or
 * redistributing this file, you may do so under either license.
 *
 * GPL LICENSE SUMMARY
 *
 * Copyright(c) 2008 - 2011 Intel Corporation. All rights reserved.
 *
 * This program is free software; you can redistribute it and/or modify
 * it under the terms of version 2 of the GNU General Public License as
 * published by the Free Software Foundation.
 *
 * This program is distributed in the hope that it will be useful, but
 * WITHOUT ANY WARRANTY; without even the implied warranty of
 * MERCHANTABILITY or FITNESS FOR A PARTICULAR PURPOSE.  See the GNU
 * General Public License for more details.
 *
 * You should have received a copy of the GNU General Public License
 * along with this program; if not, write to the Free Software
 * Foundation, Inc., 51 Franklin St - Fifth Floor, Boston, MA 02110-1301 USA.
 * The full GNU General Public License is included in this distribution
 * in the file called LICENSE.GPL.
 *
 * BSD LICENSE
 *
 * Copyright(c) 2008 - 2011 Intel Corporation. All rights reserved.
 * All rights reserved.
 *
 * Redistribution and use in source and binary forms, with or without
 * modification, are permitted provided that the following conditions
 * are met:
 *
 *   * Redistributions of source code must retain the above copyright
 *     notice, this list of conditions and the following disclaimer.
 *   * Redistributions in binary form must reproduce the above copyright
 *     notice, this list of conditions and the following disclaimer in
 *     the documentation and/or other materials provided with the
 *     distribution.
 *   * Neither the name of Intel Corporation nor the names of its
 *     contributors may be used to endorse or promote products derived
 *     from this software without specific prior written permission.
 *
 * THIS SOFTWARE IS PROVIDED BY THE COPYRIGHT HOLDERS AND CONTRIBUTORS
 * "AS IS" AND ANY EXPRESS OR IMPLIED WARRANTIES, INCLUDING, BUT NOT
 * LIMITED TO, THE IMPLIED WARRANTIES OF MERCHANTABILITY AND FITNESS FOR
 * A PARTICULAR PURPOSE ARE DISCLAIMED. IN NO EVENT SHALL THE COPYRIGHT
 * OWNER OR CONTRIBUTORS BE LIABLE FOR ANY DIRECT, INDIRECT, INCIDENTAL,
 * SPECIAL, EXEMPLARY, OR CONSEQUENTIAL DAMAGES (INCLUDING, BUT NOT
 * LIMITED TO, PROCUREMENT OF SUBSTITUTE GOODS OR SERVICES; LOSS OF USE,
 * DATA, OR PROFITS; OR BUSINESS INTERRUPTION) HOWEVER CAUSED AND ON ANY
 * THEORY OF LIABILITY, WHETHER IN CONTRACT, STRICT LIABILITY, OR TORT
 * (INCLUDING NEGLIGENCE OR OTHERWISE) ARISING IN ANY WAY OUT OF THE USE
 * OF THIS SOFTWARE, EVEN IF ADVISED OF THE POSSIBILITY OF SUCH DAMAGE.
 */

#ifndef _ISCI_PORT_H_
#define _ISCI_PORT_H_

#include <scsi/libsas.h>
#include "isci.h"
#include "sas.h"
#include "phy.h"

#define SCIC_SDS_DUMMY_PORT   0xFF

#define PF_NOTIFY (1 << 0)
#define PF_RESUME (1 << 1)

struct isci_phy;
struct isci_host;

enum isci_status {
	isci_freed        = 0x00,
	isci_starting     = 0x01,
	isci_ready        = 0x02,
	isci_ready_for_io = 0x03,
	isci_stopping     = 0x04,
	isci_stopped      = 0x05,
};

/**
 * struct isci_port - isci direct attached sas port object
 * @ready_exit: several states constitute 'ready'. When exiting ready we
 *              need to take extra port-teardown actions that are
 *              skipped when exiting to another 'ready' state.
 * @logical_port_index: software port index
 * @physical_port_index: hardware port index
 * @active_phy_mask: identifies phy members
 * @enabled_phy_mask: phy mask for the port
 *                    that are already part of the port
 * @reserved_tag:
 * @reserved_rni: reserver for port task scheduler workaround
 * @started_request_count: reference count for outstanding commands
 * @not_ready_reason: set during state transitions and notified
 * @timer: timeout start/stop operations
 */
struct isci_port {
	struct isci_host *isci_host;
	struct list_head remote_dev_list;
<<<<<<< HEAD
	struct list_head domain_dev_list;
=======
>>>>>>> 4af617a5
	#define IPORT_RESET_PENDING 0
	unsigned long state;
	enum sci_status hard_reset_status;
	struct sci_base_state_machine sm;
	bool ready_exit;
	u8 logical_port_index;
	u8 physical_port_index;
	u8 active_phy_mask;
	u8 enabled_phy_mask;
	u8 last_active_phy;
	u16 reserved_rni;
	u16 reserved_tag;
	u32 started_request_count;
	u32 assigned_device_count;
	u32 not_ready_reason;
	struct isci_phy *phy_table[SCI_MAX_PHYS];
	struct isci_host *owning_controller;
	struct sci_timer timer;
	struct scu_port_task_scheduler_registers __iomem *port_task_scheduler_registers;
	/* XXX rework: only one register, no need to replicate per-port */
	u32 __iomem *port_pe_configuration_register;
	struct scu_viit_entry __iomem *viit_registers;
};

enum sci_port_not_ready_reason_code {
	SCIC_PORT_NOT_READY_NO_ACTIVE_PHYS,
	SCIC_PORT_NOT_READY_HARD_RESET_REQUESTED,
	SCIC_PORT_NOT_READY_INVALID_PORT_CONFIGURATION,
	SCIC_PORT_NOT_READY_RECONFIGURING,

	SCIC_PORT_NOT_READY_REASON_CODE_MAX
};

struct sci_port_end_point_properties {
	struct sci_sas_address sas_address;
	struct sci_phy_proto protocols;
};

struct sci_port_properties {
	u32 index;
	struct sci_port_end_point_properties local;
	struct sci_port_end_point_properties remote;
	u32 phy_mask;
};

/**
 * enum sci_port_states - port state machine states
 * @SCI_PORT_STOPPED: port has successfully been stopped.  In this state
 *		      no new IO operations are permitted.  This state is
 *		      entered from the STOPPING state.
 * @SCI_PORT_STOPPING: port is in the process of stopping.  In this
 *		       state no new IO operations are permitted, but
 *		       existing IO operations are allowed to complete.
 *		       This state is entered from the READY state.
 * @SCI_PORT_READY: port is now ready.  Thus, the user is able to
 *		    perform IO operations on this port. This state is
 *		    entered from the STARTING state.
 * @SCI_PORT_SUB_WAITING: port is started and ready but has no active
 *			  phys.
 * @SCI_PORT_SUB_OPERATIONAL: port is started and ready and there is at
 *			      least one phy operational.
 * @SCI_PORT_SUB_CONFIGURING: port is started and there was an
 *			      add/remove phy event.  This state is only
 *			      used in Automatic Port Configuration Mode
 *			      (APC)
 * @SCI_PORT_RESETTING: port is in the process of performing a hard
 *			reset.  Thus, the user is unable to perform IO
 *			operations on this port.  This state is entered
 *			from the READY state.
 * @SCI_PORT_FAILED: port has failed a reset request.  This state is
 *		     entered when a port reset request times out. This
 *		     state is entered from the RESETTING state.
 */
#define PORT_STATES {\
	C(PORT_STOPPED),\
	C(PORT_STOPPING),\
	C(PORT_READY),\
	C(PORT_SUB_WAITING),\
	C(PORT_SUB_OPERATIONAL),\
	C(PORT_SUB_CONFIGURING),\
	C(PORT_RESETTING),\
	C(PORT_FAILED),\
	}
#undef C
#define C(a) SCI_##a
enum sci_port_states PORT_STATES;
#undef C

static inline void sci_port_decrement_request_count(struct isci_port *iport)
{
	if (WARN_ONCE(iport->started_request_count == 0,
		       "%s: tried to decrement started_request_count past 0!?",
			__func__))
		/* pass */;
	else
		iport->started_request_count--;
}

#define sci_port_active_phy(port, phy) \
	(((port)->active_phy_mask & (1 << (phy)->phy_index)) != 0)

void sci_port_construct(
	struct isci_port *iport,
	u8 port_index,
	struct isci_host *ihost);

enum sci_status sci_port_start(struct isci_port *iport);
enum sci_status sci_port_stop(struct isci_port *iport);

enum sci_status sci_port_add_phy(
	struct isci_port *iport,
	struct isci_phy *iphy);

enum sci_status sci_port_remove_phy(
	struct isci_port *iport,
	struct isci_phy *iphy);

void sci_port_setup_transports(
	struct isci_port *iport,
	u32 device_id);

void isci_port_bcn_enable(struct isci_host *, struct isci_port *);

void sci_port_deactivate_phy(
	struct isci_port *iport,
	struct isci_phy *iphy,
	bool do_notify_user);

bool sci_port_link_detected(
	struct isci_port *iport,
	struct isci_phy *iphy);

enum sci_status sci_port_get_properties(
	struct isci_port *iport,
	struct sci_port_properties *prop);

enum sci_status sci_port_link_up(struct isci_port *iport,
				      struct isci_phy *iphy);
enum sci_status sci_port_link_down(struct isci_port *iport,
					struct isci_phy *iphy);

struct isci_request;
struct isci_remote_device;
enum sci_status sci_port_start_io(
	struct isci_port *iport,
	struct isci_remote_device *idev,
	struct isci_request *ireq);

enum sci_status sci_port_complete_io(
	struct isci_port *iport,
	struct isci_remote_device *idev,
	struct isci_request *ireq);

enum sas_linkrate sci_port_get_max_allowed_speed(
	struct isci_port *iport);

void sci_port_broadcast_change_received(
	struct isci_port *iport,
	struct isci_phy *iphy);

bool sci_port_is_valid_phy_assignment(
	struct isci_port *iport,
	u32 phy_index);

void sci_port_get_sas_address(
	struct isci_port *iport,
	struct sci_sas_address *sas_address);

void sci_port_get_attached_sas_address(
	struct isci_port *iport,
	struct sci_sas_address *sas_address);

void isci_port_formed(struct asd_sas_phy *);
void isci_port_deformed(struct asd_sas_phy *);

int isci_port_perform_hard_reset(struct isci_host *ihost, struct isci_port *iport,
				 struct isci_phy *iphy);
int isci_ata_check_ready(struct domain_device *dev);
#endif /* !defined(_ISCI_PORT_H_) */<|MERGE_RESOLUTION|>--- conflicted
+++ resolved
@@ -97,10 +97,6 @@
 struct isci_port {
 	struct isci_host *isci_host;
 	struct list_head remote_dev_list;
-<<<<<<< HEAD
-	struct list_head domain_dev_list;
-=======
->>>>>>> 4af617a5
 	#define IPORT_RESET_PENDING 0
 	unsigned long state;
 	enum sci_status hard_reset_status;
