--- conflicted
+++ resolved
@@ -69,7 +69,6 @@
 	return strings[state];
 }
 #undef C
-<<<<<<< HEAD
 
 static struct device *sciport_to_dev(struct isci_port *iport)
 {
@@ -83,21 +82,6 @@
 	table = iport - i;
 	ihost = container_of(table, typeof(*ihost), ports[0]);
 
-=======
-
-static struct device *sciport_to_dev(struct isci_port *iport)
-{
-	int i = iport->physical_port_index;
-	struct isci_port *table;
-	struct isci_host *ihost;
-
-	if (i == SCIC_SDS_DUMMY_PORT)
-		i = SCI_MAX_PORTS+1;
-
-	table = iport - i;
-	ihost = container_of(table, typeof(*ihost), ports[0]);
-
->>>>>>> fbabacbb
 	return &ihost->pdev->dev;
 }
 
@@ -1648,16 +1632,6 @@
 		iport->phy_table[index] = NULL;
 }
 
-<<<<<<< HEAD
-void isci_port_init(struct isci_port *iport, struct isci_host *ihost, int index)
-{
-	INIT_LIST_HEAD(&iport->remote_dev_list);
-	INIT_LIST_HEAD(&iport->domain_dev_list);
-	iport->isci_host = ihost;
-}
-
-=======
->>>>>>> fbabacbb
 void sci_port_broadcast_change_received(struct isci_port *iport, struct isci_phy *iphy)
 {
 	struct isci_host *ihost = iport->owning_controller;
@@ -1742,34 +1716,6 @@
 	return rc;
 }
 
-<<<<<<< HEAD
-int isci_ata_check_ready(struct domain_device *dev)
-{
-	struct isci_port *iport = dev->port->lldd_port;
-	struct isci_host *ihost = dev_to_ihost(dev);
-	struct isci_remote_device *idev;
-	unsigned long flags;
-	int rc = 0;
-
-	spin_lock_irqsave(&ihost->scic_lock, flags);
-	idev = isci_lookup_device(dev);
-	spin_unlock_irqrestore(&ihost->scic_lock, flags);
-
-	if (!idev)
-		goto out;
-
-	if (test_bit(IPORT_RESET_PENDING, &iport->state))
-		goto out;
-
-	rc = !!iport->active_phy_mask;
- out:
-	isci_put_device(idev);
-
-	return rc;
-}
-
-=======
->>>>>>> fbabacbb
 void isci_port_deformed(struct asd_sas_phy *phy)
 {
 	struct isci_host *ihost = phy->ha->lldd_ha;
@@ -1800,11 +1746,7 @@
 	struct isci_host *ihost = phy->ha->lldd_ha;
 	struct isci_phy *iphy = to_iphy(phy);
 	struct asd_sas_port *port = phy->port;
-<<<<<<< HEAD
-	struct isci_port *iport;
-=======
 	struct isci_port *iport = NULL;
->>>>>>> fbabacbb
 	unsigned long flags;
 	int i;
 
