--- conflicted
+++ resolved
@@ -26,10 +26,7 @@
 #include <linux/pm2301_charger.h>
 #include <linux/gpio.h>
 #include <linux/pm_runtime.h>
-<<<<<<< HEAD
-=======
 #include <linux/pm.h>
->>>>>>> 6b170807
 
 #include "pm2301_charger.h"
 
@@ -916,10 +913,7 @@
 
 static int pm2xxx_wall_charger_resume(struct device *dev)
 {
-<<<<<<< HEAD
-=======
 	struct i2c_client *i2c_client = to_i2c_client(dev);
->>>>>>> 6b170807
 	struct pm2xxx_charger *pm2;
 
 	pm2 =  (struct pm2xxx_charger *)i2c_get_clientdata(i2c_client);
@@ -935,10 +929,7 @@
 
 static int pm2xxx_wall_charger_suspend(struct device *dev)
 {
-<<<<<<< HEAD
-=======
 	struct i2c_client *i2c_client = to_i2c_client(dev);
->>>>>>> 6b170807
 	struct pm2xxx_charger *pm2;
 
 	pm2 =  (struct pm2xxx_charger *)i2c_get_clientdata(i2c_client);
@@ -954,14 +945,10 @@
 	return 0;
 }
 
-<<<<<<< HEAD
-#ifdef CONFIG_PM
-=======
 #endif
 
 #ifdef CONFIG_PM_RUNTIME
 
->>>>>>> 6b170807
 static int  pm2xxx_runtime_suspend(struct device *dev)
 {
 	struct i2c_client *pm2xxx_i2c_client = to_i2c_client(dev);
@@ -999,18 +986,12 @@
 	return ret;
 }
 
-<<<<<<< HEAD
-static const struct dev_pm_ops pm2xxx_pm_ops = {
-	.runtime_suspend = pm2xxx_runtime_suspend,
-	.runtime_resume = pm2xxx_runtime_resume,
-=======
 #endif
 
 static const struct dev_pm_ops pm2xxx_pm_ops = {
 	SET_SYSTEM_SLEEP_PM_OPS(pm2xxx_wall_charger_suspend,
 		pm2xxx_wall_charger_resume)
 	SET_RUNTIME_PM_OPS(pm2xxx_runtime_suspend, pm2xxx_runtime_resume, NULL)
->>>>>>> 6b170807
 };
 #define  PM2XXX_PM_OPS (&pm2xxx_pm_ops)
 #else
@@ -1265,11 +1246,6 @@
 static struct i2c_driver pm2xxx_charger_driver = {
 	.probe = pm2xxx_wall_charger_probe,
 	.remove = pm2xxx_wall_charger_remove,
-<<<<<<< HEAD
-	.suspend = pm2xxx_wall_charger_suspend,
-	.resume = pm2xxx_wall_charger_resume,
-=======
->>>>>>> 6b170807
 	.driver = {
 		.name = "pm2xxx-wall_charger",
 		.owner = THIS_MODULE,
