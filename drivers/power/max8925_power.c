/*
 * Battery driver for Maxim MAX8925
 *
 * Copyright (c) 2009-2010 Marvell International Ltd.
 *	Haojian Zhuang <haojian.zhuang@marvell.com>
 *
 * This program is free software; you can redistribute it and/or modify
 * it under the terms of the GNU General Public License version 2 as
 * published by the Free Software Foundation.
 */

#include <linux/module.h>
#include <linux/err.h>
#include <linux/slab.h>
#include <linux/of.h>
#include <linux/i2c.h>
#include <linux/interrupt.h>
#include <linux/platform_device.h>
#include <linux/power_supply.h>
#include <linux/mfd/max8925.h>

/* registers in GPM */
#define MAX8925_OUT5VEN			0x54
#define MAX8925_OUT3VEN			0x58
#define MAX8925_CHG_CNTL1		0x7c

/* bits definition */
#define MAX8925_CHG_STAT_VSYSLOW	(1 << 0)
#define MAX8925_CHG_STAT_MODE_MASK	(3 << 2)
#define MAX8925_CHG_STAT_EN_MASK	(1 << 4)
#define MAX8925_CHG_MBDET		(1 << 1)
#define MAX8925_CHG_AC_RANGE_MASK	(3 << 6)

/* registers in ADC */
#define MAX8925_ADC_RES_CNFG1		0x06
#define MAX8925_ADC_AVG_CNFG1		0x07
#define MAX8925_ADC_ACQ_CNFG1		0x08
#define MAX8925_ADC_ACQ_CNFG2		0x09
/* 2 bytes registers in below. MSB is 1st, LSB is 2nd. */
#define MAX8925_ADC_AUX2		0x62
#define MAX8925_ADC_VCHG		0x64
#define MAX8925_ADC_VBBATT		0x66
#define MAX8925_ADC_VMBATT		0x68
#define MAX8925_ADC_ISNS		0x6a
#define MAX8925_ADC_THM			0x6c
#define MAX8925_ADC_TDIE		0x6e
#define MAX8925_CMD_AUX2		0xc8
#define MAX8925_CMD_VCHG		0xd0
#define MAX8925_CMD_VBBATT		0xd8
#define MAX8925_CMD_VMBATT		0xe0
#define MAX8925_CMD_ISNS		0xe8
#define MAX8925_CMD_THM			0xf0
#define MAX8925_CMD_TDIE		0xf8

enum {
	MEASURE_AUX2,
	MEASURE_VCHG,
	MEASURE_VBBATT,
	MEASURE_VMBATT,
	MEASURE_ISNS,
	MEASURE_THM,
	MEASURE_TDIE,
	MEASURE_MAX,
};

struct max8925_power_info {
	struct max8925_chip	*chip;
	struct i2c_client	*gpm;
	struct i2c_client	*adc;

	struct power_supply	ac;
	struct power_supply	usb;
	struct power_supply	battery;
	int			irq_base;
	unsigned		ac_online:1;
	unsigned		usb_online:1;
	unsigned		bat_online:1;
	unsigned		chg_mode:2;
	unsigned		batt_detect:1;	/* detecing MB by ID pin */
	unsigned		topoff_threshold:2;
	unsigned		fast_charge:3;
	unsigned		no_temp_support:1;
	unsigned		no_insert_detect:1;

	int (*set_charger) (int);
};

static int __set_charger(struct max8925_power_info *info, int enable)
{
	struct max8925_chip *chip = info->chip;
	if (enable) {
		/* enable charger in platform */
		if (info->set_charger)
			info->set_charger(1);
		/* enable charger */
		max8925_set_bits(info->gpm, MAX8925_CHG_CNTL1, 1 << 7, 0);
	} else {
		/* disable charge */
		max8925_set_bits(info->gpm, MAX8925_CHG_CNTL1, 1 << 7, 1 << 7);
		if (info->set_charger)
			info->set_charger(0);
	}
	dev_dbg(chip->dev, "%s\n", (enable) ? "Enable charger"
		: "Disable charger");
	return 0;
}

static irqreturn_t max8925_charger_handler(int irq, void *data)
{
	struct max8925_power_info *info = (struct max8925_power_info *)data;
	struct max8925_chip *chip = info->chip;

	switch (irq - chip->irq_base) {
	case MAX8925_IRQ_VCHG_DC_R:
		info->ac_online = 1;
		__set_charger(info, 1);
		dev_dbg(chip->dev, "Adapter inserted\n");
		break;
	case MAX8925_IRQ_VCHG_DC_F:
		info->ac_online = 0;
		__set_charger(info, 0);
		dev_dbg(chip->dev, "Adapter removed\n");
		break;
	case MAX8925_IRQ_VCHG_THM_OK_F:
		/* Battery is not ready yet */
		dev_dbg(chip->dev, "Battery temperature is out of range\n");
	case MAX8925_IRQ_VCHG_DC_OVP:
		dev_dbg(chip->dev, "Error detection\n");
		__set_charger(info, 0);
		break;
	case MAX8925_IRQ_VCHG_THM_OK_R:
		/* Battery is ready now */
		dev_dbg(chip->dev, "Battery temperature is in range\n");
		break;
	case MAX8925_IRQ_VCHG_SYSLOW_R:
		/* VSYS is low */
		dev_info(chip->dev, "Sys power is too low\n");
		break;
	case MAX8925_IRQ_VCHG_SYSLOW_F:
		dev_dbg(chip->dev, "Sys power is above low threshold\n");
		break;
	case MAX8925_IRQ_VCHG_DONE:
		__set_charger(info, 0);
		dev_dbg(chip->dev, "Charging is done\n");
		break;
	case MAX8925_IRQ_VCHG_TOPOFF:
		dev_dbg(chip->dev, "Charging in top-off mode\n");
		break;
	case MAX8925_IRQ_VCHG_TMR_FAULT:
		__set_charger(info, 0);
		dev_dbg(chip->dev, "Safe timer is expired\n");
		break;
	case MAX8925_IRQ_VCHG_RST:
		__set_charger(info, 0);
		dev_dbg(chip->dev, "Charger is reset\n");
		break;
	}
	return IRQ_HANDLED;
}

static int start_measure(struct max8925_power_info *info, int type)
{
	unsigned char buf[2] = {0, 0};
	int meas_cmd;
	int meas_reg = 0, ret;

	switch (type) {
	case MEASURE_VCHG:
		meas_cmd = MAX8925_CMD_VCHG;
		meas_reg = MAX8925_ADC_VCHG;
		break;
	case MEASURE_VBBATT:
		meas_cmd = MAX8925_CMD_VBBATT;
		meas_reg = MAX8925_ADC_VBBATT;
		break;
	case MEASURE_VMBATT:
		meas_cmd = MAX8925_CMD_VMBATT;
		meas_reg = MAX8925_ADC_VMBATT;
		break;
	case MEASURE_ISNS:
		meas_cmd = MAX8925_CMD_ISNS;
		meas_reg = MAX8925_ADC_ISNS;
		break;
	default:
		return -EINVAL;
	}

	max8925_reg_write(info->adc, meas_cmd, 0);
	max8925_bulk_read(info->adc, meas_reg, 2, buf);
	ret = ((buf[0]<<8) | buf[1]) >> 4;

	return ret;
}

static int max8925_ac_get_prop(struct power_supply *psy,
			       enum power_supply_property psp,
			       union power_supply_propval *val)
{
	struct max8925_power_info *info = dev_get_drvdata(psy->dev->parent);
	int ret = 0;

	switch (psp) {
	case POWER_SUPPLY_PROP_ONLINE:
		val->intval = info->ac_online;
		break;
	case POWER_SUPPLY_PROP_VOLTAGE_NOW:
		if (info->ac_online) {
			ret = start_measure(info, MEASURE_VCHG);
			if (ret >= 0) {
				val->intval = ret * 2000;	/* unit is uV */
				goto out;
			}
		}
		ret = -ENODATA;
		break;
	default:
		ret = -ENODEV;
		break;
	}
out:
	return ret;
}

static enum power_supply_property max8925_ac_props[] = {
	POWER_SUPPLY_PROP_ONLINE,
	POWER_SUPPLY_PROP_VOLTAGE_NOW,
};

static int max8925_usb_get_prop(struct power_supply *psy,
				enum power_supply_property psp,
				union power_supply_propval *val)
{
	struct max8925_power_info *info = dev_get_drvdata(psy->dev->parent);
	int ret = 0;

	switch (psp) {
	case POWER_SUPPLY_PROP_ONLINE:
		val->intval = info->usb_online;
		break;
	case POWER_SUPPLY_PROP_VOLTAGE_NOW:
		if (info->usb_online) {
			ret = start_measure(info, MEASURE_VCHG);
			if (ret >= 0) {
				val->intval = ret * 2000;	/* unit is uV */
				goto out;
			}
		}
		ret = -ENODATA;
		break;
	default:
		ret = -ENODEV;
		break;
	}
out:
	return ret;
}

static enum power_supply_property max8925_usb_props[] = {
	POWER_SUPPLY_PROP_ONLINE,
	POWER_SUPPLY_PROP_VOLTAGE_NOW,
};

static int max8925_bat_get_prop(struct power_supply *psy,
				enum power_supply_property psp,
				union power_supply_propval *val)
{
	struct max8925_power_info *info = dev_get_drvdata(psy->dev->parent);
	int ret = 0;

	switch (psp) {
	case POWER_SUPPLY_PROP_ONLINE:
		val->intval = info->bat_online;
		break;
	case POWER_SUPPLY_PROP_VOLTAGE_NOW:
		if (info->bat_online) {
			ret = start_measure(info, MEASURE_VMBATT);
			if (ret >= 0) {
				val->intval = ret * 2000;	/* unit is uV */
				ret = 0;
				break;
			}
		}
		ret = -ENODATA;
		break;
	case POWER_SUPPLY_PROP_CURRENT_NOW:
		if (info->bat_online) {
			ret = start_measure(info, MEASURE_ISNS);
			if (ret >= 0) {
				/* assume r_sns is 0.02 */
				ret = ((ret * 6250) - 3125) /* uA */;
				val->intval = 0;
				if (ret > 0)
					val->intval = ret; /* unit is mA */
				ret = 0;
				break;
			}
		}
		ret = -ENODATA;
		break;
	case POWER_SUPPLY_PROP_CHARGE_TYPE:
		if (!info->bat_online) {
			ret = -ENODATA;
			break;
		}
		ret = max8925_reg_read(info->gpm, MAX8925_CHG_STATUS);
		ret = (ret & MAX8925_CHG_STAT_MODE_MASK) >> 2;
		switch (ret) {
		case 1:
			val->intval = POWER_SUPPLY_CHARGE_TYPE_FAST;
			break;
		case 0:
		case 2:
			val->intval = POWER_SUPPLY_CHARGE_TYPE_TRICKLE;
			break;
		case 3:
			val->intval = POWER_SUPPLY_CHARGE_TYPE_NONE;
			break;
		}
		ret = 0;
		break;
	case POWER_SUPPLY_PROP_STATUS:
		if (!info->bat_online) {
			ret = -ENODATA;
			break;
		}
		ret = max8925_reg_read(info->gpm, MAX8925_CHG_STATUS);
		if (info->usb_online || info->ac_online) {
			val->intval = POWER_SUPPLY_STATUS_NOT_CHARGING;
			if (ret & MAX8925_CHG_STAT_EN_MASK)
				val->intval = POWER_SUPPLY_STATUS_CHARGING;
		} else
			val->intval = POWER_SUPPLY_STATUS_DISCHARGING;
		ret = 0;
		break;
	default:
		ret = -ENODEV;
		break;
	}
	return ret;
}

static enum power_supply_property max8925_battery_props[] = {
	POWER_SUPPLY_PROP_ONLINE,
	POWER_SUPPLY_PROP_VOLTAGE_NOW,
	POWER_SUPPLY_PROP_CURRENT_NOW,
	POWER_SUPPLY_PROP_CHARGE_TYPE,
	POWER_SUPPLY_PROP_STATUS,
};

#define REQUEST_IRQ(_irq, _name)					\
do {									\
	ret = request_threaded_irq(chip->irq_base + _irq, NULL,		\
				    max8925_charger_handler,		\
				    IRQF_ONESHOT, _name, info);		\
	if (ret)							\
		dev_err(chip->dev, "Failed to request IRQ #%d: %d\n",	\
			_irq, ret);					\
} while (0)

static int max8925_init_charger(struct max8925_chip *chip,
					  struct max8925_power_info *info)
{
	int ret;

	REQUEST_IRQ(MAX8925_IRQ_VCHG_DC_OVP, "ac-ovp");
	if (!info->no_insert_detect) {
		REQUEST_IRQ(MAX8925_IRQ_VCHG_DC_F, "ac-remove");
		REQUEST_IRQ(MAX8925_IRQ_VCHG_DC_R, "ac-insert");
	}
	if (!info->no_temp_support) {
		REQUEST_IRQ(MAX8925_IRQ_VCHG_THM_OK_R, "batt-temp-in-range");
		REQUEST_IRQ(MAX8925_IRQ_VCHG_THM_OK_F, "batt-temp-out-range");
	}
	REQUEST_IRQ(MAX8925_IRQ_VCHG_SYSLOW_F, "vsys-high");
	REQUEST_IRQ(MAX8925_IRQ_VCHG_SYSLOW_R, "vsys-low");
	REQUEST_IRQ(MAX8925_IRQ_VCHG_RST, "charger-reset");
	REQUEST_IRQ(MAX8925_IRQ_VCHG_DONE, "charger-done");
	REQUEST_IRQ(MAX8925_IRQ_VCHG_TOPOFF, "charger-topoff");
	REQUEST_IRQ(MAX8925_IRQ_VCHG_TMR_FAULT, "charger-timer-expire");

	info->usb_online = 0;
	info->bat_online = 0;

	/* check for power - can miss interrupt at boot time */
	if (start_measure(info, MEASURE_VCHG) * 2000 > 500000)
		info->ac_online = 1;
	else
		info->ac_online = 0;

	ret = max8925_reg_read(info->gpm, MAX8925_CHG_STATUS);
	if (ret >= 0) {
		/*
		 * If battery detection is enabled, ID pin of battery is
		 * connected to MBDET pin of MAX8925. It could be used to
		 * detect battery presence.
		 * Otherwise, we have to assume that battery is always on.
		 */
		if (info->batt_detect)
			info->bat_online = (ret & MAX8925_CHG_MBDET) ? 0 : 1;
		else
			info->bat_online = 1;
		if (ret & MAX8925_CHG_AC_RANGE_MASK)
			info->ac_online = 1;
		else
			info->ac_online = 0;
	}
	/* disable charge */
	max8925_set_bits(info->gpm, MAX8925_CHG_CNTL1, 1 << 7, 1 << 7);
	/* set charging current in charge topoff mode */
	max8925_set_bits(info->gpm, MAX8925_CHG_CNTL1, 3 << 5,
			 info->topoff_threshold << 5);
	/* set charing current in fast charge mode */
	max8925_set_bits(info->gpm, MAX8925_CHG_CNTL1, 7, info->fast_charge);

	return 0;
}

static int max8925_deinit_charger(struct max8925_power_info *info)
{
	struct max8925_chip *chip = info->chip;
	int irq;

	irq = chip->irq_base + MAX8925_IRQ_VCHG_DC_OVP;
	for (; irq <= chip->irq_base + MAX8925_IRQ_VCHG_TMR_FAULT; irq++)
		free_irq(irq, info);

	return 0;
}

<<<<<<< HEAD
=======
#ifdef CONFIG_OF
static struct max8925_power_pdata *
max8925_power_dt_init(struct platform_device *pdev)
{
	struct device_node *nproot = pdev->dev.parent->of_node;
	struct device_node *np;
	int batt_detect;
	int topoff_threshold;
	int fast_charge;
	int no_temp_support;
	int no_insert_detect;
	struct max8925_power_pdata *pdata;

	if (!nproot)
		return pdev->dev.platform_data;

	np = of_find_node_by_name(nproot, "charger");
	if (!np) {
		dev_err(&pdev->dev, "failed to find charger node\n");
		return NULL;
	}

	pdata = devm_kzalloc(&pdev->dev,
			sizeof(struct max8925_power_pdata),
			GFP_KERNEL);

	of_property_read_u32(np, "topoff-threshold", &topoff_threshold);
	of_property_read_u32(np, "batt-detect", &batt_detect);
	of_property_read_u32(np, "fast-charge", &fast_charge);
	of_property_read_u32(np, "no-insert-detect", &no_insert_detect);
	of_property_read_u32(np, "no-temp-support", &no_temp_support);

	pdata->batt_detect = batt_detect;
	pdata->fast_charge = fast_charge;
	pdata->topoff_threshold = topoff_threshold;
	pdata->no_insert_detect = no_insert_detect;
	pdata->no_temp_support = no_temp_support;

	return pdata;
}
#else
static struct max8925_power_pdata *
max8925_power_dt_init(struct platform_device *pdev)
{
	return pdev->dev.platform_data;
}
#endif

>>>>>>> 9931faca
static int max8925_power_probe(struct platform_device *pdev)
{
	struct max8925_chip *chip = dev_get_drvdata(pdev->dev.parent);
	struct max8925_power_pdata *pdata = NULL;
	struct max8925_power_info *info;
	int ret;

	pdata = max8925_power_dt_init(pdev);
	if (!pdata) {
		dev_err(&pdev->dev, "platform data isn't assigned to "
			"power supply\n");
		return -EINVAL;
	}

	info = kzalloc(sizeof(struct max8925_power_info), GFP_KERNEL);
	if (!info)
		return -ENOMEM;
	info->chip = chip;
	info->gpm = chip->i2c;
	info->adc = chip->adc;
	platform_set_drvdata(pdev, info);

	info->ac.name = "max8925-ac";
	info->ac.type = POWER_SUPPLY_TYPE_MAINS;
	info->ac.properties = max8925_ac_props;
	info->ac.num_properties = ARRAY_SIZE(max8925_ac_props);
	info->ac.get_property = max8925_ac_get_prop;
	info->ac.supplied_to = pdata->supplied_to;
	info->ac.num_supplicants = pdata->num_supplicants;
	ret = power_supply_register(&pdev->dev, &info->ac);
	if (ret)
		goto out;
	info->ac.dev->parent = &pdev->dev;

	info->usb.name = "max8925-usb";
	info->usb.type = POWER_SUPPLY_TYPE_USB;
	info->usb.properties = max8925_usb_props;
	info->usb.num_properties = ARRAY_SIZE(max8925_usb_props);
	info->usb.get_property = max8925_usb_get_prop;
	info->usb.supplied_to = pdata->supplied_to;
	info->usb.num_supplicants = pdata->num_supplicants;

	ret = power_supply_register(&pdev->dev, &info->usb);
	if (ret)
		goto out_usb;
	info->usb.dev->parent = &pdev->dev;

	info->battery.name = "max8925-battery";
	info->battery.type = POWER_SUPPLY_TYPE_BATTERY;
	info->battery.properties = max8925_battery_props;
	info->battery.num_properties = ARRAY_SIZE(max8925_battery_props);
	info->battery.get_property = max8925_bat_get_prop;
	ret = power_supply_register(&pdev->dev, &info->battery);
	if (ret)
		goto out_battery;
	info->battery.dev->parent = &pdev->dev;

	info->batt_detect = pdata->batt_detect;
	info->topoff_threshold = pdata->topoff_threshold;
	info->fast_charge = pdata->fast_charge;
	info->set_charger = pdata->set_charger;
	info->no_temp_support = pdata->no_temp_support;
	info->no_insert_detect = pdata->no_insert_detect;

	max8925_init_charger(chip, info);
	return 0;
out_battery:
	power_supply_unregister(&info->battery);
out_usb:
	power_supply_unregister(&info->ac);
out:
	kfree(info);
	return ret;
}

static int max8925_power_remove(struct platform_device *pdev)
{
	struct max8925_power_info *info = platform_get_drvdata(pdev);

	if (info) {
		power_supply_unregister(&info->ac);
		power_supply_unregister(&info->usb);
		power_supply_unregister(&info->battery);
		max8925_deinit_charger(info);
		kfree(info);
	}
	return 0;
}

static struct platform_driver max8925_power_driver = {
	.probe	= max8925_power_probe,
	.remove	= max8925_power_remove,
	.driver	= {
		.name	= "max8925-power",
	},
};

module_platform_driver(max8925_power_driver);

MODULE_LICENSE("GPL");
MODULE_DESCRIPTION("Power supply driver for MAX8925");
MODULE_ALIAS("platform:max8925-power");<|MERGE_RESOLUTION|>--- conflicted
+++ resolved
@@ -427,8 +427,6 @@
 	return 0;
 }
 
-<<<<<<< HEAD
-=======
 #ifdef CONFIG_OF
 static struct max8925_power_pdata *
 max8925_power_dt_init(struct platform_device *pdev)
@@ -477,7 +475,6 @@
 }
 #endif
 
->>>>>>> 9931faca
 static int max8925_power_probe(struct platform_device *pdev)
 {
 	struct max8925_chip *chip = dev_get_drvdata(pdev->dev.parent);
