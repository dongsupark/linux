/*
 * RapidIO sysfs attributes and support
 *
 * Copyright 2005 MontaVista Software, Inc.
 * Matt Porter <mporter@kernel.crashing.org>
 *
 * This program is free software; you can redistribute  it and/or modify it
 * under  the terms of  the GNU General  Public License as published by the
 * Free Software Foundation;  either version 2 of the  License, or (at your
 * option) any later version.
 */

#include <linux/kernel.h>
#include <linux/rio.h>
#include <linux/rio_drv.h>
#include <linux/stat.h>
#include <linux/capability.h>

#include "rio.h"

/* Sysfs support */
#define rio_config_attr(field, format_string)					\
static ssize_t								\
field##_show(struct device *dev, struct device_attribute *attr, char *buf)			\
{									\
	struct rio_dev *rdev = to_rio_dev(dev);				\
									\
	return sprintf(buf, format_string, rdev->field);		\
}									\

rio_config_attr(did, "0x%04x\n");
rio_config_attr(vid, "0x%04x\n");
rio_config_attr(device_rev, "0x%08x\n");
rio_config_attr(asm_did, "0x%04x\n");
rio_config_attr(asm_vid, "0x%04x\n");
rio_config_attr(asm_rev, "0x%04x\n");
rio_config_attr(destid, "0x%04x\n");
rio_config_attr(hopcount, "0x%02x\n");

static ssize_t routes_show(struct device *dev, struct device_attribute *attr, char *buf)
{
	struct rio_dev *rdev = to_rio_dev(dev);
	char *str = buf;
	int i;

	for (i = 0; i < RIO_MAX_ROUTE_ENTRIES(rdev->net->hport->sys_size);
			i++) {
		if (rdev->rswitch->route_table[i] == RIO_INVALID_ROUTE)
			continue;
		str +=
		    sprintf(str, "%04x %02x\n", i,
			    rdev->rswitch->route_table[i]);
	}

	return (str - buf);
}

static ssize_t lprev_show(struct device *dev,
			  struct device_attribute *attr, char *buf)
{
	struct rio_dev *rdev = to_rio_dev(dev);

	return sprintf(buf, "%s\n",
			(rdev->prev) ? rio_name(rdev->prev) : "root");
}

static ssize_t lnext_show(struct device *dev,
			  struct device_attribute *attr, char *buf)
{
	struct rio_dev *rdev = to_rio_dev(dev);
	char *str = buf;
	int i;

	if (rdev->pef & RIO_PEF_SWITCH) {
		for (i = 0; i < RIO_GET_TOTAL_PORTS(rdev->swpinfo); i++) {
			if (rdev->rswitch->nextdev[i])
				str += sprintf(str, "%s\n",
					rio_name(rdev->rswitch->nextdev[i]));
			else
				str += sprintf(str, "null\n");
		}
	}

	return str - buf;
}

static ssize_t modalias_show(struct device *dev,
			     struct device_attribute *attr, char *buf)
{
	struct rio_dev *rdev = to_rio_dev(dev);

	return sprintf(buf, "rapidio:v%04Xd%04Xav%04Xad%04X\n",
		       rdev->vid, rdev->did, rdev->asm_vid, rdev->asm_did);
}

struct device_attribute rio_dev_attrs[] = {
	__ATTR_RO(did),
	__ATTR_RO(vid),
	__ATTR_RO(device_rev),
	__ATTR_RO(asm_did),
	__ATTR_RO(asm_vid),
	__ATTR_RO(asm_rev),
	__ATTR_RO(lprev),
	__ATTR_RO(destid),
	__ATTR_RO(modalias),
	__ATTR_NULL,
};

static DEVICE_ATTR(routes, S_IRUGO, routes_show, NULL);
static DEVICE_ATTR(lnext, S_IRUGO, lnext_show, NULL);
static DEVICE_ATTR(hopcount, S_IRUGO, hopcount_show, NULL);

static ssize_t
rio_read_config(struct file *filp, struct kobject *kobj,
		struct bin_attribute *bin_attr,
		char *buf, loff_t off, size_t count)
{
	struct rio_dev *dev =
	    to_rio_dev(container_of(kobj, struct device, kobj));
	unsigned int size = 0x100;
	loff_t init_off = off;
	u8 *data = (u8 *) buf;

	/* Several chips lock up trying to read undefined config space */
	if (capable(CAP_SYS_ADMIN))
		size = RIO_MAINT_SPACE_SZ;

	if (off >= size)
		return 0;
	if (off + count > size) {
		size -= off;
		count = size;
	} else {
		size = count;
	}

	if ((off & 1) && size) {
		u8 val;
		rio_read_config_8(dev, off, &val);
		data[off - init_off] = val;
		off++;
		size--;
	}

	if ((off & 3) && size > 2) {
		u16 val;
		rio_read_config_16(dev, off, &val);
		data[off - init_off] = (val >> 8) & 0xff;
		data[off - init_off + 1] = val & 0xff;
		off += 2;
		size -= 2;
	}

	while (size > 3) {
		u32 val;
		rio_read_config_32(dev, off, &val);
		data[off - init_off] = (val >> 24) & 0xff;
		data[off - init_off + 1] = (val >> 16) & 0xff;
		data[off - init_off + 2] = (val >> 8) & 0xff;
		data[off - init_off + 3] = val & 0xff;
		off += 4;
		size -= 4;
	}

	if (size >= 2) {
		u16 val;
		rio_read_config_16(dev, off, &val);
		data[off - init_off] = (val >> 8) & 0xff;
		data[off - init_off + 1] = val & 0xff;
		off += 2;
		size -= 2;
	}

	if (size > 0) {
		u8 val;
		rio_read_config_8(dev, off, &val);
		data[off - init_off] = val;
		off++;
		--size;
	}

	return count;
}

static ssize_t
rio_write_config(struct file *filp, struct kobject *kobj,
		 struct bin_attribute *bin_attr,
		 char *buf, loff_t off, size_t count)
{
	struct rio_dev *dev =
	    to_rio_dev(container_of(kobj, struct device, kobj));
	unsigned int size = count;
	loff_t init_off = off;
	u8 *data = (u8 *) buf;

	if (off >= RIO_MAINT_SPACE_SZ)
		return 0;
	if (off + count > RIO_MAINT_SPACE_SZ) {
		size = RIO_MAINT_SPACE_SZ - off;
		count = size;
	}

	if ((off & 1) && size) {
		rio_write_config_8(dev, off, data[off - init_off]);
		off++;
		size--;
	}

	if ((off & 3) && (size > 2)) {
		u16 val = data[off - init_off + 1];
		val |= (u16) data[off - init_off] << 8;
		rio_write_config_16(dev, off, val);
		off += 2;
		size -= 2;
	}

	while (size > 3) {
		u32 val = data[off - init_off + 3];
		val |= (u32) data[off - init_off + 2] << 8;
		val |= (u32) data[off - init_off + 1] << 16;
		val |= (u32) data[off - init_off] << 24;
		rio_write_config_32(dev, off, val);
		off += 4;
		size -= 4;
	}

	if (size >= 2) {
		u16 val = data[off - init_off + 1];
		val |= (u16) data[off - init_off] << 8;
		rio_write_config_16(dev, off, val);
		off += 2;
		size -= 2;
	}

	if (size) {
		rio_write_config_8(dev, off, data[off - init_off]);
		off++;
		--size;
	}

	return count;
}

static struct bin_attribute rio_config_attr = {
	.attr = {
		 .name = "config",
		 .mode = S_IRUGO | S_IWUSR,
		 },
	.size = RIO_MAINT_SPACE_SZ,
	.read = rio_read_config,
	.write = rio_write_config,
};

/**
 * rio_create_sysfs_dev_files - create RIO specific sysfs files
 * @rdev: device whose entries should be created
 *
 * Create files when @rdev is added to sysfs.
 */
int rio_create_sysfs_dev_files(struct rio_dev *rdev)
{
	int err = 0;

	err = device_create_bin_file(&rdev->dev, &rio_config_attr);

	if (!err && (rdev->pef & RIO_PEF_SWITCH)) {
		err |= device_create_file(&rdev->dev, &dev_attr_routes);
		err |= device_create_file(&rdev->dev, &dev_attr_lnext);
		err |= device_create_file(&rdev->dev, &dev_attr_hopcount);
	}

	if (err)
		pr_warning("RIO: Failed to create attribute file(s) for %s\n",
			   rio_name(rdev));

	return err;
}

/**
 * rio_remove_sysfs_dev_files - cleanup RIO specific sysfs files
 * @rdev: device whose entries we should free
 *
 * Cleanup when @rdev is removed from sysfs.
 */
void rio_remove_sysfs_dev_files(struct rio_dev *rdev)
{
	device_remove_bin_file(&rdev->dev, &rio_config_attr);
	if (rdev->pef & RIO_PEF_SWITCH) {
		device_remove_file(&rdev->dev, &dev_attr_routes);
		device_remove_file(&rdev->dev, &dev_attr_lnext);
		device_remove_file(&rdev->dev, &dev_attr_hopcount);
	}
}

static ssize_t bus_scan_store(struct bus_type *bus, const char *buf,
				size_t count)
{
	long val;
<<<<<<< HEAD
	struct rio_mport *port = NULL;
=======
>>>>>>> d0e0ac97
	int rc;

	if (kstrtol(buf, 0, &val) < 0)
		return -EINVAL;

	if (val == RIO_MPORT_ANY) {
		rc = rio_init_mports();
		goto exit;
	}

	if (val < 0 || val >= RIO_MAX_MPORTS)
		return -EINVAL;

<<<<<<< HEAD
	port = rio_find_mport((int)val);

	if (!port) {
		pr_debug("RIO: %s: mport_%d not available\n",
			 __func__, (int)val);
		return -EINVAL;
	}

	if (!port->nscan)
		return -EINVAL;

	if (port->host_deviceid >= 0)
		rc = port->nscan->enumerate(port, 0);
	else
		rc = port->nscan->discover(port, RIO_SCAN_ENUM_NO_WAIT);
=======
	rc = rio_mport_scan((int)val);
>>>>>>> d0e0ac97
exit:
	if (!rc)
		rc = count;

	return rc;
}

struct bus_attribute rio_bus_attrs[] = {
	__ATTR(scan, (S_IWUSR|S_IWGRP), NULL, bus_scan_store),
	__ATTR_NULL
};<|MERGE_RESOLUTION|>--- conflicted
+++ resolved
@@ -296,10 +296,6 @@
 				size_t count)
 {
 	long val;
-<<<<<<< HEAD
-	struct rio_mport *port = NULL;
-=======
->>>>>>> d0e0ac97
 	int rc;
 
 	if (kstrtol(buf, 0, &val) < 0)
@@ -313,25 +309,7 @@
 	if (val < 0 || val >= RIO_MAX_MPORTS)
 		return -EINVAL;
 
-<<<<<<< HEAD
-	port = rio_find_mport((int)val);
-
-	if (!port) {
-		pr_debug("RIO: %s: mport_%d not available\n",
-			 __func__, (int)val);
-		return -EINVAL;
-	}
-
-	if (!port->nscan)
-		return -EINVAL;
-
-	if (port->host_deviceid >= 0)
-		rc = port->nscan->enumerate(port, 0);
-	else
-		rc = port->nscan->discover(port, RIO_SCAN_ENUM_NO_WAIT);
-=======
 	rc = rio_mport_scan((int)val);
->>>>>>> d0e0ac97
 exit:
 	if (!rc)
 		rc = count;
