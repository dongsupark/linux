--- conflicted
+++ resolved
@@ -762,11 +762,7 @@
 
 	/* Baanto multitouch devices */
 	{ .driver_data = MT_CLS_DEFAULT,
-<<<<<<< HEAD
-		HID_USB_DEVICE(USB_VENDOR_ID_BAANTO,
-=======
 		MT_USB_DEVICE(USB_VENDOR_ID_BAANTO,
->>>>>>> 16b79bb8
 			USB_DEVICE_ID_BAANTO_MT_190W2) },
 	/* Cando panels */
 	{ .driver_data = MT_CLS_DUAL_INRANGE_CONTACTNUMBER,
