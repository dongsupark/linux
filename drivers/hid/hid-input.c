--- conflicted
+++ resolved
@@ -865,9 +865,6 @@
 		case 0x28b: map_key_clear(KEY_FORWARDMAIL);	break;
 		case 0x28c: map_key_clear(KEY_SEND);		break;
 
-<<<<<<< HEAD
-		default: map_key_clear(KEY_UNKNOWN);
-=======
 		case 0x2c7: map_key_clear(KEY_KBDINPUTASSIST_PREV);		break;
 		case 0x2c8: map_key_clear(KEY_KBDINPUTASSIST_NEXT);		break;
 		case 0x2c9: map_key_clear(KEY_KBDINPUTASSIST_PREVGROUP);		break;
@@ -875,8 +872,7 @@
 		case 0x2cb: map_key_clear(KEY_KBDINPUTASSIST_ACCEPT);	break;
 		case 0x2cc: map_key_clear(KEY_KBDINPUTASSIST_CANCEL);	break;
 
-		default:    goto ignore;
->>>>>>> a45c30ec
+		default: map_key_clear(KEY_UNKNOWN);
 		}
 		break;
 
