--- conflicted
+++ resolved
@@ -752,19 +752,11 @@
 		hid_parser_local,
 		hid_parser_reserved
 	};
-<<<<<<< HEAD
 
 	parser = vzalloc(sizeof(struct hid_parser));
 	if (!parser)
 		return -ENOMEM;
 
-=======
-
-	parser = vzalloc(sizeof(struct hid_parser));
-	if (!parser)
-		return -ENOMEM;
-
->>>>>>> f204828a
 	parser->device = hid;
 	hid->group = HID_GROUP_GENERIC;
 
