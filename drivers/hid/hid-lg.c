--- conflicted
+++ resolved
@@ -65,8 +65,6 @@
 				"report descriptor\n");
 		rdesc[33] = rdesc[50] = 0x02;
 	}
-<<<<<<< HEAD
-
 	if ((quirks & LG_FF4) && rsize >= 101 &&
 			rdesc[41] == 0x95 && rdesc[42] == 0x0B &&
 			rdesc[47] == 0x05 && rdesc[48] == 0x09) {
@@ -77,9 +75,7 @@
 		rdesc[47] = 0x95;
 		rdesc[48] = 0x0B;
 	}
-=======
 	return rdesc;
->>>>>>> 41fa9230
 }
 
 #define lg_map_key_clear(c)	hid_map_usage_clear(hi, usage, bit, max, \
