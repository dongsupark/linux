/*
 * HID Sensors Driver
 * Copyright (c) 2012, Intel Corporation.
 *
 * This program is free software; you can redistribute it and/or modify it
 * under the terms and conditions of the GNU General Public License,
 * version 2, as published by the Free Software Foundation.
 *
 * This program is distributed in the hope it will be useful, but WITHOUT
 * ANY WARRANTY; without even the implied warranty of MERCHANTABILITY or
 * FITNESS FOR A PARTICULAR PURPOSE.  See the GNU General Public License for
 * more details.
 *
 * You should have received a copy of the GNU General Public License along with
 * this program; if not, write to the Free Software Foundation, Inc.,
 * 51 Franklin St - Fifth Floor, Boston, MA 02110-1301 USA.
 *
 */
#include <linux/device.h>
#include <linux/hid.h>
#include <linux/module.h>
#include <linux/slab.h>
#include <linux/mfd/core.h>
#include <linux/list.h>
#include <linux/hid-sensor-ids.h>
#include <linux/hid-sensor-hub.h>
#include "hid-ids.h"

#define HID_SENSOR_HUB_ENUM_QUIRK	0x01

/**
 * struct sensor_hub_pending - Synchronous read pending information
 * @status:		Pending status true/false.
 * @ready:		Completion synchronization data.
 * @usage_id:		Usage id for physical device, E.g. Gyro usage id.
 * @attr_usage_id:	Usage Id of a field, E.g. X-AXIS for a gyro.
 * @raw_size:		Response size for a read request.
 * @raw_data:		Place holder for received response.
 */
struct sensor_hub_pending {
	bool status;
	struct completion ready;
	u32 usage_id;
	u32 attr_usage_id;
	int raw_size;
	u8  *raw_data;
};

/**
 * struct sensor_hub_data - Hold a instance data for a HID hub device
 * @hsdev:		Stored hid instance for current hub device.
 * @mutex:		Mutex to serialize synchronous request.
 * @lock:		Spin lock to protect pending request structure.
 * @pending:		Holds information of pending sync read request.
 * @dyn_callback_list:	Holds callback function
 * @dyn_callback_lock:	spin lock to protect callback list
 * @hid_sensor_hub_client_devs:	Stores all MFD cells for a hub instance.
 * @hid_sensor_client_cnt: Number of MFD cells, (no of sensors attached).
 * @ref_cnt:		Number of MFD clients have opened this device
 */
struct sensor_hub_data {
	struct mutex mutex;
	spinlock_t lock;
	struct sensor_hub_pending pending;
	struct list_head dyn_callback_list;
	spinlock_t dyn_callback_lock;
	struct mfd_cell *hid_sensor_hub_client_devs;
	int hid_sensor_client_cnt;
	unsigned long quirks;
	int ref_cnt;
};

/**
 * struct hid_sensor_hub_callbacks_list - Stores callback list
 * @list:		list head.
 * @usage_id:		usage id for a physical device.
 * @usage_callback:	Stores registered callback functions.
 * @priv:		Private data for a physical device.
 */
struct hid_sensor_hub_callbacks_list {
	struct list_head list;
	u32 usage_id;
	struct hid_sensor_hub_device *hsdev;
	struct hid_sensor_hub_callbacks *usage_callback;
	void *priv;
};

static struct hid_report *sensor_hub_report(int id, struct hid_device *hdev,
						int dir)
{
	struct hid_report *report;

	list_for_each_entry(report, &hdev->report_enum[dir].report_list, list) {
		if (report->id == id)
			return report;
	}
	hid_warn(hdev, "No report with id 0x%x found\n", id);

	return NULL;
}

static int sensor_hub_get_physical_device_count(struct hid_device *hdev)
{
	int i;
	int count = 0;

	for (i = 0; i < hdev->maxcollection; ++i) {
		struct hid_collection *collection = &hdev->collection[i];
		if (collection->type == HID_COLLECTION_PHYSICAL)
			++count;
	}

	return count;
}

static void sensor_hub_fill_attr_info(
		struct hid_sensor_hub_attribute_info *info,
		s32 index, s32 report_id, struct hid_field *field)
{
	info->index = index;
	info->report_id = report_id;
	info->units = field->unit;
	info->unit_expo = field->unit_exponent;
	info->size = (field->report_size * field->report_count)/8;
	info->logical_minimum = field->logical_minimum;
	info->logical_maximum = field->logical_maximum;
}

static struct hid_sensor_hub_callbacks *sensor_hub_get_callback(
					struct hid_device *hdev,
					u32 usage_id,
					int collection_index,
					struct hid_sensor_hub_device **hsdev,
					void **priv)
{
	struct hid_sensor_hub_callbacks_list *callback;
	struct sensor_hub_data *pdata = hid_get_drvdata(hdev);

	spin_lock(&pdata->dyn_callback_lock);
	list_for_each_entry(callback, &pdata->dyn_callback_list, list)
		if (callback->usage_id == usage_id &&
			(collection_index >=
				callback->hsdev->start_collection_index) &&
			(collection_index <
				callback->hsdev->end_collection_index)) {
			*priv = callback->priv;
			*hsdev = callback->hsdev;
			spin_unlock(&pdata->dyn_callback_lock);
			return callback->usage_callback;
		}
	spin_unlock(&pdata->dyn_callback_lock);

	return NULL;
}

int sensor_hub_register_callback(struct hid_sensor_hub_device *hsdev,
			u32 usage_id,
			struct hid_sensor_hub_callbacks *usage_callback)
{
	struct hid_sensor_hub_callbacks_list *callback;
	struct sensor_hub_data *pdata = hid_get_drvdata(hsdev->hdev);

	spin_lock(&pdata->dyn_callback_lock);
	list_for_each_entry(callback, &pdata->dyn_callback_list, list)
		if (callback->usage_id == usage_id &&
						callback->hsdev == hsdev) {
			spin_unlock(&pdata->dyn_callback_lock);
			return -EINVAL;
		}
	callback = kzalloc(sizeof(*callback), GFP_ATOMIC);
	if (!callback) {
		spin_unlock(&pdata->dyn_callback_lock);
		return -ENOMEM;
	}
	callback->hsdev = hsdev;
	callback->usage_callback = usage_callback;
	callback->usage_id = usage_id;
	callback->priv = NULL;
	list_add_tail(&callback->list, &pdata->dyn_callback_list);
	spin_unlock(&pdata->dyn_callback_lock);

	return 0;
}
EXPORT_SYMBOL_GPL(sensor_hub_register_callback);

int sensor_hub_remove_callback(struct hid_sensor_hub_device *hsdev,
				u32 usage_id)
{
	struct hid_sensor_hub_callbacks_list *callback;
	struct sensor_hub_data *pdata = hid_get_drvdata(hsdev->hdev);

	spin_lock(&pdata->dyn_callback_lock);
	list_for_each_entry(callback, &pdata->dyn_callback_list, list)
		if (callback->usage_id == usage_id &&
						callback->hsdev == hsdev) {
			list_del(&callback->list);
			kfree(callback);
			break;
		}
	spin_unlock(&pdata->dyn_callback_lock);

	return 0;
}
EXPORT_SYMBOL_GPL(sensor_hub_remove_callback);

int sensor_hub_set_feature(struct hid_sensor_hub_device *hsdev, u32 report_id,
				u32 field_index, s32 value)
{
	struct hid_report *report;
	struct sensor_hub_data *data = hid_get_drvdata(hsdev->hdev);
	int ret = 0;

	mutex_lock(&data->mutex);
	report = sensor_hub_report(report_id, hsdev->hdev, HID_FEATURE_REPORT);
	if (!report || (field_index >= report->maxfield)) {
		ret = -EINVAL;
		goto done_proc;
	}
	hid_set_field(report->field[field_index], 0, value);
	hid_hw_request(hsdev->hdev, report, HID_REQ_SET_REPORT);
	hid_hw_wait(hsdev->hdev);

done_proc:
	mutex_unlock(&data->mutex);

	return ret;
}
EXPORT_SYMBOL_GPL(sensor_hub_set_feature);

int sensor_hub_get_feature(struct hid_sensor_hub_device *hsdev, u32 report_id,
				u32 field_index, s32 *value)
{
	struct hid_report *report;
	struct sensor_hub_data *data = hid_get_drvdata(hsdev->hdev);
	int ret = 0;

	mutex_lock(&data->mutex);
	report = sensor_hub_report(report_id, hsdev->hdev, HID_FEATURE_REPORT);
	if (!report || (field_index >= report->maxfield) ||
	    report->field[field_index]->report_count < 1) {
		ret = -EINVAL;
		goto done_proc;
	}
	hid_hw_request(hsdev->hdev, report, HID_REQ_GET_REPORT);
	hid_hw_wait(hsdev->hdev);
	*value = report->field[field_index]->value[0];

done_proc:
	mutex_unlock(&data->mutex);

	return ret;
}
EXPORT_SYMBOL_GPL(sensor_hub_get_feature);


int sensor_hub_input_attr_get_raw_value(struct hid_sensor_hub_device *hsdev,
					u32 usage_id,
					u32 attr_usage_id, u32 report_id)
{
	struct sensor_hub_data *data = hid_get_drvdata(hsdev->hdev);
	unsigned long flags;
	struct hid_report *report;
	int ret_val = 0;

	mutex_lock(&data->mutex);
	memset(&data->pending, 0, sizeof(data->pending));
	init_completion(&data->pending.ready);
	data->pending.usage_id = usage_id;
	data->pending.attr_usage_id = attr_usage_id;
	data->pending.raw_size = 0;

	spin_lock_irqsave(&data->lock, flags);
	data->pending.status = true;
	spin_unlock_irqrestore(&data->lock, flags);
	report = sensor_hub_report(report_id, hsdev->hdev, HID_INPUT_REPORT);
	if (!report)
		goto err_free;

	hid_hw_request(hsdev->hdev, report, HID_REQ_GET_REPORT);
	wait_for_completion_interruptible_timeout(&data->pending.ready, HZ*5);
	switch (data->pending.raw_size) {
	case 1:
		ret_val = *(u8 *)data->pending.raw_data;
		break;
	case 2:
		ret_val = *(u16 *)data->pending.raw_data;
		break;
	case 4:
		ret_val = *(u32 *)data->pending.raw_data;
		break;
	default:
		ret_val = 0;
	}
	kfree(data->pending.raw_data);

err_free:
	data->pending.status = false;
	mutex_unlock(&data->mutex);

	return ret_val;
}
EXPORT_SYMBOL_GPL(sensor_hub_input_attr_get_raw_value);

int hid_sensor_get_usage_index(struct hid_sensor_hub_device *hsdev,
				u32 report_id, int field_index, u32 usage_id)
{
	struct hid_report *report;
	struct hid_field *field;
	int i;

	report = sensor_hub_report(report_id, hsdev->hdev, HID_FEATURE_REPORT);
	if (!report || (field_index >= report->maxfield))
		goto done_proc;

	field = report->field[field_index];
	for (i = 0; i < field->maxusage; ++i) {
		if (field->usage[i].hid == usage_id)
			return field->usage[i].usage_index;
	}

done_proc:
	return -EINVAL;
}
EXPORT_SYMBOL_GPL(hid_sensor_get_usage_index);

int sensor_hub_input_get_attribute_info(struct hid_sensor_hub_device *hsdev,
				u8 type,
				u32 usage_id,
				u32 attr_usage_id,
				struct hid_sensor_hub_attribute_info *info)
{
	int ret = -1;
	int i;
	struct hid_report *report;
	struct hid_field *field;
	struct hid_report_enum *report_enum;
	struct hid_device *hdev = hsdev->hdev;

	/* Initialize with defaults */
	info->usage_id = usage_id;
	info->attrib_id = attr_usage_id;
	info->report_id = -1;
	info->index = -1;
	info->units = -1;
	info->unit_expo = -1;

	report_enum = &hdev->report_enum[type];
	list_for_each_entry(report, &report_enum->report_list, list) {
		for (i = 0; i < report->maxfield; ++i) {
			field = report->field[i];
			if (field->maxusage) {
				if (field->physical == usage_id &&
					(field->logical == attr_usage_id ||
					field->usage[0].hid ==
							attr_usage_id) &&
					(field->usage[0].collection_index >=
					hsdev->start_collection_index) &&
					(field->usage[0].collection_index <
					hsdev->end_collection_index)) {

					sensor_hub_fill_attr_info(info, i,
								report->id,
								field);
					ret = 0;
					break;
				}
			}
		}

	}

	return ret;
}
EXPORT_SYMBOL_GPL(sensor_hub_input_get_attribute_info);

#ifdef CONFIG_PM
static int sensor_hub_suspend(struct hid_device *hdev, pm_message_t message)
{
	struct sensor_hub_data *pdata = hid_get_drvdata(hdev);
	struct hid_sensor_hub_callbacks_list *callback;

	hid_dbg(hdev, " sensor_hub_suspend\n");
	spin_lock(&pdata->dyn_callback_lock);
	list_for_each_entry(callback, &pdata->dyn_callback_list, list) {
		if (callback->usage_callback->suspend)
			callback->usage_callback->suspend(
					callback->hsdev, callback->priv);
	}
	spin_unlock(&pdata->dyn_callback_lock);

	return 0;
}

static int sensor_hub_resume(struct hid_device *hdev)
{
	struct sensor_hub_data *pdata = hid_get_drvdata(hdev);
	struct hid_sensor_hub_callbacks_list *callback;

	hid_dbg(hdev, " sensor_hub_resume\n");
	spin_lock(&pdata->dyn_callback_lock);
	list_for_each_entry(callback, &pdata->dyn_callback_list, list) {
		if (callback->usage_callback->resume)
			callback->usage_callback->resume(
					callback->hsdev, callback->priv);
	}
	spin_unlock(&pdata->dyn_callback_lock);

	return 0;
}

static int sensor_hub_reset_resume(struct hid_device *hdev)
{
	return 0;
}
#endif

/*
 * Handle raw report as sent by device
 */
static int sensor_hub_raw_event(struct hid_device *hdev,
		struct hid_report *report, u8 *raw_data, int size)
{
	int i;
	u8 *ptr;
	int sz;
	struct sensor_hub_data *pdata = hid_get_drvdata(hdev);
	unsigned long flags;
	struct hid_sensor_hub_callbacks *callback = NULL;
	struct hid_collection *collection = NULL;
	void *priv = NULL;
	struct hid_sensor_hub_device *hsdev = NULL;

	hid_dbg(hdev, "sensor_hub_raw_event report id:0x%x size:%d type:%d\n",
			 report->id, size, report->type);
	hid_dbg(hdev, "maxfield:%d\n", report->maxfield);
	if (report->type != HID_INPUT_REPORT)
		return 1;

	ptr = raw_data;
	ptr++; /* Skip report id */

	spin_lock_irqsave(&pdata->lock, flags);

	for (i = 0; i < report->maxfield; ++i) {
		hid_dbg(hdev, "%d collection_index:%x hid:%x sz:%x\n",
				i, report->field[i]->usage->collection_index,
				report->field[i]->usage->hid,
				(report->field[i]->report_size *
					report->field[i]->report_count)/8);
		sz = (report->field[i]->report_size *
					report->field[i]->report_count)/8;
		if (pdata->pending.status && pdata->pending.attr_usage_id ==
				report->field[i]->usage->hid) {
			hid_dbg(hdev, "data was pending ...\n");
			pdata->pending.raw_data = kmemdup(ptr, sz, GFP_ATOMIC);
			if (pdata->pending.raw_data)
				pdata->pending.raw_size = sz;
			else
				pdata->pending.raw_size = 0;
			complete(&pdata->pending.ready);
		}
		collection = &hdev->collection[
				report->field[i]->usage->collection_index];
		hid_dbg(hdev, "collection->usage %x\n",
					collection->usage);

		callback = sensor_hub_get_callback(hdev,
				report->field[i]->physical,
				report->field[i]->usage[0].collection_index,
				&hsdev, &priv);

		if (callback && callback->capture_sample) {
			if (report->field[i]->logical)
				callback->capture_sample(hsdev,
					report->field[i]->logical, sz, ptr,
					callback->pdev);
			else
				callback->capture_sample(hsdev,
					report->field[i]->usage->hid, sz, ptr,
					callback->pdev);
		}
		ptr += sz;
	}
	if (callback && collection && callback->send_event)
		callback->send_event(hsdev, collection->usage,
				callback->pdev);
	spin_unlock_irqrestore(&pdata->lock, flags);

	return 1;
}

int sensor_hub_device_open(struct hid_sensor_hub_device *hsdev)
{
	int ret = 0;
	struct sensor_hub_data *data =  hid_get_drvdata(hsdev->hdev);

	mutex_lock(&data->mutex);
	if (!data->ref_cnt) {
		ret = hid_hw_open(hsdev->hdev);
		if (ret) {
			hid_err(hsdev->hdev, "failed to open hid device\n");
			mutex_unlock(&data->mutex);
			return ret;
		}
	}
	data->ref_cnt++;
	mutex_unlock(&data->mutex);

	return ret;
}
EXPORT_SYMBOL_GPL(sensor_hub_device_open);

void sensor_hub_device_close(struct hid_sensor_hub_device *hsdev)
{
	struct sensor_hub_data *data =  hid_get_drvdata(hsdev->hdev);

	mutex_lock(&data->mutex);
	data->ref_cnt--;
	if (!data->ref_cnt)
		hid_hw_close(hsdev->hdev);
	mutex_unlock(&data->mutex);
}
EXPORT_SYMBOL_GPL(sensor_hub_device_close);

static __u8 *sensor_hub_report_fixup(struct hid_device *hdev, __u8 *rdesc,
		unsigned int *rsize)
{
	int index;
	struct sensor_hub_data *sd =  hid_get_drvdata(hdev);
	unsigned char report_block[] = {
				0x0a,  0x16, 0x03, 0x15, 0x00, 0x25, 0x05};
	unsigned char power_block[] = {
				0x0a,  0x19, 0x03, 0x15, 0x00, 0x25, 0x05};

	if (!(sd->quirks & HID_SENSOR_HUB_ENUM_QUIRK)) {
		hid_dbg(hdev, "No Enum quirks\n");
		return rdesc;
	}

	/* Looks for power and report state usage id and force to 1 */
	for (index = 0; index < *rsize; ++index) {
		if (((*rsize - index) > sizeof(report_block)) &&
			!memcmp(&rdesc[index], report_block,
						sizeof(report_block))) {
			rdesc[index + 4] = 0x01;
			index += sizeof(report_block);
		}
		if (((*rsize - index) > sizeof(power_block)) &&
			!memcmp(&rdesc[index], power_block,
						sizeof(power_block))) {
			rdesc[index + 4] = 0x01;
			index += sizeof(power_block);
		}
	}

	return rdesc;
}

static int sensor_hub_probe(struct hid_device *hdev,
				const struct hid_device_id *id)
{
	int ret;
	struct sensor_hub_data *sd;
	int i;
	char *name;
	int dev_cnt;
	struct hid_sensor_hub_device *hsdev;
	struct hid_sensor_hub_device *last_hsdev = NULL;

	sd = devm_kzalloc(&hdev->dev, sizeof(*sd), GFP_KERNEL);
	if (!sd) {
		hid_err(hdev, "cannot allocate Sensor data\n");
		return -ENOMEM;
	}

	hid_set_drvdata(hdev, sd);
	sd->quirks = id->driver_data;

	spin_lock_init(&sd->lock);
	spin_lock_init(&sd->dyn_callback_lock);
	mutex_init(&sd->mutex);
	ret = hid_parse(hdev);
	if (ret) {
		hid_err(hdev, "parse failed\n");
		return ret;
	}
	INIT_LIST_HEAD(&hdev->inputs);

	ret = hid_hw_start(hdev, 0);
	if (ret) {
		hid_err(hdev, "hw start failed\n");
		return ret;
	}
	INIT_LIST_HEAD(&sd->dyn_callback_list);
	sd->hid_sensor_client_cnt = 0;

	dev_cnt = sensor_hub_get_physical_device_count(hdev);
	if (dev_cnt > HID_MAX_PHY_DEVICES) {
		hid_err(hdev, "Invalid Physical device count\n");
		ret = -EINVAL;
		goto err_stop_hw;
	}
	sd->hid_sensor_hub_client_devs = kzalloc(dev_cnt *
						sizeof(struct mfd_cell),
						GFP_KERNEL);
	if (sd->hid_sensor_hub_client_devs == NULL) {
		hid_err(hdev, "Failed to allocate memory for mfd cells\n");
			ret = -ENOMEM;
			goto err_stop_hw;
	}

	for (i = 0; i < hdev->maxcollection; ++i) {
		struct hid_collection *collection = &hdev->collection[i];

		if (collection->type == HID_COLLECTION_PHYSICAL) {

			hsdev = kzalloc(sizeof(*hsdev), GFP_KERNEL);
			if (!hsdev) {
				hid_err(hdev, "cannot allocate hid_sensor_hub_device\n");
				ret = -ENOMEM;
				goto err_no_mem;
			}
			hsdev->hdev = hdev;
			hsdev->vendor_id = hdev->vendor;
			hsdev->product_id = hdev->product;
			hsdev->start_collection_index = i;
			if (last_hsdev)
				last_hsdev->end_collection_index = i;
			last_hsdev = hsdev;
			name = kasprintf(GFP_KERNEL, "HID-SENSOR-%x",
					collection->usage);
			if (name == NULL) {
				hid_err(hdev, "Failed MFD device name\n");
					ret = -ENOMEM;
					goto err_no_mem;
			}
			sd->hid_sensor_hub_client_devs[
				sd->hid_sensor_client_cnt].id =
							PLATFORM_DEVID_AUTO;
			sd->hid_sensor_hub_client_devs[
				sd->hid_sensor_client_cnt].name = name;
			sd->hid_sensor_hub_client_devs[
				sd->hid_sensor_client_cnt].platform_data =
							hsdev;
			sd->hid_sensor_hub_client_devs[
				sd->hid_sensor_client_cnt].pdata_size =
							sizeof(*hsdev);
			hid_dbg(hdev, "Adding %s:%d\n", name,
					hsdev->start_collection_index);
			sd->hid_sensor_client_cnt++;
		}
	}
	if (last_hsdev)
		last_hsdev->end_collection_index = i;

	ret = mfd_add_devices(&hdev->dev, 0, sd->hid_sensor_hub_client_devs,
		sd->hid_sensor_client_cnt, NULL, 0, NULL);
	if (ret < 0)
		goto err_no_mem;

	return ret;

err_no_mem:
	for (i = 0; i < sd->hid_sensor_client_cnt; ++i) {
		kfree(sd->hid_sensor_hub_client_devs[i].name);
		kfree(sd->hid_sensor_hub_client_devs[i].platform_data);
	}
	kfree(sd->hid_sensor_hub_client_devs);
err_stop_hw:
	hid_hw_stop(hdev);

	return ret;
}

static void sensor_hub_remove(struct hid_device *hdev)
{
	struct sensor_hub_data *data = hid_get_drvdata(hdev);
	unsigned long flags;
	int i;

	hid_dbg(hdev, " hardware removed\n");
	hid_hw_close(hdev);
	hid_hw_stop(hdev);
	spin_lock_irqsave(&data->lock, flags);
	if (data->pending.status)
		complete(&data->pending.ready);
	spin_unlock_irqrestore(&data->lock, flags);
	mfd_remove_devices(&hdev->dev);
	for (i = 0; i < data->hid_sensor_client_cnt; ++i) {
		kfree(data->hid_sensor_hub_client_devs[i].name);
		kfree(data->hid_sensor_hub_client_devs[i].platform_data);
	}
	kfree(data->hid_sensor_hub_client_devs);
	hid_set_drvdata(hdev, NULL);
	mutex_destroy(&data->mutex);
}

static const struct hid_device_id sensor_hub_devices[] = {
	{ HID_DEVICE(HID_BUS_ANY, HID_GROUP_SENSOR_HUB, USB_VENDOR_ID_INTEL_0,
			USB_DEVICE_ID_INTEL_HID_SENSOR_0),
			.driver_data = HID_SENSOR_HUB_ENUM_QUIRK},
	{ HID_DEVICE(HID_BUS_ANY, HID_GROUP_SENSOR_HUB, USB_VENDOR_ID_INTEL_1,
			USB_DEVICE_ID_INTEL_HID_SENSOR_0),
			.driver_data = HID_SENSOR_HUB_ENUM_QUIRK},
	{ HID_DEVICE(HID_BUS_ANY, HID_GROUP_SENSOR_HUB, USB_VENDOR_ID_INTEL_1,
			USB_DEVICE_ID_INTEL_HID_SENSOR_1),
			.driver_data = HID_SENSOR_HUB_ENUM_QUIRK},
	{ HID_DEVICE(HID_BUS_ANY, HID_GROUP_SENSOR_HUB, USB_VENDOR_ID_STM_0,
			USB_DEVICE_ID_STM_HID_SENSOR),
			.driver_data = HID_SENSOR_HUB_ENUM_QUIRK},
<<<<<<< HEAD
	{ HID_DEVICE(HID_BUS_ANY, HID_GROUP_SENSOR_HUB, USB_VENDOR_ID_TEXAS_INSTRUMENTS,
			USB_DEVICE_ID_TEXAS_INSTRUMENTS_LENOVO_YOGA),
=======
	{ HID_DEVICE(HID_BUS_ANY, HID_GROUP_SENSOR_HUB, USB_VENDOR_ID_MICROSOFT,
			USB_DEVICE_ID_MS_SURFACE_PRO_2),
			.driver_data = HID_SENSOR_HUB_ENUM_QUIRK},
	{ HID_DEVICE(HID_BUS_ANY, HID_GROUP_SENSOR_HUB, USB_VENDOR_ID_MICROSOFT,
			USB_DEVICE_ID_MS_TOUCH_COVER_2),
			.driver_data = HID_SENSOR_HUB_ENUM_QUIRK},
	{ HID_DEVICE(HID_BUS_ANY, HID_GROUP_SENSOR_HUB, USB_VENDOR_ID_MICROSOFT,
			USB_DEVICE_ID_MS_TYPE_COVER_2),
>>>>>>> 00478ee8
			.driver_data = HID_SENSOR_HUB_ENUM_QUIRK},
	{ HID_DEVICE(HID_BUS_ANY, HID_GROUP_SENSOR_HUB, HID_ANY_ID,
		     HID_ANY_ID) },
	{ }
};
MODULE_DEVICE_TABLE(hid, sensor_hub_devices);

static struct hid_driver sensor_hub_driver = {
	.name = "hid-sensor-hub",
	.id_table = sensor_hub_devices,
	.probe = sensor_hub_probe,
	.remove = sensor_hub_remove,
	.raw_event = sensor_hub_raw_event,
	.report_fixup = sensor_hub_report_fixup,
#ifdef CONFIG_PM
	.suspend = sensor_hub_suspend,
	.resume = sensor_hub_resume,
	.reset_resume = sensor_hub_reset_resume,
#endif
};
module_hid_driver(sensor_hub_driver);

MODULE_DESCRIPTION("HID Sensor Hub driver");
MODULE_AUTHOR("Srinivas Pandruvada <srinivas.pandruvada@intel.com>");
MODULE_LICENSE("GPL");<|MERGE_RESOLUTION|>--- conflicted
+++ resolved
@@ -708,10 +708,9 @@
 	{ HID_DEVICE(HID_BUS_ANY, HID_GROUP_SENSOR_HUB, USB_VENDOR_ID_STM_0,
 			USB_DEVICE_ID_STM_HID_SENSOR),
 			.driver_data = HID_SENSOR_HUB_ENUM_QUIRK},
-<<<<<<< HEAD
 	{ HID_DEVICE(HID_BUS_ANY, HID_GROUP_SENSOR_HUB, USB_VENDOR_ID_TEXAS_INSTRUMENTS,
 			USB_DEVICE_ID_TEXAS_INSTRUMENTS_LENOVO_YOGA),
-=======
+			.driver_data = HID_SENSOR_HUB_ENUM_QUIRK},
 	{ HID_DEVICE(HID_BUS_ANY, HID_GROUP_SENSOR_HUB, USB_VENDOR_ID_MICROSOFT,
 			USB_DEVICE_ID_MS_SURFACE_PRO_2),
 			.driver_data = HID_SENSOR_HUB_ENUM_QUIRK},
@@ -720,7 +719,6 @@
 			.driver_data = HID_SENSOR_HUB_ENUM_QUIRK},
 	{ HID_DEVICE(HID_BUS_ANY, HID_GROUP_SENSOR_HUB, USB_VENDOR_ID_MICROSOFT,
 			USB_DEVICE_ID_MS_TYPE_COVER_2),
->>>>>>> 00478ee8
 			.driver_data = HID_SENSOR_HUB_ENUM_QUIRK},
 	{ HID_DEVICE(HID_BUS_ANY, HID_GROUP_SENSOR_HUB, HID_ANY_ID,
 		     HID_ANY_ID) },
