/*******************************************************************************
 * This file contains the iSCSI Target specific utility functions.
 *
 * \u00a9 Copyright 2007-2011 RisingTide Systems LLC.
 *
 * Licensed to the Linux Foundation under the General Public License (GPL) version 2.
 *
 * Author: Nicholas A. Bellinger <nab@linux-iscsi.org>
 *
 * This program is free software; you can redistribute it and/or modify
 * it under the terms of the GNU General Public License as published by
 * the Free Software Foundation; either version 2 of the License, or
 * (at your option) any later version.
 *
 * This program is distributed in the hope that it will be useful,
 * but WITHOUT ANY WARRANTY; without even the implied warranty of
 * MERCHANTABILITY or FITNESS FOR A PARTICULAR PURPOSE.  See the
 * GNU General Public License for more details.
 ******************************************************************************/

#include <linux/list.h>
#include <scsi/scsi_tcq.h>
#include <scsi/iscsi_proto.h>
#include <target/target_core_base.h>
#include <target/target_core_fabric.h>
#include <target/target_core_configfs.h>
#include <target/iscsi/iscsi_transport.h>

#include "iscsi_target_core.h"
#include "iscsi_target_parameters.h"
#include "iscsi_target_seq_pdu_list.h"
#include "iscsi_target_datain_values.h"
#include "iscsi_target_erl0.h"
#include "iscsi_target_erl1.h"
#include "iscsi_target_erl2.h"
#include "iscsi_target_tpg.h"
#include "iscsi_target_tq.h"
#include "iscsi_target_util.h"
#include "iscsi_target.h"

#define PRINT_BUFF(buff, len)					\
{								\
	int zzz;						\
								\
	pr_debug("%d:\n", __LINE__);				\
	for (zzz = 0; zzz < len; zzz++) {			\
		if (zzz % 16 == 0) {				\
			if (zzz)				\
				pr_debug("\n");			\
			pr_debug("%4i: ", zzz);			\
		}						\
		pr_debug("%02x ", (unsigned char) (buff)[zzz]);	\
	}							\
	if ((len + 1) % 16)					\
		pr_debug("\n");					\
}

extern struct list_head g_tiqn_list;
extern spinlock_t tiqn_lock;

/*
 *	Called with cmd->r2t_lock held.
 */
int iscsit_add_r2t_to_list(
	struct iscsi_cmd *cmd,
	u32 offset,
	u32 xfer_len,
	int recovery,
	u32 r2t_sn)
{
	struct iscsi_r2t *r2t;

	r2t = kmem_cache_zalloc(lio_r2t_cache, GFP_ATOMIC);
	if (!r2t) {
		pr_err("Unable to allocate memory for struct iscsi_r2t.\n");
		return -1;
	}
	INIT_LIST_HEAD(&r2t->r2t_list);

	r2t->recovery_r2t = recovery;
	r2t->r2t_sn = (!r2t_sn) ? cmd->r2t_sn++ : r2t_sn;
	r2t->offset = offset;
	r2t->xfer_len = xfer_len;
	list_add_tail(&r2t->r2t_list, &cmd->cmd_r2t_list);
	spin_unlock_bh(&cmd->r2t_lock);

	iscsit_add_cmd_to_immediate_queue(cmd, cmd->conn, ISTATE_SEND_R2T);

	spin_lock_bh(&cmd->r2t_lock);
	return 0;
}

struct iscsi_r2t *iscsit_get_r2t_for_eos(
	struct iscsi_cmd *cmd,
	u32 offset,
	u32 length)
{
	struct iscsi_r2t *r2t;

	spin_lock_bh(&cmd->r2t_lock);
	list_for_each_entry(r2t, &cmd->cmd_r2t_list, r2t_list) {
		if ((r2t->offset <= offset) &&
		    (r2t->offset + r2t->xfer_len) >= (offset + length)) {
			spin_unlock_bh(&cmd->r2t_lock);
			return r2t;
		}
	}
	spin_unlock_bh(&cmd->r2t_lock);

	pr_err("Unable to locate R2T for Offset: %u, Length:"
			" %u\n", offset, length);
	return NULL;
}

struct iscsi_r2t *iscsit_get_r2t_from_list(struct iscsi_cmd *cmd)
{
	struct iscsi_r2t *r2t;

	spin_lock_bh(&cmd->r2t_lock);
	list_for_each_entry(r2t, &cmd->cmd_r2t_list, r2t_list) {
		if (!r2t->sent_r2t) {
			spin_unlock_bh(&cmd->r2t_lock);
			return r2t;
		}
	}
	spin_unlock_bh(&cmd->r2t_lock);

	pr_err("Unable to locate next R2T to send for ITT:"
			" 0x%08x.\n", cmd->init_task_tag);
	return NULL;
}

/*
 *	Called with cmd->r2t_lock held.
 */
void iscsit_free_r2t(struct iscsi_r2t *r2t, struct iscsi_cmd *cmd)
{
	list_del(&r2t->r2t_list);
	kmem_cache_free(lio_r2t_cache, r2t);
}

void iscsit_free_r2ts_from_list(struct iscsi_cmd *cmd)
{
	struct iscsi_r2t *r2t, *r2t_tmp;

	spin_lock_bh(&cmd->r2t_lock);
	list_for_each_entry_safe(r2t, r2t_tmp, &cmd->cmd_r2t_list, r2t_list)
		iscsit_free_r2t(r2t, cmd);
	spin_unlock_bh(&cmd->r2t_lock);
}

struct iscsi_cmd *iscsit_alloc_cmd(struct iscsi_conn *conn, gfp_t gfp_mask)
{
	struct iscsi_cmd *cmd;

	cmd = kmem_cache_zalloc(lio_cmd_cache, gfp_mask);
	if (!cmd)
		return NULL;

	cmd->release_cmd = &iscsit_release_cmd;
	return cmd;
}

/*
 * May be called from software interrupt (timer) context for allocating
 * iSCSI NopINs.
 */
struct iscsi_cmd *iscsit_allocate_cmd(struct iscsi_conn *conn, gfp_t gfp_mask)
{
	struct iscsi_cmd *cmd;

	cmd = conn->conn_transport->iscsit_alloc_cmd(conn, gfp_mask);
	if (!cmd) {
		pr_err("Unable to allocate memory for struct iscsi_cmd.\n");
		return NULL;
	}
	cmd->conn = conn;
	INIT_LIST_HEAD(&cmd->i_conn_node);
	INIT_LIST_HEAD(&cmd->datain_list);
	INIT_LIST_HEAD(&cmd->cmd_r2t_list);
	spin_lock_init(&cmd->datain_lock);
	spin_lock_init(&cmd->dataout_timeout_lock);
	spin_lock_init(&cmd->istate_lock);
	spin_lock_init(&cmd->error_lock);
	spin_lock_init(&cmd->r2t_lock);

	return cmd;
}
EXPORT_SYMBOL(iscsit_allocate_cmd);

struct iscsi_seq *iscsit_get_seq_holder_for_datain(
	struct iscsi_cmd *cmd,
	u32 seq_send_order)
{
	u32 i;

	for (i = 0; i < cmd->seq_count; i++)
		if (cmd->seq_list[i].seq_send_order == seq_send_order)
			return &cmd->seq_list[i];

	return NULL;
}

struct iscsi_seq *iscsit_get_seq_holder_for_r2t(struct iscsi_cmd *cmd)
{
	u32 i;

	if (!cmd->seq_list) {
		pr_err("struct iscsi_cmd->seq_list is NULL!\n");
		return NULL;
	}

	for (i = 0; i < cmd->seq_count; i++) {
		if (cmd->seq_list[i].type != SEQTYPE_NORMAL)
			continue;
		if (cmd->seq_list[i].seq_send_order == cmd->seq_send_order) {
			cmd->seq_send_order++;
			return &cmd->seq_list[i];
		}
	}

	return NULL;
}

struct iscsi_r2t *iscsit_get_holder_for_r2tsn(
	struct iscsi_cmd *cmd,
	u32 r2t_sn)
{
	struct iscsi_r2t *r2t;

	spin_lock_bh(&cmd->r2t_lock);
	list_for_each_entry(r2t, &cmd->cmd_r2t_list, r2t_list) {
		if (r2t->r2t_sn == r2t_sn) {
			spin_unlock_bh(&cmd->r2t_lock);
			return r2t;
		}
	}
	spin_unlock_bh(&cmd->r2t_lock);

	return NULL;
}

static inline int iscsit_check_received_cmdsn(struct iscsi_session *sess, u32 cmdsn)
{
	int ret;

	/*
	 * This is the proper method of checking received CmdSN against
	 * ExpCmdSN and MaxCmdSN values, as well as accounting for out
	 * or order CmdSNs due to multiple connection sessions and/or
	 * CRC failures.
	 */
	if (iscsi_sna_gt(cmdsn, sess->max_cmd_sn)) {
		pr_err("Received CmdSN: 0x%08x is greater than"
		       " MaxCmdSN: 0x%08x, protocol error.\n", cmdsn,
		       sess->max_cmd_sn);
		ret = CMDSN_ERROR_CANNOT_RECOVER;

	} else if (cmdsn == sess->exp_cmd_sn) {
		sess->exp_cmd_sn++;
		pr_debug("Received CmdSN matches ExpCmdSN,"
		      " incremented ExpCmdSN to: 0x%08x\n",
		      sess->exp_cmd_sn);
		ret = CMDSN_NORMAL_OPERATION;

	} else if (iscsi_sna_gt(cmdsn, sess->exp_cmd_sn)) {
		pr_debug("Received CmdSN: 0x%08x is greater"
		      " than ExpCmdSN: 0x%08x, not acknowledging.\n",
		      cmdsn, sess->exp_cmd_sn);
		ret = CMDSN_HIGHER_THAN_EXP;

	} else {
		pr_err("Received CmdSN: 0x%08x is less than"
		       " ExpCmdSN: 0x%08x, ignoring.\n", cmdsn,
		       sess->exp_cmd_sn);
		ret = CMDSN_LOWER_THAN_EXP;
	}

	return ret;
}

/*
 * Commands may be received out of order if MC/S is in use.
 * Ensure they are executed in CmdSN order.
 */
int iscsit_sequence_cmd(struct iscsi_conn *conn, struct iscsi_cmd *cmd,
			unsigned char *buf, __be32 cmdsn)
{
	int ret, cmdsn_ret;
	bool reject = false;
	u8 reason = ISCSI_REASON_BOOKMARK_NO_RESOURCES;

	mutex_lock(&conn->sess->cmdsn_mutex);

	cmdsn_ret = iscsit_check_received_cmdsn(conn->sess, be32_to_cpu(cmdsn));
	switch (cmdsn_ret) {
	case CMDSN_NORMAL_OPERATION:
		ret = iscsit_execute_cmd(cmd, 0);
		if ((ret >= 0) && !list_empty(&conn->sess->sess_ooo_cmdsn_list))
			iscsit_execute_ooo_cmdsns(conn->sess);
		else if (ret < 0) {
			reject = true;
			ret = CMDSN_ERROR_CANNOT_RECOVER;
		}
		break;
	case CMDSN_HIGHER_THAN_EXP:
		ret = iscsit_handle_ooo_cmdsn(conn->sess, cmd, be32_to_cpu(cmdsn));
		if (ret < 0) {
			reject = true;
			ret = CMDSN_ERROR_CANNOT_RECOVER;
			break;
		}
		ret = CMDSN_HIGHER_THAN_EXP;
		break;
	case CMDSN_LOWER_THAN_EXP:
		cmd->i_state = ISTATE_REMOVE;
		iscsit_add_cmd_to_immediate_queue(cmd, conn, cmd->i_state);
		ret = cmdsn_ret;
		break;
	default:
		reason = ISCSI_REASON_PROTOCOL_ERROR;
		reject = true;
		ret = cmdsn_ret;
		break;
	}
	mutex_unlock(&conn->sess->cmdsn_mutex);

	if (reject)
		iscsit_reject_cmd(cmd, reason, buf);

	return ret;
}
EXPORT_SYMBOL(iscsit_sequence_cmd);

int iscsit_check_unsolicited_dataout(struct iscsi_cmd *cmd, unsigned char *buf)
{
	struct iscsi_conn *conn = cmd->conn;
	struct se_cmd *se_cmd = &cmd->se_cmd;
	struct iscsi_data *hdr = (struct iscsi_data *) buf;
	u32 payload_length = ntoh24(hdr->dlength);

	if (conn->sess->sess_ops->InitialR2T) {
		pr_err("Received unexpected unsolicited data"
			" while InitialR2T=Yes, protocol error.\n");
		transport_send_check_condition_and_sense(se_cmd,
				TCM_UNEXPECTED_UNSOLICITED_DATA, 0);
		return -1;
	}

	if ((cmd->first_burst_len + payload_length) >
	     conn->sess->sess_ops->FirstBurstLength) {
		pr_err("Total %u bytes exceeds FirstBurstLength: %u"
			" for this Unsolicited DataOut Burst.\n",
			(cmd->first_burst_len + payload_length),
				conn->sess->sess_ops->FirstBurstLength);
		transport_send_check_condition_and_sense(se_cmd,
				TCM_INCORRECT_AMOUNT_OF_DATA, 0);
		return -1;
	}

	if (!(hdr->flags & ISCSI_FLAG_CMD_FINAL))
		return 0;

	if (((cmd->first_burst_len + payload_length) != cmd->se_cmd.data_length) &&
	    ((cmd->first_burst_len + payload_length) !=
	      conn->sess->sess_ops->FirstBurstLength)) {
		pr_err("Unsolicited non-immediate data received %u"
			" does not equal FirstBurstLength: %u, and does"
			" not equal ExpXferLen %u.\n",
			(cmd->first_burst_len + payload_length),
			conn->sess->sess_ops->FirstBurstLength, cmd->se_cmd.data_length);
		transport_send_check_condition_and_sense(se_cmd,
				TCM_INCORRECT_AMOUNT_OF_DATA, 0);
		return -1;
	}
	return 0;
}

struct iscsi_cmd *iscsit_find_cmd_from_itt(
	struct iscsi_conn *conn,
	itt_t init_task_tag)
{
	struct iscsi_cmd *cmd;

	spin_lock_bh(&conn->cmd_lock);
	list_for_each_entry(cmd, &conn->conn_cmd_list, i_conn_node) {
		if (cmd->init_task_tag == init_task_tag) {
			spin_unlock_bh(&conn->cmd_lock);
			return cmd;
		}
	}
	spin_unlock_bh(&conn->cmd_lock);

	pr_err("Unable to locate ITT: 0x%08x on CID: %hu",
			init_task_tag, conn->cid);
	return NULL;
}

struct iscsi_cmd *iscsit_find_cmd_from_itt_or_dump(
	struct iscsi_conn *conn,
	itt_t init_task_tag,
	u32 length)
{
	struct iscsi_cmd *cmd;

	spin_lock_bh(&conn->cmd_lock);
	list_for_each_entry(cmd, &conn->conn_cmd_list, i_conn_node) {
		if (cmd->init_task_tag == init_task_tag) {
			spin_unlock_bh(&conn->cmd_lock);
			return cmd;
		}
	}
	spin_unlock_bh(&conn->cmd_lock);

	pr_err("Unable to locate ITT: 0x%08x on CID: %hu,"
			" dumping payload\n", init_task_tag, conn->cid);
	if (length)
		iscsit_dump_data_payload(conn, length, 1);

	return NULL;
}

struct iscsi_cmd *iscsit_find_cmd_from_ttt(
	struct iscsi_conn *conn,
	u32 targ_xfer_tag)
{
	struct iscsi_cmd *cmd = NULL;

	spin_lock_bh(&conn->cmd_lock);
	list_for_each_entry(cmd, &conn->conn_cmd_list, i_conn_node) {
		if (cmd->targ_xfer_tag == targ_xfer_tag) {
			spin_unlock_bh(&conn->cmd_lock);
			return cmd;
		}
	}
	spin_unlock_bh(&conn->cmd_lock);

	pr_err("Unable to locate TTT: 0x%08x on CID: %hu\n",
			targ_xfer_tag, conn->cid);
	return NULL;
}

int iscsit_find_cmd_for_recovery(
	struct iscsi_session *sess,
	struct iscsi_cmd **cmd_ptr,
	struct iscsi_conn_recovery **cr_ptr,
	itt_t init_task_tag)
{
	struct iscsi_cmd *cmd = NULL;
	struct iscsi_conn_recovery *cr;
	/*
	 * Scan through the inactive connection recovery list's command list.
	 * If init_task_tag matches the command is still alligent.
	 */
	spin_lock(&sess->cr_i_lock);
	list_for_each_entry(cr, &sess->cr_inactive_list, cr_list) {
		spin_lock(&cr->conn_recovery_cmd_lock);
		list_for_each_entry(cmd, &cr->conn_recovery_cmd_list, i_conn_node) {
			if (cmd->init_task_tag == init_task_tag) {
				spin_unlock(&cr->conn_recovery_cmd_lock);
				spin_unlock(&sess->cr_i_lock);

				*cr_ptr = cr;
				*cmd_ptr = cmd;
				return -2;
			}
		}
		spin_unlock(&cr->conn_recovery_cmd_lock);
	}
	spin_unlock(&sess->cr_i_lock);
	/*
	 * Scan through the active connection recovery list's command list.
	 * If init_task_tag matches the command is ready to be reassigned.
	 */
	spin_lock(&sess->cr_a_lock);
	list_for_each_entry(cr, &sess->cr_active_list, cr_list) {
		spin_lock(&cr->conn_recovery_cmd_lock);
		list_for_each_entry(cmd, &cr->conn_recovery_cmd_list, i_conn_node) {
			if (cmd->init_task_tag == init_task_tag) {
				spin_unlock(&cr->conn_recovery_cmd_lock);
				spin_unlock(&sess->cr_a_lock);

				*cr_ptr = cr;
				*cmd_ptr = cmd;
				return 0;
			}
		}
		spin_unlock(&cr->conn_recovery_cmd_lock);
	}
	spin_unlock(&sess->cr_a_lock);

	return -1;
}

void iscsit_add_cmd_to_immediate_queue(
	struct iscsi_cmd *cmd,
	struct iscsi_conn *conn,
	u8 state)
{
	struct iscsi_queue_req *qr;

	qr = kmem_cache_zalloc(lio_qr_cache, GFP_ATOMIC);
	if (!qr) {
		pr_err("Unable to allocate memory for"
				" struct iscsi_queue_req\n");
		return;
	}
	INIT_LIST_HEAD(&qr->qr_list);
	qr->cmd = cmd;
	qr->state = state;

	spin_lock_bh(&conn->immed_queue_lock);
	list_add_tail(&qr->qr_list, &conn->immed_queue_list);
	atomic_inc(&cmd->immed_queue_count);
	atomic_set(&conn->check_immediate_queue, 1);
	spin_unlock_bh(&conn->immed_queue_lock);

	wake_up(&conn->queues_wq);
}

struct iscsi_queue_req *iscsit_get_cmd_from_immediate_queue(struct iscsi_conn *conn)
{
	struct iscsi_queue_req *qr;

	spin_lock_bh(&conn->immed_queue_lock);
	if (list_empty(&conn->immed_queue_list)) {
		spin_unlock_bh(&conn->immed_queue_lock);
		return NULL;
	}
	qr = list_first_entry(&conn->immed_queue_list,
			      struct iscsi_queue_req, qr_list);

	list_del(&qr->qr_list);
	if (qr->cmd)
		atomic_dec(&qr->cmd->immed_queue_count);
	spin_unlock_bh(&conn->immed_queue_lock);

	return qr;
}

static void iscsit_remove_cmd_from_immediate_queue(
	struct iscsi_cmd *cmd,
	struct iscsi_conn *conn)
{
	struct iscsi_queue_req *qr, *qr_tmp;

	spin_lock_bh(&conn->immed_queue_lock);
	if (!atomic_read(&cmd->immed_queue_count)) {
		spin_unlock_bh(&conn->immed_queue_lock);
		return;
	}

	list_for_each_entry_safe(qr, qr_tmp, &conn->immed_queue_list, qr_list) {
		if (qr->cmd != cmd)
			continue;

		atomic_dec(&qr->cmd->immed_queue_count);
		list_del(&qr->qr_list);
		kmem_cache_free(lio_qr_cache, qr);
	}
	spin_unlock_bh(&conn->immed_queue_lock);

	if (atomic_read(&cmd->immed_queue_count)) {
		pr_err("ITT: 0x%08x immed_queue_count: %d\n",
			cmd->init_task_tag,
			atomic_read(&cmd->immed_queue_count));
	}
}

void iscsit_add_cmd_to_response_queue(
	struct iscsi_cmd *cmd,
	struct iscsi_conn *conn,
	u8 state)
{
	struct iscsi_queue_req *qr;

	qr = kmem_cache_zalloc(lio_qr_cache, GFP_ATOMIC);
	if (!qr) {
		pr_err("Unable to allocate memory for"
			" struct iscsi_queue_req\n");
		return;
	}
	INIT_LIST_HEAD(&qr->qr_list);
	qr->cmd = cmd;
	qr->state = state;

	spin_lock_bh(&conn->response_queue_lock);
	list_add_tail(&qr->qr_list, &conn->response_queue_list);
	atomic_inc(&cmd->response_queue_count);
	spin_unlock_bh(&conn->response_queue_lock);

	wake_up(&conn->queues_wq);
}

struct iscsi_queue_req *iscsit_get_cmd_from_response_queue(struct iscsi_conn *conn)
{
	struct iscsi_queue_req *qr;

	spin_lock_bh(&conn->response_queue_lock);
	if (list_empty(&conn->response_queue_list)) {
		spin_unlock_bh(&conn->response_queue_lock);
		return NULL;
	}

	qr = list_first_entry(&conn->response_queue_list,
			      struct iscsi_queue_req, qr_list);

	list_del(&qr->qr_list);
	if (qr->cmd)
		atomic_dec(&qr->cmd->response_queue_count);
	spin_unlock_bh(&conn->response_queue_lock);

	return qr;
}

static void iscsit_remove_cmd_from_response_queue(
	struct iscsi_cmd *cmd,
	struct iscsi_conn *conn)
{
	struct iscsi_queue_req *qr, *qr_tmp;

	spin_lock_bh(&conn->response_queue_lock);
	if (!atomic_read(&cmd->response_queue_count)) {
		spin_unlock_bh(&conn->response_queue_lock);
		return;
	}

	list_for_each_entry_safe(qr, qr_tmp, &conn->response_queue_list,
				qr_list) {
		if (qr->cmd != cmd)
			continue;

		atomic_dec(&qr->cmd->response_queue_count);
		list_del(&qr->qr_list);
		kmem_cache_free(lio_qr_cache, qr);
	}
	spin_unlock_bh(&conn->response_queue_lock);

	if (atomic_read(&cmd->response_queue_count)) {
		pr_err("ITT: 0x%08x response_queue_count: %d\n",
			cmd->init_task_tag,
			atomic_read(&cmd->response_queue_count));
	}
}

bool iscsit_conn_all_queues_empty(struct iscsi_conn *conn)
{
	bool empty;

	spin_lock_bh(&conn->immed_queue_lock);
	empty = list_empty(&conn->immed_queue_list);
	spin_unlock_bh(&conn->immed_queue_lock);

	if (!empty)
		return empty;

	spin_lock_bh(&conn->response_queue_lock);
	empty = list_empty(&conn->response_queue_list);
	spin_unlock_bh(&conn->response_queue_lock);

	return empty;
}

void iscsit_free_queue_reqs_for_conn(struct iscsi_conn *conn)
{
	struct iscsi_queue_req *qr, *qr_tmp;

	spin_lock_bh(&conn->immed_queue_lock);
	list_for_each_entry_safe(qr, qr_tmp, &conn->immed_queue_list, qr_list) {
		list_del(&qr->qr_list);
		if (qr->cmd)
			atomic_dec(&qr->cmd->immed_queue_count);

		kmem_cache_free(lio_qr_cache, qr);
	}
	spin_unlock_bh(&conn->immed_queue_lock);

	spin_lock_bh(&conn->response_queue_lock);
	list_for_each_entry_safe(qr, qr_tmp, &conn->response_queue_list,
			qr_list) {
		list_del(&qr->qr_list);
		if (qr->cmd)
			atomic_dec(&qr->cmd->response_queue_count);

		kmem_cache_free(lio_qr_cache, qr);
	}
	spin_unlock_bh(&conn->response_queue_lock);
}

void iscsit_release_cmd(struct iscsi_cmd *cmd)
{
	kfree(cmd->buf_ptr);
	kfree(cmd->pdu_list);
	kfree(cmd->seq_list);
	kfree(cmd->tmr_req);
	kfree(cmd->iov_data);
	kfree(cmd->text_in_ptr);

	kmem_cache_free(lio_cmd_cache, cmd);
}

static void __iscsit_free_cmd(struct iscsi_cmd *cmd, bool scsi_cmd,
			      bool check_queues)
{
	struct iscsi_conn *conn = cmd->conn;

	if (scsi_cmd) {
		if (cmd->data_direction == DMA_TO_DEVICE) {
			iscsit_stop_dataout_timer(cmd);
			iscsit_free_r2ts_from_list(cmd);
		}
		if (cmd->data_direction == DMA_FROM_DEVICE)
			iscsit_free_all_datain_reqs(cmd);
	}

<<<<<<< HEAD
	kmem_cache_free(lio_cmd_cache, cmd);
}

static void __iscsit_free_cmd(struct iscsi_cmd *cmd, bool scsi_cmd,
			      bool check_queues)
{
	struct iscsi_conn *conn = cmd->conn;

	if (scsi_cmd) {
		if (cmd->data_direction == DMA_TO_DEVICE) {
			iscsit_stop_dataout_timer(cmd);
			iscsit_free_r2ts_from_list(cmd);
		}
		if (cmd->data_direction == DMA_FROM_DEVICE)
			iscsit_free_all_datain_reqs(cmd);
	}

=======
>>>>>>> d0e0ac97
	if (conn && check_queues) {
		iscsit_remove_cmd_from_immediate_queue(cmd, conn);
		iscsit_remove_cmd_from_response_queue(cmd, conn);
	}
}

void iscsit_free_cmd(struct iscsi_cmd *cmd, bool shutdown)
{
	struct se_cmd *se_cmd = NULL;
	int rc;
	/*
	 * Determine if a struct se_cmd is associated with
	 * this struct iscsi_cmd.
	 */
	switch (cmd->iscsi_opcode) {
	case ISCSI_OP_SCSI_CMD:
		se_cmd = &cmd->se_cmd;
		__iscsit_free_cmd(cmd, true, shutdown);
		/*
		 * Fallthrough
		 */
	case ISCSI_OP_SCSI_TMFUNC:
		rc = transport_generic_free_cmd(&cmd->se_cmd, 1);
		if (!rc && shutdown && se_cmd && se_cmd->se_sess) {
			__iscsit_free_cmd(cmd, true, shutdown);
			target_put_sess_cmd(se_cmd->se_sess, se_cmd);
		}
		break;
	case ISCSI_OP_REJECT:
		/*
		 * Handle special case for REJECT when iscsi_add_reject*() has
		 * overwritten the original iscsi_opcode assignment, and the
		 * associated cmd->se_cmd needs to be released.
		 */
		if (cmd->se_cmd.se_tfo != NULL) {
			se_cmd = &cmd->se_cmd;
			__iscsit_free_cmd(cmd, true, shutdown);

			rc = transport_generic_free_cmd(&cmd->se_cmd, 1);
			if (!rc && shutdown && se_cmd->se_sess) {
				__iscsit_free_cmd(cmd, true, shutdown);
				target_put_sess_cmd(se_cmd->se_sess, se_cmd);
			}
			break;
		}
		/* Fall-through */
	default:
		__iscsit_free_cmd(cmd, false, shutdown);
		cmd->release_cmd(cmd);
		break;
	}
}

int iscsit_check_session_usage_count(struct iscsi_session *sess)
{
	spin_lock_bh(&sess->session_usage_lock);
	if (sess->session_usage_count != 0) {
		sess->session_waiting_on_uc = 1;
		spin_unlock_bh(&sess->session_usage_lock);
		if (in_interrupt())
			return 2;

		wait_for_completion(&sess->session_waiting_on_uc_comp);
		return 1;
	}
	spin_unlock_bh(&sess->session_usage_lock);

	return 0;
}

void iscsit_dec_session_usage_count(struct iscsi_session *sess)
{
	spin_lock_bh(&sess->session_usage_lock);
	sess->session_usage_count--;

	if (!sess->session_usage_count && sess->session_waiting_on_uc)
		complete(&sess->session_waiting_on_uc_comp);

	spin_unlock_bh(&sess->session_usage_lock);
}

void iscsit_inc_session_usage_count(struct iscsi_session *sess)
{
	spin_lock_bh(&sess->session_usage_lock);
	sess->session_usage_count++;
	spin_unlock_bh(&sess->session_usage_lock);
}

/*
 *	Setup conn->if_marker and conn->of_marker values based upon
 *	the initial marker-less interval. (see iSCSI v19 A.2)
 */
int iscsit_set_sync_and_steering_values(struct iscsi_conn *conn)
{
	int login_ifmarker_count = 0, login_ofmarker_count = 0, next_marker = 0;
	/*
	 * IFMarkInt and OFMarkInt are negotiated as 32-bit words.
	 */
	u32 IFMarkInt = (conn->conn_ops->IFMarkInt * 4);
	u32 OFMarkInt = (conn->conn_ops->OFMarkInt * 4);

	if (conn->conn_ops->OFMarker) {
		/*
		 * Account for the first Login Command received not
		 * via iscsi_recv_msg().
		 */
		conn->of_marker += ISCSI_HDR_LEN;
		if (conn->of_marker <= OFMarkInt) {
			conn->of_marker = (OFMarkInt - conn->of_marker);
		} else {
			login_ofmarker_count = (conn->of_marker / OFMarkInt);
			next_marker = (OFMarkInt * (login_ofmarker_count + 1)) +
					(login_ofmarker_count * MARKER_SIZE);
			conn->of_marker = (next_marker - conn->of_marker);
		}
		conn->of_marker_offset = 0;
		pr_debug("Setting OFMarker value to %u based on Initial"
			" Markerless Interval.\n", conn->of_marker);
	}

	if (conn->conn_ops->IFMarker) {
		if (conn->if_marker <= IFMarkInt) {
			conn->if_marker = (IFMarkInt - conn->if_marker);
		} else {
			login_ifmarker_count = (conn->if_marker / IFMarkInt);
			next_marker = (IFMarkInt * (login_ifmarker_count + 1)) +
					(login_ifmarker_count * MARKER_SIZE);
			conn->if_marker = (next_marker - conn->if_marker);
		}
		pr_debug("Setting IFMarker value to %u based on Initial"
			" Markerless Interval.\n", conn->if_marker);
	}

	return 0;
}

struct iscsi_conn *iscsit_get_conn_from_cid(struct iscsi_session *sess, u16 cid)
{
	struct iscsi_conn *conn;

	spin_lock_bh(&sess->conn_lock);
	list_for_each_entry(conn, &sess->sess_conn_list, conn_list) {
		if ((conn->cid == cid) &&
		    (conn->conn_state == TARG_CONN_STATE_LOGGED_IN)) {
			iscsit_inc_conn_usage_count(conn);
			spin_unlock_bh(&sess->conn_lock);
			return conn;
		}
	}
	spin_unlock_bh(&sess->conn_lock);

	return NULL;
}

struct iscsi_conn *iscsit_get_conn_from_cid_rcfr(struct iscsi_session *sess, u16 cid)
{
	struct iscsi_conn *conn;

	spin_lock_bh(&sess->conn_lock);
	list_for_each_entry(conn, &sess->sess_conn_list, conn_list) {
		if (conn->cid == cid) {
			iscsit_inc_conn_usage_count(conn);
			spin_lock(&conn->state_lock);
			atomic_set(&conn->connection_wait_rcfr, 1);
			spin_unlock(&conn->state_lock);
			spin_unlock_bh(&sess->conn_lock);
			return conn;
		}
	}
	spin_unlock_bh(&sess->conn_lock);

	return NULL;
}

void iscsit_check_conn_usage_count(struct iscsi_conn *conn)
{
	spin_lock_bh(&conn->conn_usage_lock);
	if (conn->conn_usage_count != 0) {
		conn->conn_waiting_on_uc = 1;
		spin_unlock_bh(&conn->conn_usage_lock);

		wait_for_completion(&conn->conn_waiting_on_uc_comp);
		return;
	}
	spin_unlock_bh(&conn->conn_usage_lock);
}

void iscsit_dec_conn_usage_count(struct iscsi_conn *conn)
{
	spin_lock_bh(&conn->conn_usage_lock);
	conn->conn_usage_count--;

	if (!conn->conn_usage_count && conn->conn_waiting_on_uc)
		complete(&conn->conn_waiting_on_uc_comp);

	spin_unlock_bh(&conn->conn_usage_lock);
}

void iscsit_inc_conn_usage_count(struct iscsi_conn *conn)
{
	spin_lock_bh(&conn->conn_usage_lock);
	conn->conn_usage_count++;
	spin_unlock_bh(&conn->conn_usage_lock);
}

static int iscsit_add_nopin(struct iscsi_conn *conn, int want_response)
{
	u8 state;
	struct iscsi_cmd *cmd;

	cmd = iscsit_allocate_cmd(conn, GFP_ATOMIC);
	if (!cmd)
		return -1;

	cmd->iscsi_opcode = ISCSI_OP_NOOP_IN;
	state = (want_response) ? ISTATE_SEND_NOPIN_WANT_RESPONSE :
				ISTATE_SEND_NOPIN_NO_RESPONSE;
	cmd->init_task_tag = RESERVED_ITT;
	spin_lock_bh(&conn->sess->ttt_lock);
	cmd->targ_xfer_tag = (want_response) ? conn->sess->targ_xfer_tag++ :
			0xFFFFFFFF;
	if (want_response && (cmd->targ_xfer_tag == 0xFFFFFFFF))
		cmd->targ_xfer_tag = conn->sess->targ_xfer_tag++;
	spin_unlock_bh(&conn->sess->ttt_lock);

	spin_lock_bh(&conn->cmd_lock);
	list_add_tail(&cmd->i_conn_node, &conn->conn_cmd_list);
	spin_unlock_bh(&conn->cmd_lock);

	if (want_response)
		iscsit_start_nopin_response_timer(conn);
	iscsit_add_cmd_to_immediate_queue(cmd, conn, state);

	return 0;
}

static void iscsit_handle_nopin_response_timeout(unsigned long data)
{
	struct iscsi_conn *conn = (struct iscsi_conn *) data;

	iscsit_inc_conn_usage_count(conn);

	spin_lock_bh(&conn->nopin_timer_lock);
	if (conn->nopin_response_timer_flags & ISCSI_TF_STOP) {
		spin_unlock_bh(&conn->nopin_timer_lock);
		iscsit_dec_conn_usage_count(conn);
		return;
	}

	pr_debug("Did not receive response to NOPIN on CID: %hu on"
		" SID: %u, failing connection.\n", conn->cid,
			conn->sess->sid);
	conn->nopin_response_timer_flags &= ~ISCSI_TF_RUNNING;
	spin_unlock_bh(&conn->nopin_timer_lock);

	{
	struct iscsi_portal_group *tpg = conn->sess->tpg;
	struct iscsi_tiqn *tiqn = tpg->tpg_tiqn;

	if (tiqn) {
		spin_lock_bh(&tiqn->sess_err_stats.lock);
		strcpy(tiqn->sess_err_stats.last_sess_fail_rem_name,
				conn->sess->sess_ops->InitiatorName);
		tiqn->sess_err_stats.last_sess_failure_type =
				ISCSI_SESS_ERR_CXN_TIMEOUT;
		tiqn->sess_err_stats.cxn_timeout_errors++;
		conn->sess->conn_timeout_errors++;
		spin_unlock_bh(&tiqn->sess_err_stats.lock);
	}
	}

	iscsit_cause_connection_reinstatement(conn, 0);
	iscsit_dec_conn_usage_count(conn);
}

void iscsit_mod_nopin_response_timer(struct iscsi_conn *conn)
{
	struct iscsi_session *sess = conn->sess;
	struct iscsi_node_attrib *na = iscsit_tpg_get_node_attrib(sess);

	spin_lock_bh(&conn->nopin_timer_lock);
	if (!(conn->nopin_response_timer_flags & ISCSI_TF_RUNNING)) {
		spin_unlock_bh(&conn->nopin_timer_lock);
		return;
	}

	mod_timer(&conn->nopin_response_timer,
		(get_jiffies_64() + na->nopin_response_timeout * HZ));
	spin_unlock_bh(&conn->nopin_timer_lock);
}

/*
 *	Called with conn->nopin_timer_lock held.
 */
void iscsit_start_nopin_response_timer(struct iscsi_conn *conn)
{
	struct iscsi_session *sess = conn->sess;
	struct iscsi_node_attrib *na = iscsit_tpg_get_node_attrib(sess);

	spin_lock_bh(&conn->nopin_timer_lock);
	if (conn->nopin_response_timer_flags & ISCSI_TF_RUNNING) {
		spin_unlock_bh(&conn->nopin_timer_lock);
		return;
	}

	init_timer(&conn->nopin_response_timer);
	conn->nopin_response_timer.expires =
		(get_jiffies_64() + na->nopin_response_timeout * HZ);
	conn->nopin_response_timer.data = (unsigned long)conn;
	conn->nopin_response_timer.function = iscsit_handle_nopin_response_timeout;
	conn->nopin_response_timer_flags &= ~ISCSI_TF_STOP;
	conn->nopin_response_timer_flags |= ISCSI_TF_RUNNING;
	add_timer(&conn->nopin_response_timer);

	pr_debug("Started NOPIN Response Timer on CID: %d to %u"
		" seconds\n", conn->cid, na->nopin_response_timeout);
	spin_unlock_bh(&conn->nopin_timer_lock);
}

void iscsit_stop_nopin_response_timer(struct iscsi_conn *conn)
{
	spin_lock_bh(&conn->nopin_timer_lock);
	if (!(conn->nopin_response_timer_flags & ISCSI_TF_RUNNING)) {
		spin_unlock_bh(&conn->nopin_timer_lock);
		return;
	}
	conn->nopin_response_timer_flags |= ISCSI_TF_STOP;
	spin_unlock_bh(&conn->nopin_timer_lock);

	del_timer_sync(&conn->nopin_response_timer);

	spin_lock_bh(&conn->nopin_timer_lock);
	conn->nopin_response_timer_flags &= ~ISCSI_TF_RUNNING;
	spin_unlock_bh(&conn->nopin_timer_lock);
}

static void iscsit_handle_nopin_timeout(unsigned long data)
{
	struct iscsi_conn *conn = (struct iscsi_conn *) data;

	iscsit_inc_conn_usage_count(conn);

	spin_lock_bh(&conn->nopin_timer_lock);
	if (conn->nopin_timer_flags & ISCSI_TF_STOP) {
		spin_unlock_bh(&conn->nopin_timer_lock);
		iscsit_dec_conn_usage_count(conn);
		return;
	}
	conn->nopin_timer_flags &= ~ISCSI_TF_RUNNING;
	spin_unlock_bh(&conn->nopin_timer_lock);

	iscsit_add_nopin(conn, 1);
	iscsit_dec_conn_usage_count(conn);
}

/*
 * Called with conn->nopin_timer_lock held.
 */
void __iscsit_start_nopin_timer(struct iscsi_conn *conn)
{
	struct iscsi_session *sess = conn->sess;
	struct iscsi_node_attrib *na = iscsit_tpg_get_node_attrib(sess);
	/*
	* NOPIN timeout is disabled.
	 */
	if (!na->nopin_timeout)
		return;

	if (conn->nopin_timer_flags & ISCSI_TF_RUNNING)
		return;

	init_timer(&conn->nopin_timer);
	conn->nopin_timer.expires = (get_jiffies_64() + na->nopin_timeout * HZ);
	conn->nopin_timer.data = (unsigned long)conn;
	conn->nopin_timer.function = iscsit_handle_nopin_timeout;
	conn->nopin_timer_flags &= ~ISCSI_TF_STOP;
	conn->nopin_timer_flags |= ISCSI_TF_RUNNING;
	add_timer(&conn->nopin_timer);

	pr_debug("Started NOPIN Timer on CID: %d at %u second"
		" interval\n", conn->cid, na->nopin_timeout);
}

void iscsit_start_nopin_timer(struct iscsi_conn *conn)
{
	struct iscsi_session *sess = conn->sess;
	struct iscsi_node_attrib *na = iscsit_tpg_get_node_attrib(sess);
	/*
	 * NOPIN timeout is disabled..
	 */
	if (!na->nopin_timeout)
		return;

	spin_lock_bh(&conn->nopin_timer_lock);
	if (conn->nopin_timer_flags & ISCSI_TF_RUNNING) {
		spin_unlock_bh(&conn->nopin_timer_lock);
		return;
	}

	init_timer(&conn->nopin_timer);
	conn->nopin_timer.expires = (get_jiffies_64() + na->nopin_timeout * HZ);
	conn->nopin_timer.data = (unsigned long)conn;
	conn->nopin_timer.function = iscsit_handle_nopin_timeout;
	conn->nopin_timer_flags &= ~ISCSI_TF_STOP;
	conn->nopin_timer_flags |= ISCSI_TF_RUNNING;
	add_timer(&conn->nopin_timer);

	pr_debug("Started NOPIN Timer on CID: %d at %u second"
			" interval\n", conn->cid, na->nopin_timeout);
	spin_unlock_bh(&conn->nopin_timer_lock);
}

void iscsit_stop_nopin_timer(struct iscsi_conn *conn)
{
	spin_lock_bh(&conn->nopin_timer_lock);
	if (!(conn->nopin_timer_flags & ISCSI_TF_RUNNING)) {
		spin_unlock_bh(&conn->nopin_timer_lock);
		return;
	}
	conn->nopin_timer_flags |= ISCSI_TF_STOP;
	spin_unlock_bh(&conn->nopin_timer_lock);

	del_timer_sync(&conn->nopin_timer);

	spin_lock_bh(&conn->nopin_timer_lock);
	conn->nopin_timer_flags &= ~ISCSI_TF_RUNNING;
	spin_unlock_bh(&conn->nopin_timer_lock);
}

int iscsit_send_tx_data(
	struct iscsi_cmd *cmd,
	struct iscsi_conn *conn,
	int use_misc)
{
	int tx_sent, tx_size;
	u32 iov_count;
	struct kvec *iov;

send_data:
	tx_size = cmd->tx_size;

	if (!use_misc) {
		iov = &cmd->iov_data[0];
		iov_count = cmd->iov_data_count;
	} else {
		iov = &cmd->iov_misc[0];
		iov_count = cmd->iov_misc_count;
	}

	tx_sent = tx_data(conn, &iov[0], iov_count, tx_size);
	if (tx_size != tx_sent) {
		if (tx_sent == -EAGAIN) {
			pr_err("tx_data() returned -EAGAIN\n");
			goto send_data;
		} else
			return -1;
	}
	cmd->tx_size = 0;

	return 0;
}

int iscsit_fe_sendpage_sg(
	struct iscsi_cmd *cmd,
	struct iscsi_conn *conn)
{
	struct scatterlist *sg = cmd->first_data_sg;
	struct kvec iov;
	u32 tx_hdr_size, data_len;
	u32 offset = cmd->first_data_sg_off;
	int tx_sent, iov_off;

send_hdr:
	tx_hdr_size = ISCSI_HDR_LEN;
	if (conn->conn_ops->HeaderDigest)
		tx_hdr_size += ISCSI_CRC_LEN;

	iov.iov_base = cmd->pdu;
	iov.iov_len = tx_hdr_size;

	tx_sent = tx_data(conn, &iov, 1, tx_hdr_size);
	if (tx_hdr_size != tx_sent) {
		if (tx_sent == -EAGAIN) {
			pr_err("tx_data() returned -EAGAIN\n");
			goto send_hdr;
		}
		return -1;
	}

	data_len = cmd->tx_size - tx_hdr_size - cmd->padding;
	/*
	 * Set iov_off used by padding and data digest tx_data() calls below
	 * in order to determine proper offset into cmd->iov_data[]
	 */
	if (conn->conn_ops->DataDigest) {
		data_len -= ISCSI_CRC_LEN;
		if (cmd->padding)
			iov_off = (cmd->iov_data_count - 2);
		else
			iov_off = (cmd->iov_data_count - 1);
	} else {
		iov_off = (cmd->iov_data_count - 1);
	}
	/*
	 * Perform sendpage() for each page in the scatterlist
	 */
	while (data_len) {
		u32 space = (sg->length - offset);
		u32 sub_len = min_t(u32, data_len, space);
send_pg:
		tx_sent = conn->sock->ops->sendpage(conn->sock,
					sg_page(sg), sg->offset + offset, sub_len, 0);
		if (tx_sent != sub_len) {
			if (tx_sent == -EAGAIN) {
				pr_err("tcp_sendpage() returned"
						" -EAGAIN\n");
				goto send_pg;
			}

			pr_err("tcp_sendpage() failure: %d\n",
					tx_sent);
			return -1;
		}

		data_len -= sub_len;
		offset = 0;
		sg = sg_next(sg);
	}

send_padding:
	if (cmd->padding) {
		struct kvec *iov_p = &cmd->iov_data[iov_off++];

		tx_sent = tx_data(conn, iov_p, 1, cmd->padding);
		if (cmd->padding != tx_sent) {
			if (tx_sent == -EAGAIN) {
				pr_err("tx_data() returned -EAGAIN\n");
				goto send_padding;
			}
			return -1;
		}
	}

send_datacrc:
	if (conn->conn_ops->DataDigest) {
		struct kvec *iov_d = &cmd->iov_data[iov_off];

		tx_sent = tx_data(conn, iov_d, 1, ISCSI_CRC_LEN);
		if (ISCSI_CRC_LEN != tx_sent) {
			if (tx_sent == -EAGAIN) {
				pr_err("tx_data() returned -EAGAIN\n");
				goto send_datacrc;
			}
			return -1;
		}
	}

	return 0;
}

/*
 *      This function is used for mainly sending a ISCSI_TARG_LOGIN_RSP PDU
 *      back to the Initiator when an expection condition occurs with the
 *      errors set in status_class and status_detail.
 *
 *      Parameters:     iSCSI Connection, Status Class, Status Detail.
 *      Returns:        0 on success, -1 on error.
 */
int iscsit_tx_login_rsp(struct iscsi_conn *conn, u8 status_class, u8 status_detail)
{
	struct iscsi_login_rsp *hdr;
	struct iscsi_login *login = conn->conn_login;

	login->login_failed = 1;
	iscsit_collect_login_stats(conn, status_class, status_detail);

	hdr	= (struct iscsi_login_rsp *)&login->rsp[0];
	hdr->opcode		= ISCSI_OP_LOGIN_RSP;
	hdr->status_class	= status_class;
	hdr->status_detail	= status_detail;
	hdr->itt		= conn->login_itt;

	return conn->conn_transport->iscsit_put_login_tx(conn, login, 0);
}

void iscsit_print_session_params(struct iscsi_session *sess)
{
	struct iscsi_conn *conn;

	pr_debug("-----------------------------[Session Params for"
		" SID: %u]-----------------------------\n", sess->sid);
	spin_lock_bh(&sess->conn_lock);
	list_for_each_entry(conn, &sess->sess_conn_list, conn_list)
		iscsi_dump_conn_ops(conn->conn_ops);
	spin_unlock_bh(&sess->conn_lock);

	iscsi_dump_sess_ops(sess->sess_ops);
}

static int iscsit_do_rx_data(
	struct iscsi_conn *conn,
	struct iscsi_data_count *count)
{
	int data = count->data_length, rx_loop = 0, total_rx = 0, iov_len;
	struct kvec *iov_p;
	struct msghdr msg;

	if (!conn || !conn->sock || !conn->conn_ops)
		return -1;

	memset(&msg, 0, sizeof(struct msghdr));

	iov_p = count->iov;
	iov_len	= count->iov_count;

	while (total_rx < data) {
		rx_loop = kernel_recvmsg(conn->sock, &msg, iov_p, iov_len,
					(data - total_rx), MSG_WAITALL);
		if (rx_loop <= 0) {
			pr_debug("rx_loop: %d total_rx: %d\n",
				rx_loop, total_rx);
			return rx_loop;
		}
		total_rx += rx_loop;
		pr_debug("rx_loop: %d, total_rx: %d, data: %d\n",
				rx_loop, total_rx, data);
	}

	return total_rx;
}

static int iscsit_do_tx_data(
	struct iscsi_conn *conn,
	struct iscsi_data_count *count)
{
	int data = count->data_length, total_tx = 0, tx_loop = 0, iov_len;
	struct kvec *iov_p;
	struct msghdr msg;

	if (!conn || !conn->sock || !conn->conn_ops)
		return -1;

	if (data <= 0) {
		pr_err("Data length is: %d\n", data);
		return -1;
	}

	memset(&msg, 0, sizeof(struct msghdr));

	iov_p = count->iov;
	iov_len = count->iov_count;

	while (total_tx < data) {
		tx_loop = kernel_sendmsg(conn->sock, &msg, iov_p, iov_len,
					(data - total_tx));
		if (tx_loop <= 0) {
			pr_debug("tx_loop: %d total_tx %d\n",
				tx_loop, total_tx);
			return tx_loop;
		}
		total_tx += tx_loop;
		pr_debug("tx_loop: %d, total_tx: %d, data: %d\n",
					tx_loop, total_tx, data);
	}

	return total_tx;
}

int rx_data(
	struct iscsi_conn *conn,
	struct kvec *iov,
	int iov_count,
	int data)
{
	struct iscsi_data_count c;

	if (!conn || !conn->sock || !conn->conn_ops)
		return -1;

	memset(&c, 0, sizeof(struct iscsi_data_count));
	c.iov = iov;
	c.iov_count = iov_count;
	c.data_length = data;
	c.type = ISCSI_RX_DATA;

	return iscsit_do_rx_data(conn, &c);
}

int tx_data(
	struct iscsi_conn *conn,
	struct kvec *iov,
	int iov_count,
	int data)
{
	struct iscsi_data_count c;

	if (!conn || !conn->sock || !conn->conn_ops)
		return -1;

	memset(&c, 0, sizeof(struct iscsi_data_count));
	c.iov = iov;
	c.iov_count = iov_count;
	c.data_length = data;
	c.type = ISCSI_TX_DATA;

	return iscsit_do_tx_data(conn, &c);
}

void iscsit_collect_login_stats(
	struct iscsi_conn *conn,
	u8 status_class,
	u8 status_detail)
{
	struct iscsi_param *intrname = NULL;
	struct iscsi_tiqn *tiqn;
	struct iscsi_login_stats *ls;

	tiqn = iscsit_snmp_get_tiqn(conn);
	if (!tiqn)
		return;

	ls = &tiqn->login_stats;

	spin_lock(&ls->lock);
	if (!strcmp(conn->login_ip, ls->last_intr_fail_ip_addr) &&
	    ((get_jiffies_64() - ls->last_fail_time) < 10)) {
		/* We already have the failure info for this login */
		spin_unlock(&ls->lock);
		return;
	}

	if (status_class == ISCSI_STATUS_CLS_SUCCESS)
		ls->accepts++;
	else if (status_class == ISCSI_STATUS_CLS_REDIRECT) {
		ls->redirects++;
		ls->last_fail_type = ISCSI_LOGIN_FAIL_REDIRECT;
	} else if ((status_class == ISCSI_STATUS_CLS_INITIATOR_ERR)  &&
		 (status_detail == ISCSI_LOGIN_STATUS_AUTH_FAILED)) {
		ls->authenticate_fails++;
		ls->last_fail_type =  ISCSI_LOGIN_FAIL_AUTHENTICATE;
	} else if ((status_class == ISCSI_STATUS_CLS_INITIATOR_ERR)  &&
		 (status_detail == ISCSI_LOGIN_STATUS_TGT_FORBIDDEN)) {
		ls->authorize_fails++;
		ls->last_fail_type = ISCSI_LOGIN_FAIL_AUTHORIZE;
	} else if ((status_class == ISCSI_STATUS_CLS_INITIATOR_ERR) &&
		 (status_detail == ISCSI_LOGIN_STATUS_INIT_ERR)) {
		ls->negotiate_fails++;
		ls->last_fail_type = ISCSI_LOGIN_FAIL_NEGOTIATE;
	} else {
		ls->other_fails++;
		ls->last_fail_type = ISCSI_LOGIN_FAIL_OTHER;
	}

	/* Save initiator name, ip address and time, if it is a failed login */
	if (status_class != ISCSI_STATUS_CLS_SUCCESS) {
		if (conn->param_list)
			intrname = iscsi_find_param_from_key(INITIATORNAME,
							     conn->param_list);
		strcpy(ls->last_intr_fail_name,
		       (intrname ? intrname->value : "Unknown"));

		ls->last_intr_fail_ip_family = conn->login_family;

		snprintf(ls->last_intr_fail_ip_addr, IPV6_ADDRESS_SPACE,
				"%s", conn->login_ip);
		ls->last_fail_time = get_jiffies_64();
	}

	spin_unlock(&ls->lock);
}

struct iscsi_tiqn *iscsit_snmp_get_tiqn(struct iscsi_conn *conn)
{
	struct iscsi_portal_group *tpg;

	if (!conn || !conn->sess)
		return NULL;

	tpg = conn->sess->tpg;
	if (!tpg)
		return NULL;

	if (!tpg->tpg_tiqn)
		return NULL;

	return tpg->tpg_tiqn;
}<|MERGE_RESOLUTION|>--- conflicted
+++ resolved
@@ -713,26 +713,6 @@
 			iscsit_free_all_datain_reqs(cmd);
 	}
 
-<<<<<<< HEAD
-	kmem_cache_free(lio_cmd_cache, cmd);
-}
-
-static void __iscsit_free_cmd(struct iscsi_cmd *cmd, bool scsi_cmd,
-			      bool check_queues)
-{
-	struct iscsi_conn *conn = cmd->conn;
-
-	if (scsi_cmd) {
-		if (cmd->data_direction == DMA_TO_DEVICE) {
-			iscsit_stop_dataout_timer(cmd);
-			iscsit_free_r2ts_from_list(cmd);
-		}
-		if (cmd->data_direction == DMA_FROM_DEVICE)
-			iscsit_free_all_datain_reqs(cmd);
-	}
-
-=======
->>>>>>> d0e0ac97
 	if (conn && check_queues) {
 		iscsit_remove_cmd_from_immediate_queue(cmd, conn);
 		iscsit_remove_cmd_from_response_queue(cmd, conn);
