/*******************************************************************************
 * This file contains main functions related to the iSCSI Target Core Driver.
 *
 * \u00a9 Copyright 2007-2011 RisingTide Systems LLC.
 *
 * Licensed to the Linux Foundation under the General Public License (GPL) version 2.
 *
 * Author: Nicholas A. Bellinger <nab@linux-iscsi.org>
 *
 * This program is free software; you can redistribute it and/or modify
 * it under the terms of the GNU General Public License as published by
 * the Free Software Foundation; either version 2 of the License, or
 * (at your option) any later version.
 *
 * This program is distributed in the hope that it will be useful,
 * but WITHOUT ANY WARRANTY; without even the implied warranty of
 * MERCHANTABILITY or FITNESS FOR A PARTICULAR PURPOSE.  See the
 * GNU General Public License for more details.
 ******************************************************************************/

#include <linux/string.h>
#include <linux/kthread.h>
#include <linux/crypto.h>
#include <linux/completion.h>
#include <linux/module.h>
#include <linux/idr.h>
#include <asm/unaligned.h>
#include <scsi/scsi_device.h>
#include <scsi/iscsi_proto.h>
#include <scsi/scsi_tcq.h>
#include <target/target_core_base.h>
#include <target/target_core_fabric.h>
#include <target/target_core_configfs.h>

#include "iscsi_target_core.h"
#include "iscsi_target_parameters.h"
#include "iscsi_target_seq_pdu_list.h"
#include "iscsi_target_tq.h"
#include "iscsi_target_configfs.h"
#include "iscsi_target_datain_values.h"
#include "iscsi_target_erl0.h"
#include "iscsi_target_erl1.h"
#include "iscsi_target_erl2.h"
#include "iscsi_target_login.h"
#include "iscsi_target_tmr.h"
#include "iscsi_target_tpg.h"
#include "iscsi_target_util.h"
#include "iscsi_target.h"
#include "iscsi_target_device.h"
#include "iscsi_target_stat.h"

#include <target/iscsi/iscsi_transport.h>

static LIST_HEAD(g_tiqn_list);
static LIST_HEAD(g_np_list);
static DEFINE_SPINLOCK(tiqn_lock);
static DEFINE_SPINLOCK(np_lock);

static struct idr tiqn_idr;
struct idr sess_idr;
struct mutex auth_id_lock;
spinlock_t sess_idr_lock;

struct iscsit_global *iscsit_global;

struct kmem_cache *lio_cmd_cache;
struct kmem_cache *lio_qr_cache;
struct kmem_cache *lio_dr_cache;
struct kmem_cache *lio_ooo_cache;
struct kmem_cache *lio_r2t_cache;

static int iscsit_handle_immediate_data(struct iscsi_cmd *,
			struct iscsi_scsi_req *, u32);

struct iscsi_tiqn *iscsit_get_tiqn_for_login(unsigned char *buf)
{
	struct iscsi_tiqn *tiqn = NULL;

	spin_lock(&tiqn_lock);
	list_for_each_entry(tiqn, &g_tiqn_list, tiqn_list) {
		if (!strcmp(tiqn->tiqn, buf)) {

			spin_lock(&tiqn->tiqn_state_lock);
			if (tiqn->tiqn_state == TIQN_STATE_ACTIVE) {
				tiqn->tiqn_access_count++;
				spin_unlock(&tiqn->tiqn_state_lock);
				spin_unlock(&tiqn_lock);
				return tiqn;
			}
			spin_unlock(&tiqn->tiqn_state_lock);
		}
	}
	spin_unlock(&tiqn_lock);

	return NULL;
}

static int iscsit_set_tiqn_shutdown(struct iscsi_tiqn *tiqn)
{
	spin_lock(&tiqn->tiqn_state_lock);
	if (tiqn->tiqn_state == TIQN_STATE_ACTIVE) {
		tiqn->tiqn_state = TIQN_STATE_SHUTDOWN;
		spin_unlock(&tiqn->tiqn_state_lock);
		return 0;
	}
	spin_unlock(&tiqn->tiqn_state_lock);

	return -1;
}

void iscsit_put_tiqn_for_login(struct iscsi_tiqn *tiqn)
{
	spin_lock(&tiqn->tiqn_state_lock);
	tiqn->tiqn_access_count--;
	spin_unlock(&tiqn->tiqn_state_lock);
}

/*
 * Note that IQN formatting is expected to be done in userspace, and
 * no explict IQN format checks are done here.
 */
struct iscsi_tiqn *iscsit_add_tiqn(unsigned char *buf)
{
	struct iscsi_tiqn *tiqn = NULL;
	int ret;

	if (strlen(buf) >= ISCSI_IQN_LEN) {
		pr_err("Target IQN exceeds %d bytes\n",
				ISCSI_IQN_LEN);
		return ERR_PTR(-EINVAL);
	}

	tiqn = kzalloc(sizeof(struct iscsi_tiqn), GFP_KERNEL);
	if (!tiqn) {
		pr_err("Unable to allocate struct iscsi_tiqn\n");
		return ERR_PTR(-ENOMEM);
	}

	sprintf(tiqn->tiqn, "%s", buf);
	INIT_LIST_HEAD(&tiqn->tiqn_list);
	INIT_LIST_HEAD(&tiqn->tiqn_tpg_list);
	spin_lock_init(&tiqn->tiqn_state_lock);
	spin_lock_init(&tiqn->tiqn_tpg_lock);
	spin_lock_init(&tiqn->sess_err_stats.lock);
	spin_lock_init(&tiqn->login_stats.lock);
	spin_lock_init(&tiqn->logout_stats.lock);

	tiqn->tiqn_state = TIQN_STATE_ACTIVE;

	idr_preload(GFP_KERNEL);
	spin_lock(&tiqn_lock);

	ret = idr_alloc(&tiqn_idr, NULL, 0, 0, GFP_NOWAIT);
	if (ret < 0) {
		pr_err("idr_alloc() failed for tiqn->tiqn_index\n");
		spin_unlock(&tiqn_lock);
		idr_preload_end();
		kfree(tiqn);
		return ERR_PTR(ret);
	}
	tiqn->tiqn_index = ret;
	list_add_tail(&tiqn->tiqn_list, &g_tiqn_list);

	spin_unlock(&tiqn_lock);
	idr_preload_end();

	pr_debug("CORE[0] - Added iSCSI Target IQN: %s\n", tiqn->tiqn);

	return tiqn;

}

static void iscsit_wait_for_tiqn(struct iscsi_tiqn *tiqn)
{
	/*
	 * Wait for accesses to said struct iscsi_tiqn to end.
	 */
	spin_lock(&tiqn->tiqn_state_lock);
	while (tiqn->tiqn_access_count != 0) {
		spin_unlock(&tiqn->tiqn_state_lock);
		msleep(10);
		spin_lock(&tiqn->tiqn_state_lock);
	}
	spin_unlock(&tiqn->tiqn_state_lock);
}

void iscsit_del_tiqn(struct iscsi_tiqn *tiqn)
{
	/*
	 * iscsit_set_tiqn_shutdown sets tiqn->tiqn_state = TIQN_STATE_SHUTDOWN
	 * while holding tiqn->tiqn_state_lock.  This means that all subsequent
	 * attempts to access this struct iscsi_tiqn will fail from both transport
	 * fabric and control code paths.
	 */
	if (iscsit_set_tiqn_shutdown(tiqn) < 0) {
		pr_err("iscsit_set_tiqn_shutdown() failed\n");
		return;
	}

	iscsit_wait_for_tiqn(tiqn);

	spin_lock(&tiqn_lock);
	list_del(&tiqn->tiqn_list);
	idr_remove(&tiqn_idr, tiqn->tiqn_index);
	spin_unlock(&tiqn_lock);

	pr_debug("CORE[0] - Deleted iSCSI Target IQN: %s\n",
			tiqn->tiqn);
	kfree(tiqn);
}

int iscsit_access_np(struct iscsi_np *np, struct iscsi_portal_group *tpg)
{
	int ret;
	/*
	 * Determine if the network portal is accepting storage traffic.
	 */
	spin_lock_bh(&np->np_thread_lock);
	if (np->np_thread_state != ISCSI_NP_THREAD_ACTIVE) {
		spin_unlock_bh(&np->np_thread_lock);
		return -1;
	}
	if (np->np_login_tpg) {
		pr_err("np->np_login_tpg() is not NULL!\n");
		spin_unlock_bh(&np->np_thread_lock);
		return -1;
	}
	spin_unlock_bh(&np->np_thread_lock);
	/*
	 * Determine if the portal group is accepting storage traffic.
	 */
	spin_lock_bh(&tpg->tpg_state_lock);
	if (tpg->tpg_state != TPG_STATE_ACTIVE) {
		spin_unlock_bh(&tpg->tpg_state_lock);
		return -1;
	}
	spin_unlock_bh(&tpg->tpg_state_lock);

	/*
	 * Here we serialize access across the TIQN+TPG Tuple.
	 */
	ret = mutex_lock_interruptible(&tpg->np_login_lock);
	if ((ret != 0) || signal_pending(current))
		return -1;

	spin_lock_bh(&np->np_thread_lock);
	np->np_login_tpg = tpg;
	spin_unlock_bh(&np->np_thread_lock);

	return 0;
}

int iscsit_deaccess_np(struct iscsi_np *np, struct iscsi_portal_group *tpg)
{
	struct iscsi_tiqn *tiqn = tpg->tpg_tiqn;

	spin_lock_bh(&np->np_thread_lock);
	np->np_login_tpg = NULL;
	spin_unlock_bh(&np->np_thread_lock);

	mutex_unlock(&tpg->np_login_lock);

	if (tiqn)
		iscsit_put_tiqn_for_login(tiqn);

	return 0;
}

bool iscsit_check_np_match(
	struct __kernel_sockaddr_storage *sockaddr,
	struct iscsi_np *np,
	int network_transport)
{
	struct sockaddr_in *sock_in, *sock_in_e;
	struct sockaddr_in6 *sock_in6, *sock_in6_e;
	bool ip_match = false;
	u16 port;

	if (sockaddr->ss_family == AF_INET6) {
		sock_in6 = (struct sockaddr_in6 *)sockaddr;
		sock_in6_e = (struct sockaddr_in6 *)&np->np_sockaddr;

		if (!memcmp(&sock_in6->sin6_addr.in6_u,
			    &sock_in6_e->sin6_addr.in6_u,
			    sizeof(struct in6_addr)))
			ip_match = true;

		port = ntohs(sock_in6->sin6_port);
	} else {
		sock_in = (struct sockaddr_in *)sockaddr;
		sock_in_e = (struct sockaddr_in *)&np->np_sockaddr;

		if (sock_in->sin_addr.s_addr == sock_in_e->sin_addr.s_addr)
			ip_match = true;

		port = ntohs(sock_in->sin_port);
	}

	if ((ip_match == true) && (np->np_port == port) &&
	    (np->np_network_transport == network_transport))
		return true;

	return false;
}

static struct iscsi_np *iscsit_get_np(
	struct __kernel_sockaddr_storage *sockaddr,
	int network_transport)
{
	struct iscsi_np *np;
	bool match;

	spin_lock_bh(&np_lock);
	list_for_each_entry(np, &g_np_list, np_list) {
		spin_lock(&np->np_thread_lock);
		if (np->np_thread_state != ISCSI_NP_THREAD_ACTIVE) {
			spin_unlock(&np->np_thread_lock);
			continue;
		}

		match = iscsit_check_np_match(sockaddr, np, network_transport);
		if (match == true) {
			/*
			 * Increment the np_exports reference count now to
			 * prevent iscsit_del_np() below from being called
			 * while iscsi_tpg_add_network_portal() is called.
			 */
			np->np_exports++;
			spin_unlock(&np->np_thread_lock);
			spin_unlock_bh(&np_lock);
			return np;
		}
		spin_unlock(&np->np_thread_lock);
	}
	spin_unlock_bh(&np_lock);

	return NULL;
}

struct iscsi_np *iscsit_add_np(
	struct __kernel_sockaddr_storage *sockaddr,
	char *ip_str,
	int network_transport)
{
	struct sockaddr_in *sock_in;
	struct sockaddr_in6 *sock_in6;
	struct iscsi_np *np;
	int ret;
	/*
	 * Locate the existing struct iscsi_np if already active..
	 */
	np = iscsit_get_np(sockaddr, network_transport);
	if (np)
		return np;

	np = kzalloc(sizeof(struct iscsi_np), GFP_KERNEL);
	if (!np) {
		pr_err("Unable to allocate memory for struct iscsi_np\n");
		return ERR_PTR(-ENOMEM);
	}

	np->np_flags |= NPF_IP_NETWORK;
	if (sockaddr->ss_family == AF_INET6) {
		sock_in6 = (struct sockaddr_in6 *)sockaddr;
		snprintf(np->np_ip, IPV6_ADDRESS_SPACE, "%s", ip_str);
		np->np_port = ntohs(sock_in6->sin6_port);
	} else {
		sock_in = (struct sockaddr_in *)sockaddr;
		sprintf(np->np_ip, "%s", ip_str);
		np->np_port = ntohs(sock_in->sin_port);
	}

	np->np_network_transport = network_transport;
	spin_lock_init(&np->np_thread_lock);
	init_completion(&np->np_restart_comp);
	INIT_LIST_HEAD(&np->np_list);

	ret = iscsi_target_setup_login_socket(np, sockaddr);
	if (ret != 0) {
		kfree(np);
		return ERR_PTR(ret);
	}

	np->np_thread = kthread_run(iscsi_target_login_thread, np, "iscsi_np");
	if (IS_ERR(np->np_thread)) {
		pr_err("Unable to create kthread: iscsi_np\n");
		ret = PTR_ERR(np->np_thread);
		kfree(np);
		return ERR_PTR(ret);
	}
	/*
	 * Increment the np_exports reference count now to prevent
	 * iscsit_del_np() below from being run while a new call to
	 * iscsi_tpg_add_network_portal() for a matching iscsi_np is
	 * active.  We don't need to hold np->np_thread_lock at this
	 * point because iscsi_np has not been added to g_np_list yet.
	 */
	np->np_exports = 1;

	spin_lock_bh(&np_lock);
	list_add_tail(&np->np_list, &g_np_list);
	spin_unlock_bh(&np_lock);

	pr_debug("CORE[0] - Added Network Portal: %s:%hu on %s\n",
		np->np_ip, np->np_port, np->np_transport->name);

	return np;
}

int iscsit_reset_np_thread(
	struct iscsi_np *np,
	struct iscsi_tpg_np *tpg_np,
	struct iscsi_portal_group *tpg)
{
	spin_lock_bh(&np->np_thread_lock);
	if (tpg && tpg_np) {
		/*
		 * The reset operation need only be performed when the
		 * passed struct iscsi_portal_group has a login in progress
		 * to one of the network portals.
		 */
		if (tpg_np->tpg_np->np_login_tpg != tpg) {
			spin_unlock_bh(&np->np_thread_lock);
			return 0;
		}
	}
	if (np->np_thread_state == ISCSI_NP_THREAD_INACTIVE) {
		spin_unlock_bh(&np->np_thread_lock);
		return 0;
	}
	np->np_thread_state = ISCSI_NP_THREAD_RESET;

	if (np->np_thread) {
		spin_unlock_bh(&np->np_thread_lock);
		send_sig(SIGINT, np->np_thread, 1);
		wait_for_completion(&np->np_restart_comp);
		spin_lock_bh(&np->np_thread_lock);
	}
	spin_unlock_bh(&np->np_thread_lock);

	return 0;
}

static void iscsit_free_np(struct iscsi_np *np)
{
	if (np->np_socket)
		sock_release(np->np_socket);
}

int iscsit_del_np(struct iscsi_np *np)
{
	spin_lock_bh(&np->np_thread_lock);
	np->np_exports--;
	if (np->np_exports) {
		spin_unlock_bh(&np->np_thread_lock);
		return 0;
	}
	np->np_thread_state = ISCSI_NP_THREAD_SHUTDOWN;
	spin_unlock_bh(&np->np_thread_lock);

	if (np->np_thread) {
		/*
		 * We need to send the signal to wakeup Linux/Net
		 * which may be sleeping in sock_accept()..
		 */
		send_sig(SIGINT, np->np_thread, 1);
		kthread_stop(np->np_thread);
	}

	np->np_transport->iscsit_free_np(np);

	spin_lock_bh(&np_lock);
	list_del(&np->np_list);
	spin_unlock_bh(&np_lock);

	pr_debug("CORE[0] - Removed Network Portal: %s:%hu on %s\n",
		np->np_ip, np->np_port, np->np_transport->name);

	iscsit_put_transport(np->np_transport);
	kfree(np);
	return 0;
}

static int iscsit_immediate_queue(struct iscsi_conn *, struct iscsi_cmd *, int);
static int iscsit_response_queue(struct iscsi_conn *, struct iscsi_cmd *, int);

static int iscsit_queue_rsp(struct iscsi_conn *conn, struct iscsi_cmd *cmd)
{
	iscsit_add_cmd_to_response_queue(cmd, cmd->conn, cmd->i_state);
	return 0;
}

static struct iscsit_transport iscsi_target_transport = {
	.name			= "iSCSI/TCP",
	.transport_type		= ISCSI_TCP,
	.owner			= NULL,
	.iscsit_setup_np	= iscsit_setup_np,
	.iscsit_accept_np	= iscsit_accept_np,
	.iscsit_free_np		= iscsit_free_np,
	.iscsit_alloc_cmd	= iscsit_alloc_cmd,
	.iscsit_get_login_rx	= iscsit_get_login_rx,
	.iscsit_put_login_tx	= iscsit_put_login_tx,
	.iscsit_get_dataout	= iscsit_build_r2ts_for_cmd,
	.iscsit_immediate_queue	= iscsit_immediate_queue,
	.iscsit_response_queue	= iscsit_response_queue,
	.iscsit_queue_data_in	= iscsit_queue_rsp,
	.iscsit_queue_status	= iscsit_queue_rsp,
};

static int __init iscsi_target_init_module(void)
{
	int ret = 0;

	pr_debug("iSCSI-Target "ISCSIT_VERSION"\n");

	iscsit_global = kzalloc(sizeof(struct iscsit_global), GFP_KERNEL);
	if (!iscsit_global) {
		pr_err("Unable to allocate memory for iscsit_global\n");
		return -1;
	}
	mutex_init(&auth_id_lock);
	spin_lock_init(&sess_idr_lock);
	idr_init(&tiqn_idr);
	idr_init(&sess_idr);

	ret = iscsi_target_register_configfs();
	if (ret < 0)
		goto out;

	ret = iscsi_thread_set_init();
	if (ret < 0)
		goto configfs_out;

	if (iscsi_allocate_thread_sets(TARGET_THREAD_SET_COUNT) !=
			TARGET_THREAD_SET_COUNT) {
		pr_err("iscsi_allocate_thread_sets() returned"
			" unexpected value!\n");
		goto ts_out1;
	}

	lio_cmd_cache = kmem_cache_create("lio_cmd_cache",
			sizeof(struct iscsi_cmd), __alignof__(struct iscsi_cmd),
			0, NULL);
	if (!lio_cmd_cache) {
		pr_err("Unable to kmem_cache_create() for"
				" lio_cmd_cache\n");
		goto ts_out2;
	}

	lio_qr_cache = kmem_cache_create("lio_qr_cache",
			sizeof(struct iscsi_queue_req),
			__alignof__(struct iscsi_queue_req), 0, NULL);
	if (!lio_qr_cache) {
		pr_err("nable to kmem_cache_create() for"
				" lio_qr_cache\n");
		goto cmd_out;
	}

	lio_dr_cache = kmem_cache_create("lio_dr_cache",
			sizeof(struct iscsi_datain_req),
			__alignof__(struct iscsi_datain_req), 0, NULL);
	if (!lio_dr_cache) {
		pr_err("Unable to kmem_cache_create() for"
				" lio_dr_cache\n");
		goto qr_out;
	}

	lio_ooo_cache = kmem_cache_create("lio_ooo_cache",
			sizeof(struct iscsi_ooo_cmdsn),
			__alignof__(struct iscsi_ooo_cmdsn), 0, NULL);
	if (!lio_ooo_cache) {
		pr_err("Unable to kmem_cache_create() for"
				" lio_ooo_cache\n");
		goto dr_out;
	}

	lio_r2t_cache = kmem_cache_create("lio_r2t_cache",
			sizeof(struct iscsi_r2t), __alignof__(struct iscsi_r2t),
			0, NULL);
	if (!lio_r2t_cache) {
		pr_err("Unable to kmem_cache_create() for"
				" lio_r2t_cache\n");
		goto ooo_out;
	}

	iscsit_register_transport(&iscsi_target_transport);

	if (iscsit_load_discovery_tpg() < 0)
		goto r2t_out;

	return ret;
r2t_out:
	kmem_cache_destroy(lio_r2t_cache);
ooo_out:
	kmem_cache_destroy(lio_ooo_cache);
dr_out:
	kmem_cache_destroy(lio_dr_cache);
qr_out:
	kmem_cache_destroy(lio_qr_cache);
cmd_out:
	kmem_cache_destroy(lio_cmd_cache);
ts_out2:
	iscsi_deallocate_thread_sets();
ts_out1:
	iscsi_thread_set_free();
configfs_out:
	iscsi_target_deregister_configfs();
out:
	kfree(iscsit_global);
	return -ENOMEM;
}

static void __exit iscsi_target_cleanup_module(void)
{
	iscsi_deallocate_thread_sets();
	iscsi_thread_set_free();
	iscsit_release_discovery_tpg();
	iscsit_unregister_transport(&iscsi_target_transport);
	kmem_cache_destroy(lio_cmd_cache);
	kmem_cache_destroy(lio_qr_cache);
	kmem_cache_destroy(lio_dr_cache);
	kmem_cache_destroy(lio_ooo_cache);
	kmem_cache_destroy(lio_r2t_cache);

	iscsi_target_deregister_configfs();

	kfree(iscsit_global);
}

static int iscsit_add_reject(
	struct iscsi_conn *conn,
	u8 reason,
	unsigned char *buf)
{
	struct iscsi_cmd *cmd;

	cmd = iscsit_allocate_cmd(conn, GFP_KERNEL);
	if (!cmd)
		return -1;

	cmd->iscsi_opcode = ISCSI_OP_REJECT;
	cmd->reject_reason = reason;

	cmd->buf_ptr = kmemdup(buf, ISCSI_HDR_LEN, GFP_KERNEL);
	if (!cmd->buf_ptr) {
		pr_err("Unable to allocate memory for cmd->buf_ptr\n");
		iscsit_free_cmd(cmd, false);
		return -1;
	}

	spin_lock_bh(&conn->cmd_lock);
	list_add_tail(&cmd->i_conn_node, &conn->conn_cmd_list);
	spin_unlock_bh(&conn->cmd_lock);

	cmd->i_state = ISTATE_SEND_REJECT;
	iscsit_add_cmd_to_response_queue(cmd, conn, cmd->i_state);

	return -1;
}

static int iscsit_add_reject_from_cmd(
	struct iscsi_cmd *cmd,
	u8 reason,
	bool add_to_conn,
	unsigned char *buf)
{
	struct iscsi_conn *conn;

	if (!cmd->conn) {
		pr_err("cmd->conn is NULL for ITT: 0x%08x\n",
				cmd->init_task_tag);
		return -1;
	}
	conn = cmd->conn;

	cmd->iscsi_opcode = ISCSI_OP_REJECT;
	cmd->reject_reason = reason;

	cmd->buf_ptr = kmemdup(buf, ISCSI_HDR_LEN, GFP_KERNEL);
	if (!cmd->buf_ptr) {
		pr_err("Unable to allocate memory for cmd->buf_ptr\n");
		iscsit_free_cmd(cmd, false);
		return -1;
	}

	if (add_to_conn) {
		spin_lock_bh(&conn->cmd_lock);
		list_add_tail(&cmd->i_conn_node, &conn->conn_cmd_list);
		spin_unlock_bh(&conn->cmd_lock);
	}

	cmd->i_state = ISTATE_SEND_REJECT;
	iscsit_add_cmd_to_response_queue(cmd, conn, cmd->i_state);
	/*
	 * Perform the kref_put now if se_cmd has already been setup by
	 * scsit_setup_scsi_cmd()
	 */
	if (cmd->se_cmd.se_tfo != NULL) {
		pr_debug("iscsi reject: calling target_put_sess_cmd >>>>>>\n");
		target_put_sess_cmd(conn->sess->se_sess, &cmd->se_cmd);
	}
	return -1;
}

<<<<<<< HEAD
	ret = wait_for_completion_interruptible(&cmd->reject_comp);
	/*
	 * Perform the kref_put now if se_cmd has already been setup by
	 * scsit_setup_scsi_cmd()
	 */
	if (cmd->se_cmd.se_tfo != NULL) {
		pr_debug("iscsi reject: calling target_put_sess_cmd >>>>>>\n");
		target_put_sess_cmd(conn->sess->se_sess, &cmd->se_cmd);
	}
	if (ret != 0)
		return -1;
=======
static int iscsit_add_reject_cmd(struct iscsi_cmd *cmd, u8 reason,
				 unsigned char *buf)
{
	return iscsit_add_reject_from_cmd(cmd, reason, true, buf);
}
>>>>>>> d0e0ac97

int iscsit_reject_cmd(struct iscsi_cmd *cmd, u8 reason, unsigned char *buf)
{
	return iscsit_add_reject_from_cmd(cmd, reason, false, buf);
}
EXPORT_SYMBOL(iscsit_add_reject_from_cmd);

/*
 * Map some portion of the allocated scatterlist to an iovec, suitable for
 * kernel sockets to copy data in/out.
 */
static int iscsit_map_iovec(
	struct iscsi_cmd *cmd,
	struct kvec *iov,
	u32 data_offset,
	u32 data_length)
{
	u32 i = 0;
	struct scatterlist *sg;
	unsigned int page_off;

	/*
	 * We know each entry in t_data_sg contains a page.
	 */
	sg = &cmd->se_cmd.t_data_sg[data_offset / PAGE_SIZE];
	page_off = (data_offset % PAGE_SIZE);

	cmd->first_data_sg = sg;
	cmd->first_data_sg_off = page_off;

	while (data_length) {
		u32 cur_len = min_t(u32, data_length, sg->length - page_off);

		iov[i].iov_base = kmap(sg_page(sg)) + sg->offset + page_off;
		iov[i].iov_len = cur_len;

		data_length -= cur_len;
		page_off = 0;
		sg = sg_next(sg);
		i++;
	}

	cmd->kmapped_nents = i;

	return i;
}

static void iscsit_unmap_iovec(struct iscsi_cmd *cmd)
{
	u32 i;
	struct scatterlist *sg;

	sg = cmd->first_data_sg;

	for (i = 0; i < cmd->kmapped_nents; i++)
		kunmap(sg_page(&sg[i]));
}

static void iscsit_ack_from_expstatsn(struct iscsi_conn *conn, u32 exp_statsn)
{
	struct iscsi_cmd *cmd;

	conn->exp_statsn = exp_statsn;

	if (conn->sess->sess_ops->RDMAExtensions)
		return;

	spin_lock_bh(&conn->cmd_lock);
	list_for_each_entry(cmd, &conn->conn_cmd_list, i_conn_node) {
		spin_lock(&cmd->istate_lock);
		if ((cmd->i_state == ISTATE_SENT_STATUS) &&
		    iscsi_sna_lt(cmd->stat_sn, exp_statsn)) {
			cmd->i_state = ISTATE_REMOVE;
			spin_unlock(&cmd->istate_lock);
			iscsit_add_cmd_to_immediate_queue(cmd, conn,
						cmd->i_state);
			continue;
		}
		spin_unlock(&cmd->istate_lock);
	}
	spin_unlock_bh(&conn->cmd_lock);
}

static int iscsit_allocate_iovecs(struct iscsi_cmd *cmd)
{
	u32 iov_count = max(1UL, DIV_ROUND_UP(cmd->se_cmd.data_length, PAGE_SIZE));

	iov_count += ISCSI_IOV_DATA_BUFFER;

	cmd->iov_data = kzalloc(iov_count * sizeof(struct kvec), GFP_KERNEL);
	if (!cmd->iov_data) {
		pr_err("Unable to allocate cmd->iov_data\n");
		return -ENOMEM;
	}

	cmd->orig_iov_data_count = iov_count;
	return 0;
}

int iscsit_setup_scsi_cmd(struct iscsi_conn *conn, struct iscsi_cmd *cmd,
			  unsigned char *buf)
{
	int data_direction, payload_length;
	struct iscsi_scsi_req *hdr;
	int iscsi_task_attr;
	int sam_task_attr;

	spin_lock_bh(&conn->sess->session_stats_lock);
	conn->sess->cmd_pdus++;
	if (conn->sess->se_sess->se_node_acl) {
		spin_lock(&conn->sess->se_sess->se_node_acl->stats_lock);
		conn->sess->se_sess->se_node_acl->num_cmds++;
		spin_unlock(&conn->sess->se_sess->se_node_acl->stats_lock);
	}
	spin_unlock_bh(&conn->sess->session_stats_lock);

	hdr			= (struct iscsi_scsi_req *) buf;
	payload_length		= ntoh24(hdr->dlength);

	/* FIXME; Add checks for AdditionalHeaderSegment */

	if (!(hdr->flags & ISCSI_FLAG_CMD_WRITE) &&
	    !(hdr->flags & ISCSI_FLAG_CMD_FINAL)) {
		pr_err("ISCSI_FLAG_CMD_WRITE & ISCSI_FLAG_CMD_FINAL"
				" not set. Bad iSCSI Initiator.\n");
<<<<<<< HEAD
		return iscsit_add_reject_from_cmd(ISCSI_REASON_BOOKMARK_INVALID,
				1, 1, buf, cmd);
=======
		return iscsit_add_reject_cmd(cmd,
					     ISCSI_REASON_BOOKMARK_INVALID, buf);
>>>>>>> d0e0ac97
	}

	if (((hdr->flags & ISCSI_FLAG_CMD_READ) ||
	     (hdr->flags & ISCSI_FLAG_CMD_WRITE)) && !hdr->data_length) {
		/*
		 * Vmware ESX v3.0 uses a modified Cisco Initiator (v3.4.2)
		 * that adds support for RESERVE/RELEASE.  There is a bug
		 * add with this new functionality that sets R/W bits when
		 * neither CDB carries any READ or WRITE datapayloads.
		 */
		if ((hdr->cdb[0] == 0x16) || (hdr->cdb[0] == 0x17)) {
			hdr->flags &= ~ISCSI_FLAG_CMD_READ;
			hdr->flags &= ~ISCSI_FLAG_CMD_WRITE;
			goto done;
		}

		pr_err("ISCSI_FLAG_CMD_READ or ISCSI_FLAG_CMD_WRITE"
			" set when Expected Data Transfer Length is 0 for"
			" CDB: 0x%02x. Bad iSCSI Initiator.\n", hdr->cdb[0]);
<<<<<<< HEAD
		return iscsit_add_reject_from_cmd(ISCSI_REASON_BOOKMARK_INVALID,
				1, 1, buf, cmd);
=======
		return iscsit_add_reject_cmd(cmd,
					     ISCSI_REASON_BOOKMARK_INVALID, buf);
>>>>>>> d0e0ac97
	}
done:

	if (!(hdr->flags & ISCSI_FLAG_CMD_READ) &&
	    !(hdr->flags & ISCSI_FLAG_CMD_WRITE) && (hdr->data_length != 0)) {
		pr_err("ISCSI_FLAG_CMD_READ and/or ISCSI_FLAG_CMD_WRITE"
			" MUST be set if Expected Data Transfer Length is not 0."
			" Bad iSCSI Initiator\n");
<<<<<<< HEAD
		return iscsit_add_reject_from_cmd(ISCSI_REASON_BOOKMARK_INVALID,
				1, 1, buf, cmd);
=======
		return iscsit_add_reject_cmd(cmd,
					     ISCSI_REASON_BOOKMARK_INVALID, buf);
>>>>>>> d0e0ac97
	}

	if ((hdr->flags & ISCSI_FLAG_CMD_READ) &&
	    (hdr->flags & ISCSI_FLAG_CMD_WRITE)) {
		pr_err("Bidirectional operations not supported!\n");
<<<<<<< HEAD
		return iscsit_add_reject_from_cmd(ISCSI_REASON_BOOKMARK_INVALID,
				1, 1, buf, cmd);
=======
		return iscsit_add_reject_cmd(cmd,
					     ISCSI_REASON_BOOKMARK_INVALID, buf);
>>>>>>> d0e0ac97
	}

	if (hdr->opcode & ISCSI_OP_IMMEDIATE) {
		pr_err("Illegally set Immediate Bit in iSCSI Initiator"
				" Scsi Command PDU.\n");
<<<<<<< HEAD
		return iscsit_add_reject_from_cmd(ISCSI_REASON_BOOKMARK_INVALID,
				1, 1, buf, cmd);
=======
		return iscsit_add_reject_cmd(cmd,
					     ISCSI_REASON_BOOKMARK_INVALID, buf);
>>>>>>> d0e0ac97
	}

	if (payload_length && !conn->sess->sess_ops->ImmediateData) {
		pr_err("ImmediateData=No but DataSegmentLength=%u,"
			" protocol error.\n", payload_length);
<<<<<<< HEAD
		return iscsit_add_reject_from_cmd(ISCSI_REASON_PROTOCOL_ERROR,
				1, 1, buf, cmd);
=======
		return iscsit_add_reject_cmd(cmd,
					     ISCSI_REASON_PROTOCOL_ERROR, buf);
>>>>>>> d0e0ac97
	}

	if ((be32_to_cpu(hdr->data_length) == payload_length) &&
	    (!(hdr->flags & ISCSI_FLAG_CMD_FINAL))) {
		pr_err("Expected Data Transfer Length and Length of"
			" Immediate Data are the same, but ISCSI_FLAG_CMD_FINAL"
			" bit is not set protocol error\n");
<<<<<<< HEAD
		return iscsit_add_reject_from_cmd(ISCSI_REASON_PROTOCOL_ERROR,
				1, 1, buf, cmd);
=======
		return iscsit_add_reject_cmd(cmd,
					     ISCSI_REASON_PROTOCOL_ERROR, buf);
>>>>>>> d0e0ac97
	}

	if (payload_length > be32_to_cpu(hdr->data_length)) {
		pr_err("DataSegmentLength: %u is greater than"
			" EDTL: %u, protocol error.\n", payload_length,
				hdr->data_length);
<<<<<<< HEAD
		return iscsit_add_reject_from_cmd(ISCSI_REASON_PROTOCOL_ERROR,
				1, 1, buf, cmd);
=======
		return iscsit_add_reject_cmd(cmd,
					     ISCSI_REASON_PROTOCOL_ERROR, buf);
>>>>>>> d0e0ac97
	}

	if (payload_length > conn->conn_ops->MaxXmitDataSegmentLength) {
		pr_err("DataSegmentLength: %u is greater than"
			" MaxXmitDataSegmentLength: %u, protocol error.\n",
			payload_length, conn->conn_ops->MaxXmitDataSegmentLength);
<<<<<<< HEAD
		return iscsit_add_reject_from_cmd(ISCSI_REASON_PROTOCOL_ERROR,
				1, 1, buf, cmd);
=======
		return iscsit_add_reject_cmd(cmd,
					     ISCSI_REASON_PROTOCOL_ERROR, buf);
>>>>>>> d0e0ac97
	}

	if (payload_length > conn->sess->sess_ops->FirstBurstLength) {
		pr_err("DataSegmentLength: %u is greater than"
			" FirstBurstLength: %u, protocol error.\n",
			payload_length, conn->sess->sess_ops->FirstBurstLength);
<<<<<<< HEAD
		return iscsit_add_reject_from_cmd(ISCSI_REASON_BOOKMARK_INVALID,
				1, 1, buf, cmd);
=======
		return iscsit_add_reject_cmd(cmd,
					     ISCSI_REASON_BOOKMARK_INVALID, buf);
>>>>>>> d0e0ac97
	}

	data_direction = (hdr->flags & ISCSI_FLAG_CMD_WRITE) ? DMA_TO_DEVICE :
			 (hdr->flags & ISCSI_FLAG_CMD_READ) ? DMA_FROM_DEVICE :
			  DMA_NONE;

	cmd->data_direction = data_direction;
	iscsi_task_attr = hdr->flags & ISCSI_FLAG_CMD_ATTR_MASK;
	/*
	 * Figure out the SAM Task Attribute for the incoming SCSI CDB
	 */
	if ((iscsi_task_attr == ISCSI_ATTR_UNTAGGED) ||
	    (iscsi_task_attr == ISCSI_ATTR_SIMPLE))
		sam_task_attr = MSG_SIMPLE_TAG;
	else if (iscsi_task_attr == ISCSI_ATTR_ORDERED)
		sam_task_attr = MSG_ORDERED_TAG;
	else if (iscsi_task_attr == ISCSI_ATTR_HEAD_OF_QUEUE)
		sam_task_attr = MSG_HEAD_TAG;
	else if (iscsi_task_attr == ISCSI_ATTR_ACA)
		sam_task_attr = MSG_ACA_TAG;
	else {
		pr_debug("Unknown iSCSI Task Attribute: 0x%02x, using"
			" MSG_SIMPLE_TAG\n", iscsi_task_attr);
		sam_task_attr = MSG_SIMPLE_TAG;
	}

	cmd->iscsi_opcode	= ISCSI_OP_SCSI_CMD;
	cmd->i_state		= ISTATE_NEW_CMD;
	cmd->immediate_cmd	= ((hdr->opcode & ISCSI_OP_IMMEDIATE) ? 1 : 0);
	cmd->immediate_data	= (payload_length) ? 1 : 0;
	cmd->unsolicited_data	= ((!(hdr->flags & ISCSI_FLAG_CMD_FINAL) &&
				     (hdr->flags & ISCSI_FLAG_CMD_WRITE)) ? 1 : 0);
	if (cmd->unsolicited_data)
		cmd->cmd_flags |= ICF_NON_IMMEDIATE_UNSOLICITED_DATA;

	conn->sess->init_task_tag = cmd->init_task_tag = hdr->itt;
	if (hdr->flags & ISCSI_FLAG_CMD_READ) {
		spin_lock_bh(&conn->sess->ttt_lock);
		cmd->targ_xfer_tag = conn->sess->targ_xfer_tag++;
		if (cmd->targ_xfer_tag == 0xFFFFFFFF)
			cmd->targ_xfer_tag = conn->sess->targ_xfer_tag++;
		spin_unlock_bh(&conn->sess->ttt_lock);
	} else if (hdr->flags & ISCSI_FLAG_CMD_WRITE)
		cmd->targ_xfer_tag = 0xFFFFFFFF;
	cmd->cmd_sn		= be32_to_cpu(hdr->cmdsn);
	cmd->exp_stat_sn	= be32_to_cpu(hdr->exp_statsn);
	cmd->first_burst_len	= payload_length;

	if (!conn->sess->sess_ops->RDMAExtensions &&
	     cmd->data_direction == DMA_FROM_DEVICE) {
		struct iscsi_datain_req *dr;

		dr = iscsit_allocate_datain_req();
		if (!dr)
			return iscsit_add_reject_cmd(cmd,
					ISCSI_REASON_BOOKMARK_NO_RESOURCES, buf);

		iscsit_attach_datain_req(cmd, dr);
	}

	/*
	 * Initialize struct se_cmd descriptor from target_core_mod infrastructure
	 */
	transport_init_se_cmd(&cmd->se_cmd, &lio_target_fabric_configfs->tf_ops,
			conn->sess->se_sess, be32_to_cpu(hdr->data_length),
			cmd->data_direction, sam_task_attr,
			cmd->sense_buffer + 2);

	pr_debug("Got SCSI Command, ITT: 0x%08x, CmdSN: 0x%08x,"
		" ExpXferLen: %u, Length: %u, CID: %hu\n", hdr->itt,
		hdr->cmdsn, be32_to_cpu(hdr->data_length), payload_length,
		conn->cid);

	target_get_sess_cmd(conn->sess->se_sess, &cmd->se_cmd, true);

	cmd->sense_reason = transport_lookup_cmd_lun(&cmd->se_cmd,
						     scsilun_to_int(&hdr->lun));
	if (cmd->sense_reason)
		goto attach_cmd;

	cmd->sense_reason = target_setup_cmd_from_cdb(&cmd->se_cmd, hdr->cdb);
	if (cmd->sense_reason) {
		if (cmd->sense_reason == TCM_OUT_OF_RESOURCES) {
			return iscsit_add_reject_cmd(cmd,
					ISCSI_REASON_BOOKMARK_NO_RESOURCES, buf);
		}

		goto attach_cmd;
	}

	if (iscsit_build_pdu_and_seq_lists(cmd, payload_length) < 0) {
		return iscsit_add_reject_cmd(cmd,
				ISCSI_REASON_BOOKMARK_NO_RESOURCES, buf);
	}

attach_cmd:
	spin_lock_bh(&conn->cmd_lock);
	list_add_tail(&cmd->i_conn_node, &conn->conn_cmd_list);
	spin_unlock_bh(&conn->cmd_lock);
	/*
	 * Check if we need to delay processing because of ALUA
	 * Active/NonOptimized primary access state..
	 */
	core_alua_check_nonop_delay(&cmd->se_cmd);

	return 0;
}
EXPORT_SYMBOL(iscsit_setup_scsi_cmd);
<<<<<<< HEAD

void iscsit_set_unsoliticed_dataout(struct iscsi_cmd *cmd)
{
	iscsit_set_dataout_sequence_values(cmd);

=======

void iscsit_set_unsoliticed_dataout(struct iscsi_cmd *cmd)
{
	iscsit_set_dataout_sequence_values(cmd);

>>>>>>> d0e0ac97
	spin_lock_bh(&cmd->dataout_timeout_lock);
	iscsit_start_dataout_timer(cmd, cmd->conn);
	spin_unlock_bh(&cmd->dataout_timeout_lock);
}
EXPORT_SYMBOL(iscsit_set_unsoliticed_dataout);

int iscsit_process_scsi_cmd(struct iscsi_conn *conn, struct iscsi_cmd *cmd,
			    struct iscsi_scsi_req *hdr)
{
	int cmdsn_ret = 0;
	/*
	 * Check the CmdSN against ExpCmdSN/MaxCmdSN here if
	 * the Immediate Bit is not set, and no Immediate
	 * Data is attached.
	 *
	 * A PDU/CmdSN carrying Immediate Data can only
	 * be processed after the DataCRC has passed.
	 * If the DataCRC fails, the CmdSN MUST NOT
	 * be acknowledged. (See below)
	 */
	if (!cmd->immediate_data) {
<<<<<<< HEAD
		cmdsn_ret = iscsit_sequence_cmd(conn, cmd, hdr->cmdsn);
		if (cmdsn_ret == CMDSN_LOWER_THAN_EXP) {
			if (!cmd->sense_reason)
				return 0;

			target_put_sess_cmd(conn->sess->se_sess, &cmd->se_cmd);
			return 0;
		} else if (cmdsn_ret == CMDSN_ERROR_CANNOT_RECOVER) {
			return iscsit_add_reject_from_cmd(
				ISCSI_REASON_PROTOCOL_ERROR,
				1, 0, (unsigned char *)hdr, cmd);
=======
		cmdsn_ret = iscsit_sequence_cmd(conn, cmd,
					(unsigned char *)hdr, hdr->cmdsn);
		if (cmdsn_ret == CMDSN_ERROR_CANNOT_RECOVER)
			return -1;
		else if (cmdsn_ret == CMDSN_LOWER_THAN_EXP) {
			target_put_sess_cmd(conn->sess->se_sess, &cmd->se_cmd);
			return 0;
>>>>>>> d0e0ac97
		}
	}

	iscsit_ack_from_expstatsn(conn, be32_to_cpu(hdr->exp_statsn));

	/*
	 * If no Immediate Data is attached, it's OK to return now.
	 */
	if (!cmd->immediate_data) {
		if (!cmd->sense_reason && cmd->unsolicited_data)
			iscsit_set_unsoliticed_dataout(cmd);
		if (!cmd->sense_reason)
			return 0;

		target_put_sess_cmd(conn->sess->se_sess, &cmd->se_cmd);
		return 0;
	}

	/*
	 * Early CHECK_CONDITIONs with ImmediateData never make it to command
	 * execution.  These exceptions are processed in CmdSN order using
	 * iscsit_check_received_cmdsn() in iscsit_get_immediate_data() below.
	 */
	if (cmd->sense_reason) {
<<<<<<< HEAD
=======
		if (cmd->reject_reason)
			return 0;

>>>>>>> d0e0ac97
		target_put_sess_cmd(conn->sess->se_sess, &cmd->se_cmd);
		return 1;
	}
	/*
	 * Call directly into transport_generic_new_cmd() to perform
	 * the backend memory allocation.
	 */
	cmd->sense_reason = transport_generic_new_cmd(&cmd->se_cmd);
<<<<<<< HEAD
	if (cmd->sense_reason) {
		target_put_sess_cmd(conn->sess->se_sess, &cmd->se_cmd);
		return 1;
	}

	return 0;
}
EXPORT_SYMBOL(iscsit_process_scsi_cmd);

static int
iscsit_get_immediate_data(struct iscsi_cmd *cmd, struct iscsi_scsi_req *hdr,
			  bool dump_payload)
{
	int cmdsn_ret = 0, immed_ret = IMMEDIATE_DATA_NORMAL_OPERATION;
	/*
	 * Special case for Unsupported SAM WRITE Opcodes and ImmediateData=Yes.
	 */
	if (dump_payload == true)
		goto after_immediate_data;

=======
	if (cmd->sense_reason)
		return 1;

	return 0;
}
EXPORT_SYMBOL(iscsit_process_scsi_cmd);

static int
iscsit_get_immediate_data(struct iscsi_cmd *cmd, struct iscsi_scsi_req *hdr,
			  bool dump_payload)
{
	struct iscsi_conn *conn = cmd->conn;
	int cmdsn_ret = 0, immed_ret = IMMEDIATE_DATA_NORMAL_OPERATION;
	/*
	 * Special case for Unsupported SAM WRITE Opcodes and ImmediateData=Yes.
	 */
	if (dump_payload == true)
		goto after_immediate_data;

>>>>>>> d0e0ac97
	immed_ret = iscsit_handle_immediate_data(cmd, hdr,
					cmd->first_burst_len);
after_immediate_data:
	if (immed_ret == IMMEDIATE_DATA_NORMAL_OPERATION) {
		/*
		 * A PDU/CmdSN carrying Immediate Data passed
		 * DataCRC, check against ExpCmdSN/MaxCmdSN if
		 * Immediate Bit is not set.
		 */
<<<<<<< HEAD
		cmdsn_ret = iscsit_sequence_cmd(cmd->conn, cmd, hdr->cmdsn);

		if (cmd->sense_reason) {
			if (iscsit_dump_data_payload(cmd->conn,
					cmd->first_burst_len, 1) < 0)
				return -1;
		} else if (cmd->unsolicited_data)
			iscsit_set_unsoliticed_dataout(cmd);

		if (cmdsn_ret == CMDSN_ERROR_CANNOT_RECOVER)
			return iscsit_add_reject_from_cmd(
				ISCSI_REASON_PROTOCOL_ERROR,
				1, 0, (unsigned char *)hdr, cmd);
=======
		cmdsn_ret = iscsit_sequence_cmd(cmd->conn, cmd,
					(unsigned char *)hdr, hdr->cmdsn);
		if (cmdsn_ret == CMDSN_ERROR_CANNOT_RECOVER) {
			return -1;
		} else if (cmdsn_ret == CMDSN_LOWER_THAN_EXP) {
			target_put_sess_cmd(conn->sess->se_sess, &cmd->se_cmd);
			return 0;
		}

		if (cmd->sense_reason) {
			int rc;

			rc = iscsit_dump_data_payload(cmd->conn,
						      cmd->first_burst_len, 1);
			target_put_sess_cmd(conn->sess->se_sess, &cmd->se_cmd);
			return rc;
		} else if (cmd->unsolicited_data)
			iscsit_set_unsoliticed_dataout(cmd);
>>>>>>> d0e0ac97

	} else if (immed_ret == IMMEDIATE_DATA_ERL1_CRC_FAILURE) {
		/*
		 * Immediate Data failed DataCRC and ERL>=1,
		 * silently drop this PDU and let the initiator
		 * plug the CmdSN gap.
		 *
		 * FIXME: Send Unsolicited NOPIN with reserved
		 * TTT here to help the initiator figure out
		 * the missing CmdSN, although they should be
		 * intelligent enough to determine the missing
		 * CmdSN and issue a retry to plug the sequence.
		 */
		cmd->i_state = ISTATE_REMOVE;
		iscsit_add_cmd_to_immediate_queue(cmd, cmd->conn, cmd->i_state);
	} else /* immed_ret == IMMEDIATE_DATA_CANNOT_RECOVER */
		return -1;

	return 0;
}

static int
iscsit_handle_scsi_cmd(struct iscsi_conn *conn, struct iscsi_cmd *cmd,
			   unsigned char *buf)
{
	struct iscsi_scsi_req *hdr = (struct iscsi_scsi_req *)buf;
	int rc, immed_data;
	bool dump_payload = false;

	rc = iscsit_setup_scsi_cmd(conn, cmd, buf);
	if (rc < 0)
<<<<<<< HEAD
		return rc;
=======
		return 0;
>>>>>>> d0e0ac97
	/*
	 * Allocation iovecs needed for struct socket operations for
	 * traditional iSCSI block I/O.
	 */
	if (iscsit_allocate_iovecs(cmd) < 0) {
<<<<<<< HEAD
		return iscsit_add_reject_from_cmd(
				ISCSI_REASON_BOOKMARK_NO_RESOURCES,
				1, 0, buf, cmd);
=======
		return iscsit_add_reject_cmd(cmd,
				ISCSI_REASON_BOOKMARK_NO_RESOURCES, buf);
>>>>>>> d0e0ac97
	}
	immed_data = cmd->immediate_data;

	rc = iscsit_process_scsi_cmd(conn, cmd, hdr);
	if (rc < 0)
		return rc;
	else if (rc > 0)
		dump_payload = true;

	if (!immed_data)
		return 0;

	return iscsit_get_immediate_data(cmd, hdr, dump_payload);
}

static u32 iscsit_do_crypto_hash_sg(
	struct hash_desc *hash,
	struct iscsi_cmd *cmd,
	u32 data_offset,
	u32 data_length,
	u32 padding,
	u8 *pad_bytes)
{
	u32 data_crc;
	u32 i;
	struct scatterlist *sg;
	unsigned int page_off;

	crypto_hash_init(hash);

	sg = cmd->first_data_sg;
	page_off = cmd->first_data_sg_off;

	i = 0;
	while (data_length) {
		u32 cur_len = min_t(u32, data_length, (sg[i].length - page_off));

		crypto_hash_update(hash, &sg[i], cur_len);

		data_length -= cur_len;
		page_off = 0;
		i++;
	}

	if (padding) {
		struct scatterlist pad_sg;

		sg_init_one(&pad_sg, pad_bytes, padding);
		crypto_hash_update(hash, &pad_sg, padding);
	}
	crypto_hash_final(hash, (u8 *) &data_crc);

	return data_crc;
}

static void iscsit_do_crypto_hash_buf(
	struct hash_desc *hash,
	const void *buf,
	u32 payload_length,
	u32 padding,
	u8 *pad_bytes,
	u8 *data_crc)
{
	struct scatterlist sg;

	crypto_hash_init(hash);

	sg_init_one(&sg, buf, payload_length);
	crypto_hash_update(hash, &sg, payload_length);

	if (padding) {
		sg_init_one(&sg, pad_bytes, padding);
		crypto_hash_update(hash, &sg, padding);
	}
	crypto_hash_final(hash, data_crc);
}

int
iscsit_check_dataout_hdr(struct iscsi_conn *conn, unsigned char *buf,
			  struct iscsi_cmd **out_cmd)
{
	struct iscsi_data *hdr = (struct iscsi_data *)buf;
	struct iscsi_cmd *cmd = NULL;
	struct se_cmd *se_cmd;
<<<<<<< HEAD
	unsigned long flags;
=======
>>>>>>> d0e0ac97
	u32 payload_length = ntoh24(hdr->dlength);
	int rc;

	if (!payload_length) {
		pr_err("DataOUT payload is ZERO, protocol error.\n");
		return iscsit_add_reject(conn, ISCSI_REASON_PROTOCOL_ERROR,
					 buf);
	}

	/* iSCSI write */
	spin_lock_bh(&conn->sess->session_stats_lock);
	conn->sess->rx_data_octets += payload_length;
	if (conn->sess->se_sess->se_node_acl) {
		spin_lock(&conn->sess->se_sess->se_node_acl->stats_lock);
		conn->sess->se_sess->se_node_acl->write_bytes += payload_length;
		spin_unlock(&conn->sess->se_sess->se_node_acl->stats_lock);
	}
	spin_unlock_bh(&conn->sess->session_stats_lock);

	if (payload_length > conn->conn_ops->MaxXmitDataSegmentLength) {
		pr_err("DataSegmentLength: %u is greater than"
			" MaxXmitDataSegmentLength: %u\n", payload_length,
			conn->conn_ops->MaxXmitDataSegmentLength);
		return iscsit_add_reject(conn, ISCSI_REASON_PROTOCOL_ERROR,
					 buf);
	}

	cmd = iscsit_find_cmd_from_itt_or_dump(conn, hdr->itt,
			payload_length);
	if (!cmd)
		return 0;

	pr_debug("Got DataOut ITT: 0x%08x, TTT: 0x%08x,"
		" DataSN: 0x%08x, Offset: %u, Length: %u, CID: %hu\n",
		hdr->itt, hdr->ttt, hdr->datasn, ntohl(hdr->offset),
		payload_length, conn->cid);

	if (cmd->cmd_flags & ICF_GOT_LAST_DATAOUT) {
		pr_err("Command ITT: 0x%08x received DataOUT after"
			" last DataOUT received, dumping payload\n",
			cmd->init_task_tag);
		return iscsit_dump_data_payload(conn, payload_length, 1);
	}

	if (cmd->data_direction != DMA_TO_DEVICE) {
		pr_err("Command ITT: 0x%08x received DataOUT for a"
			" NON-WRITE command.\n", cmd->init_task_tag);
		return iscsit_reject_cmd(cmd, ISCSI_REASON_PROTOCOL_ERROR, buf);
	}
	se_cmd = &cmd->se_cmd;
	iscsit_mod_dataout_timer(cmd);

	if ((be32_to_cpu(hdr->offset) + payload_length) > cmd->se_cmd.data_length) {
		pr_err("DataOut Offset: %u, Length %u greater than"
			" iSCSI Command EDTL %u, protocol error.\n",
			hdr->offset, payload_length, cmd->se_cmd.data_length);
		return iscsit_reject_cmd(cmd, ISCSI_REASON_BOOKMARK_INVALID, buf);
	}

	if (cmd->unsolicited_data) {
		int dump_unsolicited_data = 0;

		if (conn->sess->sess_ops->InitialR2T) {
			pr_err("Received unexpected unsolicited data"
				" while InitialR2T=Yes, protocol error.\n");
			transport_send_check_condition_and_sense(&cmd->se_cmd,
					TCM_UNEXPECTED_UNSOLICITED_DATA, 0);
			return -1;
		}
		/*
		 * Special case for dealing with Unsolicited DataOUT
		 * and Unsupported SAM WRITE Opcodes and SE resource allocation
		 * failures;
		 */

		/* Something's amiss if we're not in WRITE_PENDING state... */
		WARN_ON(se_cmd->t_state != TRANSPORT_WRITE_PENDING);
		if (!(se_cmd->se_cmd_flags & SCF_SUPPORTED_SAM_OPCODE))
			dump_unsolicited_data = 1;

		if (dump_unsolicited_data) {
			/*
			 * Check if a delayed TASK_ABORTED status needs to
			 * be sent now if the ISCSI_FLAG_CMD_FINAL has been
			 * received with the unsolicitied data out.
			 */
			if (hdr->flags & ISCSI_FLAG_CMD_FINAL)
				iscsit_stop_dataout_timer(cmd);

			transport_check_aborted_status(se_cmd,
					(hdr->flags & ISCSI_FLAG_CMD_FINAL));
			return iscsit_dump_data_payload(conn, payload_length, 1);
		}
	} else {
		/*
		 * For the normal solicited data path:
		 *
		 * Check for a delayed TASK_ABORTED status and dump any
		 * incoming data out payload if one exists.  Also, when the
		 * ISCSI_FLAG_CMD_FINAL is set to denote the end of the current
		 * data out sequence, we decrement outstanding_r2ts.  Once
		 * outstanding_r2ts reaches zero, go ahead and send the delayed
		 * TASK_ABORTED status.
		 */
		if (se_cmd->transport_state & CMD_T_ABORTED) {
			if (hdr->flags & ISCSI_FLAG_CMD_FINAL)
				if (--cmd->outstanding_r2ts < 1) {
					iscsit_stop_dataout_timer(cmd);
					transport_check_aborted_status(
							se_cmd, 1);
				}

			return iscsit_dump_data_payload(conn, payload_length, 1);
		}
	}
	/*
	 * Preform DataSN, DataSequenceInOrder, DataPDUInOrder, and
	 * within-command recovery checks before receiving the payload.
	 */
	rc = iscsit_check_pre_dataout(cmd, buf);
	if (rc == DATAOUT_WITHIN_COMMAND_RECOVERY)
		return 0;
	else if (rc == DATAOUT_CANNOT_RECOVER)
		return -1;

	*out_cmd = cmd;
	return 0;
}
EXPORT_SYMBOL(iscsit_check_dataout_hdr);

static int
iscsit_get_dataout(struct iscsi_conn *conn, struct iscsi_cmd *cmd,
		   struct iscsi_data *hdr)
{
	struct kvec *iov;
	u32 checksum, iov_count = 0, padding = 0, rx_got = 0, rx_size = 0;
	u32 payload_length = ntoh24(hdr->dlength);
	int iov_ret, data_crc_failed = 0;

	rx_size += payload_length;
	iov = &cmd->iov_data[0];

	iov_ret = iscsit_map_iovec(cmd, iov, be32_to_cpu(hdr->offset),
				   payload_length);
	if (iov_ret < 0)
		return -1;

	iov_count += iov_ret;

	padding = ((-payload_length) & 3);
	if (padding != 0) {
		iov[iov_count].iov_base	= cmd->pad_bytes;
		iov[iov_count++].iov_len = padding;
		rx_size += padding;
		pr_debug("Receiving %u padding bytes.\n", padding);
	}

	if (conn->conn_ops->DataDigest) {
		iov[iov_count].iov_base = &checksum;
		iov[iov_count++].iov_len = ISCSI_CRC_LEN;
		rx_size += ISCSI_CRC_LEN;
	}

	rx_got = rx_data(conn, &cmd->iov_data[0], iov_count, rx_size);

	iscsit_unmap_iovec(cmd);

	if (rx_got != rx_size)
		return -1;

	if (conn->conn_ops->DataDigest) {
		u32 data_crc;

		data_crc = iscsit_do_crypto_hash_sg(&conn->conn_rx_hash, cmd,
						    be32_to_cpu(hdr->offset),
						    payload_length, padding,
						    cmd->pad_bytes);

		if (checksum != data_crc) {
			pr_err("ITT: 0x%08x, Offset: %u, Length: %u,"
				" DataSN: 0x%08x, CRC32C DataDigest 0x%08x"
				" does not match computed 0x%08x\n",
				hdr->itt, hdr->offset, payload_length,
				hdr->datasn, checksum, data_crc);
			data_crc_failed = 1;
		} else {
			pr_debug("Got CRC32C DataDigest 0x%08x for"
				" %u bytes of Data Out\n", checksum,
				payload_length);
		}
	}

	return data_crc_failed;
}

int
iscsit_check_dataout_payload(struct iscsi_cmd *cmd, struct iscsi_data *hdr,
			     bool data_crc_failed)
{
	struct iscsi_conn *conn = cmd->conn;
	int rc, ooo_cmdsn;
	/*
	 * Increment post receive data and CRC values or perform
	 * within-command recovery.
	 */
	rc = iscsit_check_post_dataout(cmd, (unsigned char *)hdr, data_crc_failed);
	if ((rc == DATAOUT_NORMAL) || (rc == DATAOUT_WITHIN_COMMAND_RECOVERY))
		return 0;
	else if (rc == DATAOUT_SEND_R2T) {
		iscsit_set_dataout_sequence_values(cmd);
		conn->conn_transport->iscsit_get_dataout(conn, cmd, false);
	} else if (rc == DATAOUT_SEND_TO_TRANSPORT) {
		/*
		 * Handle extra special case for out of order
		 * Unsolicited Data Out.
		 */
		spin_lock_bh(&cmd->istate_lock);
		ooo_cmdsn = (cmd->cmd_flags & ICF_OOO_CMDSN);
		cmd->cmd_flags |= ICF_GOT_LAST_DATAOUT;
		cmd->i_state = ISTATE_RECEIVED_LAST_DATAOUT;
		spin_unlock_bh(&cmd->istate_lock);

		iscsit_stop_dataout_timer(cmd);
		if (ooo_cmdsn)
			return 0;
		target_execute_cmd(&cmd->se_cmd);
		return 0;
	} else /* DATAOUT_CANNOT_RECOVER */
		return -1;

	return 0;
}
EXPORT_SYMBOL(iscsit_check_dataout_payload);

static int iscsit_handle_data_out(struct iscsi_conn *conn, unsigned char *buf)
<<<<<<< HEAD
{
	struct iscsi_cmd *cmd;
	struct iscsi_data *hdr = (struct iscsi_data *)buf;
	int rc;
	bool data_crc_failed = false;

	rc = iscsit_check_dataout_hdr(conn, buf, &cmd);
	if (rc < 0)
		return rc;
	else if (!cmd)
		return 0;

	rc = iscsit_get_dataout(conn, cmd, hdr);
	if (rc < 0)
		return rc;
	else if (rc > 0)
		data_crc_failed = true;

	return iscsit_check_dataout_payload(cmd, hdr, data_crc_failed);
}

int iscsit_handle_nop_out(struct iscsi_conn *conn, struct iscsi_cmd *cmd,
			unsigned char *buf)
{
	unsigned char *ping_data = NULL;
	int cmdsn_ret, niov = 0, ret = 0, rx_got, rx_size;
	u32 checksum, data_crc, padding = 0, payload_length;
	struct iscsi_cmd *cmd_p = NULL;
	struct kvec *iov = NULL;
	struct iscsi_nopout *hdr;
=======
{
	struct iscsi_cmd *cmd;
	struct iscsi_data *hdr = (struct iscsi_data *)buf;
	int rc;
	bool data_crc_failed = false;
>>>>>>> d0e0ac97

	rc = iscsit_check_dataout_hdr(conn, buf, &cmd);
	if (rc < 0)
		return 0;
	else if (!cmd)
		return 0;

	rc = iscsit_get_dataout(conn, cmd, hdr);
	if (rc < 0)
		return rc;
	else if (rc > 0)
		data_crc_failed = true;

	return iscsit_check_dataout_payload(cmd, hdr, data_crc_failed);
}

int iscsit_setup_nop_out(struct iscsi_conn *conn, struct iscsi_cmd *cmd,
			 struct iscsi_nopout *hdr)
{
	u32 payload_length = ntoh24(hdr->dlength);

	if (hdr->itt == RESERVED_ITT && !(hdr->opcode & ISCSI_OP_IMMEDIATE)) {
		pr_err("NOPOUT ITT is reserved, but Immediate Bit is"
			" not set, protocol error.\n");
		return iscsit_reject_cmd(cmd, ISCSI_REASON_PROTOCOL_ERROR,
					 (unsigned char *)hdr);
	}

	if (payload_length > conn->conn_ops->MaxXmitDataSegmentLength) {
		pr_err("NOPOUT Ping Data DataSegmentLength: %u is"
			" greater than MaxXmitDataSegmentLength: %u, protocol"
			" error.\n", payload_length,
			conn->conn_ops->MaxXmitDataSegmentLength);
		return iscsit_reject_cmd(cmd, ISCSI_REASON_PROTOCOL_ERROR,
					 (unsigned char *)hdr);
	}

	pr_debug("Got NOPOUT Ping %s ITT: 0x%08x, TTT: 0x%08x,"
		" CmdSN: 0x%08x, ExpStatSN: 0x%08x, Length: %u\n",
		hdr->itt == RESERVED_ITT ? "Response" : "Request",
		hdr->itt, hdr->ttt, hdr->cmdsn, hdr->exp_statsn,
		payload_length);
	/*
	 * This is not a response to a Unsolicited NopIN, which means
	 * it can either be a NOPOUT ping request (with a valid ITT),
	 * or a NOPOUT not requesting a NOPIN (with a reserved ITT).
	 * Either way, make sure we allocate an struct iscsi_cmd, as both
	 * can contain ping data.
	 */
	if (hdr->ttt == cpu_to_be32(0xFFFFFFFF)) {
<<<<<<< HEAD
		if (!cmd)
			return iscsit_add_reject(
					ISCSI_REASON_BOOKMARK_NO_RESOURCES,
					1, buf, conn);

=======
>>>>>>> d0e0ac97
		cmd->iscsi_opcode	= ISCSI_OP_NOOP_OUT;
		cmd->i_state		= ISTATE_SEND_NOPIN;
		cmd->immediate_cmd	= ((hdr->opcode & ISCSI_OP_IMMEDIATE) ?
						1 : 0);
		conn->sess->init_task_tag = cmd->init_task_tag = hdr->itt;
		cmd->targ_xfer_tag	= 0xFFFFFFFF;
		cmd->cmd_sn		= be32_to_cpu(hdr->cmdsn);
		cmd->exp_stat_sn	= be32_to_cpu(hdr->exp_statsn);
		cmd->data_direction	= DMA_NONE;
	}

	return 0;
}
EXPORT_SYMBOL(iscsit_setup_nop_out);

int iscsit_process_nop_out(struct iscsi_conn *conn, struct iscsi_cmd *cmd,
			   struct iscsi_nopout *hdr)
{
	struct iscsi_cmd *cmd_p = NULL;
	int cmdsn_ret = 0;
	/*
	 * Initiator is expecting a NopIN ping reply..
	 */
	if (hdr->itt != RESERVED_ITT) {
		BUG_ON(!cmd);

		spin_lock_bh(&conn->cmd_lock);
		list_add_tail(&cmd->i_conn_node, &conn->conn_cmd_list);
		spin_unlock_bh(&conn->cmd_lock);

		iscsit_ack_from_expstatsn(conn, be32_to_cpu(hdr->exp_statsn));

		if (hdr->opcode & ISCSI_OP_IMMEDIATE) {
			iscsit_add_cmd_to_response_queue(cmd, conn,
							 cmd->i_state);
			return 0;
		}

		cmdsn_ret = iscsit_sequence_cmd(conn, cmd,
				(unsigned char *)hdr, hdr->cmdsn);
                if (cmdsn_ret == CMDSN_LOWER_THAN_EXP)
			return 0;
		if (cmdsn_ret == CMDSN_ERROR_CANNOT_RECOVER)
			return -1;

		return 0;
	}
	/*
	 * This was a response to a unsolicited NOPIN ping.
	 */
	if (hdr->ttt != cpu_to_be32(0xFFFFFFFF)) {
		cmd_p = iscsit_find_cmd_from_ttt(conn, be32_to_cpu(hdr->ttt));
		if (!cmd_p)
			return -EINVAL;

		iscsit_stop_nopin_response_timer(conn);

		cmd_p->i_state = ISTATE_REMOVE;
		iscsit_add_cmd_to_immediate_queue(cmd_p, conn, cmd_p->i_state);

		iscsit_start_nopin_timer(conn);
		return 0;
	}
	/*
	 * Otherwise, initiator is not expecting a NOPIN is response.
	 * Just ignore for now.
	 */
        return 0;
}
EXPORT_SYMBOL(iscsit_process_nop_out);

static int iscsit_handle_nop_out(struct iscsi_conn *conn, struct iscsi_cmd *cmd,
				 unsigned char *buf)
{
	unsigned char *ping_data = NULL;
	struct iscsi_nopout *hdr = (struct iscsi_nopout *)buf;
	struct kvec *iov = NULL;
	u32 payload_length = ntoh24(hdr->dlength);
	int ret;

	ret = iscsit_setup_nop_out(conn, cmd, hdr);
	if (ret < 0)
		return 0;
	/*
	 * Handle NOP-OUT payload for traditional iSCSI sockets
	 */
	if (payload_length && hdr->ttt == cpu_to_be32(0xFFFFFFFF)) {
		u32 checksum, data_crc, padding = 0;
		int niov = 0, rx_got, rx_size = payload_length;

		ping_data = kzalloc(payload_length + 1, GFP_KERNEL);
		if (!ping_data) {
			pr_err("Unable to allocate memory for"
				" NOPOUT ping data.\n");
			ret = -1;
			goto out;
		}

		iov = &cmd->iov_misc[0];
		iov[niov].iov_base	= ping_data;
		iov[niov++].iov_len	= payload_length;

		padding = ((-payload_length) & 3);
		if (padding != 0) {
			pr_debug("Receiving %u additional bytes"
				" for padding.\n", padding);
			iov[niov].iov_base	= &cmd->pad_bytes;
			iov[niov++].iov_len	= padding;
			rx_size += padding;
		}
		if (conn->conn_ops->DataDigest) {
			iov[niov].iov_base	= &checksum;
			iov[niov++].iov_len	= ISCSI_CRC_LEN;
			rx_size += ISCSI_CRC_LEN;
		}

		rx_got = rx_data(conn, &cmd->iov_misc[0], niov, rx_size);
		if (rx_got != rx_size) {
			ret = -1;
			goto out;
		}

		if (conn->conn_ops->DataDigest) {
			iscsit_do_crypto_hash_buf(&conn->conn_rx_hash,
					ping_data, payload_length,
					padding, cmd->pad_bytes,
					(u8 *)&data_crc);

			if (checksum != data_crc) {
				pr_err("Ping data CRC32C DataDigest"
				" 0x%08x does not match computed 0x%08x\n",
					checksum, data_crc);
				if (!conn->sess->sess_ops->ErrorRecoveryLevel) {
					pr_err("Unable to recover from"
					" NOPOUT Ping DataCRC failure while in"
						" ERL=0.\n");
					ret = -1;
					goto out;
				} else {
					/*
					 * Silently drop this PDU and let the
					 * initiator plug the CmdSN gap.
					 */
					pr_debug("Dropping NOPOUT"
					" Command CmdSN: 0x%08x due to"
					" DataCRC error.\n", hdr->cmdsn);
					ret = 0;
					goto out;
				}
			} else {
				pr_debug("Got CRC32C DataDigest"
				" 0x%08x for %u bytes of ping data.\n",
					checksum, payload_length);
			}
		}

		ping_data[payload_length] = '\0';
		/*
		 * Attach ping data to struct iscsi_cmd->buf_ptr.
		 */
		cmd->buf_ptr = ping_data;
		cmd->buf_ptr_size = payload_length;

		pr_debug("Got %u bytes of NOPOUT ping"
			" data.\n", payload_length);
		pr_debug("Ping Data: \"%s\"\n", ping_data);
	}

	return iscsit_process_nop_out(conn, cmd, hdr);
out:
	if (cmd)
		iscsit_free_cmd(cmd, false);

	kfree(ping_data);
	return ret;
}

int
iscsit_handle_task_mgt_cmd(struct iscsi_conn *conn, struct iscsi_cmd *cmd,
			   unsigned char *buf)
{
	struct se_tmr_req *se_tmr;
	struct iscsi_tmr_req *tmr_req;
	struct iscsi_tm *hdr;
	int out_of_order_cmdsn = 0, ret;
	bool sess_ref = false;
	u8 function;

	hdr			= (struct iscsi_tm *) buf;
	hdr->flags &= ~ISCSI_FLAG_CMD_FINAL;
	function = hdr->flags;

<<<<<<< HEAD
		return 0;
	}

	if (hdr->ttt != cpu_to_be32(0xFFFFFFFF)) {
		/*
		 * This was a response to a unsolicited NOPIN ping.
		 */
		cmd_p = iscsit_find_cmd_from_ttt(conn, be32_to_cpu(hdr->ttt));
		if (!cmd_p)
			return -1;

		iscsit_stop_nopin_response_timer(conn);

		cmd_p->i_state = ISTATE_REMOVE;
		iscsit_add_cmd_to_immediate_queue(cmd_p, conn, cmd_p->i_state);
		iscsit_start_nopin_timer(conn);
	} else {
		/*
		 * Initiator is not expecting a NOPIN is response.
		 * Just ignore for now.
		 *
		 * iSCSI v19-91 10.18
		 * "A NOP-OUT may also be used to confirm a changed
		 *  ExpStatSN if another PDU will not be available
		 *  for a long time."
		 */
		ret = 0;
		goto out;
	}

	return 0;
out:
	if (cmd)
		iscsit_free_cmd(cmd, false);
ping_out:
	kfree(ping_data);
	return ret;
}
EXPORT_SYMBOL(iscsit_handle_nop_out);

int
iscsit_handle_task_mgt_cmd(struct iscsi_conn *conn, struct iscsi_cmd *cmd,
			   unsigned char *buf)
{
	struct se_tmr_req *se_tmr;
	struct iscsi_tmr_req *tmr_req;
	struct iscsi_tm *hdr;
	int out_of_order_cmdsn = 0;
	int ret;
	u8 function;

	hdr			= (struct iscsi_tm *) buf;
	hdr->flags &= ~ISCSI_FLAG_CMD_FINAL;
	function = hdr->flags;

=======
>>>>>>> d0e0ac97
	pr_debug("Got Task Management Request ITT: 0x%08x, CmdSN:"
		" 0x%08x, Function: 0x%02x, RefTaskTag: 0x%08x, RefCmdSN:"
		" 0x%08x, CID: %hu\n", hdr->itt, hdr->cmdsn, function,
		hdr->rtt, hdr->refcmdsn, conn->cid);

	if ((function != ISCSI_TM_FUNC_ABORT_TASK) &&
	    ((function != ISCSI_TM_FUNC_TASK_REASSIGN) &&
	     hdr->rtt != RESERVED_ITT)) {
		pr_err("RefTaskTag should be set to 0xFFFFFFFF.\n");
		hdr->rtt = RESERVED_ITT;
	}

	if ((function == ISCSI_TM_FUNC_TASK_REASSIGN) &&
			!(hdr->opcode & ISCSI_OP_IMMEDIATE)) {
		pr_err("Task Management Request TASK_REASSIGN not"
			" issued as immediate command, bad iSCSI Initiator"
				"implementation\n");
<<<<<<< HEAD
		return iscsit_add_reject_from_cmd(ISCSI_REASON_PROTOCOL_ERROR,
					1, 1, buf, cmd);
=======
		return iscsit_add_reject_cmd(cmd,
					     ISCSI_REASON_PROTOCOL_ERROR, buf);
>>>>>>> d0e0ac97
	}
	if ((function != ISCSI_TM_FUNC_ABORT_TASK) &&
	    be32_to_cpu(hdr->refcmdsn) != ISCSI_RESERVED_TAG)
		hdr->refcmdsn = cpu_to_be32(ISCSI_RESERVED_TAG);

	cmd->data_direction = DMA_NONE;

	cmd->tmr_req = kzalloc(sizeof(struct iscsi_tmr_req), GFP_KERNEL);
	if (!cmd->tmr_req) {
		pr_err("Unable to allocate memory for"
			" Task Management command!\n");
		return iscsit_add_reject_cmd(cmd,
					     ISCSI_REASON_BOOKMARK_NO_RESOURCES,
					     buf);
	}

	/*
	 * TASK_REASSIGN for ERL=2 / connection stays inside of
	 * LIO-Target $FABRIC_MOD
	 */
	if (function != ISCSI_TM_FUNC_TASK_REASSIGN) {

		u8 tcm_function;
		int ret;

		transport_init_se_cmd(&cmd->se_cmd,
				      &lio_target_fabric_configfs->tf_ops,
				      conn->sess->se_sess, 0, DMA_NONE,
				      MSG_SIMPLE_TAG, cmd->sense_buffer + 2);

		target_get_sess_cmd(conn->sess->se_sess, &cmd->se_cmd, true);
		sess_ref = true;

		switch (function) {
		case ISCSI_TM_FUNC_ABORT_TASK:
			tcm_function = TMR_ABORT_TASK;
			break;
		case ISCSI_TM_FUNC_ABORT_TASK_SET:
			tcm_function = TMR_ABORT_TASK_SET;
			break;
		case ISCSI_TM_FUNC_CLEAR_ACA:
			tcm_function = TMR_CLEAR_ACA;
			break;
		case ISCSI_TM_FUNC_CLEAR_TASK_SET:
			tcm_function = TMR_CLEAR_TASK_SET;
			break;
		case ISCSI_TM_FUNC_LOGICAL_UNIT_RESET:
			tcm_function = TMR_LUN_RESET;
			break;
		case ISCSI_TM_FUNC_TARGET_WARM_RESET:
			tcm_function = TMR_TARGET_WARM_RESET;
			break;
		case ISCSI_TM_FUNC_TARGET_COLD_RESET:
			tcm_function = TMR_TARGET_COLD_RESET;
			break;
		default:
			pr_err("Unknown iSCSI TMR Function:"
			       " 0x%02x\n", function);
			return iscsit_add_reject_cmd(cmd,
				ISCSI_REASON_BOOKMARK_NO_RESOURCES, buf);
		}

		ret = core_tmr_alloc_req(&cmd->se_cmd, cmd->tmr_req,
					 tcm_function, GFP_KERNEL);
		if (ret < 0)
			return iscsit_add_reject_cmd(cmd,
				ISCSI_REASON_BOOKMARK_NO_RESOURCES, buf);

		cmd->tmr_req->se_tmr_req = cmd->se_cmd.se_tmr_req;
	}

	cmd->iscsi_opcode	= ISCSI_OP_SCSI_TMFUNC;
	cmd->i_state		= ISTATE_SEND_TASKMGTRSP;
	cmd->immediate_cmd	= ((hdr->opcode & ISCSI_OP_IMMEDIATE) ? 1 : 0);
	cmd->init_task_tag	= hdr->itt;
	cmd->targ_xfer_tag	= 0xFFFFFFFF;
	cmd->cmd_sn		= be32_to_cpu(hdr->cmdsn);
	cmd->exp_stat_sn	= be32_to_cpu(hdr->exp_statsn);
	se_tmr			= cmd->se_cmd.se_tmr_req;
	tmr_req			= cmd->tmr_req;
	/*
	 * Locate the struct se_lun for all TMRs not related to ERL=2 TASK_REASSIGN
	 */
	if (function != ISCSI_TM_FUNC_TASK_REASSIGN) {
		ret = transport_lookup_tmr_lun(&cmd->se_cmd,
					       scsilun_to_int(&hdr->lun));
		if (ret < 0) {
			se_tmr->response = ISCSI_TMF_RSP_NO_LUN;
			goto attach;
		}
	}

	switch (function) {
	case ISCSI_TM_FUNC_ABORT_TASK:
		se_tmr->response = iscsit_tmr_abort_task(cmd, buf);
		if (se_tmr->response)
			goto attach;
		break;
	case ISCSI_TM_FUNC_ABORT_TASK_SET:
	case ISCSI_TM_FUNC_CLEAR_ACA:
	case ISCSI_TM_FUNC_CLEAR_TASK_SET:
	case ISCSI_TM_FUNC_LOGICAL_UNIT_RESET:
		break;
	case ISCSI_TM_FUNC_TARGET_WARM_RESET:
		if (iscsit_tmr_task_warm_reset(conn, tmr_req, buf) < 0) {
			se_tmr->response = ISCSI_TMF_RSP_AUTH_FAILED;
			goto attach;
		}
		break;
	case ISCSI_TM_FUNC_TARGET_COLD_RESET:
		if (iscsit_tmr_task_cold_reset(conn, tmr_req, buf) < 0) {
			se_tmr->response = ISCSI_TMF_RSP_AUTH_FAILED;
			goto attach;
		}
		break;
	case ISCSI_TM_FUNC_TASK_REASSIGN:
		se_tmr->response = iscsit_tmr_task_reassign(cmd, buf);
		/*
		 * Perform sanity checks on the ExpDataSN only if the
		 * TASK_REASSIGN was successful.
		 */
		if (se_tmr->response)
			break;

		if (iscsit_check_task_reassign_expdatasn(tmr_req, conn) < 0)
			return iscsit_add_reject_cmd(cmd,
					ISCSI_REASON_BOOKMARK_INVALID, buf);
		break;
	default:
		pr_err("Unknown TMR function: 0x%02x, protocol"
			" error.\n", function);
		se_tmr->response = ISCSI_TMF_RSP_NOT_SUPPORTED;
		goto attach;
	}

	if ((function != ISCSI_TM_FUNC_TASK_REASSIGN) &&
	    (se_tmr->response == ISCSI_TMF_RSP_COMPLETE))
		se_tmr->call_transport = 1;
attach:
	spin_lock_bh(&conn->cmd_lock);
	list_add_tail(&cmd->i_conn_node, &conn->conn_cmd_list);
	spin_unlock_bh(&conn->cmd_lock);

	if (!(hdr->opcode & ISCSI_OP_IMMEDIATE)) {
		int cmdsn_ret = iscsit_sequence_cmd(conn, cmd, buf, hdr->cmdsn);
		if (cmdsn_ret == CMDSN_HIGHER_THAN_EXP)
			out_of_order_cmdsn = 1;
		else if (cmdsn_ret == CMDSN_LOWER_THAN_EXP)
			return 0;
		else if (cmdsn_ret == CMDSN_ERROR_CANNOT_RECOVER)
			return -1;
	}
	iscsit_ack_from_expstatsn(conn, be32_to_cpu(hdr->exp_statsn));

	if (out_of_order_cmdsn || !(hdr->opcode & ISCSI_OP_IMMEDIATE))
		return 0;
	/*
	 * Found the referenced task, send to transport for processing.
	 */
	if (se_tmr->call_transport)
		return transport_generic_handle_tmr(&cmd->se_cmd);

	/*
	 * Could not find the referenced LUN, task, or Task Management
	 * command not authorized or supported.  Change state and
	 * let the tx_thread send the response.
	 *
	 * For connection recovery, this is also the default action for
	 * TMR TASK_REASSIGN.
	 */
	if (sess_ref) {
		pr_debug("Handle TMR, using sess_ref=true check\n");
		target_put_sess_cmd(conn->sess->se_sess, &cmd->se_cmd);
	}

	iscsit_add_cmd_to_response_queue(cmd, conn, cmd->i_state);
	return 0;
}
EXPORT_SYMBOL(iscsit_handle_task_mgt_cmd);

/* #warning FIXME: Support Text Command parameters besides SendTargets */
int
iscsit_setup_text_cmd(struct iscsi_conn *conn, struct iscsi_cmd *cmd,
		      struct iscsi_text *hdr)
{
	u32 payload_length = ntoh24(hdr->dlength);

	if (payload_length > conn->conn_ops->MaxXmitDataSegmentLength) {
		pr_err("Unable to accept text parameter length: %u"
			"greater than MaxXmitDataSegmentLength %u.\n",
		       payload_length, conn->conn_ops->MaxXmitDataSegmentLength);
		return iscsit_reject_cmd(cmd, ISCSI_REASON_PROTOCOL_ERROR,
					 (unsigned char *)hdr);
	}

	pr_debug("Got Text Request: ITT: 0x%08x, CmdSN: 0x%08x,"
		" ExpStatSN: 0x%08x, Length: %u\n", hdr->itt, hdr->cmdsn,
		hdr->exp_statsn, payload_length);

	cmd->iscsi_opcode	= ISCSI_OP_TEXT;
	cmd->i_state		= ISTATE_SEND_TEXTRSP;
	cmd->immediate_cmd	= ((hdr->opcode & ISCSI_OP_IMMEDIATE) ? 1 : 0);
	conn->sess->init_task_tag = cmd->init_task_tag  = hdr->itt;
	cmd->targ_xfer_tag	= 0xFFFFFFFF;
	cmd->cmd_sn		= be32_to_cpu(hdr->cmdsn);
	cmd->exp_stat_sn	= be32_to_cpu(hdr->exp_statsn);
	cmd->data_direction	= DMA_NONE;

	return 0;
}
EXPORT_SYMBOL(iscsit_setup_text_cmd);

int
iscsit_process_text_cmd(struct iscsi_conn *conn, struct iscsi_cmd *cmd,
			struct iscsi_text *hdr)
{
	unsigned char *text_in = cmd->text_in_ptr, *text_ptr;
	int cmdsn_ret;

	if (!text_in) {
		pr_err("Unable to locate text_in buffer for sendtargets"
		       " discovery\n");
		goto reject;
	}
	if (strncmp("SendTargets", text_in, 11) != 0) {
		pr_err("Received Text Data that is not"
			" SendTargets, cannot continue.\n");
		goto reject;
	}
	text_ptr = strchr(text_in, '=');
	if (!text_ptr) {
		pr_err("No \"=\" separator found in Text Data,"
			"  cannot continue.\n");
		goto reject;
	}
	if (!strncmp("=All", text_ptr, 4)) {
		cmd->cmd_flags |= IFC_SENDTARGETS_ALL;
	} else if (!strncmp("=iqn.", text_ptr, 5) ||
		   !strncmp("=eui.", text_ptr, 5)) {
		cmd->cmd_flags |= IFC_SENDTARGETS_SINGLE;
	} else {
		pr_err("Unable to locate valid SendTargets=%s value\n", text_ptr);
		goto reject;
	}

	spin_lock_bh(&conn->cmd_lock);
	list_add_tail(&cmd->i_conn_node, &conn->conn_cmd_list);
	spin_unlock_bh(&conn->cmd_lock);

	iscsit_ack_from_expstatsn(conn, be32_to_cpu(hdr->exp_statsn));

	if (!(hdr->opcode & ISCSI_OP_IMMEDIATE)) {
		cmdsn_ret = iscsit_sequence_cmd(conn, cmd,
				(unsigned char *)hdr, hdr->cmdsn);
		if (cmdsn_ret == CMDSN_ERROR_CANNOT_RECOVER)
			return -1;

		return 0;
	}

	return iscsit_execute_cmd(cmd, 0);

reject:
	return iscsit_reject_cmd(cmd, ISCSI_REASON_PROTOCOL_ERROR,
				 (unsigned char *)hdr);
}
EXPORT_SYMBOL(iscsit_process_text_cmd);

static int
iscsit_handle_text_cmd(struct iscsi_conn *conn, struct iscsi_cmd *cmd,
		       unsigned char *buf)
{
	struct iscsi_text *hdr = (struct iscsi_text *)buf;
	char *text_in = NULL;
	u32 payload_length = ntoh24(hdr->dlength);
	int rx_size, rc;

	rc = iscsit_setup_text_cmd(conn, cmd, hdr);
	if (rc < 0)
		return 0;

	rx_size = payload_length;
	if (payload_length) {
		u32 checksum = 0, data_crc = 0;
		u32 padding = 0, pad_bytes = 0;
		int niov = 0, rx_got;
		struct kvec iov[3];

		text_in = kzalloc(payload_length, GFP_KERNEL);
		if (!text_in) {
			pr_err("Unable to allocate memory for"
				" incoming text parameters\n");
			goto reject;
		}
		cmd->text_in_ptr = text_in;

		memset(iov, 0, 3 * sizeof(struct kvec));
		iov[niov].iov_base	= text_in;
		iov[niov++].iov_len	= payload_length;

		padding = ((-payload_length) & 3);
		if (padding != 0) {
			iov[niov].iov_base = &pad_bytes;
			iov[niov++].iov_len  = padding;
			rx_size += padding;
			pr_debug("Receiving %u additional bytes"
					" for padding.\n", padding);
		}
		if (conn->conn_ops->DataDigest) {
			iov[niov].iov_base	= &checksum;
			iov[niov++].iov_len	= ISCSI_CRC_LEN;
			rx_size += ISCSI_CRC_LEN;
		}

		rx_got = rx_data(conn, &iov[0], niov, rx_size);
		if (rx_got != rx_size)
			goto reject;

		if (conn->conn_ops->DataDigest) {
			iscsit_do_crypto_hash_buf(&conn->conn_rx_hash,
					text_in, payload_length,
					padding, (u8 *)&pad_bytes,
					(u8 *)&data_crc);

			if (checksum != data_crc) {
				pr_err("Text data CRC32C DataDigest"
					" 0x%08x does not match computed"
					" 0x%08x\n", checksum, data_crc);
				if (!conn->sess->sess_ops->ErrorRecoveryLevel) {
					pr_err("Unable to recover from"
					" Text Data digest failure while in"
						" ERL=0.\n");
					goto reject;
				} else {
					/*
					 * Silently drop this PDU and let the
					 * initiator plug the CmdSN gap.
					 */
					pr_debug("Dropping Text"
					" Command CmdSN: 0x%08x due to"
					" DataCRC error.\n", hdr->cmdsn);
					kfree(text_in);
					return 0;
				}
			} else {
				pr_debug("Got CRC32C DataDigest"
					" 0x%08x for %u bytes of text data.\n",
						checksum, payload_length);
			}
		}
		text_in[payload_length - 1] = '\0';
		pr_debug("Successfully read %d bytes of text"
				" data.\n", payload_length);
	}

	return iscsit_process_text_cmd(conn, cmd, hdr);

reject:
	kfree(cmd->text_in_ptr);
	cmd->text_in_ptr = NULL;
	return iscsit_reject_cmd(cmd, ISCSI_REASON_PROTOCOL_ERROR, buf);
}
EXPORT_SYMBOL(iscsit_handle_text_cmd);

int iscsit_logout_closesession(struct iscsi_cmd *cmd, struct iscsi_conn *conn)
{
	struct iscsi_conn *conn_p;
	struct iscsi_session *sess = conn->sess;

	pr_debug("Received logout request CLOSESESSION on CID: %hu"
		" for SID: %u.\n", conn->cid, conn->sess->sid);

	atomic_set(&sess->session_logout, 1);
	atomic_set(&conn->conn_logout_remove, 1);
	conn->conn_logout_reason = ISCSI_LOGOUT_REASON_CLOSE_SESSION;

	iscsit_inc_conn_usage_count(conn);
	iscsit_inc_session_usage_count(sess);

	spin_lock_bh(&sess->conn_lock);
	list_for_each_entry(conn_p, &sess->sess_conn_list, conn_list) {
		if (conn_p->conn_state != TARG_CONN_STATE_LOGGED_IN)
			continue;

		pr_debug("Moving to TARG_CONN_STATE_IN_LOGOUT.\n");
		conn_p->conn_state = TARG_CONN_STATE_IN_LOGOUT;
	}
	spin_unlock_bh(&sess->conn_lock);

	iscsit_add_cmd_to_response_queue(cmd, conn, cmd->i_state);

	return 0;
}

int iscsit_logout_closeconnection(struct iscsi_cmd *cmd, struct iscsi_conn *conn)
{
	struct iscsi_conn *l_conn;
	struct iscsi_session *sess = conn->sess;

	pr_debug("Received logout request CLOSECONNECTION for CID:"
		" %hu on CID: %hu.\n", cmd->logout_cid, conn->cid);

	/*
	 * A Logout Request with a CLOSECONNECTION reason code for a CID
	 * can arrive on a connection with a differing CID.
	 */
	if (conn->cid == cmd->logout_cid) {
		spin_lock_bh(&conn->state_lock);
		pr_debug("Moving to TARG_CONN_STATE_IN_LOGOUT.\n");
		conn->conn_state = TARG_CONN_STATE_IN_LOGOUT;

		atomic_set(&conn->conn_logout_remove, 1);
		conn->conn_logout_reason = ISCSI_LOGOUT_REASON_CLOSE_CONNECTION;
		iscsit_inc_conn_usage_count(conn);

		spin_unlock_bh(&conn->state_lock);
	} else {
		/*
		 * Handle all different cid CLOSECONNECTION requests in
		 * iscsit_logout_post_handler_diffcid() as to give enough
		 * time for any non immediate command's CmdSN to be
		 * acknowledged on the connection in question.
		 *
		 * Here we simply make sure the CID is still around.
		 */
		l_conn = iscsit_get_conn_from_cid(sess,
				cmd->logout_cid);
		if (!l_conn) {
			cmd->logout_response = ISCSI_LOGOUT_CID_NOT_FOUND;
			iscsit_add_cmd_to_response_queue(cmd, conn,
					cmd->i_state);
			return 0;
		}

		iscsit_dec_conn_usage_count(l_conn);
	}

	iscsit_add_cmd_to_response_queue(cmd, conn, cmd->i_state);

	return 0;
}

int iscsit_logout_removeconnforrecovery(struct iscsi_cmd *cmd, struct iscsi_conn *conn)
{
	struct iscsi_session *sess = conn->sess;

	pr_debug("Received explicit REMOVECONNFORRECOVERY logout for"
		" CID: %hu on CID: %hu.\n", cmd->logout_cid, conn->cid);

	if (sess->sess_ops->ErrorRecoveryLevel != 2) {
		pr_err("Received Logout Request REMOVECONNFORRECOVERY"
			" while ERL!=2.\n");
		cmd->logout_response = ISCSI_LOGOUT_RECOVERY_UNSUPPORTED;
		iscsit_add_cmd_to_response_queue(cmd, conn, cmd->i_state);
		return 0;
	}

	if (conn->cid == cmd->logout_cid) {
		pr_err("Received Logout Request REMOVECONNFORRECOVERY"
			" with CID: %hu on CID: %hu, implementation error.\n",
				cmd->logout_cid, conn->cid);
		cmd->logout_response = ISCSI_LOGOUT_CLEANUP_FAILED;
		iscsit_add_cmd_to_response_queue(cmd, conn, cmd->i_state);
		return 0;
	}

	iscsit_add_cmd_to_response_queue(cmd, conn, cmd->i_state);

	return 0;
}

int
iscsit_handle_logout_cmd(struct iscsi_conn *conn, struct iscsi_cmd *cmd,
			unsigned char *buf)
{
	int cmdsn_ret, logout_remove = 0;
	u8 reason_code = 0;
	struct iscsi_logout *hdr;
	struct iscsi_tiqn *tiqn = iscsit_snmp_get_tiqn(conn);

	hdr			= (struct iscsi_logout *) buf;
	reason_code		= (hdr->flags & 0x7f);

	if (tiqn) {
		spin_lock(&tiqn->logout_stats.lock);
		if (reason_code == ISCSI_LOGOUT_REASON_CLOSE_SESSION)
			tiqn->logout_stats.normal_logouts++;
		else
			tiqn->logout_stats.abnormal_logouts++;
		spin_unlock(&tiqn->logout_stats.lock);
	}

	pr_debug("Got Logout Request ITT: 0x%08x CmdSN: 0x%08x"
		" ExpStatSN: 0x%08x Reason: 0x%02x CID: %hu on CID: %hu\n",
		hdr->itt, hdr->cmdsn, hdr->exp_statsn, reason_code,
		hdr->cid, conn->cid);

	if (conn->conn_state != TARG_CONN_STATE_LOGGED_IN) {
		pr_err("Received logout request on connection that"
			" is not in logged in state, ignoring request.\n");
		iscsit_free_cmd(cmd, false);
		return 0;
	}

	cmd->iscsi_opcode       = ISCSI_OP_LOGOUT;
	cmd->i_state            = ISTATE_SEND_LOGOUTRSP;
	cmd->immediate_cmd      = ((hdr->opcode & ISCSI_OP_IMMEDIATE) ? 1 : 0);
	conn->sess->init_task_tag = cmd->init_task_tag  = hdr->itt;
	cmd->targ_xfer_tag      = 0xFFFFFFFF;
	cmd->cmd_sn             = be32_to_cpu(hdr->cmdsn);
	cmd->exp_stat_sn        = be32_to_cpu(hdr->exp_statsn);
	cmd->logout_cid         = be16_to_cpu(hdr->cid);
	cmd->logout_reason      = reason_code;
	cmd->data_direction     = DMA_NONE;

	/*
	 * We need to sleep in these cases (by returning 1) until the Logout
	 * Response gets sent in the tx thread.
	 */
	if ((reason_code == ISCSI_LOGOUT_REASON_CLOSE_SESSION) ||
	   ((reason_code == ISCSI_LOGOUT_REASON_CLOSE_CONNECTION) &&
	    be16_to_cpu(hdr->cid) == conn->cid))
		logout_remove = 1;

	spin_lock_bh(&conn->cmd_lock);
	list_add_tail(&cmd->i_conn_node, &conn->conn_cmd_list);
	spin_unlock_bh(&conn->cmd_lock);

	if (reason_code != ISCSI_LOGOUT_REASON_RECOVERY)
		iscsit_ack_from_expstatsn(conn, be32_to_cpu(hdr->exp_statsn));

	/*
	 * Immediate commands are executed, well, immediately.
	 * Non-Immediate Logout Commands are executed in CmdSN order.
	 */
	if (cmd->immediate_cmd) {
		int ret = iscsit_execute_cmd(cmd, 0);

		if (ret < 0)
			return ret;
	} else {
		cmdsn_ret = iscsit_sequence_cmd(conn, cmd, buf, hdr->cmdsn);
		if (cmdsn_ret == CMDSN_LOWER_THAN_EXP)
			logout_remove = 0;
		else if (cmdsn_ret == CMDSN_ERROR_CANNOT_RECOVER)
			return -1;
	}

	return logout_remove;
}
EXPORT_SYMBOL(iscsit_handle_logout_cmd);

static int iscsit_handle_snack(
	struct iscsi_conn *conn,
	unsigned char *buf)
{
	struct iscsi_snack *hdr;

	hdr			= (struct iscsi_snack *) buf;
	hdr->flags		&= ~ISCSI_FLAG_CMD_FINAL;

	pr_debug("Got ISCSI_INIT_SNACK, ITT: 0x%08x, ExpStatSN:"
		" 0x%08x, Type: 0x%02x, BegRun: 0x%08x, RunLength: 0x%08x,"
		" CID: %hu\n", hdr->itt, hdr->exp_statsn, hdr->flags,
			hdr->begrun, hdr->runlength, conn->cid);

	if (!conn->sess->sess_ops->ErrorRecoveryLevel) {
		pr_err("Initiator sent SNACK request while in"
			" ErrorRecoveryLevel=0.\n");
		return iscsit_add_reject(conn, ISCSI_REASON_PROTOCOL_ERROR,
					 buf);
	}
	/*
	 * SNACK_DATA and SNACK_R2T are both 0,  so check which function to
	 * call from inside iscsi_send_recovery_datain_or_r2t().
	 */
	switch (hdr->flags & ISCSI_FLAG_SNACK_TYPE_MASK) {
	case 0:
		return iscsit_handle_recovery_datain_or_r2t(conn, buf,
			hdr->itt,
			be32_to_cpu(hdr->ttt),
			be32_to_cpu(hdr->begrun),
			be32_to_cpu(hdr->runlength));
	case ISCSI_FLAG_SNACK_TYPE_STATUS:
		return iscsit_handle_status_snack(conn, hdr->itt,
			be32_to_cpu(hdr->ttt),
			be32_to_cpu(hdr->begrun), be32_to_cpu(hdr->runlength));
	case ISCSI_FLAG_SNACK_TYPE_DATA_ACK:
		return iscsit_handle_data_ack(conn, be32_to_cpu(hdr->ttt),
			be32_to_cpu(hdr->begrun),
			be32_to_cpu(hdr->runlength));
	case ISCSI_FLAG_SNACK_TYPE_RDATA:
		/* FIXME: Support R-Data SNACK */
		pr_err("R-Data SNACK Not Supported.\n");
		return iscsit_add_reject(conn, ISCSI_REASON_PROTOCOL_ERROR,
					 buf);
	default:
		pr_err("Unknown SNACK type 0x%02x, protocol"
			" error.\n", hdr->flags & 0x0f);
		return iscsit_add_reject(conn, ISCSI_REASON_PROTOCOL_ERROR,
					 buf);
	}

	return 0;
}

static void iscsit_rx_thread_wait_for_tcp(struct iscsi_conn *conn)
{
	if ((conn->sock->sk->sk_shutdown & SEND_SHUTDOWN) ||
	    (conn->sock->sk->sk_shutdown & RCV_SHUTDOWN)) {
		wait_for_completion_interruptible_timeout(
					&conn->rx_half_close_comp,
					ISCSI_RX_THREAD_TCP_TIMEOUT * HZ);
	}
}

static int iscsit_handle_immediate_data(
	struct iscsi_cmd *cmd,
	struct iscsi_scsi_req *hdr,
	u32 length)
{
	int iov_ret, rx_got = 0, rx_size = 0;
	u32 checksum, iov_count = 0, padding = 0;
	struct iscsi_conn *conn = cmd->conn;
	struct kvec *iov;

	iov_ret = iscsit_map_iovec(cmd, cmd->iov_data, cmd->write_data_done, length);
	if (iov_ret < 0)
		return IMMEDIATE_DATA_CANNOT_RECOVER;

	rx_size = length;
	iov_count = iov_ret;
	iov = &cmd->iov_data[0];

	padding = ((-length) & 3);
	if (padding != 0) {
		iov[iov_count].iov_base	= cmd->pad_bytes;
		iov[iov_count++].iov_len = padding;
		rx_size += padding;
	}

	if (conn->conn_ops->DataDigest) {
		iov[iov_count].iov_base		= &checksum;
		iov[iov_count++].iov_len	= ISCSI_CRC_LEN;
		rx_size += ISCSI_CRC_LEN;
	}

	rx_got = rx_data(conn, &cmd->iov_data[0], iov_count, rx_size);

	iscsit_unmap_iovec(cmd);

	if (rx_got != rx_size) {
		iscsit_rx_thread_wait_for_tcp(conn);
		return IMMEDIATE_DATA_CANNOT_RECOVER;
	}

	if (conn->conn_ops->DataDigest) {
		u32 data_crc;

		data_crc = iscsit_do_crypto_hash_sg(&conn->conn_rx_hash, cmd,
						    cmd->write_data_done, length, padding,
						    cmd->pad_bytes);

		if (checksum != data_crc) {
			pr_err("ImmediateData CRC32C DataDigest 0x%08x"
				" does not match computed 0x%08x\n", checksum,
				data_crc);

			if (!conn->sess->sess_ops->ErrorRecoveryLevel) {
				pr_err("Unable to recover from"
					" Immediate Data digest failure while"
					" in ERL=0.\n");
				iscsit_reject_cmd(cmd,
						ISCSI_REASON_DATA_DIGEST_ERROR,
<<<<<<< HEAD
						1, 0, (unsigned char *)hdr, cmd);
=======
						(unsigned char *)hdr);
>>>>>>> d0e0ac97
				return IMMEDIATE_DATA_CANNOT_RECOVER;
			} else {
				iscsit_reject_cmd(cmd,
						ISCSI_REASON_DATA_DIGEST_ERROR,
<<<<<<< HEAD
						0, 0, (unsigned char *)hdr, cmd);
=======
						(unsigned char *)hdr);
>>>>>>> d0e0ac97
				return IMMEDIATE_DATA_ERL1_CRC_FAILURE;
			}
		} else {
			pr_debug("Got CRC32C DataDigest 0x%08x for"
				" %u bytes of Immediate Data\n", checksum,
				length);
		}
	}

	cmd->write_data_done += length;

	if (cmd->write_data_done == cmd->se_cmd.data_length) {
		spin_lock_bh(&cmd->istate_lock);
		cmd->cmd_flags |= ICF_GOT_LAST_DATAOUT;
		cmd->i_state = ISTATE_RECEIVED_LAST_DATAOUT;
		spin_unlock_bh(&cmd->istate_lock);
	}

	return IMMEDIATE_DATA_NORMAL_OPERATION;
}

/*
 *	Called with sess->conn_lock held.
 */
/* #warning iscsi_build_conn_drop_async_message() only sends out on connections
	with active network interface */
static void iscsit_build_conn_drop_async_message(struct iscsi_conn *conn)
{
	struct iscsi_cmd *cmd;
	struct iscsi_conn *conn_p;

	/*
	 * Only send a Asynchronous Message on connections whos network
	 * interface is still functional.
	 */
	list_for_each_entry(conn_p, &conn->sess->sess_conn_list, conn_list) {
		if (conn_p->conn_state == TARG_CONN_STATE_LOGGED_IN) {
			iscsit_inc_conn_usage_count(conn_p);
			break;
		}
	}

	if (!conn_p)
		return;

	cmd = iscsit_allocate_cmd(conn_p, GFP_ATOMIC);
	if (!cmd) {
		iscsit_dec_conn_usage_count(conn_p);
		return;
	}

	cmd->logout_cid = conn->cid;
	cmd->iscsi_opcode = ISCSI_OP_ASYNC_EVENT;
	cmd->i_state = ISTATE_SEND_ASYNCMSG;

	spin_lock_bh(&conn_p->cmd_lock);
	list_add_tail(&cmd->i_conn_node, &conn_p->conn_cmd_list);
	spin_unlock_bh(&conn_p->cmd_lock);

	iscsit_add_cmd_to_response_queue(cmd, conn_p, cmd->i_state);
	iscsit_dec_conn_usage_count(conn_p);
}

static int iscsit_send_conn_drop_async_message(
	struct iscsi_cmd *cmd,
	struct iscsi_conn *conn)
{
	struct iscsi_async *hdr;

	cmd->tx_size = ISCSI_HDR_LEN;
	cmd->iscsi_opcode = ISCSI_OP_ASYNC_EVENT;

	hdr			= (struct iscsi_async *) cmd->pdu;
	hdr->opcode		= ISCSI_OP_ASYNC_EVENT;
	hdr->flags		= ISCSI_FLAG_CMD_FINAL;
	cmd->init_task_tag	= RESERVED_ITT;
	cmd->targ_xfer_tag	= 0xFFFFFFFF;
	put_unaligned_be64(0xFFFFFFFFFFFFFFFFULL, &hdr->rsvd4[0]);
	cmd->stat_sn		= conn->stat_sn++;
	hdr->statsn		= cpu_to_be32(cmd->stat_sn);
	hdr->exp_cmdsn		= cpu_to_be32(conn->sess->exp_cmd_sn);
	hdr->max_cmdsn		= cpu_to_be32(conn->sess->max_cmd_sn);
	hdr->async_event	= ISCSI_ASYNC_MSG_DROPPING_CONNECTION;
	hdr->param1		= cpu_to_be16(cmd->logout_cid);
	hdr->param2		= cpu_to_be16(conn->sess->sess_ops->DefaultTime2Wait);
	hdr->param3		= cpu_to_be16(conn->sess->sess_ops->DefaultTime2Retain);

	if (conn->conn_ops->HeaderDigest) {
		u32 *header_digest = (u32 *)&cmd->pdu[ISCSI_HDR_LEN];

		iscsit_do_crypto_hash_buf(&conn->conn_tx_hash, hdr,
				ISCSI_HDR_LEN, 0, NULL, (u8 *)header_digest);

		cmd->tx_size += ISCSI_CRC_LEN;
		pr_debug("Attaching CRC32C HeaderDigest to"
			" Async Message 0x%08x\n", *header_digest);
	}

	cmd->iov_misc[0].iov_base	= cmd->pdu;
	cmd->iov_misc[0].iov_len	= cmd->tx_size;
	cmd->iov_misc_count		= 1;

	pr_debug("Sending Connection Dropped Async Message StatSN:"
		" 0x%08x, for CID: %hu on CID: %hu\n", cmd->stat_sn,
			cmd->logout_cid, conn->cid);
	return 0;
}

static void iscsit_tx_thread_wait_for_tcp(struct iscsi_conn *conn)
{
	if ((conn->sock->sk->sk_shutdown & SEND_SHUTDOWN) ||
	    (conn->sock->sk->sk_shutdown & RCV_SHUTDOWN)) {
		wait_for_completion_interruptible_timeout(
					&conn->tx_half_close_comp,
					ISCSI_TX_THREAD_TCP_TIMEOUT * HZ);
	}
}

static void
iscsit_build_datain_pdu(struct iscsi_cmd *cmd, struct iscsi_conn *conn,
			struct iscsi_datain *datain, struct iscsi_data_rsp *hdr,
			bool set_statsn)
{
	hdr->opcode		= ISCSI_OP_SCSI_DATA_IN;
	hdr->flags		= datain->flags;
	if (hdr->flags & ISCSI_FLAG_DATA_STATUS) {
		if (cmd->se_cmd.se_cmd_flags & SCF_OVERFLOW_BIT) {
			hdr->flags |= ISCSI_FLAG_DATA_OVERFLOW;
			hdr->residual_count = cpu_to_be32(cmd->se_cmd.residual_count);
		} else if (cmd->se_cmd.se_cmd_flags & SCF_UNDERFLOW_BIT) {
			hdr->flags |= ISCSI_FLAG_DATA_UNDERFLOW;
			hdr->residual_count = cpu_to_be32(cmd->se_cmd.residual_count);
		}
	}
	hton24(hdr->dlength, datain->length);
	if (hdr->flags & ISCSI_FLAG_DATA_ACK)
		int_to_scsilun(cmd->se_cmd.orig_fe_lun,
				(struct scsi_lun *)&hdr->lun);
	else
		put_unaligned_le64(0xFFFFFFFFFFFFFFFFULL, &hdr->lun);

	hdr->itt		= cmd->init_task_tag;

	if (hdr->flags & ISCSI_FLAG_DATA_ACK)
		hdr->ttt		= cpu_to_be32(cmd->targ_xfer_tag);
	else
		hdr->ttt		= cpu_to_be32(0xFFFFFFFF);
	if (set_statsn)
		hdr->statsn		= cpu_to_be32(cmd->stat_sn);
	else
		hdr->statsn		= cpu_to_be32(0xFFFFFFFF);

	hdr->exp_cmdsn		= cpu_to_be32(conn->sess->exp_cmd_sn);
	hdr->max_cmdsn		= cpu_to_be32(conn->sess->max_cmd_sn);
	hdr->datasn		= cpu_to_be32(datain->data_sn);
	hdr->offset		= cpu_to_be32(datain->offset);

	pr_debug("Built DataIN ITT: 0x%08x, StatSN: 0x%08x,"
		" DataSN: 0x%08x, Offset: %u, Length: %u, CID: %hu\n",
		cmd->init_task_tag, ntohl(hdr->statsn), ntohl(hdr->datasn),
		ntohl(hdr->offset), datain->length, conn->cid);
}

static int iscsit_send_datain(struct iscsi_cmd *cmd, struct iscsi_conn *conn)
{
	struct iscsi_data_rsp *hdr = (struct iscsi_data_rsp *)&cmd->pdu[0];
	struct iscsi_datain datain;
	struct iscsi_datain_req *dr;
	struct kvec *iov;
	u32 iov_count = 0, tx_size = 0;
	int eodr = 0, ret, iov_ret;
	bool set_statsn = false;

	memset(&datain, 0, sizeof(struct iscsi_datain));
	dr = iscsit_get_datain_values(cmd, &datain);
	if (!dr) {
		pr_err("iscsit_get_datain_values failed for ITT: 0x%08x\n",
				cmd->init_task_tag);
		return -1;
	}
	/*
	 * Be paranoid and double check the logic for now.
	 */
	if ((datain.offset + datain.length) > cmd->se_cmd.data_length) {
		pr_err("Command ITT: 0x%08x, datain.offset: %u and"
			" datain.length: %u exceeds cmd->data_length: %u\n",
			cmd->init_task_tag, datain.offset, datain.length,
			cmd->se_cmd.data_length);
		return -1;
	}

	spin_lock_bh(&conn->sess->session_stats_lock);
	conn->sess->tx_data_octets += datain.length;
	if (conn->sess->se_sess->se_node_acl) {
		spin_lock(&conn->sess->se_sess->se_node_acl->stats_lock);
		conn->sess->se_sess->se_node_acl->read_bytes += datain.length;
		spin_unlock(&conn->sess->se_sess->se_node_acl->stats_lock);
	}
	spin_unlock_bh(&conn->sess->session_stats_lock);
	/*
	 * Special case for successfully execution w/ both DATAIN
	 * and Sense Data.
	 */
	if ((datain.flags & ISCSI_FLAG_DATA_STATUS) &&
	    (cmd->se_cmd.se_cmd_flags & SCF_TRANSPORT_TASK_SENSE))
		datain.flags &= ~ISCSI_FLAG_DATA_STATUS;
	else {
		if ((dr->dr_complete == DATAIN_COMPLETE_NORMAL) ||
		    (dr->dr_complete == DATAIN_COMPLETE_CONNECTION_RECOVERY)) {
			iscsit_increment_maxcmdsn(cmd, conn->sess);
			cmd->stat_sn = conn->stat_sn++;
			set_statsn = true;
		} else if (dr->dr_complete ==
			   DATAIN_COMPLETE_WITHIN_COMMAND_RECOVERY)
			set_statsn = true;
	}

	iscsit_build_datain_pdu(cmd, conn, &datain, hdr, set_statsn);

	iov = &cmd->iov_data[0];
	iov[iov_count].iov_base	= cmd->pdu;
	iov[iov_count++].iov_len	= ISCSI_HDR_LEN;
	tx_size += ISCSI_HDR_LEN;

	if (conn->conn_ops->HeaderDigest) {
		u32 *header_digest = (u32 *)&cmd->pdu[ISCSI_HDR_LEN];

		iscsit_do_crypto_hash_buf(&conn->conn_tx_hash, cmd->pdu,
				ISCSI_HDR_LEN, 0, NULL, (u8 *)header_digest);

		iov[0].iov_len += ISCSI_CRC_LEN;
		tx_size += ISCSI_CRC_LEN;

		pr_debug("Attaching CRC32 HeaderDigest"
			" for DataIN PDU 0x%08x\n", *header_digest);
	}

	iov_ret = iscsit_map_iovec(cmd, &cmd->iov_data[1],
				datain.offset, datain.length);
	if (iov_ret < 0)
		return -1;

	iov_count += iov_ret;
	tx_size += datain.length;

	cmd->padding = ((-datain.length) & 3);
	if (cmd->padding) {
		iov[iov_count].iov_base		= cmd->pad_bytes;
		iov[iov_count++].iov_len	= cmd->padding;
		tx_size += cmd->padding;

		pr_debug("Attaching %u padding bytes\n",
				cmd->padding);
	}
	if (conn->conn_ops->DataDigest) {
		cmd->data_crc = iscsit_do_crypto_hash_sg(&conn->conn_tx_hash, cmd,
			 datain.offset, datain.length, cmd->padding, cmd->pad_bytes);

		iov[iov_count].iov_base	= &cmd->data_crc;
		iov[iov_count++].iov_len = ISCSI_CRC_LEN;
		tx_size += ISCSI_CRC_LEN;

		pr_debug("Attached CRC32C DataDigest %d bytes, crc"
			" 0x%08x\n", datain.length+cmd->padding, cmd->data_crc);
	}

	cmd->iov_data_count = iov_count;
	cmd->tx_size = tx_size;

	/* sendpage is preferred but can't insert markers */
	if (!conn->conn_ops->IFMarker)
		ret = iscsit_fe_sendpage_sg(cmd, conn);
	else
		ret = iscsit_send_tx_data(cmd, conn, 0);

	iscsit_unmap_iovec(cmd);

	if (ret < 0) {
		iscsit_tx_thread_wait_for_tcp(conn);
		return ret;
	}

	if (dr->dr_complete) {
		eodr = (cmd->se_cmd.se_cmd_flags & SCF_TRANSPORT_TASK_SENSE) ?
				2 : 1;
		iscsit_free_datain_req(cmd, dr);
	}

	return eodr;
}

int
iscsit_build_logout_rsp(struct iscsi_cmd *cmd, struct iscsi_conn *conn,
			struct iscsi_logout_rsp *hdr)
{
	struct iscsi_conn *logout_conn = NULL;
	struct iscsi_conn_recovery *cr = NULL;
	struct iscsi_session *sess = conn->sess;
	/*
	 * The actual shutting down of Sessions and/or Connections
	 * for CLOSESESSION and CLOSECONNECTION Logout Requests
	 * is done in scsi_logout_post_handler().
	 */
	switch (cmd->logout_reason) {
	case ISCSI_LOGOUT_REASON_CLOSE_SESSION:
		pr_debug("iSCSI session logout successful, setting"
			" logout response to ISCSI_LOGOUT_SUCCESS.\n");
		cmd->logout_response = ISCSI_LOGOUT_SUCCESS;
		break;
	case ISCSI_LOGOUT_REASON_CLOSE_CONNECTION:
		if (cmd->logout_response == ISCSI_LOGOUT_CID_NOT_FOUND)
			break;
		/*
		 * For CLOSECONNECTION logout requests carrying
		 * a matching logout CID -> local CID, the reference
		 * for the local CID will have been incremented in
		 * iscsi_logout_closeconnection().
		 *
		 * For CLOSECONNECTION logout requests carrying
		 * a different CID than the connection it arrived
		 * on, the connection responding to cmd->logout_cid
		 * is stopped in iscsit_logout_post_handler_diffcid().
		 */

		pr_debug("iSCSI CID: %hu logout on CID: %hu"
			" successful.\n", cmd->logout_cid, conn->cid);
		cmd->logout_response = ISCSI_LOGOUT_SUCCESS;
		break;
	case ISCSI_LOGOUT_REASON_RECOVERY:
		if ((cmd->logout_response == ISCSI_LOGOUT_RECOVERY_UNSUPPORTED) ||
		    (cmd->logout_response == ISCSI_LOGOUT_CLEANUP_FAILED))
			break;
		/*
		 * If the connection is still active from our point of view
		 * force connection recovery to occur.
		 */
		logout_conn = iscsit_get_conn_from_cid_rcfr(sess,
				cmd->logout_cid);
		if (logout_conn) {
			iscsit_connection_reinstatement_rcfr(logout_conn);
			iscsit_dec_conn_usage_count(logout_conn);
		}

		cr = iscsit_get_inactive_connection_recovery_entry(
				conn->sess, cmd->logout_cid);
		if (!cr) {
			pr_err("Unable to locate CID: %hu for"
			" REMOVECONNFORRECOVERY Logout Request.\n",
				cmd->logout_cid);
			cmd->logout_response = ISCSI_LOGOUT_CID_NOT_FOUND;
			break;
		}

		iscsit_discard_cr_cmds_by_expstatsn(cr, cmd->exp_stat_sn);

		pr_debug("iSCSI REMOVECONNFORRECOVERY logout"
			" for recovery for CID: %hu on CID: %hu successful.\n",
				cmd->logout_cid, conn->cid);
		cmd->logout_response = ISCSI_LOGOUT_SUCCESS;
		break;
	default:
		pr_err("Unknown cmd->logout_reason: 0x%02x\n",
				cmd->logout_reason);
		return -1;
	}

	hdr->opcode		= ISCSI_OP_LOGOUT_RSP;
	hdr->flags		|= ISCSI_FLAG_CMD_FINAL;
	hdr->response		= cmd->logout_response;
	hdr->itt		= cmd->init_task_tag;
	cmd->stat_sn		= conn->stat_sn++;
	hdr->statsn		= cpu_to_be32(cmd->stat_sn);

	iscsit_increment_maxcmdsn(cmd, conn->sess);
	hdr->exp_cmdsn		= cpu_to_be32(conn->sess->exp_cmd_sn);
	hdr->max_cmdsn		= cpu_to_be32(conn->sess->max_cmd_sn);

	pr_debug("Built Logout Response ITT: 0x%08x StatSN:"
		" 0x%08x Response: 0x%02x CID: %hu on CID: %hu\n",
		cmd->init_task_tag, cmd->stat_sn, hdr->response,
		cmd->logout_cid, conn->cid);

	return 0;
}
EXPORT_SYMBOL(iscsit_build_logout_rsp);

static int
iscsit_send_logout(struct iscsi_cmd *cmd, struct iscsi_conn *conn)
{
	struct kvec *iov;
	int niov = 0, tx_size, rc;

	rc = iscsit_build_logout_rsp(cmd, conn,
			(struct iscsi_logout_rsp *)&cmd->pdu[0]);
	if (rc < 0)
		return rc;

	tx_size = ISCSI_HDR_LEN;
	iov = &cmd->iov_misc[0];
	iov[niov].iov_base	= cmd->pdu;
	iov[niov++].iov_len	= ISCSI_HDR_LEN;

	if (conn->conn_ops->HeaderDigest) {
		u32 *header_digest = (u32 *)&cmd->pdu[ISCSI_HDR_LEN];

		iscsit_do_crypto_hash_buf(&conn->conn_tx_hash, &cmd->pdu[0],
				ISCSI_HDR_LEN, 0, NULL, (u8 *)header_digest);

		iov[0].iov_len += ISCSI_CRC_LEN;
		tx_size += ISCSI_CRC_LEN;
		pr_debug("Attaching CRC32C HeaderDigest to"
			" Logout Response 0x%08x\n", *header_digest);
	}
	cmd->iov_misc_count = niov;
	cmd->tx_size = tx_size;

	return 0;
}

void
iscsit_build_nopin_rsp(struct iscsi_cmd *cmd, struct iscsi_conn *conn,
		       struct iscsi_nopin *hdr, bool nopout_response)
<<<<<<< HEAD
{
	hdr->opcode		= ISCSI_OP_NOOP_IN;
	hdr->flags		|= ISCSI_FLAG_CMD_FINAL;
        hton24(hdr->dlength, cmd->buf_ptr_size);
	if (nopout_response)
		put_unaligned_le64(0xFFFFFFFFFFFFFFFFULL, &hdr->lun);
	hdr->itt		= cmd->init_task_tag;
	hdr->ttt		= cpu_to_be32(cmd->targ_xfer_tag);
	cmd->stat_sn		= (nopout_response) ? conn->stat_sn++ :
				  conn->stat_sn;
	hdr->statsn		= cpu_to_be32(cmd->stat_sn);

	if (nopout_response)
		iscsit_increment_maxcmdsn(cmd, conn->sess);

	hdr->exp_cmdsn		= cpu_to_be32(conn->sess->exp_cmd_sn);
	hdr->max_cmdsn		= cpu_to_be32(conn->sess->max_cmd_sn);

	pr_debug("Built NOPIN %s Response ITT: 0x%08x, TTT: 0x%08x,"
		" StatSN: 0x%08x, Length %u\n", (nopout_response) ?
		"Solicitied" : "Unsolicitied", cmd->init_task_tag,
		cmd->targ_xfer_tag, cmd->stat_sn, cmd->buf_ptr_size);
}
EXPORT_SYMBOL(iscsit_build_nopin_rsp);

/*
 *	Unsolicited NOPIN, either requesting a response or not.
 */
static int iscsit_send_unsolicited_nopin(
	struct iscsi_cmd *cmd,
	struct iscsi_conn *conn,
	int want_response)
{
	struct iscsi_nopin *hdr = (struct iscsi_nopin *)&cmd->pdu[0];
	int tx_size = ISCSI_HDR_LEN, ret;

	iscsit_build_nopin_rsp(cmd, conn, hdr, false);
=======
{
	hdr->opcode		= ISCSI_OP_NOOP_IN;
	hdr->flags		|= ISCSI_FLAG_CMD_FINAL;
        hton24(hdr->dlength, cmd->buf_ptr_size);
	if (nopout_response)
		put_unaligned_le64(0xFFFFFFFFFFFFFFFFULL, &hdr->lun);
	hdr->itt		= cmd->init_task_tag;
	hdr->ttt		= cpu_to_be32(cmd->targ_xfer_tag);
	cmd->stat_sn		= (nopout_response) ? conn->stat_sn++ :
				  conn->stat_sn;
	hdr->statsn		= cpu_to_be32(cmd->stat_sn);

	if (nopout_response)
		iscsit_increment_maxcmdsn(cmd, conn->sess);

	hdr->exp_cmdsn		= cpu_to_be32(conn->sess->exp_cmd_sn);
	hdr->max_cmdsn		= cpu_to_be32(conn->sess->max_cmd_sn);
>>>>>>> d0e0ac97

	pr_debug("Built NOPIN %s Response ITT: 0x%08x, TTT: 0x%08x,"
		" StatSN: 0x%08x, Length %u\n", (nopout_response) ?
		"Solicitied" : "Unsolicitied", cmd->init_task_tag,
		cmd->targ_xfer_tag, cmd->stat_sn, cmd->buf_ptr_size);
}
EXPORT_SYMBOL(iscsit_build_nopin_rsp);

/*
 *	Unsolicited NOPIN, either requesting a response or not.
 */
static int iscsit_send_unsolicited_nopin(
	struct iscsi_cmd *cmd,
	struct iscsi_conn *conn,
	int want_response)
{
	struct iscsi_nopin *hdr = (struct iscsi_nopin *)&cmd->pdu[0];
	int tx_size = ISCSI_HDR_LEN, ret;

	iscsit_build_nopin_rsp(cmd, conn, hdr, false);

	if (conn->conn_ops->HeaderDigest) {
		u32 *header_digest = (u32 *)&cmd->pdu[ISCSI_HDR_LEN];

		iscsit_do_crypto_hash_buf(&conn->conn_tx_hash, hdr,
				ISCSI_HDR_LEN, 0, NULL, (u8 *)header_digest);

		tx_size += ISCSI_CRC_LEN;
		pr_debug("Attaching CRC32C HeaderDigest to"
			" NopIN 0x%08x\n", *header_digest);
	}

	cmd->iov_misc[0].iov_base	= cmd->pdu;
	cmd->iov_misc[0].iov_len	= tx_size;
	cmd->iov_misc_count	= 1;
	cmd->tx_size		= tx_size;

	pr_debug("Sending Unsolicited NOPIN TTT: 0x%08x StatSN:"
		" 0x%08x CID: %hu\n", hdr->ttt, cmd->stat_sn, conn->cid);

	ret = iscsit_send_tx_data(cmd, conn, 1);
	if (ret < 0) {
		iscsit_tx_thread_wait_for_tcp(conn);
		return ret;
	}

	spin_lock_bh(&cmd->istate_lock);
	cmd->i_state = want_response ?
		ISTATE_SENT_NOPIN_WANT_RESPONSE : ISTATE_SENT_STATUS;
	spin_unlock_bh(&cmd->istate_lock);

	return 0;
}

static int
iscsit_send_nopin(struct iscsi_cmd *cmd, struct iscsi_conn *conn)
{
	struct iscsi_nopin *hdr = (struct iscsi_nopin *)&cmd->pdu[0];
	struct kvec *iov;
	u32 padding = 0;
	int niov = 0, tx_size;

	iscsit_build_nopin_rsp(cmd, conn, hdr, true);

	tx_size = ISCSI_HDR_LEN;
	iov = &cmd->iov_misc[0];
	iov[niov].iov_base	= cmd->pdu;
	iov[niov++].iov_len	= ISCSI_HDR_LEN;

	if (conn->conn_ops->HeaderDigest) {
		u32 *header_digest = (u32 *)&cmd->pdu[ISCSI_HDR_LEN];

		iscsit_do_crypto_hash_buf(&conn->conn_tx_hash, hdr,
				ISCSI_HDR_LEN, 0, NULL, (u8 *)header_digest);

		iov[0].iov_len += ISCSI_CRC_LEN;
		tx_size += ISCSI_CRC_LEN;
		pr_debug("Attaching CRC32C HeaderDigest"
			" to NopIn 0x%08x\n", *header_digest);
	}

	/*
	 * NOPOUT Ping Data is attached to struct iscsi_cmd->buf_ptr.
	 * NOPOUT DataSegmentLength is at struct iscsi_cmd->buf_ptr_size.
	 */
	if (cmd->buf_ptr_size) {
		iov[niov].iov_base	= cmd->buf_ptr;
		iov[niov++].iov_len	= cmd->buf_ptr_size;
		tx_size += cmd->buf_ptr_size;

		pr_debug("Echoing back %u bytes of ping"
			" data.\n", cmd->buf_ptr_size);

		padding = ((-cmd->buf_ptr_size) & 3);
		if (padding != 0) {
			iov[niov].iov_base = &cmd->pad_bytes;
			iov[niov++].iov_len = padding;
			tx_size += padding;
			pr_debug("Attaching %u additional"
				" padding bytes.\n", padding);
		}
		if (conn->conn_ops->DataDigest) {
			iscsit_do_crypto_hash_buf(&conn->conn_tx_hash,
				cmd->buf_ptr, cmd->buf_ptr_size,
				padding, (u8 *)&cmd->pad_bytes,
				(u8 *)&cmd->data_crc);

			iov[niov].iov_base = &cmd->data_crc;
			iov[niov++].iov_len = ISCSI_CRC_LEN;
			tx_size += ISCSI_CRC_LEN;
			pr_debug("Attached DataDigest for %u"
				" bytes of ping data, CRC 0x%08x\n",
				cmd->buf_ptr_size, cmd->data_crc);
		}
	}

	cmd->iov_misc_count = niov;
	cmd->tx_size = tx_size;

	return 0;
}

static int iscsit_send_r2t(
	struct iscsi_cmd *cmd,
	struct iscsi_conn *conn)
{
	int tx_size = 0;
	struct iscsi_r2t *r2t;
	struct iscsi_r2t_rsp *hdr;
	int ret;

	r2t = iscsit_get_r2t_from_list(cmd);
	if (!r2t)
		return -1;

	hdr			= (struct iscsi_r2t_rsp *) cmd->pdu;
	memset(hdr, 0, ISCSI_HDR_LEN);
	hdr->opcode		= ISCSI_OP_R2T;
	hdr->flags		|= ISCSI_FLAG_CMD_FINAL;
	int_to_scsilun(cmd->se_cmd.orig_fe_lun,
			(struct scsi_lun *)&hdr->lun);
	hdr->itt		= cmd->init_task_tag;
	spin_lock_bh(&conn->sess->ttt_lock);
	r2t->targ_xfer_tag	= conn->sess->targ_xfer_tag++;
	if (r2t->targ_xfer_tag == 0xFFFFFFFF)
		r2t->targ_xfer_tag = conn->sess->targ_xfer_tag++;
	spin_unlock_bh(&conn->sess->ttt_lock);
	hdr->ttt		= cpu_to_be32(r2t->targ_xfer_tag);
	hdr->statsn		= cpu_to_be32(conn->stat_sn);
	hdr->exp_cmdsn		= cpu_to_be32(conn->sess->exp_cmd_sn);
	hdr->max_cmdsn		= cpu_to_be32(conn->sess->max_cmd_sn);
	hdr->r2tsn		= cpu_to_be32(r2t->r2t_sn);
	hdr->data_offset	= cpu_to_be32(r2t->offset);
	hdr->data_length	= cpu_to_be32(r2t->xfer_len);

	cmd->iov_misc[0].iov_base	= cmd->pdu;
	cmd->iov_misc[0].iov_len	= ISCSI_HDR_LEN;
	tx_size += ISCSI_HDR_LEN;

	if (conn->conn_ops->HeaderDigest) {
		u32 *header_digest = (u32 *)&cmd->pdu[ISCSI_HDR_LEN];

		iscsit_do_crypto_hash_buf(&conn->conn_tx_hash, hdr,
				ISCSI_HDR_LEN, 0, NULL, (u8 *)header_digest);

		cmd->iov_misc[0].iov_len += ISCSI_CRC_LEN;
		tx_size += ISCSI_CRC_LEN;
		pr_debug("Attaching CRC32 HeaderDigest for R2T"
			" PDU 0x%08x\n", *header_digest);
	}

	pr_debug("Built %sR2T, ITT: 0x%08x, TTT: 0x%08x, StatSN:"
		" 0x%08x, R2TSN: 0x%08x, Offset: %u, DDTL: %u, CID: %hu\n",
		(!r2t->recovery_r2t) ? "" : "Recovery ", cmd->init_task_tag,
		r2t->targ_xfer_tag, ntohl(hdr->statsn), r2t->r2t_sn,
			r2t->offset, r2t->xfer_len, conn->cid);

	cmd->iov_misc_count = 1;
	cmd->tx_size = tx_size;

	spin_lock_bh(&cmd->r2t_lock);
	r2t->sent_r2t = 1;
	spin_unlock_bh(&cmd->r2t_lock);

	ret = iscsit_send_tx_data(cmd, conn, 1);
	if (ret < 0) {
		iscsit_tx_thread_wait_for_tcp(conn);
		return ret;
	}

	spin_lock_bh(&cmd->dataout_timeout_lock);
	iscsit_start_dataout_timer(cmd, conn);
	spin_unlock_bh(&cmd->dataout_timeout_lock);

	return 0;
}

/*
 *	@recovery: If called from iscsi_task_reassign_complete_write() for
 *		connection recovery.
 */
int iscsit_build_r2ts_for_cmd(
	struct iscsi_conn *conn,
	struct iscsi_cmd *cmd,
	bool recovery)
{
	int first_r2t = 1;
	u32 offset = 0, xfer_len = 0;

	spin_lock_bh(&cmd->r2t_lock);
	if (cmd->cmd_flags & ICF_SENT_LAST_R2T) {
		spin_unlock_bh(&cmd->r2t_lock);
		return 0;
	}

	if (conn->sess->sess_ops->DataSequenceInOrder &&
	    !recovery)
		cmd->r2t_offset = max(cmd->r2t_offset, cmd->write_data_done);

	while (cmd->outstanding_r2ts < conn->sess->sess_ops->MaxOutstandingR2T) {
		if (conn->sess->sess_ops->DataSequenceInOrder) {
			offset = cmd->r2t_offset;

			if (first_r2t && recovery) {
				int new_data_end = offset +
					conn->sess->sess_ops->MaxBurstLength -
					cmd->next_burst_len;

				if (new_data_end > cmd->se_cmd.data_length)
					xfer_len = cmd->se_cmd.data_length - offset;
				else
					xfer_len =
						conn->sess->sess_ops->MaxBurstLength -
						cmd->next_burst_len;
			} else {
				int new_data_end = offset +
					conn->sess->sess_ops->MaxBurstLength;

				if (new_data_end > cmd->se_cmd.data_length)
					xfer_len = cmd->se_cmd.data_length - offset;
				else
					xfer_len = conn->sess->sess_ops->MaxBurstLength;
			}
			cmd->r2t_offset += xfer_len;

			if (cmd->r2t_offset == cmd->se_cmd.data_length)
				cmd->cmd_flags |= ICF_SENT_LAST_R2T;
		} else {
			struct iscsi_seq *seq;

			seq = iscsit_get_seq_holder_for_r2t(cmd);
			if (!seq) {
				spin_unlock_bh(&cmd->r2t_lock);
				return -1;
			}

			offset = seq->offset;
			xfer_len = seq->xfer_len;

			if (cmd->seq_send_order == cmd->seq_count)
				cmd->cmd_flags |= ICF_SENT_LAST_R2T;
		}
		cmd->outstanding_r2ts++;
		first_r2t = 0;

		if (iscsit_add_r2t_to_list(cmd, offset, xfer_len, 0, 0) < 0) {
			spin_unlock_bh(&cmd->r2t_lock);
			return -1;
		}

		if (cmd->cmd_flags & ICF_SENT_LAST_R2T)
			break;
	}
	spin_unlock_bh(&cmd->r2t_lock);

	return 0;
}

void iscsit_build_rsp_pdu(struct iscsi_cmd *cmd, struct iscsi_conn *conn,
			bool inc_stat_sn, struct iscsi_scsi_rsp *hdr)
{
	if (inc_stat_sn)
		cmd->stat_sn = conn->stat_sn++;

	spin_lock_bh(&conn->sess->session_stats_lock);
	conn->sess->rsp_pdus++;
	spin_unlock_bh(&conn->sess->session_stats_lock);

	memset(hdr, 0, ISCSI_HDR_LEN);
	hdr->opcode		= ISCSI_OP_SCSI_CMD_RSP;
	hdr->flags		|= ISCSI_FLAG_CMD_FINAL;
	if (cmd->se_cmd.se_cmd_flags & SCF_OVERFLOW_BIT) {
		hdr->flags |= ISCSI_FLAG_CMD_OVERFLOW;
		hdr->residual_count = cpu_to_be32(cmd->se_cmd.residual_count);
	} else if (cmd->se_cmd.se_cmd_flags & SCF_UNDERFLOW_BIT) {
		hdr->flags |= ISCSI_FLAG_CMD_UNDERFLOW;
		hdr->residual_count = cpu_to_be32(cmd->se_cmd.residual_count);
	}
	hdr->response		= cmd->iscsi_response;
	hdr->cmd_status		= cmd->se_cmd.scsi_status;
	hdr->itt		= cmd->init_task_tag;
	hdr->statsn		= cpu_to_be32(cmd->stat_sn);

	iscsit_increment_maxcmdsn(cmd, conn->sess);
	hdr->exp_cmdsn		= cpu_to_be32(conn->sess->exp_cmd_sn);
	hdr->max_cmdsn		= cpu_to_be32(conn->sess->max_cmd_sn);

	pr_debug("Built SCSI Response, ITT: 0x%08x, StatSN: 0x%08x,"
		" Response: 0x%02x, SAM Status: 0x%02x, CID: %hu\n",
		cmd->init_task_tag, cmd->stat_sn, cmd->se_cmd.scsi_status,
		cmd->se_cmd.scsi_status, conn->cid);
}
EXPORT_SYMBOL(iscsit_build_rsp_pdu);

static int iscsit_send_response(struct iscsi_cmd *cmd, struct iscsi_conn *conn)
{
	struct iscsi_scsi_rsp *hdr = (struct iscsi_scsi_rsp *)&cmd->pdu[0];
	struct kvec *iov;
	u32 padding = 0, tx_size = 0;
	int iov_count = 0;
	bool inc_stat_sn = (cmd->i_state == ISTATE_SEND_STATUS);

	iscsit_build_rsp_pdu(cmd, conn, inc_stat_sn, hdr);

	iov = &cmd->iov_misc[0];
	iov[iov_count].iov_base	= cmd->pdu;
	iov[iov_count++].iov_len = ISCSI_HDR_LEN;
	tx_size += ISCSI_HDR_LEN;

	/*
	 * Attach SENSE DATA payload to iSCSI Response PDU
	 */
	if (cmd->se_cmd.sense_buffer &&
	   ((cmd->se_cmd.se_cmd_flags & SCF_TRANSPORT_TASK_SENSE) ||
	    (cmd->se_cmd.se_cmd_flags & SCF_EMULATED_TASK_SENSE))) {
		put_unaligned_be16(cmd->se_cmd.scsi_sense_length, cmd->sense_buffer);
		cmd->se_cmd.scsi_sense_length += sizeof (__be16);

		padding		= -(cmd->se_cmd.scsi_sense_length) & 3;
		hton24(hdr->dlength, (u32)cmd->se_cmd.scsi_sense_length);
		iov[iov_count].iov_base	= cmd->sense_buffer;
		iov[iov_count++].iov_len =
				(cmd->se_cmd.scsi_sense_length + padding);
		tx_size += cmd->se_cmd.scsi_sense_length;

		if (padding) {
			memset(cmd->sense_buffer +
				cmd->se_cmd.scsi_sense_length, 0, padding);
			tx_size += padding;
			pr_debug("Adding %u bytes of padding to"
				" SENSE.\n", padding);
		}

		if (conn->conn_ops->DataDigest) {
			iscsit_do_crypto_hash_buf(&conn->conn_tx_hash,
				cmd->sense_buffer,
				(cmd->se_cmd.scsi_sense_length + padding),
				0, NULL, (u8 *)&cmd->data_crc);

			iov[iov_count].iov_base    = &cmd->data_crc;
			iov[iov_count++].iov_len     = ISCSI_CRC_LEN;
			tx_size += ISCSI_CRC_LEN;

			pr_debug("Attaching CRC32 DataDigest for"
				" SENSE, %u bytes CRC 0x%08x\n",
				(cmd->se_cmd.scsi_sense_length + padding),
				cmd->data_crc);
		}

		pr_debug("Attaching SENSE DATA: %u bytes to iSCSI"
				" Response PDU\n",
				cmd->se_cmd.scsi_sense_length);
	}

	if (conn->conn_ops->HeaderDigest) {
		u32 *header_digest = (u32 *)&cmd->pdu[ISCSI_HDR_LEN];

		iscsit_do_crypto_hash_buf(&conn->conn_tx_hash, cmd->pdu,
				ISCSI_HDR_LEN, 0, NULL, (u8 *)header_digest);

		iov[0].iov_len += ISCSI_CRC_LEN;
		tx_size += ISCSI_CRC_LEN;
		pr_debug("Attaching CRC32 HeaderDigest for Response"
				" PDU 0x%08x\n", *header_digest);
	}

	cmd->iov_misc_count = iov_count;
	cmd->tx_size = tx_size;

	return 0;
}

static u8 iscsit_convert_tcm_tmr_rsp(struct se_tmr_req *se_tmr)
{
	switch (se_tmr->response) {
	case TMR_FUNCTION_COMPLETE:
		return ISCSI_TMF_RSP_COMPLETE;
	case TMR_TASK_DOES_NOT_EXIST:
		return ISCSI_TMF_RSP_NO_TASK;
	case TMR_LUN_DOES_NOT_EXIST:
		return ISCSI_TMF_RSP_NO_LUN;
	case TMR_TASK_MGMT_FUNCTION_NOT_SUPPORTED:
		return ISCSI_TMF_RSP_NOT_SUPPORTED;
	case TMR_FUNCTION_REJECTED:
	default:
		return ISCSI_TMF_RSP_REJECTED;
	}
}

void
iscsit_build_task_mgt_rsp(struct iscsi_cmd *cmd, struct iscsi_conn *conn,
			  struct iscsi_tm_rsp *hdr)
{
	struct se_tmr_req *se_tmr = cmd->se_cmd.se_tmr_req;

	hdr->opcode		= ISCSI_OP_SCSI_TMFUNC_RSP;
	hdr->flags		= ISCSI_FLAG_CMD_FINAL;
	hdr->response		= iscsit_convert_tcm_tmr_rsp(se_tmr);
	hdr->itt		= cmd->init_task_tag;
	cmd->stat_sn		= conn->stat_sn++;
	hdr->statsn		= cpu_to_be32(cmd->stat_sn);

	iscsit_increment_maxcmdsn(cmd, conn->sess);
	hdr->exp_cmdsn		= cpu_to_be32(conn->sess->exp_cmd_sn);
	hdr->max_cmdsn		= cpu_to_be32(conn->sess->max_cmd_sn);

	pr_debug("Built Task Management Response ITT: 0x%08x,"
		" StatSN: 0x%08x, Response: 0x%02x, CID: %hu\n",
		cmd->init_task_tag, cmd->stat_sn, hdr->response, conn->cid);
}
EXPORT_SYMBOL(iscsit_build_task_mgt_rsp);

static int
iscsit_send_task_mgt_rsp(struct iscsi_cmd *cmd, struct iscsi_conn *conn)
{
	struct iscsi_tm_rsp *hdr = (struct iscsi_tm_rsp *)&cmd->pdu[0];
	u32 tx_size = 0;

	iscsit_build_task_mgt_rsp(cmd, conn, hdr);

	cmd->iov_misc[0].iov_base	= cmd->pdu;
	cmd->iov_misc[0].iov_len	= ISCSI_HDR_LEN;
	tx_size += ISCSI_HDR_LEN;

	if (conn->conn_ops->HeaderDigest) {
		u32 *header_digest = (u32 *)&cmd->pdu[ISCSI_HDR_LEN];

		iscsit_do_crypto_hash_buf(&conn->conn_tx_hash, hdr,
				ISCSI_HDR_LEN, 0, NULL, (u8 *)header_digest);

		cmd->iov_misc[0].iov_len += ISCSI_CRC_LEN;
		tx_size += ISCSI_CRC_LEN;
		pr_debug("Attaching CRC32 HeaderDigest for Task"
			" Mgmt Response PDU 0x%08x\n", *header_digest);
	}

	cmd->iov_misc_count = 1;
	cmd->tx_size = tx_size;

	return 0;
}

static bool iscsit_check_inaddr_any(struct iscsi_np *np)
{
	bool ret = false;

	if (np->np_sockaddr.ss_family == AF_INET6) {
		const struct sockaddr_in6 sin6 = {
			.sin6_addr = IN6ADDR_ANY_INIT };
		struct sockaddr_in6 *sock_in6 =
			 (struct sockaddr_in6 *)&np->np_sockaddr;

		if (!memcmp(sock_in6->sin6_addr.s6_addr,
				sin6.sin6_addr.s6_addr, 16))
			ret = true;
	} else {
		struct sockaddr_in * sock_in =
			(struct sockaddr_in *)&np->np_sockaddr;

		if (sock_in->sin_addr.s_addr == htonl(INADDR_ANY))
			ret = true;
	}

	return ret;
}

#define SENDTARGETS_BUF_LIMIT 32768U

static int iscsit_build_sendtargets_response(struct iscsi_cmd *cmd)
{
	char *payload = NULL;
	struct iscsi_conn *conn = cmd->conn;
	struct iscsi_portal_group *tpg;
	struct iscsi_tiqn *tiqn;
	struct iscsi_tpg_np *tpg_np;
	int buffer_len, end_of_buf = 0, len = 0, payload_len = 0;
	unsigned char buf[ISCSI_IQN_LEN+12]; /* iqn + "TargetName=" + \0 */
	unsigned char *text_in = cmd->text_in_ptr, *text_ptr = NULL;

	buffer_len = max(conn->conn_ops->MaxRecvDataSegmentLength,
			 SENDTARGETS_BUF_LIMIT);

	payload = kzalloc(buffer_len, GFP_KERNEL);
	if (!payload) {
		pr_err("Unable to allocate memory for sendtargets"
				" response.\n");
		return -ENOMEM;
	}
	/*
	 * Locate pointer to iqn./eui. string for IFC_SENDTARGETS_SINGLE
	 * explicit case..
	 */
	if (cmd->cmd_flags & IFC_SENDTARGETS_SINGLE) {
		text_ptr = strchr(text_in, '=');
		if (!text_ptr) {
			pr_err("Unable to locate '=' string in text_in:"
			       " %s\n", text_in);
			kfree(payload);
			return -EINVAL;
		}
		/*
		 * Skip over '=' character..
		 */
		text_ptr += 1;
	}

	spin_lock(&tiqn_lock);
	list_for_each_entry(tiqn, &g_tiqn_list, tiqn_list) {
		if ((cmd->cmd_flags & IFC_SENDTARGETS_SINGLE) &&
		     strcmp(tiqn->tiqn, text_ptr)) {
			continue;
		}

		len = sprintf(buf, "TargetName=%s", tiqn->tiqn);
		len += 1;

		if ((len + payload_len) > buffer_len) {
			end_of_buf = 1;
			goto eob;
		}
		memcpy(payload + payload_len, buf, len);
		payload_len += len;

		spin_lock(&tiqn->tiqn_tpg_lock);
		list_for_each_entry(tpg, &tiqn->tiqn_tpg_list, tpg_list) {

			spin_lock(&tpg->tpg_state_lock);
			if ((tpg->tpg_state == TPG_STATE_FREE) ||
			    (tpg->tpg_state == TPG_STATE_INACTIVE)) {
				spin_unlock(&tpg->tpg_state_lock);
				continue;
			}
			spin_unlock(&tpg->tpg_state_lock);

			spin_lock(&tpg->tpg_np_lock);
			list_for_each_entry(tpg_np, &tpg->tpg_gnp_list,
						tpg_np_list) {
				struct iscsi_np *np = tpg_np->tpg_np;
				bool inaddr_any = iscsit_check_inaddr_any(np);

				len = sprintf(buf, "TargetAddress="
					"%s%s%s:%hu,%hu",
					(np->np_sockaddr.ss_family == AF_INET6) ?
					"[" : "", (inaddr_any == false) ?
						np->np_ip : conn->local_ip,
					(np->np_sockaddr.ss_family == AF_INET6) ?
					"]" : "", (inaddr_any == false) ?
						np->np_port : conn->local_port,
					tpg->tpgt);
				len += 1;

				if ((len + payload_len) > buffer_len) {
					spin_unlock(&tpg->tpg_np_lock);
					spin_unlock(&tiqn->tiqn_tpg_lock);
					end_of_buf = 1;
					goto eob;
				}
				memcpy(payload + payload_len, buf, len);
				payload_len += len;
			}
			spin_unlock(&tpg->tpg_np_lock);
		}
		spin_unlock(&tiqn->tiqn_tpg_lock);
eob:
		if (end_of_buf)
			break;

		if (cmd->cmd_flags & IFC_SENDTARGETS_SINGLE)
			break;
	}
	spin_unlock(&tiqn_lock);

	cmd->buf_ptr = payload;

	return payload_len;
}

int
iscsit_build_text_rsp(struct iscsi_cmd *cmd, struct iscsi_conn *conn,
		      struct iscsi_text_rsp *hdr)
{
	int text_length, padding;

	text_length = iscsit_build_sendtargets_response(cmd);
	if (text_length < 0)
		return text_length;

	hdr->opcode = ISCSI_OP_TEXT_RSP;
	hdr->flags |= ISCSI_FLAG_CMD_FINAL;
	padding = ((-text_length) & 3);
	hton24(hdr->dlength, text_length);
	hdr->itt = cmd->init_task_tag;
	hdr->ttt = cpu_to_be32(cmd->targ_xfer_tag);
	cmd->stat_sn = conn->stat_sn++;
	hdr->statsn = cpu_to_be32(cmd->stat_sn);

	iscsit_increment_maxcmdsn(cmd, conn->sess);
	hdr->exp_cmdsn = cpu_to_be32(conn->sess->exp_cmd_sn);
	hdr->max_cmdsn = cpu_to_be32(conn->sess->max_cmd_sn);

	pr_debug("Built Text Response: ITT: 0x%08x, StatSN: 0x%08x,"
		" Length: %u, CID: %hu\n", cmd->init_task_tag, cmd->stat_sn,
		text_length, conn->cid);

	return text_length + padding;
}
EXPORT_SYMBOL(iscsit_build_text_rsp);

/*
 *	FIXME: Add support for F_BIT and C_BIT when the length is longer than
 *	MaxRecvDataSegmentLength.
 */
static int iscsit_send_text_rsp(
	struct iscsi_cmd *cmd,
	struct iscsi_conn *conn)
{
	struct iscsi_text_rsp *hdr = (struct iscsi_text_rsp *)cmd->pdu;
	struct kvec *iov;
	u32 tx_size = 0;
	int text_length, iov_count = 0, rc;

	rc = iscsit_build_text_rsp(cmd, conn, hdr);
	if (rc < 0)
		return rc;

	text_length = rc;
	iov = &cmd->iov_misc[0];
	iov[iov_count].iov_base = cmd->pdu;
	iov[iov_count++].iov_len = ISCSI_HDR_LEN;
	iov[iov_count].iov_base	= cmd->buf_ptr;
	iov[iov_count++].iov_len = text_length;

	tx_size += (ISCSI_HDR_LEN + text_length);

	if (conn->conn_ops->HeaderDigest) {
		u32 *header_digest = (u32 *)&cmd->pdu[ISCSI_HDR_LEN];

		iscsit_do_crypto_hash_buf(&conn->conn_tx_hash, hdr,
				ISCSI_HDR_LEN, 0, NULL, (u8 *)header_digest);

		iov[0].iov_len += ISCSI_CRC_LEN;
		tx_size += ISCSI_CRC_LEN;
		pr_debug("Attaching CRC32 HeaderDigest for"
			" Text Response PDU 0x%08x\n", *header_digest);
	}

	if (conn->conn_ops->DataDigest) {
		iscsit_do_crypto_hash_buf(&conn->conn_tx_hash,
				cmd->buf_ptr, text_length,
				0, NULL, (u8 *)&cmd->data_crc);

		iov[iov_count].iov_base	= &cmd->data_crc;
		iov[iov_count++].iov_len = ISCSI_CRC_LEN;
		tx_size	+= ISCSI_CRC_LEN;

		pr_debug("Attaching DataDigest for %u bytes of text"
			" data, CRC 0x%08x\n", text_length,
			cmd->data_crc);
	}

	cmd->iov_misc_count = iov_count;
	cmd->tx_size = tx_size;

	return 0;
}

void
iscsit_build_reject(struct iscsi_cmd *cmd, struct iscsi_conn *conn,
		    struct iscsi_reject *hdr)
{
	hdr->opcode		= ISCSI_OP_REJECT;
	hdr->reason		= cmd->reject_reason;
	hdr->flags		|= ISCSI_FLAG_CMD_FINAL;
	hton24(hdr->dlength, ISCSI_HDR_LEN);
	hdr->ffffffff		= cpu_to_be32(0xffffffff);
	cmd->stat_sn		= conn->stat_sn++;
	hdr->statsn		= cpu_to_be32(cmd->stat_sn);
	hdr->exp_cmdsn		= cpu_to_be32(conn->sess->exp_cmd_sn);
	hdr->max_cmdsn		= cpu_to_be32(conn->sess->max_cmd_sn);

}
EXPORT_SYMBOL(iscsit_build_reject);
<<<<<<< HEAD

static int iscsit_send_reject(
	struct iscsi_cmd *cmd,
	struct iscsi_conn *conn)
{
	struct iscsi_reject *hdr = (struct iscsi_reject *)&cmd->pdu[0];
	struct kvec *iov;
	u32 iov_count = 0, tx_size;

	iscsit_build_reject(cmd, conn, hdr);

=======

static int iscsit_send_reject(
	struct iscsi_cmd *cmd,
	struct iscsi_conn *conn)
{
	struct iscsi_reject *hdr = (struct iscsi_reject *)&cmd->pdu[0];
	struct kvec *iov;
	u32 iov_count = 0, tx_size;

	iscsit_build_reject(cmd, conn, hdr);

>>>>>>> d0e0ac97
	iov = &cmd->iov_misc[0];
	iov[iov_count].iov_base = cmd->pdu;
	iov[iov_count++].iov_len = ISCSI_HDR_LEN;
	iov[iov_count].iov_base = cmd->buf_ptr;
	iov[iov_count++].iov_len = ISCSI_HDR_LEN;

	tx_size = (ISCSI_HDR_LEN + ISCSI_HDR_LEN);

	if (conn->conn_ops->HeaderDigest) {
		u32 *header_digest = (u32 *)&cmd->pdu[ISCSI_HDR_LEN];

		iscsit_do_crypto_hash_buf(&conn->conn_tx_hash, hdr,
				ISCSI_HDR_LEN, 0, NULL, (u8 *)header_digest);

		iov[0].iov_len += ISCSI_CRC_LEN;
		tx_size += ISCSI_CRC_LEN;
		pr_debug("Attaching CRC32 HeaderDigest for"
			" REJECT PDU 0x%08x\n", *header_digest);
	}

	if (conn->conn_ops->DataDigest) {
		iscsit_do_crypto_hash_buf(&conn->conn_tx_hash, cmd->buf_ptr,
				ISCSI_HDR_LEN, 0, NULL, (u8 *)&cmd->data_crc);

		iov[iov_count].iov_base = &cmd->data_crc;
		iov[iov_count++].iov_len  = ISCSI_CRC_LEN;
		tx_size += ISCSI_CRC_LEN;
		pr_debug("Attaching CRC32 DataDigest for REJECT"
				" PDU 0x%08x\n", cmd->data_crc);
	}

	cmd->iov_misc_count = iov_count;
	cmd->tx_size = tx_size;

	pr_debug("Built Reject PDU StatSN: 0x%08x, Reason: 0x%02x,"
		" CID: %hu\n", ntohl(hdr->statsn), hdr->reason, conn->cid);

	return 0;
}

void iscsit_thread_get_cpumask(struct iscsi_conn *conn)
{
	struct iscsi_thread_set *ts = conn->thread_set;
	int ord, cpu;
	/*
	 * thread_id is assigned from iscsit_global->ts_bitmap from
	 * within iscsi_thread_set.c:iscsi_allocate_thread_sets()
	 *
	 * Here we use thread_id to determine which CPU that this
	 * iSCSI connection's iscsi_thread_set will be scheduled to
	 * execute upon.
	 */
	ord = ts->thread_id % cpumask_weight(cpu_online_mask);
	for_each_online_cpu(cpu) {
		if (ord-- == 0) {
			cpumask_set_cpu(cpu, conn->conn_cpumask);
			return;
		}
	}
	/*
	 * This should never be reached..
	 */
	dump_stack();
	cpumask_setall(conn->conn_cpumask);
}

static inline void iscsit_thread_check_cpumask(
	struct iscsi_conn *conn,
	struct task_struct *p,
	int mode)
{
	char buf[128];
	/*
	 * mode == 1 signals iscsi_target_tx_thread() usage.
	 * mode == 0 signals iscsi_target_rx_thread() usage.
	 */
	if (mode == 1) {
		if (!conn->conn_tx_reset_cpumask)
			return;
		conn->conn_tx_reset_cpumask = 0;
	} else {
		if (!conn->conn_rx_reset_cpumask)
			return;
		conn->conn_rx_reset_cpumask = 0;
	}
	/*
	 * Update the CPU mask for this single kthread so that
	 * both TX and RX kthreads are scheduled to run on the
	 * same CPU.
	 */
	memset(buf, 0, 128);
	cpumask_scnprintf(buf, 128, conn->conn_cpumask);
	set_cpus_allowed_ptr(p, conn->conn_cpumask);
}

static int
iscsit_immediate_queue(struct iscsi_conn *conn, struct iscsi_cmd *cmd, int state)
{
	int ret;

	switch (state) {
	case ISTATE_SEND_R2T:
		ret = iscsit_send_r2t(cmd, conn);
		if (ret < 0)
			goto err;
		break;
	case ISTATE_REMOVE:
		spin_lock_bh(&conn->cmd_lock);
		list_del(&cmd->i_conn_node);
		spin_unlock_bh(&conn->cmd_lock);

		iscsit_free_cmd(cmd, false);
		break;
	case ISTATE_SEND_NOPIN_WANT_RESPONSE:
		iscsit_mod_nopin_response_timer(conn);
		ret = iscsit_send_unsolicited_nopin(cmd, conn, 1);
		if (ret < 0)
			goto err;
		break;
	case ISTATE_SEND_NOPIN_NO_RESPONSE:
		ret = iscsit_send_unsolicited_nopin(cmd, conn, 0);
		if (ret < 0)
			goto err;
		break;
	default:
		pr_err("Unknown Opcode: 0x%02x ITT:"
		       " 0x%08x, i_state: %d on CID: %hu\n",
		       cmd->iscsi_opcode, cmd->init_task_tag, state,
		       conn->cid);
		goto err;
	}

	return 0;

err:
	return -1;
}

static int
iscsit_handle_immediate_queue(struct iscsi_conn *conn)
{
	struct iscsit_transport *t = conn->conn_transport;
	struct iscsi_queue_req *qr;
	struct iscsi_cmd *cmd;
	u8 state;
	int ret;

	while ((qr = iscsit_get_cmd_from_immediate_queue(conn))) {
		atomic_set(&conn->check_immediate_queue, 0);
		cmd = qr->cmd;
		state = qr->state;
		kmem_cache_free(lio_qr_cache, qr);

		ret = t->iscsit_immediate_queue(conn, cmd, state);
		if (ret < 0)
			return ret;
	}

	return 0;
}

static int
iscsit_response_queue(struct iscsi_conn *conn, struct iscsi_cmd *cmd, int state)
{
	int ret;

check_rsp_state:
	switch (state) {
	case ISTATE_SEND_DATAIN:
		ret = iscsit_send_datain(cmd, conn);
		if (ret < 0)
			goto err;
		else if (!ret)
			/* more drs */
			goto check_rsp_state;
		else if (ret == 1) {
			/* all done */
			spin_lock_bh(&cmd->istate_lock);
			cmd->i_state = ISTATE_SENT_STATUS;
			spin_unlock_bh(&cmd->istate_lock);

			if (atomic_read(&conn->check_immediate_queue))
				return 1;

			return 0;
		} else if (ret == 2) {
			/* Still must send status,
			   SCF_TRANSPORT_TASK_SENSE was set */
			spin_lock_bh(&cmd->istate_lock);
			cmd->i_state = ISTATE_SEND_STATUS;
			spin_unlock_bh(&cmd->istate_lock);
			state = ISTATE_SEND_STATUS;
			goto check_rsp_state;
<<<<<<< HEAD
		}

		break;
	case ISTATE_SEND_STATUS:
	case ISTATE_SEND_STATUS_RECOVERY:
		ret = iscsit_send_response(cmd, conn);
		break;
	case ISTATE_SEND_LOGOUTRSP:
		ret = iscsit_send_logout(cmd, conn);
		break;
	case ISTATE_SEND_ASYNCMSG:
		ret = iscsit_send_conn_drop_async_message(
			cmd, conn);
		break;
	case ISTATE_SEND_NOPIN:
		ret = iscsit_send_nopin(cmd, conn);
		break;
	case ISTATE_SEND_REJECT:
		ret = iscsit_send_reject(cmd, conn);
		break;
	case ISTATE_SEND_TASKMGTRSP:
		ret = iscsit_send_task_mgt_rsp(cmd, conn);
		if (ret != 0)
			break;
		ret = iscsit_tmr_post_handler(cmd, conn);
		if (ret != 0)
			iscsit_fall_back_to_erl0(conn->sess);
		break;
	case ISTATE_SEND_TEXTRSP:
		ret = iscsit_send_text_rsp(cmd, conn);
		break;
	default:
		pr_err("Unknown Opcode: 0x%02x ITT:"
		       " 0x%08x, i_state: %d on CID: %hu\n",
		       cmd->iscsi_opcode, cmd->init_task_tag,
		       state, conn->cid);
		goto err;
	}
	if (ret < 0)
		goto err;

	if (iscsit_send_tx_data(cmd, conn, 1) < 0) {
		iscsit_tx_thread_wait_for_tcp(conn);
		iscsit_unmap_iovec(cmd);
		goto err;
	}
	iscsit_unmap_iovec(cmd);

	switch (state) {
	case ISTATE_SEND_LOGOUTRSP:
		if (!iscsit_logout_post_handler(cmd, conn))
			goto restart;
		/* fall through */
	case ISTATE_SEND_STATUS:
	case ISTATE_SEND_ASYNCMSG:
	case ISTATE_SEND_NOPIN:
	case ISTATE_SEND_STATUS_RECOVERY:
	case ISTATE_SEND_TEXTRSP:
	case ISTATE_SEND_TASKMGTRSP:
		spin_lock_bh(&cmd->istate_lock);
		cmd->i_state = ISTATE_SENT_STATUS;
		spin_unlock_bh(&cmd->istate_lock);
		break;
	case ISTATE_SEND_REJECT:
		if (cmd->cmd_flags & ICF_REJECT_FAIL_CONN) {
			cmd->cmd_flags &= ~ICF_REJECT_FAIL_CONN;
			complete(&cmd->reject_comp);
			goto err;
		}
		complete(&cmd->reject_comp);
=======
		}

		break;
	case ISTATE_SEND_STATUS:
	case ISTATE_SEND_STATUS_RECOVERY:
		ret = iscsit_send_response(cmd, conn);
		break;
	case ISTATE_SEND_LOGOUTRSP:
		ret = iscsit_send_logout(cmd, conn);
		break;
	case ISTATE_SEND_ASYNCMSG:
		ret = iscsit_send_conn_drop_async_message(
			cmd, conn);
		break;
	case ISTATE_SEND_NOPIN:
		ret = iscsit_send_nopin(cmd, conn);
		break;
	case ISTATE_SEND_REJECT:
		ret = iscsit_send_reject(cmd, conn);
		break;
	case ISTATE_SEND_TASKMGTRSP:
		ret = iscsit_send_task_mgt_rsp(cmd, conn);
		if (ret != 0)
			break;
		ret = iscsit_tmr_post_handler(cmd, conn);
		if (ret != 0)
			iscsit_fall_back_to_erl0(conn->sess);
		break;
	case ISTATE_SEND_TEXTRSP:
		ret = iscsit_send_text_rsp(cmd, conn);
>>>>>>> d0e0ac97
		break;
	default:
		pr_err("Unknown Opcode: 0x%02x ITT:"
		       " 0x%08x, i_state: %d on CID: %hu\n",
		       cmd->iscsi_opcode, cmd->init_task_tag,
<<<<<<< HEAD
		       cmd->i_state, conn->cid);
=======
		       state, conn->cid);
		goto err;
	}
	if (ret < 0)
		goto err;

	if (iscsit_send_tx_data(cmd, conn, 1) < 0) {
		iscsit_tx_thread_wait_for_tcp(conn);
		iscsit_unmap_iovec(cmd);
>>>>>>> d0e0ac97
		goto err;
	}
	iscsit_unmap_iovec(cmd);

	switch (state) {
	case ISTATE_SEND_LOGOUTRSP:
		if (!iscsit_logout_post_handler(cmd, conn))
			goto restart;
		/* fall through */
	case ISTATE_SEND_STATUS:
	case ISTATE_SEND_ASYNCMSG:
	case ISTATE_SEND_NOPIN:
	case ISTATE_SEND_STATUS_RECOVERY:
	case ISTATE_SEND_TEXTRSP:
	case ISTATE_SEND_TASKMGTRSP:
	case ISTATE_SEND_REJECT:
		spin_lock_bh(&cmd->istate_lock);
		cmd->i_state = ISTATE_SENT_STATUS;
		spin_unlock_bh(&cmd->istate_lock);
		break;
	default:
		pr_err("Unknown Opcode: 0x%02x ITT:"
		       " 0x%08x, i_state: %d on CID: %hu\n",
		       cmd->iscsi_opcode, cmd->init_task_tag,
		       cmd->i_state, conn->cid);
		goto err;
	}

	if (atomic_read(&conn->check_immediate_queue))
		return 1;

	if (atomic_read(&conn->check_immediate_queue))
		return 1;

	return 0;

err:
	return -1;
restart:
	return -EAGAIN;
}

static int iscsit_handle_response_queue(struct iscsi_conn *conn)
{
	struct iscsit_transport *t = conn->conn_transport;
	struct iscsi_queue_req *qr;
	struct iscsi_cmd *cmd;
	u8 state;
	int ret;

	while ((qr = iscsit_get_cmd_from_response_queue(conn))) {
		cmd = qr->cmd;
		state = qr->state;
		kmem_cache_free(lio_qr_cache, qr);

		ret = t->iscsit_response_queue(conn, cmd, state);
		if (ret == 1 || ret < 0)
			return ret;
	}

	return 0;
}

int iscsi_target_tx_thread(void *arg)
{
	int ret = 0;
	struct iscsi_conn *conn;
	struct iscsi_thread_set *ts = arg;
	/*
	 * Allow ourselves to be interrupted by SIGINT so that a
	 * connection recovery / failure event can be triggered externally.
	 */
	allow_signal(SIGINT);

restart:
	conn = iscsi_tx_thread_pre_handler(ts);
	if (!conn)
		goto out;

	ret = 0;

	while (!kthread_should_stop()) {
		/*
		 * Ensure that both TX and RX per connection kthreads
		 * are scheduled to run on the same CPU.
		 */
		iscsit_thread_check_cpumask(conn, current, 1);

		wait_event_interruptible(conn->queues_wq,
					 !iscsit_conn_all_queues_empty(conn) ||
					 ts->status == ISCSI_THREAD_SET_RESET);

		if ((ts->status == ISCSI_THREAD_SET_RESET) ||
		     signal_pending(current))
			goto transport_err;

get_immediate:
		ret = iscsit_handle_immediate_queue(conn);
		if (ret < 0)
			goto transport_err;

		ret = iscsit_handle_response_queue(conn);
		if (ret == 1)
			goto get_immediate;
		else if (ret == -EAGAIN)
			goto restart;
		else if (ret < 0)
			goto transport_err;
	}

transport_err:
	iscsit_take_action_for_connection_exit(conn);
	goto restart;
out:
	return 0;
}

static int iscsi_target_rx_opcode(struct iscsi_conn *conn, unsigned char *buf)
{
	struct iscsi_hdr *hdr = (struct iscsi_hdr *)buf;
	struct iscsi_cmd *cmd;
	int ret = 0;

	switch (hdr->opcode & ISCSI_OPCODE_MASK) {
	case ISCSI_OP_SCSI_CMD:
		cmd = iscsit_allocate_cmd(conn, GFP_KERNEL);
		if (!cmd)
<<<<<<< HEAD
			return iscsit_add_reject(ISCSI_REASON_BOOKMARK_NO_RESOURCES,
						1, buf, conn);
=======
			goto reject;
>>>>>>> d0e0ac97

		ret = iscsit_handle_scsi_cmd(conn, cmd, buf);
		break;
	case ISCSI_OP_SCSI_DATA_OUT:
		ret = iscsit_handle_data_out(conn, buf);
		break;
	case ISCSI_OP_NOOP_OUT:
		cmd = NULL;
		if (hdr->ttt == cpu_to_be32(0xFFFFFFFF)) {
			cmd = iscsit_allocate_cmd(conn, GFP_KERNEL);
			if (!cmd)
<<<<<<< HEAD
				return iscsit_add_reject(ISCSI_REASON_BOOKMARK_NO_RESOURCES,
						1, buf, conn);
=======
				goto reject;
>>>>>>> d0e0ac97
		}
		ret = iscsit_handle_nop_out(conn, cmd, buf);
		break;
	case ISCSI_OP_SCSI_TMFUNC:
		cmd = iscsit_allocate_cmd(conn, GFP_KERNEL);
		if (!cmd)
<<<<<<< HEAD
			return iscsit_add_reject(ISCSI_REASON_BOOKMARK_NO_RESOURCES,
						1, buf, conn);
=======
			goto reject;
>>>>>>> d0e0ac97

		ret = iscsit_handle_task_mgt_cmd(conn, cmd, buf);
		break;
	case ISCSI_OP_TEXT:
<<<<<<< HEAD
		ret = iscsit_handle_text_cmd(conn, buf);
=======
		cmd = iscsit_allocate_cmd(conn, GFP_KERNEL);
		if (!cmd)
			goto reject;

		ret = iscsit_handle_text_cmd(conn, cmd, buf);
>>>>>>> d0e0ac97
		break;
	case ISCSI_OP_LOGOUT:
		cmd = iscsit_allocate_cmd(conn, GFP_KERNEL);
		if (!cmd)
<<<<<<< HEAD
			return iscsit_add_reject(ISCSI_REASON_BOOKMARK_NO_RESOURCES,
						1, buf, conn);
=======
			goto reject;
>>>>>>> d0e0ac97

		ret = iscsit_handle_logout_cmd(conn, cmd, buf);
		if (ret > 0)
			wait_for_completion_timeout(&conn->conn_logout_comp,
					SECONDS_FOR_LOGOUT_COMP * HZ);
		break;
	case ISCSI_OP_SNACK:
		ret = iscsit_handle_snack(conn, buf);
		break;
	default:
		pr_err("Got unknown iSCSI OpCode: 0x%02x\n", hdr->opcode);
		if (!conn->sess->sess_ops->ErrorRecoveryLevel) {
			pr_err("Cannot recover from unknown"
			" opcode while ERL=0, closing iSCSI connection.\n");
			return -1;
		}
		if (!conn->conn_ops->OFMarker) {
			pr_err("Unable to recover from unknown"
			" opcode while OFMarker=No, closing iSCSI"
				" connection.\n");
			return -1;
		}
		if (iscsit_recover_from_unknown_opcode(conn) < 0) {
			pr_err("Unable to recover from unknown"
				" opcode, closing iSCSI connection.\n");
			return -1;
		}
		break;
	}

	return ret;
<<<<<<< HEAD
=======
reject:
	return iscsit_add_reject(conn, ISCSI_REASON_BOOKMARK_NO_RESOURCES, buf);
>>>>>>> d0e0ac97
}

int iscsi_target_rx_thread(void *arg)
{
	int ret;
	u8 buffer[ISCSI_HDR_LEN], opcode;
	u32 checksum = 0, digest = 0;
	struct iscsi_conn *conn = NULL;
	struct iscsi_thread_set *ts = arg;
	struct kvec iov;
	/*
	 * Allow ourselves to be interrupted by SIGINT so that a
	 * connection recovery / failure event can be triggered externally.
	 */
	allow_signal(SIGINT);

restart:
	conn = iscsi_rx_thread_pre_handler(ts);
	if (!conn)
		goto out;

	if (conn->conn_transport->transport_type == ISCSI_INFINIBAND) {
		struct completion comp;
		int rc;

		init_completion(&comp);
		rc = wait_for_completion_interruptible(&comp);
		if (rc < 0)
			goto transport_err;

		goto out;
	}

	while (!kthread_should_stop()) {
		/*
		 * Ensure that both TX and RX per connection kthreads
		 * are scheduled to run on the same CPU.
		 */
		iscsit_thread_check_cpumask(conn, current, 0);

		memset(buffer, 0, ISCSI_HDR_LEN);
		memset(&iov, 0, sizeof(struct kvec));

		iov.iov_base	= buffer;
		iov.iov_len	= ISCSI_HDR_LEN;

		ret = rx_data(conn, &iov, 1, ISCSI_HDR_LEN);
		if (ret != ISCSI_HDR_LEN) {
			iscsit_rx_thread_wait_for_tcp(conn);
			goto transport_err;
		}

		if (conn->conn_ops->HeaderDigest) {
			iov.iov_base	= &digest;
			iov.iov_len	= ISCSI_CRC_LEN;

			ret = rx_data(conn, &iov, 1, ISCSI_CRC_LEN);
			if (ret != ISCSI_CRC_LEN) {
				iscsit_rx_thread_wait_for_tcp(conn);
				goto transport_err;
			}

			iscsit_do_crypto_hash_buf(&conn->conn_rx_hash,
					buffer, ISCSI_HDR_LEN,
					0, NULL, (u8 *)&checksum);

			if (digest != checksum) {
				pr_err("HeaderDigest CRC32C failed,"
					" received 0x%08x, computed 0x%08x\n",
					digest, checksum);
				/*
				 * Set the PDU to 0xff so it will intentionally
				 * hit default in the switch below.
				 */
				memset(buffer, 0xff, ISCSI_HDR_LEN);
				spin_lock_bh(&conn->sess->session_stats_lock);
				conn->sess->conn_digest_errors++;
				spin_unlock_bh(&conn->sess->session_stats_lock);
			} else {
				pr_debug("Got HeaderDigest CRC32C"
						" 0x%08x\n", checksum);
			}
		}

		if (conn->conn_state == TARG_CONN_STATE_IN_LOGOUT)
			goto transport_err;

		opcode = buffer[0] & ISCSI_OPCODE_MASK;

		if (conn->sess->sess_ops->SessionType &&
		   ((!(opcode & ISCSI_OP_TEXT)) ||
		    (!(opcode & ISCSI_OP_LOGOUT)))) {
			pr_err("Received illegal iSCSI Opcode: 0x%02x"
			" while in Discovery Session, rejecting.\n", opcode);
			iscsit_add_reject(conn, ISCSI_REASON_PROTOCOL_ERROR,
					  buffer);
			goto transport_err;
		}

		ret = iscsi_target_rx_opcode(conn, buffer);
		if (ret < 0)
			goto transport_err;
	}

transport_err:
	if (!signal_pending(current))
		atomic_set(&conn->transport_failed, 1);
	iscsit_take_action_for_connection_exit(conn);
	goto restart;
out:
	return 0;
}

static void iscsit_release_commands_from_conn(struct iscsi_conn *conn)
{
	struct iscsi_cmd *cmd = NULL, *cmd_tmp = NULL;
	struct iscsi_session *sess = conn->sess;
	/*
	 * We expect this function to only ever be called from either RX or TX
	 * thread context via iscsit_close_connection() once the other context
	 * has been reset -> returned sleeping pre-handler state.
	 */
	spin_lock_bh(&conn->cmd_lock);
	list_for_each_entry_safe(cmd, cmd_tmp, &conn->conn_cmd_list, i_conn_node) {

		list_del(&cmd->i_conn_node);
		spin_unlock_bh(&conn->cmd_lock);

		iscsit_increment_maxcmdsn(cmd, sess);

		iscsit_free_cmd(cmd, true);

		spin_lock_bh(&conn->cmd_lock);
	}
	spin_unlock_bh(&conn->cmd_lock);
}

static void iscsit_stop_timers_for_cmds(
	struct iscsi_conn *conn)
{
	struct iscsi_cmd *cmd;

	spin_lock_bh(&conn->cmd_lock);
	list_for_each_entry(cmd, &conn->conn_cmd_list, i_conn_node) {
		if (cmd->data_direction == DMA_TO_DEVICE)
			iscsit_stop_dataout_timer(cmd);
	}
	spin_unlock_bh(&conn->cmd_lock);
}

int iscsit_close_connection(
	struct iscsi_conn *conn)
{
	int conn_logout = (conn->conn_state == TARG_CONN_STATE_IN_LOGOUT);
	struct iscsi_session	*sess = conn->sess;

	pr_debug("Closing iSCSI connection CID %hu on SID:"
		" %u\n", conn->cid, sess->sid);
	/*
	 * Always up conn_logout_comp just in case the RX Thread is sleeping
	 * and the logout response never got sent because the connection
	 * failed.
	 */
	complete(&conn->conn_logout_comp);

	iscsi_release_thread_set(conn);

	iscsit_stop_timers_for_cmds(conn);
	iscsit_stop_nopin_response_timer(conn);
	iscsit_stop_nopin_timer(conn);
	iscsit_free_queue_reqs_for_conn(conn);

	/*
	 * During Connection recovery drop unacknowledged out of order
	 * commands for this connection, and prepare the other commands
	 * for realligence.
	 *
	 * During normal operation clear the out of order commands (but
	 * do not free the struct iscsi_ooo_cmdsn's) and release all
	 * struct iscsi_cmds.
	 */
	if (atomic_read(&conn->connection_recovery)) {
		iscsit_discard_unacknowledged_ooo_cmdsns_for_conn(conn);
		iscsit_prepare_cmds_for_realligance(conn);
	} else {
		iscsit_clear_ooo_cmdsns_for_conn(conn);
		iscsit_release_commands_from_conn(conn);
	}

	/*
	 * Handle decrementing session or connection usage count if
	 * a logout response was not able to be sent because the
	 * connection failed.  Fall back to Session Recovery here.
	 */
	if (atomic_read(&conn->conn_logout_remove)) {
		if (conn->conn_logout_reason == ISCSI_LOGOUT_REASON_CLOSE_SESSION) {
			iscsit_dec_conn_usage_count(conn);
			iscsit_dec_session_usage_count(sess);
		}
		if (conn->conn_logout_reason == ISCSI_LOGOUT_REASON_CLOSE_CONNECTION)
			iscsit_dec_conn_usage_count(conn);

		atomic_set(&conn->conn_logout_remove, 0);
		atomic_set(&sess->session_reinstatement, 0);
		atomic_set(&sess->session_fall_back_to_erl0, 1);
	}

	spin_lock_bh(&sess->conn_lock);
	list_del(&conn->conn_list);

	/*
	 * Attempt to let the Initiator know this connection failed by
	 * sending an Connection Dropped Async Message on another
	 * active connection.
	 */
	if (atomic_read(&conn->connection_recovery))
		iscsit_build_conn_drop_async_message(conn);

	spin_unlock_bh(&sess->conn_lock);

	/*
	 * If connection reinstatement is being performed on this connection,
	 * up the connection reinstatement semaphore that is being blocked on
	 * in iscsit_cause_connection_reinstatement().
	 */
	spin_lock_bh(&conn->state_lock);
	if (atomic_read(&conn->sleep_on_conn_wait_comp)) {
		spin_unlock_bh(&conn->state_lock);
		complete(&conn->conn_wait_comp);
		wait_for_completion(&conn->conn_post_wait_comp);
		spin_lock_bh(&conn->state_lock);
	}

	/*
	 * If connection reinstatement is being performed on this connection
	 * by receiving a REMOVECONNFORRECOVERY logout request, up the
	 * connection wait rcfr semaphore that is being blocked on
	 * an iscsit_connection_reinstatement_rcfr().
	 */
	if (atomic_read(&conn->connection_wait_rcfr)) {
		spin_unlock_bh(&conn->state_lock);
		complete(&conn->conn_wait_rcfr_comp);
		wait_for_completion(&conn->conn_post_wait_comp);
		spin_lock_bh(&conn->state_lock);
	}
	atomic_set(&conn->connection_reinstatement, 1);
	spin_unlock_bh(&conn->state_lock);

	/*
	 * If any other processes are accessing this connection pointer we
	 * must wait until they have completed.
	 */
	iscsit_check_conn_usage_count(conn);

	if (conn->conn_rx_hash.tfm)
		crypto_free_hash(conn->conn_rx_hash.tfm);
	if (conn->conn_tx_hash.tfm)
		crypto_free_hash(conn->conn_tx_hash.tfm);

	if (conn->conn_cpumask)
		free_cpumask_var(conn->conn_cpumask);

	kfree(conn->conn_ops);
	conn->conn_ops = NULL;

	if (conn->sock)
		sock_release(conn->sock);

	if (conn->conn_transport->iscsit_free_conn)
		conn->conn_transport->iscsit_free_conn(conn);

	iscsit_put_transport(conn->conn_transport);

	conn->thread_set = NULL;

	pr_debug("Moving to TARG_CONN_STATE_FREE.\n");
	conn->conn_state = TARG_CONN_STATE_FREE;
	kfree(conn);

	spin_lock_bh(&sess->conn_lock);
	atomic_dec(&sess->nconn);
	pr_debug("Decremented iSCSI connection count to %hu from node:"
		" %s\n", atomic_read(&sess->nconn),
		sess->sess_ops->InitiatorName);
	/*
	 * Make sure that if one connection fails in an non ERL=2 iSCSI
	 * Session that they all fail.
	 */
	if ((sess->sess_ops->ErrorRecoveryLevel != 2) && !conn_logout &&
	     !atomic_read(&sess->session_logout))
		atomic_set(&sess->session_fall_back_to_erl0, 1);

	/*
	 * If this was not the last connection in the session, and we are
	 * performing session reinstatement or falling back to ERL=0, call
	 * iscsit_stop_session() without sleeping to shutdown the other
	 * active connections.
	 */
	if (atomic_read(&sess->nconn)) {
		if (!atomic_read(&sess->session_reinstatement) &&
		    !atomic_read(&sess->session_fall_back_to_erl0)) {
			spin_unlock_bh(&sess->conn_lock);
			return 0;
		}
		if (!atomic_read(&sess->session_stop_active)) {
			atomic_set(&sess->session_stop_active, 1);
			spin_unlock_bh(&sess->conn_lock);
			iscsit_stop_session(sess, 0, 0);
			return 0;
		}
		spin_unlock_bh(&sess->conn_lock);
		return 0;
	}

	/*
	 * If this was the last connection in the session and one of the
	 * following is occurring:
	 *
	 * Session Reinstatement is not being performed, and are falling back
	 * to ERL=0 call iscsit_close_session().
	 *
	 * Session Logout was requested.  iscsit_close_session() will be called
	 * elsewhere.
	 *
	 * Session Continuation is not being performed, start the Time2Retain
	 * handler and check if sleep_on_sess_wait_sem is active.
	 */
	if (!atomic_read(&sess->session_reinstatement) &&
	     atomic_read(&sess->session_fall_back_to_erl0)) {
		spin_unlock_bh(&sess->conn_lock);
		target_put_session(sess->se_sess);

		return 0;
	} else if (atomic_read(&sess->session_logout)) {
		pr_debug("Moving to TARG_SESS_STATE_FREE.\n");
		sess->session_state = TARG_SESS_STATE_FREE;
		spin_unlock_bh(&sess->conn_lock);

		if (atomic_read(&sess->sleep_on_sess_wait_comp))
			complete(&sess->session_wait_comp);

		return 0;
	} else {
		pr_debug("Moving to TARG_SESS_STATE_FAILED.\n");
		sess->session_state = TARG_SESS_STATE_FAILED;

		if (!atomic_read(&sess->session_continuation)) {
			spin_unlock_bh(&sess->conn_lock);
			iscsit_start_time2retain_handler(sess);
		} else
			spin_unlock_bh(&sess->conn_lock);

		if (atomic_read(&sess->sleep_on_sess_wait_comp))
			complete(&sess->session_wait_comp);

		return 0;
	}
	spin_unlock_bh(&sess->conn_lock);

	return 0;
}

int iscsit_close_session(struct iscsi_session *sess)
{
	struct iscsi_portal_group *tpg = ISCSI_TPG_S(sess);
	struct se_portal_group *se_tpg = &tpg->tpg_se_tpg;

	if (atomic_read(&sess->nconn)) {
		pr_err("%d connection(s) still exist for iSCSI session"
			" to %s\n", atomic_read(&sess->nconn),
			sess->sess_ops->InitiatorName);
		BUG();
	}

	spin_lock_bh(&se_tpg->session_lock);
	atomic_set(&sess->session_logout, 1);
	atomic_set(&sess->session_reinstatement, 1);
	iscsit_stop_time2retain_timer(sess);
	spin_unlock_bh(&se_tpg->session_lock);

	/*
	 * transport_deregister_session_configfs() will clear the
	 * struct se_node_acl->nacl_sess pointer now as a iscsi_np process context
	 * can be setting it again with __transport_register_session() in
	 * iscsi_post_login_handler() again after the iscsit_stop_session()
	 * completes in iscsi_np context.
	 */
	transport_deregister_session_configfs(sess->se_sess);

	/*
	 * If any other processes are accessing this session pointer we must
	 * wait until they have completed.  If we are in an interrupt (the
	 * time2retain handler) and contain and active session usage count we
	 * restart the timer and exit.
	 */
	if (!in_interrupt()) {
		if (iscsit_check_session_usage_count(sess) == 1)
			iscsit_stop_session(sess, 1, 1);
	} else {
		if (iscsit_check_session_usage_count(sess) == 2) {
			atomic_set(&sess->session_logout, 0);
			iscsit_start_time2retain_handler(sess);
			return 0;
		}
	}

	transport_deregister_session(sess->se_sess);

	if (sess->sess_ops->ErrorRecoveryLevel == 2)
		iscsit_free_connection_recovery_entires(sess);

	iscsit_free_all_ooo_cmdsns(sess);

	spin_lock_bh(&se_tpg->session_lock);
	pr_debug("Moving to TARG_SESS_STATE_FREE.\n");
	sess->session_state = TARG_SESS_STATE_FREE;
	pr_debug("Released iSCSI session from node: %s\n",
			sess->sess_ops->InitiatorName);
	tpg->nsessions--;
	if (tpg->tpg_tiqn)
		tpg->tpg_tiqn->tiqn_nsessions--;

	pr_debug("Decremented number of active iSCSI Sessions on"
		" iSCSI TPG: %hu to %u\n", tpg->tpgt, tpg->nsessions);

	spin_lock(&sess_idr_lock);
	idr_remove(&sess_idr, sess->session_index);
	spin_unlock(&sess_idr_lock);

	kfree(sess->sess_ops);
	sess->sess_ops = NULL;
	spin_unlock_bh(&se_tpg->session_lock);

	kfree(sess);
	return 0;
}

static void iscsit_logout_post_handler_closesession(
	struct iscsi_conn *conn)
{
	struct iscsi_session *sess = conn->sess;

	iscsi_set_thread_clear(conn, ISCSI_CLEAR_TX_THREAD);
	iscsi_set_thread_set_signal(conn, ISCSI_SIGNAL_TX_THREAD);

	atomic_set(&conn->conn_logout_remove, 0);
	complete(&conn->conn_logout_comp);

	iscsit_dec_conn_usage_count(conn);
	iscsit_stop_session(sess, 1, 1);
	iscsit_dec_session_usage_count(sess);
	target_put_session(sess->se_sess);
}

static void iscsit_logout_post_handler_samecid(
	struct iscsi_conn *conn)
{
	iscsi_set_thread_clear(conn, ISCSI_CLEAR_TX_THREAD);
	iscsi_set_thread_set_signal(conn, ISCSI_SIGNAL_TX_THREAD);

	atomic_set(&conn->conn_logout_remove, 0);
	complete(&conn->conn_logout_comp);

	iscsit_cause_connection_reinstatement(conn, 1);
	iscsit_dec_conn_usage_count(conn);
}

static void iscsit_logout_post_handler_diffcid(
	struct iscsi_conn *conn,
	u16 cid)
{
	struct iscsi_conn *l_conn;
	struct iscsi_session *sess = conn->sess;

	if (!sess)
		return;

	spin_lock_bh(&sess->conn_lock);
	list_for_each_entry(l_conn, &sess->sess_conn_list, conn_list) {
		if (l_conn->cid == cid) {
			iscsit_inc_conn_usage_count(l_conn);
			break;
		}
	}
	spin_unlock_bh(&sess->conn_lock);

	if (!l_conn)
		return;

	if (l_conn->sock)
		l_conn->sock->ops->shutdown(l_conn->sock, RCV_SHUTDOWN);

	spin_lock_bh(&l_conn->state_lock);
	pr_debug("Moving to TARG_CONN_STATE_IN_LOGOUT.\n");
	l_conn->conn_state = TARG_CONN_STATE_IN_LOGOUT;
	spin_unlock_bh(&l_conn->state_lock);

	iscsit_cause_connection_reinstatement(l_conn, 1);
	iscsit_dec_conn_usage_count(l_conn);
}

/*
 *	Return of 0 causes the TX thread to restart.
 */
int iscsit_logout_post_handler(
	struct iscsi_cmd *cmd,
	struct iscsi_conn *conn)
{
	int ret = 0;

	switch (cmd->logout_reason) {
	case ISCSI_LOGOUT_REASON_CLOSE_SESSION:
		switch (cmd->logout_response) {
		case ISCSI_LOGOUT_SUCCESS:
		case ISCSI_LOGOUT_CLEANUP_FAILED:
		default:
			iscsit_logout_post_handler_closesession(conn);
			break;
		}
		ret = 0;
		break;
	case ISCSI_LOGOUT_REASON_CLOSE_CONNECTION:
		if (conn->cid == cmd->logout_cid) {
			switch (cmd->logout_response) {
			case ISCSI_LOGOUT_SUCCESS:
			case ISCSI_LOGOUT_CLEANUP_FAILED:
			default:
				iscsit_logout_post_handler_samecid(conn);
				break;
			}
			ret = 0;
		} else {
			switch (cmd->logout_response) {
			case ISCSI_LOGOUT_SUCCESS:
				iscsit_logout_post_handler_diffcid(conn,
					cmd->logout_cid);
				break;
			case ISCSI_LOGOUT_CID_NOT_FOUND:
			case ISCSI_LOGOUT_CLEANUP_FAILED:
			default:
				break;
			}
			ret = 1;
		}
		break;
	case ISCSI_LOGOUT_REASON_RECOVERY:
		switch (cmd->logout_response) {
		case ISCSI_LOGOUT_SUCCESS:
		case ISCSI_LOGOUT_CID_NOT_FOUND:
		case ISCSI_LOGOUT_RECOVERY_UNSUPPORTED:
		case ISCSI_LOGOUT_CLEANUP_FAILED:
		default:
			break;
		}
		ret = 1;
		break;
	default:
		break;

	}
	return ret;
}
EXPORT_SYMBOL(iscsit_logout_post_handler);

void iscsit_fail_session(struct iscsi_session *sess)
{
	struct iscsi_conn *conn;

	spin_lock_bh(&sess->conn_lock);
	list_for_each_entry(conn, &sess->sess_conn_list, conn_list) {
		pr_debug("Moving to TARG_CONN_STATE_CLEANUP_WAIT.\n");
		conn->conn_state = TARG_CONN_STATE_CLEANUP_WAIT;
	}
	spin_unlock_bh(&sess->conn_lock);

	pr_debug("Moving to TARG_SESS_STATE_FAILED.\n");
	sess->session_state = TARG_SESS_STATE_FAILED;
}

int iscsit_free_session(struct iscsi_session *sess)
{
	u16 conn_count = atomic_read(&sess->nconn);
	struct iscsi_conn *conn, *conn_tmp = NULL;
	int is_last;

	spin_lock_bh(&sess->conn_lock);
	atomic_set(&sess->sleep_on_sess_wait_comp, 1);

	list_for_each_entry_safe(conn, conn_tmp, &sess->sess_conn_list,
			conn_list) {
		if (conn_count == 0)
			break;

		if (list_is_last(&conn->conn_list, &sess->sess_conn_list)) {
			is_last = 1;
		} else {
			iscsit_inc_conn_usage_count(conn_tmp);
			is_last = 0;
		}
		iscsit_inc_conn_usage_count(conn);

		spin_unlock_bh(&sess->conn_lock);
		iscsit_cause_connection_reinstatement(conn, 1);
		spin_lock_bh(&sess->conn_lock);

		iscsit_dec_conn_usage_count(conn);
		if (is_last == 0)
			iscsit_dec_conn_usage_count(conn_tmp);

		conn_count--;
	}

	if (atomic_read(&sess->nconn)) {
		spin_unlock_bh(&sess->conn_lock);
		wait_for_completion(&sess->session_wait_comp);
	} else
		spin_unlock_bh(&sess->conn_lock);

	target_put_session(sess->se_sess);
	return 0;
}

void iscsit_stop_session(
	struct iscsi_session *sess,
	int session_sleep,
	int connection_sleep)
{
	u16 conn_count = atomic_read(&sess->nconn);
	struct iscsi_conn *conn, *conn_tmp = NULL;
	int is_last;

	spin_lock_bh(&sess->conn_lock);
	if (session_sleep)
		atomic_set(&sess->sleep_on_sess_wait_comp, 1);

	if (connection_sleep) {
		list_for_each_entry_safe(conn, conn_tmp, &sess->sess_conn_list,
				conn_list) {
			if (conn_count == 0)
				break;

			if (list_is_last(&conn->conn_list, &sess->sess_conn_list)) {
				is_last = 1;
			} else {
				iscsit_inc_conn_usage_count(conn_tmp);
				is_last = 0;
			}
			iscsit_inc_conn_usage_count(conn);

			spin_unlock_bh(&sess->conn_lock);
			iscsit_cause_connection_reinstatement(conn, 1);
			spin_lock_bh(&sess->conn_lock);

			iscsit_dec_conn_usage_count(conn);
			if (is_last == 0)
				iscsit_dec_conn_usage_count(conn_tmp);
			conn_count--;
		}
	} else {
		list_for_each_entry(conn, &sess->sess_conn_list, conn_list)
			iscsit_cause_connection_reinstatement(conn, 0);
	}

	if (session_sleep && atomic_read(&sess->nconn)) {
		spin_unlock_bh(&sess->conn_lock);
		wait_for_completion(&sess->session_wait_comp);
	} else
		spin_unlock_bh(&sess->conn_lock);
}

int iscsit_release_sessions_for_tpg(struct iscsi_portal_group *tpg, int force)
{
	struct iscsi_session *sess;
	struct se_portal_group *se_tpg = &tpg->tpg_se_tpg;
	struct se_session *se_sess, *se_sess_tmp;
	int session_count = 0;

	spin_lock_bh(&se_tpg->session_lock);
	if (tpg->nsessions && !force) {
		spin_unlock_bh(&se_tpg->session_lock);
		return -1;
	}

	list_for_each_entry_safe(se_sess, se_sess_tmp, &se_tpg->tpg_sess_list,
			sess_list) {
		sess = (struct iscsi_session *)se_sess->fabric_sess_ptr;

		spin_lock(&sess->conn_lock);
		if (atomic_read(&sess->session_fall_back_to_erl0) ||
		    atomic_read(&sess->session_logout) ||
		    (sess->time2retain_timer_flags & ISCSI_TF_EXPIRED)) {
			spin_unlock(&sess->conn_lock);
			continue;
		}
		atomic_set(&sess->session_reinstatement, 1);
		spin_unlock(&sess->conn_lock);
		spin_unlock_bh(&se_tpg->session_lock);

		iscsit_free_session(sess);
		spin_lock_bh(&se_tpg->session_lock);

		session_count++;
	}
	spin_unlock_bh(&se_tpg->session_lock);

	pr_debug("Released %d iSCSI Session(s) from Target Portal"
			" Group: %hu\n", session_count, tpg->tpgt);
	return 0;
}

MODULE_DESCRIPTION("iSCSI-Target Driver for mainline target infrastructure");
MODULE_VERSION("4.1.x");
MODULE_AUTHOR("nab@Linux-iSCSI.org");
MODULE_LICENSE("GPL");

module_init(iscsi_target_init_module);
module_exit(iscsi_target_cleanup_module);<|MERGE_RESOLUTION|>--- conflicted
+++ resolved
@@ -702,31 +702,16 @@
 	return -1;
 }
 
-<<<<<<< HEAD
-	ret = wait_for_completion_interruptible(&cmd->reject_comp);
-	/*
-	 * Perform the kref_put now if se_cmd has already been setup by
-	 * scsit_setup_scsi_cmd()
-	 */
-	if (cmd->se_cmd.se_tfo != NULL) {
-		pr_debug("iscsi reject: calling target_put_sess_cmd >>>>>>\n");
-		target_put_sess_cmd(conn->sess->se_sess, &cmd->se_cmd);
-	}
-	if (ret != 0)
-		return -1;
-=======
 static int iscsit_add_reject_cmd(struct iscsi_cmd *cmd, u8 reason,
 				 unsigned char *buf)
 {
 	return iscsit_add_reject_from_cmd(cmd, reason, true, buf);
 }
->>>>>>> d0e0ac97
 
 int iscsit_reject_cmd(struct iscsi_cmd *cmd, u8 reason, unsigned char *buf)
 {
 	return iscsit_add_reject_from_cmd(cmd, reason, false, buf);
 }
-EXPORT_SYMBOL(iscsit_add_reject_from_cmd);
 
 /*
  * Map some portion of the allocated scatterlist to an iovec, suitable for
@@ -846,13 +831,8 @@
 	    !(hdr->flags & ISCSI_FLAG_CMD_FINAL)) {
 		pr_err("ISCSI_FLAG_CMD_WRITE & ISCSI_FLAG_CMD_FINAL"
 				" not set. Bad iSCSI Initiator.\n");
-<<<<<<< HEAD
-		return iscsit_add_reject_from_cmd(ISCSI_REASON_BOOKMARK_INVALID,
-				1, 1, buf, cmd);
-=======
 		return iscsit_add_reject_cmd(cmd,
 					     ISCSI_REASON_BOOKMARK_INVALID, buf);
->>>>>>> d0e0ac97
 	}
 
 	if (((hdr->flags & ISCSI_FLAG_CMD_READ) ||
@@ -872,13 +852,8 @@
 		pr_err("ISCSI_FLAG_CMD_READ or ISCSI_FLAG_CMD_WRITE"
 			" set when Expected Data Transfer Length is 0 for"
 			" CDB: 0x%02x. Bad iSCSI Initiator.\n", hdr->cdb[0]);
-<<<<<<< HEAD
-		return iscsit_add_reject_from_cmd(ISCSI_REASON_BOOKMARK_INVALID,
-				1, 1, buf, cmd);
-=======
 		return iscsit_add_reject_cmd(cmd,
 					     ISCSI_REASON_BOOKMARK_INVALID, buf);
->>>>>>> d0e0ac97
 	}
 done:
 
@@ -887,49 +862,29 @@
 		pr_err("ISCSI_FLAG_CMD_READ and/or ISCSI_FLAG_CMD_WRITE"
 			" MUST be set if Expected Data Transfer Length is not 0."
 			" Bad iSCSI Initiator\n");
-<<<<<<< HEAD
-		return iscsit_add_reject_from_cmd(ISCSI_REASON_BOOKMARK_INVALID,
-				1, 1, buf, cmd);
-=======
 		return iscsit_add_reject_cmd(cmd,
 					     ISCSI_REASON_BOOKMARK_INVALID, buf);
->>>>>>> d0e0ac97
 	}
 
 	if ((hdr->flags & ISCSI_FLAG_CMD_READ) &&
 	    (hdr->flags & ISCSI_FLAG_CMD_WRITE)) {
 		pr_err("Bidirectional operations not supported!\n");
-<<<<<<< HEAD
-		return iscsit_add_reject_from_cmd(ISCSI_REASON_BOOKMARK_INVALID,
-				1, 1, buf, cmd);
-=======
 		return iscsit_add_reject_cmd(cmd,
 					     ISCSI_REASON_BOOKMARK_INVALID, buf);
->>>>>>> d0e0ac97
 	}
 
 	if (hdr->opcode & ISCSI_OP_IMMEDIATE) {
 		pr_err("Illegally set Immediate Bit in iSCSI Initiator"
 				" Scsi Command PDU.\n");
-<<<<<<< HEAD
-		return iscsit_add_reject_from_cmd(ISCSI_REASON_BOOKMARK_INVALID,
-				1, 1, buf, cmd);
-=======
 		return iscsit_add_reject_cmd(cmd,
 					     ISCSI_REASON_BOOKMARK_INVALID, buf);
->>>>>>> d0e0ac97
 	}
 
 	if (payload_length && !conn->sess->sess_ops->ImmediateData) {
 		pr_err("ImmediateData=No but DataSegmentLength=%u,"
 			" protocol error.\n", payload_length);
-<<<<<<< HEAD
-		return iscsit_add_reject_from_cmd(ISCSI_REASON_PROTOCOL_ERROR,
-				1, 1, buf, cmd);
-=======
 		return iscsit_add_reject_cmd(cmd,
 					     ISCSI_REASON_PROTOCOL_ERROR, buf);
->>>>>>> d0e0ac97
 	}
 
 	if ((be32_to_cpu(hdr->data_length) == payload_length) &&
@@ -937,52 +892,32 @@
 		pr_err("Expected Data Transfer Length and Length of"
 			" Immediate Data are the same, but ISCSI_FLAG_CMD_FINAL"
 			" bit is not set protocol error\n");
-<<<<<<< HEAD
-		return iscsit_add_reject_from_cmd(ISCSI_REASON_PROTOCOL_ERROR,
-				1, 1, buf, cmd);
-=======
 		return iscsit_add_reject_cmd(cmd,
 					     ISCSI_REASON_PROTOCOL_ERROR, buf);
->>>>>>> d0e0ac97
 	}
 
 	if (payload_length > be32_to_cpu(hdr->data_length)) {
 		pr_err("DataSegmentLength: %u is greater than"
 			" EDTL: %u, protocol error.\n", payload_length,
 				hdr->data_length);
-<<<<<<< HEAD
-		return iscsit_add_reject_from_cmd(ISCSI_REASON_PROTOCOL_ERROR,
-				1, 1, buf, cmd);
-=======
 		return iscsit_add_reject_cmd(cmd,
 					     ISCSI_REASON_PROTOCOL_ERROR, buf);
->>>>>>> d0e0ac97
 	}
 
 	if (payload_length > conn->conn_ops->MaxXmitDataSegmentLength) {
 		pr_err("DataSegmentLength: %u is greater than"
 			" MaxXmitDataSegmentLength: %u, protocol error.\n",
 			payload_length, conn->conn_ops->MaxXmitDataSegmentLength);
-<<<<<<< HEAD
-		return iscsit_add_reject_from_cmd(ISCSI_REASON_PROTOCOL_ERROR,
-				1, 1, buf, cmd);
-=======
 		return iscsit_add_reject_cmd(cmd,
 					     ISCSI_REASON_PROTOCOL_ERROR, buf);
->>>>>>> d0e0ac97
 	}
 
 	if (payload_length > conn->sess->sess_ops->FirstBurstLength) {
 		pr_err("DataSegmentLength: %u is greater than"
 			" FirstBurstLength: %u, protocol error.\n",
 			payload_length, conn->sess->sess_ops->FirstBurstLength);
-<<<<<<< HEAD
-		return iscsit_add_reject_from_cmd(ISCSI_REASON_BOOKMARK_INVALID,
-				1, 1, buf, cmd);
-=======
 		return iscsit_add_reject_cmd(cmd,
 					     ISCSI_REASON_BOOKMARK_INVALID, buf);
->>>>>>> d0e0ac97
 	}
 
 	data_direction = (hdr->flags & ISCSI_FLAG_CMD_WRITE) ? DMA_TO_DEVICE :
@@ -1091,19 +1026,11 @@
 	return 0;
 }
 EXPORT_SYMBOL(iscsit_setup_scsi_cmd);
-<<<<<<< HEAD
 
 void iscsit_set_unsoliticed_dataout(struct iscsi_cmd *cmd)
 {
 	iscsit_set_dataout_sequence_values(cmd);
 
-=======
-
-void iscsit_set_unsoliticed_dataout(struct iscsi_cmd *cmd)
-{
-	iscsit_set_dataout_sequence_values(cmd);
-
->>>>>>> d0e0ac97
 	spin_lock_bh(&cmd->dataout_timeout_lock);
 	iscsit_start_dataout_timer(cmd, cmd->conn);
 	spin_unlock_bh(&cmd->dataout_timeout_lock);
@@ -1125,19 +1052,6 @@
 	 * be acknowledged. (See below)
 	 */
 	if (!cmd->immediate_data) {
-<<<<<<< HEAD
-		cmdsn_ret = iscsit_sequence_cmd(conn, cmd, hdr->cmdsn);
-		if (cmdsn_ret == CMDSN_LOWER_THAN_EXP) {
-			if (!cmd->sense_reason)
-				return 0;
-
-			target_put_sess_cmd(conn->sess->se_sess, &cmd->se_cmd);
-			return 0;
-		} else if (cmdsn_ret == CMDSN_ERROR_CANNOT_RECOVER) {
-			return iscsit_add_reject_from_cmd(
-				ISCSI_REASON_PROTOCOL_ERROR,
-				1, 0, (unsigned char *)hdr, cmd);
-=======
 		cmdsn_ret = iscsit_sequence_cmd(conn, cmd,
 					(unsigned char *)hdr, hdr->cmdsn);
 		if (cmdsn_ret == CMDSN_ERROR_CANNOT_RECOVER)
@@ -1145,7 +1059,6 @@
 		else if (cmdsn_ret == CMDSN_LOWER_THAN_EXP) {
 			target_put_sess_cmd(conn->sess->se_sess, &cmd->se_cmd);
 			return 0;
->>>>>>> d0e0ac97
 		}
 	}
 
@@ -1170,12 +1083,9 @@
 	 * iscsit_check_received_cmdsn() in iscsit_get_immediate_data() below.
 	 */
 	if (cmd->sense_reason) {
-<<<<<<< HEAD
-=======
 		if (cmd->reject_reason)
 			return 0;
 
->>>>>>> d0e0ac97
 		target_put_sess_cmd(conn->sess->se_sess, &cmd->se_cmd);
 		return 1;
 	}
@@ -1184,11 +1094,8 @@
 	 * the backend memory allocation.
 	 */
 	cmd->sense_reason = transport_generic_new_cmd(&cmd->se_cmd);
-<<<<<<< HEAD
-	if (cmd->sense_reason) {
-		target_put_sess_cmd(conn->sess->se_sess, &cmd->se_cmd);
+	if (cmd->sense_reason)
 		return 1;
-	}
 
 	return 0;
 }
@@ -1198,6 +1105,7 @@
 iscsit_get_immediate_data(struct iscsi_cmd *cmd, struct iscsi_scsi_req *hdr,
 			  bool dump_payload)
 {
+	struct iscsi_conn *conn = cmd->conn;
 	int cmdsn_ret = 0, immed_ret = IMMEDIATE_DATA_NORMAL_OPERATION;
 	/*
 	 * Special case for Unsupported SAM WRITE Opcodes and ImmediateData=Yes.
@@ -1205,27 +1113,6 @@
 	if (dump_payload == true)
 		goto after_immediate_data;
 
-=======
-	if (cmd->sense_reason)
-		return 1;
-
-	return 0;
-}
-EXPORT_SYMBOL(iscsit_process_scsi_cmd);
-
-static int
-iscsit_get_immediate_data(struct iscsi_cmd *cmd, struct iscsi_scsi_req *hdr,
-			  bool dump_payload)
-{
-	struct iscsi_conn *conn = cmd->conn;
-	int cmdsn_ret = 0, immed_ret = IMMEDIATE_DATA_NORMAL_OPERATION;
-	/*
-	 * Special case for Unsupported SAM WRITE Opcodes and ImmediateData=Yes.
-	 */
-	if (dump_payload == true)
-		goto after_immediate_data;
-
->>>>>>> d0e0ac97
 	immed_ret = iscsit_handle_immediate_data(cmd, hdr,
 					cmd->first_burst_len);
 after_immediate_data:
@@ -1235,21 +1122,6 @@
 		 * DataCRC, check against ExpCmdSN/MaxCmdSN if
 		 * Immediate Bit is not set.
 		 */
-<<<<<<< HEAD
-		cmdsn_ret = iscsit_sequence_cmd(cmd->conn, cmd, hdr->cmdsn);
-
-		if (cmd->sense_reason) {
-			if (iscsit_dump_data_payload(cmd->conn,
-					cmd->first_burst_len, 1) < 0)
-				return -1;
-		} else if (cmd->unsolicited_data)
-			iscsit_set_unsoliticed_dataout(cmd);
-
-		if (cmdsn_ret == CMDSN_ERROR_CANNOT_RECOVER)
-			return iscsit_add_reject_from_cmd(
-				ISCSI_REASON_PROTOCOL_ERROR,
-				1, 0, (unsigned char *)hdr, cmd);
-=======
 		cmdsn_ret = iscsit_sequence_cmd(cmd->conn, cmd,
 					(unsigned char *)hdr, hdr->cmdsn);
 		if (cmdsn_ret == CMDSN_ERROR_CANNOT_RECOVER) {
@@ -1268,7 +1140,6 @@
 			return rc;
 		} else if (cmd->unsolicited_data)
 			iscsit_set_unsoliticed_dataout(cmd);
->>>>>>> d0e0ac97
 
 	} else if (immed_ret == IMMEDIATE_DATA_ERL1_CRC_FAILURE) {
 		/*
@@ -1300,24 +1171,14 @@
 
 	rc = iscsit_setup_scsi_cmd(conn, cmd, buf);
 	if (rc < 0)
-<<<<<<< HEAD
-		return rc;
-=======
 		return 0;
->>>>>>> d0e0ac97
 	/*
 	 * Allocation iovecs needed for struct socket operations for
 	 * traditional iSCSI block I/O.
 	 */
 	if (iscsit_allocate_iovecs(cmd) < 0) {
-<<<<<<< HEAD
-		return iscsit_add_reject_from_cmd(
-				ISCSI_REASON_BOOKMARK_NO_RESOURCES,
-				1, 0, buf, cmd);
-=======
 		return iscsit_add_reject_cmd(cmd,
 				ISCSI_REASON_BOOKMARK_NO_RESOURCES, buf);
->>>>>>> d0e0ac97
 	}
 	immed_data = cmd->immediate_data;
 
@@ -1402,10 +1263,6 @@
 	struct iscsi_data *hdr = (struct iscsi_data *)buf;
 	struct iscsi_cmd *cmd = NULL;
 	struct se_cmd *se_cmd;
-<<<<<<< HEAD
-	unsigned long flags;
-=======
->>>>>>> d0e0ac97
 	u32 payload_length = ntoh24(hdr->dlength);
 	int rc;
 
@@ -1641,44 +1498,11 @@
 EXPORT_SYMBOL(iscsit_check_dataout_payload);
 
 static int iscsit_handle_data_out(struct iscsi_conn *conn, unsigned char *buf)
-<<<<<<< HEAD
 {
 	struct iscsi_cmd *cmd;
 	struct iscsi_data *hdr = (struct iscsi_data *)buf;
 	int rc;
 	bool data_crc_failed = false;
-
-	rc = iscsit_check_dataout_hdr(conn, buf, &cmd);
-	if (rc < 0)
-		return rc;
-	else if (!cmd)
-		return 0;
-
-	rc = iscsit_get_dataout(conn, cmd, hdr);
-	if (rc < 0)
-		return rc;
-	else if (rc > 0)
-		data_crc_failed = true;
-
-	return iscsit_check_dataout_payload(cmd, hdr, data_crc_failed);
-}
-
-int iscsit_handle_nop_out(struct iscsi_conn *conn, struct iscsi_cmd *cmd,
-			unsigned char *buf)
-{
-	unsigned char *ping_data = NULL;
-	int cmdsn_ret, niov = 0, ret = 0, rx_got, rx_size;
-	u32 checksum, data_crc, padding = 0, payload_length;
-	struct iscsi_cmd *cmd_p = NULL;
-	struct kvec *iov = NULL;
-	struct iscsi_nopout *hdr;
-=======
-{
-	struct iscsi_cmd *cmd;
-	struct iscsi_data *hdr = (struct iscsi_data *)buf;
-	int rc;
-	bool data_crc_failed = false;
->>>>>>> d0e0ac97
 
 	rc = iscsit_check_dataout_hdr(conn, buf, &cmd);
 	if (rc < 0)
@@ -1729,14 +1553,6 @@
 	 * can contain ping data.
 	 */
 	if (hdr->ttt == cpu_to_be32(0xFFFFFFFF)) {
-<<<<<<< HEAD
-		if (!cmd)
-			return iscsit_add_reject(
-					ISCSI_REASON_BOOKMARK_NO_RESOURCES,
-					1, buf, conn);
-
-=======
->>>>>>> d0e0ac97
 		cmd->iscsi_opcode	= ISCSI_OP_NOOP_OUT;
 		cmd->i_state		= ISTATE_SEND_NOPIN;
 		cmd->immediate_cmd	= ((hdr->opcode & ISCSI_OP_IMMEDIATE) ?
@@ -1929,64 +1745,6 @@
 	hdr->flags &= ~ISCSI_FLAG_CMD_FINAL;
 	function = hdr->flags;
 
-<<<<<<< HEAD
-		return 0;
-	}
-
-	if (hdr->ttt != cpu_to_be32(0xFFFFFFFF)) {
-		/*
-		 * This was a response to a unsolicited NOPIN ping.
-		 */
-		cmd_p = iscsit_find_cmd_from_ttt(conn, be32_to_cpu(hdr->ttt));
-		if (!cmd_p)
-			return -1;
-
-		iscsit_stop_nopin_response_timer(conn);
-
-		cmd_p->i_state = ISTATE_REMOVE;
-		iscsit_add_cmd_to_immediate_queue(cmd_p, conn, cmd_p->i_state);
-		iscsit_start_nopin_timer(conn);
-	} else {
-		/*
-		 * Initiator is not expecting a NOPIN is response.
-		 * Just ignore for now.
-		 *
-		 * iSCSI v19-91 10.18
-		 * "A NOP-OUT may also be used to confirm a changed
-		 *  ExpStatSN if another PDU will not be available
-		 *  for a long time."
-		 */
-		ret = 0;
-		goto out;
-	}
-
-	return 0;
-out:
-	if (cmd)
-		iscsit_free_cmd(cmd, false);
-ping_out:
-	kfree(ping_data);
-	return ret;
-}
-EXPORT_SYMBOL(iscsit_handle_nop_out);
-
-int
-iscsit_handle_task_mgt_cmd(struct iscsi_conn *conn, struct iscsi_cmd *cmd,
-			   unsigned char *buf)
-{
-	struct se_tmr_req *se_tmr;
-	struct iscsi_tmr_req *tmr_req;
-	struct iscsi_tm *hdr;
-	int out_of_order_cmdsn = 0;
-	int ret;
-	u8 function;
-
-	hdr			= (struct iscsi_tm *) buf;
-	hdr->flags &= ~ISCSI_FLAG_CMD_FINAL;
-	function = hdr->flags;
-
-=======
->>>>>>> d0e0ac97
 	pr_debug("Got Task Management Request ITT: 0x%08x, CmdSN:"
 		" 0x%08x, Function: 0x%02x, RefTaskTag: 0x%08x, RefCmdSN:"
 		" 0x%08x, CID: %hu\n", hdr->itt, hdr->cmdsn, function,
@@ -2004,13 +1762,8 @@
 		pr_err("Task Management Request TASK_REASSIGN not"
 			" issued as immediate command, bad iSCSI Initiator"
 				"implementation\n");
-<<<<<<< HEAD
-		return iscsit_add_reject_from_cmd(ISCSI_REASON_PROTOCOL_ERROR,
-					1, 1, buf, cmd);
-=======
 		return iscsit_add_reject_cmd(cmd,
 					     ISCSI_REASON_PROTOCOL_ERROR, buf);
->>>>>>> d0e0ac97
 	}
 	if ((function != ISCSI_TM_FUNC_ABORT_TASK) &&
 	    be32_to_cpu(hdr->refcmdsn) != ISCSI_RESERVED_TAG)
@@ -2685,20 +2438,12 @@
 					" in ERL=0.\n");
 				iscsit_reject_cmd(cmd,
 						ISCSI_REASON_DATA_DIGEST_ERROR,
-<<<<<<< HEAD
-						1, 0, (unsigned char *)hdr, cmd);
-=======
 						(unsigned char *)hdr);
->>>>>>> d0e0ac97
 				return IMMEDIATE_DATA_CANNOT_RECOVER;
 			} else {
 				iscsit_reject_cmd(cmd,
 						ISCSI_REASON_DATA_DIGEST_ERROR,
-<<<<<<< HEAD
-						0, 0, (unsigned char *)hdr, cmd);
-=======
 						(unsigned char *)hdr);
->>>>>>> d0e0ac97
 				return IMMEDIATE_DATA_ERL1_CRC_FAILURE;
 			}
 		} else {
@@ -3121,7 +2866,6 @@
 void
 iscsit_build_nopin_rsp(struct iscsi_cmd *cmd, struct iscsi_conn *conn,
 		       struct iscsi_nopin *hdr, bool nopout_response)
-<<<<<<< HEAD
 {
 	hdr->opcode		= ISCSI_OP_NOOP_IN;
 	hdr->flags		|= ISCSI_FLAG_CMD_FINAL;
@@ -3139,45 +2883,6 @@
 
 	hdr->exp_cmdsn		= cpu_to_be32(conn->sess->exp_cmd_sn);
 	hdr->max_cmdsn		= cpu_to_be32(conn->sess->max_cmd_sn);
-
-	pr_debug("Built NOPIN %s Response ITT: 0x%08x, TTT: 0x%08x,"
-		" StatSN: 0x%08x, Length %u\n", (nopout_response) ?
-		"Solicitied" : "Unsolicitied", cmd->init_task_tag,
-		cmd->targ_xfer_tag, cmd->stat_sn, cmd->buf_ptr_size);
-}
-EXPORT_SYMBOL(iscsit_build_nopin_rsp);
-
-/*
- *	Unsolicited NOPIN, either requesting a response or not.
- */
-static int iscsit_send_unsolicited_nopin(
-	struct iscsi_cmd *cmd,
-	struct iscsi_conn *conn,
-	int want_response)
-{
-	struct iscsi_nopin *hdr = (struct iscsi_nopin *)&cmd->pdu[0];
-	int tx_size = ISCSI_HDR_LEN, ret;
-
-	iscsit_build_nopin_rsp(cmd, conn, hdr, false);
-=======
-{
-	hdr->opcode		= ISCSI_OP_NOOP_IN;
-	hdr->flags		|= ISCSI_FLAG_CMD_FINAL;
-        hton24(hdr->dlength, cmd->buf_ptr_size);
-	if (nopout_response)
-		put_unaligned_le64(0xFFFFFFFFFFFFFFFFULL, &hdr->lun);
-	hdr->itt		= cmd->init_task_tag;
-	hdr->ttt		= cpu_to_be32(cmd->targ_xfer_tag);
-	cmd->stat_sn		= (nopout_response) ? conn->stat_sn++ :
-				  conn->stat_sn;
-	hdr->statsn		= cpu_to_be32(cmd->stat_sn);
-
-	if (nopout_response)
-		iscsit_increment_maxcmdsn(cmd, conn->sess);
-
-	hdr->exp_cmdsn		= cpu_to_be32(conn->sess->exp_cmd_sn);
-	hdr->max_cmdsn		= cpu_to_be32(conn->sess->max_cmd_sn);
->>>>>>> d0e0ac97
 
 	pr_debug("Built NOPIN %s Response ITT: 0x%08x, TTT: 0x%08x,"
 		" StatSN: 0x%08x, Length %u\n", (nopout_response) ?
@@ -3880,7 +3585,6 @@
 
 }
 EXPORT_SYMBOL(iscsit_build_reject);
-<<<<<<< HEAD
 
 static int iscsit_send_reject(
 	struct iscsi_cmd *cmd,
@@ -3892,19 +3596,6 @@
 
 	iscsit_build_reject(cmd, conn, hdr);
 
-=======
-
-static int iscsit_send_reject(
-	struct iscsi_cmd *cmd,
-	struct iscsi_conn *conn)
-{
-	struct iscsi_reject *hdr = (struct iscsi_reject *)&cmd->pdu[0];
-	struct kvec *iov;
-	u32 iov_count = 0, tx_size;
-
-	iscsit_build_reject(cmd, conn, hdr);
-
->>>>>>> d0e0ac97
 	iov = &cmd->iov_misc[0];
 	iov[iov_count].iov_base = cmd->pdu;
 	iov[iov_count++].iov_len = ISCSI_HDR_LEN;
@@ -4098,7 +3789,6 @@
 			spin_unlock_bh(&cmd->istate_lock);
 			state = ISTATE_SEND_STATUS;
 			goto check_rsp_state;
-<<<<<<< HEAD
 		}
 
 		break;
@@ -4158,82 +3848,6 @@
 	case ISTATE_SEND_STATUS_RECOVERY:
 	case ISTATE_SEND_TEXTRSP:
 	case ISTATE_SEND_TASKMGTRSP:
-		spin_lock_bh(&cmd->istate_lock);
-		cmd->i_state = ISTATE_SENT_STATUS;
-		spin_unlock_bh(&cmd->istate_lock);
-		break;
-	case ISTATE_SEND_REJECT:
-		if (cmd->cmd_flags & ICF_REJECT_FAIL_CONN) {
-			cmd->cmd_flags &= ~ICF_REJECT_FAIL_CONN;
-			complete(&cmd->reject_comp);
-			goto err;
-		}
-		complete(&cmd->reject_comp);
-=======
-		}
-
-		break;
-	case ISTATE_SEND_STATUS:
-	case ISTATE_SEND_STATUS_RECOVERY:
-		ret = iscsit_send_response(cmd, conn);
-		break;
-	case ISTATE_SEND_LOGOUTRSP:
-		ret = iscsit_send_logout(cmd, conn);
-		break;
-	case ISTATE_SEND_ASYNCMSG:
-		ret = iscsit_send_conn_drop_async_message(
-			cmd, conn);
-		break;
-	case ISTATE_SEND_NOPIN:
-		ret = iscsit_send_nopin(cmd, conn);
-		break;
-	case ISTATE_SEND_REJECT:
-		ret = iscsit_send_reject(cmd, conn);
-		break;
-	case ISTATE_SEND_TASKMGTRSP:
-		ret = iscsit_send_task_mgt_rsp(cmd, conn);
-		if (ret != 0)
-			break;
-		ret = iscsit_tmr_post_handler(cmd, conn);
-		if (ret != 0)
-			iscsit_fall_back_to_erl0(conn->sess);
-		break;
-	case ISTATE_SEND_TEXTRSP:
-		ret = iscsit_send_text_rsp(cmd, conn);
->>>>>>> d0e0ac97
-		break;
-	default:
-		pr_err("Unknown Opcode: 0x%02x ITT:"
-		       " 0x%08x, i_state: %d on CID: %hu\n",
-		       cmd->iscsi_opcode, cmd->init_task_tag,
-<<<<<<< HEAD
-		       cmd->i_state, conn->cid);
-=======
-		       state, conn->cid);
-		goto err;
-	}
-	if (ret < 0)
-		goto err;
-
-	if (iscsit_send_tx_data(cmd, conn, 1) < 0) {
-		iscsit_tx_thread_wait_for_tcp(conn);
-		iscsit_unmap_iovec(cmd);
->>>>>>> d0e0ac97
-		goto err;
-	}
-	iscsit_unmap_iovec(cmd);
-
-	switch (state) {
-	case ISTATE_SEND_LOGOUTRSP:
-		if (!iscsit_logout_post_handler(cmd, conn))
-			goto restart;
-		/* fall through */
-	case ISTATE_SEND_STATUS:
-	case ISTATE_SEND_ASYNCMSG:
-	case ISTATE_SEND_NOPIN:
-	case ISTATE_SEND_STATUS_RECOVERY:
-	case ISTATE_SEND_TEXTRSP:
-	case ISTATE_SEND_TASKMGTRSP:
 	case ISTATE_SEND_REJECT:
 		spin_lock_bh(&cmd->istate_lock);
 		cmd->i_state = ISTATE_SENT_STATUS;
@@ -4250,9 +3864,6 @@
 	if (atomic_read(&conn->check_immediate_queue))
 		return 1;
 
-	if (atomic_read(&conn->check_immediate_queue))
-		return 1;
-
 	return 0;
 
 err:
@@ -4346,12 +3957,7 @@
 	case ISCSI_OP_SCSI_CMD:
 		cmd = iscsit_allocate_cmd(conn, GFP_KERNEL);
 		if (!cmd)
-<<<<<<< HEAD
-			return iscsit_add_reject(ISCSI_REASON_BOOKMARK_NO_RESOURCES,
-						1, buf, conn);
-=======
 			goto reject;
->>>>>>> d0e0ac97
 
 		ret = iscsit_handle_scsi_cmd(conn, cmd, buf);
 		break;
@@ -4363,47 +3969,28 @@
 		if (hdr->ttt == cpu_to_be32(0xFFFFFFFF)) {
 			cmd = iscsit_allocate_cmd(conn, GFP_KERNEL);
 			if (!cmd)
-<<<<<<< HEAD
-				return iscsit_add_reject(ISCSI_REASON_BOOKMARK_NO_RESOURCES,
-						1, buf, conn);
-=======
 				goto reject;
->>>>>>> d0e0ac97
 		}
 		ret = iscsit_handle_nop_out(conn, cmd, buf);
 		break;
 	case ISCSI_OP_SCSI_TMFUNC:
 		cmd = iscsit_allocate_cmd(conn, GFP_KERNEL);
 		if (!cmd)
-<<<<<<< HEAD
-			return iscsit_add_reject(ISCSI_REASON_BOOKMARK_NO_RESOURCES,
-						1, buf, conn);
-=======
 			goto reject;
->>>>>>> d0e0ac97
 
 		ret = iscsit_handle_task_mgt_cmd(conn, cmd, buf);
 		break;
 	case ISCSI_OP_TEXT:
-<<<<<<< HEAD
-		ret = iscsit_handle_text_cmd(conn, buf);
-=======
 		cmd = iscsit_allocate_cmd(conn, GFP_KERNEL);
 		if (!cmd)
 			goto reject;
 
 		ret = iscsit_handle_text_cmd(conn, cmd, buf);
->>>>>>> d0e0ac97
 		break;
 	case ISCSI_OP_LOGOUT:
 		cmd = iscsit_allocate_cmd(conn, GFP_KERNEL);
 		if (!cmd)
-<<<<<<< HEAD
-			return iscsit_add_reject(ISCSI_REASON_BOOKMARK_NO_RESOURCES,
-						1, buf, conn);
-=======
 			goto reject;
->>>>>>> d0e0ac97
 
 		ret = iscsit_handle_logout_cmd(conn, cmd, buf);
 		if (ret > 0)
@@ -4435,11 +4022,8 @@
 	}
 
 	return ret;
-<<<<<<< HEAD
-=======
 reject:
 	return iscsit_add_reject(conn, ISCSI_REASON_BOOKMARK_NO_RESOURCES, buf);
->>>>>>> d0e0ac97
 }
 
 int iscsi_target_rx_thread(void *arg)
