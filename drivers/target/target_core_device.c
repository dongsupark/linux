--- conflicted
+++ resolved
@@ -705,11 +705,7 @@
 
 	se_task->task_scsi_status = GOOD;
 	transport_complete_task(se_task, 1);
-<<<<<<< HEAD
-	return PYX_TRANSPORT_SENT_TO_TRANSPORT;
-=======
-	return 0;
->>>>>>> 533b673b
+	return 0;
 }
 
 /*	se_release_device_for_hba():
