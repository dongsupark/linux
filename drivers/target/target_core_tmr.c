--- conflicted
+++ resolved
@@ -323,11 +323,6 @@
 		spin_lock_irqsave(&cmd->t_state_lock, flags);
 		target_stop_cmd(cmd, &flags);
 
-<<<<<<< HEAD
-		fe_count = atomic_read(&cmd->t_fe_count);
-
-=======
->>>>>>> d0e0ac97
 		cmd->transport_state |= CMD_T_ABORTED;
 		spin_unlock_irqrestore(&cmd->t_state_lock, flags);
 
