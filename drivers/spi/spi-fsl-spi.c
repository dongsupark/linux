/*
 * Freescale SPI controller driver.
 *
 * Maintainer: Kumar Gala
 *
 * Copyright (C) 2006 Polycom, Inc.
 * Copyright 2010 Freescale Semiconductor, Inc.
 *
 * CPM SPI and QE buffer descriptors mode support:
 * Copyright (c) 2009  MontaVista Software, Inc.
 * Author: Anton Vorontsov <avorontsov@ru.mvista.com>
 *
 * GRLIB support:
 * Copyright (c) 2012 Aeroflex Gaisler AB.
 * Author: Andreas Larsson <andreas@gaisler.com>
 *
 * This program is free software; you can redistribute  it and/or modify it
 * under  the terms of  the GNU General  Public License as published by the
 * Free Software Foundation;  either version 2 of the  License, or (at your
 * option) any later version.
 */
#include <linux/module.h>
#include <linux/types.h>
#include <linux/kernel.h>
#include <linux/interrupt.h>
#include <linux/delay.h>
#include <linux/irq.h>
#include <linux/spi/spi.h>
#include <linux/spi/spi_bitbang.h>
#include <linux/platform_device.h>
#include <linux/fsl_devices.h>
#include <linux/dma-mapping.h>
#include <linux/mm.h>
#include <linux/mutex.h>
#include <linux/of.h>
#include <linux/of_platform.h>
#include <linux/of_address.h>
#include <linux/of_irq.h>
#include <linux/gpio.h>
#include <linux/of_gpio.h>

#include "spi-fsl-lib.h"
#include "spi-fsl-cpm.h"
#include "spi-fsl-spi.h"

#define TYPE_FSL	0
#define TYPE_GRLIB	1

struct fsl_spi_match_data {
	int type;
};

static struct fsl_spi_match_data of_fsl_spi_fsl_config = {
	.type = TYPE_FSL,
};

static struct fsl_spi_match_data of_fsl_spi_grlib_config = {
	.type = TYPE_GRLIB,
};

static struct of_device_id of_fsl_spi_match[] = {
	{
		.compatible = "fsl,spi",
		.data = &of_fsl_spi_fsl_config,
	},
	{
		.compatible = "aeroflexgaisler,spictrl",
		.data = &of_fsl_spi_grlib_config,
	},
	{}
};
MODULE_DEVICE_TABLE(of, of_fsl_spi_match);

static int fsl_spi_get_type(struct device *dev)
{
	const struct of_device_id *match;

	if (dev->of_node) {
		match = of_match_node(of_fsl_spi_match, dev->of_node);
		if (match && match->data)
			return ((struct fsl_spi_match_data *)match->data)->type;
	}
	return TYPE_FSL;
}

static void fsl_spi_change_mode(struct spi_device *spi)
{
	struct mpc8xxx_spi *mspi = spi_master_get_devdata(spi->master);
	struct spi_mpc8xxx_cs *cs = spi->controller_state;
	struct fsl_spi_reg *reg_base = mspi->reg_base;
	__be32 __iomem *mode = &reg_base->mode;
	unsigned long flags;

	if (cs->hw_mode == mpc8xxx_spi_read_reg(mode))
		return;

	/* Turn off IRQs locally to minimize time that SPI is disabled. */
	local_irq_save(flags);

	/* Turn off SPI unit prior changing mode */
	mpc8xxx_spi_write_reg(mode, cs->hw_mode & ~SPMODE_ENABLE);

	/* When in CPM mode, we need to reinit tx and rx. */
	if (mspi->flags & SPI_CPM_MODE) {
		fsl_spi_cpm_reinit_txrx(mspi);
	}
	mpc8xxx_spi_write_reg(mode, cs->hw_mode);
	local_irq_restore(flags);
}

static void fsl_spi_chipselect(struct spi_device *spi, int value)
{
	struct mpc8xxx_spi *mpc8xxx_spi = spi_master_get_devdata(spi->master);
	struct fsl_spi_platform_data *pdata;
	bool pol = spi->mode & SPI_CS_HIGH;
	struct spi_mpc8xxx_cs	*cs = spi->controller_state;

	pdata = spi->dev.parent->parent->platform_data;

	if (value == BITBANG_CS_INACTIVE) {
		if (pdata->cs_control)
			pdata->cs_control(spi, !pol);
	}

	if (value == BITBANG_CS_ACTIVE) {
		mpc8xxx_spi->rx_shift = cs->rx_shift;
		mpc8xxx_spi->tx_shift = cs->tx_shift;
		mpc8xxx_spi->get_rx = cs->get_rx;
		mpc8xxx_spi->get_tx = cs->get_tx;

		fsl_spi_change_mode(spi);

		if (pdata->cs_control)
			pdata->cs_control(spi, pol);
	}
}

static void fsl_spi_qe_cpu_set_shifts(u32 *rx_shift, u32 *tx_shift,
				      int bits_per_word, int msb_first)
{
	*rx_shift = 0;
	*tx_shift = 0;
	if (msb_first) {
		if (bits_per_word <= 8) {
			*rx_shift = 16;
			*tx_shift = 24;
		} else if (bits_per_word <= 16) {
			*rx_shift = 16;
			*tx_shift = 16;
		}
	} else {
		if (bits_per_word <= 8)
			*rx_shift = 8;
	}
}

static void fsl_spi_grlib_set_shifts(u32 *rx_shift, u32 *tx_shift,
				     int bits_per_word, int msb_first)
{
	*rx_shift = 0;
	*tx_shift = 0;
	if (bits_per_word <= 16) {
		if (msb_first) {
			*rx_shift = 16; /* LSB in bit 16 */
			*tx_shift = 32 - bits_per_word; /* MSB in bit 31 */
		} else {
			*rx_shift = 16 - bits_per_word; /* MSB in bit 15 */
		}
	}
}

static int mspi_apply_cpu_mode_quirks(struct spi_mpc8xxx_cs *cs,
				struct spi_device *spi,
				struct mpc8xxx_spi *mpc8xxx_spi,
				int bits_per_word)
{
	cs->rx_shift = 0;
	cs->tx_shift = 0;
	if (bits_per_word <= 8) {
		cs->get_rx = mpc8xxx_spi_rx_buf_u8;
		cs->get_tx = mpc8xxx_spi_tx_buf_u8;
	} else if (bits_per_word <= 16) {
		cs->get_rx = mpc8xxx_spi_rx_buf_u16;
		cs->get_tx = mpc8xxx_spi_tx_buf_u16;
	} else if (bits_per_word <= 32) {
		cs->get_rx = mpc8xxx_spi_rx_buf_u32;
		cs->get_tx = mpc8xxx_spi_tx_buf_u32;
	} else
		return -EINVAL;

	if (mpc8xxx_spi->set_shifts)
		mpc8xxx_spi->set_shifts(&cs->rx_shift, &cs->tx_shift,
					bits_per_word,
					!(spi->mode & SPI_LSB_FIRST));

	mpc8xxx_spi->rx_shift = cs->rx_shift;
	mpc8xxx_spi->tx_shift = cs->tx_shift;
	mpc8xxx_spi->get_rx = cs->get_rx;
	mpc8xxx_spi->get_tx = cs->get_tx;

	return bits_per_word;
}

static int mspi_apply_qe_mode_quirks(struct spi_mpc8xxx_cs *cs,
				struct spi_device *spi,
				int bits_per_word)
{
	/* QE uses Little Endian for words > 8
	 * so transform all words > 8 into 8 bits
	 * Unfortnatly that doesn't work for LSB so
	 * reject these for now */
	/* Note: 32 bits word, LSB works iff
	 * tfcr/rfcr is set to CPMFCR_GBL */
	if (spi->mode & SPI_LSB_FIRST &&
	    bits_per_word > 8)
		return -EINVAL;
	if (bits_per_word > 8)
		return 8; /* pretend its 8 bits */
	return bits_per_word;
}

static int fsl_spi_setup_transfer(struct spi_device *spi,
					struct spi_transfer *t)
{
	struct mpc8xxx_spi *mpc8xxx_spi;
	int bits_per_word = 0;
	u8 pm;
	u32 hz = 0;
	struct spi_mpc8xxx_cs	*cs = spi->controller_state;

	mpc8xxx_spi = spi_master_get_devdata(spi->master);

	if (t) {
		bits_per_word = t->bits_per_word;
		hz = t->speed_hz;
	}

	/* spi_transfer level calls that work per-word */
	if (!bits_per_word)
		bits_per_word = spi->bits_per_word;

	/* Make sure its a bit width we support [4..16, 32] */
	if ((bits_per_word < 4)
	    || ((bits_per_word > 16) && (bits_per_word != 32))
	    || (bits_per_word > mpc8xxx_spi->max_bits_per_word))
		return -EINVAL;

	if (!hz)
		hz = spi->max_speed_hz;

	if (!(mpc8xxx_spi->flags & SPI_CPM_MODE))
		bits_per_word = mspi_apply_cpu_mode_quirks(cs, spi,
							   mpc8xxx_spi,
							   bits_per_word);
	else if (mpc8xxx_spi->flags & SPI_QE)
		bits_per_word = mspi_apply_qe_mode_quirks(cs, spi,
							  bits_per_word);

	if (bits_per_word < 0)
		return bits_per_word;

	if (bits_per_word == 32)
		bits_per_word = 0;
	else
		bits_per_word = bits_per_word - 1;

	/* mask out bits we are going to set */
	cs->hw_mode &= ~(SPMODE_LEN(0xF) | SPMODE_DIV16
				  | SPMODE_PM(0xF));

	cs->hw_mode |= SPMODE_LEN(bits_per_word);

	if ((mpc8xxx_spi->spibrg / hz) > 64) {
		cs->hw_mode |= SPMODE_DIV16;
		pm = (mpc8xxx_spi->spibrg - 1) / (hz * 64) + 1;

		WARN_ONCE(pm > 16, "%s: Requested speed is too low: %d Hz. "
			  "Will use %d Hz instead.\n", dev_name(&spi->dev),
			  hz, mpc8xxx_spi->spibrg / 1024);
		if (pm > 16)
			pm = 16;
	} else {
		pm = (mpc8xxx_spi->spibrg - 1) / (hz * 4) + 1;
	}
	if (pm)
		pm--;

	cs->hw_mode |= SPMODE_PM(pm);

	fsl_spi_change_mode(spi);
	return 0;
}

static int fsl_spi_cpu_bufs(struct mpc8xxx_spi *mspi,
				struct spi_transfer *t, unsigned int len)
{
	u32 word;
	struct fsl_spi_reg *reg_base = mspi->reg_base;

	mspi->count = len;

	/* enable rx ints */
	mpc8xxx_spi_write_reg(&reg_base->mask, SPIM_NE);

	/* transmit word */
	word = mspi->get_tx(mspi);
	mpc8xxx_spi_write_reg(&reg_base->transmit, word);

	return 0;
}

static int fsl_spi_bufs(struct spi_device *spi, struct spi_transfer *t,
			    bool is_dma_mapped)
{
	struct mpc8xxx_spi *mpc8xxx_spi = spi_master_get_devdata(spi->master);
	struct fsl_spi_reg *reg_base;
	unsigned int len = t->len;
	u8 bits_per_word;
	int ret;

	reg_base = mpc8xxx_spi->reg_base;
	bits_per_word = spi->bits_per_word;
	if (t->bits_per_word)
		bits_per_word = t->bits_per_word;

	if (bits_per_word > 8) {
		/* invalid length? */
		if (len & 1)
			return -EINVAL;
		len /= 2;
	}
	if (bits_per_word > 16) {
		/* invalid length? */
		if (len & 1)
			return -EINVAL;
		len /= 2;
	}

	mpc8xxx_spi->tx = t->tx_buf;
	mpc8xxx_spi->rx = t->rx_buf;

	INIT_COMPLETION(mpc8xxx_spi->done);

	if (mpc8xxx_spi->flags & SPI_CPM_MODE)
		ret = fsl_spi_cpm_bufs(mpc8xxx_spi, t, is_dma_mapped);
	else
		ret = fsl_spi_cpu_bufs(mpc8xxx_spi, t, len);
	if (ret)
		return ret;

	wait_for_completion(&mpc8xxx_spi->done);

	/* disable rx ints */
	mpc8xxx_spi_write_reg(&reg_base->mask, 0);

	if (mpc8xxx_spi->flags & SPI_CPM_MODE)
		fsl_spi_cpm_bufs_complete(mpc8xxx_spi);

	return mpc8xxx_spi->count;
}

static void fsl_spi_do_one_msg(struct spi_message *m)
{
	struct spi_device *spi = m->spi;
	struct spi_transfer *t;
	unsigned int cs_change;
	const int nsecs = 50;
	int status;

	cs_change = 1;
	status = 0;
	list_for_each_entry(t, &m->transfers, transfer_list) {
		if (t->bits_per_word || t->speed_hz) {
			/* Don't allow changes if CS is active */
			status = -EINVAL;

			if (cs_change)
				status = fsl_spi_setup_transfer(spi, t);
			if (status < 0)
				break;
		}

		if (cs_change) {
			fsl_spi_chipselect(spi, BITBANG_CS_ACTIVE);
			ndelay(nsecs);
		}
		cs_change = t->cs_change;
		if (t->len)
			status = fsl_spi_bufs(spi, t, m->is_dma_mapped);
		if (status) {
			status = -EMSGSIZE;
			break;
		}
		m->actual_length += t->len;

		if (t->delay_usecs)
			udelay(t->delay_usecs);

		if (cs_change) {
			ndelay(nsecs);
			fsl_spi_chipselect(spi, BITBANG_CS_INACTIVE);
			ndelay(nsecs);
		}
	}

	m->status = status;
	m->complete(m->context);

	if (status || !cs_change) {
		ndelay(nsecs);
		fsl_spi_chipselect(spi, BITBANG_CS_INACTIVE);
	}

	fsl_spi_setup_transfer(spi, NULL);
}

static int fsl_spi_setup(struct spi_device *spi)
{
	struct mpc8xxx_spi *mpc8xxx_spi;
	struct fsl_spi_reg *reg_base;
	int retval;
	u32 hw_mode;
	struct spi_mpc8xxx_cs	*cs = spi->controller_state;

	if (!spi->max_speed_hz)
		return -EINVAL;

	if (!cs) {
		cs = kzalloc(sizeof *cs, GFP_KERNEL);
		if (!cs)
			return -ENOMEM;
		spi->controller_state = cs;
	}
	mpc8xxx_spi = spi_master_get_devdata(spi->master);

	reg_base = mpc8xxx_spi->reg_base;

	hw_mode = cs->hw_mode; /* Save original settings */
	cs->hw_mode = mpc8xxx_spi_read_reg(&reg_base->mode);
	/* mask out bits we are going to set */
	cs->hw_mode &= ~(SPMODE_CP_BEGIN_EDGECLK | SPMODE_CI_INACTIVEHIGH
			 | SPMODE_REV | SPMODE_LOOP);

	if (spi->mode & SPI_CPHA)
		cs->hw_mode |= SPMODE_CP_BEGIN_EDGECLK;
	if (spi->mode & SPI_CPOL)
		cs->hw_mode |= SPMODE_CI_INACTIVEHIGH;
	if (!(spi->mode & SPI_LSB_FIRST))
		cs->hw_mode |= SPMODE_REV;
	if (spi->mode & SPI_LOOP)
		cs->hw_mode |= SPMODE_LOOP;

	retval = fsl_spi_setup_transfer(spi, NULL);
	if (retval < 0) {
		cs->hw_mode = hw_mode; /* Restore settings */
		return retval;
	}

	if (mpc8xxx_spi->type == TYPE_GRLIB) {
		if (gpio_is_valid(spi->cs_gpio)) {
			int desel;

			retval = gpio_request(spi->cs_gpio,
					      dev_name(&spi->dev));
			if (retval)
				return retval;

			desel = !(spi->mode & SPI_CS_HIGH);
			retval = gpio_direction_output(spi->cs_gpio, desel);
			if (retval) {
				gpio_free(spi->cs_gpio);
				return retval;
			}
		} else if (spi->cs_gpio != -ENOENT) {
			if (spi->cs_gpio < 0)
				return spi->cs_gpio;
			return -EINVAL;
		}
		/* When spi->cs_gpio == -ENOENT, a hole in the phandle list
		 * indicates to use native chipselect if present, or allow for
		 * an always selected chip
		 */
	}

	/* Initialize chipselect - might be active for SPI_CS_HIGH mode */
	fsl_spi_chipselect(spi, BITBANG_CS_INACTIVE);

	return 0;
}

static void fsl_spi_cleanup(struct spi_device *spi)
{
	struct mpc8xxx_spi *mpc8xxx_spi = spi_master_get_devdata(spi->master);

	if (mpc8xxx_spi->type == TYPE_GRLIB && gpio_is_valid(spi->cs_gpio))
		gpio_free(spi->cs_gpio);
}

static void fsl_spi_cpu_irq(struct mpc8xxx_spi *mspi, u32 events)
{
	struct fsl_spi_reg *reg_base = mspi->reg_base;

	/* We need handle RX first */
	if (events & SPIE_NE) {
		u32 rx_data = mpc8xxx_spi_read_reg(&reg_base->receive);

		if (mspi->rx)
			mspi->get_rx(rx_data, mspi);
	}

	if ((events & SPIE_NF) == 0)
		/* spin until TX is done */
		while (((events =
			mpc8xxx_spi_read_reg(&reg_base->event)) &
						SPIE_NF) == 0)
			cpu_relax();

	/* Clear the events */
	mpc8xxx_spi_write_reg(&reg_base->event, events);

	mspi->count -= 1;
	if (mspi->count) {
		u32 word = mspi->get_tx(mspi);

		mpc8xxx_spi_write_reg(&reg_base->transmit, word);
	} else {
		complete(&mspi->done);
	}
}

static irqreturn_t fsl_spi_irq(s32 irq, void *context_data)
{
	struct mpc8xxx_spi *mspi = context_data;
	irqreturn_t ret = IRQ_NONE;
	u32 events;
	struct fsl_spi_reg *reg_base = mspi->reg_base;

	/* Get interrupt events(tx/rx) */
	events = mpc8xxx_spi_read_reg(&reg_base->event);
	if (events)
		ret = IRQ_HANDLED;

	dev_dbg(mspi->dev, "%s: events %x\n", __func__, events);

	if (mspi->flags & SPI_CPM_MODE)
		fsl_spi_cpm_irq(mspi, events);
	else
		fsl_spi_cpu_irq(mspi, events);

	return ret;
}

static void fsl_spi_remove(struct mpc8xxx_spi *mspi)
{
	iounmap(mspi->reg_base);
	fsl_spi_cpm_free(mspi);
}

static void fsl_spi_grlib_cs_control(struct spi_device *spi, bool on)
{
	struct mpc8xxx_spi *mpc8xxx_spi = spi_master_get_devdata(spi->master);
	struct fsl_spi_reg *reg_base = mpc8xxx_spi->reg_base;
	u32 slvsel;
	u16 cs = spi->chip_select;

	if (gpio_is_valid(spi->cs_gpio)) {
		gpio_set_value(spi->cs_gpio, on);
	} else if (cs < mpc8xxx_spi->native_chipselects) {
		slvsel = mpc8xxx_spi_read_reg(&reg_base->slvsel);
		slvsel = on ? (slvsel | (1 << cs)) : (slvsel & ~(1 << cs));
		mpc8xxx_spi_write_reg(&reg_base->slvsel, slvsel);
	}
}

static void fsl_spi_grlib_probe(struct device *dev)
{
	struct fsl_spi_platform_data *pdata = dev->platform_data;
	struct spi_master *master = dev_get_drvdata(dev);
	struct mpc8xxx_spi *mpc8xxx_spi = spi_master_get_devdata(master);
	struct fsl_spi_reg *reg_base = mpc8xxx_spi->reg_base;
	int mbits;
	u32 capabilities;

	capabilities = mpc8xxx_spi_read_reg(&reg_base->cap);

	mpc8xxx_spi->set_shifts = fsl_spi_grlib_set_shifts;
	mbits = SPCAP_MAXWLEN(capabilities);
	if (mbits)
		mpc8xxx_spi->max_bits_per_word = mbits + 1;

	mpc8xxx_spi->native_chipselects = 0;
	if (SPCAP_SSEN(capabilities)) {
		mpc8xxx_spi->native_chipselects = SPCAP_SSSZ(capabilities);
		mpc8xxx_spi_write_reg(&reg_base->slvsel, 0xffffffff);
	}
	master->num_chipselect = mpc8xxx_spi->native_chipselects;
	pdata->cs_control = fsl_spi_grlib_cs_control;
}

static struct spi_master * fsl_spi_probe(struct device *dev,
		struct resource *mem, unsigned int irq)
{
	struct fsl_spi_platform_data *pdata = dev->platform_data;
	struct spi_master *master;
	struct mpc8xxx_spi *mpc8xxx_spi;
	struct fsl_spi_reg *reg_base;
	u32 regval;
	int ret = 0;

	master = spi_alloc_master(dev, sizeof(struct mpc8xxx_spi));
	if (master == NULL) {
		ret = -ENOMEM;
		goto err;
	}

	dev_set_drvdata(dev, master);

	ret = mpc8xxx_spi_probe(dev, mem, irq);
	if (ret)
		goto err_probe;

	master->setup = fsl_spi_setup;
	master->cleanup = fsl_spi_cleanup;

	mpc8xxx_spi = spi_master_get_devdata(master);
	mpc8xxx_spi->spi_do_one_msg = fsl_spi_do_one_msg;
	mpc8xxx_spi->spi_remove = fsl_spi_remove;
	mpc8xxx_spi->max_bits_per_word = 32;
	mpc8xxx_spi->type = fsl_spi_get_type(dev);

	ret = fsl_spi_cpm_init(mpc8xxx_spi);
	if (ret)
		goto err_cpm_init;

	mpc8xxx_spi->reg_base = ioremap(mem->start, resource_size(mem));
	if (mpc8xxx_spi->reg_base == NULL) {
		ret = -ENOMEM;
		goto err_ioremap;
	}

	if (mpc8xxx_spi->type == TYPE_GRLIB)
		fsl_spi_grlib_probe(dev);

	if (mpc8xxx_spi->flags & SPI_QE_CPU_MODE)
		mpc8xxx_spi->set_shifts = fsl_spi_qe_cpu_set_shifts;

	if (mpc8xxx_spi->set_shifts)
		/* 8 bits per word and MSB first */
		mpc8xxx_spi->set_shifts(&mpc8xxx_spi->rx_shift,
					&mpc8xxx_spi->tx_shift, 8, 1);

	/* Register for SPI Interrupt */
	ret = request_irq(mpc8xxx_spi->irq, fsl_spi_irq,
			  0, "fsl_spi", mpc8xxx_spi);

	if (ret != 0)
		goto free_irq;

	reg_base = mpc8xxx_spi->reg_base;

	/* SPI controller initializations */
	mpc8xxx_spi_write_reg(&reg_base->mode, 0);
	mpc8xxx_spi_write_reg(&reg_base->mask, 0);
	mpc8xxx_spi_write_reg(&reg_base->command, 0);
	mpc8xxx_spi_write_reg(&reg_base->event, 0xffffffff);

	/* Enable SPI interface */
	regval = pdata->initial_spmode | SPMODE_INIT_VAL | SPMODE_ENABLE;
	if (mpc8xxx_spi->max_bits_per_word < 8) {
		regval &= ~SPMODE_LEN(0xF);
		regval |= SPMODE_LEN(mpc8xxx_spi->max_bits_per_word - 1);
	}
	if (mpc8xxx_spi->flags & SPI_QE_CPU_MODE)
		regval |= SPMODE_OP;

	mpc8xxx_spi_write_reg(&reg_base->mode, regval);

	ret = spi_register_master(master);
	if (ret < 0)
		goto unreg_master;

	dev_info(dev, "at 0x%p (irq = %d), %s mode\n", reg_base,
		 mpc8xxx_spi->irq, mpc8xxx_spi_strmode(mpc8xxx_spi->flags));

	return master;

unreg_master:
	free_irq(mpc8xxx_spi->irq, mpc8xxx_spi);
free_irq:
	iounmap(mpc8xxx_spi->reg_base);
err_ioremap:
	fsl_spi_cpm_free(mpc8xxx_spi);
err_cpm_init:
err_probe:
	spi_master_put(master);
err:
	return ERR_PTR(ret);
}

static void fsl_spi_cs_control(struct spi_device *spi, bool on)
{
	struct device *dev = spi->dev.parent->parent;
	struct mpc8xxx_spi_probe_info *pinfo = to_of_pinfo(dev->platform_data);
	u16 cs = spi->chip_select;
	int gpio = pinfo->gpios[cs];
	bool alow = pinfo->alow_flags[cs];

	gpio_set_value(gpio, on ^ alow);
}

static int of_fsl_spi_get_chipselects(struct device *dev)
{
	struct device_node *np = dev->of_node;
	struct fsl_spi_platform_data *pdata = dev->platform_data;
	struct mpc8xxx_spi_probe_info *pinfo = to_of_pinfo(pdata);
	int ngpios;
	int i = 0;
	int ret;

	ngpios = of_gpio_count(np);
	if (ngpios <= 0) {
		/*
		 * SPI w/o chip-select line. One SPI device is still permitted
		 * though.
		 */
		pdata->max_chipselect = 1;
		return 0;
	}

	pinfo->gpios = kmalloc(ngpios * sizeof(*pinfo->gpios), GFP_KERNEL);
	if (!pinfo->gpios)
		return -ENOMEM;
	memset(pinfo->gpios, -1, ngpios * sizeof(*pinfo->gpios));

	pinfo->alow_flags = kzalloc(ngpios * sizeof(*pinfo->alow_flags),
				    GFP_KERNEL);
	if (!pinfo->alow_flags) {
		ret = -ENOMEM;
		goto err_alloc_flags;
	}

	for (; i < ngpios; i++) {
		int gpio;
		enum of_gpio_flags flags;

		gpio = of_get_gpio_flags(np, i, &flags);
		if (!gpio_is_valid(gpio)) {
			dev_err(dev, "invalid gpio #%d: %d\n", i, gpio);
			ret = gpio;
			goto err_loop;
		}

		ret = gpio_request(gpio, dev_name(dev));
		if (ret) {
			dev_err(dev, "can't request gpio #%d: %d\n", i, ret);
			goto err_loop;
		}

		pinfo->gpios[i] = gpio;
		pinfo->alow_flags[i] = flags & OF_GPIO_ACTIVE_LOW;

		ret = gpio_direction_output(pinfo->gpios[i],
					    pinfo->alow_flags[i]);
		if (ret) {
			dev_err(dev, "can't set output direction for gpio "
				"#%d: %d\n", i, ret);
			goto err_loop;
		}
	}

	pdata->max_chipselect = ngpios;
	pdata->cs_control = fsl_spi_cs_control;

	return 0;

err_loop:
	while (i >= 0) {
		if (gpio_is_valid(pinfo->gpios[i]))
			gpio_free(pinfo->gpios[i]);
		i--;
	}

	kfree(pinfo->alow_flags);
	pinfo->alow_flags = NULL;
err_alloc_flags:
	kfree(pinfo->gpios);
	pinfo->gpios = NULL;
	return ret;
}

static int of_fsl_spi_free_chipselects(struct device *dev)
{
	struct fsl_spi_platform_data *pdata = dev->platform_data;
	struct mpc8xxx_spi_probe_info *pinfo = to_of_pinfo(pdata);
	int i;

	if (!pinfo->gpios)
		return 0;

	for (i = 0; i < pdata->max_chipselect; i++) {
		if (gpio_is_valid(pinfo->gpios[i]))
			gpio_free(pinfo->gpios[i]);
	}

	kfree(pinfo->gpios);
	kfree(pinfo->alow_flags);
	return 0;
}

static int of_fsl_spi_probe(struct platform_device *ofdev)
{
	struct device *dev = &ofdev->dev;
	struct device_node *np = ofdev->dev.of_node;
	struct spi_master *master;
	struct resource mem;
	int irq, type;
	int ret = -ENOMEM;

	ret = of_mpc8xxx_spi_probe(ofdev);
	if (ret)
		return ret;

	type = fsl_spi_get_type(&ofdev->dev);
	if (type == TYPE_FSL) {
		ret = of_fsl_spi_get_chipselects(dev);
		if (ret)
			goto err;
	}

	ret = of_address_to_resource(np, 0, &mem);
	if (ret)
		goto err;

	irq = irq_of_parse_and_map(np, 0);
	if (!irq) {
		ret = -EINVAL;
		goto err;
	}

	master = fsl_spi_probe(dev, &mem, irq);
	if (IS_ERR(master)) {
		ret = PTR_ERR(master);
		goto err;
	}

	return 0;

err:
	if (type == TYPE_FSL)
		of_fsl_spi_free_chipselects(dev);
	return ret;
}

static int of_fsl_spi_remove(struct platform_device *ofdev)
{
<<<<<<< HEAD
	struct spi_master *master = dev_get_drvdata(&ofdev->dev);
=======
	struct spi_master *master = platform_get_drvdata(ofdev);
>>>>>>> d0e0ac97
	struct mpc8xxx_spi *mpc8xxx_spi = spi_master_get_devdata(master);
	int ret;

	ret = mpc8xxx_spi_remove(&ofdev->dev);
	if (ret)
		return ret;
	if (mpc8xxx_spi->type == TYPE_FSL)
		of_fsl_spi_free_chipselects(&ofdev->dev);
	return 0;
}

static struct platform_driver of_fsl_spi_driver = {
	.driver = {
		.name = "fsl_spi",
		.owner = THIS_MODULE,
		.of_match_table = of_fsl_spi_match,
	},
	.probe		= of_fsl_spi_probe,
	.remove		= of_fsl_spi_remove,
};

#ifdef CONFIG_MPC832x_RDB
/*
 * XXX XXX XXX
 * This is "legacy" platform driver, was used by the MPC8323E-RDB boards
 * only. The driver should go away soon, since newer MPC8323E-RDB's device
 * tree can work with OpenFirmware driver. But for now we support old trees
 * as well.
 */
static int plat_mpc8xxx_spi_probe(struct platform_device *pdev)
{
	struct resource *mem;
	int irq;
	struct spi_master *master;

	if (!pdev->dev.platform_data)
		return -EINVAL;

	mem = platform_get_resource(pdev, IORESOURCE_MEM, 0);
	if (!mem)
		return -EINVAL;

	irq = platform_get_irq(pdev, 0);
	if (irq <= 0)
		return -EINVAL;

	master = fsl_spi_probe(&pdev->dev, mem, irq);
	return PTR_RET(master);
}

static int plat_mpc8xxx_spi_remove(struct platform_device *pdev)
{
	return mpc8xxx_spi_remove(&pdev->dev);
}

MODULE_ALIAS("platform:mpc8xxx_spi");
static struct platform_driver mpc8xxx_spi_driver = {
	.probe = plat_mpc8xxx_spi_probe,
	.remove = plat_mpc8xxx_spi_remove,
	.driver = {
		.name = "mpc8xxx_spi",
		.owner = THIS_MODULE,
	},
};

static bool legacy_driver_failed;

static void __init legacy_driver_register(void)
{
	legacy_driver_failed = platform_driver_register(&mpc8xxx_spi_driver);
}

static void __exit legacy_driver_unregister(void)
{
	if (legacy_driver_failed)
		return;
	platform_driver_unregister(&mpc8xxx_spi_driver);
}
#else
static void __init legacy_driver_register(void) {}
static void __exit legacy_driver_unregister(void) {}
#endif /* CONFIG_MPC832x_RDB */

static int __init fsl_spi_init(void)
{
	legacy_driver_register();
	return platform_driver_register(&of_fsl_spi_driver);
}
module_init(fsl_spi_init);

static void __exit fsl_spi_exit(void)
{
	platform_driver_unregister(&of_fsl_spi_driver);
	legacy_driver_unregister();
}
module_exit(fsl_spi_exit);

MODULE_AUTHOR("Kumar Gala");
MODULE_DESCRIPTION("Simple Freescale SPI Driver");
MODULE_LICENSE("GPL");<|MERGE_RESOLUTION|>--- conflicted
+++ resolved
@@ -853,11 +853,7 @@
 
 static int of_fsl_spi_remove(struct platform_device *ofdev)
 {
-<<<<<<< HEAD
-	struct spi_master *master = dev_get_drvdata(&ofdev->dev);
-=======
 	struct spi_master *master = platform_get_drvdata(ofdev);
->>>>>>> d0e0ac97
 	struct mpc8xxx_spi *mpc8xxx_spi = spi_master_get_devdata(master);
 	int ret;
 
