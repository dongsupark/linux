--- conflicted
+++ resolved
@@ -889,12 +889,6 @@
 
 	spi_unregister_master(rspi->master);
 	rspi_release_dma(rspi);
-<<<<<<< HEAD
-	free_irq(platform_get_irq(pdev, 0), rspi);
-	clk_put(rspi->clk);
-	iounmap(rspi->addr);
-=======
->>>>>>> 6099087e
 
 	return 0;
 }
