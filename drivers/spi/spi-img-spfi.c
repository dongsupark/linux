/*
 * IMG SPFI controller driver
 *
 * Copyright (C) 2007,2008,2013 Imagination Technologies Ltd.
 * Copyright (C) 2014 Google, Inc.
 *
 * This program is free software; you can redistribute it and/or modify it
 * under the terms and conditions of the GNU General Public License,
 * version 2, as published by the Free Software Foundation.
 */

#include <linux/clk.h>
#include <linux/delay.h>
#include <linux/dmaengine.h>
#include <linux/interrupt.h>
#include <linux/io.h>
#include <linux/irq.h>
#include <linux/module.h>
#include <linux/of.h>
#include <linux/platform_device.h>
#include <linux/pm_runtime.h>
#include <linux/scatterlist.h>
#include <linux/slab.h>
#include <linux/spi/spi.h>
#include <linux/spinlock.h>

#define SPFI_DEVICE_PARAMETER(x)		(0x00 + 0x4 * (x))
#define SPFI_DEVICE_PARAMETER_BITCLK_SHIFT	24
#define SPFI_DEVICE_PARAMETER_BITCLK_MASK	0xff
#define SPFI_DEVICE_PARAMETER_CSSETUP_SHIFT	16
#define SPFI_DEVICE_PARAMETER_CSSETUP_MASK	0xff
#define SPFI_DEVICE_PARAMETER_CSHOLD_SHIFT	8
#define SPFI_DEVICE_PARAMETER_CSHOLD_MASK	0xff
#define SPFI_DEVICE_PARAMETER_CSDELAY_SHIFT	0
#define SPFI_DEVICE_PARAMETER_CSDELAY_MASK	0xff

#define SPFI_CONTROL				0x14
#define SPFI_CONTROL_CONTINUE			BIT(12)
#define SPFI_CONTROL_SOFT_RESET			BIT(11)
#define SPFI_CONTROL_SEND_DMA			BIT(10)
#define SPFI_CONTROL_GET_DMA			BIT(9)
#define SPFI_CONTROL_TMODE_SHIFT		5
#define SPFI_CONTROL_TMODE_MASK			0x7
#define SPFI_CONTROL_TMODE_SINGLE		0
#define SPFI_CONTROL_TMODE_DUAL			1
#define SPFI_CONTROL_TMODE_QUAD			2
#define SPFI_CONTROL_SPFI_EN			BIT(0)

#define SPFI_TRANSACTION			0x18
#define SPFI_TRANSACTION_TSIZE_SHIFT		16
#define SPFI_TRANSACTION_TSIZE_MASK		0xffff

#define SPFI_PORT_STATE				0x1c
#define SPFI_PORT_STATE_DEV_SEL_SHIFT		20
#define SPFI_PORT_STATE_DEV_SEL_MASK		0x7
#define SPFI_PORT_STATE_CK_POL(x)		BIT(19 - (x))
#define SPFI_PORT_STATE_CK_PHASE(x)		BIT(14 - (x))

#define SPFI_TX_32BIT_VALID_DATA		0x20
#define SPFI_TX_8BIT_VALID_DATA			0x24
#define SPFI_RX_32BIT_VALID_DATA		0x28
#define SPFI_RX_8BIT_VALID_DATA			0x2c

#define SPFI_INTERRUPT_STATUS			0x30
#define SPFI_INTERRUPT_ENABLE			0x34
#define SPFI_INTERRUPT_CLEAR			0x38
#define SPFI_INTERRUPT_IACCESS			BIT(12)
#define SPFI_INTERRUPT_GDEX8BIT			BIT(11)
#define SPFI_INTERRUPT_ALLDONETRIG		BIT(9)
#define SPFI_INTERRUPT_GDFUL			BIT(8)
#define SPFI_INTERRUPT_GDHF			BIT(7)
#define SPFI_INTERRUPT_GDEX32BIT		BIT(6)
#define SPFI_INTERRUPT_GDTRIG			BIT(5)
#define SPFI_INTERRUPT_SDFUL			BIT(3)
#define SPFI_INTERRUPT_SDHF			BIT(2)
#define SPFI_INTERRUPT_SDE			BIT(1)
#define SPFI_INTERRUPT_SDTRIG			BIT(0)

/*
 * There are four parallel FIFOs of 16 bytes each.  The word buffer
 * (*_32BIT_VALID_DATA) accesses all four FIFOs at once, resulting in an
 * effective FIFO size of 64 bytes.  The byte buffer (*_8BIT_VALID_DATA)
 * accesses only a single FIFO, resulting in an effective FIFO size of
 * 16 bytes.
 */
#define SPFI_32BIT_FIFO_SIZE			64
#define SPFI_8BIT_FIFO_SIZE			16

struct img_spfi {
	struct device *dev;
	struct spi_master *master;
	spinlock_t lock;

	void __iomem *regs;
	phys_addr_t phys;
	int irq;
	struct clk *spfi_clk;
	struct clk *sys_clk;

	struct dma_chan *rx_ch;
	struct dma_chan *tx_ch;
	bool tx_dma_busy;
	bool rx_dma_busy;
};

static inline u32 spfi_readl(struct img_spfi *spfi, u32 reg)
{
	return readl(spfi->regs + reg);
}

static inline void spfi_writel(struct img_spfi *spfi, u32 val, u32 reg)
{
	writel(val, spfi->regs + reg);
}

static inline void spfi_start(struct img_spfi *spfi)
{
	u32 val;

	val = spfi_readl(spfi, SPFI_CONTROL);
	val |= SPFI_CONTROL_SPFI_EN;
	spfi_writel(spfi, val, SPFI_CONTROL);
}

static inline void spfi_stop(struct img_spfi *spfi)
{
	u32 val;

	val = spfi_readl(spfi, SPFI_CONTROL);
	val &= ~SPFI_CONTROL_SPFI_EN;
	spfi_writel(spfi, val, SPFI_CONTROL);
}

static inline void spfi_reset(struct img_spfi *spfi)
{
	spfi_writel(spfi, SPFI_CONTROL_SOFT_RESET, SPFI_CONTROL);
	udelay(1);
	spfi_writel(spfi, 0, SPFI_CONTROL);
}

static void spfi_flush_tx_fifo(struct img_spfi *spfi)
{
	unsigned long timeout = jiffies + msecs_to_jiffies(10);

	spfi_writel(spfi, SPFI_INTERRUPT_SDE, SPFI_INTERRUPT_CLEAR);
	while (time_before(jiffies, timeout)) {
		if (spfi_readl(spfi, SPFI_INTERRUPT_STATUS) &
		    SPFI_INTERRUPT_SDE)
			return;
		cpu_relax();
	}

	dev_err(spfi->dev, "Timed out waiting for FIFO to drain\n");
	spfi_reset(spfi);
}

static unsigned int spfi_pio_write32(struct img_spfi *spfi, const u32 *buf,
				     unsigned int max)
{
	unsigned int count = 0;
	u32 status;

	while (count < max / 4) {
		spfi_writel(spfi, SPFI_INTERRUPT_SDFUL, SPFI_INTERRUPT_CLEAR);
		status = spfi_readl(spfi, SPFI_INTERRUPT_STATUS);
		if (status & SPFI_INTERRUPT_SDFUL)
			break;
		spfi_writel(spfi, buf[count], SPFI_TX_32BIT_VALID_DATA);
		count++;
	}

	return count * 4;
}

static unsigned int spfi_pio_write8(struct img_spfi *spfi, const u8 *buf,
				    unsigned int max)
{
	unsigned int count = 0;
	u32 status;

	while (count < max) {
		spfi_writel(spfi, SPFI_INTERRUPT_SDFUL, SPFI_INTERRUPT_CLEAR);
		status = spfi_readl(spfi, SPFI_INTERRUPT_STATUS);
		if (status & SPFI_INTERRUPT_SDFUL)
			break;
		spfi_writel(spfi, buf[count], SPFI_TX_8BIT_VALID_DATA);
		count++;
	}

	return count;
}

static unsigned int spfi_pio_read32(struct img_spfi *spfi, u32 *buf,
				    unsigned int max)
{
	unsigned int count = 0;
	u32 status;

	while (count < max / 4) {
		spfi_writel(spfi, SPFI_INTERRUPT_GDEX32BIT,
			    SPFI_INTERRUPT_CLEAR);
		status = spfi_readl(spfi, SPFI_INTERRUPT_STATUS);
		if (!(status & SPFI_INTERRUPT_GDEX32BIT))
			break;
		buf[count] = spfi_readl(spfi, SPFI_RX_32BIT_VALID_DATA);
		count++;
	}

	return count * 4;
}

static unsigned int spfi_pio_read8(struct img_spfi *spfi, u8 *buf,
				   unsigned int max)
{
	unsigned int count = 0;
	u32 status;

	while (count < max) {
		spfi_writel(spfi, SPFI_INTERRUPT_GDEX8BIT,
			    SPFI_INTERRUPT_CLEAR);
		status = spfi_readl(spfi, SPFI_INTERRUPT_STATUS);
		if (!(status & SPFI_INTERRUPT_GDEX8BIT))
			break;
		buf[count] = spfi_readl(spfi, SPFI_RX_8BIT_VALID_DATA);
		count++;
	}

	return count;
}

static int img_spfi_start_pio(struct spi_master *master,
			       struct spi_device *spi,
			       struct spi_transfer *xfer)
{
	struct img_spfi *spfi = spi_master_get_devdata(spi->master);
	unsigned int tx_bytes = 0, rx_bytes = 0;
	const void *tx_buf = xfer->tx_buf;
	void *rx_buf = xfer->rx_buf;
	unsigned long timeout;

	if (tx_buf)
		tx_bytes = xfer->len;
	if (rx_buf)
		rx_bytes = xfer->len;

	spfi_start(spfi);

	timeout = jiffies +
		msecs_to_jiffies(xfer->len * 8 * 1000 / xfer->speed_hz + 100);
	while ((tx_bytes > 0 || rx_bytes > 0) &&
	       time_before(jiffies, timeout)) {
		unsigned int tx_count, rx_count;

		if (tx_bytes >= 4)
			tx_count = spfi_pio_write32(spfi, tx_buf, tx_bytes);
		else
			tx_count = spfi_pio_write8(spfi, tx_buf, tx_bytes);

		if (rx_bytes >= 4)
			rx_count = spfi_pio_read32(spfi, rx_buf, rx_bytes);
		else
			rx_count = spfi_pio_read8(spfi, rx_buf, rx_bytes);

		tx_buf += tx_count;
		rx_buf += rx_count;
		tx_bytes -= tx_count;
		rx_bytes -= rx_count;

		cpu_relax();
	}

	if (rx_bytes > 0 || tx_bytes > 0) {
		dev_err(spfi->dev, "PIO transfer timed out\n");
		spfi_reset(spfi);
		return -ETIMEDOUT;
	}

	if (tx_buf)
		spfi_flush_tx_fifo(spfi);
	spfi_stop(spfi);

	return 0;
}

static void img_spfi_dma_rx_cb(void *data)
{
	struct img_spfi *spfi = data;
	unsigned long flags;

	spin_lock_irqsave(&spfi->lock, flags);

	spfi->rx_dma_busy = false;
	if (!spfi->tx_dma_busy) {
		spfi_stop(spfi);
		spi_finalize_current_transfer(spfi->master);
	}

	spin_unlock_irqrestore(&spfi->lock, flags);
}

static void img_spfi_dma_tx_cb(void *data)
{
	struct img_spfi *spfi = data;
	unsigned long flags;

	spfi_flush_tx_fifo(spfi);

	spin_lock_irqsave(&spfi->lock, flags);

	spfi->tx_dma_busy = false;
	if (!spfi->rx_dma_busy) {
		spfi_stop(spfi);
		spi_finalize_current_transfer(spfi->master);
	}

	spin_unlock_irqrestore(&spfi->lock, flags);
}

static int img_spfi_start_dma(struct spi_master *master,
			      struct spi_device *spi,
			      struct spi_transfer *xfer)
{
	struct img_spfi *spfi = spi_master_get_devdata(spi->master);
	struct dma_async_tx_descriptor *rxdesc = NULL, *txdesc = NULL;
	struct dma_slave_config rxconf, txconf;

	spfi->rx_dma_busy = false;
	spfi->tx_dma_busy = false;

	if (xfer->rx_buf) {
		rxconf.direction = DMA_DEV_TO_MEM;
		if (xfer->len % 4 == 0) {
			rxconf.src_addr = spfi->phys + SPFI_RX_32BIT_VALID_DATA;
			rxconf.src_addr_width = 4;
			rxconf.src_maxburst = 4;
		} else {
			rxconf.src_addr = spfi->phys + SPFI_RX_8BIT_VALID_DATA;
			rxconf.src_addr_width = 1;
			rxconf.src_maxburst = 4;
		}
		dmaengine_slave_config(spfi->rx_ch, &rxconf);

		rxdesc = dmaengine_prep_slave_sg(spfi->rx_ch, xfer->rx_sg.sgl,
						 xfer->rx_sg.nents,
						 DMA_DEV_TO_MEM,
						 DMA_PREP_INTERRUPT);
		if (!rxdesc)
			goto stop_dma;

		rxdesc->callback = img_spfi_dma_rx_cb;
		rxdesc->callback_param = spfi;
	}

	if (xfer->tx_buf) {
		txconf.direction = DMA_MEM_TO_DEV;
		if (xfer->len % 4 == 0) {
			txconf.dst_addr = spfi->phys + SPFI_TX_32BIT_VALID_DATA;
			txconf.dst_addr_width = 4;
			txconf.dst_maxburst = 4;
		} else {
			txconf.dst_addr = spfi->phys + SPFI_TX_8BIT_VALID_DATA;
			txconf.dst_addr_width = 1;
			txconf.dst_maxburst = 4;
<<<<<<< HEAD
			break;
=======
>>>>>>> a8eb2781
		}
		dmaengine_slave_config(spfi->tx_ch, &txconf);

		txdesc = dmaengine_prep_slave_sg(spfi->tx_ch, xfer->tx_sg.sgl,
						 xfer->tx_sg.nents,
						 DMA_MEM_TO_DEV,
						 DMA_PREP_INTERRUPT);
		if (!txdesc)
			goto stop_dma;

		txdesc->callback = img_spfi_dma_tx_cb;
		txdesc->callback_param = spfi;
	}

	if (xfer->rx_buf) {
		spfi->rx_dma_busy = true;
		dmaengine_submit(rxdesc);
		dma_async_issue_pending(spfi->rx_ch);
	}

	spfi_start(spfi);

	if (xfer->tx_buf) {
		spfi->tx_dma_busy = true;
		dmaengine_submit(txdesc);
		dma_async_issue_pending(spfi->tx_ch);
	}

	return 1;

stop_dma:
	dmaengine_terminate_all(spfi->rx_ch);
	dmaengine_terminate_all(spfi->tx_ch);
	return -EIO;
}

static void img_spfi_config(struct spi_master *master, struct spi_device *spi,
			    struct spi_transfer *xfer)
{
	struct img_spfi *spfi = spi_master_get_devdata(spi->master);
	u32 val, div;

	/*
	 * output = spfi_clk * (BITCLK / 512), where BITCLK must be a
	 * power of 2 up to 256 (where 255 == 256 since BITCLK is 8 bits)
	 */
	div = DIV_ROUND_UP(master->max_speed_hz, xfer->speed_hz);
	div = clamp(512 / (1 << get_count_order(div)), 1, 255);

	val = spfi_readl(spfi, SPFI_DEVICE_PARAMETER(spi->chip_select));
	val &= ~(SPFI_DEVICE_PARAMETER_BITCLK_MASK <<
		 SPFI_DEVICE_PARAMETER_BITCLK_SHIFT);
	val |= div << SPFI_DEVICE_PARAMETER_BITCLK_SHIFT;
	spfi_writel(spfi, val, SPFI_DEVICE_PARAMETER(spi->chip_select));

	val = spfi_readl(spfi, SPFI_CONTROL);
	val &= ~(SPFI_CONTROL_SEND_DMA | SPFI_CONTROL_GET_DMA);
	if (xfer->tx_buf)
		val |= SPFI_CONTROL_SEND_DMA;
	if (xfer->rx_buf)
		val |= SPFI_CONTROL_GET_DMA;
	val &= ~(SPFI_CONTROL_TMODE_MASK << SPFI_CONTROL_TMODE_SHIFT);
	if (xfer->tx_nbits == SPI_NBITS_DUAL &&
	    xfer->rx_nbits == SPI_NBITS_DUAL)
		val |= SPFI_CONTROL_TMODE_DUAL << SPFI_CONTROL_TMODE_SHIFT;
	else if (xfer->tx_nbits == SPI_NBITS_QUAD &&
		 xfer->rx_nbits == SPI_NBITS_QUAD)
		val |= SPFI_CONTROL_TMODE_QUAD << SPFI_CONTROL_TMODE_SHIFT;
	val &= ~SPFI_CONTROL_CONTINUE;
	if (!xfer->cs_change && !list_is_last(&xfer->transfer_list,
					      &master->cur_msg->transfers))
		val |= SPFI_CONTROL_CONTINUE;
	spfi_writel(spfi, val, SPFI_CONTROL);

	val = spfi_readl(spfi, SPFI_PORT_STATE);
	if (spi->mode & SPI_CPHA)
		val |= SPFI_PORT_STATE_CK_PHASE(spi->chip_select);
	else
		val &= ~SPFI_PORT_STATE_CK_PHASE(spi->chip_select);
	if (spi->mode & SPI_CPOL)
		val |= SPFI_PORT_STATE_CK_POL(spi->chip_select);
	else
		val &= ~SPFI_PORT_STATE_CK_POL(spi->chip_select);
	spfi_writel(spfi, val, SPFI_PORT_STATE);

	spfi_writel(spfi, xfer->len << SPFI_TRANSACTION_TSIZE_SHIFT,
		    SPFI_TRANSACTION);
}

static int img_spfi_transfer_one(struct spi_master *master,
				 struct spi_device *spi,
				 struct spi_transfer *xfer)
{
	struct img_spfi *spfi = spi_master_get_devdata(spi->master);
	bool dma_reset = false;
	unsigned long flags;
	int ret;

	/*
	 * Stop all DMA and reset the controller if the previous transaction
	 * timed-out and never completed it's DMA.
	 */
	spin_lock_irqsave(&spfi->lock, flags);
	if (spfi->tx_dma_busy || spfi->rx_dma_busy) {
		dev_err(spfi->dev, "SPI DMA still busy\n");
		dma_reset = true;
	}
	spin_unlock_irqrestore(&spfi->lock, flags);

	if (dma_reset) {
		dmaengine_terminate_all(spfi->tx_ch);
		dmaengine_terminate_all(spfi->rx_ch);
		spfi_reset(spfi);
	}

	img_spfi_config(master, spi, xfer);
	if (master->can_dma && master->can_dma(master, spi, xfer))
		ret = img_spfi_start_dma(master, spi, xfer);
	else
		ret = img_spfi_start_pio(master, spi, xfer);

	return ret;
}

static void img_spfi_set_cs(struct spi_device *spi, bool enable)
{
	struct img_spfi *spfi = spi_master_get_devdata(spi->master);
	u32 val;

	val = spfi_readl(spfi, SPFI_PORT_STATE);
	val &= ~(SPFI_PORT_STATE_DEV_SEL_MASK << SPFI_PORT_STATE_DEV_SEL_SHIFT);
	val |= spi->chip_select << SPFI_PORT_STATE_DEV_SEL_SHIFT;
	spfi_writel(spfi, val, SPFI_PORT_STATE);
}

static bool img_spfi_can_dma(struct spi_master *master, struct spi_device *spi,
			     struct spi_transfer *xfer)
{
	if (xfer->len > SPFI_32BIT_FIFO_SIZE)
		return true;
	return false;
}

static irqreturn_t img_spfi_irq(int irq, void *dev_id)
{
	struct img_spfi *spfi = (struct img_spfi *)dev_id;
	u32 status;

	status = spfi_readl(spfi, SPFI_INTERRUPT_STATUS);
	if (status & SPFI_INTERRUPT_IACCESS) {
		spfi_writel(spfi, SPFI_INTERRUPT_IACCESS, SPFI_INTERRUPT_CLEAR);
		dev_err(spfi->dev, "Illegal access interrupt");
		return IRQ_HANDLED;
	}

	return IRQ_NONE;
}

static int img_spfi_probe(struct platform_device *pdev)
{
	struct spi_master *master;
	struct img_spfi *spfi;
	struct resource *res;
	int ret;

	master = spi_alloc_master(&pdev->dev, sizeof(*spfi));
	if (!master)
		return -ENOMEM;
	platform_set_drvdata(pdev, master);

	spfi = spi_master_get_devdata(master);
	spfi->dev = &pdev->dev;
	spfi->master = master;
	spin_lock_init(&spfi->lock);

	res = platform_get_resource(pdev, IORESOURCE_MEM, 0);
	spfi->regs = devm_ioremap_resource(spfi->dev, res);
	if (IS_ERR(spfi->regs)) {
		ret = PTR_ERR(spfi->regs);
		goto put_spi;
	}
	spfi->phys = res->start;

	spfi->irq = platform_get_irq(pdev, 0);
	if (spfi->irq < 0) {
		ret = spfi->irq;
		goto put_spi;
	}
	ret = devm_request_irq(spfi->dev, spfi->irq, img_spfi_irq,
			       IRQ_TYPE_LEVEL_HIGH, dev_name(spfi->dev), spfi);
	if (ret)
		goto put_spi;

	spfi->sys_clk = devm_clk_get(spfi->dev, "sys");
	if (IS_ERR(spfi->sys_clk)) {
		ret = PTR_ERR(spfi->sys_clk);
		goto put_spi;
	}
	spfi->spfi_clk = devm_clk_get(spfi->dev, "spfi");
	if (IS_ERR(spfi->spfi_clk)) {
		ret = PTR_ERR(spfi->spfi_clk);
		goto put_spi;
	}

	ret = clk_prepare_enable(spfi->sys_clk);
	if (ret)
		goto put_spi;
	ret = clk_prepare_enable(spfi->spfi_clk);
	if (ret)
		goto disable_pclk;

	spfi_reset(spfi);
	/*
	 * Only enable the error (IACCESS) interrupt.  In PIO mode we'll
	 * poll the status of the FIFOs.
	 */
	spfi_writel(spfi, SPFI_INTERRUPT_IACCESS, SPFI_INTERRUPT_ENABLE);

	master->auto_runtime_pm = true;
	master->bus_num = pdev->id;
	master->mode_bits = SPI_CPOL | SPI_CPHA | SPI_TX_DUAL | SPI_RX_DUAL;
	if (of_property_read_bool(spfi->dev->of_node, "img,supports-quad-mode"))
		master->mode_bits |= SPI_TX_QUAD | SPI_RX_QUAD;
	master->num_chipselect = 5;
	master->dev.of_node = pdev->dev.of_node;
	master->bits_per_word_mask = SPI_BPW_MASK(32) | SPI_BPW_MASK(8);
	master->max_speed_hz = clk_get_rate(spfi->spfi_clk);
	master->min_speed_hz = master->max_speed_hz / 512;

	master->set_cs = img_spfi_set_cs;
	master->transfer_one = img_spfi_transfer_one;

	spfi->tx_ch = dma_request_slave_channel(spfi->dev, "tx");
	spfi->rx_ch = dma_request_slave_channel(spfi->dev, "rx");
	if (!spfi->tx_ch || !spfi->rx_ch) {
		if (spfi->tx_ch)
			dma_release_channel(spfi->tx_ch);
		if (spfi->rx_ch)
			dma_release_channel(spfi->rx_ch);
		dev_warn(spfi->dev, "Failed to get DMA channels, falling back to PIO mode\n");
	} else {
		master->dma_tx = spfi->tx_ch;
		master->dma_rx = spfi->rx_ch;
		master->can_dma = img_spfi_can_dma;
	}

	pm_runtime_set_active(spfi->dev);
	pm_runtime_enable(spfi->dev);

	ret = devm_spi_register_master(spfi->dev, master);
	if (ret)
		goto disable_pm;

	return 0;

disable_pm:
	pm_runtime_disable(spfi->dev);
	if (spfi->rx_ch)
		dma_release_channel(spfi->rx_ch);
	if (spfi->tx_ch)
		dma_release_channel(spfi->tx_ch);
	clk_disable_unprepare(spfi->spfi_clk);
disable_pclk:
	clk_disable_unprepare(spfi->sys_clk);
put_spi:
	spi_master_put(master);

	return ret;
}

static int img_spfi_remove(struct platform_device *pdev)
{
	struct spi_master *master = platform_get_drvdata(pdev);
	struct img_spfi *spfi = spi_master_get_devdata(master);

	if (spfi->tx_ch)
		dma_release_channel(spfi->tx_ch);
	if (spfi->rx_ch)
		dma_release_channel(spfi->rx_ch);

	pm_runtime_disable(spfi->dev);
	if (!pm_runtime_status_suspended(spfi->dev)) {
		clk_disable_unprepare(spfi->spfi_clk);
		clk_disable_unprepare(spfi->sys_clk);
	}

	spi_master_put(master);

	return 0;
}

#ifdef CONFIG_PM
static int img_spfi_runtime_suspend(struct device *dev)
{
	struct spi_master *master = dev_get_drvdata(dev);
	struct img_spfi *spfi = spi_master_get_devdata(master);

	clk_disable_unprepare(spfi->spfi_clk);
	clk_disable_unprepare(spfi->sys_clk);

	return 0;
}

static int img_spfi_runtime_resume(struct device *dev)
{
	struct spi_master *master = dev_get_drvdata(dev);
	struct img_spfi *spfi = spi_master_get_devdata(master);
	int ret;

	ret = clk_prepare_enable(spfi->sys_clk);
	if (ret)
		return ret;
	ret = clk_prepare_enable(spfi->spfi_clk);
	if (ret) {
		clk_disable_unprepare(spfi->sys_clk);
		return ret;
	}

	return 0;
}
#endif /* CONFIG_PM */

#ifdef CONFIG_PM_SLEEP
static int img_spfi_suspend(struct device *dev)
{
	struct spi_master *master = dev_get_drvdata(dev);

	return spi_master_suspend(master);
}

static int img_spfi_resume(struct device *dev)
{
	struct spi_master *master = dev_get_drvdata(dev);
	struct img_spfi *spfi = spi_master_get_devdata(master);
	int ret;

	ret = pm_runtime_get_sync(dev);
	if (ret)
		return ret;
	spfi_reset(spfi);
	pm_runtime_put(dev);

	return spi_master_resume(master);
}
#endif /* CONFIG_PM_SLEEP */

static const struct dev_pm_ops img_spfi_pm_ops = {
	SET_RUNTIME_PM_OPS(img_spfi_runtime_suspend, img_spfi_runtime_resume,
			   NULL)
	SET_SYSTEM_SLEEP_PM_OPS(img_spfi_suspend, img_spfi_resume)
};

static const struct of_device_id img_spfi_of_match[] = {
	{ .compatible = "img,spfi", },
	{ },
};
MODULE_DEVICE_TABLE(of, img_spfi_of_match);

static struct platform_driver img_spfi_driver = {
	.driver = {
		.name = "img-spfi",
		.pm = &img_spfi_pm_ops,
		.of_match_table = of_match_ptr(img_spfi_of_match),
	},
	.probe = img_spfi_probe,
	.remove = img_spfi_remove,
};
module_platform_driver(img_spfi_driver);

MODULE_DESCRIPTION("IMG SPFI controller driver");
MODULE_AUTHOR("Andrew Bresticker <abrestic@chromium.org>");
MODULE_LICENSE("GPL v2");<|MERGE_RESOLUTION|>--- conflicted
+++ resolved
@@ -361,10 +361,6 @@
 			txconf.dst_addr = spfi->phys + SPFI_TX_8BIT_VALID_DATA;
 			txconf.dst_addr_width = 1;
 			txconf.dst_maxburst = 4;
-<<<<<<< HEAD
-			break;
-=======
->>>>>>> a8eb2781
 		}
 		dmaengine_slave_config(spfi->tx_ch, &txconf);
 
