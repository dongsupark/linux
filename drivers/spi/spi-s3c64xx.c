--- conflicted
+++ resolved
@@ -208,10 +208,7 @@
 	struct s3c64xx_spi_port_config	*port_conf;
 	unsigned int			port_id;
 	unsigned long			gpios[4];
-<<<<<<< HEAD
-=======
 	bool				cs_gpio;
->>>>>>> d0e0ac97
 };
 
 static void flush_fifo(struct s3c64xx_spi_driver_data *sdd)
@@ -351,17 +348,12 @@
 {
 	struct s3c64xx_spi_driver_data *sdd = spi_master_get_devdata(spi);
 
-<<<<<<< HEAD
-	/* Acquire DMA channels */
-	while (!acquire_dma(sdd))
-=======
 	/*
 	 * If DMA resource was not available during
 	 * probe, no need to continue with dma requests
 	 * else Acquire DMA channels
 	 */
 	while (!is_polling(sdd) && !acquire_dma(sdd))
->>>>>>> d0e0ac97
 		usleep_range(10000, 11000);
 
 	pm_runtime_get_sync(&sdd->pdev->dev);
@@ -374,18 +366,12 @@
 	struct s3c64xx_spi_driver_data *sdd = spi_master_get_devdata(spi);
 
 	/* Free DMA channels */
-<<<<<<< HEAD
-	sdd->ops->release((enum dma_ch)sdd->rx_dma.ch, &s3c64xx_spi_dma_client);
-	sdd->ops->release((enum dma_ch)sdd->tx_dma.ch, &s3c64xx_spi_dma_client);
-
-=======
 	if (!is_polling(sdd)) {
 		sdd->ops->release((enum dma_ch)sdd->rx_dma.ch,
 					&s3c64xx_spi_dma_client);
 		sdd->ops->release((enum dma_ch)sdd->tx_dma.ch,
 					&s3c64xx_spi_dma_client);
 	}
->>>>>>> d0e0ac97
 	pm_runtime_put(&sdd->pdev->dev);
 
 	return 0;
@@ -469,11 +455,7 @@
 	}
 
 	ret = pm_runtime_get_sync(&sdd->pdev->dev);
-<<<<<<< HEAD
-	if (ret != 0) {
-=======
 	if (ret < 0) {
->>>>>>> d0e0ac97
 		dev_err(dev, "Failed to enable device: %d\n", ret);
 		goto out_tx;
 	}
@@ -493,15 +475,10 @@
 	struct s3c64xx_spi_driver_data *sdd = spi_master_get_devdata(spi);
 
 	/* Free DMA channels */
-<<<<<<< HEAD
-	dma_release_channel(sdd->rx_dma.ch);
-	dma_release_channel(sdd->tx_dma.ch);
-=======
 	if (!is_polling(sdd)) {
 		dma_release_channel(sdd->rx_dma.ch);
 		dma_release_channel(sdd->tx_dma.ch);
 	}
->>>>>>> d0e0ac97
 
 	pm_runtime_put(&sdd->pdev->dev);
 	return 0;
@@ -950,14 +927,9 @@
 
 		/* Polling method for xfers not bigger than FIFO capacity */
 		use_dma = 0;
-<<<<<<< HEAD
-		if (sdd->rx_dma.ch && sdd->tx_dma.ch &&
-		    (xfer->len > ((FIFO_LVL_MASK(sdd) >> 1) + 1)))
-=======
 		if (!is_polling(sdd) &&
 			(sdd->rx_dma.ch && sdd->tx_dma.ch &&
 			(xfer->len > ((FIFO_LVL_MASK(sdd) >> 1) + 1))))
->>>>>>> d0e0ac97
 			use_dma = 1;
 
 		spin_lock_irqsave(&sdd->lock, flags);
@@ -1389,21 +1361,6 @@
 	if (!sdd->pdev->dev.of_node) {
 		res = platform_get_resource(pdev, IORESOURCE_DMA,  0);
 		if (!res) {
-<<<<<<< HEAD
-			dev_err(&pdev->dev, "Unable to get SPI tx dma "
-					"resource\n");
-			return -ENXIO;
-		}
-		sdd->tx_dma.dmach = res->start;
-
-		res = platform_get_resource(pdev, IORESOURCE_DMA,  1);
-		if (!res) {
-			dev_err(&pdev->dev, "Unable to get SPI rx dma "
-					"resource\n");
-			return -ENXIO;
-		}
-		sdd->rx_dma.dmach = res->start;
-=======
 			dev_warn(&pdev->dev, "Unable to get SPI tx dma "
 					"resource. Switching to poll mode\n");
 			sdd->port_conf->quirks = S3C64XX_SPI_QUIRK_POLL;
@@ -1417,7 +1374,6 @@
 			sdd->port_conf->quirks = S3C64XX_SPI_QUIRK_POLL;
 		} else
 			sdd->rx_dma.dmach = res->start;
->>>>>>> d0e0ac97
 	}
 
 	sdd->tx_dma.direction = DMA_MEM_TO_DEV;
@@ -1432,12 +1388,8 @@
 	master->unprepare_transfer_hardware = s3c64xx_spi_unprepare_transfer;
 	master->num_chipselect = sci->num_cs;
 	master->dma_alignment = 8;
-<<<<<<< HEAD
-	master->bits_per_word_mask = BIT(32 - 1) | BIT(16 - 1) | BIT(8 - 1);
-=======
 	master->bits_per_word_mask = SPI_BPW_MASK(32) | SPI_BPW_MASK(16) |
 					SPI_BPW_MASK(8);
->>>>>>> d0e0ac97
 	/* the spi->mode bits understood by this driver: */
 	master->mode_bits = SPI_CPOL | SPI_CPHA | SPI_CS_HIGH;
 
@@ -1542,10 +1494,6 @@
 
 	clk_disable_unprepare(sdd->clk);
 
-<<<<<<< HEAD
-	platform_set_drvdata(pdev, NULL);
-=======
->>>>>>> d0e0ac97
 	spi_master_put(master);
 
 	return 0;
