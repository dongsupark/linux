--- conflicted
+++ resolved
@@ -86,12 +86,6 @@
 	help
 	  Enable support for a SPI bus via the Blackfin SPORT peripheral.
 
-<<<<<<< HEAD
-	  This driver can also be built as a module.  If so, the module
-	  will be called spi_bfin_sport.
-
-=======
->>>>>>> b55ebc27
 config SPI_AU1550
 	tristate "Au1550/Au12x0 SPI Controller"
 	depends on (SOC_AU1550 || SOC_AU1200) && EXPERIMENTAL
