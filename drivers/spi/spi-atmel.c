/*
 * Driver for Atmel AT32 and AT91 SPI Controllers
 *
 * Copyright (C) 2006 Atmel Corporation
 *
 * This program is free software; you can redistribute it and/or modify
 * it under the terms of the GNU General Public License version 2 as
 * published by the Free Software Foundation.
 */

#include <linux/kernel.h>
#include <linux/init.h>
#include <linux/clk.h>
#include <linux/module.h>
#include <linux/platform_device.h>
#include <linux/delay.h>
#include <linux/dma-mapping.h>
#include <linux/dmaengine.h>
#include <linux/err.h>
#include <linux/interrupt.h>
#include <linux/spi/spi.h>
#include <linux/slab.h>
#include <linux/platform_data/atmel.h>
#include <linux/platform_data/dma-atmel.h>
#include <linux/of.h>

#include <linux/io.h>
#include <linux/gpio.h>

/* SPI register offsets */
#define SPI_CR					0x0000
#define SPI_MR					0x0004
#define SPI_RDR					0x0008
#define SPI_TDR					0x000c
#define SPI_SR					0x0010
#define SPI_IER					0x0014
#define SPI_IDR					0x0018
#define SPI_IMR					0x001c
#define SPI_CSR0				0x0030
#define SPI_CSR1				0x0034
#define SPI_CSR2				0x0038
#define SPI_CSR3				0x003c
#define SPI_VERSION				0x00fc
#define SPI_RPR					0x0100
#define SPI_RCR					0x0104
#define SPI_TPR					0x0108
#define SPI_TCR					0x010c
#define SPI_RNPR				0x0110
#define SPI_RNCR				0x0114
#define SPI_TNPR				0x0118
#define SPI_TNCR				0x011c
#define SPI_PTCR				0x0120
#define SPI_PTSR				0x0124

/* Bitfields in CR */
#define SPI_SPIEN_OFFSET			0
#define SPI_SPIEN_SIZE				1
#define SPI_SPIDIS_OFFSET			1
#define SPI_SPIDIS_SIZE				1
#define SPI_SWRST_OFFSET			7
#define SPI_SWRST_SIZE				1
#define SPI_LASTXFER_OFFSET			24
#define SPI_LASTXFER_SIZE			1

/* Bitfields in MR */
#define SPI_MSTR_OFFSET				0
#define SPI_MSTR_SIZE				1
#define SPI_PS_OFFSET				1
#define SPI_PS_SIZE				1
#define SPI_PCSDEC_OFFSET			2
#define SPI_PCSDEC_SIZE				1
#define SPI_FDIV_OFFSET				3
#define SPI_FDIV_SIZE				1
#define SPI_MODFDIS_OFFSET			4
#define SPI_MODFDIS_SIZE			1
#define SPI_WDRBT_OFFSET			5
#define SPI_WDRBT_SIZE				1
#define SPI_LLB_OFFSET				7
#define SPI_LLB_SIZE				1
#define SPI_PCS_OFFSET				16
#define SPI_PCS_SIZE				4
#define SPI_DLYBCS_OFFSET			24
#define SPI_DLYBCS_SIZE				8

/* Bitfields in RDR */
#define SPI_RD_OFFSET				0
#define SPI_RD_SIZE				16

/* Bitfields in TDR */
#define SPI_TD_OFFSET				0
#define SPI_TD_SIZE				16

/* Bitfields in SR */
#define SPI_RDRF_OFFSET				0
#define SPI_RDRF_SIZE				1
#define SPI_TDRE_OFFSET				1
#define SPI_TDRE_SIZE				1
#define SPI_MODF_OFFSET				2
#define SPI_MODF_SIZE				1
#define SPI_OVRES_OFFSET			3
#define SPI_OVRES_SIZE				1
#define SPI_ENDRX_OFFSET			4
#define SPI_ENDRX_SIZE				1
#define SPI_ENDTX_OFFSET			5
#define SPI_ENDTX_SIZE				1
#define SPI_RXBUFF_OFFSET			6
#define SPI_RXBUFF_SIZE				1
#define SPI_TXBUFE_OFFSET			7
#define SPI_TXBUFE_SIZE				1
#define SPI_NSSR_OFFSET				8
#define SPI_NSSR_SIZE				1
#define SPI_TXEMPTY_OFFSET			9
#define SPI_TXEMPTY_SIZE			1
#define SPI_SPIENS_OFFSET			16
#define SPI_SPIENS_SIZE				1

/* Bitfields in CSR0 */
#define SPI_CPOL_OFFSET				0
#define SPI_CPOL_SIZE				1
#define SPI_NCPHA_OFFSET			1
#define SPI_NCPHA_SIZE				1
#define SPI_CSAAT_OFFSET			3
#define SPI_CSAAT_SIZE				1
#define SPI_BITS_OFFSET				4
#define SPI_BITS_SIZE				4
#define SPI_SCBR_OFFSET				8
#define SPI_SCBR_SIZE				8
#define SPI_DLYBS_OFFSET			16
#define SPI_DLYBS_SIZE				8
#define SPI_DLYBCT_OFFSET			24
#define SPI_DLYBCT_SIZE				8

/* Bitfields in RCR */
#define SPI_RXCTR_OFFSET			0
#define SPI_RXCTR_SIZE				16

/* Bitfields in TCR */
#define SPI_TXCTR_OFFSET			0
#define SPI_TXCTR_SIZE				16

/* Bitfields in RNCR */
#define SPI_RXNCR_OFFSET			0
#define SPI_RXNCR_SIZE				16

/* Bitfields in TNCR */
#define SPI_TXNCR_OFFSET			0
#define SPI_TXNCR_SIZE				16

/* Bitfields in PTCR */
#define SPI_RXTEN_OFFSET			0
#define SPI_RXTEN_SIZE				1
#define SPI_RXTDIS_OFFSET			1
#define SPI_RXTDIS_SIZE				1
#define SPI_TXTEN_OFFSET			8
#define SPI_TXTEN_SIZE				1
#define SPI_TXTDIS_OFFSET			9
#define SPI_TXTDIS_SIZE				1

/* Constants for BITS */
#define SPI_BITS_8_BPT				0
#define SPI_BITS_9_BPT				1
#define SPI_BITS_10_BPT				2
#define SPI_BITS_11_BPT				3
#define SPI_BITS_12_BPT				4
#define SPI_BITS_13_BPT				5
#define SPI_BITS_14_BPT				6
#define SPI_BITS_15_BPT				7
#define SPI_BITS_16_BPT				8

/* Bit manipulation macros */
#define SPI_BIT(name) \
	(1 << SPI_##name##_OFFSET)
#define SPI_BF(name,value) \
	(((value) & ((1 << SPI_##name##_SIZE) - 1)) << SPI_##name##_OFFSET)
#define SPI_BFEXT(name,value) \
	(((value) >> SPI_##name##_OFFSET) & ((1 << SPI_##name##_SIZE) - 1))
#define SPI_BFINS(name,value,old) \
	( ((old) & ~(((1 << SPI_##name##_SIZE) - 1) << SPI_##name##_OFFSET)) \
	  | SPI_BF(name,value))

/* Register access macros */
#define spi_readl(port,reg) \
	__raw_readl((port)->regs + SPI_##reg)
#define spi_writel(port,reg,value) \
	__raw_writel((value), (port)->regs + SPI_##reg)

/* use PIO for small transfers, avoiding DMA setup/teardown overhead and
 * cache operations; better heuristics consider wordsize and bitrate.
 */
#define DMA_MIN_BYTES	16

struct atmel_spi_dma {
	struct dma_chan			*chan_rx;
	struct dma_chan			*chan_tx;
	struct scatterlist		sgrx;
	struct scatterlist		sgtx;
	struct dma_async_tx_descriptor	*data_desc_rx;
	struct dma_async_tx_descriptor	*data_desc_tx;

	struct at_dma_slave	dma_slave;
};

struct atmel_spi_caps {
	bool	is_spi2;
	bool	has_wdrbt;
	bool	has_dma_support;
};

/*
 * The core SPI transfer engine just talks to a register bank to set up
 * DMA transfers; transfer queue progress is driven by IRQs.  The clock
 * framework provides the base clock, subdivided for each spi_device.
 */
struct atmel_spi {
	spinlock_t		lock;
	unsigned long		flags;

	phys_addr_t		phybase;
	void __iomem		*regs;
	int			irq;
	struct clk		*clk;
	struct platform_device	*pdev;
	struct spi_device	*stay;

	u8			stopping;
	struct list_head	queue;
	struct tasklet_struct	tasklet;
	struct spi_transfer	*current_transfer;
	unsigned long		current_remaining_bytes;
	struct spi_transfer	*next_transfer;
	unsigned long		next_remaining_bytes;
	int			done_status;

	/* scratch buffer */
	void			*buffer;
	dma_addr_t		buffer_dma;

	struct atmel_spi_caps	caps;

	bool			use_dma;
	bool			use_pdc;
	/* dmaengine data */
	struct atmel_spi_dma	dma;
};

/* Controller-specific per-slave state */
struct atmel_spi_device {
	unsigned int		npcs_pin;
	u32			csr;
};

#define BUFFER_SIZE		PAGE_SIZE
#define INVALID_DMA_ADDRESS	0xffffffff

/*
 * Version 2 of the SPI controller has
 *  - CR.LASTXFER
 *  - SPI_MR.DIV32 may become FDIV or must-be-zero (here: always zero)
 *  - SPI_SR.TXEMPTY, SPI_SR.NSSR (and corresponding irqs)
 *  - SPI_CSRx.CSAAT
 *  - SPI_CSRx.SBCR allows faster clocking
 */
static bool atmel_spi_is_v2(struct atmel_spi *as)
{
	return as->caps.is_spi2;
}

/*
 * Earlier SPI controllers (e.g. on at91rm9200) have a design bug whereby
 * they assume that spi slave device state will not change on deselect, so
 * that automagic deselection is OK.  ("NPCSx rises if no data is to be
 * transmitted")  Not so!  Workaround uses nCSx pins as GPIOs; or newer
 * controllers have CSAAT and friends.
 *
 * Since the CSAAT functionality is a bit weird on newer controllers as
 * well, we use GPIO to control nCSx pins on all controllers, updating
 * MR.PCS to avoid confusing the controller.  Using GPIOs also lets us
 * support active-high chipselects despite the controller's belief that
 * only active-low devices/systems exists.
 *
 * However, at91rm9200 has a second erratum whereby nCS0 doesn't work
 * right when driven with GPIO.  ("Mode Fault does not allow more than one
 * Master on Chip Select 0.")  No workaround exists for that ... so for
 * nCS0 on that chip, we (a) don't use the GPIO, (b) can't support CS_HIGH,
 * and (c) will trigger that first erratum in some cases.
 */

static void cs_activate(struct atmel_spi *as, struct spi_device *spi)
{
	struct atmel_spi_device *asd = spi->controller_state;
	unsigned active = spi->mode & SPI_CS_HIGH;
	u32 mr;

	if (atmel_spi_is_v2(as)) {
		spi_writel(as, CSR0 + 4 * spi->chip_select, asd->csr);
		/* For the low SPI version, there is a issue that PDC transfer
		 * on CS1,2,3 needs SPI_CSR0.BITS config as SPI_CSR1,2,3.BITS
		 */
		spi_writel(as, CSR0, asd->csr);
		if (as->caps.has_wdrbt) {
			spi_writel(as, MR,
					SPI_BF(PCS, ~(0x01 << spi->chip_select))
					| SPI_BIT(WDRBT)
					| SPI_BIT(MODFDIS)
					| SPI_BIT(MSTR));
		} else {
			spi_writel(as, MR,
					SPI_BF(PCS, ~(0x01 << spi->chip_select))
					| SPI_BIT(MODFDIS)
					| SPI_BIT(MSTR));
		}

		mr = spi_readl(as, MR);
		gpio_set_value(asd->npcs_pin, active);
	} else {
		u32 cpol = (spi->mode & SPI_CPOL) ? SPI_BIT(CPOL) : 0;
		int i;
		u32 csr;

		/* Make sure clock polarity is correct */
		for (i = 0; i < spi->master->num_chipselect; i++) {
			csr = spi_readl(as, CSR0 + 4 * i);
			if ((csr ^ cpol) & SPI_BIT(CPOL))
				spi_writel(as, CSR0 + 4 * i,
						csr ^ SPI_BIT(CPOL));
		}

		mr = spi_readl(as, MR);
		mr = SPI_BFINS(PCS, ~(1 << spi->chip_select), mr);
		if (spi->chip_select != 0)
			gpio_set_value(asd->npcs_pin, active);
		spi_writel(as, MR, mr);
	}

	dev_dbg(&spi->dev, "activate %u%s, mr %08x\n",
			asd->npcs_pin, active ? " (high)" : "",
			mr);
}

static void cs_deactivate(struct atmel_spi *as, struct spi_device *spi)
{
	struct atmel_spi_device *asd = spi->controller_state;
	unsigned active = spi->mode & SPI_CS_HIGH;
	u32 mr;

	/* only deactivate *this* device; sometimes transfers to
	 * another device may be active when this routine is called.
	 */
	mr = spi_readl(as, MR);
	if (~SPI_BFEXT(PCS, mr) & (1 << spi->chip_select)) {
		mr = SPI_BFINS(PCS, 0xf, mr);
		spi_writel(as, MR, mr);
	}

	dev_dbg(&spi->dev, "DEactivate %u%s, mr %08x\n",
			asd->npcs_pin, active ? " (low)" : "",
			mr);

	if (atmel_spi_is_v2(as) || spi->chip_select != 0)
		gpio_set_value(asd->npcs_pin, !active);
}

static void atmel_spi_lock(struct atmel_spi *as)
{
	spin_lock_irqsave(&as->lock, as->flags);
}

static void atmel_spi_unlock(struct atmel_spi *as)
{
	spin_unlock_irqrestore(&as->lock, as->flags);
}

static inline bool atmel_spi_use_dma(struct atmel_spi *as,
				struct spi_transfer *xfer)
{
	return as->use_dma && xfer->len >= DMA_MIN_BYTES;
}

static inline int atmel_spi_xfer_is_last(struct spi_message *msg,
					struct spi_transfer *xfer)
{
	return msg->transfers.prev == &xfer->transfer_list;
}

static inline int atmel_spi_xfer_can_be_chained(struct spi_transfer *xfer)
{
	return xfer->delay_usecs == 0 && !xfer->cs_change;
}

static int atmel_spi_dma_slave_config(struct atmel_spi *as,
				struct dma_slave_config *slave_config,
				u8 bits_per_word)
{
	int err = 0;

	if (bits_per_word > 8) {
		slave_config->dst_addr_width = DMA_SLAVE_BUSWIDTH_2_BYTES;
		slave_config->src_addr_width = DMA_SLAVE_BUSWIDTH_2_BYTES;
	} else {
		slave_config->dst_addr_width = DMA_SLAVE_BUSWIDTH_1_BYTE;
		slave_config->src_addr_width = DMA_SLAVE_BUSWIDTH_1_BYTE;
	}

	slave_config->dst_addr = (dma_addr_t)as->phybase + SPI_TDR;
	slave_config->src_addr = (dma_addr_t)as->phybase + SPI_RDR;
	slave_config->src_maxburst = 1;
	slave_config->dst_maxburst = 1;
	slave_config->device_fc = false;

	slave_config->direction = DMA_MEM_TO_DEV;
	if (dmaengine_slave_config(as->dma.chan_tx, slave_config)) {
		dev_err(&as->pdev->dev,
			"failed to configure tx dma channel\n");
		err = -EINVAL;
	}

	slave_config->direction = DMA_DEV_TO_MEM;
	if (dmaengine_slave_config(as->dma.chan_rx, slave_config)) {
		dev_err(&as->pdev->dev,
			"failed to configure rx dma channel\n");
		err = -EINVAL;
	}

	return err;
}

static bool filter(struct dma_chan *chan, void *slave)
{
	struct	at_dma_slave *sl = slave;

	if (sl->dma_dev == chan->device->dev) {
		chan->private = sl;
		return true;
	} else {
		return false;
	}
}

static int atmel_spi_configure_dma(struct atmel_spi *as)
{
	struct at_dma_slave *sdata = &as->dma.dma_slave;
	struct dma_slave_config	slave_config;
	int err;

	if (sdata && sdata->dma_dev) {
		dma_cap_mask_t mask;

		/* Try to grab two DMA channels */
		dma_cap_zero(mask);
		dma_cap_set(DMA_SLAVE, mask);
		as->dma.chan_tx = dma_request_channel(mask, filter, sdata);
		if (as->dma.chan_tx)
			as->dma.chan_rx =
				dma_request_channel(mask, filter, sdata);
	}
	if (!as->dma.chan_rx || !as->dma.chan_tx) {
		dev_err(&as->pdev->dev,
			"DMA channel not available, SPI unable to use DMA\n");
		err = -EBUSY;
		goto error;
	}

	err = atmel_spi_dma_slave_config(as, &slave_config, 8);
	if (err)
		goto error;

	dev_info(&as->pdev->dev,
			"Using %s (tx) and %s (rx) for DMA transfers\n",
			dma_chan_name(as->dma.chan_tx),
			dma_chan_name(as->dma.chan_rx));
	return 0;
error:
	if (as->dma.chan_rx)
		dma_release_channel(as->dma.chan_rx);
	if (as->dma.chan_tx)
		dma_release_channel(as->dma.chan_tx);
	return err;
}

static void atmel_spi_stop_dma(struct atmel_spi *as)
{
	if (as->dma.chan_rx)
		as->dma.chan_rx->device->device_control(as->dma.chan_rx,
							DMA_TERMINATE_ALL, 0);
	if (as->dma.chan_tx)
		as->dma.chan_tx->device->device_control(as->dma.chan_tx,
							DMA_TERMINATE_ALL, 0);
}

static void atmel_spi_release_dma(struct atmel_spi *as)
{
	if (as->dma.chan_rx)
		dma_release_channel(as->dma.chan_rx);
	if (as->dma.chan_tx)
		dma_release_channel(as->dma.chan_tx);
}

/* This function is called by the DMA driver from tasklet context */
static void dma_callback(void *data)
{
	struct spi_master	*master = data;
	struct atmel_spi	*as = spi_master_get_devdata(master);

	/* trigger SPI tasklet */
	tasklet_schedule(&as->tasklet);
}

/*
 * Next transfer using PIO.
 * lock is held, spi tasklet is blocked
 */
static void atmel_spi_next_xfer_pio(struct spi_master *master,
				struct spi_transfer *xfer)
{
	struct atmel_spi	*as = spi_master_get_devdata(master);

	dev_vdbg(master->dev.parent, "atmel_spi_next_xfer_pio\n");

	as->current_remaining_bytes = xfer->len;

	/* Make sure data is not remaining in RDR */
	spi_readl(as, RDR);
	while (spi_readl(as, SR) & SPI_BIT(RDRF)) {
		spi_readl(as, RDR);
		cpu_relax();
	}

	if (xfer->tx_buf)
<<<<<<< HEAD
		spi_writel(as, TDR, *(u8 *)(xfer->tx_buf));
=======
		if (xfer->bits_per_word > 8)
			spi_writel(as, TDR, *(u16 *)(xfer->tx_buf));
		else
			spi_writel(as, TDR, *(u8 *)(xfer->tx_buf));
>>>>>>> bdba7ade
	else
		spi_writel(as, TDR, 0);

	dev_dbg(master->dev.parent,
<<<<<<< HEAD
		"  start pio xfer %p: len %u tx %p rx %p\n",
		xfer, xfer->len, xfer->tx_buf, xfer->rx_buf);
=======
		"  start pio xfer %p: len %u tx %p rx %p bitpw %d\n",
		xfer, xfer->len, xfer->tx_buf, xfer->rx_buf,
		xfer->bits_per_word);
>>>>>>> bdba7ade

	/* Enable relevant interrupts */
	spi_writel(as, IER, SPI_BIT(RDRF) | SPI_BIT(OVRES));
}

/*
 * Submit next transfer for DMA.
 * lock is held, spi tasklet is blocked
 */
static int atmel_spi_next_xfer_dma_submit(struct spi_master *master,
				struct spi_transfer *xfer,
				u32 *plen)
{
	struct atmel_spi	*as = spi_master_get_devdata(master);
	struct dma_chan		*rxchan = as->dma.chan_rx;
	struct dma_chan		*txchan = as->dma.chan_tx;
	struct dma_async_tx_descriptor *rxdesc;
	struct dma_async_tx_descriptor *txdesc;
	struct dma_slave_config	slave_config;
	dma_cookie_t		cookie;
	u32	len = *plen;

	dev_vdbg(master->dev.parent, "atmel_spi_next_xfer_dma_submit\n");

	/* Check that the channels are available */
	if (!rxchan || !txchan)
		return -ENODEV;

	/* release lock for DMA operations */
	atmel_spi_unlock(as);

	/* prepare the RX dma transfer */
	sg_init_table(&as->dma.sgrx, 1);
	if (xfer->rx_buf) {
		as->dma.sgrx.dma_address = xfer->rx_dma + xfer->len - *plen;
	} else {
		as->dma.sgrx.dma_address = as->buffer_dma;
		if (len > BUFFER_SIZE)
			len = BUFFER_SIZE;
	}

	/* prepare the TX dma transfer */
	sg_init_table(&as->dma.sgtx, 1);
	if (xfer->tx_buf) {
		as->dma.sgtx.dma_address = xfer->tx_dma + xfer->len - *plen;
	} else {
		as->dma.sgtx.dma_address = as->buffer_dma;
		if (len > BUFFER_SIZE)
			len = BUFFER_SIZE;
		memset(as->buffer, 0, len);
	}

	sg_dma_len(&as->dma.sgtx) = len;
	sg_dma_len(&as->dma.sgrx) = len;

	*plen = len;

	if (atmel_spi_dma_slave_config(as, &slave_config, 8))
		goto err_exit;

	/* Send both scatterlists */
	rxdesc = rxchan->device->device_prep_slave_sg(rxchan,
					&as->dma.sgrx,
					1,
					DMA_FROM_DEVICE,
					DMA_PREP_INTERRUPT | DMA_CTRL_ACK,
					NULL);
	if (!rxdesc)
		goto err_dma;

	txdesc = txchan->device->device_prep_slave_sg(txchan,
					&as->dma.sgtx,
					1,
					DMA_TO_DEVICE,
					DMA_PREP_INTERRUPT | DMA_CTRL_ACK,
					NULL);
	if (!txdesc)
		goto err_dma;

	dev_dbg(master->dev.parent,
		"  start dma xfer %p: len %u tx %p/%08x rx %p/%08x\n",
		xfer, xfer->len, xfer->tx_buf, xfer->tx_dma,
		xfer->rx_buf, xfer->rx_dma);

	/* Enable relevant interrupts */
	spi_writel(as, IER, SPI_BIT(OVRES));

	/* Put the callback on the RX transfer only, that should finish last */
	rxdesc->callback = dma_callback;
	rxdesc->callback_param = master;

	/* Submit and fire RX and TX with TX last so we're ready to read! */
	cookie = rxdesc->tx_submit(rxdesc);
	if (dma_submit_error(cookie))
		goto err_dma;
	cookie = txdesc->tx_submit(txdesc);
	if (dma_submit_error(cookie))
		goto err_dma;
	rxchan->device->device_issue_pending(rxchan);
	txchan->device->device_issue_pending(txchan);

	/* take back lock */
	atmel_spi_lock(as);
	return 0;

err_dma:
	spi_writel(as, IDR, SPI_BIT(OVRES));
	atmel_spi_stop_dma(as);
err_exit:
	atmel_spi_lock(as);
	return -ENOMEM;
}

static void atmel_spi_next_xfer_data(struct spi_master *master,
				struct spi_transfer *xfer,
				dma_addr_t *tx_dma,
				dma_addr_t *rx_dma,
				u32 *plen)
{
	struct atmel_spi	*as = spi_master_get_devdata(master);
	u32			len = *plen;

	/* use scratch buffer only when rx or tx data is unspecified */
	if (xfer->rx_buf)
		*rx_dma = xfer->rx_dma + xfer->len - *plen;
	else {
		*rx_dma = as->buffer_dma;
		if (len > BUFFER_SIZE)
			len = BUFFER_SIZE;
	}

	if (xfer->tx_buf)
		*tx_dma = xfer->tx_dma + xfer->len - *plen;
	else {
		*tx_dma = as->buffer_dma;
		if (len > BUFFER_SIZE)
			len = BUFFER_SIZE;
		memset(as->buffer, 0, len);
		dma_sync_single_for_device(&as->pdev->dev,
				as->buffer_dma, len, DMA_TO_DEVICE);
	}

	*plen = len;
}

/*
 * Submit next transfer for PDC.
 * lock is held, spi irq is blocked
 */
static void atmel_spi_pdc_next_xfer(struct spi_master *master,
				struct spi_message *msg)
{
	struct atmel_spi	*as = spi_master_get_devdata(master);
	struct spi_transfer	*xfer;
	u32			len, remaining;
	u32			ieval;
	dma_addr_t		tx_dma, rx_dma;

	if (!as->current_transfer)
		xfer = list_entry(msg->transfers.next,
				struct spi_transfer, transfer_list);
	else if (!as->next_transfer)
		xfer = list_entry(as->current_transfer->transfer_list.next,
				struct spi_transfer, transfer_list);
	else
		xfer = NULL;

	if (xfer) {
		spi_writel(as, PTCR, SPI_BIT(RXTDIS) | SPI_BIT(TXTDIS));

		len = xfer->len;
		atmel_spi_next_xfer_data(master, xfer, &tx_dma, &rx_dma, &len);
		remaining = xfer->len - len;

		spi_writel(as, RPR, rx_dma);
		spi_writel(as, TPR, tx_dma);

		if (msg->spi->bits_per_word > 8)
			len >>= 1;
		spi_writel(as, RCR, len);
		spi_writel(as, TCR, len);

		dev_dbg(&msg->spi->dev,
			"  start xfer %p: len %u tx %p/%08x rx %p/%08x\n",
			xfer, xfer->len, xfer->tx_buf, xfer->tx_dma,
			xfer->rx_buf, xfer->rx_dma);
	} else {
		xfer = as->next_transfer;
		remaining = as->next_remaining_bytes;
	}

	as->current_transfer = xfer;
	as->current_remaining_bytes = remaining;

	if (remaining > 0)
		len = remaining;
	else if (!atmel_spi_xfer_is_last(msg, xfer)
			&& atmel_spi_xfer_can_be_chained(xfer)) {
		xfer = list_entry(xfer->transfer_list.next,
				struct spi_transfer, transfer_list);
		len = xfer->len;
	} else
		xfer = NULL;

	as->next_transfer = xfer;

	if (xfer) {
		u32	total;

		total = len;
		atmel_spi_next_xfer_data(master, xfer, &tx_dma, &rx_dma, &len);
		as->next_remaining_bytes = total - len;

		spi_writel(as, RNPR, rx_dma);
		spi_writel(as, TNPR, tx_dma);

		if (msg->spi->bits_per_word > 8)
			len >>= 1;
		spi_writel(as, RNCR, len);
		spi_writel(as, TNCR, len);

		dev_dbg(&msg->spi->dev,
			"  next xfer %p: len %u tx %p/%08x rx %p/%08x\n",
			xfer, xfer->len, xfer->tx_buf, xfer->tx_dma,
			xfer->rx_buf, xfer->rx_dma);
		ieval = SPI_BIT(ENDRX) | SPI_BIT(OVRES);
	} else {
		spi_writel(as, RNCR, 0);
		spi_writel(as, TNCR, 0);
		ieval = SPI_BIT(RXBUFF) | SPI_BIT(ENDRX) | SPI_BIT(OVRES);
	}

	/* REVISIT: We're waiting for ENDRX before we start the next
	 * transfer because we need to handle some difficult timing
	 * issues otherwise. If we wait for ENDTX in one transfer and
	 * then starts waiting for ENDRX in the next, it's difficult
	 * to tell the difference between the ENDRX interrupt we're
	 * actually waiting for and the ENDRX interrupt of the
	 * previous transfer.
	 *
	 * It should be doable, though. Just not now...
	 */
	spi_writel(as, IER, ieval);
	spi_writel(as, PTCR, SPI_BIT(TXTEN) | SPI_BIT(RXTEN));
}

/*
 * Choose way to submit next transfer and start it.
 * lock is held, spi tasklet is blocked
 */
static void atmel_spi_dma_next_xfer(struct spi_master *master,
				struct spi_message *msg)
{
	struct atmel_spi	*as = spi_master_get_devdata(master);
	struct spi_transfer	*xfer;
	u32	remaining, len;

	remaining = as->current_remaining_bytes;
	if (remaining) {
		xfer = as->current_transfer;
		len = remaining;
	} else {
		if (!as->current_transfer)
			xfer = list_entry(msg->transfers.next,
				struct spi_transfer, transfer_list);
		else
			xfer = list_entry(
				as->current_transfer->transfer_list.next,
					struct spi_transfer, transfer_list);

		as->current_transfer = xfer;
		len = xfer->len;
	}

	if (atmel_spi_use_dma(as, xfer)) {
		u32 total = len;
		if (!atmel_spi_next_xfer_dma_submit(master, xfer, &len)) {
			as->current_remaining_bytes = total - len;
			return;
		} else {
			dev_err(&msg->spi->dev, "unable to use DMA, fallback to PIO\n");
		}
	}

	/* use PIO if error appened using DMA */
	atmel_spi_next_xfer_pio(master, xfer);
}

static void atmel_spi_next_message(struct spi_master *master)
{
	struct atmel_spi	*as = spi_master_get_devdata(master);
	struct spi_message	*msg;
	struct spi_device	*spi;

	BUG_ON(as->current_transfer);

	msg = list_entry(as->queue.next, struct spi_message, queue);
	spi = msg->spi;

	dev_dbg(master->dev.parent, "start message %p for %s\n",
			msg, dev_name(&spi->dev));

	/* select chip if it's not still active */
	if (as->stay) {
		if (as->stay != spi) {
			cs_deactivate(as, as->stay);
			cs_activate(as, spi);
		}
		as->stay = NULL;
	} else
		cs_activate(as, spi);

	if (as->use_pdc)
		atmel_spi_pdc_next_xfer(master, msg);
	else
		atmel_spi_dma_next_xfer(master, msg);
}

/*
 * For DMA, tx_buf/tx_dma have the same relationship as rx_buf/rx_dma:
 *  - The buffer is either valid for CPU access, else NULL
 *  - If the buffer is valid, so is its DMA address
 *
 * This driver manages the dma address unless message->is_dma_mapped.
 */
static int
atmel_spi_dma_map_xfer(struct atmel_spi *as, struct spi_transfer *xfer)
{
	struct device	*dev = &as->pdev->dev;

	xfer->tx_dma = xfer->rx_dma = INVALID_DMA_ADDRESS;
	if (xfer->tx_buf) {
		/* tx_buf is a const void* where we need a void * for the dma
		 * mapping */
		void *nonconst_tx = (void *)xfer->tx_buf;

		xfer->tx_dma = dma_map_single(dev,
				nonconst_tx, xfer->len,
				DMA_TO_DEVICE);
		if (dma_mapping_error(dev, xfer->tx_dma))
			return -ENOMEM;
	}
	if (xfer->rx_buf) {
		xfer->rx_dma = dma_map_single(dev,
				xfer->rx_buf, xfer->len,
				DMA_FROM_DEVICE);
		if (dma_mapping_error(dev, xfer->rx_dma)) {
			if (xfer->tx_buf)
				dma_unmap_single(dev,
						xfer->tx_dma, xfer->len,
						DMA_TO_DEVICE);
			return -ENOMEM;
		}
	}
	return 0;
}

static void atmel_spi_dma_unmap_xfer(struct spi_master *master,
				     struct spi_transfer *xfer)
{
	if (xfer->tx_dma != INVALID_DMA_ADDRESS)
		dma_unmap_single(master->dev.parent, xfer->tx_dma,
				 xfer->len, DMA_TO_DEVICE);
	if (xfer->rx_dma != INVALID_DMA_ADDRESS)
		dma_unmap_single(master->dev.parent, xfer->rx_dma,
				 xfer->len, DMA_FROM_DEVICE);
}

static void atmel_spi_disable_pdc_transfer(struct atmel_spi *as)
{
	spi_writel(as, PTCR, SPI_BIT(RXTDIS) | SPI_BIT(TXTDIS));
}

static void
atmel_spi_msg_done(struct spi_master *master, struct atmel_spi *as,
		struct spi_message *msg, int stay)
{
	if (!stay || as->done_status < 0)
		cs_deactivate(as, msg->spi);
	else
		as->stay = msg->spi;

	list_del(&msg->queue);
	msg->status = as->done_status;

	dev_dbg(master->dev.parent,
		"xfer complete: %u bytes transferred\n",
		msg->actual_length);

	atmel_spi_unlock(as);
	msg->complete(msg->context);
	atmel_spi_lock(as);

	as->current_transfer = NULL;
	as->next_transfer = NULL;
	as->done_status = 0;

	/* continue if needed */
	if (list_empty(&as->queue) || as->stopping) {
		if (as->use_pdc)
			atmel_spi_disable_pdc_transfer(as);
	} else {
		atmel_spi_next_message(master);
	}
}

/* Called from IRQ
 * lock is held
 *
 * Must update "current_remaining_bytes" to keep track of data
 * to transfer.
 */
static void
atmel_spi_pump_pio_data(struct atmel_spi *as, struct spi_transfer *xfer)
{
	u8		*txp;
	u8		*rxp;
<<<<<<< HEAD
	unsigned long	xfer_pos = xfer->len - as->current_remaining_bytes;

	if (xfer->rx_buf) {
		rxp = ((u8 *)xfer->rx_buf) + xfer_pos;
		*rxp = spi_readl(as, RDR);
	} else {
		spi_readl(as, RDR);
	}

	as->current_remaining_bytes--;

	if (as->current_remaining_bytes) {
		if (xfer->tx_buf) {
			txp = ((u8 *)xfer->tx_buf) + xfer_pos + 1;
			spi_writel(as, TDR, *txp);
=======
	u16		*txp16;
	u16		*rxp16;
	unsigned long	xfer_pos = xfer->len - as->current_remaining_bytes;

	if (xfer->rx_buf) {
		if (xfer->bits_per_word > 8) {
			rxp16 = (u16 *)(((u8 *)xfer->rx_buf) + xfer_pos);
			*rxp16 = spi_readl(as, RDR);
		} else {
			rxp = ((u8 *)xfer->rx_buf) + xfer_pos;
			*rxp = spi_readl(as, RDR);
		}
	} else {
		spi_readl(as, RDR);
	}
	if (xfer->bits_per_word > 8) {
		as->current_remaining_bytes -= 2;
		if (as->current_remaining_bytes < 0)
			as->current_remaining_bytes = 0;
	} else {
		as->current_remaining_bytes--;
	}

	if (as->current_remaining_bytes) {
		if (xfer->tx_buf) {
			if (xfer->bits_per_word > 8) {
				txp16 = (u16 *)(((u8 *)xfer->tx_buf)
							+ xfer_pos + 2);
				spi_writel(as, TDR, *txp16);
			} else {
				txp = ((u8 *)xfer->tx_buf) + xfer_pos + 1;
				spi_writel(as, TDR, *txp);
			}
>>>>>>> bdba7ade
		} else {
			spi_writel(as, TDR, 0);
		}
	}
}

/* Tasklet
 * Called from DMA callback + pio transfer and overrun IRQ.
 */
static void atmel_spi_tasklet_func(unsigned long data)
{
	struct spi_master	*master = (struct spi_master *)data;
	struct atmel_spi	*as = spi_master_get_devdata(master);
	struct spi_message	*msg;
	struct spi_transfer	*xfer;

	dev_vdbg(master->dev.parent, "atmel_spi_tasklet_func\n");

	atmel_spi_lock(as);

	xfer = as->current_transfer;

	if (xfer == NULL)
		/* already been there */
		goto tasklet_out;

	msg = list_entry(as->queue.next, struct spi_message, queue);

	if (as->current_remaining_bytes == 0) {
		if (as->done_status < 0) {
			/* error happened (overrun) */
			if (atmel_spi_use_dma(as, xfer))
				atmel_spi_stop_dma(as);
		} else {
			/* only update length if no error */
			msg->actual_length += xfer->len;
		}

		if (atmel_spi_use_dma(as, xfer))
			if (!msg->is_dma_mapped)
				atmel_spi_dma_unmap_xfer(master, xfer);

		if (xfer->delay_usecs)
			udelay(xfer->delay_usecs);

		if (atmel_spi_xfer_is_last(msg, xfer) || as->done_status < 0) {
			/* report completed (or erroneous) message */
			atmel_spi_msg_done(master, as, msg, xfer->cs_change);
		} else {
			if (xfer->cs_change) {
				cs_deactivate(as, msg->spi);
				udelay(1);
				cs_activate(as, msg->spi);
			}

			/*
			 * Not done yet. Submit the next transfer.
			 *
			 * FIXME handle protocol options for xfer
			 */
			atmel_spi_dma_next_xfer(master, msg);
		}
	} else {
		/*
		 * Keep going, we still have data to send in
		 * the current transfer.
		 */
		atmel_spi_dma_next_xfer(master, msg);
	}

tasklet_out:
	atmel_spi_unlock(as);
}

/* Interrupt
 *
 * No need for locking in this Interrupt handler: done_status is the
 * only information modified. What we need is the update of this field
 * before tasklet runs. This is ensured by using barrier.
 */
static irqreturn_t
atmel_spi_pio_interrupt(int irq, void *dev_id)
{
	struct spi_master	*master = dev_id;
	struct atmel_spi	*as = spi_master_get_devdata(master);
	u32			status, pending, imr;
	struct spi_transfer	*xfer;
	int			ret = IRQ_NONE;

	imr = spi_readl(as, IMR);
	status = spi_readl(as, SR);
	pending = status & imr;

	if (pending & SPI_BIT(OVRES)) {
		ret = IRQ_HANDLED;
		spi_writel(as, IDR, SPI_BIT(OVRES));
		dev_warn(master->dev.parent, "overrun\n");

		/*
		 * When we get an overrun, we disregard the current
		 * transfer. Data will not be copied back from any
		 * bounce buffer and msg->actual_len will not be
		 * updated with the last xfer.
		 *
		 * We will also not process any remaning transfers in
		 * the message.
		 *
		 * All actions are done in tasklet with done_status indication
		 */
		as->done_status = -EIO;
		smp_wmb();

		/* Clear any overrun happening while cleaning up */
		spi_readl(as, SR);

		tasklet_schedule(&as->tasklet);

	} else if (pending & SPI_BIT(RDRF)) {
		atmel_spi_lock(as);

		if (as->current_remaining_bytes) {
			ret = IRQ_HANDLED;
			xfer = as->current_transfer;
			atmel_spi_pump_pio_data(as, xfer);
			if (!as->current_remaining_bytes) {
				/* no more data to xfer, kick tasklet */
				spi_writel(as, IDR, pending);
				tasklet_schedule(&as->tasklet);
			}
		}

		atmel_spi_unlock(as);
	} else {
		WARN_ONCE(pending, "IRQ not handled, pending = %x\n", pending);
		ret = IRQ_HANDLED;
		spi_writel(as, IDR, pending);
	}

	return ret;
}

static irqreturn_t
atmel_spi_pdc_interrupt(int irq, void *dev_id)
{
	struct spi_master	*master = dev_id;
	struct atmel_spi	*as = spi_master_get_devdata(master);
	struct spi_message	*msg;
	struct spi_transfer	*xfer;
	u32			status, pending, imr;
	int			ret = IRQ_NONE;

	atmel_spi_lock(as);

	xfer = as->current_transfer;
	msg = list_entry(as->queue.next, struct spi_message, queue);

	imr = spi_readl(as, IMR);
	status = spi_readl(as, SR);
	pending = status & imr;

	if (pending & SPI_BIT(OVRES)) {
		int timeout;

		ret = IRQ_HANDLED;

		spi_writel(as, IDR, (SPI_BIT(RXBUFF) | SPI_BIT(ENDRX)
				     | SPI_BIT(OVRES)));

		/*
		 * When we get an overrun, we disregard the current
		 * transfer. Data will not be copied back from any
		 * bounce buffer and msg->actual_len will not be
		 * updated with the last xfer.
		 *
		 * We will also not process any remaning transfers in
		 * the message.
		 *
		 * First, stop the transfer and unmap the DMA buffers.
		 */
		spi_writel(as, PTCR, SPI_BIT(RXTDIS) | SPI_BIT(TXTDIS));
		if (!msg->is_dma_mapped)
			atmel_spi_dma_unmap_xfer(master, xfer);

		/* REVISIT: udelay in irq is unfriendly */
		if (xfer->delay_usecs)
			udelay(xfer->delay_usecs);

		dev_warn(master->dev.parent, "overrun (%u/%u remaining)\n",
			 spi_readl(as, TCR), spi_readl(as, RCR));

		/*
		 * Clean up DMA registers and make sure the data
		 * registers are empty.
		 */
		spi_writel(as, RNCR, 0);
		spi_writel(as, TNCR, 0);
		spi_writel(as, RCR, 0);
		spi_writel(as, TCR, 0);
		for (timeout = 1000; timeout; timeout--)
			if (spi_readl(as, SR) & SPI_BIT(TXEMPTY))
				break;
		if (!timeout)
			dev_warn(master->dev.parent,
				 "timeout waiting for TXEMPTY");
		while (spi_readl(as, SR) & SPI_BIT(RDRF))
			spi_readl(as, RDR);

		/* Clear any overrun happening while cleaning up */
		spi_readl(as, SR);

		as->done_status = -EIO;
		atmel_spi_msg_done(master, as, msg, 0);
	} else if (pending & (SPI_BIT(RXBUFF) | SPI_BIT(ENDRX))) {
		ret = IRQ_HANDLED;

		spi_writel(as, IDR, pending);

		if (as->current_remaining_bytes == 0) {
			msg->actual_length += xfer->len;

			if (!msg->is_dma_mapped)
				atmel_spi_dma_unmap_xfer(master, xfer);

			/* REVISIT: udelay in irq is unfriendly */
			if (xfer->delay_usecs)
				udelay(xfer->delay_usecs);

			if (atmel_spi_xfer_is_last(msg, xfer)) {
				/* report completed message */
				atmel_spi_msg_done(master, as, msg,
						xfer->cs_change);
			} else {
				if (xfer->cs_change) {
					cs_deactivate(as, msg->spi);
					udelay(1);
					cs_activate(as, msg->spi);
				}

				/*
				 * Not done yet. Submit the next transfer.
				 *
				 * FIXME handle protocol options for xfer
				 */
				atmel_spi_pdc_next_xfer(master, msg);
			}
		} else {
			/*
			 * Keep going, we still have data to send in
			 * the current transfer.
			 */
			atmel_spi_pdc_next_xfer(master, msg);
		}
	}

	atmel_spi_unlock(as);

	return ret;
}

static int atmel_spi_setup(struct spi_device *spi)
{
	struct atmel_spi	*as;
	struct atmel_spi_device	*asd;
	u32			scbr, csr;
	unsigned int		bits = spi->bits_per_word;
	unsigned long		bus_hz;
	unsigned int		npcs_pin;
	int			ret;

	as = spi_master_get_devdata(spi->master);

	if (as->stopping)
		return -ESHUTDOWN;

	if (spi->chip_select > spi->master->num_chipselect) {
		dev_dbg(&spi->dev,
				"setup: invalid chipselect %u (%u defined)\n",
				spi->chip_select, spi->master->num_chipselect);
		return -EINVAL;
	}

	if (bits < 8 || bits > 16) {
		dev_dbg(&spi->dev,
				"setup: invalid bits_per_word %u (8 to 16)\n",
				bits);
		return -EINVAL;
	}

	/* see notes above re chipselect */
	if (!atmel_spi_is_v2(as)
			&& spi->chip_select == 0
			&& (spi->mode & SPI_CS_HIGH)) {
		dev_dbg(&spi->dev, "setup: can't be active-high\n");
		return -EINVAL;
	}

	/* v1 chips start out at half the peripheral bus speed. */
	bus_hz = clk_get_rate(as->clk);
	if (!atmel_spi_is_v2(as))
		bus_hz /= 2;

	if (spi->max_speed_hz) {
		/*
		 * Calculate the lowest divider that satisfies the
		 * constraint, assuming div32/fdiv/mbz == 0.
		 */
		scbr = DIV_ROUND_UP(bus_hz, spi->max_speed_hz);

		/*
		 * If the resulting divider doesn't fit into the
		 * register bitfield, we can't satisfy the constraint.
		 */
		if (scbr >= (1 << SPI_SCBR_SIZE)) {
			dev_dbg(&spi->dev,
				"setup: %d Hz too slow, scbr %u; min %ld Hz\n",
				spi->max_speed_hz, scbr, bus_hz/255);
			return -EINVAL;
		}
	} else
		/* speed zero means "as slow as possible" */
		scbr = 0xff;

	csr = SPI_BF(SCBR, scbr) | SPI_BF(BITS, bits - 8);
	if (spi->mode & SPI_CPOL)
		csr |= SPI_BIT(CPOL);
	if (!(spi->mode & SPI_CPHA))
		csr |= SPI_BIT(NCPHA);

	/* DLYBS is mostly irrelevant since we manage chipselect using GPIOs.
	 *
	 * DLYBCT would add delays between words, slowing down transfers.
	 * It could potentially be useful to cope with DMA bottlenecks, but
	 * in those cases it's probably best to just use a lower bitrate.
	 */
	csr |= SPI_BF(DLYBS, 0);
	csr |= SPI_BF(DLYBCT, 0);

	/* chipselect must have been muxed as GPIO (e.g. in board setup) */
	npcs_pin = (unsigned int)spi->controller_data;

	if (gpio_is_valid(spi->cs_gpio))
		npcs_pin = spi->cs_gpio;

	asd = spi->controller_state;
	if (!asd) {
		asd = kzalloc(sizeof(struct atmel_spi_device), GFP_KERNEL);
		if (!asd)
			return -ENOMEM;

		ret = gpio_request(npcs_pin, dev_name(&spi->dev));
		if (ret) {
			kfree(asd);
			return ret;
		}

		asd->npcs_pin = npcs_pin;
		spi->controller_state = asd;
		gpio_direction_output(npcs_pin, !(spi->mode & SPI_CS_HIGH));
	} else {
		atmel_spi_lock(as);
		if (as->stay == spi)
			as->stay = NULL;
		cs_deactivate(as, spi);
		atmel_spi_unlock(as);
	}

	asd->csr = csr;

	dev_dbg(&spi->dev,
		"setup: %lu Hz bpw %u mode 0x%x -> csr%d %08x\n",
		bus_hz / scbr, bits, spi->mode, spi->chip_select, csr);

	if (!atmel_spi_is_v2(as))
		spi_writel(as, CSR0 + 4 * spi->chip_select, csr);

	return 0;
}

static int atmel_spi_transfer(struct spi_device *spi, struct spi_message *msg)
{
	struct atmel_spi	*as;
	struct spi_transfer	*xfer;
	struct device		*controller = spi->master->dev.parent;
	u8			bits;
	struct atmel_spi_device	*asd;

	as = spi_master_get_devdata(spi->master);

	dev_dbg(controller, "new message %p submitted for %s\n",
			msg, dev_name(&spi->dev));

	if (unlikely(list_empty(&msg->transfers)))
		return -EINVAL;

	if (as->stopping)
		return -ESHUTDOWN;

	list_for_each_entry(xfer, &msg->transfers, transfer_list) {
		if (!(xfer->tx_buf || xfer->rx_buf) && xfer->len) {
			dev_dbg(&spi->dev, "missing rx or tx buf\n");
			return -EINVAL;
		}

		if (xfer->bits_per_word) {
			asd = spi->controller_state;
			bits = (asd->csr >> 4) & 0xf;
			if (bits != xfer->bits_per_word - 8) {
				dev_dbg(&spi->dev, "you can't yet change "
					 "bits_per_word in transfers\n");
				return -ENOPROTOOPT;
			}
		}

		if (xfer->bits_per_word > 8) {
			if (xfer->len % 2) {
				dev_dbg(&spi->dev, "buffer len should be 16 bits aligned\n");
				return -EINVAL;
			}
		}

		/* FIXME implement these protocol options!! */
		if (xfer->speed_hz < spi->max_speed_hz) {
			dev_dbg(&spi->dev, "can't change speed in transfer\n");
			return -ENOPROTOOPT;
		}

		/*
		 * DMA map early, for performance (empties dcache ASAP) and
		 * better fault reporting.
		 */
		if ((!msg->is_dma_mapped) && (atmel_spi_use_dma(as, xfer)
			|| as->use_pdc)) {
			if (atmel_spi_dma_map_xfer(as, xfer) < 0)
				return -ENOMEM;
		}
	}

#ifdef VERBOSE
	list_for_each_entry(xfer, &msg->transfers, transfer_list) {
		dev_dbg(controller,
			"  xfer %p: len %u tx %p/%08x rx %p/%08x\n",
			xfer, xfer->len,
			xfer->tx_buf, xfer->tx_dma,
			xfer->rx_buf, xfer->rx_dma);
	}
#endif

	msg->status = -EINPROGRESS;
	msg->actual_length = 0;

	atmel_spi_lock(as);
	list_add_tail(&msg->queue, &as->queue);
	if (!as->current_transfer)
		atmel_spi_next_message(spi->master);
	atmel_spi_unlock(as);

	return 0;
}

static void atmel_spi_cleanup(struct spi_device *spi)
{
	struct atmel_spi	*as = spi_master_get_devdata(spi->master);
	struct atmel_spi_device	*asd = spi->controller_state;
	unsigned		gpio = (unsigned) spi->controller_data;

	if (!asd)
		return;

	atmel_spi_lock(as);
	if (as->stay == spi) {
		as->stay = NULL;
		cs_deactivate(as, spi);
	}
	atmel_spi_unlock(as);

	spi->controller_state = NULL;
	gpio_free(gpio);
	kfree(asd);
}

static inline unsigned int atmel_get_version(struct atmel_spi *as)
{
	return spi_readl(as, VERSION) & 0x00000fff;
}

static void atmel_get_caps(struct atmel_spi *as)
{
	unsigned int version;

	version = atmel_get_version(as);
	dev_info(&as->pdev->dev, "version: 0x%x\n", version);

	as->caps.is_spi2 = version > 0x121;
	as->caps.has_wdrbt = version >= 0x210;
	as->caps.has_dma_support = version >= 0x212;
}

/*-------------------------------------------------------------------------*/

static int atmel_spi_probe(struct platform_device *pdev)
{
	struct resource		*regs;
	int			irq;
	struct clk		*clk;
	int			ret;
	struct spi_master	*master;
	struct atmel_spi	*as;

	regs = platform_get_resource(pdev, IORESOURCE_MEM, 0);
	if (!regs)
		return -ENXIO;

	irq = platform_get_irq(pdev, 0);
	if (irq < 0)
		return irq;

	clk = clk_get(&pdev->dev, "spi_clk");
	if (IS_ERR(clk))
		return PTR_ERR(clk);

	/* setup spi core then atmel-specific driver state */
	ret = -ENOMEM;
	master = spi_alloc_master(&pdev->dev, sizeof *as);
	if (!master)
		goto out_free;

	/* the spi->mode bits understood by this driver: */
	master->mode_bits = SPI_CPOL | SPI_CPHA | SPI_CS_HIGH;

	master->dev.of_node = pdev->dev.of_node;
	master->bus_num = pdev->id;
	master->num_chipselect = master->dev.of_node ? 0 : 4;
	master->setup = atmel_spi_setup;
	master->transfer = atmel_spi_transfer;
	master->cleanup = atmel_spi_cleanup;
	platform_set_drvdata(pdev, master);

	as = spi_master_get_devdata(master);

	/*
	 * Scratch buffer is used for throwaway rx and tx data.
	 * It's coherent to minimize dcache pollution.
	 */
	as->buffer = dma_alloc_coherent(&pdev->dev, BUFFER_SIZE,
					&as->buffer_dma, GFP_KERNEL);
	if (!as->buffer)
		goto out_free;

	spin_lock_init(&as->lock);
	INIT_LIST_HEAD(&as->queue);

	as->pdev = pdev;
	as->regs = ioremap(regs->start, resource_size(regs));
	if (!as->regs)
		goto out_free_buffer;
	as->phybase = regs->start;
	as->irq = irq;
	as->clk = clk;

	atmel_get_caps(as);

	as->use_dma = false;
	as->use_pdc = false;
	if (as->caps.has_dma_support) {
		if (atmel_spi_configure_dma(as) == 0)
			as->use_dma = true;
	} else {
		as->use_pdc = true;
	}

	if (as->caps.has_dma_support && !as->use_dma)
		dev_info(&pdev->dev, "Atmel SPI Controller using PIO only\n");

	if (as->use_pdc) {
		ret = request_irq(irq, atmel_spi_pdc_interrupt, 0,
					dev_name(&pdev->dev), master);
	} else {
		tasklet_init(&as->tasklet, atmel_spi_tasklet_func,
					(unsigned long)master);

		ret = request_irq(irq, atmel_spi_pio_interrupt, 0,
					dev_name(&pdev->dev), master);
	}
	if (ret)
		goto out_unmap_regs;

	/* Initialize the hardware */
	clk_enable(clk);
	spi_writel(as, CR, SPI_BIT(SWRST));
	spi_writel(as, CR, SPI_BIT(SWRST)); /* AT91SAM9263 Rev B workaround */
	if (as->caps.has_wdrbt) {
		spi_writel(as, MR, SPI_BIT(WDRBT) | SPI_BIT(MODFDIS)
				| SPI_BIT(MSTR));
	} else {
		spi_writel(as, MR, SPI_BIT(MSTR) | SPI_BIT(MODFDIS));
	}

	if (as->use_pdc)
		spi_writel(as, PTCR, SPI_BIT(RXTDIS) | SPI_BIT(TXTDIS));
	spi_writel(as, CR, SPI_BIT(SPIEN));

	/* go! */
	dev_info(&pdev->dev, "Atmel SPI Controller at 0x%08lx (irq %d)\n",
			(unsigned long)regs->start, irq);

	ret = spi_register_master(master);
	if (ret)
		goto out_free_dma;

	return 0;

out_free_dma:
	if (as->use_dma)
		atmel_spi_release_dma(as);

	spi_writel(as, CR, SPI_BIT(SWRST));
	spi_writel(as, CR, SPI_BIT(SWRST)); /* AT91SAM9263 Rev B workaround */
	clk_disable(clk);
	free_irq(irq, master);
out_unmap_regs:
	iounmap(as->regs);
out_free_buffer:
	if (!as->use_pdc)
		tasklet_kill(&as->tasklet);
	dma_free_coherent(&pdev->dev, BUFFER_SIZE, as->buffer,
			as->buffer_dma);
out_free:
	clk_put(clk);
	spi_master_put(master);
	return ret;
}

static int atmel_spi_remove(struct platform_device *pdev)
{
	struct spi_master	*master = platform_get_drvdata(pdev);
	struct atmel_spi	*as = spi_master_get_devdata(master);
	struct spi_message	*msg;
	struct spi_transfer	*xfer;

	/* reset the hardware and block queue progress */
	spin_lock_irq(&as->lock);
	as->stopping = 1;
	if (as->use_dma) {
		atmel_spi_stop_dma(as);
		atmel_spi_release_dma(as);
	}

	spi_writel(as, CR, SPI_BIT(SWRST));
	spi_writel(as, CR, SPI_BIT(SWRST)); /* AT91SAM9263 Rev B workaround */
	spi_readl(as, SR);
	spin_unlock_irq(&as->lock);

	/* Terminate remaining queued transfers */
	list_for_each_entry(msg, &as->queue, queue) {
		list_for_each_entry(xfer, &msg->transfers, transfer_list) {
			if (!msg->is_dma_mapped
				&& (atmel_spi_use_dma(as, xfer)
					|| as->use_pdc))
				atmel_spi_dma_unmap_xfer(master, xfer);
		}
		msg->status = -ESHUTDOWN;
		msg->complete(msg->context);
	}

	if (!as->use_pdc)
		tasklet_kill(&as->tasklet);
	dma_free_coherent(&pdev->dev, BUFFER_SIZE, as->buffer,
			as->buffer_dma);

	clk_disable(as->clk);
	clk_put(as->clk);
	free_irq(as->irq, master);
	iounmap(as->regs);

	spi_unregister_master(master);

	return 0;
}

#ifdef	CONFIG_PM

static int atmel_spi_suspend(struct platform_device *pdev, pm_message_t mesg)
{
	struct spi_master	*master = platform_get_drvdata(pdev);
	struct atmel_spi	*as = spi_master_get_devdata(master);

	clk_disable(as->clk);
	return 0;
}

static int atmel_spi_resume(struct platform_device *pdev)
{
	struct spi_master	*master = platform_get_drvdata(pdev);
	struct atmel_spi	*as = spi_master_get_devdata(master);

	clk_enable(as->clk);
	return 0;
}

#else
#define	atmel_spi_suspend	NULL
#define	atmel_spi_resume	NULL
#endif

#if defined(CONFIG_OF)
static const struct of_device_id atmel_spi_dt_ids[] = {
	{ .compatible = "atmel,at91rm9200-spi" },
	{ /* sentinel */ }
};

MODULE_DEVICE_TABLE(of, atmel_spi_dt_ids);
#endif

static struct platform_driver atmel_spi_driver = {
	.driver		= {
		.name	= "atmel_spi",
		.owner	= THIS_MODULE,
		.of_match_table	= of_match_ptr(atmel_spi_dt_ids),
	},
	.suspend	= atmel_spi_suspend,
	.resume		= atmel_spi_resume,
	.probe		= atmel_spi_probe,
	.remove		= atmel_spi_remove,
};
module_platform_driver(atmel_spi_driver);

MODULE_DESCRIPTION("Atmel AT32/AT91 SPI Controller driver");
MODULE_AUTHOR("Haavard Skinnemoen (Atmel)");
MODULE_LICENSE("GPL");
MODULE_ALIAS("platform:atmel_spi");<|MERGE_RESOLUTION|>--- conflicted
+++ resolved
@@ -526,26 +526,17 @@
 	}
 
 	if (xfer->tx_buf)
-<<<<<<< HEAD
-		spi_writel(as, TDR, *(u8 *)(xfer->tx_buf));
-=======
 		if (xfer->bits_per_word > 8)
 			spi_writel(as, TDR, *(u16 *)(xfer->tx_buf));
 		else
 			spi_writel(as, TDR, *(u8 *)(xfer->tx_buf));
->>>>>>> bdba7ade
 	else
 		spi_writel(as, TDR, 0);
 
 	dev_dbg(master->dev.parent,
-<<<<<<< HEAD
-		"  start pio xfer %p: len %u tx %p rx %p\n",
-		xfer, xfer->len, xfer->tx_buf, xfer->rx_buf);
-=======
 		"  start pio xfer %p: len %u tx %p rx %p bitpw %d\n",
 		xfer, xfer->len, xfer->tx_buf, xfer->rx_buf,
 		xfer->bits_per_word);
->>>>>>> bdba7ade
 
 	/* Enable relevant interrupts */
 	spi_writel(as, IER, SPI_BIT(RDRF) | SPI_BIT(OVRES));
@@ -963,23 +954,6 @@
 {
 	u8		*txp;
 	u8		*rxp;
-<<<<<<< HEAD
-	unsigned long	xfer_pos = xfer->len - as->current_remaining_bytes;
-
-	if (xfer->rx_buf) {
-		rxp = ((u8 *)xfer->rx_buf) + xfer_pos;
-		*rxp = spi_readl(as, RDR);
-	} else {
-		spi_readl(as, RDR);
-	}
-
-	as->current_remaining_bytes--;
-
-	if (as->current_remaining_bytes) {
-		if (xfer->tx_buf) {
-			txp = ((u8 *)xfer->tx_buf) + xfer_pos + 1;
-			spi_writel(as, TDR, *txp);
-=======
 	u16		*txp16;
 	u16		*rxp16;
 	unsigned long	xfer_pos = xfer->len - as->current_remaining_bytes;
@@ -1013,7 +987,6 @@
 				txp = ((u8 *)xfer->tx_buf) + xfer_pos + 1;
 				spi_writel(as, TDR, *txp);
 			}
->>>>>>> bdba7ade
 		} else {
 			spi_writel(as, TDR, 0);
 		}
