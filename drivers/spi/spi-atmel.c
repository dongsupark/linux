--- conflicted
+++ resolved
@@ -1583,11 +1583,7 @@
 	/* Initialize the hardware */
 	ret = clk_prepare_enable(clk);
 	if (ret)
-<<<<<<< HEAD
-		goto out_unmap_regs;
-=======
 		goto out_free_irq;
->>>>>>> 3a11d374
 	spi_writel(as, CR, SPI_BIT(SWRST));
 	spi_writel(as, CR, SPI_BIT(SWRST)); /* AT91SAM9263 Rev B workaround */
 	if (as->caps.has_wdrbt) {
@@ -1618,10 +1614,7 @@
 	spi_writel(as, CR, SPI_BIT(SWRST));
 	spi_writel(as, CR, SPI_BIT(SWRST)); /* AT91SAM9263 Rev B workaround */
 	clk_disable_unprepare(clk);
-<<<<<<< HEAD
-=======
 out_free_irq:
->>>>>>> 3a11d374
 	free_irq(irq, master);
 out_unmap_regs:
 	iounmap(as->regs);
