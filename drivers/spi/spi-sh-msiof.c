/*
 * SuperH MSIOF SPI Master Interface
 *
 * Copyright (c) 2009 Magnus Damm
 * Copyright (C) 2014 Glider bvba
 *
 * This program is free software; you can redistribute it and/or modify
 * it under the terms of the GNU General Public License version 2 as
 * published by the Free Software Foundation.
 *
 */

#include <linux/bitmap.h>
#include <linux/clk.h>
#include <linux/completion.h>
#include <linux/delay.h>
#include <linux/dma-mapping.h>
#include <linux/dmaengine.h>
#include <linux/err.h>
#include <linux/gpio.h>
#include <linux/interrupt.h>
#include <linux/io.h>
#include <linux/kernel.h>
#include <linux/module.h>
#include <linux/of.h>
#include <linux/of_device.h>
#include <linux/platform_device.h>
#include <linux/pm_runtime.h>
#include <linux/sh_dma.h>

#include <linux/spi/sh_msiof.h>
#include <linux/spi/spi.h>

#include <asm/unaligned.h>


struct sh_msiof_chipdata {
	u16 tx_fifo_size;
	u16 rx_fifo_size;
	u16 master_flags;
};

struct sh_msiof_spi_priv {
	struct spi_master *master;
	void __iomem *mapbase;
	struct clk *clk;
	struct platform_device *pdev;
	const struct sh_msiof_chipdata *chipdata;
	struct sh_msiof_spi_info *info;
	struct completion done;
	int tx_fifo_size;
	int rx_fifo_size;
	void *tx_dma_page;
	void *rx_dma_page;
	dma_addr_t tx_dma_addr;
	dma_addr_t rx_dma_addr;
};

#define TMDR1	0x00	/* Transmit Mode Register 1 */
#define TMDR2	0x04	/* Transmit Mode Register 2 */
#define TMDR3	0x08	/* Transmit Mode Register 3 */
#define RMDR1	0x10	/* Receive Mode Register 1 */
#define RMDR2	0x14	/* Receive Mode Register 2 */
#define RMDR3	0x18	/* Receive Mode Register 3 */
#define TSCR	0x20	/* Transmit Clock Select Register */
#define RSCR	0x22	/* Receive Clock Select Register (SH, A1, APE6) */
#define CTR	0x28	/* Control Register */
#define FCTR	0x30	/* FIFO Control Register */
#define STR	0x40	/* Status Register */
#define IER	0x44	/* Interrupt Enable Register */
#define TDR1	0x48	/* Transmit Control Data Register 1 (SH, A1) */
#define TDR2	0x4c	/* Transmit Control Data Register 2 (SH, A1) */
#define TFDR	0x50	/* Transmit FIFO Data Register */
#define RDR1	0x58	/* Receive Control Data Register 1 (SH, A1) */
#define RDR2	0x5c	/* Receive Control Data Register 2 (SH, A1) */
#define RFDR	0x60	/* Receive FIFO Data Register */

/* TMDR1 and RMDR1 */
#define MDR1_TRMD	 0x80000000 /* Transfer Mode (1 = Master mode) */
#define MDR1_SYNCMD_MASK 0x30000000 /* SYNC Mode */
#define MDR1_SYNCMD_SPI	 0x20000000 /*   Level mode/SPI */
#define MDR1_SYNCMD_LR	 0x30000000 /*   L/R mode */
#define MDR1_SYNCAC_SHIFT	 25 /* Sync Polarity (1 = Active-low) */
#define MDR1_BITLSB_SHIFT	 24 /* MSB/LSB First (1 = LSB first) */
#define MDR1_FLD_MASK	 0x000000c0 /* Frame Sync Signal Interval (0-3) */
#define MDR1_FLD_SHIFT		  2
#define MDR1_XXSTP	 0x00000001 /* Transmission/Reception Stop on FIFO */
/* TMDR1 */
#define TMDR1_PCON	 0x40000000 /* Transfer Signal Connection */

/* TMDR2 and RMDR2 */
#define MDR2_BITLEN1(i)	(((i) - 1) << 24) /* Data Size (8-32 bits) */
#define MDR2_WDLEN1(i)	(((i) - 1) << 16) /* Word Count (1-64/256 (SH, A1))) */
#define MDR2_GRPMASK1	0x00000001 /* Group Output Mask 1 (SH, A1) */

#define MAX_WDLEN	256U

/* TSCR and RSCR */
#define SCR_BRPS_MASK	    0x1f00 /* Prescaler Setting (1-32) */
#define SCR_BRPS(i)	(((i) - 1) << 8)
#define SCR_BRDV_MASK	    0x0007 /* Baud Rate Generator's Division Ratio */
#define SCR_BRDV_DIV_2	    0x0000
#define SCR_BRDV_DIV_4	    0x0001
#define SCR_BRDV_DIV_8	    0x0002
#define SCR_BRDV_DIV_16	    0x0003
#define SCR_BRDV_DIV_32	    0x0004
#define SCR_BRDV_DIV_1	    0x0007

/* CTR */
#define CTR_TSCKIZ_MASK	0xc0000000 /* Transmit Clock I/O Polarity Select */
#define CTR_TSCKIZ_SCK	0x80000000 /*   Disable SCK when TX disabled */
#define CTR_TSCKIZ_POL_SHIFT	30 /*   Transmit Clock Polarity */
#define CTR_RSCKIZ_MASK	0x30000000 /* Receive Clock Polarity Select */
#define CTR_RSCKIZ_SCK	0x20000000 /*   Must match CTR_TSCKIZ_SCK */
#define CTR_RSCKIZ_POL_SHIFT	28 /*   Receive Clock Polarity */
#define CTR_TEDG_SHIFT		27 /* Transmit Timing (1 = falling edge) */
#define CTR_REDG_SHIFT		26 /* Receive Timing (1 = falling edge) */
#define CTR_TXDIZ_MASK	0x00c00000 /* Pin Output When TX is Disabled */
#define CTR_TXDIZ_LOW	0x00000000 /*   0 */
#define CTR_TXDIZ_HIGH	0x00400000 /*   1 */
#define CTR_TXDIZ_HIZ	0x00800000 /*   High-impedance */
#define CTR_TSCKE	0x00008000 /* Transmit Serial Clock Output Enable */
#define CTR_TFSE	0x00004000 /* Transmit Frame Sync Signal Output Enable */
#define CTR_TXE		0x00000200 /* Transmit Enable */
#define CTR_RXE		0x00000100 /* Receive Enable */

/* FCTR */
#define FCTR_TFWM_MASK	0xe0000000 /* Transmit FIFO Watermark */
#define FCTR_TFWM_64	0x00000000 /*  Transfer Request when 64 empty stages */
#define FCTR_TFWM_32	0x20000000 /*  Transfer Request when 32 empty stages */
#define FCTR_TFWM_24	0x40000000 /*  Transfer Request when 24 empty stages */
#define FCTR_TFWM_16	0x60000000 /*  Transfer Request when 16 empty stages */
#define FCTR_TFWM_12	0x80000000 /*  Transfer Request when 12 empty stages */
#define FCTR_TFWM_8	0xa0000000 /*  Transfer Request when 8 empty stages */
#define FCTR_TFWM_4	0xc0000000 /*  Transfer Request when 4 empty stages */
#define FCTR_TFWM_1	0xe0000000 /*  Transfer Request when 1 empty stage */
#define FCTR_TFUA_MASK	0x07f00000 /* Transmit FIFO Usable Area */
#define FCTR_TFUA_SHIFT		20
#define FCTR_TFUA(i)	((i) << FCTR_TFUA_SHIFT)
#define FCTR_RFWM_MASK	0x0000e000 /* Receive FIFO Watermark */
#define FCTR_RFWM_1	0x00000000 /*  Transfer Request when 1 valid stages */
#define FCTR_RFWM_4	0x00002000 /*  Transfer Request when 4 valid stages */
#define FCTR_RFWM_8	0x00004000 /*  Transfer Request when 8 valid stages */
#define FCTR_RFWM_16	0x00006000 /*  Transfer Request when 16 valid stages */
#define FCTR_RFWM_32	0x00008000 /*  Transfer Request when 32 valid stages */
#define FCTR_RFWM_64	0x0000a000 /*  Transfer Request when 64 valid stages */
#define FCTR_RFWM_128	0x0000c000 /*  Transfer Request when 128 valid stages */
#define FCTR_RFWM_256	0x0000e000 /*  Transfer Request when 256 valid stages */
#define FCTR_RFUA_MASK	0x00001ff0 /* Receive FIFO Usable Area (0x40 = full) */
#define FCTR_RFUA_SHIFT		 4
#define FCTR_RFUA(i)	((i) << FCTR_RFUA_SHIFT)

/* STR */
#define STR_TFEMP	0x20000000 /* Transmit FIFO Empty */
#define STR_TDREQ	0x10000000 /* Transmit Data Transfer Request */
#define STR_TEOF	0x00800000 /* Frame Transmission End */
#define STR_TFSERR	0x00200000 /* Transmit Frame Synchronization Error */
#define STR_TFOVF	0x00100000 /* Transmit FIFO Overflow */
#define STR_TFUDF	0x00080000 /* Transmit FIFO Underflow */
#define STR_RFFUL	0x00002000 /* Receive FIFO Full */
#define STR_RDREQ	0x00001000 /* Receive Data Transfer Request */
#define STR_REOF	0x00000080 /* Frame Reception End */
#define STR_RFSERR	0x00000020 /* Receive Frame Synchronization Error */
#define STR_RFUDF	0x00000010 /* Receive FIFO Underflow */
#define STR_RFOVF	0x00000008 /* Receive FIFO Overflow */

/* IER */
#define IER_TDMAE	0x80000000 /* Transmit Data DMA Transfer Req. Enable */
#define IER_TFEMPE	0x20000000 /* Transmit FIFO Empty Enable */
#define IER_TDREQE	0x10000000 /* Transmit Data Transfer Request Enable */
#define IER_TEOFE	0x00800000 /* Frame Transmission End Enable */
#define IER_TFSERRE	0x00200000 /* Transmit Frame Sync Error Enable */
#define IER_TFOVFE	0x00100000 /* Transmit FIFO Overflow Enable */
#define IER_TFUDFE	0x00080000 /* Transmit FIFO Underflow Enable */
#define IER_RDMAE	0x00008000 /* Receive Data DMA Transfer Req. Enable */
#define IER_RFFULE	0x00002000 /* Receive FIFO Full Enable */
#define IER_RDREQE	0x00001000 /* Receive Data Transfer Request Enable */
#define IER_REOFE	0x00000080 /* Frame Reception End Enable */
#define IER_RFSERRE	0x00000020 /* Receive Frame Sync Error Enable */
#define IER_RFUDFE	0x00000010 /* Receive FIFO Underflow Enable */
#define IER_RFOVFE	0x00000008 /* Receive FIFO Overflow Enable */


static u32 sh_msiof_read(struct sh_msiof_spi_priv *p, int reg_offs)
{
	switch (reg_offs) {
	case TSCR:
	case RSCR:
		return ioread16(p->mapbase + reg_offs);
	default:
		return ioread32(p->mapbase + reg_offs);
	}
}

static void sh_msiof_write(struct sh_msiof_spi_priv *p, int reg_offs,
			   u32 value)
{
	switch (reg_offs) {
	case TSCR:
	case RSCR:
		iowrite16(value, p->mapbase + reg_offs);
		break;
	default:
		iowrite32(value, p->mapbase + reg_offs);
		break;
	}
}

static int sh_msiof_modify_ctr_wait(struct sh_msiof_spi_priv *p,
				    u32 clr, u32 set)
{
	u32 mask = clr | set;
	u32 data;
	int k;

	data = sh_msiof_read(p, CTR);
	data &= ~clr;
	data |= set;
	sh_msiof_write(p, CTR, data);

	for (k = 100; k > 0; k--) {
		if ((sh_msiof_read(p, CTR) & mask) == set)
			break;

		udelay(10);
	}

	return k > 0 ? 0 : -ETIMEDOUT;
}

static irqreturn_t sh_msiof_spi_irq(int irq, void *data)
{
	struct sh_msiof_spi_priv *p = data;

	/* just disable the interrupt and wake up */
	sh_msiof_write(p, IER, 0);
	complete(&p->done);

	return IRQ_HANDLED;
}

static struct {
	unsigned short div;
	unsigned short scr;
} const sh_msiof_spi_clk_table[] = {
	{ 1,	SCR_BRPS( 1) | SCR_BRDV_DIV_1 },
	{ 2,	SCR_BRPS( 1) | SCR_BRDV_DIV_2 },
	{ 4,	SCR_BRPS( 1) | SCR_BRDV_DIV_4 },
	{ 8,	SCR_BRPS( 1) | SCR_BRDV_DIV_8 },
	{ 16,	SCR_BRPS( 1) | SCR_BRDV_DIV_16 },
	{ 32,	SCR_BRPS( 1) | SCR_BRDV_DIV_32 },
	{ 64,	SCR_BRPS(32) | SCR_BRDV_DIV_2 },
	{ 128,	SCR_BRPS(32) | SCR_BRDV_DIV_4 },
	{ 256,	SCR_BRPS(32) | SCR_BRDV_DIV_8 },
	{ 512,	SCR_BRPS(32) | SCR_BRDV_DIV_16 },
	{ 1024,	SCR_BRPS(32) | SCR_BRDV_DIV_32 },
};

static void sh_msiof_spi_set_clk_regs(struct sh_msiof_spi_priv *p,
				      unsigned long parent_rate, u32 spi_hz)
{
	unsigned long div = 1024;
	size_t k;

	if (!WARN_ON(!spi_hz || !parent_rate))
		div = DIV_ROUND_UP(parent_rate, spi_hz);

	/* TODO: make more fine grained */

	for (k = 0; k < ARRAY_SIZE(sh_msiof_spi_clk_table); k++) {
		if (sh_msiof_spi_clk_table[k].div >= div)
			break;
	}

	k = min_t(int, k, ARRAY_SIZE(sh_msiof_spi_clk_table) - 1);

	sh_msiof_write(p, TSCR, sh_msiof_spi_clk_table[k].scr);
	if (!(p->chipdata->master_flags & SPI_MASTER_MUST_TX))
		sh_msiof_write(p, RSCR, sh_msiof_spi_clk_table[k].scr);
}

static void sh_msiof_spi_set_pin_regs(struct sh_msiof_spi_priv *p,
				      u32 cpol, u32 cpha,
				      u32 tx_hi_z, u32 lsb_first, u32 cs_high)
{
	u32 tmp;
	int edge;

	/*
	 * CPOL CPHA     TSCKIZ RSCKIZ TEDG REDG
	 *    0    0         10     10    1    1
	 *    0    1         10     10    0    0
	 *    1    0         11     11    0    0
	 *    1    1         11     11    1    1
	 */
	tmp = MDR1_SYNCMD_SPI | 1 << MDR1_FLD_SHIFT | MDR1_XXSTP;
	tmp |= !cs_high << MDR1_SYNCAC_SHIFT;
	tmp |= lsb_first << MDR1_BITLSB_SHIFT;
	sh_msiof_write(p, TMDR1, tmp | MDR1_TRMD | TMDR1_PCON);
	if (p->chipdata->master_flags & SPI_MASTER_MUST_TX) {
		/* These bits are reserved if RX needs TX */
		tmp &= ~0x0000ffff;
	}
	sh_msiof_write(p, RMDR1, tmp);

	tmp = 0;
	tmp |= CTR_TSCKIZ_SCK | cpol << CTR_TSCKIZ_POL_SHIFT;
	tmp |= CTR_RSCKIZ_SCK | cpol << CTR_RSCKIZ_POL_SHIFT;

	edge = cpol ^ !cpha;

	tmp |= edge << CTR_TEDG_SHIFT;
	tmp |= edge << CTR_REDG_SHIFT;
	tmp |= tx_hi_z ? CTR_TXDIZ_HIZ : CTR_TXDIZ_LOW;
	sh_msiof_write(p, CTR, tmp);
}

static void sh_msiof_spi_set_mode_regs(struct sh_msiof_spi_priv *p,
				       const void *tx_buf, void *rx_buf,
				       u32 bits, u32 words)
{
	u32 dr2 = MDR2_BITLEN1(bits) | MDR2_WDLEN1(words);

	if (tx_buf || (p->chipdata->master_flags & SPI_MASTER_MUST_TX))
		sh_msiof_write(p, TMDR2, dr2);
	else
		sh_msiof_write(p, TMDR2, dr2 | MDR2_GRPMASK1);

	if (rx_buf)
		sh_msiof_write(p, RMDR2, dr2);
}

static void sh_msiof_reset_str(struct sh_msiof_spi_priv *p)
{
	sh_msiof_write(p, STR, sh_msiof_read(p, STR));
}

static void sh_msiof_spi_write_fifo_8(struct sh_msiof_spi_priv *p,
				      const void *tx_buf, int words, int fs)
{
	const u8 *buf_8 = tx_buf;
	int k;

	for (k = 0; k < words; k++)
		sh_msiof_write(p, TFDR, buf_8[k] << fs);
}

static void sh_msiof_spi_write_fifo_16(struct sh_msiof_spi_priv *p,
				       const void *tx_buf, int words, int fs)
{
	const u16 *buf_16 = tx_buf;
	int k;

	for (k = 0; k < words; k++)
		sh_msiof_write(p, TFDR, buf_16[k] << fs);
}

static void sh_msiof_spi_write_fifo_16u(struct sh_msiof_spi_priv *p,
					const void *tx_buf, int words, int fs)
{
	const u16 *buf_16 = tx_buf;
	int k;

	for (k = 0; k < words; k++)
		sh_msiof_write(p, TFDR, get_unaligned(&buf_16[k]) << fs);
}

static void sh_msiof_spi_write_fifo_32(struct sh_msiof_spi_priv *p,
				       const void *tx_buf, int words, int fs)
{
	const u32 *buf_32 = tx_buf;
	int k;

	for (k = 0; k < words; k++)
		sh_msiof_write(p, TFDR, buf_32[k] << fs);
}

static void sh_msiof_spi_write_fifo_32u(struct sh_msiof_spi_priv *p,
					const void *tx_buf, int words, int fs)
{
	const u32 *buf_32 = tx_buf;
	int k;

	for (k = 0; k < words; k++)
		sh_msiof_write(p, TFDR, get_unaligned(&buf_32[k]) << fs);
}

static void sh_msiof_spi_write_fifo_s32(struct sh_msiof_spi_priv *p,
					const void *tx_buf, int words, int fs)
{
	const u32 *buf_32 = tx_buf;
	int k;

	for (k = 0; k < words; k++)
		sh_msiof_write(p, TFDR, swab32(buf_32[k] << fs));
}

static void sh_msiof_spi_write_fifo_s32u(struct sh_msiof_spi_priv *p,
					 const void *tx_buf, int words, int fs)
{
	const u32 *buf_32 = tx_buf;
	int k;

	for (k = 0; k < words; k++)
		sh_msiof_write(p, TFDR, swab32(get_unaligned(&buf_32[k]) << fs));
}

static void sh_msiof_spi_read_fifo_8(struct sh_msiof_spi_priv *p,
				     void *rx_buf, int words, int fs)
{
	u8 *buf_8 = rx_buf;
	int k;

	for (k = 0; k < words; k++)
		buf_8[k] = sh_msiof_read(p, RFDR) >> fs;
}

static void sh_msiof_spi_read_fifo_16(struct sh_msiof_spi_priv *p,
				      void *rx_buf, int words, int fs)
{
	u16 *buf_16 = rx_buf;
	int k;

	for (k = 0; k < words; k++)
		buf_16[k] = sh_msiof_read(p, RFDR) >> fs;
}

static void sh_msiof_spi_read_fifo_16u(struct sh_msiof_spi_priv *p,
				       void *rx_buf, int words, int fs)
{
	u16 *buf_16 = rx_buf;
	int k;

	for (k = 0; k < words; k++)
		put_unaligned(sh_msiof_read(p, RFDR) >> fs, &buf_16[k]);
}

static void sh_msiof_spi_read_fifo_32(struct sh_msiof_spi_priv *p,
				      void *rx_buf, int words, int fs)
{
	u32 *buf_32 = rx_buf;
	int k;

	for (k = 0; k < words; k++)
		buf_32[k] = sh_msiof_read(p, RFDR) >> fs;
}

static void sh_msiof_spi_read_fifo_32u(struct sh_msiof_spi_priv *p,
				       void *rx_buf, int words, int fs)
{
	u32 *buf_32 = rx_buf;
	int k;

	for (k = 0; k < words; k++)
		put_unaligned(sh_msiof_read(p, RFDR) >> fs, &buf_32[k]);
}

static void sh_msiof_spi_read_fifo_s32(struct sh_msiof_spi_priv *p,
				       void *rx_buf, int words, int fs)
{
	u32 *buf_32 = rx_buf;
	int k;

	for (k = 0; k < words; k++)
		buf_32[k] = swab32(sh_msiof_read(p, RFDR) >> fs);
}

static void sh_msiof_spi_read_fifo_s32u(struct sh_msiof_spi_priv *p,
				       void *rx_buf, int words, int fs)
{
	u32 *buf_32 = rx_buf;
	int k;

	for (k = 0; k < words; k++)
		put_unaligned(swab32(sh_msiof_read(p, RFDR) >> fs), &buf_32[k]);
}

static int sh_msiof_spi_setup(struct spi_device *spi)
{
	struct device_node	*np = spi->master->dev.of_node;
	struct sh_msiof_spi_priv *p = spi_master_get_devdata(spi->master);

	if (!np) {
		/*
		 * Use spi->controller_data for CS (same strategy as spi_gpio),
		 * if any. otherwise let HW control CS
		 */
		spi->cs_gpio = (uintptr_t)spi->controller_data;
	}

	/* Configure pins before deasserting CS */
	sh_msiof_spi_set_pin_regs(p, !!(spi->mode & SPI_CPOL),
				  !!(spi->mode & SPI_CPHA),
				  !!(spi->mode & SPI_3WIRE),
				  !!(spi->mode & SPI_LSB_FIRST),
				  !!(spi->mode & SPI_CS_HIGH));

	if (spi->cs_gpio >= 0)
		gpio_set_value(spi->cs_gpio, !(spi->mode & SPI_CS_HIGH));

	return 0;
}

static int sh_msiof_prepare_message(struct spi_master *master,
				    struct spi_message *msg)
{
	struct sh_msiof_spi_priv *p = spi_master_get_devdata(master);
	const struct spi_device *spi = msg->spi;

	/* Configure pins before asserting CS */
	sh_msiof_spi_set_pin_regs(p, !!(spi->mode & SPI_CPOL),
				  !!(spi->mode & SPI_CPHA),
				  !!(spi->mode & SPI_3WIRE),
				  !!(spi->mode & SPI_LSB_FIRST),
				  !!(spi->mode & SPI_CS_HIGH));
	return 0;
}

static int sh_msiof_spi_start(struct sh_msiof_spi_priv *p, void *rx_buf)
{
	int ret;

	/* setup clock and rx/tx signals */
	ret = sh_msiof_modify_ctr_wait(p, 0, CTR_TSCKE);
	if (rx_buf && !ret)
		ret = sh_msiof_modify_ctr_wait(p, 0, CTR_RXE);
	if (!ret)
		ret = sh_msiof_modify_ctr_wait(p, 0, CTR_TXE);

	/* start by setting frame bit */
	if (!ret)
		ret = sh_msiof_modify_ctr_wait(p, 0, CTR_TFSE);

	return ret;
}

static int sh_msiof_spi_stop(struct sh_msiof_spi_priv *p, void *rx_buf)
{
	int ret;

	/* shut down frame, rx/tx and clock signals */
	ret = sh_msiof_modify_ctr_wait(p, CTR_TFSE, 0);
	if (!ret)
		ret = sh_msiof_modify_ctr_wait(p, CTR_TXE, 0);
	if (rx_buf && !ret)
		ret = sh_msiof_modify_ctr_wait(p, CTR_RXE, 0);
	if (!ret)
		ret = sh_msiof_modify_ctr_wait(p, CTR_TSCKE, 0);

	return ret;
}

static int sh_msiof_spi_txrx_once(struct sh_msiof_spi_priv *p,
				  void (*tx_fifo)(struct sh_msiof_spi_priv *,
						  const void *, int, int),
				  void (*rx_fifo)(struct sh_msiof_spi_priv *,
						  void *, int, int),
				  const void *tx_buf, void *rx_buf,
				  int words, int bits)
{
	int fifo_shift;
	int ret;

	/* limit maximum word transfer to rx/tx fifo size */
	if (tx_buf)
		words = min_t(int, words, p->tx_fifo_size);
	if (rx_buf)
		words = min_t(int, words, p->rx_fifo_size);

	/* the fifo contents need shifting */
	fifo_shift = 32 - bits;

	/* default FIFO watermarks for PIO */
	sh_msiof_write(p, FCTR, 0);

	/* setup msiof transfer mode registers */
	sh_msiof_spi_set_mode_regs(p, tx_buf, rx_buf, bits, words);
	sh_msiof_write(p, IER, IER_TEOFE | IER_REOFE);

	/* write tx fifo */
	if (tx_buf)
		tx_fifo(p, tx_buf, words, fifo_shift);

	reinit_completion(&p->done);

	ret = sh_msiof_spi_start(p, rx_buf);
	if (ret) {
		dev_err(&p->pdev->dev, "failed to start hardware\n");
		goto stop_ier;
	}

	/* wait for tx fifo to be emptied / rx fifo to be filled */
	ret = wait_for_completion_timeout(&p->done, HZ);
	if (!ret) {
		dev_err(&p->pdev->dev, "PIO timeout\n");
		ret = -ETIMEDOUT;
		goto stop_reset;
	}

	/* read rx fifo */
	if (rx_buf)
		rx_fifo(p, rx_buf, words, fifo_shift);

	/* clear status bits */
	sh_msiof_reset_str(p);

	ret = sh_msiof_spi_stop(p, rx_buf);
	if (ret) {
		dev_err(&p->pdev->dev, "failed to shut down hardware\n");
		return ret;
	}

	return words;

stop_reset:
	sh_msiof_reset_str(p);
	sh_msiof_spi_stop(p, rx_buf);
stop_ier:
	sh_msiof_write(p, IER, 0);
	return ret;
}

static void sh_msiof_dma_complete(void *arg)
{
	struct sh_msiof_spi_priv *p = arg;

	sh_msiof_write(p, IER, 0);
	complete(&p->done);
}

static int sh_msiof_dma_once(struct sh_msiof_spi_priv *p, const void *tx,
			     void *rx, unsigned int len)
{
	u32 ier_bits = 0;
	struct dma_async_tx_descriptor *desc_tx = NULL, *desc_rx = NULL;
	dma_cookie_t cookie;
	int ret;

	/* First prepare and submit the DMA request(s), as this may fail */
	if (rx) {
		ier_bits |= IER_RDREQE | IER_RDMAE;
		desc_rx = dmaengine_prep_slave_single(p->master->dma_rx,
					p->rx_dma_addr, len, DMA_FROM_DEVICE,
					DMA_PREP_INTERRUPT | DMA_CTRL_ACK);
<<<<<<< HEAD
		if (!desc_rx) {
			ret = -EAGAIN;
			goto no_dma_rx;
		}
=======
		if (!desc_rx)
			return -EAGAIN;
>>>>>>> 8fb794ce

		desc_rx->callback = sh_msiof_dma_complete;
		desc_rx->callback_param = p;
		cookie = dmaengine_submit(desc_rx);
<<<<<<< HEAD
		if (dma_submit_error(cookie)) {
			ret = cookie;
			goto no_dma_rx;
		}
=======
		if (dma_submit_error(cookie))
			return cookie;
>>>>>>> 8fb794ce
	}

	if (tx) {
		ier_bits |= IER_TDREQE | IER_TDMAE;
		dma_sync_single_for_device(p->master->dma_tx->device->dev,
					   p->tx_dma_addr, len, DMA_TO_DEVICE);
		desc_tx = dmaengine_prep_slave_single(p->master->dma_tx,
					p->tx_dma_addr, len, DMA_TO_DEVICE,
					DMA_PREP_INTERRUPT | DMA_CTRL_ACK);
		if (!desc_tx) {
			ret = -EAGAIN;
			goto no_dma_tx;
		}

		if (rx) {
			/* No callback */
			desc_tx->callback = NULL;
		} else {
			desc_tx->callback = sh_msiof_dma_complete;
			desc_tx->callback_param = p;
		}
		cookie = dmaengine_submit(desc_tx);
		if (dma_submit_error(cookie)) {
			ret = cookie;
			goto no_dma_tx;
		}
	}

	/* 1 stage FIFO watermarks for DMA */
	sh_msiof_write(p, FCTR, FCTR_TFWM_1 | FCTR_RFWM_1);

	/* setup msiof transfer mode registers (32-bit words) */
	sh_msiof_spi_set_mode_regs(p, tx, rx, 32, len / 4);

	sh_msiof_write(p, IER, ier_bits);

	reinit_completion(&p->done);

	/* Now start DMA */
	if (rx)
		dma_async_issue_pending(p->master->dma_rx);
	if (tx)
		dma_async_issue_pending(p->master->dma_tx);

	ret = sh_msiof_spi_start(p, rx);
	if (ret) {
		dev_err(&p->pdev->dev, "failed to start hardware\n");
		goto stop_dma;
	}

	/* wait for tx fifo to be emptied / rx fifo to be filled */
	ret = wait_for_completion_timeout(&p->done, HZ);
	if (!ret) {
		dev_err(&p->pdev->dev, "DMA timeout\n");
		ret = -ETIMEDOUT;
		goto stop_reset;
	}

	/* clear status bits */
	sh_msiof_reset_str(p);

	ret = sh_msiof_spi_stop(p, rx);
	if (ret) {
		dev_err(&p->pdev->dev, "failed to shut down hardware\n");
		return ret;
	}

	if (rx)
		dma_sync_single_for_cpu(p->master->dma_rx->device->dev,
					p->rx_dma_addr, len,
					DMA_FROM_DEVICE);

	return 0;

stop_reset:
	sh_msiof_reset_str(p);
	sh_msiof_spi_stop(p, rx);
stop_dma:
	if (tx)
		dmaengine_terminate_all(p->master->dma_tx);
no_dma_tx:
	if (rx)
		dmaengine_terminate_all(p->master->dma_rx);
	sh_msiof_write(p, IER, 0);
no_dma_rx:
	return ret;
}

static void copy_bswap32(u32 *dst, const u32 *src, unsigned int words)
{
	/* src or dst can be unaligned, but not both */
	if ((unsigned long)src & 3) {
		while (words--) {
			*dst++ = swab32(get_unaligned(src));
			src++;
		}
	} else if ((unsigned long)dst & 3) {
		while (words--) {
			put_unaligned(swab32(*src++), dst);
			dst++;
		}
	} else {
		while (words--)
			*dst++ = swab32(*src++);
	}
}

static void copy_wswap32(u32 *dst, const u32 *src, unsigned int words)
{
	/* src or dst can be unaligned, but not both */
	if ((unsigned long)src & 3) {
		while (words--) {
			*dst++ = swahw32(get_unaligned(src));
			src++;
		}
	} else if ((unsigned long)dst & 3) {
		while (words--) {
			put_unaligned(swahw32(*src++), dst);
			dst++;
		}
	} else {
		while (words--)
			*dst++ = swahw32(*src++);
	}
}

static void copy_plain32(u32 *dst, const u32 *src, unsigned int words)
{
	memcpy(dst, src, words * 4);
}

static int sh_msiof_transfer_one(struct spi_master *master,
				 struct spi_device *spi,
				 struct spi_transfer *t)
{
	struct sh_msiof_spi_priv *p = spi_master_get_devdata(master);
	void (*copy32)(u32 *, const u32 *, unsigned int);
	void (*tx_fifo)(struct sh_msiof_spi_priv *, const void *, int, int);
	void (*rx_fifo)(struct sh_msiof_spi_priv *, void *, int, int);
	const void *tx_buf = t->tx_buf;
	void *rx_buf = t->rx_buf;
	unsigned int len = t->len;
	unsigned int bits = t->bits_per_word;
	unsigned int bytes_per_word;
	unsigned int words;
	int n;
	bool swab;
	int ret;

	/* setup clocks (clock already enabled in chipselect()) */
	sh_msiof_spi_set_clk_regs(p, clk_get_rate(p->clk), t->speed_hz);

	while (master->dma_tx && len > 15) {
		/*
		 *  DMA supports 32-bit words only, hence pack 8-bit and 16-bit
		 *  words, with byte resp. word swapping.
		 */
		unsigned int l = min(len, MAX_WDLEN * 4);

		if (bits <= 8) {
			if (l & 3)
				break;
			copy32 = copy_bswap32;
		} else if (bits <= 16) {
			if (l & 1)
				break;
			copy32 = copy_wswap32;
		} else {
			copy32 = copy_plain32;
		}

		if (tx_buf)
			copy32(p->tx_dma_page, tx_buf, l / 4);

		ret = sh_msiof_dma_once(p, tx_buf, rx_buf, l);
		if (ret == -EAGAIN) {
			pr_warn_once("%s %s: DMA not available, falling back to PIO\n",
				     dev_driver_string(&p->pdev->dev),
				     dev_name(&p->pdev->dev));
			break;
		}
		if (ret)
			return ret;

		if (rx_buf) {
			copy32(rx_buf, p->rx_dma_page, l / 4);
			rx_buf += l;
		}
		if (tx_buf)
			tx_buf += l;

		len -= l;
		if (!len)
			return 0;
	}

	if (bits <= 8 && len > 15 && !(len & 3)) {
		bits = 32;
		swab = true;
	} else {
		swab = false;
	}

	/* setup bytes per word and fifo read/write functions */
	if (bits <= 8) {
		bytes_per_word = 1;
		tx_fifo = sh_msiof_spi_write_fifo_8;
		rx_fifo = sh_msiof_spi_read_fifo_8;
	} else if (bits <= 16) {
		bytes_per_word = 2;
		if ((unsigned long)tx_buf & 0x01)
			tx_fifo = sh_msiof_spi_write_fifo_16u;
		else
			tx_fifo = sh_msiof_spi_write_fifo_16;

		if ((unsigned long)rx_buf & 0x01)
			rx_fifo = sh_msiof_spi_read_fifo_16u;
		else
			rx_fifo = sh_msiof_spi_read_fifo_16;
	} else if (swab) {
		bytes_per_word = 4;
		if ((unsigned long)tx_buf & 0x03)
			tx_fifo = sh_msiof_spi_write_fifo_s32u;
		else
			tx_fifo = sh_msiof_spi_write_fifo_s32;

		if ((unsigned long)rx_buf & 0x03)
			rx_fifo = sh_msiof_spi_read_fifo_s32u;
		else
			rx_fifo = sh_msiof_spi_read_fifo_s32;
	} else {
		bytes_per_word = 4;
		if ((unsigned long)tx_buf & 0x03)
			tx_fifo = sh_msiof_spi_write_fifo_32u;
		else
			tx_fifo = sh_msiof_spi_write_fifo_32;

		if ((unsigned long)rx_buf & 0x03)
			rx_fifo = sh_msiof_spi_read_fifo_32u;
		else
			rx_fifo = sh_msiof_spi_read_fifo_32;
	}

	/* transfer in fifo sized chunks */
	words = len / bytes_per_word;

	while (words > 0) {
		n = sh_msiof_spi_txrx_once(p, tx_fifo, rx_fifo, tx_buf, rx_buf,
					   words, bits);
		if (n < 0)
			return n;

		if (tx_buf)
			tx_buf += n * bytes_per_word;
		if (rx_buf)
			rx_buf += n * bytes_per_word;
		words -= n;
	}

	return 0;
}

static const struct sh_msiof_chipdata sh_data = {
	.tx_fifo_size = 64,
	.rx_fifo_size = 64,
	.master_flags = 0,
};

static const struct sh_msiof_chipdata r8a779x_data = {
	.tx_fifo_size = 64,
	.rx_fifo_size = 256,
	.master_flags = SPI_MASTER_MUST_TX,
};

static const struct of_device_id sh_msiof_match[] = {
	{ .compatible = "renesas,sh-msiof",        .data = &sh_data },
	{ .compatible = "renesas,sh-mobile-msiof", .data = &sh_data },
	{ .compatible = "renesas,msiof-r8a7790",   .data = &r8a779x_data },
	{ .compatible = "renesas,msiof-r8a7791",   .data = &r8a779x_data },
	{ .compatible = "renesas,msiof-r8a7792",   .data = &r8a779x_data },
	{ .compatible = "renesas,msiof-r8a7793",   .data = &r8a779x_data },
	{ .compatible = "renesas,msiof-r8a7794",   .data = &r8a779x_data },
	{},
};
MODULE_DEVICE_TABLE(of, sh_msiof_match);

#ifdef CONFIG_OF
static struct sh_msiof_spi_info *sh_msiof_spi_parse_dt(struct device *dev)
{
	struct sh_msiof_spi_info *info;
	struct device_node *np = dev->of_node;
	u32 num_cs = 1;

	info = devm_kzalloc(dev, sizeof(struct sh_msiof_spi_info), GFP_KERNEL);
	if (!info)
		return NULL;

	/* Parse the MSIOF properties */
	of_property_read_u32(np, "num-cs", &num_cs);
	of_property_read_u32(np, "renesas,tx-fifo-size",
					&info->tx_fifo_override);
	of_property_read_u32(np, "renesas,rx-fifo-size",
					&info->rx_fifo_override);

	info->num_chipselect = num_cs;

	return info;
}
#else
static struct sh_msiof_spi_info *sh_msiof_spi_parse_dt(struct device *dev)
{
	return NULL;
}
#endif

static struct dma_chan *sh_msiof_request_dma_chan(struct device *dev,
	enum dma_transfer_direction dir, unsigned int id, dma_addr_t port_addr)
{
	dma_cap_mask_t mask;
	struct dma_chan *chan;
	struct dma_slave_config cfg;
	int ret;

	dma_cap_zero(mask);
	dma_cap_set(DMA_SLAVE, mask);

	chan = dma_request_slave_channel_compat(mask, shdma_chan_filter,
				(void *)(unsigned long)id, dev,
				dir == DMA_MEM_TO_DEV ? "tx" : "rx");
	if (!chan) {
		dev_warn(dev, "dma_request_slave_channel_compat failed\n");
		return NULL;
	}

	memset(&cfg, 0, sizeof(cfg));
	cfg.slave_id = id;
	cfg.direction = dir;
	if (dir == DMA_MEM_TO_DEV) {
		cfg.dst_addr = port_addr;
		cfg.dst_addr_width = DMA_SLAVE_BUSWIDTH_4_BYTES;
	} else {
		cfg.src_addr = port_addr;
		cfg.src_addr_width = DMA_SLAVE_BUSWIDTH_4_BYTES;
	}

	ret = dmaengine_slave_config(chan, &cfg);
	if (ret) {
		dev_warn(dev, "dmaengine_slave_config failed %d\n", ret);
		dma_release_channel(chan);
		return NULL;
	}

	return chan;
}

static int sh_msiof_request_dma(struct sh_msiof_spi_priv *p)
{
	struct platform_device *pdev = p->pdev;
	struct device *dev = &pdev->dev;
	const struct sh_msiof_spi_info *info = dev_get_platdata(dev);
	unsigned int dma_tx_id, dma_rx_id;
	const struct resource *res;
	struct spi_master *master;
	struct device *tx_dev, *rx_dev;

	if (dev->of_node) {
		/* In the OF case we will get the slave IDs from the DT */
		dma_tx_id = 0;
		dma_rx_id = 0;
	} else if (info && info->dma_tx_id && info->dma_rx_id) {
		dma_tx_id = info->dma_tx_id;
		dma_rx_id = info->dma_rx_id;
	} else {
		/* The driver assumes no error */
		return 0;
	}

	/* The DMA engine uses the second register set, if present */
	res = platform_get_resource(pdev, IORESOURCE_MEM, 1);
	if (!res)
		res = platform_get_resource(pdev, IORESOURCE_MEM, 0);

	master = p->master;
	master->dma_tx = sh_msiof_request_dma_chan(dev, DMA_MEM_TO_DEV,
						   dma_tx_id,
						   res->start + TFDR);
	if (!master->dma_tx)
		return -ENODEV;

	master->dma_rx = sh_msiof_request_dma_chan(dev, DMA_DEV_TO_MEM,
						   dma_rx_id,
						   res->start + RFDR);
	if (!master->dma_rx)
		goto free_tx_chan;

	p->tx_dma_page = (void *)__get_free_page(GFP_KERNEL | GFP_DMA);
	if (!p->tx_dma_page)
		goto free_rx_chan;

	p->rx_dma_page = (void *)__get_free_page(GFP_KERNEL | GFP_DMA);
	if (!p->rx_dma_page)
		goto free_tx_page;

	tx_dev = master->dma_tx->device->dev;
	p->tx_dma_addr = dma_map_single(tx_dev, p->tx_dma_page, PAGE_SIZE,
					DMA_TO_DEVICE);
	if (dma_mapping_error(tx_dev, p->tx_dma_addr))
		goto free_rx_page;

	rx_dev = master->dma_rx->device->dev;
	p->rx_dma_addr = dma_map_single(rx_dev, p->rx_dma_page, PAGE_SIZE,
					DMA_FROM_DEVICE);
	if (dma_mapping_error(rx_dev, p->rx_dma_addr))
		goto unmap_tx_page;

	dev_info(dev, "DMA available");
	return 0;

unmap_tx_page:
	dma_unmap_single(tx_dev, p->tx_dma_addr, PAGE_SIZE, DMA_TO_DEVICE);
free_rx_page:
	free_page((unsigned long)p->rx_dma_page);
free_tx_page:
	free_page((unsigned long)p->tx_dma_page);
free_rx_chan:
	dma_release_channel(master->dma_rx);
free_tx_chan:
	dma_release_channel(master->dma_tx);
	master->dma_tx = NULL;
	return -ENODEV;
}

static void sh_msiof_release_dma(struct sh_msiof_spi_priv *p)
{
	struct spi_master *master = p->master;
	struct device *dev;

	if (!master->dma_tx)
		return;

	dev = &p->pdev->dev;
	dma_unmap_single(master->dma_rx->device->dev, p->rx_dma_addr,
			 PAGE_SIZE, DMA_FROM_DEVICE);
	dma_unmap_single(master->dma_tx->device->dev, p->tx_dma_addr,
			 PAGE_SIZE, DMA_TO_DEVICE);
	free_page((unsigned long)p->rx_dma_page);
	free_page((unsigned long)p->tx_dma_page);
	dma_release_channel(master->dma_rx);
	dma_release_channel(master->dma_tx);
}

static int sh_msiof_spi_probe(struct platform_device *pdev)
{
	struct resource	*r;
	struct spi_master *master;
	const struct of_device_id *of_id;
	struct sh_msiof_spi_priv *p;
	int i;
	int ret;

	master = spi_alloc_master(&pdev->dev, sizeof(struct sh_msiof_spi_priv));
	if (master == NULL) {
		dev_err(&pdev->dev, "failed to allocate spi master\n");
		return -ENOMEM;
	}

	p = spi_master_get_devdata(master);

	platform_set_drvdata(pdev, p);
	p->master = master;

	of_id = of_match_device(sh_msiof_match, &pdev->dev);
	if (of_id) {
		p->chipdata = of_id->data;
		p->info = sh_msiof_spi_parse_dt(&pdev->dev);
	} else {
		p->chipdata = (const void *)pdev->id_entry->driver_data;
		p->info = dev_get_platdata(&pdev->dev);
	}

	if (!p->info) {
		dev_err(&pdev->dev, "failed to obtain device info\n");
		ret = -ENXIO;
		goto err1;
	}

	init_completion(&p->done);

	p->clk = devm_clk_get(&pdev->dev, NULL);
	if (IS_ERR(p->clk)) {
		dev_err(&pdev->dev, "cannot get clock\n");
		ret = PTR_ERR(p->clk);
		goto err1;
	}

	i = platform_get_irq(pdev, 0);
	if (i < 0) {
		dev_err(&pdev->dev, "cannot get platform IRQ\n");
		ret = -ENOENT;
		goto err1;
	}

	r = platform_get_resource(pdev, IORESOURCE_MEM, 0);
	p->mapbase = devm_ioremap_resource(&pdev->dev, r);
	if (IS_ERR(p->mapbase)) {
		ret = PTR_ERR(p->mapbase);
		goto err1;
	}

	ret = devm_request_irq(&pdev->dev, i, sh_msiof_spi_irq, 0,
			       dev_name(&pdev->dev), p);
	if (ret) {
		dev_err(&pdev->dev, "unable to request irq\n");
		goto err1;
	}

	p->pdev = pdev;
	pm_runtime_enable(&pdev->dev);

	/* Platform data may override FIFO sizes */
	p->tx_fifo_size = p->chipdata->tx_fifo_size;
	p->rx_fifo_size = p->chipdata->rx_fifo_size;
	if (p->info->tx_fifo_override)
		p->tx_fifo_size = p->info->tx_fifo_override;
	if (p->info->rx_fifo_override)
		p->rx_fifo_size = p->info->rx_fifo_override;

	/* init master code */
	master->mode_bits = SPI_CPOL | SPI_CPHA | SPI_CS_HIGH;
	master->mode_bits |= SPI_LSB_FIRST | SPI_3WIRE;
	master->flags = p->chipdata->master_flags;
	master->bus_num = pdev->id;
	master->dev.of_node = pdev->dev.of_node;
	master->num_chipselect = p->info->num_chipselect;
	master->setup = sh_msiof_spi_setup;
	master->prepare_message = sh_msiof_prepare_message;
	master->bits_per_word_mask = SPI_BPW_RANGE_MASK(8, 32);
	master->auto_runtime_pm = true;
	master->transfer_one = sh_msiof_transfer_one;

	ret = sh_msiof_request_dma(p);
	if (ret < 0)
		dev_warn(&pdev->dev, "DMA not available, using PIO\n");

	ret = devm_spi_register_master(&pdev->dev, master);
	if (ret < 0) {
		dev_err(&pdev->dev, "spi_register_master error.\n");
		goto err2;
	}

	return 0;

 err2:
	sh_msiof_release_dma(p);
	pm_runtime_disable(&pdev->dev);
 err1:
	spi_master_put(master);
	return ret;
}

static int sh_msiof_spi_remove(struct platform_device *pdev)
{
	struct sh_msiof_spi_priv *p = platform_get_drvdata(pdev);

	sh_msiof_release_dma(p);
	pm_runtime_disable(&pdev->dev);
	return 0;
}

static struct platform_device_id spi_driver_ids[] = {
	{ "spi_sh_msiof",	(kernel_ulong_t)&sh_data },
	{ "spi_r8a7790_msiof",	(kernel_ulong_t)&r8a779x_data },
	{ "spi_r8a7791_msiof",	(kernel_ulong_t)&r8a779x_data },
	{ "spi_r8a7792_msiof",	(kernel_ulong_t)&r8a779x_data },
	{ "spi_r8a7793_msiof",	(kernel_ulong_t)&r8a779x_data },
	{ "spi_r8a7794_msiof",	(kernel_ulong_t)&r8a779x_data },
	{},
};
MODULE_DEVICE_TABLE(platform, spi_driver_ids);

static struct platform_driver sh_msiof_spi_drv = {
	.probe		= sh_msiof_spi_probe,
	.remove		= sh_msiof_spi_remove,
	.id_table	= spi_driver_ids,
	.driver		= {
		.name		= "spi_sh_msiof",
		.owner		= THIS_MODULE,
		.of_match_table = of_match_ptr(sh_msiof_match),
	},
};
module_platform_driver(sh_msiof_spi_drv);

MODULE_DESCRIPTION("SuperH MSIOF SPI Master Interface Driver");
MODULE_AUTHOR("Magnus Damm");
MODULE_LICENSE("GPL v2");
MODULE_ALIAS("platform:spi_sh_msiof");<|MERGE_RESOLUTION|>--- conflicted
+++ resolved
@@ -642,28 +642,14 @@
 		desc_rx = dmaengine_prep_slave_single(p->master->dma_rx,
 					p->rx_dma_addr, len, DMA_FROM_DEVICE,
 					DMA_PREP_INTERRUPT | DMA_CTRL_ACK);
-<<<<<<< HEAD
-		if (!desc_rx) {
-			ret = -EAGAIN;
-			goto no_dma_rx;
-		}
-=======
 		if (!desc_rx)
 			return -EAGAIN;
->>>>>>> 8fb794ce
 
 		desc_rx->callback = sh_msiof_dma_complete;
 		desc_rx->callback_param = p;
 		cookie = dmaengine_submit(desc_rx);
-<<<<<<< HEAD
-		if (dma_submit_error(cookie)) {
-			ret = cookie;
-			goto no_dma_rx;
-		}
-=======
 		if (dma_submit_error(cookie))
 			return cookie;
->>>>>>> 8fb794ce
 	}
 
 	if (tx) {
@@ -748,7 +734,6 @@
 	if (rx)
 		dmaengine_terminate_all(p->master->dma_rx);
 	sh_msiof_write(p, IER, 0);
-no_dma_rx:
 	return ret;
 }
 
