/*
 * CE4100's SPI device is more or less the same one as found on PXA
 *
 */
#include <linux/pci.h>
#include <linux/platform_device.h>
#include <linux/of_device.h>
#include <linux/module.h>
#include <linux/spi/pxa2xx_spi.h>
#include <linux/clk.h>
#include <linux/clk-provider.h>
<<<<<<< HEAD

#include <linux/dmaengine.h>
#include <linux/platform_data/dma-dw.h>
=======
>>>>>>> a2285b8c

enum {
	PORT_CE4100,
	PORT_BYT,
	PORT_BSW0,
	PORT_BSW1,
	PORT_BSW2,
};

struct pxa_spi_info {
	enum pxa_ssp_type type;
	int port_id;
	int num_chipselect;
<<<<<<< HEAD
	unsigned long max_clk_rate;

	/* DMA channel request parameters */
	void *tx_param;
	void *rx_param;
=======
	int tx_slave_id;
	int tx_chan_id;
	int rx_slave_id;
	int rx_chan_id;
	unsigned long max_clk_rate;
>>>>>>> a2285b8c
};

static struct dw_dma_slave byt_tx_param = { .dst_id = 0 };
static struct dw_dma_slave byt_rx_param = { .src_id = 1 };

static struct dw_dma_slave bsw0_tx_param = { .dst_id = 0 };
static struct dw_dma_slave bsw0_rx_param = { .src_id = 1 };
static struct dw_dma_slave bsw1_tx_param = { .dst_id = 6 };
static struct dw_dma_slave bsw1_rx_param = { .src_id = 7 };
static struct dw_dma_slave bsw2_tx_param = { .dst_id = 8 };
static struct dw_dma_slave bsw2_rx_param = { .src_id = 9 };

static bool lpss_dma_filter(struct dma_chan *chan, void *param)
{
	struct dw_dma_slave *dws = param;

	if (dws->dma_dev != chan->device->dev)
		return false;

	chan->private = dws;
	return true;
}

static struct pxa_spi_info spi_info_configs[] = {
	[PORT_CE4100] = {
		.type = PXA25x_SSP,
		.port_id =  -1,
		.num_chipselect = -1,
<<<<<<< HEAD
=======
		.tx_slave_id = -1,
		.tx_chan_id = -1,
		.rx_slave_id = -1,
		.rx_chan_id = -1,
>>>>>>> a2285b8c
		.max_clk_rate = 3686400,
	},
	[PORT_BYT] = {
		.type = LPSS_SSP,
		.port_id = 0,
		.num_chipselect = 1,
<<<<<<< HEAD
		.max_clk_rate = 50000000,
		.tx_param = &byt_tx_param,
		.rx_param = &byt_rx_param,
	},
	[PORT_BSW0] = {
		.type = LPSS_SSP,
		.port_id = 0,
		.num_chipselect = 1,
		.max_clk_rate = 50000000,
		.tx_param = &bsw0_tx_param,
		.rx_param = &bsw0_rx_param,
	},
	[PORT_BSW1] = {
		.type = LPSS_SSP,
		.port_id = 1,
		.num_chipselect = 1,
		.max_clk_rate = 50000000,
		.tx_param = &bsw1_tx_param,
		.rx_param = &bsw1_rx_param,
	},
	[PORT_BSW2] = {
		.type = LPSS_SSP,
		.port_id = 2,
		.num_chipselect = 1,
		.max_clk_rate = 50000000,
		.tx_param = &bsw2_tx_param,
		.rx_param = &bsw2_rx_param,
=======
		.tx_slave_id = 0,
		.tx_chan_id = 0,
		.rx_slave_id = 1,
		.rx_chan_id = 1,
		.max_clk_rate = 50000000,
>>>>>>> a2285b8c
	},
};

static int pxa2xx_spi_pci_probe(struct pci_dev *dev,
		const struct pci_device_id *ent)
{
	struct platform_device_info pi;
	int ret;
	struct platform_device *pdev;
	struct pxa2xx_spi_master spi_pdata;
	struct ssp_device *ssp;
	struct pxa_spi_info *c;
	char buf[40];
<<<<<<< HEAD
	struct pci_dev *dma_dev;
=======
>>>>>>> a2285b8c

	ret = pcim_enable_device(dev);
	if (ret)
		return ret;

	ret = pcim_iomap_regions(dev, 1 << 0, "PXA2xx SPI");
	if (ret)
		return ret;

	c = &spi_info_configs[ent->driver_data];

	memset(&spi_pdata, 0, sizeof(spi_pdata));
	spi_pdata.num_chipselect = (c->num_chipselect > 0) ?
					c->num_chipselect : dev->devfn;

	dma_dev = pci_get_slot(dev->bus, PCI_DEVFN(PCI_SLOT(dev->devfn), 0));

	if (c->tx_param) {
		struct dw_dma_slave *slave = c->tx_param;

		slave->dma_dev = &dma_dev->dev;
		slave->src_master = 1;
		slave->dst_master = 0;
	}

	if (c->rx_param) {
		struct dw_dma_slave *slave = c->rx_param;

		slave->dma_dev = &dma_dev->dev;
		slave->src_master = 1;
		slave->dst_master = 0;
	}

	spi_pdata.dma_filter = lpss_dma_filter;
	spi_pdata.tx_param = c->tx_param;
	spi_pdata.rx_param = c->rx_param;
	spi_pdata.enable_dma = c->rx_param && c->tx_param;

	ssp = &spi_pdata.ssp;
	ssp->phys_base = pci_resource_start(dev, 0);
	ssp->mmio_base = pcim_iomap_table(dev)[0];
	if (!ssp->mmio_base) {
		dev_err(&dev->dev, "failed to ioremap() registers\n");
		return -EIO;
	}
	ssp->irq = dev->irq;
	ssp->port_id = (c->port_id >= 0) ? c->port_id : dev->devfn;
	ssp->type = c->type;

	snprintf(buf, sizeof(buf), "pxa2xx-spi.%d", ssp->port_id);
	ssp->clk = clk_register_fixed_rate(&dev->dev, buf , NULL,
					CLK_IS_ROOT, c->max_clk_rate);
	 if (IS_ERR(ssp->clk))
		return PTR_ERR(ssp->clk);

	memset(&pi, 0, sizeof(pi));
	pi.parent = &dev->dev;
	pi.name = "pxa2xx-spi";
	pi.id = ssp->port_id;
	pi.data = &spi_pdata;
	pi.size_data = sizeof(spi_pdata);

	pdev = platform_device_register_full(&pi);
	if (IS_ERR(pdev)) {
		clk_unregister(ssp->clk);
		return PTR_ERR(pdev);
	}

	pci_set_drvdata(dev, pdev);

	return 0;
}

static void pxa2xx_spi_pci_remove(struct pci_dev *dev)
{
	struct platform_device *pdev = pci_get_drvdata(dev);
	struct pxa2xx_spi_master *spi_pdata;

	spi_pdata = dev_get_platdata(&pdev->dev);

	platform_device_unregister(pdev);
	clk_unregister(spi_pdata->ssp.clk);
<<<<<<< HEAD
	pci_set_drvdata(dev, NULL);
=======
>>>>>>> a2285b8c
}

static const struct pci_device_id pxa2xx_spi_pci_devices[] = {
	{ PCI_VDEVICE(INTEL, 0x2e6a), PORT_CE4100 },
	{ PCI_VDEVICE(INTEL, 0x0f0e), PORT_BYT },
	{ PCI_VDEVICE(INTEL, 0x228e), PORT_BSW0 },
	{ PCI_VDEVICE(INTEL, 0x2290), PORT_BSW1 },
	{ PCI_VDEVICE(INTEL, 0x22ac), PORT_BSW2 },
	{ },
};
MODULE_DEVICE_TABLE(pci, pxa2xx_spi_pci_devices);

static struct pci_driver pxa2xx_spi_pci_driver = {
	.name           = "pxa2xx_spi_pci",
	.id_table       = pxa2xx_spi_pci_devices,
	.probe          = pxa2xx_spi_pci_probe,
	.remove         = pxa2xx_spi_pci_remove,
};

module_pci_driver(pxa2xx_spi_pci_driver);

MODULE_DESCRIPTION("CE4100/LPSS PCI-SPI glue code for PXA's driver");
MODULE_LICENSE("GPL v2");
MODULE_AUTHOR("Sebastian Andrzej Siewior <bigeasy@linutronix.de>");<|MERGE_RESOLUTION|>--- conflicted
+++ resolved
@@ -9,12 +9,9 @@
 #include <linux/spi/pxa2xx_spi.h>
 #include <linux/clk.h>
 #include <linux/clk-provider.h>
-<<<<<<< HEAD
 
 #include <linux/dmaengine.h>
 #include <linux/platform_data/dma-dw.h>
-=======
->>>>>>> a2285b8c
 
 enum {
 	PORT_CE4100,
@@ -28,19 +25,11 @@
 	enum pxa_ssp_type type;
 	int port_id;
 	int num_chipselect;
-<<<<<<< HEAD
 	unsigned long max_clk_rate;
 
 	/* DMA channel request parameters */
 	void *tx_param;
 	void *rx_param;
-=======
-	int tx_slave_id;
-	int tx_chan_id;
-	int rx_slave_id;
-	int rx_chan_id;
-	unsigned long max_clk_rate;
->>>>>>> a2285b8c
 };
 
 static struct dw_dma_slave byt_tx_param = { .dst_id = 0 };
@@ -69,20 +58,12 @@
 		.type = PXA25x_SSP,
 		.port_id =  -1,
 		.num_chipselect = -1,
-<<<<<<< HEAD
-=======
-		.tx_slave_id = -1,
-		.tx_chan_id = -1,
-		.rx_slave_id = -1,
-		.rx_chan_id = -1,
->>>>>>> a2285b8c
 		.max_clk_rate = 3686400,
 	},
 	[PORT_BYT] = {
 		.type = LPSS_SSP,
 		.port_id = 0,
 		.num_chipselect = 1,
-<<<<<<< HEAD
 		.max_clk_rate = 50000000,
 		.tx_param = &byt_tx_param,
 		.rx_param = &byt_rx_param,
@@ -110,13 +91,6 @@
 		.max_clk_rate = 50000000,
 		.tx_param = &bsw2_tx_param,
 		.rx_param = &bsw2_rx_param,
-=======
-		.tx_slave_id = 0,
-		.tx_chan_id = 0,
-		.rx_slave_id = 1,
-		.rx_chan_id = 1,
-		.max_clk_rate = 50000000,
->>>>>>> a2285b8c
 	},
 };
 
@@ -130,10 +104,7 @@
 	struct ssp_device *ssp;
 	struct pxa_spi_info *c;
 	char buf[40];
-<<<<<<< HEAD
 	struct pci_dev *dma_dev;
-=======
->>>>>>> a2285b8c
 
 	ret = pcim_enable_device(dev);
 	if (ret)
@@ -216,10 +187,6 @@
 
 	platform_device_unregister(pdev);
 	clk_unregister(spi_pdata->ssp.clk);
-<<<<<<< HEAD
-	pci_set_drvdata(dev, NULL);
-=======
->>>>>>> a2285b8c
 }
 
 static const struct pci_device_id pxa2xx_spi_pci_devices[] = {
