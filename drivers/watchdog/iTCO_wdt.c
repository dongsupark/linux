/*
 *	intel TCO Watchdog Driver
 *
 *	(c) Copyright 2006-2011 Wim Van Sebroeck <wim@iguana.be>.
 *
 *	This program is free software; you can redistribute it and/or
 *	modify it under the terms of the GNU General Public License
 *	as published by the Free Software Foundation; either version
 *	2 of the License, or (at your option) any later version.
 *
 *	Neither Wim Van Sebroeck nor Iguana vzw. admit liability nor
 *	provide warranty for any of this software. This material is
 *	provided "AS-IS" and at no charge.
 *
 *	The TCO watchdog is implemented in the following I/O controller hubs:
 *	(See the intel documentation on http://developer.intel.com.)
 *	document number 290655-003, 290677-014: 82801AA (ICH), 82801AB (ICHO)
 *	document number 290687-002, 298242-027: 82801BA (ICH2)
 *	document number 290733-003, 290739-013: 82801CA (ICH3-S)
 *	document number 290716-001, 290718-007: 82801CAM (ICH3-M)
 *	document number 290744-001, 290745-025: 82801DB (ICH4)
 *	document number 252337-001, 252663-008: 82801DBM (ICH4-M)
 *	document number 273599-001, 273645-002: 82801E (C-ICH)
 *	document number 252516-001, 252517-028: 82801EB (ICH5), 82801ER (ICH5R)
 *	document number 300641-004, 300884-013: 6300ESB
 *	document number 301473-002, 301474-026: 82801F (ICH6)
 *	document number 313082-001, 313075-006: 631xESB, 632xESB
 *	document number 307013-003, 307014-024: 82801G (ICH7)
 *	document number 322896-001, 322897-001: NM10
 *	document number 313056-003, 313057-017: 82801H (ICH8)
 *	document number 316972-004, 316973-012: 82801I (ICH9)
 *	document number 319973-002, 319974-002: 82801J (ICH10)
 *	document number 322169-001, 322170-003: 5 Series, 3400 Series (PCH)
 *	document number 320066-003, 320257-008: EP80597 (IICH)
 *	document number 324645-001, 324646-001: Cougar Point (CPT)
 *	document number TBD                   : Patsburg (PBG)
 *	document number TBD                   : DH89xxCC
 *	document number TBD                   : Panther Point
 *	document number TBD                   : Lynx Point
 */

/*
 *	Includes, defines, variables, module parameters, ...
 */

#define pr_fmt(fmt) KBUILD_MODNAME ": " fmt

/* Module and version information */
#define DRV_NAME	"iTCO_wdt"
#define DRV_VERSION	"1.07"

/* Includes */
#include <linux/module.h>		/* For module specific items */
#include <linux/moduleparam.h>		/* For new moduleparam's */
#include <linux/types.h>		/* For standard types (like size_t) */
#include <linux/errno.h>		/* For the -ENODEV/... values */
#include <linux/kernel.h>		/* For printk/panic/... */
#include <linux/miscdevice.h>		/* For MODULE_ALIAS_MISCDEV
							(WATCHDOG_MINOR) */
#include <linux/watchdog.h>		/* For the watchdog specific items */
#include <linux/init.h>			/* For __init/__exit/... */
#include <linux/fs.h>			/* For file operations */
#include <linux/platform_device.h>	/* For platform_driver framework */
#include <linux/pci.h>			/* For pci functions */
#include <linux/ioport.h>		/* For io-port access */
#include <linux/spinlock.h>		/* For spin_lock/spin_unlock/... */
#include <linux/uaccess.h>		/* For copy_to_user/put_user/... */
#include <linux/io.h>			/* For inb/outb/... */
#include <linux/mfd/core.h>
#include <linux/mfd/lpc_ich.h>

#include "iTCO_vendor.h"

/* Address definitions for the TCO */
/* TCO base address */
#define TCOBASE		(iTCO_wdt_private.tco_res->start)
/* SMI Control and Enable Register */
#define SMI_EN		(iTCO_wdt_private.smi_res->start)

#define TCO_RLD		(TCOBASE + 0x00) /* TCO Timer Reload and Curr. Value */
#define TCOv1_TMR	(TCOBASE + 0x01) /* TCOv1 Timer Initial Value	*/
#define TCO_DAT_IN	(TCOBASE + 0x02) /* TCO Data In Register	*/
#define TCO_DAT_OUT	(TCOBASE + 0x03) /* TCO Data Out Register	*/
#define TCO1_STS	(TCOBASE + 0x04) /* TCO1 Status Register	*/
#define TCO2_STS	(TCOBASE + 0x06) /* TCO2 Status Register	*/
#define TCO1_CNT	(TCOBASE + 0x08) /* TCO1 Control Register	*/
#define TCO2_CNT	(TCOBASE + 0x0a) /* TCO2 Control Register	*/
#define TCOv2_TMR	(TCOBASE + 0x12) /* TCOv2 Timer Initial Value	*/

/* internal variables */
static unsigned long is_active;
static char expect_release;
static struct {		/* this is private data for the iTCO_wdt device */
	/* TCO version/generation */
	unsigned int iTCO_version;
	struct resource *tco_res;
	struct resource *smi_res;
	struct resource *gcs_res;
	/* NO_REBOOT flag is Memory-Mapped GCS register bit 5 (TCO version 2)*/
	unsigned long __iomem *gcs;
	/* the lock for io operations */
	spinlock_t io_lock;
	struct platform_device *dev;
	/* the PCI-device */
	struct pci_dev *pdev;
} iTCO_wdt_private;

/* module parameters */
#define WATCHDOG_HEARTBEAT 30	/* 30 sec default heartbeat */
static int heartbeat = WATCHDOG_HEARTBEAT;  /* in seconds */
module_param(heartbeat, int, 0);
MODULE_PARM_DESC(heartbeat, "Watchdog timeout in seconds. "
	"5..76 (TCO v1) or 3..614 (TCO v2), default="
				__MODULE_STRING(WATCHDOG_HEARTBEAT) ")");

static bool nowayout = WATCHDOG_NOWAYOUT;
module_param(nowayout, bool, 0);
MODULE_PARM_DESC(nowayout,
	"Watchdog cannot be stopped once started (default="
				__MODULE_STRING(WATCHDOG_NOWAYOUT) ")");

static int turn_SMI_watchdog_clear_off = 1;
module_param(turn_SMI_watchdog_clear_off, int, 0);
MODULE_PARM_DESC(turn_SMI_watchdog_clear_off,
	"Turn off SMI clearing watchdog (depends on TCO-version)(default=1)");

/*
 * Some TCO specific functions
 */

static inline unsigned int seconds_to_ticks(int seconds)
{
	/* the internal timer is stored as ticks which decrement
	 * every 0.6 seconds */
	return (seconds * 10) / 6;
}

static void iTCO_wdt_set_NO_REBOOT_bit(void)
{
	u32 val32;

	/* Set the NO_REBOOT bit: this disables reboots */
	if (iTCO_wdt_private.iTCO_version == 2) {
		val32 = readl(iTCO_wdt_private.gcs);
		val32 |= 0x00000020;
		writel(val32, iTCO_wdt_private.gcs);
	} else if (iTCO_wdt_private.iTCO_version == 1) {
		pci_read_config_dword(iTCO_wdt_private.pdev, 0xd4, &val32);
		val32 |= 0x00000002;
		pci_write_config_dword(iTCO_wdt_private.pdev, 0xd4, val32);
	}
}

static int iTCO_wdt_unset_NO_REBOOT_bit(void)
{
	int ret = 0;
	u32 val32;

	/* Unset the NO_REBOOT bit: this enables reboots */
	if (iTCO_wdt_private.iTCO_version == 2) {
		val32 = readl(iTCO_wdt_private.gcs);
		val32 &= 0xffffffdf;
		writel(val32, iTCO_wdt_private.gcs);

		val32 = readl(iTCO_wdt_private.gcs);
		if (val32 & 0x00000020)
			ret = -EIO;
	} else if (iTCO_wdt_private.iTCO_version == 1) {
		pci_read_config_dword(iTCO_wdt_private.pdev, 0xd4, &val32);
		val32 &= 0xfffffffd;
		pci_write_config_dword(iTCO_wdt_private.pdev, 0xd4, val32);

		pci_read_config_dword(iTCO_wdt_private.pdev, 0xd4, &val32);
		if (val32 & 0x00000002)
			ret = -EIO;
	}

	return ret; /* returns: 0 = OK, -EIO = Error */
}

static int iTCO_wdt_start(void)
{
	unsigned int val;

	spin_lock(&iTCO_wdt_private.io_lock);

	iTCO_vendor_pre_start(iTCO_wdt_private.smi_res, heartbeat);

	/* disable chipset's NO_REBOOT bit */
	if (iTCO_wdt_unset_NO_REBOOT_bit()) {
		spin_unlock(&iTCO_wdt_private.io_lock);
		pr_err("failed to reset NO_REBOOT flag, reboot disabled by hardware/BIOS\n");
		return -EIO;
	}

	/* Force the timer to its reload value by writing to the TCO_RLD
	   register */
	if (iTCO_wdt_private.iTCO_version == 2)
		outw(0x01, TCO_RLD);
	else if (iTCO_wdt_private.iTCO_version == 1)
		outb(0x01, TCO_RLD);

	/* Bit 11: TCO Timer Halt -> 0 = The TCO timer is enabled to count */
	val = inw(TCO1_CNT);
	val &= 0xf7ff;
	outw(val, TCO1_CNT);
	val = inw(TCO1_CNT);
	spin_unlock(&iTCO_wdt_private.io_lock);

	if (val & 0x0800)
		return -1;
	return 0;
}

static int iTCO_wdt_stop(void)
{
	unsigned int val;

	spin_lock(&iTCO_wdt_private.io_lock);

	iTCO_vendor_pre_stop(iTCO_wdt_private.smi_res);

	/* Bit 11: TCO Timer Halt -> 1 = The TCO timer is disabled */
	val = inw(TCO1_CNT);
	val |= 0x0800;
	outw(val, TCO1_CNT);
	val = inw(TCO1_CNT);

	/* Set the NO_REBOOT bit to prevent later reboots, just for sure */
	iTCO_wdt_set_NO_REBOOT_bit();

	spin_unlock(&iTCO_wdt_private.io_lock);

	if ((val & 0x0800) == 0)
		return -1;
	return 0;
}

static int iTCO_wdt_keepalive(void)
{
	spin_lock(&iTCO_wdt_private.io_lock);

	iTCO_vendor_pre_keepalive(iTCO_wdt_private.smi_res, heartbeat);

	/* Reload the timer by writing to the TCO Timer Counter register */
	if (iTCO_wdt_private.iTCO_version == 2)
		outw(0x01, TCO_RLD);
	else if (iTCO_wdt_private.iTCO_version == 1) {
		/* Reset the timeout status bit so that the timer
		 * needs to count down twice again before rebooting */
		outw(0x0008, TCO1_STS);	/* write 1 to clear bit */

		outb(0x01, TCO_RLD);
	}

	spin_unlock(&iTCO_wdt_private.io_lock);
	return 0;
}

static int iTCO_wdt_set_heartbeat(int t)
{
	unsigned int val16;
	unsigned char val8;
	unsigned int tmrval;

	tmrval = seconds_to_ticks(t);

	/* For TCO v1 the timer counts down twice before rebooting */
	if (iTCO_wdt_private.iTCO_version == 1)
		tmrval /= 2;

	/* from the specs: */
	/* "Values of 0h-3h are ignored and should not be attempted" */
	if (tmrval < 0x04)
		return -EINVAL;
	if (((iTCO_wdt_private.iTCO_version == 2) && (tmrval > 0x3ff)) ||
	    ((iTCO_wdt_private.iTCO_version == 1) && (tmrval > 0x03f)))
		return -EINVAL;

	iTCO_vendor_pre_set_heartbeat(tmrval);

	/* Write new heartbeat to watchdog */
	if (iTCO_wdt_private.iTCO_version == 2) {
		spin_lock(&iTCO_wdt_private.io_lock);
		val16 = inw(TCOv2_TMR);
		val16 &= 0xfc00;
		val16 |= tmrval;
		outw(val16, TCOv2_TMR);
		val16 = inw(TCOv2_TMR);
		spin_unlock(&iTCO_wdt_private.io_lock);

		if ((val16 & 0x3ff) != tmrval)
			return -EINVAL;
	} else if (iTCO_wdt_private.iTCO_version == 1) {
		spin_lock(&iTCO_wdt_private.io_lock);
		val8 = inb(TCOv1_TMR);
		val8 &= 0xc0;
		val8 |= (tmrval & 0xff);
		outb(val8, TCOv1_TMR);
		val8 = inb(TCOv1_TMR);
		spin_unlock(&iTCO_wdt_private.io_lock);

		if ((val8 & 0x3f) != tmrval)
			return -EINVAL;
	}

	heartbeat = t;
	return 0;
}

static int iTCO_wdt_get_timeleft(int *time_left)
{
	unsigned int val16;
	unsigned char val8;

	/* read the TCO Timer */
	if (iTCO_wdt_private.iTCO_version == 2) {
		spin_lock(&iTCO_wdt_private.io_lock);
		val16 = inw(TCO_RLD);
		val16 &= 0x3ff;
		spin_unlock(&iTCO_wdt_private.io_lock);

		*time_left = (val16 * 6) / 10;
	} else if (iTCO_wdt_private.iTCO_version == 1) {
		spin_lock(&iTCO_wdt_private.io_lock);
		val8 = inb(TCO_RLD);
		val8 &= 0x3f;
		if (!(inw(TCO1_STS) & 0x0008))
			val8 += (inb(TCOv1_TMR) & 0x3f);
		spin_unlock(&iTCO_wdt_private.io_lock);

		*time_left = (val8 * 6) / 10;
	} else
		return -EINVAL;
	return 0;
}

/*
 *	/dev/watchdog handling
 */

static int iTCO_wdt_open(struct inode *inode, struct file *file)
{
	/* /dev/watchdog can only be opened once */
	if (test_and_set_bit(0, &is_active))
		return -EBUSY;

	/*
	 *      Reload and activate timer
	 */
	iTCO_wdt_start();
	return nonseekable_open(inode, file);
}

static int iTCO_wdt_release(struct inode *inode, struct file *file)
{
	/*
	 *      Shut off the timer.
	 */
	if (expect_release == 42) {
		iTCO_wdt_stop();
	} else {
		pr_crit("Unexpected close, not stopping watchdog!\n");
		iTCO_wdt_keepalive();
	}
	clear_bit(0, &is_active);
	expect_release = 0;
	return 0;
}

static ssize_t iTCO_wdt_write(struct file *file, const char __user *data,
			      size_t len, loff_t *ppos)
{
	/* See if we got the magic character 'V' and reload the timer */
	if (len) {
		if (!nowayout) {
			size_t i;

			/* note: just in case someone wrote the magic
			   character five months ago... */
			expect_release = 0;

			/* scan to see whether or not we got the
			   magic character */
			for (i = 0; i != len; i++) {
				char c;
				if (get_user(c, data + i))
					return -EFAULT;
				if (c == 'V')
					expect_release = 42;
			}
		}

		/* someone wrote to us, we should reload the timer */
		iTCO_wdt_keepalive();
	}
	return len;
}

static long iTCO_wdt_ioctl(struct file *file, unsigned int cmd,
							unsigned long arg)
{
	int new_options, retval = -EINVAL;
	int new_heartbeat;
	void __user *argp = (void __user *)arg;
	int __user *p = argp;
	static const struct watchdog_info ident = {
		.options =		WDIOF_SETTIMEOUT |
					WDIOF_KEEPALIVEPING |
					WDIOF_MAGICCLOSE,
		.firmware_version =	0,
		.identity =		DRV_NAME,
	};

	switch (cmd) {
	case WDIOC_GETSUPPORT:
		return copy_to_user(argp, &ident, sizeof(ident)) ? -EFAULT : 0;
	case WDIOC_GETSTATUS:
	case WDIOC_GETBOOTSTATUS:
		return put_user(0, p);

	case WDIOC_SETOPTIONS:
	{
		if (get_user(new_options, p))
			return -EFAULT;

		if (new_options & WDIOS_DISABLECARD) {
			iTCO_wdt_stop();
			retval = 0;
		}
		if (new_options & WDIOS_ENABLECARD) {
			iTCO_wdt_keepalive();
			iTCO_wdt_start();
			retval = 0;
		}
		return retval;
	}
	case WDIOC_KEEPALIVE:
		iTCO_wdt_keepalive();
		return 0;

	case WDIOC_SETTIMEOUT:
	{
		if (get_user(new_heartbeat, p))
			return -EFAULT;
		if (iTCO_wdt_set_heartbeat(new_heartbeat))
			return -EINVAL;
		iTCO_wdt_keepalive();
		/* Fall */
	}
	case WDIOC_GETTIMEOUT:
		return put_user(heartbeat, p);
	case WDIOC_GETTIMELEFT:
	{
		int time_left;
		if (iTCO_wdt_get_timeleft(&time_left))
			return -EINVAL;
		return put_user(time_left, p);
	}
	default:
		return -ENOTTY;
	}
}

/*
 *	Kernel Interfaces
 */

static const struct file_operations iTCO_wdt_fops = {
	.owner =		THIS_MODULE,
	.llseek =		no_llseek,
	.write =		iTCO_wdt_write,
	.unlocked_ioctl =	iTCO_wdt_ioctl,
	.open =			iTCO_wdt_open,
	.release =		iTCO_wdt_release,
};

static struct miscdevice iTCO_wdt_miscdev = {
	.minor =	WATCHDOG_MINOR,
	.name =		"watchdog",
	.fops =		&iTCO_wdt_fops,
};

/*
 *	Init & exit routines
 */

static void __devexit iTCO_wdt_cleanup(void)
{
	/* Stop the timer before we leave */
	if (!nowayout)
		iTCO_wdt_stop();

	/* Deregister */
	misc_deregister(&iTCO_wdt_miscdev);

	/* release resources */
	release_region(iTCO_wdt_private.tco_res->start,
			resource_size(iTCO_wdt_private.tco_res));
	release_region(iTCO_wdt_private.smi_res->start,
			resource_size(iTCO_wdt_private.smi_res));
	if (iTCO_wdt_private.iTCO_version == 2) {
		iounmap(iTCO_wdt_private.gcs);
		release_mem_region(iTCO_wdt_private.gcs_res->start,
				resource_size(iTCO_wdt_private.gcs_res));
	}

	iTCO_wdt_private.tco_res = NULL;
	iTCO_wdt_private.smi_res = NULL;
	iTCO_wdt_private.gcs_res = NULL;
	iTCO_wdt_private.gcs = NULL;
}

static int __devinit iTCO_wdt_probe(struct platform_device *dev)
{
	int ret = -ENODEV;
	unsigned long val32;
	struct lpc_ich_info *ich_info = dev->dev.platform_data;

	if (!ich_info)
		goto out;

	spin_lock_init(&iTCO_wdt_private.io_lock);

	iTCO_wdt_private.tco_res =
		platform_get_resource(dev, IORESOURCE_IO, ICH_RES_IO_TCO);
	if (!iTCO_wdt_private.tco_res)
		goto out;

	iTCO_wdt_private.smi_res =
		platform_get_resource(dev, IORESOURCE_IO, ICH_RES_IO_SMI);
	if (!iTCO_wdt_private.smi_res)
		goto out;

	iTCO_wdt_private.iTCO_version = ich_info->iTCO_version;
	iTCO_wdt_private.dev = dev;
	iTCO_wdt_private.pdev = to_pci_dev(dev->dev.parent);

	/*
	 * Get the Memory-Mapped GCS register, we need it for the
	 * NO_REBOOT flag (TCO v2).
	 */
	if (iTCO_wdt_private.iTCO_version == 2) {
		iTCO_wdt_private.gcs_res = platform_get_resource(dev,
							IORESOURCE_MEM,
							ICH_RES_MEM_GCS);

		if (!iTCO_wdt_private.gcs_res)
			goto out;

		if (!request_mem_region(iTCO_wdt_private.gcs_res->start,
			resource_size(iTCO_wdt_private.gcs_res), dev->name)) {
			ret = -EBUSY;
			goto out;
		}
		iTCO_wdt_private.gcs = ioremap(iTCO_wdt_private.gcs_res->start,
			resource_size(iTCO_wdt_private.gcs_res));
		if (!iTCO_wdt_private.gcs) {
			ret = -EIO;
			goto unreg_gcs;
		}
	}

	/* Check chipset's NO_REBOOT bit */
	if (iTCO_wdt_unset_NO_REBOOT_bit() && iTCO_vendor_check_noreboot_on()) {
		pr_info("unable to reset NO_REBOOT flag, device disabled by hardware/BIOS\n");
		ret = -ENODEV;	/* Cannot reset NO_REBOOT bit */
		goto unmap_gcs;
	}

	/* Set the NO_REBOOT bit to prevent later reboots, just for sure */
	iTCO_wdt_set_NO_REBOOT_bit();

	/* The TCO logic uses the TCO_EN bit in the SMI_EN register */
<<<<<<< HEAD
	if (!request_region(iTCO_wdt_private.smi_res->start,
			resource_size(iTCO_wdt_private.smi_res), dev->name)) {
		pr_err("I/O address 0x%04llx already in use, device disabled\n",
		       SMI_EN);
		ret = -EBUSY;
		goto unmap_gcs;
=======
	if (!request_region(SMI_EN, 4, "iTCO_wdt")) {
		pr_err("I/O address 0x%04lx already in use, device disabled\n",
		       (u64)SMI_EN);
		ret = -EIO;
		goto out_unmap;
>>>>>>> 12879a8e
	}
	if (turn_SMI_watchdog_clear_off >= iTCO_wdt_private.iTCO_version) {
		/*
		 * Bit 13: TCO_EN -> 0
		 * Disables TCO logic generating an SMI#
		 */
		val32 = inl(SMI_EN);
		val32 &= 0xffffdfff;	/* Turn off SMI clearing watchdog */
		outl(val32, SMI_EN);
	}

<<<<<<< HEAD
	if (!request_region(iTCO_wdt_private.tco_res->start,
			resource_size(iTCO_wdt_private.tco_res), dev->name)) {
		pr_err("I/O address 0x%04llx already in use, device disabled\n",
		       TCOBASE);
		ret = -EBUSY;
		goto unreg_smi;
	}

	pr_info("Found a %s TCO device (Version=%d, TCOBASE=0x%04llx)\n",
		ich_info->name, ich_info->iTCO_version, TCOBASE);
=======
	/* The TCO I/O registers reside in a 32-byte range pointed to
	   by the TCOBASE value */
	if (!request_region(TCOBASE, 0x20, "iTCO_wdt")) {
		pr_err("I/O address 0x%04lx already in use, device disabled\n",
		       (u64)TCOBASE);
		ret = -EIO;
		goto unreg_smi_en;
	}

	pr_info("Found a %s TCO device (Version=%d, TCOBASE=0x%04lx)\n",
		iTCO_chipset_info[ent->driver_data].name,
		iTCO_chipset_info[ent->driver_data].iTCO_version,
		(u64)TCOBASE);
>>>>>>> 12879a8e

	/* Clear out the (probably old) status */
	outw(0x0008, TCO1_STS);	/* Clear the Time Out Status bit */
	outw(0x0002, TCO2_STS);	/* Clear SECOND_TO_STS bit */
	outw(0x0004, TCO2_STS);	/* Clear BOOT_STS bit */

	/* Make sure the watchdog is not running */
	iTCO_wdt_stop();

	/* Check that the heartbeat value is within it's range;
	   if not reset to the default */
	if (iTCO_wdt_set_heartbeat(heartbeat)) {
		iTCO_wdt_set_heartbeat(WATCHDOG_HEARTBEAT);
		pr_info("timeout value out of range, using %d\n", heartbeat);
	}

	ret = misc_register(&iTCO_wdt_miscdev);
	if (ret != 0) {
		pr_err("cannot register miscdev on minor=%d (err=%d)\n",
		       WATCHDOG_MINOR, ret);
		goto unreg_tco;
	}

	pr_info("initialized. heartbeat=%d sec (nowayout=%d)\n",
		heartbeat, nowayout);

	return 0;

unreg_tco:
	release_region(iTCO_wdt_private.tco_res->start,
			resource_size(iTCO_wdt_private.tco_res));
unreg_smi:
	release_region(iTCO_wdt_private.smi_res->start,
			resource_size(iTCO_wdt_private.smi_res));
unmap_gcs:
	if (iTCO_wdt_private.iTCO_version == 2)
		iounmap(iTCO_wdt_private.gcs);
unreg_gcs:
	if (iTCO_wdt_private.iTCO_version == 2)
		release_mem_region(iTCO_wdt_private.gcs_res->start,
				resource_size(iTCO_wdt_private.gcs_res));
out:
	iTCO_wdt_private.tco_res = NULL;
	iTCO_wdt_private.smi_res = NULL;
	iTCO_wdt_private.gcs_res = NULL;
	iTCO_wdt_private.gcs = NULL;

	return ret;
}

static int __devexit iTCO_wdt_remove(struct platform_device *dev)
{
	if (iTCO_wdt_private.tco_res || iTCO_wdt_private.smi_res)
		iTCO_wdt_cleanup();

	return 0;
}

static void iTCO_wdt_shutdown(struct platform_device *dev)
{
	iTCO_wdt_stop();
}

static struct platform_driver iTCO_wdt_driver = {
	.probe          = iTCO_wdt_probe,
	.remove         = __devexit_p(iTCO_wdt_remove),
	.shutdown       = iTCO_wdt_shutdown,
	.driver         = {
		.owner  = THIS_MODULE,
		.name   = DRV_NAME,
	},
};

static int __init iTCO_wdt_init_module(void)
{
	int err;

	pr_info("Intel TCO WatchDog Timer Driver v%s\n", DRV_VERSION);

	err = platform_driver_register(&iTCO_wdt_driver);
	if (err)
		return err;

	return 0;
}

static void __exit iTCO_wdt_cleanup_module(void)
{
	platform_driver_unregister(&iTCO_wdt_driver);
	pr_info("Watchdog Module Unloaded\n");
}

module_init(iTCO_wdt_init_module);
module_exit(iTCO_wdt_cleanup_module);

MODULE_AUTHOR("Wim Van Sebroeck <wim@iguana.be>");
MODULE_DESCRIPTION("Intel TCO WatchDog Timer Driver");
MODULE_VERSION(DRV_VERSION);
MODULE_LICENSE("GPL");
MODULE_ALIAS_MISCDEV(WATCHDOG_MINOR);<|MERGE_RESOLUTION|>--- conflicted
+++ resolved
@@ -572,20 +572,12 @@
 	iTCO_wdt_set_NO_REBOOT_bit();
 
 	/* The TCO logic uses the TCO_EN bit in the SMI_EN register */
-<<<<<<< HEAD
 	if (!request_region(iTCO_wdt_private.smi_res->start,
 			resource_size(iTCO_wdt_private.smi_res), dev->name)) {
 		pr_err("I/O address 0x%04llx already in use, device disabled\n",
-		       SMI_EN);
+		       (u64)SMI_EN);
 		ret = -EBUSY;
 		goto unmap_gcs;
-=======
-	if (!request_region(SMI_EN, 4, "iTCO_wdt")) {
-		pr_err("I/O address 0x%04lx already in use, device disabled\n",
-		       (u64)SMI_EN);
-		ret = -EIO;
-		goto out_unmap;
->>>>>>> 12879a8e
 	}
 	if (turn_SMI_watchdog_clear_off >= iTCO_wdt_private.iTCO_version) {
 		/*
@@ -597,32 +589,16 @@
 		outl(val32, SMI_EN);
 	}
 
-<<<<<<< HEAD
 	if (!request_region(iTCO_wdt_private.tco_res->start,
 			resource_size(iTCO_wdt_private.tco_res), dev->name)) {
 		pr_err("I/O address 0x%04llx already in use, device disabled\n",
-		       TCOBASE);
+		       (u64)TCOBASE);
 		ret = -EBUSY;
 		goto unreg_smi;
 	}
 
 	pr_info("Found a %s TCO device (Version=%d, TCOBASE=0x%04llx)\n",
-		ich_info->name, ich_info->iTCO_version, TCOBASE);
-=======
-	/* The TCO I/O registers reside in a 32-byte range pointed to
-	   by the TCOBASE value */
-	if (!request_region(TCOBASE, 0x20, "iTCO_wdt")) {
-		pr_err("I/O address 0x%04lx already in use, device disabled\n",
-		       (u64)TCOBASE);
-		ret = -EIO;
-		goto unreg_smi_en;
-	}
-
-	pr_info("Found a %s TCO device (Version=%d, TCOBASE=0x%04lx)\n",
-		iTCO_chipset_info[ent->driver_data].name,
-		iTCO_chipset_info[ent->driver_data].iTCO_version,
-		(u64)TCOBASE);
->>>>>>> 12879a8e
+		ich_info->name, ich_info->iTCO_version, (u64)TCOBASE);
 
 	/* Clear out the (probably old) status */
 	outw(0x0008, TCO1_STS);	/* Clear the Time Out Status bit */
