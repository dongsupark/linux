#
# Watchdog device configuration
#

menuconfig WATCHDOG
	bool "Watchdog Timer Support"
	---help---
	  If you say Y here (and to one of the following options) and create a
	  character special file /dev/watchdog with major number 10 and minor
	  number 130 using mknod ("man mknod"), you will get a watchdog, i.e.:
	  subsequently opening the file and then failing to write to it for
	  longer than 1 minute will result in rebooting the machine. This
	  could be useful for a networked machine that needs to come back
	  on-line as fast as possible after a lock-up. There's both a watchdog
	  implementation entirely in software (which can sometimes fail to
	  reboot the machine) and a driver for hardware watchdog boards, which
	  are more robust and can also keep track of the temperature inside
	  your computer. For details, read
	  <file:Documentation/watchdog/watchdog-api.txt> in the kernel source.

	  The watchdog is usually used together with the watchdog daemon
	  which is available from
	  <ftp://ibiblio.org/pub/Linux/system/daemons/watchdog/>. This daemon can
	  also monitor NFS connections and can reboot the machine when the process
	  table is full.

	  If unsure, say N.

if WATCHDOG

config WATCHDOG_CORE
	bool "WatchDog Timer Driver Core"
	---help---
	  Say Y here if you want to use the new watchdog timer driver core.
	  This driver provides a framework for all watchdog timer drivers
	  and gives them the /dev/watchdog interface (and later also the
	  sysfs interface).

config WATCHDOG_NOWAYOUT
	bool "Disable watchdog shutdown on close"
	help
	  The default watchdog behaviour (which you get if you say N here) is
	  to stop the timer if the process managing it closes the file
	  /dev/watchdog. It's always remotely possible that this process might
	  get killed. If you say Y here, the watchdog cannot be stopped once
	  it has been started.

#
# General Watchdog drivers
#

comment "Watchdog Device Drivers"

# Architecture Independent

config SOFT_WATCHDOG
	tristate "Software watchdog"
	select WATCHDOG_CORE
	help
	  A software monitoring watchdog. This will fail to reboot your system
	  from some situations that the hardware watchdog will recover
	  from. Equally it's a lot cheaper to install.

	  To compile this driver as a module, choose M here: the
	  module will be called softdog.

config DA9052_WATCHDOG
        tristate "Dialog DA9052 Watchdog"
        depends on PMIC_DA9052
        select WATCHDOG_CORE
        help
          Support for the watchdog in the DA9052 PMIC. Watchdog trigger
          cause system reset.

          Say Y here to include support for the DA9052 watchdog.
          Alternatively say M to compile the driver as a module,
          which will be called da9052_wdt.

config DA9055_WATCHDOG
	tristate "Dialog Semiconductor DA9055 Watchdog"
	depends on MFD_DA9055
	select WATCHDOG_CORE
	help
	  If you say yes here you get support for watchdog on the Dialog
	  Semiconductor DA9055 PMIC.

	  This driver can also be built as a module.  If so, the module
	  will be called da9055_wdt.

config GPIO_WATCHDOG
	tristate "Watchdog device controlled through GPIO-line"
	depends on OF_GPIO
	select WATCHDOG_CORE
	help
	  If you say yes here you get support for watchdog device
	  controlled through GPIO-line.

config WM831X_WATCHDOG
	tristate "WM831x watchdog"
	depends on MFD_WM831X
	select WATCHDOG_CORE
	help
	  Support for the watchdog in the WM831x AudioPlus PMICs.  When
	  the watchdog triggers the system will be reset.

config WM8350_WATCHDOG
	tristate "WM8350 watchdog"
	depends on MFD_WM8350
	select WATCHDOG_CORE
	help
	  Support for the watchdog in the WM8350 AudioPlus PMIC.  When
	  the watchdog triggers the system will be reset.

config XILINX_WATCHDOG
	tristate "Xilinx Watchdog timer"
	select WATCHDOG_CORE
	help
	  Watchdog driver for the xps_timebase_wdt ip core.

	  To compile this driver as a module, choose M here: the
	  module will be called of_xilinx_wdt.

# ALPHA Architecture

# ARM Architecture

config ARM_SP805_WATCHDOG
	tristate "ARM SP805 Watchdog"
	depends on (ARM || ARM64) && ARM_AMBA
	select WATCHDOG_CORE
	help
	  ARM Primecell SP805 Watchdog timer. This will reboot your system when
	  the timeout is reached.

config AT91RM9200_WATCHDOG
	tristate "AT91RM9200 watchdog"
	depends on ARCH_AT91RM9200
	help
	  Watchdog timer embedded into AT91RM9200 chips. This will reboot your
	  system when the timeout is reached.

config AT91SAM9X_WATCHDOG
	tristate "AT91SAM9X / AT91CAP9 watchdog"
	depends on ARCH_AT91 && !ARCH_AT91RM9200
	select WATCHDOG_CORE
	help
	  Watchdog timer embedded into AT91SAM9X and AT91CAP9 chips. This will
	  reboot your system when the timeout is reached.

config 21285_WATCHDOG
	tristate "DC21285 watchdog"
	depends on FOOTBRIDGE
	help
	  The Intel Footbridge chip contains a built-in watchdog circuit. Say Y
	  here if you wish to use this. Alternatively say M to compile the
	  driver as a module, which will be called wdt285.

	  This driver does not work on all machines. In particular, early CATS
	  boards have hardware problems that will cause the machine to simply
	  lock up if the watchdog fires.

	  "If in doubt, leave it out" - say N.

config 977_WATCHDOG
	tristate "NetWinder WB83C977 watchdog"
	depends on FOOTBRIDGE && ARCH_NETWINDER
	help
	  Say Y here to include support for the WB977 watchdog included in
	  NetWinder machines. Alternatively say M to compile the driver as
	  a module, which will be called wdt977.

	  Not sure? It's safe to say N.

config IXP4XX_WATCHDOG
	tristate "IXP4xx Watchdog"
	depends on ARCH_IXP4XX
	help
	  Say Y here if to include support for the watchdog timer
	  in the Intel IXP4xx network processors. This driver can
	  be built as a module by choosing M. The module will
	  be called ixp4xx_wdt.

	  Note: The internal IXP4xx watchdog does a soft CPU reset
	  which doesn't reset any peripherals. There are circumstances
	  where the watchdog will fail to reset the board correctly
	  (e.g., if the boot ROM is in an unreadable state).

	  Say N if you are unsure.

config KS8695_WATCHDOG
	tristate "KS8695 watchdog"
	depends on ARCH_KS8695
	help
	  Watchdog timer embedded into KS8695 processor. This will reboot your
	  system when the timeout is reached.

config HAVE_S3C2410_WATCHDOG
	bool
	help
	  This will include watchdog timer support for Samsung SoCs. If
	  you want to include watchdog support for any machine, kindly
	  select this in the respective mach-XXXX/Kconfig file.

config S3C2410_WATCHDOG
	tristate "S3C2410 Watchdog"
	depends on HAVE_S3C2410_WATCHDOG
	select WATCHDOG_CORE
	select MFD_SYSCON if ARCH_EXYNOS5
	help
	  Watchdog timer block in the Samsung SoCs. This will reboot
	  the system when the timer expires with the watchdog enabled.

	  The driver is limited by the speed of the system's PCLK
	  signal, so with reasonably fast systems (PCLK around 50-66MHz)
	  then watchdog intervals of over approximately 20seconds are
	  unavailable.

	  The driver can be built as a module by choosing M, and will
	  be called s3c2410_wdt

config SA1100_WATCHDOG
	tristate "SA1100/PXA2xx watchdog"
	depends on ARCH_SA1100 || ARCH_PXA
	help
	  Watchdog timer embedded into SA11x0 and PXA2xx chips. This will
	  reboot your system when timeout is reached.

	  NOTE: once enabled, this timer cannot be disabled.

	  To compile this driver as a module, choose M here: the
	  module will be called sa1100_wdt.

config DW_WATCHDOG
	tristate "Synopsys DesignWare watchdog"
	depends on HAS_IOMEM
	help
	  Say Y here if to include support for the Synopsys DesignWare
	  watchdog timer found in many chips.
	  To compile this driver as a module, choose M here: the
	  module will be called dw_wdt.

config EP93XX_WATCHDOG
	tristate "EP93xx Watchdog"
	depends on ARCH_EP93XX
	select WATCHDOG_CORE
	help
	  Say Y here if to include support for the watchdog timer
	  embedded in the Cirrus Logic EP93xx family of devices.

	  To compile this driver as a module, choose M here: the
	  module will be called ep93xx_wdt.

config OMAP_WATCHDOG
	tristate "OMAP Watchdog"
	depends on ARCH_OMAP16XX || ARCH_OMAP2PLUS
	select WATCHDOG_CORE
	help
	  Support for TI OMAP1610/OMAP1710/OMAP2420/OMAP3430/OMAP4430 watchdog.  Say 'Y'
	  here to enable the OMAP1610/OMAP1710/OMAP2420/OMAP3430/OMAP4430 watchdog timer.

config PNX4008_WATCHDOG
	tristate "LPC32XX Watchdog"
	depends on ARCH_LPC32XX
	select WATCHDOG_CORE
	help
	  Say Y here if to include support for the watchdog timer
	  in the LPC32XX processor.
	  This driver can be built as a module by choosing M. The module
	  will be called pnx4008_wdt.

	  Say N if you are unsure.

config IOP_WATCHDOG
	tristate "IOP Watchdog"
	depends on PLAT_IOP
	select WATCHDOG_NOWAYOUT if (ARCH_IOP32X || ARCH_IOP33X)
	help
	  Say Y here if to include support for the watchdog timer
	  in the Intel IOP3XX & IOP13XX I/O Processors.  This driver can
	  be built as a module by choosing M. The module will
	  be called iop_wdt.

	  Note: The IOP13XX watchdog does an Internal Bus Reset which will
	  affect both cores and the peripherals of the IOP.  The ATU-X
	  and/or ATUe configuration registers will remain intact, but if
	  operating as an Root Complex and/or Central Resource, the PCI-X
	  and/or PCIe busses will also be reset.  THIS IS A VERY BIG HAMMER.

config DAVINCI_WATCHDOG
	tristate "DaVinci watchdog"
	depends on ARCH_DAVINCI || ARCH_KEYSTONE
	select WATCHDOG_CORE
	help
	  Say Y here if to include support for the watchdog timer
	  in the DaVinci DM644x/DM646x or Keystone processors.
	  To compile this driver as a module, choose M here: the
	  module will be called davinci_wdt.

	  NOTE: once enabled, this timer cannot be disabled.
	  Say N if you are unsure.

config ORION_WATCHDOG
	tristate "Orion watchdog"
<<<<<<< HEAD
	depends on ARCH_ORION5X || ARCH_KIRKWOOD || ARCH_DOVE || ARCH_MVEBU
=======
	depends on ARCH_ORION5X || ARCH_KIRKWOOD || ARCH_DOVE || MACH_DOVE
>>>>>>> db5dd336
	select WATCHDOG_CORE
	help
	  Say Y here if to include support for the watchdog timer
	  in the Marvell Orion5x and Kirkwood ARM SoCs.
	  To compile this driver as a module, choose M here: the
	  module will be called orion_wdt.

config SUNXI_WATCHDOG
	tristate "Allwinner SoCs watchdog support"
	depends on ARCH_SUNXI
	select WATCHDOG_CORE
	help
	  Say Y here to include support for the watchdog timer
	  in Allwinner SoCs.
	  To compile this driver as a module, choose M here: the
	  module will be called sunxi_wdt.

config COH901327_WATCHDOG
	bool "ST-Ericsson COH 901 327 watchdog"
	depends on ARCH_U300
	default y if MACH_U300
	select WATCHDOG_CORE
	help
	  Say Y here to include Watchdog timer support for the
	  watchdog embedded into the ST-Ericsson U300 series platforms.
	  This watchdog is used to reset the system and thus cannot be
	  compiled as a module.

config TWL4030_WATCHDOG
	tristate "TWL4030 Watchdog"
	depends on TWL4030_CORE
	select WATCHDOG_CORE
	help
	  Support for TI TWL4030 watchdog.  Say 'Y' here to enable the
	  watchdog timer support for TWL4030 chips.

config STMP3XXX_RTC_WATCHDOG
	tristate "Freescale STMP3XXX & i.MX23/28 watchdog"
	depends on RTC_DRV_STMP
	select WATCHDOG_CORE
	help
	  Say Y here to include support for the watchdog timer inside
	  the RTC for the STMP37XX/378X or i.MX23/28 SoC.
	  To compile this driver as a module, choose M here: the
	  module will be called stmp3xxx_rtc_wdt.

config NUC900_WATCHDOG
	tristate "Nuvoton NUC900 watchdog"
	depends on ARCH_W90X900
	help
	  Say Y here if to include support for the watchdog timer
	  for the Nuvoton NUC900 series SoCs.
	  To compile this driver as a module, choose M here: the
	  module will be called nuc900_wdt.

config TS72XX_WATCHDOG
	tristate "TS-72XX SBC Watchdog"
	depends on MACH_TS72XX
	help
	  Technologic Systems TS-7200, TS-7250 and TS-7260 boards have
	  watchdog timer implemented in a external CPLD chip. Say Y here
	  if you want to support for the watchdog timer on TS-72XX boards.

	  To compile this driver as a module, choose M here: the
	  module will be called ts72xx_wdt.

config MAX63XX_WATCHDOG
	tristate "Max63xx watchdog"
	depends on ARM && HAS_IOMEM
	select WATCHDOG_CORE
	help
	  Support for memory mapped max63{69,70,71,72,73,74} watchdog timer.

config IMX2_WDT
	tristate "IMX2+ Watchdog"
	depends on ARCH_MXC
	help
	  This is the driver for the hardware watchdog
	  on the Freescale IMX2 and later processors.
	  If you have one of these processors and wish to have
	  watchdog support enabled, say Y, otherwise say N.

	  To compile this driver as a module, choose M here: the
	  module will be called imx2_wdt.

config UX500_WATCHDOG
	tristate "ST-Ericsson Ux500 watchdog"
	depends on MFD_DB8500_PRCMU
	select WATCHDOG_CORE
	default y
	help
	  Say Y here to include Watchdog timer support for the watchdog
	  existing in the prcmu of ST-Ericsson Ux500 series platforms.

	  To compile this driver as a module, choose M here: the
	  module will be called ux500_wdt.

config RETU_WATCHDOG
	tristate "Retu watchdog"
	depends on MFD_RETU
	select WATCHDOG_CORE
	help
	  Retu watchdog driver for Nokia Internet Tablets (770, N800,
	  N810). At least on N800 the watchdog cannot be disabled, so
	  this driver is essential and you should enable it.

	  To compile this driver as a module, choose M here: the
	  module will be called retu_wdt.

config MOXART_WDT
	tristate "MOXART watchdog"
	depends on ARCH_MOXART
	help
	  Say Y here to include Watchdog timer support for the watchdog
	  existing on the MOXA ART SoC series platforms.

	  To compile this driver as a module, choose M here: the
	  module will be called moxart_wdt.

config SIRFSOC_WATCHDOG
	tristate "SiRFSOC watchdog"
	depends on ARCH_SIRF
	select WATCHDOG_CORE
	default y
	help
	  Support for CSR SiRFprimaII and SiRFatlasVI watchdog. When
	  the watchdog triggers the system will be reset.

config TEGRA_WATCHDOG
	tristate "Tegra watchdog"
	depends on ARCH_TEGRA || COMPILE_TEST
	select WATCHDOG_CORE
	help
	  Say Y here to include support for the watchdog timer
	  embedded in NVIDIA Tegra SoCs.

	  To compile this driver as a module, choose M here: the
	  module will be called tegra_wdt.

# AVR32 Architecture

config AT32AP700X_WDT
	tristate "AT32AP700x watchdog"
	depends on CPU_AT32AP700X
	help
	  Watchdog timer embedded into AT32AP700x devices. This will reboot
	  your system when the timeout is reached.

# BLACKFIN Architecture

config BFIN_WDT
	tristate "Blackfin On-Chip Watchdog Timer"
	depends on BLACKFIN
	---help---
	  If you say yes here you will get support for the Blackfin On-Chip
	  Watchdog Timer. If you have one of these processors and wish to
	  have watchdog support enabled, say Y, otherwise say N.

	  To compile this driver as a module, choose M here: the
	  module will be called bfin_wdt.

# CRIS Architecture

# FRV Architecture

# X86 (i386 + ia64 + x86_64) Architecture

config ACQUIRE_WDT
	tristate "Acquire SBC Watchdog Timer"
	depends on X86
	---help---
	  This is the driver for the hardware watchdog on Single Board
	  Computers produced by Acquire Inc (and others). This watchdog
	  simply watches your kernel to make sure it doesn't freeze, and if
	  it does, it reboots your computer after a certain amount of time.

	  To compile this driver as a module, choose M here: the
	  module will be called acquirewdt.

	  Most people will say N.

config ADVANTECH_WDT
	tristate "Advantech SBC Watchdog Timer"
	depends on X86
	help
	  If you are configuring a Linux kernel for the Advantech single-board
	  computer, say `Y' here to support its built-in watchdog timer
	  feature. More information can be found at
	  <http://www.advantech.com.tw/products/>

config ALIM1535_WDT
	tristate "ALi M1535 PMU Watchdog Timer"
	depends on X86 && PCI
	---help---
	  This is the driver for the hardware watchdog on the ALi M1535 PMU.

	  To compile this driver as a module, choose M here: the
	  module will be called alim1535_wdt.

	  Most people will say N.

config ALIM7101_WDT
	tristate "ALi M7101 PMU Computer Watchdog"
	depends on PCI
	help
	  This is the driver for the hardware watchdog on the ALi M7101 PMU
	  as used in the x86 Cobalt servers and also found in some
	  SPARC Netra servers too.

	  To compile this driver as a module, choose M here: the
	  module will be called alim7101_wdt.

	  Most people will say N.

config F71808E_WDT
	tristate "Fintek F71808E, F71862FG, F71869, F71882FG and F71889FG Watchdog"
	depends on X86
	help
	  This is the driver for the hardware watchdog on the Fintek
	  F71808E, F71862FG, F71869, F71882FG and F71889FG Super I/O controllers.

	  You can compile this driver directly into the kernel, or use
	  it as a module.  The module will be called f71808e_wdt.

config SP5100_TCO
	tristate "AMD/ATI SP5100 TCO Timer/Watchdog"
	depends on X86 && PCI
	---help---
	  Hardware watchdog driver for the AMD/ATI SP5100 chipset. The TCO
	  (Total Cost of Ownership) timer is a watchdog timer that will reboot
	  the machine after its expiration. The expiration time can be
	  configured with the "heartbeat" parameter.

	  To compile this driver as a module, choose M here: the
	  module will be called sp5100_tco.

config GEODE_WDT
	tristate "AMD Geode CS5535/CS5536 Watchdog"
	depends on CS5535_MFGPT
	help
	  This driver enables a watchdog capability built into the
	  CS5535/CS5536 companion chips for the AMD Geode GX and LX
	  processors.  This watchdog watches your kernel to make sure
	  it doesn't freeze, and if it does, it reboots your computer after
	  a certain amount of time.

	  You can compile this driver directly into the kernel, or use
	  it as a module.  The module will be called geodewdt.

config SC520_WDT
	tristate "AMD Elan SC520 processor Watchdog"
	depends on X86
	help
	  This is the driver for the hardware watchdog built in to the
	  AMD "Elan" SC520 microcomputer commonly used in embedded systems.
	  This watchdog simply watches your kernel to make sure it doesn't
	  freeze, and if it does, it reboots your computer after a certain
	  amount of time.

	  You can compile this driver directly into the kernel, or use
	  it as a module.  The module will be called sc520_wdt.

config SBC_FITPC2_WATCHDOG
	tristate "Compulab SBC-FITPC2 watchdog"
	depends on X86
	---help---
	  This is the driver for the built-in watchdog timer on the fit-PC2,
	  fit-PC2i, CM-iAM single-board computers made by Compulab.

	  It`s possible to enable watchdog timer either from BIOS (F2) or from booted Linux.
	  When "Watchdog Timer Value" enabled one can set 31-255 s operational range.

	  Entering BIOS setup temporary disables watchdog operation regardless to current state,
	  so system will not be restarted while user in BIOS setup.

	  Once watchdog was enabled the system will be restarted every
	  "Watchdog Timer Value" period, so to prevent it user can restart or
	  disable the watchdog.

	  To compile this driver as a module, choose M here: the
	  module will be called sbc_fitpc2_wdt.

	  Most people will say N.

config EUROTECH_WDT
	tristate "Eurotech CPU-1220/1410 Watchdog Timer"
	depends on X86
	help
	  Enable support for the watchdog timer on the Eurotech CPU-1220 and
	  CPU-1410 cards.  These are PC/104 SBCs. Spec sheets and product
	  information are at <http://www.eurotech.it/>.

config IB700_WDT
	tristate "IB700 SBC Watchdog Timer"
	depends on X86
	---help---
	  This is the driver for the hardware watchdog on the IB700 Single
	  Board Computer produced by TMC Technology (www.tmc-uk.com). This watchdog
	  simply watches your kernel to make sure it doesn't freeze, and if
	  it does, it reboots your computer after a certain amount of time.

	  This driver is like the WDT501 driver but for slightly different hardware.

	  To compile this driver as a module, choose M here: the
	  module will be called ib700wdt.

	  Most people will say N.

config IBMASR
	tristate "IBM Automatic Server Restart"
	depends on X86
	help
	  This is the driver for the IBM Automatic Server Restart watchdog
	  timer built-in into some eServer xSeries machines.

	  To compile this driver as a module, choose M here: the
	  module will be called ibmasr.

config WAFER_WDT
	tristate "ICP Single Board Computer Watchdog Timer"
	depends on X86
	help
	  This is a driver for the hardware watchdog on the ICP Single
	  Board Computer. This driver is working on (at least) the following
	  IPC SBC's: Wafer 5823, Rocky 4783, Rocky 3703 and Rocky 3782.

	  To compile this driver as a module, choose M here: the
	  module will be called wafer5823wdt.

config I6300ESB_WDT
	tristate "Intel 6300ESB Timer/Watchdog"
	depends on PCI
	---help---
	  Hardware driver for the watchdog timer built into the Intel
	  6300ESB controller hub.

	  To compile this driver as a module, choose M here: the
	  module will be called i6300esb.

config IE6XX_WDT
	tristate "Intel Atom E6xx Watchdog"
	depends on X86 && PCI
	select WATCHDOG_CORE
	select MFD_CORE
	select LPC_SCH
	---help---
	  Hardware driver for the watchdog timer built into the Intel
	  Atom E6XX (TunnelCreek) processor.

	  To compile this driver as a module, choose M here: the
	  module will be called ie6xx_wdt.

config INTEL_SCU_WATCHDOG
	bool "Intel SCU Watchdog for Mobile Platforms"
	depends on X86_INTEL_MID
	---help---
	  Hardware driver for the watchdog time built into the Intel SCU
	  for Intel Mobile Platforms.

	  To compile this driver as a module, choose M here.

config ITCO_WDT
	tristate "Intel TCO Timer/Watchdog"
	depends on (X86 || IA64) && PCI
	select WATCHDOG_CORE
	select LPC_ICH
	---help---
	  Hardware driver for the intel TCO timer based watchdog devices.
	  These drivers are included in the Intel 82801 I/O Controller
	  Hub family (from ICH0 up to ICH10) and in the Intel 63xxESB
	  controller hub.

	  The TCO (Total Cost of Ownership) timer is a watchdog timer
	  that will reboot the machine after its second expiration. The
	  expiration time can be configured with the "heartbeat" parameter.

	  On some motherboards the driver may fail to reset the chipset's
	  NO_REBOOT flag which prevents the watchdog from rebooting the
	  machine. If this is the case you will get a kernel message like
	  "failed to reset NO_REBOOT flag, reboot disabled by hardware".

	  To compile this driver as a module, choose M here: the
	  module will be called iTCO_wdt.

config ITCO_VENDOR_SUPPORT
	bool "Intel TCO Timer/Watchdog Specific Vendor Support"
	depends on ITCO_WDT
	---help---
	  Add vendor specific support to the intel TCO timer based watchdog
	  devices. At this moment we only have additional support for some
	  SuperMicro Inc. motherboards.

config IT8712F_WDT
	tristate "IT8712F (Smart Guardian) Watchdog Timer"
	depends on X86
	---help---
	  This is the driver for the built-in watchdog timer on the IT8712F
	  Super I/0 chipset used on many motherboards.

	  If the driver does not work, then make sure that the game port in
	  the BIOS is enabled.

	  To compile this driver as a module, choose M here: the
	  module will be called it8712f_wdt.

config IT87_WDT
	tristate "IT87 Watchdog Timer"
	depends on X86
	---help---
	  This is the driver for the hardware watchdog on the ITE IT8702,
	  IT8712, IT8716, IT8718, IT8720, IT8721, IT8726 and IT8728
	  Super I/O chips.

	  If the driver does not work, then make sure that the game port in
	  the BIOS is enabled.

	  This watchdog simply watches your kernel to make sure it doesn't
	  freeze, and if it does, it reboots your computer after a certain
	  amount of time.

	  To compile this driver as a module, choose M here: the module will
	  be called it87_wdt.

config HP_WATCHDOG
	tristate "HP ProLiant iLO2+ Hardware Watchdog Timer"
	depends on X86 && PCI
	help
	  A software monitoring watchdog and NMI sourcing driver. This driver
	  will detect lockups and provide a stack trace. This is a driver that
	  will only load on an HP ProLiant system with a minimum of iLO2 support.
	  To compile this driver as a module, choose M here: the module will be
	  called hpwdt.

config KEMPLD_WDT
	tristate "Kontron COM Watchdog Timer"
	depends on MFD_KEMPLD
	select WATCHDOG_CORE
	help
	  Support for the PLD watchdog on some Kontron ETX and COMexpress
	  (ETXexpress) modules

	  This driver can also be built as a module. If so, the module will be
	  called kempld_wdt.

config HPWDT_NMI_DECODING
	bool "NMI decoding support for the HP ProLiant iLO2+ Hardware Watchdog Timer"
	depends on HP_WATCHDOG
	default y
	help
	  When an NMI occurs this feature will make the necessary BIOS calls to
	  log the cause of the NMI.

config SC1200_WDT
	tristate "National Semiconductor PC87307/PC97307 (ala SC1200) Watchdog"
	depends on X86
	help
	  This is a driver for National Semiconductor PC87307/PC97307 hardware
	  watchdog cards as found on the SC1200. This watchdog is mainly used
	  for power management purposes and can be used to power down the device
	  during inactivity periods (includes interrupt activity monitoring).

	  To compile this driver as a module, choose M here: the
	  module will be called sc1200wdt.

	  Most people will say N.

config SCx200_WDT
	tristate "National Semiconductor SCx200 Watchdog"
	depends on SCx200 && PCI
	help
	  Enable the built-in watchdog timer support on the National
	  Semiconductor SCx200 processors.

	  If compiled as a module, it will be called scx200_wdt.

config PC87413_WDT
	tristate "NS PC87413 watchdog"
	depends on X86
	---help---
	  This is the driver for the hardware watchdog on the PC87413 chipset
	  This watchdog simply watches your kernel to make sure it doesn't
	  freeze, and if it does, it reboots your computer after a certain
	  amount of time.

	  To compile this driver as a module, choose M here: the
	  module will be called pc87413_wdt.

	  Most people will say N.

config NV_TCO
	tristate "nVidia TCO Timer/Watchdog"
	depends on X86 && PCI
	---help---
	  Hardware driver for the TCO timer built into the nVidia Hub family
	  (such as the MCP51).  The TCO (Total Cost of Ownership) timer is a
	  watchdog timer that will reboot the machine after its second
	  expiration. The expiration time can be configured with the
	  "heartbeat" parameter.

	  On some motherboards the driver may fail to reset the chipset's
	  NO_REBOOT flag which prevents the watchdog from rebooting the
	  machine. If this is the case you will get a kernel message like
	  "failed to reset NO_REBOOT flag, reboot disabled by hardware".

	  To compile this driver as a module, choose M here: the
	  module will be called nv_tco.

config RDC321X_WDT
	tristate "RDC R-321x SoC watchdog"
	depends on X86_RDC321X
	help
	  This is the driver for the built in hardware watchdog
	  in the RDC R-321x SoC.

	  To compile this driver as a module, choose M here: the
	  module will be called rdc321x_wdt.

config 60XX_WDT
	tristate "SBC-60XX Watchdog Timer"
	depends on X86
	help
	  This driver can be used with the watchdog timer found on some
	  single board computers, namely the 6010 PII based computer.
	  It may well work with other cards.  It reads port 0x443 to enable
	  and re-set the watchdog timer, and reads port 0x45 to disable
	  the watchdog.  If you have a card that behave in similar ways,
	  you can probably make this driver work with your card as well.

	  You can compile this driver directly into the kernel, or use
	  it as a module.  The module will be called sbc60xxwdt.

config SBC8360_WDT
	tristate "SBC8360 Watchdog Timer"
	depends on X86
	---help---

	  This is the driver for the hardware watchdog on the SBC8360 Single
	  Board Computer produced by Axiomtek Co., Ltd. (www.axiomtek.com).

	  To compile this driver as a module, choose M here: the
	  module will be called sbc8360.

	  Most people will say N.

config SBC7240_WDT
	tristate "SBC Nano 7240 Watchdog Timer"
	depends on X86_32 && !UML
	---help---
	  This is the driver for the hardware watchdog found on the IEI
	  single board computers EPIC Nano 7240 (and likely others). This
	  watchdog simply watches your kernel to make sure it doesn't freeze,
	  and if it does, it reboots your computer after a certain amount of
	  time.

	  To compile this driver as a module, choose M here: the
	  module will be called sbc7240_wdt.

config CPU5_WDT
	tristate "SMA CPU5 Watchdog"
	depends on X86
	---help---
	  TBD.
	  To compile this driver as a module, choose M here: the
	  module will be called cpu5wdt.

config SMSC_SCH311X_WDT
	tristate "SMSC SCH311X Watchdog Timer"
	depends on X86
	---help---
	  This is the driver for the hardware watchdog timer on the
	  SMSC SCH3112, SCH3114 and SCH3116 Super IO chipset
	  (LPC IO with 8042 KBC, Reset Generation, HWM and multiple
	  serial ports).

	  To compile this driver as a module, choose M here: the
	  module will be called sch311x_wdt.

config SMSC37B787_WDT
	tristate "Winbond SMsC37B787 Watchdog Timer"
	depends on X86
	---help---
	  This is the driver for the hardware watchdog component on the
	  Winbond SMsC37B787 chipset as used on the NetRunner Mainboard
	  from Vision Systems and maybe others.

	  This watchdog simply watches your kernel to make sure it doesn't
	  freeze, and if it does, it reboots your computer after a certain
	  amount of time.

	  Usually a userspace daemon will notify the kernel WDT driver that
	  userspace is still alive, at regular intervals.

	  To compile this driver as a module, choose M here: the
	  module will be called smsc37b787_wdt.

	  Most people will say N.

config VIA_WDT
	tristate "VIA Watchdog Timer"
	depends on X86 && PCI
	select WATCHDOG_CORE
	---help---
	This is the driver for the hardware watchdog timer on VIA
	southbridge chipset CX700, VX800/VX820 or VX855/VX875.

	To compile this driver as a module, choose M here; the module
	will be called via_wdt.

	Most people will say N.

config W83627HF_WDT
	tristate "Watchdog timer for W83627HF/W83627DHG and compatibles"
	depends on X86
	select WATCHDOG_CORE
	---help---
	  This is the driver for the hardware watchdog on the following
	  Super I/O chips.
		W83627DHG/DHG-P/EHF/EHG/F/G/HF/S/SF/THF/UHG/UG
		W83637HF
		W83667HG/HG-B
		W83687THF
		W83697HF
		W83697UG
		NCT6775
		NCT6776
		NCT6779

	  This watchdog simply watches your kernel to make sure it doesn't
	  freeze, and if it does, it reboots your computer after a certain
	  amount of time.

	  To compile this driver as a module, choose M here: the
	  module will be called w83627hf_wdt.

	  Most people will say N.

config W83697HF_WDT
	tristate "W83697HF/W83697HG Watchdog Timer"
	depends on X86
	---help---
	  This is the driver for the hardware watchdog on the W83697HF/HG
	  chipset as used in Dedibox/VIA motherboards (and likely others).
	  This watchdog simply watches your kernel to make sure it doesn't
	  freeze, and if it does, it reboots your computer after a certain
	  amount of time.

	  To compile this driver as a module, choose M here: the
	  module will be called w83697hf_wdt.

	  Most people will say N.

config W83697UG_WDT
	tristate "W83697UG/W83697UF Watchdog Timer"
	depends on X86
	---help---
	  This is the driver for the hardware watchdog on the W83697UG/UF
	  chipset as used in MSI Fuzzy CX700 VIA motherboards (and likely others).
	  This watchdog simply watches your kernel to make sure it doesn't
	  freeze, and if it does, it reboots your computer after a certain
	  amount of time.

	  To compile this driver as a module, choose M here: the
	  module will be called w83697ug_wdt.

	  Most people will say N.

config W83877F_WDT
	tristate "W83877F (EMACS) Watchdog Timer"
	depends on X86
	---help---
	  This is the driver for the hardware watchdog on the W83877F chipset
	  as used in EMACS PC-104 motherboards (and likely others).  This
	  watchdog simply watches your kernel to make sure it doesn't freeze,
	  and if it does, it reboots your computer after a certain amount of
	  time.

	  To compile this driver as a module, choose M here: the
	  module will be called w83877f_wdt.

	  Most people will say N.

config W83977F_WDT
	tristate "W83977F (PCM-5335) Watchdog Timer"
	depends on X86
	---help---
	  This is the driver for the hardware watchdog on the W83977F I/O chip
	  as used in AAEON's PCM-5335 SBC (and likely others).  This
	  watchdog simply watches your kernel to make sure it doesn't freeze,
	  and if it does, it reboots your computer after a certain amount of
	  time.

	  To compile this driver as a module, choose M here: the
	  module will be called w83977f_wdt.

config MACHZ_WDT
	tristate "ZF MachZ Watchdog"
	depends on X86
	---help---
	  If you are using a ZF Micro MachZ processor, say Y here, otherwise
	  N.  This is the driver for the watchdog timer built-in on that
	  processor using ZF-Logic interface.  This watchdog simply watches
	  your kernel to make sure it doesn't freeze, and if it does, it
	  reboots your computer after a certain amount of time.

	  To compile this driver as a module, choose M here: the
	  module will be called machzwd.

config SBC_EPX_C3_WATCHDOG
	tristate "Winsystems SBC EPX-C3 watchdog"
	depends on X86
	---help---
	  This is the driver for the built-in watchdog timer on the EPX-C3
	  Single-board computer made by Winsystems, Inc.

	  *Note*: This hardware watchdog is not probeable and thus there
	  is no way to know if writing to its IO address will corrupt
	  your system or have any real effect.  The only way to be sure
	  that this driver does what you want is to make sure you
	  are running it on an EPX-C3 from Winsystems with the watchdog
	  timer at IO address 0x1ee and 0x1ef.  It will write to both those
	  IO ports.  Basically, the assumption is made that if you compile
	  this driver into your kernel and/or load it as a module, that you
	  know what you are doing and that you are in fact running on an
	  EPX-C3 board!

	  To compile this driver as a module, choose M here: the
	  module will be called sbc_epx_c3.

# M32R Architecture

# M68K Architecture

config M54xx_WATCHDOG
	tristate "MCF54xx watchdog support"
	depends on M548x
	help
	  To compile this driver as a module, choose M here: the
	  module will be called m54xx_wdt.

# MicroBlaze Architecture

# MIPS Architecture

config ATH79_WDT
	tristate "Atheros AR71XX/AR724X/AR913X hardware watchdog"
	depends on ATH79
	help
	  Hardware driver for the built-in watchdog timer on the Atheros
	  AR71XX/AR724X/AR913X SoCs.

config BCM47XX_WDT
	tristate "Broadcom BCM47xx Watchdog Timer"
	depends on BCM47XX
	select WATCHDOG_CORE
	help
	  Hardware driver for the Broadcom BCM47xx Watchdog Timer.

config RC32434_WDT
	tristate "IDT RC32434 SoC Watchdog Timer"
	depends on MIKROTIK_RB532
	help
	  Hardware driver for the IDT RC32434 SoC built-in
	  watchdog timer.

	  To compile this driver as a module, choose M here: the
	  module will be called rc32434_wdt.

config INDYDOG
	tristate "Indy/I2 Hardware Watchdog"
	depends on SGI_HAS_INDYDOG
	help
	  Hardware driver for the Indy's/I2's watchdog. This is a
	  watchdog timer that will reboot the machine after a 60 second
	  timer expired and no process has written to /dev/watchdog during
	  that time.

config JZ4740_WDT
	tristate "Ingenic jz4740 SoC hardware watchdog"
	depends on MACH_JZ4740
	select WATCHDOG_CORE
	help
	  Hardware driver for the built-in watchdog timer on Ingenic jz4740 SoCs.

config WDT_MTX1
	tristate "MTX-1 Hardware Watchdog"
	depends on MIPS_MTX1
	help
	  Hardware driver for the MTX-1 boards. This is a watchdog timer that
	  will reboot the machine after a 100 seconds timer expired.

config PNX833X_WDT
	tristate "PNX833x Hardware Watchdog"
	depends on SOC_PNX8335
	help
	  Hardware driver for the PNX833x's watchdog. This is a
	  watchdog timer that will reboot the machine after a programmable
	  timer has expired and no process has written to /dev/watchdog during
	  that time.

config SIBYTE_WDOG
	tristate "Sibyte SoC hardware watchdog"
	depends on CPU_SB1
	help
	  Watchdog driver for the built in watchdog hardware in Sibyte
	  SoC processors.  There are apparently two watchdog timers
	  on such processors; this driver supports only the first one,
	  because currently Linux only supports exporting one watchdog
	  to userspace.

	  To compile this driver as a loadable module, choose M here.
	  The module will be called sb_wdog.

config AR7_WDT
	tristate "TI AR7 Watchdog Timer"
	depends on AR7
	help
	  Hardware driver for the TI AR7 Watchdog Timer.

config TXX9_WDT
	tristate "Toshiba TXx9 Watchdog Timer"
	depends on CPU_TX39XX || CPU_TX49XX
	select WATCHDOG_CORE
	help
	  Hardware driver for the built-in watchdog timer on TXx9 MIPS SoCs.

config OCTEON_WDT
	tristate "Cavium OCTEON SOC family Watchdog Timer"
	depends on CAVIUM_OCTEON_SOC
	default y
	select EXPORT_UASM if OCTEON_WDT = m
	help
	  Hardware driver for OCTEON's on chip watchdog timer.
	  Enables the watchdog for all cores running Linux. It
	  installs a NMI handler and pokes the watchdog based on an
	  interrupt.  On first expiration of the watchdog, the
	  interrupt handler pokes it.  The second expiration causes an
	  NMI that prints a message. The third expiration causes a
	  global soft reset.

	  When userspace has /dev/watchdog open, no poking is done
	  from the first interrupt, it is then only poked when the
	  device is written.

config BCM63XX_WDT
	tristate "Broadcom BCM63xx hardware watchdog"
	depends on BCM63XX
	help
	  Watchdog driver for the built in watchdog hardware in Broadcom
	  BCM63xx SoC.

	  To compile this driver as a loadable module, choose M here.
	  The module will be called bcm63xx_wdt.

config BCM2835_WDT
	tristate "Broadcom BCM2835 hardware watchdog"
	depends on ARCH_BCM2835
	select WATCHDOG_CORE
	help
	  Watchdog driver for the built in watchdog hardware in Broadcom
	  BCM2835 SoC.

	  To compile this driver as a loadable module, choose M here.
	  The module will be called bcm2835_wdt.

config BCM_KONA_WDT
	tristate "BCM Kona Watchdog"
	depends on ARCH_BCM
	select WATCHDOG_CORE
	help
	  Support for the watchdog timer on the following Broadcom BCM281xx
	  family, which includes BCM11130, BCM11140, BCM11351, BCM28145 and
	  BCM28155 variants.

	  Say 'Y' or 'M' here to enable the driver. The module will be called
	  bcm_kona_wdt.

config BCM_KONA_WDT_DEBUG
	bool "DEBUGFS support for BCM Kona Watchdog"
	depends on BCM_KONA_WDT
	help
	  If enabled, adds /sys/kernel/debug/bcm_kona_wdt/info which provides
	  access to the driver's internal data structures as well as watchdog
	  timer hardware registres.

	  If in doubt, say 'N'.

config LANTIQ_WDT
	tristate "Lantiq SoC watchdog"
	depends on LANTIQ
	help
	  Hardware driver for the Lantiq SoC Watchdog Timer.

config RALINK_WDT
	tristate "Ralink SoC watchdog"
	select WATCHDOG_CORE
	depends on RALINK
	help
	  Hardware driver for the Ralink SoC Watchdog Timer.

# PARISC Architecture

# POWERPC Architecture

config GEF_WDT
	tristate "GE Watchdog Timer"
	depends on GE_FPGA
	---help---
	  Watchdog timer found in a number of GE single board computers.

config MPC5200_WDT
	bool "MPC52xx Watchdog Timer"
	depends on PPC_MPC52xx
	help
	  Use General Purpose Timer (GPT) 0 on the MPC5200 as Watchdog.

config 8xxx_WDT
	tristate "MPC8xxx Platform Watchdog Timer"
	depends on PPC_8xx || PPC_83xx || PPC_86xx
	select WATCHDOG_CORE
	help
	  This driver is for a SoC level watchdog that exists on some
	  Freescale PowerPC processors. So far this driver supports:
	  - MPC8xx watchdogs
	  - MPC83xx watchdogs
	  - MPC86xx watchdogs

	  For BookE processors (MPC85xx) use the BOOKE_WDT driver instead.

config MV64X60_WDT
	tristate "MV64X60 (Marvell Discovery) Watchdog Timer"
	depends on MV64X60

config PIKA_WDT
	tristate "PIKA FPGA Watchdog"
	depends on WARP
	default y
	help
	  This enables the watchdog in the PIKA FPGA. Currently used on
	  the Warp platform.

config BOOKE_WDT
	tristate "PowerPC Book-E Watchdog Timer"
	depends on BOOKE || 4xx
	select WATCHDOG_CORE
	---help---
	  Watchdog driver for PowerPC Book-E chips, such as the Freescale
	  MPC85xx SOCs and the IBM PowerPC 440.

	  Please see Documentation/watchdog/watchdog-api.txt for
	  more information.

config BOOKE_WDT_DEFAULT_TIMEOUT
	int "PowerPC Book-E Watchdog Timer Default Timeout"
	depends on BOOKE_WDT
	default 38 if PPC_FSL_BOOK3E
	range 0 63 if PPC_FSL_BOOK3E
	default 3 if !PPC_FSL_BOOK3E
	range 0 3 if !PPC_FSL_BOOK3E
	help
	  Select the default watchdog timer period to be used by the PowerPC
	  Book-E watchdog driver.  A watchdog "event" occurs when the bit
	  position represented by this number transitions from zero to one.

	  For Freescale Book-E processors, this is a number between 0 and 63.
	  For other Book-E processors, this is a number between 0 and 3.

	  The value can be overridden by the wdt_period command-line parameter.

config MEN_A21_WDT
       tristate "MEN A21 VME CPU Carrier Board Watchdog Timer"
       select WATCHDOG_CORE
       depends on GPIOLIB
       help
        Watchdog driver for MEN A21 VMEbus CPU Carrier Boards.

	The driver can also be built as a module. If so, the module will be
	called mena21_wdt.

	If unsure select N here.

# PPC64 Architecture

config WATCHDOG_RTAS
	tristate "RTAS watchdog"
	depends on PPC_RTAS
	help
	  This driver adds watchdog support for the RTAS watchdog.

	  To compile this driver as a module, choose M here. The module
	  will be called wdrtas.

# S390 Architecture

config ZVM_WATCHDOG
	tristate "z/VM Watchdog Timer"
	depends on S390
	help
	  IBM s/390 and zSeries machines running under z/VM 5.1 or later
	  provide a virtual watchdog timer to their guest that cause a
	  user define Control Program command to be executed after a
	  timeout.

	  To compile this driver as a module, choose M here. The module
	  will be called vmwatchdog.

# SUPERH (sh + sh64) Architecture

config SH_WDT
	tristate "SuperH Watchdog"
	depends on SUPERH && (CPU_SH3 || CPU_SH4)
	select WATCHDOG_CORE
	help
	  This driver adds watchdog support for the integrated watchdog in the
	  SuperH processors. If you have one of these processors and wish
	  to have watchdog support enabled, say Y, otherwise say N.

	  As a side note, saying Y here will automatically boost HZ to 1000
	  so that the timer has a chance to clear the overflow counter. On
	  slower systems (such as the SH-2 and SH-3) this will likely yield
	  some performance issues. As such, the WDT should be avoided here
	  unless it is absolutely necessary.

	  To compile this driver as a module, choose M here: the
	  module will be called shwdt.

# SPARC Architecture

# SPARC64 Architecture

config WATCHDOG_CP1XXX
	tristate "CP1XXX Hardware Watchdog support"
	depends on SPARC64 && PCI
	---help---
	  This is the driver for the hardware watchdog timers present on
	  Sun Microsystems CompactPCI models CP1400 and CP1500.

	  To compile this driver as a module, choose M here: the
	  module will be called cpwatchdog.

	  If you do not have a CompactPCI model CP1400 or CP1500, or
	  another UltraSPARC-IIi-cEngine boardset with hardware watchdog,
	  you should say N to this option.

config WATCHDOG_RIO
	tristate "RIO Hardware Watchdog support"
	depends on SPARC64 && PCI
	help
	  Say Y here to support the hardware watchdog capability on Sun RIO
	  machines.  The watchdog timeout period is normally one minute but
	  can be changed with a boot-time parameter.

# XTENSA Architecture

# Xen Architecture

config XEN_WDT
	tristate "Xen Watchdog support"
	depends on XEN
	help
	  Say Y here to support the hypervisor watchdog capability provided
	  by Xen 4.0 and newer.  The watchdog timeout period is normally one
	  minute but can be changed with a boot-time parameter.

config UML_WATCHDOG
	tristate "UML watchdog"
	depends on UML

#
# ISA-based Watchdog Cards
#

comment "ISA-based Watchdog Cards"
	depends on ISA

config PCWATCHDOG
	tristate "Berkshire Products ISA-PC Watchdog"
	depends on ISA
	---help---
	  This is the driver for the Berkshire Products ISA-PC Watchdog card.
	  This card simply watches your kernel to make sure it doesn't freeze,
	  and if it does, it reboots your computer after a certain amount of
	  time. This driver is like the WDT501 driver but for different
	  hardware. Please read <file:Documentation/watchdog/pcwd-watchdog.txt>. The PC
	  watchdog cards can be ordered from <http://www.berkprod.com/>.

	  To compile this driver as a module, choose M here: the
	  module will be called pcwd.

	  Most people will say N.

config MIXCOMWD
	tristate "Mixcom Watchdog"
	depends on ISA
	---help---
	  This is a driver for the Mixcom hardware watchdog cards.  This
	  watchdog simply watches your kernel to make sure it doesn't freeze,
	  and if it does, it reboots your computer after a certain amount of
	  time.

	  To compile this driver as a module, choose M here: the
	  module will be called mixcomwd.

	  Most people will say N.

config WDT
	tristate "WDT Watchdog timer"
	depends on ISA
	---help---
	  If you have a WDT500P or WDT501P watchdog board, say Y here,
	  otherwise N. It is not possible to probe for this board, which means
	  that you have to inform the kernel about the IO port and IRQ that
	  is needed (you can do this via the io and irq parameters)

	  To compile this driver as a module, choose M here: the
	  module will be called wdt.

#
# PCI-based Watchdog Cards
#

comment "PCI-based Watchdog Cards"
	depends on PCI

config PCIPCWATCHDOG
	tristate "Berkshire Products PCI-PC Watchdog"
	depends on PCI
	---help---
	  This is the driver for the Berkshire Products PCI-PC Watchdog card.
	  This card simply watches your kernel to make sure it doesn't freeze,
	  and if it does, it reboots your computer after a certain amount of
	  time. The card can also monitor the internal temperature of the PC.
	  More info is available at <http://www.berkprod.com/pci_pc_watchdog.htm>.

	  To compile this driver as a module, choose M here: the
	  module will be called pcwd_pci.

	  Most people will say N.

config WDTPCI
	tristate "PCI-WDT500/501 Watchdog timer"
	depends on PCI
	---help---
	  If you have a PCI-WDT500/501 watchdog board, say Y here, otherwise N.

	  If you have a PCI-WDT501 watchdog board then you can enable the
	  temperature sensor by setting the type parameter to 501.

	  If you want to enable the Fan Tachometer on the PCI-WDT501, then you
	  can do this via the tachometer parameter. Only do this if you have a
	  fan tachometer actually set up.

	  To compile this driver as a module, choose M here: the
	  module will be called wdt_pci.

#
# USB-based Watchdog Cards
#

comment "USB-based Watchdog Cards"
	depends on USB

config USBPCWATCHDOG
	tristate "Berkshire Products USB-PC Watchdog"
	depends on USB
	---help---
	  This is the driver for the Berkshire Products USB-PC Watchdog card.
	  This card simply watches your kernel to make sure it doesn't freeze,
	  and if it does, it reboots your computer after a certain amount of
	  time. The card can also monitor the internal temperature of the PC.
	  More info is available at <http://www.berkprod.com/usb_pc_watchdog.htm>.

	  To compile this driver as a module, choose M here: the
	  module will be called pcwd_usb.

	  Most people will say N.

endif # WATCHDOG<|MERGE_RESOLUTION|>--- conflicted
+++ resolved
@@ -301,11 +301,7 @@
 
 config ORION_WATCHDOG
 	tristate "Orion watchdog"
-<<<<<<< HEAD
-	depends on ARCH_ORION5X || ARCH_KIRKWOOD || ARCH_DOVE || ARCH_MVEBU
-=======
-	depends on ARCH_ORION5X || ARCH_KIRKWOOD || ARCH_DOVE || MACH_DOVE
->>>>>>> db5dd336
+	depends on ARCH_ORION5X || ARCH_KIRKWOOD || ARCH_DOVE || ARCH_MVEBU || MACH_DOVE
 	select WATCHDOG_CORE
 	help
 	  Say Y here if to include support for the watchdog timer
