/*
 *	HP WatchDog Driver
 *	based on
 *
 *	SoftDog	0.05:	A Software Watchdog Device
 *
 *	(c) Copyright 2007 Hewlett-Packard Development Company, L.P.
 *	Thomas Mingarelli <thomas.mingarelli@hp.com>
 *
 *	This program is free software; you can redistribute it and/or
 *	modify it under the terms of the GNU General Public License
 *	version 2 as published by the Free Software Foundation
 *
 */

#define pr_fmt(fmt) KBUILD_MODNAME ": " fmt

#include <linux/device.h>
#include <linux/fs.h>
#include <linux/init.h>
#include <linux/io.h>
#include <linux/bitops.h>
#include <linux/kernel.h>
#include <linux/miscdevice.h>
#include <linux/module.h>
#include <linux/moduleparam.h>
#include <linux/pci.h>
#include <linux/pci_ids.h>
#include <linux/types.h>
#include <linux/uaccess.h>
#include <linux/watchdog.h>
#ifdef CONFIG_HPWDT_NMI_DECODING
#include <linux/dmi.h>
#include <linux/spinlock.h>
#include <linux/nmi.h>
#include <linux/kdebug.h>
#include <linux/notifier.h>
#include <asm/cacheflush.h>
#endif /* CONFIG_HPWDT_NMI_DECODING */
#include <asm/nmi.h>

#define HPWDT_VERSION			"1.3.0"
#define SECS_TO_TICKS(secs)		((secs) * 1000 / 128)
#define TICKS_TO_SECS(ticks)		((ticks) * 128 / 1000)
#define HPWDT_MAX_TIMER			TICKS_TO_SECS(65535)
#define DEFAULT_MARGIN			30

static unsigned int soft_margin = DEFAULT_MARGIN;	/* in seconds */
static unsigned int reload;			/* the computed soft_margin */
static bool nowayout = WATCHDOG_NOWAYOUT;
static char expect_release;
static unsigned long hpwdt_is_open;

static void __iomem *pci_mem_addr;		/* the PCI-memory address */
static unsigned long __iomem *hpwdt_timer_reg;
static unsigned long __iomem *hpwdt_timer_con;

static DEFINE_PCI_DEVICE_TABLE(hpwdt_devices) = {
	{ PCI_DEVICE(PCI_VENDOR_ID_COMPAQ, 0xB203) },	/* iLO2 */
	{ PCI_DEVICE(PCI_VENDOR_ID_HP, 0x3306) },	/* iLO3 */
	{0},			/* terminate list */
};
MODULE_DEVICE_TABLE(pci, hpwdt_devices);

#ifdef CONFIG_HPWDT_NMI_DECODING
#define PCI_BIOS32_SD_VALUE		0x5F32335F	/* "_32_" */
#define CRU_BIOS_SIGNATURE_VALUE	0x55524324
#define PCI_BIOS32_PARAGRAPH_LEN	16
#define PCI_ROM_BASE1			0x000F0000
#define ROM_SIZE			0x10000

struct bios32_service_dir {
	u32 signature;
	u32 entry_point;
	u8 revision;
	u8 length;
	u8 checksum;
	u8 reserved[5];
};

/* type 212 */
struct smbios_cru64_info {
	u8 type;
	u8 byte_length;
	u16 handle;
	u32 signature;
	u64 physical_address;
	u32 double_length;
	u32 double_offset;
};
#define SMBIOS_CRU64_INFORMATION	212

/* type 219 */
struct smbios_proliant_info {
	u8 type;
	u8 byte_length;
	u16 handle;
	u32 power_features;
	u32 omega_features;
	u32 reserved;
	u32 misc_features;
};
#define SMBIOS_ICRU_INFORMATION		219


struct cmn_registers {
	union {
		struct {
			u8 ral;
			u8 rah;
			u16 rea2;
		};
		u32 reax;
	} u1;
	union {
		struct {
			u8 rbl;
			u8 rbh;
			u8 reb2l;
			u8 reb2h;
		};
		u32 rebx;
	} u2;
	union {
		struct {
			u8 rcl;
			u8 rch;
			u16 rec2;
		};
		u32 recx;
	} u3;
	union {
		struct {
			u8 rdl;
			u8 rdh;
			u16 red2;
		};
		u32 redx;
	} u4;

	u32 resi;
	u32 redi;
	u16 rds;
	u16 res;
	u32 reflags;
}  __attribute__((packed));

static unsigned int hpwdt_nmi_decoding;
<<<<<<< HEAD
static unsigned int allow_kdump;
=======
static unsigned int allow_kdump = 1;
>>>>>>> bd0a521e
static unsigned int is_icru;
static DEFINE_SPINLOCK(rom_lock);
static void *cru_rom_addr;
static struct cmn_registers cmn_regs;

extern asmlinkage void asminline_call(struct cmn_registers *pi86Regs,
						unsigned long *pRomEntry);

#ifdef CONFIG_X86_32
/* --32 Bit Bios------------------------------------------------------------ */

#define HPWDT_ARCH	32

asm(".text                          \n\t"
    ".align 4                       \n"
    "asminline_call:                \n\t"
    "pushl       %ebp               \n\t"
    "movl        %esp, %ebp         \n\t"
    "pusha                          \n\t"
    "pushf                          \n\t"
    "push        %es                \n\t"
    "push        %ds                \n\t"
    "pop         %es                \n\t"
    "movl        8(%ebp),%eax       \n\t"
    "movl        4(%eax),%ebx       \n\t"
    "movl        8(%eax),%ecx       \n\t"
    "movl        12(%eax),%edx      \n\t"
    "movl        16(%eax),%esi      \n\t"
    "movl        20(%eax),%edi      \n\t"
    "movl        (%eax),%eax        \n\t"
    "push        %cs                \n\t"
    "call        *12(%ebp)          \n\t"
    "pushf                          \n\t"
    "pushl       %eax               \n\t"
    "movl        8(%ebp),%eax       \n\t"
    "movl        %ebx,4(%eax)       \n\t"
    "movl        %ecx,8(%eax)       \n\t"
    "movl        %edx,12(%eax)      \n\t"
    "movl        %esi,16(%eax)      \n\t"
    "movl        %edi,20(%eax)      \n\t"
    "movw        %ds,24(%eax)       \n\t"
    "movw        %es,26(%eax)       \n\t"
    "popl        %ebx               \n\t"
    "movl        %ebx,(%eax)        \n\t"
    "popl        %ebx               \n\t"
    "movl        %ebx,28(%eax)      \n\t"
    "pop         %es                \n\t"
    "popf                           \n\t"
    "popa                           \n\t"
    "leave                          \n\t"
    "ret                            \n\t"
    ".previous");


/*
 *	cru_detect
 *
 *	Routine Description:
 *	This function uses the 32-bit BIOS Service Directory record to
 *	search for a $CRU record.
 *
 *	Return Value:
 *	0        :  SUCCESS
 *	<0       :  FAILURE
 */
static int __devinit cru_detect(unsigned long map_entry,
	unsigned long map_offset)
{
	void *bios32_map;
	unsigned long *bios32_entrypoint;
	unsigned long cru_physical_address;
	unsigned long cru_length;
	unsigned long physical_bios_base = 0;
	unsigned long physical_bios_offset = 0;
	int retval = -ENODEV;

	bios32_map = ioremap(map_entry, (2 * PAGE_SIZE));

	if (bios32_map == NULL)
		return -ENODEV;

	bios32_entrypoint = bios32_map + map_offset;

	cmn_regs.u1.reax = CRU_BIOS_SIGNATURE_VALUE;

	set_memory_x((unsigned long)bios32_map, 2);
	asminline_call(&cmn_regs, bios32_entrypoint);

	if (cmn_regs.u1.ral != 0) {
		pr_warn("Call succeeded but with an error: 0x%x\n",
			cmn_regs.u1.ral);
	} else {
		physical_bios_base = cmn_regs.u2.rebx;
		physical_bios_offset = cmn_regs.u4.redx;
		cru_length = cmn_regs.u3.recx;
		cru_physical_address =
			physical_bios_base + physical_bios_offset;

		/* If the values look OK, then map it in. */
		if ((physical_bios_base + physical_bios_offset)) {
			cru_rom_addr =
				ioremap(cru_physical_address, cru_length);
			if (cru_rom_addr) {
				set_memory_x((unsigned long)cru_rom_addr & PAGE_MASK,
					(cru_length + PAGE_SIZE - 1) >> PAGE_SHIFT);
				retval = 0;
			}
		}

		pr_debug("CRU Base Address:   0x%lx\n", physical_bios_base);
		pr_debug("CRU Offset Address: 0x%lx\n", physical_bios_offset);
		pr_debug("CRU Length:         0x%lx\n", cru_length);
		pr_debug("CRU Mapped Address: %p\n", &cru_rom_addr);
	}
	iounmap(bios32_map);
	return retval;
}

/*
 *	bios_checksum
 */
static int __devinit bios_checksum(const char __iomem *ptr, int len)
{
	char sum = 0;
	int i;

	/*
	 * calculate checksum of size bytes. This should add up
	 * to zero if we have a valid header.
	 */
	for (i = 0; i < len; i++)
		sum += ptr[i];

	return ((sum == 0) && (len > 0));
}

/*
 *	bios32_present
 *
 *	Routine Description:
 *	This function finds the 32-bit BIOS Service Directory
 *
 *	Return Value:
 *	0        :  SUCCESS
 *	<0       :  FAILURE
 */
static int __devinit bios32_present(const char __iomem *p)
{
	struct bios32_service_dir *bios_32_ptr;
	int length;
	unsigned long map_entry, map_offset;

	bios_32_ptr = (struct bios32_service_dir *) p;

	/*
	 * Search for signature by checking equal to the swizzled value
	 * instead of calling another routine to perform a strcmp.
	 */
	if (bios_32_ptr->signature == PCI_BIOS32_SD_VALUE) {
		length = bios_32_ptr->length * PCI_BIOS32_PARAGRAPH_LEN;
		if (bios_checksum(p, length)) {
			/*
			 * According to the spec, we're looking for the
			 * first 4KB-aligned address below the entrypoint
			 * listed in the header. The Service Directory code
			 * is guaranteed to occupy no more than 2 4KB pages.
			 */
			map_entry = bios_32_ptr->entry_point & ~(PAGE_SIZE - 1);
			map_offset = bios_32_ptr->entry_point - map_entry;

			return cru_detect(map_entry, map_offset);
		}
	}
	return -ENODEV;
}

static int __devinit detect_cru_service(void)
{
	char __iomem *p, *q;
	int rc = -1;

	/*
	 * Search from 0x0f0000 through 0x0fffff, inclusive.
	 */
	p = ioremap(PCI_ROM_BASE1, ROM_SIZE);
	if (p == NULL)
		return -ENOMEM;

	for (q = p; q < p + ROM_SIZE; q += 16) {
		rc = bios32_present(q);
		if (!rc)
			break;
	}
	iounmap(p);
	return rc;
}
/* ------------------------------------------------------------------------- */
#endif /* CONFIG_X86_32 */
#ifdef CONFIG_X86_64
/* --64 Bit Bios------------------------------------------------------------ */

#define HPWDT_ARCH	64

asm(".text                      \n\t"
    ".align 4                   \n"
    "asminline_call:            \n\t"
    "pushq      %rbp            \n\t"
    "movq       %rsp, %rbp      \n\t"
    "pushq      %rax            \n\t"
    "pushq      %rbx            \n\t"
    "pushq      %rdx            \n\t"
    "pushq      %r12            \n\t"
    "pushq      %r9             \n\t"
    "movq       %rsi, %r12      \n\t"
    "movq       %rdi, %r9       \n\t"
    "movl       4(%r9),%ebx     \n\t"
    "movl       8(%r9),%ecx     \n\t"
    "movl       12(%r9),%edx    \n\t"
    "movl       16(%r9),%esi    \n\t"
    "movl       20(%r9),%edi    \n\t"
    "movl       (%r9),%eax      \n\t"
    "call       *%r12           \n\t"
    "pushfq                     \n\t"
    "popq        %r12           \n\t"
    "movl       %eax, (%r9)     \n\t"
    "movl       %ebx, 4(%r9)    \n\t"
    "movl       %ecx, 8(%r9)    \n\t"
    "movl       %edx, 12(%r9)   \n\t"
    "movl       %esi, 16(%r9)   \n\t"
    "movl       %edi, 20(%r9)   \n\t"
    "movq       %r12, %rax      \n\t"
    "movl       %eax, 28(%r9)   \n\t"
    "popq       %r9             \n\t"
    "popq       %r12            \n\t"
    "popq       %rdx            \n\t"
    "popq       %rbx            \n\t"
    "popq       %rax            \n\t"
    "leave                      \n\t"
    "ret                        \n\t"
    ".previous");

/*
 *	dmi_find_cru
 *
 *	Routine Description:
 *	This function checks whether or not a SMBIOS/DMI record is
 *	the 64bit CRU info or not
 */
static void __devinit dmi_find_cru(const struct dmi_header *dm, void *dummy)
{
	struct smbios_cru64_info *smbios_cru64_ptr;
	unsigned long cru_physical_address;

	if (dm->type == SMBIOS_CRU64_INFORMATION) {
		smbios_cru64_ptr = (struct smbios_cru64_info *) dm;
		if (smbios_cru64_ptr->signature == CRU_BIOS_SIGNATURE_VALUE) {
			cru_physical_address =
				smbios_cru64_ptr->physical_address +
				smbios_cru64_ptr->double_offset;
			cru_rom_addr = ioremap(cru_physical_address,
				smbios_cru64_ptr->double_length);
			set_memory_x((unsigned long)cru_rom_addr & PAGE_MASK,
				smbios_cru64_ptr->double_length >> PAGE_SHIFT);
		}
	}
}

static int __devinit detect_cru_service(void)
{
	cru_rom_addr = NULL;

	dmi_walk(dmi_find_cru, NULL);

	/* if cru_rom_addr has been set then we found a CRU service */
	return ((cru_rom_addr != NULL) ? 0 : -ENODEV);
}
/* ------------------------------------------------------------------------- */
#endif /* CONFIG_X86_64 */
#endif /* CONFIG_HPWDT_NMI_DECODING */

/*
 *	Watchdog operations
 */
static void hpwdt_start(void)
{
	reload = SECS_TO_TICKS(soft_margin);
	iowrite16(reload, hpwdt_timer_reg);
	iowrite8(0x85, hpwdt_timer_con);
}

static void hpwdt_stop(void)
{
	unsigned long data;

	data = ioread8(hpwdt_timer_con);
	data &= 0xFE;
	iowrite8(data, hpwdt_timer_con);
}

static void hpwdt_ping(void)
{
	iowrite16(reload, hpwdt_timer_reg);
}

static int hpwdt_change_timer(int new_margin)
{
	if (new_margin < 1 || new_margin > HPWDT_MAX_TIMER) {
		pr_warn("New value passed in is invalid: %d seconds\n",
			new_margin);
		return -EINVAL;
	}

	soft_margin = new_margin;
	pr_debug("New timer passed in is %d seconds\n", new_margin);
	reload = SECS_TO_TICKS(soft_margin);

	return 0;
}

static int hpwdt_time_left(void)
{
	return TICKS_TO_SECS(ioread16(hpwdt_timer_reg));
}

#ifdef CONFIG_HPWDT_NMI_DECODING
/*
 *	NMI Handler
 */
static int hpwdt_pretimeout(unsigned int ulReason, struct pt_regs *regs)
{
	unsigned long rom_pl;
	static int die_nmi_called;

	if (!hpwdt_nmi_decoding)
		goto out;

	spin_lock_irqsave(&rom_lock, rom_pl);
	if (!die_nmi_called && !is_icru)
		asminline_call(&cmn_regs, cru_rom_addr);
	die_nmi_called = 1;
	spin_unlock_irqrestore(&rom_lock, rom_pl);

	if (allow_kdump)
		hpwdt_stop();

	if (!is_icru) {
		if (cmn_regs.u1.ral == 0) {
			panic("An NMI occurred, "
				"but unable to determine source.\n");
		}
	}
	panic("An NMI occurred, please see the Integrated "
		"Management Log for details.\n");

out:
	return NMI_DONE;
}
#endif /* CONFIG_HPWDT_NMI_DECODING */

/*
 *	/dev/watchdog handling
 */
static int hpwdt_open(struct inode *inode, struct file *file)
{
	/* /dev/watchdog can only be opened once */
	if (test_and_set_bit(0, &hpwdt_is_open))
		return -EBUSY;

	/* Start the watchdog */
	hpwdt_start();
	hpwdt_ping();

	return nonseekable_open(inode, file);
}

static int hpwdt_release(struct inode *inode, struct file *file)
{
	/* Stop the watchdog */
	if (expect_release == 42) {
		hpwdt_stop();
	} else {
		pr_crit("Unexpected close, not stopping watchdog!\n");
		hpwdt_ping();
	}

	expect_release = 0;

	/* /dev/watchdog is being closed, make sure it can be re-opened */
	clear_bit(0, &hpwdt_is_open);

	return 0;
}

static ssize_t hpwdt_write(struct file *file, const char __user *data,
	size_t len, loff_t *ppos)
{
	/* See if we got the magic character 'V' and reload the timer */
	if (len) {
		if (!nowayout) {
			size_t i;

			/* note: just in case someone wrote the magic character
			 * five months ago... */
			expect_release = 0;

			/* scan to see whether or not we got the magic char. */
			for (i = 0; i != len; i++) {
				char c;
				if (get_user(c, data + i))
					return -EFAULT;
				if (c == 'V')
					expect_release = 42;
			}
		}

		/* someone wrote to us, we should reload the timer */
		hpwdt_ping();
	}

	return len;
}

static const struct watchdog_info ident = {
	.options = WDIOF_SETTIMEOUT |
		   WDIOF_KEEPALIVEPING |
		   WDIOF_MAGICCLOSE,
	.identity = "HP iLO2+ HW Watchdog Timer",
};

static long hpwdt_ioctl(struct file *file, unsigned int cmd,
	unsigned long arg)
{
	void __user *argp = (void __user *)arg;
	int __user *p = argp;
	int new_margin;
	int ret = -ENOTTY;

	switch (cmd) {
	case WDIOC_GETSUPPORT:
		ret = 0;
		if (copy_to_user(argp, &ident, sizeof(ident)))
			ret = -EFAULT;
		break;

	case WDIOC_GETSTATUS:
	case WDIOC_GETBOOTSTATUS:
		ret = put_user(0, p);
		break;

	case WDIOC_KEEPALIVE:
		hpwdt_ping();
		ret = 0;
		break;

	case WDIOC_SETTIMEOUT:
		ret = get_user(new_margin, p);
		if (ret)
			break;

		ret = hpwdt_change_timer(new_margin);
		if (ret)
			break;

		hpwdt_ping();
		/* Fall */
	case WDIOC_GETTIMEOUT:
		ret = put_user(soft_margin, p);
		break;

	case WDIOC_GETTIMELEFT:
		ret = put_user(hpwdt_time_left(), p);
		break;
	}
	return ret;
}

/*
 *	Kernel interfaces
 */
static const struct file_operations hpwdt_fops = {
	.owner = THIS_MODULE,
	.llseek = no_llseek,
	.write = hpwdt_write,
	.unlocked_ioctl = hpwdt_ioctl,
	.open = hpwdt_open,
	.release = hpwdt_release,
};

static struct miscdevice hpwdt_miscdev = {
	.minor = WATCHDOG_MINOR,
	.name = "watchdog",
	.fops = &hpwdt_fops,
};

/*
 *	Init & Exit
 */

#ifdef CONFIG_HPWDT_NMI_DECODING
#ifdef CONFIG_X86_LOCAL_APIC
static void __devinit hpwdt_check_nmi_decoding(struct pci_dev *dev)
{
	/*
	 * If nmi_watchdog is turned off then we can turn on
	 * our nmi decoding capability.
	 */
	hpwdt_nmi_decoding = 1;
}
#else
static void __devinit hpwdt_check_nmi_decoding(struct pci_dev *dev)
{
	dev_warn(&dev->dev, "NMI decoding is disabled. "
		"Your kernel does not support a NMI Watchdog.\n");
}
#endif /* CONFIG_X86_LOCAL_APIC */

/*
 *	dmi_find_icru
 *
 *	Routine Description:
 *	This function checks whether or not we are on an iCRU-based server.
 *	This check is independent of architecture and needs to be made for
 *	any ProLiant system.
 */
static void __devinit dmi_find_icru(const struct dmi_header *dm, void *dummy)
{
	struct smbios_proliant_info *smbios_proliant_ptr;

	if (dm->type == SMBIOS_ICRU_INFORMATION) {
		smbios_proliant_ptr = (struct smbios_proliant_info *) dm;
		if (smbios_proliant_ptr->misc_features & 0x01)
			is_icru = 1;
	}
}

static int __devinit hpwdt_init_nmi_decoding(struct pci_dev *dev)
{
	int retval;

	/*
	 * On typical CRU-based systems we need to map that service in
	 * the BIOS. For 32 bit Operating Systems we need to go through
	 * the 32 Bit BIOS Service Directory. For 64 bit Operating
	 * Systems we get that service through SMBIOS.
	 *
	 * On systems that support the new iCRU service all we need to
	 * do is call dmi_walk to get the supported flag value and skip
	 * the old cru detect code.
	 */
	dmi_walk(dmi_find_icru, NULL);
	if (!is_icru) {

		/*
		* We need to map the ROM to get the CRU service.
		* For 32 bit Operating Systems we need to go through the 32 Bit
		* BIOS Service Directory
		* For 64 bit Operating Systems we get that service through SMBIOS.
		*/
		retval = detect_cru_service();
		if (retval < 0) {
			dev_warn(&dev->dev,
				"Unable to detect the %d Bit CRU Service.\n",
				HPWDT_ARCH);
			return retval;
		}

		/*
		* We know this is the only CRU call we need to make so lets keep as
		* few instructions as possible once the NMI comes in.
		*/
		cmn_regs.u1.rah = 0x0D;
		cmn_regs.u1.ral = 0x02;
	}

	/*
	 * Only one function can register for NMI_UNKNOWN
	 */
	retval = register_nmi_handler(NMI_UNKNOWN, hpwdt_pretimeout, 0, "hpwdt");
	if (retval)
		goto error;
	retval = register_nmi_handler(NMI_SERR, hpwdt_pretimeout, 0, "hpwdt");
	if (retval)
		goto error1;
	retval = register_nmi_handler(NMI_IO_CHECK, hpwdt_pretimeout, 0, "hpwdt");
	if (retval)
		goto error2;

	dev_info(&dev->dev,
			"HP Watchdog Timer Driver: NMI decoding initialized"
			", allow kernel dump: %s (default = 0/OFF)\n",
			(allow_kdump == 0) ? "OFF" : "ON");
	return 0;

error2:
	unregister_nmi_handler(NMI_SERR, "hpwdt");
error1:
	unregister_nmi_handler(NMI_UNKNOWN, "hpwdt");
error:
	dev_warn(&dev->dev,
		"Unable to register a die notifier (err=%d).\n",
		retval);
	if (cru_rom_addr)
		iounmap(cru_rom_addr);
	return retval;
}

static void hpwdt_exit_nmi_decoding(void)
{
	unregister_nmi_handler(NMI_UNKNOWN, "hpwdt");
	unregister_nmi_handler(NMI_SERR, "hpwdt");
	unregister_nmi_handler(NMI_IO_CHECK, "hpwdt");
	if (cru_rom_addr)
		iounmap(cru_rom_addr);
}
#else /* !CONFIG_HPWDT_NMI_DECODING */
static void __devinit hpwdt_check_nmi_decoding(struct pci_dev *dev)
{
}

static int __devinit hpwdt_init_nmi_decoding(struct pci_dev *dev)
{
	return 0;
}

static void hpwdt_exit_nmi_decoding(void)
{
}
#endif /* CONFIG_HPWDT_NMI_DECODING */

static int __devinit hpwdt_init_one(struct pci_dev *dev,
					const struct pci_device_id *ent)
{
	int retval;

	/*
	 * Check if we can do NMI decoding or not
	 */
	hpwdt_check_nmi_decoding(dev);

	/*
	 * First let's find out if we are on an iLO2+ server. We will
	 * not run on a legacy ASM box.
	 * So we only support the G5 ProLiant servers and higher.
	 */
	if (dev->subsystem_vendor != PCI_VENDOR_ID_HP) {
		dev_warn(&dev->dev,
			"This server does not have an iLO2+ ASIC.\n");
		return -ENODEV;
	}

	if (pci_enable_device(dev)) {
		dev_warn(&dev->dev,
			"Not possible to enable PCI Device: 0x%x:0x%x.\n",
			ent->vendor, ent->device);
		return -ENODEV;
	}

	pci_mem_addr = pci_iomap(dev, 1, 0x80);
	if (!pci_mem_addr) {
		dev_warn(&dev->dev,
			"Unable to detect the iLO2+ server memory.\n");
		retval = -ENOMEM;
		goto error_pci_iomap;
	}
	hpwdt_timer_reg = pci_mem_addr + 0x70;
	hpwdt_timer_con = pci_mem_addr + 0x72;

	/* Make sure that we have a valid soft_margin */
	if (hpwdt_change_timer(soft_margin))
		hpwdt_change_timer(DEFAULT_MARGIN);

	/* Initialize NMI Decoding functionality */
	retval = hpwdt_init_nmi_decoding(dev);
	if (retval != 0)
		goto error_init_nmi_decoding;

	retval = misc_register(&hpwdt_miscdev);
	if (retval < 0) {
		dev_warn(&dev->dev,
			"Unable to register miscdev on minor=%d (err=%d).\n",
			WATCHDOG_MINOR, retval);
		goto error_misc_register;
	}

	dev_info(&dev->dev, "HP Watchdog Timer Driver: %s"
			", timer margin: %d seconds (nowayout=%d).\n",
			HPWDT_VERSION, soft_margin, nowayout);
	return 0;

error_misc_register:
	hpwdt_exit_nmi_decoding();
error_init_nmi_decoding:
	pci_iounmap(dev, pci_mem_addr);
error_pci_iomap:
	pci_disable_device(dev);
	return retval;
}

static void __devexit hpwdt_exit(struct pci_dev *dev)
{
	if (!nowayout)
		hpwdt_stop();

	misc_deregister(&hpwdt_miscdev);
	hpwdt_exit_nmi_decoding();
	pci_iounmap(dev, pci_mem_addr);
	pci_disable_device(dev);
}

static struct pci_driver hpwdt_driver = {
	.name = "hpwdt",
	.id_table = hpwdt_devices,
	.probe = hpwdt_init_one,
	.remove = __devexit_p(hpwdt_exit),
};

MODULE_AUTHOR("Tom Mingarelli");
MODULE_DESCRIPTION("hp watchdog driver");
MODULE_LICENSE("GPL");
MODULE_VERSION(HPWDT_VERSION);
MODULE_ALIAS_MISCDEV(WATCHDOG_MINOR);

module_param(soft_margin, int, 0);
MODULE_PARM_DESC(soft_margin, "Watchdog timeout in seconds");

module_param(nowayout, bool, 0);
MODULE_PARM_DESC(nowayout, "Watchdog cannot be stopped once started (default="
		__MODULE_STRING(WATCHDOG_NOWAYOUT) ")");

#ifdef CONFIG_HPWDT_NMI_DECODING
module_param(allow_kdump, int, 0);
MODULE_PARM_DESC(allow_kdump, "Start a kernel dump after NMI occurs");
#endif /* !CONFIG_HPWDT_NMI_DECODING */

module_pci_driver(hpwdt_driver);<|MERGE_RESOLUTION|>--- conflicted
+++ resolved
@@ -146,11 +146,7 @@
 }  __attribute__((packed));
 
 static unsigned int hpwdt_nmi_decoding;
-<<<<<<< HEAD
-static unsigned int allow_kdump;
-=======
 static unsigned int allow_kdump = 1;
->>>>>>> bd0a521e
 static unsigned int is_icru;
 static DEFINE_SPINLOCK(rom_lock);
 static void *cru_rom_addr;
