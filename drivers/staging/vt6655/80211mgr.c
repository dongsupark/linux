--- conflicted
+++ resolved
@@ -66,11 +66,7 @@
 /*---------------------  Static Variables  --------------------------*/
 
 static int msglevel = MSG_LEVEL_INFO;
-<<<<<<< HEAD
-//static int          msglevel                =MSG_LEVEL_DEBUG;
-=======
 /* static int          msglevel                =MSG_LEVEL_DEBUG; */
->>>>>>> d0e0ac97
 /*---------------------  Static Functions  --------------------------*/
 
 /*---------------------  Export Variables  --------------------------*/
@@ -94,11 +90,7 @@
 {
 	pFrame->pHdr = (PUWLAN_80211HDR)pFrame->pBuf;
 
-<<<<<<< HEAD
-	// Fixed Fields
-=======
-	/* Fixed Fields */
->>>>>>> d0e0ac97
+	/* Fixed Fields */
 	pFrame->pqwTimestamp = (PQWORD)(WLAN_HDR_A3_DATA_PTR(&(pFrame->pHdr->sA3))
 					+ WLAN_BEACON_OFF_TS);
 	pFrame->pwBeaconInterval = (unsigned short *)(WLAN_HDR_A3_DATA_PTR(&(pFrame->pHdr->sA3))
@@ -131,11 +123,7 @@
 
 	pFrame->pHdr = (PUWLAN_80211HDR)pFrame->pBuf;
 
-<<<<<<< HEAD
-	// Fixed Fields
-=======
-	/* Fixed Fields */
->>>>>>> d0e0ac97
+	/* Fixed Fields */
 	pFrame->pqwTimestamp = (PQWORD)(WLAN_HDR_A3_DATA_PTR(&(pFrame->pHdr->sA3))
 					+ WLAN_BEACON_OFF_TS);
 	pFrame->pwBeaconInterval = (unsigned short *)(WLAN_HDR_A3_DATA_PTR(&(pFrame->pHdr->sA3))
@@ -143,11 +131,7 @@
 	pFrame->pwCapInfo = (unsigned short *)(WLAN_HDR_A3_DATA_PTR(&(pFrame->pHdr->sA3))
 					       + WLAN_BEACON_OFF_CAPINFO);
 
-<<<<<<< HEAD
-	// Information elements
-=======
 	/* Information elements */
->>>>>>> d0e0ac97
 	pItem = (PWLAN_IE)((unsigned char *)(WLAN_HDR_A3_DATA_PTR(&(pFrame->pHdr->sA3)))
 			   + WLAN_BEACON_OFF_SSID);
 	while (((unsigned char *)pItem) < (pFrame->pBuf + pFrame->len)) {
@@ -161,11 +145,7 @@
 				pFrame->pSuppRates = (PWLAN_IE_SUPP_RATES)pItem;
 			break;
 		case WLAN_EID_FH_PARMS:
-<<<<<<< HEAD
-			//pFrame->pFHParms = (PWLAN_IE_FH_PARMS)pItem;
-=======
 			/* pFrame->pFHParms = (PWLAN_IE_FH_PARMS)pItem; */
->>>>>>> d0e0ac97
 			break;
 		case WLAN_EID_DS_PARMS:
 			if (pFrame->pDSParms == NULL)
@@ -205,38 +185,22 @@
 				pFrame->pExtSuppRates = (PWLAN_IE_SUPP_RATES)pItem;
 			break;
 
-<<<<<<< HEAD
-		case WLAN_EID_COUNTRY:      //7
-=======
 		case WLAN_EID_COUNTRY:      /* 7 */
->>>>>>> d0e0ac97
 			if (pFrame->pIE_Country == NULL)
 				pFrame->pIE_Country = (PWLAN_IE_COUNTRY)pItem;
 			break;
 
-<<<<<<< HEAD
-		case WLAN_EID_PWR_CONSTRAINT:   //32
-=======
 		case WLAN_EID_PWR_CONSTRAINT:   /* 32 */
->>>>>>> d0e0ac97
 			if (pFrame->pIE_PowerConstraint == NULL)
 				pFrame->pIE_PowerConstraint = (PWLAN_IE_PW_CONST)pItem;
 			break;
 
-<<<<<<< HEAD
-		case WLAN_EID_CH_SWITCH:    //37
-=======
 		case WLAN_EID_CH_SWITCH:    /* 37 */
->>>>>>> d0e0ac97
 			if (pFrame->pIE_CHSW == NULL)
 				pFrame->pIE_CHSW = (PWLAN_IE_CH_SW)pItem;
 			break;
 
-<<<<<<< HEAD
-		case WLAN_EID_QUIET:        //40
-=======
 		case WLAN_EID_QUIET:        /* 40 */
->>>>>>> d0e0ac97
 			if (pFrame->pIE_Quiet == NULL)
 				pFrame->pIE_Quiet = (PWLAN_IE_QUIET)pItem;
 			break;
@@ -318,11 +282,7 @@
 {
 	pFrame->pHdr = (PUWLAN_80211HDR)pFrame->pBuf;
 
-<<<<<<< HEAD
-	// Fixed Fields
-=======
-	/* Fixed Fields */
->>>>>>> d0e0ac97
+	/* Fixed Fields */
 	pFrame->pwReason = (unsigned short *)(WLAN_HDR_A3_DATA_PTR(&(pFrame->pHdr->sA3))
 					      + WLAN_DISASSOC_OFF_REASON);
 	pFrame->len = WLAN_HDR_ADDR3_LEN + WLAN_DISASSOC_OFF_REASON + sizeof(*(pFrame->pwReason));
@@ -348,11 +308,7 @@
 {
 	pFrame->pHdr = (PUWLAN_80211HDR)pFrame->pBuf;
 
-<<<<<<< HEAD
-	// Fixed Fields
-=======
-	/* Fixed Fields */
->>>>>>> d0e0ac97
+	/* Fixed Fields */
 	pFrame->pwReason = (unsigned short *)(WLAN_HDR_A3_DATA_PTR(&(pFrame->pHdr->sA3))
 					      + WLAN_DISASSOC_OFF_REASON);
 
@@ -376,11 +332,7 @@
 )
 {
 	pFrame->pHdr = (PUWLAN_80211HDR)pFrame->pBuf;
-<<<<<<< HEAD
-	// Fixed Fields
-=======
-	/* Fixed Fields */
->>>>>>> d0e0ac97
+	/* Fixed Fields */
 	pFrame->pwCapInfo = (unsigned short *)(WLAN_HDR_A3_DATA_PTR(&(pFrame->pHdr->sA3))
 					       + WLAN_ASSOCREQ_OFF_CAP_INFO);
 	pFrame->pwListenInterval = (unsigned short *)(WLAN_HDR_A3_DATA_PTR(&(pFrame->pHdr->sA3))
@@ -408,21 +360,13 @@
 	PWLAN_IE   pItem;
 
 	pFrame->pHdr = (PUWLAN_80211HDR)pFrame->pBuf;
-<<<<<<< HEAD
-	// Fixed Fields
-=======
-	/* Fixed Fields */
->>>>>>> d0e0ac97
+	/* Fixed Fields */
 	pFrame->pwCapInfo = (unsigned short *)(WLAN_HDR_A3_DATA_PTR(&(pFrame->pHdr->sA3))
 					       + WLAN_ASSOCREQ_OFF_CAP_INFO);
 	pFrame->pwListenInterval = (unsigned short *)(WLAN_HDR_A3_DATA_PTR(&(pFrame->pHdr->sA3))
 						      + WLAN_ASSOCREQ_OFF_LISTEN_INT);
 
-<<<<<<< HEAD
-	// Information elements
-=======
 	/* Information elements */
->>>>>>> d0e0ac97
 	pItem = (PWLAN_IE)(WLAN_HDR_A3_DATA_PTR(&(pFrame->pHdr->sA3))
 			   + WLAN_ASSOCREQ_OFF_SSID);
 
@@ -481,11 +425,7 @@
 {
 	pFrame->pHdr = (PUWLAN_80211HDR)pFrame->pBuf;
 
-<<<<<<< HEAD
-	// Fixed Fields
-=======
-	/* Fixed Fields */
->>>>>>> d0e0ac97
+	/* Fixed Fields */
 	pFrame->pwCapInfo = (unsigned short *)(WLAN_HDR_A3_DATA_PTR(&(pFrame->pHdr->sA3))
 					       + WLAN_ASSOCRESP_OFF_CAP_INFO);
 	pFrame->pwStatus = (unsigned short *)(WLAN_HDR_A3_DATA_PTR(&(pFrame->pHdr->sA3))
@@ -518,11 +458,7 @@
 
 	pFrame->pHdr = (PUWLAN_80211HDR)pFrame->pBuf;
 
-<<<<<<< HEAD
-	// Fixed Fields
-=======
-	/* Fixed Fields */
->>>>>>> d0e0ac97
+	/* Fixed Fields */
 	pFrame->pwCapInfo = (unsigned short *)(WLAN_HDR_A3_DATA_PTR(&(pFrame->pHdr->sA3))
 					       + WLAN_ASSOCRESP_OFF_CAP_INFO);
 	pFrame->pwStatus = (unsigned short *)(WLAN_HDR_A3_DATA_PTR(&(pFrame->pHdr->sA3))
@@ -530,11 +466,7 @@
 	pFrame->pwAid = (unsigned short *)(WLAN_HDR_A3_DATA_PTR(&(pFrame->pHdr->sA3))
 					   + WLAN_ASSOCRESP_OFF_AID);
 
-<<<<<<< HEAD
-	// Information elements
-=======
 	/* Information elements */
->>>>>>> d0e0ac97
 	pFrame->pSuppRates  = (PWLAN_IE_SUPP_RATES)(WLAN_HDR_A3_DATA_PTR(&(pFrame->pHdr->sA3))
 						    + WLAN_ASSOCRESP_OFF_SUPP_RATES);
 
@@ -569,11 +501,7 @@
 {
 	pFrame->pHdr = (PUWLAN_80211HDR)pFrame->pBuf;
 
-<<<<<<< HEAD
-	// Fixed Fields
-=======
-	/* Fixed Fields */
->>>>>>> d0e0ac97
+	/* Fixed Fields */
 	pFrame->pwCapInfo = (unsigned short *)(WLAN_HDR_A3_DATA_PTR(&(pFrame->pHdr->sA3))
 					       + WLAN_REASSOCREQ_OFF_CAP_INFO);
 	pFrame->pwListenInterval = (unsigned short *)(WLAN_HDR_A3_DATA_PTR(&(pFrame->pHdr->sA3))
@@ -604,11 +532,7 @@
 	PWLAN_IE   pItem;
 	pFrame->pHdr = (PUWLAN_80211HDR)pFrame->pBuf;
 
-<<<<<<< HEAD
-	// Fixed Fields
-=======
-	/* Fixed Fields */
->>>>>>> d0e0ac97
+	/* Fixed Fields */
 	pFrame->pwCapInfo = (unsigned short *)(WLAN_HDR_A3_DATA_PTR(&(pFrame->pHdr->sA3))
 					       + WLAN_REASSOCREQ_OFF_CAP_INFO);
 	pFrame->pwListenInterval = (unsigned short *)(WLAN_HDR_A3_DATA_PTR(&(pFrame->pHdr->sA3))
@@ -616,11 +540,7 @@
 	pFrame->pAddrCurrAP = (PIEEE_ADDR)(WLAN_HDR_A3_DATA_PTR(&(pFrame->pHdr->sA3))
 					   + WLAN_REASSOCREQ_OFF_CURR_AP);
 
-<<<<<<< HEAD
-	// Information elements
-=======
 	/* Information elements */
->>>>>>> d0e0ac97
 	pItem = (PWLAN_IE)(WLAN_HDR_A3_DATA_PTR(&(pFrame->pHdr->sA3))
 			   + WLAN_REASSOCREQ_OFF_SSID);
 
@@ -702,11 +622,7 @@
 
 	pFrame->pHdr = (PUWLAN_80211HDR)pFrame->pBuf;
 
-<<<<<<< HEAD
-	// Information elements
-=======
 	/* Information elements */
->>>>>>> d0e0ac97
 	pItem = (PWLAN_IE)(WLAN_HDR_A3_DATA_PTR(&(pFrame->pHdr->sA3)));
 
 	while (((unsigned char *)pItem) < (pFrame->pBuf + pFrame->len)) {
@@ -754,11 +670,7 @@
 {
 	pFrame->pHdr = (PUWLAN_80211HDR)pFrame->pBuf;
 
-<<<<<<< HEAD
-	// Fixed Fields
-=======
-	/* Fixed Fields */
->>>>>>> d0e0ac97
+	/* Fixed Fields */
 	pFrame->pqwTimestamp = (PQWORD)(WLAN_HDR_A3_DATA_PTR(&(pFrame->pHdr->sA3))
 					+ WLAN_PROBERESP_OFF_TS);
 	pFrame->pwBeaconInterval = (unsigned short *)(WLAN_HDR_A3_DATA_PTR(&(pFrame->pHdr->sA3))
@@ -792,11 +704,7 @@
 
 	pFrame->pHdr = (PUWLAN_80211HDR)pFrame->pBuf;
 
-<<<<<<< HEAD
-	// Fixed Fields
-=======
-	/* Fixed Fields */
->>>>>>> d0e0ac97
+	/* Fixed Fields */
 	pFrame->pqwTimestamp = (PQWORD)(WLAN_HDR_A3_DATA_PTR(&(pFrame->pHdr->sA3))
 					+ WLAN_PROBERESP_OFF_TS);
 	pFrame->pwBeaconInterval = (unsigned short *)(WLAN_HDR_A3_DATA_PTR(&(pFrame->pHdr->sA3))
@@ -804,11 +712,7 @@
 	pFrame->pwCapInfo = (unsigned short *)(WLAN_HDR_A3_DATA_PTR(&(pFrame->pHdr->sA3))
 					       + WLAN_PROBERESP_OFF_CAP_INFO);
 
-<<<<<<< HEAD
-	// Information elements
-=======
 	/* Information elements */
->>>>>>> d0e0ac97
 	pItem = (PWLAN_IE)(WLAN_HDR_A3_DATA_PTR(&(pFrame->pHdr->sA3))
 			   + WLAN_PROBERESP_OFF_SSID);
 
@@ -857,38 +761,22 @@
 				pFrame->pExtSuppRates = (PWLAN_IE_SUPP_RATES)pItem;
 			break;
 
-<<<<<<< HEAD
-		case WLAN_EID_COUNTRY:      //7
-=======
 		case WLAN_EID_COUNTRY:      /* 7 */
->>>>>>> d0e0ac97
 			if (pFrame->pIE_Country == NULL)
 				pFrame->pIE_Country = (PWLAN_IE_COUNTRY)pItem;
 			break;
 
-<<<<<<< HEAD
-		case WLAN_EID_PWR_CONSTRAINT:   //32
-=======
 		case WLAN_EID_PWR_CONSTRAINT:   /* 32 */
->>>>>>> d0e0ac97
 			if (pFrame->pIE_PowerConstraint == NULL)
 				pFrame->pIE_PowerConstraint = (PWLAN_IE_PW_CONST)pItem;
 			break;
 
-<<<<<<< HEAD
-		case WLAN_EID_CH_SWITCH:    //37
-=======
 		case WLAN_EID_CH_SWITCH:    /* 37 */
->>>>>>> d0e0ac97
 			if (pFrame->pIE_CHSW == NULL)
 				pFrame->pIE_CHSW = (PWLAN_IE_CH_SW)pItem;
 			break;
 
-<<<<<<< HEAD
-		case WLAN_EID_QUIET:        //40
-=======
 		case WLAN_EID_QUIET:        /* 40 */
->>>>>>> d0e0ac97
 			if (pFrame->pIE_Quiet == NULL)
 				pFrame->pIE_Quiet = (PWLAN_IE_QUIET)pItem;
 			break;
@@ -926,11 +814,7 @@
 {
 	pFrame->pHdr = (PUWLAN_80211HDR)pFrame->pBuf;
 
-<<<<<<< HEAD
-	// Fixed Fields
-=======
-	/* Fixed Fields */
->>>>>>> d0e0ac97
+	/* Fixed Fields */
 	pFrame->pwAuthAlgorithm = (unsigned short *)(WLAN_HDR_A3_DATA_PTR(&(pFrame->pHdr->sA3))
 						     + WLAN_AUTHEN_OFF_AUTH_ALG);
 	pFrame->pwAuthSequence = (unsigned short *)(WLAN_HDR_A3_DATA_PTR(&(pFrame->pHdr->sA3))
@@ -962,11 +846,7 @@
 
 	pFrame->pHdr = (PUWLAN_80211HDR)pFrame->pBuf;
 
-<<<<<<< HEAD
-	// Fixed Fields
-=======
-	/* Fixed Fields */
->>>>>>> d0e0ac97
+	/* Fixed Fields */
 	pFrame->pwAuthAlgorithm = (unsigned short *)(WLAN_HDR_A3_DATA_PTR(&(pFrame->pHdr->sA3))
 						     + WLAN_AUTHEN_OFF_AUTH_ALG);
 	pFrame->pwAuthSequence = (unsigned short *)(WLAN_HDR_A3_DATA_PTR(&(pFrame->pHdr->sA3))
@@ -974,11 +854,7 @@
 	pFrame->pwStatus = (unsigned short *)(WLAN_HDR_A3_DATA_PTR(&(pFrame->pHdr->sA3))
 					      + WLAN_AUTHEN_OFF_STATUS);
 
-<<<<<<< HEAD
-	// Information elements
-=======
 	/* Information elements */
->>>>>>> d0e0ac97
 	pItem = (PWLAN_IE)(WLAN_HDR_A3_DATA_PTR(&(pFrame->pHdr->sA3))
 			   + WLAN_AUTHEN_OFF_CHALLENGE);
 
@@ -1007,11 +883,7 @@
 {
 	pFrame->pHdr = (PUWLAN_80211HDR)pFrame->pBuf;
 
-<<<<<<< HEAD
-	// Fixed Fields
-=======
-	/* Fixed Fields */
->>>>>>> d0e0ac97
+	/* Fixed Fields */
 	pFrame->pwReason = (unsigned short *)(WLAN_HDR_A3_DATA_PTR(&(pFrame->pHdr->sA3))
 					      + WLAN_DEAUTHEN_OFF_REASON);
 	pFrame->len = WLAN_HDR_ADDR3_LEN + WLAN_DEAUTHEN_OFF_REASON + sizeof(*(pFrame->pwReason));
@@ -1037,11 +909,7 @@
 {
 	pFrame->pHdr = (PUWLAN_80211HDR)pFrame->pBuf;
 
-<<<<<<< HEAD
-	// Fixed Fields
-=======
-	/* Fixed Fields */
->>>>>>> d0e0ac97
+	/* Fixed Fields */
 	pFrame->pwReason = (unsigned short *)(WLAN_HDR_A3_DATA_PTR(&(pFrame->pHdr->sA3))
 					      + WLAN_DEAUTHEN_OFF_REASON);
 
@@ -1066,11 +934,7 @@
 {
 	pFrame->pHdr = (PUWLAN_80211HDR)pFrame->pBuf;
 
-<<<<<<< HEAD
-	// Fixed Fields
-=======
-	/* Fixed Fields */
->>>>>>> d0e0ac97
+	/* Fixed Fields */
 	pFrame->pwCapInfo = (unsigned short *)(WLAN_HDR_A3_DATA_PTR(&(pFrame->pHdr->sA3))
 					       + WLAN_REASSOCRESP_OFF_CAP_INFO);
 	pFrame->pwStatus = (unsigned short *)(WLAN_HDR_A3_DATA_PTR(&(pFrame->pHdr->sA3))
@@ -1103,11 +967,7 @@
 
 	pFrame->pHdr = (PUWLAN_80211HDR)pFrame->pBuf;
 
-<<<<<<< HEAD
-	// Fixed Fields
-=======
-	/* Fixed Fields */
->>>>>>> d0e0ac97
+	/* Fixed Fields */
 	pFrame->pwCapInfo = (unsigned short *)(WLAN_HDR_A3_DATA_PTR(&(pFrame->pHdr->sA3))
 					       + WLAN_REASSOCRESP_OFF_CAP_INFO);
 	pFrame->pwStatus = (unsigned short *)(WLAN_HDR_A3_DATA_PTR(&(pFrame->pHdr->sA3))
@@ -1115,11 +975,7 @@
 	pFrame->pwAid = (unsigned short *)(WLAN_HDR_A3_DATA_PTR(&(pFrame->pHdr->sA3))
 					   + WLAN_REASSOCRESP_OFF_AID);
 
-<<<<<<< HEAD
-	//Information elements
-=======
 	/* Information elements */
->>>>>>> d0e0ac97
 	pFrame->pSuppRates = (PWLAN_IE_SUPP_RATES)(WLAN_HDR_A3_DATA_PTR(&(pFrame->pHdr->sA3))
 						   + WLAN_REASSOCRESP_OFF_SUPP_RATES);
 
