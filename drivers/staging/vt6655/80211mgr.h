/*
 * Copyright (c) 1996, 2003 VIA Networking Technologies, Inc.
 * All rights reserved.
 *
 * This program is free software; you can redistribute it and/or modify
 * it under the terms of the GNU General Public License as published by
 * the Free Software Foundation; either version 2 of the License, or
 * (at your option) any later version.
 *
 * This program is distributed in the hope that it will be useful,
 * but WITHOUT ANY WARRANTY; without even the implied warranty of
 * MERCHANTABILITY or FITNESS FOR A PARTICULAR PURPOSE.  See the
 * GNU General Public License for more details.
 *
 * You should have received a copy of the GNU General Public License along
 * with this program; if not, write to the Free Software Foundation, Inc.,
 * 51 Franklin Street, Fifth Floor, Boston, MA 02110-1301 USA.
 *
 *
 * File: 80211mgr.h
 *
 * Purpose: 802.11 management frames pre-defines.
 *
 *
 * Author: Lyndon Chen
 *
 * Date: May 8, 2002
 *
 */

#ifndef __80211MGR_H__
#define __80211MGR_H__

#include "ttype.h"
#include "80211hdr.h"

/*---------------------  Export Definitions -------------------------*/

#define WLAN_MIN_ARRAY          1

/* Information Element ID value */
#define WLAN_EID_SSID           0
#define WLAN_EID_SUPP_RATES     1
#define WLAN_EID_FH_PARMS       2
#define WLAN_EID_DS_PARMS       3
#define WLAN_EID_CF_PARMS       4
#define WLAN_EID_TIM            5
#define WLAN_EID_IBSS_PARMS     6
#define WLAN_EID_COUNTRY        7
#define WLAN_EID_CHALLENGE      16
#define WLAN_EID_PWR_CONSTRAINT 32
#define WLAN_EID_PWR_CAPABILITY 33
#define WLAN_EID_TPC_REQ        34
#define WLAN_EID_TPC_REP        35
#define WLAN_EID_SUPP_CH        36
#define WLAN_EID_CH_SWITCH      37
#define WLAN_EID_MEASURE_REQ    38
#define WLAN_EID_MEASURE_REP    39
#define WLAN_EID_QUIET          40
#define WLAN_EID_IBSS_DFS       41
#define WLAN_EID_ERP            42
/* reference 802.11i 7.3.2 table 20 */
#define WLAN_EID_RSN            48
#define WLAN_EID_EXTSUPP_RATES  50
/* reference WiFi WPA spec. */
#define WLAN_EID_RSN_WPA        221

#define WLAN_EID_ERP_NONERP_PRESENT             0x01
#define WLAN_EID_ERP_USE_PROTECTION             0x02
#define WLAN_EID_ERP_BARKER_MODE                0x04

/* Reason Codes */
#define WLAN_MGMT_REASON_RSVD                       0
#define WLAN_MGMT_REASON_UNSPEC                     1
#define WLAN_MGMT_REASON_PRIOR_AUTH_INVALID         2
#define WLAN_MGMT_REASON_DEAUTH_LEAVING             3
#define WLAN_MGMT_REASON_DISASSOC_INACTIVE          4
#define WLAN_MGMT_REASON_DISASSOC_AP_BUSY           5
#define WLAN_MGMT_REASON_CLASS2_NONAUTH             6
#define WLAN_MGMT_REASON_CLASS3_NONASSOC            7
#define WLAN_MGMT_REASON_DISASSOC_STA_HASLEFT       8
#define WLAN_MGMT_REASON_CANT_ASSOC_NONAUTH         9
#define WLAN_MGMT_REASON_DISASSOC_PWR_CAP_UNACCEPT      10
#define WLAN_MGMT_REASON_DISASSOC_SUPP_CH_UNACCEPT      11
#define WLAN_MGMT_REASON_INVALID_IE                 13
#define WLAN_MGMT_REASON_MIC_FAILURE                14
#define WLAN_MGMT_REASON_4WAY_HANDSHAKE_TIMEOUT     15
#define WLAN_MGMT_REASON_GRPKEY_UPDATE_TIMEOUT      16
#define WLAN_MGMT_REASON_4WAY_INFO_DIFFERENT        17
#define WLAN_MGMT_REASON_MULTCAST_CIPHER_INVALID    18
#define WLAN_MGMT_REASON_UNCAST_CIPHER_INVALID      19
#define WLAN_MGMT_REASON_AKMP_INVALID               20
#define WLAN_MGMT_REASON_RSNE_UNSUPPORTED           21
#define WLAN_MGMT_REASON_RSNE_CAP_INVALID           22
#define WLAN_MGMT_REASON_80211X_AUTH_FAILED         23

/* Status Codes */
#define WLAN_MGMT_STATUS_SUCCESS                        0
#define WLAN_MGMT_STATUS_UNSPEC_FAILURE                 1
#define WLAN_MGMT_STATUS_CAPS_UNSUPPORTED               10
#define WLAN_MGMT_STATUS_REASSOC_NO_ASSOC               11
#define WLAN_MGMT_STATUS_ASSOC_DENIED_UNSPEC            12
#define WLAN_MGMT_STATUS_UNSUPPORTED_AUTHALG            13
#define WLAN_MGMT_STATUS_RX_AUTH_NOSEQ                  14
#define WLAN_MGMT_STATUS_CHALLENGE_FAIL                 15
#define WLAN_MGMT_STATUS_AUTH_TIMEOUT                   16
#define WLAN_MGMT_STATUS_ASSOC_DENIED_BUSY              17
#define WLAN_MGMT_STATUS_ASSOC_DENIED_RATES             18
#define WLAN_MGMT_STATUS_ASSOC_DENIED_SHORTPREAMBLE     19
#define WLAN_MGMT_STATUS_ASSOC_DENIED_PBCC              20
#define WLAN_MGMT_STATUS_ASSOC_DENIED_AGILITY           21

/* reference 802.11h 7.3.1.9 */
#define WLAN_MGMT_STATUS_ASSOC_REJECT_BCS_SPECTRUM_MNG  22
#define WLAN_MGMT_STATUS_ASSOC_REJECT_BCS_PWR_CAP       23
#define WLAN_MGMT_STATUS_ASSOC_REJECT_BCS_SUPP_CH       24
/* reference 802.11g 7.3.1.9 */
#define WLAN_MGMT_STATUS_SHORTSLOTTIME_UNSUPPORTED      25
#define WLAN_MGMT_STATUS_DSSSOFDM_UNSUPPORTED           26
/* reference 802.11i 3.7.1.9 table 19 */
#define WLAN_MGMT_STATUS_INVALID_IE                     40
#define WLAN_MGMT_STATUS_GROUP_CIPHER_INVALID           41
#define WLAN_MGMT_STATUS_PAIRWISE_CIPHER_INVALID        42
#define WLAN_MGMT_STATUS_AKMP_INVALID                   43
#define WLAN_MGMT_STATUS_UNSUPPORT_RSN_IE_VER           44
#define WLAN_MGMT_STATUS_INVALID_RSN_IE_CAP             45
#define WLAN_MGMT_STATUS_CIPHER_REJECT                  46

<<<<<<< HEAD
// Auth Algorithm
#define WLAN_AUTH_ALG_OPENSYSTEM                0
#define WLAN_AUTH_ALG_SHAREDKEY                 1

// Management Frame Field Offsets
// Note: Not all fields are listed because of variable lengths.
// Note: These offsets are from the start of the frame data
=======
/* Auth Algorithm */
#define WLAN_AUTH_ALG_OPENSYSTEM                0
#define WLAN_AUTH_ALG_SHAREDKEY                 1

/* Management Frame Field Offsets */
/* Note: Not all fields are listed because of variable lengths. */
/* Note: These offsets are from the start of the frame data */
>>>>>>> d0e0ac97

#define WLAN_BEACON_OFF_TS                  0
#define WLAN_BEACON_OFF_BCN_INT             8
#define WLAN_BEACON_OFF_CAPINFO             10
#define WLAN_BEACON_OFF_SSID                12

#define WLAN_DISASSOC_OFF_REASON            0

#define WLAN_ASSOCREQ_OFF_CAP_INFO          0
#define WLAN_ASSOCREQ_OFF_LISTEN_INT        2
#define WLAN_ASSOCREQ_OFF_SSID              4

#define WLAN_ASSOCRESP_OFF_CAP_INFO         0
#define WLAN_ASSOCRESP_OFF_STATUS           2
#define WLAN_ASSOCRESP_OFF_AID              4
#define WLAN_ASSOCRESP_OFF_SUPP_RATES       6

#define WLAN_REASSOCREQ_OFF_CAP_INFO        0
#define WLAN_REASSOCREQ_OFF_LISTEN_INT      2
#define WLAN_REASSOCREQ_OFF_CURR_AP         4
#define WLAN_REASSOCREQ_OFF_SSID            10

#define WLAN_REASSOCRESP_OFF_CAP_INFO       0
#define WLAN_REASSOCRESP_OFF_STATUS         2
#define WLAN_REASSOCRESP_OFF_AID            4
#define WLAN_REASSOCRESP_OFF_SUPP_RATES     6

#define WLAN_PROBEREQ_OFF_SSID              0

#define WLAN_PROBERESP_OFF_TS               0
#define WLAN_PROBERESP_OFF_BCN_INT          8
#define WLAN_PROBERESP_OFF_CAP_INFO         10
#define WLAN_PROBERESP_OFF_SSID             12

#define WLAN_AUTHEN_OFF_AUTH_ALG            0
#define WLAN_AUTHEN_OFF_AUTH_SEQ            2
#define WLAN_AUTHEN_OFF_STATUS              4
#define WLAN_AUTHEN_OFF_CHALLENGE           6

#define WLAN_DEAUTHEN_OFF_REASON            0

<<<<<<< HEAD
//
// Cipher Suite Selectors defined in 802.11i
//
=======
/* Cipher Suite Selectors defined in 802.11i */
>>>>>>> d0e0ac97
#define WLAN_11i_CSS_USE_GROUP              0
#define WLAN_11i_CSS_WEP40                  1
#define WLAN_11i_CSS_TKIP                   2
#define WLAN_11i_CSS_CCMP                   4
#define WLAN_11i_CSS_WEP104                 5
#define WLAN_11i_CSS_UNKNOWN                255

/* Authentication and Key Management Suite Selectors defined in 802.11i */
#define WLAN_11i_AKMSS_802_1X               1
#define WLAN_11i_AKMSS_PSK                  2
#define WLAN_11i_AKMSS_UNKNOWN              255

/* Measurement type definitions reference ieee 802.11h Table 20b */
#define MEASURE_TYPE_BASIC      0
#define MEASURE_TYPE_CCA        1
#define MEASURE_TYPE_RPI        2

/* Measurement request mode definitions reference ieee 802.11h Figure 46h */
#define MEASURE_MODE_ENABLE     0x02
#define MEASURE_MODE_REQ        0x04
#define MEASURE_MODE_REP        0x08

/* Measurement report mode definitions reference ieee 802.11h Figure 46m */
#define MEASURE_MODE_LATE       0x01
#define MEASURE_MODE_INCAPABLE  0x02
#define MEASURE_MODE_REFUSED    0x04

/*---------------------  Export Classes  ----------------------------*/

/*---------------------  Export Variables  --------------------------*/

/*---------------------  Export Types  ------------------------------*/

<<<<<<< HEAD
// Information Element Types
=======
/* Information Element Types */
>>>>>>> d0e0ac97

#pragma pack(1)
typedef struct tagWLAN_IE {
	unsigned char byElementID;
	unsigned char len;
} __attribute__ ((__packed__))
WLAN_IE, *PWLAN_IE;

<<<<<<< HEAD
// Service Set Identity (SSID)
=======
/* Service Set Identity (SSID) */
>>>>>>> d0e0ac97
#pragma pack(1)
typedef struct tagWLAN_IE_SSID {
	unsigned char byElementID;
	unsigned char len;
	unsigned char abySSID[1];
} __attribute__ ((__packed__))
WLAN_IE_SSID, *PWLAN_IE_SSID;

<<<<<<< HEAD
// Supported Rates
=======
/* Supported Rates */
>>>>>>> d0e0ac97
#pragma pack(1)
typedef struct tagWLAN_IE_SUPP_RATES {
	unsigned char byElementID;
	unsigned char len;
	unsigned char abyRates[1];
} __attribute__ ((__packed__))
WLAN_IE_SUPP_RATES,  *PWLAN_IE_SUPP_RATES;

<<<<<<< HEAD
// FH Parameter Set
=======
/* FH Parameter Set */
>>>>>>> d0e0ac97
#pragma pack(1)
typedef struct _WLAN_IE_FH_PARMS {
	unsigned char byElementID;
	unsigned char len;
	unsigned short wDwellTime;
	unsigned char byHopSet;
	unsigned char byHopPattern;
	unsigned char byHopIndex;
} WLAN_IE_FH_PARMS,  *PWLAN_IE_FH_PARMS;

/* DS Parameter Set */
#pragma pack(1)
typedef struct tagWLAN_IE_DS_PARMS {
	unsigned char byElementID;
	unsigned char len;
	unsigned char byCurrChannel;
} __attribute__ ((__packed__))
WLAN_IE_DS_PARMS,  *PWLAN_IE_DS_PARMS;

<<<<<<< HEAD
// CF Parameter Set
=======
/* CF Parameter Set */
>>>>>>> d0e0ac97
#pragma pack(1)
typedef struct tagWLAN_IE_CF_PARMS {
	unsigned char byElementID;
	unsigned char len;
	unsigned char byCFPCount;
	unsigned char byCFPPeriod;
	unsigned short wCFPMaxDuration;
	unsigned short wCFPDurRemaining;
} __attribute__ ((__packed__))
WLAN_IE_CF_PARMS,  *PWLAN_IE_CF_PARMS;

<<<<<<< HEAD
// TIM
=======
/* TIM */
>>>>>>> d0e0ac97
#pragma pack(1)
typedef struct tagWLAN_IE_TIM {
	unsigned char byElementID;
	unsigned char len;
	unsigned char byDTIMCount;
	unsigned char byDTIMPeriod;
	unsigned char byBitMapCtl;
	unsigned char byVirtBitMap[1];
} __attribute__ ((__packed__))
WLAN_IE_TIM,  *PWLAN_IE_TIM;

<<<<<<< HEAD
// IBSS Parameter Set
=======
/* IBSS Parameter Set */
>>>>>>> d0e0ac97
#pragma pack(1)
typedef struct tagWLAN_IE_IBSS_PARMS {
	unsigned char byElementID;
	unsigned char len;
	unsigned short wATIMWindow;
} __attribute__ ((__packed__))
WLAN_IE_IBSS_PARMS, *PWLAN_IE_IBSS_PARMS;

<<<<<<< HEAD
// Challenge Text
=======
/* Challenge Text */
>>>>>>> d0e0ac97
#pragma pack(1)
typedef struct tagWLAN_IE_CHALLENGE {
	unsigned char byElementID;
	unsigned char len;
	unsigned char abyChallenge[1];
} __attribute__ ((__packed__))
WLAN_IE_CHALLENGE,  *PWLAN_IE_CHALLENGE;

#pragma pack(1)
typedef struct tagWLAN_IE_RSN_EXT {
	unsigned char byElementID;
	unsigned char len;
	unsigned char abyOUI[4];
	unsigned short wVersion;
	unsigned char abyMulticast[4];
	unsigned short wPKCount;
	struct {
		unsigned char abyOUI[4];
<<<<<<< HEAD
	} PKSList[1]; // the rest is variable so need to
	// overlay ieauth structure
=======
	} PKSList[1]; /* the rest is variable so need to */
	/* overlay ieauth structure */
>>>>>>> d0e0ac97
} WLAN_IE_RSN_EXT, *PWLAN_IE_RSN_EXT;

#pragma pack(1)
typedef struct tagWLAN_IE_RSN_AUTH {
	unsigned short wAuthCount;
	struct {
		unsigned char abyOUI[4];
	} AuthKSList[1];
} WLAN_IE_RSN_AUTH, *PWLAN_IE_RSN_AUTH;

/* RSN Identity */
#pragma pack(1)
typedef struct tagWLAN_IE_RSN {
	unsigned char byElementID;
	unsigned char len;
	unsigned short wVersion;
	unsigned char abyRSN[WLAN_MIN_ARRAY];
} WLAN_IE_RSN, *PWLAN_IE_RSN;

<<<<<<< HEAD
// ERP
=======
/* ERP */
>>>>>>> d0e0ac97
#pragma pack(1)
typedef struct tagWLAN_IE_ERP {
	unsigned char byElementID;
	unsigned char len;
	unsigned char byContext;
} __attribute__ ((__packed__))
WLAN_IE_ERP,  *PWLAN_IE_ERP;

#pragma pack(1)
typedef struct _MEASEURE_REQ {
	unsigned char byChannel;
	unsigned char abyStartTime[8];
	unsigned char abyDuration[2];
} MEASEURE_REQ, *PMEASEURE_REQ,
	MEASEURE_REQ_BASIC, *PMEASEURE_REQ_BASIC,
	MEASEURE_REQ_CCA, *PMEASEURE_REQ_CCA,
	MEASEURE_REQ_RPI, *PMEASEURE_REQ_RPI;

typedef struct _MEASEURE_REP_BASIC {
	unsigned char byChannel;
	unsigned char abyStartTime[8];
	unsigned char abyDuration[2];
	unsigned char byMap;
} MEASEURE_REP_BASIC, *PMEASEURE_REP_BASIC;

typedef struct _MEASEURE_REP_CCA {
	unsigned char byChannel;
	unsigned char abyStartTime[8];
	unsigned char abyDuration[2];
	unsigned char byCCABusyFraction;
} MEASEURE_REP_CCA, *PMEASEURE_REP_CCA;

typedef struct _MEASEURE_REP_RPI {
	unsigned char byChannel;
	unsigned char abyStartTime[8];
	unsigned char abyDuration[2];
	unsigned char abyRPIdensity[8];
} MEASEURE_REP_RPI, *PMEASEURE_REP_RPI;

typedef union _MEASEURE_REP {
	MEASEURE_REP_BASIC  sBasic;
	MEASEURE_REP_CCA    sCCA;
	MEASEURE_REP_RPI    sRPI;
} MEASEURE_REP, *PMEASEURE_REP;

typedef struct _WLAN_IE_MEASURE_REQ {
	unsigned char byElementID;
	unsigned char len;
	unsigned char byToken;
	unsigned char byMode;
	unsigned char byType;
	MEASEURE_REQ        sReq;
} WLAN_IE_MEASURE_REQ, *PWLAN_IE_MEASURE_REQ;

typedef struct _WLAN_IE_MEASURE_REP {
	unsigned char byElementID;
	unsigned char len;
	unsigned char byToken;
	unsigned char byMode;
	unsigned char byType;
	MEASEURE_REP        sRep;
} WLAN_IE_MEASURE_REP, *PWLAN_IE_MEASURE_REP;

typedef struct _WLAN_IE_CH_SW {
	unsigned char byElementID;
	unsigned char len;
	unsigned char byMode;
	unsigned char byChannel;
	unsigned char byCount;
} WLAN_IE_CH_SW, *PWLAN_IE_CH_SW;

typedef struct _WLAN_IE_QUIET {
	unsigned char byElementID;
	unsigned char len;
	unsigned char byQuietCount;
	unsigned char byQuietPeriod;
	unsigned char abyQuietDuration[2];
	unsigned char abyQuietOffset[2];
} WLAN_IE_QUIET, *PWLAN_IE_QUIET;

typedef struct _WLAN_IE_COUNTRY {
	unsigned char byElementID;
	unsigned char len;
	unsigned char abyCountryString[3];
	unsigned char abyCountryInfo[3];
} WLAN_IE_COUNTRY, *PWLAN_IE_COUNTRY;

typedef struct _WLAN_IE_PW_CONST {
	unsigned char byElementID;
	unsigned char len;
	unsigned char byPower;
} WLAN_IE_PW_CONST, *PWLAN_IE_PW_CONST;

typedef struct _WLAN_IE_PW_CAP {
	unsigned char byElementID;
	unsigned char len;
	unsigned char byMinPower;
	unsigned char byMaxPower;
} WLAN_IE_PW_CAP, *PWLAN_IE_PW_CAP;

typedef struct _WLAN_IE_SUPP_CH {
	unsigned char byElementID;
	unsigned char len;
	unsigned char abyChannelTuple[2];
} WLAN_IE_SUPP_CH, *PWLAN_IE_SUPP_CH;

typedef struct _WLAN_IE_TPC_REQ {
	unsigned char byElementID;
	unsigned char len;
} WLAN_IE_TPC_REQ, *PWLAN_IE_TPC_REQ;

typedef struct _WLAN_IE_TPC_REP {
	unsigned char byElementID;
	unsigned char len;
	unsigned char byTxPower;
	unsigned char byLinkMargin;
} WLAN_IE_TPC_REP, *PWLAN_IE_TPC_REP;

typedef struct _WLAN_IE_IBSS_DFS {
	unsigned char byElementID;
	unsigned char len;
	unsigned char abyDFSOwner[6];
	unsigned char byDFSRecovery;
	unsigned char abyChannelMap[2];
} WLAN_IE_IBSS_DFS, *PWLAN_IE_IBSS_DFS;

#pragma pack()

<<<<<<< HEAD
// Frame Types
// prototype structure, all mgmt frame types will start with these members
=======
/* Frame Types */
/* prototype structure, all mgmt frame types will start with these members */
>>>>>>> d0e0ac97
typedef struct tagWLAN_FR_MGMT {
	unsigned int	uType;
	unsigned int	len;
	unsigned char *pBuf;
	PUWLAN_80211HDR       pHdr;
} WLAN_FR_MGMT,  *PWLAN_FR_MGMT;

/* Beacon frame */
typedef struct tagWLAN_FR_BEACON {
	unsigned int	uType;
	unsigned int	len;
	unsigned char *pBuf;
	PUWLAN_80211HDR         pHdr;
<<<<<<< HEAD
	// fixed fields
=======
	/* fixed fields */
>>>>>>> d0e0ac97
	PQWORD                  pqwTimestamp;
	unsigned short *pwBeaconInterval;
	unsigned short *pwCapInfo;
	/*-- info elements ----------*/
	PWLAN_IE_SSID           pSSID;
	PWLAN_IE_SUPP_RATES     pSuppRates;
<<<<<<< HEAD
//  PWLAN_IE_FH_PARMS       pFHParms;
=======
/*  PWLAN_IE_FH_PARMS       pFHParms; */
>>>>>>> d0e0ac97
	PWLAN_IE_DS_PARMS       pDSParms;
	PWLAN_IE_CF_PARMS       pCFParms;
	PWLAN_IE_TIM            pTIM;
	PWLAN_IE_IBSS_PARMS     pIBSSParms;
	PWLAN_IE_RSN            pRSN;
	PWLAN_IE_RSN_EXT        pRSNWPA;
	PWLAN_IE_ERP            pERP;
	PWLAN_IE_SUPP_RATES     pExtSuppRates;
	PWLAN_IE_COUNTRY        pIE_Country;
	PWLAN_IE_PW_CONST       pIE_PowerConstraint;
	PWLAN_IE_CH_SW          pIE_CHSW;
	PWLAN_IE_IBSS_DFS       pIE_IBSSDFS;
	PWLAN_IE_QUIET          pIE_Quiet;
} WLAN_FR_BEACON, *PWLAN_FR_BEACON;

<<<<<<< HEAD
// IBSS ATIM frame
=======
/* IBSS ATIM frame */
>>>>>>> d0e0ac97
typedef struct tagWLAN_FR_IBSSATIM {
	unsigned int	uType;
	unsigned int	len;
	unsigned char *pBuf;
	PUWLAN_80211HDR         pHdr;

<<<<<<< HEAD
	// fixed fields
	// info elements
	// this frame type has a null body
=======
	/* fixed fields */
	/* info elements */
	/* this frame type has a null body */
>>>>>>> d0e0ac97
} WLAN_FR_IBSSATIM, *PWLAN_FR_IBSSATIM;

/* Disassociation */
typedef struct tagWLAN_FR_DISASSOC {
	unsigned int	uType;
	unsigned int	len;
	unsigned char *pBuf;
	PUWLAN_80211HDR         pHdr;
	/*-- fixed fields -----------*/
	unsigned short *pwReason;
	/*-- info elements ----------*/
} WLAN_FR_DISASSOC, *PWLAN_FR_DISASSOC;

/* Association Request */
typedef struct tagWLAN_FR_ASSOCREQ {
	unsigned int	uType;
	unsigned int	len;
	unsigned char *pBuf;
	PUWLAN_80211HDR         pHdr;
	/*-- fixed fields -----------*/
	unsigned short *pwCapInfo;
	unsigned short *pwListenInterval;
	/*-- info elements ----------*/
	PWLAN_IE_SSID           pSSID;
	PWLAN_IE_SUPP_RATES     pSuppRates;
	PWLAN_IE_RSN            pRSN;
	PWLAN_IE_RSN_EXT        pRSNWPA;
	PWLAN_IE_SUPP_RATES     pExtSuppRates;
	PWLAN_IE_PW_CAP         pCurrPowerCap;
	PWLAN_IE_SUPP_CH        pCurrSuppCh;
} WLAN_FR_ASSOCREQ, *PWLAN_FR_ASSOCREQ;

/* Association Response */
typedef struct tagWLAN_FR_ASSOCRESP {
	unsigned int	uType;
	unsigned int	len;
	unsigned char *pBuf;
	PUWLAN_80211HDR         pHdr;
	/*-- fixed fields -----------*/
	unsigned short *pwCapInfo;
	unsigned short *pwStatus;
	unsigned short *pwAid;
	/*-- info elements ----------*/
	PWLAN_IE_SUPP_RATES     pSuppRates;
	PWLAN_IE_SUPP_RATES     pExtSuppRates;
} WLAN_FR_ASSOCRESP, *PWLAN_FR_ASSOCRESP;

/* Reassociation Request */
typedef struct tagWLAN_FR_REASSOCREQ {
	unsigned int	uType;
	unsigned int	len;
	unsigned char *pBuf;
	PUWLAN_80211HDR         pHdr;

	/*-- fixed fields -----------*/
	unsigned short *pwCapInfo;
	unsigned short *pwListenInterval;
	PIEEE_ADDR              pAddrCurrAP;

	/*-- info elements ----------*/
	PWLAN_IE_SSID           pSSID;
	PWLAN_IE_SUPP_RATES     pSuppRates;
	PWLAN_IE_RSN            pRSN;
	PWLAN_IE_RSN_EXT        pRSNWPA;
	PWLAN_IE_SUPP_RATES     pExtSuppRates;
} WLAN_FR_REASSOCREQ, *PWLAN_FR_REASSOCREQ;

/* Reassociation Response */
typedef struct tagWLAN_FR_REASSOCRESP {
	unsigned int	uType;
	unsigned int	len;
	unsigned char *pBuf;
	PUWLAN_80211HDR         pHdr;
	/*-- fixed fields -----------*/
	unsigned short *pwCapInfo;
	unsigned short *pwStatus;
	unsigned short *pwAid;
	/*-- info elements ----------*/
	PWLAN_IE_SUPP_RATES     pSuppRates;
	PWLAN_IE_SUPP_RATES     pExtSuppRates;
} WLAN_FR_REASSOCRESP, *PWLAN_FR_REASSOCRESP;

/* Probe Request */
typedef struct tagWLAN_FR_PROBEREQ {
	unsigned int	uType;
	unsigned int	len;
	unsigned char *pBuf;
	PUWLAN_80211HDR         pHdr;
	/*-- fixed fields -----------*/
	/*-- info elements ----------*/
	PWLAN_IE_SSID           pSSID;
	PWLAN_IE_SUPP_RATES     pSuppRates;
	PWLAN_IE_SUPP_RATES     pExtSuppRates;
} WLAN_FR_PROBEREQ, *PWLAN_FR_PROBEREQ;

/* Probe Response */
typedef struct tagWLAN_FR_PROBERESP {
	unsigned int	uType;
	unsigned int	len;
	unsigned char *pBuf;
	PUWLAN_80211HDR         pHdr;
	/*-- fixed fields -----------*/
	PQWORD                  pqwTimestamp;
	unsigned short *pwBeaconInterval;
	unsigned short *pwCapInfo;
	/*-- info elements ----------*/
	PWLAN_IE_SSID           pSSID;
	PWLAN_IE_SUPP_RATES     pSuppRates;
	PWLAN_IE_DS_PARMS       pDSParms;
	PWLAN_IE_CF_PARMS       pCFParms;
	PWLAN_IE_IBSS_PARMS     pIBSSParms;
	PWLAN_IE_RSN            pRSN;
	PWLAN_IE_RSN_EXT        pRSNWPA;
	PWLAN_IE_ERP            pERP;
	PWLAN_IE_SUPP_RATES     pExtSuppRates;
	PWLAN_IE_COUNTRY        pIE_Country;
	PWLAN_IE_PW_CONST       pIE_PowerConstraint;
	PWLAN_IE_CH_SW          pIE_CHSW;
	PWLAN_IE_IBSS_DFS       pIE_IBSSDFS;
	PWLAN_IE_QUIET          pIE_Quiet;
} WLAN_FR_PROBERESP, *PWLAN_FR_PROBERESP;

/* Authentication */
typedef struct tagWLAN_FR_AUTHEN {
	unsigned int	uType;
	unsigned int	len;
	unsigned char *pBuf;
	PUWLAN_80211HDR         pHdr;
	/*-- fixed fields -----------*/
	unsigned short *pwAuthAlgorithm;
	unsigned short *pwAuthSequence;
	unsigned short *pwStatus;
	/*-- info elements ----------*/
	PWLAN_IE_CHALLENGE      pChallenge;
} WLAN_FR_AUTHEN, *PWLAN_FR_AUTHEN;

/* Deauthenication */
typedef struct tagWLAN_FR_DEAUTHEN {
	unsigned int	uType;
	unsigned int	len;
	unsigned char *pBuf;
	PUWLAN_80211HDR         pHdr;
	/*-- fixed fields -----------*/
	unsigned short *pwReason;

	/*-- info elements ----------*/
} WLAN_FR_DEAUTHEN, *PWLAN_FR_DEAUTHEN;

/*---------------------  Export Functions  --------------------------*/

void
vMgrEncodeBeacon(
	PWLAN_FR_BEACON  pFrame
);

void
vMgrDecodeBeacon(
	PWLAN_FR_BEACON  pFrame
);

void
vMgrEncodeIBSSATIM(
	PWLAN_FR_IBSSATIM   pFrame
);

void
vMgrDecodeIBSSATIM(
	PWLAN_FR_IBSSATIM   pFrame
);

void
vMgrEncodeDisassociation(
	PWLAN_FR_DISASSOC  pFrame
);

void
vMgrDecodeDisassociation(
	PWLAN_FR_DISASSOC  pFrame
);

void
vMgrEncodeAssocRequest(
	PWLAN_FR_ASSOCREQ  pFrame
);

void
vMgrDecodeAssocRequest(
	PWLAN_FR_ASSOCREQ  pFrame
);

void
vMgrEncodeAssocResponse(
	PWLAN_FR_ASSOCRESP  pFrame
);

void
vMgrDecodeAssocResponse(
	PWLAN_FR_ASSOCRESP  pFrame
);

void
vMgrEncodeReassocRequest(
	PWLAN_FR_REASSOCREQ  pFrame
);

void
vMgrDecodeReassocRequest(
	PWLAN_FR_REASSOCREQ  pFrame
);

void
vMgrEncodeProbeRequest(
	PWLAN_FR_PROBEREQ  pFrame
);

void
vMgrDecodeProbeRequest(
	PWLAN_FR_PROBEREQ  pFrame
);

void
vMgrEncodeProbeResponse(
	PWLAN_FR_PROBERESP  pFrame
);

void
vMgrDecodeProbeResponse(
	PWLAN_FR_PROBERESP  pFrame
);

void
vMgrEncodeAuthen(
	PWLAN_FR_AUTHEN  pFrame
);

void
vMgrDecodeAuthen(
	PWLAN_FR_AUTHEN  pFrame
);

void
vMgrEncodeDeauthen(
	PWLAN_FR_DEAUTHEN  pFrame
);

void
vMgrDecodeDeauthen(
	PWLAN_FR_DEAUTHEN  pFrame
);

void
vMgrEncodeReassocResponse(
	PWLAN_FR_REASSOCRESP  pFrame
);

void
vMgrDecodeReassocResponse(
	PWLAN_FR_REASSOCRESP  pFrame
);

#endif/* __80211MGR_H__ */<|MERGE_RESOLUTION|>--- conflicted
+++ resolved
@@ -126,15 +126,6 @@
 #define WLAN_MGMT_STATUS_INVALID_RSN_IE_CAP             45
 #define WLAN_MGMT_STATUS_CIPHER_REJECT                  46
 
-<<<<<<< HEAD
-// Auth Algorithm
-#define WLAN_AUTH_ALG_OPENSYSTEM                0
-#define WLAN_AUTH_ALG_SHAREDKEY                 1
-
-// Management Frame Field Offsets
-// Note: Not all fields are listed because of variable lengths.
-// Note: These offsets are from the start of the frame data
-=======
 /* Auth Algorithm */
 #define WLAN_AUTH_ALG_OPENSYSTEM                0
 #define WLAN_AUTH_ALG_SHAREDKEY                 1
@@ -142,7 +133,6 @@
 /* Management Frame Field Offsets */
 /* Note: Not all fields are listed because of variable lengths. */
 /* Note: These offsets are from the start of the frame data */
->>>>>>> d0e0ac97
 
 #define WLAN_BEACON_OFF_TS                  0
 #define WLAN_BEACON_OFF_BCN_INT             8
@@ -184,13 +174,7 @@
 
 #define WLAN_DEAUTHEN_OFF_REASON            0
 
-<<<<<<< HEAD
-//
-// Cipher Suite Selectors defined in 802.11i
-//
-=======
 /* Cipher Suite Selectors defined in 802.11i */
->>>>>>> d0e0ac97
 #define WLAN_11i_CSS_USE_GROUP              0
 #define WLAN_11i_CSS_WEP40                  1
 #define WLAN_11i_CSS_TKIP                   2
@@ -224,11 +208,7 @@
 
 /*---------------------  Export Types  ------------------------------*/
 
-<<<<<<< HEAD
-// Information Element Types
-=======
 /* Information Element Types */
->>>>>>> d0e0ac97
 
 #pragma pack(1)
 typedef struct tagWLAN_IE {
@@ -237,11 +217,7 @@
 } __attribute__ ((__packed__))
 WLAN_IE, *PWLAN_IE;
 
-<<<<<<< HEAD
-// Service Set Identity (SSID)
-=======
 /* Service Set Identity (SSID) */
->>>>>>> d0e0ac97
 #pragma pack(1)
 typedef struct tagWLAN_IE_SSID {
 	unsigned char byElementID;
@@ -250,11 +226,7 @@
 } __attribute__ ((__packed__))
 WLAN_IE_SSID, *PWLAN_IE_SSID;
 
-<<<<<<< HEAD
-// Supported Rates
-=======
 /* Supported Rates */
->>>>>>> d0e0ac97
 #pragma pack(1)
 typedef struct tagWLAN_IE_SUPP_RATES {
 	unsigned char byElementID;
@@ -263,11 +235,7 @@
 } __attribute__ ((__packed__))
 WLAN_IE_SUPP_RATES,  *PWLAN_IE_SUPP_RATES;
 
-<<<<<<< HEAD
-// FH Parameter Set
-=======
 /* FH Parameter Set */
->>>>>>> d0e0ac97
 #pragma pack(1)
 typedef struct _WLAN_IE_FH_PARMS {
 	unsigned char byElementID;
@@ -287,11 +255,7 @@
 } __attribute__ ((__packed__))
 WLAN_IE_DS_PARMS,  *PWLAN_IE_DS_PARMS;
 
-<<<<<<< HEAD
-// CF Parameter Set
-=======
 /* CF Parameter Set */
->>>>>>> d0e0ac97
 #pragma pack(1)
 typedef struct tagWLAN_IE_CF_PARMS {
 	unsigned char byElementID;
@@ -303,11 +267,7 @@
 } __attribute__ ((__packed__))
 WLAN_IE_CF_PARMS,  *PWLAN_IE_CF_PARMS;
 
-<<<<<<< HEAD
-// TIM
-=======
 /* TIM */
->>>>>>> d0e0ac97
 #pragma pack(1)
 typedef struct tagWLAN_IE_TIM {
 	unsigned char byElementID;
@@ -319,11 +279,7 @@
 } __attribute__ ((__packed__))
 WLAN_IE_TIM,  *PWLAN_IE_TIM;
 
-<<<<<<< HEAD
-// IBSS Parameter Set
-=======
 /* IBSS Parameter Set */
->>>>>>> d0e0ac97
 #pragma pack(1)
 typedef struct tagWLAN_IE_IBSS_PARMS {
 	unsigned char byElementID;
@@ -332,11 +288,7 @@
 } __attribute__ ((__packed__))
 WLAN_IE_IBSS_PARMS, *PWLAN_IE_IBSS_PARMS;
 
-<<<<<<< HEAD
-// Challenge Text
-=======
 /* Challenge Text */
->>>>>>> d0e0ac97
 #pragma pack(1)
 typedef struct tagWLAN_IE_CHALLENGE {
 	unsigned char byElementID;
@@ -355,13 +307,8 @@
 	unsigned short wPKCount;
 	struct {
 		unsigned char abyOUI[4];
-<<<<<<< HEAD
-	} PKSList[1]; // the rest is variable so need to
-	// overlay ieauth structure
-=======
 	} PKSList[1]; /* the rest is variable so need to */
 	/* overlay ieauth structure */
->>>>>>> d0e0ac97
 } WLAN_IE_RSN_EXT, *PWLAN_IE_RSN_EXT;
 
 #pragma pack(1)
@@ -381,11 +328,7 @@
 	unsigned char abyRSN[WLAN_MIN_ARRAY];
 } WLAN_IE_RSN, *PWLAN_IE_RSN;
 
-<<<<<<< HEAD
-// ERP
-=======
 /* ERP */
->>>>>>> d0e0ac97
 #pragma pack(1)
 typedef struct tagWLAN_IE_ERP {
 	unsigned char byElementID;
@@ -514,13 +457,8 @@
 
 #pragma pack()
 
-<<<<<<< HEAD
-// Frame Types
-// prototype structure, all mgmt frame types will start with these members
-=======
 /* Frame Types */
 /* prototype structure, all mgmt frame types will start with these members */
->>>>>>> d0e0ac97
 typedef struct tagWLAN_FR_MGMT {
 	unsigned int	uType;
 	unsigned int	len;
@@ -534,22 +472,14 @@
 	unsigned int	len;
 	unsigned char *pBuf;
 	PUWLAN_80211HDR         pHdr;
-<<<<<<< HEAD
-	// fixed fields
-=======
 	/* fixed fields */
->>>>>>> d0e0ac97
 	PQWORD                  pqwTimestamp;
 	unsigned short *pwBeaconInterval;
 	unsigned short *pwCapInfo;
 	/*-- info elements ----------*/
 	PWLAN_IE_SSID           pSSID;
 	PWLAN_IE_SUPP_RATES     pSuppRates;
-<<<<<<< HEAD
-//  PWLAN_IE_FH_PARMS       pFHParms;
-=======
 /*  PWLAN_IE_FH_PARMS       pFHParms; */
->>>>>>> d0e0ac97
 	PWLAN_IE_DS_PARMS       pDSParms;
 	PWLAN_IE_CF_PARMS       pCFParms;
 	PWLAN_IE_TIM            pTIM;
@@ -565,26 +495,16 @@
 	PWLAN_IE_QUIET          pIE_Quiet;
 } WLAN_FR_BEACON, *PWLAN_FR_BEACON;
 
-<<<<<<< HEAD
-// IBSS ATIM frame
-=======
 /* IBSS ATIM frame */
->>>>>>> d0e0ac97
 typedef struct tagWLAN_FR_IBSSATIM {
 	unsigned int	uType;
 	unsigned int	len;
 	unsigned char *pBuf;
 	PUWLAN_80211HDR         pHdr;
 
-<<<<<<< HEAD
-	// fixed fields
-	// info elements
-	// this frame type has a null body
-=======
 	/* fixed fields */
 	/* info elements */
 	/* this frame type has a null body */
->>>>>>> d0e0ac97
 } WLAN_FR_IBSSATIM, *PWLAN_FR_IBSSATIM;
 
 /* Disassociation */
