--- conflicted
+++ resolved
@@ -38,13 +38,8 @@
 
 /* receive and process one packet, returns 1 if received seq_num is considered
  * new, 0 if old  */
-<<<<<<< HEAD
-char bit_get_packet(TYPE_OF_WORD *seq_bits, int32_t seq_num_diff,
-					int8_t set_mark);
-=======
 char bit_get_packet(void *priv, TYPE_OF_WORD *seq_bits,
 		    int32_t seq_num_diff, int8_t set_mark);
->>>>>>> 45f53cc9
 
 /* count the hamming weight, how many good packets did we receive? */
 int  bit_packet_count(TYPE_OF_WORD *seq_bits);
