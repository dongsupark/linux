/*
 * GPL HEADER START
 *
 * DO NOT ALTER OR REMOVE COPYRIGHT NOTICES OR THIS FILE HEADER.
 *
 * This program is free software; you can redistribute it and/or modify
 * it under the terms of the GNU General Public License version 2 only,
 * as published by the Free Software Foundation.
 *
 * This program is distributed in the hope that it will be useful, but
 * WITHOUT ANY WARRANTY; without even the implied warranty of
 * MERCHANTABILITY or FITNESS FOR A PARTICULAR PURPOSE.  See the GNU
 * General Public License version 2 for more details (a copy is included
 * in the LICENSE file that accompanied this code).
 *
 * You should have received a copy of the GNU General Public License
 * version 2 along with this program; If not, see
 * http://www.sun.com/software/products/lustre/docs/GPLv2.pdf
 *
 * Please contact Sun Microsystems, Inc., 4150 Network Circle, Santa Clara,
 * CA 95054 USA or visit www.sun.com if you need additional information or
 * have any questions.
 *
 * GPL HEADER END
 */
/*
 * Copyright (c) 2003, 2010, Oracle and/or its affiliates. All rights reserved.
 * Use is subject to license terms.
 *
 * Copyright (c) 2011, 2012, Intel Corporation.
 */
/*
 * This file is part of Lustre, http://www.lustre.org/
 * Lustre is a trademark of Sun Microsystems, Inc.
 *
 * lustre/llite/llite_lib.c
 *
 * Lustre Light Super operations
 */

#define DEBUG_SUBSYSTEM S_LLITE

#include <linux/module.h>
#include <linux/statfs.h>
#include <linux/types.h>
#include <linux/mm.h>

#include "../include/lustre_lite.h"
#include "../include/lustre_ha.h"
#include "../include/lustre_dlm.h"
#include "../include/lprocfs_status.h"
#include "../include/lustre_disk.h"
#include "../include/lustre_param.h"
#include "../include/lustre_log.h"
#include "../include/cl_object.h"
#include "../include/obd_cksum.h"
#include "llite_internal.h"

struct kmem_cache *ll_file_data_slab;
struct proc_dir_entry *proc_lustre_fs_root;

static LIST_HEAD(ll_super_blocks);
static DEFINE_SPINLOCK(ll_sb_lock);

#ifndef log2
#define log2(n) ffz(~(n))
#endif

static struct ll_sb_info *ll_init_sbi(void)
{
	struct ll_sb_info *sbi = NULL;
	unsigned long pages;
	unsigned long lru_page_max;
	struct sysinfo si;
	class_uuid_t uuid;
	int i;

	sbi = kzalloc(sizeof(*sbi), GFP_NOFS);
	if (!sbi)
		return NULL;

	spin_lock_init(&sbi->ll_lock);
	mutex_init(&sbi->ll_lco.lco_lock);
	spin_lock_init(&sbi->ll_pp_extent_lock);
	spin_lock_init(&sbi->ll_process_lock);
	sbi->ll_rw_stats_on = 0;

	si_meminfo(&si);
	pages = si.totalram - si.totalhigh;
	if (pages >> (20 - PAGE_CACHE_SHIFT) < 512) {
		lru_page_max = pages / 2;
	} else {
		lru_page_max = (pages / 4) * 3;
	}

	/* initialize lru data */
	atomic_set(&sbi->ll_cache.ccc_users, 0);
	sbi->ll_cache.ccc_lru_max = lru_page_max;
	atomic_set(&sbi->ll_cache.ccc_lru_left, lru_page_max);
	spin_lock_init(&sbi->ll_cache.ccc_lru_lock);
	INIT_LIST_HEAD(&sbi->ll_cache.ccc_lru);

	sbi->ll_ra_info.ra_max_pages_per_file = min(pages / 32,
					   SBI_DEFAULT_READAHEAD_MAX);
	sbi->ll_ra_info.ra_max_pages = sbi->ll_ra_info.ra_max_pages_per_file;
	sbi->ll_ra_info.ra_max_read_ahead_whole_pages =
					   SBI_DEFAULT_READAHEAD_WHOLE_MAX;
	INIT_LIST_HEAD(&sbi->ll_conn_chain);
	INIT_LIST_HEAD(&sbi->ll_orphan_dentry_list);

	ll_generate_random_uuid(uuid);
	class_uuid_unparse(uuid, &sbi->ll_sb_uuid);
	CDEBUG(D_CONFIG, "generated uuid: %s\n", sbi->ll_sb_uuid.uuid);

	spin_lock(&ll_sb_lock);
	list_add_tail(&sbi->ll_list, &ll_super_blocks);
	spin_unlock(&ll_sb_lock);

	sbi->ll_flags |= LL_SBI_VERBOSE;
	sbi->ll_flags |= LL_SBI_CHECKSUM;

	sbi->ll_flags |= LL_SBI_LRU_RESIZE;

	for (i = 0; i <= LL_PROCESS_HIST_MAX; i++) {
		spin_lock_init(&sbi->ll_rw_extents_info.pp_extents[i].
			       pp_r_hist.oh_lock);
		spin_lock_init(&sbi->ll_rw_extents_info.pp_extents[i].
			       pp_w_hist.oh_lock);
	}

	/* metadata statahead is enabled by default */
	sbi->ll_sa_max = LL_SA_RPC_DEF;
	atomic_set(&sbi->ll_sa_total, 0);
	atomic_set(&sbi->ll_sa_wrong, 0);
	atomic_set(&sbi->ll_agl_total, 0);
	sbi->ll_flags |= LL_SBI_AGL_ENABLED;

	return sbi;
}

static void ll_free_sbi(struct super_block *sb)
{
	struct ll_sb_info *sbi = ll_s2sbi(sb);

	if (sbi != NULL) {
		spin_lock(&ll_sb_lock);
		list_del(&sbi->ll_list);
		spin_unlock(&ll_sb_lock);
		OBD_FREE(sbi, sizeof(*sbi));
	}
}

static int client_common_fill_super(struct super_block *sb, char *md, char *dt,
				    struct vfsmount *mnt)
{
	struct inode *root = NULL;
	struct ll_sb_info *sbi = ll_s2sbi(sb);
	struct obd_device *obd;
	struct obd_capa *oc = NULL;
	struct obd_statfs *osfs = NULL;
	struct ptlrpc_request *request = NULL;
	struct obd_connect_data *data = NULL;
	struct obd_uuid *uuid;
	struct md_op_data *op_data;
	struct lustre_md lmd;
	u64 valid;
	int size, err, checksum;

	obd = class_name2obd(md);
	if (!obd) {
		CERROR("MD %s: not setup or attached\n", md);
		return -EINVAL;
	}

	data = kzalloc(sizeof(*data), GFP_NOFS);
	if (!data)
		return -ENOMEM;

	osfs = kzalloc(sizeof(*osfs), GFP_NOFS);
	if (!osfs) {
		OBD_FREE_PTR(data);
		return -ENOMEM;
	}

	if (proc_lustre_fs_root) {
		err = lprocfs_register_mountpoint(proc_lustre_fs_root, sb,
						  dt, md);
		if (err < 0)
			CERROR("could not register mount in /proc/fs/lustre\n");
	}

	/* indicate the features supported by this client */
	data->ocd_connect_flags = OBD_CONNECT_IBITS    | OBD_CONNECT_NODEVOH  |
				  OBD_CONNECT_ATTRFID  |
				  OBD_CONNECT_VERSION  | OBD_CONNECT_BRW_SIZE |
				  OBD_CONNECT_MDS_CAPA | OBD_CONNECT_OSS_CAPA |
				  OBD_CONNECT_CANCELSET | OBD_CONNECT_FID     |
				  OBD_CONNECT_AT       | OBD_CONNECT_LOV_V3   |
				  OBD_CONNECT_RMT_CLIENT | OBD_CONNECT_VBR    |
				  OBD_CONNECT_FULL20   | OBD_CONNECT_64BITHASH|
				  OBD_CONNECT_EINPROGRESS |
				  OBD_CONNECT_JOBSTATS | OBD_CONNECT_LVB_TYPE |
				  OBD_CONNECT_LAYOUTLOCK |
				  OBD_CONNECT_PINGLESS |
				  OBD_CONNECT_MAX_EASIZE |
				  OBD_CONNECT_FLOCK_DEAD |
				  OBD_CONNECT_DISP_STRIPE;

	if (sbi->ll_flags & LL_SBI_SOM_PREVIEW)
		data->ocd_connect_flags |= OBD_CONNECT_SOM;

	if (sbi->ll_flags & LL_SBI_LRU_RESIZE)
		data->ocd_connect_flags |= OBD_CONNECT_LRU_RESIZE;
#ifdef CONFIG_FS_POSIX_ACL
	data->ocd_connect_flags |= OBD_CONNECT_ACL | OBD_CONNECT_UMASK;
#endif

	if (OBD_FAIL_CHECK(OBD_FAIL_MDC_LIGHTWEIGHT))
		/* flag mdc connection as lightweight, only used for test
		 * purpose, use with care */
		data->ocd_connect_flags |= OBD_CONNECT_LIGHTWEIGHT;

	data->ocd_ibits_known = MDS_INODELOCK_FULL;
	data->ocd_version = LUSTRE_VERSION_CODE;

	if (sb->s_flags & MS_RDONLY)
		data->ocd_connect_flags |= OBD_CONNECT_RDONLY;
	if (sbi->ll_flags & LL_SBI_USER_XATTR)
		data->ocd_connect_flags |= OBD_CONNECT_XATTR;

#ifdef HAVE_MS_FLOCK_LOCK
	/* force vfs to use lustre handler for flock() calls - bug 10743 */
	sb->s_flags |= MS_FLOCK_LOCK;
#endif
#ifdef MS_HAS_NEW_AOPS
	sb->s_flags |= MS_HAS_NEW_AOPS;
#endif

	if (sbi->ll_flags & LL_SBI_FLOCK)
		sbi->ll_fop = &ll_file_operations_flock;
	else if (sbi->ll_flags & LL_SBI_LOCALFLOCK)
		sbi->ll_fop = &ll_file_operations;
	else
		sbi->ll_fop = &ll_file_operations_noflock;

	/* real client */
	data->ocd_connect_flags |= OBD_CONNECT_REAL;
	if (sbi->ll_flags & LL_SBI_RMT_CLIENT)
		data->ocd_connect_flags |= OBD_CONNECT_RMT_CLIENT_FORCE;

	data->ocd_brw_size = MD_MAX_BRW_SIZE;

	err = obd_connect(NULL, &sbi->ll_md_exp, obd, &sbi->ll_sb_uuid,
			  data, NULL);
	if (err == -EBUSY) {
		LCONSOLE_ERROR_MSG(0x14f, "An MDT (md %s) is performing recovery, of which this client is not a part. Please wait for recovery to complete, abort, or time out.\n",
				   md);
		goto out;
	} else if (err) {
		CERROR("cannot connect to %s: rc = %d\n", md, err);
		goto out;
	}

	sbi->ll_md_exp->exp_connect_data = *data;

	err = obd_fid_init(sbi->ll_md_exp->exp_obd, sbi->ll_md_exp,
			   LUSTRE_SEQ_METADATA);
	if (err) {
		CERROR("%s: Can't init metadata layer FID infrastructure, rc = %d\n",
		       sbi->ll_md_exp->exp_obd->obd_name, err);
		goto out_md;
	}

	/* For mount, we only need fs info from MDT0, and also in DNE, it
	 * can make sure the client can be mounted as long as MDT0 is
	 * available */
	err = obd_statfs(NULL, sbi->ll_md_exp, osfs,
			cfs_time_shift_64(-OBD_STATFS_CACHE_SECONDS),
			OBD_STATFS_FOR_MDT0);
	if (err)
		goto out_md_fid;

	/* This needs to be after statfs to ensure connect has finished.
	 * Note that "data" does NOT contain the valid connect reply.
	 * If connecting to a 1.8 server there will be no LMV device, so
	 * we can access the MDC export directly and exp_connect_flags will
	 * be non-zero, but if accessing an upgraded 2.1 server it will
	 * have the correct flags filled in.
	 * XXX: fill in the LMV exp_connect_flags from MDC(s). */
	valid = exp_connect_flags(sbi->ll_md_exp) & CLIENT_CONNECT_MDT_REQD;
	if (exp_connect_flags(sbi->ll_md_exp) != 0 &&
	    valid != CLIENT_CONNECT_MDT_REQD) {
		char *buf;

		buf = kzalloc(PAGE_CACHE_SIZE, GFP_KERNEL);
		obd_connect_flags2str(buf, PAGE_CACHE_SIZE,
				      valid ^ CLIENT_CONNECT_MDT_REQD, ",");
		LCONSOLE_ERROR_MSG(0x170, "Server %s does not support feature(s) needed for correct operation of this client (%s). Please upgrade server or downgrade client.\n",
				   sbi->ll_md_exp->exp_obd->obd_name, buf);
		OBD_FREE(buf, PAGE_CACHE_SIZE);
		err = -EPROTO;
		goto out_md_fid;
	}

	size = sizeof(*data);
	err = obd_get_info(NULL, sbi->ll_md_exp, sizeof(KEY_CONN_DATA),
			   KEY_CONN_DATA,  &size, data, NULL);
	if (err) {
		CERROR("%s: Get connect data failed: rc = %d\n",
		       sbi->ll_md_exp->exp_obd->obd_name, err);
		goto out_md_fid;
	}

	LASSERT(osfs->os_bsize);
	sb->s_blocksize = osfs->os_bsize;
	sb->s_blocksize_bits = log2(osfs->os_bsize);
	sb->s_magic = LL_SUPER_MAGIC;
	sb->s_maxbytes = MAX_LFS_FILESIZE;
	sbi->ll_namelen = osfs->os_namelen;
	sbi->ll_max_rw_chunk = LL_DEFAULT_MAX_RW_CHUNK;

	if ((sbi->ll_flags & LL_SBI_USER_XATTR) &&
	    !(data->ocd_connect_flags & OBD_CONNECT_XATTR)) {
		LCONSOLE_INFO("Disabling user_xattr feature because it is not supported on the server\n");
		sbi->ll_flags &= ~LL_SBI_USER_XATTR;
	}

	if (data->ocd_connect_flags & OBD_CONNECT_ACL) {
#ifdef MS_POSIXACL
		sb->s_flags |= MS_POSIXACL;
#endif
		sbi->ll_flags |= LL_SBI_ACL;
	} else {
		LCONSOLE_INFO("client wants to enable acl, but mdt not!\n");
#ifdef MS_POSIXACL
		sb->s_flags &= ~MS_POSIXACL;
#endif
		sbi->ll_flags &= ~LL_SBI_ACL;
	}

	if (data->ocd_connect_flags & OBD_CONNECT_RMT_CLIENT) {
		if (!(sbi->ll_flags & LL_SBI_RMT_CLIENT)) {
			sbi->ll_flags |= LL_SBI_RMT_CLIENT;
			LCONSOLE_INFO("client is set as remote by default.\n");
		}
	} else {
		if (sbi->ll_flags & LL_SBI_RMT_CLIENT) {
			sbi->ll_flags &= ~LL_SBI_RMT_CLIENT;
			LCONSOLE_INFO("client claims to be remote, but server rejected, forced to be local.\n");
		}
	}

	if (data->ocd_connect_flags & OBD_CONNECT_MDS_CAPA) {
		LCONSOLE_INFO("client enabled MDS capability!\n");
		sbi->ll_flags |= LL_SBI_MDS_CAPA;
	}

	if (data->ocd_connect_flags & OBD_CONNECT_OSS_CAPA) {
		LCONSOLE_INFO("client enabled OSS capability!\n");
		sbi->ll_flags |= LL_SBI_OSS_CAPA;
	}

	if (data->ocd_connect_flags & OBD_CONNECT_64BITHASH)
		sbi->ll_flags |= LL_SBI_64BIT_HASH;

	if (data->ocd_connect_flags & OBD_CONNECT_BRW_SIZE)
		sbi->ll_md_brw_size = data->ocd_brw_size;
	else
		sbi->ll_md_brw_size = PAGE_CACHE_SIZE;

	if (data->ocd_connect_flags & OBD_CONNECT_LAYOUTLOCK) {
		LCONSOLE_INFO("Layout lock feature supported.\n");
		sbi->ll_flags |= LL_SBI_LAYOUT_LOCK;
	}

	if (data->ocd_ibits_known & MDS_INODELOCK_XATTR) {
		if (!(data->ocd_connect_flags & OBD_CONNECT_MAX_EASIZE)) {
			LCONSOLE_INFO(
				"%s: disabling xattr cache due to unknown maximum xattr size.\n",
				dt);
		} else {
			sbi->ll_flags |= LL_SBI_XATTR_CACHE;
			sbi->ll_xattr_cache_enabled = 1;
		}
	}

	obd = class_name2obd(dt);
	if (!obd) {
		CERROR("DT %s: not setup or attached\n", dt);
		err = -ENODEV;
		goto out_md_fid;
	}

	data->ocd_connect_flags = OBD_CONNECT_GRANT     | OBD_CONNECT_VERSION  |
				  OBD_CONNECT_REQPORTAL | OBD_CONNECT_BRW_SIZE |
				  OBD_CONNECT_CANCELSET | OBD_CONNECT_FID      |
				  OBD_CONNECT_SRVLOCK   | OBD_CONNECT_TRUNCLOCK|
				  OBD_CONNECT_AT | OBD_CONNECT_RMT_CLIENT |
				  OBD_CONNECT_OSS_CAPA | OBD_CONNECT_VBR|
				  OBD_CONNECT_FULL20 | OBD_CONNECT_64BITHASH |
				  OBD_CONNECT_MAXBYTES |
				  OBD_CONNECT_EINPROGRESS |
				  OBD_CONNECT_JOBSTATS | OBD_CONNECT_LVB_TYPE |
				  OBD_CONNECT_LAYOUTLOCK | OBD_CONNECT_PINGLESS;

	if (sbi->ll_flags & LL_SBI_SOM_PREVIEW)
		data->ocd_connect_flags |= OBD_CONNECT_SOM;

	if (!OBD_FAIL_CHECK(OBD_FAIL_OSC_CONNECT_CKSUM)) {
		/* OBD_CONNECT_CKSUM should always be set, even if checksums are
		 * disabled by default, because it can still be enabled on the
		 * fly via /proc. As a consequence, we still need to come to an
		 * agreement on the supported algorithms at connect time */
		data->ocd_connect_flags |= OBD_CONNECT_CKSUM;

		if (OBD_FAIL_CHECK(OBD_FAIL_OSC_CKSUM_ADLER_ONLY))
			data->ocd_cksum_types = OBD_CKSUM_ADLER;
		else
			data->ocd_cksum_types = cksum_types_supported_client();
	}

	data->ocd_connect_flags |= OBD_CONNECT_LRU_RESIZE;
	if (sbi->ll_flags & LL_SBI_RMT_CLIENT)
		data->ocd_connect_flags |= OBD_CONNECT_RMT_CLIENT_FORCE;

	CDEBUG(D_RPCTRACE, "ocd_connect_flags: %#llx ocd_version: %d ocd_grant: %d\n",
	       data->ocd_connect_flags,
	       data->ocd_version, data->ocd_grant);

	obd->obd_upcall.onu_owner = &sbi->ll_lco;
	obd->obd_upcall.onu_upcall = cl_ocd_update;

	data->ocd_brw_size = DT_MAX_BRW_SIZE;

	err = obd_connect(NULL, &sbi->ll_dt_exp, obd, &sbi->ll_sb_uuid, data,
			  NULL);
	if (err == -EBUSY) {
		LCONSOLE_ERROR_MSG(0x150, "An OST (dt %s) is performing recovery, of which this client is not a part.  Please wait for recovery to complete, abort, or time out.\n",
				   dt);
		goto out_md;
	} else if (err) {
		CERROR("%s: Cannot connect to %s: rc = %d\n",
		       sbi->ll_dt_exp->exp_obd->obd_name, dt, err);
		goto out_md;
	}

	sbi->ll_dt_exp->exp_connect_data = *data;

	err = obd_fid_init(sbi->ll_dt_exp->exp_obd, sbi->ll_dt_exp,
			   LUSTRE_SEQ_METADATA);
	if (err) {
		CERROR("%s: Can't init data layer FID infrastructure, rc = %d\n",
		       sbi->ll_dt_exp->exp_obd->obd_name, err);
		goto out_dt;
	}

	mutex_lock(&sbi->ll_lco.lco_lock);
	sbi->ll_lco.lco_flags = data->ocd_connect_flags;
	sbi->ll_lco.lco_md_exp = sbi->ll_md_exp;
	sbi->ll_lco.lco_dt_exp = sbi->ll_dt_exp;
	mutex_unlock(&sbi->ll_lco.lco_lock);

	fid_zero(&sbi->ll_root_fid);
	err = md_getstatus(sbi->ll_md_exp, &sbi->ll_root_fid, &oc);
	if (err) {
		CERROR("cannot mds_connect: rc = %d\n", err);
		goto out_lock_cn_cb;
	}
	if (!fid_is_sane(&sbi->ll_root_fid)) {
		CERROR("%s: Invalid root fid "DFID" during mount\n",
		       sbi->ll_md_exp->exp_obd->obd_name,
		       PFID(&sbi->ll_root_fid));
		err = -EINVAL;
		goto out_lock_cn_cb;
	}
	CDEBUG(D_SUPER, "rootfid "DFID"\n", PFID(&sbi->ll_root_fid));

	sb->s_op = &lustre_super_operations;
#if THREAD_SIZE >= 8192 /*b=17630*/
	sb->s_export_op = &lustre_export_operations;
#endif

	/* make root inode
	 * XXX: move this to after cbd setup? */
	valid = OBD_MD_FLGETATTR | OBD_MD_FLBLOCKS | OBD_MD_FLMDSCAPA;
	if (sbi->ll_flags & LL_SBI_RMT_CLIENT)
		valid |= OBD_MD_FLRMTPERM;
	else if (sbi->ll_flags & LL_SBI_ACL)
		valid |= OBD_MD_FLACL;

	op_data = kzalloc(sizeof(*op_data), GFP_NOFS);
	if (!op_data) {
		err = -ENOMEM;
		goto out_lock_cn_cb;
	}

	op_data->op_fid1 = sbi->ll_root_fid;
	op_data->op_mode = 0;
	op_data->op_capa1 = oc;
	op_data->op_valid = valid;

	err = md_getattr(sbi->ll_md_exp, op_data, &request);
	if (oc)
		capa_put(oc);
	OBD_FREE_PTR(op_data);
	if (err) {
		CERROR("%s: md_getattr failed for root: rc = %d\n",
		       sbi->ll_md_exp->exp_obd->obd_name, err);
		goto out_lock_cn_cb;
	}

	err = md_get_lustre_md(sbi->ll_md_exp, request, sbi->ll_dt_exp,
			       sbi->ll_md_exp, &lmd);
	if (err) {
		CERROR("failed to understand root inode md: rc = %d\n", err);
		ptlrpc_req_finished(request);
		goto out_lock_cn_cb;
	}

	LASSERT(fid_is_sane(&sbi->ll_root_fid));
	root = ll_iget(sb, cl_fid_build_ino(&sbi->ll_root_fid,
					    sbi->ll_flags & LL_SBI_32BIT_API),
		       &lmd);
	md_free_lustre_md(sbi->ll_md_exp, &lmd);
	ptlrpc_req_finished(request);

	if (root == NULL || IS_ERR(root)) {
		if (lmd.lsm)
			obd_free_memmd(sbi->ll_dt_exp, &lmd.lsm);
#ifdef CONFIG_FS_POSIX_ACL
		if (lmd.posix_acl) {
			posix_acl_release(lmd.posix_acl);
			lmd.posix_acl = NULL;
		}
#endif
		err = IS_ERR(root) ? PTR_ERR(root) : -EBADF;
		root = NULL;
		CERROR("lustre_lite: bad iget4 for root\n");
		goto out_root;
	}

	err = ll_close_thread_start(&sbi->ll_lcq);
	if (err) {
		CERROR("cannot start close thread: rc %d\n", err);
		goto out_root;
	}

#ifdef CONFIG_FS_POSIX_ACL
	if (sbi->ll_flags & LL_SBI_RMT_CLIENT) {
		rct_init(&sbi->ll_rct);
		et_init(&sbi->ll_et);
	}
#endif

	checksum = sbi->ll_flags & LL_SBI_CHECKSUM;
	err = obd_set_info_async(NULL, sbi->ll_dt_exp, sizeof(KEY_CHECKSUM),
				 KEY_CHECKSUM, sizeof(checksum), &checksum,
				 NULL);
	cl_sb_init(sb);

	err = obd_set_info_async(NULL, sbi->ll_dt_exp, sizeof(KEY_CACHE_SET),
				 KEY_CACHE_SET, sizeof(sbi->ll_cache),
				 &sbi->ll_cache, NULL);

	sb->s_root = d_make_root(root);
	if (sb->s_root == NULL) {
		CERROR("%s: can't make root dentry\n",
			ll_get_fsname(sb, NULL, 0));
		err = -ENOMEM;
		goto out_lock_cn_cb;
	}

	sbi->ll_sdev_orig = sb->s_dev;

	/* We set sb->s_dev equal on all lustre clients in order to support
	 * NFS export clustering.  NFSD requires that the FSID be the same
	 * on all clients. */
	/* s_dev is also used in lt_compare() to compare two fs, but that is
	 * only a node-local comparison. */
	uuid = obd_get_uuid(sbi->ll_md_exp);
	if (uuid != NULL) {
		sb->s_dev = get_uuid2int(uuid->uuid, strlen(uuid->uuid));
		get_uuid2fsid(uuid->uuid, strlen(uuid->uuid), &sbi->ll_fsid);
	}

	if (data != NULL)
		OBD_FREE_PTR(data);
	if (osfs != NULL)
		OBD_FREE_PTR(osfs);

	return err;
out_root:
	iput(root);
out_lock_cn_cb:
	obd_fid_fini(sbi->ll_dt_exp->exp_obd);
out_dt:
	obd_disconnect(sbi->ll_dt_exp);
	sbi->ll_dt_exp = NULL;
	/* Make sure all OScs are gone, since cl_cache is accessing sbi. */
	obd_zombie_barrier();
out_md_fid:
	obd_fid_fini(sbi->ll_md_exp->exp_obd);
out_md:
	obd_disconnect(sbi->ll_md_exp);
	sbi->ll_md_exp = NULL;
out:
	if (data != NULL)
		OBD_FREE_PTR(data);
	if (osfs != NULL)
		OBD_FREE_PTR(osfs);
	lprocfs_unregister_mountpoint(sbi);
	return err;
}

int ll_get_max_mdsize(struct ll_sb_info *sbi, int *lmmsize)
{
	int size, rc;

	*lmmsize = obd_size_diskmd(sbi->ll_dt_exp, NULL);
	size = sizeof(int);
	rc = obd_get_info(NULL, sbi->ll_md_exp, sizeof(KEY_MAX_EASIZE),
			  KEY_MAX_EASIZE, &size, lmmsize, NULL);
	if (rc)
		CERROR("Get max mdsize error rc %d \n", rc);

	return rc;
}

int ll_get_default_mdsize(struct ll_sb_info *sbi, int *lmmsize)
{
	int size, rc;

	size = sizeof(int);
	rc = obd_get_info(NULL, sbi->ll_md_exp, sizeof(KEY_DEFAULT_EASIZE),
			 KEY_DEFAULT_EASIZE, &size, lmmsize, NULL);
	if (rc)
		CERROR("Get default mdsize error rc %d\n", rc);

	return rc;
}

int ll_get_max_cookiesize(struct ll_sb_info *sbi, int *lmmsize)
{
	int size, rc;

	size = sizeof(int);
	rc = obd_get_info(NULL, sbi->ll_md_exp, sizeof(KEY_MAX_COOKIESIZE),
			  KEY_MAX_COOKIESIZE, &size, lmmsize, NULL);
	if (rc)
		CERROR("Get max cookiesize error rc %d\n", rc);

	return rc;
}

int ll_get_default_cookiesize(struct ll_sb_info *sbi, int *lmmsize)
{
	int size, rc;

	size = sizeof(int);
	rc = obd_get_info(NULL, sbi->ll_md_exp, sizeof(KEY_DEFAULT_COOKIESIZE),
			  KEY_DEFAULT_COOKIESIZE, &size, lmmsize, NULL);
	if (rc)
		CERROR("Get default cookiesize error rc %d\n", rc);

	return rc;
}

static void ll_dump_inode(struct inode *inode)
{
	struct ll_d_hlist_node *tmp;
	int dentry_count = 0;

	LASSERT(inode != NULL);

	ll_d_hlist_for_each(tmp, &inode->i_dentry)
		dentry_count++;

	CERROR("inode %p dump: dev=%s ino=%lu mode=%o count=%u, %d dentries\n",
	       inode, ll_i2mdexp(inode)->exp_obd->obd_name, inode->i_ino,
	       inode->i_mode, atomic_read(&inode->i_count), dentry_count);
}

void lustre_dump_dentry(struct dentry *dentry, int recur)
{
	struct list_head *tmp;
	int subdirs = 0;

	LASSERT(dentry != NULL);

	list_for_each(tmp, &dentry->d_subdirs)
		subdirs++;

	CERROR("dentry %p dump: name=%pd parent=%pd (%p), inode=%p, count=%u, flags=0x%x, fsdata=%p, %d subdirs\n",
	       dentry, dentry, dentry->d_parent, dentry->d_parent,
	       dentry->d_inode, d_count(dentry),
	       dentry->d_flags, dentry->d_fsdata, subdirs);
	if (dentry->d_inode != NULL)
		ll_dump_inode(dentry->d_inode);

	if (recur == 0)
		return;

	list_for_each(tmp, &dentry->d_subdirs) {
		struct dentry *d = list_entry(tmp, struct dentry, d_child);

		lustre_dump_dentry(d, recur - 1);
	}
}

static void client_common_put_super(struct super_block *sb)
{
	struct ll_sb_info *sbi = ll_s2sbi(sb);

#ifdef CONFIG_FS_POSIX_ACL
	if (sbi->ll_flags & LL_SBI_RMT_CLIENT) {
		et_fini(&sbi->ll_et);
		rct_fini(&sbi->ll_rct);
	}
#endif

	ll_close_thread_shutdown(sbi->ll_lcq);

	cl_sb_fini(sb);

	list_del(&sbi->ll_conn_chain);

	obd_fid_fini(sbi->ll_dt_exp->exp_obd);
	obd_disconnect(sbi->ll_dt_exp);
	sbi->ll_dt_exp = NULL;
	/* wait till all OSCs are gone, since cl_cache is accessing sbi.
	 * see LU-2543. */
	obd_zombie_barrier();

	lprocfs_unregister_mountpoint(sbi);

	obd_fid_fini(sbi->ll_md_exp->exp_obd);
	obd_disconnect(sbi->ll_md_exp);
	sbi->ll_md_exp = NULL;
}

void ll_kill_super(struct super_block *sb)
{
	struct ll_sb_info *sbi;

	/* not init sb ?*/
	if (!(sb->s_flags & MS_ACTIVE))
		return;

	sbi = ll_s2sbi(sb);
	/* we need to restore s_dev from changed for clustered NFS before
	 * put_super because new kernels have cached s_dev and change sb->s_dev
	 * in put_super not affected real removing devices */
	if (sbi) {
		sb->s_dev = sbi->ll_sdev_orig;
		sbi->ll_umounting = 1;
	}
}

static inline int ll_set_opt(const char *opt, char *data, int fl)
{
	if (strncmp(opt, data, strlen(opt)) != 0)
		return 0;
	else
		return fl;
}

/* non-client-specific mount options are parsed in lmd_parse */
static int ll_options(char *options, int *flags)
{
	int tmp;
	char *s1 = options, *s2;

	if (!options)
		return 0;

	CDEBUG(D_CONFIG, "Parsing opts %s\n", options);

	while (*s1) {
		CDEBUG(D_SUPER, "next opt=%s\n", s1);
		tmp = ll_set_opt("nolock", s1, LL_SBI_NOLCK);
		if (tmp) {
			*flags |= tmp;
			goto next;
		}
		tmp = ll_set_opt("flock", s1, LL_SBI_FLOCK);
		if (tmp) {
			*flags |= tmp;
			goto next;
		}
		tmp = ll_set_opt("localflock", s1, LL_SBI_LOCALFLOCK);
		if (tmp) {
			*flags |= tmp;
			goto next;
		}
		tmp = ll_set_opt("noflock", s1, LL_SBI_FLOCK|LL_SBI_LOCALFLOCK);
		if (tmp) {
			*flags &= ~tmp;
			goto next;
		}
		tmp = ll_set_opt("user_xattr", s1, LL_SBI_USER_XATTR);
		if (tmp) {
			*flags |= tmp;
			goto next;
		}
		tmp = ll_set_opt("nouser_xattr", s1, LL_SBI_USER_XATTR);
		if (tmp) {
			*flags &= ~tmp;
			goto next;
		}
		tmp = ll_set_opt("remote_client", s1, LL_SBI_RMT_CLIENT);
		if (tmp) {
			*flags |= tmp;
			goto next;
		}
		tmp = ll_set_opt("user_fid2path", s1, LL_SBI_USER_FID2PATH);
		if (tmp) {
			*flags |= tmp;
			goto next;
		}
		tmp = ll_set_opt("nouser_fid2path", s1, LL_SBI_USER_FID2PATH);
		if (tmp) {
			*flags &= ~tmp;
			goto next;
		}

		tmp = ll_set_opt("checksum", s1, LL_SBI_CHECKSUM);
		if (tmp) {
			*flags |= tmp;
			goto next;
		}
		tmp = ll_set_opt("nochecksum", s1, LL_SBI_CHECKSUM);
		if (tmp) {
			*flags &= ~tmp;
			goto next;
		}
		tmp = ll_set_opt("lruresize", s1, LL_SBI_LRU_RESIZE);
		if (tmp) {
			*flags |= tmp;
			goto next;
		}
		tmp = ll_set_opt("nolruresize", s1, LL_SBI_LRU_RESIZE);
		if (tmp) {
			*flags &= ~tmp;
			goto next;
		}
		tmp = ll_set_opt("lazystatfs", s1, LL_SBI_LAZYSTATFS);
		if (tmp) {
			*flags |= tmp;
			goto next;
		}
		tmp = ll_set_opt("nolazystatfs", s1, LL_SBI_LAZYSTATFS);
		if (tmp) {
			*flags &= ~tmp;
			goto next;
		}
		tmp = ll_set_opt("som_preview", s1, LL_SBI_SOM_PREVIEW);
		if (tmp) {
			*flags |= tmp;
			goto next;
		}
		tmp = ll_set_opt("32bitapi", s1, LL_SBI_32BIT_API);
		if (tmp) {
			*flags |= tmp;
			goto next;
		}
		tmp = ll_set_opt("verbose", s1, LL_SBI_VERBOSE);
		if (tmp) {
			*flags |= tmp;
			goto next;
		}
		tmp = ll_set_opt("noverbose", s1, LL_SBI_VERBOSE);
		if (tmp) {
			*flags &= ~tmp;
			goto next;
		}
		LCONSOLE_ERROR_MSG(0x152, "Unknown option '%s', won't mount.\n",
				   s1);
		return -EINVAL;

next:
		/* Find next opt */
		s2 = strchr(s1, ',');
		if (s2 == NULL)
			break;
		s1 = s2 + 1;
	}
	return 0;
}

void ll_lli_init(struct ll_inode_info *lli)
{
	lli->lli_inode_magic = LLI_INODE_MAGIC;
	lli->lli_flags = 0;
	lli->lli_ioepoch = 0;
	lli->lli_maxbytes = MAX_LFS_FILESIZE;
	spin_lock_init(&lli->lli_lock);
	lli->lli_posix_acl = NULL;
	lli->lli_remote_perms = NULL;
	mutex_init(&lli->lli_rmtperm_mutex);
	/* Do not set lli_fid, it has been initialized already. */
	fid_zero(&lli->lli_pfid);
	INIT_LIST_HEAD(&lli->lli_close_list);
	INIT_LIST_HEAD(&lli->lli_oss_capas);
	atomic_set(&lli->lli_open_count, 0);
	lli->lli_mds_capa = NULL;
	lli->lli_rmtperm_time = 0;
	lli->lli_pending_och = NULL;
	lli->lli_mds_read_och = NULL;
	lli->lli_mds_write_och = NULL;
	lli->lli_mds_exec_och = NULL;
	lli->lli_open_fd_read_count = 0;
	lli->lli_open_fd_write_count = 0;
	lli->lli_open_fd_exec_count = 0;
	mutex_init(&lli->lli_och_mutex);
	spin_lock_init(&lli->lli_agl_lock);
	lli->lli_has_smd = false;
	spin_lock_init(&lli->lli_layout_lock);
	ll_layout_version_set(lli, LL_LAYOUT_GEN_NONE);
	lli->lli_clob = NULL;

	init_rwsem(&lli->lli_xattrs_list_rwsem);
	mutex_init(&lli->lli_xattrs_enq_lock);

	LASSERT(lli->lli_vfs_inode.i_mode != 0);
	if (S_ISDIR(lli->lli_vfs_inode.i_mode)) {
		mutex_init(&lli->lli_readdir_mutex);
		lli->lli_opendir_key = NULL;
		lli->lli_sai = NULL;
		spin_lock_init(&lli->lli_sa_lock);
		lli->lli_opendir_pid = 0;
	} else {
		mutex_init(&lli->lli_size_mutex);
		lli->lli_symlink_name = NULL;
		init_rwsem(&lli->lli_trunc_sem);
		mutex_init(&lli->lli_write_mutex);
		init_rwsem(&lli->lli_glimpse_sem);
		lli->lli_glimpse_time = 0;
		INIT_LIST_HEAD(&lli->lli_agl_list);
		lli->lli_agl_index = 0;
		lli->lli_async_rc = 0;
	}
	mutex_init(&lli->lli_layout_mutex);
}

static inline int ll_bdi_register(struct backing_dev_info *bdi)
{
	static atomic_t ll_bdi_num = ATOMIC_INIT(0);

	bdi->name = "lustre";
	return bdi_register(bdi, NULL, "lustre-%d",
			    atomic_inc_return(&ll_bdi_num));
}

int ll_fill_super(struct super_block *sb, struct vfsmount *mnt)
{
	struct lustre_profile *lprof = NULL;
	struct lustre_sb_info *lsi = s2lsi(sb);
	struct ll_sb_info *sbi;
	char  *dt = NULL, *md = NULL;
	char  *profilenm = get_profile_name(sb);
	struct config_llog_instance *cfg;
	/* %p for void* in printf needs 16+2 characters: 0xffffffffffffffff */
	const int instlen = sizeof(cfg->cfg_instance) * 2 + 2;
	int    err;

	CDEBUG(D_VFSTRACE, "VFS Op: sb %p\n", sb);

	cfg = kzalloc(sizeof(*cfg), GFP_NOFS);
	if (!cfg)
		return -ENOMEM;

	try_module_get(THIS_MODULE);

	/* client additional sb info */
	lsi->lsi_llsbi = sbi = ll_init_sbi();
	if (!sbi) {
		module_put(THIS_MODULE);
		OBD_FREE_PTR(cfg);
		return -ENOMEM;
	}

	err = ll_options(lsi->lsi_lmd->lmd_opts, &sbi->ll_flags);
	if (err)
		goto out_free;

	err = bdi_init(&lsi->lsi_bdi);
	if (err)
		goto out_free;
	lsi->lsi_flags |= LSI_BDI_INITIALIZED;
	lsi->lsi_bdi.capabilities = BDI_CAP_MAP_COPY;
	err = ll_bdi_register(&lsi->lsi_bdi);
	if (err)
		goto out_free;

	sb->s_bdi = &lsi->lsi_bdi;
	/* kernel >= 2.6.38 store dentry operations in sb->s_d_op. */
	sb->s_d_op = &ll_d_ops;

	/* Generate a string unique to this super, in case some joker tries
	   to mount the same fs at two mount points.
	   Use the address of the super itself.*/
	cfg->cfg_instance = sb;
	cfg->cfg_uuid = lsi->lsi_llsbi->ll_sb_uuid;
	cfg->cfg_callback = class_config_llog_handler;
	/* set up client obds */
	err = lustre_process_log(sb, profilenm, cfg);
	if (err < 0) {
		CERROR("Unable to process log: %d\n", err);
		goto out_free;
	}

	/* Profile set with LCFG_MOUNTOPT so we can find our mdc and osc obds */
	lprof = class_get_profile(profilenm);
	if (lprof == NULL) {
		LCONSOLE_ERROR_MSG(0x156, "The client profile '%s' could not be read from the MGS.  Does that filesystem exist?\n",
				   profilenm);
		err = -EINVAL;
		goto out_free;
	}
	CDEBUG(D_CONFIG, "Found profile %s: mdc=%s osc=%s\n", profilenm,
	       lprof->lp_md, lprof->lp_dt);

	dt = kzalloc(strlen(lprof->lp_dt) + instlen + 2, GFP_NOFS);
	if (!dt) {
		err = -ENOMEM;
		goto out_free;
	}
	sprintf(dt, "%s-%p", lprof->lp_dt, cfg->cfg_instance);

	md = kzalloc(strlen(lprof->lp_md) + instlen + 2, GFP_NOFS);
	if (!md) {
		err = -ENOMEM;
		goto out_free;
	}
	sprintf(md, "%s-%p", lprof->lp_md, cfg->cfg_instance);

	/* connections, registrations, sb setup */
	err = client_common_fill_super(sb, md, dt, mnt);

out_free:
	if (md)
		OBD_FREE(md, strlen(lprof->lp_md) + instlen + 2);
	if (dt)
		OBD_FREE(dt, strlen(lprof->lp_dt) + instlen + 2);
	if (err)
		ll_put_super(sb);
	else if (sbi->ll_flags & LL_SBI_VERBOSE)
		LCONSOLE_WARN("Mounted %s\n", profilenm);

	OBD_FREE_PTR(cfg);
	return err;
} /* ll_fill_super */

void ll_put_super(struct super_block *sb)
{
	struct config_llog_instance cfg, params_cfg;
	struct obd_device *obd;
	struct lustre_sb_info *lsi = s2lsi(sb);
	struct ll_sb_info *sbi = ll_s2sbi(sb);
	char *profilenm = get_profile_name(sb);
	int next, force = 1;

	CDEBUG(D_VFSTRACE, "VFS Op: sb %p - %s\n", sb, profilenm);

	ll_print_capa_stat(sbi);

	cfg.cfg_instance = sb;
	lustre_end_log(sb, profilenm, &cfg);

	params_cfg.cfg_instance = sb;
	lustre_end_log(sb, PARAMS_FILENAME, &params_cfg);

	if (sbi->ll_md_exp) {
		obd = class_exp2obd(sbi->ll_md_exp);
		if (obd)
			force = obd->obd_force;
	}

	/* We need to set force before the lov_disconnect in
	   lustre_common_put_super, since l_d cleans up osc's as well. */
	if (force) {
		next = 0;
		while ((obd = class_devices_in_group(&sbi->ll_sb_uuid,
						     &next)) != NULL) {
			obd->obd_force = force;
		}
	}

	if (sbi->ll_lcq) {
		/* Only if client_common_fill_super succeeded */
		client_common_put_super(sb);
	}

	next = 0;
	while ((obd = class_devices_in_group(&sbi->ll_sb_uuid, &next)))
		class_manual_cleanup(obd);

	if (sbi->ll_flags & LL_SBI_VERBOSE)
		LCONSOLE_WARN("Unmounted %s\n", profilenm ? profilenm : "");

	if (profilenm)
		class_del_profile(profilenm);

	if (lsi->lsi_flags & LSI_BDI_INITIALIZED) {
		bdi_destroy(&lsi->lsi_bdi);
		lsi->lsi_flags &= ~LSI_BDI_INITIALIZED;
	}

	ll_free_sbi(sb);
	lsi->lsi_llsbi = NULL;

	lustre_common_put_super(sb);

	module_put(THIS_MODULE);
} /* client_put_super */

struct inode *ll_inode_from_resource_lock(struct ldlm_lock *lock)
{
	struct inode *inode = NULL;

	/* NOTE: we depend on atomic igrab() -bzzz */
	lock_res_and_lock(lock);
	if (lock->l_resource->lr_lvb_inode) {
		struct ll_inode_info *lli;

		lli = ll_i2info(lock->l_resource->lr_lvb_inode);
		if (lli->lli_inode_magic == LLI_INODE_MAGIC) {
			inode = igrab(lock->l_resource->lr_lvb_inode);
		} else {
			inode = lock->l_resource->lr_lvb_inode;
			LDLM_DEBUG_LIMIT(inode->i_state & I_FREEING ?  D_INFO :
					 D_WARNING, lock, "lr_lvb_inode %p is bogus: magic %08x",
					 lock->l_resource->lr_lvb_inode,
					 lli->lli_inode_magic);
			inode = NULL;
		}
	}
	unlock_res_and_lock(lock);
	return inode;
}

void ll_clear_inode(struct inode *inode)
{
	struct ll_inode_info *lli = ll_i2info(inode);
	struct ll_sb_info *sbi = ll_i2sbi(inode);

	CDEBUG(D_VFSTRACE, "VFS Op:inode=%lu/%u(%p)\n", inode->i_ino,
	       inode->i_generation, inode);

	if (S_ISDIR(inode->i_mode)) {
		/* these should have been cleared in ll_file_release */
		LASSERT(lli->lli_opendir_key == NULL);
		LASSERT(lli->lli_sai == NULL);
		LASSERT(lli->lli_opendir_pid == 0);
	}

	spin_lock(&lli->lli_lock);
	ll_i2info(inode)->lli_flags &= ~LLIF_MDS_SIZE_LOCK;
	spin_unlock(&lli->lli_lock);
	md_null_inode(sbi->ll_md_exp, ll_inode2fid(inode));

	LASSERT(!lli->lli_open_fd_write_count);
	LASSERT(!lli->lli_open_fd_read_count);
	LASSERT(!lli->lli_open_fd_exec_count);

	if (lli->lli_mds_write_och)
		ll_md_real_close(inode, FMODE_WRITE);
	if (lli->lli_mds_exec_och)
		ll_md_real_close(inode, FMODE_EXEC);
	if (lli->lli_mds_read_och)
		ll_md_real_close(inode, FMODE_READ);

	if (S_ISLNK(inode->i_mode) && lli->lli_symlink_name) {
		OBD_FREE(lli->lli_symlink_name,
			 strlen(lli->lli_symlink_name) + 1);
		lli->lli_symlink_name = NULL;
	}

	ll_xattr_cache_destroy(inode);

	if (sbi->ll_flags & LL_SBI_RMT_CLIENT) {
		LASSERT(lli->lli_posix_acl == NULL);
		if (lli->lli_remote_perms) {
			free_rmtperm_hash(lli->lli_remote_perms);
			lli->lli_remote_perms = NULL;
		}
	}
#ifdef CONFIG_FS_POSIX_ACL
	else if (lli->lli_posix_acl) {
		LASSERT(atomic_read(&lli->lli_posix_acl->a_refcount) == 1);
		LASSERT(lli->lli_remote_perms == NULL);
		posix_acl_release(lli->lli_posix_acl);
		lli->lli_posix_acl = NULL;
	}
#endif
	lli->lli_inode_magic = LLI_INODE_DEAD;

	ll_clear_inode_capas(inode);
	if (!S_ISDIR(inode->i_mode))
		LASSERT(list_empty(&lli->lli_agl_list));

	/*
	 * XXX This has to be done before lsm is freed below, because
	 * cl_object still uses inode lsm.
	 */
	cl_inode_fini(inode);
	lli->lli_has_smd = false;
}

static int ll_md_setattr(struct dentry *dentry, struct md_op_data *op_data,
		  struct md_open_data **mod)
{
	struct lustre_md md;
	struct inode *inode = dentry->d_inode;
	struct ll_sb_info *sbi = ll_i2sbi(inode);
	struct ptlrpc_request *request = NULL;
	int rc, ia_valid;

	op_data = ll_prep_md_op_data(op_data, inode, NULL, NULL, 0, 0,
				     LUSTRE_OPC_ANY, NULL);
	if (IS_ERR(op_data))
		return PTR_ERR(op_data);

	rc = md_setattr(sbi->ll_md_exp, op_data, NULL, 0, NULL, 0,
			&request, mod);
	if (rc) {
		ptlrpc_req_finished(request);
		if (rc == -ENOENT) {
			clear_nlink(inode);
			/* Unlinked special device node? Or just a race?
			 * Pretend we done everything. */
			if (!S_ISREG(inode->i_mode) &&
			    !S_ISDIR(inode->i_mode)) {
				ia_valid = op_data->op_attr.ia_valid;
				op_data->op_attr.ia_valid &= ~TIMES_SET_FLAGS;
				rc = simple_setattr(dentry, &op_data->op_attr);
				op_data->op_attr.ia_valid = ia_valid;
			}
		} else if (rc != -EPERM && rc != -EACCES && rc != -ETXTBSY) {
			CERROR("md_setattr fails: rc = %d\n", rc);
		}
		return rc;
	}

	rc = md_get_lustre_md(sbi->ll_md_exp, request, sbi->ll_dt_exp,
			      sbi->ll_md_exp, &md);
	if (rc) {
		ptlrpc_req_finished(request);
		return rc;
	}

	ia_valid = op_data->op_attr.ia_valid;
	/* inode size will be in ll_setattr_ost, can't do it now since dirty
	 * cache is not cleared yet. */
	op_data->op_attr.ia_valid &= ~(TIMES_SET_FLAGS | ATTR_SIZE);
	rc = simple_setattr(dentry, &op_data->op_attr);
	op_data->op_attr.ia_valid = ia_valid;

	/* Extract epoch data if obtained. */
	op_data->op_handle = md.body->handle;
	op_data->op_ioepoch = md.body->ioepoch;

	ll_update_inode(inode, &md);
	ptlrpc_req_finished(request);

	return rc;
}

/* Close IO epoch and send Size-on-MDS attribute update. */
static int ll_setattr_done_writing(struct inode *inode,
				   struct md_op_data *op_data,
				   struct md_open_data *mod)
{
	struct ll_inode_info *lli = ll_i2info(inode);
	int rc = 0;

	LASSERT(op_data != NULL);
	if (!S_ISREG(inode->i_mode))
		return 0;

	CDEBUG(D_INODE, "Epoch %llu closed on "DFID" for truncate\n",
	       op_data->op_ioepoch, PFID(&lli->lli_fid));

	op_data->op_flags = MF_EPOCH_CLOSE;
	ll_done_writing_attr(inode, op_data);
	ll_pack_inode2opdata(inode, op_data, NULL);

	rc = md_done_writing(ll_i2sbi(inode)->ll_md_exp, op_data, mod);
	if (rc == -EAGAIN) {
		/* MDS has instructed us to obtain Size-on-MDS attribute
		 * from OSTs and send setattr to back to MDS. */
		rc = ll_som_update(inode, op_data);
	} else if (rc) {
		CERROR("inode %lu mdc truncate failed: rc = %d\n",
		       inode->i_ino, rc);
	}
	return rc;
}

static int ll_setattr_ost(struct inode *inode, struct iattr *attr)
{
	struct obd_capa *capa;
	int rc;

	if (attr->ia_valid & ATTR_SIZE)
		capa = ll_osscapa_get(inode, CAPA_OPC_OSS_TRUNC);
	else
		capa = ll_mdscapa_get(inode);

	rc = cl_setattr_ost(inode, attr, capa);

	if (attr->ia_valid & ATTR_SIZE)
		ll_truncate_free_capa(capa);
	else
		capa_put(capa);

	return rc;
}


/* If this inode has objects allocated to it (lsm != NULL), then the OST
 * object(s) determine the file size and mtime.  Otherwise, the MDS will
 * keep these values until such a time that objects are allocated for it.
 * We do the MDS operations first, as it is checking permissions for us.
 * We don't to the MDS RPC if there is nothing that we want to store there,
 * otherwise there is no harm in updating mtime/atime on the MDS if we are
 * going to do an RPC anyways.
 *
 * If we are doing a truncate, we will send the mtime and ctime updates
 * to the OST with the punch RPC, otherwise we do an explicit setattr RPC.
 * I don't believe it is possible to get e.g. ATTR_MTIME_SET and ATTR_SIZE
 * at the same time.
 *
 * In case of HSMimport, we only set attr on MDS.
 */
int ll_setattr_raw(struct dentry *dentry, struct iattr *attr, bool hsm_import)
{
	struct inode *inode = dentry->d_inode;
	struct ll_inode_info *lli = ll_i2info(inode);
	struct md_op_data *op_data = NULL;
	struct md_open_data *mod = NULL;
	bool file_is_released = false;
	int rc = 0, rc1 = 0;

	CDEBUG(D_VFSTRACE,
		"%s: setattr inode %p/fid:"DFID
		" from %llu to %llu, valid %x, hsm_import %d\n",
		ll_get_fsname(inode->i_sb, NULL, 0), inode,
		PFID(&lli->lli_fid), i_size_read(inode), attr->ia_size,
		attr->ia_valid, hsm_import);

	if (attr->ia_valid & ATTR_SIZE) {
		/* Check new size against VFS/VM file size limit and rlimit */
		rc = inode_newsize_ok(inode, attr->ia_size);
		if (rc)
			return rc;

		/* The maximum Lustre file size is variable, based on the
		 * OST maximum object size and number of stripes.  This
		 * needs another check in addition to the VFS check above. */
		if (attr->ia_size > ll_file_maxbytes(inode)) {
			CDEBUG(D_INODE, "file "DFID" too large %llu > %llu\n",
			       PFID(&lli->lli_fid), attr->ia_size,
			       ll_file_maxbytes(inode));
			return -EFBIG;
		}

		attr->ia_valid |= ATTR_MTIME | ATTR_CTIME;
	}

	/* POSIX: check before ATTR_*TIME_SET set (from inode_change_ok) */
	if (attr->ia_valid & TIMES_SET_FLAGS) {
		if ((!uid_eq(current_fsuid(), inode->i_uid)) &&
		    !capable(CFS_CAP_FOWNER))
			return -EPERM;
	}

	/* We mark all of the fields "set" so MDS/OST does not re-set them */
	if (attr->ia_valid & ATTR_CTIME) {
		attr->ia_ctime = CURRENT_TIME;
		attr->ia_valid |= ATTR_CTIME_SET;
	}
	if (!(attr->ia_valid & ATTR_ATIME_SET) &&
	    (attr->ia_valid & ATTR_ATIME)) {
		attr->ia_atime = CURRENT_TIME;
		attr->ia_valid |= ATTR_ATIME_SET;
	}
	if (!(attr->ia_valid & ATTR_MTIME_SET) &&
	    (attr->ia_valid & ATTR_MTIME)) {
		attr->ia_mtime = CURRENT_TIME;
		attr->ia_valid |= ATTR_MTIME_SET;
	}

	if (attr->ia_valid & (ATTR_MTIME | ATTR_CTIME))
		CDEBUG(D_INODE, "setting mtime %lu, ctime %lu, now = %lu\n",
		       LTIME_S(attr->ia_mtime), LTIME_S(attr->ia_ctime),
		       get_seconds());

	/* If we are changing file size, file content is modified, flag it. */
	if (attr->ia_valid & ATTR_SIZE) {
		attr->ia_valid |= MDS_OPEN_OWNEROVERRIDE;
		spin_lock(&lli->lli_lock);
		lli->lli_flags |= LLIF_DATA_MODIFIED;
		spin_unlock(&lli->lli_lock);
	}

	/* We always do an MDS RPC, even if we're only changing the size;
	 * only the MDS knows whether truncate() should fail with -ETXTBUSY */

	op_data = kzalloc(sizeof(*op_data), GFP_NOFS);
	if (!op_data)
		return -ENOMEM;

	if (!S_ISDIR(inode->i_mode)) {
		if (attr->ia_valid & ATTR_SIZE)
			inode_dio_write_done(inode);
		mutex_unlock(&inode->i_mutex);
	}

	memcpy(&op_data->op_attr, attr, sizeof(*attr));

	/* Open epoch for truncate. */
	if (exp_connect_som(ll_i2mdexp(inode)) &&
	    (attr->ia_valid & (ATTR_SIZE | ATTR_MTIME | ATTR_MTIME_SET)))
		op_data->op_flags = MF_EPOCH_OPEN;

	/* truncate on a released file must failed with -ENODATA,
	 * so size must not be set on MDS for released file
	 * but other attributes must be set
	 */
	if (S_ISREG(inode->i_mode)) {
		struct lov_stripe_md *lsm;
		__u32 gen;

		ll_layout_refresh(inode, &gen);
		lsm = ccc_inode_lsm_get(inode);
		if (lsm && lsm->lsm_pattern & LOV_PATTERN_F_RELEASED)
			file_is_released = true;
		ccc_inode_lsm_put(inode, lsm);
	}

	/* if not in HSM import mode, clear size attr for released file
	 * we clear the attribute send to MDT in op_data, not the original
	 * received from caller in attr which is used later to
	 * decide return code */
	if (file_is_released && (attr->ia_valid & ATTR_SIZE) && !hsm_import)
		op_data->op_attr.ia_valid &= ~ATTR_SIZE;

	rc = ll_md_setattr(dentry, op_data, &mod);
	if (rc)
		goto out;

	/* truncate failed (only when non HSM import), others succeed */
	if (file_is_released) {
		if ((attr->ia_valid & ATTR_SIZE) && !hsm_import)
			rc = -ENODATA;
		else
			rc = 0;
		goto out;
	}

	/* RPC to MDT is sent, cancel data modification flag */
	if (rc == 0 && (op_data->op_bias & MDS_DATA_MODIFIED)) {
		spin_lock(&lli->lli_lock);
		lli->lli_flags &= ~LLIF_DATA_MODIFIED;
		spin_unlock(&lli->lli_lock);
	}

	ll_ioepoch_open(lli, op_data->op_ioepoch);
	if (!S_ISREG(inode->i_mode)) {
		rc = 0;
		goto out;
	}

	if (attr->ia_valid & (ATTR_SIZE |
			      ATTR_ATIME | ATTR_ATIME_SET |
			      ATTR_MTIME | ATTR_MTIME_SET))
		/* For truncate and utimes sending attributes to OSTs, setting
		 * mtime/atime to the past will be performed under PW [0:EOF]
		 * extent lock (new_size:EOF for truncate).  It may seem
		 * excessive to send mtime/atime updates to OSTs when not
		 * setting times to past, but it is necessary due to possible
		 * time de-synchronization between MDT inode and OST objects */
		if (attr->ia_valid & ATTR_SIZE)
			down_write(&lli->lli_trunc_sem);
		rc = ll_setattr_ost(inode, attr);
		if (attr->ia_valid & ATTR_SIZE)
			up_write(&lli->lli_trunc_sem);
out:
	if (op_data) {
		if (op_data->op_ioepoch) {
			rc1 = ll_setattr_done_writing(inode, op_data, mod);
			if (!rc)
				rc = rc1;
		}
		ll_finish_md_op_data(op_data);
	}
	if (!S_ISDIR(inode->i_mode)) {
		mutex_lock(&inode->i_mutex);
		if ((attr->ia_valid & ATTR_SIZE) && !hsm_import)
			inode_dio_wait(inode);
	}

	ll_stats_ops_tally(ll_i2sbi(inode), (attr->ia_valid & ATTR_SIZE) ?
			LPROC_LL_TRUNC : LPROC_LL_SETATTR, 1);

	return rc;
}

int ll_setattr(struct dentry *de, struct iattr *attr)
{
	int mode = de->d_inode->i_mode;

	if ((attr->ia_valid & (ATTR_CTIME|ATTR_SIZE|ATTR_MODE)) ==
			      (ATTR_CTIME|ATTR_SIZE|ATTR_MODE))
		attr->ia_valid |= MDS_OPEN_OWNEROVERRIDE;

	if (((attr->ia_valid & (ATTR_MODE|ATTR_FORCE|ATTR_SIZE)) ==
			       (ATTR_SIZE|ATTR_MODE)) &&
	    (((mode & S_ISUID) && !(attr->ia_mode & S_ISUID)) ||
	     (((mode & (S_ISGID|S_IXGRP)) == (S_ISGID|S_IXGRP)) &&
	      !(attr->ia_mode & S_ISGID))))
		attr->ia_valid |= ATTR_FORCE;

	if ((attr->ia_valid & ATTR_MODE) &&
	    (mode & S_ISUID) &&
	    !(attr->ia_mode & S_ISUID) &&
	    !(attr->ia_valid & ATTR_KILL_SUID))
		attr->ia_valid |= ATTR_KILL_SUID;

	if ((attr->ia_valid & ATTR_MODE) &&
	    ((mode & (S_ISGID|S_IXGRP)) == (S_ISGID|S_IXGRP)) &&
	    !(attr->ia_mode & S_ISGID) &&
	    !(attr->ia_valid & ATTR_KILL_SGID))
		attr->ia_valid |= ATTR_KILL_SGID;

	return ll_setattr_raw(de, attr, false);
}

int ll_statfs_internal(struct super_block *sb, struct obd_statfs *osfs,
		       __u64 max_age, __u32 flags)
{
	struct ll_sb_info *sbi = ll_s2sbi(sb);
	struct obd_statfs obd_osfs;
	int rc;

	rc = obd_statfs(NULL, sbi->ll_md_exp, osfs, max_age, flags);
	if (rc) {
		CERROR("md_statfs fails: rc = %d\n", rc);
		return rc;
	}

	osfs->os_type = sb->s_magic;

	CDEBUG(D_SUPER, "MDC blocks %llu/%llu objects %llu/%llu\n",
	       osfs->os_bavail, osfs->os_blocks, osfs->os_ffree,
	       osfs->os_files);

	if (sbi->ll_flags & LL_SBI_LAZYSTATFS)
		flags |= OBD_STATFS_NODELAY;

	rc = obd_statfs_rqset(sbi->ll_dt_exp, &obd_osfs, max_age, flags);
	if (rc) {
		CERROR("obd_statfs fails: rc = %d\n", rc);
		return rc;
	}

	CDEBUG(D_SUPER, "OSC blocks %llu/%llu objects %llu/%llu\n",
	       obd_osfs.os_bavail, obd_osfs.os_blocks, obd_osfs.os_ffree,
	       obd_osfs.os_files);

	osfs->os_bsize = obd_osfs.os_bsize;
	osfs->os_blocks = obd_osfs.os_blocks;
	osfs->os_bfree = obd_osfs.os_bfree;
	osfs->os_bavail = obd_osfs.os_bavail;

	/* If we don't have as many objects free on the OST as inodes
	 * on the MDS, we reduce the total number of inodes to
	 * compensate, so that the "inodes in use" number is correct.
	 */
	if (obd_osfs.os_ffree < osfs->os_ffree) {
		osfs->os_files = (osfs->os_files - osfs->os_ffree) +
			obd_osfs.os_ffree;
		osfs->os_ffree = obd_osfs.os_ffree;
	}

	return rc;
}
int ll_statfs(struct dentry *de, struct kstatfs *sfs)
{
	struct super_block *sb = de->d_sb;
	struct obd_statfs osfs;
	int rc;

	CDEBUG(D_VFSTRACE, "VFS Op: at %llu jiffies\n", get_jiffies_64());
	ll_stats_ops_tally(ll_s2sbi(sb), LPROC_LL_STAFS, 1);

	/* Some amount of caching on the client is allowed */
	rc = ll_statfs_internal(sb, &osfs,
				cfs_time_shift_64(-OBD_STATFS_CACHE_SECONDS),
				0);
	if (rc)
		return rc;

	statfs_unpack(sfs, &osfs);

	/* We need to downshift for all 32-bit kernels, because we can't
	 * tell if the kernel is being called via sys_statfs64() or not.
	 * Stop before overflowing f_bsize - in which case it is better
	 * to just risk EOVERFLOW if caller is using old sys_statfs(). */
	if (sizeof(long) < 8) {
		while (osfs.os_blocks > ~0UL && sfs->f_bsize < 0x40000000) {
			sfs->f_bsize <<= 1;

			osfs.os_blocks >>= 1;
			osfs.os_bfree >>= 1;
			osfs.os_bavail >>= 1;
		}
	}

	sfs->f_blocks = osfs.os_blocks;
	sfs->f_bfree = osfs.os_bfree;
	sfs->f_bavail = osfs.os_bavail;
	sfs->f_fsid = ll_s2sbi(sb)->ll_fsid;
	return 0;
}

void ll_inode_size_lock(struct inode *inode)
{
	struct ll_inode_info *lli;

	LASSERT(!S_ISDIR(inode->i_mode));

	lli = ll_i2info(inode);
	mutex_lock(&lli->lli_size_mutex);
}

void ll_inode_size_unlock(struct inode *inode)
{
	struct ll_inode_info *lli;

	lli = ll_i2info(inode);
	mutex_unlock(&lli->lli_size_mutex);
}

void ll_update_inode(struct inode *inode, struct lustre_md *md)
{
	struct ll_inode_info *lli = ll_i2info(inode);
	struct mdt_body *body = md->body;
	struct lov_stripe_md *lsm = md->lsm;
	struct ll_sb_info *sbi = ll_i2sbi(inode);

	LASSERT ((lsm != NULL) == ((body->valid & OBD_MD_FLEASIZE) != 0));
	if (lsm != NULL) {
		if (!lli->lli_has_smd &&
		    !(sbi->ll_flags & LL_SBI_LAYOUT_LOCK))
			cl_file_inode_init(inode, md);

		lli->lli_maxbytes = lsm->lsm_maxbytes;
		if (lli->lli_maxbytes > MAX_LFS_FILESIZE)
			lli->lli_maxbytes = MAX_LFS_FILESIZE;
	}

	if (sbi->ll_flags & LL_SBI_RMT_CLIENT) {
		if (body->valid & OBD_MD_FLRMTPERM)
			ll_update_remote_perm(inode, md->remote_perm);
	}
#ifdef CONFIG_FS_POSIX_ACL
	else if (body->valid & OBD_MD_FLACL) {
		spin_lock(&lli->lli_lock);
		if (lli->lli_posix_acl)
			posix_acl_release(lli->lli_posix_acl);
		lli->lli_posix_acl = md->posix_acl;
		spin_unlock(&lli->lli_lock);
	}
#endif
	inode->i_ino = cl_fid_build_ino(&body->fid1,
					sbi->ll_flags & LL_SBI_32BIT_API);
	inode->i_generation = cl_fid_build_gen(&body->fid1);

	if (body->valid & OBD_MD_FLATIME) {
		if (body->atime > LTIME_S(inode->i_atime))
			LTIME_S(inode->i_atime) = body->atime;
		lli->lli_lvb.lvb_atime = body->atime;
	}
	if (body->valid & OBD_MD_FLMTIME) {
		if (body->mtime > LTIME_S(inode->i_mtime)) {
			CDEBUG(D_INODE, "setting ino %lu mtime from %lu to %llu\n",
			       inode->i_ino, LTIME_S(inode->i_mtime),
			       body->mtime);
			LTIME_S(inode->i_mtime) = body->mtime;
		}
		lli->lli_lvb.lvb_mtime = body->mtime;
	}
	if (body->valid & OBD_MD_FLCTIME) {
		if (body->ctime > LTIME_S(inode->i_ctime))
			LTIME_S(inode->i_ctime) = body->ctime;
		lli->lli_lvb.lvb_ctime = body->ctime;
	}
	if (body->valid & OBD_MD_FLMODE)
		inode->i_mode = (inode->i_mode & S_IFMT)|(body->mode & ~S_IFMT);
	if (body->valid & OBD_MD_FLTYPE)
		inode->i_mode = (inode->i_mode & ~S_IFMT)|(body->mode & S_IFMT);
	LASSERT(inode->i_mode != 0);
	if (S_ISREG(inode->i_mode))
		inode->i_blkbits = min(PTLRPC_MAX_BRW_BITS + 1,
				       LL_MAX_BLKSIZE_BITS);
	else
		inode->i_blkbits = inode->i_sb->s_blocksize_bits;
	if (body->valid & OBD_MD_FLUID)
		inode->i_uid = make_kuid(&init_user_ns, body->uid);
	if (body->valid & OBD_MD_FLGID)
		inode->i_gid = make_kgid(&init_user_ns, body->gid);
	if (body->valid & OBD_MD_FLFLAGS)
		inode->i_flags = ll_ext_to_inode_flags(body->flags);
	if (body->valid & OBD_MD_FLNLINK)
		set_nlink(inode, body->nlink);
	if (body->valid & OBD_MD_FLRDEV)
		inode->i_rdev = old_decode_dev(body->rdev);

	if (body->valid & OBD_MD_FLID) {
		/* FID shouldn't be changed! */
		if (fid_is_sane(&lli->lli_fid)) {
			LASSERTF(lu_fid_eq(&lli->lli_fid, &body->fid1),
				 "Trying to change FID "DFID
				 " to the "DFID", inode %lu/%u(%p)\n",
				 PFID(&lli->lli_fid), PFID(&body->fid1),
				 inode->i_ino, inode->i_generation, inode);
		} else
			lli->lli_fid = body->fid1;
	}

	LASSERT(fid_seq(&lli->lli_fid) != 0);

	if (body->valid & OBD_MD_FLSIZE) {
		if (exp_connect_som(ll_i2mdexp(inode)) &&
		    S_ISREG(inode->i_mode)) {
			struct lustre_handle lockh;
			ldlm_mode_t mode;

			/* As it is possible a blocking ast has been processed
			 * by this time, we need to check there is an UPDATE
			 * lock on the client and set LLIF_MDS_SIZE_LOCK holding
			 * it. */
			mode = ll_take_md_lock(inode, MDS_INODELOCK_UPDATE,
					       &lockh, LDLM_FL_CBPENDING,
					       LCK_CR | LCK_CW |
					       LCK_PR | LCK_PW);
			if (mode) {
				if (lli->lli_flags & (LLIF_DONE_WRITING |
						      LLIF_EPOCH_PENDING |
						      LLIF_SOM_DIRTY)) {
					CERROR("ino %lu flags %u still has size authority! do not trust the size got from MDS\n",
					       inode->i_ino, lli->lli_flags);
				} else {
					/* Use old size assignment to avoid
					 * deadlock bz14138 & bz14326 */
					i_size_write(inode, body->size);
					spin_lock(&lli->lli_lock);
					lli->lli_flags |= LLIF_MDS_SIZE_LOCK;
					spin_unlock(&lli->lli_lock);
				}
				ldlm_lock_decref(&lockh, mode);
			}
		} else {
			/* Use old size assignment to avoid
			 * deadlock bz14138 & bz14326 */
			i_size_write(inode, body->size);

			CDEBUG(D_VFSTRACE, "inode=%lu, updating i_size %llu\n",
			       inode->i_ino, (unsigned long long)body->size);
		}

		if (body->valid & OBD_MD_FLBLOCKS)
			inode->i_blocks = body->blocks;
	}

	if (body->valid & OBD_MD_FLMDSCAPA) {
		LASSERT(md->mds_capa);
		ll_add_capa(inode, md->mds_capa);
	}
	if (body->valid & OBD_MD_FLOSSCAPA) {
		LASSERT(md->oss_capa);
		ll_add_capa(inode, md->oss_capa);
	}

	if (body->valid & OBD_MD_TSTATE) {
		if (body->t_state & MS_RESTORE)
			lli->lli_flags |= LLIF_FILE_RESTORING;
	}
}

void ll_read_inode2(struct inode *inode, void *opaque)
{
	struct lustre_md *md = opaque;
	struct ll_inode_info *lli = ll_i2info(inode);

	CDEBUG(D_VFSTRACE, "VFS Op:inode="DFID"(%p)\n",
	       PFID(&lli->lli_fid), inode);

	LASSERT(!lli->lli_has_smd);

	/* Core attributes from the MDS first.  This is a new inode, and
	 * the VFS doesn't zero times in the core inode so we have to do
	 * it ourselves.  They will be overwritten by either MDS or OST
	 * attributes - we just need to make sure they aren't newer. */
	LTIME_S(inode->i_mtime) = 0;
	LTIME_S(inode->i_atime) = 0;
	LTIME_S(inode->i_ctime) = 0;
	inode->i_rdev = 0;
	ll_update_inode(inode, md);

	/* OIDEBUG(inode); */

	/* initializing backing dev info. */
	inode->i_mapping->backing_dev_info = &s2lsi(inode->i_sb)->lsi_bdi;


	if (S_ISREG(inode->i_mode)) {
		struct ll_sb_info *sbi = ll_i2sbi(inode);

		inode->i_op = &ll_file_inode_operations;
		inode->i_fop = sbi->ll_fop;
		inode->i_mapping->a_ops = (struct address_space_operations *)&ll_aops;
	} else if (S_ISDIR(inode->i_mode)) {
		inode->i_op = &ll_dir_inode_operations;
		inode->i_fop = &ll_dir_operations;
	} else if (S_ISLNK(inode->i_mode)) {
		inode->i_op = &ll_fast_symlink_inode_operations;
	} else {
		inode->i_op = &ll_special_inode_operations;

		init_special_inode(inode, inode->i_mode,
				   inode->i_rdev);
	}
}

void ll_delete_inode(struct inode *inode)
{
	struct cl_inode_info *lli = cl_i2info(inode);

	if (S_ISREG(inode->i_mode) && lli->lli_clob != NULL)
		/* discard all dirty pages before truncating them, required by
		 * osc_extent implementation at LU-1030. */
		cl_sync_file_range(inode, 0, OBD_OBJECT_EOF,
				   CL_FSYNC_DISCARD, 1);

	truncate_inode_pages_final(&inode->i_data);

	/* Workaround for LU-118 */
	if (inode->i_data.nrpages) {
		spin_lock_irq(&inode->i_data.tree_lock);
		spin_unlock_irq(&inode->i_data.tree_lock);
		LASSERTF(inode->i_data.nrpages == 0,
			 "inode=%lu/%u(%p) nrpages=%lu, see http://jira.whamcloud.com/browse/LU-118\n",
			 inode->i_ino, inode->i_generation, inode,
			 inode->i_data.nrpages);
	}
	/* Workaround end */

	ll_clear_inode(inode);
	clear_inode(inode);
}

int ll_iocontrol(struct inode *inode, struct file *file,
		 unsigned int cmd, unsigned long arg)
{
	struct ll_sb_info *sbi = ll_i2sbi(inode);
	struct ptlrpc_request *req = NULL;
	int rc, flags = 0;

	switch (cmd) {
	case FSFILT_IOC_GETFLAGS: {
		struct mdt_body *body;
		struct md_op_data *op_data;

		op_data = ll_prep_md_op_data(NULL, inode, NULL, NULL,
					     0, 0, LUSTRE_OPC_ANY,
					     NULL);
		if (IS_ERR(op_data))
			return PTR_ERR(op_data);

		op_data->op_valid = OBD_MD_FLFLAGS;
		rc = md_getattr(sbi->ll_md_exp, op_data, &req);
		ll_finish_md_op_data(op_data);
		if (rc) {
			CERROR("failure %d inode %lu\n", rc, inode->i_ino);
			return -abs(rc);
		}

		body = req_capsule_server_get(&req->rq_pill, &RMF_MDT_BODY);

		flags = body->flags;

		ptlrpc_req_finished(req);

		return put_user(flags, (int *)arg);
	}
	case FSFILT_IOC_SETFLAGS: {
		struct lov_stripe_md *lsm;
		struct obd_info oinfo = { { { 0 } } };
		struct md_op_data *op_data;

		if (get_user(flags, (int *)arg))
			return -EFAULT;

		op_data = ll_prep_md_op_data(NULL, inode, NULL, NULL, 0, 0,
					     LUSTRE_OPC_ANY, NULL);
		if (IS_ERR(op_data))
			return PTR_ERR(op_data);

		((struct ll_iattr *)&op_data->op_attr)->ia_attr_flags = flags;
		op_data->op_attr.ia_valid |= ATTR_ATTR_FLAG;
		rc = md_setattr(sbi->ll_md_exp, op_data,
				NULL, 0, NULL, 0, &req, NULL);
		ll_finish_md_op_data(op_data);
		ptlrpc_req_finished(req);
		if (rc)
			return rc;

		inode->i_flags = ll_ext_to_inode_flags(flags);

		lsm = ccc_inode_lsm_get(inode);
		if (!lsm_has_objects(lsm)) {
			ccc_inode_lsm_put(inode, lsm);
			return 0;
		}

		OBDO_ALLOC(oinfo.oi_oa);
		if (!oinfo.oi_oa) {
			ccc_inode_lsm_put(inode, lsm);
			return -ENOMEM;
		}
		oinfo.oi_md = lsm;
		oinfo.oi_oa->o_oi = lsm->lsm_oi;
		oinfo.oi_oa->o_flags = flags;
		oinfo.oi_oa->o_valid = OBD_MD_FLID | OBD_MD_FLFLAGS |
				       OBD_MD_FLGROUP;
		oinfo.oi_capa = ll_mdscapa_get(inode);
		obdo_set_parent_fid(oinfo.oi_oa, &ll_i2info(inode)->lli_fid);
		rc = obd_setattr_rqset(sbi->ll_dt_exp, &oinfo, NULL);
		capa_put(oinfo.oi_capa);
		OBDO_FREE(oinfo.oi_oa);
		ccc_inode_lsm_put(inode, lsm);

		if (rc && rc != -EPERM && rc != -EACCES)
			CERROR("osc_setattr_async fails: rc = %d\n", rc);

		return rc;
	}
	default:
		return -ENOSYS;
	}

	return 0;
}

int ll_flush_ctx(struct inode *inode)
{
	struct ll_sb_info  *sbi = ll_i2sbi(inode);

	CDEBUG(D_SEC, "flush context for user %d\n",
		      from_kuid(&init_user_ns, current_uid()));

	obd_set_info_async(NULL, sbi->ll_md_exp,
			   sizeof(KEY_FLUSH_CTX), KEY_FLUSH_CTX,
			   0, NULL, NULL);
	obd_set_info_async(NULL, sbi->ll_dt_exp,
			   sizeof(KEY_FLUSH_CTX), KEY_FLUSH_CTX,
			   0, NULL, NULL);
	return 0;
}

/* umount -f client means force down, don't save state */
void ll_umount_begin(struct super_block *sb)
{
	struct ll_sb_info *sbi = ll_s2sbi(sb);
	struct obd_device *obd;
	struct obd_ioctl_data *ioc_data;

	CDEBUG(D_VFSTRACE, "VFS Op: superblock %p count %d active %d\n", sb,
	       sb->s_count, atomic_read(&sb->s_active));

	obd = class_exp2obd(sbi->ll_md_exp);
	if (obd == NULL) {
		CERROR("Invalid MDC connection handle %#llx\n",
		       sbi->ll_md_exp->exp_handle.h_cookie);
		return;
	}
	obd->obd_force = 1;

	obd = class_exp2obd(sbi->ll_dt_exp);
	if (obd == NULL) {
		CERROR("Invalid LOV connection handle %#llx\n",
		       sbi->ll_dt_exp->exp_handle.h_cookie);
		return;
	}
	obd->obd_force = 1;

	ioc_data = kzalloc(sizeof(*ioc_data), GFP_NOFS);
	if (ioc_data) {
		obd_iocontrol(IOC_OSC_SET_ACTIVE, sbi->ll_md_exp,
			      sizeof(*ioc_data), ioc_data, NULL);

		obd_iocontrol(IOC_OSC_SET_ACTIVE, sbi->ll_dt_exp,
			      sizeof(*ioc_data), ioc_data, NULL);

		OBD_FREE_PTR(ioc_data);
	}

	/* Really, we'd like to wait until there are no requests outstanding,
	 * and then continue.  For now, we just invalidate the requests,
	 * schedule() and sleep one second if needed, and hope.
	 */
	schedule();
}

int ll_remount_fs(struct super_block *sb, int *flags, char *data)
{
	struct ll_sb_info *sbi = ll_s2sbi(sb);
	char *profilenm = get_profile_name(sb);
	int err;
	__u32 read_only;

	if ((*flags & MS_RDONLY) != (sb->s_flags & MS_RDONLY)) {
		read_only = *flags & MS_RDONLY;
		err = obd_set_info_async(NULL, sbi->ll_md_exp,
					 sizeof(KEY_READ_ONLY),
					 KEY_READ_ONLY, sizeof(read_only),
					 &read_only, NULL);
		if (err) {
			LCONSOLE_WARN("Failed to remount %s %s (%d)\n",
				      profilenm, read_only ?
				      "read-only" : "read-write", err);
			return err;
		}

		if (read_only)
			sb->s_flags |= MS_RDONLY;
		else
			sb->s_flags &= ~MS_RDONLY;

		if (sbi->ll_flags & LL_SBI_VERBOSE)
			LCONSOLE_WARN("Remounted %s %s\n", profilenm,
				      read_only ?  "read-only" : "read-write");
	}
	return 0;
}

int ll_prep_inode(struct inode **inode, struct ptlrpc_request *req,
		  struct super_block *sb, struct lookup_intent *it)
{
	struct ll_sb_info *sbi = NULL;
	struct lustre_md md;
	int rc;

	LASSERT(*inode || sb);
	sbi = sb ? ll_s2sbi(sb) : ll_i2sbi(*inode);
	rc = md_get_lustre_md(sbi->ll_md_exp, req, sbi->ll_dt_exp,
			      sbi->ll_md_exp, &md);
	if (rc)
		return rc;

	if (*inode) {
		ll_update_inode(*inode, &md);
	} else {
		LASSERT(sb != NULL);

		/*
		 * At this point server returns to client's same fid as client
		 * generated for creating. So using ->fid1 is okay here.
		 */
		LASSERT(fid_is_sane(&md.body->fid1));

		*inode = ll_iget(sb, cl_fid_build_ino(&md.body->fid1,
					     sbi->ll_flags & LL_SBI_32BIT_API),
				 &md);
		if (*inode == NULL || IS_ERR(*inode)) {
#ifdef CONFIG_FS_POSIX_ACL
			if (md.posix_acl) {
				posix_acl_release(md.posix_acl);
				md.posix_acl = NULL;
			}
#endif
			rc = IS_ERR(*inode) ? PTR_ERR(*inode) : -ENOMEM;
			*inode = NULL;
			CERROR("new_inode -fatal: rc %d\n", rc);
			goto out;
		}
	}

	/* Handling piggyback layout lock.
	 * Layout lock can be piggybacked by getattr and open request.
	 * The lsm can be applied to inode only if it comes with a layout lock
	 * otherwise correct layout may be overwritten, for example:
	 * 1. proc1: mdt returns a lsm but not granting layout
	 * 2. layout was changed by another client
	 * 3. proc2: refresh layout and layout lock granted
	 * 4. proc1: to apply a stale layout */
	if (it != NULL && it->d.lustre.it_lock_mode != 0) {
		struct lustre_handle lockh;
		struct ldlm_lock *lock;

		lockh.cookie = it->d.lustre.it_lock_handle;
		lock = ldlm_handle2lock(&lockh);
		LASSERT(lock != NULL);
		if (ldlm_has_layout(lock)) {
			struct cl_object_conf conf;

			memset(&conf, 0, sizeof(conf));
			conf.coc_opc = OBJECT_CONF_SET;
			conf.coc_inode = *inode;
			conf.coc_lock = lock;
			conf.u.coc_md = &md;
			(void)ll_layout_conf(*inode, &conf);
		}
		LDLM_LOCK_PUT(lock);
	}

out:
	if (md.lsm != NULL)
		obd_free_memmd(sbi->ll_dt_exp, &md.lsm);
	md_free_lustre_md(sbi->ll_md_exp, &md);
	return rc;
}

int ll_obd_statfs(struct inode *inode, void *arg)
{
	struct ll_sb_info *sbi = NULL;
	struct obd_export *exp;
	char *buf = NULL;
	struct obd_ioctl_data *data = NULL;
	__u32 type;
	__u32 flags;
	int len = 0, rc;

	if (!inode) {
		rc = -EINVAL;
		goto out_statfs;
	}

	sbi = ll_i2sbi(inode);
	if (!sbi) {
		rc = -EINVAL;
		goto out_statfs;
	}

	rc = obd_ioctl_getdata(&buf, &len, arg);
	if (rc)
		goto out_statfs;

	data = (void *)buf;
	if (!data->ioc_inlbuf1 || !data->ioc_inlbuf2 ||
	    !data->ioc_pbuf1 || !data->ioc_pbuf2) {
		rc = -EINVAL;
		goto out_statfs;
	}

	if (data->ioc_inllen1 != sizeof(__u32) ||
	    data->ioc_inllen2 != sizeof(__u32) ||
	    data->ioc_plen1 != sizeof(struct obd_statfs) ||
	    data->ioc_plen2 != sizeof(struct obd_uuid)) {
		rc = -EINVAL;
		goto out_statfs;
	}

	memcpy(&type, data->ioc_inlbuf1, sizeof(__u32));
	if (type & LL_STATFS_LMV)
		exp = sbi->ll_md_exp;
	else if (type & LL_STATFS_LOV)
		exp = sbi->ll_dt_exp;
	else {
		rc = -ENODEV;
		goto out_statfs;
	}

	flags = (type & LL_STATFS_NODELAY) ? OBD_STATFS_NODELAY : 0;
	rc = obd_iocontrol(IOC_OBD_STATFS, exp, len, buf, &flags);
	if (rc)
		goto out_statfs;
out_statfs:
	if (buf)
		obd_ioctl_freedata(buf, len);
	return rc;
}

int ll_process_config(struct lustre_cfg *lcfg)
{
	char *ptr;
	void *sb;
	struct lprocfs_static_vars lvars;
	unsigned long x;
	int rc = 0;

	lprocfs_llite_init_vars(&lvars);

	/* The instance name contains the sb: lustre-client-aacfe000 */
	ptr = strrchr(lustre_cfg_string(lcfg, 0), '-');
	if (!ptr || !*(++ptr))
		return -EINVAL;
	if (sscanf(ptr, "%lx", &x) != 1)
		return -EINVAL;
	sb = (void *)x;
	/* This better be a real Lustre superblock! */
	LASSERT(s2lsi((struct super_block *)sb)->lsi_lmd->lmd_magic == LMD_MAGIC);

	/* Note we have not called client_common_fill_super yet, so
	   proc fns must be able to handle that! */
	rc = class_process_proc_param(PARAM_LLITE, lvars.obd_vars,
				      lcfg, sb);
	if (rc > 0)
		rc = 0;
	return rc;
}

/* this function prepares md_op_data hint for passing ot down to MD stack. */
struct md_op_data *ll_prep_md_op_data(struct md_op_data *op_data,
				       struct inode *i1, struct inode *i2,
				       const char *name, int namelen,
				       int mode, __u32 opc, void *data)
{
	LASSERT(i1 != NULL);

	if (namelen > ll_i2sbi(i1)->ll_namelen)
		return ERR_PTR(-ENAMETOOLONG);

	if (op_data == NULL)
		op_data = kzalloc(sizeof(*op_data), GFP_NOFS);

	if (op_data == NULL)
		return ERR_PTR(-ENOMEM);

	ll_i2gids(op_data->op_suppgids, i1, i2);
	op_data->op_fid1 = *ll_inode2fid(i1);
	op_data->op_capa1 = ll_mdscapa_get(i1);

	if (i2) {
		op_data->op_fid2 = *ll_inode2fid(i2);
		op_data->op_capa2 = ll_mdscapa_get(i2);
	} else {
		fid_zero(&op_data->op_fid2);
		op_data->op_capa2 = NULL;
	}

	op_data->op_name = name;
	op_data->op_namelen = namelen;
	op_data->op_mode = mode;
	op_data->op_mod_time = get_seconds();
	op_data->op_fsuid = from_kuid(&init_user_ns, current_fsuid());
	op_data->op_fsgid = from_kgid(&init_user_ns, current_fsgid());
	op_data->op_cap = cfs_curproc_cap_pack();
	op_data->op_bias = 0;
	op_data->op_cli_flags = 0;
	if ((opc == LUSTRE_OPC_CREATE) && (name != NULL) &&
	     filename_is_volatile(name, namelen, NULL))
		op_data->op_bias |= MDS_CREATE_VOLATILE;
	op_data->op_opc = opc;
	op_data->op_mds = 0;
	op_data->op_data = data;

	/* If the file is being opened after mknod() (normally due to NFS)
	 * try to use the default stripe data from parent directory for
	 * allocating OST objects.  Try to pass the parent FID to MDS. */
	if (opc == LUSTRE_OPC_CREATE && i1 == i2 && S_ISREG(i2->i_mode) &&
	    !ll_i2info(i2)->lli_has_smd) {
		struct ll_inode_info *lli = ll_i2info(i2);

		spin_lock(&lli->lli_lock);
		if (likely(!lli->lli_has_smd && !fid_is_zero(&lli->lli_pfid)))
			op_data->op_fid1 = lli->lli_pfid;
		spin_unlock(&lli->lli_lock);
		/** We ignore parent's capability temporary. */
	}

	/* When called by ll_setattr_raw, file is i1. */
	if (LLIF_DATA_MODIFIED & ll_i2info(i1)->lli_flags)
		op_data->op_bias |= MDS_DATA_MODIFIED;

	return op_data;
}

void ll_finish_md_op_data(struct md_op_data *op_data)
{
	capa_put(op_data->op_capa1);
	capa_put(op_data->op_capa2);
	OBD_FREE_PTR(op_data);
}

int ll_show_options(struct seq_file *seq, struct dentry *dentry)
{
	struct ll_sb_info *sbi;

	LASSERT((seq != NULL) && (dentry != NULL));
	sbi = ll_s2sbi(dentry->d_sb);

	if (sbi->ll_flags & LL_SBI_NOLCK)
		seq_puts(seq, ",nolock");

	if (sbi->ll_flags & LL_SBI_FLOCK)
		seq_puts(seq, ",flock");

	if (sbi->ll_flags & LL_SBI_LOCALFLOCK)
		seq_puts(seq, ",localflock");

	if (sbi->ll_flags & LL_SBI_USER_XATTR)
		seq_puts(seq, ",user_xattr");

	if (sbi->ll_flags & LL_SBI_LAZYSTATFS)
		seq_puts(seq, ",lazystatfs");

	if (sbi->ll_flags & LL_SBI_USER_FID2PATH)
		seq_puts(seq, ",user_fid2path");

	return 0;
}

/**
 * Get obd name by cmd, and copy out to user space
 */
int ll_get_obd_name(struct inode *inode, unsigned int cmd, unsigned long arg)
{
	struct ll_sb_info *sbi = ll_i2sbi(inode);
	struct obd_device *obd;

	if (cmd == OBD_IOC_GETDTNAME)
		obd = class_exp2obd(sbi->ll_dt_exp);
	else if (cmd == OBD_IOC_GETMDNAME)
		obd = class_exp2obd(sbi->ll_md_exp);
	else
		return -EINVAL;

	if (!obd)
		return -ENOENT;

	if (copy_to_user((void *)arg, obd->obd_name,
			     strlen(obd->obd_name) + 1))
		return -EFAULT;

	return 0;
}

/**
 * Get lustre file system name by \a sbi. If \a buf is provided(non-NULL), the
 * fsname will be returned in this buffer; otherwise, a static buffer will be
 * used to store the fsname and returned to caller.
 */
char *ll_get_fsname(struct super_block *sb, char *buf, int buflen)
{
	static char fsname_static[MTI_NAME_MAXLEN];
	struct lustre_sb_info *lsi = s2lsi(sb);
	char *ptr;
	int len;

	if (buf == NULL) {
		/* this means the caller wants to use static buffer
		 * and it doesn't care about race. Usually this is
		 * in error reporting path */
		buf = fsname_static;
		buflen = sizeof(fsname_static);
	}

	len = strlen(lsi->lsi_lmd->lmd_profile);
	ptr = strrchr(lsi->lsi_lmd->lmd_profile, '-');
	if (ptr && (strcmp(ptr, "-client") == 0))
		len -= 7;

	if (unlikely(len >= buflen))
		len = buflen - 1;
	strncpy(buf, lsi->lsi_lmd->lmd_profile, len);
	buf[len] = '\0';

	return buf;
}

<<<<<<< HEAD
static char *ll_d_path(struct dentry *dentry, char *buf, int bufsize)
{
	char *path = NULL;

	struct path p;

	p.dentry = dentry;
	p.mnt = current->fs->root.mnt;
	path_get(&p);
	path = d_path(&p, buf, bufsize);
	path_put(&p);

	return path;
}

=======
>>>>>>> 9774f807
void ll_dirty_page_discard_warn(struct page *page, int ioret)
{
	char *buf, *path = NULL;
	struct dentry *dentry = NULL;
	struct ccc_object *obj = cl_inode2ccc(page->mapping->host);

	/* this can be called inside spin lock so use GFP_ATOMIC. */
	buf = (char *)__get_free_page(GFP_ATOMIC);
	if (buf != NULL) {
		dentry = d_find_alias(page->mapping->host);
		if (dentry != NULL)
			path = dentry_path_raw(dentry, buf, PAGE_SIZE);
	}

	CDEBUG(D_WARNING,
	       "%s: dirty page discard: %s/fid: " DFID "/%s may get corrupted (rc %d)\n",
	       ll_get_fsname(page->mapping->host->i_sb, NULL, 0),
	       s2lsi(page->mapping->host->i_sb)->lsi_lmd->lmd_dev,
	       PFID(&obj->cob_header.coh_lu.loh_fid),
	       (path && !IS_ERR(path)) ? path : "", ioret);

	if (dentry != NULL)
		dput(dentry);

	if (buf != NULL)
		free_page((unsigned long)buf);
}<|MERGE_RESOLUTION|>--- conflicted
+++ resolved
@@ -2372,24 +2372,6 @@
 	return buf;
 }
 
-<<<<<<< HEAD
-static char *ll_d_path(struct dentry *dentry, char *buf, int bufsize)
-{
-	char *path = NULL;
-
-	struct path p;
-
-	p.dentry = dentry;
-	p.mnt = current->fs->root.mnt;
-	path_get(&p);
-	path = d_path(&p, buf, bufsize);
-	path_put(&p);
-
-	return path;
-}
-
-=======
->>>>>>> 9774f807
 void ll_dirty_page_discard_warn(struct page *page, int ioret)
 {
 	char *buf, *path = NULL;
