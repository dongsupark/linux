--- conflicted
+++ resolved
@@ -52,8 +52,6 @@
 int mei_wd_stop(struct mei_device *dev, bool preserve);
 bool mei_wd_host_init(struct mei_device *dev);
 void mei_wd_set_start_timeout(struct mei_device *dev, u16 timeout);
-<<<<<<< HEAD
-=======
 /*
  * mei_watchdog_register  - Registering watchdog interface
  *   once we got connection to the WD Client
@@ -65,7 +63,6 @@
  * @dev - mei device
  */
 void mei_watchdog_unregister(struct mei_device *dev);
->>>>>>> dcd6c922
 
 int mei_flow_ctrl_reduce(struct mei_device *dev, struct mei_cl *cl);
 
