/*
 * addi_apci_2032.c
 * Copyright (C) 2004,2005  ADDI-DATA GmbH for the source code of this module.
 * Project manager: Eric Stolz
 *
 *	ADDI-DATA GmbH
 *	Dieselstrasse 3
 *	D-77833 Ottersweier
 *	Tel: +19(0)7223/9493-0
 *	Fax: +49(0)7223/9493-92
 *	http://www.addi-data.com
 *	info@addi-data.com
 *
 * This program is free software; you can redistribute it and/or modify it
 * under the terms of the GNU General Public License as published by the
 * Free Software Foundation; either version 2 of the License, or (at your
 * option) any later version.
 *
 * This program is distributed in the hope that it will be useful, but WITHOUT
 * ANY WARRANTY; without even the implied warranty of MERCHANTABILITY or
 * FITNESS FOR A PARTICULAR PURPOSE. See the GNU General Public License for
 * more details.
 */

#include <linux/pci.h>
#include <linux/interrupt.h>

#include "../comedidev.h"
#include "addi_watchdog.h"
#include "comedi_fc.h"

/*
 * PCI bar 1 I/O Register map
 */
#define APCI2032_DO_REG			0x00
#define APCI2032_INT_CTRL_REG		0x04
#define APCI2032_INT_CTRL_VCC_ENA	(1 << 0)
#define APCI2032_INT_CTRL_CC_ENA	(1 << 1)
#define APCI2032_INT_STATUS_REG		0x08
#define APCI2032_INT_STATUS_VCC		(1 << 0)
#define APCI2032_INT_STATUS_CC		(1 << 1)
#define APCI2032_STATUS_REG		0x0c
#define APCI2032_STATUS_IRQ		(1 << 0)
#define APCI2032_WDOG_REG		0x10

struct apci2032_int_private {
	spinlock_t spinlock;
	unsigned int stop_count;
	bool active;
	unsigned char enabled_isns;
};

static int apci2032_do_insn_bits(struct comedi_device *dev,
				 struct comedi_subdevice *s,
				 struct comedi_insn *insn,
				 unsigned int *data)
{
	unsigned int mask = data[0];
	unsigned int bits = data[1];

	s->state = inl(dev->iobase + APCI2032_DO_REG);
	if (mask) {
		s->state &= ~mask;
		s->state |= (bits & mask);

		outl(s->state, dev->iobase + APCI2032_DO_REG);
	}

	data[1] = s->state;

	return insn->n;
}

static int apci2032_int_insn_bits(struct comedi_device *dev,
				  struct comedi_subdevice *s,
				  struct comedi_insn *insn,
				  unsigned int *data)
{
	data[1] = inl(dev->iobase + APCI2032_INT_STATUS_REG) & 3;
	return insn->n;
}

static void apci2032_int_stop(struct comedi_device *dev,
			      struct comedi_subdevice *s)
{
	struct apci2032_int_private *subpriv = s->private;

	subpriv->active = false;
	subpriv->enabled_isns = 0;
	outl(0x0, dev->iobase + APCI2032_INT_CTRL_REG);
}

static bool apci2032_int_start(struct comedi_device *dev,
			       struct comedi_subdevice *s,
			       unsigned char enabled_isns)
{
	struct apci2032_int_private *subpriv = s->private;
	struct comedi_cmd *cmd = &s->async->cmd;
	bool do_event;

	subpriv->enabled_isns = enabled_isns;
	subpriv->stop_count = cmd->stop_arg;
	if (cmd->stop_src == TRIG_COUNT && subpriv->stop_count == 0) {
		/* An empty acquisition! */
		s->async->events |= COMEDI_CB_EOA;
		subpriv->active = false;
		do_event = true;
	} else {
		subpriv->active = true;
		outl(enabled_isns, dev->iobase + APCI2032_INT_CTRL_REG);
		do_event = false;
	}

	return do_event;
}

static int apci2032_int_cmdtest(struct comedi_device *dev,
				struct comedi_subdevice *s,
				struct comedi_cmd *cmd)
{
	int err = 0;

	/* Step 1 : check if triggers are trivially valid */

	err |= cfc_check_trigger_src(&cmd->start_src, TRIG_NOW);
	err |= cfc_check_trigger_src(&cmd->scan_begin_src, TRIG_EXT);
	err |= cfc_check_trigger_src(&cmd->convert_src, TRIG_NOW);
	err |= cfc_check_trigger_src(&cmd->scan_end_src, TRIG_COUNT);
	err |= cfc_check_trigger_src(&cmd->stop_src, TRIG_COUNT | TRIG_NONE);

	if (err)
		return 1;

	/* Step 2a : make sure trigger sources are unique */
	err |= cfc_check_trigger_is_unique(cmd->stop_src);

	/* Step 2b : and mutually compatible */

	if (err)
		return 2;

	/* Step 3: check if arguments are trivially valid */

	err |= cfc_check_trigger_arg_is(&cmd->start_arg, 0);
	err |= cfc_check_trigger_arg_is(&cmd->scan_begin_arg, 0);
	err |= cfc_check_trigger_arg_is(&cmd->convert_arg, 0);
	err |= cfc_check_trigger_arg_is(&cmd->scan_end_arg, cmd->chanlist_len);
	if (cmd->stop_src == TRIG_NONE)
		err |= cfc_check_trigger_arg_is(&cmd->stop_arg, 0);

	if (err)
		return 3;

	/* step 4: ignored */

	if (err)
		return 4;

	return 0;
}

static int apci2032_int_cmd(struct comedi_device *dev,
			    struct comedi_subdevice *s)
{
	struct comedi_cmd *cmd = &s->async->cmd;
	struct apci2032_int_private *subpriv = s->private;
	unsigned char enabled_isns;
	unsigned int n;
	unsigned long flags;
	bool do_event;
<<<<<<< HEAD

	enabled_isns = 0;
	for (n = 0; n < cmd->chanlist_len; n++)
		enabled_isns |= 1 << CR_CHAN(cmd->chanlist[n]);

=======

	enabled_isns = 0;
	for (n = 0; n < cmd->chanlist_len; n++)
		enabled_isns |= 1 << CR_CHAN(cmd->chanlist[n]);

>>>>>>> d0e0ac97
	spin_lock_irqsave(&subpriv->spinlock, flags);
	do_event = apci2032_int_start(dev, s, enabled_isns);
	spin_unlock_irqrestore(&subpriv->spinlock, flags);

	if (do_event)
		comedi_event(dev, s);

	return 0;
}

static int apci2032_int_cancel(struct comedi_device *dev,
			       struct comedi_subdevice *s)
{
	struct apci2032_int_private *subpriv = s->private;
	unsigned long flags;

	spin_lock_irqsave(&subpriv->spinlock, flags);
	if (subpriv->active)
		apci2032_int_stop(dev, s);
	spin_unlock_irqrestore(&subpriv->spinlock, flags);

	return 0;
}

static irqreturn_t apci2032_interrupt(int irq, void *d)
{
	struct comedi_device *dev = d;
	struct comedi_subdevice *s = dev->read_subdev;
	struct apci2032_int_private *subpriv;
	unsigned int val;
	bool do_event = false;

	if (!dev->attached)
		return IRQ_NONE;

	/* Check if VCC OR CC interrupt has occurred */
	val = inl(dev->iobase + APCI2032_STATUS_REG) & APCI2032_STATUS_IRQ;
	if (!val)
		return IRQ_NONE;

	subpriv = s->private;
	spin_lock(&subpriv->spinlock);
<<<<<<< HEAD

	val = inl(dev->iobase + APCI2032_INT_STATUS_REG) & 3;
	/* Disable triggered interrupt sources. */
	outl(~val & 3, dev->iobase + APCI2032_INT_CTRL_REG);
	/*
	 * Note: We don't reenable the triggered interrupt sources because they
	 * are level-sensitive, hardware error status interrupt sources and
	 * they'd keep triggering interrupts repeatedly.
	 */

	if (subpriv->active && (val & subpriv->enabled_isns) != 0) {
		unsigned short bits;
		unsigned int n, len;
		unsigned int *chanlist;

		/* Bits in scan data correspond to indices in channel list. */
		bits = 0;
		len = s->async->cmd.chanlist_len;
		chanlist = &s->async->cmd.chanlist[0];
		for (n = 0; n < len; n++)
			if ((val & (1U << CR_CHAN(chanlist[n]))) != 0)
				bits |= 1U << n;

		if (comedi_buf_put(s->async, bits)) {
			s->async->events |= COMEDI_CB_BLOCK | COMEDI_CB_EOS;
			if (s->async->cmd.stop_src == TRIG_COUNT &&
			    subpriv->stop_count > 0) {
				subpriv->stop_count--;
				if (subpriv->stop_count == 0) {
					/* end of acquisition */
					s->async->events |= COMEDI_CB_EOA;
					apci2032_int_stop(dev, s);
				}
			}
		} else {
			apci2032_int_stop(dev, s);
			s->async->events |= COMEDI_CB_OVERFLOW;
		}
		do_event = true;
	}

=======

	val = inl(dev->iobase + APCI2032_INT_STATUS_REG) & 3;
	/* Disable triggered interrupt sources. */
	outl(~val & 3, dev->iobase + APCI2032_INT_CTRL_REG);
	/*
	 * Note: We don't reenable the triggered interrupt sources because they
	 * are level-sensitive, hardware error status interrupt sources and
	 * they'd keep triggering interrupts repeatedly.
	 */

	if (subpriv->active && (val & subpriv->enabled_isns) != 0) {
		unsigned short bits;
		unsigned int n, len;
		unsigned int *chanlist;

		/* Bits in scan data correspond to indices in channel list. */
		bits = 0;
		len = s->async->cmd.chanlist_len;
		chanlist = &s->async->cmd.chanlist[0];
		for (n = 0; n < len; n++)
			if ((val & (1U << CR_CHAN(chanlist[n]))) != 0)
				bits |= 1U << n;

		if (comedi_buf_put(s->async, bits)) {
			s->async->events |= COMEDI_CB_BLOCK | COMEDI_CB_EOS;
			if (s->async->cmd.stop_src == TRIG_COUNT &&
			    subpriv->stop_count > 0) {
				subpriv->stop_count--;
				if (subpriv->stop_count == 0) {
					/* end of acquisition */
					s->async->events |= COMEDI_CB_EOA;
					apci2032_int_stop(dev, s);
				}
			}
		} else {
			apci2032_int_stop(dev, s);
			s->async->events |= COMEDI_CB_OVERFLOW;
		}
		do_event = true;
	}

>>>>>>> d0e0ac97
	spin_unlock(&subpriv->spinlock);
	if (do_event)
		comedi_event(dev, s);

	return IRQ_HANDLED;
}

static int apci2032_reset(struct comedi_device *dev)
{
	outl(0x0, dev->iobase + APCI2032_DO_REG);
	outl(0x0, dev->iobase + APCI2032_INT_CTRL_REG);

	addi_watchdog_reset(dev->iobase + APCI2032_WDOG_REG);

	return 0;
}

static int apci2032_auto_attach(struct comedi_device *dev,
				unsigned long context_unused)
{
	struct pci_dev *pcidev = comedi_to_pci_dev(dev);
	struct comedi_subdevice *s;
	int ret;

	ret = comedi_pci_enable(dev);
	if (ret)
		return ret;
	dev->iobase = pci_resource_start(pcidev, 1);
	apci2032_reset(dev);

	if (pcidev->irq > 0) {
		ret = request_irq(pcidev->irq, apci2032_interrupt,
				  IRQF_SHARED, dev->board_name, dev);
		if (ret == 0)
			dev->irq = pcidev->irq;
	}

	ret = comedi_alloc_subdevices(dev, 3);
	if (ret)
		return ret;

	/* Initialize the digital output subdevice */
	s = &dev->subdevices[0];
	s->type		= COMEDI_SUBD_DO;
	s->subdev_flags	= SDF_WRITEABLE;
	s->n_chan	= 32;
	s->maxdata	= 1;
	s->range_table	= &range_digital;
	s->insn_bits	= apci2032_do_insn_bits;

	/* Initialize the watchdog subdevice */
	s = &dev->subdevices[1];
	ret = addi_watchdog_init(s, dev->iobase + APCI2032_WDOG_REG);
	if (ret)
		return ret;

	/* Initialize the interrupt subdevice */
	s = &dev->subdevices[2];
	s->type		= COMEDI_SUBD_DI;
	s->subdev_flags	= SDF_READABLE;
	s->n_chan	= 2;
	s->maxdata	= 1;
	s->range_table	= &range_digital;
	s->insn_bits	= apci2032_int_insn_bits;
	if (dev->irq) {
		struct apci2032_int_private *subpriv;

		dev->read_subdev = s;
		subpriv = kzalloc(sizeof(*subpriv), GFP_KERNEL);
		if (!subpriv)
			return -ENOMEM;
		spin_lock_init(&subpriv->spinlock);
		s->private	= subpriv;
		s->subdev_flags	= SDF_READABLE | SDF_CMD_READ;
		s->len_chanlist = 2;
		s->do_cmdtest	= apci2032_int_cmdtest;
		s->do_cmd	= apci2032_int_cmd;
		s->cancel	= apci2032_int_cancel;
	}

	return 0;
}

static void apci2032_detach(struct comedi_device *dev)
{
	if (dev->iobase)
		apci2032_reset(dev);
	if (dev->irq)
		free_irq(dev->irq, dev);
	if (dev->read_subdev)
		kfree(dev->read_subdev->private);
<<<<<<< HEAD
	comedi_spriv_free(dev, 1);
=======
>>>>>>> d0e0ac97
	comedi_pci_disable(dev);
}

static struct comedi_driver apci2032_driver = {
	.driver_name	= "addi_apci_2032",
	.module		= THIS_MODULE,
	.auto_attach	= apci2032_auto_attach,
	.detach		= apci2032_detach,
};

static int apci2032_pci_probe(struct pci_dev *dev,
			      const struct pci_device_id *id)
{
	return comedi_pci_auto_config(dev, &apci2032_driver, id->driver_data);
}

static DEFINE_PCI_DEVICE_TABLE(apci2032_pci_table) = {
	{ PCI_DEVICE(PCI_VENDOR_ID_ADDIDATA, 0x1004) },
	{ 0 }
};
MODULE_DEVICE_TABLE(pci, apci2032_pci_table);

static struct pci_driver apci2032_pci_driver = {
	.name		= "addi_apci_2032",
	.id_table	= apci2032_pci_table,
	.probe		= apci2032_pci_probe,
	.remove		= comedi_pci_auto_unconfig,
};
module_comedi_pci_driver(apci2032_driver, apci2032_pci_driver);

MODULE_AUTHOR("Comedi http://www.comedi.org");
MODULE_DESCRIPTION("Comedi low-level driver");
MODULE_LICENSE("GPL");<|MERGE_RESOLUTION|>--- conflicted
+++ resolved
@@ -168,19 +168,11 @@
 	unsigned int n;
 	unsigned long flags;
 	bool do_event;
-<<<<<<< HEAD
 
 	enabled_isns = 0;
 	for (n = 0; n < cmd->chanlist_len; n++)
 		enabled_isns |= 1 << CR_CHAN(cmd->chanlist[n]);
 
-=======
-
-	enabled_isns = 0;
-	for (n = 0; n < cmd->chanlist_len; n++)
-		enabled_isns |= 1 << CR_CHAN(cmd->chanlist[n]);
-
->>>>>>> d0e0ac97
 	spin_lock_irqsave(&subpriv->spinlock, flags);
 	do_event = apci2032_int_start(dev, s, enabled_isns);
 	spin_unlock_irqrestore(&subpriv->spinlock, flags);
@@ -223,7 +215,6 @@
 
 	subpriv = s->private;
 	spin_lock(&subpriv->spinlock);
-<<<<<<< HEAD
 
 	val = inl(dev->iobase + APCI2032_INT_STATUS_REG) & 3;
 	/* Disable triggered interrupt sources. */
@@ -265,49 +256,6 @@
 		do_event = true;
 	}
 
-=======
-
-	val = inl(dev->iobase + APCI2032_INT_STATUS_REG) & 3;
-	/* Disable triggered interrupt sources. */
-	outl(~val & 3, dev->iobase + APCI2032_INT_CTRL_REG);
-	/*
-	 * Note: We don't reenable the triggered interrupt sources because they
-	 * are level-sensitive, hardware error status interrupt sources and
-	 * they'd keep triggering interrupts repeatedly.
-	 */
-
-	if (subpriv->active && (val & subpriv->enabled_isns) != 0) {
-		unsigned short bits;
-		unsigned int n, len;
-		unsigned int *chanlist;
-
-		/* Bits in scan data correspond to indices in channel list. */
-		bits = 0;
-		len = s->async->cmd.chanlist_len;
-		chanlist = &s->async->cmd.chanlist[0];
-		for (n = 0; n < len; n++)
-			if ((val & (1U << CR_CHAN(chanlist[n]))) != 0)
-				bits |= 1U << n;
-
-		if (comedi_buf_put(s->async, bits)) {
-			s->async->events |= COMEDI_CB_BLOCK | COMEDI_CB_EOS;
-			if (s->async->cmd.stop_src == TRIG_COUNT &&
-			    subpriv->stop_count > 0) {
-				subpriv->stop_count--;
-				if (subpriv->stop_count == 0) {
-					/* end of acquisition */
-					s->async->events |= COMEDI_CB_EOA;
-					apci2032_int_stop(dev, s);
-				}
-			}
-		} else {
-			apci2032_int_stop(dev, s);
-			s->async->events |= COMEDI_CB_OVERFLOW;
-		}
-		do_event = true;
-	}
-
->>>>>>> d0e0ac97
 	spin_unlock(&subpriv->spinlock);
 	if (do_event)
 		comedi_event(dev, s);
@@ -399,10 +347,6 @@
 		free_irq(dev->irq, dev);
 	if (dev->read_subdev)
 		kfree(dev->read_subdev->private);
-<<<<<<< HEAD
-	comedi_spriv_free(dev, 1);
-=======
->>>>>>> d0e0ac97
 	comedi_pci_disable(dev);
 }
 
