/*
 * addi_apci_1516.c
 * Copyright (C) 2004,2005  ADDI-DATA GmbH for the source code of this module.
 * Project manager: Eric Stolz
 *
 *	ADDI-DATA GmbH
 *	Dieselstrasse 3
 *	D-77833 Ottersweier
 *	Tel: +19(0)7223/9493-0
 *	Fax: +49(0)7223/9493-92
 *	http://www.addi-data.com
 *	info@addi-data.com
 *
 * This program is free software; you can redistribute it and/or modify it
 * under the terms of the GNU General Public License as published by the
 * Free Software Foundation; either version 2 of the License, or (at your
 * option) any later version.
 *
 * This program is distributed in the hope that it will be useful, but WITHOUT
 * ANY WARRANTY; without even the implied warranty of MERCHANTABILITY or
 * FITNESS FOR A PARTICULAR PURPOSE. See the GNU General Public License for
 * more details.
 */

#include <linux/pci.h>

#include "../comedidev.h"
#include "addi_watchdog.h"
#include "comedi_fc.h"

/*
 * PCI bar 1 I/O Register map - Digital input/output
 */
#define APCI1516_DI_REG			0x00
#define APCI1516_DO_REG			0x04

/*
 * PCI bar 2 I/O Register map - Watchdog (APCI-1516 and APCI-2016)
 */
#define APCI1516_WDOG_REG		0x00

enum apci1516_boardid {
	BOARD_APCI1016,
	BOARD_APCI1516,
	BOARD_APCI2016,
};

struct apci1516_boardinfo {
	const char *name;
	int di_nchan;
	int do_nchan;
	int has_wdog;
};

static const struct apci1516_boardinfo apci1516_boardtypes[] = {
	[BOARD_APCI1016] = {
		.name		= "apci1016",
		.di_nchan	= 16,
	},
	[BOARD_APCI1516] = {
		.name		= "apci1516",
		.di_nchan	= 8,
		.do_nchan	= 8,
		.has_wdog	= 1,
	},
	[BOARD_APCI2016] = {
		.name		= "apci2016",
		.do_nchan	= 16,
		.has_wdog	= 1,
	},
};

struct apci1516_private {
	unsigned long wdog_iobase;
};

static int apci1516_di_insn_bits(struct comedi_device *dev,
				 struct comedi_subdevice *s,
				 struct comedi_insn *insn,
				 unsigned int *data)
{
	data[1] = inw(dev->iobase + APCI1516_DI_REG);

	return insn->n;
}

static int apci1516_do_insn_bits(struct comedi_device *dev,
				 struct comedi_subdevice *s,
				 struct comedi_insn *insn,
				 unsigned int *data)
{
	unsigned int mask = data[0];
	unsigned int bits = data[1];

	s->state = inw(dev->iobase + APCI1516_DO_REG);
	if (mask) {
		s->state &= ~mask;
		s->state |= (bits & mask);

		outw(s->state, dev->iobase + APCI1516_DO_REG);
	}

	data[1] = s->state;

	return insn->n;
}

static int apci1516_reset(struct comedi_device *dev)
{
	const struct apci1516_boardinfo *this_board = comedi_board(dev);
	struct apci1516_private *devpriv = dev->private;

	if (!this_board->has_wdog)
		return 0;

	outw(0x0, dev->iobase + APCI1516_DO_REG);

	addi_watchdog_reset(devpriv->wdog_iobase);

	return 0;
}

static int apci1516_auto_attach(struct comedi_device *dev,
				unsigned long context)
{
	struct pci_dev *pcidev = comedi_to_pci_dev(dev);
	const struct apci1516_boardinfo *this_board = NULL;
	struct apci1516_private *devpriv;
	struct comedi_subdevice *s;
	int ret;

	if (context < ARRAY_SIZE(apci1516_boardtypes))
		this_board = &apci1516_boardtypes[context];
	if (!this_board)
		return -ENODEV;
	dev->board_ptr = this_board;
	dev->board_name = this_board->name;

	devpriv = kzalloc(sizeof(*devpriv), GFP_KERNEL);
	if (!devpriv)
		return -ENOMEM;
	dev->private = devpriv;

	ret = comedi_pci_enable(dev);
	if (ret)
		return ret;

	dev->iobase = pci_resource_start(pcidev, 1);
	devpriv->wdog_iobase = pci_resource_start(pcidev, 2);

	ret = comedi_alloc_subdevices(dev, 3);
	if (ret)
		return ret;

	/* Initialize the digital input subdevice */
	s = &dev->subdevices[0];
	if (this_board->di_nchan) {
		s->type		= COMEDI_SUBD_DI;
		s->subdev_flags	= SDF_READABLE;
		s->n_chan	= this_board->di_nchan;
		s->maxdata	= 1;
		s->range_table	= &range_digital;
		s->insn_bits	= apci1516_di_insn_bits;
	} else {
		s->type		= COMEDI_SUBD_UNUSED;
	}

	/* Initialize the digital output subdevice */
	s = &dev->subdevices[1];
	if (this_board->do_nchan) {
		s->type		= COMEDI_SUBD_DO;
		s->subdev_flags	= SDF_WRITEABLE;
		s->n_chan	= this_board->do_nchan;
		s->maxdata	= 1;
		s->range_table	= &range_digital;
		s->insn_bits	= apci1516_do_insn_bits;
	} else {
		s->type		= COMEDI_SUBD_UNUSED;
	}

	/* Initialize the watchdog subdevice */
	s = &dev->subdevices[2];
	if (this_board->has_wdog) {
		ret = addi_watchdog_init(s, devpriv->wdog_iobase);
		if (ret)
			return ret;
	} else {
		s->type		= COMEDI_SUBD_UNUSED;
	}

	apci1516_reset(dev);
	return 0;
}

static void apci1516_detach(struct comedi_device *dev)
{
	if (dev->iobase)
		apci1516_reset(dev);
<<<<<<< HEAD
	comedi_spriv_free(dev, 2);
=======
>>>>>>> d0e0ac97
	comedi_pci_disable(dev);
}

static struct comedi_driver apci1516_driver = {
	.driver_name	= "addi_apci_1516",
	.module		= THIS_MODULE,
	.auto_attach	= apci1516_auto_attach,
	.detach		= apci1516_detach,
};

static int apci1516_pci_probe(struct pci_dev *dev,
			      const struct pci_device_id *id)
{
	return comedi_pci_auto_config(dev, &apci1516_driver, id->driver_data);
}

static DEFINE_PCI_DEVICE_TABLE(apci1516_pci_table) = {
	{ PCI_VDEVICE(ADDIDATA, 0x1000), BOARD_APCI1016 },
	{ PCI_VDEVICE(ADDIDATA, 0x1001), BOARD_APCI1516 },
	{ PCI_VDEVICE(ADDIDATA, 0x1002), BOARD_APCI2016 },
	{ 0 }
};
MODULE_DEVICE_TABLE(pci, apci1516_pci_table);

static struct pci_driver apci1516_pci_driver = {
	.name		= "addi_apci_1516",
	.id_table	= apci1516_pci_table,
	.probe		= apci1516_pci_probe,
	.remove		= comedi_pci_auto_unconfig,
};
module_comedi_pci_driver(apci1516_driver, apci1516_pci_driver);

MODULE_DESCRIPTION("ADDI-DATA APCI-1016/1516/2016, 16 channel DIO boards");
MODULE_AUTHOR("Comedi http://www.comedi.org");
MODULE_LICENSE("GPL");<|MERGE_RESOLUTION|>--- conflicted
+++ resolved
@@ -196,10 +196,6 @@
 {
 	if (dev->iobase)
 		apci1516_reset(dev);
-<<<<<<< HEAD
-	comedi_spriv_free(dev, 2);
-=======
->>>>>>> d0e0ac97
 	comedi_pci_disable(dev);
 }
 
