/*
 * pcmad.c
 * Hardware driver for Winsystems PCM-A/D12 and PCM-A/D16
 *
 * COMEDI - Linux Control and Measurement Device Interface
 * Copyright (C) 2000,2001 David A. Schleef <ds@schleef.org>
 *
 * This program is free software; you can redistribute it and/or modify
 * it under the terms of the GNU General Public License as published by
 * the Free Software Foundation; either version 2 of the License, or
 * (at your option) any later version.
 *
 * This program is distributed in the hope that it will be useful,
 * but WITHOUT ANY WARRANTY; without even the implied warranty of
 * MERCHANTABILITY or FITNESS FOR A PARTICULAR PURPOSE.  See the
 * GNU General Public License for more details.
 */

/*
 * Driver: pcmad
 * Description: Winsystems PCM-A/D12, PCM-A/D16
 * Devices: (Winsystems) PCM-A/D12 [pcmad12]
 *	    (Winsystems) PCM-A/D16 [pcmad16]
 * Author: ds
 * Status: untested
 *
 * This driver was written on a bet that I couldn't write a driver
 * in less than 2 hours.  I won the bet, but never got paid.  =(
 *
 * Configuration options:
 *   [0] - I/O port base
 *   [1] - IRQ (unused)
 *   [2] - Analog input reference (must match jumpers)
 *	   0 = single-ended (16 channels)
 *	   1 = differential (8 channels)
 *   [3] - Analog input encoding (must match jumpers)
 *	   0 = straight binary (0-5V input range)
 *	   1 = two's complement (+-10V input range)
 */

#include "../comedidev.h"

#define PCMAD_STATUS		0
#define PCMAD_LSB		1
#define PCMAD_MSB		2
#define PCMAD_CONVERT		1

struct pcmad_board_struct {
	const char *name;
	unsigned int ai_maxdata;
};

static const struct pcmad_board_struct pcmad_boards[] = {
	{
		.name		= "pcmad12",
		.ai_maxdata	= 0x0fff,
	}, {
		.name		= "pcmad16",
		.ai_maxdata	= 0xffff,
	},
};

#define TIMEOUT	100

static int pcmad_ai_wait_for_eoc(struct comedi_device *dev,
				 int timeout)
{
	int i;

	for (i = 0; i < timeout; i++) {
		if ((inb(dev->iobase + PCMAD_STATUS) & 0x3) == 0x3)
			return 0;
	}
	return -ETIME;
}

static bool pcmad_range_is_bipolar(struct comedi_subdevice *s,
				   unsigned int range)
{
	return s->range_table->range[range].min < 0;
}

static int pcmad_ai_insn_read(struct comedi_device *dev,
			      struct comedi_subdevice *s,
			      struct comedi_insn *insn,
			      unsigned int *data)
{
	unsigned int chan = CR_CHAN(insn->chanspec);
	unsigned int range = CR_RANGE(insn->chanspec);
	unsigned int val;
	int ret;
	int i;

	for (i = 0; i < insn->n; i++) {
		outb(chan, dev->iobase + PCMAD_CONVERT);

		ret = pcmad_ai_wait_for_eoc(dev, TIMEOUT);
		if (ret)
			return ret;

		val = inb(dev->iobase + PCMAD_LSB) |
		      (inb(dev->iobase + PCMAD_MSB) << 8);

		/* data is shifted on the pcmad12, fix it */
		if (s->maxdata == 0x0fff)
			val >>= 4;

		if (pcmad_range_is_bipolar(s, range)) {
			/* munge the two's complement value */
			val ^= ((s->maxdata + 1) >> 1);
		}

		data[i] = val;
	}

	return insn->n;
}

static int pcmad_attach(struct comedi_device *dev, struct comedi_devconfig *it)
{
	const struct pcmad_board_struct *board = comedi_board(dev);
<<<<<<< HEAD
	struct pcmad_priv_struct *devpriv;
	struct comedi_subdevice *s;
	int ret;

	ret = comedi_request_region(dev, it->options[0], PCMAD_SIZE);
=======
	struct comedi_subdevice *s;
	int ret;

	ret = comedi_request_region(dev, it->options[0], 0x04);
>>>>>>> d0e0ac97
	if (ret)
		return ret;

	ret = comedi_alloc_subdevices(dev, 1);
	if (ret)
		return ret;

<<<<<<< HEAD
	devpriv = kzalloc(sizeof(*devpriv), GFP_KERNEL);
	if (!devpriv)
		return -ENOMEM;
	dev->private = devpriv;

=======
>>>>>>> d0e0ac97
	s = &dev->subdevices[0];
	s->type		= COMEDI_SUBD_AI;
	if (it->options[1]) {
		/* 8 differential channels */
		s->subdev_flags	= SDF_READABLE | AREF_DIFF;
		s->n_chan	= 8;
	} else {
		/* 16 single-ended channels */
		s->subdev_flags	= SDF_READABLE | AREF_GROUND;
		s->n_chan	= 16;
	}
	s->len_chanlist	= 1;
	s->maxdata	= board->ai_maxdata;
	s->range_table	= it->options[2] ? &range_bipolar10 : &range_unipolar5;
	s->insn_read	= pcmad_ai_insn_read;

	return 0;
}

<<<<<<< HEAD
static const struct pcmad_board_struct pcmad_boards[] = {
	{
		.name		= "pcmad12",
		.n_ai_bits	= 12,
	}, {
		.name		= "pcmad16",
		.n_ai_bits	= 16,
	},
};
=======
>>>>>>> d0e0ac97
static struct comedi_driver pcmad_driver = {
	.driver_name	= "pcmad",
	.module		= THIS_MODULE,
	.attach		= pcmad_attach,
	.detach		= comedi_legacy_detach,
	.board_name	= &pcmad_boards[0].name,
	.num_names	= ARRAY_SIZE(pcmad_boards),
	.offset		= sizeof(pcmad_boards[0]),
};
module_comedi_driver(pcmad_driver);

MODULE_AUTHOR("Comedi http://www.comedi.org");
MODULE_DESCRIPTION("Comedi low-level driver");
MODULE_LICENSE("GPL");<|MERGE_RESOLUTION|>--- conflicted
+++ resolved
@@ -119,18 +119,10 @@
 static int pcmad_attach(struct comedi_device *dev, struct comedi_devconfig *it)
 {
 	const struct pcmad_board_struct *board = comedi_board(dev);
-<<<<<<< HEAD
-	struct pcmad_priv_struct *devpriv;
-	struct comedi_subdevice *s;
-	int ret;
-
-	ret = comedi_request_region(dev, it->options[0], PCMAD_SIZE);
-=======
 	struct comedi_subdevice *s;
 	int ret;
 
 	ret = comedi_request_region(dev, it->options[0], 0x04);
->>>>>>> d0e0ac97
 	if (ret)
 		return ret;
 
@@ -138,14 +130,6 @@
 	if (ret)
 		return ret;
 
-<<<<<<< HEAD
-	devpriv = kzalloc(sizeof(*devpriv), GFP_KERNEL);
-	if (!devpriv)
-		return -ENOMEM;
-	dev->private = devpriv;
-
-=======
->>>>>>> d0e0ac97
 	s = &dev->subdevices[0];
 	s->type		= COMEDI_SUBD_AI;
 	if (it->options[1]) {
@@ -165,18 +149,6 @@
 	return 0;
 }
 
-<<<<<<< HEAD
-static const struct pcmad_board_struct pcmad_boards[] = {
-	{
-		.name		= "pcmad12",
-		.n_ai_bits	= 12,
-	}, {
-		.name		= "pcmad16",
-		.n_ai_bits	= 16,
-	},
-};
-=======
->>>>>>> d0e0ac97
 static struct comedi_driver pcmad_driver = {
 	.driver_name	= "pcmad",
 	.module		= THIS_MODULE,
