/*
    comedi/drivers/das08_cs.c
    DAS08 driver

    COMEDI - Linux Control and Measurement Device Interface
    Copyright (C) 2000 David A. Schleef <ds@schleef.org>
    Copyright (C) 2001,2002,2003 Frank Mori Hess <fmhess@users.sourceforge.net>

    This program is free software; you can redistribute it and/or modify
    it under the terms of the GNU General Public License as published by
    the Free Software Foundation; either version 2 of the License, or
    (at your option) any later version.

    This program is distributed in the hope that it will be useful,
    but WITHOUT ANY WARRANTY; without even the implied warranty of
    MERCHANTABILITY or FITNESS FOR A PARTICULAR PURPOSE.  See the
    GNU General Public License for more details.

    PCMCIA support code for this driver is adapted from the dummy_cs.c
    driver of the Linux PCMCIA Card Services package.

    The initial developer of the original code is David A. Hinds
    <dahinds@users.sourceforge.net>.  Portions created by David A. Hinds
    are Copyright (C) 1999 David A. Hinds.  All Rights Reserved.
*/
/*
Driver: das08_cs
Description: DAS-08 PCMCIA boards
Author: Warren Jasper, ds, Frank Hess
Devices: [ComputerBoards] PCM-DAS08 (pcm-das08)
Status: works

This is the PCMCIA-specific support split off from the
das08 driver.

Options (for pcm-das08):
	NONE

Command support does not exist, but could be added for this board.
*/

#include <linux/delay.h>
#include <linux/slab.h>

#include "../comedidev.h"

#include <pcmcia/cistpl.h>
#include <pcmcia/ds.h>

#include "das08.h"

static const struct das08_board_struct das08_cs_boards[] = {
	{
		.name		= "pcm-das08",
		.ai_nbits	= 12,
		.ai_pg		= das08_bipolar5,
		.ai_encoding	= das08_pcm_encode12,
		.di_nchan	= 3,
		.do_nchan	= 3,
		.iosize		= 16,
	},
};

static int das08_cs_auto_attach(struct comedi_device *dev,
				unsigned long context)
{
	struct pcmcia_device *link = comedi_to_pcmcia_dev(dev);
	struct das08_private_struct *devpriv;
	unsigned long iobase;
	int ret;

	/* The das08 driver needs the board_ptr */
	dev->board_ptr = &das08_cs_boards[0];

	link->config_flags |= CONF_AUTO_SET_IO;
	ret = comedi_pcmcia_enable(dev, NULL);
	if (ret)
		return ret;
	iobase = link->resource[0]->start;

	devpriv = kzalloc(sizeof(*devpriv), GFP_KERNEL);
	if (!devpriv)
		return -ENOMEM;
	dev->private = devpriv;

	return das08_common_attach(dev, iobase);
}

static void das08_cs_detach(struct comedi_device *dev)
{
	das08_common_detach(dev);
	comedi_pcmcia_disable(dev);
}

static struct comedi_driver driver_das08_cs = {
	.driver_name	= "das08_cs",
	.module		= THIS_MODULE,
	.auto_attach	= das08_cs_auto_attach,
<<<<<<< HEAD
	.detach		= das08_cs_detach,
=======
	.detach		= comedi_pcmcia_disable,
>>>>>>> d0e0ac97
};

static int das08_pcmcia_attach(struct pcmcia_device *link)
{
	return comedi_pcmcia_auto_config(link, &driver_das08_cs);
}

static const struct pcmcia_device_id das08_cs_id_table[] = {
	PCMCIA_DEVICE_MANF_CARD(0x01c5, 0x4001),
	PCMCIA_DEVICE_NULL
};
MODULE_DEVICE_TABLE(pcmcia, das08_cs_id_table);

static struct pcmcia_driver das08_cs_driver = {
	.name		= "pcm-das08",
	.owner		= THIS_MODULE,
	.id_table	= das08_cs_id_table,
	.probe		= das08_pcmcia_attach,
	.remove		= comedi_pcmcia_auto_unconfig,
};
module_comedi_pcmcia_driver(driver_das08_cs, das08_cs_driver);

MODULE_AUTHOR("David A. Schleef <ds@schleef.org>, "
	      "Frank Mori Hess <fmhess@users.sourceforge.net>");
MODULE_DESCRIPTION("Comedi driver for ComputerBoards DAS-08 PCMCIA boards");
MODULE_LICENSE("GPL");<|MERGE_RESOLUTION|>--- conflicted
+++ resolved
@@ -86,21 +86,11 @@
 	return das08_common_attach(dev, iobase);
 }
 
-static void das08_cs_detach(struct comedi_device *dev)
-{
-	das08_common_detach(dev);
-	comedi_pcmcia_disable(dev);
-}
-
 static struct comedi_driver driver_das08_cs = {
 	.driver_name	= "das08_cs",
 	.module		= THIS_MODULE,
 	.auto_attach	= das08_cs_auto_attach,
-<<<<<<< HEAD
-	.detach		= das08_cs_detach,
-=======
 	.detach		= comedi_pcmcia_disable,
->>>>>>> d0e0ac97
 };
 
 static int das08_pcmcia_attach(struct pcmcia_device *link)
