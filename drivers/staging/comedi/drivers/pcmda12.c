--- conflicted
+++ resolved
@@ -50,20 +50,7 @@
 
 #include "../comedidev.h"
 
-<<<<<<< HEAD
-#define CHANS 8
-#define IOSIZE 16
-#define LSB(x) ((unsigned char)((x) & 0xff))
-#define MSB(x) ((unsigned char)((((unsigned short)(x))>>8) & 0xff))
-#define LSB_PORT(chan) (dev->iobase + (chan)*2)
-#define MSB_PORT(chan) (LSB_PORT(chan)+1)
-#define BITS 12
-
-/* note these have no effect and are merely here for reference..
-   these are configured by jumpering the board! */
-=======
 /* AI range is not configurable, it's set by jumpers on the board */
->>>>>>> d0e0ac97
 static const struct comedi_lrange pcmda12_ranges = {
 	3, {
 		UNI_RANGE(5),
@@ -147,11 +134,7 @@
 	struct comedi_subdevice *s;
 	int ret;
 
-<<<<<<< HEAD
-	ret = comedi_request_region(dev, it->options[0], IOSIZE);
-=======
 	ret = comedi_request_region(dev, it->options[0], 0x10);
->>>>>>> d0e0ac97
 	if (ret)
 		return ret;
 
@@ -177,11 +160,7 @@
 
 	pcmda12_ao_reset(dev, s);
 
-<<<<<<< HEAD
-	return 1;
-=======
 	return 0;
->>>>>>> d0e0ac97
 }
 
 static struct comedi_driver pcmda12_driver = {
