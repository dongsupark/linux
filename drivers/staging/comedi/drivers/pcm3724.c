--- conflicted
+++ resolved
@@ -250,18 +250,6 @@
 	return 0;
 }
 
-<<<<<<< HEAD
-static void pcm3724_detach(struct comedi_device *dev)
-{
-	int i;
-
-	for (i = 0; i < dev->n_subdevices; i++)
-		comedi_spriv_free(dev, i);
-	comedi_legacy_detach(dev);
-}
-
-=======
->>>>>>> d0e0ac97
 static struct comedi_driver pcm3724_driver = {
 	.driver_name	= "pcm3724",
 	.module		= THIS_MODULE,
