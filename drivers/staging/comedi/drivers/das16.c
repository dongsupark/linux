/*
    comedi/drivers/das16.c
    DAS16 driver

    COMEDI - Linux Control and Measurement Device Interface
    Copyright (C) 2000 David A. Schleef <ds@schleef.org>
    Copyright (C) 2000 Chris R. Baugher <baugher@enteract.com>
    Copyright (C) 2001,2002 Frank Mori Hess <fmhess@users.sourceforge.net>

    This program is free software; you can redistribute it and/or modify
    it under the terms of the GNU General Public License as published by
    the Free Software Foundation; either version 2 of the License, or
    (at your option) any later version.

    This program is distributed in the hope that it will be useful,
    but WITHOUT ANY WARRANTY; without even the implied warranty of
    MERCHANTABILITY or FITNESS FOR A PARTICULAR PURPOSE.  See the
    GNU General Public License for more details.
*/
/*
Driver: das16
Description: DAS16 compatible boards
Author: Sam Moore, Warren Jasper, ds, Chris Baugher, Frank Hess, Roman Fietze
Devices: [Keithley Metrabyte] DAS-16 (das-16), DAS-16G (das-16g),
  DAS-16F (das-16f), DAS-1201 (das-1201), DAS-1202 (das-1202),
  DAS-1401 (das-1401), DAS-1402 (das-1402), DAS-1601 (das-1601),
  DAS-1602 (das-1602),
  [ComputerBoards] PC104-DAS16/JR (pc104-das16jr),
  PC104-DAS16JR/16 (pc104-das16jr/16),
  CIO-DAS16JR/16 (cio-das16jr/16),
  CIO-DAS16/JR (cio-das16/jr), CIO-DAS1401/12 (cio-das1401/12),
  CIO-DAS1402/12 (cio-das1402/12), CIO-DAS1402/16 (cio-das1402/16),
  CIO-DAS1601/12 (cio-das1601/12), CIO-DAS1602/12 (cio-das1602/12),
  CIO-DAS1602/16 (cio-das1602/16), CIO-DAS16/330 (cio-das16/330)
Status: works
Updated: 2003-10-12

A rewrite of the das16 and das1600 drivers.
Options:
	[0] - base io address
	[1] - irq (does nothing, irq is not used anymore)
	[2] - dma (optional, required for comedi_command support)
	[3] - master clock speed in MHz (optional, 1 or 10, ignored if
		board can probe clock, defaults to 1)
	[4] - analog input range lowest voltage in microvolts (optional,
		only useful if your board does not have software
		programmable gain)
	[5] - analog input range highest voltage in microvolts (optional,
		only useful if board does not have software programmable
		gain)
	[6] - analog output range lowest voltage in microvolts (optional)
	[7] - analog output range highest voltage in microvolts (optional)
	[8] - use timer mode for DMA.  Timer mode is needed e.g. for
		buggy DMA controllers in NS CS5530A (Geode Companion), and for
		'jr' cards that lack a hardware fifo.  This option is no
		longer needed, since timer mode is _always_ used.

Passing a zero for an option is the same as leaving it unspecified.

*/
/*

Testing and debugging help provided by Daniel Koch.

Keithley Manuals:
	2309.PDF (das16)
	4919.PDF (das1400, 1600)
	4922.PDF (das-1400)
	4923.PDF (das1200, 1400, 1600)

Computer boards manuals also available from their website
www.measurementcomputing.com

*/

#include <linux/pci.h>
#include <linux/slab.h>
#include <linux/interrupt.h>

#include <asm/dma.h>

#include "../comedidev.h"

#include "8253.h"
#include "8255.h"
#include "comedi_fc.h"

#undef DEBUG
/* #define DEBUG */

#ifdef DEBUG
#define DEBUG_PRINT(format, args...)	\
	printk(KERN_DEBUG "das16: " format, ## args)
#else
#define DEBUG_PRINT(format, args...)
#endif

#define DAS16_SIZE 20		/*  number of ioports */
#define DAS16_DMA_SIZE 0xff00	/*  size in bytes of allocated dma buffer */

/*
    cio-das16.pdf

    "das16"
    "das16/f"

  0	a/d bits 0-3		start 12 bit
  1	a/d bits 4-11		unused
  2	mux read		mux set
  3	di 4 bit		do 4 bit
  4	unused			ao0_lsb
  5	unused			ao0_msb
  6	unused			ao1_lsb
  7	unused			ao1_msb
  8	status eoc uni/bip	interrupt reset
  9	dma, int, trig ctrl	set dma, int
  a	pacer control		unused
  b	reserved		reserved
  cdef	8254
  0123	8255

*/

/*
    cio-das16jr.pdf

    "das16jr"

  0	a/d bits 0-3		start 12 bit
  1	a/d bits 4-11		unused
  2	mux read		mux set
  3	di 4 bit		do 4 bit
  4567	unused			unused
  8	status eoc uni/bip	interrupt reset
  9	dma, int, trig ctrl	set dma, int
  a	pacer control		unused
  b	gain status		gain control
  cdef	8254

*/

/*
    cio-das16jr_16.pdf

    "das16jr_16"

  0	a/d bits 0-7		start 16 bit
  1	a/d bits 8-15		unused
  2	mux read		mux set
  3	di 4 bit		do 4 bit
  4567	unused			unused
  8	status eoc uni/bip	interrupt reset
  9	dma, int, trig ctrl	set dma, int
  a	pacer control		unused
  b	gain status		gain control
  cdef	8254

*/
/*
    cio-das160x-1x.pdf

    "das1601/12"
    "das1602/12"
    "das1602/16"

  0	a/d bits 0-3		start 12 bit
  1	a/d bits 4-11		unused
  2	mux read		mux set
  3	di 4 bit		do 4 bit
  4	unused			ao0_lsb
  5	unused			ao0_msb
  6	unused			ao1_lsb
  7	unused			ao1_msb
  8	status eoc uni/bip	interrupt reset
  9	dma, int, trig ctrl	set dma, int
  a	pacer control		unused
  b	gain status		gain control
  cdef	8254
  400	8255
  404	unused			conversion enable
  405	unused			burst enable
  406	unused			das1600 enable
  407	status

*/

/*  size in bytes of a sample from board */
static const int sample_size = 2;

#define DAS16_TRIG		0
#define DAS16_AI_LSB		0
#define DAS16_AI_MSB		1
#define DAS16_MUX		2
#define DAS16_DIO		3
#define DAS16_AO_LSB(x)	((x) ? 6 : 4)
#define DAS16_AO_MSB(x)	((x) ? 7 : 5)
#define DAS16_STATUS		8
#define   BUSY			(1<<7)
#define   UNIPOLAR			(1<<6)
#define   DAS16_MUXBIT			(1<<5)
#define   DAS16_INT			(1<<4)
#define DAS16_CONTROL		9
#define   DAS16_INTE			(1<<7)
#define   DAS16_IRQ(x)			(((x) & 0x7) << 4)
#define   DMA_ENABLE			(1<<2)
#define   PACING_MASK	0x3
#define   INT_PACER		0x03
#define   EXT_PACER			0x02
#define   DAS16_SOFT		0x00
#define DAS16_PACER		0x0A
#define   DAS16_CTR0			(1<<1)
#define   DAS16_TRIG0			(1<<0)
#define   BURST_LEN_BITS(x)			(((x) & 0xf) << 4)
#define DAS16_GAIN		0x0B
#define DAS16_CNTR0_DATA		0x0C
#define DAS16_CNTR1_DATA		0x0D
#define DAS16_CNTR2_DATA		0x0E
#define DAS16_CNTR_CONTROL	0x0F
#define   DAS16_TERM_CNT	0x00
#define   DAS16_ONE_SHOT	0x02
#define   DAS16_RATE_GEN	0x04
#define   DAS16_CNTR_LSB_MSB	0x30
#define   DAS16_CNTR0		0x00
#define   DAS16_CNTR1		0x40
#define   DAS16_CNTR2		0x80

#define DAS1600_CONV		0x404
#define   DAS1600_CONV_DISABLE		0x40
#define DAS1600_BURST		0x405
#define   DAS1600_BURST_VAL		0x40
#define DAS1600_ENABLE		0x406
#define   DAS1600_ENABLE_VAL		0x40
#define DAS1600_STATUS_B	0x407
#define   DAS1600_BME		0x40
#define   DAS1600_ME		0x20
#define   DAS1600_CD			0x10
#define   DAS1600_WS			0x02
#define   DAS1600_CLK_10MHZ		0x01

static const struct comedi_lrange range_das1x01_bip = { 4, {
							    BIP_RANGE(10),
							    BIP_RANGE(1),
							    BIP_RANGE(0.1),
							    BIP_RANGE(0.01),
							    }
};

static const struct comedi_lrange range_das1x01_unip = { 4, {
							     UNI_RANGE(10),
							     UNI_RANGE(1),
							     UNI_RANGE(0.1),
							     UNI_RANGE(0.01),
							     }
};

static const struct comedi_lrange range_das1x02_bip = { 4, {
							    BIP_RANGE(10),
							    BIP_RANGE(5),
							    BIP_RANGE(2.5),
							    BIP_RANGE(1.25),
							    }
};

static const struct comedi_lrange range_das1x02_unip = { 4, {
							     UNI_RANGE(10),
							     UNI_RANGE(5),
							     UNI_RANGE(2.5),
							     UNI_RANGE(1.25),
							     }
};

static const struct comedi_lrange range_das16jr = { 9, {
						/*  also used by 16/330 */
							BIP_RANGE(10),
							BIP_RANGE(5),
							BIP_RANGE(2.5),
							BIP_RANGE(1.25),
							BIP_RANGE(0.625),
							UNI_RANGE(10),
							UNI_RANGE(5),
							UNI_RANGE(2.5),
							UNI_RANGE(1.25),
							}
};

static const struct comedi_lrange range_das16jr_16 = { 8, {
							   BIP_RANGE(10),
							   BIP_RANGE(5),
							   BIP_RANGE(2.5),
							   BIP_RANGE(1.25),
							   UNI_RANGE(10),
							   UNI_RANGE(5),
							   UNI_RANGE(2.5),
							   UNI_RANGE(1.25),
							   }
};

static const int das16jr_gainlist[] = { 8, 0, 1, 2, 3, 4, 5, 6, 7 };
static const int das16jr_16_gainlist[] = { 0, 1, 2, 3, 4, 5, 6, 7 };
static const int das1600_gainlist[] = { 0, 1, 2, 3 };

enum {
	das16_pg_none = 0,
	das16_pg_16jr,
	das16_pg_16jr_16,
	das16_pg_1601,
	das16_pg_1602,
};
static const int *const das16_gainlists[] = {
	NULL,
	das16jr_gainlist,
	das16jr_16_gainlist,
	das1600_gainlist,
	das1600_gainlist,
};

static const struct comedi_lrange *const das16_ai_uni_lranges[] = {
	&range_unknown,
	&range_das16jr,
	&range_das16jr_16,
	&range_das1x01_unip,
	&range_das1x02_unip,
};

static const struct comedi_lrange *const das16_ai_bip_lranges[] = {
	&range_unknown,
	&range_das16jr,
	&range_das16jr_16,
	&range_das1x01_bip,
	&range_das1x02_bip,
};

struct munge_info {
	uint8_t byte;
	unsigned have_byte:1;
};

struct das16_board {
	const char *name;
	void *ai;
	unsigned int ai_nbits;
	unsigned int ai_speed;	/*  max conversion speed in nanosec */
	unsigned int ai_pg;
	void *ao;
	unsigned int ao_nbits;
	void *di;
	void *do_;

	unsigned int i8255_offset;
	unsigned int i8254_offset;

	unsigned int size;
	unsigned int id;
};

#define DAS16_TIMEOUT 1000

/* Period for timer interrupt in jiffies.  It's a function
 * to deal with possibility of dynamic HZ patches  */
static inline int timer_period(void)
{
	return HZ / 20;
}

struct das16_private_struct {
	unsigned int ai_unipolar;	/*  unipolar flag */
	unsigned int ai_singleended;	/*  single ended flag */
	unsigned int clockbase;	/*  master clock speed in ns */
	volatile unsigned int control_state;	/*  dma, interrupt and trigger control bits */
	volatile unsigned long adc_byte_count;	/*  number of bytes remaining */
	/*  divisor dividing master clock to get conversion frequency */
	unsigned int divisor1;
	/*  divisor dividing master clock to get conversion frequency */
	unsigned int divisor2;
	unsigned int dma_chan;	/*  dma channel */
	uint16_t *dma_buffer[2];
	dma_addr_t dma_buffer_addr[2];
	unsigned int current_buffer;
	volatile unsigned int dma_transfer_size;	/*  target number of bytes to transfer per dma shot */
	/**
	 * user-defined analog input and output ranges
	 * defined from config options
	 */
	struct comedi_lrange *user_ai_range_table;
	struct comedi_lrange *user_ao_range_table;

	struct timer_list timer;	/*  for timed interrupt */
	volatile short timer_running;
	volatile short timer_mode;	/*  true if using timer mode */

	unsigned long extra_iobase;
};

static int das16_cmd_test(struct comedi_device *dev, struct comedi_subdevice *s,
			  struct comedi_cmd *cmd)
{
	const struct das16_board *board = comedi_board(dev);
	struct das16_private_struct *devpriv = dev->private;
	int err = 0, tmp;
	int gain, start_chan, i;
	int mask;

	/* Step 1 : check if triggers are trivially valid */

	err |= cfc_check_trigger_src(&cmd->start_src, TRIG_NOW);

	mask = TRIG_FOLLOW;
	/*  if board supports burst mode */
	if (board->size > 0x400)
		mask |= TRIG_TIMER | TRIG_EXT;
	err |= cfc_check_trigger_src(&cmd->scan_begin_src, mask);

	tmp = cmd->convert_src;
	mask = TRIG_TIMER | TRIG_EXT;
	/*  if board supports burst mode */
	if (board->size > 0x400)
		mask |= TRIG_NOW;
	err |= cfc_check_trigger_src(&cmd->convert_src, mask);

	err |= cfc_check_trigger_src(&cmd->scan_end_src, TRIG_COUNT);
	err |= cfc_check_trigger_src(&cmd->stop_src, TRIG_COUNT | TRIG_NONE);

	if (err)
		return 1;

	/* Step 2a : make sure trigger sources are unique */

	err |= cfc_check_trigger_is_unique(cmd->scan_begin_src);
	err |= cfc_check_trigger_is_unique(cmd->convert_src);
	err |= cfc_check_trigger_is_unique(cmd->stop_src);

	/* Step 2b : and mutually compatible */

	/*  make sure scan_begin_src and convert_src dont conflict */
	if (cmd->scan_begin_src == TRIG_FOLLOW && cmd->convert_src == TRIG_NOW)
		err |= -EINVAL;
	if (cmd->scan_begin_src != TRIG_FOLLOW && cmd->convert_src != TRIG_NOW)
		err |= -EINVAL;

	if (err)
		return 2;

	/* Step 3: check if arguments are trivially valid */

	err |= cfc_check_trigger_arg_is(&cmd->start_arg, 0);

	if (cmd->scan_begin_src == TRIG_FOLLOW)	/* internal trigger */
		err |= cfc_check_trigger_arg_is(&cmd->scan_begin_arg, 0);

	err |= cfc_check_trigger_arg_is(&cmd->scan_end_arg, cmd->chanlist_len);

	/* check against maximum frequency */
	if (cmd->scan_begin_src == TRIG_TIMER)
		err |= cfc_check_trigger_arg_min(&cmd->scan_begin_arg,
					board->ai_speed * cmd->chanlist_len);

	if (cmd->convert_src == TRIG_TIMER)
		err |= cfc_check_trigger_arg_min(&cmd->convert_arg,
						 board->ai_speed);

	if (cmd->stop_src == TRIG_NONE)
		err |= cfc_check_trigger_arg_is(&cmd->stop_arg, 0);

	if (err)
		return 3;

	/*  step 4: fix up arguments */
	if (cmd->scan_begin_src == TRIG_TIMER) {
		unsigned int tmp = cmd->scan_begin_arg;
		/*  set divisors, correct timing arguments */
		i8253_cascade_ns_to_timer_2div(devpriv->clockbase,
					       &(devpriv->divisor1),
					       &(devpriv->divisor2),
					       &(cmd->scan_begin_arg),
					       cmd->flags & TRIG_ROUND_MASK);
		err += (tmp != cmd->scan_begin_arg);
	}
	if (cmd->convert_src == TRIG_TIMER) {
		unsigned int tmp = cmd->convert_arg;
		/*  set divisors, correct timing arguments */
		i8253_cascade_ns_to_timer_2div(devpriv->clockbase,
					       &(devpriv->divisor1),
					       &(devpriv->divisor2),
					       &(cmd->convert_arg),
					       cmd->flags & TRIG_ROUND_MASK);
		err += (tmp != cmd->convert_arg);
	}
	if (err)
		return 4;

	/*  check channel/gain list against card's limitations */
	if (cmd->chanlist) {
		gain = CR_RANGE(cmd->chanlist[0]);
		start_chan = CR_CHAN(cmd->chanlist[0]);
		for (i = 1; i < cmd->chanlist_len; i++) {
			if (CR_CHAN(cmd->chanlist[i]) !=
			    (start_chan + i) % s->n_chan) {
				comedi_error(dev,
						"entries in chanlist must be "
						"consecutive channels, "
						"counting upwards\n");
				err++;
			}
			if (CR_RANGE(cmd->chanlist[i]) != gain) {
				comedi_error(dev,
						"entries in chanlist must all "
						"have the same gain\n");
				err++;
			}
		}
	}
	if (err)
		return 5;

	return 0;
}

/* utility function that suggests a dma transfer size in bytes */
static unsigned int das16_suggest_transfer_size(struct comedi_device *dev,
						const struct comedi_cmd *cmd)
{
	struct das16_private_struct *devpriv = dev->private;
	unsigned int size;
	unsigned int freq;

	/* if we are using timer interrupt, we don't care how long it
	 * will take to complete transfer since it will be interrupted
	 * by timer interrupt */
	if (devpriv->timer_mode)
		return DAS16_DMA_SIZE;

	/* otherwise, we are relying on dma terminal count interrupt,
	 * so pick a reasonable size */
	if (cmd->convert_src == TRIG_TIMER)
		freq = 1000000000 / cmd->convert_arg;
	else if (cmd->scan_begin_src == TRIG_TIMER)
		freq = (1000000000 / cmd->scan_begin_arg) * cmd->chanlist_len;
	/*  return some default value */
	else
		freq = 0xffffffff;

	if (cmd->flags & TRIG_WAKE_EOS) {
		size = sample_size * cmd->chanlist_len;
	} else {
		/*  make buffer fill in no more than 1/3 second */
		size = (freq / 3) * sample_size;
	}

	/*  set a minimum and maximum size allowed */
	if (size > DAS16_DMA_SIZE)
		size = DAS16_DMA_SIZE - DAS16_DMA_SIZE % sample_size;
	else if (size < sample_size)
		size = sample_size;

	if (cmd->stop_src == TRIG_COUNT && size > devpriv->adc_byte_count)
		size = devpriv->adc_byte_count;

	return size;
}

static unsigned int das16_set_pacer(struct comedi_device *dev, unsigned int ns,
				    int rounding_flags)
{
	struct das16_private_struct *devpriv = dev->private;

	i8253_cascade_ns_to_timer_2div(devpriv->clockbase, &(devpriv->divisor1),
				       &(devpriv->divisor2), &ns,
				       rounding_flags & TRIG_ROUND_MASK);

	/* Write the values of ctr1 and ctr2 into counters 1 and 2 */
	i8254_load(dev->iobase + DAS16_CNTR0_DATA, 0, 1, devpriv->divisor1, 2);
	i8254_load(dev->iobase + DAS16_CNTR0_DATA, 0, 2, devpriv->divisor2, 2);

	return ns;
}

static int das16_cmd_exec(struct comedi_device *dev, struct comedi_subdevice *s)
{
	const struct das16_board *board = comedi_board(dev);
	struct das16_private_struct *devpriv = dev->private;
	struct comedi_async *async = s->async;
	struct comedi_cmd *cmd = &async->cmd;
	unsigned int byte;
	unsigned long flags;
	int range;

	if (devpriv->dma_chan == 0 || (dev->irq == 0
				       && devpriv->timer_mode == 0)) {
		comedi_error(dev,
				"irq (or use of 'timer mode') dma required to "
							"execute comedi_cmd");
		return -1;
	}
	if (cmd->flags & TRIG_RT) {
		comedi_error(dev, "isa dma transfers cannot be performed with "
							"TRIG_RT, aborting");
		return -1;
	}

	devpriv->adc_byte_count =
	    cmd->stop_arg * cmd->chanlist_len * sizeof(uint16_t);

	/*  disable conversions for das1600 mode */
	if (board->size > 0x400)
		outb(DAS1600_CONV_DISABLE, dev->iobase + DAS1600_CONV);

	/*  set scan limits */
	byte = CR_CHAN(cmd->chanlist[0]);
	byte |= CR_CHAN(cmd->chanlist[cmd->chanlist_len - 1]) << 4;
	outb(byte, dev->iobase + DAS16_MUX);

	/* set gain (this is also burst rate register but according to
	 * computer boards manual, burst rate does nothing, even on
	 * keithley cards) */
	if (board->ai_pg != das16_pg_none) {
		range = CR_RANGE(cmd->chanlist[0]);
		outb((das16_gainlists[board->ai_pg])[range],
		     dev->iobase + DAS16_GAIN);
	}

	/* set counter mode and counts */
	cmd->convert_arg =
	    das16_set_pacer(dev, cmd->convert_arg,
			    cmd->flags & TRIG_ROUND_MASK);
	DEBUG_PRINT("pacer period: %d ns\n", cmd->convert_arg);

	/* enable counters */
	byte = 0;
	/* Enable burst mode if appropriate. */
	if (board->size > 0x400) {
		if (cmd->convert_src == TRIG_NOW) {
			outb(DAS1600_BURST_VAL, dev->iobase + DAS1600_BURST);
			/*  set burst length */
			byte |= BURST_LEN_BITS(cmd->chanlist_len - 1);
		} else {
			outb(0, dev->iobase + DAS1600_BURST);
		}
	}
	outb(byte, dev->iobase + DAS16_PACER);

	/*  set up dma transfer */
	flags = claim_dma_lock();
	disable_dma(devpriv->dma_chan);
	/* clear flip-flop to make sure 2-byte registers for
	 * count and address get set correctly */
	clear_dma_ff(devpriv->dma_chan);
	devpriv->current_buffer = 0;
	set_dma_addr(devpriv->dma_chan,
		     devpriv->dma_buffer_addr[devpriv->current_buffer]);
	/*  set appropriate size of transfer */
	devpriv->dma_transfer_size = das16_suggest_transfer_size(dev, cmd);
	set_dma_count(devpriv->dma_chan, devpriv->dma_transfer_size);
	enable_dma(devpriv->dma_chan);
	release_dma_lock(flags);

	/*  set up interrupt */
	if (devpriv->timer_mode) {
		devpriv->timer_running = 1;
		devpriv->timer.expires = jiffies + timer_period();
		add_timer(&devpriv->timer);
		devpriv->control_state &= ~DAS16_INTE;
	} else {
		/* clear interrupt bit */
		outb(0x00, dev->iobase + DAS16_STATUS);
		/* enable interrupts */
		devpriv->control_state |= DAS16_INTE;
	}
	devpriv->control_state |= DMA_ENABLE;
	devpriv->control_state &= ~PACING_MASK;
	if (cmd->convert_src == TRIG_EXT)
		devpriv->control_state |= EXT_PACER;
	else
		devpriv->control_state |= INT_PACER;
	outb(devpriv->control_state, dev->iobase + DAS16_CONTROL);

	/* Enable conversions if using das1600 mode */
	if (board->size > 0x400)
		outb(0, dev->iobase + DAS1600_CONV);


	return 0;
}

static int das16_cancel(struct comedi_device *dev, struct comedi_subdevice *s)
{
	const struct das16_board *board = comedi_board(dev);
	struct das16_private_struct *devpriv = dev->private;
	unsigned long flags;

	spin_lock_irqsave(&dev->spinlock, flags);
	/* disable interrupts, dma and pacer clocked conversions */
	devpriv->control_state &= ~DAS16_INTE & ~PACING_MASK & ~DMA_ENABLE;
	outb(devpriv->control_state, dev->iobase + DAS16_CONTROL);
	if (devpriv->dma_chan)
		disable_dma(devpriv->dma_chan);

	/*  disable SW timer */
	if (devpriv->timer_mode && devpriv->timer_running) {
		devpriv->timer_running = 0;
		del_timer(&devpriv->timer);
	}

	/* disable burst mode */
	if (board->size > 0x400)
		outb(0, dev->iobase + DAS1600_BURST);


	spin_unlock_irqrestore(&dev->spinlock, flags);

	return 0;
}

static void das16_reset(struct comedi_device *dev)
{
	outb(0, dev->iobase + DAS16_STATUS);
	outb(0, dev->iobase + DAS16_CONTROL);
	outb(0, dev->iobase + DAS16_PACER);
	outb(0, dev->iobase + DAS16_CNTR_CONTROL);
}

static int das16_ai_rinsn(struct comedi_device *dev, struct comedi_subdevice *s,
			  struct comedi_insn *insn, unsigned int *data)
{
	const struct das16_board *board = comedi_board(dev);
	struct das16_private_struct *devpriv = dev->private;
	int i, n;
	int range;
	int chan;
	int msb, lsb;

	/*  disable interrupts and pacing */
	devpriv->control_state &= ~DAS16_INTE & ~DMA_ENABLE & ~PACING_MASK;
	outb(devpriv->control_state, dev->iobase + DAS16_CONTROL);

	/* set multiplexer */
	chan = CR_CHAN(insn->chanspec);
	chan |= CR_CHAN(insn->chanspec) << 4;
	outb(chan, dev->iobase + DAS16_MUX);

	/* set gain */
	if (board->ai_pg != das16_pg_none) {
		range = CR_RANGE(insn->chanspec);
		outb((das16_gainlists[board->ai_pg])[range],
		     dev->iobase + DAS16_GAIN);
	}

	for (n = 0; n < insn->n; n++) {
		/* trigger conversion */
		outb_p(0, dev->iobase + DAS16_TRIG);

		for (i = 0; i < DAS16_TIMEOUT; i++) {
			if (!(inb(dev->iobase + DAS16_STATUS) & BUSY))
				break;
		}
		if (i == DAS16_TIMEOUT) {
			printk("das16: timeout\n");
			return -ETIME;
		}
		msb = inb(dev->iobase + DAS16_AI_MSB);
		lsb = inb(dev->iobase + DAS16_AI_LSB);
		if (board->ai_nbits == 12)
			data[n] = ((lsb >> 4) & 0xf) | (msb << 4);
		else
			data[n] = lsb | (msb << 8);

	}

	return n;
}

static int das16_di_rbits(struct comedi_device *dev, struct comedi_subdevice *s,
			  struct comedi_insn *insn, unsigned int *data)
{
	unsigned int bits;

	bits = inb(dev->iobase + DAS16_DIO) & 0xf;
	data[1] = bits;
	data[0] = 0;

	return insn->n;
}

static int das16_do_wbits(struct comedi_device *dev, struct comedi_subdevice *s,
			  struct comedi_insn *insn, unsigned int *data)
{
	unsigned int wbits;

	/*  only set bits that have been masked */
	data[0] &= 0xf;
	wbits = s->state;
	/*  zero bits that have been masked */
	wbits &= ~data[0];
	/*  set masked bits */
	wbits |= data[0] & data[1];
	s->state = wbits;
	data[1] = wbits;

	outb(s->state, dev->iobase + DAS16_DIO);

	return insn->n;
}

static int das16_ao_winsn(struct comedi_device *dev, struct comedi_subdevice *s,
			  struct comedi_insn *insn, unsigned int *data)
{
	const struct das16_board *board = comedi_board(dev);
	int i;
	int lsb, msb;
	int chan;

	chan = CR_CHAN(insn->chanspec);

	for (i = 0; i < insn->n; i++) {
		if (board->ao_nbits == 12) {
			lsb = (data[i] << 4) & 0xff;
			msb = (data[i] >> 4) & 0xff;
		} else {
			lsb = data[i] & 0xff;
			msb = (data[i] >> 8) & 0xff;
		}
		outb(lsb, dev->iobase + DAS16_AO_LSB(chan));
		outb(msb, dev->iobase + DAS16_AO_MSB(chan));
	}

	return i;
}

/* the pc104-das16jr (at least) has problems if the dma
	transfer is interrupted in the middle of transferring
	a 16 bit sample, so this function takes care to get
	an even transfer count after disabling dma
	channel.
*/
static int disable_dma_on_even(struct comedi_device *dev)
{
	struct das16_private_struct *devpriv = dev->private;
	int residue;
	int i;
	static const int disable_limit = 100;
	static const int enable_timeout = 100;

	disable_dma(devpriv->dma_chan);
	residue = get_dma_residue(devpriv->dma_chan);
	for (i = 0; i < disable_limit && (residue % 2); ++i) {
		int j;
		enable_dma(devpriv->dma_chan);
		for (j = 0; j < enable_timeout; ++j) {
			int new_residue;
			udelay(2);
			new_residue = get_dma_residue(devpriv->dma_chan);
			if (new_residue != residue)
				break;
		}
		disable_dma(devpriv->dma_chan);
		residue = get_dma_residue(devpriv->dma_chan);
	}
	if (i == disable_limit) {
		comedi_error(dev, "failed to get an even dma transfer, "
							"could be trouble.");
	}
	return residue;
}

static void das16_interrupt(struct comedi_device *dev)
{
	const struct das16_board *board = comedi_board(dev);
	struct das16_private_struct *devpriv = dev->private;
	unsigned long dma_flags, spin_flags;
	struct comedi_subdevice *s = dev->read_subdev;
	struct comedi_async *async;
	struct comedi_cmd *cmd;
	int num_bytes, residue;
	int buffer_index;

	if (!dev->attached) {
		comedi_error(dev, "premature interrupt");
		return;
	}
	/*  initialize async here to make sure it is not NULL */
	async = s->async;
	cmd = &async->cmd;

	if (devpriv->dma_chan == 0) {
		comedi_error(dev, "interrupt with no dma channel?");
		return;
	}

	spin_lock_irqsave(&dev->spinlock, spin_flags);
	if ((devpriv->control_state & DMA_ENABLE) == 0) {
		spin_unlock_irqrestore(&dev->spinlock, spin_flags);
		DEBUG_PRINT("interrupt while dma disabled?\n");
		return;
	}

	dma_flags = claim_dma_lock();
	clear_dma_ff(devpriv->dma_chan);
	residue = disable_dma_on_even(dev);

	/*  figure out how many points to read */
	if (residue > devpriv->dma_transfer_size) {
		comedi_error(dev, "residue > transfer size!\n");
		async->events |= COMEDI_CB_ERROR | COMEDI_CB_EOA;
		num_bytes = 0;
	} else
		num_bytes = devpriv->dma_transfer_size - residue;

	if (cmd->stop_src == TRIG_COUNT &&
					num_bytes >= devpriv->adc_byte_count) {
		num_bytes = devpriv->adc_byte_count;
		async->events |= COMEDI_CB_EOA;
	}

	buffer_index = devpriv->current_buffer;
	devpriv->current_buffer = (devpriv->current_buffer + 1) % 2;
	devpriv->adc_byte_count -= num_bytes;

	/*  figure out how many bytes for next transfer */
	if (cmd->stop_src == TRIG_COUNT && devpriv->timer_mode == 0 &&
	    devpriv->dma_transfer_size > devpriv->adc_byte_count)
		devpriv->dma_transfer_size = devpriv->adc_byte_count;

	/*  re-enable  dma */
	if ((async->events & COMEDI_CB_EOA) == 0) {
		set_dma_addr(devpriv->dma_chan,
			     devpriv->dma_buffer_addr[devpriv->current_buffer]);
		set_dma_count(devpriv->dma_chan, devpriv->dma_transfer_size);
		enable_dma(devpriv->dma_chan);
		/* reenable conversions for das1600 mode, (stupid hardware) */
		if (board->size > 0x400 && devpriv->timer_mode == 0)
			outb(0x00, dev->iobase + DAS1600_CONV);

	}
	release_dma_lock(dma_flags);

	spin_unlock_irqrestore(&dev->spinlock, spin_flags);

	cfc_write_array_to_buffer(s,
				  devpriv->dma_buffer[buffer_index], num_bytes);

	cfc_handle_events(dev, s);
}

static irqreturn_t das16_dma_interrupt(int irq, void *d)
{
	int status;
	struct comedi_device *dev = d;

	status = inb(dev->iobase + DAS16_STATUS);

	if ((status & DAS16_INT) == 0) {
		DEBUG_PRINT("spurious interrupt\n");
		return IRQ_NONE;
	}

	/* clear interrupt */
	outb(0x00, dev->iobase + DAS16_STATUS);
	das16_interrupt(dev);
	return IRQ_HANDLED;
}

static void das16_timer_interrupt(unsigned long arg)
{
	struct comedi_device *dev = (struct comedi_device *)arg;
	struct das16_private_struct *devpriv = dev->private;

	das16_interrupt(dev);

	if (devpriv->timer_running)
		mod_timer(&devpriv->timer, jiffies + timer_period());
}

static void reg_dump(struct comedi_device *dev)
{
	DEBUG_PRINT("********DAS1600 REGISTER DUMP********\n");
	DEBUG_PRINT("DAS16_MUX: %x\n", inb(dev->iobase + DAS16_MUX));
	DEBUG_PRINT("DAS16_DIO: %x\n", inb(dev->iobase + DAS16_DIO));
	DEBUG_PRINT("DAS16_STATUS: %x\n", inb(dev->iobase + DAS16_STATUS));
	DEBUG_PRINT("DAS16_CONTROL: %x\n", inb(dev->iobase + DAS16_CONTROL));
	DEBUG_PRINT("DAS16_PACER: %x\n", inb(dev->iobase + DAS16_PACER));
	DEBUG_PRINT("DAS16_GAIN: %x\n", inb(dev->iobase + DAS16_GAIN));
	DEBUG_PRINT("DAS16_CNTR_CONTROL: %x\n",
		    inb(dev->iobase + DAS16_CNTR_CONTROL));
	DEBUG_PRINT("DAS1600_CONV: %x\n", inb(dev->iobase + DAS1600_CONV));
	DEBUG_PRINT("DAS1600_BURST: %x\n", inb(dev->iobase + DAS1600_BURST));
	DEBUG_PRINT("DAS1600_ENABLE: %x\n", inb(dev->iobase + DAS1600_ENABLE));
	DEBUG_PRINT("DAS1600_STATUS_B: %x\n",
		    inb(dev->iobase + DAS1600_STATUS_B));
}

static int das16_probe(struct comedi_device *dev, struct comedi_devconfig *it)
{
	const struct das16_board *board = comedi_board(dev);
	struct das16_private_struct *devpriv = dev->private;
	int status;
	int diobits;

	/* status is available on all boards */

	status = inb(dev->iobase + DAS16_STATUS);

	if ((status & UNIPOLAR))
		devpriv->ai_unipolar = 1;
	else
		devpriv->ai_unipolar = 0;


	if ((status & DAS16_MUXBIT))
		devpriv->ai_singleended = 1;
	else
		devpriv->ai_singleended = 0;


	/* diobits indicates boards */

	diobits = inb(dev->iobase + DAS16_DIO) & 0xf0;

	printk(KERN_INFO " id bits are 0x%02x\n", diobits);
	if (board->id != diobits) {
		printk(KERN_INFO " requested board's id bits are 0x%x (ignore)\n",
		       board->id);
	}

	return 0;
}

static int das1600_mode_detect(struct comedi_device *dev)
{
	struct das16_private_struct *devpriv = dev->private;
	int status = 0;

	status = inb(dev->iobase + DAS1600_STATUS_B);

	if (status & DAS1600_CLK_10MHZ) {
		devpriv->clockbase = 100;
		printk(KERN_INFO " 10MHz pacer clock\n");
	} else {
		devpriv->clockbase = 1000;
		printk(KERN_INFO " 1MHz pacer clock\n");
	}

	reg_dump(dev);

	return 0;
}

static void das16_ai_munge(struct comedi_device *dev,
			   struct comedi_subdevice *s, void *array,
			   unsigned int num_bytes,
			   unsigned int start_chan_index)
{
	const struct das16_board *board = comedi_board(dev);
	unsigned int i, num_samples = num_bytes / sizeof(short);
	short *data = array;

	for (i = 0; i < num_samples; i++) {
		data[i] = le16_to_cpu(data[i]);
		if (board->ai_nbits == 12)
			data[i] = (data[i] >> 4) & 0xfff;

	}
}

/*
 *
 * Options list:
 *   0  I/O base
 *   1  IRQ
 *   2  DMA
 *   3  Clock speed (in MHz)
 */
static int das16_attach(struct comedi_device *dev, struct comedi_devconfig *it)
{
	const struct das16_board *board = comedi_board(dev);
	struct das16_private_struct *devpriv;
	struct comedi_subdevice *s;
	int ret;
	unsigned int irq;
	unsigned int dma_chan;
	int timer_mode;
	unsigned long flags;
	struct comedi_krange *user_ai_range, *user_ao_range;

#if 0
	irq = it->options[1];
	timer_mode = it->options[8];
#endif
	/* always use time_mode since using irq can drop samples while
	 * waiting for dma done interrupt (due to hardware limitations) */
	irq = 0;
	timer_mode = 1;
	if (timer_mode)
		irq = 0;

	/*  check that clock setting is valid */
	if (it->options[3]) {
		if (it->options[3] != 0 &&
		    it->options[3] != 1 && it->options[3] != 10) {
			printk
			    ("\n Invalid option.  Master clock must be set "
							"to 1 or 10 (MHz)\n");
			return -EINVAL;
		}
	}

	devpriv = kzalloc(sizeof(*devpriv), GFP_KERNEL);
	if (!devpriv)
		return -ENOMEM;
	dev->private = devpriv;

	if (board->size < 0x400) {
		ret = comedi_request_region(dev, it->options[0], board->size);
		if (ret)
			return ret;
	} else {
		ret = comedi_request_region(dev, it->options[0], 0x10);
		if (ret)
			return ret;
		/* Request an additional region for the 8255 */
		ret = __comedi_request_region(dev, dev->iobase + 0x400,
					      board->size & 0x3ff);
		if (ret)
			return ret;
		devpriv->extra_iobase = dev->iobase + 0x400;
	}

	/*  probe id bits to make sure they are consistent */
	if (das16_probe(dev, it)) {
		printk(KERN_ERR " id bits do not match selected board, aborting\n");
		return -EINVAL;
	}

	/*  get master clock speed */
	if (board->size < 0x400) {
		if (it->options[3])
			devpriv->clockbase = 1000 / it->options[3];
		else
			devpriv->clockbase = 1000;	/*  1 MHz default */
	} else {
		das1600_mode_detect(dev);
	}

	/* now for the irq */
	if (irq > 1 && irq < 8) {
		ret = request_irq(irq, das16_dma_interrupt, 0,
				  dev->board_name, dev);

		if (ret < 0)
			return ret;
		dev->irq = irq;
		printk(KERN_INFO " ( irq = %u )", irq);
	} else if (irq == 0) {
		printk(" ( no irq )");
	} else {
		printk(" invalid irq\n");
		return -EINVAL;
	}

	/*  initialize dma */
	dma_chan = it->options[2];
	if (dma_chan == 1 || dma_chan == 3) {
		/*  allocate dma buffers */
		int i;
		for (i = 0; i < 2; i++) {
			devpriv->dma_buffer[i] = pci_alloc_consistent(
						NULL, DAS16_DMA_SIZE,
						&devpriv->dma_buffer_addr[i]);

			if (devpriv->dma_buffer[i] == NULL)
				return -ENOMEM;
		}
		if (request_dma(dma_chan, dev->board_name)) {
			printk(KERN_ERR " failed to allocate dma channel %i\n",
			       dma_chan);
			return -EINVAL;
		}
		devpriv->dma_chan = dma_chan;
		flags = claim_dma_lock();
		disable_dma(devpriv->dma_chan);
		set_dma_mode(devpriv->dma_chan, DMA_MODE_READ);
		release_dma_lock(flags);
		printk(KERN_INFO " ( dma = %u)\n", dma_chan);
	} else if (dma_chan == 0) {
		printk(KERN_INFO " ( no dma )\n");
	} else {
		printk(KERN_ERR " invalid dma channel\n");
		return -EINVAL;
	}

	/*  get any user-defined input range */
	if (board->ai_pg == das16_pg_none &&
	    (it->options[4] || it->options[5])) {
		/*  allocate single-range range table */
		devpriv->user_ai_range_table =
		    kmalloc(sizeof(struct comedi_lrange) +
			    sizeof(struct comedi_krange), GFP_KERNEL);
		/*  initialize ai range */
		devpriv->user_ai_range_table->length = 1;
		user_ai_range = devpriv->user_ai_range_table->range;
		user_ai_range->min = it->options[4];
		user_ai_range->max = it->options[5];
		user_ai_range->flags = UNIT_volt;
	}
	/*  get any user-defined output range */
	if (it->options[6] || it->options[7]) {
		/*  allocate single-range range table */
		devpriv->user_ao_range_table =
		    kmalloc(sizeof(struct comedi_lrange) +
			    sizeof(struct comedi_krange), GFP_KERNEL);
		/*  initialize ao range */
		devpriv->user_ao_range_table->length = 1;
		user_ao_range = devpriv->user_ao_range_table->range;
		user_ao_range->min = it->options[6];
		user_ao_range->max = it->options[7];
		user_ao_range->flags = UNIT_volt;
	}

	if (timer_mode) {
		init_timer(&(devpriv->timer));
		devpriv->timer.function = das16_timer_interrupt;
		devpriv->timer.data = (unsigned long)dev;
	}
	devpriv->timer_mode = timer_mode ? 1 : 0;

	ret = comedi_alloc_subdevices(dev, 5);
	if (ret)
		return ret;

	s = &dev->subdevices[0];
	dev->read_subdev = s;
	/* ai */
	if (board->ai) {
		s->type = COMEDI_SUBD_AI;
		s->subdev_flags = SDF_READABLE | SDF_CMD_READ;
		if (devpriv->ai_singleended) {
			s->n_chan = 16;
			s->len_chanlist = 16;
			s->subdev_flags |= SDF_GROUND;
		} else {
			s->n_chan = 8;
			s->len_chanlist = 8;
			s->subdev_flags |= SDF_DIFF;
		}
		s->maxdata = (1 << board->ai_nbits) - 1;
		if (devpriv->user_ai_range_table) { /*  user defined ai range */
			s->range_table = devpriv->user_ai_range_table;
		} else if (devpriv->ai_unipolar) {
			s->range_table = das16_ai_uni_lranges[board->ai_pg];
		} else {
			s->range_table = das16_ai_bip_lranges[board->ai_pg];
		}
		s->insn_read = board->ai;
		s->do_cmdtest = das16_cmd_test;
		s->do_cmd = das16_cmd_exec;
		s->cancel = das16_cancel;
		s->munge = das16_ai_munge;
	} else {
		s->type = COMEDI_SUBD_UNUSED;
	}

	s = &dev->subdevices[1];
	/* ao */
	if (board->ao) {
		s->type = COMEDI_SUBD_AO;
		s->subdev_flags = SDF_WRITABLE;
		s->n_chan = 2;
		s->maxdata = (1 << board->ao_nbits) - 1;
		/*  user defined ao range */
		if (devpriv->user_ao_range_table)
			s->range_table = devpriv->user_ao_range_table;
		else
			s->range_table = &range_unknown;

		s->insn_write = board->ao;
	} else {
		s->type = COMEDI_SUBD_UNUSED;
	}

	s = &dev->subdevices[2];
	/* di */
	if (board->di) {
		s->type = COMEDI_SUBD_DI;
		s->subdev_flags = SDF_READABLE;
		s->n_chan = 4;
		s->maxdata = 1;
		s->range_table = &range_digital;
		s->insn_bits = board->di;
	} else {
		s->type = COMEDI_SUBD_UNUSED;
	}

	s = &dev->subdevices[3];
	/* do */
	if (board->do_) {
		s->type = COMEDI_SUBD_DO;
		s->subdev_flags = SDF_WRITABLE | SDF_READABLE;
		s->n_chan = 4;
		s->maxdata = 1;
		s->range_table = &range_digital;
		s->insn_bits = board->do_;
		/*  initialize digital output lines */
		outb(s->state, dev->iobase + DAS16_DIO);
	} else {
		s->type = COMEDI_SUBD_UNUSED;
	}

	s = &dev->subdevices[4];
	/* 8255 */
	if (board->i8255_offset != 0) {
		subdev_8255_init(dev, s, NULL, (dev->iobase +
						board->i8255_offset));
	} else {
		s->type = COMEDI_SUBD_UNUSED;
	}

	das16_reset(dev);
	/* set the interrupt level */
	devpriv->control_state = DAS16_IRQ(dev->irq);
	outb(devpriv->control_state, dev->iobase + DAS16_CONTROL);

	/*  turn on das1600 mode if available */
	if (board->size > 0x400) {
		outb(DAS1600_ENABLE_VAL, dev->iobase + DAS1600_ENABLE);
		outb(0, dev->iobase + DAS1600_CONV);
		outb(0, dev->iobase + DAS1600_BURST);
	}

	return 0;
}

static void das16_detach(struct comedi_device *dev)
{
	const struct das16_board *board = comedi_board(dev);
	struct das16_private_struct *devpriv = dev->private;

	das16_reset(dev);
<<<<<<< HEAD
	comedi_spriv_free(dev, 4);
=======
>>>>>>> d0e0ac97
	if (devpriv) {
		int i;
		for (i = 0; i < 2; i++) {
			if (devpriv->dma_buffer[i])
				pci_free_consistent(NULL, DAS16_DMA_SIZE,
						    devpriv->dma_buffer[i],
						    devpriv->
						    dma_buffer_addr[i]);
		}
		if (devpriv->dma_chan)
			free_dma(devpriv->dma_chan);
		kfree(devpriv->user_ai_range_table);
		kfree(devpriv->user_ao_range_table);
	}
	if (devpriv->extra_iobase)
		release_region(devpriv->extra_iobase, board->size & 0x3ff);
	comedi_legacy_detach(dev);
}

static const struct das16_board das16_boards[] = {
	{
		.name		= "das-16",
		.ai		= das16_ai_rinsn,
		.ai_nbits	= 12,
		.ai_speed	= 15000,
		.ai_pg		= das16_pg_none,
		.ao		= das16_ao_winsn,
		.ao_nbits	= 12,
		.di		= das16_di_rbits,
		.do_		= das16_do_wbits,
		.i8255_offset	= 0x10,
		.i8254_offset	= 0x0c,
		.size		= 0x14,
		.id		= 0x00,
	}, {
		.name		= "das-16g",
		.ai		= das16_ai_rinsn,
		.ai_nbits	= 12,
		.ai_speed	= 15000,
		.ai_pg		= das16_pg_none,
		.ao		= das16_ao_winsn,
		.ao_nbits	= 12,
		.di		= das16_di_rbits,
		.do_		= das16_do_wbits,
		.i8255_offset	= 0x10,
		.i8254_offset	= 0x0c,
		.size		= 0x14,
		.id		= 0x00,
	}, {
		.name		= "das-16f",
		.ai		= das16_ai_rinsn,
		.ai_nbits	= 12,
		.ai_speed	= 8500,
		.ai_pg		= das16_pg_none,
		.ao		= das16_ao_winsn,
		.ao_nbits	= 12,
		.di		= das16_di_rbits,
		.do_		= das16_do_wbits,
		.i8255_offset	= 0x10,
		.i8254_offset	= 0x0c,
		.size		= 0x14,
		.id		= 0x00,
	}, {
		.name		= "cio-das16",
		.ai		= das16_ai_rinsn,
		.ai_nbits	= 12,
		.ai_speed	= 20000,
		.ai_pg		= das16_pg_none,
		.ao		= das16_ao_winsn,
		.ao_nbits	= 12,
		.di		= das16_di_rbits,
		.do_		= das16_do_wbits,
		.i8255_offset	= 0x10,
		.i8254_offset	= 0x0c,
		.size		= 0x14,
		.id		= 0x80,
	}, {
		.name		= "cio-das16/f",
		.ai		= das16_ai_rinsn,
		.ai_nbits	= 12,
		.ai_speed	= 10000,
		.ai_pg		= das16_pg_none,
		.ao		= das16_ao_winsn,
		.ao_nbits	= 12,
		.di		= das16_di_rbits,
		.do_		= das16_do_wbits,
		.i8255_offset	= 0x10,
		.i8254_offset	= 0x0c,
		.size		= 0x14,
		.id		= 0x80,
	}, {
		.name		= "cio-das16/jr",
		.ai		= das16_ai_rinsn,
		.ai_nbits	= 12,
		.ai_speed	= 7692,
		.ai_pg		= das16_pg_16jr,
		.ao		= NULL,
		.di		= das16_di_rbits,
		.do_		= das16_do_wbits,
		.i8255_offset	= 0,
		.i8254_offset	= 0x0c,
		.size		= 0x10,
		.id		= 0x00,
	}, {
		.name		= "pc104-das16jr",
		.ai		= das16_ai_rinsn,
		.ai_nbits	= 12,
		.ai_speed	= 3300,
		.ai_pg		= das16_pg_16jr,
		.ao		= NULL,
		.di		= das16_di_rbits,
		.do_		= das16_do_wbits,
		.i8255_offset	= 0,
		.i8254_offset	= 0x0c,
		.size		= 0x10,
		.id		= 0x00,
	}, {
		.name		= "cio-das16jr/16",
		.ai		= das16_ai_rinsn,
		.ai_nbits	= 16,
		.ai_speed	= 10000,
		.ai_pg		= das16_pg_16jr_16,
		.ao		= NULL,
		.di		= das16_di_rbits,
		.do_		= das16_do_wbits,
		.i8255_offset	= 0,
		.i8254_offset	= 0x0c,
		.size		= 0x10,
		.id		= 0x00,
	}, {
		.name		= "pc104-das16jr/16",
		.ai		= das16_ai_rinsn,
		.ai_nbits	= 16,
		.ai_speed	= 10000,
		.ai_pg		= das16_pg_16jr_16,
		.ao		= NULL,
		.di		= das16_di_rbits,
		.do_		= das16_do_wbits,
		.i8255_offset	= 0,
		.i8254_offset	= 0x0c,
		.size		= 0x10,
		.id		= 0x00,
	}, {
		.name		= "das-1201",
		.ai		= das16_ai_rinsn,
		.ai_nbits	= 12,
		.ai_speed	= 20000,
		.ai_pg		= das16_pg_none,
		.ao		= NULL,
		.di		= das16_di_rbits,
		.do_		= das16_do_wbits,
		.i8255_offset	= 0x400,
		.i8254_offset	= 0x0c,
		.size		= 0x408,
		.id		= 0x20,
	}, {
		.name		= "das-1202",
		.ai		= das16_ai_rinsn,
		.ai_nbits	= 12,
		.ai_speed	= 10000,
		.ai_pg		= das16_pg_none,
		.ao		= NULL,
		.di		= das16_di_rbits,
		.do_		= das16_do_wbits,
		.i8255_offset	= 0x400,
		.i8254_offset	= 0x0c,
		.size		= 0x408,
		.id		= 0x20,
	}, {
		.name		= "das-1401",
		.ai		= das16_ai_rinsn,
		.ai_nbits	= 12,
		.ai_speed	= 10000,
		.ai_pg		= das16_pg_1601,
		.ao		= NULL,
		.di		= das16_di_rbits,
		.do_		= das16_do_wbits,
		.i8255_offset	= 0x0,
		.i8254_offset	= 0x0c,
		.size		= 0x408,
		.id		= 0xc0,
	}, {
		.name		= "das-1402",
		.ai		= das16_ai_rinsn,
		.ai_nbits	= 12,
		.ai_speed	= 10000,
		.ai_pg		= das16_pg_1602,
		.ao		= NULL,
		.di		= das16_di_rbits,
		.do_		= das16_do_wbits,
		.i8255_offset	= 0x0,
		.i8254_offset	= 0x0c,
		.size		= 0x408,
		.id		= 0xc0,
	}, {
		.name		= "das-1601",
		.ai		= das16_ai_rinsn,
		.ai_nbits	= 12,
		.ai_speed	= 10000,
		.ai_pg		= das16_pg_1601,
		.ao		= das16_ao_winsn,
		.ao_nbits	= 12,
		.di		= das16_di_rbits,
		.do_		= das16_do_wbits,
		.i8255_offset	= 0x400,
		.i8254_offset	= 0x0c,
		.size		= 0x408,
		.id		= 0xc0,
	}, {
		.name		= "das-1602",
		.ai		= das16_ai_rinsn,
		.ai_nbits	= 12,
		.ai_speed	= 10000,
		.ai_pg		= das16_pg_1602,
		.ao		= das16_ao_winsn,
		.ao_nbits	= 12,
		.di		= das16_di_rbits,
		.do_		= das16_do_wbits,
		.i8255_offset	= 0x400,
		.i8254_offset	= 0x0c,
		.size		= 0x408,
		.id		= 0xc0,
	}, {
		.name		= "cio-das1401/12",
		.ai		= das16_ai_rinsn,
		.ai_nbits	= 12,
		.ai_speed	= 6250,
		.ai_pg		= das16_pg_1601,
		.ao		= NULL,
		.di		= das16_di_rbits,
		.do_		= das16_do_wbits,
		.i8255_offset	= 0,
		.i8254_offset	= 0x0c,
		.size		= 0x408,
		.id		= 0xc0,
	}, {
		.name		= "cio-das1402/12",
		.ai		= das16_ai_rinsn,
		.ai_nbits	= 12,
		.ai_speed	= 6250,
		.ai_pg		= das16_pg_1602,
		.ao		= NULL,
		.di		= das16_di_rbits,
		.do_		= das16_do_wbits,
		.i8255_offset	= 0,
		.i8254_offset	= 0x0c,
		.size		= 0x408,
		.id		= 0xc0,
	}, {
		.name		= "cio-das1402/16",
		.ai		= das16_ai_rinsn,
		.ai_nbits	= 16,
		.ai_speed	= 10000,
		.ai_pg		= das16_pg_1602,
		.ao		= NULL,
		.di		= das16_di_rbits,
		.do_		= das16_do_wbits,
		.i8255_offset	= 0,
		.i8254_offset	= 0x0c,
		.size		= 0x408,
		.id		= 0xc0,
	}, {
		.name		= "cio-das1601/12",
		.ai		= das16_ai_rinsn,
		.ai_nbits	= 12,
		.ai_speed	= 6250,
		.ai_pg		= das16_pg_1601,
		.ao		= das16_ao_winsn,
		.ao_nbits	= 12,
		.di		= das16_di_rbits,
		.do_		= das16_do_wbits,
		.i8255_offset	= 0x400,
		.i8254_offset	= 0x0c,
		.size		= 0x408,
		.id		= 0xc0,
	}, {
		.name		= "cio-das1602/12",
		.ai		= das16_ai_rinsn,
		.ai_nbits	= 12,
		.ai_speed	= 10000,
		.ai_pg		= das16_pg_1602,
		.ao		= das16_ao_winsn,
		.ao_nbits	= 12,
		.di		= das16_di_rbits,
		.do_		= das16_do_wbits,
		.i8255_offset	= 0x400,
		.i8254_offset	= 0x0c,
		.size		= 0x408,
		.id		= 0xc0,
	}, {
		.name		= "cio-das1602/16",
		.ai		= das16_ai_rinsn,
		.ai_nbits	= 16,
		.ai_speed	= 10000,
		.ai_pg		= das16_pg_1602,
		.ao		= das16_ao_winsn,
		.ao_nbits	= 12,
		.di		= das16_di_rbits,
		.do_		= das16_do_wbits,
		.i8255_offset	= 0x400,
		.i8254_offset	= 0x0c,
		.size		= 0x408,
		.id		= 0xc0,
	}, {
		.name		= "cio-das16/330",
		.ai		= das16_ai_rinsn,
		.ai_nbits	= 12,
		.ai_speed	= 3030,
		.ai_pg		= das16_pg_16jr,
		.ao		= NULL,
		.di		= das16_di_rbits,
		.do_		= das16_do_wbits,
		.i8255_offset	= 0,
		.i8254_offset	= 0x0c,
		.size		= 0x14,
		.id		= 0xf0,
	},
};

static struct comedi_driver das16_driver = {
	.driver_name	= "das16",
	.module		= THIS_MODULE,
	.attach		= das16_attach,
	.detach		= das16_detach,
	.board_name	= &das16_boards[0].name,
	.num_names	= ARRAY_SIZE(das16_boards),
	.offset		= sizeof(das16_boards[0]),
};
module_comedi_driver(das16_driver);

MODULE_AUTHOR("Comedi http://www.comedi.org");
MODULE_DESCRIPTION("Comedi low-level driver");
MODULE_LICENSE("GPL");<|MERGE_RESOLUTION|>--- conflicted
+++ resolved
@@ -1333,10 +1333,6 @@
 	struct das16_private_struct *devpriv = dev->private;
 
 	das16_reset(dev);
-<<<<<<< HEAD
-	comedi_spriv_free(dev, 4);
-=======
->>>>>>> d0e0ac97
 	if (devpriv) {
 		int i;
 		for (i = 0; i < 2; i++) {
