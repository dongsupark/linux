/*
 *  comedi/drivers/das08.c
 *  DAS08 driver
 *
 *  COMEDI - Linux Control and Measurement Device Interface
 *  Copyright (C) 2000 David A. Schleef <ds@schleef.org>
 *  Copyright (C) 2001,2002,2003 Frank Mori Hess <fmhess@users.sourceforge.net>
 *  Copyright (C) 2004 Salvador E. Tropea <set@users.sf.net> <set@ieee.org>
 *
 *  This program is free software; you can redistribute it and/or modify
 *  it under the terms of the GNU General Public License as published by
 *  the Free Software Foundation; either version 2 of the License, or
 *  (at your option) any later version.
 *
 *  This program is distributed in the hope that it will be useful,
 *  but WITHOUT ANY WARRANTY; without even the implied warranty of
 *  MERCHANTABILITY or FITNESS FOR A PARTICULAR PURPOSE.  See the
 *  GNU General Public License for more details.
 *
 *  You should have received a copy of the GNU General Public License
 *  along with this program; if not, write to the Free Software
 *  Foundation, Inc., 675 Mass Ave, Cambridge, MA 02139, USA.
 *
 *****************************************************************
 */

/*
 * Driver: das08
 * Description: DAS-08 compatible boards
 * Author: Warren Jasper, ds, Frank Hess
 * Devices: [Keithley Metrabyte] DAS08 (isa-das08),
 *   [ComputerBoards] DAS08 (isa-das08), DAS08-PGM (das08-pgm),
 *   DAS08-PGH (das08-pgh), DAS08-PGL (das08-pgl), DAS08-AOH (das08-aoh),
 *   DAS08-AOL (das08-aol), DAS08-AOM (das08-aom), DAS08/JR-AO (das08/jr-ao),
 *   DAS08/JR-16-AO (das08jr-16-ao), PCI-DAS08 (pci-das08),
 *   PC104-DAS08 (pc104-das08), DAS08/JR/16 (das08jr/16)
 * Updated: Fri, 31 Aug 2012 19:19:06 +0100
 * Status: works
 *
 * This is a rewrite of the das08 and das08jr drivers.
 *
 * Options (for ISA cards):
 *		[0] - base io address
 *
 * Manual configuration of PCI cards is not supported; they are
 * configured automatically.
 *
 * The das08 driver doesn't support asynchronous commands, since
 * the cheap das08 hardware doesn't really support them.  The
 * comedi_rt_timer driver can be used to emulate commands for this
 * driver.
 */

#include "../comedidev.h"

#include <linux/delay.h>

#include "8255.h"
#include "8253.h"
#include "das08.h"

#define DRV_NAME "das08"

#define DO_ISA IS_ENABLED(CONFIG_COMEDI_DAS08_ISA)
#define DO_PCI IS_ENABLED(CONFIG_COMEDI_DAS08_PCI)
#define DO_COMEDI_DRIVER_REGISTER (DO_ISA || DO_PCI)

#define PCI_VENDOR_ID_COMPUTERBOARDS 0x1307
#define PCI_DEVICE_ID_PCIDAS08 0x29
#define PCIDAS08_SIZE 0x54

/* pci configuration registers */
#define INTCSR               0x4c
#define   INTR1_ENABLE         0x1
#define   INTR1_HIGH_POLARITY  0x2
#define   PCI_INTR_ENABLE      0x40
#define   INTR1_EDGE_TRIG      0x100	/*  requires high polarity */
#define CNTRL                0x50
#define   CNTRL_DIR            0x2
#define   CNTRL_INTR           0x4

/*
    cio-das08.pdf

  "isa-das08"

  0	a/d bits 0-3		start 8 bit
  1	a/d bits 4-11		start 12 bit
  2	eoc, ip1-3, irq, mux	op1-4, inte, mux
  3	unused			unused
  4567	8254
  89ab	8255

  requires hard-wiring for async ai

*/

#define DAS08_LSB		0
#define DAS08_MSB		1
#define DAS08_TRIG_12BIT	1
#define DAS08_STATUS		2
#define   DAS08_EOC			(1<<7)
#define   DAS08_IRQ			(1<<3)
#define   DAS08_IP(x)			(((x)>>4)&0x7)
#define DAS08_CONTROL		2
#define   DAS08_MUX_MASK	0x7
#define   DAS08_MUX(x)		((x) & DAS08_MUX_MASK)
#define   DAS08_INTE			(1<<3)
#define   DAS08_DO_MASK		0xf0
#define   DAS08_OP(x)		(((x) << 4) & DAS08_DO_MASK)

/*
    cio-das08jr.pdf

  "das08/jr-ao"

  0	a/d bits 0-3		unused
  1	a/d bits 4-11		start 12 bit
  2	eoc, mux		mux
  3	di			do
  4	unused			ao0_lsb
  5	unused			ao0_msb
  6	unused			ao1_lsb
  7	unused			ao1_msb

*/

#define DAS08JR_DIO		3
#define DAS08JR_AO_LSB(x)	((x) ? 6 : 4)
#define DAS08JR_AO_MSB(x)	((x) ? 7 : 5)

/*
    cio-das08_aox.pdf

  "das08-aoh"
  "das08-aol"
  "das08-aom"

  0	a/d bits 0-3		start 8 bit
  1	a/d bits 4-11		start 12 bit
  2	eoc, ip1-3, irq, mux	op1-4, inte, mux
  3	mux, gain status	gain control
  4567	8254
  8	unused			ao0_lsb
  9	unused			ao0_msb
  a	unused			ao1_lsb
  b	unused			ao1_msb
  89ab
  cdef	8255
*/

#define DAS08AO_GAIN_CONTROL	3
#define DAS08AO_GAIN_STATUS	3

#define DAS08AO_AO_LSB(x)	((x) ? 0xa : 8)
#define DAS08AO_AO_MSB(x)	((x) ? 0xb : 9)
#define DAS08AO_AO_UPDATE	8

/* gainlist same as _pgx_ below */

static const struct comedi_lrange range_das08_pgl = { 9, {
							  BIP_RANGE(10),
							  BIP_RANGE(5),
							  BIP_RANGE(2.5),
							  BIP_RANGE(1.25),
							  BIP_RANGE(0.625),
							  UNI_RANGE(10),
							  UNI_RANGE(5),
							  UNI_RANGE(2.5),
							  UNI_RANGE(1.25)
							  }
};

static const struct comedi_lrange range_das08_pgh = { 12, {
							   BIP_RANGE(10),
							   BIP_RANGE(5),
							   BIP_RANGE(1),
							   BIP_RANGE(0.5),
							   BIP_RANGE(0.1),
							   BIP_RANGE(0.05),
							   BIP_RANGE(0.01),
							   BIP_RANGE(0.005),
							   UNI_RANGE(10),
							   UNI_RANGE(1),
							   UNI_RANGE(0.1),
							   UNI_RANGE(0.01),
							   }
};

static const struct comedi_lrange range_das08_pgm = { 9, {
							  BIP_RANGE(10),
							  BIP_RANGE(5),
							  BIP_RANGE(0.5),
							  BIP_RANGE(0.05),
							  BIP_RANGE(0.01),
							  UNI_RANGE(10),
							  UNI_RANGE(1),
							  UNI_RANGE(0.1),
							  UNI_RANGE(0.01)
							  }
};				/*
				   cio-das08jr.pdf

				   "das08/jr-ao"

				   0 a/d bits 0-3            unused
				   1 a/d bits 4-11           start 12 bit
				   2 eoc, mux                mux
				   3 di                      do
				   4 unused                  ao0_lsb
				   5 unused                  ao0_msb
				   6 unused                  ao1_lsb
				   7 unused                  ao1_msb

				 */

static const struct comedi_lrange *const das08_ai_lranges[] = {
	&range_unknown,
	&range_bipolar5,
	&range_das08_pgh,
	&range_das08_pgl,
	&range_das08_pgm,
};

static const int das08_pgh_gainlist[] = {
	8, 0, 10, 2, 12, 4, 14, 6, 1, 3, 5, 7
};
static const int das08_pgl_gainlist[] = { 8, 0, 2, 4, 6, 1, 3, 5, 7 };
static const int das08_pgm_gainlist[] = { 8, 0, 10, 12, 14, 9, 11, 13, 15 };

static const int *const das08_gainlists[] = {
	NULL,
	NULL,
	das08_pgh_gainlist,
	das08_pgl_gainlist,
	das08_pgm_gainlist,
};

static inline bool is_isa_board(const struct das08_board_struct *board)
{
	return DO_ISA && board->bustype == isa;
}

static inline bool is_pci_board(const struct das08_board_struct *board)
{
	return DO_PCI && board->bustype == pci;
}

#define TIMEOUT 100000

static int das08_ai_rinsn(struct comedi_device *dev, struct comedi_subdevice *s,
			  struct comedi_insn *insn, unsigned int *data)
{
	const struct das08_board_struct *thisboard = comedi_board(dev);
	struct das08_private_struct *devpriv = dev->private;
	int i, n;
	int chan;
	int range;
	int lsb, msb;

	chan = CR_CHAN(insn->chanspec);
	range = CR_RANGE(insn->chanspec);

	/* clear crap */
	inb(dev->iobase + DAS08_LSB);
	inb(dev->iobase + DAS08_MSB);

	/* set multiplexer */
	/*  lock to prevent race with digital output */
	spin_lock(&dev->spinlock);
	devpriv->do_mux_bits &= ~DAS08_MUX_MASK;
	devpriv->do_mux_bits |= DAS08_MUX(chan);
	outb(devpriv->do_mux_bits, dev->iobase + DAS08_CONTROL);
	spin_unlock(&dev->spinlock);

	if (s->range_table->length > 1) {
		/* set gain/range */
		range = CR_RANGE(insn->chanspec);
		outb(devpriv->pg_gainlist[range],
		     dev->iobase + DAS08AO_GAIN_CONTROL);
	}

	for (n = 0; n < insn->n; n++) {
		/* clear over-range bits for 16-bit boards */
		if (thisboard->ai_nbits == 16)
			if (inb(dev->iobase + DAS08_MSB) & 0x80)
				dev_info(dev->class_dev, "over-range\n");

		/* trigger conversion */
		outb_p(0, dev->iobase + DAS08_TRIG_12BIT);

		for (i = 0; i < TIMEOUT; i++) {
			if (!(inb(dev->iobase + DAS08_STATUS) & DAS08_EOC))
				break;
		}
		if (i == TIMEOUT) {
			dev_err(dev->class_dev, "timeout\n");
			return -ETIME;
		}
		msb = inb(dev->iobase + DAS08_MSB);
		lsb = inb(dev->iobase + DAS08_LSB);
		if (thisboard->ai_encoding == das08_encode12) {
			data[n] = (lsb >> 4) | (msb << 4);
		} else if (thisboard->ai_encoding == das08_pcm_encode12) {
			data[n] = (msb << 8) + lsb;
		} else if (thisboard->ai_encoding == das08_encode16) {
			/* FPOS 16-bit boards are sign-magnitude */
			if (msb & 0x80)
				data[n] = (1 << 15) | lsb | ((msb & 0x7f) << 8);
			else
				data[n] = (1 << 15) - (lsb | (msb & 0x7f) << 8);
		} else {
			comedi_error(dev, "bug! unknown ai encoding");
			return -1;
		}
	}

	return n;
}

static int das08_di_rbits(struct comedi_device *dev, struct comedi_subdevice *s,
			  struct comedi_insn *insn, unsigned int *data)
{
	data[0] = 0;
	data[1] = DAS08_IP(inb(dev->iobase + DAS08_STATUS));

	return insn->n;
}

static int das08_do_wbits(struct comedi_device *dev, struct comedi_subdevice *s,
			  struct comedi_insn *insn, unsigned int *data)
{
	struct das08_private_struct *devpriv = dev->private;
	int wbits;

	/*  get current settings of digital output lines */
	wbits = (devpriv->do_mux_bits >> 4) & 0xf;
	/*  null bits we are going to set */
	wbits &= ~data[0];
	/*  set new bit values */
	wbits |= data[0] & data[1];
	/*  remember digital output bits */
	/*  prevent race with setting of analog input mux */
	spin_lock(&dev->spinlock);
	devpriv->do_mux_bits &= ~DAS08_DO_MASK;
	devpriv->do_mux_bits |= DAS08_OP(wbits);
	outb(devpriv->do_mux_bits, dev->iobase + DAS08_CONTROL);
	spin_unlock(&dev->spinlock);

	data[1] = wbits;

	return insn->n;
}

static int das08jr_di_rbits(struct comedi_device *dev,
			    struct comedi_subdevice *s,
			    struct comedi_insn *insn, unsigned int *data)
{
	data[0] = 0;
	data[1] = inb(dev->iobase + DAS08JR_DIO);

	return insn->n;
}

static int das08jr_do_wbits(struct comedi_device *dev,
			    struct comedi_subdevice *s,
			    struct comedi_insn *insn, unsigned int *data)
{
	struct das08_private_struct *devpriv = dev->private;

	/*  null bits we are going to set */
	devpriv->do_bits &= ~data[0];
	/*  set new bit values */
	devpriv->do_bits |= data[0] & data[1];
	outb(devpriv->do_bits, dev->iobase + DAS08JR_DIO);

	data[1] = devpriv->do_bits;

	return insn->n;
}

static void das08_ao_set_data(struct comedi_device *dev,
			      unsigned int chan, unsigned int data)
{
<<<<<<< HEAD
	int n;
	int lsb, msb;
	int chan;

	lsb = data[0] & 0xff;
	msb = (data[0] >> 8) & 0xff;

	chan = CR_CHAN(insn->chanspec);
=======
	const struct das08_board_struct *thisboard = comedi_board(dev);
	struct das08_private_struct *devpriv = dev->private;
	unsigned char lsb;
	unsigned char msb;
>>>>>>> 9e2d8656

	lsb = data & 0xff;
	msb = (data >> 8) & 0xff;
	if (thisboard->is_jr) {
		outb(lsb, dev->iobase + DAS08JR_AO_LSB(chan));
		outb(msb, dev->iobase + DAS08JR_AO_MSB(chan));
		/* load DACs */
		inb(dev->iobase + DAS08JR_DIO);
	} else {
		outb(lsb, dev->iobase + DAS08AO_AO_LSB(chan));
		outb(msb, dev->iobase + DAS08AO_AO_MSB(chan));
		/* load DACs */
		inb(dev->iobase + DAS08AO_AO_UPDATE);
	}
	devpriv->ao_readback[chan] = data;
}

static void das08_ao_initialize(struct comedi_device *dev,
				struct comedi_subdevice *s)
{
	int n;
	unsigned int data;

	data = s->maxdata / 2;	/* should be about 0 volts */
	for (n = 0; n < s->n_chan; n++)
		das08_ao_set_data(dev, n, data);
}

static int das08_ao_winsn(struct comedi_device *dev,
			  struct comedi_subdevice *s,
			  struct comedi_insn *insn, unsigned int *data)
{
	unsigned int n;
	unsigned int chan;

	chan = CR_CHAN(insn->chanspec);

	for (n = 0; n < insn->n; n++)
		das08_ao_set_data(dev, chan, *data);

	return n;
}

static int das08_ao_rinsn(struct comedi_device *dev,
			  struct comedi_subdevice *s,
			  struct comedi_insn *insn, unsigned int *data)
{
	struct das08_private_struct *devpriv = dev->private;
	unsigned int n;
	unsigned int chan;

	chan = CR_CHAN(insn->chanspec);

	for (n = 0; n < insn->n; n++)
		data[n] = devpriv->ao_readback[chan];

	return n;
}

static void i8254_initialize(struct comedi_device *dev)
{
	const struct das08_board_struct *thisboard = comedi_board(dev);
	unsigned long i8254_iobase = dev->iobase + thisboard->i8254_offset;
	unsigned int mode = I8254_MODE0 | I8254_BINARY;
	int i;

	for (i = 0; i < 3; ++i)
		i8254_set_mode(i8254_iobase, 0, i, mode);
}

static int das08_counter_read(struct comedi_device *dev,
			      struct comedi_subdevice *s,
			      struct comedi_insn *insn, unsigned int *data)
{
	const struct das08_board_struct *thisboard = comedi_board(dev);
	unsigned long i8254_iobase = dev->iobase + thisboard->i8254_offset;
	int chan = insn->chanspec;

	data[0] = i8254_read(i8254_iobase, 0, chan);
	return 1;
}

static int das08_counter_write(struct comedi_device *dev,
			       struct comedi_subdevice *s,
			       struct comedi_insn *insn, unsigned int *data)
{
	const struct das08_board_struct *thisboard = comedi_board(dev);
	unsigned long i8254_iobase = dev->iobase + thisboard->i8254_offset;
	int chan = insn->chanspec;

	i8254_write(i8254_iobase, 0, chan, data[0]);
	return 1;
}

static int das08_counter_config(struct comedi_device *dev,
				struct comedi_subdevice *s,
				struct comedi_insn *insn, unsigned int *data)
{
	const struct das08_board_struct *thisboard = comedi_board(dev);
	unsigned long i8254_iobase = dev->iobase + thisboard->i8254_offset;
	int chan = insn->chanspec;

	switch (data[0]) {
	case INSN_CONFIG_SET_COUNTER_MODE:
		i8254_set_mode(i8254_iobase, 0, chan, data[1]);
		break;
	case INSN_CONFIG_8254_READ_STATUS:
		data[1] = i8254_status(i8254_iobase, 0, chan);
		break;
	default:
		return -EINVAL;
		break;
	}
	return 2;
}

#if DO_COMEDI_DRIVER_REGISTER
static const struct das08_board_struct das08_boards[] = {
#if DO_ISA
	{
		.name = "isa-das08",	/*  cio-das08.pdf */
		.bustype = isa,
		.ai_nbits = 12,
		.ai_pg = das08_pg_none,
		.ai_encoding = das08_encode12,
		.di_nchan = 3,
		.do_nchan = 4,
		.i8255_offset = 8,
		.i8254_offset = 4,
		.iosize = 16,		/*  unchecked */
	},
	{
		.name = "das08-pgm",	/*  cio-das08pgx.pdf */
		.bustype = isa,
		.ai_nbits = 12,
		.ai_pg = das08_pgm,
		.ai_encoding = das08_encode12,
		.di_nchan = 3,
		.do_nchan = 4,
		.i8255_offset = 0,
		.i8254_offset = 0x04,
		.iosize = 16,		/*  unchecked */
	},
	{
		.name = "das08-pgh",	/*  cio-das08pgx.pdf */
		.bustype = isa,
		.ai_nbits = 12,
		.ai_pg = das08_pgh,
		.ai_encoding = das08_encode12,
		.di_nchan = 3,
		.do_nchan = 4,
		.i8254_offset = 0x04,
		.iosize = 16,		/*  unchecked */
	},
	{
		.name = "das08-pgl",	/*  cio-das08pgx.pdf */
		.bustype = isa,
		.ai_nbits = 12,
		.ai_pg = das08_pgl,
		.ai_encoding = das08_encode12,
		.di_nchan = 3,
		.do_nchan = 4,
		.i8254_offset = 0x04,
		.iosize = 16,		/*  unchecked */
	},
	{
		.name = "das08-aoh",	/*  cio-das08_aox.pdf */
		.bustype = isa,
		.ai_nbits = 12,
		.ai_pg = das08_pgh,
		.ai_encoding = das08_encode12,
		.ao_nbits = 12,
		.di_nchan = 3,
		.do_nchan = 4,
		.i8255_offset = 0x0c,
		.i8254_offset = 0x04,
		.iosize = 16,		/*  unchecked */
	},
	{
		.name = "das08-aol",	/*  cio-das08_aox.pdf */
		.bustype = isa,
		.ai_nbits = 12,
		.ai_pg = das08_pgl,
		.ai_encoding = das08_encode12,
		.ao_nbits = 12,
		.di_nchan = 3,
		.do_nchan = 4,
		.i8255_offset = 0x0c,
		.i8254_offset = 0x04,
		.iosize = 16,		/*  unchecked */
	},
	{
		.name = "das08-aom",	/*  cio-das08_aox.pdf */
		.bustype = isa,
		.ai_nbits = 12,
		.ai_pg = das08_pgm,
		.ai_encoding = das08_encode12,
		.ao_nbits = 12,
		.di_nchan = 3,
		.do_nchan = 4,
		.i8255_offset = 0x0c,
		.i8254_offset = 0x04,
		.iosize = 16,		/*  unchecked */
	},
	{
		.name = "das08/jr-ao",	/*  cio-das08-jr-ao.pdf */
		.bustype = isa,
		.is_jr = true,
		.ai_nbits = 12,
		.ai_pg = das08_pg_none,
		.ai_encoding = das08_encode12,
		.ao_nbits = 12,
		.di_nchan = 8,
		.do_nchan = 8,
		.iosize = 16,		/*  unchecked */
	},
	{
		.name = "das08jr-16-ao",	/*  cio-das08jr-16-ao.pdf */
		.bustype = isa,
		.is_jr = true,
		.ai_nbits = 16,
		.ai_pg = das08_pg_none,
		.ai_encoding = das08_encode16,
<<<<<<< HEAD
		.ao = das08jr_ao_winsn,
=======
>>>>>>> 9e2d8656
		.ao_nbits = 16,
		.di_nchan = 8,
		.do_nchan = 8,
		.i8254_offset = 0x04,
		.iosize = 16,		/*  unchecked */
	},
	{
		.name = "pc104-das08",
		.bustype = isa,
		.ai_nbits = 12,
		.ai_pg = das08_pg_none,
		.ai_encoding = das08_encode12,
		.di_nchan = 3,
		.do_nchan = 4,
		.i8254_offset = 4,
		.iosize = 16,		/*  unchecked */
	},
	{
		.name = "das08jr/16",
		.bustype = isa,
		.is_jr = true,
		.ai_nbits = 16,
		.ai_pg = das08_pg_none,
		.ai_encoding = das08_encode16,
		.di_nchan = 8,
		.do_nchan = 8,
		.iosize = 16,		/*  unchecked */
	},
#endif /* DO_ISA */
#if DO_PCI
	{
		.name = "pci-das08",	/*  pci-das08 */
		.id = PCI_DEVICE_ID_PCIDAS08,
		.bustype = pci,
		.ai_nbits = 12,
		.ai_pg = das08_bipolar5,
		.ai_encoding = das08_encode12,
		.di_nchan = 3,
		.do_nchan = 4,
		.i8254_offset = 4,
		.iosize = 8,
	},
#endif /* DO_PCI */
};
#endif /* DO_COMEDI_DRIVER_REGISTER */

int das08_common_attach(struct comedi_device *dev, unsigned long iobase)
{
	const struct das08_board_struct *thisboard = comedi_board(dev);
	struct das08_private_struct *devpriv = dev->private;
	struct comedi_subdevice *s;
	int ret;

	dev->iobase = iobase;

	dev->board_name = thisboard->name;

	ret = comedi_alloc_subdevices(dev, 6);
	if (ret)
		return ret;

	s = &dev->subdevices[0];
	/* ai */
	if (thisboard->ai_nbits) {
		s->type = COMEDI_SUBD_AI;
		/* XXX some boards actually have differential
		 * inputs instead of single ended.
		 * The driver does nothing with arefs though,
		 * so it's no big deal.
		 */
		s->subdev_flags = SDF_READABLE | SDF_GROUND;
		s->n_chan = 8;
		s->maxdata = (1 << thisboard->ai_nbits) - 1;
		s->range_table = das08_ai_lranges[thisboard->ai_pg];
		s->insn_read = das08_ai_rinsn;
		devpriv->pg_gainlist = das08_gainlists[thisboard->ai_pg];
	} else {
		s->type = COMEDI_SUBD_UNUSED;
	}

	s = &dev->subdevices[1];
	/* ao */
	if (thisboard->ao_nbits) {
		s->type = COMEDI_SUBD_AO;
		s->subdev_flags = SDF_WRITABLE;
		s->n_chan = 2;
		s->maxdata = (1 << thisboard->ao_nbits) - 1;
		s->range_table = &range_bipolar5;
		s->insn_write = das08_ao_winsn;
		s->insn_read = das08_ao_rinsn;
		das08_ao_initialize(dev, s);
	} else {
		s->type = COMEDI_SUBD_UNUSED;
	}

	s = &dev->subdevices[2];
	/* di */
	if (thisboard->di_nchan) {
		s->type = COMEDI_SUBD_DI;
		s->subdev_flags = SDF_READABLE;
		s->n_chan = thisboard->di_nchan;
		s->maxdata = 1;
		s->range_table = &range_digital;
		s->insn_bits =
			thisboard->is_jr ? das08jr_di_rbits : das08_di_rbits;
	} else {
		s->type = COMEDI_SUBD_UNUSED;
	}

	s = &dev->subdevices[3];
	/* do */
	if (thisboard->do_nchan) {
		s->type = COMEDI_SUBD_DO;
		s->subdev_flags = SDF_WRITABLE | SDF_READABLE;
		s->n_chan = thisboard->do_nchan;
		s->maxdata = 1;
		s->range_table = &range_digital;
		s->insn_bits =
			thisboard->is_jr ? das08jr_do_wbits : das08_do_wbits;
	} else {
		s->type = COMEDI_SUBD_UNUSED;
	}

	s = &dev->subdevices[4];
	/* 8255 */
	if (thisboard->i8255_offset != 0) {
		subdev_8255_init(dev, s, NULL, (unsigned long)(dev->iobase +
							       thisboard->
							       i8255_offset));
	} else {
		s->type = COMEDI_SUBD_UNUSED;
	}

	s = &dev->subdevices[5];
	/* 8254 */
	if (thisboard->i8254_offset != 0) {
		s->type = COMEDI_SUBD_COUNTER;
		s->subdev_flags = SDF_WRITABLE | SDF_READABLE;
		s->n_chan = 3;
		s->maxdata = 0xFFFF;
		s->insn_read = das08_counter_read;
		s->insn_write = das08_counter_write;
		s->insn_config = das08_counter_config;
		i8254_initialize(dev);
	} else {
		s->type = COMEDI_SUBD_UNUSED;
	}

	return 0;
}
EXPORT_SYMBOL_GPL(das08_common_attach);

static const struct das08_board_struct *
das08_find_pci_board(struct pci_dev *pdev)
{
#if DO_COMEDI_DRIVER_REGISTER
	unsigned int i;
	for (i = 0; i < ARRAY_SIZE(das08_boards); i++)
		if (is_pci_board(&das08_boards[i]) &&
		    pdev->device == das08_boards[i].id)
			return &das08_boards[i];
#endif
	return NULL;
}

/* only called in the PCI probe path, via comedi_pci_auto_config() */
static int __devinit __maybe_unused
das08_attach_pci(struct comedi_device *dev, struct pci_dev *pdev)
{
	unsigned long iobase;
	int ret;

	if (!DO_PCI)
		return -EINVAL;
	ret = alloc_private(dev, sizeof(struct das08_private_struct));
	if (ret < 0)
		return ret;
	dev_info(dev->class_dev, "attach pci %s\n", pci_name(pdev));
	dev->board_ptr = das08_find_pci_board(pdev);
	if (dev->board_ptr == NULL) {
		dev_err(dev->class_dev, "BUG! cannot determine board type!\n");
		return -EINVAL;
	}
<<<<<<< HEAD
	/*
	 * Need to 'get' the PCI device to match the 'put' in das08_detach().
	 * TODO: Remove the pci_dev_get() and matching pci_dev_put() once
	 * support for manual attachment of PCI devices via das08_attach()
	 * has been removed.
	 */
	pci_dev_get(pdev);
	return das08_pci_attach_common(dev, pdev);
}

static struct pci_dev *das08_find_pci(struct comedi_device *dev,
				      int bus, int slot)
{
	const struct das08_board_struct *thisboard = comedi_board(dev);
	struct pci_dev *pdev;
	unsigned int matchid;

	if (bus || slot)
		dev_dbg(dev->class_dev, "Looking for %s at PCI %02X:%02X\n",
			thisboard->name, bus, slot);
	else
		dev_dbg(dev->class_dev, "Looking for %s on PCI buses\n",
			thisboard->name);

	matchid = thisboard->id;
	pdev = NULL;
	for_each_pci_dev(pdev) {
		if ((bus || slot) &&
		    (bus != pdev->bus->number || slot != PCI_SLOT(pdev->devfn)))
			continue;
		if (pdev->vendor != PCI_VENDOR_ID_COMPUTERBOARDS)
			continue;
		if (matchid == PCI_ANY_ID) {
			/* wildcard board matches any supported PCI board */
			const struct das08_board_struct *foundboard;
			foundboard = das08_find_pci_board(pdev);
			if (foundboard == NULL)
				continue;
			/* replace wildcard board_ptr */
			dev->board_ptr = thisboard = foundboard;
		} else {
			/* match specific PCI board */
			if (pdev->device != matchid)
				continue;
		}
		/* found a match */
		dev_info(dev->class_dev, "Found %s at PCI %s\n",
			 thisboard->name, pci_name(pdev));
		return pdev;
	}
	/* no match found */
	if (bus || slot)
=======
	comedi_set_hw_dev(dev, &pdev->dev);
	/*  enable PCI device and reserve I/O spaces */
	if (comedi_pci_enable(pdev, dev->driver->driver_name)) {
>>>>>>> 9e2d8656
		dev_err(dev->class_dev,
			"Error enabling PCI device and requesting regions\n");
		return -EIO;
	}
	/*  read base addresses */
	iobase = pci_resource_start(pdev, 2);
	return das08_common_attach(dev, iobase);
}

static int __maybe_unused
das08_attach(struct comedi_device *dev, struct comedi_devconfig *it)
{
	const struct das08_board_struct *thisboard = comedi_board(dev);
	struct das08_private_struct *devpriv;
	int ret;
	unsigned long iobase;

	ret = alloc_private(dev, sizeof(struct das08_private_struct));
	if (ret < 0)
		return ret;
	devpriv = dev->private;

	dev_info(dev->class_dev, "attach\n");
	if (is_pci_board(thisboard)) {
		dev_err(dev->class_dev,
			"Manual configuration of PCI board '%s' is not supported\n",
			thisboard->name);
		return -EIO;
	} else if (is_isa_board(thisboard)) {
		iobase = it->options[0];
		dev_info(dev->class_dev, "iobase 0x%lx\n", iobase);
		if (!request_region(iobase, thisboard->iosize, DRV_NAME)) {
			dev_err(dev->class_dev, "I/O port conflict\n");
			return -EIO;
		}
		return das08_common_attach(dev, iobase);
	} else
		return -EIO;
}

void das08_common_detach(struct comedi_device *dev)
{
	if (dev->subdevices)
		subdev_8255_cleanup(dev, &dev->subdevices[4]);
}
EXPORT_SYMBOL_GPL(das08_common_detach);

static void __maybe_unused das08_detach(struct comedi_device *dev)
{
	const struct das08_board_struct *thisboard = comedi_board(dev);

	das08_common_detach(dev);
	if (is_isa_board(thisboard)) {
		if (dev->iobase)
			release_region(dev->iobase, thisboard->iosize);
	} else if (is_pci_board(thisboard)) {
		struct pci_dev *pdev = comedi_to_pci_dev(dev);
		if (pdev) {
			if (dev->iobase)
				comedi_pci_disable(pdev);
		}
	}
}

#if DO_COMEDI_DRIVER_REGISTER
static struct comedi_driver das08_driver = {
	.driver_name = DRV_NAME,
	.module = THIS_MODULE,
	.attach = das08_attach,
	.attach_pci = das08_attach_pci,
	.detach = das08_detach,
	.board_name = &das08_boards[0].name,
	.num_names = sizeof(das08_boards) / sizeof(struct das08_board_struct),
	.offset = sizeof(struct das08_board_struct),
};
#endif

#if DO_PCI
static DEFINE_PCI_DEVICE_TABLE(das08_pci_table) = {
	{ PCI_DEVICE(PCI_VENDOR_ID_COMPUTERBOARDS, PCI_DEVICE_ID_PCIDAS08) },
	{0}
};

MODULE_DEVICE_TABLE(pci, das08_pci_table);

static int __devinit das08_pci_probe(struct pci_dev *dev,
					    const struct pci_device_id *ent)
{
	return comedi_pci_auto_config(dev, &das08_driver);
}

static void __devexit das08_pci_remove(struct pci_dev *dev)
{
	comedi_pci_auto_unconfig(dev);
}

static struct pci_driver das08_pci_driver = {
	.id_table = das08_pci_table,
	.name =  DRV_NAME,
	.probe = &das08_pci_probe,
	.remove = __devexit_p(&das08_pci_remove)
};
#endif /* DO_PCI */

#if DO_COMEDI_DRIVER_REGISTER
#if DO_PCI
module_comedi_pci_driver(das08_driver, das08_pci_driver);
#else
module_comedi_driver(das08_driver);
#endif
#else /* DO_COMEDI_DRIVER_REGISTER */
static int __init das08_init(void)
{
	return 0;
}

static void __exit das08_exit(void)
{
}

module_init(das08_init);
module_exit(das08_exit);
#endif /* DO_COMEDI_DRIVER_REGISTER */

MODULE_AUTHOR("Comedi http://www.comedi.org");
MODULE_DESCRIPTION("Comedi low-level driver");
MODULE_LICENSE("GPL");<|MERGE_RESOLUTION|>--- conflicted
+++ resolved
@@ -382,21 +382,10 @@
 static void das08_ao_set_data(struct comedi_device *dev,
 			      unsigned int chan, unsigned int data)
 {
-<<<<<<< HEAD
-	int n;
-	int lsb, msb;
-	int chan;
-
-	lsb = data[0] & 0xff;
-	msb = (data[0] >> 8) & 0xff;
-
-	chan = CR_CHAN(insn->chanspec);
-=======
 	const struct das08_board_struct *thisboard = comedi_board(dev);
 	struct das08_private_struct *devpriv = dev->private;
 	unsigned char lsb;
 	unsigned char msb;
->>>>>>> 9e2d8656
 
 	lsb = data & 0xff;
 	msb = (data >> 8) & 0xff;
@@ -620,10 +609,6 @@
 		.ai_nbits = 16,
 		.ai_pg = das08_pg_none,
 		.ai_encoding = das08_encode16,
-<<<<<<< HEAD
-		.ao = das08jr_ao_winsn,
-=======
->>>>>>> 9e2d8656
 		.ao_nbits = 16,
 		.di_nchan = 8,
 		.do_nchan = 8,
@@ -807,64 +792,9 @@
 		dev_err(dev->class_dev, "BUG! cannot determine board type!\n");
 		return -EINVAL;
 	}
-<<<<<<< HEAD
-	/*
-	 * Need to 'get' the PCI device to match the 'put' in das08_detach().
-	 * TODO: Remove the pci_dev_get() and matching pci_dev_put() once
-	 * support for manual attachment of PCI devices via das08_attach()
-	 * has been removed.
-	 */
-	pci_dev_get(pdev);
-	return das08_pci_attach_common(dev, pdev);
-}
-
-static struct pci_dev *das08_find_pci(struct comedi_device *dev,
-				      int bus, int slot)
-{
-	const struct das08_board_struct *thisboard = comedi_board(dev);
-	struct pci_dev *pdev;
-	unsigned int matchid;
-
-	if (bus || slot)
-		dev_dbg(dev->class_dev, "Looking for %s at PCI %02X:%02X\n",
-			thisboard->name, bus, slot);
-	else
-		dev_dbg(dev->class_dev, "Looking for %s on PCI buses\n",
-			thisboard->name);
-
-	matchid = thisboard->id;
-	pdev = NULL;
-	for_each_pci_dev(pdev) {
-		if ((bus || slot) &&
-		    (bus != pdev->bus->number || slot != PCI_SLOT(pdev->devfn)))
-			continue;
-		if (pdev->vendor != PCI_VENDOR_ID_COMPUTERBOARDS)
-			continue;
-		if (matchid == PCI_ANY_ID) {
-			/* wildcard board matches any supported PCI board */
-			const struct das08_board_struct *foundboard;
-			foundboard = das08_find_pci_board(pdev);
-			if (foundboard == NULL)
-				continue;
-			/* replace wildcard board_ptr */
-			dev->board_ptr = thisboard = foundboard;
-		} else {
-			/* match specific PCI board */
-			if (pdev->device != matchid)
-				continue;
-		}
-		/* found a match */
-		dev_info(dev->class_dev, "Found %s at PCI %s\n",
-			 thisboard->name, pci_name(pdev));
-		return pdev;
-	}
-	/* no match found */
-	if (bus || slot)
-=======
 	comedi_set_hw_dev(dev, &pdev->dev);
 	/*  enable PCI device and reserve I/O spaces */
 	if (comedi_pci_enable(pdev, dev->driver->driver_name)) {
->>>>>>> 9e2d8656
 		dev_err(dev->class_dev,
 			"Error enabling PCI device and requesting regions\n");
 		return -EIO;
