/*
    module/drivers.c
    functions for manipulating drivers

    COMEDI - Linux Control and Measurement Device Interface
    Copyright (C) 1997-2000 David A. Schleef <ds@schleef.org>

    This program is free software; you can redistribute it and/or modify
    it under the terms of the GNU General Public License as published by
    the Free Software Foundation; either version 2 of the License, or
    (at your option) any later version.

    This program is distributed in the hope that it will be useful,
    but WITHOUT ANY WARRANTY; without even the implied warranty of
    MERCHANTABILITY or FITNESS FOR A PARTICULAR PURPOSE.  See the
    GNU General Public License for more details.
*/

#include <linux/device.h>
#include <linux/module.h>
#include <linux/errno.h>
#include <linux/kconfig.h>
#include <linux/kernel.h>
#include <linux/sched.h>
#include <linux/fcntl.h>
#include <linux/delay.h>
#include <linux/ioport.h>
#include <linux/mm.h>
#include <linux/slab.h>
#include <linux/highmem.h>	/* for SuSE brokenness */
#include <linux/vmalloc.h>
#include <linux/cdev.h>
#include <linux/dma-mapping.h>
#include <linux/io.h>
#include <linux/interrupt.h>
<<<<<<< HEAD
=======
#include <linux/firmware.h>
>>>>>>> d0e0ac97

#include "comedidev.h"
#include "comedi_internal.h"

struct comedi_driver *comedi_drivers;

int comedi_set_hw_dev(struct comedi_device *dev, struct device *hw_dev)
{
	if (hw_dev == dev->hw_dev)
		return 0;
	if (dev->hw_dev != NULL)
		return -EEXIST;
	dev->hw_dev = get_device(hw_dev);
	return 0;
}
EXPORT_SYMBOL_GPL(comedi_set_hw_dev);

static void comedi_clear_hw_dev(struct comedi_device *dev)
{
	put_device(dev->hw_dev);
	dev->hw_dev = NULL;
}

int comedi_alloc_subdevices(struct comedi_device *dev, int num_subdevices)
{
	struct comedi_subdevice *s;
	int i;

	if (num_subdevices < 1)
		return -EINVAL;

	s = kcalloc(num_subdevices, sizeof(*s), GFP_KERNEL);
	if (!s)
		return -ENOMEM;
	dev->subdevices = s;
	dev->n_subdevices = num_subdevices;

	for (i = 0; i < num_subdevices; ++i) {
		s = &dev->subdevices[i];
		s->device = dev;
		s->index = i;
		s->async_dma_dir = DMA_NONE;
		spin_lock_init(&s->spin_lock);
		s->minor = -1;
	}
	return 0;
}
EXPORT_SYMBOL_GPL(comedi_alloc_subdevices);

void comedi_spriv_free(struct comedi_device *dev, int subdev_num)
{
	struct comedi_subdevice *s;

	if (dev->subdevices && subdev_num < dev->n_subdevices) {
		s = &dev->subdevices[subdev_num];
		kfree(s->private);
		s->private = NULL;
	}
}
EXPORT_SYMBOL_GPL(comedi_spriv_free);

static void cleanup_device(struct comedi_device *dev)
{
	int i;
	struct comedi_subdevice *s;

	if (dev->subdevices) {
		for (i = 0; i < dev->n_subdevices; i++) {
			s = &dev->subdevices[i];
			if (s->runflags & SRF_FREE_SPRIV)
				kfree(s->private);
			comedi_free_subdevice_minor(s);
			if (s->async) {
				comedi_buf_alloc(dev, s, 0);
				kfree(s->async);
			}
		}
		kfree(dev->subdevices);
		dev->subdevices = NULL;
		dev->n_subdevices = 0;
	}
	kfree(dev->private);
	dev->private = NULL;
	dev->driver = NULL;
	dev->board_name = NULL;
	dev->board_ptr = NULL;
	dev->iobase = 0;
	dev->iolen = 0;
	dev->ioenabled = false;
	dev->irq = 0;
	dev->read_subdev = NULL;
	dev->write_subdev = NULL;
	dev->open = NULL;
	dev->close = NULL;
	comedi_clear_hw_dev(dev);
}

void comedi_device_detach(struct comedi_device *dev)
{
	dev->attached = false;
	if (dev->driver)
		dev->driver->detach(dev);
	cleanup_device(dev);
}

static int poll_invalid(struct comedi_device *dev, struct comedi_subdevice *s)
{
	return -EINVAL;
}

int insn_inval(struct comedi_device *dev, struct comedi_subdevice *s,
	       struct comedi_insn *insn, unsigned int *data)
{
	return -EINVAL;
}

static int insn_rw_emulate_bits(struct comedi_device *dev,
				struct comedi_subdevice *s,
				struct comedi_insn *insn, unsigned int *data)
{
	struct comedi_insn new_insn;
	int ret;
	static const unsigned channels_per_bitfield = 32;

	unsigned chan = CR_CHAN(insn->chanspec);
	const unsigned base_bitfield_channel =
	    (chan < channels_per_bitfield) ? 0 : chan;
	unsigned int new_data[2];
	memset(new_data, 0, sizeof(new_data));
	memset(&new_insn, 0, sizeof(new_insn));
	new_insn.insn = INSN_BITS;
	new_insn.chanspec = base_bitfield_channel;
	new_insn.n = 2;
	new_insn.subdev = insn->subdev;

	if (insn->insn == INSN_WRITE) {
		if (!(s->subdev_flags & SDF_WRITABLE))
			return -EINVAL;
		new_data[0] = 1 << (chan - base_bitfield_channel); /* mask */
		new_data[1] = data[0] ? (1 << (chan - base_bitfield_channel))
			      : 0; /* bits */
	}

	ret = s->insn_bits(dev, s, &new_insn, new_data);
	if (ret < 0)
		return ret;

	if (insn->insn == INSN_READ)
		data[0] = (new_data[1] >> (chan - base_bitfield_channel)) & 1;

	return 1;
}

static int __comedi_device_postconfig_async(struct comedi_device *dev,
					    struct comedi_subdevice *s)
{
	struct comedi_async *async;
	unsigned int buf_size;
	int ret;

	if ((s->subdev_flags & (SDF_CMD_READ | SDF_CMD_WRITE)) == 0) {
		dev_warn(dev->class_dev,
			 "async subdevices must support SDF_CMD_READ or SDF_CMD_WRITE\n");
		return -EINVAL;
	}
	if (!s->do_cmdtest) {
		dev_warn(dev->class_dev,
			 "async subdevices must have a do_cmdtest() function\n");
		return -EINVAL;
	}

	async = kzalloc(sizeof(*async), GFP_KERNEL);
	if (!async)
		return -ENOMEM;

	init_waitqueue_head(&async->wait_head);
	async->subdevice = s;
	s->async = async;

	async->max_bufsize = comedi_default_buf_maxsize_kb * 1024;
	buf_size = comedi_default_buf_size_kb * 1024;
	if (buf_size > async->max_bufsize)
		buf_size = async->max_bufsize;

	if (comedi_buf_alloc(dev, s, buf_size) < 0) {
		dev_warn(dev->class_dev, "Buffer allocation failed\n");
		return -ENOMEM;
	}
	if (s->buf_change) {
		ret = s->buf_change(dev, s, buf_size);
		if (ret < 0)
			return ret;
	}

	comedi_alloc_subdevice_minor(s);

	return 0;
}

static int __comedi_device_postconfig(struct comedi_device *dev)
{
	struct comedi_subdevice *s;
	int ret;
	int i;

	for (i = 0; i < dev->n_subdevices; i++) {
		s = &dev->subdevices[i];

		if (s->type == COMEDI_SUBD_UNUSED)
			continue;

		if (s->len_chanlist == 0)
			s->len_chanlist = 1;

		if (s->do_cmd) {
			ret = __comedi_device_postconfig_async(dev, s);
			if (ret)
				return ret;
		}

		if (!s->range_table && !s->range_table_list)
			s->range_table = &range_unknown;

		if (!s->insn_read && s->insn_bits)
			s->insn_read = insn_rw_emulate_bits;
		if (!s->insn_write && s->insn_bits)
			s->insn_write = insn_rw_emulate_bits;

		if (!s->insn_read)
			s->insn_read = insn_inval;
		if (!s->insn_write)
			s->insn_write = insn_inval;
		if (!s->insn_bits)
			s->insn_bits = insn_inval;
		if (!s->insn_config)
			s->insn_config = insn_inval;

		if (!s->poll)
			s->poll = poll_invalid;
	}

	return 0;
}

/* do a little post-config cleanup */
static int comedi_device_postconfig(struct comedi_device *dev)
{
	int ret;

	ret = __comedi_device_postconfig(dev);
	if (ret < 0)
		return ret;
	smp_wmb();
	dev->attached = true;
	return 0;
}

/*
 * Generic recognize function for drivers that register their supported
 * board names.
 *
 * 'driv->board_name' points to a 'const char *' member within the
 * zeroth element of an array of some private board information
 * structure, say 'struct foo_board' containing a member 'const char
 * *board_name' that is initialized to point to a board name string that
 * is one of the candidates matched against this function's 'name'
 * parameter.
 *
 * 'driv->offset' is the size of the private board information
 * structure, say 'sizeof(struct foo_board)', and 'driv->num_names' is
 * the length of the array of private board information structures.
 *
 * If one of the board names in the array of private board information
 * structures matches the name supplied to this function, the function
 * returns a pointer to the pointer to the board name, otherwise it
 * returns NULL.  The return value ends up in the 'board_ptr' member of
 * a 'struct comedi_device' that the low-level comedi driver's
 * 'attach()' hook can convert to a point to a particular element of its
 * array of private board information structures by subtracting the
 * offset of the member that points to the board name.  (No subtraction
 * is required if the board name pointer is the first member of the
 * private board information structure, which is generally the case.)
 */
static void *comedi_recognize(struct comedi_driver *driv, const char *name)
{
	char **name_ptr = (char **)driv->board_name;
	int i;

	for (i = 0; i < driv->num_names; i++) {
		if (strcmp(*name_ptr, name) == 0)
			return name_ptr;
		name_ptr = (void *)name_ptr + driv->offset;
	}

	return NULL;
}

static void comedi_report_boards(struct comedi_driver *driv)
{
	unsigned int i;
	const char *const *name_ptr;

	pr_info("comedi: valid board names for %s driver are:\n",
		driv->driver_name);

	name_ptr = driv->board_name;
	for (i = 0; i < driv->num_names; i++) {
		pr_info(" %s\n", *name_ptr);
		name_ptr = (const char **)((char *)name_ptr + driv->offset);
	}

	if (driv->num_names == 0)
		pr_info(" %s\n", driv->driver_name);
}

/**
<<<<<<< HEAD
 * __comedi_request_region() - Request an I/O reqion for a legacy driver.
 * @dev: comedi_device struct
 * @start: base address of the I/O reqion
 * @len: length of the I/O region
 */
int __comedi_request_region(struct comedi_device *dev,
			    unsigned long start, unsigned long len)
{
	if (!start) {
		dev_warn(dev->class_dev,
			 "%s: a I/O base address must be specified\n",
			 dev->board_name);
		return -EINVAL;
	}

	if (!request_region(start, len, dev->board_name)) {
		dev_warn(dev->class_dev, "%s: I/O port conflict (%#lx,%lu)\n",
			 dev->board_name, start, len);
		return -EIO;
	}

=======
 * comedi_load_firmware() - Request and load firmware for a device.
 * @dev: comedi_device struct
 * @hw_device: device struct for the comedi_device
 * @name: the name of the firmware image
 * @cb: callback to the upload the firmware image
 * @context: private context from the driver
 */
int comedi_load_firmware(struct comedi_device *dev,
			 struct device *device,
			 const char *name,
			 int (*cb)(struct comedi_device *dev,
				   const u8 *data, size_t size,
				   unsigned long context),
			 unsigned long context)
{
	const struct firmware *fw;
	int ret;

	if (!cb)
		return -EINVAL;

	ret = request_firmware(&fw, name, device);
	if (ret == 0) {
		ret = cb(dev, fw->data, fw->size, context);
		release_firmware(fw);
	}

	return ret;
}
EXPORT_SYMBOL_GPL(comedi_load_firmware);

/**
 * __comedi_request_region() - Request an I/O reqion for a legacy driver.
 * @dev: comedi_device struct
 * @start: base address of the I/O reqion
 * @len: length of the I/O region
 */
int __comedi_request_region(struct comedi_device *dev,
			    unsigned long start, unsigned long len)
{
	if (!start) {
		dev_warn(dev->class_dev,
			 "%s: a I/O base address must be specified\n",
			 dev->board_name);
		return -EINVAL;
	}

	if (!request_region(start, len, dev->board_name)) {
		dev_warn(dev->class_dev, "%s: I/O port conflict (%#lx,%lu)\n",
			 dev->board_name, start, len);
		return -EIO;
	}

>>>>>>> d0e0ac97
	return 0;
}
EXPORT_SYMBOL_GPL(__comedi_request_region);

/**
 * comedi_request_region() - Request an I/O reqion for a legacy driver.
 * @dev: comedi_device struct
 * @start: base address of the I/O reqion
 * @len: length of the I/O region
 */
int comedi_request_region(struct comedi_device *dev,
			  unsigned long start, unsigned long len)
{
	int ret;

	ret = __comedi_request_region(dev, start, len);
	if (ret == 0) {
		dev->iobase = start;
		dev->iolen = len;
	}

	return ret;
}
EXPORT_SYMBOL_GPL(comedi_request_region);

/**
 * comedi_legacy_detach() - A generic (*detach) function for legacy drivers.
 * @dev: comedi_device struct
 */
void comedi_legacy_detach(struct comedi_device *dev)
{
	if (dev->irq) {
		free_irq(dev->irq, dev);
		dev->irq = 0;
	}
	if (dev->iobase && dev->iolen) {
		release_region(dev->iobase, dev->iolen);
		dev->iobase = 0;
		dev->iolen = 0;
	}
}
EXPORT_SYMBOL_GPL(comedi_legacy_detach);

int comedi_device_attach(struct comedi_device *dev, struct comedi_devconfig *it)
{
	struct comedi_driver *driv;
	int ret;

	if (dev->attached)
		return -EBUSY;

	for (driv = comedi_drivers; driv; driv = driv->next) {
		if (!try_module_get(driv->module))
			continue;
		if (driv->num_names) {
			dev->board_ptr = comedi_recognize(driv, it->board_name);
			if (dev->board_ptr)
				break;
		} else if (strcmp(driv->driver_name, it->board_name) == 0)
			break;
		module_put(driv->module);
	}
	if (driv == NULL) {
		/*  recognize has failed if we get here */
		/*  report valid board names before returning error */
		for (driv = comedi_drivers; driv; driv = driv->next) {
			if (!try_module_get(driv->module))
				continue;
			comedi_report_boards(driv);
			module_put(driv->module);
		}
		return -EIO;
	}
	if (driv->attach == NULL) {
		/* driver does not support manual configuration */
		dev_warn(dev->class_dev,
			 "driver '%s' does not support attach using comedi_config\n",
			 driv->driver_name);
		module_put(driv->module);
		return -ENOSYS;
	}
	/* initialize dev->driver here so
	 * comedi_error() can be called from attach */
	dev->driver = driv;
	dev->board_name = dev->board_ptr ? *(const char **)dev->board_ptr
					 : dev->driver->driver_name;
	ret = driv->attach(dev, it);
	if (ret >= 0)
		ret = comedi_device_postconfig(dev);
	if (ret < 0) {
		comedi_device_detach(dev);
		module_put(dev->driver->module);
	}
	/* On success, the driver module count has been incremented. */
	return ret;
}

int comedi_auto_config(struct device *hardware_device,
		       struct comedi_driver *driver, unsigned long context)
{
	struct comedi_device *dev;
	int ret;

	if (!hardware_device) {
		pr_warn("BUG! comedi_auto_config called with NULL hardware_device\n");
		return -EINVAL;
	}
	if (!driver) {
		dev_warn(hardware_device,
			 "BUG! comedi_auto_config called with NULL comedi driver\n");
		return -EINVAL;
	}

	if (!driver->auto_attach) {
		dev_warn(hardware_device,
			 "BUG! comedi driver '%s' has no auto_attach handler\n",
			 driver->driver_name);
		return -EINVAL;
	}

	dev = comedi_alloc_board_minor(hardware_device);
	if (IS_ERR(dev))
		return PTR_ERR(dev);
	/* Note: comedi_alloc_board_minor() locked dev->mutex. */
<<<<<<< HEAD

	dev->driver = driver;
	dev->board_name = dev->driver->driver_name;
	ret = driver->auto_attach(dev, context);
	if (ret >= 0)
		ret = comedi_device_postconfig(dev);
	if (ret < 0)
		comedi_device_detach(dev);
	mutex_unlock(&dev->mutex);
=======
>>>>>>> d0e0ac97

	dev->driver = driver;
	dev->board_name = dev->driver->driver_name;
	ret = driver->auto_attach(dev, context);
	if (ret >= 0)
		ret = comedi_device_postconfig(dev);
	if (ret < 0)
<<<<<<< HEAD
=======
		comedi_device_detach(dev);
	mutex_unlock(&dev->mutex);

	if (ret < 0)
>>>>>>> d0e0ac97
		comedi_release_hardware_device(hardware_device);
	return ret;
}
EXPORT_SYMBOL_GPL(comedi_auto_config);

void comedi_auto_unconfig(struct device *hardware_device)
{
	if (hardware_device == NULL)
		return;
	comedi_release_hardware_device(hardware_device);
}
EXPORT_SYMBOL_GPL(comedi_auto_unconfig);

int comedi_driver_register(struct comedi_driver *driver)
{
	driver->next = comedi_drivers;
	comedi_drivers = driver;

	return 0;
}
EXPORT_SYMBOL_GPL(comedi_driver_register);

int comedi_driver_unregister(struct comedi_driver *driver)
{
	struct comedi_driver *prev;
	int i;

	/* check for devices using this driver */
	for (i = 0; i < COMEDI_NUM_BOARD_MINORS; i++) {
		struct comedi_device *dev = comedi_dev_from_minor(i);

		if (!dev)
			continue;

		mutex_lock(&dev->mutex);
		if (dev->attached && dev->driver == driver) {
			if (dev->use_count)
				dev_warn(dev->class_dev,
					 "BUG! detaching device with use_count=%d\n",
					 dev->use_count);
			comedi_device_detach(dev);
		}
		mutex_unlock(&dev->mutex);
	}

	if (comedi_drivers == driver) {
		comedi_drivers = driver->next;
		return 0;
	}

	for (prev = comedi_drivers; prev->next; prev = prev->next) {
		if (prev->next == driver) {
			prev->next = driver->next;
			return 0;
		}
	}
	return -EINVAL;
}
EXPORT_SYMBOL_GPL(comedi_driver_unregister);<|MERGE_RESOLUTION|>--- conflicted
+++ resolved
@@ -33,10 +33,7 @@
 #include <linux/dma-mapping.h>
 #include <linux/io.h>
 #include <linux/interrupt.h>
-<<<<<<< HEAD
-=======
 #include <linux/firmware.h>
->>>>>>> d0e0ac97
 
 #include "comedidev.h"
 #include "comedi_internal.h"
@@ -85,18 +82,6 @@
 	return 0;
 }
 EXPORT_SYMBOL_GPL(comedi_alloc_subdevices);
-
-void comedi_spriv_free(struct comedi_device *dev, int subdev_num)
-{
-	struct comedi_subdevice *s;
-
-	if (dev->subdevices && subdev_num < dev->n_subdevices) {
-		s = &dev->subdevices[subdev_num];
-		kfree(s->private);
-		s->private = NULL;
-	}
-}
-EXPORT_SYMBOL_GPL(comedi_spriv_free);
 
 static void cleanup_device(struct comedi_device *dev)
 {
@@ -353,29 +338,6 @@
 }
 
 /**
-<<<<<<< HEAD
- * __comedi_request_region() - Request an I/O reqion for a legacy driver.
- * @dev: comedi_device struct
- * @start: base address of the I/O reqion
- * @len: length of the I/O region
- */
-int __comedi_request_region(struct comedi_device *dev,
-			    unsigned long start, unsigned long len)
-{
-	if (!start) {
-		dev_warn(dev->class_dev,
-			 "%s: a I/O base address must be specified\n",
-			 dev->board_name);
-		return -EINVAL;
-	}
-
-	if (!request_region(start, len, dev->board_name)) {
-		dev_warn(dev->class_dev, "%s: I/O port conflict (%#lx,%lu)\n",
-			 dev->board_name, start, len);
-		return -EIO;
-	}
-
-=======
  * comedi_load_firmware() - Request and load firmware for a device.
  * @dev: comedi_device struct
  * @hw_device: device struct for the comedi_device
@@ -429,7 +391,6 @@
 		return -EIO;
 	}
 
->>>>>>> d0e0ac97
 	return 0;
 }
 EXPORT_SYMBOL_GPL(__comedi_request_region);
@@ -554,7 +515,6 @@
 	if (IS_ERR(dev))
 		return PTR_ERR(dev);
 	/* Note: comedi_alloc_board_minor() locked dev->mutex. */
-<<<<<<< HEAD
 
 	dev->driver = driver;
 	dev->board_name = dev->driver->driver_name;
@@ -564,22 +524,8 @@
 	if (ret < 0)
 		comedi_device_detach(dev);
 	mutex_unlock(&dev->mutex);
-=======
->>>>>>> d0e0ac97
-
-	dev->driver = driver;
-	dev->board_name = dev->driver->driver_name;
-	ret = driver->auto_attach(dev, context);
-	if (ret >= 0)
-		ret = comedi_device_postconfig(dev);
+
 	if (ret < 0)
-<<<<<<< HEAD
-=======
-		comedi_device_detach(dev);
-	mutex_unlock(&dev->mutex);
-
-	if (ret < 0)
->>>>>>> d0e0ac97
 		comedi_release_hardware_device(hardware_device);
 	return ret;
 }
