/* drivers/misc/timed_gpio.c
 *
 * Copyright (C) 2008 Google, Inc.
 * Author: Mike Lockwood <lockwood@android.com>
 *
 * This software is licensed under the terms of the GNU General Public
 * License version 2, as published by the Free Software Foundation, and
 * may be copied, distributed, and modified under those terms.
 *
 * This program is distributed in the hope that it will be useful,
 * but WITHOUT ANY WARRANTY; without even the implied warranty of
 * MERCHANTABILITY or FITNESS FOR A PARTICULAR PURPOSE.  See the
 * GNU General Public License for more details.
 *
 */

#include <linux/module.h>
#include <linux/platform_device.h>
#include <linux/hrtimer.h>
#include <linux/err.h>
#include <linux/gpio.h>

#include "timed_gpio.h"


static struct class *timed_gpio_class;

struct timed_gpio_data {
	struct device *dev;
	struct hrtimer timer;
	spinlock_t lock;
	unsigned 	gpio;
	int 		max_timeout;
	u8 		active_low;
};

static enum hrtimer_restart gpio_timer_func(struct hrtimer *timer)
{
	struct timed_gpio_data *gpio_data = container_of(timer, struct timed_gpio_data, timer);

	gpio_direction_output(gpio_data->gpio, gpio_data->active_low ? 1 : 0);
	return HRTIMER_NORESTART;
}

static ssize_t gpio_enable_show(struct device *dev, struct device_attribute *attr, char *buf)
{
	struct timed_gpio_data *gpio_data = dev_get_drvdata(dev);
	int remaining;

	if (hrtimer_active(&gpio_data->timer)) {
		ktime_t r = hrtimer_get_remaining(&gpio_data->timer);
		struct timeval t = ktime_to_timeval(r);
<<<<<<< HEAD
		remaining = t.tv_sec * 1000 + t.tv_usec;
=======
		remaining = t.tv_sec * 1000 + t.tv_usec / 1000;
>>>>>>> 389c2335
	} else
		remaining = 0;

	return sprintf(buf, "%d\n", remaining);
}

static ssize_t gpio_enable_store(
		struct device *dev, struct device_attribute *attr,
		const char *buf, size_t size)
{
	struct timed_gpio_data *gpio_data = dev_get_drvdata(dev);
	int value;
	unsigned long	flags;

	sscanf(buf, "%d", &value);

	spin_lock_irqsave(&gpio_data->lock, flags);

	/* cancel previous timer and set GPIO according to value */
	hrtimer_cancel(&gpio_data->timer);
	gpio_direction_output(gpio_data->gpio, gpio_data->active_low ? !value : !!value);

	if (value > 0) {
		if (value > gpio_data->max_timeout)
			value = gpio_data->max_timeout;

		hrtimer_start(&gpio_data->timer,
						ktime_set(value / 1000, (value % 1000) * 1000000),
						HRTIMER_MODE_REL);
	}

	spin_unlock_irqrestore(&gpio_data->lock, flags);

	return size;
}

static DEVICE_ATTR(enable, S_IRUGO | S_IWUSR, gpio_enable_show, gpio_enable_store);

static int timed_gpio_probe(struct platform_device *pdev)
{
	struct timed_gpio_platform_data *pdata = pdev->dev.platform_data;
	struct timed_gpio *cur_gpio;
	struct timed_gpio_data *gpio_data, *gpio_dat;
	int i, ret = 0;

	if (!pdata)
		return -EBUSY;

	gpio_data = kzalloc(sizeof(struct timed_gpio_data) * pdata->num_gpios, GFP_KERNEL);
	if (!gpio_data)
		return -ENOMEM;

	for (i = 0; i < pdata->num_gpios; i++) {
		cur_gpio = &pdata->gpios[i];
		gpio_dat = &gpio_data[i];

		hrtimer_init(&gpio_dat->timer, CLOCK_MONOTONIC, HRTIMER_MODE_REL);
		gpio_dat->timer.function = gpio_timer_func;
		spin_lock_init(&gpio_dat->lock);

		gpio_dat->gpio = cur_gpio->gpio;
		gpio_dat->max_timeout = cur_gpio->max_timeout;
		gpio_dat->active_low = cur_gpio->active_low;
		gpio_direction_output(gpio_dat->gpio, gpio_dat->active_low);

		gpio_dat->dev = device_create(timed_gpio_class, &pdev->dev, 0, "%s", cur_gpio->name);
		if (unlikely(IS_ERR(gpio_dat->dev)))
			return PTR_ERR(gpio_dat->dev);

		dev_set_drvdata(gpio_dat->dev, gpio_dat);
		ret = device_create_file(gpio_dat->dev, &dev_attr_enable);
		if (ret)
			return ret;
	}

	platform_set_drvdata(pdev, gpio_data);

	return 0;
}

static int timed_gpio_remove(struct platform_device *pdev)
{
	struct timed_gpio_platform_data *pdata = pdev->dev.platform_data;
	struct timed_gpio_data *gpio_data = platform_get_drvdata(pdev);
	int i;

	for (i = 0; i < pdata->num_gpios; i++) {
		device_remove_file(gpio_data[i].dev, &dev_attr_enable);
		device_unregister(gpio_data[i].dev);
	}

	kfree(gpio_data);

	return 0;
}

static struct platform_driver timed_gpio_driver = {
	.probe		= timed_gpio_probe,
	.remove		= timed_gpio_remove,
	.driver		= {
		.name		= "timed-gpio",
		.owner		= THIS_MODULE,
	},
};

static int __init timed_gpio_init(void)
{
	timed_gpio_class = class_create(THIS_MODULE, "timed_output");
	if (IS_ERR(timed_gpio_class))
		return PTR_ERR(timed_gpio_class);
	return platform_driver_register(&timed_gpio_driver);
}

static void __exit timed_gpio_exit(void)
{
	class_destroy(timed_gpio_class);
	platform_driver_unregister(&timed_gpio_driver);
}

module_init(timed_gpio_init);
module_exit(timed_gpio_exit);

MODULE_AUTHOR("Mike Lockwood <lockwood@android.com>");
MODULE_DESCRIPTION("timed gpio driver");
MODULE_LICENSE("GPL");<|MERGE_RESOLUTION|>--- conflicted
+++ resolved
@@ -50,11 +50,7 @@
 	if (hrtimer_active(&gpio_data->timer)) {
 		ktime_t r = hrtimer_get_remaining(&gpio_data->timer);
 		struct timeval t = ktime_to_timeval(r);
-<<<<<<< HEAD
-		remaining = t.tv_sec * 1000 + t.tv_usec;
-=======
 		remaining = t.tv_sec * 1000 + t.tv_usec / 1000;
->>>>>>> 389c2335
 	} else
 		remaining = 0;
 
