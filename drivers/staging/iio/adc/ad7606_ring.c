/*
 * Copyright 2011 Analog Devices Inc.
 *
 * Licensed under the GPL-2.
 *
 */

#include <linux/interrupt.h>
#include <linux/gpio.h>
#include <linux/device.h>
#include <linux/kernel.h>
#include <linux/slab.h>

#include "../iio.h"
<<<<<<< HEAD
#include "../buffer_generic.h"
=======
#include "../buffer.h"
>>>>>>> dcd6c922
#include "../ring_sw.h"
#include "../trigger_consumer.h"

#include "ad7606.h"

<<<<<<< HEAD
int ad7606_scan_from_ring(struct iio_dev *indio_dev, unsigned ch)
{
	struct iio_buffer *ring = indio_dev->buffer;
	int ret;
	u16 *ring_data;

	ring_data = kmalloc(ring->access->get_bytes_per_datum(ring),
			    GFP_KERNEL);
	if (ring_data == NULL) {
		ret = -ENOMEM;
		goto error_ret;
	}
	ret = ring->access->read_last(ring, (u8 *) ring_data);
	if (ret)
		goto error_free_ring_data;

	ret = ring_data[ch];

error_free_ring_data:
	kfree(ring_data);
error_ret:
	return ret;
}

=======
>>>>>>> dcd6c922
/**
 * ad7606_trigger_handler_th() th/bh of trigger launched polling to ring buffer
 *
 **/
static irqreturn_t ad7606_trigger_handler_th_bh(int irq, void *p)
{
	struct iio_poll_func *pf = p;
	struct ad7606_state *st = iio_priv(pf->indio_dev);

	gpio_set_value(st->pdata->gpio_convst, 1);

	return IRQ_HANDLED;
}

/**
 * ad7606_poll_bh_to_ring() bh of trigger launched polling to ring buffer
 * @work_s:	the work struct through which this was scheduled
 *
 * Currently there is no option in this driver to disable the saving of
 * timestamps within the ring.
 * I think the one copy of this at a time was to avoid problems if the
 * trigger was set far too high and the reads then locked up the computer.
 **/
static void ad7606_poll_bh_to_ring(struct work_struct *work_s)
{
	struct ad7606_state *st = container_of(work_s, struct ad7606_state,
						poll_work);
	struct iio_dev *indio_dev = iio_priv_to_dev(st);
	struct iio_buffer *ring = indio_dev->buffer;
	s64 time_ns;
	__u8 *buf;
	int ret;

	buf = kzalloc(ring->access->get_bytes_per_datum(ring),
		      GFP_KERNEL);
	if (buf == NULL)
		return;

	if (gpio_is_valid(st->pdata->gpio_frstdata)) {
		ret = st->bops->read_block(st->dev, 1, buf);
		if (ret)
			goto done;
		if (!gpio_get_value(st->pdata->gpio_frstdata)) {
			/* This should never happen. However
			 * some signal glitch caused by bad PCB desgin or
			 * electrostatic discharge, could cause an extra read
			 * or clock. This allows recovery.
			 */
			ad7606_reset(st);
			goto done;
		}
		ret = st->bops->read_block(st->dev,
			st->chip_info->num_channels - 1, buf + 2);
		if (ret)
			goto done;
	} else {
		ret = st->bops->read_block(st->dev,
			st->chip_info->num_channels, buf);
		if (ret)
			goto done;
	}

	time_ns = iio_get_time_ns();

	if (ring->scan_timestamp)
		*((s64 *)(buf + ring->access->get_bytes_per_datum(ring) -
			  sizeof(s64))) = time_ns;

	ring->access->store_to(indio_dev->buffer, buf, time_ns);
done:
	gpio_set_value(st->pdata->gpio_convst, 0);
	iio_trigger_notify_done(indio_dev->trig);
	kfree(buf);
}

static const struct iio_buffer_setup_ops ad7606_ring_setup_ops = {
	.preenable = &iio_sw_buffer_preenable,
	.postenable = &iio_triggered_buffer_postenable,
	.predisable = &iio_triggered_buffer_predisable,
};

int ad7606_register_ring_funcs_and_init(struct iio_dev *indio_dev)
{
	struct ad7606_state *st = iio_priv(indio_dev);
	int ret;

	indio_dev->buffer = iio_sw_rb_allocate(indio_dev);
	if (!indio_dev->buffer) {
		ret = -ENOMEM;
		goto error_ret;
	}

	/* Effectively select the ring buffer implementation */
	indio_dev->buffer->access = &ring_sw_access_funcs;
<<<<<<< HEAD
	indio_dev->buffer->bpe =
		st->chip_info->channels[0].scan_type.storagebits / 8;
=======
>>>>>>> dcd6c922
	indio_dev->pollfunc = iio_alloc_pollfunc(&ad7606_trigger_handler_th_bh,
						 &ad7606_trigger_handler_th_bh,
						 0,
						 indio_dev,
						 "%s_consumer%d",
						 indio_dev->name,
						 indio_dev->id);
	if (indio_dev->pollfunc == NULL) {
		ret = -ENOMEM;
		goto error_deallocate_sw_rb;
	}

	/* Ring buffer functions - here trigger setup related */

<<<<<<< HEAD
	indio_dev->buffer->setup_ops = &ad7606_ring_setup_ops;
=======
	indio_dev->setup_ops = &ad7606_ring_setup_ops;
>>>>>>> dcd6c922
	indio_dev->buffer->scan_timestamp = true ;

	INIT_WORK(&st->poll_work, &ad7606_poll_bh_to_ring);

	/* Flag that polled ring buffering is possible */
	indio_dev->modes |= INDIO_BUFFER_TRIGGERED;
	return 0;

error_deallocate_sw_rb:
	iio_sw_rb_free(indio_dev->buffer);
error_ret:
	return ret;
}

void ad7606_ring_cleanup(struct iio_dev *indio_dev)
{
	iio_dealloc_pollfunc(indio_dev->pollfunc);
	iio_sw_rb_free(indio_dev->buffer);
}<|MERGE_RESOLUTION|>--- conflicted
+++ resolved
@@ -12,43 +12,12 @@
 #include <linux/slab.h>
 
 #include "../iio.h"
-<<<<<<< HEAD
-#include "../buffer_generic.h"
-=======
 #include "../buffer.h"
->>>>>>> dcd6c922
 #include "../ring_sw.h"
 #include "../trigger_consumer.h"
 
 #include "ad7606.h"
 
-<<<<<<< HEAD
-int ad7606_scan_from_ring(struct iio_dev *indio_dev, unsigned ch)
-{
-	struct iio_buffer *ring = indio_dev->buffer;
-	int ret;
-	u16 *ring_data;
-
-	ring_data = kmalloc(ring->access->get_bytes_per_datum(ring),
-			    GFP_KERNEL);
-	if (ring_data == NULL) {
-		ret = -ENOMEM;
-		goto error_ret;
-	}
-	ret = ring->access->read_last(ring, (u8 *) ring_data);
-	if (ret)
-		goto error_free_ring_data;
-
-	ret = ring_data[ch];
-
-error_free_ring_data:
-	kfree(ring_data);
-error_ret:
-	return ret;
-}
-
-=======
->>>>>>> dcd6c922
 /**
  * ad7606_trigger_handler_th() th/bh of trigger launched polling to ring buffer
  *
@@ -143,11 +112,6 @@
 
 	/* Effectively select the ring buffer implementation */
 	indio_dev->buffer->access = &ring_sw_access_funcs;
-<<<<<<< HEAD
-	indio_dev->buffer->bpe =
-		st->chip_info->channels[0].scan_type.storagebits / 8;
-=======
->>>>>>> dcd6c922
 	indio_dev->pollfunc = iio_alloc_pollfunc(&ad7606_trigger_handler_th_bh,
 						 &ad7606_trigger_handler_th_bh,
 						 0,
@@ -162,11 +126,7 @@
 
 	/* Ring buffer functions - here trigger setup related */
 
-<<<<<<< HEAD
-	indio_dev->buffer->setup_ops = &ad7606_ring_setup_ops;
-=======
 	indio_dev->setup_ops = &ad7606_ring_setup_ops;
->>>>>>> dcd6c922
 	indio_dev->buffer->scan_timestamp = true ;
 
 	INIT_WORK(&st->poll_work, &ad7606_poll_bh_to_ring);
