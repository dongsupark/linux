/*
 *  Driver for the Conexant CX25821 PCIe bridge
 *
 *  Copyright (C) 2009 Conexant Systems Inc.
 *  Authors  <hiep.huynh@conexant.com>, <shu.lin@conexant.com>
 *
 *  This program is free software; you can redistribute it and/or modify
 *  it under the terms of the GNU General Public License as published by
 *  the Free Software Foundation; either version 2 of the License, or
 *  (at your option) any later version.
 *
 *  This program is distributed in the hope that it will be useful,
 *  but WITHOUT ANY WARRANTY; without even the implied warranty of
 *  MERCHANTABILITY or FITNESS FOR A PARTICULAR PURPOSE.  See the
 *
 *  GNU General Public License for more details.
 *
 *  You should have received a copy of the GNU General Public License
 *  along with this program; if not, write to the Free Software
 *  Foundation, Inc., 675 Mass Ave, Cambridge, MA 02139, USA.
 */

#define pr_fmt(fmt) KBUILD_MODNAME ": " fmt

#include "cx25821-video.h"
#include "cx25821-video-upstream.h"

#include <linux/fs.h>
#include <linux/errno.h>
#include <linux/kernel.h>
#include <linux/init.h>
#include <linux/module.h>
#include <linux/syscalls.h>
#include <linux/file.h>
#include <linux/fcntl.h>
#include <linux/slab.h>
#include <linux/uaccess.h>

MODULE_DESCRIPTION("v4l2 driver module for cx25821 based TV cards");
MODULE_AUTHOR("Hiep Huynh <hiep.huynh@conexant.com>");
MODULE_LICENSE("GPL");

static int _intr_msk =
	FLD_VID_SRC_RISC1 | FLD_VID_SRC_UF | FLD_VID_SRC_SYNC | FLD_VID_SRC_OPC_ERR;

int cx25821_sram_channel_setup_upstream(struct cx25821_dev *dev,
					struct sram_channel *ch,
					unsigned int bpl, u32 risc)
{
	unsigned int i, lines;
	u32 cdt;

	if (ch->cmds_start == 0) {
		cx_write(ch->ptr1_reg, 0);
		cx_write(ch->ptr2_reg, 0);
		cx_write(ch->cnt2_reg, 0);
		cx_write(ch->cnt1_reg, 0);
		return 0;
	}

	bpl = (bpl + 7) & ~7;	/* alignment */
	cdt = ch->cdt;
	lines = ch->fifo_size / bpl;

	if (lines > 4)
		lines = 4;

	BUG_ON(lines < 2);

	/* write CDT */
	for (i = 0; i < lines; i++) {
		cx_write(cdt + 16 * i, ch->fifo_start + bpl * i);
		cx_write(cdt + 16 * i + 4, 0);
		cx_write(cdt + 16 * i + 8, 0);
		cx_write(cdt + 16 * i + 12, 0);
	}

	/* write CMDS */
	cx_write(ch->cmds_start + 0, risc);

	cx_write(ch->cmds_start + 4, 0);
	cx_write(ch->cmds_start + 8, cdt);
	cx_write(ch->cmds_start + 12, (lines * 16) >> 3);
	cx_write(ch->cmds_start + 16, ch->ctrl_start);

	cx_write(ch->cmds_start + 20, VID_IQ_SIZE_DW);

	for (i = 24; i < 80; i += 4)
		cx_write(ch->cmds_start + i, 0);

	/* fill registers */
	cx_write(ch->ptr1_reg, ch->fifo_start);
	cx_write(ch->ptr2_reg, cdt);
	cx_write(ch->cnt2_reg, (lines * 16) >> 3);
	cx_write(ch->cnt1_reg, (bpl >> 3) - 1);

	return 0;
}

static __le32 *cx25821_update_riscprogram(struct cx25821_dev *dev,
					  __le32 *rp, unsigned int offset,
					  unsigned int bpl, u32 sync_line,
					  unsigned int lines, int fifo_enable,
					  int field_type)
{
	unsigned int line, i;
	int dist_betwn_starts = bpl * 2;

	*(rp++) = cpu_to_le32(RISC_RESYNC | sync_line);

	if (USE_RISC_NOOP_VIDEO) {
		for (i = 0; i < NUM_NO_OPS; i++)
			*(rp++) = cpu_to_le32(RISC_NOOP);
	}

	/* scan lines */
	for (line = 0; line < lines; line++) {
		*(rp++) = cpu_to_le32(RISC_READ | RISC_SOL | RISC_EOL | bpl);
		*(rp++) = cpu_to_le32(dev->_data_buf_phys_addr + offset);
		*(rp++) = cpu_to_le32(0);	/* bits 63-32 */

		if ((lines <= NTSC_FIELD_HEIGHT)
		    || (line < (NTSC_FIELD_HEIGHT - 1)) || !(dev->_isNTSC)) {
			offset += dist_betwn_starts;
		}
	}

	return rp;
}

static __le32 *cx25821_risc_field_upstream(struct cx25821_dev *dev, __le32 * rp,
					   dma_addr_t databuf_phys_addr,
					   unsigned int offset, u32 sync_line,
					   unsigned int bpl, unsigned int lines,
					   int fifo_enable, int field_type)
{
	unsigned int line, i;
	struct sram_channel *sram_ch =
	   dev->channels[dev->_channel_upstream_select].sram_channels;
	int dist_betwn_starts = bpl * 2;

	/* sync instruction */
	if (sync_line != NO_SYNC_LINE)
		*(rp++) = cpu_to_le32(RISC_RESYNC | sync_line);

	if (USE_RISC_NOOP_VIDEO) {
		for (i = 0; i < NUM_NO_OPS; i++)
			*(rp++) = cpu_to_le32(RISC_NOOP);
	}

	/* scan lines */
	for (line = 0; line < lines; line++) {
		*(rp++) = cpu_to_le32(RISC_READ | RISC_SOL | RISC_EOL | bpl);
		*(rp++) = cpu_to_le32(databuf_phys_addr + offset);
		*(rp++) = cpu_to_le32(0);	/* bits 63-32 */

		if ((lines <= NTSC_FIELD_HEIGHT)
		    || (line < (NTSC_FIELD_HEIGHT - 1)) || !(dev->_isNTSC))
			/* to skip the other field line */
			offset += dist_betwn_starts;

		/* check if we need to enable the FIFO after the first 4 lines
		 * For the upstream video channel, the risc engine will enable
		 * the FIFO. */
		if (fifo_enable && line == 3) {
			*(rp++) = RISC_WRITECR;
			*(rp++) = sram_ch->dma_ctl;
			*(rp++) = FLD_VID_FIFO_EN;
			*(rp++) = 0x00000001;
		}
	}

	return rp;
}

int cx25821_risc_buffer_upstream(struct cx25821_dev *dev,
				 struct pci_dev *pci,
				 unsigned int top_offset,
				 unsigned int bpl, unsigned int lines)
{
	__le32 *rp;
	int fifo_enable = 0;
	/* get line count for single field */
	int singlefield_lines = lines >> 1;
	int odd_num_lines = singlefield_lines;
	int frame = 0;
	int frame_size = 0;
	int databuf_offset = 0;
	int risc_program_size = 0;
	int risc_flag = RISC_CNT_RESET;
	unsigned int bottom_offset = bpl;
	dma_addr_t risc_phys_jump_addr;

	if (dev->_isNTSC) {
		odd_num_lines = singlefield_lines + 1;
		risc_program_size = FRAME1_VID_PROG_SIZE;
		frame_size =
		    (bpl ==
		     Y411_LINE_SZ) ? FRAME_SIZE_NTSC_Y411 :
		    FRAME_SIZE_NTSC_Y422;
	} else {
		risc_program_size = PAL_VID_PROG_SIZE;
		frame_size =
		    (bpl ==
		     Y411_LINE_SZ) ? FRAME_SIZE_PAL_Y411 : FRAME_SIZE_PAL_Y422;
	}

	/* Virtual address of Risc buffer program */
	rp = dev->_dma_virt_addr;

	for (frame = 0; frame < NUM_FRAMES; frame++) {
		databuf_offset = frame_size * frame;

		if (UNSET != top_offset) {
			fifo_enable = (frame == 0) ? FIFO_ENABLE : FIFO_DISABLE;
			rp = cx25821_risc_field_upstream(dev, rp,
							 dev->
							 _data_buf_phys_addr +
							 databuf_offset,
							 top_offset, 0, bpl,
							 odd_num_lines,
							 fifo_enable,
							 ODD_FIELD);
		}

		fifo_enable = FIFO_DISABLE;

		/* Even Field */
		rp = cx25821_risc_field_upstream(dev, rp,
						 dev->_data_buf_phys_addr +
						 databuf_offset, bottom_offset,
						 0x200, bpl, singlefield_lines,
						 fifo_enable, EVEN_FIELD);

		if (frame == 0) {
			risc_flag = RISC_CNT_RESET;
			risc_phys_jump_addr =
			    dev->_dma_phys_start_addr + risc_program_size;
		} else {
			risc_phys_jump_addr = dev->_dma_phys_start_addr;
			risc_flag = RISC_CNT_INC;
		}

		/* Loop to 2ndFrameRISC or to Start of Risc
		 * program & generate IRQ
		 */
		*(rp++) = cpu_to_le32(RISC_JUMP | RISC_IRQ1 | risc_flag);
		*(rp++) = cpu_to_le32(risc_phys_jump_addr);
		*(rp++) = cpu_to_le32(0);
	}

	return 0;
}

void cx25821_stop_upstream_video_ch1(struct cx25821_dev *dev)
{
	struct sram_channel *sram_ch =
	   dev->channels[VID_UPSTREAM_SRAM_CHANNEL_I].sram_channels;
	u32 tmp = 0;

	if (!dev->_is_running) {
<<<<<<< HEAD
		printk
		   (KERN_INFO "cx25821: No video file is currently running so return!\n");
=======
		pr_info("No video file is currently running so return!\n");
>>>>>>> 3cbea436
		return;
	}
	/* Disable RISC interrupts */
	tmp = cx_read(sram_ch->int_msk);
	cx_write(sram_ch->int_msk, tmp & ~_intr_msk);

	/* Turn OFF risc and fifo enable */
	tmp = cx_read(sram_ch->dma_ctl);
	cx_write(sram_ch->dma_ctl, tmp & ~(FLD_VID_FIFO_EN | FLD_VID_RISC_EN));

	/* Clear data buffer memory */
	if (dev->_data_buf_virt_addr)
		memset(dev->_data_buf_virt_addr, 0, dev->_data_buf_size);

	dev->_is_running = 0;
	dev->_is_first_frame = 0;
	dev->_frame_count = 0;
	dev->_file_status = END_OF_FILE;

	if (dev->_irq_queues) {
		kfree(dev->_irq_queues);
		dev->_irq_queues = NULL;
	}

	if (dev->_filename != NULL)
		kfree(dev->_filename);

	tmp = cx_read(VID_CH_MODE_SEL);
	cx_write(VID_CH_MODE_SEL, tmp & 0xFFFFFE00);
}

void cx25821_free_mem_upstream_ch1(struct cx25821_dev *dev)
{
	if (dev->_is_running)
		cx25821_stop_upstream_video_ch1(dev);

	if (dev->_dma_virt_addr) {
		pci_free_consistent(dev->pci, dev->_risc_size,
				    dev->_dma_virt_addr, dev->_dma_phys_addr);
		dev->_dma_virt_addr = NULL;
	}

	if (dev->_data_buf_virt_addr) {
		pci_free_consistent(dev->pci, dev->_data_buf_size,
				    dev->_data_buf_virt_addr,
				    dev->_data_buf_phys_addr);
		dev->_data_buf_virt_addr = NULL;
	}
}

int cx25821_get_frame(struct cx25821_dev *dev, struct sram_channel *sram_ch)
{
	struct file *myfile;
	int frame_index_temp = dev->_frame_index;
	int i = 0;
	int line_size =
	    (dev->_pixel_format ==
	     PIXEL_FRMT_411) ? Y411_LINE_SZ : Y422_LINE_SZ;
	int frame_size = 0;
	int frame_offset = 0;
	ssize_t vfs_read_retval = 0;
	char mybuf[line_size];
	loff_t file_offset;
	loff_t pos;
	mm_segment_t old_fs;

	if (dev->_file_status == END_OF_FILE)
		return 0;

	if (dev->_isNTSC) {
		frame_size =
		    (line_size ==
		     Y411_LINE_SZ) ? FRAME_SIZE_NTSC_Y411 :
		    FRAME_SIZE_NTSC_Y422;
	} else {
		frame_size =
		    (line_size ==
		     Y411_LINE_SZ) ? FRAME_SIZE_PAL_Y411 : FRAME_SIZE_PAL_Y422;
	}

	frame_offset = (frame_index_temp > 0) ? frame_size : 0;
	file_offset = dev->_frame_count * frame_size;

	myfile = filp_open(dev->_filename, O_RDONLY | O_LARGEFILE, 0);

	if (IS_ERR(myfile)) {
		const int open_errno = -PTR_ERR(myfile);
<<<<<<< HEAD
		printk(KERN_ERR
		   "%s(): ERROR opening file(%s) with errno = %d!\n",
		   __func__, dev->_filename, open_errno);
		return PTR_ERR(myfile);
	} else {
		if (!(myfile->f_op)) {
			printk(KERN_ERR
			   "%s: File has no file operations registered!",
			   __func__);
=======
		pr_err("%s(): ERROR opening file(%s) with errno = %d!\n",
		       __func__, dev->_filename, open_errno);
		return PTR_ERR(myfile);
	} else {
		if (!(myfile->f_op)) {
			pr_err("%s(): File has no file operations registered!\n",
			       __func__);
>>>>>>> 3cbea436
			filp_close(myfile, NULL);
			return -EIO;
		}

		if (!myfile->f_op->read) {
<<<<<<< HEAD
			printk(KERN_ERR
			   "%s: File has no READ operations registered!",
			   __func__);
=======
			pr_err("%s(): File has no READ operations registered!\n",
			       __func__);
>>>>>>> 3cbea436
			filp_close(myfile, NULL);
			return -EIO;
		}

		pos = myfile->f_pos;
		old_fs = get_fs();
		set_fs(KERNEL_DS);

		for (i = 0; i < dev->_lines_count; i++) {
			pos = file_offset;

			vfs_read_retval =
			    vfs_read(myfile, mybuf, line_size, &pos);

			if (vfs_read_retval > 0 && vfs_read_retval == line_size
			    && dev->_data_buf_virt_addr != NULL) {
				memcpy((void *)(dev->_data_buf_virt_addr +
						frame_offset / 4), mybuf,
				       vfs_read_retval);
			}

			file_offset += vfs_read_retval;
			frame_offset += vfs_read_retval;

			if (vfs_read_retval < line_size) {
<<<<<<< HEAD
				printk(KERN_INFO
				      "Done: exit %s() since no more bytes to \
				      read from Video file.\n",
				       __func__);
=======
				pr_info("Done: exit %s() since no more bytes to read from Video file\n",
					__func__);
>>>>>>> 3cbea436
				break;
			}
		}

		if (i > 0)
			dev->_frame_count++;

		dev->_file_status =
		    (vfs_read_retval == line_size) ? IN_PROGRESS : END_OF_FILE;

		set_fs(old_fs);
		filp_close(myfile, NULL);
	}

	return 0;
}

static void cx25821_vidups_handler(struct work_struct *work)
{
	struct cx25821_dev *dev =
	    container_of(work, struct cx25821_dev, _irq_work_entry);

	if (!dev) {
<<<<<<< HEAD
		printk(KERN_ERR
		   "ERROR %s(): since container_of(work_struct) FAILED!\n",
		   __func__);
=======
		pr_err("ERROR %s(): since container_of(work_struct) FAILED!\n",
		       __func__);
>>>>>>> 3cbea436
		return;
	}

	cx25821_get_frame(dev,
			 dev->channels[dev->_channel_upstream_select].
					       sram_channels);
}

int cx25821_openfile(struct cx25821_dev *dev, struct sram_channel *sram_ch)
{
	struct file *myfile;
	int i = 0, j = 0;
	int line_size =
	    (dev->_pixel_format ==
	     PIXEL_FRMT_411) ? Y411_LINE_SZ : Y422_LINE_SZ;
	ssize_t vfs_read_retval = 0;
	char mybuf[line_size];
	loff_t pos;
	loff_t offset = (unsigned long)0;
	mm_segment_t old_fs;

	myfile = filp_open(dev->_filename, O_RDONLY | O_LARGEFILE, 0);

	if (IS_ERR(myfile)) {
		const int open_errno = -PTR_ERR(myfile);
<<<<<<< HEAD
	       printk(KERN_ERR  "%s(): ERROR opening file(%s) with errno = %d!\n",
=======
		pr_err("%s(): ERROR opening file(%s) with errno = %d!\n",
>>>>>>> 3cbea436
		       __func__, dev->_filename, open_errno);
		return PTR_ERR(myfile);
	} else {
		if (!(myfile->f_op)) {
<<<<<<< HEAD
			printk(KERN_ERR
			   "%s: File has no file operations registered!",
			   __func__);
=======
			pr_err("%s(): File has no file operations registered!\n",
			       __func__);
>>>>>>> 3cbea436
			filp_close(myfile, NULL);
			return -EIO;
		}

		if (!myfile->f_op->read) {
<<<<<<< HEAD
			printk(KERN_ERR
			   "%s: File has no READ operations registered!  \
			   Returning.",
			     __func__);
=======
			pr_err("%s(): File has no READ operations registered!  Returning\n",
			       __func__);
>>>>>>> 3cbea436
			filp_close(myfile, NULL);
			return -EIO;
		}

		pos = myfile->f_pos;
		old_fs = get_fs();
		set_fs(KERNEL_DS);

		for (j = 0; j < NUM_FRAMES; j++) {
			for (i = 0; i < dev->_lines_count; i++) {
				pos = offset;

				vfs_read_retval =
				    vfs_read(myfile, mybuf, line_size, &pos);

				if (vfs_read_retval > 0
				    && vfs_read_retval == line_size
				    && dev->_data_buf_virt_addr != NULL) {
					memcpy((void *)(dev->
							_data_buf_virt_addr +
							offset / 4), mybuf,
					       vfs_read_retval);
				}

				offset += vfs_read_retval;

				if (vfs_read_retval < line_size) {
<<<<<<< HEAD
					printk(KERN_INFO
					    "Done: exit %s() since no more \
					    bytes to read from Video file.\n",
					       __func__);
=======
					pr_info("Done: exit %s() since no more bytes to read from Video file\n",
						__func__);
>>>>>>> 3cbea436
					break;
				}
			}

			if (i > 0)
				dev->_frame_count++;

			if (vfs_read_retval < line_size)
				break;
		}

		dev->_file_status =
		    (vfs_read_retval == line_size) ? IN_PROGRESS : END_OF_FILE;

		set_fs(old_fs);
		myfile->f_pos = 0;
		filp_close(myfile, NULL);
	}

	return 0;
}

int cx25821_upstream_buffer_prepare(struct cx25821_dev *dev,
				    struct sram_channel *sram_ch, int bpl)
{
	int ret = 0;
	dma_addr_t dma_addr;
	dma_addr_t data_dma_addr;

	if (dev->_dma_virt_addr != NULL) {
		pci_free_consistent(dev->pci, dev->upstream_riscbuf_size,
				    dev->_dma_virt_addr, dev->_dma_phys_addr);
	}

	dev->_dma_virt_addr =
	    pci_alloc_consistent(dev->pci, dev->upstream_riscbuf_size,
				 &dma_addr);
	dev->_dma_virt_start_addr = dev->_dma_virt_addr;
	dev->_dma_phys_start_addr = dma_addr;
	dev->_dma_phys_addr = dma_addr;
	dev->_risc_size = dev->upstream_riscbuf_size;

	if (!dev->_dma_virt_addr) {
<<<<<<< HEAD
		printk
		   (KERN_ERR "cx25821: FAILED to allocate memory for Risc \
		   buffer! Returning.\n");
=======
		pr_err("FAILED to allocate memory for Risc buffer! Returning\n");
>>>>>>> 3cbea436
		return -ENOMEM;
	}

	/* Clear memory at address */
	memset(dev->_dma_virt_addr, 0, dev->_risc_size);

	if (dev->_data_buf_virt_addr != NULL) {
		pci_free_consistent(dev->pci, dev->upstream_databuf_size,
				    dev->_data_buf_virt_addr,
				    dev->_data_buf_phys_addr);
	}
	/* For Video Data buffer allocation */
	dev->_data_buf_virt_addr =
	    pci_alloc_consistent(dev->pci, dev->upstream_databuf_size,
				 &data_dma_addr);
	dev->_data_buf_phys_addr = data_dma_addr;
	dev->_data_buf_size = dev->upstream_databuf_size;

	if (!dev->_data_buf_virt_addr) {
<<<<<<< HEAD
		printk
		   (KERN_ERR "cx25821: FAILED to allocate memory for data \
		   buffer! Returning.\n");
=======
		pr_err("FAILED to allocate memory for data buffer! Returning\n");
>>>>>>> 3cbea436
		return -ENOMEM;
	}

	/* Clear memory at address */
	memset(dev->_data_buf_virt_addr, 0, dev->_data_buf_size);

	ret = cx25821_openfile(dev, sram_ch);
	if (ret < 0)
		return ret;

	/* Create RISC programs */
	ret =
	    cx25821_risc_buffer_upstream(dev, dev->pci, 0, bpl,
					 dev->_lines_count);
	if (ret < 0) {
<<<<<<< HEAD
		printk(KERN_INFO
		    "cx25821: Failed creating Video Upstream Risc programs!\n");
=======
		pr_info("Failed creating Video Upstream Risc programs!\n");
>>>>>>> 3cbea436
		goto error;
	}

	return 0;

error:
	return ret;
}

int cx25821_video_upstream_irq(struct cx25821_dev *dev, int chan_num,
			       u32 status)
{
	u32 int_msk_tmp;
	struct sram_channel *channel = dev->channels[chan_num].sram_channels;
	int singlefield_lines = NTSC_FIELD_HEIGHT;
	int line_size_in_bytes = Y422_LINE_SZ;
	int odd_risc_prog_size = 0;
	dma_addr_t risc_phys_jump_addr;
	__le32 *rp;

	if (status & FLD_VID_SRC_RISC1) {
		/* We should only process one program per call */
		u32 prog_cnt = cx_read(channel->gpcnt);

		/* Since we've identified our IRQ, clear our bits from the
		 * interrupt mask and interrupt status registers */
		int_msk_tmp = cx_read(channel->int_msk);
		cx_write(channel->int_msk, int_msk_tmp & ~_intr_msk);
		cx_write(channel->int_stat, _intr_msk);

		spin_lock(&dev->slock);

		dev->_frame_index = prog_cnt;

		queue_work(dev->_irq_queues, &dev->_irq_work_entry);

		if (dev->_is_first_frame) {
			dev->_is_first_frame = 0;

			if (dev->_isNTSC) {
				singlefield_lines += 1;
				odd_risc_prog_size = ODD_FLD_NTSC_PROG_SIZE;
			} else {
				singlefield_lines = PAL_FIELD_HEIGHT;
				odd_risc_prog_size = ODD_FLD_PAL_PROG_SIZE;
			}

			if (dev->_dma_virt_start_addr != NULL) {
				line_size_in_bytes =
				    (dev->_pixel_format ==
				     PIXEL_FRMT_411) ? Y411_LINE_SZ :
				    Y422_LINE_SZ;
				risc_phys_jump_addr =
				    dev->_dma_phys_start_addr +
				    odd_risc_prog_size;

				rp = cx25821_update_riscprogram(dev,
								dev->
								_dma_virt_start_addr,
								TOP_OFFSET,
								line_size_in_bytes,
								0x0,
								singlefield_lines,
								FIFO_DISABLE,
								ODD_FIELD);

				/* Jump to Even Risc program of 1st Frame */
				*(rp++) = cpu_to_le32(RISC_JUMP);
				*(rp++) = cpu_to_le32(risc_phys_jump_addr);
				*(rp++) = cpu_to_le32(0);
			}
		}

		spin_unlock(&dev->slock);
	} else {
		if (status & FLD_VID_SRC_UF)
<<<<<<< HEAD
			printk
			   (KERN_ERR "%s: Video Received Underflow Error \
			   Interrupt!\n", __func__);

		if (status & FLD_VID_SRC_SYNC)
			printk(KERN_ERR "%s: Video Received Sync Error \
				Interrupt!\n", __func__);

		if (status & FLD_VID_SRC_OPC_ERR)
			printk(KERN_ERR "%s: Video Received OpCode Error \
				Interrupt!\n", __func__);
	}

	if (dev->_file_status == END_OF_FILE) {
		printk(KERN_ERR "cx25821: EOF Channel 1 Framecount = %d\n",
		       dev->_frame_count);
=======
			pr_err("%s(): Video Received Underflow Error Interrupt!\n",
			       __func__);

		if (status & FLD_VID_SRC_SYNC)
			pr_err("%s(): Video Received Sync Error Interrupt!\n",
			       __func__);

		if (status & FLD_VID_SRC_OPC_ERR)
			pr_err("%s(): Video Received OpCode Error Interrupt!\n",
			       __func__);
	}

	if (dev->_file_status == END_OF_FILE) {
		pr_err("EOF Channel 1 Framecount = %d\n", dev->_frame_count);
>>>>>>> 3cbea436
		return -1;
	}
	/* ElSE, set the interrupt mask register, re-enable irq. */
	int_msk_tmp = cx_read(channel->int_msk);
	cx_write(channel->int_msk, int_msk_tmp |= _intr_msk);

	return 0;
}

static irqreturn_t cx25821_upstream_irq(int irq, void *dev_id)
{
	struct cx25821_dev *dev = dev_id;
	u32 msk_stat, vid_status;
	int handled = 0;
	int channel_num = 0;
	struct sram_channel *sram_ch;

	if (!dev)
		return -1;

	channel_num = VID_UPSTREAM_SRAM_CHANNEL_I;

	sram_ch = dev->channels[channel_num].sram_channels;

	msk_stat = cx_read(sram_ch->int_mstat);
	vid_status = cx_read(sram_ch->int_stat);

	/* Only deal with our interrupt */
	if (vid_status) {
		handled =
		    cx25821_video_upstream_irq(dev, channel_num, vid_status);
	}

	if (handled < 0)
		cx25821_stop_upstream_video_ch1(dev);
	else
		handled += handled;

	return IRQ_RETVAL(handled);
}

void cx25821_set_pixelengine(struct cx25821_dev *dev, struct sram_channel *ch,
			     int pix_format)
{
	int width = WIDTH_D1;
	int height = dev->_lines_count;
	int num_lines, odd_num_lines;
	u32 value;
	int vip_mode = OUTPUT_FRMT_656;

	value = ((pix_format & 0x3) << 12) | (vip_mode & 0x7);
	value &= 0xFFFFFFEF;
	value |= dev->_isNTSC ? 0 : 0x10;
	cx_write(ch->vid_fmt_ctl, value);

	/* set number of active pixels in each line.
	 * Default is 720 pixels in both NTSC and PAL format */
	cx_write(ch->vid_active_ctl1, width);

	num_lines = (height / 2) & 0x3FF;
	odd_num_lines = num_lines;

	if (dev->_isNTSC)
		odd_num_lines += 1;

	value = (num_lines << 16) | odd_num_lines;

	/* set number of active lines in field 0 (top) and field 1 (bottom) */
	cx_write(ch->vid_active_ctl2, value);

	cx_write(ch->vid_cdt_size, VID_CDT_SIZE >> 3);
}

int cx25821_start_video_dma_upstream(struct cx25821_dev *dev,
				     struct sram_channel *sram_ch)
{
	u32 tmp = 0;
	int err = 0;

	/* 656/VIP SRC Upstream Channel I & J and 7 - Host Bus Interface for
	 * channel A-C
	 */
	tmp = cx_read(VID_CH_MODE_SEL);
	cx_write(VID_CH_MODE_SEL, tmp | 0x1B0001FF);

	/* Set the physical start address of the RISC program in the initial
	 * program counter(IPC) member of the cmds.
	 */
	cx_write(sram_ch->cmds_start + 0, dev->_dma_phys_addr);
	/* Risc IPC High 64 bits 63-32 */
	cx_write(sram_ch->cmds_start + 4, 0);

	/* reset counter */
	cx_write(sram_ch->gpcnt_ctl, 3);

	/* Clear our bits from the interrupt status register. */
	cx_write(sram_ch->int_stat, _intr_msk);

	/* Set the interrupt mask register, enable irq. */
	cx_set(PCI_INT_MSK, cx_read(PCI_INT_MSK) | (1 << sram_ch->irq_bit));
	tmp = cx_read(sram_ch->int_msk);
	cx_write(sram_ch->int_msk, tmp |= _intr_msk);

	err =
	    request_irq(dev->pci->irq, cx25821_upstream_irq,
			IRQF_SHARED | IRQF_DISABLED, dev->name, dev);
	if (err < 0) {
		pr_err("%s: can't get upstream IRQ %d\n",
		       dev->name, dev->pci->irq);
		goto fail_irq;
	}

	/* Start the DMA  engine */
	tmp = cx_read(sram_ch->dma_ctl);
	cx_set(sram_ch->dma_ctl, tmp | FLD_VID_RISC_EN);

	dev->_is_running = 1;
	dev->_is_first_frame = 1;

	return 0;

fail_irq:
	cx25821_dev_unregister(dev);
	return err;
}

int cx25821_vidupstream_init_ch1(struct cx25821_dev *dev, int channel_select,
				 int pixel_format)
{
	struct sram_channel *sram_ch;
	u32 tmp;
	int retval = 0;
	int err = 0;
	int data_frame_size = 0;
	int risc_buffer_size = 0;
	int str_length = 0;

	if (dev->_is_running) {
<<<<<<< HEAD
		printk(KERN_INFO "Video Channel is still running so return!\n");
=======
		pr_info("Video Channel is still running so return!\n");
>>>>>>> 3cbea436
		return 0;
	}

	dev->_channel_upstream_select = channel_select;
	sram_ch = dev->channels[channel_select].sram_channels;

	INIT_WORK(&dev->_irq_work_entry, cx25821_vidups_handler);
	dev->_irq_queues = create_singlethread_workqueue("cx25821_workqueue");

	if (!dev->_irq_queues) {
<<<<<<< HEAD
		printk
		   (KERN_ERR "cx25821: create_singlethread_workqueue() for \
		   Video FAILED!\n");
=======
		pr_err("create_singlethread_workqueue() for Video FAILED!\n");
>>>>>>> 3cbea436
		return -ENOMEM;
	}
	/* 656/VIP SRC Upstream Channel I & J and 7 - Host Bus Interface for
	 * channel A-C
	 */
	tmp = cx_read(VID_CH_MODE_SEL);
	cx_write(VID_CH_MODE_SEL, tmp | 0x1B0001FF);

	dev->_is_running = 0;
	dev->_frame_count = 0;
	dev->_file_status = RESET_STATUS;
	dev->_lines_count = dev->_isNTSC ? 480 : 576;
	dev->_pixel_format = pixel_format;
	dev->_line_size =
	    (dev->_pixel_format ==
	     PIXEL_FRMT_422) ? (WIDTH_D1 * 2) : (WIDTH_D1 * 3) / 2;
	data_frame_size = dev->_isNTSC ? NTSC_DATA_BUF_SZ : PAL_DATA_BUF_SZ;
	risc_buffer_size =
	    dev->_isNTSC ? NTSC_RISC_BUF_SIZE : PAL_RISC_BUF_SIZE;

	if (dev->input_filename) {
		str_length = strlen(dev->input_filename);
		dev->_filename = kmalloc(str_length + 1, GFP_KERNEL);

		if (!dev->_filename)
			goto error;

		memcpy(dev->_filename, dev->input_filename, str_length + 1);
	} else {
		str_length = strlen(dev->_defaultname);
		dev->_filename = kmalloc(str_length + 1, GFP_KERNEL);

		if (!dev->_filename)
			goto error;

		memcpy(dev->_filename, dev->_defaultname, str_length + 1);
	}

	/* Default if filename is empty string */
	if (strcmp(dev->input_filename, "") == 0) {
		if (dev->_isNTSC) {
			dev->_filename =
			    (dev->_pixel_format ==
			     PIXEL_FRMT_411) ? "/root/vid411.yuv" :
			    "/root/vidtest.yuv";
		} else {
			dev->_filename =
			    (dev->_pixel_format ==
			     PIXEL_FRMT_411) ? "/root/pal411.yuv" :
			    "/root/pal422.yuv";
		}
	}

	dev->_is_running = 0;
	dev->_frame_count = 0;
	dev->_file_status = RESET_STATUS;
	dev->_lines_count = dev->_isNTSC ? 480 : 576;
	dev->_pixel_format = pixel_format;
	dev->_line_size =
	    (dev->_pixel_format ==
	     PIXEL_FRMT_422) ? (WIDTH_D1 * 2) : (WIDTH_D1 * 3) / 2;

	retval =
	    cx25821_sram_channel_setup_upstream(dev, sram_ch, dev->_line_size,
						0);

	/* setup fifo + format */
	cx25821_set_pixelengine(dev, sram_ch, dev->_pixel_format);

	dev->upstream_riscbuf_size = risc_buffer_size * 2;
	dev->upstream_databuf_size = data_frame_size * 2;

	/* Allocating buffers and prepare RISC program */
	retval = cx25821_upstream_buffer_prepare(dev, sram_ch, dev->_line_size);
	if (retval < 0) {
		pr_err("%s: Failed to set up Video upstream buffers!\n",
		       dev->name);
		goto error;
	}

	cx25821_start_video_dma_upstream(dev, sram_ch);

	return 0;

error:
	cx25821_dev_unregister(dev);

	return err;
}<|MERGE_RESOLUTION|>--- conflicted
+++ resolved
@@ -259,12 +259,7 @@
 	u32 tmp = 0;
 
 	if (!dev->_is_running) {
-<<<<<<< HEAD
-		printk
-		   (KERN_INFO "cx25821: No video file is currently running so return!\n");
-=======
 		pr_info("No video file is currently running so return!\n");
->>>>>>> 3cbea436
 		return;
 	}
 	/* Disable RISC interrupts */
@@ -352,17 +347,6 @@
 
 	if (IS_ERR(myfile)) {
 		const int open_errno = -PTR_ERR(myfile);
-<<<<<<< HEAD
-		printk(KERN_ERR
-		   "%s(): ERROR opening file(%s) with errno = %d!\n",
-		   __func__, dev->_filename, open_errno);
-		return PTR_ERR(myfile);
-	} else {
-		if (!(myfile->f_op)) {
-			printk(KERN_ERR
-			   "%s: File has no file operations registered!",
-			   __func__);
-=======
 		pr_err("%s(): ERROR opening file(%s) with errno = %d!\n",
 		       __func__, dev->_filename, open_errno);
 		return PTR_ERR(myfile);
@@ -370,20 +354,13 @@
 		if (!(myfile->f_op)) {
 			pr_err("%s(): File has no file operations registered!\n",
 			       __func__);
->>>>>>> 3cbea436
 			filp_close(myfile, NULL);
 			return -EIO;
 		}
 
 		if (!myfile->f_op->read) {
-<<<<<<< HEAD
-			printk(KERN_ERR
-			   "%s: File has no READ operations registered!",
-			   __func__);
-=======
 			pr_err("%s(): File has no READ operations registered!\n",
 			       __func__);
->>>>>>> 3cbea436
 			filp_close(myfile, NULL);
 			return -EIO;
 		}
@@ -409,15 +386,8 @@
 			frame_offset += vfs_read_retval;
 
 			if (vfs_read_retval < line_size) {
-<<<<<<< HEAD
-				printk(KERN_INFO
-				      "Done: exit %s() since no more bytes to \
-				      read from Video file.\n",
-				       __func__);
-=======
 				pr_info("Done: exit %s() since no more bytes to read from Video file\n",
 					__func__);
->>>>>>> 3cbea436
 				break;
 			}
 		}
@@ -441,14 +411,8 @@
 	    container_of(work, struct cx25821_dev, _irq_work_entry);
 
 	if (!dev) {
-<<<<<<< HEAD
-		printk(KERN_ERR
-		   "ERROR %s(): since container_of(work_struct) FAILED!\n",
-		   __func__);
-=======
 		pr_err("ERROR %s(): since container_of(work_struct) FAILED!\n",
 		       __func__);
->>>>>>> 3cbea436
 		return;
 	}
 
@@ -474,37 +438,20 @@
 
 	if (IS_ERR(myfile)) {
 		const int open_errno = -PTR_ERR(myfile);
-<<<<<<< HEAD
-	       printk(KERN_ERR  "%s(): ERROR opening file(%s) with errno = %d!\n",
-=======
 		pr_err("%s(): ERROR opening file(%s) with errno = %d!\n",
->>>>>>> 3cbea436
 		       __func__, dev->_filename, open_errno);
 		return PTR_ERR(myfile);
 	} else {
 		if (!(myfile->f_op)) {
-<<<<<<< HEAD
-			printk(KERN_ERR
-			   "%s: File has no file operations registered!",
-			   __func__);
-=======
 			pr_err("%s(): File has no file operations registered!\n",
 			       __func__);
->>>>>>> 3cbea436
 			filp_close(myfile, NULL);
 			return -EIO;
 		}
 
 		if (!myfile->f_op->read) {
-<<<<<<< HEAD
-			printk(KERN_ERR
-			   "%s: File has no READ operations registered!  \
-			   Returning.",
-			     __func__);
-=======
 			pr_err("%s(): File has no READ operations registered!  Returning\n",
 			       __func__);
->>>>>>> 3cbea436
 			filp_close(myfile, NULL);
 			return -EIO;
 		}
@@ -532,15 +479,8 @@
 				offset += vfs_read_retval;
 
 				if (vfs_read_retval < line_size) {
-<<<<<<< HEAD
-					printk(KERN_INFO
-					    "Done: exit %s() since no more \
-					    bytes to read from Video file.\n",
-					       __func__);
-=======
 					pr_info("Done: exit %s() since no more bytes to read from Video file\n",
 						__func__);
->>>>>>> 3cbea436
 					break;
 				}
 			}
@@ -584,13 +524,7 @@
 	dev->_risc_size = dev->upstream_riscbuf_size;
 
 	if (!dev->_dma_virt_addr) {
-<<<<<<< HEAD
-		printk
-		   (KERN_ERR "cx25821: FAILED to allocate memory for Risc \
-		   buffer! Returning.\n");
-=======
 		pr_err("FAILED to allocate memory for Risc buffer! Returning\n");
->>>>>>> 3cbea436
 		return -ENOMEM;
 	}
 
@@ -610,13 +544,7 @@
 	dev->_data_buf_size = dev->upstream_databuf_size;
 
 	if (!dev->_data_buf_virt_addr) {
-<<<<<<< HEAD
-		printk
-		   (KERN_ERR "cx25821: FAILED to allocate memory for data \
-		   buffer! Returning.\n");
-=======
 		pr_err("FAILED to allocate memory for data buffer! Returning\n");
->>>>>>> 3cbea436
 		return -ENOMEM;
 	}
 
@@ -632,12 +560,7 @@
 	    cx25821_risc_buffer_upstream(dev, dev->pci, 0, bpl,
 					 dev->_lines_count);
 	if (ret < 0) {
-<<<<<<< HEAD
-		printk(KERN_INFO
-		    "cx25821: Failed creating Video Upstream Risc programs!\n");
-=======
 		pr_info("Failed creating Video Upstream Risc programs!\n");
->>>>>>> 3cbea436
 		goto error;
 	}
 
@@ -714,24 +637,6 @@
 		spin_unlock(&dev->slock);
 	} else {
 		if (status & FLD_VID_SRC_UF)
-<<<<<<< HEAD
-			printk
-			   (KERN_ERR "%s: Video Received Underflow Error \
-			   Interrupt!\n", __func__);
-
-		if (status & FLD_VID_SRC_SYNC)
-			printk(KERN_ERR "%s: Video Received Sync Error \
-				Interrupt!\n", __func__);
-
-		if (status & FLD_VID_SRC_OPC_ERR)
-			printk(KERN_ERR "%s: Video Received OpCode Error \
-				Interrupt!\n", __func__);
-	}
-
-	if (dev->_file_status == END_OF_FILE) {
-		printk(KERN_ERR "cx25821: EOF Channel 1 Framecount = %d\n",
-		       dev->_frame_count);
-=======
 			pr_err("%s(): Video Received Underflow Error Interrupt!\n",
 			       __func__);
 
@@ -746,7 +651,6 @@
 
 	if (dev->_file_status == END_OF_FILE) {
 		pr_err("EOF Channel 1 Framecount = %d\n", dev->_frame_count);
->>>>>>> 3cbea436
 		return -1;
 	}
 	/* ElSE, set the interrupt mask register, re-enable irq. */
@@ -885,11 +789,7 @@
 	int str_length = 0;
 
 	if (dev->_is_running) {
-<<<<<<< HEAD
-		printk(KERN_INFO "Video Channel is still running so return!\n");
-=======
 		pr_info("Video Channel is still running so return!\n");
->>>>>>> 3cbea436
 		return 0;
 	}
 
@@ -900,13 +800,7 @@
 	dev->_irq_queues = create_singlethread_workqueue("cx25821_workqueue");
 
 	if (!dev->_irq_queues) {
-<<<<<<< HEAD
-		printk
-		   (KERN_ERR "cx25821: create_singlethread_workqueue() for \
-		   Video FAILED!\n");
-=======
 		pr_err("create_singlethread_workqueue() for Video FAILED!\n");
->>>>>>> 3cbea436
 		return -ENOMEM;
 	}
 	/* 656/VIP SRC Upstream Channel I & J and 7 - Host Bus Interface for
