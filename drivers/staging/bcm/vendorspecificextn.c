#include "headers.h"
<<<<<<< HEAD
//-----------------------------------------------------------------------------
// Procedure:	vendorextnGetSectionInfo
//
// Description: Finds the type of NVM used.
//
// Arguments:
//		Adapter    - ptr to Adapter object instance
//		pNVMType   - ptr to NVM type.
// Returns:
//		STATUS_SUCCESS/STATUS_FAILURE
//
//-----------------------------------------------------------------------------
=======
/*
 * Procedure:	vendorextnGetSectionInfo
 *
 * Description: Finds the type of NVM used.
 *
 * Arguments:
 *		Adapter    - ptr to Adapter object instance
 *		pNVMType   - ptr to NVM type.
 * Returns:
 *		STATUS_SUCCESS/STATUS_FAILURE
 *
 */
>>>>>>> d0e0ac97
INT vendorextnGetSectionInfo(PVOID  pContext, struct bcm_flash2x_vendor_info *pVendorInfo)
{
	return STATUS_FAILURE;
}

/*
 * Procedure:   vendorextnInit
 *
 * Description: Initializing the vendor extension NVM interface
 *
 * Arguments:
 *              Adapter   - Pointer to MINI Adapter Structure
 * Returns:
 *             STATUS_SUCCESS/STATUS_FAILURE
 *
 *
 */
INT vendorextnInit(struct bcm_mini_adapter *Adapter)
{
	return STATUS_SUCCESS;
}

/*
 * Procedure:   vendorextnExit
 *
 * Description: Free the resource associated with vendor extension NVM interface
 *
 * Arguments:
 *
 * Returns:
 *              STATUS_SUCCESS/STATUS_FAILURE
 *
 *
 */
INT vendorextnExit(struct bcm_mini_adapter *Adapter)
{
	return STATUS_SUCCESS;
}

/*
 * Procedure:	vendorextnIoctl
 *
 * Description: execute the vendor extension specific ioctl
 *
 * Arguments:
 *		Adapter -Beceem private Adapter Structure
 *		cmd	-vendor extension specific Ioctl commad
 *		arg	-input parameter sent by vendor
 *
 * Returns:
 *		CONTINUE_COMMON_PATH in case it is not meant to be processed by vendor ioctls
 *		STATUS_SUCCESS/STATUS_FAILURE as per the IOCTL return value
 */

INT vendorextnIoctl(struct bcm_mini_adapter *Adapter, UINT cmd, ULONG arg)
{
	return CONTINUE_COMMON_PATH;
}



/*
 * Procedure:	vendorextnReadSection
 *
 * Description: Reads from a section of NVM
 *
 * Arguments:
 *		pContext - ptr to Adapter object instance
 *		pBuffer - Read the data from Vendor Area to this buffer
 *		SectionVal   - Value of type of Section
 *		Offset - Read from the Offset of the Vendor Section.
 *		numOfBytes - Read numOfBytes from the Vendor section to Buffer
 *
 * Returns:
 *		STATUS_SUCCESS/STATUS_FAILURE
 */

INT vendorextnReadSection(PVOID  pContext, PUCHAR pBuffer, enum bcm_flash2x_section_val SectionVal,
			UINT offset, UINT numOfBytes)
{
	return STATUS_FAILURE;
}



/*
 * Procedure:	vendorextnWriteSection
 *
 * Description: Write to a Section of NVM
 *
 * Arguments:
 *		pContext - ptr to Adapter object instance
 *		pBuffer - Write the data provided in the buffer
 *		SectionVal   - Value of type of Section
 *		Offset - Writes to the Offset of the Vendor Section.
 *		numOfBytes - Write num Bytes after reading from pBuffer.
 *		bVerify - the Buffer Written should be verified.
 *
 * Returns:
 *		STATUS_SUCCESS/STATUS_FAILURE
 */
INT vendorextnWriteSection(PVOID  pContext, PUCHAR pBuffer, enum bcm_flash2x_section_val SectionVal,
			UINT offset, UINT numOfBytes, BOOLEAN bVerify)
{
	return STATUS_FAILURE;
}



/*
 * Procedure:	vendorextnWriteSectionWithoutErase
 *
 * Description: Write to a Section of NVM without erasing the sector
 *
 * Arguments:
 *		pContext - ptr to Adapter object instance
 *		pBuffer - Write the data provided in the buffer
 *		SectionVal   - Value of type of Section
 *		Offset - Writes to the Offset of the Vendor Section.
 *		numOfBytes - Write num Bytes after reading from pBuffer.
 *
 * Returns:
 *		STATUS_SUCCESS/STATUS_FAILURE
 */
INT vendorextnWriteSectionWithoutErase(PVOID  pContext, PUCHAR pBuffer, enum bcm_flash2x_section_val SectionVal,
			UINT offset, UINT numOfBytes)
{
	return STATUS_FAILURE;
}<|MERGE_RESOLUTION|>--- conflicted
+++ resolved
@@ -1,18 +1,4 @@
 #include "headers.h"
-<<<<<<< HEAD
-//-----------------------------------------------------------------------------
-// Procedure:	vendorextnGetSectionInfo
-//
-// Description: Finds the type of NVM used.
-//
-// Arguments:
-//		Adapter    - ptr to Adapter object instance
-//		pNVMType   - ptr to NVM type.
-// Returns:
-//		STATUS_SUCCESS/STATUS_FAILURE
-//
-//-----------------------------------------------------------------------------
-=======
 /*
  * Procedure:	vendorextnGetSectionInfo
  *
@@ -25,7 +11,6 @@
  *		STATUS_SUCCESS/STATUS_FAILURE
  *
  */
->>>>>>> d0e0ac97
 INT vendorextnGetSectionInfo(PVOID  pContext, struct bcm_flash2x_vendor_info *pVendorInfo)
 {
 	return STATUS_FAILURE;
