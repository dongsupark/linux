/*
 * This code was developed for the Quatech USB line for linux, it used
 * much of the code developed by Greg Kroah-Hartman for USB serial devices
 *
 */

#include <linux/errno.h>
#include <linux/init.h>
#include <linux/slab.h>
#include <linux/tty.h>
#include <linux/tty_driver.h>
#include <linux/tty_flip.h>
#include <linux/module.h>
#include <linux/serial.h>
#include <linux/usb.h>
#include <linux/usb/serial.h>
#include <linux/uaccess.h>

/* Version Information */
#define DRIVER_VERSION "v2.14"
#define DRIVER_AUTHOR "Tim Gobeli, Quatech, Inc"
#define DRIVER_DESC "Quatech USB to Serial Driver"

#define	USB_VENDOR_ID_QUATECH			0x061d	/* Quatech VID */
#define QUATECH_SSU200	0xC030	/* SSU200 */
#define QUATECH_DSU100	0xC040	/* DSU100 */
#define QUATECH_DSU200	0xC050	/* DSU200 */
#define QUATECH_QSU100	0xC060	/* QSU100 */
#define QUATECH_QSU200	0xC070	/* QSU200 */
#define QUATECH_ESU100A	0xC080	/* ESU100A */
#define QUATECH_ESU100B	0xC081	/* ESU100B */
#define QUATECH_ESU200A	0xC0A0	/* ESU200A */
#define QUATECH_ESU200B	0xC0A1	/* ESU200B */
#define QUATECH_HSU100A	0xC090	/* HSU100A */
#define QUATECH_HSU100B	0xC091	/* HSU100B */
#define QUATECH_HSU100C	0xC092	/* HSU100C */
#define QUATECH_HSU100D	0xC093	/* HSU100D */
#define QUATECH_HSU200A	0xC0B0	/* HSU200A */
#define QUATECH_HSU200B	0xC0B1	/* HSU200B */
#define QUATECH_HSU200C	0xC0B2	/* HSU200C */
#define QUATECH_HSU200D	0xC0B3	/* HSU200D */

#define QT_SET_GET_DEVICE           0xc2
#define QT_OPEN_CLOSE_CHANNEL       0xca
#define QT_GET_SET_PREBUF_TRIG_LVL  0xcc
#define QT_SET_ATF                  0xcd
#define QT_GET_SET_REGISTER         0xc0
#define QT_GET_SET_UART             0xc1
#define QT_HW_FLOW_CONTROL_MASK     0xc5
#define QT_SW_FLOW_CONTROL_MASK     0xc6
#define QT_SW_FLOW_CONTROL_DISABLE  0xc7
#define QT_BREAK_CONTROL            0xc8

#define USBD_TRANSFER_DIRECTION_IN    0xc0
#define USBD_TRANSFER_DIRECTION_OUT   0x40

#define  MAX_BAUD_RATE              460800
#define  MAX_BAUD_REMAINDER         4608

#define  DIV_LATCH_LS               0x00
#define  XMT_HOLD_REGISTER          0x00
#define  XVR_BUFFER_REGISTER        0x00
#define  DIV_LATCH_MS               0x01
#define  FIFO_CONTROL_REGISTER      0x02
#define  LINE_CONTROL_REGISTER      0x03
#define  MODEM_CONTROL_REGISTER     0x04
#define  LINE_STATUS_REGISTER       0x05
#define  MODEM_STATUS_REGISTER      0x06

#define  SERIAL_MCR_DTR             0x01
#define  SERIAL_MCR_RTS             0x02
#define  SERIAL_MCR_LOOP            0x10

#define  SERIAL_MSR_CTS             0x10
#define  SERIAL_MSR_CD              0x80
#define  SERIAL_MSR_RI              0x40
#define  SERIAL_MSR_DSR             0x20
#define  SERIAL_MSR_MASK            0xf0

#define  SERIAL_8_DATA              0x03
#define  SERIAL_7_DATA              0x02
#define  SERIAL_6_DATA              0x01
#define  SERIAL_5_DATA              0x00

#define  SERIAL_ODD_PARITY          0X08
#define  SERIAL_EVEN_PARITY         0X18
#define  SERIAL_TWO_STOPB           0x04
#define  SERIAL_ONE_STOPB           0x00

#define DEFAULT_DIVISOR  0x30	/* gives 9600 baud rate */
#define DEFAULT_LCR SERIAL_8_DATA	/* 8, none , 1 */

#define FULLPWRBIT          0x00000080
#define NEXT_BOARD_POWER_BIT        0x00000004

#define SERIAL_LSR_OE       0x02
#define SERIAL_LSR_PE       0x04
#define SERIAL_LSR_FE       0x08
#define SERIAL_LSR_BI       0x10

#define  SERIAL_MSR_CTS             0x10
#define  SERIAL_MSR_CD              0x80
#define  SERIAL_MSR_RI              0x40
#define  SERIAL_MSR_DSR             0x20
#define  SERIAL_MSR_MASK            0xf0

#define PREFUFF_LEVEL_CONSERVATIVE  128
#define ATC_DISABLED                0x0

#define RR_BITS             0x03	/* for clearing clock bits */
#define DUPMODE_BITS        0xc0
#define CLKS_X4             0x02

#define LOOPMODE_BITS       0x41	/* LOOP1 = b6, LOOP0 = b0 (PORT B) */
#define ALL_LOOPBACK        0x01
#define MODEM_CTRL          0x40
#define RS232_MODE          0x00

static const struct usb_device_id id_table[] = {
	{USB_DEVICE(USB_VENDOR_ID_QUATECH, QUATECH_SSU200)},
	{USB_DEVICE(USB_VENDOR_ID_QUATECH, QUATECH_DSU100)},
	{USB_DEVICE(USB_VENDOR_ID_QUATECH, QUATECH_DSU200)},
	{USB_DEVICE(USB_VENDOR_ID_QUATECH, QUATECH_QSU100)},
	{USB_DEVICE(USB_VENDOR_ID_QUATECH, QUATECH_QSU200)},
	{USB_DEVICE(USB_VENDOR_ID_QUATECH, QUATECH_ESU100A)},
	{USB_DEVICE(USB_VENDOR_ID_QUATECH, QUATECH_ESU100B)},
	{USB_DEVICE(USB_VENDOR_ID_QUATECH, QUATECH_ESU200A)},
	{USB_DEVICE(USB_VENDOR_ID_QUATECH, QUATECH_ESU200B)},
	{USB_DEVICE(USB_VENDOR_ID_QUATECH, QUATECH_HSU100A)},
	{USB_DEVICE(USB_VENDOR_ID_QUATECH, QUATECH_HSU100B)},
	{USB_DEVICE(USB_VENDOR_ID_QUATECH, QUATECH_HSU100C)},
	{USB_DEVICE(USB_VENDOR_ID_QUATECH, QUATECH_HSU100D)},
	{USB_DEVICE(USB_VENDOR_ID_QUATECH, QUATECH_HSU200A)},
	{USB_DEVICE(USB_VENDOR_ID_QUATECH, QUATECH_HSU200B)},
	{USB_DEVICE(USB_VENDOR_ID_QUATECH, QUATECH_HSU200C)},
	{USB_DEVICE(USB_VENDOR_ID_QUATECH, QUATECH_HSU200D)},
	{}			/* Terminating entry */
};
MODULE_DEVICE_TABLE(usb, id_table);

struct qt_get_device_data {
	__u8 porta;
	__u8 portb;
	__u8 portc;
};

struct qt_open_channel_data {
	__u8 line_status;
	__u8 modem_status;
};

struct quatech_port {
	int port_num;		/* number of the port */
	struct urb *write_urb;	/* write URB for this port */
	struct urb *read_urb;	/* read URB for this port */
	struct urb *int_urb;

	__u8 shadow_lcr;		/* last LCR value received */
	__u8 shadow_mcr;		/* last MCR value received */
	__u8 shadow_msr;		/* last MSR value received */
	__u8 shadow_lsr;		/* last LSR value received */
	char open_ports;

	/* Used for TIOCMIWAIT */
	wait_queue_head_t msr_wait;
	char prev_status, diff_status;

	wait_queue_head_t wait;

	struct async_icount icount;

	struct usb_serial_port *port;	/* owner of this object */
	struct qt_get_device_data device_data;
	struct mutex lock;
	bool read_urb_busy;
	int rx_holding;
	int read_bulk_stopped;
	char close_pending;
};

static int port_paranoia_check(struct usb_serial_port *port,
			       const char *function)
{
	if (!port) {
		pr_debug("%s - port == NULL", function);
		return -1;
	}
	if (!port->serial) {
		pr_debug("%s - port->serial == NULL\n", function);
		return -1;
	}

	return 0;
}

static int serial_paranoia_check(struct usb_serial *serial,
				 const char *function)
{
	if (!serial) {
		pr_debug("%s - serial == NULL\n", function);
		return -1;
	}

	if (!serial->type) {
		pr_debug("%s - serial->type == NULL!", function);
		return -1;
	}

	return 0;
}

static inline struct quatech_port *qt_get_port_private(struct usb_serial_port
						       *port)
{
	return (struct quatech_port *)usb_get_serial_port_data(port);
}

static inline void qt_set_port_private(struct usb_serial_port *port,
				       struct quatech_port *data)
{
	usb_set_serial_port_data(port, (void *)data);
}

static struct usb_serial *get_usb_serial(struct usb_serial_port *port,
					 const char *function)
{
	/* if no port was specified, or it fails a paranoia check */
	if (!port ||
	    port_paranoia_check(port, function) ||
	    serial_paranoia_check(port->serial, function)) {
		/*
		 * then say that we dont have a valid usb_serial thing,
		 * which will end up genrating -ENODEV return values
		 */
		return NULL;
	}

	return port->serial;
}

static void process_line_status(struct quatech_port *qt_port,
			      unsigned char line_status)
{

	qt_port->shadow_lsr =
	    line_status & (SERIAL_LSR_OE | SERIAL_LSR_PE | SERIAL_LSR_FE |
			   SERIAL_LSR_BI);
}

static void process_modem_status(struct quatech_port *qt_port,
			       unsigned char modem_status)
{

	qt_port->shadow_msr = modem_status;
	wake_up_interruptible(&qt_port->wait);
}

<<<<<<< HEAD
static void ProcessRxChar(struct usb_serial_port *port, unsigned char data)
=======
static void process_rx_char(struct usb_serial_port *port, unsigned char data)
>>>>>>> d0e0ac97
{
	struct urb *urb = port->read_urb;
	if (urb->actual_length)
		tty_insert_flip_char(&port->port, data, TTY_NORMAL);
}

static void qt_write_bulk_callback(struct urb *urb)
{
	int status;
	struct quatech_port *quatech_port;

	status = urb->status;

	if (status) {
		dev_dbg(&urb->dev->dev,
			"nonzero write bulk status received:%d\n", status);
		return;
	}

	quatech_port = urb->context;

	tty_port_tty_wakeup(&quatech_port->port->port);
}

static void qt_interrupt_callback(struct urb *urb)
{
	/* FIXME */
}

static void qt_status_change_check(struct urb *urb,
				   struct quatech_port *qt_port,
				   struct usb_serial_port *port)
{
	int flag, i;
	unsigned char *data = urb->transfer_buffer;
	unsigned int rx_count = urb->actual_length;

	for (i = 0; i < rx_count; ++i) {
		/* Look ahead code here */
		if ((i <= (rx_count - 3)) && (data[i] == 0x1b)
		    && (data[i + 1] == 0x1b)) {
			flag = 0;
			switch (data[i + 2]) {
			case 0x00:
				if (i > (rx_count - 4)) {
					dev_dbg(&port->dev,
						"Illegal escape seuences in received data\n");
					break;
				}

				process_line_status(qt_port, data[i + 3]);

				i += 3;
				flag = 1;
				break;

			case 0x01:
				if (i > (rx_count - 4)) {
					dev_dbg(&port->dev,
						"Illegal escape seuences in received data\n");
					break;
				}

				process_modem_status(qt_port, data[i + 3]);

				i += 3;
				flag = 1;
				break;

			case 0xff:
				dev_dbg(&port->dev, "No status sequence.\n");

<<<<<<< HEAD
				ProcessRxChar(port, data[i]);
				ProcessRxChar(port, data[i + 1]);
=======
				process_rx_char(port, data[i]);
				process_rx_char(port, data[i + 1]);
>>>>>>> d0e0ac97

				i += 2;
				break;
			}
			if (flag == 1)
				continue;
		}

		if (urb->actual_length)
			tty_insert_flip_char(&port->port, data[i], TTY_NORMAL);

	}
	tty_flip_buffer_push(&port->port);
}

static void qt_read_bulk_callback(struct urb *urb)
{

	struct usb_serial_port *port = urb->context;
	struct usb_serial *serial = get_usb_serial(port, __func__);
	struct quatech_port *qt_port = qt_get_port_private(port);
	int result;

	if (urb->status) {
		qt_port->read_bulk_stopped = 1;
		dev_dbg(&urb->dev->dev,
			"%s - nonzero write bulk status received: %d\n",
			__func__, urb->status);
		return;
	}

	dev_dbg(&port->dev,
		"%s - port->rx_holding = %d\n", __func__, qt_port->rx_holding);

	if (port_paranoia_check(port, __func__) != 0) {
<<<<<<< HEAD
		qt_port->ReadBulkStopped = 1;
=======
		qt_port->read_bulk_stopped = 1;
>>>>>>> d0e0ac97
		return;
	}

	if (!serial)
		return;

	if (qt_port->close_pending == 1) {
		/* Were closing , stop reading */
		dev_dbg(&port->dev,
<<<<<<< HEAD
			"%s - (qt_port->closepending == 1\n", __func__);
		qt_port->ReadBulkStopped = 1;
=======
			"%s - (qt_port->close_pending == 1\n", __func__);
		qt_port->read_bulk_stopped = 1;
>>>>>>> d0e0ac97
		return;
	}

	/*
	 * rx_holding is asserted by throttle, if we assert it, we're not
	 * receiving any more characters and let the box handle the flow
	 * control
	 */
<<<<<<< HEAD
	if (qt_port->RxHolding == 1) {
		qt_port->ReadBulkStopped = 1;
=======
	if (qt_port->rx_holding == 1) {
		qt_port->read_bulk_stopped = 1;
>>>>>>> d0e0ac97
		return;
	}

	if (urb->status) {
		qt_port->read_bulk_stopped = 1;

		dev_dbg(&port->dev,
			"%s - nonzero read bulk status received: %d\n",
			__func__, urb->status);
		return;
	}

	if (urb->actual_length)
		qt_status_change_check(urb, qt_port, port);

	/* Continue trying to always read  */
	usb_fill_bulk_urb(port->read_urb, serial->dev,
			  usb_rcvbulkpipe(serial->dev,
					  port->bulk_in_endpointAddress),
			  port->read_urb->transfer_buffer,
			  port->read_urb->transfer_buffer_length,
			  qt_read_bulk_callback, port);
	result = usb_submit_urb(port->read_urb, GFP_ATOMIC);
	if (result)
		dev_dbg(&port->dev,
			"%s - failed resubmitting read urb, error %d",
			__func__, result);
	else {
		if (urb->actual_length) {
			tty_flip_buffer_push(&port->port);
			tty_schedule_flip(&port->port);
		}
	}

	schedule_work(&port->work);
}

/*
 * qt_get_device
 *   Issue a GET_DEVICE vendor-specific request on the default control pipe If
 *   successful, fills in the qt_get_device_data structure pointed to by
 *   device_data, otherwise return a negative error number of the problem.
 */

static int qt_get_device(struct usb_serial *serial,
			 struct qt_get_device_data *device_data)
{
	int result;
	unsigned char *transfer_buffer;

	transfer_buffer =
	    kmalloc(sizeof(struct qt_get_device_data), GFP_KERNEL);
	if (!transfer_buffer)
		return -ENOMEM;

	result = usb_control_msg(serial->dev, usb_rcvctrlpipe(serial->dev, 0),
				 QT_SET_GET_DEVICE, 0xc0, 0, 0,
				 transfer_buffer,
				 sizeof(struct qt_get_device_data), 300);
	if (result > 0)
		memcpy(device_data, transfer_buffer,
		       sizeof(struct qt_get_device_data));
	kfree(transfer_buffer);

	return result;
}

/****************************************************************************
 *  box_set_prebuffer_level
   TELLS BOX WHEN TO ASSERT FLOW CONTROL
 ****************************************************************************/
static int box_set_prebuffer_level(struct usb_serial *serial)
{
	int result;
	__u16 buffer_length;

	buffer_length = PREFUFF_LEVEL_CONSERVATIVE;
	result = usb_control_msg(serial->dev, usb_sndctrlpipe(serial->dev, 0),
				 QT_GET_SET_PREBUF_TRIG_LVL, 0x40,
				 buffer_length, 0, NULL, 0, 300);
	return result;
}

/****************************************************************************
 *  box_set_atc
   TELLS BOX WHEN TO ASSERT automatic transmitter control
   ****************************************************************************/
static int box_set_atc(struct usb_serial *serial, __u16 n_mode)
{
	int result;
	__u16 buffer_length;

	buffer_length = PREFUFF_LEVEL_CONSERVATIVE;

	result =
	    usb_control_msg(serial->dev, usb_sndctrlpipe(serial->dev, 0),
			    QT_SET_ATF, 0x40, n_mode, 0, NULL, 0, 300);

	return result;
}

/**
 * qt_set_device
 *   Issue a SET_DEVICE vendor-specific request on the default control pipe If
 *   successful returns the number of bytes written, otherwise it returns a
 *   negative error number of the problem.
 */
static int qt_set_device(struct usb_serial *serial,
			 struct qt_get_device_data *device_data)
{
	int result;
	__u16 length;
	__u16 port_settings;

	port_settings = ((__u16) (device_data->portb));
	port_settings = (port_settings << 8);
	port_settings += ((__u16) (device_data->porta));

	length = sizeof(struct qt_get_device_data);

	result = usb_control_msg(serial->dev, usb_sndctrlpipe(serial->dev, 0),
				 QT_SET_GET_DEVICE, 0x40, port_settings,
				 0, NULL, 0, 300);
	return result;
}

static int qt_open_channel(struct usb_serial *serial, __u16 uart_num,
			   struct qt_open_channel_data *pdevice_data)
{
	int result;

	result = usb_control_msg(serial->dev, usb_rcvctrlpipe(serial->dev, 0),
				 QT_OPEN_CLOSE_CHANNEL,
				 USBD_TRANSFER_DIRECTION_IN, 1, uart_num,
				 pdevice_data,
				 sizeof(struct qt_open_channel_data), 300);

	return result;

}

static int qt_close_channel(struct usb_serial *serial, __u16 uart_num)
{
	int result;

	result = usb_control_msg(serial->dev, usb_rcvctrlpipe(serial->dev, 0),
				 QT_OPEN_CLOSE_CHANNEL,
				 USBD_TRANSFER_DIRECTION_OUT, 0, uart_num,
				 NULL, 0, 300);

	return result;

}

/****************************************************************************
* box_get_register
*	issuse a GET_REGISTER vendor-spcific request on the default control pipe
*	If successful, fills in the  p_value with the register value asked for
****************************************************************************/
static int box_get_register(struct usb_serial *serial, unsigned short uart_num,
			  unsigned short register_num, __u8 *p_value)
{
	int result;
	__u16 current_length;

	current_length = sizeof(struct qt_get_device_data);

	result =
	    usb_control_msg(serial->dev, usb_rcvctrlpipe(serial->dev, 0),
			    QT_GET_SET_REGISTER, 0xC0, register_num,
			    uart_num, (void *)p_value, sizeof(*p_value), 300);

	return result;
}

/****************************************************************************
* box_set_register
*	issuse a GET_REGISTER vendor-spcific request on the default control pipe
*	If successful, fills in the  p_value with the register value asked for
****************************************************************************/
static int box_set_register(struct usb_serial *serial, unsigned short uart_num,
			  unsigned short register_num, unsigned short value)
{
	int result;
	unsigned short reg_and_byte;

	reg_and_byte = value;
	reg_and_byte = reg_and_byte << 8;
	reg_and_byte = reg_and_byte + register_num;

/*
	result = usb_control_msg(serial->dev, usb_sndctrlpipe(serial->dev, 0),
				 QT_GET_SET_REGISTER, 0xC0, register_num,
				 uart_num, NULL, 0, 300);
*/

	result =
	    usb_control_msg(serial->dev, usb_sndctrlpipe(serial->dev, 0),
			    QT_GET_SET_REGISTER, 0x40, reg_and_byte, uart_num,
			    NULL, 0, 300);

	return result;
}

/*
 * qt_setuart
 * issues a SET_UART vendor-specific request on the default control pipe
 * If successful sets baud rate divisor and LCR value
 */
static int qt_setuart(struct usb_serial *serial, unsigned short uart_num,
		      unsigned short default_divisor, unsigned char default_lcr)
{
	int result;
	unsigned short uart_num_and_lcr;

	uart_num_and_lcr = (default_lcr << 8) + uart_num;

	result =
	    usb_control_msg(serial->dev, usb_sndctrlpipe(serial->dev, 0),
			    QT_GET_SET_UART, 0x40, default_divisor,
			    uart_num_and_lcr, NULL, 0, 300);

	return result;
}

static int box_set_hw_flow_ctrl(struct usb_serial *serial, unsigned int index,
			     int b_set)
{
	__u8 mcr = 0;
	__u8 msr = 0, mout_value = 0;
	unsigned int status;

	if (b_set == 1) {
		/* flow control, box will clear RTS line to prevent remote */
		mcr = SERIAL_MCR_RTS;
	} /* device from xmitting more chars */
	else {
		/* no flow control to remote device */
		mcr = 0;

	}
	mout_value = mcr << 8;

	if (b_set == 1) {
		/* flow control, box will inhibit xmit data if CTS line is
		 * asserted */
		msr = SERIAL_MSR_CTS;
	} else {
		/* Box will not inhimbe xmit data due to CTS line */
		msr = 0;
	}
	mout_value |= msr;

	status =
	    usb_control_msg(serial->dev, usb_sndctrlpipe(serial->dev, 0),
			    QT_HW_FLOW_CONTROL_MASK, 0x40, mout_value,
			    index, NULL, 0, 300);
	return status;

}

static int box_set_sw_flow_ctrl(struct usb_serial *serial, __u16 index,
			     unsigned char stop_char, unsigned char start_char)
{
	__u16 n_sw_flow_out;
	int result;

	n_sw_flow_out = start_char << 8;
	n_sw_flow_out = (unsigned short)stop_char;

	result =
	    usb_control_msg(serial->dev, usb_sndctrlpipe(serial->dev, 0),
			    QT_SW_FLOW_CONTROL_MASK, 0x40, n_sw_flow_out,
			    index, NULL, 0, 300);
	return result;

}

static int box_disable_sw_flow_ctrl(struct usb_serial *serial, __u16 index)
{
	int result;

	result =
	    usb_control_msg(serial->dev, usb_sndctrlpipe(serial->dev, 0),
			    QT_SW_FLOW_CONTROL_DISABLE, 0x40, 0, index,
			    NULL, 0, 300);
	return result;

}

static int qt_startup(struct usb_serial *serial)
{
	struct device *dev = &serial->dev->dev;
	struct usb_serial_port *port;
	struct quatech_port *qt_port;
	struct qt_get_device_data device_data;
	int i;
	int status;

	/* Now setup per port private data */
	for (i = 0; i < serial->num_ports; i++) {
		port = serial->port[i];
		qt_port = kzalloc(sizeof(*qt_port), GFP_KERNEL);
		if (!qt_port) {
			for (--i; i >= 0; i--) {
				port = serial->port[i];
				kfree(usb_get_serial_port_data(port));
				usb_set_serial_port_data(port, NULL);
			}
			return -ENOMEM;
		}
		mutex_init(&qt_port->lock);

		usb_set_serial_port_data(port, qt_port);

	}

	status = qt_get_device(serial, &device_data);
	if (status < 0)
		goto startup_error;

	dev_dbg(dev, "device_data.portb = 0x%x\n", device_data.portb);

	device_data.portb &= ~FULLPWRBIT;
	dev_dbg(dev, "Changing device_data.portb to 0x%x\n", device_data.portb);

	status = qt_set_device(serial, &device_data);
	if (status < 0) {
		dev_dbg(dev, "qt_set_device failed\n");
		goto startup_error;
	}

	status = qt_get_device(serial, &device_data);
	if (status < 0) {
		dev_dbg(dev, "qt_get_device failed\n");
		goto startup_error;
	}

	switch (serial->dev->descriptor.idProduct) {
	case QUATECH_DSU100:
	case QUATECH_QSU100:
	case QUATECH_ESU100A:
	case QUATECH_ESU100B:
	case QUATECH_HSU100A:
	case QUATECH_HSU100B:
	case QUATECH_HSU100C:
	case QUATECH_HSU100D:
		device_data.porta &= ~(RR_BITS | DUPMODE_BITS);
		device_data.porta |= CLKS_X4;
		device_data.portb &= ~(LOOPMODE_BITS);
		device_data.portb |= RS232_MODE;
		break;

	case QUATECH_SSU200:
	case QUATECH_DSU200:
	case QUATECH_QSU200:
	case QUATECH_ESU200A:
	case QUATECH_ESU200B:
	case QUATECH_HSU200A:
	case QUATECH_HSU200B:
	case QUATECH_HSU200C:
	case QUATECH_HSU200D:
		device_data.porta &= ~(RR_BITS | DUPMODE_BITS);
		device_data.porta |= CLKS_X4;
		device_data.portb &= ~(LOOPMODE_BITS);
		device_data.portb |= ALL_LOOPBACK;
		break;
	default:
		device_data.porta &= ~(RR_BITS | DUPMODE_BITS);
		device_data.porta |= CLKS_X4;
		device_data.portb &= ~(LOOPMODE_BITS);
		device_data.portb |= RS232_MODE;
		break;

	}

	status = box_set_prebuffer_level(serial);	/* sets to default value */
	if (status < 0) {
		dev_dbg(dev, "box_set_prebuffer_level failed\n");
		goto startup_error;
	}

	status = box_set_atc(serial, ATC_DISABLED);
	if (status < 0) {
		dev_dbg(dev, "box_set_atc failed\n");
		goto startup_error;
	}

	dev_dbg(dev, "device_data.portb = 0x%x\n", device_data.portb);

	device_data.portb |= NEXT_BOARD_POWER_BIT;
	dev_dbg(dev, "Changing device_data.portb to 0x%x\n", device_data.portb);

	status = qt_set_device(serial, &device_data);
	if (status < 0) {
		dev_dbg(dev, "qt_set_device failed\n");
		goto startup_error;
	}

	return 0;

startup_error:
	for (i = 0; i < serial->num_ports; i++) {
		port = serial->port[i];
		qt_port = qt_get_port_private(port);
		kfree(qt_port);
		usb_set_serial_port_data(port, NULL);
	}

	return -EIO;
}

static void qt_release(struct usb_serial *serial)
{
	struct usb_serial_port *port;
	struct quatech_port *qt_port;
	int i;

	for (i = 0; i < serial->num_ports; i++) {
		port = serial->port[i];
		if (!port)
			continue;

		qt_port = usb_get_serial_port_data(port);
		kfree(qt_port);
		usb_set_serial_port_data(port, NULL);
	}

}

static void qt_submit_urb_from_open(struct usb_serial *serial,
				    struct usb_serial_port *port)
{
	int result;
	struct usb_serial_port *port0 = serial->port[0];

	/* set up interrupt urb */
	usb_fill_int_urb(port0->interrupt_in_urb,
			 serial->dev,
			 usb_rcvintpipe(serial->dev,
					port0->interrupt_in_endpointAddress),
			 port0->interrupt_in_buffer,
			 port0->interrupt_in_urb->transfer_buffer_length,
			 qt_interrupt_callback, serial,
			 port0->interrupt_in_urb->interval);

	result = usb_submit_urb(port0->interrupt_in_urb,
				GFP_KERNEL);
	if (result) {
		dev_err(&port->dev,
			"%s - Error %d submitting interrupt urb\n",
			__func__, result);
	}
}

static int qt_open(struct tty_struct *tty,
		   struct usb_serial_port *port)
{
	struct usb_serial *serial;
	struct quatech_port *quatech_port;
	struct quatech_port *port0;
	struct qt_open_channel_data channel_data;

	int result;

	if (port_paranoia_check(port, __func__))
		return -ENODEV;

	serial = port->serial;

	if (serial_paranoia_check(serial, __func__))
		return -ENODEV;

	quatech_port = qt_get_port_private(port);
	port0 = qt_get_port_private(serial->port[0]);

	if (quatech_port == NULL || port0 == NULL)
		return -ENODEV;

	usb_clear_halt(serial->dev, port->write_urb->pipe);
	usb_clear_halt(serial->dev, port->read_urb->pipe);
	port0->open_ports++;

	result = qt_get_device(serial, &port0->device_data);

	/* Port specific setups */
	result = qt_open_channel(serial, port->port_number, &channel_data);
	if (result < 0) {
		dev_dbg(&port->dev, "qt_open_channel failed\n");
		return result;
	}
	dev_dbg(&port->dev, "qt_open_channel completed.\n");

/* FIXME: are these needed?  Does it even do anything useful? */
	quatech_port->shadow_lsr = channel_data.line_status &
	    (SERIAL_LSR_OE | SERIAL_LSR_PE | SERIAL_LSR_FE | SERIAL_LSR_BI);

	quatech_port->shadow_msr = channel_data.modem_status &
	    (SERIAL_MSR_CTS | SERIAL_MSR_DSR | SERIAL_MSR_RI | SERIAL_MSR_CD);

	/* Set Baud rate to default and turn off (default)flow control here */
	result = qt_setuart(serial, port->port_number, DEFAULT_DIVISOR, DEFAULT_LCR);
	if (result < 0) {
		dev_dbg(&port->dev, "qt_setuart failed\n");
		return result;
	}
	dev_dbg(&port->dev, "qt_setuart completed.\n");

	/*
	 * Put this here to make it responsive to stty and defaults set by
	 * the tty layer
	 */

	/*  Check to see if we've set up our endpoint info yet */
	if (port0->open_ports == 1) {
		if (serial->port[0]->interrupt_in_buffer == NULL)
			qt_submit_urb_from_open(serial, port);
	}

	dev_dbg(&port->dev, "minor number is %d\n", port->minor);
	dev_dbg(&port->dev,
		"Bulkin endpoint is %d\n", port->bulk_in_endpointAddress);
	dev_dbg(&port->dev,
		"BulkOut endpoint is %d\n", port->bulk_out_endpointAddress);
	dev_dbg(&port->dev, "Interrupt endpoint is %d\n",
		port->interrupt_in_endpointAddress);
	dev_dbg(&port->dev, "port's number in the device is %d\n",
		quatech_port->port_num);
	quatech_port->read_urb = port->read_urb;

	/* set up our bulk in urb */

	usb_fill_bulk_urb(quatech_port->read_urb,
			  serial->dev,
			  usb_rcvbulkpipe(serial->dev,
					  port->bulk_in_endpointAddress),
			  port->bulk_in_buffer,
			  quatech_port->read_urb->transfer_buffer_length,
			  qt_read_bulk_callback, quatech_port);

	dev_dbg(&port->dev, "qt_open: bulkin endpoint is %d\n",
		port->bulk_in_endpointAddress);
	quatech_port->read_urb_busy = true;
	result = usb_submit_urb(quatech_port->read_urb, GFP_KERNEL);
	if (result) {
		dev_err(&port->dev,
			"%s - Error %d submitting control urb\n",
			__func__, result);
		quatech_port->read_urb_busy = false;
	}

	/* initialize our wait queues */
	init_waitqueue_head(&quatech_port->wait);
	init_waitqueue_head(&quatech_port->msr_wait);

	/* initialize our icount structure */
	memset(&(quatech_port->icount), 0x00, sizeof(quatech_port->icount));

	return 0;

}

static int qt_chars_in_buffer(struct tty_struct *tty)
{
	struct usb_serial_port *port = tty->driver_data;
	struct usb_serial *serial;
	int chars = 0;

	serial = get_usb_serial(port, __func__);

	if (serial->num_bulk_out) {
		if (port->write_urb->status == -EINPROGRESS)
			chars = port->write_urb->transfer_buffer_length;
	}

	return chars;
}

static void qt_block_until_empty(struct tty_struct *tty,
				 struct quatech_port *qt_port)
{
	int timeout = HZ / 10;
	int wait = 30;
	int count;

	while (1) {

		count = qt_chars_in_buffer(tty);

		if (count <= 0)
			return;

		interruptible_sleep_on_timeout(&qt_port->wait, timeout);

		wait--;
		if (wait == 0) {
			dev_dbg(&qt_port->port->dev, "%s - TIMEOUT", __func__);
			return;
		} else {
			wait = 30;
		}
	}
}

static void qt_close(struct usb_serial_port *port)
{
	struct usb_serial *serial = port->serial;
	struct quatech_port *qt_port;
	struct quatech_port *port0;
	struct tty_struct *tty;
	int status;
	unsigned int index;
	status = 0;

	tty = tty_port_tty_get(&port->port);
	index = port->port_number;

	qt_port = qt_get_port_private(port);
	port0 = qt_get_port_private(serial->port[0]);

	/* shutdown any bulk reads that might be going on */
	if (serial->num_bulk_out)
		usb_unlink_urb(port->write_urb);
	if (serial->num_bulk_in)
		usb_unlink_urb(port->read_urb);

	/* wait up to for transmitter to empty */
	if (serial->dev)
		qt_block_until_empty(tty, qt_port);
	tty_kref_put(tty);

	/* Close uart channel */
	status = qt_close_channel(serial, index);
	if (status < 0)
		dev_dbg(&port->dev, "%s - qt_close_channel failed.\n", __func__);

	port0->open_ports--;

	dev_dbg(&port->dev, "qt_num_open_ports in close%d\n", port0->open_ports);

	if (port0->open_ports == 0) {
		if (serial->port[0]->interrupt_in_urb) {
			dev_dbg(&port->dev, "Shutdown interrupt_in_urb\n");
			usb_kill_urb(serial->port[0]->interrupt_in_urb);
		}

	}

	if (qt_port->write_urb) {
		/* if this urb had a transfer buffer already (old tx) free it */
		kfree(qt_port->write_urb->transfer_buffer);
		usb_free_urb(qt_port->write_urb);
	}

}

static int qt_write(struct tty_struct *tty, struct usb_serial_port *port,
		    const unsigned char *buf, int count)
{
	int result;
	struct usb_serial *serial = get_usb_serial(port, __func__);

	if (serial == NULL)
		return -ENODEV;

	if (count == 0) {
		dev_dbg(&port->dev,
			"%s - write request of 0 bytes\n", __func__);
		return 0;
	}

	/* only do something if we have a bulk out endpoint */
	if (serial->num_bulk_out) {
		if (port->write_urb->status == -EINPROGRESS) {
			dev_dbg(&port->dev, "%s - already writing\n", __func__);
			return 0;
		}

		count =
		    (count > port->bulk_out_size) ? port->bulk_out_size : count;
		memcpy(port->write_urb->transfer_buffer, buf, count);

		/* set up our urb */

		usb_fill_bulk_urb(port->write_urb, serial->dev,
				  usb_sndbulkpipe(serial->dev,
						  port->
						  bulk_out_endpointAddress),
				  port->write_urb->transfer_buffer, count,
				  qt_write_bulk_callback, port);

		/* send the data out the bulk port */
		result = usb_submit_urb(port->write_urb, GFP_ATOMIC);
		if (result)
			dev_dbg(&port->dev,
				"%s - failed submitting write urb, error %d\n",
				__func__, result);
		else
			result = count;

		return result;
	}

	/* no bulk out, so return 0 bytes written */
	return 0;
}

static int qt_write_room(struct tty_struct *tty)
{
	struct usb_serial_port *port = tty->driver_data;
	struct usb_serial *serial;
	struct quatech_port *qt_port;

	int retval = -EINVAL;

	if (port_paranoia_check(port, __func__))
		return -1;

	serial = get_usb_serial(port, __func__);

	if (!serial)
		return -ENODEV;

	qt_port = qt_get_port_private(port);

	mutex_lock(&qt_port->lock);

	if (serial->num_bulk_out) {
		if (port->write_urb->status != -EINPROGRESS)
			retval = port->bulk_out_size;
	}

	mutex_unlock(&qt_port->lock);
	return retval;

}

static int qt_ioctl(struct tty_struct *tty,
		    unsigned int cmd, unsigned long arg)
{
	struct usb_serial_port *port = tty->driver_data;
	struct quatech_port *qt_port = qt_get_port_private(port);
	unsigned int index;

	dev_dbg(&port->dev, "%s cmd 0x%04x\n", __func__, cmd);

	index = port->port_number;

	if (cmd == TIOCMIWAIT) {
		while (qt_port != NULL) {
			interruptible_sleep_on(&qt_port->msr_wait);
			if (signal_pending(current))
				return -ERESTARTSYS;
			else {
				char diff = qt_port->diff_status;

				if (diff == 0)
					return -EIO;	/* no change => error */

				/* Consume all events */
				qt_port->diff_status = 0;

				if (((arg & TIOCM_RNG)
				     && (diff & SERIAL_MSR_RI))
				    || ((arg & TIOCM_DSR)
					&& (diff & SERIAL_MSR_DSR))
				    || ((arg & TIOCM_CD)
					&& (diff & SERIAL_MSR_CD))
				    || ((arg & TIOCM_CTS)
					&& (diff & SERIAL_MSR_CTS))) {
					return 0;
				}
			}
		}
		return 0;
	}

	dev_dbg(&port->dev, "%s -No ioctl for that one.\n", __func__);
	return -ENOIOCTLCMD;
}

static void qt_set_termios(struct tty_struct *tty,
			   struct usb_serial_port *port,
			   struct ktermios *old_termios)
{
	struct ktermios *termios = &tty->termios;
	unsigned char new_lcr = 0;
	unsigned int cflag = termios->c_cflag;
	unsigned int index;
	int baud, divisor, remainder;
	int status;

	index = port->port_number;

	switch (cflag & CSIZE) {
	case CS5:
		new_lcr |= SERIAL_5_DATA;
		break;
	case CS6:
		new_lcr |= SERIAL_6_DATA;
		break;
	case CS7:
		new_lcr |= SERIAL_7_DATA;
		break;
	default:
		termios->c_cflag &= ~CSIZE;
		termios->c_cflag |= CS8;
	case CS8:
		new_lcr |= SERIAL_8_DATA;
		break;
	}

	/* Parity stuff */
	if (cflag & PARENB) {
		if (cflag & PARODD)
			new_lcr |= SERIAL_ODD_PARITY;
		else
			new_lcr |= SERIAL_EVEN_PARITY;
	}
	if (cflag & CSTOPB)
		new_lcr |= SERIAL_TWO_STOPB;
	else
		new_lcr |= SERIAL_ONE_STOPB;

	dev_dbg(&port->dev, "%s - 4\n", __func__);

	/* Thats the LCR stuff, go ahead and set it */
	baud = tty_get_baud_rate(tty);
	if (!baud)
		/* pick a default, any default... */
		baud = 9600;

	dev_dbg(&port->dev, "%s - got baud = %d\n", __func__, baud);

	divisor = MAX_BAUD_RATE / baud;
	remainder = MAX_BAUD_RATE % baud;
	/* Round to nearest divisor */
	if (((remainder * 2) >= baud) && (baud != 110))
		divisor++;

	/*
	 * Set Baud rate to default and turn off (default)flow control here
	 */
	status =
	    qt_setuart(port->serial, index, (unsigned short)divisor, new_lcr);
	if (status < 0) {
		dev_dbg(&port->dev, "qt_setuart failed\n");
		return;
	}

	/* Now determine flow control */
	if (cflag & CRTSCTS) {
		dev_dbg(&port->dev, "%s - Enabling HW flow control\n", __func__);

		/* Enable RTS/CTS flow control */
		status = box_set_hw_flow_ctrl(port->serial, index, 1);

		if (status < 0) {
			dev_dbg(&port->dev, "box_set_hw_flow_ctrl failed\n");
			return;
		}
	} else {
		/* Disable RTS/CTS flow control */
		dev_dbg(&port->dev,
			"%s - disabling HW flow control\n", __func__);

		status = box_set_hw_flow_ctrl(port->serial, index, 0);
		if (status < 0) {
			dev_dbg(&port->dev, "box_set_hw_flow_ctrl failed\n");
			return;
		}

	}

	/* if we are implementing XON/XOFF, set the start and stop character in
	 * the device */
	if (I_IXOFF(tty) || I_IXON(tty)) {
		unsigned char stop_char = STOP_CHAR(tty);
		unsigned char start_char = START_CHAR(tty);
		status =
		    box_set_sw_flow_ctrl(port->serial, index, stop_char,
				      start_char);
		if (status < 0)
			dev_dbg(&port->dev,
				"box_set_sw_flow_ctrl (enabled) failed\n");

	} else {
		/* disable SW flow control */
		status = box_disable_sw_flow_ctrl(port->serial, index);
		if (status < 0)
			dev_dbg(&port->dev,
				"box_set_sw_flow_ctrl (diabling) failed\n");

	}
	termios->c_cflag &= ~CMSPAR;
	/* FIXME:
	   Error cases should be returning the actual bits changed only
	*/
}

static void qt_break(struct tty_struct *tty, int break_state)
{
	struct usb_serial_port *port = tty->driver_data;
	struct usb_serial *serial = get_usb_serial(port, __func__);
	struct quatech_port *qt_port;
	u16 index, onoff;
	unsigned int result;

	index = port->port_number;

	qt_port = qt_get_port_private(port);

	if (break_state == -1)
		onoff = 1;
	else
		onoff = 0;

	mutex_lock(&qt_port->lock);

	result =
	    usb_control_msg(serial->dev, usb_sndctrlpipe(serial->dev, 0),
			    QT_BREAK_CONTROL, 0x40, onoff, index, NULL, 0, 300);

	mutex_unlock(&qt_port->lock);
}

static inline int qt_real_tiocmget(struct tty_struct *tty,
				   struct usb_serial_port *port,
				   struct usb_serial *serial)
{

	u8 mcr;
	u8 msr;
	unsigned int result = 0;
	int status;
	unsigned int index;

	index = port->port_number;
	status =
	    box_get_register(port->serial, index, MODEM_CONTROL_REGISTER, &mcr);
	if (status >= 0) {
		status =
		    box_get_register(port->serial, index,
				   MODEM_STATUS_REGISTER, &msr);

	}

	if (status >= 0) {
		result = ((mcr & SERIAL_MCR_DTR) ? TIOCM_DTR : 0)
		    /* DTR IS SET */
		    | ((mcr & SERIAL_MCR_RTS) ? TIOCM_RTS : 0)
		    /* RTS IS SET */
		    | ((msr & SERIAL_MSR_CTS) ? TIOCM_CTS : 0)
		    /* CTS is set */
		    | ((msr & SERIAL_MSR_CD) ? TIOCM_CAR : 0)
		    /* Carrier detect is set */
		    | ((msr & SERIAL_MSR_RI) ? TIOCM_RI : 0)
		    /* Ring indicator set */
		    | ((msr & SERIAL_MSR_DSR) ? TIOCM_DSR : 0);
		/* DSR is set */
		return result;

	} else
		return -ESPIPE;
}

static inline int qt_real_tiocmset(struct tty_struct *tty,
				   struct usb_serial_port *port,
				   struct usb_serial *serial,
				   unsigned int value)
{

	u8 mcr;
	int status;
	unsigned int index;

	index = port->port_number;
	status =
	    box_get_register(port->serial, index, MODEM_CONTROL_REGISTER, &mcr);
	if (status < 0)
		return -ESPIPE;

	/*
	 * Turn off the RTS and DTR and loopback and then only turn on what was
	 * asked for
	 */
	mcr &= ~(SERIAL_MCR_RTS | SERIAL_MCR_DTR | SERIAL_MCR_LOOP);
	if (value & TIOCM_RTS)
		mcr |= SERIAL_MCR_RTS;
	if (value & TIOCM_DTR)
		mcr |= SERIAL_MCR_DTR;
	if (value & TIOCM_LOOP)
		mcr |= SERIAL_MCR_LOOP;

	status =
	    box_set_register(port->serial, index, MODEM_CONTROL_REGISTER, mcr);
	if (status < 0)
		return -ESPIPE;
	else
		return 0;
}

static int qt_tiocmget(struct tty_struct *tty)
{
	struct usb_serial_port *port = tty->driver_data;
	struct usb_serial *serial = get_usb_serial(port, __func__);
	struct quatech_port *qt_port = qt_get_port_private(port);
	int retval;

	if (!serial)
		return -ENODEV;

	mutex_lock(&qt_port->lock);
	retval = qt_real_tiocmget(tty, port, serial);
	mutex_unlock(&qt_port->lock);
	return retval;
}

static int qt_tiocmset(struct tty_struct *tty,
		       unsigned int set, unsigned int clear)
{

	struct usb_serial_port *port = tty->driver_data;
	struct usb_serial *serial = get_usb_serial(port, __func__);
	struct quatech_port *qt_port = qt_get_port_private(port);
	int retval;

	if (!serial)
		return -ENODEV;

	mutex_lock(&qt_port->lock);
	retval = qt_real_tiocmset(tty, port, serial, set);
	mutex_unlock(&qt_port->lock);
	return retval;
}

static void qt_throttle(struct tty_struct *tty)
{
	struct usb_serial_port *port = tty->driver_data;
	struct usb_serial *serial = get_usb_serial(port, __func__);
	struct quatech_port *qt_port;

	if (!serial)
		return;

	qt_port = qt_get_port_private(port);

	mutex_lock(&qt_port->lock);

	/* pass on to the driver specific version of this function */
	qt_port->rx_holding = 1;

	mutex_unlock(&qt_port->lock);
}

static void qt_submit_urb_from_unthrottle(struct usb_serial_port *port,
					  struct usb_serial *serial)
{
	int result;

	/* Start reading from the device */
	usb_fill_bulk_urb(port->read_urb, serial->dev,
			  usb_rcvbulkpipe(serial->dev,
					  port->bulk_in_endpointAddress),
			  port->read_urb->transfer_buffer,
			  port->read_urb->transfer_buffer_length,
			  qt_read_bulk_callback, port);

	result = usb_submit_urb(port->read_urb, GFP_ATOMIC);

	if (result)
		dev_err(&port->dev,
			"%s - failed restarting read urb, error %d\n",
			__func__, result);
}

static void qt_unthrottle(struct tty_struct *tty)
{
	struct usb_serial_port *port = tty->driver_data;
	struct usb_serial *serial = get_usb_serial(port, __func__);
	struct quatech_port *qt_port;

	if (!serial)
		return;

	qt_port = qt_get_port_private(port);

	mutex_lock(&qt_port->lock);

	if (qt_port->rx_holding == 1) {
		dev_dbg(&port->dev, "%s -qt_port->rx_holding == 1\n", __func__);

		qt_port->rx_holding = 0;
		dev_dbg(&port->dev, "%s - qt_port->rx_holding = 0\n", __func__);

		/* if we have a bulk endpoint, start it up */
		if ((serial->num_bulk_in) && (qt_port->read_bulk_stopped == 1))
			qt_submit_urb_from_unthrottle(port, serial);
	}
	mutex_unlock(&qt_port->lock);
}

static int qt_calc_num_ports(struct usb_serial *serial)
{
	int num_ports;

	num_ports =
	    (serial->interface->cur_altsetting->desc.bNumEndpoints - 1) / 2;

	return num_ports;
}

static struct usb_serial_driver quatech_device = {
	.driver = {
		   .owner = THIS_MODULE,
		   .name = "serqt",
		   },
	.description = DRIVER_DESC,
	.id_table = id_table,
	.num_ports = 8,
	.open = qt_open,
	.close = qt_close,
	.write = qt_write,
	.write_room = qt_write_room,
	.chars_in_buffer = qt_chars_in_buffer,
	.throttle = qt_throttle,
	.unthrottle = qt_unthrottle,
	.calc_num_ports = qt_calc_num_ports,
	.ioctl = qt_ioctl,
	.set_termios = qt_set_termios,
	.break_ctl = qt_break,
	.tiocmget = qt_tiocmget,
	.tiocmset = qt_tiocmset,
	.attach = qt_startup,
	.release = qt_release,
};

static struct usb_serial_driver * const serial_drivers[] = {
	&quatech_device, NULL
};

module_usb_serial_driver(serial_drivers, id_table);

MODULE_AUTHOR(DRIVER_AUTHOR);
MODULE_DESCRIPTION(DRIVER_DESC);
MODULE_LICENSE("GPL");<|MERGE_RESOLUTION|>--- conflicted
+++ resolved
@@ -255,11 +255,7 @@
 	wake_up_interruptible(&qt_port->wait);
 }
 
-<<<<<<< HEAD
-static void ProcessRxChar(struct usb_serial_port *port, unsigned char data)
-=======
 static void process_rx_char(struct usb_serial_port *port, unsigned char data)
->>>>>>> d0e0ac97
 {
 	struct urb *urb = port->read_urb;
 	if (urb->actual_length)
@@ -332,13 +328,8 @@
 			case 0xff:
 				dev_dbg(&port->dev, "No status sequence.\n");
 
-<<<<<<< HEAD
-				ProcessRxChar(port, data[i]);
-				ProcessRxChar(port, data[i + 1]);
-=======
 				process_rx_char(port, data[i]);
 				process_rx_char(port, data[i + 1]);
->>>>>>> d0e0ac97
 
 				i += 2;
 				break;
@@ -374,11 +365,7 @@
 		"%s - port->rx_holding = %d\n", __func__, qt_port->rx_holding);
 
 	if (port_paranoia_check(port, __func__) != 0) {
-<<<<<<< HEAD
-		qt_port->ReadBulkStopped = 1;
-=======
 		qt_port->read_bulk_stopped = 1;
->>>>>>> d0e0ac97
 		return;
 	}
 
@@ -388,13 +375,8 @@
 	if (qt_port->close_pending == 1) {
 		/* Were closing , stop reading */
 		dev_dbg(&port->dev,
-<<<<<<< HEAD
-			"%s - (qt_port->closepending == 1\n", __func__);
-		qt_port->ReadBulkStopped = 1;
-=======
 			"%s - (qt_port->close_pending == 1\n", __func__);
 		qt_port->read_bulk_stopped = 1;
->>>>>>> d0e0ac97
 		return;
 	}
 
@@ -403,13 +385,8 @@
 	 * receiving any more characters and let the box handle the flow
 	 * control
 	 */
-<<<<<<< HEAD
-	if (qt_port->RxHolding == 1) {
-		qt_port->ReadBulkStopped = 1;
-=======
 	if (qt_port->rx_holding == 1) {
 		qt_port->read_bulk_stopped = 1;
->>>>>>> d0e0ac97
 		return;
 	}
 
