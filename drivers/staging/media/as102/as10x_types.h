--- conflicted
+++ resolved
@@ -112,11 +112,7 @@
 #define CFG_MODE_AUTO	2
 
 struct as10x_tps {
-<<<<<<< HEAD
-	uint8_t constellation;
-=======
 	uint8_t modulation;
->>>>>>> d411b1a3
 	uint8_t hierarchy;
 	uint8_t interleaving_mode;
 	uint8_t code_rate_HP;
@@ -136,11 +132,7 @@
 	/* hierarchy selection */
 	uint8_t hier_select;
 	/* constellation */
-<<<<<<< HEAD
-	uint8_t constellation;
-=======
 	uint8_t modulation;
->>>>>>> d411b1a3
 	/* hierarchy */
 	uint8_t hierarchy;
 	/* interleaving mode */
