/*
 * Copyright (c) 2009, Microsoft Corporation.
 *
 * This program is free software; you can redistribute it and/or modify it
 * under the terms and conditions of the GNU General Public License,
 * version 2, as published by the Free Software Foundation.
 *
 * This program is distributed in the hope it will be useful, but WITHOUT
 * ANY WARRANTY; without even the implied warranty of MERCHANTABILITY or
 * FITNESS FOR A PARTICULAR PURPOSE.  See the GNU General Public License for
 * more details.
 *
 * You should have received a copy of the GNU General Public License along with
 * this program; if not, write to the Free Software Foundation, Inc., 59 Temple
 * Place - Suite 330, Boston, MA 02111-1307 USA.
 *
 * Authors:
 *   Haiyang Zhang <haiyangz@microsoft.com>
 *   Hank Janssen  <hjanssen@microsoft.com>
 */
#include <linux/init.h>
#include <linux/slab.h>
#include <linux/module.h>
#include <linux/device.h>
#include <linux/blkdev.h>
#include <scsi/scsi.h>
#include <scsi/scsi_cmnd.h>
#include <scsi/scsi_host.h>
#include <scsi/scsi_device.h>
#include <scsi/scsi_tcq.h>
#include <scsi/scsi_eh.h>
#include <scsi/scsi_devinfo.h>
#include <scsi/scsi_dbg.h>
#include "osd.h"
#include "logging.h"
#include "version_info.h"
#include "vmbus.h"
#include "storvsc_api.h"


struct host_device_context {
	/* must be 1st field
	 * FIXME this is a bug */
	/* point back to our device context */
	struct vm_device *device_ctx;
	struct kmem_cache *request_pool;
	unsigned int port;
	unsigned char path;
	unsigned char target;
};

struct storvsc_cmd_request {
	struct list_head entry;
	struct scsi_cmnd *cmd;

	unsigned int bounce_sgl_count;
	struct scatterlist *bounce_sgl;

	struct hv_storvsc_request request;
	/* !!!DO NOT ADD ANYTHING BELOW HERE!!! */
	/* The extension buffer falls right here and is pointed to by
	 * request.Extension;
	 * Which sounds like a very bad design... */
};

struct storvsc_driver_context {
	/* !! These must be the first 2 fields !! */
	/* FIXME this is a bug... */
	struct driver_context drv_ctx;
	struct storvsc_driver_object drv_obj;
};

/* Static decl */
static int storvsc_probe(struct device *dev);
static int storvsc_queuecommand(struct Scsi_Host *shost, struct scsi_cmnd *scmnd);
static int storvsc_device_alloc(struct scsi_device *);
static int storvsc_device_configure(struct scsi_device *);
static int storvsc_host_reset_handler(struct scsi_cmnd *scmnd);
static int storvsc_remove(struct device *dev);

static struct scatterlist *create_bounce_buffer(struct scatterlist *sgl,
						unsigned int sg_count,
						unsigned int len);
static void destroy_bounce_buffer(struct scatterlist *sgl,
				  unsigned int sg_count);
static int do_bounce_buffer(struct scatterlist *sgl, unsigned int sg_count);
static unsigned int copy_from_bounce_buffer(struct scatterlist *orig_sgl,
					    struct scatterlist *bounce_sgl,
					    unsigned int orig_sgl_count);
static unsigned int copy_to_bounce_buffer(struct scatterlist *orig_sgl,
					  struct scatterlist *bounce_sgl,
					  unsigned int orig_sgl_count);

static int storvsc_get_chs(struct scsi_device *sdev, struct block_device *bdev,
			   sector_t capacity, int *info);


static int storvsc_ringbuffer_size = STORVSC_RING_BUFFER_SIZE;
module_param(storvsc_ringbuffer_size, int, S_IRUGO);
MODULE_PARM_DESC(storvsc_ringbuffer_size, "Ring buffer size (bytes)");

/* The one and only one */
static struct storvsc_driver_context g_storvsc_drv;

/* Scsi driver */
static struct scsi_host_template scsi_driver = {
	.module	=		THIS_MODULE,
	.name =			"storvsc_host_t",
	.bios_param =		storvsc_get_chs,
	.queuecommand =		storvsc_queuecommand,
	.eh_host_reset_handler =	storvsc_host_reset_handler,
	.slave_alloc =		storvsc_device_alloc,
	.slave_configure =	storvsc_device_configure,
	.cmd_per_lun =		1,
	/* 64 max_queue * 1 target */
	.can_queue =		STORVSC_MAX_IO_REQUESTS*STORVSC_MAX_TARGETS,
	.this_id =		-1,
	/* no use setting to 0 since ll_blk_rw reset it to 1 */
	/* currently 32 */
	.sg_tablesize =		MAX_MULTIPAGE_BUFFER_COUNT,
	/*
	 * ENABLE_CLUSTERING allows mutiple physically contig bio_vecs to merge
	 * into 1 sg element. If set, we must limit the max_segment_size to
	 * PAGE_SIZE, otherwise we may get 1 sg element that represents
	 * multiple
	 */
	/* physically contig pfns (ie sg[x].length > PAGE_SIZE). */
	.use_clustering =	ENABLE_CLUSTERING,
	/* Make sure we dont get a sg segment crosses a page boundary */
	.dma_boundary =		PAGE_SIZE-1,
};


/*
 * storvsc_drv_init - StorVsc driver initialization.
 */
static int storvsc_drv_init(int (*drv_init)(struct hv_driver *drv))
{
	int ret;
	struct storvsc_driver_object *storvsc_drv_obj = &g_storvsc_drv.drv_obj;
	struct driver_context *drv_ctx = &g_storvsc_drv.drv_ctx;

<<<<<<< HEAD
	storvsc_drv_obj->RingBufferSize = storvsc_ringbuffer_size;
=======
	storvsc_drv_obj->ring_buffer_size = storvsc_ringbuffer_size;
>>>>>>> 3cbea436

	/* Callback to client driver to complete the initialization */
	drv_init(&storvsc_drv_obj->base);

	DPRINT_INFO(STORVSC_DRV,
		    "request extension size %u, max outstanding reqs %u",
		    storvsc_drv_obj->request_ext_size,
		    storvsc_drv_obj->max_outstanding_req_per_channel);

	if (storvsc_drv_obj->max_outstanding_req_per_channel <
	    STORVSC_MAX_IO_REQUESTS) {
		DPRINT_ERR(STORVSC_DRV,
			   "The number of outstanding io requests (%d) "
			   "is larger than that supported (%d) internally.",
			   STORVSC_MAX_IO_REQUESTS,
			   storvsc_drv_obj->max_outstanding_req_per_channel);
		return -1;
	}

	drv_ctx->driver.name = storvsc_drv_obj->base.name;
	memcpy(&drv_ctx->class_id, &storvsc_drv_obj->base.deviceType,
	       sizeof(struct hv_guid));

	drv_ctx->probe = storvsc_probe;
	drv_ctx->remove = storvsc_remove;

	/* The driver belongs to vmbus */
	ret = vmbus_child_driver_register(drv_ctx);

	return ret;
}

static int storvsc_drv_exit_cb(struct device *dev, void *data)
{
	struct device **curr = (struct device **)data;
	*curr = dev;
	return 1; /* stop iterating */
}

static void storvsc_drv_exit(void)
{
	struct storvsc_driver_object *storvsc_drv_obj = &g_storvsc_drv.drv_obj;
	struct driver_context *drv_ctx = &g_storvsc_drv.drv_ctx;
	struct device *current_dev = NULL;
	int ret;

	while (1) {
		current_dev = NULL;

		/* Get the device */
		ret = driver_for_each_device(&drv_ctx->driver, NULL,
					     (void *) &current_dev,
					     storvsc_drv_exit_cb);

		if (ret)
			DPRINT_WARN(STORVSC_DRV,
				    "driver_for_each_device returned %d", ret);

		if (current_dev == NULL)
			break;

		/* Initiate removal from the top-down */
		device_unregister(current_dev);
	}

	if (storvsc_drv_obj->base.OnCleanup)
		storvsc_drv_obj->base.OnCleanup(&storvsc_drv_obj->base);

	vmbus_child_driver_unregister(drv_ctx);
	return;
}

/*
 * storvsc_probe - Add a new device for this driver
 */
static int storvsc_probe(struct device *device)
{
	int ret;
	struct driver_context *driver_ctx =
				driver_to_driver_context(device->driver);
	struct storvsc_driver_context *storvsc_drv_ctx =
				(struct storvsc_driver_context *)driver_ctx;
	struct storvsc_driver_object *storvsc_drv_obj =
				&storvsc_drv_ctx->drv_obj;
	struct vm_device *device_ctx = device_to_vm_device(device);
	struct hv_device *device_obj = &device_ctx->device_obj;
	struct Scsi_Host *host;
	struct host_device_context *host_device_ctx;
	struct storvsc_device_info device_info;

<<<<<<< HEAD
	if (!storvsc_drv_obj->Base.OnDeviceAdd)
=======
	if (!storvsc_drv_obj->base.OnDeviceAdd)
>>>>>>> 3cbea436
		return -1;

	host = scsi_host_alloc(&scsi_driver,
			       sizeof(struct host_device_context));
	if (!host) {
		DPRINT_ERR(STORVSC_DRV, "unable to allocate scsi host object");
		return -ENOMEM;
	}

	dev_set_drvdata(device, host);

	host_device_ctx = (struct host_device_context *)host->hostdata;
	memset(host_device_ctx, 0, sizeof(struct host_device_context));

	host_device_ctx->port = host->host_no;
	host_device_ctx->device_ctx = device_ctx;

	host_device_ctx->request_pool =
				kmem_cache_create(dev_name(&device_ctx->device),
					sizeof(struct storvsc_cmd_request) +
					storvsc_drv_obj->request_ext_size, 0,
					SLAB_HWCACHE_ALIGN, NULL);

	if (!host_device_ctx->request_pool) {
		scsi_host_put(host);
		return -ENOMEM;
	}

	device_info.port_number = host->host_no;
	/* Call to the vsc driver to add the device */
	ret = storvsc_drv_obj->base.OnDeviceAdd(device_obj,
						(void *)&device_info);
	if (ret != 0) {
		DPRINT_ERR(STORVSC_DRV, "unable to add scsi vsc device");
		kmem_cache_destroy(host_device_ctx->request_pool);
		scsi_host_put(host);
		return -1;
	}

	/* host_device_ctx->port = device_info.PortNumber; */
	host_device_ctx->path = device_info.path_id;
	host_device_ctx->target = device_info.target_id;

	/* max # of devices per target */
	host->max_lun = STORVSC_MAX_LUNS_PER_TARGET;
	/* max # of targets per channel */
	host->max_id = STORVSC_MAX_TARGETS;
	/* max # of channels */
	host->max_channel = STORVSC_MAX_CHANNELS - 1;

	/* Register the HBA and start the scsi bus scan */
	ret = scsi_add_host(host, device);
	if (ret != 0) {
		DPRINT_ERR(STORVSC_DRV, "unable to add scsi host device");

		storvsc_drv_obj->base.OnDeviceRemove(device_obj);

		kmem_cache_destroy(host_device_ctx->request_pool);
		scsi_host_put(host);
		return -1;
	}

	scsi_scan_host(host);
	return ret;
}

/*
 * storvsc_remove - Callback when our device is removed
 */
static int storvsc_remove(struct device *device)
{
	int ret;
	struct driver_context *driver_ctx =
			driver_to_driver_context(device->driver);
	struct storvsc_driver_context *storvsc_drv_ctx =
			(struct storvsc_driver_context *)driver_ctx;
	struct storvsc_driver_object *storvsc_drv_obj =
			&storvsc_drv_ctx->drv_obj;
	struct vm_device *device_ctx = device_to_vm_device(device);
	struct hv_device *device_obj = &device_ctx->device_obj;
	struct Scsi_Host *host = dev_get_drvdata(device);
	struct host_device_context *host_device_ctx =
			(struct host_device_context *)host->hostdata;


<<<<<<< HEAD
	if (!storvsc_drv_obj->Base.OnDeviceRemove)
=======
	if (!storvsc_drv_obj->base.OnDeviceRemove)
>>>>>>> 3cbea436
		return -1;

	/*
	 * Call to the vsc driver to let it know that the device is being
	 * removed
	 */
	ret = storvsc_drv_obj->base.OnDeviceRemove(device_obj);
	if (ret != 0) {
		/* TODO: */
		DPRINT_ERR(STORVSC, "unable to remove vsc device (ret %d)",
			   ret);
	}

	if (host_device_ctx->request_pool) {
		kmem_cache_destroy(host_device_ctx->request_pool);
		host_device_ctx->request_pool = NULL;
	}

	DPRINT_INFO(STORVSC, "removing host adapter (%p)...", host);
	scsi_remove_host(host);

	DPRINT_INFO(STORVSC, "releasing host adapter (%p)...", host);
	scsi_host_put(host);
	return ret;
}

/*
 * storvsc_commmand_completion - Command completion processing
 */
static void storvsc_commmand_completion(struct hv_storvsc_request *request)
{
	struct storvsc_cmd_request *cmd_request =
		(struct storvsc_cmd_request *)request->context;
	struct scsi_cmnd *scmnd = cmd_request->cmd;
	struct host_device_context *host_device_ctx =
		(struct host_device_context *)scmnd->device->host->hostdata;
	void (*scsi_done_fn)(struct scsi_cmnd *);
	struct scsi_sense_hdr sense_hdr;

	/* ASSERT(request == &cmd_request->request); */
	/* ASSERT(scmnd); */
	/* ASSERT((unsigned long)scmnd->host_scribble == */
	/*        (unsigned long)cmd_request); */
	/* ASSERT(scmnd->scsi_done); */

	if (cmd_request->bounce_sgl_count) {
		/* using bounce buffer */
		/* printk("copy_from_bounce_buffer\n"); */

		/* FIXME: We can optimize on writes by just skipping this */
		copy_from_bounce_buffer(scsi_sglist(scmnd),
					cmd_request->bounce_sgl,
					scsi_sg_count(scmnd));
		destroy_bounce_buffer(cmd_request->bounce_sgl,
				      cmd_request->bounce_sgl_count);
	}

	scmnd->result = request->status;

	if (scmnd->result) {
		if (scsi_normalize_sense(scmnd->sense_buffer,
				request->sense_buffer_size, &sense_hdr))
			scsi_print_sense_hdr("storvsc", &sense_hdr);
	}

<<<<<<< HEAD
	/* ASSERT(request->BytesXfer <= request->DataBuffer.Length); */
	scsi_set_resid(scmnd, request->DataBuffer.Length - request->BytesXfer);
=======
	/* ASSERT(request->BytesXfer <= request->data_buffer.Length); */
	scsi_set_resid(scmnd,
		request->data_buffer.Length - request->bytes_xfer);
>>>>>>> 3cbea436

	scsi_done_fn = scmnd->scsi_done;

	scmnd->host_scribble = NULL;
	scmnd->scsi_done = NULL;

	/* !!DO NOT MODIFY the scmnd after this call */
	scsi_done_fn(scmnd);

	kmem_cache_free(host_device_ctx->request_pool, cmd_request);
}

static int do_bounce_buffer(struct scatterlist *sgl, unsigned int sg_count)
{
	int i;

	/* No need to check */
	if (sg_count < 2)
		return -1;

	/* We have at least 2 sg entries */
	for (i = 0; i < sg_count; i++) {
		if (i == 0) {
			/* make sure 1st one does not have hole */
			if (sgl[i].offset + sgl[i].length != PAGE_SIZE)
				return i;
		} else if (i == sg_count - 1) {
			/* make sure last one does not have hole */
			if (sgl[i].offset != 0)
				return i;
		} else {
			/* make sure no hole in the middle */
			if (sgl[i].length != PAGE_SIZE || sgl[i].offset != 0)
				return i;
		}
	}
	return -1;
}

static struct scatterlist *create_bounce_buffer(struct scatterlist *sgl,
						unsigned int sg_count,
						unsigned int len)
{
	int i;
	int num_pages;
	struct scatterlist *bounce_sgl;
	struct page *page_buf;

	num_pages = ALIGN_UP(len, PAGE_SIZE) >> PAGE_SHIFT;

	bounce_sgl = kcalloc(num_pages, sizeof(struct scatterlist), GFP_ATOMIC);
	if (!bounce_sgl)
		return NULL;

	for (i = 0; i < num_pages; i++) {
		page_buf = alloc_page(GFP_ATOMIC);
		if (!page_buf)
			goto cleanup;
		sg_set_page(&bounce_sgl[i], page_buf, 0, 0);
	}

	return bounce_sgl;

cleanup:
	destroy_bounce_buffer(bounce_sgl, num_pages);
	return NULL;
}

static void destroy_bounce_buffer(struct scatterlist *sgl,
				  unsigned int sg_count)
{
	int i;
	struct page *page_buf;

	for (i = 0; i < sg_count; i++) {
		page_buf = sg_page((&sgl[i]));
		if (page_buf != NULL)
			__free_page(page_buf);
	}

	kfree(sgl);
}

/* Assume the bounce_sgl has enough room ie using the create_bounce_buffer() */
static unsigned int copy_to_bounce_buffer(struct scatterlist *orig_sgl,
					  struct scatterlist *bounce_sgl,
					  unsigned int orig_sgl_count)
{
	int i;
	int j = 0;
	unsigned long src, dest;
	unsigned int srclen, destlen, copylen;
	unsigned int total_copied = 0;
	unsigned long bounce_addr = 0;
	unsigned long src_addr = 0;
	unsigned long flags;

	local_irq_save(flags);

	for (i = 0; i < orig_sgl_count; i++) {
		src_addr = (unsigned long)kmap_atomic(sg_page((&orig_sgl[i])),
				KM_IRQ0) + orig_sgl[i].offset;
		src = src_addr;
		srclen = orig_sgl[i].length;

		/* ASSERT(orig_sgl[i].offset + orig_sgl[i].length <= PAGE_SIZE); */

		if (bounce_addr == 0)
			bounce_addr = (unsigned long)kmap_atomic(sg_page((&bounce_sgl[j])), KM_IRQ0);

		while (srclen) {
			/* assume bounce offset always == 0 */
			dest = bounce_addr + bounce_sgl[j].length;
			destlen = PAGE_SIZE - bounce_sgl[j].length;

			copylen = min(srclen, destlen);
			memcpy((void *)dest, (void *)src, copylen);

			total_copied += copylen;
			bounce_sgl[j].length += copylen;
			srclen -= copylen;
			src += copylen;

			if (bounce_sgl[j].length == PAGE_SIZE) {
				/* full..move to next entry */
				kunmap_atomic((void *)bounce_addr, KM_IRQ0);
				j++;

				/* if we need to use another bounce buffer */
				if (srclen || i != orig_sgl_count - 1)
					bounce_addr = (unsigned long)kmap_atomic(sg_page((&bounce_sgl[j])), KM_IRQ0);
			} else if (srclen == 0 && i == orig_sgl_count - 1) {
				/* unmap the last bounce that is < PAGE_SIZE */
				kunmap_atomic((void *)bounce_addr, KM_IRQ0);
			}
		}

		kunmap_atomic((void *)(src_addr - orig_sgl[i].offset), KM_IRQ0);
	}

	local_irq_restore(flags);

	return total_copied;
}

/* Assume the original sgl has enough room */
static unsigned int copy_from_bounce_buffer(struct scatterlist *orig_sgl,
					    struct scatterlist *bounce_sgl,
					    unsigned int orig_sgl_count)
{
	int i;
	int j = 0;
	unsigned long src, dest;
	unsigned int srclen, destlen, copylen;
	unsigned int total_copied = 0;
	unsigned long bounce_addr = 0;
	unsigned long dest_addr = 0;
	unsigned long flags;

	local_irq_save(flags);

	for (i = 0; i < orig_sgl_count; i++) {
		dest_addr = (unsigned long)kmap_atomic(sg_page((&orig_sgl[i])),
					KM_IRQ0) + orig_sgl[i].offset;
		dest = dest_addr;
		destlen = orig_sgl[i].length;
		/* ASSERT(orig_sgl[i].offset + orig_sgl[i].length <= PAGE_SIZE); */

		if (bounce_addr == 0)
			bounce_addr = (unsigned long)kmap_atomic(sg_page((&bounce_sgl[j])), KM_IRQ0);

		while (destlen) {
			src = bounce_addr + bounce_sgl[j].offset;
			srclen = bounce_sgl[j].length - bounce_sgl[j].offset;

			copylen = min(srclen, destlen);
			memcpy((void *)dest, (void *)src, copylen);

			total_copied += copylen;
			bounce_sgl[j].offset += copylen;
			destlen -= copylen;
			dest += copylen;

			if (bounce_sgl[j].offset == bounce_sgl[j].length) {
				/* full */
				kunmap_atomic((void *)bounce_addr, KM_IRQ0);
				j++;

				/* if we need to use another bounce buffer */
				if (destlen || i != orig_sgl_count - 1)
					bounce_addr = (unsigned long)kmap_atomic(sg_page((&bounce_sgl[j])), KM_IRQ0);
			} else if (destlen == 0 && i == orig_sgl_count - 1) {
				/* unmap the last bounce that is < PAGE_SIZE */
				kunmap_atomic((void *)bounce_addr, KM_IRQ0);
			}
		}

		kunmap_atomic((void *)(dest_addr - orig_sgl[i].offset),
			      KM_IRQ0);
	}

	local_irq_restore(flags);

	return total_copied;
}

/*
 * storvsc_queuecommand - Initiate command processing
 */
static int storvsc_queuecommand_lck(struct scsi_cmnd *scmnd,
				void (*done)(struct scsi_cmnd *))
{
	int ret;
	struct host_device_context *host_device_ctx =
		(struct host_device_context *)scmnd->device->host->hostdata;
	struct vm_device *device_ctx = host_device_ctx->device_ctx;
	struct driver_context *driver_ctx =
		driver_to_driver_context(device_ctx->device.driver);
	struct storvsc_driver_context *storvsc_drv_ctx =
		(struct storvsc_driver_context *)driver_ctx;
	struct storvsc_driver_object *storvsc_drv_obj =
		&storvsc_drv_ctx->drv_obj;
	struct hv_storvsc_request *request;
	struct storvsc_cmd_request *cmd_request;
	unsigned int request_size = 0;
	int i;
	struct scatterlist *sgl;
	unsigned int sg_count = 0;

	DPRINT_DBG(STORVSC_DRV, "scmnd %p dir %d, use_sg %d buf %p len %d "
		   "queue depth %d tagged %d", scmnd, scmnd->sc_data_direction,
		   scsi_sg_count(scmnd), scsi_sglist(scmnd),
		   scsi_bufflen(scmnd), scmnd->device->queue_depth,
		   scmnd->device->tagged_supported);

	/* If retrying, no need to prep the cmd */
	if (scmnd->host_scribble) {
		/* ASSERT(scmnd->scsi_done != NULL); */

		cmd_request =
			(struct storvsc_cmd_request *)scmnd->host_scribble;
		DPRINT_INFO(STORVSC_DRV, "retrying scmnd %p cmd_request %p",
			    scmnd, cmd_request);

		goto retry_request;
	}

	/* ASSERT(scmnd->scsi_done == NULL); */
	/* ASSERT(scmnd->host_scribble == NULL); */

	scmnd->scsi_done = done;

	request_size = sizeof(struct storvsc_cmd_request);

	cmd_request = kmem_cache_alloc(host_device_ctx->request_pool,
				       GFP_ATOMIC);
	if (!cmd_request) {
		DPRINT_ERR(STORVSC_DRV, "scmnd (%p) - unable to allocate "
			   "storvsc_cmd_request...marking queue busy", scmnd);
		scmnd->scsi_done = NULL;
		return SCSI_MLQUEUE_DEVICE_BUSY;
	}

	/* Setup the cmd request */
	cmd_request->bounce_sgl_count = 0;
	cmd_request->bounce_sgl = NULL;
	cmd_request->cmd = scmnd;

	scmnd->host_scribble = (unsigned char *)cmd_request;

	request = &cmd_request->request;

	request->extension =
		(void *)((unsigned long)cmd_request + request_size);
	DPRINT_DBG(STORVSC_DRV, "req %p size %d ext %d", request, request_size,
		   storvsc_drv_obj->request_ext_size);

	/* Build the SRB */
	switch (scmnd->sc_data_direction) {
	case DMA_TO_DEVICE:
		request->type = WRITE_TYPE;
		break;
	case DMA_FROM_DEVICE:
		request->type = READ_TYPE;
		break;
	default:
		request->type = UNKNOWN_TYPE;
		break;
	}

	request->on_io_completion = storvsc_commmand_completion;
	request->context = cmd_request;/* scmnd; */

	/* request->PortId = scmnd->device->channel; */
	request->host = host_device_ctx->port;
	request->bus = scmnd->device->channel;
	request->target_id = scmnd->device->id;
	request->lun_id = scmnd->device->lun;

	/* ASSERT(scmnd->cmd_len <= 16); */
<<<<<<< HEAD
	request->CdbLen = scmnd->cmd_len;
	request->Cdb = scmnd->cmnd;
=======
	request->cdb_len = scmnd->cmd_len;
	request->cdb = scmnd->cmnd;
>>>>>>> 3cbea436

	request->sense_buffer = scmnd->sense_buffer;
	request->sense_buffer_size = SCSI_SENSE_BUFFERSIZE;


	request->data_buffer.Length = scsi_bufflen(scmnd);
	if (scsi_sg_count(scmnd)) {
		sgl = (struct scatterlist *)scsi_sglist(scmnd);
		sg_count = scsi_sg_count(scmnd);

		/* check if we need to bounce the sgl */
		if (do_bounce_buffer(sgl, scsi_sg_count(scmnd)) != -1) {
			DPRINT_INFO(STORVSC_DRV,
				    "need to bounce buffer for this scmnd %p",
				    scmnd);
			cmd_request->bounce_sgl =
				create_bounce_buffer(sgl, scsi_sg_count(scmnd),
						     scsi_bufflen(scmnd));
			if (!cmd_request->bounce_sgl) {
				DPRINT_ERR(STORVSC_DRV,
					   "unable to create bounce buffer for "
					   "this scmnd %p", scmnd);

				scmnd->scsi_done = NULL;
				scmnd->host_scribble = NULL;
				kmem_cache_free(host_device_ctx->request_pool,
						cmd_request);

				return SCSI_MLQUEUE_HOST_BUSY;
			}

			cmd_request->bounce_sgl_count =
				ALIGN_UP(scsi_bufflen(scmnd), PAGE_SIZE) >>
					PAGE_SHIFT;

			/*
			 * FIXME: We can optimize on reads by just skipping
			 * this
			 */
			copy_to_bounce_buffer(sgl, cmd_request->bounce_sgl,
					      scsi_sg_count(scmnd));

			sgl = cmd_request->bounce_sgl;
			sg_count = cmd_request->bounce_sgl_count;
		}

		request->data_buffer.Offset = sgl[0].offset;

		for (i = 0; i < sg_count; i++) {
			DPRINT_DBG(STORVSC_DRV, "sgl[%d] len %d offset %d\n",
				   i, sgl[i].length, sgl[i].offset);
<<<<<<< HEAD
			request->DataBuffer.PfnArray[i] =
=======
			request->data_buffer.PfnArray[i] =
>>>>>>> 3cbea436
				page_to_pfn(sg_page((&sgl[i])));
		}
	} else if (scsi_sglist(scmnd)) {
		/* ASSERT(scsi_bufflen(scmnd) <= PAGE_SIZE); */
<<<<<<< HEAD
		request->DataBuffer.Offset =
=======
		request->data_buffer.Offset =
>>>>>>> 3cbea436
			virt_to_phys(scsi_sglist(scmnd)) & (PAGE_SIZE-1);
		request->data_buffer.PfnArray[0] =
			virt_to_phys(scsi_sglist(scmnd)) >> PAGE_SHIFT;
	}

retry_request:
	/* Invokes the vsc to start an IO */
	ret = storvsc_drv_obj->on_io_request(&device_ctx->device_obj,
					   &cmd_request->request);
	if (ret == -1) {
		/* no more space */
		DPRINT_ERR(STORVSC_DRV,
			   "scmnd (%p) - queue FULL...marking queue busy",
			   scmnd);

		if (cmd_request->bounce_sgl_count) {
			/*
			 * FIXME: We can optimize on writes by just skipping
			 * this
			 */
			copy_from_bounce_buffer(scsi_sglist(scmnd),
						cmd_request->bounce_sgl,
						scsi_sg_count(scmnd));
			destroy_bounce_buffer(cmd_request->bounce_sgl,
					      cmd_request->bounce_sgl_count);
		}

		kmem_cache_free(host_device_ctx->request_pool, cmd_request);

		scmnd->scsi_done = NULL;
		scmnd->host_scribble = NULL;

		ret = SCSI_MLQUEUE_DEVICE_BUSY;
	}

	return ret;
}

static DEF_SCSI_QCMD(storvsc_queuecommand)

static int storvsc_merge_bvec(struct request_queue *q,
			      struct bvec_merge_data *bmd, struct bio_vec *bvec)
{
	/* checking done by caller. */
	return bvec->bv_len;
}

/*
 * storvsc_device_configure - Configure the specified scsi device
 */
static int storvsc_device_alloc(struct scsi_device *sdevice)
{
	DPRINT_DBG(STORVSC_DRV, "sdev (%p) - setting device flag to %d",
		   sdevice, BLIST_SPARSELUN);
	/*
	 * This enables luns to be located sparsely. Otherwise, we may not
	 * discovered them.
	 */
	sdevice->sdev_bflags |= BLIST_SPARSELUN | BLIST_LARGELUN;
	return 0;
}

static int storvsc_device_configure(struct scsi_device *sdevice)
{
	DPRINT_INFO(STORVSC_DRV, "sdev (%p) - curr queue depth %d", sdevice,
		    sdevice->queue_depth);

	DPRINT_INFO(STORVSC_DRV, "sdev (%p) - setting queue depth to %d",
		    sdevice, STORVSC_MAX_IO_REQUESTS);
	scsi_adjust_queue_depth(sdevice, MSG_SIMPLE_TAG,
				STORVSC_MAX_IO_REQUESTS);

	DPRINT_INFO(STORVSC_DRV, "sdev (%p) - setting max segment size to %ld",
		    sdevice, PAGE_SIZE);
	blk_queue_max_segment_size(sdevice->request_queue, PAGE_SIZE);

	DPRINT_INFO(STORVSC_DRV, "sdev (%p) - adding merge bio vec routine",
		    sdevice);
	blk_queue_merge_bvec(sdevice->request_queue, storvsc_merge_bvec);

	blk_queue_bounce_limit(sdevice->request_queue, BLK_BOUNCE_ANY);
	/* sdevice->timeout = (2000 * HZ);//(75 * HZ); */

	return 0;
}

/*
 * storvsc_host_reset_handler - Reset the scsi HBA
 */
static int storvsc_host_reset_handler(struct scsi_cmnd *scmnd)
{
	int ret;
	struct host_device_context *host_device_ctx =
		(struct host_device_context *)scmnd->device->host->hostdata;
	struct vm_device *device_ctx = host_device_ctx->device_ctx;

	DPRINT_INFO(STORVSC_DRV, "sdev (%p) dev obj (%p) - host resetting...",
		    scmnd->device, &device_ctx->device_obj);

	/* Invokes the vsc to reset the host/bus */
<<<<<<< HEAD
	ret = StorVscOnHostReset(&device_ctx->device_obj);
=======
	ret = stor_vsc_on_host_reset(&device_ctx->device_obj);
>>>>>>> 3cbea436
	if (ret != 0)
		return ret;

	DPRINT_INFO(STORVSC_DRV, "sdev (%p) dev obj (%p) - host reseted",
		    scmnd->device, &device_ctx->device_obj);

	return ret;
}

static int storvsc_get_chs(struct scsi_device *sdev, struct block_device * bdev,
			   sector_t capacity, int *info)
{
	sector_t total_sectors = capacity;
	sector_t cylinder_times_heads = 0;
	sector_t temp = 0;

	int sectors_per_track = 0;
	int heads = 0;
	int cylinders = 0;
	int rem = 0;

	if (total_sectors > (65535 * 16 * 255))
		total_sectors = (65535 * 16 * 255);

	if (total_sectors >= (65535 * 16 * 63)) {
		sectors_per_track = 255;
		heads = 16;

		cylinder_times_heads = total_sectors;
		/* sector_div stores the quotient in cylinder_times_heads */
		rem = sector_div(cylinder_times_heads, sectors_per_track);
	} else {
		sectors_per_track = 17;

		cylinder_times_heads = total_sectors;
		/* sector_div stores the quotient in cylinder_times_heads */
		rem = sector_div(cylinder_times_heads, sectors_per_track);

		temp = cylinder_times_heads + 1023;
		/* sector_div stores the quotient in temp */
		rem = sector_div(temp, 1024);

		heads = temp;

		if (heads < 4)
			heads = 4;

		if (cylinder_times_heads >= (heads * 1024) || (heads > 16)) {
			sectors_per_track = 31;
			heads = 16;

			cylinder_times_heads = total_sectors;
			/*
			 * sector_div stores the quotient in
			 * cylinder_times_heads
			 */
			rem = sector_div(cylinder_times_heads,
					 sectors_per_track);
		}

		if (cylinder_times_heads >= (heads * 1024)) {
			sectors_per_track = 63;
			heads = 16;

			cylinder_times_heads = total_sectors;
			/*
			 * sector_div stores the quotient in
			 * cylinder_times_heads
			 */
			rem = sector_div(cylinder_times_heads,
					 sectors_per_track);
		}
	}

	temp = cylinder_times_heads;
	/* sector_div stores the quotient in temp */
	rem = sector_div(temp, heads);
	cylinders = temp;

	info[0] = heads;
	info[1] = sectors_per_track;
	info[2] = cylinders;

	DPRINT_INFO(STORVSC_DRV, "CHS (%d, %d, %d)", cylinders, heads,
		    sectors_per_track);

    return 0;
}

static int __init storvsc_init(void)
{
	int ret;

	DPRINT_INFO(STORVSC_DRV, "Storvsc initializing....");
<<<<<<< HEAD
	ret = storvsc_drv_init(StorVscInitialize);
=======
	ret = storvsc_drv_init(stor_vsc_initialize);
>>>>>>> 3cbea436
	return ret;
}

static void __exit storvsc_exit(void)
{
	storvsc_drv_exit();
}

MODULE_LICENSE("GPL");
MODULE_VERSION(HV_DRV_VERSION);
MODULE_DESCRIPTION("Microsoft Hyper-V virtual storage driver");
module_init(storvsc_init);
module_exit(storvsc_exit);<|MERGE_RESOLUTION|>--- conflicted
+++ resolved
@@ -140,11 +140,7 @@
 	struct storvsc_driver_object *storvsc_drv_obj = &g_storvsc_drv.drv_obj;
 	struct driver_context *drv_ctx = &g_storvsc_drv.drv_ctx;
 
-<<<<<<< HEAD
-	storvsc_drv_obj->RingBufferSize = storvsc_ringbuffer_size;
-=======
 	storvsc_drv_obj->ring_buffer_size = storvsc_ringbuffer_size;
->>>>>>> 3cbea436
 
 	/* Callback to client driver to complete the initialization */
 	drv_init(&storvsc_drv_obj->base);
@@ -235,11 +231,7 @@
 	struct host_device_context *host_device_ctx;
 	struct storvsc_device_info device_info;
 
-<<<<<<< HEAD
-	if (!storvsc_drv_obj->Base.OnDeviceAdd)
-=======
 	if (!storvsc_drv_obj->base.OnDeviceAdd)
->>>>>>> 3cbea436
 		return -1;
 
 	host = scsi_host_alloc(&scsi_driver,
@@ -325,11 +317,7 @@
 			(struct host_device_context *)host->hostdata;
 
 
-<<<<<<< HEAD
-	if (!storvsc_drv_obj->Base.OnDeviceRemove)
-=======
 	if (!storvsc_drv_obj->base.OnDeviceRemove)
->>>>>>> 3cbea436
 		return -1;
 
 	/*
@@ -395,14 +383,9 @@
 			scsi_print_sense_hdr("storvsc", &sense_hdr);
 	}
 
-<<<<<<< HEAD
-	/* ASSERT(request->BytesXfer <= request->DataBuffer.Length); */
-	scsi_set_resid(scmnd, request->DataBuffer.Length - request->BytesXfer);
-=======
 	/* ASSERT(request->BytesXfer <= request->data_buffer.Length); */
 	scsi_set_resid(scmnd,
 		request->data_buffer.Length - request->bytes_xfer);
->>>>>>> 3cbea436
 
 	scsi_done_fn = scmnd->scsi_done;
 
@@ -703,13 +686,8 @@
 	request->lun_id = scmnd->device->lun;
 
 	/* ASSERT(scmnd->cmd_len <= 16); */
-<<<<<<< HEAD
-	request->CdbLen = scmnd->cmd_len;
-	request->Cdb = scmnd->cmnd;
-=======
 	request->cdb_len = scmnd->cmd_len;
 	request->cdb = scmnd->cmnd;
->>>>>>> 3cbea436
 
 	request->sense_buffer = scmnd->sense_buffer;
 	request->sense_buffer_size = SCSI_SENSE_BUFFERSIZE;
@@ -761,20 +739,12 @@
 		for (i = 0; i < sg_count; i++) {
 			DPRINT_DBG(STORVSC_DRV, "sgl[%d] len %d offset %d\n",
 				   i, sgl[i].length, sgl[i].offset);
-<<<<<<< HEAD
-			request->DataBuffer.PfnArray[i] =
-=======
 			request->data_buffer.PfnArray[i] =
->>>>>>> 3cbea436
 				page_to_pfn(sg_page((&sgl[i])));
 		}
 	} else if (scsi_sglist(scmnd)) {
 		/* ASSERT(scsi_bufflen(scmnd) <= PAGE_SIZE); */
-<<<<<<< HEAD
-		request->DataBuffer.Offset =
-=======
 		request->data_buffer.Offset =
->>>>>>> 3cbea436
 			virt_to_phys(scsi_sglist(scmnd)) & (PAGE_SIZE-1);
 		request->data_buffer.PfnArray[0] =
 			virt_to_phys(scsi_sglist(scmnd)) >> PAGE_SHIFT;
@@ -875,11 +845,7 @@
 		    scmnd->device, &device_ctx->device_obj);
 
 	/* Invokes the vsc to reset the host/bus */
-<<<<<<< HEAD
-	ret = StorVscOnHostReset(&device_ctx->device_obj);
-=======
 	ret = stor_vsc_on_host_reset(&device_ctx->device_obj);
->>>>>>> 3cbea436
 	if (ret != 0)
 		return ret;
 
@@ -974,11 +940,7 @@
 	int ret;
 
 	DPRINT_INFO(STORVSC_DRV, "Storvsc initializing....");
-<<<<<<< HEAD
-	ret = storvsc_drv_init(StorVscInitialize);
-=======
 	ret = storvsc_drv_init(stor_vsc_initialize);
->>>>>>> 3cbea436
 	return ret;
 }
 
