/*
 * Copyright (c) 1996, 2003 VIA Networking Technologies, Inc.
 * All rights reserved.
 *
 * This program is free software; you can redistribute it and/or modify
 * it under the terms of the GNU General Public License as published by
 * the Free Software Foundation; either version 2 of the License, or
 * (at your option) any later version.
 *
 * This program is distributed in the hope that it will be useful,
 * but WITHOUT ANY WARRANTY; without even the implied warranty of
 * MERCHANTABILITY or FITNESS FOR A PARTICULAR PURPOSE.  See the
 * GNU General Public License for more details.
 *
 * You should have received a copy of the GNU General Public License along
 * with this program; if not, write to the Free Software Foundation, Inc.,
 * 51 Franklin Street, Fifth Floor, Boston, MA 02110-1301 USA.
 *
 * File: tmacro.h
 *
 * Purpose: define basic common types and macros
 *
 * Author: Tevin Chen
 *
 * Date: May 21, 1996
 *
 */

#ifndef __TMACRO_H__
#define __TMACRO_H__

/****** Common helper macros ***********************************************/

#if !defined(LOBYTE)
#define LOBYTE(w)           ((u8)(w))
#endif
#if !defined(HIBYTE)
#define HIBYTE(w)           ((u8)(((u16)(w) >> 8) & 0xFF))
#endif

#if !defined(LOWORD)
#define LOWORD(d)           ((u16)(d))
#endif
#if !defined(HIWORD)
#define HIWORD(d)           ((u16)((((u32)(d)) >> 16) & 0xFFFF))
#endif

#if !defined(MAKEWORD)
#define MAKEWORD(lb, hb)    ((u16)(((u8)(lb)) | (((u16)((u8)(hb))) << 8)))
<<<<<<< HEAD
#endif
#if !defined(MAKEDWORD)
#define MAKEDWORD(lw, hw)   ((u32)(((u16)(lw)) | (((u32)((u16)(hw))) << 16)))
=======
>>>>>>> d0e0ac97
#endif

#endif /* __TMACRO_H__ */<|MERGE_RESOLUTION|>--- conflicted
+++ resolved
@@ -47,12 +47,6 @@
 
 #if !defined(MAKEWORD)
 #define MAKEWORD(lb, hb)    ((u16)(((u8)(lb)) | (((u16)((u8)(hb))) << 8)))
-<<<<<<< HEAD
-#endif
-#if !defined(MAKEDWORD)
-#define MAKEDWORD(lw, hw)   ((u32)(((u16)(lw)) | (((u32)((u16)(hw))) << 16)))
-=======
->>>>>>> d0e0ac97
 #endif
 
 #endif /* __TMACRO_H__ */