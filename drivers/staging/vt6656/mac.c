/*
 * Copyright (c) 1996, 2003 VIA Networking Technologies, Inc.
 * All rights reserved.
 *
 * This program is free software; you can redistribute it and/or modify
 * it under the terms of the GNU General Public License as published by
 * the Free Software Foundation; either version 2 of the License, or
 * (at your option) any later version.
 *
 * This program is distributed in the hope that it will be useful,
 * but WITHOUT ANY WARRANTY; without even the implied warranty of
 * MERCHANTABILITY or FITNESS FOR A PARTICULAR PURPOSE.  See the
 * GNU General Public License for more details.
 *
 * You should have received a copy of the GNU General Public License along
 * with this program; if not, write to the Free Software Foundation, Inc.,
 * 51 Franklin Street, Fifth Floor, Boston, MA 02110-1301 USA.
 *
 *
 * File: mac.c
 *
 * Purpose:  MAC routines
 *
 * Author: Tevin Chen
 *
 * Date: May 21, 1996
 *
 * Functions:
 *
 * Revision History:
 */

#include "tmacro.h"
#include "tether.h"
#include "desc.h"
#include "mac.h"
#include "80211hdr.h"
#include "rndis.h"
#include "control.h"

//static int          msglevel                =MSG_LEVEL_DEBUG;
static int          msglevel                =MSG_LEVEL_INFO;

/*
 * Description:
 *      Write MAC Multicast Address Mask
 *
 * Parameters:
 *  In:
 *      uByteidx    - Index of Mask
 *      byData      - Mask Value to write
 *  Out:
 *      none
 *
 * Return Value: none
 *
 */
void MACvWriteMultiAddr(struct vnt_private *pDevice, u32 uByteIdx, u8 byData)
{
	u8 byData1;

    byData1 = byData;
    CONTROLnsRequestOut(pDevice,
                        MESSAGE_TYPE_WRITE,
                        (u16) (MAC_REG_MAR0 + uByteIdx),
                        MESSAGE_REQUEST_MACREG,
                        1,
                        &byData1);
}

/*
 * Description:
 *      Shut Down MAC
 *
 * Parameters:
 *  In:
 *  Out:
 *      none
 *
 *
 */
void MACbShutdown(struct vnt_private *pDevice)
{
    CONTROLnsRequestOutAsyn(pDevice,
                        MESSAGE_TYPE_MACSHUTDOWN,
                        0,
                        0,
                        0,
                        NULL
                        );
}

void MACvSetBBType(struct vnt_private *pDevice, u8 byType)
{
	u8 pbyData[2];

    pbyData[0] = byType;
    pbyData[1] = EnCFG_BBType_MASK;

    CONTROLnsRequestOut(pDevice,
                        MESSAGE_TYPE_WRITE_MASK,
                        MAC_REG_ENCFG0,
                        MESSAGE_REQUEST_MACREG,
<<<<<<< HEAD
                        2,
=======
			ARRAY_SIZE(pbyData),
>>>>>>> d0e0ac97
                        pbyData
                        );
}

/*
 * Description:
 *      Disable the Key Entry by MISCFIFO
 *
 * Parameters:
 *  In:
 *      dwIoBase        - Base Address for MAC
 *
 *  Out:
 *      none
 *
 * Return Value: none
 *
 */
void MACvDisableKeyEntry(struct vnt_private *pDevice, u32 uEntryIdx)
{
<<<<<<< HEAD
	u16 wOffset;
	u8 byData;

    byData = (u8) uEntryIdx;

    wOffset = MISCFIFO_KEYETRY0;
    wOffset += (uEntryIdx * MISCFIFO_KEYENTRYSIZE);
=======
	u8 byData;
>>>>>>> d0e0ac97

    byData = (u8) uEntryIdx;

    //issue write misc fifo command to device
    CONTROLnsRequestOut(pDevice,
                        MESSAGE_TYPE_CLRKEYENTRY,
                        0,
                        0,
                        1,
                        &byData
                        );
}

/*
 * Description:
 *      Set the Key by MISCFIFO
 *
 * Parameters:
 *  In:
 *      dwIoBase        - Base Address for MAC
 *
 *  Out:
 *      none
 *
 * Return Value: none
 *
 */
void MACvSetKeyEntry(struct vnt_private *pDevice, u16 wKeyCtl, u32 uEntryIdx,
	u32 uKeyIdx, u8 *pbyAddr, u32 *pdwKey)
{
	u8 *pbyKey;
	u16 wOffset;
	u32 dwData1, dwData2;
	int ii;
	u8 pbyData[24];

	if (pDevice->byLocalID <= MAC_REVISION_A1)
		if (pDevice->vnt_mgmt.byCSSPK == KEY_CTL_CCMP)
			return;

    wOffset = MISCFIFO_KEYETRY0;
    wOffset += (uEntryIdx * MISCFIFO_KEYENTRYSIZE);

    dwData1 = 0;
    dwData1 |= wKeyCtl;
    dwData1 <<= 16;
    dwData1 |= MAKEWORD(*(pbyAddr+4), *(pbyAddr+5));

	DBG_PRT(MSG_LEVEL_DEBUG, KERN_INFO"1. wOffset: %d, Data: %X,"\
		" KeyCtl:%X\n", wOffset, dwData1, wKeyCtl);

    dwData2 = 0;
    dwData2 |= *(pbyAddr+3);
    dwData2 <<= 8;
    dwData2 |= *(pbyAddr+2);
    dwData2 <<= 8;
    dwData2 |= *(pbyAddr+1);
    dwData2 <<= 8;
    dwData2 |= *(pbyAddr+0);

	DBG_PRT(MSG_LEVEL_DEBUG, KERN_INFO"2. wOffset: %d, Data: %X\n",
		wOffset, dwData2);

<<<<<<< HEAD
    //VNSvOutPortW(dwIoBase + MAC_REG_MISCFFNDEX, wOffset);
    //VNSvOutPortD(dwIoBase + MAC_REG_MISCFFDATA, dwData);
    //VNSvOutPortW(dwIoBase + MAC_REG_MISCFFCTL, MISCFFCTL_WRITE);

    //wOffset++;

    //wOffset += (uKeyIdx * 4);
/*    for (ii=0;ii<4;ii++) {
        // alway push 128 bits
        DBG_PRT(MSG_LEVEL_DEBUG, KERN_INFO"3.(%d) wOffset: %d, Data: %lX\n", ii, wOffset+ii, *pdwKey);
        VNSvOutPortW(dwIoBase + MAC_REG_MISCFFNDEX, wOffset+ii);
        VNSvOutPortD(dwIoBase + MAC_REG_MISCFFDATA, *pdwKey++);
        VNSvOutPortW(dwIoBase + MAC_REG_MISCFFCTL, MISCFFCTL_WRITE);
    }
*/
=======
>>>>>>> d0e0ac97
    pbyKey = (u8 *)pdwKey;

    pbyData[0] = (u8)dwData1;
    pbyData[1] = (u8)(dwData1>>8);
    pbyData[2] = (u8)(dwData1>>16);
    pbyData[3] = (u8)(dwData1>>24);
    pbyData[4] = (u8)dwData2;
    pbyData[5] = (u8)(dwData2>>8);
    pbyData[6] = (u8)(dwData2>>16);
    pbyData[7] = (u8)(dwData2>>24);
    for (ii = 8; ii < 24; ii++)
	pbyData[ii] = *pbyKey++;

    CONTROLnsRequestOut(pDevice,
                        MESSAGE_TYPE_SETKEY,
                        wOffset,
                        (u16)uKeyIdx,
<<<<<<< HEAD
                        24,
=======
			ARRAY_SIZE(pbyData),
>>>>>>> d0e0ac97
                        pbyData
                        );

}

void MACvRegBitsOff(struct vnt_private *pDevice, u8 byRegOfs, u8 byBits)
{
	u8 pbyData[2];

    pbyData[0] = 0;
    pbyData[1] = byBits;

    CONTROLnsRequestOut(pDevice,
                        MESSAGE_TYPE_WRITE_MASK,
                        byRegOfs,
                        MESSAGE_REQUEST_MACREG,
			ARRAY_SIZE(pbyData),
                        pbyData
                        );
}

void MACvRegBitsOn(struct vnt_private *pDevice, u8 byRegOfs, u8 byBits)
{
	u8 pbyData[2];

    pbyData[0] = byBits;
    pbyData[1] = byBits;

    CONTROLnsRequestOut(pDevice,
                        MESSAGE_TYPE_WRITE_MASK,
                        byRegOfs,
                        MESSAGE_REQUEST_MACREG,
			ARRAY_SIZE(pbyData),
                        pbyData
                        );
}

void MACvWriteWord(struct vnt_private *pDevice, u8 byRegOfs, u16 wData)
{
	u8 pbyData[2];

    pbyData[0] = (u8)(wData & 0xff);
    pbyData[1] = (u8)(wData >> 8);

    CONTROLnsRequestOut(pDevice,
                        MESSAGE_TYPE_WRITE,
                        byRegOfs,
                        MESSAGE_REQUEST_MACREG,
			ARRAY_SIZE(pbyData),
                        pbyData
                        );

}

void MACvWriteBSSIDAddress(struct vnt_private *pDevice, u8 *pbyEtherAddr)
{
	u8 pbyData[6];

    pbyData[0] = *((u8 *)pbyEtherAddr);
    pbyData[1] = *((u8 *)pbyEtherAddr+1);
    pbyData[2] = *((u8 *)pbyEtherAddr+2);
    pbyData[3] = *((u8 *)pbyEtherAddr+3);
    pbyData[4] = *((u8 *)pbyEtherAddr+4);
    pbyData[5] = *((u8 *)pbyEtherAddr+5);

    CONTROLnsRequestOut(pDevice,
                        MESSAGE_TYPE_WRITE,
                        MAC_REG_BSSID0,
                        MESSAGE_REQUEST_MACREG,
			ARRAY_SIZE(pbyData),
                        pbyData
                        );
}

void MACvEnableProtectMD(struct vnt_private *pDevice)
{
	u8 pbyData[2];

    pbyData[0] = EnCFG_ProtectMd;
    pbyData[1] = EnCFG_ProtectMd;

    CONTROLnsRequestOut(pDevice,
                        MESSAGE_TYPE_WRITE_MASK,
                        MAC_REG_ENCFG0,
                        MESSAGE_REQUEST_MACREG,
			ARRAY_SIZE(pbyData),
                        pbyData
                        );
}

void MACvDisableProtectMD(struct vnt_private *pDevice)
{
	u8 pbyData[2];

    pbyData[0] = 0;
    pbyData[1] = EnCFG_ProtectMd;

    CONTROLnsRequestOut(pDevice,
                        MESSAGE_TYPE_WRITE_MASK,
                        MAC_REG_ENCFG0,
                        MESSAGE_REQUEST_MACREG,
			ARRAY_SIZE(pbyData),
                        pbyData
                        );
}

void MACvEnableBarkerPreambleMd(struct vnt_private *pDevice)
{
	u8 pbyData[2];

    pbyData[0] = EnCFG_BarkerPream;
    pbyData[1] = EnCFG_BarkerPream;

    CONTROLnsRequestOut(pDevice,
                        MESSAGE_TYPE_WRITE_MASK,
                        MAC_REG_ENCFG2,
                        MESSAGE_REQUEST_MACREG,
			ARRAY_SIZE(pbyData),
                        pbyData
                        );
}

void MACvDisableBarkerPreambleMd(struct vnt_private *pDevice)
{
	u8 pbyData[2];

    pbyData[0] = 0;
    pbyData[1] = EnCFG_BarkerPream;

    CONTROLnsRequestOut(pDevice,
                        MESSAGE_TYPE_WRITE_MASK,
                        MAC_REG_ENCFG2,
                        MESSAGE_REQUEST_MACREG,
			ARRAY_SIZE(pbyData),
                        pbyData
                        );
}

void MACvWriteBeaconInterval(struct vnt_private *pDevice, u16 wInterval)
{
	u8 pbyData[2];

	pbyData[0] = (u8)(wInterval & 0xff);
	pbyData[1] = (u8)(wInterval >> 8);

    CONTROLnsRequestOut(pDevice,
			MESSAGE_TYPE_WRITE,
			MAC_REG_BI,
			MESSAGE_REQUEST_MACREG,
			ARRAY_SIZE(pbyData),
			pbyData
			);
}<|MERGE_RESOLUTION|>--- conflicted
+++ resolved
@@ -101,11 +101,7 @@
                         MESSAGE_TYPE_WRITE_MASK,
                         MAC_REG_ENCFG0,
                         MESSAGE_REQUEST_MACREG,
-<<<<<<< HEAD
-                        2,
-=======
-			ARRAY_SIZE(pbyData),
->>>>>>> d0e0ac97
+			ARRAY_SIZE(pbyData),
                         pbyData
                         );
 }
@@ -126,17 +122,7 @@
  */
 void MACvDisableKeyEntry(struct vnt_private *pDevice, u32 uEntryIdx)
 {
-<<<<<<< HEAD
-	u16 wOffset;
 	u8 byData;
-
-    byData = (u8) uEntryIdx;
-
-    wOffset = MISCFIFO_KEYETRY0;
-    wOffset += (uEntryIdx * MISCFIFO_KEYENTRYSIZE);
-=======
-	u8 byData;
->>>>>>> d0e0ac97
 
     byData = (u8) uEntryIdx;
 
@@ -200,24 +186,6 @@
 	DBG_PRT(MSG_LEVEL_DEBUG, KERN_INFO"2. wOffset: %d, Data: %X\n",
 		wOffset, dwData2);
 
-<<<<<<< HEAD
-    //VNSvOutPortW(dwIoBase + MAC_REG_MISCFFNDEX, wOffset);
-    //VNSvOutPortD(dwIoBase + MAC_REG_MISCFFDATA, dwData);
-    //VNSvOutPortW(dwIoBase + MAC_REG_MISCFFCTL, MISCFFCTL_WRITE);
-
-    //wOffset++;
-
-    //wOffset += (uKeyIdx * 4);
-/*    for (ii=0;ii<4;ii++) {
-        // alway push 128 bits
-        DBG_PRT(MSG_LEVEL_DEBUG, KERN_INFO"3.(%d) wOffset: %d, Data: %lX\n", ii, wOffset+ii, *pdwKey);
-        VNSvOutPortW(dwIoBase + MAC_REG_MISCFFNDEX, wOffset+ii);
-        VNSvOutPortD(dwIoBase + MAC_REG_MISCFFDATA, *pdwKey++);
-        VNSvOutPortW(dwIoBase + MAC_REG_MISCFFCTL, MISCFFCTL_WRITE);
-    }
-*/
-=======
->>>>>>> d0e0ac97
     pbyKey = (u8 *)pdwKey;
 
     pbyData[0] = (u8)dwData1;
@@ -235,11 +203,7 @@
                         MESSAGE_TYPE_SETKEY,
                         wOffset,
                         (u16)uKeyIdx,
-<<<<<<< HEAD
-                        24,
-=======
-			ARRAY_SIZE(pbyData),
->>>>>>> d0e0ac97
+			ARRAY_SIZE(pbyData),
                         pbyData
                         );
 
