--- conflicted
+++ resolved
@@ -933,25 +933,6 @@
 
 int BBbVT3184Init(struct vnt_private *priv)
 {
-<<<<<<< HEAD
-	int ntStatus;
-    u16                    wLength;
-    u8 *                   pbyAddr;
-    u8 *                   pbyAgc;
-    u16                    wLengthAgc;
-    u8                    abyArray[256];
-	u8 data;
-
-    ntStatus = CONTROLnsRequestIn(pDevice,
-                                  MESSAGE_TYPE_READ,
-                                  0,
-                                  MESSAGE_REQUEST_EEPROM,
-                                  EEP_MAX_CONTEXT_SIZE,
-                                  pDevice->abyEEPROM);
-    if (ntStatus != STATUS_SUCCESS) {
-        return false;
-    }
-=======
 	int status;
 	u16 lenght;
 	u8 *addr;
@@ -1001,7 +982,6 @@
 					priv->config_file.ZoneType);
 		}
 	}
->>>>>>> 4988abf1
 
 	if (!priv->bZoneRegExist)
 		priv->byZoneType = priv->abyEEPROM[EEP_OFS_ZONETYPE];
@@ -1112,30 +1092,16 @@
 	RFbRFTableDownload(priv);
 
 
-<<<<<<< HEAD
-    RFbRFTableDownload(pDevice);
-
-	/* Fix for TX USB resets from vendors driver */
-	CONTROLnsRequestIn(pDevice, MESSAGE_TYPE_READ, USB_REG4,
-=======
 	/* Fix for TX USB resets from vendors driver */
 	CONTROLnsRequestIn(priv, MESSAGE_TYPE_READ, USB_REG4,
->>>>>>> 4988abf1
 		MESSAGE_REQUEST_MEM, sizeof(data), &data);
 
 	data |= 0x2;
 
-<<<<<<< HEAD
-	CONTROLnsRequestOut(pDevice, MESSAGE_TYPE_WRITE, USB_REG4,
-		MESSAGE_REQUEST_MEM, sizeof(data), &data);
-
-    return true;//ntStatus;
-=======
 	CONTROLnsRequestOut(priv, MESSAGE_TYPE_WRITE, USB_REG4,
 		MESSAGE_REQUEST_MEM, sizeof(data), &data);
 
 	return true;
->>>>>>> 4988abf1
 }
 
 /*
