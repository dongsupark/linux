--- conflicted
+++ resolved
@@ -419,12 +419,7 @@
 		freq = ieee80211_channel_to_frequency(msg2.dschannel.data,
 						      IEEE80211_BAND_2GHZ);
 		bss = cfg80211_inform_bss(wiphy,
-<<<<<<< HEAD
-			ieee80211_get_channel(wiphy,
-			      ieee80211_channel_to_frequency(msg2.dschannel.data, IEEE80211_BAND_2GHZ)),
-=======
 			ieee80211_get_channel(wiphy, freq),
->>>>>>> 22ad57ba
 			(const u8 *) &(msg2.bssid.data.data),
 			msg2.timestamp.data, msg2.capinfo.data,
 			msg2.beaconperiod.data,
