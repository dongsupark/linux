/*
 *   tm6000-video.c - driver for TM5600/TM6000/TM6010 USB video capture devices
 *
 *  Copyright (C) 2006-2007 Mauro Carvalho Chehab <mchehab@infradead.org>
 *
 *  Copyright (C) 2007 Michel Ludwig <michel.ludwig@gmail.com>
 *	- Fixed module load/unload
 *
 *  This program is free software; you can redistribute it and/or modify
 *  it under the terms of the GNU General Public License as published by
 *  the Free Software Foundation version 2
 *
 *  This program is distributed in the hope that it will be useful,
 *  but WITHOUT ANY WARRANTY; without even the implied warranty of
 *  MERCHANTABILITY or FITNESS FOR A PARTICULAR PURPOSE.  See the
 *  GNU General Public License for more details.
 *
 *  You should have received a copy of the GNU General Public License
 *  along with this program; if not, write to the Free Software
 *  Foundation, Inc., 675 Mass Ave, Cambridge, MA 02139, USA.
 */
#include <linux/module.h>
#include <linux/delay.h>
#include <linux/errno.h>
#include <linux/fs.h>
#include <linux/kernel.h>
#include <linux/slab.h>
#include <linux/mm.h>
#include <linux/ioport.h>
#include <linux/init.h>
#include <linux/sched.h>
#include <linux/random.h>
#include <linux/version.h>
#include <linux/usb.h>
#include <linux/videodev2.h>
#include <media/v4l2-ioctl.h>
#include <linux/interrupt.h>
#include <linux/kthread.h>
#include <linux/highmem.h>
#include <linux/freezer.h>

#include "tm6000-regs.h"
#include "tm6000.h"

#define BUFFER_TIMEOUT     msecs_to_jiffies(2000)  /* 2 seconds */

/* Limits minimum and default number of buffers */
#define TM6000_MIN_BUF 4
#define TM6000_DEF_BUF 8

#define TM6000_MAX_ISO_PACKETS	46	/* Max number of ISO packets */

/* Declare static vars that will be used as parameters */
static unsigned int vid_limit = 16;	/* Video memory limit, in Mb */
static int video_nr = -1;		/* /dev/videoN, -1 for autodetect */

/* Debug level */
int tm6000_debug;
EXPORT_SYMBOL_GPL(tm6000_debug);

/* supported controls */
static struct v4l2_queryctrl tm6000_qctrl[] = {
	{
		.id            = V4L2_CID_BRIGHTNESS,
		.type          = V4L2_CTRL_TYPE_INTEGER,
		.name          = "Brightness",
		.minimum       = 0,
		.maximum       = 255,
		.step          = 1,
		.default_value = 54,
		.flags         = 0,
	}, {
		.id            = V4L2_CID_CONTRAST,
		.type          = V4L2_CTRL_TYPE_INTEGER,
		.name          = "Contrast",
		.minimum       = 0,
		.maximum       = 255,
		.step          = 0x1,
		.default_value = 119,
		.flags         = 0,
	}, {
		.id            = V4L2_CID_SATURATION,
		.type          = V4L2_CTRL_TYPE_INTEGER,
		.name          = "Saturation",
		.minimum       = 0,
		.maximum       = 255,
		.step          = 0x1,
		.default_value = 112,
		.flags         = 0,
	}, {
		.id            = V4L2_CID_HUE,
		.type          = V4L2_CTRL_TYPE_INTEGER,
		.name          = "Hue",
		.minimum       = -128,
		.maximum       = 127,
		.step          = 0x1,
		.default_value = 0,
		.flags         = 0,
	}
};

static int qctl_regs[ARRAY_SIZE(tm6000_qctrl)];

static struct tm6000_fmt format[] = {
	{
		.name     = "4:2:2, packed, YVY2",
		.fourcc   = V4L2_PIX_FMT_YUYV,
		.depth    = 16,
	}, {
		.name     = "4:2:2, packed, UYVY",
		.fourcc   = V4L2_PIX_FMT_UYVY,
		.depth    = 16,
	}, {
		.name     = "A/V + VBI mux packet",
		.fourcc   = V4L2_PIX_FMT_TM6000,
		.depth    = 16,
	}
};

/* ------------------------------------------------------------------
 *	DMA and thread functions
 * ------------------------------------------------------------------
 */

#define norm_maxw(a) 720
#define norm_maxh(a) 576

#define norm_minw(a) norm_maxw(a)
#define norm_minh(a) norm_maxh(a)

/*
 * video-buf generic routine to get the next available buffer
 */
static inline void get_next_buf(struct tm6000_dmaqueue *dma_q,
			       struct tm6000_buffer   **buf)
{
	struct tm6000_core *dev = container_of(dma_q, struct tm6000_core, vidq);
	char *outp;

	if (list_empty(&dma_q->active)) {
		dprintk(dev, V4L2_DEBUG_QUEUE, "No active queue to serve\n");
		*buf = NULL;
		return;
	}

	*buf = list_entry(dma_q->active.next,
			struct tm6000_buffer, vb.queue);

	if (!buf)
		return;

	/* Cleans up buffer - Usefull for testing for frame/URB loss */
	outp = videobuf_to_vmalloc(&(*buf)->vb);

	return;
}

/*
 * Announces that a buffer were filled and request the next
 */
static inline void buffer_filled(struct tm6000_core *dev,
				 struct tm6000_dmaqueue *dma_q,
				 struct tm6000_buffer *buf)
{
	/* Advice that buffer was filled */
	dprintk(dev, V4L2_DEBUG_ISOC, "[%p/%d] wakeup\n", buf, buf->vb.i);
	buf->vb.state = VIDEOBUF_DONE;
	buf->vb.field_count++;
	do_gettimeofday(&buf->vb.ts);

	list_del(&buf->vb.queue);
	wake_up(&buf->vb.done);
}

const char *tm6000_msg_type[] = {
	"unknown(0)",   /* 0 */
	"video",        /* 1 */
	"audio",        /* 2 */
	"vbi",          /* 3 */
	"pts",          /* 4 */
	"err",          /* 5 */
	"unknown(6)",   /* 6 */
	"unknown(7)",   /* 7 */
};

/*
 * Identify the tm5600/6000 buffer header type and properly handles
 */
static int copy_streams(u8 *data, unsigned long len,
			struct urb *urb)
{
	struct tm6000_dmaqueue  *dma_q = urb->context;
<<<<<<< HEAD
	struct tm6000_core *dev= container_of(dma_q,struct tm6000_core,vidq);
	u8 *ptr=data, *endp=data+len, c;
	unsigned long header=0;
	int rc=0;
=======
	struct tm6000_core *dev = container_of(dma_q, struct tm6000_core, vidq);
	u8 *ptr = data, *endp = data+len, c;
	unsigned long header = 0;
	int rc = 0;
>>>>>>> 45f53cc9
	unsigned int cmd, cpysize, pktsize, size, field, block, line, pos = 0;
	struct tm6000_buffer *vbuf;
	char *voutp = NULL;
	unsigned int linewidth;

	/* get video buffer */
<<<<<<< HEAD
	get_next_buf (dma_q, &vbuf);
=======
	get_next_buf(dma_q, &vbuf);
>>>>>>> 45f53cc9
	if (!vbuf)
		return rc;
	voutp = videobuf_to_vmalloc(&vbuf->vb);
	if (!voutp)
		return 0;

	for (ptr = data; ptr < endp;) {
		if (!dev->isoc_ctl.cmd) {
			/* Header */
			if (dev->isoc_ctl.tmp_buf_len > 0) {
				/* from last urb or packet */
				header = dev->isoc_ctl.tmp_buf;
				if (4 - dev->isoc_ctl.tmp_buf_len > 0) {
<<<<<<< HEAD
					memcpy ((u8 *)&header +
=======
					memcpy((u8 *)&header +
>>>>>>> 45f53cc9
						dev->isoc_ctl.tmp_buf_len,
						ptr,
						4 - dev->isoc_ctl.tmp_buf_len);
					ptr += 4 - dev->isoc_ctl.tmp_buf_len;
				}
				dev->isoc_ctl.tmp_buf_len = 0;
			} else {
				if (ptr + 3 >= endp) {
					/* have incomplete header */
					dev->isoc_ctl.tmp_buf_len = endp - ptr;
<<<<<<< HEAD
					memcpy (&dev->isoc_ctl.tmp_buf, ptr,
=======
					memcpy(&dev->isoc_ctl.tmp_buf, ptr,
>>>>>>> 45f53cc9
						dev->isoc_ctl.tmp_buf_len);
					return rc;
				}
				/* Seek for sync */
				for (; ptr < endp - 3; ptr++) {
					if (*(ptr + 3) == 0x47)
						break;
				}
				/* Get message header */
				header = *(unsigned long *)ptr;
				ptr += 4;
			}

			/* split the header fields */
			c = (header >> 24) & 0xff;
			size = ((header & 0x7e) << 1);
			if (size > 0)
				size -= 4;
			block = (header >> 7) & 0xf;
			field = (header >> 11) & 0x1;
			line  = (header >> 12) & 0x1ff;
			cmd   = (header >> 21) & 0x7;
			/* Validates haeder fields */
			if (size > TM6000_URB_MSG_LEN)
				size = TM6000_URB_MSG_LEN;
			pktsize = TM6000_URB_MSG_LEN;
			/* calculate position in buffer
			 * and change the buffer
			 */
			switch (cmd) {
			case TM6000_URB_MSG_VIDEO:
				if ((dev->isoc_ctl.vfield != field) &&
					(field == 1)) {
					/* Announces that a new buffer
					 * were filled
					 */
<<<<<<< HEAD
					buffer_filled (dev, dma_q, vbuf);
					dprintk (dev, V4L2_DEBUG_ISOC,
							"new buffer filled\n");
					get_next_buf (dma_q, &vbuf);
					if (!vbuf)
						return rc;
					voutp = videobuf_to_vmalloc (&vbuf->vb);
=======
					buffer_filled(dev, dma_q, vbuf);
					dprintk(dev, V4L2_DEBUG_ISOC,
							"new buffer filled\n");
					get_next_buf(dma_q, &vbuf);
					if (!vbuf)
						return rc;
					voutp = videobuf_to_vmalloc(&vbuf->vb);
>>>>>>> 45f53cc9
					if (!voutp)
						return rc;
					memset(voutp, 0, vbuf->vb.size);
				}
				linewidth = vbuf->vb.width << 1;
				pos = ((line << 1) - field - 1) * linewidth +
					block * TM6000_URB_MSG_LEN;
				/* Don't allow to write out of the buffer */
				if (pos + size > vbuf->vb.size)
					cmd = TM6000_URB_MSG_ERR;
				dev->isoc_ctl.vfield = field;
				break;
			case TM6000_URB_MSG_VBI:
				break;
			case TM6000_URB_MSG_AUDIO:
			case TM6000_URB_MSG_PTS:
				size = pktsize;		/* Size is always 180 bytes */
				break;
			}
		} else {
			/* Continue the last copy */
			cmd = dev->isoc_ctl.cmd;
			size = dev->isoc_ctl.size;
			pos = dev->isoc_ctl.pos;
			pktsize = dev->isoc_ctl.pktsize;
		}
		cpysize = (endp - ptr > size) ? size : endp - ptr;
		if (cpysize) {
			/* copy data in different buffers */
			switch (cmd) {
			case TM6000_URB_MSG_VIDEO:
				/* Fills video buffer */
				if (vbuf)
<<<<<<< HEAD
					memcpy (&voutp[pos], ptr, cpysize);
				break;
			case TM6000_URB_MSG_AUDIO:
=======
					memcpy(&voutp[pos], ptr, cpysize);
				break;
			case TM6000_URB_MSG_AUDIO:
				/* Need some code to copy audio buffer */
				if (dev->fourcc == V4L2_PIX_FMT_YUYV) {
					/* Swap word bytes */
					int i;

					for (i = 0; i < cpysize; i += 2)
						swab16s((u16 *)(ptr + i));
				}
>>>>>>> 45f53cc9
				tm6000_call_fillbuf(dev, TM6000_AUDIO, ptr, cpysize);
				break;
			case TM6000_URB_MSG_VBI:
				/* Need some code to copy vbi buffer */
				break;
			case TM6000_URB_MSG_PTS:
				/* Need some code to copy pts */
				break;
			}
		}
		if (ptr + pktsize > endp) {
			/* End of URB packet, but cmd processing is not
			 * complete. Preserve the state for a next packet
			 */
			dev->isoc_ctl.pos = pos + cpysize;
			dev->isoc_ctl.size = size - cpysize;
			dev->isoc_ctl.cmd = cmd;
			dev->isoc_ctl.pktsize = pktsize - (endp - ptr);
			ptr += endp - ptr;
		} else {
			dev->isoc_ctl.cmd = 0;
			ptr += pktsize;
		}
	}
	return 0;
}

/*
 * Identify the tm5600/6000 buffer header type and properly handles
 */
static int copy_multiplexed(u8 *ptr, unsigned long len,
			struct urb *urb)
{
	struct tm6000_dmaqueue  *dma_q = urb->context;
	struct tm6000_core *dev = container_of(dma_q, struct tm6000_core, vidq);
	unsigned int pos = dev->isoc_ctl.pos, cpysize;
	int rc = 1;
	struct tm6000_buffer *buf;
	char *outp = NULL;

	get_next_buf(dma_q, &buf);
	if (buf)
		outp = videobuf_to_vmalloc(&buf->vb);

	if (!outp)
		return 0;

	while (len > 0) {
		cpysize = min(len, buf->vb.size-pos);
		memcpy(&outp[pos], ptr, cpysize);
		pos += cpysize;
		ptr += cpysize;
		len -= cpysize;
		if (pos >= buf->vb.size) {
			pos = 0;
			/* Announces that a new buffer were filled */
			buffer_filled(dev, dma_q, buf);
			dprintk(dev, V4L2_DEBUG_ISOC, "new buffer filled\n");
			get_next_buf(dma_q, &buf);
			if (!buf)
				break;
			outp = videobuf_to_vmalloc(&(buf->vb));
			if (!outp)
				return rc;
			pos = 0;
		}
	}

	dev->isoc_ctl.pos = pos;
	return rc;
}

static inline void print_err_status(struct tm6000_core *dev,
				     int packet, int status)
{
	char *errmsg = "Unknown";

	switch (status) {
	case -ENOENT:
		errmsg = "unlinked synchronuously";
		break;
	case -ECONNRESET:
		errmsg = "unlinked asynchronuously";
		break;
	case -ENOSR:
		errmsg = "Buffer error (overrun)";
		break;
	case -EPIPE:
		errmsg = "Stalled (device not responding)";
		break;
	case -EOVERFLOW:
		errmsg = "Babble (bad cable?)";
		break;
	case -EPROTO:
		errmsg = "Bit-stuff error (bad cable?)";
		break;
	case -EILSEQ:
		errmsg = "CRC/Timeout (could be anything)";
		break;
	case -ETIME:
		errmsg = "Device does not respond";
		break;
	}
	if (packet < 0) {
		dprintk(dev, V4L2_DEBUG_QUEUE, "URB status %d [%s].\n",
			status, errmsg);
	} else {
		dprintk(dev, V4L2_DEBUG_QUEUE, "URB packet %d, status %d [%s].\n",
			packet, status, errmsg);
	}
}


/*
 * Controls the isoc copy of each urb packet
 */
static inline int tm6000_isoc_copy(struct urb *urb)
{
	struct tm6000_dmaqueue  *dma_q = urb->context;
<<<<<<< HEAD
	struct tm6000_core *dev= container_of(dma_q,struct tm6000_core,vidq);
	int i, len=0, rc=1, status;
=======
	struct tm6000_core *dev = container_of(dma_q, struct tm6000_core, vidq);
	int i, len = 0, rc = 1, status;
>>>>>>> 45f53cc9
	char *p;

	if (urb->status < 0) {
		print_err_status(dev, -1, urb->status);
		return 0;
	}

	for (i = 0; i < urb->number_of_packets; i++) {
		status = urb->iso_frame_desc[i].status;

		if (status < 0) {
			print_err_status(dev, i, status);
			continue;
		}

		len = urb->iso_frame_desc[i].actual_length;

		if (len > 0) {
			p = urb->transfer_buffer + urb->iso_frame_desc[i].offset;
			if (!urb->iso_frame_desc[i].status) {
				if ((dev->fourcc) == V4L2_PIX_FMT_TM6000) {
					rc = copy_multiplexed(p, len, urb);
					if (rc <= 0)
						return rc;
				} else {
					copy_streams(p, len, urb);
				}
			}
		}
	}
	return rc;
}

/* ------------------------------------------------------------------
 *	URB control
 * ------------------------------------------------------------------
 */

/*
 * IRQ callback, called by URB callback
 */
static void tm6000_irq_callback(struct urb *urb)
{
	struct tm6000_dmaqueue  *dma_q = urb->context;
	struct tm6000_core *dev = container_of(dma_q, struct tm6000_core, vidq);
	int i;

	if (!dev)
		return;

	spin_lock(&dev->slock);
	tm6000_isoc_copy(urb);
	spin_unlock(&dev->slock);

	/* Reset urb buffers */
	for (i = 0; i < urb->number_of_packets; i++) {
		urb->iso_frame_desc[i].status = 0;
		urb->iso_frame_desc[i].actual_length = 0;
	}

	urb->status = usb_submit_urb(urb, GFP_ATOMIC);
	if (urb->status)
		tm6000_err("urb resubmit failed (error=%i)\n",
			urb->status);
}

/*
 * Stop and Deallocate URBs
 */
static void tm6000_uninit_isoc(struct tm6000_core *dev)
{
	struct urb *urb;
	int i;

	dev->isoc_ctl.buf = NULL;
	for (i = 0; i < dev->isoc_ctl.num_bufs; i++) {
		urb = dev->isoc_ctl.urb[i];
		if (urb) {
			usb_kill_urb(urb);
			usb_unlink_urb(urb);
			if (dev->isoc_ctl.transfer_buffer[i]) {
				usb_free_coherent(dev->udev,
						urb->transfer_buffer_length,
						dev->isoc_ctl.transfer_buffer[i],
						urb->transfer_dma);
			}
			usb_free_urb(urb);
			dev->isoc_ctl.urb[i] = NULL;
		}
		dev->isoc_ctl.transfer_buffer[i] = NULL;
	}

	kfree(dev->isoc_ctl.urb);
	kfree(dev->isoc_ctl.transfer_buffer);

	dev->isoc_ctl.urb = NULL;
	dev->isoc_ctl.transfer_buffer = NULL;
	dev->isoc_ctl.num_bufs = 0;
}

/*
 * Allocate URBs and start IRQ
 */
static int tm6000_prepare_isoc(struct tm6000_core *dev, unsigned int framesize)
{
	struct tm6000_dmaqueue *dma_q = &dev->vidq;
	int i, j, sb_size, pipe, size, max_packets, num_bufs = 8;
	struct urb *urb;

	/* De-allocates all pending stuff */
	tm6000_uninit_isoc(dev);

	usb_set_interface(dev->udev,
			  dev->isoc_in.bInterfaceNumber,
			  dev->isoc_in.bAlternateSetting);

	pipe = usb_rcvisocpipe(dev->udev,
			       dev->isoc_in.endp->desc.bEndpointAddress &
			       USB_ENDPOINT_NUMBER_MASK);

	size = usb_maxpacket(dev->udev, pipe, usb_pipeout(pipe));

	if (size > dev->isoc_in.maxsize)
		size = dev->isoc_in.maxsize;

	dev->isoc_ctl.max_pkt_size = size;

	max_packets = (framesize + size - 1) / size;

	if (max_packets > TM6000_MAX_ISO_PACKETS)
		max_packets = TM6000_MAX_ISO_PACKETS;

	sb_size = max_packets * size;

	dev->isoc_ctl.num_bufs = num_bufs;

	dev->isoc_ctl.urb = kmalloc(sizeof(void *)*num_bufs, GFP_KERNEL);
	if (!dev->isoc_ctl.urb) {
		tm6000_err("cannot alloc memory for usb buffers\n");
		return -ENOMEM;
	}

	dev->isoc_ctl.transfer_buffer = kmalloc(sizeof(void *)*num_bufs,
				   GFP_KERNEL);
	if (!dev->isoc_ctl.transfer_buffer) {
		tm6000_err("cannot allocate memory for usbtransfer\n");
		kfree(dev->isoc_ctl.urb);
		return -ENOMEM;
	}

	dprintk(dev, V4L2_DEBUG_QUEUE, "Allocating %d x %d packets"
		    " (%d bytes) of %d bytes each to handle %u size\n",
		    max_packets, num_bufs, sb_size,
		    dev->isoc_in.maxsize, size);

	/* allocate urbs and transfer buffers */
	for (i = 0; i < dev->isoc_ctl.num_bufs; i++) {
		urb = usb_alloc_urb(max_packets, GFP_KERNEL);
		if (!urb) {
			tm6000_err("cannot alloc isoc_ctl.urb %i\n", i);
			tm6000_uninit_isoc(dev);
			usb_free_urb(urb);
			return -ENOMEM;
		}
		dev->isoc_ctl.urb[i] = urb;

		dev->isoc_ctl.transfer_buffer[i] = usb_alloc_coherent(dev->udev,
			sb_size, GFP_KERNEL, &urb->transfer_dma);
		if (!dev->isoc_ctl.transfer_buffer[i]) {
			tm6000_err("unable to allocate %i bytes for transfer"
					" buffer %i%s\n",
					sb_size, i,
					in_interrupt() ? " while in int" : "");
			tm6000_uninit_isoc(dev);
			return -ENOMEM;
		}
		memset(dev->isoc_ctl.transfer_buffer[i], 0, sb_size);

		usb_fill_bulk_urb(urb, dev->udev, pipe,
				  dev->isoc_ctl.transfer_buffer[i], sb_size,
				  tm6000_irq_callback, dma_q);
		urb->interval = dev->isoc_in.endp->desc.bInterval;
		urb->number_of_packets = max_packets;
		urb->transfer_flags = URB_ISO_ASAP | URB_NO_TRANSFER_DMA_MAP;

		for (j = 0; j < max_packets; j++) {
			urb->iso_frame_desc[j].offset = size * j;
			urb->iso_frame_desc[j].length = size;
		}
	}

	return 0;
}

static int tm6000_start_thread(struct tm6000_core *dev)
{
	struct tm6000_dmaqueue *dma_q = &dev->vidq;
	int i;

	dma_q->frame = 0;
	dma_q->ini_jiffies = jiffies;

	init_waitqueue_head(&dma_q->wq);

	/* submit urbs and enables IRQ */
	for (i = 0; i < dev->isoc_ctl.num_bufs; i++) {
		int rc = usb_submit_urb(dev->isoc_ctl.urb[i], GFP_ATOMIC);
		if (rc) {
			tm6000_err("submit of urb %i failed (error=%i)\n", i,
				   rc);
			tm6000_uninit_isoc(dev);
			return rc;
		}
	}

	return 0;
}

/* ------------------------------------------------------------------
 *	Videobuf operations
 * ------------------------------------------------------------------
 */

static int
buffer_setup(struct videobuf_queue *vq, unsigned int *count, unsigned int *size)
{
	struct tm6000_fh *fh = vq->priv_data;

	*size = fh->fmt->depth * fh->width * fh->height >> 3;
	if (0 == *count)
		*count = TM6000_DEF_BUF;

	if (*count < TM6000_MIN_BUF)
		*count = TM6000_MIN_BUF;

	while (*size * *count > vid_limit * 1024 * 1024)
		(*count)--;

	return 0;
}

static void free_buffer(struct videobuf_queue *vq, struct tm6000_buffer *buf)
{
	struct tm6000_fh *fh = vq->priv_data;
	struct tm6000_core   *dev = fh->dev;
	unsigned long flags;

	if (in_interrupt())
		BUG();

	/* We used to wait for the buffer to finish here, but this didn't work
	   because, as we were keeping the state as VIDEOBUF_QUEUED,
	   videobuf_queue_cancel marked it as finished for us.
	   (Also, it could wedge forever if the hardware was misconfigured.)

	   This should be safe; by the time we get here, the buffer isn't
	   queued anymore. If we ever start marking the buffers as
	   VIDEOBUF_ACTIVE, it won't be, though.
	*/
	spin_lock_irqsave(&dev->slock, flags);
	if (dev->isoc_ctl.buf == buf)
		dev->isoc_ctl.buf = NULL;
	spin_unlock_irqrestore(&dev->slock, flags);

	videobuf_vmalloc_free(&buf->vb);
	buf->vb.state = VIDEOBUF_NEEDS_INIT;
}

static int
buffer_prepare(struct videobuf_queue *vq, struct videobuf_buffer *vb,
						enum v4l2_field field)
{
	struct tm6000_fh     *fh  = vq->priv_data;
	struct tm6000_buffer *buf = container_of(vb, struct tm6000_buffer, vb);
	struct tm6000_core   *dev = fh->dev;
	int rc = 0, urb_init = 0;

	BUG_ON(NULL == fh->fmt);


	/* FIXME: It assumes depth=2 */
	/* The only currently supported format is 16 bits/pixel */
	buf->vb.size = fh->fmt->depth*fh->width*fh->height >> 3;
	if (0 != buf->vb.baddr  &&  buf->vb.bsize < buf->vb.size)
		return -EINVAL;

	if (buf->fmt       != fh->fmt    ||
	    buf->vb.width  != fh->width  ||
	    buf->vb.height != fh->height ||
	    buf->vb.field  != field) {
		buf->fmt       = fh->fmt;
		buf->vb.width  = fh->width;
		buf->vb.height = fh->height;
		buf->vb.field  = field;
		buf->vb.state = VIDEOBUF_NEEDS_INIT;
	}

	if (VIDEOBUF_NEEDS_INIT == buf->vb.state) {
		if (0 != (rc = videobuf_iolock(vq, &buf->vb, NULL)))
			goto fail;
		urb_init = 1;
	}

	if (!dev->isoc_ctl.num_bufs)
		urb_init = 1;

	if (urb_init) {
		rc = tm6000_prepare_isoc(dev, buf->vb.size);
		if (rc < 0)
			goto fail;

		rc = tm6000_start_thread(dev);
		if (rc < 0)
			goto fail;

	}

	buf->vb.state = VIDEOBUF_PREPARED;
	return 0;

fail:
	free_buffer(vq, buf);
	return rc;
}

static void
buffer_queue(struct videobuf_queue *vq, struct videobuf_buffer *vb)
{
	struct tm6000_buffer    *buf     = container_of(vb, struct tm6000_buffer, vb);
	struct tm6000_fh        *fh      = vq->priv_data;
	struct tm6000_core      *dev     = fh->dev;
	struct tm6000_dmaqueue  *vidq    = &dev->vidq;

	buf->vb.state = VIDEOBUF_QUEUED;
	list_add_tail(&buf->vb.queue, &vidq->active);
}

static void buffer_release(struct videobuf_queue *vq, struct videobuf_buffer *vb)
{
	struct tm6000_buffer   *buf  = container_of(vb, struct tm6000_buffer, vb);

	free_buffer(vq, buf);
}

static struct videobuf_queue_ops tm6000_video_qops = {
	.buf_setup      = buffer_setup,
	.buf_prepare    = buffer_prepare,
	.buf_queue      = buffer_queue,
	.buf_release    = buffer_release,
};

/* ------------------------------------------------------------------
 *	IOCTL handling
 * ------------------------------------------------------------------
 */

static bool is_res_read(struct tm6000_core *dev, struct tm6000_fh *fh)
{
	/* Is the current fh handling it? if so, that's OK */
	if (dev->resources == fh && dev->is_res_read)
		return true;

	return false;
}

static bool is_res_streaming(struct tm6000_core *dev, struct tm6000_fh *fh)
{
	/* Is the current fh handling it? if so, that's OK */
	if (dev->resources == fh)
		return true;

	return false;
}

static bool res_get(struct tm6000_core *dev, struct tm6000_fh *fh,
		   bool is_res_read)
{
	/* Is the current fh handling it? if so, that's OK */
	if (dev->resources == fh && dev->is_res_read == is_res_read)
		return true;

	/* is it free? */
	if (dev->resources)
		return false;

	/* grab it */
	dev->resources = fh;
	dev->is_res_read = is_res_read;
	dprintk(dev, V4L2_DEBUG_RES_LOCK, "res: get\n");
	return true;
}

static void res_free(struct tm6000_core *dev, struct tm6000_fh *fh)
{
	/* Is the current fh handling it? if so, that's OK */
	if (dev->resources != fh)
		return;

	dev->resources = NULL;
	dprintk(dev, V4L2_DEBUG_RES_LOCK, "res: put\n");
}

/* ------------------------------------------------------------------
 *	IOCTL vidioc handling
 * ------------------------------------------------------------------
 */
static int vidioc_querycap(struct file *file, void  *priv,
					struct v4l2_capability *cap)
{

	strlcpy(cap->driver, "tm6000", sizeof(cap->driver));
	strlcpy(cap->card, "Trident TVMaster TM5600/6000/6010", sizeof(cap->card));
	cap->version = TM6000_VERSION;
	cap->capabilities =	V4L2_CAP_VIDEO_CAPTURE |
				V4L2_CAP_STREAMING     |
				V4L2_CAP_TUNER	       |
				V4L2_CAP_READWRITE;
	return 0;
}

static int vidioc_enum_fmt_vid_cap(struct file *file, void  *priv,
					struct v4l2_fmtdesc *f)
{
	if (unlikely(f->index >= ARRAY_SIZE(format)))
		return -EINVAL;

	strlcpy(f->description, format[f->index].name, sizeof(f->description));
	f->pixelformat = format[f->index].fourcc;
	return 0;
}

static int vidioc_g_fmt_vid_cap(struct file *file, void *priv,
					struct v4l2_format *f)
{
	struct tm6000_fh  *fh = priv;

	f->fmt.pix.width        = fh->width;
	f->fmt.pix.height       = fh->height;
	f->fmt.pix.field        = fh->vb_vidq.field;
	f->fmt.pix.pixelformat  = fh->fmt->fourcc;
	f->fmt.pix.bytesperline =
		(f->fmt.pix.width * fh->fmt->depth) >> 3;
	f->fmt.pix.sizeimage =
		f->fmt.pix.height * f->fmt.pix.bytesperline;

	return 0;
}

static struct tm6000_fmt *format_by_fourcc(unsigned int fourcc)
{
	unsigned int i;

	for (i = 0; i < ARRAY_SIZE(format); i++)
		if (format[i].fourcc == fourcc)
			return format+i;
	return NULL;
}

static int vidioc_try_fmt_vid_cap(struct file *file, void *priv,
			struct v4l2_format *f)
{
	struct tm6000_core *dev = ((struct tm6000_fh *)priv)->dev;
	struct tm6000_fmt *fmt;
	enum v4l2_field field;

	fmt = format_by_fourcc(f->fmt.pix.pixelformat);
	if (NULL == fmt) {
		dprintk(dev, V4L2_DEBUG_IOCTL_ARG, "Fourcc format (0x%08x)"
				" invalid.\n", f->fmt.pix.pixelformat);
		return -EINVAL;
	}

	field = f->fmt.pix.field;

	if (field == V4L2_FIELD_ANY)
		field = V4L2_FIELD_SEQ_TB;
	else if (V4L2_FIELD_INTERLACED != field) {
		dprintk(dev, V4L2_DEBUG_IOCTL_ARG, "Field type invalid.\n");
		return -EINVAL;
	}

	tm6000_get_std_res(dev);

	f->fmt.pix.width  = dev->width;
	f->fmt.pix.height = dev->height;

	f->fmt.pix.width &= ~0x01;

	f->fmt.pix.field = field;

	f->fmt.pix.bytesperline =
		(f->fmt.pix.width * fmt->depth) >> 3;
	f->fmt.pix.sizeimage =
		f->fmt.pix.height * f->fmt.pix.bytesperline;

	return 0;
}

/*FIXME: This seems to be generic enough to be at videodev2 */
static int vidioc_s_fmt_vid_cap(struct file *file, void *priv,
					struct v4l2_format *f)
{
	struct tm6000_fh  *fh = priv;
	struct tm6000_core *dev = fh->dev;
	int ret = vidioc_try_fmt_vid_cap(file, fh, f);
	if (ret < 0)
		return ret;

	fh->fmt           = format_by_fourcc(f->fmt.pix.pixelformat);
	fh->width         = f->fmt.pix.width;
	fh->height        = f->fmt.pix.height;
	fh->vb_vidq.field = f->fmt.pix.field;
	fh->type          = f->type;

	dev->fourcc       = f->fmt.pix.pixelformat;

	tm6000_set_fourcc_format(dev);

	return 0;
}

static int vidioc_reqbufs(struct file *file, void *priv,
			   struct v4l2_requestbuffers *p)
{
	struct tm6000_fh  *fh = priv;

	return videobuf_reqbufs(&fh->vb_vidq, p);
}

static int vidioc_querybuf(struct file *file, void *priv,
			    struct v4l2_buffer *p)
{
	struct tm6000_fh  *fh = priv;

	return videobuf_querybuf(&fh->vb_vidq, p);
}

static int vidioc_qbuf(struct file *file, void *priv, struct v4l2_buffer *p)
{
	struct tm6000_fh  *fh = priv;

	return videobuf_qbuf(&fh->vb_vidq, p);
}

static int vidioc_dqbuf(struct file *file, void *priv, struct v4l2_buffer *p)
{
	struct tm6000_fh  *fh = priv;

	return videobuf_dqbuf(&fh->vb_vidq, p,
				file->f_flags & O_NONBLOCK);
}

#ifdef CONFIG_VIDEO_V4L1_COMPAT
static int vidiocgmbuf(struct file *file, void *priv, struct video_mbuf *mbuf)
{
	struct tm6000_fh  *fh = priv;

	return videobuf_cgmbuf(&fh->vb_vidq, mbuf, 8);
}
#endif

static int vidioc_streamon(struct file *file, void *priv, enum v4l2_buf_type i)
{
	struct tm6000_fh  *fh = priv;
	struct tm6000_core *dev    = fh->dev;

	if (fh->type != V4L2_BUF_TYPE_VIDEO_CAPTURE)
		return -EINVAL;
	if (i != fh->type)
		return -EINVAL;

	if (!res_get(dev, fh, false))
		return -EBUSY;
	return (videobuf_streamon(&fh->vb_vidq));
}

static int vidioc_streamoff(struct file *file, void *priv, enum v4l2_buf_type i)
{
	struct tm6000_fh  *fh=priv;
	struct tm6000_core *dev    = fh->dev;

	if (fh->type != V4L2_BUF_TYPE_VIDEO_CAPTURE)
		return -EINVAL;
	if (i != fh->type)
		return -EINVAL;

	videobuf_streamoff(&fh->vb_vidq);
	res_free(dev,fh);

	return (0);
}

static int vidioc_s_std (struct file *file, void *priv, v4l2_std_id *norm)
{
	int rc=0;
	struct tm6000_fh   *fh=priv;
	struct tm6000_core *dev = fh->dev;

	rc = tm6000_init_analog_mode(dev);

	fh->width  = dev->width;
	fh->height = dev->height;

	if (rc<0)
		return rc;

	v4l2_device_call_all(&dev->v4l2_dev, 0, core, s_std, dev->norm);

	return 0;
}

static int vidioc_enum_input(struct file *file, void *priv,
				struct v4l2_input *inp)
{
	switch (inp->index) {
	case TM6000_INPUT_TV:
		inp->type = V4L2_INPUT_TYPE_TUNER;
		strcpy(inp->name, "Television");
		break;
	case TM6000_INPUT_COMPOSITE:
		inp->type = V4L2_INPUT_TYPE_CAMERA;
		strcpy(inp->name, "Composite");
		break;
	case TM6000_INPUT_SVIDEO:
		inp->type = V4L2_INPUT_TYPE_CAMERA;
		strcpy(inp->name, "S-Video");
		break;
	default:
		return -EINVAL;
	}
	inp->std = TM6000_STD;

	return 0;
}

static int vidioc_g_input(struct file *file, void *priv, unsigned int *i)
{
	struct tm6000_fh   *fh = priv;
	struct tm6000_core *dev = fh->dev;

	*i = dev->input;

	return 0;
}
static int vidioc_s_input(struct file *file, void *priv, unsigned int i)
{
	struct tm6000_fh   *fh = priv;
	struct tm6000_core *dev = fh->dev;
	int rc = 0;
	char buf[1];

	switch (i) {
	case TM6000_INPUT_TV:
		dev->input = i;
		*buf = 0;
		break;
	case TM6000_INPUT_COMPOSITE:
	case TM6000_INPUT_SVIDEO:
		dev->input = i;
		*buf = 1;
		break;
	default:
		return -EINVAL;
	}
	rc = tm6000_read_write_usb(dev, USB_DIR_OUT | USB_TYPE_VENDOR,
			       REQ_03_SET_GET_MCU_PIN, 0x03, 1, buf, 1);

	if (!rc) {
		dev->input = i;
		rc = vidioc_s_std(file, priv, &dev->vfd->current_norm);
	}

	return rc;
}

	/* --- controls ---------------------------------------------- */
static int vidioc_queryctrl(struct file *file, void *priv,
				struct v4l2_queryctrl *qc)
{
	int i;

	for (i = 0; i < ARRAY_SIZE(tm6000_qctrl); i++)
		if (qc->id && qc->id == tm6000_qctrl[i].id) {
			memcpy(qc, &(tm6000_qctrl[i]),
				sizeof(*qc));
			return 0;
		}

	return -EINVAL;
}

static int vidioc_g_ctrl(struct file *file, void *priv,
				struct v4l2_control *ctrl)
{
	struct tm6000_fh  *fh = priv;
	struct tm6000_core *dev    = fh->dev;
	int  val;

	/* FIXME: Probably, those won't work! Maybe we need shadow regs */
	switch (ctrl->id) {
	case V4L2_CID_CONTRAST:
		val = tm6000_get_reg(dev, TM6010_REQ07_R08_LUMA_CONTRAST_ADJ, 0);
		break;
	case V4L2_CID_BRIGHTNESS:
		val = tm6000_get_reg(dev, TM6010_REQ07_R09_LUMA_BRIGHTNESS_ADJ, 0);
		return 0;
	case V4L2_CID_SATURATION:
		val = tm6000_get_reg(dev, TM6010_REQ07_R0A_CHROMA_SATURATION_ADJ, 0);
		return 0;
	case V4L2_CID_HUE:
		val = tm6000_get_reg(dev, TM6010_REQ07_R0B_CHROMA_HUE_PHASE_ADJ, 0);
		return 0;
	default:
		return -EINVAL;
	}

	if (val < 0)
		return val;

	ctrl->value = val;

	return 0;
}
static int vidioc_s_ctrl(struct file *file, void *priv,
				struct v4l2_control *ctrl)
{
	struct tm6000_fh   *fh  = priv;
	struct tm6000_core *dev = fh->dev;
	u8  val = ctrl->value;

	switch (ctrl->id) {
	case V4L2_CID_CONTRAST:
		tm6000_set_reg(dev, TM6010_REQ07_R08_LUMA_CONTRAST_ADJ, val);
		return 0;
	case V4L2_CID_BRIGHTNESS:
		tm6000_set_reg(dev, TM6010_REQ07_R09_LUMA_BRIGHTNESS_ADJ, val);
		return 0;
	case V4L2_CID_SATURATION:
		tm6000_set_reg(dev, TM6010_REQ07_R0A_CHROMA_SATURATION_ADJ, val);
		return 0;
	case V4L2_CID_HUE:
		tm6000_set_reg(dev, TM6010_REQ07_R0B_CHROMA_HUE_PHASE_ADJ, val);
		return 0;
	}
	return -EINVAL;
}

static int vidioc_g_tuner(struct file *file, void *priv,
				struct v4l2_tuner *t)
{
	struct tm6000_fh   *fh  = priv;
	struct tm6000_core *dev = fh->dev;

	if (unlikely(UNSET == dev->tuner_type))
		return -EINVAL;
	if (0 != t->index)
		return -EINVAL;

	strcpy(t->name, "Television");
	t->type       = V4L2_TUNER_ANALOG_TV;
	t->capability = V4L2_TUNER_CAP_NORM;
	t->rangehigh  = 0xffffffffUL;
	t->rxsubchans = V4L2_TUNER_SUB_MONO;

	return 0;
}

static int vidioc_s_tuner(struct file *file, void *priv,
				struct v4l2_tuner *t)
{
	struct tm6000_fh   *fh  = priv;
	struct tm6000_core *dev = fh->dev;

	if (UNSET == dev->tuner_type)
		return -EINVAL;
	if (0 != t->index)
		return -EINVAL;

	return 0;
}

static int vidioc_g_frequency(struct file *file, void *priv,
				struct v4l2_frequency *f)
{
	struct tm6000_fh   *fh  = priv;
	struct tm6000_core *dev = fh->dev;

	if (unlikely(UNSET == dev->tuner_type))
		return -EINVAL;

	f->type = V4L2_TUNER_ANALOG_TV;
	f->frequency = dev->freq;

	v4l2_device_call_all(&dev->v4l2_dev, 0, tuner, g_frequency, f);

	return 0;
}

static int vidioc_s_frequency(struct file *file, void *priv,
				struct v4l2_frequency *f)
{
	struct tm6000_fh   *fh  = priv;
	struct tm6000_core *dev = fh->dev;

	if (unlikely(f->type != V4L2_TUNER_ANALOG_TV))
		return -EINVAL;

	if (unlikely(UNSET == dev->tuner_type))
		return -EINVAL;
	if (unlikely(f->tuner != 0))
		return -EINVAL;

	dev->freq = f->frequency;
	v4l2_device_call_all(&dev->v4l2_dev, 0, tuner, s_frequency, f);

	return 0;
}

/* ------------------------------------------------------------------
	File operations for the device
   ------------------------------------------------------------------*/

static int tm6000_open(struct file *file)
{
	struct video_device *vdev = video_devdata(file);
	struct tm6000_core *dev = video_drvdata(file);
	struct tm6000_fh *fh;
	enum v4l2_buf_type type = V4L2_BUF_TYPE_VIDEO_CAPTURE;
	int i, rc;

	printk(KERN_INFO "tm6000: open called (dev=%s)\n",
		video_device_node_name(vdev));

	dprintk(dev, V4L2_DEBUG_OPEN, "tm6000: open called (dev=%s)\n",
		video_device_node_name(vdev));


	/* If more than one user, mutex should be added */
	dev->users++;

	dprintk(dev, V4L2_DEBUG_OPEN, "open dev=%s type=%s users=%d\n",
		video_device_node_name(vdev), v4l2_type_names[type],
		dev->users);

	/* allocate + initialize per filehandle data */
	fh = kzalloc(sizeof(*fh), GFP_KERNEL);
	if (NULL == fh) {
		dev->users--;
		return -ENOMEM;
	}

	file->private_data = fh;
	fh->dev      = dev;

	fh->type     = V4L2_BUF_TYPE_VIDEO_CAPTURE;
	dev->fourcc  = format[0].fourcc;

	fh->fmt      = format_by_fourcc(dev->fourcc);

	tm6000_get_std_res (dev);

	fh->width    = dev->width;
	fh->height   = dev->height;

	dprintk(dev, V4L2_DEBUG_OPEN, "Open: fh=0x%08lx, dev=0x%08lx, "
						"dev->vidq=0x%08lx\n",
		(unsigned long)fh,(unsigned long)dev,(unsigned long)&dev->vidq);
	dprintk(dev, V4L2_DEBUG_OPEN, "Open: list_empty "
				"queued=%d\n",list_empty(&dev->vidq.queued));
	dprintk(dev, V4L2_DEBUG_OPEN, "Open: list_empty "
				"active=%d\n",list_empty(&dev->vidq.active));

	/* initialize hardware on analog mode */
	rc = tm6000_init_analog_mode(dev);
	if (rc < 0)
		return rc;

	if (dev->mode != TM6000_MODE_ANALOG) {
		/* Put all controls at a sane state */
		for (i = 0; i < ARRAY_SIZE(tm6000_qctrl); i++)
			qctl_regs[i] = tm6000_qctrl[i].default_value;

		dev->mode = TM6000_MODE_ANALOG;
	}

	videobuf_queue_vmalloc_init(&fh->vb_vidq, &tm6000_video_qops,
			NULL, &dev->slock,
			fh->type,
			V4L2_FIELD_INTERLACED,
			sizeof(struct tm6000_buffer), fh, &dev->lock);

	return 0;
}

static ssize_t
tm6000_read(struct file *file, char __user *data, size_t count, loff_t *pos)
{
	struct tm6000_fh        *fh = file->private_data;

	if (fh->type==V4L2_BUF_TYPE_VIDEO_CAPTURE) {
		if (!res_get(fh->dev, fh, true))
			return -EBUSY;

		return videobuf_read_stream(&fh->vb_vidq, data, count, pos, 0,
					file->f_flags & O_NONBLOCK);
	}
	return 0;
}

static unsigned int
tm6000_poll(struct file *file, struct poll_table_struct *wait)
{
	struct tm6000_fh        *fh = file->private_data;
	struct tm6000_buffer    *buf;

	if (V4L2_BUF_TYPE_VIDEO_CAPTURE != fh->type)
		return POLLERR;

	if (!!is_res_streaming(fh->dev, fh))
		return POLLERR;

	if (!is_res_read(fh->dev, fh)) {
		/* streaming capture */
		if (list_empty(&fh->vb_vidq.stream))
			return POLLERR;
		buf = list_entry(fh->vb_vidq.stream.next,struct tm6000_buffer,vb.stream);
	} else {
		/* read() capture */
		return videobuf_poll_stream(file, &fh->vb_vidq,
					    wait);
	}
	poll_wait(file, &buf->vb.done, wait);
	if (buf->vb.state == VIDEOBUF_DONE ||
	    buf->vb.state == VIDEOBUF_ERROR)
		return POLLIN | POLLRDNORM;
	return 0;
}

static int tm6000_release(struct file *file)
{
	struct tm6000_fh         *fh = file->private_data;
	struct tm6000_core      *dev = fh->dev;
	struct video_device    *vdev = video_devdata(file);

	dprintk(dev, V4L2_DEBUG_OPEN, "tm6000: close called (dev=%s, users=%d)\n",
		video_device_node_name(vdev), dev->users);

	dev->users--;

	res_free(dev, fh);
	if (!dev->users) {
		tm6000_uninit_isoc(dev);
		videobuf_mmap_free(&fh->vb_vidq);
	}

	kfree(fh);

	return 0;
}

static int tm6000_mmap(struct file *file, struct vm_area_struct * vma)
{
	struct tm6000_fh        *fh = file->private_data;
	int ret;

	ret = videobuf_mmap_mapper(&fh->vb_vidq, vma);

	return ret;
}

static struct v4l2_file_operations tm6000_fops = {
	.owner		= THIS_MODULE,
	.open           = tm6000_open,
	.release        = tm6000_release,
	.unlocked_ioctl	= video_ioctl2, /* V4L2 ioctl handler */
	.read           = tm6000_read,
	.poll		= tm6000_poll,
	.mmap		= tm6000_mmap,
};

static const struct v4l2_ioctl_ops video_ioctl_ops = {
	.vidioc_querycap          = vidioc_querycap,
	.vidioc_enum_fmt_vid_cap  = vidioc_enum_fmt_vid_cap,
	.vidioc_g_fmt_vid_cap     = vidioc_g_fmt_vid_cap,
	.vidioc_try_fmt_vid_cap   = vidioc_try_fmt_vid_cap,
	.vidioc_s_fmt_vid_cap     = vidioc_s_fmt_vid_cap,
	.vidioc_s_std             = vidioc_s_std,
	.vidioc_enum_input        = vidioc_enum_input,
	.vidioc_g_input           = vidioc_g_input,
	.vidioc_s_input           = vidioc_s_input,
	.vidioc_queryctrl         = vidioc_queryctrl,
	.vidioc_g_ctrl            = vidioc_g_ctrl,
	.vidioc_s_ctrl            = vidioc_s_ctrl,
	.vidioc_g_tuner           = vidioc_g_tuner,
	.vidioc_s_tuner           = vidioc_s_tuner,
	.vidioc_g_frequency       = vidioc_g_frequency,
	.vidioc_s_frequency       = vidioc_s_frequency,
	.vidioc_streamon          = vidioc_streamon,
	.vidioc_streamoff         = vidioc_streamoff,
	.vidioc_reqbufs           = vidioc_reqbufs,
	.vidioc_querybuf          = vidioc_querybuf,
	.vidioc_qbuf              = vidioc_qbuf,
	.vidioc_dqbuf             = vidioc_dqbuf,
#ifdef CONFIG_VIDEO_V4L1_COMPAT
	.vidiocgmbuf              = vidiocgmbuf,
#endif
};

static struct video_device tm6000_template = {
	.name		= "tm6000",
	.fops           = &tm6000_fops,
	.ioctl_ops      = &video_ioctl_ops,
	.release	= video_device_release,
	.tvnorms        = TM6000_STD,
	.current_norm   = V4L2_STD_NTSC_M,
};

/* -----------------------------------------------------------------
 *	Initialization and module stuff
 * ------------------------------------------------------------------
 */

int tm6000_v4l2_register(struct tm6000_core *dev)
{
	int ret = -1;
	struct video_device *vfd;

	vfd = video_device_alloc();
	if(!vfd) {
		return -ENOMEM;
	}
	dev->vfd = vfd;

	/* init video dma queues */
	INIT_LIST_HEAD(&dev->vidq.active);
	INIT_LIST_HEAD(&dev->vidq.queued);

	memcpy(dev->vfd, &tm6000_template, sizeof(*(dev->vfd)));
	dev->vfd->debug = tm6000_debug;
	dev->vfd->lock = &dev->lock;

	vfd->v4l2_dev = &dev->v4l2_dev;
	video_set_drvdata(vfd, dev);

	ret = video_register_device(dev->vfd, VFL_TYPE_GRABBER, video_nr);
	printk(KERN_INFO "Trident TVMaster TM5600/TM6000/TM6010 USB2 board (Load status: %d)\n", ret);
	return ret;
}

int tm6000_v4l2_unregister(struct tm6000_core *dev)
{
	video_unregister_device(dev->vfd);

	return 0;
}

int tm6000_v4l2_exit(void)
{
	return 0;
}

module_param(video_nr, int, 0);
MODULE_PARM_DESC(video_nr, "Allow changing video device number");

module_param_named(debug, tm6000_debug, int, 0444);
MODULE_PARM_DESC(debug, "activates debug info");

module_param(vid_limit, int, 0644);
MODULE_PARM_DESC(vid_limit, "capture memory limit in megabytes");
<|MERGE_RESOLUTION|>--- conflicted
+++ resolved
@@ -190,28 +190,17 @@
 			struct urb *urb)
 {
 	struct tm6000_dmaqueue  *dma_q = urb->context;
-<<<<<<< HEAD
-	struct tm6000_core *dev= container_of(dma_q,struct tm6000_core,vidq);
-	u8 *ptr=data, *endp=data+len, c;
-	unsigned long header=0;
-	int rc=0;
-=======
 	struct tm6000_core *dev = container_of(dma_q, struct tm6000_core, vidq);
 	u8 *ptr = data, *endp = data+len, c;
 	unsigned long header = 0;
 	int rc = 0;
->>>>>>> 45f53cc9
 	unsigned int cmd, cpysize, pktsize, size, field, block, line, pos = 0;
 	struct tm6000_buffer *vbuf;
 	char *voutp = NULL;
 	unsigned int linewidth;
 
 	/* get video buffer */
-<<<<<<< HEAD
-	get_next_buf (dma_q, &vbuf);
-=======
 	get_next_buf(dma_q, &vbuf);
->>>>>>> 45f53cc9
 	if (!vbuf)
 		return rc;
 	voutp = videobuf_to_vmalloc(&vbuf->vb);
@@ -225,11 +214,7 @@
 				/* from last urb or packet */
 				header = dev->isoc_ctl.tmp_buf;
 				if (4 - dev->isoc_ctl.tmp_buf_len > 0) {
-<<<<<<< HEAD
-					memcpy ((u8 *)&header +
-=======
 					memcpy((u8 *)&header +
->>>>>>> 45f53cc9
 						dev->isoc_ctl.tmp_buf_len,
 						ptr,
 						4 - dev->isoc_ctl.tmp_buf_len);
@@ -240,11 +225,7 @@
 				if (ptr + 3 >= endp) {
 					/* have incomplete header */
 					dev->isoc_ctl.tmp_buf_len = endp - ptr;
-<<<<<<< HEAD
-					memcpy (&dev->isoc_ctl.tmp_buf, ptr,
-=======
 					memcpy(&dev->isoc_ctl.tmp_buf, ptr,
->>>>>>> 45f53cc9
 						dev->isoc_ctl.tmp_buf_len);
 					return rc;
 				}
@@ -281,15 +262,6 @@
 					/* Announces that a new buffer
 					 * were filled
 					 */
-<<<<<<< HEAD
-					buffer_filled (dev, dma_q, vbuf);
-					dprintk (dev, V4L2_DEBUG_ISOC,
-							"new buffer filled\n");
-					get_next_buf (dma_q, &vbuf);
-					if (!vbuf)
-						return rc;
-					voutp = videobuf_to_vmalloc (&vbuf->vb);
-=======
 					buffer_filled(dev, dma_q, vbuf);
 					dprintk(dev, V4L2_DEBUG_ISOC,
 							"new buffer filled\n");
@@ -297,7 +269,6 @@
 					if (!vbuf)
 						return rc;
 					voutp = videobuf_to_vmalloc(&vbuf->vb);
->>>>>>> 45f53cc9
 					if (!voutp)
 						return rc;
 					memset(voutp, 0, vbuf->vb.size);
@@ -331,11 +302,6 @@
 			case TM6000_URB_MSG_VIDEO:
 				/* Fills video buffer */
 				if (vbuf)
-<<<<<<< HEAD
-					memcpy (&voutp[pos], ptr, cpysize);
-				break;
-			case TM6000_URB_MSG_AUDIO:
-=======
 					memcpy(&voutp[pos], ptr, cpysize);
 				break;
 			case TM6000_URB_MSG_AUDIO:
@@ -347,7 +313,6 @@
 					for (i = 0; i < cpysize; i += 2)
 						swab16s((u16 *)(ptr + i));
 				}
->>>>>>> 45f53cc9
 				tm6000_call_fillbuf(dev, TM6000_AUDIO, ptr, cpysize);
 				break;
 			case TM6000_URB_MSG_VBI:
@@ -467,13 +432,8 @@
 static inline int tm6000_isoc_copy(struct urb *urb)
 {
 	struct tm6000_dmaqueue  *dma_q = urb->context;
-<<<<<<< HEAD
-	struct tm6000_core *dev= container_of(dma_q,struct tm6000_core,vidq);
-	int i, len=0, rc=1, status;
-=======
 	struct tm6000_core *dev = container_of(dma_q, struct tm6000_core, vidq);
 	int i, len = 0, rc = 1, status;
->>>>>>> 45f53cc9
 	char *p;
 
 	if (urb->status < 0) {
