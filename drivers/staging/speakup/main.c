/* speakup.c
 * review functions for the speakup screen review package.
 * originally written by: Kirk Reiser and Andy Berdan.
 *
 * extensively modified by David Borowski.
 *
 ** Copyright (C) 1998  Kirk Reiser.
 *  Copyright (C) 2003  David Borowski.
 *
 *  This program is free software; you can redistribute it and/or modify
 *  it under the terms of the GNU General Public License as published by
 *  the Free Software Foundation; either version 2 of the License, or
 *  (at your option) any later version.
 *
 *  This program is distributed in the hope that it will be useful,
 *  but WITHOUT ANY WARRANTY; without even the implied warranty of
 *  MERCHANTABILITY or FITNESS FOR A PARTICULAR PURPOSE.  See the
 *  GNU General Public License for more details.
 *
 *  You should have received a copy of the GNU General Public License
 *  along with this program; if not, write to the Free Software
 *  Foundation, Inc., 59 Temple Place, Suite 330, Boston, MA  02111-1307  USA
*/

#include <linux/kernel.h>
#include <linux/vt.h>
#include <linux/tty.h>
#include <linux/mm.h>		/* __get_free_page() and friends */
#include <linux/vt_kern.h>
#include <linux/ctype.h>
#include <linux/selection.h>
#include <linux/unistd.h>
#include <linux/jiffies.h>
#include <linux/kthread.h>
#include <linux/keyboard.h>	/* for KT_SHIFT */
#include <linux/kbd_kern.h>	/* for vc_kbd_* and friends */
#include <linux/input.h>
#include <linux/kmod.h>

#include <linux/bootmem.h>	/* for alloc_bootmem */

/* speakup_*_selection */
#include <linux/module.h>
#include <linux/sched.h>
#include <linux/slab.h>
#include <linux/types.h>
#include <linux/consolemap.h>

#include <linux/spinlock.h>
#include <linux/notifier.h>

#include <linux/uaccess.h>	/* copy_from|to|user() and others */

#include "spk_priv.h"
#include "speakup.h"

#define MAX_DELAY msecs_to_jiffies(500)
#define MINECHOCHAR SPACE

MODULE_AUTHOR("Kirk Reiser <kirk@braille.uwo.ca>");
MODULE_AUTHOR("Daniel Drake <dsd@gentoo.org>");
MODULE_DESCRIPTION("Speakup console speech");
MODULE_LICENSE("GPL");
MODULE_VERSION(SPEAKUP_VERSION);

char *synth_name;
module_param_named(synth, synth_name, charp, S_IRUGO);
module_param_named(quiet, spk_quiet_boot, bool, S_IRUGO);

MODULE_PARM_DESC(synth, "Synth to start if speakup is built in.");
MODULE_PARM_DESC(quiet, "Do not announce when the synthesizer is found.");

special_func spk_special_handler;

short spk_pitch_shift, synth_flags;
static char buf[256];
int spk_attrib_bleep, spk_bleeps, spk_bleep_time = 10;
int spk_no_intr, spk_spell_delay;
int spk_key_echo, spk_say_word_ctl;
int spk_say_ctrl, spk_bell_pos;
short spk_punc_mask;
int spk_punc_level, spk_reading_punc;
char spk_str_caps_start[MAXVARLEN + 1] = "\0", spk_str_caps_stop[MAXVARLEN + 1] = "\0";
const struct st_bits_data spk_punc_info[] = {
	{"none", "", 0},
	{"some", "/$%&@", SOME},
	{"most", "$%&#()=+*/@^<>|\\", MOST},
	{"all", "!\"#$%&'()*+,-./:;<=>?@[\\]^_`{|}~", PUNC},
	{"delimiters", "", B_WDLM},
	{"repeats", "()", CH_RPT},
	{"extended numeric", "", B_EXNUM},
	{"symbols", "", B_SYM},
	{0, 0}
};

static char mark_cut_flag;
#define MAX_KEY 160
<<<<<<< HEAD
u_char *spk_our_keys[MAX_KEY], *spk_shift_table;
=======
static u_char *spk_shift_table;
u_char *spk_our_keys[MAX_KEY];
>>>>>>> d0e0ac97
u_char spk_key_buf[600];
const u_char spk_key_defaults[] = {
#include "speakupmap.h"
};

/* Speakup Cursor Track Variables */
static int cursor_track = 1, prev_cursor_track = 1;

/* cursor track modes, must be ordered same as cursor_msgs */
enum {
	CT_Off = 0,
	CT_On,
	CT_Highlight,
	CT_Window,
	CT_Max
};
#define read_all_mode CT_Max

static struct tty_struct *tty;

static void spkup_write(const char *in_buf, int count);

static char *phonetic[] = {
	"alfa", "bravo", "charlie", "delta", "echo", "foxtrot", "golf", "hotel",
	"india", "juliett", "keelo", "leema", "mike", "november", "oscar",
	    "papa",
	"keh beck", "romeo", "sierra", "tango", "uniform", "victer", "whiskey",
	"x ray", "yankee", "zulu"
};

/* array of 256 char pointers (one for each character description)
 * initialized to default_chars and user selectable via
 * /proc/speakup/characters */
char *spk_characters[256];

char *spk_default_chars[256] = {
/*000*/ "null", "^a", "^b", "^c", "^d", "^e", "^f", "^g",
/*008*/ "^h", "^i", "^j", "^k", "^l", "^m", "^n", "^o",
/*016*/ "^p", "^q", "^r", "^s", "^t", "^u", "^v", "^w",
/*024*/ "^x", "^y", "^z", "control", "control", "control", "control",
	    "control",
/*032*/ "space", "bang!", "quote", "number", "dollar", "percent", "and",
	    "tick",
/*040*/ "left paren", "right paren", "star", "plus", "comma", "dash",
	    "dot",
	"slash",
/*048*/ "zero", "one", "two", "three", "four", "five", "six", "seven",
	"eight", "nine",
/*058*/ "colon", "semmy", "less", "equals", "greater", "question", "at",
/*065*/ "EIGH", "B", "C", "D", "E", "F", "G",
/*072*/ "H", "I", "J", "K", "L", "M", "N", "O",
/*080*/ "P", "Q", "R", "S", "T", "U", "V", "W", "X",
/*089*/ "Y", "ZED", "left bracket", "backslash", "right bracket",
	    "caret",
	"line",
/*096*/ "accent", "a", "b", "c", "d", "e", "f", "g",
/*104*/ "h", "i", "j", "k", "l", "m", "n", "o",
/*112*/ "p", "q", "r", "s", "t", "u", "v", "w",
/*120*/ "x", "y", "zed", "left brace", "bar", "right brace", "tihlduh",
/*127*/ "del", "control", "control", "control", "control", "control",
	    "control", "control", "control", "control", "control",
/*138*/ "control", "control", "control", "control", "control",
	    "control", "control", "control", "control", "control",
	    "control", "control",
/*150*/ "control", "control", "control", "control", "control",
	    "control", "control", "control", "control", "control",
/*160*/ "nbsp", "inverted bang",
/*162*/ "cents", "pounds", "currency", "yen", "broken bar", "section",
/*168*/ "diaeresis", "copyright", "female ordinal", "double left angle",
/*172*/ "not", "soft hyphen", "registered", "macron",
/*176*/ "degrees", "plus or minus", "super two", "super three",
/*180*/ "acute accent", "micro", "pilcrow", "middle dot",
/*184*/ "cedilla", "super one", "male ordinal", "double right angle",
/*188*/ "one quarter", "one half", "three quarters",
	    "inverted question",
/*192*/ "A GRAVE", "A ACUTE", "A CIRCUMFLEX", "A TILDE", "A OOMLAUT",
	    "A RING",
/*198*/ "AE", "C CIDELLA", "E GRAVE", "E ACUTE", "E CIRCUMFLEX",
	    "E OOMLAUT",
/*204*/ "I GRAVE", "I ACUTE", "I CIRCUMFLEX", "I OOMLAUT", "ETH",
	    "N TILDE",
/*210*/ "O GRAVE", "O ACUTE", "O CIRCUMFLEX", "O TILDE", "O OOMLAUT",
/*215*/ "multiplied by", "O STROKE", "U GRAVE", "U ACUTE",
	    "U CIRCUMFLEX",
/*220*/ "U OOMLAUT", "Y ACUTE", "THORN", "sharp s", "a grave",
/*225*/ "a acute", "a circumflex", "a tilde", "a oomlaut", "a ring",
/*230*/ "ae", "c cidella", "e grave", "e acute",
/*234*/ "e circumflex", "e oomlaut", "i grave", "i acute",
	    "i circumflex",
/*239*/ "i oomlaut", "eth", "n tilde", "o grave", "o acute",
	    "o circumflex",
/*245*/ "o tilde", "o oomlaut", "divided by", "o stroke", "u grave",
	    "u acute",
/* 251 */ "u circumflex", "u oomlaut", "y acute", "thorn", "y oomlaut"
};

/* array of 256 u_short (one for each character)
 * initialized to default_chartab and user selectable via
 * /sys/module/speakup/parameters/chartab */
u_short spk_chartab[256];

static u_short default_chartab[256] = {
	B_CTL, B_CTL, B_CTL, B_CTL, B_CTL, B_CTL, B_CTL, B_CTL,	/* 0-7 */
	B_CTL, B_CTL, A_CTL, B_CTL, B_CTL, B_CTL, B_CTL, B_CTL,	/* 8-15 */
	B_CTL, B_CTL, B_CTL, B_CTL, B_CTL, B_CTL, B_CTL, B_CTL,	/*16-23 */
	B_CTL, B_CTL, B_CTL, B_CTL, B_CTL, B_CTL, B_CTL, B_CTL,	/* 24-31 */
	WDLM, A_PUNC, PUNC, PUNC, PUNC, PUNC, PUNC, A_PUNC,	/*  !"#$%&' */
	PUNC, PUNC, PUNC, PUNC, A_PUNC, A_PUNC, A_PUNC, PUNC,	/* ()*+, -./ */
	NUM, NUM, NUM, NUM, NUM, NUM, NUM, NUM,	/* 01234567 */
	NUM, NUM, A_PUNC, PUNC, PUNC, PUNC, PUNC, A_PUNC,	/* 89:;<=>? */
	PUNC, A_CAP, A_CAP, A_CAP, A_CAP, A_CAP, A_CAP, A_CAP,	/* @ABCDEFG */
	A_CAP, A_CAP, A_CAP, A_CAP, A_CAP, A_CAP, A_CAP, A_CAP,	/* HIJKLMNO */
	A_CAP, A_CAP, A_CAP, A_CAP, A_CAP, A_CAP, A_CAP, A_CAP,	/* PQRSTUVW */
	A_CAP, A_CAP, A_CAP, PUNC, PUNC, PUNC, PUNC, PUNC,	/* XYZ[\]^_ */
	PUNC, ALPHA, ALPHA, ALPHA, ALPHA, ALPHA, ALPHA, ALPHA,	/* `abcdefg */
	ALPHA, ALPHA, ALPHA, ALPHA, ALPHA, ALPHA, ALPHA, ALPHA,	/* hijklmno */
	ALPHA, ALPHA, ALPHA, ALPHA, ALPHA, ALPHA, ALPHA, ALPHA,	/* pqrstuvw */
	ALPHA, ALPHA, ALPHA, PUNC, PUNC, PUNC, PUNC, 0,	/* xyz{|}~ */
	B_CAPSYM, B_CAPSYM, B_SYM, B_SYM, B_SYM, B_SYM, B_SYM, /* 128-134 */
	B_SYM,	/* 135 */
	B_SYM, B_SYM, B_SYM, B_SYM, B_SYM, B_SYM, B_SYM, /* 136-142 */
	B_CAPSYM,	/* 143 */
	B_CAPSYM, B_CAPSYM, B_SYM, B_CAPSYM, B_SYM, B_SYM, B_SYM, /* 144-150 */
	B_SYM,	/* 151 */
	B_SYM, B_SYM, B_CAPSYM, B_CAPSYM, B_SYM, B_SYM, B_SYM, /*152-158 */
	B_SYM,	/* 159 */
	WDLM, B_SYM, B_SYM, B_SYM, B_SYM, B_SYM, B_CAPSYM, /* 160-166 */
	B_SYM,	/* 167 */
	B_SYM, B_SYM, B_SYM, B_SYM, B_SYM, B_SYM, B_SYM, B_SYM,	/* 168-175 */
	B_SYM, B_SYM, B_SYM, B_SYM, B_SYM, B_SYM, B_SYM, B_SYM,	/* 176-183 */
	B_SYM, B_SYM, B_SYM, B_SYM, B_SYM, B_SYM, B_SYM, B_SYM,	/* 184-191 */
	A_CAP, A_CAP, A_CAP, A_CAP, A_CAP, A_CAP, A_CAP, A_CAP,	/* 192-199 */
	A_CAP, A_CAP, A_CAP, A_CAP, A_CAP, A_CAP, A_CAP, A_CAP,	/* 200-207 */
	A_CAP, A_CAP, A_CAP, A_CAP, A_CAP, A_CAP, A_CAP, B_SYM,	/* 208-215 */
	A_CAP, A_CAP, A_CAP, A_CAP, A_CAP, A_CAP, A_CAP, ALPHA,	/* 216-223 */
	ALPHA, ALPHA, ALPHA, ALPHA, ALPHA, ALPHA, ALPHA, ALPHA,	/* 224-231 */
	ALPHA, ALPHA, ALPHA, ALPHA, ALPHA, ALPHA, ALPHA, ALPHA,	/* 232-239 */
	ALPHA, ALPHA, ALPHA, ALPHA, ALPHA, ALPHA, ALPHA, B_SYM,	/* 240-247 */
	ALPHA, ALPHA, ALPHA, ALPHA, ALPHA, ALPHA, ALPHA, ALPHA	/* 248-255 */
};

struct task_struct *speakup_task;
struct bleep spk_unprocessed_sound;
static int spk_keydown;
static u_char spk_lastkey, spk_close_press, keymap_flags;
static u_char last_keycode, this_speakup_key;
static u_long last_spk_jiffy;

struct st_spk_t *speakup_console[MAX_NR_CONSOLES];

DEFINE_MUTEX(spk_mutex);

static int keyboard_notifier_call(struct notifier_block *,
				  unsigned long code, void *param);

static struct notifier_block keyboard_notifier_block = {
	.notifier_call = keyboard_notifier_call,
};

static int vt_notifier_call(struct notifier_block *,
			    unsigned long code, void *param);

static struct notifier_block vt_notifier_block = {
	.notifier_call = vt_notifier_call,
};

static unsigned char get_attributes(u16 *pos)
{
	return (u_char) (scr_readw(pos) >> 8);
}

static void speakup_date(struct vc_data *vc)
{
	spk_x = spk_cx = vc->vc_x;
	spk_y = spk_cy = vc->vc_y;
	spk_pos = spk_cp = vc->vc_pos;
	spk_old_attr = spk_attr;
	spk_attr = get_attributes((u_short *) spk_pos);
}

static void bleep(u_short val)
{
	static const short vals[] = {
		350, 370, 392, 414, 440, 466, 491, 523, 554, 587, 619, 659
	};
	short freq;
	int time = spk_bleep_time;
	freq = vals[val % 12];
	if (val > 11)
		freq *= (1 << (val / 12));
	spk_unprocessed_sound.freq = freq;
	spk_unprocessed_sound.jiffies = msecs_to_jiffies(time);
	spk_unprocessed_sound.active = 1;
	/* We can only have 1 active sound at a time. */
}

static void speakup_shut_up(struct vc_data *vc)
{
	if (spk_killed)
		return;
	spk_shut_up |= 0x01;
	spk_parked &= 0xfe;
	speakup_date(vc);
	if (synth != NULL)
		spk_do_flush();
}

static void speech_kill(struct vc_data *vc)
{
	char val = synth->is_alive(synth);
	if (val == 0)
		return;

	/* re-enables synth, if disabled */
	if (val == 2 || spk_killed) {
		/* dead */
		spk_shut_up &= ~0x40;
		synth_printf("%s\n", spk_msg_get(MSG_IAM_ALIVE));
	} else {
		synth_printf("%s\n", spk_msg_get(MSG_YOU_KILLED_SPEAKUP));
		spk_shut_up |= 0x40;
	}
}

static void speakup_off(struct vc_data *vc)
{
	if (spk_shut_up & 0x80) {
		spk_shut_up &= 0x7f;
		synth_printf("%s\n", spk_msg_get(MSG_HEY_THATS_BETTER));
	} else {
		spk_shut_up |= 0x80;
		synth_printf("%s\n", spk_msg_get(MSG_YOU_TURNED_ME_OFF));
	}
	speakup_date(vc);
}

static void speakup_parked(struct vc_data *vc)
{
	if (spk_parked & 0x80) {
		spk_parked = 0;
		synth_printf("%s\n", spk_msg_get(MSG_UNPARKED));
	} else {
		spk_parked |= 0x80;
		synth_printf("%s\n", spk_msg_get(MSG_PARKED));
	}
}

static void speakup_cut(struct vc_data *vc)
{
	static const char err_buf[] = "set selection failed";
	int ret;

	if (!mark_cut_flag) {
		mark_cut_flag = 1;
		spk_xs = (u_short) spk_x;
		spk_ys = (u_short) spk_y;
		spk_sel_cons = vc;
		synth_printf("%s\n", spk_msg_get(MSG_MARK));
		return;
	}
	spk_xe = (u_short) spk_x;
	spk_ye = (u_short) spk_y;
	mark_cut_flag = 0;
	synth_printf("%s\n", spk_msg_get(MSG_CUT));

	speakup_clear_selection();
	ret = speakup_set_selection(tty);

	switch (ret) {
	case 0:
		break;		/* no error */
	case -EFAULT:
		pr_warn("%sEFAULT\n", err_buf);
		break;
	case -EINVAL:
		pr_warn("%sEINVAL\n", err_buf);
		break;
	case -ENOMEM:
		pr_warn("%sENOMEM\n", err_buf);
		break;
	}
}

static void speakup_paste(struct vc_data *vc)
{
	if (mark_cut_flag) {
		mark_cut_flag = 0;
		synth_printf("%s\n", spk_msg_get(MSG_MARK_CLEARED));
	} else {
		synth_printf("%s\n", spk_msg_get(MSG_PASTE));
		speakup_paste_selection(tty);
	}
}

static void say_attributes(struct vc_data *vc)
{
	int fg = spk_attr & 0x0f;
	int bg = spk_attr >> 4;
	if (fg > 8) {
		synth_printf("%s ", spk_msg_get(MSG_BRIGHT));
		fg -= 8;
	}
	synth_printf("%s", spk_msg_get(MSG_COLORS_START + fg));
	if (bg > 7) {
		synth_printf(" %s ", spk_msg_get(MSG_ON_BLINKING));
		bg -= 8;
	} else
		synth_printf(" %s ", spk_msg_get(MSG_ON));
	synth_printf("%s\n", spk_msg_get(MSG_COLORS_START + bg));
}

enum {
	edge_top = 1,
	edge_bottom,
	edge_left,
	edge_right,
	edge_quiet
};

static void announce_edge(struct vc_data *vc, int msg_id)
{
	if (spk_bleeps & 1)
		bleep(spk_y);
	if ((spk_bleeps & 2) && (msg_id < edge_quiet))
		synth_printf("%s\n", spk_msg_get(MSG_EDGE_MSGS_START + msg_id - 1));
}

static void speak_char(u_char ch)
{
	char *cp = spk_characters[ch];
	struct var_t *direct = spk_get_var(DIRECT);
	if (direct && direct->u.n.value) {
		if (IS_CHAR(ch, B_CAP)) {
			spk_pitch_shift++;
			synth_printf("%s", spk_str_caps_start);
		}
		synth_printf("%c", ch);
		if (IS_CHAR(ch, B_CAP))
			synth_printf("%s", spk_str_caps_stop);
		return;
	}
	if (cp == NULL) {
		pr_info("speak_char: cp == NULL!\n");
		return;
	}
	synth_buffer_add(SPACE);
	if (IS_CHAR(ch, B_CAP)) {
		spk_pitch_shift++;
		synth_printf("%s", spk_str_caps_start);
		synth_printf("%s", cp);
		synth_printf("%s", spk_str_caps_stop);
	} else {
		if (*cp == '^') {
			synth_printf("%s", spk_msg_get(MSG_CTRL));
			cp++;
		}
		synth_printf("%s", cp);
	}
	synth_buffer_add(SPACE);
}

static u16 get_char(struct vc_data *vc, u16 *pos, u_char *attribs)
{
	u16 ch = ' ';
	if (vc && pos) {
		u16 w = scr_readw(pos);
		u16 c = w & 0xff;

		if (w & vc->vc_hi_font_mask)
			c |= 0x100;

		ch = inverse_translate(vc, c, 0);
		*attribs = (w & 0xff00) >> 8;
	}
	return ch;
}

static void say_char(struct vc_data *vc)
{
	u_short ch;
	spk_old_attr = spk_attr;
	ch = get_char(vc, (u_short *) spk_pos, &spk_attr);
	if (spk_attr != spk_old_attr) {
		if (spk_attrib_bleep & 1)
			bleep(spk_y);
		if (spk_attrib_bleep & 2)
			say_attributes(vc);
	}
	speak_char(ch & 0xff);
}

static void say_phonetic_char(struct vc_data *vc)
{
	u_short ch;
	spk_old_attr = spk_attr;
	ch = get_char(vc, (u_short *) spk_pos, &spk_attr);
	if (isascii(ch) && isalpha(ch)) {
		ch &= 0x1f;
		synth_printf("%s\n", phonetic[--ch]);
	} else {
		if (IS_CHAR(ch, B_NUM))
			synth_printf("%s ", spk_msg_get(MSG_NUMBER));
		speak_char(ch);
	}
}

static void say_prev_char(struct vc_data *vc)
{
	spk_parked |= 0x01;
	if (spk_x == 0) {
		announce_edge(vc, edge_left);
		return;
	}
	spk_x--;
	spk_pos -= 2;
	say_char(vc);
}

static void say_next_char(struct vc_data *vc)
{
	spk_parked |= 0x01;
	if (spk_x == vc->vc_cols - 1) {
		announce_edge(vc, edge_right);
		return;
	}
	spk_x++;
	spk_pos += 2;
	say_char(vc);
}

/* get_word - will first check to see if the character under the
 * reading cursor is a space and if spk_say_word_ctl is true it will
 * return the word space.  If spk_say_word_ctl is not set it will check to
 * see if there is a word starting on the next position to the right
 * and return that word if it exists.  If it does not exist it will
 * move left to the beginning of any previous word on the line or the
 * beginning off the line whichever comes first.. */

static u_long get_word(struct vc_data *vc)
{
	u_long cnt = 0, tmpx = spk_x, tmp_pos = spk_pos;
	char ch;
	u_short attr_ch;
	u_char temp;
	spk_old_attr = spk_attr;
	ch = (char)get_char(vc, (u_short *) tmp_pos, &temp);

/* decided to take out the sayword if on a space (mis-information */
	if (spk_say_word_ctl && ch == SPACE) {
		*buf = '\0';
		synth_printf("%s\n", spk_msg_get(MSG_SPACE));
		return 0;
	} else if ((tmpx < vc->vc_cols - 2)
		   && (ch == SPACE || ch == 0 || IS_WDLM(ch))
		   && ((char)get_char(vc, (u_short *) &tmp_pos + 1, &temp) >
		       SPACE)) {
		tmp_pos += 2;
		tmpx++;
	} else
		while (tmpx > 0) {
			ch = (char)get_char(vc, (u_short *) tmp_pos - 1, &temp);
			if ((ch == SPACE || ch == 0 || IS_WDLM(ch))
			    && ((char)get_char(vc, (u_short *) tmp_pos, &temp) >
				SPACE))
				break;
			tmp_pos -= 2;
			tmpx--;
		}
	attr_ch = get_char(vc, (u_short *) tmp_pos, &spk_attr);
	buf[cnt++] = attr_ch & 0xff;
	while (tmpx < vc->vc_cols - 1) {
		tmp_pos += 2;
		tmpx++;
		ch = (char)get_char(vc, (u_short *) tmp_pos, &temp);
		if ((ch == SPACE) || ch == 0
		    || (IS_WDLM(buf[cnt - 1]) && (ch > SPACE)))
			break;
		buf[cnt++] = ch;
	}
	buf[cnt] = '\0';
	return cnt;
}

static void say_word(struct vc_data *vc)
{
	u_long cnt = get_word(vc);
	u_short saved_punc_mask = spk_punc_mask;
	if (cnt == 0)
		return;
	spk_punc_mask = PUNC;
	buf[cnt++] = SPACE;
	spkup_write(buf, cnt);
	spk_punc_mask = saved_punc_mask;
}

static void say_prev_word(struct vc_data *vc)
{
	u_char temp;
	char ch;
	u_short edge_said = 0, last_state = 0, state = 0;
	spk_parked |= 0x01;

	if (spk_x == 0) {
		if (spk_y == 0) {
			announce_edge(vc, edge_top);
			return;
		}
		spk_y--;
		spk_x = vc->vc_cols;
		edge_said = edge_quiet;
	}
	while (1) {
		if (spk_x == 0) {
			if (spk_y == 0) {
				edge_said = edge_top;
				break;
			}
			if (edge_said != edge_quiet)
				edge_said = edge_left;
			if (state > 0)
				break;
			spk_y--;
			spk_x = vc->vc_cols - 1;
		} else
			spk_x--;
		spk_pos -= 2;
		ch = (char)get_char(vc, (u_short *) spk_pos, &temp);
		if (ch == SPACE || ch == 0)
			state = 0;
		else if (IS_WDLM(ch))
			state = 1;
		else
			state = 2;
		if (state < last_state) {
			spk_pos += 2;
			spk_x++;
			break;
		}
		last_state = state;
	}
	if (spk_x == 0 && edge_said == edge_quiet)
		edge_said = edge_left;
	if (edge_said > 0 && edge_said < edge_quiet)
		announce_edge(vc, edge_said);
	say_word(vc);
}

static void say_next_word(struct vc_data *vc)
{
	u_char temp;
	char ch;
	u_short edge_said = 0, last_state = 2, state = 0;
	spk_parked |= 0x01;

	if (spk_x == vc->vc_cols - 1 && spk_y == vc->vc_rows - 1) {
		announce_edge(vc, edge_bottom);
		return;
	}
	while (1) {
		ch = (char)get_char(vc, (u_short *) spk_pos, &temp);
		if (ch == SPACE || ch == 0)
			state = 0;
		else if (IS_WDLM(ch))
			state = 1;
		else
			state = 2;
		if (state > last_state)
			break;
		if (spk_x >= vc->vc_cols - 1) {
			if (spk_y == vc->vc_rows - 1) {
				edge_said = edge_bottom;
				break;
			}
			state = 0;
			spk_y++;
			spk_x = 0;
			edge_said = edge_right;
		} else
			spk_x++;
		spk_pos += 2;
		last_state = state;
	}
	if (edge_said > 0)
		announce_edge(vc, edge_said);
	say_word(vc);
}

static void spell_word(struct vc_data *vc)
{
	static char *delay_str[] = { "", ",", ".", ". .", ". . ." };
	char *cp = buf, *str_cap = spk_str_caps_stop;
	char *cp1, *last_cap = spk_str_caps_stop;
	u_char ch;
	if (!get_word(vc))
		return;
	while ((ch = (u_char) *cp)) {
		if (cp != buf)
			synth_printf(" %s ", delay_str[spk_spell_delay]);
		if (IS_CHAR(ch, B_CAP)) {
			str_cap = spk_str_caps_start;
			if (*spk_str_caps_stop)
				spk_pitch_shift++;
			else	/* synth has no pitch */
				last_cap = spk_str_caps_stop;
		} else
			str_cap = spk_str_caps_stop;
		if (str_cap != last_cap) {
			synth_printf("%s", str_cap);
			last_cap = str_cap;
		}
		if (this_speakup_key == SPELL_PHONETIC
		    && (isascii(ch) && isalpha(ch))) {
			ch &= 31;
			cp1 = phonetic[--ch];
		} else {
			cp1 = spk_characters[ch];
			if (*cp1 == '^') {
				synth_printf("%s", spk_msg_get(MSG_CTRL));
				cp1++;
			}
		}
		synth_printf("%s", cp1);
		cp++;
	}
	if (str_cap != spk_str_caps_stop)
		synth_printf("%s", spk_str_caps_stop);
}

static int get_line(struct vc_data *vc)
{
	u_long tmp = spk_pos - (spk_x * 2);
	int i = 0;
	u_char tmp2;

	spk_old_attr = spk_attr;
	spk_attr = get_attributes((u_short *) spk_pos);
	for (i = 0; i < vc->vc_cols; i++) {
		buf[i] = (u_char) get_char(vc, (u_short *) tmp, &tmp2);
		tmp += 2;
	}
	for (--i; i >= 0; i--)
		if (buf[i] != SPACE)
			break;
	return ++i;
}

static void say_line(struct vc_data *vc)
{
	int i = get_line(vc);
	char *cp;
	u_short saved_punc_mask = spk_punc_mask;
	if (i == 0) {
		synth_printf("%s\n", spk_msg_get(MSG_BLANK));
		return;
	}
	buf[i++] = '\n';
	if (this_speakup_key == SAY_LINE_INDENT) {
		cp = buf;
		while (*cp == SPACE)
			cp++;
		synth_printf("%d, ", (cp - buf) + 1);
	}
	spk_punc_mask = spk_punc_masks[spk_reading_punc];
	spkup_write(buf, i);
	spk_punc_mask = saved_punc_mask;
}

static void say_prev_line(struct vc_data *vc)
{
	spk_parked |= 0x01;
	if (spk_y == 0) {
		announce_edge(vc, edge_top);
		return;
	}
	spk_y--;
	spk_pos -= vc->vc_size_row;
	say_line(vc);
}

static void say_next_line(struct vc_data *vc)
{
	spk_parked |= 0x01;
	if (spk_y == vc->vc_rows - 1) {
		announce_edge(vc, edge_bottom);
		return;
	}
	spk_y++;
	spk_pos += vc->vc_size_row;
	say_line(vc);
}

static int say_from_to(struct vc_data *vc, u_long from, u_long to,
		       int read_punc)
{
	int i = 0;
	u_char tmp;
	u_short saved_punc_mask = spk_punc_mask;
	spk_old_attr = spk_attr;
	spk_attr = get_attributes((u_short *) from);
	while (from < to) {
		buf[i++] = (char)get_char(vc, (u_short *) from, &tmp);
		from += 2;
		if (i >= vc->vc_size_row)
			break;
	}
	for (--i; i >= 0; i--)
		if (buf[i] != SPACE)
			break;
	buf[++i] = SPACE;
	buf[++i] = '\0';
	if (i < 1)
		return i;
	if (read_punc)
		spk_punc_mask = spk_punc_info[spk_reading_punc].mask;
	spkup_write(buf, i);
	if (read_punc)
		spk_punc_mask = saved_punc_mask;
	return i - 1;
}

static void say_line_from_to(struct vc_data *vc, u_long from, u_long to,
			     int read_punc)
{
	u_long start = vc->vc_origin + (spk_y * vc->vc_size_row);
	u_long end = start + (to * 2);
	start += from * 2;
	if (say_from_to(vc, start, end, read_punc) <= 0)
		if (cursor_track != read_all_mode)
			synth_printf("%s\n", spk_msg_get(MSG_BLANK));
}

/* Sentence Reading Commands */

static int currsentence;
static int numsentences[2];
static char *sentbufend[2];
static char *sentmarks[2][10];
static int currbuf;
static int bn;
static char sentbuf[2][256];

static int say_sentence_num(int num, int prev)
{
	bn = currbuf;
	currsentence = num + 1;
	if (prev && --bn == -1)
		bn = 1;

	if (num > numsentences[bn])
		return 0;

	spkup_write(sentmarks[bn][num], sentbufend[bn] - sentmarks[bn][num]);
	return 1;
}

static int get_sentence_buf(struct vc_data *vc, int read_punc)
{
	u_long start, end;
	int i, bn;
	u_char tmp;

	currbuf++;
	if (currbuf == 2)
		currbuf = 0;
	bn = currbuf;
	start = vc->vc_origin + ((spk_y) * vc->vc_size_row);
	end = vc->vc_origin + ((spk_y) * vc->vc_size_row) + vc->vc_cols * 2;

	numsentences[bn] = 0;
	sentmarks[bn][0] = &sentbuf[bn][0];
	i = 0;
	spk_old_attr = spk_attr;
	spk_attr = get_attributes((u_short *) start);

	while (start < end) {
		sentbuf[bn][i] = (char)get_char(vc, (u_short *) start, &tmp);
		if (i > 0) {
			if (sentbuf[bn][i] == SPACE && sentbuf[bn][i - 1] == '.'
			    && numsentences[bn] < 9) {
				/* Sentence Marker */
				numsentences[bn]++;
				sentmarks[bn][numsentences[bn]] =
				    &sentbuf[bn][i];
			}
		}
		i++;
		start += 2;
		if (i >= vc->vc_size_row)
			break;
	}

	for (--i; i >= 0; i--)
		if (sentbuf[bn][i] != SPACE)
			break;

	if (i < 1)
		return -1;

	sentbuf[bn][++i] = SPACE;
	sentbuf[bn][++i] = '\0';

	sentbufend[bn] = &sentbuf[bn][i];
	return numsentences[bn];
}

static void say_screen_from_to(struct vc_data *vc, u_long from, u_long to)
{
	u_long start = vc->vc_origin, end;
	if (from > 0)
		start += from * vc->vc_size_row;
	if (to > vc->vc_rows)
		to = vc->vc_rows;
	end = vc->vc_origin + (to * vc->vc_size_row);
	for (from = start; from < end; from = to) {
		to = from + vc->vc_size_row;
		say_from_to(vc, from, to, 1);
	}
}

static void say_screen(struct vc_data *vc)
{
	say_screen_from_to(vc, 0, vc->vc_rows);
}

static void speakup_win_say(struct vc_data *vc)
{
	u_long start, end, from, to;
	if (win_start < 2) {
		synth_printf("%s\n", spk_msg_get(MSG_NO_WINDOW));
		return;
	}
	start = vc->vc_origin + (win_top * vc->vc_size_row);
	end = vc->vc_origin + (win_bottom * vc->vc_size_row);
	while (start <= end) {
		from = start + (win_left * 2);
		to = start + (win_right * 2);
		say_from_to(vc, from, to, 1);
		start += vc->vc_size_row;
	}
}

static void top_edge(struct vc_data *vc)
{
	spk_parked |= 0x01;
	spk_pos = vc->vc_origin + 2 * spk_x;
	spk_y = 0;
	say_line(vc);
}

static void bottom_edge(struct vc_data *vc)
{
	spk_parked |= 0x01;
	spk_pos += (vc->vc_rows - spk_y - 1) * vc->vc_size_row;
	spk_y = vc->vc_rows - 1;
	say_line(vc);
}

static void left_edge(struct vc_data *vc)
{
	spk_parked |= 0x01;
	spk_pos -= spk_x * 2;
	spk_x = 0;
	say_char(vc);
}

static void right_edge(struct vc_data *vc)
{
	spk_parked |= 0x01;
	spk_pos += (vc->vc_cols - spk_x - 1) * 2;
	spk_x = vc->vc_cols - 1;
	say_char(vc);
}

static void say_first_char(struct vc_data *vc)
{
	int i, len = get_line(vc);
	u_char ch;
	spk_parked |= 0x01;
	if (len == 0) {
		synth_printf("%s\n", spk_msg_get(MSG_BLANK));
		return;
	}
	for (i = 0; i < len; i++)
		if (buf[i] != SPACE)
			break;
	ch = buf[i];
	spk_pos -= (spk_x - i) * 2;
	spk_x = i;
	synth_printf("%d, ", ++i);
	speak_char(ch);
}

static void say_last_char(struct vc_data *vc)
{
	int len = get_line(vc);
	u_char ch;
	spk_parked |= 0x01;
	if (len == 0) {
		synth_printf("%s\n", spk_msg_get(MSG_BLANK));
		return;
	}
	ch = buf[--len];
	spk_pos -= (spk_x - len) * 2;
	spk_x = len;
	synth_printf("%d, ", ++len);
	speak_char(ch);
}

static void say_position(struct vc_data *vc)
{
	synth_printf(spk_msg_get(MSG_POS_INFO), spk_y + 1, spk_x + 1,
		     vc->vc_num + 1);
	synth_printf("\n");
}

/* Added by brianb */
static void say_char_num(struct vc_data *vc)
{
	u_char tmp;
	u_short ch = get_char(vc, (u_short *) spk_pos, &tmp);
	ch &= 0xff;
	synth_printf(spk_msg_get(MSG_CHAR_INFO), ch, ch);
}

/* these are stub functions to keep keyboard.c happy. */

static void say_from_top(struct vc_data *vc)
{
	say_screen_from_to(vc, 0, spk_y);
}

static void say_to_bottom(struct vc_data *vc)
{
	say_screen_from_to(vc, spk_y, vc->vc_rows);
}

static void say_from_left(struct vc_data *vc)
{
	say_line_from_to(vc, 0, spk_x, 1);
}

static void say_to_right(struct vc_data *vc)
{
	say_line_from_to(vc, spk_x, vc->vc_cols, 1);
}

/* end of stub functions. */

static void spkup_write(const char *in_buf, int count)
{
	static int rep_count;
	static u_char ch = '\0', old_ch = '\0';
	static u_short char_type, last_type;
	int in_count = count;
	spk_keydown = 0;
	while (count--) {
		if (cursor_track == read_all_mode) {
			/* Insert Sentence Index */
			if ((in_buf == sentmarks[bn][currsentence]) &&
			    (currsentence <= numsentences[bn]))
				synth_insert_next_index(currsentence++);
		}
		ch = (u_char) *in_buf++;
		char_type = spk_chartab[ch];
		if (ch == old_ch && !(char_type & B_NUM)) {
			if (++rep_count > 2)
				continue;
		} else {
			if ((last_type & CH_RPT) && rep_count > 2) {
				synth_printf(" ");
				synth_printf(spk_msg_get(MSG_REPEAT_DESC),
					     ++rep_count);
				synth_printf(" ");
			}
			rep_count = 0;
		}
		if (ch == spk_lastkey) {
			rep_count = 0;
			if (spk_key_echo == 1 && ch >= MINECHOCHAR)
				speak_char(ch);
		} else if (char_type & B_ALPHA) {
			if ((synth_flags & SF_DEC) && (last_type & PUNC))
				synth_buffer_add(SPACE);
			synth_printf("%c", ch);
		} else if (char_type & B_NUM) {
			rep_count = 0;
			synth_printf("%c", ch);
		} else if (char_type & spk_punc_mask) {
			speak_char(ch);
			char_type &= ~PUNC;	/* for dec nospell processing */
		} else if (char_type & SYNTH_OK) {
			/* these are usually puncts like . and , which synth
			 * needs for expression.
			 * suppress multiple to get rid of long pauses and
			 * clear repeat count
			 * so if someone has
			 * repeats on you don't get nothing repeated count */
			if (ch != old_ch)
				synth_printf("%c", ch);
			else
				rep_count = 0;
		} else {
/* send space and record position, if next is num overwrite space */
			if (old_ch != ch)
				synth_buffer_add(SPACE);
			else
				rep_count = 0;
		}
		old_ch = ch;
		last_type = char_type;
	}
	spk_lastkey = 0;
	if (in_count > 2 && rep_count > 2) {
		if (last_type & CH_RPT) {
			synth_printf(" ");
			synth_printf(spk_msg_get(MSG_REPEAT_DESC2), ++rep_count);
			synth_printf(" ");
		}
		rep_count = 0;
	}
}

static const int NUM_CTL_LABELS = (MSG_CTL_END - MSG_CTL_START + 1);

static void read_all_doc(struct vc_data *vc);
static void cursor_done(u_long data);
static DEFINE_TIMER(cursor_timer, cursor_done, 0, 0);

static void do_handle_shift(struct vc_data *vc, u_char value, char up_flag)
{
	unsigned long flags;
	if (synth == NULL || up_flag || spk_killed)
		return;
	spin_lock_irqsave(&speakup_info.spinlock, flags);
	if (cursor_track == read_all_mode) {
		switch (value) {
		case KVAL(K_SHIFT):
			del_timer(&cursor_timer);
			spk_shut_up &= 0xfe;
			spk_do_flush();
			read_all_doc(vc);
			break;
		case KVAL(K_CTRL):
			del_timer(&cursor_timer);
			cursor_track = prev_cursor_track;
			spk_shut_up &= 0xfe;
			spk_do_flush();
			break;
		}
	} else {
		spk_shut_up &= 0xfe;
		spk_do_flush();
	}
	if (spk_say_ctrl && value < NUM_CTL_LABELS)
		synth_printf("%s", spk_msg_get(MSG_CTL_START + value));
<<<<<<< HEAD
	spk_unlock(flags);
=======
	spin_unlock_irqrestore(&speakup_info.spinlock, flags);
>>>>>>> d0e0ac97
}

static void do_handle_latin(struct vc_data *vc, u_char value, char up_flag)
{
	unsigned long flags;
	spin_lock_irqsave(&speakup_info.spinlock, flags);
	if (up_flag) {
		spk_lastkey = spk_keydown = 0;
		spin_unlock_irqrestore(&speakup_info.spinlock, flags);
		return;
	}
	if (synth == NULL || spk_killed) {
		spin_unlock_irqrestore(&speakup_info.spinlock, flags);
		return;
	}
	spk_shut_up &= 0xfe;
	spk_lastkey = value;
	spk_keydown++;
	spk_parked &= 0xfe;
	if (spk_key_echo == 2 && value >= MINECHOCHAR)
		speak_char(value);
	spin_unlock_irqrestore(&speakup_info.spinlock, flags);
}

int spk_set_key_info(const u_char *key_info, u_char *k_buffer)
{
	int i = 0, states, key_data_len;
	const u_char *cp = key_info;
	u_char *cp1 = k_buffer;
	u_char ch, version, num_keys;
	version = *cp++;
	if (version != KEY_MAP_VER)
		return -1;
	num_keys = *cp;
	states = (int)cp[1];
	key_data_len = (states + 1) * (num_keys + 1);
	if (key_data_len + SHIFT_TBL_SIZE + 4 >= sizeof(spk_key_buf))
		return -2;
	memset(k_buffer, 0, SHIFT_TBL_SIZE);
	memset(spk_our_keys, 0, sizeof(spk_our_keys));
	spk_shift_table = k_buffer;
	spk_our_keys[0] = spk_shift_table;
	cp1 += SHIFT_TBL_SIZE;
	memcpy(cp1, cp, key_data_len + 3);
	/* get num_keys, states and data */
	cp1 += 2;		/* now pointing at shift states */
	for (i = 1; i <= states; i++) {
		ch = *cp1++;
		if (ch >= SHIFT_TBL_SIZE)
			return -3;
		spk_shift_table[ch] = i;
	}
	keymap_flags = *cp1++;
	while ((ch = *cp1)) {
		if (ch >= MAX_KEY)
			return -4;
		spk_our_keys[ch] = cp1;
		cp1 += states + 1;
	}
	return 0;
}

static struct var_t spk_vars[] = {
	/* bell must be first to set high limit */
	{BELL_POS, .u.n = {NULL, 0, 0, 0, 0, 0, NULL} },
	{SPELL_DELAY, .u.n = {NULL, 0, 0, 4, 0, 0, NULL} },
	{ATTRIB_BLEEP, .u.n = {NULL, 1, 0, 3, 0, 0, NULL} },
	{BLEEPS, .u.n = {NULL, 3, 0, 3, 0, 0, NULL} },
	{BLEEP_TIME, .u.n = {NULL, 30, 1, 200, 0, 0, NULL} },
	{PUNC_LEVEL, .u.n = {NULL, 1, 0, 4, 0, 0, NULL} },
	{READING_PUNC, .u.n = {NULL, 1, 0, 4, 0, 0, NULL} },
	{CURSOR_TIME, .u.n = {NULL, 120, 50, 600, 0, 0, NULL} },
	{SAY_CONTROL, TOGGLE_0},
	{SAY_WORD_CTL, TOGGLE_0},
	{NO_INTERRUPT, TOGGLE_0},
	{KEY_ECHO, .u.n = {NULL, 1, 0, 2, 0, 0, NULL} },
	V_LAST_VAR
};

static void toggle_cursoring(struct vc_data *vc)
{
	if (cursor_track == read_all_mode)
		cursor_track = prev_cursor_track;
	if (++cursor_track >= CT_Max)
		cursor_track = 0;
	synth_printf("%s\n", spk_msg_get(MSG_CURSOR_MSGS_START + cursor_track));
}

void spk_reset_default_chars(void)
{
	int i;

	/* First, free any non-default */
	for (i = 0; i < 256; i++) {
		if ((spk_characters[i] != NULL)
		    && (spk_characters[i] != spk_default_chars[i]))
			kfree(spk_characters[i]);
	}

	memcpy(spk_characters, spk_default_chars, sizeof(spk_default_chars));
}

void spk_reset_default_chartab(void)
{
	memcpy(spk_chartab, default_chartab, sizeof(default_chartab));
}

static const struct st_bits_data *pb_edit;

static int edit_bits(struct vc_data *vc, u_char type, u_char ch, u_short key)
{
	short mask = pb_edit->mask, ch_type = spk_chartab[ch];
	if (type != KT_LATIN || (ch_type & B_NUM) || ch < SPACE)
		return -1;
	if (ch == SPACE) {
		synth_printf("%s\n", spk_msg_get(MSG_EDIT_DONE));
		spk_special_handler = NULL;
		return 1;
	}
	if (mask < PUNC && !(ch_type & PUNC))
		return -1;
	spk_chartab[ch] ^= mask;
	speak_char(ch);
	synth_printf(" %s\n",
		     (spk_chartab[ch] & mask) ? spk_msg_get(MSG_ON) :
		     spk_msg_get(MSG_OFF));
	return 1;
}

/* Allocation concurrency is protected by the console semaphore */
static int speakup_allocate(struct vc_data *vc)
{
	int vc_num;

	vc_num = vc->vc_num;
	if (speakup_console[vc_num] == NULL) {
		speakup_console[vc_num] = kzalloc(sizeof(*speakup_console[0]),
						  GFP_ATOMIC);
		if (speakup_console[vc_num] == NULL)
			return -ENOMEM;
		speakup_date(vc);
	} else if (!spk_parked)
		speakup_date(vc);

	return 0;
}

static void speakup_deallocate(struct vc_data *vc)
{
	int vc_num;

	vc_num = vc->vc_num;
	kfree(speakup_console[vc_num]);
	speakup_console[vc_num] = NULL;
}

static u_char is_cursor;
static u_long old_cursor_pos, old_cursor_x, old_cursor_y;
static int cursor_con;

static void reset_highlight_buffers(struct vc_data *);

static int read_all_key;

static void start_read_all_timer(struct vc_data *vc, int command);

enum {
	RA_NOTHING,
	RA_NEXT_SENT,
	RA_PREV_LINE,
	RA_NEXT_LINE,
	RA_PREV_SENT,
	RA_DOWN_ARROW,
	RA_TIMER,
	RA_FIND_NEXT_SENT,
	RA_FIND_PREV_SENT,
};

static void kbd_fakekey2(struct vc_data *vc, int command)
{
	del_timer(&cursor_timer);
	speakup_fake_down_arrow();
	start_read_all_timer(vc, command);
}

static void read_all_doc(struct vc_data *vc)
{
	if ((vc->vc_num != fg_console) || synth == NULL || spk_shut_up)
		return;
	if (!synth_supports_indexing())
		return;
	if (cursor_track != read_all_mode)
		prev_cursor_track = cursor_track;
	cursor_track = read_all_mode;
	spk_reset_index_count(0);
	if (get_sentence_buf(vc, 0) == -1)
		kbd_fakekey2(vc, RA_DOWN_ARROW);
	else {
		say_sentence_num(0, 0);
		synth_insert_next_index(0);
		start_read_all_timer(vc, RA_TIMER);
	}
}

static void stop_read_all(struct vc_data *vc)
{
	del_timer(&cursor_timer);
	cursor_track = prev_cursor_track;
	spk_shut_up &= 0xfe;
	spk_do_flush();
}

static void start_read_all_timer(struct vc_data *vc, int command)
{
	struct var_t *cursor_timeout;

	cursor_con = vc->vc_num;
	read_all_key = command;
	cursor_timeout = spk_get_var(CURSOR_TIME);
	mod_timer(&cursor_timer,
		  jiffies + msecs_to_jiffies(cursor_timeout->u.n.value));
}

static void handle_cursor_read_all(struct vc_data *vc, int command)
{
	int indcount, sentcount, rv, sn;

	switch (command) {
	case RA_NEXT_SENT:
		/* Get Current Sentence */
		spk_get_index_count(&indcount, &sentcount);
		/*printk("%d %d  ", indcount, sentcount); */
		spk_reset_index_count(sentcount + 1);
		if (indcount == 1) {
			if (!say_sentence_num(sentcount + 1, 0)) {
				kbd_fakekey2(vc, RA_FIND_NEXT_SENT);
				return;
			}
			synth_insert_next_index(0);
		} else {
			sn = 0;
			if (!say_sentence_num(sentcount + 1, 1)) {
				sn = 1;
				spk_reset_index_count(sn);
			} else
				synth_insert_next_index(0);
			if (!say_sentence_num(sn, 0)) {
				kbd_fakekey2(vc, RA_FIND_NEXT_SENT);
				return;
			}
			synth_insert_next_index(0);
		}
		start_read_all_timer(vc, RA_TIMER);
		break;
	case RA_PREV_SENT:
		break;
	case RA_NEXT_LINE:
		read_all_doc(vc);
		break;
	case RA_PREV_LINE:
		break;
	case RA_DOWN_ARROW:
		if (get_sentence_buf(vc, 0) == -1) {
			kbd_fakekey2(vc, RA_DOWN_ARROW);
		} else {
			say_sentence_num(0, 0);
			synth_insert_next_index(0);
			start_read_all_timer(vc, RA_TIMER);
		}
		break;
	case RA_FIND_NEXT_SENT:
		rv = get_sentence_buf(vc, 0);
		if (rv == -1)
			read_all_doc(vc);
		if (rv == 0)
			kbd_fakekey2(vc, RA_FIND_NEXT_SENT);
		else {
			say_sentence_num(1, 0);
			synth_insert_next_index(0);
			start_read_all_timer(vc, RA_TIMER);
		}
		break;
	case RA_FIND_PREV_SENT:
		break;
	case RA_TIMER:
		spk_get_index_count(&indcount, &sentcount);
		if (indcount < 2)
			kbd_fakekey2(vc, RA_DOWN_ARROW);
		else
			start_read_all_timer(vc, RA_TIMER);
		break;
	}
}

static int pre_handle_cursor(struct vc_data *vc, u_char value, char up_flag)
{
	unsigned long flags;
	spin_lock_irqsave(&speakup_info.spinlock, flags);
	if (cursor_track == read_all_mode) {
		spk_parked &= 0xfe;
		if (synth == NULL || up_flag || spk_shut_up) {
			spin_unlock_irqrestore(&speakup_info.spinlock, flags);
			return NOTIFY_STOP;
		}
		del_timer(&cursor_timer);
		spk_shut_up &= 0xfe;
		spk_do_flush();
		start_read_all_timer(vc, value + 1);
		spin_unlock_irqrestore(&speakup_info.spinlock, flags);
		return NOTIFY_STOP;
	}
	spin_unlock_irqrestore(&speakup_info.spinlock, flags);
	return NOTIFY_OK;
}

static void do_handle_cursor(struct vc_data *vc, u_char value, char up_flag)
{
	unsigned long flags;
	struct var_t *cursor_timeout;

	spin_lock_irqsave(&speakup_info.spinlock, flags);
	spk_parked &= 0xfe;
	if (synth == NULL || up_flag || spk_shut_up || cursor_track == CT_Off) {
		spin_unlock_irqrestore(&speakup_info.spinlock, flags);
		return;
	}
	spk_shut_up &= 0xfe;
	if (spk_no_intr)
		spk_do_flush();
/* the key press flushes if !no_inter but we want to flush on cursor
 * moves regardless of no_inter state */
	is_cursor = value + 1;
	old_cursor_pos = vc->vc_pos;
	old_cursor_x = vc->vc_x;
	old_cursor_y = vc->vc_y;
	speakup_console[vc->vc_num]->ht.cy = vc->vc_y;
	cursor_con = vc->vc_num;
	if (cursor_track == CT_Highlight)
		reset_highlight_buffers(vc);
	cursor_timeout = spk_get_var(CURSOR_TIME);
	mod_timer(&cursor_timer,
		  jiffies + msecs_to_jiffies(cursor_timeout->u.n.value));
	spin_unlock_irqrestore(&speakup_info.spinlock, flags);
}

static void update_color_buffer(struct vc_data *vc, const char *ic, int len)
{
	int i, bi, hi;
	int vc_num = vc->vc_num;

	bi = ((vc->vc_attr & 0x70) >> 4);
	hi = speakup_console[vc_num]->ht.highsize[bi];

	i = 0;
	if (speakup_console[vc_num]->ht.highsize[bi] == 0) {
		speakup_console[vc_num]->ht.rpos[bi] = vc->vc_pos;
		speakup_console[vc_num]->ht.rx[bi] = vc->vc_x;
		speakup_console[vc_num]->ht.ry[bi] = vc->vc_y;
	}
	while ((hi < COLOR_BUFFER_SIZE) && (i < len)) {
		if ((ic[i] > 32) && (ic[i] < 127)) {
			speakup_console[vc_num]->ht.highbuf[bi][hi] = ic[i];
			hi++;
		} else if ((ic[i] == 32) && (hi != 0)) {
			if (speakup_console[vc_num]->ht.highbuf[bi][hi - 1] !=
			    32) {
				speakup_console[vc_num]->ht.highbuf[bi][hi] =
				    ic[i];
				hi++;
			}
		}
		i++;
	}
	speakup_console[vc_num]->ht.highsize[bi] = hi;
}

static void reset_highlight_buffers(struct vc_data *vc)
{
	int i;
	int vc_num = vc->vc_num;
	for (i = 0; i < 8; i++)
		speakup_console[vc_num]->ht.highsize[i] = 0;
}

static int count_highlight_color(struct vc_data *vc)
{
	int i, bg;
	int cc;
	int vc_num = vc->vc_num;
	u16 ch;
	u16 *start = (u16 *) vc->vc_origin;

	for (i = 0; i < 8; i++)
		speakup_console[vc_num]->ht.bgcount[i] = 0;

	for (i = 0; i < vc->vc_rows; i++) {
		u16 *end = start + vc->vc_cols * 2;
		u16 *ptr;
		for (ptr = start; ptr < end; ptr++) {
			ch = get_attributes(ptr);
			bg = (ch & 0x70) >> 4;
			speakup_console[vc_num]->ht.bgcount[bg]++;
		}
		start += vc->vc_size_row;
	}

	cc = 0;
	for (i = 0; i < 8; i++)
		if (speakup_console[vc_num]->ht.bgcount[i] > 0)
			cc++;
	return cc;
}

static int get_highlight_color(struct vc_data *vc)
{
	int i, j;
	unsigned int cptr[8], tmp;
	int vc_num = vc->vc_num;

	for (i = 0; i < 8; i++)
		cptr[i] = i;

	for (i = 0; i < 7; i++)
		for (j = i + 1; j < 8; j++)
			if (speakup_console[vc_num]->ht.bgcount[cptr[i]] >
			    speakup_console[vc_num]->ht.bgcount[cptr[j]]) {
				tmp = cptr[i];
				cptr[i] = cptr[j];
				cptr[j] = tmp;
			}

	for (i = 0; i < 8; i++)
		if (speakup_console[vc_num]->ht.bgcount[cptr[i]] != 0)
			if (speakup_console[vc_num]->ht.highsize[cptr[i]] > 0)
				return cptr[i];
	return -1;
}

static int speak_highlight(struct vc_data *vc)
{
	int hc, d;
	int vc_num = vc->vc_num;
	if (count_highlight_color(vc) == 1)
		return 0;
	hc = get_highlight_color(vc);
	if (hc != -1) {
		d = vc->vc_y - speakup_console[vc_num]->ht.cy;
		if ((d == 1) || (d == -1))
			if (speakup_console[vc_num]->ht.ry[hc] != vc->vc_y)
				return 0;
		spk_parked |= 0x01;
		spk_do_flush();
		spkup_write(speakup_console[vc_num]->ht.highbuf[hc],
			    speakup_console[vc_num]->ht.highsize[hc]);
		spk_pos = spk_cp = speakup_console[vc_num]->ht.rpos[hc];
		spk_x = spk_cx = speakup_console[vc_num]->ht.rx[hc];
		spk_y = spk_cy = speakup_console[vc_num]->ht.ry[hc];
		return 1;
	}
	return 0;
}

static void cursor_done(u_long data)
{
	struct vc_data *vc = vc_cons[cursor_con].d;
	unsigned long flags;
	del_timer(&cursor_timer);
	spin_lock_irqsave(&speakup_info.spinlock, flags);
	if (cursor_con != fg_console) {
		is_cursor = 0;
		goto out;
	}
	speakup_date(vc);
	if (win_enabled) {
		if (vc->vc_x >= win_left && vc->vc_x <= win_right &&
		    vc->vc_y >= win_top && vc->vc_y <= win_bottom) {
			spk_keydown = is_cursor = 0;
			goto out;
		}
	}
	if (cursor_track == read_all_mode) {
		handle_cursor_read_all(vc, read_all_key);
		goto out;
	}
	if (cursor_track == CT_Highlight) {
		if (speak_highlight(vc)) {
			spk_keydown = is_cursor = 0;
			goto out;
		}
	}
	if (cursor_track == CT_Window)
		speakup_win_say(vc);
	else if (is_cursor == 1 || is_cursor == 4)
		say_line_from_to(vc, 0, vc->vc_cols, 0);
	else
		say_char(vc);
	spk_keydown = is_cursor = 0;
out:
	spin_unlock_irqrestore(&speakup_info.spinlock, flags);
}

/* called by: vt_notifier_call() */
static void speakup_bs(struct vc_data *vc)
{
	unsigned long flags;
	if (!speakup_console[vc->vc_num])
		return;
	if (!spin_trylock_irqsave(&speakup_info.spinlock, flags))
		/* Speakup output, discard */
		return;
	if (!spk_parked)
		speakup_date(vc);
	if (spk_shut_up || synth == NULL) {
		spin_unlock_irqrestore(&speakup_info.spinlock, flags);
		return;
	}
	if (vc->vc_num == fg_console && spk_keydown) {
		spk_keydown = 0;
		if (!is_cursor)
			say_char(vc);
	}
	spin_unlock_irqrestore(&speakup_info.spinlock, flags);
}

/* called by: vt_notifier_call() */
static void speakup_con_write(struct vc_data *vc, const char *str, int len)
{
	unsigned long flags;
	if ((vc->vc_num != fg_console) || spk_shut_up || synth == NULL)
		return;
	if (!spin_trylock_irqsave(&speakup_info.spinlock, flags))
		/* Speakup output, discard */
		return;
	if (spk_bell_pos && spk_keydown && (vc->vc_x == spk_bell_pos - 1))
		bleep(3);
	if ((is_cursor) || (cursor_track == read_all_mode)) {
		if (cursor_track == CT_Highlight)
			update_color_buffer(vc, str, len);
		spin_unlock_irqrestore(&speakup_info.spinlock, flags);
		return;
	}
	if (win_enabled) {
		if (vc->vc_x >= win_left && vc->vc_x <= win_right &&
		    vc->vc_y >= win_top && vc->vc_y <= win_bottom) {
			spin_unlock_irqrestore(&speakup_info.spinlock, flags);
			return;
		}
	}

	spkup_write(str, len);
	spin_unlock_irqrestore(&speakup_info.spinlock, flags);
}

static void speakup_con_update(struct vc_data *vc)
{
	unsigned long flags;
	if (speakup_console[vc->vc_num] == NULL || spk_parked)
		return;
	if (!spin_trylock_irqsave(&speakup_info.spinlock, flags))
		/* Speakup output, discard */
		return;
	speakup_date(vc);
	spin_unlock_irqrestore(&speakup_info.spinlock, flags);
}

static void do_handle_spec(struct vc_data *vc, u_char value, char up_flag)
{
	unsigned long flags;
	int on_off = 2;
	char *label;
	if (synth == NULL || up_flag || spk_killed)
		return;
	spin_lock_irqsave(&speakup_info.spinlock, flags);
	spk_shut_up &= 0xfe;
	if (spk_no_intr)
		spk_do_flush();
	switch (value) {
	case KVAL(K_CAPS):
		label = spk_msg_get(MSG_KEYNAME_CAPSLOCK);
		on_off = vt_get_leds(fg_console, VC_CAPSLOCK);
		break;
	case KVAL(K_NUM):
		label = spk_msg_get(MSG_KEYNAME_NUMLOCK);
		on_off = vt_get_leds(fg_console, VC_NUMLOCK);
		break;
	case KVAL(K_HOLD):
		label = spk_msg_get(MSG_KEYNAME_SCROLLLOCK);
		on_off = vt_get_leds(fg_console, VC_SCROLLOCK);
		if (speakup_console[vc->vc_num])
			speakup_console[vc->vc_num]->tty_stopped = on_off;
		break;
	default:
		spk_parked &= 0xfe;
		spin_unlock_irqrestore(&speakup_info.spinlock, flags);
		return;
	}
	if (on_off < 2)
		synth_printf("%s %s\n",
			     label, spk_msg_get(MSG_STATUS_START + on_off));
<<<<<<< HEAD
	spk_unlock(flags);
=======
	spin_unlock_irqrestore(&speakup_info.spinlock, flags);
>>>>>>> d0e0ac97
}

static int inc_dec_var(u_char value)
{
	struct st_var_header *p_header;
	struct var_t *var_data;
	char num_buf[32];
	char *cp = num_buf;
	char *pn;
	int var_id = (int)value - VAR_START;
	int how = (var_id & 1) ? E_INC : E_DEC;
	var_id = var_id / 2 + FIRST_SET_VAR;
	p_header = spk_get_var_header(var_id);
	if (p_header == NULL)
		return -1;
	if (p_header->var_type != VAR_NUM)
		return -1;
	var_data = p_header->data;
	if (spk_set_num_var(1, p_header, how) != 0)
		return -1;
	if (!spk_close_press) {
		for (pn = p_header->name; *pn; pn++) {
			if (*pn == '_')
				*cp = SPACE;
			else
				*cp++ = *pn;
		}
	}
	snprintf(cp, sizeof(num_buf) - (cp - num_buf), " %d ",
		 var_data->u.n.value);
	synth_printf("%s", num_buf);
	return 0;
}

static void speakup_win_set(struct vc_data *vc)
{
	char info[40];
	if (win_start > 1) {
		synth_printf("%s\n", spk_msg_get(MSG_WINDOW_ALREADY_SET));
		return;
	}
	if (spk_x < win_left || spk_y < win_top) {
		synth_printf("%s\n", spk_msg_get(MSG_END_BEFORE_START));
		return;
	}
	if (win_start && spk_x == win_left && spk_y == win_top) {
		win_left = 0;
		win_right = vc->vc_cols - 1;
		win_bottom = spk_y;
		snprintf(info, sizeof(info), spk_msg_get(MSG_WINDOW_LINE),
			 (int)win_top + 1);
	} else {
		if (!win_start) {
			win_top = spk_y;
			win_left = spk_x;
		} else {
			win_bottom = spk_y;
			win_right = spk_x;
		}
		snprintf(info, sizeof(info), spk_msg_get(MSG_WINDOW_BOUNDARY),
			 (win_start) ? spk_msg_get(MSG_END) : spk_msg_get(MSG_START),
			 (int)spk_y + 1, (int)spk_x + 1);
	}
	synth_printf("%s\n", info);
	win_start++;
}

static void speakup_win_clear(struct vc_data *vc)
{
	win_top = win_bottom = 0;
	win_left = win_right = 0;
	win_start = 0;
	synth_printf("%s\n", spk_msg_get(MSG_WINDOW_CLEARED));
}

static void speakup_win_enable(struct vc_data *vc)
{
	if (win_start < 2) {
		synth_printf("%s\n", spk_msg_get(MSG_NO_WINDOW));
		return;
	}
	win_enabled ^= 1;
	if (win_enabled)
		synth_printf("%s\n", spk_msg_get(MSG_WINDOW_SILENCED));
	else
		synth_printf("%s\n", spk_msg_get(MSG_WINDOW_SILENCE_DISABLED));
}

static void speakup_bits(struct vc_data *vc)
{
	int val = this_speakup_key - (FIRST_EDIT_BITS - 1);
	if (spk_special_handler != NULL || val < 1 || val > 6) {
		synth_printf("%s\n", spk_msg_get(MSG_ERROR));
		return;
	}
	pb_edit = &spk_punc_info[val];
	synth_printf(spk_msg_get(MSG_EDIT_PROMPT), pb_edit->name);
	spk_special_handler = edit_bits;
}

static int handle_goto(struct vc_data *vc, u_char type, u_char ch, u_short key)
{
	static u_char goto_buf[8];
	static int num;
	int maxlen, go_pos;
	char *cp;
	if (type == KT_SPKUP && ch == SPEAKUP_GOTO)
		goto do_goto;
	if (type == KT_LATIN && ch == '\n')
		goto do_goto;
	if (type != 0)
		goto oops;
	if (ch == 8) {
		if (num == 0)
			return -1;
		ch = goto_buf[--num];
		goto_buf[num] = '\0';
		spkup_write(&ch, 1);
		return 1;
	}
	if (ch < '+' || ch > 'y')
		goto oops;
	goto_buf[num++] = ch;
	goto_buf[num] = '\0';
	spkup_write(&ch, 1);
	maxlen = (*goto_buf >= '0') ? 3 : 4;
	if ((ch == '+' || ch == '-') && num == 1)
		return 1;
	if (ch >= '0' && ch <= '9' && num < maxlen)
		return 1;
	if (num < maxlen - 1 || num > maxlen)
		goto oops;
	if (ch < 'x' || ch > 'y') {
oops:
		if (!spk_killed)
			synth_printf(" %s\n", spk_msg_get(MSG_GOTO_CANCELED));
		goto_buf[num = 0] = '\0';
		spk_special_handler = NULL;
		return 1;
	}
<<<<<<< HEAD
	go_pos = simple_strtol(goto_buf, &cp, 10);
=======
	go_pos = kstrtol(goto_buf, 10, (long *)&cp);
>>>>>>> d0e0ac97
	goto_pos = (u_long) go_pos;
	if (*cp == 'x') {
		if (*goto_buf < '0')
			goto_pos += spk_x;
		else
			goto_pos--;
		if (goto_pos < 0)
			goto_pos = 0;
		if (goto_pos >= vc->vc_cols)
			goto_pos = vc->vc_cols - 1;
		goto_x = 1;
	} else {
		if (*goto_buf < '0')
			goto_pos += spk_y;
		else
			goto_pos--;
		if (goto_pos < 0)
			goto_pos = 0;
		if (goto_pos >= vc->vc_rows)
			goto_pos = vc->vc_rows - 1;
		goto_x = 0;
	}
	goto_buf[num = 0] = '\0';
do_goto:
	spk_special_handler = NULL;
	spk_parked |= 0x01;
	if (goto_x) {
		spk_pos -= spk_x * 2;
		spk_x = goto_pos;
		spk_pos += goto_pos * 2;
		say_word(vc);
	} else {
		spk_y = goto_pos;
		spk_pos = vc->vc_origin + (goto_pos * vc->vc_size_row);
		say_line(vc);
	}
	return 1;
}

static void speakup_goto(struct vc_data *vc)
{
	if (spk_special_handler != NULL) {
		synth_printf("%s\n", spk_msg_get(MSG_ERROR));
		return;
	}
	synth_printf("%s\n", spk_msg_get(MSG_GOTO));
	spk_special_handler = handle_goto;
	return;
}

static void speakup_help(struct vc_data *vc)
{
	spk_handle_help(vc, KT_SPKUP, SPEAKUP_HELP, 0);
}

static void do_nothing(struct vc_data *vc)
{
	return;			/* flush done in do_spkup */
}

static u_char key_speakup, spk_key_locked;

static void speakup_lock(struct vc_data *vc)
{
	if (!spk_key_locked)
		spk_key_locked = key_speakup = 16;
	else
		spk_key_locked = key_speakup = 0;
}

typedef void (*spkup_hand) (struct vc_data *);
static spkup_hand spkup_handler[] = {
	/* must be ordered same as defines in speakup.h */
	do_nothing, speakup_goto, speech_kill, speakup_shut_up,
	speakup_cut, speakup_paste, say_first_char, say_last_char,
	say_char, say_prev_char, say_next_char,
	say_word, say_prev_word, say_next_word,
	say_line, say_prev_line, say_next_line,
	top_edge, bottom_edge, left_edge, right_edge,
	spell_word, spell_word, say_screen,
	say_position, say_attributes,
	speakup_off, speakup_parked, say_line,	/* this is for indent */
	say_from_top, say_to_bottom,
	say_from_left, say_to_right,
	say_char_num, speakup_bits, speakup_bits, say_phonetic_char,
	speakup_bits, speakup_bits, speakup_bits,
	speakup_win_set, speakup_win_clear, speakup_win_enable, speakup_win_say,
	speakup_lock, speakup_help, toggle_cursoring, read_all_doc, NULL
};

static void do_spkup(struct vc_data *vc, u_char value)
{
	if (spk_killed && value != SPEECH_KILL)
		return;
	spk_keydown = 0;
	spk_lastkey = 0;
	spk_shut_up &= 0xfe;
	this_speakup_key = value;
	if (value < SPKUP_MAX_FUNC && spkup_handler[value]) {
		spk_do_flush();
		(*spkup_handler[value]) (vc);
	} else {
		if (inc_dec_var(value) < 0)
			bleep(9);
	}
}

static const char *pad_chars = "0123456789+-*/\015,.?()";

static int
speakup_key(struct vc_data *vc, int shift_state, int keycode, u_short keysym,
	    int up_flag)
{
	unsigned long flags;
	int kh;
	u_char *key_info;
	u_char type = KTYP(keysym), value = KVAL(keysym), new_key = 0;
	u_char shift_info, offset;
	int ret = 0;
	if (synth == NULL)
		return 0;

	spin_lock_irqsave(&speakup_info.spinlock, flags);
	tty = vc->port.tty;
	if (type >= 0xf0)
		type -= 0xf0;
	if (type == KT_PAD
		&& (vt_get_leds(fg_console, VC_NUMLOCK))) {
		if (up_flag) {
			spk_keydown = 0;
			goto out;
		}
		value = spk_lastkey = pad_chars[value];
		spk_keydown++;
		spk_parked &= 0xfe;
		goto no_map;
	}
	if (keycode >= MAX_KEY)
		goto no_map;
	key_info = spk_our_keys[keycode];
<<<<<<< HEAD
	if (key_info == 0)
=======
	if (!key_info)
>>>>>>> d0e0ac97
		goto no_map;
	/* Check valid read all mode keys */
	if ((cursor_track == read_all_mode) && (!up_flag)) {
		switch (value) {
		case KVAL(K_DOWN):
		case KVAL(K_UP):
		case KVAL(K_LEFT):
		case KVAL(K_RIGHT):
		case KVAL(K_PGUP):
		case KVAL(K_PGDN):
			break;
		default:
			stop_read_all(vc);
			break;
		}
	}
	shift_info = (shift_state & 0x0f) + key_speakup;
	offset = spk_shift_table[shift_info];
	if (offset) {
		new_key = key_info[offset];
		if (new_key) {
			ret = 1;
			if (new_key == SPK_KEY) {
				if (!spk_key_locked)
					key_speakup = (up_flag) ? 0 : 16;
				if (up_flag || spk_killed)
					goto out;
				spk_shut_up &= 0xfe;
				spk_do_flush();
				goto out;
			}
			if (up_flag)
				goto out;
			if (last_keycode == keycode &&
			    last_spk_jiffy + MAX_DELAY > jiffies) {
				spk_close_press = 1;
				offset = spk_shift_table[shift_info + 32];
				/* double press? */
				if (offset && key_info[offset])
					new_key = key_info[offset];
			}
			last_keycode = keycode;
			last_spk_jiffy = jiffies;
			type = KT_SPKUP;
			value = new_key;
		}
	}
no_map:
	if (type == KT_SPKUP && spk_special_handler == NULL) {
		do_spkup(vc, new_key);
		spk_close_press = 0;
		ret = 1;
		goto out;
	}
	if (up_flag || spk_killed || type == KT_SHIFT)
		goto out;
	spk_shut_up &= 0xfe;
	kh = (value == KVAL(K_DOWN))
	    || (value == KVAL(K_UP))
	    || (value == KVAL(K_LEFT))
	    || (value == KVAL(K_RIGHT));
	if ((cursor_track != read_all_mode) || !kh)
		if (!spk_no_intr)
			spk_do_flush();
	if (spk_special_handler) {
		if (type == KT_SPEC && value == 1) {
			value = '\n';
			type = KT_LATIN;
		} else if (type == KT_LETTER)
			type = KT_LATIN;
		else if (value == 0x7f)
			value = 8;	/* make del = backspace */
		ret = (*spk_special_handler) (vc, type, value, keycode);
		spk_close_press = 0;
		if (ret < 0)
			bleep(9);
		goto out;
	}
	last_keycode = 0;
out:
	spin_unlock_irqrestore(&speakup_info.spinlock, flags);
	return ret;
}

static int keyboard_notifier_call(struct notifier_block *nb,
				  unsigned long code, void *_param)
{
	struct keyboard_notifier_param *param = _param;
	struct vc_data *vc = param->vc;
	int up = !param->down;
	int ret = NOTIFY_OK;
	static int keycode;	/* to hold the current keycode */

	if (vc->vc_mode == KD_GRAPHICS)
		return ret;

	/*
	 * First, determine whether we are handling a fake keypress on
	 * the current processor.  If we are, then return NOTIFY_OK,
	 * to pass the keystroke up the chain.  This prevents us from
	 * trying to take the Speakup lock while it is held by the
	 * processor on which the simulated keystroke was generated.
	 * Also, the simulated keystrokes should be ignored by Speakup.
	 */

	if (speakup_fake_key_pressed())
		return ret;

	switch (code) {
	case KBD_KEYCODE:
		/* speakup requires keycode and keysym currently */
		keycode = param->value;
		break;
	case KBD_UNBOUND_KEYCODE:
		/* not used yet */
		break;
	case KBD_UNICODE:
		/* not used yet */
		break;
	case KBD_KEYSYM:
		if (speakup_key(vc, param->shift, keycode, param->value, up))
			ret = NOTIFY_STOP;
		else if (KTYP(param->value) == KT_CUR)
			ret = pre_handle_cursor(vc, KVAL(param->value), up);
		break;
	case KBD_POST_KEYSYM:{
			unsigned char type = KTYP(param->value) - 0xf0;
			unsigned char val = KVAL(param->value);
			switch (type) {
			case KT_SHIFT:
				do_handle_shift(vc, val, up);
				break;
			case KT_LATIN:
			case KT_LETTER:
				do_handle_latin(vc, val, up);
				break;
			case KT_CUR:
				do_handle_cursor(vc, val, up);
				break;
			case KT_SPEC:
				do_handle_spec(vc, val, up);
				break;
			}
			break;
		}
	}
	return ret;
}

static int vt_notifier_call(struct notifier_block *nb,
			    unsigned long code, void *_param)
{
	struct vt_notifier_param *param = _param;
	struct vc_data *vc = param->vc;
	switch (code) {
	case VT_ALLOCATE:
		if (vc->vc_mode == KD_TEXT)
			speakup_allocate(vc);
		break;
	case VT_DEALLOCATE:
		speakup_deallocate(vc);
		break;
	case VT_WRITE:
		if (param->c == '\b')
			speakup_bs(vc);
		else if (param->c < 0x100) {
			char d = param->c;
			speakup_con_write(vc, &d, 1);
		}
		break;
	case VT_UPDATE:
		speakup_con_update(vc);
		break;
	}
	return NOTIFY_OK;
}

/* called by: module_exit() */
static void __exit speakup_exit(void)
{
	int i;

	unregister_keyboard_notifier(&keyboard_notifier_block);
	unregister_vt_notifier(&vt_notifier_block);
	speakup_unregister_devsynth();
	del_timer(&cursor_timer);
	kthread_stop(speakup_task);
	speakup_task = NULL;
	mutex_lock(&spk_mutex);
	synth_release();
	mutex_unlock(&spk_mutex);

	speakup_kobj_exit();

	for (i = 0; i < MAX_NR_CONSOLES; i++)
		kfree(speakup_console[i]);

	speakup_remove_virtual_keyboard();

	for (i = 0; i < MAXVARS; i++)
		speakup_unregister_var(i);

	for (i = 0; i < 256; i++) {
		if (spk_characters[i] != spk_default_chars[i])
			kfree(spk_characters[i]);
	}

	spk_free_user_msgs();
}

/* call by: module_init() */
static int __init speakup_init(void)
{
	int i;
	long err = 0;
	struct st_spk_t *first_console;
	struct vc_data *vc = vc_cons[fg_console].d;
	struct var_t *var;

	/* These first few initializations cannot fail. */
	spk_initialize_msgs();	/* Initialize arrays for i18n. */
	spk_reset_default_chars();
	spk_reset_default_chartab();
	spk_strlwr(synth_name);
	spk_vars[0].u.n.high = vc->vc_cols;
	for (var = spk_vars; var->var_id != MAXVARS; var++)
		speakup_register_var(var);
	for (var = synth_time_vars;
	     (var->var_id >= 0) && (var->var_id < MAXVARS); var++)
		speakup_register_var(var);
	for (i = 1; spk_punc_info[i].mask != 0; i++)
<<<<<<< HEAD
		spk_set_mask_bits(0, i, 2);
=======
		spk_set_mask_bits(NULL, i, 2);
>>>>>>> d0e0ac97

	spk_set_key_info(spk_key_defaults, spk_key_buf);

	/* From here on out, initializations can fail. */
	err = speakup_add_virtual_keyboard();
	if (err)
		goto error_virtkeyboard;

	first_console = kzalloc(sizeof(*first_console), GFP_KERNEL);
	if (!first_console) {
		err = -ENOMEM;
		goto error_alloc;
	}

	speakup_console[vc->vc_num] = first_console;
	speakup_date(vc);

	for (i = 0; i < MAX_NR_CONSOLES; i++)
		if (vc_cons[i].d) {
			err = speakup_allocate(vc_cons[i].d);
			if (err)
				goto error_kobjects;
		}

	if (spk_quiet_boot)
		spk_shut_up |= 0x01;

	err = speakup_kobj_init();
	if (err)
		goto error_kobjects;

	synth_init(synth_name);
	speakup_register_devsynth();
	/*
	 * register_devsynth might fail, but this error is not fatal.
	 * /dev/synth is an extra feature; the rest of Speakup
	 * will work fine without it.
	 */

	err = register_keyboard_notifier(&keyboard_notifier_block);
	if (err)
		goto error_kbdnotifier;
	err = register_vt_notifier(&vt_notifier_block);
	if (err)
		goto error_vtnotifier;

	speakup_task = kthread_create(speakup_thread, NULL, "speakup");

	if (IS_ERR(speakup_task)) {
		err = PTR_ERR(speakup_task);
		goto error_task;
	}

	set_user_nice(speakup_task, 10);
	wake_up_process(speakup_task);

	pr_info("speakup %s: initialized\n", SPEAKUP_VERSION);
	pr_info("synth name on entry is: %s\n", synth_name);
	goto out;

error_task:
	unregister_vt_notifier(&vt_notifier_block);

error_vtnotifier:
	unregister_keyboard_notifier(&keyboard_notifier_block);
	del_timer(&cursor_timer);

error_kbdnotifier:
	speakup_unregister_devsynth();
	mutex_lock(&spk_mutex);
	synth_release();
	mutex_unlock(&spk_mutex);
	speakup_kobj_exit();

error_kobjects:
	for (i = 0; i < MAX_NR_CONSOLES; i++)
		kfree(speakup_console[i]);

error_alloc:
	speakup_remove_virtual_keyboard();

error_virtkeyboard:
	for (i = 0; i < MAXVARS; i++)
		speakup_unregister_var(i);

	for (i = 0; i < 256; i++) {
		if (spk_characters[i] != spk_default_chars[i])
			kfree(spk_characters[i]);
	}

	spk_free_user_msgs();

out:
	return err;
}

module_init(speakup_init);
module_exit(speakup_exit);<|MERGE_RESOLUTION|>--- conflicted
+++ resolved
@@ -95,12 +95,8 @@
 
 static char mark_cut_flag;
 #define MAX_KEY 160
-<<<<<<< HEAD
-u_char *spk_our_keys[MAX_KEY], *spk_shift_table;
-=======
 static u_char *spk_shift_table;
 u_char *spk_our_keys[MAX_KEY];
->>>>>>> d0e0ac97
 u_char spk_key_buf[600];
 const u_char spk_key_defaults[] = {
 #include "speakupmap.h"
@@ -1156,11 +1152,7 @@
 	}
 	if (spk_say_ctrl && value < NUM_CTL_LABELS)
 		synth_printf("%s", spk_msg_get(MSG_CTL_START + value));
-<<<<<<< HEAD
-	spk_unlock(flags);
-=======
 	spin_unlock_irqrestore(&speakup_info.spinlock, flags);
->>>>>>> d0e0ac97
 }
 
 static void do_handle_latin(struct vc_data *vc, u_char value, char up_flag)
@@ -1760,11 +1752,7 @@
 	if (on_off < 2)
 		synth_printf("%s %s\n",
 			     label, spk_msg_get(MSG_STATUS_START + on_off));
-<<<<<<< HEAD
-	spk_unlock(flags);
-=======
 	spin_unlock_irqrestore(&speakup_info.spinlock, flags);
->>>>>>> d0e0ac97
 }
 
 static int inc_dec_var(u_char value)
@@ -1905,11 +1893,7 @@
 		spk_special_handler = NULL;
 		return 1;
 	}
-<<<<<<< HEAD
-	go_pos = simple_strtol(goto_buf, &cp, 10);
-=======
 	go_pos = kstrtol(goto_buf, 10, (long *)&cp);
->>>>>>> d0e0ac97
 	goto_pos = (u_long) go_pos;
 	if (*cp == 'x') {
 		if (*goto_buf < '0')
@@ -2050,11 +2034,7 @@
 	if (keycode >= MAX_KEY)
 		goto no_map;
 	key_info = spk_our_keys[keycode];
-<<<<<<< HEAD
-	if (key_info == 0)
-=======
 	if (!key_info)
->>>>>>> d0e0ac97
 		goto no_map;
 	/* Check valid read all mode keys */
 	if ((cursor_track == read_all_mode) && (!up_flag)) {
@@ -2286,11 +2266,7 @@
 	     (var->var_id >= 0) && (var->var_id < MAXVARS); var++)
 		speakup_register_var(var);
 	for (i = 1; spk_punc_info[i].mask != 0; i++)
-<<<<<<< HEAD
-		spk_set_mask_bits(0, i, 2);
-=======
 		spk_set_mask_bits(NULL, i, 2);
->>>>>>> d0e0ac97
 
 	spk_set_key_info(spk_key_defaults, spk_key_buf);
 
