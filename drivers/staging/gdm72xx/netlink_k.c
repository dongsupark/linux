--- conflicted
+++ resolved
@@ -131,10 +131,6 @@
 		kfree_skb(skb);
 		return -EMSGSIZE;
 	}
-<<<<<<< HEAD
-=======
-
->>>>>>> 2da049bd
 	memcpy(nlmsg_data(nlh), msg, len);
 
 	NETLINK_CB(skb).pid = 0;
@@ -151,9 +147,5 @@
 		}
 		ret = 0;
 	}
-<<<<<<< HEAD
-=======
-
->>>>>>> 2da049bd
 	return ret;
 }