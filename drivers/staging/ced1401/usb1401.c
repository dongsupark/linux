--- conflicted
+++ resolved
@@ -681,19 +681,11 @@
 
 	spin_unlock(&pdx->stagedLock);	/*  Finally release the lock again */
 
-<<<<<<< HEAD
-	// This is not correct as dwDMAFlag is protected by the staged lock, but it is treated
-	// in Allowi as if it were protected by the char lock. In any case, most systems will
-	// not be upset by char input during DMA... sigh. Needs sorting out.
-	if (bRestartCharInput)	// may be out of date, but...
-		Allowi(pdx);	// ...Allowi tests a lock too.
-=======
 	/*  This is not correct as dwDMAFlag is protected by the staged lock, but it is treated */
 	/*  in Allowi as if it were protected by the char lock. In any case, most systems will */
 	/*  not be upset by char input during DMA... sigh. Needs sorting out. */
 	if (bRestartCharInput)	/*  may be out of date, but... */
 		Allowi(pdx);	/*  ...Allowi tests a lock too. */
->>>>>>> d0e0ac97
 	dev_dbg(&pdx->interface->dev, "%s done", __func__);
 }
 
@@ -1157,11 +1149,7 @@
 	pdx->bReadCharsPending = false;	/*  No longer have a pending read */
 	spin_unlock(&pdx->charInLock);	/*  already at irq level */
 
-<<<<<<< HEAD
-	Allowi(pdx);	// see if we can do the next one
-=======
 	Allowi(pdx);	/*  see if we can do the next one */
->>>>>>> d0e0ac97
 }
 
 /****************************************************************************
@@ -1171,11 +1159,7 @@
 ** we can pick up any inward transfers. This can be called in multiple contexts
 ** so we use the irqsave version of the spinlock.
 ****************************************************************************/
-<<<<<<< HEAD
-int Allowi(DEVICE_EXTENSION * pdx)
-=======
 int Allowi(DEVICE_EXTENSION *pdx)
->>>>>>> d0e0ac97
 {
 	int iReturn = U14ERR_NOERROR;
 	unsigned long flags;
@@ -1202,13 +1186,8 @@
 				 usb_rcvintpipe(pdx->udev, pdx->epAddr[nPipe]),
 				 pdx->pCoherCharIn, nMax, ced_readchar_callback,
 				 pdx, pdx->bInterval);
-<<<<<<< HEAD
-		pdx->pUrbCharIn->transfer_flags |= URB_NO_TRANSFER_DMA_MAP;	// short xfers are OK by default
-		usb_anchor_urb(pdx->pUrbCharIn, &pdx->submitted);	// in case we need to kill it
-=======
 		pdx->pUrbCharIn->transfer_flags |= URB_NO_TRANSFER_DMA_MAP;	/*  short xfers are OK by default */
 		usb_anchor_urb(pdx->pUrbCharIn, &pdx->submitted);	/*  in case we need to kill it */
->>>>>>> d0e0ac97
 		iReturn = usb_submit_urb(pdx->pUrbCharIn, GFP_ATOMIC);
 		if (iReturn) {
 			usb_unanchor_urb(pdx->pUrbCharIn);	/*  remove from list of active Urbs */
