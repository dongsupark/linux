--- conflicted
+++ resolved
@@ -3632,11 +3632,7 @@
 		return true;
 
 	default:
-<<<<<<< HEAD
-		pr_alert("THERMAL ALERT: unknown thermal alarm received\n");
-=======
 		pr_warn("unknown possible thermal alarm or keyboard event received\n");
->>>>>>> b55ebc27
 		known = false;
 	}
 
@@ -3705,21 +3701,9 @@
 			}
 			break;
 		case 4:
-<<<<<<< HEAD
-			/* 0x4000-0x4FFF: dock-related wakeups */
-			if (hkey == TP_HKEY_EV_UNDOCK_ACK) {
-				hotkey_autosleep_ack = 1;
-				pr_info("undocked\n");
-				hotkey_wakeup_hotunplug_complete_notify_change();
-				known_ev = true;
-			} else {
-				known_ev = false;
-			}
-=======
 			/* 0x4000-0x4FFF: dock-related events */
 			known_ev = hotkey_notify_dockevent(hkey, &send_acpi_ev,
 						&ignore_acpi_ev);
->>>>>>> b55ebc27
 			break;
 		case 5:
 			/* 0x5000-0x5FFF: human interface helpers */
