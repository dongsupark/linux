--- conflicted
+++ resolved
@@ -227,16 +227,9 @@
 	bios_return = (struct bios_return *)obj->buffer.pointer;
 	rc = bios_return->return_code;
 
-<<<<<<< HEAD
-	if (bios_return->return_code) {
-		if (bios_return->return_code != HPWMI_RET_UNKNOWN_CMDTYPE)
-			pr_warn("query 0x%x returned error 0x%x\n",
-				query, bios_return->return_code);
-=======
 	if (rc) {
 		if (rc != HPWMI_RET_UNKNOWN_CMDTYPE)
 			pr_warn("query 0x%x returned error 0x%x\n", query, rc);
->>>>>>> b55ebc27
 		kfree(obj);
 		return rc;
 	}
