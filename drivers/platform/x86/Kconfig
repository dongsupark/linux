--- conflicted
+++ resolved
@@ -783,8 +783,6 @@
 	  graphics as well as the backlight. Currently only backlight
 	  control is supported by the driver.
 
-<<<<<<< HEAD
-=======
 config INTEL_RST
         tristate "Intel Rapid Start Technology Driver"
 	depends on ACPI
@@ -811,7 +809,6 @@
 	  This driver checks to determine whether the device has Intel Smart
 	  Connect enabled, and if so disables it.
 
->>>>>>> d0e0ac97
 config PVPANIC
 	tristate "pvpanic device support"
 	depends on ACPI
