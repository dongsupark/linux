/* linux/drivers/mtd/nand/bf5xx_nand.c
 *
 * Copyright 2006-2008 Analog Devices Inc.
 *	http://blackfin.uclinux.org/
 *	Bryan Wu <bryan.wu@analog.com>
 *
 * Blackfin BF5xx on-chip NAND flash controller driver
 *
 * Derived from drivers/mtd/nand/s3c2410.c
 * Copyright (c) 2007 Ben Dooks <ben@simtec.co.uk>
 *
 * Derived from drivers/mtd/nand/cafe.c
 * Copyright © 2006 Red Hat, Inc.
 * Copyright © 2006 David Woodhouse <dwmw2@infradead.org>
 *
 * Changelog:
 *	12-Jun-2007  Bryan Wu:  Initial version
 *	18-Jul-2007  Bryan Wu:
 *		- ECC_HW and ECC_SW supported
 *		- DMA supported in ECC_HW
 *		- YAFFS tested as rootfs in both ECC_HW and ECC_SW
 *
 * This program is free software; you can redistribute it and/or modify
 * it under the terms of the GNU General Public License as published by
 * the Free Software Foundation; either version 2 of the License, or
 * (at your option) any later version.
 *
 * This program is distributed in the hope that it will be useful,
 * but WITHOUT ANY WARRANTY; without even the implied warranty of
 * MERCHANTABILITY or FITNESS FOR A PARTICULAR PURPOSE.  See the
 * GNU General Public License for more details.
 *
 * You should have received a copy of the GNU General Public License
 * along with this program; if not, write to the Free Software
 * Foundation, Inc., 59 Temple Place, Suite 330, Boston, MA  02111-1307  USA
*/

#include <linux/module.h>
#include <linux/types.h>
#include <linux/init.h>
#include <linux/kernel.h>
#include <linux/string.h>
#include <linux/ioport.h>
#include <linux/platform_device.h>
#include <linux/delay.h>
#include <linux/dma-mapping.h>
#include <linux/err.h>
#include <linux/slab.h>
#include <linux/io.h>
#include <linux/bitops.h>

#include <linux/mtd/mtd.h>
#include <linux/mtd/nand.h>
#include <linux/mtd/nand_ecc.h>
#include <linux/mtd/partitions.h>

#include <asm/blackfin.h>
#include <asm/dma.h>
#include <asm/cacheflush.h>
#include <asm/nand.h>
#include <asm/portmux.h>

#define DRV_NAME	"bf5xx-nand"
#define DRV_VERSION	"1.2"
#define DRV_AUTHOR	"Bryan Wu <bryan.wu@analog.com>"
#define DRV_DESC	"BF5xx on-chip NAND FLash Controller Driver"

/* NFC_STAT Masks */
#define NBUSY       0x01  /* Not Busy */
#define WB_FULL     0x02  /* Write Buffer Full */
#define PG_WR_STAT  0x04  /* Page Write Pending */
#define PG_RD_STAT  0x08  /* Page Read Pending */
#define WB_EMPTY    0x10  /* Write Buffer Empty */

/* NFC_IRQSTAT Masks */
#define NBUSYIRQ    0x01  /* Not Busy IRQ */
#define WB_OVF      0x02  /* Write Buffer Overflow */
#define WB_EDGE     0x04  /* Write Buffer Edge Detect */
#define RD_RDY      0x08  /* Read Data Ready */
#define WR_DONE     0x10  /* Page Write Done */

/* NFC_RST Masks */
#define ECC_RST     0x01  /* ECC (and NFC counters) Reset */

/* NFC_PGCTL Masks */
#define PG_RD_START 0x01  /* Page Read Start */
#define PG_WR_START 0x02  /* Page Write Start */

#ifdef CONFIG_MTD_NAND_BF5XX_HWECC
static int hardware_ecc = 1;
#else
static int hardware_ecc;
#endif

static const unsigned short bfin_nfc_pin_req[] =
	{P_NAND_CE,
	 P_NAND_RB,
	 P_NAND_D0,
	 P_NAND_D1,
	 P_NAND_D2,
	 P_NAND_D3,
	 P_NAND_D4,
	 P_NAND_D5,
	 P_NAND_D6,
	 P_NAND_D7,
	 P_NAND_WE,
	 P_NAND_RE,
	 P_NAND_CLE,
	 P_NAND_ALE,
	 0};

#ifdef CONFIG_MTD_NAND_BF5XX_BOOTROM_ECC
static uint8_t bbt_pattern[] = { 0xff };

static struct nand_bbt_descr bootrom_bbt = {
	.options = 0,
	.offs = 63,
	.len = 1,
	.pattern = bbt_pattern,
};

static struct nand_ecclayout bootrom_ecclayout = {
	.eccbytes = 24,
	.eccpos = {
		0x8 * 0, 0x8 * 0 + 1, 0x8 * 0 + 2,
		0x8 * 1, 0x8 * 1 + 1, 0x8 * 1 + 2,
		0x8 * 2, 0x8 * 2 + 1, 0x8 * 2 + 2,
		0x8 * 3, 0x8 * 3 + 1, 0x8 * 3 + 2,
		0x8 * 4, 0x8 * 4 + 1, 0x8 * 4 + 2,
		0x8 * 5, 0x8 * 5 + 1, 0x8 * 5 + 2,
		0x8 * 6, 0x8 * 6 + 1, 0x8 * 6 + 2,
		0x8 * 7, 0x8 * 7 + 1, 0x8 * 7 + 2
	},
	.oobfree = {
		{ 0x8 * 0 + 3, 5 },
		{ 0x8 * 1 + 3, 5 },
		{ 0x8 * 2 + 3, 5 },
		{ 0x8 * 3 + 3, 5 },
		{ 0x8 * 4 + 3, 5 },
		{ 0x8 * 5 + 3, 5 },
		{ 0x8 * 6 + 3, 5 },
		{ 0x8 * 7 + 3, 5 },
	}
};
#endif

/*
 * Data structures for bf5xx nand flash controller driver
 */

/* bf5xx nand info */
struct bf5xx_nand_info {
	/* mtd info */
	struct nand_hw_control		controller;
	struct mtd_info			mtd;
	struct nand_chip		chip;

	/* platform info */
	struct bf5xx_nand_platform	*platform;

	/* device info */
	struct device			*device;

	/* DMA stuff */
	struct completion		dma_completion;
};

/*
 * Conversion functions
 */
static struct bf5xx_nand_info *mtd_to_nand_info(struct mtd_info *mtd)
{
	return container_of(mtd, struct bf5xx_nand_info, mtd);
}

static struct bf5xx_nand_info *to_nand_info(struct platform_device *pdev)
{
	return platform_get_drvdata(pdev);
}

static struct bf5xx_nand_platform *to_nand_plat(struct platform_device *pdev)
{
	return pdev->dev.platform_data;
}

/*
 * struct nand_chip interface function pointers
 */

/*
 * bf5xx_nand_hwcontrol
 *
 * Issue command and address cycles to the chip
 */
static void bf5xx_nand_hwcontrol(struct mtd_info *mtd, int cmd,
				   unsigned int ctrl)
{
	if (cmd == NAND_CMD_NONE)
		return;

	while (bfin_read_NFC_STAT() & WB_FULL)
		cpu_relax();

	if (ctrl & NAND_CLE)
		bfin_write_NFC_CMD(cmd);
	else if (ctrl & NAND_ALE)
		bfin_write_NFC_ADDR(cmd);
	SSYNC();
}

/*
 * bf5xx_nand_devready()
 *
 * returns 0 if the nand is busy, 1 if it is ready
 */
static int bf5xx_nand_devready(struct mtd_info *mtd)
{
	unsigned short val = bfin_read_NFC_STAT();

	if ((val & NBUSY) == NBUSY)
		return 1;
	else
		return 0;
}

/*
 * ECC functions
 * These allow the bf5xx to use the controller's ECC
 * generator block to ECC the data as it passes through
 */

/*
 * ECC error correction function
 */
static int bf5xx_nand_correct_data_256(struct mtd_info *mtd, u_char *dat,
					u_char *read_ecc, u_char *calc_ecc)
{
	struct bf5xx_nand_info *info = mtd_to_nand_info(mtd);
	u32 syndrome[5];
	u32 calced, stored;
	int i;
	unsigned short failing_bit, failing_byte;
	u_char data;

	calced = calc_ecc[0] | (calc_ecc[1] << 8) | (calc_ecc[2] << 16);
	stored = read_ecc[0] | (read_ecc[1] << 8) | (read_ecc[2] << 16);

	syndrome[0] = (calced ^ stored);

	/*
	 * syndrome 0: all zero
	 * No error in data
	 * No action
	 */
	if (!syndrome[0] || !calced || !stored)
		return 0;

	/*
	 * sysdrome 0: only one bit is one
	 * ECC data was incorrect
	 * No action
	 */
	if (hweight32(syndrome[0]) == 1) {
		dev_err(info->device, "ECC data was incorrect!\n");
		return 1;
	}

	syndrome[1] = (calced & 0x7FF) ^ (stored & 0x7FF);
	syndrome[2] = (calced & 0x7FF) ^ ((calced >> 11) & 0x7FF);
	syndrome[3] = (stored & 0x7FF) ^ ((stored >> 11) & 0x7FF);
	syndrome[4] = syndrome[2] ^ syndrome[3];

	for (i = 0; i < 5; i++)
		dev_info(info->device, "syndrome[%d] 0x%08x\n", i, syndrome[i]);

	dev_info(info->device,
		"calced[0x%08x], stored[0x%08x]\n",
		calced, stored);

	/*
	 * sysdrome 0: exactly 11 bits are one, each parity
	 * and parity' pair is 1 & 0 or 0 & 1.
	 * 1-bit correctable error
	 * Correct the error
	 */
	if (hweight32(syndrome[0]) == 11 && syndrome[4] == 0x7FF) {
		dev_info(info->device,
			"1-bit correctable error, correct it.\n");
		dev_info(info->device,
			"syndrome[1] 0x%08x\n", syndrome[1]);

		failing_bit = syndrome[1] & 0x7;
		failing_byte = syndrome[1] >> 0x3;
		data = *(dat + failing_byte);
		data = data ^ (0x1 << failing_bit);
		*(dat + failing_byte) = data;

		return 0;
	}

	/*
	 * sysdrome 0: random data
	 * More than 1-bit error, non-correctable error
	 * Discard data, mark bad block
	 */
	dev_err(info->device,
		"More than 1-bit error, non-correctable error.\n");
	dev_err(info->device,
		"Please discard data, mark bad block\n");

	return 1;
}

static int bf5xx_nand_correct_data(struct mtd_info *mtd, u_char *dat,
					u_char *read_ecc, u_char *calc_ecc)
{
	struct nand_chip *chip = mtd->priv;
	int ret;

	ret = bf5xx_nand_correct_data_256(mtd, dat, read_ecc, calc_ecc);

	/* If ecc size is 512, correct second 256 bytes */
	if (chip->ecc.size == 512) {
		dat += 256;
		read_ecc += 3;
		calc_ecc += 3;
		ret |= bf5xx_nand_correct_data_256(mtd, dat, read_ecc, calc_ecc);
	}

	return ret;
}

static void bf5xx_nand_enable_hwecc(struct mtd_info *mtd, int mode)
{
	return;
}

static int bf5xx_nand_calculate_ecc(struct mtd_info *mtd,
		const u_char *dat, u_char *ecc_code)
{
	struct bf5xx_nand_info *info = mtd_to_nand_info(mtd);
	struct nand_chip *chip = mtd->priv;
	u16 ecc0, ecc1;
	u32 code[2];
	u8 *p;

	/* first 3 bytes ECC code for 256 page size */
	ecc0 = bfin_read_NFC_ECC0();
	ecc1 = bfin_read_NFC_ECC1();

	code[0] = (ecc0 & 0x7ff) | ((ecc1 & 0x7ff) << 11);

	dev_dbg(info->device, "returning ecc 0x%08x\n", code[0]);

	p = (u8 *) code;
	memcpy(ecc_code, p, 3);

	/* second 3 bytes ECC code for 512 ecc size */
	if (chip->ecc.size == 512) {
		ecc0 = bfin_read_NFC_ECC2();
		ecc1 = bfin_read_NFC_ECC3();
		code[1] = (ecc0 & 0x7ff) | ((ecc1 & 0x7ff) << 11);

		/* second 3 bytes in ecc_code for second 256
		 * bytes of 512 page size
		 */
		p = (u8 *) (code + 1);
		memcpy((ecc_code + 3), p, 3);
		dev_dbg(info->device, "returning ecc 0x%08x\n", code[1]);
	}

	return 0;
}

/*
 * PIO mode for buffer writing and reading
 */
static void bf5xx_nand_read_buf(struct mtd_info *mtd, uint8_t *buf, int len)
{
	int i;
	unsigned short val;

	/*
	 * Data reads are requested by first writing to NFC_DATA_RD
	 * and then reading back from NFC_READ.
	 */
	for (i = 0; i < len; i++) {
		while (bfin_read_NFC_STAT() & WB_FULL)
			cpu_relax();

		/* Contents do not matter */
		bfin_write_NFC_DATA_RD(0x0000);
		SSYNC();

		while ((bfin_read_NFC_IRQSTAT() & RD_RDY) != RD_RDY)
			cpu_relax();

		buf[i] = bfin_read_NFC_READ();

		val = bfin_read_NFC_IRQSTAT();
		val |= RD_RDY;
		bfin_write_NFC_IRQSTAT(val);
		SSYNC();
	}
}

static uint8_t bf5xx_nand_read_byte(struct mtd_info *mtd)
{
	uint8_t val;

	bf5xx_nand_read_buf(mtd, &val, 1);

	return val;
}

static void bf5xx_nand_write_buf(struct mtd_info *mtd,
				const uint8_t *buf, int len)
{
	int i;

	for (i = 0; i < len; i++) {
		while (bfin_read_NFC_STAT() & WB_FULL)
			cpu_relax();

		bfin_write_NFC_DATA_WR(buf[i]);
		SSYNC();
	}
}

static void bf5xx_nand_read_buf16(struct mtd_info *mtd, uint8_t *buf, int len)
{
	int i;
	u16 *p = (u16 *) buf;
	len >>= 1;

	/*
	 * Data reads are requested by first writing to NFC_DATA_RD
	 * and then reading back from NFC_READ.
	 */
	bfin_write_NFC_DATA_RD(0x5555);

	SSYNC();

	for (i = 0; i < len; i++)
		p[i] = bfin_read_NFC_READ();
}

static void bf5xx_nand_write_buf16(struct mtd_info *mtd,
				const uint8_t *buf, int len)
{
	int i;
	u16 *p = (u16 *) buf;
	len >>= 1;

	for (i = 0; i < len; i++)
		bfin_write_NFC_DATA_WR(p[i]);

	SSYNC();
}

/*
 * DMA functions for buffer writing and reading
 */
static irqreturn_t bf5xx_nand_dma_irq(int irq, void *dev_id)
{
	struct bf5xx_nand_info *info = dev_id;

	clear_dma_irqstat(CH_NFC);
	disable_dma(CH_NFC);
	complete(&info->dma_completion);

	return IRQ_HANDLED;
}

static void bf5xx_nand_dma_rw(struct mtd_info *mtd,
				uint8_t *buf, int is_read)
{
	struct bf5xx_nand_info *info = mtd_to_nand_info(mtd);
	struct nand_chip *chip = mtd->priv;
	unsigned short val;

	dev_dbg(info->device, " mtd->%p, buf->%p, is_read %d\n",
			mtd, buf, is_read);

	/*
	 * Before starting a dma transfer, be sure to invalidate/flush
	 * the cache over the address range of your DMA buffer to
	 * prevent cache coherency problems. Otherwise very subtle bugs
	 * can be introduced to your driver.
	 */
	if (is_read)
		invalidate_dcache_range((unsigned int)buf,
				(unsigned int)(buf + chip->ecc.size));
	else
		flush_dcache_range((unsigned int)buf,
				(unsigned int)(buf + chip->ecc.size));

	/*
	 * This register must be written before each page is
	 * transferred to generate the correct ECC register
	 * values.
	 */
	bfin_write_NFC_RST(ECC_RST);
	SSYNC();
	while (bfin_read_NFC_RST() & ECC_RST)
		cpu_relax();

	disable_dma(CH_NFC);
	clear_dma_irqstat(CH_NFC);

	/* setup DMA register with Blackfin DMA API */
	set_dma_config(CH_NFC, 0x0);
	set_dma_start_addr(CH_NFC, (unsigned long) buf);

	/* The DMAs have different size on BF52x and BF54x */
#ifdef CONFIG_BF52x
	set_dma_x_count(CH_NFC, (chip->ecc.size >> 1));
	set_dma_x_modify(CH_NFC, 2);
	val = DI_EN | WDSIZE_16;
#endif

#ifdef CONFIG_BF54x
	set_dma_x_count(CH_NFC, (chip->ecc.size >> 2));
	set_dma_x_modify(CH_NFC, 4);
	val = DI_EN | WDSIZE_32;
#endif
	/* setup write or read operation */
	if (is_read)
		val |= WNR;
	set_dma_config(CH_NFC, val);
	enable_dma(CH_NFC);

	/* Start PAGE read/write operation */
	if (is_read)
		bfin_write_NFC_PGCTL(PG_RD_START);
	else
		bfin_write_NFC_PGCTL(PG_WR_START);
	wait_for_completion(&info->dma_completion);
}

static void bf5xx_nand_dma_read_buf(struct mtd_info *mtd,
					uint8_t *buf, int len)
{
	struct bf5xx_nand_info *info = mtd_to_nand_info(mtd);
	struct nand_chip *chip = mtd->priv;

	dev_dbg(info->device, "mtd->%p, buf->%p, int %d\n", mtd, buf, len);

	if (len == chip->ecc.size)
		bf5xx_nand_dma_rw(mtd, buf, 1);
	else
		bf5xx_nand_read_buf(mtd, buf, len);
}

static void bf5xx_nand_dma_write_buf(struct mtd_info *mtd,
				const uint8_t *buf, int len)
{
	struct bf5xx_nand_info *info = mtd_to_nand_info(mtd);
	struct nand_chip *chip = mtd->priv;

	dev_dbg(info->device, "mtd->%p, buf->%p, len %d\n", mtd, buf, len);

	if (len == chip->ecc.size)
		bf5xx_nand_dma_rw(mtd, (uint8_t *)buf, 0);
	else
		bf5xx_nand_write_buf(mtd, buf, len);
}

static int bf5xx_nand_read_page_raw(struct mtd_info *mtd, struct nand_chip *chip,
		uint8_t *buf, int page)
{
	bf5xx_nand_read_buf(mtd, buf, mtd->writesize);
	bf5xx_nand_read_buf(mtd, chip->oob_poi, mtd->oobsize);

	return 0;
}

static void bf5xx_nand_write_page_raw(struct mtd_info *mtd, struct nand_chip *chip,
		const uint8_t *buf)
{
	bf5xx_nand_write_buf(mtd, buf, mtd->writesize);
	bf5xx_nand_write_buf(mtd, chip->oob_poi, mtd->oobsize);
}

/*
 * System initialization functions
 */
static int bf5xx_nand_dma_init(struct bf5xx_nand_info *info)
{
	int ret;

	/* Do not use dma */
	if (!hardware_ecc)
		return 0;

	init_completion(&info->dma_completion);

	/* Request NFC DMA channel */
	ret = request_dma(CH_NFC, "BF5XX NFC driver");
	if (ret < 0) {
		dev_err(info->device, " unable to get DMA channel\n");
		return ret;
	}

#ifdef CONFIG_BF54x
	/* Setup DMAC1 channel mux for NFC which shared with SDH */
	bfin_write_DMAC1_PERIMUX(bfin_read_DMAC1_PERIMUX() & ~1);
	SSYNC();
#endif

	set_dma_callback(CH_NFC, bf5xx_nand_dma_irq, info);

	/* Turn off the DMA channel first */
	disable_dma(CH_NFC);
	return 0;
}

static void bf5xx_nand_dma_remove(struct bf5xx_nand_info *info)
{
	/* Free NFC DMA channel */
	if (hardware_ecc)
		free_dma(CH_NFC);
}

/*
 * BF5XX NFC hardware initialization
 *  - pin mux setup
 *  - clear interrupt status
 */
static int bf5xx_nand_hw_init(struct bf5xx_nand_info *info)
{
	int err = 0;
	unsigned short val;
	struct bf5xx_nand_platform *plat = info->platform;

	/* setup NFC_CTL register */
	dev_info(info->device,
		"data_width=%d, wr_dly=%d, rd_dly=%d\n",
		(plat->data_width ? 16 : 8),
		plat->wr_dly, plat->rd_dly);

	val = (1 << NFC_PG_SIZE_OFFSET) |
		(plat->data_width << NFC_NWIDTH_OFFSET) |
		(plat->rd_dly << NFC_RDDLY_OFFSET) |
		(plat->wr_dly << NFC_WRDLY_OFFSET);
	dev_dbg(info->device, "NFC_CTL is 0x%04x\n", val);

	bfin_write_NFC_CTL(val);
	SSYNC();

	/* clear interrupt status */
	bfin_write_NFC_IRQMASK(0x0);
	SSYNC();
	val = bfin_read_NFC_IRQSTAT();
	bfin_write_NFC_IRQSTAT(val);
	SSYNC();

	/* DMA initialization  */
	if (bf5xx_nand_dma_init(info))
		err = -ENXIO;

	return err;
}

/*
 * Device management interface
 */
static int __devinit bf5xx_nand_add_partition(struct bf5xx_nand_info *info)
{
	struct mtd_info *mtd = &info->mtd;

#ifdef CONFIG_MTD_PARTITIONS
	struct mtd_partition *parts = info->platform->partitions;
	int nr = info->platform->nr_partitions;

	return add_mtd_partitions(mtd, parts, nr);
#else
	return add_mtd_device(mtd);
#endif
}

static int __devexit bf5xx_nand_remove(struct platform_device *pdev)
{
	struct bf5xx_nand_info *info = to_nand_info(pdev);

	platform_set_drvdata(pdev, NULL);

	/* first thing we need to do is release all our mtds
	 * and their partitions, then go through freeing the
	 * resources used
	 */
	nand_release(&info->mtd);

	peripheral_free_list(bfin_nfc_pin_req);
	bf5xx_nand_dma_remove(info);

	/* free the common resources */
	kfree(info);

	return 0;
}

static int bf5xx_nand_scan(struct mtd_info *mtd)
{
	struct nand_chip *chip = mtd->priv;
	int ret;

<<<<<<< HEAD
	ret = nand_scan_ident(mtd, 1);
=======
	ret = nand_scan_ident(mtd, 1, NULL);
>>>>>>> 062c1825
	if (ret)
		return ret;

	if (hardware_ecc) {
		/*
		 * for nand with page size > 512B, think it as several sections with 512B
		 */
		if (likely(mtd->writesize >= 512)) {
			chip->ecc.size = 512;
			chip->ecc.bytes = 6;
		} else {
			chip->ecc.size = 256;
			chip->ecc.bytes = 3;
			bfin_write_NFC_CTL(bfin_read_NFC_CTL() & ~(1 << NFC_PG_SIZE_OFFSET));
			SSYNC();
		}
	}

	return	nand_scan_tail(mtd);
}

/*
 * bf5xx_nand_probe
 *
 * called by device layer when it finds a device matching
 * one our driver can handled. This code checks to see if
 * it can allocate all necessary resources then calls the
 * nand layer to look for devices
 */
static int __devinit bf5xx_nand_probe(struct platform_device *pdev)
{
	struct bf5xx_nand_platform *plat = to_nand_plat(pdev);
	struct bf5xx_nand_info *info = NULL;
	struct nand_chip *chip = NULL;
	struct mtd_info *mtd = NULL;
	int err = 0;

	dev_dbg(&pdev->dev, "(%p)\n", pdev);

	if (!plat) {
		dev_err(&pdev->dev, "no platform specific information\n");
		return -EINVAL;
	}

	if (peripheral_request_list(bfin_nfc_pin_req, DRV_NAME)) {
		dev_err(&pdev->dev, "requesting Peripherals failed\n");
		return -EFAULT;
	}

	info = kzalloc(sizeof(*info), GFP_KERNEL);
	if (info == NULL) {
		dev_err(&pdev->dev, "no memory for flash info\n");
		err = -ENOMEM;
		goto out_err_kzalloc;
	}

	platform_set_drvdata(pdev, info);

	spin_lock_init(&info->controller.lock);
	init_waitqueue_head(&info->controller.wq);

	info->device     = &pdev->dev;
	info->platform   = plat;

	/* initialise chip data struct */
	chip = &info->chip;

	if (plat->data_width)
		chip->options |= NAND_BUSWIDTH_16;

	chip->options |= NAND_CACHEPRG | NAND_SKIP_BBTSCAN;

	chip->read_buf = (plat->data_width) ?
		bf5xx_nand_read_buf16 : bf5xx_nand_read_buf;
	chip->write_buf = (plat->data_width) ?
		bf5xx_nand_write_buf16 : bf5xx_nand_write_buf;

	chip->read_byte    = bf5xx_nand_read_byte;

	chip->cmd_ctrl     = bf5xx_nand_hwcontrol;
	chip->dev_ready    = bf5xx_nand_devready;

	chip->priv	   = &info->mtd;
	chip->controller   = &info->controller;

	chip->IO_ADDR_R    = (void __iomem *) NFC_READ;
	chip->IO_ADDR_W    = (void __iomem *) NFC_DATA_WR;

	chip->chip_delay   = 0;

	/* initialise mtd info data struct */
	mtd 		= &info->mtd;
	mtd->priv	= chip;
	mtd->owner	= THIS_MODULE;

	/* initialise the hardware */
	err = bf5xx_nand_hw_init(info);
	if (err)
		goto out_err_hw_init;

	/* setup hardware ECC data struct */
	if (hardware_ecc) {
#ifdef CONFIG_MTD_NAND_BF5XX_BOOTROM_ECC
		chip->badblock_pattern = &bootrom_bbt;
		chip->ecc.layout = &bootrom_ecclayout;
#endif
		chip->read_buf      = bf5xx_nand_dma_read_buf;
		chip->write_buf     = bf5xx_nand_dma_write_buf;
		chip->ecc.calculate = bf5xx_nand_calculate_ecc;
		chip->ecc.correct   = bf5xx_nand_correct_data;
		chip->ecc.mode	    = NAND_ECC_HW;
		chip->ecc.hwctl	    = bf5xx_nand_enable_hwecc;
		chip->ecc.read_page_raw = bf5xx_nand_read_page_raw;
		chip->ecc.write_page_raw = bf5xx_nand_write_page_raw;
	} else {
		chip->ecc.mode	    = NAND_ECC_SOFT;
	}

	/* scan hardware nand chip and setup mtd info data struct */
	if (bf5xx_nand_scan(mtd)) {
		err = -ENXIO;
		goto out_err_nand_scan;
	}

	/* add NAND partition */
	bf5xx_nand_add_partition(info);

	dev_dbg(&pdev->dev, "initialised ok\n");
	return 0;

out_err_nand_scan:
	bf5xx_nand_dma_remove(info);
out_err_hw_init:
	platform_set_drvdata(pdev, NULL);
	kfree(info);
out_err_kzalloc:
	peripheral_free_list(bfin_nfc_pin_req);

	return err;
}

/* PM Support */
#ifdef CONFIG_PM

static int bf5xx_nand_suspend(struct platform_device *dev, pm_message_t pm)
{
	struct bf5xx_nand_info *info = platform_get_drvdata(dev);

	return 0;
}

static int bf5xx_nand_resume(struct platform_device *dev)
{
	struct bf5xx_nand_info *info = platform_get_drvdata(dev);

	return 0;
}

#else
#define bf5xx_nand_suspend NULL
#define bf5xx_nand_resume NULL
#endif

/* driver device registration */
static struct platform_driver bf5xx_nand_driver = {
	.probe		= bf5xx_nand_probe,
	.remove		= __devexit_p(bf5xx_nand_remove),
	.suspend	= bf5xx_nand_suspend,
	.resume		= bf5xx_nand_resume,
	.driver		= {
		.name	= DRV_NAME,
		.owner	= THIS_MODULE,
	},
};

static int __init bf5xx_nand_init(void)
{
	printk(KERN_INFO "%s, Version %s (c) 2007 Analog Devices, Inc.\n",
		DRV_DESC, DRV_VERSION);

	return platform_driver_register(&bf5xx_nand_driver);
}

static void __exit bf5xx_nand_exit(void)
{
	platform_driver_unregister(&bf5xx_nand_driver);
}

module_init(bf5xx_nand_init);
module_exit(bf5xx_nand_exit);

MODULE_LICENSE("GPL");
MODULE_AUTHOR(DRV_AUTHOR);
MODULE_DESCRIPTION(DRV_DESC);
MODULE_ALIAS("platform:" DRV_NAME);<|MERGE_RESOLUTION|>--- conflicted
+++ resolved
@@ -705,11 +705,7 @@
 	struct nand_chip *chip = mtd->priv;
 	int ret;
 
-<<<<<<< HEAD
-	ret = nand_scan_ident(mtd, 1);
-=======
 	ret = nand_scan_ident(mtd, 1, NULL);
->>>>>>> 062c1825
 	if (ret)
 		return ret;
 
