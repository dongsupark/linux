--- conflicted
+++ resolved
@@ -2857,16 +2857,11 @@
 	int i;
 	int val;
 
-<<<<<<< HEAD
-	/* ONFI need to be probed in 8 bits mode */
-	WARN_ON(chip->options & NAND_BUSWIDTH_16);
-=======
 	/* ONFI need to be probed in 8 bits mode, and 16 bits should be selected with NAND_BUSWIDTH_AUTO */
 	if (chip->options & NAND_BUSWIDTH_16) {
 		pr_err("Trying ONFI probe in 16 bits mode, aborting !\n");
 		return 0;
 	}
->>>>>>> 836dc9e3
 	/* Try ONFI for unknown chip or LP */
 	chip->cmdfunc(mtd, NAND_CMD_READID, 0x20, -1);
 	if (chip->read_byte(mtd) != 'O' || chip->read_byte(mtd) != 'N' ||
