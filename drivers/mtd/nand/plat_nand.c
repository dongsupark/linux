--- conflicted
+++ resolved
@@ -105,12 +105,8 @@
 
 	part_types = pdata->chip.part_probe_types ? : part_probe_types;
 
-<<<<<<< HEAD
-	err = mtd_device_parse_register(&data->mtd, part_types, NULL,
-=======
 	ppdata.of_node = pdev->dev.of_node;
 	err = mtd_device_parse_register(&data->mtd, part_types, &ppdata,
->>>>>>> d9c04f2c
 					pdata->chip.partitions,
 					pdata->chip.nr_partitions);
 
