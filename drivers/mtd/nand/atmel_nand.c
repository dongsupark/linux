--- conflicted
+++ resolved
@@ -700,14 +700,9 @@
 	}
 
 	mtd->name = "atmel_nand";
-<<<<<<< HEAD
-	res = mtd_device_parse_register(mtd, NULL, NULL, host->board->parts,
-					host->board->num_parts);
-=======
 	ppdata.of_node = pdev->dev.of_node;
 	res = mtd_device_parse_register(mtd, NULL, &ppdata,
 			host->board.parts, host->board.num_parts);
->>>>>>> 61689b8b
 	if (!res)
 		return res;
 
