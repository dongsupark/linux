/*
 * drivers/mtd/maps/intel_vr_nor.c
 *
 * An MTD map driver for a NOR flash bank on the Expansion Bus of the Intel
 * Vermilion Range chipset.
 *
 * The Vermilion Range Expansion Bus supports four chip selects, each of which
 * has 64MiB of address space.  The 2nd BAR of the Expansion Bus PCI Device
 * is a 256MiB memory region containing the address spaces for all four of the
 * chip selects, with start addresses hardcoded on 64MiB boundaries.
 *
 * This map driver only supports NOR flash on chip select 0.  The buswidth
 * (either 8 bits or 16 bits) is determined by reading the Expansion Bus Timing
 * and Control Register for Chip Select 0 (EXP_TIMING_CS0).  This driver does
 * not modify the value in the EXP_TIMING_CS0 register except to enable writing
 * and disable boot acceleration.  The timing parameters in the register are
 * assumed to have been properly initialized by the BIOS.  The reset default
 * timing parameters are maximally conservative (slow), so access to the flash
 * will be slower than it should be if the BIOS has not initialized the timing
 * parameters.
 *
 * Author: Andy Lowe <alowe@mvista.com>
 *
 * 2006 (c) MontaVista Software, Inc. This file is licensed under
 * the terms of the GNU General Public License version 2. This program
 * is licensed "as is" without any warranty of any kind, whether express
 * or implied.
 */

#include <linux/module.h>
#include <linux/kernel.h>
#include <linux/slab.h>
#include <linux/pci.h>
#include <linux/init.h>
#include <linux/mtd/mtd.h>
#include <linux/mtd/map.h>
#include <linux/mtd/partitions.h>
#include <linux/mtd/cfi.h>
#include <linux/mtd/flashchip.h>

#define DRV_NAME "vr_nor"

struct vr_nor_mtd {
	void __iomem *csr_base;
	struct map_info map;
	struct mtd_info *info;
	struct pci_dev *dev;
};

/* Expansion Bus Configuration and Status Registers are in BAR 0 */
#define EXP_CSR_MBAR 0
/* Expansion Bus Memory Window is BAR 1 */
#define EXP_WIN_MBAR 1
/* Maximum address space for Chip Select 0 is 64MiB */
#define CS0_SIZE 0x04000000
/* Chip Select 0 is at offset 0 in the Memory Window */
#define CS0_START 0x0
/* Chip Select 0 Timing Register is at offset 0 in CSR */
#define EXP_TIMING_CS0 0x00
#define TIMING_CS_EN		(1 << 31)	/* Chip Select Enable */
#define TIMING_BOOT_ACCEL_DIS	(1 <<  8)	/* Boot Acceleration Disable */
#define TIMING_WR_EN		(1 <<  1)	/* Write Enable */
#define TIMING_BYTE_EN		(1 <<  0)	/* 8-bit vs 16-bit bus */
#define TIMING_MASK		0x3FFF0000

static void vr_nor_destroy_partitions(struct vr_nor_mtd *p)
{
	mtd_device_unregister(p->info);
}

static int vr_nor_init_partitions(struct vr_nor_mtd *p)
{
	/* register the flash bank */
	/* partition the flash bank */
	return mtd_device_parse_register(p->info, NULL, NULL, NULL, 0);
}

static void vr_nor_destroy_mtd_setup(struct vr_nor_mtd *p)
{
	map_destroy(p->info);
}

static int vr_nor_mtd_setup(struct vr_nor_mtd *p)
{
	static const char *probe_types[] =
	    { "cfi_probe", "jedec_probe", NULL };
	const char **type;

	for (type = probe_types; !p->info && *type; type++)
		p->info = do_map_probe(*type, &p->map);
	if (!p->info)
		return -ENODEV;

	p->info->owner = THIS_MODULE;

	return 0;
}

static void vr_nor_destroy_maps(struct vr_nor_mtd *p)
{
	unsigned int exp_timing_cs0;

	/* write-protect the flash bank */
	exp_timing_cs0 = readl(p->csr_base + EXP_TIMING_CS0);
	exp_timing_cs0 &= ~TIMING_WR_EN;
	writel(exp_timing_cs0, p->csr_base + EXP_TIMING_CS0);

	/* unmap the flash window */
	iounmap(p->map.virt);

	/* unmap the csr window */
	iounmap(p->csr_base);
}

/*
 * Initialize the map_info structure and map the flash.
 * Returns 0 on success, nonzero otherwise.
 */
static int vr_nor_init_maps(struct vr_nor_mtd *p)
{
	unsigned long csr_phys, csr_len;
	unsigned long win_phys, win_len;
	unsigned int exp_timing_cs0;
	int err;

	csr_phys = pci_resource_start(p->dev, EXP_CSR_MBAR);
	csr_len = pci_resource_len(p->dev, EXP_CSR_MBAR);
	win_phys = pci_resource_start(p->dev, EXP_WIN_MBAR);
	win_len = pci_resource_len(p->dev, EXP_WIN_MBAR);

	if (!csr_phys || !csr_len || !win_phys || !win_len)
		return -ENODEV;

	if (win_len < (CS0_START + CS0_SIZE))
		return -ENXIO;

	p->csr_base = ioremap_nocache(csr_phys, csr_len);
	if (!p->csr_base)
		return -ENOMEM;

	exp_timing_cs0 = readl(p->csr_base + EXP_TIMING_CS0);
	if (!(exp_timing_cs0 & TIMING_CS_EN)) {
		dev_warn(&p->dev->dev, "Expansion Bus Chip Select 0 "
		       "is disabled.\n");
		err = -ENODEV;
		goto release;
	}
	if ((exp_timing_cs0 & TIMING_MASK) == TIMING_MASK) {
		dev_warn(&p->dev->dev, "Expansion Bus Chip Select 0 "
		       "is configured for maximally slow access times.\n");
	}
	p->map.name = DRV_NAME;
	p->map.bankwidth = (exp_timing_cs0 & TIMING_BYTE_EN) ? 1 : 2;
	p->map.phys = win_phys + CS0_START;
	p->map.size = CS0_SIZE;
	p->map.virt = ioremap_nocache(p->map.phys, p->map.size);
	if (!p->map.virt) {
		err = -ENOMEM;
		goto release;
	}
	simple_map_init(&p->map);

	/* Enable writes to flash bank */
	exp_timing_cs0 |= TIMING_BOOT_ACCEL_DIS | TIMING_WR_EN;
	writel(exp_timing_cs0, p->csr_base + EXP_TIMING_CS0);

	return 0;

      release:
	iounmap(p->csr_base);
	return err;
}

static struct pci_device_id vr_nor_pci_ids[] = {
	{PCI_DEVICE(PCI_VENDOR_ID_INTEL, 0x500D)},
	{0,}
};

static void vr_nor_pci_remove(struct pci_dev *dev)
{
	struct vr_nor_mtd *p = pci_get_drvdata(dev);

	pci_set_drvdata(dev, NULL);
	vr_nor_destroy_partitions(p);
	vr_nor_destroy_mtd_setup(p);
	vr_nor_destroy_maps(p);
	kfree(p);
	pci_release_regions(dev);
	pci_disable_device(dev);
}

<<<<<<< HEAD
static int
vr_nor_pci_probe(struct pci_dev *dev, const struct pci_device_id *id)
=======
static int vr_nor_pci_probe(struct pci_dev *dev, const struct pci_device_id *id)
>>>>>>> 68d6f84b
{
	struct vr_nor_mtd *p = NULL;
	unsigned int exp_timing_cs0;
	int err;

	err = pci_enable_device(dev);
	if (err)
		goto out;

	err = pci_request_regions(dev, DRV_NAME);
	if (err)
		goto disable_dev;

	p = kzalloc(sizeof(*p), GFP_KERNEL);
	err = -ENOMEM;
	if (!p)
		goto release;

	p->dev = dev;

	err = vr_nor_init_maps(p);
	if (err)
		goto release;

	err = vr_nor_mtd_setup(p);
	if (err)
		goto destroy_maps;

	err = vr_nor_init_partitions(p);
	if (err)
		goto destroy_mtd_setup;

	pci_set_drvdata(dev, p);

	return 0;

      destroy_mtd_setup:
	map_destroy(p->info);

      destroy_maps:
	/* write-protect the flash bank */
	exp_timing_cs0 = readl(p->csr_base + EXP_TIMING_CS0);
	exp_timing_cs0 &= ~TIMING_WR_EN;
	writel(exp_timing_cs0, p->csr_base + EXP_TIMING_CS0);

	/* unmap the flash window */
	iounmap(p->map.virt);

	/* unmap the csr window */
	iounmap(p->csr_base);

      release:
	kfree(p);
	pci_release_regions(dev);

      disable_dev:
	pci_disable_device(dev);

      out:
	return err;
}

static struct pci_driver vr_nor_pci_driver = {
	.name = DRV_NAME,
	.probe = vr_nor_pci_probe,
	.remove = vr_nor_pci_remove,
	.id_table = vr_nor_pci_ids,
};

module_pci_driver(vr_nor_pci_driver);

MODULE_AUTHOR("Andy Lowe");
MODULE_DESCRIPTION("MTD map driver for NOR flash on Intel Vermilion Range");
MODULE_LICENSE("GPL");
MODULE_DEVICE_TABLE(pci, vr_nor_pci_ids);<|MERGE_RESOLUTION|>--- conflicted
+++ resolved
@@ -189,12 +189,7 @@
 	pci_disable_device(dev);
 }
 
-<<<<<<< HEAD
-static int
-vr_nor_pci_probe(struct pci_dev *dev, const struct pci_device_id *id)
-=======
 static int vr_nor_pci_probe(struct pci_dev *dev, const struct pci_device_id *id)
->>>>>>> 68d6f84b
 {
 	struct vr_nor_mtd *p = NULL;
 	unsigned int exp_timing_cs0;
