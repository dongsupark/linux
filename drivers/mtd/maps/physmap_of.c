--- conflicted
+++ resolved
@@ -78,11 +78,7 @@
  * compatible binding, which has an extra "probe-type" property
  * describing the type of flash probe necessary. */
 static struct mtd_info *obsolete_probe(struct platform_device *dev,
-<<<<<<< HEAD
-						  struct map_info *map)
-=======
 				       struct map_info *map)
->>>>>>> 68d6f84b
 {
 	struct device_node *dp = dev->dev.of_node;
 	const char *of_probe;
