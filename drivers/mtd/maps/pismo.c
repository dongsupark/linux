/*
 * PISMO memory driver - http://www.pismoworld.org/
 *
 * For ARM Realview and Versatile platforms
 *
 * This program is free software; you can redistribute it and/or modify
 * it under the terms of the GNU General Public License as published by
 * the Free Software Foundation; either version 2 of the License.
 */
#include <linux/init.h>
#include <linux/module.h>
#include <linux/i2c.h>
#include <linux/slab.h>
#include <linux/platform_device.h>
#include <linux/spinlock.h>
#include <linux/mutex.h>
#include <linux/mtd/physmap.h>
#include <linux/mtd/plat-ram.h>
#include <linux/mtd/pismo.h>

#define PISMO_NUM_CS	5

struct pismo_cs_block {
	u8	type;
	u8	width;
	__le16	access;
	__le32	size;
	u32	reserved[2];
	char	device[32];
} __packed;

struct pismo_eeprom {
	struct pismo_cs_block cs[PISMO_NUM_CS];
	char	board[15];
	u8	sum;
} __packed;

struct pismo_mem {
	phys_addr_t base;
	u32	size;
	u16	access;
	u8	width;
	u8	type;
};

struct pismo_data {
	struct i2c_client	*client;
	void			(*vpp)(void *, int);
	void			*vpp_data;
	struct platform_device	*dev[PISMO_NUM_CS];
};

static void pismo_set_vpp(struct platform_device *pdev, int on)
{
	struct i2c_client *client = to_i2c_client(pdev->dev.parent);
	struct pismo_data *pismo = i2c_get_clientdata(client);

	pismo->vpp(pismo->vpp_data, on);
}

static unsigned int pismo_width_to_bytes(unsigned int width)
{
	width &= 15;
	if (width > 2)
		return 0;
	return 1 << width;
}

<<<<<<< HEAD
static int pismo_eeprom_read(struct i2c_client *client, void *buf,
	u8 addr, size_t size)
=======
static int pismo_eeprom_read(struct i2c_client *client, void *buf, u8 addr,
			     size_t size)
>>>>>>> 68d6f84b
{
	int ret;
	struct i2c_msg msg[] = {
		{
			.addr = client->addr,
			.len = sizeof(addr),
			.buf = &addr,
		}, {
			.addr = client->addr,
			.flags = I2C_M_RD,
			.len = size,
			.buf = buf,
		},
	};

	ret = i2c_transfer(client->adapter, msg, ARRAY_SIZE(msg));

	return ret == ARRAY_SIZE(msg) ? size : -EIO;
}

static int pismo_add_device(struct pismo_data *pismo, int i,
<<<<<<< HEAD
	struct pismo_mem *region, const char *name, void *pdata, size_t psize)
=======
			    struct pismo_mem *region, const char *name,
			    void *pdata, size_t psize)
>>>>>>> 68d6f84b
{
	struct platform_device *dev;
	struct resource res = { };
	phys_addr_t base = region->base;
	int ret;

	if (base == ~0)
		return -ENXIO;

	res.start = base;
	res.end = base + region->size - 1;
	res.flags = IORESOURCE_MEM;

	dev = platform_device_alloc(name, i);
	if (!dev)
		return -ENOMEM;
	dev->dev.parent = &pismo->client->dev;

	do {
		ret = platform_device_add_resources(dev, &res, 1);
		if (ret)
			break;

		ret = platform_device_add_data(dev, pdata, psize);
		if (ret)
			break;

		ret = platform_device_add(dev);
		if (ret)
			break;

		pismo->dev[i] = dev;
		return 0;
	} while (0);

	platform_device_put(dev);
	return ret;
}

static int pismo_add_nor(struct pismo_data *pismo, int i,
<<<<<<< HEAD
	struct pismo_mem *region)
=======
			 struct pismo_mem *region)
>>>>>>> 68d6f84b
{
	struct physmap_flash_data data = {
		.width = region->width,
	};

	if (pismo->vpp)
		data.set_vpp = pismo_set_vpp;

	return pismo_add_device(pismo, i, region, "physmap-flash",
		&data, sizeof(data));
}

static int pismo_add_sram(struct pismo_data *pismo, int i,
<<<<<<< HEAD
	struct pismo_mem *region)
=======
			  struct pismo_mem *region)
>>>>>>> 68d6f84b
{
	struct platdata_mtd_ram data = {
		.bankwidth = region->width,
	};

	return pismo_add_device(pismo, i, region, "mtd-ram",
		&data, sizeof(data));
}

static void pismo_add_one(struct pismo_data *pismo, int i,
<<<<<<< HEAD
	const struct pismo_cs_block *cs, phys_addr_t base)
=======
			  const struct pismo_cs_block *cs, phys_addr_t base)
>>>>>>> 68d6f84b
{
	struct device *dev = &pismo->client->dev;
	struct pismo_mem region;

	region.base = base;
	region.type = cs->type;
	region.width = pismo_width_to_bytes(cs->width);
	region.access = le16_to_cpu(cs->access);
	region.size = le32_to_cpu(cs->size);

	if (region.width == 0) {
		dev_err(dev, "cs%u: bad width: %02x, ignoring\n", i, cs->width);
		return;
	}

	/*
	 * FIXME: may need to the platforms memory controller here, but at
	 * the moment we assume that it has already been correctly setup.
	 * The memory controller can also tell us the base address as well.
	 */

	dev_info(dev, "cs%u: %.32s: type %02x access %u00ps size %uK\n",
		i, cs->device, region.type, region.access, region.size / 1024);

	switch (region.type) {
	case 0:
		break;
	case 1:
		/* static DOC */
		break;
	case 2:
		/* static NOR */
		pismo_add_nor(pismo, i, &region);
		break;
	case 3:
		/* static RAM */
		pismo_add_sram(pismo, i, &region);
		break;
	}
}

static int pismo_remove(struct i2c_client *client)
{
	struct pismo_data *pismo = i2c_get_clientdata(client);
	int i;

	for (i = 0; i < ARRAY_SIZE(pismo->dev); i++)
		platform_device_unregister(pismo->dev[i]);

	kfree(pismo);

	return 0;
}

static int pismo_probe(struct i2c_client *client,
<<<<<<< HEAD
				 const struct i2c_device_id *id)
=======
		       const struct i2c_device_id *id)
>>>>>>> 68d6f84b
{
	struct i2c_adapter *adapter = to_i2c_adapter(client->dev.parent);
	struct pismo_pdata *pdata = client->dev.platform_data;
	struct pismo_eeprom eeprom;
	struct pismo_data *pismo;
	int ret, i;

	if (!i2c_check_functionality(adapter, I2C_FUNC_I2C)) {
		dev_err(&client->dev, "functionality mismatch\n");
		return -EIO;
	}

	pismo = kzalloc(sizeof(*pismo), GFP_KERNEL);
	if (!pismo)
		return -ENOMEM;

	pismo->client = client;
	if (pdata) {
		pismo->vpp = pdata->set_vpp;
		pismo->vpp_data = pdata->vpp_data;
	}
	i2c_set_clientdata(client, pismo);

	ret = pismo_eeprom_read(client, &eeprom, 0, sizeof(eeprom));
	if (ret < 0) {
		dev_err(&client->dev, "error reading EEPROM: %d\n", ret);
		goto exit_free;
	}

	dev_info(&client->dev, "%.15s board found\n", eeprom.board);

	for (i = 0; i < ARRAY_SIZE(eeprom.cs); i++)
		if (eeprom.cs[i].type != 0xff)
			pismo_add_one(pismo, i, &eeprom.cs[i],
				      pdata->cs_addrs[i]);

	return 0;

 exit_free:
	kfree(pismo);
	return ret;
}

static const struct i2c_device_id pismo_id[] = {
	{ "pismo" },
	{ },
};
MODULE_DEVICE_TABLE(i2c, pismo_id);

static struct i2c_driver pismo_driver = {
	.driver	= {
		.name	= "pismo",
		.owner	= THIS_MODULE,
	},
	.probe		= pismo_probe,
	.remove		= pismo_remove,
	.id_table	= pismo_id,
};

static int __init pismo_init(void)
{
	BUILD_BUG_ON(sizeof(struct pismo_cs_block) != 48);
	BUILD_BUG_ON(sizeof(struct pismo_eeprom) != 256);

	return i2c_add_driver(&pismo_driver);
}
module_init(pismo_init);

static void __exit pismo_exit(void)
{
	i2c_del_driver(&pismo_driver);
}
module_exit(pismo_exit);

MODULE_AUTHOR("Russell King <linux@arm.linux.org.uk>");
MODULE_DESCRIPTION("PISMO memory driver");
MODULE_LICENSE("GPL");<|MERGE_RESOLUTION|>--- conflicted
+++ resolved
@@ -66,13 +66,8 @@
 	return 1 << width;
 }
 
-<<<<<<< HEAD
-static int pismo_eeprom_read(struct i2c_client *client, void *buf,
-	u8 addr, size_t size)
-=======
 static int pismo_eeprom_read(struct i2c_client *client, void *buf, u8 addr,
 			     size_t size)
->>>>>>> 68d6f84b
 {
 	int ret;
 	struct i2c_msg msg[] = {
@@ -94,12 +89,8 @@
 }
 
 static int pismo_add_device(struct pismo_data *pismo, int i,
-<<<<<<< HEAD
-	struct pismo_mem *region, const char *name, void *pdata, size_t psize)
-=======
 			    struct pismo_mem *region, const char *name,
 			    void *pdata, size_t psize)
->>>>>>> 68d6f84b
 {
 	struct platform_device *dev;
 	struct resource res = { };
@@ -140,11 +131,7 @@
 }
 
 static int pismo_add_nor(struct pismo_data *pismo, int i,
-<<<<<<< HEAD
-	struct pismo_mem *region)
-=======
 			 struct pismo_mem *region)
->>>>>>> 68d6f84b
 {
 	struct physmap_flash_data data = {
 		.width = region->width,
@@ -158,11 +145,7 @@
 }
 
 static int pismo_add_sram(struct pismo_data *pismo, int i,
-<<<<<<< HEAD
-	struct pismo_mem *region)
-=======
 			  struct pismo_mem *region)
->>>>>>> 68d6f84b
 {
 	struct platdata_mtd_ram data = {
 		.bankwidth = region->width,
@@ -173,11 +156,7 @@
 }
 
 static void pismo_add_one(struct pismo_data *pismo, int i,
-<<<<<<< HEAD
-	const struct pismo_cs_block *cs, phys_addr_t base)
-=======
 			  const struct pismo_cs_block *cs, phys_addr_t base)
->>>>>>> 68d6f84b
 {
 	struct device *dev = &pismo->client->dev;
 	struct pismo_mem region;
@@ -233,11 +212,7 @@
 }
 
 static int pismo_probe(struct i2c_client *client,
-<<<<<<< HEAD
-				 const struct i2c_device_id *id)
-=======
 		       const struct i2c_device_id *id)
->>>>>>> 68d6f84b
 {
 	struct i2c_adapter *adapter = to_i2c_adapter(client->dev.parent);
 	struct pismo_pdata *pdata = client->dev.platform_data;
