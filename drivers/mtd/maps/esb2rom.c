--- conflicted
+++ resolved
@@ -145,11 +145,7 @@
 }
 
 static int esb2rom_init_one(struct pci_dev *pdev,
-<<<<<<< HEAD
-				      const struct pci_device_id *ent)
-=======
 			    const struct pci_device_id *ent)
->>>>>>> 68d6f84b
 {
 	static char *rom_probe_types[] = { "cfi_probe", "jedec_probe", NULL };
 	struct esb2rom_window *window = &esb2rom_window;
