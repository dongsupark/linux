--- conflicted
+++ resolved
@@ -30,19 +30,6 @@
 #include <linux/debugfs.h>
 #include <linux/uaccess.h>
 #include <linux/module.h>
-<<<<<<< HEAD
-#include <linux/moduleparam.h>
-
-unsigned int ubi_chk_flags;
-unsigned int ubi_tst_flags;
-
-module_param_named(debug_chks, ubi_chk_flags, uint, S_IRUGO | S_IWUSR);
-module_param_named(debug_tsts, ubi_chk_flags, uint, S_IRUGO | S_IWUSR);
-
-MODULE_PARM_DESC(debug_chks, "Debug check flags");
-MODULE_PARM_DESC(debug_tsts, "Debug special test flags");
-=======
->>>>>>> b55ebc27
 
 /**
  * ubi_dbg_dump_ec_hdr - dump an erase counter header.
