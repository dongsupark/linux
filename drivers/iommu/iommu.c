--- conflicted
+++ resolved
@@ -965,21 +965,12 @@
 	switch (attr) {
 	case DOMAIN_ATTR_WINDOWS:
 		count = data;
-<<<<<<< HEAD
 
 		if (domain->ops->domain_set_windows != NULL)
 			ret = domain->ops->domain_set_windows(domain, *count);
 		else
 			ret = -ENODEV;
 
-=======
-
-		if (domain->ops->domain_set_windows != NULL)
-			ret = domain->ops->domain_set_windows(domain, *count);
-		else
-			ret = -ENODEV;
-
->>>>>>> d0e0ac97
 		break;
 	default:
 		if (domain->ops->domain_set_attr == NULL)
