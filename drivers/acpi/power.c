/*
 *  acpi_power.c - ACPI Bus Power Management ($Revision: 39 $)
 *
 *  Copyright (C) 2001, 2002 Andy Grover <andrew.grover@intel.com>
 *  Copyright (C) 2001, 2002 Paul Diefenbaugh <paul.s.diefenbaugh@intel.com>
 *
 * ~~~~~~~~~~~~~~~~~~~~~~~~~~~~~~~~~~~~~~~~~~~~~~~~~~~~~~~~~~~~~~~~~~~~~~~~~~
 *
 *  This program is free software; you can redistribute it and/or modify
 *  it under the terms of the GNU General Public License as published by
 *  the Free Software Foundation; either version 2 of the License, or (at
 *  your option) any later version.
 *
 *  This program is distributed in the hope that it will be useful, but
 *  WITHOUT ANY WARRANTY; without even the implied warranty of
 *  MERCHANTABILITY or FITNESS FOR A PARTICULAR PURPOSE.  See the GNU
 *  General Public License for more details.
 *
 *  You should have received a copy of the GNU General Public License along
 *  with this program; if not, write to the Free Software Foundation, Inc.,
 *  59 Temple Place, Suite 330, Boston, MA 02111-1307 USA.
 *
 * ~~~~~~~~~~~~~~~~~~~~~~~~~~~~~~~~~~~~~~~~~~~~~~~~~~~~~~~~~~~~~~~~~~~~~~~~~~
 */

/*
 * ACPI power-managed devices may be controlled in two ways:
 * 1. via "Device Specific (D-State) Control"
 * 2. via "Power Resource Control".
 * This module is used to manage devices relying on Power Resource Control.
 * 
 * An ACPI "power resource object" describes a software controllable power
 * plane, clock plane, or other resource used by a power managed device.
 * A device may rely on multiple power resources, and a power resource
 * may be shared by multiple devices.
 */

#include <linux/kernel.h>
#include <linux/module.h>
#include <linux/init.h>
#include <linux/types.h>
#include <linux/slab.h>
#include <linux/pm_runtime.h>
#include <acpi/acpi_bus.h>
#include <acpi/acpi_drivers.h>
#include "sleep.h"
#include "internal.h"

#define PREFIX "ACPI: "

#define _COMPONENT			ACPI_POWER_COMPONENT
ACPI_MODULE_NAME("power");
#define ACPI_POWER_CLASS		"power_resource"
#define ACPI_POWER_DEVICE_NAME		"Power Resource"
#define ACPI_POWER_FILE_INFO		"info"
#define ACPI_POWER_FILE_STATUS		"state"
#define ACPI_POWER_RESOURCE_STATE_OFF	0x00
#define ACPI_POWER_RESOURCE_STATE_ON	0x01
#define ACPI_POWER_RESOURCE_STATE_UNKNOWN 0xFF

struct acpi_power_dependent_device {
	struct list_head node;
	struct acpi_device *adev;
	struct work_struct work;
};

struct acpi_power_resource {
	struct acpi_device device;
	struct list_head list_node;
	struct list_head dependent;
	char *name;
	u32 system_level;
	u32 order;
	unsigned int ref_count;
	struct mutex resource_lock;
};

struct acpi_power_resource_entry {
	struct list_head node;
	struct acpi_power_resource *resource;
};

static LIST_HEAD(acpi_power_resource_list);
static DEFINE_MUTEX(power_resource_list_lock);

/* --------------------------------------------------------------------------
                             Power Resource Management
   -------------------------------------------------------------------------- */

static struct acpi_power_resource *acpi_power_get_context(acpi_handle handle)
{
	struct acpi_device *device;

	if (acpi_bus_get_device(handle, &device))
		return NULL;

	return container_of(device, struct acpi_power_resource, device);
}

static int acpi_power_resources_list_add(acpi_handle handle,
					 struct list_head *list)
{
	struct acpi_power_resource *resource = acpi_power_get_context(handle);
	struct acpi_power_resource_entry *entry;

	if (!resource || !list)
		return -EINVAL;

	entry = kzalloc(sizeof(*entry), GFP_KERNEL);
	if (!entry)
		return -ENOMEM;

	entry->resource = resource;
	if (!list_empty(list)) {
		struct acpi_power_resource_entry *e;

		list_for_each_entry(e, list, node)
			if (e->resource->order > resource->order) {
				list_add_tail(&entry->node, &e->node);
				return 0;
			}
	}
	list_add_tail(&entry->node, list);
	return 0;
}

void acpi_power_resources_list_free(struct list_head *list)
{
	struct acpi_power_resource_entry *entry, *e;

	list_for_each_entry_safe(entry, e, list, node) {
		list_del(&entry->node);
		kfree(entry);
	}
}

int acpi_extract_power_resources(union acpi_object *package, unsigned int start,
				 struct list_head *list)
{
	unsigned int i;
	int err = 0;

	for (i = start; i < package->package.count; i++) {
		union acpi_object *element = &package->package.elements[i];
		acpi_handle rhandle;

		if (element->type != ACPI_TYPE_LOCAL_REFERENCE) {
			err = -ENODATA;
			break;
		}
		rhandle = element->reference.handle;
		if (!rhandle) {
			err = -ENODEV;
			break;
		}
		err = acpi_add_power_resource(rhandle);
		if (err)
			break;

		err = acpi_power_resources_list_add(rhandle, list);
		if (err)
			break;
	}
	if (err)
		acpi_power_resources_list_free(list);

	return err;
}

static int acpi_power_get_state(acpi_handle handle, int *state)
{
	acpi_status status = AE_OK;
	unsigned long long sta = 0;
	char node_name[5];
	struct acpi_buffer buffer = { sizeof(node_name), node_name };


	if (!handle || !state)
		return -EINVAL;

	status = acpi_evaluate_integer(handle, "_STA", NULL, &sta);
	if (ACPI_FAILURE(status))
		return -ENODEV;

	*state = (sta & 0x01)?ACPI_POWER_RESOURCE_STATE_ON:
			      ACPI_POWER_RESOURCE_STATE_OFF;

	acpi_get_name(handle, ACPI_SINGLE_NAME, &buffer);

	ACPI_DEBUG_PRINT((ACPI_DB_INFO, "Resource [%s] is %s\n",
			  node_name,
				*state ? "on" : "off"));

	return 0;
}

static int acpi_power_get_list_state(struct list_head *list, int *state)
{
	struct acpi_power_resource_entry *entry;
	int cur_state;

	if (!list || !state)
		return -EINVAL;

	/* The state of the list is 'on' IFF all resources are 'on'. */
	list_for_each_entry(entry, list, node) {
		struct acpi_power_resource *resource = entry->resource;
		acpi_handle handle = resource->device.handle;
		int result;

		mutex_lock(&resource->resource_lock);
		result = acpi_power_get_state(handle, &cur_state);
		mutex_unlock(&resource->resource_lock);
		if (result)
			return result;

		if (cur_state != ACPI_POWER_RESOURCE_STATE_ON)
			break;
	}

	ACPI_DEBUG_PRINT((ACPI_DB_INFO, "Resource list is %s\n",
			  cur_state ? "on" : "off"));

	*state = cur_state;
	return 0;
}

static void acpi_power_resume_dependent(struct work_struct *work)
{
	struct acpi_power_dependent_device *dep;
	struct acpi_device_physical_node *pn;
	struct acpi_device *adev;
	int state;

	dep = container_of(work, struct acpi_power_dependent_device, work);
	adev = dep->adev;
	if (acpi_power_get_inferred_state(adev, &state))
		return;

	if (state > ACPI_STATE_D0)
		return;

	mutex_lock(&adev->physical_node_lock);

	list_for_each_entry(pn, &adev->physical_node_list, node)
		pm_request_resume(pn->dev);

	list_for_each_entry(pn, &adev->power_dependent, node)
		pm_request_resume(pn->dev);

	mutex_unlock(&adev->physical_node_lock);
}

static int __acpi_power_on(struct acpi_power_resource *resource)
{
	acpi_status status = AE_OK;

	status = acpi_evaluate_object(resource->device.handle, "_ON", NULL, NULL);
	if (ACPI_FAILURE(status))
		return -ENODEV;

	ACPI_DEBUG_PRINT((ACPI_DB_INFO, "Power resource [%s] turned on\n",
			  resource->name));

	return 0;
}

static int acpi_power_on(struct acpi_power_resource *resource)
{
	int result = 0;;

	mutex_lock(&resource->resource_lock);

	if (resource->ref_count++) {
		ACPI_DEBUG_PRINT((ACPI_DB_INFO,
				  "Power resource [%s] already on",
				  resource->name));
	} else {
		result = __acpi_power_on(resource);
		if (result) {
			resource->ref_count--;
		} else {
			struct acpi_power_dependent_device *dep;

			list_for_each_entry(dep, &resource->dependent, node)
				schedule_work(&dep->work);
		}
	}

	mutex_unlock(&resource->resource_lock);

	return result;
}

static int acpi_power_off(struct acpi_power_resource *resource)
{
	acpi_status status = AE_OK;
	int result = 0;

	mutex_lock(&resource->resource_lock);

	if (!resource->ref_count) {
		ACPI_DEBUG_PRINT((ACPI_DB_INFO,
				  "Power resource [%s] already off",
				  resource->name));
		goto unlock;
	}

	if (--resource->ref_count) {
		ACPI_DEBUG_PRINT((ACPI_DB_INFO,
				  "Power resource [%s] still in use\n",
				  resource->name));
		goto unlock;
	}

	status = acpi_evaluate_object(resource->device.handle, "_OFF", NULL, NULL);
	if (ACPI_FAILURE(status))
		result = -ENODEV;
	else
		ACPI_DEBUG_PRINT((ACPI_DB_INFO,
				  "Power resource [%s] turned off\n",
				  resource->name));

 unlock:
	mutex_unlock(&resource->resource_lock);

	return result;
}

static int acpi_power_off_list(struct list_head *list)
{
	struct acpi_power_resource_entry *entry;
	int result = 0;

	list_for_each_entry_reverse(entry, list, node) {
		result = acpi_power_off(entry->resource);
		if (result)
			goto err;
	}
	return 0;

 err:
	list_for_each_entry_continue(entry, list, node)
		acpi_power_on(entry->resource);

	return result;
}

static int acpi_power_on_list(struct list_head *list)
{
	struct acpi_power_resource_entry *entry;
	int result = 0;

	list_for_each_entry(entry, list, node) {
		result = acpi_power_on(entry->resource);
		if (result)
			goto err;
	}
	return 0;

 err:
	list_for_each_entry_continue_reverse(entry, list, node)
		acpi_power_off(entry->resource);

	return result;
}

static void acpi_power_add_dependent(struct acpi_power_resource *resource,
				     struct acpi_device *adev)
{
	struct acpi_power_dependent_device *dep;

	mutex_lock(&resource->resource_lock);

	list_for_each_entry(dep, &resource->dependent, node)
		if (dep->adev == adev)
			goto out;

	dep = kzalloc(sizeof(*dep), GFP_KERNEL);
	if (!dep)
		goto out;

	dep->adev = adev;
	INIT_WORK(&dep->work, acpi_power_resume_dependent);
	list_add_tail(&dep->node, &resource->dependent);

 out:
	mutex_unlock(&resource->resource_lock);
}

static void acpi_power_remove_dependent(struct acpi_power_resource *resource,
					struct acpi_device *adev)
{
	struct acpi_power_dependent_device *dep;
	struct work_struct *work = NULL;

	mutex_lock(&resource->resource_lock);

	list_for_each_entry(dep, &resource->dependent, node)
		if (dep->adev == adev) {
			list_del(&dep->node);
			work = &dep->work;
			break;
		}

	mutex_unlock(&resource->resource_lock);

	if (work) {
		cancel_work_sync(work);
		kfree(dep);
	}
}

void acpi_power_add_remove_device(struct acpi_device *adev, bool add)
{
	if (adev->power.flags.power_resources) {
		struct acpi_device_power_state *ps;
		struct acpi_power_resource_entry *entry;

		ps = &adev->power.states[ACPI_STATE_D0];
		list_for_each_entry(entry, &ps->resources, node) {
			struct acpi_power_resource *resource = entry->resource;

			if (add)
				acpi_power_add_dependent(resource, adev);
			else
				acpi_power_remove_dependent(resource, adev);
		}
	}
}

int acpi_power_min_system_level(struct list_head *list)
{
	struct acpi_power_resource_entry *entry;
	int system_level = 5;

	list_for_each_entry(entry, list, node) {
		struct acpi_power_resource *resource = entry->resource;

<<<<<<< HEAD
	ret = acpi_bus_get_device(handle, &acpi_dev);
	if (ret || !acpi_dev->power.flags.power_resources)
		return -ENODEV;

	powered_device = kzalloc(sizeof(*powered_device), GFP_KERNEL);
	if (!powered_device)
		return -ENOMEM;

	powered_device->dev = dev;
	powered_device->handle = handle;

	list = &acpi_dev->power.states[ACPI_STATE_D0].resources;

	for (i = 0; i < list->count; i++) {
		ret = __acpi_power_resource_register_device(powered_device,
			list->handles[i]);

		if (ret) {
			acpi_power_resource_unregister_device(dev, handle);
			break;
		}
	}

	return ret;
=======
		if (system_level > resource->system_level)
			system_level = resource->system_level;
	}
	return system_level;
>>>>>>> e5656271
}

/* --------------------------------------------------------------------------
                             Device Power Management
   -------------------------------------------------------------------------- */

/**
 * acpi_device_sleep_wake - execute _DSW (Device Sleep Wake) or (deprecated in
 *                          ACPI 3.0) _PSW (Power State Wake)
 * @dev: Device to handle.
 * @enable: 0 - disable, 1 - enable the wake capabilities of the device.
 * @sleep_state: Target sleep state of the system.
 * @dev_state: Target power state of the device.
 *
 * Execute _DSW (Device Sleep Wake) or (deprecated in ACPI 3.0) _PSW (Power
 * State Wake) for the device, if present.  On failure reset the device's
 * wakeup.flags.valid flag.
 *
 * RETURN VALUE:
 * 0 if either _DSW or _PSW has been successfully executed
 * 0 if neither _DSW nor _PSW has been found
 * -ENODEV if the execution of either _DSW or _PSW has failed
 */
int acpi_device_sleep_wake(struct acpi_device *dev,
                           int enable, int sleep_state, int dev_state)
{
	union acpi_object in_arg[3];
	struct acpi_object_list arg_list = { 3, in_arg };
	acpi_status status = AE_OK;

	/*
	 * Try to execute _DSW first.
	 *
	 * Three agruments are needed for the _DSW object:
	 * Argument 0: enable/disable the wake capabilities
	 * Argument 1: target system state
	 * Argument 2: target device state
	 * When _DSW object is called to disable the wake capabilities, maybe
	 * the first argument is filled. The values of the other two agruments
	 * are meaningless.
	 */
	in_arg[0].type = ACPI_TYPE_INTEGER;
	in_arg[0].integer.value = enable;
	in_arg[1].type = ACPI_TYPE_INTEGER;
	in_arg[1].integer.value = sleep_state;
	in_arg[2].type = ACPI_TYPE_INTEGER;
	in_arg[2].integer.value = dev_state;
	status = acpi_evaluate_object(dev->handle, "_DSW", &arg_list, NULL);
	if (ACPI_SUCCESS(status)) {
		return 0;
	} else if (status != AE_NOT_FOUND) {
		printk(KERN_ERR PREFIX "_DSW execution failed\n");
		dev->wakeup.flags.valid = 0;
		return -ENODEV;
	}

	/* Execute _PSW */
	arg_list.count = 1;
	in_arg[0].integer.value = enable;
	status = acpi_evaluate_object(dev->handle, "_PSW", &arg_list, NULL);
	if (ACPI_FAILURE(status) && (status != AE_NOT_FOUND)) {
		printk(KERN_ERR PREFIX "_PSW execution failed\n");
		dev->wakeup.flags.valid = 0;
		return -ENODEV;
	}

	return 0;
}

/*
 * Prepare a wakeup device, two steps (Ref ACPI 2.0:P229):
 * 1. Power on the power resources required for the wakeup device 
 * 2. Execute _DSW (Device Sleep Wake) or (deprecated in ACPI 3.0) _PSW (Power
 *    State Wake) for the device, if present
 */
int acpi_enable_wakeup_device_power(struct acpi_device *dev, int sleep_state)
{
	int err = 0;

	if (!dev || !dev->wakeup.flags.valid)
		return -EINVAL;

	mutex_lock(&acpi_device_lock);

	if (dev->wakeup.prepare_count++)
		goto out;

	err = acpi_power_on_list(&dev->wakeup.resources);
	if (err) {
		dev_err(&dev->dev, "Cannot turn wakeup power resources on\n");
		dev->wakeup.flags.valid = 0;
	} else {
		/*
		 * Passing 3 as the third argument below means the device may be
		 * put into arbitrary power state afterward.
		 */
		err = acpi_device_sleep_wake(dev, 1, sleep_state, 3);
	}
	if (err)
		dev->wakeup.prepare_count = 0;

 out:
	mutex_unlock(&acpi_device_lock);
	return err;
}

/*
 * Shutdown a wakeup device, counterpart of above method
 * 1. Execute _DSW (Device Sleep Wake) or (deprecated in ACPI 3.0) _PSW (Power
 *    State Wake) for the device, if present
 * 2. Shutdown down the power resources
 */
int acpi_disable_wakeup_device_power(struct acpi_device *dev)
{
	int err = 0;

	if (!dev || !dev->wakeup.flags.valid)
		return -EINVAL;

	mutex_lock(&acpi_device_lock);

	if (--dev->wakeup.prepare_count > 0)
		goto out;

	/*
	 * Executing the code below even if prepare_count is already zero when
	 * the function is called may be useful, for example for initialisation.
	 */
	if (dev->wakeup.prepare_count < 0)
		dev->wakeup.prepare_count = 0;

	err = acpi_device_sleep_wake(dev, 0, 0, 0);
	if (err)
		goto out;

	err = acpi_power_off_list(&dev->wakeup.resources);
	if (err) {
		dev_err(&dev->dev, "Cannot turn wakeup power resources off\n");
		dev->wakeup.flags.valid = 0;
	}

 out:
	mutex_unlock(&acpi_device_lock);
	return err;
}

int acpi_power_get_inferred_state(struct acpi_device *device, int *state)
{
	int result = 0;
	int list_state = 0;
	int i = 0;

	if (!device || !state)
		return -EINVAL;

	/*
	 * We know a device's inferred power state when all the resources
	 * required for a given D-state are 'on'.
	 */
	for (i = ACPI_STATE_D0; i <= ACPI_STATE_D3_HOT; i++) {
		struct list_head *list = &device->power.states[i].resources;

		if (list_empty(list))
			continue;

		result = acpi_power_get_list_state(list, &list_state);
		if (result)
			return result;

		if (list_state == ACPI_POWER_RESOURCE_STATE_ON) {
			*state = i;
			return 0;
		}
	}

	*state = ACPI_STATE_D3;
	return 0;
}

int acpi_power_on_resources(struct acpi_device *device, int state)
{
	if (!device || state < ACPI_STATE_D0 || state > ACPI_STATE_D3_HOT)
		return -EINVAL;

	return acpi_power_on_list(&device->power.states[state].resources);
}

int acpi_power_transition(struct acpi_device *device, int state)
{
	int result = 0;

	if (!device || (state < ACPI_STATE_D0) || (state > ACPI_STATE_D3_COLD))
		return -EINVAL;

	if (device->power.state == state || !device->flags.power_manageable)
		return 0;

	if ((device->power.state < ACPI_STATE_D0)
	    || (device->power.state > ACPI_STATE_D3_COLD))
		return -ENODEV;

	/* TBD: Resources must be ordered. */

	/*
	 * First we reference all power resources required in the target list
	 * (e.g. so the device doesn't lose power while transitioning).  Then,
	 * we dereference all power resources used in the current list.
	 */
	if (state < ACPI_STATE_D3_COLD)
		result = acpi_power_on_list(
			&device->power.states[state].resources);

	if (!result && device->power.state < ACPI_STATE_D3_COLD)
		acpi_power_off_list(
			&device->power.states[device->power.state].resources);

	/* We shouldn't change the state unless the above operations succeed. */
	device->power.state = result ? ACPI_STATE_UNKNOWN : state;

	return result;
}

static void acpi_release_power_resource(struct device *dev)
{
	struct acpi_device *device = to_acpi_device(dev);
	struct acpi_power_resource *resource;

	resource = container_of(device, struct acpi_power_resource, device);

	mutex_lock(&power_resource_list_lock);
	list_del(&resource->list_node);
	mutex_unlock(&power_resource_list_lock);

	acpi_free_ids(device);
	kfree(resource);
}

int acpi_add_power_resource(acpi_handle handle)
{
	struct acpi_power_resource *resource;
	struct acpi_device *device = NULL;
	union acpi_object acpi_object;
	struct acpi_buffer buffer = { sizeof(acpi_object), &acpi_object };
	acpi_status status;
	int state, result = -ENODEV;

	acpi_bus_get_device(handle, &device);
	if (device)
		return 0;

	resource = kzalloc(sizeof(*resource), GFP_KERNEL);
	if (!resource)
		return -ENOMEM;

	device = &resource->device;
	acpi_init_device_object(device, handle, ACPI_BUS_TYPE_POWER,
				ACPI_STA_DEFAULT);
	mutex_init(&resource->resource_lock);
	INIT_LIST_HEAD(&resource->dependent);
	resource->name = device->pnp.bus_id;
	strcpy(acpi_device_name(device), ACPI_POWER_DEVICE_NAME);
	strcpy(acpi_device_class(device), ACPI_POWER_CLASS);
	device->power.state = ACPI_STATE_UNKNOWN;

	/* Evalute the object to get the system level and resource order. */
	status = acpi_evaluate_object(handle, NULL, NULL, &buffer);
	if (ACPI_FAILURE(status))
		goto err;

	resource->system_level = acpi_object.power_resource.system_level;
	resource->order = acpi_object.power_resource.resource_order;

	result = acpi_power_get_state(handle, &state);
	if (result)
		goto err;

	printk(KERN_INFO PREFIX "%s [%s] (%s)\n", acpi_device_name(device),
	       acpi_device_bid(device), state ? "on" : "off");

	device->flags.match_driver = true;
	result = acpi_device_register(device, acpi_release_power_resource);
	if (result)
		goto err;

	mutex_lock(&power_resource_list_lock);
	list_add(&resource->list_node, &acpi_power_resource_list);
	mutex_unlock(&power_resource_list_lock);
	return 0;

 err:
	acpi_release_power_resource(&device->dev);
	return result;
}

#ifdef CONFIG_ACPI_SLEEP
void acpi_resume_power_resources(void)
{
	struct acpi_power_resource *resource;

	mutex_lock(&power_resource_list_lock);

	list_for_each_entry(resource, &acpi_power_resource_list, list_node) {
		int result, state;

		mutex_lock(&resource->resource_lock);

		result = acpi_power_get_state(resource->device.handle, &state);
		if (!result && state == ACPI_POWER_RESOURCE_STATE_OFF
		    && resource->ref_count) {
			dev_info(&resource->device.dev, "Turning ON\n");
			__acpi_power_on(resource);
		}

		mutex_unlock(&resource->resource_lock);
	}

	mutex_unlock(&power_resource_list_lock);
}
#endif<|MERGE_RESOLUTION|>--- conflicted
+++ resolved
@@ -437,37 +437,10 @@
 	list_for_each_entry(entry, list, node) {
 		struct acpi_power_resource *resource = entry->resource;
 
-<<<<<<< HEAD
-	ret = acpi_bus_get_device(handle, &acpi_dev);
-	if (ret || !acpi_dev->power.flags.power_resources)
-		return -ENODEV;
-
-	powered_device = kzalloc(sizeof(*powered_device), GFP_KERNEL);
-	if (!powered_device)
-		return -ENOMEM;
-
-	powered_device->dev = dev;
-	powered_device->handle = handle;
-
-	list = &acpi_dev->power.states[ACPI_STATE_D0].resources;
-
-	for (i = 0; i < list->count; i++) {
-		ret = __acpi_power_resource_register_device(powered_device,
-			list->handles[i]);
-
-		if (ret) {
-			acpi_power_resource_unregister_device(dev, handle);
-			break;
-		}
-	}
-
-	return ret;
-=======
 		if (system_level > resource->system_level)
 			system_level = resource->system_level;
 	}
 	return system_level;
->>>>>>> e5656271
 }
 
 /* --------------------------------------------------------------------------
