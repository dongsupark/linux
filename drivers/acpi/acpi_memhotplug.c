/*
 * Copyright (C) 2004, 2013 Intel Corporation
 * Author: Naveen B S <naveen.b.s@intel.com>
 * Author: Rafael J. Wysocki <rafael.j.wysocki@intel.com>
 *
 * All rights reserved.
 *
 * This program is free software; you can redistribute it and/or modify
 * it under the terms of the GNU General Public License as published by
 * the Free Software Foundation; either version 2 of the License, or (at
 * your option) any later version.
 *
 * This program is distributed in the hope that it will be useful, but
 * WITHOUT ANY WARRANTY; without even the implied warranty of
 * MERCHANTABILITY OR FITNESS FOR A PARTICULAR PURPOSE, GOOD TITLE or
 * NON INFRINGEMENT.  See the GNU General Public License for more
 * details.
 *
 * You should have received a copy of the GNU General Public License
 * along with this program; if not, write to the Free Software
 * Foundation, Inc., 675 Mass Ave, Cambridge, MA 02139, USA.
 *
 *
 * ACPI based HotPlug driver that supports Memory Hotplug
 * This driver fields notifications from firmware for memory add
 * and remove operations and alerts the VM of the affected memory
 * ranges.
 */

#include <linux/acpi.h>
<<<<<<< HEAD
=======
#include <linux/memory.h>
>>>>>>> d0e0ac97
#include <linux/memory_hotplug.h>

#include "internal.h"

#define ACPI_MEMORY_DEVICE_CLASS		"memory"
#define ACPI_MEMORY_DEVICE_HID			"PNP0C80"
#define ACPI_MEMORY_DEVICE_NAME			"Hotplug Mem Device"

#define _COMPONENT		ACPI_MEMORY_DEVICE_COMPONENT

#undef PREFIX
#define 	PREFIX		"ACPI:memory_hp:"

ACPI_MODULE_NAME("acpi_memhotplug");

/* Memory Device States */
#define MEMORY_INVALID_STATE	0
#define MEMORY_POWER_ON_STATE	1
#define MEMORY_POWER_OFF_STATE	2

static int acpi_memory_device_add(struct acpi_device *device,
				  const struct acpi_device_id *not_used);
static void acpi_memory_device_remove(struct acpi_device *device);

static const struct acpi_device_id memory_device_ids[] = {
	{ACPI_MEMORY_DEVICE_HID, 0},
	{"", 0},
};

static struct acpi_scan_handler memory_device_handler = {
	.ids = memory_device_ids,
	.attach = acpi_memory_device_add,
	.detach = acpi_memory_device_remove,
	.hotplug = {
		.enabled = true,
	},
};

struct acpi_memory_info {
	struct list_head list;
	u64 start_addr;		/* Memory Range start physical addr */
	u64 length;		/* Memory Range length */
	unsigned short caching;	/* memory cache attribute */
	unsigned short write_protect;	/* memory read/write attribute */
	unsigned int enabled:1;
};

struct acpi_memory_device {
	struct acpi_device * device;
	unsigned int state;	/* State of the memory device */
	struct list_head res_list;
};

static acpi_status
acpi_memory_get_resource(struct acpi_resource *resource, void *context)
{
	struct acpi_memory_device *mem_device = context;
	struct acpi_resource_address64 address64;
	struct acpi_memory_info *info, *new;
	acpi_status status;

	status = acpi_resource_to_address64(resource, &address64);
	if (ACPI_FAILURE(status) ||
	    (address64.resource_type != ACPI_MEMORY_RANGE))
		return AE_OK;

	list_for_each_entry(info, &mem_device->res_list, list) {
		/* Can we combine the resource range information? */
		if ((info->caching == address64.info.mem.caching) &&
		    (info->write_protect == address64.info.mem.write_protect) &&
		    (info->start_addr + info->length == address64.minimum)) {
			info->length += address64.address_length;
			return AE_OK;
		}
	}

	new = kzalloc(sizeof(struct acpi_memory_info), GFP_KERNEL);
	if (!new)
		return AE_ERROR;

	INIT_LIST_HEAD(&new->list);
	new->caching = address64.info.mem.caching;
	new->write_protect = address64.info.mem.write_protect;
	new->start_addr = address64.minimum;
	new->length = address64.address_length;
	list_add_tail(&new->list, &mem_device->res_list);

	return AE_OK;
}

static void
acpi_memory_free_device_resources(struct acpi_memory_device *mem_device)
{
	struct acpi_memory_info *info, *n;

	list_for_each_entry_safe(info, n, &mem_device->res_list, list)
		kfree(info);
	INIT_LIST_HEAD(&mem_device->res_list);
}

static int
acpi_memory_get_device_resources(struct acpi_memory_device *mem_device)
{
	acpi_status status;

	if (!list_empty(&mem_device->res_list))
		return 0;

	status = acpi_walk_resources(mem_device->device->handle, METHOD_NAME__CRS,
				     acpi_memory_get_resource, mem_device);
	if (ACPI_FAILURE(status)) {
		acpi_memory_free_device_resources(mem_device);
		return -EINVAL;
	}

	return 0;
}

static int acpi_memory_check_device(struct acpi_memory_device *mem_device)
{
	unsigned long long current_status;

	/* Get device present/absent information from the _STA */
	if (ACPI_FAILURE(acpi_evaluate_integer(mem_device->device->handle, "_STA",
					       NULL, &current_status)))
		return -ENODEV;
	/*
	 * Check for device status. Device should be
	 * present/enabled/functioning.
	 */
	if (!((current_status & ACPI_STA_DEVICE_PRESENT)
	      && (current_status & ACPI_STA_DEVICE_ENABLED)
	      && (current_status & ACPI_STA_DEVICE_FUNCTIONING)))
		return -ENODEV;

	return 0;
}

static unsigned long acpi_meminfo_start_pfn(struct acpi_memory_info *info)
{
	return PFN_DOWN(info->start_addr);
}

static unsigned long acpi_meminfo_end_pfn(struct acpi_memory_info *info)
{
	return PFN_UP(info->start_addr + info->length-1);
}

static int acpi_bind_memblk(struct memory_block *mem, void *arg)
{
	return acpi_bind_one(&mem->dev, (acpi_handle)arg);
}

static int acpi_bind_memory_blocks(struct acpi_memory_info *info,
				   acpi_handle handle)
{
	return walk_memory_range(acpi_meminfo_start_pfn(info),
				 acpi_meminfo_end_pfn(info), (void *)handle,
				 acpi_bind_memblk);
}

static int acpi_unbind_memblk(struct memory_block *mem, void *arg)
{
	acpi_unbind_one(&mem->dev);
	return 0;
}

static void acpi_unbind_memory_blocks(struct acpi_memory_info *info,
				      acpi_handle handle)
{
	walk_memory_range(acpi_meminfo_start_pfn(info),
			  acpi_meminfo_end_pfn(info), NULL, acpi_unbind_memblk);
}

static int acpi_memory_enable_device(struct acpi_memory_device *mem_device)
{
	acpi_handle handle = mem_device->device->handle;
	int result, num_enabled = 0;
	struct acpi_memory_info *info;
	int node;

<<<<<<< HEAD
	node = acpi_get_node(mem_device->device->handle);
=======
	node = acpi_get_node(handle);
>>>>>>> d0e0ac97
	/*
	 * Tell the VM there is more memory here...
	 * Note: Assume that this function returns zero on success
	 * We don't have memory-hot-add rollback function,now.
	 * (i.e. memory-hot-remove function)
	 */
	list_for_each_entry(info, &mem_device->res_list, list) {
		if (info->enabled) { /* just sanity check...*/
			num_enabled++;
			continue;
		}
		/*
		 * If the memory block size is zero, please ignore it.
		 * Don't try to do the following memory hotplug flowchart.
		 */
		if (!info->length)
			continue;
		if (node < 0)
			node = memory_add_physaddr_to_nid(info->start_addr);

		result = add_memory(node, info->start_addr, info->length);

		/*
		 * If the memory block has been used by the kernel, add_memory()
		 * returns -EEXIST. If add_memory() returns the other error, it
		 * means that this memory block is not used by the kernel.
		 */
		if (result && result != -EEXIST)
			continue;
<<<<<<< HEAD
=======

		result = acpi_bind_memory_blocks(info, handle);
		if (result) {
			acpi_unbind_memory_blocks(info, handle);
			return -ENODEV;
		}
>>>>>>> d0e0ac97

		info->enabled = 1;

		/*
		 * Add num_enable even if add_memory() returns -EEXIST, so the
		 * device is bound to this driver.
		 */
		num_enabled++;
	}
	if (!num_enabled) {
		dev_err(&mem_device->device->dev, "add_memory failed\n");
		mem_device->state = MEMORY_INVALID_STATE;
		return -EINVAL;
	}
	/*
	 * Sometimes the memory device will contain several memory blocks.
	 * When one memory block is hot-added to the system memory, it will
	 * be regarded as a success.
	 * Otherwise if the last memory block can't be hot-added to the system
	 * memory, it will be failure and the memory device can't be bound with
	 * driver.
	 */
	return 0;
}

static void acpi_memory_remove_memory(struct acpi_memory_device *mem_device)
{
<<<<<<< HEAD
	int result = 0, nid;
=======
	acpi_handle handle = mem_device->device->handle;
>>>>>>> d0e0ac97
	struct acpi_memory_info *info, *n;
	int nid = acpi_get_node(handle);

<<<<<<< HEAD
	nid = acpi_get_node(mem_device->device->handle);

=======
>>>>>>> d0e0ac97
	list_for_each_entry_safe(info, n, &mem_device->res_list, list) {
		if (!info->enabled)
			continue;

		if (nid < 0)
			nid = memory_add_physaddr_to_nid(info->start_addr);
<<<<<<< HEAD
		result = remove_memory(nid, info->start_addr, info->length);
		if (result)
			return result;
=======
>>>>>>> d0e0ac97

		acpi_unbind_memory_blocks(info, handle);
		remove_memory(nid, info->start_addr, info->length);
		list_del(&info->list);
		kfree(info);
	}
<<<<<<< HEAD

	return result;
=======
>>>>>>> d0e0ac97
}

static void acpi_memory_device_free(struct acpi_memory_device *mem_device)
{
	if (!mem_device)
		return;

	acpi_memory_free_device_resources(mem_device);
	mem_device->device->driver_data = NULL;
	kfree(mem_device);
}

static int acpi_memory_device_add(struct acpi_device *device,
				  const struct acpi_device_id *not_used)
{
	struct acpi_memory_device *mem_device;
	int result;

	if (!device)
		return -EINVAL;

	mem_device = kzalloc(sizeof(struct acpi_memory_device), GFP_KERNEL);
	if (!mem_device)
		return -ENOMEM;

	INIT_LIST_HEAD(&mem_device->res_list);
	mem_device->device = device;
	sprintf(acpi_device_name(device), "%s", ACPI_MEMORY_DEVICE_NAME);
	sprintf(acpi_device_class(device), "%s", ACPI_MEMORY_DEVICE_CLASS);
	device->driver_data = mem_device;

	/* Get the range from the _CRS */
	result = acpi_memory_get_device_resources(mem_device);
	if (result) {
		kfree(mem_device);
		return result;
	}

	/* Set the device state */
	mem_device->state = MEMORY_POWER_ON_STATE;

	result = acpi_memory_check_device(mem_device);
	if (result) {
		acpi_memory_device_free(mem_device);
		return 0;
<<<<<<< HEAD
	}

	result = acpi_memory_enable_device(mem_device);
	if (result) {
		dev_err(&device->dev, "acpi_memory_enable_device() error\n");
		acpi_memory_device_free(mem_device);
		return -ENODEV;
	}

	dev_dbg(&device->dev, "Memory device configured by ACPI\n");
	return 1;
}

static void acpi_memory_device_remove(struct acpi_device *device)
{
	struct acpi_memory_device *mem_device;

	if (!device || !acpi_driver_data(device))
		return;

	mem_device = acpi_driver_data(device);
	acpi_memory_remove_memory(mem_device);
	acpi_memory_device_free(mem_device);
}

void __init acpi_memory_hotplug_init(void)
{
=======
	}

	result = acpi_memory_enable_device(mem_device);
	if (result) {
		dev_err(&device->dev, "acpi_memory_enable_device() error\n");
		acpi_memory_device_free(mem_device);
		return result;
	}

	dev_dbg(&device->dev, "Memory device configured by ACPI\n");
	return 1;
}

static void acpi_memory_device_remove(struct acpi_device *device)
{
	struct acpi_memory_device *mem_device;

	if (!device || !acpi_driver_data(device))
		return;

	mem_device = acpi_driver_data(device);
	acpi_memory_remove_memory(mem_device);
	acpi_memory_device_free(mem_device);
}

void __init acpi_memory_hotplug_init(void)
{
>>>>>>> d0e0ac97
	acpi_scan_add_handler_with_hotplug(&memory_device_handler, "memory");
}<|MERGE_RESOLUTION|>--- conflicted
+++ resolved
@@ -28,10 +28,7 @@
  */
 
 #include <linux/acpi.h>
-<<<<<<< HEAD
-=======
 #include <linux/memory.h>
->>>>>>> d0e0ac97
 #include <linux/memory_hotplug.h>
 
 #include "internal.h"
@@ -213,11 +210,7 @@
 	struct acpi_memory_info *info;
 	int node;
 
-<<<<<<< HEAD
-	node = acpi_get_node(mem_device->device->handle);
-=======
 	node = acpi_get_node(handle);
->>>>>>> d0e0ac97
 	/*
 	 * Tell the VM there is more memory here...
 	 * Note: Assume that this function returns zero on success
@@ -247,15 +240,12 @@
 		 */
 		if (result && result != -EEXIST)
 			continue;
-<<<<<<< HEAD
-=======
 
 		result = acpi_bind_memory_blocks(info, handle);
 		if (result) {
 			acpi_unbind_memory_blocks(info, handle);
 			return -ENODEV;
 		}
->>>>>>> d0e0ac97
 
 		info->enabled = 1;
 
@@ -283,42 +273,22 @@
 
 static void acpi_memory_remove_memory(struct acpi_memory_device *mem_device)
 {
-<<<<<<< HEAD
-	int result = 0, nid;
-=======
 	acpi_handle handle = mem_device->device->handle;
->>>>>>> d0e0ac97
 	struct acpi_memory_info *info, *n;
 	int nid = acpi_get_node(handle);
 
-<<<<<<< HEAD
-	nid = acpi_get_node(mem_device->device->handle);
-
-=======
->>>>>>> d0e0ac97
 	list_for_each_entry_safe(info, n, &mem_device->res_list, list) {
 		if (!info->enabled)
 			continue;
 
 		if (nid < 0)
 			nid = memory_add_physaddr_to_nid(info->start_addr);
-<<<<<<< HEAD
-		result = remove_memory(nid, info->start_addr, info->length);
-		if (result)
-			return result;
-=======
->>>>>>> d0e0ac97
 
 		acpi_unbind_memory_blocks(info, handle);
 		remove_memory(nid, info->start_addr, info->length);
 		list_del(&info->list);
 		kfree(info);
 	}
-<<<<<<< HEAD
-
-	return result;
-=======
->>>>>>> d0e0ac97
 }
 
 static void acpi_memory_device_free(struct acpi_memory_device *mem_device)
@@ -364,35 +334,6 @@
 	if (result) {
 		acpi_memory_device_free(mem_device);
 		return 0;
-<<<<<<< HEAD
-	}
-
-	result = acpi_memory_enable_device(mem_device);
-	if (result) {
-		dev_err(&device->dev, "acpi_memory_enable_device() error\n");
-		acpi_memory_device_free(mem_device);
-		return -ENODEV;
-	}
-
-	dev_dbg(&device->dev, "Memory device configured by ACPI\n");
-	return 1;
-}
-
-static void acpi_memory_device_remove(struct acpi_device *device)
-{
-	struct acpi_memory_device *mem_device;
-
-	if (!device || !acpi_driver_data(device))
-		return;
-
-	mem_device = acpi_driver_data(device);
-	acpi_memory_remove_memory(mem_device);
-	acpi_memory_device_free(mem_device);
-}
-
-void __init acpi_memory_hotplug_init(void)
-{
-=======
 	}
 
 	result = acpi_memory_enable_device(mem_device);
@@ -420,6 +361,5 @@
 
 void __init acpi_memory_hotplug_init(void)
 {
->>>>>>> d0e0ac97
 	acpi_scan_add_handler_with_hotplug(&memory_device_handler, "memory");
 }