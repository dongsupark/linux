--- conflicted
+++ resolved
@@ -620,8 +620,6 @@
 		},
 	},
 	{
-<<<<<<< HEAD
-=======
 	 .callback = video_set_use_native_backlight,
 	 .ident = "Acer Aspire V5-572G",
 	 .matches = {
@@ -646,7 +644,6 @@
 		},
 	},
 	{
->>>>>>> c1e3b247
 	.callback = video_set_use_native_backlight,
 	.ident = "HP ProBook 4340s",
 	.matches = {
