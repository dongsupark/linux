/*
 *  dock.c - ACPI dock station driver
 *
 *  Copyright (C) 2006 Kristen Carlson Accardi <kristen.c.accardi@intel.com>
 *
 * ~~~~~~~~~~~~~~~~~~~~~~~~~~~~~~~~~~~~~~~~~~~~~~~~~~~~~~~~~~~~~~~~~~~~~~~~~~
 *
 *  This program is free software; you can redistribute it and/or modify
 *  it under the terms of the GNU General Public License as published by
 *  the Free Software Foundation; either version 2 of the License, or (at
 *  your option) any later version.
 *
 *  This program is distributed in the hope that it will be useful, but
 *  WITHOUT ANY WARRANTY; without even the implied warranty of
 *  MERCHANTABILITY or FITNESS FOR A PARTICULAR PURPOSE.  See the GNU
 *  General Public License for more details.
 *
 *  You should have received a copy of the GNU General Public License along
 *  with this program; if not, write to the Free Software Foundation, Inc.,
 *  59 Temple Place, Suite 330, Boston, MA 02111-1307 USA.
 *
 * ~~~~~~~~~~~~~~~~~~~~~~~~~~~~~~~~~~~~~~~~~~~~~~~~~~~~~~~~~~~~~~~~~~~~~~~~~~
 */

#include <linux/kernel.h>
#include <linux/module.h>
#include <linux/slab.h>
#include <linux/init.h>
#include <linux/types.h>
#include <linux/notifier.h>
#include <linux/platform_device.h>
#include <linux/jiffies.h>
#include <linux/stddef.h>
#include <linux/acpi.h>
#include <acpi/acpi_bus.h>
#include <acpi/acpi_drivers.h>

#define PREFIX "ACPI: "

#define ACPI_DOCK_DRIVER_DESCRIPTION "ACPI Dock Station Driver"

ACPI_MODULE_NAME("dock");
MODULE_AUTHOR("Kristen Carlson Accardi");
MODULE_DESCRIPTION(ACPI_DOCK_DRIVER_DESCRIPTION);
MODULE_LICENSE("GPL");

static bool immediate_undock = 1;
module_param(immediate_undock, bool, 0644);
MODULE_PARM_DESC(immediate_undock, "1 (default) will cause the driver to "
	"undock immediately when the undock button is pressed, 0 will cause"
	" the driver to wait for userspace to write the undock sysfs file "
	" before undocking");

static struct atomic_notifier_head dock_notifier_list;

static const struct acpi_device_id dock_device_ids[] = {
	{"LNXDOCK", 0},
	{"", 0},
};
MODULE_DEVICE_TABLE(acpi, dock_device_ids);

struct dock_station {
	acpi_handle handle;
	unsigned long last_dock_time;
	u32 flags;
	spinlock_t dd_lock;
	struct mutex hp_lock;
	struct list_head dependent_devices;
	struct list_head hotplug_devices;

	struct list_head sibling;
	struct platform_device *dock_device;
};
static LIST_HEAD(dock_stations);
static int dock_station_count;

struct dock_dependent_device {
	struct list_head list;
	struct list_head hotplug_list;
	acpi_handle handle;
	const struct acpi_dock_ops *ops;
	void *context;
};

#define DOCK_DOCKING	0x00000001
#define DOCK_UNDOCKING  0x00000002
#define DOCK_IS_DOCK	0x00000010
#define DOCK_IS_ATA	0x00000020
#define DOCK_IS_BAT	0x00000040
#define DOCK_EVENT	3
#define UNDOCK_EVENT	2

/*****************************************************************************
 *                         Dock Dependent device functions                   *
 *****************************************************************************/
/**
 * add_dock_dependent_device - associate a device with the dock station
 * @ds: The dock station
 * @handle: handle of the dependent device
 *
 * Add the dependent device to the dock's dependent device list.
 */
static int
add_dock_dependent_device(struct dock_station *ds, acpi_handle handle)
{
	struct dock_dependent_device *dd;

	dd = kzalloc(sizeof(*dd), GFP_KERNEL);
	if (!dd)
		return -ENOMEM;

	dd->handle = handle;
	INIT_LIST_HEAD(&dd->list);
	INIT_LIST_HEAD(&dd->hotplug_list);

	spin_lock(&ds->dd_lock);
	list_add_tail(&dd->list, &ds->dependent_devices);
	spin_unlock(&ds->dd_lock);

	return 0;
}

/**
 * dock_add_hotplug_device - associate a hotplug handler with the dock station
 * @ds: The dock station
 * @dd: The dependent device struct
 *
 * Add the dependent device to the dock's hotplug device list
 */
static void
dock_add_hotplug_device(struct dock_station *ds,
			struct dock_dependent_device *dd)
{
	mutex_lock(&ds->hp_lock);
	list_add_tail(&dd->hotplug_list, &ds->hotplug_devices);
	mutex_unlock(&ds->hp_lock);
}

/**
 * dock_del_hotplug_device - remove a hotplug handler from the dock station
 * @ds: The dock station
 * @dd: the dependent device struct
 *
 * Delete the dependent device from the dock's hotplug device list
 */
static void
dock_del_hotplug_device(struct dock_station *ds,
			struct dock_dependent_device *dd)
{
	mutex_lock(&ds->hp_lock);
	list_del(&dd->hotplug_list);
	mutex_unlock(&ds->hp_lock);
}

/**
 * find_dock_dependent_device - get a device dependent on this dock
 * @ds: the dock station
 * @handle: the acpi_handle of the device we want
 *
 * iterate over the dependent device list for this dock.  If the
 * dependent device matches the handle, return.
 */
static struct dock_dependent_device *
find_dock_dependent_device(struct dock_station *ds, acpi_handle handle)
{
	struct dock_dependent_device *dd;

	spin_lock(&ds->dd_lock);
	list_for_each_entry(dd, &ds->dependent_devices, list) {
		if (handle == dd->handle) {
			spin_unlock(&ds->dd_lock);
			return dd;
		}
	}
	spin_unlock(&ds->dd_lock);
	return NULL;
}

/*****************************************************************************
 *                         Dock functions                                    *
 *****************************************************************************/
/**
 * is_dock - see if a device is a dock station
 * @handle: acpi handle of the device
 *
 * If an acpi object has a _DCK method, then it is by definition a dock
 * station, so return true.
 */
static int is_dock(acpi_handle handle)
{
	acpi_status status;
	acpi_handle tmp;

	status = acpi_get_handle(handle, "_DCK", &tmp);
	if (ACPI_FAILURE(status))
		return 0;
	return 1;
}

static int is_ejectable(acpi_handle handle)
{
	acpi_status status;
	acpi_handle tmp;

	status = acpi_get_handle(handle, "_EJ0", &tmp);
	if (ACPI_FAILURE(status))
		return 0;
	return 1;
}

static int is_ata(acpi_handle handle)
{
	acpi_handle tmp;

	if ((ACPI_SUCCESS(acpi_get_handle(handle, "_GTF", &tmp))) ||
	   (ACPI_SUCCESS(acpi_get_handle(handle, "_GTM", &tmp))) ||
	   (ACPI_SUCCESS(acpi_get_handle(handle, "_STM", &tmp))) ||
	   (ACPI_SUCCESS(acpi_get_handle(handle, "_SDD", &tmp))))
		return 1;

	return 0;
}

static int is_battery(acpi_handle handle)
{
	struct acpi_device_info *info;
	int ret = 1;

	if (!ACPI_SUCCESS(acpi_get_object_info(handle, &info)))
		return 0;
	if (!(info->valid & ACPI_VALID_HID))
		ret = 0;
	else
		ret = !strcmp("PNP0C0A", info->hardware_id.string);

	kfree(info);
	return ret;
}

static int is_ejectable_bay(acpi_handle handle)
{
	acpi_handle phandle;

	if (!is_ejectable(handle))
		return 0;
	if (is_battery(handle) || is_ata(handle))
		return 1;
	if (!acpi_get_parent(handle, &phandle) && is_ata(phandle))
		return 1;
	return 0;
}

/**
 * is_dock_device - see if a device is on a dock station
 * @handle: acpi handle of the device
 *
 * If this device is either the dock station itself,
 * or is a device dependent on the dock station, then it
 * is a dock device
 */
int is_dock_device(acpi_handle handle)
{
	struct dock_station *dock_station;

	if (!dock_station_count)
		return 0;

	if (is_dock(handle))
		return 1;

	list_for_each_entry(dock_station, &dock_stations, sibling)
		if (find_dock_dependent_device(dock_station, handle))
			return 1;

	return 0;
}
EXPORT_SYMBOL_GPL(is_dock_device);

/**
 * dock_present - see if the dock station is present.
 * @ds: the dock station
 *
 * execute the _STA method.  note that present does not
 * imply that we are docked.
 */
static int dock_present(struct dock_station *ds)
{
	unsigned long long sta;
	acpi_status status;

	if (ds) {
		status = acpi_evaluate_integer(ds->handle, "_STA", NULL, &sta);
		if (ACPI_SUCCESS(status) && sta)
			return 1;
	}
	return 0;
}

/**
 * dock_create_acpi_device - add new devices to acpi
 * @handle - handle of the device to add
 *
 *  This function will create a new acpi_device for the given
 *  handle if one does not exist already.  This should cause
 *  acpi to scan for drivers for the given devices, and call
 *  matching driver's add routine.
 *
 *  Returns a pointer to the acpi_device corresponding to the handle.
 */
static struct acpi_device * dock_create_acpi_device(acpi_handle handle)
{
	struct acpi_device *device;
	int ret;

	if (acpi_bus_get_device(handle, &device)) {
		/*
		 * no device created for this object,
		 * so we should create one.
		 */
		ret = acpi_bus_scan(handle);
		if (ret)
			pr_debug("error adding bus, %x\n", -ret);

		acpi_bus_get_device(handle, &device);
	}
	return device;
}

/**
 * dock_remove_acpi_device - remove the acpi_device struct from acpi
 * @handle - the handle of the device to remove
 *
 *  Tell acpi to remove the acpi_device.  This should cause any loaded
 *  driver to have it's remove routine called.
 */
static void dock_remove_acpi_device(acpi_handle handle)
{
	struct acpi_device *device;

<<<<<<< HEAD
	if (!acpi_bus_get_device(handle, &device)) {
		ret = acpi_bus_trim(device);
		if (ret)
			pr_debug("error removing bus, %x\n", -ret);
	}
=======
	if (!acpi_bus_get_device(handle, &device))
		acpi_bus_trim(device);
>>>>>>> 0b9d032a
}

/**
 * hotplug_dock_devices - insert or remove devices on the dock station
 * @ds: the dock station
 * @event: either bus check or eject request
 *
 * Some devices on the dock station need to have drivers called
 * to perform hotplug operations after a dock event has occurred.
 * Traverse the list of dock devices that have registered a
 * hotplug handler, and call the handler.
 */
static void hotplug_dock_devices(struct dock_station *ds, u32 event)
{
	struct dock_dependent_device *dd;

	mutex_lock(&ds->hp_lock);

	/*
	 * First call driver specific hotplug functions
	 */
	list_for_each_entry(dd, &ds->hotplug_devices, hotplug_list)
		if (dd->ops && dd->ops->handler)
			dd->ops->handler(dd->handle, event, dd->context);

	/*
	 * Now make sure that an acpi_device is created for each
	 * dependent device, or removed if this is an eject request.
	 * This will cause acpi_drivers to be stopped/started if they
	 * exist
	 */
	list_for_each_entry(dd, &ds->dependent_devices, list) {
		if (event == ACPI_NOTIFY_EJECT_REQUEST)
			dock_remove_acpi_device(dd->handle);
		else
			dock_create_acpi_device(dd->handle);
	}
	mutex_unlock(&ds->hp_lock);
}

static void dock_event(struct dock_station *ds, u32 event, int num)
{
	struct device *dev = &ds->dock_device->dev;
	char event_string[13];
	char *envp[] = { event_string, NULL };
	struct dock_dependent_device *dd;

	if (num == UNDOCK_EVENT)
		sprintf(event_string, "EVENT=undock");
	else
		sprintf(event_string, "EVENT=dock");

	/*
	 * Indicate that the status of the dock station has
	 * changed.
	 */
	if (num == DOCK_EVENT)
		kobject_uevent_env(&dev->kobj, KOBJ_CHANGE, envp);

	list_for_each_entry(dd, &ds->hotplug_devices, hotplug_list)
		if (dd->ops && dd->ops->uevent)
			dd->ops->uevent(dd->handle, event, dd->context);

	if (num != DOCK_EVENT)
		kobject_uevent_env(&dev->kobj, KOBJ_CHANGE, envp);
}

/**
 * eject_dock - respond to a dock eject request
 * @ds: the dock station
 *
 * This is called after _DCK is called, to execute the dock station's
 * _EJ0 method.
 */
static void eject_dock(struct dock_station *ds)
{
	struct acpi_object_list arg_list;
	union acpi_object arg;
	acpi_status status;
	acpi_handle tmp;

	/* all dock devices should have _EJ0, but check anyway */
	status = acpi_get_handle(ds->handle, "_EJ0", &tmp);
	if (ACPI_FAILURE(status)) {
		pr_debug("No _EJ0 support for dock device\n");
		return;
	}

	arg_list.count = 1;
	arg_list.pointer = &arg;
	arg.type = ACPI_TYPE_INTEGER;
	arg.integer.value = 1;

	status = acpi_evaluate_object(ds->handle, "_EJ0", &arg_list, NULL);
	if (ACPI_FAILURE(status))
		pr_debug("Failed to evaluate _EJ0!\n");
}

/**
 * handle_dock - handle a dock event
 * @ds: the dock station
 * @dock: to dock, or undock - that is the question
 *
 * Execute the _DCK method in response to an acpi event
 */
static void handle_dock(struct dock_station *ds, int dock)
{
	acpi_status status;
	struct acpi_object_list arg_list;
	union acpi_object arg;
	struct acpi_buffer buffer = { ACPI_ALLOCATE_BUFFER, NULL };

	acpi_handle_info(ds->handle, "%s\n", dock ? "docking" : "undocking");

	/* _DCK method has one argument */
	arg_list.count = 1;
	arg_list.pointer = &arg;
	arg.type = ACPI_TYPE_INTEGER;
	arg.integer.value = dock;
	status = acpi_evaluate_object(ds->handle, "_DCK", &arg_list, &buffer);
	if (ACPI_FAILURE(status) && status != AE_NOT_FOUND)
		acpi_handle_err(ds->handle, "Failed to execute _DCK (0x%x)\n",
				status);

	kfree(buffer.pointer);
}

static inline void dock(struct dock_station *ds)
{
	handle_dock(ds, 1);
}

static inline void undock(struct dock_station *ds)
{
	handle_dock(ds, 0);
}

static inline void begin_dock(struct dock_station *ds)
{
	ds->flags |= DOCK_DOCKING;
}

static inline void complete_dock(struct dock_station *ds)
{
	ds->flags &= ~(DOCK_DOCKING);
	ds->last_dock_time = jiffies;
}

static inline void begin_undock(struct dock_station *ds)
{
	ds->flags |= DOCK_UNDOCKING;
}

static inline void complete_undock(struct dock_station *ds)
{
	ds->flags &= ~(DOCK_UNDOCKING);
}

static void dock_lock(struct dock_station *ds, int lock)
{
	struct acpi_object_list arg_list;
	union acpi_object arg;
	acpi_status status;

	arg_list.count = 1;
	arg_list.pointer = &arg;
	arg.type = ACPI_TYPE_INTEGER;
	arg.integer.value = !!lock;
	status = acpi_evaluate_object(ds->handle, "_LCK", &arg_list, NULL);
	if (ACPI_FAILURE(status) && status != AE_NOT_FOUND) {
		if (lock)
			acpi_handle_warn(ds->handle,
				"Locking device failed (0x%x)\n", status);
		else
			acpi_handle_warn(ds->handle,
				"Unlocking device failed (0x%x)\n", status);
	}
}

/**
 * dock_in_progress - see if we are in the middle of handling a dock event
 * @ds: the dock station
 *
 * Sometimes while docking, false dock events can be sent to the driver
 * because good connections aren't made or some other reason.  Ignore these
 * if we are in the middle of doing something.
 */
static int dock_in_progress(struct dock_station *ds)
{
	if ((ds->flags & DOCK_DOCKING) ||
	    time_before(jiffies, (ds->last_dock_time + HZ)))
		return 1;
	return 0;
}

/**
 * register_dock_notifier - add yourself to the dock notifier list
 * @nb: the callers notifier block
 *
 * If a driver wishes to be notified about dock events, they can
 * use this function to put a notifier block on the dock notifier list.
 * this notifier call chain will be called after a dock event, but
 * before hotplugging any new devices.
 */
int register_dock_notifier(struct notifier_block *nb)
{
	if (!dock_station_count)
		return -ENODEV;

	return atomic_notifier_chain_register(&dock_notifier_list, nb);
}
EXPORT_SYMBOL_GPL(register_dock_notifier);

/**
 * unregister_dock_notifier - remove yourself from the dock notifier list
 * @nb: the callers notifier block
 */
void unregister_dock_notifier(struct notifier_block *nb)
{
	if (!dock_station_count)
		return;

	atomic_notifier_chain_unregister(&dock_notifier_list, nb);
}
EXPORT_SYMBOL_GPL(unregister_dock_notifier);

/**
 * register_hotplug_dock_device - register a hotplug function
 * @handle: the handle of the device
 * @ops: handlers to call after docking
 * @context: device specific data
 *
 * If a driver would like to perform a hotplug operation after a dock
 * event, they can register an acpi_notifiy_handler to be called by
 * the dock driver after _DCK is executed.
 */
int
register_hotplug_dock_device(acpi_handle handle, const struct acpi_dock_ops *ops,
			     void *context)
{
	struct dock_dependent_device *dd;
	struct dock_station *dock_station;
	int ret = -EINVAL;

	if (!dock_station_count)
		return -ENODEV;

	/*
	 * make sure this handle is for a device dependent on the dock,
	 * this would include the dock station itself
	 */
	list_for_each_entry(dock_station, &dock_stations, sibling) {
		/*
		 * An ATA bay can be in a dock and itself can be ejected
		 * separately, so there are two 'dock stations' which need the
		 * ops
		 */
		dd = find_dock_dependent_device(dock_station, handle);
		if (dd) {
			dd->ops = ops;
			dd->context = context;
			dock_add_hotplug_device(dock_station, dd);
			ret = 0;
		}
	}

	return ret;
}
EXPORT_SYMBOL_GPL(register_hotplug_dock_device);

/**
 * unregister_hotplug_dock_device - remove yourself from the hotplug list
 * @handle: the acpi handle of the device
 */
void unregister_hotplug_dock_device(acpi_handle handle)
{
	struct dock_dependent_device *dd;
	struct dock_station *dock_station;

	if (!dock_station_count)
		return;

	list_for_each_entry(dock_station, &dock_stations, sibling) {
		dd = find_dock_dependent_device(dock_station, handle);
		if (dd)
			dock_del_hotplug_device(dock_station, dd);
	}
}
EXPORT_SYMBOL_GPL(unregister_hotplug_dock_device);

/**
 * handle_eject_request - handle an undock request checking for error conditions
 *
 * Check to make sure the dock device is still present, then undock and
 * hotremove all the devices that may need removing.
 */
static int handle_eject_request(struct dock_station *ds, u32 event)
{
	if (dock_in_progress(ds))
		return -EBUSY;

	/*
	 * here we need to generate the undock
	 * event prior to actually doing the undock
	 * so that the device struct still exists.
	 * Also, even send the dock event if the
	 * device is not present anymore
	 */
	dock_event(ds, event, UNDOCK_EVENT);

	hotplug_dock_devices(ds, ACPI_NOTIFY_EJECT_REQUEST);
	undock(ds);
	dock_lock(ds, 0);
	eject_dock(ds);
	if (dock_present(ds)) {
		acpi_handle_err(ds->handle, "Unable to undock!\n");
		return -EBUSY;
	}
	complete_undock(ds);
	return 0;
}

/**
 * dock_notify - act upon an acpi dock notification
 * @handle: the dock station handle
 * @event: the acpi event
 * @data: our driver data struct
 *
 * If we are notified to dock, then check to see if the dock is
 * present and then dock.  Notify all drivers of the dock event,
 * and then hotplug and devices that may need hotplugging.
 */
static void dock_notify(acpi_handle handle, u32 event, void *data)
{
	struct dock_station *ds = data;
	struct acpi_device *tmp;
	int surprise_removal = 0;

	/*
	 * According to acpi spec 3.0a, if a DEVICE_CHECK notification
	 * is sent and _DCK is present, it is assumed to mean an undock
	 * request.
	 */
	if ((ds->flags & DOCK_IS_DOCK) && event == ACPI_NOTIFY_DEVICE_CHECK)
		event = ACPI_NOTIFY_EJECT_REQUEST;

	/*
	 * dock station: BUS_CHECK - docked or surprise removal
	 *		 DEVICE_CHECK - undocked
	 * other device: BUS_CHECK/DEVICE_CHECK - added or surprise removal
	 *
	 * To simplify event handling, dock dependent device handler always
	 * get ACPI_NOTIFY_BUS_CHECK/ACPI_NOTIFY_DEVICE_CHECK for add and
	 * ACPI_NOTIFY_EJECT_REQUEST for removal
	 */
	switch (event) {
	case ACPI_NOTIFY_BUS_CHECK:
	case ACPI_NOTIFY_DEVICE_CHECK:
		if (!dock_in_progress(ds) && acpi_bus_get_device(ds->handle,
		   &tmp)) {
			begin_dock(ds);
			dock(ds);
			if (!dock_present(ds)) {
				acpi_handle_err(handle, "Unable to dock!\n");
				complete_dock(ds);
				break;
			}
			atomic_notifier_call_chain(&dock_notifier_list,
						   event, NULL);
			hotplug_dock_devices(ds, event);
			complete_dock(ds);
			dock_event(ds, event, DOCK_EVENT);
			dock_lock(ds, 1);
			acpi_update_all_gpes();
			break;
		}
		if (dock_present(ds) || dock_in_progress(ds))
			break;
		/* This is a surprise removal */
		surprise_removal = 1;
		event = ACPI_NOTIFY_EJECT_REQUEST;
		/* Fall back */
	case ACPI_NOTIFY_EJECT_REQUEST:
		begin_undock(ds);
		if ((immediate_undock && !(ds->flags & DOCK_IS_ATA))
		   || surprise_removal)
			handle_eject_request(ds, event);
		else
			dock_event(ds, event, UNDOCK_EVENT);
		break;
	default:
		acpi_handle_err(handle, "Unknown dock event %d\n", event);
	}
}

struct dock_data {
	acpi_handle handle;
	unsigned long event;
	struct dock_station *ds;
};

static void acpi_dock_deferred_cb(void *context)
{
	struct dock_data *data = context;

	dock_notify(data->handle, data->event, data->ds);
	kfree(data);
}

static int acpi_dock_notifier_call(struct notifier_block *this,
	unsigned long event, void *data)
{
	struct dock_station *dock_station;
	acpi_handle handle = data;

	if (event != ACPI_NOTIFY_BUS_CHECK && event != ACPI_NOTIFY_DEVICE_CHECK
	   && event != ACPI_NOTIFY_EJECT_REQUEST)
		return 0;
	list_for_each_entry(dock_station, &dock_stations, sibling) {
		if (dock_station->handle == handle) {
			struct dock_data *dd;

			dd = kmalloc(sizeof(*dd), GFP_KERNEL);
			if (!dd)
				return 0;
			dd->handle = handle;
			dd->event = event;
			dd->ds = dock_station;
			acpi_os_hotplug_execute(acpi_dock_deferred_cb, dd);
			return 0 ;
		}
	}
	return 0;
}

static struct notifier_block dock_acpi_notifier = {
	.notifier_call = acpi_dock_notifier_call,
};

/**
 * find_dock_devices - find devices on the dock station
 * @handle: the handle of the device we are examining
 * @lvl: unused
 * @context: the dock station private data
 * @rv: unused
 *
 * This function is called by acpi_walk_namespace.  It will
 * check to see if an object has an _EJD method.  If it does, then it
 * will see if it is dependent on the dock station.
 */
static acpi_status
find_dock_devices(acpi_handle handle, u32 lvl, void *context, void **rv)
{
	acpi_status status;
	acpi_handle tmp, parent;
	struct dock_station *ds = context;

	status = acpi_bus_get_ejd(handle, &tmp);
	if (ACPI_FAILURE(status)) {
		/* try the parent device as well */
		status = acpi_get_parent(handle, &parent);
		if (ACPI_FAILURE(status))
			goto fdd_out;
		/* see if parent is dependent on dock */
		status = acpi_bus_get_ejd(parent, &tmp);
		if (ACPI_FAILURE(status))
			goto fdd_out;
	}

	if (tmp == ds->handle)
		add_dock_dependent_device(ds, handle);

fdd_out:
	return AE_OK;
}

/*
 * show_docked - read method for "docked" file in sysfs
 */
static ssize_t show_docked(struct device *dev,
			   struct device_attribute *attr, char *buf)
{
	struct acpi_device *tmp;

	struct dock_station *dock_station = dev->platform_data;

	if (ACPI_SUCCESS(acpi_bus_get_device(dock_station->handle, &tmp)))
		return snprintf(buf, PAGE_SIZE, "1\n");
	return snprintf(buf, PAGE_SIZE, "0\n");
}
static DEVICE_ATTR(docked, S_IRUGO, show_docked, NULL);

/*
 * show_flags - read method for flags file in sysfs
 */
static ssize_t show_flags(struct device *dev,
			  struct device_attribute *attr, char *buf)
{
	struct dock_station *dock_station = dev->platform_data;
	return snprintf(buf, PAGE_SIZE, "%d\n", dock_station->flags);

}
static DEVICE_ATTR(flags, S_IRUGO, show_flags, NULL);

/*
 * write_undock - write method for "undock" file in sysfs
 */
static ssize_t write_undock(struct device *dev, struct device_attribute *attr,
			   const char *buf, size_t count)
{
	int ret;
	struct dock_station *dock_station = dev->platform_data;

	if (!count)
		return -EINVAL;

	begin_undock(dock_station);
	ret = handle_eject_request(dock_station, ACPI_NOTIFY_EJECT_REQUEST);
	return ret ? ret: count;
}
static DEVICE_ATTR(undock, S_IWUSR, NULL, write_undock);

/*
 * show_dock_uid - read method for "uid" file in sysfs
 */
static ssize_t show_dock_uid(struct device *dev,
			     struct device_attribute *attr, char *buf)
{
	unsigned long long lbuf;
	struct dock_station *dock_station = dev->platform_data;
	acpi_status status = acpi_evaluate_integer(dock_station->handle,
					"_UID", NULL, &lbuf);
	if (ACPI_FAILURE(status))
	    return 0;

	return snprintf(buf, PAGE_SIZE, "%llx\n", lbuf);
}
static DEVICE_ATTR(uid, S_IRUGO, show_dock_uid, NULL);

static ssize_t show_dock_type(struct device *dev,
		struct device_attribute *attr, char *buf)
{
	struct dock_station *dock_station = dev->platform_data;
	char *type;

	if (dock_station->flags & DOCK_IS_DOCK)
		type = "dock_station";
	else if (dock_station->flags & DOCK_IS_ATA)
		type = "ata_bay";
	else if (dock_station->flags & DOCK_IS_BAT)
		type = "battery_bay";
	else
		type = "unknown";

	return snprintf(buf, PAGE_SIZE, "%s\n", type);
}
static DEVICE_ATTR(type, S_IRUGO, show_dock_type, NULL);

static struct attribute *dock_attributes[] = {
	&dev_attr_docked.attr,
	&dev_attr_flags.attr,
	&dev_attr_undock.attr,
	&dev_attr_uid.attr,
	&dev_attr_type.attr,
	NULL
};

static struct attribute_group dock_attribute_group = {
	.attrs = dock_attributes
};

/**
 * dock_add - add a new dock station
 * @handle: the dock station handle
 *
 * allocated and initialize a new dock station device.  Find all devices
 * that are on the dock station, and register for dock event notifications.
 */
static int __init dock_add(acpi_handle handle)
{
	int ret, id;
	struct dock_station ds, *dock_station;
	struct platform_device *dd;

	id = dock_station_count;
	memset(&ds, 0, sizeof(ds));
	dd = platform_device_register_data(NULL, "dock", id, &ds, sizeof(ds));
	if (IS_ERR(dd))
		return PTR_ERR(dd);

	dock_station = dd->dev.platform_data;

	dock_station->handle = handle;
	dock_station->dock_device = dd;
	dock_station->last_dock_time = jiffies - HZ;

	mutex_init(&dock_station->hp_lock);
	spin_lock_init(&dock_station->dd_lock);
	INIT_LIST_HEAD(&dock_station->sibling);
	INIT_LIST_HEAD(&dock_station->hotplug_devices);
	ATOMIC_INIT_NOTIFIER_HEAD(&dock_notifier_list);
	INIT_LIST_HEAD(&dock_station->dependent_devices);

	/* we want the dock device to send uevents */
	dev_set_uevent_suppress(&dd->dev, 0);

	if (is_dock(handle))
		dock_station->flags |= DOCK_IS_DOCK;
	if (is_ata(handle))
		dock_station->flags |= DOCK_IS_ATA;
	if (is_battery(handle))
		dock_station->flags |= DOCK_IS_BAT;

	ret = sysfs_create_group(&dd->dev.kobj, &dock_attribute_group);
	if (ret)
		goto err_unregister;

	/* Find dependent devices */
	acpi_walk_namespace(ACPI_TYPE_DEVICE, ACPI_ROOT_OBJECT,
			    ACPI_UINT32_MAX, find_dock_devices, NULL,
			    dock_station, NULL);

	/* add the dock station as a device dependent on itself */
	ret = add_dock_dependent_device(dock_station, handle);
	if (ret)
		goto err_rmgroup;

	dock_station_count++;
	list_add(&dock_station->sibling, &dock_stations);
	return 0;

err_rmgroup:
	sysfs_remove_group(&dd->dev.kobj, &dock_attribute_group);
err_unregister:
	platform_device_unregister(dd);
	acpi_handle_err(handle, "%s encountered error %d\n", __func__, ret);
	return ret;
}

/**
 * dock_remove - free up resources related to the dock station
 */
static int dock_remove(struct dock_station *ds)
{
	struct dock_dependent_device *dd, *tmp;
	struct platform_device *dock_device = ds->dock_device;

	if (!dock_station_count)
		return 0;

	/* remove dependent devices */
	list_for_each_entry_safe(dd, tmp, &ds->dependent_devices, list)
		kfree(dd);

	list_del(&ds->sibling);

	/* cleanup sysfs */
	sysfs_remove_group(&dock_device->dev.kobj, &dock_attribute_group);
	platform_device_unregister(dock_device);

	return 0;
}

/**
 * find_dock_and_bay - look for dock stations and bays
 * @handle: acpi handle of a device
 * @lvl: unused
 * @context: unused
 * @rv: unused
 *
 * This is called by acpi_walk_namespace to look for dock stations and bays.
 */
static __init acpi_status
find_dock_and_bay(acpi_handle handle, u32 lvl, void *context, void **rv)
{
	if (is_dock(handle) || is_ejectable_bay(handle))
		dock_add(handle);

	return AE_OK;
}

static int __init dock_init(void)
{
	if (acpi_disabled)
		return 0;

	/* look for dock stations and bays */
	acpi_walk_namespace(ACPI_TYPE_DEVICE, ACPI_ROOT_OBJECT,
		ACPI_UINT32_MAX, find_dock_and_bay, NULL, NULL, NULL);

	if (!dock_station_count) {
		pr_info(PREFIX "No dock devices found.\n");
		return 0;
	}

	register_acpi_bus_notifier(&dock_acpi_notifier);
	pr_info(PREFIX "%s: %d docks/bays found\n",
		ACPI_DOCK_DRIVER_DESCRIPTION, dock_station_count);
	return 0;
}

static void __exit dock_exit(void)
{
	struct dock_station *tmp, *dock_station;

	unregister_acpi_bus_notifier(&dock_acpi_notifier);
	list_for_each_entry_safe(dock_station, tmp, &dock_stations, sibling)
		dock_remove(dock_station);
}

/*
 * Must be called before drivers of devices in dock, otherwise we can't know
 * which devices are in a dock
 */
subsys_initcall(dock_init);
module_exit(dock_exit);<|MERGE_RESOLUTION|>--- conflicted
+++ resolved
@@ -337,16 +337,8 @@
 {
 	struct acpi_device *device;
 
-<<<<<<< HEAD
-	if (!acpi_bus_get_device(handle, &device)) {
-		ret = acpi_bus_trim(device);
-		if (ret)
-			pr_debug("error removing bus, %x\n", -ret);
-	}
-=======
 	if (!acpi_bus_get_device(handle, &device))
 		acpi_bus_trim(device);
->>>>>>> 0b9d032a
 }
 
 /**
