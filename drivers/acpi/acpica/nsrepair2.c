--- conflicted
+++ resolved
@@ -54,11 +54,7 @@
  * be repaired on a per-name basis.
  */
 typedef
-<<<<<<< HEAD
-acpi_status(*acpi_repair_function) (struct acpi_predefined_data *data,
-=======
 acpi_status(*acpi_repair_function) (struct acpi_evaluate_info * info,
->>>>>>> d0e0ac97
 				    union acpi_operand_object
 				    **return_object_ptr);
 
