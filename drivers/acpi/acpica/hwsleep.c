/******************************************************************************
 *
 * Name: hwsleep.c - ACPI Hardware Sleep/Wake Support functions for the
 *                   original/legacy sleep/PM registers.
 *
 *****************************************************************************/

/*
 * Copyright (C) 2000 - 2012, Intel Corp.
 * All rights reserved.
 *
 * Redistribution and use in source and binary forms, with or without
 * modification, are permitted provided that the following conditions
 * are met:
 * 1. Redistributions of source code must retain the above copyright
 *    notice, this list of conditions, and the following disclaimer,
 *    without modification.
 * 2. Redistributions in binary form must reproduce at minimum a disclaimer
 *    substantially similar to the "NO WARRANTY" disclaimer below
 *    ("Disclaimer") and any redistribution must be conditioned upon
 *    including a substantially similar Disclaimer requirement for further
 *    binary redistribution.
 * 3. Neither the names of the above-listed copyright holders nor the names
 *    of any contributors may be used to endorse or promote products derived
 *    from this software without specific prior written permission.
 *
 * Alternatively, this software may be distributed under the terms of the
 * GNU General Public License ("GPL") version 2 as published by the Free
 * Software Foundation.
 *
 * NO WARRANTY
 * THIS SOFTWARE IS PROVIDED BY THE COPYRIGHT HOLDERS AND CONTRIBUTORS
 * "AS IS" AND ANY EXPRESS OR IMPLIED WARRANTIES, INCLUDING, BUT NOT
 * LIMITED TO, THE IMPLIED WARRANTIES OF MERCHANTIBILITY AND FITNESS FOR
 * A PARTICULAR PURPOSE ARE DISCLAIMED. IN NO EVENT SHALL THE COPYRIGHT
 * HOLDERS OR CONTRIBUTORS BE LIABLE FOR SPECIAL, EXEMPLARY, OR CONSEQUENTIAL
 * DAMAGES (INCLUDING, BUT NOT LIMITED TO, PROCUREMENT OF SUBSTITUTE GOODS
 * OR SERVICES; LOSS OF USE, DATA, OR PROFITS; OR BUSINESS INTERRUPTION)
 * HOWEVER CAUSED AND ON ANY THEORY OF LIABILITY, WHETHER IN CONTRACT,
 * STRICT LIABILITY, OR TORT (INCLUDING NEGLIGENCE OR OTHERWISE) ARISING
 * IN ANY WAY OUT OF THE USE OF THIS SOFTWARE, EVEN IF ADVISED OF THE
 * POSSIBILITY OF SUCH DAMAGES.
 */

#include <acpi/acpi.h>
#include <linux/acpi.h>
#include "accommon.h"
<<<<<<< HEAD
#include "actables.h"
=======
#include <linux/tboot.h>
>>>>>>> f1cea2ce
#include <linux/module.h>

#define _COMPONENT          ACPI_HARDWARE
ACPI_MODULE_NAME("hwsleep")

#if (!ACPI_REDUCED_HARDWARE)	/* Entire module */
/*******************************************************************************
 *
 * FUNCTION:    acpi_hw_legacy_sleep
 *
 * PARAMETERS:  sleep_state         - Which sleep state to enter
 *              Flags               - ACPI_EXECUTE_GTS to run optional method
 *
 * RETURN:      Status
 *
 * DESCRIPTION: Enter a system sleep state via the legacy FADT PM registers
 *              THIS FUNCTION MUST BE CALLED WITH INTERRUPTS DISABLED
 *
 ******************************************************************************/
acpi_status acpi_hw_legacy_sleep(u8 sleep_state, u8 flags)
{
	struct acpi_bit_register_info *sleep_type_reg_info;
	struct acpi_bit_register_info *sleep_enable_reg_info;
	u32 pm1a_control;
	u32 pm1b_control;
	u32 in_value;
	acpi_status status;

	ACPI_FUNCTION_TRACE(hw_legacy_sleep);

	sleep_type_reg_info =
	    acpi_hw_get_bit_register_info(ACPI_BITREG_SLEEP_TYPE);
	sleep_enable_reg_info =
	    acpi_hw_get_bit_register_info(ACPI_BITREG_SLEEP_ENABLE);

	/* Clear wake status */

	status =
	    acpi_write_bit_register(ACPI_BITREG_WAKE_STATUS, ACPI_CLEAR_STATUS);
	if (ACPI_FAILURE(status)) {
		return_ACPI_STATUS(status);
	}

	/* Clear all fixed and general purpose status bits */

	status = acpi_hw_clear_acpi_status();
	if (ACPI_FAILURE(status)) {
		return_ACPI_STATUS(status);
	}

	if (sleep_state != ACPI_STATE_S5) {
		/*
		 * Disable BM arbitration. This feature is contained within an
		 * optional register (PM2 Control), so ignore a BAD_ADDRESS
		 * exception.
		 */
		status = acpi_write_bit_register(ACPI_BITREG_ARB_DISABLE, 1);
		if (ACPI_FAILURE(status) && (status != AE_BAD_ADDRESS)) {
			return_ACPI_STATUS(status);
		}
	}

	/*
	 * 1) Disable/Clear all GPEs
	 * 2) Enable all wakeup GPEs
	 */
	status = acpi_hw_disable_all_gpes();
	if (ACPI_FAILURE(status)) {
		return_ACPI_STATUS(status);
	}
	acpi_gbl_system_awake_and_running = FALSE;

	status = acpi_hw_enable_all_wakeup_gpes();
	if (ACPI_FAILURE(status)) {
		return_ACPI_STATUS(status);
	}

	/* Optionally execute _GTS (Going To Sleep) */

	if (flags & ACPI_EXECUTE_GTS) {
		acpi_hw_execute_sleep_method(METHOD_PATHNAME__GTS, sleep_state);
	}

	/* Get current value of PM1A control */

	status = acpi_hw_register_read(ACPI_REGISTER_PM1_CONTROL,
				       &pm1a_control);
	if (ACPI_FAILURE(status)) {
		return_ACPI_STATUS(status);
	}
	ACPI_DEBUG_PRINT((ACPI_DB_INIT,
			  "Entering sleep state [S%u]\n", sleep_state));

	/* Clear the SLP_EN and SLP_TYP fields */

	pm1a_control &= ~(sleep_type_reg_info->access_bit_mask |
			  sleep_enable_reg_info->access_bit_mask);
	pm1b_control = pm1a_control;

	/* Insert the SLP_TYP bits */

	pm1a_control |=
	    (acpi_gbl_sleep_type_a << sleep_type_reg_info->bit_position);
	pm1b_control |=
	    (acpi_gbl_sleep_type_b << sleep_type_reg_info->bit_position);

	/*
	 * We split the writes of SLP_TYP and SLP_EN to workaround
	 * poorly implemented hardware.
	 */

	/* Write #1: write the SLP_TYP data to the PM1 Control registers */

	status = acpi_hw_write_pm1_control(pm1a_control, pm1b_control);
	if (ACPI_FAILURE(status)) {
		return_ACPI_STATUS(status);
	}

	/* Insert the sleep enable (SLP_EN) bit */

	pm1a_control |= sleep_enable_reg_info->access_bit_mask;
	pm1b_control |= sleep_enable_reg_info->access_bit_mask;

	/* Flush caches, as per ACPI specification */

	ACPI_FLUSH_CPU_CACHE();

	status = acpi_os_prepare_sleep(sleep_state, pm1a_control,
				       pm1b_control);
	if (ACPI_SKIP(status))
		return_ACPI_STATUS(AE_OK);
	if (ACPI_FAILURE(status))
		return_ACPI_STATUS(status);
	/* Write #2: Write both SLP_TYP + SLP_EN */

	status = acpi_hw_write_pm1_control(pm1a_control, pm1b_control);
	if (ACPI_FAILURE(status)) {
		return_ACPI_STATUS(status);
	}

	if (sleep_state > ACPI_STATE_S3) {
		/*
		 * We wanted to sleep > S3, but it didn't happen (by virtue of the
		 * fact that we are still executing!)
		 *
		 * Wait ten seconds, then try again. This is to get S4/S5 to work on
		 * all machines.
		 *
		 * We wait so long to allow chipsets that poll this reg very slowly
		 * to still read the right value. Ideally, this block would go
		 * away entirely.
		 */
		acpi_os_stall(10000000);

		status = acpi_hw_register_write(ACPI_REGISTER_PM1_CONTROL,
						sleep_enable_reg_info->
						access_bit_mask);
		if (ACPI_FAILURE(status)) {
			return_ACPI_STATUS(status);
		}
	}

	/* Wait for transition back to Working State */

	do {
		status =
		    acpi_read_bit_register(ACPI_BITREG_WAKE_STATUS, &in_value);
		if (ACPI_FAILURE(status)) {
			return_ACPI_STATUS(status);
		}

	} while (!in_value);

	return_ACPI_STATUS(AE_OK);
}

/*******************************************************************************
 *
 * FUNCTION:    acpi_hw_legacy_wake_prep
 *
 * PARAMETERS:  sleep_state         - Which sleep state we just exited
 *              Flags               - ACPI_EXECUTE_BFS to run optional method
 *
 * RETURN:      Status
 *
 * DESCRIPTION: Perform the first state of OS-independent ACPI cleanup after a
 *              sleep.
 *              Called with interrupts ENABLED.
 *
 ******************************************************************************/

acpi_status acpi_hw_legacy_wake_prep(u8 sleep_state, u8 flags)
{
	acpi_status status;
	struct acpi_bit_register_info *sleep_type_reg_info;
	struct acpi_bit_register_info *sleep_enable_reg_info;
	u32 pm1a_control;
	u32 pm1b_control;

	ACPI_FUNCTION_TRACE(hw_legacy_wake_prep);

	/*
	 * Set SLP_TYPE and SLP_EN to state S0.
	 * This is unclear from the ACPI Spec, but it is required
	 * by some machines.
	 */
	status = acpi_get_sleep_type_data(ACPI_STATE_S0,
					  &acpi_gbl_sleep_type_a,
					  &acpi_gbl_sleep_type_b);
	if (ACPI_SUCCESS(status)) {
		sleep_type_reg_info =
		    acpi_hw_get_bit_register_info(ACPI_BITREG_SLEEP_TYPE);
		sleep_enable_reg_info =
		    acpi_hw_get_bit_register_info(ACPI_BITREG_SLEEP_ENABLE);

		/* Get current value of PM1A control */

		status = acpi_hw_register_read(ACPI_REGISTER_PM1_CONTROL,
					       &pm1a_control);
		if (ACPI_SUCCESS(status)) {

			/* Clear the SLP_EN and SLP_TYP fields */

			pm1a_control &= ~(sleep_type_reg_info->access_bit_mask |
					  sleep_enable_reg_info->
					  access_bit_mask);
			pm1b_control = pm1a_control;

			/* Insert the SLP_TYP bits */

			pm1a_control |= (acpi_gbl_sleep_type_a <<
					 sleep_type_reg_info->bit_position);
			pm1b_control |= (acpi_gbl_sleep_type_b <<
					 sleep_type_reg_info->bit_position);

			/* Write the control registers and ignore any errors */

			(void)acpi_hw_write_pm1_control(pm1a_control,
							pm1b_control);
		}
	}

	/* Optionally execute _BFS (Back From Sleep) */

	if (flags & ACPI_EXECUTE_BFS) {
		acpi_hw_execute_sleep_method(METHOD_PATHNAME__BFS, sleep_state);
	}
	return_ACPI_STATUS(status);
}

/*******************************************************************************
 *
 * FUNCTION:    acpi_hw_legacy_wake
 *
 * PARAMETERS:  sleep_state         - Which sleep state we just exited
 *              Flags               - Reserved, set to zero
 *
 * RETURN:      Status
 *
 * DESCRIPTION: Perform OS-independent ACPI cleanup after a sleep
 *              Called with interrupts ENABLED.
 *
 ******************************************************************************/

acpi_status acpi_hw_legacy_wake(u8 sleep_state, u8 flags)
{
	acpi_status status;

	ACPI_FUNCTION_TRACE(hw_legacy_wake);

	/* Ensure enter_sleep_state_prep -> enter_sleep_state ordering */

	acpi_gbl_sleep_type_a = ACPI_SLEEP_TYPE_INVALID;
	acpi_hw_execute_sleep_method(METHOD_PATHNAME__SST, ACPI_SST_WAKING);

	/*
	 * GPEs must be enabled before _WAK is called as GPEs
	 * might get fired there
	 *
	 * Restore the GPEs:
	 * 1) Disable/Clear all GPEs
	 * 2) Enable all runtime GPEs
	 */
	status = acpi_hw_disable_all_gpes();
	if (ACPI_FAILURE(status)) {
		return_ACPI_STATUS(status);
	}

	status = acpi_hw_enable_all_runtime_gpes();
	if (ACPI_FAILURE(status)) {
		return_ACPI_STATUS(status);
	}

	/*
	 * Now we can execute _WAK, etc. Some machines require that the GPEs
	 * are enabled before the wake methods are executed.
	 */
	acpi_hw_execute_sleep_method(METHOD_PATHNAME__WAK, sleep_state);

	/*
	 * Some BIOS code assumes that WAK_STS will be cleared on resume
	 * and use it to determine whether the system is rebooting or
	 * resuming. Clear WAK_STS for compatibility.
	 */
	acpi_write_bit_register(ACPI_BITREG_WAKE_STATUS, 1);
	acpi_gbl_system_awake_and_running = TRUE;

	/* Enable power button */

	(void)
	    acpi_write_bit_register(acpi_gbl_fixed_event_info
				    [ACPI_EVENT_POWER_BUTTON].
				    enable_register_id, ACPI_ENABLE_EVENT);

	(void)
	    acpi_write_bit_register(acpi_gbl_fixed_event_info
				    [ACPI_EVENT_POWER_BUTTON].
				    status_register_id, ACPI_CLEAR_STATUS);

	/*
	 * Enable BM arbitration. This feature is contained within an
	 * optional register (PM2 Control), so ignore a BAD_ADDRESS
	 * exception.
	 */
	status = acpi_write_bit_register(ACPI_BITREG_ARB_DISABLE, 0);
	if (ACPI_FAILURE(status) && (status != AE_BAD_ADDRESS)) {
		return_ACPI_STATUS(status);
	}

	acpi_hw_execute_sleep_method(METHOD_PATHNAME__SST, ACPI_SST_WORKING);
	return_ACPI_STATUS(status);
}

#endif				/* !ACPI_REDUCED_HARDWARE */<|MERGE_RESOLUTION|>--- conflicted
+++ resolved
@@ -45,11 +45,7 @@
 #include <acpi/acpi.h>
 #include <linux/acpi.h>
 #include "accommon.h"
-<<<<<<< HEAD
 #include "actables.h"
-=======
-#include <linux/tboot.h>
->>>>>>> f1cea2ce
 #include <linux/module.h>
 
 #define _COMPONENT          ACPI_HARDWARE
