/*******************************************************************************
 *
 * Module Name: utmisc - common utility procedures
 *
 ******************************************************************************/

/*
 * Copyright (C) 2000 - 2013, Intel Corp.
 * All rights reserved.
 *
 * Redistribution and use in source and binary forms, with or without
 * modification, are permitted provided that the following conditions
 * are met:
 * 1. Redistributions of source code must retain the above copyright
 *    notice, this list of conditions, and the following disclaimer,
 *    without modification.
 * 2. Redistributions in binary form must reproduce at minimum a disclaimer
 *    substantially similar to the "NO WARRANTY" disclaimer below
 *    ("Disclaimer") and any redistribution must be conditioned upon
 *    including a substantially similar Disclaimer requirement for further
 *    binary redistribution.
 * 3. Neither the names of the above-listed copyright holders nor the names
 *    of any contributors may be used to endorse or promote products derived
 *    from this software without specific prior written permission.
 *
 * Alternatively, this software may be distributed under the terms of the
 * GNU General Public License ("GPL") version 2 as published by the Free
 * Software Foundation.
 *
 * NO WARRANTY
 * THIS SOFTWARE IS PROVIDED BY THE COPYRIGHT HOLDERS AND CONTRIBUTORS
 * "AS IS" AND ANY EXPRESS OR IMPLIED WARRANTIES, INCLUDING, BUT NOT
 * LIMITED TO, THE IMPLIED WARRANTIES OF MERCHANTIBILITY AND FITNESS FOR
 * A PARTICULAR PURPOSE ARE DISCLAIMED. IN NO EVENT SHALL THE COPYRIGHT
 * HOLDERS OR CONTRIBUTORS BE LIABLE FOR SPECIAL, EXEMPLARY, OR CONSEQUENTIAL
 * DAMAGES (INCLUDING, BUT NOT LIMITED TO, PROCUREMENT OF SUBSTITUTE GOODS
 * OR SERVICES; LOSS OF USE, DATA, OR PROFITS; OR BUSINESS INTERRUPTION)
 * HOWEVER CAUSED AND ON ANY THEORY OF LIABILITY, WHETHER IN CONTRACT,
 * STRICT LIABILITY, OR TORT (INCLUDING NEGLIGENCE OR OTHERWISE) ARISING
 * IN ANY WAY OUT OF THE USE OF THIS SOFTWARE, EVEN IF ADVISED OF THE
 * POSSIBILITY OF SUCH DAMAGES.
 */

#include <acpi/acpi.h>
#include "accommon.h"
#include "acnamesp.h"

#define _COMPONENT          ACPI_UTILITIES
ACPI_MODULE_NAME("utmisc")

/*******************************************************************************
 *
 * FUNCTION:    acpi_ut_is_pci_root_bridge
 *
 * PARAMETERS:  id              - The HID/CID in string format
 *
 * RETURN:      TRUE if the Id is a match for a PCI/PCI-Express Root Bridge
 *
 * DESCRIPTION: Determine if the input ID is a PCI Root Bridge ID.
 *
 ******************************************************************************/
u8 acpi_ut_is_pci_root_bridge(char *id)
{

	/*
	 * Check if this is a PCI root bridge.
	 * ACPI 3.0+: check for a PCI Express root also.
	 */
	if (!(ACPI_STRCMP(id,
			  PCI_ROOT_HID_STRING)) ||
	    !(ACPI_STRCMP(id, PCI_EXPRESS_ROOT_HID_STRING))) {
		return (TRUE);
	}

	return (FALSE);
}

/*******************************************************************************
 *
 * FUNCTION:    acpi_ut_is_aml_table
 *
 * PARAMETERS:  table               - An ACPI table
 *
 * RETURN:      TRUE if table contains executable AML; FALSE otherwise
 *
 * DESCRIPTION: Check ACPI Signature for a table that contains AML code.
 *              Currently, these are DSDT,SSDT,PSDT. All other table types are
 *              data tables that do not contain AML code.
 *
 ******************************************************************************/

u8 acpi_ut_is_aml_table(struct acpi_table_header *table)
{

	/* These are the only tables that contain executable AML */

	if (ACPI_COMPARE_NAME(table->signature, ACPI_SIG_DSDT) ||
	    ACPI_COMPARE_NAME(table->signature, ACPI_SIG_PSDT) ||
	    ACPI_COMPARE_NAME(table->signature, ACPI_SIG_SSDT)) {
		return (TRUE);
	}

	return (FALSE);
}

/*******************************************************************************
 *
 * FUNCTION:    acpi_ut_dword_byte_swap
 *
 * PARAMETERS:  value           - Value to be converted
 *
 * RETURN:      u32 integer with bytes swapped
 *
 * DESCRIPTION: Convert a 32-bit value to big-endian (swap the bytes)
 *
 ******************************************************************************/

u32 acpi_ut_dword_byte_swap(u32 value)
{
	union {
		u32 value;
		u8 bytes[4];
	} out;
	union {
		u32 value;
		u8 bytes[4];
	} in;

	ACPI_FUNCTION_ENTRY();

	in.value = value;

	out.bytes[0] = in.bytes[3];
	out.bytes[1] = in.bytes[2];
	out.bytes[2] = in.bytes[1];
	out.bytes[3] = in.bytes[0];

	return (out.value);
}

/*******************************************************************************
 *
 * FUNCTION:    acpi_ut_set_integer_width
 *
 * PARAMETERS:  Revision            From DSDT header
 *
 * RETURN:      None
 *
 * DESCRIPTION: Set the global integer bit width based upon the revision
 *              of the DSDT. For Revision 1 and 0, Integers are 32 bits.
 *              For Revision 2 and above, Integers are 64 bits. Yes, this
 *              makes a difference.
 *
 ******************************************************************************/

void acpi_ut_set_integer_width(u8 revision)
{

	if (revision < 2) {

		/* 32-bit case */

		acpi_gbl_integer_bit_width = 32;
		acpi_gbl_integer_nybble_width = 8;
		acpi_gbl_integer_byte_width = 4;
	} else {
		/* 64-bit case (ACPI 2.0+) */

		acpi_gbl_integer_bit_width = 64;
		acpi_gbl_integer_nybble_width = 16;
		acpi_gbl_integer_byte_width = 8;
	}
}

/*******************************************************************************
 *
 * FUNCTION:    acpi_ut_create_update_state_and_push
 *
 * PARAMETERS:  object          - Object to be added to the new state
 *              action          - Increment/Decrement
 *              state_list      - List the state will be added to
 *
 * RETURN:      Status
 *
 * DESCRIPTION: Create a new state and push it
 *
 ******************************************************************************/

acpi_status
acpi_ut_create_update_state_and_push(union acpi_operand_object *object,
				     u16 action,
				     union acpi_generic_state **state_list)
{
	union acpi_generic_state *state;

	ACPI_FUNCTION_ENTRY();

	/* Ignore null objects; these are expected */

	if (!object) {
		return (AE_OK);
	}

	state = acpi_ut_create_update_state(object, action);
	if (!state) {
		return (AE_NO_MEMORY);
	}

	acpi_ut_push_generic_state(state_list, state);
	return (AE_OK);
}

/*******************************************************************************
 *
 * FUNCTION:    acpi_ut_walk_package_tree
 *
 * PARAMETERS:  source_object       - The package to walk
 *              target_object       - Target object (if package is being copied)
 *              walk_callback       - Called once for each package element
 *              context             - Passed to the callback function
 *
 * RETURN:      Status
 *
 * DESCRIPTION: Walk through a package
 *
 ******************************************************************************/

acpi_status
acpi_ut_walk_package_tree(union acpi_operand_object *source_object,
			  void *target_object,
			  acpi_pkg_callback walk_callback, void *context)
{
	acpi_status status = AE_OK;
	union acpi_generic_state *state_list = NULL;
	union acpi_generic_state *state;
	u32 this_index;
	union acpi_operand_object *this_source_obj;

	ACPI_FUNCTION_TRACE(ut_walk_package_tree);

	state = acpi_ut_create_pkg_state(source_object, target_object, 0);
	if (!state) {
		return_ACPI_STATUS(AE_NO_MEMORY);
	}

	while (state) {

		/* Get one element of the package */

		this_index = state->pkg.index;
		this_source_obj = (union acpi_operand_object *)
		    state->pkg.source_object->package.elements[this_index];

		/*
		 * Check for:
		 * 1) An uninitialized package element. It is completely
		 *    legal to declare a package and leave it uninitialized
		 * 2) Not an internal object - can be a namespace node instead
		 * 3) Any type other than a package. Packages are handled in else
		 *    case below.
		 */
		if ((!this_source_obj) ||
		    (ACPI_GET_DESCRIPTOR_TYPE(this_source_obj) !=
		     ACPI_DESC_TYPE_OPERAND)
		    || (this_source_obj->common.type != ACPI_TYPE_PACKAGE)) {
			status =
			    walk_callback(ACPI_COPY_TYPE_SIMPLE,
					  this_source_obj, state, context);
			if (ACPI_FAILURE(status)) {
				return_ACPI_STATUS(status);
			}

			state->pkg.index++;
			while (state->pkg.index >=
			       state->pkg.source_object->package.count) {
				/*
				 * We've handled all of the objects at this level,  This means
				 * that we have just completed a package. That package may
				 * have contained one or more packages itself.
				 *
				 * Delete this state and pop the previous state (package).
				 */
				acpi_ut_delete_generic_state(state);
				state = acpi_ut_pop_generic_state(&state_list);

				/* Finished when there are no more states */

				if (!state) {
					/*
					 * We have handled all of the objects in the top level
					 * package just add the length of the package objects
					 * and exit
					 */
					return_ACPI_STATUS(AE_OK);
				}

				/*
				 * Go back up a level and move the index past the just
				 * completed package object.
				 */
				state->pkg.index++;
			}
		} else {
			/* This is a subobject of type package */

			status =
			    walk_callback(ACPI_COPY_TYPE_PACKAGE,
					  this_source_obj, state, context);
			if (ACPI_FAILURE(status)) {
				return_ACPI_STATUS(status);
			}

			/*
			 * Push the current state and create a new one
			 * The callback above returned a new target package object.
			 */
			acpi_ut_push_generic_state(&state_list, state);
			state = acpi_ut_create_pkg_state(this_source_obj,
							 state->pkg.
							 this_target_obj, 0);
			if (!state) {

				/* Free any stacked Update State objects */

				while (state_list) {
					state =
					    acpi_ut_pop_generic_state
					    (&state_list);
					acpi_ut_delete_generic_state(state);
				}
				return_ACPI_STATUS(AE_NO_MEMORY);
			}
		}
	}

	/* We should never get here */

	return_ACPI_STATUS(AE_AML_INTERNAL);
}

#ifdef ACPI_DEBUG_OUTPUT
/*******************************************************************************
 *
 * FUNCTION:    acpi_ut_display_init_pathname
 *
 * PARAMETERS:  type                - Object type of the node
 *              obj_handle          - Handle whose pathname will be displayed
 *              path                - Additional path string to be appended.
 *                                      (NULL if no extra path)
 *
 * RETURN:      acpi_status
 *
 * DESCRIPTION: Display full pathname of an object, DEBUG ONLY
 *
 ******************************************************************************/

void
acpi_ut_display_init_pathname(u8 type,
			      struct acpi_namespace_node *obj_handle,
			      char *path)
{
	acpi_status status;
	struct acpi_buffer buffer;

	ACPI_FUNCTION_ENTRY();

	/* Only print the path if the appropriate debug level is enabled */

	if (!(acpi_dbg_level & ACPI_LV_INIT_NAMES)) {
		return;
	}

	/* Get the full pathname to the node */

	buffer.length = ACPI_ALLOCATE_LOCAL_BUFFER;
	status = acpi_ns_handle_to_pathname(obj_handle, &buffer);
	if (ACPI_FAILURE(status)) {
		return;
	}

	/* Print what we're doing */

	switch (type) {
	case ACPI_TYPE_METHOD:
<<<<<<< HEAD
=======

>>>>>>> d0e0ac97
		acpi_os_printf("Executing  ");
		break;

	default:
<<<<<<< HEAD
=======

>>>>>>> d0e0ac97
		acpi_os_printf("Initializing ");
		break;
	}

	/* Print the object type and pathname */

	acpi_os_printf("%-12s %s",
		       acpi_ut_get_type_name(type), (char *)buffer.pointer);

	/* Extra path is used to append names like _STA, _INI, etc. */

	if (path) {
		acpi_os_printf(".%s", path);
	}
	acpi_os_printf("\n");

	ACPI_FREE(buffer.pointer);
}
#endif<|MERGE_RESOLUTION|>--- conflicted
+++ resolved
@@ -382,18 +382,12 @@
 
 	switch (type) {
 	case ACPI_TYPE_METHOD:
-<<<<<<< HEAD
-=======
-
->>>>>>> d0e0ac97
+
 		acpi_os_printf("Executing  ");
 		break;
 
 	default:
-<<<<<<< HEAD
-=======
-
->>>>>>> d0e0ac97
+
 		acpi_os_printf("Initializing ");
 		break;
 	}
