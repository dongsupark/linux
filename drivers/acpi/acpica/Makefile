--- conflicted
+++ resolved
@@ -83,10 +83,7 @@
 acpi-y +=		\
 	nsaccess.o	\
 	nsalloc.o	\
-<<<<<<< HEAD
-=======
 	nsarguments.o	\
->>>>>>> d0e0ac97
 	nsconvert.o	\
 	nsdump.o	\
 	nseval.o	\
