--- conflicted
+++ resolved
@@ -127,18 +127,8 @@
 	ACPI_DEBUG_PRINT((ACPI_DB_INFO,
 		"Hot-removing device %s...\n", dev_name(&device->dev)));
 
-<<<<<<< HEAD
-	if (acpi_bus_trim(device)) {
-		printk(KERN_ERR PREFIX
-				"Removing device failed\n");
-		goto err_out;
-	}
-
-	/* device has been freed */
-=======
 	acpi_bus_trim(device);
 	/* Device node has been released. */
->>>>>>> 0b9d032a
 	device = NULL;
 
 	/* power off device */
@@ -1450,15 +1440,12 @@
 	dev_set_uevent_suppress(&device->dev, true);
 }
 
-<<<<<<< HEAD
-=======
 void acpi_device_add_finalize(struct acpi_device *device)
 {
 	dev_set_uevent_suppress(&device->dev, false);
 	kobject_uevent(&device->dev.kobj, KOBJ_ADD);
 }
 
->>>>>>> 0b9d032a
 static int acpi_add_single_object(struct acpi_device **child,
 				  acpi_handle handle, int type,
 				  unsigned long long sta, bool match_driver)
@@ -1473,76 +1460,6 @@
 		return -ENOMEM;
 	}
 
-<<<<<<< HEAD
-	INIT_LIST_HEAD(&device->pnp.ids);
-	device->device_type = type;
-	device->handle = handle;
-	device->parent = acpi_bus_get_parent(handle);
-	STRUCT_TO_INT(device->status) = sta;
-
-	acpi_device_get_busid(device);
-
-	/*
-	 * Flags
-	 * -----
-	 * Note that we only look for object handles -- cannot evaluate objects
-	 * until we know the device is present and properly initialized.
-	 */
-	result = acpi_bus_get_flags(device);
-	if (result)
-		goto end;
-
-	/*
-	 * Initialize Device
-	 * -----------------
-	 * TBD: Synch with Core's enumeration/initialization process.
-	 */
-	acpi_device_set_id(device);
-
-	/*
-	 * Power Management
-	 * ----------------
-	 */
-	if (device->flags.power_manageable) {
-		result = acpi_bus_get_power_flags(device);
-		if (result)
-			goto end;
-	}
-
-	/*
-	 * Wakeup device management
-	 *-----------------------
-	 */
-	acpi_bus_get_wakeup_device_flags(device);
-
-	/*
-	 * Performance Management
-	 * ----------------------
-	 */
-	if (device->flags.performance_manageable) {
-		result = acpi_bus_get_perf_flags(device);
-		if (result)
-			goto end;
-	}
-
-	if ((result = acpi_device_set_context(device)))
-		goto end;
-
-	device->flags.match_driver = match_driver;
-	result = acpi_device_register(device);
-
-end:
-	if (!result) {
-		acpi_get_name(handle, ACPI_FULL_PATHNAME, &buffer);
-		ACPI_DEBUG_PRINT((ACPI_DB_INFO,
-			"Adding %s [%s] parent %s\n", dev_name(&device->dev),
-			 (char *) buffer.pointer,
-			 device->parent ? dev_name(&device->parent->dev) :
-					  "(null)"));
-		kfree(buffer.pointer);
-		*child = device;
-	} else
-=======
 	acpi_init_device_object(device, handle, type, sta);
 	acpi_bus_get_power_flags(device);
 	acpi_bus_get_wakeup_device_flags(device);
@@ -1550,27 +1467,10 @@
 	device->flags.match_driver = match_driver;
 	result = acpi_device_add(device, acpi_device_release);
 	if (result) {
->>>>>>> 0b9d032a
 		acpi_device_release(&device->dev);
 		return result;
 	}
 
-<<<<<<< HEAD
-	return result;
-}
-
-#define ACPI_STA_DEFAULT (ACPI_STA_DEVICE_PRESENT | ACPI_STA_DEVICE_ENABLED | \
-			  ACPI_STA_DEVICE_UI      | ACPI_STA_DEVICE_FUNCTIONING)
-
-static void acpi_bus_add_power_resource(acpi_handle handle)
-{
-	struct acpi_device *device = NULL;
-
-	acpi_bus_get_device(handle, &device);
-	if (!device)
-		acpi_add_single_object(&device, handle, ACPI_BUS_TYPE_POWER,
-					ACPI_STA_DEFAULT, true);
-=======
 	acpi_power_add_remove_device(device, true);
 	acpi_device_add_finalize(device);
 	acpi_get_name(handle, ACPI_FULL_PATHNAME, &buffer);
@@ -1580,7 +1480,6 @@
 	kfree(buffer.pointer);
 	*child = device;
 	return 0;
->>>>>>> 0b9d032a
 }
 
 static int acpi_bus_type_and_status(acpi_handle handle, int *type,
@@ -1658,12 +1557,7 @@
 		return AE_CTRL_DEPTH;
 	}
 
-<<<<<<< HEAD
-	acpi_add_single_object(&device, handle, type, sta,
-			       type == ACPI_BUS_TYPE_POWER);
-=======
 	acpi_add_single_object(&device, handle, type, sta, false);
->>>>>>> 0b9d032a
 	if (!device)
 		return AE_CTRL_DEPTH;
 
@@ -1679,10 +1573,7 @@
 static acpi_status acpi_bus_device_attach(acpi_handle handle, u32 lvl_not_used,
 					  void *not_used, void **ret_not_used)
 {
-<<<<<<< HEAD
-=======
 	const struct acpi_device_id *id;
->>>>>>> 0b9d032a
 	acpi_status status = AE_OK;
 	struct acpi_device *device;
 	unsigned long long sta_not_used;
@@ -1698,16 +1589,10 @@
 	if (acpi_bus_get_device(handle, &device))
 		return AE_CTRL_DEPTH;
 
-<<<<<<< HEAD
-	if (!acpi_match_device_ids(device, acpi_platform_device_ids)) {
-		/* This is a known good platform device. */
-		acpi_create_platform_device(device);
-=======
 	id = __acpi_match_device(device, acpi_platform_device_ids);
 	if (id) {
 		/* This is a known good platform device. */
 		acpi_create_platform_device(device, id->driver_data);
->>>>>>> 0b9d032a
 	} else if (device_attach(&device->dev) < 0) {
 		status = AE_CTRL_DEPTH;
 	}
@@ -1736,7 +1621,6 @@
 
 	if (!device)
 		return -ENODEV;
-<<<<<<< HEAD
 
 	if (ACPI_SUCCESS(acpi_bus_device_attach(handle, 0, NULL, NULL)))
 		acpi_walk_namespace(ACPI_TYPE_ANY, handle, ACPI_UINT32_MAX,
@@ -1769,42 +1653,7 @@
 	return AE_OK;
 }
 
-int acpi_bus_trim(struct acpi_device *start)
-=======
-
-	if (ACPI_SUCCESS(acpi_bus_device_attach(handle, 0, NULL, NULL)))
-		acpi_walk_namespace(ACPI_TYPE_ANY, handle, ACPI_UINT32_MAX,
-				    acpi_bus_device_attach, NULL, NULL, NULL);
-
-	return 0;
-}
-EXPORT_SYMBOL(acpi_bus_scan);
-
-static acpi_status acpi_bus_device_detach(acpi_handle handle, u32 lvl_not_used,
-					  void *not_used, void **ret_not_used)
-{
-	struct acpi_device *device = NULL;
-
-	if (!acpi_bus_get_device(handle, &device)) {
-		device->removal_type = ACPI_BUS_REMOVAL_EJECT;
-		device_release_driver(&device->dev);
-	}
-	return AE_OK;
-}
-
-static acpi_status acpi_bus_remove(acpi_handle handle, u32 lvl_not_used,
-				   void *not_used, void **ret_not_used)
-{
-	struct acpi_device *device = NULL;
-
-	if (!acpi_bus_get_device(handle, &device))
-		acpi_device_unregister(device);
-
-	return AE_OK;
-}
-
 void acpi_bus_trim(struct acpi_device *start)
->>>>>>> 0b9d032a
 {
 	/*
 	 * Execute acpi_bus_device_detach() as a post-order callback to detach
@@ -1820,10 +1669,6 @@
 	acpi_walk_namespace(ACPI_TYPE_ANY, start->handle, ACPI_UINT32_MAX, NULL,
 			    acpi_bus_remove, NULL, NULL);
 	acpi_bus_remove(start->handle, 0, NULL, NULL);
-<<<<<<< HEAD
-	return 0;
-=======
->>>>>>> 0b9d032a
 }
 EXPORT_SYMBOL_GPL(acpi_bus_trim);
 
@@ -1861,13 +1706,8 @@
 		printk(KERN_ERR PREFIX "Could not register bus type\n");
 	}
 
-<<<<<<< HEAD
-	acpi_power_init();
-	acpi_pci_root_init();
-=======
 	acpi_pci_root_init();
 	acpi_csrt_init();
->>>>>>> 0b9d032a
 
 	/*
 	 * Enumerate devices in the ACPI namespace.
@@ -1887,11 +1727,8 @@
 	}
 
 	acpi_update_all_gpes();
-<<<<<<< HEAD
 
 	acpi_pci_root_hp_init();
 
-=======
->>>>>>> 0b9d032a
 	return 0;
 }