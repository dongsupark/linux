#include <linux/kernel.h>
#include <linux/module.h>
#include <linux/interrupt.h>
#include <linux/irq.h>
#include <linux/spinlock.h>
#include <linux/list.h>
#include <linux/device.h>
#include <linux/err.h>
#include <linux/debugfs.h>
#include <linux/seq_file.h>
#include <linux/gpio.h>
#include <linux/of_gpio.h>
#include <linux/idr.h>
#include <linux/slab.h>
#include <linux/acpi.h>
#include <linux/gpio/driver.h>
<<<<<<< HEAD
=======

#include "gpiolib.h"
>>>>>>> 4988abf1

#define CREATE_TRACE_POINTS
#include <trace/events/gpio.h>

/* Implementation infrastructure for GPIO interfaces.
 *
 * The GPIO programming interface allows for inlining speed-critical
 * get/set operations for common cases, so that access to SOC-integrated
 * GPIOs can sometimes cost only an instruction or two per bit.
 */


/* When debugging, extend minimal trust to callers and platform code.
 * Also emit diagnostic messages that may help initial bringup, when
 * board setup or driver bugs are most common.
 *
 * Otherwise, minimize overhead in what may be bitbanging codepaths.
 */
#ifdef	DEBUG
#define	extra_checks	1
#else
#define	extra_checks	0
#endif

/* gpio_lock prevents conflicts during gpio_desc[] table updates.
 * While any GPIO is requested, its gpio_chip is not removable;
 * each GPIO's "requested" flag serves as a lock and refcount.
 */
static DEFINE_SPINLOCK(gpio_lock);

struct gpio_desc {
	struct gpio_chip	*chip;
	unsigned long		flags;
/* flag symbols are bit numbers */
#define FLAG_REQUESTED	0
#define FLAG_IS_OUT	1
#define FLAG_EXPORT	2	/* protected by sysfs_lock */
#define FLAG_SYSFS	3	/* exported via /sys/class/gpio/control */
#define FLAG_TRIG_FALL	4	/* trigger on falling edge */
#define FLAG_TRIG_RISE	5	/* trigger on rising edge */
#define FLAG_ACTIVE_LOW	6	/* value has active low */
#define FLAG_OPEN_DRAIN	7	/* Gpio is open drain type */
#define FLAG_OPEN_SOURCE 8	/* Gpio is open source type */
#define FLAG_USED_AS_IRQ 9	/* GPIO is connected to an IRQ */

#define ID_SHIFT	16	/* add new flags before this one */

#define GPIO_FLAGS_MASK		((1 << ID_SHIFT) - 1)
#define GPIO_TRIGGER_MASK	(BIT(FLAG_TRIG_FALL) | BIT(FLAG_TRIG_RISE))

#ifdef CONFIG_DEBUG_FS
	const char		*label;
#endif
};
static struct gpio_desc gpio_desc[ARCH_NR_GPIOS];

#define GPIO_OFFSET_VALID(chip, offset) (offset >= 0 && offset < chip->ngpio)

static DEFINE_MUTEX(gpio_lookup_lock);
static LIST_HEAD(gpio_lookup_list);
static LIST_HEAD(gpio_chips);

#ifdef CONFIG_GPIO_SYSFS
static DEFINE_IDR(dirent_idr);
#endif

static int gpiod_request(struct gpio_desc *desc, const char *label);
static void gpiod_free(struct gpio_desc *desc);

/* With descriptor prefix */

#ifdef CONFIG_DEBUG_FS
#define gpiod_emerg(desc, fmt, ...)					       \
	pr_emerg("gpio-%d (%s): " fmt, desc_to_gpio(desc), desc->label ? : "?",\
                 ##__VA_ARGS__)
#define gpiod_crit(desc, fmt, ...)					       \
	pr_crit("gpio-%d (%s): " fmt, desc_to_gpio(desc), desc->label ? : "?", \
                 ##__VA_ARGS__)
#define gpiod_err(desc, fmt, ...)					       \
	pr_err("gpio-%d (%s): " fmt, desc_to_gpio(desc), desc->label ? : "?",  \
                 ##__VA_ARGS__)
#define gpiod_warn(desc, fmt, ...)					       \
	pr_warn("gpio-%d (%s): " fmt, desc_to_gpio(desc), desc->label ? : "?", \
                 ##__VA_ARGS__)
#define gpiod_info(desc, fmt, ...)					       \
	pr_info("gpio-%d (%s): " fmt, desc_to_gpio(desc), desc->label ? : "?", \
                ##__VA_ARGS__)
#define gpiod_dbg(desc, fmt, ...)					       \
	pr_debug("gpio-%d (%s): " fmt, desc_to_gpio(desc), desc->label ? : "?",\
                 ##__VA_ARGS__)
#else
#define gpiod_emerg(desc, fmt, ...)					\
	pr_emerg("gpio-%d: " fmt, desc_to_gpio(desc), ##__VA_ARGS__)
#define gpiod_crit(desc, fmt, ...)					\
	pr_crit("gpio-%d: " fmt, desc_to_gpio(desc), ##__VA_ARGS__)
#define gpiod_err(desc, fmt, ...)					\
	pr_err("gpio-%d: " fmt, desc_to_gpio(desc), ##__VA_ARGS__)
#define gpiod_warn(desc, fmt, ...)					\
	pr_warn("gpio-%d: " fmt, desc_to_gpio(desc), ##__VA_ARGS__)
#define gpiod_info(desc, fmt, ...)					\
	pr_info("gpio-%d: " fmt, desc_to_gpio(desc), ##__VA_ARGS__)
#define gpiod_dbg(desc, fmt, ...)					\
	pr_debug("gpio-%d: " fmt, desc_to_gpio(desc), ##__VA_ARGS__)
#endif

/* With chip prefix */

#define chip_emerg(chip, fmt, ...)					\
	pr_emerg("GPIO chip %s: " fmt, chip->label, ##__VA_ARGS__)
#define chip_crit(chip, fmt, ...)					\
	pr_crit("GPIO chip %s: " fmt, chip->label, ##__VA_ARGS__)
#define chip_err(chip, fmt, ...)					\
	pr_err("GPIO chip %s: " fmt, chip->label, ##__VA_ARGS__)
#define chip_warn(chip, fmt, ...)					\
	pr_warn("GPIO chip %s: " fmt, chip->label, ##__VA_ARGS__)
#define chip_info(chip, fmt, ...)					\
	pr_info("GPIO chip %s: " fmt, chip->label, ##__VA_ARGS__)
#define chip_dbg(chip, fmt, ...)					\
	pr_debug("GPIO chip %s: " fmt, chip->label, ##__VA_ARGS__)

static inline void desc_set_label(struct gpio_desc *d, const char *label)
{
#ifdef CONFIG_DEBUG_FS
	d->label = label;
#endif
}

/*
 * Return the GPIO number of the passed descriptor relative to its chip
 */
static int gpio_chip_hwgpio(const struct gpio_desc *desc)
{
	return desc - &desc->chip->desc[0];
}

/**
 * Convert a GPIO number to its descriptor
 */
struct gpio_desc *gpio_to_desc(unsigned gpio)
{
	if (WARN(!gpio_is_valid(gpio), "invalid GPIO %d\n", gpio))
		return NULL;
	else
		return &gpio_desc[gpio];
}
EXPORT_SYMBOL_GPL(gpio_to_desc);

/**
 * Convert an offset on a certain chip to a corresponding descriptor
 */
static struct gpio_desc *gpiochip_offset_to_desc(struct gpio_chip *chip,
						 unsigned int offset)
{
	if (offset >= chip->ngpio)
		return ERR_PTR(-EINVAL);

	return &chip->desc[offset];
}

/**
 * Convert a GPIO descriptor to the integer namespace.
 * This should disappear in the future but is needed since we still
 * use GPIO numbers for error messages and sysfs nodes
 */
int desc_to_gpio(const struct gpio_desc *desc)
{
	return desc - &gpio_desc[0];
}
EXPORT_SYMBOL_GPL(desc_to_gpio);


/* Warn when drivers omit gpio_request() calls -- legal but ill-advised
 * when setting direction, and otherwise illegal.  Until board setup code
 * and drivers use explicit requests everywhere (which won't happen when
 * those calls have no teeth) we can't avoid autorequesting.  This nag
 * message should motivate switching to explicit requests... so should
 * the weaker cleanup after faults, compared to gpio_request().
 *
 * NOTE: the autorequest mechanism is going away; at this point it's
 * only "legal" in the sense that (old) code using it won't break yet,
 * but instead only triggers a WARN() stack dump.
 */
static int gpio_ensure_requested(struct gpio_desc *desc)
{
	const struct gpio_chip *chip = desc->chip;
	const int gpio = desc_to_gpio(desc);

	if (WARN(test_and_set_bit(FLAG_REQUESTED, &desc->flags) == 0,
			"autorequest GPIO-%d\n", gpio)) {
		if (!try_module_get(chip->owner)) {
			gpiod_err(desc, "%s: module can't be gotten\n",
					__func__);
			clear_bit(FLAG_REQUESTED, &desc->flags);
			/* lose */
			return -EIO;
		}
		desc_set_label(desc, "[auto]");
		/* caller must chip->request() w/o spinlock */
		if (chip->request)
			return 1;
	}
	return 0;
}

/**
 * gpiod_to_chip - Return the GPIO chip to which a GPIO descriptor belongs
 * @desc:	descriptor to return the chip of
 */
struct gpio_chip *gpiod_to_chip(const struct gpio_desc *desc)
{
	return desc ? desc->chip : NULL;
}
EXPORT_SYMBOL_GPL(gpiod_to_chip);

/* dynamic allocation of GPIOs, e.g. on a hotplugged device */
static int gpiochip_find_base(int ngpio)
{
	struct gpio_chip *chip;
	int base = ARCH_NR_GPIOS - ngpio;

	list_for_each_entry_reverse(chip, &gpio_chips, list) {
		/* found a free space? */
		if (chip->base + chip->ngpio <= base)
			break;
		else
			/* nope, check the space right before the chip */
			base = chip->base - ngpio;
	}

	if (gpio_is_valid(base)) {
		pr_debug("%s: found new base at %d\n", __func__, base);
		return base;
	} else {
		pr_err("%s: cannot find free range\n", __func__);
		return -ENOSPC;
	}
}

/**
 * gpiod_get_direction - return the current direction of a GPIO
 * @desc:	GPIO to get the direction of
 *
 * Return GPIOF_DIR_IN or GPIOF_DIR_OUT, or an error code in case of error.
 *
 * This function may sleep if gpiod_cansleep() is true.
 */
int gpiod_get_direction(const struct gpio_desc *desc)
{
	struct gpio_chip	*chip;
	unsigned		offset;
	int			status = -EINVAL;

	chip = gpiod_to_chip(desc);
	offset = gpio_chip_hwgpio(desc);

	if (!chip->get_direction)
		return status;

	status = chip->get_direction(chip, offset);
	if (status > 0) {
		/* GPIOF_DIR_IN, or other positive */
		status = 1;
		/* FLAG_IS_OUT is just a cache of the result of get_direction(),
		 * so it does not affect constness per se */
		clear_bit(FLAG_IS_OUT, &((struct gpio_desc *)desc)->flags);
	}
	if (status == 0) {
		/* GPIOF_DIR_OUT */
		set_bit(FLAG_IS_OUT, &((struct gpio_desc *)desc)->flags);
	}
	return status;
}
EXPORT_SYMBOL_GPL(gpiod_get_direction);

#ifdef CONFIG_GPIO_SYSFS

/* lock protects against unexport_gpio() being called while
 * sysfs files are active.
 */
static DEFINE_MUTEX(sysfs_lock);

/*
 * /sys/class/gpio/gpioN... only for GPIOs that are exported
 *   /direction
 *      * MAY BE OMITTED if kernel won't allow direction changes
 *      * is read/write as "in" or "out"
 *      * may also be written as "high" or "low", initializing
 *        output value as specified ("out" implies "low")
 *   /value
 *      * always readable, subject to hardware behavior
 *      * may be writable, as zero/nonzero
 *   /edge
 *      * configures behavior of poll(2) on /value
 *      * available only if pin can generate IRQs on input
 *      * is read/write as "none", "falling", "rising", or "both"
 *   /active_low
 *      * configures polarity of /value
 *      * is read/write as zero/nonzero
 *      * also affects existing and subsequent "falling" and "rising"
 *        /edge configuration
 */

static ssize_t gpio_direction_show(struct device *dev,
		struct device_attribute *attr, char *buf)
{
	const struct gpio_desc	*desc = dev_get_drvdata(dev);
	ssize_t			status;

	mutex_lock(&sysfs_lock);

	if (!test_bit(FLAG_EXPORT, &desc->flags)) {
		status = -EIO;
	} else {
		gpiod_get_direction(desc);
		status = sprintf(buf, "%s\n",
			test_bit(FLAG_IS_OUT, &desc->flags)
				? "out" : "in");
	}

	mutex_unlock(&sysfs_lock);
	return status;
}

static ssize_t gpio_direction_store(struct device *dev,
		struct device_attribute *attr, const char *buf, size_t size)
{
	struct gpio_desc	*desc = dev_get_drvdata(dev);
	ssize_t			status;

	mutex_lock(&sysfs_lock);

	if (!test_bit(FLAG_EXPORT, &desc->flags))
		status = -EIO;
	else if (sysfs_streq(buf, "high"))
		status = gpiod_direction_output(desc, 1);
	else if (sysfs_streq(buf, "out") || sysfs_streq(buf, "low"))
		status = gpiod_direction_output(desc, 0);
	else if (sysfs_streq(buf, "in"))
		status = gpiod_direction_input(desc);
	else
		status = -EINVAL;

	mutex_unlock(&sysfs_lock);
	return status ? : size;
}

static /* const */ DEVICE_ATTR(direction, 0644,
		gpio_direction_show, gpio_direction_store);

static ssize_t gpio_value_show(struct device *dev,
		struct device_attribute *attr, char *buf)
{
	struct gpio_desc	*desc = dev_get_drvdata(dev);
	ssize_t			status;

	mutex_lock(&sysfs_lock);

	if (!test_bit(FLAG_EXPORT, &desc->flags))
		status = -EIO;
	else
		status = sprintf(buf, "%d\n", gpiod_get_value_cansleep(desc));

	mutex_unlock(&sysfs_lock);
	return status;
}

static ssize_t gpio_value_store(struct device *dev,
		struct device_attribute *attr, const char *buf, size_t size)
{
	struct gpio_desc	*desc = dev_get_drvdata(dev);
	ssize_t			status;

	mutex_lock(&sysfs_lock);

	if (!test_bit(FLAG_EXPORT, &desc->flags))
		status = -EIO;
	else if (!test_bit(FLAG_IS_OUT, &desc->flags))
		status = -EPERM;
	else {
		long		value;

		status = kstrtol(buf, 0, &value);
		if (status == 0) {
			gpiod_set_value_cansleep(desc, value);
			status = size;
		}
	}

	mutex_unlock(&sysfs_lock);
	return status;
}

static const DEVICE_ATTR(value, 0644,
		gpio_value_show, gpio_value_store);

static irqreturn_t gpio_sysfs_irq(int irq, void *priv)
{
	struct kernfs_node	*value_sd = priv;

	sysfs_notify_dirent(value_sd);
	return IRQ_HANDLED;
}

static int gpio_setup_irq(struct gpio_desc *desc, struct device *dev,
		unsigned long gpio_flags)
{
	struct kernfs_node	*value_sd;
	unsigned long		irq_flags;
	int			ret, irq, id;

	if ((desc->flags & GPIO_TRIGGER_MASK) == gpio_flags)
		return 0;

	irq = gpiod_to_irq(desc);
	if (irq < 0)
		return -EIO;

	id = desc->flags >> ID_SHIFT;
	value_sd = idr_find(&dirent_idr, id);
	if (value_sd)
		free_irq(irq, value_sd);

	desc->flags &= ~GPIO_TRIGGER_MASK;

	if (!gpio_flags) {
		gpiod_unlock_as_irq(desc);
		ret = 0;
		goto free_id;
	}

	irq_flags = IRQF_SHARED;
	if (test_bit(FLAG_TRIG_FALL, &gpio_flags))
		irq_flags |= test_bit(FLAG_ACTIVE_LOW, &desc->flags) ?
			IRQF_TRIGGER_RISING : IRQF_TRIGGER_FALLING;
	if (test_bit(FLAG_TRIG_RISE, &gpio_flags))
		irq_flags |= test_bit(FLAG_ACTIVE_LOW, &desc->flags) ?
			IRQF_TRIGGER_FALLING : IRQF_TRIGGER_RISING;

	if (!value_sd) {
		value_sd = sysfs_get_dirent(dev->kobj.sd, "value");
		if (!value_sd) {
			ret = -ENODEV;
			goto err_out;
		}

		ret = idr_alloc(&dirent_idr, value_sd, 1, 0, GFP_KERNEL);
		if (ret < 0)
			goto free_sd;
		id = ret;

		desc->flags &= GPIO_FLAGS_MASK;
		desc->flags |= (unsigned long)id << ID_SHIFT;

		if (desc->flags >> ID_SHIFT != id) {
			ret = -ERANGE;
			goto free_id;
		}
	}

	ret = request_any_context_irq(irq, gpio_sysfs_irq, irq_flags,
				"gpiolib", value_sd);
	if (ret < 0)
		goto free_id;

	ret = gpiod_lock_as_irq(desc);
	if (ret < 0) {
		gpiod_warn(desc, "failed to flag the GPIO for IRQ\n");
		goto free_id;
	}

	desc->flags |= gpio_flags;
	return 0;

free_id:
	idr_remove(&dirent_idr, id);
	desc->flags &= GPIO_FLAGS_MASK;
free_sd:
	if (value_sd)
		sysfs_put(value_sd);
err_out:
	return ret;
}

static const struct {
	const char *name;
	unsigned long flags;
} trigger_types[] = {
	{ "none",    0 },
	{ "falling", BIT(FLAG_TRIG_FALL) },
	{ "rising",  BIT(FLAG_TRIG_RISE) },
	{ "both",    BIT(FLAG_TRIG_FALL) | BIT(FLAG_TRIG_RISE) },
};

static ssize_t gpio_edge_show(struct device *dev,
		struct device_attribute *attr, char *buf)
{
	const struct gpio_desc	*desc = dev_get_drvdata(dev);
	ssize_t			status;

	mutex_lock(&sysfs_lock);

	if (!test_bit(FLAG_EXPORT, &desc->flags))
		status = -EIO;
	else {
		int i;

		status = 0;
		for (i = 0; i < ARRAY_SIZE(trigger_types); i++)
			if ((desc->flags & GPIO_TRIGGER_MASK)
					== trigger_types[i].flags) {
				status = sprintf(buf, "%s\n",
						 trigger_types[i].name);
				break;
			}
	}

	mutex_unlock(&sysfs_lock);
	return status;
}

static ssize_t gpio_edge_store(struct device *dev,
		struct device_attribute *attr, const char *buf, size_t size)
{
	struct gpio_desc	*desc = dev_get_drvdata(dev);
	ssize_t			status;
	int			i;

	for (i = 0; i < ARRAY_SIZE(trigger_types); i++)
		if (sysfs_streq(trigger_types[i].name, buf))
			goto found;
	return -EINVAL;

found:
	mutex_lock(&sysfs_lock);

	if (!test_bit(FLAG_EXPORT, &desc->flags))
		status = -EIO;
	else {
		status = gpio_setup_irq(desc, dev, trigger_types[i].flags);
		if (!status)
			status = size;
	}

	mutex_unlock(&sysfs_lock);

	return status;
}

static DEVICE_ATTR(edge, 0644, gpio_edge_show, gpio_edge_store);

static int sysfs_set_active_low(struct gpio_desc *desc, struct device *dev,
				int value)
{
	int			status = 0;

	if (!!test_bit(FLAG_ACTIVE_LOW, &desc->flags) == !!value)
		return 0;

	if (value)
		set_bit(FLAG_ACTIVE_LOW, &desc->flags);
	else
		clear_bit(FLAG_ACTIVE_LOW, &desc->flags);

	/* reconfigure poll(2) support if enabled on one edge only */
	if (dev != NULL && (!!test_bit(FLAG_TRIG_RISE, &desc->flags) ^
				!!test_bit(FLAG_TRIG_FALL, &desc->flags))) {
		unsigned long trigger_flags = desc->flags & GPIO_TRIGGER_MASK;

		gpio_setup_irq(desc, dev, 0);
		status = gpio_setup_irq(desc, dev, trigger_flags);
	}

	return status;
}

static ssize_t gpio_active_low_show(struct device *dev,
		struct device_attribute *attr, char *buf)
{
	const struct gpio_desc	*desc = dev_get_drvdata(dev);
	ssize_t			status;

	mutex_lock(&sysfs_lock);

	if (!test_bit(FLAG_EXPORT, &desc->flags))
		status = -EIO;
	else
		status = sprintf(buf, "%d\n",
				!!test_bit(FLAG_ACTIVE_LOW, &desc->flags));

	mutex_unlock(&sysfs_lock);

	return status;
}

static ssize_t gpio_active_low_store(struct device *dev,
		struct device_attribute *attr, const char *buf, size_t size)
{
	struct gpio_desc	*desc = dev_get_drvdata(dev);
	ssize_t			status;

	mutex_lock(&sysfs_lock);

	if (!test_bit(FLAG_EXPORT, &desc->flags)) {
		status = -EIO;
	} else {
		long		value;

		status = kstrtol(buf, 0, &value);
		if (status == 0)
			status = sysfs_set_active_low(desc, dev, value != 0);
	}

	mutex_unlock(&sysfs_lock);

	return status ? : size;
}

static const DEVICE_ATTR(active_low, 0644,
		gpio_active_low_show, gpio_active_low_store);

static const struct attribute *gpio_attrs[] = {
	&dev_attr_value.attr,
	&dev_attr_active_low.attr,
	NULL,
};

static const struct attribute_group gpio_attr_group = {
	.attrs = (struct attribute **) gpio_attrs,
};

/*
 * /sys/class/gpio/gpiochipN/
 *   /base ... matching gpio_chip.base (N)
 *   /label ... matching gpio_chip.label
 *   /ngpio ... matching gpio_chip.ngpio
 */

static ssize_t chip_base_show(struct device *dev,
			       struct device_attribute *attr, char *buf)
{
	const struct gpio_chip	*chip = dev_get_drvdata(dev);

	return sprintf(buf, "%d\n", chip->base);
}
static DEVICE_ATTR(base, 0444, chip_base_show, NULL);

static ssize_t chip_label_show(struct device *dev,
			       struct device_attribute *attr, char *buf)
{
	const struct gpio_chip	*chip = dev_get_drvdata(dev);

	return sprintf(buf, "%s\n", chip->label ? : "");
}
static DEVICE_ATTR(label, 0444, chip_label_show, NULL);

static ssize_t chip_ngpio_show(struct device *dev,
			       struct device_attribute *attr, char *buf)
{
	const struct gpio_chip	*chip = dev_get_drvdata(dev);

	return sprintf(buf, "%u\n", chip->ngpio);
}
static DEVICE_ATTR(ngpio, 0444, chip_ngpio_show, NULL);

static const struct attribute *gpiochip_attrs[] = {
	&dev_attr_base.attr,
	&dev_attr_label.attr,
	&dev_attr_ngpio.attr,
	NULL,
};

static const struct attribute_group gpiochip_attr_group = {
	.attrs = (struct attribute **) gpiochip_attrs,
};

/*
 * /sys/class/gpio/export ... write-only
 *	integer N ... number of GPIO to export (full access)
 * /sys/class/gpio/unexport ... write-only
 *	integer N ... number of GPIO to unexport
 */
static ssize_t export_store(struct class *class,
				struct class_attribute *attr,
				const char *buf, size_t len)
{
	long			gpio;
	struct gpio_desc	*desc;
	int			status;

	status = kstrtol(buf, 0, &gpio);
	if (status < 0)
		goto done;

	desc = gpio_to_desc(gpio);
	/* reject invalid GPIOs */
	if (!desc) {
		pr_warn("%s: invalid GPIO %ld\n", __func__, gpio);
		return -EINVAL;
	}

	/* No extra locking here; FLAG_SYSFS just signifies that the
	 * request and export were done by on behalf of userspace, so
	 * they may be undone on its behalf too.
	 */

	status = gpiod_request(desc, "sysfs");
	if (status < 0) {
		if (status == -EPROBE_DEFER)
			status = -ENODEV;
		goto done;
	}
	status = gpiod_export(desc, true);
	if (status < 0)
		gpiod_free(desc);
	else
		set_bit(FLAG_SYSFS, &desc->flags);

done:
	if (status)
		pr_debug("%s: status %d\n", __func__, status);
	return status ? : len;
}

static ssize_t unexport_store(struct class *class,
				struct class_attribute *attr,
				const char *buf, size_t len)
{
	long			gpio;
	struct gpio_desc	*desc;
	int			status;

	status = kstrtol(buf, 0, &gpio);
	if (status < 0)
		goto done;

	desc = gpio_to_desc(gpio);
	/* reject bogus commands (gpio_unexport ignores them) */
	if (!desc) {
		pr_warn("%s: invalid GPIO %ld\n", __func__, gpio);
		return -EINVAL;
	}

	status = -EINVAL;

	/* No extra locking here; FLAG_SYSFS just signifies that the
	 * request and export were done by on behalf of userspace, so
	 * they may be undone on its behalf too.
	 */
	if (test_and_clear_bit(FLAG_SYSFS, &desc->flags)) {
		status = 0;
		gpiod_free(desc);
	}
done:
	if (status)
		pr_debug("%s: status %d\n", __func__, status);
	return status ? : len;
}

static struct class_attribute gpio_class_attrs[] = {
	__ATTR(export, 0200, NULL, export_store),
	__ATTR(unexport, 0200, NULL, unexport_store),
	__ATTR_NULL,
};

static struct class gpio_class = {
	.name =		"gpio",
	.owner =	THIS_MODULE,

	.class_attrs =	gpio_class_attrs,
};


/**
 * gpiod_export - export a GPIO through sysfs
 * @gpio: gpio to make available, already requested
 * @direction_may_change: true if userspace may change gpio direction
 * Context: arch_initcall or later
 *
 * When drivers want to make a GPIO accessible to userspace after they
 * have requested it -- perhaps while debugging, or as part of their
 * public interface -- they may use this routine.  If the GPIO can
 * change direction (some can't) and the caller allows it, userspace
 * will see "direction" sysfs attribute which may be used to change
 * the gpio's direction.  A "value" attribute will always be provided.
 *
 * Returns zero on success, else an error.
 */
int gpiod_export(struct gpio_desc *desc, bool direction_may_change)
{
	unsigned long		flags;
	int			status;
	const char		*ioname = NULL;
	struct device		*dev;
	int			offset;

	/* can't export until sysfs is available ... */
	if (!gpio_class.p) {
		pr_debug("%s: called too early!\n", __func__);
		return -ENOENT;
	}

	if (!desc) {
		pr_debug("%s: invalid gpio descriptor\n", __func__);
		return -EINVAL;
	}

	mutex_lock(&sysfs_lock);

	spin_lock_irqsave(&gpio_lock, flags);
	if (!test_bit(FLAG_REQUESTED, &desc->flags) ||
	     test_bit(FLAG_EXPORT, &desc->flags)) {
		spin_unlock_irqrestore(&gpio_lock, flags);
		gpiod_dbg(desc, "%s: unavailable (requested=%d, exported=%d)\n",
				__func__,
				test_bit(FLAG_REQUESTED, &desc->flags),
				test_bit(FLAG_EXPORT, &desc->flags));
		status = -EPERM;
		goto fail_unlock;
	}

	if (!desc->chip->direction_input || !desc->chip->direction_output)
		direction_may_change = false;
	spin_unlock_irqrestore(&gpio_lock, flags);

	offset = gpio_chip_hwgpio(desc);
	if (desc->chip->names && desc->chip->names[offset])
		ioname = desc->chip->names[offset];

	dev = device_create(&gpio_class, desc->chip->dev, MKDEV(0, 0),
			    desc, ioname ? ioname : "gpio%u",
			    desc_to_gpio(desc));
	if (IS_ERR(dev)) {
		status = PTR_ERR(dev);
		goto fail_unlock;
	}

	status = sysfs_create_group(&dev->kobj, &gpio_attr_group);
	if (status)
		goto fail_unregister_device;

	if (direction_may_change) {
		status = device_create_file(dev, &dev_attr_direction);
		if (status)
			goto fail_unregister_device;
	}

	if (gpiod_to_irq(desc) >= 0 && (direction_may_change ||
				       !test_bit(FLAG_IS_OUT, &desc->flags))) {
		status = device_create_file(dev, &dev_attr_edge);
		if (status)
			goto fail_unregister_device;
	}

	set_bit(FLAG_EXPORT, &desc->flags);
	mutex_unlock(&sysfs_lock);
	return 0;

fail_unregister_device:
	device_unregister(dev);
fail_unlock:
	mutex_unlock(&sysfs_lock);
	gpiod_dbg(desc, "%s: status %d\n", __func__, status);
	return status;
}
EXPORT_SYMBOL_GPL(gpiod_export);

static int match_export(struct device *dev, const void *data)
{
	return dev_get_drvdata(dev) == data;
}

/**
 * gpiod_export_link - create a sysfs link to an exported GPIO node
 * @dev: device under which to create symlink
 * @name: name of the symlink
 * @gpio: gpio to create symlink to, already exported
 *
 * Set up a symlink from /sys/.../dev/name to /sys/class/gpio/gpioN
 * node. Caller is responsible for unlinking.
 *
 * Returns zero on success, else an error.
 */
int gpiod_export_link(struct device *dev, const char *name,
		      struct gpio_desc *desc)
{
	int			status = -EINVAL;

	if (!desc) {
		pr_warn("%s: invalid GPIO\n", __func__);
		return -EINVAL;
	}

	mutex_lock(&sysfs_lock);

	if (test_bit(FLAG_EXPORT, &desc->flags)) {
		struct device *tdev;

		tdev = class_find_device(&gpio_class, NULL, desc, match_export);
		if (tdev != NULL) {
			status = sysfs_create_link(&dev->kobj, &tdev->kobj,
						name);
		} else {
			status = -ENODEV;
		}
	}

	mutex_unlock(&sysfs_lock);

	if (status)
		gpiod_dbg(desc, "%s: status %d\n", __func__, status);

	return status;
}
EXPORT_SYMBOL_GPL(gpiod_export_link);

/**
 * gpiod_sysfs_set_active_low - set the polarity of gpio sysfs value
 * @gpio: gpio to change
 * @value: non-zero to use active low, i.e. inverted values
 *
 * Set the polarity of /sys/class/gpio/gpioN/value sysfs attribute.
 * The GPIO does not have to be exported yet.  If poll(2) support has
 * been enabled for either rising or falling edge, it will be
 * reconfigured to follow the new polarity.
 *
 * Returns zero on success, else an error.
 */
int gpiod_sysfs_set_active_low(struct gpio_desc *desc, int value)
{
	struct device		*dev = NULL;
	int			status = -EINVAL;

	if (!desc) {
		pr_warn("%s: invalid GPIO\n", __func__);
		return -EINVAL;
	}

	mutex_lock(&sysfs_lock);

	if (test_bit(FLAG_EXPORT, &desc->flags)) {
		dev = class_find_device(&gpio_class, NULL, desc, match_export);
		if (dev == NULL) {
			status = -ENODEV;
			goto unlock;
		}
	}

	status = sysfs_set_active_low(desc, dev, value);

unlock:
	mutex_unlock(&sysfs_lock);

	if (status)
		gpiod_dbg(desc, "%s: status %d\n", __func__, status);

	return status;
}
EXPORT_SYMBOL_GPL(gpiod_sysfs_set_active_low);

/**
 * gpiod_unexport - reverse effect of gpio_export()
 * @gpio: gpio to make unavailable
 *
 * This is implicit on gpio_free().
 */
void gpiod_unexport(struct gpio_desc *desc)
{
	int			status = 0;
	struct device		*dev = NULL;

	if (!desc) {
		pr_warn("%s: invalid GPIO\n", __func__);
		return;
	}

	mutex_lock(&sysfs_lock);

	if (test_bit(FLAG_EXPORT, &desc->flags)) {

		dev = class_find_device(&gpio_class, NULL, desc, match_export);
		if (dev) {
			gpio_setup_irq(desc, dev, 0);
			clear_bit(FLAG_EXPORT, &desc->flags);
		} else
			status = -ENODEV;
	}

	mutex_unlock(&sysfs_lock);

	if (dev) {
		device_unregister(dev);
		put_device(dev);
	}

	if (status)
		gpiod_dbg(desc, "%s: status %d\n", __func__, status);
}
EXPORT_SYMBOL_GPL(gpiod_unexport);

static int gpiochip_export(struct gpio_chip *chip)
{
	int		status;
	struct device	*dev;

	/* Many systems register gpio chips for SOC support very early,
	 * before driver model support is available.  In those cases we
	 * export this later, in gpiolib_sysfs_init() ... here we just
	 * verify that _some_ field of gpio_class got initialized.
	 */
	if (!gpio_class.p)
		return 0;

	/* use chip->base for the ID; it's already known to be unique */
	mutex_lock(&sysfs_lock);
	dev = device_create(&gpio_class, chip->dev, MKDEV(0, 0), chip,
				"gpiochip%d", chip->base);
	if (!IS_ERR(dev)) {
		status = sysfs_create_group(&dev->kobj,
				&gpiochip_attr_group);
	} else
		status = PTR_ERR(dev);
	chip->exported = (status == 0);
	mutex_unlock(&sysfs_lock);

	if (status) {
		unsigned long	flags;
		unsigned	gpio;

		spin_lock_irqsave(&gpio_lock, flags);
		gpio = 0;
		while (gpio < chip->ngpio)
			chip->desc[gpio++].chip = NULL;
		spin_unlock_irqrestore(&gpio_lock, flags);

		chip_dbg(chip, "%s: status %d\n", __func__, status);
	}

	return status;
}

static void gpiochip_unexport(struct gpio_chip *chip)
{
	int			status;
	struct device		*dev;

	mutex_lock(&sysfs_lock);
	dev = class_find_device(&gpio_class, NULL, chip, match_export);
	if (dev) {
		put_device(dev);
		device_unregister(dev);
		chip->exported = false;
		status = 0;
	} else
		status = -ENODEV;
	mutex_unlock(&sysfs_lock);

	if (status)
		chip_dbg(chip, "%s: status %d\n", __func__, status);
}

static int __init gpiolib_sysfs_init(void)
{
	int		status;
	unsigned long	flags;
	struct gpio_chip *chip;

	status = class_register(&gpio_class);
	if (status < 0)
		return status;

	/* Scan and register the gpio_chips which registered very
	 * early (e.g. before the class_register above was called).
	 *
	 * We run before arch_initcall() so chip->dev nodes can have
	 * registered, and so arch_initcall() can always gpio_export().
	 */
	spin_lock_irqsave(&gpio_lock, flags);
	list_for_each_entry(chip, &gpio_chips, list) {
		if (!chip || chip->exported)
			continue;

		spin_unlock_irqrestore(&gpio_lock, flags);
		status = gpiochip_export(chip);
		spin_lock_irqsave(&gpio_lock, flags);
	}
	spin_unlock_irqrestore(&gpio_lock, flags);


	return status;
}
postcore_initcall(gpiolib_sysfs_init);

#else
static inline int gpiochip_export(struct gpio_chip *chip)
{
	return 0;
}

static inline void gpiochip_unexport(struct gpio_chip *chip)
{
}

#endif /* CONFIG_GPIO_SYSFS */

/*
 * Add a new chip to the global chips list, keeping the list of chips sorted
 * by base order.
 *
 * Return -EBUSY if the new chip overlaps with some other chip's integer
 * space.
 */
static int gpiochip_add_to_list(struct gpio_chip *chip)
{
	struct list_head *pos = &gpio_chips;
	struct gpio_chip *_chip;
	int err = 0;

	/* find where to insert our chip */
	list_for_each(pos, &gpio_chips) {
		_chip = list_entry(pos, struct gpio_chip, list);
		/* shall we insert before _chip? */
		if (_chip->base >= chip->base + chip->ngpio)
			break;
	}

	/* are we stepping on the chip right before? */
	if (pos != &gpio_chips && pos->prev != &gpio_chips) {
		_chip = list_entry(pos->prev, struct gpio_chip, list);
		if (_chip->base + _chip->ngpio > chip->base) {
			dev_err(chip->dev,
			       "GPIO integer space overlap, cannot add chip\n");
			err = -EBUSY;
		}
	}

	if (!err)
		list_add_tail(&chip->list, pos);

	return err;
}

/**
 * gpiochip_add() - register a gpio_chip
 * @chip: the chip to register, with chip->base initialized
 * Context: potentially before irqs or kmalloc will work
 *
 * Returns a negative errno if the chip can't be registered, such as
 * because the chip->base is invalid or already associated with a
 * different chip.  Otherwise it returns zero as a success code.
 *
 * When gpiochip_add() is called very early during boot, so that GPIOs
 * can be freely used, the chip->dev device must be registered before
 * the gpio framework's arch_initcall().  Otherwise sysfs initialization
 * for GPIOs will fail rudely.
 *
 * If chip->base is negative, this requests dynamic assignment of
 * a range of valid GPIOs.
 */
int gpiochip_add(struct gpio_chip *chip)
{
	unsigned long	flags;
	int		status = 0;
	unsigned	id;
	int		base = chip->base;

	if ((!gpio_is_valid(base) || !gpio_is_valid(base + chip->ngpio - 1))
			&& base >= 0) {
		status = -EINVAL;
		goto fail;
	}

	spin_lock_irqsave(&gpio_lock, flags);

	if (base < 0) {
		base = gpiochip_find_base(chip->ngpio);
		if (base < 0) {
			status = base;
			goto unlock;
		}
		chip->base = base;
	}

	status = gpiochip_add_to_list(chip);

	if (status == 0) {
		chip->desc = &gpio_desc[chip->base];

		for (id = 0; id < chip->ngpio; id++) {
			struct gpio_desc *desc = &chip->desc[id];
			desc->chip = chip;

			/* REVISIT:  most hardware initializes GPIOs as
			 * inputs (often with pullups enabled) so power
			 * usage is minimized.  Linux code should set the
			 * gpio direction first thing; but until it does,
			 * and in case chip->get_direction is not set,
			 * we may expose the wrong direction in sysfs.
			 */
			desc->flags = !chip->direction_input
				? (1 << FLAG_IS_OUT)
				: 0;
		}
	}

	spin_unlock_irqrestore(&gpio_lock, flags);

#ifdef CONFIG_PINCTRL
	INIT_LIST_HEAD(&chip->pin_ranges);
#endif

	of_gpiochip_add(chip);
	acpi_gpiochip_add(chip);

	if (status)
		goto fail;

	status = gpiochip_export(chip);
	if (status)
		goto fail;

	pr_debug("%s: registered GPIOs %d to %d on device: %s\n", __func__,
		chip->base, chip->base + chip->ngpio - 1,
		chip->label ? : "generic");

	return 0;

unlock:
	spin_unlock_irqrestore(&gpio_lock, flags);
fail:
	/* failures here can mean systems won't boot... */
	pr_err("%s: GPIOs %d..%d (%s) failed to register\n", __func__,
		chip->base, chip->base + chip->ngpio - 1,
		chip->label ? : "generic");
	return status;
}
EXPORT_SYMBOL_GPL(gpiochip_add);

/**
 * gpiochip_remove() - unregister a gpio_chip
 * @chip: the chip to unregister
 *
 * A gpio_chip with any GPIOs still requested may not be removed.
 */
int gpiochip_remove(struct gpio_chip *chip)
{
	unsigned long	flags;
	int		status = 0;
	unsigned	id;

	spin_lock_irqsave(&gpio_lock, flags);

	gpiochip_remove_pin_ranges(chip);
	of_gpiochip_remove(chip);
	acpi_gpiochip_remove(chip);

	for (id = 0; id < chip->ngpio; id++) {
		if (test_bit(FLAG_REQUESTED, &chip->desc[id].flags)) {
			status = -EBUSY;
			break;
		}
	}
	if (status == 0) {
		for (id = 0; id < chip->ngpio; id++)
			chip->desc[id].chip = NULL;

		list_del(&chip->list);
	}

	spin_unlock_irqrestore(&gpio_lock, flags);

	if (status == 0)
		gpiochip_unexport(chip);

	return status;
}
EXPORT_SYMBOL_GPL(gpiochip_remove);

/**
 * gpiochip_find() - iterator for locating a specific gpio_chip
 * @data: data to pass to match function
 * @callback: Callback function to check gpio_chip
 *
 * Similar to bus_find_device.  It returns a reference to a gpio_chip as
 * determined by a user supplied @match callback.  The callback should return
 * 0 if the device doesn't match and non-zero if it does.  If the callback is
 * non-zero, this function will return to the caller and not iterate over any
 * more gpio_chips.
 */
struct gpio_chip *gpiochip_find(void *data,
				int (*match)(struct gpio_chip *chip,
					     void *data))
{
	struct gpio_chip *chip;
	unsigned long flags;

	spin_lock_irqsave(&gpio_lock, flags);
	list_for_each_entry(chip, &gpio_chips, list)
		if (match(chip, data))
			break;

	/* No match? */
	if (&chip->list == &gpio_chips)
		chip = NULL;
	spin_unlock_irqrestore(&gpio_lock, flags);

	return chip;
}
EXPORT_SYMBOL_GPL(gpiochip_find);

static int gpiochip_match_name(struct gpio_chip *chip, void *data)
{
	const char *name = data;

	return !strcmp(chip->label, name);
}

static struct gpio_chip *find_chip_by_name(const char *name)
{
	return gpiochip_find((void *)name, gpiochip_match_name);
}

#ifdef CONFIG_PINCTRL

/**
 * gpiochip_add_pingroup_range() - add a range for GPIO <-> pin mapping
 * @chip: the gpiochip to add the range for
 * @pinctrl: the dev_name() of the pin controller to map to
 * @gpio_offset: the start offset in the current gpio_chip number space
 * @pin_group: name of the pin group inside the pin controller
 */
int gpiochip_add_pingroup_range(struct gpio_chip *chip,
			struct pinctrl_dev *pctldev,
			unsigned int gpio_offset, const char *pin_group)
{
	struct gpio_pin_range *pin_range;
	int ret;

	pin_range = kzalloc(sizeof(*pin_range), GFP_KERNEL);
	if (!pin_range) {
		chip_err(chip, "failed to allocate pin ranges\n");
		return -ENOMEM;
	}

	/* Use local offset as range ID */
	pin_range->range.id = gpio_offset;
	pin_range->range.gc = chip;
	pin_range->range.name = chip->label;
	pin_range->range.base = chip->base + gpio_offset;
	pin_range->pctldev = pctldev;

	ret = pinctrl_get_group_pins(pctldev, pin_group,
					&pin_range->range.pins,
					&pin_range->range.npins);
	if (ret < 0) {
		kfree(pin_range);
		return ret;
	}

	pinctrl_add_gpio_range(pctldev, &pin_range->range);

	chip_dbg(chip, "created GPIO range %d->%d ==> %s PINGRP %s\n",
		 gpio_offset, gpio_offset + pin_range->range.npins - 1,
		 pinctrl_dev_get_devname(pctldev), pin_group);

	list_add_tail(&pin_range->node, &chip->pin_ranges);

	return 0;
}
EXPORT_SYMBOL_GPL(gpiochip_add_pingroup_range);

/**
 * gpiochip_add_pin_range() - add a range for GPIO <-> pin mapping
 * @chip: the gpiochip to add the range for
 * @pinctrl_name: the dev_name() of the pin controller to map to
 * @gpio_offset: the start offset in the current gpio_chip number space
 * @pin_offset: the start offset in the pin controller number space
 * @npins: the number of pins from the offset of each pin space (GPIO and
 *	pin controller) to accumulate in this range
 */
int gpiochip_add_pin_range(struct gpio_chip *chip, const char *pinctl_name,
			   unsigned int gpio_offset, unsigned int pin_offset,
			   unsigned int npins)
{
	struct gpio_pin_range *pin_range;
	int ret;

	pin_range = kzalloc(sizeof(*pin_range), GFP_KERNEL);
	if (!pin_range) {
		chip_err(chip, "failed to allocate pin ranges\n");
		return -ENOMEM;
	}

	/* Use local offset as range ID */
	pin_range->range.id = gpio_offset;
	pin_range->range.gc = chip;
	pin_range->range.name = chip->label;
	pin_range->range.base = chip->base + gpio_offset;
	pin_range->range.pin_base = pin_offset;
	pin_range->range.npins = npins;
	pin_range->pctldev = pinctrl_find_and_add_gpio_range(pinctl_name,
			&pin_range->range);
	if (IS_ERR(pin_range->pctldev)) {
		ret = PTR_ERR(pin_range->pctldev);
		chip_err(chip, "could not create pin range\n");
		kfree(pin_range);
		return ret;
	}
	chip_dbg(chip, "created GPIO range %d->%d ==> %s PIN %d->%d\n",
		 gpio_offset, gpio_offset + npins - 1,
		 pinctl_name,
		 pin_offset, pin_offset + npins - 1);

	list_add_tail(&pin_range->node, &chip->pin_ranges);

	return 0;
}
EXPORT_SYMBOL_GPL(gpiochip_add_pin_range);

/**
 * gpiochip_remove_pin_ranges() - remove all the GPIO <-> pin mappings
 * @chip: the chip to remove all the mappings for
 */
void gpiochip_remove_pin_ranges(struct gpio_chip *chip)
{
	struct gpio_pin_range *pin_range, *tmp;

	list_for_each_entry_safe(pin_range, tmp, &chip->pin_ranges, node) {
		list_del(&pin_range->node);
		pinctrl_remove_gpio_range(pin_range->pctldev,
				&pin_range->range);
		kfree(pin_range);
	}
}
EXPORT_SYMBOL_GPL(gpiochip_remove_pin_ranges);

#endif /* CONFIG_PINCTRL */

/* These "optional" allocation calls help prevent drivers from stomping
 * on each other, and help provide better diagnostics in debugfs.
 * They're called even less than the "set direction" calls.
 */
static int gpiod_request(struct gpio_desc *desc, const char *label)
{
	struct gpio_chip	*chip;
	int			status = -EPROBE_DEFER;
	unsigned long		flags;

	if (!desc) {
		pr_warn("%s: invalid GPIO\n", __func__);
		return -EINVAL;
	}

	spin_lock_irqsave(&gpio_lock, flags);

	chip = desc->chip;
	if (chip == NULL)
		goto done;

	if (!try_module_get(chip->owner))
		goto done;

	/* NOTE:  gpio_request() can be called in early boot,
	 * before IRQs are enabled, for non-sleeping (SOC) GPIOs.
	 */

	if (test_and_set_bit(FLAG_REQUESTED, &desc->flags) == 0) {
		desc_set_label(desc, label ? : "?");
		status = 0;
	} else {
		status = -EBUSY;
		module_put(chip->owner);
		goto done;
	}

	if (chip->request) {
		/* chip->request may sleep */
		spin_unlock_irqrestore(&gpio_lock, flags);
		status = chip->request(chip, gpio_chip_hwgpio(desc));
		spin_lock_irqsave(&gpio_lock, flags);

		if (status < 0) {
			desc_set_label(desc, NULL);
			module_put(chip->owner);
			clear_bit(FLAG_REQUESTED, &desc->flags);
			goto done;
		}
	}
	if (chip->get_direction) {
		/* chip->get_direction may sleep */
		spin_unlock_irqrestore(&gpio_lock, flags);
		gpiod_get_direction(desc);
		spin_lock_irqsave(&gpio_lock, flags);
	}
done:
	if (status)
		gpiod_dbg(desc, "%s: status %d\n", __func__, status);
	spin_unlock_irqrestore(&gpio_lock, flags);
	return status;
}

int gpio_request(unsigned gpio, const char *label)
{
	return gpiod_request(gpio_to_desc(gpio), label);
}
EXPORT_SYMBOL_GPL(gpio_request);

static void gpiod_free(struct gpio_desc *desc)
{
	unsigned long		flags;
	struct gpio_chip	*chip;

	might_sleep();

	if (!desc) {
		WARN_ON(extra_checks);
		return;
	}

	gpiod_unexport(desc);

	spin_lock_irqsave(&gpio_lock, flags);

	chip = desc->chip;
	if (chip && test_bit(FLAG_REQUESTED, &desc->flags)) {
		if (chip->free) {
			spin_unlock_irqrestore(&gpio_lock, flags);
			might_sleep_if(chip->can_sleep);
			chip->free(chip, gpio_chip_hwgpio(desc));
			spin_lock_irqsave(&gpio_lock, flags);
		}
		desc_set_label(desc, NULL);
		module_put(desc->chip->owner);
		clear_bit(FLAG_ACTIVE_LOW, &desc->flags);
		clear_bit(FLAG_REQUESTED, &desc->flags);
		clear_bit(FLAG_OPEN_DRAIN, &desc->flags);
		clear_bit(FLAG_OPEN_SOURCE, &desc->flags);
	} else
		WARN_ON(extra_checks);

	spin_unlock_irqrestore(&gpio_lock, flags);
}

void gpio_free(unsigned gpio)
{
	gpiod_free(gpio_to_desc(gpio));
}
EXPORT_SYMBOL_GPL(gpio_free);

/**
 * gpio_request_one - request a single GPIO with initial configuration
 * @gpio:	the GPIO number
 * @flags:	GPIO configuration as specified by GPIOF_*
 * @label:	a literal description string of this GPIO
 */
int gpio_request_one(unsigned gpio, unsigned long flags, const char *label)
{
	struct gpio_desc *desc;
	int err;

	desc = gpio_to_desc(gpio);

	err = gpiod_request(desc, label);
	if (err)
		return err;

	if (flags & GPIOF_OPEN_DRAIN)
		set_bit(FLAG_OPEN_DRAIN, &desc->flags);

	if (flags & GPIOF_OPEN_SOURCE)
		set_bit(FLAG_OPEN_SOURCE, &desc->flags);

	if (flags & GPIOF_DIR_IN)
		err = gpiod_direction_input(desc);
	else
		err = gpiod_direction_output(desc,
				(flags & GPIOF_INIT_HIGH) ? 1 : 0);

	if (err)
		goto free_gpio;

	if (flags & GPIOF_EXPORT) {
		err = gpiod_export(desc, flags & GPIOF_EXPORT_CHANGEABLE);
		if (err)
			goto free_gpio;
	}

	return 0;

 free_gpio:
	gpiod_free(desc);
	return err;
}
EXPORT_SYMBOL_GPL(gpio_request_one);

/**
 * gpio_request_array - request multiple GPIOs in a single call
 * @array:	array of the 'struct gpio'
 * @num:	how many GPIOs in the array
 */
int gpio_request_array(const struct gpio *array, size_t num)
{
	int i, err;

	for (i = 0; i < num; i++, array++) {
		err = gpio_request_one(array->gpio, array->flags, array->label);
		if (err)
			goto err_free;
	}
	return 0;

err_free:
	while (i--)
		gpio_free((--array)->gpio);
	return err;
}
EXPORT_SYMBOL_GPL(gpio_request_array);

/**
 * gpio_free_array - release multiple GPIOs in a single call
 * @array:	array of the 'struct gpio'
 * @num:	how many GPIOs in the array
 */
void gpio_free_array(const struct gpio *array, size_t num)
{
	while (num--)
		gpio_free((array++)->gpio);
}
EXPORT_SYMBOL_GPL(gpio_free_array);

/**
 * gpiochip_is_requested - return string iff signal was requested
 * @chip: controller managing the signal
 * @offset: of signal within controller's 0..(ngpio - 1) range
 *
 * Returns NULL if the GPIO is not currently requested, else a string.
 * If debugfs support is enabled, the string returned is the label passed
 * to gpio_request(); otherwise it is a meaningless constant.
 *
 * This function is for use by GPIO controller drivers.  The label can
 * help with diagnostics, and knowing that the signal is used as a GPIO
 * can help avoid accidentally multiplexing it to another controller.
 */
const char *gpiochip_is_requested(struct gpio_chip *chip, unsigned offset)
{
	struct gpio_desc *desc;

	if (!GPIO_OFFSET_VALID(chip, offset))
		return NULL;

	desc = &chip->desc[offset];

	if (test_bit(FLAG_REQUESTED, &desc->flags) == 0)
		return NULL;
#ifdef CONFIG_DEBUG_FS
	return desc->label;
#else
	return "?";
#endif
}
EXPORT_SYMBOL_GPL(gpiochip_is_requested);


/* Drivers MUST set GPIO direction before making get/set calls.  In
 * some cases this is done in early boot, before IRQs are enabled.
 *
 * As a rule these aren't called more than once (except for drivers
 * using the open-drain emulation idiom) so these are natural places
 * to accumulate extra debugging checks.  Note that we can't (yet)
 * rely on gpio_request() having been called beforehand.
 */

/**
 * gpiod_direction_input - set the GPIO direction to input
 * @desc:	GPIO to set to input
 *
 * Set the direction of the passed GPIO to input, such as gpiod_get_value() can
 * be called safely on it.
 *
 * Return 0 in case of success, else an error code.
 */
int gpiod_direction_input(struct gpio_desc *desc)
{
	unsigned long		flags;
	struct gpio_chip	*chip;
	int			status = -EINVAL;
	int			offset;

	if (!desc || !desc->chip) {
		pr_warn("%s: invalid GPIO\n", __func__);
		return -EINVAL;
	}

	chip = desc->chip;
	if (!chip->get || !chip->direction_input) {
		gpiod_warn(desc,
			"%s: missing get() or direction_input() operations\n",
			__func__);
		return -EIO;
	}

	spin_lock_irqsave(&gpio_lock, flags);

	status = gpio_ensure_requested(desc);
	if (status < 0)
		goto fail;

	/* now we know the gpio is valid and chip won't vanish */

	spin_unlock_irqrestore(&gpio_lock, flags);

	might_sleep_if(chip->can_sleep);

	offset = gpio_chip_hwgpio(desc);
	if (status) {
		status = chip->request(chip, offset);
		if (status < 0) {
			gpiod_dbg(desc, "%s: chip request fail, %d\n",
					__func__, status);
			/* and it's not available to anyone else ...
			 * gpio_request() is the fully clean solution.
			 */
			goto lose;
		}
	}

	status = chip->direction_input(chip, offset);
	if (status == 0)
		clear_bit(FLAG_IS_OUT, &desc->flags);

	trace_gpio_direction(desc_to_gpio(desc), 1, status);
lose:
	return status;
fail:
	spin_unlock_irqrestore(&gpio_lock, flags);
	if (status)
		gpiod_dbg(desc, "%s: status %d\n", __func__, status);
	return status;
}
EXPORT_SYMBOL_GPL(gpiod_direction_input);

/**
 * gpiod_direction_output - set the GPIO direction to input
 * @desc:	GPIO to set to output
 * @value:	initial output value of the GPIO
 *
 * Set the direction of the passed GPIO to output, such as gpiod_set_value() can
 * be called safely on it. The initial value of the output must be specified.
 *
 * Return 0 in case of success, else an error code.
 */
int gpiod_direction_output(struct gpio_desc *desc, int value)
{
	unsigned long		flags;
	struct gpio_chip	*chip;
	int			status = -EINVAL;
	int offset;

	if (!desc || !desc->chip) {
		pr_warn("%s: invalid GPIO\n", __func__);
		return -EINVAL;
	}

	/* GPIOs used for IRQs shall not be set as output */
	if (test_bit(FLAG_USED_AS_IRQ, &desc->flags)) {
		gpiod_err(desc,
			  "%s: tried to set a GPIO tied to an IRQ as output\n",
			  __func__);
		return -EIO;
	}

	/* Open drain pin should not be driven to 1 */
	if (value && test_bit(FLAG_OPEN_DRAIN,  &desc->flags))
		return gpiod_direction_input(desc);

	/* Open source pin should not be driven to 0 */
	if (!value && test_bit(FLAG_OPEN_SOURCE,  &desc->flags))
		return gpiod_direction_input(desc);

	chip = desc->chip;
	if (!chip->set || !chip->direction_output) {
		gpiod_warn(desc,
		       "%s: missing set() or direction_output() operations\n",
		       __func__);
		return -EIO;
	}

	spin_lock_irqsave(&gpio_lock, flags);

	status = gpio_ensure_requested(desc);
	if (status < 0)
		goto fail;

	/* now we know the gpio is valid and chip won't vanish */

	spin_unlock_irqrestore(&gpio_lock, flags);

	might_sleep_if(chip->can_sleep);

	offset = gpio_chip_hwgpio(desc);
	if (status) {
		status = chip->request(chip, offset);
		if (status < 0) {
			gpiod_dbg(desc, "%s: chip request fail, %d\n",
					__func__, status);
			/* and it's not available to anyone else ...
			 * gpio_request() is the fully clean solution.
			 */
			goto lose;
		}
	}

	status = chip->direction_output(chip, offset, value);
	if (status == 0)
		set_bit(FLAG_IS_OUT, &desc->flags);
	trace_gpio_value(desc_to_gpio(desc), 0, value);
	trace_gpio_direction(desc_to_gpio(desc), 0, status);
lose:
	return status;
fail:
	spin_unlock_irqrestore(&gpio_lock, flags);
	if (status)
		gpiod_dbg(desc, "%s: gpio status %d\n", __func__, status);
	return status;
}
EXPORT_SYMBOL_GPL(gpiod_direction_output);

/**
 * gpiod_set_debounce - sets @debounce time for a @gpio
 * @gpio: the gpio to set debounce time
 * @debounce: debounce time is microseconds
 *
 * returns -ENOTSUPP if the controller does not support setting
 * debounce.
 */
int gpiod_set_debounce(struct gpio_desc *desc, unsigned debounce)
{
	unsigned long		flags;
	struct gpio_chip	*chip;
	int			status = -EINVAL;
	int			offset;

	if (!desc || !desc->chip) {
		pr_warn("%s: invalid GPIO\n", __func__);
		return -EINVAL;
	}

	chip = desc->chip;
	if (!chip->set || !chip->set_debounce) {
		gpiod_dbg(desc,
			  "%s: missing set() or set_debounce() operations\n",
			  __func__);
		return -ENOTSUPP;
	}

	spin_lock_irqsave(&gpio_lock, flags);

	status = gpio_ensure_requested(desc);
	if (status < 0)
		goto fail;

	/* now we know the gpio is valid and chip won't vanish */

	spin_unlock_irqrestore(&gpio_lock, flags);

	might_sleep_if(chip->can_sleep);

	offset = gpio_chip_hwgpio(desc);
	return chip->set_debounce(chip, offset, debounce);

fail:
	spin_unlock_irqrestore(&gpio_lock, flags);
	if (status)
		gpiod_dbg(desc, "%s: status %d\n", __func__, status);

	return status;
}
EXPORT_SYMBOL_GPL(gpiod_set_debounce);

/**
 * gpiod_is_active_low - test whether a GPIO is active-low or not
 * @desc: the gpio descriptor to test
 *
 * Returns 1 if the GPIO is active-low, 0 otherwise.
 */
int gpiod_is_active_low(const struct gpio_desc *desc)
{
	return test_bit(FLAG_ACTIVE_LOW, &desc->flags);
}
EXPORT_SYMBOL_GPL(gpiod_is_active_low);

/* I/O calls are only valid after configuration completed; the relevant
 * "is this a valid GPIO" error checks should already have been done.
 *
 * "Get" operations are often inlinable as reading a pin value register,
 * and masking the relevant bit in that register.
 *
 * When "set" operations are inlinable, they involve writing that mask to
 * one register to set a low value, or a different register to set it high.
 * Otherwise locking is needed, so there may be little value to inlining.
 *
 *------------------------------------------------------------------------
 *
 * IMPORTANT!!!  The hot paths -- get/set value -- assume that callers
 * have requested the GPIO.  That can include implicit requesting by
 * a direction setting call.  Marking a gpio as requested locks its chip
 * in memory, guaranteeing that these table lookups need no more locking
 * and that gpiochip_remove() will fail.
 *
 * REVISIT when debugging, consider adding some instrumentation to ensure
 * that the GPIO was actually requested.
 */

static int _gpiod_get_raw_value(const struct gpio_desc *desc)
{
	struct gpio_chip	*chip;
	int value;
	int offset;

	chip = desc->chip;
	offset = gpio_chip_hwgpio(desc);
	value = chip->get ? chip->get(chip, offset) : 0;
	trace_gpio_value(desc_to_gpio(desc), 1, value);
	return value;
}

/**
 * gpiod_get_raw_value() - return a gpio's raw value
 * @desc: gpio whose value will be returned
 *
 * Return the GPIO's raw value, i.e. the value of the physical line disregarding
 * its ACTIVE_LOW status.
 *
 * This function should be called from contexts where we cannot sleep, and will
 * complain if the GPIO chip functions potentially sleep.
 */
int gpiod_get_raw_value(const struct gpio_desc *desc)
{
	if (!desc)
		return 0;
	/* Should be using gpio_get_value_cansleep() */
	WARN_ON(desc->chip->can_sleep);
	return _gpiod_get_raw_value(desc);
}
EXPORT_SYMBOL_GPL(gpiod_get_raw_value);

/**
 * gpiod_get_value() - return a gpio's value
 * @desc: gpio whose value will be returned
 *
 * Return the GPIO's logical value, i.e. taking the ACTIVE_LOW status into
 * account.
 *
 * This function should be called from contexts where we cannot sleep, and will
 * complain if the GPIO chip functions potentially sleep.
 */
int gpiod_get_value(const struct gpio_desc *desc)
{
	int value;
	if (!desc)
		return 0;
	/* Should be using gpio_get_value_cansleep() */
	WARN_ON(desc->chip->can_sleep);

	value = _gpiod_get_raw_value(desc);
	if (test_bit(FLAG_ACTIVE_LOW, &desc->flags))
		value = !value;

	return value;
}
EXPORT_SYMBOL_GPL(gpiod_get_value);

/*
 *  _gpio_set_open_drain_value() - Set the open drain gpio's value.
 * @desc: gpio descriptor whose state need to be set.
 * @value: Non-zero for setting it HIGH otherise it will set to LOW.
 */
static void _gpio_set_open_drain_value(struct gpio_desc *desc, int value)
{
	int err = 0;
	struct gpio_chip *chip = desc->chip;
	int offset = gpio_chip_hwgpio(desc);

	if (value) {
		err = chip->direction_input(chip, offset);
		if (!err)
			clear_bit(FLAG_IS_OUT, &desc->flags);
	} else {
		err = chip->direction_output(chip, offset, 0);
		if (!err)
			set_bit(FLAG_IS_OUT, &desc->flags);
	}
	trace_gpio_direction(desc_to_gpio(desc), value, err);
	if (err < 0)
		gpiod_err(desc,
			  "%s: Error in set_value for open drain err %d\n",
			  __func__, err);
}

/*
 *  _gpio_set_open_source_value() - Set the open source gpio's value.
 * @desc: gpio descriptor whose state need to be set.
 * @value: Non-zero for setting it HIGH otherise it will set to LOW.
 */
static void _gpio_set_open_source_value(struct gpio_desc *desc, int value)
{
	int err = 0;
	struct gpio_chip *chip = desc->chip;
	int offset = gpio_chip_hwgpio(desc);

	if (value) {
		err = chip->direction_output(chip, offset, 1);
		if (!err)
			set_bit(FLAG_IS_OUT, &desc->flags);
	} else {
		err = chip->direction_input(chip, offset);
		if (!err)
			clear_bit(FLAG_IS_OUT, &desc->flags);
	}
	trace_gpio_direction(desc_to_gpio(desc), !value, err);
	if (err < 0)
		gpiod_err(desc,
			  "%s: Error in set_value for open source err %d\n",
			  __func__, err);
}

static void _gpiod_set_raw_value(struct gpio_desc *desc, int value)
{
	struct gpio_chip	*chip;

	chip = desc->chip;
	trace_gpio_value(desc_to_gpio(desc), 0, value);
	if (test_bit(FLAG_OPEN_DRAIN, &desc->flags))
		_gpio_set_open_drain_value(desc, value);
	else if (test_bit(FLAG_OPEN_SOURCE, &desc->flags))
		_gpio_set_open_source_value(desc, value);
	else
		chip->set(chip, gpio_chip_hwgpio(desc), value);
}

/**
 * gpiod_set_raw_value() - assign a gpio's raw value
 * @desc: gpio whose value will be assigned
 * @value: value to assign
 *
 * Set the raw value of the GPIO, i.e. the value of its physical line without
 * regard for its ACTIVE_LOW status.
 *
 * This function should be called from contexts where we cannot sleep, and will
 * complain if the GPIO chip functions potentially sleep.
 */
void gpiod_set_raw_value(struct gpio_desc *desc, int value)
{
	if (!desc)
		return;
	/* Should be using gpio_set_value_cansleep() */
	WARN_ON(desc->chip->can_sleep);
	_gpiod_set_raw_value(desc, value);
}
EXPORT_SYMBOL_GPL(gpiod_set_raw_value);

/**
 * gpiod_set_value() - assign a gpio's value
 * @desc: gpio whose value will be assigned
 * @value: value to assign
 *
 * Set the logical value of the GPIO, i.e. taking its ACTIVE_LOW status into
 * account
 *
 * This function should be called from contexts where we cannot sleep, and will
 * complain if the GPIO chip functions potentially sleep.
 */
void gpiod_set_value(struct gpio_desc *desc, int value)
{
	if (!desc)
		return;
	/* Should be using gpio_set_value_cansleep() */
	WARN_ON(desc->chip->can_sleep);
	if (test_bit(FLAG_ACTIVE_LOW, &desc->flags))
		value = !value;
	_gpiod_set_raw_value(desc, value);
}
EXPORT_SYMBOL_GPL(gpiod_set_value);

/**
 * gpiod_cansleep() - report whether gpio value access may sleep
 * @desc: gpio to check
 *
 */
int gpiod_cansleep(const struct gpio_desc *desc)
{
	if (!desc)
		return 0;
	return desc->chip->can_sleep;
}
EXPORT_SYMBOL_GPL(gpiod_cansleep);

/**
 * gpiod_to_irq() - return the IRQ corresponding to a GPIO
 * @desc: gpio whose IRQ will be returned (already requested)
 *
 * Return the IRQ corresponding to the passed GPIO, or an error code in case of
 * error.
 */
int gpiod_to_irq(const struct gpio_desc *desc)
{
	struct gpio_chip	*chip;
	int			offset;

	if (!desc)
		return -EINVAL;
	chip = desc->chip;
	offset = gpio_chip_hwgpio(desc);
	return chip->to_irq ? chip->to_irq(chip, offset) : -ENXIO;
}
EXPORT_SYMBOL_GPL(gpiod_to_irq);

/**
 * gpiod_lock_as_irq() - lock a GPIO to be used as IRQ
 * @gpio: the GPIO line to lock as used for IRQ
 *
 * This is used directly by GPIO drivers that want to lock down
 * a certain GPIO line to be used as IRQs, for example in the
 * .to_irq() callback of their gpio_chip, or in the .irq_enable()
 * of its irq_chip implementation if the GPIO is known from that
 * code.
 */
int gpiod_lock_as_irq(struct gpio_desc *desc)
{
	if (!desc)
		return -EINVAL;

	if (test_bit(FLAG_IS_OUT, &desc->flags)) {
		gpiod_err(desc,
			  "%s: tried to flag a GPIO set as output for IRQ\n",
			  __func__);
		return -EIO;
	}

	set_bit(FLAG_USED_AS_IRQ, &desc->flags);
	return 0;
}
EXPORT_SYMBOL_GPL(gpiod_lock_as_irq);

int gpio_lock_as_irq(struct gpio_chip *chip, unsigned int offset)
{
	return gpiod_lock_as_irq(gpiochip_offset_to_desc(chip, offset));
}
EXPORT_SYMBOL_GPL(gpio_lock_as_irq);

/**
 * gpiod_unlock_as_irq() - unlock a GPIO used as IRQ
 * @gpio: the GPIO line to unlock from IRQ usage
 *
 * This is used directly by GPIO drivers that want to indicate
 * that a certain GPIO is no longer used exclusively for IRQ.
 */
void gpiod_unlock_as_irq(struct gpio_desc *desc)
{
	if (!desc)
		return;

	clear_bit(FLAG_USED_AS_IRQ, &desc->flags);
}
EXPORT_SYMBOL_GPL(gpiod_unlock_as_irq);

void gpio_unlock_as_irq(struct gpio_chip *chip, unsigned int offset)
{
	return gpiod_unlock_as_irq(gpiochip_offset_to_desc(chip, offset));
}
EXPORT_SYMBOL_GPL(gpio_unlock_as_irq);

/**
 * gpiod_get_raw_value_cansleep() - return a gpio's raw value
 * @desc: gpio whose value will be returned
 *
 * Return the GPIO's raw value, i.e. the value of the physical line disregarding
 * its ACTIVE_LOW status.
 *
 * This function is to be called from contexts that can sleep.
 */
int gpiod_get_raw_value_cansleep(const struct gpio_desc *desc)
{
	might_sleep_if(extra_checks);
	if (!desc)
		return 0;
	return _gpiod_get_raw_value(desc);
}
EXPORT_SYMBOL_GPL(gpiod_get_raw_value_cansleep);

/**
 * gpiod_get_value_cansleep() - return a gpio's value
 * @desc: gpio whose value will be returned
 *
 * Return the GPIO's logical value, i.e. taking the ACTIVE_LOW status into
 * account.
 *
 * This function is to be called from contexts that can sleep.
 */
int gpiod_get_value_cansleep(const struct gpio_desc *desc)
{
	int value;

	might_sleep_if(extra_checks);
	if (!desc)
		return 0;

	value = _gpiod_get_raw_value(desc);
	if (test_bit(FLAG_ACTIVE_LOW, &desc->flags))
		value = !value;

	return value;
}
EXPORT_SYMBOL_GPL(gpiod_get_value_cansleep);

/**
 * gpiod_set_raw_value_cansleep() - assign a gpio's raw value
 * @desc: gpio whose value will be assigned
 * @value: value to assign
 *
 * Set the raw value of the GPIO, i.e. the value of its physical line without
 * regard for its ACTIVE_LOW status.
 *
 * This function is to be called from contexts that can sleep.
 */
void gpiod_set_raw_value_cansleep(struct gpio_desc *desc, int value)
{
	might_sleep_if(extra_checks);
	if (!desc)
		return;
	_gpiod_set_raw_value(desc, value);
}
EXPORT_SYMBOL_GPL(gpiod_set_raw_value_cansleep);

/**
 * gpiod_set_value_cansleep() - assign a gpio's value
 * @desc: gpio whose value will be assigned
 * @value: value to assign
 *
 * Set the logical value of the GPIO, i.e. taking its ACTIVE_LOW status into
 * account
 *
 * This function is to be called from contexts that can sleep.
 */
void gpiod_set_value_cansleep(struct gpio_desc *desc, int value)
{
	might_sleep_if(extra_checks);
	if (!desc)
		return;

	if (test_bit(FLAG_ACTIVE_LOW, &desc->flags))
		value = !value;
	_gpiod_set_raw_value(desc, value);
}
EXPORT_SYMBOL_GPL(gpiod_set_value_cansleep);

/**
 * gpiod_add_lookup_table() - register GPIO device consumers
 * @table: table of consumers to register
 */
void gpiod_add_lookup_table(struct gpiod_lookup_table *table)
{
	mutex_lock(&gpio_lookup_lock);

	list_add_tail(&table->list, &gpio_lookup_list);

	mutex_unlock(&gpio_lookup_lock);
}

#ifdef CONFIG_OF
static struct gpio_desc *of_find_gpio(struct device *dev, const char *con_id,
				      unsigned int idx,
				      enum gpio_lookup_flags *flags)
{
	char prop_name[32]; /* 32 is max size of property name */
	enum of_gpio_flags of_flags;
	struct gpio_desc *desc;

	if (con_id)
		snprintf(prop_name, 32, "%s-gpios", con_id);
	else
		snprintf(prop_name, 32, "gpios");

	desc = of_get_named_gpiod_flags(dev->of_node, prop_name, idx,
					&of_flags);

	if (IS_ERR(desc))
		return desc;

	if (of_flags & OF_GPIO_ACTIVE_LOW)
		*flags |= GPIO_ACTIVE_LOW;

	return desc;
}
#else
static struct gpio_desc *of_find_gpio(struct device *dev, const char *con_id,
				      unsigned int idx,
				      enum gpio_lookup_flags *flags)
{
	return ERR_PTR(-ENODEV);
}
#endif

static struct gpio_desc *acpi_find_gpio(struct device *dev, const char *con_id,
					unsigned int idx,
					enum gpio_lookup_flags *flags)
{
	struct acpi_gpio_info info;
	struct gpio_desc *desc;

	desc = acpi_get_gpiod_by_index(dev, idx, &info);
	if (IS_ERR(desc))
		return desc;

	if (info.gpioint && info.active_low)
		*flags |= GPIO_ACTIVE_LOW;

	return desc;
}

<<<<<<< HEAD
static struct gpio_desc *gpiod_find(struct device *dev, const char *con_id,
				    unsigned int idx,
				    enum gpio_lookup_flags *flags)
=======
static struct gpiod_lookup_table *gpiod_find_lookup_table(struct device *dev)
>>>>>>> 4988abf1
{
	const char *dev_id = dev ? dev_name(dev) : NULL;
	struct gpiod_lookup_table *table;

	mutex_lock(&gpio_lookup_lock);

	list_for_each_entry(table, &gpio_lookup_list, list) {
		if (table->dev_id && dev_id) {
			/*
			 * Valid strings on both ends, must be identical to have
			 * a match
			 */
			if (!strcmp(table->dev_id, dev_id))
				goto found;
		} else {
			/*
			 * One of the pointers is NULL, so both must be to have
			 * a match
			 */
			if (dev_id == table->dev_id)
				goto found;
		}
	}
	table = NULL;

found:
	mutex_unlock(&gpio_lookup_lock);
	return table;
}

static struct gpio_desc *gpiod_find(struct device *dev, const char *con_id,
				    unsigned int idx,
				    enum gpio_lookup_flags *flags)
{
	struct gpio_desc *desc = ERR_PTR(-ENOENT);
	struct gpiod_lookup_table *table;
	struct gpiod_lookup *p;

	table = gpiod_find_lookup_table(dev);
	if (!table)
		return desc;

	for (p = &table->table[0]; p->chip_label; p++) {
		struct gpio_chip *chip;

		/* idx must always match exactly */
		if (p->idx != idx)
			continue;

		/* If the lookup entry has a con_id, require exact match */
		if (p->con_id && (!con_id || strcmp(p->con_id, con_id)))
			continue;

		chip = find_chip_by_name(p->chip_label);

		if (!chip) {
			dev_err(dev, "cannot find GPIO chip %s\n",
				p->chip_label);
			return ERR_PTR(-ENODEV);
		}

<<<<<<< HEAD
			if (chip->ngpio <= p->chip_hwnum) {
				dev_warn(dev, "GPIO chip %s has %d GPIOs\n",
					 chip->label, chip->ngpio);
				continue;
			}
=======
		if (chip->ngpio <= p->chip_hwnum) {
			dev_err(dev,
				"requested GPIO %d is out of range [0..%d] for chip %s\n",
				idx, chip->ngpio, chip->label);
			return ERR_PTR(-EINVAL);
		}
>>>>>>> 4988abf1

		desc = gpiochip_offset_to_desc(chip, p->chip_hwnum);
		*flags = p->flags;

		return desc;
	}

	return desc;
}

/**
 * gpio_get - obtain a GPIO for a given GPIO function
 * @dev:	GPIO consumer, can be NULL for system-global GPIOs
 * @con_id:	function within the GPIO consumer
 *
 * Return the GPIO descriptor corresponding to the function con_id of device
 * dev, -ENOENT if no GPIO has been assigned to the requested function, or
 * another IS_ERR() code if an error occured while trying to acquire the GPIO.
 */
struct gpio_desc *__must_check gpiod_get(struct device *dev, const char *con_id)
{
	return gpiod_get_index(dev, con_id, 0);
}
EXPORT_SYMBOL_GPL(gpiod_get);

/**
 * gpiod_get_index - obtain a GPIO from a multi-index GPIO function
 * @dev:	GPIO consumer, can be NULL for system-global GPIOs
 * @con_id:	function within the GPIO consumer
 * @idx:	index of the GPIO to obtain in the consumer
 *
 * This variant of gpiod_get() allows to access GPIOs other than the first
 * defined one for functions that define several GPIOs.
 *
 * Return a valid GPIO descriptor, -ENOENT if no GPIO has been assigned to the
 * requested function and/or index, or another IS_ERR() code if an error
 * occured while trying to acquire the GPIO.
 */
struct gpio_desc *__must_check gpiod_get_index(struct device *dev,
					       const char *con_id,
					       unsigned int idx)
{
	struct gpio_desc *desc = NULL;
	int status;
	enum gpio_lookup_flags flags = 0;

	dev_dbg(dev, "GPIO lookup for consumer %s\n", con_id);

	/* Using device tree? */
	if (IS_ENABLED(CONFIG_OF) && dev && dev->of_node) {
		dev_dbg(dev, "using device tree for GPIO lookup\n");
		desc = of_find_gpio(dev, con_id, idx, &flags);
	} else if (IS_ENABLED(CONFIG_ACPI) && dev && ACPI_HANDLE(dev)) {
		dev_dbg(dev, "using ACPI for GPIO lookup\n");
		desc = acpi_find_gpio(dev, con_id, idx, &flags);
	}

	/*
	 * Either we are not using DT or ACPI, or their lookup did not return
	 * a result. In that case, use platform lookup as a fallback.
	 */
<<<<<<< HEAD
	if (!desc || IS_ERR(desc)) {
		struct gpio_desc *pdesc;
=======
	if (!desc || desc == ERR_PTR(-ENOENT)) {
>>>>>>> 4988abf1
		dev_dbg(dev, "using lookup tables for GPIO lookup");
		pdesc = gpiod_find(dev, con_id, idx, &flags);
		/* If used as fallback, do not replace the previous error */
		if (!IS_ERR(pdesc) || !desc)
			desc = pdesc;
	}

	if (IS_ERR(desc)) {
		dev_dbg(dev, "lookup for GPIO %s failed\n", con_id);
		return desc;
	}

	status = gpiod_request(desc, con_id);

	if (status < 0)
		return ERR_PTR(status);

	if (flags & GPIO_ACTIVE_LOW)
		set_bit(FLAG_ACTIVE_LOW, &desc->flags);
	if (flags & GPIO_OPEN_DRAIN)
		set_bit(FLAG_OPEN_DRAIN, &desc->flags);
	if (flags & GPIO_OPEN_SOURCE)
		set_bit(FLAG_OPEN_SOURCE, &desc->flags);

	return desc;
}
EXPORT_SYMBOL_GPL(gpiod_get_index);

/**
 * gpiod_put - dispose of a GPIO descriptor
 * @desc:	GPIO descriptor to dispose of
 *
 * No descriptor can be used after gpiod_put() has been called on it.
 */
void gpiod_put(struct gpio_desc *desc)
{
	gpiod_free(desc);
}
EXPORT_SYMBOL_GPL(gpiod_put);

#ifdef CONFIG_DEBUG_FS

static void gpiolib_dbg_show(struct seq_file *s, struct gpio_chip *chip)
{
	unsigned		i;
	unsigned		gpio = chip->base;
	struct gpio_desc	*gdesc = &chip->desc[0];
	int			is_out;
	int			is_irq;

	for (i = 0; i < chip->ngpio; i++, gpio++, gdesc++) {
		if (!test_bit(FLAG_REQUESTED, &gdesc->flags))
			continue;

		gpiod_get_direction(gdesc);
		is_out = test_bit(FLAG_IS_OUT, &gdesc->flags);
		is_irq = test_bit(FLAG_USED_AS_IRQ, &gdesc->flags);
		seq_printf(s, " gpio-%-3d (%-20.20s) %s %s %s",
			gpio, gdesc->label,
			is_out ? "out" : "in ",
			chip->get
				? (chip->get(chip, i) ? "hi" : "lo")
				: "?  ",
			is_irq ? "IRQ" : "   ");
		seq_printf(s, "\n");
	}
}

static void *gpiolib_seq_start(struct seq_file *s, loff_t *pos)
{
	unsigned long flags;
	struct gpio_chip *chip = NULL;
	loff_t index = *pos;

	s->private = "";

	spin_lock_irqsave(&gpio_lock, flags);
	list_for_each_entry(chip, &gpio_chips, list)
		if (index-- == 0) {
			spin_unlock_irqrestore(&gpio_lock, flags);
			return chip;
		}
	spin_unlock_irqrestore(&gpio_lock, flags);

	return NULL;
}

static void *gpiolib_seq_next(struct seq_file *s, void *v, loff_t *pos)
{
	unsigned long flags;
	struct gpio_chip *chip = v;
	void *ret = NULL;

	spin_lock_irqsave(&gpio_lock, flags);
	if (list_is_last(&chip->list, &gpio_chips))
		ret = NULL;
	else
		ret = list_entry(chip->list.next, struct gpio_chip, list);
	spin_unlock_irqrestore(&gpio_lock, flags);

	s->private = "\n";
	++*pos;

	return ret;
}

static void gpiolib_seq_stop(struct seq_file *s, void *v)
{
}

static int gpiolib_seq_show(struct seq_file *s, void *v)
{
	struct gpio_chip *chip = v;
	struct device *dev;

	seq_printf(s, "%sGPIOs %d-%d", (char *)s->private,
			chip->base, chip->base + chip->ngpio - 1);
	dev = chip->dev;
	if (dev)
		seq_printf(s, ", %s/%s", dev->bus ? dev->bus->name : "no-bus",
			dev_name(dev));
	if (chip->label)
		seq_printf(s, ", %s", chip->label);
	if (chip->can_sleep)
		seq_printf(s, ", can sleep");
	seq_printf(s, ":\n");

	if (chip->dbg_show)
		chip->dbg_show(s, chip);
	else
		gpiolib_dbg_show(s, chip);

	return 0;
}

static const struct seq_operations gpiolib_seq_ops = {
	.start = gpiolib_seq_start,
	.next = gpiolib_seq_next,
	.stop = gpiolib_seq_stop,
	.show = gpiolib_seq_show,
};

static int gpiolib_open(struct inode *inode, struct file *file)
{
	return seq_open(file, &gpiolib_seq_ops);
}

static const struct file_operations gpiolib_operations = {
	.owner		= THIS_MODULE,
	.open		= gpiolib_open,
	.read		= seq_read,
	.llseek		= seq_lseek,
	.release	= seq_release,
};

static int __init gpiolib_debugfs_init(void)
{
	/* /sys/kernel/debug/gpio */
	(void) debugfs_create_file("gpio", S_IFREG | S_IRUGO,
				NULL, NULL, &gpiolib_operations);
	return 0;
}
subsys_initcall(gpiolib_debugfs_init);

#endif	/* DEBUG_FS */<|MERGE_RESOLUTION|>--- conflicted
+++ resolved
@@ -14,11 +14,8 @@
 #include <linux/slab.h>
 #include <linux/acpi.h>
 #include <linux/gpio/driver.h>
-<<<<<<< HEAD
-=======
 
 #include "gpiolib.h"
->>>>>>> 4988abf1
 
 #define CREATE_TRACE_POINTS
 #include <trace/events/gpio.h>
@@ -2338,13 +2335,7 @@
 	return desc;
 }
 
-<<<<<<< HEAD
-static struct gpio_desc *gpiod_find(struct device *dev, const char *con_id,
-				    unsigned int idx,
-				    enum gpio_lookup_flags *flags)
-=======
 static struct gpiod_lookup_table *gpiod_find_lookup_table(struct device *dev)
->>>>>>> 4988abf1
 {
 	const char *dev_id = dev ? dev_name(dev) : NULL;
 	struct gpiod_lookup_table *table;
@@ -2406,20 +2397,12 @@
 			return ERR_PTR(-ENODEV);
 		}
 
-<<<<<<< HEAD
-			if (chip->ngpio <= p->chip_hwnum) {
-				dev_warn(dev, "GPIO chip %s has %d GPIOs\n",
-					 chip->label, chip->ngpio);
-				continue;
-			}
-=======
 		if (chip->ngpio <= p->chip_hwnum) {
 			dev_err(dev,
 				"requested GPIO %d is out of range [0..%d] for chip %s\n",
 				idx, chip->ngpio, chip->label);
 			return ERR_PTR(-EINVAL);
 		}
->>>>>>> 4988abf1
 
 		desc = gpiochip_offset_to_desc(chip, p->chip_hwnum);
 		*flags = p->flags;
@@ -2481,17 +2464,9 @@
 	 * Either we are not using DT or ACPI, or their lookup did not return
 	 * a result. In that case, use platform lookup as a fallback.
 	 */
-<<<<<<< HEAD
-	if (!desc || IS_ERR(desc)) {
-		struct gpio_desc *pdesc;
-=======
 	if (!desc || desc == ERR_PTR(-ENOENT)) {
->>>>>>> 4988abf1
 		dev_dbg(dev, "using lookup tables for GPIO lookup");
-		pdesc = gpiod_find(dev, con_id, idx, &flags);
-		/* If used as fallback, do not replace the previous error */
-		if (!IS_ERR(pdesc) || !desc)
-			desc = pdesc;
+		desc = gpiod_find(dev, con_id, idx, &flags);
 	}
 
 	if (IS_ERR(desc)) {
