--- conflicted
+++ resolved
@@ -98,8 +98,6 @@
 config GPIO_EXYNOS4
 	def_bool y
 	depends on CPU_EXYNOS4210
-<<<<<<< HEAD
-=======
 
 config GPIO_MPC5200
 	def_bool y
@@ -116,7 +114,6 @@
 	depends on ARCH_MXS
 	select GPIO_GENERIC
 	select GENERIC_IRQ_CHIP
->>>>>>> acfe7d74
 
 config GPIO_PLAT_SAMSUNG
 	def_bool y
