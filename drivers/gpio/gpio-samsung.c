--- conflicted
+++ resolved
@@ -3024,11 +3024,8 @@
 	static const struct of_device_id exynos_pinctrl_ids[] = {
 		{ .compatible = "samsung,pinctrl-exynos4210", },
 		{ .compatible = "samsung,pinctrl-exynos4x12", },
-<<<<<<< HEAD
+		{ .compatible = "samsung,pinctrl-exynos5250", },
 		{ .compatible = "samsung,pinctrl-exynos5440", },
-=======
-		{ .compatible = "samsung,pinctrl-exynos5250", },
->>>>>>> 431f7d69
 	};
 	for_each_matching_node(pctrl_np, exynos_pinctrl_ids)
 		if (pctrl_np && of_device_is_available(pctrl_np))
