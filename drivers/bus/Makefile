#
# Makefile for the bus drivers.
#

<<<<<<< HEAD
=======
obj-$(CONFIG_IMX_WEIM)	+= imx-weim.o
>>>>>>> d0e0ac97
obj-$(CONFIG_MVEBU_MBUS) += mvebu-mbus.o
obj-$(CONFIG_OMAP_OCP2SCP)	+= omap-ocp2scp.o

# Interconnect bus driver for OMAP SoCs.
obj-$(CONFIG_OMAP_INTERCONNECT)	+= omap_l3_smx.o omap_l3_noc.o
# CCI cache coherent interconnect for ARM platforms
obj-$(CONFIG_ARM_CCI)		+= arm-cci.o<|MERGE_RESOLUTION|>--- conflicted
+++ resolved
@@ -2,10 +2,7 @@
 # Makefile for the bus drivers.
 #
 
-<<<<<<< HEAD
-=======
 obj-$(CONFIG_IMX_WEIM)	+= imx-weim.o
->>>>>>> d0e0ac97
 obj-$(CONFIG_MVEBU_MBUS) += mvebu-mbus.o
 obj-$(CONFIG_OMAP_OCP2SCP)	+= omap-ocp2scp.o
 
