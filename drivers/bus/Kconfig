#
# Bus Devices
#

menu "Bus devices"

<<<<<<< HEAD
=======
config IMX_WEIM
	bool "Freescale EIM DRIVER"
	depends on ARCH_MXC
	help
	  Driver for i.MX6 WEIM controller.
	  The WEIM(Wireless External Interface Module) works like a bus.
	  You can attach many different devices on it, such as NOR, onenand.
	  But now, we only support the Parallel NOR.

>>>>>>> d0e0ac97
config MVEBU_MBUS
	bool
	depends on PLAT_ORION
	help
	  Driver needed for the MBus configuration on Marvell EBU SoCs
	  (Kirkwood, Dove, Orion5x, MV78XX0 and Armada 370/XP).

config OMAP_OCP2SCP
	tristate "OMAP OCP2SCP DRIVER"
	depends on ARCH_OMAP2PLUS
	help
	  Driver to enable ocp2scp module which transforms ocp interface
	  protocol to scp protocol. In OMAP4, USB PHY is connected via
	  OCP2SCP and in OMAP5, both USB PHY and SATA PHY is connected via
	  OCP2SCP.

config OMAP_INTERCONNECT
	tristate "OMAP INTERCONNECT DRIVER"
	depends on ARCH_OMAP2PLUS

	help
	  Driver to enable OMAP interconnect error handling driver.

config ARM_CCI
	bool "ARM CCI driver support"
	depends on ARM
	help
	  Driver supporting the CCI cache coherent interconnect for ARM
	  platforms.
endmenu<|MERGE_RESOLUTION|>--- conflicted
+++ resolved
@@ -4,8 +4,6 @@
 
 menu "Bus devices"
 
-<<<<<<< HEAD
-=======
 config IMX_WEIM
 	bool "Freescale EIM DRIVER"
 	depends on ARCH_MXC
@@ -15,7 +13,6 @@
 	  You can attach many different devices on it, such as NOR, onenand.
 	  But now, we only support the Parallel NOR.
 
->>>>>>> d0e0ac97
 config MVEBU_MBUS
 	bool
 	depends on PLAT_ORION
