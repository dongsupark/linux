/*
 * bitmap.c two-level bitmap (C) Peter T. Breuer (ptb@ot.uc3m.es) 2003
 *
 * bitmap_create  - sets up the bitmap structure
 * bitmap_destroy - destroys the bitmap structure
 *
 * additions, Copyright (C) 2003-2004, Paul Clements, SteelEye Technology, Inc.:
 * - added disk storage for bitmap
 * - changes to allow various bitmap chunk sizes
 */

/*
 * Still to do:
 *
 * flush after percent set rather than just time based. (maybe both).
 */

#include <linux/blkdev.h>
#include <linux/module.h>
#include <linux/errno.h>
#include <linux/slab.h>
#include <linux/init.h>
#include <linux/timer.h>
#include <linux/sched.h>
#include <linux/list.h>
#include <linux/file.h>
#include <linux/mount.h>
#include <linux/buffer_head.h>
#include <linux/seq_file.h>
#include "md.h"
#include "bitmap.h"

static inline char *bmname(struct bitmap *bitmap)
{
	return bitmap->mddev ? mdname(bitmap->mddev) : "mdX";
}

/*
 * check a page and, if necessary, allocate it (or hijack it if the alloc fails)
 *
 * 1) check to see if this page is allocated, if it's not then try to alloc
 * 2) if the alloc fails, set the page's hijacked flag so we'll use the
 *    page pointer directly as a counter
 *
 * if we find our page, we increment the page's refcount so that it stays
 * allocated while we're using it
 */
static int bitmap_checkpage(struct bitmap *bitmap,
			    unsigned long page, int create)
__releases(bitmap->lock)
__acquires(bitmap->lock)
{
	unsigned char *mappage;

	if (page >= bitmap->pages) {
		/* This can happen if bitmap_start_sync goes beyond
		 * End-of-device while looking for a whole page.
		 * It is harmless.
		 */
		return -EINVAL;
	}

	if (bitmap->bp[page].hijacked) /* it's hijacked, don't try to alloc */
		return 0;

	if (bitmap->bp[page].map) /* page is already allocated, just return */
		return 0;

	if (!create)
		return -ENOENT;

	/* this page has not been allocated yet */

	spin_unlock_irq(&bitmap->lock);
	mappage = kzalloc(PAGE_SIZE, GFP_NOIO);
	spin_lock_irq(&bitmap->lock);

	if (mappage == NULL) {
		pr_debug("%s: bitmap map page allocation failed, hijacking\n",
			 bmname(bitmap));
		/* failed - set the hijacked flag so that we can use the
		 * pointer as a counter */
		if (!bitmap->bp[page].map)
			bitmap->bp[page].hijacked = 1;
	} else if (bitmap->bp[page].map ||
		   bitmap->bp[page].hijacked) {
		/* somebody beat us to getting the page */
		kfree(mappage);
		return 0;
	} else {

		/* no page was in place and we have one, so install it */

		bitmap->bp[page].map = mappage;
		bitmap->missing_pages--;
	}
	return 0;
}

/* if page is completely empty, put it back on the free list, or dealloc it */
/* if page was hijacked, unmark the flag so it might get alloced next time */
/* Note: lock should be held when calling this */
static void bitmap_checkfree(struct bitmap *bitmap, unsigned long page)
{
	char *ptr;

	if (bitmap->bp[page].count) /* page is still busy */
		return;

	/* page is no longer in use, it can be released */

	if (bitmap->bp[page].hijacked) { /* page was hijacked, undo this now */
		bitmap->bp[page].hijacked = 0;
		bitmap->bp[page].map = NULL;
	} else {
		/* normal case, free the page */
		ptr = bitmap->bp[page].map;
		bitmap->bp[page].map = NULL;
		bitmap->missing_pages++;
		kfree(ptr);
	}
}

/*
 * bitmap file handling - read and write the bitmap file and its superblock
 */

/*
 * basic page I/O operations
 */

/* IO operations when bitmap is stored near all superblocks */
static struct page *read_sb_page(struct mddev *mddev, loff_t offset,
				 struct page *page,
				 unsigned long index, int size)
{
	/* choose a good rdev and read the page from there */

	struct md_rdev *rdev;
	sector_t target;
	int did_alloc = 0;

	if (!page) {
		page = alloc_page(GFP_KERNEL);
		if (!page)
			return ERR_PTR(-ENOMEM);
		did_alloc = 1;
	}

	rdev_for_each(rdev, mddev) {
		if (! test_bit(In_sync, &rdev->flags)
		    || test_bit(Faulty, &rdev->flags))
			continue;

		target = offset + index * (PAGE_SIZE/512);

		if (sync_page_io(rdev, target,
				 roundup(size, bdev_logical_block_size(rdev->bdev)),
				 page, READ, true)) {
			page->index = index;
			attach_page_buffers(page, NULL); /* so that free_buffer will
							  * quietly no-op */
			return page;
		}
	}
	if (did_alloc)
		put_page(page);
	return ERR_PTR(-EIO);

}

static struct md_rdev *next_active_rdev(struct md_rdev *rdev, struct mddev *mddev)
{
	/* Iterate the disks of an mddev, using rcu to protect access to the
	 * linked list, and raising the refcount of devices we return to ensure
	 * they don't disappear while in use.
	 * As devices are only added or removed when raid_disk is < 0 and
	 * nr_pending is 0 and In_sync is clear, the entries we return will
	 * still be in the same position on the list when we re-enter
	 * list_for_each_continue_rcu.
	 */
	struct list_head *pos;
	rcu_read_lock();
	if (rdev == NULL)
		/* start at the beginning */
		pos = &mddev->disks;
	else {
		/* release the previous rdev and start from there. */
		rdev_dec_pending(rdev, mddev);
		pos = &rdev->same_set;
	}
	list_for_each_continue_rcu(pos, &mddev->disks) {
		rdev = list_entry(pos, struct md_rdev, same_set);
		if (rdev->raid_disk >= 0 &&
		    !test_bit(Faulty, &rdev->flags)) {
			/* this is a usable devices */
			atomic_inc(&rdev->nr_pending);
			rcu_read_unlock();
			return rdev;
		}
	}
	rcu_read_unlock();
	return NULL;
}

static int write_sb_page(struct bitmap *bitmap, struct page *page, int wait)
{
	struct md_rdev *rdev = NULL;
	struct block_device *bdev;
	struct mddev *mddev = bitmap->mddev;

	while ((rdev = next_active_rdev(rdev, mddev)) != NULL) {
		int size = PAGE_SIZE;
		loff_t offset = mddev->bitmap_info.offset;

		bdev = (rdev->meta_bdev) ? rdev->meta_bdev : rdev->bdev;

		if (page->index == bitmap->file_pages-1)
			size = roundup(bitmap->last_page_size,
				       bdev_logical_block_size(bdev));
		/* Just make sure we aren't corrupting data or
		 * metadata
		 */
		if (mddev->external) {
			/* Bitmap could be anywhere. */
			if (rdev->sb_start + offset + (page->index
						       * (PAGE_SIZE/512))
			    > rdev->data_offset
			    &&
			    rdev->sb_start + offset
			    < (rdev->data_offset + mddev->dev_sectors
			     + (PAGE_SIZE/512)))
				goto bad_alignment;
		} else if (offset < 0) {
			/* DATA  BITMAP METADATA  */
			if (offset
			    + (long)(page->index * (PAGE_SIZE/512))
			    + size/512 > 0)
				/* bitmap runs in to metadata */
				goto bad_alignment;
			if (rdev->data_offset + mddev->dev_sectors
			    > rdev->sb_start + offset)
				/* data runs in to bitmap */
				goto bad_alignment;
		} else if (rdev->sb_start < rdev->data_offset) {
			/* METADATA BITMAP DATA */
			if (rdev->sb_start
			    + offset
			    + page->index*(PAGE_SIZE/512) + size/512
			    > rdev->data_offset)
				/* bitmap runs in to data */
				goto bad_alignment;
		} else {
			/* DATA METADATA BITMAP - no problems */
		}
		md_super_write(mddev, rdev,
			       rdev->sb_start + offset
			       + page->index * (PAGE_SIZE/512),
			       size,
			       page);
	}

	if (wait)
		md_super_wait(mddev);
	return 0;

 bad_alignment:
	return -EINVAL;
}

static void bitmap_file_kick(struct bitmap *bitmap);
/*
 * write out a page to a file
 */
static void write_page(struct bitmap *bitmap, struct page *page, int wait)
{
	struct buffer_head *bh;

	if (bitmap->file == NULL) {
		switch (write_sb_page(bitmap, page, wait)) {
		case -EINVAL:
			bitmap->flags |= BITMAP_WRITE_ERROR;
		}
	} else {

		bh = page_buffers(page);

		while (bh && bh->b_blocknr) {
			atomic_inc(&bitmap->pending_writes);
			set_buffer_locked(bh);
			set_buffer_mapped(bh);
			submit_bh(WRITE | REQ_SYNC, bh);
			bh = bh->b_this_page;
		}

		if (wait)
			wait_event(bitmap->write_wait,
				   atomic_read(&bitmap->pending_writes)==0);
	}
	if (bitmap->flags & BITMAP_WRITE_ERROR)
		bitmap_file_kick(bitmap);
}

static void end_bitmap_write(struct buffer_head *bh, int uptodate)
{
	struct bitmap *bitmap = bh->b_private;
	unsigned long flags;

	if (!uptodate) {
		spin_lock_irqsave(&bitmap->lock, flags);
		bitmap->flags |= BITMAP_WRITE_ERROR;
		spin_unlock_irqrestore(&bitmap->lock, flags);
	}
	if (atomic_dec_and_test(&bitmap->pending_writes))
		wake_up(&bitmap->write_wait);
}

/* copied from buffer.c */
static void
__clear_page_buffers(struct page *page)
{
	ClearPagePrivate(page);
	set_page_private(page, 0);
	page_cache_release(page);
}
static void free_buffers(struct page *page)
{
	struct buffer_head *bh = page_buffers(page);

	while (bh) {
		struct buffer_head *next = bh->b_this_page;
		free_buffer_head(bh);
		bh = next;
	}
	__clear_page_buffers(page);
	put_page(page);
}

/* read a page from a file.
 * We both read the page, and attach buffers to the page to record the
 * address of each block (using bmap).  These addresses will be used
 * to write the block later, completely bypassing the filesystem.
 * This usage is similar to how swap files are handled, and allows us
 * to write to a file with no concerns of memory allocation failing.
 */
static struct page *read_page(struct file *file, unsigned long index,
			      struct bitmap *bitmap,
			      unsigned long count)
{
	struct page *page = NULL;
	struct inode *inode = file->f_path.dentry->d_inode;
	struct buffer_head *bh;
	sector_t block;

	pr_debug("read bitmap file (%dB @ %llu)\n", (int)PAGE_SIZE,
		 (unsigned long long)index << PAGE_SHIFT);

	page = alloc_page(GFP_KERNEL);
	if (!page)
		page = ERR_PTR(-ENOMEM);
	if (IS_ERR(page))
		goto out;

	bh = alloc_page_buffers(page, 1<<inode->i_blkbits, 0);
	if (!bh) {
		put_page(page);
		page = ERR_PTR(-ENOMEM);
		goto out;
	}
	attach_page_buffers(page, bh);
	block = index << (PAGE_SHIFT - inode->i_blkbits);
	while (bh) {
		if (count == 0)
			bh->b_blocknr = 0;
		else {
			bh->b_blocknr = bmap(inode, block);
			if (bh->b_blocknr == 0) {
				/* Cannot use this file! */
				free_buffers(page);
				page = ERR_PTR(-EINVAL);
				goto out;
			}
			bh->b_bdev = inode->i_sb->s_bdev;
			if (count < (1<<inode->i_blkbits))
				count = 0;
			else
				count -= (1<<inode->i_blkbits);

			bh->b_end_io = end_bitmap_write;
			bh->b_private = bitmap;
			atomic_inc(&bitmap->pending_writes);
			set_buffer_locked(bh);
			set_buffer_mapped(bh);
			submit_bh(READ, bh);
		}
		block++;
		bh = bh->b_this_page;
	}
	page->index = index;

	wait_event(bitmap->write_wait,
		   atomic_read(&bitmap->pending_writes)==0);
	if (bitmap->flags & BITMAP_WRITE_ERROR) {
		free_buffers(page);
		page = ERR_PTR(-EIO);
	}
out:
	if (IS_ERR(page))
		printk(KERN_ALERT "md: bitmap read error: (%dB @ %llu): %ld\n",
			(int)PAGE_SIZE,
			(unsigned long long)index << PAGE_SHIFT,
			PTR_ERR(page));
	return page;
}

/*
 * bitmap file superblock operations
 */

/* update the event counter and sync the superblock to disk */
void bitmap_update_sb(struct bitmap *bitmap)
{
	bitmap_super_t *sb;

	if (!bitmap || !bitmap->mddev) /* no bitmap for this array */
		return;
	if (bitmap->mddev->bitmap_info.external)
		return;
	if (!bitmap->sb_page) /* no superblock */
		return;
	sb = kmap_atomic(bitmap->sb_page);
	sb->events = cpu_to_le64(bitmap->mddev->events);
	if (bitmap->mddev->events < bitmap->events_cleared)
		/* rocking back to read-only */
		bitmap->events_cleared = bitmap->mddev->events;
	sb->events_cleared = cpu_to_le64(bitmap->events_cleared);
	sb->state = cpu_to_le32(bitmap->flags);
	/* Just in case these have been changed via sysfs: */
	sb->daemon_sleep = cpu_to_le32(bitmap->mddev->bitmap_info.daemon_sleep/HZ);
	sb->write_behind = cpu_to_le32(bitmap->mddev->bitmap_info.max_write_behind);
	kunmap_atomic(sb);
	write_page(bitmap, bitmap->sb_page, 1);
}

/* print out the bitmap file superblock */
void bitmap_print_sb(struct bitmap *bitmap)
{
	bitmap_super_t *sb;

	if (!bitmap || !bitmap->sb_page)
		return;
	sb = kmap_atomic(bitmap->sb_page);
	printk(KERN_DEBUG "%s: bitmap file superblock:\n", bmname(bitmap));
	printk(KERN_DEBUG "         magic: %08x\n", le32_to_cpu(sb->magic));
	printk(KERN_DEBUG "       version: %d\n", le32_to_cpu(sb->version));
	printk(KERN_DEBUG "          uuid: %08x.%08x.%08x.%08x\n",
					*(__u32 *)(sb->uuid+0),
					*(__u32 *)(sb->uuid+4),
					*(__u32 *)(sb->uuid+8),
					*(__u32 *)(sb->uuid+12));
	printk(KERN_DEBUG "        events: %llu\n",
			(unsigned long long) le64_to_cpu(sb->events));
	printk(KERN_DEBUG "events cleared: %llu\n",
			(unsigned long long) le64_to_cpu(sb->events_cleared));
	printk(KERN_DEBUG "         state: %08x\n", le32_to_cpu(sb->state));
	printk(KERN_DEBUG "     chunksize: %d B\n", le32_to_cpu(sb->chunksize));
	printk(KERN_DEBUG "  daemon sleep: %ds\n", le32_to_cpu(sb->daemon_sleep));
	printk(KERN_DEBUG "     sync size: %llu KB\n",
			(unsigned long long)le64_to_cpu(sb->sync_size)/2);
	printk(KERN_DEBUG "max write behind: %d\n", le32_to_cpu(sb->write_behind));
	kunmap_atomic(sb);
}

/*
 * bitmap_new_disk_sb
 * @bitmap
 *
 * This function is somewhat the reverse of bitmap_read_sb.  bitmap_read_sb
 * reads and verifies the on-disk bitmap superblock and populates bitmap_info.
 * This function verifies 'bitmap_info' and populates the on-disk bitmap
 * structure, which is to be written to disk.
 *
 * Returns: 0 on success, -Exxx on error
 */
static int bitmap_new_disk_sb(struct bitmap *bitmap)
{
	bitmap_super_t *sb;
	unsigned long chunksize, daemon_sleep, write_behind;
	int err = -EINVAL;

	bitmap->sb_page = alloc_page(GFP_KERNEL);
	if (IS_ERR(bitmap->sb_page)) {
		err = PTR_ERR(bitmap->sb_page);
		bitmap->sb_page = NULL;
		return err;
	}
	bitmap->sb_page->index = 0;

	sb = kmap_atomic(bitmap->sb_page);

	sb->magic = cpu_to_le32(BITMAP_MAGIC);
	sb->version = cpu_to_le32(BITMAP_MAJOR_HI);

	chunksize = bitmap->mddev->bitmap_info.chunksize;
	BUG_ON(!chunksize);
	if (!is_power_of_2(chunksize)) {
		kunmap_atomic(sb);
		printk(KERN_ERR "bitmap chunksize not a power of 2\n");
		return -EINVAL;
	}
	sb->chunksize = cpu_to_le32(chunksize);

	daemon_sleep = bitmap->mddev->bitmap_info.daemon_sleep;
	if (!daemon_sleep ||
	    (daemon_sleep < 1) || (daemon_sleep > MAX_SCHEDULE_TIMEOUT)) {
		printk(KERN_INFO "Choosing daemon_sleep default (5 sec)\n");
		daemon_sleep = 5 * HZ;
	}
	sb->daemon_sleep = cpu_to_le32(daemon_sleep);
	bitmap->mddev->bitmap_info.daemon_sleep = daemon_sleep;

	/*
	 * FIXME: write_behind for RAID1.  If not specified, what
	 * is a good choice?  We choose COUNTER_MAX / 2 arbitrarily.
	 */
	write_behind = bitmap->mddev->bitmap_info.max_write_behind;
	if (write_behind > COUNTER_MAX)
		write_behind = COUNTER_MAX / 2;
	sb->write_behind = cpu_to_le32(write_behind);
	bitmap->mddev->bitmap_info.max_write_behind = write_behind;

	/* keep the array size field of the bitmap superblock up to date */
	sb->sync_size = cpu_to_le64(bitmap->mddev->resync_max_sectors);

	memcpy(sb->uuid, bitmap->mddev->uuid, 16);

	bitmap->flags |= BITMAP_STALE;
	sb->state |= cpu_to_le32(BITMAP_STALE);
	bitmap->events_cleared = bitmap->mddev->events;
	sb->events_cleared = cpu_to_le64(bitmap->mddev->events);

	kunmap_atomic(sb);

	return 0;
}

/* read the superblock from the bitmap file and initialize some bitmap fields */
static int bitmap_read_sb(struct bitmap *bitmap)
{
	char *reason = NULL;
	bitmap_super_t *sb;
	unsigned long chunksize, daemon_sleep, write_behind;
	unsigned long long events;
	int err = -EINVAL;

	/* page 0 is the superblock, read it... */
	if (bitmap->file) {
		loff_t isize = i_size_read(bitmap->file->f_mapping->host);
		int bytes = isize > PAGE_SIZE ? PAGE_SIZE : isize;

		bitmap->sb_page = read_page(bitmap->file, 0, bitmap, bytes);
	} else {
		bitmap->sb_page = read_sb_page(bitmap->mddev,
					       bitmap->mddev->bitmap_info.offset,
					       NULL,
					       0, sizeof(bitmap_super_t));
	}
	if (IS_ERR(bitmap->sb_page)) {
		err = PTR_ERR(bitmap->sb_page);
		bitmap->sb_page = NULL;
		return err;
	}

	sb = kmap_atomic(bitmap->sb_page);

	chunksize = le32_to_cpu(sb->chunksize);
	daemon_sleep = le32_to_cpu(sb->daemon_sleep) * HZ;
	write_behind = le32_to_cpu(sb->write_behind);

	/* verify that the bitmap-specific fields are valid */
	if (sb->magic != cpu_to_le32(BITMAP_MAGIC))
		reason = "bad magic";
	else if (le32_to_cpu(sb->version) < BITMAP_MAJOR_LO ||
		 le32_to_cpu(sb->version) > BITMAP_MAJOR_HI)
		reason = "unrecognized superblock version";
	else if (chunksize < 512)
		reason = "bitmap chunksize too small";
	else if (!is_power_of_2(chunksize))
		reason = "bitmap chunksize not a power of 2";
	else if (daemon_sleep < 1 || daemon_sleep > MAX_SCHEDULE_TIMEOUT)
		reason = "daemon sleep period out of range";
	else if (write_behind > COUNTER_MAX)
		reason = "write-behind limit out of range (0 - 16383)";
	if (reason) {
		printk(KERN_INFO "%s: invalid bitmap file superblock: %s\n",
			bmname(bitmap), reason);
		goto out;
	}

	/* keep the array size field of the bitmap superblock up to date */
	sb->sync_size = cpu_to_le64(bitmap->mddev->resync_max_sectors);

	if (bitmap->mddev->persistent) {
		/*
		 * We have a persistent array superblock, so compare the
		 * bitmap's UUID and event counter to the mddev's
		 */
		if (memcmp(sb->uuid, bitmap->mddev->uuid, 16)) {
			printk(KERN_INFO
			       "%s: bitmap superblock UUID mismatch\n",
			       bmname(bitmap));
			goto out;
		}
		events = le64_to_cpu(sb->events);
		if (events < bitmap->mddev->events) {
			printk(KERN_INFO
			       "%s: bitmap file is out of date (%llu < %llu) "
			       "-- forcing full recovery\n",
			       bmname(bitmap), events,
			       (unsigned long long) bitmap->mddev->events);
			sb->state |= cpu_to_le32(BITMAP_STALE);
		}
	}

	/* assign fields using values from superblock */
	bitmap->mddev->bitmap_info.chunksize = chunksize;
	bitmap->mddev->bitmap_info.daemon_sleep = daemon_sleep;
	bitmap->mddev->bitmap_info.max_write_behind = write_behind;
	bitmap->flags |= le32_to_cpu(sb->state);
	if (le32_to_cpu(sb->version) == BITMAP_MAJOR_HOSTENDIAN)
		bitmap->flags |= BITMAP_HOSTENDIAN;
	bitmap->events_cleared = le64_to_cpu(sb->events_cleared);
	if (bitmap->flags & BITMAP_STALE)
		bitmap->events_cleared = bitmap->mddev->events;
	err = 0;
out:
	kunmap_atomic(sb);
	if (err)
		bitmap_print_sb(bitmap);
	return err;
}

enum bitmap_mask_op {
	MASK_SET,
	MASK_UNSET
};

/* record the state of the bitmap in the superblock.  Return the old value */
static int bitmap_mask_state(struct bitmap *bitmap, enum bitmap_state bits,
			     enum bitmap_mask_op op)
{
	bitmap_super_t *sb;
	int old;

	if (!bitmap->sb_page) /* can't set the state */
		return 0;
	sb = kmap_atomic(bitmap->sb_page);
	old = le32_to_cpu(sb->state) & bits;
	switch (op) {
	case MASK_SET:
		sb->state |= cpu_to_le32(bits);
		bitmap->flags |= bits;
		break;
	case MASK_UNSET:
		sb->state &= cpu_to_le32(~bits);
		bitmap->flags &= ~bits;
		break;
	default:
		BUG();
	}
	kunmap_atomic(sb);
	return old;
}

/*
 * general bitmap file operations
 */

/*
 * on-disk bitmap:
 *
 * Use one bit per "chunk" (block set). We do the disk I/O on the bitmap
 * file a page at a time. There's a superblock at the start of the file.
 */
/* calculate the index of the page that contains this bit */
static inline unsigned long file_page_index(struct bitmap *bitmap, unsigned long chunk)
{
	if (!bitmap->mddev->bitmap_info.external)
		chunk += sizeof(bitmap_super_t) << 3;
	return chunk >> PAGE_BIT_SHIFT;
}

/* calculate the (bit) offset of this bit within a page */
static inline unsigned long file_page_offset(struct bitmap *bitmap, unsigned long chunk)
{
	if (!bitmap->mddev->bitmap_info.external)
		chunk += sizeof(bitmap_super_t) << 3;
	return chunk & (PAGE_BITS - 1);
}

/*
 * return a pointer to the page in the filemap that contains the given bit
 *
 * this lookup is complicated by the fact that the bitmap sb might be exactly
 * 1 page (e.g., x86) or less than 1 page -- so the bitmap might start on page
 * 0 or page 1
 */
static inline struct page *filemap_get_page(struct bitmap *bitmap,
					    unsigned long chunk)
{
	if (file_page_index(bitmap, chunk) >= bitmap->file_pages)
		return NULL;
	return bitmap->filemap[file_page_index(bitmap, chunk)
			       - file_page_index(bitmap, 0)];
}

static void bitmap_file_unmap(struct bitmap *bitmap)
{
	struct page **map, *sb_page;
	unsigned long *attr;
	int pages;
	unsigned long flags;

	spin_lock_irqsave(&bitmap->lock, flags);
	map = bitmap->filemap;
	bitmap->filemap = NULL;
	attr = bitmap->filemap_attr;
	bitmap->filemap_attr = NULL;
	pages = bitmap->file_pages;
	bitmap->file_pages = 0;
	sb_page = bitmap->sb_page;
	bitmap->sb_page = NULL;
	spin_unlock_irqrestore(&bitmap->lock, flags);

	while (pages--)
		if (map[pages] != sb_page) /* 0 is sb_page, release it below */
			free_buffers(map[pages]);
	kfree(map);
	kfree(attr);

	if (sb_page)
		free_buffers(sb_page);
}

static void bitmap_file_put(struct bitmap *bitmap)
{
	struct file *file;
	unsigned long flags;

	spin_lock_irqsave(&bitmap->lock, flags);
	file = bitmap->file;
	bitmap->file = NULL;
	spin_unlock_irqrestore(&bitmap->lock, flags);

	if (file)
		wait_event(bitmap->write_wait,
			   atomic_read(&bitmap->pending_writes)==0);
	bitmap_file_unmap(bitmap);

	if (file) {
		struct inode *inode = file->f_path.dentry->d_inode;
		invalidate_mapping_pages(inode->i_mapping, 0, -1);
		fput(file);
	}
}

/*
 * bitmap_file_kick - if an error occurs while manipulating the bitmap file
 * then it is no longer reliable, so we stop using it and we mark the file
 * as failed in the superblock
 */
static void bitmap_file_kick(struct bitmap *bitmap)
{
	char *path, *ptr = NULL;

	if (bitmap_mask_state(bitmap, BITMAP_STALE, MASK_SET) == 0) {
		bitmap_update_sb(bitmap);

		if (bitmap->file) {
			path = kmalloc(PAGE_SIZE, GFP_KERNEL);
			if (path)
				ptr = d_path(&bitmap->file->f_path, path,
					     PAGE_SIZE);

			printk(KERN_ALERT
			      "%s: kicking failed bitmap file %s from array!\n",
			      bmname(bitmap), IS_ERR(ptr) ? "" : ptr);

			kfree(path);
		} else
			printk(KERN_ALERT
			       "%s: disabling internal bitmap due to errors\n",
			       bmname(bitmap));
	}

	bitmap_file_put(bitmap);

	return;
}

enum bitmap_page_attr {
	BITMAP_PAGE_DIRTY = 0,     /* there are set bits that need to be synced */
	BITMAP_PAGE_PENDING = 1,   /* there are bits that are being cleaned.
				    * i.e. counter is 1 or 2. */
	BITMAP_PAGE_NEEDWRITE = 2, /* there are cleared bits that need to be synced */
};

static inline void set_page_attr(struct bitmap *bitmap, struct page *page,
				enum bitmap_page_attr attr)
{
	__set_bit((page->index<<2) + attr, bitmap->filemap_attr);
}

static inline void clear_page_attr(struct bitmap *bitmap, struct page *page,
				enum bitmap_page_attr attr)
{
	__clear_bit((page->index<<2) + attr, bitmap->filemap_attr);
}

static inline unsigned long test_page_attr(struct bitmap *bitmap, struct page *page,
					   enum bitmap_page_attr attr)
{
	return test_bit((page->index<<2) + attr, bitmap->filemap_attr);
}

/*
 * bitmap_file_set_bit -- called before performing a write to the md device
 * to set (and eventually sync) a particular bit in the bitmap file
 *
 * we set the bit immediately, then we record the page number so that
 * when an unplug occurs, we can flush the dirty pages out to disk
 */
static void bitmap_file_set_bit(struct bitmap *bitmap, sector_t block)
{
	unsigned long bit;
	struct page *page;
	void *kaddr;
	unsigned long chunk = block >> bitmap->chunkshift;

	if (!bitmap->filemap)
		return;

	page = filemap_get_page(bitmap, chunk);
	if (!page)
		return;
	bit = file_page_offset(bitmap, chunk);

	/* set the bit */
	kaddr = kmap_atomic(page);
	if (bitmap->flags & BITMAP_HOSTENDIAN)
		set_bit(bit, kaddr);
	else
		__set_bit_le(bit, kaddr);
	kunmap_atomic(kaddr);
	pr_debug("set file bit %lu page %lu\n", bit, page->index);
	/* record page number so it gets flushed to disk when unplug occurs */
	set_page_attr(bitmap, page, BITMAP_PAGE_DIRTY);
}

/* this gets called when the md device is ready to unplug its underlying
 * (slave) device queues -- before we let any writes go down, we need to
 * sync the dirty pages of the bitmap file to disk */
void bitmap_unplug(struct bitmap *bitmap)
{
	unsigned long i, flags;
	int dirty, need_write;
	struct page *page;
	int wait = 0;

	if (!bitmap)
		return;

	/* look at each page to see if there are any set bits that need to be
	 * flushed out to disk */
	for (i = 0; i < bitmap->file_pages; i++) {
		spin_lock_irqsave(&bitmap->lock, flags);
		if (!bitmap->filemap) {
			spin_unlock_irqrestore(&bitmap->lock, flags);
			return;
		}
		page = bitmap->filemap[i];
		dirty = test_page_attr(bitmap, page, BITMAP_PAGE_DIRTY);
		need_write = test_page_attr(bitmap, page, BITMAP_PAGE_NEEDWRITE);
		clear_page_attr(bitmap, page, BITMAP_PAGE_DIRTY);
		clear_page_attr(bitmap, page, BITMAP_PAGE_NEEDWRITE);
		if (dirty)
			wait = 1;
		spin_unlock_irqrestore(&bitmap->lock, flags);

		if (dirty || need_write)
			write_page(bitmap, page, 0);
	}
	if (wait) { /* if any writes were performed, we need to wait on them */
		if (bitmap->file)
			wait_event(bitmap->write_wait,
				   atomic_read(&bitmap->pending_writes)==0);
		else
			md_super_wait(bitmap->mddev);
	}
	if (bitmap->flags & BITMAP_WRITE_ERROR)
		bitmap_file_kick(bitmap);
}
EXPORT_SYMBOL(bitmap_unplug);

static void bitmap_set_memory_bits(struct bitmap *bitmap, sector_t offset, int needed);
/* * bitmap_init_from_disk -- called at bitmap_create time to initialize
 * the in-memory bitmap from the on-disk bitmap -- also, sets up the
 * memory mapping of the bitmap file
 * Special cases:
 *   if there's no bitmap file, or if the bitmap file had been
 *   previously kicked from the array, we mark all the bits as
 *   1's in order to cause a full resync.
 *
 * We ignore all bits for sectors that end earlier than 'start'.
 * This is used when reading an out-of-date bitmap...
 */
static int bitmap_init_from_disk(struct bitmap *bitmap, sector_t start)
{
	unsigned long i, chunks, index, oldindex, bit;
	struct page *page = NULL, *oldpage = NULL;
	unsigned long num_pages, bit_cnt = 0;
	struct file *file;
	unsigned long bytes, offset;
	int outofdate;
	int ret = -ENOSPC;
	void *paddr;

	chunks = bitmap->chunks;
	file = bitmap->file;

	BUG_ON(!file && !bitmap->mddev->bitmap_info.offset);

	outofdate = bitmap->flags & BITMAP_STALE;
	if (outofdate)
		printk(KERN_INFO "%s: bitmap file is out of date, doing full "
			"recovery\n", bmname(bitmap));

	bytes = DIV_ROUND_UP(bitmap->chunks, 8);
	if (!bitmap->mddev->bitmap_info.external)
		bytes += sizeof(bitmap_super_t);

	num_pages = DIV_ROUND_UP(bytes, PAGE_SIZE);

	if (file && i_size_read(file->f_mapping->host) < bytes) {
		printk(KERN_INFO "%s: bitmap file too short %lu < %lu\n",
			bmname(bitmap),
			(unsigned long) i_size_read(file->f_mapping->host),
			bytes);
		goto err;
	}

	ret = -ENOMEM;

	bitmap->filemap = kmalloc(sizeof(struct page *) * num_pages, GFP_KERNEL);
	if (!bitmap->filemap)
		goto err;

	/* We need 4 bits per page, rounded up to a multiple of sizeof(unsigned long) */
	bitmap->filemap_attr = kzalloc(
		roundup(DIV_ROUND_UP(num_pages*4, 8), sizeof(unsigned long)),
		GFP_KERNEL);
	if (!bitmap->filemap_attr)
		goto err;

	oldindex = ~0L;

	for (i = 0; i < chunks; i++) {
		int b;
		index = file_page_index(bitmap, i);
		bit = file_page_offset(bitmap, i);
		if (index != oldindex) { /* this is a new page, read it in */
			int count;
			/* unmap the old page, we're done with it */
			if (index == num_pages-1)
				count = bytes - index * PAGE_SIZE;
			else
				count = PAGE_SIZE;
			if (index == 0 && bitmap->sb_page) {
				/*
				 * if we're here then the superblock page
				 * contains some bits (PAGE_SIZE != sizeof sb)
				 * we've already read it in, so just use it
				 */
				page = bitmap->sb_page;
				offset = sizeof(bitmap_super_t);
				if (!file)
					page = read_sb_page(
						bitmap->mddev,
						bitmap->mddev->bitmap_info.offset,
						page,
						index, count);
			} else if (file) {
				page = read_page(file, index, bitmap, count);
				offset = 0;
			} else {
				page = read_sb_page(bitmap->mddev,
						    bitmap->mddev->bitmap_info.offset,
						    NULL,
						    index, count);
				offset = 0;
			}
			if (IS_ERR(page)) { /* read error */
				ret = PTR_ERR(page);
				goto err;
			}

			oldindex = index;
			oldpage = page;

			bitmap->filemap[bitmap->file_pages++] = page;
			bitmap->last_page_size = count;

			if (outofdate) {
				/*
				 * if bitmap is out of date, dirty the
				 * whole page and write it out
				 */
				paddr = kmap_atomic(page);
				memset(paddr + offset, 0xff,
				       PAGE_SIZE - offset);
				kunmap_atomic(paddr);
				write_page(bitmap, page, 1);

				ret = -EIO;
				if (bitmap->flags & BITMAP_WRITE_ERROR)
					goto err;
			}
		}
		paddr = kmap_atomic(page);
		if (bitmap->flags & BITMAP_HOSTENDIAN)
			b = test_bit(bit, paddr);
		else
			b = test_bit_le(bit, paddr);
		kunmap_atomic(paddr);
		if (b) {
			/* if the disk bit is set, set the memory bit */
			int needed = ((sector_t)(i+1) << bitmap->chunkshift
				      >= start);
			bitmap_set_memory_bits(bitmap,
					       (sector_t)i << bitmap->chunkshift,
					       needed);
			bit_cnt++;
		}
	}

	/* everything went OK */
	ret = 0;
	bitmap_mask_state(bitmap, BITMAP_STALE, MASK_UNSET);

	if (bit_cnt) { /* Kick recovery if any bits were set */
		set_bit(MD_RECOVERY_NEEDED, &bitmap->mddev->recovery);
		md_wakeup_thread(bitmap->mddev->thread);
	}

	printk(KERN_INFO "%s: bitmap initialized from disk: "
	       "read %lu/%lu pages, set %lu of %lu bits\n",
	       bmname(bitmap), bitmap->file_pages, num_pages, bit_cnt, chunks);

	return 0;

 err:
	printk(KERN_INFO "%s: bitmap initialisation failed: %d\n",
	       bmname(bitmap), ret);
	return ret;
}

void bitmap_write_all(struct bitmap *bitmap)
{
	/* We don't actually write all bitmap blocks here,
	 * just flag them as needing to be written
	 */
	int i;

	spin_lock_irq(&bitmap->lock);
	for (i = 0; i < bitmap->file_pages; i++)
		set_page_attr(bitmap, bitmap->filemap[i],
			      BITMAP_PAGE_NEEDWRITE);
	bitmap->allclean = 0;
	spin_unlock_irq(&bitmap->lock);
}

static void bitmap_count_page(struct bitmap *bitmap, sector_t offset, int inc)
{
	sector_t chunk = offset >> bitmap->chunkshift;
	unsigned long page = chunk >> PAGE_COUNTER_SHIFT;
	bitmap->bp[page].count += inc;
	bitmap_checkfree(bitmap, page);
}
static bitmap_counter_t *bitmap_get_counter(struct bitmap *bitmap,
					    sector_t offset, sector_t *blocks,
					    int create);

/*
 * bitmap daemon -- periodically wakes up to clean bits and flush pages
 *			out to disk
 */

void bitmap_daemon_work(struct mddev *mddev)
{
	struct bitmap *bitmap;
	unsigned long j;
	unsigned long flags;
	struct page *page = NULL, *lastpage = NULL;
	sector_t blocks;
	void *paddr;

	/* Use a mutex to guard daemon_work against
	 * bitmap_destroy.
	 */
	mutex_lock(&mddev->bitmap_info.mutex);
	bitmap = mddev->bitmap;
	if (bitmap == NULL) {
		mutex_unlock(&mddev->bitmap_info.mutex);
		return;
	}
	if (time_before(jiffies, bitmap->daemon_lastrun
			+ mddev->bitmap_info.daemon_sleep))
		goto done;

	bitmap->daemon_lastrun = jiffies;
	if (bitmap->allclean) {
		mddev->thread->timeout = MAX_SCHEDULE_TIMEOUT;
		goto done;
	}
	bitmap->allclean = 1;

	spin_lock_irqsave(&bitmap->lock, flags);
	for (j = 0; j < bitmap->chunks; j++) {
		bitmap_counter_t *bmc;
		if (!bitmap->filemap)
			/* error or shutdown */
			break;

		page = filemap_get_page(bitmap, j);

		if (page != lastpage) {
			/* skip this page unless it's marked as needing cleaning */
			if (!test_page_attr(bitmap, page, BITMAP_PAGE_PENDING)) {
				int need_write = test_page_attr(bitmap, page,
								BITMAP_PAGE_NEEDWRITE);
				if (need_write)
					clear_page_attr(bitmap, page, BITMAP_PAGE_NEEDWRITE);

				spin_unlock_irqrestore(&bitmap->lock, flags);
				if (need_write)
					write_page(bitmap, page, 0);
				spin_lock_irqsave(&bitmap->lock, flags);
				j |= (PAGE_BITS - 1);
				continue;
			}

			/* grab the new page, sync and release the old */
			if (lastpage != NULL) {
				if (test_page_attr(bitmap, lastpage,
						   BITMAP_PAGE_NEEDWRITE)) {
					clear_page_attr(bitmap, lastpage,
							BITMAP_PAGE_NEEDWRITE);
					spin_unlock_irqrestore(&bitmap->lock, flags);
					write_page(bitmap, lastpage, 0);
				} else {
					set_page_attr(bitmap, lastpage,
						      BITMAP_PAGE_NEEDWRITE);
					bitmap->allclean = 0;
					spin_unlock_irqrestore(&bitmap->lock, flags);
				}
			} else
				spin_unlock_irqrestore(&bitmap->lock, flags);
			lastpage = page;

			/* We are possibly going to clear some bits, so make
			 * sure that events_cleared is up-to-date.
			 */
			if (bitmap->need_sync &&
			    mddev->bitmap_info.external == 0) {
				bitmap_super_t *sb;
				bitmap->need_sync = 0;
				sb = kmap_atomic(bitmap->sb_page);
				sb->events_cleared =
					cpu_to_le64(bitmap->events_cleared);
				kunmap_atomic(sb);
				write_page(bitmap, bitmap->sb_page, 1);
			}
			spin_lock_irqsave(&bitmap->lock, flags);
			if (!bitmap->need_sync)
				clear_page_attr(bitmap, page, BITMAP_PAGE_PENDING);
			else
				bitmap->allclean = 0;
		}
		bmc = bitmap_get_counter(bitmap,
					 (sector_t)j << bitmap->chunkshift,
					 &blocks, 0);
		if (!bmc)
			j |= PAGE_COUNTER_MASK;
		else if (*bmc) {
			if (*bmc == 1 && !bitmap->need_sync) {
				/* we can clear the bit */
				*bmc = 0;
				bitmap_count_page(bitmap,
						  (sector_t)j << bitmap->chunkshift,
						  -1);

				/* clear the bit */
				paddr = kmap_atomic(page);
				if (bitmap->flags & BITMAP_HOSTENDIAN)
					clear_bit(file_page_offset(bitmap, j),
						  paddr);
				else
					__clear_bit_le(
						file_page_offset(bitmap,
								 j),
						paddr);
				kunmap_atomic(paddr);
			} else if (*bmc <= 2) {
				*bmc = 1; /* maybe clear the bit next time */
				set_page_attr(bitmap, page, BITMAP_PAGE_PENDING);
				bitmap->allclean = 0;
			}
		}
	}
	spin_unlock_irqrestore(&bitmap->lock, flags);

	/* now sync the final page */
	if (lastpage != NULL) {
		spin_lock_irqsave(&bitmap->lock, flags);
		if (test_page_attr(bitmap, lastpage, BITMAP_PAGE_NEEDWRITE)) {
			clear_page_attr(bitmap, lastpage, BITMAP_PAGE_NEEDWRITE);
			spin_unlock_irqrestore(&bitmap->lock, flags);
			write_page(bitmap, lastpage, 0);
		} else {
			set_page_attr(bitmap, lastpage, BITMAP_PAGE_NEEDWRITE);
			bitmap->allclean = 0;
			spin_unlock_irqrestore(&bitmap->lock, flags);
		}
	}

 done:
	if (bitmap->allclean == 0)
		mddev->thread->timeout =
			mddev->bitmap_info.daemon_sleep;
	mutex_unlock(&mddev->bitmap_info.mutex);
}

static bitmap_counter_t *bitmap_get_counter(struct bitmap *bitmap,
					    sector_t offset, sector_t *blocks,
					    int create)
__releases(bitmap->lock)
__acquires(bitmap->lock)
{
	/* If 'create', we might release the lock and reclaim it.
	 * The lock must have been taken with interrupts enabled.
	 * If !create, we don't release the lock.
	 */
	sector_t chunk = offset >> bitmap->chunkshift;
	unsigned long page = chunk >> PAGE_COUNTER_SHIFT;
	unsigned long pageoff = (chunk & PAGE_COUNTER_MASK) << COUNTER_BYTE_SHIFT;
	sector_t csize;
	int err;

	err = bitmap_checkpage(bitmap, page, create);

	if (bitmap->bp[page].hijacked ||
	    bitmap->bp[page].map == NULL)
		csize = ((sector_t)1) << (bitmap->chunkshift +
					  PAGE_COUNTER_SHIFT - 1);
	else
		csize = ((sector_t)1) << bitmap->chunkshift;
	*blocks = csize - (offset & (csize - 1));

	if (err < 0)
		return NULL;

	/* now locked ... */

	if (bitmap->bp[page].hijacked) { /* hijacked pointer */
		/* should we use the first or second counter field
		 * of the hijacked pointer? */
		int hi = (pageoff > PAGE_COUNTER_MASK);
		return  &((bitmap_counter_t *)
			  &bitmap->bp[page].map)[hi];
	} else /* page is allocated */
		return (bitmap_counter_t *)
			&(bitmap->bp[page].map[pageoff]);
}

int bitmap_startwrite(struct bitmap *bitmap, sector_t offset, unsigned long sectors, int behind)
{
	if (!bitmap)
		return 0;

	if (behind) {
		int bw;
		atomic_inc(&bitmap->behind_writes);
		bw = atomic_read(&bitmap->behind_writes);
		if (bw > bitmap->behind_writes_used)
			bitmap->behind_writes_used = bw;

		pr_debug("inc write-behind count %d/%lu\n",
			 bw, bitmap->mddev->bitmap_info.max_write_behind);
	}

	while (sectors) {
		sector_t blocks;
		bitmap_counter_t *bmc;

		spin_lock_irq(&bitmap->lock);
		bmc = bitmap_get_counter(bitmap, offset, &blocks, 1);
		if (!bmc) {
			spin_unlock_irq(&bitmap->lock);
			return 0;
		}

		if (unlikely(COUNTER(*bmc) == COUNTER_MAX)) {
			DEFINE_WAIT(__wait);
			/* note that it is safe to do the prepare_to_wait
			 * after the test as long as we do it before dropping
			 * the spinlock.
			 */
			prepare_to_wait(&bitmap->overflow_wait, &__wait,
					TASK_UNINTERRUPTIBLE);
			spin_unlock_irq(&bitmap->lock);
			io_schedule();
			finish_wait(&bitmap->overflow_wait, &__wait);
			continue;
		}

		switch (*bmc) {
		case 0:
			bitmap_file_set_bit(bitmap, offset);
			bitmap_count_page(bitmap, offset, 1);
			/* fall through */
		case 1:
			*bmc = 2;
		}

		(*bmc)++;

		spin_unlock_irq(&bitmap->lock);

		offset += blocks;
		if (sectors > blocks)
			sectors -= blocks;
		else
			sectors = 0;
	}
	return 0;
}
EXPORT_SYMBOL(bitmap_startwrite);

void bitmap_endwrite(struct bitmap *bitmap, sector_t offset, unsigned long sectors,
		     int success, int behind)
{
	if (!bitmap)
		return;
	if (behind) {
		if (atomic_dec_and_test(&bitmap->behind_writes))
			wake_up(&bitmap->behind_wait);
		pr_debug("dec write-behind count %d/%lu\n",
			 atomic_read(&bitmap->behind_writes),
			 bitmap->mddev->bitmap_info.max_write_behind);
	}

	while (sectors) {
		sector_t blocks;
		unsigned long flags;
		bitmap_counter_t *bmc;

		spin_lock_irqsave(&bitmap->lock, flags);
		bmc = bitmap_get_counter(bitmap, offset, &blocks, 0);
		if (!bmc) {
			spin_unlock_irqrestore(&bitmap->lock, flags);
			return;
		}

		if (success && !bitmap->mddev->degraded &&
		    bitmap->events_cleared < bitmap->mddev->events) {
			bitmap->events_cleared = bitmap->mddev->events;
			bitmap->need_sync = 1;
			sysfs_notify_dirent_safe(bitmap->sysfs_can_clear);
		}

		if (!success && !NEEDED(*bmc))
			*bmc |= NEEDED_MASK;

		if (COUNTER(*bmc) == COUNTER_MAX)
			wake_up(&bitmap->overflow_wait);

		(*bmc)--;
		if (*bmc <= 2) {
			set_page_attr(bitmap,
				      filemap_get_page(
					      bitmap,
					      offset >> bitmap->chunkshift),
				      BITMAP_PAGE_PENDING);
			bitmap->allclean = 0;
		}
		spin_unlock_irqrestore(&bitmap->lock, flags);
		offset += blocks;
		if (sectors > blocks)
			sectors -= blocks;
		else
			sectors = 0;
	}
}
EXPORT_SYMBOL(bitmap_endwrite);

static int __bitmap_start_sync(struct bitmap *bitmap, sector_t offset, sector_t *blocks,
			       int degraded)
{
	bitmap_counter_t *bmc;
	int rv;
	if (bitmap == NULL) {/* FIXME or bitmap set as 'failed' */
		*blocks = 1024;
		return 1; /* always resync if no bitmap */
	}
	spin_lock_irq(&bitmap->lock);
	bmc = bitmap_get_counter(bitmap, offset, blocks, 0);
	rv = 0;
	if (bmc) {
		/* locked */
		if (RESYNC(*bmc))
			rv = 1;
		else if (NEEDED(*bmc)) {
			rv = 1;
			if (!degraded) { /* don't set/clear bits if degraded */
				*bmc |= RESYNC_MASK;
				*bmc &= ~NEEDED_MASK;
			}
		}
	}
	spin_unlock_irq(&bitmap->lock);
	return rv;
}

int bitmap_start_sync(struct bitmap *bitmap, sector_t offset, sector_t *blocks,
		      int degraded)
{
	/* bitmap_start_sync must always report on multiples of whole
	 * pages, otherwise resync (which is very PAGE_SIZE based) will
	 * get confused.
	 * So call __bitmap_start_sync repeatedly (if needed) until
	 * At least PAGE_SIZE>>9 blocks are covered.
	 * Return the 'or' of the result.
	 */
	int rv = 0;
	sector_t blocks1;

	*blocks = 0;
	while (*blocks < (PAGE_SIZE>>9)) {
		rv |= __bitmap_start_sync(bitmap, offset,
					  &blocks1, degraded);
		offset += blocks1;
		*blocks += blocks1;
	}
	return rv;
}
EXPORT_SYMBOL(bitmap_start_sync);

void bitmap_end_sync(struct bitmap *bitmap, sector_t offset, sector_t *blocks, int aborted)
{
	bitmap_counter_t *bmc;
	unsigned long flags;

	if (bitmap == NULL) {
		*blocks = 1024;
		return;
	}
	spin_lock_irqsave(&bitmap->lock, flags);
	bmc = bitmap_get_counter(bitmap, offset, blocks, 0);
	if (bmc == NULL)
		goto unlock;
	/* locked */
	if (RESYNC(*bmc)) {
		*bmc &= ~RESYNC_MASK;

		if (!NEEDED(*bmc) && aborted)
			*bmc |= NEEDED_MASK;
		else {
			if (*bmc <= 2) {
				set_page_attr(bitmap,
					      filemap_get_page(bitmap, offset >> bitmap->chunkshift),
					      BITMAP_PAGE_PENDING);
				bitmap->allclean = 0;
			}
		}
	}
 unlock:
	spin_unlock_irqrestore(&bitmap->lock, flags);
}
EXPORT_SYMBOL(bitmap_end_sync);

void bitmap_close_sync(struct bitmap *bitmap)
{
	/* Sync has finished, and any bitmap chunks that weren't synced
	 * properly have been aborted.  It remains to us to clear the
	 * RESYNC bit wherever it is still on
	 */
	sector_t sector = 0;
	sector_t blocks;
	if (!bitmap)
		return;
	while (sector < bitmap->mddev->resync_max_sectors) {
		bitmap_end_sync(bitmap, sector, &blocks, 0);
		sector += blocks;
	}
}
EXPORT_SYMBOL(bitmap_close_sync);

void bitmap_cond_end_sync(struct bitmap *bitmap, sector_t sector)
{
	sector_t s = 0;
	sector_t blocks;

	if (!bitmap)
		return;
	if (sector == 0) {
		bitmap->last_end_sync = jiffies;
		return;
	}
	if (time_before(jiffies, (bitmap->last_end_sync
				  + bitmap->mddev->bitmap_info.daemon_sleep)))
		return;
	wait_event(bitmap->mddev->recovery_wait,
		   atomic_read(&bitmap->mddev->recovery_active) == 0);

	bitmap->mddev->curr_resync_completed = sector;
	set_bit(MD_CHANGE_CLEAN, &bitmap->mddev->flags);
	sector &= ~((1ULL << bitmap->chunkshift) - 1);
	s = 0;
	while (s < sector && s < bitmap->mddev->resync_max_sectors) {
		bitmap_end_sync(bitmap, s, &blocks, 0);
		s += blocks;
	}
	bitmap->last_end_sync = jiffies;
	sysfs_notify(&bitmap->mddev->kobj, NULL, "sync_completed");
}
EXPORT_SYMBOL(bitmap_cond_end_sync);

static void bitmap_set_memory_bits(struct bitmap *bitmap, sector_t offset, int needed)
{
	/* For each chunk covered by any of these sectors, set the
	 * counter to 1 and set resync_needed.  They should all
	 * be 0 at this point
	 */

	sector_t secs;
	bitmap_counter_t *bmc;
	spin_lock_irq(&bitmap->lock);
	bmc = bitmap_get_counter(bitmap, offset, &secs, 1);
	if (!bmc) {
		spin_unlock_irq(&bitmap->lock);
		return;
	}
	if (!*bmc) {
		struct page *page;
		*bmc = 2 | (needed ? NEEDED_MASK : 0);
		bitmap_count_page(bitmap, offset, 1);
		page = filemap_get_page(bitmap, offset >> bitmap->chunkshift);
		set_page_attr(bitmap, page, BITMAP_PAGE_PENDING);
		bitmap->allclean = 0;
	}
	spin_unlock_irq(&bitmap->lock);
}

/* dirty the memory and file bits for bitmap chunks "s" to "e" */
void bitmap_dirty_bits(struct bitmap *bitmap, unsigned long s, unsigned long e)
{
	unsigned long chunk;

	for (chunk = s; chunk <= e; chunk++) {
		sector_t sec = (sector_t)chunk << bitmap->chunkshift;
		bitmap_set_memory_bits(bitmap, sec, 1);
		spin_lock_irq(&bitmap->lock);
		bitmap_file_set_bit(bitmap, sec);
		spin_unlock_irq(&bitmap->lock);
		if (sec < bitmap->mddev->recovery_cp)
			/* We are asserting that the array is dirty,
			 * so move the recovery_cp address back so
			 * that it is obvious that it is dirty
			 */
			bitmap->mddev->recovery_cp = sec;
	}
}

/*
 * flush out any pending updates
 */
void bitmap_flush(struct mddev *mddev)
{
	struct bitmap *bitmap = mddev->bitmap;
	long sleep;

	if (!bitmap) /* there was no bitmap */
		return;

	/* run the daemon_work three time to ensure everything is flushed
	 * that can be
	 */
	sleep = mddev->bitmap_info.daemon_sleep * 2;
	bitmap->daemon_lastrun -= sleep;
	bitmap_daemon_work(mddev);
	bitmap->daemon_lastrun -= sleep;
	bitmap_daemon_work(mddev);
	bitmap->daemon_lastrun -= sleep;
	bitmap_daemon_work(mddev);
	bitmap_update_sb(bitmap);
}

/*
 * free memory that was allocated
 */
static void bitmap_free(struct bitmap *bitmap)
{
	unsigned long k, pages;
	struct bitmap_page *bp;

	if (!bitmap) /* there was no bitmap */
		return;

	/* release the bitmap file and kill the daemon */
	bitmap_file_put(bitmap);

	bp = bitmap->bp;
	pages = bitmap->pages;

	/* free all allocated memory */

	if (bp) /* deallocate the page memory */
		for (k = 0; k < pages; k++)
			if (bp[k].map && !bp[k].hijacked)
				kfree(bp[k].map);
	kfree(bp);
	kfree(bitmap);
}

void bitmap_destroy(struct mddev *mddev)
{
	struct bitmap *bitmap = mddev->bitmap;

	if (!bitmap) /* there was no bitmap */
		return;

	mutex_lock(&mddev->bitmap_info.mutex);
	mddev->bitmap = NULL; /* disconnect from the md device */
	mutex_unlock(&mddev->bitmap_info.mutex);
	if (mddev->thread)
		mddev->thread->timeout = MAX_SCHEDULE_TIMEOUT;

	if (bitmap->sysfs_can_clear)
		sysfs_put(bitmap->sysfs_can_clear);

	bitmap_free(bitmap);
}

/*
 * initialize the bitmap structure
 * if this returns an error, bitmap_destroy must be called to do clean up
 */
int bitmap_create(struct mddev *mddev)
{
	struct bitmap *bitmap;
	sector_t blocks = mddev->resync_max_sectors;
	unsigned long chunks;
	unsigned long pages;
	struct file *file = mddev->bitmap_info.file;
	int err;
	struct sysfs_dirent *bm = NULL;

	BUILD_BUG_ON(sizeof(bitmap_super_t) != 256);

	if (!file
	    && !mddev->bitmap_info.offset) /* bitmap disabled, nothing to do */
		return 0;

	BUG_ON(file && mddev->bitmap_info.offset);

	bitmap = kzalloc(sizeof(*bitmap), GFP_KERNEL);
	if (!bitmap)
		return -ENOMEM;

	spin_lock_init(&bitmap->lock);
	atomic_set(&bitmap->pending_writes, 0);
	init_waitqueue_head(&bitmap->write_wait);
	init_waitqueue_head(&bitmap->overflow_wait);
	init_waitqueue_head(&bitmap->behind_wait);

	bitmap->mddev = mddev;

	if (mddev->kobj.sd)
		bm = sysfs_get_dirent(mddev->kobj.sd, NULL, "bitmap");
	if (bm) {
		bitmap->sysfs_can_clear = sysfs_get_dirent(bm, NULL, "can_clear");
		sysfs_put(bm);
	} else
		bitmap->sysfs_can_clear = NULL;

	bitmap->file = file;
	if (file) {
		get_file(file);
		/* As future accesses to this file will use bmap,
		 * and bypass the page cache, we must sync the file
		 * first.
		 */
		vfs_fsync(file, 1);
	}
	/* read superblock from bitmap file (this sets mddev->bitmap_info.chunksize) */
	if (!mddev->bitmap_info.external) {
		/*
		 * If 'MD_ARRAY_FIRST_USE' is set, then device-mapper is
		 * instructing us to create a new on-disk bitmap instance.
		 */
		if (test_and_clear_bit(MD_ARRAY_FIRST_USE, &mddev->flags))
			err = bitmap_new_disk_sb(bitmap);
		else
			err = bitmap_read_sb(bitmap);
	} else {
		err = 0;
		if (mddev->bitmap_info.chunksize == 0 ||
		    mddev->bitmap_info.daemon_sleep == 0)
			/* chunksize and time_base need to be
			 * set first. */
			err = -EINVAL;
	}
	if (err)
		goto error;

	bitmap->daemon_lastrun = jiffies;
	bitmap->chunkshift = (ffz(~mddev->bitmap_info.chunksize)
			      - BITMAP_BLOCK_SHIFT);

<<<<<<< HEAD
	/* now that chunksize and chunkshift are set, we can use these macros */
	chunks = (blocks + bitmap->chunkshift - 1) >>
=======
	chunks = (blocks + (1 << bitmap->chunkshift) - 1) >>
>>>>>>> 711e1bfb
			bitmap->chunkshift;
	pages = (chunks + PAGE_COUNTER_RATIO - 1) / PAGE_COUNTER_RATIO;

	BUG_ON(!pages);

	bitmap->chunks = chunks;
	bitmap->pages = pages;
	bitmap->missing_pages = pages;

	bitmap->bp = kzalloc(pages * sizeof(*bitmap->bp), GFP_KERNEL);

	err = -ENOMEM;
	if (!bitmap->bp)
		goto error;

	printk(KERN_INFO "created bitmap (%lu pages) for device %s\n",
		pages, bmname(bitmap));

	mddev->bitmap = bitmap;


	return (bitmap->flags & BITMAP_WRITE_ERROR) ? -EIO : 0;

 error:
	bitmap_free(bitmap);
	return err;
}

int bitmap_load(struct mddev *mddev)
{
	int err = 0;
	sector_t start = 0;
	sector_t sector = 0;
	struct bitmap *bitmap = mddev->bitmap;

	if (!bitmap)
		goto out;

	/* Clear out old bitmap info first:  Either there is none, or we
	 * are resuming after someone else has possibly changed things,
	 * so we should forget old cached info.
	 * All chunks should be clean, but some might need_sync.
	 */
	while (sector < mddev->resync_max_sectors) {
		sector_t blocks;
		bitmap_start_sync(bitmap, sector, &blocks, 0);
		sector += blocks;
	}
	bitmap_close_sync(bitmap);

	if (mddev->degraded == 0
	    || bitmap->events_cleared == mddev->events)
		/* no need to keep dirty bits to optimise a
		 * re-add of a missing device */
		start = mddev->recovery_cp;

	mutex_lock(&mddev->bitmap_info.mutex);
	err = bitmap_init_from_disk(bitmap, start);
	mutex_unlock(&mddev->bitmap_info.mutex);

	if (err)
		goto out;

	mddev->thread->timeout = mddev->bitmap_info.daemon_sleep;
	md_wakeup_thread(mddev->thread);

	bitmap_update_sb(bitmap);

	if (bitmap->flags & BITMAP_WRITE_ERROR)
		err = -EIO;
out:
	return err;
}
EXPORT_SYMBOL_GPL(bitmap_load);

void bitmap_status(struct seq_file *seq, struct bitmap *bitmap)
{
	unsigned long chunk_kb;
	unsigned long flags;

	if (!bitmap)
		return;

	spin_lock_irqsave(&bitmap->lock, flags);
	chunk_kb = bitmap->mddev->bitmap_info.chunksize >> 10;
	seq_printf(seq, "bitmap: %lu/%lu pages [%luKB], "
		   "%lu%s chunk",
		   bitmap->pages - bitmap->missing_pages,
		   bitmap->pages,
		   (bitmap->pages - bitmap->missing_pages)
		   << (PAGE_SHIFT - 10),
		   chunk_kb ? chunk_kb : bitmap->mddev->bitmap_info.chunksize,
		   chunk_kb ? "KB" : "B");
	if (bitmap->file) {
		seq_printf(seq, ", file: ");
		seq_path(seq, &bitmap->file->f_path, " \t\n");
	}

	seq_printf(seq, "\n");
	spin_unlock_irqrestore(&bitmap->lock, flags);
}

static ssize_t
location_show(struct mddev *mddev, char *page)
{
	ssize_t len;
	if (mddev->bitmap_info.file)
		len = sprintf(page, "file");
	else if (mddev->bitmap_info.offset)
		len = sprintf(page, "%+lld", (long long)mddev->bitmap_info.offset);
	else
		len = sprintf(page, "none");
	len += sprintf(page+len, "\n");
	return len;
}

static ssize_t
location_store(struct mddev *mddev, const char *buf, size_t len)
{

	if (mddev->pers) {
		if (!mddev->pers->quiesce)
			return -EBUSY;
		if (mddev->recovery || mddev->sync_thread)
			return -EBUSY;
	}

	if (mddev->bitmap || mddev->bitmap_info.file ||
	    mddev->bitmap_info.offset) {
		/* bitmap already configured.  Only option is to clear it */
		if (strncmp(buf, "none", 4) != 0)
			return -EBUSY;
		if (mddev->pers) {
			mddev->pers->quiesce(mddev, 1);
			bitmap_destroy(mddev);
			mddev->pers->quiesce(mddev, 0);
		}
		mddev->bitmap_info.offset = 0;
		if (mddev->bitmap_info.file) {
			struct file *f = mddev->bitmap_info.file;
			mddev->bitmap_info.file = NULL;
			restore_bitmap_write_access(f);
			fput(f);
		}
	} else {
		/* No bitmap, OK to set a location */
		long long offset;
		if (strncmp(buf, "none", 4) == 0)
			/* nothing to be done */;
		else if (strncmp(buf, "file:", 5) == 0) {
			/* Not supported yet */
			return -EINVAL;
		} else {
			int rv;
			if (buf[0] == '+')
				rv = strict_strtoll(buf+1, 10, &offset);
			else
				rv = strict_strtoll(buf, 10, &offset);
			if (rv)
				return rv;
			if (offset == 0)
				return -EINVAL;
			if (mddev->bitmap_info.external == 0 &&
			    mddev->major_version == 0 &&
			    offset != mddev->bitmap_info.default_offset)
				return -EINVAL;
			mddev->bitmap_info.offset = offset;
			if (mddev->pers) {
				mddev->pers->quiesce(mddev, 1);
				rv = bitmap_create(mddev);
				if (!rv)
					rv = bitmap_load(mddev);
				if (rv) {
					bitmap_destroy(mddev);
					mddev->bitmap_info.offset = 0;
				}
				mddev->pers->quiesce(mddev, 0);
				if (rv)
					return rv;
			}
		}
	}
	if (!mddev->external) {
		/* Ensure new bitmap info is stored in
		 * metadata promptly.
		 */
		set_bit(MD_CHANGE_DEVS, &mddev->flags);
		md_wakeup_thread(mddev->thread);
	}
	return len;
}

static struct md_sysfs_entry bitmap_location =
__ATTR(location, S_IRUGO|S_IWUSR, location_show, location_store);

static ssize_t
timeout_show(struct mddev *mddev, char *page)
{
	ssize_t len;
	unsigned long secs = mddev->bitmap_info.daemon_sleep / HZ;
	unsigned long jifs = mddev->bitmap_info.daemon_sleep % HZ;

	len = sprintf(page, "%lu", secs);
	if (jifs)
		len += sprintf(page+len, ".%03u", jiffies_to_msecs(jifs));
	len += sprintf(page+len, "\n");
	return len;
}

static ssize_t
timeout_store(struct mddev *mddev, const char *buf, size_t len)
{
	/* timeout can be set at any time */
	unsigned long timeout;
	int rv = strict_strtoul_scaled(buf, &timeout, 4);
	if (rv)
		return rv;

	/* just to make sure we don't overflow... */
	if (timeout >= LONG_MAX / HZ)
		return -EINVAL;

	timeout = timeout * HZ / 10000;

	if (timeout >= MAX_SCHEDULE_TIMEOUT)
		timeout = MAX_SCHEDULE_TIMEOUT-1;
	if (timeout < 1)
		timeout = 1;
	mddev->bitmap_info.daemon_sleep = timeout;
	if (mddev->thread) {
		/* if thread->timeout is MAX_SCHEDULE_TIMEOUT, then
		 * the bitmap is all clean and we don't need to
		 * adjust the timeout right now
		 */
		if (mddev->thread->timeout < MAX_SCHEDULE_TIMEOUT) {
			mddev->thread->timeout = timeout;
			md_wakeup_thread(mddev->thread);
		}
	}
	return len;
}

static struct md_sysfs_entry bitmap_timeout =
__ATTR(time_base, S_IRUGO|S_IWUSR, timeout_show, timeout_store);

static ssize_t
backlog_show(struct mddev *mddev, char *page)
{
	return sprintf(page, "%lu\n", mddev->bitmap_info.max_write_behind);
}

static ssize_t
backlog_store(struct mddev *mddev, const char *buf, size_t len)
{
	unsigned long backlog;
	int rv = strict_strtoul(buf, 10, &backlog);
	if (rv)
		return rv;
	if (backlog > COUNTER_MAX)
		return -EINVAL;
	mddev->bitmap_info.max_write_behind = backlog;
	return len;
}

static struct md_sysfs_entry bitmap_backlog =
__ATTR(backlog, S_IRUGO|S_IWUSR, backlog_show, backlog_store);

static ssize_t
chunksize_show(struct mddev *mddev, char *page)
{
	return sprintf(page, "%lu\n", mddev->bitmap_info.chunksize);
}

static ssize_t
chunksize_store(struct mddev *mddev, const char *buf, size_t len)
{
	/* Can only be changed when no bitmap is active */
	int rv;
	unsigned long csize;
	if (mddev->bitmap)
		return -EBUSY;
	rv = strict_strtoul(buf, 10, &csize);
	if (rv)
		return rv;
	if (csize < 512 ||
	    !is_power_of_2(csize))
		return -EINVAL;
	mddev->bitmap_info.chunksize = csize;
	return len;
}

static struct md_sysfs_entry bitmap_chunksize =
__ATTR(chunksize, S_IRUGO|S_IWUSR, chunksize_show, chunksize_store);

static ssize_t metadata_show(struct mddev *mddev, char *page)
{
	return sprintf(page, "%s\n", (mddev->bitmap_info.external
				      ? "external" : "internal"));
}

static ssize_t metadata_store(struct mddev *mddev, const char *buf, size_t len)
{
	if (mddev->bitmap ||
	    mddev->bitmap_info.file ||
	    mddev->bitmap_info.offset)
		return -EBUSY;
	if (strncmp(buf, "external", 8) == 0)
		mddev->bitmap_info.external = 1;
	else if (strncmp(buf, "internal", 8) == 0)
		mddev->bitmap_info.external = 0;
	else
		return -EINVAL;
	return len;
}

static struct md_sysfs_entry bitmap_metadata =
__ATTR(metadata, S_IRUGO|S_IWUSR, metadata_show, metadata_store);

static ssize_t can_clear_show(struct mddev *mddev, char *page)
{
	int len;
	if (mddev->bitmap)
		len = sprintf(page, "%s\n", (mddev->bitmap->need_sync ?
					     "false" : "true"));
	else
		len = sprintf(page, "\n");
	return len;
}

static ssize_t can_clear_store(struct mddev *mddev, const char *buf, size_t len)
{
	if (mddev->bitmap == NULL)
		return -ENOENT;
	if (strncmp(buf, "false", 5) == 0)
		mddev->bitmap->need_sync = 1;
	else if (strncmp(buf, "true", 4) == 0) {
		if (mddev->degraded)
			return -EBUSY;
		mddev->bitmap->need_sync = 0;
	} else
		return -EINVAL;
	return len;
}

static struct md_sysfs_entry bitmap_can_clear =
__ATTR(can_clear, S_IRUGO|S_IWUSR, can_clear_show, can_clear_store);

static ssize_t
behind_writes_used_show(struct mddev *mddev, char *page)
{
	if (mddev->bitmap == NULL)
		return sprintf(page, "0\n");
	return sprintf(page, "%lu\n",
		       mddev->bitmap->behind_writes_used);
}

static ssize_t
behind_writes_used_reset(struct mddev *mddev, const char *buf, size_t len)
{
	if (mddev->bitmap)
		mddev->bitmap->behind_writes_used = 0;
	return len;
}

static struct md_sysfs_entry max_backlog_used =
__ATTR(max_backlog_used, S_IRUGO | S_IWUSR,
       behind_writes_used_show, behind_writes_used_reset);

static struct attribute *md_bitmap_attrs[] = {
	&bitmap_location.attr,
	&bitmap_timeout.attr,
	&bitmap_backlog.attr,
	&bitmap_chunksize.attr,
	&bitmap_metadata.attr,
	&bitmap_can_clear.attr,
	&max_backlog_used.attr,
	NULL
};
struct attribute_group md_bitmap_group = {
	.name = "bitmap",
	.attrs = md_bitmap_attrs,
};
<|MERGE_RESOLUTION|>--- conflicted
+++ resolved
@@ -1727,12 +1727,7 @@
 	bitmap->chunkshift = (ffz(~mddev->bitmap_info.chunksize)
 			      - BITMAP_BLOCK_SHIFT);
 
-<<<<<<< HEAD
-	/* now that chunksize and chunkshift are set, we can use these macros */
-	chunks = (blocks + bitmap->chunkshift - 1) >>
-=======
 	chunks = (blocks + (1 << bitmap->chunkshift) - 1) >>
->>>>>>> 711e1bfb
 			bitmap->chunkshift;
 	pages = (chunks + PAGE_COUNTER_RATIO - 1) / PAGE_COUNTER_RATIO;
 
