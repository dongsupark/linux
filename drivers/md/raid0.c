--- conflicted
+++ resolved
@@ -431,11 +431,8 @@
 	if (md_check_no_bitmap(mddev))
 		return -EINVAL;
 	blk_queue_max_hw_sectors(mddev->queue, mddev->chunk_sectors);
-<<<<<<< HEAD
 	blk_queue_max_write_same_sectors(mddev->queue, mddev->chunk_sectors);
-=======
 	blk_queue_max_discard_sectors(mddev->queue, mddev->chunk_sectors);
->>>>>>> c0c6d3f3
 
 	/* if private is not null, we are here after takeover */
 	if (mddev->private == NULL) {
