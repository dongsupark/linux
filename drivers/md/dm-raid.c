--- conflicted
+++ resolved
@@ -857,13 +857,9 @@
 static int analyse_superblocks(struct dm_target *ti, struct raid_set *rs)
 {
 	int ret;
-<<<<<<< HEAD
-	struct md_rdev *rdev, *freshest;
-=======
 	unsigned redundancy = 0;
 	struct raid_dev *dev;
-	struct md_rdev *rdev, *freshest, *tmp;
->>>>>>> a35f3633
+	struct md_rdev *rdev, *freshest;
 	struct mddev *mddev = &rs->md;
 
 	switch (rs->raid_type->level) {
