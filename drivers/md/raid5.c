--- conflicted
+++ resolved
@@ -3990,19 +3990,8 @@
 	const int rw = bio_data_dir(bi);
 	int remaining;
 
-<<<<<<< HEAD
-	if (unlikely(bi->bi_rw & REQ_HARDBARRIER)) {
-		/* Drain all pending writes.  We only really need
-		 * to ensure they have been submitted, but this is
-		 * easier.
-		 */
-		mddev->pers->quiesce(mddev, 1);
-		mddev->pers->quiesce(mddev, 0);
-		md_barrier_request(mddev, bi);
-=======
 	if (unlikely(bi->bi_rw & REQ_FLUSH)) {
 		md_flush_request(mddev, bi);
->>>>>>> 45f53cc9
 		return 0;
 	}
 
