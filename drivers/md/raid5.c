/*
 * raid5.c : Multiple Devices driver for Linux
 *	   Copyright (C) 1996, 1997 Ingo Molnar, Miguel de Icaza, Gadi Oxman
 *	   Copyright (C) 1999, 2000 Ingo Molnar
 *	   Copyright (C) 2002, 2003 H. Peter Anvin
 *
 * RAID-4/5/6 management functions.
 * Thanks to Penguin Computing for making the RAID-6 development possible
 * by donating a test server!
 *
 * This program is free software; you can redistribute it and/or modify
 * it under the terms of the GNU General Public License as published by
 * the Free Software Foundation; either version 2, or (at your option)
 * any later version.
 *
 * You should have received a copy of the GNU General Public License
 * (for example /usr/src/linux/COPYING); if not, write to the Free
 * Software Foundation, Inc., 675 Mass Ave, Cambridge, MA 02139, USA.
 */

/*
 * BITMAP UNPLUGGING:
 *
 * The sequencing for updating the bitmap reliably is a little
 * subtle (and I got it wrong the first time) so it deserves some
 * explanation.
 *
 * We group bitmap updates into batches.  Each batch has a number.
 * We may write out several batches at once, but that isn't very important.
 * conf->seq_write is the number of the last batch successfully written.
 * conf->seq_flush is the number of the last batch that was closed to
 *    new additions.
 * When we discover that we will need to write to any block in a stripe
 * (in add_stripe_bio) we update the in-memory bitmap and record in sh->bm_seq
 * the number of the batch it will be in. This is seq_flush+1.
 * When we are ready to do a write, if that batch hasn't been written yet,
 *   we plug the array and queue the stripe for later.
 * When an unplug happens, we increment bm_flush, thus closing the current
 *   batch.
 * When we notice that bm_flush > bm_write, we write out all pending updates
 * to the bitmap, and advance bm_write to where bm_flush was.
 * This may occasionally write a bit out twice, but is sure never to
 * miss any bits.
 */

#include <linux/blkdev.h>
#include <linux/kthread.h>
#include <linux/raid/pq.h>
#include <linux/async_tx.h>
#include <linux/module.h>
#include <linux/async.h>
#include <linux/seq_file.h>
#include <linux/cpu.h>
#include <linux/slab.h>
#include <linux/ratelimit.h>
#include <trace/events/block.h>

#include "md.h"
#include "raid5.h"
#include "raid0.h"
#include "bitmap.h"

/*
 * Stripe cache
 */

#define NR_STRIPES		256
#define STRIPE_SIZE		PAGE_SIZE
#define STRIPE_SHIFT		(PAGE_SHIFT - 9)
#define STRIPE_SECTORS		(STRIPE_SIZE>>9)
#define	IO_THRESHOLD		1
#define BYPASS_THRESHOLD	1
#define NR_HASH			(PAGE_SIZE / sizeof(struct hlist_head))
#define HASH_MASK		(NR_HASH - 1)

static inline struct hlist_head *stripe_hash(struct r5conf *conf, sector_t sect)
{
	int hash = (sect >> STRIPE_SHIFT) & HASH_MASK;
	return &conf->stripe_hashtbl[hash];
}

/* bio's attached to a stripe+device for I/O are linked together in bi_sector
 * order without overlap.  There may be several bio's per stripe+device, and
 * a bio could span several devices.
 * When walking this list for a particular stripe+device, we must never proceed
 * beyond a bio that extends past this device, as the next bio might no longer
 * be valid.
 * This function is used to determine the 'next' bio in the list, given the sector
 * of the current stripe+device
 */
static inline struct bio *r5_next_bio(struct bio *bio, sector_t sector)
{
	int sectors = bio_sectors(bio);
	if (bio->bi_sector + sectors < sector + STRIPE_SECTORS)
		return bio->bi_next;
	else
		return NULL;
}

/*
 * We maintain a biased count of active stripes in the bottom 16 bits of
 * bi_phys_segments, and a count of processed stripes in the upper 16 bits
 */
static inline int raid5_bi_processed_stripes(struct bio *bio)
{
	atomic_t *segments = (atomic_t *)&bio->bi_phys_segments;
	return (atomic_read(segments) >> 16) & 0xffff;
}

static inline int raid5_dec_bi_active_stripes(struct bio *bio)
{
	atomic_t *segments = (atomic_t *)&bio->bi_phys_segments;
	return atomic_sub_return(1, segments) & 0xffff;
}

static inline void raid5_inc_bi_active_stripes(struct bio *bio)
{
	atomic_t *segments = (atomic_t *)&bio->bi_phys_segments;
	atomic_inc(segments);
}

static inline void raid5_set_bi_processed_stripes(struct bio *bio,
	unsigned int cnt)
{
	atomic_t *segments = (atomic_t *)&bio->bi_phys_segments;
	int old, new;

	do {
		old = atomic_read(segments);
		new = (old & 0xffff) | (cnt << 16);
	} while (atomic_cmpxchg(segments, old, new) != old);
}

static inline void raid5_set_bi_stripes(struct bio *bio, unsigned int cnt)
{
	atomic_t *segments = (atomic_t *)&bio->bi_phys_segments;
	atomic_set(segments, cnt);
}

/* Find first data disk in a raid6 stripe */
static inline int raid6_d0(struct stripe_head *sh)
{
	if (sh->ddf_layout)
		/* ddf always start from first device */
		return 0;
	/* md starts just after Q block */
	if (sh->qd_idx == sh->disks - 1)
		return 0;
	else
		return sh->qd_idx + 1;
}
static inline int raid6_next_disk(int disk, int raid_disks)
{
	disk++;
	return (disk < raid_disks) ? disk : 0;
}

/* When walking through the disks in a raid5, starting at raid6_d0,
 * We need to map each disk to a 'slot', where the data disks are slot
 * 0 .. raid_disks-3, the parity disk is raid_disks-2 and the Q disk
 * is raid_disks-1.  This help does that mapping.
 */
static int raid6_idx_to_slot(int idx, struct stripe_head *sh,
			     int *count, int syndrome_disks)
{
	int slot = *count;

	if (sh->ddf_layout)
		(*count)++;
	if (idx == sh->pd_idx)
		return syndrome_disks;
	if (idx == sh->qd_idx)
		return syndrome_disks + 1;
	if (!sh->ddf_layout)
		(*count)++;
	return slot;
}

static void return_io(struct bio *return_bi)
{
	struct bio *bi = return_bi;
	while (bi) {

		return_bi = bi->bi_next;
		bi->bi_next = NULL;
		bi->bi_size = 0;
		trace_block_bio_complete(bdev_get_queue(bi->bi_bdev),
					 bi, 0);
		bio_endio(bi, 0);
		bi = return_bi;
	}
}

static void print_raid5_conf (struct r5conf *conf);

static int stripe_operations_active(struct stripe_head *sh)
{
	return sh->check_state || sh->reconstruct_state ||
	       test_bit(STRIPE_BIOFILL_RUN, &sh->state) ||
	       test_bit(STRIPE_COMPUTE_RUN, &sh->state);
}

static void do_release_stripe(struct r5conf *conf, struct stripe_head *sh)
{
	BUG_ON(!list_empty(&sh->lru));
	BUG_ON(atomic_read(&conf->active_stripes)==0);
	if (test_bit(STRIPE_HANDLE, &sh->state)) {
		if (test_bit(STRIPE_DELAYED, &sh->state) &&
		    !test_bit(STRIPE_PREREAD_ACTIVE, &sh->state))
			list_add_tail(&sh->lru, &conf->delayed_list);
		else if (test_bit(STRIPE_BIT_DELAY, &sh->state) &&
			   sh->bm_seq - conf->seq_write > 0)
			list_add_tail(&sh->lru, &conf->bitmap_list);
		else {
			clear_bit(STRIPE_DELAYED, &sh->state);
			clear_bit(STRIPE_BIT_DELAY, &sh->state);
			list_add_tail(&sh->lru, &conf->handle_list);
		}
		md_wakeup_thread(conf->mddev->thread);
	} else {
		BUG_ON(stripe_operations_active(sh));
		if (test_and_clear_bit(STRIPE_PREREAD_ACTIVE, &sh->state))
			if (atomic_dec_return(&conf->preread_active_stripes)
			    < IO_THRESHOLD)
				md_wakeup_thread(conf->mddev->thread);
		atomic_dec(&conf->active_stripes);
		if (!test_bit(STRIPE_EXPANDING, &sh->state)) {
			list_add_tail(&sh->lru, &conf->inactive_list);
			wake_up(&conf->wait_for_stripe);
			if (conf->retry_read_aligned)
				md_wakeup_thread(conf->mddev->thread);
		}
	}
}

static void __release_stripe(struct r5conf *conf, struct stripe_head *sh)
{
	if (atomic_dec_and_test(&sh->count))
		do_release_stripe(conf, sh);
}

static void release_stripe(struct stripe_head *sh)
{
	struct r5conf *conf = sh->raid_conf;
	unsigned long flags;

	local_irq_save(flags);
	if (atomic_dec_and_lock(&sh->count, &conf->device_lock)) {
		do_release_stripe(conf, sh);
		spin_unlock(&conf->device_lock);
	}
	local_irq_restore(flags);
}

static inline void remove_hash(struct stripe_head *sh)
{
	pr_debug("remove_hash(), stripe %llu\n",
		(unsigned long long)sh->sector);

	hlist_del_init(&sh->hash);
}

static inline void insert_hash(struct r5conf *conf, struct stripe_head *sh)
{
	struct hlist_head *hp = stripe_hash(conf, sh->sector);

	pr_debug("insert_hash(), stripe %llu\n",
		(unsigned long long)sh->sector);

	hlist_add_head(&sh->hash, hp);
}


/* find an idle stripe, make sure it is unhashed, and return it. */
static struct stripe_head *get_free_stripe(struct r5conf *conf)
{
	struct stripe_head *sh = NULL;
	struct list_head *first;

	if (list_empty(&conf->inactive_list))
		goto out;
	first = conf->inactive_list.next;
	sh = list_entry(first, struct stripe_head, lru);
	list_del_init(first);
	remove_hash(sh);
	atomic_inc(&conf->active_stripes);
out:
	return sh;
}

static void shrink_buffers(struct stripe_head *sh)
{
	struct page *p;
	int i;
	int num = sh->raid_conf->pool_size;

	for (i = 0; i < num ; i++) {
		p = sh->dev[i].page;
		if (!p)
			continue;
		sh->dev[i].page = NULL;
		put_page(p);
	}
}

static int grow_buffers(struct stripe_head *sh)
{
	int i;
	int num = sh->raid_conf->pool_size;

	for (i = 0; i < num; i++) {
		struct page *page;

		if (!(page = alloc_page(GFP_KERNEL))) {
			return 1;
		}
		sh->dev[i].page = page;
	}
	return 0;
}

static void raid5_build_block(struct stripe_head *sh, int i, int previous);
static void stripe_set_idx(sector_t stripe, struct r5conf *conf, int previous,
			    struct stripe_head *sh);

static void init_stripe(struct stripe_head *sh, sector_t sector, int previous)
{
	struct r5conf *conf = sh->raid_conf;
	int i;

	BUG_ON(atomic_read(&sh->count) != 0);
	BUG_ON(test_bit(STRIPE_HANDLE, &sh->state));
	BUG_ON(stripe_operations_active(sh));

	pr_debug("init_stripe called, stripe %llu\n",
		(unsigned long long)sh->sector);

	remove_hash(sh);

	sh->generation = conf->generation - previous;
	sh->disks = previous ? conf->previous_raid_disks : conf->raid_disks;
	sh->sector = sector;
	stripe_set_idx(sector, conf, previous, sh);
	sh->state = 0;


	for (i = sh->disks; i--; ) {
		struct r5dev *dev = &sh->dev[i];

		if (dev->toread || dev->read || dev->towrite || dev->written ||
		    test_bit(R5_LOCKED, &dev->flags)) {
			printk(KERN_ERR "sector=%llx i=%d %p %p %p %p %d\n",
			       (unsigned long long)sh->sector, i, dev->toread,
			       dev->read, dev->towrite, dev->written,
			       test_bit(R5_LOCKED, &dev->flags));
			WARN_ON(1);
		}
		dev->flags = 0;
		raid5_build_block(sh, i, previous);
	}
	insert_hash(conf, sh);
}

static struct stripe_head *__find_stripe(struct r5conf *conf, sector_t sector,
					 short generation)
{
	struct stripe_head *sh;

	pr_debug("__find_stripe, sector %llu\n", (unsigned long long)sector);
	hlist_for_each_entry(sh, stripe_hash(conf, sector), hash)
		if (sh->sector == sector && sh->generation == generation)
			return sh;
	pr_debug("__stripe %llu not in cache\n", (unsigned long long)sector);
	return NULL;
}

/*
 * Need to check if array has failed when deciding whether to:
 *  - start an array
 *  - remove non-faulty devices
 *  - add a spare
 *  - allow a reshape
 * This determination is simple when no reshape is happening.
 * However if there is a reshape, we need to carefully check
 * both the before and after sections.
 * This is because some failed devices may only affect one
 * of the two sections, and some non-in_sync devices may
 * be insync in the section most affected by failed devices.
 */
static int calc_degraded(struct r5conf *conf)
{
	int degraded, degraded2;
	int i;

	rcu_read_lock();
	degraded = 0;
	for (i = 0; i < conf->previous_raid_disks; i++) {
		struct md_rdev *rdev = rcu_dereference(conf->disks[i].rdev);
		if (rdev && test_bit(Faulty, &rdev->flags))
			rdev = rcu_dereference(conf->disks[i].replacement);
		if (!rdev || test_bit(Faulty, &rdev->flags))
			degraded++;
		else if (test_bit(In_sync, &rdev->flags))
			;
		else
			/* not in-sync or faulty.
			 * If the reshape increases the number of devices,
			 * this is being recovered by the reshape, so
			 * this 'previous' section is not in_sync.
			 * If the number of devices is being reduced however,
			 * the device can only be part of the array if
			 * we are reverting a reshape, so this section will
			 * be in-sync.
			 */
			if (conf->raid_disks >= conf->previous_raid_disks)
				degraded++;
	}
	rcu_read_unlock();
	if (conf->raid_disks == conf->previous_raid_disks)
		return degraded;
	rcu_read_lock();
	degraded2 = 0;
	for (i = 0; i < conf->raid_disks; i++) {
		struct md_rdev *rdev = rcu_dereference(conf->disks[i].rdev);
		if (rdev && test_bit(Faulty, &rdev->flags))
			rdev = rcu_dereference(conf->disks[i].replacement);
		if (!rdev || test_bit(Faulty, &rdev->flags))
			degraded2++;
		else if (test_bit(In_sync, &rdev->flags))
			;
		else
			/* not in-sync or faulty.
			 * If reshape increases the number of devices, this
			 * section has already been recovered, else it
			 * almost certainly hasn't.
			 */
			if (conf->raid_disks <= conf->previous_raid_disks)
				degraded2++;
	}
	rcu_read_unlock();
	if (degraded2 > degraded)
		return degraded2;
	return degraded;
}

static int has_failed(struct r5conf *conf)
{
	int degraded;

	if (conf->mddev->reshape_position == MaxSector)
		return conf->mddev->degraded > conf->max_degraded;

	degraded = calc_degraded(conf);
	if (degraded > conf->max_degraded)
		return 1;
	return 0;
}

static struct stripe_head *
get_active_stripe(struct r5conf *conf, sector_t sector,
		  int previous, int noblock, int noquiesce)
{
	struct stripe_head *sh;

	pr_debug("get_stripe, sector %llu\n", (unsigned long long)sector);

	spin_lock_irq(&conf->device_lock);

	do {
		wait_event_lock_irq(conf->wait_for_stripe,
				    conf->quiesce == 0 || noquiesce,
				    conf->device_lock);
		sh = __find_stripe(conf, sector, conf->generation - previous);
		if (!sh) {
			if (!conf->inactive_blocked)
				sh = get_free_stripe(conf);
			if (noblock && sh == NULL)
				break;
			if (!sh) {
				conf->inactive_blocked = 1;
				wait_event_lock_irq(conf->wait_for_stripe,
						    !list_empty(&conf->inactive_list) &&
						    (atomic_read(&conf->active_stripes)
						     < (conf->max_nr_stripes *3/4)
						     || !conf->inactive_blocked),
						    conf->device_lock);
				conf->inactive_blocked = 0;
			} else
				init_stripe(sh, sector, previous);
		} else {
			if (atomic_read(&sh->count)) {
				BUG_ON(!list_empty(&sh->lru)
				    && !test_bit(STRIPE_EXPANDING, &sh->state)
				    && !test_bit(STRIPE_ON_UNPLUG_LIST, &sh->state));
			} else {
				if (!test_bit(STRIPE_HANDLE, &sh->state))
					atomic_inc(&conf->active_stripes);
				if (list_empty(&sh->lru) &&
				    !test_bit(STRIPE_EXPANDING, &sh->state))
					BUG();
				list_del_init(&sh->lru);
			}
		}
	} while (sh == NULL);

	if (sh)
		atomic_inc(&sh->count);

	spin_unlock_irq(&conf->device_lock);
	return sh;
}

/* Determine if 'data_offset' or 'new_data_offset' should be used
 * in this stripe_head.
 */
static int use_new_offset(struct r5conf *conf, struct stripe_head *sh)
{
	sector_t progress = conf->reshape_progress;
	/* Need a memory barrier to make sure we see the value
	 * of conf->generation, or ->data_offset that was set before
	 * reshape_progress was updated.
	 */
	smp_rmb();
	if (progress == MaxSector)
		return 0;
	if (sh->generation == conf->generation - 1)
		return 0;
	/* We are in a reshape, and this is a new-generation stripe,
	 * so use new_data_offset.
	 */
	return 1;
}

static void
raid5_end_read_request(struct bio *bi, int error);
static void
raid5_end_write_request(struct bio *bi, int error);

static void ops_run_io(struct stripe_head *sh, struct stripe_head_state *s)
{
	struct r5conf *conf = sh->raid_conf;
	int i, disks = sh->disks;

	might_sleep();

	for (i = disks; i--; ) {
		int rw;
		int replace_only = 0;
		struct bio *bi, *rbi;
		struct md_rdev *rdev, *rrdev = NULL;
		if (test_and_clear_bit(R5_Wantwrite, &sh->dev[i].flags)) {
			if (test_and_clear_bit(R5_WantFUA, &sh->dev[i].flags))
				rw = WRITE_FUA;
			else
				rw = WRITE;
			if (test_bit(R5_Discard, &sh->dev[i].flags))
				rw |= REQ_DISCARD;
		} else if (test_and_clear_bit(R5_Wantread, &sh->dev[i].flags))
			rw = READ;
		else if (test_and_clear_bit(R5_WantReplace,
					    &sh->dev[i].flags)) {
			rw = WRITE;
			replace_only = 1;
		} else
			continue;
		if (test_and_clear_bit(R5_SyncIO, &sh->dev[i].flags))
			rw |= REQ_SYNC;

		bi = &sh->dev[i].req;
		rbi = &sh->dev[i].rreq; /* For writing to replacement */

		rcu_read_lock();
		rrdev = rcu_dereference(conf->disks[i].replacement);
		smp_mb(); /* Ensure that if rrdev is NULL, rdev won't be */
		rdev = rcu_dereference(conf->disks[i].rdev);
		if (!rdev) {
			rdev = rrdev;
			rrdev = NULL;
		}
		if (rw & WRITE) {
			if (replace_only)
				rdev = NULL;
			if (rdev == rrdev)
				/* We raced and saw duplicates */
				rrdev = NULL;
		} else {
			if (test_bit(R5_ReadRepl, &sh->dev[i].flags) && rrdev)
				rdev = rrdev;
			rrdev = NULL;
		}

		if (rdev && test_bit(Faulty, &rdev->flags))
			rdev = NULL;
		if (rdev)
			atomic_inc(&rdev->nr_pending);
		if (rrdev && test_bit(Faulty, &rrdev->flags))
			rrdev = NULL;
		if (rrdev)
			atomic_inc(&rrdev->nr_pending);
		rcu_read_unlock();

		/* We have already checked bad blocks for reads.  Now
		 * need to check for writes.  We never accept write errors
		 * on the replacement, so we don't to check rrdev.
		 */
		while ((rw & WRITE) && rdev &&
		       test_bit(WriteErrorSeen, &rdev->flags)) {
			sector_t first_bad;
			int bad_sectors;
			int bad = is_badblock(rdev, sh->sector, STRIPE_SECTORS,
					      &first_bad, &bad_sectors);
			if (!bad)
				break;

			if (bad < 0) {
				set_bit(BlockedBadBlocks, &rdev->flags);
				if (!conf->mddev->external &&
				    conf->mddev->flags) {
					/* It is very unlikely, but we might
					 * still need to write out the
					 * bad block log - better give it
					 * a chance*/
					md_check_recovery(conf->mddev);
				}
				/*
				 * Because md_wait_for_blocked_rdev
				 * will dec nr_pending, we must
				 * increment it first.
				 */
				atomic_inc(&rdev->nr_pending);
				md_wait_for_blocked_rdev(rdev, conf->mddev);
			} else {
				/* Acknowledged bad block - skip the write */
				rdev_dec_pending(rdev, conf->mddev);
				rdev = NULL;
			}
		}

		if (rdev) {
			if (s->syncing || s->expanding || s->expanded
			    || s->replacing)
				md_sync_acct(rdev->bdev, STRIPE_SECTORS);

			set_bit(STRIPE_IO_STARTED, &sh->state);

			bio_reset(bi);
			bi->bi_bdev = rdev->bdev;
			bi->bi_rw = rw;
			bi->bi_end_io = (rw & WRITE)
				? raid5_end_write_request
				: raid5_end_read_request;
			bi->bi_private = sh;

			pr_debug("%s: for %llu schedule op %ld on disc %d\n",
				__func__, (unsigned long long)sh->sector,
				bi->bi_rw, i);
			atomic_inc(&sh->count);
			if (use_new_offset(conf, sh))
				bi->bi_sector = (sh->sector
						 + rdev->new_data_offset);
			else
				bi->bi_sector = (sh->sector
						 + rdev->data_offset);
			if (test_bit(R5_ReadNoMerge, &sh->dev[i].flags))
				bi->bi_rw |= REQ_FLUSH;

			bi->bi_io_vec[0].bv_len = STRIPE_SIZE;
			bi->bi_io_vec[0].bv_offset = 0;
			bi->bi_size = STRIPE_SIZE;
			if (rrdev)
				set_bit(R5_DOUBLE_LOCKED, &sh->dev[i].flags);

			if (conf->mddev->gendisk)
				trace_block_bio_remap(bdev_get_queue(bi->bi_bdev),
						      bi, disk_devt(conf->mddev->gendisk),
						      sh->dev[i].sector);
			generic_make_request(bi);
		}
		if (rrdev) {
			if (s->syncing || s->expanding || s->expanded
			    || s->replacing)
				md_sync_acct(rrdev->bdev, STRIPE_SECTORS);

			set_bit(STRIPE_IO_STARTED, &sh->state);

			bio_reset(rbi);
			rbi->bi_bdev = rrdev->bdev;
			rbi->bi_rw = rw;
			BUG_ON(!(rw & WRITE));
			rbi->bi_end_io = raid5_end_write_request;
			rbi->bi_private = sh;

			pr_debug("%s: for %llu schedule op %ld on "
				 "replacement disc %d\n",
				__func__, (unsigned long long)sh->sector,
				rbi->bi_rw, i);
			atomic_inc(&sh->count);
			if (use_new_offset(conf, sh))
				rbi->bi_sector = (sh->sector
						  + rrdev->new_data_offset);
			else
				rbi->bi_sector = (sh->sector
						  + rrdev->data_offset);
			rbi->bi_io_vec[0].bv_len = STRIPE_SIZE;
			rbi->bi_io_vec[0].bv_offset = 0;
			rbi->bi_size = STRIPE_SIZE;
<<<<<<< HEAD
			rbi->bi_next = NULL;
=======
>>>>>>> f722406f
			if (conf->mddev->gendisk)
				trace_block_bio_remap(bdev_get_queue(rbi->bi_bdev),
						      rbi, disk_devt(conf->mddev->gendisk),
						      sh->dev[i].sector);
			generic_make_request(rbi);
		}
		if (!rdev && !rrdev) {
			if (rw & WRITE)
				set_bit(STRIPE_DEGRADED, &sh->state);
			pr_debug("skip op %ld on disc %d for sector %llu\n",
				bi->bi_rw, i, (unsigned long long)sh->sector);
			clear_bit(R5_LOCKED, &sh->dev[i].flags);
			set_bit(STRIPE_HANDLE, &sh->state);
		}
	}
}

static struct dma_async_tx_descriptor *
async_copy_data(int frombio, struct bio *bio, struct page *page,
	sector_t sector, struct dma_async_tx_descriptor *tx)
{
	struct bio_vec *bvl;
	struct page *bio_page;
	int i;
	int page_offset;
	struct async_submit_ctl submit;
	enum async_tx_flags flags = 0;

	if (bio->bi_sector >= sector)
		page_offset = (signed)(bio->bi_sector - sector) * 512;
	else
		page_offset = (signed)(sector - bio->bi_sector) * -512;

	if (frombio)
		flags |= ASYNC_TX_FENCE;
	init_async_submit(&submit, flags, tx, NULL, NULL, NULL);

	bio_for_each_segment(bvl, bio, i) {
		int len = bvl->bv_len;
		int clen;
		int b_offset = 0;

		if (page_offset < 0) {
			b_offset = -page_offset;
			page_offset += b_offset;
			len -= b_offset;
		}

		if (len > 0 && page_offset + len > STRIPE_SIZE)
			clen = STRIPE_SIZE - page_offset;
		else
			clen = len;

		if (clen > 0) {
			b_offset += bvl->bv_offset;
			bio_page = bvl->bv_page;
			if (frombio)
				tx = async_memcpy(page, bio_page, page_offset,
						  b_offset, clen, &submit);
			else
				tx = async_memcpy(bio_page, page, b_offset,
						  page_offset, clen, &submit);
		}
		/* chain the operations */
		submit.depend_tx = tx;

		if (clen < len) /* hit end of page */
			break;
		page_offset +=  len;
	}

	return tx;
}

static void ops_complete_biofill(void *stripe_head_ref)
{
	struct stripe_head *sh = stripe_head_ref;
	struct bio *return_bi = NULL;
	int i;

	pr_debug("%s: stripe %llu\n", __func__,
		(unsigned long long)sh->sector);

	/* clear completed biofills */
	for (i = sh->disks; i--; ) {
		struct r5dev *dev = &sh->dev[i];

		/* acknowledge completion of a biofill operation */
		/* and check if we need to reply to a read request,
		 * new R5_Wantfill requests are held off until
		 * !STRIPE_BIOFILL_RUN
		 */
		if (test_and_clear_bit(R5_Wantfill, &dev->flags)) {
			struct bio *rbi, *rbi2;

			BUG_ON(!dev->read);
			rbi = dev->read;
			dev->read = NULL;
			while (rbi && rbi->bi_sector <
				dev->sector + STRIPE_SECTORS) {
				rbi2 = r5_next_bio(rbi, dev->sector);
				if (!raid5_dec_bi_active_stripes(rbi)) {
					rbi->bi_next = return_bi;
					return_bi = rbi;
				}
				rbi = rbi2;
			}
		}
	}
	clear_bit(STRIPE_BIOFILL_RUN, &sh->state);

	return_io(return_bi);

	set_bit(STRIPE_HANDLE, &sh->state);
	release_stripe(sh);
}

static void ops_run_biofill(struct stripe_head *sh)
{
	struct dma_async_tx_descriptor *tx = NULL;
	struct async_submit_ctl submit;
	int i;

	pr_debug("%s: stripe %llu\n", __func__,
		(unsigned long long)sh->sector);

	for (i = sh->disks; i--; ) {
		struct r5dev *dev = &sh->dev[i];
		if (test_bit(R5_Wantfill, &dev->flags)) {
			struct bio *rbi;
			spin_lock_irq(&sh->stripe_lock);
			dev->read = rbi = dev->toread;
			dev->toread = NULL;
			spin_unlock_irq(&sh->stripe_lock);
			while (rbi && rbi->bi_sector <
				dev->sector + STRIPE_SECTORS) {
				tx = async_copy_data(0, rbi, dev->page,
					dev->sector, tx);
				rbi = r5_next_bio(rbi, dev->sector);
			}
		}
	}

	atomic_inc(&sh->count);
	init_async_submit(&submit, ASYNC_TX_ACK, tx, ops_complete_biofill, sh, NULL);
	async_trigger_callback(&submit);
}

static void mark_target_uptodate(struct stripe_head *sh, int target)
{
	struct r5dev *tgt;

	if (target < 0)
		return;

	tgt = &sh->dev[target];
	set_bit(R5_UPTODATE, &tgt->flags);
	BUG_ON(!test_bit(R5_Wantcompute, &tgt->flags));
	clear_bit(R5_Wantcompute, &tgt->flags);
}

static void ops_complete_compute(void *stripe_head_ref)
{
	struct stripe_head *sh = stripe_head_ref;

	pr_debug("%s: stripe %llu\n", __func__,
		(unsigned long long)sh->sector);

	/* mark the computed target(s) as uptodate */
	mark_target_uptodate(sh, sh->ops.target);
	mark_target_uptodate(sh, sh->ops.target2);

	clear_bit(STRIPE_COMPUTE_RUN, &sh->state);
	if (sh->check_state == check_state_compute_run)
		sh->check_state = check_state_compute_result;
	set_bit(STRIPE_HANDLE, &sh->state);
	release_stripe(sh);
}

/* return a pointer to the address conversion region of the scribble buffer */
static addr_conv_t *to_addr_conv(struct stripe_head *sh,
				 struct raid5_percpu *percpu)
{
	return percpu->scribble + sizeof(struct page *) * (sh->disks + 2);
}

static struct dma_async_tx_descriptor *
ops_run_compute5(struct stripe_head *sh, struct raid5_percpu *percpu)
{
	int disks = sh->disks;
	struct page **xor_srcs = percpu->scribble;
	int target = sh->ops.target;
	struct r5dev *tgt = &sh->dev[target];
	struct page *xor_dest = tgt->page;
	int count = 0;
	struct dma_async_tx_descriptor *tx;
	struct async_submit_ctl submit;
	int i;

	pr_debug("%s: stripe %llu block: %d\n",
		__func__, (unsigned long long)sh->sector, target);
	BUG_ON(!test_bit(R5_Wantcompute, &tgt->flags));

	for (i = disks; i--; )
		if (i != target)
			xor_srcs[count++] = sh->dev[i].page;

	atomic_inc(&sh->count);

	init_async_submit(&submit, ASYNC_TX_FENCE|ASYNC_TX_XOR_ZERO_DST, NULL,
			  ops_complete_compute, sh, to_addr_conv(sh, percpu));
	if (unlikely(count == 1))
		tx = async_memcpy(xor_dest, xor_srcs[0], 0, 0, STRIPE_SIZE, &submit);
	else
		tx = async_xor(xor_dest, xor_srcs, 0, count, STRIPE_SIZE, &submit);

	return tx;
}

/* set_syndrome_sources - populate source buffers for gen_syndrome
 * @srcs - (struct page *) array of size sh->disks
 * @sh - stripe_head to parse
 *
 * Populates srcs in proper layout order for the stripe and returns the
 * 'count' of sources to be used in a call to async_gen_syndrome.  The P
 * destination buffer is recorded in srcs[count] and the Q destination
 * is recorded in srcs[count+1]].
 */
static int set_syndrome_sources(struct page **srcs, struct stripe_head *sh)
{
	int disks = sh->disks;
	int syndrome_disks = sh->ddf_layout ? disks : (disks - 2);
	int d0_idx = raid6_d0(sh);
	int count;
	int i;

	for (i = 0; i < disks; i++)
		srcs[i] = NULL;

	count = 0;
	i = d0_idx;
	do {
		int slot = raid6_idx_to_slot(i, sh, &count, syndrome_disks);

		srcs[slot] = sh->dev[i].page;
		i = raid6_next_disk(i, disks);
	} while (i != d0_idx);

	return syndrome_disks;
}

static struct dma_async_tx_descriptor *
ops_run_compute6_1(struct stripe_head *sh, struct raid5_percpu *percpu)
{
	int disks = sh->disks;
	struct page **blocks = percpu->scribble;
	int target;
	int qd_idx = sh->qd_idx;
	struct dma_async_tx_descriptor *tx;
	struct async_submit_ctl submit;
	struct r5dev *tgt;
	struct page *dest;
	int i;
	int count;

	if (sh->ops.target < 0)
		target = sh->ops.target2;
	else if (sh->ops.target2 < 0)
		target = sh->ops.target;
	else
		/* we should only have one valid target */
		BUG();
	BUG_ON(target < 0);
	pr_debug("%s: stripe %llu block: %d\n",
		__func__, (unsigned long long)sh->sector, target);

	tgt = &sh->dev[target];
	BUG_ON(!test_bit(R5_Wantcompute, &tgt->flags));
	dest = tgt->page;

	atomic_inc(&sh->count);

	if (target == qd_idx) {
		count = set_syndrome_sources(blocks, sh);
		blocks[count] = NULL; /* regenerating p is not necessary */
		BUG_ON(blocks[count+1] != dest); /* q should already be set */
		init_async_submit(&submit, ASYNC_TX_FENCE, NULL,
				  ops_complete_compute, sh,
				  to_addr_conv(sh, percpu));
		tx = async_gen_syndrome(blocks, 0, count+2, STRIPE_SIZE, &submit);
	} else {
		/* Compute any data- or p-drive using XOR */
		count = 0;
		for (i = disks; i-- ; ) {
			if (i == target || i == qd_idx)
				continue;
			blocks[count++] = sh->dev[i].page;
		}

		init_async_submit(&submit, ASYNC_TX_FENCE|ASYNC_TX_XOR_ZERO_DST,
				  NULL, ops_complete_compute, sh,
				  to_addr_conv(sh, percpu));
		tx = async_xor(dest, blocks, 0, count, STRIPE_SIZE, &submit);
	}

	return tx;
}

static struct dma_async_tx_descriptor *
ops_run_compute6_2(struct stripe_head *sh, struct raid5_percpu *percpu)
{
	int i, count, disks = sh->disks;
	int syndrome_disks = sh->ddf_layout ? disks : disks-2;
	int d0_idx = raid6_d0(sh);
	int faila = -1, failb = -1;
	int target = sh->ops.target;
	int target2 = sh->ops.target2;
	struct r5dev *tgt = &sh->dev[target];
	struct r5dev *tgt2 = &sh->dev[target2];
	struct dma_async_tx_descriptor *tx;
	struct page **blocks = percpu->scribble;
	struct async_submit_ctl submit;

	pr_debug("%s: stripe %llu block1: %d block2: %d\n",
		 __func__, (unsigned long long)sh->sector, target, target2);
	BUG_ON(target < 0 || target2 < 0);
	BUG_ON(!test_bit(R5_Wantcompute, &tgt->flags));
	BUG_ON(!test_bit(R5_Wantcompute, &tgt2->flags));

	/* we need to open-code set_syndrome_sources to handle the
	 * slot number conversion for 'faila' and 'failb'
	 */
	for (i = 0; i < disks ; i++)
		blocks[i] = NULL;
	count = 0;
	i = d0_idx;
	do {
		int slot = raid6_idx_to_slot(i, sh, &count, syndrome_disks);

		blocks[slot] = sh->dev[i].page;

		if (i == target)
			faila = slot;
		if (i == target2)
			failb = slot;
		i = raid6_next_disk(i, disks);
	} while (i != d0_idx);

	BUG_ON(faila == failb);
	if (failb < faila)
		swap(faila, failb);
	pr_debug("%s: stripe: %llu faila: %d failb: %d\n",
		 __func__, (unsigned long long)sh->sector, faila, failb);

	atomic_inc(&sh->count);

	if (failb == syndrome_disks+1) {
		/* Q disk is one of the missing disks */
		if (faila == syndrome_disks) {
			/* Missing P+Q, just recompute */
			init_async_submit(&submit, ASYNC_TX_FENCE, NULL,
					  ops_complete_compute, sh,
					  to_addr_conv(sh, percpu));
			return async_gen_syndrome(blocks, 0, syndrome_disks+2,
						  STRIPE_SIZE, &submit);
		} else {
			struct page *dest;
			int data_target;
			int qd_idx = sh->qd_idx;

			/* Missing D+Q: recompute D from P, then recompute Q */
			if (target == qd_idx)
				data_target = target2;
			else
				data_target = target;

			count = 0;
			for (i = disks; i-- ; ) {
				if (i == data_target || i == qd_idx)
					continue;
				blocks[count++] = sh->dev[i].page;
			}
			dest = sh->dev[data_target].page;
			init_async_submit(&submit,
					  ASYNC_TX_FENCE|ASYNC_TX_XOR_ZERO_DST,
					  NULL, NULL, NULL,
					  to_addr_conv(sh, percpu));
			tx = async_xor(dest, blocks, 0, count, STRIPE_SIZE,
				       &submit);

			count = set_syndrome_sources(blocks, sh);
			init_async_submit(&submit, ASYNC_TX_FENCE, tx,
					  ops_complete_compute, sh,
					  to_addr_conv(sh, percpu));
			return async_gen_syndrome(blocks, 0, count+2,
						  STRIPE_SIZE, &submit);
		}
	} else {
		init_async_submit(&submit, ASYNC_TX_FENCE, NULL,
				  ops_complete_compute, sh,
				  to_addr_conv(sh, percpu));
		if (failb == syndrome_disks) {
			/* We're missing D+P. */
			return async_raid6_datap_recov(syndrome_disks+2,
						       STRIPE_SIZE, faila,
						       blocks, &submit);
		} else {
			/* We're missing D+D. */
			return async_raid6_2data_recov(syndrome_disks+2,
						       STRIPE_SIZE, faila, failb,
						       blocks, &submit);
		}
	}
}


static void ops_complete_prexor(void *stripe_head_ref)
{
	struct stripe_head *sh = stripe_head_ref;

	pr_debug("%s: stripe %llu\n", __func__,
		(unsigned long long)sh->sector);
}

static struct dma_async_tx_descriptor *
ops_run_prexor(struct stripe_head *sh, struct raid5_percpu *percpu,
	       struct dma_async_tx_descriptor *tx)
{
	int disks = sh->disks;
	struct page **xor_srcs = percpu->scribble;
	int count = 0, pd_idx = sh->pd_idx, i;
	struct async_submit_ctl submit;

	/* existing parity data subtracted */
	struct page *xor_dest = xor_srcs[count++] = sh->dev[pd_idx].page;

	pr_debug("%s: stripe %llu\n", __func__,
		(unsigned long long)sh->sector);

	for (i = disks; i--; ) {
		struct r5dev *dev = &sh->dev[i];
		/* Only process blocks that are known to be uptodate */
		if (test_bit(R5_Wantdrain, &dev->flags))
			xor_srcs[count++] = dev->page;
	}

	init_async_submit(&submit, ASYNC_TX_FENCE|ASYNC_TX_XOR_DROP_DST, tx,
			  ops_complete_prexor, sh, to_addr_conv(sh, percpu));
	tx = async_xor(xor_dest, xor_srcs, 0, count, STRIPE_SIZE, &submit);

	return tx;
}

static struct dma_async_tx_descriptor *
ops_run_biodrain(struct stripe_head *sh, struct dma_async_tx_descriptor *tx)
{
	int disks = sh->disks;
	int i;

	pr_debug("%s: stripe %llu\n", __func__,
		(unsigned long long)sh->sector);

	for (i = disks; i--; ) {
		struct r5dev *dev = &sh->dev[i];
		struct bio *chosen;

		if (test_and_clear_bit(R5_Wantdrain, &dev->flags)) {
			struct bio *wbi;

			spin_lock_irq(&sh->stripe_lock);
			chosen = dev->towrite;
			dev->towrite = NULL;
			BUG_ON(dev->written);
			wbi = dev->written = chosen;
			spin_unlock_irq(&sh->stripe_lock);

			while (wbi && wbi->bi_sector <
				dev->sector + STRIPE_SECTORS) {
				if (wbi->bi_rw & REQ_FUA)
					set_bit(R5_WantFUA, &dev->flags);
				if (wbi->bi_rw & REQ_SYNC)
					set_bit(R5_SyncIO, &dev->flags);
				if (wbi->bi_rw & REQ_DISCARD)
					set_bit(R5_Discard, &dev->flags);
				else
					tx = async_copy_data(1, wbi, dev->page,
						dev->sector, tx);
				wbi = r5_next_bio(wbi, dev->sector);
			}
		}
	}

	return tx;
}

static void ops_complete_reconstruct(void *stripe_head_ref)
{
	struct stripe_head *sh = stripe_head_ref;
	int disks = sh->disks;
	int pd_idx = sh->pd_idx;
	int qd_idx = sh->qd_idx;
	int i;
	bool fua = false, sync = false, discard = false;

	pr_debug("%s: stripe %llu\n", __func__,
		(unsigned long long)sh->sector);

	for (i = disks; i--; ) {
		fua |= test_bit(R5_WantFUA, &sh->dev[i].flags);
		sync |= test_bit(R5_SyncIO, &sh->dev[i].flags);
		discard |= test_bit(R5_Discard, &sh->dev[i].flags);
	}

	for (i = disks; i--; ) {
		struct r5dev *dev = &sh->dev[i];

		if (dev->written || i == pd_idx || i == qd_idx) {
			if (!discard)
				set_bit(R5_UPTODATE, &dev->flags);
			if (fua)
				set_bit(R5_WantFUA, &dev->flags);
			if (sync)
				set_bit(R5_SyncIO, &dev->flags);
		}
	}

	if (sh->reconstruct_state == reconstruct_state_drain_run)
		sh->reconstruct_state = reconstruct_state_drain_result;
	else if (sh->reconstruct_state == reconstruct_state_prexor_drain_run)
		sh->reconstruct_state = reconstruct_state_prexor_drain_result;
	else {
		BUG_ON(sh->reconstruct_state != reconstruct_state_run);
		sh->reconstruct_state = reconstruct_state_result;
	}

	set_bit(STRIPE_HANDLE, &sh->state);
	release_stripe(sh);
}

static void
ops_run_reconstruct5(struct stripe_head *sh, struct raid5_percpu *percpu,
		     struct dma_async_tx_descriptor *tx)
{
	int disks = sh->disks;
	struct page **xor_srcs = percpu->scribble;
	struct async_submit_ctl submit;
	int count = 0, pd_idx = sh->pd_idx, i;
	struct page *xor_dest;
	int prexor = 0;
	unsigned long flags;

	pr_debug("%s: stripe %llu\n", __func__,
		(unsigned long long)sh->sector);

	for (i = 0; i < sh->disks; i++) {
		if (pd_idx == i)
			continue;
		if (!test_bit(R5_Discard, &sh->dev[i].flags))
			break;
	}
	if (i >= sh->disks) {
		atomic_inc(&sh->count);
		set_bit(R5_Discard, &sh->dev[pd_idx].flags);
		ops_complete_reconstruct(sh);
		return;
	}
	/* check if prexor is active which means only process blocks
	 * that are part of a read-modify-write (written)
	 */
	if (sh->reconstruct_state == reconstruct_state_prexor_drain_run) {
		prexor = 1;
		xor_dest = xor_srcs[count++] = sh->dev[pd_idx].page;
		for (i = disks; i--; ) {
			struct r5dev *dev = &sh->dev[i];
			if (dev->written)
				xor_srcs[count++] = dev->page;
		}
	} else {
		xor_dest = sh->dev[pd_idx].page;
		for (i = disks; i--; ) {
			struct r5dev *dev = &sh->dev[i];
			if (i != pd_idx)
				xor_srcs[count++] = dev->page;
		}
	}

	/* 1/ if we prexor'd then the dest is reused as a source
	 * 2/ if we did not prexor then we are redoing the parity
	 * set ASYNC_TX_XOR_DROP_DST and ASYNC_TX_XOR_ZERO_DST
	 * for the synchronous xor case
	 */
	flags = ASYNC_TX_ACK |
		(prexor ? ASYNC_TX_XOR_DROP_DST : ASYNC_TX_XOR_ZERO_DST);

	atomic_inc(&sh->count);

	init_async_submit(&submit, flags, tx, ops_complete_reconstruct, sh,
			  to_addr_conv(sh, percpu));
	if (unlikely(count == 1))
		tx = async_memcpy(xor_dest, xor_srcs[0], 0, 0, STRIPE_SIZE, &submit);
	else
		tx = async_xor(xor_dest, xor_srcs, 0, count, STRIPE_SIZE, &submit);
}

static void
ops_run_reconstruct6(struct stripe_head *sh, struct raid5_percpu *percpu,
		     struct dma_async_tx_descriptor *tx)
{
	struct async_submit_ctl submit;
	struct page **blocks = percpu->scribble;
	int count, i;

	pr_debug("%s: stripe %llu\n", __func__, (unsigned long long)sh->sector);

	for (i = 0; i < sh->disks; i++) {
		if (sh->pd_idx == i || sh->qd_idx == i)
			continue;
		if (!test_bit(R5_Discard, &sh->dev[i].flags))
			break;
	}
	if (i >= sh->disks) {
		atomic_inc(&sh->count);
		set_bit(R5_Discard, &sh->dev[sh->pd_idx].flags);
		set_bit(R5_Discard, &sh->dev[sh->qd_idx].flags);
		ops_complete_reconstruct(sh);
		return;
	}

	count = set_syndrome_sources(blocks, sh);

	atomic_inc(&sh->count);

	init_async_submit(&submit, ASYNC_TX_ACK, tx, ops_complete_reconstruct,
			  sh, to_addr_conv(sh, percpu));
	async_gen_syndrome(blocks, 0, count+2, STRIPE_SIZE,  &submit);
}

static void ops_complete_check(void *stripe_head_ref)
{
	struct stripe_head *sh = stripe_head_ref;

	pr_debug("%s: stripe %llu\n", __func__,
		(unsigned long long)sh->sector);

	sh->check_state = check_state_check_result;
	set_bit(STRIPE_HANDLE, &sh->state);
	release_stripe(sh);
}

static void ops_run_check_p(struct stripe_head *sh, struct raid5_percpu *percpu)
{
	int disks = sh->disks;
	int pd_idx = sh->pd_idx;
	int qd_idx = sh->qd_idx;
	struct page *xor_dest;
	struct page **xor_srcs = percpu->scribble;
	struct dma_async_tx_descriptor *tx;
	struct async_submit_ctl submit;
	int count;
	int i;

	pr_debug("%s: stripe %llu\n", __func__,
		(unsigned long long)sh->sector);

	count = 0;
	xor_dest = sh->dev[pd_idx].page;
	xor_srcs[count++] = xor_dest;
	for (i = disks; i--; ) {
		if (i == pd_idx || i == qd_idx)
			continue;
		xor_srcs[count++] = sh->dev[i].page;
	}

	init_async_submit(&submit, 0, NULL, NULL, NULL,
			  to_addr_conv(sh, percpu));
	tx = async_xor_val(xor_dest, xor_srcs, 0, count, STRIPE_SIZE,
			   &sh->ops.zero_sum_result, &submit);

	atomic_inc(&sh->count);
	init_async_submit(&submit, ASYNC_TX_ACK, tx, ops_complete_check, sh, NULL);
	tx = async_trigger_callback(&submit);
}

static void ops_run_check_pq(struct stripe_head *sh, struct raid5_percpu *percpu, int checkp)
{
	struct page **srcs = percpu->scribble;
	struct async_submit_ctl submit;
	int count;

	pr_debug("%s: stripe %llu checkp: %d\n", __func__,
		(unsigned long long)sh->sector, checkp);

	count = set_syndrome_sources(srcs, sh);
	if (!checkp)
		srcs[count] = NULL;

	atomic_inc(&sh->count);
	init_async_submit(&submit, ASYNC_TX_ACK, NULL, ops_complete_check,
			  sh, to_addr_conv(sh, percpu));
	async_syndrome_val(srcs, 0, count+2, STRIPE_SIZE,
			   &sh->ops.zero_sum_result, percpu->spare_page, &submit);
}

static void raid_run_ops(struct stripe_head *sh, unsigned long ops_request)
{
	int overlap_clear = 0, i, disks = sh->disks;
	struct dma_async_tx_descriptor *tx = NULL;
	struct r5conf *conf = sh->raid_conf;
	int level = conf->level;
	struct raid5_percpu *percpu;
	unsigned long cpu;

	cpu = get_cpu();
	percpu = per_cpu_ptr(conf->percpu, cpu);
	if (test_bit(STRIPE_OP_BIOFILL, &ops_request)) {
		ops_run_biofill(sh);
		overlap_clear++;
	}

	if (test_bit(STRIPE_OP_COMPUTE_BLK, &ops_request)) {
		if (level < 6)
			tx = ops_run_compute5(sh, percpu);
		else {
			if (sh->ops.target2 < 0 || sh->ops.target < 0)
				tx = ops_run_compute6_1(sh, percpu);
			else
				tx = ops_run_compute6_2(sh, percpu);
		}
		/* terminate the chain if reconstruct is not set to be run */
		if (tx && !test_bit(STRIPE_OP_RECONSTRUCT, &ops_request))
			async_tx_ack(tx);
	}

	if (test_bit(STRIPE_OP_PREXOR, &ops_request))
		tx = ops_run_prexor(sh, percpu, tx);

	if (test_bit(STRIPE_OP_BIODRAIN, &ops_request)) {
		tx = ops_run_biodrain(sh, tx);
		overlap_clear++;
	}

	if (test_bit(STRIPE_OP_RECONSTRUCT, &ops_request)) {
		if (level < 6)
			ops_run_reconstruct5(sh, percpu, tx);
		else
			ops_run_reconstruct6(sh, percpu, tx);
	}

	if (test_bit(STRIPE_OP_CHECK, &ops_request)) {
		if (sh->check_state == check_state_run)
			ops_run_check_p(sh, percpu);
		else if (sh->check_state == check_state_run_q)
			ops_run_check_pq(sh, percpu, 0);
		else if (sh->check_state == check_state_run_pq)
			ops_run_check_pq(sh, percpu, 1);
		else
			BUG();
	}

	if (overlap_clear)
		for (i = disks; i--; ) {
			struct r5dev *dev = &sh->dev[i];
			if (test_and_clear_bit(R5_Overlap, &dev->flags))
				wake_up(&sh->raid_conf->wait_for_overlap);
		}
	put_cpu();
}

static int grow_one_stripe(struct r5conf *conf)
{
	struct stripe_head *sh;
	sh = kmem_cache_zalloc(conf->slab_cache, GFP_KERNEL);
	if (!sh)
		return 0;

	sh->raid_conf = conf;

	spin_lock_init(&sh->stripe_lock);

	if (grow_buffers(sh)) {
		shrink_buffers(sh);
		kmem_cache_free(conf->slab_cache, sh);
		return 0;
	}
	/* we just created an active stripe so... */
	atomic_set(&sh->count, 1);
	atomic_inc(&conf->active_stripes);
	INIT_LIST_HEAD(&sh->lru);
	release_stripe(sh);
	return 1;
}

static int grow_stripes(struct r5conf *conf, int num)
{
	struct kmem_cache *sc;
	int devs = max(conf->raid_disks, conf->previous_raid_disks);

	if (conf->mddev->gendisk)
		sprintf(conf->cache_name[0],
			"raid%d-%s", conf->level, mdname(conf->mddev));
	else
		sprintf(conf->cache_name[0],
			"raid%d-%p", conf->level, conf->mddev);
	sprintf(conf->cache_name[1], "%s-alt", conf->cache_name[0]);

	conf->active_name = 0;
	sc = kmem_cache_create(conf->cache_name[conf->active_name],
			       sizeof(struct stripe_head)+(devs-1)*sizeof(struct r5dev),
			       0, 0, NULL);
	if (!sc)
		return 1;
	conf->slab_cache = sc;
	conf->pool_size = devs;
	while (num--)
		if (!grow_one_stripe(conf))
			return 1;
	return 0;
}

/**
 * scribble_len - return the required size of the scribble region
 * @num - total number of disks in the array
 *
 * The size must be enough to contain:
 * 1/ a struct page pointer for each device in the array +2
 * 2/ room to convert each entry in (1) to its corresponding dma
 *    (dma_map_page()) or page (page_address()) address.
 *
 * Note: the +2 is for the destination buffers of the ddf/raid6 case where we
 * calculate over all devices (not just the data blocks), using zeros in place
 * of the P and Q blocks.
 */
static size_t scribble_len(int num)
{
	size_t len;

	len = sizeof(struct page *) * (num+2) + sizeof(addr_conv_t) * (num+2);

	return len;
}

static int resize_stripes(struct r5conf *conf, int newsize)
{
	/* Make all the stripes able to hold 'newsize' devices.
	 * New slots in each stripe get 'page' set to a new page.
	 *
	 * This happens in stages:
	 * 1/ create a new kmem_cache and allocate the required number of
	 *    stripe_heads.
	 * 2/ gather all the old stripe_heads and transfer the pages across
	 *    to the new stripe_heads.  This will have the side effect of
	 *    freezing the array as once all stripe_heads have been collected,
	 *    no IO will be possible.  Old stripe heads are freed once their
	 *    pages have been transferred over, and the old kmem_cache is
	 *    freed when all stripes are done.
	 * 3/ reallocate conf->disks to be suitable bigger.  If this fails,
	 *    we simple return a failre status - no need to clean anything up.
	 * 4/ allocate new pages for the new slots in the new stripe_heads.
	 *    If this fails, we don't bother trying the shrink the
	 *    stripe_heads down again, we just leave them as they are.
	 *    As each stripe_head is processed the new one is released into
	 *    active service.
	 *
	 * Once step2 is started, we cannot afford to wait for a write,
	 * so we use GFP_NOIO allocations.
	 */
	struct stripe_head *osh, *nsh;
	LIST_HEAD(newstripes);
	struct disk_info *ndisks;
	unsigned long cpu;
	int err;
	struct kmem_cache *sc;
	int i;

	if (newsize <= conf->pool_size)
		return 0; /* never bother to shrink */

	err = md_allow_write(conf->mddev);
	if (err)
		return err;

	/* Step 1 */
	sc = kmem_cache_create(conf->cache_name[1-conf->active_name],
			       sizeof(struct stripe_head)+(newsize-1)*sizeof(struct r5dev),
			       0, 0, NULL);
	if (!sc)
		return -ENOMEM;

	for (i = conf->max_nr_stripes; i; i--) {
		nsh = kmem_cache_zalloc(sc, GFP_KERNEL);
		if (!nsh)
			break;

		nsh->raid_conf = conf;
		spin_lock_init(&nsh->stripe_lock);

		list_add(&nsh->lru, &newstripes);
	}
	if (i) {
		/* didn't get enough, give up */
		while (!list_empty(&newstripes)) {
			nsh = list_entry(newstripes.next, struct stripe_head, lru);
			list_del(&nsh->lru);
			kmem_cache_free(sc, nsh);
		}
		kmem_cache_destroy(sc);
		return -ENOMEM;
	}
	/* Step 2 - Must use GFP_NOIO now.
	 * OK, we have enough stripes, start collecting inactive
	 * stripes and copying them over
	 */
	list_for_each_entry(nsh, &newstripes, lru) {
		spin_lock_irq(&conf->device_lock);
		wait_event_lock_irq(conf->wait_for_stripe,
				    !list_empty(&conf->inactive_list),
				    conf->device_lock);
		osh = get_free_stripe(conf);
		spin_unlock_irq(&conf->device_lock);
		atomic_set(&nsh->count, 1);
		for(i=0; i<conf->pool_size; i++)
			nsh->dev[i].page = osh->dev[i].page;
		for( ; i<newsize; i++)
			nsh->dev[i].page = NULL;
		kmem_cache_free(conf->slab_cache, osh);
	}
	kmem_cache_destroy(conf->slab_cache);

	/* Step 3.
	 * At this point, we are holding all the stripes so the array
	 * is completely stalled, so now is a good time to resize
	 * conf->disks and the scribble region
	 */
	ndisks = kzalloc(newsize * sizeof(struct disk_info), GFP_NOIO);
	if (ndisks) {
		for (i=0; i<conf->raid_disks; i++)
			ndisks[i] = conf->disks[i];
		kfree(conf->disks);
		conf->disks = ndisks;
	} else
		err = -ENOMEM;

	get_online_cpus();
	conf->scribble_len = scribble_len(newsize);
	for_each_present_cpu(cpu) {
		struct raid5_percpu *percpu;
		void *scribble;

		percpu = per_cpu_ptr(conf->percpu, cpu);
		scribble = kmalloc(conf->scribble_len, GFP_NOIO);

		if (scribble) {
			kfree(percpu->scribble);
			percpu->scribble = scribble;
		} else {
			err = -ENOMEM;
			break;
		}
	}
	put_online_cpus();

	/* Step 4, return new stripes to service */
	while(!list_empty(&newstripes)) {
		nsh = list_entry(newstripes.next, struct stripe_head, lru);
		list_del_init(&nsh->lru);

		for (i=conf->raid_disks; i < newsize; i++)
			if (nsh->dev[i].page == NULL) {
				struct page *p = alloc_page(GFP_NOIO);
				nsh->dev[i].page = p;
				if (!p)
					err = -ENOMEM;
			}
		release_stripe(nsh);
	}
	/* critical section pass, GFP_NOIO no longer needed */

	conf->slab_cache = sc;
	conf->active_name = 1-conf->active_name;
	conf->pool_size = newsize;
	return err;
}

static int drop_one_stripe(struct r5conf *conf)
{
	struct stripe_head *sh;

	spin_lock_irq(&conf->device_lock);
	sh = get_free_stripe(conf);
	spin_unlock_irq(&conf->device_lock);
	if (!sh)
		return 0;
	BUG_ON(atomic_read(&sh->count));
	shrink_buffers(sh);
	kmem_cache_free(conf->slab_cache, sh);
	atomic_dec(&conf->active_stripes);
	return 1;
}

static void shrink_stripes(struct r5conf *conf)
{
	while (drop_one_stripe(conf))
		;

	if (conf->slab_cache)
		kmem_cache_destroy(conf->slab_cache);
	conf->slab_cache = NULL;
}

static void raid5_end_read_request(struct bio * bi, int error)
{
	struct stripe_head *sh = bi->bi_private;
	struct r5conf *conf = sh->raid_conf;
	int disks = sh->disks, i;
	int uptodate = test_bit(BIO_UPTODATE, &bi->bi_flags);
	char b[BDEVNAME_SIZE];
	struct md_rdev *rdev = NULL;
	sector_t s;

	for (i=0 ; i<disks; i++)
		if (bi == &sh->dev[i].req)
			break;

	pr_debug("end_read_request %llu/%d, count: %d, uptodate %d.\n",
		(unsigned long long)sh->sector, i, atomic_read(&sh->count),
		uptodate);
	if (i == disks) {
		BUG();
		return;
	}
	if (test_bit(R5_ReadRepl, &sh->dev[i].flags))
		/* If replacement finished while this request was outstanding,
		 * 'replacement' might be NULL already.
		 * In that case it moved down to 'rdev'.
		 * rdev is not removed until all requests are finished.
		 */
		rdev = conf->disks[i].replacement;
	if (!rdev)
		rdev = conf->disks[i].rdev;

	if (use_new_offset(conf, sh))
		s = sh->sector + rdev->new_data_offset;
	else
		s = sh->sector + rdev->data_offset;
	if (uptodate) {
		set_bit(R5_UPTODATE, &sh->dev[i].flags);
		if (test_bit(R5_ReadError, &sh->dev[i].flags)) {
			/* Note that this cannot happen on a
			 * replacement device.  We just fail those on
			 * any error
			 */
			printk_ratelimited(
				KERN_INFO
				"md/raid:%s: read error corrected"
				" (%lu sectors at %llu on %s)\n",
				mdname(conf->mddev), STRIPE_SECTORS,
				(unsigned long long)s,
				bdevname(rdev->bdev, b));
			atomic_add(STRIPE_SECTORS, &rdev->corrected_errors);
			clear_bit(R5_ReadError, &sh->dev[i].flags);
			clear_bit(R5_ReWrite, &sh->dev[i].flags);
		} else if (test_bit(R5_ReadNoMerge, &sh->dev[i].flags))
			clear_bit(R5_ReadNoMerge, &sh->dev[i].flags);

		if (atomic_read(&rdev->read_errors))
			atomic_set(&rdev->read_errors, 0);
	} else {
		const char *bdn = bdevname(rdev->bdev, b);
		int retry = 0;
		int set_bad = 0;

		clear_bit(R5_UPTODATE, &sh->dev[i].flags);
		atomic_inc(&rdev->read_errors);
		if (test_bit(R5_ReadRepl, &sh->dev[i].flags))
			printk_ratelimited(
				KERN_WARNING
				"md/raid:%s: read error on replacement device "
				"(sector %llu on %s).\n",
				mdname(conf->mddev),
				(unsigned long long)s,
				bdn);
		else if (conf->mddev->degraded >= conf->max_degraded) {
			set_bad = 1;
			printk_ratelimited(
				KERN_WARNING
				"md/raid:%s: read error not correctable "
				"(sector %llu on %s).\n",
				mdname(conf->mddev),
				(unsigned long long)s,
				bdn);
		} else if (test_bit(R5_ReWrite, &sh->dev[i].flags)) {
			/* Oh, no!!! */
			set_bad = 1;
			printk_ratelimited(
				KERN_WARNING
				"md/raid:%s: read error NOT corrected!! "
				"(sector %llu on %s).\n",
				mdname(conf->mddev),
				(unsigned long long)s,
				bdn);
		} else if (atomic_read(&rdev->read_errors)
			 > conf->max_nr_stripes)
			printk(KERN_WARNING
			       "md/raid:%s: Too many read errors, failing device %s.\n",
			       mdname(conf->mddev), bdn);
		else
			retry = 1;
		if (retry)
			if (test_bit(R5_ReadNoMerge, &sh->dev[i].flags)) {
				set_bit(R5_ReadError, &sh->dev[i].flags);
				clear_bit(R5_ReadNoMerge, &sh->dev[i].flags);
			} else
				set_bit(R5_ReadNoMerge, &sh->dev[i].flags);
		else {
			clear_bit(R5_ReadError, &sh->dev[i].flags);
			clear_bit(R5_ReWrite, &sh->dev[i].flags);
			if (!(set_bad
			      && test_bit(In_sync, &rdev->flags)
			      && rdev_set_badblocks(
				      rdev, sh->sector, STRIPE_SECTORS, 0)))
				md_error(conf->mddev, rdev);
		}
	}
	rdev_dec_pending(rdev, conf->mddev);
	clear_bit(R5_LOCKED, &sh->dev[i].flags);
	set_bit(STRIPE_HANDLE, &sh->state);
	release_stripe(sh);
}

static void raid5_end_write_request(struct bio *bi, int error)
{
	struct stripe_head *sh = bi->bi_private;
	struct r5conf *conf = sh->raid_conf;
	int disks = sh->disks, i;
	struct md_rdev *uninitialized_var(rdev);
	int uptodate = test_bit(BIO_UPTODATE, &bi->bi_flags);
	sector_t first_bad;
	int bad_sectors;
	int replacement = 0;

	for (i = 0 ; i < disks; i++) {
		if (bi == &sh->dev[i].req) {
			rdev = conf->disks[i].rdev;
			break;
		}
		if (bi == &sh->dev[i].rreq) {
			rdev = conf->disks[i].replacement;
			if (rdev)
				replacement = 1;
			else
				/* rdev was removed and 'replacement'
				 * replaced it.  rdev is not removed
				 * until all requests are finished.
				 */
				rdev = conf->disks[i].rdev;
			break;
		}
	}
	pr_debug("end_write_request %llu/%d, count %d, uptodate: %d.\n",
		(unsigned long long)sh->sector, i, atomic_read(&sh->count),
		uptodate);
	if (i == disks) {
		BUG();
		return;
	}

	if (replacement) {
		if (!uptodate)
			md_error(conf->mddev, rdev);
		else if (is_badblock(rdev, sh->sector,
				     STRIPE_SECTORS,
				     &first_bad, &bad_sectors))
			set_bit(R5_MadeGoodRepl, &sh->dev[i].flags);
	} else {
		if (!uptodate) {
			set_bit(WriteErrorSeen, &rdev->flags);
			set_bit(R5_WriteError, &sh->dev[i].flags);
			if (!test_and_set_bit(WantReplacement, &rdev->flags))
				set_bit(MD_RECOVERY_NEEDED,
					&rdev->mddev->recovery);
		} else if (is_badblock(rdev, sh->sector,
				       STRIPE_SECTORS,
				       &first_bad, &bad_sectors)) {
			set_bit(R5_MadeGood, &sh->dev[i].flags);
			if (test_bit(R5_ReadError, &sh->dev[i].flags))
				/* That was a successful write so make
				 * sure it looks like we already did
				 * a re-write.
				 */
				set_bit(R5_ReWrite, &sh->dev[i].flags);
		}
	}
	rdev_dec_pending(rdev, conf->mddev);

	if (!test_and_clear_bit(R5_DOUBLE_LOCKED, &sh->dev[i].flags))
		clear_bit(R5_LOCKED, &sh->dev[i].flags);
	set_bit(STRIPE_HANDLE, &sh->state);
	release_stripe(sh);
}

static sector_t compute_blocknr(struct stripe_head *sh, int i, int previous);
	
static void raid5_build_block(struct stripe_head *sh, int i, int previous)
{
	struct r5dev *dev = &sh->dev[i];

	bio_init(&dev->req);
	dev->req.bi_io_vec = &dev->vec;
	dev->req.bi_vcnt++;
	dev->req.bi_max_vecs++;
	dev->req.bi_private = sh;
	dev->vec.bv_page = dev->page;

	bio_init(&dev->rreq);
	dev->rreq.bi_io_vec = &dev->rvec;
	dev->rreq.bi_vcnt++;
	dev->rreq.bi_max_vecs++;
	dev->rreq.bi_private = sh;
	dev->rvec.bv_page = dev->page;

	dev->flags = 0;
	dev->sector = compute_blocknr(sh, i, previous);
}

static void error(struct mddev *mddev, struct md_rdev *rdev)
{
	char b[BDEVNAME_SIZE];
	struct r5conf *conf = mddev->private;
	unsigned long flags;
	pr_debug("raid456: error called\n");

	spin_lock_irqsave(&conf->device_lock, flags);
	clear_bit(In_sync, &rdev->flags);
	mddev->degraded = calc_degraded(conf);
	spin_unlock_irqrestore(&conf->device_lock, flags);
	set_bit(MD_RECOVERY_INTR, &mddev->recovery);

	set_bit(Blocked, &rdev->flags);
	set_bit(Faulty, &rdev->flags);
	set_bit(MD_CHANGE_DEVS, &mddev->flags);
	printk(KERN_ALERT
	       "md/raid:%s: Disk failure on %s, disabling device.\n"
	       "md/raid:%s: Operation continuing on %d devices.\n",
	       mdname(mddev),
	       bdevname(rdev->bdev, b),
	       mdname(mddev),
	       conf->raid_disks - mddev->degraded);
}

/*
 * Input: a 'big' sector number,
 * Output: index of the data and parity disk, and the sector # in them.
 */
static sector_t raid5_compute_sector(struct r5conf *conf, sector_t r_sector,
				     int previous, int *dd_idx,
				     struct stripe_head *sh)
{
	sector_t stripe, stripe2;
	sector_t chunk_number;
	unsigned int chunk_offset;
	int pd_idx, qd_idx;
	int ddf_layout = 0;
	sector_t new_sector;
	int algorithm = previous ? conf->prev_algo
				 : conf->algorithm;
	int sectors_per_chunk = previous ? conf->prev_chunk_sectors
					 : conf->chunk_sectors;
	int raid_disks = previous ? conf->previous_raid_disks
				  : conf->raid_disks;
	int data_disks = raid_disks - conf->max_degraded;

	/* First compute the information on this sector */

	/*
	 * Compute the chunk number and the sector offset inside the chunk
	 */
	chunk_offset = sector_div(r_sector, sectors_per_chunk);
	chunk_number = r_sector;

	/*
	 * Compute the stripe number
	 */
	stripe = chunk_number;
	*dd_idx = sector_div(stripe, data_disks);
	stripe2 = stripe;
	/*
	 * Select the parity disk based on the user selected algorithm.
	 */
	pd_idx = qd_idx = -1;
	switch(conf->level) {
	case 4:
		pd_idx = data_disks;
		break;
	case 5:
		switch (algorithm) {
		case ALGORITHM_LEFT_ASYMMETRIC:
			pd_idx = data_disks - sector_div(stripe2, raid_disks);
			if (*dd_idx >= pd_idx)
				(*dd_idx)++;
			break;
		case ALGORITHM_RIGHT_ASYMMETRIC:
			pd_idx = sector_div(stripe2, raid_disks);
			if (*dd_idx >= pd_idx)
				(*dd_idx)++;
			break;
		case ALGORITHM_LEFT_SYMMETRIC:
			pd_idx = data_disks - sector_div(stripe2, raid_disks);
			*dd_idx = (pd_idx + 1 + *dd_idx) % raid_disks;
			break;
		case ALGORITHM_RIGHT_SYMMETRIC:
			pd_idx = sector_div(stripe2, raid_disks);
			*dd_idx = (pd_idx + 1 + *dd_idx) % raid_disks;
			break;
		case ALGORITHM_PARITY_0:
			pd_idx = 0;
			(*dd_idx)++;
			break;
		case ALGORITHM_PARITY_N:
			pd_idx = data_disks;
			break;
		default:
			BUG();
		}
		break;
	case 6:

		switch (algorithm) {
		case ALGORITHM_LEFT_ASYMMETRIC:
			pd_idx = raid_disks - 1 - sector_div(stripe2, raid_disks);
			qd_idx = pd_idx + 1;
			if (pd_idx == raid_disks-1) {
				(*dd_idx)++;	/* Q D D D P */
				qd_idx = 0;
			} else if (*dd_idx >= pd_idx)
				(*dd_idx) += 2; /* D D P Q D */
			break;
		case ALGORITHM_RIGHT_ASYMMETRIC:
			pd_idx = sector_div(stripe2, raid_disks);
			qd_idx = pd_idx + 1;
			if (pd_idx == raid_disks-1) {
				(*dd_idx)++;	/* Q D D D P */
				qd_idx = 0;
			} else if (*dd_idx >= pd_idx)
				(*dd_idx) += 2; /* D D P Q D */
			break;
		case ALGORITHM_LEFT_SYMMETRIC:
			pd_idx = raid_disks - 1 - sector_div(stripe2, raid_disks);
			qd_idx = (pd_idx + 1) % raid_disks;
			*dd_idx = (pd_idx + 2 + *dd_idx) % raid_disks;
			break;
		case ALGORITHM_RIGHT_SYMMETRIC:
			pd_idx = sector_div(stripe2, raid_disks);
			qd_idx = (pd_idx + 1) % raid_disks;
			*dd_idx = (pd_idx + 2 + *dd_idx) % raid_disks;
			break;

		case ALGORITHM_PARITY_0:
			pd_idx = 0;
			qd_idx = 1;
			(*dd_idx) += 2;
			break;
		case ALGORITHM_PARITY_N:
			pd_idx = data_disks;
			qd_idx = data_disks + 1;
			break;

		case ALGORITHM_ROTATING_ZERO_RESTART:
			/* Exactly the same as RIGHT_ASYMMETRIC, but or
			 * of blocks for computing Q is different.
			 */
			pd_idx = sector_div(stripe2, raid_disks);
			qd_idx = pd_idx + 1;
			if (pd_idx == raid_disks-1) {
				(*dd_idx)++;	/* Q D D D P */
				qd_idx = 0;
			} else if (*dd_idx >= pd_idx)
				(*dd_idx) += 2; /* D D P Q D */
			ddf_layout = 1;
			break;

		case ALGORITHM_ROTATING_N_RESTART:
			/* Same a left_asymmetric, by first stripe is
			 * D D D P Q  rather than
			 * Q D D D P
			 */
			stripe2 += 1;
			pd_idx = raid_disks - 1 - sector_div(stripe2, raid_disks);
			qd_idx = pd_idx + 1;
			if (pd_idx == raid_disks-1) {
				(*dd_idx)++;	/* Q D D D P */
				qd_idx = 0;
			} else if (*dd_idx >= pd_idx)
				(*dd_idx) += 2; /* D D P Q D */
			ddf_layout = 1;
			break;

		case ALGORITHM_ROTATING_N_CONTINUE:
			/* Same as left_symmetric but Q is before P */
			pd_idx = raid_disks - 1 - sector_div(stripe2, raid_disks);
			qd_idx = (pd_idx + raid_disks - 1) % raid_disks;
			*dd_idx = (pd_idx + 1 + *dd_idx) % raid_disks;
			ddf_layout = 1;
			break;

		case ALGORITHM_LEFT_ASYMMETRIC_6:
			/* RAID5 left_asymmetric, with Q on last device */
			pd_idx = data_disks - sector_div(stripe2, raid_disks-1);
			if (*dd_idx >= pd_idx)
				(*dd_idx)++;
			qd_idx = raid_disks - 1;
			break;

		case ALGORITHM_RIGHT_ASYMMETRIC_6:
			pd_idx = sector_div(stripe2, raid_disks-1);
			if (*dd_idx >= pd_idx)
				(*dd_idx)++;
			qd_idx = raid_disks - 1;
			break;

		case ALGORITHM_LEFT_SYMMETRIC_6:
			pd_idx = data_disks - sector_div(stripe2, raid_disks-1);
			*dd_idx = (pd_idx + 1 + *dd_idx) % (raid_disks-1);
			qd_idx = raid_disks - 1;
			break;

		case ALGORITHM_RIGHT_SYMMETRIC_6:
			pd_idx = sector_div(stripe2, raid_disks-1);
			*dd_idx = (pd_idx + 1 + *dd_idx) % (raid_disks-1);
			qd_idx = raid_disks - 1;
			break;

		case ALGORITHM_PARITY_0_6:
			pd_idx = 0;
			(*dd_idx)++;
			qd_idx = raid_disks - 1;
			break;

		default:
			BUG();
		}
		break;
	}

	if (sh) {
		sh->pd_idx = pd_idx;
		sh->qd_idx = qd_idx;
		sh->ddf_layout = ddf_layout;
	}
	/*
	 * Finally, compute the new sector number
	 */
	new_sector = (sector_t)stripe * sectors_per_chunk + chunk_offset;
	return new_sector;
}


static sector_t compute_blocknr(struct stripe_head *sh, int i, int previous)
{
	struct r5conf *conf = sh->raid_conf;
	int raid_disks = sh->disks;
	int data_disks = raid_disks - conf->max_degraded;
	sector_t new_sector = sh->sector, check;
	int sectors_per_chunk = previous ? conf->prev_chunk_sectors
					 : conf->chunk_sectors;
	int algorithm = previous ? conf->prev_algo
				 : conf->algorithm;
	sector_t stripe;
	int chunk_offset;
	sector_t chunk_number;
	int dummy1, dd_idx = i;
	sector_t r_sector;
	struct stripe_head sh2;


	chunk_offset = sector_div(new_sector, sectors_per_chunk);
	stripe = new_sector;

	if (i == sh->pd_idx)
		return 0;
	switch(conf->level) {
	case 4: break;
	case 5:
		switch (algorithm) {
		case ALGORITHM_LEFT_ASYMMETRIC:
		case ALGORITHM_RIGHT_ASYMMETRIC:
			if (i > sh->pd_idx)
				i--;
			break;
		case ALGORITHM_LEFT_SYMMETRIC:
		case ALGORITHM_RIGHT_SYMMETRIC:
			if (i < sh->pd_idx)
				i += raid_disks;
			i -= (sh->pd_idx + 1);
			break;
		case ALGORITHM_PARITY_0:
			i -= 1;
			break;
		case ALGORITHM_PARITY_N:
			break;
		default:
			BUG();
		}
		break;
	case 6:
		if (i == sh->qd_idx)
			return 0; /* It is the Q disk */
		switch (algorithm) {
		case ALGORITHM_LEFT_ASYMMETRIC:
		case ALGORITHM_RIGHT_ASYMMETRIC:
		case ALGORITHM_ROTATING_ZERO_RESTART:
		case ALGORITHM_ROTATING_N_RESTART:
			if (sh->pd_idx == raid_disks-1)
				i--;	/* Q D D D P */
			else if (i > sh->pd_idx)
				i -= 2; /* D D P Q D */
			break;
		case ALGORITHM_LEFT_SYMMETRIC:
		case ALGORITHM_RIGHT_SYMMETRIC:
			if (sh->pd_idx == raid_disks-1)
				i--; /* Q D D D P */
			else {
				/* D D P Q D */
				if (i < sh->pd_idx)
					i += raid_disks;
				i -= (sh->pd_idx + 2);
			}
			break;
		case ALGORITHM_PARITY_0:
			i -= 2;
			break;
		case ALGORITHM_PARITY_N:
			break;
		case ALGORITHM_ROTATING_N_CONTINUE:
			/* Like left_symmetric, but P is before Q */
			if (sh->pd_idx == 0)
				i--;	/* P D D D Q */
			else {
				/* D D Q P D */
				if (i < sh->pd_idx)
					i += raid_disks;
				i -= (sh->pd_idx + 1);
			}
			break;
		case ALGORITHM_LEFT_ASYMMETRIC_6:
		case ALGORITHM_RIGHT_ASYMMETRIC_6:
			if (i > sh->pd_idx)
				i--;
			break;
		case ALGORITHM_LEFT_SYMMETRIC_6:
		case ALGORITHM_RIGHT_SYMMETRIC_6:
			if (i < sh->pd_idx)
				i += data_disks + 1;
			i -= (sh->pd_idx + 1);
			break;
		case ALGORITHM_PARITY_0_6:
			i -= 1;
			break;
		default:
			BUG();
		}
		break;
	}

	chunk_number = stripe * data_disks + i;
	r_sector = chunk_number * sectors_per_chunk + chunk_offset;

	check = raid5_compute_sector(conf, r_sector,
				     previous, &dummy1, &sh2);
	if (check != sh->sector || dummy1 != dd_idx || sh2.pd_idx != sh->pd_idx
		|| sh2.qd_idx != sh->qd_idx) {
		printk(KERN_ERR "md/raid:%s: compute_blocknr: map not correct\n",
		       mdname(conf->mddev));
		return 0;
	}
	return r_sector;
}


static void
schedule_reconstruction(struct stripe_head *sh, struct stripe_head_state *s,
			 int rcw, int expand)
{
	int i, pd_idx = sh->pd_idx, disks = sh->disks;
	struct r5conf *conf = sh->raid_conf;
	int level = conf->level;

	if (rcw) {

		for (i = disks; i--; ) {
			struct r5dev *dev = &sh->dev[i];

			if (dev->towrite) {
				set_bit(R5_LOCKED, &dev->flags);
				set_bit(R5_Wantdrain, &dev->flags);
				if (!expand)
					clear_bit(R5_UPTODATE, &dev->flags);
				s->locked++;
			}
		}
		/* if we are not expanding this is a proper write request, and
		 * there will be bios with new data to be drained into the
		 * stripe cache
		 */
		if (!expand) {
			if (!s->locked)
				/* False alarm, nothing to do */
				return;
			sh->reconstruct_state = reconstruct_state_drain_run;
			set_bit(STRIPE_OP_BIODRAIN, &s->ops_request);
		} else
			sh->reconstruct_state = reconstruct_state_run;

		set_bit(STRIPE_OP_RECONSTRUCT, &s->ops_request);

		if (s->locked + conf->max_degraded == disks)
			if (!test_and_set_bit(STRIPE_FULL_WRITE, &sh->state))
				atomic_inc(&conf->pending_full_writes);
	} else {
		BUG_ON(level == 6);
		BUG_ON(!(test_bit(R5_UPTODATE, &sh->dev[pd_idx].flags) ||
			test_bit(R5_Wantcompute, &sh->dev[pd_idx].flags)));

		for (i = disks; i--; ) {
			struct r5dev *dev = &sh->dev[i];
			if (i == pd_idx)
				continue;

			if (dev->towrite &&
			    (test_bit(R5_UPTODATE, &dev->flags) ||
			     test_bit(R5_Wantcompute, &dev->flags))) {
				set_bit(R5_Wantdrain, &dev->flags);
				set_bit(R5_LOCKED, &dev->flags);
				clear_bit(R5_UPTODATE, &dev->flags);
				s->locked++;
			}
		}
		if (!s->locked)
			/* False alarm - nothing to do */
			return;
		sh->reconstruct_state = reconstruct_state_prexor_drain_run;
		set_bit(STRIPE_OP_PREXOR, &s->ops_request);
		set_bit(STRIPE_OP_BIODRAIN, &s->ops_request);
		set_bit(STRIPE_OP_RECONSTRUCT, &s->ops_request);
	}

	/* keep the parity disk(s) locked while asynchronous operations
	 * are in flight
	 */
	set_bit(R5_LOCKED, &sh->dev[pd_idx].flags);
	clear_bit(R5_UPTODATE, &sh->dev[pd_idx].flags);
	s->locked++;

	if (level == 6) {
		int qd_idx = sh->qd_idx;
		struct r5dev *dev = &sh->dev[qd_idx];

		set_bit(R5_LOCKED, &dev->flags);
		clear_bit(R5_UPTODATE, &dev->flags);
		s->locked++;
	}

	pr_debug("%s: stripe %llu locked: %d ops_request: %lx\n",
		__func__, (unsigned long long)sh->sector,
		s->locked, s->ops_request);
}

/*
 * Each stripe/dev can have one or more bion attached.
 * toread/towrite point to the first in a chain.
 * The bi_next chain must be in order.
 */
static int add_stripe_bio(struct stripe_head *sh, struct bio *bi, int dd_idx, int forwrite)
{
	struct bio **bip;
	struct r5conf *conf = sh->raid_conf;
	int firstwrite=0;

	pr_debug("adding bi b#%llu to stripe s#%llu\n",
		(unsigned long long)bi->bi_sector,
		(unsigned long long)sh->sector);

	/*
	 * If several bio share a stripe. The bio bi_phys_segments acts as a
	 * reference count to avoid race. The reference count should already be
	 * increased before this function is called (for example, in
	 * make_request()), so other bio sharing this stripe will not free the
	 * stripe. If a stripe is owned by one stripe, the stripe lock will
	 * protect it.
	 */
	spin_lock_irq(&sh->stripe_lock);
	if (forwrite) {
		bip = &sh->dev[dd_idx].towrite;
		if (*bip == NULL)
			firstwrite = 1;
	} else
		bip = &sh->dev[dd_idx].toread;
	while (*bip && (*bip)->bi_sector < bi->bi_sector) {
		if (bio_end_sector(*bip) > bi->bi_sector)
			goto overlap;
		bip = & (*bip)->bi_next;
	}
	if (*bip && (*bip)->bi_sector < bio_end_sector(bi))
		goto overlap;

	BUG_ON(*bip && bi->bi_next && (*bip) != bi->bi_next);
	if (*bip)
		bi->bi_next = *bip;
	*bip = bi;
	raid5_inc_bi_active_stripes(bi);

	if (forwrite) {
		/* check if page is covered */
		sector_t sector = sh->dev[dd_idx].sector;
		for (bi=sh->dev[dd_idx].towrite;
		     sector < sh->dev[dd_idx].sector + STRIPE_SECTORS &&
			     bi && bi->bi_sector <= sector;
		     bi = r5_next_bio(bi, sh->dev[dd_idx].sector)) {
			if (bio_end_sector(bi) >= sector)
				sector = bio_end_sector(bi);
		}
		if (sector >= sh->dev[dd_idx].sector + STRIPE_SECTORS)
			set_bit(R5_OVERWRITE, &sh->dev[dd_idx].flags);
	}

	pr_debug("added bi b#%llu to stripe s#%llu, disk %d.\n",
		(unsigned long long)(*bip)->bi_sector,
		(unsigned long long)sh->sector, dd_idx);
	spin_unlock_irq(&sh->stripe_lock);

	if (conf->mddev->bitmap && firstwrite) {
		bitmap_startwrite(conf->mddev->bitmap, sh->sector,
				  STRIPE_SECTORS, 0);
		sh->bm_seq = conf->seq_flush+1;
		set_bit(STRIPE_BIT_DELAY, &sh->state);
	}
	return 1;

 overlap:
	set_bit(R5_Overlap, &sh->dev[dd_idx].flags);
	spin_unlock_irq(&sh->stripe_lock);
	return 0;
}

static void end_reshape(struct r5conf *conf);

static void stripe_set_idx(sector_t stripe, struct r5conf *conf, int previous,
			    struct stripe_head *sh)
{
	int sectors_per_chunk =
		previous ? conf->prev_chunk_sectors : conf->chunk_sectors;
	int dd_idx;
	int chunk_offset = sector_div(stripe, sectors_per_chunk);
	int disks = previous ? conf->previous_raid_disks : conf->raid_disks;

	raid5_compute_sector(conf,
			     stripe * (disks - conf->max_degraded)
			     *sectors_per_chunk + chunk_offset,
			     previous,
			     &dd_idx, sh);
}

static void
handle_failed_stripe(struct r5conf *conf, struct stripe_head *sh,
				struct stripe_head_state *s, int disks,
				struct bio **return_bi)
{
	int i;
	for (i = disks; i--; ) {
		struct bio *bi;
		int bitmap_end = 0;

		if (test_bit(R5_ReadError, &sh->dev[i].flags)) {
			struct md_rdev *rdev;
			rcu_read_lock();
			rdev = rcu_dereference(conf->disks[i].rdev);
			if (rdev && test_bit(In_sync, &rdev->flags))
				atomic_inc(&rdev->nr_pending);
			else
				rdev = NULL;
			rcu_read_unlock();
			if (rdev) {
				if (!rdev_set_badblocks(
					    rdev,
					    sh->sector,
					    STRIPE_SECTORS, 0))
					md_error(conf->mddev, rdev);
				rdev_dec_pending(rdev, conf->mddev);
			}
		}
		spin_lock_irq(&sh->stripe_lock);
		/* fail all writes first */
		bi = sh->dev[i].towrite;
		sh->dev[i].towrite = NULL;
		spin_unlock_irq(&sh->stripe_lock);
		if (bi)
			bitmap_end = 1;

		if (test_and_clear_bit(R5_Overlap, &sh->dev[i].flags))
			wake_up(&conf->wait_for_overlap);

		while (bi && bi->bi_sector <
			sh->dev[i].sector + STRIPE_SECTORS) {
			struct bio *nextbi = r5_next_bio(bi, sh->dev[i].sector);
			clear_bit(BIO_UPTODATE, &bi->bi_flags);
			if (!raid5_dec_bi_active_stripes(bi)) {
				md_write_end(conf->mddev);
				bi->bi_next = *return_bi;
				*return_bi = bi;
			}
			bi = nextbi;
		}
		if (bitmap_end)
			bitmap_endwrite(conf->mddev->bitmap, sh->sector,
				STRIPE_SECTORS, 0, 0);
		bitmap_end = 0;
		/* and fail all 'written' */
		bi = sh->dev[i].written;
		sh->dev[i].written = NULL;
		if (bi) bitmap_end = 1;
		while (bi && bi->bi_sector <
		       sh->dev[i].sector + STRIPE_SECTORS) {
			struct bio *bi2 = r5_next_bio(bi, sh->dev[i].sector);
			clear_bit(BIO_UPTODATE, &bi->bi_flags);
			if (!raid5_dec_bi_active_stripes(bi)) {
				md_write_end(conf->mddev);
				bi->bi_next = *return_bi;
				*return_bi = bi;
			}
			bi = bi2;
		}

		/* fail any reads if this device is non-operational and
		 * the data has not reached the cache yet.
		 */
		if (!test_bit(R5_Wantfill, &sh->dev[i].flags) &&
		    (!test_bit(R5_Insync, &sh->dev[i].flags) ||
		      test_bit(R5_ReadError, &sh->dev[i].flags))) {
			spin_lock_irq(&sh->stripe_lock);
			bi = sh->dev[i].toread;
			sh->dev[i].toread = NULL;
			spin_unlock_irq(&sh->stripe_lock);
			if (test_and_clear_bit(R5_Overlap, &sh->dev[i].flags))
				wake_up(&conf->wait_for_overlap);
			while (bi && bi->bi_sector <
			       sh->dev[i].sector + STRIPE_SECTORS) {
				struct bio *nextbi =
					r5_next_bio(bi, sh->dev[i].sector);
				clear_bit(BIO_UPTODATE, &bi->bi_flags);
				if (!raid5_dec_bi_active_stripes(bi)) {
					bi->bi_next = *return_bi;
					*return_bi = bi;
				}
				bi = nextbi;
			}
		}
		if (bitmap_end)
			bitmap_endwrite(conf->mddev->bitmap, sh->sector,
					STRIPE_SECTORS, 0, 0);
		/* If we were in the middle of a write the parity block might
		 * still be locked - so just clear all R5_LOCKED flags
		 */
		clear_bit(R5_LOCKED, &sh->dev[i].flags);
	}

	if (test_and_clear_bit(STRIPE_FULL_WRITE, &sh->state))
		if (atomic_dec_and_test(&conf->pending_full_writes))
			md_wakeup_thread(conf->mddev->thread);
}

static void
handle_failed_sync(struct r5conf *conf, struct stripe_head *sh,
		   struct stripe_head_state *s)
{
	int abort = 0;
	int i;

	clear_bit(STRIPE_SYNCING, &sh->state);
	if (test_and_clear_bit(R5_Overlap, &sh->dev[sh->pd_idx].flags))
		wake_up(&conf->wait_for_overlap);
	s->syncing = 0;
	s->replacing = 0;
	/* There is nothing more to do for sync/check/repair.
	 * Don't even need to abort as that is handled elsewhere
	 * if needed, and not always wanted e.g. if there is a known
	 * bad block here.
	 * For recover/replace we need to record a bad block on all
	 * non-sync devices, or abort the recovery
	 */
	if (test_bit(MD_RECOVERY_RECOVER, &conf->mddev->recovery)) {
		/* During recovery devices cannot be removed, so
		 * locking and refcounting of rdevs is not needed
		 */
		for (i = 0; i < conf->raid_disks; i++) {
			struct md_rdev *rdev = conf->disks[i].rdev;
			if (rdev
			    && !test_bit(Faulty, &rdev->flags)
			    && !test_bit(In_sync, &rdev->flags)
			    && !rdev_set_badblocks(rdev, sh->sector,
						   STRIPE_SECTORS, 0))
				abort = 1;
			rdev = conf->disks[i].replacement;
			if (rdev
			    && !test_bit(Faulty, &rdev->flags)
			    && !test_bit(In_sync, &rdev->flags)
			    && !rdev_set_badblocks(rdev, sh->sector,
						   STRIPE_SECTORS, 0))
				abort = 1;
		}
		if (abort)
			conf->recovery_disabled =
				conf->mddev->recovery_disabled;
	}
	md_done_sync(conf->mddev, STRIPE_SECTORS, !abort);
}

static int want_replace(struct stripe_head *sh, int disk_idx)
{
	struct md_rdev *rdev;
	int rv = 0;
	/* Doing recovery so rcu locking not required */
	rdev = sh->raid_conf->disks[disk_idx].replacement;
	if (rdev
	    && !test_bit(Faulty, &rdev->flags)
	    && !test_bit(In_sync, &rdev->flags)
	    && (rdev->recovery_offset <= sh->sector
		|| rdev->mddev->recovery_cp <= sh->sector))
		rv = 1;

	return rv;
}

/* fetch_block - checks the given member device to see if its data needs
 * to be read or computed to satisfy a request.
 *
 * Returns 1 when no more member devices need to be checked, otherwise returns
 * 0 to tell the loop in handle_stripe_fill to continue
 */
static int fetch_block(struct stripe_head *sh, struct stripe_head_state *s,
		       int disk_idx, int disks)
{
	struct r5dev *dev = &sh->dev[disk_idx];
	struct r5dev *fdev[2] = { &sh->dev[s->failed_num[0]],
				  &sh->dev[s->failed_num[1]] };

	/* is the data in this block needed, and can we get it? */
	if (!test_bit(R5_LOCKED, &dev->flags) &&
	    !test_bit(R5_UPTODATE, &dev->flags) &&
	    (dev->toread ||
	     (dev->towrite && !test_bit(R5_OVERWRITE, &dev->flags)) ||
	     s->syncing || s->expanding ||
	     (s->replacing && want_replace(sh, disk_idx)) ||
	     (s->failed >= 1 && fdev[0]->toread) ||
	     (s->failed >= 2 && fdev[1]->toread) ||
	     (sh->raid_conf->level <= 5 && s->failed && fdev[0]->towrite &&
	      !test_bit(R5_OVERWRITE, &fdev[0]->flags)) ||
	     (sh->raid_conf->level == 6 && s->failed && s->to_write))) {
		/* we would like to get this block, possibly by computing it,
		 * otherwise read it if the backing disk is insync
		 */
		BUG_ON(test_bit(R5_Wantcompute, &dev->flags));
		BUG_ON(test_bit(R5_Wantread, &dev->flags));
		if ((s->uptodate == disks - 1) &&
		    (s->failed && (disk_idx == s->failed_num[0] ||
				   disk_idx == s->failed_num[1]))) {
			/* have disk failed, and we're requested to fetch it;
			 * do compute it
			 */
			pr_debug("Computing stripe %llu block %d\n",
			       (unsigned long long)sh->sector, disk_idx);
			set_bit(STRIPE_COMPUTE_RUN, &sh->state);
			set_bit(STRIPE_OP_COMPUTE_BLK, &s->ops_request);
			set_bit(R5_Wantcompute, &dev->flags);
			sh->ops.target = disk_idx;
			sh->ops.target2 = -1; /* no 2nd target */
			s->req_compute = 1;
			/* Careful: from this point on 'uptodate' is in the eye
			 * of raid_run_ops which services 'compute' operations
			 * before writes. R5_Wantcompute flags a block that will
			 * be R5_UPTODATE by the time it is needed for a
			 * subsequent operation.
			 */
			s->uptodate++;
			return 1;
		} else if (s->uptodate == disks-2 && s->failed >= 2) {
			/* Computing 2-failure is *very* expensive; only
			 * do it if failed >= 2
			 */
			int other;
			for (other = disks; other--; ) {
				if (other == disk_idx)
					continue;
				if (!test_bit(R5_UPTODATE,
				      &sh->dev[other].flags))
					break;
			}
			BUG_ON(other < 0);
			pr_debug("Computing stripe %llu blocks %d,%d\n",
			       (unsigned long long)sh->sector,
			       disk_idx, other);
			set_bit(STRIPE_COMPUTE_RUN, &sh->state);
			set_bit(STRIPE_OP_COMPUTE_BLK, &s->ops_request);
			set_bit(R5_Wantcompute, &sh->dev[disk_idx].flags);
			set_bit(R5_Wantcompute, &sh->dev[other].flags);
			sh->ops.target = disk_idx;
			sh->ops.target2 = other;
			s->uptodate += 2;
			s->req_compute = 1;
			return 1;
		} else if (test_bit(R5_Insync, &dev->flags)) {
			set_bit(R5_LOCKED, &dev->flags);
			set_bit(R5_Wantread, &dev->flags);
			s->locked++;
			pr_debug("Reading block %d (sync=%d)\n",
				disk_idx, s->syncing);
		}
	}

	return 0;
}

/**
 * handle_stripe_fill - read or compute data to satisfy pending requests.
 */
static void handle_stripe_fill(struct stripe_head *sh,
			       struct stripe_head_state *s,
			       int disks)
{
	int i;

	/* look for blocks to read/compute, skip this if a compute
	 * is already in flight, or if the stripe contents are in the
	 * midst of changing due to a write
	 */
	if (!test_bit(STRIPE_COMPUTE_RUN, &sh->state) && !sh->check_state &&
	    !sh->reconstruct_state)
		for (i = disks; i--; )
			if (fetch_block(sh, s, i, disks))
				break;
	set_bit(STRIPE_HANDLE, &sh->state);
}


/* handle_stripe_clean_event
 * any written block on an uptodate or failed drive can be returned.
 * Note that if we 'wrote' to a failed drive, it will be UPTODATE, but
 * never LOCKED, so we don't need to test 'failed' directly.
 */
static void handle_stripe_clean_event(struct r5conf *conf,
	struct stripe_head *sh, int disks, struct bio **return_bi)
{
	int i;
	struct r5dev *dev;
	int discard_pending = 0;

	for (i = disks; i--; )
		if (sh->dev[i].written) {
			dev = &sh->dev[i];
			if (!test_bit(R5_LOCKED, &dev->flags) &&
			    (test_bit(R5_UPTODATE, &dev->flags) ||
			     test_bit(R5_Discard, &dev->flags))) {
				/* We can return any write requests */
				struct bio *wbi, *wbi2;
				pr_debug("Return write for disc %d\n", i);
				if (test_and_clear_bit(R5_Discard, &dev->flags))
					clear_bit(R5_UPTODATE, &dev->flags);
				wbi = dev->written;
				dev->written = NULL;
				while (wbi && wbi->bi_sector <
					dev->sector + STRIPE_SECTORS) {
					wbi2 = r5_next_bio(wbi, dev->sector);
					if (!raid5_dec_bi_active_stripes(wbi)) {
						md_write_end(conf->mddev);
						wbi->bi_next = *return_bi;
						*return_bi = wbi;
					}
					wbi = wbi2;
				}
				bitmap_endwrite(conf->mddev->bitmap, sh->sector,
						STRIPE_SECTORS,
					 !test_bit(STRIPE_DEGRADED, &sh->state),
						0);
			} else if (test_bit(R5_Discard, &dev->flags))
				discard_pending = 1;
		}
	if (!discard_pending &&
	    test_bit(R5_Discard, &sh->dev[sh->pd_idx].flags)) {
		clear_bit(R5_Discard, &sh->dev[sh->pd_idx].flags);
		clear_bit(R5_UPTODATE, &sh->dev[sh->pd_idx].flags);
		if (sh->qd_idx >= 0) {
			clear_bit(R5_Discard, &sh->dev[sh->qd_idx].flags);
			clear_bit(R5_UPTODATE, &sh->dev[sh->qd_idx].flags);
		}
		/* now that discard is done we can proceed with any sync */
		clear_bit(STRIPE_DISCARD, &sh->state);
		if (test_bit(STRIPE_SYNC_REQUESTED, &sh->state))
			set_bit(STRIPE_HANDLE, &sh->state);

	}

	if (test_and_clear_bit(STRIPE_FULL_WRITE, &sh->state))
		if (atomic_dec_and_test(&conf->pending_full_writes))
			md_wakeup_thread(conf->mddev->thread);
}

static void handle_stripe_dirtying(struct r5conf *conf,
				   struct stripe_head *sh,
				   struct stripe_head_state *s,
				   int disks)
{
	int rmw = 0, rcw = 0, i;
	sector_t recovery_cp = conf->mddev->recovery_cp;

	/* RAID6 requires 'rcw' in current implementation.
	 * Otherwise, check whether resync is now happening or should start.
	 * If yes, then the array is dirty (after unclean shutdown or
	 * initial creation), so parity in some stripes might be inconsistent.
	 * In this case, we need to always do reconstruct-write, to ensure
	 * that in case of drive failure or read-error correction, we
	 * generate correct data from the parity.
	 */
	if (conf->max_degraded == 2 ||
	    (recovery_cp < MaxSector && sh->sector >= recovery_cp)) {
		/* Calculate the real rcw later - for now make it
		 * look like rcw is cheaper
		 */
		rcw = 1; rmw = 2;
		pr_debug("force RCW max_degraded=%u, recovery_cp=%llu sh->sector=%llu\n",
			 conf->max_degraded, (unsigned long long)recovery_cp,
			 (unsigned long long)sh->sector);
	} else for (i = disks; i--; ) {
		/* would I have to read this buffer for read_modify_write */
		struct r5dev *dev = &sh->dev[i];
		if ((dev->towrite || i == sh->pd_idx) &&
		    !test_bit(R5_LOCKED, &dev->flags) &&
		    !(test_bit(R5_UPTODATE, &dev->flags) ||
		      test_bit(R5_Wantcompute, &dev->flags))) {
			if (test_bit(R5_Insync, &dev->flags))
				rmw++;
			else
				rmw += 2*disks;  /* cannot read it */
		}
		/* Would I have to read this buffer for reconstruct_write */
		if (!test_bit(R5_OVERWRITE, &dev->flags) && i != sh->pd_idx &&
		    !test_bit(R5_LOCKED, &dev->flags) &&
		    !(test_bit(R5_UPTODATE, &dev->flags) ||
		    test_bit(R5_Wantcompute, &dev->flags))) {
			if (test_bit(R5_Insync, &dev->flags)) rcw++;
			else
				rcw += 2*disks;
		}
	}
	pr_debug("for sector %llu, rmw=%d rcw=%d\n",
		(unsigned long long)sh->sector, rmw, rcw);
	set_bit(STRIPE_HANDLE, &sh->state);
	if (rmw < rcw && rmw > 0) {
		/* prefer read-modify-write, but need to get some data */
		if (conf->mddev->queue)
			blk_add_trace_msg(conf->mddev->queue,
					  "raid5 rmw %llu %d",
					  (unsigned long long)sh->sector, rmw);
		for (i = disks; i--; ) {
			struct r5dev *dev = &sh->dev[i];
			if ((dev->towrite || i == sh->pd_idx) &&
			    !test_bit(R5_LOCKED, &dev->flags) &&
			    !(test_bit(R5_UPTODATE, &dev->flags) ||
			    test_bit(R5_Wantcompute, &dev->flags)) &&
			    test_bit(R5_Insync, &dev->flags)) {
				if (
				  test_bit(STRIPE_PREREAD_ACTIVE, &sh->state)) {
					pr_debug("Read_old block "
						 "%d for r-m-w\n", i);
					set_bit(R5_LOCKED, &dev->flags);
					set_bit(R5_Wantread, &dev->flags);
					s->locked++;
				} else {
					set_bit(STRIPE_DELAYED, &sh->state);
					set_bit(STRIPE_HANDLE, &sh->state);
				}
			}
		}
	}
	if (rcw <= rmw && rcw > 0) {
		/* want reconstruct write, but need to get some data */
		int qread =0;
		rcw = 0;
		for (i = disks; i--; ) {
			struct r5dev *dev = &sh->dev[i];
			if (!test_bit(R5_OVERWRITE, &dev->flags) &&
			    i != sh->pd_idx && i != sh->qd_idx &&
			    !test_bit(R5_LOCKED, &dev->flags) &&
			    !(test_bit(R5_UPTODATE, &dev->flags) ||
			      test_bit(R5_Wantcompute, &dev->flags))) {
				rcw++;
				if (!test_bit(R5_Insync, &dev->flags))
					continue; /* it's a failed drive */
				if (
				  test_bit(STRIPE_PREREAD_ACTIVE, &sh->state)) {
					pr_debug("Read_old block "
						"%d for Reconstruct\n", i);
					set_bit(R5_LOCKED, &dev->flags);
					set_bit(R5_Wantread, &dev->flags);
					s->locked++;
					qread++;
				} else {
					set_bit(STRIPE_DELAYED, &sh->state);
					set_bit(STRIPE_HANDLE, &sh->state);
				}
			}
		}
		if (rcw && conf->mddev->queue)
			blk_add_trace_msg(conf->mddev->queue, "raid5 rcw %llu %d %d %d",
					  (unsigned long long)sh->sector,
					  rcw, qread, test_bit(STRIPE_DELAYED, &sh->state));
	}
	/* now if nothing is locked, and if we have enough data,
	 * we can start a write request
	 */
	/* since handle_stripe can be called at any time we need to handle the
	 * case where a compute block operation has been submitted and then a
	 * subsequent call wants to start a write request.  raid_run_ops only
	 * handles the case where compute block and reconstruct are requested
	 * simultaneously.  If this is not the case then new writes need to be
	 * held off until the compute completes.
	 */
	if ((s->req_compute || !test_bit(STRIPE_COMPUTE_RUN, &sh->state)) &&
	    (s->locked == 0 && (rcw == 0 || rmw == 0) &&
	    !test_bit(STRIPE_BIT_DELAY, &sh->state)))
		schedule_reconstruction(sh, s, rcw == 0, 0);
}

static void handle_parity_checks5(struct r5conf *conf, struct stripe_head *sh,
				struct stripe_head_state *s, int disks)
{
	struct r5dev *dev = NULL;

	set_bit(STRIPE_HANDLE, &sh->state);

	switch (sh->check_state) {
	case check_state_idle:
		/* start a new check operation if there are no failures */
		if (s->failed == 0) {
			BUG_ON(s->uptodate != disks);
			sh->check_state = check_state_run;
			set_bit(STRIPE_OP_CHECK, &s->ops_request);
			clear_bit(R5_UPTODATE, &sh->dev[sh->pd_idx].flags);
			s->uptodate--;
			break;
		}
		dev = &sh->dev[s->failed_num[0]];
		/* fall through */
	case check_state_compute_result:
		sh->check_state = check_state_idle;
		if (!dev)
			dev = &sh->dev[sh->pd_idx];

		/* check that a write has not made the stripe insync */
		if (test_bit(STRIPE_INSYNC, &sh->state))
			break;

		/* either failed parity check, or recovery is happening */
		BUG_ON(!test_bit(R5_UPTODATE, &dev->flags));
		BUG_ON(s->uptodate != disks);

		set_bit(R5_LOCKED, &dev->flags);
		s->locked++;
		set_bit(R5_Wantwrite, &dev->flags);

		clear_bit(STRIPE_DEGRADED, &sh->state);
		set_bit(STRIPE_INSYNC, &sh->state);
		break;
	case check_state_run:
		break; /* we will be called again upon completion */
	case check_state_check_result:
		sh->check_state = check_state_idle;

		/* if a failure occurred during the check operation, leave
		 * STRIPE_INSYNC not set and let the stripe be handled again
		 */
		if (s->failed)
			break;

		/* handle a successful check operation, if parity is correct
		 * we are done.  Otherwise update the mismatch count and repair
		 * parity if !MD_RECOVERY_CHECK
		 */
		if ((sh->ops.zero_sum_result & SUM_CHECK_P_RESULT) == 0)
			/* parity is correct (on disc,
			 * not in buffer any more)
			 */
			set_bit(STRIPE_INSYNC, &sh->state);
		else {
			atomic64_add(STRIPE_SECTORS, &conf->mddev->resync_mismatches);
			if (test_bit(MD_RECOVERY_CHECK, &conf->mddev->recovery))
				/* don't try to repair!! */
				set_bit(STRIPE_INSYNC, &sh->state);
			else {
				sh->check_state = check_state_compute_run;
				set_bit(STRIPE_COMPUTE_RUN, &sh->state);
				set_bit(STRIPE_OP_COMPUTE_BLK, &s->ops_request);
				set_bit(R5_Wantcompute,
					&sh->dev[sh->pd_idx].flags);
				sh->ops.target = sh->pd_idx;
				sh->ops.target2 = -1;
				s->uptodate++;
			}
		}
		break;
	case check_state_compute_run:
		break;
	default:
		printk(KERN_ERR "%s: unknown check_state: %d sector: %llu\n",
		       __func__, sh->check_state,
		       (unsigned long long) sh->sector);
		BUG();
	}
}


static void handle_parity_checks6(struct r5conf *conf, struct stripe_head *sh,
				  struct stripe_head_state *s,
				  int disks)
{
	int pd_idx = sh->pd_idx;
	int qd_idx = sh->qd_idx;
	struct r5dev *dev;

	set_bit(STRIPE_HANDLE, &sh->state);

	BUG_ON(s->failed > 2);

	/* Want to check and possibly repair P and Q.
	 * However there could be one 'failed' device, in which
	 * case we can only check one of them, possibly using the
	 * other to generate missing data
	 */

	switch (sh->check_state) {
	case check_state_idle:
		/* start a new check operation if there are < 2 failures */
		if (s->failed == s->q_failed) {
			/* The only possible failed device holds Q, so it
			 * makes sense to check P (If anything else were failed,
			 * we would have used P to recreate it).
			 */
			sh->check_state = check_state_run;
		}
		if (!s->q_failed && s->failed < 2) {
			/* Q is not failed, and we didn't use it to generate
			 * anything, so it makes sense to check it
			 */
			if (sh->check_state == check_state_run)
				sh->check_state = check_state_run_pq;
			else
				sh->check_state = check_state_run_q;
		}

		/* discard potentially stale zero_sum_result */
		sh->ops.zero_sum_result = 0;

		if (sh->check_state == check_state_run) {
			/* async_xor_zero_sum destroys the contents of P */
			clear_bit(R5_UPTODATE, &sh->dev[pd_idx].flags);
			s->uptodate--;
		}
		if (sh->check_state >= check_state_run &&
		    sh->check_state <= check_state_run_pq) {
			/* async_syndrome_zero_sum preserves P and Q, so
			 * no need to mark them !uptodate here
			 */
			set_bit(STRIPE_OP_CHECK, &s->ops_request);
			break;
		}

		/* we have 2-disk failure */
		BUG_ON(s->failed != 2);
		/* fall through */
	case check_state_compute_result:
		sh->check_state = check_state_idle;

		/* check that a write has not made the stripe insync */
		if (test_bit(STRIPE_INSYNC, &sh->state))
			break;

		/* now write out any block on a failed drive,
		 * or P or Q if they were recomputed
		 */
		BUG_ON(s->uptodate < disks - 1); /* We don't need Q to recover */
		if (s->failed == 2) {
			dev = &sh->dev[s->failed_num[1]];
			s->locked++;
			set_bit(R5_LOCKED, &dev->flags);
			set_bit(R5_Wantwrite, &dev->flags);
		}
		if (s->failed >= 1) {
			dev = &sh->dev[s->failed_num[0]];
			s->locked++;
			set_bit(R5_LOCKED, &dev->flags);
			set_bit(R5_Wantwrite, &dev->flags);
		}
		if (sh->ops.zero_sum_result & SUM_CHECK_P_RESULT) {
			dev = &sh->dev[pd_idx];
			s->locked++;
			set_bit(R5_LOCKED, &dev->flags);
			set_bit(R5_Wantwrite, &dev->flags);
		}
		if (sh->ops.zero_sum_result & SUM_CHECK_Q_RESULT) {
			dev = &sh->dev[qd_idx];
			s->locked++;
			set_bit(R5_LOCKED, &dev->flags);
			set_bit(R5_Wantwrite, &dev->flags);
		}
		clear_bit(STRIPE_DEGRADED, &sh->state);

		set_bit(STRIPE_INSYNC, &sh->state);
		break;
	case check_state_run:
	case check_state_run_q:
	case check_state_run_pq:
		break; /* we will be called again upon completion */
	case check_state_check_result:
		sh->check_state = check_state_idle;

		/* handle a successful check operation, if parity is correct
		 * we are done.  Otherwise update the mismatch count and repair
		 * parity if !MD_RECOVERY_CHECK
		 */
		if (sh->ops.zero_sum_result == 0) {
			/* both parities are correct */
			if (!s->failed)
				set_bit(STRIPE_INSYNC, &sh->state);
			else {
				/* in contrast to the raid5 case we can validate
				 * parity, but still have a failure to write
				 * back
				 */
				sh->check_state = check_state_compute_result;
				/* Returning at this point means that we may go
				 * off and bring p and/or q uptodate again so
				 * we make sure to check zero_sum_result again
				 * to verify if p or q need writeback
				 */
			}
		} else {
			atomic64_add(STRIPE_SECTORS, &conf->mddev->resync_mismatches);
			if (test_bit(MD_RECOVERY_CHECK, &conf->mddev->recovery))
				/* don't try to repair!! */
				set_bit(STRIPE_INSYNC, &sh->state);
			else {
				int *target = &sh->ops.target;

				sh->ops.target = -1;
				sh->ops.target2 = -1;
				sh->check_state = check_state_compute_run;
				set_bit(STRIPE_COMPUTE_RUN, &sh->state);
				set_bit(STRIPE_OP_COMPUTE_BLK, &s->ops_request);
				if (sh->ops.zero_sum_result & SUM_CHECK_P_RESULT) {
					set_bit(R5_Wantcompute,
						&sh->dev[pd_idx].flags);
					*target = pd_idx;
					target = &sh->ops.target2;
					s->uptodate++;
				}
				if (sh->ops.zero_sum_result & SUM_CHECK_Q_RESULT) {
					set_bit(R5_Wantcompute,
						&sh->dev[qd_idx].flags);
					*target = qd_idx;
					s->uptodate++;
				}
			}
		}
		break;
	case check_state_compute_run:
		break;
	default:
		printk(KERN_ERR "%s: unknown check_state: %d sector: %llu\n",
		       __func__, sh->check_state,
		       (unsigned long long) sh->sector);
		BUG();
	}
}

static void handle_stripe_expansion(struct r5conf *conf, struct stripe_head *sh)
{
	int i;

	/* We have read all the blocks in this stripe and now we need to
	 * copy some of them into a target stripe for expand.
	 */
	struct dma_async_tx_descriptor *tx = NULL;
	clear_bit(STRIPE_EXPAND_SOURCE, &sh->state);
	for (i = 0; i < sh->disks; i++)
		if (i != sh->pd_idx && i != sh->qd_idx) {
			int dd_idx, j;
			struct stripe_head *sh2;
			struct async_submit_ctl submit;

			sector_t bn = compute_blocknr(sh, i, 1);
			sector_t s = raid5_compute_sector(conf, bn, 0,
							  &dd_idx, NULL);
			sh2 = get_active_stripe(conf, s, 0, 1, 1);
			if (sh2 == NULL)
				/* so far only the early blocks of this stripe
				 * have been requested.  When later blocks
				 * get requested, we will try again
				 */
				continue;
			if (!test_bit(STRIPE_EXPANDING, &sh2->state) ||
			   test_bit(R5_Expanded, &sh2->dev[dd_idx].flags)) {
				/* must have already done this block */
				release_stripe(sh2);
				continue;
			}

			/* place all the copies on one channel */
			init_async_submit(&submit, 0, tx, NULL, NULL, NULL);
			tx = async_memcpy(sh2->dev[dd_idx].page,
					  sh->dev[i].page, 0, 0, STRIPE_SIZE,
					  &submit);

			set_bit(R5_Expanded, &sh2->dev[dd_idx].flags);
			set_bit(R5_UPTODATE, &sh2->dev[dd_idx].flags);
			for (j = 0; j < conf->raid_disks; j++)
				if (j != sh2->pd_idx &&
				    j != sh2->qd_idx &&
				    !test_bit(R5_Expanded, &sh2->dev[j].flags))
					break;
			if (j == conf->raid_disks) {
				set_bit(STRIPE_EXPAND_READY, &sh2->state);
				set_bit(STRIPE_HANDLE, &sh2->state);
			}
			release_stripe(sh2);

		}
	/* done submitting copies, wait for them to complete */
	async_tx_quiesce(&tx);
}

/*
 * handle_stripe - do things to a stripe.
 *
 * We lock the stripe by setting STRIPE_ACTIVE and then examine the
 * state of various bits to see what needs to be done.
 * Possible results:
 *    return some read requests which now have data
 *    return some write requests which are safely on storage
 *    schedule a read on some buffers
 *    schedule a write of some buffers
 *    return confirmation of parity correctness
 *
 */

static void analyse_stripe(struct stripe_head *sh, struct stripe_head_state *s)
{
	struct r5conf *conf = sh->raid_conf;
	int disks = sh->disks;
	struct r5dev *dev;
	int i;
	int do_recovery = 0;

	memset(s, 0, sizeof(*s));

	s->expanding = test_bit(STRIPE_EXPAND_SOURCE, &sh->state);
	s->expanded = test_bit(STRIPE_EXPAND_READY, &sh->state);
	s->failed_num[0] = -1;
	s->failed_num[1] = -1;

	/* Now to look around and see what can be done */
	rcu_read_lock();
	for (i=disks; i--; ) {
		struct md_rdev *rdev;
		sector_t first_bad;
		int bad_sectors;
		int is_bad = 0;

		dev = &sh->dev[i];

		pr_debug("check %d: state 0x%lx read %p write %p written %p\n",
			 i, dev->flags,
			 dev->toread, dev->towrite, dev->written);
		/* maybe we can reply to a read
		 *
		 * new wantfill requests are only permitted while
		 * ops_complete_biofill is guaranteed to be inactive
		 */
		if (test_bit(R5_UPTODATE, &dev->flags) && dev->toread &&
		    !test_bit(STRIPE_BIOFILL_RUN, &sh->state))
			set_bit(R5_Wantfill, &dev->flags);

		/* now count some things */
		if (test_bit(R5_LOCKED, &dev->flags))
			s->locked++;
		if (test_bit(R5_UPTODATE, &dev->flags))
			s->uptodate++;
		if (test_bit(R5_Wantcompute, &dev->flags)) {
			s->compute++;
			BUG_ON(s->compute > 2);
		}

		if (test_bit(R5_Wantfill, &dev->flags))
			s->to_fill++;
		else if (dev->toread)
			s->to_read++;
		if (dev->towrite) {
			s->to_write++;
			if (!test_bit(R5_OVERWRITE, &dev->flags))
				s->non_overwrite++;
		}
		if (dev->written)
			s->written++;
		/* Prefer to use the replacement for reads, but only
		 * if it is recovered enough and has no bad blocks.
		 */
		rdev = rcu_dereference(conf->disks[i].replacement);
		if (rdev && !test_bit(Faulty, &rdev->flags) &&
		    rdev->recovery_offset >= sh->sector + STRIPE_SECTORS &&
		    !is_badblock(rdev, sh->sector, STRIPE_SECTORS,
				 &first_bad, &bad_sectors))
			set_bit(R5_ReadRepl, &dev->flags);
		else {
			if (rdev)
				set_bit(R5_NeedReplace, &dev->flags);
			rdev = rcu_dereference(conf->disks[i].rdev);
			clear_bit(R5_ReadRepl, &dev->flags);
		}
		if (rdev && test_bit(Faulty, &rdev->flags))
			rdev = NULL;
		if (rdev) {
			is_bad = is_badblock(rdev, sh->sector, STRIPE_SECTORS,
					     &first_bad, &bad_sectors);
			if (s->blocked_rdev == NULL
			    && (test_bit(Blocked, &rdev->flags)
				|| is_bad < 0)) {
				if (is_bad < 0)
					set_bit(BlockedBadBlocks,
						&rdev->flags);
				s->blocked_rdev = rdev;
				atomic_inc(&rdev->nr_pending);
			}
		}
		clear_bit(R5_Insync, &dev->flags);
		if (!rdev)
			/* Not in-sync */;
		else if (is_bad) {
			/* also not in-sync */
			if (!test_bit(WriteErrorSeen, &rdev->flags) &&
			    test_bit(R5_UPTODATE, &dev->flags)) {
				/* treat as in-sync, but with a read error
				 * which we can now try to correct
				 */
				set_bit(R5_Insync, &dev->flags);
				set_bit(R5_ReadError, &dev->flags);
			}
		} else if (test_bit(In_sync, &rdev->flags))
			set_bit(R5_Insync, &dev->flags);
		else if (sh->sector + STRIPE_SECTORS <= rdev->recovery_offset)
			/* in sync if before recovery_offset */
			set_bit(R5_Insync, &dev->flags);
		else if (test_bit(R5_UPTODATE, &dev->flags) &&
			 test_bit(R5_Expanded, &dev->flags))
			/* If we've reshaped into here, we assume it is Insync.
			 * We will shortly update recovery_offset to make
			 * it official.
			 */
			set_bit(R5_Insync, &dev->flags);

		if (rdev && test_bit(R5_WriteError, &dev->flags)) {
			/* This flag does not apply to '.replacement'
			 * only to .rdev, so make sure to check that*/
			struct md_rdev *rdev2 = rcu_dereference(
				conf->disks[i].rdev);
			if (rdev2 == rdev)
				clear_bit(R5_Insync, &dev->flags);
			if (rdev2 && !test_bit(Faulty, &rdev2->flags)) {
				s->handle_bad_blocks = 1;
				atomic_inc(&rdev2->nr_pending);
			} else
				clear_bit(R5_WriteError, &dev->flags);
		}
		if (rdev && test_bit(R5_MadeGood, &dev->flags)) {
			/* This flag does not apply to '.replacement'
			 * only to .rdev, so make sure to check that*/
			struct md_rdev *rdev2 = rcu_dereference(
				conf->disks[i].rdev);
			if (rdev2 && !test_bit(Faulty, &rdev2->flags)) {
				s->handle_bad_blocks = 1;
				atomic_inc(&rdev2->nr_pending);
			} else
				clear_bit(R5_MadeGood, &dev->flags);
		}
		if (test_bit(R5_MadeGoodRepl, &dev->flags)) {
			struct md_rdev *rdev2 = rcu_dereference(
				conf->disks[i].replacement);
			if (rdev2 && !test_bit(Faulty, &rdev2->flags)) {
				s->handle_bad_blocks = 1;
				atomic_inc(&rdev2->nr_pending);
			} else
				clear_bit(R5_MadeGoodRepl, &dev->flags);
		}
		if (!test_bit(R5_Insync, &dev->flags)) {
			/* The ReadError flag will just be confusing now */
			clear_bit(R5_ReadError, &dev->flags);
			clear_bit(R5_ReWrite, &dev->flags);
		}
		if (test_bit(R5_ReadError, &dev->flags))
			clear_bit(R5_Insync, &dev->flags);
		if (!test_bit(R5_Insync, &dev->flags)) {
			if (s->failed < 2)
				s->failed_num[s->failed] = i;
			s->failed++;
			if (rdev && !test_bit(Faulty, &rdev->flags))
				do_recovery = 1;
		}
	}
	if (test_bit(STRIPE_SYNCING, &sh->state)) {
		/* If there is a failed device being replaced,
		 *     we must be recovering.
		 * else if we are after recovery_cp, we must be syncing
		 * else if MD_RECOVERY_REQUESTED is set, we also are syncing.
		 * else we can only be replacing
		 * sync and recovery both need to read all devices, and so
		 * use the same flag.
		 */
		if (do_recovery ||
		    sh->sector >= conf->mddev->recovery_cp ||
		    test_bit(MD_RECOVERY_REQUESTED, &(conf->mddev->recovery)))
			s->syncing = 1;
		else
			s->replacing = 1;
	}
	rcu_read_unlock();
}

static void handle_stripe(struct stripe_head *sh)
{
	struct stripe_head_state s;
	struct r5conf *conf = sh->raid_conf;
	int i;
	int prexor;
	int disks = sh->disks;
	struct r5dev *pdev, *qdev;

	clear_bit(STRIPE_HANDLE, &sh->state);
	if (test_and_set_bit_lock(STRIPE_ACTIVE, &sh->state)) {
		/* already being handled, ensure it gets handled
		 * again when current action finishes */
		set_bit(STRIPE_HANDLE, &sh->state);
		return;
	}

	if (test_bit(STRIPE_SYNC_REQUESTED, &sh->state)) {
		spin_lock(&sh->stripe_lock);
		/* Cannot process 'sync' concurrently with 'discard' */
		if (!test_bit(STRIPE_DISCARD, &sh->state) &&
		    test_and_clear_bit(STRIPE_SYNC_REQUESTED, &sh->state)) {
			set_bit(STRIPE_SYNCING, &sh->state);
			clear_bit(STRIPE_INSYNC, &sh->state);
		}
		spin_unlock(&sh->stripe_lock);
	}
	clear_bit(STRIPE_DELAYED, &sh->state);

	pr_debug("handling stripe %llu, state=%#lx cnt=%d, "
		"pd_idx=%d, qd_idx=%d\n, check:%d, reconstruct:%d\n",
	       (unsigned long long)sh->sector, sh->state,
	       atomic_read(&sh->count), sh->pd_idx, sh->qd_idx,
	       sh->check_state, sh->reconstruct_state);

	analyse_stripe(sh, &s);

	if (s.handle_bad_blocks) {
		set_bit(STRIPE_HANDLE, &sh->state);
		goto finish;
	}

	if (unlikely(s.blocked_rdev)) {
		if (s.syncing || s.expanding || s.expanded ||
		    s.replacing || s.to_write || s.written) {
			set_bit(STRIPE_HANDLE, &sh->state);
			goto finish;
		}
		/* There is nothing for the blocked_rdev to block */
		rdev_dec_pending(s.blocked_rdev, conf->mddev);
		s.blocked_rdev = NULL;
	}

	if (s.to_fill && !test_bit(STRIPE_BIOFILL_RUN, &sh->state)) {
		set_bit(STRIPE_OP_BIOFILL, &s.ops_request);
		set_bit(STRIPE_BIOFILL_RUN, &sh->state);
	}

	pr_debug("locked=%d uptodate=%d to_read=%d"
	       " to_write=%d failed=%d failed_num=%d,%d\n",
	       s.locked, s.uptodate, s.to_read, s.to_write, s.failed,
	       s.failed_num[0], s.failed_num[1]);
	/* check if the array has lost more than max_degraded devices and,
	 * if so, some requests might need to be failed.
	 */
	if (s.failed > conf->max_degraded) {
		sh->check_state = 0;
		sh->reconstruct_state = 0;
		if (s.to_read+s.to_write+s.written)
			handle_failed_stripe(conf, sh, &s, disks, &s.return_bi);
		if (s.syncing + s.replacing)
			handle_failed_sync(conf, sh, &s);
	}

	/* Now we check to see if any write operations have recently
	 * completed
	 */
	prexor = 0;
	if (sh->reconstruct_state == reconstruct_state_prexor_drain_result)
		prexor = 1;
	if (sh->reconstruct_state == reconstruct_state_drain_result ||
	    sh->reconstruct_state == reconstruct_state_prexor_drain_result) {
		sh->reconstruct_state = reconstruct_state_idle;

		/* All the 'written' buffers and the parity block are ready to
		 * be written back to disk
		 */
		BUG_ON(!test_bit(R5_UPTODATE, &sh->dev[sh->pd_idx].flags) &&
		       !test_bit(R5_Discard, &sh->dev[sh->pd_idx].flags));
		BUG_ON(sh->qd_idx >= 0 &&
		       !test_bit(R5_UPTODATE, &sh->dev[sh->qd_idx].flags) &&
		       !test_bit(R5_Discard, &sh->dev[sh->qd_idx].flags));
		for (i = disks; i--; ) {
			struct r5dev *dev = &sh->dev[i];
			if (test_bit(R5_LOCKED, &dev->flags) &&
				(i == sh->pd_idx || i == sh->qd_idx ||
				 dev->written)) {
				pr_debug("Writing block %d\n", i);
				set_bit(R5_Wantwrite, &dev->flags);
				if (prexor)
					continue;
				if (!test_bit(R5_Insync, &dev->flags) ||
				    ((i == sh->pd_idx || i == sh->qd_idx)  &&
				     s.failed == 0))
					set_bit(STRIPE_INSYNC, &sh->state);
			}
		}
		if (test_and_clear_bit(STRIPE_PREREAD_ACTIVE, &sh->state))
			s.dec_preread_active = 1;
	}

	/*
	 * might be able to return some write requests if the parity blocks
	 * are safe, or on a failed drive
	 */
	pdev = &sh->dev[sh->pd_idx];
	s.p_failed = (s.failed >= 1 && s.failed_num[0] == sh->pd_idx)
		|| (s.failed >= 2 && s.failed_num[1] == sh->pd_idx);
	qdev = &sh->dev[sh->qd_idx];
	s.q_failed = (s.failed >= 1 && s.failed_num[0] == sh->qd_idx)
		|| (s.failed >= 2 && s.failed_num[1] == sh->qd_idx)
		|| conf->level < 6;

	if (s.written &&
	    (s.p_failed || ((test_bit(R5_Insync, &pdev->flags)
			     && !test_bit(R5_LOCKED, &pdev->flags)
			     && (test_bit(R5_UPTODATE, &pdev->flags) ||
				 test_bit(R5_Discard, &pdev->flags))))) &&
	    (s.q_failed || ((test_bit(R5_Insync, &qdev->flags)
			     && !test_bit(R5_LOCKED, &qdev->flags)
			     && (test_bit(R5_UPTODATE, &qdev->flags) ||
				 test_bit(R5_Discard, &qdev->flags))))))
		handle_stripe_clean_event(conf, sh, disks, &s.return_bi);

	/* Now we might consider reading some blocks, either to check/generate
	 * parity, or to satisfy requests
	 * or to load a block that is being partially written.
	 */
	if (s.to_read || s.non_overwrite
	    || (conf->level == 6 && s.to_write && s.failed)
	    || (s.syncing && (s.uptodate + s.compute < disks))
	    || s.replacing
	    || s.expanding)
		handle_stripe_fill(sh, &s, disks);

	/* Now to consider new write requests and what else, if anything
	 * should be read.  We do not handle new writes when:
	 * 1/ A 'write' operation (copy+xor) is already in flight.
	 * 2/ A 'check' operation is in flight, as it may clobber the parity
	 *    block.
	 */
	if (s.to_write && !sh->reconstruct_state && !sh->check_state)
		handle_stripe_dirtying(conf, sh, &s, disks);

	/* maybe we need to check and possibly fix the parity for this stripe
	 * Any reads will already have been scheduled, so we just see if enough
	 * data is available.  The parity check is held off while parity
	 * dependent operations are in flight.
	 */
	if (sh->check_state ||
	    (s.syncing && s.locked == 0 &&
	     !test_bit(STRIPE_COMPUTE_RUN, &sh->state) &&
	     !test_bit(STRIPE_INSYNC, &sh->state))) {
		if (conf->level == 6)
			handle_parity_checks6(conf, sh, &s, disks);
		else
			handle_parity_checks5(conf, sh, &s, disks);
	}

	if (s.replacing && s.locked == 0
	    && !test_bit(STRIPE_INSYNC, &sh->state)) {
		/* Write out to replacement devices where possible */
		for (i = 0; i < conf->raid_disks; i++)
			if (test_bit(R5_UPTODATE, &sh->dev[i].flags) &&
			    test_bit(R5_NeedReplace, &sh->dev[i].flags)) {
				set_bit(R5_WantReplace, &sh->dev[i].flags);
				set_bit(R5_LOCKED, &sh->dev[i].flags);
				s.locked++;
			}
		set_bit(STRIPE_INSYNC, &sh->state);
	}
	if ((s.syncing || s.replacing) && s.locked == 0 &&
	    test_bit(STRIPE_INSYNC, &sh->state)) {
		md_done_sync(conf->mddev, STRIPE_SECTORS, 1);
		clear_bit(STRIPE_SYNCING, &sh->state);
		if (test_and_clear_bit(R5_Overlap, &sh->dev[sh->pd_idx].flags))
			wake_up(&conf->wait_for_overlap);
	}

	/* If the failed drives are just a ReadError, then we might need
	 * to progress the repair/check process
	 */
	if (s.failed <= conf->max_degraded && !conf->mddev->ro)
		for (i = 0; i < s.failed; i++) {
			struct r5dev *dev = &sh->dev[s.failed_num[i]];
			if (test_bit(R5_ReadError, &dev->flags)
			    && !test_bit(R5_LOCKED, &dev->flags)
			    && test_bit(R5_UPTODATE, &dev->flags)
				) {
				if (!test_bit(R5_ReWrite, &dev->flags)) {
					set_bit(R5_Wantwrite, &dev->flags);
					set_bit(R5_ReWrite, &dev->flags);
					set_bit(R5_LOCKED, &dev->flags);
					s.locked++;
				} else {
					/* let's read it back */
					set_bit(R5_Wantread, &dev->flags);
					set_bit(R5_LOCKED, &dev->flags);
					s.locked++;
				}
			}
		}


	/* Finish reconstruct operations initiated by the expansion process */
	if (sh->reconstruct_state == reconstruct_state_result) {
		struct stripe_head *sh_src
			= get_active_stripe(conf, sh->sector, 1, 1, 1);
		if (sh_src && test_bit(STRIPE_EXPAND_SOURCE, &sh_src->state)) {
			/* sh cannot be written until sh_src has been read.
			 * so arrange for sh to be delayed a little
			 */
			set_bit(STRIPE_DELAYED, &sh->state);
			set_bit(STRIPE_HANDLE, &sh->state);
			if (!test_and_set_bit(STRIPE_PREREAD_ACTIVE,
					      &sh_src->state))
				atomic_inc(&conf->preread_active_stripes);
			release_stripe(sh_src);
			goto finish;
		}
		if (sh_src)
			release_stripe(sh_src);

		sh->reconstruct_state = reconstruct_state_idle;
		clear_bit(STRIPE_EXPANDING, &sh->state);
		for (i = conf->raid_disks; i--; ) {
			set_bit(R5_Wantwrite, &sh->dev[i].flags);
			set_bit(R5_LOCKED, &sh->dev[i].flags);
			s.locked++;
		}
	}

	if (s.expanded && test_bit(STRIPE_EXPANDING, &sh->state) &&
	    !sh->reconstruct_state) {
		/* Need to write out all blocks after computing parity */
		sh->disks = conf->raid_disks;
		stripe_set_idx(sh->sector, conf, 0, sh);
		schedule_reconstruction(sh, &s, 1, 1);
	} else if (s.expanded && !sh->reconstruct_state && s.locked == 0) {
		clear_bit(STRIPE_EXPAND_READY, &sh->state);
		atomic_dec(&conf->reshape_stripes);
		wake_up(&conf->wait_for_overlap);
		md_done_sync(conf->mddev, STRIPE_SECTORS, 1);
	}

	if (s.expanding && s.locked == 0 &&
	    !test_bit(STRIPE_COMPUTE_RUN, &sh->state))
		handle_stripe_expansion(conf, sh);

finish:
	/* wait for this device to become unblocked */
	if (unlikely(s.blocked_rdev)) {
		if (conf->mddev->external)
			md_wait_for_blocked_rdev(s.blocked_rdev,
						 conf->mddev);
		else
			/* Internal metadata will immediately
			 * be written by raid5d, so we don't
			 * need to wait here.
			 */
			rdev_dec_pending(s.blocked_rdev,
					 conf->mddev);
	}

	if (s.handle_bad_blocks)
		for (i = disks; i--; ) {
			struct md_rdev *rdev;
			struct r5dev *dev = &sh->dev[i];
			if (test_and_clear_bit(R5_WriteError, &dev->flags)) {
				/* We own a safe reference to the rdev */
				rdev = conf->disks[i].rdev;
				if (!rdev_set_badblocks(rdev, sh->sector,
							STRIPE_SECTORS, 0))
					md_error(conf->mddev, rdev);
				rdev_dec_pending(rdev, conf->mddev);
			}
			if (test_and_clear_bit(R5_MadeGood, &dev->flags)) {
				rdev = conf->disks[i].rdev;
				rdev_clear_badblocks(rdev, sh->sector,
						     STRIPE_SECTORS, 0);
				rdev_dec_pending(rdev, conf->mddev);
			}
			if (test_and_clear_bit(R5_MadeGoodRepl, &dev->flags)) {
				rdev = conf->disks[i].replacement;
				if (!rdev)
					/* rdev have been moved down */
					rdev = conf->disks[i].rdev;
				rdev_clear_badblocks(rdev, sh->sector,
						     STRIPE_SECTORS, 0);
				rdev_dec_pending(rdev, conf->mddev);
			}
		}

	if (s.ops_request)
		raid_run_ops(sh, s.ops_request);

	ops_run_io(sh, &s);

	if (s.dec_preread_active) {
		/* We delay this until after ops_run_io so that if make_request
		 * is waiting on a flush, it won't continue until the writes
		 * have actually been submitted.
		 */
		atomic_dec(&conf->preread_active_stripes);
		if (atomic_read(&conf->preread_active_stripes) <
		    IO_THRESHOLD)
			md_wakeup_thread(conf->mddev->thread);
	}

	return_io(s.return_bi);

	clear_bit_unlock(STRIPE_ACTIVE, &sh->state);
}

static void raid5_activate_delayed(struct r5conf *conf)
{
	if (atomic_read(&conf->preread_active_stripes) < IO_THRESHOLD) {
		while (!list_empty(&conf->delayed_list)) {
			struct list_head *l = conf->delayed_list.next;
			struct stripe_head *sh;
			sh = list_entry(l, struct stripe_head, lru);
			list_del_init(l);
			clear_bit(STRIPE_DELAYED, &sh->state);
			if (!test_and_set_bit(STRIPE_PREREAD_ACTIVE, &sh->state))
				atomic_inc(&conf->preread_active_stripes);
			list_add_tail(&sh->lru, &conf->hold_list);
		}
	}
}

static void activate_bit_delay(struct r5conf *conf)
{
	/* device_lock is held */
	struct list_head head;
	list_add(&head, &conf->bitmap_list);
	list_del_init(&conf->bitmap_list);
	while (!list_empty(&head)) {
		struct stripe_head *sh = list_entry(head.next, struct stripe_head, lru);
		list_del_init(&sh->lru);
		atomic_inc(&sh->count);
		__release_stripe(conf, sh);
	}
}

int md_raid5_congested(struct mddev *mddev, int bits)
{
	struct r5conf *conf = mddev->private;

	/* No difference between reads and writes.  Just check
	 * how busy the stripe_cache is
	 */

	if (conf->inactive_blocked)
		return 1;
	if (conf->quiesce)
		return 1;
	if (list_empty_careful(&conf->inactive_list))
		return 1;

	return 0;
}
EXPORT_SYMBOL_GPL(md_raid5_congested);

static int raid5_congested(void *data, int bits)
{
	struct mddev *mddev = data;

	return mddev_congested(mddev, bits) ||
		md_raid5_congested(mddev, bits);
}

/* We want read requests to align with chunks where possible,
 * but write requests don't need to.
 */
static int raid5_mergeable_bvec(struct request_queue *q,
				struct bvec_merge_data *bvm,
				struct bio_vec *biovec)
{
	struct mddev *mddev = q->queuedata;
	sector_t sector = bvm->bi_sector + get_start_sect(bvm->bi_bdev);
	int max;
	unsigned int chunk_sectors = mddev->chunk_sectors;
	unsigned int bio_sectors = bvm->bi_size >> 9;

	if ((bvm->bi_rw & 1) == WRITE)
		return biovec->bv_len; /* always allow writes to be mergeable */

	if (mddev->new_chunk_sectors < mddev->chunk_sectors)
		chunk_sectors = mddev->new_chunk_sectors;
	max =  (chunk_sectors - ((sector & (chunk_sectors - 1)) + bio_sectors)) << 9;
	if (max < 0) max = 0;
	if (max <= biovec->bv_len && bio_sectors == 0)
		return biovec->bv_len;
	else
		return max;
}


static int in_chunk_boundary(struct mddev *mddev, struct bio *bio)
{
	sector_t sector = bio->bi_sector + get_start_sect(bio->bi_bdev);
	unsigned int chunk_sectors = mddev->chunk_sectors;
	unsigned int bio_sectors = bio_sectors(bio);

	if (mddev->new_chunk_sectors < mddev->chunk_sectors)
		chunk_sectors = mddev->new_chunk_sectors;
	return  chunk_sectors >=
		((sector & (chunk_sectors - 1)) + bio_sectors);
}

/*
 *  add bio to the retry LIFO  ( in O(1) ... we are in interrupt )
 *  later sampled by raid5d.
 */
static void add_bio_to_retry(struct bio *bi,struct r5conf *conf)
{
	unsigned long flags;

	spin_lock_irqsave(&conf->device_lock, flags);

	bi->bi_next = conf->retry_read_aligned_list;
	conf->retry_read_aligned_list = bi;

	spin_unlock_irqrestore(&conf->device_lock, flags);
	md_wakeup_thread(conf->mddev->thread);
}


static struct bio *remove_bio_from_retry(struct r5conf *conf)
{
	struct bio *bi;

	bi = conf->retry_read_aligned;
	if (bi) {
		conf->retry_read_aligned = NULL;
		return bi;
	}
	bi = conf->retry_read_aligned_list;
	if(bi) {
		conf->retry_read_aligned_list = bi->bi_next;
		bi->bi_next = NULL;
		/*
		 * this sets the active strip count to 1 and the processed
		 * strip count to zero (upper 8 bits)
		 */
		raid5_set_bi_stripes(bi, 1); /* biased count of active stripes */
	}

	return bi;
}


/*
 *  The "raid5_align_endio" should check if the read succeeded and if it
 *  did, call bio_endio on the original bio (having bio_put the new bio
 *  first).
 *  If the read failed..
 */
static void raid5_align_endio(struct bio *bi, int error)
{
	struct bio* raid_bi  = bi->bi_private;
	struct mddev *mddev;
	struct r5conf *conf;
	int uptodate = test_bit(BIO_UPTODATE, &bi->bi_flags);
	struct md_rdev *rdev;

	bio_put(bi);

	rdev = (void*)raid_bi->bi_next;
	raid_bi->bi_next = NULL;
	mddev = rdev->mddev;
	conf = mddev->private;

	rdev_dec_pending(rdev, conf->mddev);

	if (!error && uptodate) {
		trace_block_bio_complete(bdev_get_queue(raid_bi->bi_bdev),
					 raid_bi, 0);
		bio_endio(raid_bi, 0);
		if (atomic_dec_and_test(&conf->active_aligned_reads))
			wake_up(&conf->wait_for_stripe);
		return;
	}


	pr_debug("raid5_align_endio : io error...handing IO for a retry\n");

	add_bio_to_retry(raid_bi, conf);
}

static int bio_fits_rdev(struct bio *bi)
{
	struct request_queue *q = bdev_get_queue(bi->bi_bdev);

	if (bio_sectors(bi) > queue_max_sectors(q))
		return 0;
	blk_recount_segments(q, bi);
	if (bi->bi_phys_segments > queue_max_segments(q))
		return 0;

	if (q->merge_bvec_fn)
		/* it's too hard to apply the merge_bvec_fn at this stage,
		 * just just give up
		 */
		return 0;

	return 1;
}


static int chunk_aligned_read(struct mddev *mddev, struct bio * raid_bio)
{
	struct r5conf *conf = mddev->private;
	int dd_idx;
	struct bio* align_bi;
	struct md_rdev *rdev;
	sector_t end_sector;

	if (!in_chunk_boundary(mddev, raid_bio)) {
		pr_debug("chunk_aligned_read : non aligned\n");
		return 0;
	}
	/*
	 * use bio_clone_mddev to make a copy of the bio
	 */
	align_bi = bio_clone_mddev(raid_bio, GFP_NOIO, mddev);
	if (!align_bi)
		return 0;
	/*
	 *   set bi_end_io to a new function, and set bi_private to the
	 *     original bio.
	 */
	align_bi->bi_end_io  = raid5_align_endio;
	align_bi->bi_private = raid_bio;
	/*
	 *	compute position
	 */
	align_bi->bi_sector =  raid5_compute_sector(conf, raid_bio->bi_sector,
						    0,
						    &dd_idx, NULL);

	end_sector = bio_end_sector(align_bi);
	rcu_read_lock();
	rdev = rcu_dereference(conf->disks[dd_idx].replacement);
	if (!rdev || test_bit(Faulty, &rdev->flags) ||
	    rdev->recovery_offset < end_sector) {
		rdev = rcu_dereference(conf->disks[dd_idx].rdev);
		if (rdev &&
		    (test_bit(Faulty, &rdev->flags) ||
		    !(test_bit(In_sync, &rdev->flags) ||
		      rdev->recovery_offset >= end_sector)))
			rdev = NULL;
	}
	if (rdev) {
		sector_t first_bad;
		int bad_sectors;

		atomic_inc(&rdev->nr_pending);
		rcu_read_unlock();
		raid_bio->bi_next = (void*)rdev;
		align_bi->bi_bdev =  rdev->bdev;
		align_bi->bi_flags &= ~(1 << BIO_SEG_VALID);

		if (!bio_fits_rdev(align_bi) ||
		    is_badblock(rdev, align_bi->bi_sector, bio_sectors(align_bi),
				&first_bad, &bad_sectors)) {
			/* too big in some way, or has a known bad block */
			bio_put(align_bi);
			rdev_dec_pending(rdev, mddev);
			return 0;
		}

		/* No reshape active, so we can trust rdev->data_offset */
		align_bi->bi_sector += rdev->data_offset;

		spin_lock_irq(&conf->device_lock);
		wait_event_lock_irq(conf->wait_for_stripe,
				    conf->quiesce == 0,
				    conf->device_lock);
		atomic_inc(&conf->active_aligned_reads);
		spin_unlock_irq(&conf->device_lock);

		if (mddev->gendisk)
			trace_block_bio_remap(bdev_get_queue(align_bi->bi_bdev),
					      align_bi, disk_devt(mddev->gendisk),
					      raid_bio->bi_sector);
		generic_make_request(align_bi);
		return 1;
	} else {
		rcu_read_unlock();
		bio_put(align_bi);
		return 0;
	}
}

/* __get_priority_stripe - get the next stripe to process
 *
 * Full stripe writes are allowed to pass preread active stripes up until
 * the bypass_threshold is exceeded.  In general the bypass_count
 * increments when the handle_list is handled before the hold_list; however, it
 * will not be incremented when STRIPE_IO_STARTED is sampled set signifying a
 * stripe with in flight i/o.  The bypass_count will be reset when the
 * head of the hold_list has changed, i.e. the head was promoted to the
 * handle_list.
 */
static struct stripe_head *__get_priority_stripe(struct r5conf *conf)
{
	struct stripe_head *sh;

	pr_debug("%s: handle: %s hold: %s full_writes: %d bypass_count: %d\n",
		  __func__,
		  list_empty(&conf->handle_list) ? "empty" : "busy",
		  list_empty(&conf->hold_list) ? "empty" : "busy",
		  atomic_read(&conf->pending_full_writes), conf->bypass_count);

	if (!list_empty(&conf->handle_list)) {
		sh = list_entry(conf->handle_list.next, typeof(*sh), lru);

		if (list_empty(&conf->hold_list))
			conf->bypass_count = 0;
		else if (!test_bit(STRIPE_IO_STARTED, &sh->state)) {
			if (conf->hold_list.next == conf->last_hold)
				conf->bypass_count++;
			else {
				conf->last_hold = conf->hold_list.next;
				conf->bypass_count -= conf->bypass_threshold;
				if (conf->bypass_count < 0)
					conf->bypass_count = 0;
			}
		}
	} else if (!list_empty(&conf->hold_list) &&
		   ((conf->bypass_threshold &&
		     conf->bypass_count > conf->bypass_threshold) ||
		    atomic_read(&conf->pending_full_writes) == 0)) {
		sh = list_entry(conf->hold_list.next,
				typeof(*sh), lru);
		conf->bypass_count -= conf->bypass_threshold;
		if (conf->bypass_count < 0)
			conf->bypass_count = 0;
	} else
		return NULL;

	list_del_init(&sh->lru);
	atomic_inc(&sh->count);
	BUG_ON(atomic_read(&sh->count) != 1);
	return sh;
}

struct raid5_plug_cb {
	struct blk_plug_cb	cb;
	struct list_head	list;
};

static void raid5_unplug(struct blk_plug_cb *blk_cb, bool from_schedule)
{
	struct raid5_plug_cb *cb = container_of(
		blk_cb, struct raid5_plug_cb, cb);
	struct stripe_head *sh;
	struct mddev *mddev = cb->cb.data;
	struct r5conf *conf = mddev->private;
	int cnt = 0;

	if (cb->list.next && !list_empty(&cb->list)) {
		spin_lock_irq(&conf->device_lock);
		while (!list_empty(&cb->list)) {
			sh = list_first_entry(&cb->list, struct stripe_head, lru);
			list_del_init(&sh->lru);
			/*
			 * avoid race release_stripe_plug() sees
			 * STRIPE_ON_UNPLUG_LIST clear but the stripe
			 * is still in our list
			 */
			smp_mb__before_clear_bit();
			clear_bit(STRIPE_ON_UNPLUG_LIST, &sh->state);
			__release_stripe(conf, sh);
			cnt++;
		}
		spin_unlock_irq(&conf->device_lock);
	}
	if (mddev->queue)
		trace_block_unplug(mddev->queue, cnt, !from_schedule);
	kfree(cb);
}

static void release_stripe_plug(struct mddev *mddev,
				struct stripe_head *sh)
{
	struct blk_plug_cb *blk_cb = blk_check_plugged(
		raid5_unplug, mddev,
		sizeof(struct raid5_plug_cb));
	struct raid5_plug_cb *cb;

	if (!blk_cb) {
		release_stripe(sh);
		return;
	}

	cb = container_of(blk_cb, struct raid5_plug_cb, cb);

	if (cb->list.next == NULL)
		INIT_LIST_HEAD(&cb->list);

	if (!test_and_set_bit(STRIPE_ON_UNPLUG_LIST, &sh->state))
		list_add_tail(&sh->lru, &cb->list);
	else
		release_stripe(sh);
}

static void make_discard_request(struct mddev *mddev, struct bio *bi)
{
	struct r5conf *conf = mddev->private;
	sector_t logical_sector, last_sector;
	struct stripe_head *sh;
	int remaining;
	int stripe_sectors;

	if (mddev->reshape_position != MaxSector)
		/* Skip discard while reshape is happening */
		return;

	logical_sector = bi->bi_sector & ~((sector_t)STRIPE_SECTORS-1);
	last_sector = bi->bi_sector + (bi->bi_size>>9);

	bi->bi_next = NULL;
	bi->bi_phys_segments = 1; /* over-loaded to count active stripes */

	stripe_sectors = conf->chunk_sectors *
		(conf->raid_disks - conf->max_degraded);
	logical_sector = DIV_ROUND_UP_SECTOR_T(logical_sector,
					       stripe_sectors);
	sector_div(last_sector, stripe_sectors);

	logical_sector *= conf->chunk_sectors;
	last_sector *= conf->chunk_sectors;

	for (; logical_sector < last_sector;
	     logical_sector += STRIPE_SECTORS) {
		DEFINE_WAIT(w);
		int d;
	again:
		sh = get_active_stripe(conf, logical_sector, 0, 0, 0);
		prepare_to_wait(&conf->wait_for_overlap, &w,
				TASK_UNINTERRUPTIBLE);
		set_bit(R5_Overlap, &sh->dev[sh->pd_idx].flags);
		if (test_bit(STRIPE_SYNCING, &sh->state)) {
			release_stripe(sh);
			schedule();
			goto again;
		}
		clear_bit(R5_Overlap, &sh->dev[sh->pd_idx].flags);
		spin_lock_irq(&sh->stripe_lock);
		for (d = 0; d < conf->raid_disks; d++) {
			if (d == sh->pd_idx || d == sh->qd_idx)
				continue;
			if (sh->dev[d].towrite || sh->dev[d].toread) {
				set_bit(R5_Overlap, &sh->dev[d].flags);
				spin_unlock_irq(&sh->stripe_lock);
				release_stripe(sh);
				schedule();
				goto again;
			}
		}
		set_bit(STRIPE_DISCARD, &sh->state);
		finish_wait(&conf->wait_for_overlap, &w);
		for (d = 0; d < conf->raid_disks; d++) {
			if (d == sh->pd_idx || d == sh->qd_idx)
				continue;
			sh->dev[d].towrite = bi;
			set_bit(R5_OVERWRITE, &sh->dev[d].flags);
			raid5_inc_bi_active_stripes(bi);
		}
		spin_unlock_irq(&sh->stripe_lock);
		if (conf->mddev->bitmap) {
			for (d = 0;
			     d < conf->raid_disks - conf->max_degraded;
			     d++)
				bitmap_startwrite(mddev->bitmap,
						  sh->sector,
						  STRIPE_SECTORS,
						  0);
			sh->bm_seq = conf->seq_flush + 1;
			set_bit(STRIPE_BIT_DELAY, &sh->state);
		}

		set_bit(STRIPE_HANDLE, &sh->state);
		clear_bit(STRIPE_DELAYED, &sh->state);
		if (!test_and_set_bit(STRIPE_PREREAD_ACTIVE, &sh->state))
			atomic_inc(&conf->preread_active_stripes);
		release_stripe_plug(mddev, sh);
	}

	remaining = raid5_dec_bi_active_stripes(bi);
	if (remaining == 0) {
		md_write_end(mddev);
		bio_endio(bi, 0);
	}
}

static void make_request(struct mddev *mddev, struct bio * bi)
{
	struct r5conf *conf = mddev->private;
	int dd_idx;
	sector_t new_sector;
	sector_t logical_sector, last_sector;
	struct stripe_head *sh;
	const int rw = bio_data_dir(bi);
	int remaining;

	if (unlikely(bi->bi_rw & REQ_FLUSH)) {
		md_flush_request(mddev, bi);
		return;
	}

	md_write_start(mddev, bi);

	if (rw == READ &&
	     mddev->reshape_position == MaxSector &&
	     chunk_aligned_read(mddev,bi))
		return;

	if (unlikely(bi->bi_rw & REQ_DISCARD)) {
		make_discard_request(mddev, bi);
		return;
	}

	logical_sector = bi->bi_sector & ~((sector_t)STRIPE_SECTORS-1);
	last_sector = bio_end_sector(bi);
	bi->bi_next = NULL;
	bi->bi_phys_segments = 1;	/* over-loaded to count active stripes */

	for (;logical_sector < last_sector; logical_sector += STRIPE_SECTORS) {
		DEFINE_WAIT(w);
		int previous;

	retry:
		previous = 0;
		prepare_to_wait(&conf->wait_for_overlap, &w, TASK_UNINTERRUPTIBLE);
		if (unlikely(conf->reshape_progress != MaxSector)) {
			/* spinlock is needed as reshape_progress may be
			 * 64bit on a 32bit platform, and so it might be
			 * possible to see a half-updated value
			 * Of course reshape_progress could change after
			 * the lock is dropped, so once we get a reference
			 * to the stripe that we think it is, we will have
			 * to check again.
			 */
			spin_lock_irq(&conf->device_lock);
			if (mddev->reshape_backwards
			    ? logical_sector < conf->reshape_progress
			    : logical_sector >= conf->reshape_progress) {
				previous = 1;
			} else {
				if (mddev->reshape_backwards
				    ? logical_sector < conf->reshape_safe
				    : logical_sector >= conf->reshape_safe) {
					spin_unlock_irq(&conf->device_lock);
					schedule();
					goto retry;
				}
			}
			spin_unlock_irq(&conf->device_lock);
		}

		new_sector = raid5_compute_sector(conf, logical_sector,
						  previous,
						  &dd_idx, NULL);
		pr_debug("raid456: make_request, sector %llu logical %llu\n",
			(unsigned long long)new_sector, 
			(unsigned long long)logical_sector);

		sh = get_active_stripe(conf, new_sector, previous,
				       (bi->bi_rw&RWA_MASK), 0);
		if (sh) {
			if (unlikely(previous)) {
				/* expansion might have moved on while waiting for a
				 * stripe, so we must do the range check again.
				 * Expansion could still move past after this
				 * test, but as we are holding a reference to
				 * 'sh', we know that if that happens,
				 *  STRIPE_EXPANDING will get set and the expansion
				 * won't proceed until we finish with the stripe.
				 */
				int must_retry = 0;
				spin_lock_irq(&conf->device_lock);
				if (mddev->reshape_backwards
				    ? logical_sector >= conf->reshape_progress
				    : logical_sector < conf->reshape_progress)
					/* mismatch, need to try again */
					must_retry = 1;
				spin_unlock_irq(&conf->device_lock);
				if (must_retry) {
					release_stripe(sh);
					schedule();
					goto retry;
				}
			}

			if (rw == WRITE &&
			    logical_sector >= mddev->suspend_lo &&
			    logical_sector < mddev->suspend_hi) {
				release_stripe(sh);
				/* As the suspend_* range is controlled by
				 * userspace, we want an interruptible
				 * wait.
				 */
				flush_signals(current);
				prepare_to_wait(&conf->wait_for_overlap,
						&w, TASK_INTERRUPTIBLE);
				if (logical_sector >= mddev->suspend_lo &&
				    logical_sector < mddev->suspend_hi)
					schedule();
				goto retry;
			}

			if (test_bit(STRIPE_EXPANDING, &sh->state) ||
			    !add_stripe_bio(sh, bi, dd_idx, rw)) {
				/* Stripe is busy expanding or
				 * add failed due to overlap.  Flush everything
				 * and wait a while
				 */
				md_wakeup_thread(mddev->thread);
				release_stripe(sh);
				schedule();
				goto retry;
			}
			finish_wait(&conf->wait_for_overlap, &w);
			set_bit(STRIPE_HANDLE, &sh->state);
			clear_bit(STRIPE_DELAYED, &sh->state);
			if ((bi->bi_rw & REQ_SYNC) &&
			    !test_and_set_bit(STRIPE_PREREAD_ACTIVE, &sh->state))
				atomic_inc(&conf->preread_active_stripes);
			release_stripe_plug(mddev, sh);
		} else {
			/* cannot get stripe for read-ahead, just give-up */
			clear_bit(BIO_UPTODATE, &bi->bi_flags);
			finish_wait(&conf->wait_for_overlap, &w);
			break;
		}
	}

	remaining = raid5_dec_bi_active_stripes(bi);
	if (remaining == 0) {

		if ( rw == WRITE )
			md_write_end(mddev);

		trace_block_bio_complete(bdev_get_queue(bi->bi_bdev),
					 bi, 0);
		bio_endio(bi, 0);
	}
}

static sector_t raid5_size(struct mddev *mddev, sector_t sectors, int raid_disks);

static sector_t reshape_request(struct mddev *mddev, sector_t sector_nr, int *skipped)
{
	/* reshaping is quite different to recovery/resync so it is
	 * handled quite separately ... here.
	 *
	 * On each call to sync_request, we gather one chunk worth of
	 * destination stripes and flag them as expanding.
	 * Then we find all the source stripes and request reads.
	 * As the reads complete, handle_stripe will copy the data
	 * into the destination stripe and release that stripe.
	 */
	struct r5conf *conf = mddev->private;
	struct stripe_head *sh;
	sector_t first_sector, last_sector;
	int raid_disks = conf->previous_raid_disks;
	int data_disks = raid_disks - conf->max_degraded;
	int new_data_disks = conf->raid_disks - conf->max_degraded;
	int i;
	int dd_idx;
	sector_t writepos, readpos, safepos;
	sector_t stripe_addr;
	int reshape_sectors;
	struct list_head stripes;

	if (sector_nr == 0) {
		/* If restarting in the middle, skip the initial sectors */
		if (mddev->reshape_backwards &&
		    conf->reshape_progress < raid5_size(mddev, 0, 0)) {
			sector_nr = raid5_size(mddev, 0, 0)
				- conf->reshape_progress;
		} else if (!mddev->reshape_backwards &&
			   conf->reshape_progress > 0)
			sector_nr = conf->reshape_progress;
		sector_div(sector_nr, new_data_disks);
		if (sector_nr) {
			mddev->curr_resync_completed = sector_nr;
			sysfs_notify(&mddev->kobj, NULL, "sync_completed");
			*skipped = 1;
			return sector_nr;
		}
	}

	/* We need to process a full chunk at a time.
	 * If old and new chunk sizes differ, we need to process the
	 * largest of these
	 */
	if (mddev->new_chunk_sectors > mddev->chunk_sectors)
		reshape_sectors = mddev->new_chunk_sectors;
	else
		reshape_sectors = mddev->chunk_sectors;

	/* We update the metadata at least every 10 seconds, or when
	 * the data about to be copied would over-write the source of
	 * the data at the front of the range.  i.e. one new_stripe
	 * along from reshape_progress new_maps to after where
	 * reshape_safe old_maps to
	 */
	writepos = conf->reshape_progress;
	sector_div(writepos, new_data_disks);
	readpos = conf->reshape_progress;
	sector_div(readpos, data_disks);
	safepos = conf->reshape_safe;
	sector_div(safepos, data_disks);
	if (mddev->reshape_backwards) {
		writepos -= min_t(sector_t, reshape_sectors, writepos);
		readpos += reshape_sectors;
		safepos += reshape_sectors;
	} else {
		writepos += reshape_sectors;
		readpos -= min_t(sector_t, reshape_sectors, readpos);
		safepos -= min_t(sector_t, reshape_sectors, safepos);
	}

	/* Having calculated the 'writepos' possibly use it
	 * to set 'stripe_addr' which is where we will write to.
	 */
	if (mddev->reshape_backwards) {
		BUG_ON(conf->reshape_progress == 0);
		stripe_addr = writepos;
		BUG_ON((mddev->dev_sectors &
			~((sector_t)reshape_sectors - 1))
		       - reshape_sectors - stripe_addr
		       != sector_nr);
	} else {
		BUG_ON(writepos != sector_nr + reshape_sectors);
		stripe_addr = sector_nr;
	}

	/* 'writepos' is the most advanced device address we might write.
	 * 'readpos' is the least advanced device address we might read.
	 * 'safepos' is the least address recorded in the metadata as having
	 *     been reshaped.
	 * If there is a min_offset_diff, these are adjusted either by
	 * increasing the safepos/readpos if diff is negative, or
	 * increasing writepos if diff is positive.
	 * If 'readpos' is then behind 'writepos', there is no way that we can
	 * ensure safety in the face of a crash - that must be done by userspace
	 * making a backup of the data.  So in that case there is no particular
	 * rush to update metadata.
	 * Otherwise if 'safepos' is behind 'writepos', then we really need to
	 * update the metadata to advance 'safepos' to match 'readpos' so that
	 * we can be safe in the event of a crash.
	 * So we insist on updating metadata if safepos is behind writepos and
	 * readpos is beyond writepos.
	 * In any case, update the metadata every 10 seconds.
	 * Maybe that number should be configurable, but I'm not sure it is
	 * worth it.... maybe it could be a multiple of safemode_delay???
	 */
	if (conf->min_offset_diff < 0) {
		safepos += -conf->min_offset_diff;
		readpos += -conf->min_offset_diff;
	} else
		writepos += conf->min_offset_diff;

	if ((mddev->reshape_backwards
	     ? (safepos > writepos && readpos < writepos)
	     : (safepos < writepos && readpos > writepos)) ||
	    time_after(jiffies, conf->reshape_checkpoint + 10*HZ)) {
		/* Cannot proceed until we've updated the superblock... */
		wait_event(conf->wait_for_overlap,
			   atomic_read(&conf->reshape_stripes)==0);
		mddev->reshape_position = conf->reshape_progress;
		mddev->curr_resync_completed = sector_nr;
		conf->reshape_checkpoint = jiffies;
		set_bit(MD_CHANGE_DEVS, &mddev->flags);
		md_wakeup_thread(mddev->thread);
		wait_event(mddev->sb_wait, mddev->flags == 0 ||
			   kthread_should_stop());
		spin_lock_irq(&conf->device_lock);
		conf->reshape_safe = mddev->reshape_position;
		spin_unlock_irq(&conf->device_lock);
		wake_up(&conf->wait_for_overlap);
		sysfs_notify(&mddev->kobj, NULL, "sync_completed");
	}

	INIT_LIST_HEAD(&stripes);
	for (i = 0; i < reshape_sectors; i += STRIPE_SECTORS) {
		int j;
		int skipped_disk = 0;
		sh = get_active_stripe(conf, stripe_addr+i, 0, 0, 1);
		set_bit(STRIPE_EXPANDING, &sh->state);
		atomic_inc(&conf->reshape_stripes);
		/* If any of this stripe is beyond the end of the old
		 * array, then we need to zero those blocks
		 */
		for (j=sh->disks; j--;) {
			sector_t s;
			if (j == sh->pd_idx)
				continue;
			if (conf->level == 6 &&
			    j == sh->qd_idx)
				continue;
			s = compute_blocknr(sh, j, 0);
			if (s < raid5_size(mddev, 0, 0)) {
				skipped_disk = 1;
				continue;
			}
			memset(page_address(sh->dev[j].page), 0, STRIPE_SIZE);
			set_bit(R5_Expanded, &sh->dev[j].flags);
			set_bit(R5_UPTODATE, &sh->dev[j].flags);
		}
		if (!skipped_disk) {
			set_bit(STRIPE_EXPAND_READY, &sh->state);
			set_bit(STRIPE_HANDLE, &sh->state);
		}
		list_add(&sh->lru, &stripes);
	}
	spin_lock_irq(&conf->device_lock);
	if (mddev->reshape_backwards)
		conf->reshape_progress -= reshape_sectors * new_data_disks;
	else
		conf->reshape_progress += reshape_sectors * new_data_disks;
	spin_unlock_irq(&conf->device_lock);
	/* Ok, those stripe are ready. We can start scheduling
	 * reads on the source stripes.
	 * The source stripes are determined by mapping the first and last
	 * block on the destination stripes.
	 */
	first_sector =
		raid5_compute_sector(conf, stripe_addr*(new_data_disks),
				     1, &dd_idx, NULL);
	last_sector =
		raid5_compute_sector(conf, ((stripe_addr+reshape_sectors)
					    * new_data_disks - 1),
				     1, &dd_idx, NULL);
	if (last_sector >= mddev->dev_sectors)
		last_sector = mddev->dev_sectors - 1;
	while (first_sector <= last_sector) {
		sh = get_active_stripe(conf, first_sector, 1, 0, 1);
		set_bit(STRIPE_EXPAND_SOURCE, &sh->state);
		set_bit(STRIPE_HANDLE, &sh->state);
		release_stripe(sh);
		first_sector += STRIPE_SECTORS;
	}
	/* Now that the sources are clearly marked, we can release
	 * the destination stripes
	 */
	while (!list_empty(&stripes)) {
		sh = list_entry(stripes.next, struct stripe_head, lru);
		list_del_init(&sh->lru);
		release_stripe(sh);
	}
	/* If this takes us to the resync_max point where we have to pause,
	 * then we need to write out the superblock.
	 */
	sector_nr += reshape_sectors;
	if ((sector_nr - mddev->curr_resync_completed) * 2
	    >= mddev->resync_max - mddev->curr_resync_completed) {
		/* Cannot proceed until we've updated the superblock... */
		wait_event(conf->wait_for_overlap,
			   atomic_read(&conf->reshape_stripes) == 0);
		mddev->reshape_position = conf->reshape_progress;
		mddev->curr_resync_completed = sector_nr;
		conf->reshape_checkpoint = jiffies;
		set_bit(MD_CHANGE_DEVS, &mddev->flags);
		md_wakeup_thread(mddev->thread);
		wait_event(mddev->sb_wait,
			   !test_bit(MD_CHANGE_DEVS, &mddev->flags)
			   || kthread_should_stop());
		spin_lock_irq(&conf->device_lock);
		conf->reshape_safe = mddev->reshape_position;
		spin_unlock_irq(&conf->device_lock);
		wake_up(&conf->wait_for_overlap);
		sysfs_notify(&mddev->kobj, NULL, "sync_completed");
	}
	return reshape_sectors;
}

/* FIXME go_faster isn't used */
static inline sector_t sync_request(struct mddev *mddev, sector_t sector_nr, int *skipped, int go_faster)
{
	struct r5conf *conf = mddev->private;
	struct stripe_head *sh;
	sector_t max_sector = mddev->dev_sectors;
	sector_t sync_blocks;
	int still_degraded = 0;
	int i;

	if (sector_nr >= max_sector) {
		/* just being told to finish up .. nothing much to do */

		if (test_bit(MD_RECOVERY_RESHAPE, &mddev->recovery)) {
			end_reshape(conf);
			return 0;
		}

		if (mddev->curr_resync < max_sector) /* aborted */
			bitmap_end_sync(mddev->bitmap, mddev->curr_resync,
					&sync_blocks, 1);
		else /* completed sync */
			conf->fullsync = 0;
		bitmap_close_sync(mddev->bitmap);

		return 0;
	}

	/* Allow raid5_quiesce to complete */
	wait_event(conf->wait_for_overlap, conf->quiesce != 2);

	if (test_bit(MD_RECOVERY_RESHAPE, &mddev->recovery))
		return reshape_request(mddev, sector_nr, skipped);

	/* No need to check resync_max as we never do more than one
	 * stripe, and as resync_max will always be on a chunk boundary,
	 * if the check in md_do_sync didn't fire, there is no chance
	 * of overstepping resync_max here
	 */

	/* if there is too many failed drives and we are trying
	 * to resync, then assert that we are finished, because there is
	 * nothing we can do.
	 */
	if (mddev->degraded >= conf->max_degraded &&
	    test_bit(MD_RECOVERY_SYNC, &mddev->recovery)) {
		sector_t rv = mddev->dev_sectors - sector_nr;
		*skipped = 1;
		return rv;
	}
	if (!test_bit(MD_RECOVERY_REQUESTED, &mddev->recovery) &&
	    !conf->fullsync &&
	    !bitmap_start_sync(mddev->bitmap, sector_nr, &sync_blocks, 1) &&
	    sync_blocks >= STRIPE_SECTORS) {
		/* we can skip this block, and probably more */
		sync_blocks /= STRIPE_SECTORS;
		*skipped = 1;
		return sync_blocks * STRIPE_SECTORS; /* keep things rounded to whole stripes */
	}

	bitmap_cond_end_sync(mddev->bitmap, sector_nr);

	sh = get_active_stripe(conf, sector_nr, 0, 1, 0);
	if (sh == NULL) {
		sh = get_active_stripe(conf, sector_nr, 0, 0, 0);
		/* make sure we don't swamp the stripe cache if someone else
		 * is trying to get access
		 */
		schedule_timeout_uninterruptible(1);
	}
	/* Need to check if array will still be degraded after recovery/resync
	 * We don't need to check the 'failed' flag as when that gets set,
	 * recovery aborts.
	 */
	for (i = 0; i < conf->raid_disks; i++)
		if (conf->disks[i].rdev == NULL)
			still_degraded = 1;

	bitmap_start_sync(mddev->bitmap, sector_nr, &sync_blocks, still_degraded);

	set_bit(STRIPE_SYNC_REQUESTED, &sh->state);

	handle_stripe(sh);
	release_stripe(sh);

	return STRIPE_SECTORS;
}

static int  retry_aligned_read(struct r5conf *conf, struct bio *raid_bio)
{
	/* We may not be able to submit a whole bio at once as there
	 * may not be enough stripe_heads available.
	 * We cannot pre-allocate enough stripe_heads as we may need
	 * more than exist in the cache (if we allow ever large chunks).
	 * So we do one stripe head at a time and record in
	 * ->bi_hw_segments how many have been done.
	 *
	 * We *know* that this entire raid_bio is in one chunk, so
	 * it will be only one 'dd_idx' and only need one call to raid5_compute_sector.
	 */
	struct stripe_head *sh;
	int dd_idx;
	sector_t sector, logical_sector, last_sector;
	int scnt = 0;
	int remaining;
	int handled = 0;

	logical_sector = raid_bio->bi_sector & ~((sector_t)STRIPE_SECTORS-1);
	sector = raid5_compute_sector(conf, logical_sector,
				      0, &dd_idx, NULL);
	last_sector = bio_end_sector(raid_bio);

	for (; logical_sector < last_sector;
	     logical_sector += STRIPE_SECTORS,
		     sector += STRIPE_SECTORS,
		     scnt++) {

		if (scnt < raid5_bi_processed_stripes(raid_bio))
			/* already done this stripe */
			continue;

		sh = get_active_stripe(conf, sector, 0, 1, 0);

		if (!sh) {
			/* failed to get a stripe - must wait */
			raid5_set_bi_processed_stripes(raid_bio, scnt);
			conf->retry_read_aligned = raid_bio;
			return handled;
		}

		if (!add_stripe_bio(sh, raid_bio, dd_idx, 0)) {
			release_stripe(sh);
			raid5_set_bi_processed_stripes(raid_bio, scnt);
			conf->retry_read_aligned = raid_bio;
			return handled;
		}

		set_bit(R5_ReadNoMerge, &sh->dev[dd_idx].flags);
		handle_stripe(sh);
		release_stripe(sh);
		handled++;
	}
	remaining = raid5_dec_bi_active_stripes(raid_bio);
	if (remaining == 0) {
		trace_block_bio_complete(bdev_get_queue(raid_bio->bi_bdev),
					 raid_bio, 0);
		bio_endio(raid_bio, 0);
	}
	if (atomic_dec_and_test(&conf->active_aligned_reads))
		wake_up(&conf->wait_for_stripe);
	return handled;
}

#define MAX_STRIPE_BATCH 8
static int handle_active_stripes(struct r5conf *conf)
{
	struct stripe_head *batch[MAX_STRIPE_BATCH], *sh;
	int i, batch_size = 0;

	while (batch_size < MAX_STRIPE_BATCH &&
			(sh = __get_priority_stripe(conf)) != NULL)
		batch[batch_size++] = sh;

	if (batch_size == 0)
		return batch_size;
	spin_unlock_irq(&conf->device_lock);

	for (i = 0; i < batch_size; i++)
		handle_stripe(batch[i]);

	cond_resched();

	spin_lock_irq(&conf->device_lock);
	for (i = 0; i < batch_size; i++)
		__release_stripe(conf, batch[i]);
	return batch_size;
}

/*
 * This is our raid5 kernel thread.
 *
 * We scan the hash table for stripes which can be handled now.
 * During the scan, completed stripes are saved for us by the interrupt
 * handler, so that they will not have to wait for our next wakeup.
 */
static void raid5d(struct md_thread *thread)
{
	struct mddev *mddev = thread->mddev;
	struct r5conf *conf = mddev->private;
	int handled;
	struct blk_plug plug;

	pr_debug("+++ raid5d active\n");

	md_check_recovery(mddev);

	blk_start_plug(&plug);
	handled = 0;
	spin_lock_irq(&conf->device_lock);
	while (1) {
		struct bio *bio;
		int batch_size;

		if (
		    !list_empty(&conf->bitmap_list)) {
			/* Now is a good time to flush some bitmap updates */
			conf->seq_flush++;
			spin_unlock_irq(&conf->device_lock);
			bitmap_unplug(mddev->bitmap);
			spin_lock_irq(&conf->device_lock);
			conf->seq_write = conf->seq_flush;
			activate_bit_delay(conf);
		}
		raid5_activate_delayed(conf);

		while ((bio = remove_bio_from_retry(conf))) {
			int ok;
			spin_unlock_irq(&conf->device_lock);
			ok = retry_aligned_read(conf, bio);
			spin_lock_irq(&conf->device_lock);
			if (!ok)
				break;
			handled++;
		}

		batch_size = handle_active_stripes(conf);
		if (!batch_size)
			break;
		handled += batch_size;

		if (mddev->flags & ~(1<<MD_CHANGE_PENDING)) {
			spin_unlock_irq(&conf->device_lock);
			md_check_recovery(mddev);
			spin_lock_irq(&conf->device_lock);
		}
	}
	pr_debug("%d stripes handled\n", handled);

	spin_unlock_irq(&conf->device_lock);

	async_tx_issue_pending_all();
	blk_finish_plug(&plug);

	pr_debug("--- raid5d inactive\n");
}

static ssize_t
raid5_show_stripe_cache_size(struct mddev *mddev, char *page)
{
	struct r5conf *conf = mddev->private;
	if (conf)
		return sprintf(page, "%d\n", conf->max_nr_stripes);
	else
		return 0;
}

int
raid5_set_cache_size(struct mddev *mddev, int size)
{
	struct r5conf *conf = mddev->private;
	int err;

	if (size <= 16 || size > 32768)
		return -EINVAL;
	while (size < conf->max_nr_stripes) {
		if (drop_one_stripe(conf))
			conf->max_nr_stripes--;
		else
			break;
	}
	err = md_allow_write(mddev);
	if (err)
		return err;
	while (size > conf->max_nr_stripes) {
		if (grow_one_stripe(conf))
			conf->max_nr_stripes++;
		else break;
	}
	return 0;
}
EXPORT_SYMBOL(raid5_set_cache_size);

static ssize_t
raid5_store_stripe_cache_size(struct mddev *mddev, const char *page, size_t len)
{
	struct r5conf *conf = mddev->private;
	unsigned long new;
	int err;

	if (len >= PAGE_SIZE)
		return -EINVAL;
	if (!conf)
		return -ENODEV;

	if (strict_strtoul(page, 10, &new))
		return -EINVAL;
	err = raid5_set_cache_size(mddev, new);
	if (err)
		return err;
	return len;
}

static struct md_sysfs_entry
raid5_stripecache_size = __ATTR(stripe_cache_size, S_IRUGO | S_IWUSR,
				raid5_show_stripe_cache_size,
				raid5_store_stripe_cache_size);

static ssize_t
raid5_show_preread_threshold(struct mddev *mddev, char *page)
{
	struct r5conf *conf = mddev->private;
	if (conf)
		return sprintf(page, "%d\n", conf->bypass_threshold);
	else
		return 0;
}

static ssize_t
raid5_store_preread_threshold(struct mddev *mddev, const char *page, size_t len)
{
	struct r5conf *conf = mddev->private;
	unsigned long new;
	if (len >= PAGE_SIZE)
		return -EINVAL;
	if (!conf)
		return -ENODEV;

	if (strict_strtoul(page, 10, &new))
		return -EINVAL;
	if (new > conf->max_nr_stripes)
		return -EINVAL;
	conf->bypass_threshold = new;
	return len;
}

static struct md_sysfs_entry
raid5_preread_bypass_threshold = __ATTR(preread_bypass_threshold,
					S_IRUGO | S_IWUSR,
					raid5_show_preread_threshold,
					raid5_store_preread_threshold);

static ssize_t
stripe_cache_active_show(struct mddev *mddev, char *page)
{
	struct r5conf *conf = mddev->private;
	if (conf)
		return sprintf(page, "%d\n", atomic_read(&conf->active_stripes));
	else
		return 0;
}

static struct md_sysfs_entry
raid5_stripecache_active = __ATTR_RO(stripe_cache_active);

static struct attribute *raid5_attrs[] =  {
	&raid5_stripecache_size.attr,
	&raid5_stripecache_active.attr,
	&raid5_preread_bypass_threshold.attr,
	NULL,
};
static struct attribute_group raid5_attrs_group = {
	.name = NULL,
	.attrs = raid5_attrs,
};

static sector_t
raid5_size(struct mddev *mddev, sector_t sectors, int raid_disks)
{
	struct r5conf *conf = mddev->private;

	if (!sectors)
		sectors = mddev->dev_sectors;
	if (!raid_disks)
		/* size is defined by the smallest of previous and new size */
		raid_disks = min(conf->raid_disks, conf->previous_raid_disks);

	sectors &= ~((sector_t)mddev->chunk_sectors - 1);
	sectors &= ~((sector_t)mddev->new_chunk_sectors - 1);
	return sectors * (raid_disks - conf->max_degraded);
}

static void raid5_free_percpu(struct r5conf *conf)
{
	struct raid5_percpu *percpu;
	unsigned long cpu;

	if (!conf->percpu)
		return;

	get_online_cpus();
	for_each_possible_cpu(cpu) {
		percpu = per_cpu_ptr(conf->percpu, cpu);
		safe_put_page(percpu->spare_page);
		kfree(percpu->scribble);
	}
#ifdef CONFIG_HOTPLUG_CPU
	unregister_cpu_notifier(&conf->cpu_notify);
#endif
	put_online_cpus();

	free_percpu(conf->percpu);
}

static void free_conf(struct r5conf *conf)
{
	shrink_stripes(conf);
	raid5_free_percpu(conf);
	kfree(conf->disks);
	kfree(conf->stripe_hashtbl);
	kfree(conf);
}

#ifdef CONFIG_HOTPLUG_CPU
static int raid456_cpu_notify(struct notifier_block *nfb, unsigned long action,
			      void *hcpu)
{
	struct r5conf *conf = container_of(nfb, struct r5conf, cpu_notify);
	long cpu = (long)hcpu;
	struct raid5_percpu *percpu = per_cpu_ptr(conf->percpu, cpu);

	switch (action) {
	case CPU_UP_PREPARE:
	case CPU_UP_PREPARE_FROZEN:
		if (conf->level == 6 && !percpu->spare_page)
			percpu->spare_page = alloc_page(GFP_KERNEL);
		if (!percpu->scribble)
			percpu->scribble = kmalloc(conf->scribble_len, GFP_KERNEL);

		if (!percpu->scribble ||
		    (conf->level == 6 && !percpu->spare_page)) {
			safe_put_page(percpu->spare_page);
			kfree(percpu->scribble);
			pr_err("%s: failed memory allocation for cpu%ld\n",
			       __func__, cpu);
			return notifier_from_errno(-ENOMEM);
		}
		break;
	case CPU_DEAD:
	case CPU_DEAD_FROZEN:
		safe_put_page(percpu->spare_page);
		kfree(percpu->scribble);
		percpu->spare_page = NULL;
		percpu->scribble = NULL;
		break;
	default:
		break;
	}
	return NOTIFY_OK;
}
#endif

static int raid5_alloc_percpu(struct r5conf *conf)
{
	unsigned long cpu;
	struct page *spare_page;
	struct raid5_percpu __percpu *allcpus;
	void *scribble;
	int err;

	allcpus = alloc_percpu(struct raid5_percpu);
	if (!allcpus)
		return -ENOMEM;
	conf->percpu = allcpus;

	get_online_cpus();
	err = 0;
	for_each_present_cpu(cpu) {
		if (conf->level == 6) {
			spare_page = alloc_page(GFP_KERNEL);
			if (!spare_page) {
				err = -ENOMEM;
				break;
			}
			per_cpu_ptr(conf->percpu, cpu)->spare_page = spare_page;
		}
		scribble = kmalloc(conf->scribble_len, GFP_KERNEL);
		if (!scribble) {
			err = -ENOMEM;
			break;
		}
		per_cpu_ptr(conf->percpu, cpu)->scribble = scribble;
	}
#ifdef CONFIG_HOTPLUG_CPU
	conf->cpu_notify.notifier_call = raid456_cpu_notify;
	conf->cpu_notify.priority = 0;
	if (err == 0)
		err = register_cpu_notifier(&conf->cpu_notify);
#endif
	put_online_cpus();

	return err;
}

static struct r5conf *setup_conf(struct mddev *mddev)
{
	struct r5conf *conf;
	int raid_disk, memory, max_disks;
	struct md_rdev *rdev;
	struct disk_info *disk;
	char pers_name[6];

	if (mddev->new_level != 5
	    && mddev->new_level != 4
	    && mddev->new_level != 6) {
		printk(KERN_ERR "md/raid:%s: raid level not set to 4/5/6 (%d)\n",
		       mdname(mddev), mddev->new_level);
		return ERR_PTR(-EIO);
	}
	if ((mddev->new_level == 5
	     && !algorithm_valid_raid5(mddev->new_layout)) ||
	    (mddev->new_level == 6
	     && !algorithm_valid_raid6(mddev->new_layout))) {
		printk(KERN_ERR "md/raid:%s: layout %d not supported\n",
		       mdname(mddev), mddev->new_layout);
		return ERR_PTR(-EIO);
	}
	if (mddev->new_level == 6 && mddev->raid_disks < 4) {
		printk(KERN_ERR "md/raid:%s: not enough configured devices (%d, minimum 4)\n",
		       mdname(mddev), mddev->raid_disks);
		return ERR_PTR(-EINVAL);
	}

	if (!mddev->new_chunk_sectors ||
	    (mddev->new_chunk_sectors << 9) % PAGE_SIZE ||
	    !is_power_of_2(mddev->new_chunk_sectors)) {
		printk(KERN_ERR "md/raid:%s: invalid chunk size %d\n",
		       mdname(mddev), mddev->new_chunk_sectors << 9);
		return ERR_PTR(-EINVAL);
	}

	conf = kzalloc(sizeof(struct r5conf), GFP_KERNEL);
	if (conf == NULL)
		goto abort;
	spin_lock_init(&conf->device_lock);
	init_waitqueue_head(&conf->wait_for_stripe);
	init_waitqueue_head(&conf->wait_for_overlap);
	INIT_LIST_HEAD(&conf->handle_list);
	INIT_LIST_HEAD(&conf->hold_list);
	INIT_LIST_HEAD(&conf->delayed_list);
	INIT_LIST_HEAD(&conf->bitmap_list);
	INIT_LIST_HEAD(&conf->inactive_list);
	atomic_set(&conf->active_stripes, 0);
	atomic_set(&conf->preread_active_stripes, 0);
	atomic_set(&conf->active_aligned_reads, 0);
	conf->bypass_threshold = BYPASS_THRESHOLD;
	conf->recovery_disabled = mddev->recovery_disabled - 1;

	conf->raid_disks = mddev->raid_disks;
	if (mddev->reshape_position == MaxSector)
		conf->previous_raid_disks = mddev->raid_disks;
	else
		conf->previous_raid_disks = mddev->raid_disks - mddev->delta_disks;
	max_disks = max(conf->raid_disks, conf->previous_raid_disks);
	conf->scribble_len = scribble_len(max_disks);

	conf->disks = kzalloc(max_disks * sizeof(struct disk_info),
			      GFP_KERNEL);
	if (!conf->disks)
		goto abort;

	conf->mddev = mddev;

	if ((conf->stripe_hashtbl = kzalloc(PAGE_SIZE, GFP_KERNEL)) == NULL)
		goto abort;

	conf->level = mddev->new_level;
	if (raid5_alloc_percpu(conf) != 0)
		goto abort;

	pr_debug("raid456: run(%s) called.\n", mdname(mddev));

	rdev_for_each(rdev, mddev) {
		raid_disk = rdev->raid_disk;
		if (raid_disk >= max_disks
		    || raid_disk < 0)
			continue;
		disk = conf->disks + raid_disk;

		if (test_bit(Replacement, &rdev->flags)) {
			if (disk->replacement)
				goto abort;
			disk->replacement = rdev;
		} else {
			if (disk->rdev)
				goto abort;
			disk->rdev = rdev;
		}

		if (test_bit(In_sync, &rdev->flags)) {
			char b[BDEVNAME_SIZE];
			printk(KERN_INFO "md/raid:%s: device %s operational as raid"
			       " disk %d\n",
			       mdname(mddev), bdevname(rdev->bdev, b), raid_disk);
		} else if (rdev->saved_raid_disk != raid_disk)
			/* Cannot rely on bitmap to complete recovery */
			conf->fullsync = 1;
	}

	conf->chunk_sectors = mddev->new_chunk_sectors;
	conf->level = mddev->new_level;
	if (conf->level == 6)
		conf->max_degraded = 2;
	else
		conf->max_degraded = 1;
	conf->algorithm = mddev->new_layout;
	conf->max_nr_stripes = NR_STRIPES;
	conf->reshape_progress = mddev->reshape_position;
	if (conf->reshape_progress != MaxSector) {
		conf->prev_chunk_sectors = mddev->chunk_sectors;
		conf->prev_algo = mddev->layout;
	}

	memory = conf->max_nr_stripes * (sizeof(struct stripe_head) +
		 max_disks * ((sizeof(struct bio) + PAGE_SIZE))) / 1024;
	if (grow_stripes(conf, conf->max_nr_stripes)) {
		printk(KERN_ERR
		       "md/raid:%s: couldn't allocate %dkB for buffers\n",
		       mdname(mddev), memory);
		goto abort;
	} else
		printk(KERN_INFO "md/raid:%s: allocated %dkB\n",
		       mdname(mddev), memory);

	sprintf(pers_name, "raid%d", mddev->new_level);
	conf->thread = md_register_thread(raid5d, mddev, pers_name);
	if (!conf->thread) {
		printk(KERN_ERR
		       "md/raid:%s: couldn't allocate thread.\n",
		       mdname(mddev));
		goto abort;
	}

	return conf;

 abort:
	if (conf) {
		free_conf(conf);
		return ERR_PTR(-EIO);
	} else
		return ERR_PTR(-ENOMEM);
}


static int only_parity(int raid_disk, int algo, int raid_disks, int max_degraded)
{
	switch (algo) {
	case ALGORITHM_PARITY_0:
		if (raid_disk < max_degraded)
			return 1;
		break;
	case ALGORITHM_PARITY_N:
		if (raid_disk >= raid_disks - max_degraded)
			return 1;
		break;
	case ALGORITHM_PARITY_0_6:
		if (raid_disk == 0 || 
		    raid_disk == raid_disks - 1)
			return 1;
		break;
	case ALGORITHM_LEFT_ASYMMETRIC_6:
	case ALGORITHM_RIGHT_ASYMMETRIC_6:
	case ALGORITHM_LEFT_SYMMETRIC_6:
	case ALGORITHM_RIGHT_SYMMETRIC_6:
		if (raid_disk == raid_disks - 1)
			return 1;
	}
	return 0;
}

static int run(struct mddev *mddev)
{
	struct r5conf *conf;
	int working_disks = 0;
	int dirty_parity_disks = 0;
	struct md_rdev *rdev;
	sector_t reshape_offset = 0;
	int i;
	long long min_offset_diff = 0;
	int first = 1;

	if (mddev->recovery_cp != MaxSector)
		printk(KERN_NOTICE "md/raid:%s: not clean"
		       " -- starting background reconstruction\n",
		       mdname(mddev));

	rdev_for_each(rdev, mddev) {
		long long diff;
		if (rdev->raid_disk < 0)
			continue;
		diff = (rdev->new_data_offset - rdev->data_offset);
		if (first) {
			min_offset_diff = diff;
			first = 0;
		} else if (mddev->reshape_backwards &&
			 diff < min_offset_diff)
			min_offset_diff = diff;
		else if (!mddev->reshape_backwards &&
			 diff > min_offset_diff)
			min_offset_diff = diff;
	}

	if (mddev->reshape_position != MaxSector) {
		/* Check that we can continue the reshape.
		 * Difficulties arise if the stripe we would write to
		 * next is at or after the stripe we would read from next.
		 * For a reshape that changes the number of devices, this
		 * is only possible for a very short time, and mdadm makes
		 * sure that time appears to have past before assembling
		 * the array.  So we fail if that time hasn't passed.
		 * For a reshape that keeps the number of devices the same
		 * mdadm must be monitoring the reshape can keeping the
		 * critical areas read-only and backed up.  It will start
		 * the array in read-only mode, so we check for that.
		 */
		sector_t here_new, here_old;
		int old_disks;
		int max_degraded = (mddev->level == 6 ? 2 : 1);

		if (mddev->new_level != mddev->level) {
			printk(KERN_ERR "md/raid:%s: unsupported reshape "
			       "required - aborting.\n",
			       mdname(mddev));
			return -EINVAL;
		}
		old_disks = mddev->raid_disks - mddev->delta_disks;
		/* reshape_position must be on a new-stripe boundary, and one
		 * further up in new geometry must map after here in old
		 * geometry.
		 */
		here_new = mddev->reshape_position;
		if (sector_div(here_new, mddev->new_chunk_sectors *
			       (mddev->raid_disks - max_degraded))) {
			printk(KERN_ERR "md/raid:%s: reshape_position not "
			       "on a stripe boundary\n", mdname(mddev));
			return -EINVAL;
		}
		reshape_offset = here_new * mddev->new_chunk_sectors;
		/* here_new is the stripe we will write to */
		here_old = mddev->reshape_position;
		sector_div(here_old, mddev->chunk_sectors *
			   (old_disks-max_degraded));
		/* here_old is the first stripe that we might need to read
		 * from */
		if (mddev->delta_disks == 0) {
			if ((here_new * mddev->new_chunk_sectors !=
			     here_old * mddev->chunk_sectors)) {
				printk(KERN_ERR "md/raid:%s: reshape position is"
				       " confused - aborting\n", mdname(mddev));
				return -EINVAL;
			}
			/* We cannot be sure it is safe to start an in-place
			 * reshape.  It is only safe if user-space is monitoring
			 * and taking constant backups.
			 * mdadm always starts a situation like this in
			 * readonly mode so it can take control before
			 * allowing any writes.  So just check for that.
			 */
			if (abs(min_offset_diff) >= mddev->chunk_sectors &&
			    abs(min_offset_diff) >= mddev->new_chunk_sectors)
				/* not really in-place - so OK */;
			else if (mddev->ro == 0) {
				printk(KERN_ERR "md/raid:%s: in-place reshape "
				       "must be started in read-only mode "
				       "- aborting\n",
				       mdname(mddev));
				return -EINVAL;
			}
		} else if (mddev->reshape_backwards
		    ? (here_new * mddev->new_chunk_sectors + min_offset_diff <=
		       here_old * mddev->chunk_sectors)
		    : (here_new * mddev->new_chunk_sectors >=
		       here_old * mddev->chunk_sectors + (-min_offset_diff))) {
			/* Reading from the same stripe as writing to - bad */
			printk(KERN_ERR "md/raid:%s: reshape_position too early for "
			       "auto-recovery - aborting.\n",
			       mdname(mddev));
			return -EINVAL;
		}
		printk(KERN_INFO "md/raid:%s: reshape will continue\n",
		       mdname(mddev));
		/* OK, we should be able to continue; */
	} else {
		BUG_ON(mddev->level != mddev->new_level);
		BUG_ON(mddev->layout != mddev->new_layout);
		BUG_ON(mddev->chunk_sectors != mddev->new_chunk_sectors);
		BUG_ON(mddev->delta_disks != 0);
	}

	if (mddev->private == NULL)
		conf = setup_conf(mddev);
	else
		conf = mddev->private;

	if (IS_ERR(conf))
		return PTR_ERR(conf);

	conf->min_offset_diff = min_offset_diff;
	mddev->thread = conf->thread;
	conf->thread = NULL;
	mddev->private = conf;

	for (i = 0; i < conf->raid_disks && conf->previous_raid_disks;
	     i++) {
		rdev = conf->disks[i].rdev;
		if (!rdev && conf->disks[i].replacement) {
			/* The replacement is all we have yet */
			rdev = conf->disks[i].replacement;
			conf->disks[i].replacement = NULL;
			clear_bit(Replacement, &rdev->flags);
			conf->disks[i].rdev = rdev;
		}
		if (!rdev)
			continue;
		if (conf->disks[i].replacement &&
		    conf->reshape_progress != MaxSector) {
			/* replacements and reshape simply do not mix. */
			printk(KERN_ERR "md: cannot handle concurrent "
			       "replacement and reshape.\n");
			goto abort;
		}
		if (test_bit(In_sync, &rdev->flags)) {
			working_disks++;
			continue;
		}
		/* This disc is not fully in-sync.  However if it
		 * just stored parity (beyond the recovery_offset),
		 * when we don't need to be concerned about the
		 * array being dirty.
		 * When reshape goes 'backwards', we never have
		 * partially completed devices, so we only need
		 * to worry about reshape going forwards.
		 */
		/* Hack because v0.91 doesn't store recovery_offset properly. */
		if (mddev->major_version == 0 &&
		    mddev->minor_version > 90)
			rdev->recovery_offset = reshape_offset;
			
		if (rdev->recovery_offset < reshape_offset) {
			/* We need to check old and new layout */
			if (!only_parity(rdev->raid_disk,
					 conf->algorithm,
					 conf->raid_disks,
					 conf->max_degraded))
				continue;
		}
		if (!only_parity(rdev->raid_disk,
				 conf->prev_algo,
				 conf->previous_raid_disks,
				 conf->max_degraded))
			continue;
		dirty_parity_disks++;
	}

	/*
	 * 0 for a fully functional array, 1 or 2 for a degraded array.
	 */
	mddev->degraded = calc_degraded(conf);

	if (has_failed(conf)) {
		printk(KERN_ERR "md/raid:%s: not enough operational devices"
			" (%d/%d failed)\n",
			mdname(mddev), mddev->degraded, conf->raid_disks);
		goto abort;
	}

	/* device size must be a multiple of chunk size */
	mddev->dev_sectors &= ~(mddev->chunk_sectors - 1);
	mddev->resync_max_sectors = mddev->dev_sectors;

	if (mddev->degraded > dirty_parity_disks &&
	    mddev->recovery_cp != MaxSector) {
		if (mddev->ok_start_degraded)
			printk(KERN_WARNING
			       "md/raid:%s: starting dirty degraded array"
			       " - data corruption possible.\n",
			       mdname(mddev));
		else {
			printk(KERN_ERR
			       "md/raid:%s: cannot start dirty degraded array.\n",
			       mdname(mddev));
			goto abort;
		}
	}

	if (mddev->degraded == 0)
		printk(KERN_INFO "md/raid:%s: raid level %d active with %d out of %d"
		       " devices, algorithm %d\n", mdname(mddev), conf->level,
		       mddev->raid_disks-mddev->degraded, mddev->raid_disks,
		       mddev->new_layout);
	else
		printk(KERN_ALERT "md/raid:%s: raid level %d active with %d"
		       " out of %d devices, algorithm %d\n",
		       mdname(mddev), conf->level,
		       mddev->raid_disks - mddev->degraded,
		       mddev->raid_disks, mddev->new_layout);

	print_raid5_conf(conf);

	if (conf->reshape_progress != MaxSector) {
		conf->reshape_safe = conf->reshape_progress;
		atomic_set(&conf->reshape_stripes, 0);
		clear_bit(MD_RECOVERY_SYNC, &mddev->recovery);
		clear_bit(MD_RECOVERY_CHECK, &mddev->recovery);
		set_bit(MD_RECOVERY_RESHAPE, &mddev->recovery);
		set_bit(MD_RECOVERY_RUNNING, &mddev->recovery);
		mddev->sync_thread = md_register_thread(md_do_sync, mddev,
							"reshape");
	}


	/* Ok, everything is just fine now */
	if (mddev->to_remove == &raid5_attrs_group)
		mddev->to_remove = NULL;
	else if (mddev->kobj.sd &&
	    sysfs_create_group(&mddev->kobj, &raid5_attrs_group))
		printk(KERN_WARNING
		       "raid5: failed to create sysfs attributes for %s\n",
		       mdname(mddev));
	md_set_array_sectors(mddev, raid5_size(mddev, 0, 0));

	if (mddev->queue) {
		int chunk_size;
		bool discard_supported = true;
		/* read-ahead size must cover two whole stripes, which
		 * is 2 * (datadisks) * chunksize where 'n' is the
		 * number of raid devices
		 */
		int data_disks = conf->previous_raid_disks - conf->max_degraded;
		int stripe = data_disks *
			((mddev->chunk_sectors << 9) / PAGE_SIZE);
		if (mddev->queue->backing_dev_info.ra_pages < 2 * stripe)
			mddev->queue->backing_dev_info.ra_pages = 2 * stripe;

		blk_queue_merge_bvec(mddev->queue, raid5_mergeable_bvec);

		mddev->queue->backing_dev_info.congested_data = mddev;
		mddev->queue->backing_dev_info.congested_fn = raid5_congested;

		chunk_size = mddev->chunk_sectors << 9;
		blk_queue_io_min(mddev->queue, chunk_size);
		blk_queue_io_opt(mddev->queue, chunk_size *
				 (conf->raid_disks - conf->max_degraded));
		/*
		 * We can only discard a whole stripe. It doesn't make sense to
		 * discard data disk but write parity disk
		 */
		stripe = stripe * PAGE_SIZE;
		/* Round up to power of 2, as discard handling
		 * currently assumes that */
		while ((stripe-1) & stripe)
			stripe = (stripe | (stripe-1)) + 1;
		mddev->queue->limits.discard_alignment = stripe;
		mddev->queue->limits.discard_granularity = stripe;
		/*
		 * unaligned part of discard request will be ignored, so can't
		 * guarantee discard_zerors_data
		 */
		mddev->queue->limits.discard_zeroes_data = 0;

		rdev_for_each(rdev, mddev) {
			disk_stack_limits(mddev->gendisk, rdev->bdev,
					  rdev->data_offset << 9);
			disk_stack_limits(mddev->gendisk, rdev->bdev,
					  rdev->new_data_offset << 9);
			/*
			 * discard_zeroes_data is required, otherwise data
			 * could be lost. Consider a scenario: discard a stripe
			 * (the stripe could be inconsistent if
			 * discard_zeroes_data is 0); write one disk of the
			 * stripe (the stripe could be inconsistent again
			 * depending on which disks are used to calculate
			 * parity); the disk is broken; The stripe data of this
			 * disk is lost.
			 */
			if (!blk_queue_discard(bdev_get_queue(rdev->bdev)) ||
			    !bdev_get_queue(rdev->bdev)->
						limits.discard_zeroes_data)
				discard_supported = false;
		}

		if (discard_supported &&
		   mddev->queue->limits.max_discard_sectors >= stripe &&
		   mddev->queue->limits.discard_granularity >= stripe)
			queue_flag_set_unlocked(QUEUE_FLAG_DISCARD,
						mddev->queue);
		else
			queue_flag_clear_unlocked(QUEUE_FLAG_DISCARD,
						mddev->queue);
	}

	return 0;
abort:
	md_unregister_thread(&mddev->thread);
	print_raid5_conf(conf);
	free_conf(conf);
	mddev->private = NULL;
	printk(KERN_ALERT "md/raid:%s: failed to run raid set.\n", mdname(mddev));
	return -EIO;
}

static int stop(struct mddev *mddev)
{
	struct r5conf *conf = mddev->private;

	md_unregister_thread(&mddev->thread);
	if (mddev->queue)
		mddev->queue->backing_dev_info.congested_fn = NULL;
	free_conf(conf);
	mddev->private = NULL;
	mddev->to_remove = &raid5_attrs_group;
	return 0;
}

static void status(struct seq_file *seq, struct mddev *mddev)
{
	struct r5conf *conf = mddev->private;
	int i;

	seq_printf(seq, " level %d, %dk chunk, algorithm %d", mddev->level,
		mddev->chunk_sectors / 2, mddev->layout);
	seq_printf (seq, " [%d/%d] [", conf->raid_disks, conf->raid_disks - mddev->degraded);
	for (i = 0; i < conf->raid_disks; i++)
		seq_printf (seq, "%s",
			       conf->disks[i].rdev &&
			       test_bit(In_sync, &conf->disks[i].rdev->flags) ? "U" : "_");
	seq_printf (seq, "]");
}

static void print_raid5_conf (struct r5conf *conf)
{
	int i;
	struct disk_info *tmp;

	printk(KERN_DEBUG "RAID conf printout:\n");
	if (!conf) {
		printk("(conf==NULL)\n");
		return;
	}
	printk(KERN_DEBUG " --- level:%d rd:%d wd:%d\n", conf->level,
	       conf->raid_disks,
	       conf->raid_disks - conf->mddev->degraded);

	for (i = 0; i < conf->raid_disks; i++) {
		char b[BDEVNAME_SIZE];
		tmp = conf->disks + i;
		if (tmp->rdev)
			printk(KERN_DEBUG " disk %d, o:%d, dev:%s\n",
			       i, !test_bit(Faulty, &tmp->rdev->flags),
			       bdevname(tmp->rdev->bdev, b));
	}
}

static int raid5_spare_active(struct mddev *mddev)
{
	int i;
	struct r5conf *conf = mddev->private;
	struct disk_info *tmp;
	int count = 0;
	unsigned long flags;

	for (i = 0; i < conf->raid_disks; i++) {
		tmp = conf->disks + i;
		if (tmp->replacement
		    && tmp->replacement->recovery_offset == MaxSector
		    && !test_bit(Faulty, &tmp->replacement->flags)
		    && !test_and_set_bit(In_sync, &tmp->replacement->flags)) {
			/* Replacement has just become active. */
			if (!tmp->rdev
			    || !test_and_clear_bit(In_sync, &tmp->rdev->flags))
				count++;
			if (tmp->rdev) {
				/* Replaced device not technically faulty,
				 * but we need to be sure it gets removed
				 * and never re-added.
				 */
				set_bit(Faulty, &tmp->rdev->flags);
				sysfs_notify_dirent_safe(
					tmp->rdev->sysfs_state);
			}
			sysfs_notify_dirent_safe(tmp->replacement->sysfs_state);
		} else if (tmp->rdev
		    && tmp->rdev->recovery_offset == MaxSector
		    && !test_bit(Faulty, &tmp->rdev->flags)
		    && !test_and_set_bit(In_sync, &tmp->rdev->flags)) {
			count++;
			sysfs_notify_dirent_safe(tmp->rdev->sysfs_state);
		}
	}
	spin_lock_irqsave(&conf->device_lock, flags);
	mddev->degraded = calc_degraded(conf);
	spin_unlock_irqrestore(&conf->device_lock, flags);
	print_raid5_conf(conf);
	return count;
}

static int raid5_remove_disk(struct mddev *mddev, struct md_rdev *rdev)
{
	struct r5conf *conf = mddev->private;
	int err = 0;
	int number = rdev->raid_disk;
	struct md_rdev **rdevp;
	struct disk_info *p = conf->disks + number;

	print_raid5_conf(conf);
	if (rdev == p->rdev)
		rdevp = &p->rdev;
	else if (rdev == p->replacement)
		rdevp = &p->replacement;
	else
		return 0;

	if (number >= conf->raid_disks &&
	    conf->reshape_progress == MaxSector)
		clear_bit(In_sync, &rdev->flags);

	if (test_bit(In_sync, &rdev->flags) ||
	    atomic_read(&rdev->nr_pending)) {
		err = -EBUSY;
		goto abort;
	}
	/* Only remove non-faulty devices if recovery
	 * isn't possible.
	 */
	if (!test_bit(Faulty, &rdev->flags) &&
	    mddev->recovery_disabled != conf->recovery_disabled &&
	    !has_failed(conf) &&
	    (!p->replacement || p->replacement == rdev) &&
	    number < conf->raid_disks) {
		err = -EBUSY;
		goto abort;
	}
	*rdevp = NULL;
	synchronize_rcu();
	if (atomic_read(&rdev->nr_pending)) {
		/* lost the race, try later */
		err = -EBUSY;
		*rdevp = rdev;
	} else if (p->replacement) {
		/* We must have just cleared 'rdev' */
		p->rdev = p->replacement;
		clear_bit(Replacement, &p->replacement->flags);
		smp_mb(); /* Make sure other CPUs may see both as identical
			   * but will never see neither - if they are careful
			   */
		p->replacement = NULL;
		clear_bit(WantReplacement, &rdev->flags);
	} else
		/* We might have just removed the Replacement as faulty-
		 * clear the bit just in case
		 */
		clear_bit(WantReplacement, &rdev->flags);
abort:

	print_raid5_conf(conf);
	return err;
}

static int raid5_add_disk(struct mddev *mddev, struct md_rdev *rdev)
{
	struct r5conf *conf = mddev->private;
	int err = -EEXIST;
	int disk;
	struct disk_info *p;
	int first = 0;
	int last = conf->raid_disks - 1;

	if (mddev->recovery_disabled == conf->recovery_disabled)
		return -EBUSY;

	if (rdev->saved_raid_disk < 0 && has_failed(conf))
		/* no point adding a device */
		return -EINVAL;

	if (rdev->raid_disk >= 0)
		first = last = rdev->raid_disk;

	/*
	 * find the disk ... but prefer rdev->saved_raid_disk
	 * if possible.
	 */
	if (rdev->saved_raid_disk >= 0 &&
	    rdev->saved_raid_disk >= first &&
	    conf->disks[rdev->saved_raid_disk].rdev == NULL)
		first = rdev->saved_raid_disk;

	for (disk = first; disk <= last; disk++) {
		p = conf->disks + disk;
		if (p->rdev == NULL) {
			clear_bit(In_sync, &rdev->flags);
			rdev->raid_disk = disk;
			err = 0;
			if (rdev->saved_raid_disk != disk)
				conf->fullsync = 1;
			rcu_assign_pointer(p->rdev, rdev);
			goto out;
		}
	}
	for (disk = first; disk <= last; disk++) {
		p = conf->disks + disk;
		if (test_bit(WantReplacement, &p->rdev->flags) &&
		    p->replacement == NULL) {
			clear_bit(In_sync, &rdev->flags);
			set_bit(Replacement, &rdev->flags);
			rdev->raid_disk = disk;
			err = 0;
			conf->fullsync = 1;
			rcu_assign_pointer(p->replacement, rdev);
			break;
		}
	}
out:
	print_raid5_conf(conf);
	return err;
}

static int raid5_resize(struct mddev *mddev, sector_t sectors)
{
	/* no resync is happening, and there is enough space
	 * on all devices, so we can resize.
	 * We need to make sure resync covers any new space.
	 * If the array is shrinking we should possibly wait until
	 * any io in the removed space completes, but it hardly seems
	 * worth it.
	 */
	sector_t newsize;
	sectors &= ~((sector_t)mddev->chunk_sectors - 1);
	newsize = raid5_size(mddev, sectors, mddev->raid_disks);
	if (mddev->external_size &&
	    mddev->array_sectors > newsize)
		return -EINVAL;
	if (mddev->bitmap) {
		int ret = bitmap_resize(mddev->bitmap, sectors, 0, 0);
		if (ret)
			return ret;
	}
	md_set_array_sectors(mddev, newsize);
	set_capacity(mddev->gendisk, mddev->array_sectors);
	revalidate_disk(mddev->gendisk);
	if (sectors > mddev->dev_sectors &&
	    mddev->recovery_cp > mddev->dev_sectors) {
		mddev->recovery_cp = mddev->dev_sectors;
		set_bit(MD_RECOVERY_NEEDED, &mddev->recovery);
	}
	mddev->dev_sectors = sectors;
	mddev->resync_max_sectors = sectors;
	return 0;
}

static int check_stripe_cache(struct mddev *mddev)
{
	/* Can only proceed if there are plenty of stripe_heads.
	 * We need a minimum of one full stripe,, and for sensible progress
	 * it is best to have about 4 times that.
	 * If we require 4 times, then the default 256 4K stripe_heads will
	 * allow for chunk sizes up to 256K, which is probably OK.
	 * If the chunk size is greater, user-space should request more
	 * stripe_heads first.
	 */
	struct r5conf *conf = mddev->private;
	if (((mddev->chunk_sectors << 9) / STRIPE_SIZE) * 4
	    > conf->max_nr_stripes ||
	    ((mddev->new_chunk_sectors << 9) / STRIPE_SIZE) * 4
	    > conf->max_nr_stripes) {
		printk(KERN_WARNING "md/raid:%s: reshape: not enough stripes.  Needed %lu\n",
		       mdname(mddev),
		       ((max(mddev->chunk_sectors, mddev->new_chunk_sectors) << 9)
			/ STRIPE_SIZE)*4);
		return 0;
	}
	return 1;
}

static int check_reshape(struct mddev *mddev)
{
	struct r5conf *conf = mddev->private;

	if (mddev->delta_disks == 0 &&
	    mddev->new_layout == mddev->layout &&
	    mddev->new_chunk_sectors == mddev->chunk_sectors)
		return 0; /* nothing to do */
	if (has_failed(conf))
		return -EINVAL;
	if (mddev->delta_disks < 0) {
		/* We might be able to shrink, but the devices must
		 * be made bigger first.
		 * For raid6, 4 is the minimum size.
		 * Otherwise 2 is the minimum
		 */
		int min = 2;
		if (mddev->level == 6)
			min = 4;
		if (mddev->raid_disks + mddev->delta_disks < min)
			return -EINVAL;
	}

	if (!check_stripe_cache(mddev))
		return -ENOSPC;

	return resize_stripes(conf, (conf->previous_raid_disks
				     + mddev->delta_disks));
}

static int raid5_start_reshape(struct mddev *mddev)
{
	struct r5conf *conf = mddev->private;
	struct md_rdev *rdev;
	int spares = 0;
	unsigned long flags;

	if (test_bit(MD_RECOVERY_RUNNING, &mddev->recovery))
		return -EBUSY;

	if (!check_stripe_cache(mddev))
		return -ENOSPC;

	if (has_failed(conf))
		return -EINVAL;

	rdev_for_each(rdev, mddev) {
		if (!test_bit(In_sync, &rdev->flags)
		    && !test_bit(Faulty, &rdev->flags))
			spares++;
	}

	if (spares - mddev->degraded < mddev->delta_disks - conf->max_degraded)
		/* Not enough devices even to make a degraded array
		 * of that size
		 */
		return -EINVAL;

	/* Refuse to reduce size of the array.  Any reductions in
	 * array size must be through explicit setting of array_size
	 * attribute.
	 */
	if (raid5_size(mddev, 0, conf->raid_disks + mddev->delta_disks)
	    < mddev->array_sectors) {
		printk(KERN_ERR "md/raid:%s: array size must be reduced "
		       "before number of disks\n", mdname(mddev));
		return -EINVAL;
	}

	atomic_set(&conf->reshape_stripes, 0);
	spin_lock_irq(&conf->device_lock);
	conf->previous_raid_disks = conf->raid_disks;
	conf->raid_disks += mddev->delta_disks;
	conf->prev_chunk_sectors = conf->chunk_sectors;
	conf->chunk_sectors = mddev->new_chunk_sectors;
	conf->prev_algo = conf->algorithm;
	conf->algorithm = mddev->new_layout;
	conf->generation++;
	/* Code that selects data_offset needs to see the generation update
	 * if reshape_progress has been set - so a memory barrier needed.
	 */
	smp_mb();
	if (mddev->reshape_backwards)
		conf->reshape_progress = raid5_size(mddev, 0, 0);
	else
		conf->reshape_progress = 0;
	conf->reshape_safe = conf->reshape_progress;
	spin_unlock_irq(&conf->device_lock);

	/* Add some new drives, as many as will fit.
	 * We know there are enough to make the newly sized array work.
	 * Don't add devices if we are reducing the number of
	 * devices in the array.  This is because it is not possible
	 * to correctly record the "partially reconstructed" state of
	 * such devices during the reshape and confusion could result.
	 */
	if (mddev->delta_disks >= 0) {
		rdev_for_each(rdev, mddev)
			if (rdev->raid_disk < 0 &&
			    !test_bit(Faulty, &rdev->flags)) {
				if (raid5_add_disk(mddev, rdev) == 0) {
					if (rdev->raid_disk
					    >= conf->previous_raid_disks)
						set_bit(In_sync, &rdev->flags);
					else
						rdev->recovery_offset = 0;

					if (sysfs_link_rdev(mddev, rdev))
						/* Failure here is OK */;
				}
			} else if (rdev->raid_disk >= conf->previous_raid_disks
				   && !test_bit(Faulty, &rdev->flags)) {
				/* This is a spare that was manually added */
				set_bit(In_sync, &rdev->flags);
			}

		/* When a reshape changes the number of devices,
		 * ->degraded is measured against the larger of the
		 * pre and post number of devices.
		 */
		spin_lock_irqsave(&conf->device_lock, flags);
		mddev->degraded = calc_degraded(conf);
		spin_unlock_irqrestore(&conf->device_lock, flags);
	}
	mddev->raid_disks = conf->raid_disks;
	mddev->reshape_position = conf->reshape_progress;
	set_bit(MD_CHANGE_DEVS, &mddev->flags);

	clear_bit(MD_RECOVERY_SYNC, &mddev->recovery);
	clear_bit(MD_RECOVERY_CHECK, &mddev->recovery);
	set_bit(MD_RECOVERY_RESHAPE, &mddev->recovery);
	set_bit(MD_RECOVERY_RUNNING, &mddev->recovery);
	mddev->sync_thread = md_register_thread(md_do_sync, mddev,
						"reshape");
	if (!mddev->sync_thread) {
		mddev->recovery = 0;
		spin_lock_irq(&conf->device_lock);
		mddev->raid_disks = conf->raid_disks = conf->previous_raid_disks;
		rdev_for_each(rdev, mddev)
			rdev->new_data_offset = rdev->data_offset;
		smp_wmb();
		conf->reshape_progress = MaxSector;
		mddev->reshape_position = MaxSector;
		spin_unlock_irq(&conf->device_lock);
		return -EAGAIN;
	}
	conf->reshape_checkpoint = jiffies;
	md_wakeup_thread(mddev->sync_thread);
	md_new_event(mddev);
	return 0;
}

/* This is called from the reshape thread and should make any
 * changes needed in 'conf'
 */
static void end_reshape(struct r5conf *conf)
{

	if (!test_bit(MD_RECOVERY_INTR, &conf->mddev->recovery)) {
		struct md_rdev *rdev;

		spin_lock_irq(&conf->device_lock);
		conf->previous_raid_disks = conf->raid_disks;
		rdev_for_each(rdev, conf->mddev)
			rdev->data_offset = rdev->new_data_offset;
		smp_wmb();
		conf->reshape_progress = MaxSector;
		spin_unlock_irq(&conf->device_lock);
		wake_up(&conf->wait_for_overlap);

		/* read-ahead size must cover two whole stripes, which is
		 * 2 * (datadisks) * chunksize where 'n' is the number of raid devices
		 */
		if (conf->mddev->queue) {
			int data_disks = conf->raid_disks - conf->max_degraded;
			int stripe = data_disks * ((conf->chunk_sectors << 9)
						   / PAGE_SIZE);
			if (conf->mddev->queue->backing_dev_info.ra_pages < 2 * stripe)
				conf->mddev->queue->backing_dev_info.ra_pages = 2 * stripe;
		}
	}
}

/* This is called from the raid5d thread with mddev_lock held.
 * It makes config changes to the device.
 */
static void raid5_finish_reshape(struct mddev *mddev)
{
	struct r5conf *conf = mddev->private;

	if (!test_bit(MD_RECOVERY_INTR, &mddev->recovery)) {

		if (mddev->delta_disks > 0) {
			md_set_array_sectors(mddev, raid5_size(mddev, 0, 0));
			set_capacity(mddev->gendisk, mddev->array_sectors);
			revalidate_disk(mddev->gendisk);
		} else {
			int d;
			spin_lock_irq(&conf->device_lock);
			mddev->degraded = calc_degraded(conf);
			spin_unlock_irq(&conf->device_lock);
			for (d = conf->raid_disks ;
			     d < conf->raid_disks - mddev->delta_disks;
			     d++) {
				struct md_rdev *rdev = conf->disks[d].rdev;
				if (rdev)
					clear_bit(In_sync, &rdev->flags);
				rdev = conf->disks[d].replacement;
				if (rdev)
					clear_bit(In_sync, &rdev->flags);
			}
		}
		mddev->layout = conf->algorithm;
		mddev->chunk_sectors = conf->chunk_sectors;
		mddev->reshape_position = MaxSector;
		mddev->delta_disks = 0;
		mddev->reshape_backwards = 0;
	}
}

static void raid5_quiesce(struct mddev *mddev, int state)
{
	struct r5conf *conf = mddev->private;

	switch(state) {
	case 2: /* resume for a suspend */
		wake_up(&conf->wait_for_overlap);
		break;

	case 1: /* stop all writes */
		spin_lock_irq(&conf->device_lock);
		/* '2' tells resync/reshape to pause so that all
		 * active stripes can drain
		 */
		conf->quiesce = 2;
		wait_event_lock_irq(conf->wait_for_stripe,
				    atomic_read(&conf->active_stripes) == 0 &&
				    atomic_read(&conf->active_aligned_reads) == 0,
				    conf->device_lock);
		conf->quiesce = 1;
		spin_unlock_irq(&conf->device_lock);
		/* allow reshape to continue */
		wake_up(&conf->wait_for_overlap);
		break;

	case 0: /* re-enable writes */
		spin_lock_irq(&conf->device_lock);
		conf->quiesce = 0;
		wake_up(&conf->wait_for_stripe);
		wake_up(&conf->wait_for_overlap);
		spin_unlock_irq(&conf->device_lock);
		break;
	}
}


static void *raid45_takeover_raid0(struct mddev *mddev, int level)
{
	struct r0conf *raid0_conf = mddev->private;
	sector_t sectors;

	/* for raid0 takeover only one zone is supported */
	if (raid0_conf->nr_strip_zones > 1) {
		printk(KERN_ERR "md/raid:%s: cannot takeover raid0 with more than one zone.\n",
		       mdname(mddev));
		return ERR_PTR(-EINVAL);
	}

	sectors = raid0_conf->strip_zone[0].zone_end;
	sector_div(sectors, raid0_conf->strip_zone[0].nb_dev);
	mddev->dev_sectors = sectors;
	mddev->new_level = level;
	mddev->new_layout = ALGORITHM_PARITY_N;
	mddev->new_chunk_sectors = mddev->chunk_sectors;
	mddev->raid_disks += 1;
	mddev->delta_disks = 1;
	/* make sure it will be not marked as dirty */
	mddev->recovery_cp = MaxSector;

	return setup_conf(mddev);
}


static void *raid5_takeover_raid1(struct mddev *mddev)
{
	int chunksect;

	if (mddev->raid_disks != 2 ||
	    mddev->degraded > 1)
		return ERR_PTR(-EINVAL);

	/* Should check if there are write-behind devices? */

	chunksect = 64*2; /* 64K by default */

	/* The array must be an exact multiple of chunksize */
	while (chunksect && (mddev->array_sectors & (chunksect-1)))
		chunksect >>= 1;

	if ((chunksect<<9) < STRIPE_SIZE)
		/* array size does not allow a suitable chunk size */
		return ERR_PTR(-EINVAL);

	mddev->new_level = 5;
	mddev->new_layout = ALGORITHM_LEFT_SYMMETRIC;
	mddev->new_chunk_sectors = chunksect;

	return setup_conf(mddev);
}

static void *raid5_takeover_raid6(struct mddev *mddev)
{
	int new_layout;

	switch (mddev->layout) {
	case ALGORITHM_LEFT_ASYMMETRIC_6:
		new_layout = ALGORITHM_LEFT_ASYMMETRIC;
		break;
	case ALGORITHM_RIGHT_ASYMMETRIC_6:
		new_layout = ALGORITHM_RIGHT_ASYMMETRIC;
		break;
	case ALGORITHM_LEFT_SYMMETRIC_6:
		new_layout = ALGORITHM_LEFT_SYMMETRIC;
		break;
	case ALGORITHM_RIGHT_SYMMETRIC_6:
		new_layout = ALGORITHM_RIGHT_SYMMETRIC;
		break;
	case ALGORITHM_PARITY_0_6:
		new_layout = ALGORITHM_PARITY_0;
		break;
	case ALGORITHM_PARITY_N:
		new_layout = ALGORITHM_PARITY_N;
		break;
	default:
		return ERR_PTR(-EINVAL);
	}
	mddev->new_level = 5;
	mddev->new_layout = new_layout;
	mddev->delta_disks = -1;
	mddev->raid_disks -= 1;
	return setup_conf(mddev);
}


static int raid5_check_reshape(struct mddev *mddev)
{
	/* For a 2-drive array, the layout and chunk size can be changed
	 * immediately as not restriping is needed.
	 * For larger arrays we record the new value - after validation
	 * to be used by a reshape pass.
	 */
	struct r5conf *conf = mddev->private;
	int new_chunk = mddev->new_chunk_sectors;

	if (mddev->new_layout >= 0 && !algorithm_valid_raid5(mddev->new_layout))
		return -EINVAL;
	if (new_chunk > 0) {
		if (!is_power_of_2(new_chunk))
			return -EINVAL;
		if (new_chunk < (PAGE_SIZE>>9))
			return -EINVAL;
		if (mddev->array_sectors & (new_chunk-1))
			/* not factor of array size */
			return -EINVAL;
	}

	/* They look valid */

	if (mddev->raid_disks == 2) {
		/* can make the change immediately */
		if (mddev->new_layout >= 0) {
			conf->algorithm = mddev->new_layout;
			mddev->layout = mddev->new_layout;
		}
		if (new_chunk > 0) {
			conf->chunk_sectors = new_chunk ;
			mddev->chunk_sectors = new_chunk;
		}
		set_bit(MD_CHANGE_DEVS, &mddev->flags);
		md_wakeup_thread(mddev->thread);
	}
	return check_reshape(mddev);
}

static int raid6_check_reshape(struct mddev *mddev)
{
	int new_chunk = mddev->new_chunk_sectors;

	if (mddev->new_layout >= 0 && !algorithm_valid_raid6(mddev->new_layout))
		return -EINVAL;
	if (new_chunk > 0) {
		if (!is_power_of_2(new_chunk))
			return -EINVAL;
		if (new_chunk < (PAGE_SIZE >> 9))
			return -EINVAL;
		if (mddev->array_sectors & (new_chunk-1))
			/* not factor of array size */
			return -EINVAL;
	}

	/* They look valid */
	return check_reshape(mddev);
}

static void *raid5_takeover(struct mddev *mddev)
{
	/* raid5 can take over:
	 *  raid0 - if there is only one strip zone - make it a raid4 layout
	 *  raid1 - if there are two drives.  We need to know the chunk size
	 *  raid4 - trivial - just use a raid4 layout.
	 *  raid6 - Providing it is a *_6 layout
	 */
	if (mddev->level == 0)
		return raid45_takeover_raid0(mddev, 5);
	if (mddev->level == 1)
		return raid5_takeover_raid1(mddev);
	if (mddev->level == 4) {
		mddev->new_layout = ALGORITHM_PARITY_N;
		mddev->new_level = 5;
		return setup_conf(mddev);
	}
	if (mddev->level == 6)
		return raid5_takeover_raid6(mddev);

	return ERR_PTR(-EINVAL);
}

static void *raid4_takeover(struct mddev *mddev)
{
	/* raid4 can take over:
	 *  raid0 - if there is only one strip zone
	 *  raid5 - if layout is right
	 */
	if (mddev->level == 0)
		return raid45_takeover_raid0(mddev, 4);
	if (mddev->level == 5 &&
	    mddev->layout == ALGORITHM_PARITY_N) {
		mddev->new_layout = 0;
		mddev->new_level = 4;
		return setup_conf(mddev);
	}
	return ERR_PTR(-EINVAL);
}

static struct md_personality raid5_personality;

static void *raid6_takeover(struct mddev *mddev)
{
	/* Currently can only take over a raid5.  We map the
	 * personality to an equivalent raid6 personality
	 * with the Q block at the end.
	 */
	int new_layout;

	if (mddev->pers != &raid5_personality)
		return ERR_PTR(-EINVAL);
	if (mddev->degraded > 1)
		return ERR_PTR(-EINVAL);
	if (mddev->raid_disks > 253)
		return ERR_PTR(-EINVAL);
	if (mddev->raid_disks < 3)
		return ERR_PTR(-EINVAL);

	switch (mddev->layout) {
	case ALGORITHM_LEFT_ASYMMETRIC:
		new_layout = ALGORITHM_LEFT_ASYMMETRIC_6;
		break;
	case ALGORITHM_RIGHT_ASYMMETRIC:
		new_layout = ALGORITHM_RIGHT_ASYMMETRIC_6;
		break;
	case ALGORITHM_LEFT_SYMMETRIC:
		new_layout = ALGORITHM_LEFT_SYMMETRIC_6;
		break;
	case ALGORITHM_RIGHT_SYMMETRIC:
		new_layout = ALGORITHM_RIGHT_SYMMETRIC_6;
		break;
	case ALGORITHM_PARITY_0:
		new_layout = ALGORITHM_PARITY_0_6;
		break;
	case ALGORITHM_PARITY_N:
		new_layout = ALGORITHM_PARITY_N;
		break;
	default:
		return ERR_PTR(-EINVAL);
	}
	mddev->new_level = 6;
	mddev->new_layout = new_layout;
	mddev->delta_disks = 1;
	mddev->raid_disks += 1;
	return setup_conf(mddev);
}


static struct md_personality raid6_personality =
{
	.name		= "raid6",
	.level		= 6,
	.owner		= THIS_MODULE,
	.make_request	= make_request,
	.run		= run,
	.stop		= stop,
	.status		= status,
	.error_handler	= error,
	.hot_add_disk	= raid5_add_disk,
	.hot_remove_disk= raid5_remove_disk,
	.spare_active	= raid5_spare_active,
	.sync_request	= sync_request,
	.resize		= raid5_resize,
	.size		= raid5_size,
	.check_reshape	= raid6_check_reshape,
	.start_reshape  = raid5_start_reshape,
	.finish_reshape = raid5_finish_reshape,
	.quiesce	= raid5_quiesce,
	.takeover	= raid6_takeover,
};
static struct md_personality raid5_personality =
{
	.name		= "raid5",
	.level		= 5,
	.owner		= THIS_MODULE,
	.make_request	= make_request,
	.run		= run,
	.stop		= stop,
	.status		= status,
	.error_handler	= error,
	.hot_add_disk	= raid5_add_disk,
	.hot_remove_disk= raid5_remove_disk,
	.spare_active	= raid5_spare_active,
	.sync_request	= sync_request,
	.resize		= raid5_resize,
	.size		= raid5_size,
	.check_reshape	= raid5_check_reshape,
	.start_reshape  = raid5_start_reshape,
	.finish_reshape = raid5_finish_reshape,
	.quiesce	= raid5_quiesce,
	.takeover	= raid5_takeover,
};

static struct md_personality raid4_personality =
{
	.name		= "raid4",
	.level		= 4,
	.owner		= THIS_MODULE,
	.make_request	= make_request,
	.run		= run,
	.stop		= stop,
	.status		= status,
	.error_handler	= error,
	.hot_add_disk	= raid5_add_disk,
	.hot_remove_disk= raid5_remove_disk,
	.spare_active	= raid5_spare_active,
	.sync_request	= sync_request,
	.resize		= raid5_resize,
	.size		= raid5_size,
	.check_reshape	= raid5_check_reshape,
	.start_reshape  = raid5_start_reshape,
	.finish_reshape = raid5_finish_reshape,
	.quiesce	= raid5_quiesce,
	.takeover	= raid4_takeover,
};

static int __init raid5_init(void)
{
	register_md_personality(&raid6_personality);
	register_md_personality(&raid5_personality);
	register_md_personality(&raid4_personality);
	return 0;
}

static void raid5_exit(void)
{
	unregister_md_personality(&raid6_personality);
	unregister_md_personality(&raid5_personality);
	unregister_md_personality(&raid4_personality);
}

module_init(raid5_init);
module_exit(raid5_exit);
MODULE_LICENSE("GPL");
MODULE_DESCRIPTION("RAID4/5/6 (striping with parity) personality for MD");
MODULE_ALIAS("md-personality-4"); /* RAID5 */
MODULE_ALIAS("md-raid5");
MODULE_ALIAS("md-raid4");
MODULE_ALIAS("md-level-5");
MODULE_ALIAS("md-level-4");
MODULE_ALIAS("md-personality-8"); /* RAID6 */
MODULE_ALIAS("md-raid6");
MODULE_ALIAS("md-level-6");

/* This used to be two separate modules, they were: */
MODULE_ALIAS("raid5");
MODULE_ALIAS("raid6");<|MERGE_RESOLUTION|>--- conflicted
+++ resolved
@@ -704,10 +704,6 @@
 			rbi->bi_io_vec[0].bv_len = STRIPE_SIZE;
 			rbi->bi_io_vec[0].bv_offset = 0;
 			rbi->bi_size = STRIPE_SIZE;
-<<<<<<< HEAD
-			rbi->bi_next = NULL;
-=======
->>>>>>> f722406f
 			if (conf->mddev->gendisk)
 				trace_block_bio_remap(bdev_get_queue(rbi->bi_bdev),
 						      rbi, disk_devt(conf->mddev->gendisk),
