--- conflicted
+++ resolved
@@ -101,12 +101,6 @@
 
 #define BITMAP_BLOCK_SHIFT 9
 
-<<<<<<< HEAD
-/* how many blocks per chunk? (this is variable) */
-#define CHUNK_BLOCK_RATIO(bitmap) ((bitmap)->mddev->bitmap_info.chunksize >> BITMAP_BLOCK_SHIFT)
-
-=======
->>>>>>> 711e1bfb
 #endif
 
 /*
