--- conflicted
+++ resolved
@@ -1480,25 +1480,15 @@
 }
 
 /*
-<<<<<<< HEAD
- * Test if the buffer is unused and too old, and commit it.
-=======
  * We may not be able to evict this buffer if IO pending or the client
  * is still using it.  Caller is expected to know buffer is too old.
  *
->>>>>>> e529fea9
  * And if GFP_NOFS is used, we must not do any I/O because we hold
  * dm_bufio_clients_lock and we would risk deadlock if the I/O gets
  * rerouted to different bufio client.
  */
 static bool __try_evict_buffer(struct dm_buffer *b, gfp_t gfp)
 {
-<<<<<<< HEAD
-	if (jiffies - b->last_accessed < max_jiffies)
-		return 0;
-
-=======
->>>>>>> e529fea9
 	if (!(gfp & __GFP_FS)) {
 		if (test_bit(B_READING, &b->state) ||
 		    test_bit(B_WRITING, &b->state) ||
@@ -1533,14 +1523,9 @@
 
 	for (l = 0; l < LIST_SIZE; l++) {
 		list_for_each_entry_safe_reverse(b, tmp, &c->lru[l], lru_list) {
-<<<<<<< HEAD
-			freed += __cleanup_old_buffer(b, gfp_mask, 0);
-			if (!--nr_to_scan)
-=======
 			if (__try_evict_buffer(b, gfp_mask))
 				freed++;
 			if (!--nr_to_scan || ((count - freed) <= retain_target))
->>>>>>> e529fea9
 				return freed;
 			dm_bufio_cond_resched();
 		}
