--- conflicted
+++ resolved
@@ -2931,16 +2931,6 @@
 	 */
 	if (mddev->bitmap == NULL &&
 	    mddev->recovery_cp == MaxSector &&
-<<<<<<< HEAD
-	    !test_bit(MD_RECOVERY_REQUESTED, &mddev->recovery) &&
-	    conf->fullsync == 0) {
-		*skipped = 1;
-		max_sector = mddev->dev_sectors;
-		if (test_bit(MD_RECOVERY_SYNC, &mddev->recovery) ||
-		    test_bit(MD_RECOVERY_RESHAPE, &mddev->recovery))
-			max_sector = mddev->resync_max_sectors;
-		return max_sector - sector_nr;
-=======
 	    mddev->reshape_position == MaxSector &&
 	    !test_bit(MD_RECOVERY_SYNC, &mddev->recovery) &&
 	    !test_bit(MD_RECOVERY_REQUESTED, &mddev->recovery) &&
@@ -2948,7 +2938,6 @@
 	    conf->fullsync == 0) {
 		*skipped = 1;
 		return mddev->dev_sectors - sector_nr;
->>>>>>> d0e0ac97
 	}
 
  skipped:
@@ -3651,12 +3640,7 @@
 	if (mddev->queue) {
 		blk_queue_max_discard_sectors(mddev->queue,
 					      mddev->chunk_sectors);
-<<<<<<< HEAD
-		blk_queue_max_write_same_sectors(mddev->queue,
-						 mddev->chunk_sectors);
-=======
 		blk_queue_max_write_same_sectors(mddev->queue, 0);
->>>>>>> d0e0ac97
 		blk_queue_io_min(mddev->queue, chunk_size);
 		if (conf->geo.raid_disks % conf->geo.near_copies)
 			blk_queue_io_opt(mddev->queue, chunk_size * conf->geo.raid_disks);
