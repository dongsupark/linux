/*
 * raid1.c : Multiple Devices driver for Linux
 *
 * Copyright (C) 1999, 2000, 2001 Ingo Molnar, Red Hat
 *
 * Copyright (C) 1996, 1997, 1998 Ingo Molnar, Miguel de Icaza, Gadi Oxman
 *
 * RAID-1 management functions.
 *
 * Better read-balancing code written by Mika Kuoppala <miku@iki.fi>, 2000
 *
 * Fixes to reconstruction by Jakob Østergaard" <jakob@ostenfeld.dk>
 * Various fixes by Neil Brown <neilb@cse.unsw.edu.au>
 *
 * Changes by Peter T. Breuer <ptb@it.uc3m.es> 31/1/2003 to support
 * bitmapped intelligence in resync:
 *
 *      - bitmap marked during normal i/o
 *      - bitmap used to skip nondirty blocks during sync
 *
 * Additions to bitmap code, (C) 2003-2004 Paul Clements, SteelEye Technology:
 * - persistent bitmap code
 *
 * This program is free software; you can redistribute it and/or modify
 * it under the terms of the GNU General Public License as published by
 * the Free Software Foundation; either version 2, or (at your option)
 * any later version.
 *
 * You should have received a copy of the GNU General Public License
 * (for example /usr/src/linux/COPYING); if not, write to the Free
 * Software Foundation, Inc., 675 Mass Ave, Cambridge, MA 02139, USA.
 */

#include <linux/slab.h>
#include <linux/delay.h>
#include <linux/blkdev.h>
#include <linux/module.h>
#include <linux/seq_file.h>
#include <linux/ratelimit.h>
#include "md.h"
#include "raid1.h"
#include "bitmap.h"

/*
 * Number of guaranteed r1bios in case of extreme VM load:
 */
#define	NR_RAID1_BIOS 256

/* when we get a read error on a read-only array, we redirect to another
 * device without failing the first device, or trying to over-write to
 * correct the read error.  To keep track of bad blocks on a per-bio
 * level, we store IO_BLOCKED in the appropriate 'bios' pointer
 */
#define IO_BLOCKED ((struct bio *)1)
/* When we successfully write to a known bad-block, we need to remove the
 * bad-block marking which must be done from process context.  So we record
 * the success by setting devs[n].bio to IO_MADE_GOOD
 */
#define IO_MADE_GOOD ((struct bio *)2)

#define BIO_SPECIAL(bio) ((unsigned long)bio <= 2)

/* When there are this many requests queue to be written by
 * the raid1 thread, we become 'congested' to provide back-pressure
 * for writeback.
 */
static int max_queued_requests = 1024;

static void allow_barrier(struct r1conf *conf);
static void lower_barrier(struct r1conf *conf);

static void * r1bio_pool_alloc(gfp_t gfp_flags, void *data)
{
	struct pool_info *pi = data;
	int size = offsetof(struct r1bio, bios[pi->raid_disks]);

	/* allocate a r1bio with room for raid_disks entries in the bios array */
	return kzalloc(size, gfp_flags);
}

static void r1bio_pool_free(void *r1_bio, void *data)
{
	kfree(r1_bio);
}

#define RESYNC_BLOCK_SIZE (64*1024)
//#define RESYNC_BLOCK_SIZE PAGE_SIZE
#define RESYNC_SECTORS (RESYNC_BLOCK_SIZE >> 9)
#define RESYNC_PAGES ((RESYNC_BLOCK_SIZE + PAGE_SIZE-1) / PAGE_SIZE)
#define RESYNC_WINDOW (2048*1024)

static void * r1buf_pool_alloc(gfp_t gfp_flags, void *data)
{
	struct pool_info *pi = data;
	struct r1bio *r1_bio;
	struct bio *bio;
	int i, j;

	r1_bio = r1bio_pool_alloc(gfp_flags, pi);
	if (!r1_bio)
		return NULL;

	/*
	 * Allocate bios : 1 for reading, n-1 for writing
	 */
	for (j = pi->raid_disks ; j-- ; ) {
		bio = bio_kmalloc(gfp_flags, RESYNC_PAGES);
		if (!bio)
			goto out_free_bio;
		r1_bio->bios[j] = bio;
	}
	/*
	 * Allocate RESYNC_PAGES data pages and attach them to
	 * the first bio.
	 * If this is a user-requested check/repair, allocate
	 * RESYNC_PAGES for each bio.
	 */
	if (test_bit(MD_RECOVERY_REQUESTED, &pi->mddev->recovery))
		j = pi->raid_disks;
	else
		j = 1;
	while(j--) {
		bio = r1_bio->bios[j];
		bio->bi_vcnt = RESYNC_PAGES;

		if (bio_alloc_pages(bio, gfp_flags))
			goto out_free_bio;
	}
	/* If not user-requests, copy the page pointers to all bios */
	if (!test_bit(MD_RECOVERY_REQUESTED, &pi->mddev->recovery)) {
		for (i=0; i<RESYNC_PAGES ; i++)
			for (j=1; j<pi->raid_disks; j++)
				r1_bio->bios[j]->bi_io_vec[i].bv_page =
					r1_bio->bios[0]->bi_io_vec[i].bv_page;
	}

	r1_bio->master_bio = NULL;

	return r1_bio;

out_free_bio:
	while (++j < pi->raid_disks)
		bio_put(r1_bio->bios[j]);
	r1bio_pool_free(r1_bio, data);
	return NULL;
}

static void r1buf_pool_free(void *__r1_bio, void *data)
{
	struct pool_info *pi = data;
	int i,j;
	struct r1bio *r1bio = __r1_bio;

	for (i = 0; i < RESYNC_PAGES; i++)
		for (j = pi->raid_disks; j-- ;) {
			if (j == 0 ||
			    r1bio->bios[j]->bi_io_vec[i].bv_page !=
			    r1bio->bios[0]->bi_io_vec[i].bv_page)
				safe_put_page(r1bio->bios[j]->bi_io_vec[i].bv_page);
		}
	for (i=0 ; i < pi->raid_disks; i++)
		bio_put(r1bio->bios[i]);

	r1bio_pool_free(r1bio, data);
}

static void put_all_bios(struct r1conf *conf, struct r1bio *r1_bio)
{
	int i;

	for (i = 0; i < conf->raid_disks * 2; i++) {
		struct bio **bio = r1_bio->bios + i;
		if (!BIO_SPECIAL(*bio))
			bio_put(*bio);
		*bio = NULL;
	}
}

static void free_r1bio(struct r1bio *r1_bio)
{
	struct r1conf *conf = r1_bio->mddev->private;

	put_all_bios(conf, r1_bio);
	mempool_free(r1_bio, conf->r1bio_pool);
}

static void put_buf(struct r1bio *r1_bio)
{
	struct r1conf *conf = r1_bio->mddev->private;
	int i;

	for (i = 0; i < conf->raid_disks * 2; i++) {
		struct bio *bio = r1_bio->bios[i];
		if (bio->bi_end_io)
			rdev_dec_pending(conf->mirrors[i].rdev, r1_bio->mddev);
	}

	mempool_free(r1_bio, conf->r1buf_pool);

	lower_barrier(conf);
}

static void reschedule_retry(struct r1bio *r1_bio)
{
	unsigned long flags;
	struct mddev *mddev = r1_bio->mddev;
	struct r1conf *conf = mddev->private;

	spin_lock_irqsave(&conf->device_lock, flags);
	list_add(&r1_bio->retry_list, &conf->retry_list);
	conf->nr_queued ++;
	spin_unlock_irqrestore(&conf->device_lock, flags);

	wake_up(&conf->wait_barrier);
	md_wakeup_thread(mddev->thread);
}

/*
 * raid_end_bio_io() is called when we have finished servicing a mirrored
 * operation and are ready to return a success/failure code to the buffer
 * cache layer.
 */
static void call_bio_endio(struct r1bio *r1_bio)
{
	struct bio *bio = r1_bio->master_bio;
	int done;
	struct r1conf *conf = r1_bio->mddev->private;

	if (bio->bi_phys_segments) {
		unsigned long flags;
		spin_lock_irqsave(&conf->device_lock, flags);
		bio->bi_phys_segments--;
		done = (bio->bi_phys_segments == 0);
		spin_unlock_irqrestore(&conf->device_lock, flags);
	} else
		done = 1;

	if (!test_bit(R1BIO_Uptodate, &r1_bio->state))
		clear_bit(BIO_UPTODATE, &bio->bi_flags);
	if (done) {
		bio_endio(bio, 0);
		/*
		 * Wake up any possible resync thread that waits for the device
		 * to go idle.
		 */
		allow_barrier(conf);
	}
}

static void raid_end_bio_io(struct r1bio *r1_bio)
{
	struct bio *bio = r1_bio->master_bio;

	/* if nobody has done the final endio yet, do it now */
	if (!test_and_set_bit(R1BIO_Returned, &r1_bio->state)) {
		pr_debug("raid1: sync end %s on sectors %llu-%llu\n",
			 (bio_data_dir(bio) == WRITE) ? "write" : "read",
			 (unsigned long long) bio->bi_sector,
			 (unsigned long long) bio->bi_sector +
			 bio_sectors(bio) - 1);

		call_bio_endio(r1_bio);
	}
	free_r1bio(r1_bio);
}

/*
 * Update disk head position estimator based on IRQ completion info.
 */
static inline void update_head_pos(int disk, struct r1bio *r1_bio)
{
	struct r1conf *conf = r1_bio->mddev->private;

	conf->mirrors[disk].head_position =
		r1_bio->sector + (r1_bio->sectors);
}

/*
 * Find the disk number which triggered given bio
 */
static int find_bio_disk(struct r1bio *r1_bio, struct bio *bio)
{
	int mirror;
	struct r1conf *conf = r1_bio->mddev->private;
	int raid_disks = conf->raid_disks;

	for (mirror = 0; mirror < raid_disks * 2; mirror++)
		if (r1_bio->bios[mirror] == bio)
			break;

	BUG_ON(mirror == raid_disks * 2);
	update_head_pos(mirror, r1_bio);

	return mirror;
}

static void raid1_end_read_request(struct bio *bio, int error)
{
	int uptodate = test_bit(BIO_UPTODATE, &bio->bi_flags);
	struct r1bio *r1_bio = bio->bi_private;
	int mirror;
	struct r1conf *conf = r1_bio->mddev->private;

	mirror = r1_bio->read_disk;
	/*
	 * this branch is our 'one mirror IO has finished' event handler:
	 */
	update_head_pos(mirror, r1_bio);

	if (uptodate)
		set_bit(R1BIO_Uptodate, &r1_bio->state);
	else {
		/* If all other devices have failed, we want to return
		 * the error upwards rather than fail the last device.
		 * Here we redefine "uptodate" to mean "Don't want to retry"
		 */
		unsigned long flags;
		spin_lock_irqsave(&conf->device_lock, flags);
		if (r1_bio->mddev->degraded == conf->raid_disks ||
		    (r1_bio->mddev->degraded == conf->raid_disks-1 &&
		     !test_bit(Faulty, &conf->mirrors[mirror].rdev->flags)))
			uptodate = 1;
		spin_unlock_irqrestore(&conf->device_lock, flags);
	}

	if (uptodate) {
		raid_end_bio_io(r1_bio);
		rdev_dec_pending(conf->mirrors[mirror].rdev, conf->mddev);
	} else {
		/*
		 * oops, read error:
		 */
		char b[BDEVNAME_SIZE];
		printk_ratelimited(
			KERN_ERR "md/raid1:%s: %s: "
			"rescheduling sector %llu\n",
			mdname(conf->mddev),
			bdevname(conf->mirrors[mirror].rdev->bdev,
				 b),
			(unsigned long long)r1_bio->sector);
		set_bit(R1BIO_ReadError, &r1_bio->state);
		reschedule_retry(r1_bio);
		/* don't drop the reference on read_disk yet */
	}
}

static void close_write(struct r1bio *r1_bio)
{
	/* it really is the end of this request */
	if (test_bit(R1BIO_BehindIO, &r1_bio->state)) {
		/* free extra copy of the data pages */
		int i = r1_bio->behind_page_count;
		while (i--)
			safe_put_page(r1_bio->behind_bvecs[i].bv_page);
		kfree(r1_bio->behind_bvecs);
		r1_bio->behind_bvecs = NULL;
	}
	/* clear the bitmap if all writes complete successfully */
	bitmap_endwrite(r1_bio->mddev->bitmap, r1_bio->sector,
			r1_bio->sectors,
			!test_bit(R1BIO_Degraded, &r1_bio->state),
			test_bit(R1BIO_BehindIO, &r1_bio->state));
	md_write_end(r1_bio->mddev);
}

static void r1_bio_write_done(struct r1bio *r1_bio)
{
	if (!atomic_dec_and_test(&r1_bio->remaining))
		return;

	if (test_bit(R1BIO_WriteError, &r1_bio->state))
		reschedule_retry(r1_bio);
	else {
		close_write(r1_bio);
		if (test_bit(R1BIO_MadeGood, &r1_bio->state))
			reschedule_retry(r1_bio);
		else
			raid_end_bio_io(r1_bio);
	}
}

static void raid1_end_write_request(struct bio *bio, int error)
{
	int uptodate = test_bit(BIO_UPTODATE, &bio->bi_flags);
	struct r1bio *r1_bio = bio->bi_private;
	int mirror, behind = test_bit(R1BIO_BehindIO, &r1_bio->state);
	struct r1conf *conf = r1_bio->mddev->private;
	struct bio *to_put = NULL;

	mirror = find_bio_disk(r1_bio, bio);

	/*
	 * 'one mirror IO has finished' event handler:
	 */
	if (!uptodate) {
		set_bit(WriteErrorSeen,
			&conf->mirrors[mirror].rdev->flags);
		if (!test_and_set_bit(WantReplacement,
				      &conf->mirrors[mirror].rdev->flags))
			set_bit(MD_RECOVERY_NEEDED, &
				conf->mddev->recovery);

		set_bit(R1BIO_WriteError, &r1_bio->state);
	} else {
		/*
		 * Set R1BIO_Uptodate in our master bio, so that we
		 * will return a good error code for to the higher
		 * levels even if IO on some other mirrored buffer
		 * fails.
		 *
		 * The 'master' represents the composite IO operation
		 * to user-side. So if something waits for IO, then it
		 * will wait for the 'master' bio.
		 */
		sector_t first_bad;
		int bad_sectors;

		r1_bio->bios[mirror] = NULL;
		to_put = bio;
		/*
		 * Do not set R1BIO_Uptodate if the current device is
		 * rebuilding or Faulty. This is because we cannot use
		 * such device for properly reading the data back (we could
		 * potentially use it, if the current write would have felt
		 * before rdev->recovery_offset, but for simplicity we don't
		 * check this here.
		 */
		if (test_bit(In_sync, &conf->mirrors[mirror].rdev->flags) &&
		    !test_bit(Faulty, &conf->mirrors[mirror].rdev->flags))
			set_bit(R1BIO_Uptodate, &r1_bio->state);

		/* Maybe we can clear some bad blocks. */
		if (is_badblock(conf->mirrors[mirror].rdev,
				r1_bio->sector, r1_bio->sectors,
				&first_bad, &bad_sectors)) {
			r1_bio->bios[mirror] = IO_MADE_GOOD;
			set_bit(R1BIO_MadeGood, &r1_bio->state);
		}
	}

	if (behind) {
		if (test_bit(WriteMostly, &conf->mirrors[mirror].rdev->flags))
			atomic_dec(&r1_bio->behind_remaining);

		/*
		 * In behind mode, we ACK the master bio once the I/O
		 * has safely reached all non-writemostly
		 * disks. Setting the Returned bit ensures that this
		 * gets done only once -- we don't ever want to return
		 * -EIO here, instead we'll wait
		 */
		if (atomic_read(&r1_bio->behind_remaining) >= (atomic_read(&r1_bio->remaining)-1) &&
		    test_bit(R1BIO_Uptodate, &r1_bio->state)) {
			/* Maybe we can return now */
			if (!test_and_set_bit(R1BIO_Returned, &r1_bio->state)) {
				struct bio *mbio = r1_bio->master_bio;
				pr_debug("raid1: behind end write sectors"
					 " %llu-%llu\n",
					 (unsigned long long) mbio->bi_sector,
					 (unsigned long long) mbio->bi_sector +
					 bio_sectors(mbio) - 1);
				call_bio_endio(r1_bio);
			}
		}
	}
	if (r1_bio->bios[mirror] == NULL)
		rdev_dec_pending(conf->mirrors[mirror].rdev,
				 conf->mddev);

	/*
	 * Let's see if all mirrored write operations have finished
	 * already.
	 */
	r1_bio_write_done(r1_bio);

	if (to_put)
		bio_put(to_put);
}


/*
 * This routine returns the disk from which the requested read should
 * be done. There is a per-array 'next expected sequential IO' sector
 * number - if this matches on the next IO then we use the last disk.
 * There is also a per-disk 'last know head position' sector that is
 * maintained from IRQ contexts, both the normal and the resync IO
 * completion handlers update this position correctly. If there is no
 * perfect sequential match then we pick the disk whose head is closest.
 *
 * If there are 2 mirrors in the same 2 devices, performance degrades
 * because position is mirror, not device based.
 *
 * The rdev for the device selected will have nr_pending incremented.
 */
static int read_balance(struct r1conf *conf, struct r1bio *r1_bio, int *max_sectors)
{
	const sector_t this_sector = r1_bio->sector;
	int sectors;
	int best_good_sectors;
	int best_disk, best_dist_disk, best_pending_disk;
	int has_nonrot_disk;
	int disk;
	sector_t best_dist;
	unsigned int min_pending;
	struct md_rdev *rdev;
	int choose_first;
	int choose_next_idle;

	rcu_read_lock();
	/*
	 * Check if we can balance. We can balance on the whole
	 * device if no resync is going on, or below the resync window.
	 * We take the first readable disk when above the resync window.
	 */
 retry:
	sectors = r1_bio->sectors;
	best_disk = -1;
	best_dist_disk = -1;
	best_dist = MaxSector;
	best_pending_disk = -1;
	min_pending = UINT_MAX;
	best_good_sectors = 0;
	has_nonrot_disk = 0;
	choose_next_idle = 0;

	if (conf->mddev->recovery_cp < MaxSector &&
	    (this_sector + sectors >= conf->next_resync))
		choose_first = 1;
	else
		choose_first = 0;

	for (disk = 0 ; disk < conf->raid_disks * 2 ; disk++) {
		sector_t dist;
		sector_t first_bad;
		int bad_sectors;
		unsigned int pending;
		bool nonrot;

		rdev = rcu_dereference(conf->mirrors[disk].rdev);
		if (r1_bio->bios[disk] == IO_BLOCKED
		    || rdev == NULL
		    || test_bit(Unmerged, &rdev->flags)
		    || test_bit(Faulty, &rdev->flags))
			continue;
		if (!test_bit(In_sync, &rdev->flags) &&
		    rdev->recovery_offset < this_sector + sectors)
			continue;
		if (test_bit(WriteMostly, &rdev->flags)) {
			/* Don't balance among write-mostly, just
			 * use the first as a last resort */
			if (best_disk < 0) {
				if (is_badblock(rdev, this_sector, sectors,
						&first_bad, &bad_sectors)) {
					if (first_bad < this_sector)
						/* Cannot use this */
						continue;
					best_good_sectors = first_bad - this_sector;
				} else
					best_good_sectors = sectors;
				best_disk = disk;
			}
			continue;
		}
		/* This is a reasonable device to use.  It might
		 * even be best.
		 */
		if (is_badblock(rdev, this_sector, sectors,
				&first_bad, &bad_sectors)) {
			if (best_dist < MaxSector)
				/* already have a better device */
				continue;
			if (first_bad <= this_sector) {
				/* cannot read here. If this is the 'primary'
				 * device, then we must not read beyond
				 * bad_sectors from another device..
				 */
				bad_sectors -= (this_sector - first_bad);
				if (choose_first && sectors > bad_sectors)
					sectors = bad_sectors;
				if (best_good_sectors > sectors)
					best_good_sectors = sectors;

			} else {
				sector_t good_sectors = first_bad - this_sector;
				if (good_sectors > best_good_sectors) {
					best_good_sectors = good_sectors;
					best_disk = disk;
				}
				if (choose_first)
					break;
			}
			continue;
		} else
			best_good_sectors = sectors;

		nonrot = blk_queue_nonrot(bdev_get_queue(rdev->bdev));
		has_nonrot_disk |= nonrot;
		pending = atomic_read(&rdev->nr_pending);
		dist = abs(this_sector - conf->mirrors[disk].head_position);
		if (choose_first) {
			best_disk = disk;
			break;
		}
		/* Don't change to another disk for sequential reads */
		if (conf->mirrors[disk].next_seq_sect == this_sector
		    || dist == 0) {
			int opt_iosize = bdev_io_opt(rdev->bdev) >> 9;
			struct raid1_info *mirror = &conf->mirrors[disk];

			best_disk = disk;
			/*
			 * If buffered sequential IO size exceeds optimal
			 * iosize, check if there is idle disk. If yes, choose
			 * the idle disk. read_balance could already choose an
			 * idle disk before noticing it's a sequential IO in
			 * this disk. This doesn't matter because this disk
			 * will idle, next time it will be utilized after the
			 * first disk has IO size exceeds optimal iosize. In
			 * this way, iosize of the first disk will be optimal
			 * iosize at least. iosize of the second disk might be
			 * small, but not a big deal since when the second disk
			 * starts IO, the first disk is likely still busy.
			 */
			if (nonrot && opt_iosize > 0 &&
			    mirror->seq_start != MaxSector &&
			    mirror->next_seq_sect > opt_iosize &&
			    mirror->next_seq_sect - opt_iosize >=
			    mirror->seq_start) {
				choose_next_idle = 1;
				continue;
			}
			break;
		}
		/* If device is idle, use it */
		if (pending == 0) {
			best_disk = disk;
			break;
		}

		if (choose_next_idle)
			continue;

		if (min_pending > pending) {
			min_pending = pending;
			best_pending_disk = disk;
		}

		if (dist < best_dist) {
			best_dist = dist;
			best_dist_disk = disk;
		}
	}

	/*
	 * If all disks are rotational, choose the closest disk. If any disk is
	 * non-rotational, choose the disk with less pending request even the
	 * disk is rotational, which might/might not be optimal for raids with
	 * mixed ratation/non-rotational disks depending on workload.
	 */
	if (best_disk == -1) {
		if (has_nonrot_disk)
			best_disk = best_pending_disk;
		else
			best_disk = best_dist_disk;
	}

	if (best_disk >= 0) {
		rdev = rcu_dereference(conf->mirrors[best_disk].rdev);
		if (!rdev)
			goto retry;
		atomic_inc(&rdev->nr_pending);
		if (test_bit(Faulty, &rdev->flags)) {
			/* cannot risk returning a device that failed
			 * before we inc'ed nr_pending
			 */
			rdev_dec_pending(rdev, conf->mddev);
			goto retry;
		}
		sectors = best_good_sectors;

		if (conf->mirrors[best_disk].next_seq_sect != this_sector)
			conf->mirrors[best_disk].seq_start = this_sector;

		conf->mirrors[best_disk].next_seq_sect = this_sector + sectors;
	}
	rcu_read_unlock();
	*max_sectors = sectors;

	return best_disk;
}

static int raid1_mergeable_bvec(struct request_queue *q,
				struct bvec_merge_data *bvm,
				struct bio_vec *biovec)
{
	struct mddev *mddev = q->queuedata;
	struct r1conf *conf = mddev->private;
	sector_t sector = bvm->bi_sector + get_start_sect(bvm->bi_bdev);
	int max = biovec->bv_len;

	if (mddev->merge_check_needed) {
		int disk;
		rcu_read_lock();
		for (disk = 0; disk < conf->raid_disks * 2; disk++) {
			struct md_rdev *rdev = rcu_dereference(
				conf->mirrors[disk].rdev);
			if (rdev && !test_bit(Faulty, &rdev->flags)) {
				struct request_queue *q =
					bdev_get_queue(rdev->bdev);
				if (q->merge_bvec_fn) {
					bvm->bi_sector = sector +
						rdev->data_offset;
					bvm->bi_bdev = rdev->bdev;
					max = min(max, q->merge_bvec_fn(
							  q, bvm, biovec));
				}
			}
		}
		rcu_read_unlock();
	}
	return max;

}

int md_raid1_congested(struct mddev *mddev, int bits)
{
	struct r1conf *conf = mddev->private;
	int i, ret = 0;

	if ((bits & (1 << BDI_async_congested)) &&
	    conf->pending_count >= max_queued_requests)
		return 1;

	rcu_read_lock();
	for (i = 0; i < conf->raid_disks * 2; i++) {
		struct md_rdev *rdev = rcu_dereference(conf->mirrors[i].rdev);
		if (rdev && !test_bit(Faulty, &rdev->flags)) {
			struct request_queue *q = bdev_get_queue(rdev->bdev);

			BUG_ON(!q);

			/* Note the '|| 1' - when read_balance prefers
			 * non-congested targets, it can be removed
			 */
			if ((bits & (1<<BDI_async_congested)) || 1)
				ret |= bdi_congested(&q->backing_dev_info, bits);
			else
				ret &= bdi_congested(&q->backing_dev_info, bits);
		}
	}
	rcu_read_unlock();
	return ret;
}
EXPORT_SYMBOL_GPL(md_raid1_congested);

static int raid1_congested(void *data, int bits)
{
	struct mddev *mddev = data;

	return mddev_congested(mddev, bits) ||
		md_raid1_congested(mddev, bits);
}

static void flush_pending_writes(struct r1conf *conf)
{
	/* Any writes that have been queued but are awaiting
	 * bitmap updates get flushed here.
	 */
	spin_lock_irq(&conf->device_lock);

	if (conf->pending_bio_list.head) {
		struct bio *bio;
		bio = bio_list_get(&conf->pending_bio_list);
		conf->pending_count = 0;
		spin_unlock_irq(&conf->device_lock);
		/* flush any pending bitmap writes to
		 * disk before proceeding w/ I/O */
		bitmap_unplug(conf->mddev->bitmap);
		wake_up(&conf->wait_barrier);

		while (bio) { /* submit pending writes */
			struct bio *next = bio->bi_next;
			bio->bi_next = NULL;
			if (unlikely((bio->bi_rw & REQ_DISCARD) &&
			    !blk_queue_discard(bdev_get_queue(bio->bi_bdev))))
				/* Just ignore it */
				bio_endio(bio, 0);
			else
				generic_make_request(bio);
			bio = next;
		}
	} else
		spin_unlock_irq(&conf->device_lock);
}

/* Barriers....
 * Sometimes we need to suspend IO while we do something else,
 * either some resync/recovery, or reconfigure the array.
 * To do this we raise a 'barrier'.
 * The 'barrier' is a counter that can be raised multiple times
 * to count how many activities are happening which preclude
 * normal IO.
 * We can only raise the barrier if there is no pending IO.
 * i.e. if nr_pending == 0.
 * We choose only to raise the barrier if no-one is waiting for the
 * barrier to go down.  This means that as soon as an IO request
 * is ready, no other operations which require a barrier will start
 * until the IO request has had a chance.
 *
 * So: regular IO calls 'wait_barrier'.  When that returns there
 *    is no backgroup IO happening,  It must arrange to call
 *    allow_barrier when it has finished its IO.
 * backgroup IO calls must call raise_barrier.  Once that returns
 *    there is no normal IO happeing.  It must arrange to call
 *    lower_barrier when the particular background IO completes.
 */
#define RESYNC_DEPTH 32

static void raise_barrier(struct r1conf *conf)
{
	spin_lock_irq(&conf->resync_lock);

	/* Wait until no block IO is waiting */
	wait_event_lock_irq(conf->wait_barrier, !conf->nr_waiting,
			    conf->resync_lock);

	/* block any new IO from starting */
	conf->barrier++;

	/* Now wait for all pending IO to complete */
	wait_event_lock_irq(conf->wait_barrier,
			    !conf->nr_pending && conf->barrier < RESYNC_DEPTH,
			    conf->resync_lock);

	spin_unlock_irq(&conf->resync_lock);
}

static void lower_barrier(struct r1conf *conf)
{
	unsigned long flags;
	BUG_ON(conf->barrier <= 0);
	spin_lock_irqsave(&conf->resync_lock, flags);
	conf->barrier--;
	spin_unlock_irqrestore(&conf->resync_lock, flags);
	wake_up(&conf->wait_barrier);
}

static void wait_barrier(struct r1conf *conf)
{
	spin_lock_irq(&conf->resync_lock);
	if (conf->barrier) {
		conf->nr_waiting++;
		/* Wait for the barrier to drop.
		 * However if there are already pending
		 * requests (preventing the barrier from
		 * rising completely), and the
		 * pre-process bio queue isn't empty,
		 * then don't wait, as we need to empty
		 * that queue to get the nr_pending
		 * count down.
		 */
		wait_event_lock_irq(conf->wait_barrier,
				    !conf->barrier ||
				    (conf->nr_pending &&
				     current->bio_list &&
				     !bio_list_empty(current->bio_list)),
				    conf->resync_lock);
		conf->nr_waiting--;
	}
	conf->nr_pending++;
	spin_unlock_irq(&conf->resync_lock);
}

static void allow_barrier(struct r1conf *conf)
{
	unsigned long flags;
	spin_lock_irqsave(&conf->resync_lock, flags);
	conf->nr_pending--;
	spin_unlock_irqrestore(&conf->resync_lock, flags);
	wake_up(&conf->wait_barrier);
}

static void freeze_array(struct r1conf *conf, int extra)
{
	/* stop syncio and normal IO and wait for everything to
	 * go quite.
	 * We increment barrier and nr_waiting, and then
	 * wait until nr_pending match nr_queued+extra
	 * This is called in the context of one normal IO request
	 * that has failed. Thus any sync request that might be pending
	 * will be blocked by nr_pending, and we need to wait for
	 * pending IO requests to complete or be queued for re-try.
	 * Thus the number queued (nr_queued) plus this request (extra)
	 * must match the number of pending IOs (nr_pending) before
	 * we continue.
	 */
	spin_lock_irq(&conf->resync_lock);
	conf->barrier++;
	conf->nr_waiting++;
	wait_event_lock_irq_cmd(conf->wait_barrier,
				conf->nr_pending == conf->nr_queued+extra,
				conf->resync_lock,
				flush_pending_writes(conf));
	spin_unlock_irq(&conf->resync_lock);
}
static void unfreeze_array(struct r1conf *conf)
{
	/* reverse the effect of the freeze */
	spin_lock_irq(&conf->resync_lock);
	conf->barrier--;
	conf->nr_waiting--;
	wake_up(&conf->wait_barrier);
	spin_unlock_irq(&conf->resync_lock);
}


/* duplicate the data pages for behind I/O 
 */
static void alloc_behind_pages(struct bio *bio, struct r1bio *r1_bio)
{
	int i;
	struct bio_vec *bvec;
	struct bio_vec *bvecs = kzalloc(bio->bi_vcnt * sizeof(struct bio_vec),
					GFP_NOIO);
	if (unlikely(!bvecs))
		return;

	bio_for_each_segment_all(bvec, bio, i) {
		bvecs[i] = *bvec;
		bvecs[i].bv_page = alloc_page(GFP_NOIO);
		if (unlikely(!bvecs[i].bv_page))
			goto do_sync_io;
		memcpy(kmap(bvecs[i].bv_page) + bvec->bv_offset,
		       kmap(bvec->bv_page) + bvec->bv_offset, bvec->bv_len);
		kunmap(bvecs[i].bv_page);
		kunmap(bvec->bv_page);
	}
	r1_bio->behind_bvecs = bvecs;
	r1_bio->behind_page_count = bio->bi_vcnt;
	set_bit(R1BIO_BehindIO, &r1_bio->state);
	return;

do_sync_io:
	for (i = 0; i < bio->bi_vcnt; i++)
		if (bvecs[i].bv_page)
			put_page(bvecs[i].bv_page);
	kfree(bvecs);
	pr_debug("%dB behind alloc failed, doing sync I/O\n", bio->bi_size);
}

struct raid1_plug_cb {
	struct blk_plug_cb	cb;
	struct bio_list		pending;
	int			pending_cnt;
};

static void raid1_unplug(struct blk_plug_cb *cb, bool from_schedule)
{
	struct raid1_plug_cb *plug = container_of(cb, struct raid1_plug_cb,
						  cb);
	struct mddev *mddev = plug->cb.data;
	struct r1conf *conf = mddev->private;
	struct bio *bio;

	if (from_schedule || current->bio_list) {
		spin_lock_irq(&conf->device_lock);
		bio_list_merge(&conf->pending_bio_list, &plug->pending);
		conf->pending_count += plug->pending_cnt;
		spin_unlock_irq(&conf->device_lock);
		wake_up(&conf->wait_barrier);
		md_wakeup_thread(mddev->thread);
		kfree(plug);
		return;
	}

	/* we aren't scheduling, so we can do the write-out directly. */
	bio = bio_list_get(&plug->pending);
	bitmap_unplug(mddev->bitmap);
	wake_up(&conf->wait_barrier);

	while (bio) { /* submit pending writes */
		struct bio *next = bio->bi_next;
		bio->bi_next = NULL;
		if (unlikely((bio->bi_rw & REQ_DISCARD) &&
		    !blk_queue_discard(bdev_get_queue(bio->bi_bdev))))
			/* Just ignore it */
			bio_endio(bio, 0);
		else
			generic_make_request(bio);
		bio = next;
	}
	kfree(plug);
}

static void make_request(struct mddev *mddev, struct bio * bio)
{
	struct r1conf *conf = mddev->private;
	struct raid1_info *mirror;
	struct r1bio *r1_bio;
	struct bio *read_bio;
	int i, disks;
	struct bitmap *bitmap;
	unsigned long flags;
	const int rw = bio_data_dir(bio);
	const unsigned long do_sync = (bio->bi_rw & REQ_SYNC);
	const unsigned long do_flush_fua = (bio->bi_rw & (REQ_FLUSH | REQ_FUA));
	const unsigned long do_discard = (bio->bi_rw
					  & (REQ_DISCARD | REQ_SECURE));
	const unsigned long do_same = (bio->bi_rw & REQ_WRITE_SAME);
	struct md_rdev *blocked_rdev;
	struct blk_plug_cb *cb;
	struct raid1_plug_cb *plug = NULL;
	int first_clone;
	int sectors_handled;
	int max_sectors;

	/*
	 * Register the new request and wait if the reconstruction
	 * thread has put up a bar for new requests.
	 * Continue immediately if no resync is active currently.
	 */

	md_write_start(mddev, bio); /* wait on superblock update early */

	if (bio_data_dir(bio) == WRITE &&
	    bio_end_sector(bio) > mddev->suspend_lo &&
	    bio->bi_sector < mddev->suspend_hi) {
		/* As the suspend_* range is controlled by
		 * userspace, we want an interruptible
		 * wait.
		 */
		DEFINE_WAIT(w);
		for (;;) {
			flush_signals(current);
			prepare_to_wait(&conf->wait_barrier,
					&w, TASK_INTERRUPTIBLE);
			if (bio_end_sector(bio) <= mddev->suspend_lo ||
			    bio->bi_sector >= mddev->suspend_hi)
				break;
			schedule();
		}
		finish_wait(&conf->wait_barrier, &w);
	}

	wait_barrier(conf);

	bitmap = mddev->bitmap;

	/*
	 * make_request() can abort the operation when READA is being
	 * used and no empty request is available.
	 *
	 */
	r1_bio = mempool_alloc(conf->r1bio_pool, GFP_NOIO);

	r1_bio->master_bio = bio;
	r1_bio->sectors = bio_sectors(bio);
	r1_bio->state = 0;
	r1_bio->mddev = mddev;
	r1_bio->sector = bio->bi_sector;

	/* We might need to issue multiple reads to different
	 * devices if there are bad blocks around, so we keep
	 * track of the number of reads in bio->bi_phys_segments.
	 * If this is 0, there is only one r1_bio and no locking
	 * will be needed when requests complete.  If it is
	 * non-zero, then it is the number of not-completed requests.
	 */
	bio->bi_phys_segments = 0;
	clear_bit(BIO_SEG_VALID, &bio->bi_flags);

	if (rw == READ) {
		/*
		 * read balancing logic:
		 */
		int rdisk;

read_again:
		rdisk = read_balance(conf, r1_bio, &max_sectors);

		if (rdisk < 0) {
			/* couldn't find anywhere to read from */
			raid_end_bio_io(r1_bio);
			return;
		}
		mirror = conf->mirrors + rdisk;

		if (test_bit(WriteMostly, &mirror->rdev->flags) &&
		    bitmap) {
			/* Reading from a write-mostly device must
			 * take care not to over-take any writes
			 * that are 'behind'
			 */
			wait_event(bitmap->behind_wait,
				   atomic_read(&bitmap->behind_writes) == 0);
		}
		r1_bio->read_disk = rdisk;

		read_bio = bio_clone_mddev(bio, GFP_NOIO, mddev);
		md_trim_bio(read_bio, r1_bio->sector - bio->bi_sector,
			    max_sectors);

		r1_bio->bios[rdisk] = read_bio;

		read_bio->bi_sector = r1_bio->sector + mirror->rdev->data_offset;
		read_bio->bi_bdev = mirror->rdev->bdev;
		read_bio->bi_end_io = raid1_end_read_request;
		read_bio->bi_rw = READ | do_sync;
		read_bio->bi_private = r1_bio;

		if (max_sectors < r1_bio->sectors) {
			/* could not read all from this device, so we will
			 * need another r1_bio.
			 */

			sectors_handled = (r1_bio->sector + max_sectors
					   - bio->bi_sector);
			r1_bio->sectors = max_sectors;
			spin_lock_irq(&conf->device_lock);
			if (bio->bi_phys_segments == 0)
				bio->bi_phys_segments = 2;
			else
				bio->bi_phys_segments++;
			spin_unlock_irq(&conf->device_lock);
			/* Cannot call generic_make_request directly
			 * as that will be queued in __make_request
			 * and subsequent mempool_alloc might block waiting
			 * for it.  So hand bio over to raid1d.
			 */
			reschedule_retry(r1_bio);

			r1_bio = mempool_alloc(conf->r1bio_pool, GFP_NOIO);

			r1_bio->master_bio = bio;
			r1_bio->sectors = bio_sectors(bio) - sectors_handled;
			r1_bio->state = 0;
			r1_bio->mddev = mddev;
			r1_bio->sector = bio->bi_sector + sectors_handled;
			goto read_again;
		} else
			generic_make_request(read_bio);
		return;
	}

	/*
	 * WRITE:
	 */
	if (conf->pending_count >= max_queued_requests) {
		md_wakeup_thread(mddev->thread);
		wait_event(conf->wait_barrier,
			   conf->pending_count < max_queued_requests);
	}
	/* first select target devices under rcu_lock and
	 * inc refcount on their rdev.  Record them by setting
	 * bios[x] to bio
	 * If there are known/acknowledged bad blocks on any device on
	 * which we have seen a write error, we want to avoid writing those
	 * blocks.
	 * This potentially requires several writes to write around
	 * the bad blocks.  Each set of writes gets it's own r1bio
	 * with a set of bios attached.
	 */

	disks = conf->raid_disks * 2;
 retry_write:
	blocked_rdev = NULL;
	rcu_read_lock();
	max_sectors = r1_bio->sectors;
	for (i = 0;  i < disks; i++) {
		struct md_rdev *rdev = rcu_dereference(conf->mirrors[i].rdev);
		if (rdev && unlikely(test_bit(Blocked, &rdev->flags))) {
			atomic_inc(&rdev->nr_pending);
			blocked_rdev = rdev;
			break;
		}
		r1_bio->bios[i] = NULL;
		if (!rdev || test_bit(Faulty, &rdev->flags)
		    || test_bit(Unmerged, &rdev->flags)) {
			if (i < conf->raid_disks)
				set_bit(R1BIO_Degraded, &r1_bio->state);
			continue;
		}

		atomic_inc(&rdev->nr_pending);
		if (test_bit(WriteErrorSeen, &rdev->flags)) {
			sector_t first_bad;
			int bad_sectors;
			int is_bad;

			is_bad = is_badblock(rdev, r1_bio->sector,
					     max_sectors,
					     &first_bad, &bad_sectors);
			if (is_bad < 0) {
				/* mustn't write here until the bad block is
				 * acknowledged*/
				set_bit(BlockedBadBlocks, &rdev->flags);
				blocked_rdev = rdev;
				break;
			}
			if (is_bad && first_bad <= r1_bio->sector) {
				/* Cannot write here at all */
				bad_sectors -= (r1_bio->sector - first_bad);
				if (bad_sectors < max_sectors)
					/* mustn't write more than bad_sectors
					 * to other devices yet
					 */
					max_sectors = bad_sectors;
				rdev_dec_pending(rdev, mddev);
				/* We don't set R1BIO_Degraded as that
				 * only applies if the disk is
				 * missing, so it might be re-added,
				 * and we want to know to recover this
				 * chunk.
				 * In this case the device is here,
				 * and the fact that this chunk is not
				 * in-sync is recorded in the bad
				 * block log
				 */
				continue;
			}
			if (is_bad) {
				int good_sectors = first_bad - r1_bio->sector;
				if (good_sectors < max_sectors)
					max_sectors = good_sectors;
			}
		}
		r1_bio->bios[i] = bio;
	}
	rcu_read_unlock();

	if (unlikely(blocked_rdev)) {
		/* Wait for this device to become unblocked */
		int j;

		for (j = 0; j < i; j++)
			if (r1_bio->bios[j])
				rdev_dec_pending(conf->mirrors[j].rdev, mddev);
		r1_bio->state = 0;
		allow_barrier(conf);
		md_wait_for_blocked_rdev(blocked_rdev, mddev);
		wait_barrier(conf);
		goto retry_write;
	}

	if (max_sectors < r1_bio->sectors) {
		/* We are splitting this write into multiple parts, so
		 * we need to prepare for allocating another r1_bio.
		 */
		r1_bio->sectors = max_sectors;
		spin_lock_irq(&conf->device_lock);
		if (bio->bi_phys_segments == 0)
			bio->bi_phys_segments = 2;
		else
			bio->bi_phys_segments++;
		spin_unlock_irq(&conf->device_lock);
	}
	sectors_handled = r1_bio->sector + max_sectors - bio->bi_sector;

	atomic_set(&r1_bio->remaining, 1);
	atomic_set(&r1_bio->behind_remaining, 0);

	first_clone = 1;
	for (i = 0; i < disks; i++) {
		struct bio *mbio;
		if (!r1_bio->bios[i])
			continue;

		mbio = bio_clone_mddev(bio, GFP_NOIO, mddev);
		md_trim_bio(mbio, r1_bio->sector - bio->bi_sector, max_sectors);

		if (first_clone) {
			/* do behind I/O ?
			 * Not if there are too many, or cannot
			 * allocate memory, or a reader on WriteMostly
			 * is waiting for behind writes to flush */
			if (bitmap &&
			    (atomic_read(&bitmap->behind_writes)
			     < mddev->bitmap_info.max_write_behind) &&
			    !waitqueue_active(&bitmap->behind_wait))
				alloc_behind_pages(mbio, r1_bio);

			bitmap_startwrite(bitmap, r1_bio->sector,
					  r1_bio->sectors,
					  test_bit(R1BIO_BehindIO,
						   &r1_bio->state));
			first_clone = 0;
		}
		if (r1_bio->behind_bvecs) {
			struct bio_vec *bvec;
			int j;

			/*
			 * We trimmed the bio, so _all is legit
			 */
			bio_for_each_segment_all(bvec, mbio, j)
				bvec->bv_page = r1_bio->behind_bvecs[j].bv_page;
			if (test_bit(WriteMostly, &conf->mirrors[i].rdev->flags))
				atomic_inc(&r1_bio->behind_remaining);
		}

		r1_bio->bios[i] = mbio;

		mbio->bi_sector	= (r1_bio->sector +
				   conf->mirrors[i].rdev->data_offset);
		mbio->bi_bdev = conf->mirrors[i].rdev->bdev;
		mbio->bi_end_io	= raid1_end_write_request;
		mbio->bi_rw =
			WRITE | do_flush_fua | do_sync | do_discard | do_same;
		mbio->bi_private = r1_bio;

		atomic_inc(&r1_bio->remaining);

		cb = blk_check_plugged(raid1_unplug, mddev, sizeof(*plug));
		if (cb)
			plug = container_of(cb, struct raid1_plug_cb, cb);
		else
			plug = NULL;
		spin_lock_irqsave(&conf->device_lock, flags);
		if (plug) {
			bio_list_add(&plug->pending, mbio);
			plug->pending_cnt++;
		} else {
			bio_list_add(&conf->pending_bio_list, mbio);
			conf->pending_count++;
		}
		spin_unlock_irqrestore(&conf->device_lock, flags);
		if (!plug)
			md_wakeup_thread(mddev->thread);
	}
	/* Mustn't call r1_bio_write_done before this next test,
	 * as it could result in the bio being freed.
	 */
	if (sectors_handled < bio_sectors(bio)) {
		r1_bio_write_done(r1_bio);
		/* We need another r1_bio.  It has already been counted
		 * in bio->bi_phys_segments
		 */
		r1_bio = mempool_alloc(conf->r1bio_pool, GFP_NOIO);
		r1_bio->master_bio = bio;
		r1_bio->sectors = bio_sectors(bio) - sectors_handled;
		r1_bio->state = 0;
		r1_bio->mddev = mddev;
		r1_bio->sector = bio->bi_sector + sectors_handled;
		goto retry_write;
	}

	r1_bio_write_done(r1_bio);

	/* In case raid1d snuck in to freeze_array */
	wake_up(&conf->wait_barrier);
}

static void status(struct seq_file *seq, struct mddev *mddev)
{
	struct r1conf *conf = mddev->private;
	int i;

	seq_printf(seq, " [%d/%d] [", conf->raid_disks,
		   conf->raid_disks - mddev->degraded);
	rcu_read_lock();
	for (i = 0; i < conf->raid_disks; i++) {
		struct md_rdev *rdev = rcu_dereference(conf->mirrors[i].rdev);
		seq_printf(seq, "%s",
			   rdev && test_bit(In_sync, &rdev->flags) ? "U" : "_");
	}
	rcu_read_unlock();
	seq_printf(seq, "]");
}


static void error(struct mddev *mddev, struct md_rdev *rdev)
{
	char b[BDEVNAME_SIZE];
	struct r1conf *conf = mddev->private;

	/*
	 * If it is not operational, then we have already marked it as dead
	 * else if it is the last working disks, ignore the error, let the
	 * next level up know.
	 * else mark the drive as failed
	 */
	if (test_bit(In_sync, &rdev->flags)
	    && (conf->raid_disks - mddev->degraded) == 1) {
		/*
		 * Don't fail the drive, act as though we were just a
		 * normal single drive.
		 * However don't try a recovery from this drive as
		 * it is very likely to fail.
		 */
		conf->recovery_disabled = mddev->recovery_disabled;
		return;
	}
	set_bit(Blocked, &rdev->flags);
	if (test_and_clear_bit(In_sync, &rdev->flags)) {
		unsigned long flags;
		spin_lock_irqsave(&conf->device_lock, flags);
		mddev->degraded++;
		set_bit(Faulty, &rdev->flags);
		spin_unlock_irqrestore(&conf->device_lock, flags);
		/*
		 * if recovery is running, make sure it aborts.
		 */
		set_bit(MD_RECOVERY_INTR, &mddev->recovery);
	} else
		set_bit(Faulty, &rdev->flags);
	set_bit(MD_CHANGE_DEVS, &mddev->flags);
	printk(KERN_ALERT
	       "md/raid1:%s: Disk failure on %s, disabling device.\n"
	       "md/raid1:%s: Operation continuing on %d devices.\n",
	       mdname(mddev), bdevname(rdev->bdev, b),
	       mdname(mddev), conf->raid_disks - mddev->degraded);
}

static void print_conf(struct r1conf *conf)
{
	int i;

	printk(KERN_DEBUG "RAID1 conf printout:\n");
	if (!conf) {
		printk(KERN_DEBUG "(!conf)\n");
		return;
	}
	printk(KERN_DEBUG " --- wd:%d rd:%d\n", conf->raid_disks - conf->mddev->degraded,
		conf->raid_disks);

	rcu_read_lock();
	for (i = 0; i < conf->raid_disks; i++) {
		char b[BDEVNAME_SIZE];
		struct md_rdev *rdev = rcu_dereference(conf->mirrors[i].rdev);
		if (rdev)
			printk(KERN_DEBUG " disk %d, wo:%d, o:%d, dev:%s\n",
			       i, !test_bit(In_sync, &rdev->flags),
			       !test_bit(Faulty, &rdev->flags),
			       bdevname(rdev->bdev,b));
	}
	rcu_read_unlock();
}

static void close_sync(struct r1conf *conf)
{
	wait_barrier(conf);
	allow_barrier(conf);

	mempool_destroy(conf->r1buf_pool);
	conf->r1buf_pool = NULL;
}

static int raid1_spare_active(struct mddev *mddev)
{
	int i;
	struct r1conf *conf = mddev->private;
	int count = 0;
	unsigned long flags;

	/*
	 * Find all failed disks within the RAID1 configuration 
	 * and mark them readable.
	 * Called under mddev lock, so rcu protection not needed.
	 */
	for (i = 0; i < conf->raid_disks; i++) {
		struct md_rdev *rdev = conf->mirrors[i].rdev;
		struct md_rdev *repl = conf->mirrors[conf->raid_disks + i].rdev;
		if (repl
		    && repl->recovery_offset == MaxSector
		    && !test_bit(Faulty, &repl->flags)
		    && !test_and_set_bit(In_sync, &repl->flags)) {
			/* replacement has just become active */
			if (!rdev ||
			    !test_and_clear_bit(In_sync, &rdev->flags))
				count++;
			if (rdev) {
				/* Replaced device not technically
				 * faulty, but we need to be sure
				 * it gets removed and never re-added
				 */
				set_bit(Faulty, &rdev->flags);
				sysfs_notify_dirent_safe(
					rdev->sysfs_state);
			}
		}
		if (rdev
		    && !test_bit(Faulty, &rdev->flags)
		    && !test_and_set_bit(In_sync, &rdev->flags)) {
			count++;
			sysfs_notify_dirent_safe(rdev->sysfs_state);
		}
	}
	spin_lock_irqsave(&conf->device_lock, flags);
	mddev->degraded -= count;
	spin_unlock_irqrestore(&conf->device_lock, flags);

	print_conf(conf);
	return count;
}


static int raid1_add_disk(struct mddev *mddev, struct md_rdev *rdev)
{
	struct r1conf *conf = mddev->private;
	int err = -EEXIST;
	int mirror = 0;
	struct raid1_info *p;
	int first = 0;
	int last = conf->raid_disks - 1;
	struct request_queue *q = bdev_get_queue(rdev->bdev);

	if (mddev->recovery_disabled == conf->recovery_disabled)
		return -EBUSY;

	if (rdev->raid_disk >= 0)
		first = last = rdev->raid_disk;

	if (q->merge_bvec_fn) {
		set_bit(Unmerged, &rdev->flags);
		mddev->merge_check_needed = 1;
	}

	for (mirror = first; mirror <= last; mirror++) {
		p = conf->mirrors+mirror;
		if (!p->rdev) {

			if (mddev->gendisk)
				disk_stack_limits(mddev->gendisk, rdev->bdev,
						  rdev->data_offset << 9);

			p->head_position = 0;
			rdev->raid_disk = mirror;
			err = 0;
			/* As all devices are equivalent, we don't need a full recovery
			 * if this was recently any drive of the array
			 */
			if (rdev->saved_raid_disk < 0)
				conf->fullsync = 1;
			rcu_assign_pointer(p->rdev, rdev);
			break;
		}
		if (test_bit(WantReplacement, &p->rdev->flags) &&
		    p[conf->raid_disks].rdev == NULL) {
			/* Add this device as a replacement */
			clear_bit(In_sync, &rdev->flags);
			set_bit(Replacement, &rdev->flags);
			rdev->raid_disk = mirror;
			err = 0;
			conf->fullsync = 1;
			rcu_assign_pointer(p[conf->raid_disks].rdev, rdev);
			break;
		}
	}
	if (err == 0 && test_bit(Unmerged, &rdev->flags)) {
		/* Some requests might not have seen this new
		 * merge_bvec_fn.  We must wait for them to complete
		 * before merging the device fully.
		 * First we make sure any code which has tested
		 * our function has submitted the request, then
		 * we wait for all outstanding requests to complete.
		 */
		synchronize_sched();
		freeze_array(conf, 0);
		unfreeze_array(conf);
		clear_bit(Unmerged, &rdev->flags);
	}
	md_integrity_add_rdev(rdev, mddev);
	if (mddev->queue && blk_queue_discard(bdev_get_queue(rdev->bdev)))
		queue_flag_set_unlocked(QUEUE_FLAG_DISCARD, mddev->queue);
	print_conf(conf);
	return err;
}

static int raid1_remove_disk(struct mddev *mddev, struct md_rdev *rdev)
{
	struct r1conf *conf = mddev->private;
	int err = 0;
	int number = rdev->raid_disk;
	struct raid1_info *p = conf->mirrors + number;

	if (rdev != p->rdev)
		p = conf->mirrors + conf->raid_disks + number;

	print_conf(conf);
	if (rdev == p->rdev) {
		if (test_bit(In_sync, &rdev->flags) ||
		    atomic_read(&rdev->nr_pending)) {
			err = -EBUSY;
			goto abort;
		}
		/* Only remove non-faulty devices if recovery
		 * is not possible.
		 */
		if (!test_bit(Faulty, &rdev->flags) &&
		    mddev->recovery_disabled != conf->recovery_disabled &&
		    mddev->degraded < conf->raid_disks) {
			err = -EBUSY;
			goto abort;
		}
		p->rdev = NULL;
		synchronize_rcu();
		if (atomic_read(&rdev->nr_pending)) {
			/* lost the race, try later */
			err = -EBUSY;
			p->rdev = rdev;
			goto abort;
		} else if (conf->mirrors[conf->raid_disks + number].rdev) {
			/* We just removed a device that is being replaced.
			 * Move down the replacement.  We drain all IO before
			 * doing this to avoid confusion.
			 */
			struct md_rdev *repl =
				conf->mirrors[conf->raid_disks + number].rdev;
			freeze_array(conf, 0);
			clear_bit(Replacement, &repl->flags);
			p->rdev = repl;
			conf->mirrors[conf->raid_disks + number].rdev = NULL;
			unfreeze_array(conf);
			clear_bit(WantReplacement, &rdev->flags);
		} else
			clear_bit(WantReplacement, &rdev->flags);
		err = md_integrity_register(mddev);
	}
abort:

	print_conf(conf);
	return err;
}


static void end_sync_read(struct bio *bio, int error)
{
	struct r1bio *r1_bio = bio->bi_private;

	update_head_pos(r1_bio->read_disk, r1_bio);

	/*
	 * we have read a block, now it needs to be re-written,
	 * or re-read if the read failed.
	 * We don't do much here, just schedule handling by raid1d
	 */
	if (test_bit(BIO_UPTODATE, &bio->bi_flags))
		set_bit(R1BIO_Uptodate, &r1_bio->state);

	if (atomic_dec_and_test(&r1_bio->remaining))
		reschedule_retry(r1_bio);
}

static void end_sync_write(struct bio *bio, int error)
{
	int uptodate = test_bit(BIO_UPTODATE, &bio->bi_flags);
	struct r1bio *r1_bio = bio->bi_private;
	struct mddev *mddev = r1_bio->mddev;
	struct r1conf *conf = mddev->private;
	int mirror=0;
	sector_t first_bad;
	int bad_sectors;

	mirror = find_bio_disk(r1_bio, bio);

	if (!uptodate) {
		sector_t sync_blocks = 0;
		sector_t s = r1_bio->sector;
		long sectors_to_go = r1_bio->sectors;
		/* make sure these bits doesn't get cleared. */
		do {
			bitmap_end_sync(mddev->bitmap, s,
					&sync_blocks, 1);
			s += sync_blocks;
			sectors_to_go -= sync_blocks;
		} while (sectors_to_go > 0);
		set_bit(WriteErrorSeen,
			&conf->mirrors[mirror].rdev->flags);
		if (!test_and_set_bit(WantReplacement,
				      &conf->mirrors[mirror].rdev->flags))
			set_bit(MD_RECOVERY_NEEDED, &
				mddev->recovery);
		set_bit(R1BIO_WriteError, &r1_bio->state);
	} else if (is_badblock(conf->mirrors[mirror].rdev,
			       r1_bio->sector,
			       r1_bio->sectors,
			       &first_bad, &bad_sectors) &&
		   !is_badblock(conf->mirrors[r1_bio->read_disk].rdev,
				r1_bio->sector,
				r1_bio->sectors,
				&first_bad, &bad_sectors)
		)
		set_bit(R1BIO_MadeGood, &r1_bio->state);

	if (atomic_dec_and_test(&r1_bio->remaining)) {
		int s = r1_bio->sectors;
		if (test_bit(R1BIO_MadeGood, &r1_bio->state) ||
		    test_bit(R1BIO_WriteError, &r1_bio->state))
			reschedule_retry(r1_bio);
		else {
			put_buf(r1_bio);
			md_done_sync(mddev, s, uptodate);
		}
	}
}

static int r1_sync_page_io(struct md_rdev *rdev, sector_t sector,
			    int sectors, struct page *page, int rw)
{
	if (sync_page_io(rdev, sector, sectors << 9, page, rw, false))
		/* success */
		return 1;
	if (rw == WRITE) {
		set_bit(WriteErrorSeen, &rdev->flags);
		if (!test_and_set_bit(WantReplacement,
				      &rdev->flags))
			set_bit(MD_RECOVERY_NEEDED, &
				rdev->mddev->recovery);
	}
	/* need to record an error - either for the block or the device */
	if (!rdev_set_badblocks(rdev, sector, sectors, 0))
		md_error(rdev->mddev, rdev);
	return 0;
}

static int fix_sync_read_error(struct r1bio *r1_bio)
{
	/* Try some synchronous reads of other devices to get
	 * good data, much like with normal read errors.  Only
	 * read into the pages we already have so we don't
	 * need to re-issue the read request.
	 * We don't need to freeze the array, because being in an
	 * active sync request, there is no normal IO, and
	 * no overlapping syncs.
	 * We don't need to check is_badblock() again as we
	 * made sure that anything with a bad block in range
	 * will have bi_end_io clear.
	 */
	struct mddev *mddev = r1_bio->mddev;
	struct r1conf *conf = mddev->private;
	struct bio *bio = r1_bio->bios[r1_bio->read_disk];
	sector_t sect = r1_bio->sector;
	int sectors = r1_bio->sectors;
	int idx = 0;

	while(sectors) {
		int s = sectors;
		int d = r1_bio->read_disk;
		int success = 0;
		struct md_rdev *rdev;
		int start;

		if (s > (PAGE_SIZE>>9))
			s = PAGE_SIZE >> 9;
		do {
			if (r1_bio->bios[d]->bi_end_io == end_sync_read) {
				/* No rcu protection needed here devices
				 * can only be removed when no resync is
				 * active, and resync is currently active
				 */
				rdev = conf->mirrors[d].rdev;
				if (sync_page_io(rdev, sect, s<<9,
						 bio->bi_io_vec[idx].bv_page,
						 READ, false)) {
					success = 1;
					break;
				}
			}
			d++;
			if (d == conf->raid_disks * 2)
				d = 0;
		} while (!success && d != r1_bio->read_disk);

		if (!success) {
			char b[BDEVNAME_SIZE];
			int abort = 0;
			/* Cannot read from anywhere, this block is lost.
			 * Record a bad block on each device.  If that doesn't
			 * work just disable and interrupt the recovery.
			 * Don't fail devices as that won't really help.
			 */
			printk(KERN_ALERT "md/raid1:%s: %s: unrecoverable I/O read error"
			       " for block %llu\n",
			       mdname(mddev),
			       bdevname(bio->bi_bdev, b),
			       (unsigned long long)r1_bio->sector);
			for (d = 0; d < conf->raid_disks * 2; d++) {
				rdev = conf->mirrors[d].rdev;
				if (!rdev || test_bit(Faulty, &rdev->flags))
					continue;
				if (!rdev_set_badblocks(rdev, sect, s, 0))
					abort = 1;
			}
			if (abort) {
				conf->recovery_disabled =
					mddev->recovery_disabled;
				set_bit(MD_RECOVERY_INTR, &mddev->recovery);
				md_done_sync(mddev, r1_bio->sectors, 0);
				put_buf(r1_bio);
				return 0;
			}
			/* Try next page */
			sectors -= s;
			sect += s;
			idx++;
			continue;
		}

		start = d;
		/* write it back and re-read */
		while (d != r1_bio->read_disk) {
			if (d == 0)
				d = conf->raid_disks * 2;
			d--;
			if (r1_bio->bios[d]->bi_end_io != end_sync_read)
				continue;
			rdev = conf->mirrors[d].rdev;
			if (r1_sync_page_io(rdev, sect, s,
					    bio->bi_io_vec[idx].bv_page,
					    WRITE) == 0) {
				r1_bio->bios[d]->bi_end_io = NULL;
				rdev_dec_pending(rdev, mddev);
			}
		}
		d = start;
		while (d != r1_bio->read_disk) {
			if (d == 0)
				d = conf->raid_disks * 2;
			d--;
			if (r1_bio->bios[d]->bi_end_io != end_sync_read)
				continue;
			rdev = conf->mirrors[d].rdev;
			if (r1_sync_page_io(rdev, sect, s,
					    bio->bi_io_vec[idx].bv_page,
					    READ) != 0)
				atomic_add(s, &rdev->corrected_errors);
		}
		sectors -= s;
		sect += s;
		idx ++;
	}
	set_bit(R1BIO_Uptodate, &r1_bio->state);
	set_bit(BIO_UPTODATE, &bio->bi_flags);
	return 1;
}

static int process_checks(struct r1bio *r1_bio)
{
	/* We have read all readable devices.  If we haven't
	 * got the block, then there is no hope left.
	 * If we have, then we want to do a comparison
	 * and skip the write if everything is the same.
	 * If any blocks failed to read, then we need to
	 * attempt an over-write
	 */
	struct mddev *mddev = r1_bio->mddev;
	struct r1conf *conf = mddev->private;
	int primary;
	int i;
	int vcnt;

	for (primary = 0; primary < conf->raid_disks * 2; primary++)
		if (r1_bio->bios[primary]->bi_end_io == end_sync_read &&
		    test_bit(BIO_UPTODATE, &r1_bio->bios[primary]->bi_flags)) {
			r1_bio->bios[primary]->bi_end_io = NULL;
			rdev_dec_pending(conf->mirrors[primary].rdev, mddev);
			break;
		}
	r1_bio->read_disk = primary;
	vcnt = (r1_bio->sectors + PAGE_SIZE / 512 - 1) >> (PAGE_SHIFT - 9);
	for (i = 0; i < conf->raid_disks * 2; i++) {
		int j;
		struct bio *pbio = r1_bio->bios[primary];
		struct bio *sbio = r1_bio->bios[i];
		int size;

		if (sbio->bi_end_io != end_sync_read)
			continue;

		if (test_bit(BIO_UPTODATE, &sbio->bi_flags)) {
			for (j = vcnt; j-- ; ) {
				struct page *p, *s;
				p = pbio->bi_io_vec[j].bv_page;
				s = sbio->bi_io_vec[j].bv_page;
				if (memcmp(page_address(p),
					   page_address(s),
					   sbio->bi_io_vec[j].bv_len))
					break;
			}
		} else
			j = 0;
		if (j >= 0)
			atomic64_add(r1_bio->sectors, &mddev->resync_mismatches);
		if (j < 0 || (test_bit(MD_RECOVERY_CHECK, &mddev->recovery)
			      && test_bit(BIO_UPTODATE, &sbio->bi_flags))) {
			/* No need to write to this device. */
			sbio->bi_end_io = NULL;
			rdev_dec_pending(conf->mirrors[i].rdev, mddev);
			continue;
		}
		/* fixup the bio for reuse */
		bio_reset(sbio);
		sbio->bi_vcnt = vcnt;
		sbio->bi_size = r1_bio->sectors << 9;
		sbio->bi_sector = r1_bio->sector +
			conf->mirrors[i].rdev->data_offset;
		sbio->bi_bdev = conf->mirrors[i].rdev->bdev;
		sbio->bi_end_io = end_sync_read;
		sbio->bi_private = r1_bio;

		size = sbio->bi_size;
		for (j = 0; j < vcnt ; j++) {
			struct bio_vec *bi;
			bi = &sbio->bi_io_vec[j];
			bi->bv_offset = 0;
			if (size > PAGE_SIZE)
				bi->bv_len = PAGE_SIZE;
			else
				bi->bv_len = size;
			size -= PAGE_SIZE;
		}

		bio_copy_data(sbio, pbio);
	}
	return 0;
}

static void sync_request_write(struct mddev *mddev, struct r1bio *r1_bio)
{
	struct r1conf *conf = mddev->private;
	int i;
	int disks = conf->raid_disks * 2;
	struct bio *bio, *wbio;

	bio = r1_bio->bios[r1_bio->read_disk];

	if (!test_bit(R1BIO_Uptodate, &r1_bio->state))
		/* ouch - failed to read all of that. */
		if (!fix_sync_read_error(r1_bio))
			return;

	if (test_bit(MD_RECOVERY_REQUESTED, &mddev->recovery))
		if (process_checks(r1_bio) < 0)
			return;
	/*
	 * schedule writes
	 */
	atomic_set(&r1_bio->remaining, 1);
	for (i = 0; i < disks ; i++) {
		wbio = r1_bio->bios[i];
		if (wbio->bi_end_io == NULL ||
		    (wbio->bi_end_io == end_sync_read &&
		     (i == r1_bio->read_disk ||
		      !test_bit(MD_RECOVERY_SYNC, &mddev->recovery))))
			continue;

		wbio->bi_rw = WRITE;
		wbio->bi_end_io = end_sync_write;
		atomic_inc(&r1_bio->remaining);
		md_sync_acct(conf->mirrors[i].rdev->bdev, bio_sectors(wbio));

		generic_make_request(wbio);
	}

	if (atomic_dec_and_test(&r1_bio->remaining)) {
		/* if we're here, all write(s) have completed, so clean up */
		int s = r1_bio->sectors;
		if (test_bit(R1BIO_MadeGood, &r1_bio->state) ||
		    test_bit(R1BIO_WriteError, &r1_bio->state))
			reschedule_retry(r1_bio);
		else {
			put_buf(r1_bio);
			md_done_sync(mddev, s, 1);
		}
	}
}

/*
 * This is a kernel thread which:
 *
 *	1.	Retries failed read operations on working mirrors.
 *	2.	Updates the raid superblock when problems encounter.
 *	3.	Performs writes following reads for array synchronising.
 */

static void fix_read_error(struct r1conf *conf, int read_disk,
			   sector_t sect, int sectors)
{
	struct mddev *mddev = conf->mddev;
	while(sectors) {
		int s = sectors;
		int d = read_disk;
		int success = 0;
		int start;
		struct md_rdev *rdev;

		if (s > (PAGE_SIZE>>9))
			s = PAGE_SIZE >> 9;

		do {
			/* Note: no rcu protection needed here
			 * as this is synchronous in the raid1d thread
			 * which is the thread that might remove
			 * a device.  If raid1d ever becomes multi-threaded....
			 */
			sector_t first_bad;
			int bad_sectors;

			rdev = conf->mirrors[d].rdev;
			if (rdev &&
			    (test_bit(In_sync, &rdev->flags) ||
			     (!test_bit(Faulty, &rdev->flags) &&
			      rdev->recovery_offset >= sect + s)) &&
			    is_badblock(rdev, sect, s,
					&first_bad, &bad_sectors) == 0 &&
			    sync_page_io(rdev, sect, s<<9,
					 conf->tmppage, READ, false))
				success = 1;
			else {
				d++;
				if (d == conf->raid_disks * 2)
					d = 0;
			}
		} while (!success && d != read_disk);

		if (!success) {
			/* Cannot read from anywhere - mark it bad */
			struct md_rdev *rdev = conf->mirrors[read_disk].rdev;
			if (!rdev_set_badblocks(rdev, sect, s, 0))
				md_error(mddev, rdev);
			break;
		}
		/* write it back and re-read */
		start = d;
		while (d != read_disk) {
			if (d==0)
				d = conf->raid_disks * 2;
			d--;
			rdev = conf->mirrors[d].rdev;
			if (rdev &&
			    test_bit(In_sync, &rdev->flags))
				r1_sync_page_io(rdev, sect, s,
						conf->tmppage, WRITE);
		}
		d = start;
		while (d != read_disk) {
			char b[BDEVNAME_SIZE];
			if (d==0)
				d = conf->raid_disks * 2;
			d--;
			rdev = conf->mirrors[d].rdev;
			if (rdev &&
			    test_bit(In_sync, &rdev->flags)) {
				if (r1_sync_page_io(rdev, sect, s,
						    conf->tmppage, READ)) {
					atomic_add(s, &rdev->corrected_errors);
					printk(KERN_INFO
					       "md/raid1:%s: read error corrected "
					       "(%d sectors at %llu on %s)\n",
					       mdname(mddev), s,
					       (unsigned long long)(sect +
					           rdev->data_offset),
					       bdevname(rdev->bdev, b));
				}
			}
		}
		sectors -= s;
		sect += s;
	}
}

static int narrow_write_error(struct r1bio *r1_bio, int i)
{
	struct mddev *mddev = r1_bio->mddev;
	struct r1conf *conf = mddev->private;
	struct md_rdev *rdev = conf->mirrors[i].rdev;

	/* bio has the data to be written to device 'i' where
	 * we just recently had a write error.
	 * We repeatedly clone the bio and trim down to one block,
	 * then try the write.  Where the write fails we record
	 * a bad block.
	 * It is conceivable that the bio doesn't exactly align with
	 * blocks.  We must handle this somehow.
	 *
	 * We currently own a reference on the rdev.
	 */

	int block_sectors;
	sector_t sector;
	int sectors;
	int sect_to_write = r1_bio->sectors;
	int ok = 1;

	if (rdev->badblocks.shift < 0)
		return 0;

	block_sectors = 1 << rdev->badblocks.shift;
	sector = r1_bio->sector;
	sectors = ((sector + block_sectors)
		   & ~(sector_t)(block_sectors - 1))
		- sector;

	while (sect_to_write) {
		struct bio *wbio;
		if (sectors > sect_to_write)
			sectors = sect_to_write;
		/* Write at 'sector' for 'sectors'*/

		if (test_bit(R1BIO_BehindIO, &r1_bio->state)) {
			unsigned vcnt = r1_bio->behind_page_count;
			struct bio_vec *vec = r1_bio->behind_bvecs;

			while (!vec->bv_page) {
				vec++;
				vcnt--;
			}

			wbio = bio_alloc_mddev(GFP_NOIO, vcnt, mddev);
			memcpy(wbio->bi_io_vec, vec, vcnt * sizeof(struct bio_vec));

			wbio->bi_vcnt = vcnt;
		} else {
			wbio = bio_clone_mddev(r1_bio->master_bio, GFP_NOIO, mddev);
		}

		wbio->bi_rw = WRITE;
		wbio->bi_sector = r1_bio->sector;
		wbio->bi_size = r1_bio->sectors << 9;

		md_trim_bio(wbio, sector - r1_bio->sector, sectors);
		wbio->bi_sector += rdev->data_offset;
		wbio->bi_bdev = rdev->bdev;
		if (submit_bio_wait(WRITE, wbio) == 0)
			/* failure! */
			ok = rdev_set_badblocks(rdev, sector,
						sectors, 0)
				&& ok;

		bio_put(wbio);
		sect_to_write -= sectors;
		sector += sectors;
		sectors = block_sectors;
	}
	return ok;
}

static void handle_sync_write_finished(struct r1conf *conf, struct r1bio *r1_bio)
{
	int m;
	int s = r1_bio->sectors;
	for (m = 0; m < conf->raid_disks * 2 ; m++) {
		struct md_rdev *rdev = conf->mirrors[m].rdev;
		struct bio *bio = r1_bio->bios[m];
		if (bio->bi_end_io == NULL)
			continue;
		if (test_bit(BIO_UPTODATE, &bio->bi_flags) &&
		    test_bit(R1BIO_MadeGood, &r1_bio->state)) {
			rdev_clear_badblocks(rdev, r1_bio->sector, s, 0);
		}
		if (!test_bit(BIO_UPTODATE, &bio->bi_flags) &&
		    test_bit(R1BIO_WriteError, &r1_bio->state)) {
			if (!rdev_set_badblocks(rdev, r1_bio->sector, s, 0))
				md_error(conf->mddev, rdev);
		}
	}
	put_buf(r1_bio);
	md_done_sync(conf->mddev, s, 1);
}

static void handle_write_finished(struct r1conf *conf, struct r1bio *r1_bio)
{
	int m;
	for (m = 0; m < conf->raid_disks * 2 ; m++)
		if (r1_bio->bios[m] == IO_MADE_GOOD) {
			struct md_rdev *rdev = conf->mirrors[m].rdev;
			rdev_clear_badblocks(rdev,
					     r1_bio->sector,
					     r1_bio->sectors, 0);
			rdev_dec_pending(rdev, conf->mddev);
		} else if (r1_bio->bios[m] != NULL) {
			/* This drive got a write error.  We need to
			 * narrow down and record precise write
			 * errors.
			 */
			if (!narrow_write_error(r1_bio, m)) {
				md_error(conf->mddev,
					 conf->mirrors[m].rdev);
				/* an I/O failed, we can't clear the bitmap */
				set_bit(R1BIO_Degraded, &r1_bio->state);
			}
			rdev_dec_pending(conf->mirrors[m].rdev,
					 conf->mddev);
		}
	if (test_bit(R1BIO_WriteError, &r1_bio->state))
		close_write(r1_bio);
	raid_end_bio_io(r1_bio);
}

static void handle_read_error(struct r1conf *conf, struct r1bio *r1_bio)
{
	int disk;
	int max_sectors;
	struct mddev *mddev = conf->mddev;
	struct bio *bio;
	char b[BDEVNAME_SIZE];
	struct md_rdev *rdev;

	clear_bit(R1BIO_ReadError, &r1_bio->state);
	/* we got a read error. Maybe the drive is bad.  Maybe just
	 * the block and we can fix it.
	 * We freeze all other IO, and try reading the block from
	 * other devices.  When we find one, we re-write
	 * and check it that fixes the read error.
	 * This is all done synchronously while the array is
	 * frozen
	 */
	if (mddev->ro == 0) {
		freeze_array(conf, 1);
		fix_read_error(conf, r1_bio->read_disk,
			       r1_bio->sector, r1_bio->sectors);
		unfreeze_array(conf);
	} else
		md_error(mddev, conf->mirrors[r1_bio->read_disk].rdev);
	rdev_dec_pending(conf->mirrors[r1_bio->read_disk].rdev, conf->mddev);

	bio = r1_bio->bios[r1_bio->read_disk];
	bdevname(bio->bi_bdev, b);
read_more:
	disk = read_balance(conf, r1_bio, &max_sectors);
	if (disk == -1) {
		printk(KERN_ALERT "md/raid1:%s: %s: unrecoverable I/O"
		       " read error for block %llu\n",
		       mdname(mddev), b, (unsigned long long)r1_bio->sector);
		raid_end_bio_io(r1_bio);
	} else {
		const unsigned long do_sync
			= r1_bio->master_bio->bi_rw & REQ_SYNC;
		if (bio) {
			r1_bio->bios[r1_bio->read_disk] =
				mddev->ro ? IO_BLOCKED : NULL;
			bio_put(bio);
		}
		r1_bio->read_disk = disk;
		bio = bio_clone_mddev(r1_bio->master_bio, GFP_NOIO, mddev);
		md_trim_bio(bio, r1_bio->sector - bio->bi_sector, max_sectors);
		r1_bio->bios[r1_bio->read_disk] = bio;
		rdev = conf->mirrors[disk].rdev;
		printk_ratelimited(KERN_ERR
				   "md/raid1:%s: redirecting sector %llu"
				   " to other mirror: %s\n",
				   mdname(mddev),
				   (unsigned long long)r1_bio->sector,
				   bdevname(rdev->bdev, b));
		bio->bi_sector = r1_bio->sector + rdev->data_offset;
		bio->bi_bdev = rdev->bdev;
		bio->bi_end_io = raid1_end_read_request;
		bio->bi_rw = READ | do_sync;
		bio->bi_private = r1_bio;
		if (max_sectors < r1_bio->sectors) {
			/* Drat - have to split this up more */
			struct bio *mbio = r1_bio->master_bio;
			int sectors_handled = (r1_bio->sector + max_sectors
					       - mbio->bi_sector);
			r1_bio->sectors = max_sectors;
			spin_lock_irq(&conf->device_lock);
			if (mbio->bi_phys_segments == 0)
				mbio->bi_phys_segments = 2;
			else
				mbio->bi_phys_segments++;
			spin_unlock_irq(&conf->device_lock);
			generic_make_request(bio);
			bio = NULL;

			r1_bio = mempool_alloc(conf->r1bio_pool, GFP_NOIO);

			r1_bio->master_bio = mbio;
			r1_bio->sectors = bio_sectors(mbio) - sectors_handled;
			r1_bio->state = 0;
			set_bit(R1BIO_ReadError, &r1_bio->state);
			r1_bio->mddev = mddev;
			r1_bio->sector = mbio->bi_sector + sectors_handled;

			goto read_more;
		} else
			generic_make_request(bio);
	}
}

static void raid1d(struct md_thread *thread)
{
	struct mddev *mddev = thread->mddev;
	struct r1bio *r1_bio;
	unsigned long flags;
	struct r1conf *conf = mddev->private;
	struct list_head *head = &conf->retry_list;
	struct blk_plug plug;

	md_check_recovery(mddev);

	blk_start_plug(&plug);
	for (;;) {

		flush_pending_writes(conf);

		spin_lock_irqsave(&conf->device_lock, flags);
		if (list_empty(head)) {
			spin_unlock_irqrestore(&conf->device_lock, flags);
			break;
		}
		r1_bio = list_entry(head->prev, struct r1bio, retry_list);
		list_del(head->prev);
		conf->nr_queued--;
		spin_unlock_irqrestore(&conf->device_lock, flags);

		mddev = r1_bio->mddev;
		conf = mddev->private;
		if (test_bit(R1BIO_IsSync, &r1_bio->state)) {
			if (test_bit(R1BIO_MadeGood, &r1_bio->state) ||
			    test_bit(R1BIO_WriteError, &r1_bio->state))
				handle_sync_write_finished(conf, r1_bio);
			else
				sync_request_write(mddev, r1_bio);
		} else if (test_bit(R1BIO_MadeGood, &r1_bio->state) ||
			   test_bit(R1BIO_WriteError, &r1_bio->state))
			handle_write_finished(conf, r1_bio);
		else if (test_bit(R1BIO_ReadError, &r1_bio->state))
			handle_read_error(conf, r1_bio);
		else
			/* just a partial read to be scheduled from separate
			 * context
			 */
			generic_make_request(r1_bio->bios[r1_bio->read_disk]);

		cond_resched();
		if (mddev->flags & ~(1<<MD_CHANGE_PENDING))
			md_check_recovery(mddev);
	}
	blk_finish_plug(&plug);
}


static int init_resync(struct r1conf *conf)
{
	int buffs;

	buffs = RESYNC_WINDOW / RESYNC_BLOCK_SIZE;
	BUG_ON(conf->r1buf_pool);
	conf->r1buf_pool = mempool_create(buffs, r1buf_pool_alloc, r1buf_pool_free,
					  conf->poolinfo);
	if (!conf->r1buf_pool)
		return -ENOMEM;
	conf->next_resync = 0;
	return 0;
}

/*
 * perform a "sync" on one "block"
 *
 * We need to make sure that no normal I/O request - particularly write
 * requests - conflict with active sync requests.
 *
 * This is achieved by tracking pending requests and a 'barrier' concept
 * that can be installed to exclude normal IO requests.
 */

static sector_t sync_request(struct mddev *mddev, sector_t sector_nr, int *skipped, int go_faster)
{
	struct r1conf *conf = mddev->private;
	struct r1bio *r1_bio;
	struct bio *bio;
	sector_t max_sector, nr_sectors;
	int disk = -1;
	int i;
	int wonly = -1;
	int write_targets = 0, read_targets = 0;
	sector_t sync_blocks;
	int still_degraded = 0;
	int good_sectors = RESYNC_SECTORS;
	int min_bad = 0; /* number of sectors that are bad in all devices */

	if (!conf->r1buf_pool)
		if (init_resync(conf))
			return 0;

	max_sector = mddev->dev_sectors;
	if (sector_nr >= max_sector) {
		/* If we aborted, we need to abort the
		 * sync on the 'current' bitmap chunk (there will
		 * only be one in raid1 resync.
		 * We can find the current addess in mddev->curr_resync
		 */
		if (mddev->curr_resync < max_sector) /* aborted */
			bitmap_end_sync(mddev->bitmap, mddev->curr_resync,
						&sync_blocks, 1);
		else /* completed sync */
			conf->fullsync = 0;

		bitmap_close_sync(mddev->bitmap);
		close_sync(conf);
		return 0;
	}

	if (mddev->bitmap == NULL &&
	    mddev->recovery_cp == MaxSector &&
	    !test_bit(MD_RECOVERY_REQUESTED, &mddev->recovery) &&
	    conf->fullsync == 0) {
		*skipped = 1;
		return max_sector - sector_nr;
	}
	/* before building a request, check if we can skip these blocks..
	 * This call the bitmap_start_sync doesn't actually record anything
	 */
	if (!bitmap_start_sync(mddev->bitmap, sector_nr, &sync_blocks, 1) &&
	    !conf->fullsync && !test_bit(MD_RECOVERY_REQUESTED, &mddev->recovery)) {
		/* We can skip this block, and probably several more */
		*skipped = 1;
		return sync_blocks;
	}
	/*
	 * If there is non-resync activity waiting for a turn,
	 * and resync is going fast enough,
	 * then let it though before starting on this new sync request.
	 */
	if (!go_faster && conf->nr_waiting)
		msleep_interruptible(1000);

	bitmap_cond_end_sync(mddev->bitmap, sector_nr);
	r1_bio = mempool_alloc(conf->r1buf_pool, GFP_NOIO);
	raise_barrier(conf);

	conf->next_resync = sector_nr;

	rcu_read_lock();
	/*
	 * If we get a correctably read error during resync or recovery,
	 * we might want to read from a different device.  So we
	 * flag all drives that could conceivably be read from for READ,
	 * and any others (which will be non-In_sync devices) for WRITE.
	 * If a read fails, we try reading from something else for which READ
	 * is OK.
	 */

	r1_bio->mddev = mddev;
	r1_bio->sector = sector_nr;
	r1_bio->state = 0;
	set_bit(R1BIO_IsSync, &r1_bio->state);

	for (i = 0; i < conf->raid_disks * 2; i++) {
		struct md_rdev *rdev;
		bio = r1_bio->bios[i];
		bio_reset(bio);

		rdev = rcu_dereference(conf->mirrors[i].rdev);
		if (rdev == NULL ||
		    test_bit(Faulty, &rdev->flags)) {
			if (i < conf->raid_disks)
				still_degraded = 1;
		} else if (!test_bit(In_sync, &rdev->flags)) {
			bio->bi_rw = WRITE;
			bio->bi_end_io = end_sync_write;
			write_targets ++;
		} else {
			/* may need to read from here */
			sector_t first_bad = MaxSector;
			int bad_sectors;

			if (is_badblock(rdev, sector_nr, good_sectors,
					&first_bad, &bad_sectors)) {
				if (first_bad > sector_nr)
					good_sectors = first_bad - sector_nr;
				else {
					bad_sectors -= (sector_nr - first_bad);
					if (min_bad == 0 ||
					    min_bad > bad_sectors)
						min_bad = bad_sectors;
				}
			}
			if (sector_nr < first_bad) {
				if (test_bit(WriteMostly, &rdev->flags)) {
					if (wonly < 0)
						wonly = i;
				} else {
					if (disk < 0)
						disk = i;
				}
				bio->bi_rw = READ;
				bio->bi_end_io = end_sync_read;
				read_targets++;
			} else if (!test_bit(WriteErrorSeen, &rdev->flags) &&
				test_bit(MD_RECOVERY_SYNC, &mddev->recovery) &&
				!test_bit(MD_RECOVERY_CHECK, &mddev->recovery)) {
				/*
				 * The device is suitable for reading (InSync),
				 * but has bad block(s) here. Let's try to correct them,
				 * if we are doing resync or repair. Otherwise, leave
				 * this device alone for this sync request.
				 */
				bio->bi_rw = WRITE;
				bio->bi_end_io = end_sync_write;
				write_targets++;
			}
		}
		if (bio->bi_end_io) {
			atomic_inc(&rdev->nr_pending);
			bio->bi_sector = sector_nr + rdev->data_offset;
			bio->bi_bdev = rdev->bdev;
			bio->bi_private = r1_bio;
		}
	}
	rcu_read_unlock();
	if (disk < 0)
		disk = wonly;
	r1_bio->read_disk = disk;

	if (read_targets == 0 && min_bad > 0) {
		/* These sectors are bad on all InSync devices, so we
		 * need to mark them bad on all write targets
		 */
		int ok = 1;
		for (i = 0 ; i < conf->raid_disks * 2 ; i++)
			if (r1_bio->bios[i]->bi_end_io == end_sync_write) {
				struct md_rdev *rdev = conf->mirrors[i].rdev;
				ok = rdev_set_badblocks(rdev, sector_nr,
							min_bad, 0
					) && ok;
			}
		set_bit(MD_CHANGE_DEVS, &mddev->flags);
		*skipped = 1;
		put_buf(r1_bio);

		if (!ok) {
			/* Cannot record the badblocks, so need to
			 * abort the resync.
			 * If there are multiple read targets, could just
			 * fail the really bad ones ???
			 */
			conf->recovery_disabled = mddev->recovery_disabled;
			set_bit(MD_RECOVERY_INTR, &mddev->recovery);
			return 0;
		} else
			return min_bad;

	}
	if (min_bad > 0 && min_bad < good_sectors) {
		/* only resync enough to reach the next bad->good
		 * transition */
		good_sectors = min_bad;
	}

	if (test_bit(MD_RECOVERY_SYNC, &mddev->recovery) && read_targets > 0)
		/* extra read targets are also write targets */
		write_targets += read_targets-1;

	if (write_targets == 0 || read_targets == 0) {
		/* There is nowhere to write, so all non-sync
		 * drives must be failed - so we are finished
		 */
		sector_t rv;
		if (min_bad > 0)
			max_sector = sector_nr + min_bad;
		rv = max_sector - sector_nr;
		*skipped = 1;
		put_buf(r1_bio);
		return rv;
	}

	if (max_sector > mddev->resync_max)
		max_sector = mddev->resync_max; /* Don't do IO beyond here */
	if (max_sector > sector_nr + good_sectors)
		max_sector = sector_nr + good_sectors;
	nr_sectors = 0;
	sync_blocks = 0;
	do {
		struct page *page;
		int len = PAGE_SIZE;
		if (sector_nr + (len>>9) > max_sector)
			len = (max_sector - sector_nr) << 9;
		if (len == 0)
			break;
		if (sync_blocks == 0) {
			if (!bitmap_start_sync(mddev->bitmap, sector_nr,
					       &sync_blocks, still_degraded) &&
			    !conf->fullsync &&
			    !test_bit(MD_RECOVERY_REQUESTED, &mddev->recovery))
				break;
			BUG_ON(sync_blocks < (PAGE_SIZE>>9));
			if ((len >> 9) > sync_blocks)
				len = sync_blocks<<9;
		}

		for (i = 0 ; i < conf->raid_disks * 2; i++) {
			bio = r1_bio->bios[i];
			if (bio->bi_end_io) {
				page = bio->bi_io_vec[bio->bi_vcnt].bv_page;
				if (bio_add_page(bio, page, len, 0) == 0) {
					/* stop here */
					bio->bi_io_vec[bio->bi_vcnt].bv_page = page;
					while (i > 0) {
						i--;
						bio = r1_bio->bios[i];
						if (bio->bi_end_io==NULL)
							continue;
						/* remove last page from this bio */
						bio->bi_vcnt--;
						bio->bi_size -= len;
						bio->bi_flags &= ~(1<< BIO_SEG_VALID);
					}
					goto bio_full;
				}
			}
		}
		nr_sectors += len>>9;
		sector_nr += len>>9;
		sync_blocks -= (len>>9);
	} while (r1_bio->bios[disk]->bi_vcnt < RESYNC_PAGES);
 bio_full:
	r1_bio->sectors = nr_sectors;

	/* For a user-requested sync, we read all readable devices and do a
	 * compare
	 */
	if (test_bit(MD_RECOVERY_REQUESTED, &mddev->recovery)) {
		atomic_set(&r1_bio->remaining, read_targets);
		for (i = 0; i < conf->raid_disks * 2 && read_targets; i++) {
			bio = r1_bio->bios[i];
			if (bio->bi_end_io == end_sync_read) {
				read_targets--;
				md_sync_acct(bio->bi_bdev, nr_sectors);
				generic_make_request(bio);
			}
		}
	} else {
		atomic_set(&r1_bio->remaining, 1);
		bio = r1_bio->bios[r1_bio->read_disk];
		md_sync_acct(bio->bi_bdev, nr_sectors);
		generic_make_request(bio);

	}
	return nr_sectors;
}

static sector_t raid1_size(struct mddev *mddev, sector_t sectors, int raid_disks)
{
	if (sectors)
		return sectors;

	return mddev->dev_sectors;
}

static struct r1conf *setup_conf(struct mddev *mddev)
{
	struct r1conf *conf;
	int i;
	struct raid1_info *disk;
	struct md_rdev *rdev;
	int err = -ENOMEM;

	conf = kzalloc(sizeof(struct r1conf), GFP_KERNEL);
	if (!conf)
		goto abort;

	conf->mirrors = kzalloc(sizeof(struct raid1_info)
				* mddev->raid_disks * 2,
				 GFP_KERNEL);
	if (!conf->mirrors)
		goto abort;

	conf->tmppage = alloc_page(GFP_KERNEL);
	if (!conf->tmppage)
		goto abort;

	conf->poolinfo = kzalloc(sizeof(*conf->poolinfo), GFP_KERNEL);
	if (!conf->poolinfo)
		goto abort;
	conf->poolinfo->raid_disks = mddev->raid_disks * 2;
	conf->r1bio_pool = mempool_create(NR_RAID1_BIOS, r1bio_pool_alloc,
					  r1bio_pool_free,
					  conf->poolinfo);
	if (!conf->r1bio_pool)
		goto abort;

	conf->poolinfo->mddev = mddev;

	err = -EINVAL;
	spin_lock_init(&conf->device_lock);
	rdev_for_each(rdev, mddev) {
		struct request_queue *q;
		int disk_idx = rdev->raid_disk;
		if (disk_idx >= mddev->raid_disks
		    || disk_idx < 0)
			continue;
		if (test_bit(Replacement, &rdev->flags))
			disk = conf->mirrors + mddev->raid_disks + disk_idx;
		else
			disk = conf->mirrors + disk_idx;

		if (disk->rdev)
			goto abort;
		disk->rdev = rdev;
		q = bdev_get_queue(rdev->bdev);
		if (q->merge_bvec_fn)
			mddev->merge_check_needed = 1;

		disk->head_position = 0;
		disk->seq_start = MaxSector;
	}
	conf->raid_disks = mddev->raid_disks;
	conf->mddev = mddev;
	INIT_LIST_HEAD(&conf->retry_list);

	spin_lock_init(&conf->resync_lock);
	init_waitqueue_head(&conf->wait_barrier);

	bio_list_init(&conf->pending_bio_list);
	conf->pending_count = 0;
	conf->recovery_disabled = mddev->recovery_disabled - 1;

	err = -EIO;
	for (i = 0; i < conf->raid_disks * 2; i++) {

		disk = conf->mirrors + i;

		if (i < conf->raid_disks &&
		    disk[conf->raid_disks].rdev) {
			/* This slot has a replacement. */
			if (!disk->rdev) {
				/* No original, just make the replacement
				 * a recovering spare
				 */
				disk->rdev =
					disk[conf->raid_disks].rdev;
				disk[conf->raid_disks].rdev = NULL;
			} else if (!test_bit(In_sync, &disk->rdev->flags))
				/* Original is not in_sync - bad */
				goto abort;
		}

		if (!disk->rdev ||
		    !test_bit(In_sync, &disk->rdev->flags)) {
			disk->head_position = 0;
			if (disk->rdev &&
			    (disk->rdev->saved_raid_disk < 0))
				conf->fullsync = 1;
		}
	}

	err = -ENOMEM;
	conf->thread = md_register_thread(raid1d, mddev, "raid1");
	if (!conf->thread) {
		printk(KERN_ERR
		       "md/raid1:%s: couldn't allocate thread\n",
		       mdname(mddev));
		goto abort;
	}

	return conf;

 abort:
	if (conf) {
		if (conf->r1bio_pool)
			mempool_destroy(conf->r1bio_pool);
		kfree(conf->mirrors);
		safe_put_page(conf->tmppage);
		kfree(conf->poolinfo);
		kfree(conf);
	}
	return ERR_PTR(err);
}

static int stop(struct mddev *mddev);
static int run(struct mddev *mddev)
{
	struct r1conf *conf;
	int i;
	struct md_rdev *rdev;
	int ret;
	bool discard_supported = false;

	if (mddev->level != 1) {
		printk(KERN_ERR "md/raid1:%s: raid level not set to mirroring (%d)\n",
		       mdname(mddev), mddev->level);
		return -EIO;
	}
	if (mddev->reshape_position != MaxSector) {
		printk(KERN_ERR "md/raid1:%s: reshape_position set but not supported\n",
		       mdname(mddev));
		return -EIO;
	}
	/*
	 * copy the already verified devices into our private RAID1
	 * bookkeeping area. [whatever we allocate in run(),
	 * should be freed in stop()]
	 */
	if (mddev->private == NULL)
		conf = setup_conf(mddev);
	else
		conf = mddev->private;

	if (IS_ERR(conf))
		return PTR_ERR(conf);

	if (mddev->queue)
<<<<<<< HEAD
		blk_queue_max_write_same_sectors(mddev->queue,
						 mddev->chunk_sectors);
=======
		blk_queue_max_write_same_sectors(mddev->queue, 0);

>>>>>>> d0e0ac97
	rdev_for_each(rdev, mddev) {
		if (!mddev->gendisk)
			continue;
		disk_stack_limits(mddev->gendisk, rdev->bdev,
				  rdev->data_offset << 9);
		if (blk_queue_discard(bdev_get_queue(rdev->bdev)))
			discard_supported = true;
	}

	mddev->degraded = 0;
	for (i=0; i < conf->raid_disks; i++)
		if (conf->mirrors[i].rdev == NULL ||
		    !test_bit(In_sync, &conf->mirrors[i].rdev->flags) ||
		    test_bit(Faulty, &conf->mirrors[i].rdev->flags))
			mddev->degraded++;

	if (conf->raid_disks - mddev->degraded == 1)
		mddev->recovery_cp = MaxSector;

	if (mddev->recovery_cp != MaxSector)
		printk(KERN_NOTICE "md/raid1:%s: not clean"
		       " -- starting background reconstruction\n",
		       mdname(mddev));
	printk(KERN_INFO 
		"md/raid1:%s: active with %d out of %d mirrors\n",
		mdname(mddev), mddev->raid_disks - mddev->degraded, 
		mddev->raid_disks);

	/*
	 * Ok, everything is just fine now
	 */
	mddev->thread = conf->thread;
	conf->thread = NULL;
	mddev->private = conf;

	md_set_array_sectors(mddev, raid1_size(mddev, 0, 0));

	if (mddev->queue) {
		mddev->queue->backing_dev_info.congested_fn = raid1_congested;
		mddev->queue->backing_dev_info.congested_data = mddev;
		blk_queue_merge_bvec(mddev->queue, raid1_mergeable_bvec);

		if (discard_supported)
			queue_flag_set_unlocked(QUEUE_FLAG_DISCARD,
						mddev->queue);
		else
			queue_flag_clear_unlocked(QUEUE_FLAG_DISCARD,
						  mddev->queue);
	}

	ret =  md_integrity_register(mddev);
	if (ret)
		stop(mddev);
	return ret;
}

static int stop(struct mddev *mddev)
{
	struct r1conf *conf = mddev->private;
	struct bitmap *bitmap = mddev->bitmap;

	/* wait for behind writes to complete */
	if (bitmap && atomic_read(&bitmap->behind_writes) > 0) {
		printk(KERN_INFO "md/raid1:%s: behind writes in progress - waiting to stop.\n",
		       mdname(mddev));
		/* need to kick something here to make sure I/O goes? */
		wait_event(bitmap->behind_wait,
			   atomic_read(&bitmap->behind_writes) == 0);
	}

	raise_barrier(conf);
	lower_barrier(conf);

	md_unregister_thread(&mddev->thread);
	if (conf->r1bio_pool)
		mempool_destroy(conf->r1bio_pool);
	kfree(conf->mirrors);
	safe_put_page(conf->tmppage);
	kfree(conf->poolinfo);
	kfree(conf);
	mddev->private = NULL;
	return 0;
}

static int raid1_resize(struct mddev *mddev, sector_t sectors)
{
	/* no resync is happening, and there is enough space
	 * on all devices, so we can resize.
	 * We need to make sure resync covers any new space.
	 * If the array is shrinking we should possibly wait until
	 * any io in the removed space completes, but it hardly seems
	 * worth it.
	 */
	sector_t newsize = raid1_size(mddev, sectors, 0);
	if (mddev->external_size &&
	    mddev->array_sectors > newsize)
		return -EINVAL;
	if (mddev->bitmap) {
		int ret = bitmap_resize(mddev->bitmap, newsize, 0, 0);
		if (ret)
			return ret;
	}
	md_set_array_sectors(mddev, newsize);
	set_capacity(mddev->gendisk, mddev->array_sectors);
	revalidate_disk(mddev->gendisk);
	if (sectors > mddev->dev_sectors &&
	    mddev->recovery_cp > mddev->dev_sectors) {
		mddev->recovery_cp = mddev->dev_sectors;
		set_bit(MD_RECOVERY_NEEDED, &mddev->recovery);
	}
	mddev->dev_sectors = sectors;
	mddev->resync_max_sectors = sectors;
	return 0;
}

static int raid1_reshape(struct mddev *mddev)
{
	/* We need to:
	 * 1/ resize the r1bio_pool
	 * 2/ resize conf->mirrors
	 *
	 * We allocate a new r1bio_pool if we can.
	 * Then raise a device barrier and wait until all IO stops.
	 * Then resize conf->mirrors and swap in the new r1bio pool.
	 *
	 * At the same time, we "pack" the devices so that all the missing
	 * devices have the higher raid_disk numbers.
	 */
	mempool_t *newpool, *oldpool;
	struct pool_info *newpoolinfo;
	struct raid1_info *newmirrors;
	struct r1conf *conf = mddev->private;
	int cnt, raid_disks;
	unsigned long flags;
	int d, d2, err;

	/* Cannot change chunk_size, layout, or level */
	if (mddev->chunk_sectors != mddev->new_chunk_sectors ||
	    mddev->layout != mddev->new_layout ||
	    mddev->level != mddev->new_level) {
		mddev->new_chunk_sectors = mddev->chunk_sectors;
		mddev->new_layout = mddev->layout;
		mddev->new_level = mddev->level;
		return -EINVAL;
	}

	err = md_allow_write(mddev);
	if (err)
		return err;

	raid_disks = mddev->raid_disks + mddev->delta_disks;

	if (raid_disks < conf->raid_disks) {
		cnt=0;
		for (d= 0; d < conf->raid_disks; d++)
			if (conf->mirrors[d].rdev)
				cnt++;
		if (cnt > raid_disks)
			return -EBUSY;
	}

	newpoolinfo = kmalloc(sizeof(*newpoolinfo), GFP_KERNEL);
	if (!newpoolinfo)
		return -ENOMEM;
	newpoolinfo->mddev = mddev;
	newpoolinfo->raid_disks = raid_disks * 2;

	newpool = mempool_create(NR_RAID1_BIOS, r1bio_pool_alloc,
				 r1bio_pool_free, newpoolinfo);
	if (!newpool) {
		kfree(newpoolinfo);
		return -ENOMEM;
	}
	newmirrors = kzalloc(sizeof(struct raid1_info) * raid_disks * 2,
			     GFP_KERNEL);
	if (!newmirrors) {
		kfree(newpoolinfo);
		mempool_destroy(newpool);
		return -ENOMEM;
	}

	freeze_array(conf, 0);

	/* ok, everything is stopped */
	oldpool = conf->r1bio_pool;
	conf->r1bio_pool = newpool;

	for (d = d2 = 0; d < conf->raid_disks; d++) {
		struct md_rdev *rdev = conf->mirrors[d].rdev;
		if (rdev && rdev->raid_disk != d2) {
			sysfs_unlink_rdev(mddev, rdev);
			rdev->raid_disk = d2;
			sysfs_unlink_rdev(mddev, rdev);
			if (sysfs_link_rdev(mddev, rdev))
				printk(KERN_WARNING
				       "md/raid1:%s: cannot register rd%d\n",
				       mdname(mddev), rdev->raid_disk);
		}
		if (rdev)
			newmirrors[d2++].rdev = rdev;
	}
	kfree(conf->mirrors);
	conf->mirrors = newmirrors;
	kfree(conf->poolinfo);
	conf->poolinfo = newpoolinfo;

	spin_lock_irqsave(&conf->device_lock, flags);
	mddev->degraded += (raid_disks - conf->raid_disks);
	spin_unlock_irqrestore(&conf->device_lock, flags);
	conf->raid_disks = mddev->raid_disks = raid_disks;
	mddev->delta_disks = 0;

	unfreeze_array(conf);

	set_bit(MD_RECOVERY_NEEDED, &mddev->recovery);
	md_wakeup_thread(mddev->thread);

	mempool_destroy(oldpool);
	return 0;
}

static void raid1_quiesce(struct mddev *mddev, int state)
{
	struct r1conf *conf = mddev->private;

	switch(state) {
	case 2: /* wake for suspend */
		wake_up(&conf->wait_barrier);
		break;
	case 1:
		raise_barrier(conf);
		break;
	case 0:
		lower_barrier(conf);
		break;
	}
}

static void *raid1_takeover(struct mddev *mddev)
{
	/* raid1 can take over:
	 *  raid5 with 2 devices, any layout or chunk size
	 */
	if (mddev->level == 5 && mddev->raid_disks == 2) {
		struct r1conf *conf;
		mddev->new_level = 1;
		mddev->new_layout = 0;
		mddev->new_chunk_sectors = 0;
		conf = setup_conf(mddev);
		if (!IS_ERR(conf))
			conf->barrier = 1;
		return conf;
	}
	return ERR_PTR(-EINVAL);
}

static struct md_personality raid1_personality =
{
	.name		= "raid1",
	.level		= 1,
	.owner		= THIS_MODULE,
	.make_request	= make_request,
	.run		= run,
	.stop		= stop,
	.status		= status,
	.error_handler	= error,
	.hot_add_disk	= raid1_add_disk,
	.hot_remove_disk= raid1_remove_disk,
	.spare_active	= raid1_spare_active,
	.sync_request	= sync_request,
	.resize		= raid1_resize,
	.size		= raid1_size,
	.check_reshape	= raid1_reshape,
	.quiesce	= raid1_quiesce,
	.takeover	= raid1_takeover,
};

static int __init raid_init(void)
{
	return register_md_personality(&raid1_personality);
}

static void raid_exit(void)
{
	unregister_md_personality(&raid1_personality);
}

module_init(raid_init);
module_exit(raid_exit);
MODULE_LICENSE("GPL");
MODULE_DESCRIPTION("RAID1 (mirroring) personality for MD");
MODULE_ALIAS("md-personality-3"); /* RAID1 */
MODULE_ALIAS("md-raid1");
MODULE_ALIAS("md-level-1");

module_param(max_queued_requests, int, S_IRUGO|S_IWUSR);<|MERGE_RESOLUTION|>--- conflicted
+++ resolved
@@ -2791,13 +2791,8 @@
 		return PTR_ERR(conf);
 
 	if (mddev->queue)
-<<<<<<< HEAD
-		blk_queue_max_write_same_sectors(mddev->queue,
-						 mddev->chunk_sectors);
-=======
 		blk_queue_max_write_same_sectors(mddev->queue, 0);
 
->>>>>>> d0e0ac97
 	rdev_for_each(rdev, mddev) {
 		if (!mddev->gendisk)
 			continue;
