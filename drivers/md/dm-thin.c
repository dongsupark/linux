/*
 * Copyright (C) 2011 Red Hat UK.
 *
 * This file is released under the GPL.
 */

#include "dm-thin-metadata.h"

#include <linux/device-mapper.h>
#include <linux/dm-io.h>
#include <linux/dm-kcopyd.h>
#include <linux/list.h>
#include <linux/init.h>
#include <linux/module.h>
#include <linux/slab.h>

#define	DM_MSG_PREFIX	"thin"

/*
 * Tunable constants
 */
#define ENDIO_HOOK_POOL_SIZE 10240
#define DEFERRED_SET_SIZE 64
#define MAPPING_POOL_SIZE 1024
#define PRISON_CELLS 1024
#define COMMIT_PERIOD HZ

/*
 * The block size of the device holding pool data must be
 * between 64KB and 1GB.
 */
#define DATA_DEV_BLOCK_SIZE_MIN_SECTORS (64 * 1024 >> SECTOR_SHIFT)
#define DATA_DEV_BLOCK_SIZE_MAX_SECTORS (1024 * 1024 * 1024 >> SECTOR_SHIFT)

/*
 * Device id is restricted to 24 bits.
 */
#define MAX_DEV_ID ((1 << 24) - 1)

/*
 * How do we handle breaking sharing of data blocks?
 * =================================================
 *
 * We use a standard copy-on-write btree to store the mappings for the
 * devices (note I'm talking about copy-on-write of the metadata here, not
 * the data).  When you take an internal snapshot you clone the root node
 * of the origin btree.  After this there is no concept of an origin or a
 * snapshot.  They are just two device trees that happen to point to the
 * same data blocks.
 *
 * When we get a write in we decide if it's to a shared data block using
 * some timestamp magic.  If it is, we have to break sharing.
 *
 * Let's say we write to a shared block in what was the origin.  The
 * steps are:
 *
 * i) plug io further to this physical block. (see bio_prison code).
 *
 * ii) quiesce any read io to that shared data block.  Obviously
 * including all devices that share this block.  (see deferred_set code)
 *
 * iii) copy the data block to a newly allocate block.  This step can be
 * missed out if the io covers the block. (schedule_copy).
 *
 * iv) insert the new mapping into the origin's btree
 * (process_prepared_mapping).  This act of inserting breaks some
 * sharing of btree nodes between the two devices.  Breaking sharing only
 * effects the btree of that specific device.  Btrees for the other
 * devices that share the block never change.  The btree for the origin
 * device as it was after the last commit is untouched, ie. we're using
 * persistent data structures in the functional programming sense.
 *
 * v) unplug io to this physical block, including the io that triggered
 * the breaking of sharing.
 *
 * Steps (ii) and (iii) occur in parallel.
 *
 * The metadata _doesn't_ need to be committed before the io continues.  We
 * get away with this because the io is always written to a _new_ block.
 * If there's a crash, then:
 *
 * - The origin mapping will point to the old origin block (the shared
 * one).  This will contain the data as it was before the io that triggered
 * the breaking of sharing came in.
 *
 * - The snap mapping still points to the old block.  As it would after
 * the commit.
 *
 * The downside of this scheme is the timestamp magic isn't perfect, and
 * will continue to think that data block in the snapshot device is shared
 * even after the write to the origin has broken sharing.  I suspect data
 * blocks will typically be shared by many different devices, so we're
 * breaking sharing n + 1 times, rather than n, where n is the number of
 * devices that reference this data block.  At the moment I think the
 * benefits far, far outweigh the disadvantages.
 */

/*----------------------------------------------------------------*/

/*
 * Sometimes we can't deal with a bio straight away.  We put them in prison
 * where they can't cause any mischief.  Bios are put in a cell identified
 * by a key, multiple bios can be in the same cell.  When the cell is
 * subsequently unlocked the bios become available.
 */
struct bio_prison;

struct cell_key {
	int virtual;
	dm_thin_id dev;
	dm_block_t block;
};

struct cell {
	struct hlist_node list;
	struct bio_prison *prison;
	struct cell_key key;
	struct bio *holder;
	struct bio_list bios;
};

struct bio_prison {
	spinlock_t lock;
	mempool_t *cell_pool;

	unsigned nr_buckets;
	unsigned hash_mask;
	struct hlist_head *cells;
};

static uint32_t calc_nr_buckets(unsigned nr_cells)
{
	uint32_t n = 128;

	nr_cells /= 4;
	nr_cells = min(nr_cells, 8192u);

	while (n < nr_cells)
		n <<= 1;

	return n;
}

/*
 * @nr_cells should be the number of cells you want in use _concurrently_.
 * Don't confuse it with the number of distinct keys.
 */
static struct bio_prison *prison_create(unsigned nr_cells)
{
	unsigned i;
	uint32_t nr_buckets = calc_nr_buckets(nr_cells);
	size_t len = sizeof(struct bio_prison) +
		(sizeof(struct hlist_head) * nr_buckets);
	struct bio_prison *prison = kmalloc(len, GFP_KERNEL);

	if (!prison)
		return NULL;

	spin_lock_init(&prison->lock);
	prison->cell_pool = mempool_create_kmalloc_pool(nr_cells,
							sizeof(struct cell));
	if (!prison->cell_pool) {
		kfree(prison);
		return NULL;
	}

	prison->nr_buckets = nr_buckets;
	prison->hash_mask = nr_buckets - 1;
	prison->cells = (struct hlist_head *) (prison + 1);
	for (i = 0; i < nr_buckets; i++)
		INIT_HLIST_HEAD(prison->cells + i);

	return prison;
}

static void prison_destroy(struct bio_prison *prison)
{
	mempool_destroy(prison->cell_pool);
	kfree(prison);
}

static uint32_t hash_key(struct bio_prison *prison, struct cell_key *key)
{
	const unsigned long BIG_PRIME = 4294967291UL;
	uint64_t hash = key->block * BIG_PRIME;

	return (uint32_t) (hash & prison->hash_mask);
}

static int keys_equal(struct cell_key *lhs, struct cell_key *rhs)
{
	       return (lhs->virtual == rhs->virtual) &&
		       (lhs->dev == rhs->dev) &&
		       (lhs->block == rhs->block);
}

static struct cell *__search_bucket(struct hlist_head *bucket,
				    struct cell_key *key)
{
	struct cell *cell;
	struct hlist_node *tmp;

	hlist_for_each_entry(cell, tmp, bucket, list)
		if (keys_equal(&cell->key, key))
			return cell;

	return NULL;
}

/*
 * This may block if a new cell needs allocating.  You must ensure that
 * cells will be unlocked even if the calling thread is blocked.
 *
 * Returns 1 if the cell was already held, 0 if @inmate is the new holder.
 */
static int bio_detain(struct bio_prison *prison, struct cell_key *key,
		      struct bio *inmate, struct cell **ref)
{
	int r = 1;
	unsigned long flags;
	uint32_t hash = hash_key(prison, key);
	struct cell *cell, *cell2;

	BUG_ON(hash > prison->nr_buckets);

	spin_lock_irqsave(&prison->lock, flags);

	cell = __search_bucket(prison->cells + hash, key);
	if (cell) {
		bio_list_add(&cell->bios, inmate);
		goto out;
	}

	/*
	 * Allocate a new cell
	 */
	spin_unlock_irqrestore(&prison->lock, flags);
	cell2 = mempool_alloc(prison->cell_pool, GFP_NOIO);
	spin_lock_irqsave(&prison->lock, flags);

	/*
	 * We've been unlocked, so we have to double check that
	 * nobody else has inserted this cell in the meantime.
	 */
	cell = __search_bucket(prison->cells + hash, key);
	if (cell) {
		mempool_free(cell2, prison->cell_pool);
		bio_list_add(&cell->bios, inmate);
		goto out;
	}

	/*
	 * Use new cell.
	 */
	cell = cell2;

	cell->prison = prison;
	memcpy(&cell->key, key, sizeof(cell->key));
	cell->holder = inmate;
	bio_list_init(&cell->bios);
	hlist_add_head(&cell->list, prison->cells + hash);

	r = 0;

out:
	spin_unlock_irqrestore(&prison->lock, flags);

	*ref = cell;

	return r;
}

/*
 * @inmates must have been initialised prior to this call
 */
static void __cell_release(struct cell *cell, struct bio_list *inmates)
{
	struct bio_prison *prison = cell->prison;

	hlist_del(&cell->list);

<<<<<<< HEAD
	bio_list_add(inmates, cell->holder);
	bio_list_merge(inmates, &cell->bios);
=======
	if (inmates) {
		bio_list_add(inmates, cell->holder);
		bio_list_merge(inmates, &cell->bios);
	}
>>>>>>> 711e1bfb

	mempool_free(cell, prison->cell_pool);
}

static void cell_release(struct cell *cell, struct bio_list *bios)
{
	unsigned long flags;
	struct bio_prison *prison = cell->prison;

	spin_lock_irqsave(&prison->lock, flags);
	__cell_release(cell, bios);
	spin_unlock_irqrestore(&prison->lock, flags);
}

/*
 * There are a couple of places where we put a bio into a cell briefly
 * before taking it out again.  In these situations we know that no other
 * bio may be in the cell.  This function releases the cell, and also does
 * a sanity check.
 */
static void __cell_release_singleton(struct cell *cell, struct bio *bio)
{
<<<<<<< HEAD
	hlist_del(&cell->list);
	BUG_ON(cell->holder != bio);
	BUG_ON(!bio_list_empty(&cell->bios));
=======
	BUG_ON(cell->holder != bio);
	BUG_ON(!bio_list_empty(&cell->bios));

	__cell_release(cell, NULL);
>>>>>>> 711e1bfb
}

static void cell_release_singleton(struct cell *cell, struct bio *bio)
{
	unsigned long flags;
	struct bio_prison *prison = cell->prison;

	spin_lock_irqsave(&prison->lock, flags);
	__cell_release_singleton(cell, bio);
	spin_unlock_irqrestore(&prison->lock, flags);
}

/*
 * Sometimes we don't want the holder, just the additional bios.
 */
static void __cell_release_no_holder(struct cell *cell, struct bio_list *inmates)
{
	struct bio_prison *prison = cell->prison;

	hlist_del(&cell->list);
	bio_list_merge(inmates, &cell->bios);
<<<<<<< HEAD

	mempool_free(cell, prison->cell_pool);
}

=======

	mempool_free(cell, prison->cell_pool);
}

>>>>>>> 711e1bfb
static void cell_release_no_holder(struct cell *cell, struct bio_list *inmates)
{
	unsigned long flags;
	struct bio_prison *prison = cell->prison;

	spin_lock_irqsave(&prison->lock, flags);
	__cell_release_no_holder(cell, inmates);
	spin_unlock_irqrestore(&prison->lock, flags);
}

static void cell_error(struct cell *cell)
{
	struct bio_prison *prison = cell->prison;
	struct bio_list bios;
	struct bio *bio;
	unsigned long flags;

	bio_list_init(&bios);

	spin_lock_irqsave(&prison->lock, flags);
	__cell_release(cell, &bios);
	spin_unlock_irqrestore(&prison->lock, flags);

	while ((bio = bio_list_pop(&bios)))
		bio_io_error(bio);
}

/*----------------------------------------------------------------*/

/*
 * We use the deferred set to keep track of pending reads to shared blocks.
 * We do this to ensure the new mapping caused by a write isn't performed
 * until these prior reads have completed.  Otherwise the insertion of the
 * new mapping could free the old block that the read bios are mapped to.
 */

struct deferred_set;
struct deferred_entry {
	struct deferred_set *ds;
	unsigned count;
	struct list_head work_items;
};

struct deferred_set {
	spinlock_t lock;
	unsigned current_entry;
	unsigned sweeper;
	struct deferred_entry entries[DEFERRED_SET_SIZE];
};

static void ds_init(struct deferred_set *ds)
{
	int i;

	spin_lock_init(&ds->lock);
	ds->current_entry = 0;
	ds->sweeper = 0;
	for (i = 0; i < DEFERRED_SET_SIZE; i++) {
		ds->entries[i].ds = ds;
		ds->entries[i].count = 0;
		INIT_LIST_HEAD(&ds->entries[i].work_items);
	}
}

static struct deferred_entry *ds_inc(struct deferred_set *ds)
{
	unsigned long flags;
	struct deferred_entry *entry;

	spin_lock_irqsave(&ds->lock, flags);
	entry = ds->entries + ds->current_entry;
	entry->count++;
	spin_unlock_irqrestore(&ds->lock, flags);

	return entry;
}

static unsigned ds_next(unsigned index)
{
	return (index + 1) % DEFERRED_SET_SIZE;
}

static void __sweep(struct deferred_set *ds, struct list_head *head)
{
	while ((ds->sweeper != ds->current_entry) &&
	       !ds->entries[ds->sweeper].count) {
		list_splice_init(&ds->entries[ds->sweeper].work_items, head);
		ds->sweeper = ds_next(ds->sweeper);
	}

	if ((ds->sweeper == ds->current_entry) && !ds->entries[ds->sweeper].count)
		list_splice_init(&ds->entries[ds->sweeper].work_items, head);
}

static void ds_dec(struct deferred_entry *entry, struct list_head *head)
{
	unsigned long flags;

	spin_lock_irqsave(&entry->ds->lock, flags);
	BUG_ON(!entry->count);
	--entry->count;
	__sweep(entry->ds, head);
	spin_unlock_irqrestore(&entry->ds->lock, flags);
}

/*
 * Returns 1 if deferred or 0 if no pending items to delay job.
 */
static int ds_add_work(struct deferred_set *ds, struct list_head *work)
{
	int r = 1;
	unsigned long flags;
	unsigned next_entry;

	spin_lock_irqsave(&ds->lock, flags);
	if ((ds->sweeper == ds->current_entry) &&
	    !ds->entries[ds->current_entry].count)
		r = 0;
	else {
		list_add(work, &ds->entries[ds->current_entry].work_items);
		next_entry = ds_next(ds->current_entry);
		if (!ds->entries[next_entry].count)
			ds->current_entry = next_entry;
	}
	spin_unlock_irqrestore(&ds->lock, flags);

	return r;
}

/*----------------------------------------------------------------*/

/*
 * Key building.
 */
static void build_data_key(struct dm_thin_device *td,
			   dm_block_t b, struct cell_key *key)
{
	key->virtual = 0;
	key->dev = dm_thin_dev_id(td);
	key->block = b;
}

static void build_virtual_key(struct dm_thin_device *td, dm_block_t b,
			      struct cell_key *key)
{
	key->virtual = 1;
	key->dev = dm_thin_dev_id(td);
	key->block = b;
}

/*----------------------------------------------------------------*/

/*
 * A pool device ties together a metadata device and a data device.  It
 * also provides the interface for creating and destroying internal
 * devices.
 */
struct new_mapping;

struct pool_features {
	unsigned zero_new_blocks:1;
	unsigned discard_enabled:1;
	unsigned discard_passdown:1;
};

struct pool {
	struct list_head list;
	struct dm_target *ti;	/* Only set if a pool target is bound */

	struct mapped_device *pool_md;
	struct block_device *md_dev;
	struct dm_pool_metadata *pmd;

	uint32_t sectors_per_block;
	unsigned block_shift;
	dm_block_t offset_mask;
	dm_block_t low_water_blocks;

	struct pool_features pf;
	unsigned low_water_triggered:1;	/* A dm event has been sent */
	unsigned no_free_space:1;	/* A -ENOSPC warning has been issued */

	struct bio_prison *prison;
	struct dm_kcopyd_client *copier;

	struct workqueue_struct *wq;
	struct work_struct worker;
	struct delayed_work waker;

	unsigned ref_count;
	unsigned long last_commit_jiffies;

	spinlock_t lock;
	struct bio_list deferred_bios;
	struct bio_list deferred_flush_bios;
	struct list_head prepared_mappings;
	struct list_head prepared_discards;

	struct bio_list retry_on_resume_list;

	struct deferred_set shared_read_ds;
	struct deferred_set all_io_ds;

	struct new_mapping *next_mapping;
	mempool_t *mapping_pool;
	mempool_t *endio_hook_pool;
};

/*
 * Target context for a pool.
 */
struct pool_c {
	struct dm_target *ti;
	struct pool *pool;
	struct dm_dev *data_dev;
	struct dm_dev *metadata_dev;
	struct dm_target_callbacks callbacks;

	dm_block_t low_water_blocks;
	struct pool_features pf;
};

/*
 * Target context for a thin.
 */
struct thin_c {
	struct dm_dev *pool_dev;
	struct dm_dev *origin_dev;
	dm_thin_id dev_id;

	struct pool *pool;
	struct dm_thin_device *td;
};

/*----------------------------------------------------------------*/

/*
 * A global list of pools that uses a struct mapped_device as a key.
 */
static struct dm_thin_pool_table {
	struct mutex mutex;
	struct list_head pools;
} dm_thin_pool_table;

static void pool_table_init(void)
{
	mutex_init(&dm_thin_pool_table.mutex);
	INIT_LIST_HEAD(&dm_thin_pool_table.pools);
}

static void __pool_table_insert(struct pool *pool)
{
	BUG_ON(!mutex_is_locked(&dm_thin_pool_table.mutex));
	list_add(&pool->list, &dm_thin_pool_table.pools);
}

static void __pool_table_remove(struct pool *pool)
{
	BUG_ON(!mutex_is_locked(&dm_thin_pool_table.mutex));
	list_del(&pool->list);
}

static struct pool *__pool_table_lookup(struct mapped_device *md)
{
	struct pool *pool = NULL, *tmp;

	BUG_ON(!mutex_is_locked(&dm_thin_pool_table.mutex));

	list_for_each_entry(tmp, &dm_thin_pool_table.pools, list) {
		if (tmp->pool_md == md) {
			pool = tmp;
			break;
		}
	}

	return pool;
}

static struct pool *__pool_table_lookup_metadata_dev(struct block_device *md_dev)
{
	struct pool *pool = NULL, *tmp;

	BUG_ON(!mutex_is_locked(&dm_thin_pool_table.mutex));

	list_for_each_entry(tmp, &dm_thin_pool_table.pools, list) {
		if (tmp->md_dev == md_dev) {
			pool = tmp;
			break;
		}
	}

	return pool;
}

/*----------------------------------------------------------------*/

struct endio_hook {
	struct thin_c *tc;
	struct deferred_entry *shared_read_entry;
	struct deferred_entry *all_io_entry;
	struct new_mapping *overwrite_mapping;
};

static void __requeue_bio_list(struct thin_c *tc, struct bio_list *master)
{
	struct bio *bio;
	struct bio_list bios;

	bio_list_init(&bios);
	bio_list_merge(&bios, master);
	bio_list_init(master);

	while ((bio = bio_list_pop(&bios))) {
		struct endio_hook *h = dm_get_mapinfo(bio)->ptr;
		if (h->tc == tc)
			bio_endio(bio, DM_ENDIO_REQUEUE);
		else
			bio_list_add(master, bio);
	}
}

static void requeue_io(struct thin_c *tc)
{
	struct pool *pool = tc->pool;
	unsigned long flags;

	spin_lock_irqsave(&pool->lock, flags);
	__requeue_bio_list(tc, &pool->deferred_bios);
	__requeue_bio_list(tc, &pool->retry_on_resume_list);
	spin_unlock_irqrestore(&pool->lock, flags);
}

/*
 * This section of code contains the logic for processing a thin device's IO.
 * Much of the code depends on pool object resources (lists, workqueues, etc)
 * but most is exclusively called from the thin target rather than the thin-pool
 * target.
 */

static dm_block_t get_bio_block(struct thin_c *tc, struct bio *bio)
{
	return bio->bi_sector >> tc->pool->block_shift;
}

static void remap(struct thin_c *tc, struct bio *bio, dm_block_t block)
{
	struct pool *pool = tc->pool;

	bio->bi_bdev = tc->pool_dev->bdev;
	bio->bi_sector = (block << pool->block_shift) +
		(bio->bi_sector & pool->offset_mask);
}

static void remap_to_origin(struct thin_c *tc, struct bio *bio)
{
	bio->bi_bdev = tc->origin_dev->bdev;
}

static void issue(struct thin_c *tc, struct bio *bio)
{
	struct pool *pool = tc->pool;
	unsigned long flags;

	/*
	 * Batch together any FUA/FLUSH bios we find and then issue
	 * a single commit for them in process_deferred_bios().
	 */
	if (bio->bi_rw & (REQ_FLUSH | REQ_FUA)) {
		spin_lock_irqsave(&pool->lock, flags);
		bio_list_add(&pool->deferred_flush_bios, bio);
		spin_unlock_irqrestore(&pool->lock, flags);
	} else
		generic_make_request(bio);
}

static void remap_to_origin_and_issue(struct thin_c *tc, struct bio *bio)
{
	remap_to_origin(tc, bio);
	issue(tc, bio);
}

static void remap_and_issue(struct thin_c *tc, struct bio *bio,
			    dm_block_t block)
{
	remap(tc, bio, block);
	issue(tc, bio);
}

/*
 * wake_worker() is used when new work is queued and when pool_resume is
 * ready to continue deferred IO processing.
 */
static void wake_worker(struct pool *pool)
{
	queue_work(pool->wq, &pool->worker);
}

/*----------------------------------------------------------------*/

/*
 * Bio endio functions.
 */
struct new_mapping {
	struct list_head list;

	unsigned quiesced:1;
	unsigned prepared:1;
	unsigned pass_discard:1;

	struct thin_c *tc;
	dm_block_t virt_block;
	dm_block_t data_block;
	struct cell *cell, *cell2;
	int err;

	/*
	 * If the bio covers the whole area of a block then we can avoid
	 * zeroing or copying.  Instead this bio is hooked.  The bio will
	 * still be in the cell, so care has to be taken to avoid issuing
	 * the bio twice.
	 */
	struct bio *bio;
	bio_end_io_t *saved_bi_end_io;
};

static void __maybe_add_mapping(struct new_mapping *m)
{
	struct pool *pool = m->tc->pool;

	if (m->quiesced && m->prepared) {
		list_add(&m->list, &pool->prepared_mappings);
		wake_worker(pool);
	}
}

static void copy_complete(int read_err, unsigned long write_err, void *context)
{
	unsigned long flags;
	struct new_mapping *m = context;
	struct pool *pool = m->tc->pool;

	m->err = read_err || write_err ? -EIO : 0;

	spin_lock_irqsave(&pool->lock, flags);
	m->prepared = 1;
	__maybe_add_mapping(m);
	spin_unlock_irqrestore(&pool->lock, flags);
}

static void overwrite_endio(struct bio *bio, int err)
{
	unsigned long flags;
	struct endio_hook *h = dm_get_mapinfo(bio)->ptr;
	struct new_mapping *m = h->overwrite_mapping;
	struct pool *pool = m->tc->pool;

	m->err = err;

	spin_lock_irqsave(&pool->lock, flags);
	m->prepared = 1;
	__maybe_add_mapping(m);
	spin_unlock_irqrestore(&pool->lock, flags);
}

/*----------------------------------------------------------------*/

/*
 * Workqueue.
 */

/*
 * Prepared mapping jobs.
 */

/*
 * This sends the bios in the cell back to the deferred_bios list.
 */
static void cell_defer(struct thin_c *tc, struct cell *cell,
		       dm_block_t data_block)
{
	struct pool *pool = tc->pool;
	unsigned long flags;

	spin_lock_irqsave(&pool->lock, flags);
	cell_release(cell, &pool->deferred_bios);
	spin_unlock_irqrestore(&tc->pool->lock, flags);

	wake_worker(pool);
}

/*
 * Same as cell_defer above, except it omits one particular detainee,
 * a write bio that covers the block and has already been processed.
 */
static void cell_defer_except(struct thin_c *tc, struct cell *cell)
{
	struct bio_list bios;
	struct pool *pool = tc->pool;
	unsigned long flags;

	bio_list_init(&bios);

	spin_lock_irqsave(&pool->lock, flags);
	cell_release_no_holder(cell, &pool->deferred_bios);
	spin_unlock_irqrestore(&pool->lock, flags);

	wake_worker(pool);
}

static void process_prepared_mapping(struct new_mapping *m)
{
	struct thin_c *tc = m->tc;
	struct bio *bio;
	int r;

	bio = m->bio;
	if (bio)
		bio->bi_end_io = m->saved_bi_end_io;

	if (m->err) {
		cell_error(m->cell);
		return;
	}

	/*
	 * Commit the prepared block into the mapping btree.
	 * Any I/O for this block arriving after this point will get
	 * remapped to it directly.
	 */
	r = dm_thin_insert_block(tc->td, m->virt_block, m->data_block);
	if (r) {
		DMERR("dm_thin_insert_block() failed");
		cell_error(m->cell);
		return;
	}

	/*
	 * Release any bios held while the block was being provisioned.
	 * If we are processing a write bio that completely covers the block,
	 * we already processed it so can ignore it now when processing
	 * the bios in the cell.
	 */
	if (bio) {
		cell_defer_except(tc, m->cell);
		bio_endio(bio, 0);
	} else
		cell_defer(tc, m->cell, m->data_block);

	list_del(&m->list);
	mempool_free(m, tc->pool->mapping_pool);
}

static void process_prepared_discard(struct new_mapping *m)
{
	int r;
	struct thin_c *tc = m->tc;

	r = dm_thin_remove_block(tc->td, m->virt_block);
	if (r)
		DMERR("dm_thin_remove_block() failed");

	/*
	 * Pass the discard down to the underlying device?
	 */
	if (m->pass_discard)
		remap_and_issue(tc, m->bio, m->data_block);
	else
		bio_endio(m->bio, 0);

	cell_defer_except(tc, m->cell);
	cell_defer_except(tc, m->cell2);
	mempool_free(m, tc->pool->mapping_pool);
}

static void process_prepared(struct pool *pool, struct list_head *head,
			     void (*fn)(struct new_mapping *))
{
	unsigned long flags;
	struct list_head maps;
	struct new_mapping *m, *tmp;

	INIT_LIST_HEAD(&maps);
	spin_lock_irqsave(&pool->lock, flags);
	list_splice_init(head, &maps);
	spin_unlock_irqrestore(&pool->lock, flags);

	list_for_each_entry_safe(m, tmp, &maps, list)
		fn(m);
}

/*
 * Deferred bio jobs.
 */
static int io_overlaps_block(struct pool *pool, struct bio *bio)
{
	return !(bio->bi_sector & pool->offset_mask) &&
		(bio->bi_size == (pool->sectors_per_block << SECTOR_SHIFT));

}

static int io_overwrites_block(struct pool *pool, struct bio *bio)
{
	return (bio_data_dir(bio) == WRITE) &&
		io_overlaps_block(pool, bio);
}

static void save_and_set_endio(struct bio *bio, bio_end_io_t **save,
			       bio_end_io_t *fn)
{
	*save = bio->bi_end_io;
	bio->bi_end_io = fn;
}

static int ensure_next_mapping(struct pool *pool)
{
	if (pool->next_mapping)
		return 0;

	pool->next_mapping = mempool_alloc(pool->mapping_pool, GFP_ATOMIC);

	return pool->next_mapping ? 0 : -ENOMEM;
}

static struct new_mapping *get_next_mapping(struct pool *pool)
{
	struct new_mapping *r = pool->next_mapping;

	BUG_ON(!pool->next_mapping);

	pool->next_mapping = NULL;

	return r;
}

static void schedule_copy(struct thin_c *tc, dm_block_t virt_block,
			  struct dm_dev *origin, dm_block_t data_origin,
			  dm_block_t data_dest,
			  struct cell *cell, struct bio *bio)
{
	int r;
	struct pool *pool = tc->pool;
	struct new_mapping *m = get_next_mapping(pool);

	INIT_LIST_HEAD(&m->list);
	m->quiesced = 0;
	m->prepared = 0;
	m->tc = tc;
	m->virt_block = virt_block;
	m->data_block = data_dest;
	m->cell = cell;
	m->err = 0;
	m->bio = NULL;

	if (!ds_add_work(&pool->shared_read_ds, &m->list))
		m->quiesced = 1;

	/*
	 * IO to pool_dev remaps to the pool target's data_dev.
	 *
	 * If the whole block of data is being overwritten, we can issue the
	 * bio immediately. Otherwise we use kcopyd to clone the data first.
	 */
	if (io_overwrites_block(pool, bio)) {
		struct endio_hook *h = dm_get_mapinfo(bio)->ptr;
		h->overwrite_mapping = m;
		m->bio = bio;
		save_and_set_endio(bio, &m->saved_bi_end_io, overwrite_endio);
		remap_and_issue(tc, bio, data_dest);
	} else {
		struct dm_io_region from, to;

		from.bdev = origin->bdev;
		from.sector = data_origin * pool->sectors_per_block;
		from.count = pool->sectors_per_block;

		to.bdev = tc->pool_dev->bdev;
		to.sector = data_dest * pool->sectors_per_block;
		to.count = pool->sectors_per_block;

		r = dm_kcopyd_copy(pool->copier, &from, 1, &to,
				   0, copy_complete, m);
		if (r < 0) {
			mempool_free(m, pool->mapping_pool);
			DMERR("dm_kcopyd_copy() failed");
			cell_error(cell);
		}
	}
}

static void schedule_internal_copy(struct thin_c *tc, dm_block_t virt_block,
				   dm_block_t data_origin, dm_block_t data_dest,
				   struct cell *cell, struct bio *bio)
{
	schedule_copy(tc, virt_block, tc->pool_dev,
		      data_origin, data_dest, cell, bio);
}

static void schedule_external_copy(struct thin_c *tc, dm_block_t virt_block,
				   dm_block_t data_dest,
				   struct cell *cell, struct bio *bio)
{
	schedule_copy(tc, virt_block, tc->origin_dev,
		      virt_block, data_dest, cell, bio);
}

static void schedule_zero(struct thin_c *tc, dm_block_t virt_block,
			  dm_block_t data_block, struct cell *cell,
			  struct bio *bio)
{
	struct pool *pool = tc->pool;
	struct new_mapping *m = get_next_mapping(pool);

	INIT_LIST_HEAD(&m->list);
	m->quiesced = 1;
	m->prepared = 0;
	m->tc = tc;
	m->virt_block = virt_block;
	m->data_block = data_block;
	m->cell = cell;
	m->err = 0;
	m->bio = NULL;

	/*
	 * If the whole block of data is being overwritten or we are not
	 * zeroing pre-existing data, we can issue the bio immediately.
	 * Otherwise we use kcopyd to zero the data first.
	 */
	if (!pool->pf.zero_new_blocks)
		process_prepared_mapping(m);

	else if (io_overwrites_block(pool, bio)) {
		struct endio_hook *h = dm_get_mapinfo(bio)->ptr;
		h->overwrite_mapping = m;
		m->bio = bio;
		save_and_set_endio(bio, &m->saved_bi_end_io, overwrite_endio);
		remap_and_issue(tc, bio, data_block);

	} else {
		int r;
		struct dm_io_region to;

		to.bdev = tc->pool_dev->bdev;
		to.sector = data_block * pool->sectors_per_block;
		to.count = pool->sectors_per_block;

		r = dm_kcopyd_zero(pool->copier, 1, &to, 0, copy_complete, m);
		if (r < 0) {
			mempool_free(m, pool->mapping_pool);
			DMERR("dm_kcopyd_zero() failed");
			cell_error(cell);
		}
	}
}

static int alloc_data_block(struct thin_c *tc, dm_block_t *result)
{
	int r;
	dm_block_t free_blocks;
	unsigned long flags;
	struct pool *pool = tc->pool;

	r = dm_pool_get_free_block_count(pool->pmd, &free_blocks);
	if (r)
		return r;

	if (free_blocks <= pool->low_water_blocks && !pool->low_water_triggered) {
		DMWARN("%s: reached low water mark, sending event.",
		       dm_device_name(pool->pool_md));
		spin_lock_irqsave(&pool->lock, flags);
		pool->low_water_triggered = 1;
		spin_unlock_irqrestore(&pool->lock, flags);
		dm_table_event(pool->ti->table);
	}

	if (!free_blocks) {
		if (pool->no_free_space)
			return -ENOSPC;
		else {
			/*
			 * Try to commit to see if that will free up some
			 * more space.
			 */
			r = dm_pool_commit_metadata(pool->pmd);
			if (r) {
				DMERR("%s: dm_pool_commit_metadata() failed, error = %d",
				      __func__, r);
				return r;
			}

			r = dm_pool_get_free_block_count(pool->pmd, &free_blocks);
			if (r)
				return r;

			/*
			 * If we still have no space we set a flag to avoid
			 * doing all this checking and return -ENOSPC.
			 */
			if (!free_blocks) {
				DMWARN("%s: no free space available.",
				       dm_device_name(pool->pool_md));
				spin_lock_irqsave(&pool->lock, flags);
				pool->no_free_space = 1;
				spin_unlock_irqrestore(&pool->lock, flags);
				return -ENOSPC;
			}
		}
	}

	r = dm_pool_alloc_data_block(pool->pmd, result);
	if (r)
		return r;

	return 0;
}

/*
 * If we have run out of space, queue bios until the device is
 * resumed, presumably after having been reloaded with more space.
 */
static void retry_on_resume(struct bio *bio)
{
	struct endio_hook *h = dm_get_mapinfo(bio)->ptr;
	struct thin_c *tc = h->tc;
	struct pool *pool = tc->pool;
	unsigned long flags;

	spin_lock_irqsave(&pool->lock, flags);
	bio_list_add(&pool->retry_on_resume_list, bio);
	spin_unlock_irqrestore(&pool->lock, flags);
}

static void no_space(struct cell *cell)
{
	struct bio *bio;
	struct bio_list bios;

	bio_list_init(&bios);
	cell_release(cell, &bios);

	while ((bio = bio_list_pop(&bios)))
		retry_on_resume(bio);
}

static void process_discard(struct thin_c *tc, struct bio *bio)
{
	int r;
<<<<<<< HEAD
=======
	unsigned long flags;
>>>>>>> 711e1bfb
	struct pool *pool = tc->pool;
	struct cell *cell, *cell2;
	struct cell_key key, key2;
	dm_block_t block = get_bio_block(tc, bio);
	struct dm_thin_lookup_result lookup_result;
	struct new_mapping *m;

	build_virtual_key(tc->td, block, &key);
	if (bio_detain(tc->pool->prison, &key, bio, &cell))
		return;

	r = dm_thin_find_block(tc->td, block, 1, &lookup_result);
	switch (r) {
	case 0:
		/*
		 * Check nobody is fiddling with this pool block.  This can
		 * happen if someone's in the process of breaking sharing
		 * on this block.
		 */
		build_data_key(tc->td, lookup_result.block, &key2);
		if (bio_detain(tc->pool->prison, &key2, bio, &cell2)) {
			cell_release_singleton(cell, bio);
			break;
		}

		if (io_overlaps_block(pool, bio)) {
			/*
			 * IO may still be going to the destination block.  We must
			 * quiesce before we can do the removal.
			 */
			m = get_next_mapping(pool);
			m->tc = tc;
			m->pass_discard = (!lookup_result.shared) & pool->pf.discard_passdown;
			m->virt_block = block;
			m->data_block = lookup_result.block;
			m->cell = cell;
			m->cell2 = cell2;
			m->err = 0;
			m->bio = bio;

			if (!ds_add_work(&pool->all_io_ds, &m->list)) {
<<<<<<< HEAD
				list_add(&m->list, &pool->prepared_discards);
=======
				spin_lock_irqsave(&pool->lock, flags);
				list_add(&m->list, &pool->prepared_discards);
				spin_unlock_irqrestore(&pool->lock, flags);
>>>>>>> 711e1bfb
				wake_worker(pool);
			}
		} else {
			/*
			 * This path is hit if people are ignoring
			 * limits->discard_granularity.  It ignores any
			 * part of the discard that is in a subsequent
			 * block.
			 */
			sector_t offset = bio->bi_sector - (block << pool->block_shift);
			unsigned remaining = (pool->sectors_per_block - offset) << 9;
			bio->bi_size = min(bio->bi_size, remaining);

			cell_release_singleton(cell, bio);
			cell_release_singleton(cell2, bio);
			remap_and_issue(tc, bio, lookup_result.block);
		}
		break;

	case -ENODATA:
		/*
		 * It isn't provisioned, just forget it.
		 */
		cell_release_singleton(cell, bio);
		bio_endio(bio, 0);
		break;

	default:
		DMERR("discard: find block unexpectedly returned %d", r);
		cell_release_singleton(cell, bio);
		bio_io_error(bio);
		break;
	}
}

static void break_sharing(struct thin_c *tc, struct bio *bio, dm_block_t block,
			  struct cell_key *key,
			  struct dm_thin_lookup_result *lookup_result,
			  struct cell *cell)
{
	int r;
	dm_block_t data_block;

	r = alloc_data_block(tc, &data_block);
	switch (r) {
	case 0:
		schedule_internal_copy(tc, block, lookup_result->block,
				       data_block, cell, bio);
		break;

	case -ENOSPC:
		no_space(cell);
		break;

	default:
		DMERR("%s: alloc_data_block() failed, error = %d", __func__, r);
		cell_error(cell);
		break;
	}
}

static void process_shared_bio(struct thin_c *tc, struct bio *bio,
			       dm_block_t block,
			       struct dm_thin_lookup_result *lookup_result)
{
	struct cell *cell;
	struct pool *pool = tc->pool;
	struct cell_key key;

	/*
	 * If cell is already occupied, then sharing is already in the process
	 * of being broken so we have nothing further to do here.
	 */
	build_data_key(tc->td, lookup_result->block, &key);
	if (bio_detain(pool->prison, &key, bio, &cell))
		return;

	if (bio_data_dir(bio) == WRITE)
		break_sharing(tc, bio, block, &key, lookup_result, cell);
	else {
		struct endio_hook *h = dm_get_mapinfo(bio)->ptr;

		h->shared_read_entry = ds_inc(&pool->shared_read_ds);

		cell_release_singleton(cell, bio);
		remap_and_issue(tc, bio, lookup_result->block);
	}
}

static void provision_block(struct thin_c *tc, struct bio *bio, dm_block_t block,
			    struct cell *cell)
{
	int r;
	dm_block_t data_block;

	/*
	 * Remap empty bios (flushes) immediately, without provisioning.
	 */
	if (!bio->bi_size) {
		cell_release_singleton(cell, bio);
		remap_and_issue(tc, bio, 0);
		return;
	}

	/*
	 * Fill read bios with zeroes and complete them immediately.
	 */
	if (bio_data_dir(bio) == READ) {
		zero_fill_bio(bio);
		cell_release_singleton(cell, bio);
		bio_endio(bio, 0);
		return;
	}

	r = alloc_data_block(tc, &data_block);
	switch (r) {
	case 0:
		if (tc->origin_dev)
			schedule_external_copy(tc, block, data_block, cell, bio);
		else
			schedule_zero(tc, block, data_block, cell, bio);
		break;

	case -ENOSPC:
		no_space(cell);
		break;

	default:
		DMERR("%s: alloc_data_block() failed, error = %d", __func__, r);
		cell_error(cell);
		break;
	}
}

static void process_bio(struct thin_c *tc, struct bio *bio)
{
	int r;
	dm_block_t block = get_bio_block(tc, bio);
	struct cell *cell;
	struct cell_key key;
	struct dm_thin_lookup_result lookup_result;

	/*
	 * If cell is already occupied, then the block is already
	 * being provisioned so we have nothing further to do here.
	 */
	build_virtual_key(tc->td, block, &key);
	if (bio_detain(tc->pool->prison, &key, bio, &cell))
		return;

	r = dm_thin_find_block(tc->td, block, 1, &lookup_result);
	switch (r) {
	case 0:
		/*
		 * We can release this cell now.  This thread is the only
		 * one that puts bios into a cell, and we know there were
		 * no preceding bios.
		 */
		/*
		 * TODO: this will probably have to change when discard goes
		 * back in.
		 */
		cell_release_singleton(cell, bio);

		if (lookup_result.shared)
			process_shared_bio(tc, bio, block, &lookup_result);
		else
			remap_and_issue(tc, bio, lookup_result.block);
		break;

	case -ENODATA:
		if (bio_data_dir(bio) == READ && tc->origin_dev) {
			cell_release_singleton(cell, bio);
			remap_to_origin_and_issue(tc, bio);
		} else
			provision_block(tc, bio, block, cell);
		break;

	default:
		DMERR("dm_thin_find_block() failed, error = %d", r);
		cell_release_singleton(cell, bio);
		bio_io_error(bio);
		break;
	}
}

static int need_commit_due_to_time(struct pool *pool)
{
	return jiffies < pool->last_commit_jiffies ||
	       jiffies > pool->last_commit_jiffies + COMMIT_PERIOD;
}

static void process_deferred_bios(struct pool *pool)
{
	unsigned long flags;
	struct bio *bio;
	struct bio_list bios;
	int r;

	bio_list_init(&bios);

	spin_lock_irqsave(&pool->lock, flags);
	bio_list_merge(&bios, &pool->deferred_bios);
	bio_list_init(&pool->deferred_bios);
	spin_unlock_irqrestore(&pool->lock, flags);

	while ((bio = bio_list_pop(&bios))) {
		struct endio_hook *h = dm_get_mapinfo(bio)->ptr;
		struct thin_c *tc = h->tc;

		/*
		 * If we've got no free new_mapping structs, and processing
		 * this bio might require one, we pause until there are some
		 * prepared mappings to process.
		 */
		if (ensure_next_mapping(pool)) {
			spin_lock_irqsave(&pool->lock, flags);
			bio_list_merge(&pool->deferred_bios, &bios);
			spin_unlock_irqrestore(&pool->lock, flags);

			break;
		}

		if (bio->bi_rw & REQ_DISCARD)
			process_discard(tc, bio);
		else
			process_bio(tc, bio);
	}

	/*
	 * If there are any deferred flush bios, we must commit
	 * the metadata before issuing them.
	 */
	bio_list_init(&bios);
	spin_lock_irqsave(&pool->lock, flags);
	bio_list_merge(&bios, &pool->deferred_flush_bios);
	bio_list_init(&pool->deferred_flush_bios);
	spin_unlock_irqrestore(&pool->lock, flags);

	if (bio_list_empty(&bios) && !need_commit_due_to_time(pool))
		return;

	r = dm_pool_commit_metadata(pool->pmd);
	if (r) {
		DMERR("%s: dm_pool_commit_metadata() failed, error = %d",
		      __func__, r);
		while ((bio = bio_list_pop(&bios)))
			bio_io_error(bio);
		return;
	}
	pool->last_commit_jiffies = jiffies;

	while ((bio = bio_list_pop(&bios)))
		generic_make_request(bio);
}

static void do_worker(struct work_struct *ws)
{
	struct pool *pool = container_of(ws, struct pool, worker);

	process_prepared(pool, &pool->prepared_mappings, process_prepared_mapping);
	process_prepared(pool, &pool->prepared_discards, process_prepared_discard);
	process_deferred_bios(pool);
}

/*
 * We want to commit periodically so that not too much
 * unwritten data builds up.
 */
static void do_waker(struct work_struct *ws)
{
	struct pool *pool = container_of(to_delayed_work(ws), struct pool, waker);
	wake_worker(pool);
	queue_delayed_work(pool->wq, &pool->waker, COMMIT_PERIOD);
}

/*----------------------------------------------------------------*/

/*
 * Mapping functions.
 */

/*
 * Called only while mapping a thin bio to hand it over to the workqueue.
 */
static void thin_defer_bio(struct thin_c *tc, struct bio *bio)
{
	unsigned long flags;
	struct pool *pool = tc->pool;

	spin_lock_irqsave(&pool->lock, flags);
	bio_list_add(&pool->deferred_bios, bio);
	spin_unlock_irqrestore(&pool->lock, flags);

	wake_worker(pool);
}

static struct endio_hook *thin_hook_bio(struct thin_c *tc, struct bio *bio)
{
	struct pool *pool = tc->pool;
	struct endio_hook *h = mempool_alloc(pool->endio_hook_pool, GFP_NOIO);

	h->tc = tc;
	h->shared_read_entry = NULL;
	h->all_io_entry = bio->bi_rw & REQ_DISCARD ? NULL : ds_inc(&pool->all_io_ds);
	h->overwrite_mapping = NULL;

	return h;
}

/*
 * Non-blocking function called from the thin target's map function.
 */
static int thin_bio_map(struct dm_target *ti, struct bio *bio,
			union map_info *map_context)
{
	int r;
	struct thin_c *tc = ti->private;
	dm_block_t block = get_bio_block(tc, bio);
	struct dm_thin_device *td = tc->td;
	struct dm_thin_lookup_result result;

	map_context->ptr = thin_hook_bio(tc, bio);
	if (bio->bi_rw & (REQ_DISCARD | REQ_FLUSH | REQ_FUA)) {
		thin_defer_bio(tc, bio);
		return DM_MAPIO_SUBMITTED;
	}

	r = dm_thin_find_block(td, block, 0, &result);

	/*
	 * Note that we defer readahead too.
	 */
	switch (r) {
	case 0:
		if (unlikely(result.shared)) {
			/*
			 * We have a race condition here between the
			 * result.shared value returned by the lookup and
			 * snapshot creation, which may cause new
			 * sharing.
			 *
			 * To avoid this always quiesce the origin before
			 * taking the snap.  You want to do this anyway to
			 * ensure a consistent application view
			 * (i.e. lockfs).
			 *
			 * More distant ancestors are irrelevant. The
			 * shared flag will be set in their case.
			 */
			thin_defer_bio(tc, bio);
			r = DM_MAPIO_SUBMITTED;
		} else {
			remap(tc, bio, result.block);
			r = DM_MAPIO_REMAPPED;
		}
		break;

	case -ENODATA:
		/*
		 * In future, the failed dm_thin_find_block above could
		 * provide the hint to load the metadata into cache.
		 */
	case -EWOULDBLOCK:
		thin_defer_bio(tc, bio);
		r = DM_MAPIO_SUBMITTED;
		break;
	}

	return r;
}

static int pool_is_congested(struct dm_target_callbacks *cb, int bdi_bits)
{
	int r;
	unsigned long flags;
	struct pool_c *pt = container_of(cb, struct pool_c, callbacks);

	spin_lock_irqsave(&pt->pool->lock, flags);
	r = !bio_list_empty(&pt->pool->retry_on_resume_list);
	spin_unlock_irqrestore(&pt->pool->lock, flags);

	if (!r) {
		struct request_queue *q = bdev_get_queue(pt->data_dev->bdev);
		r = bdi_congested(&q->backing_dev_info, bdi_bits);
	}

	return r;
}

static void __requeue_bios(struct pool *pool)
{
	bio_list_merge(&pool->deferred_bios, &pool->retry_on_resume_list);
	bio_list_init(&pool->retry_on_resume_list);
}

/*----------------------------------------------------------------
 * Binding of control targets to a pool object
 *--------------------------------------------------------------*/
static int bind_control_target(struct pool *pool, struct dm_target *ti)
{
	struct pool_c *pt = ti->private;

	pool->ti = ti;
	pool->low_water_blocks = pt->low_water_blocks;
	pool->pf = pt->pf;

	return 0;
}

static void unbind_control_target(struct pool *pool, struct dm_target *ti)
{
	if (pool->ti == ti)
		pool->ti = NULL;
}

/*----------------------------------------------------------------
 * Pool creation
 *--------------------------------------------------------------*/
/* Initialize pool features. */
static void pool_features_init(struct pool_features *pf)
{
	pf->zero_new_blocks = 1;
	pf->discard_enabled = 1;
	pf->discard_passdown = 1;
}

static void __pool_destroy(struct pool *pool)
{
	__pool_table_remove(pool);

	if (dm_pool_metadata_close(pool->pmd) < 0)
		DMWARN("%s: dm_pool_metadata_close() failed.", __func__);

	prison_destroy(pool->prison);
	dm_kcopyd_client_destroy(pool->copier);

	if (pool->wq)
		destroy_workqueue(pool->wq);

	if (pool->next_mapping)
		mempool_free(pool->next_mapping, pool->mapping_pool);
	mempool_destroy(pool->mapping_pool);
	mempool_destroy(pool->endio_hook_pool);
	kfree(pool);
}

static struct pool *pool_create(struct mapped_device *pool_md,
				struct block_device *metadata_dev,
				unsigned long block_size, char **error)
{
	int r;
	void *err_p;
	struct pool *pool;
	struct dm_pool_metadata *pmd;

	pmd = dm_pool_metadata_open(metadata_dev, block_size);
	if (IS_ERR(pmd)) {
		*error = "Error creating metadata object";
		return (struct pool *)pmd;
	}

	pool = kmalloc(sizeof(*pool), GFP_KERNEL);
	if (!pool) {
		*error = "Error allocating memory for pool";
		err_p = ERR_PTR(-ENOMEM);
		goto bad_pool;
	}

	pool->pmd = pmd;
	pool->sectors_per_block = block_size;
	pool->block_shift = ffs(block_size) - 1;
	pool->offset_mask = block_size - 1;
	pool->low_water_blocks = 0;
	pool_features_init(&pool->pf);
	pool->prison = prison_create(PRISON_CELLS);
	if (!pool->prison) {
		*error = "Error creating pool's bio prison";
		err_p = ERR_PTR(-ENOMEM);
		goto bad_prison;
	}

	pool->copier = dm_kcopyd_client_create();
	if (IS_ERR(pool->copier)) {
		r = PTR_ERR(pool->copier);
		*error = "Error creating pool's kcopyd client";
		err_p = ERR_PTR(r);
		goto bad_kcopyd_client;
	}

	/*
	 * Create singlethreaded workqueue that will service all devices
	 * that use this metadata.
	 */
	pool->wq = alloc_ordered_workqueue("dm-" DM_MSG_PREFIX, WQ_MEM_RECLAIM);
	if (!pool->wq) {
		*error = "Error creating pool's workqueue";
		err_p = ERR_PTR(-ENOMEM);
		goto bad_wq;
	}

	INIT_WORK(&pool->worker, do_worker);
	INIT_DELAYED_WORK(&pool->waker, do_waker);
	spin_lock_init(&pool->lock);
	bio_list_init(&pool->deferred_bios);
	bio_list_init(&pool->deferred_flush_bios);
	INIT_LIST_HEAD(&pool->prepared_mappings);
	INIT_LIST_HEAD(&pool->prepared_discards);
	pool->low_water_triggered = 0;
	pool->no_free_space = 0;
	bio_list_init(&pool->retry_on_resume_list);
	ds_init(&pool->shared_read_ds);
	ds_init(&pool->all_io_ds);

	pool->next_mapping = NULL;
	pool->mapping_pool =
		mempool_create_kmalloc_pool(MAPPING_POOL_SIZE, sizeof(struct new_mapping));
	if (!pool->mapping_pool) {
		*error = "Error creating pool's mapping mempool";
		err_p = ERR_PTR(-ENOMEM);
		goto bad_mapping_pool;
	}

	pool->endio_hook_pool =
		mempool_create_kmalloc_pool(ENDIO_HOOK_POOL_SIZE, sizeof(struct endio_hook));
	if (!pool->endio_hook_pool) {
		*error = "Error creating pool's endio_hook mempool";
		err_p = ERR_PTR(-ENOMEM);
		goto bad_endio_hook_pool;
	}
	pool->ref_count = 1;
	pool->last_commit_jiffies = jiffies;
	pool->pool_md = pool_md;
	pool->md_dev = metadata_dev;
	__pool_table_insert(pool);

	return pool;

bad_endio_hook_pool:
	mempool_destroy(pool->mapping_pool);
bad_mapping_pool:
	destroy_workqueue(pool->wq);
bad_wq:
	dm_kcopyd_client_destroy(pool->copier);
bad_kcopyd_client:
	prison_destroy(pool->prison);
bad_prison:
	kfree(pool);
bad_pool:
	if (dm_pool_metadata_close(pmd))
		DMWARN("%s: dm_pool_metadata_close() failed.", __func__);

	return err_p;
}

static void __pool_inc(struct pool *pool)
{
	BUG_ON(!mutex_is_locked(&dm_thin_pool_table.mutex));
	pool->ref_count++;
}

static void __pool_dec(struct pool *pool)
{
	BUG_ON(!mutex_is_locked(&dm_thin_pool_table.mutex));
	BUG_ON(!pool->ref_count);
	if (!--pool->ref_count)
		__pool_destroy(pool);
}

static struct pool *__pool_find(struct mapped_device *pool_md,
				struct block_device *metadata_dev,
				unsigned long block_size, char **error,
				int *created)
{
	struct pool *pool = __pool_table_lookup_metadata_dev(metadata_dev);

	if (pool) {
		if (pool->pool_md != pool_md)
			return ERR_PTR(-EBUSY);
		__pool_inc(pool);

	} else {
		pool = __pool_table_lookup(pool_md);
		if (pool) {
			if (pool->md_dev != metadata_dev)
				return ERR_PTR(-EINVAL);
			__pool_inc(pool);

		} else {
			pool = pool_create(pool_md, metadata_dev, block_size, error);
			*created = 1;
		}
	}

	return pool;
}

/*----------------------------------------------------------------
 * Pool target methods
 *--------------------------------------------------------------*/
static void pool_dtr(struct dm_target *ti)
{
	struct pool_c *pt = ti->private;

	mutex_lock(&dm_thin_pool_table.mutex);

	unbind_control_target(pt->pool, ti);
	__pool_dec(pt->pool);
	dm_put_device(ti, pt->metadata_dev);
	dm_put_device(ti, pt->data_dev);
	kfree(pt);

	mutex_unlock(&dm_thin_pool_table.mutex);
}

static int parse_pool_features(struct dm_arg_set *as, struct pool_features *pf,
			       struct dm_target *ti)
{
	int r;
	unsigned argc;
	const char *arg_name;

	static struct dm_arg _args[] = {
		{0, 3, "Invalid number of pool feature arguments"},
	};

	/*
	 * No feature arguments supplied.
	 */
	if (!as->argc)
		return 0;

	r = dm_read_arg_group(_args, as, &argc, &ti->error);
	if (r)
		return -EINVAL;

	while (argc && !r) {
		arg_name = dm_shift_arg(as);
		argc--;

		if (!strcasecmp(arg_name, "skip_block_zeroing")) {
			pf->zero_new_blocks = 0;
			continue;
		} else if (!strcasecmp(arg_name, "ignore_discard")) {
			pf->discard_enabled = 0;
			continue;
		} else if (!strcasecmp(arg_name, "no_discard_passdown")) {
			pf->discard_passdown = 0;
			continue;
		}

		ti->error = "Unrecognised pool feature requested";
		r = -EINVAL;
	}

	return r;
}

/*
 * thin-pool <metadata dev> <data dev>
 *	     <data block size (sectors)>
 *	     <low water mark (blocks)>
 *	     [<#feature args> [<arg>]*]
 *
 * Optional feature arguments are:
 *	     skip_block_zeroing: skips the zeroing of newly-provisioned blocks.
 *	     ignore_discard: disable discard
 *	     no_discard_passdown: don't pass discards down to the data device
 */
static int pool_ctr(struct dm_target *ti, unsigned argc, char **argv)
{
	int r, pool_created = 0;
	struct pool_c *pt;
	struct pool *pool;
	struct pool_features pf;
	struct dm_arg_set as;
	struct dm_dev *data_dev;
	unsigned long block_size;
	dm_block_t low_water_blocks;
	struct dm_dev *metadata_dev;
	sector_t metadata_dev_size;
	char b[BDEVNAME_SIZE];

	/*
	 * FIXME Remove validation from scope of lock.
	 */
	mutex_lock(&dm_thin_pool_table.mutex);

	if (argc < 4) {
		ti->error = "Invalid argument count";
		r = -EINVAL;
		goto out_unlock;
	}
	as.argc = argc;
	as.argv = argv;

	r = dm_get_device(ti, argv[0], FMODE_READ | FMODE_WRITE, &metadata_dev);
	if (r) {
		ti->error = "Error opening metadata block device";
		goto out_unlock;
	}

	metadata_dev_size = i_size_read(metadata_dev->bdev->bd_inode) >> SECTOR_SHIFT;
	if (metadata_dev_size > THIN_METADATA_MAX_SECTORS_WARNING)
		DMWARN("Metadata device %s is larger than %u sectors: excess space will not be used.",
		       bdevname(metadata_dev->bdev, b), THIN_METADATA_MAX_SECTORS);

	r = dm_get_device(ti, argv[1], FMODE_READ | FMODE_WRITE, &data_dev);
	if (r) {
		ti->error = "Error getting data device";
		goto out_metadata;
	}

	if (kstrtoul(argv[2], 10, &block_size) || !block_size ||
	    block_size < DATA_DEV_BLOCK_SIZE_MIN_SECTORS ||
	    block_size > DATA_DEV_BLOCK_SIZE_MAX_SECTORS ||
	    !is_power_of_2(block_size)) {
		ti->error = "Invalid block size";
		r = -EINVAL;
		goto out;
	}

	if (kstrtoull(argv[3], 10, (unsigned long long *)&low_water_blocks)) {
		ti->error = "Invalid low water mark";
		r = -EINVAL;
		goto out;
	}

	/*
	 * Set default pool features.
	 */
	pool_features_init(&pf);

	dm_consume_args(&as, 4);
	r = parse_pool_features(&as, &pf, ti);
	if (r)
		goto out;

	pt = kzalloc(sizeof(*pt), GFP_KERNEL);
	if (!pt) {
		r = -ENOMEM;
		goto out;
	}

	pool = __pool_find(dm_table_get_md(ti->table), metadata_dev->bdev,
			   block_size, &ti->error, &pool_created);
	if (IS_ERR(pool)) {
		r = PTR_ERR(pool);
		goto out_free_pt;
	}

	/*
	 * 'pool_created' reflects whether this is the first table load.
	 * Top level discard support is not allowed to be changed after
	 * initial load.  This would require a pool reload to trigger thin
	 * device changes.
	 */
	if (!pool_created && pf.discard_enabled != pool->pf.discard_enabled) {
		ti->error = "Discard support cannot be disabled once enabled";
		r = -EINVAL;
		goto out_flags_changed;
	}

	/*
	 * If discard_passdown was enabled verify that the data device
	 * supports discards.  Disable discard_passdown if not; otherwise
	 * -EOPNOTSUPP will be returned.
	 */
	if (pf.discard_passdown) {
		struct request_queue *q = bdev_get_queue(data_dev->bdev);
		if (!q || !blk_queue_discard(q)) {
			DMWARN("Discard unsupported by data device: Disabling discard passdown.");
			pf.discard_passdown = 0;
		}
	}

	pt->pool = pool;
	pt->ti = ti;
	pt->metadata_dev = metadata_dev;
	pt->data_dev = data_dev;
	pt->low_water_blocks = low_water_blocks;
	pt->pf = pf;
	ti->num_flush_requests = 1;
	/*
	 * Only need to enable discards if the pool should pass
	 * them down to the data device.  The thin device's discard
	 * processing will cause mappings to be removed from the btree.
	 */
	if (pf.discard_enabled && pf.discard_passdown) {
		ti->num_discard_requests = 1;
		/*
		 * Setting 'discards_supported' circumvents the normal
		 * stacking of discard limits (this keeps the pool and
		 * thin devices' discard limits consistent).
		 */
		ti->discards_supported = 1;
	}
	ti->private = pt;

	pt->callbacks.congested_fn = pool_is_congested;
	dm_table_add_target_callbacks(ti->table, &pt->callbacks);

	mutex_unlock(&dm_thin_pool_table.mutex);

	return 0;

out_flags_changed:
	__pool_dec(pool);
out_free_pt:
	kfree(pt);
out:
	dm_put_device(ti, data_dev);
out_metadata:
	dm_put_device(ti, metadata_dev);
out_unlock:
	mutex_unlock(&dm_thin_pool_table.mutex);

	return r;
}

static int pool_map(struct dm_target *ti, struct bio *bio,
		    union map_info *map_context)
{
	int r;
	struct pool_c *pt = ti->private;
	struct pool *pool = pt->pool;
	unsigned long flags;

	/*
	 * As this is a singleton target, ti->begin is always zero.
	 */
	spin_lock_irqsave(&pool->lock, flags);
	bio->bi_bdev = pt->data_dev->bdev;
	r = DM_MAPIO_REMAPPED;
	spin_unlock_irqrestore(&pool->lock, flags);

	return r;
}

/*
 * Retrieves the number of blocks of the data device from
 * the superblock and compares it to the actual device size,
 * thus resizing the data device in case it has grown.
 *
 * This both copes with opening preallocated data devices in the ctr
 * being followed by a resume
 * -and-
 * calling the resume method individually after userspace has
 * grown the data device in reaction to a table event.
 */
static int pool_preresume(struct dm_target *ti)
{
	int r;
	struct pool_c *pt = ti->private;
	struct pool *pool = pt->pool;
	dm_block_t data_size, sb_data_size;

	/*
	 * Take control of the pool object.
	 */
	r = bind_control_target(pool, ti);
	if (r)
		return r;

	data_size = ti->len >> pool->block_shift;
	r = dm_pool_get_data_dev_size(pool->pmd, &sb_data_size);
	if (r) {
		DMERR("failed to retrieve data device size");
		return r;
	}

	if (data_size < sb_data_size) {
		DMERR("pool target too small, is %llu blocks (expected %llu)",
		      data_size, sb_data_size);
		return -EINVAL;

	} else if (data_size > sb_data_size) {
		r = dm_pool_resize_data_dev(pool->pmd, data_size);
		if (r) {
			DMERR("failed to resize data device");
			return r;
		}

		r = dm_pool_commit_metadata(pool->pmd);
		if (r) {
			DMERR("%s: dm_pool_commit_metadata() failed, error = %d",
			      __func__, r);
			return r;
		}
	}

	return 0;
}

static void pool_resume(struct dm_target *ti)
{
	struct pool_c *pt = ti->private;
	struct pool *pool = pt->pool;
	unsigned long flags;

	spin_lock_irqsave(&pool->lock, flags);
	pool->low_water_triggered = 0;
	pool->no_free_space = 0;
	__requeue_bios(pool);
	spin_unlock_irqrestore(&pool->lock, flags);

	do_waker(&pool->waker.work);
}

static void pool_postsuspend(struct dm_target *ti)
{
	int r;
	struct pool_c *pt = ti->private;
	struct pool *pool = pt->pool;

	cancel_delayed_work(&pool->waker);
	flush_workqueue(pool->wq);

	r = dm_pool_commit_metadata(pool->pmd);
	if (r < 0) {
		DMERR("%s: dm_pool_commit_metadata() failed, error = %d",
		      __func__, r);
		/* FIXME: invalidate device? error the next FUA or FLUSH bio ?*/
	}
}

static int check_arg_count(unsigned argc, unsigned args_required)
{
	if (argc != args_required) {
		DMWARN("Message received with %u arguments instead of %u.",
		       argc, args_required);
		return -EINVAL;
	}

	return 0;
}

static int read_dev_id(char *arg, dm_thin_id *dev_id, int warning)
{
	if (!kstrtoull(arg, 10, (unsigned long long *)dev_id) &&
	    *dev_id <= MAX_DEV_ID)
		return 0;

	if (warning)
		DMWARN("Message received with invalid device id: %s", arg);

	return -EINVAL;
}

static int process_create_thin_mesg(unsigned argc, char **argv, struct pool *pool)
{
	dm_thin_id dev_id;
	int r;

	r = check_arg_count(argc, 2);
	if (r)
		return r;

	r = read_dev_id(argv[1], &dev_id, 1);
	if (r)
		return r;

	r = dm_pool_create_thin(pool->pmd, dev_id);
	if (r) {
		DMWARN("Creation of new thinly-provisioned device with id %s failed.",
		       argv[1]);
		return r;
	}

	return 0;
}

static int process_create_snap_mesg(unsigned argc, char **argv, struct pool *pool)
{
	dm_thin_id dev_id;
	dm_thin_id origin_dev_id;
	int r;

	r = check_arg_count(argc, 3);
	if (r)
		return r;

	r = read_dev_id(argv[1], &dev_id, 1);
	if (r)
		return r;

	r = read_dev_id(argv[2], &origin_dev_id, 1);
	if (r)
		return r;

	r = dm_pool_create_snap(pool->pmd, dev_id, origin_dev_id);
	if (r) {
		DMWARN("Creation of new snapshot %s of device %s failed.",
		       argv[1], argv[2]);
		return r;
	}

	return 0;
}

static int process_delete_mesg(unsigned argc, char **argv, struct pool *pool)
{
	dm_thin_id dev_id;
	int r;

	r = check_arg_count(argc, 2);
	if (r)
		return r;

	r = read_dev_id(argv[1], &dev_id, 1);
	if (r)
		return r;

	r = dm_pool_delete_thin_device(pool->pmd, dev_id);
	if (r)
		DMWARN("Deletion of thin device %s failed.", argv[1]);

	return r;
}

static int process_set_transaction_id_mesg(unsigned argc, char **argv, struct pool *pool)
{
	dm_thin_id old_id, new_id;
	int r;

	r = check_arg_count(argc, 3);
	if (r)
		return r;

	if (kstrtoull(argv[1], 10, (unsigned long long *)&old_id)) {
		DMWARN("set_transaction_id message: Unrecognised id %s.", argv[1]);
		return -EINVAL;
	}

	if (kstrtoull(argv[2], 10, (unsigned long long *)&new_id)) {
		DMWARN("set_transaction_id message: Unrecognised new id %s.", argv[2]);
		return -EINVAL;
	}

	r = dm_pool_set_metadata_transaction_id(pool->pmd, old_id, new_id);
	if (r) {
		DMWARN("Failed to change transaction id from %s to %s.",
		       argv[1], argv[2]);
		return r;
	}

	return 0;
}

/*
 * Messages supported:
 *   create_thin	<dev_id>
 *   create_snap	<dev_id> <origin_id>
 *   delete		<dev_id>
 *   trim		<dev_id> <new_size_in_sectors>
 *   set_transaction_id <current_trans_id> <new_trans_id>
 */
static int pool_message(struct dm_target *ti, unsigned argc, char **argv)
{
	int r = -EINVAL;
	struct pool_c *pt = ti->private;
	struct pool *pool = pt->pool;

	if (!strcasecmp(argv[0], "create_thin"))
		r = process_create_thin_mesg(argc, argv, pool);

	else if (!strcasecmp(argv[0], "create_snap"))
		r = process_create_snap_mesg(argc, argv, pool);

	else if (!strcasecmp(argv[0], "delete"))
		r = process_delete_mesg(argc, argv, pool);

	else if (!strcasecmp(argv[0], "set_transaction_id"))
		r = process_set_transaction_id_mesg(argc, argv, pool);

	else
		DMWARN("Unrecognised thin pool target message received: %s", argv[0]);

	if (!r) {
		r = dm_pool_commit_metadata(pool->pmd);
		if (r)
			DMERR("%s message: dm_pool_commit_metadata() failed, error = %d",
			      argv[0], r);
	}

	return r;
}

/*
 * Status line is:
 *    <transaction id> <used metadata sectors>/<total metadata sectors>
 *    <used data sectors>/<total data sectors> <held metadata root>
 */
static int pool_status(struct dm_target *ti, status_type_t type,
		       char *result, unsigned maxlen)
{
	int r, count;
	unsigned sz = 0;
	uint64_t transaction_id;
	dm_block_t nr_free_blocks_data;
	dm_block_t nr_free_blocks_metadata;
	dm_block_t nr_blocks_data;
	dm_block_t nr_blocks_metadata;
	dm_block_t held_root;
	char buf[BDEVNAME_SIZE];
	char buf2[BDEVNAME_SIZE];
	struct pool_c *pt = ti->private;
	struct pool *pool = pt->pool;

	switch (type) {
	case STATUSTYPE_INFO:
		r = dm_pool_get_metadata_transaction_id(pool->pmd,
							&transaction_id);
		if (r)
			return r;

		r = dm_pool_get_free_metadata_block_count(pool->pmd,
							  &nr_free_blocks_metadata);
		if (r)
			return r;

		r = dm_pool_get_metadata_dev_size(pool->pmd, &nr_blocks_metadata);
		if (r)
			return r;

		r = dm_pool_get_free_block_count(pool->pmd,
						 &nr_free_blocks_data);
		if (r)
			return r;

		r = dm_pool_get_data_dev_size(pool->pmd, &nr_blocks_data);
		if (r)
			return r;

		r = dm_pool_get_held_metadata_root(pool->pmd, &held_root);
		if (r)
			return r;

		DMEMIT("%llu %llu/%llu %llu/%llu ",
		       (unsigned long long)transaction_id,
		       (unsigned long long)(nr_blocks_metadata - nr_free_blocks_metadata),
		       (unsigned long long)nr_blocks_metadata,
		       (unsigned long long)(nr_blocks_data - nr_free_blocks_data),
		       (unsigned long long)nr_blocks_data);

		if (held_root)
			DMEMIT("%llu", held_root);
		else
			DMEMIT("-");

		break;

	case STATUSTYPE_TABLE:
		DMEMIT("%s %s %lu %llu ",
		       format_dev_t(buf, pt->metadata_dev->bdev->bd_dev),
		       format_dev_t(buf2, pt->data_dev->bdev->bd_dev),
		       (unsigned long)pool->sectors_per_block,
		       (unsigned long long)pt->low_water_blocks);

		count = !pool->pf.zero_new_blocks + !pool->pf.discard_enabled +
			!pool->pf.discard_passdown;
		DMEMIT("%u ", count);

		if (!pool->pf.zero_new_blocks)
			DMEMIT("skip_block_zeroing ");

		if (!pool->pf.discard_enabled)
			DMEMIT("ignore_discard ");

		if (!pool->pf.discard_passdown)
			DMEMIT("no_discard_passdown ");

		break;
	}

	return 0;
}

static int pool_iterate_devices(struct dm_target *ti,
				iterate_devices_callout_fn fn, void *data)
{
	struct pool_c *pt = ti->private;

	return fn(ti, pt->data_dev, 0, ti->len, data);
}

static int pool_merge(struct dm_target *ti, struct bvec_merge_data *bvm,
		      struct bio_vec *biovec, int max_size)
{
	struct pool_c *pt = ti->private;
	struct request_queue *q = bdev_get_queue(pt->data_dev->bdev);

	if (!q->merge_bvec_fn)
		return max_size;

	bvm->bi_bdev = pt->data_dev->bdev;

	return min(max_size, q->merge_bvec_fn(q, bvm, biovec));
}

static void set_discard_limits(struct pool *pool, struct queue_limits *limits)
{
	/*
	 * FIXME: these limits may be incompatible with the pool's data device
	 */
	limits->max_discard_sectors = pool->sectors_per_block;

	/*
	 * This is just a hint, and not enforced.  We have to cope with
	 * bios that overlap 2 blocks.
	 */
	limits->discard_granularity = pool->sectors_per_block << SECTOR_SHIFT;
	limits->discard_zeroes_data = pool->pf.zero_new_blocks;
}

static void pool_io_hints(struct dm_target *ti, struct queue_limits *limits)
{
	struct pool_c *pt = ti->private;
	struct pool *pool = pt->pool;

	blk_limits_io_min(limits, 0);
	blk_limits_io_opt(limits, pool->sectors_per_block << SECTOR_SHIFT);
	if (pool->pf.discard_enabled)
		set_discard_limits(pool, limits);
}

static struct target_type pool_target = {
	.name = "thin-pool",
	.features = DM_TARGET_SINGLETON | DM_TARGET_ALWAYS_WRITEABLE |
		    DM_TARGET_IMMUTABLE,
	.version = {1, 1, 0},
	.module = THIS_MODULE,
	.ctr = pool_ctr,
	.dtr = pool_dtr,
	.map = pool_map,
	.postsuspend = pool_postsuspend,
	.preresume = pool_preresume,
	.resume = pool_resume,
	.message = pool_message,
	.status = pool_status,
	.merge = pool_merge,
	.iterate_devices = pool_iterate_devices,
	.io_hints = pool_io_hints,
};

/*----------------------------------------------------------------
 * Thin target methods
 *--------------------------------------------------------------*/
static void thin_dtr(struct dm_target *ti)
{
	struct thin_c *tc = ti->private;

	mutex_lock(&dm_thin_pool_table.mutex);

	__pool_dec(tc->pool);
	dm_pool_close_thin_device(tc->td);
	dm_put_device(ti, tc->pool_dev);
	if (tc->origin_dev)
		dm_put_device(ti, tc->origin_dev);
	kfree(tc);

	mutex_unlock(&dm_thin_pool_table.mutex);
}

/*
 * Thin target parameters:
 *
 * <pool_dev> <dev_id> [origin_dev]
 *
 * pool_dev: the path to the pool (eg, /dev/mapper/my_pool)
 * dev_id: the internal device identifier
 * origin_dev: a device external to the pool that should act as the origin
 *
 * If the pool device has discards disabled, they get disabled for the thin
 * device as well.
 */
static int thin_ctr(struct dm_target *ti, unsigned argc, char **argv)
{
	int r;
	struct thin_c *tc;
	struct dm_dev *pool_dev, *origin_dev;
	struct mapped_device *pool_md;

	mutex_lock(&dm_thin_pool_table.mutex);

	if (argc != 2 && argc != 3) {
		ti->error = "Invalid argument count";
		r = -EINVAL;
		goto out_unlock;
	}

	tc = ti->private = kzalloc(sizeof(*tc), GFP_KERNEL);
	if (!tc) {
		ti->error = "Out of memory";
		r = -ENOMEM;
		goto out_unlock;
	}

	if (argc == 3) {
		r = dm_get_device(ti, argv[2], FMODE_READ, &origin_dev);
		if (r) {
			ti->error = "Error opening origin device";
			goto bad_origin_dev;
		}
		tc->origin_dev = origin_dev;
	}

	r = dm_get_device(ti, argv[0], dm_table_get_mode(ti->table), &pool_dev);
	if (r) {
		ti->error = "Error opening pool device";
		goto bad_pool_dev;
	}
	tc->pool_dev = pool_dev;

	if (read_dev_id(argv[1], (unsigned long long *)&tc->dev_id, 0)) {
		ti->error = "Invalid device id";
		r = -EINVAL;
		goto bad_common;
	}

	pool_md = dm_get_md(tc->pool_dev->bdev->bd_dev);
	if (!pool_md) {
		ti->error = "Couldn't get pool mapped device";
		r = -EINVAL;
		goto bad_common;
	}

	tc->pool = __pool_table_lookup(pool_md);
	if (!tc->pool) {
		ti->error = "Couldn't find pool object";
		r = -EINVAL;
		goto bad_pool_lookup;
	}
	__pool_inc(tc->pool);

	r = dm_pool_open_thin_device(tc->pool->pmd, tc->dev_id, &tc->td);
	if (r) {
		ti->error = "Couldn't open thin internal device";
		goto bad_thin_open;
	}

	ti->split_io = tc->pool->sectors_per_block;
	ti->num_flush_requests = 1;

	/* In case the pool supports discards, pass them on. */
	if (tc->pool->pf.discard_enabled) {
		ti->discards_supported = 1;
		ti->num_discard_requests = 1;
	}

	dm_put(pool_md);

	mutex_unlock(&dm_thin_pool_table.mutex);

	return 0;

bad_thin_open:
	__pool_dec(tc->pool);
bad_pool_lookup:
	dm_put(pool_md);
bad_common:
	dm_put_device(ti, tc->pool_dev);
bad_pool_dev:
	if (tc->origin_dev)
		dm_put_device(ti, tc->origin_dev);
bad_origin_dev:
	kfree(tc);
out_unlock:
	mutex_unlock(&dm_thin_pool_table.mutex);

	return r;
}

static int thin_map(struct dm_target *ti, struct bio *bio,
		    union map_info *map_context)
{
	bio->bi_sector = dm_target_offset(ti, bio->bi_sector);

	return thin_bio_map(ti, bio, map_context);
}

static int thin_endio(struct dm_target *ti,
		      struct bio *bio, int err,
		      union map_info *map_context)
{
	unsigned long flags;
	struct endio_hook *h = map_context->ptr;
	struct list_head work;
	struct new_mapping *m, *tmp;
	struct pool *pool = h->tc->pool;

	if (h->shared_read_entry) {
		INIT_LIST_HEAD(&work);
		ds_dec(h->shared_read_entry, &work);

		spin_lock_irqsave(&pool->lock, flags);
		list_for_each_entry_safe(m, tmp, &work, list) {
			list_del(&m->list);
			m->quiesced = 1;
			__maybe_add_mapping(m);
		}
		spin_unlock_irqrestore(&pool->lock, flags);
	}

	if (h->all_io_entry) {
		INIT_LIST_HEAD(&work);
		ds_dec(h->all_io_entry, &work);
<<<<<<< HEAD
		list_for_each_entry_safe(m, tmp, &work, list)
			list_add(&m->list, &pool->prepared_discards);
=======
		spin_lock_irqsave(&pool->lock, flags);
		list_for_each_entry_safe(m, tmp, &work, list)
			list_add(&m->list, &pool->prepared_discards);
		spin_unlock_irqrestore(&pool->lock, flags);
>>>>>>> 711e1bfb
	}

	mempool_free(h, pool->endio_hook_pool);

	return 0;
}

static void thin_postsuspend(struct dm_target *ti)
{
	if (dm_noflush_suspending(ti))
		requeue_io((struct thin_c *)ti->private);
}

/*
 * <nr mapped sectors> <highest mapped sector>
 */
static int thin_status(struct dm_target *ti, status_type_t type,
		       char *result, unsigned maxlen)
{
	int r;
	ssize_t sz = 0;
	dm_block_t mapped, highest;
	char buf[BDEVNAME_SIZE];
	struct thin_c *tc = ti->private;

	if (!tc->td)
		DMEMIT("-");
	else {
		switch (type) {
		case STATUSTYPE_INFO:
			r = dm_thin_get_mapped_count(tc->td, &mapped);
			if (r)
				return r;

			r = dm_thin_get_highest_mapped_block(tc->td, &highest);
			if (r < 0)
				return r;

			DMEMIT("%llu ", mapped * tc->pool->sectors_per_block);
			if (r)
				DMEMIT("%llu", ((highest + 1) *
						tc->pool->sectors_per_block) - 1);
			else
				DMEMIT("-");
			break;

		case STATUSTYPE_TABLE:
			DMEMIT("%s %lu",
			       format_dev_t(buf, tc->pool_dev->bdev->bd_dev),
			       (unsigned long) tc->dev_id);
			if (tc->origin_dev)
				DMEMIT(" %s", format_dev_t(buf, tc->origin_dev->bdev->bd_dev));
			break;
		}
	}

	return 0;
}

static int thin_iterate_devices(struct dm_target *ti,
				iterate_devices_callout_fn fn, void *data)
{
	dm_block_t blocks;
	struct thin_c *tc = ti->private;

	/*
	 * We can't call dm_pool_get_data_dev_size() since that blocks.  So
	 * we follow a more convoluted path through to the pool's target.
	 */
	if (!tc->pool->ti)
		return 0;	/* nothing is bound */

	blocks = tc->pool->ti->len >> tc->pool->block_shift;
	if (blocks)
		return fn(ti, tc->pool_dev, 0, tc->pool->sectors_per_block * blocks, data);

	return 0;
}

static void thin_io_hints(struct dm_target *ti, struct queue_limits *limits)
{
	struct thin_c *tc = ti->private;
	struct pool *pool = tc->pool;

	blk_limits_io_min(limits, 0);
	blk_limits_io_opt(limits, pool->sectors_per_block << SECTOR_SHIFT);
	set_discard_limits(pool, limits);
}

static struct target_type thin_target = {
	.name = "thin",
	.version = {1, 1, 0},
	.module	= THIS_MODULE,
	.ctr = thin_ctr,
	.dtr = thin_dtr,
	.map = thin_map,
	.end_io = thin_endio,
	.postsuspend = thin_postsuspend,
	.status = thin_status,
	.iterate_devices = thin_iterate_devices,
	.io_hints = thin_io_hints,
};

/*----------------------------------------------------------------*/

static int __init dm_thin_init(void)
{
	int r;

	pool_table_init();

	r = dm_register_target(&thin_target);
	if (r)
		return r;

	r = dm_register_target(&pool_target);
	if (r)
		dm_unregister_target(&thin_target);

	return r;
}

static void dm_thin_exit(void)
{
	dm_unregister_target(&thin_target);
	dm_unregister_target(&pool_target);
}

module_init(dm_thin_init);
module_exit(dm_thin_exit);

MODULE_DESCRIPTION(DM_NAME " thin provisioning target");
MODULE_AUTHOR("Joe Thornber <dm-devel@redhat.com>");
MODULE_LICENSE("GPL");<|MERGE_RESOLUTION|>--- conflicted
+++ resolved
@@ -279,15 +279,10 @@
 
 	hlist_del(&cell->list);
 
-<<<<<<< HEAD
-	bio_list_add(inmates, cell->holder);
-	bio_list_merge(inmates, &cell->bios);
-=======
 	if (inmates) {
 		bio_list_add(inmates, cell->holder);
 		bio_list_merge(inmates, &cell->bios);
 	}
->>>>>>> 711e1bfb
 
 	mempool_free(cell, prison->cell_pool);
 }
@@ -310,16 +305,10 @@
  */
 static void __cell_release_singleton(struct cell *cell, struct bio *bio)
 {
-<<<<<<< HEAD
-	hlist_del(&cell->list);
 	BUG_ON(cell->holder != bio);
 	BUG_ON(!bio_list_empty(&cell->bios));
-=======
-	BUG_ON(cell->holder != bio);
-	BUG_ON(!bio_list_empty(&cell->bios));
 
 	__cell_release(cell, NULL);
->>>>>>> 711e1bfb
 }
 
 static void cell_release_singleton(struct cell *cell, struct bio *bio)
@@ -341,17 +330,10 @@
 
 	hlist_del(&cell->list);
 	bio_list_merge(inmates, &cell->bios);
-<<<<<<< HEAD
 
 	mempool_free(cell, prison->cell_pool);
 }
 
-=======
-
-	mempool_free(cell, prison->cell_pool);
-}
-
->>>>>>> 711e1bfb
 static void cell_release_no_holder(struct cell *cell, struct bio_list *inmates)
 {
 	unsigned long flags;
@@ -1198,10 +1180,7 @@
 static void process_discard(struct thin_c *tc, struct bio *bio)
 {
 	int r;
-<<<<<<< HEAD
-=======
 	unsigned long flags;
->>>>>>> 711e1bfb
 	struct pool *pool = tc->pool;
 	struct cell *cell, *cell2;
 	struct cell_key key, key2;
@@ -1243,13 +1222,9 @@
 			m->bio = bio;
 
 			if (!ds_add_work(&pool->all_io_ds, &m->list)) {
-<<<<<<< HEAD
-				list_add(&m->list, &pool->prepared_discards);
-=======
 				spin_lock_irqsave(&pool->lock, flags);
 				list_add(&m->list, &pool->prepared_discards);
 				spin_unlock_irqrestore(&pool->lock, flags);
->>>>>>> 711e1bfb
 				wake_worker(pool);
 			}
 		} else {
@@ -2657,15 +2632,10 @@
 	if (h->all_io_entry) {
 		INIT_LIST_HEAD(&work);
 		ds_dec(h->all_io_entry, &work);
-<<<<<<< HEAD
-		list_for_each_entry_safe(m, tmp, &work, list)
-			list_add(&m->list, &pool->prepared_discards);
-=======
 		spin_lock_irqsave(&pool->lock, flags);
 		list_for_each_entry_safe(m, tmp, &work, list)
 			list_add(&m->list, &pool->prepared_discards);
 		spin_unlock_irqrestore(&pool->lock, flags);
->>>>>>> 711e1bfb
 	}
 
 	mempool_free(h, pool->endio_hook_pool);
