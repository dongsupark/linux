/*
 * max77686.c - Regulator driver for the Maxim 77686
 *
 * Copyright (C) 2012 Samsung Electronics
 * Chiwoong Byun <woong.byun@smasung.com>
 * Jonghwa Lee <jonghwa3.lee@samsung.com>
 *
 * This program is free software; you can redistribute it and/or modify
 * it under the terms of the GNU General Public License as published by
 * the Free Software Foundation; either version 2 of the License, or
 * (at your option) any later version.
 *
 * This program is distributed in the hope that it will be useful,
 * but WITHOUT ANY WARRANTY; without even the implied warranty of
 * MERCHANTABILITY or FITNESS FOR A PARTICULAR PURPOSE.  See the
 * GNU General Public License for more details.
 *
 * You should have received a copy of the GNU General Public License
 * along with this program; if not, write to the Free Software
 * Foundation, Inc., 59 Temple Place, Suite 330, Boston, MA  02111-1307  USA
 *
 * This driver is based on max8997.c
 */

#include <linux/kernel.h>
#include <linux/bug.h>
#include <linux/err.h>
#include <linux/gpio.h>
#include <linux/slab.h>
#include <linux/platform_device.h>
#include <linux/regulator/driver.h>
#include <linux/regulator/machine.h>
#include <linux/regulator/of_regulator.h>
#include <linux/mfd/max77686.h>
#include <linux/mfd/max77686-private.h>

#define MAX77686_LDO_MINUV	800000
#define MAX77686_LDO_UVSTEP	50000
#define MAX77686_LDO_LOW_MINUV	800000
#define MAX77686_LDO_LOW_UVSTEP	25000
#define MAX77686_BUCK_MINUV	750000
#define MAX77686_BUCK_UVSTEP	50000
#define MAX77686_RAMP_DELAY	100000			/* uV/us */
#define MAX77686_DVS_RAMP_DELAY	27500			/* uV/us */
#define MAX77686_DVS_MINUV	600000
#define MAX77686_DVS_UVSTEP	12500

/*
 * Values used for configuring LDOs and bucks.
 * Forcing low power mode: LDO1, 3-5, 9, 13, 17-26
 */
#define MAX77686_LDO_LOWPOWER		0x1
/*
 * On/off controlled by PWRREQ:
 *  - LDO2, 6-8, 10-12, 14-16
 *  - buck[1234]
 */
#define MAX77686_OFF_PWRREQ		0x1
/* Low power mode controlled by PWRREQ: All LDOs */
#define MAX77686_LDO_LOWPOWER_PWRREQ	0x2
/* Forcing low power mode: buck[234] */
#define MAX77686_BUCK_LOWPOWER		0x2
#define MAX77686_NORMAL			0x3

#define MAX77686_OPMODE_SHIFT	6
#define MAX77686_OPMODE_BUCK234_SHIFT	4
#define MAX77686_OPMODE_MASK	0x3

#define MAX77686_VSEL_MASK	0x3F
#define MAX77686_DVS_VSEL_MASK	0xFF

#define MAX77686_RAMP_RATE_MASK	0xC0

#define MAX77686_REGULATORS	MAX77686_REG_MAX
#define MAX77686_LDOS		26

enum max77686_ramp_rate {
	RAMP_RATE_13P75MV,
	RAMP_RATE_27P5MV,
	RAMP_RATE_55MV,
	RAMP_RATE_NO_CTRL,	/* 100mV/us */
};

struct max77686_data {
	/* Array indexed by regulator id */
	unsigned int opmode[MAX77686_REGULATORS];
};

static unsigned int max77686_get_opmode_shift(int id)
{
	switch (id) {
	case MAX77686_BUCK1:
	case MAX77686_BUCK5 ... MAX77686_BUCK9:
		return 0;
	case MAX77686_BUCK2 ... MAX77686_BUCK4:
		return MAX77686_OPMODE_BUCK234_SHIFT;
	default:
		/* all LDOs */
		return MAX77686_OPMODE_SHIFT;
	}
}

/* Some BUCKs and LDOs supports Normal[ON/OFF] mode during suspend */
static int max77686_set_suspend_disable(struct regulator_dev *rdev)
{
	unsigned int val, shift;
	struct max77686_data *max77686 = rdev_get_drvdata(rdev);
	int ret, id = rdev_get_id(rdev);

	shift = max77686_get_opmode_shift(id);
	val = MAX77686_OFF_PWRREQ;

	ret = regmap_update_bits(rdev->regmap, rdev->desc->enable_reg,
				 rdev->desc->enable_mask, val << shift);
	if (ret)
		return ret;

	max77686->opmode[id] = val;
	return 0;
}

/* Some LDOs supports [LPM/Normal]ON mode during suspend state */
static int max77686_set_suspend_mode(struct regulator_dev *rdev,
				     unsigned int mode)
{
	struct max77686_data *max77686 = rdev_get_drvdata(rdev);
	unsigned int val;
	int ret, id = rdev_get_id(rdev);

	/* BUCK[5-9] doesn't support this feature */
	if (id >= MAX77686_BUCK5)
		return 0;

	switch (mode) {
	case REGULATOR_MODE_IDLE:			/* ON in LP Mode */
		val = MAX77686_LDO_LOWPOWER_PWRREQ;
		break;
	case REGULATOR_MODE_NORMAL:			/* ON in Normal Mode */
		val = MAX77686_NORMAL;
		break;
	default:
		pr_warn("%s: regulator_suspend_mode : 0x%x not supported\n",
			rdev->desc->name, mode);
		return -EINVAL;
	}

	ret = regmap_update_bits(rdev->regmap, rdev->desc->enable_reg,
				  rdev->desc->enable_mask,
				  val << MAX77686_OPMODE_SHIFT);
	if (ret)
		return ret;

	max77686->opmode[id] = val;
	return 0;
}

/* Some LDOs supports LPM-ON/OFF/Normal-ON mode during suspend state */
static int max77686_ldo_set_suspend_mode(struct regulator_dev *rdev,
				     unsigned int mode)
{
	unsigned int val;
	struct max77686_data *max77686 = rdev_get_drvdata(rdev);
	int ret;

	switch (mode) {
	case REGULATOR_MODE_STANDBY:			/* switch off */
		val = MAX77686_OFF_PWRREQ;
		break;
	case REGULATOR_MODE_IDLE:			/* ON in LP Mode */
		val = MAX77686_LDO_LOWPOWER_PWRREQ;
		break;
	case REGULATOR_MODE_NORMAL:			/* ON in Normal Mode */
		val = MAX77686_NORMAL;
		break;
	default:
		pr_warn("%s: regulator_suspend_mode : 0x%x not supported\n",
			rdev->desc->name, mode);
		return -EINVAL;
	}

	ret = regmap_update_bits(rdev->regmap, rdev->desc->enable_reg,
				 rdev->desc->enable_mask,
				 val << MAX77686_OPMODE_SHIFT);
	if (ret)
		return ret;

	max77686->opmode[rdev_get_id(rdev)] = val;
	return 0;
}

static int max77686_enable(struct regulator_dev *rdev)
{
	struct max77686_data *max77686 = rdev_get_drvdata(rdev);
	unsigned int shift;
	int id = rdev_get_id(rdev);

	shift = max77686_get_opmode_shift(id);

	if (max77686->opmode[id] == MAX77686_OFF_PWRREQ)
		max77686->opmode[id] = MAX77686_NORMAL;

	return regmap_update_bits(rdev->regmap, rdev->desc->enable_reg,
				  rdev->desc->enable_mask,
				  max77686->opmode[id] << shift);
}

static int max77686_set_ramp_delay(struct regulator_dev *rdev, int ramp_delay)
{
	unsigned int ramp_value = RAMP_RATE_NO_CTRL;

	switch (ramp_delay) {
	case 1 ... 13750:
		ramp_value = RAMP_RATE_13P75MV;
		break;
	case 13751 ... 27500:
		ramp_value = RAMP_RATE_27P5MV;
		break;
	case 27501 ... 55000:
		ramp_value = RAMP_RATE_55MV;
		break;
	case 55001 ... 100000:
		break;
	default:
		pr_warn("%s: ramp_delay: %d not supported, setting 100000\n",
			rdev->desc->name, ramp_delay);
	}

	return regmap_update_bits(rdev->regmap, rdev->desc->enable_reg,
				  MAX77686_RAMP_RATE_MASK, ramp_value << 6);
}

static struct regulator_ops max77686_ops = {
	.list_voltage		= regulator_list_voltage_linear,
	.map_voltage		= regulator_map_voltage_linear,
	.is_enabled		= regulator_is_enabled_regmap,
	.enable			= max77686_enable,
	.disable		= regulator_disable_regmap,
	.get_voltage_sel	= regulator_get_voltage_sel_regmap,
	.set_voltage_sel	= regulator_set_voltage_sel_regmap,
	.set_voltage_time_sel	= regulator_set_voltage_time_sel,
	.set_suspend_mode	= max77686_set_suspend_mode,
};

static struct regulator_ops max77686_ldo_ops = {
	.list_voltage		= regulator_list_voltage_linear,
	.map_voltage		= regulator_map_voltage_linear,
	.is_enabled		= regulator_is_enabled_regmap,
	.enable			= max77686_enable,
	.disable		= regulator_disable_regmap,
	.get_voltage_sel	= regulator_get_voltage_sel_regmap,
	.set_voltage_sel	= regulator_set_voltage_sel_regmap,
	.set_voltage_time_sel	= regulator_set_voltage_time_sel,
	.set_suspend_mode	= max77686_ldo_set_suspend_mode,
	.set_suspend_disable	= max77686_set_suspend_disable,
};

static struct regulator_ops max77686_buck1_ops = {
	.list_voltage		= regulator_list_voltage_linear,
	.map_voltage		= regulator_map_voltage_linear,
	.is_enabled		= regulator_is_enabled_regmap,
	.enable			= max77686_enable,
	.disable		= regulator_disable_regmap,
	.get_voltage_sel	= regulator_get_voltage_sel_regmap,
	.set_voltage_sel	= regulator_set_voltage_sel_regmap,
	.set_voltage_time_sel	= regulator_set_voltage_time_sel,
	.set_suspend_disable	= max77686_set_suspend_disable,
};

static struct regulator_ops max77686_buck_dvs_ops = {
	.list_voltage		= regulator_list_voltage_linear,
	.map_voltage		= regulator_map_voltage_linear,
	.is_enabled		= regulator_is_enabled_regmap,
	.enable			= max77686_enable,
	.disable		= regulator_disable_regmap,
	.get_voltage_sel	= regulator_get_voltage_sel_regmap,
	.set_voltage_sel	= regulator_set_voltage_sel_regmap,
	.set_voltage_time_sel	= regulator_set_voltage_time_sel,
	.set_ramp_delay		= max77686_set_ramp_delay,
	.set_suspend_disable	= max77686_set_suspend_disable,
};

#define regulator_desc_ldo(num)		{				\
	.name		= "LDO"#num,					\
	.of_match	= of_match_ptr("LDO"#num),			\
	.regulators_node	= of_match_ptr("voltage-regulators"),	\
	.id		= MAX77686_LDO##num,				\
	.ops		= &max77686_ops,				\
	.type		= REGULATOR_VOLTAGE,				\
	.owner		= THIS_MODULE,					\
	.min_uV		= MAX77686_LDO_MINUV,				\
	.uV_step	= MAX77686_LDO_UVSTEP,				\
	.ramp_delay	= MAX77686_RAMP_DELAY,				\
	.n_voltages	= MAX77686_VSEL_MASK + 1,			\
	.vsel_reg	= MAX77686_REG_LDO1CTRL1 + num - 1,		\
	.vsel_mask	= MAX77686_VSEL_MASK,				\
	.enable_reg	= MAX77686_REG_LDO1CTRL1 + num - 1,		\
	.enable_mask	= MAX77686_OPMODE_MASK				\
			<< MAX77686_OPMODE_SHIFT,			\
}
#define regulator_desc_lpm_ldo(num)	{				\
	.name		= "LDO"#num,					\
	.of_match	= of_match_ptr("LDO"#num),			\
	.regulators_node	= of_match_ptr("voltage-regulators"),	\
	.id		= MAX77686_LDO##num,				\
	.ops		= &max77686_ldo_ops,				\
	.type		= REGULATOR_VOLTAGE,				\
	.owner		= THIS_MODULE,					\
	.min_uV		= MAX77686_LDO_MINUV,				\
	.uV_step	= MAX77686_LDO_UVSTEP,				\
	.ramp_delay	= MAX77686_RAMP_DELAY,				\
	.n_voltages	= MAX77686_VSEL_MASK + 1,			\
	.vsel_reg	= MAX77686_REG_LDO1CTRL1 + num - 1,		\
	.vsel_mask	= MAX77686_VSEL_MASK,				\
	.enable_reg	= MAX77686_REG_LDO1CTRL1 + num - 1,		\
	.enable_mask	= MAX77686_OPMODE_MASK				\
			<< MAX77686_OPMODE_SHIFT,			\
}
#define regulator_desc_ldo_low(num)		{			\
	.name		= "LDO"#num,					\
	.of_match	= of_match_ptr("LDO"#num),			\
	.regulators_node	= of_match_ptr("voltage-regulators"),	\
	.id		= MAX77686_LDO##num,				\
	.ops		= &max77686_ldo_ops,				\
	.type		= REGULATOR_VOLTAGE,				\
	.owner		= THIS_MODULE,					\
	.min_uV		= MAX77686_LDO_LOW_MINUV,			\
	.uV_step	= MAX77686_LDO_LOW_UVSTEP,			\
	.ramp_delay	= MAX77686_RAMP_DELAY,				\
	.n_voltages	= MAX77686_VSEL_MASK + 1,			\
	.vsel_reg	= MAX77686_REG_LDO1CTRL1 + num - 1,		\
	.vsel_mask	= MAX77686_VSEL_MASK,				\
	.enable_reg	= MAX77686_REG_LDO1CTRL1 + num - 1,		\
	.enable_mask	= MAX77686_OPMODE_MASK				\
			<< MAX77686_OPMODE_SHIFT,			\
}
#define regulator_desc_ldo1_low(num)		{			\
	.name		= "LDO"#num,					\
	.of_match	= of_match_ptr("LDO"#num),			\
	.regulators_node	= of_match_ptr("voltage-regulators"),	\
	.id		= MAX77686_LDO##num,				\
	.ops		= &max77686_ops,				\
	.type		= REGULATOR_VOLTAGE,				\
	.owner		= THIS_MODULE,					\
	.min_uV		= MAX77686_LDO_LOW_MINUV,			\
	.uV_step	= MAX77686_LDO_LOW_UVSTEP,			\
	.ramp_delay	= MAX77686_RAMP_DELAY,				\
	.n_voltages	= MAX77686_VSEL_MASK + 1,			\
	.vsel_reg	= MAX77686_REG_LDO1CTRL1 + num - 1,		\
	.vsel_mask	= MAX77686_VSEL_MASK,				\
	.enable_reg	= MAX77686_REG_LDO1CTRL1 + num - 1,		\
	.enable_mask	= MAX77686_OPMODE_MASK				\
			<< MAX77686_OPMODE_SHIFT,			\
}
#define regulator_desc_buck(num)		{			\
	.name		= "BUCK"#num,					\
	.of_match	= of_match_ptr("BUCK"#num),			\
	.regulators_node	= of_match_ptr("voltage-regulators"),	\
	.id		= MAX77686_BUCK##num,				\
	.ops		= &max77686_ops,				\
	.type		= REGULATOR_VOLTAGE,				\
	.owner		= THIS_MODULE,					\
	.min_uV		= MAX77686_BUCK_MINUV,				\
	.uV_step	= MAX77686_BUCK_UVSTEP,				\
	.ramp_delay	= MAX77686_RAMP_DELAY,				\
	.n_voltages	= MAX77686_VSEL_MASK + 1,			\
	.vsel_reg	= MAX77686_REG_BUCK5OUT + (num - 5) * 2,	\
	.vsel_mask	= MAX77686_VSEL_MASK,				\
	.enable_reg	= MAX77686_REG_BUCK5CTRL + (num - 5) * 2,	\
	.enable_mask	= MAX77686_OPMODE_MASK,				\
}
#define regulator_desc_buck1(num)		{			\
	.name		= "BUCK"#num,					\
	.of_match	= of_match_ptr("BUCK"#num),			\
	.regulators_node	= of_match_ptr("voltage-regulators"),	\
	.id		= MAX77686_BUCK##num,				\
	.ops		= &max77686_buck1_ops,				\
	.type		= REGULATOR_VOLTAGE,				\
	.owner		= THIS_MODULE,					\
	.min_uV		= MAX77686_BUCK_MINUV,				\
	.uV_step	= MAX77686_BUCK_UVSTEP,				\
	.ramp_delay	= MAX77686_RAMP_DELAY,				\
	.n_voltages	= MAX77686_VSEL_MASK + 1,			\
	.vsel_reg	= MAX77686_REG_BUCK1OUT,			\
	.vsel_mask	= MAX77686_VSEL_MASK,				\
	.enable_reg	= MAX77686_REG_BUCK1CTRL,			\
	.enable_mask	= MAX77686_OPMODE_MASK,				\
}
#define regulator_desc_buck_dvs(num)		{			\
	.name		= "BUCK"#num,					\
	.of_match	= of_match_ptr("BUCK"#num),			\
	.regulators_node	= of_match_ptr("voltage-regulators"),	\
	.id		= MAX77686_BUCK##num,				\
	.ops		= &max77686_buck_dvs_ops,			\
	.type		= REGULATOR_VOLTAGE,				\
	.owner		= THIS_MODULE,					\
	.min_uV		= MAX77686_DVS_MINUV,				\
	.uV_step	= MAX77686_DVS_UVSTEP,				\
	.ramp_delay	= MAX77686_DVS_RAMP_DELAY,			\
	.n_voltages	= MAX77686_DVS_VSEL_MASK + 1,			\
	.vsel_reg	= MAX77686_REG_BUCK2DVS1 + (num - 2) * 10,	\
	.vsel_mask	= MAX77686_DVS_VSEL_MASK,			\
	.enable_reg	= MAX77686_REG_BUCK2CTRL1 + (num - 2) * 10,	\
	.enable_mask	= MAX77686_OPMODE_MASK				\
			<< MAX77686_OPMODE_BUCK234_SHIFT,		\
}

static const struct regulator_desc regulators[] = {
	regulator_desc_ldo1_low(1),
	regulator_desc_ldo_low(2),
	regulator_desc_ldo(3),
	regulator_desc_ldo(4),
	regulator_desc_ldo(5),
	regulator_desc_ldo_low(6),
	regulator_desc_ldo_low(7),
	regulator_desc_ldo_low(8),
	regulator_desc_ldo(9),
	regulator_desc_lpm_ldo(10),
	regulator_desc_lpm_ldo(11),
	regulator_desc_lpm_ldo(12),
	regulator_desc_ldo(13),
	regulator_desc_lpm_ldo(14),
	regulator_desc_ldo_low(15),
	regulator_desc_lpm_ldo(16),
	regulator_desc_ldo(17),
	regulator_desc_ldo(18),
	regulator_desc_ldo(19),
	regulator_desc_ldo(20),
	regulator_desc_ldo(21),
	regulator_desc_ldo(22),
	regulator_desc_ldo(23),
	regulator_desc_ldo(24),
	regulator_desc_ldo(25),
	regulator_desc_ldo(26),
	regulator_desc_buck1(1),
	regulator_desc_buck_dvs(2),
	regulator_desc_buck_dvs(3),
	regulator_desc_buck_dvs(4),
	regulator_desc_buck(5),
	regulator_desc_buck(6),
	regulator_desc_buck(7),
	regulator_desc_buck(8),
	regulator_desc_buck(9),
};

<<<<<<< HEAD
#ifdef CONFIG_OF
static int max77686_pmic_dt_parse_pdata(struct platform_device *pdev,
					struct max77686_platform_data *pdata)
{
	struct max77686_dev *iodev = dev_get_drvdata(pdev->dev.parent);
	struct device_node *pmic_np, *regulators_np;
	struct max77686_regulator_data *rdata;
	struct of_regulator_match rmatch = { };
	unsigned int i;

	pmic_np = iodev->dev->of_node;
	regulators_np = of_get_child_by_name(pmic_np, "voltage-regulators");
	if (!regulators_np) {
		dev_err(&pdev->dev, "could not find regulators sub-node\n");
		return -EINVAL;
	}

	pdata->num_regulators = ARRAY_SIZE(regulators);
	rdata = devm_kzalloc(&pdev->dev, sizeof(*rdata) *
			     pdata->num_regulators, GFP_KERNEL);
	if (!rdata) {
		of_node_put(regulators_np);
		return -ENOMEM;
	}

	for (i = 0; i < pdata->num_regulators; i++) {
		rmatch.name = regulators[i].name;
		rmatch.init_data = NULL;
		rmatch.of_node = NULL;
		of_regulator_match(&pdev->dev, regulators_np, &rmatch, 1);
		rdata[i].initdata = rmatch.init_data;
		rdata[i].of_node = rmatch.of_node;
	}

	pdata->regulators = rdata;
	of_node_put(regulators_np);

	return 0;
}
#else
static int max77686_pmic_dt_parse_pdata(struct platform_device *pdev,
					struct max77686_platform_data *pdata)
{
	return 0;
}
#endif /* CONFIG_OF */

=======
>>>>>>> e529fea9
static int max77686_pmic_probe(struct platform_device *pdev)
{
	struct max77686_dev *iodev = dev_get_drvdata(pdev->dev.parent);
	struct max77686_data *max77686;
	int i;
	struct regulator_config config = { };

	dev_dbg(&pdev->dev, "%s\n", __func__);

	max77686 = devm_kzalloc(&pdev->dev, sizeof(struct max77686_data),
				GFP_KERNEL);
	if (!max77686)
		return -ENOMEM;

	config.dev = iodev->dev;
	config.regmap = iodev->regmap;
	config.driver_data = max77686;
	platform_set_drvdata(pdev, max77686);

	for (i = 0; i < MAX77686_REGULATORS; i++) {
		struct regulator_dev *rdev;
		int id = regulators[i].id;

		max77686->opmode[id] = MAX77686_NORMAL;
		rdev = devm_regulator_register(&pdev->dev,
						&regulators[i], &config);
		if (IS_ERR(rdev)) {
			int ret = PTR_ERR(rdev);
			dev_err(&pdev->dev,
				"regulator init failed for %d: %d\n", i, ret);
			return ret;
		}
	}

	return 0;
}

static const struct platform_device_id max77686_pmic_id[] = {
	{"max77686-pmic", 0},
	{ },
};
MODULE_DEVICE_TABLE(platform, max77686_pmic_id);

static struct platform_driver max77686_pmic_driver = {
	.driver = {
		.name = "max77686-pmic",
		.owner = THIS_MODULE,
	},
	.probe = max77686_pmic_probe,
	.id_table = max77686_pmic_id,
};

static int __init max77686_pmic_init(void)
{
	return platform_driver_register(&max77686_pmic_driver);
}
subsys_initcall(max77686_pmic_init);

static void __exit max77686_pmic_cleanup(void)
{
	platform_driver_unregister(&max77686_pmic_driver);
}
module_exit(max77686_pmic_cleanup);

MODULE_DESCRIPTION("MAXIM 77686 Regulator Driver");
MODULE_AUTHOR("Chiwoong Byun <woong.byun@samsung.com>");
MODULE_LICENSE("GPL");<|MERGE_RESOLUTION|>--- conflicted
+++ resolved
@@ -442,56 +442,6 @@
 	regulator_desc_buck(9),
 };
 
-<<<<<<< HEAD
-#ifdef CONFIG_OF
-static int max77686_pmic_dt_parse_pdata(struct platform_device *pdev,
-					struct max77686_platform_data *pdata)
-{
-	struct max77686_dev *iodev = dev_get_drvdata(pdev->dev.parent);
-	struct device_node *pmic_np, *regulators_np;
-	struct max77686_regulator_data *rdata;
-	struct of_regulator_match rmatch = { };
-	unsigned int i;
-
-	pmic_np = iodev->dev->of_node;
-	regulators_np = of_get_child_by_name(pmic_np, "voltage-regulators");
-	if (!regulators_np) {
-		dev_err(&pdev->dev, "could not find regulators sub-node\n");
-		return -EINVAL;
-	}
-
-	pdata->num_regulators = ARRAY_SIZE(regulators);
-	rdata = devm_kzalloc(&pdev->dev, sizeof(*rdata) *
-			     pdata->num_regulators, GFP_KERNEL);
-	if (!rdata) {
-		of_node_put(regulators_np);
-		return -ENOMEM;
-	}
-
-	for (i = 0; i < pdata->num_regulators; i++) {
-		rmatch.name = regulators[i].name;
-		rmatch.init_data = NULL;
-		rmatch.of_node = NULL;
-		of_regulator_match(&pdev->dev, regulators_np, &rmatch, 1);
-		rdata[i].initdata = rmatch.init_data;
-		rdata[i].of_node = rmatch.of_node;
-	}
-
-	pdata->regulators = rdata;
-	of_node_put(regulators_np);
-
-	return 0;
-}
-#else
-static int max77686_pmic_dt_parse_pdata(struct platform_device *pdev,
-					struct max77686_platform_data *pdata)
-{
-	return 0;
-}
-#endif /* CONFIG_OF */
-
-=======
->>>>>>> e529fea9
 static int max77686_pmic_probe(struct platform_device *pdev)
 {
 	struct max77686_dev *iodev = dev_get_drvdata(pdev->dev.parent);
