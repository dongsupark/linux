--- conflicted
+++ resolved
@@ -937,10 +937,7 @@
 	rdata = devm_kzalloc(&pdev->dev, sizeof(*rdata) *
 				pdata->num_regulators, GFP_KERNEL);
 	if (!rdata) {
-<<<<<<< HEAD
-=======
 		of_node_put(regulators_np);
->>>>>>> c92f5dd2
 		dev_err(&pdev->dev, "could not allocate memory for regulator data\n");
 		return -ENOMEM;
 	}
