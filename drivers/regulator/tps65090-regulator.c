/*
 * Regulator driver for tps65090 power management chip.
 *
 * Copyright (c) 2012, NVIDIA CORPORATION.  All rights reserved.

 * This program is free software; you can redistribute it and/or modify it
 * under the terms and conditions of the GNU General Public License,
 * version 2, as published by the Free Software Foundation.

 * This program is distributed in the hope it will be useful, but WITHOUT
 * ANY WARRANTY; without even the implied warranty of MERCHANTABILITY or
 * FITNESS FOR A PARTICULAR PURPOSE.  See the GNU General Public License for
 * more details.

 * You should have received a copy of the GNU General Public License
 * along with this program.  If not, see <http://www.gnu.org/licenses/>
 */

#include <linux/module.h>
#include <linux/delay.h>
#include <linux/init.h>
#include <linux/gpio.h>
#include <linux/of_gpio.h>
#include <linux/slab.h>
#include <linux/err.h>
#include <linux/platform_device.h>
#include <linux/regulator/driver.h>
#include <linux/regulator/machine.h>
#include <linux/regulator/of_regulator.h>
#include <linux/mfd/tps65090.h>

<<<<<<< HEAD
#define CTRL_WT_BIT		2 /* Regulator wait time 0 bit */
=======
#define MAX_CTRL_READ_TRIES	5
#define MAX_FET_ENABLE_TRIES	1000

#define CTRL_EN_BIT		0 /* Regulator enable bit, active high */
#define CTRL_WT_BIT		2 /* Regulator wait time 0 bit */
#define CTRL_PG_BIT		4 /* Regulator power good bit, 1=good */
#define CTRL_TO_BIT		7 /* Regulator timeout bit, 1=wait */
>>>>>>> e9bf70c2

#define MAX_OVERCURRENT_WAIT	3 /* Overcurrent wait must be <= this */

/**
 * struct tps65090_regulator - Per-regulator data for a tps65090 regulator
 *
 * @dev: Pointer to our device.
 * @desc: The struct regulator_desc for the regulator.
 * @rdev: The struct regulator_dev for the regulator.
 * @overcurrent_wait_valid: True if overcurrent_wait is valid.
 * @overcurrent_wait: For FETs, the value to put in the WTFET bitfield.
 */

struct tps65090_regulator {
	struct device		*dev;
	struct regulator_desc	*desc;
	struct regulator_dev	*rdev;
	bool			overcurrent_wait_valid;
	int			overcurrent_wait;
};

static struct regulator_ops tps65090_ext_control_ops = {
};

/**
 * tps65090_reg_set_overcurrent_wait - Setup overcurrent wait
 *
 * This will set the overcurrent wait time based on what's in the regulator
 * info.
 *
 * @ri:		Overall regulator data
 * @rdev:	Regulator device
 *
 * Return: 0 if no error, non-zero if there was an error writing the register.
 */
static int tps65090_reg_set_overcurrent_wait(struct tps65090_regulator *ri,
					     struct regulator_dev *rdev)
{
	int ret;

	ret = regmap_update_bits(rdev->regmap, rdev->desc->enable_reg,
				 MAX_OVERCURRENT_WAIT << CTRL_WT_BIT,
				 ri->overcurrent_wait << CTRL_WT_BIT);
	if (ret) {
		dev_err(&rdev->dev, "Error updating overcurrent wait %#x\n",
			rdev->desc->enable_reg);
	}

	return ret;
}

<<<<<<< HEAD
static struct regulator_ops tps65090_reg_contol_ops = {
=======
/**
 * tps65090_try_enable_fet - Try to enable a FET
 *
 * @rdev:	Regulator device
 *
 * Return: 0 if ok, -ENOTRECOVERABLE if the FET power good bit did not get
 * set, or some other -ve value if another error occurred (e.g. i2c error)
 */
static int tps65090_try_enable_fet(struct regulator_dev *rdev)
{
	unsigned int control;
	int ret, i;

	ret = regmap_update_bits(rdev->regmap, rdev->desc->enable_reg,
				 rdev->desc->enable_mask,
				 rdev->desc->enable_mask);
	if (ret < 0) {
		dev_err(&rdev->dev, "Error in updating reg %#x\n",
			rdev->desc->enable_reg);
		return ret;
	}

	for (i = 0; i < MAX_CTRL_READ_TRIES; i++) {
		ret = regmap_read(rdev->regmap, rdev->desc->enable_reg,
				  &control);
		if (ret < 0)
			return ret;

		if (!(control & BIT(CTRL_TO_BIT)))
			break;

		usleep_range(1000, 1500);
	}
	if (!(control & BIT(CTRL_PG_BIT)))
		return -ENOTRECOVERABLE;

	return 0;
}

/**
 * tps65090_fet_enable - Enable a FET, trying a few times if it fails
 *
 * Some versions of the tps65090 have issues when turning on the FETs.
 * This function goes through several steps to ensure the best chance of the
 * FET going on.  Specifically:
 * - We'll make sure that we bump the "overcurrent wait" to the maximum, which
 *   increases the chances that we'll turn on properly.
 * - We'll retry turning the FET on multiple times (turning off in between).
 *
 * @rdev:	Regulator device
 *
 * Return: 0 if ok, non-zero if it fails.
 */
static int tps65090_fet_enable(struct regulator_dev *rdev)
{
	int ret, tries;

	/*
	 * Try enabling multiple times until we succeed since sometimes the
	 * first try times out.
	 */
	tries = 0;
	while (true) {
		ret = tps65090_try_enable_fet(rdev);
		if (!ret)
			break;
		if (ret != -ENOTRECOVERABLE || tries == MAX_FET_ENABLE_TRIES)
			goto err;

		/* Try turning the FET off (and then on again) */
		ret = regmap_update_bits(rdev->regmap, rdev->desc->enable_reg,
					 rdev->desc->enable_mask, 0);
		if (ret)
			goto err;

		tries++;
	}

	if (tries)
		dev_warn(&rdev->dev, "reg %#x enable ok after %d tries\n",
			 rdev->desc->enable_reg, tries);

	return 0;
err:
	dev_warn(&rdev->dev, "reg %#x enable failed\n", rdev->desc->enable_reg);
	WARN_ON(1);

	return ret;
}

static struct regulator_ops tps65090_reg_control_ops = {
>>>>>>> e9bf70c2
	.enable		= regulator_enable_regmap,
	.disable	= regulator_disable_regmap,
	.is_enabled	= regulator_is_enabled_regmap,
};

static struct regulator_ops tps65090_fet_control_ops = {
	.enable		= tps65090_fet_enable,
	.disable	= regulator_disable_regmap,
	.is_enabled	= regulator_is_enabled_regmap,
};

static struct regulator_ops tps65090_ldo_ops = {
};

#define tps65090_REG_DESC(_id, _sname, _en_reg, _en_bits, _ops)	\
{							\
	.name = "TPS65090_RAILS"#_id,			\
	.supply_name = _sname,				\
	.id = TPS65090_REGULATOR_##_id,			\
	.ops = &_ops,					\
	.enable_reg = _en_reg,				\
	.enable_val = _en_bits,				\
	.enable_mask = _en_bits,			\
	.type = REGULATOR_VOLTAGE,			\
	.owner = THIS_MODULE,				\
}

static struct regulator_desc tps65090_regulator_desc[] = {
	tps65090_REG_DESC(DCDC1, "vsys1",   0x0C, BIT(CTRL_EN_BIT),
			  tps65090_reg_control_ops),
	tps65090_REG_DESC(DCDC2, "vsys2",   0x0D, BIT(CTRL_EN_BIT),
			  tps65090_reg_control_ops),
	tps65090_REG_DESC(DCDC3, "vsys3",   0x0E, BIT(CTRL_EN_BIT),
			  tps65090_reg_control_ops),

	tps65090_REG_DESC(FET1,  "infet1",  0x0F,
			  BIT(CTRL_EN_BIT) | BIT(CTRL_PG_BIT),
			  tps65090_fet_control_ops),
	tps65090_REG_DESC(FET2,  "infet2",  0x10,
			  BIT(CTRL_EN_BIT) | BIT(CTRL_PG_BIT),
			  tps65090_fet_control_ops),
	tps65090_REG_DESC(FET3,  "infet3",  0x11,
			  BIT(CTRL_EN_BIT) | BIT(CTRL_PG_BIT),
			  tps65090_fet_control_ops),
	tps65090_REG_DESC(FET4,  "infet4",  0x12,
			  BIT(CTRL_EN_BIT) | BIT(CTRL_PG_BIT),
			  tps65090_fet_control_ops),
	tps65090_REG_DESC(FET5,  "infet5",  0x13,
			  BIT(CTRL_EN_BIT) | BIT(CTRL_PG_BIT),
			  tps65090_fet_control_ops),
	tps65090_REG_DESC(FET6,  "infet6",  0x14,
			  BIT(CTRL_EN_BIT) | BIT(CTRL_PG_BIT),
			  tps65090_fet_control_ops),
	tps65090_REG_DESC(FET7,  "infet7",  0x15,
			  BIT(CTRL_EN_BIT) | BIT(CTRL_PG_BIT),
			  tps65090_fet_control_ops),

	tps65090_REG_DESC(LDO1,  "vsys-l1", 0, 0,
			  tps65090_ldo_ops),
	tps65090_REG_DESC(LDO2,  "vsys-l2", 0, 0,
			  tps65090_ldo_ops),
};

static inline bool is_dcdc(int id)
{
	switch (id) {
	case TPS65090_REGULATOR_DCDC1:
	case TPS65090_REGULATOR_DCDC2:
	case TPS65090_REGULATOR_DCDC3:
		return true;
	default:
		return false;
	}
}

static int tps65090_config_ext_control(
	struct tps65090_regulator *ri, bool enable)
{
	int ret;
	struct device *parent = ri->dev->parent;
	unsigned int reg_en_reg = ri->desc->enable_reg;

	if (enable)
		ret = tps65090_set_bits(parent, reg_en_reg, 1);
	else
		ret =  tps65090_clr_bits(parent, reg_en_reg, 1);
	if (ret < 0)
		dev_err(ri->dev, "Error in updating reg 0x%x\n", reg_en_reg);
	return ret;
}

static int tps65090_regulator_disable_ext_control(
		struct tps65090_regulator *ri,
		struct tps65090_regulator_plat_data *tps_pdata)
{
	int ret = 0;
	struct device *parent = ri->dev->parent;
	unsigned int reg_en_reg = ri->desc->enable_reg;

	/*
	 * First enable output for internal control if require.
	 * And then disable external control.
	 */
	if (tps_pdata->reg_init_data->constraints.always_on ||
			tps_pdata->reg_init_data->constraints.boot_on) {
		ret =  tps65090_set_bits(parent, reg_en_reg, 0);
		if (ret < 0) {
			dev_err(ri->dev, "Error in set reg 0x%x\n", reg_en_reg);
			return ret;
		}
	}
	return tps65090_config_ext_control(ri, false);
}

static void tps65090_configure_regulator_config(
		struct tps65090_regulator_plat_data *tps_pdata,
		struct regulator_config *config)
{
	if (gpio_is_valid(tps_pdata->gpio)) {
		int gpio_flag = GPIOF_OUT_INIT_LOW;

		if (tps_pdata->reg_init_data->constraints.always_on ||
				tps_pdata->reg_init_data->constraints.boot_on)
			gpio_flag = GPIOF_OUT_INIT_HIGH;

		config->ena_gpio = tps_pdata->gpio;
		config->ena_gpio_flags = gpio_flag;
	}
}

#ifdef CONFIG_OF
static struct of_regulator_match tps65090_matches[] = {
	{ .name = "dcdc1", },
	{ .name = "dcdc2", },
	{ .name = "dcdc3", },
	{ .name = "fet1",  },
	{ .name = "fet2",  },
	{ .name = "fet3",  },
	{ .name = "fet4",  },
	{ .name = "fet5",  },
	{ .name = "fet6",  },
	{ .name = "fet7",  },
	{ .name = "ldo1",  },
	{ .name = "ldo2",  },
};

static struct tps65090_platform_data *tps65090_parse_dt_reg_data(
		struct platform_device *pdev,
		struct of_regulator_match **tps65090_reg_matches)
{
	struct tps65090_platform_data *tps65090_pdata;
	struct device_node *np = pdev->dev.parent->of_node;
	struct device_node *regulators;
	int idx = 0, ret;
	struct tps65090_regulator_plat_data *reg_pdata;

	tps65090_pdata = devm_kzalloc(&pdev->dev, sizeof(*tps65090_pdata),
				GFP_KERNEL);
	if (!tps65090_pdata)
		return ERR_PTR(-ENOMEM);

	reg_pdata = devm_kzalloc(&pdev->dev, TPS65090_REGULATOR_MAX *
				sizeof(*reg_pdata), GFP_KERNEL);
	if (!reg_pdata)
		return ERR_PTR(-ENOMEM);

	regulators = of_get_child_by_name(np, "regulators");
	if (!regulators) {
		dev_err(&pdev->dev, "regulator node not found\n");
		return ERR_PTR(-ENODEV);
	}

	ret = of_regulator_match(&pdev->dev, regulators, tps65090_matches,
			ARRAY_SIZE(tps65090_matches));
	of_node_put(regulators);
	if (ret < 0) {
		dev_err(&pdev->dev,
			"Error parsing regulator init data: %d\n", ret);
		return ERR_PTR(ret);
	}

	*tps65090_reg_matches = tps65090_matches;
	for (idx = 0; idx < ARRAY_SIZE(tps65090_matches); idx++) {
		struct regulator_init_data *ri_data;
		struct tps65090_regulator_plat_data *rpdata;

		rpdata = &reg_pdata[idx];
		ri_data = tps65090_matches[idx].init_data;
		if (!ri_data || !tps65090_matches[idx].of_node)
			continue;

		rpdata->reg_init_data = ri_data;
		rpdata->enable_ext_control = of_property_read_bool(
					tps65090_matches[idx].of_node,
					"ti,enable-ext-control");
		if (rpdata->enable_ext_control)
			rpdata->gpio = of_get_named_gpio(np,
					"dcdc-ext-control-gpios", 0);

		if (of_property_read_u32(tps65090_matches[idx].of_node,
					 "ti,overcurrent-wait",
					 &rpdata->overcurrent_wait) == 0)
			rpdata->overcurrent_wait_valid = true;

		tps65090_pdata->reg_pdata[idx] = rpdata;
	}
	return tps65090_pdata;
}
#else
static inline struct tps65090_platform_data *tps65090_parse_dt_reg_data(
			struct platform_device *pdev,
			struct of_regulator_match **tps65090_reg_matches)
{
	*tps65090_reg_matches = NULL;
	return NULL;
}
#endif

static int tps65090_regulator_probe(struct platform_device *pdev)
{
	struct tps65090 *tps65090_mfd = dev_get_drvdata(pdev->dev.parent);
	struct tps65090_regulator *ri = NULL;
	struct regulator_config config = { };
	struct regulator_dev *rdev;
	struct tps65090_regulator_plat_data *tps_pdata;
	struct tps65090_regulator *pmic;
	struct tps65090_platform_data *tps65090_pdata;
	struct of_regulator_match *tps65090_reg_matches = NULL;
	int num;
	int ret;

	dev_dbg(&pdev->dev, "Probing regulator\n");

	tps65090_pdata = dev_get_platdata(pdev->dev.parent);
	if (!tps65090_pdata && tps65090_mfd->dev->of_node)
		tps65090_pdata = tps65090_parse_dt_reg_data(pdev,
					&tps65090_reg_matches);
	if (IS_ERR_OR_NULL(tps65090_pdata)) {
		dev_err(&pdev->dev, "Platform data missing\n");
		return tps65090_pdata ? PTR_ERR(tps65090_pdata) : -EINVAL;
	}

	pmic = devm_kzalloc(&pdev->dev, TPS65090_REGULATOR_MAX * sizeof(*pmic),
			GFP_KERNEL);
	if (!pmic)
		return -ENOMEM;

	for (num = 0; num < TPS65090_REGULATOR_MAX; num++) {
		tps_pdata = tps65090_pdata->reg_pdata[num];

		ri = &pmic[num];
		ri->dev = &pdev->dev;
		ri->desc = &tps65090_regulator_desc[num];
<<<<<<< HEAD
		ri->overcurrent_wait_valid = tps_pdata->overcurrent_wait_valid;
		ri->overcurrent_wait = tps_pdata->overcurrent_wait;
=======
		if (tps_pdata) {
			ri->overcurrent_wait_valid =
				tps_pdata->overcurrent_wait_valid;
			ri->overcurrent_wait = tps_pdata->overcurrent_wait;
		}
>>>>>>> e9bf70c2

		/*
		 * TPS5090 DCDC support the control from external digital input.
		 * Configure it as per platform data.
		 */
		if (tps_pdata && is_dcdc(num) && tps_pdata->reg_init_data) {
			if (tps_pdata->enable_ext_control) {
				tps65090_configure_regulator_config(
						tps_pdata, &config);
				ri->desc->ops = &tps65090_ext_control_ops;
			} else {
				ret = tps65090_regulator_disable_ext_control(
						ri, tps_pdata);
				if (ret < 0) {
					dev_err(&pdev->dev,
						"failed disable ext control\n");
					return ret;
				}
			}
		}

		config.dev = pdev->dev.parent;
		config.driver_data = ri;
		config.regmap = tps65090_mfd->rmap;
		if (tps_pdata)
			config.init_data = tps_pdata->reg_init_data;
		else
			config.init_data = NULL;
		if (tps65090_reg_matches)
			config.of_node = tps65090_reg_matches[num].of_node;
		else
			config.of_node = NULL;

		rdev = devm_regulator_register(&pdev->dev, ri->desc, &config);
		if (IS_ERR(rdev)) {
			dev_err(&pdev->dev, "failed to register regulator %s\n",
				ri->desc->name);
			return PTR_ERR(rdev);
		}
		ri->rdev = rdev;

		if (ri->overcurrent_wait_valid) {
			ret = tps65090_reg_set_overcurrent_wait(ri, rdev);
			if (ret < 0)
				return ret;
		}

		/* Enable external control if it is require */
		if (tps_pdata && is_dcdc(num) && tps_pdata->reg_init_data &&
				tps_pdata->enable_ext_control) {
			ret = tps65090_config_ext_control(ri, true);
			if (ret < 0)
				return ret;
		}
	}

	platform_set_drvdata(pdev, pmic);
	return 0;
}

static struct platform_driver tps65090_regulator_driver = {
	.driver	= {
		.name	= "tps65090-pmic",
		.owner	= THIS_MODULE,
	},
	.probe		= tps65090_regulator_probe,
};

static int __init tps65090_regulator_init(void)
{
	return platform_driver_register(&tps65090_regulator_driver);
}
subsys_initcall(tps65090_regulator_init);

static void __exit tps65090_regulator_exit(void)
{
	platform_driver_unregister(&tps65090_regulator_driver);
}
module_exit(tps65090_regulator_exit);

MODULE_DESCRIPTION("tps65090 regulator driver");
MODULE_AUTHOR("Venu Byravarasu <vbyravarasu@nvidia.com>");
MODULE_LICENSE("GPL v2");
MODULE_ALIAS("platform:tps65090-pmic");<|MERGE_RESOLUTION|>--- conflicted
+++ resolved
@@ -29,9 +29,6 @@
 #include <linux/regulator/of_regulator.h>
 #include <linux/mfd/tps65090.h>
 
-<<<<<<< HEAD
-#define CTRL_WT_BIT		2 /* Regulator wait time 0 bit */
-=======
 #define MAX_CTRL_READ_TRIES	5
 #define MAX_FET_ENABLE_TRIES	1000
 
@@ -39,7 +36,6 @@
 #define CTRL_WT_BIT		2 /* Regulator wait time 0 bit */
 #define CTRL_PG_BIT		4 /* Regulator power good bit, 1=good */
 #define CTRL_TO_BIT		7 /* Regulator timeout bit, 1=wait */
->>>>>>> e9bf70c2
 
 #define MAX_OVERCURRENT_WAIT	3 /* Overcurrent wait must be <= this */
 
@@ -91,9 +87,6 @@
 	return ret;
 }
 
-<<<<<<< HEAD
-static struct regulator_ops tps65090_reg_contol_ops = {
-=======
 /**
  * tps65090_try_enable_fet - Try to enable a FET
  *
@@ -185,7 +178,6 @@
 }
 
 static struct regulator_ops tps65090_reg_control_ops = {
->>>>>>> e9bf70c2
 	.enable		= regulator_enable_regmap,
 	.disable	= regulator_disable_regmap,
 	.is_enabled	= regulator_is_enabled_regmap,
@@ -439,16 +431,11 @@
 		ri = &pmic[num];
 		ri->dev = &pdev->dev;
 		ri->desc = &tps65090_regulator_desc[num];
-<<<<<<< HEAD
-		ri->overcurrent_wait_valid = tps_pdata->overcurrent_wait_valid;
-		ri->overcurrent_wait = tps_pdata->overcurrent_wait;
-=======
 		if (tps_pdata) {
 			ri->overcurrent_wait_valid =
 				tps_pdata->overcurrent_wait_valid;
 			ri->overcurrent_wait = tps_pdata->overcurrent_wait;
 		}
->>>>>>> e9bf70c2
 
 		/*
 		 * TPS5090 DCDC support the control from external digital input.
