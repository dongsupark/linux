--- conflicted
+++ resolved
@@ -177,10 +177,7 @@
 	.min_uV		= S2MPS11_BUCK_MIN2,			\
 	.uV_step	= S2MPS11_BUCK_STEP2,			\
 	.n_voltages	= S2MPS11_BUCK_N_VOLTAGES,		\
-<<<<<<< HEAD
-=======
-	.ramp_delay	= S2MPS11_RAMP_DELAY,			\
->>>>>>> d0e0ac97
+	.ramp_delay	= S2MPS11_RAMP_DELAY,			\
 	.vsel_reg	= S2MPS11_REG_B10CTRL2,			\
 	.vsel_mask	= S2MPS11_BUCK_VSEL_MASK,		\
 	.enable_reg	= S2MPS11_REG_B10CTRL1,			\
