--- conflicted
+++ resolved
@@ -536,17 +536,7 @@
 		goto err_nortc;
 	}
 
-<<<<<<< HEAD
-#ifdef CONFIG_OF
-	if (pdev->dev.of_node)
-		s3c_rtc_cpu_type = of_device_is_compatible(pdev->dev.of_node,
-			"samsung,s3c6410-rtc") ? TYPE_S3C64XX : TYPE_S3C2410;
-	else
-#endif
-		s3c_rtc_cpu_type = platform_get_device_id(pdev)->driver_data;
-=======
 	s3c_rtc_cpu_type = s3c_rtc_get_driver_data(pdev);
->>>>>>> d5d556cb
 
 	/* Check RTC Time */
 
@@ -676,10 +666,6 @@
 
 #ifdef CONFIG_OF
 static const struct of_device_id s3c_rtc_dt_match[] = {
-<<<<<<< HEAD
-	{ .compatible = "samsung,s3c2410-rtc" },
-	{ .compatible = "samsung,s3c6410-rtc" },
-=======
 	{
 		.compatible = "samsung,s3c2410-rtc"
 		.data = TYPE_S3C2410,
@@ -693,7 +679,6 @@
 		.compatible = "samsung,s3c6410-rtc"
 		.data = TYPE_S3C64XX,
 	},
->>>>>>> d5d556cb
 	{},
 };
 MODULE_DEVICE_TABLE(of, s3c_rtc_dt_match);
