/*
 * Real Time Clock interface for StrongARM SA1x00 and XScale PXA2xx
 *
 * Copyright (c) 2000 Nils Faerber
 *
 * Based on rtc.c by Paul Gortmaker
 *
 * Original Driver by Nils Faerber <nils@kernelconcepts.de>
 *
 * Modifications from:
 *   CIH <cih@coventive.com>
 *   Nicolas Pitre <nico@fluxnic.net>
 *   Andrew Christian <andrew.christian@hp.com>
 *
 * Converted to the RTC subsystem and Driver Model
 *   by Richard Purdie <rpurdie@rpsys.net>
 *
 * This program is free software; you can redistribute it and/or
 * modify it under the terms of the GNU General Public License
 * as published by the Free Software Foundation; either version
 * 2 of the License, or (at your option) any later version.
 */

#include <linux/platform_device.h>
#include <linux/module.h>
#include <linux/clk.h>
#include <linux/rtc.h>
#include <linux/init.h>
#include <linux/fs.h>
#include <linux/interrupt.h>
#include <linux/slab.h>
#include <linux/string.h>
#include <linux/of.h>
#include <linux/pm.h>
#include <linux/bitops.h>

#include <mach/hardware.h>
#include <asm/irq.h>

#if defined(CONFIG_ARCH_PXA) || defined(CONFIG_ARCH_MMP)
#include <mach/regs-rtc.h>
#endif

#define RTC_DEF_DIVIDER		(32768 - 1)
#define RTC_DEF_TRIM		0
<<<<<<< HEAD

static const unsigned long RTC_FREQ = 1024;
static DEFINE_SPINLOCK(sa1100_rtc_lock);
=======
#define RTC_FREQ		1024

struct sa1100_rtc {
	spinlock_t		lock;
	int			irq_1hz;
	int			irq_alarm;
	struct rtc_device	*rtc;
	struct clk		*clk;
};
>>>>>>> f907ab06

static irqreturn_t sa1100_rtc_interrupt(int irq, void *dev_id)
{
	struct sa1100_rtc *info = dev_get_drvdata(dev_id);
	struct rtc_device *rtc = info->rtc;
	unsigned int rtsr;
	unsigned long events = 0;

	spin_lock(&info->lock);

	rtsr = RTSR;
	/* clear interrupt sources */
	RTSR = 0;
	/* Fix for a nasty initialization problem the in SA11xx RTSR register.
	 * See also the comments in sa1100_rtc_probe(). */
	if (rtsr & (RTSR_ALE | RTSR_HZE)) {
		/* This is the original code, before there was the if test
		 * above. This code does not clear interrupts that were not
		 * enabled. */
		RTSR = (RTSR_AL | RTSR_HZ) & (rtsr >> 2);
	} else {
		/* For some reason, it is possible to enter this routine
		 * without interruptions enabled, it has been tested with
		 * several units (Bug in SA11xx chip?).
		 *
		 * This situation leads to an infinite "loop" of interrupt
		 * routine calling and as a result the processor seems to
		 * lock on its first call to open(). */
		RTSR = RTSR_AL | RTSR_HZ;
	}

	/* clear alarm interrupt if it has occurred */
	if (rtsr & RTSR_AL)
		rtsr &= ~RTSR_ALE;
	RTSR = rtsr & (RTSR_ALE | RTSR_HZE);

	/* update irq data & counter */
	if (rtsr & RTSR_AL)
		events |= RTC_AF | RTC_IRQF;
	if (rtsr & RTSR_HZ)
		events |= RTC_UF | RTC_IRQF;

	rtc_update_irq(rtc, 1, events);

<<<<<<< HEAD
	spin_unlock(&sa1100_rtc_lock);
=======
	spin_unlock(&info->lock);
>>>>>>> f907ab06

	return IRQ_HANDLED;
}

static int sa1100_rtc_open(struct device *dev)
{
	struct sa1100_rtc *info = dev_get_drvdata(dev);
	struct rtc_device *rtc = info->rtc;
	int ret;

	ret = clk_prepare_enable(info->clk);
	if (ret)
		goto fail_clk;
	ret = request_irq(info->irq_1hz, sa1100_rtc_interrupt, IRQF_DISABLED,
		"rtc 1Hz", dev);
	if (ret) {
		dev_err(dev, "IRQ %d already in use.\n", info->irq_1hz);
		goto fail_ui;
	}
	ret = request_irq(info->irq_alarm, sa1100_rtc_interrupt, IRQF_DISABLED,
		"rtc Alrm", dev);
	if (ret) {
		dev_err(dev, "IRQ %d already in use.\n", info->irq_alarm);
		goto fail_ai;
	}
	rtc->max_user_freq = RTC_FREQ;
	rtc_irq_set_freq(rtc, NULL, RTC_FREQ);

	return 0;

 fail_ai:
	free_irq(info->irq_1hz, dev);
 fail_ui:
	clk_disable_unprepare(info->clk);
 fail_clk:
	return ret;
}

static void sa1100_rtc_release(struct device *dev)
{
	struct sa1100_rtc *info = dev_get_drvdata(dev);

	spin_lock_irq(&info->lock);
	RTSR = 0;
	spin_unlock_irq(&info->lock);

	free_irq(info->irq_alarm, dev);
	free_irq(info->irq_1hz, dev);
	clk_disable_unprepare(info->clk);
}

static int sa1100_rtc_alarm_irq_enable(struct device *dev, unsigned int enabled)
{
	struct sa1100_rtc *info = dev_get_drvdata(dev);

	spin_lock_irq(&info->lock);
	if (enabled)
		RTSR |= RTSR_ALE;
	else
		RTSR &= ~RTSR_ALE;
	spin_unlock_irq(&info->lock);
	return 0;
}

static int sa1100_rtc_read_time(struct device *dev, struct rtc_time *tm)
{
	rtc_time_to_tm(RCNR, tm);
	return 0;
}

static int sa1100_rtc_set_time(struct device *dev, struct rtc_time *tm)
{
	unsigned long time;
	int ret;

	ret = rtc_tm_to_time(tm, &time);
	if (ret == 0)
		RCNR = time;
	return ret;
}

static int sa1100_rtc_read_alarm(struct device *dev, struct rtc_wkalrm *alrm)
{
	u32	rtsr;

	rtsr = RTSR;
	alrm->enabled = (rtsr & RTSR_ALE) ? 1 : 0;
	alrm->pending = (rtsr & RTSR_AL) ? 1 : 0;
	return 0;
}

static int sa1100_rtc_set_alarm(struct device *dev, struct rtc_wkalrm *alrm)
{
<<<<<<< HEAD
	unsigned long time;
	int ret;

	spin_lock_irq(&sa1100_rtc_lock);
=======
	struct sa1100_rtc *info = dev_get_drvdata(dev);
	unsigned long time;
	int ret;

	spin_lock_irq(&info->lock);
>>>>>>> f907ab06
	ret = rtc_tm_to_time(&alrm->time, &time);
	if (ret != 0)
		goto out;
	RTSR = RTSR & (RTSR_HZE|RTSR_ALE|RTSR_AL);
	RTAR = time;
	if (alrm->enabled)
		RTSR |= RTSR_ALE;
	else
		RTSR &= ~RTSR_ALE;
out:
<<<<<<< HEAD
	spin_unlock_irq(&sa1100_rtc_lock);
=======
	spin_unlock_irq(&info->lock);
>>>>>>> f907ab06

	return ret;
}

static int sa1100_rtc_proc(struct device *dev, struct seq_file *seq)
{
	seq_printf(seq, "trim/divider\t\t: 0x%08x\n", (u32) RTTR);
	seq_printf(seq, "RTSR\t\t\t: 0x%08x\n", (u32)RTSR);

	return 0;
}

static const struct rtc_class_ops sa1100_rtc_ops = {
	.open = sa1100_rtc_open,
	.release = sa1100_rtc_release,
	.read_time = sa1100_rtc_read_time,
	.set_time = sa1100_rtc_set_time,
	.read_alarm = sa1100_rtc_read_alarm,
	.set_alarm = sa1100_rtc_set_alarm,
	.proc = sa1100_rtc_proc,
	.alarm_irq_enable = sa1100_rtc_alarm_irq_enable,
};

static int sa1100_rtc_probe(struct platform_device *pdev)
{
	struct rtc_device *rtc;
	struct sa1100_rtc *info;
	int irq_1hz, irq_alarm, ret = 0;

	irq_1hz = platform_get_irq_byname(pdev, "rtc 1Hz");
	irq_alarm = platform_get_irq_byname(pdev, "rtc alarm");
	if (irq_1hz < 0 || irq_alarm < 0)
		return -ENODEV;

	info = kzalloc(sizeof(struct sa1100_rtc), GFP_KERNEL);
	if (!info)
		return -ENOMEM;
	info->clk = clk_get(&pdev->dev, NULL);
	if (IS_ERR(info->clk)) {
		dev_err(&pdev->dev, "failed to find rtc clock source\n");
		ret = PTR_ERR(info->clk);
		goto err_clk;
	}
	info->irq_1hz = irq_1hz;
	info->irq_alarm = irq_alarm;
	spin_lock_init(&info->lock);
	platform_set_drvdata(pdev, info);

	/*
	 * According to the manual we should be able to let RTTR be zero
	 * and then a default diviser for a 32.768KHz clock is used.
	 * Apparently this doesn't work, at least for my SA1110 rev 5.
	 * If the clock divider is uninitialized then reset it to the
	 * default value to get the 1Hz clock.
	 */
	if (RTTR == 0) {
		RTTR = RTC_DEF_DIVIDER + (RTC_DEF_TRIM << 16);
		dev_warn(&pdev->dev, "warning: "
			"initializing default clock divider/trim value\n");
		/* The current RTC value probably doesn't make sense either */
		RCNR = 0;
	}

	device_init_wakeup(&pdev->dev, 1);

	rtc = rtc_device_register(pdev->name, &pdev->dev, &sa1100_rtc_ops,
		THIS_MODULE);

	if (IS_ERR(rtc)) {
		ret = PTR_ERR(rtc);
		goto err_dev;
	}
	info->rtc = rtc;

	/* Fix for a nasty initialization problem the in SA11xx RTSR register.
	 * See also the comments in sa1100_rtc_interrupt().
	 *
	 * Sometimes bit 1 of the RTSR (RTSR_HZ) will wake up 1, which means an
	 * interrupt pending, even though interrupts were never enabled.
	 * In this case, this bit it must be reset before enabling
	 * interruptions to avoid a nonexistent interrupt to occur.
	 *
	 * In principle, the same problem would apply to bit 0, although it has
	 * never been observed to happen.
	 *
	 * This issue is addressed both here and in sa1100_rtc_interrupt().
	 * If the issue is not addressed here, in the times when the processor
	 * wakes up with the bit set there will be one spurious interrupt.
	 *
	 * The issue is also dealt with in sa1100_rtc_interrupt() to be on the
	 * safe side, once the condition that lead to this strange
	 * initialization is unknown and could in principle happen during
	 * normal processing.
	 *
	 * Notice that clearing bit 1 and 0 is accomplished by writting ONES to
	 * the corresponding bits in RTSR. */
	RTSR = RTSR_AL | RTSR_HZ;

	return 0;
err_dev:
	platform_set_drvdata(pdev, NULL);
	clk_put(info->clk);
err_clk:
	kfree(info);
	return ret;
}

static int sa1100_rtc_remove(struct platform_device *pdev)
{
	struct sa1100_rtc *info = platform_get_drvdata(pdev);

	if (info) {
		rtc_device_unregister(info->rtc);
		clk_put(info->clk);
		platform_set_drvdata(pdev, NULL);
		kfree(info);
	}

	return 0;
}

#ifdef CONFIG_PM
static int sa1100_rtc_suspend(struct device *dev)
{
	struct sa1100_rtc *info = dev_get_drvdata(dev);
	if (device_may_wakeup(dev))
		enable_irq_wake(info->irq_alarm);
	return 0;
}

static int sa1100_rtc_resume(struct device *dev)
{
	struct sa1100_rtc *info = dev_get_drvdata(dev);
	if (device_may_wakeup(dev))
		disable_irq_wake(info->irq_alarm);
	return 0;
}

static const struct dev_pm_ops sa1100_rtc_pm_ops = {
	.suspend	= sa1100_rtc_suspend,
	.resume		= sa1100_rtc_resume,
};
#endif

static struct of_device_id sa1100_rtc_dt_ids[] = {
	{ .compatible = "mrvl,sa1100-rtc", },
	{ .compatible = "mrvl,mmp-rtc", },
	{}
};
MODULE_DEVICE_TABLE(of, sa1100_rtc_dt_ids);

static struct platform_driver sa1100_rtc_driver = {
	.probe		= sa1100_rtc_probe,
	.remove		= sa1100_rtc_remove,
	.driver		= {
		.name	= "sa1100-rtc",
#ifdef CONFIG_PM
		.pm	= &sa1100_rtc_pm_ops,
#endif
		.of_match_table = sa1100_rtc_dt_ids,
	},
};

module_platform_driver(sa1100_rtc_driver);

MODULE_AUTHOR("Richard Purdie <rpurdie@rpsys.net>");
MODULE_DESCRIPTION("SA11x0/PXA2xx Realtime Clock Driver (RTC)");
MODULE_LICENSE("GPL");
MODULE_ALIAS("platform:sa1100-rtc");<|MERGE_RESOLUTION|>--- conflicted
+++ resolved
@@ -43,11 +43,6 @@
 
 #define RTC_DEF_DIVIDER		(32768 - 1)
 #define RTC_DEF_TRIM		0
-<<<<<<< HEAD
-
-static const unsigned long RTC_FREQ = 1024;
-static DEFINE_SPINLOCK(sa1100_rtc_lock);
-=======
 #define RTC_FREQ		1024
 
 struct sa1100_rtc {
@@ -57,7 +52,6 @@
 	struct rtc_device	*rtc;
 	struct clk		*clk;
 };
->>>>>>> f907ab06
 
 static irqreturn_t sa1100_rtc_interrupt(int irq, void *dev_id)
 {
@@ -102,11 +96,7 @@
 
 	rtc_update_irq(rtc, 1, events);
 
-<<<<<<< HEAD
-	spin_unlock(&sa1100_rtc_lock);
-=======
 	spin_unlock(&info->lock);
->>>>>>> f907ab06
 
 	return IRQ_HANDLED;
 }
@@ -200,18 +190,11 @@
 
 static int sa1100_rtc_set_alarm(struct device *dev, struct rtc_wkalrm *alrm)
 {
-<<<<<<< HEAD
+	struct sa1100_rtc *info = dev_get_drvdata(dev);
 	unsigned long time;
 	int ret;
 
-	spin_lock_irq(&sa1100_rtc_lock);
-=======
-	struct sa1100_rtc *info = dev_get_drvdata(dev);
-	unsigned long time;
-	int ret;
-
 	spin_lock_irq(&info->lock);
->>>>>>> f907ab06
 	ret = rtc_tm_to_time(&alrm->time, &time);
 	if (ret != 0)
 		goto out;
@@ -222,11 +205,7 @@
 	else
 		RTSR &= ~RTSR_ALE;
 out:
-<<<<<<< HEAD
-	spin_unlock_irq(&sa1100_rtc_lock);
-=======
 	spin_unlock_irq(&info->lock);
->>>>>>> f907ab06
 
 	return ret;
 }
