--- conflicted
+++ resolved
@@ -203,10 +203,6 @@
 	unsigned int sr;
 	int ret;
 
-<<<<<<< HEAD
-	mutex_lock(&data->lock);
-=======
->>>>>>> 35ac317b
 	ret = regmap_read(data->regmap, ISL12057_REG_SR, &sr);
 	if (ret) {
 		dev_err(dev, "%s: unable to read oscillator status flag (%d)\n",
@@ -224,15 +220,8 @@
 	if (ret)
 		dev_err(dev, "%s: unable to read RTC time section (%d)\n",
 			__func__, ret);
-<<<<<<< HEAD
 
 out:
-	mutex_unlock(&data->lock);
-
-=======
-
-out:
->>>>>>> 35ac317b
 	if (ret)
 		return ret;
 
