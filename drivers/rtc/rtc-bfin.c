--- conflicted
+++ resolved
@@ -391,10 +391,6 @@
 	struct device *dev = &pdev->dev;
 
 	bfin_rtc_reset(dev, 0);
-<<<<<<< HEAD
-	platform_set_drvdata(pdev, NULL);
-=======
->>>>>>> d0e0ac97
 
 	return 0;
 }
