--- conflicted
+++ resolved
@@ -378,25 +378,12 @@
 	return 0;
 }
 
-<<<<<<< HEAD
-static int rs5c313_rtc_remove(struct platform_device *pdev)
-{
-	return 0;
-}
-
-=======
->>>>>>> d0e0ac97
 static struct platform_driver rs5c313_rtc_platform_driver = {
 	.driver         = {
 		.name   = DRV_NAME,
 		.owner  = THIS_MODULE,
 	},
-<<<<<<< HEAD
-	.probe 	= rs5c313_rtc_probe,
-	.remove = rs5c313_rtc_remove,
-=======
 	.probe	= rs5c313_rtc_probe,
->>>>>>> d0e0ac97
 };
 
 static int __init rs5c313_rtc_init(void)
