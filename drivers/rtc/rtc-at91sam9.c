/*
 * "RTT as Real Time Clock" driver for AT91SAM9 SoC family
 *
 * (C) 2007 Michel Benoit
 *
 * Based on rtc-at91rm9200.c by Rick Bronson
 *
 * This program is free software; you can redistribute it and/or
 * modify it under the terms of the GNU General Public License
 * as published by the Free Software Foundation; either version
 * 2 of the License, or (at your option) any later version.
 */

#include <linux/module.h>
#include <linux/kernel.h>
#include <linux/platform_device.h>
#include <linux/time.h>
#include <linux/rtc.h>
#include <linux/interrupt.h>
#include <linux/ioctl.h>
#include <linux/slab.h>
#include <linux/platform_data/atmel.h>
#include <linux/io.h>

#include <mach/at91_rtt.h>
#include <mach/cpu.h>


/*
 * This driver uses two configurable hardware resources that live in the
 * AT91SAM9 backup power domain (intended to be powered at all times)
 * to implement the Real Time Clock interfaces
 *
 *  - A "Real-time Timer" (RTT) counts up in seconds from a base time.
 *    We can't assign the counter value (CRTV) ... but we can reset it.
 *
 *  - One of the "General Purpose Backup Registers" (GPBRs) holds the
 *    base time, normally an offset from the beginning of the POSIX
 *    epoch (1970-Jan-1 00:00:00 UTC).  Some systems also include the
 *    local timezone's offset.
 *
 * The RTC's value is the RTT counter plus that offset.  The RTC's alarm
 * is likewise a base (ALMV) plus that offset.
 *
 * Not all RTTs will be used as RTCs; some systems have multiple RTTs to
 * choose from, or a "real" RTC module.  All systems have multiple GPBR
 * registers available, likewise usable for more than "RTC" support.
 */

/*
 * We store ALARM_DISABLED in ALMV to record that no alarm is set.
 * It's also the reset value for that field.
 */
#define ALARM_DISABLED	((u32)~0)


struct sam9_rtc {
	void __iomem		*rtt;
	struct rtc_device	*rtcdev;
	u32			imr;
	void __iomem		*gpbr;
	int 			irq;
};

#define rtt_readl(rtc, field) \
	__raw_readl((rtc)->rtt + AT91_RTT_ ## field)
#define rtt_writel(rtc, field, val) \
	__raw_writel((val), (rtc)->rtt + AT91_RTT_ ## field)

#define gpbr_readl(rtc) \
	__raw_readl((rtc)->gpbr)
#define gpbr_writel(rtc, val) \
	__raw_writel((val), (rtc)->gpbr)

/*
 * Read current time and date in RTC
 */
static int at91_rtc_readtime(struct device *dev, struct rtc_time *tm)
{
	struct sam9_rtc *rtc = dev_get_drvdata(dev);
	u32 secs, secs2;
	u32 offset;

	/* read current time offset */
	offset = gpbr_readl(rtc);
	if (offset == 0)
		return -EILSEQ;

	/* reread the counter to help sync the two clock domains */
	secs = rtt_readl(rtc, VR);
	secs2 = rtt_readl(rtc, VR);
	if (secs != secs2)
		secs = rtt_readl(rtc, VR);

	rtc_time_to_tm(offset + secs, tm);

	dev_dbg(dev, "%s: %4d-%02d-%02d %02d:%02d:%02d\n", "readtime",
		1900 + tm->tm_year, tm->tm_mon, tm->tm_mday,
		tm->tm_hour, tm->tm_min, tm->tm_sec);

	return 0;
}

/*
 * Set current time and date in RTC
 */
static int at91_rtc_settime(struct device *dev, struct rtc_time *tm)
{
	struct sam9_rtc *rtc = dev_get_drvdata(dev);
	int err;
	u32 offset, alarm, mr;
	unsigned long secs;

	dev_dbg(dev, "%s: %4d-%02d-%02d %02d:%02d:%02d\n", "settime",
		1900 + tm->tm_year, tm->tm_mon, tm->tm_mday,
		tm->tm_hour, tm->tm_min, tm->tm_sec);

	err = rtc_tm_to_time(tm, &secs);
	if (err != 0)
		return err;

	mr = rtt_readl(rtc, MR);

	/* disable interrupts */
	rtt_writel(rtc, MR, mr & ~(AT91_RTT_ALMIEN | AT91_RTT_RTTINCIEN));

	/* read current time offset */
	offset = gpbr_readl(rtc);

	/* store the new base time in a battery backup register */
	secs += 1;
	gpbr_writel(rtc, secs);

	/* adjust the alarm time for the new base */
	alarm = rtt_readl(rtc, AR);
	if (alarm != ALARM_DISABLED) {
		if (offset > secs) {
			/* time jumped backwards, increase time until alarm */
			alarm += (offset - secs);
		} else if ((alarm + offset) > secs) {
			/* time jumped forwards, decrease time until alarm */
			alarm -= (secs - offset);
		} else {
			/* time jumped past the alarm, disable alarm */
			alarm = ALARM_DISABLED;
			mr &= ~AT91_RTT_ALMIEN;
		}
		rtt_writel(rtc, AR, alarm);
	}

	/* reset the timer, and re-enable interrupts */
	rtt_writel(rtc, MR, mr | AT91_RTT_RTTRST);

	return 0;
}

static int at91_rtc_readalarm(struct device *dev, struct rtc_wkalrm *alrm)
{
	struct sam9_rtc *rtc = dev_get_drvdata(dev);
	struct rtc_time *tm = &alrm->time;
	u32 alarm = rtt_readl(rtc, AR);
	u32 offset;

	offset = gpbr_readl(rtc);
	if (offset == 0)
		return -EILSEQ;

	memset(alrm, 0, sizeof(*alrm));
	if (alarm != ALARM_DISABLED && offset != 0) {
		rtc_time_to_tm(offset + alarm, tm);

		dev_dbg(dev, "%s: %4d-%02d-%02d %02d:%02d:%02d\n", "readalarm",
			1900 + tm->tm_year, tm->tm_mon, tm->tm_mday,
			tm->tm_hour, tm->tm_min, tm->tm_sec);

		if (rtt_readl(rtc, MR) & AT91_RTT_ALMIEN)
			alrm->enabled = 1;
	}

	return 0;
}

static int at91_rtc_setalarm(struct device *dev, struct rtc_wkalrm *alrm)
{
	struct sam9_rtc *rtc = dev_get_drvdata(dev);
	struct rtc_time *tm = &alrm->time;
	unsigned long secs;
	u32 offset;
	u32 mr;
	int err;

	err = rtc_tm_to_time(tm, &secs);
	if (err != 0)
		return err;

	offset = gpbr_readl(rtc);
	if (offset == 0) {
		/* time is not set */
		return -EILSEQ;
	}
	mr = rtt_readl(rtc, MR);
	rtt_writel(rtc, MR, mr & ~AT91_RTT_ALMIEN);

	/* alarm in the past? finish and leave disabled */
	if (secs <= offset) {
		rtt_writel(rtc, AR, ALARM_DISABLED);
		return 0;
	}

	/* else set alarm and maybe enable it */
	rtt_writel(rtc, AR, secs - offset);
	if (alrm->enabled)
		rtt_writel(rtc, MR, mr | AT91_RTT_ALMIEN);

	dev_dbg(dev, "%s: %4d-%02d-%02d %02d:%02d:%02d\n", "setalarm",
		tm->tm_year, tm->tm_mon, tm->tm_mday, tm->tm_hour,
		tm->tm_min, tm->tm_sec);

	return 0;
}

static int at91_rtc_alarm_irq_enable(struct device *dev, unsigned int enabled)
{
	struct sam9_rtc *rtc = dev_get_drvdata(dev);
	u32 mr = rtt_readl(rtc, MR);

	dev_dbg(dev, "alarm_irq_enable: enabled=%08x, mr %08x\n", enabled, mr);
	if (enabled)
		rtt_writel(rtc, MR, mr | AT91_RTT_ALMIEN);
	else
		rtt_writel(rtc, MR, mr & ~AT91_RTT_ALMIEN);
	return 0;
}

/*
 * Provide additional RTC information in /proc/driver/rtc
 */
static int at91_rtc_proc(struct device *dev, struct seq_file *seq)
{
	struct sam9_rtc *rtc = dev_get_drvdata(dev);
	u32 mr = mr = rtt_readl(rtc, MR);

	seq_printf(seq, "update_IRQ\t: %s\n",
			(mr & AT91_RTT_RTTINCIEN) ? "yes" : "no");
	return 0;
}

/*
 * IRQ handler for the RTC
 */
static irqreturn_t at91_rtc_interrupt(int irq, void *_rtc)
{
	struct sam9_rtc *rtc = _rtc;
	u32 sr, mr;
	unsigned long events = 0;

	/* Shared interrupt may be for another device.  Note: reading
	 * SR clears it, so we must only read it in this irq handler!
	 */
	mr = rtt_readl(rtc, MR) & (AT91_RTT_ALMIEN | AT91_RTT_RTTINCIEN);
	sr = rtt_readl(rtc, SR) & (mr >> 16);
	if (!sr)
		return IRQ_NONE;

	/* alarm status */
	if (sr & AT91_RTT_ALMS)
		events |= (RTC_AF | RTC_IRQF);

	/* timer update/increment */
	if (sr & AT91_RTT_RTTINC)
		events |= (RTC_UF | RTC_IRQF);

	rtc_update_irq(rtc->rtcdev, 1, events);

	pr_debug("%s: num=%ld, events=0x%02lx\n", __func__,
		events >> 8, events & 0x000000FF);

	return IRQ_HANDLED;
}

static const struct rtc_class_ops at91_rtc_ops = {
	.read_time	= at91_rtc_readtime,
	.set_time	= at91_rtc_settime,
	.read_alarm	= at91_rtc_readalarm,
	.set_alarm	= at91_rtc_setalarm,
	.proc		= at91_rtc_proc,
	.alarm_irq_enable = at91_rtc_alarm_irq_enable,
};

/*
 * Initialize and install RTC driver
 */
static int at91_rtc_probe(struct platform_device *pdev)
{
	struct resource	*r, *r_gpbr;
	struct sam9_rtc	*rtc;
	int		ret, irq;
	u32		mr;

	r = platform_get_resource(pdev, IORESOURCE_MEM, 0);
	r_gpbr = platform_get_resource(pdev, IORESOURCE_MEM, 1);
	if (!r || !r_gpbr) {
		dev_err(&pdev->dev, "need 2 ressources\n");
		return -ENODEV;
	}

	irq = platform_get_irq(pdev, 0);
	if (irq < 0) {
		dev_err(&pdev->dev, "failed to get interrupt resource\n");
		return irq;
	}

	rtc = devm_kzalloc(&pdev->dev, sizeof(*rtc), GFP_KERNEL);
	if (!rtc)
		return -ENOMEM;

	rtc->irq = irq;

	/* platform setup code should have handled this; sigh */
	if (!device_can_wakeup(&pdev->dev))
		device_init_wakeup(&pdev->dev, 1);

	platform_set_drvdata(pdev, rtc);
	rtc->rtt = devm_ioremap(&pdev->dev, r->start, resource_size(r));
	if (!rtc->rtt) {
		dev_err(&pdev->dev, "failed to map registers, aborting.\n");
		return -ENOMEM;
	}

	rtc->gpbr = devm_ioremap(&pdev->dev, r_gpbr->start,
				resource_size(r_gpbr));
	if (!rtc->gpbr) {
		dev_err(&pdev->dev, "failed to map gpbr registers, aborting.\n");
<<<<<<< HEAD
		ret = -ENOMEM;
		goto fail;
=======
		return -ENOMEM;
>>>>>>> d0e0ac97
	}

	mr = rtt_readl(rtc, MR);

	/* unless RTT is counting at 1 Hz, re-initialize it */
	if ((mr & AT91_RTT_RTPRES) != AT91_SLOW_CLOCK) {
		mr = AT91_RTT_RTTRST | (AT91_SLOW_CLOCK & AT91_RTT_RTPRES);
		gpbr_writel(rtc, 0);
	}

	/* disable all interrupts (same as on shutdown path) */
	mr &= ~(AT91_RTT_ALMIEN | AT91_RTT_RTTINCIEN);
	rtt_writel(rtc, MR, mr);

	rtc->rtcdev = devm_rtc_device_register(&pdev->dev, pdev->name,
					&at91_rtc_ops, THIS_MODULE);
<<<<<<< HEAD
	if (IS_ERR(rtc->rtcdev)) {
		ret = PTR_ERR(rtc->rtcdev);
		goto fail;
	}
=======
	if (IS_ERR(rtc->rtcdev))
		return PTR_ERR(rtc->rtcdev);
>>>>>>> d0e0ac97

	/* register irq handler after we know what name we'll use */
	ret = devm_request_irq(&pdev->dev, rtc->irq, at91_rtc_interrupt,
				IRQF_SHARED, dev_name(&rtc->rtcdev->dev), rtc);
	if (ret) {
		dev_dbg(&pdev->dev, "can't share IRQ %d?\n", rtc->irq);
<<<<<<< HEAD
		goto fail;
=======
		return ret;
>>>>>>> d0e0ac97
	}

	/* NOTE:  sam9260 rev A silicon has a ROM bug which resets the
	 * RTT on at least some reboots.  If you have that chip, you must
	 * initialize the time from some external source like a GPS, wall
	 * clock, discrete RTC, etc
	 */

	if (gpbr_readl(rtc) == 0)
		dev_warn(&pdev->dev, "%s: SET TIME!\n",
				dev_name(&rtc->rtcdev->dev));

	return 0;
<<<<<<< HEAD

fail:
	platform_set_drvdata(pdev, NULL);
	return ret;
=======
>>>>>>> d0e0ac97
}

/*
 * Disable and remove the RTC driver
 */
static int at91_rtc_remove(struct platform_device *pdev)
{
	struct sam9_rtc	*rtc = platform_get_drvdata(pdev);
	u32		mr = rtt_readl(rtc, MR);

	/* disable all interrupts */
	rtt_writel(rtc, MR, mr & ~(AT91_RTT_ALMIEN | AT91_RTT_RTTINCIEN));

<<<<<<< HEAD
	platform_set_drvdata(pdev, NULL);
=======
>>>>>>> d0e0ac97
	return 0;
}

static void at91_rtc_shutdown(struct platform_device *pdev)
{
	struct sam9_rtc	*rtc = platform_get_drvdata(pdev);
	u32		mr = rtt_readl(rtc, MR);

	rtc->imr = mr & (AT91_RTT_ALMIEN | AT91_RTT_RTTINCIEN);
	rtt_writel(rtc, MR, mr & ~rtc->imr);
}

#ifdef CONFIG_PM_SLEEP

/* AT91SAM9 RTC Power management control */

static int at91_rtc_suspend(struct device *dev)
{
	struct sam9_rtc	*rtc = dev_get_drvdata(dev);
	u32		mr = rtt_readl(rtc, MR);

	/*
	 * This IRQ is shared with DBGU and other hardware which isn't
	 * necessarily a wakeup event source.
	 */
	rtc->imr = mr & (AT91_RTT_ALMIEN | AT91_RTT_RTTINCIEN);
	if (rtc->imr) {
		if (device_may_wakeup(dev) && (mr & AT91_RTT_ALMIEN)) {
			enable_irq_wake(rtc->irq);
			/* don't let RTTINC cause wakeups */
			if (mr & AT91_RTT_RTTINCIEN)
				rtt_writel(rtc, MR, mr & ~AT91_RTT_RTTINCIEN);
		} else
			rtt_writel(rtc, MR, mr & ~rtc->imr);
	}

	return 0;
}

static int at91_rtc_resume(struct device *dev)
{
	struct sam9_rtc	*rtc = dev_get_drvdata(dev);
	u32		mr;

	if (rtc->imr) {
		if (device_may_wakeup(dev))
			disable_irq_wake(rtc->irq);
		mr = rtt_readl(rtc, MR);
		rtt_writel(rtc, MR, mr | rtc->imr);
	}

	return 0;
}
#endif

static SIMPLE_DEV_PM_OPS(at91_rtc_pm_ops, at91_rtc_suspend, at91_rtc_resume);

static struct platform_driver at91_rtc_driver = {
	.probe		= at91_rtc_probe,
	.remove		= at91_rtc_remove,
	.shutdown	= at91_rtc_shutdown,
	.driver		= {
		.name	= "rtc-at91sam9",
		.owner	= THIS_MODULE,
		.pm	= &at91_rtc_pm_ops,
	},
};

module_platform_driver(at91_rtc_driver);

MODULE_AUTHOR("Michel Benoit");
MODULE_DESCRIPTION("RTC driver for Atmel AT91SAM9x");
MODULE_LICENSE("GPL");<|MERGE_RESOLUTION|>--- conflicted
+++ resolved
@@ -331,12 +331,7 @@
 				resource_size(r_gpbr));
 	if (!rtc->gpbr) {
 		dev_err(&pdev->dev, "failed to map gpbr registers, aborting.\n");
-<<<<<<< HEAD
-		ret = -ENOMEM;
-		goto fail;
-=======
 		return -ENOMEM;
->>>>>>> d0e0ac97
 	}
 
 	mr = rtt_readl(rtc, MR);
@@ -353,26 +348,15 @@
 
 	rtc->rtcdev = devm_rtc_device_register(&pdev->dev, pdev->name,
 					&at91_rtc_ops, THIS_MODULE);
-<<<<<<< HEAD
-	if (IS_ERR(rtc->rtcdev)) {
-		ret = PTR_ERR(rtc->rtcdev);
-		goto fail;
-	}
-=======
 	if (IS_ERR(rtc->rtcdev))
 		return PTR_ERR(rtc->rtcdev);
->>>>>>> d0e0ac97
 
 	/* register irq handler after we know what name we'll use */
 	ret = devm_request_irq(&pdev->dev, rtc->irq, at91_rtc_interrupt,
 				IRQF_SHARED, dev_name(&rtc->rtcdev->dev), rtc);
 	if (ret) {
 		dev_dbg(&pdev->dev, "can't share IRQ %d?\n", rtc->irq);
-<<<<<<< HEAD
-		goto fail;
-=======
 		return ret;
->>>>>>> d0e0ac97
 	}
 
 	/* NOTE:  sam9260 rev A silicon has a ROM bug which resets the
@@ -386,13 +370,6 @@
 				dev_name(&rtc->rtcdev->dev));
 
 	return 0;
-<<<<<<< HEAD
-
-fail:
-	platform_set_drvdata(pdev, NULL);
-	return ret;
-=======
->>>>>>> d0e0ac97
 }
 
 /*
@@ -406,10 +383,6 @@
 	/* disable all interrupts */
 	rtt_writel(rtc, MR, mr & ~(AT91_RTT_ALMIEN | AT91_RTT_RTTINCIEN));
 
-<<<<<<< HEAD
-	platform_set_drvdata(pdev, NULL);
-=======
->>>>>>> d0e0ac97
 	return 0;
 }
 
