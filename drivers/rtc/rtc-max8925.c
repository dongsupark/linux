/*
 * RTC driver for Maxim MAX8925
 *
 * Copyright (C) 2009-2010 Marvell International Ltd.
 *	Haojian Zhuang <haojian.zhuang@marvell.com>
 *
 * This program is free software; you can redistribute it and/or modify
 * it under the terms of the GNU General Public License version 2 as
 * published by the Free Software Foundation.
 */

#include <linux/module.h>
#include <linux/i2c.h>
#include <linux/slab.h>
#include <linux/rtc.h>
#include <linux/platform_device.h>
#include <linux/mfd/max8925.h>

enum {
	RTC_SEC = 0,
	RTC_MIN,
	RTC_HOUR,
	RTC_WEEKDAY,
	RTC_DATE,
	RTC_MONTH,
	RTC_YEAR1,
	RTC_YEAR2,
};

#define MAX8925_RTC_SEC			0x00
#define MAX8925_RTC_MIN			0x01
#define MAX8925_RTC_HOUR		0x02
#define MAX8925_RTC_WEEKDAY		0x03
#define MAX8925_RTC_DATE		0x04
#define MAX8925_RTC_MONTH		0x05
#define MAX8925_RTC_YEAR1		0x06
#define MAX8925_RTC_YEAR2		0x07
#define MAX8925_ALARM0_SEC		0x08
#define MAX8925_ALARM0_MIN		0x09
#define MAX8925_ALARM0_HOUR		0x0a
#define MAX8925_ALARM0_WEEKDAY		0x0b
#define MAX8925_ALARM0_DATE		0x0c
#define MAX8925_ALARM0_MON		0x0d
#define MAX8925_ALARM0_YEAR1		0x0e
#define MAX8925_ALARM0_YEAR2		0x0f
#define MAX8925_ALARM1_SEC		0x10
#define MAX8925_ALARM1_MIN		0x11
#define MAX8925_ALARM1_HOUR		0x12
#define MAX8925_ALARM1_WEEKDAY		0x13
#define MAX8925_ALARM1_DATE		0x14
#define MAX8925_ALARM1_MON		0x15
#define MAX8925_ALARM1_YEAR1		0x16
#define MAX8925_ALARM1_YEAR2		0x17
#define MAX8925_RTC_CNTL		0x1b
#define MAX8925_RTC_STATUS		0x20

#define TIME_NUM			8
#define ALARM_1SEC			(1 << 7)
#define HOUR_12				(1 << 7)
#define HOUR_AM_PM			(1 << 5)
#define ALARM0_IRQ			(1 << 3)
#define ALARM1_IRQ			(1 << 2)
#define ALARM0_STATUS			(1 << 2)
#define ALARM1_STATUS			(1 << 1)


struct max8925_rtc_info {
	struct rtc_device	*rtc_dev;
	struct max8925_chip	*chip;
	struct i2c_client	*rtc;
	struct device		*dev;
	int			irq;
};

static irqreturn_t rtc_update_handler(int irq, void *data)
{
	struct max8925_rtc_info *info = (struct max8925_rtc_info *)data;

	/* disable ALARM0 except for 1SEC alarm */
	max8925_set_bits(info->rtc, MAX8925_ALARM0_CNTL, 0x7f, 0);
	rtc_update_irq(info->rtc_dev, 1, RTC_IRQF | RTC_AF);
	return IRQ_HANDLED;
}

static int tm_calc(struct rtc_time *tm, unsigned char *buf, int len)
{
	if (len < TIME_NUM)
		return -EINVAL;
	tm->tm_year = (buf[RTC_YEAR2] >> 4) * 1000
			+ (buf[RTC_YEAR2] & 0xf) * 100
			+ (buf[RTC_YEAR1] >> 4) * 10
			+ (buf[RTC_YEAR1] & 0xf);
	tm->tm_year -= 1900;
	tm->tm_mon = ((buf[RTC_MONTH] >> 4) & 0x01) * 10
			+ (buf[RTC_MONTH] & 0x0f);
	tm->tm_mday = ((buf[RTC_DATE] >> 4) & 0x03) * 10
			+ (buf[RTC_DATE] & 0x0f);
	tm->tm_wday = buf[RTC_WEEKDAY] & 0x07;
	if (buf[RTC_HOUR] & HOUR_12) {
		tm->tm_hour = ((buf[RTC_HOUR] >> 4) & 0x1) * 10
				+ (buf[RTC_HOUR] & 0x0f);
		if (buf[RTC_HOUR] & HOUR_AM_PM)
			tm->tm_hour += 12;
	} else
		tm->tm_hour = ((buf[RTC_HOUR] >> 4) & 0x03) * 10
				+ (buf[RTC_HOUR] & 0x0f);
	tm->tm_min = ((buf[RTC_MIN] >> 4) & 0x7) * 10
			+ (buf[RTC_MIN] & 0x0f);
	tm->tm_sec = ((buf[RTC_SEC] >> 4) & 0x7) * 10
			+ (buf[RTC_SEC] & 0x0f);
	return 0;
}

static int data_calc(unsigned char *buf, struct rtc_time *tm, int len)
{
	unsigned char high, low;

	if (len < TIME_NUM)
		return -EINVAL;

	high = (tm->tm_year + 1900) / 1000;
	low = (tm->tm_year + 1900) / 100;
	low = low - high * 10;
	buf[RTC_YEAR2] = (high << 4) + low;
	high = (tm->tm_year + 1900) / 10;
	low = tm->tm_year + 1900;
	low = low - high * 10;
	high = high - (high / 10) * 10;
	buf[RTC_YEAR1] = (high << 4) + low;
	high = tm->tm_mon / 10;
	low = tm->tm_mon;
	low = low - high * 10;
	buf[RTC_MONTH] = (high << 4) + low;
	high = tm->tm_mday / 10;
	low = tm->tm_mday;
	low = low - high * 10;
	buf[RTC_DATE] = (high << 4) + low;
	buf[RTC_WEEKDAY] = tm->tm_wday;
	high = tm->tm_hour / 10;
	low = tm->tm_hour;
	low = low - high * 10;
	buf[RTC_HOUR] = (high << 4) + low;
	high = tm->tm_min / 10;
	low = tm->tm_min;
	low = low - high * 10;
	buf[RTC_MIN] = (high << 4) + low;
	high = tm->tm_sec / 10;
	low = tm->tm_sec;
	low = low - high * 10;
	buf[RTC_SEC] = (high << 4) + low;
	return 0;
}

static int max8925_rtc_read_time(struct device *dev, struct rtc_time *tm)
{
	struct max8925_rtc_info *info = dev_get_drvdata(dev);
	unsigned char buf[TIME_NUM];
	int ret;

	ret = max8925_bulk_read(info->rtc, MAX8925_RTC_SEC, TIME_NUM, buf);
	if (ret < 0)
		goto out;
	ret = tm_calc(tm, buf, TIME_NUM);
out:
	return ret;
}

static int max8925_rtc_set_time(struct device *dev, struct rtc_time *tm)
{
	struct max8925_rtc_info *info = dev_get_drvdata(dev);
	unsigned char buf[TIME_NUM];
	int ret;

	ret = data_calc(buf, tm, TIME_NUM);
	if (ret < 0)
		goto out;
	ret = max8925_bulk_write(info->rtc, MAX8925_RTC_SEC, TIME_NUM, buf);
out:
	return ret;
}

static int max8925_rtc_read_alarm(struct device *dev, struct rtc_wkalrm *alrm)
{
	struct max8925_rtc_info *info = dev_get_drvdata(dev);
	unsigned char buf[TIME_NUM];
	int ret;

	ret = max8925_bulk_read(info->rtc, MAX8925_ALARM0_SEC, TIME_NUM, buf);
	if (ret < 0)
		goto out;
	ret = tm_calc(&alrm->time, buf, TIME_NUM);
	if (ret < 0)
		goto out;
	ret = max8925_reg_read(info->rtc, MAX8925_RTC_IRQ_MASK);
	if (ret < 0)
		goto out;
	if (ret & ALARM0_IRQ) {
		alrm->enabled = 0;
	} else {
		ret = max8925_reg_read(info->rtc, MAX8925_ALARM0_CNTL);
		if (ret < 0)
			goto out;
		if (!ret)
			alrm->enabled = 0;
		else
			alrm->enabled = 1;
	}
	ret = max8925_reg_read(info->rtc, MAX8925_RTC_STATUS);
	if (ret < 0)
		goto out;
	if (ret & ALARM0_STATUS)
		alrm->pending = 1;
	else
		alrm->pending = 0;
	return 0;
out:
	return ret;
}

static int max8925_rtc_set_alarm(struct device *dev, struct rtc_wkalrm *alrm)
{
	struct max8925_rtc_info *info = dev_get_drvdata(dev);
	unsigned char buf[TIME_NUM];
	int ret;

	ret = data_calc(buf, &alrm->time, TIME_NUM);
	if (ret < 0)
		goto out;
	ret = max8925_bulk_write(info->rtc, MAX8925_ALARM0_SEC, TIME_NUM, buf);
	if (ret < 0)
		goto out;
	if (alrm->enabled)
		/* only enable alarm on year/month/day/hour/min/sec */
		ret = max8925_reg_write(info->rtc, MAX8925_ALARM0_CNTL, 0x77);
	else
		ret = max8925_reg_write(info->rtc, MAX8925_ALARM0_CNTL, 0x0);
	if (ret < 0)
		goto out;
out:
	return ret;
}

static const struct rtc_class_ops max8925_rtc_ops = {
	.read_time	= max8925_rtc_read_time,
	.set_time	= max8925_rtc_set_time,
	.read_alarm	= max8925_rtc_read_alarm,
	.set_alarm	= max8925_rtc_set_alarm,
};

static int max8925_rtc_probe(struct platform_device *pdev)
{
	struct max8925_chip *chip = dev_get_drvdata(pdev->dev.parent);
	struct max8925_rtc_info *info;
	int ret;

	info = devm_kzalloc(&pdev->dev, sizeof(struct max8925_rtc_info),
			    GFP_KERNEL);
	if (!info)
		return -ENOMEM;
	info->chip = chip;
	info->rtc = chip->rtc;
	info->dev = &pdev->dev;
	info->irq = platform_get_irq(pdev, 0);

	ret = devm_request_threaded_irq(&pdev->dev, info->irq, NULL,
					rtc_update_handler, IRQF_ONESHOT,
					"rtc-alarm0", info);
	if (ret < 0) {
		dev_err(chip->dev, "Failed to request IRQ: #%d: %d\n",
			info->irq, ret);
<<<<<<< HEAD
		goto err;
=======
		return ret;
>>>>>>> d0e0ac97
	}

	dev_set_drvdata(&pdev->dev, info);
	/* XXX - isn't this redundant? */
	platform_set_drvdata(pdev, info);

	device_init_wakeup(&pdev->dev, 1);

	info->rtc_dev = devm_rtc_device_register(&pdev->dev, "max8925-rtc",
					&max8925_rtc_ops, THIS_MODULE);
	ret = PTR_ERR(info->rtc_dev);
	if (IS_ERR(info->rtc_dev)) {
		dev_err(&pdev->dev, "Failed to register RTC device: %d\n", ret);
<<<<<<< HEAD
		goto err;
	}

	return 0;
err:
	platform_set_drvdata(pdev, NULL);
	return ret;
}

static int max8925_rtc_remove(struct platform_device *pdev)
{
	return 0;
=======
		return ret;
	}

	return 0;
>>>>>>> d0e0ac97
}

#ifdef CONFIG_PM_SLEEP
static int max8925_rtc_suspend(struct device *dev)
{
	struct platform_device *pdev = to_platform_device(dev);
	struct max8925_chip *chip = dev_get_drvdata(pdev->dev.parent);

	if (device_may_wakeup(dev))
		chip->wakeup_flag |= 1 << MAX8925_IRQ_RTC_ALARM0;
	return 0;
}
static int max8925_rtc_resume(struct device *dev)
{
	struct platform_device *pdev = to_platform_device(dev);
	struct max8925_chip *chip = dev_get_drvdata(pdev->dev.parent);

	if (device_may_wakeup(dev))
		chip->wakeup_flag &= ~(1 << MAX8925_IRQ_RTC_ALARM0);
	return 0;
}
#endif

static SIMPLE_DEV_PM_OPS(max8925_rtc_pm_ops, max8925_rtc_suspend, max8925_rtc_resume);

static struct platform_driver max8925_rtc_driver = {
	.driver		= {
		.name	= "max8925-rtc",
		.owner	= THIS_MODULE,
		.pm     = &max8925_rtc_pm_ops,
	},
	.probe		= max8925_rtc_probe,
<<<<<<< HEAD
	.remove		= max8925_rtc_remove,
=======
>>>>>>> d0e0ac97
};

module_platform_driver(max8925_rtc_driver);

MODULE_DESCRIPTION("Maxim MAX8925 RTC driver");
MODULE_AUTHOR("Haojian Zhuang <haojian.zhuang@marvell.com>");
MODULE_LICENSE("GPL");
<|MERGE_RESOLUTION|>--- conflicted
+++ resolved
@@ -268,11 +268,7 @@
 	if (ret < 0) {
 		dev_err(chip->dev, "Failed to request IRQ: #%d: %d\n",
 			info->irq, ret);
-<<<<<<< HEAD
-		goto err;
-=======
 		return ret;
->>>>>>> d0e0ac97
 	}
 
 	dev_set_drvdata(&pdev->dev, info);
@@ -286,25 +282,10 @@
 	ret = PTR_ERR(info->rtc_dev);
 	if (IS_ERR(info->rtc_dev)) {
 		dev_err(&pdev->dev, "Failed to register RTC device: %d\n", ret);
-<<<<<<< HEAD
-		goto err;
-	}
-
-	return 0;
-err:
-	platform_set_drvdata(pdev, NULL);
-	return ret;
-}
-
-static int max8925_rtc_remove(struct platform_device *pdev)
-{
-	return 0;
-=======
 		return ret;
 	}
 
 	return 0;
->>>>>>> d0e0ac97
 }
 
 #ifdef CONFIG_PM_SLEEP
@@ -337,10 +318,6 @@
 		.pm     = &max8925_rtc_pm_ops,
 	},
 	.probe		= max8925_rtc_probe,
-<<<<<<< HEAD
-	.remove		= max8925_rtc_remove,
-=======
->>>>>>> d0e0ac97
 };
 
 module_platform_driver(max8925_rtc_driver);
