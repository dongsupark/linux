--- conflicted
+++ resolved
@@ -140,14 +140,6 @@
 		return PTR_ERR(rtc);
 
 	spi_set_drvdata(spi, rtc);
-<<<<<<< HEAD
-	return 0;
-}
-
-static int max6902_remove(struct spi_device *spi)
-{
-=======
->>>>>>> d0e0ac97
 	return 0;
 }
 
@@ -157,10 +149,6 @@
 		.owner	= THIS_MODULE,
 	},
 	.probe	= max6902_probe,
-<<<<<<< HEAD
-	.remove = max6902_remove,
-=======
->>>>>>> d0e0ac97
 };
 
 module_spi_driver(max6902_driver);
