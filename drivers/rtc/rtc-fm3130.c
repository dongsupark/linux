--- conflicted
+++ resolved
@@ -520,24 +520,12 @@
 	return err;
 }
 
-<<<<<<< HEAD
-static int fm3130_remove(struct i2c_client *client)
-{
-	return 0;
-}
-
-=======
->>>>>>> d0e0ac97
 static struct i2c_driver fm3130_driver = {
 	.driver = {
 		.name	= "rtc-fm3130",
 		.owner	= THIS_MODULE,
 	},
 	.probe		= fm3130_probe,
-<<<<<<< HEAD
-	.remove		= fm3130_remove,
-=======
->>>>>>> d0e0ac97
 	.id_table	= fm3130_id,
 };
 
