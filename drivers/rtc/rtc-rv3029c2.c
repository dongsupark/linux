--- conflicted
+++ resolved
@@ -410,14 +410,6 @@
 	}
 
 	return 0;
-<<<<<<< HEAD
-}
-
-static int rv3029c2_remove(struct i2c_client *client)
-{
-	return 0;
-=======
->>>>>>> d0e0ac97
 }
 
 static struct i2c_driver rv3029c2_driver = {
@@ -425,10 +417,6 @@
 		.name = "rtc-rv3029c2",
 	},
 	.probe = rv3029c2_probe,
-<<<<<<< HEAD
-	.remove = rv3029c2_remove,
-=======
->>>>>>> d0e0ac97
 	.id_table = rv3029c2_id,
 };
 
