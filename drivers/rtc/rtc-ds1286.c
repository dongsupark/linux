--- conflicted
+++ resolved
@@ -351,14 +351,6 @@
 		return PTR_ERR(rtc);
 	priv->rtc = rtc;
 	return 0;
-<<<<<<< HEAD
-}
-
-static int ds1286_remove(struct platform_device *pdev)
-{
-	return 0;
-=======
->>>>>>> d0e0ac97
 }
 
 static struct platform_driver ds1286_platform_driver = {
@@ -367,10 +359,6 @@
 		.owner	= THIS_MODULE,
 	},
 	.probe		= ds1286_probe,
-<<<<<<< HEAD
-	.remove		= ds1286_remove,
-=======
->>>>>>> d0e0ac97
 };
 
 module_platform_driver(ds1286_platform_driver);
