/*
 * An I2C driver for the Philips PCF8563 RTC
 * Copyright 2005-06 Tower Technologies
 *
 * Author: Alessandro Zummo <a.zummo@towertech.it>
 * Maintainers: http://www.nslu2-linux.org/
 *
 * based on the other drivers in this same directory.
 *
 * http://www.semiconductors.philips.com/acrobat/datasheets/PCF8563-04.pdf
 *
 * This program is free software; you can redistribute it and/or modify
 * it under the terms of the GNU General Public License version 2 as
 * published by the Free Software Foundation.
 */

#include <linux/i2c.h>
#include <linux/bcd.h>
#include <linux/rtc.h>
#include <linux/slab.h>
#include <linux/module.h>
#include <linux/of.h>
#include <linux/err.h>

#define DRV_VERSION "0.4.3"

#define PCF8563_REG_ST1		0x00 /* status */
#define PCF8563_REG_ST2		0x01

#define PCF8563_REG_SC		0x02 /* datetime */
#define PCF8563_REG_MN		0x03
#define PCF8563_REG_HR		0x04
#define PCF8563_REG_DM		0x05
#define PCF8563_REG_DW		0x06
#define PCF8563_REG_MO		0x07
#define PCF8563_REG_YR		0x08

#define PCF8563_REG_AMN		0x09 /* alarm */
#define PCF8563_REG_AHR		0x0A
#define PCF8563_REG_ADM		0x0B
#define PCF8563_REG_ADW		0x0C

#define PCF8563_REG_CLKO	0x0D /* clock out */
#define PCF8563_REG_TMRC	0x0E /* timer control */
#define PCF8563_REG_TMR		0x0F /* timer */

#define PCF8563_SC_LV		0x80 /* low voltage */
#define PCF8563_MO_C		0x80 /* century */

static struct i2c_driver pcf8563_driver;

struct pcf8563 {
	struct rtc_device *rtc;
	/*
	 * The meaning of MO_C bit varies by the chip type.
	 * From PCF8563 datasheet: this bit is toggled when the years
	 * register overflows from 99 to 00
	 *   0 indicates the century is 20xx
	 *   1 indicates the century is 19xx
	 * From RTC8564 datasheet: this bit indicates change of
	 * century. When the year digit data overflows from 99 to 00,
	 * this bit is set. By presetting it to 0 while still in the
	 * 20th century, it will be set in year 2000, ...
	 * There seems no reliable way to know how the system use this
	 * bit.  So let's do it heuristically, assuming we are live in
	 * 1970...2069.
	 */
	int c_polarity;	/* 0: MO_C=1 means 19xx, otherwise MO_C=1 means 20xx */
	int voltage_low; /* incicates if a low_voltage was detected */
};

/*
 * In the routines that deal directly with the pcf8563 hardware, we use
 * rtc_time -- month 0-11, hour 0-23, yr = calendar year-epoch.
 */
static int pcf8563_get_datetime(struct i2c_client *client, struct rtc_time *tm)
{
	struct pcf8563 *pcf8563 = i2c_get_clientdata(client);
	unsigned char buf[13] = { PCF8563_REG_ST1 };

	struct i2c_msg msgs[] = {
		{/* setup read ptr */
			.addr = client->addr,
			.len = 1,
			.buf = buf
		},
		{/* read status + date */
			.addr = client->addr,
			.flags = I2C_M_RD,
			.len = 13,
			.buf = buf
		},
	};

	/* read registers */
	if ((i2c_transfer(client->adapter, msgs, 2)) != 2) {
		dev_err(&client->dev, "%s: read error\n", __func__);
		return -EIO;
	}

	if (buf[PCF8563_REG_SC] & PCF8563_SC_LV) {
		pcf8563->voltage_low = 1;
		dev_info(&client->dev,
			"low voltage detected, date/time is not reliable.\n");
	}

	dev_dbg(&client->dev,
		"%s: raw data is st1=%02x, st2=%02x, sec=%02x, min=%02x, hr=%02x, "
		"mday=%02x, wday=%02x, mon=%02x, year=%02x\n",
		__func__,
		buf[0], buf[1], buf[2], buf[3],
		buf[4], buf[5], buf[6], buf[7],
		buf[8]);


	tm->tm_sec = bcd2bin(buf[PCF8563_REG_SC] & 0x7F);
	tm->tm_min = bcd2bin(buf[PCF8563_REG_MN] & 0x7F);
	tm->tm_hour = bcd2bin(buf[PCF8563_REG_HR] & 0x3F); /* rtc hr 0-23 */
	tm->tm_mday = bcd2bin(buf[PCF8563_REG_DM] & 0x3F);
	tm->tm_wday = buf[PCF8563_REG_DW] & 0x07;
	tm->tm_mon = bcd2bin(buf[PCF8563_REG_MO] & 0x1F) - 1; /* rtc mn 1-12 */
	tm->tm_year = bcd2bin(buf[PCF8563_REG_YR]);
	if (tm->tm_year < 70)
		tm->tm_year += 100;	/* assume we are in 1970...2069 */
	/* detect the polarity heuristically. see note above. */
	pcf8563->c_polarity = (buf[PCF8563_REG_MO] & PCF8563_MO_C) ?
		(tm->tm_year >= 100) : (tm->tm_year < 100);

	dev_dbg(&client->dev, "%s: tm is secs=%d, mins=%d, hours=%d, "
		"mday=%d, mon=%d, year=%d, wday=%d\n",
		__func__,
		tm->tm_sec, tm->tm_min, tm->tm_hour,
		tm->tm_mday, tm->tm_mon, tm->tm_year, tm->tm_wday);

	/* the clock can give out invalid datetime, but we cannot return
	 * -EINVAL otherwise hwclock will refuse to set the time on bootup.
	 */
	if (rtc_valid_tm(tm) < 0)
		dev_err(&client->dev, "retrieved date/time is not valid.\n");

	return 0;
}

static int pcf8563_set_datetime(struct i2c_client *client, struct rtc_time *tm)
{
	struct pcf8563 *pcf8563 = i2c_get_clientdata(client);
	int i, err;
	unsigned char buf[9];

	dev_dbg(&client->dev, "%s: secs=%d, mins=%d, hours=%d, "
		"mday=%d, mon=%d, year=%d, wday=%d\n",
		__func__,
		tm->tm_sec, tm->tm_min, tm->tm_hour,
		tm->tm_mday, tm->tm_mon, tm->tm_year, tm->tm_wday);

	/* hours, minutes and seconds */
	buf[PCF8563_REG_SC] = bin2bcd(tm->tm_sec);
	buf[PCF8563_REG_MN] = bin2bcd(tm->tm_min);
	buf[PCF8563_REG_HR] = bin2bcd(tm->tm_hour);

	buf[PCF8563_REG_DM] = bin2bcd(tm->tm_mday);

	/* month, 1 - 12 */
	buf[PCF8563_REG_MO] = bin2bcd(tm->tm_mon + 1);

	/* year and century */
	buf[PCF8563_REG_YR] = bin2bcd(tm->tm_year % 100);
	if (pcf8563->c_polarity ? (tm->tm_year >= 100) : (tm->tm_year < 100))
		buf[PCF8563_REG_MO] |= PCF8563_MO_C;

	buf[PCF8563_REG_DW] = tm->tm_wday & 0x07;

	/* write register's data */
	for (i = 0; i < 7; i++) {
		unsigned char data[2] = { PCF8563_REG_SC + i,
						buf[PCF8563_REG_SC + i] };

		err = i2c_master_send(client, data, sizeof(data));
		if (err != sizeof(data)) {
			dev_err(&client->dev,
				"%s: err=%d addr=%02x, data=%02x\n",
				__func__, err, data[0], data[1]);
			return -EIO;
		}
	}

	return 0;
}

#ifdef CONFIG_RTC_INTF_DEV
static int pcf8563_rtc_ioctl(struct device *dev, unsigned int cmd, unsigned long arg)
{
	struct pcf8563 *pcf8563 = i2c_get_clientdata(to_i2c_client(dev));
	struct rtc_time tm;

	switch (cmd) {
	case RTC_VL_READ:
		if (pcf8563->voltage_low)
			dev_info(dev, "low voltage detected, date/time is not reliable.\n");

		if (copy_to_user((void __user *)arg, &pcf8563->voltage_low,
					sizeof(int)))
			return -EFAULT;
		return 0;
	case RTC_VL_CLR:
		/*
		 * Clear the VL bit in the seconds register in case
		 * the time has not been set already (which would
		 * have cleared it). This does not really matter
		 * because of the cached voltage_low value but do it
		 * anyway for consistency.
		 */
		if (pcf8563_get_datetime(to_i2c_client(dev), &tm))
			pcf8563_set_datetime(to_i2c_client(dev), &tm);

		/* Clear the cached value. */
		pcf8563->voltage_low = 0;

		return 0;
	default:
		return -ENOIOCTLCMD;
	}
}
#else
#define pcf8563_rtc_ioctl NULL
#endif

static int pcf8563_rtc_read_time(struct device *dev, struct rtc_time *tm)
{
	return pcf8563_get_datetime(to_i2c_client(dev), tm);
}

static int pcf8563_rtc_set_time(struct device *dev, struct rtc_time *tm)
{
	return pcf8563_set_datetime(to_i2c_client(dev), tm);
}

static const struct rtc_class_ops pcf8563_rtc_ops = {
	.ioctl		= pcf8563_rtc_ioctl,
	.read_time	= pcf8563_rtc_read_time,
	.set_time	= pcf8563_rtc_set_time,
};

static int pcf8563_probe(struct i2c_client *client,
				const struct i2c_device_id *id)
{
	struct pcf8563 *pcf8563;

	dev_dbg(&client->dev, "%s\n", __func__);

	if (!i2c_check_functionality(client->adapter, I2C_FUNC_I2C))
		return -ENODEV;

	pcf8563 = devm_kzalloc(&client->dev, sizeof(struct pcf8563),
				GFP_KERNEL);
	if (!pcf8563)
		return -ENOMEM;

	dev_info(&client->dev, "chip found, driver version " DRV_VERSION "\n");

	i2c_set_clientdata(client, pcf8563);

	pcf8563->rtc = devm_rtc_device_register(&client->dev,
				pcf8563_driver.driver.name,
				&pcf8563_rtc_ops, THIS_MODULE);

<<<<<<< HEAD
	if (IS_ERR(pcf8563->rtc))
		return PTR_ERR(pcf8563->rtc);

	return 0;
}

static int pcf8563_remove(struct i2c_client *client)
{
	return 0;
=======
	return PTR_RET(pcf8563->rtc);
>>>>>>> d0e0ac97
}

static const struct i2c_device_id pcf8563_id[] = {
	{ "pcf8563", 0 },
	{ "rtc8564", 0 },
	{ }
};
MODULE_DEVICE_TABLE(i2c, pcf8563_id);

#ifdef CONFIG_OF
static const struct of_device_id pcf8563_of_match[] = {
	{ .compatible = "nxp,pcf8563" },
	{}
};
MODULE_DEVICE_TABLE(of, pcf8563_of_match);
#endif

static struct i2c_driver pcf8563_driver = {
	.driver		= {
		.name	= "rtc-pcf8563",
		.owner	= THIS_MODULE,
		.of_match_table = of_match_ptr(pcf8563_of_match),
	},
	.probe		= pcf8563_probe,
	.id_table	= pcf8563_id,
};

module_i2c_driver(pcf8563_driver);

MODULE_AUTHOR("Alessandro Zummo <a.zummo@towertech.it>");
MODULE_DESCRIPTION("Philips PCF8563/Epson RTC8564 RTC driver");
MODULE_LICENSE("GPL");
MODULE_VERSION(DRV_VERSION);<|MERGE_RESOLUTION|>--- conflicted
+++ resolved
@@ -264,19 +264,7 @@
 				pcf8563_driver.driver.name,
 				&pcf8563_rtc_ops, THIS_MODULE);
 
-<<<<<<< HEAD
-	if (IS_ERR(pcf8563->rtc))
-		return PTR_ERR(pcf8563->rtc);
-
-	return 0;
-}
-
-static int pcf8563_remove(struct i2c_client *client)
-{
-	return 0;
-=======
 	return PTR_RET(pcf8563->rtc);
->>>>>>> d0e0ac97
 }
 
 static const struct i2c_device_id pcf8563_id[] = {
