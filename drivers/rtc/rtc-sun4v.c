--- conflicted
+++ resolved
@@ -92,14 +92,6 @@
 	return 0;
 }
 
-<<<<<<< HEAD
-static int __exit sun4v_rtc_remove(struct platform_device *pdev)
-{
-	return 0;
-}
-
-=======
->>>>>>> d0e0ac97
 static struct platform_driver sun4v_rtc_driver = {
 	.driver		= {
 		.name	= "rtc-sun4v",
