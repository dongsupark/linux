/*
 * Atmel AT91 AIC5 (Advanced Interrupt Controller) driver
 *
 *  Copyright (C) 2004 SAN People
 *  Copyright (C) 2004 ATMEL
 *  Copyright (C) Rick Bronson
 *  Copyright (C) 2014 Free Electrons
 *
 *  Author: Boris BREZILLON <boris.brezillon@free-electrons.com>
 *
 * This file is licensed under the terms of the GNU General Public
 * License version 2.  This program is licensed "as is" without any
 * warranty of any kind, whether express or implied.
 */

#include <linux/init.h>
#include <linux/module.h>
#include <linux/mm.h>
#include <linux/bitmap.h>
#include <linux/types.h>
#include <linux/irq.h>
#include <linux/of.h>
#include <linux/of_address.h>
#include <linux/of_irq.h>
#include <linux/irqdomain.h>
#include <linux/err.h>
#include <linux/slab.h>
#include <linux/io.h>

#include <asm/exception.h>
#include <asm/mach/irq.h>

#include "irq-atmel-aic-common.h"
#include "irqchip.h"

/* Number of irq lines managed by AIC */
#define NR_AIC5_IRQS	128

#define AT91_AIC5_SSR		0x0
#define AT91_AIC5_INTSEL_MSK	(0x7f << 0)

#define AT91_AIC5_SMR			0x4

#define AT91_AIC5_SVR			0x8
#define AT91_AIC5_IVR			0x10
#define AT91_AIC5_FVR			0x14
#define AT91_AIC5_ISR			0x18

#define AT91_AIC5_IPR0			0x20
#define AT91_AIC5_IPR1			0x24
#define AT91_AIC5_IPR2			0x28
#define AT91_AIC5_IPR3			0x2c
#define AT91_AIC5_IMR			0x30
#define AT91_AIC5_CISR			0x34

#define AT91_AIC5_IECR			0x40
#define AT91_AIC5_IDCR			0x44
#define AT91_AIC5_ICCR			0x48
#define AT91_AIC5_ISCR			0x4c
#define AT91_AIC5_EOICR			0x38
#define AT91_AIC5_SPU			0x3c
#define AT91_AIC5_DCR			0x6c

#define AT91_AIC5_FFER			0x50
#define AT91_AIC5_FFDR			0x54
#define AT91_AIC5_FFSR			0x58

static struct irq_domain *aic5_domain;

static asmlinkage void __exception_irq_entry
aic5_handle(struct pt_regs *regs)
{
	struct irq_domain_chip_generic *dgc = aic5_domain->gc;
	struct irq_chip_generic *gc = dgc->gc[0];
	u32 irqnr;
	u32 irqstat;

<<<<<<< HEAD
	irqnr = irq_reg_readl(gc->reg_base + AT91_AIC5_IVR);
	irqstat = irq_reg_readl(gc->reg_base + AT91_AIC5_ISR);
=======
	irqnr = irq_reg_readl(gc, AT91_AIC5_IVR);
	irqstat = irq_reg_readl(gc, AT91_AIC5_ISR);
>>>>>>> e529fea9

	if (!irqstat)
		irq_reg_writel(gc, 0, AT91_AIC5_EOICR);
	else
		handle_domain_irq(aic5_domain, irqnr, regs);
}

static void aic5_mask(struct irq_data *d)
{
	struct irq_domain *domain = d->domain;
	struct irq_domain_chip_generic *dgc = domain->gc;
	struct irq_chip_generic *gc = dgc->gc[0];

	/* Disable interrupt on AIC5 */
	irq_gc_lock(gc);
	irq_reg_writel(gc, d->hwirq, AT91_AIC5_SSR);
	irq_reg_writel(gc, 1, AT91_AIC5_IDCR);
	gc->mask_cache &= ~d->mask;
	irq_gc_unlock(gc);
}

static void aic5_unmask(struct irq_data *d)
{
	struct irq_domain *domain = d->domain;
	struct irq_domain_chip_generic *dgc = domain->gc;
	struct irq_chip_generic *gc = dgc->gc[0];

	/* Enable interrupt on AIC5 */
	irq_gc_lock(gc);
	irq_reg_writel(gc, d->hwirq, AT91_AIC5_SSR);
	irq_reg_writel(gc, 1, AT91_AIC5_IECR);
	gc->mask_cache |= d->mask;
	irq_gc_unlock(gc);
}

static int aic5_retrigger(struct irq_data *d)
{
	struct irq_domain *domain = d->domain;
	struct irq_domain_chip_generic *dgc = domain->gc;
	struct irq_chip_generic *gc = dgc->gc[0];

	/* Enable interrupt on AIC5 */
	irq_gc_lock(gc);
	irq_reg_writel(gc, d->hwirq, AT91_AIC5_SSR);
	irq_reg_writel(gc, 1, AT91_AIC5_ISCR);
	irq_gc_unlock(gc);

	return 0;
}

static int aic5_set_type(struct irq_data *d, unsigned type)
{
	struct irq_domain *domain = d->domain;
	struct irq_domain_chip_generic *dgc = domain->gc;
	struct irq_chip_generic *gc = dgc->gc[0];
	unsigned int smr;
	int ret;

	irq_gc_lock(gc);
	irq_reg_writel(gc, d->hwirq, AT91_AIC5_SSR);
	smr = irq_reg_readl(gc, AT91_AIC5_SMR);
	ret = aic_common_set_type(d, type, &smr);
	if (!ret)
		irq_reg_writel(gc, smr, AT91_AIC5_SMR);
	irq_gc_unlock(gc);

	return ret;
}

#ifdef CONFIG_PM
static void aic5_suspend(struct irq_data *d)
{
	struct irq_domain *domain = d->domain;
	struct irq_domain_chip_generic *dgc = domain->gc;
	struct irq_chip_generic *bgc = dgc->gc[0];
	struct irq_chip_generic *gc = irq_data_get_irq_chip_data(d);
	int i;
	u32 mask;

	irq_gc_lock(bgc);
	for (i = 0; i < dgc->irqs_per_chip; i++) {
		mask = 1 << i;
		if ((mask & gc->mask_cache) == (mask & gc->wake_active))
			continue;

		irq_reg_writel(bgc, i + gc->irq_base, AT91_AIC5_SSR);
		if (mask & gc->wake_active)
			irq_reg_writel(bgc, 1, AT91_AIC5_IECR);
		else
			irq_reg_writel(bgc, 1, AT91_AIC5_IDCR);
	}
	irq_gc_unlock(bgc);
}

static void aic5_resume(struct irq_data *d)
{
	struct irq_domain *domain = d->domain;
	struct irq_domain_chip_generic *dgc = domain->gc;
	struct irq_chip_generic *bgc = dgc->gc[0];
	struct irq_chip_generic *gc = irq_data_get_irq_chip_data(d);
	int i;
	u32 mask;

	irq_gc_lock(bgc);
	for (i = 0; i < dgc->irqs_per_chip; i++) {
		mask = 1 << i;
		if ((mask & gc->mask_cache) == (mask & gc->wake_active))
			continue;

		irq_reg_writel(bgc, i + gc->irq_base, AT91_AIC5_SSR);
		if (mask & gc->mask_cache)
			irq_reg_writel(bgc, 1, AT91_AIC5_IECR);
		else
			irq_reg_writel(bgc, 1, AT91_AIC5_IDCR);
	}
	irq_gc_unlock(bgc);
}

static void aic5_pm_shutdown(struct irq_data *d)
{
	struct irq_domain *domain = d->domain;
	struct irq_domain_chip_generic *dgc = domain->gc;
	struct irq_chip_generic *bgc = dgc->gc[0];
	struct irq_chip_generic *gc = irq_data_get_irq_chip_data(d);
	int i;

	irq_gc_lock(bgc);
	for (i = 0; i < dgc->irqs_per_chip; i++) {
		irq_reg_writel(bgc, i + gc->irq_base, AT91_AIC5_SSR);
		irq_reg_writel(bgc, 1, AT91_AIC5_IDCR);
		irq_reg_writel(bgc, 1, AT91_AIC5_ICCR);
	}
	irq_gc_unlock(bgc);
}
#else
#define aic5_suspend		NULL
#define aic5_resume		NULL
#define aic5_pm_shutdown	NULL
#endif /* CONFIG_PM */

static void __init aic5_hw_init(struct irq_domain *domain)
{
	struct irq_chip_generic *gc = irq_get_domain_generic_chip(domain, 0);
	int i;

	/*
	 * Perform 8 End Of Interrupt Command to make sure AIC
	 * will not Lock out nIRQ
	 */
	for (i = 0; i < 8; i++)
		irq_reg_writel(gc, 0, AT91_AIC5_EOICR);

	/*
	 * Spurious Interrupt ID in Spurious Vector Register.
	 * When there is no current interrupt, the IRQ Vector Register
	 * reads the value stored in AIC_SPU
	 */
	irq_reg_writel(gc, 0xffffffff, AT91_AIC5_SPU);

	/* No debugging in AIC: Debug (Protect) Control Register */
	irq_reg_writel(gc, 0, AT91_AIC5_DCR);

	/* Disable and clear all interrupts initially */
	for (i = 0; i < domain->revmap_size; i++) {
		irq_reg_writel(gc, i, AT91_AIC5_SSR);
		irq_reg_writel(gc, i, AT91_AIC5_SVR);
		irq_reg_writel(gc, 1, AT91_AIC5_IDCR);
		irq_reg_writel(gc, 1, AT91_AIC5_ICCR);
	}
}

static int aic5_irq_domain_xlate(struct irq_domain *d,
				 struct device_node *ctrlr,
				 const u32 *intspec, unsigned int intsize,
				 irq_hw_number_t *out_hwirq,
				 unsigned int *out_type)
{
	struct irq_domain_chip_generic *dgc = d->gc;
	struct irq_chip_generic *gc;
	unsigned smr;
	int ret;

	if (!dgc)
		return -EINVAL;

	ret = aic_common_irq_domain_xlate(d, ctrlr, intspec, intsize,
					  out_hwirq, out_type);
	if (ret)
		return ret;

	gc = dgc->gc[0];

	irq_gc_lock(gc);
	irq_reg_writel(gc, *out_hwirq, AT91_AIC5_SSR);
	smr = irq_reg_readl(gc, AT91_AIC5_SMR);
	ret = aic_common_set_priority(intspec[2], &smr);
	if (!ret)
		irq_reg_writel(gc, intspec[2] | smr, AT91_AIC5_SMR);
	irq_gc_unlock(gc);

	return ret;
}

static const struct irq_domain_ops aic5_irq_ops = {
	.map	= irq_map_generic_chip,
	.xlate	= aic5_irq_domain_xlate,
};

static void __init sama5d3_aic_irq_fixup(struct device_node *root)
{
	aic_common_rtc_irq_fixup(root);
}

static const struct of_device_id __initdata aic5_irq_fixups[] = {
	{ .compatible = "atmel,sama5d3", .data = sama5d3_aic_irq_fixup },
	{ .compatible = "atmel,sama5d4", .data = sama5d3_aic_irq_fixup },
	{ /* sentinel */ },
};

static int __init aic5_of_init(struct device_node *node,
			       struct device_node *parent,
			       int nirqs)
{
	struct irq_chip_generic *gc;
	struct irq_domain *domain;
	int nchips;
	int i;

	if (nirqs > NR_AIC5_IRQS)
		return -EINVAL;

	if (aic5_domain)
		return -EEXIST;

	domain = aic_common_of_init(node, &aic5_irq_ops, "atmel-aic5",
				    nirqs);
	if (IS_ERR(domain))
		return PTR_ERR(domain);

	aic_common_irq_fixup(aic5_irq_fixups);

	aic5_domain = domain;
	nchips = aic5_domain->revmap_size / 32;
	for (i = 0; i < nchips; i++) {
		gc = irq_get_domain_generic_chip(domain, i * 32);

		gc->chip_types[0].regs.eoi = AT91_AIC5_EOICR;
		gc->chip_types[0].chip.irq_mask = aic5_mask;
		gc->chip_types[0].chip.irq_unmask = aic5_unmask;
		gc->chip_types[0].chip.irq_retrigger = aic5_retrigger;
		gc->chip_types[0].chip.irq_set_type = aic5_set_type;
		gc->chip_types[0].chip.irq_suspend = aic5_suspend;
		gc->chip_types[0].chip.irq_resume = aic5_resume;
		gc->chip_types[0].chip.irq_pm_shutdown = aic5_pm_shutdown;
	}

	aic5_hw_init(domain);
	set_handle_irq(aic5_handle);

	return 0;
}

#define NR_SAMA5D3_IRQS		48

static int __init sama5d3_aic5_of_init(struct device_node *node,
				       struct device_node *parent)
{
	return aic5_of_init(node, parent, NR_SAMA5D3_IRQS);
}
IRQCHIP_DECLARE(sama5d3_aic5, "atmel,sama5d3-aic", sama5d3_aic5_of_init);

#define NR_SAMA5D4_IRQS		68

static int __init sama5d4_aic5_of_init(struct device_node *node,
				       struct device_node *parent)
{
	return aic5_of_init(node, parent, NR_SAMA5D4_IRQS);
}
IRQCHIP_DECLARE(sama5d4_aic5, "atmel,sama5d4-aic", sama5d4_aic5_of_init);<|MERGE_RESOLUTION|>--- conflicted
+++ resolved
@@ -75,13 +75,8 @@
 	u32 irqnr;
 	u32 irqstat;
 
-<<<<<<< HEAD
-	irqnr = irq_reg_readl(gc->reg_base + AT91_AIC5_IVR);
-	irqstat = irq_reg_readl(gc->reg_base + AT91_AIC5_ISR);
-=======
 	irqnr = irq_reg_readl(gc, AT91_AIC5_IVR);
 	irqstat = irq_reg_readl(gc, AT91_AIC5_ISR);
->>>>>>> e529fea9
 
 	if (!irqstat)
 		irq_reg_writel(gc, 0, AT91_AIC5_EOICR);
