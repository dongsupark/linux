--- conflicted
+++ resolved
@@ -410,11 +410,7 @@
 	chained_irq_exit(chip, desc);
 }
 
-<<<<<<< HEAD
-static asmlinkage void __exception_irq_entry
-=======
 static void __exception_irq_entry
->>>>>>> 309ba745
 armada_370_xp_handle_irq(struct pt_regs *regs)
 {
 	u32 irqstat, irqnr;
