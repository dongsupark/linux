--- conflicted
+++ resolved
@@ -10,14 +10,11 @@
 config GIC_NON_BANKED
 	bool
 
-<<<<<<< HEAD
-=======
 config ARM_NVIC
 	bool
 	select IRQ_DOMAIN
 	select GENERIC_IRQ_CHIP
 
->>>>>>> d0e0ac97
 config ARM_VIC
 	bool
 	select IRQ_DOMAIN
@@ -33,14 +30,11 @@
 	  The maximum number of VICs available in the system, for
 	  power management.
 
-<<<<<<< HEAD
-=======
 config ORION_IRQCHIP
 	bool
 	select IRQ_DOMAIN
 	select MULTI_IRQ_HANDLER
 
->>>>>>> d0e0ac97
 config RENESAS_INTC_IRQPIN
 	bool
 	select IRQ_DOMAIN
@@ -49,14 +43,11 @@
 	bool
 	select IRQ_DOMAIN
 
-<<<<<<< HEAD
-=======
 config TB10X_IRQC
 	bool
 	select IRQ_DOMAIN
 	select GENERIC_IRQ_CHIP
 
->>>>>>> d0e0ac97
 config VERSATILE_FPGA_IRQ
 	bool
 	select IRQ_DOMAIN
