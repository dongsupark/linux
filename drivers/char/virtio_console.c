/*
 * Copyright (C) 2006, 2007, 2009 Rusty Russell, IBM Corporation
 * Copyright (C) 2009, 2010, 2011 Red Hat, Inc.
 * Copyright (C) 2009, 2010, 2011 Amit Shah <amit.shah@redhat.com>
 *
 * This program is free software; you can redistribute it and/or modify
 * it under the terms of the GNU General Public License as published by
 * the Free Software Foundation; either version 2 of the License, or
 * (at your option) any later version.
 *
 * This program is distributed in the hope that it will be useful,
 * but WITHOUT ANY WARRANTY; without even the implied warranty of
 * MERCHANTABILITY or FITNESS FOR A PARTICULAR PURPOSE.  See the
 * GNU General Public License for more details.
 *
 * You should have received a copy of the GNU General Public License
 * along with this program; if not, write to the Free Software
 * Foundation, Inc., 59 Temple Place, Suite 330, Boston, MA  02111-1307  USA
 */
#include <linux/cdev.h>
#include <linux/debugfs.h>
#include <linux/completion.h>
#include <linux/device.h>
#include <linux/err.h>
#include <linux/freezer.h>
#include <linux/fs.h>
#include <linux/splice.h>
#include <linux/pagemap.h>
#include <linux/init.h>
#include <linux/list.h>
#include <linux/poll.h>
#include <linux/sched.h>
#include <linux/slab.h>
#include <linux/spinlock.h>
#include <linux/virtio.h>
#include <linux/virtio_console.h>
#include <linux/wait.h>
#include <linux/workqueue.h>
#include <linux/module.h>
#include <linux/dma-mapping.h>
#include <linux/kconfig.h>
#include "../tty/hvc/hvc_console.h"

#define is_rproc_enabled IS_ENABLED(CONFIG_REMOTEPROC)

/*
 * This is a global struct for storing common data for all the devices
 * this driver handles.
 *
 * Mainly, it has a linked list for all the consoles in one place so
 * that callbacks from hvc for get_chars(), put_chars() work properly
 * across multiple devices and multiple ports per device.
 */
struct ports_driver_data {
	/* Used for registering chardevs */
	struct class *class;

	/* Used for exporting per-port information to debugfs */
	struct dentry *debugfs_dir;

	/* List of all the devices we're handling */
	struct list_head portdevs;

	/* Number of devices this driver is handling */
	unsigned int index;

	/*
	 * This is used to keep track of the number of hvc consoles
	 * spawned by this driver.  This number is given as the first
	 * argument to hvc_alloc().  To correctly map an initial
	 * console spawned via hvc_instantiate to the console being
	 * hooked up via hvc_alloc, we need to pass the same vtermno.
	 *
	 * We also just assume the first console being initialised was
	 * the first one that got used as the initial console.
	 */
	unsigned int next_vtermno;

	/* All the console devices handled by this driver */
	struct list_head consoles;
};
static struct ports_driver_data pdrvdata;

DEFINE_SPINLOCK(pdrvdata_lock);
DECLARE_COMPLETION(early_console_added);

/* This struct holds information that's relevant only for console ports */
struct console {
	/* We'll place all consoles in a list in the pdrvdata struct */
	struct list_head list;

	/* The hvc device associated with this console port */
	struct hvc_struct *hvc;

	/* The size of the console */
	struct winsize ws;

	/*
	 * This number identifies the number that we used to register
	 * with hvc in hvc_instantiate() and hvc_alloc(); this is the
	 * number passed on by the hvc callbacks to us to
	 * differentiate between the other console ports handled by
	 * this driver
	 */
	u32 vtermno;
};

struct port_buffer {
	char *buf;

	/* size of the buffer in *buf above */
	size_t size;

	/* used length of the buffer */
	size_t len;
	/* offset in the buf from which to consume data */
	size_t offset;

	/* DMA address of buffer */
	dma_addr_t dma;

	/* Device we got DMA memory from */
	struct device *dev;

	/* List of pending dma buffers to free */
	struct list_head list;

	/* If sgpages == 0 then buf is used */
	unsigned int sgpages;

	/* sg is used if spages > 0. sg must be the last in is struct */
	struct scatterlist sg[0];
};

/*
 * This is a per-device struct that stores data common to all the
 * ports for that device (vdev->priv).
 */
struct ports_device {
	/* Next portdev in the list, head is in the pdrvdata struct */
	struct list_head list;

	/*
	 * Workqueue handlers where we process deferred work after
	 * notification
	 */
	struct work_struct control_work;

	struct list_head ports;

	/* To protect the list of ports */
	spinlock_t ports_lock;

	/* To protect the vq operations for the control channel */
	spinlock_t cvq_lock;

	/* The current config space is stored here */
	struct virtio_console_config config;

	/* The virtio device we're associated with */
	struct virtio_device *vdev;

	/*
	 * A couple of virtqueues for the control channel: one for
	 * guest->host transfers, one for host->guest transfers
	 */
	struct virtqueue *c_ivq, *c_ovq;

	/* Array of per-port IO virtqueues */
	struct virtqueue **in_vqs, **out_vqs;

	/* Used for numbering devices for sysfs and debugfs */
	unsigned int drv_index;

	/* Major number for this device.  Ports will be created as minors. */
	int chr_major;
};

struct port_stats {
	unsigned long bytes_sent, bytes_received, bytes_discarded;
};

/* This struct holds the per-port data */
struct port {
	/* Next port in the list, head is in the ports_device */
	struct list_head list;

	/* Pointer to the parent virtio_console device */
	struct ports_device *portdev;

	/* The current buffer from which data has to be fed to readers */
	struct port_buffer *inbuf;

	/*
	 * To protect the operations on the in_vq associated with this
	 * port.  Has to be a spinlock because it can be called from
	 * interrupt context (get_char()).
	 */
	spinlock_t inbuf_lock;

	/* Protect the operations on the out_vq. */
	spinlock_t outvq_lock;

	/* The IO vqs for this port */
	struct virtqueue *in_vq, *out_vq;

	/* File in the debugfs directory that exposes this port's information */
	struct dentry *debugfs_file;

	/*
	 * Keep count of the bytes sent, received and discarded for
	 * this port for accounting and debugging purposes.  These
	 * counts are not reset across port open / close events.
	 */
	struct port_stats stats;

	/*
	 * The entries in this struct will be valid if this port is
	 * hooked up to an hvc console
	 */
	struct console cons;

	/* Each port associates with a separate char device */
	struct cdev *cdev;
	struct device *dev;

	/* Reference-counting to handle port hot-unplugs and file operations */
	struct kref kref;

	/* A waitqueue for poll() or blocking read operations */
	wait_queue_head_t waitqueue;

	/* The 'name' of the port that we expose via sysfs properties */
	char *name;

	/* We can notify apps of host connect / disconnect events via SIGIO */
	struct fasync_struct *async_queue;

	/* The 'id' to identify the port with the Host */
	u32 id;

	bool outvq_full;

	/* Is the host device open */
	bool host_connected;

	/* We should allow only one process to open a port */
	bool guest_connected;
};

/* This is the very early arch-specified put chars function. */
static int (*early_put_chars)(u32, const char *, int);

static struct port *find_port_by_vtermno(u32 vtermno)
{
	struct port *port;
	struct console *cons;
	unsigned long flags;

	spin_lock_irqsave(&pdrvdata_lock, flags);
	list_for_each_entry(cons, &pdrvdata.consoles, list) {
		if (cons->vtermno == vtermno) {
			port = container_of(cons, struct port, cons);
			goto out;
		}
	}
	port = NULL;
out:
	spin_unlock_irqrestore(&pdrvdata_lock, flags);
	return port;
}

static struct port *find_port_by_devt_in_portdev(struct ports_device *portdev,
						 dev_t dev)
{
	struct port *port;
	unsigned long flags;

	spin_lock_irqsave(&portdev->ports_lock, flags);
	list_for_each_entry(port, &portdev->ports, list)
		if (port->cdev->dev == dev)
			goto out;
	port = NULL;
out:
	spin_unlock_irqrestore(&portdev->ports_lock, flags);

	return port;
}

static struct port *find_port_by_devt(dev_t dev)
{
	struct ports_device *portdev;
	struct port *port;
	unsigned long flags;

	spin_lock_irqsave(&pdrvdata_lock, flags);
	list_for_each_entry(portdev, &pdrvdata.portdevs, list) {
		port = find_port_by_devt_in_portdev(portdev, dev);
		if (port)
			goto out;
	}
	port = NULL;
out:
	spin_unlock_irqrestore(&pdrvdata_lock, flags);
	return port;
}

static struct port *find_port_by_id(struct ports_device *portdev, u32 id)
{
	struct port *port;
	unsigned long flags;

	spin_lock_irqsave(&portdev->ports_lock, flags);
	list_for_each_entry(port, &portdev->ports, list)
		if (port->id == id)
			goto out;
	port = NULL;
out:
	spin_unlock_irqrestore(&portdev->ports_lock, flags);

	return port;
}

static struct port *find_port_by_vq(struct ports_device *portdev,
				    struct virtqueue *vq)
{
	struct port *port;
	unsigned long flags;

	spin_lock_irqsave(&portdev->ports_lock, flags);
	list_for_each_entry(port, &portdev->ports, list)
		if (port->in_vq == vq || port->out_vq == vq)
			goto out;
	port = NULL;
out:
	spin_unlock_irqrestore(&portdev->ports_lock, flags);
	return port;
}

static bool is_console_port(struct port *port)
{
	if (port->cons.hvc)
		return true;
	return false;
}

static bool is_rproc_serial(const struct virtio_device *vdev)
{
	return is_rproc_enabled && vdev->id.device == VIRTIO_ID_RPROC_SERIAL;
}

static inline bool use_multiport(struct ports_device *portdev)
{
	/*
	 * This condition can be true when put_chars is called from
	 * early_init
	 */
	if (!portdev->vdev)
		return 0;
	return portdev->vdev->features[0] & (1 << VIRTIO_CONSOLE_F_MULTIPORT);
}

static DEFINE_SPINLOCK(dma_bufs_lock);
static LIST_HEAD(pending_free_dma_bufs);

static void free_buf(struct port_buffer *buf, bool can_sleep)
{
	unsigned int i;

	for (i = 0; i < buf->sgpages; i++) {
		struct page *page = sg_page(&buf->sg[i]);
		if (!page)
			break;
		put_page(page);
	}

	if (!buf->dev) {
		kfree(buf->buf);
	} else if (is_rproc_enabled) {
		unsigned long flags;

		/* dma_free_coherent requires interrupts to be enabled. */
		if (!can_sleep) {
			/* queue up dma-buffers to be freed later */
			spin_lock_irqsave(&dma_bufs_lock, flags);
			list_add_tail(&buf->list, &pending_free_dma_bufs);
			spin_unlock_irqrestore(&dma_bufs_lock, flags);
			return;
		}
		dma_free_coherent(buf->dev, buf->size, buf->buf, buf->dma);

		/* Release device refcnt and allow it to be freed */
		put_device(buf->dev);
	}

	kfree(buf);
}

static void reclaim_dma_bufs(void)
{
	unsigned long flags;
	struct port_buffer *buf, *tmp;
	LIST_HEAD(tmp_list);

	if (list_empty(&pending_free_dma_bufs))
		return;

	/* Create a copy of the pending_free_dma_bufs while holding the lock */
	spin_lock_irqsave(&dma_bufs_lock, flags);
	list_cut_position(&tmp_list, &pending_free_dma_bufs,
			  pending_free_dma_bufs.prev);
	spin_unlock_irqrestore(&dma_bufs_lock, flags);

	/* Release the dma buffers, without irqs enabled */
	list_for_each_entry_safe(buf, tmp, &tmp_list, list) {
		list_del(&buf->list);
		free_buf(buf, true);
	}
}

static struct port_buffer *alloc_buf(struct virtqueue *vq, size_t buf_size,
				     int pages)
{
	struct port_buffer *buf;

	reclaim_dma_bufs();

	/*
	 * Allocate buffer and the sg list. The sg list array is allocated
	 * directly after the port_buffer struct.
	 */
	buf = kmalloc(sizeof(*buf) + sizeof(struct scatterlist) * pages,
		      GFP_KERNEL);
	if (!buf)
		goto fail;

	buf->sgpages = pages;
	if (pages > 0) {
		buf->dev = NULL;
		buf->buf = NULL;
		return buf;
	}

	if (is_rproc_serial(vq->vdev)) {
		/*
		 * Allocate DMA memory from ancestor. When a virtio
		 * device is created by remoteproc, the DMA memory is
		 * associated with the grandparent device:
		 * vdev => rproc => platform-dev.
		 * The code here would have been less quirky if
		 * DMA_MEMORY_INCLUDES_CHILDREN had been supported
		 * in dma-coherent.c
		 */
		if (!vq->vdev->dev.parent || !vq->vdev->dev.parent->parent)
			goto free_buf;
		buf->dev = vq->vdev->dev.parent->parent;

		/* Increase device refcnt to avoid freeing it */
		get_device(buf->dev);
		buf->buf = dma_alloc_coherent(buf->dev, buf_size, &buf->dma,
					      GFP_KERNEL);
	} else {
		buf->dev = NULL;
		buf->buf = kmalloc(buf_size, GFP_KERNEL);
	}

	if (!buf->buf)
		goto free_buf;
	buf->len = 0;
	buf->offset = 0;
	buf->size = buf_size;
	return buf;

free_buf:
	kfree(buf);
fail:
	return NULL;
}

/* Callers should take appropriate locks */
static struct port_buffer *get_inbuf(struct port *port)
{
	struct port_buffer *buf;
	unsigned int len;

	if (port->inbuf)
		return port->inbuf;

	buf = virtqueue_get_buf(port->in_vq, &len);
	if (buf) {
		buf->len = len;
		buf->offset = 0;
		port->stats.bytes_received += len;
	}
	return buf;
}

/*
 * Create a scatter-gather list representing our input buffer and put
 * it in the queue.
 *
 * Callers should take appropriate locks.
 */
static int add_inbuf(struct virtqueue *vq, struct port_buffer *buf)
{
	struct scatterlist sg[1];
	int ret;

	sg_init_one(sg, buf->buf, buf->size);

	ret = virtqueue_add_buf(vq, sg, 0, 1, buf, GFP_ATOMIC);
	virtqueue_kick(vq);
	if (!ret)
		ret = vq->num_free;
	return ret;
}

/* Discard any unread data this port has. Callers lockers. */
static void discard_port_data(struct port *port)
{
	struct port_buffer *buf;
	unsigned int err;

	if (!port->portdev) {
		/* Device has been unplugged.  vqs are already gone. */
		return;
	}
	buf = get_inbuf(port);

	err = 0;
	while (buf) {
		port->stats.bytes_discarded += buf->len - buf->offset;
		if (add_inbuf(port->in_vq, buf) < 0) {
			err++;
			free_buf(buf, false);
		}
		port->inbuf = NULL;
		buf = get_inbuf(port);
	}
	if (err)
		dev_warn(port->dev, "Errors adding %d buffers back to vq\n",
			 err);
}

static bool port_has_data(struct port *port)
{
	unsigned long flags;
	bool ret;

	ret = false;
	spin_lock_irqsave(&port->inbuf_lock, flags);
	port->inbuf = get_inbuf(port);
	if (port->inbuf)
		ret = true;

	spin_unlock_irqrestore(&port->inbuf_lock, flags);
	return ret;
}

static ssize_t __send_control_msg(struct ports_device *portdev, u32 port_id,
				  unsigned int event, unsigned int value)
{
	struct scatterlist sg[1];
	struct virtio_console_control cpkt;
	struct virtqueue *vq;
	unsigned int len;

	if (!use_multiport(portdev))
		return 0;

	cpkt.id = port_id;
	cpkt.event = event;
	cpkt.value = value;

	vq = portdev->c_ovq;

	sg_init_one(sg, &cpkt, sizeof(cpkt));
	if (virtqueue_add_buf(vq, sg, 1, 0, &cpkt, GFP_ATOMIC) == 0) {
		virtqueue_kick(vq);
		while (!virtqueue_get_buf(vq, &len))
			cpu_relax();
	}
	return 0;
}

static ssize_t send_control_msg(struct port *port, unsigned int event,
				unsigned int value)
{
	/* Did the port get unplugged before userspace closed it? */
	if (port->portdev)
		return __send_control_msg(port->portdev, port->id, event, value);
	return 0;
}


/* Callers must take the port->outvq_lock */
static void reclaim_consumed_buffers(struct port *port)
{
	struct port_buffer *buf;
	unsigned int len;

	if (!port->portdev) {
		/* Device has been unplugged.  vqs are already gone. */
		return;
	}
	while ((buf = virtqueue_get_buf(port->out_vq, &len))) {
		free_buf(buf, false);
		port->outvq_full = false;
	}
}

static ssize_t __send_to_port(struct port *port, struct scatterlist *sg,
			      int nents, size_t in_count,
			      void *data, bool nonblock)
{
	struct virtqueue *out_vq;
	int err;
	unsigned long flags;
	unsigned int len;

	out_vq = port->out_vq;

	spin_lock_irqsave(&port->outvq_lock, flags);

	reclaim_consumed_buffers(port);

	err = virtqueue_add_buf(out_vq, sg, nents, 0, data, GFP_ATOMIC);

	/* Tell Host to go! */
	virtqueue_kick(out_vq);

	if (err) {
		in_count = 0;
		goto done;
	}

	if (out_vq->num_free == 0)
		port->outvq_full = true;

	if (nonblock)
		goto done;

	/*
	 * Wait till the host acknowledges it pushed out the data we
	 * sent.  This is done for data from the hvc_console; the tty
	 * operations are performed with spinlocks held so we can't
	 * sleep here.  An alternative would be to copy the data to a
	 * buffer and relax the spinning requirement.  The downside is
	 * we need to kmalloc a GFP_ATOMIC buffer each time the
	 * console driver writes something out.
	 */
	while (!virtqueue_get_buf(out_vq, &len))
		cpu_relax();
done:
	spin_unlock_irqrestore(&port->outvq_lock, flags);

	port->stats.bytes_sent += in_count;
	/*
	 * We're expected to return the amount of data we wrote -- all
	 * of it
	 */
	return in_count;
}

/*
 * Give out the data that's requested from the buffer that we have
 * queued up.
 */
static ssize_t fill_readbuf(struct port *port, char *out_buf, size_t out_count,
			    bool to_user)
{
	struct port_buffer *buf;
	unsigned long flags;

	if (!out_count || !port_has_data(port))
		return 0;

	buf = port->inbuf;
	out_count = min(out_count, buf->len - buf->offset);

	if (to_user) {
		ssize_t ret;

		ret = copy_to_user(out_buf, buf->buf + buf->offset, out_count);
		if (ret)
			return -EFAULT;
	} else {
		memcpy(out_buf, buf->buf + buf->offset, out_count);
	}

	buf->offset += out_count;

	if (buf->offset == buf->len) {
		/*
		 * We're done using all the data in this buffer.
		 * Re-queue so that the Host can send us more data.
		 */
		spin_lock_irqsave(&port->inbuf_lock, flags);
		port->inbuf = NULL;

		if (add_inbuf(port->in_vq, buf) < 0)
			dev_warn(port->dev, "failed add_buf\n");

		spin_unlock_irqrestore(&port->inbuf_lock, flags);
	}
	/* Return the number of bytes actually copied */
	return out_count;
}

/* The condition that must be true for polling to end */
static bool will_read_block(struct port *port)
{
	if (!port->guest_connected) {
		/* Port got hot-unplugged. Let's exit. */
		return false;
	}
	return !port_has_data(port) && port->host_connected;
}

static bool will_write_block(struct port *port)
{
	bool ret;

	if (!port->guest_connected) {
		/* Port got hot-unplugged. Let's exit. */
		return false;
	}
	if (!port->host_connected)
		return true;

	spin_lock_irq(&port->outvq_lock);
	/*
	 * Check if the Host has consumed any buffers since we last
	 * sent data (this is only applicable for nonblocking ports).
	 */
	reclaim_consumed_buffers(port);
	ret = port->outvq_full;
	spin_unlock_irq(&port->outvq_lock);

	return ret;
}

static ssize_t port_fops_read(struct file *filp, char __user *ubuf,
			      size_t count, loff_t *offp)
{
	struct port *port;
	ssize_t ret;

	port = filp->private_data;

	if (!port_has_data(port)) {
		/*
		 * If nothing's connected on the host just return 0 in
		 * case of list_empty; this tells the userspace app
		 * that there's no connection
		 */
		if (!port->host_connected)
			return 0;
		if (filp->f_flags & O_NONBLOCK)
			return -EAGAIN;

		ret = wait_event_freezable(port->waitqueue,
					   !will_read_block(port));
		if (ret < 0)
			return ret;
	}
	/* Port got hot-unplugged. */
	if (!port->guest_connected)
		return -ENODEV;
	/*
	 * We could've received a disconnection message while we were
	 * waiting for more data.
	 *
	 * This check is not clubbed in the if() statement above as we
	 * might receive some data as well as the host could get
	 * disconnected after we got woken up from our wait.  So we
	 * really want to give off whatever data we have and only then
	 * check for host_connected.
	 */
	if (!port_has_data(port) && !port->host_connected)
		return 0;

	return fill_readbuf(port, ubuf, count, true);
}

static int wait_port_writable(struct port *port, bool nonblock)
{
	int ret;

	if (will_write_block(port)) {
		if (nonblock)
			return -EAGAIN;

		ret = wait_event_freezable(port->waitqueue,
					   !will_write_block(port));
		if (ret < 0)
			return ret;
	}
	/* Port got hot-unplugged. */
	if (!port->guest_connected)
		return -ENODEV;

	return 0;
}

static ssize_t port_fops_write(struct file *filp, const char __user *ubuf,
			       size_t count, loff_t *offp)
{
	struct port *port;
	struct port_buffer *buf;
	ssize_t ret;
	bool nonblock;
	struct scatterlist sg[1];

	/* Userspace could be out to fool us */
	if (!count)
		return 0;

	port = filp->private_data;

	nonblock = filp->f_flags & O_NONBLOCK;

	ret = wait_port_writable(port, nonblock);
	if (ret < 0)
		return ret;

	count = min((size_t)(32 * 1024), count);

	buf = alloc_buf(port->out_vq, count, 0);
	if (!buf)
		return -ENOMEM;

	ret = copy_from_user(buf->buf, ubuf, count);
	if (ret) {
		ret = -EFAULT;
		goto free_buf;
	}

	/*
	 * We now ask send_buf() to not spin for generic ports -- we
	 * can re-use the same code path that non-blocking file
	 * descriptors take for blocking file descriptors since the
	 * wait is already done and we're certain the write will go
	 * through to the host.
	 */
	nonblock = true;
	sg_init_one(sg, buf->buf, count);
	ret = __send_to_port(port, sg, 1, count, buf, nonblock);

	if (nonblock && ret > 0)
		goto out;

free_buf:
	free_buf(buf, true);
out:
	return ret;
}

struct sg_list {
	unsigned int n;
	unsigned int size;
	size_t len;
	struct scatterlist *sg;
};

static int pipe_to_sg(struct pipe_inode_info *pipe, struct pipe_buffer *buf,
			struct splice_desc *sd)
{
	struct sg_list *sgl = sd->u.data;
	unsigned int offset, len;

	if (sgl->n == sgl->size)
		return 0;

	/* Try lock this page */
	if (buf->ops->steal(pipe, buf) == 0) {
		/* Get reference and unlock page for moving */
		get_page(buf->page);
		unlock_page(buf->page);

		len = min(buf->len, sd->len);
		sg_set_page(&(sgl->sg[sgl->n]), buf->page, len, buf->offset);
	} else {
		/* Failback to copying a page */
		struct page *page = alloc_page(GFP_KERNEL);
		char *src = buf->ops->map(pipe, buf, 1);
		char *dst;

		if (!page)
			return -ENOMEM;
		dst = kmap(page);

		offset = sd->pos & ~PAGE_MASK;

		len = sd->len;
		if (len + offset > PAGE_SIZE)
			len = PAGE_SIZE - offset;

		memcpy(dst + offset, src + buf->offset, len);

		kunmap(page);
		buf->ops->unmap(pipe, buf, src);

		sg_set_page(&(sgl->sg[sgl->n]), page, len, offset);
	}
	sgl->n++;
	sgl->len += len;

	return len;
}

/* Faster zero-copy write by splicing */
static ssize_t port_fops_splice_write(struct pipe_inode_info *pipe,
				      struct file *filp, loff_t *ppos,
				      size_t len, unsigned int flags)
{
	struct port *port = filp->private_data;
	struct sg_list sgl;
	ssize_t ret;
	struct port_buffer *buf;
	struct splice_desc sd = {
		.total_len = len,
		.flags = flags,
		.pos = *ppos,
		.u.data = &sgl,
	};

	/*
	 * Rproc_serial does not yet support splice. To support splice
	 * pipe_to_sg() must allocate dma-buffers and copy content from
	 * regular pages to dma pages. And alloc_buf and free_buf must
	 * support allocating and freeing such a list of dma-buffers.
	 */
	if (is_rproc_serial(port->out_vq->vdev))
		return -EINVAL;

	ret = wait_port_writable(port, filp->f_flags & O_NONBLOCK);
	if (ret < 0)
		return ret;

	buf = alloc_buf(port->out_vq, 0, pipe->nrbufs);
	if (!buf)
		return -ENOMEM;

	sgl.n = 0;
	sgl.len = 0;
	sgl.size = pipe->nrbufs;
	sgl.sg = buf->sg;
	sg_init_table(sgl.sg, sgl.size);
	ret = __splice_from_pipe(pipe, &sd, pipe_to_sg);
	if (likely(ret > 0))
		ret = __send_to_port(port, buf->sg, sgl.n, sgl.len, buf, true);

	if (unlikely(ret <= 0))
		free_buf(buf, true);
	return ret;
}

static unsigned int port_fops_poll(struct file *filp, poll_table *wait)
{
	struct port *port;
	unsigned int ret;

	port = filp->private_data;
	poll_wait(filp, &port->waitqueue, wait);

	if (!port->guest_connected) {
		/* Port got unplugged */
		return POLLHUP;
	}
	ret = 0;
	if (!will_read_block(port))
		ret |= POLLIN | POLLRDNORM;
	if (!will_write_block(port))
		ret |= POLLOUT;
	if (!port->host_connected)
		ret |= POLLHUP;

	return ret;
}

static void remove_port(struct kref *kref);

static int port_fops_release(struct inode *inode, struct file *filp)
{
	struct port *port;

	port = filp->private_data;

	/* Notify host of port being closed */
	send_control_msg(port, VIRTIO_CONSOLE_PORT_OPEN, 0);

	spin_lock_irq(&port->inbuf_lock);
	port->guest_connected = false;

	discard_port_data(port);

	spin_unlock_irq(&port->inbuf_lock);

	spin_lock_irq(&port->outvq_lock);
	reclaim_consumed_buffers(port);
	spin_unlock_irq(&port->outvq_lock);

	reclaim_dma_bufs();
	/*
	 * Locks aren't necessary here as a port can't be opened after
	 * unplug, and if a port isn't unplugged, a kref would already
	 * exist for the port.  Plus, taking ports_lock here would
	 * create a dependency on other locks taken by functions
	 * inside remove_port if we're the last holder of the port,
	 * creating many problems.
	 */
	kref_put(&port->kref, remove_port);

	return 0;
}

static int port_fops_open(struct inode *inode, struct file *filp)
{
	struct cdev *cdev = inode->i_cdev;
	struct port *port;
	int ret;

	port = find_port_by_devt(cdev->dev);
	filp->private_data = port;

	/* Prevent against a port getting hot-unplugged at the same time */
	spin_lock_irq(&port->portdev->ports_lock);
	kref_get(&port->kref);
	spin_unlock_irq(&port->portdev->ports_lock);

	/*
	 * Don't allow opening of console port devices -- that's done
	 * via /dev/hvc
	 */
	if (is_console_port(port)) {
		ret = -ENXIO;
		goto out;
	}

	/* Allow only one process to open a particular port at a time */
	spin_lock_irq(&port->inbuf_lock);
	if (port->guest_connected) {
		spin_unlock_irq(&port->inbuf_lock);
		ret = -EMFILE;
		goto out;
	}

	port->guest_connected = true;
	spin_unlock_irq(&port->inbuf_lock);

	spin_lock_irq(&port->outvq_lock);
	/*
	 * There might be a chance that we missed reclaiming a few
	 * buffers in the window of the port getting previously closed
	 * and opening now.
	 */
	reclaim_consumed_buffers(port);
	spin_unlock_irq(&port->outvq_lock);

	nonseekable_open(inode, filp);

	/* Notify host of port being opened */
	send_control_msg(filp->private_data, VIRTIO_CONSOLE_PORT_OPEN, 1);

	return 0;
out:
	kref_put(&port->kref, remove_port);
	return ret;
}

static int port_fops_fasync(int fd, struct file *filp, int mode)
{
	struct port *port;

	port = filp->private_data;
	return fasync_helper(fd, filp, mode, &port->async_queue);
}

/*
 * The file operations that we support: programs in the guest can open
 * a console device, read from it, write to it, poll for data and
 * close it.  The devices are at
 *   /dev/vport<device number>p<port number>
 */
static const struct file_operations port_fops = {
	.owner = THIS_MODULE,
	.open  = port_fops_open,
	.read  = port_fops_read,
	.write = port_fops_write,
	.splice_write = port_fops_splice_write,
	.poll  = port_fops_poll,
	.release = port_fops_release,
	.fasync = port_fops_fasync,
	.llseek = no_llseek,
};

/*
 * The put_chars() callback is pretty straightforward.
 *
 * We turn the characters into a scatter-gather list, add it to the
 * output queue and then kick the Host.  Then we sit here waiting for
 * it to finish: inefficient in theory, but in practice
 * implementations will do it immediately (lguest's Launcher does).
 */
static int put_chars(u32 vtermno, const char *buf, int count)
{
	struct port *port;
	struct scatterlist sg[1];

	if (unlikely(early_put_chars))
		return early_put_chars(vtermno, buf, count);

	port = find_port_by_vtermno(vtermno);
	if (!port)
		return -EPIPE;

	sg_init_one(sg, buf, count);
	return __send_to_port(port, sg, 1, count, (void *)buf, false);
}

/*
 * get_chars() is the callback from the hvc_console infrastructure
 * when an interrupt is received.
 *
 * We call out to fill_readbuf that gets us the required data from the
 * buffers that are queued up.
 */
static int get_chars(u32 vtermno, char *buf, int count)
{
	struct port *port;

	/* If we've not set up the port yet, we have no input to give. */
	if (unlikely(early_put_chars))
		return 0;

	port = find_port_by_vtermno(vtermno);
	if (!port)
		return -EPIPE;

	/* If we don't have an input queue yet, we can't get input. */
	BUG_ON(!port->in_vq);

	return fill_readbuf(port, buf, count, false);
}

static void resize_console(struct port *port)
{
	struct virtio_device *vdev;

	/* The port could have been hot-unplugged */
	if (!port || !is_console_port(port))
		return;

	vdev = port->portdev->vdev;

	/* Don't test F_SIZE at all if we're rproc: not a valid feature! */
	if (!is_rproc_serial(vdev) &&
	    virtio_has_feature(vdev, VIRTIO_CONSOLE_F_SIZE))
		hvc_resize(port->cons.hvc, port->cons.ws);
}

/* We set the configuration at this point, since we now have a tty */
static int notifier_add_vio(struct hvc_struct *hp, int data)
{
	struct port *port;

	port = find_port_by_vtermno(hp->vtermno);
	if (!port)
		return -EINVAL;

	hp->irq_requested = 1;
	resize_console(port);

	return 0;
}

static void notifier_del_vio(struct hvc_struct *hp, int data)
{
	hp->irq_requested = 0;
}

/* The operations for console ports. */
static const struct hv_ops hv_ops = {
	.get_chars = get_chars,
	.put_chars = put_chars,
	.notifier_add = notifier_add_vio,
	.notifier_del = notifier_del_vio,
	.notifier_hangup = notifier_del_vio,
};

/*
 * Console drivers are initialized very early so boot messages can go
 * out, so we do things slightly differently from the generic virtio
 * initialization of the net and block drivers.
 *
 * At this stage, the console is output-only.  It's too early to set
 * up a virtqueue, so we let the drivers do some boutique early-output
 * thing.
 */
int __init virtio_cons_early_init(int (*put_chars)(u32, const char *, int))
{
	early_put_chars = put_chars;
	return hvc_instantiate(0, 0, &hv_ops);
}

int init_port_console(struct port *port)
{
	int ret;

	/*
	 * The Host's telling us this port is a console port.  Hook it
	 * up with an hvc console.
	 *
	 * To set up and manage our virtual console, we call
	 * hvc_alloc().
	 *
	 * The first argument of hvc_alloc() is the virtual console
	 * number.  The second argument is the parameter for the
	 * notification mechanism (like irq number).  We currently
	 * leave this as zero, virtqueues have implicit notifications.
	 *
	 * The third argument is a "struct hv_ops" containing the
	 * put_chars() get_chars(), notifier_add() and notifier_del()
	 * pointers.  The final argument is the output buffer size: we
	 * can do any size, so we put PAGE_SIZE here.
	 */
	port->cons.vtermno = pdrvdata.next_vtermno;

	port->cons.hvc = hvc_alloc(port->cons.vtermno, 0, &hv_ops, PAGE_SIZE);
	if (IS_ERR(port->cons.hvc)) {
		ret = PTR_ERR(port->cons.hvc);
		dev_err(port->dev,
			"error %d allocating hvc for port\n", ret);
		port->cons.hvc = NULL;
		return ret;
	}
	spin_lock_irq(&pdrvdata_lock);
	pdrvdata.next_vtermno++;
	list_add_tail(&port->cons.list, &pdrvdata.consoles);
	spin_unlock_irq(&pdrvdata_lock);
	port->guest_connected = true;

	/*
	 * Start using the new console output if this is the first
	 * console to come up.
	 */
	if (early_put_chars)
		early_put_chars = NULL;

	/* Notify host of port being opened */
	send_control_msg(port, VIRTIO_CONSOLE_PORT_OPEN, 1);

	return 0;
}

static ssize_t show_port_name(struct device *dev,
			      struct device_attribute *attr, char *buffer)
{
	struct port *port;

	port = dev_get_drvdata(dev);

	return sprintf(buffer, "%s\n", port->name);
}

static DEVICE_ATTR(name, S_IRUGO, show_port_name, NULL);

static struct attribute *port_sysfs_entries[] = {
	&dev_attr_name.attr,
	NULL
};

static struct attribute_group port_attribute_group = {
	.name = NULL,		/* put in device directory */
	.attrs = port_sysfs_entries,
};

static ssize_t debugfs_read(struct file *filp, char __user *ubuf,
			    size_t count, loff_t *offp)
{
	struct port *port;
	char *buf;
	ssize_t ret, out_offset, out_count;

	out_count = 1024;
	buf = kmalloc(out_count, GFP_KERNEL);
	if (!buf)
		return -ENOMEM;

	port = filp->private_data;
	out_offset = 0;
	out_offset += snprintf(buf + out_offset, out_count,
			       "name: %s\n", port->name ? port->name : "");
	out_offset += snprintf(buf + out_offset, out_count - out_offset,
			       "guest_connected: %d\n", port->guest_connected);
	out_offset += snprintf(buf + out_offset, out_count - out_offset,
			       "host_connected: %d\n", port->host_connected);
	out_offset += snprintf(buf + out_offset, out_count - out_offset,
			       "outvq_full: %d\n", port->outvq_full);
	out_offset += snprintf(buf + out_offset, out_count - out_offset,
			       "bytes_sent: %lu\n", port->stats.bytes_sent);
	out_offset += snprintf(buf + out_offset, out_count - out_offset,
			       "bytes_received: %lu\n",
			       port->stats.bytes_received);
	out_offset += snprintf(buf + out_offset, out_count - out_offset,
			       "bytes_discarded: %lu\n",
			       port->stats.bytes_discarded);
	out_offset += snprintf(buf + out_offset, out_count - out_offset,
			       "is_console: %s\n",
			       is_console_port(port) ? "yes" : "no");
	out_offset += snprintf(buf + out_offset, out_count - out_offset,
			       "console_vtermno: %u\n", port->cons.vtermno);

	ret = simple_read_from_buffer(ubuf, count, offp, buf, out_offset);
	kfree(buf);
	return ret;
}

static const struct file_operations port_debugfs_ops = {
	.owner = THIS_MODULE,
	.open  = simple_open,
	.read  = debugfs_read,
};

static void set_console_size(struct port *port, u16 rows, u16 cols)
{
	if (!port || !is_console_port(port))
		return;

	port->cons.ws.ws_row = rows;
	port->cons.ws.ws_col = cols;
}

static unsigned int fill_queue(struct virtqueue *vq, spinlock_t *lock)
{
	struct port_buffer *buf;
	unsigned int nr_added_bufs;
	int ret;

	nr_added_bufs = 0;
	do {
		buf = alloc_buf(vq, PAGE_SIZE, 0);
		if (!buf)
			break;

		spin_lock_irq(lock);
		ret = add_inbuf(vq, buf);
		if (ret < 0) {
			spin_unlock_irq(lock);
			free_buf(buf, true);
			break;
		}
		nr_added_bufs++;
		spin_unlock_irq(lock);
	} while (ret > 0);

	return nr_added_bufs;
}

static void send_sigio_to_port(struct port *port)
{
	if (port->async_queue && port->guest_connected)
		kill_fasync(&port->async_queue, SIGIO, POLL_OUT);
}

static int add_port(struct ports_device *portdev, u32 id)
{
	char debugfs_name[16];
	struct port *port;
	struct port_buffer *buf;
	dev_t devt;
	unsigned int nr_added_bufs;
	int err;

	port = kmalloc(sizeof(*port), GFP_KERNEL);
	if (!port) {
		err = -ENOMEM;
		goto fail;
	}
	kref_init(&port->kref);

	port->portdev = portdev;
	port->id = id;

	port->name = NULL;
	port->inbuf = NULL;
	port->cons.hvc = NULL;
	port->async_queue = NULL;

	port->cons.ws.ws_row = port->cons.ws.ws_col = 0;

	port->host_connected = port->guest_connected = false;
	port->stats = (struct port_stats) { 0 };

	port->outvq_full = false;

	port->in_vq = portdev->in_vqs[port->id];
	port->out_vq = portdev->out_vqs[port->id];

	port->cdev = cdev_alloc();
	if (!port->cdev) {
		dev_err(&port->portdev->vdev->dev, "Error allocating cdev\n");
		err = -ENOMEM;
		goto free_port;
	}
	port->cdev->ops = &port_fops;

	devt = MKDEV(portdev->chr_major, id);
	err = cdev_add(port->cdev, devt, 1);
	if (err < 0) {
		dev_err(&port->portdev->vdev->dev,
			"Error %d adding cdev for port %u\n", err, id);
		goto free_cdev;
	}
	port->dev = device_create(pdrvdata.class, &port->portdev->vdev->dev,
				  devt, port, "vport%up%u",
				  port->portdev->drv_index, id);
	if (IS_ERR(port->dev)) {
		err = PTR_ERR(port->dev);
		dev_err(&port->portdev->vdev->dev,
			"Error %d creating device for port %u\n",
			err, id);
		goto free_cdev;
	}

	spin_lock_init(&port->inbuf_lock);
	spin_lock_init(&port->outvq_lock);
	init_waitqueue_head(&port->waitqueue);

	/* Fill the in_vq with buffers so the host can send us data. */
	nr_added_bufs = fill_queue(port->in_vq, &port->inbuf_lock);
	if (!nr_added_bufs) {
		dev_err(port->dev, "Error allocating inbufs\n");
		err = -ENOMEM;
		goto free_device;
	}

	if (is_rproc_serial(port->portdev->vdev))
		/*
		 * For rproc_serial assume remote processor is connected.
		 * rproc_serial does not want the console port, only
		 * the generic port implementation.
		 */
		port->host_connected = true;
	else if (!use_multiport(port->portdev)) {
		/*
		 * If we're not using multiport support,
		 * this has to be a console port.
		 */
		err = init_port_console(port);
		if (err)
			goto free_inbufs;
	}

	spin_lock_irq(&portdev->ports_lock);
	list_add_tail(&port->list, &port->portdev->ports);
	spin_unlock_irq(&portdev->ports_lock);

	/*
	 * Tell the Host we're set so that it can send us various
	 * configuration parameters for this port (eg, port name,
	 * caching, whether this is a console port, etc.)
	 */
	send_control_msg(port, VIRTIO_CONSOLE_PORT_READY, 1);

	if (pdrvdata.debugfs_dir) {
		/*
		 * Finally, create the debugfs file that we can use to
		 * inspect a port's state at any time
		 */
		sprintf(debugfs_name, "vport%up%u",
			port->portdev->drv_index, id);
		port->debugfs_file = debugfs_create_file(debugfs_name, 0444,
							 pdrvdata.debugfs_dir,
							 port,
							 &port_debugfs_ops);
	}
	return 0;

free_inbufs:
	while ((buf = virtqueue_detach_unused_buf(port->in_vq)))
		free_buf(buf, true);
free_device:
	device_destroy(pdrvdata.class, port->dev->devt);
free_cdev:
	cdev_del(port->cdev);
free_port:
	kfree(port);
fail:
	/* The host might want to notify management sw about port add failure */
	__send_control_msg(portdev, id, VIRTIO_CONSOLE_PORT_READY, 0);
	return err;
}

/* No users remain, remove all port-specific data. */
static void remove_port(struct kref *kref)
{
	struct port *port;

	port = container_of(kref, struct port, kref);

	sysfs_remove_group(&port->dev->kobj, &port_attribute_group);
	device_destroy(pdrvdata.class, port->dev->devt);
	cdev_del(port->cdev);

	kfree(port->name);

	debugfs_remove(port->debugfs_file);

	kfree(port);
}

static void remove_port_data(struct port *port)
{
	struct port_buffer *buf;

	/* Remove unused data this port might have received. */
	discard_port_data(port);

	reclaim_consumed_buffers(port);

	/* Remove buffers we queued up for the Host to send us data in. */
	while ((buf = virtqueue_detach_unused_buf(port->in_vq)))
		free_buf(buf, true);

	/* Free pending buffers from the out-queue. */
	while ((buf = virtqueue_detach_unused_buf(port->out_vq)))
		free_buf(buf, true);
}

/*
 * Port got unplugged.  Remove port from portdev's list and drop the
 * kref reference.  If no userspace has this port opened, it will
 * result in immediate removal the port.
 */
static void unplug_port(struct port *port)
{
	spin_lock_irq(&port->portdev->ports_lock);
	list_del(&port->list);
	spin_unlock_irq(&port->portdev->ports_lock);

	if (port->guest_connected) {
		port->guest_connected = false;
		port->host_connected = false;
		wake_up_interruptible(&port->waitqueue);

		/* Let the app know the port is going down. */
		send_sigio_to_port(port);
	}

	if (is_console_port(port)) {
		spin_lock_irq(&pdrvdata_lock);
		list_del(&port->cons.list);
		spin_unlock_irq(&pdrvdata_lock);
		hvc_remove(port->cons.hvc);
	}

	remove_port_data(port);

	/*
	 * We should just assume the device itself has gone off --
	 * else a close on an open port later will try to send out a
	 * control message.
	 */
	port->portdev = NULL;

	/*
	 * Locks around here are not necessary - a port can't be
	 * opened after we removed the port struct from ports_list
	 * above.
	 */
	kref_put(&port->kref, remove_port);
}

/* Any private messages that the Host and Guest want to share */
static void handle_control_message(struct ports_device *portdev,
				   struct port_buffer *buf)
{
	struct virtio_console_control *cpkt;
	struct port *port;
	size_t name_size;
	int err;

	cpkt = (struct virtio_console_control *)(buf->buf + buf->offset);

	port = find_port_by_id(portdev, cpkt->id);
	if (!port && cpkt->event != VIRTIO_CONSOLE_PORT_ADD) {
		/* No valid header at start of buffer.  Drop it. */
		dev_dbg(&portdev->vdev->dev,
			"Invalid index %u in control packet\n", cpkt->id);
		return;
	}

	switch (cpkt->event) {
	case VIRTIO_CONSOLE_PORT_ADD:
		if (port) {
			dev_dbg(&portdev->vdev->dev,
				"Port %u already added\n", port->id);
			send_control_msg(port, VIRTIO_CONSOLE_PORT_READY, 1);
			break;
		}
		if (cpkt->id >= portdev->config.max_nr_ports) {
			dev_warn(&portdev->vdev->dev,
				"Request for adding port with out-of-bound id %u, max. supported id: %u\n",
				cpkt->id, portdev->config.max_nr_ports - 1);
			break;
		}
		add_port(portdev, cpkt->id);
		break;
	case VIRTIO_CONSOLE_PORT_REMOVE:
		unplug_port(port);
		break;
	case VIRTIO_CONSOLE_CONSOLE_PORT:
		if (!cpkt->value)
			break;
		if (is_console_port(port))
			break;

		init_port_console(port);
		complete(&early_console_added);
		/*
		 * Could remove the port here in case init fails - but
		 * have to notify the host first.
		 */
		break;
	case VIRTIO_CONSOLE_RESIZE: {
		struct {
			__u16 rows;
			__u16 cols;
		} size;

		if (!is_console_port(port))
			break;

		memcpy(&size, buf->buf + buf->offset + sizeof(*cpkt),
		       sizeof(size));
		set_console_size(port, size.rows, size.cols);

		port->cons.hvc->irq_requested = 1;
		resize_console(port);
		break;
	}
	case VIRTIO_CONSOLE_PORT_OPEN:
		port->host_connected = cpkt->value;
		wake_up_interruptible(&port->waitqueue);
		/*
		 * If the host port got closed and the host had any
		 * unconsumed buffers, we'll be able to reclaim them
		 * now.
		 */
		spin_lock_irq(&port->outvq_lock);
		reclaim_consumed_buffers(port);
		spin_unlock_irq(&port->outvq_lock);

		/*
		 * If the guest is connected, it'll be interested in
		 * knowing the host connection state changed.
		 */
		send_sigio_to_port(port);
		break;
	case VIRTIO_CONSOLE_PORT_NAME:
		/*
		 * If we woke up after hibernation, we can get this
		 * again.  Skip it in that case.
		 */
		if (port->name)
			break;

		/*
		 * Skip the size of the header and the cpkt to get the size
		 * of the name that was sent
		 */
		name_size = buf->len - buf->offset - sizeof(*cpkt) + 1;

		port->name = kmalloc(name_size, GFP_KERNEL);
		if (!port->name) {
			dev_err(port->dev,
				"Not enough space to store port name\n");
			break;
		}
		strncpy(port->name, buf->buf + buf->offset + sizeof(*cpkt),
			name_size - 1);
		port->name[name_size - 1] = 0;

		/*
		 * Since we only have one sysfs attribute, 'name',
		 * create it only if we have a name for the port.
		 */
		err = sysfs_create_group(&port->dev->kobj,
					 &port_attribute_group);
		if (err) {
			dev_err(port->dev,
				"Error %d creating sysfs device attributes\n",
				err);
		} else {
			/*
			 * Generate a udev event so that appropriate
			 * symlinks can be created based on udev
			 * rules.
			 */
			kobject_uevent(&port->dev->kobj, KOBJ_CHANGE);
		}
		break;
	}
}

static void control_work_handler(struct work_struct *work)
{
	struct ports_device *portdev;
	struct virtqueue *vq;
	struct port_buffer *buf;
	unsigned int len;

	portdev = container_of(work, struct ports_device, control_work);
	vq = portdev->c_ivq;

	spin_lock(&portdev->cvq_lock);
	while ((buf = virtqueue_get_buf(vq, &len))) {
		spin_unlock(&portdev->cvq_lock);

		buf->len = len;
		buf->offset = 0;

		handle_control_message(portdev, buf);

		spin_lock(&portdev->cvq_lock);
		if (add_inbuf(portdev->c_ivq, buf) < 0) {
			dev_warn(&portdev->vdev->dev,
				 "Error adding buffer to queue\n");
			free_buf(buf, false);
		}
	}
	spin_unlock(&portdev->cvq_lock);
}

static void out_intr(struct virtqueue *vq)
{
	struct port *port;

	port = find_port_by_vq(vq->vdev->priv, vq);
	if (!port)
		return;

	wake_up_interruptible(&port->waitqueue);
}

static void in_intr(struct virtqueue *vq)
{
	struct port *port;
	unsigned long flags;

	port = find_port_by_vq(vq->vdev->priv, vq);
	if (!port)
		return;

	spin_lock_irqsave(&port->inbuf_lock, flags);
	port->inbuf = get_inbuf(port);

	/*
	 * Don't queue up data when port is closed.  This condition
	 * can be reached when a console port is not yet connected (no
	 * tty is spawned) and the host sends out data to console
	 * ports.  For generic serial ports, the host won't
	 * (shouldn't) send data till the guest is connected.
	 */
	if (!port->guest_connected)
		discard_port_data(port);

	spin_unlock_irqrestore(&port->inbuf_lock, flags);

	wake_up_interruptible(&port->waitqueue);

	/* Send a SIGIO indicating new data in case the process asked for it */
	send_sigio_to_port(port);

	if (is_console_port(port) && hvc_poll(port->cons.hvc))
		hvc_kick();
}

static void control_intr(struct virtqueue *vq)
{
	struct ports_device *portdev;

	portdev = vq->vdev->priv;
	schedule_work(&portdev->control_work);
}

static void config_intr(struct virtio_device *vdev)
{
	struct ports_device *portdev;

	portdev = vdev->priv;

	if (!use_multiport(portdev)) {
		struct port *port;
		u16 rows, cols;

		vdev->config->get(vdev,
				  offsetof(struct virtio_console_config, cols),
				  &cols, sizeof(u16));
		vdev->config->get(vdev,
				  offsetof(struct virtio_console_config, rows),
				  &rows, sizeof(u16));

		port = find_port_by_id(portdev, 0);
		set_console_size(port, rows, cols);

		/*
		 * We'll use this way of resizing only for legacy
		 * support.  For newer userspace
		 * (VIRTIO_CONSOLE_F_MULTPORT+), use control messages
		 * to indicate console size changes so that it can be
		 * done per-port.
		 */
		resize_console(port);
	}
}

static int init_vqs(struct ports_device *portdev)
{
	vq_callback_t **io_callbacks;
	char **io_names;
	struct virtqueue **vqs;
	u32 i, j, nr_ports, nr_queues;
	int err;

	nr_ports = portdev->config.max_nr_ports;
	nr_queues = use_multiport(portdev) ? (nr_ports + 1) * 2 : 2;

	vqs = kmalloc(nr_queues * sizeof(struct virtqueue *), GFP_KERNEL);
	io_callbacks = kmalloc(nr_queues * sizeof(vq_callback_t *), GFP_KERNEL);
	io_names = kmalloc(nr_queues * sizeof(char *), GFP_KERNEL);
	portdev->in_vqs = kmalloc(nr_ports * sizeof(struct virtqueue *),
				  GFP_KERNEL);
	portdev->out_vqs = kmalloc(nr_ports * sizeof(struct virtqueue *),
				   GFP_KERNEL);
	if (!vqs || !io_callbacks || !io_names || !portdev->in_vqs ||
	    !portdev->out_vqs) {
		err = -ENOMEM;
		goto free;
	}

	/*
	 * For backward compat (newer host but older guest), the host
	 * spawns a console port first and also inits the vqs for port
	 * 0 before others.
	 */
	j = 0;
	io_callbacks[j] = in_intr;
	io_callbacks[j + 1] = out_intr;
	io_names[j] = "input";
	io_names[j + 1] = "output";
	j += 2;

	if (use_multiport(portdev)) {
		io_callbacks[j] = control_intr;
		io_callbacks[j + 1] = NULL;
		io_names[j] = "control-i";
		io_names[j + 1] = "control-o";

		for (i = 1; i < nr_ports; i++) {
			j += 2;
			io_callbacks[j] = in_intr;
			io_callbacks[j + 1] = out_intr;
			io_names[j] = "input";
			io_names[j + 1] = "output";
		}
	}
	/* Find the queues. */
	err = portdev->vdev->config->find_vqs(portdev->vdev, nr_queues, vqs,
					      io_callbacks,
					      (const char **)io_names);
	if (err)
		goto free;

	j = 0;
	portdev->in_vqs[0] = vqs[0];
	portdev->out_vqs[0] = vqs[1];
	j += 2;
	if (use_multiport(portdev)) {
		portdev->c_ivq = vqs[j];
		portdev->c_ovq = vqs[j + 1];

		for (i = 1; i < nr_ports; i++) {
			j += 2;
			portdev->in_vqs[i] = vqs[j];
			portdev->out_vqs[i] = vqs[j + 1];
		}
	}
	kfree(io_names);
	kfree(io_callbacks);
	kfree(vqs);

	return 0;

free:
	kfree(portdev->out_vqs);
	kfree(portdev->in_vqs);
	kfree(io_names);
	kfree(io_callbacks);
	kfree(vqs);

	return err;
}

static const struct file_operations portdev_fops = {
	.owner = THIS_MODULE,
};

static void remove_vqs(struct ports_device *portdev)
{
	portdev->vdev->config->del_vqs(portdev->vdev);
	kfree(portdev->in_vqs);
	kfree(portdev->out_vqs);
}

static void remove_controlq_data(struct ports_device *portdev)
{
	struct port_buffer *buf;
	unsigned int len;

	if (!use_multiport(portdev))
		return;

	while ((buf = virtqueue_get_buf(portdev->c_ivq, &len)))
		free_buf(buf, true);

	while ((buf = virtqueue_detach_unused_buf(portdev->c_ivq)))
		free_buf(buf, true);
}

/*
 * Once we're further in boot, we get probed like any other virtio
 * device.
 *
 * If the host also supports multiple console ports, we check the
 * config space to see how many ports the host has spawned.  We
 * initialize each port found.
 */
static int virtcons_probe(struct virtio_device *vdev)
{
	struct ports_device *portdev;
	int err;
	bool multiport;
	bool early = early_put_chars != NULL;

	/* Ensure to read early_put_chars now */
	barrier();

	portdev = kmalloc(sizeof(*portdev), GFP_KERNEL);
	if (!portdev) {
		err = -ENOMEM;
		goto fail;
	}

	/* Attach this portdev to this virtio_device, and vice-versa. */
	portdev->vdev = vdev;
	vdev->priv = portdev;

	spin_lock_irq(&pdrvdata_lock);
	portdev->drv_index = pdrvdata.index++;
	spin_unlock_irq(&pdrvdata_lock);

	portdev->chr_major = register_chrdev(0, "virtio-portsdev",
					     &portdev_fops);
	if (portdev->chr_major < 0) {
		dev_err(&vdev->dev,
			"Error %d registering chrdev for device %u\n",
			portdev->chr_major, portdev->drv_index);
		err = portdev->chr_major;
		goto free;
	}

	multiport = false;
	portdev->config.max_nr_ports = 1;

	/* Don't test MULTIPORT at all if we're rproc: not a valid feature! */
	if (!is_rproc_serial(vdev) &&
	    virtio_config_val(vdev, VIRTIO_CONSOLE_F_MULTIPORT,
				  offsetof(struct virtio_console_config,
					   max_nr_ports),
				  &portdev->config.max_nr_ports) == 0) {
		multiport = true;
	}

	err = init_vqs(portdev);
	if (err < 0) {
		dev_err(&vdev->dev, "Error %d initializing vqs\n", err);
		goto free_chrdev;
	}

	spin_lock_init(&portdev->ports_lock);
	INIT_LIST_HEAD(&portdev->ports);

	if (multiport) {
		unsigned int nr_added_bufs;

		spin_lock_init(&portdev->cvq_lock);
		INIT_WORK(&portdev->control_work, &control_work_handler);

		nr_added_bufs = fill_queue(portdev->c_ivq, &portdev->cvq_lock);
		if (!nr_added_bufs) {
			dev_err(&vdev->dev,
				"Error allocating buffers for control queue\n");
			err = -ENOMEM;
			goto free_vqs;
		}
	} else {
		/*
		 * For backward compatibility: Create a console port
		 * if we're running on older host.
		 */
		add_port(portdev, 0);
	}

	spin_lock_irq(&pdrvdata_lock);
	list_add_tail(&portdev->list, &pdrvdata.portdevs);
	spin_unlock_irq(&pdrvdata_lock);

	__send_control_msg(portdev, VIRTIO_CONSOLE_BAD_ID,
			   VIRTIO_CONSOLE_DEVICE_READY, 1);

	/*
	 * If there was an early virtio console, assume that there are no
	 * other consoles. We need to wait until the hvc_alloc matches the
	 * hvc_instantiate, otherwise tty_open will complain, resulting in
	 * a "Warning: unable to open an initial console" boot failure.
	 * Without multiport this is done in add_port above. With multiport
	 * this might take some host<->guest communication - thus we have to
	 * wait.
	 */
	if (multiport && early)
		wait_for_completion(&early_console_added);

	return 0;

free_vqs:
	/* The host might want to notify mgmt sw about device add failure */
	__send_control_msg(portdev, VIRTIO_CONSOLE_BAD_ID,
			   VIRTIO_CONSOLE_DEVICE_READY, 0);
	remove_vqs(portdev);
free_chrdev:
	unregister_chrdev(portdev->chr_major, "virtio-portsdev");
free:
	kfree(portdev);
fail:
	return err;
}

static void virtcons_remove(struct virtio_device *vdev)
{
	struct ports_device *portdev;
	struct port *port, *port2;

	portdev = vdev->priv;

	spin_lock_irq(&pdrvdata_lock);
	list_del(&portdev->list);
	spin_unlock_irq(&pdrvdata_lock);

	/* Disable interrupts for vqs */
	vdev->config->reset(vdev);
	/* Finish up work that's lined up */
	cancel_work_sync(&portdev->control_work);

	list_for_each_entry_safe(port, port2, &portdev->ports, list)
		unplug_port(port);

	unregister_chrdev(portdev->chr_major, "virtio-portsdev");

	/*
	 * When yanking out a device, we immediately lose the
	 * (device-side) queues.  So there's no point in keeping the
	 * guest side around till we drop our final reference.  This
	 * also means that any ports which are in an open state will
	 * have to just stop using the port, as the vqs are going
	 * away.
	 */
	remove_controlq_data(portdev);
	remove_vqs(portdev);
	kfree(portdev);
}

static struct virtio_device_id id_table[] = {
	{ VIRTIO_ID_CONSOLE, VIRTIO_DEV_ANY_ID },
	{ 0 },
};

static unsigned int features[] = {
	VIRTIO_CONSOLE_F_SIZE,
	VIRTIO_CONSOLE_F_MULTIPORT,
};

static struct virtio_device_id rproc_serial_id_table[] = {
#if IS_ENABLED(CONFIG_REMOTEPROC)
	{ VIRTIO_ID_RPROC_SERIAL, VIRTIO_DEV_ANY_ID },
#endif
	{ 0 },
};

static unsigned int rproc_serial_features[] = {
};

#ifdef CONFIG_PM
static int virtcons_freeze(struct virtio_device *vdev)
{
	struct ports_device *portdev;
	struct port *port;

	portdev = vdev->priv;

	vdev->config->reset(vdev);

	virtqueue_disable_cb(portdev->c_ivq);
	cancel_work_sync(&portdev->control_work);
	/*
	 * Once more: if control_work_handler() was running, it would
	 * enable the cb as the last step.
	 */
	virtqueue_disable_cb(portdev->c_ivq);
	remove_controlq_data(portdev);

	list_for_each_entry(port, &portdev->ports, list) {
		virtqueue_disable_cb(port->in_vq);
		virtqueue_disable_cb(port->out_vq);
		/*
		 * We'll ask the host later if the new invocation has
		 * the port opened or closed.
		 */
		port->host_connected = false;
		remove_port_data(port);
	}
	remove_vqs(portdev);

	return 0;
}

static int virtcons_restore(struct virtio_device *vdev)
{
	struct ports_device *portdev;
	struct port *port;
	int ret;

	portdev = vdev->priv;

	ret = init_vqs(portdev);
	if (ret)
		return ret;

	if (use_multiport(portdev))
		fill_queue(portdev->c_ivq, &portdev->cvq_lock);

	list_for_each_entry(port, &portdev->ports, list) {
		port->in_vq = portdev->in_vqs[port->id];
		port->out_vq = portdev->out_vqs[port->id];

		fill_queue(port->in_vq, &port->inbuf_lock);

		/* Get port open/close status on the host */
		send_control_msg(port, VIRTIO_CONSOLE_PORT_READY, 1);

		/*
		 * If a port was open at the time of suspending, we
		 * have to let the host know that it's still open.
		 */
		if (port->guest_connected)
			send_control_msg(port, VIRTIO_CONSOLE_PORT_OPEN, 1);
	}
	return 0;
}
#endif

static struct virtio_driver virtio_console = {
	.feature_table = features,
	.feature_table_size = ARRAY_SIZE(features),
	.driver.name =	KBUILD_MODNAME,
	.driver.owner =	THIS_MODULE,
	.id_table =	id_table,
	.probe =	virtcons_probe,
	.remove =	virtcons_remove,
	.config_changed = config_intr,
#ifdef CONFIG_PM
	.freeze =	virtcons_freeze,
	.restore =	virtcons_restore,
#endif
};

<<<<<<< HEAD
/*
 * virtio_rproc_serial refers to __devinit function which causes
 * section mismatch warnings. So use __refdata to silence warnings.
 */
static struct virtio_driver __refdata virtio_rproc_serial = {
=======
static struct virtio_driver virtio_rproc_serial = {
>>>>>>> 68d6f84b
	.feature_table = rproc_serial_features,
	.feature_table_size = ARRAY_SIZE(rproc_serial_features),
	.driver.name =	"virtio_rproc_serial",
	.driver.owner =	THIS_MODULE,
	.id_table =	rproc_serial_id_table,
	.probe =	virtcons_probe,
	.remove =	virtcons_remove,
};

static int __init init(void)
{
	int err;

	pdrvdata.class = class_create(THIS_MODULE, "virtio-ports");
	if (IS_ERR(pdrvdata.class)) {
		err = PTR_ERR(pdrvdata.class);
		pr_err("Error %d creating virtio-ports class\n", err);
		return err;
	}

	pdrvdata.debugfs_dir = debugfs_create_dir("virtio-ports", NULL);
	if (!pdrvdata.debugfs_dir) {
		pr_warning("Error %ld creating debugfs dir for virtio-ports\n",
			   PTR_ERR(pdrvdata.debugfs_dir));
	}
	INIT_LIST_HEAD(&pdrvdata.consoles);
	INIT_LIST_HEAD(&pdrvdata.portdevs);

	err = register_virtio_driver(&virtio_console);
	if (err < 0) {
		pr_err("Error %d registering virtio driver\n", err);
		goto free;
	}
	err = register_virtio_driver(&virtio_rproc_serial);
	if (err < 0) {
		pr_err("Error %d registering virtio rproc serial driver\n",
		       err);
		goto unregister;
	}
	return 0;
unregister:
	unregister_virtio_driver(&virtio_console);
free:
	if (pdrvdata.debugfs_dir)
		debugfs_remove_recursive(pdrvdata.debugfs_dir);
	class_destroy(pdrvdata.class);
	return err;
}

static void __exit fini(void)
{
	reclaim_dma_bufs();

	unregister_virtio_driver(&virtio_console);
	unregister_virtio_driver(&virtio_rproc_serial);

	class_destroy(pdrvdata.class);
	if (pdrvdata.debugfs_dir)
		debugfs_remove_recursive(pdrvdata.debugfs_dir);
}
module_init(init);
module_exit(fini);

MODULE_DEVICE_TABLE(virtio, id_table);
MODULE_DESCRIPTION("Virtio console driver");
MODULE_LICENSE("GPL");<|MERGE_RESOLUTION|>--- conflicted
+++ resolved
@@ -2186,15 +2186,7 @@
 #endif
 };
 
-<<<<<<< HEAD
-/*
- * virtio_rproc_serial refers to __devinit function which causes
- * section mismatch warnings. So use __refdata to silence warnings.
- */
-static struct virtio_driver __refdata virtio_rproc_serial = {
-=======
 static struct virtio_driver virtio_rproc_serial = {
->>>>>>> 68d6f84b
 	.feature_table = rproc_serial_features,
 	.feature_table_size = ARRAY_SIZE(rproc_serial_features),
 	.driver.name =	"virtio_rproc_serial",
