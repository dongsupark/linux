menu "Customise DVB Frontends"
	visible if !MEDIA_SUBDRV_AUTOSELECT

comment "Multistandard (satellite) frontends"
	depends on DVB_CORE

config DVB_STB0899
	tristate "STB0899 based"
	depends on DVB_CORE && I2C
	default m if !MEDIA_SUBDRV_AUTOSELECT
	help
	  A DVB-S/S2/DSS Multistandard demodulator. Say Y when you want
	  to support this demodulator based frontends

config DVB_STB6100
	tristate "STB6100 based tuners"
	depends on DVB_CORE && I2C
	default m if !MEDIA_SUBDRV_AUTOSELECT
	help
	  A Silicon tuner from ST used in conjunction with the STB0899
	  demodulator. Say Y when you want to support this tuner.

config DVB_STV090x
	tristate "STV0900/STV0903(A/B) based"
	depends on DVB_CORE && I2C
	default m if !MEDIA_SUBDRV_AUTOSELECT
	help
	  DVB-S/S2/DSS Multistandard Professional/Broadcast demodulators.
	  Say Y when you want to support these frontends.

config DVB_STV6110x
	tristate "STV6110/(A) based tuners"
	depends on DVB_CORE && I2C
	default m if !MEDIA_SUBDRV_AUTOSELECT
	help
	  A Silicon tuner that supports DVB-S and DVB-S2 modes

config DVB_M88DS3103
	tristate "Montage M88DS3103"
	depends on DVB_CORE && I2C && I2C_MUX
	default m if !MEDIA_SUBDRV_AUTOSELECT
	help
	  Say Y when you want to support this frontend.

comment "Multistandard (cable + terrestrial) frontends"
	depends on DVB_CORE

config DVB_DRXK
	tristate "Micronas DRXK based"
	depends on DVB_CORE && I2C
	default m if !MEDIA_SUBDRV_AUTOSELECT
	help
	  Micronas DRX-K DVB-C/T demodulator.

	  Say Y when you want to support this frontend.

config DVB_TDA18271C2DD
	tristate "NXP TDA18271C2 silicon tuner"
	depends on DVB_CORE && I2C
	default m if !MEDIA_SUBDRV_AUTOSELECT
	help
	  NXP TDA18271 silicon tuner.

	  Say Y when you want to support this tuner.

config DVB_SI2165
	tristate "Silicon Labs si2165 based"
	depends on DVB_CORE && I2C
	default m if !MEDIA_SUBDRV_AUTOSELECT
	help
	  A DVB-C/T demodulator.

	  Say Y when you want to support this frontend.

comment "DVB-S (satellite) frontends"
	depends on DVB_CORE

config DVB_CX24110
	tristate "Conexant CX24110 based"
	depends on DVB_CORE && I2C
	default m if !MEDIA_SUBDRV_AUTOSELECT
	help
	  A DVB-S tuner module. Say Y when you want to support this frontend.

config DVB_CX24123
	tristate "Conexant CX24123 based"
	depends on DVB_CORE && I2C
	default m if !MEDIA_SUBDRV_AUTOSELECT
	help
	  A DVB-S tuner module. Say Y when you want to support this frontend.

config DVB_MT312
	tristate "Zarlink VP310/MT312/ZL10313 based"
	depends on DVB_CORE && I2C
	default m if !MEDIA_SUBDRV_AUTOSELECT
	help
	  A DVB-S tuner module. Say Y when you want to support this frontend.

config DVB_ZL10036
	tristate "Zarlink ZL10036 silicon tuner"
	depends on DVB_CORE && I2C
	default m if !MEDIA_SUBDRV_AUTOSELECT
	help
	  A DVB-S tuner module. Say Y when you want to support this frontend.

config DVB_ZL10039
	tristate "Zarlink ZL10039 silicon tuner"
	depends on DVB_CORE && I2C
	default m if !MEDIA_SUBDRV_AUTOSELECT
	help
	  A DVB-S tuner module. Say Y when you want to support this frontend.

config DVB_S5H1420
	tristate "Samsung S5H1420 based"
	depends on DVB_CORE && I2C
	default m if !MEDIA_SUBDRV_AUTOSELECT
	help
	  A DVB-S tuner module. Say Y when you want to support this frontend.

config DVB_STV0288
	tristate "ST STV0288 based"
	depends on DVB_CORE && I2C
	default m if !MEDIA_SUBDRV_AUTOSELECT
	help
	  A DVB-S tuner module. Say Y when you want to support this frontend.

config DVB_STB6000
	tristate "ST STB6000 silicon tuner"
	depends on DVB_CORE && I2C
	default m if !MEDIA_SUBDRV_AUTOSELECT
	  help
	  A DVB-S silicon tuner module. Say Y when you want to support this tuner.

config DVB_STV0299
	tristate "ST STV0299 based"
	depends on DVB_CORE && I2C
	default m if !MEDIA_SUBDRV_AUTOSELECT
	help
	  A DVB-S tuner module. Say Y when you want to support this frontend.

config DVB_STV6110
	tristate "ST STV6110 silicon tuner"
	depends on DVB_CORE && I2C
	default m if !MEDIA_SUBDRV_AUTOSELECT
	  help
	  A DVB-S silicon tuner module. Say Y when you want to support this tuner.

config DVB_STV0900
	tristate "ST STV0900 based"
	depends on DVB_CORE && I2C
	default m if !MEDIA_SUBDRV_AUTOSELECT
	help
	  A DVB-S/S2 demodulator. Say Y when you want to support this frontend.

config DVB_TDA8083
	tristate "Philips TDA8083 based"
	depends on DVB_CORE && I2C
	default m if !MEDIA_SUBDRV_AUTOSELECT
	help
	  A DVB-S tuner module. Say Y when you want to support this frontend.

config DVB_TDA10086
	tristate "Philips TDA10086 based"
	depends on DVB_CORE && I2C
	default m if !MEDIA_SUBDRV_AUTOSELECT
	help
	  A DVB-S tuner module. Say Y when you want to support this frontend.

config DVB_TDA8261
	tristate "Philips TDA8261 based"
	depends on DVB_CORE && I2C
	default m if !MEDIA_SUBDRV_AUTOSELECT
	help
	  A DVB-S tuner module. Say Y when you want to support this frontend.

config DVB_VES1X93
	tristate "VLSI VES1893 or VES1993 based"
	depends on DVB_CORE && I2C
	default m if !MEDIA_SUBDRV_AUTOSELECT
	help
	  A DVB-S tuner module. Say Y when you want to support this frontend.

config DVB_TUNER_ITD1000
	tristate "Integrant ITD1000 Zero IF tuner for DVB-S/DSS"
	depends on DVB_CORE && I2C
	default m if !MEDIA_SUBDRV_AUTOSELECT
	help
	  A DVB-S tuner module. Say Y when you want to support this frontend.

config DVB_TUNER_CX24113
	tristate "Conexant CX24113/CX24128 tuner for DVB-S/DSS"
	depends on DVB_CORE && I2C
	default m if !MEDIA_SUBDRV_AUTOSELECT
	help
	  A DVB-S tuner module. Say Y when you want to support this frontend.


config DVB_TDA826X
	tristate "Philips TDA826X silicon tuner"
	depends on DVB_CORE && I2C
	default m if !MEDIA_SUBDRV_AUTOSELECT
	help
	  A DVB-S silicon tuner module. Say Y when you want to support this tuner.

config DVB_TUA6100
	tristate "Infineon TUA6100 PLL"
	depends on DVB_CORE && I2C
	default m if !MEDIA_SUBDRV_AUTOSELECT
	help
	  A DVB-S PLL chip.

config DVB_CX24116
	tristate "Conexant CX24116 based"
	depends on DVB_CORE && I2C
	default m if !MEDIA_SUBDRV_AUTOSELECT
	help
	  A DVB-S/S2 tuner module. Say Y when you want to support this frontend.

config DVB_CX24117
	tristate "Conexant CX24117 based"
	depends on DVB_CORE && I2C
	default m if !MEDIA_SUBDRV_AUTOSELECT
	help
	  A Dual DVB-S/S2 tuner module. Say Y when you want to support this frontend.

config DVB_SI21XX
	tristate "Silicon Labs SI21XX based"
	depends on DVB_CORE && I2C
	default m if !MEDIA_SUBDRV_AUTOSELECT
	help
	  A DVB-S tuner module. Say Y when you want to support this frontend.

config DVB_TS2020
	tristate "Montage Tehnology TS2020 based tuners"
	depends on DVB_CORE && I2C
	default m if !MEDIA_SUBDRV_AUTOSELECT
	help
	  A DVB-S/S2 silicon tuner. Say Y when you want to support this tuner.

config DVB_DS3000
	tristate "Montage Tehnology DS3000 based"
	depends on DVB_CORE && I2C
	default m if !MEDIA_SUBDRV_AUTOSELECT
	help
	  A DVB-S/S2 tuner module. Say Y when you want to support this frontend.

config DVB_MB86A16
	tristate "Fujitsu MB86A16 based"
	depends on DVB_CORE && I2C
	default m if !MEDIA_SUBDRV_AUTOSELECT
	help
	  A DVB-S/DSS Direct Conversion reveiver.
	  Say Y when you want to support this frontend.

config DVB_TDA10071
	tristate "NXP TDA10071"
	depends on DVB_CORE && I2C
	default m if !MEDIA_SUBDRV_AUTOSELECT
	help
	  Say Y when you want to support this frontend.

comment "DVB-T (terrestrial) frontends"
	depends on DVB_CORE

config DVB_SP8870
	tristate "Spase sp8870 based"
	depends on DVB_CORE && I2C
	default m if !MEDIA_SUBDRV_AUTOSELECT
	help
	  A DVB-T tuner module. Say Y when you want to support this frontend.

	  This driver needs external firmware. Please use the command
	  "<kerneldir>/Documentation/dvb/get_dvb_firmware sp8870" to
	  download/extract it, and then copy it to /usr/lib/hotplug/firmware
	  or /lib/firmware (depending on configuration of firmware hotplug).

config DVB_SP887X
	tristate "Spase sp887x based"
	depends on DVB_CORE && I2C
	default m if !MEDIA_SUBDRV_AUTOSELECT
	help
	  A DVB-T tuner module. Say Y when you want to support this frontend.

	  This driver needs external firmware. Please use the command
	  "<kerneldir>/Documentation/dvb/get_dvb_firmware sp887x" to
	  download/extract it, and then copy it to /usr/lib/hotplug/firmware
	  or /lib/firmware (depending on configuration of firmware hotplug).

config DVB_CX22700
	tristate "Conexant CX22700 based"
	depends on DVB_CORE && I2C
	default m if !MEDIA_SUBDRV_AUTOSELECT
	help
	  A DVB-T tuner module. Say Y when you want to support this frontend.

config DVB_CX22702
	tristate "Conexant cx22702 demodulator (OFDM)"
	depends on DVB_CORE && I2C
	default m if !MEDIA_SUBDRV_AUTOSELECT
	help
	  A DVB-T tuner module. Say Y when you want to support this frontend.

config DVB_S5H1432
	tristate "Samsung s5h1432 demodulator (OFDM)"
	depends on DVB_CORE && I2C
	default m if !MEDIA_SUBDRV_AUTOSELECT
	help
	  A DVB-T tuner module. Say Y when you want to support this frontend.

config DVB_DRXD
	tristate "Micronas DRXD driver"
	depends on DVB_CORE && I2C
	default m if !MEDIA_SUBDRV_AUTOSELECT
	help
	  A DVB-T tuner module. Say Y when you want to support this frontend.

	  Note: this driver was based on vendor driver reference code (released
	  under the GPL) as opposed to the existing drx397xd driver, which
	  was written via reverse engineering.

config DVB_L64781
	tristate "LSI L64781"
	depends on DVB_CORE && I2C
	default m if !MEDIA_SUBDRV_AUTOSELECT
	help
	  A DVB-T tuner module. Say Y when you want to support this frontend.

config DVB_TDA1004X
	tristate "Philips TDA10045H/TDA10046H based"
	depends on DVB_CORE && I2C
	default m if !MEDIA_SUBDRV_AUTOSELECT
	help
	  A DVB-T tuner module. Say Y when you want to support this frontend.

	  This driver needs external firmware. Please use the commands
	  "<kerneldir>/Documentation/dvb/get_dvb_firmware tda10045",
	  "<kerneldir>/Documentation/dvb/get_dvb_firmware tda10046" to
	  download/extract them, and then copy them to /usr/lib/hotplug/firmware
	  or /lib/firmware (depending on configuration of firmware hotplug).

config DVB_NXT6000
	tristate "NxtWave Communications NXT6000 based"
	depends on DVB_CORE && I2C
	default m if !MEDIA_SUBDRV_AUTOSELECT
	help
	  A DVB-T tuner module. Say Y when you want to support this frontend.

config DVB_MT352
	tristate "Zarlink MT352 based"
	depends on DVB_CORE && I2C
	default m if !MEDIA_SUBDRV_AUTOSELECT
	help
	  A DVB-T tuner module. Say Y when you want to support this frontend.

config DVB_ZL10353
	tristate "Zarlink ZL10353 based"
	depends on DVB_CORE && I2C
	default m if !MEDIA_SUBDRV_AUTOSELECT
	help
	  A DVB-T tuner module. Say Y when you want to support this frontend.

config DVB_DIB3000MB
	tristate "DiBcom 3000M-B"
	depends on DVB_CORE && I2C
	default m if !MEDIA_SUBDRV_AUTOSELECT
	help
	  A DVB-T tuner module. Designed for mobile usage. Say Y when you want
	  to support this frontend.

config DVB_DIB3000MC
	tristate "DiBcom 3000P/M-C"
	depends on DVB_CORE && I2C
	default m if !MEDIA_SUBDRV_AUTOSELECT
	help
	  A DVB-T tuner module. Designed for mobile usage. Say Y when you want
	  to support this frontend.

config DVB_DIB7000M
	tristate "DiBcom 7000MA/MB/PA/PB/MC"
	depends on DVB_CORE && I2C
	default m if !MEDIA_SUBDRV_AUTOSELECT
	help
	  A DVB-T tuner module. Designed for mobile usage. Say Y when you want
	  to support this frontend.

config DVB_DIB7000P
	tristate "DiBcom 7000PC"
	depends on DVB_CORE && I2C
	default m if !MEDIA_SUBDRV_AUTOSELECT
	help
	  A DVB-T tuner module. Designed for mobile usage. Say Y when you want
	  to support this frontend.

config DVB_DIB9000
	tristate "DiBcom 9000"
	depends on DVB_CORE && I2C
	default m if !MEDIA_SUBDRV_AUTOSELECT
	help
	  A DVB-T tuner module. Designed for mobile usage. Say Y when you want
	  to support this frontend.

config DVB_TDA10048
	tristate "Philips TDA10048HN based"
	depends on DVB_CORE && I2C
	default m if !MEDIA_SUBDRV_AUTOSELECT
	help
	  A DVB-T tuner module. Say Y when you want to support this frontend.

config DVB_AF9013
	tristate "Afatech AF9013 demodulator"
	depends on DVB_CORE && I2C
	default m if !MEDIA_SUBDRV_AUTOSELECT
	help
	  Say Y when you want to support this frontend.

config DVB_EC100
	tristate "E3C EC100"
	depends on DVB_CORE && I2C
	default m if !MEDIA_SUBDRV_AUTOSELECT
	help
	  Say Y when you want to support this frontend.

config DVB_HD29L2
	tristate "HDIC HD29L2"
	depends on DVB_CORE && I2C
	default m if !MEDIA_SUBDRV_AUTOSELECT
	help
	  Say Y when you want to support this frontend.

config DVB_STV0367
	tristate "ST STV0367 based"
	depends on DVB_CORE && I2C
	default m if !MEDIA_SUBDRV_AUTOSELECT
	help
	  A DVB-T/C tuner module. Say Y when you want to support this frontend.

config DVB_CXD2820R
	tristate "Sony CXD2820R"
	depends on DVB_CORE && I2C
	default m if !MEDIA_SUBDRV_AUTOSELECT
	help
	  Say Y when you want to support this frontend.

config DVB_RTL2830
	tristate "Realtek RTL2830 DVB-T"
	depends on DVB_CORE && I2C
	default m if !MEDIA_SUBDRV_AUTOSELECT
	help
	  Say Y when you want to support this frontend.

config DVB_RTL2832
	tristate "Realtek RTL2832 DVB-T"
	depends on DVB_CORE && I2C && I2C_MUX
	default m if !MEDIA_SUBDRV_AUTOSELECT
	help
	  Say Y when you want to support this frontend.

config DVB_RTL2832_SDR
	tristate "Realtek RTL2832 SDR"
	depends on DVB_CORE && I2C && I2C_MUX && VIDEO_V4L2 && MEDIA_SDR_SUPPORT && USB
	select DVB_RTL2832
	select VIDEOBUF2_VMALLOC
	default m if !MEDIA_SUBDRV_AUTOSELECT
	help
	  Say Y when you want to support this SDR module.

config DVB_SI2168
	tristate "Silicon Labs Si2168"
	depends on DVB_CORE && I2C && I2C_MUX
	default m if !MEDIA_SUBDRV_AUTOSELECT
	help
	  Say Y when you want to support this frontend.

config DVB_AS102_FE
	tristate
	depends on DVB_CORE
	default DVB_AS102

comment "DVB-C (cable) frontends"
	depends on DVB_CORE

config DVB_VES1820
	tristate "VLSI VES1820 based"
	depends on DVB_CORE && I2C
	default m if !MEDIA_SUBDRV_AUTOSELECT
	help
	  A DVB-C tuner module. Say Y when you want to support this frontend.

config DVB_TDA10021
	tristate "Philips TDA10021 based"
	depends on DVB_CORE && I2C
	default m if !MEDIA_SUBDRV_AUTOSELECT
	help
	  A DVB-C tuner module. Say Y when you want to support this frontend.

config DVB_TDA10023
	tristate "Philips TDA10023 based"
	depends on DVB_CORE && I2C
	default m if !MEDIA_SUBDRV_AUTOSELECT
	help
	  A DVB-C tuner module. Say Y when you want to support this frontend.

config DVB_STV0297
	tristate "ST STV0297 based"
	depends on DVB_CORE && I2C
	default m if !MEDIA_SUBDRV_AUTOSELECT
	help
	  A DVB-C tuner module. Say Y when you want to support this frontend.

comment "ATSC (North American/Korean Terrestrial/Cable DTV) frontends"
	depends on DVB_CORE

config DVB_NXT200X
	tristate "NxtWave Communications NXT2002/NXT2004 based"
	depends on DVB_CORE && I2C
	default m if !MEDIA_SUBDRV_AUTOSELECT
	help
	  An ATSC 8VSB and QAM64/256 tuner module. Say Y when you want
	  to support this frontend.

	  This driver needs external firmware. Please use the commands
	  "<kerneldir>/Documentation/dvb/get_dvb_firmware nxt2002" and
	  "<kerneldir>/Documentation/dvb/get_dvb_firmware nxt2004" to
	  download/extract them, and then copy them to /usr/lib/hotplug/firmware
	  or /lib/firmware (depending on configuration of firmware hotplug).

config DVB_OR51211
	tristate "Oren OR51211 based"
	depends on DVB_CORE && I2C
	default m if !MEDIA_SUBDRV_AUTOSELECT
	help
	  An ATSC 8VSB tuner module. Say Y when you want to support this frontend.

	  This driver needs external firmware. Please use the command
	  "<kerneldir>/Documentation/dvb/get_dvb_firmware or51211" to
	  download it, and then copy it to /usr/lib/hotplug/firmware
	  or /lib/firmware (depending on configuration of firmware hotplug).

config DVB_OR51132
	tristate "Oren OR51132 based"
	depends on DVB_CORE && I2C
	default m if !MEDIA_SUBDRV_AUTOSELECT
	help
	  An ATSC 8VSB and QAM64/256 tuner module. Say Y when you want
	  to support this frontend.

	  This driver needs external firmware. Please use the commands
	  "<kerneldir>/Documentation/dvb/get_dvb_firmware or51132_vsb" and/or
	  "<kerneldir>/Documentation/dvb/get_dvb_firmware or51132_qam" to
	  download firmwares for 8VSB and QAM64/256, respectively. Copy them to
	  /usr/lib/hotplug/firmware or /lib/firmware (depending on
	  configuration of firmware hotplug).

config DVB_BCM3510
	tristate "Broadcom BCM3510"
	depends on DVB_CORE && I2C
	default m if !MEDIA_SUBDRV_AUTOSELECT
	help
	  An ATSC 8VSB/16VSB and QAM64/256 tuner module. Say Y when you want to
	  support this frontend.

config DVB_LGDT330X
	tristate "LG Electronics LGDT3302/LGDT3303 based"
	depends on DVB_CORE && I2C
	default m if !MEDIA_SUBDRV_AUTOSELECT
	help
	  An ATSC 8VSB and QAM64/256 tuner module. Say Y when you want
	  to support this frontend.

config DVB_LGDT3305
	tristate "LG Electronics LGDT3304 and LGDT3305 based"
	depends on DVB_CORE && I2C
	default m if !MEDIA_SUBDRV_AUTOSELECT
	help
	  An ATSC 8VSB and QAM64/256 tuner module. Say Y when you want
	  to support this frontend.

config DVB_LG2160
	tristate "LG Electronics LG216x based"
	depends on DVB_CORE && I2C
	default m if !MEDIA_SUBDRV_AUTOSELECT
	help
	  An ATSC/MH demodulator module. Say Y when you want
	  to support this frontend.

config DVB_S5H1409
	tristate "Samsung S5H1409 based"
	depends on DVB_CORE && I2C
	default m if !MEDIA_SUBDRV_AUTOSELECT
	help
	  An ATSC 8VSB and QAM64/256 tuner module. Say Y when you want
	  to support this frontend.

config DVB_AU8522
	depends on I2C
	tristate

config DVB_AU8522_DTV
	tristate "Auvitek AU8522 based DTV demod"
	depends on DVB_CORE && I2C
	select DVB_AU8522
	default m if !MEDIA_SUBDRV_AUTOSELECT
	help
	  An ATSC 8VSB, QAM64/256 & NTSC demodulator module. Say Y when
	  you want to enable DTV demodulation support for this frontend.

config DVB_AU8522_V4L
	tristate "Auvitek AU8522 based ATV demod"
	depends on VIDEO_V4L2 && I2C
	select DVB_AU8522
	default m if !MEDIA_SUBDRV_AUTOSELECT
	help
	  An ATSC 8VSB, QAM64/256 & NTSC demodulator module. Say Y when
	  you want to enable ATV demodulation support for this frontend.

config DVB_S5H1411
	tristate "Samsung S5H1411 based"
	depends on DVB_CORE && I2C
	default m if !MEDIA_SUBDRV_AUTOSELECT
	help
	  An ATSC 8VSB and QAM64/256 tuner module. Say Y when you want
	  to support this frontend.

comment "ISDB-T (terrestrial) frontends"
	depends on DVB_CORE

config DVB_S921
	tristate "Sharp S921 frontend"
	depends on DVB_CORE && I2C
	default m if !MEDIA_SUBDRV_AUTOSELECT
	help
	  AN ISDB-T DQPSK, QPSK, 16QAM and 64QAM 1seg tuner module.
	  Say Y when you want to support this frontend.

config DVB_DIB8000
	tristate "DiBcom 8000MB/MC"
	depends on DVB_CORE && I2C
	default m if !MEDIA_SUBDRV_AUTOSELECT
	help
	  A driver for DiBcom's DiB8000 ISDB-T/ISDB-Tsb demodulator.
	  Say Y when you want to support this frontend.

config DVB_MB86A20S
	tristate "Fujitsu mb86a20s"
	depends on DVB_CORE && I2C
	default m if !MEDIA_SUBDRV_AUTOSELECT
	help
	  A driver for Fujitsu mb86a20s ISDB-T/ISDB-Tsb demodulator.
	  Say Y when you want to support this frontend.

<<<<<<< HEAD
=======
comment "ISDB-S (satellite) & ISDB-T (terrestrial) frontends"
	depends on DVB_CORE

>>>>>>> e529fea9
config DVB_TC90522
	tristate "Toshiba TC90522"
	depends on DVB_CORE && I2C
	default m if !MEDIA_SUBDRV_AUTOSELECT
	help
<<<<<<< HEAD
	  A Toshiba TC90522 2xISDB-T + 2xISDB-S demodulator.
=======
	  Toshiba TC90522 2xISDB-S 8PSK + 2xISDB-T OFDM demodulator.
>>>>>>> e529fea9
	  Say Y when you want to support this frontend.

comment "Digital terrestrial only tuners/PLL"
	depends on DVB_CORE

config DVB_PLL
	tristate "Generic I2C PLL based tuners"
	depends on DVB_CORE && I2C
	default m if !MEDIA_SUBDRV_AUTOSELECT
	help
	  This module drives a number of tuners based on PLL chips with a
	  common I2C interface. Say Y when you want to support these tuners.

config DVB_TUNER_DIB0070
	tristate "DiBcom DiB0070 silicon base-band tuner"
	depends on I2C
	default m if !MEDIA_SUBDRV_AUTOSELECT
	help
	  A driver for the silicon baseband tuner DiB0070 from DiBcom.
	  This device is only used inside a SiP called together with a
	  demodulator for now.

config DVB_TUNER_DIB0090
	tristate "DiBcom DiB0090 silicon base-band tuner"
	depends on I2C
	default m if !MEDIA_SUBDRV_AUTOSELECT
	help
	  A driver for the silicon baseband tuner DiB0090 from DiBcom.
	  This device is only used inside a SiP called together with a
	  demodulator for now.

comment "SEC control devices for DVB-S"
	depends on DVB_CORE

source "drivers/media/dvb-frontends/drx39xyj/Kconfig"

config DVB_LNBP21
	tristate "LNBP21/LNBH24 SEC controllers"
	depends on DVB_CORE && I2C
	default m if !MEDIA_SUBDRV_AUTOSELECT
	help
	  An SEC control chips.

config DVB_LNBP22
	tristate "LNBP22 SEC controllers"
	depends on DVB_CORE && I2C
	default m if !MEDIA_SUBDRV_AUTOSELECT
	help
	  LNB power supply and control voltage
	  regulator chip with step-up converter
	  and I2C interface.
	  Say Y when you want to support this chip.

config DVB_ISL6405
	tristate "ISL6405 SEC controller"
	depends on DVB_CORE && I2C
	default m if !MEDIA_SUBDRV_AUTOSELECT
	help
	  An SEC control chip.

config DVB_ISL6421
	tristate "ISL6421 SEC controller"
	depends on DVB_CORE && I2C
	default m if !MEDIA_SUBDRV_AUTOSELECT
	help
	  An SEC control chip.

config DVB_ISL6423
	tristate "ISL6423 SEC controller"
	depends on DVB_CORE && I2C
	default m if !MEDIA_SUBDRV_AUTOSELECT
	help
	  A SEC controller chip from Intersil

config DVB_A8293
	tristate "Allegro A8293"
	depends on DVB_CORE && I2C
	default m if !MEDIA_SUBDRV_AUTOSELECT

config DVB_SP2
	tristate "CIMaX SP2"
	depends on DVB_CORE && I2C
	default m if !MEDIA_SUBDRV_AUTOSELECT
	help
	  CIMaX SP2/SP2HF Common Interface module.

config DVB_LGS8GL5
	tristate "Silicon Legend LGS-8GL5 demodulator (OFDM)"
	depends on DVB_CORE && I2C
	default m if !MEDIA_SUBDRV_AUTOSELECT
	help
	  A DMB-TH tuner module. Say Y when you want to support this frontend.

config DVB_LGS8GXX
	tristate "Legend Silicon LGS8913/LGS8GL5/LGS8GXX DMB-TH demodulator"
	depends on DVB_CORE && I2C
	select FW_LOADER
	default m if !MEDIA_SUBDRV_AUTOSELECT
	help
	  A DMB-TH tuner module. Say Y when you want to support this frontend.

config DVB_ATBM8830
	tristate "AltoBeam ATBM8830/8831 DMB-TH demodulator"
	depends on DVB_CORE && I2C
	default m if !MEDIA_SUBDRV_AUTOSELECT
	help
	  A DMB-TH tuner module. Say Y when you want to support this frontend.

config DVB_TDA665x
	tristate "TDA665x tuner"
	depends on DVB_CORE && I2C
	default m if !MEDIA_SUBDRV_AUTOSELECT
	help
	  Support for tuner modules based on Philips TDA6650/TDA6651 chips.
	  Say Y when you want to support this chip.

	  Currently supported tuners:
	  * Panasonic ENV57H12D5 (ET-50DT)

config DVB_IX2505V
	tristate "Sharp IX2505V silicon tuner"
	depends on DVB_CORE && I2C
	default m if !MEDIA_SUBDRV_AUTOSELECT
	help
	  A DVB-S tuner module. Say Y when you want to support this frontend.

config DVB_M88RS2000
	tristate "M88RS2000 DVB-S demodulator and tuner"
	depends on DVB_CORE && I2C
	default m if !MEDIA_SUBDRV_AUTOSELECT
	help
	  A DVB-S tuner module.
	  Say Y when you want to support this frontend.

config DVB_AF9033
	tristate "Afatech AF9033 DVB-T demodulator"
	depends on DVB_CORE && I2C
	default m if !MEDIA_SUBDRV_AUTOSELECT

comment "Tools to develop new frontends"

config DVB_DUMMY_FE
	tristate "Dummy frontend driver"
	default n
endmenu<|MERGE_RESOLUTION|>--- conflicted
+++ resolved
@@ -648,22 +648,15 @@
 	  A driver for Fujitsu mb86a20s ISDB-T/ISDB-Tsb demodulator.
 	  Say Y when you want to support this frontend.
 
-<<<<<<< HEAD
-=======
 comment "ISDB-S (satellite) & ISDB-T (terrestrial) frontends"
 	depends on DVB_CORE
 
->>>>>>> e529fea9
 config DVB_TC90522
 	tristate "Toshiba TC90522"
 	depends on DVB_CORE && I2C
 	default m if !MEDIA_SUBDRV_AUTOSELECT
 	help
-<<<<<<< HEAD
-	  A Toshiba TC90522 2xISDB-T + 2xISDB-S demodulator.
-=======
 	  Toshiba TC90522 2xISDB-S 8PSK + 2xISDB-T OFDM demodulator.
->>>>>>> e529fea9
 	  Say Y when you want to support this frontend.
 
 comment "Digital terrestrial only tuners/PLL"
