--- conflicted
+++ resolved
@@ -1886,11 +1886,7 @@
 	return 0;
 }
 
-<<<<<<< HEAD
-static int GetLockStatus(struct drxk_state *state, u32 *pLockStatus)
-=======
 static int get_lock_status(struct drxk_state *state, u32 *p_lock_status)
->>>>>>> d0e0ac97
 {
 	int status = -EINVAL;
 
@@ -2440,13 +2436,8 @@
 	return status;
 }
 
-<<<<<<< HEAD
-static int GetQAMSignalToNoise(struct drxk_state *state,
-			       s32 *pSignalToNoise)
-=======
 static int get_qam_signal_to_noise(struct drxk_state *state,
 			       s32 *p_signal_to_noise)
->>>>>>> d0e0ac97
 {
 	int status = 0;
 	u16 qam_sl_err_power = 0;	/* accum. error between
@@ -2588,11 +2579,7 @@
 		/* log(x) x = (16bits + 16bits) << 15 ->32 bits  */
 		c = log10times100(sqr_err_iq);
 
-<<<<<<< HEAD
-		iMER = a + b - c;
-=======
 		i_mer = a + b - c;
->>>>>>> d0e0ac97
 	}
 	*p_signal_to_noise = i_mer;
 
@@ -6422,16 +6409,6 @@
 	p->post_bit_error.stat[0].scale = FE_SCALE_NOT_AVAILABLE;
 	p->post_bit_count.stat[0].scale = FE_SCALE_NOT_AVAILABLE;
 
-	/* After set_frontend, stats aren't avaliable */
-	p->strength.stat[0].scale = FE_SCALE_RELATIVE;
-	p->cnr.stat[0].scale = FE_SCALE_NOT_AVAILABLE;
-	p->block_error.stat[0].scale = FE_SCALE_NOT_AVAILABLE;
-	p->block_count.stat[0].scale = FE_SCALE_NOT_AVAILABLE;
-	p->pre_bit_error.stat[0].scale = FE_SCALE_NOT_AVAILABLE;
-	p->pre_bit_count.stat[0].scale = FE_SCALE_NOT_AVAILABLE;
-	p->post_bit_error.stat[0].scale = FE_SCALE_NOT_AVAILABLE;
-	p->post_bit_count.stat[0].scale = FE_SCALE_NOT_AVAILABLE;
-
 	/* printk(KERN_DEBUG "drxk: %s IF=%d done\n", __func__, IF); */
 
 	return 0;
@@ -6440,33 +6417,6 @@
 static int get_strength(struct drxk_state *state, u64 *strength)
 {
 	int status;
-<<<<<<< HEAD
-	struct SCfgAgc   rfAgc, ifAgc;
-	u32          totalGain  = 0;
-	u32          atten      = 0;
-	u32          agcRange   = 0;
-	u16            scu_lvl  = 0;
-	u16            scu_coc  = 0;
-	/* FIXME: those are part of the tuner presets */
-	u16 tunerRfGain         = 50; /* Default value on az6007 driver */
-	u16 tunerIfGain         = 40; /* Default value on az6007 driver */
-
-	*strength = 0;
-
-	if (IsDVBT(state)) {
-		rfAgc = state->m_dvbtRfAgcCfg;
-		ifAgc = state->m_dvbtIfAgcCfg;
-	} else if (IsQAM(state)) {
-		rfAgc = state->m_qamRfAgcCfg;
-		ifAgc = state->m_qamIfAgcCfg;
-	} else {
-		rfAgc = state->m_atvRfAgcCfg;
-		ifAgc = state->m_atvIfAgcCfg;
-	}
-
-	if (rfAgc.ctrlMode == DRXK_AGC_CTRL_AUTO) {
-		/* SCU outputLevel */
-=======
 	struct s_cfg_agc   rf_agc, if_agc;
 	u32          total_gain  = 0;
 	u32          atten      = 0;
@@ -6492,7 +6442,6 @@
 
 	if (rf_agc.ctrl_mode == DRXK_AGC_CTRL_AUTO) {
 		/* SCU output_level */
->>>>>>> d0e0ac97
 		status = read16(state, SCU_RAM_AGC_RF_IACCU_HI__A, &scu_lvl);
 		if (status < 0)
 			return status;
@@ -6503,55 +6452,54 @@
 			return status;
 
 		if (((u32) scu_lvl + (u32) scu_coc) < 0xffff)
-<<<<<<< HEAD
-			rfAgc.outputLevel = scu_lvl + scu_coc;
+			rf_agc.output_level = scu_lvl + scu_coc;
 		else
-			rfAgc.outputLevel = 0xffff;
+			rf_agc.output_level = 0xffff;
 
 		/* Take RF gain into account */
-		totalGain += tunerRfGain;
+		total_gain += tuner_rf_gain;
 
 		/* clip output value */
-		if (rfAgc.outputLevel < rfAgc.minOutputLevel)
-			rfAgc.outputLevel = rfAgc.minOutputLevel;
-		if (rfAgc.outputLevel > rfAgc.maxOutputLevel)
-			rfAgc.outputLevel = rfAgc.maxOutputLevel;
-
-		agcRange = (u32) (rfAgc.maxOutputLevel - rfAgc.minOutputLevel);
-		if (agcRange > 0) {
+		if (rf_agc.output_level < rf_agc.min_output_level)
+			rf_agc.output_level = rf_agc.min_output_level;
+		if (rf_agc.output_level > rf_agc.max_output_level)
+			rf_agc.output_level = rf_agc.max_output_level;
+
+		agc_range = (u32) (rf_agc.max_output_level - rf_agc.min_output_level);
+		if (agc_range > 0) {
 			atten += 100UL *
-				((u32)(tunerRfGain)) *
-				((u32)(rfAgc.outputLevel - rfAgc.minOutputLevel))
-				/ agcRange;
+				((u32)(tuner_rf_gain)) *
+				((u32)(rf_agc.output_level - rf_agc.min_output_level))
+				/ agc_range;
 		}
 	}
 
-	if (ifAgc.ctrlMode == DRXK_AGC_CTRL_AUTO) {
+	if (if_agc.ctrl_mode == DRXK_AGC_CTRL_AUTO) {
 		status = read16(state, SCU_RAM_AGC_IF_IACCU_HI__A,
-				&ifAgc.outputLevel);
+				&if_agc.output_level);
 		if (status < 0)
 			return status;
 
 		status = read16(state, SCU_RAM_AGC_INGAIN_TGT_MIN__A,
-				&ifAgc.top);
+				&if_agc.top);
 		if (status < 0)
 			return status;
 
 		/* Take IF gain into account */
-		totalGain += (u32) tunerIfGain;
+		total_gain += (u32) tuner_if_gain;
 
 		/* clip output value */
-		if (ifAgc.outputLevel < ifAgc.minOutputLevel)
-			ifAgc.outputLevel = ifAgc.minOutputLevel;
-		if (ifAgc.outputLevel > ifAgc.maxOutputLevel)
-			ifAgc.outputLevel = ifAgc.maxOutputLevel;
-
-		agcRange  = (u32) (ifAgc.maxOutputLevel - ifAgc.minOutputLevel);
-		if (agcRange > 0) {
+		if (if_agc.output_level < if_agc.min_output_level)
+			if_agc.output_level = if_agc.min_output_level;
+		if (if_agc.output_level > if_agc.max_output_level)
+			if_agc.output_level = if_agc.max_output_level;
+
+		agc_range  = (u32)(if_agc.max_output_level - if_agc.min_output_level);
+		if (agc_range > 0) {
 			atten += 100UL *
-				((u32)(tunerIfGain)) *
-				((u32)(ifAgc.outputLevel - ifAgc.minOutputLevel))
-				/ agcRange;
+				((u32)(tuner_if_gain)) *
+				((u32)(if_agc.output_level - if_agc.min_output_level))
+				/ agc_range;
 		}
 	}
 
@@ -6559,8 +6507,8 @@
 	 * Convert to 0..65535 scale.
 	 * If it can't be measured (AGC is disabled), just show 100%.
 	 */
-	if (totalGain > 0)
-		*strength = (65535UL * atten / totalGain / 100);
+	if (total_gain > 0)
+		*strength = (65535UL * atten / total_gain / 100);
 	else
 		*strength = 65535;
 
@@ -6582,86 +6530,6 @@
 	u32 pkt_count;
 	u32 pkt_error_count;
 	s32 cnr;
-=======
-			rf_agc.output_level = scu_lvl + scu_coc;
-		else
-			rf_agc.output_level = 0xffff;
-
-		/* Take RF gain into account */
-		total_gain += tuner_rf_gain;
-
-		/* clip output value */
-		if (rf_agc.output_level < rf_agc.min_output_level)
-			rf_agc.output_level = rf_agc.min_output_level;
-		if (rf_agc.output_level > rf_agc.max_output_level)
-			rf_agc.output_level = rf_agc.max_output_level;
-
-		agc_range = (u32) (rf_agc.max_output_level - rf_agc.min_output_level);
-		if (agc_range > 0) {
-			atten += 100UL *
-				((u32)(tuner_rf_gain)) *
-				((u32)(rf_agc.output_level - rf_agc.min_output_level))
-				/ agc_range;
-		}
-	}
-
-	if (if_agc.ctrl_mode == DRXK_AGC_CTRL_AUTO) {
-		status = read16(state, SCU_RAM_AGC_IF_IACCU_HI__A,
-				&if_agc.output_level);
-		if (status < 0)
-			return status;
->>>>>>> d0e0ac97
-
-		status = read16(state, SCU_RAM_AGC_INGAIN_TGT_MIN__A,
-				&if_agc.top);
-		if (status < 0)
-			return status;
-
-		/* Take IF gain into account */
-		total_gain += (u32) tuner_if_gain;
-
-		/* clip output value */
-		if (if_agc.output_level < if_agc.min_output_level)
-			if_agc.output_level = if_agc.min_output_level;
-		if (if_agc.output_level > if_agc.max_output_level)
-			if_agc.output_level = if_agc.max_output_level;
-
-		agc_range  = (u32)(if_agc.max_output_level - if_agc.min_output_level);
-		if (agc_range > 0) {
-			atten += 100UL *
-				((u32)(tuner_if_gain)) *
-				((u32)(if_agc.output_level - if_agc.min_output_level))
-				/ agc_range;
-		}
-	}
-
-	/*
-	 * Convert to 0..65535 scale.
-	 * If it can't be measured (AGC is disabled), just show 100%.
-	 */
-	if (total_gain > 0)
-		*strength = (65535UL * atten / total_gain / 100);
-	else
-		*strength = 65535;
-
-	return 0;
-}
-
-static int drxk_get_stats(struct dvb_frontend *fe)
-{
-	struct dtv_frontend_properties *c = &fe->dtv_property_cache;
-	struct drxk_state *state = fe->demodulator_priv;
-	int status;
-	u32 stat;
-	u16 reg16;
-	u32 post_bit_count;
-	u32 post_bit_err_count;
-	u32 post_bit_error_scale;
-	u32 pre_bit_err_count;
-	u32 pre_bit_count;
-	u32 pkt_count;
-	u32 pkt_error_count;
-	s32 cnr;
 
 	if (state->m_drxk_state == DRXK_NO_DEV)
 		return -ENODEV;
@@ -6670,11 +6538,7 @@
 
 	/* get status */
 	state->fe_status = 0;
-<<<<<<< HEAD
-	GetLockStatus(state, &stat);
-=======
 	get_lock_status(state, &stat);
->>>>>>> d0e0ac97
 	if (stat == MPEG_LOCK)
 		state->fe_status |= 0x1f;
 	if (stat == FEC_LOCK)
@@ -6690,11 +6554,7 @@
 
 
 	if (stat >= DEMOD_LOCK) {
-<<<<<<< HEAD
-		GetSignalToNoise(state, &cnr);
-=======
 		get_signal_to_noise(state, &cnr);
->>>>>>> d0e0ac97
 		c->cnr.stat[0].svalue = cnr * 100;
 		c->cnr.stat[0].scale = FE_SCALE_DECIBEL;
 	} else {
@@ -6715,17 +6575,11 @@
 
 	/* BER measurement is valid if at least FEC lock is achieved */
 
-<<<<<<< HEAD
-	/* OFDM_EC_VD_REQ_SMB_CNT__A and/or OFDM_EC_VD_REQ_BIT_CNT can be written
-		to set nr of symbols or bits over which
-		to measure EC_VD_REG_ERR_BIT_CNT__A . See CtrlSetCfg(). */
-=======
 	/*
 	 * OFDM_EC_VD_REQ_SMB_CNT__A and/or OFDM_EC_VD_REQ_BIT_CNT can be
 	 * written to set nr of symbols or bits over which to measure
 	 * EC_VD_REG_ERR_BIT_CNT__A . See CtrlSetCfg().
 	 */
->>>>>>> d0e0ac97
 
 	/* Read registers for post/preViterbi BER calculation */
 	status = read16(state, OFDM_EC_VD_ERR_BIT_CNT__A, &reg16);
@@ -6830,11 +6684,7 @@
 	if (state->m_drxk_state == DRXK_UNINITIALIZED)
 		return -EAGAIN;
 
-<<<<<<< HEAD
-	GetSignalToNoise(state, &snr2);
-=======
 	get_signal_to_noise(state, &snr2);
->>>>>>> d0e0ac97
 
 	/* No negative SNR, clip to zero */
 	if (snr2 < 0)
@@ -7023,11 +6873,7 @@
 	p->post_bit_error.stat[0].scale = FE_SCALE_NOT_AVAILABLE;
 	p->post_bit_count.stat[0].scale = FE_SCALE_NOT_AVAILABLE;
 
-<<<<<<< HEAD
-	printk(KERN_INFO "drxk: frontend initialized.\n");
-=======
 	pr_info("frontend initialized.\n");
->>>>>>> d0e0ac97
 	return &state->frontend;
 
 error:
