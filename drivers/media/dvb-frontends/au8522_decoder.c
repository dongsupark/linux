/*
 * Auvitek AU8522 QAM/8VSB demodulator driver and video decoder
 *
 * Copyright (C) 2009 Devin Heitmueller <dheitmueller@linuxtv.org>
 * Copyright (C) 2005-2008 Auvitek International, Ltd.
 *
 * This program is free software; you can redistribute it and/or
 * modify it under the terms of the GNU General Public License
 * As published by the Free Software Foundation; either version 2
 * of the License, or (at your option) any later version.
 *
 * This program is distributed in the hope that it will be useful,
 * but WITHOUT ANY WARRANTY; without even the implied warranty of
 * MERCHANTABILITY or FITNESS FOR A PARTICULAR PURPOSE.  See the
 * GNU General Public License for more details.
 *
 * You should have received a copy of the GNU General Public License
 * along with this program; if not, write to the Free Software
 * Foundation, Inc., 51 Franklin Street, Fifth Floor, Boston, MA
 * 02110-1301, USA.
 */

/* Developer notes:
 *
 * VBI support is not yet working
 * Enough is implemented here for CVBS and S-Video inputs, but the actual
 *  analog demodulator code isn't implemented (not needed for xc5000 since it
 *  has its own demodulator and outputs CVBS)
 *
 */

#include <linux/kernel.h>
#include <linux/slab.h>
#include <linux/videodev2.h>
#include <linux/i2c.h>
#include <linux/delay.h>
#include <media/v4l2-common.h>
#include <media/v4l2-device.h>
#include "au8522.h"
#include "au8522_priv.h"

MODULE_AUTHOR("Devin Heitmueller");
MODULE_LICENSE("GPL");

static int au8522_analog_debug;


module_param_named(analog_debug, au8522_analog_debug, int, 0644);

MODULE_PARM_DESC(analog_debug,
		 "Analog debugging messages [0=Off (default) 1=On]");

struct au8522_register_config {
	u16 reg_name;
	u8 reg_val[8];
};


/* Video Decoder Filter Coefficients
   The values are as follows from left to right
   0="ATV RF" 1="ATV RF13" 2="CVBS" 3="S-Video" 4="PAL" 5=CVBS13" 6="SVideo13"
*/
static const struct au8522_register_config filter_coef[] = {
	{AU8522_FILTER_COEF_R410, {0x25, 0x00, 0x25, 0x25, 0x00, 0x00, 0x00} },
	{AU8522_FILTER_COEF_R411, {0x20, 0x00, 0x20, 0x20, 0x00, 0x00, 0x00} },
	{AU8522_FILTER_COEF_R412, {0x03, 0x00, 0x03, 0x03, 0x00, 0x00, 0x00} },
	{AU8522_FILTER_COEF_R413, {0xe6, 0x00, 0xe6, 0xe6, 0x00, 0x00, 0x00} },
	{AU8522_FILTER_COEF_R414, {0x40, 0x00, 0x40, 0x40, 0x00, 0x00, 0x00} },
	{AU8522_FILTER_COEF_R415, {0x1b, 0x00, 0x1b, 0x1b, 0x00, 0x00, 0x00} },
	{AU8522_FILTER_COEF_R416, {0xc0, 0x00, 0xc0, 0x04, 0x00, 0x00, 0x00} },
	{AU8522_FILTER_COEF_R417, {0x04, 0x00, 0x04, 0x04, 0x00, 0x00, 0x00} },
	{AU8522_FILTER_COEF_R418, {0x8c, 0x00, 0x8c, 0x8c, 0x00, 0x00, 0x00} },
	{AU8522_FILTER_COEF_R419, {0xa0, 0x40, 0xa0, 0xa0, 0x40, 0x40, 0x40} },
	{AU8522_FILTER_COEF_R41A, {0x21, 0x09, 0x21, 0x21, 0x09, 0x09, 0x09} },
	{AU8522_FILTER_COEF_R41B, {0x6c, 0x38, 0x6c, 0x6c, 0x38, 0x38, 0x38} },
	{AU8522_FILTER_COEF_R41C, {0x03, 0xff, 0x03, 0x03, 0xff, 0xff, 0xff} },
	{AU8522_FILTER_COEF_R41D, {0xbf, 0xc7, 0xbf, 0xbf, 0xc7, 0xc7, 0xc7} },
	{AU8522_FILTER_COEF_R41E, {0xa0, 0xdf, 0xa0, 0xa0, 0xdf, 0xdf, 0xdf} },
	{AU8522_FILTER_COEF_R41F, {0x10, 0x06, 0x10, 0x10, 0x06, 0x06, 0x06} },
	{AU8522_FILTER_COEF_R420, {0xae, 0x30, 0xae, 0xae, 0x30, 0x30, 0x30} },
	{AU8522_FILTER_COEF_R421, {0xc4, 0x01, 0xc4, 0xc4, 0x01, 0x01, 0x01} },
	{AU8522_FILTER_COEF_R422, {0x54, 0xdd, 0x54, 0x54, 0xdd, 0xdd, 0xdd} },
	{AU8522_FILTER_COEF_R423, {0xd0, 0xaf, 0xd0, 0xd0, 0xaf, 0xaf, 0xaf} },
	{AU8522_FILTER_COEF_R424, {0x1c, 0xf7, 0x1c, 0x1c, 0xf7, 0xf7, 0xf7} },
	{AU8522_FILTER_COEF_R425, {0x76, 0xdb, 0x76, 0x76, 0xdb, 0xdb, 0xdb} },
	{AU8522_FILTER_COEF_R426, {0x61, 0xc0, 0x61, 0x61, 0xc0, 0xc0, 0xc0} },
	{AU8522_FILTER_COEF_R427, {0xd1, 0x2f, 0xd1, 0xd1, 0x2f, 0x2f, 0x2f} },
	{AU8522_FILTER_COEF_R428, {0x84, 0xd8, 0x84, 0x84, 0xd8, 0xd8, 0xd8} },
	{AU8522_FILTER_COEF_R429, {0x06, 0xfb, 0x06, 0x06, 0xfb, 0xfb, 0xfb} },
	{AU8522_FILTER_COEF_R42A, {0x21, 0xd5, 0x21, 0x21, 0xd5, 0xd5, 0xd5} },
	{AU8522_FILTER_COEF_R42B, {0x0a, 0x3e, 0x0a, 0x0a, 0x3e, 0x3e, 0x3e} },
	{AU8522_FILTER_COEF_R42C, {0xe6, 0x15, 0xe6, 0xe6, 0x15, 0x15, 0x15} },
	{AU8522_FILTER_COEF_R42D, {0x01, 0x34, 0x01, 0x01, 0x34, 0x34, 0x34} },

};
#define NUM_FILTER_COEF (sizeof(filter_coef)\
			 / sizeof(struct au8522_register_config))


/* Registers 0x060b through 0x0652 are the LP Filter coefficients
   The values are as follows from left to right
   0="SIF" 1="ATVRF/ATVRF13"
   Note: the "ATVRF/ATVRF13" mode has never been tested
*/
static const struct au8522_register_config lpfilter_coef[] = {
	{0x060b, {0x21, 0x0b} },
	{0x060c, {0xad, 0xad} },
	{0x060d, {0x70, 0xf0} },
	{0x060e, {0xea, 0xe9} },
	{0x060f, {0xdd, 0xdd} },
	{0x0610, {0x08, 0x64} },
	{0x0611, {0x60, 0x60} },
	{0x0612, {0xf8, 0xb2} },
	{0x0613, {0x01, 0x02} },
	{0x0614, {0xe4, 0xb4} },
	{0x0615, {0x19, 0x02} },
	{0x0616, {0xae, 0x2e} },
	{0x0617, {0xee, 0xc5} },
	{0x0618, {0x56, 0x56} },
	{0x0619, {0x30, 0x58} },
	{0x061a, {0xf9, 0xf8} },
	{0x061b, {0x24, 0x64} },
	{0x061c, {0x07, 0x07} },
	{0x061d, {0x30, 0x30} },
	{0x061e, {0xa9, 0xed} },
	{0x061f, {0x09, 0x0b} },
	{0x0620, {0x42, 0xc2} },
	{0x0621, {0x1d, 0x2a} },
	{0x0622, {0xd6, 0x56} },
	{0x0623, {0x95, 0x8b} },
	{0x0624, {0x2b, 0x2b} },
	{0x0625, {0x30, 0x24} },
	{0x0626, {0x3e, 0x3e} },
	{0x0627, {0x62, 0xe2} },
	{0x0628, {0xe9, 0xf5} },
	{0x0629, {0x99, 0x19} },
	{0x062a, {0xd4, 0x11} },
	{0x062b, {0x03, 0x04} },
	{0x062c, {0xb5, 0x85} },
	{0x062d, {0x1e, 0x20} },
	{0x062e, {0x2a, 0xea} },
	{0x062f, {0xd7, 0xd2} },
	{0x0630, {0x15, 0x15} },
	{0x0631, {0xa3, 0xa9} },
	{0x0632, {0x1f, 0x1f} },
	{0x0633, {0xf9, 0xd1} },
	{0x0634, {0xc0, 0xc3} },
	{0x0635, {0x4d, 0x8d} },
	{0x0636, {0x21, 0x31} },
	{0x0637, {0x83, 0x83} },
	{0x0638, {0x08, 0x8c} },
	{0x0639, {0x19, 0x19} },
	{0x063a, {0x45, 0xa5} },
	{0x063b, {0xef, 0xec} },
	{0x063c, {0x8a, 0x8a} },
	{0x063d, {0xf4, 0xf6} },
	{0x063e, {0x8f, 0x8f} },
	{0x063f, {0x44, 0x0c} },
	{0x0640, {0xef, 0xf0} },
	{0x0641, {0x66, 0x66} },
	{0x0642, {0xcc, 0xd2} },
	{0x0643, {0x41, 0x41} },
	{0x0644, {0x63, 0x93} },
	{0x0645, {0x8e, 0x8e} },
	{0x0646, {0xa2, 0x42} },
	{0x0647, {0x7b, 0x7b} },
	{0x0648, {0x04, 0x04} },
	{0x0649, {0x00, 0x00} },
	{0x064a, {0x40, 0x40} },
	{0x064b, {0x8c, 0x98} },
	{0x064c, {0x00, 0x00} },
	{0x064d, {0x63, 0xc3} },
	{0x064e, {0x04, 0x04} },
	{0x064f, {0x20, 0x20} },
	{0x0650, {0x00, 0x00} },
	{0x0651, {0x40, 0x40} },
	{0x0652, {0x01, 0x01} },
};
#define NUM_LPFILTER_COEF (sizeof(lpfilter_coef)\
			   / sizeof(struct au8522_register_config))

static inline struct au8522_state *to_state(struct v4l2_subdev *sd)
{
	return container_of(sd, struct au8522_state, sd);
}

static void setup_vbi(struct au8522_state *state, int aud_input)
{
	int i;

	/* These are set to zero regardless of what mode we're in */
	au8522_writereg(state, AU8522_TVDEC_VBI_CTRL_H_REG017H, 0x00);
	au8522_writereg(state, AU8522_TVDEC_VBI_CTRL_L_REG018H, 0x00);
	au8522_writereg(state, AU8522_TVDEC_VBI_USER_TOTAL_BITS_REG019H, 0x00);
	au8522_writereg(state, AU8522_TVDEC_VBI_USER_TUNIT_H_REG01AH, 0x00);
	au8522_writereg(state, AU8522_TVDEC_VBI_USER_TUNIT_L_REG01BH, 0x00);
	au8522_writereg(state, AU8522_TVDEC_VBI_USER_THRESH1_REG01CH, 0x00);
	au8522_writereg(state, AU8522_TVDEC_VBI_USER_FRAME_PAT2_REG01EH, 0x00);
	au8522_writereg(state, AU8522_TVDEC_VBI_USER_FRAME_PAT1_REG01FH, 0x00);
	au8522_writereg(state, AU8522_TVDEC_VBI_USER_FRAME_PAT0_REG020H, 0x00);
	au8522_writereg(state, AU8522_TVDEC_VBI_USER_FRAME_MASK2_REG021H,
			0x00);
	au8522_writereg(state, AU8522_TVDEC_VBI_USER_FRAME_MASK1_REG022H,
			0x00);
	au8522_writereg(state, AU8522_TVDEC_VBI_USER_FRAME_MASK0_REG023H,
			0x00);

	/* Setup the VBI registers */
	for (i = 0x30; i < 0x60; i++)
		au8522_writereg(state, i, 0x40);

	/* For some reason, every register is 0x40 except register 0x44
	   (confirmed via the HVR-950q USB capture) */
	au8522_writereg(state, 0x44, 0x60);

	/* Enable VBI (we always do this regardless of whether the user is
	   viewing closed caption info) */
	au8522_writereg(state, AU8522_TVDEC_VBI_CTRL_H_REG017H,
			AU8522_TVDEC_VBI_CTRL_H_REG017H_CCON);

}

static void setup_decoder_defaults(struct au8522_state *state, u8 input_mode)
{
	int i;
	int filter_coef_type;

	/* Provide reasonable defaults for picture tuning values */
	au8522_writereg(state, AU8522_TVDEC_SHARPNESSREG009H, 0x07);
	au8522_writereg(state, AU8522_TVDEC_BRIGHTNESS_REG00AH, 0xed);
	au8522_writereg(state, AU8522_TVDEC_CONTRAST_REG00BH, 0x79);
	au8522_writereg(state, AU8522_TVDEC_SATURATION_CB_REG00CH, 0x80);
	au8522_writereg(state, AU8522_TVDEC_SATURATION_CR_REG00DH, 0x80);
	au8522_writereg(state, AU8522_TVDEC_HUE_H_REG00EH, 0x00);
	au8522_writereg(state, AU8522_TVDEC_HUE_L_REG00FH, 0x00);

	/* Other decoder registers */
	au8522_writereg(state, AU8522_TVDEC_INT_MASK_REG010H, 0x00);

	if (input_mode == 0x23) {
		/* S-Video input mapping */
		au8522_writereg(state, AU8522_VIDEO_MODE_REG011H, 0x04);
	} else {
		/* All other modes (CVBS/ATVRF etc.) */
		au8522_writereg(state, AU8522_VIDEO_MODE_REG011H, 0x00);
	}

	au8522_writereg(state, AU8522_TVDEC_PGA_REG012H,
			AU8522_TVDEC_PGA_REG012H_CVBS);
	au8522_writereg(state, AU8522_TVDEC_COMB_MODE_REG015H,
			AU8522_TVDEC_COMB_MODE_REG015H_CVBS);
	au8522_writereg(state, AU8522_TVDED_DBG_MODE_REG060H,
			AU8522_TVDED_DBG_MODE_REG060H_CVBS);
	au8522_writereg(state, AU8522_TVDEC_FORMAT_CTRL1_REG061H,
			AU8522_TVDEC_FORMAT_CTRL1_REG061H_FIELD_LEN_525 |
			AU8522_TVDEC_FORMAT_CTRL1_REG061H_LINE_LEN_63_492 |
			AU8522_TVDEC_FORMAT_CTRL1_REG061H_SUBCARRIER_NTSC_MN);
	au8522_writereg(state, AU8522_TVDEC_FORMAT_CTRL2_REG062H,
			AU8522_TVDEC_FORMAT_CTRL2_REG062H_STD_NTSC);
	au8522_writereg(state, AU8522_TVDEC_VCR_DET_LLIM_REG063H,
			AU8522_TVDEC_VCR_DET_LLIM_REG063H_CVBS);
	au8522_writereg(state, AU8522_TVDEC_VCR_DET_HLIM_REG064H,
			AU8522_TVDEC_VCR_DET_HLIM_REG064H_CVBS);
	au8522_writereg(state, AU8522_TVDEC_COMB_VDIF_THR1_REG065H,
			AU8522_TVDEC_COMB_VDIF_THR1_REG065H_CVBS);
	au8522_writereg(state, AU8522_TVDEC_COMB_VDIF_THR2_REG066H,
			AU8522_TVDEC_COMB_VDIF_THR2_REG066H_CVBS);
	au8522_writereg(state, AU8522_TVDEC_COMB_VDIF_THR3_REG067H,
			AU8522_TVDEC_COMB_VDIF_THR3_REG067H_CVBS);
	au8522_writereg(state, AU8522_TVDEC_COMB_NOTCH_THR_REG068H,
			AU8522_TVDEC_COMB_NOTCH_THR_REG068H_CVBS);
	au8522_writereg(state, AU8522_TVDEC_COMB_HDIF_THR1_REG069H,
			AU8522_TVDEC_COMB_HDIF_THR1_REG069H_CVBS);
	au8522_writereg(state, AU8522_TVDEC_COMB_HDIF_THR2_REG06AH,
			AU8522_TVDEC_COMB_HDIF_THR2_REG06AH_CVBS);
	au8522_writereg(state, AU8522_TVDEC_COMB_HDIF_THR3_REG06BH,
			AU8522_TVDEC_COMB_HDIF_THR3_REG06BH_CVBS);
	if (input_mode == AU8522_INPUT_CONTROL_REG081H_SVIDEO_CH13 ||
	    input_mode == AU8522_INPUT_CONTROL_REG081H_SVIDEO_CH24) {
		au8522_writereg(state, AU8522_TVDEC_COMB_DCDIF_THR1_REG06CH,
				AU8522_TVDEC_COMB_DCDIF_THR1_REG06CH_SVIDEO);
		au8522_writereg(state, AU8522_TVDEC_COMB_DCDIF_THR2_REG06DH,
				AU8522_TVDEC_COMB_DCDIF_THR2_REG06DH_SVIDEO);
	} else {
		au8522_writereg(state, AU8522_TVDEC_COMB_DCDIF_THR1_REG06CH,
				AU8522_TVDEC_COMB_DCDIF_THR1_REG06CH_CVBS);
		au8522_writereg(state, AU8522_TVDEC_COMB_DCDIF_THR2_REG06DH,
				AU8522_TVDEC_COMB_DCDIF_THR2_REG06DH_CVBS);
	}
	au8522_writereg(state, AU8522_TVDEC_COMB_DCDIF_THR3_REG06EH,
			AU8522_TVDEC_COMB_DCDIF_THR3_REG06EH_CVBS);
	au8522_writereg(state, AU8522_TVDEC_UV_SEP_THR_REG06FH,
			AU8522_TVDEC_UV_SEP_THR_REG06FH_CVBS);
	au8522_writereg(state, AU8522_TVDEC_COMB_DC_THR1_NTSC_REG070H,
			AU8522_TVDEC_COMB_DC_THR1_NTSC_REG070H_CVBS);
	au8522_writereg(state, AU8522_REG071H, AU8522_REG071H_CVBS);
	au8522_writereg(state, AU8522_REG072H, AU8522_REG072H_CVBS);
	au8522_writereg(state, AU8522_TVDEC_COMB_DC_THR2_NTSC_REG073H,
			AU8522_TVDEC_COMB_DC_THR2_NTSC_REG073H_CVBS);
	au8522_writereg(state, AU8522_REG074H, AU8522_REG074H_CVBS);
	au8522_writereg(state, AU8522_REG075H, AU8522_REG075H_CVBS);
	au8522_writereg(state, AU8522_TVDEC_DCAGC_CTRL_REG077H,
			AU8522_TVDEC_DCAGC_CTRL_REG077H_CVBS);
	au8522_writereg(state, AU8522_TVDEC_PIC_START_ADJ_REG078H,
			AU8522_TVDEC_PIC_START_ADJ_REG078H_CVBS);
	au8522_writereg(state, AU8522_TVDEC_AGC_HIGH_LIMIT_REG079H,
			AU8522_TVDEC_AGC_HIGH_LIMIT_REG079H_CVBS);
	au8522_writereg(state, AU8522_TVDEC_MACROVISION_SYNC_THR_REG07AH,
			AU8522_TVDEC_MACROVISION_SYNC_THR_REG07AH_CVBS);
	au8522_writereg(state, AU8522_TVDEC_INTRP_CTRL_REG07BH,
			AU8522_TVDEC_INTRP_CTRL_REG07BH_CVBS);
	au8522_writereg(state, AU8522_TVDEC_AGC_LOW_LIMIT_REG0E4H,
			AU8522_TVDEC_AGC_LOW_LIMIT_REG0E4H_CVBS);
	au8522_writereg(state, AU8522_TOREGAAGC_REG0E5H,
			AU8522_TOREGAAGC_REG0E5H_CVBS);
	au8522_writereg(state, AU8522_REG016H, AU8522_REG016H_CVBS);

	setup_vbi(state, 0);

	if (input_mode == AU8522_INPUT_CONTROL_REG081H_SVIDEO_CH13 ||
	    input_mode == AU8522_INPUT_CONTROL_REG081H_SVIDEO_CH24) {
		/* Despite what the table says, for the HVR-950q we still need
		   to be in CVBS mode for the S-Video input (reason unknown). */
		/* filter_coef_type = 3; */
		filter_coef_type = 5;
	} else {
		filter_coef_type = 5;
	}

	/* Load the Video Decoder Filter Coefficients */
	for (i = 0; i < NUM_FILTER_COEF; i++) {
		au8522_writereg(state, filter_coef[i].reg_name,
				filter_coef[i].reg_val[filter_coef_type]);
	}

	/* It's not clear what these registers are for, but they are always
	   set to the same value regardless of what mode we're in */
	au8522_writereg(state, AU8522_REG42EH, 0x87);
	au8522_writereg(state, AU8522_REG42FH, 0xa2);
	au8522_writereg(state, AU8522_REG430H, 0xbf);
	au8522_writereg(state, AU8522_REG431H, 0xcb);
	au8522_writereg(state, AU8522_REG432H, 0xa1);
	au8522_writereg(state, AU8522_REG433H, 0x41);
	au8522_writereg(state, AU8522_REG434H, 0x88);
	au8522_writereg(state, AU8522_REG435H, 0xc2);
	au8522_writereg(state, AU8522_REG436H, 0x3c);
}

static void au8522_setup_cvbs_mode(struct au8522_state *state)
{
	/* here we're going to try the pre-programmed route */
	au8522_writereg(state, AU8522_MODULE_CLOCK_CONTROL_REG0A3H,
			AU8522_MODULE_CLOCK_CONTROL_REG0A3H_CVBS);

	/* PGA in automatic mode */
	au8522_writereg(state, AU8522_PGA_CONTROL_REG082H, 0x00);

	/* Enable clamping control */
	au8522_writereg(state, AU8522_CLAMPING_CONTROL_REG083H, 0x00);

	au8522_writereg(state, AU8522_INPUT_CONTROL_REG081H,
			AU8522_INPUT_CONTROL_REG081H_CVBS_CH1);

	setup_decoder_defaults(state, AU8522_INPUT_CONTROL_REG081H_CVBS_CH1);

	au8522_writereg(state, AU8522_SYSTEM_MODULE_CONTROL_0_REG0A4H,
			AU8522_SYSTEM_MODULE_CONTROL_0_REG0A4H_CVBS);
}

static void au8522_setup_cvbs_tuner_mode(struct au8522_state *state)
{
	/* here we're going to try the pre-programmed route */
	au8522_writereg(state, AU8522_MODULE_CLOCK_CONTROL_REG0A3H,
			AU8522_MODULE_CLOCK_CONTROL_REG0A3H_CVBS);

	/* It's not clear why we have to have the PGA in automatic mode while
	   enabling clamp control, but it's what Windows does */
	au8522_writereg(state, AU8522_PGA_CONTROL_REG082H, 0x00);

	/* Enable clamping control */
	au8522_writereg(state, AU8522_CLAMPING_CONTROL_REG083H, 0x0e);

	/* Disable automatic PGA (since the CVBS is coming from the tuner) */
	au8522_writereg(state, AU8522_PGA_CONTROL_REG082H, 0x10);

	/* Set input mode to CVBS on channel 4 with SIF audio input enabled */
	au8522_writereg(state, AU8522_INPUT_CONTROL_REG081H,
			AU8522_INPUT_CONTROL_REG081H_CVBS_CH4_SIF);

	setup_decoder_defaults(state,
			       AU8522_INPUT_CONTROL_REG081H_CVBS_CH4_SIF);

	au8522_writereg(state, AU8522_SYSTEM_MODULE_CONTROL_0_REG0A4H,
			AU8522_SYSTEM_MODULE_CONTROL_0_REG0A4H_CVBS);
}

static void au8522_setup_svideo_mode(struct au8522_state *state)
{
	au8522_writereg(state, AU8522_MODULE_CLOCK_CONTROL_REG0A3H,
			AU8522_MODULE_CLOCK_CONTROL_REG0A3H_SVIDEO);

	/* Set input to Y on Channe1, C on Channel 3 */
	au8522_writereg(state, AU8522_INPUT_CONTROL_REG081H,
			AU8522_INPUT_CONTROL_REG081H_SVIDEO_CH13);

	/* PGA in automatic mode */
	au8522_writereg(state, AU8522_PGA_CONTROL_REG082H, 0x00);

	/* Enable clamping control */
	au8522_writereg(state, AU8522_CLAMPING_CONTROL_REG083H, 0x00);

	setup_decoder_defaults(state,
			       AU8522_INPUT_CONTROL_REG081H_SVIDEO_CH13);

	au8522_writereg(state, AU8522_SYSTEM_MODULE_CONTROL_0_REG0A4H,
			AU8522_SYSTEM_MODULE_CONTROL_0_REG0A4H_CVBS);
}

/* ----------------------------------------------------------------------- */

static void disable_audio_input(struct au8522_state *state)
{
	au8522_writereg(state, AU8522_AUDIO_VOLUME_L_REG0F2H, 0x00);
	au8522_writereg(state, AU8522_AUDIO_VOLUME_R_REG0F3H, 0x00);
	au8522_writereg(state, AU8522_AUDIO_VOLUME_REG0F4H, 0x00);

	au8522_writereg(state, AU8522_SYSTEM_MODULE_CONTROL_1_REG0A5H, 0x04);
	au8522_writereg(state, AU8522_I2S_CTRL_2_REG112H, 0x02);

	au8522_writereg(state, AU8522_SYSTEM_MODULE_CONTROL_0_REG0A4H,
			AU8522_SYSTEM_MODULE_CONTROL_0_REG0A4H_SVIDEO);
}

/* 0=disable, 1=SIF */
static void set_audio_input(struct au8522_state *state, int aud_input)
{
	int i;

	/* Note that this function needs to be used in conjunction with setting
	   the input routing via register 0x81 */

	if (aud_input == AU8522_AUDIO_NONE) {
		disable_audio_input(state);
		return;
	}

	if (aud_input != AU8522_AUDIO_SIF) {
		/* The caller asked for a mode we don't currently support */
		printk(KERN_ERR "Unsupported audio mode requested! mode=%d\n",
		       aud_input);
		return;
	}

	/* Load the Audio Decoder Filter Coefficients */
	for (i = 0; i < NUM_LPFILTER_COEF; i++) {
		au8522_writereg(state, lpfilter_coef[i].reg_name,
				lpfilter_coef[i].reg_val[0]);
	}

	/* Setup audio */
	au8522_writereg(state, AU8522_AUDIO_VOLUME_L_REG0F2H, 0x00);
	au8522_writereg(state, AU8522_AUDIO_VOLUME_R_REG0F3H, 0x00);
	au8522_writereg(state, AU8522_AUDIO_VOLUME_REG0F4H, 0x00);
	au8522_writereg(state, AU8522_I2C_CONTROL_REG1_REG091H, 0x80);
	au8522_writereg(state, AU8522_I2C_CONTROL_REG0_REG090H, 0x84);
	msleep(150);
	au8522_writereg(state, AU8522_SYSTEM_MODULE_CONTROL_0_REG0A4H, 0x00);
	msleep(1);
	au8522_writereg(state, AU8522_SYSTEM_MODULE_CONTROL_0_REG0A4H, 0x9d);
	msleep(50);
	au8522_writereg(state, AU8522_AUDIO_VOLUME_L_REG0F2H, 0x7F);
	au8522_writereg(state, AU8522_AUDIO_VOLUME_R_REG0F3H, 0x7F);
	au8522_writereg(state, AU8522_AUDIO_VOLUME_REG0F4H, 0xff);
	msleep(80);
	au8522_writereg(state, AU8522_AUDIO_VOLUME_L_REG0F2H, 0x7F);
	au8522_writereg(state, AU8522_AUDIO_VOLUME_R_REG0F3H, 0x7F);
	au8522_writereg(state, AU8522_REG0F9H, AU8522_REG0F9H_AUDIO);
	au8522_writereg(state, AU8522_AUDIO_MODE_REG0F1H, 0x82);
	msleep(70);
	au8522_writereg(state, AU8522_SYSTEM_MODULE_CONTROL_1_REG0A5H, 0x09);
	au8522_writereg(state, AU8522_AUDIOFREQ_REG606H, 0x03);
	au8522_writereg(state, AU8522_I2S_CTRL_2_REG112H, 0xc2);
}

/* ----------------------------------------------------------------------- */

static int au8522_s_ctrl(struct v4l2_ctrl *ctrl)
{
	struct au8522_state *state =
		container_of(ctrl->handler, struct au8522_state, hdl);

	switch (ctrl->id) {
	case V4L2_CID_BRIGHTNESS:
		au8522_writereg(state, AU8522_TVDEC_BRIGHTNESS_REG00AH,
				ctrl->val - 128);
		break;
	case V4L2_CID_CONTRAST:
		au8522_writereg(state, AU8522_TVDEC_CONTRAST_REG00BH,
				ctrl->val);
		break;
	case V4L2_CID_SATURATION:
		au8522_writereg(state, AU8522_TVDEC_SATURATION_CB_REG00CH,
				ctrl->val);
		au8522_writereg(state, AU8522_TVDEC_SATURATION_CR_REG00DH,
				ctrl->val);
		break;
	case V4L2_CID_HUE:
		au8522_writereg(state, AU8522_TVDEC_HUE_H_REG00EH,
				ctrl->val >> 8);
		au8522_writereg(state, AU8522_TVDEC_HUE_L_REG00FH,
				ctrl->val & 0xFF);
		break;
	default:
		return -EINVAL;
	}

	return 0;
}

/* ----------------------------------------------------------------------- */

#ifdef CONFIG_VIDEO_ADV_DEBUG
static int au8522_g_register(struct v4l2_subdev *sd,
			     struct v4l2_dbg_register *reg)
{
	struct au8522_state *state = to_state(sd);

	reg->val = au8522_readreg(state, reg->reg & 0xffff);
	return 0;
}

static int au8522_s_register(struct v4l2_subdev *sd,
			     const struct v4l2_dbg_register *reg)
{
	struct au8522_state *state = to_state(sd);

	au8522_writereg(state, reg->reg, reg->val & 0xff);
	return 0;
}
#endif

static int au8522_s_stream(struct v4l2_subdev *sd, int enable)
{
	struct au8522_state *state = to_state(sd);

	if (enable) {
		au8522_writereg(state, AU8522_SYSTEM_MODULE_CONTROL_0_REG0A4H,
				0x01);
		msleep(1);
		au8522_writereg(state, AU8522_SYSTEM_MODULE_CONTROL_0_REG0A4H,
				AU8522_SYSTEM_MODULE_CONTROL_0_REG0A4H_CVBS);
	} else {
		/* This does not completely power down the device
		   (it only reduces it from around 140ma to 80ma) */
		au8522_writereg(state, AU8522_SYSTEM_MODULE_CONTROL_0_REG0A4H,
				1 << 5);
	}
	return 0;
}

static int au8522_reset(struct v4l2_subdev *sd, u32 val)
{
	struct au8522_state *state = to_state(sd);

	state->operational_mode = AU8522_ANALOG_MODE;

	/* Clear out any state associated with the digital side of the
	   chip, so that when it gets powered back up it won't think
	   that it is already tuned */
	state->current_frequency = 0;

	au8522_writereg(state, 0xa4, 1 << 5);

	return 0;
}

static int au8522_s_video_routing(struct v4l2_subdev *sd,
					u32 input, u32 output, u32 config)
{
	struct au8522_state *state = to_state(sd);

	au8522_reset(sd, 0);

	if (input == AU8522_COMPOSITE_CH1) {
		au8522_setup_cvbs_mode(state);
	} else if (input == AU8522_SVIDEO_CH13) {
		au8522_setup_svideo_mode(state);
	} else if (input == AU8522_COMPOSITE_CH4_SIF) {
		au8522_setup_cvbs_tuner_mode(state);
	} else {
		printk(KERN_ERR "au8522 mode not currently supported\n");
		return -EINVAL;
	}
	return 0;
}

static int au8522_s_audio_routing(struct v4l2_subdev *sd,
					u32 input, u32 output, u32 config)
{
	struct au8522_state *state = to_state(sd);
	set_audio_input(state, input);
	return 0;
}

static int au8522_g_tuner(struct v4l2_subdev *sd, struct v4l2_tuner *vt)
{
	int val = 0;
	struct au8522_state *state = to_state(sd);
	u8 lock_status;

	/* Interrogate the decoder to see if we are getting a real signal */
	lock_status = au8522_readreg(state, 0x00);
	if (lock_status == 0xa2)
		vt->signal = 0xffff;
	else
		vt->signal = 0x00;

	vt->capability |=
		V4L2_TUNER_CAP_STEREO | V4L2_TUNER_CAP_LANG1 |
		V4L2_TUNER_CAP_LANG2 | V4L2_TUNER_CAP_SAP;

	val = V4L2_TUNER_SUB_MONO;
	vt->rxsubchans = val;
	vt->audmode = V4L2_TUNER_MODE_STEREO;
	return 0;
}

<<<<<<< HEAD
static int au8522_g_chip_ident(struct v4l2_subdev *sd,
			       struct v4l2_dbg_chip_ident *chip)
{
	struct au8522_state *state = to_state(sd);
	struct i2c_client *client = v4l2_get_subdevdata(sd);

	return v4l2_chip_ident_i2c_client(client, chip, state->id, state->rev);
}

=======
>>>>>>> d0e0ac97
/* ----------------------------------------------------------------------- */

static const struct v4l2_subdev_core_ops au8522_core_ops = {
	.log_status = v4l2_ctrl_subdev_log_status,
<<<<<<< HEAD
	.g_chip_ident = au8522_g_chip_ident,
=======
>>>>>>> d0e0ac97
	.reset = au8522_reset,
#ifdef CONFIG_VIDEO_ADV_DEBUG
	.g_register = au8522_g_register,
	.s_register = au8522_s_register,
#endif
};

static const struct v4l2_subdev_tuner_ops au8522_tuner_ops = {
	.g_tuner = au8522_g_tuner,
};

static const struct v4l2_subdev_audio_ops au8522_audio_ops = {
	.s_routing = au8522_s_audio_routing,
};

static const struct v4l2_subdev_video_ops au8522_video_ops = {
	.s_routing = au8522_s_video_routing,
	.s_stream = au8522_s_stream,
};

static const struct v4l2_subdev_ops au8522_ops = {
	.core = &au8522_core_ops,
	.tuner = &au8522_tuner_ops,
	.audio = &au8522_audio_ops,
	.video = &au8522_video_ops,
};

static const struct v4l2_ctrl_ops au8522_ctrl_ops = {
	.s_ctrl = au8522_s_ctrl,
};

/* ----------------------------------------------------------------------- */

static int au8522_probe(struct i2c_client *client,
			const struct i2c_device_id *did)
{
	struct au8522_state *state;
	struct v4l2_ctrl_handler *hdl;
	struct v4l2_subdev *sd;
	int instance;
	struct au8522_config *demod_config;

	/* Check if the adapter supports the needed features */
	if (!i2c_check_functionality(client->adapter,
				     I2C_FUNC_SMBUS_BYTE_DATA)) {
		return -EIO;
	}

	/* allocate memory for the internal state */
	instance = au8522_get_state(&state, client->adapter, client->addr);
	switch (instance) {
	case 0:
		printk(KERN_ERR "au8522_decoder allocation failed\n");
		return -EIO;
	case 1:
		/* new demod instance */
		printk(KERN_INFO "au8522_decoder creating new instance...\n");
		break;
	default:
		/* existing demod instance */
		printk(KERN_INFO "au8522_decoder attach existing instance.\n");
		break;
	}

	demod_config = kzalloc(sizeof(struct au8522_config), GFP_KERNEL);
	if (demod_config == NULL) {
		if (instance == 1)
			kfree(state);
		return -ENOMEM;
	}
	demod_config->demod_address = 0x8e >> 1;

	state->config = demod_config;
	state->i2c = client->adapter;

	sd = &state->sd;
	v4l2_i2c_subdev_init(sd, client, &au8522_ops);

	hdl = &state->hdl;
	v4l2_ctrl_handler_init(hdl, 4);
	v4l2_ctrl_new_std(hdl, &au8522_ctrl_ops,
			V4L2_CID_BRIGHTNESS, 0, 255, 1, 109);
	v4l2_ctrl_new_std(hdl, &au8522_ctrl_ops,
			V4L2_CID_CONTRAST, 0, 255, 1,
			AU8522_TVDEC_CONTRAST_REG00BH_CVBS);
	v4l2_ctrl_new_std(hdl, &au8522_ctrl_ops,
			V4L2_CID_SATURATION, 0, 255, 1, 128);
	v4l2_ctrl_new_std(hdl, &au8522_ctrl_ops,
			V4L2_CID_HUE, -32768, 32767, 1, 0);
	sd->ctrl_handler = hdl;
	if (hdl->error) {
		int err = hdl->error;

		v4l2_ctrl_handler_free(hdl);
		kfree(demod_config);
		kfree(state);
		return err;
	}

	state->c = client;
	state->vid_input = AU8522_COMPOSITE_CH1;
	state->aud_input = AU8522_AUDIO_NONE;
	state->id = 8522;
	state->rev = 0;

	/* Jam open the i2c gate to the tuner */
	au8522_writereg(state, 0x106, 1);

	return 0;
}

static int au8522_remove(struct i2c_client *client)
{
	struct v4l2_subdev *sd = i2c_get_clientdata(client);
	v4l2_device_unregister_subdev(sd);
	v4l2_ctrl_handler_free(sd->ctrl_handler);
	au8522_release_state(to_state(sd));
	return 0;
}

static const struct i2c_device_id au8522_id[] = {
	{"au8522", 0},
	{}
};

MODULE_DEVICE_TABLE(i2c, au8522_id);

static struct i2c_driver au8522_driver = {
	.driver = {
		.owner	= THIS_MODULE,
		.name	= "au8522",
	},
	.probe		= au8522_probe,
	.remove		= au8522_remove,
	.id_table	= au8522_id,
};

module_i2c_driver(au8522_driver);<|MERGE_RESOLUTION|>--- conflicted
+++ resolved
@@ -625,26 +625,10 @@
 	return 0;
 }
 
-<<<<<<< HEAD
-static int au8522_g_chip_ident(struct v4l2_subdev *sd,
-			       struct v4l2_dbg_chip_ident *chip)
-{
-	struct au8522_state *state = to_state(sd);
-	struct i2c_client *client = v4l2_get_subdevdata(sd);
-
-	return v4l2_chip_ident_i2c_client(client, chip, state->id, state->rev);
-}
-
-=======
->>>>>>> d0e0ac97
 /* ----------------------------------------------------------------------- */
 
 static const struct v4l2_subdev_core_ops au8522_core_ops = {
 	.log_status = v4l2_ctrl_subdev_log_status,
-<<<<<<< HEAD
-	.g_chip_ident = au8522_g_chip_ident,
-=======
->>>>>>> d0e0ac97
 	.reset = au8522_reset,
 #ifdef CONFIG_VIDEO_ADV_DEBUG
 	.g_register = au8522_g_register,
