/*
 *  Driver for Quantek QT1010 silicon tuner
 *
 *  Copyright (C) 2006 Antti Palosaari <crope@iki.fi>
 *                     Aapo Tahkola <aet@rasterburn.org>
 *
 *  This program is free software; you can redistribute it and/or modify
 *  it under the terms of the GNU General Public License as published by
 *  the Free Software Foundation; either version 2 of the License, or
 *  (at your option) any later version.
 *
 *  This program is distributed in the hope that it will be useful,
 *  but WITHOUT ANY WARRANTY; without even the implied warranty of
 *  MERCHANTABILITY or FITNESS FOR A PARTICULAR PURPOSE.  See the
 *  GNU General Public License for more details.
 *
 *  You should have received a copy of the GNU General Public License
 *  along with this program; if not, write to the Free Software
 *  Foundation, Inc., 675 Mass Ave, Cambridge, MA 02139, USA.
 */
#include "qt1010.h"
#include "qt1010_priv.h"

static int debug;
module_param(debug, int, 0644);
MODULE_PARM_DESC(debug, "Turn on/off debugging (default:off).");

#define dprintk(args...) \
	do { \
		if (debug) printk(KERN_DEBUG "QT1010: " args); \
	} while (0)

/* read single register */
static int qt1010_readreg(struct qt1010_priv *priv, u8 reg, u8 *val)
{
	struct i2c_msg msg[2] = {
		{ .addr = priv->cfg->i2c_address,
		  .flags = 0, .buf = &reg, .len = 1 },
		{ .addr = priv->cfg->i2c_address,
		  .flags = I2C_M_RD, .buf = val, .len = 1 },
	};

	if (i2c_transfer(priv->i2c, msg, 2) != 2) {
		printk(KERN_WARNING "qt1010 I2C read failed\n");
		return -EREMOTEIO;
	}
	return 0;
}

/* write single register */
static int qt1010_writereg(struct qt1010_priv *priv, u8 reg, u8 val)
{
	u8 buf[2] = { reg, val };
	struct i2c_msg msg = { .addr = priv->cfg->i2c_address,
			       .flags = 0, .buf = buf, .len = 2 };

	if (i2c_transfer(priv->i2c, &msg, 1) != 1) {
		printk(KERN_WARNING "qt1010 I2C write failed\n");
		return -EREMOTEIO;
	}
	return 0;
}

/* dump all registers */
static void qt1010_dump_regs(struct qt1010_priv *priv)
{
	u8 reg, val;

	for (reg = 0; ; reg++) {
		if (reg % 16 == 0) {
			if (reg)
				printk(KERN_CONT "\n");
			printk(KERN_DEBUG "%02x:", reg);
		}
		if (qt1010_readreg(priv, reg, &val) == 0)
			printk(KERN_CONT " %02x", val);
		else
			printk(KERN_CONT " --");
		if (reg == 0x2f)
			break;
	}
	printk(KERN_CONT "\n");
}

static int qt1010_set_params(struct dvb_frontend *fe)
{
	struct dtv_frontend_properties *c = &fe->dtv_property_cache;
	struct qt1010_priv *priv;
	int err;
	u32 freq, div, mod1, mod2;
	u8 i, tmpval, reg05;
	qt1010_i2c_oper_t rd[48] = {
		{ QT1010_WR, 0x01, 0x80 },
		{ QT1010_WR, 0x02, 0x3f },
		{ QT1010_WR, 0x05, 0xff }, /* 02 c write */
		{ QT1010_WR, 0x06, 0x44 },
		{ QT1010_WR, 0x07, 0xff }, /* 04 c write */
		{ QT1010_WR, 0x08, 0x08 },
		{ QT1010_WR, 0x09, 0xff }, /* 06 c write */
		{ QT1010_WR, 0x0a, 0xff }, /* 07 c write */
		{ QT1010_WR, 0x0b, 0xff }, /* 08 c write */
		{ QT1010_WR, 0x0c, 0xe1 },
		{ QT1010_WR, 0x1a, 0xff }, /* 10 c write */
		{ QT1010_WR, 0x1b, 0x00 },
		{ QT1010_WR, 0x1c, 0x89 },
		{ QT1010_WR, 0x11, 0xff }, /* 13 c write */
		{ QT1010_WR, 0x12, 0xff }, /* 14 c write */
		{ QT1010_WR, 0x22, 0xff }, /* 15 c write */
		{ QT1010_WR, 0x1e, 0x00 },
		{ QT1010_WR, 0x1e, 0xd0 },
		{ QT1010_RD, 0x22, 0xff }, /* 16 c read */
		{ QT1010_WR, 0x1e, 0x00 },
		{ QT1010_RD, 0x05, 0xff }, /* 20 c read */
		{ QT1010_RD, 0x22, 0xff }, /* 21 c read */
		{ QT1010_WR, 0x23, 0xd0 },
		{ QT1010_WR, 0x1e, 0x00 },
		{ QT1010_WR, 0x1e, 0xe0 },
		{ QT1010_RD, 0x23, 0xff }, /* 25 c read */
		{ QT1010_RD, 0x23, 0xff }, /* 26 c read */
		{ QT1010_WR, 0x1e, 0x00 },
		{ QT1010_WR, 0x24, 0xd0 },
		{ QT1010_WR, 0x1e, 0x00 },
		{ QT1010_WR, 0x1e, 0xf0 },
		{ QT1010_RD, 0x24, 0xff }, /* 31 c read */
		{ QT1010_WR, 0x1e, 0x00 },
		{ QT1010_WR, 0x14, 0x7f },
		{ QT1010_WR, 0x15, 0x7f },
		{ QT1010_WR, 0x05, 0xff }, /* 35 c write */
		{ QT1010_WR, 0x06, 0x00 },
		{ QT1010_WR, 0x15, 0x1f },
		{ QT1010_WR, 0x16, 0xff },
		{ QT1010_WR, 0x18, 0xff },
		{ QT1010_WR, 0x1f, 0xff }, /* 40 c write */
		{ QT1010_WR, 0x20, 0xff }, /* 41 c write */
		{ QT1010_WR, 0x21, 0x53 },
		{ QT1010_WR, 0x25, 0xff }, /* 43 c write */
		{ QT1010_WR, 0x26, 0x15 },
		{ QT1010_WR, 0x00, 0xff }, /* 45 c write */
		{ QT1010_WR, 0x02, 0x00 },
		{ QT1010_WR, 0x01, 0x00 }
	};

#define FREQ1 32000000 /* 32 MHz */
#define FREQ2  4000000 /* 4 MHz Quartz oscillator in the stick? */

	priv = fe->tuner_priv;
	freq = c->frequency;
	div = (freq + QT1010_OFFSET) / QT1010_STEP;
	freq = (div * QT1010_STEP) - QT1010_OFFSET;
	mod1 = (freq + QT1010_OFFSET) % FREQ1;
	mod2 = (freq + QT1010_OFFSET) % FREQ2;
	priv->frequency = freq;

	if (fe->ops.i2c_gate_ctrl)
		fe->ops.i2c_gate_ctrl(fe, 1); /* open i2c_gate */

	/* reg 05 base value */
	if      (freq < 290000000) reg05 = 0x14; /* 290 MHz */
	else if (freq < 610000000) reg05 = 0x34; /* 610 MHz */
	else if (freq < 802000000) reg05 = 0x54; /* 802 MHz */
	else                       reg05 = 0x74;

	/* 0x5 */
	rd[2].val = reg05;

	/* 07 - set frequency: 32 MHz scale */
	rd[4].val = (freq + QT1010_OFFSET) / FREQ1;

	/* 09 - changes every 8/24 MHz */
	if (mod1 < 8000000) rd[6].val = 0x1d;
	else                rd[6].val = 0x1c;

	/* 0a - set frequency: 4 MHz scale (max 28 MHz) */
	if      (mod1 < 1*FREQ2) rd[7].val = 0x09; /*  +0 MHz */
	else if (mod1 < 2*FREQ2) rd[7].val = 0x08; /*  +4 MHz */
	else if (mod1 < 3*FREQ2) rd[7].val = 0x0f; /*  +8 MHz */
	else if (mod1 < 4*FREQ2) rd[7].val = 0x0e; /* +12 MHz */
	else if (mod1 < 5*FREQ2) rd[7].val = 0x0d; /* +16 MHz */
	else if (mod1 < 6*FREQ2) rd[7].val = 0x0c; /* +20 MHz */
	else if (mod1 < 7*FREQ2) rd[7].val = 0x0b; /* +24 MHz */
	else                     rd[7].val = 0x0a; /* +28 MHz */

	/* 0b - changes every 2/2 MHz */
	if (mod2 < 2000000) rd[8].val = 0x45;
	else                rd[8].val = 0x44;

	/* 1a - set frequency: 125 kHz scale (max 3875 kHz)*/
	tmpval = 0x78; /* byte, overflows intentionally */
	rd[10].val = tmpval-((mod2/QT1010_STEP)*0x08);

	/* 11 */
	rd[13].val = 0xfd; /* TODO: correct value calculation */

	/* 12 */
	rd[14].val = 0x91; /* TODO: correct value calculation */

	/* 22 */
	if      (freq < 450000000) rd[15].val = 0xd0; /* 450 MHz */
	else if (freq < 482000000) rd[15].val = 0xd1; /* 482 MHz */
	else if (freq < 514000000) rd[15].val = 0xd4; /* 514 MHz */
	else if (freq < 546000000) rd[15].val = 0xd7; /* 546 MHz */
	else if (freq < 610000000) rd[15].val = 0xda; /* 610 MHz */
	else                       rd[15].val = 0xd0;

	/* 05 */
	rd[35].val = (reg05 & 0xf0);

	/* 1f */
	if      (mod1 <  8000000) tmpval = 0x00;
	else if (mod1 < 12000000) tmpval = 0x01;
	else if (mod1 < 16000000) tmpval = 0x02;
	else if (mod1 < 24000000) tmpval = 0x03;
	else if (mod1 < 28000000) tmpval = 0x04;
	else                      tmpval = 0x05;
	rd[40].val = (priv->reg1f_init_val + 0x0e + tmpval);

	/* 20 */
	if      (mod1 <  8000000) tmpval = 0x00;
	else if (mod1 < 12000000) tmpval = 0x01;
	else if (mod1 < 20000000) tmpval = 0x02;
	else if (mod1 < 24000000) tmpval = 0x03;
	else if (mod1 < 28000000) tmpval = 0x04;
	else                      tmpval = 0x05;
	rd[41].val = (priv->reg20_init_val + 0x0d + tmpval);

	/* 25 */
	rd[43].val = priv->reg25_init_val;

	/* 00 */
	rd[45].val = 0x92; /* TODO: correct value calculation */

	dprintk("freq:%u 05:%02x 07:%02x 09:%02x 0a:%02x 0b:%02x " \
		"1a:%02x 11:%02x 12:%02x 22:%02x 05:%02x 1f:%02x " \
		"20:%02x 25:%02x 00:%02x", \
		freq, rd[2].val, rd[4].val, rd[6].val, rd[7].val, rd[8].val, \
		rd[10].val, rd[13].val, rd[14].val, rd[15].val, rd[35].val, \
		rd[40].val, rd[41].val, rd[43].val, rd[45].val);

	for (i = 0; i < ARRAY_SIZE(rd); i++) {
		if (rd[i].oper == QT1010_WR) {
			err = qt1010_writereg(priv, rd[i].reg, rd[i].val);
		} else { /* read is required to proper locking */
			err = qt1010_readreg(priv, rd[i].reg, &tmpval);
		}
		if (err) return err;
	}

	if (debug)
		qt1010_dump_regs(priv);

	if (fe->ops.i2c_gate_ctrl)
		fe->ops.i2c_gate_ctrl(fe, 0); /* close i2c_gate */

	return 0;
}

static int qt1010_init_meas1(struct qt1010_priv *priv,
			     u8 oper, u8 reg, u8 reg_init_val, u8 *retval)
{
	u8 i, val1, val2;
	int err;

	qt1010_i2c_oper_t i2c_data[] = {
		{ QT1010_WR, reg, reg_init_val },
		{ QT1010_WR, 0x1e, 0x00 },
		{ QT1010_WR, 0x1e, oper },
		{ QT1010_RD, reg, 0xff }
	};

	for (i = 0; i < ARRAY_SIZE(i2c_data); i++) {
		if (i2c_data[i].oper == QT1010_WR) {
			err = qt1010_writereg(priv, i2c_data[i].reg,
					      i2c_data[i].val);
		} else {
			err = qt1010_readreg(priv, i2c_data[i].reg, &val2);
		}
		if (err) return err;
	}

	do {
		val1 = val2;
		err = qt1010_readreg(priv, reg, &val2);
		if (err) return err;
		dprintk("compare reg:%02x %02x %02x", reg, val1, val2);
	} while (val1 != val2);
	*retval = val1;

	return qt1010_writereg(priv, 0x1e, 0x00);
}

static u8 qt1010_init_meas2(struct qt1010_priv *priv,
			    u8 reg_init_val, u8 *retval)
{
	u8 i, val;
	int err;
	qt1010_i2c_oper_t i2c_data[] = {
		{ QT1010_WR, 0x07, reg_init_val },
		{ QT1010_WR, 0x22, 0xd0 },
		{ QT1010_WR, 0x1e, 0x00 },
		{ QT1010_WR, 0x1e, 0xd0 },
		{ QT1010_RD, 0x22, 0xff },
		{ QT1010_WR, 0x1e, 0x00 },
		{ QT1010_WR, 0x22, 0xff }
	};
	for (i = 0; i < ARRAY_SIZE(i2c_data); i++) {
		if (i2c_data[i].oper == QT1010_WR) {
			err = qt1010_writereg(priv, i2c_data[i].reg,
					      i2c_data[i].val);
		} else {
			err = qt1010_readreg(priv, i2c_data[i].reg, &val);
		}
		if (err) return err;
	}
	*retval = val;
	return 0;
}

static int qt1010_init(struct dvb_frontend *fe)
{
	struct qt1010_priv *priv = fe->tuner_priv;
	struct dtv_frontend_properties *c = &fe->dtv_property_cache;
	int err = 0;
	u8 i, tmpval, *valptr = NULL;

	qt1010_i2c_oper_t i2c_data[] = {
		{ QT1010_WR, 0x01, 0x80 },
		{ QT1010_WR, 0x0d, 0x84 },
		{ QT1010_WR, 0x0e, 0xb7 },
		{ QT1010_WR, 0x2a, 0x23 },
		{ QT1010_WR, 0x2c, 0xdc },
		{ QT1010_M1, 0x25, 0x40 }, /* get reg 25 init value */
		{ QT1010_M1, 0x81, 0xff }, /* get reg 25 init value */
		{ QT1010_WR, 0x2b, 0x70 },
		{ QT1010_WR, 0x2a, 0x23 },
		{ QT1010_M1, 0x26, 0x08 },
		{ QT1010_M1, 0x82, 0xff },
		{ QT1010_WR, 0x05, 0x14 },
		{ QT1010_WR, 0x06, 0x44 },
		{ QT1010_WR, 0x07, 0x28 },
		{ QT1010_WR, 0x08, 0x0b },
		{ QT1010_WR, 0x11, 0xfd },
		{ QT1010_M1, 0x22, 0x0d },
		{ QT1010_M1, 0xd0, 0xff },
		{ QT1010_WR, 0x06, 0x40 },
		{ QT1010_WR, 0x16, 0xf0 },
		{ QT1010_WR, 0x02, 0x38 },
		{ QT1010_WR, 0x03, 0x18 },
		{ QT1010_WR, 0x20, 0xe0 },
		{ QT1010_M1, 0x1f, 0x20 }, /* get reg 1f init value */
		{ QT1010_M1, 0x84, 0xff }, /* get reg 1f init value */
		{ QT1010_RD, 0x20, 0x20 }, /* get reg 20 init value */
		{ QT1010_WR, 0x03, 0x19 },
		{ QT1010_WR, 0x02, 0x3f },
		{ QT1010_WR, 0x21, 0x53 },
		{ QT1010_RD, 0x21, 0xff },
		{ QT1010_WR, 0x11, 0xfd },
		{ QT1010_WR, 0x05, 0x34 },
		{ QT1010_WR, 0x06, 0x44 },
		{ QT1010_WR, 0x08, 0x08 }
	};

	if (fe->ops.i2c_gate_ctrl)
		fe->ops.i2c_gate_ctrl(fe, 1); /* open i2c_gate */

	for (i = 0; i < ARRAY_SIZE(i2c_data); i++) {
		switch (i2c_data[i].oper) {
		case QT1010_WR:
			err = qt1010_writereg(priv, i2c_data[i].reg,
					      i2c_data[i].val);
			break;
		case QT1010_RD:
			if (i2c_data[i].val == 0x20)
				valptr = &priv->reg20_init_val;
			else
				valptr = &tmpval;
			err = qt1010_readreg(priv, i2c_data[i].reg, valptr);
			break;
		case QT1010_M1:
			if (i2c_data[i].val == 0x25)
				valptr = &priv->reg25_init_val;
			else if (i2c_data[i].val == 0x1f)
				valptr = &priv->reg1f_init_val;
			else
				valptr = &tmpval;
			err = qt1010_init_meas1(priv, i2c_data[i+1].reg,
						i2c_data[i].reg,
						i2c_data[i].val, valptr);
			i++;
			break;
		}
		if (err) return err;
	}

	for (i = 0x31; i < 0x3a; i++) /* 0x31 - 0x39 */
		if ((err = qt1010_init_meas2(priv, i, &tmpval)))
			return err;

	c->frequency = 545000000; /* Sigmatek DVB-110 545000000 */
				      /* MSI Megasky 580 GL861 533000000 */
	return qt1010_set_params(fe);
}

static int qt1010_release(struct dvb_frontend *fe)
{
	kfree(fe->tuner_priv);
	fe->tuner_priv = NULL;
	return 0;
}

static int qt1010_get_frequency(struct dvb_frontend *fe, u32 *frequency)
{
	struct qt1010_priv *priv = fe->tuner_priv;
	*frequency = priv->frequency;
	return 0;
}

static int qt1010_get_if_frequency(struct dvb_frontend *fe, u32 *frequency)
{
	*frequency = 36125000;
	return 0;
}

static int qt1010_get_if_frequency(struct dvb_frontend *fe, u32 *frequency)
{
	*frequency = 36125000;
	return 0;
}

static const struct dvb_tuner_ops qt1010_tuner_ops = {
	.info = {
		.name           = "Quantek QT1010",
		.frequency_min  = QT1010_MIN_FREQ,
		.frequency_max  = QT1010_MAX_FREQ,
		.frequency_step = QT1010_STEP,
	},

	.release       = qt1010_release,
	.init          = qt1010_init,
	/* TODO: implement sleep */

	.set_params    = qt1010_set_params,
	.get_frequency = qt1010_get_frequency,
<<<<<<< HEAD
	.get_bandwidth = qt1010_get_bandwidth,
=======
>>>>>>> c4f6fc6c
	.get_if_frequency = qt1010_get_if_frequency,
};

struct dvb_frontend * qt1010_attach(struct dvb_frontend *fe,
				    struct i2c_adapter *i2c,
				    struct qt1010_config *cfg)
{
	struct qt1010_priv *priv = NULL;
	u8 id;

	priv = kzalloc(sizeof(struct qt1010_priv), GFP_KERNEL);
	if (priv == NULL)
		return NULL;

	priv->cfg = cfg;
	priv->i2c = i2c;

	if (fe->ops.i2c_gate_ctrl)
		fe->ops.i2c_gate_ctrl(fe, 1); /* open i2c_gate */


	/* Try to detect tuner chip. Probably this is not correct register. */
	if (qt1010_readreg(priv, 0x29, &id) != 0 || (id != 0x39)) {
		kfree(priv);
		return NULL;
	}

	if (fe->ops.i2c_gate_ctrl)
		fe->ops.i2c_gate_ctrl(fe, 0); /* close i2c_gate */

	printk(KERN_INFO "Quantek QT1010 successfully identified.\n");
	memcpy(&fe->ops.tuner_ops, &qt1010_tuner_ops,
	       sizeof(struct dvb_tuner_ops));

	fe->tuner_priv = priv;
	return fe;
}
EXPORT_SYMBOL(qt1010_attach);

MODULE_DESCRIPTION("Quantek QT1010 silicon tuner driver");
MODULE_AUTHOR("Antti Palosaari <crope@iki.fi>");
MODULE_AUTHOR("Aapo Tahkola <aet@rasterburn.org>");
MODULE_VERSION("0.1");
MODULE_LICENSE("GPL");<|MERGE_RESOLUTION|>--- conflicted
+++ resolved
@@ -420,12 +420,6 @@
 	return 0;
 }
 
-static int qt1010_get_if_frequency(struct dvb_frontend *fe, u32 *frequency)
-{
-	*frequency = 36125000;
-	return 0;
-}
-
 static const struct dvb_tuner_ops qt1010_tuner_ops = {
 	.info = {
 		.name           = "Quantek QT1010",
@@ -440,10 +434,6 @@
 
 	.set_params    = qt1010_set_params,
 	.get_frequency = qt1010_get_frequency,
-<<<<<<< HEAD
-	.get_bandwidth = qt1010_get_bandwidth,
-=======
->>>>>>> c4f6fc6c
 	.get_if_frequency = qt1010_get_if_frequency,
 };
 
