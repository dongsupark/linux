--- conflicted
+++ resolved
@@ -142,21 +142,6 @@
 	if (bw <= 6000000) {
 		LP_Fc = 0;
 		priv->if_frequency = 3000000;
-<<<<<<< HEAD
-		break;
-	case BANDWIDTH_7_MHZ:
-		LP_Fc = 1;
-		priv->if_frequency = 3500000;
-		break;
-	case BANDWIDTH_8_MHZ:
-	default:
-		LP_Fc = 2;
-		priv->if_frequency = 4000000;
-		break;
-	}
-
-	LO_Frac = params->frequency + priv->if_frequency;
-=======
 	} else if (bw <= 7000000) {
 		LP_Fc = 1;
 		priv->if_frequency = 3500000;
@@ -166,7 +151,6 @@
 	}
 
 	LO_Frac = c->frequency + priv->if_frequency;
->>>>>>> d411b1a3
 
 	/* band-pass filter */
 	if (LO_Frac < 188000000)
