--- conflicted
+++ resolved
@@ -299,12 +299,6 @@
 	return 0;
 }
 
-static int mt2060_get_if_frequency(struct dvb_frontend *fe, u32 *frequency)
-{
-	*frequency = IF2 * 1000;
-	return 0;
-}
-
 static int mt2060_init(struct dvb_frontend *fe)
 {
 	struct mt2060_priv *priv = fe->tuner_priv;
@@ -361,10 +355,6 @@
 
 	.set_params    = mt2060_set_params,
 	.get_frequency = mt2060_get_frequency,
-<<<<<<< HEAD
-	.get_bandwidth = mt2060_get_bandwidth,
-=======
->>>>>>> ebe96749
 	.get_if_frequency = mt2060_get_if_frequency,
 };
 
