--- conflicted
+++ resolved
@@ -628,23 +628,13 @@
 	dprintk(1, "*** Quality (0:<8dB, 7:>56dB) = %d\n", quality);
 }
 
-<<<<<<< HEAD
-static int xc5000_set_params(struct dvb_frontend *fe,
-	struct dvb_frontend_parameters *params)
-=======
 static int xc5000_set_params(struct dvb_frontend *fe)
->>>>>>> 533b673b
 {
 	int ret, b;
 	struct xc5000_priv *priv = fe->tuner_priv;
-<<<<<<< HEAD
-	int ret;
-	u32 bw;
-=======
 	u32 bw = fe->dtv_property_cache.bandwidth_hz;
 	u32 freq = fe->dtv_property_cache.frequency;
 	u32 delsys  = fe->dtv_property_cache.delivery_system;
->>>>>>> 533b673b
 
 	if (xc5000_is_firmware_loaded(fe) != XC_RESULT_SUCCESS) {
 		if (xc_load_fw_and_init_tuner(fe) != XC_RESULT_SUCCESS) {
@@ -676,21 +666,11 @@
 			priv->video_standard = DTV6;
 			priv->freq_hz = freq - 1750000;
 			break;
-<<<<<<< HEAD
-		case BANDWIDTH_7_MHZ:
-			priv->bandwidth = BANDWIDTH_7_MHZ;
-			priv->video_standard = DTV7;
-			priv->freq_hz = params->frequency - 2250000;
-			break;
-		case BANDWIDTH_8_MHZ:
-			priv->bandwidth = BANDWIDTH_8_MHZ;
-=======
 		case 7000000:
 			priv->video_standard = DTV7;
 			priv->freq_hz = freq - 2250000;
 			break;
 		case 8000000:
->>>>>>> 533b673b
 			priv->video_standard = DTV8;
 			priv->freq_hz = freq - 2750000;
 			break;
@@ -699,50 +679,6 @@
 			return -EINVAL;
 		}
 		priv->rf_mode = XC_RF_MODE_AIR;
-<<<<<<< HEAD
-	} else if (fe->ops.info.type == FE_QAM) {
-		switch (params->u.qam.modulation) {
-		case QAM_256:
-		case QAM_AUTO:
-		case QAM_16:
-		case QAM_32:
-		case QAM_64:
-		case QAM_128:
-			dprintk(1, "%s() QAM modulation\n", __func__);
-			priv->rf_mode = XC_RF_MODE_CABLE;
-			/*
-			 * Using a higher bandwidth at the tuner filter may
-			 * allow inter-carrier interference.
-			 * So, determine the minimal channel spacing, in order
-			 * to better adjust the tuner filter.
-			 * According with ITU-T J.83, the bandwidth is given by:
-			 * bw = Simbol Rate * (1 + roll_off), where the roll_off
-			 * is equal to 0.15 for Annex A, and 0.13 for annex C
-			 */
-			if (fe->dtv_property_cache.rolloff == ROLLOFF_13)
-				bw = (params->u.qam.symbol_rate * 113) / 100;
-			else
-				bw = (params->u.qam.symbol_rate * 115) / 100;
-			if (bw <= 6000000) {
-				priv->bandwidth = BANDWIDTH_6_MHZ;
-				priv->video_standard = DTV6;
-				priv->freq_hz = params->frequency - 1750000;
-			} else if (bw <= 7000000) {
-				priv->bandwidth = BANDWIDTH_7_MHZ;
-				priv->video_standard = DTV7;
-				priv->freq_hz = params->frequency - 2250000;
-			} else {
-				priv->bandwidth = BANDWIDTH_8_MHZ;
-				priv->video_standard = DTV7_8;
-				priv->freq_hz = params->frequency - 2750000;
-			}
-			dprintk(1, "%s() Bandwidth %dMHz (%d)\n", __func__,
-				BANDWIDTH_6_MHZ ? 6: 8, bw);
-			break;
-		default:
-			dprintk(1, "%s() Unsupported QAM type\n", __func__);
-			return -EINVAL;
-=======
 	case SYS_DVBC_ANNEX_A:
 	case SYS_DVBC_ANNEX_C:
 		dprintk(1, "%s() QAM modulation\n", __func__);
@@ -759,7 +695,6 @@
 			priv->video_standard = DTV7_8;
 			priv->freq_hz = freq - 2750000;
 			b = 8;
->>>>>>> 533b673b
 		}
 		dprintk(1, "%s() Bandwidth %dMHz (%d)\n", __func__,
 			b, bw);
