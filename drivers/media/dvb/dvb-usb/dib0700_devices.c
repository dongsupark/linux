/* Linux driver for devices based on the DiBcom DiB0700 USB bridge
 *
 *	This program is free software; you can redistribute it and/or modify it
 *	under the terms of the GNU General Public License as published by the Free
 *	Software Foundation, version 2.
 *
 *  Copyright (C) 2005-9 DiBcom, SA et al
 */
#include "dib0700.h"

#include "dib3000mc.h"
#include "dib7000m.h"
#include "dib7000p.h"
#include "dib8000.h"
#include "dib9000.h"
#include "mt2060.h"
#include "mt2266.h"
#include "tuner-xc2028.h"
#include "xc5000.h"
#include "xc4000.h"
#include "s5h1411.h"
#include "dib0070.h"
#include "dib0090.h"
#include "lgdt3305.h"
#include "mxl5007t.h"

static int force_lna_activation;
module_param(force_lna_activation, int, 0644);
MODULE_PARM_DESC(force_lna_activation, "force the activation of Low-Noise-Amplifyer(s) (LNA), "
		"if applicable for the device (default: 0=automatic/off).");

struct dib0700_adapter_state {
	int (*set_param_save) (struct dvb_frontend *);
	const struct firmware *frontend_firmware;
};

/* Hauppauge Nova-T 500 (aka Bristol)
 *  has a LNA on GPIO0 which is enabled by setting 1 */
static struct mt2060_config bristol_mt2060_config[2] = {
	{
		.i2c_address = 0x60,
		.clock_out   = 3,
	}, {
		.i2c_address = 0x61,
	}
};


static struct dibx000_agc_config bristol_dib3000p_mt2060_agc_config = {
	.band_caps = BAND_VHF | BAND_UHF,
	.setup     = (1 << 8) | (5 << 5) | (0 << 4) | (0 << 3) | (0 << 2) | (2 << 0),

	.agc1_max = 42598,
	.agc1_min = 17694,
	.agc2_max = 45875,
	.agc2_min = 0,

	.agc1_pt1 = 0,
	.agc1_pt2 = 59,

	.agc1_slope1 = 0,
	.agc1_slope2 = 69,

	.agc2_pt1 = 0,
	.agc2_pt2 = 59,

	.agc2_slope1 = 111,
	.agc2_slope2 = 28,
};

static struct dib3000mc_config bristol_dib3000mc_config[2] = {
	{	.agc          = &bristol_dib3000p_mt2060_agc_config,
		.max_time     = 0x196,
		.ln_adc_level = 0x1cc7,
		.output_mpeg2_in_188_bytes = 1,
	},
	{	.agc          = &bristol_dib3000p_mt2060_agc_config,
		.max_time     = 0x196,
		.ln_adc_level = 0x1cc7,
		.output_mpeg2_in_188_bytes = 1,
	}
};

static int bristol_frontend_attach(struct dvb_usb_adapter *adap)
{
	struct dib0700_state *st = adap->dev->priv;
	if (adap->id == 0) {
		dib0700_set_gpio(adap->dev, GPIO6,  GPIO_OUT, 0); msleep(10);
		dib0700_set_gpio(adap->dev, GPIO6,  GPIO_OUT, 1); msleep(10);
		dib0700_set_gpio(adap->dev, GPIO10, GPIO_OUT, 0); msleep(10);
		dib0700_set_gpio(adap->dev, GPIO10, GPIO_OUT, 1); msleep(10);

		if (force_lna_activation)
			dib0700_set_gpio(adap->dev, GPIO0, GPIO_OUT, 1);
		else
			dib0700_set_gpio(adap->dev, GPIO0, GPIO_OUT, 0);

		if (dib3000mc_i2c_enumeration(&adap->dev->i2c_adap, 2, DEFAULT_DIB3000P_I2C_ADDRESS, bristol_dib3000mc_config) != 0) {
			dib0700_set_gpio(adap->dev, GPIO6, GPIO_OUT, 0); msleep(10);
			return -ENODEV;
		}
	}
	st->mt2060_if1[adap->id] = 1220;
	return (adap->fe_adap[0].fe = dvb_attach(dib3000mc_attach, &adap->dev->i2c_adap,
		(10 + adap->id) << 1, &bristol_dib3000mc_config[adap->id])) == NULL ? -ENODEV : 0;
}

static int eeprom_read(struct i2c_adapter *adap,u8 adrs,u8 *pval)
{
	struct i2c_msg msg[2] = {
		{ .addr = 0x50, .flags = 0,        .buf = &adrs, .len = 1 },
		{ .addr = 0x50, .flags = I2C_M_RD, .buf = pval,  .len = 1 },
	};
	if (i2c_transfer(adap, msg, 2) != 2) return -EREMOTEIO;
	return 0;
}

static int bristol_tuner_attach(struct dvb_usb_adapter *adap)
{
	struct i2c_adapter *prim_i2c = &adap->dev->i2c_adap;
	struct i2c_adapter *tun_i2c = dib3000mc_get_tuner_i2c_master(adap->fe_adap[0].fe, 1);
	s8 a;
	int if1=1220;
	if (adap->dev->udev->descriptor.idVendor  == cpu_to_le16(USB_VID_HAUPPAUGE) &&
		adap->dev->udev->descriptor.idProduct == cpu_to_le16(USB_PID_HAUPPAUGE_NOVA_T_500_2)) {
		if (!eeprom_read(prim_i2c,0x59 + adap->id,&a)) if1=1220+a;
	}
	return dvb_attach(mt2060_attach, adap->fe_adap[0].fe, tun_i2c,
			  &bristol_mt2060_config[adap->id], if1) == NULL ?
			  -ENODEV : 0;
}

/* STK7700D: Pinnacle/Terratec/Hauppauge Dual DVB-T Diversity */

/* MT226x */
static struct dibx000_agc_config stk7700d_7000p_mt2266_agc_config[2] = {
	{
		BAND_UHF,

		/* P_agc_use_sd_mod1=0, P_agc_use_sd_mod2=0, P_agc_freq_pwm_div=1, P_agc_inv_pwm1=1, P_agc_inv_pwm2=1,
		* P_agc_inh_dc_rv_est=0, P_agc_time_est=3, P_agc_freeze=0, P_agc_nb_est=2, P_agc_write=0 */
		(0 << 15) | (0 << 14) | (1 << 11) | (1 << 10) | (1 << 9) | (0 << 8)
	    | (3 << 5) | (0 << 4) | (5 << 1) | (0 << 0),

		1130,
		21,

		0,
		118,

		0,
		3530,
		1,
		0,

		65535,
		33770,
		65535,
		23592,

		0,
		62,
		255,
		64,
		64,
		132,
		192,
		80,
		80,

		17,
		27,
		23,
		51,

		1,
	}, {
		BAND_VHF | BAND_LBAND,

		/* P_agc_use_sd_mod1=0, P_agc_use_sd_mod2=0, P_agc_freq_pwm_div=1, P_agc_inv_pwm1=1, P_agc_inv_pwm2=1,
		* P_agc_inh_dc_rv_est=0, P_agc_time_est=3, P_agc_freeze=0, P_agc_nb_est=2, P_agc_write=0 */
		(0 << 15) | (0 << 14) | (1 << 11) | (1 << 10) | (1 << 9) | (0 << 8)
	    | (3 << 5) | (0 << 4) | (2 << 1) | (0 << 0),

		2372,
		21,

		0,
		118,

		0,
		3530,
		1,
		0,

		65535,
		0,
		65535,
		23592,

		0,
		128,
		128,
		128,
		0,
		128,
		253,
		81,
		0,

		17,
		27,
		23,
		51,

		1,
	}
};

static struct dibx000_bandwidth_config stk7700d_mt2266_pll_config = {
	60000, 30000,
	1, 8, 3, 1, 0,
	0, 0, 1, 1, 2,
	(3 << 14) | (1 << 12) | (524 << 0),
	0,
	20452225,
};

static struct dib7000p_config stk7700d_dib7000p_mt2266_config[] = {
	{	.output_mpeg2_in_188_bytes = 1,
		.hostbus_diversity = 1,
		.tuner_is_baseband = 1,

		.agc_config_count = 2,
		.agc = stk7700d_7000p_mt2266_agc_config,
		.bw  = &stk7700d_mt2266_pll_config,

		.gpio_dir = DIB7000P_GPIO_DEFAULT_DIRECTIONS,
		.gpio_val = DIB7000P_GPIO_DEFAULT_VALUES,
		.gpio_pwm_pos = DIB7000P_GPIO_DEFAULT_PWM_POS,
	},
	{	.output_mpeg2_in_188_bytes = 1,
		.hostbus_diversity = 1,
		.tuner_is_baseband = 1,

		.agc_config_count = 2,
		.agc = stk7700d_7000p_mt2266_agc_config,
		.bw  = &stk7700d_mt2266_pll_config,

		.gpio_dir = DIB7000P_GPIO_DEFAULT_DIRECTIONS,
		.gpio_val = DIB7000P_GPIO_DEFAULT_VALUES,
		.gpio_pwm_pos = DIB7000P_GPIO_DEFAULT_PWM_POS,
	}
};

static struct mt2266_config stk7700d_mt2266_config[2] = {
	{	.i2c_address = 0x60
	},
	{	.i2c_address = 0x60
	}
};

static int stk7700P2_frontend_attach(struct dvb_usb_adapter *adap)
{
	if (adap->id == 0) {
		dib0700_set_gpio(adap->dev, GPIO6, GPIO_OUT, 1);
		msleep(10);
		dib0700_set_gpio(adap->dev, GPIO9, GPIO_OUT, 1);
		dib0700_set_gpio(adap->dev, GPIO4, GPIO_OUT, 1);
		dib0700_set_gpio(adap->dev, GPIO7, GPIO_OUT, 1);
		dib0700_set_gpio(adap->dev, GPIO10, GPIO_OUT, 0);
		msleep(10);
		dib0700_set_gpio(adap->dev, GPIO10, GPIO_OUT, 1);
		msleep(10);
		if (dib7000p_i2c_enumeration(&adap->dev->i2c_adap, 1, 18,
					     stk7700d_dib7000p_mt2266_config)
		    != 0) {
			err("%s: dib7000p_i2c_enumeration failed.  Cannot continue\n", __func__);
			return -ENODEV;
		}
	}

	adap->fe_adap[0].fe =
		dvb_attach(dib7000p_attach, &adap->dev->i2c_adap,
			   0x80 + (adap->id << 1),
			   &stk7700d_dib7000p_mt2266_config[adap->id]);

	return adap->fe_adap[0].fe == NULL ? -ENODEV : 0;
}

static int stk7700d_frontend_attach(struct dvb_usb_adapter *adap)
{
	if (adap->id == 0) {
		dib0700_set_gpio(adap->dev, GPIO6, GPIO_OUT, 1);
		msleep(10);
		dib0700_set_gpio(adap->dev, GPIO9, GPIO_OUT, 1);
		dib0700_set_gpio(adap->dev, GPIO4, GPIO_OUT, 1);
		dib0700_set_gpio(adap->dev, GPIO7, GPIO_OUT, 1);
		dib0700_set_gpio(adap->dev, GPIO10, GPIO_OUT, 0);
		msleep(10);
		dib0700_set_gpio(adap->dev, GPIO10, GPIO_OUT, 1);
		msleep(10);
		dib0700_set_gpio(adap->dev, GPIO0, GPIO_OUT, 1);
		if (dib7000p_i2c_enumeration(&adap->dev->i2c_adap, 2, 18,
					     stk7700d_dib7000p_mt2266_config)
		    != 0) {
			err("%s: dib7000p_i2c_enumeration failed.  Cannot continue\n", __func__);
			return -ENODEV;
		}
	}

	adap->fe_adap[0].fe =
		dvb_attach(dib7000p_attach, &adap->dev->i2c_adap,
			   0x80 + (adap->id << 1),
			   &stk7700d_dib7000p_mt2266_config[adap->id]);

	return adap->fe_adap[0].fe == NULL ? -ENODEV : 0;
}

static int stk7700d_tuner_attach(struct dvb_usb_adapter *adap)
{
	struct i2c_adapter *tun_i2c;
	tun_i2c = dib7000p_get_i2c_master(adap->fe_adap[0].fe, DIBX000_I2C_INTERFACE_TUNER, 1);
	return dvb_attach(mt2266_attach, adap->fe_adap[0].fe, tun_i2c,
		&stk7700d_mt2266_config[adap->id]) == NULL ? -ENODEV : 0;
}

/* STK7700-PH: Digital/Analog Hybrid Tuner, e.h. Cinergy HT USB HE */
static struct dibx000_agc_config xc3028_agc_config = {
	BAND_VHF | BAND_UHF,       /* band_caps */

	/* P_agc_use_sd_mod1=0, P_agc_use_sd_mod2=0, P_agc_freq_pwm_div=0,
	 * P_agc_inv_pwm1=0, P_agc_inv_pwm2=0, P_agc_inh_dc_rv_est=0,
	 * P_agc_time_est=3, P_agc_freeze=0, P_agc_nb_est=2, P_agc_write=0 */
	(0 << 15) | (0 << 14) | (0 << 11) | (0 << 10) | (0 << 9) | (0 << 8) |
	(3 << 5) | (0 << 4) | (2 << 1) | (0 << 0), /* setup */

	712,	/* inv_gain */
	21,	/* time_stabiliz */

	0,	/* alpha_level */
	118,	/* thlock */

	0,	/* wbd_inv */
	2867,	/* wbd_ref */
	0,	/* wbd_sel */
	2,	/* wbd_alpha */

	0,	/* agc1_max */
	0,	/* agc1_min */
	39718,	/* agc2_max */
	9930,	/* agc2_min */
	0,	/* agc1_pt1 */
	0,	/* agc1_pt2 */
	0,	/* agc1_pt3 */
	0,	/* agc1_slope1 */
	0,	/* agc1_slope2 */
	0,	/* agc2_pt1 */
	128,	/* agc2_pt2 */
	29,	/* agc2_slope1 */
	29,	/* agc2_slope2 */

	17,	/* alpha_mant */
	27,	/* alpha_exp */
	23,	/* beta_mant */
	51,	/* beta_exp */

	1,	/* perform_agc_softsplit */
};

/* PLL Configuration for COFDM BW_MHz = 8.00 with external clock = 30.00 */
static struct dibx000_bandwidth_config xc3028_bw_config = {
	60000, 30000, /* internal, sampling */
	1, 8, 3, 1, 0, /* pll_cfg: prediv, ratio, range, reset, bypass */
	0, 0, 1, 1, 0, /* misc: refdiv, bypclk_div, IO_CLK_en_core, ADClkSrc,
			  modulo */
	(3 << 14) | (1 << 12) | (524 << 0), /* sad_cfg: refsel, sel, freq_15k */
	(1 << 25) | 5816102, /* ifreq = 5.200000 MHz */
	20452225, /* timf */
	30000000, /* xtal_hz */
};

static struct dib7000p_config stk7700ph_dib7700_xc3028_config = {
	.output_mpeg2_in_188_bytes = 1,
	.tuner_is_baseband = 1,

	.agc_config_count = 1,
	.agc = &xc3028_agc_config,
	.bw  = &xc3028_bw_config,

	.gpio_dir = DIB7000P_GPIO_DEFAULT_DIRECTIONS,
	.gpio_val = DIB7000P_GPIO_DEFAULT_VALUES,
	.gpio_pwm_pos = DIB7000P_GPIO_DEFAULT_PWM_POS,
};

static int stk7700ph_xc3028_callback(void *ptr, int component,
				     int command, int arg)
{
	struct dvb_usb_adapter *adap = ptr;

	switch (command) {
	case XC2028_TUNER_RESET:
		/* Send the tuner in then out of reset */
		dib7000p_set_gpio(adap->fe_adap[0].fe, 8, 0, 0); msleep(10);
		dib7000p_set_gpio(adap->fe_adap[0].fe, 8, 0, 1);
		break;
	case XC2028_RESET_CLK:
		break;
	default:
		err("%s: unknown command %d, arg %d\n", __func__,
			command, arg);
		return -EINVAL;
	}
	return 0;
}

static struct xc2028_ctrl stk7700ph_xc3028_ctrl = {
	.fname = XC2028_DEFAULT_FIRMWARE,
	.max_len = 64,
	.demod = XC3028_FE_DIBCOM52,
};

static struct xc2028_config stk7700ph_xc3028_config = {
	.i2c_addr = 0x61,
	.ctrl = &stk7700ph_xc3028_ctrl,
};

static int stk7700ph_frontend_attach(struct dvb_usb_adapter *adap)
{
	struct usb_device_descriptor *desc = &adap->dev->udev->descriptor;

	if (desc->idVendor  == cpu_to_le16(USB_VID_PINNACLE) &&
	    desc->idProduct == cpu_to_le16(USB_PID_PINNACLE_EXPRESSCARD_320CX))
	dib0700_set_gpio(adap->dev, GPIO6, GPIO_OUT, 0);
	else
	dib0700_set_gpio(adap->dev, GPIO6, GPIO_OUT, 1);
	msleep(20);
	dib0700_set_gpio(adap->dev, GPIO9, GPIO_OUT, 1);
	dib0700_set_gpio(adap->dev, GPIO4, GPIO_OUT, 1);
	dib0700_set_gpio(adap->dev, GPIO7, GPIO_OUT, 1);
	dib0700_set_gpio(adap->dev, GPIO10, GPIO_OUT, 0);
	msleep(10);
	dib0700_set_gpio(adap->dev, GPIO10, GPIO_OUT, 1);
	msleep(20);
	dib0700_set_gpio(adap->dev, GPIO0, GPIO_OUT, 1);
	msleep(10);

	if (dib7000p_i2c_enumeration(&adap->dev->i2c_adap, 1, 18,
				     &stk7700ph_dib7700_xc3028_config) != 0) {
		err("%s: dib7000p_i2c_enumeration failed.  Cannot continue\n",
		    __func__);
		return -ENODEV;
	}

	adap->fe_adap[0].fe = dvb_attach(dib7000p_attach, &adap->dev->i2c_adap, 0x80,
		&stk7700ph_dib7700_xc3028_config);

	return adap->fe_adap[0].fe == NULL ? -ENODEV : 0;
}

static int stk7700ph_tuner_attach(struct dvb_usb_adapter *adap)
{
	struct i2c_adapter *tun_i2c;

	tun_i2c = dib7000p_get_i2c_master(adap->fe_adap[0].fe,
		DIBX000_I2C_INTERFACE_TUNER, 1);

	stk7700ph_xc3028_config.i2c_adap = tun_i2c;

	/* FIXME: generalize & move to common area */
	adap->fe_adap[0].fe->callback = stk7700ph_xc3028_callback;

	return dvb_attach(xc2028_attach, adap->fe_adap[0].fe, &stk7700ph_xc3028_config)
		== NULL ? -ENODEV : 0;
}

#define DEFAULT_RC_INTERVAL 50

static u8 rc_request[] = { REQUEST_POLL_RC, 0 };

/* Number of keypresses to ignore before start repeating */
#define RC_REPEAT_DELAY 6

/*
 * This function is used only when firmware is < 1.20 version. Newer
 * firmwares use bulk mode, with functions implemented at dib0700_core,
 * at dib0700_rc_urb_completion()
 */
static int dib0700_rc_query_old_firmware(struct dvb_usb_device *d)
{
	u8 key[4];
	u32 keycode;
	u8 toggle;
	int i;
	struct dib0700_state *st = d->priv;

	if (st->fw_version >= 0x10200) {
		/* For 1.20 firmware , We need to keep the RC polling
		   callback so we can reuse the input device setup in
		   dvb-usb-remote.c.  However, the actual work is being done
		   in the bulk URB completion handler. */
		return 0;
	}

	i = dib0700_ctrl_rd(d, rc_request, 2, key, 4);
	if (i <= 0) {
		err("RC Query Failed");
		return -1;
	}

	/* losing half of KEY_0 events from Philipps rc5 remotes.. */
	if (key[0] == 0 && key[1] == 0 && key[2] == 0 && key[3] == 0)
		return 0;

	/* info("%d: %2X %2X %2X %2X",dvb_usb_dib0700_ir_proto,(int)key[3-2],(int)key[3-3],(int)key[3-1],(int)key[3]);  */

	dib0700_rc_setup(d); /* reset ir sensor data to prevent false events */

	d->last_event = 0;
	switch (d->props.rc.core.protocol) {
	case RC_TYPE_NEC:
		/* NEC protocol sends repeat code as 0 0 0 FF */
		if ((key[3-2] == 0x00) && (key[3-3] == 0x00) &&
		    (key[3] == 0xff))
			keycode = d->last_event;
		else {
			keycode = key[3-2] << 8 | key[3-3];
			d->last_event = keycode;
		}

		rc_keydown(d->rc_dev, keycode, 0);
		break;
	default:
		/* RC-5 protocol changes toggle bit on new keypress */
		keycode = key[3-2] << 8 | key[3-3];
		toggle = key[3-1];
		rc_keydown(d->rc_dev, keycode, toggle);

		break;
	}
	return 0;
}

/* STK7700P: Hauppauge Nova-T Stick, AVerMedia Volar */
static struct dibx000_agc_config stk7700p_7000m_mt2060_agc_config = {
	BAND_UHF | BAND_VHF,

	/* P_agc_use_sd_mod1=0, P_agc_use_sd_mod2=0, P_agc_freq_pwm_div=5, P_agc_inv_pwm1=0, P_agc_inv_pwm2=0,
	 * P_agc_inh_dc_rv_est=0, P_agc_time_est=3, P_agc_freeze=0, P_agc_nb_est=2, P_agc_write=0 */
	(0 << 15) | (0 << 14) | (5 << 11) | (0 << 10) | (0 << 9) | (0 << 8)
	| (3 << 5) | (0 << 4) | (2 << 1) | (0 << 0),

	712,
	41,

	0,
	118,

	0,
	4095,
	0,
	0,

	42598,
	17694,
	45875,
	2621,
	0,
	76,
	139,
	52,
	59,
	107,
	172,
	57,
	70,

	21,
	25,
	28,
	48,

	1,
	{  0,
	   107,
	   51800,
	   24700
	},
};

static struct dibx000_agc_config stk7700p_7000p_mt2060_agc_config = {
	BAND_UHF | BAND_VHF,

	/* P_agc_use_sd_mod1=0, P_agc_use_sd_mod2=0, P_agc_freq_pwm_div=5, P_agc_inv_pwm1=0, P_agc_inv_pwm2=0,
	 * P_agc_inh_dc_rv_est=0, P_agc_time_est=3, P_agc_freeze=0, P_agc_nb_est=2, P_agc_write=0 */
	(0 << 15) | (0 << 14) | (5 << 11) | (0 << 10) | (0 << 9) | (0 << 8)
	| (3 << 5) | (0 << 4) | (2 << 1) | (0 << 0),

	712,
	41,

	0,
	118,

	0,
	4095,
	0,
	0,

	42598,
	16384,
	42598,
	    0,

	  0,
	137,
	255,

	  0,
	255,

	0,
	0,

	 0,
	41,

	15,
	25,

	28,
	48,

	0,
};

static struct dibx000_bandwidth_config stk7700p_pll_config = {
	60000, 30000,
	1, 8, 3, 1, 0,
	0, 0, 1, 1, 0,
	(3 << 14) | (1 << 12) | (524 << 0),
	60258167,
	20452225,
	30000000,
};

static struct dib7000m_config stk7700p_dib7000m_config = {
	.dvbt_mode = 1,
	.output_mpeg2_in_188_bytes = 1,
	.quartz_direct = 1,

	.agc_config_count = 1,
	.agc = &stk7700p_7000m_mt2060_agc_config,
	.bw  = &stk7700p_pll_config,

	.gpio_dir = DIB7000M_GPIO_DEFAULT_DIRECTIONS,
	.gpio_val = DIB7000M_GPIO_DEFAULT_VALUES,
	.gpio_pwm_pos = DIB7000M_GPIO_DEFAULT_PWM_POS,
};

static struct dib7000p_config stk7700p_dib7000p_config = {
	.output_mpeg2_in_188_bytes = 1,

	.agc_config_count = 1,
	.agc = &stk7700p_7000p_mt2060_agc_config,
	.bw  = &stk7700p_pll_config,

	.gpio_dir = DIB7000M_GPIO_DEFAULT_DIRECTIONS,
	.gpio_val = DIB7000M_GPIO_DEFAULT_VALUES,
	.gpio_pwm_pos = DIB7000M_GPIO_DEFAULT_PWM_POS,
};

static int stk7700p_frontend_attach(struct dvb_usb_adapter *adap)
{
	struct dib0700_state *st = adap->dev->priv;
	/* unless there is no real power management in DVB - we leave the device on GPIO6 */

	dib0700_set_gpio(adap->dev, GPIO10, GPIO_OUT, 0);
	dib0700_set_gpio(adap->dev, GPIO6,  GPIO_OUT, 0); msleep(50);

	dib0700_set_gpio(adap->dev, GPIO6,  GPIO_OUT, 1); msleep(10);
	dib0700_set_gpio(adap->dev, GPIO9,  GPIO_OUT, 1);

	dib0700_set_gpio(adap->dev, GPIO10, GPIO_OUT, 0); msleep(10);
	dib0700_ctrl_clock(adap->dev, 72, 1);
	dib0700_set_gpio(adap->dev, GPIO10, GPIO_OUT, 1); msleep(100);

	dib0700_set_gpio(adap->dev,  GPIO0, GPIO_OUT, 1);

	st->mt2060_if1[0] = 1220;

	if (dib7000pc_detection(&adap->dev->i2c_adap)) {
		adap->fe_adap[0].fe = dvb_attach(dib7000p_attach, &adap->dev->i2c_adap, 18, &stk7700p_dib7000p_config);
		st->is_dib7000pc = 1;
	} else
		adap->fe_adap[0].fe = dvb_attach(dib7000m_attach, &adap->dev->i2c_adap, 18, &stk7700p_dib7000m_config);

	return adap->fe_adap[0].fe == NULL ? -ENODEV : 0;
}

static struct mt2060_config stk7700p_mt2060_config = {
	0x60
};

static int stk7700p_tuner_attach(struct dvb_usb_adapter *adap)
{
	struct i2c_adapter *prim_i2c = &adap->dev->i2c_adap;
	struct dib0700_state *st = adap->dev->priv;
	struct i2c_adapter *tun_i2c;
	s8 a;
	int if1=1220;
	if (adap->dev->udev->descriptor.idVendor  == cpu_to_le16(USB_VID_HAUPPAUGE) &&
		adap->dev->udev->descriptor.idProduct == cpu_to_le16(USB_PID_HAUPPAUGE_NOVA_T_STICK)) {
		if (!eeprom_read(prim_i2c,0x58,&a)) if1=1220+a;
	}
	if (st->is_dib7000pc)
		tun_i2c = dib7000p_get_i2c_master(adap->fe_adap[0].fe, DIBX000_I2C_INTERFACE_TUNER, 1);
	else
		tun_i2c = dib7000m_get_i2c_master(adap->fe_adap[0].fe, DIBX000_I2C_INTERFACE_TUNER, 1);

	return dvb_attach(mt2060_attach, adap->fe_adap[0].fe, tun_i2c, &stk7700p_mt2060_config,
		if1) == NULL ? -ENODEV : 0;
}

/* DIB7070 generic */
static struct dibx000_agc_config dib7070_agc_config = {
	BAND_UHF | BAND_VHF | BAND_LBAND | BAND_SBAND,
	/* P_agc_use_sd_mod1=0, P_agc_use_sd_mod2=0, P_agc_freq_pwm_div=5, P_agc_inv_pwm1=0, P_agc_inv_pwm2=0,
	 * P_agc_inh_dc_rv_est=0, P_agc_time_est=3, P_agc_freeze=0, P_agc_nb_est=5, P_agc_write=0 */
	(0 << 15) | (0 << 14) | (5 << 11) | (0 << 10) | (0 << 9) | (0 << 8)
	| (3 << 5) | (0 << 4) | (5 << 1) | (0 << 0),

	600,
	10,

	0,
	118,

	0,
	3530,
	1,
	5,

	65535,
		0,

	65535,
	0,

	0,
	40,
	183,
	206,
	255,
	72,
	152,
	88,
	90,

	17,
	27,
	23,
	51,

	0,
};

static int dib7070_tuner_reset(struct dvb_frontend *fe, int onoff)
{
	deb_info("reset: %d", onoff);
	return dib7000p_set_gpio(fe, 8, 0, !onoff);
}

static int dib7070_tuner_sleep(struct dvb_frontend *fe, int onoff)
{
	deb_info("sleep: %d", onoff);
	return dib7000p_set_gpio(fe, 9, 0, onoff);
}

static struct dib0070_config dib7070p_dib0070_config[2] = {
	{
		.i2c_address = DEFAULT_DIB0070_I2C_ADDRESS,
		.reset = dib7070_tuner_reset,
		.sleep = dib7070_tuner_sleep,
		.clock_khz = 12000,
		.clock_pad_drive = 4,
		.charge_pump = 2,
	}, {
		.i2c_address = DEFAULT_DIB0070_I2C_ADDRESS,
		.reset = dib7070_tuner_reset,
		.sleep = dib7070_tuner_sleep,
		.clock_khz = 12000,
		.charge_pump = 2,
	}
};

static struct dib0070_config dib7770p_dib0070_config = {
	 .i2c_address = DEFAULT_DIB0070_I2C_ADDRESS,
	 .reset = dib7070_tuner_reset,
	 .sleep = dib7070_tuner_sleep,
	 .clock_khz = 12000,
	 .clock_pad_drive = 0,
	 .flip_chip = 1,
	 .charge_pump = 2,
};

static int dib7070_set_param_override(struct dvb_frontend *fe)
{
	struct dtv_frontend_properties *p = &fe->dtv_property_cache;
	struct dvb_usb_adapter *adap = fe->dvb->priv;
	struct dib0700_adapter_state *state = adap->priv;

	u16 offset;
	u8 band = BAND_OF_FREQUENCY(p->frequency/1000);
	switch (band) {
		case BAND_VHF: offset = 950; break;
		case BAND_UHF:
		default: offset = 550; break;
	}
	deb_info("WBD for DiB7000P: %d\n", offset + dib0070_wbd_offset(fe));
	dib7000p_set_wbd_ref(fe, offset + dib0070_wbd_offset(fe));
	return state->set_param_save(fe);
}

static int dib7770_set_param_override(struct dvb_frontend *fe)
{
	struct dtv_frontend_properties *p = &fe->dtv_property_cache;
	struct dvb_usb_adapter *adap = fe->dvb->priv;
	struct dib0700_adapter_state *state = adap->priv;

	 u16 offset;
	 u8 band = BAND_OF_FREQUENCY(p->frequency/1000);
	 switch (band) {
	 case BAND_VHF:
		  dib7000p_set_gpio(fe, 0, 0, 1);
		  offset = 850;
		  break;
	 case BAND_UHF:
	 default:
		  dib7000p_set_gpio(fe, 0, 0, 0);
		  offset = 250;
		  break;
	 }
	 deb_info("WBD for DiB7000P: %d\n", offset + dib0070_wbd_offset(fe));
	 dib7000p_set_wbd_ref(fe, offset + dib0070_wbd_offset(fe));
	 return state->set_param_save(fe);
}

static int dib7770p_tuner_attach(struct dvb_usb_adapter *adap)
{
	 struct dib0700_adapter_state *st = adap->priv;
	 struct i2c_adapter *tun_i2c = dib7000p_get_i2c_master(adap->fe_adap[0].fe,
			 DIBX000_I2C_INTERFACE_TUNER, 1);

	 if (dvb_attach(dib0070_attach, adap->fe_adap[0].fe, tun_i2c,
			&dib7770p_dib0070_config) == NULL)
		 return -ENODEV;

	 st->set_param_save = adap->fe_adap[0].fe->ops.tuner_ops.set_params;
	 adap->fe_adap[0].fe->ops.tuner_ops.set_params = dib7770_set_param_override;
	 return 0;
}

static int dib7070p_tuner_attach(struct dvb_usb_adapter *adap)
{
	struct dib0700_adapter_state *st = adap->priv;
	struct i2c_adapter *tun_i2c = dib7000p_get_i2c_master(adap->fe_adap[0].fe, DIBX000_I2C_INTERFACE_TUNER, 1);

	if (adap->id == 0) {
		if (dvb_attach(dib0070_attach, adap->fe_adap[0].fe, tun_i2c, &dib7070p_dib0070_config[0]) == NULL)
			return -ENODEV;
	} else {
		if (dvb_attach(dib0070_attach, adap->fe_adap[0].fe, tun_i2c, &dib7070p_dib0070_config[1]) == NULL)
			return -ENODEV;
	}

	st->set_param_save = adap->fe_adap[0].fe->ops.tuner_ops.set_params;
	adap->fe_adap[0].fe->ops.tuner_ops.set_params = dib7070_set_param_override;
	return 0;
}

static int stk7700p_pid_filter(struct dvb_usb_adapter *adapter, int index,
		u16 pid, int onoff)
{
	struct dib0700_state *st = adapter->dev->priv;
	if (st->is_dib7000pc)
		return dib7000p_pid_filter(adapter->fe_adap[0].fe, index, pid, onoff);
	return dib7000m_pid_filter(adapter->fe_adap[0].fe, index, pid, onoff);
}

static int stk7700p_pid_filter_ctrl(struct dvb_usb_adapter *adapter, int onoff)
{
	struct dib0700_state *st = adapter->dev->priv;
	if (st->is_dib7000pc)
		return dib7000p_pid_filter_ctrl(adapter->fe_adap[0].fe, onoff);
	return dib7000m_pid_filter_ctrl(adapter->fe_adap[0].fe, onoff);
}

static int stk70x0p_pid_filter(struct dvb_usb_adapter *adapter, int index, u16 pid, int onoff)
{
	return dib7000p_pid_filter(adapter->fe_adap[0].fe, index, pid, onoff);
}

static int stk70x0p_pid_filter_ctrl(struct dvb_usb_adapter *adapter, int onoff)
{
	return dib7000p_pid_filter_ctrl(adapter->fe_adap[0].fe, onoff);
}

static struct dibx000_bandwidth_config dib7070_bw_config_12_mhz = {
	60000, 15000,
	1, 20, 3, 1, 0,
	0, 0, 1, 1, 2,
	(3 << 14) | (1 << 12) | (524 << 0),
	(0 << 25) | 0,
	20452225,
	12000000,
};

static struct dib7000p_config dib7070p_dib7000p_config = {
	.output_mpeg2_in_188_bytes = 1,

	.agc_config_count = 1,
	.agc = &dib7070_agc_config,
	.bw  = &dib7070_bw_config_12_mhz,
	.tuner_is_baseband = 1,
	.spur_protect = 1,

	.gpio_dir = DIB7000P_GPIO_DEFAULT_DIRECTIONS,
	.gpio_val = DIB7000P_GPIO_DEFAULT_VALUES,
	.gpio_pwm_pos = DIB7000P_GPIO_DEFAULT_PWM_POS,

	.hostbus_diversity = 1,
};

/* STK7070P */
static int stk7070p_frontend_attach(struct dvb_usb_adapter *adap)
{
	struct usb_device_descriptor *p = &adap->dev->udev->descriptor;
	if (p->idVendor  == cpu_to_le16(USB_VID_PINNACLE) &&
	    p->idProduct == cpu_to_le16(USB_PID_PINNACLE_PCTV72E))
		dib0700_set_gpio(adap->dev, GPIO6, GPIO_OUT, 0);
	else
		dib0700_set_gpio(adap->dev, GPIO6, GPIO_OUT, 1);
	msleep(10);
	dib0700_set_gpio(adap->dev, GPIO9, GPIO_OUT, 1);
	dib0700_set_gpio(adap->dev, GPIO4, GPIO_OUT, 1);
	dib0700_set_gpio(adap->dev, GPIO7, GPIO_OUT, 1);
	dib0700_set_gpio(adap->dev, GPIO10, GPIO_OUT, 0);

	dib0700_ctrl_clock(adap->dev, 72, 1);

	msleep(10);
	dib0700_set_gpio(adap->dev, GPIO10, GPIO_OUT, 1);
	msleep(10);
	dib0700_set_gpio(adap->dev, GPIO0, GPIO_OUT, 1);

	if (dib7000p_i2c_enumeration(&adap->dev->i2c_adap, 1, 18,
				     &dib7070p_dib7000p_config) != 0) {
		err("%s: dib7000p_i2c_enumeration failed.  Cannot continue\n",
		    __func__);
		return -ENODEV;
	}

	adap->fe_adap[0].fe = dvb_attach(dib7000p_attach, &adap->dev->i2c_adap, 0x80,
		&dib7070p_dib7000p_config);
	return adap->fe_adap[0].fe == NULL ? -ENODEV : 0;
}

/* STK7770P */
static struct dib7000p_config dib7770p_dib7000p_config = {
	.output_mpeg2_in_188_bytes = 1,

	.agc_config_count = 1,
	.agc = &dib7070_agc_config,
	.bw  = &dib7070_bw_config_12_mhz,
	.tuner_is_baseband = 1,
	.spur_protect = 1,

	.gpio_dir = DIB7000P_GPIO_DEFAULT_DIRECTIONS,
	.gpio_val = DIB7000P_GPIO_DEFAULT_VALUES,
	.gpio_pwm_pos = DIB7000P_GPIO_DEFAULT_PWM_POS,

	.hostbus_diversity = 1,
	.enable_current_mirror = 1,
	.disable_sample_and_hold = 0,
};

static int stk7770p_frontend_attach(struct dvb_usb_adapter *adap)
{
	struct usb_device_descriptor *p = &adap->dev->udev->descriptor;
	if (p->idVendor  == cpu_to_le16(USB_VID_PINNACLE) &&
	    p->idProduct == cpu_to_le16(USB_PID_PINNACLE_PCTV72E))
		dib0700_set_gpio(adap->dev, GPIO6, GPIO_OUT, 0);
	else
		dib0700_set_gpio(adap->dev, GPIO6, GPIO_OUT, 1);
	msleep(10);
	dib0700_set_gpio(adap->dev, GPIO9, GPIO_OUT, 1);
	dib0700_set_gpio(adap->dev, GPIO4, GPIO_OUT, 1);
	dib0700_set_gpio(adap->dev, GPIO7, GPIO_OUT, 1);
	dib0700_set_gpio(adap->dev, GPIO10, GPIO_OUT, 0);

	dib0700_ctrl_clock(adap->dev, 72, 1);

	msleep(10);
	dib0700_set_gpio(adap->dev, GPIO10, GPIO_OUT, 1);
	msleep(10);
	dib0700_set_gpio(adap->dev, GPIO0, GPIO_OUT, 1);

	if (dib7000p_i2c_enumeration(&adap->dev->i2c_adap, 1, 18,
				     &dib7770p_dib7000p_config) != 0) {
		err("%s: dib7000p_i2c_enumeration failed.  Cannot continue\n",
		    __func__);
		return -ENODEV;
	}

	adap->fe_adap[0].fe = dvb_attach(dib7000p_attach, &adap->dev->i2c_adap, 0x80,
		&dib7770p_dib7000p_config);
	return adap->fe_adap[0].fe == NULL ? -ENODEV : 0;
}

/* DIB807x generic */
static struct dibx000_agc_config dib807x_agc_config[2] = {
	{
		BAND_VHF,
		/* P_agc_use_sd_mod1=0, P_agc_use_sd_mod2=0,
		 * P_agc_freq_pwm_div=1, P_agc_inv_pwm1=0,
		 * P_agc_inv_pwm2=0,P_agc_inh_dc_rv_est=0,
		 * P_agc_time_est=3, P_agc_freeze=0, P_agc_nb_est=5,
		 * P_agc_write=0 */
		(0 << 15) | (0 << 14) | (7 << 11) | (0 << 10) | (0 << 9) |
			(0 << 8) | (3 << 5) | (0 << 4) | (5 << 1) |
			(0 << 0), /* setup*/

		600, /* inv_gain*/
		10,  /* time_stabiliz*/

		0,  /* alpha_level*/
		118,  /* thlock*/

		0,     /* wbd_inv*/
		3530,  /* wbd_ref*/
		1,     /* wbd_sel*/
		5,     /* wbd_alpha*/

		65535,  /* agc1_max*/
		0,  /* agc1_min*/

		65535,  /* agc2_max*/
		0,      /* agc2_min*/

		0,      /* agc1_pt1*/
		40,     /* agc1_pt2*/
		183,    /* agc1_pt3*/
		206,    /* agc1_slope1*/
		255,    /* agc1_slope2*/
		72,     /* agc2_pt1*/
		152,    /* agc2_pt2*/
		88,     /* agc2_slope1*/
		90,     /* agc2_slope2*/

		17,  /* alpha_mant*/
		27,  /* alpha_exp*/
		23,  /* beta_mant*/
		51,  /* beta_exp*/

		0,  /* perform_agc_softsplit*/
	}, {
		BAND_UHF,
		/* P_agc_use_sd_mod1=0, P_agc_use_sd_mod2=0,
		 * P_agc_freq_pwm_div=1, P_agc_inv_pwm1=0,
		 * P_agc_inv_pwm2=0, P_agc_inh_dc_rv_est=0,
		 * P_agc_time_est=3, P_agc_freeze=0, P_agc_nb_est=5,
		 * P_agc_write=0 */
		(0 << 15) | (0 << 14) | (1 << 11) | (0 << 10) | (0 << 9) |
			(0 << 8) | (3 << 5) | (0 << 4) | (5 << 1) |
			(0 << 0), /* setup */

		600, /* inv_gain*/
		10,  /* time_stabiliz*/

		0,  /* alpha_level*/
		118,  /* thlock*/

		0,     /* wbd_inv*/
		3530,  /* wbd_ref*/
		1,     /* wbd_sel*/
		5,     /* wbd_alpha*/

		65535,  /* agc1_max*/
		0,  /* agc1_min*/

		65535,  /* agc2_max*/
		0,      /* agc2_min*/

		0,      /* agc1_pt1*/
		40,     /* agc1_pt2*/
		183,    /* agc1_pt3*/
		206,    /* agc1_slope1*/
		255,    /* agc1_slope2*/
		72,     /* agc2_pt1*/
		152,    /* agc2_pt2*/
		88,     /* agc2_slope1*/
		90,     /* agc2_slope2*/

		17,  /* alpha_mant*/
		27,  /* alpha_exp*/
		23,  /* beta_mant*/
		51,  /* beta_exp*/

		0,  /* perform_agc_softsplit*/
	}
};

static struct dibx000_bandwidth_config dib807x_bw_config_12_mhz = {
	60000, 15000, /* internal, sampling*/
	1, 20, 3, 1, 0, /* pll_cfg: prediv, ratio, range, reset, bypass*/
	0, 0, 1, 1, 2, /* misc: refdiv, bypclk_div, IO_CLK_en_core,
			  ADClkSrc, modulo */
	(3 << 14) | (1 << 12) | (599 << 0), /* sad_cfg: refsel, sel, freq_15k*/
	(0 << 25) | 0, /* ifreq = 0.000000 MHz*/
	18179755, /* timf*/
	12000000, /* xtal_hz*/
};

static struct dib8000_config dib807x_dib8000_config[2] = {
	{
		.output_mpeg2_in_188_bytes = 1,

		.agc_config_count = 2,
		.agc = dib807x_agc_config,
		.pll = &dib807x_bw_config_12_mhz,
		.tuner_is_baseband = 1,

		.gpio_dir = DIB8000_GPIO_DEFAULT_DIRECTIONS,
		.gpio_val = DIB8000_GPIO_DEFAULT_VALUES,
		.gpio_pwm_pos = DIB8000_GPIO_DEFAULT_PWM_POS,

		.hostbus_diversity = 1,
		.div_cfg = 1,
		.agc_control = &dib0070_ctrl_agc_filter,
		.output_mode = OUTMODE_MPEG2_FIFO,
		.drives = 0x2d98,
	}, {
		.output_mpeg2_in_188_bytes = 1,

		.agc_config_count = 2,
		.agc = dib807x_agc_config,
		.pll = &dib807x_bw_config_12_mhz,
		.tuner_is_baseband = 1,

		.gpio_dir = DIB8000_GPIO_DEFAULT_DIRECTIONS,
		.gpio_val = DIB8000_GPIO_DEFAULT_VALUES,
		.gpio_pwm_pos = DIB8000_GPIO_DEFAULT_PWM_POS,

		.hostbus_diversity = 1,
		.agc_control = &dib0070_ctrl_agc_filter,
		.output_mode = OUTMODE_MPEG2_FIFO,
		.drives = 0x2d98,
	}
};

static int dib80xx_tuner_reset(struct dvb_frontend *fe, int onoff)
{
	return dib8000_set_gpio(fe, 5, 0, !onoff);
}

static int dib80xx_tuner_sleep(struct dvb_frontend *fe, int onoff)
{
	return dib8000_set_gpio(fe, 0, 0, onoff);
}

static const struct dib0070_wbd_gain_cfg dib8070_wbd_gain_cfg[] = {
    { 240,      7},
    { 0xffff,   6},
};

static struct dib0070_config dib807x_dib0070_config[2] = {
	{
		.i2c_address = DEFAULT_DIB0070_I2C_ADDRESS,
		.reset = dib80xx_tuner_reset,
		.sleep = dib80xx_tuner_sleep,
		.clock_khz = 12000,
		.clock_pad_drive = 4,
		.vga_filter = 1,
		.force_crystal_mode = 1,
		.enable_third_order_filter = 1,
		.charge_pump = 0,
		.wbd_gain = dib8070_wbd_gain_cfg,
		.osc_buffer_state = 0,
		.freq_offset_khz_uhf = -100,
		.freq_offset_khz_vhf = -100,
	}, {
		.i2c_address = DEFAULT_DIB0070_I2C_ADDRESS,
		.reset = dib80xx_tuner_reset,
		.sleep = dib80xx_tuner_sleep,
		.clock_khz = 12000,
		.clock_pad_drive = 2,
		.vga_filter = 1,
		.force_crystal_mode = 1,
		.enable_third_order_filter = 1,
		.charge_pump = 0,
		.wbd_gain = dib8070_wbd_gain_cfg,
		.osc_buffer_state = 0,
		.freq_offset_khz_uhf = -25,
		.freq_offset_khz_vhf = -25,
	}
};

static int dib807x_set_param_override(struct dvb_frontend *fe)
{
	struct dtv_frontend_properties *p = &fe->dtv_property_cache;
	struct dvb_usb_adapter *adap = fe->dvb->priv;
	struct dib0700_adapter_state *state = adap->priv;

	u16 offset = dib0070_wbd_offset(fe);
	u8 band = BAND_OF_FREQUENCY(p->frequency/1000);
	switch (band) {
	case BAND_VHF:
		offset += 750;
		break;
	case BAND_UHF:  /* fall-thru wanted */
	default:
		offset += 250; break;
	}
	deb_info("WBD for DiB8000: %d\n", offset);
	dib8000_set_wbd_ref(fe, offset);

	return state->set_param_save(fe);
}

static int dib807x_tuner_attach(struct dvb_usb_adapter *adap)
{
	struct dib0700_adapter_state *st = adap->priv;
	struct i2c_adapter *tun_i2c = dib8000_get_i2c_master(adap->fe_adap[0].fe,
			DIBX000_I2C_INTERFACE_TUNER, 1);

	if (adap->id == 0) {
		if (dvb_attach(dib0070_attach, adap->fe_adap[0].fe, tun_i2c,
				&dib807x_dib0070_config[0]) == NULL)
			return -ENODEV;
	} else {
		if (dvb_attach(dib0070_attach, adap->fe_adap[0].fe, tun_i2c,
				&dib807x_dib0070_config[1]) == NULL)
			return -ENODEV;
	}

	st->set_param_save = adap->fe_adap[0].fe->ops.tuner_ops.set_params;
	adap->fe_adap[0].fe->ops.tuner_ops.set_params = dib807x_set_param_override;
	return 0;
}

static int stk80xx_pid_filter(struct dvb_usb_adapter *adapter, int index,
	u16 pid, int onoff)
{
	return dib8000_pid_filter(adapter->fe_adap[0].fe, index, pid, onoff);
}

static int stk80xx_pid_filter_ctrl(struct dvb_usb_adapter *adapter,
		int onoff)
{
	return dib8000_pid_filter_ctrl(adapter->fe_adap[0].fe, onoff);
}

/* STK807x */
static int stk807x_frontend_attach(struct dvb_usb_adapter *adap)
{
	dib0700_set_gpio(adap->dev, GPIO6, GPIO_OUT, 1);
	msleep(10);
	dib0700_set_gpio(adap->dev, GPIO9, GPIO_OUT, 1);
	dib0700_set_gpio(adap->dev, GPIO4, GPIO_OUT, 1);
	dib0700_set_gpio(adap->dev, GPIO7, GPIO_OUT, 1);

	dib0700_set_gpio(adap->dev, GPIO10, GPIO_OUT, 0);

	dib0700_ctrl_clock(adap->dev, 72, 1);

	msleep(10);
	dib0700_set_gpio(adap->dev, GPIO10, GPIO_OUT, 1);
	msleep(10);
	dib0700_set_gpio(adap->dev, GPIO0, GPIO_OUT, 1);

	dib8000_i2c_enumeration(&adap->dev->i2c_adap, 1, 18,
				0x80, 0);

	adap->fe_adap[0].fe = dvb_attach(dib8000_attach, &adap->dev->i2c_adap, 0x80,
			      &dib807x_dib8000_config[0]);

	return adap->fe_adap[0].fe == NULL ?  -ENODEV : 0;
}

/* STK807xPVR */
static int stk807xpvr_frontend_attach0(struct dvb_usb_adapter *adap)
{
	dib0700_set_gpio(adap->dev, GPIO6, GPIO_OUT, 0);
	msleep(30);
	dib0700_set_gpio(adap->dev, GPIO6, GPIO_OUT, 1);
	msleep(500);
	dib0700_set_gpio(adap->dev, GPIO9, GPIO_OUT, 1);
	dib0700_set_gpio(adap->dev, GPIO4, GPIO_OUT, 1);
	dib0700_set_gpio(adap->dev, GPIO7, GPIO_OUT, 1);

	dib0700_set_gpio(adap->dev, GPIO10, GPIO_OUT, 0);

	dib0700_ctrl_clock(adap->dev, 72, 1);

	msleep(10);
	dib0700_set_gpio(adap->dev, GPIO10, GPIO_OUT, 1);
	msleep(10);
	dib0700_set_gpio(adap->dev, GPIO0, GPIO_OUT, 1);

	/* initialize IC 0 */
	dib8000_i2c_enumeration(&adap->dev->i2c_adap, 1, 0x22, 0x80, 0);

	adap->fe_adap[0].fe = dvb_attach(dib8000_attach, &adap->dev->i2c_adap, 0x80,
			      &dib807x_dib8000_config[0]);

	return adap->fe_adap[0].fe == NULL ? -ENODEV : 0;
}

static int stk807xpvr_frontend_attach1(struct dvb_usb_adapter *adap)
{
	/* initialize IC 1 */
	dib8000_i2c_enumeration(&adap->dev->i2c_adap, 1, 0x12, 0x82, 0);

	adap->fe_adap[0].fe = dvb_attach(dib8000_attach, &adap->dev->i2c_adap, 0x82,
			      &dib807x_dib8000_config[1]);

	return adap->fe_adap[0].fe == NULL ? -ENODEV : 0;
}

/* STK8096GP */
static struct dibx000_agc_config dib8090_agc_config[2] = {
	{
	BAND_UHF | BAND_VHF | BAND_LBAND | BAND_SBAND,
	/* P_agc_use_sd_mod1=0, P_agc_use_sd_mod2=0, P_agc_freq_pwm_div=1,
	 * P_agc_inv_pwm1=0, P_agc_inv_pwm2=0, P_agc_inh_dc_rv_est=0,
	 * P_agc_time_est=3, P_agc_freeze=0, P_agc_nb_est=5, P_agc_write=0 */
	(0 << 15) | (0 << 14) | (5 << 11) | (0 << 10) | (0 << 9) | (0 << 8)
	| (3 << 5) | (0 << 4) | (5 << 1) | (0 << 0),

	787,
	10,

	0,
	118,

	0,
	3530,
	1,
	5,

	65535,
	0,

	65535,
	0,

	0,
	32,
	114,
	143,
	144,
	114,
	227,
	116,
	117,

	28,
	26,
	31,
	51,

	0,
	},
	{
	BAND_CBAND,
	/* P_agc_use_sd_mod1=0, P_agc_use_sd_mod2=0, P_agc_freq_pwm_div=1,
	 * P_agc_inv_pwm1=0, P_agc_inv_pwm2=0, P_agc_inh_dc_rv_est=0,
	 * P_agc_time_est=3, P_agc_freeze=0, P_agc_nb_est=5, P_agc_write=0 */
	(0 << 15) | (0 << 14) | (5 << 11) | (0 << 10) | (0 << 9) | (0 << 8)
	| (3 << 5) | (0 << 4) | (5 << 1) | (0 << 0),

	787,
	10,

	0,
	118,

	0,
	3530,
	1,
	5,

	0,
	0,

	65535,
	0,

	0,
	32,
	114,
	143,
	144,
	114,
	227,
	116,
	117,

	28,
	26,
	31,
	51,

	0,
	}
};

static struct dibx000_bandwidth_config dib8090_pll_config_12mhz = {
	54000, 13500,
	1, 18, 3, 1, 0,
	0, 0, 1, 1, 2,
	(3 << 14) | (1 << 12) | (599 << 0),
	(0 << 25) | 0,
	20199727,
	12000000,
};

static int dib8090_get_adc_power(struct dvb_frontend *fe)
{
	return dib8000_get_adc_power(fe, 1);
}

static struct dib8000_config dib809x_dib8000_config[2] = {
	{
	.output_mpeg2_in_188_bytes = 1,

	.agc_config_count = 2,
	.agc = dib8090_agc_config,
	.agc_control = dib0090_dcc_freq,
	.pll = &dib8090_pll_config_12mhz,
	.tuner_is_baseband = 1,

	.gpio_dir = DIB8000_GPIO_DEFAULT_DIRECTIONS,
	.gpio_val = DIB8000_GPIO_DEFAULT_VALUES,
	.gpio_pwm_pos = DIB8000_GPIO_DEFAULT_PWM_POS,

	.hostbus_diversity = 1,
	.div_cfg = 0x31,
	.output_mode = OUTMODE_MPEG2_FIFO,
	.drives = 0x2d98,
	.diversity_delay = 48,
	.refclksel = 3,
	}, {
	.output_mpeg2_in_188_bytes = 1,

	.agc_config_count = 2,
	.agc = dib8090_agc_config,
	.agc_control = dib0090_dcc_freq,
	.pll = &dib8090_pll_config_12mhz,
	.tuner_is_baseband = 1,

	.gpio_dir = DIB8000_GPIO_DEFAULT_DIRECTIONS,
	.gpio_val = DIB8000_GPIO_DEFAULT_VALUES,
	.gpio_pwm_pos = DIB8000_GPIO_DEFAULT_PWM_POS,

	.hostbus_diversity = 1,
	.div_cfg = 0x31,
	.output_mode = OUTMODE_DIVERSITY,
	.drives = 0x2d08,
	.diversity_delay = 1,
	.refclksel = 3,
	}
};

static struct dib0090_wbd_slope dib8090_wbd_table[] = {
	/* max freq ; cold slope ; cold offset ; warm slope ; warm offset ; wbd gain */
	{ 120,     0, 500,  0,   500, 4 }, /* CBAND */
	{ 170,     0, 450,  0,   450, 4 }, /* CBAND */
	{ 380,    48, 373, 28,   259, 6 }, /* VHF */
	{ 860,    34, 700, 36,   616, 6 }, /* high UHF */
	{ 0xFFFF, 34, 700, 36,   616, 6 }, /* default */
};

static struct dib0090_config dib809x_dib0090_config = {
	.io.pll_bypass = 1,
	.io.pll_range = 1,
	.io.pll_prediv = 1,
	.io.pll_loopdiv = 20,
	.io.adc_clock_ratio = 8,
	.io.pll_int_loop_filt = 0,
	.io.clock_khz = 12000,
	.reset = dib80xx_tuner_reset,
	.sleep = dib80xx_tuner_sleep,
	.clkouttobamse = 1,
	.analog_output = 1,
	.i2c_address = DEFAULT_DIB0090_I2C_ADDRESS,
	.use_pwm_agc = 1,
	.clkoutdrive = 1,
	.get_adc_power = dib8090_get_adc_power,
	.freq_offset_khz_uhf = -63,
	.freq_offset_khz_vhf = -143,
	.wbd = dib8090_wbd_table,
	.fref_clock_ratio = 6,
};

static int dib8096_set_param_override(struct dvb_frontend *fe)
{
	struct dtv_frontend_properties *p = &fe->dtv_property_cache;
	struct dvb_usb_adapter *adap = fe->dvb->priv;
	struct dib0700_adapter_state *state = adap->priv;
	u8 band = BAND_OF_FREQUENCY(p->frequency/1000);
	u16 target;
	int ret = 0;
	enum frontend_tune_state tune_state = CT_SHUTDOWN;
	u16 ltgain, rf_gain_limit;

	ret = state->set_param_save(fe);
	if (ret < 0)
		return ret;

	target = (dib0090_get_wbd_target(fe) * 8 * 18 / 33 + 1) / 2;
	dib8000_set_wbd_ref(fe, target);


	if (band == BAND_CBAND) {
		deb_info("tuning in CBAND - soft-AGC startup\n");
		dib0090_set_tune_state(fe, CT_AGC_START);
		do {
			ret = dib0090_gain_control(fe);
			msleep(ret);
			tune_state = dib0090_get_tune_state(fe);
			if (tune_state == CT_AGC_STEP_0)
				dib8000_set_gpio(fe, 6, 0, 1);
			else if (tune_state == CT_AGC_STEP_1) {
				dib0090_get_current_gain(fe, NULL, NULL, &rf_gain_limit, &ltgain);
				if (rf_gain_limit == 0)
					dib8000_set_gpio(fe, 6, 0, 0);
			}
		} while (tune_state < CT_AGC_STOP);
		dib0090_pwm_gain_reset(fe);
		dib8000_pwm_agc_reset(fe);
		dib8000_set_tune_state(fe, CT_DEMOD_START);
	} else {
		deb_info("not tuning in CBAND - standard AGC startup\n");
		dib0090_pwm_gain_reset(fe);
	}

	return 0;
}

static int dib809x_tuner_attach(struct dvb_usb_adapter *adap)
{
	struct dib0700_adapter_state *st = adap->priv;
	struct i2c_adapter *tun_i2c = dib8000_get_i2c_master(adap->fe_adap[0].fe, DIBX000_I2C_INTERFACE_TUNER, 1);

	if (dvb_attach(dib0090_register, adap->fe_adap[0].fe, tun_i2c, &dib809x_dib0090_config) == NULL)
		return -ENODEV;

	st->set_param_save = adap->fe_adap[0].fe->ops.tuner_ops.set_params;
	adap->fe_adap[0].fe->ops.tuner_ops.set_params = dib8096_set_param_override;
	return 0;
}

static int stk809x_frontend_attach(struct dvb_usb_adapter *adap)
{
	dib0700_set_gpio(adap->dev, GPIO6, GPIO_OUT, 1);
	msleep(10);
	dib0700_set_gpio(adap->dev, GPIO9, GPIO_OUT, 1);
	dib0700_set_gpio(adap->dev, GPIO4, GPIO_OUT, 1);
	dib0700_set_gpio(adap->dev, GPIO7, GPIO_OUT, 1);

	dib0700_set_gpio(adap->dev, GPIO10, GPIO_OUT, 0);

	dib0700_ctrl_clock(adap->dev, 72, 1);

	msleep(10);
	dib0700_set_gpio(adap->dev, GPIO10, GPIO_OUT, 1);
	msleep(10);
	dib0700_set_gpio(adap->dev, GPIO0, GPIO_OUT, 1);

	dib8000_i2c_enumeration(&adap->dev->i2c_adap, 1, 18, 0x80, 0);

	adap->fe_adap[0].fe = dvb_attach(dib8000_attach, &adap->dev->i2c_adap, 0x80, &dib809x_dib8000_config[0]);

	return adap->fe_adap[0].fe == NULL ?  -ENODEV : 0;
}

static int nim8096md_tuner_attach(struct dvb_usb_adapter *adap)
{
	struct dib0700_adapter_state *st = adap->priv;
	struct i2c_adapter *tun_i2c;
	struct dvb_frontend *fe_slave  = dib8000_get_slave_frontend(adap->fe_adap[0].fe, 1);

	if (fe_slave) {
		tun_i2c = dib8000_get_i2c_master(fe_slave, DIBX000_I2C_INTERFACE_TUNER, 1);
		if (dvb_attach(dib0090_register, fe_slave, tun_i2c, &dib809x_dib0090_config) == NULL)
			return -ENODEV;
		fe_slave->dvb = adap->fe_adap[0].fe->dvb;
		fe_slave->ops.tuner_ops.set_params = dib8096_set_param_override;
	}
	tun_i2c = dib8000_get_i2c_master(adap->fe_adap[0].fe, DIBX000_I2C_INTERFACE_TUNER, 1);
	if (dvb_attach(dib0090_register, adap->fe_adap[0].fe, tun_i2c, &dib809x_dib0090_config) == NULL)
		return -ENODEV;

	st->set_param_save = adap->fe_adap[0].fe->ops.tuner_ops.set_params;
	adap->fe_adap[0].fe->ops.tuner_ops.set_params = dib8096_set_param_override;

	return 0;
}

static int nim8096md_frontend_attach(struct dvb_usb_adapter *adap)
{
	struct dvb_frontend *fe_slave;

	dib0700_set_gpio(adap->dev, GPIO6, GPIO_OUT, 0);
	msleep(20);
	dib0700_set_gpio(adap->dev, GPIO6, GPIO_OUT, 1);
	msleep(1000);
	dib0700_set_gpio(adap->dev, GPIO9, GPIO_OUT, 1);
	dib0700_set_gpio(adap->dev, GPIO4, GPIO_OUT, 1);
	dib0700_set_gpio(adap->dev, GPIO7, GPIO_OUT, 1);

	dib0700_set_gpio(adap->dev, GPIO10, GPIO_OUT, 0);

	dib0700_ctrl_clock(adap->dev, 72, 1);

	msleep(20);
	dib0700_set_gpio(adap->dev, GPIO10, GPIO_OUT, 1);
	msleep(20);
	dib0700_set_gpio(adap->dev, GPIO0, GPIO_OUT, 1);

	dib8000_i2c_enumeration(&adap->dev->i2c_adap, 2, 18, 0x80, 0);

	adap->fe_adap[0].fe = dvb_attach(dib8000_attach, &adap->dev->i2c_adap, 0x80, &dib809x_dib8000_config[0]);
	if (adap->fe_adap[0].fe == NULL)
		return -ENODEV;

	fe_slave = dvb_attach(dib8000_attach, &adap->dev->i2c_adap, 0x82, &dib809x_dib8000_config[1]);
	dib8000_set_slave_frontend(adap->fe_adap[0].fe, fe_slave);

	return fe_slave == NULL ?  -ENODEV : 0;
}

/* TFE8096P */
static struct dibx000_agc_config dib8096p_agc_config[2] = {
	{
		.band_caps		= BAND_UHF,
		/* P_agc_use_sd_mod1=0, P_agc_use_sd_mod2=0,
		   P_agc_freq_pwm_div=1, P_agc_inv_pwm1=0,
		   P_agc_inv_pwm2=0, P_agc_inh_dc_rv_est=0,
		   P_agc_time_est=3, P_agc_freeze=0, P_agc_nb_est=5,
		   P_agc_write=0 */
		.setup			= (0 << 15) | (0 << 14) | (5 << 11)
			| (0 << 10) | (0 << 9) | (0 << 8) | (3 << 5)
			| (0 << 4) | (5 << 1) | (0 << 0),

		.inv_gain		= 684,
		.time_stabiliz	= 10,

		.alpha_level	= 0,
		.thlock			= 118,

		.wbd_inv		= 0,
		.wbd_ref		= 1200,
		.wbd_sel		= 3,
		.wbd_alpha		= 5,

		.agc1_max		= 65535,
		.agc1_min		= 0,

		.agc2_max		= 32767,
		.agc2_min		= 0,

		.agc1_pt1		= 0,
		.agc1_pt2		= 0,
		.agc1_pt3		= 105,
		.agc1_slope1	= 0,
		.agc1_slope2	= 156,
		.agc2_pt1		= 105,
		.agc2_pt2		= 255,
		.agc2_slope1	= 54,
		.agc2_slope2	= 0,

		.alpha_mant		= 28,
		.alpha_exp		= 26,
		.beta_mant		= 31,
		.beta_exp		= 51,

		.perform_agc_softsplit = 0,
	} , {
		.band_caps		= BAND_FM | BAND_VHF | BAND_CBAND,
		/* P_agc_use_sd_mod1=0, P_agc_use_sd_mod2=0,
		   P_agc_freq_pwm_div=1, P_agc_inv_pwm1=0,
		   P_agc_inv_pwm2=0, P_agc_inh_dc_rv_est=0,
		   P_agc_time_est=3, P_agc_freeze=0, P_agc_nb_est=5,
		   P_agc_write=0 */
		.setup			= (0 << 15) | (0 << 14) | (5 << 11)
			| (0 << 10) | (0 << 9) | (0 << 8) | (3 << 5)
			| (0 << 4) | (5 << 1) | (0 << 0),

		.inv_gain		= 732,
		.time_stabiliz  = 10,

		.alpha_level	= 0,
		.thlock			= 118,

		.wbd_inv		= 0,
		.wbd_ref		= 1200,
		.wbd_sel		= 3,
		.wbd_alpha		= 5,

		.agc1_max		= 65535,
		.agc1_min		= 0,

		.agc2_max		= 32767,
		.agc2_min		= 0,

		.agc1_pt1		= 0,
		.agc1_pt2		= 0,
		.agc1_pt3		= 98,
		.agc1_slope1	= 0,
		.agc1_slope2	= 167,
		.agc2_pt1		= 98,
		.agc2_pt2		= 255,
		.agc2_slope1	= 52,
		.agc2_slope2	= 0,

		.alpha_mant		= 28,
		.alpha_exp		= 26,
		.beta_mant		= 31,
		.beta_exp		= 51,

		.perform_agc_softsplit = 0,
	}
};

static struct dibx000_bandwidth_config dib8096p_clock_config_12_mhz = {
	108000, 13500,
	1, 9, 1, 0, 0,
	0, 0, 0, 0, 2,
	(3 << 14) | (1 << 12) | (524 << 0),
	(0 << 25) | 0,
	20199729,
	12000000,
};

static struct dib8000_config tfe8096p_dib8000_config = {
	.output_mpeg2_in_188_bytes	= 1,
	.hostbus_diversity			= 1,
	.update_lna					= NULL,

	.agc_config_count			= 2,
	.agc						= dib8096p_agc_config,
	.pll						= &dib8096p_clock_config_12_mhz,

	.gpio_dir					= DIB8000_GPIO_DEFAULT_DIRECTIONS,
	.gpio_val					= DIB8000_GPIO_DEFAULT_VALUES,
	.gpio_pwm_pos				= DIB8000_GPIO_DEFAULT_PWM_POS,

	.agc_control				= NULL,
	.diversity_delay			= 48,
	.output_mode				= OUTMODE_MPEG2_FIFO,
	.enMpegOutput				= 1,
};

static struct dib0090_wbd_slope dib8096p_wbd_table[] = {
	{ 380, 81, 850, 64, 540, 4},
	{ 860, 51, 866, 21, 375, 4},
	{1700, 0, 250, 0, 100, 6},
	{2600, 0, 250, 0, 100, 6},
	{ 0xFFFF, 0, 0, 0, 0, 0},
};

static const struct dib0090_config tfe8096p_dib0090_config = {
	.io.clock_khz			= 12000,
	.io.pll_bypass			= 0,
	.io.pll_range			= 0,
	.io.pll_prediv			= 3,
	.io.pll_loopdiv			= 6,
	.io.adc_clock_ratio		= 0,
	.io.pll_int_loop_filt	= 0,
	.reset					= dib8096p_tuner_sleep,
	.sleep					= dib8096p_tuner_sleep,

	.freq_offset_khz_uhf	= -143,
	.freq_offset_khz_vhf	= -143,

	.get_adc_power			= dib8090_get_adc_power,

	.clkouttobamse			= 1,
	.analog_output			= 0,

	.wbd_vhf_offset			= 0,
	.wbd_cband_offset		= 0,
	.use_pwm_agc			= 1,
	.clkoutdrive			= 0,

	.fref_clock_ratio		= 1,

	.wbd					= dib8096p_wbd_table,

	.ls_cfg_pad_drv			= 0,
	.data_tx_drv			= 0,
	.low_if					= NULL,
	.in_soc					= 1,
	.force_cband_input		= 0,
};

struct dibx090p_adc {
	u32 freq;			/* RF freq MHz */
	u32 timf;			/* New Timf */
	u32 pll_loopdiv;	/* New prediv */
	u32 pll_prediv;		/* New loopdiv */
};

struct dibx090p_adc dib8090p_adc_tab[] = {
	{ 50000, 17043521, 16, 3}, /* 64 MHz */
	{878000, 20199729, 9, 1}, /* 60 MHz */
	{0xffffffff, 0, 0, 0}, /* 60 MHz */
};

<<<<<<< HEAD
static int dib8096p_agc_startup(struct dvb_frontend *fe,
		struct dvb_frontend_parameters *fep)
{
=======
static int dib8096p_agc_startup(struct dvb_frontend *fe)
{
	struct dtv_frontend_properties *p = &fe->dtv_property_cache;
>>>>>>> d411b1a3
	struct dvb_usb_adapter *adap = fe->dvb->priv;
	struct dib0700_adapter_state *state = adap->priv;
	struct dibx000_bandwidth_config pll;
	u16 target;
	int better_sampling_freq = 0, ret;
	struct dibx090p_adc *adc_table = &dib8090p_adc_tab[0];

<<<<<<< HEAD
	ret = state->set_param_save(fe, fep);
=======
	ret = state->set_param_save(fe);
>>>>>>> d411b1a3
	if (ret < 0)
		return ret;
	memset(&pll, 0, sizeof(struct dibx000_bandwidth_config));

	dib0090_pwm_gain_reset(fe);
	/* dib0090_get_wbd_target is returning any possible
	   temperature compensated wbd-target */
	target = (dib0090_get_wbd_target(fe) * 8  + 1) / 2;
	dib8000_set_wbd_ref(fe, target);


<<<<<<< HEAD
	while (fep->frequency / 1000 > adc_table->freq) {
=======
	while (p->frequency / 1000 > adc_table->freq) {
>>>>>>> d411b1a3
		better_sampling_freq = 1;
		adc_table++;
	}

	if ((adc_table->freq != 0xffffffff) && better_sampling_freq) {
		pll.pll_ratio  = adc_table->pll_loopdiv;
		pll.pll_prediv = adc_table->pll_prediv;
		dib8000_update_pll(fe, &pll);
		dib8000_ctrl_timf(fe, DEMOD_TIMF_SET, adc_table->timf);
	}
	return 0;
}

static int tfe8096p_frontend_attach(struct dvb_usb_adapter *adap)
{
	dib0700_set_gpio(adap->dev, GPIO6, GPIO_OUT, 1);
	msleep(20);
	dib0700_set_gpio(adap->dev, GPIO9, GPIO_OUT, 1);
	dib0700_set_gpio(adap->dev, GPIO4, GPIO_OUT, 1);
	dib0700_set_gpio(adap->dev, GPIO7, GPIO_OUT, 1);

	dib0700_set_gpio(adap->dev, GPIO10, GPIO_OUT, 0);

	dib0700_ctrl_clock(adap->dev, 72, 1);

	msleep(20);
	dib0700_set_gpio(adap->dev, GPIO10, GPIO_OUT, 1);
	msleep(20);
	dib0700_set_gpio(adap->dev, GPIO0, GPIO_OUT, 1);

	dib8000_i2c_enumeration(&adap->dev->i2c_adap, 1, 0x10, 0x80, 1);

	adap->fe_adap[0].fe = dvb_attach(dib8000_attach,
			&adap->dev->i2c_adap, 0x80, &tfe8096p_dib8000_config);

	return adap->fe_adap[0].fe == NULL ?  -ENODEV : 0;
}

static int tfe8096p_tuner_attach(struct dvb_usb_adapter *adap)
{
	struct dib0700_adapter_state *st = adap->priv;
	struct i2c_adapter *tun_i2c = dib8096p_get_i2c_tuner(adap->fe_adap[0].fe);

	if (dvb_attach(dib0090_register, adap->fe_adap[0].fe, tun_i2c,
				&tfe8096p_dib0090_config) == NULL)
		return -ENODEV;

	dib8000_set_gpio(adap->fe_adap[0].fe, 8, 0, 1);

	st->set_param_save = adap->fe_adap[0].fe->ops.tuner_ops.set_params;
	adap->fe_adap[0].fe->ops.tuner_ops.set_params = dib8096p_agc_startup;
	return 0;
}

/* STK9090M */
static int dib90x0_pid_filter(struct dvb_usb_adapter *adapter, int index, u16 pid, int onoff)
{
	return dib9000_fw_pid_filter(adapter->fe_adap[0].fe, index, pid, onoff);
}

static int dib90x0_pid_filter_ctrl(struct dvb_usb_adapter *adapter, int onoff)
{
	return dib9000_fw_pid_filter_ctrl(adapter->fe_adap[0].fe, onoff);
}

static int dib90x0_tuner_reset(struct dvb_frontend *fe, int onoff)
{
	return dib9000_set_gpio(fe, 5, 0, !onoff);
}

static int dib90x0_tuner_sleep(struct dvb_frontend *fe, int onoff)
{
	return dib9000_set_gpio(fe, 0, 0, onoff);
}

static int dib01x0_pmu_update(struct i2c_adapter *i2c, u16 *data, u8 len)
{
	u8 wb[4] = { 0xc >> 8, 0xc & 0xff, 0, 0 };
	u8 rb[2];
	struct i2c_msg msg[2] = {
		{.addr = 0x1e >> 1, .flags = 0, .buf = wb, .len = 2},
		{.addr = 0x1e >> 1, .flags = I2C_M_RD, .buf = rb, .len = 2},
	};
	u8 index_data;

	dibx000_i2c_set_speed(i2c, 250);

	if (i2c_transfer(i2c, msg, 2) != 2)
		return -EIO;

	switch (rb[0] << 8 | rb[1]) {
	case 0:
			deb_info("Found DiB0170 rev1: This version of DiB0170 is not supported any longer.\n");
			return -EIO;
	case 1:
			deb_info("Found DiB0170 rev2");
			break;
	case 2:
			deb_info("Found DiB0190 rev2");
			break;
	default:
			deb_info("DiB01x0 not found");
			return -EIO;
	}

	for (index_data = 0; index_data < len; index_data += 2) {
		wb[2] = (data[index_data + 1] >> 8) & 0xff;
		wb[3] = (data[index_data + 1]) & 0xff;

		if (data[index_data] == 0) {
			wb[0] = (data[index_data] >> 8) & 0xff;
			wb[1] = (data[index_data]) & 0xff;
			msg[0].len = 2;
			if (i2c_transfer(i2c, msg, 2) != 2)
				return -EIO;
			wb[2] |= rb[0];
			wb[3] |= rb[1] & ~(3 << 4);
		}

		wb[0] = (data[index_data] >> 8)&0xff;
		wb[1] = (data[index_data])&0xff;
		msg[0].len = 4;
		if (i2c_transfer(i2c, &msg[0], 1) != 1)
			return -EIO;
	}
	return 0;
}

static struct dib9000_config stk9090m_config = {
	.output_mpeg2_in_188_bytes = 1,
	.output_mode = OUTMODE_MPEG2_FIFO,
	.vcxo_timer = 279620,
	.timing_frequency = 20452225,
	.demod_clock_khz = 60000,
	.xtal_clock_khz = 30000,
	.if_drives = (0 << 15) | (1 << 13) | (0 << 12) | (3 << 10) | (0 << 9) | (1 << 7) | (0 << 6) | (0 << 4) | (1 << 3) | (1 << 1) | (0),
	.subband = {
		2,
		{
			{ 240, { BOARD_GPIO_COMPONENT_DEMOD, BOARD_GPIO_FUNCTION_SUBBAND_GPIO, 0x0008, 0x0000, 0x0008 } }, /* GPIO 3 to 1 for VHF */
			{ 890, { BOARD_GPIO_COMPONENT_DEMOD, BOARD_GPIO_FUNCTION_SUBBAND_GPIO, 0x0008, 0x0000, 0x0000 } }, /* GPIO 3 to 0 for UHF */
			{ 0 },
		},
	},
	.gpio_function = {
		{ .component = BOARD_GPIO_COMPONENT_DEMOD, .function = BOARD_GPIO_FUNCTION_COMPONENT_ON, .mask = 0x10 | 0x21, .direction = 0 & ~0x21, .value = (0x10 & ~0x1) | 0x20 },
		{ .component = BOARD_GPIO_COMPONENT_DEMOD, .function = BOARD_GPIO_FUNCTION_COMPONENT_OFF, .mask = 0x10 | 0x21, .direction = 0 & ~0x21, .value = 0 | 0x21 },
	},
};

static struct dib9000_config nim9090md_config[2] = {
	{
		.output_mpeg2_in_188_bytes = 1,
		.output_mode = OUTMODE_MPEG2_FIFO,
		.vcxo_timer = 279620,
		.timing_frequency = 20452225,
		.demod_clock_khz = 60000,
		.xtal_clock_khz = 30000,
		.if_drives = (0 << 15) | (1 << 13) | (0 << 12) | (3 << 10) | (0 << 9) | (1 << 7) | (0 << 6) | (0 << 4) | (1 << 3) | (1 << 1) | (0),
	}, {
		.output_mpeg2_in_188_bytes = 1,
		.output_mode = OUTMODE_DIVERSITY,
		.vcxo_timer = 279620,
		.timing_frequency = 20452225,
		.demod_clock_khz = 60000,
		.xtal_clock_khz = 30000,
		.if_drives = (0 << 15) | (1 << 13) | (0 << 12) | (3 << 10) | (0 << 9) | (1 << 7) | (0 << 6) | (0 << 4) | (1 << 3) | (1 << 1) | (0),
		.subband = {
			2,
			{
				{ 240, { BOARD_GPIO_COMPONENT_DEMOD, BOARD_GPIO_FUNCTION_SUBBAND_GPIO, 0x0006, 0x0000, 0x0006 } }, /* GPIO 1 and 2 to 1 for VHF */
				{ 890, { BOARD_GPIO_COMPONENT_DEMOD, BOARD_GPIO_FUNCTION_SUBBAND_GPIO, 0x0006, 0x0000, 0x0000 } }, /* GPIO 1 and 2 to 0 for UHF */
				{ 0 },
			},
		},
		.gpio_function = {
			{ .component = BOARD_GPIO_COMPONENT_DEMOD, .function = BOARD_GPIO_FUNCTION_COMPONENT_ON, .mask = 0x10 | 0x21, .direction = 0 & ~0x21, .value = (0x10 & ~0x1) | 0x20 },
			{ .component = BOARD_GPIO_COMPONENT_DEMOD, .function = BOARD_GPIO_FUNCTION_COMPONENT_OFF, .mask = 0x10 | 0x21, .direction = 0 & ~0x21, .value = 0 | 0x21 },
		},
	}
};

static struct dib0090_config dib9090_dib0090_config = {
	.io.pll_bypass = 0,
	.io.pll_range = 1,
	.io.pll_prediv = 1,
	.io.pll_loopdiv = 8,
	.io.adc_clock_ratio = 8,
	.io.pll_int_loop_filt = 0,
	.io.clock_khz = 30000,
	.reset = dib90x0_tuner_reset,
	.sleep = dib90x0_tuner_sleep,
	.clkouttobamse = 0,
	.analog_output = 0,
	.use_pwm_agc = 0,
	.clkoutdrive = 0,
	.freq_offset_khz_uhf = 0,
	.freq_offset_khz_vhf = 0,
};

static struct dib0090_config nim9090md_dib0090_config[2] = {
	{
		.io.pll_bypass = 0,
		.io.pll_range = 1,
		.io.pll_prediv = 1,
		.io.pll_loopdiv = 8,
		.io.adc_clock_ratio = 8,
		.io.pll_int_loop_filt = 0,
		.io.clock_khz = 30000,
		.reset = dib90x0_tuner_reset,
		.sleep = dib90x0_tuner_sleep,
		.clkouttobamse = 1,
		.analog_output = 0,
		.use_pwm_agc = 0,
		.clkoutdrive = 0,
		.freq_offset_khz_uhf = 0,
		.freq_offset_khz_vhf = 0,
	}, {
		.io.pll_bypass = 0,
		.io.pll_range = 1,
		.io.pll_prediv = 1,
		.io.pll_loopdiv = 8,
		.io.adc_clock_ratio = 8,
		.io.pll_int_loop_filt = 0,
		.io.clock_khz = 30000,
		.reset = dib90x0_tuner_reset,
		.sleep = dib90x0_tuner_sleep,
		.clkouttobamse = 0,
		.analog_output = 0,
		.use_pwm_agc = 0,
		.clkoutdrive = 0,
		.freq_offset_khz_uhf = 0,
		.freq_offset_khz_vhf = 0,
	}
};


static int stk9090m_frontend_attach(struct dvb_usb_adapter *adap)
{
	struct dib0700_adapter_state *state = adap->priv;
	struct dib0700_state *st = adap->dev->priv;
	u32 fw_version;

	/* Make use of the new i2c functions from FW 1.20 */
	dib0700_get_version(adap->dev, NULL, NULL, &fw_version, NULL);
	if (fw_version >= 0x10200)
		st->fw_use_new_i2c_api = 1;
	dib0700_set_i2c_speed(adap->dev, 340);

	dib0700_set_gpio(adap->dev, GPIO6, GPIO_OUT, 1);
	msleep(20);
	dib0700_set_gpio(adap->dev, GPIO9, GPIO_OUT, 1);
	dib0700_set_gpio(adap->dev, GPIO4, GPIO_OUT, 1);
	dib0700_set_gpio(adap->dev, GPIO7, GPIO_OUT, 1);
	dib0700_set_gpio(adap->dev, GPIO10, GPIO_OUT, 0);

	dib0700_ctrl_clock(adap->dev, 72, 1);

	msleep(20);
	dib0700_set_gpio(adap->dev, GPIO10, GPIO_OUT, 1);
	msleep(20);
	dib0700_set_gpio(adap->dev, GPIO0, GPIO_OUT, 1);

	dib9000_i2c_enumeration(&adap->dev->i2c_adap, 1, 0x10, 0x80);

	if (request_firmware(&state->frontend_firmware, "dib9090.fw", &adap->dev->udev->dev)) {
		deb_info("%s: Upload failed. (file not found?)\n", __func__);
		return -ENODEV;
	} else {
		deb_info("%s: firmware read %Zu bytes.\n", __func__, state->frontend_firmware->size);
	}
	stk9090m_config.microcode_B_fe_size = state->frontend_firmware->size;
	stk9090m_config.microcode_B_fe_buffer = state->frontend_firmware->data;

	adap->fe_adap[0].fe = dvb_attach(dib9000_attach, &adap->dev->i2c_adap, 0x80, &stk9090m_config);

	return adap->fe_adap[0].fe == NULL ?  -ENODEV : 0;
}

static int dib9090_tuner_attach(struct dvb_usb_adapter *adap)
{
	struct dib0700_adapter_state *state = adap->priv;
	struct i2c_adapter *i2c = dib9000_get_tuner_interface(adap->fe_adap[0].fe);
	u16 data_dib190[10] = {
		1, 0x1374,
		2, 0x01a2,
		7, 0x0020,
		0, 0x00ef,
		8, 0x0486,
	};

	if (dvb_attach(dib0090_fw_register, adap->fe_adap[0].fe, i2c, &dib9090_dib0090_config) == NULL)
		return -ENODEV;
	i2c = dib9000_get_i2c_master(adap->fe_adap[0].fe, DIBX000_I2C_INTERFACE_GPIO_1_2, 0);
	if (dib01x0_pmu_update(i2c, data_dib190, 10) != 0)
		return -ENODEV;
	dib0700_set_i2c_speed(adap->dev, 1500);
	if (dib9000_firmware_post_pll_init(adap->fe_adap[0].fe) < 0)
		return -ENODEV;
	release_firmware(state->frontend_firmware);
	return 0;
}

static int nim9090md_frontend_attach(struct dvb_usb_adapter *adap)
{
	struct dib0700_adapter_state *state = adap->priv;
	struct dib0700_state *st = adap->dev->priv;
	struct i2c_adapter *i2c;
	struct dvb_frontend *fe_slave;
	u32 fw_version;

	/* Make use of the new i2c functions from FW 1.20 */
	dib0700_get_version(adap->dev, NULL, NULL, &fw_version, NULL);
	if (fw_version >= 0x10200)
		st->fw_use_new_i2c_api = 1;
	dib0700_set_i2c_speed(adap->dev, 340);

	dib0700_set_gpio(adap->dev, GPIO6, GPIO_OUT, 1);
	msleep(20);
	dib0700_set_gpio(adap->dev, GPIO9, GPIO_OUT, 1);
	dib0700_set_gpio(adap->dev, GPIO4, GPIO_OUT, 1);
	dib0700_set_gpio(adap->dev, GPIO7, GPIO_OUT, 1);
	dib0700_set_gpio(adap->dev, GPIO10, GPIO_OUT, 0);

	dib0700_ctrl_clock(adap->dev, 72, 1);

	msleep(20);
	dib0700_set_gpio(adap->dev, GPIO10, GPIO_OUT, 1);
	msleep(20);
	dib0700_set_gpio(adap->dev, GPIO0, GPIO_OUT, 1);

	if (request_firmware(&state->frontend_firmware, "dib9090.fw", &adap->dev->udev->dev)) {
		deb_info("%s: Upload failed. (file not found?)\n", __func__);
		return -EIO;
	} else {
		deb_info("%s: firmware read %Zu bytes.\n", __func__, state->frontend_firmware->size);
	}
	nim9090md_config[0].microcode_B_fe_size = state->frontend_firmware->size;
	nim9090md_config[0].microcode_B_fe_buffer = state->frontend_firmware->data;
	nim9090md_config[1].microcode_B_fe_size = state->frontend_firmware->size;
	nim9090md_config[1].microcode_B_fe_buffer = state->frontend_firmware->data;

	dib9000_i2c_enumeration(&adap->dev->i2c_adap, 1, 0x20, 0x80);
	adap->fe_adap[0].fe = dvb_attach(dib9000_attach, &adap->dev->i2c_adap, 0x80, &nim9090md_config[0]);

	if (adap->fe_adap[0].fe == NULL)
		return -ENODEV;

	i2c = dib9000_get_i2c_master(adap->fe_adap[0].fe, DIBX000_I2C_INTERFACE_GPIO_3_4, 0);
	dib9000_i2c_enumeration(i2c, 1, 0x12, 0x82);

	fe_slave = dvb_attach(dib9000_attach, i2c, 0x82, &nim9090md_config[1]);
	dib9000_set_slave_frontend(adap->fe_adap[0].fe, fe_slave);

	return fe_slave == NULL ?  -ENODEV : 0;
}

static int nim9090md_tuner_attach(struct dvb_usb_adapter *adap)
{
	struct dib0700_adapter_state *state = adap->priv;
	struct i2c_adapter *i2c;
	struct dvb_frontend *fe_slave;
	u16 data_dib190[10] = {
		1, 0x5374,
		2, 0x01ae,
		7, 0x0020,
		0, 0x00ef,
		8, 0x0406,
	};
	i2c = dib9000_get_tuner_interface(adap->fe_adap[0].fe);
	if (dvb_attach(dib0090_fw_register, adap->fe_adap[0].fe, i2c, &nim9090md_dib0090_config[0]) == NULL)
		return -ENODEV;
	i2c = dib9000_get_i2c_master(adap->fe_adap[0].fe, DIBX000_I2C_INTERFACE_GPIO_1_2, 0);
	if (dib01x0_pmu_update(i2c, data_dib190, 10) < 0)
		return -ENODEV;

	dib0700_set_i2c_speed(adap->dev, 1500);
	if (dib9000_firmware_post_pll_init(adap->fe_adap[0].fe) < 0)
		return -ENODEV;

	fe_slave = dib9000_get_slave_frontend(adap->fe_adap[0].fe, 1);
	if (fe_slave != NULL) {
		i2c = dib9000_get_component_bus_interface(adap->fe_adap[0].fe);
		dib9000_set_i2c_adapter(fe_slave, i2c);

		i2c = dib9000_get_tuner_interface(fe_slave);
		if (dvb_attach(dib0090_fw_register, fe_slave, i2c, &nim9090md_dib0090_config[1]) == NULL)
			return -ENODEV;
		fe_slave->dvb = adap->fe_adap[0].fe->dvb;
		dib9000_fw_set_component_bus_speed(adap->fe_adap[0].fe, 1500);
		if (dib9000_firmware_post_pll_init(fe_slave) < 0)
			return -ENODEV;
	}
	release_firmware(state->frontend_firmware);

	return 0;
}

/* NIM7090 */
struct dib7090p_best_adc {
	u32 timf;
	u32 pll_loopdiv;
	u32 pll_prediv;
};

static int dib7090p_get_best_sampling(struct dvb_frontend *fe , struct dib7090p_best_adc *adc)
{
	u8 spur = 0, prediv = 0, loopdiv = 0, min_prediv = 1, max_prediv = 1;

	u16 xtal = 12000;
	u32 fcp_min = 1900;  /* PLL Minimum Frequency comparator KHz */
	u32 fcp_max = 20000; /* PLL Maximum Frequency comparator KHz */
	u32 fdem_max = 76000;
	u32 fdem_min = 69500;
	u32 fcp = 0, fs = 0, fdem = 0;
	u32 harmonic_id = 0;

	adc->pll_loopdiv = loopdiv;
	adc->pll_prediv = prediv;
	adc->timf = 0;

	deb_info("bandwidth = %d fdem_min =%d", fe->dtv_property_cache.bandwidth_hz, fdem_min);

	/* Find Min and Max prediv */
	while ((xtal/max_prediv) >= fcp_min)
		max_prediv++;

	max_prediv--;
	min_prediv = max_prediv;
	while ((xtal/min_prediv) <= fcp_max) {
		min_prediv--;
		if (min_prediv == 1)
			break;
	}
	deb_info("MIN prediv = %d : MAX prediv = %d", min_prediv, max_prediv);

	min_prediv = 2;

	for (prediv = min_prediv ; prediv < max_prediv; prediv++) {
		fcp = xtal / prediv;
		if (fcp > fcp_min && fcp < fcp_max) {
			for (loopdiv = 1 ; loopdiv < 64 ; loopdiv++) {
				fdem = ((xtal/prediv) * loopdiv);
				fs   = fdem / 4;
				/* test min/max system restrictions */

				if ((fdem >= fdem_min) && (fdem <= fdem_max) && (fs >= fe->dtv_property_cache.bandwidth_hz/1000)) {
					spur = 0;
					/* test fs harmonics positions */
					for (harmonic_id = (fe->dtv_property_cache.frequency / (1000*fs)) ;  harmonic_id <= ((fe->dtv_property_cache.frequency / (1000*fs))+1) ; harmonic_id++) {
						if (((fs*harmonic_id) >= ((fe->dtv_property_cache.frequency/1000) - (fe->dtv_property_cache.bandwidth_hz/2000))) &&  ((fs*harmonic_id) <= ((fe->dtv_property_cache.frequency/1000) + (fe->dtv_property_cache.bandwidth_hz/2000)))) {
							spur = 1;
							break;
						}
					}

					if (!spur) {
						adc->pll_loopdiv = loopdiv;
						adc->pll_prediv = prediv;
						adc->timf = 2396745143UL/fdem*(1 << 9);
						adc->timf += ((2396745143UL%fdem) << 9)/fdem;
						deb_info("loopdiv=%i prediv=%i timf=%i", loopdiv, prediv, adc->timf);
						break;
					}
				}
			}
		}
		if (!spur)
			break;
	}


	if (adc->pll_loopdiv == 0 && adc->pll_prediv == 0)
		return -EINVAL;
	else
		return 0;
}

static int dib7090_agc_startup(struct dvb_frontend *fe)
{
	struct dvb_usb_adapter *adap = fe->dvb->priv;
	struct dib0700_adapter_state *state = adap->priv;
	struct dibx000_bandwidth_config pll;
	u16 target;
	struct dib7090p_best_adc adc;
	int ret;

	ret = state->set_param_save(fe);
	if (ret < 0)
		return ret;

	memset(&pll, 0, sizeof(struct dibx000_bandwidth_config));
	dib0090_pwm_gain_reset(fe);
	target = (dib0090_get_wbd_target(fe) * 8 + 1) / 2;
	dib7000p_set_wbd_ref(fe, target);

	if (dib7090p_get_best_sampling(fe, &adc) == 0) {
		pll.pll_ratio  = adc.pll_loopdiv;
		pll.pll_prediv = adc.pll_prediv;

		dib7000p_update_pll(fe, &pll);
		dib7000p_ctrl_timf(fe, DEMOD_TIMF_SET, adc.timf);
	}
	return 0;
}

static int dib7090_agc_restart(struct dvb_frontend *fe, u8 restart)
{
	deb_info("AGC restart callback: %d", restart);
	if (restart == 0) /* before AGC startup */
		dib0090_set_dc_servo(fe, 1);
	return 0;
}

static int dib7090e_update_lna(struct dvb_frontend *fe, u16 agc_global)
{
	u16 agc1 = 0, agc2, wbd = 0, wbd_target, wbd_offset, threshold_agc1;
	s16 wbd_delta;

	if ((fe->dtv_property_cache.frequency) < 400000000)
		threshold_agc1 = 25000;
	else
		threshold_agc1 = 30000;

	wbd_target = (dib0090_get_wbd_target(fe)*8+1)/2;
	wbd_offset = dib0090_get_wbd_offset(fe);
	dib7000p_get_agc_values(fe, NULL, &agc1, &agc2, &wbd);
	wbd_delta = (s16)wbd - (((s16)wbd_offset+10)*4) ;

	deb_info("update lna, agc_global=%d agc1=%d agc2=%d",
			agc_global, agc1, agc2);
	deb_info("update lna, wbd=%d wbd target=%d wbd offset=%d wbd delta=%d",
			wbd, wbd_target, wbd_offset, wbd_delta);

	if ((agc1 < threshold_agc1) && (wbd_delta > 0)) {
		dib0090_set_switch(fe, 1, 1, 1);
		dib0090_set_vga(fe, 0);
		dib0090_update_rframp_7090(fe, 0);
		dib0090_update_tuning_table_7090(fe, 0);
	} else {
		dib0090_set_vga(fe, 1);
		dib0090_update_rframp_7090(fe, 1);
		dib0090_update_tuning_table_7090(fe, 1);
		dib0090_set_switch(fe, 0, 0, 0);
	}

	return 0;
}

static struct dib0090_wbd_slope dib7090_wbd_table[] = {
	{ 380,   81, 850, 64, 540,  4},
	{ 860,   51, 866, 21,  375, 4},
	{1700,    0, 250, 0,   100, 6},
	{2600,    0, 250, 0,   100, 6},
	{ 0xFFFF, 0,   0, 0,   0,   0},
};

static struct dib0090_wbd_slope dib7090e_wbd_table[] = {
	{ 380,   81, 850, 64, 540,	4},
	{ 700,   51, 866, 21,  320,	4},
	{ 860,   48, 666, 18,  330,	6},
	{1700,    0, 250, 0,   100, 6},
	{2600,    0, 250, 0,   100, 6},
	{ 0xFFFF, 0,   0, 0,   0,	0},
};

static struct dibx000_agc_config dib7090_agc_config[2] = {
	{
		.band_caps      = BAND_UHF,
		/* P_agc_use_sd_mod1=0, P_agc_use_sd_mod2=0, P_agc_freq_pwm_div=1, P_agc_inv_pwm1=0, P_agc_inv_pwm2=0,
		* P_agc_inh_dc_rv_est=0, P_agc_time_est=3, P_agc_freeze=0, P_agc_nb_est=5, P_agc_write=0 */
		.setup          = (0 << 15) | (0 << 14) | (5 << 11) | (0 << 10) | (0 << 9) | (0 << 8) | (3 << 5) | (0 << 4) | (5 << 1) | (0 << 0),

		.inv_gain       = 687,
		.time_stabiliz  = 10,

		.alpha_level    = 0,
		.thlock         = 118,

		.wbd_inv        = 0,
		.wbd_ref        = 1200,
		.wbd_sel        = 3,
		.wbd_alpha      = 5,

		.agc1_max       = 65535,
		.agc1_min       = 0,

		.agc2_max       = 65535,
		.agc2_min       = 0,

		.agc1_pt1       = 0,
		.agc1_pt2       = 32,
		.agc1_pt3       = 114,
		.agc1_slope1    = 143,
		.agc1_slope2    = 144,
		.agc2_pt1       = 114,
		.agc2_pt2       = 227,
		.agc2_slope1    = 116,
		.agc2_slope2    = 117,

		.alpha_mant     = 18,
		.alpha_exp      = 0,
		.beta_mant      = 20,
		.beta_exp       = 59,

		.perform_agc_softsplit = 0,
	} , {
		.band_caps      = BAND_FM | BAND_VHF | BAND_CBAND,
		/* P_agc_use_sd_mod1=0, P_agc_use_sd_mod2=0, P_agc_freq_pwm_div=1, P_agc_inv_pwm1=0, P_agc_inv_pwm2=0,
		* P_agc_inh_dc_rv_est=0, P_agc_time_est=3, P_agc_freeze=0, P_agc_nb_est=5, P_agc_write=0 */
		.setup          = (0 << 15) | (0 << 14) | (5 << 11) | (0 << 10) | (0 << 9) | (0 << 8) | (3 << 5) | (0 << 4) | (5 << 1) | (0 << 0),

		.inv_gain       = 732,
		.time_stabiliz  = 10,

		.alpha_level    = 0,
		.thlock         = 118,

		.wbd_inv        = 0,
		.wbd_ref        = 1200,
		.wbd_sel        = 3,
		.wbd_alpha      = 5,

		.agc1_max       = 65535,
		.agc1_min       = 0,

		.agc2_max       = 65535,
		.agc2_min       = 0,

		.agc1_pt1       = 0,
		.agc1_pt2       = 0,
		.agc1_pt3       = 98,
		.agc1_slope1    = 0,
		.agc1_slope2    = 167,
		.agc2_pt1       = 98,
		.agc2_pt2       = 255,
		.agc2_slope1    = 104,
		.agc2_slope2    = 0,

		.alpha_mant     = 18,
		.alpha_exp      = 0,
		.beta_mant      = 20,
		.beta_exp       = 59,

		.perform_agc_softsplit = 0,
	}
};

static struct dibx000_bandwidth_config dib7090_clock_config_12_mhz = {
	60000, 15000,
	1, 5, 0, 0, 0,
	0, 0, 1, 1, 2,
	(3 << 14) | (1 << 12) | (524 << 0),
	(0 << 25) | 0,
	20452225,
	15000000,
};

static struct dib7000p_config nim7090_dib7000p_config = {
	.output_mpeg2_in_188_bytes  = 1,
	.hostbus_diversity			= 1,
	.tuner_is_baseband			= 1,
	.update_lna					= NULL,

	.agc_config_count			= 2,
	.agc						= dib7090_agc_config,

	.bw							= &dib7090_clock_config_12_mhz,

	.gpio_dir					= DIB7000P_GPIO_DEFAULT_DIRECTIONS,
	.gpio_val					= DIB7000P_GPIO_DEFAULT_VALUES,
	.gpio_pwm_pos				= DIB7000P_GPIO_DEFAULT_PWM_POS,

	.pwm_freq_div				= 0,

	.agc_control				= dib7090_agc_restart,

	.spur_protect				= 0,
	.disable_sample_and_hold	= 0,
	.enable_current_mirror		= 0,
	.diversity_delay			= 0,

	.output_mode				= OUTMODE_MPEG2_FIFO,
	.enMpegOutput				= 1,
};

static struct dib7000p_config tfe7090pvr_dib7000p_config[2] = {
	{
		.output_mpeg2_in_188_bytes  = 1,
		.hostbus_diversity			= 1,
		.tuner_is_baseband			= 1,
		.update_lna					= NULL,

		.agc_config_count			= 2,
		.agc						= dib7090_agc_config,

		.bw							= &dib7090_clock_config_12_mhz,

		.gpio_dir					= DIB7000P_GPIO_DEFAULT_DIRECTIONS,
		.gpio_val					= DIB7000P_GPIO_DEFAULT_VALUES,
		.gpio_pwm_pos				= DIB7000P_GPIO_DEFAULT_PWM_POS,

		.pwm_freq_div				= 0,

		.agc_control				= dib7090_agc_restart,

		.spur_protect				= 0,
		.disable_sample_and_hold	= 0,
		.enable_current_mirror		= 0,
		.diversity_delay			= 0,

		.output_mode				= OUTMODE_MPEG2_PAR_GATED_CLK,
		.default_i2c_addr			= 0x90,
		.enMpegOutput				= 1,
	}, {
		.output_mpeg2_in_188_bytes  = 1,
		.hostbus_diversity			= 1,
		.tuner_is_baseband			= 1,
		.update_lna					= NULL,

		.agc_config_count			= 2,
		.agc						= dib7090_agc_config,

		.bw							= &dib7090_clock_config_12_mhz,

		.gpio_dir					= DIB7000P_GPIO_DEFAULT_DIRECTIONS,
		.gpio_val					= DIB7000P_GPIO_DEFAULT_VALUES,
		.gpio_pwm_pos				= DIB7000P_GPIO_DEFAULT_PWM_POS,

		.pwm_freq_div				= 0,

		.agc_control				= dib7090_agc_restart,

		.spur_protect				= 0,
		.disable_sample_and_hold	= 0,
		.enable_current_mirror		= 0,
		.diversity_delay			= 0,

		.output_mode				= OUTMODE_MPEG2_PAR_GATED_CLK,
		.default_i2c_addr			= 0x92,
		.enMpegOutput				= 0,
	}
};

static struct dib7000p_config tfe7090e_dib7000p_config = {
	.output_mpeg2_in_188_bytes  = 1,
	.hostbus_diversity			= 1,
	.tuner_is_baseband			= 1,
	.update_lna					= dib7090e_update_lna,

	.agc_config_count			= 2,
	.agc						= dib7090_agc_config,

	.bw							= &dib7090_clock_config_12_mhz,

	.gpio_dir					= DIB7000P_GPIO_DEFAULT_DIRECTIONS,
	.gpio_val					= DIB7000P_GPIO_DEFAULT_VALUES,
	.gpio_pwm_pos				= DIB7000P_GPIO_DEFAULT_PWM_POS,

	.pwm_freq_div				= 0,

	.agc_control				= dib7090_agc_restart,

	.spur_protect				= 0,
	.disable_sample_and_hold	= 0,
	.enable_current_mirror		= 0,
	.diversity_delay			= 0,

	.output_mode				= OUTMODE_MPEG2_FIFO,
	.enMpegOutput				= 1,
};

static const struct dib0090_config nim7090_dib0090_config = {
	.io.clock_khz = 12000,
	.io.pll_bypass = 0,
	.io.pll_range = 0,
	.io.pll_prediv = 3,
	.io.pll_loopdiv = 6,
	.io.adc_clock_ratio = 0,
	.io.pll_int_loop_filt = 0,
	.reset = dib7090_tuner_sleep,
	.sleep = dib7090_tuner_sleep,

	.freq_offset_khz_uhf = 0,
	.freq_offset_khz_vhf = 0,

	.get_adc_power = dib7090_get_adc_power,

	.clkouttobamse = 1,
	.analog_output = 0,

	.wbd_vhf_offset = 0,
	.wbd_cband_offset = 0,
	.use_pwm_agc = 1,
	.clkoutdrive = 0,

	.fref_clock_ratio = 0,

	.wbd = dib7090_wbd_table,

	.ls_cfg_pad_drv = 0,
	.data_tx_drv = 0,
	.low_if = NULL,
	.in_soc = 1,
};

static const struct dib0090_config tfe7090e_dib0090_config = {
	.io.clock_khz = 12000,
	.io.pll_bypass = 0,
	.io.pll_range = 0,
	.io.pll_prediv = 3,
	.io.pll_loopdiv = 6,
	.io.adc_clock_ratio = 0,
	.io.pll_int_loop_filt = 0,
	.reset = dib7090_tuner_sleep,
	.sleep = dib7090_tuner_sleep,

	.freq_offset_khz_uhf = 0,
	.freq_offset_khz_vhf = 0,

	.get_adc_power = dib7090_get_adc_power,

	.clkouttobamse = 1,
	.analog_output = 0,

	.wbd_vhf_offset = 0,
	.wbd_cband_offset = 0,
	.use_pwm_agc = 1,
	.clkoutdrive = 0,

	.fref_clock_ratio = 0,

	.wbd = dib7090e_wbd_table,

	.ls_cfg_pad_drv = 0,
	.data_tx_drv = 0,
	.low_if = NULL,
	.in_soc = 1,
	.force_cband_input = 1,
	.is_dib7090e = 1,
};

static struct dib7000p_config tfe7790e_dib7000p_config = {
	.output_mpeg2_in_188_bytes  = 1,
	.hostbus_diversity			= 1,
	.tuner_is_baseband			= 1,
	.update_lna					= dib7090e_update_lna,

	.agc_config_count			= 2,
	.agc						= dib7090_agc_config,

	.bw							= &dib7090_clock_config_12_mhz,

	.gpio_dir					= DIB7000P_GPIO_DEFAULT_DIRECTIONS,
	.gpio_val					= DIB7000P_GPIO_DEFAULT_VALUES,
	.gpio_pwm_pos				= DIB7000P_GPIO_DEFAULT_PWM_POS,

	.pwm_freq_div				= 0,

	.agc_control				= dib7090_agc_restart,

	.spur_protect				= 0,
	.disable_sample_and_hold	= 0,
	.enable_current_mirror		= 0,
	.diversity_delay			= 0,

	.output_mode				= OUTMODE_MPEG2_PAR_GATED_CLK,
	.enMpegOutput				= 1,
};

static const struct dib0090_config tfe7790e_dib0090_config = {
	.io.clock_khz = 12000,
	.io.pll_bypass = 0,
	.io.pll_range = 0,
	.io.pll_prediv = 3,
	.io.pll_loopdiv = 6,
	.io.adc_clock_ratio = 0,
	.io.pll_int_loop_filt = 0,
	.reset = dib7090_tuner_sleep,
	.sleep = dib7090_tuner_sleep,

	.freq_offset_khz_uhf = 0,
	.freq_offset_khz_vhf = 0,

	.get_adc_power = dib7090_get_adc_power,

	.clkouttobamse = 1,
	.analog_output = 0,

	.wbd_vhf_offset = 0,
	.wbd_cband_offset = 0,
	.use_pwm_agc = 1,
	.clkoutdrive = 0,

	.fref_clock_ratio = 0,

	.wbd = dib7090e_wbd_table,

	.ls_cfg_pad_drv = 0,
	.data_tx_drv = 0,
	.low_if = NULL,
	.in_soc = 1,
	.force_cband_input = 1,
	.is_dib7090e = 1,
	.force_crystal_mode = 1,
};

static const struct dib0090_config tfe7090pvr_dib0090_config[2] = {
	{
		.io.clock_khz = 12000,
		.io.pll_bypass = 0,
		.io.pll_range = 0,
		.io.pll_prediv = 3,
		.io.pll_loopdiv = 6,
		.io.adc_clock_ratio = 0,
		.io.pll_int_loop_filt = 0,
		.reset = dib7090_tuner_sleep,
		.sleep = dib7090_tuner_sleep,

		.freq_offset_khz_uhf = 50,
		.freq_offset_khz_vhf = 70,

		.get_adc_power = dib7090_get_adc_power,

		.clkouttobamse = 1,
		.analog_output = 0,

		.wbd_vhf_offset = 0,
		.wbd_cband_offset = 0,
		.use_pwm_agc = 1,
		.clkoutdrive = 0,

		.fref_clock_ratio = 0,

		.wbd = dib7090_wbd_table,

		.ls_cfg_pad_drv = 0,
		.data_tx_drv = 0,
		.low_if = NULL,
		.in_soc = 1,
	}, {
		.io.clock_khz = 12000,
		.io.pll_bypass = 0,
		.io.pll_range = 0,
		.io.pll_prediv = 3,
		.io.pll_loopdiv = 6,
		.io.adc_clock_ratio = 0,
		.io.pll_int_loop_filt = 0,
		.reset = dib7090_tuner_sleep,
		.sleep = dib7090_tuner_sleep,

		.freq_offset_khz_uhf = -50,
		.freq_offset_khz_vhf = -70,

		.get_adc_power = dib7090_get_adc_power,

		.clkouttobamse = 1,
		.analog_output = 0,

		.wbd_vhf_offset = 0,
		.wbd_cband_offset = 0,
		.use_pwm_agc = 1,
		.clkoutdrive = 0,

		.fref_clock_ratio = 0,

		.wbd = dib7090_wbd_table,

		.ls_cfg_pad_drv = 0,
		.data_tx_drv = 0,
		.low_if = NULL,
		.in_soc = 1,
	}
};

static int nim7090_frontend_attach(struct dvb_usb_adapter *adap)
{
	dib0700_set_gpio(adap->dev, GPIO6, GPIO_OUT, 1);
	msleep(20);
	dib0700_set_gpio(adap->dev, GPIO9, GPIO_OUT, 1);
	dib0700_set_gpio(adap->dev, GPIO4, GPIO_OUT, 1);
	dib0700_set_gpio(adap->dev, GPIO7, GPIO_OUT, 1);
	dib0700_set_gpio(adap->dev, GPIO10, GPIO_OUT, 0);

	msleep(20);
	dib0700_set_gpio(adap->dev, GPIO10, GPIO_OUT, 1);
	msleep(20);
	dib0700_set_gpio(adap->dev, GPIO0, GPIO_OUT, 1);

	if (dib7000p_i2c_enumeration(&adap->dev->i2c_adap, 1, 0x10, &nim7090_dib7000p_config) != 0) {
		err("%s: dib7000p_i2c_enumeration failed.  Cannot continue\n", __func__);
		return -ENODEV;
	}
	adap->fe_adap[0].fe = dvb_attach(dib7000p_attach, &adap->dev->i2c_adap, 0x80, &nim7090_dib7000p_config);

	return adap->fe_adap[0].fe == NULL ?  -ENODEV : 0;
}

static int nim7090_tuner_attach(struct dvb_usb_adapter *adap)
{
	struct dib0700_adapter_state *st = adap->priv;
	struct i2c_adapter *tun_i2c = dib7090_get_i2c_tuner(adap->fe_adap[0].fe);

	if (dvb_attach(dib0090_register, adap->fe_adap[0].fe, tun_i2c, &nim7090_dib0090_config) == NULL)
		return -ENODEV;

	dib7000p_set_gpio(adap->fe_adap[0].fe, 8, 0, 1);

	st->set_param_save = adap->fe_adap[0].fe->ops.tuner_ops.set_params;
	adap->fe_adap[0].fe->ops.tuner_ops.set_params = dib7090_agc_startup;
	return 0;
}

static int tfe7090pvr_frontend0_attach(struct dvb_usb_adapter *adap)
{
	struct dib0700_state *st = adap->dev->priv;

	/* The TFE7090 requires the dib0700 to not be in master mode */
	st->disable_streaming_master_mode = 1;

	dib0700_set_gpio(adap->dev, GPIO6, GPIO_OUT, 1);
	msleep(20);
	dib0700_set_gpio(adap->dev, GPIO9, GPIO_OUT, 1);
	dib0700_set_gpio(adap->dev, GPIO4, GPIO_OUT, 1);
	dib0700_set_gpio(adap->dev, GPIO7, GPIO_OUT, 1);
	dib0700_set_gpio(adap->dev, GPIO10, GPIO_OUT, 0);

	msleep(20);
	dib0700_set_gpio(adap->dev, GPIO10, GPIO_OUT, 1);
	msleep(20);
	dib0700_set_gpio(adap->dev, GPIO0, GPIO_OUT, 1);

	/* initialize IC 0 */
	if (dib7000p_i2c_enumeration(&adap->dev->i2c_adap, 1, 0x20, &tfe7090pvr_dib7000p_config[0]) != 0) {
		err("%s: dib7000p_i2c_enumeration failed.  Cannot continue\n", __func__);
		return -ENODEV;
	}

	dib0700_set_i2c_speed(adap->dev, 340);
	adap->fe_adap[0].fe = dvb_attach(dib7000p_attach, &adap->dev->i2c_adap, 0x90, &tfe7090pvr_dib7000p_config[0]);
	if (adap->fe_adap[0].fe == NULL)
		return -ENODEV;

	dib7090_slave_reset(adap->fe_adap[0].fe);

	return 0;
}

static int tfe7090pvr_frontend1_attach(struct dvb_usb_adapter *adap)
{
	struct i2c_adapter *i2c;

	if (adap->dev->adapter[0].fe_adap[0].fe == NULL) {
		err("the master dib7090 has to be initialized first");
		return -ENODEV; /* the master device has not been initialized */
	}

	i2c = dib7000p_get_i2c_master(adap->dev->adapter[0].fe_adap[0].fe, DIBX000_I2C_INTERFACE_GPIO_6_7, 1);
	if (dib7000p_i2c_enumeration(i2c, 1, 0x10, &tfe7090pvr_dib7000p_config[1]) != 0) {
		err("%s: dib7000p_i2c_enumeration failed.  Cannot continue\n", __func__);
		return -ENODEV;
	}

	adap->fe_adap[0].fe = dvb_attach(dib7000p_attach, i2c, 0x92, &tfe7090pvr_dib7000p_config[1]);
	dib0700_set_i2c_speed(adap->dev, 200);

	return adap->fe_adap[0].fe == NULL ? -ENODEV : 0;
}

static int tfe7090pvr_tuner0_attach(struct dvb_usb_adapter *adap)
{
	struct dib0700_adapter_state *st = adap->priv;
	struct i2c_adapter *tun_i2c = dib7090_get_i2c_tuner(adap->fe_adap[0].fe);

	if (dvb_attach(dib0090_register, adap->fe_adap[0].fe, tun_i2c, &tfe7090pvr_dib0090_config[0]) == NULL)
		return -ENODEV;

	dib7000p_set_gpio(adap->fe_adap[0].fe, 8, 0, 1);

	st->set_param_save = adap->fe_adap[0].fe->ops.tuner_ops.set_params;
	adap->fe_adap[0].fe->ops.tuner_ops.set_params = dib7090_agc_startup;
	return 0;
}

static int tfe7090pvr_tuner1_attach(struct dvb_usb_adapter *adap)
{
	struct dib0700_adapter_state *st = adap->priv;
	struct i2c_adapter *tun_i2c = dib7090_get_i2c_tuner(adap->fe_adap[0].fe);

	if (dvb_attach(dib0090_register, adap->fe_adap[0].fe, tun_i2c, &tfe7090pvr_dib0090_config[1]) == NULL)
		return -ENODEV;

	dib7000p_set_gpio(adap->fe_adap[0].fe, 8, 0, 1);

	st->set_param_save = adap->fe_adap[0].fe->ops.tuner_ops.set_params;
	adap->fe_adap[0].fe->ops.tuner_ops.set_params = dib7090_agc_startup;
	return 0;
}

static int tfe7090e_frontend_attach(struct dvb_usb_adapter *adap)
{
	dib0700_set_gpio(adap->dev, GPIO6, GPIO_OUT, 1);
	msleep(20);
	dib0700_set_gpio(adap->dev, GPIO9, GPIO_OUT, 1);
	dib0700_set_gpio(adap->dev, GPIO4, GPIO_OUT, 1);
	dib0700_set_gpio(adap->dev, GPIO7, GPIO_OUT, 1);
	dib0700_set_gpio(adap->dev, GPIO10, GPIO_OUT, 0);

	msleep(20);
	dib0700_set_gpio(adap->dev, GPIO10, GPIO_OUT, 1);
	msleep(20);
	dib0700_set_gpio(adap->dev, GPIO0, GPIO_OUT, 1);

	if (dib7000p_i2c_enumeration(&adap->dev->i2c_adap,
				1, 0x10, &tfe7090e_dib7000p_config) != 0) {
		err("%s: dib7000p_i2c_enumeration failed.  Cannot continue\n",
				__func__);
		return -ENODEV;
	}
	adap->fe_adap[0].fe = dvb_attach(dib7000p_attach, &adap->dev->i2c_adap,
			0x80, &tfe7090e_dib7000p_config);

	return adap->fe_adap[0].fe == NULL ?  -ENODEV : 0;
}

static int tfe7790e_frontend_attach(struct dvb_usb_adapter *adap)
{
	struct dib0700_state *st = adap->dev->priv;

	/* The TFE7790E requires the dib0700 to not be in master mode */
	st->disable_streaming_master_mode = 1;

	dib0700_set_gpio(adap->dev, GPIO6, GPIO_OUT, 1);
	msleep(20);
	dib0700_set_gpio(adap->dev, GPIO9, GPIO_OUT, 1);
	dib0700_set_gpio(adap->dev, GPIO4, GPIO_OUT, 1);
	dib0700_set_gpio(adap->dev, GPIO7, GPIO_OUT, 1);
	dib0700_set_gpio(adap->dev, GPIO10, GPIO_OUT, 0);
	msleep(20);
	dib0700_ctrl_clock(adap->dev, 72, 1);
	dib0700_set_gpio(adap->dev, GPIO10, GPIO_OUT, 1);
	msleep(20);
	dib0700_set_gpio(adap->dev, GPIO0, GPIO_OUT, 1);

	if (dib7000p_i2c_enumeration(&adap->dev->i2c_adap,
				1, 0x10, &tfe7790e_dib7000p_config) != 0) {
		err("%s: dib7000p_i2c_enumeration failed.  Cannot continue\n",
				__func__);
		return -ENODEV;
	}
	adap->fe_adap[0].fe = dvb_attach(dib7000p_attach, &adap->dev->i2c_adap,
			0x80, &tfe7790e_dib7000p_config);

	return adap->fe_adap[0].fe == NULL ?  -ENODEV : 0;
}

static int tfe7790e_tuner_attach(struct dvb_usb_adapter *adap)
{
	struct dib0700_adapter_state *st = adap->priv;
	struct i2c_adapter *tun_i2c =
		dib7090_get_i2c_tuner(adap->fe_adap[0].fe);

	if (dvb_attach(dib0090_register, adap->fe_adap[0].fe, tun_i2c,
				&tfe7790e_dib0090_config) == NULL)
		return -ENODEV;

	dib7000p_set_gpio(adap->fe_adap[0].fe, 8, 0, 1);

	st->set_param_save = adap->fe_adap[0].fe->ops.tuner_ops.set_params;
	adap->fe_adap[0].fe->ops.tuner_ops.set_params = dib7090_agc_startup;
	return 0;
}

static int tfe7090e_tuner_attach(struct dvb_usb_adapter *adap)
{
	struct dib0700_adapter_state *st = adap->priv;
	struct i2c_adapter *tun_i2c =
		dib7090_get_i2c_tuner(adap->fe_adap[0].fe);

	if (dvb_attach(dib0090_register, adap->fe_adap[0].fe, tun_i2c,
				&tfe7090e_dib0090_config) == NULL)
		return -ENODEV;

	dib7000p_set_gpio(adap->fe_adap[0].fe, 8, 0, 1);

	st->set_param_save = adap->fe_adap[0].fe->ops.tuner_ops.set_params;
	adap->fe_adap[0].fe->ops.tuner_ops.set_params = dib7090_agc_startup;
	return 0;
}

/* STK7070PD */
static struct dib7000p_config stk7070pd_dib7000p_config[2] = {
	{
		.output_mpeg2_in_188_bytes = 1,

		.agc_config_count = 1,
		.agc = &dib7070_agc_config,
		.bw  = &dib7070_bw_config_12_mhz,
		.tuner_is_baseband = 1,
		.spur_protect = 1,

		.gpio_dir = DIB7000P_GPIO_DEFAULT_DIRECTIONS,
		.gpio_val = DIB7000P_GPIO_DEFAULT_VALUES,
		.gpio_pwm_pos = DIB7000P_GPIO_DEFAULT_PWM_POS,

		.hostbus_diversity = 1,
	}, {
		.output_mpeg2_in_188_bytes = 1,

		.agc_config_count = 1,
		.agc = &dib7070_agc_config,
		.bw  = &dib7070_bw_config_12_mhz,
		.tuner_is_baseband = 1,
		.spur_protect = 1,

		.gpio_dir = DIB7000P_GPIO_DEFAULT_DIRECTIONS,
		.gpio_val = DIB7000P_GPIO_DEFAULT_VALUES,
		.gpio_pwm_pos = DIB7000P_GPIO_DEFAULT_PWM_POS,

		.hostbus_diversity = 1,
	}
};

static int stk7070pd_frontend_attach0(struct dvb_usb_adapter *adap)
{
	dib0700_set_gpio(adap->dev, GPIO6, GPIO_OUT, 1);
	msleep(10);
	dib0700_set_gpio(adap->dev, GPIO9, GPIO_OUT, 1);
	dib0700_set_gpio(adap->dev, GPIO4, GPIO_OUT, 1);
	dib0700_set_gpio(adap->dev, GPIO7, GPIO_OUT, 1);
	dib0700_set_gpio(adap->dev, GPIO10, GPIO_OUT, 0);

	dib0700_ctrl_clock(adap->dev, 72, 1);

	msleep(10);
	dib0700_set_gpio(adap->dev, GPIO10, GPIO_OUT, 1);
	msleep(10);
	dib0700_set_gpio(adap->dev, GPIO0, GPIO_OUT, 1);

	if (dib7000p_i2c_enumeration(&adap->dev->i2c_adap, 2, 18,
				     stk7070pd_dib7000p_config) != 0) {
		err("%s: dib7000p_i2c_enumeration failed.  Cannot continue\n",
		    __func__);
		return -ENODEV;
	}

	adap->fe_adap[0].fe = dvb_attach(dib7000p_attach, &adap->dev->i2c_adap, 0x80, &stk7070pd_dib7000p_config[0]);
	return adap->fe_adap[0].fe == NULL ? -ENODEV : 0;
}

static int stk7070pd_frontend_attach1(struct dvb_usb_adapter *adap)
{
	adap->fe_adap[0].fe = dvb_attach(dib7000p_attach, &adap->dev->i2c_adap, 0x82, &stk7070pd_dib7000p_config[1]);
	return adap->fe_adap[0].fe == NULL ? -ENODEV : 0;
}

/* S5H1411 */
static struct s5h1411_config pinnacle_801e_config = {
	.output_mode   = S5H1411_PARALLEL_OUTPUT,
	.gpio          = S5H1411_GPIO_OFF,
	.mpeg_timing   = S5H1411_MPEGTIMING_NONCONTINOUS_NONINVERTING_CLOCK,
	.qam_if        = S5H1411_IF_44000,
	.vsb_if        = S5H1411_IF_44000,
	.inversion     = S5H1411_INVERSION_OFF,
	.status_mode   = S5H1411_DEMODLOCKING
};

/* Pinnacle PCTV HD Pro 801e GPIOs map:
   GPIO0  - currently unknown
   GPIO1  - xc5000 tuner reset
   GPIO2  - CX25843 sleep
   GPIO3  - currently unknown
   GPIO4  - currently unknown
   GPIO6  - currently unknown
   GPIO7  - currently unknown
   GPIO9  - currently unknown
   GPIO10 - CX25843 reset
 */
static int s5h1411_frontend_attach(struct dvb_usb_adapter *adap)
{
	struct dib0700_state *st = adap->dev->priv;

	/* Make use of the new i2c functions from FW 1.20 */
	st->fw_use_new_i2c_api = 1;

	/* The s5h1411 requires the dib0700 to not be in master mode */
	st->disable_streaming_master_mode = 1;

	/* All msleep values taken from Windows USB trace */
	dib0700_set_gpio(adap->dev, GPIO0, GPIO_OUT, 0);
	dib0700_set_gpio(adap->dev, GPIO3, GPIO_OUT, 0);
	dib0700_set_gpio(adap->dev, GPIO6, GPIO_OUT, 1);
	msleep(400);
	dib0700_set_gpio(adap->dev, GPIO10, GPIO_OUT, 0);
	msleep(60);
	dib0700_set_gpio(adap->dev, GPIO10, GPIO_OUT, 1);
	msleep(30);
	dib0700_set_gpio(adap->dev, GPIO0, GPIO_OUT, 1);
	dib0700_set_gpio(adap->dev, GPIO9, GPIO_OUT, 1);
	dib0700_set_gpio(adap->dev, GPIO4, GPIO_OUT, 1);
	dib0700_set_gpio(adap->dev, GPIO7, GPIO_OUT, 1);
	dib0700_set_gpio(adap->dev, GPIO2, GPIO_OUT, 0);
	msleep(30);

	/* Put the CX25843 to sleep for now since we're in digital mode */
	dib0700_set_gpio(adap->dev, GPIO2, GPIO_OUT, 1);

	/* GPIOs are initialized, do the attach */
	adap->fe_adap[0].fe = dvb_attach(s5h1411_attach, &pinnacle_801e_config,
			      &adap->dev->i2c_adap);
	return adap->fe_adap[0].fe == NULL ? -ENODEV : 0;
}

static int dib0700_xc5000_tuner_callback(void *priv, int component,
					 int command, int arg)
{
	struct dvb_usb_adapter *adap = priv;

	if (command == XC5000_TUNER_RESET) {
		/* Reset the tuner */
		dib0700_set_gpio(adap->dev, GPIO1, GPIO_OUT, 0);
		msleep(10);
		dib0700_set_gpio(adap->dev, GPIO1, GPIO_OUT, 1);
		msleep(10);
	} else {
		err("xc5000: unknown tuner callback command: %d\n", command);
		return -EINVAL;
	}

	return 0;
}

static struct xc5000_config s5h1411_xc5000_tunerconfig = {
	.i2c_address      = 0x64,
	.if_khz           = 5380,
};

static int xc5000_tuner_attach(struct dvb_usb_adapter *adap)
{
	/* FIXME: generalize & move to common area */
	adap->fe_adap[0].fe->callback = dib0700_xc5000_tuner_callback;

	return dvb_attach(xc5000_attach, adap->fe_adap[0].fe, &adap->dev->i2c_adap,
			  &s5h1411_xc5000_tunerconfig)
		== NULL ? -ENODEV : 0;
}

static int dib0700_xc4000_tuner_callback(void *priv, int component,
					 int command, int arg)
{
	struct dvb_usb_adapter *adap = priv;

	if (command == XC4000_TUNER_RESET) {
		/* Reset the tuner */
		dib7000p_set_gpio(adap->fe_adap[0].fe, 8, 0, 0);
		msleep(10);
		dib7000p_set_gpio(adap->fe_adap[0].fe, 8, 0, 1);
	} else {
		err("xc4000: unknown tuner callback command: %d\n", command);
		return -EINVAL;
	}

	return 0;
}

static struct dibx000_agc_config stk7700p_7000p_xc4000_agc_config = {
	.band_caps = BAND_UHF | BAND_VHF,
	.setup = 0x64,
	.inv_gain = 0x02c8,
	.time_stabiliz = 0x15,
	.alpha_level = 0x00,
	.thlock = 0x76,
	.wbd_inv = 0x01,
	.wbd_ref = 0x0b33,
	.wbd_sel = 0x00,
	.wbd_alpha = 0x02,
	.agc1_max = 0x00,
	.agc1_min = 0x00,
	.agc2_max = 0x9b26,
	.agc2_min = 0x26ca,
	.agc1_pt1 = 0x00,
	.agc1_pt2 = 0x00,
	.agc1_pt3 = 0x00,
	.agc1_slope1 = 0x00,
	.agc1_slope2 = 0x00,
	.agc2_pt1 = 0x00,
	.agc2_pt2 = 0x80,
	.agc2_slope1 = 0x1d,
	.agc2_slope2 = 0x1d,
	.alpha_mant = 0x11,
	.alpha_exp = 0x1b,
	.beta_mant = 0x17,
	.beta_exp = 0x33,
	.perform_agc_softsplit = 0x00,
};

static struct dibx000_bandwidth_config stk7700p_xc4000_pll_config = {
	60000, 30000,	/* internal, sampling */
	1, 8, 3, 1, 0,	/* pll_cfg: prediv, ratio, range, reset, bypass */
	0, 0, 1, 1, 0,	/* misc: refdiv, bypclk_div, IO_CLK_en_core, */
			/* ADClkSrc, modulo */
	(3 << 14) | (1 << 12) | 524,	/* sad_cfg: refsel, sel, freq_15k */
	39370534,	/* ifreq */
	20452225,	/* timf */
	30000000	/* xtal */
};

/* FIXME: none of these inputs are validated yet */
static struct dib7000p_config pctv_340e_config = {
	.output_mpeg2_in_188_bytes = 1,

	.agc_config_count = 1,
	.agc = &stk7700p_7000p_xc4000_agc_config,
	.bw  = &stk7700p_xc4000_pll_config,

	.gpio_dir = DIB7000M_GPIO_DEFAULT_DIRECTIONS,
	.gpio_val = DIB7000M_GPIO_DEFAULT_VALUES,
	.gpio_pwm_pos = DIB7000M_GPIO_DEFAULT_PWM_POS,
};

/* PCTV 340e GPIOs map:
   dib0700:
   GPIO2  - CX25843 sleep
   GPIO3  - CS5340 reset
   GPIO5  - IRD
   GPIO6  - Power Supply
   GPIO8  - LNA (1=off 0=on)
   GPIO10 - CX25843 reset
   dib7000:
   GPIO8  - xc4000 reset
 */
static int pctv340e_frontend_attach(struct dvb_usb_adapter *adap)
{
	struct dib0700_state *st = adap->dev->priv;

	/* Power Supply on */
	dib0700_set_gpio(adap->dev, GPIO6,  GPIO_OUT, 0);
	msleep(50);
	dib0700_set_gpio(adap->dev, GPIO6,  GPIO_OUT, 1);
	msleep(100); /* Allow power supply to settle before probing */

	/* cx25843 reset */
	dib0700_set_gpio(adap->dev, GPIO10,  GPIO_OUT, 0);
	msleep(1); /* cx25843 datasheet say 350us required */
	dib0700_set_gpio(adap->dev, GPIO10,  GPIO_OUT, 1);

	/* LNA off for now */
	dib0700_set_gpio(adap->dev, GPIO8,  GPIO_OUT, 1);

	/* Put the CX25843 to sleep for now since we're in digital mode */
	dib0700_set_gpio(adap->dev, GPIO2, GPIO_OUT, 1);

	/* FIXME: not verified yet */
	dib0700_ctrl_clock(adap->dev, 72, 1);

	msleep(500);

	if (dib7000pc_detection(&adap->dev->i2c_adap) == 0) {
		/* Demodulator not found for some reason? */
		return -ENODEV;
	}

	adap->fe_adap[0].fe = dvb_attach(dib7000p_attach, &adap->dev->i2c_adap, 0x12,
			      &pctv_340e_config);
	st->is_dib7000pc = 1;

	return adap->fe_adap[0].fe == NULL ? -ENODEV : 0;
}

static struct xc4000_config dib7000p_xc4000_tunerconfig = {
	.i2c_address	  = 0x61,
	.default_pm	  = 1,
	.dvb_amplitude	  = 0,
	.set_smoothedcvbs = 0,
	.if_khz		  = 5400
};

static int xc4000_tuner_attach(struct dvb_usb_adapter *adap)
{
	struct i2c_adapter *tun_i2c;

	/* The xc4000 is not on the main i2c bus */
	tun_i2c = dib7000p_get_i2c_master(adap->fe_adap[0].fe,
					  DIBX000_I2C_INTERFACE_TUNER, 1);
	if (tun_i2c == NULL) {
		printk(KERN_ERR "Could not reach tuner i2c bus\n");
		return 0;
	}

	/* Setup the reset callback */
	adap->fe_adap[0].fe->callback = dib0700_xc4000_tuner_callback;

	return dvb_attach(xc4000_attach, adap->fe_adap[0].fe, tun_i2c,
			  &dib7000p_xc4000_tunerconfig)
		== NULL ? -ENODEV : 0;
}

static struct lgdt3305_config hcw_lgdt3305_config = {
	.i2c_addr           = 0x0e,
	.mpeg_mode          = LGDT3305_MPEG_PARALLEL,
	.tpclk_edge         = LGDT3305_TPCLK_FALLING_EDGE,
	.tpvalid_polarity   = LGDT3305_TP_VALID_LOW,
	.deny_i2c_rptr      = 0,
	.spectral_inversion = 1,
	.qam_if_khz         = 6000,
	.vsb_if_khz         = 6000,
	.usref_8vsb         = 0x0500,
};

static struct mxl5007t_config hcw_mxl5007t_config = {
	.xtal_freq_hz = MxL_XTAL_25_MHZ,
	.if_freq_hz = MxL_IF_6_MHZ,
	.invert_if = 1,
};

/* TIGER-ATSC map:
   GPIO0  - LNA_CTR  (H: LNA power enabled, L: LNA power disabled)
   GPIO1  - ANT_SEL  (H: VPA, L: MCX)
   GPIO4  - SCL2
   GPIO6  - EN_TUNER
   GPIO7  - SDA2
   GPIO10 - DEM_RST

   MXL is behind LG's i2c repeater.  LG is on SCL2/SDA2 gpios on the DIB
 */
static int lgdt3305_frontend_attach(struct dvb_usb_adapter *adap)
{
	struct dib0700_state *st = adap->dev->priv;

	/* Make use of the new i2c functions from FW 1.20 */
	st->fw_use_new_i2c_api = 1;

	st->disable_streaming_master_mode = 1;

	/* fe power enable */
	dib0700_set_gpio(adap->dev, GPIO6, GPIO_OUT, 0);
	msleep(30);
	dib0700_set_gpio(adap->dev, GPIO6, GPIO_OUT, 1);
	msleep(30);

	/* demod reset */
	dib0700_set_gpio(adap->dev, GPIO10, GPIO_OUT, 1);
	msleep(30);
	dib0700_set_gpio(adap->dev, GPIO10, GPIO_OUT, 0);
	msleep(30);
	dib0700_set_gpio(adap->dev, GPIO10, GPIO_OUT, 1);
	msleep(30);

	adap->fe_adap[0].fe = dvb_attach(lgdt3305_attach,
			      &hcw_lgdt3305_config,
			      &adap->dev->i2c_adap);

	return adap->fe_adap[0].fe == NULL ? -ENODEV : 0;
}

static int mxl5007t_tuner_attach(struct dvb_usb_adapter *adap)
{
	return dvb_attach(mxl5007t_attach, adap->fe_adap[0].fe,
			  &adap->dev->i2c_adap, 0x60,
			  &hcw_mxl5007t_config) == NULL ? -ENODEV : 0;
}


/* DVB-USB and USB stuff follows */
struct usb_device_id dib0700_usb_id_table[] = {
/* 0 */	{ USB_DEVICE(USB_VID_DIBCOM,    USB_PID_DIBCOM_STK7700P) },
	{ USB_DEVICE(USB_VID_DIBCOM,    USB_PID_DIBCOM_STK7700P_PC) },
	{ USB_DEVICE(USB_VID_HAUPPAUGE, USB_PID_HAUPPAUGE_NOVA_T_500) },
	{ USB_DEVICE(USB_VID_HAUPPAUGE, USB_PID_HAUPPAUGE_NOVA_T_500_2) },
	{ USB_DEVICE(USB_VID_HAUPPAUGE, USB_PID_HAUPPAUGE_NOVA_T_STICK) },
/* 5 */	{ USB_DEVICE(USB_VID_AVERMEDIA, USB_PID_AVERMEDIA_VOLAR) },
	{ USB_DEVICE(USB_VID_COMPRO,    USB_PID_COMPRO_VIDEOMATE_U500) },
	{ USB_DEVICE(USB_VID_UNIWILL,   USB_PID_UNIWILL_STK7700P) },
	{ USB_DEVICE(USB_VID_LEADTEK,   USB_PID_WINFAST_DTV_DONGLE_STK7700P) },
	{ USB_DEVICE(USB_VID_HAUPPAUGE, USB_PID_HAUPPAUGE_NOVA_T_STICK_2) },
/* 10 */{ USB_DEVICE(USB_VID_AVERMEDIA, USB_PID_AVERMEDIA_VOLAR_2) },
	{ USB_DEVICE(USB_VID_PINNACLE,  USB_PID_PINNACLE_PCTV2000E) },
	{ USB_DEVICE(USB_VID_TERRATEC,
			USB_PID_TERRATEC_CINERGY_DT_XS_DIVERSITY) },
	{ USB_DEVICE(USB_VID_HAUPPAUGE, USB_PID_HAUPPAUGE_NOVA_TD_STICK) },
	{ USB_DEVICE(USB_VID_DIBCOM,    USB_PID_DIBCOM_STK7700D) },
/* 15 */{ USB_DEVICE(USB_VID_DIBCOM,    USB_PID_DIBCOM_STK7070P) },
	{ USB_DEVICE(USB_VID_PINNACLE,  USB_PID_PINNACLE_PCTV_DVB_T_FLASH) },
	{ USB_DEVICE(USB_VID_DIBCOM,    USB_PID_DIBCOM_STK7070PD) },
	{ USB_DEVICE(USB_VID_PINNACLE,
			USB_PID_PINNACLE_PCTV_DUAL_DIVERSITY_DVB_T) },
	{ USB_DEVICE(USB_VID_COMPRO,    USB_PID_COMPRO_VIDEOMATE_U500_PC) },
/* 20 */{ USB_DEVICE(USB_VID_AVERMEDIA, USB_PID_AVERMEDIA_EXPRESS) },
	{ USB_DEVICE(USB_VID_GIGABYTE,  USB_PID_GIGABYTE_U7000) },
	{ USB_DEVICE(USB_VID_ULTIMA_ELECTRONIC, USB_PID_ARTEC_T14BR) },
	{ USB_DEVICE(USB_VID_ASUS,      USB_PID_ASUS_U3000) },
	{ USB_DEVICE(USB_VID_ASUS,      USB_PID_ASUS_U3100) },
/* 25 */{ USB_DEVICE(USB_VID_HAUPPAUGE, USB_PID_HAUPPAUGE_NOVA_T_STICK_3) },
	{ USB_DEVICE(USB_VID_HAUPPAUGE, USB_PID_HAUPPAUGE_MYTV_T) },
	{ USB_DEVICE(USB_VID_TERRATEC,  USB_PID_TERRATEC_CINERGY_HT_USB_XE) },
	{ USB_DEVICE(USB_VID_PINNACLE,	USB_PID_PINNACLE_EXPRESSCARD_320CX) },
	{ USB_DEVICE(USB_VID_PINNACLE,	USB_PID_PINNACLE_PCTV72E) },
/* 30 */{ USB_DEVICE(USB_VID_PINNACLE,	USB_PID_PINNACLE_PCTV73E) },
	{ USB_DEVICE(USB_VID_YUAN,	USB_PID_YUAN_EC372S) },
	{ USB_DEVICE(USB_VID_TERRATEC,	USB_PID_TERRATEC_CINERGY_HT_EXPRESS) },
	{ USB_DEVICE(USB_VID_TERRATEC,	USB_PID_TERRATEC_CINERGY_T_XXS) },
	{ USB_DEVICE(USB_VID_LEADTEK,   USB_PID_WINFAST_DTV_DONGLE_STK7700P_2) },
/* 35 */{ USB_DEVICE(USB_VID_HAUPPAUGE, USB_PID_HAUPPAUGE_NOVA_TD_STICK_52009) },
	{ USB_DEVICE(USB_VID_HAUPPAUGE, USB_PID_HAUPPAUGE_NOVA_T_500_3) },
	{ USB_DEVICE(USB_VID_GIGABYTE,  USB_PID_GIGABYTE_U8000) },
	{ USB_DEVICE(USB_VID_YUAN,      USB_PID_YUAN_STK7700PH) },
	{ USB_DEVICE(USB_VID_ASUS,	USB_PID_ASUS_U3000H) },
/* 40 */{ USB_DEVICE(USB_VID_PINNACLE,  USB_PID_PINNACLE_PCTV801E) },
	{ USB_DEVICE(USB_VID_PINNACLE,  USB_PID_PINNACLE_PCTV801E_SE) },
	{ USB_DEVICE(USB_VID_TERRATEC,	USB_PID_TERRATEC_CINERGY_T_EXPRESS) },
	{ USB_DEVICE(USB_VID_TERRATEC,
			USB_PID_TERRATEC_CINERGY_DT_XS_DIVERSITY_2) },
	{ USB_DEVICE(USB_VID_SONY,	USB_PID_SONY_PLAYTV) },
/* 45 */{ USB_DEVICE(USB_VID_YUAN,      USB_PID_YUAN_PD378S) },
	{ USB_DEVICE(USB_VID_HAUPPAUGE, USB_PID_HAUPPAUGE_TIGER_ATSC) },
	{ USB_DEVICE(USB_VID_HAUPPAUGE, USB_PID_HAUPPAUGE_TIGER_ATSC_B210) },
	{ USB_DEVICE(USB_VID_YUAN,	USB_PID_YUAN_MC770) },
	{ USB_DEVICE(USB_VID_ELGATO,	USB_PID_ELGATO_EYETV_DTT) },
/* 50 */{ USB_DEVICE(USB_VID_ELGATO,	USB_PID_ELGATO_EYETV_DTT_Dlx) },
	{ USB_DEVICE(USB_VID_LEADTEK,   USB_PID_WINFAST_DTV_DONGLE_H) },
	{ USB_DEVICE(USB_VID_TERRATEC,	USB_PID_TERRATEC_T3) },
	{ USB_DEVICE(USB_VID_TERRATEC,	USB_PID_TERRATEC_T5) },
	{ USB_DEVICE(USB_VID_YUAN,      USB_PID_YUAN_STK7700D) },
/* 55 */{ USB_DEVICE(USB_VID_YUAN,	USB_PID_YUAN_STK7700D_2) },
	{ USB_DEVICE(USB_VID_PINNACLE,	USB_PID_PINNACLE_PCTV73A) },
	{ USB_DEVICE(USB_VID_PCTV,	USB_PID_PINNACLE_PCTV73ESE) },
	{ USB_DEVICE(USB_VID_PCTV,	USB_PID_PINNACLE_PCTV282E) },
	{ USB_DEVICE(USB_VID_DIBCOM,	USB_PID_DIBCOM_STK7770P) },
/* 60 */{ USB_DEVICE(USB_VID_TERRATEC,	USB_PID_TERRATEC_CINERGY_T_XXS_2) },
	{ USB_DEVICE(USB_VID_DIBCOM,    USB_PID_DIBCOM_STK807XPVR) },
	{ USB_DEVICE(USB_VID_DIBCOM,    USB_PID_DIBCOM_STK807XP) },
	{ USB_DEVICE_VER(USB_VID_PIXELVIEW, USB_PID_PIXELVIEW_SBTVD, 0x000, 0x3f00) },
	{ USB_DEVICE(USB_VID_EVOLUTEPC, USB_PID_TVWAY_PLUS) },
/* 65 */{ USB_DEVICE(USB_VID_PINNACLE,	USB_PID_PINNACLE_PCTV73ESE) },
	{ USB_DEVICE(USB_VID_PINNACLE,	USB_PID_PINNACLE_PCTV282E) },
	{ USB_DEVICE(USB_VID_DIBCOM,    USB_PID_DIBCOM_STK8096GP) },
	{ USB_DEVICE(USB_VID_ELGATO,    USB_PID_ELGATO_EYETV_DIVERSITY) },
	{ USB_DEVICE(USB_VID_DIBCOM,    USB_PID_DIBCOM_NIM9090M) },
/* 70 */{ USB_DEVICE(USB_VID_DIBCOM,    USB_PID_DIBCOM_NIM8096MD) },
	{ USB_DEVICE(USB_VID_DIBCOM,    USB_PID_DIBCOM_NIM9090MD) },
	{ USB_DEVICE(USB_VID_DIBCOM,    USB_PID_DIBCOM_NIM7090) },
	{ USB_DEVICE(USB_VID_DIBCOM,    USB_PID_DIBCOM_TFE7090PVR) },
	{ USB_DEVICE(USB_VID_TECHNISAT, USB_PID_TECHNISAT_AIRSTAR_TELESTICK_2) },
/* 75 */{ USB_DEVICE(USB_VID_MEDION,    USB_PID_CREATIX_CTX1921) },
	{ USB_DEVICE(USB_VID_PINNACLE,  USB_PID_PINNACLE_PCTV340E) },
	{ USB_DEVICE(USB_VID_PINNACLE,  USB_PID_PINNACLE_PCTV340E_SE) },
	{ USB_DEVICE(USB_VID_DIBCOM,    USB_PID_DIBCOM_TFE7090E) },
	{ USB_DEVICE(USB_VID_DIBCOM,    USB_PID_DIBCOM_TFE7790E) },
/* 80 */{ USB_DEVICE(USB_VID_DIBCOM,    USB_PID_DIBCOM_TFE8096P) },
	{ 0 }		/* Terminating entry */
};
MODULE_DEVICE_TABLE(usb, dib0700_usb_id_table);

#define DIB0700_DEFAULT_DEVICE_PROPERTIES \
	.caps              = DVB_USB_IS_AN_I2C_ADAPTER, \
	.usb_ctrl          = DEVICE_SPECIFIC, \
	.firmware          = "dvb-usb-dib0700-1.20.fw", \
	.download_firmware = dib0700_download_firmware, \
	.no_reconnect      = 1, \
	.size_of_priv      = sizeof(struct dib0700_state), \
	.i2c_algo          = &dib0700_i2c_algo, \
	.identify_state    = dib0700_identify_state

#define DIB0700_DEFAULT_STREAMING_CONFIG(ep) \
	.streaming_ctrl   = dib0700_streaming_ctrl, \
	.stream = { \
		.type = USB_BULK, \
		.count = 4, \
		.endpoint = ep, \
		.u = { \
			.bulk = { \
				.buffersize = 39480, \
			} \
		} \
	}

struct dvb_usb_device_properties dib0700_devices[] = {
	{
		DIB0700_DEFAULT_DEVICE_PROPERTIES,

		.num_adapters = 1,
		.adapter = {
			{
			.num_frontends = 1,
			.fe = {{
				.caps = DVB_USB_ADAP_HAS_PID_FILTER | DVB_USB_ADAP_PID_FILTER_CAN_BE_TURNED_OFF,
				.pid_filter_count = 32,
				.pid_filter       = stk7700p_pid_filter,
				.pid_filter_ctrl  = stk7700p_pid_filter_ctrl,
				.frontend_attach  = stk7700p_frontend_attach,
				.tuner_attach     = stk7700p_tuner_attach,

				DIB0700_DEFAULT_STREAMING_CONFIG(0x02),
			}},
			},
		},

		.num_device_descs = 8,
		.devices = {
			{   "DiBcom STK7700P reference design",
				{ &dib0700_usb_id_table[0], &dib0700_usb_id_table[1] },
				{ NULL },
			},
			{   "Hauppauge Nova-T Stick",
				{ &dib0700_usb_id_table[4], &dib0700_usb_id_table[9], NULL },
				{ NULL },
			},
			{   "AVerMedia AVerTV DVB-T Volar",
				{ &dib0700_usb_id_table[5], &dib0700_usb_id_table[10] },
				{ NULL },
			},
			{   "Compro Videomate U500",
				{ &dib0700_usb_id_table[6], &dib0700_usb_id_table[19] },
				{ NULL },
			},
			{   "Uniwill STK7700P based (Hama and others)",
				{ &dib0700_usb_id_table[7], NULL },
				{ NULL },
			},
			{   "Leadtek Winfast DTV Dongle (STK7700P based)",
				{ &dib0700_usb_id_table[8], &dib0700_usb_id_table[34] },
				{ NULL },
			},
			{   "AVerMedia AVerTV DVB-T Express",
				{ &dib0700_usb_id_table[20] },
				{ NULL },
			},
			{   "Gigabyte U7000",
				{ &dib0700_usb_id_table[21], NULL },
				{ NULL },
			}
		},

		.rc.core = {
			.rc_interval      = DEFAULT_RC_INTERVAL,
			.rc_codes         = RC_MAP_DIB0700_RC5_TABLE,
			.rc_query         = dib0700_rc_query_old_firmware,
			.allowed_protos   = RC_TYPE_RC5 |
					    RC_TYPE_RC6 |
					    RC_TYPE_NEC,
			.change_protocol  = dib0700_change_protocol,
		},
	}, { DIB0700_DEFAULT_DEVICE_PROPERTIES,

		.num_adapters = 2,
		.adapter = {
			{
			.num_frontends = 1,
			.fe = {{
				.frontend_attach  = bristol_frontend_attach,
				.tuner_attach     = bristol_tuner_attach,

				DIB0700_DEFAULT_STREAMING_CONFIG(0x02),
			}},
			}, {
			.num_frontends = 1,
			.fe = {{
				.frontend_attach  = bristol_frontend_attach,
				.tuner_attach     = bristol_tuner_attach,

				DIB0700_DEFAULT_STREAMING_CONFIG(0x03),
			}},
			}
		},

		.num_device_descs = 1,
		.devices = {
			{   "Hauppauge Nova-T 500 Dual DVB-T",
				{ &dib0700_usb_id_table[2], &dib0700_usb_id_table[3], NULL },
				{ NULL },
			},
		},

		.rc.core = {
			.rc_interval      = DEFAULT_RC_INTERVAL,
			.rc_codes         = RC_MAP_DIB0700_RC5_TABLE,
			.rc_query         = dib0700_rc_query_old_firmware,
			.allowed_protos   = RC_TYPE_RC5 |
					    RC_TYPE_RC6 |
					    RC_TYPE_NEC,
			.change_protocol = dib0700_change_protocol,
		},
	}, { DIB0700_DEFAULT_DEVICE_PROPERTIES,

		.num_adapters = 2,
		.adapter = {
			{
			.num_frontends = 1,
			.fe = {{
				.caps = DVB_USB_ADAP_HAS_PID_FILTER | DVB_USB_ADAP_PID_FILTER_CAN_BE_TURNED_OFF,
				.pid_filter_count = 32,
				.pid_filter       = stk70x0p_pid_filter,
				.pid_filter_ctrl  = stk70x0p_pid_filter_ctrl,
				.frontend_attach  = stk7700d_frontend_attach,
				.tuner_attach     = stk7700d_tuner_attach,

				DIB0700_DEFAULT_STREAMING_CONFIG(0x02),
			}},
			}, {
			.num_frontends = 1,
			.fe = {{
				.caps = DVB_USB_ADAP_HAS_PID_FILTER | DVB_USB_ADAP_PID_FILTER_CAN_BE_TURNED_OFF,
				.pid_filter_count = 32,
				.pid_filter       = stk70x0p_pid_filter,
				.pid_filter_ctrl  = stk70x0p_pid_filter_ctrl,
				.frontend_attach  = stk7700d_frontend_attach,
				.tuner_attach     = stk7700d_tuner_attach,

				DIB0700_DEFAULT_STREAMING_CONFIG(0x03),
			}},
			}
		},

		.num_device_descs = 5,
		.devices = {
			{   "Pinnacle PCTV 2000e",
				{ &dib0700_usb_id_table[11], NULL },
				{ NULL },
			},
			{   "Terratec Cinergy DT XS Diversity",
				{ &dib0700_usb_id_table[12], NULL },
				{ NULL },
			},
			{   "Hauppauge Nova-TD Stick/Elgato Eye-TV Diversity",
				{ &dib0700_usb_id_table[13], NULL },
				{ NULL },
			},
			{   "DiBcom STK7700D reference design",
				{ &dib0700_usb_id_table[14], NULL },
				{ NULL },
			},
			{   "YUAN High-Tech DiBcom STK7700D",
				{ &dib0700_usb_id_table[55], NULL },
				{ NULL },
			},

		},

		.rc.core = {
			.rc_interval      = DEFAULT_RC_INTERVAL,
			.rc_codes         = RC_MAP_DIB0700_RC5_TABLE,
			.rc_query         = dib0700_rc_query_old_firmware,
			.allowed_protos   = RC_TYPE_RC5 |
					    RC_TYPE_RC6 |
					    RC_TYPE_NEC,
			.change_protocol = dib0700_change_protocol,
		},
	}, { DIB0700_DEFAULT_DEVICE_PROPERTIES,

		.num_adapters = 1,
		.adapter = {
			{
			.num_frontends = 1,
			.fe = {{
				.caps = DVB_USB_ADAP_HAS_PID_FILTER | DVB_USB_ADAP_PID_FILTER_CAN_BE_TURNED_OFF,
				.pid_filter_count = 32,
				.pid_filter       = stk70x0p_pid_filter,
				.pid_filter_ctrl  = stk70x0p_pid_filter_ctrl,
				.frontend_attach  = stk7700P2_frontend_attach,
				.tuner_attach     = stk7700d_tuner_attach,

				DIB0700_DEFAULT_STREAMING_CONFIG(0x02),
			}},
			},
		},

		.num_device_descs = 3,
		.devices = {
			{   "ASUS My Cinema U3000 Mini DVBT Tuner",
				{ &dib0700_usb_id_table[23], NULL },
				{ NULL },
			},
			{   "Yuan EC372S",
				{ &dib0700_usb_id_table[31], NULL },
				{ NULL },
			},
			{   "Terratec Cinergy T Express",
				{ &dib0700_usb_id_table[42], NULL },
				{ NULL },
			}
		},

		.rc.core = {
			.rc_interval      = DEFAULT_RC_INTERVAL,
			.rc_codes         = RC_MAP_DIB0700_RC5_TABLE,
			.module_name	  = "dib0700",
			.rc_query         = dib0700_rc_query_old_firmware,
			.allowed_protos   = RC_TYPE_RC5 |
					    RC_TYPE_RC6 |
					    RC_TYPE_NEC,
			.change_protocol = dib0700_change_protocol,
		},
	}, { DIB0700_DEFAULT_DEVICE_PROPERTIES,

		.num_adapters = 1,
		.adapter = {
			{
			.num_frontends = 1,
			.fe = {{
				.caps = DVB_USB_ADAP_HAS_PID_FILTER | DVB_USB_ADAP_PID_FILTER_CAN_BE_TURNED_OFF,
				.pid_filter_count = 32,
				.pid_filter       = stk70x0p_pid_filter,
				.pid_filter_ctrl  = stk70x0p_pid_filter_ctrl,
				.frontend_attach  = stk7070p_frontend_attach,
				.tuner_attach     = dib7070p_tuner_attach,

				DIB0700_DEFAULT_STREAMING_CONFIG(0x02),
			}},
				.size_of_priv     = sizeof(struct dib0700_adapter_state),
			},
		},

		.num_device_descs = 11,
		.devices = {
			{   "DiBcom STK7070P reference design",
				{ &dib0700_usb_id_table[15], NULL },
				{ NULL },
			},
			{   "Pinnacle PCTV DVB-T Flash Stick",
				{ &dib0700_usb_id_table[16], NULL },
				{ NULL },
			},
			{   "Artec T14BR DVB-T",
				{ &dib0700_usb_id_table[22], NULL },
				{ NULL },
			},
			{   "ASUS My Cinema U3100 Mini DVBT Tuner",
				{ &dib0700_usb_id_table[24], NULL },
				{ NULL },
			},
			{   "Hauppauge Nova-T Stick",
				{ &dib0700_usb_id_table[25], NULL },
				{ NULL },
			},
			{   "Hauppauge Nova-T MyTV.t",
				{ &dib0700_usb_id_table[26], NULL },
				{ NULL },
			},
			{   "Pinnacle PCTV 72e",
				{ &dib0700_usb_id_table[29], NULL },
				{ NULL },
			},
			{   "Pinnacle PCTV 73e",
				{ &dib0700_usb_id_table[30], NULL },
				{ NULL },
			},
			{   "Elgato EyeTV DTT",
				{ &dib0700_usb_id_table[49], NULL },
				{ NULL },
			},
			{   "Yuan PD378S",
				{ &dib0700_usb_id_table[45], NULL },
				{ NULL },
			},
			{   "Elgato EyeTV Dtt Dlx PD378S",
				{ &dib0700_usb_id_table[50], NULL },
				{ NULL },
			},
		},

		.rc.core = {
			.rc_interval      = DEFAULT_RC_INTERVAL,
			.rc_codes         = RC_MAP_DIB0700_RC5_TABLE,
			.module_name	  = "dib0700",
			.rc_query         = dib0700_rc_query_old_firmware,
			.allowed_protos   = RC_TYPE_RC5 |
					    RC_TYPE_RC6 |
					    RC_TYPE_NEC,
			.change_protocol  = dib0700_change_protocol,
		},
	}, { DIB0700_DEFAULT_DEVICE_PROPERTIES,

		.num_adapters = 1,
		.adapter = {
			{
			.num_frontends = 1,
			.fe = {{
				.caps = DVB_USB_ADAP_HAS_PID_FILTER | DVB_USB_ADAP_PID_FILTER_CAN_BE_TURNED_OFF,
				.pid_filter_count = 32,
				.pid_filter       = stk70x0p_pid_filter,
				.pid_filter_ctrl  = stk70x0p_pid_filter_ctrl,
				.frontend_attach  = stk7070p_frontend_attach,
				.tuner_attach     = dib7070p_tuner_attach,

				DIB0700_DEFAULT_STREAMING_CONFIG(0x02),
			}},
				.size_of_priv     = sizeof(struct dib0700_adapter_state),
			},
		},

		.num_device_descs = 3,
		.devices = {
			{   "Pinnacle PCTV 73A",
				{ &dib0700_usb_id_table[56], NULL },
				{ NULL },
			},
			{   "Pinnacle PCTV 73e SE",
				{ &dib0700_usb_id_table[57], &dib0700_usb_id_table[65], NULL },
				{ NULL },
			},
			{   "Pinnacle PCTV 282e",
				{ &dib0700_usb_id_table[58], &dib0700_usb_id_table[66], NULL },
				{ NULL },
			},
		},

		.rc.core = {
			.rc_interval      = DEFAULT_RC_INTERVAL,
			.rc_codes         = RC_MAP_DIB0700_RC5_TABLE,
			.module_name	  = "dib0700",
			.rc_query         = dib0700_rc_query_old_firmware,
			.allowed_protos   = RC_TYPE_RC5 |
					    RC_TYPE_RC6 |
					    RC_TYPE_NEC,
			.change_protocol  = dib0700_change_protocol,
		},
	}, { DIB0700_DEFAULT_DEVICE_PROPERTIES,

		.num_adapters = 2,
		.adapter = {
			{
			.num_frontends = 1,
			.fe = {{
				.caps = DVB_USB_ADAP_HAS_PID_FILTER | DVB_USB_ADAP_PID_FILTER_CAN_BE_TURNED_OFF,
				.pid_filter_count = 32,
				.pid_filter       = stk70x0p_pid_filter,
				.pid_filter_ctrl  = stk70x0p_pid_filter_ctrl,
				.frontend_attach  = stk7070pd_frontend_attach0,
				.tuner_attach     = dib7070p_tuner_attach,

				DIB0700_DEFAULT_STREAMING_CONFIG(0x02),
			}},
				.size_of_priv     = sizeof(struct dib0700_adapter_state),
			}, {
			.num_frontends = 1,
			.fe = {{
				.caps = DVB_USB_ADAP_HAS_PID_FILTER | DVB_USB_ADAP_PID_FILTER_CAN_BE_TURNED_OFF,
				.pid_filter_count = 32,
				.pid_filter       = stk70x0p_pid_filter,
				.pid_filter_ctrl  = stk70x0p_pid_filter_ctrl,
				.frontend_attach  = stk7070pd_frontend_attach1,
				.tuner_attach     = dib7070p_tuner_attach,

				DIB0700_DEFAULT_STREAMING_CONFIG(0x03),
			}},
				.size_of_priv     = sizeof(struct dib0700_adapter_state),
			}
		},

		.num_device_descs = 6,
		.devices = {
			{   "DiBcom STK7070PD reference design",
				{ &dib0700_usb_id_table[17], NULL },
				{ NULL },
			},
			{   "Pinnacle PCTV Dual DVB-T Diversity Stick",
				{ &dib0700_usb_id_table[18], NULL },
				{ NULL },
			},
			{   "Hauppauge Nova-TD Stick (52009)",
				{ &dib0700_usb_id_table[35], NULL },
				{ NULL },
			},
			{   "Hauppauge Nova-TD-500 (84xxx)",
				{ &dib0700_usb_id_table[36], NULL },
				{ NULL },
			},
			{  "Terratec Cinergy DT USB XS Diversity/ T5",
				{ &dib0700_usb_id_table[43],
					&dib0700_usb_id_table[53], NULL},
				{ NULL },
			},
			{  "Sony PlayTV",
				{ &dib0700_usb_id_table[44], NULL },
				{ NULL },
			},
		},

		.rc.core = {
			.rc_interval      = DEFAULT_RC_INTERVAL,
			.rc_codes         = RC_MAP_DIB0700_RC5_TABLE,
			.module_name	  = "dib0700",
			.rc_query         = dib0700_rc_query_old_firmware,
			.allowed_protos   = RC_TYPE_RC5 |
					    RC_TYPE_RC6 |
					    RC_TYPE_NEC,
			.change_protocol = dib0700_change_protocol,
		},
	}, { DIB0700_DEFAULT_DEVICE_PROPERTIES,

		.num_adapters = 2,
		.adapter = {
			{
			.num_frontends = 1,
			.fe = {{
				.caps = DVB_USB_ADAP_HAS_PID_FILTER | DVB_USB_ADAP_PID_FILTER_CAN_BE_TURNED_OFF,
				.pid_filter_count = 32,
				.pid_filter       = stk70x0p_pid_filter,
				.pid_filter_ctrl  = stk70x0p_pid_filter_ctrl,
				.frontend_attach  = stk7070pd_frontend_attach0,
				.tuner_attach     = dib7070p_tuner_attach,

				DIB0700_DEFAULT_STREAMING_CONFIG(0x02),
			}},
				.size_of_priv     = sizeof(struct dib0700_adapter_state),
			}, {
			.num_frontends = 1,
			.fe = {{
				.caps = DVB_USB_ADAP_HAS_PID_FILTER | DVB_USB_ADAP_PID_FILTER_CAN_BE_TURNED_OFF,
				.pid_filter_count = 32,
				.pid_filter       = stk70x0p_pid_filter,
				.pid_filter_ctrl  = stk70x0p_pid_filter_ctrl,
				.frontend_attach  = stk7070pd_frontend_attach1,
				.tuner_attach     = dib7070p_tuner_attach,

				DIB0700_DEFAULT_STREAMING_CONFIG(0x03),
			}},
				.size_of_priv     = sizeof(struct dib0700_adapter_state),
			}
		},

		.num_device_descs = 1,
		.devices = {
			{   "Elgato EyeTV Diversity",
				{ &dib0700_usb_id_table[68], NULL },
				{ NULL },
			},
		},

		.rc.core = {
			.rc_interval      = DEFAULT_RC_INTERVAL,
			.rc_codes         = RC_MAP_DIB0700_NEC_TABLE,
			.module_name	  = "dib0700",
			.rc_query         = dib0700_rc_query_old_firmware,
			.allowed_protos   = RC_TYPE_RC5 |
					    RC_TYPE_RC6 |
					    RC_TYPE_NEC,
			.change_protocol  = dib0700_change_protocol,
		},
	}, { DIB0700_DEFAULT_DEVICE_PROPERTIES,

		.num_adapters = 1,
		.adapter = {
			{
			.num_frontends = 1,
			.fe = {{
				.caps = DVB_USB_ADAP_HAS_PID_FILTER | DVB_USB_ADAP_PID_FILTER_CAN_BE_TURNED_OFF,
				.pid_filter_count = 32,
				.pid_filter       = stk70x0p_pid_filter,
				.pid_filter_ctrl  = stk70x0p_pid_filter_ctrl,
				.frontend_attach  = stk7700ph_frontend_attach,
				.tuner_attach     = stk7700ph_tuner_attach,

				DIB0700_DEFAULT_STREAMING_CONFIG(0x02),
			}},
				.size_of_priv = sizeof(struct
						dib0700_adapter_state),
			},
		},

		.num_device_descs = 9,
		.devices = {
			{   "Terratec Cinergy HT USB XE",
				{ &dib0700_usb_id_table[27], NULL },
				{ NULL },
			},
			{   "Pinnacle Expresscard 320cx",
				{ &dib0700_usb_id_table[28], NULL },
				{ NULL },
			},
			{   "Terratec Cinergy HT Express",
				{ &dib0700_usb_id_table[32], NULL },
				{ NULL },
			},
			{   "Gigabyte U8000-RH",
				{ &dib0700_usb_id_table[37], NULL },
				{ NULL },
			},
			{   "YUAN High-Tech STK7700PH",
				{ &dib0700_usb_id_table[38], NULL },
				{ NULL },
			},
			{   "Asus My Cinema-U3000Hybrid",
				{ &dib0700_usb_id_table[39], NULL },
				{ NULL },
			},
			{   "YUAN High-Tech MC770",
				{ &dib0700_usb_id_table[48], NULL },
				{ NULL },
			},
			{   "Leadtek WinFast DTV Dongle H",
				{ &dib0700_usb_id_table[51], NULL },
				{ NULL },
			},
			{   "YUAN High-Tech STK7700D",
				{ &dib0700_usb_id_table[54], NULL },
				{ NULL },
			},
		},

		.rc.core = {
			.rc_interval      = DEFAULT_RC_INTERVAL,
			.rc_codes         = RC_MAP_DIB0700_RC5_TABLE,
			.module_name	  = "dib0700",
			.rc_query         = dib0700_rc_query_old_firmware,
			.allowed_protos   = RC_TYPE_RC5 |
					    RC_TYPE_RC6 |
					    RC_TYPE_NEC,
			.change_protocol  = dib0700_change_protocol,
		},
	}, { DIB0700_DEFAULT_DEVICE_PROPERTIES,
		.num_adapters = 1,
		.adapter = {
			{
			.num_frontends = 1,
			.fe = {{
				.frontend_attach  = s5h1411_frontend_attach,
				.tuner_attach     = xc5000_tuner_attach,

				DIB0700_DEFAULT_STREAMING_CONFIG(0x02),
			}},
				.size_of_priv = sizeof(struct
						dib0700_adapter_state),
			},
		},

		.num_device_descs = 2,
		.devices = {
			{   "Pinnacle PCTV HD Pro USB Stick",
				{ &dib0700_usb_id_table[40], NULL },
				{ NULL },
			},
			{   "Pinnacle PCTV HD USB Stick",
				{ &dib0700_usb_id_table[41], NULL },
				{ NULL },
			},
		},

		.rc.core = {
			.rc_interval      = DEFAULT_RC_INTERVAL,
			.rc_codes         = RC_MAP_DIB0700_RC5_TABLE,
			.module_name	  = "dib0700",
			.rc_query         = dib0700_rc_query_old_firmware,
			.allowed_protos   = RC_TYPE_RC5 |
					    RC_TYPE_RC6 |
					    RC_TYPE_NEC,
			.change_protocol  = dib0700_change_protocol,
		},
	}, { DIB0700_DEFAULT_DEVICE_PROPERTIES,
		.num_adapters = 1,
		.adapter = {
			{
			.num_frontends = 1,
			.fe = {{
				.frontend_attach  = lgdt3305_frontend_attach,
				.tuner_attach     = mxl5007t_tuner_attach,

				DIB0700_DEFAULT_STREAMING_CONFIG(0x02),
			}},
				.size_of_priv = sizeof(struct
						dib0700_adapter_state),
			},
		},

		.num_device_descs = 2,
		.devices = {
			{   "Hauppauge ATSC MiniCard (B200)",
				{ &dib0700_usb_id_table[46], NULL },
				{ NULL },
			},
			{   "Hauppauge ATSC MiniCard (B210)",
				{ &dib0700_usb_id_table[47], NULL },
				{ NULL },
			},
		},
	}, { DIB0700_DEFAULT_DEVICE_PROPERTIES,

		.num_adapters = 1,
		.adapter = {
			{
			.num_frontends = 1,
			.fe = {{
				.caps = DVB_USB_ADAP_HAS_PID_FILTER | DVB_USB_ADAP_PID_FILTER_CAN_BE_TURNED_OFF,
				.pid_filter_count = 32,
				.pid_filter       = stk70x0p_pid_filter,
				.pid_filter_ctrl  = stk70x0p_pid_filter_ctrl,
				.frontend_attach  = stk7770p_frontend_attach,
				.tuner_attach     = dib7770p_tuner_attach,

				DIB0700_DEFAULT_STREAMING_CONFIG(0x02),
			}},
				.size_of_priv =
					sizeof(struct dib0700_adapter_state),
			},
		},

		.num_device_descs = 4,
		.devices = {
			{   "DiBcom STK7770P reference design",
				{ &dib0700_usb_id_table[59], NULL },
				{ NULL },
			},
			{   "Terratec Cinergy T USB XXS (HD)/ T3",
				{ &dib0700_usb_id_table[33],
					&dib0700_usb_id_table[52],
					&dib0700_usb_id_table[60], NULL},
				{ NULL },
			},
			{   "TechniSat AirStar TeleStick 2",
				{ &dib0700_usb_id_table[74], NULL },
				{ NULL },
			},
			{   "Medion CTX1921 DVB-T USB",
				{ &dib0700_usb_id_table[75], NULL },
				{ NULL },
			},
		},

		.rc.core = {
			.rc_interval      = DEFAULT_RC_INTERVAL,
			.rc_codes         = RC_MAP_DIB0700_RC5_TABLE,
			.module_name	  = "dib0700",
			.rc_query         = dib0700_rc_query_old_firmware,
			.allowed_protos   = RC_TYPE_RC5 |
					    RC_TYPE_RC6 |
					    RC_TYPE_NEC,
			.change_protocol  = dib0700_change_protocol,
		},
	}, { DIB0700_DEFAULT_DEVICE_PROPERTIES,
		.num_adapters = 1,
		.adapter = {
			{
			.num_frontends = 1,
			.fe = {{
				.caps  = DVB_USB_ADAP_HAS_PID_FILTER | DVB_USB_ADAP_PID_FILTER_CAN_BE_TURNED_OFF,
				.pid_filter_count = 32,
				.pid_filter = stk80xx_pid_filter,
				.pid_filter_ctrl = stk80xx_pid_filter_ctrl,
				.frontend_attach  = stk807x_frontend_attach,
				.tuner_attach     = dib807x_tuner_attach,

				DIB0700_DEFAULT_STREAMING_CONFIG(0x02),
			}},
				.size_of_priv =
					sizeof(struct dib0700_adapter_state),
			},
		},

		.num_device_descs = 3,
		.devices = {
			{   "DiBcom STK807xP reference design",
				{ &dib0700_usb_id_table[62], NULL },
				{ NULL },
			},
			{   "Prolink Pixelview SBTVD",
				{ &dib0700_usb_id_table[63], NULL },
				{ NULL },
			},
			{   "EvolutePC TVWay+",
				{ &dib0700_usb_id_table[64], NULL },
				{ NULL },
			},
		},

		.rc.core = {
			.rc_interval      = DEFAULT_RC_INTERVAL,
			.rc_codes         = RC_MAP_DIB0700_NEC_TABLE,
			.module_name	  = "dib0700",
			.rc_query         = dib0700_rc_query_old_firmware,
			.allowed_protos   = RC_TYPE_RC5 |
					    RC_TYPE_RC6 |
					    RC_TYPE_NEC,
			.change_protocol  = dib0700_change_protocol,
		},
	}, { DIB0700_DEFAULT_DEVICE_PROPERTIES,
		.num_adapters = 2,
		.adapter = {
			{
			.num_frontends = 1,
			.fe = {{
				.caps  = DVB_USB_ADAP_HAS_PID_FILTER | DVB_USB_ADAP_PID_FILTER_CAN_BE_TURNED_OFF,
				.pid_filter_count = 32,
				.pid_filter = stk80xx_pid_filter,
				.pid_filter_ctrl = stk80xx_pid_filter_ctrl,
				.frontend_attach  = stk807xpvr_frontend_attach0,
				.tuner_attach     = dib807x_tuner_attach,

				DIB0700_DEFAULT_STREAMING_CONFIG(0x02),
			}},
				.size_of_priv =
					sizeof(struct dib0700_adapter_state),
			},
			{
			.num_frontends = 1,
			.fe = {{
				.caps  = DVB_USB_ADAP_HAS_PID_FILTER | DVB_USB_ADAP_PID_FILTER_CAN_BE_TURNED_OFF,
				.pid_filter_count = 32,
				.pid_filter = stk80xx_pid_filter,
				.pid_filter_ctrl = stk80xx_pid_filter_ctrl,
				.frontend_attach  = stk807xpvr_frontend_attach1,
				.tuner_attach     = dib807x_tuner_attach,

				DIB0700_DEFAULT_STREAMING_CONFIG(0x03),
			}},
				.size_of_priv =
					sizeof(struct dib0700_adapter_state),
			},
		},

		.num_device_descs = 1,
		.devices = {
			{   "DiBcom STK807xPVR reference design",
				{ &dib0700_usb_id_table[61], NULL },
				{ NULL },
			},
		},

		.rc.core = {
			.rc_interval      = DEFAULT_RC_INTERVAL,
			.rc_codes         = RC_MAP_DIB0700_RC5_TABLE,
			.module_name	  = "dib0700",
			.rc_query         = dib0700_rc_query_old_firmware,
			.allowed_protos   = RC_TYPE_RC5 |
					    RC_TYPE_RC6 |
					    RC_TYPE_NEC,
			.change_protocol  = dib0700_change_protocol,
		},
	}, { DIB0700_DEFAULT_DEVICE_PROPERTIES,
		.num_adapters = 1,
		.adapter = {
			{
			.num_frontends = 1,
			.fe = {{
				.caps  = DVB_USB_ADAP_HAS_PID_FILTER |
					DVB_USB_ADAP_PID_FILTER_CAN_BE_TURNED_OFF,
				.pid_filter_count = 32,
				.pid_filter = stk80xx_pid_filter,
				.pid_filter_ctrl = stk80xx_pid_filter_ctrl,
				.frontend_attach  = stk809x_frontend_attach,
				.tuner_attach     = dib809x_tuner_attach,

				DIB0700_DEFAULT_STREAMING_CONFIG(0x02),
			}},
				.size_of_priv =
					sizeof(struct dib0700_adapter_state),
			},
		},

		.num_device_descs = 1,
		.devices = {
			{   "DiBcom STK8096GP reference design",
				{ &dib0700_usb_id_table[67], NULL },
				{ NULL },
			},
		},

		.rc.core = {
			.rc_interval      = DEFAULT_RC_INTERVAL,
			.rc_codes         = RC_MAP_DIB0700_RC5_TABLE,
			.module_name	  = "dib0700",
			.rc_query         = dib0700_rc_query_old_firmware,
			.allowed_protos   = RC_TYPE_RC5 |
					    RC_TYPE_RC6 |
					    RC_TYPE_NEC,
			.change_protocol  = dib0700_change_protocol,
		},
	}, { DIB0700_DEFAULT_DEVICE_PROPERTIES,
		.num_adapters = 1,
		.adapter = {
			{
			.num_frontends = 1,
			.fe = {{
				.caps  = DVB_USB_ADAP_HAS_PID_FILTER |
					DVB_USB_ADAP_PID_FILTER_CAN_BE_TURNED_OFF,
				.pid_filter_count = 32,
				.pid_filter = dib90x0_pid_filter,
				.pid_filter_ctrl = dib90x0_pid_filter_ctrl,
				.frontend_attach  = stk9090m_frontend_attach,
				.tuner_attach     = dib9090_tuner_attach,

				DIB0700_DEFAULT_STREAMING_CONFIG(0x02),
			}},
				.size_of_priv =
					sizeof(struct dib0700_adapter_state),
			},
		},

		.num_device_descs = 1,
		.devices = {
			{   "DiBcom STK9090M reference design",
				{ &dib0700_usb_id_table[69], NULL },
				{ NULL },
			},
		},

		.rc.core = {
			.rc_interval      = DEFAULT_RC_INTERVAL,
			.rc_codes         = RC_MAP_DIB0700_RC5_TABLE,
			.module_name	  = "dib0700",
			.rc_query         = dib0700_rc_query_old_firmware,
			.allowed_protos   = RC_TYPE_RC5 |
					    RC_TYPE_RC6 |
					    RC_TYPE_NEC,
			.change_protocol  = dib0700_change_protocol,
		},
	}, { DIB0700_DEFAULT_DEVICE_PROPERTIES,
		.num_adapters = 1,
		.adapter = {
			{
			.num_frontends = 1,
			.fe = {{
				.caps  = DVB_USB_ADAP_HAS_PID_FILTER |
					DVB_USB_ADAP_PID_FILTER_CAN_BE_TURNED_OFF,
				.pid_filter_count = 32,
				.pid_filter = stk80xx_pid_filter,
				.pid_filter_ctrl = stk80xx_pid_filter_ctrl,
				.frontend_attach  = nim8096md_frontend_attach,
				.tuner_attach     = nim8096md_tuner_attach,

				DIB0700_DEFAULT_STREAMING_CONFIG(0x02),
			}},
				.size_of_priv =
					sizeof(struct dib0700_adapter_state),
			},
		},

		.num_device_descs = 1,
		.devices = {
			{   "DiBcom NIM8096MD reference design",
				{ &dib0700_usb_id_table[70], NULL },
				{ NULL },
			},
		},

		.rc.core = {
			.rc_interval      = DEFAULT_RC_INTERVAL,
			.rc_codes         = RC_MAP_DIB0700_RC5_TABLE,
			.module_name	  = "dib0700",
			.rc_query         = dib0700_rc_query_old_firmware,
			.allowed_protos   = RC_TYPE_RC5 |
					    RC_TYPE_RC6 |
					    RC_TYPE_NEC,
			.change_protocol  = dib0700_change_protocol,
		},
	}, { DIB0700_DEFAULT_DEVICE_PROPERTIES,
		.num_adapters = 1,
		.adapter = {
			{
			.num_frontends = 1,
			.fe = {{
				.caps  = DVB_USB_ADAP_HAS_PID_FILTER |
					DVB_USB_ADAP_PID_FILTER_CAN_BE_TURNED_OFF,
				.pid_filter_count = 32,
				.pid_filter = dib90x0_pid_filter,
				.pid_filter_ctrl = dib90x0_pid_filter_ctrl,
				.frontend_attach  = nim9090md_frontend_attach,
				.tuner_attach     = nim9090md_tuner_attach,

				DIB0700_DEFAULT_STREAMING_CONFIG(0x02),
			}},
				.size_of_priv =
					sizeof(struct dib0700_adapter_state),
			},
		},

		.num_device_descs = 1,
		.devices = {
			{   "DiBcom NIM9090MD reference design",
				{ &dib0700_usb_id_table[71], NULL },
				{ NULL },
			},
		},

		.rc.core = {
			.rc_interval      = DEFAULT_RC_INTERVAL,
			.rc_codes         = RC_MAP_DIB0700_RC5_TABLE,
			.module_name	  = "dib0700",
			.rc_query         = dib0700_rc_query_old_firmware,
			.allowed_protos   = RC_TYPE_RC5 |
					    RC_TYPE_RC6 |
					    RC_TYPE_NEC,
			.change_protocol  = dib0700_change_protocol,
		},
	}, { DIB0700_DEFAULT_DEVICE_PROPERTIES,
		.num_adapters = 1,
		.adapter = {
			{
			.num_frontends = 1,
			.fe = {{
				.caps  = DVB_USB_ADAP_HAS_PID_FILTER |
					DVB_USB_ADAP_PID_FILTER_CAN_BE_TURNED_OFF,
				.pid_filter_count = 32,
				.pid_filter = stk70x0p_pid_filter,
				.pid_filter_ctrl = stk70x0p_pid_filter_ctrl,
				.frontend_attach  = nim7090_frontend_attach,
				.tuner_attach     = nim7090_tuner_attach,

				DIB0700_DEFAULT_STREAMING_CONFIG(0x02),
			}},
				.size_of_priv =
					sizeof(struct dib0700_adapter_state),
			},
		},

		.num_device_descs = 1,
		.devices = {
			{   "DiBcom NIM7090 reference design",
				{ &dib0700_usb_id_table[72], NULL },
				{ NULL },
			},
		},

		.rc.core = {
			.rc_interval      = DEFAULT_RC_INTERVAL,
			.rc_codes         = RC_MAP_DIB0700_RC5_TABLE,
			.module_name	  = "dib0700",
			.rc_query         = dib0700_rc_query_old_firmware,
			.allowed_protos   = RC_TYPE_RC5 |
					    RC_TYPE_RC6 |
					    RC_TYPE_NEC,
			.change_protocol  = dib0700_change_protocol,
		},
	}, { DIB0700_DEFAULT_DEVICE_PROPERTIES,
		.num_adapters = 2,
		.adapter = {
			{
			.num_frontends = 1,
			.fe = {{
				.caps  = DVB_USB_ADAP_HAS_PID_FILTER |
					DVB_USB_ADAP_PID_FILTER_CAN_BE_TURNED_OFF,
				.pid_filter_count = 32,
				.pid_filter = stk70x0p_pid_filter,
				.pid_filter_ctrl = stk70x0p_pid_filter_ctrl,
				.frontend_attach  = tfe7090pvr_frontend0_attach,
				.tuner_attach     = tfe7090pvr_tuner0_attach,

				DIB0700_DEFAULT_STREAMING_CONFIG(0x03),
			}},
				.size_of_priv =
					sizeof(struct dib0700_adapter_state),
			},
			{
			.num_frontends = 1,
			.fe = {{
				.caps  = DVB_USB_ADAP_HAS_PID_FILTER |
					DVB_USB_ADAP_PID_FILTER_CAN_BE_TURNED_OFF,
				.pid_filter_count = 32,
				.pid_filter = stk70x0p_pid_filter,
				.pid_filter_ctrl = stk70x0p_pid_filter_ctrl,
				.frontend_attach  = tfe7090pvr_frontend1_attach,
				.tuner_attach     = tfe7090pvr_tuner1_attach,

				DIB0700_DEFAULT_STREAMING_CONFIG(0x02),
			}},
				.size_of_priv =
					sizeof(struct dib0700_adapter_state),
			},
		},

		.num_device_descs = 1,
		.devices = {
			{   "DiBcom TFE7090PVR reference design",
				{ &dib0700_usb_id_table[73], NULL },
				{ NULL },
			},
		},

		.rc.core = {
			.rc_interval      = DEFAULT_RC_INTERVAL,
			.rc_codes         = RC_MAP_DIB0700_RC5_TABLE,
			.module_name	  = "dib0700",
			.rc_query         = dib0700_rc_query_old_firmware,
			.allowed_protos   = RC_TYPE_RC5 |
					    RC_TYPE_RC6 |
					    RC_TYPE_NEC,
			.change_protocol  = dib0700_change_protocol,
		},
	}, { DIB0700_DEFAULT_DEVICE_PROPERTIES,
		.num_adapters = 1,
		.adapter = {
			{
			.num_frontends = 1,
			.fe = {{
				.frontend_attach  = pctv340e_frontend_attach,
				.tuner_attach     = xc4000_tuner_attach,

				DIB0700_DEFAULT_STREAMING_CONFIG(0x02),
			}},
				.size_of_priv = sizeof(struct
						dib0700_adapter_state),
			},
		},

		.num_device_descs = 2,
		.devices = {
			{   "Pinnacle PCTV 340e HD Pro USB Stick",
				{ &dib0700_usb_id_table[76], NULL },
				{ NULL },
			},
			{   "Pinnacle PCTV Hybrid Stick Solo",
				{ &dib0700_usb_id_table[77], NULL },
				{ NULL },
			},
		},
		.rc.core = {
			.rc_interval      = DEFAULT_RC_INTERVAL,
			.rc_codes         = RC_MAP_DIB0700_RC5_TABLE,
			.module_name	  = "dib0700",
			.rc_query         = dib0700_rc_query_old_firmware,
			.allowed_protos   = RC_TYPE_RC5 |
					    RC_TYPE_RC6 |
					    RC_TYPE_NEC,
			.change_protocol  = dib0700_change_protocol,
		},
	}, { DIB0700_DEFAULT_DEVICE_PROPERTIES,
		.num_adapters = 1,
		.adapter = {
			{
				.num_frontends = 1,
				.fe = {{
					.caps  = DVB_USB_ADAP_HAS_PID_FILTER |
						DVB_USB_ADAP_PID_FILTER_CAN_BE_TURNED_OFF,
					.pid_filter_count = 32,
					.pid_filter = stk70x0p_pid_filter,
					.pid_filter_ctrl = stk70x0p_pid_filter_ctrl,
					.frontend_attach  = tfe7090e_frontend_attach,
					.tuner_attach     = tfe7090e_tuner_attach,

					DIB0700_DEFAULT_STREAMING_CONFIG(0x02),
				} },

				.size_of_priv =
					sizeof(struct dib0700_adapter_state),
			},
		},

		.num_device_descs = 1,
		.devices = {
			{   "DiBcom TFE7090E reference design",
				{ &dib0700_usb_id_table[78], NULL },
				{ NULL },
			},
		},

		.rc.core = {
			.rc_interval      = DEFAULT_RC_INTERVAL,
			.rc_codes         = RC_MAP_DIB0700_RC5_TABLE,
			.module_name	  = "dib0700",
			.rc_query         = dib0700_rc_query_old_firmware,
			.allowed_protos   = RC_TYPE_RC5 |
					    RC_TYPE_RC6 |
					    RC_TYPE_NEC,
			.change_protocol  = dib0700_change_protocol,
		},
	}, { DIB0700_DEFAULT_DEVICE_PROPERTIES,
		.num_adapters = 1,
		.adapter = {
			{
				.num_frontends = 1,
				.fe = {{
					.caps  = DVB_USB_ADAP_HAS_PID_FILTER |
						DVB_USB_ADAP_PID_FILTER_CAN_BE_TURNED_OFF,
					.pid_filter_count = 32,
					.pid_filter = stk70x0p_pid_filter,
					.pid_filter_ctrl = stk70x0p_pid_filter_ctrl,
					.frontend_attach  = tfe7790e_frontend_attach,
					.tuner_attach     = tfe7790e_tuner_attach,

					DIB0700_DEFAULT_STREAMING_CONFIG(0x03),
				} },

				.size_of_priv =
					sizeof(struct dib0700_adapter_state),
			},
		},

		.num_device_descs = 1,
		.devices = {
			{   "DiBcom TFE7790E reference design",
				{ &dib0700_usb_id_table[79], NULL },
				{ NULL },
			},
		},

		.rc.core = {
			.rc_interval      = DEFAULT_RC_INTERVAL,
			.rc_codes         = RC_MAP_DIB0700_RC5_TABLE,
			.module_name	  = "dib0700",
			.rc_query         = dib0700_rc_query_old_firmware,
			.allowed_protos   = RC_TYPE_RC5 |
					    RC_TYPE_RC6 |
					    RC_TYPE_NEC,
			.change_protocol  = dib0700_change_protocol,
		},
	}, { DIB0700_DEFAULT_DEVICE_PROPERTIES,
		.num_adapters = 1,
		.adapter = {
			{
				.num_frontends = 1,
				.fe = {{
					.caps  = DVB_USB_ADAP_HAS_PID_FILTER |
						DVB_USB_ADAP_PID_FILTER_CAN_BE_TURNED_OFF,
					.pid_filter_count = 32,
					.pid_filter = stk80xx_pid_filter,
					.pid_filter_ctrl = stk80xx_pid_filter_ctrl,
					.frontend_attach  = tfe8096p_frontend_attach,
					.tuner_attach     = tfe8096p_tuner_attach,

					DIB0700_DEFAULT_STREAMING_CONFIG(0x02),

				} },

				.size_of_priv =
					sizeof(struct dib0700_adapter_state),
			},
		},

		.num_device_descs = 1,
		.devices = {
			{   "DiBcom TFE8096P reference design",
				{ &dib0700_usb_id_table[80], NULL },
				{ NULL },
			},
		},

		.rc.core = {
			.rc_interval      = DEFAULT_RC_INTERVAL,
			.rc_codes         = RC_MAP_DIB0700_RC5_TABLE,
			.module_name	  = "dib0700",
			.rc_query         = dib0700_rc_query_old_firmware,
			.allowed_protos   = RC_TYPE_RC5 |
					    RC_TYPE_RC6 |
					    RC_TYPE_NEC,
			.change_protocol  = dib0700_change_protocol,
		},
	},
};

int dib0700_device_count = ARRAY_SIZE(dib0700_devices);<|MERGE_RESOLUTION|>--- conflicted
+++ resolved
@@ -1820,15 +1820,9 @@
 	{0xffffffff, 0, 0, 0}, /* 60 MHz */
 };
 
-<<<<<<< HEAD
-static int dib8096p_agc_startup(struct dvb_frontend *fe,
-		struct dvb_frontend_parameters *fep)
-{
-=======
 static int dib8096p_agc_startup(struct dvb_frontend *fe)
 {
 	struct dtv_frontend_properties *p = &fe->dtv_property_cache;
->>>>>>> d411b1a3
 	struct dvb_usb_adapter *adap = fe->dvb->priv;
 	struct dib0700_adapter_state *state = adap->priv;
 	struct dibx000_bandwidth_config pll;
@@ -1836,11 +1830,7 @@
 	int better_sampling_freq = 0, ret;
 	struct dibx090p_adc *adc_table = &dib8090p_adc_tab[0];
 
-<<<<<<< HEAD
-	ret = state->set_param_save(fe, fep);
-=======
 	ret = state->set_param_save(fe);
->>>>>>> d411b1a3
 	if (ret < 0)
 		return ret;
 	memset(&pll, 0, sizeof(struct dibx000_bandwidth_config));
@@ -1852,11 +1842,7 @@
 	dib8000_set_wbd_ref(fe, target);
 
 
-<<<<<<< HEAD
-	while (fep->frequency / 1000 > adc_table->freq) {
-=======
 	while (p->frequency / 1000 > adc_table->freq) {
->>>>>>> d411b1a3
 		better_sampling_freq = 1;
 		adc_table++;
 	}
