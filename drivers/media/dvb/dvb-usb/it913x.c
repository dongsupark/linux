--- conflicted
+++ resolved
@@ -473,18 +473,12 @@
 	else
 		props->adapter[0].fe[0].stream.u.bulk.buffersize =
 			TS_BUFFER_SIZE_PID;
-<<<<<<< HEAD
-	if (it913x_config.dual_mode)
-		props->adapter[1].fe[0].stream.u.bulk.buffersize =
-			props->adapter[0].fe[0].stream.u.bulk.buffersize;
-=======
 	if (it913x_config.dual_mode) {
 		props->adapter[1].fe[0].stream.u.bulk.buffersize =
 			props->adapter[0].fe[0].stream.u.bulk.buffersize;
 		props->num_adapters = 2;
 	} else
 		props->num_adapters = 1;
->>>>>>> 533b673b
 
 	ret = ite_firmware_select(udev, props);
 
@@ -508,14 +502,8 @@
 			if (ret != 0)
 				ret = it913x_wr_reg(udev, DEV_0,
 					GPIOH1_O, 0x0);
-			props->num_adapters = 2;
 		}
-<<<<<<< HEAD
-	} else
-		props->num_adapters = 1;
-=======
-	}
->>>>>>> 533b673b
+	}
 
 	reg = it913x_read_reg(udev, IO_MUX_POWER_CLK);
 
@@ -788,11 +776,7 @@
 		.rc_codes	= RC_MAP_MSI_DIGIVOX_III,
 	},
 	.i2c_algo         = &it913x_i2c_algo,
-<<<<<<< HEAD
-	.num_device_descs = 3,
-=======
 	.num_device_descs = 4,
->>>>>>> 533b673b
 	.devices = {
 		{   "Kworld UB499-2T T09(IT9137)",
 			{ &it913x_table[0], NULL },
