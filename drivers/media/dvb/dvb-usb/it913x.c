/* DVB USB compliant linux driver for IT9137
 *
 * Copyright (C) 2011 Malcolm Priestley (tvboxspy@gmail.com)
 * IT9137 (C) ITE Tech Inc.
 *
 * This program is free software; you can redistribute it and/or modify
 * it under the terms of the GNU General Public License Version 2, as
 * published by the Free Software Foundation.
 *
 * This program is distributed in the hope that it will be useful,
 * but WITHOUT ANY WARRANTY; without even the implied warranty of
 * MERCHANTABILITY or FITNESS FOR A PARTICULAR PURPOSE.  See the
 * GNU General Public License for more details.
 *
 * You should have received a copy of the GNU General Public License
 * along with this program; if not, write to the Free Software
 * Foundation, Inc., 675 Mass Ave, Cambridge, MA 02139, USA.
 *
 *
 * see Documentation/dvb/README.dvb-usb for more information
 * see Documentation/dvb/it9137.txt for firmware information
 *
 */
#define DVB_USB_LOG_PREFIX "it913x"

#include <linux/usb.h>
#include <linux/usb/input.h>
#include <media/rc-core.h>

#include "dvb-usb.h"
#include "it913x-fe.h"

/* debug */
static int dvb_usb_it913x_debug;
#define l_dprintk(var, level, args...) do { \
	if ((var >= level)) \
		printk(KERN_DEBUG DVB_USB_LOG_PREFIX ": " args); \
} while (0)

#define deb_info(level, args...) l_dprintk(dvb_usb_it913x_debug, level, args)
#define debug_data_snipet(level, name, p) \
	 deb_info(level, name" (%02x%02x%02x%02x%02x%02x%02x%02x)", \
		*p, *(p+1), *(p+2), *(p+3), *(p+4), \
			*(p+5), *(p+6), *(p+7));


module_param_named(debug, dvb_usb_it913x_debug, int, 0644);
MODULE_PARM_DESC(debug, "set debugging level (1=info (or-able))."
			DVB_USB_DEBUG_STATUS);

static int pid_filter;
module_param_named(pid, pid_filter, int, 0644);
MODULE_PARM_DESC(pid, "set default 0=on 1=off");

static int dvb_usb_it913x_firmware;
module_param_named(firmware, dvb_usb_it913x_firmware, int, 0644);
MODULE_PARM_DESC(firmware, "set firmware 0=auto 1=IT9137 2=IT9135V1");


int cmd_counter;

DVB_DEFINE_MOD_OPT_ADAPTER_NR(adapter_nr);

struct it913x_state {
	u8 id;
	struct ite_config it913x_config;
};

struct ite_config it913x_config;

#define IT913X_RETRY	10
#define IT913X_SND_TIMEOUT	100
#define IT913X_RCV_TIMEOUT	200

static int it913x_bulk_write(struct usb_device *dev,
				u8 *snd, int len, u8 pipe)
{
	int ret, actual_l, i;

	for (i = 0; i < IT913X_RETRY; i++) {
		ret = usb_bulk_msg(dev, usb_sndbulkpipe(dev, pipe),
				snd, len , &actual_l, IT913X_SND_TIMEOUT);
		if (ret == 0 || ret != -EBUSY || ret != -ETIMEDOUT)
			break;
	}

	if (len != actual_l && ret == 0)
		ret = -EAGAIN;

	return ret;
}

static int it913x_bulk_read(struct usb_device *dev,
				u8 *rev, int len, u8 pipe)
{
	int ret, actual_l, i;

	for (i = 0; i < IT913X_RETRY; i++) {
		ret = usb_bulk_msg(dev, usb_rcvbulkpipe(dev, pipe),
				 rev, len , &actual_l, IT913X_RCV_TIMEOUT);
		if (ret == 0 || ret != -EBUSY || ret != -ETIMEDOUT)
			break;
	}

	if (len != actual_l && ret == 0)
		ret = -EAGAIN;

	return ret;
}

static u16 check_sum(u8 *p, u8 len)
{
	u16 sum = 0;
	u8 i = 1;
	while (i < len)
		sum += (i++ & 1) ? (*p++) << 8 : *p++;
	return ~sum;
}

static int it913x_usb_talk(struct usb_device *udev, u8 mode, u8 pro,
			u8 cmd, u32 reg, u8 addr, u8 *data, u8 len)
{
	int ret = 0, i, buf_size = 1;
	u8 *buff;
	u8 rlen;
	u16 chk_sum;

	buff = kzalloc(256, GFP_KERNEL);
	if (!buff) {
		info("USB Buffer Failed");
		return -ENOMEM;
	}

	buff[buf_size++] = pro;
	buff[buf_size++] = cmd;
	buff[buf_size++] = cmd_counter;

	switch (mode) {
	case READ_LONG:
	case WRITE_LONG:
		buff[buf_size++] = len;
		buff[buf_size++] = 2;
		buff[buf_size++] = (reg >> 24);
		buff[buf_size++] = (reg >> 16) & 0xff;
		buff[buf_size++] = (reg >> 8) & 0xff;
		buff[buf_size++] = reg & 0xff;
	break;
	case READ_SHORT:
		buff[buf_size++] = addr;
		break;
	case WRITE_SHORT:
		buff[buf_size++] = len;
		buff[buf_size++] = addr;
		buff[buf_size++] = (reg >> 8) & 0xff;
		buff[buf_size++] = reg & 0xff;
	break;
	case READ_DATA:
	case WRITE_DATA:
		break;
	case WRITE_CMD:
		mode = 7;
		break;
	default:
		kfree(buff);
		return -EINVAL;
	}

	if (mode & 1) {
		for (i = 0; i < len ; i++)
			buff[buf_size++] = data[i];
	}
	chk_sum = check_sum(&buff[1], buf_size);

	buff[buf_size++] = chk_sum >> 8;
	buff[0] = buf_size;
	buff[buf_size++] = (chk_sum & 0xff);

	ret = it913x_bulk_write(udev, buff, buf_size , 0x02);
	if (ret < 0)
		goto error;

	ret = it913x_bulk_read(udev, buff, (mode & 1) ?
			5 : len + 5 , 0x01);
	if (ret < 0)
		goto error;

	rlen = (mode & 0x1) ? 0x1 : len;

	if (mode & 1)
		ret = buff[2];
	else
		memcpy(data, &buff[3], rlen);

	cmd_counter++;

error:	kfree(buff);

	return ret;
}

static int it913x_io(struct usb_device *udev, u8 mode, u8 pro,
			u8 cmd, u32 reg, u8 addr, u8 *data, u8 len)
{
	int ret, i;

	for (i = 0; i < IT913X_RETRY; i++) {
		ret = it913x_usb_talk(udev, mode, pro,
			cmd, reg, addr, data, len);
		if (ret != -EAGAIN)
			break;
	}

	return ret;
}

static int it913x_wr_reg(struct usb_device *udev, u8 pro, u32 reg , u8 data)
{
	int ret;
	u8 b[1];
	b[0] = data;
	ret = it913x_io(udev, WRITE_LONG, pro,
			CMD_DEMOD_WRITE, reg, 0, b, sizeof(b));

	return ret;
}

static int it913x_read_reg(struct usb_device *udev, u32 reg)
{
	int ret;
	u8 data[1];

	ret = it913x_io(udev, READ_LONG, DEV_0,
			CMD_DEMOD_READ, reg, 0, &data[0], 1);

	return (ret < 0) ? ret : data[0];
}

static u32 it913x_query(struct usb_device *udev, u8 pro)
{
	int ret;
	u8 data[4];
	ret = it913x_io(udev, READ_LONG, pro, CMD_DEMOD_READ,
		0x1222, 0, &data[0], 3);

	it913x_config.chip_ver = data[0];
	it913x_config.chip_type = (u16)(data[2] << 8) + data[1];

	info("Chip Version=%02x Chip Type=%04x", it913x_config.chip_ver,
		it913x_config.chip_type);

	ret |= it913x_io(udev, READ_SHORT, pro,
			CMD_QUERYINFO, 0, 0x1, &data[0], 4);

	it913x_config.firmware = (data[0] << 24) + (data[1] << 16) +
			(data[2] << 8) + data[3];

	return (ret < 0) ? 0 : it913x_config.firmware;
}

static int it913x_pid_filter_ctrl(struct dvb_usb_adapter *adap, int onoff)
{
	struct usb_device *udev = adap->dev->udev;
	int ret;
	u8 pro = (adap->id == 0) ? DEV_0_DMOD : DEV_1_DMOD;

	if (mutex_lock_interruptible(&adap->dev->i2c_mutex) < 0)
			return -EAGAIN;
	deb_info(1, "PID_C  (%02x)", onoff);

	ret = it913x_wr_reg(udev, pro, PID_EN, onoff);

	mutex_unlock(&adap->dev->i2c_mutex);
	return ret;
}

static int it913x_pid_filter(struct dvb_usb_adapter *adap,
		int index, u16 pid, int onoff)
{
	struct usb_device *udev = adap->dev->udev;
	int ret;
	u8 pro = (adap->id == 0) ? DEV_0_DMOD : DEV_1_DMOD;

	if (mutex_lock_interruptible(&adap->dev->i2c_mutex) < 0)
			return -EAGAIN;
	deb_info(1, "PID_F  (%02x)", onoff);

	ret = it913x_wr_reg(udev, pro, PID_LSB, (u8)(pid & 0xff));

	ret |= it913x_wr_reg(udev, pro, PID_MSB, (u8)(pid >> 8));

	ret |= it913x_wr_reg(udev, pro, PID_INX_EN, (u8)onoff);

	ret |= it913x_wr_reg(udev, pro, PID_INX, (u8)(index & 0x1f));

	mutex_unlock(&adap->dev->i2c_mutex);
	return 0;
}


static int it913x_return_status(struct usb_device *udev)
{
	u32 firm = 0;

	firm = it913x_query(udev, DEV_0);
	if (firm > 0)
		info("Firmware Version %d", firm);

	return (firm > 0) ? firm : 0;
}

static int it913x_i2c_xfer(struct i2c_adapter *adap, struct i2c_msg msg[],
				 int num)
{
	struct dvb_usb_device *d = i2c_get_adapdata(adap);
	static u8 data[256];
	int ret;
	u32 reg;
	u8 pro;
	if (mutex_lock_interruptible(&d->i2c_mutex) < 0)
			return -EAGAIN;

	debug_data_snipet(1, "Message out", msg[0].buf);
	deb_info(2, "num of messages %d address %02x", num, msg[0].addr);

	pro = (msg[0].addr & 0x2) ?  DEV_0_DMOD : 0x0;
	pro |= (msg[0].addr & 0x20) ? DEV_1 : DEV_0;
	memcpy(data, msg[0].buf, msg[0].len);
	reg = (data[0] << 24) + (data[1] << 16) +
			(data[2] << 8) + data[3];
	if (num == 2) {
		ret = it913x_io(d->udev, READ_LONG, pro,
			CMD_DEMOD_READ, reg, 0, data, msg[1].len);
		memcpy(msg[1].buf, data, msg[1].len);
	} else
		ret = it913x_io(d->udev, WRITE_LONG, pro, CMD_DEMOD_WRITE,
			reg, 0, &data[4], msg[0].len - 4);

	mutex_unlock(&d->i2c_mutex);

	return ret;
}

static u32 it913x_i2c_func(struct i2c_adapter *adapter)
{
	return I2C_FUNC_I2C;
}

static struct i2c_algorithm it913x_i2c_algo = {
	.master_xfer   = it913x_i2c_xfer,
	.functionality = it913x_i2c_func,
};

/* Callbacks for DVB USB */
#define IT913X_POLL 250
static int it913x_rc_query(struct dvb_usb_device *d)
{
	u8 ibuf[4];
	int ret;
	u32 key;
	/* Avoid conflict with frontends*/
	if (mutex_lock_interruptible(&d->i2c_mutex) < 0)
			return -EAGAIN;

	ret = it913x_io(d->udev, READ_LONG, PRO_LINK, CMD_IR_GET,
		0, 0, &ibuf[0], sizeof(ibuf));

	if ((ibuf[2] + ibuf[3]) == 0xff) {
		key = ibuf[2];
		key += ibuf[0] << 16;
		key += ibuf[1] << 8;
		deb_info(1, "NEC Extended Key =%08x", key);
		if (d->rc_dev != NULL)
			rc_keydown(d->rc_dev, key, 0);
	}

	mutex_unlock(&d->i2c_mutex);

	return ret;
}

/* Firmware sets raw */
const char fw_it9135_v1[] = "dvb-usb-it9135-01.fw";
<<<<<<< HEAD
=======
const char fw_it9135_v2[] = "dvb-usb-it9135-02.fw";
>>>>>>> ebe96749
const char fw_it9137[] = "dvb-usb-it9137-01.fw";

static int ite_firmware_select(struct usb_device *udev,
	struct dvb_usb_device_properties *props)
{
	int sw;
	/* auto switch */
	if (le16_to_cpu(udev->descriptor.idProduct) ==
			USB_PID_ITETECH_IT9135)
		sw = IT9135_V1_FW;
	else if (le16_to_cpu(udev->descriptor.idProduct) ==
			USB_PID_ITETECH_IT9135_9005)
		sw = IT9135_V1_FW;
<<<<<<< HEAD
	else
=======
	else if (le16_to_cpu(udev->descriptor.idProduct) ==
			USB_PID_ITETECH_IT9135_9006) {
		sw = IT9135_V2_FW;
		if (it913x_config.tuner_id_0 == 0)
			it913x_config.tuner_id_0 = IT9135_60;
	} else
>>>>>>> ebe96749
		sw = IT9137_FW;

	/* force switch */
	if (dvb_usb_it913x_firmware != IT9135_AUTO)
		sw = dvb_usb_it913x_firmware;

	switch (sw) {
	case IT9135_V1_FW:
		it913x_config.firmware_ver = 1;
		it913x_config.adc_x2 = 1;
		props->firmware = fw_it9135_v1;
		break;
<<<<<<< HEAD
=======
	case IT9135_V2_FW:
		it913x_config.firmware_ver = 1;
		it913x_config.adc_x2 = 1;
		props->firmware = fw_it9135_v2;
		break;
>>>>>>> ebe96749
	case IT9137_FW:
	default:
		it913x_config.firmware_ver = 0;
		it913x_config.adc_x2 = 0;
		props->firmware = fw_it9137;
	}

	return 0;
}

#define TS_MPEG_PKT_SIZE	188
#define EP_LOW			21
#define TS_BUFFER_SIZE_PID	(EP_LOW*TS_MPEG_PKT_SIZE)
#define EP_HIGH			348
#define TS_BUFFER_SIZE_MAX	(EP_HIGH*TS_MPEG_PKT_SIZE)

static int it913x_identify_state(struct usb_device *udev,
		struct dvb_usb_device_properties *props,
		struct dvb_usb_device_description **desc,
		int *cold)
{
	int ret = 0, firm_no;
	u8 reg, remote;

	firm_no = it913x_return_status(udev);

	/* checnk for dual mode */
	it913x_config.dual_mode =  it913x_read_reg(udev, 0x49c5);

	if (udev->speed != USB_SPEED_HIGH) {
		props->adapter[0].fe[0].pid_filter_count = 5;
		info("USB 1 low speed mode - connect to USB 2 port");
		if (pid_filter > 0)
			pid_filter = 0;
		if (it913x_config.dual_mode) {
			it913x_config.dual_mode = 0;
			info("Dual mode not supported in USB 1");
		}
	} else /* For replugging */
		if(props->adapter[0].fe[0].pid_filter_count == 5)
			props->adapter[0].fe[0].pid_filter_count = 31;

	/* TODO different remotes */
	remote = it913x_read_reg(udev, 0x49ac); /* Remote */
	if (remote == 0)
		props->rc.core.rc_codes = NULL;

	/* TODO at the moment tuner_id is always assigned to 0x38 */
	it913x_config.tuner_id_0 = it913x_read_reg(udev, 0x49d0);

	info("Dual mode=%x Remote=%x Tuner Type=%x", it913x_config.dual_mode
		, remote, it913x_config.tuner_id_0);

<<<<<<< HEAD
	/* Select Stream Buffer Size */
	if (pid_filter)
		props->adapter[0].fe[0].stream.u.bulk.buffersize =
			TS_BUFFER_SIZE_MAX;
	else
		props->adapter[0].fe[0].stream.u.bulk.buffersize =
			TS_BUFFER_SIZE_PID;
	if (it913x_config.dual_mode)
		props->adapter[1].fe[0].stream.u.bulk.buffersize =
			props->adapter[0].fe[0].stream.u.bulk.buffersize;
=======
	/* Select Stream Buffer Size and pid filter option*/
	if (pid_filter) {
		props->adapter[0].fe[0].stream.u.bulk.buffersize =
			TS_BUFFER_SIZE_MAX;
		props->adapter[0].fe[0].caps &=
			~DVB_USB_ADAP_NEED_PID_FILTERING;
	} else
		props->adapter[0].fe[0].stream.u.bulk.buffersize =
			TS_BUFFER_SIZE_PID;

	if (it913x_config.dual_mode) {
		props->adapter[1].fe[0].stream.u.bulk.buffersize =
			props->adapter[0].fe[0].stream.u.bulk.buffersize;
		props->num_adapters = 2;
		if (pid_filter)
			props->adapter[1].fe[0].caps =
				props->adapter[0].fe[0].caps;
	} else
		props->num_adapters = 1;
>>>>>>> ebe96749

	ret = ite_firmware_select(udev, props);

	if (firm_no > 0) {
		*cold = 0;
		return 0;
	}

	if (it913x_config.dual_mode) {
		it913x_config.tuner_id_1 = it913x_read_reg(udev, 0x49e0);
		ret = it913x_wr_reg(udev, DEV_0, GPIOH1_EN, 0x1);
		ret |= it913x_wr_reg(udev, DEV_0, GPIOH1_ON, 0x1);
		ret |= it913x_wr_reg(udev, DEV_0, GPIOH1_O, 0x1);
		msleep(50);
		ret |= it913x_wr_reg(udev, DEV_0, GPIOH1_O, 0x0);
		msleep(50);
		reg = it913x_read_reg(udev, GPIOH1_O);
		if (reg == 0) {
			ret |= it913x_wr_reg(udev, DEV_0,  GPIOH1_O, 0x1);
			ret |= it913x_return_status(udev);
			if (ret != 0)
				ret = it913x_wr_reg(udev, DEV_0,
					GPIOH1_O, 0x0);
			props->num_adapters = 2;
		}
<<<<<<< HEAD
	} else
		props->num_adapters = 1;
=======
	}
>>>>>>> ebe96749

	reg = it913x_read_reg(udev, IO_MUX_POWER_CLK);

	if (it913x_config.dual_mode) {
		ret |= it913x_wr_reg(udev, DEV_0, 0x4bfb, CHIP2_I2C_ADDR);
		if (it913x_config.firmware_ver == 1)
			ret |= it913x_wr_reg(udev, DEV_0,  0xcfff, 0x1);
		else
			ret |= it913x_wr_reg(udev, DEV_0,  CLK_O_EN, 0x1);
	} else {
		ret |= it913x_wr_reg(udev, DEV_0, 0x4bfb, 0x0);
		if (it913x_config.firmware_ver == 1)
			ret |= it913x_wr_reg(udev, DEV_0,  0xcfff, 0x0);
		else
			ret |= it913x_wr_reg(udev, DEV_0,  CLK_O_EN, 0x0);
	}

	*cold = 1;

	return (ret < 0) ? -ENODEV : 0;
}

static int it913x_streaming_ctrl(struct dvb_usb_adapter *adap, int onoff)
{
	int ret = 0;
	u8 pro = (adap->id == 0) ? DEV_0_DMOD : DEV_1_DMOD;

	if (mutex_lock_interruptible(&adap->dev->i2c_mutex) < 0)
			return -EAGAIN;
	deb_info(1, "STM  (%02x)", onoff);

	if (!onoff)
		ret = it913x_wr_reg(adap->dev->udev, pro, PID_RST, 0x1);


	mutex_unlock(&adap->dev->i2c_mutex);

	return ret;
}

static int it913x_download_firmware(struct usb_device *udev,
					const struct firmware *fw)
{
	int ret = 0, i = 0, pos = 0;
<<<<<<< HEAD
	u8 packet_size;
=======
	u8 packet_size, min_pkt;
>>>>>>> ebe96749
	u8 *fw_data;

	ret = it913x_wr_reg(udev, DEV_0,  I2C_CLK, I2C_CLK_100);

	info("FRM Starting Firmware Download");

	/* Multi firmware loader */
	/* This uses scatter write firmware headers */
	/* The firmware must start with 03 XX 00 */
	/* and be the extact firmware length */

<<<<<<< HEAD
=======
	if (it913x_config.chip_ver == 2)
		min_pkt = 0x11;
	else
		min_pkt = 0x19;

>>>>>>> ebe96749
	while (i <= fw->size) {
		if (((fw->data[i] == 0x3) && (fw->data[i + 2] == 0x0))
			|| (i == fw->size)) {
			packet_size = i - pos;
<<<<<<< HEAD
			if ((packet_size > 0x19) || (i == fw->size)) {
=======
			if ((packet_size > min_pkt) || (i == fw->size)) {
>>>>>>> ebe96749
				fw_data = (u8 *)(fw->data + pos);
				pos += packet_size;
				if (packet_size > 0)
					ret |= it913x_io(udev, WRITE_DATA,
						DEV_0, CMD_SCATTER_WRITE, 0,
						0, fw_data, packet_size);
				udelay(1000);
			}
		}
		i++;
	}

	ret |= it913x_io(udev, WRITE_CMD, DEV_0, CMD_BOOT, 0, 0, NULL, 0);

	msleep(100);

	if (ret < 0)
		info("FRM Firmware Download Failed (%04x)" , ret);
	else
		info("FRM Firmware Download Completed - Resetting Device");

	ret |= it913x_return_status(udev);

	msleep(30);

	ret |= it913x_wr_reg(udev, DEV_0,  I2C_CLK, I2C_CLK_400);

	/* Tuner function */
	if (it913x_config.dual_mode)
		ret |= it913x_wr_reg(udev, DEV_0_DMOD , 0xec4c, 0xa0);
	else
		ret |= it913x_wr_reg(udev, DEV_0_DMOD , 0xec4c, 0x68);

	if ((it913x_config.chip_ver == 1) &&
		(it913x_config.chip_type == 0x9135)) {
		ret |= it913x_wr_reg(udev, DEV_0,  PADODPU, 0x0);
		ret |= it913x_wr_reg(udev, DEV_0,  AGC_O_D, 0x0);
		if (it913x_config.dual_mode) {
			ret |= it913x_wr_reg(udev, DEV_1,  PADODPU, 0x0);
			ret |= it913x_wr_reg(udev, DEV_1,  AGC_O_D, 0x0);
		}
	}

	return (ret < 0) ? -ENODEV : 0;
}

static int it913x_name(struct dvb_usb_adapter *adap)
{
	const char *desc = adap->dev->desc->name;
	char *fe_name[] = {"_1", "_2", "_3", "_4"};
	char *name = adap->fe_adap[0].fe->ops.info.name;

	strlcpy(name, desc, 128);
	strlcat(name, fe_name[adap->id], 128);

	return 0;
}

static int it913x_frontend_attach(struct dvb_usb_adapter *adap)
{
	struct usb_device *udev = adap->dev->udev;
	struct it913x_state *st = adap->dev->priv;
	int ret = 0;
	u8 adap_addr = I2C_BASE_ADDR + (adap->id << 5);
	u16 ep_size = adap->props.fe[0].stream.u.bulk.buffersize / 4;
	u8 pkt_size = 0x80;

	if (adap->dev->udev->speed != USB_SPEED_HIGH)
		pkt_size = 0x10;

	it913x_config.adf = it913x_read_reg(udev, IO_MUX_POWER_CLK);

	if (adap->id == 0)
		memcpy(&st->it913x_config, &it913x_config,
			sizeof(struct ite_config));

	adap->fe_adap[0].fe = dvb_attach(it913x_fe_attach,
		&adap->dev->i2c_adap, adap_addr, &st->it913x_config);

	if (adap->id == 0 && adap->fe_adap[0].fe) {
		ret = it913x_wr_reg(udev, DEV_0_DMOD, MP2_SW_RST, 0x1);
		ret = it913x_wr_reg(udev, DEV_0_DMOD, MP2IF2_SW_RST, 0x1);
		ret = it913x_wr_reg(udev, DEV_0, EP0_TX_EN, 0x0f);
		ret = it913x_wr_reg(udev, DEV_0, EP0_TX_NAK, 0x1b);
		ret = it913x_wr_reg(udev, DEV_0, EP0_TX_EN, 0x2f);
		ret = it913x_wr_reg(udev, DEV_0, EP4_TX_LEN_LSB,
					ep_size & 0xff);
		ret = it913x_wr_reg(udev, DEV_0, EP4_TX_LEN_MSB, ep_size >> 8);
		ret = it913x_wr_reg(udev, DEV_0, EP4_MAX_PKT, pkt_size);
	} else if (adap->id == 1 && adap->fe_adap[0].fe) {
		ret = it913x_wr_reg(udev, DEV_0, EP0_TX_EN, 0x6f);
		ret = it913x_wr_reg(udev, DEV_0, EP5_TX_LEN_LSB,
					ep_size & 0xff);
		ret = it913x_wr_reg(udev, DEV_0, EP5_TX_LEN_MSB, ep_size >> 8);
		ret = it913x_wr_reg(udev, DEV_0, EP5_MAX_PKT, pkt_size);
		ret = it913x_wr_reg(udev, DEV_0_DMOD, MP2IF2_EN, 0x1);
		ret = it913x_wr_reg(udev, DEV_1_DMOD, MP2IF_SERIAL, 0x1);
		ret = it913x_wr_reg(udev, DEV_1, TOP_HOSTB_SER_MODE, 0x1);
		ret = it913x_wr_reg(udev, DEV_0_DMOD, TSIS_ENABLE, 0x1);
		ret = it913x_wr_reg(udev, DEV_0_DMOD, MP2_SW_RST, 0x0);
		ret = it913x_wr_reg(udev, DEV_0_DMOD, MP2IF2_SW_RST, 0x0);
		ret = it913x_wr_reg(udev, DEV_0_DMOD, MP2IF2_HALF_PSB, 0x0);
		ret = it913x_wr_reg(udev, DEV_0_DMOD, MP2IF_STOP_EN, 0x1);
		ret = it913x_wr_reg(udev, DEV_1_DMOD, MPEG_FULL_SPEED, 0x0);
		ret = it913x_wr_reg(udev, DEV_1_DMOD, MP2IF_STOP_EN, 0x0);
	} else
		return -ENODEV;

	ret = it913x_name(adap);

	return ret;
}

/* DVB USB Driver */
static struct dvb_usb_device_properties it913x_properties;

static int it913x_probe(struct usb_interface *intf,
		const struct usb_device_id *id)
{
	cmd_counter = 0;
	if (0 == dvb_usb_device_init(intf, &it913x_properties,
				     THIS_MODULE, NULL, adapter_nr)) {
		info("DEV registering device driver");
		return 0;
	}

	info("DEV it913x Error");
	return -ENODEV;

}

static struct usb_device_id it913x_table[] = {
	{ USB_DEVICE(USB_VID_KWORLD_2, USB_PID_KWORLD_UB499_2T_T09) },
	{ USB_DEVICE(USB_VID_ITETECH, USB_PID_ITETECH_IT9135) },
	{ USB_DEVICE(USB_VID_KWORLD_2, USB_PID_SVEON_STV22_IT9137) },
	{ USB_DEVICE(USB_VID_ITETECH, USB_PID_ITETECH_IT9135_9005) },
<<<<<<< HEAD
=======
	{ USB_DEVICE(USB_VID_ITETECH, USB_PID_ITETECH_IT9135_9006) },
>>>>>>> ebe96749
	{}		/* Terminating entry */
};

MODULE_DEVICE_TABLE(usb, it913x_table);

static struct dvb_usb_device_properties it913x_properties = {
	.caps = DVB_USB_IS_AN_I2C_ADAPTER,
	.usb_ctrl = DEVICE_SPECIFIC,
	.download_firmware = it913x_download_firmware,
	.firmware = "dvb-usb-it9137-01.fw",
	.no_reconnect = 1,
	.size_of_priv = sizeof(struct it913x_state),
	.num_adapters = 2,
	.adapter = {
		{
		.num_frontends = 1,
		.fe = {{
			.caps = DVB_USB_ADAP_HAS_PID_FILTER|
				DVB_USB_ADAP_NEED_PID_FILTERING|
				DVB_USB_ADAP_PID_FILTER_CAN_BE_TURNED_OFF,
			.streaming_ctrl   = it913x_streaming_ctrl,
			.pid_filter_count = 31,
			.pid_filter = it913x_pid_filter,
			.pid_filter_ctrl  = it913x_pid_filter_ctrl,
			.frontend_attach  = it913x_frontend_attach,
			/* parameter for the MPEG2-data transfer */
			.stream = {
				.type = USB_BULK,
				.count = 10,
				.endpoint = 0x04,
				.u = {/* Keep Low if PID filter on */
					.bulk = {
					.buffersize =
						TS_BUFFER_SIZE_PID,
					}
				}
			}
		}},
		},
			{
		.num_frontends = 1,
		.fe = {{
			.caps = DVB_USB_ADAP_HAS_PID_FILTER|
				DVB_USB_ADAP_NEED_PID_FILTERING|
				DVB_USB_ADAP_PID_FILTER_CAN_BE_TURNED_OFF,
			.streaming_ctrl   = it913x_streaming_ctrl,
			.pid_filter_count = 31,
			.pid_filter = it913x_pid_filter,
			.pid_filter_ctrl  = it913x_pid_filter_ctrl,
			.frontend_attach  = it913x_frontend_attach,
			/* parameter for the MPEG2-data transfer */
			.stream = {
				.type = USB_BULK,
				.count = 5,
				.endpoint = 0x05,
				.u = {
					.bulk = {
						.buffersize =
							TS_BUFFER_SIZE_PID,
					}
				}
			}
		}},
		}
	},
	.identify_state   = it913x_identify_state,
	.rc.core = {
		.protocol	= RC_TYPE_NEC,
		.module_name	= "it913x",
		.rc_query	= it913x_rc_query,
		.rc_interval	= IT913X_POLL,
		.allowed_protos	= RC_TYPE_NEC,
		.rc_codes	= RC_MAP_MSI_DIGIVOX_III,
	},
	.i2c_algo         = &it913x_i2c_algo,
<<<<<<< HEAD
	.num_device_descs = 3,
=======
	.num_device_descs = 5,
>>>>>>> ebe96749
	.devices = {
		{   "Kworld UB499-2T T09(IT9137)",
			{ &it913x_table[0], NULL },
			},
		{   "ITE 9135 Generic",
			{ &it913x_table[1], NULL },
			},
		{   "Sveon STV22 Dual DVB-T HDTV(IT9137)",
			{ &it913x_table[2], NULL },
			},
		{   "ITE 9135(9005) Generic",
			{ &it913x_table[3], NULL },
			},
<<<<<<< HEAD
=======
		{   "ITE 9135(9006) Generic",
			{ &it913x_table[4], NULL },
			},
>>>>>>> ebe96749
	}
};

static struct usb_driver it913x_driver = {
	.name		= "it913x",
	.probe		= it913x_probe,
	.disconnect	= dvb_usb_device_exit,
	.id_table	= it913x_table,
};

module_usb_driver(it913x_driver);

MODULE_AUTHOR("Malcolm Priestley <tvboxspy@gmail.com>");
MODULE_DESCRIPTION("it913x USB 2 Driver");
<<<<<<< HEAD
MODULE_VERSION("1.14");
=======
MODULE_VERSION("1.22");
>>>>>>> ebe96749
MODULE_LICENSE("GPL");<|MERGE_RESOLUTION|>--- conflicted
+++ resolved
@@ -380,10 +380,7 @@
 
 /* Firmware sets raw */
 const char fw_it9135_v1[] = "dvb-usb-it9135-01.fw";
-<<<<<<< HEAD
-=======
 const char fw_it9135_v2[] = "dvb-usb-it9135-02.fw";
->>>>>>> ebe96749
 const char fw_it9137[] = "dvb-usb-it9137-01.fw";
 
 static int ite_firmware_select(struct usb_device *udev,
@@ -397,16 +394,12 @@
 	else if (le16_to_cpu(udev->descriptor.idProduct) ==
 			USB_PID_ITETECH_IT9135_9005)
 		sw = IT9135_V1_FW;
-<<<<<<< HEAD
-	else
-=======
 	else if (le16_to_cpu(udev->descriptor.idProduct) ==
 			USB_PID_ITETECH_IT9135_9006) {
 		sw = IT9135_V2_FW;
 		if (it913x_config.tuner_id_0 == 0)
 			it913x_config.tuner_id_0 = IT9135_60;
 	} else
->>>>>>> ebe96749
 		sw = IT9137_FW;
 
 	/* force switch */
@@ -419,14 +412,11 @@
 		it913x_config.adc_x2 = 1;
 		props->firmware = fw_it9135_v1;
 		break;
-<<<<<<< HEAD
-=======
 	case IT9135_V2_FW:
 		it913x_config.firmware_ver = 1;
 		it913x_config.adc_x2 = 1;
 		props->firmware = fw_it9135_v2;
 		break;
->>>>>>> ebe96749
 	case IT9137_FW:
 	default:
 		it913x_config.firmware_ver = 0;
@@ -480,18 +470,6 @@
 	info("Dual mode=%x Remote=%x Tuner Type=%x", it913x_config.dual_mode
 		, remote, it913x_config.tuner_id_0);
 
-<<<<<<< HEAD
-	/* Select Stream Buffer Size */
-	if (pid_filter)
-		props->adapter[0].fe[0].stream.u.bulk.buffersize =
-			TS_BUFFER_SIZE_MAX;
-	else
-		props->adapter[0].fe[0].stream.u.bulk.buffersize =
-			TS_BUFFER_SIZE_PID;
-	if (it913x_config.dual_mode)
-		props->adapter[1].fe[0].stream.u.bulk.buffersize =
-			props->adapter[0].fe[0].stream.u.bulk.buffersize;
-=======
 	/* Select Stream Buffer Size and pid filter option*/
 	if (pid_filter) {
 		props->adapter[0].fe[0].stream.u.bulk.buffersize =
@@ -511,7 +489,6 @@
 				props->adapter[0].fe[0].caps;
 	} else
 		props->num_adapters = 1;
->>>>>>> ebe96749
 
 	ret = ite_firmware_select(udev, props);
 
@@ -535,14 +512,8 @@
 			if (ret != 0)
 				ret = it913x_wr_reg(udev, DEV_0,
 					GPIOH1_O, 0x0);
-			props->num_adapters = 2;
 		}
-<<<<<<< HEAD
-	} else
-		props->num_adapters = 1;
-=======
-	}
->>>>>>> ebe96749
+	}
 
 	reg = it913x_read_reg(udev, IO_MUX_POWER_CLK);
 
@@ -587,11 +558,7 @@
 					const struct firmware *fw)
 {
 	int ret = 0, i = 0, pos = 0;
-<<<<<<< HEAD
-	u8 packet_size;
-=======
 	u8 packet_size, min_pkt;
->>>>>>> ebe96749
 	u8 *fw_data;
 
 	ret = it913x_wr_reg(udev, DEV_0,  I2C_CLK, I2C_CLK_100);
@@ -603,23 +570,16 @@
 	/* The firmware must start with 03 XX 00 */
 	/* and be the extact firmware length */
 
-<<<<<<< HEAD
-=======
 	if (it913x_config.chip_ver == 2)
 		min_pkt = 0x11;
 	else
 		min_pkt = 0x19;
 
->>>>>>> ebe96749
 	while (i <= fw->size) {
 		if (((fw->data[i] == 0x3) && (fw->data[i + 2] == 0x0))
 			|| (i == fw->size)) {
 			packet_size = i - pos;
-<<<<<<< HEAD
-			if ((packet_size > 0x19) || (i == fw->size)) {
-=======
 			if ((packet_size > min_pkt) || (i == fw->size)) {
->>>>>>> ebe96749
 				fw_data = (u8 *)(fw->data + pos);
 				pos += packet_size;
 				if (packet_size > 0)
@@ -756,10 +716,7 @@
 	{ USB_DEVICE(USB_VID_ITETECH, USB_PID_ITETECH_IT9135) },
 	{ USB_DEVICE(USB_VID_KWORLD_2, USB_PID_SVEON_STV22_IT9137) },
 	{ USB_DEVICE(USB_VID_ITETECH, USB_PID_ITETECH_IT9135_9005) },
-<<<<<<< HEAD
-=======
 	{ USB_DEVICE(USB_VID_ITETECH, USB_PID_ITETECH_IT9135_9006) },
->>>>>>> ebe96749
 	{}		/* Terminating entry */
 };
 
@@ -835,11 +792,7 @@
 		.rc_codes	= RC_MAP_MSI_DIGIVOX_III,
 	},
 	.i2c_algo         = &it913x_i2c_algo,
-<<<<<<< HEAD
-	.num_device_descs = 3,
-=======
 	.num_device_descs = 5,
->>>>>>> ebe96749
 	.devices = {
 		{   "Kworld UB499-2T T09(IT9137)",
 			{ &it913x_table[0], NULL },
@@ -853,12 +806,9 @@
 		{   "ITE 9135(9005) Generic",
 			{ &it913x_table[3], NULL },
 			},
-<<<<<<< HEAD
-=======
 		{   "ITE 9135(9006) Generic",
 			{ &it913x_table[4], NULL },
 			},
->>>>>>> ebe96749
 	}
 };
 
@@ -873,9 +823,5 @@
 
 MODULE_AUTHOR("Malcolm Priestley <tvboxspy@gmail.com>");
 MODULE_DESCRIPTION("it913x USB 2 Driver");
-<<<<<<< HEAD
-MODULE_VERSION("1.14");
-=======
 MODULE_VERSION("1.22");
->>>>>>> ebe96749
 MODULE_LICENSE("GPL");