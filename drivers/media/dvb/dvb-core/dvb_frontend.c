--- conflicted
+++ resolved
@@ -1039,12 +1039,7 @@
 		c->delivery_system = SYS_DVBS;
 		break;
 	case FE_QAM:
-<<<<<<< HEAD
-		c->delivery_system = SYS_DVBC_ANNEX_AC;
-		c->rolloff = ROLLOFF_15; /* implied for Annex A */
-=======
 		c->delivery_system = SYS_DVBC_ANNEX_A;
->>>>>>> 533b673b
 		break;
 	case FE_OFDM:
 		c->delivery_system = SYS_DVBT;
