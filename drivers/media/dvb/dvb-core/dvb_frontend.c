--- conflicted
+++ resolved
@@ -919,16 +919,6 @@
 	c->symbol_rate = 0;
 	c->code_rate_HP = FEC_AUTO;
 	c->code_rate_LP = FEC_AUTO;
-<<<<<<< HEAD
-	c->rolloff = ROLLOFF_AUTO;
-
-	c->isdbt_partial_reception = -1;
-	c->isdbt_sb_mode = -1;
-	c->isdbt_sb_subchannel = -1;
-	c->isdbt_sb_segment_idx = -1;
-	c->isdbt_sb_segment_count = -1;
-	c->isdbt_layer_enabled = 0x7;
-=======
 	c->fec_inner = FEC_AUTO;
 	c->rolloff = ROLLOFF_AUTO;
 	c->voltage = SEC_VOLTAGE_OFF;
@@ -941,7 +931,6 @@
 	c->isdbt_sb_segment_idx = 0;
 	c->isdbt_sb_segment_count = 0;
 	c->isdbt_layer_enabled = 0;
->>>>>>> ebe96749
 	for (i = 0; i < 3; i++) {
 		c->layer[i].fec = FEC_AUTO;
 		c->layer[i].modulation = QAM_AUTO;
@@ -1085,42 +1074,6 @@
 		dprintk("%s() tvp.u.data = 0x%08x\n", __func__, tvp->u.data);
 }
 
-<<<<<<< HEAD
-static int is_legacy_delivery_system(fe_delivery_system_t s)
-{
-	if((s == SYS_UNDEFINED) || (s == SYS_DVBC_ANNEX_A) ||
-	   (s == SYS_DVBC_ANNEX_B) || (s == SYS_DVBT) || (s == SYS_DVBS) ||
-	   (s == SYS_ATSC))
-		return 1;
-
-	return 0;
-}
-
-/* Initialize the cache with some default values derived from the
- * legacy frontend_info structure.
- */
-static void dtv_property_cache_init(struct dvb_frontend *fe,
-				    struct dtv_frontend_properties *c)
-{
-	switch (fe->ops.info.type) {
-	case FE_QPSK:
-		c->modulation = QPSK;   /* implied for DVB-S in legacy API */
-		c->rolloff = ROLLOFF_35;/* implied for DVB-S */
-		c->delivery_system = SYS_DVBS;
-		break;
-	case FE_QAM:
-		c->delivery_system = SYS_DVBC_ANNEX_A;
-		break;
-	case FE_OFDM:
-		c->delivery_system = SYS_DVBT;
-		break;
-	case FE_ATSC:
-		break;
-	}
-}
-
-=======
->>>>>>> ebe96749
 /* Synchronise the legacy tuning parameters into the cache, so that demodulator
  * drivers can use a single set_frontend tuning function, regardless of whether
  * it's being used for the legacy or new API, reducing code and complexity.
@@ -1276,26 +1229,7 @@
 static int dtv_get_frontend(struct dvb_frontend *fe,
 			    struct dvb_frontend_parameters *p_out)
 {
-<<<<<<< HEAD
-	struct dtv_frontend_properties *c = &fe->dtv_property_cache;
-	struct dvb_frontend_private *fepriv = fe->frontend_priv;
-	struct dvb_frontend_parameters *p = &fepriv->parameters_in;
-	u32 rolloff = 0;
-
-	p->frequency = c->frequency;
-	p->inversion = c->inversion;
-
-	if (c->delivery_system == SYS_DSS ||
-	    c->delivery_system == SYS_DVBS ||
-	    c->delivery_system == SYS_DVBS2 ||
-	    c->delivery_system == SYS_ISDBS ||
-	    c->delivery_system == SYS_TURBO) {
-		p->u.qpsk.symbol_rate = c->symbol_rate;
-		p->u.qpsk.fec_inner = c->fec_inner;
-	}
-=======
 	int r;
->>>>>>> ebe96749
 
 	if (fe->ops.get_frontend) {
 		r = fe->ops.get_frontend(fe);
@@ -1305,31 +1239,6 @@
 			dtv_property_legacy_params_sync(fe, p_out);
 		return 0;
 	}
-<<<<<<< HEAD
-
-	/*
-	 * On DVB-C, the bandwidth is a function of roll-off and symbol rate.
-	 * The bandwidth is required for DVB-C tuners, in order to avoid
-	 * inter-channel noise. Instead of estimating the minimal required
-	 * bandwidth on every single driver, calculates it here and fills
-	 * it at the cache bandwidth parameter.
-	 * While not officially supported, a side effect of handling it at
-	 * the cache level is that a program could retrieve the bandwidth
-	 * via DTV_BANDWIDTH_HZ, wich may be useful for test programs.
-	 */
-	if (c->delivery_system == SYS_DVBC_ANNEX_A)
-		rolloff = 115;
-	if (c->delivery_system == SYS_DVBC_ANNEX_C)
-		rolloff = 113;
-	if (rolloff)
-		c->bandwidth_hz = (c->symbol_rate * rolloff) / 100;
-}
-
-static void dtv_property_cache_submit(struct dvb_frontend *fe)
-{
-	const struct dtv_frontend_properties *c = &fe->dtv_property_cache;
-=======
->>>>>>> ebe96749
 
 	/* As everything is in cache, get_frontend fops are always supported */
 	return 0;
@@ -1340,37 +1249,6 @@
 static int dvb_frontend_ioctl_properties(struct file *file,
 			unsigned int cmd, void *parg);
 
-static void dtv_set_default_delivery_caps(const struct dvb_frontend *fe, struct dtv_property *p)
-{
-	const struct dvb_frontend_info *info = &fe->ops.info;
-	u32 ncaps = 0;
-
-	switch (info->type) {
-	case FE_QPSK:
-		p->u.buffer.data[ncaps++] = SYS_DVBS;
-		if (info->caps & FE_CAN_2G_MODULATION)
-			p->u.buffer.data[ncaps++] = SYS_DVBS2;
-		if (info->caps & FE_CAN_TURBO_FEC)
-			p->u.buffer.data[ncaps++] = SYS_TURBO;
-		break;
-	case FE_QAM:
-		p->u.buffer.data[ncaps++] = SYS_DVBC_ANNEX_AC;
-		break;
-	case FE_OFDM:
-		p->u.buffer.data[ncaps++] = SYS_DVBT;
-		if (info->caps & FE_CAN_2G_MODULATION)
-			p->u.buffer.data[ncaps++] = SYS_DVBT2;
-		break;
-	case FE_ATSC:
-		if (info->caps & (FE_CAN_8VSB | FE_CAN_16VSB))
-			p->u.buffer.data[ncaps++] = SYS_ATSC;
-		if (info->caps & (FE_CAN_QAM_16 | FE_CAN_QAM_64 | FE_CAN_QAM_128 | FE_CAN_QAM_256))
-			p->u.buffer.data[ncaps++] = SYS_DVBC_ANNEX_B;
-		break;
-	}
-	p->u.buffer.len = ncaps;
-}
-
 static int dtv_property_process_get(struct dvb_frontend *fe,
 				    const struct dtv_frontend_properties *c,
 				    struct dtv_property *tvp,
@@ -1380,16 +1258,12 @@
 
 	switch(tvp->cmd) {
 	case DTV_ENUM_DELSYS:
-<<<<<<< HEAD
-		dtv_set_default_delivery_caps(fe, tvp);
-=======
 		ncaps = 0;
 		while (fe->ops.delsys[ncaps] && ncaps < MAX_DELSYS) {
 			tvp->u.buffer.data[ncaps] = fe->ops.delsys[ncaps];
 			ncaps++;
 		}
 		tvp->u.buffer.len = ncaps;
->>>>>>> ebe96749
 		break;
 	case DTV_FREQUENCY:
 		tvp->u.data = c->frequency;
