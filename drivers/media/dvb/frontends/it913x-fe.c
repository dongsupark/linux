--- conflicted
+++ resolved
@@ -525,11 +525,7 @@
 
 	ret = it913x_read_reg(state, 0x2c, reg, sizeof(reg));
 
-<<<<<<< HEAD
-	snr_val = (u32)(reg[2] << 16) | (reg[1] < 8) | reg[0];
-=======
 	snr_val = (u32)(reg[2] << 16) | (reg[1] << 8) | reg[0];
->>>>>>> ebe96749
 
 	ret |= it913x_read_reg(state, 0xf78b, reg, 1);
 	if (reg[0])
@@ -601,12 +597,8 @@
 	if (reg[3] < 3)
 		p->modulation = fe_con[reg[3]];
 
-	state->constellation = p->u.ofdm.constellation;
-
 	if (reg[0] < 3)
 		p->transmission_mode = fe_mode[reg[0]];
-
-	state->transmission_mode = p->u.ofdm.transmission_mode;
 
 	if (reg[1] < 4)
 		p->guard_interval = fe_gi[reg[1]];
@@ -775,15 +767,9 @@
 
 	if (state->config->chip_ver == 1)
 		ret = it913x_init_tuner(state);
-<<<<<<< HEAD
 
 	info("ADF table value	:%02x", adf);
 
-=======
-
-	info("ADF table value	:%02x", adf);
-
->>>>>>> ebe96749
 	if (adf < 10) {
 		state->crystalFrequency = fe_clockTable[adf].xtal ;
 		state->table = fe_clockTable[adf].table;
@@ -858,7 +844,6 @@
 	case IT9135_38:
 	default:
 		set_lna = it9135_38;
-<<<<<<< HEAD
 	}
 	info("Tuner LNA type :%02x", state->tuner_type);
 
@@ -872,21 +857,6 @@
 		ret |= it913x_write_reg(state, PRO_LINK, AGC_O_D, 0x0);
 		ret |= it913x_init_tuner(state);
 	}
-=======
-	}
-	info("Tuner LNA type :%02x", state->tuner_type);
-
-	ret = it913x_fe_script_loader(state, set_lna);
-	if (ret < 0)
-		return ret;
-
-	if (state->config->chip_ver == 2) {
-		ret = it913x_write_reg(state, PRO_DMOD, TRIGGER_OFSM, 0x1);
-		ret |= it913x_write_reg(state, PRO_LINK, PADODPU, 0x0);
-		ret |= it913x_write_reg(state, PRO_LINK, AGC_O_D, 0x0);
-		ret |= it913x_init_tuner(state);
-	}
->>>>>>> ebe96749
 	if (ret < 0)
 		return -ENODEV;
 
@@ -1002,9 +972,5 @@
 
 MODULE_DESCRIPTION("it913x Frontend and it9137 tuner");
 MODULE_AUTHOR("Malcolm Priestley tvboxspy@gmail.com");
-<<<<<<< HEAD
-MODULE_VERSION("1.12");
-=======
 MODULE_VERSION("1.13");
->>>>>>> ebe96749
 MODULE_LICENSE("GPL");