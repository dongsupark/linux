/*
    TDA10023  - DVB-C decoder
    (as used in Philips CU1216-3 NIM and the Reelbox DVB-C tuner card)

    Copyright (C) 2005 Georg Acher, BayCom GmbH (acher at baycom dot de)
    Copyright (c) 2006 Hartmut Birr (e9hack at gmail dot com)

    Remotely based on tda10021.c
    Copyright (C) 1999 Convergence Integrated Media GmbH <ralph@convergence.de>
    Copyright (C) 2004 Markus Schulz <msc@antzsystem.de>
		   Support for TDA10021

    This program is free software; you can redistribute it and/or modify
    it under the terms of the GNU General Public License as published by
    the Free Software Foundation; either version 2 of the License, or
    (at your option) any later version.

    This program is distributed in the hope that it will be useful,
    but WITHOUT ANY WARRANTY; without even the implied warranty of
    MERCHANTABILITY or FITNESS FOR A PARTICULAR PURPOSE.  See the
    GNU General Public License for more details.

    You should have received a copy of the GNU General Public License
    along with this program; if not, write to the Free Software
    Foundation, Inc., 675 Mass Ave, Cambridge, MA 02139, USA.
*/

#include <linux/delay.h>
#include <linux/errno.h>
#include <linux/init.h>
#include <linux/kernel.h>
#include <linux/module.h>
#include <linux/string.h>
#include <linux/slab.h>

#include <asm/div64.h>

#include "dvb_frontend.h"
#include "tda1002x.h"

#define REG0_INIT_VAL 0x23

struct tda10023_state {
	struct i2c_adapter* i2c;
	/* configuration settings */
	const struct tda10023_config *config;
	struct dvb_frontend frontend;

	u8 pwm;
	u8 reg0;

	/* clock settings */
	u32 xtal;
	u8 pll_m;
	u8 pll_p;
	u8 pll_n;
	u32 sysclk;
};

#define dprintk(x...)

static int verbose;

static u8 tda10023_readreg (struct tda10023_state* state, u8 reg)
{
	u8 b0 [] = { reg };
	u8 b1 [] = { 0 };
	struct i2c_msg msg [] = { { .addr = state->config->demod_address, .flags = 0, .buf = b0, .len = 1 },
				  { .addr = state->config->demod_address, .flags = I2C_M_RD, .buf = b1, .len = 1 } };
	int ret;

	ret = i2c_transfer (state->i2c, msg, 2);
	if (ret != 2) {
		int num = state->frontend.dvb ? state->frontend.dvb->num : -1;
		printk(KERN_ERR "DVB: TDA10023(%d): %s: readreg error "
			"(reg == 0x%02x, ret == %i)\n",
			num, __func__, reg, ret);
	}
	return b1[0];
}

static int tda10023_writereg (struct tda10023_state* state, u8 reg, u8 data)
{
	u8 buf[] = { reg, data };
	struct i2c_msg msg = { .addr = state->config->demod_address, .flags = 0, .buf = buf, .len = 2 };
	int ret;

	ret = i2c_transfer (state->i2c, &msg, 1);
	if (ret != 1) {
		int num = state->frontend.dvb ? state->frontend.dvb->num : -1;
		printk(KERN_ERR "DVB: TDA10023(%d): %s, writereg error "
			"(reg == 0x%02x, val == 0x%02x, ret == %i)\n",
			num, __func__, reg, data, ret);
	}
	return (ret != 1) ? -EREMOTEIO : 0;
}


static int tda10023_writebit (struct tda10023_state* state, u8 reg, u8 mask,u8 data)
{
	if (mask==0xff)
		return tda10023_writereg(state, reg, data);
	else {
		u8 val;
		val=tda10023_readreg(state,reg);
		val&=~mask;
		val|=(data&mask);
		return tda10023_writereg(state, reg, val);
	}
}

static void tda10023_writetab(struct tda10023_state* state, u8* tab)
{
	u8 r,m,v;
	while (1) {
		r=*tab++;
		m=*tab++;
		v=*tab++;
		if (r==0xff) {
			if (m==0xff)
				break;
			else
				msleep(m);
		}
		else
			tda10023_writebit(state,r,m,v);
	}
}

//get access to tuner
static int lock_tuner(struct tda10023_state* state)
{
	u8 buf[2] = { 0x0f, 0xc0 };
	struct i2c_msg msg = {.addr=state->config->demod_address, .flags=0, .buf=buf, .len=2};

	if(i2c_transfer(state->i2c, &msg, 1) != 1)
	{
		printk("tda10023: lock tuner fails\n");
		return -EREMOTEIO;
	}
	return 0;
}

//release access from tuner
static int unlock_tuner(struct tda10023_state* state)
{
	u8 buf[2] = { 0x0f, 0x40 };
	struct i2c_msg msg_post={.addr=state->config->demod_address, .flags=0, .buf=buf, .len=2};

	if(i2c_transfer(state->i2c, &msg_post, 1) != 1)
	{
		printk("tda10023: unlock tuner fails\n");
		return -EREMOTEIO;
	}
	return 0;
}

static int tda10023_setup_reg0 (struct tda10023_state* state, u8 reg0)
{
	reg0 |= state->reg0 & 0x63;

	tda10023_writereg (state, 0x00, reg0 & 0xfe);
	tda10023_writereg (state, 0x00, reg0 | 0x01);

	state->reg0 = reg0;
	return 0;
}

static int tda10023_set_symbolrate (struct tda10023_state* state, u32 sr)
{
	s32 BDR;
	s32 BDRI;
	s16 SFIL=0;
	u16 NDEC = 0;

	/* avoid floating point operations multiplying syscloc and divider
	   by 10 */
	u32 sysclk_x_10 = state->sysclk * 10;

	if (sr < (u32)(sysclk_x_10/984)) {
		NDEC=3;
		SFIL=1;
	} else if (sr < (u32)(sysclk_x_10/640)) {
		NDEC=3;
		SFIL=0;
	} else if (sr < (u32)(sysclk_x_10/492)) {
		NDEC=2;
		SFIL=1;
	} else if (sr < (u32)(sysclk_x_10/320)) {
		NDEC=2;
		SFIL=0;
	} else if (sr < (u32)(sysclk_x_10/246)) {
		NDEC=1;
		SFIL=1;
	} else if (sr < (u32)(sysclk_x_10/160)) {
		NDEC=1;
		SFIL=0;
	} else if (sr < (u32)(sysclk_x_10/123)) {
		NDEC=0;
		SFIL=1;
	}

	BDRI = (state->sysclk)*16;
	BDRI>>=NDEC;
	BDRI +=sr/2;
	BDRI /=sr;

	if (BDRI>255)
		BDRI=255;

	{
		u64 BDRX;

		BDRX=1<<(24+NDEC);
		BDRX*=sr;
		do_div(BDRX, state->sysclk); 	/* BDRX/=SYSCLK; */

		BDR=(s32)BDRX;
	}
	dprintk("Symbolrate %i, BDR %i BDRI %i, NDEC %i\n",
		sr, BDR, BDRI, NDEC);
	tda10023_writebit (state, 0x03, 0xc0, NDEC<<6);
	tda10023_writereg (state, 0x0a, BDR&255);
	tda10023_writereg (state, 0x0b, (BDR>>8)&255);
	tda10023_writereg (state, 0x0c, (BDR>>16)&31);
	tda10023_writereg (state, 0x0d, BDRI);
	tda10023_writereg (state, 0x3d, (SFIL<<7));
	return 0;
}

static int tda10023_init (struct dvb_frontend *fe)
{
	struct tda10023_state* state = fe->demodulator_priv;
	u8 tda10023_inittab[] = {
/*        reg  mask val */
/* 000 */ 0x2a, 0xff, 0x02,  /* PLL3, Bypass, Power Down */
/* 003 */ 0xff, 0x64, 0x00,  /* Sleep 100ms */
/* 006 */ 0x2a, 0xff, 0x03,  /* PLL3, Bypass, Power Down */
/* 009 */ 0xff, 0x64, 0x00,  /* Sleep 100ms */
			   /* PLL1 */
/* 012 */ 0x28, 0xff, (state->pll_m-1),
			   /* PLL2 */
/* 015 */ 0x29, 0xff, ((state->pll_p-1)<<6)|(state->pll_n-1),
			   /* GPR FSAMPLING=1 */
/* 018 */ 0x00, 0xff, REG0_INIT_VAL,
/* 021 */ 0x2a, 0xff, 0x08,  /* PLL3 PSACLK=1 */
/* 024 */ 0xff, 0x64, 0x00,  /* Sleep 100ms */
/* 027 */ 0x1f, 0xff, 0x00,  /* RESET */
/* 030 */ 0xff, 0x64, 0x00,  /* Sleep 100ms */
/* 033 */ 0xe6, 0x0c, 0x04,  /* RSCFG_IND */
/* 036 */ 0x10, 0xc0, 0x80,  /* DECDVBCFG1 PBER=1 */

/* 039 */ 0x0e, 0xff, 0x82,  /* GAIN1 */
/* 042 */ 0x03, 0x08, 0x08,  /* CLKCONF DYN=1 */
/* 045 */ 0x2e, 0xbf, 0x30,  /* AGCCONF2 TRIAGC=0,POSAGC=ENAGCIF=1
				       PPWMTUN=0 PPWMIF=0 */
/* 048 */ 0x01, 0xff, 0x30,  /* AGCREF */
/* 051 */ 0x1e, 0x84, 0x84,  /* CONTROL SACLK_ON=1 */
/* 054 */ 0x1b, 0xff, 0xc8,  /* ADC TWOS=1 */
/* 057 */ 0x3b, 0xff, 0xff,  /* IFMAX */
/* 060 */ 0x3c, 0xff, 0x00,  /* IFMIN */
/* 063 */ 0x34, 0xff, 0x00,  /* PWMREF */
/* 066 */ 0x35, 0xff, 0xff,  /* TUNMAX */
/* 069 */ 0x36, 0xff, 0x00,  /* TUNMIN */
/* 072 */ 0x06, 0xff, 0x7f,  /* EQCONF1 POSI=7 ENADAPT=ENEQUAL=DFE=1 */
/* 075 */ 0x1c, 0x30, 0x30,  /* EQCONF2 STEPALGO=SGNALGO=1 */
/* 078 */ 0x37, 0xff, 0xf6,  /* DELTAF_LSB */
/* 081 */ 0x38, 0xff, 0xff,  /* DELTAF_MSB */
/* 084 */ 0x02, 0xff, 0x93,  /* AGCCONF1  IFS=1 KAGCIF=2 KAGCTUN=3 */
/* 087 */ 0x2d, 0xff, 0xf6,  /* SWEEP SWPOS=1 SWDYN=7 SWSTEP=1 SWLEN=2 */
/* 090 */ 0x04, 0x10, 0x00,  /* SWRAMP=1 */
/* 093 */ 0x12, 0xff, TDA10023_OUTPUT_MODE_PARALLEL_B, /*
				INTP1 POCLKP=1 FEL=1 MFS=0 */
/* 096 */ 0x2b, 0x01, 0xa1,  /* INTS1 */
/* 099 */ 0x20, 0xff, 0x04,  /* INTP2 SWAPP=? MSBFIRSTP=? INTPSEL=? */
/* 102 */ 0x2c, 0xff, 0x0d,  /* INTP/S TRIP=0 TRIS=0 */
/* 105 */ 0xc4, 0xff, 0x00,
/* 108 */ 0xc3, 0x30, 0x00,
/* 111 */ 0xb5, 0xff, 0x19,  /* ERAGC_THD */
/* 114 */ 0x00, 0x03, 0x01,  /* GPR, CLBS soft reset */
/* 117 */ 0x00, 0x03, 0x03,  /* GPR, CLBS soft reset */
/* 120 */ 0xff, 0x64, 0x00,  /* Sleep 100ms */
/* 123 */ 0xff, 0xff, 0xff
};
	dprintk("DVB: TDA10023(%d): init chip\n", fe->dvb->num);

	/* override default values if set in config */
	if (state->config->deltaf) {
		tda10023_inittab[80] = (state->config->deltaf & 0xff);
		tda10023_inittab[83] = (state->config->deltaf >> 8);
	}

	if (state->config->output_mode)
		tda10023_inittab[95] = state->config->output_mode;

	tda10023_writetab(state, tda10023_inittab);

	return 0;
}

struct qam_params {
	u8 qam, lockthr, mseth, aref, agcrefnyq, eragnyq_thd;
};

<<<<<<< HEAD
static int tda10023_set_parameters (struct dvb_frontend *fe,
			    struct dvb_frontend_parameters *p)
=======
static int tda10023_set_parameters(struct dvb_frontend *fe)
>>>>>>> c4f6fc6c
{
	struct dtv_frontend_properties *c = &fe->dtv_property_cache;
	u32 delsys  = c->delivery_system;
	unsigned qam = c->modulation;
	bool is_annex_c;
	struct tda10023_state* state = fe->demodulator_priv;
	static const struct qam_params qam_params[] = {
		/* Modulation  QAM    LOCKTHR   MSETH   AREF AGCREFNYQ ERAGCNYQ_THD */
		[QPSK]    = { (5<<2),  0x78,    0x8c,   0x96,   0x78,   0x4c  },
		[QAM_16]  = { (0<<2),  0x87,    0xa2,   0x91,   0x8c,   0x57  },
		[QAM_32]  = { (1<<2),  0x64,    0x74,   0x96,   0x8c,   0x57  },
		[QAM_64]  = { (2<<2),  0x46,    0x43,   0x6a,   0x6a,   0x44  },
		[QAM_128] = { (3<<2),  0x36,    0x34,   0x7e,   0x78,   0x4c  },
		[QAM_256] = { (4<<2),  0x26,    0x23,   0x6c,   0x5c,   0x3c  },
	};

	switch (delsys) {
	case SYS_DVBC_ANNEX_A:
		is_annex_c = false;
		break;
	case SYS_DVBC_ANNEX_C:
		is_annex_c = true;
		break;
	default:
		return -EINVAL;
	}

	/*
	 * gcc optimizes the code bellow the same way as it would code:
	 *		 "if (qam > 5) return -EINVAL;"
	 * Yet, the code is clearer, as it shows what QAM standards are
	 * supported by the driver, and avoids the usage of magic numbers on
	 * it.
	 */
	switch (qam) {
	case QPSK:
	case QAM_16:
	case QAM_32:
	case QAM_64:
	case QAM_128:
	case QAM_256:
		break;
	default:
		return -EINVAL;
	}

	if (fe->ops.tuner_ops.set_params) {
		fe->ops.tuner_ops.set_params(fe);
		if (fe->ops.i2c_gate_ctrl) fe->ops.i2c_gate_ctrl(fe, 0);
	}

	tda10023_set_symbolrate(state, c->symbol_rate);
	tda10023_writereg(state, 0x05, qam_params[qam].lockthr);
	tda10023_writereg(state, 0x08, qam_params[qam].mseth);
	tda10023_writereg(state, 0x09, qam_params[qam].aref);
	tda10023_writereg(state, 0xb4, qam_params[qam].agcrefnyq);
	tda10023_writereg(state, 0xb6, qam_params[qam].eragnyq_thd);
#if 0
	tda10023_writereg(state, 0x04, (c->inversion ? 0x12 : 0x32));
	tda10023_writebit(state, 0x04, 0x60, (c->inversion ? 0 : 0x20));
#endif
	tda10023_writebit(state, 0x04, 0x40, 0x40);

	if (is_annex_c)
		tda10023_writebit(state, 0x3d, 0xfc, 0x03);
	else
		tda10023_writebit(state, 0x3d, 0xfc, 0x02);

	tda10023_setup_reg0(state, qam_params[qam].qam);
<<<<<<< HEAD

	return 0;
}
=======
>>>>>>> c4f6fc6c

static int tda10023_get_property(struct dvb_frontend *fe,
				 struct dtv_property *p)
{
	switch (p->cmd) {
	case DTV_ENUM_DELSYS:
		p->u.buffer.data[0] = SYS_DVBC_ANNEX_A;
		p->u.buffer.data[1] = SYS_DVBC_ANNEX_C;
		p->u.buffer.len = 2;
		break;
	default:
		break;
	}
	return 0;
}

static int tda10023_read_status(struct dvb_frontend* fe, fe_status_t* status)
{
	struct tda10023_state* state = fe->demodulator_priv;
	int sync;

	*status = 0;

	//0x11[1] == CARLOCK -> Carrier locked
	//0x11[2] == FSYNC -> Frame synchronisation
	//0x11[3] == FEL -> Front End locked
	//0x11[6] == NODVB -> DVB Mode Information
	sync = tda10023_readreg (state, 0x11);

	if (sync & 2)
		*status |= FE_HAS_SIGNAL|FE_HAS_CARRIER;

	if (sync & 4)
		*status |= FE_HAS_SYNC|FE_HAS_VITERBI;

	if (sync & 8)
		*status |= FE_HAS_LOCK;

	return 0;
}

static int tda10023_read_ber(struct dvb_frontend* fe, u32* ber)
{
	struct tda10023_state* state = fe->demodulator_priv;
	u8 a,b,c;
	a=tda10023_readreg(state, 0x14);
	b=tda10023_readreg(state, 0x15);
	c=tda10023_readreg(state, 0x16)&0xf;
	tda10023_writebit (state, 0x10, 0xc0, 0x00);

	*ber = a | (b<<8)| (c<<16);
	return 0;
}

static int tda10023_read_signal_strength(struct dvb_frontend* fe, u16* strength)
{
	struct tda10023_state* state = fe->demodulator_priv;
	u8 ifgain=tda10023_readreg(state, 0x2f);

	u16 gain = ((255-tda10023_readreg(state, 0x17))) + (255-ifgain)/16;
	// Max raw value is about 0xb0 -> Normalize to >0xf0 after 0x90
	if (gain>0x90)
		gain=gain+2*(gain-0x90);
	if (gain>255)
		gain=255;

	*strength = (gain<<8)|gain;
	return 0;
}

static int tda10023_read_snr(struct dvb_frontend* fe, u16* snr)
{
	struct tda10023_state* state = fe->demodulator_priv;

	u8 quality = ~tda10023_readreg(state, 0x18);
	*snr = (quality << 8) | quality;
	return 0;
}

static int tda10023_read_ucblocks(struct dvb_frontend* fe, u32* ucblocks)
{
	struct tda10023_state* state = fe->demodulator_priv;
	u8 a,b,c,d;
	a= tda10023_readreg (state, 0x74);
	b= tda10023_readreg (state, 0x75);
	c= tda10023_readreg (state, 0x76);
	d= tda10023_readreg (state, 0x77);
	*ucblocks = a | (b<<8)|(c<<16)|(d<<24);

	tda10023_writebit (state, 0x10, 0x20,0x00);
	tda10023_writebit (state, 0x10, 0x20,0x20);
	tda10023_writebit (state, 0x13, 0x01, 0x00);

	return 0;
}

static int tda10023_get_frontend(struct dvb_frontend *fe)
{
	struct dtv_frontend_properties *p = &fe->dtv_property_cache;
	struct tda10023_state* state = fe->demodulator_priv;
	int sync,inv;
	s8 afc = 0;

	sync = tda10023_readreg(state, 0x11);
	afc = tda10023_readreg(state, 0x19);
	inv = tda10023_readreg(state, 0x04);

	if (verbose) {
		/* AFC only valid when carrier has been recovered */
		printk(sync & 2 ? "DVB: TDA10023(%d): AFC (%d) %dHz\n" :
				  "DVB: TDA10023(%d): [AFC (%d) %dHz]\n",
			state->frontend.dvb->num, afc,
		       -((s32)p->symbol_rate * afc) >> 10);
	}

	p->inversion = (inv&0x20?0:1);
	p->modulation = ((state->reg0 >> 2) & 7) + QAM_16;

	p->fec_inner = FEC_NONE;
	p->frequency = ((p->frequency + 31250) / 62500) * 62500;

	if (sync & 2)
		p->frequency -= ((s32)p->symbol_rate * afc) >> 10;

	return 0;
}

static int tda10023_sleep(struct dvb_frontend* fe)
{
	struct tda10023_state* state = fe->demodulator_priv;

	tda10023_writereg (state, 0x1b, 0x02);  /* pdown ADC */
	tda10023_writereg (state, 0x00, 0x80);  /* standby */

	return 0;
}

static int tda10023_i2c_gate_ctrl(struct dvb_frontend* fe, int enable)
{
	struct tda10023_state* state = fe->demodulator_priv;

	if (enable) {
		lock_tuner(state);
	} else {
		unlock_tuner(state);
	}
	return 0;
}

static void tda10023_release(struct dvb_frontend* fe)
{
	struct tda10023_state* state = fe->demodulator_priv;
	kfree(state);
}

static struct dvb_frontend_ops tda10023_ops;

struct dvb_frontend *tda10023_attach(const struct tda10023_config *config,
				     struct i2c_adapter *i2c,
				     u8 pwm)
{
	struct tda10023_state* state = NULL;

	/* allocate memory for the internal state */
	state = kzalloc(sizeof(struct tda10023_state), GFP_KERNEL);
	if (state == NULL) goto error;

	/* setup the state */
	state->config = config;
	state->i2c = i2c;

	/* wakeup if in standby */
	tda10023_writereg (state, 0x00, 0x33);
	/* check if the demod is there */
	if ((tda10023_readreg(state, 0x1a) & 0xf0) != 0x70) goto error;

	/* create dvb_frontend */
	memcpy(&state->frontend.ops, &tda10023_ops, sizeof(struct dvb_frontend_ops));
	state->pwm = pwm;
	state->reg0 = REG0_INIT_VAL;
	if (state->config->xtal) {
		state->xtal  = state->config->xtal;
		state->pll_m = state->config->pll_m;
		state->pll_p = state->config->pll_p;
		state->pll_n = state->config->pll_n;
	} else {
		/* set default values if not defined in config */
		state->xtal  = 28920000;
		state->pll_m = 8;
		state->pll_p = 4;
		state->pll_n = 1;
	}

	/* calc sysclk */
	state->sysclk = (state->xtal * state->pll_m / \
			(state->pll_n * state->pll_p));

	state->frontend.ops.info.symbol_rate_min = (state->sysclk/2)/64;
	state->frontend.ops.info.symbol_rate_max = (state->sysclk/2)/4;

	dprintk("DVB: TDA10023 %s: xtal:%d pll_m:%d pll_p:%d pll_n:%d\n",
		__func__, state->xtal, state->pll_m, state->pll_p,
		state->pll_n);

	state->frontend.demodulator_priv = state;
	return &state->frontend;

error:
	kfree(state);
	return NULL;
}

static struct dvb_frontend_ops tda10023_ops = {
	.delsys = { SYS_DVBC_ANNEX_A, SYS_DVBC_ANNEX_C },
	.info = {
		.name = "Philips TDA10023 DVB-C",
		.type = FE_QAM,
		.frequency_stepsize = 62500,
		.frequency_min =  47000000,
		.frequency_max = 862000000,
		.symbol_rate_min = 0,  /* set in tda10023_attach */
		.symbol_rate_max = 0,  /* set in tda10023_attach */
		.caps = 0x400 | //FE_CAN_QAM_4
			FE_CAN_QAM_16 | FE_CAN_QAM_32 | FE_CAN_QAM_64 |
			FE_CAN_QAM_128 | FE_CAN_QAM_256 |
			FE_CAN_FEC_AUTO
	},

	.release = tda10023_release,

	.init = tda10023_init,
	.sleep = tda10023_sleep,
	.i2c_gate_ctrl = tda10023_i2c_gate_ctrl,

	.set_frontend = tda10023_set_parameters,
	.get_frontend = tda10023_get_frontend,
<<<<<<< HEAD
	.get_property = tda10023_get_property,
=======
>>>>>>> c4f6fc6c
	.read_status = tda10023_read_status,
	.read_ber = tda10023_read_ber,
	.read_signal_strength = tda10023_read_signal_strength,
	.read_snr = tda10023_read_snr,
	.read_ucblocks = tda10023_read_ucblocks,
};


MODULE_DESCRIPTION("Philips TDA10023 DVB-C demodulator driver");
MODULE_AUTHOR("Georg Acher, Hartmut Birr");
MODULE_LICENSE("GPL");

EXPORT_SYMBOL(tda10023_attach);<|MERGE_RESOLUTION|>--- conflicted
+++ resolved
@@ -302,12 +302,7 @@
 	u8 qam, lockthr, mseth, aref, agcrefnyq, eragnyq_thd;
 };
 
-<<<<<<< HEAD
-static int tda10023_set_parameters (struct dvb_frontend *fe,
-			    struct dvb_frontend_parameters *p)
-=======
 static int tda10023_set_parameters(struct dvb_frontend *fe)
->>>>>>> c4f6fc6c
 {
 	struct dtv_frontend_properties *c = &fe->dtv_property_cache;
 	u32 delsys  = c->delivery_system;
@@ -377,25 +372,7 @@
 		tda10023_writebit(state, 0x3d, 0xfc, 0x02);
 
 	tda10023_setup_reg0(state, qam_params[qam].qam);
-<<<<<<< HEAD
-
-	return 0;
-}
-=======
->>>>>>> c4f6fc6c
-
-static int tda10023_get_property(struct dvb_frontend *fe,
-				 struct dtv_property *p)
-{
-	switch (p->cmd) {
-	case DTV_ENUM_DELSYS:
-		p->u.buffer.data[0] = SYS_DVBC_ANNEX_A;
-		p->u.buffer.data[1] = SYS_DVBC_ANNEX_C;
-		p->u.buffer.len = 2;
-		break;
-	default:
-		break;
-	}
+
 	return 0;
 }
 
@@ -619,10 +596,6 @@
 
 	.set_frontend = tda10023_set_parameters,
 	.get_frontend = tda10023_get_frontend,
-<<<<<<< HEAD
-	.get_property = tda10023_get_property,
-=======
->>>>>>> c4f6fc6c
 	.read_status = tda10023_read_status,
 	.read_ber = tda10023_read_ber,
 	.read_signal_strength = tda10023_read_signal_strength,
