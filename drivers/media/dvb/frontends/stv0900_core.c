--- conflicted
+++ resolved
@@ -973,34 +973,6 @@
 	return DVBFE_ALGO_CUSTOM;
 }
 
-<<<<<<< HEAD
-static int stb0900_set_property(struct dvb_frontend *fe,
-				struct dtv_property *tvp)
-{
-	dprintk("%s(..)\n", __func__);
-
-	return 0;
-}
-
-static int stb0900_get_property(struct dvb_frontend *fe,
-				struct dtv_property *tvp)
-{
-	dprintk("%s(..)\n", __func__);
-	switch (tvp->cmd) {
-	case DTV_ENUM_DELSYS:
-		tvp->u.buffer.data[0] = SYS_DSS;
-		tvp->u.buffer.data[1] = SYS_DVBS;
-		tvp->u.buffer.data[2] = SYS_DVBS2;
-		tvp->u.buffer.len = 3;
-		break;
-	default:
-		break;
-	}
-	return 0;
-}
-
-=======
->>>>>>> d411b1a3
 void stv0900_start_search(struct stv0900_internal *intp,
 				enum fe_stv0900_demod_num demod)
 {
