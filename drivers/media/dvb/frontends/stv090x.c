/*
	STV0900/0903 Multistandard Broadcast Frontend driver
	Copyright (C) Manu Abraham <abraham.manu@gmail.com>

	Copyright (C) ST Microelectronics

	This program is free software; you can redistribute it and/or modify
	it under the terms of the GNU General Public License as published by
	the Free Software Foundation; either version 2 of the License, or
	(at your option) any later version.

	This program is distributed in the hope that it will be useful,
	but WITHOUT ANY WARRANTY; without even the implied warranty of
	MERCHANTABILITY or FITNESS FOR A PARTICULAR PURPOSE.  See the
	GNU General Public License for more details.

	You should have received a copy of the GNU General Public License
	along with this program; if not, write to the Free Software
	Foundation, Inc., 675 Mass Ave, Cambridge, MA 02139, USA.
*/

#include <linux/init.h>
#include <linux/kernel.h>
#include <linux/module.h>
#include <linux/string.h>
#include <linux/slab.h>
#include <linux/mutex.h>

#include <linux/dvb/frontend.h>
#include "dvb_frontend.h"

#include "stv6110x.h" /* for demodulator internal modes */

#include "stv090x_reg.h"
#include "stv090x.h"
#include "stv090x_priv.h"

static unsigned int verbose;
module_param(verbose, int, 0644);

/* internal params node */
struct stv090x_dev {
	/* pointer for internal params, one for each pair of demods */
	struct stv090x_internal		*internal;
	struct stv090x_dev		*next_dev;
};

/* first internal params */
static struct stv090x_dev *stv090x_first_dev;

/* find chip by i2c adapter and i2c address */
static struct stv090x_dev *find_dev(struct i2c_adapter *i2c_adap,
					u8 i2c_addr)
{
	struct stv090x_dev *temp_dev = stv090x_first_dev;

	/*
	 Search of the last stv0900 chip or
	 find it by i2c adapter and i2c address */
	while ((temp_dev != NULL) &&
		((temp_dev->internal->i2c_adap != i2c_adap) ||
		(temp_dev->internal->i2c_addr != i2c_addr))) {

		temp_dev = temp_dev->next_dev;
	}

	return temp_dev;
}

/* deallocating chip */
static void remove_dev(struct stv090x_internal *internal)
{
	struct stv090x_dev *prev_dev = stv090x_first_dev;
	struct stv090x_dev *del_dev = find_dev(internal->i2c_adap,
						internal->i2c_addr);

	if (del_dev != NULL) {
		if (del_dev == stv090x_first_dev) {
			stv090x_first_dev = del_dev->next_dev;
		} else {
			while (prev_dev->next_dev != del_dev)
				prev_dev = prev_dev->next_dev;

			prev_dev->next_dev = del_dev->next_dev;
		}

		kfree(del_dev);
	}
}

/* allocating new chip */
static struct stv090x_dev *append_internal(struct stv090x_internal *internal)
{
	struct stv090x_dev *new_dev;
	struct stv090x_dev *temp_dev;

	new_dev = kmalloc(sizeof(struct stv090x_dev), GFP_KERNEL);
	if (new_dev != NULL) {
		new_dev->internal = internal;
		new_dev->next_dev = NULL;

		/* append to list */
		if (stv090x_first_dev == NULL) {
			stv090x_first_dev = new_dev;
		} else {
			temp_dev = stv090x_first_dev;
			while (temp_dev->next_dev != NULL)
				temp_dev = temp_dev->next_dev;

			temp_dev->next_dev = new_dev;
		}
	}

	return new_dev;
}


/* DVBS1 and DSS C/N Lookup table */
static const struct stv090x_tab stv090x_s1cn_tab[] = {
	{   0, 8917 }, /*  0.0dB */
	{   5, 8801 }, /*  0.5dB */
	{  10, 8667 }, /*  1.0dB */
	{  15, 8522 }, /*  1.5dB */
	{  20, 8355 }, /*  2.0dB */
	{  25, 8175 }, /*  2.5dB */
	{  30, 7979 }, /*  3.0dB */
	{  35, 7763 }, /*  3.5dB */
	{  40, 7530 }, /*  4.0dB */
	{  45, 7282 }, /*  4.5dB */
	{  50, 7026 }, /*  5.0dB */
	{  55, 6781 }, /*  5.5dB */
	{  60, 6514 }, /*  6.0dB */
	{  65, 6241 }, /*  6.5dB */
	{  70, 5965 }, /*  7.0dB */
	{  75, 5690 }, /*  7.5dB */
	{  80, 5424 }, /*  8.0dB */
	{  85, 5161 }, /*  8.5dB */
	{  90, 4902 }, /*  9.0dB */
	{  95, 4654 }, /*  9.5dB */
	{ 100, 4417 }, /* 10.0dB */
	{ 105, 4186 }, /* 10.5dB */
	{ 110, 3968 }, /* 11.0dB */
	{ 115, 3757 }, /* 11.5dB */
	{ 120, 3558 }, /* 12.0dB */
	{ 125, 3366 }, /* 12.5dB */
	{ 130, 3185 }, /* 13.0dB */
	{ 135, 3012 }, /* 13.5dB */
	{ 140, 2850 }, /* 14.0dB */
	{ 145, 2698 }, /* 14.5dB */
	{ 150, 2550 }, /* 15.0dB */
	{ 160, 2283 }, /* 16.0dB */
	{ 170, 2042 }, /* 17.0dB */
	{ 180, 1827 }, /* 18.0dB */
	{ 190, 1636 }, /* 19.0dB */
	{ 200, 1466 }, /* 20.0dB */
	{ 210, 1315 }, /* 21.0dB */
	{ 220, 1181 }, /* 22.0dB */
	{ 230, 1064 }, /* 23.0dB */
	{ 240,	960 }, /* 24.0dB */
	{ 250,	869 }, /* 25.0dB */
	{ 260,	792 }, /* 26.0dB */
	{ 270,	724 }, /* 27.0dB */
	{ 280,	665 }, /* 28.0dB */
	{ 290,	616 }, /* 29.0dB */
	{ 300,	573 }, /* 30.0dB */
	{ 310,	537 }, /* 31.0dB */
	{ 320,	507 }, /* 32.0dB */
	{ 330,	483 }, /* 33.0dB */
	{ 400,	398 }, /* 40.0dB */
	{ 450,	381 }, /* 45.0dB */
	{ 500,	377 }  /* 50.0dB */
};

/* DVBS2 C/N Lookup table */
static const struct stv090x_tab stv090x_s2cn_tab[] = {
	{ -30, 13348 }, /* -3.0dB */
	{ -20, 12640 }, /* -2d.0B */
	{ -10, 11883 }, /* -1.0dB */
	{   0, 11101 }, /* -0.0dB */
	{   5, 10718 }, /*  0.5dB */
	{  10, 10339 }, /*  1.0dB */
	{  15,  9947 }, /*  1.5dB */
	{  20,  9552 }, /*  2.0dB */
	{  25,  9183 }, /*  2.5dB */
	{  30,  8799 }, /*  3.0dB */
	{  35,  8422 }, /*  3.5dB */
	{  40,  8062 }, /*  4.0dB */
	{  45,  7707 }, /*  4.5dB */
	{  50,  7353 }, /*  5.0dB */
	{  55,  7025 }, /*  5.5dB */
	{  60,  6684 }, /*  6.0dB */
	{  65,  6331 }, /*  6.5dB */
	{  70,  6036 }, /*  7.0dB */
	{  75,  5727 }, /*  7.5dB */
	{  80,  5437 }, /*  8.0dB */
	{  85,  5164 }, /*  8.5dB */
	{  90,  4902 }, /*  9.0dB */
	{  95,  4653 }, /*  9.5dB */
	{ 100,  4408 }, /* 10.0dB */
	{ 105,  4187 }, /* 10.5dB */
	{ 110,  3961 }, /* 11.0dB */
	{ 115,  3751 }, /* 11.5dB */
	{ 120,  3558 }, /* 12.0dB */
	{ 125,  3368 }, /* 12.5dB */
	{ 130,  3191 }, /* 13.0dB */
	{ 135,  3017 }, /* 13.5dB */
	{ 140,  2862 }, /* 14.0dB */
	{ 145,  2710 }, /* 14.5dB */
	{ 150,  2565 }, /* 15.0dB */
	{ 160,  2300 }, /* 16.0dB */
	{ 170,  2058 }, /* 17.0dB */
	{ 180,  1849 }, /* 18.0dB */
	{ 190,  1663 }, /* 19.0dB */
	{ 200,  1495 }, /* 20.0dB */
	{ 210,  1349 }, /* 21.0dB */
	{ 220,  1222 }, /* 22.0dB */
	{ 230,  1110 }, /* 23.0dB */
	{ 240,  1011 }, /* 24.0dB */
	{ 250,   925 }, /* 25.0dB */
	{ 260,   853 }, /* 26.0dB */
	{ 270,   789 }, /* 27.0dB */
	{ 280,   734 }, /* 28.0dB */
	{ 290,   690 }, /* 29.0dB */
	{ 300,   650 }, /* 30.0dB */
	{ 310,   619 }, /* 31.0dB */
	{ 320,   593 }, /* 32.0dB */
	{ 330,   571 }, /* 33.0dB */
	{ 400,   498 }, /* 40.0dB */
	{ 450,	 484 }, /* 45.0dB */
	{ 500,	 481 }	/* 50.0dB */
};

/* RF level C/N lookup table */
static const struct stv090x_tab stv090x_rf_tab[] = {
	{  -5, 0xcaa1 }, /*  -5dBm */
	{ -10, 0xc229 }, /* -10dBm */
	{ -15, 0xbb08 }, /* -15dBm */
	{ -20, 0xb4bc }, /* -20dBm */
	{ -25, 0xad5a }, /* -25dBm */
	{ -30, 0xa298 }, /* -30dBm */
	{ -35, 0x98a8 }, /* -35dBm */
	{ -40, 0x8389 }, /* -40dBm */
	{ -45, 0x59be }, /* -45dBm */
	{ -50, 0x3a14 }, /* -50dBm */
	{ -55, 0x2d11 }, /* -55dBm */
	{ -60, 0x210d }, /* -60dBm */
	{ -65, 0xa14f }, /* -65dBm */
	{ -70, 0x07aa }	 /* -70dBm */
};


static struct stv090x_reg stv0900_initval[] = {

	{ STV090x_OUTCFG,		0x00 },
	{ STV090x_MODECFG,		0xff },
	{ STV090x_AGCRF1CFG,		0x11 },
	{ STV090x_AGCRF2CFG,		0x13 },
	{ STV090x_TSGENERAL1X,		0x14 },
	{ STV090x_TSTTNR2,		0x21 },
	{ STV090x_TSTTNR4,		0x21 },
	{ STV090x_P2_DISTXCTL,		0x22 },
	{ STV090x_P2_F22TX,		0xc0 },
	{ STV090x_P2_F22RX,		0xc0 },
	{ STV090x_P2_DISRXCTL,		0x00 },
	{ STV090x_P2_DMDCFGMD,		0xF9 },
	{ STV090x_P2_DEMOD,		0x08 },
	{ STV090x_P2_DMDCFG3,		0xc4 },
	{ STV090x_P2_CARFREQ,		0xed },
	{ STV090x_P2_LDT,		0xd0 },
	{ STV090x_P2_LDT2,		0xb8 },
	{ STV090x_P2_TMGCFG,		0xd2 },
	{ STV090x_P2_TMGTHRISE,		0x20 },
	{ STV090x_P1_TMGCFG,		0xd2 },

	{ STV090x_P2_TMGTHFALL,		0x00 },
	{ STV090x_P2_FECSPY,		0x88 },
	{ STV090x_P2_FSPYDATA,		0x3a },
	{ STV090x_P2_FBERCPT4,		0x00 },
	{ STV090x_P2_FSPYBER,		0x10 },
	{ STV090x_P2_ERRCTRL1,		0x35 },
	{ STV090x_P2_ERRCTRL2,		0xc1 },
	{ STV090x_P2_CFRICFG,		0xf8 },
	{ STV090x_P2_NOSCFG,		0x1c },
	{ STV090x_P2_DMDTOM,		0x20 },
	{ STV090x_P2_CORRELMANT,	0x70 },
	{ STV090x_P2_CORRELABS,		0x88 },
	{ STV090x_P2_AGC2O,		0x5b },
	{ STV090x_P2_AGC2REF,		0x38 },
	{ STV090x_P2_CARCFG,		0xe4 },
	{ STV090x_P2_ACLC,		0x1A },
	{ STV090x_P2_BCLC,		0x09 },
	{ STV090x_P2_CARHDR,		0x08 },
	{ STV090x_P2_KREFTMG,		0xc1 },
	{ STV090x_P2_SFRUPRATIO,	0xf0 },
	{ STV090x_P2_SFRLOWRATIO,	0x70 },
	{ STV090x_P2_SFRSTEP,		0x58 },
	{ STV090x_P2_TMGCFG2,		0x01 },
	{ STV090x_P2_CAR2CFG,		0x26 },
	{ STV090x_P2_BCLC2S2Q,		0x86 },
	{ STV090x_P2_BCLC2S28,		0x86 },
	{ STV090x_P2_SMAPCOEF7,		0x77 },
	{ STV090x_P2_SMAPCOEF6,		0x85 },
	{ STV090x_P2_SMAPCOEF5,		0x77 },
	{ STV090x_P2_TSCFGL,		0x20 },
	{ STV090x_P2_DMDCFG2,		0x3b },
	{ STV090x_P2_MODCODLST0,	0xff },
	{ STV090x_P2_MODCODLST1,	0xff },
	{ STV090x_P2_MODCODLST2,	0xff },
	{ STV090x_P2_MODCODLST3,	0xff },
	{ STV090x_P2_MODCODLST4,	0xff },
	{ STV090x_P2_MODCODLST5,	0xff },
	{ STV090x_P2_MODCODLST6,	0xff },
	{ STV090x_P2_MODCODLST7,	0xcc },
	{ STV090x_P2_MODCODLST8,	0xcc },
	{ STV090x_P2_MODCODLST9,	0xcc },
	{ STV090x_P2_MODCODLSTA,	0xcc },
	{ STV090x_P2_MODCODLSTB,	0xcc },
	{ STV090x_P2_MODCODLSTC,	0xcc },
	{ STV090x_P2_MODCODLSTD,	0xcc },
	{ STV090x_P2_MODCODLSTE,	0xcc },
	{ STV090x_P2_MODCODLSTF,	0xcf },
	{ STV090x_P1_DISTXCTL,		0x22 },
	{ STV090x_P1_F22TX,		0xc0 },
	{ STV090x_P1_F22RX,		0xc0 },
	{ STV090x_P1_DISRXCTL,		0x00 },
	{ STV090x_P1_DMDCFGMD,		0xf9 },
	{ STV090x_P1_DEMOD,		0x08 },
	{ STV090x_P1_DMDCFG3,		0xc4 },
	{ STV090x_P1_DMDTOM,		0x20 },
	{ STV090x_P1_CARFREQ,		0xed },
	{ STV090x_P1_LDT,		0xd0 },
	{ STV090x_P1_LDT2,		0xb8 },
	{ STV090x_P1_TMGCFG,		0xd2 },
	{ STV090x_P1_TMGTHRISE,		0x20 },
	{ STV090x_P1_TMGTHFALL,		0x00 },
	{ STV090x_P1_SFRUPRATIO,	0xf0 },
	{ STV090x_P1_SFRLOWRATIO,	0x70 },
	{ STV090x_P1_TSCFGL,		0x20 },
	{ STV090x_P1_FECSPY,		0x88 },
	{ STV090x_P1_FSPYDATA,		0x3a },
	{ STV090x_P1_FBERCPT4,		0x00 },
	{ STV090x_P1_FSPYBER,		0x10 },
	{ STV090x_P1_ERRCTRL1,		0x35 },
	{ STV090x_P1_ERRCTRL2,		0xc1 },
	{ STV090x_P1_CFRICFG,		0xf8 },
	{ STV090x_P1_NOSCFG,		0x1c },
	{ STV090x_P1_CORRELMANT,	0x70 },
	{ STV090x_P1_CORRELABS,		0x88 },
	{ STV090x_P1_AGC2O,		0x5b },
	{ STV090x_P1_AGC2REF,		0x38 },
	{ STV090x_P1_CARCFG,		0xe4 },
	{ STV090x_P1_ACLC,		0x1A },
	{ STV090x_P1_BCLC,		0x09 },
	{ STV090x_P1_CARHDR,		0x08 },
	{ STV090x_P1_KREFTMG,		0xc1 },
	{ STV090x_P1_SFRSTEP,		0x58 },
	{ STV090x_P1_TMGCFG2,		0x01 },
	{ STV090x_P1_CAR2CFG,		0x26 },
	{ STV090x_P1_BCLC2S2Q,		0x86 },
	{ STV090x_P1_BCLC2S28,		0x86 },
	{ STV090x_P1_SMAPCOEF7,		0x77 },
	{ STV090x_P1_SMAPCOEF6,		0x85 },
	{ STV090x_P1_SMAPCOEF5,		0x77 },
	{ STV090x_P1_DMDCFG2,		0x3b },
	{ STV090x_P1_MODCODLST0,	0xff },
	{ STV090x_P1_MODCODLST1,	0xff },
	{ STV090x_P1_MODCODLST2,	0xff },
	{ STV090x_P1_MODCODLST3,	0xff },
	{ STV090x_P1_MODCODLST4,	0xff },
	{ STV090x_P1_MODCODLST5,	0xff },
	{ STV090x_P1_MODCODLST6,	0xff },
	{ STV090x_P1_MODCODLST7,	0xcc },
	{ STV090x_P1_MODCODLST8,	0xcc },
	{ STV090x_P1_MODCODLST9,	0xcc },
	{ STV090x_P1_MODCODLSTA,	0xcc },
	{ STV090x_P1_MODCODLSTB,	0xcc },
	{ STV090x_P1_MODCODLSTC,	0xcc },
	{ STV090x_P1_MODCODLSTD,	0xcc },
	{ STV090x_P1_MODCODLSTE,	0xcc },
	{ STV090x_P1_MODCODLSTF,	0xcf },
	{ STV090x_GENCFG,		0x1d },
	{ STV090x_NBITER_NF4,		0x37 },
	{ STV090x_NBITER_NF5,		0x29 },
	{ STV090x_NBITER_NF6,		0x37 },
	{ STV090x_NBITER_NF7,		0x33 },
	{ STV090x_NBITER_NF8,		0x31 },
	{ STV090x_NBITER_NF9,		0x2f },
	{ STV090x_NBITER_NF10,		0x39 },
	{ STV090x_NBITER_NF11,		0x3a },
	{ STV090x_NBITER_NF12,		0x29 },
	{ STV090x_NBITER_NF13,		0x37 },
	{ STV090x_NBITER_NF14,		0x33 },
	{ STV090x_NBITER_NF15,		0x2f },
	{ STV090x_NBITER_NF16,		0x39 },
	{ STV090x_NBITER_NF17,		0x3a },
	{ STV090x_NBITERNOERR,		0x04 },
	{ STV090x_GAINLLR_NF4,		0x0C },
	{ STV090x_GAINLLR_NF5,		0x0F },
	{ STV090x_GAINLLR_NF6,		0x11 },
	{ STV090x_GAINLLR_NF7,		0x14 },
	{ STV090x_GAINLLR_NF8,		0x17 },
	{ STV090x_GAINLLR_NF9,		0x19 },
	{ STV090x_GAINLLR_NF10,		0x20 },
	{ STV090x_GAINLLR_NF11,		0x21 },
	{ STV090x_GAINLLR_NF12,		0x0D },
	{ STV090x_GAINLLR_NF13,		0x0F },
	{ STV090x_GAINLLR_NF14,		0x13 },
	{ STV090x_GAINLLR_NF15,		0x1A },
	{ STV090x_GAINLLR_NF16,		0x1F },
	{ STV090x_GAINLLR_NF17,		0x21 },
	{ STV090x_RCCFGH,		0x20 },
	{ STV090x_P1_FECM,		0x01 }, /* disable DSS modes */
	{ STV090x_P2_FECM,		0x01 }, /* disable DSS modes */
	{ STV090x_P1_PRVIT,		0x2F }, /* disable PR 6/7 */
	{ STV090x_P2_PRVIT,		0x2F }, /* disable PR 6/7 */
};

static struct stv090x_reg stv0903_initval[] = {
	{ STV090x_OUTCFG,		0x00 },
	{ STV090x_AGCRF1CFG,		0x11 },
	{ STV090x_STOPCLK1,		0x48 },
	{ STV090x_STOPCLK2,		0x14 },
	{ STV090x_TSTTNR1,		0x27 },
	{ STV090x_TSTTNR2,		0x21 },
	{ STV090x_P1_DISTXCTL,		0x22 },
	{ STV090x_P1_F22TX,		0xc0 },
	{ STV090x_P1_F22RX,		0xc0 },
	{ STV090x_P1_DISRXCTL,		0x00 },
	{ STV090x_P1_DMDCFGMD,		0xF9 },
	{ STV090x_P1_DEMOD,		0x08 },
	{ STV090x_P1_DMDCFG3,		0xc4 },
	{ STV090x_P1_CARFREQ,		0xed },
	{ STV090x_P1_TNRCFG2,		0x82 },
	{ STV090x_P1_LDT,		0xd0 },
	{ STV090x_P1_LDT2,		0xb8 },
	{ STV090x_P1_TMGCFG,		0xd2 },
	{ STV090x_P1_TMGTHRISE,		0x20 },
	{ STV090x_P1_TMGTHFALL,		0x00 },
	{ STV090x_P1_SFRUPRATIO,	0xf0 },
	{ STV090x_P1_SFRLOWRATIO,	0x70 },
	{ STV090x_P1_TSCFGL,		0x20 },
	{ STV090x_P1_FECSPY,		0x88 },
	{ STV090x_P1_FSPYDATA,		0x3a },
	{ STV090x_P1_FBERCPT4,		0x00 },
	{ STV090x_P1_FSPYBER,		0x10 },
	{ STV090x_P1_ERRCTRL1,		0x35 },
	{ STV090x_P1_ERRCTRL2,		0xc1 },
	{ STV090x_P1_CFRICFG,		0xf8 },
	{ STV090x_P1_NOSCFG,		0x1c },
	{ STV090x_P1_DMDTOM,		0x20 },
	{ STV090x_P1_CORRELMANT,	0x70 },
	{ STV090x_P1_CORRELABS,		0x88 },
	{ STV090x_P1_AGC2O,		0x5b },
	{ STV090x_P1_AGC2REF,		0x38 },
	{ STV090x_P1_CARCFG,		0xe4 },
	{ STV090x_P1_ACLC,		0x1A },
	{ STV090x_P1_BCLC,		0x09 },
	{ STV090x_P1_CARHDR,		0x08 },
	{ STV090x_P1_KREFTMG,		0xc1 },
	{ STV090x_P1_SFRSTEP,		0x58 },
	{ STV090x_P1_TMGCFG2,		0x01 },
	{ STV090x_P1_CAR2CFG,		0x26 },
	{ STV090x_P1_BCLC2S2Q,		0x86 },
	{ STV090x_P1_BCLC2S28,		0x86 },
	{ STV090x_P1_SMAPCOEF7,		0x77 },
	{ STV090x_P1_SMAPCOEF6,		0x85 },
	{ STV090x_P1_SMAPCOEF5,		0x77 },
	{ STV090x_P1_DMDCFG2,		0x3b },
	{ STV090x_P1_MODCODLST0,	0xff },
	{ STV090x_P1_MODCODLST1,	0xff },
	{ STV090x_P1_MODCODLST2,	0xff },
	{ STV090x_P1_MODCODLST3,	0xff },
	{ STV090x_P1_MODCODLST4,	0xff },
	{ STV090x_P1_MODCODLST5,	0xff },
	{ STV090x_P1_MODCODLST6,	0xff },
	{ STV090x_P1_MODCODLST7,	0xcc },
	{ STV090x_P1_MODCODLST8,	0xcc },
	{ STV090x_P1_MODCODLST9,	0xcc },
	{ STV090x_P1_MODCODLSTA,	0xcc },
	{ STV090x_P1_MODCODLSTB,	0xcc },
	{ STV090x_P1_MODCODLSTC,	0xcc },
	{ STV090x_P1_MODCODLSTD,	0xcc },
	{ STV090x_P1_MODCODLSTE,	0xcc },
	{ STV090x_P1_MODCODLSTF,	0xcf },
	{ STV090x_GENCFG,		0x1c },
	{ STV090x_NBITER_NF4,		0x37 },
	{ STV090x_NBITER_NF5,		0x29 },
	{ STV090x_NBITER_NF6,		0x37 },
	{ STV090x_NBITER_NF7,		0x33 },
	{ STV090x_NBITER_NF8,		0x31 },
	{ STV090x_NBITER_NF9,		0x2f },
	{ STV090x_NBITER_NF10,		0x39 },
	{ STV090x_NBITER_NF11,		0x3a },
	{ STV090x_NBITER_NF12,		0x29 },
	{ STV090x_NBITER_NF13,		0x37 },
	{ STV090x_NBITER_NF14,		0x33 },
	{ STV090x_NBITER_NF15,		0x2f },
	{ STV090x_NBITER_NF16,		0x39 },
	{ STV090x_NBITER_NF17,		0x3a },
	{ STV090x_NBITERNOERR,		0x04 },
	{ STV090x_GAINLLR_NF4,		0x0C },
	{ STV090x_GAINLLR_NF5,		0x0F },
	{ STV090x_GAINLLR_NF6,		0x11 },
	{ STV090x_GAINLLR_NF7,		0x14 },
	{ STV090x_GAINLLR_NF8,		0x17 },
	{ STV090x_GAINLLR_NF9,		0x19 },
	{ STV090x_GAINLLR_NF10,		0x20 },
	{ STV090x_GAINLLR_NF11,		0x21 },
	{ STV090x_GAINLLR_NF12,		0x0D },
	{ STV090x_GAINLLR_NF13,		0x0F },
	{ STV090x_GAINLLR_NF14,		0x13 },
	{ STV090x_GAINLLR_NF15,		0x1A },
	{ STV090x_GAINLLR_NF16,		0x1F },
	{ STV090x_GAINLLR_NF17,		0x21 },
	{ STV090x_RCCFGH,		0x20 },
	{ STV090x_P1_FECM,		0x01 }, /*disable the DSS mode */
	{ STV090x_P1_PRVIT,		0x2f }  /*disable puncture rate 6/7*/
};

static struct stv090x_reg stv0900_cut20_val[] = {

	{ STV090x_P2_DMDCFG3,		0xe8 },
	{ STV090x_P2_DMDCFG4,		0x10 },
	{ STV090x_P2_CARFREQ,		0x38 },
	{ STV090x_P2_CARHDR,		0x20 },
	{ STV090x_P2_KREFTMG,		0x5a },
	{ STV090x_P2_SMAPCOEF7,		0x06 },
	{ STV090x_P2_SMAPCOEF6,		0x00 },
	{ STV090x_P2_SMAPCOEF5,		0x04 },
	{ STV090x_P2_NOSCFG,		0x0c },
	{ STV090x_P1_DMDCFG3,		0xe8 },
	{ STV090x_P1_DMDCFG4,		0x10 },
	{ STV090x_P1_CARFREQ,		0x38 },
	{ STV090x_P1_CARHDR,		0x20 },
	{ STV090x_P1_KREFTMG,		0x5a },
	{ STV090x_P1_SMAPCOEF7,		0x06 },
	{ STV090x_P1_SMAPCOEF6,		0x00 },
	{ STV090x_P1_SMAPCOEF5,		0x04 },
	{ STV090x_P1_NOSCFG,		0x0c },
	{ STV090x_GAINLLR_NF4,		0x21 },
	{ STV090x_GAINLLR_NF5,		0x21 },
	{ STV090x_GAINLLR_NF6,		0x20 },
	{ STV090x_GAINLLR_NF7,		0x1F },
	{ STV090x_GAINLLR_NF8,		0x1E },
	{ STV090x_GAINLLR_NF9,		0x1E },
	{ STV090x_GAINLLR_NF10,		0x1D },
	{ STV090x_GAINLLR_NF11,		0x1B },
	{ STV090x_GAINLLR_NF12,		0x20 },
	{ STV090x_GAINLLR_NF13,		0x20 },
	{ STV090x_GAINLLR_NF14,		0x20 },
	{ STV090x_GAINLLR_NF15,		0x20 },
	{ STV090x_GAINLLR_NF16,		0x20 },
	{ STV090x_GAINLLR_NF17,		0x21 },
};

static struct stv090x_reg stv0903_cut20_val[] = {
	{ STV090x_P1_DMDCFG3,		0xe8 },
	{ STV090x_P1_DMDCFG4,		0x10 },
	{ STV090x_P1_CARFREQ,		0x38 },
	{ STV090x_P1_CARHDR,		0x20 },
	{ STV090x_P1_KREFTMG,		0x5a },
	{ STV090x_P1_SMAPCOEF7,		0x06 },
	{ STV090x_P1_SMAPCOEF6,		0x00 },
	{ STV090x_P1_SMAPCOEF5,		0x04 },
	{ STV090x_P1_NOSCFG,		0x0c },
	{ STV090x_GAINLLR_NF4,		0x21 },
	{ STV090x_GAINLLR_NF5,		0x21 },
	{ STV090x_GAINLLR_NF6,		0x20 },
	{ STV090x_GAINLLR_NF7,		0x1F },
	{ STV090x_GAINLLR_NF8,		0x1E },
	{ STV090x_GAINLLR_NF9,		0x1E },
	{ STV090x_GAINLLR_NF10,		0x1D },
	{ STV090x_GAINLLR_NF11,		0x1B },
	{ STV090x_GAINLLR_NF12,		0x20 },
	{ STV090x_GAINLLR_NF13,		0x20 },
	{ STV090x_GAINLLR_NF14,		0x20 },
	{ STV090x_GAINLLR_NF15,		0x20 },
	{ STV090x_GAINLLR_NF16,		0x20 },
	{ STV090x_GAINLLR_NF17,		0x21 }
};

/* Cut 2.0 Long Frame Tracking CR loop */
static struct stv090x_long_frame_crloop stv090x_s2_crl_cut20[] = {
	/* MODCOD  2MPon 2MPoff 5MPon 5MPoff 10MPon 10MPoff 20MPon 20MPoff 30MPon 30MPoff */
	{ STV090x_QPSK_12,  0x1f, 0x3f, 0x1e, 0x3f, 0x3d, 0x1f, 0x3d, 0x3e, 0x3d, 0x1e },
	{ STV090x_QPSK_35,  0x2f, 0x3f, 0x2e, 0x2f, 0x3d, 0x0f, 0x0e, 0x2e, 0x3d, 0x0e },
	{ STV090x_QPSK_23,  0x2f, 0x3f, 0x2e, 0x2f, 0x0e, 0x0f, 0x0e, 0x1e, 0x3d, 0x3d },
	{ STV090x_QPSK_34,  0x3f, 0x3f, 0x3e, 0x1f, 0x0e, 0x3e, 0x0e, 0x1e, 0x3d, 0x3d },
	{ STV090x_QPSK_45,  0x3f, 0x3f, 0x3e, 0x1f, 0x0e, 0x3e, 0x0e, 0x1e, 0x3d, 0x3d },
	{ STV090x_QPSK_56,  0x3f, 0x3f, 0x3e, 0x1f, 0x0e, 0x3e, 0x0e, 0x1e, 0x3d, 0x3d },
	{ STV090x_QPSK_89,  0x3f, 0x3f, 0x3e, 0x1f, 0x1e, 0x3e, 0x0e, 0x1e, 0x3d, 0x3d },
	{ STV090x_QPSK_910, 0x3f, 0x3f, 0x3e, 0x1f, 0x1e, 0x3e, 0x0e, 0x1e, 0x3d, 0x3d },
	{ STV090x_8PSK_35,  0x3c, 0x3e, 0x1c, 0x2e, 0x0c, 0x1e, 0x2b, 0x2d, 0x1b, 0x1d },
	{ STV090x_8PSK_23,  0x1d, 0x3e, 0x3c, 0x2e, 0x2c, 0x1e, 0x0c, 0x2d, 0x2b, 0x1d },
	{ STV090x_8PSK_34,  0x0e, 0x3e, 0x3d, 0x2e, 0x0d, 0x1e, 0x2c, 0x2d, 0x0c, 0x1d },
	{ STV090x_8PSK_56,  0x2e, 0x3e, 0x1e, 0x2e, 0x2d, 0x1e, 0x3c, 0x2d, 0x2c, 0x1d },
	{ STV090x_8PSK_89,  0x3e, 0x3e, 0x1e, 0x2e, 0x3d, 0x1e, 0x0d, 0x2d, 0x3c, 0x1d },
	{ STV090x_8PSK_910, 0x3e, 0x3e, 0x1e, 0x2e, 0x3d, 0x1e, 0x1d, 0x2d, 0x0d, 0x1d }
};

/* Cut 3.0 Long Frame Tracking CR loop */
static	struct stv090x_long_frame_crloop stv090x_s2_crl_cut30[] = {
	/* MODCOD  2MPon 2MPoff 5MPon 5MPoff 10MPon 10MPoff 20MPon 20MPoff 30MPon 30MPoff */
	{ STV090x_QPSK_12,  0x3c, 0x2c, 0x0c, 0x2c, 0x1b, 0x2c, 0x1b, 0x1c, 0x0b, 0x3b },
	{ STV090x_QPSK_35,  0x0d, 0x0d, 0x0c, 0x0d, 0x1b, 0x3c, 0x1b, 0x1c, 0x0b, 0x3b },
	{ STV090x_QPSK_23,  0x1d, 0x0d, 0x0c, 0x1d, 0x2b, 0x3c, 0x1b, 0x1c, 0x0b, 0x3b },
	{ STV090x_QPSK_34,  0x1d, 0x1d, 0x0c, 0x1d, 0x2b, 0x3c, 0x1b, 0x1c, 0x0b, 0x3b },
	{ STV090x_QPSK_45,  0x2d, 0x1d, 0x1c, 0x1d, 0x2b, 0x3c, 0x2b, 0x0c, 0x1b, 0x3b },
	{ STV090x_QPSK_56,  0x2d, 0x1d, 0x1c, 0x1d, 0x2b, 0x3c, 0x2b, 0x0c, 0x1b, 0x3b },
	{ STV090x_QPSK_89,  0x3d, 0x2d, 0x1c, 0x1d, 0x3b, 0x3c, 0x2b, 0x0c, 0x1b, 0x3b },
	{ STV090x_QPSK_910, 0x3d, 0x2d, 0x1c, 0x1d, 0x3b, 0x3c, 0x2b, 0x0c, 0x1b, 0x3b },
	{ STV090x_8PSK_35,  0x39, 0x29, 0x39, 0x19, 0x19, 0x19, 0x19, 0x19, 0x09, 0x19 },
	{ STV090x_8PSK_23,  0x2a, 0x39, 0x1a, 0x0a, 0x39, 0x0a, 0x29, 0x39, 0x29, 0x0a },
	{ STV090x_8PSK_34,  0x2b, 0x3a, 0x1b, 0x1b, 0x3a, 0x1b, 0x1a, 0x0b, 0x1a, 0x3a },
	{ STV090x_8PSK_56,  0x0c, 0x1b, 0x3b, 0x3b, 0x1b, 0x3b, 0x3a, 0x3b, 0x3a, 0x1b },
	{ STV090x_8PSK_89,  0x0d, 0x3c, 0x2c, 0x2c, 0x2b, 0x0c, 0x0b, 0x3b, 0x0b, 0x1b },
	{ STV090x_8PSK_910, 0x0d, 0x0d, 0x2c, 0x3c, 0x3b, 0x1c, 0x0b, 0x3b, 0x0b, 0x1b }
};

/* Cut 2.0 Long Frame Tracking CR Loop */
static struct stv090x_long_frame_crloop stv090x_s2_apsk_crl_cut20[] = {
	/* MODCOD  2MPon 2MPoff 5MPon 5MPoff 10MPon 10MPoff 20MPon 20MPoff 30MPon 30MPoff */
	{ STV090x_16APSK_23,  0x0c, 0x0c, 0x0c, 0x0c, 0x1d, 0x0c, 0x3c, 0x0c, 0x2c, 0x0c },
	{ STV090x_16APSK_34,  0x0c, 0x0c, 0x0c, 0x0c, 0x0e, 0x0c, 0x2d, 0x0c, 0x1d, 0x0c },
	{ STV090x_16APSK_45,  0x0c, 0x0c, 0x0c, 0x0c, 0x1e, 0x0c, 0x3d, 0x0c, 0x2d, 0x0c },
	{ STV090x_16APSK_56,  0x0c, 0x0c, 0x0c, 0x0c, 0x1e, 0x0c, 0x3d, 0x0c, 0x2d, 0x0c },
	{ STV090x_16APSK_89,  0x0c, 0x0c, 0x0c, 0x0c, 0x2e, 0x0c, 0x0e, 0x0c, 0x3d, 0x0c },
	{ STV090x_16APSK_910, 0x0c, 0x0c, 0x0c, 0x0c, 0x2e, 0x0c, 0x0e, 0x0c, 0x3d, 0x0c },
	{ STV090x_32APSK_34,  0x0c, 0x0c, 0x0c, 0x0c, 0x0c, 0x0c, 0x0c, 0x0c, 0x0c, 0x0c },
	{ STV090x_32APSK_45,  0x0c, 0x0c, 0x0c, 0x0c, 0x0c, 0x0c, 0x0c, 0x0c, 0x0c, 0x0c },
	{ STV090x_32APSK_56,  0x0c, 0x0c, 0x0c, 0x0c, 0x0c, 0x0c, 0x0c, 0x0c, 0x0c, 0x0c },
	{ STV090x_32APSK_89,  0x0c, 0x0c, 0x0c, 0x0c, 0x0c, 0x0c, 0x0c, 0x0c, 0x0c, 0x0c },
	{ STV090x_32APSK_910, 0x0c, 0x0c, 0x0c, 0x0c, 0x0c, 0x0c, 0x0c, 0x0c, 0x0c, 0x0c }
};

/* Cut 3.0 Long Frame Tracking CR Loop */
static struct stv090x_long_frame_crloop	stv090x_s2_apsk_crl_cut30[] = {
	/* MODCOD  2MPon 2MPoff 5MPon 5MPoff 10MPon 10MPoff 20MPon 20MPoff 30MPon 30MPoff */
	{ STV090x_16APSK_23,  0x0a, 0x0a, 0x0a, 0x0a, 0x1a, 0x0a, 0x3a, 0x0a, 0x2a, 0x0a },
	{ STV090x_16APSK_34,  0x0a, 0x0a, 0x0a, 0x0a, 0x0b, 0x0a, 0x3b, 0x0a, 0x1b, 0x0a },
	{ STV090x_16APSK_45,  0x0a, 0x0a, 0x0a, 0x0a, 0x1b, 0x0a, 0x3b, 0x0a, 0x2b, 0x0a },
	{ STV090x_16APSK_56,  0x0a, 0x0a, 0x0a, 0x0a, 0x1b, 0x0a, 0x3b, 0x0a, 0x2b, 0x0a },
	{ STV090x_16APSK_89,  0x0a, 0x0a, 0x0a, 0x0a, 0x2b, 0x0a, 0x0c, 0x0a, 0x3b, 0x0a },
	{ STV090x_16APSK_910, 0x0a, 0x0a, 0x0a, 0x0a, 0x2b, 0x0a, 0x0c, 0x0a, 0x3b, 0x0a },
	{ STV090x_32APSK_34,  0x0a, 0x0a, 0x0a, 0x0a, 0x0a, 0x0a, 0x0a, 0x0a, 0x0a, 0x0a },
	{ STV090x_32APSK_45,  0x0a, 0x0a, 0x0a, 0x0a, 0x0a, 0x0a, 0x0a, 0x0a, 0x0a, 0x0a },
	{ STV090x_32APSK_56,  0x0a, 0x0a, 0x0a, 0x0a, 0x0a, 0x0a, 0x0a, 0x0a, 0x0a, 0x0a },
	{ STV090x_32APSK_89,  0x0a, 0x0a, 0x0a, 0x0a, 0x0a, 0x0a, 0x0a, 0x0a, 0x0a, 0x0a },
	{ STV090x_32APSK_910, 0x0a, 0x0a, 0x0a, 0x0a, 0x0a, 0x0a, 0x0a, 0x0a, 0x0a, 0x0a }
};

static struct stv090x_long_frame_crloop stv090x_s2_lowqpsk_crl_cut20[] = {
	/* MODCOD  2MPon 2MPoff 5MPon 5MPoff 10MPon 10MPoff 20MPon 20MPoff 30MPon 30MPoff */
	{ STV090x_QPSK_14,  0x0f, 0x3f, 0x0e, 0x3f, 0x2d, 0x2f, 0x2d, 0x1f, 0x3d, 0x3e },
	{ STV090x_QPSK_13,  0x0f, 0x3f, 0x0e, 0x3f, 0x2d, 0x2f, 0x3d, 0x0f, 0x3d, 0x2e },
	{ STV090x_QPSK_25,  0x1f, 0x3f, 0x1e, 0x3f, 0x3d, 0x1f, 0x3d, 0x3e, 0x3d, 0x2e }
};

static struct stv090x_long_frame_crloop	stv090x_s2_lowqpsk_crl_cut30[] = {
	/* MODCOD  2MPon 2MPoff 5MPon 5MPoff 10MPon 10MPoff 20MPon 20MPoff 30MPon 30MPoff */
	{ STV090x_QPSK_14,  0x0c, 0x3c, 0x0b, 0x3c, 0x2a, 0x2c, 0x2a, 0x1c, 0x3a, 0x3b },
	{ STV090x_QPSK_13,  0x0c, 0x3c, 0x0b, 0x3c, 0x2a, 0x2c, 0x3a, 0x0c, 0x3a, 0x2b },
	{ STV090x_QPSK_25,  0x1c, 0x3c, 0x1b, 0x3c, 0x3a, 0x1c, 0x3a, 0x3b, 0x3a, 0x2b }
};

/* Cut 2.0 Short Frame Tracking CR Loop */
static struct stv090x_short_frame_crloop stv090x_s2_short_crl_cut20[] = {
	/* MODCOD	  2M    5M    10M   20M   30M */
	{ STV090x_QPSK,   0x2f, 0x2e, 0x0e, 0x0e, 0x3d },
	{ STV090x_8PSK,   0x3e, 0x0e, 0x2d, 0x0d, 0x3c },
	{ STV090x_16APSK, 0x1e, 0x1e, 0x1e, 0x3d, 0x2d },
	{ STV090x_32APSK, 0x1e, 0x1e, 0x1e, 0x3d, 0x2d }
};

/* Cut 3.0 Short Frame Tracking CR Loop */
static struct stv090x_short_frame_crloop stv090x_s2_short_crl_cut30[] = {
	/* MODCOD  	  2M	5M    10M   20M	  30M */
	{ STV090x_QPSK,   0x2C, 0x2B, 0x0B, 0x0B, 0x3A },
	{ STV090x_8PSK,   0x3B, 0x0B, 0x2A, 0x0A, 0x39 },
	{ STV090x_16APSK, 0x1B, 0x1B, 0x1B, 0x3A, 0x2A },
	{ STV090x_32APSK, 0x1B, 0x1B, 0x1B, 0x3A, 0x2A }
};

static inline s32 comp2(s32 __x, s32 __width)
{
	if (__width == 32)
		return __x;
	else
		return (__x >= (1 << (__width - 1))) ? (__x - (1 << __width)) : __x;
}

static int stv090x_read_reg(struct stv090x_state *state, unsigned int reg)
{
	const struct stv090x_config *config = state->config;
	int ret;

	u8 b0[] = { reg >> 8, reg & 0xff };
	u8 buf;

	struct i2c_msg msg[] = {
		{ .addr	= config->address, .flags	= 0, 		.buf = b0,   .len = 2 },
		{ .addr	= config->address, .flags	= I2C_M_RD,	.buf = &buf, .len = 1 }
	};

	ret = i2c_transfer(state->i2c, msg, 2);
	if (ret != 2) {
		if (ret != -ERESTARTSYS)
			dprintk(FE_ERROR, 1,
				"Read error, Reg=[0x%02x], Status=%d",
				reg, ret);

		return ret < 0 ? ret : -EREMOTEIO;
	}
	if (unlikely(*state->verbose >= FE_DEBUGREG))
		dprintk(FE_ERROR, 1, "Reg=[0x%02x], data=%02x",
			reg, buf);

	return (unsigned int) buf;
}

static int stv090x_write_regs(struct stv090x_state *state, unsigned int reg, u8 *data, u32 count)
{
	const struct stv090x_config *config = state->config;
	int ret;
	u8 buf[2 + count];
	struct i2c_msg i2c_msg = { .addr = config->address, .flags = 0, .buf = buf, .len = 2 + count };

	buf[0] = reg >> 8;
	buf[1] = reg & 0xff;
	memcpy(&buf[2], data, count);

	if (unlikely(*state->verbose >= FE_DEBUGREG)) {
		int i;

		printk(KERN_DEBUG "%s [0x%04x]:", __func__, reg);
		for (i = 0; i < count; i++)
			printk(" %02x", data[i]);
		printk("\n");
	}

	ret = i2c_transfer(state->i2c, &i2c_msg, 1);
	if (ret != 1) {
		if (ret != -ERESTARTSYS)
			dprintk(FE_ERROR, 1, "Reg=[0x%04x], Data=[0x%02x ...], Count=%u, Status=%d",
				reg, data[0], count, ret);
		return ret < 0 ? ret : -EREMOTEIO;
	}

	return 0;
}

static int stv090x_write_reg(struct stv090x_state *state, unsigned int reg, u8 data)
{
	return stv090x_write_regs(state, reg, &data, 1);
}

static int stv090x_i2c_gate_ctrl(struct stv090x_state *state, int enable)
{
	u32 reg;

	/*
	 * NOTE! A lock is used as a FSM to control the state in which
	 * access is serialized between two tuners on the same demod.
	 * This has nothing to do with a lock to protect a critical section
	 * which may in some other cases be confused with protecting I/O
	 * access to the demodulator gate.
	 * In case of any error, the lock is unlocked and exit within the
	 * relevant operations themselves.
	 */
	if (enable) {
		if (state->config->tuner_i2c_lock)
			state->config->tuner_i2c_lock(&state->frontend, 1);
		else
			mutex_lock(&state->internal->tuner_lock);
	}

	reg = STV090x_READ_DEMOD(state, I2CRPT);
	if (enable) {
		dprintk(FE_DEBUG, 1, "Enable Gate");
		STV090x_SETFIELD_Px(reg, I2CT_ON_FIELD, 1);
		if (STV090x_WRITE_DEMOD(state, I2CRPT, reg) < 0)
			goto err;

	} else {
		dprintk(FE_DEBUG, 1, "Disable Gate");
		STV090x_SETFIELD_Px(reg, I2CT_ON_FIELD, 0);
		if ((STV090x_WRITE_DEMOD(state, I2CRPT, reg)) < 0)
			goto err;
	}

	if (!enable) {
		if (state->config->tuner_i2c_lock)
			state->config->tuner_i2c_lock(&state->frontend, 0);
		else
			mutex_unlock(&state->internal->tuner_lock);
	}

	return 0;
err:
	dprintk(FE_ERROR, 1, "I/O error");
	if (state->config->tuner_i2c_lock)
		state->config->tuner_i2c_lock(&state->frontend, 0);
	else
		mutex_unlock(&state->internal->tuner_lock);
	return -1;
}

static void stv090x_get_lock_tmg(struct stv090x_state *state)
{
	switch (state->algo) {
	case STV090x_BLIND_SEARCH:
		dprintk(FE_DEBUG, 1, "Blind Search");
		if (state->srate <= 1500000) {  /*10Msps< SR <=15Msps*/
			state->DemodTimeout = 1500;
			state->FecTimeout = 400;
		} else if (state->srate <= 5000000) {  /*10Msps< SR <=15Msps*/
			state->DemodTimeout = 1000;
			state->FecTimeout = 300;
		} else {  /*SR >20Msps*/
			state->DemodTimeout = 700;
			state->FecTimeout = 100;
		}
		break;

	case STV090x_COLD_SEARCH:
	case STV090x_WARM_SEARCH:
	default:
		dprintk(FE_DEBUG, 1, "Normal Search");
		if (state->srate <= 1000000) {  /*SR <=1Msps*/
			state->DemodTimeout = 4500;
			state->FecTimeout = 1700;
		} else if (state->srate <= 2000000) { /*1Msps < SR <= 2Msps */
			state->DemodTimeout = 2500;
			state->FecTimeout = 1100;
		} else if (state->srate <= 5000000) { /*2Msps < SR <= 5Msps */
			state->DemodTimeout = 1000;
			state->FecTimeout = 550;
		} else if (state->srate <= 10000000) { /*5Msps < SR <= 10Msps */
			state->DemodTimeout = 700;
			state->FecTimeout = 250;
		} else if (state->srate <= 20000000) { /*10Msps < SR <= 20Msps */
			state->DemodTimeout = 400;
			state->FecTimeout = 130;
		} else {   /*SR >20Msps*/
			state->DemodTimeout = 300;
			state->FecTimeout = 100;
		}
		break;
	}

	if (state->algo == STV090x_WARM_SEARCH)
		state->DemodTimeout /= 2;
}

static int stv090x_set_srate(struct stv090x_state *state, u32 srate)
{
	u32 sym;

	if (srate > 60000000) {
		sym  = (srate << 4); /* SR * 2^16 / master_clk */
		sym /= (state->internal->mclk >> 12);
	} else if (srate > 6000000) {
		sym  = (srate << 6);
		sym /= (state->internal->mclk >> 10);
	} else {
		sym  = (srate << 9);
		sym /= (state->internal->mclk >> 7);
	}

	if (STV090x_WRITE_DEMOD(state, SFRINIT1, (sym >> 8) & 0x7f) < 0) /* MSB */
		goto err;
	if (STV090x_WRITE_DEMOD(state, SFRINIT0, (sym & 0xff)) < 0) /* LSB */
		goto err;

	return 0;
err:
	dprintk(FE_ERROR, 1, "I/O error");
	return -1;
}

static int stv090x_set_max_srate(struct stv090x_state *state, u32 clk, u32 srate)
{
	u32 sym;

	srate = 105 * (srate / 100);
	if (srate > 60000000) {
		sym  = (srate << 4); /* SR * 2^16 / master_clk */
		sym /= (state->internal->mclk >> 12);
	} else if (srate > 6000000) {
		sym  = (srate << 6);
		sym /= (state->internal->mclk >> 10);
	} else {
		sym  = (srate << 9);
		sym /= (state->internal->mclk >> 7);
	}

	if (sym < 0x7fff) {
		if (STV090x_WRITE_DEMOD(state, SFRUP1, (sym >> 8) & 0x7f) < 0) /* MSB */
			goto err;
		if (STV090x_WRITE_DEMOD(state, SFRUP0, sym & 0xff) < 0) /* LSB */
			goto err;
	} else {
		if (STV090x_WRITE_DEMOD(state, SFRUP1, 0x7f) < 0) /* MSB */
			goto err;
		if (STV090x_WRITE_DEMOD(state, SFRUP0, 0xff) < 0) /* LSB */
			goto err;
	}

	return 0;
err:
	dprintk(FE_ERROR, 1, "I/O error");
	return -1;
}

static int stv090x_set_min_srate(struct stv090x_state *state, u32 clk, u32 srate)
{
	u32 sym;

	srate = 95 * (srate / 100);
	if (srate > 60000000) {
		sym  = (srate << 4); /* SR * 2^16 / master_clk */
		sym /= (state->internal->mclk >> 12);
	} else if (srate > 6000000) {
		sym  = (srate << 6);
		sym /= (state->internal->mclk >> 10);
	} else {
		sym  = (srate << 9);
		sym /= (state->internal->mclk >> 7);
	}

	if (STV090x_WRITE_DEMOD(state, SFRLOW1, ((sym >> 8) & 0x7f)) < 0) /* MSB */
		goto err;
	if (STV090x_WRITE_DEMOD(state, SFRLOW0, (sym & 0xff)) < 0) /* LSB */
		goto err;
	return 0;
err:
	dprintk(FE_ERROR, 1, "I/O error");
	return -1;
}

static u32 stv090x_car_width(u32 srate, enum stv090x_rolloff rolloff)
{
	u32 ro;

	switch (rolloff) {
	case STV090x_RO_20:
		ro = 20;
		break;
	case STV090x_RO_25:
		ro = 25;
		break;
	case STV090x_RO_35:
	default:
		ro = 35;
		break;
	}

	return srate + (srate * ro) / 100;
}

static int stv090x_set_vit_thacq(struct stv090x_state *state)
{
	if (STV090x_WRITE_DEMOD(state, VTH12, 0x96) < 0)
		goto err;
	if (STV090x_WRITE_DEMOD(state, VTH23, 0x64) < 0)
		goto err;
	if (STV090x_WRITE_DEMOD(state, VTH34, 0x36) < 0)
		goto err;
	if (STV090x_WRITE_DEMOD(state, VTH56, 0x23) < 0)
		goto err;
	if (STV090x_WRITE_DEMOD(state, VTH67, 0x1e) < 0)
		goto err;
	if (STV090x_WRITE_DEMOD(state, VTH78, 0x19) < 0)
		goto err;
	return 0;
err:
	dprintk(FE_ERROR, 1, "I/O error");
	return -1;
}

static int stv090x_set_vit_thtracq(struct stv090x_state *state)
{
	if (STV090x_WRITE_DEMOD(state, VTH12, 0xd0) < 0)
		goto err;
	if (STV090x_WRITE_DEMOD(state, VTH23, 0x7d) < 0)
		goto err;
	if (STV090x_WRITE_DEMOD(state, VTH34, 0x53) < 0)
		goto err;
	if (STV090x_WRITE_DEMOD(state, VTH56, 0x2f) < 0)
		goto err;
	if (STV090x_WRITE_DEMOD(state, VTH67, 0x24) < 0)
		goto err;
	if (STV090x_WRITE_DEMOD(state, VTH78, 0x1f) < 0)
		goto err;
	return 0;
err:
	dprintk(FE_ERROR, 1, "I/O error");
	return -1;
}

static int stv090x_set_viterbi(struct stv090x_state *state)
{
	switch (state->search_mode) {
	case STV090x_SEARCH_AUTO:
		if (STV090x_WRITE_DEMOD(state, FECM, 0x10) < 0) /* DVB-S and DVB-S2 */
			goto err;
		if (STV090x_WRITE_DEMOD(state, PRVIT, 0x3f) < 0) /* all puncture rate */
			goto err;
		break;
	case STV090x_SEARCH_DVBS1:
		if (STV090x_WRITE_DEMOD(state, FECM, 0x00) < 0) /* disable DSS */
			goto err;
		switch (state->fec) {
		case STV090x_PR12:
			if (STV090x_WRITE_DEMOD(state, PRVIT, 0x01) < 0)
				goto err;
			break;

		case STV090x_PR23:
			if (STV090x_WRITE_DEMOD(state, PRVIT, 0x02) < 0)
				goto err;
			break;

		case STV090x_PR34:
			if (STV090x_WRITE_DEMOD(state, PRVIT, 0x04) < 0)
				goto err;
			break;

		case STV090x_PR56:
			if (STV090x_WRITE_DEMOD(state, PRVIT, 0x08) < 0)
				goto err;
			break;

		case STV090x_PR78:
			if (STV090x_WRITE_DEMOD(state, PRVIT, 0x20) < 0)
				goto err;
			break;

		default:
			if (STV090x_WRITE_DEMOD(state, PRVIT, 0x2f) < 0) /* all */
				goto err;
			break;
		}
		break;
	case STV090x_SEARCH_DSS:
		if (STV090x_WRITE_DEMOD(state, FECM, 0x80) < 0)
			goto err;
		switch (state->fec) {
		case STV090x_PR12:
			if (STV090x_WRITE_DEMOD(state, PRVIT, 0x01) < 0)
				goto err;
			break;

		case STV090x_PR23:
			if (STV090x_WRITE_DEMOD(state, PRVIT, 0x02) < 0)
				goto err;
			break;

		case STV090x_PR67:
			if (STV090x_WRITE_DEMOD(state, PRVIT, 0x10) < 0)
				goto err;
			break;

		default:
			if (STV090x_WRITE_DEMOD(state, PRVIT, 0x13) < 0) /* 1/2, 2/3, 6/7 */
				goto err;
			break;
		}
		break;
	default:
		break;
	}
	return 0;
err:
	dprintk(FE_ERROR, 1, "I/O error");
	return -1;
}

static int stv090x_stop_modcod(struct stv090x_state *state)
{
	if (STV090x_WRITE_DEMOD(state, MODCODLST0, 0xff) < 0)
		goto err;
	if (STV090x_WRITE_DEMOD(state, MODCODLST1, 0xff) < 0)
		goto err;
	if (STV090x_WRITE_DEMOD(state, MODCODLST2, 0xff) < 0)
		goto err;
	if (STV090x_WRITE_DEMOD(state, MODCODLST3, 0xff) < 0)
		goto err;
	if (STV090x_WRITE_DEMOD(state, MODCODLST4, 0xff) < 0)
		goto err;
	if (STV090x_WRITE_DEMOD(state, MODCODLST5, 0xff) < 0)
		goto err;
	if (STV090x_WRITE_DEMOD(state, MODCODLST6, 0xff) < 0)
		goto err;
	if (STV090x_WRITE_DEMOD(state, MODCODLST7, 0xff) < 0)
		goto err;
	if (STV090x_WRITE_DEMOD(state, MODCODLST8, 0xff) < 0)
		goto err;
	if (STV090x_WRITE_DEMOD(state, MODCODLST9, 0xff) < 0)
		goto err;
	if (STV090x_WRITE_DEMOD(state, MODCODLSTA, 0xff) < 0)
		goto err;
	if (STV090x_WRITE_DEMOD(state, MODCODLSTB, 0xff) < 0)
		goto err;
	if (STV090x_WRITE_DEMOD(state, MODCODLSTC, 0xff) < 0)
		goto err;
	if (STV090x_WRITE_DEMOD(state, MODCODLSTD, 0xff) < 0)
		goto err;
	if (STV090x_WRITE_DEMOD(state, MODCODLSTE, 0xff) < 0)
		goto err;
	if (STV090x_WRITE_DEMOD(state, MODCODLSTF, 0xff) < 0)
		goto err;
	return 0;
err:
	dprintk(FE_ERROR, 1, "I/O error");
	return -1;
}

static int stv090x_activate_modcod(struct stv090x_state *state)
{
	if (STV090x_WRITE_DEMOD(state, MODCODLST0, 0xff) < 0)
		goto err;
	if (STV090x_WRITE_DEMOD(state, MODCODLST1, 0xfc) < 0)
		goto err;
	if (STV090x_WRITE_DEMOD(state, MODCODLST2, 0xcc) < 0)
		goto err;
	if (STV090x_WRITE_DEMOD(state, MODCODLST3, 0xcc) < 0)
		goto err;
	if (STV090x_WRITE_DEMOD(state, MODCODLST4, 0xcc) < 0)
		goto err;
	if (STV090x_WRITE_DEMOD(state, MODCODLST5, 0xcc) < 0)
		goto err;
	if (STV090x_WRITE_DEMOD(state, MODCODLST6, 0xcc) < 0)
		goto err;
	if (STV090x_WRITE_DEMOD(state, MODCODLST7, 0xcc) < 0)
		goto err;
	if (STV090x_WRITE_DEMOD(state, MODCODLST8, 0xcc) < 0)
		goto err;
	if (STV090x_WRITE_DEMOD(state, MODCODLST9, 0xcc) < 0)
		goto err;
	if (STV090x_WRITE_DEMOD(state, MODCODLSTA, 0xcc) < 0)
		goto err;
	if (STV090x_WRITE_DEMOD(state, MODCODLSTB, 0xcc) < 0)
		goto err;
	if (STV090x_WRITE_DEMOD(state, MODCODLSTC, 0xcc) < 0)
		goto err;
	if (STV090x_WRITE_DEMOD(state, MODCODLSTD, 0xcc) < 0)
		goto err;
	if (STV090x_WRITE_DEMOD(state, MODCODLSTE, 0xcc) < 0)
		goto err;
	if (STV090x_WRITE_DEMOD(state, MODCODLSTF, 0xcf) < 0)
		goto err;

	return 0;
err:
	dprintk(FE_ERROR, 1, "I/O error");
	return -1;
}

static int stv090x_activate_modcod_single(struct stv090x_state *state)
{

	if (STV090x_WRITE_DEMOD(state, MODCODLST0, 0xff) < 0)
		goto err;
	if (STV090x_WRITE_DEMOD(state, MODCODLST1, 0xf0) < 0)
		goto err;
	if (STV090x_WRITE_DEMOD(state, MODCODLST2, 0x00) < 0)
		goto err;
	if (STV090x_WRITE_DEMOD(state, MODCODLST3, 0x00) < 0)
		goto err;
	if (STV090x_WRITE_DEMOD(state, MODCODLST4, 0x00) < 0)
		goto err;
	if (STV090x_WRITE_DEMOD(state, MODCODLST5, 0x00) < 0)
		goto err;
	if (STV090x_WRITE_DEMOD(state, MODCODLST6, 0x00) < 0)
		goto err;
	if (STV090x_WRITE_DEMOD(state, MODCODLST7, 0x00) < 0)
		goto err;
	if (STV090x_WRITE_DEMOD(state, MODCODLST8, 0x00) < 0)
		goto err;
	if (STV090x_WRITE_DEMOD(state, MODCODLST9, 0x00) < 0)
		goto err;
	if (STV090x_WRITE_DEMOD(state, MODCODLSTA, 0x00) < 0)
		goto err;
	if (STV090x_WRITE_DEMOD(state, MODCODLSTB, 0x00) < 0)
		goto err;
	if (STV090x_WRITE_DEMOD(state, MODCODLSTC, 0x00) < 0)
		goto err;
	if (STV090x_WRITE_DEMOD(state, MODCODLSTD, 0x00) < 0)
		goto err;
	if (STV090x_WRITE_DEMOD(state, MODCODLSTE, 0x00) < 0)
		goto err;
	if (STV090x_WRITE_DEMOD(state, MODCODLSTF, 0x0f) < 0)
		goto err;

	return 0;

err:
	dprintk(FE_ERROR, 1, "I/O error");
	return -1;
}

static int stv090x_vitclk_ctl(struct stv090x_state *state, int enable)
{
	u32 reg;

	switch (state->demod) {
	case STV090x_DEMODULATOR_0:
		mutex_lock(&state->internal->demod_lock);
		reg = stv090x_read_reg(state, STV090x_STOPCLK2);
		STV090x_SETFIELD(reg, STOP_CLKVIT1_FIELD, enable);
		if (stv090x_write_reg(state, STV090x_STOPCLK2, reg) < 0)
			goto err;
		mutex_unlock(&state->internal->demod_lock);
		break;

	case STV090x_DEMODULATOR_1:
		mutex_lock(&state->internal->demod_lock);
		reg = stv090x_read_reg(state, STV090x_STOPCLK2);
		STV090x_SETFIELD(reg, STOP_CLKVIT2_FIELD, enable);
		if (stv090x_write_reg(state, STV090x_STOPCLK2, reg) < 0)
			goto err;
		mutex_unlock(&state->internal->demod_lock);
		break;

	default:
		dprintk(FE_ERROR, 1, "Wrong demodulator!");
		break;
	}
	return 0;
err:
	mutex_unlock(&state->internal->demod_lock);
	dprintk(FE_ERROR, 1, "I/O error");
	return -1;
}

static int stv090x_dvbs_track_crl(struct stv090x_state *state)
{
	if (state->internal->dev_ver >= 0x30) {
		/* Set ACLC BCLC optimised value vs SR */
		if (state->srate >= 15000000) {
			if (STV090x_WRITE_DEMOD(state, ACLC, 0x2b) < 0)
				goto err;
			if (STV090x_WRITE_DEMOD(state, BCLC, 0x1a) < 0)
				goto err;
		} else if ((state->srate >= 7000000) && (15000000 > state->srate)) {
			if (STV090x_WRITE_DEMOD(state, ACLC, 0x0c) < 0)
				goto err;
			if (STV090x_WRITE_DEMOD(state, BCLC, 0x1b) < 0)
				goto err;
		} else if (state->srate < 7000000) {
			if (STV090x_WRITE_DEMOD(state, ACLC, 0x2c) < 0)
				goto err;
			if (STV090x_WRITE_DEMOD(state, BCLC, 0x1c) < 0)
				goto err;
		}

	} else {
		/* Cut 2.0 */
		if (STV090x_WRITE_DEMOD(state, ACLC, 0x1a) < 0)
			goto err;
		if (STV090x_WRITE_DEMOD(state, BCLC, 0x09) < 0)
			goto err;
	}
	return 0;
err:
	dprintk(FE_ERROR, 1, "I/O error");
	return -1;
}

static int stv090x_delivery_search(struct stv090x_state *state)
{
	u32 reg;

	switch (state->search_mode) {
	case STV090x_SEARCH_DVBS1:
	case STV090x_SEARCH_DSS:
		reg = STV090x_READ_DEMOD(state, DMDCFGMD);
		STV090x_SETFIELD_Px(reg, DVBS1_ENABLE_FIELD, 1);
		STV090x_SETFIELD_Px(reg, DVBS2_ENABLE_FIELD, 0);
		if (STV090x_WRITE_DEMOD(state, DMDCFGMD, reg) < 0)
			goto err;

		/* Activate Viterbi decoder in legacy search,
		 * do not use FRESVIT1, might impact VITERBI2
		 */
		if (stv090x_vitclk_ctl(state, 0) < 0)
			goto err;

		if (stv090x_dvbs_track_crl(state) < 0)
			goto err;

		if (STV090x_WRITE_DEMOD(state, CAR2CFG, 0x22) < 0) /* disable DVB-S2 */
			goto err;

		if (stv090x_set_vit_thacq(state) < 0)
			goto err;
		if (stv090x_set_viterbi(state) < 0)
			goto err;
		break;

	case STV090x_SEARCH_DVBS2:
		reg = STV090x_READ_DEMOD(state, DMDCFGMD);
		STV090x_SETFIELD_Px(reg, DVBS1_ENABLE_FIELD, 0);
		STV090x_SETFIELD_Px(reg, DVBS2_ENABLE_FIELD, 0);
		if (STV090x_WRITE_DEMOD(state, DMDCFGMD, reg) < 0)
			goto err;
		STV090x_SETFIELD_Px(reg, DVBS1_ENABLE_FIELD, 1);
		STV090x_SETFIELD_Px(reg, DVBS2_ENABLE_FIELD, 1);
		if (STV090x_WRITE_DEMOD(state, DMDCFGMD, reg) < 0)
			goto err;

		if (stv090x_vitclk_ctl(state, 1) < 0)
			goto err;

		if (STV090x_WRITE_DEMOD(state, ACLC, 0x1a) < 0) /* stop DVB-S CR loop */
			goto err;
		if (STV090x_WRITE_DEMOD(state, BCLC, 0x09) < 0)
			goto err;

		if (state->internal->dev_ver <= 0x20) {
			/* enable S2 carrier loop */
			if (STV090x_WRITE_DEMOD(state, CAR2CFG, 0x26) < 0)
				goto err;
		} else {
			/* > Cut 3: Stop carrier 3 */
			if (STV090x_WRITE_DEMOD(state, CAR2CFG, 0x66) < 0)
				goto err;
		}

		if (state->demod_mode != STV090x_SINGLE) {
			/* Cut 2: enable link during search */
			if (stv090x_activate_modcod(state) < 0)
				goto err;
		} else {
			/* Single demodulator
			 * Authorize SHORT and LONG frames,
			 * QPSK, 8PSK, 16APSK and 32APSK
			 */
			if (stv090x_activate_modcod_single(state) < 0)
				goto err;
		}

		if (stv090x_set_vit_thtracq(state) < 0)
			goto err;
		break;

	case STV090x_SEARCH_AUTO:
	default:
		/* enable DVB-S2 and DVB-S2 in Auto MODE */
		reg = STV090x_READ_DEMOD(state, DMDCFGMD);
		STV090x_SETFIELD_Px(reg, DVBS1_ENABLE_FIELD, 0);
		STV090x_SETFIELD_Px(reg, DVBS2_ENABLE_FIELD, 0);
		if (STV090x_WRITE_DEMOD(state, DMDCFGMD, reg) < 0)
			goto err;
		STV090x_SETFIELD_Px(reg, DVBS1_ENABLE_FIELD, 1);
		STV090x_SETFIELD_Px(reg, DVBS2_ENABLE_FIELD, 1);
		if (STV090x_WRITE_DEMOD(state, DMDCFGMD, reg) < 0)
			goto err;

		if (stv090x_vitclk_ctl(state, 0) < 0)
			goto err;

		if (stv090x_dvbs_track_crl(state) < 0)
			goto err;

		if (state->internal->dev_ver <= 0x20) {
			/* enable S2 carrier loop */
			if (STV090x_WRITE_DEMOD(state, CAR2CFG, 0x26) < 0)
				goto err;
		} else {
			/* > Cut 3: Stop carrier 3 */
			if (STV090x_WRITE_DEMOD(state, CAR2CFG, 0x66) < 0)
				goto err;
		}

		if (state->demod_mode != STV090x_SINGLE) {
			/* Cut 2: enable link during search */
			if (stv090x_activate_modcod(state) < 0)
				goto err;
		} else {
			/* Single demodulator
			 * Authorize SHORT and LONG frames,
			 * QPSK, 8PSK, 16APSK and 32APSK
			 */
			if (stv090x_activate_modcod_single(state) < 0)
				goto err;
		}

		if (stv090x_set_vit_thacq(state) < 0)
			goto err;

		if (stv090x_set_viterbi(state) < 0)
			goto err;
		break;
	}
	return 0;
err:
	dprintk(FE_ERROR, 1, "I/O error");
	return -1;
}

static int stv090x_start_search(struct stv090x_state *state)
{
	u32 reg, freq_abs;
	s16 freq;

	/* Reset demodulator */
	reg = STV090x_READ_DEMOD(state, DMDISTATE);
	STV090x_SETFIELD_Px(reg, I2C_DEMOD_MODE_FIELD, 0x1f);
	if (STV090x_WRITE_DEMOD(state, DMDISTATE, reg) < 0)
		goto err;

	if (state->internal->dev_ver <= 0x20) {
		if (state->srate <= 5000000) {
			if (STV090x_WRITE_DEMOD(state, CARCFG, 0x44) < 0)
				goto err;
			if (STV090x_WRITE_DEMOD(state, CFRUP1, 0x0f) < 0)
				goto err;
			if (STV090x_WRITE_DEMOD(state, CFRUP0, 0xff) < 0)
				goto err;
			if (STV090x_WRITE_DEMOD(state, CFRLOW1, 0xf0) < 0)
				goto err;
			if (STV090x_WRITE_DEMOD(state, CFRLOW0, 0x00) < 0)
				goto err;

			/*enlarge the timing bandwidth for Low SR*/
			if (STV090x_WRITE_DEMOD(state, RTCS2, 0x68) < 0)
				goto err;
		} else {
			/* If the symbol rate is >5 Msps
			Set The carrier search up and low to auto mode */
			if (STV090x_WRITE_DEMOD(state, CARCFG, 0xc4) < 0)
				goto err;
			/*reduce the timing bandwidth for high SR*/
			if (STV090x_WRITE_DEMOD(state, RTCS2, 0x44) < 0)
				goto err;
		}
	} else {
		/* >= Cut 3 */
		if (state->srate <= 5000000) {
			/* enlarge the timing bandwidth for Low SR */
			STV090x_WRITE_DEMOD(state, RTCS2, 0x68);
		} else {
			/* reduce timing bandwidth for high SR */
			STV090x_WRITE_DEMOD(state, RTCS2, 0x44);
		}

		/* Set CFR min and max to manual mode */
		STV090x_WRITE_DEMOD(state, CARCFG, 0x46);

		if (state->algo == STV090x_WARM_SEARCH) {
			/* WARM Start
			 * CFR min = -1MHz,
			 * CFR max = +1MHz
			 */
			freq_abs  = 1000 << 16;
			freq_abs /= (state->internal->mclk / 1000);
			freq      = (s16) freq_abs;
		} else {
			/* COLD Start
			 * CFR min =- (SearchRange / 2 + 600KHz)
			 * CFR max = +(SearchRange / 2 + 600KHz)
			 * (600KHz for the tuner step size)
			 */
			freq_abs  = (state->search_range / 2000) + 600;
			freq_abs  = freq_abs << 16;
			freq_abs /= (state->internal->mclk / 1000);
			freq      = (s16) freq_abs;
		}

		if (STV090x_WRITE_DEMOD(state, CFRUP1, MSB(freq)) < 0)
			goto err;
		if (STV090x_WRITE_DEMOD(state, CFRUP0, LSB(freq)) < 0)
			goto err;

		freq *= -1;

		if (STV090x_WRITE_DEMOD(state, CFRLOW1, MSB(freq)) < 0)
			goto err;
		if (STV090x_WRITE_DEMOD(state, CFRLOW0, LSB(freq)) < 0)
			goto err;

	}

	if (STV090x_WRITE_DEMOD(state, CFRINIT1, 0) < 0)
		goto err;
	if (STV090x_WRITE_DEMOD(state, CFRINIT0, 0) < 0)
		goto err;

	if (state->internal->dev_ver >= 0x20) {
		if (STV090x_WRITE_DEMOD(state, EQUALCFG, 0x41) < 0)
			goto err;
		if (STV090x_WRITE_DEMOD(state, FFECFG, 0x41) < 0)
			goto err;

		if ((state->search_mode == STV090x_SEARCH_DVBS1)	||
			(state->search_mode == STV090x_SEARCH_DSS)	||
			(state->search_mode == STV090x_SEARCH_AUTO)) {

			if (STV090x_WRITE_DEMOD(state, VITSCALE, 0x82) < 0)
				goto err;
			if (STV090x_WRITE_DEMOD(state, VAVSRVIT, 0x00) < 0)
				goto err;
		}
	}

	if (STV090x_WRITE_DEMOD(state, SFRSTEP, 0x00) < 0)
		goto err;
	if (STV090x_WRITE_DEMOD(state, TMGTHRISE, 0xe0) < 0)
		goto err;
	if (STV090x_WRITE_DEMOD(state, TMGTHFALL, 0xc0) < 0)
		goto err;

	reg = STV090x_READ_DEMOD(state, DMDCFGMD);
	STV090x_SETFIELD_Px(reg, SCAN_ENABLE_FIELD, 0);
	STV090x_SETFIELD_Px(reg, CFR_AUTOSCAN_FIELD, 0);
	if (STV090x_WRITE_DEMOD(state, DMDCFGMD, reg) < 0)
		goto err;
	reg = STV090x_READ_DEMOD(state, DMDCFG2);
	STV090x_SETFIELD_Px(reg, S1S2_SEQUENTIAL_FIELD, 0x0);
	if (STV090x_WRITE_DEMOD(state, DMDCFG2, reg) < 0)
		goto err;

	if (STV090x_WRITE_DEMOD(state, RTC, 0x88) < 0)
		goto err;

	if (state->internal->dev_ver >= 0x20) {
		/*Frequency offset detector setting*/
		if (state->srate < 2000000) {
			if (state->internal->dev_ver <= 0x20) {
				/* Cut 2 */
				if (STV090x_WRITE_DEMOD(state, CARFREQ, 0x39) < 0)
					goto err;
			} else {
				/* Cut 3 */
				if (STV090x_WRITE_DEMOD(state, CARFREQ, 0x89) < 0)
					goto err;
			}
			if (STV090x_WRITE_DEMOD(state, CARHDR, 0x40) < 0)
				goto err;
		} else if (state->srate < 10000000) {
			if (STV090x_WRITE_DEMOD(state, CARFREQ, 0x4c) < 0)
				goto err;
			if (STV090x_WRITE_DEMOD(state, CARHDR, 0x20) < 0)
				goto err;
		} else {
			if (STV090x_WRITE_DEMOD(state, CARFREQ, 0x4b) < 0)
				goto err;
			if (STV090x_WRITE_DEMOD(state, CARHDR, 0x20) < 0)
				goto err;
		}
	} else {
		if (state->srate < 10000000) {
			if (STV090x_WRITE_DEMOD(state, CARFREQ, 0xef) < 0)
				goto err;
		} else {
			if (STV090x_WRITE_DEMOD(state, CARFREQ, 0xed) < 0)
				goto err;
		}
	}

	switch (state->algo) {
	case STV090x_WARM_SEARCH:
		/* The symbol rate and the exact
		 * carrier Frequency are known
		 */
		if (STV090x_WRITE_DEMOD(state, DMDISTATE, 0x1f) < 0)
			goto err;
		if (STV090x_WRITE_DEMOD(state, DMDISTATE, 0x18) < 0)
			goto err;
		break;

	case STV090x_COLD_SEARCH:
		/* The symbol rate is known */
		if (STV090x_WRITE_DEMOD(state, DMDISTATE, 0x1f) < 0)
			goto err;
		if (STV090x_WRITE_DEMOD(state, DMDISTATE, 0x15) < 0)
			goto err;
		break;

	default:
		break;
	}
	return 0;
err:
	dprintk(FE_ERROR, 1, "I/O error");
	return -1;
}

static int stv090x_get_agc2_min_level(struct stv090x_state *state)
{
	u32 agc2_min = 0xffff, agc2 = 0, freq_init, freq_step, reg;
	s32 i, j, steps, dir;

	if (STV090x_WRITE_DEMOD(state, AGC2REF, 0x38) < 0)
		goto err;
	reg = STV090x_READ_DEMOD(state, DMDCFGMD);
	STV090x_SETFIELD_Px(reg, SCAN_ENABLE_FIELD, 0);
	STV090x_SETFIELD_Px(reg, CFR_AUTOSCAN_FIELD, 0);
	if (STV090x_WRITE_DEMOD(state, DMDCFGMD, reg) < 0)
		goto err;

	if (STV090x_WRITE_DEMOD(state, SFRUP1, 0x83) < 0) /* SR = 65 Msps Max */
		goto err;
	if (STV090x_WRITE_DEMOD(state, SFRUP0, 0xc0) < 0)
		goto err;
	if (STV090x_WRITE_DEMOD(state, SFRLOW1, 0x82) < 0) /* SR= 400 ksps Min */
		goto err;
	if (STV090x_WRITE_DEMOD(state, SFRLOW0, 0xa0) < 0)
		goto err;
	if (STV090x_WRITE_DEMOD(state, DMDTOM, 0x00) < 0) /* stop acq @ coarse carrier state */
		goto err;
	if (stv090x_set_srate(state, 1000000) < 0)
		goto err;

	steps  = state->search_range / 1000000;
	if (steps <= 0)
		steps = 1;

	dir = 1;
	freq_step = (1000000 * 256) / (state->internal->mclk / 256);
	freq_init = 0;

	for (i = 0; i < steps; i++) {
		if (dir > 0)
			freq_init = freq_init + (freq_step * i);
		else
			freq_init = freq_init - (freq_step * i);

		dir *= -1;

		if (STV090x_WRITE_DEMOD(state, DMDISTATE, 0x5c) < 0) /* Demod RESET */
			goto err;
		if (STV090x_WRITE_DEMOD(state, CFRINIT1, (freq_init >> 8) & 0xff) < 0)
			goto err;
		if (STV090x_WRITE_DEMOD(state, CFRINIT0, freq_init & 0xff) < 0)
			goto err;
		if (STV090x_WRITE_DEMOD(state, DMDISTATE, 0x58) < 0) /* Demod RESET */
			goto err;
		msleep(10);

		agc2 = 0;
		for (j = 0; j < 10; j++) {
			agc2 += (STV090x_READ_DEMOD(state, AGC2I1) << 8) |
				STV090x_READ_DEMOD(state, AGC2I0);
		}
		agc2 /= 10;
		if (agc2 < agc2_min)
			agc2_min = agc2;
	}

	return agc2_min;
err:
	dprintk(FE_ERROR, 1, "I/O error");
	return -1;
}

static u32 stv090x_get_srate(struct stv090x_state *state, u32 clk)
{
	u8 r3, r2, r1, r0;
	s32 srate, int_1, int_2, tmp_1, tmp_2;

	r3 = STV090x_READ_DEMOD(state, SFR3);
	r2 = STV090x_READ_DEMOD(state, SFR2);
	r1 = STV090x_READ_DEMOD(state, SFR1);
	r0 = STV090x_READ_DEMOD(state, SFR0);

	srate = ((r3 << 24) | (r2 << 16) | (r1 <<  8) | r0);

	int_1 = clk >> 16;
	int_2 = srate >> 16;

	tmp_1 = clk % 0x10000;
	tmp_2 = srate % 0x10000;

	srate = (int_1 * int_2) +
		((int_1 * tmp_2) >> 16) +
		((int_2 * tmp_1) >> 16);

	return srate;
}

static u32 stv090x_srate_srch_coarse(struct stv090x_state *state)
{
	struct dvb_frontend *fe = &state->frontend;

	int tmg_lock = 0, i;
	s32 tmg_cpt = 0, dir = 1, steps, cur_step = 0, freq;
	u32 srate_coarse = 0, agc2 = 0, car_step = 1200, reg;
	u32 agc2th;

	if (state->internal->dev_ver >= 0x30)
		agc2th = 0x2e00;
	else
		agc2th = 0x1f00;

	reg = STV090x_READ_DEMOD(state, DMDISTATE);
	STV090x_SETFIELD_Px(reg, I2C_DEMOD_MODE_FIELD, 0x1f); /* Demod RESET */
	if (STV090x_WRITE_DEMOD(state, DMDISTATE, reg) < 0)
		goto err;
	if (STV090x_WRITE_DEMOD(state, TMGCFG, 0x12) < 0)
		goto err;
	if (STV090x_WRITE_DEMOD(state, TMGCFG2, 0xc0) < 0)
		goto err;
	if (STV090x_WRITE_DEMOD(state, TMGTHRISE, 0xf0) < 0)
		goto err;
	if (STV090x_WRITE_DEMOD(state, TMGTHFALL, 0xe0) < 0)
		goto err;
	reg = STV090x_READ_DEMOD(state, DMDCFGMD);
	STV090x_SETFIELD_Px(reg, SCAN_ENABLE_FIELD, 1);
	STV090x_SETFIELD_Px(reg, CFR_AUTOSCAN_FIELD, 0);
	if (STV090x_WRITE_DEMOD(state, DMDCFGMD, reg) < 0)
		goto err;

	if (STV090x_WRITE_DEMOD(state, SFRUP1, 0x83) < 0)
		goto err;
	if (STV090x_WRITE_DEMOD(state, SFRUP0, 0xc0) < 0)
		goto err;
	if (STV090x_WRITE_DEMOD(state, SFRLOW1, 0x82) < 0)
		goto err;
	if (STV090x_WRITE_DEMOD(state, SFRLOW0, 0xa0) < 0)
		goto err;
	if (STV090x_WRITE_DEMOD(state, DMDTOM, 0x00) < 0)
		goto err;
	if (STV090x_WRITE_DEMOD(state, AGC2REF, 0x50) < 0)
		goto err;

	if (state->internal->dev_ver >= 0x30) {
		if (STV090x_WRITE_DEMOD(state, CARFREQ, 0x99) < 0)
			goto err;
		if (STV090x_WRITE_DEMOD(state, SFRSTEP, 0x98) < 0)
			goto err;

	} else if (state->internal->dev_ver >= 0x20) {
		if (STV090x_WRITE_DEMOD(state, CARFREQ, 0x6a) < 0)
			goto err;
		if (STV090x_WRITE_DEMOD(state, SFRSTEP, 0x95) < 0)
			goto err;
	}

	if (state->srate <= 2000000)
		car_step = 1000;
	else if (state->srate <= 5000000)
		car_step = 2000;
	else if (state->srate <= 12000000)
		car_step = 3000;
	else
		car_step = 5000;

	steps  = -1 + ((state->search_range / 1000) / car_step);
	steps /= 2;
	steps  = (2 * steps) + 1;
	if (steps < 0)
		steps = 1;
	else if (steps > 10) {
		steps = 11;
		car_step = (state->search_range / 1000) / 10;
	}
	cur_step = 0;
	dir = 1;
	freq = state->frequency;

	while ((!tmg_lock) && (cur_step < steps)) {
		if (STV090x_WRITE_DEMOD(state, DMDISTATE, 0x5f) < 0) /* Demod RESET */
			goto err;
		if (STV090x_WRITE_DEMOD(state, CFRINIT1, 0x00) < 0)
			goto err;
		if (STV090x_WRITE_DEMOD(state, CFRINIT0, 0x00) < 0)
			goto err;
		if (STV090x_WRITE_DEMOD(state, SFRINIT1, 0x00) < 0)
			goto err;
		if (STV090x_WRITE_DEMOD(state, SFRINIT0, 0x00) < 0)
			goto err;
		/* trigger acquisition */
		if (STV090x_WRITE_DEMOD(state, DMDISTATE, 0x40) < 0)
			goto err;
		msleep(50);
		for (i = 0; i < 10; i++) {
			reg = STV090x_READ_DEMOD(state, DSTATUS);
			if (STV090x_GETFIELD_Px(reg, TMGLOCK_QUALITY_FIELD) >= 2)
				tmg_cpt++;
			agc2 += (STV090x_READ_DEMOD(state, AGC2I1) << 8) |
				STV090x_READ_DEMOD(state, AGC2I0);
		}
		agc2 /= 10;
		srate_coarse = stv090x_get_srate(state, state->internal->mclk);
		cur_step++;
		dir *= -1;
		if ((tmg_cpt >= 5) && (agc2 < agc2th) &&
		    (srate_coarse < 50000000) && (srate_coarse > 850000))
			tmg_lock = 1;
		else if (cur_step < steps) {
			if (dir > 0)
				freq += cur_step * car_step;
			else
				freq -= cur_step * car_step;

			/* Setup tuner */
			if (stv090x_i2c_gate_ctrl(state, 1) < 0)
				goto err;

			if (state->config->tuner_set_frequency) {
				if (state->config->tuner_set_frequency(fe, freq) < 0)
					goto err_gateoff;
			}

			if (state->config->tuner_set_bandwidth) {
				if (state->config->tuner_set_bandwidth(fe, state->tuner_bw) < 0)
					goto err_gateoff;
			}

			if (stv090x_i2c_gate_ctrl(state, 0) < 0)
				goto err;

			msleep(50);

			if (stv090x_i2c_gate_ctrl(state, 1) < 0)
				goto err;

			if (state->config->tuner_get_status) {
				if (state->config->tuner_get_status(fe, &reg) < 0)
					goto err_gateoff;
			}

			if (reg)
				dprintk(FE_DEBUG, 1, "Tuner phase locked");
			else
				dprintk(FE_DEBUG, 1, "Tuner unlocked");

			if (stv090x_i2c_gate_ctrl(state, 0) < 0)
				goto err;

		}
	}
	if (!tmg_lock)
		srate_coarse = 0;
	else
		srate_coarse = stv090x_get_srate(state, state->internal->mclk);

	return srate_coarse;

err_gateoff:
	stv090x_i2c_gate_ctrl(state, 0);
err:
	dprintk(FE_ERROR, 1, "I/O error");
	return -1;
}

static u32 stv090x_srate_srch_fine(struct stv090x_state *state)
{
	u32 srate_coarse, freq_coarse, sym, reg;

	srate_coarse = stv090x_get_srate(state, state->internal->mclk);
	freq_coarse  = STV090x_READ_DEMOD(state, CFR2) << 8;
	freq_coarse |= STV090x_READ_DEMOD(state, CFR1);
	sym = 13 * (srate_coarse / 10); /* SFRUP = SFR + 30% */

	if (sym < state->srate)
		srate_coarse = 0;
	else {
		if (STV090x_WRITE_DEMOD(state, DMDISTATE, 0x1f) < 0) /* Demod RESET */
			goto err;
		if (STV090x_WRITE_DEMOD(state, TMGCFG2, 0xc1) < 0)
			goto err;
		if (STV090x_WRITE_DEMOD(state, TMGTHRISE, 0x20) < 0)
			goto err;
		if (STV090x_WRITE_DEMOD(state, TMGTHFALL, 0x00) < 0)
			goto err;
		if (STV090x_WRITE_DEMOD(state, TMGCFG, 0xd2) < 0)
			goto err;
		reg = STV090x_READ_DEMOD(state, DMDCFGMD);
		STV090x_SETFIELD_Px(reg, CFR_AUTOSCAN_FIELD, 0x00);
		if (STV090x_WRITE_DEMOD(state, DMDCFGMD, reg) < 0)
			goto err;

		if (STV090x_WRITE_DEMOD(state, AGC2REF, 0x38) < 0)
			goto err;

		if (state->internal->dev_ver >= 0x30) {
			if (STV090x_WRITE_DEMOD(state, CARFREQ, 0x79) < 0)
				goto err;
		} else if (state->internal->dev_ver >= 0x20) {
			if (STV090x_WRITE_DEMOD(state, CARFREQ, 0x49) < 0)
				goto err;
		}

		if (srate_coarse > 3000000) {
			sym  = 13 * (srate_coarse / 10); /* SFRUP = SFR + 30% */
			sym  = (sym / 1000) * 65536;
			sym /= (state->internal->mclk / 1000);
			if (STV090x_WRITE_DEMOD(state, SFRUP1, (sym >> 8) & 0x7f) < 0)
				goto err;
			if (STV090x_WRITE_DEMOD(state, SFRUP0, sym & 0xff) < 0)
				goto err;
			sym  = 10 * (srate_coarse / 13); /* SFRLOW = SFR - 30% */
			sym  = (sym / 1000) * 65536;
			sym /= (state->internal->mclk / 1000);
			if (STV090x_WRITE_DEMOD(state, SFRLOW1, (sym >> 8) & 0x7f) < 0)
				goto err;
			if (STV090x_WRITE_DEMOD(state, SFRLOW0, sym & 0xff) < 0)
				goto err;
			sym  = (srate_coarse / 1000) * 65536;
			sym /= (state->internal->mclk / 1000);
			if (STV090x_WRITE_DEMOD(state, SFRINIT1, (sym >> 8) & 0xff) < 0)
				goto err;
			if (STV090x_WRITE_DEMOD(state, SFRINIT0, sym & 0xff) < 0)
				goto err;
		} else {
			sym  = 13 * (srate_coarse / 10); /* SFRUP = SFR + 30% */
			sym  = (sym / 100) * 65536;
			sym /= (state->internal->mclk / 100);
			if (STV090x_WRITE_DEMOD(state, SFRUP1, (sym >> 8) & 0x7f) < 0)
				goto err;
			if (STV090x_WRITE_DEMOD(state, SFRUP0, sym & 0xff) < 0)
				goto err;
			sym  = 10 * (srate_coarse / 14); /* SFRLOW = SFR - 30% */
			sym  = (sym / 100) * 65536;
			sym /= (state->internal->mclk / 100);
			if (STV090x_WRITE_DEMOD(state, SFRLOW1, (sym >> 8) & 0x7f) < 0)
				goto err;
			if (STV090x_WRITE_DEMOD(state, SFRLOW0, sym & 0xff) < 0)
				goto err;
			sym  = (srate_coarse / 100) * 65536;
			sym /= (state->internal->mclk / 100);
			if (STV090x_WRITE_DEMOD(state, SFRINIT1, (sym >> 8) & 0xff) < 0)
				goto err;
			if (STV090x_WRITE_DEMOD(state, SFRINIT0, sym & 0xff) < 0)
				goto err;
		}
		if (STV090x_WRITE_DEMOD(state, DMDTOM, 0x20) < 0)
			goto err;
		if (STV090x_WRITE_DEMOD(state, CFRINIT1, (freq_coarse >> 8) & 0xff) < 0)
			goto err;
		if (STV090x_WRITE_DEMOD(state, CFRINIT0, freq_coarse & 0xff) < 0)
			goto err;
		if (STV090x_WRITE_DEMOD(state, DMDISTATE, 0x15) < 0) /* trigger acquisition */
			goto err;
	}

	return srate_coarse;

err:
	dprintk(FE_ERROR, 1, "I/O error");
	return -1;
}

static int stv090x_get_dmdlock(struct stv090x_state *state, s32 timeout)
{
	s32 timer = 0, lock = 0;
	u32 reg;
	u8 stat;

	while ((timer < timeout) && (!lock)) {
		reg = STV090x_READ_DEMOD(state, DMDSTATE);
		stat = STV090x_GETFIELD_Px(reg, HEADER_MODE_FIELD);

		switch (stat) {
		case 0: /* searching */
		case 1: /* first PLH detected */
		default:
			dprintk(FE_DEBUG, 1, "Demodulator searching ..");
			lock = 0;
			break;
		case 2: /* DVB-S2 mode */
		case 3: /* DVB-S1/legacy mode */
			reg = STV090x_READ_DEMOD(state, DSTATUS);
			lock = STV090x_GETFIELD_Px(reg, LOCK_DEFINITIF_FIELD);
			break;
		}

		if (!lock)
			msleep(10);
		else
			dprintk(FE_DEBUG, 1, "Demodulator acquired LOCK");

		timer += 10;
	}
	return lock;
}

static int stv090x_blind_search(struct stv090x_state *state)
{
	u32 agc2, reg, srate_coarse;
	s32 cpt_fail, agc2_ovflw, i;
	u8 k_ref, k_max, k_min;
	int coarse_fail = 0;
	int lock;

	k_max = 110;
	k_min = 10;

	agc2 = stv090x_get_agc2_min_level(state);

	if (agc2 > STV090x_SEARCH_AGC2_TH(state->internal->dev_ver)) {
		lock = 0;
	} else {

		if (state->internal->dev_ver <= 0x20) {
			if (STV090x_WRITE_DEMOD(state, CARCFG, 0xc4) < 0)
				goto err;
		} else {
			/* > Cut 3 */
			if (STV090x_WRITE_DEMOD(state, CARCFG, 0x06) < 0)
				goto err;
		}

		if (STV090x_WRITE_DEMOD(state, RTCS2, 0x44) < 0)
			goto err;

		if (state->internal->dev_ver >= 0x20) {
			if (STV090x_WRITE_DEMOD(state, EQUALCFG, 0x41) < 0)
				goto err;
			if (STV090x_WRITE_DEMOD(state, FFECFG, 0x41) < 0)
				goto err;
			if (STV090x_WRITE_DEMOD(state, VITSCALE, 0x82) < 0)
				goto err;
			if (STV090x_WRITE_DEMOD(state, VAVSRVIT, 0x00) < 0) /* set viterbi hysteresis */
				goto err;
		}

		k_ref = k_max;
		do {
			if (STV090x_WRITE_DEMOD(state, KREFTMG, k_ref) < 0)
				goto err;
			if (stv090x_srate_srch_coarse(state) != 0) {
				srate_coarse = stv090x_srate_srch_fine(state);
				if (srate_coarse != 0) {
					stv090x_get_lock_tmg(state);
					lock = stv090x_get_dmdlock(state,
							state->DemodTimeout);
				} else {
					lock = 0;
				}
			} else {
				cpt_fail = 0;
				agc2_ovflw = 0;
				for (i = 0; i < 10; i++) {
					agc2 += (STV090x_READ_DEMOD(state, AGC2I1) << 8) |
						STV090x_READ_DEMOD(state, AGC2I0);
					if (agc2 >= 0xff00)
						agc2_ovflw++;
					reg = STV090x_READ_DEMOD(state, DSTATUS2);
					if ((STV090x_GETFIELD_Px(reg, CFR_OVERFLOW_FIELD) == 0x01) &&
					    (STV090x_GETFIELD_Px(reg, DEMOD_DELOCK_FIELD) == 0x01))

						cpt_fail++;
				}
				if ((cpt_fail > 7) || (agc2_ovflw > 7))
					coarse_fail = 1;

				lock = 0;
			}
			k_ref -= 20;
		} while ((k_ref >= k_min) && (!lock) && (!coarse_fail));
	}

	return lock;

err:
	dprintk(FE_ERROR, 1, "I/O error");
	return -1;
}

static int stv090x_chk_tmg(struct stv090x_state *state)
{
	u32 reg;
	s32 tmg_cpt = 0, i;
	u8 freq, tmg_thh, tmg_thl;
	int tmg_lock = 0;

	freq = STV090x_READ_DEMOD(state, CARFREQ);
	tmg_thh = STV090x_READ_DEMOD(state, TMGTHRISE);
	tmg_thl = STV090x_READ_DEMOD(state, TMGTHFALL);
	if (STV090x_WRITE_DEMOD(state, TMGTHRISE, 0x20) < 0)
		goto err;
	if (STV090x_WRITE_DEMOD(state, TMGTHFALL, 0x00) < 0)
		goto err;

	reg = STV090x_READ_DEMOD(state, DMDCFGMD);
	STV090x_SETFIELD_Px(reg, CFR_AUTOSCAN_FIELD, 0x00); /* stop carrier offset search */
	if (STV090x_WRITE_DEMOD(state, DMDCFGMD, reg) < 0)
		goto err;
	if (STV090x_WRITE_DEMOD(state, RTC, 0x80) < 0)
		goto err;

	if (STV090x_WRITE_DEMOD(state, RTCS2, 0x40) < 0)
		goto err;
	if (STV090x_WRITE_DEMOD(state, CARFREQ, 0x00) < 0)
		goto err;

	if (STV090x_WRITE_DEMOD(state, CFRINIT1, 0x00) < 0) /* set car ofset to 0 */
		goto err;
	if (STV090x_WRITE_DEMOD(state, CFRINIT0, 0x00) < 0)
		goto err;
	if (STV090x_WRITE_DEMOD(state, AGC2REF, 0x65) < 0)
		goto err;

	if (STV090x_WRITE_DEMOD(state, DMDISTATE, 0x18) < 0) /* trigger acquisition */
		goto err;
	msleep(10);

	for (i = 0; i < 10; i++) {
		reg = STV090x_READ_DEMOD(state, DSTATUS);
		if (STV090x_GETFIELD_Px(reg, TMGLOCK_QUALITY_FIELD) >= 2)
			tmg_cpt++;
		msleep(1);
	}
	if (tmg_cpt >= 3)
		tmg_lock = 1;

	if (STV090x_WRITE_DEMOD(state, AGC2REF, 0x38) < 0)
		goto err;
	if (STV090x_WRITE_DEMOD(state, RTC, 0x88) < 0) /* DVB-S1 timing */
		goto err;
	if (STV090x_WRITE_DEMOD(state, RTCS2, 0x68) < 0) /* DVB-S2 timing */
		goto err;

	if (STV090x_WRITE_DEMOD(state, CARFREQ, freq) < 0)
		goto err;
	if (STV090x_WRITE_DEMOD(state, TMGTHRISE, tmg_thh) < 0)
		goto err;
	if (STV090x_WRITE_DEMOD(state, TMGTHFALL, tmg_thl) < 0)
		goto err;

	return	tmg_lock;

err:
	dprintk(FE_ERROR, 1, "I/O error");
	return -1;
}

static int stv090x_get_coldlock(struct stv090x_state *state, s32 timeout_dmd)
{
	struct dvb_frontend *fe = &state->frontend;

	u32 reg;
	s32 car_step, steps, cur_step, dir, freq, timeout_lock;
	int lock = 0;

	if (state->srate >= 10000000)
		timeout_lock = timeout_dmd / 3;
	else
		timeout_lock = timeout_dmd / 2;

	lock = stv090x_get_dmdlock(state, timeout_lock); /* cold start wait */
	if (!lock) {
		if (state->srate >= 10000000) {
			if (stv090x_chk_tmg(state)) {
				if (STV090x_WRITE_DEMOD(state, DMDISTATE, 0x1f) < 0)
					goto err;
				if (STV090x_WRITE_DEMOD(state, DMDISTATE, 0x15) < 0)
					goto err;
				lock = stv090x_get_dmdlock(state, timeout_dmd);
			} else {
				lock = 0;
			}
		} else {
			if (state->srate <= 4000000)
				car_step = 1000;
			else if (state->srate <= 7000000)
				car_step = 2000;
			else if (state->srate <= 10000000)
				car_step = 3000;
			else
				car_step = 5000;

			steps  = (state->search_range / 1000) / car_step;
			steps /= 2;
			steps  = 2 * (steps + 1);
			if (steps < 0)
				steps = 2;
			else if (steps > 12)
				steps = 12;

			cur_step = 1;
			dir = 1;

			if (!lock) {
				freq = state->frequency;
				state->tuner_bw = stv090x_car_width(state->srate, state->rolloff) + state->srate;
				while ((cur_step <= steps) && (!lock)) {
					if (dir > 0)
						freq += cur_step * car_step;
					else
						freq -= cur_step * car_step;

					/* Setup tuner */
					if (stv090x_i2c_gate_ctrl(state, 1) < 0)
						goto err;

					if (state->config->tuner_set_frequency) {
						if (state->config->tuner_set_frequency(fe, freq) < 0)
							goto err_gateoff;
					}

					if (state->config->tuner_set_bandwidth) {
						if (state->config->tuner_set_bandwidth(fe, state->tuner_bw) < 0)
							goto err_gateoff;
					}

					if (stv090x_i2c_gate_ctrl(state, 0) < 0)
						goto err;

					msleep(50);

					if (stv090x_i2c_gate_ctrl(state, 1) < 0)
						goto err;

					if (state->config->tuner_get_status) {
						if (state->config->tuner_get_status(fe, &reg) < 0)
							goto err_gateoff;
					}

					if (reg)
						dprintk(FE_DEBUG, 1, "Tuner phase locked");
					else
						dprintk(FE_DEBUG, 1, "Tuner unlocked");

					if (stv090x_i2c_gate_ctrl(state, 0) < 0)
						goto err;

					STV090x_WRITE_DEMOD(state, DMDISTATE, 0x1c);
					if (STV090x_WRITE_DEMOD(state, CFRINIT1, 0x00) < 0)
						goto err;
					if (STV090x_WRITE_DEMOD(state, CFRINIT0, 0x00) < 0)
						goto err;
					if (STV090x_WRITE_DEMOD(state, DMDISTATE, 0x1f) < 0)
						goto err;
					if (STV090x_WRITE_DEMOD(state, DMDISTATE, 0x15) < 0)
						goto err;
					lock = stv090x_get_dmdlock(state, (timeout_dmd / 3));

					dir *= -1;
					cur_step++;
				}
			}
		}
	}

	return lock;

err_gateoff:
	stv090x_i2c_gate_ctrl(state, 0);
err:
	dprintk(FE_ERROR, 1, "I/O error");
	return -1;
}

static int stv090x_get_loop_params(struct stv090x_state *state, s32 *freq_inc, s32 *timeout_sw, s32 *steps)
{
	s32 timeout, inc, steps_max, srate, car_max;

	srate = state->srate;
	car_max = state->search_range / 1000;
	car_max += car_max / 10;
	car_max  = 65536 * (car_max / 2);
	car_max /= (state->internal->mclk / 1000);

	if (car_max > 0x4000)
		car_max = 0x4000 ; /* maxcarrier should be<= +-1/4 Mclk */

	inc  = srate;
	inc /= state->internal->mclk / 1000;
	inc *= 256;
	inc *= 256;
	inc /= 1000;

	switch (state->search_mode) {
	case STV090x_SEARCH_DVBS1:
	case STV090x_SEARCH_DSS:
		inc *= 3; /* freq step = 3% of srate */
		timeout = 20;
		break;

	case STV090x_SEARCH_DVBS2:
		inc *= 4;
		timeout = 25;
		break;

	case STV090x_SEARCH_AUTO:
	default:
		inc *= 3;
		timeout = 25;
		break;
	}
	inc /= 100;
	if ((inc > car_max) || (inc < 0))
		inc = car_max / 2; /* increment <= 1/8 Mclk */

	timeout *= 27500; /* 27.5 Msps reference */
	if (srate > 0)
		timeout /= (srate / 1000);

	if ((timeout > 100) || (timeout < 0))
		timeout = 100;

	steps_max = (car_max / inc) + 1; /* min steps = 3 */
	if ((steps_max > 100) || (steps_max < 0)) {
		steps_max = 100; /* max steps <= 100 */
		inc = car_max / steps_max;
	}
	*freq_inc = inc;
	*timeout_sw = timeout;
	*steps = steps_max;

	return 0;
}

static int stv090x_chk_signal(struct stv090x_state *state)
{
	s32 offst_car, agc2, car_max;
	int no_signal;

	offst_car  = STV090x_READ_DEMOD(state, CFR2) << 8;
	offst_car |= STV090x_READ_DEMOD(state, CFR1);
	offst_car = comp2(offst_car, 16);

	agc2  = STV090x_READ_DEMOD(state, AGC2I1) << 8;
	agc2 |= STV090x_READ_DEMOD(state, AGC2I0);
	car_max = state->search_range / 1000;

	car_max += (car_max / 10); /* 10% margin */
	car_max  = (65536 * car_max / 2);
	car_max /= state->internal->mclk / 1000;

	if (car_max > 0x4000)
		car_max = 0x4000;

	if ((agc2 > 0x2000) || (offst_car > 2 * car_max) || (offst_car < -2 * car_max)) {
		no_signal = 1;
		dprintk(FE_DEBUG, 1, "No Signal");
	} else {
		no_signal = 0;
		dprintk(FE_DEBUG, 1, "Found Signal");
	}

	return no_signal;
}

static int stv090x_search_car_loop(struct stv090x_state *state, s32 inc, s32 timeout, int zigzag, s32 steps_max)
{
	int no_signal, lock = 0;
	s32 cpt_step = 0, offst_freq, car_max;
	u32 reg;

	car_max  = state->search_range / 1000;
	car_max += (car_max / 10);
	car_max  = (65536 * car_max / 2);
	car_max /= (state->internal->mclk / 1000);
	if (car_max > 0x4000)
		car_max = 0x4000;

	if (zigzag)
		offst_freq = 0;
	else
		offst_freq = -car_max + inc;

	do {
		if (STV090x_WRITE_DEMOD(state, DMDISTATE, 0x1c) < 0)
			goto err;
		if (STV090x_WRITE_DEMOD(state, CFRINIT1, ((offst_freq / 256) & 0xff)) < 0)
			goto err;
		if (STV090x_WRITE_DEMOD(state, CFRINIT0, offst_freq & 0xff) < 0)
			goto err;
		if (STV090x_WRITE_DEMOD(state, DMDISTATE, 0x18) < 0)
			goto err;

		reg = STV090x_READ_DEMOD(state, PDELCTRL1);
		STV090x_SETFIELD_Px(reg, ALGOSWRST_FIELD, 0x1); /* stop DVB-S2 packet delin */
		if (STV090x_WRITE_DEMOD(state, PDELCTRL1, reg) < 0)
			goto err;

		if (zigzag) {
			if (offst_freq >= 0)
				offst_freq = -offst_freq - 2 * inc;
			else
				offst_freq = -offst_freq;
		} else {
			offst_freq += 2 * inc;
		}

		cpt_step++;

		lock = stv090x_get_dmdlock(state, timeout);
		no_signal = stv090x_chk_signal(state);

	} while ((!lock) &&
		 (!no_signal) &&
		  ((offst_freq - inc) < car_max) &&
		  ((offst_freq + inc) > -car_max) &&
		  (cpt_step < steps_max));

	reg = STV090x_READ_DEMOD(state, PDELCTRL1);
	STV090x_SETFIELD_Px(reg, ALGOSWRST_FIELD, 0);
	if (STV090x_WRITE_DEMOD(state, PDELCTRL1, reg) < 0)
			goto err;

	return lock;
err:
	dprintk(FE_ERROR, 1, "I/O error");
	return -1;
}

static int stv090x_sw_algo(struct stv090x_state *state)
{
	int no_signal, zigzag, lock = 0;
	u32 reg;

	s32 dvbs2_fly_wheel;
	s32 inc, timeout_step, trials, steps_max;

	/* get params */
	stv090x_get_loop_params(state, &inc, &timeout_step, &steps_max);

	switch (state->search_mode) {
	case STV090x_SEARCH_DVBS1:
	case STV090x_SEARCH_DSS:
		/* accelerate the frequency detector */
		if (state->internal->dev_ver >= 0x20) {
			if (STV090x_WRITE_DEMOD(state, CARFREQ, 0x3B) < 0)
				goto err;
		}

		if (STV090x_WRITE_DEMOD(state, DMDCFGMD, 0x49) < 0)
			goto err;
		zigzag = 0;
		break;

	case STV090x_SEARCH_DVBS2:
		if (state->internal->dev_ver >= 0x20) {
			if (STV090x_WRITE_DEMOD(state, CORRELABS, 0x79) < 0)
				goto err;
		}

		if (STV090x_WRITE_DEMOD(state, DMDCFGMD, 0x89) < 0)
			goto err;
		zigzag = 1;
		break;

	case STV090x_SEARCH_AUTO:
	default:
		/* accelerate the frequency detector */
		if (state->internal->dev_ver >= 0x20) {
			if (STV090x_WRITE_DEMOD(state, CARFREQ, 0x3b) < 0)
				goto err;
			if (STV090x_WRITE_DEMOD(state, CORRELABS, 0x79) < 0)
				goto err;
		}

		if (STV090x_WRITE_DEMOD(state, DMDCFGMD, 0xc9) < 0)
			goto err;
		zigzag = 0;
		break;
	}

	trials = 0;
	do {
		lock = stv090x_search_car_loop(state, inc, timeout_step, zigzag, steps_max);
		no_signal = stv090x_chk_signal(state);
		trials++;

		/*run the SW search 2 times maximum*/
		if (lock || no_signal || (trials == 2)) {
			/*Check if the demod is not losing lock in DVBS2*/
			if (state->internal->dev_ver >= 0x20) {
				if (STV090x_WRITE_DEMOD(state, CARFREQ, 0x49) < 0)
					goto err;
				if (STV090x_WRITE_DEMOD(state, CORRELABS, 0x9e) < 0)
					goto err;
			}

			reg = STV090x_READ_DEMOD(state, DMDSTATE);
			if ((lock) && (STV090x_GETFIELD_Px(reg, HEADER_MODE_FIELD) == STV090x_DVBS2)) {
				/*Check if the demod is not losing lock in DVBS2*/
				msleep(timeout_step);
				reg = STV090x_READ_DEMOD(state, DMDFLYW);
				dvbs2_fly_wheel = STV090x_GETFIELD_Px(reg, FLYWHEEL_CPT_FIELD);
				if (dvbs2_fly_wheel < 0xd) {	 /*if correct frames is decrementing */
					msleep(timeout_step);
					reg = STV090x_READ_DEMOD(state, DMDFLYW);
					dvbs2_fly_wheel = STV090x_GETFIELD_Px(reg, FLYWHEEL_CPT_FIELD);
				}
				if (dvbs2_fly_wheel < 0xd) {
					/*FALSE lock, The demod is losing lock */
					lock = 0;
					if (trials < 2) {
						if (state->internal->dev_ver >= 0x20) {
							if (STV090x_WRITE_DEMOD(state, CORRELABS, 0x79) < 0)
								goto err;
						}

						if (STV090x_WRITE_DEMOD(state, DMDCFGMD, 0x89) < 0)
							goto err;
					}
				}
			}
		}
	} while ((!lock) && (trials < 2) && (!no_signal));

	return lock;
err:
	dprintk(FE_ERROR, 1, "I/O error");
	return -1;
}

static enum stv090x_delsys stv090x_get_std(struct stv090x_state *state)
{
	u32 reg;
	enum stv090x_delsys delsys;

	reg = STV090x_READ_DEMOD(state, DMDSTATE);
	if (STV090x_GETFIELD_Px(reg, HEADER_MODE_FIELD) == 2)
		delsys = STV090x_DVBS2;
	else if (STV090x_GETFIELD_Px(reg, HEADER_MODE_FIELD) == 3) {
		reg = STV090x_READ_DEMOD(state, FECM);
		if (STV090x_GETFIELD_Px(reg, DSS_DVB_FIELD) == 1)
			delsys = STV090x_DSS;
		else
			delsys = STV090x_DVBS1;
	} else {
		delsys = STV090x_ERROR;
	}

	return delsys;
}

/* in Hz */
static s32 stv090x_get_car_freq(struct stv090x_state *state, u32 mclk)
{
	s32 derot, int_1, int_2, tmp_1, tmp_2;

	derot  = STV090x_READ_DEMOD(state, CFR2) << 16;
	derot |= STV090x_READ_DEMOD(state, CFR1) <<  8;
	derot |= STV090x_READ_DEMOD(state, CFR0);

	derot = comp2(derot, 24);
	int_1 = mclk >> 12;
	int_2 = derot >> 12;

	/* carrier_frequency = MasterClock * Reg / 2^24 */
	tmp_1 = mclk % 0x1000;
	tmp_2 = derot % 0x1000;

	derot = (int_1 * int_2) +
		((int_1 * tmp_2) >> 12) +
		((int_2 * tmp_1) >> 12);

	return derot;
}

static int stv090x_get_viterbi(struct stv090x_state *state)
{
	u32 reg, rate;

	reg = STV090x_READ_DEMOD(state, VITCURPUN);
	rate = STV090x_GETFIELD_Px(reg, VIT_CURPUN_FIELD);

	switch (rate) {
	case 13:
		state->fec = STV090x_PR12;
		break;

	case 18:
		state->fec = STV090x_PR23;
		break;

	case 21:
		state->fec = STV090x_PR34;
		break;

	case 24:
		state->fec = STV090x_PR56;
		break;

	case 25:
		state->fec = STV090x_PR67;
		break;

	case 26:
		state->fec = STV090x_PR78;
		break;

	default:
		state->fec = STV090x_PRERR;
		break;
	}

	return 0;
}

static enum stv090x_signal_state stv090x_get_sig_params(struct stv090x_state *state)
{
	struct dvb_frontend *fe = &state->frontend;

	u8 tmg;
	u32 reg;
	s32 i = 0, offst_freq;

	msleep(5);

	if (state->algo == STV090x_BLIND_SEARCH) {
		tmg = STV090x_READ_DEMOD(state, TMGREG2);
		STV090x_WRITE_DEMOD(state, SFRSTEP, 0x5c);
		while ((i <= 50) && (tmg != 0) && (tmg != 0xff)) {
			tmg = STV090x_READ_DEMOD(state, TMGREG2);
			msleep(5);
			i += 5;
		}
	}
	state->delsys = stv090x_get_std(state);

	if (stv090x_i2c_gate_ctrl(state, 1) < 0)
		goto err;

	if (state->config->tuner_get_frequency) {
		if (state->config->tuner_get_frequency(fe, &state->frequency) < 0)
			goto err_gateoff;
	}

	if (stv090x_i2c_gate_ctrl(state, 0) < 0)
		goto err;

	offst_freq = stv090x_get_car_freq(state, state->internal->mclk) / 1000;
	state->frequency += offst_freq;

	if (stv090x_get_viterbi(state) < 0)
		goto err;

	reg = STV090x_READ_DEMOD(state, DMDMODCOD);
	state->modcod = STV090x_GETFIELD_Px(reg, DEMOD_MODCOD_FIELD);
	state->pilots = STV090x_GETFIELD_Px(reg, DEMOD_TYPE_FIELD) & 0x01;
	state->frame_len = STV090x_GETFIELD_Px(reg, DEMOD_TYPE_FIELD) >> 1;
	reg = STV090x_READ_DEMOD(state, TMGOBS);
	state->rolloff = STV090x_GETFIELD_Px(reg, ROLLOFF_STATUS_FIELD);
	reg = STV090x_READ_DEMOD(state, FECM);
	state->inversion = STV090x_GETFIELD_Px(reg, IQINV_FIELD);

	if ((state->algo == STV090x_BLIND_SEARCH) || (state->srate < 10000000)) {

		if (stv090x_i2c_gate_ctrl(state, 1) < 0)
			goto err;

		if (state->config->tuner_get_frequency) {
			if (state->config->tuner_get_frequency(fe, &state->frequency) < 0)
				goto err_gateoff;
		}

		if (stv090x_i2c_gate_ctrl(state, 0) < 0)
			goto err;

		if (abs(offst_freq) <= ((state->search_range / 2000) + 500))
			return STV090x_RANGEOK;
		else if (abs(offst_freq) <= (stv090x_car_width(state->srate, state->rolloff) / 2000))
			return STV090x_RANGEOK;
		else
			return STV090x_OUTOFRANGE; /* Out of Range */
	} else {
		if (abs(offst_freq) <= ((state->search_range / 2000) + 500))
			return STV090x_RANGEOK;
		else
			return STV090x_OUTOFRANGE;
	}

	return STV090x_OUTOFRANGE;

err_gateoff:
	stv090x_i2c_gate_ctrl(state, 0);
err:
	dprintk(FE_ERROR, 1, "I/O error");
	return -1;
}

static u32 stv090x_get_tmgoffst(struct stv090x_state *state, u32 srate)
{
	s32 offst_tmg;

	offst_tmg  = STV090x_READ_DEMOD(state, TMGREG2) << 16;
	offst_tmg |= STV090x_READ_DEMOD(state, TMGREG1) <<  8;
	offst_tmg |= STV090x_READ_DEMOD(state, TMGREG0);

	offst_tmg = comp2(offst_tmg, 24); /* 2's complement */
	if (!offst_tmg)
		offst_tmg = 1;

	offst_tmg  = ((s32) srate * 10) / ((s32) 0x1000000 / offst_tmg);
	offst_tmg /= 320;

	return offst_tmg;
}

static u8 stv090x_optimize_carloop(struct stv090x_state *state, enum stv090x_modcod modcod, s32 pilots)
{
	u8 aclc = 0x29;
	s32 i;
	struct stv090x_long_frame_crloop *car_loop, *car_loop_qpsk_low, *car_loop_apsk_low;

	if (state->internal->dev_ver == 0x20) {
		car_loop		= stv090x_s2_crl_cut20;
		car_loop_qpsk_low	= stv090x_s2_lowqpsk_crl_cut20;
		car_loop_apsk_low	= stv090x_s2_apsk_crl_cut20;
	} else {
		/* >= Cut 3 */
		car_loop		= stv090x_s2_crl_cut30;
		car_loop_qpsk_low	= stv090x_s2_lowqpsk_crl_cut30;
		car_loop_apsk_low	= stv090x_s2_apsk_crl_cut30;
	}

	if (modcod < STV090x_QPSK_12) {
		i = 0;
		while ((i < 3) && (modcod != car_loop_qpsk_low[i].modcod))
			i++;

		if (i >= 3)
			i = 2;

	} else {
		i = 0;
		while ((i < 14) && (modcod != car_loop[i].modcod))
			i++;

		if (i >= 14) {
			i = 0;
			while ((i < 11) && (modcod != car_loop_apsk_low[i].modcod))
				i++;

			if (i >= 11)
				i = 10;
		}
	}

	if (modcod <= STV090x_QPSK_25) {
		if (pilots) {
			if (state->srate <= 3000000)
				aclc = car_loop_qpsk_low[i].crl_pilots_on_2;
			else if (state->srate <= 7000000)
				aclc = car_loop_qpsk_low[i].crl_pilots_on_5;
			else if (state->srate <= 15000000)
				aclc = car_loop_qpsk_low[i].crl_pilots_on_10;
			else if (state->srate <= 25000000)
				aclc = car_loop_qpsk_low[i].crl_pilots_on_20;
			else
				aclc = car_loop_qpsk_low[i].crl_pilots_on_30;
		} else {
			if (state->srate <= 3000000)
				aclc = car_loop_qpsk_low[i].crl_pilots_off_2;
			else if (state->srate <= 7000000)
				aclc = car_loop_qpsk_low[i].crl_pilots_off_5;
			else if (state->srate <= 15000000)
				aclc = car_loop_qpsk_low[i].crl_pilots_off_10;
			else if (state->srate <= 25000000)
				aclc = car_loop_qpsk_low[i].crl_pilots_off_20;
			else
				aclc = car_loop_qpsk_low[i].crl_pilots_off_30;
		}

	} else if (modcod <= STV090x_8PSK_910) {
		if (pilots) {
			if (state->srate <= 3000000)
				aclc = car_loop[i].crl_pilots_on_2;
			else if (state->srate <= 7000000)
				aclc = car_loop[i].crl_pilots_on_5;
			else if (state->srate <= 15000000)
				aclc = car_loop[i].crl_pilots_on_10;
			else if (state->srate <= 25000000)
				aclc = car_loop[i].crl_pilots_on_20;
			else
				aclc = car_loop[i].crl_pilots_on_30;
		} else {
			if (state->srate <= 3000000)
				aclc = car_loop[i].crl_pilots_off_2;
			else if (state->srate <= 7000000)
				aclc = car_loop[i].crl_pilots_off_5;
			else if (state->srate <= 15000000)
				aclc = car_loop[i].crl_pilots_off_10;
			else if (state->srate <= 25000000)
				aclc = car_loop[i].crl_pilots_off_20;
			else
				aclc = car_loop[i].crl_pilots_off_30;
		}
	} else { /* 16APSK and 32APSK */
		if (state->srate <= 3000000)
			aclc = car_loop_apsk_low[i].crl_pilots_on_2;
		else if (state->srate <= 7000000)
			aclc = car_loop_apsk_low[i].crl_pilots_on_5;
		else if (state->srate <= 15000000)
			aclc = car_loop_apsk_low[i].crl_pilots_on_10;
		else if (state->srate <= 25000000)
			aclc = car_loop_apsk_low[i].crl_pilots_on_20;
		else
			aclc = car_loop_apsk_low[i].crl_pilots_on_30;
	}

	return aclc;
}

static u8 stv090x_optimize_carloop_short(struct stv090x_state *state)
{
	struct stv090x_short_frame_crloop *short_crl = NULL;
	s32 index = 0;
	u8 aclc = 0x0b;

	switch (state->modulation) {
	case STV090x_QPSK:
	default:
		index = 0;
		break;
	case STV090x_8PSK:
		index = 1;
		break;
	case STV090x_16APSK:
		index = 2;
		break;
	case STV090x_32APSK:
		index = 3;
		break;
	}

	if (state->internal->dev_ver >= 0x30) {
		/* Cut 3.0 and up */
		short_crl = stv090x_s2_short_crl_cut30;
	} else {
		/* Cut 2.0 and up: we don't support cuts older than 2.0 */
		short_crl = stv090x_s2_short_crl_cut20;
	}

	if (state->srate <= 3000000)
		aclc = short_crl[index].crl_2;
	else if (state->srate <= 7000000)
		aclc = short_crl[index].crl_5;
	else if (state->srate <= 15000000)
		aclc = short_crl[index].crl_10;
	else if (state->srate <= 25000000)
		aclc = short_crl[index].crl_20;
	else
		aclc = short_crl[index].crl_30;

	return aclc;
}

static int stv090x_optimize_track(struct stv090x_state *state)
{
	struct dvb_frontend *fe = &state->frontend;

	enum stv090x_rolloff rolloff;
	enum stv090x_modcod modcod;

	s32 srate, pilots, aclc, f_1, f_0, i = 0, blind_tune = 0;
	u32 reg;

	srate  = stv090x_get_srate(state, state->internal->mclk);
	srate += stv090x_get_tmgoffst(state, srate);

	switch (state->delsys) {
	case STV090x_DVBS1:
	case STV090x_DSS:
		if (state->search_mode == STV090x_SEARCH_AUTO) {
			reg = STV090x_READ_DEMOD(state, DMDCFGMD);
			STV090x_SETFIELD_Px(reg, DVBS1_ENABLE_FIELD, 1);
			STV090x_SETFIELD_Px(reg, DVBS2_ENABLE_FIELD, 0);
			if (STV090x_WRITE_DEMOD(state, DMDCFGMD, reg) < 0)
				goto err;
		}
		reg = STV090x_READ_DEMOD(state, DEMOD);
		STV090x_SETFIELD_Px(reg, ROLLOFF_CONTROL_FIELD, state->rolloff);
		STV090x_SETFIELD_Px(reg, MANUAL_SXROLLOFF_FIELD, 0x01);
		if (STV090x_WRITE_DEMOD(state, DEMOD, reg) < 0)
			goto err;

		if (state->internal->dev_ver >= 0x30) {
			if (stv090x_get_viterbi(state) < 0)
				goto err;

			if (state->fec == STV090x_PR12) {
				if (STV090x_WRITE_DEMOD(state, GAUSSR0, 0x98) < 0)
					goto err;
				if (STV090x_WRITE_DEMOD(state, CCIR0, 0x18) < 0)
					goto err;
			} else {
				if (STV090x_WRITE_DEMOD(state, GAUSSR0, 0x18) < 0)
					goto err;
				if (STV090x_WRITE_DEMOD(state, CCIR0, 0x18) < 0)
					goto err;
			}
		}

		if (STV090x_WRITE_DEMOD(state, ERRCTRL1, 0x75) < 0)
			goto err;
		break;

	case STV090x_DVBS2:
		reg = STV090x_READ_DEMOD(state, DMDCFGMD);
		STV090x_SETFIELD_Px(reg, DVBS1_ENABLE_FIELD, 0);
		STV090x_SETFIELD_Px(reg, DVBS2_ENABLE_FIELD, 1);
		if (STV090x_WRITE_DEMOD(state, DMDCFGMD, reg) < 0)
			goto err;
		if (state->internal->dev_ver >= 0x30) {
			if (STV090x_WRITE_DEMOD(state, ACLC, 0) < 0)
				goto err;
			if (STV090x_WRITE_DEMOD(state, BCLC, 0) < 0)
				goto err;
		}
		if (state->frame_len == STV090x_LONG_FRAME) {
			reg = STV090x_READ_DEMOD(state, DMDMODCOD);
			modcod = STV090x_GETFIELD_Px(reg, DEMOD_MODCOD_FIELD);
			pilots = STV090x_GETFIELD_Px(reg, DEMOD_TYPE_FIELD) & 0x01;
			aclc = stv090x_optimize_carloop(state, modcod, pilots);
			if (modcod <= STV090x_QPSK_910) {
				STV090x_WRITE_DEMOD(state, ACLC2S2Q, aclc);
			} else if (modcod <= STV090x_8PSK_910) {
				if (STV090x_WRITE_DEMOD(state, ACLC2S2Q, 0x2a) < 0)
					goto err;
				if (STV090x_WRITE_DEMOD(state, ACLC2S28, aclc) < 0)
					goto err;
			}
			if ((state->demod_mode == STV090x_SINGLE) && (modcod > STV090x_8PSK_910)) {
				if (modcod <= STV090x_16APSK_910) {
					if (STV090x_WRITE_DEMOD(state, ACLC2S2Q, 0x2a) < 0)
						goto err;
					if (STV090x_WRITE_DEMOD(state, ACLC2S216A, aclc) < 0)
						goto err;
				} else {
					if (STV090x_WRITE_DEMOD(state, ACLC2S2Q, 0x2a) < 0)
						goto err;
					if (STV090x_WRITE_DEMOD(state, ACLC2S232A, aclc) < 0)
						goto err;
				}
			}
		} else {
			/*Carrier loop setting for short frame*/
			aclc = stv090x_optimize_carloop_short(state);
			if (state->modulation == STV090x_QPSK) {
				if (STV090x_WRITE_DEMOD(state, ACLC2S2Q, aclc) < 0)
					goto err;
			} else if (state->modulation == STV090x_8PSK) {
				if (STV090x_WRITE_DEMOD(state, ACLC2S2Q, 0x2a) < 0)
					goto err;
				if (STV090x_WRITE_DEMOD(state, ACLC2S28, aclc) < 0)
					goto err;
			} else if (state->modulation == STV090x_16APSK) {
				if (STV090x_WRITE_DEMOD(state, ACLC2S2Q, 0x2a) < 0)
					goto err;
				if (STV090x_WRITE_DEMOD(state, ACLC2S216A, aclc) < 0)
					goto err;
			} else if (state->modulation == STV090x_32APSK)  {
				if (STV090x_WRITE_DEMOD(state, ACLC2S2Q, 0x2a) < 0)
					goto err;
				if (STV090x_WRITE_DEMOD(state, ACLC2S232A, aclc) < 0)
					goto err;
			}
		}

		STV090x_WRITE_DEMOD(state, ERRCTRL1, 0x67); /* PER */
		break;

	case STV090x_ERROR:
	default:
		reg = STV090x_READ_DEMOD(state, DMDCFGMD);
		STV090x_SETFIELD_Px(reg, DVBS1_ENABLE_FIELD, 1);
		STV090x_SETFIELD_Px(reg, DVBS2_ENABLE_FIELD, 1);
		if (STV090x_WRITE_DEMOD(state, DMDCFGMD, reg) < 0)
			goto err;
		break;
	}

	f_1 = STV090x_READ_DEMOD(state, CFR2);
	f_0 = STV090x_READ_DEMOD(state, CFR1);
	reg = STV090x_READ_DEMOD(state, TMGOBS);
	rolloff = STV090x_GETFIELD_Px(reg, ROLLOFF_STATUS_FIELD);

	if (state->algo == STV090x_BLIND_SEARCH) {
		STV090x_WRITE_DEMOD(state, SFRSTEP, 0x00);
		reg = STV090x_READ_DEMOD(state, DMDCFGMD);
		STV090x_SETFIELD_Px(reg, SCAN_ENABLE_FIELD, 0x00);
		STV090x_SETFIELD_Px(reg, CFR_AUTOSCAN_FIELD, 0x00);
		if (STV090x_WRITE_DEMOD(state, DMDCFGMD, reg) < 0)
			goto err;
		if (STV090x_WRITE_DEMOD(state, TMGCFG2, 0xc1) < 0)
			goto err;

		if (stv090x_set_srate(state, srate) < 0)
			goto err;
		blind_tune = 1;

		if (stv090x_dvbs_track_crl(state) < 0)
			goto err;
	}

	if (state->internal->dev_ver >= 0x20) {
		if ((state->search_mode == STV090x_SEARCH_DVBS1)	||
		    (state->search_mode == STV090x_SEARCH_DSS)		||
		    (state->search_mode == STV090x_SEARCH_AUTO)) {

			if (STV090x_WRITE_DEMOD(state, VAVSRVIT, 0x0a) < 0)
				goto err;
			if (STV090x_WRITE_DEMOD(state, VITSCALE, 0x00) < 0)
				goto err;
		}
	}

	if (STV090x_WRITE_DEMOD(state, AGC2REF, 0x38) < 0)
		goto err;

	/* AUTO tracking MODE */
	if (STV090x_WRITE_DEMOD(state, SFRUP1, 0x80) < 0)
		goto err;
	/* AUTO tracking MODE */
	if (STV090x_WRITE_DEMOD(state, SFRLOW1, 0x80) < 0)
		goto err;

	if ((state->internal->dev_ver >= 0x20) || (blind_tune == 1) ||
	    (state->srate < 10000000)) {
		/* update initial carrier freq with the found freq offset */
		if (STV090x_WRITE_DEMOD(state, CFRINIT1, f_1) < 0)
			goto err;
		if (STV090x_WRITE_DEMOD(state, CFRINIT0, f_0) < 0)
			goto err;
		state->tuner_bw = stv090x_car_width(srate, state->rolloff) + 10000000;

		if ((state->internal->dev_ver >= 0x20) || (blind_tune == 1)) {

			if (state->algo != STV090x_WARM_SEARCH) {

				if (stv090x_i2c_gate_ctrl(state, 1) < 0)
					goto err;

				if (state->config->tuner_set_bandwidth) {
					if (state->config->tuner_set_bandwidth(fe, state->tuner_bw) < 0)
						goto err_gateoff;
				}

				if (stv090x_i2c_gate_ctrl(state, 0) < 0)
					goto err;

			}
		}
		if ((state->algo == STV090x_BLIND_SEARCH) || (state->srate < 10000000))
			msleep(50); /* blind search: wait 50ms for SR stabilization */
		else
			msleep(5);

		stv090x_get_lock_tmg(state);

		if (!(stv090x_get_dmdlock(state, (state->DemodTimeout / 2)))) {
			if (STV090x_WRITE_DEMOD(state, DMDISTATE, 0x1f) < 0)
				goto err;
			if (STV090x_WRITE_DEMOD(state, CFRINIT1, f_1) < 0)
				goto err;
			if (STV090x_WRITE_DEMOD(state, CFRINIT0, f_0) < 0)
				goto err;
			if (STV090x_WRITE_DEMOD(state, DMDISTATE, 0x18) < 0)
				goto err;

			i = 0;

			while ((!(stv090x_get_dmdlock(state, (state->DemodTimeout / 2)))) && (i <= 2)) {

				if (STV090x_WRITE_DEMOD(state, DMDISTATE, 0x1f) < 0)
					goto err;
				if (STV090x_WRITE_DEMOD(state, CFRINIT1, f_1) < 0)
					goto err;
				if (STV090x_WRITE_DEMOD(state, CFRINIT0, f_0) < 0)
					goto err;
				if (STV090x_WRITE_DEMOD(state, DMDISTATE, 0x18) < 0)
					goto err;
				i++;
			}
		}

	}

	if (state->internal->dev_ver >= 0x20) {
		if (STV090x_WRITE_DEMOD(state, CARFREQ, 0x49) < 0)
			goto err;
	}

	if ((state->delsys == STV090x_DVBS1) || (state->delsys == STV090x_DSS))
		stv090x_set_vit_thtracq(state);

	return 0;

err_gateoff:
	stv090x_i2c_gate_ctrl(state, 0);
err:
	dprintk(FE_ERROR, 1, "I/O error");
	return -1;
}

static int stv090x_get_feclock(struct stv090x_state *state, s32 timeout)
{
	s32 timer = 0, lock = 0, stat;
	u32 reg;

	while ((timer < timeout) && (!lock)) {
		reg = STV090x_READ_DEMOD(state, DMDSTATE);
		stat = STV090x_GETFIELD_Px(reg, HEADER_MODE_FIELD);

		switch (stat) {
		case 0: /* searching */
		case 1: /* first PLH detected */
		default:
			lock = 0;
			break;

		case 2: /* DVB-S2 mode */
			reg = STV090x_READ_DEMOD(state, PDELSTATUS1);
			lock = STV090x_GETFIELD_Px(reg, PKTDELIN_LOCK_FIELD);
			break;

		case 3: /* DVB-S1/legacy mode */
			reg = STV090x_READ_DEMOD(state, VSTATUSVIT);
			lock = STV090x_GETFIELD_Px(reg, LOCKEDVIT_FIELD);
			break;
		}
		if (!lock) {
			msleep(10);
			timer += 10;
		}
	}
	return lock;
}

static int stv090x_get_lock(struct stv090x_state *state, s32 timeout_dmd, s32 timeout_fec)
{
	u32 reg;
	s32 timer = 0;
	int lock;

	lock = stv090x_get_dmdlock(state, timeout_dmd);
	if (lock)
		lock = stv090x_get_feclock(state, timeout_fec);

	if (lock) {
		lock = 0;

		while ((timer < timeout_fec) && (!lock)) {
			reg = STV090x_READ_DEMOD(state, TSSTATUS);
			lock = STV090x_GETFIELD_Px(reg, TSFIFO_LINEOK_FIELD);
			msleep(1);
			timer++;
		}
	}

	return lock;
}

static int stv090x_set_s2rolloff(struct stv090x_state *state)
{
	u32 reg;

	if (state->internal->dev_ver <= 0x20) {
		/* rolloff to auto mode if DVBS2 */
		reg = STV090x_READ_DEMOD(state, DEMOD);
		STV090x_SETFIELD_Px(reg, MANUAL_SXROLLOFF_FIELD, 0x00);
		if (STV090x_WRITE_DEMOD(state, DEMOD, reg) < 0)
			goto err;
	} else {
		/* DVB-S2 rolloff to auto mode if DVBS2 */
		reg = STV090x_READ_DEMOD(state, DEMOD);
		STV090x_SETFIELD_Px(reg, MANUAL_S2ROLLOFF_FIELD, 0x00);
		if (STV090x_WRITE_DEMOD(state, DEMOD, reg) < 0)
			goto err;
	}
	return 0;
err:
	dprintk(FE_ERROR, 1, "I/O error");
	return -1;
}


static enum stv090x_signal_state stv090x_algo(struct stv090x_state *state)
{
	struct dvb_frontend *fe = &state->frontend;
	enum stv090x_signal_state signal_state = STV090x_NOCARRIER;
	u32 reg;
	s32 agc1_power, power_iq = 0, i;
	int lock = 0, low_sr = 0, no_signal = 0;

	reg = STV090x_READ_DEMOD(state, TSCFGH);
	STV090x_SETFIELD_Px(reg, RST_HWARE_FIELD, 1); /* Stop path 1 stream merger */
	if (STV090x_WRITE_DEMOD(state, TSCFGH, reg) < 0)
		goto err;

	if (STV090x_WRITE_DEMOD(state, DMDISTATE, 0x5c) < 0) /* Demod stop */
		goto err;

	if (state->internal->dev_ver >= 0x20) {
		if (state->srate > 5000000) {
			if (STV090x_WRITE_DEMOD(state, CORRELABS, 0x9e) < 0)
				goto err;
		} else {
			if (STV090x_WRITE_DEMOD(state, CORRELABS, 0x82) < 0)
				goto err;
		}
	}

	stv090x_get_lock_tmg(state);

	if (state->algo == STV090x_BLIND_SEARCH) {
		state->tuner_bw = 2 * 36000000; /* wide bw for unknown srate */
		if (STV090x_WRITE_DEMOD(state, TMGCFG2, 0xc0) < 0) /* wider srate scan */
			goto err;
		if (STV090x_WRITE_DEMOD(state, CORRELMANT, 0x70) < 0)
			goto err;
		if (stv090x_set_srate(state, 1000000) < 0) /* initial srate = 1Msps */
			goto err;
	} else {
		/* known srate */
		if (STV090x_WRITE_DEMOD(state, DMDTOM, 0x20) < 0)
			goto err;
		if (STV090x_WRITE_DEMOD(state, TMGCFG, 0xd2) < 0)
			goto err;

		if (state->srate < 2000000) {
			/* SR < 2MSPS */
			if (STV090x_WRITE_DEMOD(state, CORRELMANT, 0x63) < 0)
				goto err;
		} else {
			/* SR >= 2Msps */
			if (STV090x_WRITE_DEMOD(state, CORRELMANT, 0x70) < 0)
				goto err;
		}

		if (STV090x_WRITE_DEMOD(state, AGC2REF, 0x38) < 0)
			goto err;

		if (state->internal->dev_ver >= 0x20) {
			if (STV090x_WRITE_DEMOD(state, KREFTMG, 0x5a) < 0)
				goto err;
			if (state->algo == STV090x_COLD_SEARCH)
				state->tuner_bw = (15 * (stv090x_car_width(state->srate, state->rolloff) + 10000000)) / 10;
			else if (state->algo == STV090x_WARM_SEARCH)
				state->tuner_bw = stv090x_car_width(state->srate, state->rolloff) + 10000000;
		}

		/* if cold start or warm  (Symbolrate is known)
		 * use a Narrow symbol rate scan range
		 */
		if (STV090x_WRITE_DEMOD(state, TMGCFG2, 0xc1) < 0) /* narrow srate scan */
			goto err;

		if (stv090x_set_srate(state, state->srate) < 0)
			goto err;

		if (stv090x_set_max_srate(state, state->internal->mclk,
					  state->srate) < 0)
			goto err;
		if (stv090x_set_min_srate(state, state->internal->mclk,
					  state->srate) < 0)
			goto err;

		if (state->srate >= 10000000)
			low_sr = 0;
		else
			low_sr = 1;
	}

	/* Setup tuner */
	if (stv090x_i2c_gate_ctrl(state, 1) < 0)
		goto err;

	if (state->config->tuner_set_bbgain) {
		reg = state->config->tuner_bbgain;
		if (reg == 0)
			reg = 10; /* default: 10dB */
		if (state->config->tuner_set_bbgain(fe, reg) < 0)
			goto err_gateoff;
	}

	if (state->config->tuner_set_frequency) {
		if (state->config->tuner_set_frequency(fe, state->frequency) < 0)
			goto err_gateoff;
	}

	if (state->config->tuner_set_bandwidth) {
		if (state->config->tuner_set_bandwidth(fe, state->tuner_bw) < 0)
			goto err_gateoff;
	}

	if (stv090x_i2c_gate_ctrl(state, 0) < 0)
		goto err;

	msleep(50);

	if (state->config->tuner_get_status) {
		if (stv090x_i2c_gate_ctrl(state, 1) < 0)
			goto err;
		if (state->config->tuner_get_status(fe, &reg) < 0)
			goto err_gateoff;
		if (stv090x_i2c_gate_ctrl(state, 0) < 0)
			goto err;

		if (reg)
			dprintk(FE_DEBUG, 1, "Tuner phase locked");
		else {
			dprintk(FE_DEBUG, 1, "Tuner unlocked");
			return STV090x_NOCARRIER;
		}
	}

	msleep(10);
	agc1_power = MAKEWORD16(STV090x_READ_DEMOD(state, AGCIQIN1),
				STV090x_READ_DEMOD(state, AGCIQIN0));

	if (agc1_power == 0) {
		/* If AGC1 integrator value is 0
		 * then read POWERI, POWERQ
		 */
		for (i = 0; i < 5; i++) {
			power_iq += (STV090x_READ_DEMOD(state, POWERI) +
				     STV090x_READ_DEMOD(state, POWERQ)) >> 1;
		}
		power_iq /= 5;
	}

	if ((agc1_power == 0) && (power_iq < STV090x_IQPOWER_THRESHOLD)) {
		dprintk(FE_ERROR, 1, "No Signal: POWER_IQ=0x%02x", power_iq);
		lock = 0;
		signal_state = STV090x_NOAGC1;
	} else {
		reg = STV090x_READ_DEMOD(state, DEMOD);
		STV090x_SETFIELD_Px(reg, SPECINV_CONTROL_FIELD, state->inversion);

		if (state->internal->dev_ver <= 0x20) {
			/* rolloff to auto mode if DVBS2 */
			STV090x_SETFIELD_Px(reg, MANUAL_SXROLLOFF_FIELD, 1);
		} else {
			/* DVB-S2 rolloff to auto mode if DVBS2 */
			STV090x_SETFIELD_Px(reg, MANUAL_S2ROLLOFF_FIELD, 1);
		}
		if (STV090x_WRITE_DEMOD(state, DEMOD, reg) < 0)
			goto err;

		if (stv090x_delivery_search(state) < 0)
			goto err;

		if (state->algo != STV090x_BLIND_SEARCH) {
			if (stv090x_start_search(state) < 0)
				goto err;
		}
	}

	if (signal_state == STV090x_NOAGC1)
		return signal_state;

	if (state->algo == STV090x_BLIND_SEARCH)
		lock = stv090x_blind_search(state);

	else if (state->algo == STV090x_COLD_SEARCH)
		lock = stv090x_get_coldlock(state, state->DemodTimeout);

	else if (state->algo == STV090x_WARM_SEARCH)
		lock = stv090x_get_dmdlock(state, state->DemodTimeout);

	if ((!lock) && (state->algo == STV090x_COLD_SEARCH)) {
		if (!low_sr) {
			if (stv090x_chk_tmg(state))
				lock = stv090x_sw_algo(state);
		}
	}

	if (lock)
		signal_state = stv090x_get_sig_params(state);

	if ((lock) && (signal_state == STV090x_RANGEOK)) { /* signal within Range */
		stv090x_optimize_track(state);

		if (state->internal->dev_ver >= 0x20) {
			/* >= Cut 2.0 :release TS reset after
			 * demod lock and optimized Tracking
			 */
			reg = STV090x_READ_DEMOD(state, TSCFGH);
			STV090x_SETFIELD_Px(reg, RST_HWARE_FIELD, 0); /* release merger reset */
			if (STV090x_WRITE_DEMOD(state, TSCFGH, reg) < 0)
				goto err;

			msleep(3);

			STV090x_SETFIELD_Px(reg, RST_HWARE_FIELD, 1); /* merger reset */
			if (STV090x_WRITE_DEMOD(state, TSCFGH, reg) < 0)
				goto err;

			STV090x_SETFIELD_Px(reg, RST_HWARE_FIELD, 0); /* release merger reset */
			if (STV090x_WRITE_DEMOD(state, TSCFGH, reg) < 0)
				goto err;
		}

		lock = stv090x_get_lock(state, state->FecTimeout,
				state->FecTimeout);
		if (lock) {
			if (state->delsys == STV090x_DVBS2) {
				stv090x_set_s2rolloff(state);

				reg = STV090x_READ_DEMOD(state, PDELCTRL2);
				STV090x_SETFIELD_Px(reg, RESET_UPKO_COUNT, 1);
				if (STV090x_WRITE_DEMOD(state, PDELCTRL2, reg) < 0)
					goto err;
				/* Reset DVBS2 packet delinator error counter */
				reg = STV090x_READ_DEMOD(state, PDELCTRL2);
				STV090x_SETFIELD_Px(reg, RESET_UPKO_COUNT, 0);
				if (STV090x_WRITE_DEMOD(state, PDELCTRL2, reg) < 0)
					goto err;

				if (STV090x_WRITE_DEMOD(state, ERRCTRL1, 0x67) < 0) /* PER */
					goto err;
			} else {
				if (STV090x_WRITE_DEMOD(state, ERRCTRL1, 0x75) < 0)
					goto err;
			}
			/* Reset the Total packet counter */
			if (STV090x_WRITE_DEMOD(state, FBERCPT4, 0x00) < 0)
				goto err;
			/* Reset the packet Error counter2 */
			if (STV090x_WRITE_DEMOD(state, ERRCTRL2, 0xc1) < 0)
				goto err;
		} else {
			signal_state = STV090x_NODATA;
			no_signal = stv090x_chk_signal(state);
		}
	}
	return signal_state;

err_gateoff:
	stv090x_i2c_gate_ctrl(state, 0);
err:
	dprintk(FE_ERROR, 1, "I/O error");
	return -1;
}

static enum dvbfe_search stv090x_search(struct dvb_frontend *fe)
{
	struct stv090x_state *state = fe->demodulator_priv;
	struct dtv_frontend_properties *props = &fe->dtv_property_cache;

	if (props->frequency == 0)
		return DVBFE_ALGO_SEARCH_INVALID;

	state->delsys = props->delivery_system;
	state->frequency = props->frequency;
	state->srate = props->symbol_rate;
	state->search_mode = STV090x_SEARCH_AUTO;
	state->algo = STV090x_COLD_SEARCH;
	state->fec = STV090x_PRERR;
	if (state->srate > 10000000) {
		dprintk(FE_DEBUG, 1, "Search range: 10 MHz");
		state->search_range = 10000000;
	} else {
		dprintk(FE_DEBUG, 1, "Search range: 5 MHz");
		state->search_range = 5000000;
	}

	if (stv090x_algo(state) == STV090x_RANGEOK) {
		dprintk(FE_DEBUG, 1, "Search success!");
		return DVBFE_ALGO_SEARCH_SUCCESS;
	} else {
		dprintk(FE_DEBUG, 1, "Search failed!");
		return DVBFE_ALGO_SEARCH_FAILED;
	}

	return DVBFE_ALGO_SEARCH_ERROR;
}

static int stv090x_read_status(struct dvb_frontend *fe, enum fe_status *status)
{
	struct stv090x_state *state = fe->demodulator_priv;
	u32 reg, dstatus;
	u8 search_state;

	*status = 0;

	dstatus = STV090x_READ_DEMOD(state, DSTATUS);
	if (STV090x_GETFIELD_Px(dstatus, CAR_LOCK_FIELD))
		*status |= FE_HAS_SIGNAL | FE_HAS_CARRIER;

	reg = STV090x_READ_DEMOD(state, DMDSTATE);
	search_state = STV090x_GETFIELD_Px(reg, HEADER_MODE_FIELD);

	switch (search_state) {
	case 0: /* searching */
	case 1: /* first PLH detected */
	default:
		dprintk(FE_DEBUG, 1, "Status: Unlocked (Searching ..)");
		break;

	case 2: /* DVB-S2 mode */
		dprintk(FE_DEBUG, 1, "Delivery system: DVB-S2");
		if (STV090x_GETFIELD_Px(dstatus, LOCK_DEFINITIF_FIELD)) {
			reg = STV090x_READ_DEMOD(state, PDELSTATUS1);
			if (STV090x_GETFIELD_Px(reg, PKTDELIN_LOCK_FIELD)) {
				*status |= FE_HAS_VITERBI;
				reg = STV090x_READ_DEMOD(state, TSSTATUS);
				if (STV090x_GETFIELD_Px(reg, TSFIFO_LINEOK_FIELD))
					*status |= FE_HAS_SYNC | FE_HAS_LOCK;
			}
		}
		break;

	case 3: /* DVB-S1/legacy mode */
		dprintk(FE_DEBUG, 1, "Delivery system: DVB-S");
		if (STV090x_GETFIELD_Px(dstatus, LOCK_DEFINITIF_FIELD)) {
			reg = STV090x_READ_DEMOD(state, VSTATUSVIT);
			if (STV090x_GETFIELD_Px(reg, LOCKEDVIT_FIELD)) {
				*status |= FE_HAS_VITERBI;
				reg = STV090x_READ_DEMOD(state, TSSTATUS);
				if (STV090x_GETFIELD_Px(reg, TSFIFO_LINEOK_FIELD))
					*status |= FE_HAS_SYNC | FE_HAS_LOCK;
			}
		}
		break;
	}

	return 0;
}

static int stv090x_read_per(struct dvb_frontend *fe, u32 *per)
{
	struct stv090x_state *state = fe->demodulator_priv;

	s32 count_4, count_3, count_2, count_1, count_0, count;
	u32 reg, h, m, l;
	enum fe_status status;

	stv090x_read_status(fe, &status);
	if (!(status & FE_HAS_LOCK)) {
		*per = 1 << 23; /* Max PER */
	} else {
		/* Counter 2 */
		reg = STV090x_READ_DEMOD(state, ERRCNT22);
		h = STV090x_GETFIELD_Px(reg, ERR_CNT2_FIELD);

		reg = STV090x_READ_DEMOD(state, ERRCNT21);
		m = STV090x_GETFIELD_Px(reg, ERR_CNT21_FIELD);

		reg = STV090x_READ_DEMOD(state, ERRCNT20);
		l = STV090x_GETFIELD_Px(reg, ERR_CNT20_FIELD);

		*per = ((h << 16) | (m << 8) | l);

		count_4 = STV090x_READ_DEMOD(state, FBERCPT4);
		count_3 = STV090x_READ_DEMOD(state, FBERCPT3);
		count_2 = STV090x_READ_DEMOD(state, FBERCPT2);
		count_1 = STV090x_READ_DEMOD(state, FBERCPT1);
		count_0 = STV090x_READ_DEMOD(state, FBERCPT0);

		if ((!count_4) && (!count_3)) {
			count  = (count_2 & 0xff) << 16;
			count |= (count_1 & 0xff) <<  8;
			count |=  count_0 & 0xff;
		} else {
			count = 1 << 24;
		}
		if (count == 0)
			*per = 1;
	}
	if (STV090x_WRITE_DEMOD(state, FBERCPT4, 0) < 0)
		goto err;
	if (STV090x_WRITE_DEMOD(state, ERRCTRL2, 0xc1) < 0)
		goto err;

	return 0;
err:
	dprintk(FE_ERROR, 1, "I/O error");
	return -1;
}

static int stv090x_table_lookup(const struct stv090x_tab *tab, int max, int val)
{
	int res = 0;
	int min = 0, med;

	if ((val >= tab[min].read && val < tab[max].read) ||
	    (val >= tab[max].read && val < tab[min].read)) {
		while ((max - min) > 1) {
			med = (max + min) / 2;
			if ((val >= tab[min].read && val < tab[med].read) ||
			    (val >= tab[med].read && val < tab[min].read))
				max = med;
			else
				min = med;
		}
		res = ((val - tab[min].read) *
		       (tab[max].real - tab[min].real) /
		       (tab[max].read - tab[min].read)) +
			tab[min].real;
	} else {
		if (tab[min].read < tab[max].read) {
			if (val < tab[min].read)
				res = tab[min].real;
			else if (val >= tab[max].read)
				res = tab[max].real;
		} else {
			if (val >= tab[min].read)
				res = tab[min].real;
			else if (val < tab[max].read)
				res = tab[max].real;
		}
	}

	return res;
}

static int stv090x_read_signal_strength(struct dvb_frontend *fe, u16 *strength)
{
	struct stv090x_state *state = fe->demodulator_priv;
	u32 reg;
	s32 agc_0, agc_1, agc;
	s32 str;

	reg = STV090x_READ_DEMOD(state, AGCIQIN1);
	agc_1 = STV090x_GETFIELD_Px(reg, AGCIQ_VALUE_FIELD);
	reg = STV090x_READ_DEMOD(state, AGCIQIN0);
	agc_0 = STV090x_GETFIELD_Px(reg, AGCIQ_VALUE_FIELD);
	agc = MAKEWORD16(agc_1, agc_0);

	str = stv090x_table_lookup(stv090x_rf_tab,
		ARRAY_SIZE(stv090x_rf_tab) - 1, agc);
	if (agc > stv090x_rf_tab[0].read)
		str = 0;
	else if (agc < stv090x_rf_tab[ARRAY_SIZE(stv090x_rf_tab) - 1].read)
		str = -100;
	*strength = (str + 100) * 0xFFFF / 100;

	return 0;
}

static int stv090x_read_cnr(struct dvb_frontend *fe, u16 *cnr)
{
	struct stv090x_state *state = fe->demodulator_priv;
	u32 reg_0, reg_1, reg, i;
	s32 val_0, val_1, val = 0;
	u8 lock_f;
	s32 div;
	u32 last;

	switch (state->delsys) {
	case STV090x_DVBS2:
		reg = STV090x_READ_DEMOD(state, DSTATUS);
		lock_f = STV090x_GETFIELD_Px(reg, LOCK_DEFINITIF_FIELD);
		if (lock_f) {
			msleep(5);
			for (i = 0; i < 16; i++) {
				reg_1 = STV090x_READ_DEMOD(state, NNOSPLHT1);
				val_1 = STV090x_GETFIELD_Px(reg_1, NOSPLHT_NORMED_FIELD);
				reg_0 = STV090x_READ_DEMOD(state, NNOSPLHT0);
				val_0 = STV090x_GETFIELD_Px(reg_0, NOSPLHT_NORMED_FIELD);
				val  += MAKEWORD16(val_1, val_0);
				msleep(1);
			}
			val /= 16;
			last = ARRAY_SIZE(stv090x_s2cn_tab) - 1;
			div = stv090x_s2cn_tab[0].read -
			      stv090x_s2cn_tab[last].read;
			*cnr = 0xFFFF - ((val * 0xFFFF) / div);
		}
		break;

	case STV090x_DVBS1:
	case STV090x_DSS:
		reg = STV090x_READ_DEMOD(state, DSTATUS);
		lock_f = STV090x_GETFIELD_Px(reg, LOCK_DEFINITIF_FIELD);
		if (lock_f) {
			msleep(5);
			for (i = 0; i < 16; i++) {
				reg_1 = STV090x_READ_DEMOD(state, NOSDATAT1);
				val_1 = STV090x_GETFIELD_Px(reg_1, NOSDATAT_UNNORMED_FIELD);
				reg_0 = STV090x_READ_DEMOD(state, NOSDATAT0);
				val_0 = STV090x_GETFIELD_Px(reg_0, NOSDATAT_UNNORMED_FIELD);
				val  += MAKEWORD16(val_1, val_0);
				msleep(1);
			}
			val /= 16;
			last = ARRAY_SIZE(stv090x_s1cn_tab) - 1;
			div = stv090x_s1cn_tab[0].read -
			      stv090x_s1cn_tab[last].read;
			*cnr = 0xFFFF - ((val * 0xFFFF) / div);
		}
		break;
	default:
		break;
	}

	return 0;
}

static int stv090x_set_tone(struct dvb_frontend *fe, fe_sec_tone_mode_t tone)
{
	struct stv090x_state *state = fe->demodulator_priv;
	u32 reg;

	reg = STV090x_READ_DEMOD(state, DISTXCTL);
	switch (tone) {
	case SEC_TONE_ON:
		STV090x_SETFIELD_Px(reg, DISTX_MODE_FIELD, 0);
		STV090x_SETFIELD_Px(reg, DISEQC_RESET_FIELD, 1);
		if (STV090x_WRITE_DEMOD(state, DISTXCTL, reg) < 0)
			goto err;
		STV090x_SETFIELD_Px(reg, DISEQC_RESET_FIELD, 0);
		if (STV090x_WRITE_DEMOD(state, DISTXCTL, reg) < 0)
			goto err;
		break;

	case SEC_TONE_OFF:
		STV090x_SETFIELD_Px(reg, DISTX_MODE_FIELD, 0);
		STV090x_SETFIELD_Px(reg, DISEQC_RESET_FIELD, 1);
		if (STV090x_WRITE_DEMOD(state, DISTXCTL, reg) < 0)
			goto err;
		break;
	default:
		return -EINVAL;
	}

	return 0;
err:
	dprintk(FE_ERROR, 1, "I/O error");
	return -1;
}


static enum dvbfe_algo stv090x_frontend_algo(struct dvb_frontend *fe)
{
	return DVBFE_ALGO_CUSTOM;
}

static int stv090x_send_diseqc_msg(struct dvb_frontend *fe, struct dvb_diseqc_master_cmd *cmd)
{
	struct stv090x_state *state = fe->demodulator_priv;
	u32 reg, idle = 0, fifo_full = 1;
	int i;

	reg = STV090x_READ_DEMOD(state, DISTXCTL);

	STV090x_SETFIELD_Px(reg, DISTX_MODE_FIELD,
		(state->config->diseqc_envelope_mode) ? 4 : 2);
	STV090x_SETFIELD_Px(reg, DISEQC_RESET_FIELD, 1);
	if (STV090x_WRITE_DEMOD(state, DISTXCTL, reg) < 0)
		goto err;
	STV090x_SETFIELD_Px(reg, DISEQC_RESET_FIELD, 0);
	if (STV090x_WRITE_DEMOD(state, DISTXCTL, reg) < 0)
		goto err;

	STV090x_SETFIELD_Px(reg, DIS_PRECHARGE_FIELD, 1);
	if (STV090x_WRITE_DEMOD(state, DISTXCTL, reg) < 0)
		goto err;

	for (i = 0; i < cmd->msg_len; i++) {

		while (fifo_full) {
			reg = STV090x_READ_DEMOD(state, DISTXSTATUS);
			fifo_full = STV090x_GETFIELD_Px(reg, FIFO_FULL_FIELD);
		}

		if (STV090x_WRITE_DEMOD(state, DISTXDATA, cmd->msg[i]) < 0)
			goto err;
	}
	reg = STV090x_READ_DEMOD(state, DISTXCTL);
	STV090x_SETFIELD_Px(reg, DIS_PRECHARGE_FIELD, 0);
	if (STV090x_WRITE_DEMOD(state, DISTXCTL, reg) < 0)
		goto err;

	i = 0;

	while ((!idle) && (i < 10)) {
		reg = STV090x_READ_DEMOD(state, DISTXSTATUS);
		idle = STV090x_GETFIELD_Px(reg, TX_IDLE_FIELD);
		msleep(10);
		i++;
	}

	return 0;
err:
	dprintk(FE_ERROR, 1, "I/O error");
	return -1;
}

static int stv090x_send_diseqc_burst(struct dvb_frontend *fe, fe_sec_mini_cmd_t burst)
{
	struct stv090x_state *state = fe->demodulator_priv;
	u32 reg, idle = 0, fifo_full = 1;
	u8 mode, value;
	int i;

	reg = STV090x_READ_DEMOD(state, DISTXCTL);

	if (burst == SEC_MINI_A) {
		mode = (state->config->diseqc_envelope_mode) ? 5 : 3;
		value = 0x00;
	} else {
		mode = (state->config->diseqc_envelope_mode) ? 4 : 2;
		value = 0xFF;
	}

	STV090x_SETFIELD_Px(reg, DISTX_MODE_FIELD, mode);
	STV090x_SETFIELD_Px(reg, DISEQC_RESET_FIELD, 1);
	if (STV090x_WRITE_DEMOD(state, DISTXCTL, reg) < 0)
		goto err;
	STV090x_SETFIELD_Px(reg, DISEQC_RESET_FIELD, 0);
	if (STV090x_WRITE_DEMOD(state, DISTXCTL, reg) < 0)
		goto err;

	STV090x_SETFIELD_Px(reg, DIS_PRECHARGE_FIELD, 1);
	if (STV090x_WRITE_DEMOD(state, DISTXCTL, reg) < 0)
		goto err;

	while (fifo_full) {
		reg = STV090x_READ_DEMOD(state, DISTXSTATUS);
		fifo_full = STV090x_GETFIELD_Px(reg, FIFO_FULL_FIELD);
	}

	if (STV090x_WRITE_DEMOD(state, DISTXDATA, value) < 0)
		goto err;

	reg = STV090x_READ_DEMOD(state, DISTXCTL);
	STV090x_SETFIELD_Px(reg, DIS_PRECHARGE_FIELD, 0);
	if (STV090x_WRITE_DEMOD(state, DISTXCTL, reg) < 0)
		goto err;

	i = 0;

	while ((!idle) && (i < 10)) {
		reg = STV090x_READ_DEMOD(state, DISTXSTATUS);
		idle = STV090x_GETFIELD_Px(reg, TX_IDLE_FIELD);
		msleep(10);
		i++;
	}

	return 0;
err:
	dprintk(FE_ERROR, 1, "I/O error");
	return -1;
}

static int stv090x_recv_slave_reply(struct dvb_frontend *fe, struct dvb_diseqc_slave_reply *reply)
{
	struct stv090x_state *state = fe->demodulator_priv;
	u32 reg = 0, i = 0, rx_end = 0;

	while ((rx_end != 1) && (i < 10)) {
		msleep(10);
		i++;
		reg = STV090x_READ_DEMOD(state, DISRX_ST0);
		rx_end = STV090x_GETFIELD_Px(reg, RX_END_FIELD);
	}

	if (rx_end) {
		reply->msg_len = STV090x_GETFIELD_Px(reg, FIFO_BYTENBR_FIELD);
		for (i = 0; i < reply->msg_len; i++)
			reply->msg[i] = STV090x_READ_DEMOD(state, DISRXDATA);
	}

	return 0;
}

static int stv090x_sleep(struct dvb_frontend *fe)
{
	struct stv090x_state *state = fe->demodulator_priv;
	u32 reg;
	u8 full_standby = 0;

	if (stv090x_i2c_gate_ctrl(state, 1) < 0)
		goto err;

	if (state->config->tuner_sleep) {
		if (state->config->tuner_sleep(fe) < 0)
			goto err_gateoff;
	}

	if (stv090x_i2c_gate_ctrl(state, 0) < 0)
		goto err;

	dprintk(FE_DEBUG, 1, "Set %s(%d) to sleep",
		state->device == STV0900 ? "STV0900" : "STV0903",
		state->demod);

	mutex_lock(&state->internal->demod_lock);

	switch (state->demod) {
	case STV090x_DEMODULATOR_0:
		/* power off ADC 1 */
		reg = stv090x_read_reg(state, STV090x_TSTTNR1);
		STV090x_SETFIELD(reg, ADC1_PON_FIELD, 0);
		if (stv090x_write_reg(state, STV090x_TSTTNR1, reg) < 0)
			goto err;
		/* power off DiSEqC 1 */
		reg = stv090x_read_reg(state, STV090x_TSTTNR2);
		STV090x_SETFIELD(reg, DISEQC1_PON_FIELD, 0);
		if (stv090x_write_reg(state, STV090x_TSTTNR2, reg) < 0)
			goto err;

		/* check whether path 2 is already sleeping, that is when
		   ADC2 is off */
		reg = stv090x_read_reg(state, STV090x_TSTTNR3);
		if (STV090x_GETFIELD(reg, ADC2_PON_FIELD) == 0)
			full_standby = 1;

		/* stop clocks */
		reg = stv090x_read_reg(state, STV090x_STOPCLK1);
		/* packet delineator 1 clock */
		STV090x_SETFIELD(reg, STOP_CLKPKDT1_FIELD, 1);
		/* ADC 1 clock */
		STV090x_SETFIELD(reg, STOP_CLKADCI1_FIELD, 1);
		/* FEC clock is shared between the two paths, only stop it
		   when full standby is possible */
		if (full_standby)
			STV090x_SETFIELD(reg, STOP_CLKFEC_FIELD, 1);
		if (stv090x_write_reg(state, STV090x_STOPCLK1, reg) < 0)
			goto err;
		reg = stv090x_read_reg(state, STV090x_STOPCLK2);
		/* sampling 1 clock */
		STV090x_SETFIELD(reg, STOP_CLKSAMP1_FIELD, 1);
		/* viterbi 1 clock */
		STV090x_SETFIELD(reg, STOP_CLKVIT1_FIELD, 1);
		/* TS clock is shared between the two paths, only stop it
		   when full standby is possible */
		if (full_standby)
			STV090x_SETFIELD(reg, STOP_CLKTS_FIELD, 1);
		if (stv090x_write_reg(state, STV090x_STOPCLK2, reg) < 0)
			goto err;
		break;

	case STV090x_DEMODULATOR_1:
		/* power off ADC 2 */
		reg = stv090x_read_reg(state, STV090x_TSTTNR3);
		STV090x_SETFIELD(reg, ADC2_PON_FIELD, 0);
		if (stv090x_write_reg(state, STV090x_TSTTNR3, reg) < 0)
			goto err;
		/* power off DiSEqC 2 */
		reg = stv090x_read_reg(state, STV090x_TSTTNR4);
		STV090x_SETFIELD(reg, DISEQC2_PON_FIELD, 0);
		if (stv090x_write_reg(state, STV090x_TSTTNR4, reg) < 0)
			goto err;

		/* check whether path 1 is already sleeping, that is when
		   ADC1 is off */
		reg = stv090x_read_reg(state, STV090x_TSTTNR1);
		if (STV090x_GETFIELD(reg, ADC1_PON_FIELD) == 0)
			full_standby = 1;

		/* stop clocks */
		reg = stv090x_read_reg(state, STV090x_STOPCLK1);
		/* packet delineator 2 clock */
		STV090x_SETFIELD(reg, STOP_CLKPKDT2_FIELD, 1);
		/* ADC 2 clock */
		STV090x_SETFIELD(reg, STOP_CLKADCI2_FIELD, 1);
		/* FEC clock is shared between the two paths, only stop it
		   when full standby is possible */
		if (full_standby)
			STV090x_SETFIELD(reg, STOP_CLKFEC_FIELD, 1);
		if (stv090x_write_reg(state, STV090x_STOPCLK1, reg) < 0)
			goto err;
		reg = stv090x_read_reg(state, STV090x_STOPCLK2);
		/* sampling 2 clock */
		STV090x_SETFIELD(reg, STOP_CLKSAMP2_FIELD, 1);
		/* viterbi 2 clock */
		STV090x_SETFIELD(reg, STOP_CLKVIT2_FIELD, 1);
		/* TS clock is shared between the two paths, only stop it
		   when full standby is possible */
		if (full_standby)
			STV090x_SETFIELD(reg, STOP_CLKTS_FIELD, 1);
		if (stv090x_write_reg(state, STV090x_STOPCLK2, reg) < 0)
			goto err;
		break;

	default:
		dprintk(FE_ERROR, 1, "Wrong demodulator!");
		break;
	}

	if (full_standby) {
		/* general power off */
		reg = stv090x_read_reg(state, STV090x_SYNTCTRL);
		STV090x_SETFIELD(reg, STANDBY_FIELD, 0x01);
		if (stv090x_write_reg(state, STV090x_SYNTCTRL, reg) < 0)
			goto err;
	}

	mutex_unlock(&state->internal->demod_lock);
	return 0;

err_gateoff:
	stv090x_i2c_gate_ctrl(state, 0);
err:
	mutex_unlock(&state->internal->demod_lock);
	dprintk(FE_ERROR, 1, "I/O error");
	return -1;
}

static int stv090x_wakeup(struct dvb_frontend *fe)
{
	struct stv090x_state *state = fe->demodulator_priv;
	u32 reg;

	dprintk(FE_DEBUG, 1, "Wake %s(%d) from standby",
		state->device == STV0900 ? "STV0900" : "STV0903",
		state->demod);

	mutex_lock(&state->internal->demod_lock);

	/* general power on */
	reg = stv090x_read_reg(state, STV090x_SYNTCTRL);
	STV090x_SETFIELD(reg, STANDBY_FIELD, 0x00);
	if (stv090x_write_reg(state, STV090x_SYNTCTRL, reg) < 0)
		goto err;

	switch (state->demod) {
	case STV090x_DEMODULATOR_0:
		/* power on ADC 1 */
		reg = stv090x_read_reg(state, STV090x_TSTTNR1);
		STV090x_SETFIELD(reg, ADC1_PON_FIELD, 1);
		if (stv090x_write_reg(state, STV090x_TSTTNR1, reg) < 0)
			goto err;
		/* power on DiSEqC 1 */
		reg = stv090x_read_reg(state, STV090x_TSTTNR2);
		STV090x_SETFIELD(reg, DISEQC1_PON_FIELD, 1);
		if (stv090x_write_reg(state, STV090x_TSTTNR2, reg) < 0)
			goto err;

		/* activate clocks */
		reg = stv090x_read_reg(state, STV090x_STOPCLK1);
		/* packet delineator 1 clock */
		STV090x_SETFIELD(reg, STOP_CLKPKDT1_FIELD, 0);
		/* ADC 1 clock */
		STV090x_SETFIELD(reg, STOP_CLKADCI1_FIELD, 0);
		/* FEC clock */
		STV090x_SETFIELD(reg, STOP_CLKFEC_FIELD, 0);
		if (stv090x_write_reg(state, STV090x_STOPCLK1, reg) < 0)
			goto err;
		reg = stv090x_read_reg(state, STV090x_STOPCLK2);
		/* sampling 1 clock */
		STV090x_SETFIELD(reg, STOP_CLKSAMP1_FIELD, 0);
		/* viterbi 1 clock */
		STV090x_SETFIELD(reg, STOP_CLKVIT1_FIELD, 0);
		/* TS clock */
		STV090x_SETFIELD(reg, STOP_CLKTS_FIELD, 0);
		if (stv090x_write_reg(state, STV090x_STOPCLK2, reg) < 0)
			goto err;
		break;

	case STV090x_DEMODULATOR_1:
		/* power on ADC 2 */
		reg = stv090x_read_reg(state, STV090x_TSTTNR3);
		STV090x_SETFIELD(reg, ADC2_PON_FIELD, 1);
		if (stv090x_write_reg(state, STV090x_TSTTNR3, reg) < 0)
			goto err;
		/* power on DiSEqC 2 */
		reg = stv090x_read_reg(state, STV090x_TSTTNR4);
		STV090x_SETFIELD(reg, DISEQC2_PON_FIELD, 1);
		if (stv090x_write_reg(state, STV090x_TSTTNR4, reg) < 0)
			goto err;

		/* activate clocks */
		reg = stv090x_read_reg(state, STV090x_STOPCLK1);
		/* packet delineator 2 clock */
		STV090x_SETFIELD(reg, STOP_CLKPKDT2_FIELD, 0);
		/* ADC 2 clock */
		STV090x_SETFIELD(reg, STOP_CLKADCI2_FIELD, 0);
		/* FEC clock */
		STV090x_SETFIELD(reg, STOP_CLKFEC_FIELD, 0);
		if (stv090x_write_reg(state, STV090x_STOPCLK1, reg) < 0)
			goto err;
		reg = stv090x_read_reg(state, STV090x_STOPCLK2);
		/* sampling 2 clock */
		STV090x_SETFIELD(reg, STOP_CLKSAMP2_FIELD, 0);
		/* viterbi 2 clock */
		STV090x_SETFIELD(reg, STOP_CLKVIT2_FIELD, 0);
		/* TS clock */
		STV090x_SETFIELD(reg, STOP_CLKTS_FIELD, 0);
		if (stv090x_write_reg(state, STV090x_STOPCLK2, reg) < 0)
			goto err;
		break;

	default:
		dprintk(FE_ERROR, 1, "Wrong demodulator!");
		break;
	}

	mutex_unlock(&state->internal->demod_lock);
	return 0;
err:
	mutex_unlock(&state->internal->demod_lock);
	dprintk(FE_ERROR, 1, "I/O error");
	return -1;
}

static void stv090x_release(struct dvb_frontend *fe)
{
	struct stv090x_state *state = fe->demodulator_priv;

	state->internal->num_used--;
	if (state->internal->num_used <= 0) {

		dprintk(FE_ERROR, 1, "Actually removing");

		remove_dev(state->internal);
		kfree(state->internal);
	}

	kfree(state);
}

static int stv090x_ldpc_mode(struct stv090x_state *state, enum stv090x_mode ldpc_mode)
{
	u32 reg = 0;

	reg = stv090x_read_reg(state, STV090x_GENCFG);

	switch (ldpc_mode) {
	case STV090x_DUAL:
	default:
		if ((state->demod_mode != STV090x_DUAL) || (STV090x_GETFIELD(reg, DDEMOD_FIELD) != 1)) {
			/* set LDPC to dual mode */
			if (stv090x_write_reg(state, STV090x_GENCFG, 0x1d) < 0)
				goto err;

			state->demod_mode = STV090x_DUAL;

			reg = stv090x_read_reg(state, STV090x_TSTRES0);
			STV090x_SETFIELD(reg, FRESFEC_FIELD, 0x1);
			if (stv090x_write_reg(state, STV090x_TSTRES0, reg) < 0)
				goto err;
			STV090x_SETFIELD(reg, FRESFEC_FIELD, 0x0);
			if (stv090x_write_reg(state, STV090x_TSTRES0, reg) < 0)
				goto err;

			if (STV090x_WRITE_DEMOD(state, MODCODLST0, 0xff) < 0)
				goto err;
			if (STV090x_WRITE_DEMOD(state, MODCODLST1, 0xff) < 0)
				goto err;
			if (STV090x_WRITE_DEMOD(state, MODCODLST2, 0xff) < 0)
				goto err;
			if (STV090x_WRITE_DEMOD(state, MODCODLST3, 0xff) < 0)
				goto err;
			if (STV090x_WRITE_DEMOD(state, MODCODLST4, 0xff) < 0)
				goto err;
			if (STV090x_WRITE_DEMOD(state, MODCODLST5, 0xff) < 0)
				goto err;
			if (STV090x_WRITE_DEMOD(state, MODCODLST6, 0xff) < 0)
				goto err;

			if (STV090x_WRITE_DEMOD(state, MODCODLST7, 0xcc) < 0)
				goto err;
			if (STV090x_WRITE_DEMOD(state, MODCODLST8, 0xcc) < 0)
				goto err;
			if (STV090x_WRITE_DEMOD(state, MODCODLST9, 0xcc) < 0)
				goto err;
			if (STV090x_WRITE_DEMOD(state, MODCODLSTA, 0xcc) < 0)
				goto err;
			if (STV090x_WRITE_DEMOD(state, MODCODLSTB, 0xcc) < 0)
				goto err;
			if (STV090x_WRITE_DEMOD(state, MODCODLSTC, 0xcc) < 0)
				goto err;
			if (STV090x_WRITE_DEMOD(state, MODCODLSTD, 0xcc) < 0)
				goto err;

			if (STV090x_WRITE_DEMOD(state, MODCODLSTE, 0xff) < 0)
				goto err;
			if (STV090x_WRITE_DEMOD(state, MODCODLSTF, 0xcf) < 0)
				goto err;
		}
		break;

	case STV090x_SINGLE:
		if (stv090x_stop_modcod(state) < 0)
			goto err;
		if (stv090x_activate_modcod_single(state) < 0)
			goto err;

		if (state->demod == STV090x_DEMODULATOR_1) {
			if (stv090x_write_reg(state, STV090x_GENCFG, 0x06) < 0) /* path 2 */
				goto err;
		} else {
			if (stv090x_write_reg(state, STV090x_GENCFG, 0x04) < 0) /* path 1 */
				goto err;
		}

		reg = stv090x_read_reg(state, STV090x_TSTRES0);
		STV090x_SETFIELD(reg, FRESFEC_FIELD, 0x1);
		if (stv090x_write_reg(state, STV090x_TSTRES0, reg) < 0)
			goto err;
		STV090x_SETFIELD(reg, FRESFEC_FIELD, 0x0);
		if (stv090x_write_reg(state, STV090x_TSTRES0, reg) < 0)
			goto err;

		reg = STV090x_READ_DEMOD(state, PDELCTRL1);
		STV090x_SETFIELD_Px(reg, ALGOSWRST_FIELD, 0x01);
		if (STV090x_WRITE_DEMOD(state, PDELCTRL1, reg) < 0)
			goto err;
		STV090x_SETFIELD_Px(reg, ALGOSWRST_FIELD, 0x00);
		if (STV090x_WRITE_DEMOD(state, PDELCTRL1, reg) < 0)
			goto err;
		break;
	}

	return 0;
err:
	dprintk(FE_ERROR, 1, "I/O error");
	return -1;
}

/* return (Hz), clk in Hz*/
static u32 stv090x_get_mclk(struct stv090x_state *state)
{
	const struct stv090x_config *config = state->config;
	u32 div, reg;
	u8 ratio;

	div = stv090x_read_reg(state, STV090x_NCOARSE);
	reg = stv090x_read_reg(state, STV090x_SYNTCTRL);
	ratio = STV090x_GETFIELD(reg, SELX1RATIO_FIELD) ? 4 : 6;

	return (div + 1) * config->xtal / ratio; /* kHz */
}

static int stv090x_set_mclk(struct stv090x_state *state, u32 mclk, u32 clk)
{
	const struct stv090x_config *config = state->config;
	u32 reg, div, clk_sel;

	reg = stv090x_read_reg(state, STV090x_SYNTCTRL);
	clk_sel = ((STV090x_GETFIELD(reg, SELX1RATIO_FIELD) == 1) ? 4 : 6);

	div = ((clk_sel * mclk) / config->xtal) - 1;

	reg = stv090x_read_reg(state, STV090x_NCOARSE);
	STV090x_SETFIELD(reg, M_DIV_FIELD, div);
	if (stv090x_write_reg(state, STV090x_NCOARSE, reg) < 0)
		goto err;

	state->internal->mclk = stv090x_get_mclk(state);

	/*Set the DiseqC frequency to 22KHz */
	div = state->internal->mclk / 704000;
	if (STV090x_WRITE_DEMOD(state, F22TX, div) < 0)
		goto err;
	if (STV090x_WRITE_DEMOD(state, F22RX, div) < 0)
		goto err;

	return 0;
err:
	dprintk(FE_ERROR, 1, "I/O error");
	return -1;
}

static int stv090x_set_tspath(struct stv090x_state *state)
{
	u32 reg;

	if (state->internal->dev_ver >= 0x20) {
		switch (state->config->ts1_mode) {
		case STV090x_TSMODE_PARALLEL_PUNCTURED:
		case STV090x_TSMODE_DVBCI:
			switch (state->config->ts2_mode) {
			case STV090x_TSMODE_SERIAL_PUNCTURED:
			case STV090x_TSMODE_SERIAL_CONTINUOUS:
			default:
				stv090x_write_reg(state, STV090x_TSGENERAL, 0x00);
				break;

			case STV090x_TSMODE_PARALLEL_PUNCTURED:
			case STV090x_TSMODE_DVBCI:
				if (stv090x_write_reg(state, STV090x_TSGENERAL, 0x06) < 0) /* Mux'd stream mode */
					goto err;
				reg = stv090x_read_reg(state, STV090x_P1_TSCFGM);
				STV090x_SETFIELD_Px(reg, TSFIFO_MANSPEED_FIELD, 3);
				if (stv090x_write_reg(state, STV090x_P1_TSCFGM, reg) < 0)
					goto err;
				reg = stv090x_read_reg(state, STV090x_P2_TSCFGM);
				STV090x_SETFIELD_Px(reg, TSFIFO_MANSPEED_FIELD, 3);
				if (stv090x_write_reg(state, STV090x_P2_TSCFGM, reg) < 0)
					goto err;
				if (stv090x_write_reg(state, STV090x_P1_TSSPEED, 0x14) < 0)
					goto err;
				if (stv090x_write_reg(state, STV090x_P2_TSSPEED, 0x28) < 0)
					goto err;
				break;
			}
			break;

		case STV090x_TSMODE_SERIAL_PUNCTURED:
		case STV090x_TSMODE_SERIAL_CONTINUOUS:
		default:
			switch (state->config->ts2_mode) {
			case STV090x_TSMODE_SERIAL_PUNCTURED:
			case STV090x_TSMODE_SERIAL_CONTINUOUS:
			default:
				if (stv090x_write_reg(state, STV090x_TSGENERAL, 0x0c) < 0)
					goto err;
				break;

			case STV090x_TSMODE_PARALLEL_PUNCTURED:
			case STV090x_TSMODE_DVBCI:
				if (stv090x_write_reg(state, STV090x_TSGENERAL, 0x0a) < 0)
					goto err;
				break;
			}
			break;
		}
	} else {
		switch (state->config->ts1_mode) {
		case STV090x_TSMODE_PARALLEL_PUNCTURED:
		case STV090x_TSMODE_DVBCI:
			switch (state->config->ts2_mode) {
			case STV090x_TSMODE_SERIAL_PUNCTURED:
			case STV090x_TSMODE_SERIAL_CONTINUOUS:
			default:
				stv090x_write_reg(state, STV090x_TSGENERAL1X, 0x10);
				break;

			case STV090x_TSMODE_PARALLEL_PUNCTURED:
			case STV090x_TSMODE_DVBCI:
				stv090x_write_reg(state, STV090x_TSGENERAL1X, 0x16);
				reg = stv090x_read_reg(state, STV090x_P1_TSCFGM);
				STV090x_SETFIELD_Px(reg, TSFIFO_MANSPEED_FIELD, 3);
				if (stv090x_write_reg(state, STV090x_P1_TSCFGM, reg) < 0)
					goto err;
				reg = stv090x_read_reg(state, STV090x_P1_TSCFGM);
				STV090x_SETFIELD_Px(reg, TSFIFO_MANSPEED_FIELD, 0);
				if (stv090x_write_reg(state, STV090x_P1_TSCFGM, reg) < 0)
					goto err;
				if (stv090x_write_reg(state, STV090x_P1_TSSPEED, 0x14) < 0)
					goto err;
				if (stv090x_write_reg(state, STV090x_P2_TSSPEED, 0x28) < 0)
					goto err;
				break;
			}
			break;

		case STV090x_TSMODE_SERIAL_PUNCTURED:
		case STV090x_TSMODE_SERIAL_CONTINUOUS:
		default:
			switch (state->config->ts2_mode) {
			case STV090x_TSMODE_SERIAL_PUNCTURED:
			case STV090x_TSMODE_SERIAL_CONTINUOUS:
			default:
				stv090x_write_reg(state, STV090x_TSGENERAL1X, 0x14);
				break;

			case STV090x_TSMODE_PARALLEL_PUNCTURED:
			case STV090x_TSMODE_DVBCI:
				stv090x_write_reg(state, STV090x_TSGENERAL1X, 0x12);
				break;
			}
			break;
		}
	}

	switch (state->config->ts1_mode) {
	case STV090x_TSMODE_PARALLEL_PUNCTURED:
		reg = stv090x_read_reg(state, STV090x_P1_TSCFGH);
		STV090x_SETFIELD_Px(reg, TSFIFO_TEIUPDATE_FIELD, state->config->ts1_tei);
		STV090x_SETFIELD_Px(reg, TSFIFO_SERIAL_FIELD, 0x00);
		STV090x_SETFIELD_Px(reg, TSFIFO_DVBCI_FIELD, 0x00);
		if (stv090x_write_reg(state, STV090x_P1_TSCFGH, reg) < 0)
			goto err;
		break;

	case STV090x_TSMODE_DVBCI:
		reg = stv090x_read_reg(state, STV090x_P1_TSCFGH);
		STV090x_SETFIELD_Px(reg, TSFIFO_TEIUPDATE_FIELD, state->config->ts1_tei);
		STV090x_SETFIELD_Px(reg, TSFIFO_SERIAL_FIELD, 0x00);
		STV090x_SETFIELD_Px(reg, TSFIFO_DVBCI_FIELD, 0x01);
		if (stv090x_write_reg(state, STV090x_P1_TSCFGH, reg) < 0)
			goto err;
		break;

	case STV090x_TSMODE_SERIAL_PUNCTURED:
		reg = stv090x_read_reg(state, STV090x_P1_TSCFGH);
		STV090x_SETFIELD_Px(reg, TSFIFO_TEIUPDATE_FIELD, state->config->ts1_tei);
		STV090x_SETFIELD_Px(reg, TSFIFO_SERIAL_FIELD, 0x01);
		STV090x_SETFIELD_Px(reg, TSFIFO_DVBCI_FIELD, 0x00);
		if (stv090x_write_reg(state, STV090x_P1_TSCFGH, reg) < 0)
			goto err;
		break;

	case STV090x_TSMODE_SERIAL_CONTINUOUS:
		reg = stv090x_read_reg(state, STV090x_P1_TSCFGH);
		STV090x_SETFIELD_Px(reg, TSFIFO_TEIUPDATE_FIELD, state->config->ts1_tei);
		STV090x_SETFIELD_Px(reg, TSFIFO_SERIAL_FIELD, 0x01);
		STV090x_SETFIELD_Px(reg, TSFIFO_DVBCI_FIELD, 0x01);
		if (stv090x_write_reg(state, STV090x_P1_TSCFGH, reg) < 0)
			goto err;
		break;

	default:
		break;
	}

	switch (state->config->ts2_mode) {
	case STV090x_TSMODE_PARALLEL_PUNCTURED:
		reg = stv090x_read_reg(state, STV090x_P2_TSCFGH);
		STV090x_SETFIELD_Px(reg, TSFIFO_TEIUPDATE_FIELD, state->config->ts2_tei);
		STV090x_SETFIELD_Px(reg, TSFIFO_SERIAL_FIELD, 0x00);
		STV090x_SETFIELD_Px(reg, TSFIFO_DVBCI_FIELD, 0x00);
		if (stv090x_write_reg(state, STV090x_P2_TSCFGH, reg) < 0)
			goto err;
		break;

	case STV090x_TSMODE_DVBCI:
		reg = stv090x_read_reg(state, STV090x_P2_TSCFGH);
		STV090x_SETFIELD_Px(reg, TSFIFO_TEIUPDATE_FIELD, state->config->ts2_tei);
		STV090x_SETFIELD_Px(reg, TSFIFO_SERIAL_FIELD, 0x00);
		STV090x_SETFIELD_Px(reg, TSFIFO_DVBCI_FIELD, 0x01);
		if (stv090x_write_reg(state, STV090x_P2_TSCFGH, reg) < 0)
			goto err;
		break;

	case STV090x_TSMODE_SERIAL_PUNCTURED:
		reg = stv090x_read_reg(state, STV090x_P2_TSCFGH);
		STV090x_SETFIELD_Px(reg, TSFIFO_TEIUPDATE_FIELD, state->config->ts2_tei);
		STV090x_SETFIELD_Px(reg, TSFIFO_SERIAL_FIELD, 0x01);
		STV090x_SETFIELD_Px(reg, TSFIFO_DVBCI_FIELD, 0x00);
		if (stv090x_write_reg(state, STV090x_P2_TSCFGH, reg) < 0)
			goto err;
		break;

	case STV090x_TSMODE_SERIAL_CONTINUOUS:
		reg = stv090x_read_reg(state, STV090x_P2_TSCFGH);
		STV090x_SETFIELD_Px(reg, TSFIFO_TEIUPDATE_FIELD, state->config->ts2_tei);
		STV090x_SETFIELD_Px(reg, TSFIFO_SERIAL_FIELD, 0x01);
		STV090x_SETFIELD_Px(reg, TSFIFO_DVBCI_FIELD, 0x01);
		if (stv090x_write_reg(state, STV090x_P2_TSCFGH, reg) < 0)
			goto err;
		break;

	default:
		break;
	}

	if (state->config->ts1_clk > 0) {
		u32 speed;

		switch (state->config->ts1_mode) {
		case STV090x_TSMODE_PARALLEL_PUNCTURED:
		case STV090x_TSMODE_DVBCI:
		default:
			speed = state->internal->mclk /
				(state->config->ts1_clk / 4);
			if (speed < 0x08)
				speed = 0x08;
			if (speed > 0xFF)
				speed = 0xFF;
			break;
		case STV090x_TSMODE_SERIAL_PUNCTURED:
		case STV090x_TSMODE_SERIAL_CONTINUOUS:
			speed = state->internal->mclk /
				(state->config->ts1_clk / 32);
			if (speed < 0x20)
				speed = 0x20;
			if (speed > 0xFF)
				speed = 0xFF;
			break;
		}
		reg = stv090x_read_reg(state, STV090x_P1_TSCFGM);
		STV090x_SETFIELD_Px(reg, TSFIFO_MANSPEED_FIELD, 3);
		if (stv090x_write_reg(state, STV090x_P1_TSCFGM, reg) < 0)
			goto err;
		if (stv090x_write_reg(state, STV090x_P1_TSSPEED, speed) < 0)
			goto err;
	}

	if (state->config->ts2_clk > 0) {
		u32 speed;

		switch (state->config->ts2_mode) {
		case STV090x_TSMODE_PARALLEL_PUNCTURED:
		case STV090x_TSMODE_DVBCI:
		default:
			speed = state->internal->mclk /
				(state->config->ts2_clk / 4);
			if (speed < 0x08)
				speed = 0x08;
			if (speed > 0xFF)
				speed = 0xFF;
			break;
		case STV090x_TSMODE_SERIAL_PUNCTURED:
		case STV090x_TSMODE_SERIAL_CONTINUOUS:
			speed = state->internal->mclk /
				(state->config->ts2_clk / 32);
			if (speed < 0x20)
				speed = 0x20;
			if (speed > 0xFF)
				speed = 0xFF;
			break;
		}
		reg = stv090x_read_reg(state, STV090x_P2_TSCFGM);
		STV090x_SETFIELD_Px(reg, TSFIFO_MANSPEED_FIELD, 3);
		if (stv090x_write_reg(state, STV090x_P2_TSCFGM, reg) < 0)
			goto err;
		if (stv090x_write_reg(state, STV090x_P2_TSSPEED, speed) < 0)
			goto err;
	}

	reg = stv090x_read_reg(state, STV090x_P2_TSCFGH);
	STV090x_SETFIELD_Px(reg, RST_HWARE_FIELD, 0x01);
	if (stv090x_write_reg(state, STV090x_P2_TSCFGH, reg) < 0)
		goto err;
	STV090x_SETFIELD_Px(reg, RST_HWARE_FIELD, 0x00);
	if (stv090x_write_reg(state, STV090x_P2_TSCFGH, reg) < 0)
		goto err;

	reg = stv090x_read_reg(state, STV090x_P1_TSCFGH);
	STV090x_SETFIELD_Px(reg, RST_HWARE_FIELD, 0x01);
	if (stv090x_write_reg(state, STV090x_P1_TSCFGH, reg) < 0)
		goto err;
	STV090x_SETFIELD_Px(reg, RST_HWARE_FIELD, 0x00);
	if (stv090x_write_reg(state, STV090x_P1_TSCFGH, reg) < 0)
		goto err;

	return 0;
err:
	dprintk(FE_ERROR, 1, "I/O error");
	return -1;
}

static int stv090x_init(struct dvb_frontend *fe)
{
	struct stv090x_state *state = fe->demodulator_priv;
	const struct stv090x_config *config = state->config;
	u32 reg;

	if (state->internal->mclk == 0) {
		/* call tuner init to configure the tuner's clock output
		   divider directly before setting up the master clock of
		   the stv090x. */
		if (stv090x_i2c_gate_ctrl(state, 1) < 0)
			goto err;

		if (config->tuner_init) {
			if (config->tuner_init(fe) < 0)
				goto err_gateoff;
		}

		if (stv090x_i2c_gate_ctrl(state, 0) < 0)
			goto err;

		stv090x_set_mclk(state, 135000000, config->xtal); /* 135 Mhz */
		msleep(5);
		if (stv090x_write_reg(state, STV090x_SYNTCTRL,
				      0x20 | config->clk_mode) < 0)
			goto err;
		stv090x_get_mclk(state);
	}

	if (stv090x_wakeup(fe) < 0) {
		dprintk(FE_ERROR, 1, "Error waking device");
		goto err;
	}

	if (stv090x_ldpc_mode(state, state->demod_mode) < 0)
		goto err;

	reg = STV090x_READ_DEMOD(state, TNRCFG2);
	STV090x_SETFIELD_Px(reg, TUN_IQSWAP_FIELD, state->inversion);
	if (STV090x_WRITE_DEMOD(state, TNRCFG2, reg) < 0)
		goto err;
	reg = STV090x_READ_DEMOD(state, DEMOD);
	STV090x_SETFIELD_Px(reg, ROLLOFF_CONTROL_FIELD, state->rolloff);
	if (STV090x_WRITE_DEMOD(state, DEMOD, reg) < 0)
		goto err;

	if (stv090x_i2c_gate_ctrl(state, 1) < 0)
		goto err;

	if (config->tuner_set_mode) {
		if (config->tuner_set_mode(fe, TUNER_WAKE) < 0)
			goto err_gateoff;
	}

	if (config->tuner_init) {
		if (config->tuner_init(fe) < 0)
			goto err_gateoff;
	}

	if (stv090x_i2c_gate_ctrl(state, 0) < 0)
		goto err;

	if (stv090x_set_tspath(state) < 0)
		goto err;

	return 0;

err_gateoff:
	stv090x_i2c_gate_ctrl(state, 0);
err:
	dprintk(FE_ERROR, 1, "I/O error");
	return -1;
}

static int stv090x_setup(struct dvb_frontend *fe)
{
	struct stv090x_state *state = fe->demodulator_priv;
	const struct stv090x_config *config = state->config;
	const struct stv090x_reg *stv090x_initval = NULL;
	const struct stv090x_reg *stv090x_cut20_val = NULL;
	unsigned long t1_size = 0, t2_size = 0;
	u32 reg = 0;

	int i;

	if (state->device == STV0900) {
		dprintk(FE_DEBUG, 1, "Initializing STV0900");
		stv090x_initval = stv0900_initval;
		t1_size = ARRAY_SIZE(stv0900_initval);
		stv090x_cut20_val = stv0900_cut20_val;
		t2_size = ARRAY_SIZE(stv0900_cut20_val);
	} else if (state->device == STV0903) {
		dprintk(FE_DEBUG, 1, "Initializing STV0903");
		stv090x_initval = stv0903_initval;
		t1_size = ARRAY_SIZE(stv0903_initval);
		stv090x_cut20_val = stv0903_cut20_val;
		t2_size = ARRAY_SIZE(stv0903_cut20_val);
	}

	/* STV090x init */

	/* Stop Demod */
	if (stv090x_write_reg(state, STV090x_P1_DMDISTATE, 0x5c) < 0)
		goto err;
	if (stv090x_write_reg(state, STV090x_P2_DMDISTATE, 0x5c) < 0)
		goto err;

	msleep(5);

	/* Set No Tuner Mode */
	if (stv090x_write_reg(state, STV090x_P1_TNRCFG, 0x6c) < 0)
		goto err;
	if (stv090x_write_reg(state, STV090x_P2_TNRCFG, 0x6c) < 0)
		goto err;

	/* I2C repeater OFF */
	STV090x_SETFIELD_Px(reg, ENARPT_LEVEL_FIELD, config->repeater_level);
	if (stv090x_write_reg(state, STV090x_P1_I2CRPT, reg) < 0)
		goto err;
	if (stv090x_write_reg(state, STV090x_P2_I2CRPT, reg) < 0)
		goto err;

	if (stv090x_write_reg(state, STV090x_NCOARSE, 0x13) < 0) /* set PLL divider */
		goto err;
	msleep(5);
	if (stv090x_write_reg(state, STV090x_I2CCFG, 0x08) < 0) /* 1/41 oversampling */
		goto err;
	if (stv090x_write_reg(state, STV090x_SYNTCTRL, 0x20 | config->clk_mode) < 0) /* enable PLL */
		goto err;
	msleep(5);

	/* write initval */
	dprintk(FE_DEBUG, 1, "Setting up initial values");
	for (i = 0; i < t1_size; i++) {
		if (stv090x_write_reg(state, stv090x_initval[i].addr, stv090x_initval[i].data) < 0)
			goto err;
	}

	state->internal->dev_ver = stv090x_read_reg(state, STV090x_MID);
	if (state->internal->dev_ver >= 0x20) {
		if (stv090x_write_reg(state, STV090x_TSGENERAL, 0x0c) < 0)
			goto err;

		/* write cut20_val*/
		dprintk(FE_DEBUG, 1, "Setting up Cut 2.0 initial values");
		for (i = 0; i < t2_size; i++) {
			if (stv090x_write_reg(state, stv090x_cut20_val[i].addr, stv090x_cut20_val[i].data) < 0)
				goto err;
		}

	} else if (state->internal->dev_ver < 0x20) {
		dprintk(FE_ERROR, 1, "ERROR: Unsupported Cut: 0x%02x!",
			state->internal->dev_ver);

		goto err;
	} else if (state->internal->dev_ver > 0x30) {
		/* we shouldn't bail out from here */
		dprintk(FE_ERROR, 1, "INFO: Cut: 0x%02x probably incomplete support!",
			state->internal->dev_ver);
	}

	/* ADC1 range */
	reg = stv090x_read_reg(state, STV090x_TSTTNR1);
	STV090x_SETFIELD(reg, ADC1_INMODE_FIELD,
		(config->adc1_range == STV090x_ADC_1Vpp) ? 0 : 1);
	if (stv090x_write_reg(state, STV090x_TSTTNR1, reg) < 0)
		goto err;

	/* ADC2 range */
	reg = stv090x_read_reg(state, STV090x_TSTTNR3);
	STV090x_SETFIELD(reg, ADC2_INMODE_FIELD,
		(config->adc2_range == STV090x_ADC_1Vpp) ? 0 : 1);
	if (stv090x_write_reg(state, STV090x_TSTTNR3, reg) < 0)
		goto err;

	if (stv090x_write_reg(state, STV090x_TSTRES0, 0x80) < 0)
		goto err;
	if (stv090x_write_reg(state, STV090x_TSTRES0, 0x00) < 0)
		goto err;

	return 0;
err:
	dprintk(FE_ERROR, 1, "I/O error");
	return -1;
}

int stv090x_set_gpio(struct dvb_frontend *fe, u8 gpio, u8 dir, u8 value,
		u8 xor_value)
{
	struct stv090x_state *state = fe->demodulator_priv;
	u8 reg = 0;

	STV090x_SETFIELD(reg, GPIOx_OPD_FIELD, dir);
	STV090x_SETFIELD(reg, GPIOx_CONFIG_FIELD, value);
	STV090x_SETFIELD(reg, GPIOx_XOR_FIELD, xor_value);

	return stv090x_write_reg(state, STV090x_GPIOxCFG(gpio), reg);
}
EXPORT_SYMBOL(stv090x_set_gpio);

static int stv090x_get_property(struct dvb_frontend *fe, struct dtv_property *p)
{
	switch (p->cmd) {
	case DTV_ENUM_DELSYS:
		p->u.buffer.data[0] = SYS_DSS;
		p->u.buffer.data[1] = SYS_DVBS;
		p->u.buffer.data[2] = SYS_DVBS2;
		p->u.buffer.len = 3;
		break;
	default:
		break;
	}
	return 0;
}

static struct dvb_frontend_ops stv090x_ops = {
	.delsys = { SYS_DVBS, SYS_DVBS2, SYS_DSS },
	.info = {
		.name			= "STV090x Multistandard",
		.type			= FE_QPSK,
		.frequency_min		= 950000,
		.frequency_max 		= 2150000,
		.frequency_stepsize	= 0,
		.frequency_tolerance	= 0,
		.symbol_rate_min 	= 1000000,
		.symbol_rate_max 	= 45000000,
		.caps			= FE_CAN_INVERSION_AUTO |
					  FE_CAN_FEC_AUTO       |
					  FE_CAN_QPSK           |
					  FE_CAN_2G_MODULATION
	},

	.release			= stv090x_release,
	.init				= stv090x_init,

	.sleep				= stv090x_sleep,
	.get_frontend_algo		= stv090x_frontend_algo,

	.diseqc_send_master_cmd		= stv090x_send_diseqc_msg,
	.diseqc_send_burst		= stv090x_send_diseqc_burst,
	.diseqc_recv_slave_reply	= stv090x_recv_slave_reply,
	.set_tone			= stv090x_set_tone,

	.search				= stv090x_search,
	.read_status			= stv090x_read_status,
	.read_ber			= stv090x_read_per,
	.read_signal_strength		= stv090x_read_signal_strength,
	.read_snr			= stv090x_read_cnr,
<<<<<<< HEAD

	.get_property			= stv090x_get_property,
=======
>>>>>>> c4f6fc6c
};


struct dvb_frontend *stv090x_attach(const struct stv090x_config *config,
				    struct i2c_adapter *i2c,
				    enum stv090x_demodulator demod)
{
	struct stv090x_state *state = NULL;
	struct stv090x_dev *temp_int;

	state = kzalloc(sizeof (struct stv090x_state), GFP_KERNEL);
	if (state == NULL)
		goto error;

	state->verbose				= &verbose;
	state->config				= config;
	state->i2c				= i2c;
	state->frontend.ops			= stv090x_ops;
	state->frontend.demodulator_priv	= state;
	state->demod				= demod;
	state->demod_mode 			= config->demod_mode; /* Single or Dual mode */
	state->device				= config->device;
	state->rolloff				= STV090x_RO_35; /* default */

	temp_int = find_dev(state->i2c,
				state->config->address);

	if ((temp_int != NULL) && (state->demod_mode == STV090x_DUAL)) {
		state->internal = temp_int->internal;
		state->internal->num_used++;
		dprintk(FE_INFO, 1, "Found Internal Structure!");
	} else {
		state->internal = kmalloc(sizeof(struct stv090x_internal),
					  GFP_KERNEL);
		if (!state->internal)
			goto error;
		temp_int = append_internal(state->internal);
		if (!temp_int) {
			kfree(state->internal);
			goto error;
		}
		state->internal->num_used = 1;
		state->internal->mclk = 0;
		state->internal->dev_ver = 0;
		state->internal->i2c_adap = state->i2c;
		state->internal->i2c_addr = state->config->address;
		dprintk(FE_INFO, 1, "Create New Internal Structure!");

		mutex_init(&state->internal->demod_lock);
		mutex_init(&state->internal->tuner_lock);

		if (stv090x_setup(&state->frontend) < 0) {
			dprintk(FE_ERROR, 1, "Error setting up device");
			goto err_remove;
		}
	}

	/* workaround for stuck DiSEqC output */
	if (config->diseqc_envelope_mode)
		stv090x_send_diseqc_burst(&state->frontend, SEC_MINI_A);

	dprintk(FE_ERROR, 1, "Attaching %s demodulator(%d) Cut=0x%02x",
	       state->device == STV0900 ? "STV0900" : "STV0903",
	       demod,
	       state->internal->dev_ver);

	return &state->frontend;

err_remove:
	remove_dev(state->internal);
	kfree(state->internal);
error:
	kfree(state);
	return NULL;
}
EXPORT_SYMBOL(stv090x_attach);
MODULE_PARM_DESC(verbose, "Set Verbosity level");
MODULE_AUTHOR("Manu Abraham");
MODULE_DESCRIPTION("STV090x Multi-Std Broadcast frontend");
MODULE_LICENSE("GPL");<|MERGE_RESOLUTION|>--- conflicted
+++ resolved
@@ -4711,21 +4711,6 @@
 }
 EXPORT_SYMBOL(stv090x_set_gpio);
 
-static int stv090x_get_property(struct dvb_frontend *fe, struct dtv_property *p)
-{
-	switch (p->cmd) {
-	case DTV_ENUM_DELSYS:
-		p->u.buffer.data[0] = SYS_DSS;
-		p->u.buffer.data[1] = SYS_DVBS;
-		p->u.buffer.data[2] = SYS_DVBS2;
-		p->u.buffer.len = 3;
-		break;
-	default:
-		break;
-	}
-	return 0;
-}
-
 static struct dvb_frontend_ops stv090x_ops = {
 	.delsys = { SYS_DVBS, SYS_DVBS2, SYS_DSS },
 	.info = {
@@ -4759,11 +4744,6 @@
 	.read_ber			= stv090x_read_per,
 	.read_signal_strength		= stv090x_read_signal_strength,
 	.read_snr			= stv090x_read_cnr,
-<<<<<<< HEAD
-
-	.get_property			= stv090x_get_property,
-=======
->>>>>>> c4f6fc6c
 };
 
 
