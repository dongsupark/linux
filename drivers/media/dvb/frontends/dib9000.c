/*
 * Linux-DVB Driver for DiBcom's DiB9000 and demodulator-family.
 *
 * Copyright (C) 2005-10 DiBcom (http://www.dibcom.fr/)
 *
 * This program is free software; you can redistribute it and/or
 *	modify it under the terms of the GNU General Public License as
 *	published by the Free Software Foundation, version 2.
 */
#include <linux/kernel.h>
#include <linux/i2c.h>
#include <linux/mutex.h>

#include "dvb_math.h"
#include "dvb_frontend.h"

#include "dib9000.h"
#include "dibx000_common.h"

static int debug;
module_param(debug, int, 0644);
MODULE_PARM_DESC(debug, "turn on debugging (default: 0)");

#define dprintk(args...) do { if (debug) { printk(KERN_DEBUG "DiB9000: "); printk(args); printk("\n"); } } while (0)
#define MAX_NUMBER_OF_FRONTENDS 6

struct i2c_device {
	struct i2c_adapter *i2c_adap;
	u8 i2c_addr;
	u8 *i2c_read_buffer;
	u8 *i2c_write_buffer;
};

/* lock */
#define DIB_LOCK struct mutex
#define DibAcquireLock(lock) do { if (mutex_lock_interruptible(lock) < 0) dprintk("could not get the lock"); } while (0)
#define DibReleaseLock(lock) mutex_unlock(lock)
#define DibInitLock(lock) mutex_init(lock)
#define DibFreeLock(lock)

struct dib9000_pid_ctrl {
#define DIB9000_PID_FILTER_CTRL 0
#define DIB9000_PID_FILTER      1
	u8 cmd;
	u8 id;
	u16 pid;
	u8 onoff;
};

struct dib9000_state {
	struct i2c_device i2c;

	struct dibx000_i2c_master i2c_master;
	struct i2c_adapter tuner_adap;
	struct i2c_adapter component_bus;

	u16 revision;
	u8 reg_offs;

	enum frontend_tune_state tune_state;
	u32 status;
	struct dvb_frontend_parametersContext channel_status;

	u8 fe_id;

#define DIB9000_GPIO_DEFAULT_DIRECTIONS 0xffff
	u16 gpio_dir;
#define DIB9000_GPIO_DEFAULT_VALUES     0x0000
	u16 gpio_val;
#define DIB9000_GPIO_DEFAULT_PWM_POS    0xffff
	u16 gpio_pwm_pos;

	union {			/* common for all chips */
		struct {
			u8 mobile_mode:1;
		} host;

		struct {
			struct dib9000_fe_memory_map {
				u16 addr;
				u16 size;
			} fe_mm[18];
			u8 memcmd;

			DIB_LOCK mbx_if_lock;	/* to protect read/write operations */
			DIB_LOCK mbx_lock;	/* to protect the whole mailbox handling */

			DIB_LOCK mem_lock;	/* to protect the memory accesses */
			DIB_LOCK mem_mbx_lock;	/* to protect the memory-based mailbox */

#define MBX_MAX_WORDS (256 - 200 - 2)
#define DIB9000_MSG_CACHE_SIZE 2
			u16 message_cache[DIB9000_MSG_CACHE_SIZE][MBX_MAX_WORDS];
			u8 fw_is_running;
		} risc;
	} platform;

	union {			/* common for all platforms */
		struct {
			struct dib9000_config cfg;
		} d9;
	} chip;

	struct dvb_frontend *fe[MAX_NUMBER_OF_FRONTENDS];
	u16 component_bus_speed;

	/* for the I2C transfer */
	struct i2c_msg msg[2];
	u8 i2c_write_buffer[255];
	u8 i2c_read_buffer[255];
	DIB_LOCK demod_lock;
	u8 get_frontend_internal;
	struct dib9000_pid_ctrl pid_ctrl[10];
	s8 pid_ctrl_index; /* -1: empty list; -2: do not use the list */
};

static const u32 fe_info[44] = { 0, 0, 0, 0, 0, 0, 0, 0, 0, 0, 0, 0, 0,
	0, 0, 0, 0, 0, 0, 0, 0, 0, 0, 0, 0, 0, 0, 0, 0, 0, 0, 0, 0, 0, 0, 0,
	0, 0, 0, 0, 0, 0, 0, 0
};

enum dib9000_power_mode {
	DIB9000_POWER_ALL = 0,

	DIB9000_POWER_NO,
	DIB9000_POWER_INTERF_ANALOG_AGC,
	DIB9000_POWER_COR4_DINTLV_ICIRM_EQUAL_CFROD,
	DIB9000_POWER_COR4_CRY_ESRAM_MOUT_NUD,
	DIB9000_POWER_INTERFACE_ONLY,
};

enum dib9000_out_messages {
	OUT_MSG_HBM_ACK,
	OUT_MSG_HOST_BUF_FAIL,
	OUT_MSG_REQ_VERSION,
	OUT_MSG_BRIDGE_I2C_W,
	OUT_MSG_BRIDGE_I2C_R,
	OUT_MSG_BRIDGE_APB_W,
	OUT_MSG_BRIDGE_APB_R,
	OUT_MSG_SCAN_CHANNEL,
	OUT_MSG_MONIT_DEMOD,
	OUT_MSG_CONF_GPIO,
	OUT_MSG_DEBUG_HELP,
	OUT_MSG_SUBBAND_SEL,
	OUT_MSG_ENABLE_TIME_SLICE,
	OUT_MSG_FE_FW_DL,
	OUT_MSG_FE_CHANNEL_SEARCH,
	OUT_MSG_FE_CHANNEL_TUNE,
	OUT_MSG_FE_SLEEP,
	OUT_MSG_FE_SYNC,
	OUT_MSG_CTL_MONIT,

	OUT_MSG_CONF_SVC,
	OUT_MSG_SET_HBM,
	OUT_MSG_INIT_DEMOD,
	OUT_MSG_ENABLE_DIVERSITY,
	OUT_MSG_SET_OUTPUT_MODE,
	OUT_MSG_SET_PRIORITARY_CHANNEL,
	OUT_MSG_ACK_FRG,
	OUT_MSG_INIT_PMU,
};

enum dib9000_in_messages {
	IN_MSG_DATA,
	IN_MSG_FRAME_INFO,
	IN_MSG_CTL_MONIT,
	IN_MSG_ACK_FREE_ITEM,
	IN_MSG_DEBUG_BUF,
	IN_MSG_MPE_MONITOR,
	IN_MSG_RAWTS_MONITOR,
	IN_MSG_END_BRIDGE_I2C_RW,
	IN_MSG_END_BRIDGE_APB_RW,
	IN_MSG_VERSION,
	IN_MSG_END_OF_SCAN,
	IN_MSG_MONIT_DEMOD,
	IN_MSG_ERROR,
	IN_MSG_FE_FW_DL_DONE,
	IN_MSG_EVENT,
	IN_MSG_ACK_CHANGE_SVC,
	IN_MSG_HBM_PROF,
};

/* memory_access requests */
#define FE_MM_W_CHANNEL                   0
#define FE_MM_W_FE_INFO                   1
#define FE_MM_RW_SYNC                     2

#define FE_SYNC_CHANNEL          1
#define FE_SYNC_W_GENERIC_MONIT	 2
#define FE_SYNC_COMPONENT_ACCESS 3

#define FE_MM_R_CHANNEL_SEARCH_STATE      3
#define FE_MM_R_CHANNEL_UNION_CONTEXT     4
#define FE_MM_R_FE_INFO                   5
#define FE_MM_R_FE_MONITOR                6

#define FE_MM_W_CHANNEL_HEAD              7
#define FE_MM_W_CHANNEL_UNION             8
#define FE_MM_W_CHANNEL_CONTEXT           9
#define FE_MM_R_CHANNEL_UNION            10
#define FE_MM_R_CHANNEL_CONTEXT          11
#define FE_MM_R_CHANNEL_TUNE_STATE       12

#define FE_MM_R_GENERIC_MONITORING_SIZE	 13
#define FE_MM_W_GENERIC_MONITORING	     14
#define FE_MM_R_GENERIC_MONITORING	     15

#define FE_MM_W_COMPONENT_ACCESS         16
#define FE_MM_RW_COMPONENT_ACCESS_BUFFER 17
static int dib9000_risc_apb_access_read(struct dib9000_state *state, u32 address, u16 attribute, const u8 * tx, u32 txlen, u8 * b, u32 len);
static int dib9000_risc_apb_access_write(struct dib9000_state *state, u32 address, u16 attribute, const u8 * b, u32 len);

static u16 to_fw_output_mode(u16 mode)
{
	switch (mode) {
	case OUTMODE_HIGH_Z:
		return 0;
	case OUTMODE_MPEG2_PAR_GATED_CLK:
		return 4;
	case OUTMODE_MPEG2_PAR_CONT_CLK:
		return 8;
	case OUTMODE_MPEG2_SERIAL:
		return 16;
	case OUTMODE_DIVERSITY:
		return 128;
	case OUTMODE_MPEG2_FIFO:
		return 2;
	case OUTMODE_ANALOG_ADC:
		return 1;
	default:
		return 0;
	}
}

static u16 dib9000_read16_attr(struct dib9000_state *state, u16 reg, u8 * b, u32 len, u16 attribute)
{
	u32 chunk_size = 126;
	u32 l;
	int ret;

	if (state->platform.risc.fw_is_running && (reg < 1024))
		return dib9000_risc_apb_access_read(state, reg, attribute, NULL, 0, b, len);

	memset(state->msg, 0, 2 * sizeof(struct i2c_msg));
	state->msg[0].addr = state->i2c.i2c_addr >> 1;
	state->msg[0].flags = 0;
	state->msg[0].buf = state->i2c_write_buffer;
	state->msg[0].len = 2;
	state->msg[1].addr = state->i2c.i2c_addr >> 1;
	state->msg[1].flags = I2C_M_RD;
	state->msg[1].buf = b;
	state->msg[1].len = len;

	state->i2c_write_buffer[0] = reg >> 8;
	state->i2c_write_buffer[1] = reg & 0xff;

	if (attribute & DATA_BUS_ACCESS_MODE_8BIT)
		state->i2c_write_buffer[0] |= (1 << 5);
	if (attribute & DATA_BUS_ACCESS_MODE_NO_ADDRESS_INCREMENT)
		state->i2c_write_buffer[0] |= (1 << 4);

	do {
		l = len < chunk_size ? len : chunk_size;
		state->msg[1].len = l;
		state->msg[1].buf = b;
		ret = i2c_transfer(state->i2c.i2c_adap, state->msg, 2) != 2 ? -EREMOTEIO : 0;
		if (ret != 0) {
			dprintk("i2c read error on %d", reg);
			return -EREMOTEIO;
		}

		b += l;
		len -= l;

		if (!(attribute & DATA_BUS_ACCESS_MODE_NO_ADDRESS_INCREMENT))
			reg += l / 2;
	} while ((ret == 0) && len);

	return 0;
}

static u16 dib9000_i2c_read16(struct i2c_device *i2c, u16 reg)
{
	struct i2c_msg msg[2] = {
		{.addr = i2c->i2c_addr >> 1, .flags = 0,
			.buf = i2c->i2c_write_buffer, .len = 2},
		{.addr = i2c->i2c_addr >> 1, .flags = I2C_M_RD,
			.buf = i2c->i2c_read_buffer, .len = 2},
	};

	i2c->i2c_write_buffer[0] = reg >> 8;
	i2c->i2c_write_buffer[1] = reg & 0xff;

	if (i2c_transfer(i2c->i2c_adap, msg, 2) != 2) {
		dprintk("read register %x error", reg);
		return 0;
	}

	return (i2c->i2c_read_buffer[0] << 8) | i2c->i2c_read_buffer[1];
}

static inline u16 dib9000_read_word(struct dib9000_state *state, u16 reg)
{
	if (dib9000_read16_attr(state, reg, state->i2c_read_buffer, 2, 0) != 0)
		return 0;
	return (state->i2c_read_buffer[0] << 8) | state->i2c_read_buffer[1];
}

static inline u16 dib9000_read_word_attr(struct dib9000_state *state, u16 reg, u16 attribute)
{
	if (dib9000_read16_attr(state, reg, state->i2c_read_buffer, 2,
				attribute) != 0)
		return 0;
	return (state->i2c_read_buffer[0] << 8) | state->i2c_read_buffer[1];
}

#define dib9000_read16_noinc_attr(state, reg, b, len, attribute) dib9000_read16_attr(state, reg, b, len, (attribute) | DATA_BUS_ACCESS_MODE_NO_ADDRESS_INCREMENT)

static u16 dib9000_write16_attr(struct dib9000_state *state, u16 reg, const u8 * buf, u32 len, u16 attribute)
{
	u32 chunk_size = 126;
	u32 l;
	int ret;

	if (state->platform.risc.fw_is_running && (reg < 1024)) {
		if (dib9000_risc_apb_access_write
		    (state, reg, DATA_BUS_ACCESS_MODE_16BIT | DATA_BUS_ACCESS_MODE_NO_ADDRESS_INCREMENT | attribute, buf, len) != 0)
			return -EINVAL;
		return 0;
	}

	memset(&state->msg[0], 0, sizeof(struct i2c_msg));
	state->msg[0].addr = state->i2c.i2c_addr >> 1;
	state->msg[0].flags = 0;
	state->msg[0].buf = state->i2c_write_buffer;
	state->msg[0].len = len + 2;

	state->i2c_write_buffer[0] = (reg >> 8) & 0xff;
	state->i2c_write_buffer[1] = (reg) & 0xff;

	if (attribute & DATA_BUS_ACCESS_MODE_8BIT)
		state->i2c_write_buffer[0] |= (1 << 5);
	if (attribute & DATA_BUS_ACCESS_MODE_NO_ADDRESS_INCREMENT)
		state->i2c_write_buffer[0] |= (1 << 4);

	do {
		l = len < chunk_size ? len : chunk_size;
		state->msg[0].len = l + 2;
		memcpy(&state->i2c_write_buffer[2], buf, l);

		ret = i2c_transfer(state->i2c.i2c_adap, state->msg, 1) != 1 ? -EREMOTEIO : 0;

		buf += l;
		len -= l;

		if (!(attribute & DATA_BUS_ACCESS_MODE_NO_ADDRESS_INCREMENT))
			reg += l / 2;
	} while ((ret == 0) && len);

	return ret;
}

static int dib9000_i2c_write16(struct i2c_device *i2c, u16 reg, u16 val)
{
	struct i2c_msg msg = {
		.addr = i2c->i2c_addr >> 1, .flags = 0,
		.buf = i2c->i2c_write_buffer, .len = 4
	};

	i2c->i2c_write_buffer[0] = (reg >> 8) & 0xff;
	i2c->i2c_write_buffer[1] = reg & 0xff;
	i2c->i2c_write_buffer[2] = (val >> 8) & 0xff;
	i2c->i2c_write_buffer[3] = val & 0xff;

	return i2c_transfer(i2c->i2c_adap, &msg, 1) != 1 ? -EREMOTEIO : 0;
}

static inline int dib9000_write_word(struct dib9000_state *state, u16 reg, u16 val)
{
	u8 b[2] = { val >> 8, val & 0xff };
	return dib9000_write16_attr(state, reg, b, 2, 0);
}

static inline int dib9000_write_word_attr(struct dib9000_state *state, u16 reg, u16 val, u16 attribute)
{
	u8 b[2] = { val >> 8, val & 0xff };
	return dib9000_write16_attr(state, reg, b, 2, attribute);
}

#define dib9000_write(state, reg, buf, len) dib9000_write16_attr(state, reg, buf, len, 0)
#define dib9000_write16_noinc(state, reg, buf, len) dib9000_write16_attr(state, reg, buf, len, DATA_BUS_ACCESS_MODE_NO_ADDRESS_INCREMENT)
#define dib9000_write16_noinc_attr(state, reg, buf, len, attribute) dib9000_write16_attr(state, reg, buf, len, DATA_BUS_ACCESS_MODE_NO_ADDRESS_INCREMENT | (attribute))

#define dib9000_mbx_send(state, id, data, len) dib9000_mbx_send_attr(state, id, data, len, 0)
#define dib9000_mbx_get_message(state, id, msg, len) dib9000_mbx_get_message_attr(state, id, msg, len, 0)

#define MAC_IRQ      (1 << 1)
#define IRQ_POL_MSK  (1 << 4)

#define dib9000_risc_mem_read_chunks(state, b, len) dib9000_read16_attr(state, 1063, b, len, DATA_BUS_ACCESS_MODE_8BIT | DATA_BUS_ACCESS_MODE_NO_ADDRESS_INCREMENT)
#define dib9000_risc_mem_write_chunks(state, buf, len) dib9000_write16_attr(state, 1063, buf, len, DATA_BUS_ACCESS_MODE_8BIT | DATA_BUS_ACCESS_MODE_NO_ADDRESS_INCREMENT)

static void dib9000_risc_mem_setup_cmd(struct dib9000_state *state, u32 addr, u32 len, u8 reading)
{
	u8 b[14] = { 0 };

/*      dprintk("%d memcmd: %d %d %d\n", state->fe_id, addr, addr+len, len); */
/*      b[0] = 0 << 7; */
	b[1] = 1;

/*      b[2] = 0; */
/*      b[3] = 0; */
	b[4] = (u8) (addr >> 8);
	b[5] = (u8) (addr & 0xff);

/*      b[10] = 0; */
/*      b[11] = 0; */
	b[12] = (u8) (addr >> 8);
	b[13] = (u8) (addr & 0xff);

	addr += len;
/*      b[6] = 0; */
/*      b[7] = 0; */
	b[8] = (u8) (addr >> 8);
	b[9] = (u8) (addr & 0xff);

	dib9000_write(state, 1056, b, 14);
	if (reading)
		dib9000_write_word(state, 1056, (1 << 15) | 1);
	state->platform.risc.memcmd = -1;	/* if it was called directly reset it - to force a future setup-call to set it */
}

static void dib9000_risc_mem_setup(struct dib9000_state *state, u8 cmd)
{
	struct dib9000_fe_memory_map *m = &state->platform.risc.fe_mm[cmd & 0x7f];
	/* decide whether we need to "refresh" the memory controller */
	if (state->platform.risc.memcmd == cmd &&	/* same command */
	    !(cmd & 0x80 && m->size < 67))	/* and we do not want to read something with less than 67 bytes looping - working around a bug in the memory controller */
		return;
	dib9000_risc_mem_setup_cmd(state, m->addr, m->size, cmd & 0x80);
	state->platform.risc.memcmd = cmd;
}

static int dib9000_risc_mem_read(struct dib9000_state *state, u8 cmd, u8 * b, u16 len)
{
	if (!state->platform.risc.fw_is_running)
		return -EIO;

	DibAcquireLock(&state->platform.risc.mem_lock);
	dib9000_risc_mem_setup(state, cmd | 0x80);
	dib9000_risc_mem_read_chunks(state, b, len);
	DibReleaseLock(&state->platform.risc.mem_lock);
	return 0;
}

static int dib9000_risc_mem_write(struct dib9000_state *state, u8 cmd, const u8 * b)
{
	struct dib9000_fe_memory_map *m = &state->platform.risc.fe_mm[cmd];
	if (!state->platform.risc.fw_is_running)
		return -EIO;

	DibAcquireLock(&state->platform.risc.mem_lock);
	dib9000_risc_mem_setup(state, cmd);
	dib9000_risc_mem_write_chunks(state, b, m->size);
	DibReleaseLock(&state->platform.risc.mem_lock);
	return 0;
}

static int dib9000_firmware_download(struct dib9000_state *state, u8 risc_id, u16 key, const u8 * code, u32 len)
{
	u16 offs;

	if (risc_id == 1)
		offs = 16;
	else
		offs = 0;

	/* config crtl reg */
	dib9000_write_word(state, 1024 + offs, 0x000f);
	dib9000_write_word(state, 1025 + offs, 0);
	dib9000_write_word(state, 1031 + offs, key);

	dprintk("going to download %dB of microcode", len);
	if (dib9000_write16_noinc(state, 1026 + offs, (u8 *) code, (u16) len) != 0) {
		dprintk("error while downloading microcode for RISC %c", 'A' + risc_id);
		return -EIO;
	}

	dprintk("Microcode for RISC %c loaded", 'A' + risc_id);

	return 0;
}

static int dib9000_mbx_host_init(struct dib9000_state *state, u8 risc_id)
{
	u16 mbox_offs;
	u16 reset_reg;
	u16 tries = 1000;

	if (risc_id == 1)
		mbox_offs = 16;
	else
		mbox_offs = 0;

	/* Reset mailbox  */
	dib9000_write_word(state, 1027 + mbox_offs, 0x8000);

	/* Read reset status */
	do {
		reset_reg = dib9000_read_word(state, 1027 + mbox_offs);
		msleep(100);
	} while ((reset_reg & 0x8000) && --tries);

	if (reset_reg & 0x8000) {
		dprintk("MBX: init ERROR, no response from RISC %c", 'A' + risc_id);
		return -EIO;
	}
	dprintk("MBX: initialized");
	return 0;
}

#define MAX_MAILBOX_TRY 100
static int dib9000_mbx_send_attr(struct dib9000_state *state, u8 id, u16 * data, u8 len, u16 attr)
{
	u8 *d, b[2];
	u16 tmp;
	u16 size;
	u32 i;
	int ret = 0;

	if (!state->platform.risc.fw_is_running)
		return -EINVAL;

	DibAcquireLock(&state->platform.risc.mbx_if_lock);
	tmp = MAX_MAILBOX_TRY;
	do {
		size = dib9000_read_word_attr(state, 1043, attr) & 0xff;
		if ((size + len + 1) > MBX_MAX_WORDS && --tmp) {
			dprintk("MBX: RISC mbx full, retrying");
			msleep(100);
		} else
			break;
	} while (1);

	/*dprintk( "MBX: size: %d", size); */

	if (tmp == 0) {
		ret = -EINVAL;
		goto out;
	}
#ifdef DUMP_MSG
	dprintk("--> %02x %d ", id, len + 1);
	for (i = 0; i < len; i++)
		dprintk("%04x ", data[i]);
	dprintk("\n");
#endif

	/* byte-order conversion - works on big (where it is not necessary) or little endian */
	d = (u8 *) data;
	for (i = 0; i < len; i++) {
		tmp = data[i];
		*d++ = tmp >> 8;
		*d++ = tmp & 0xff;
	}

	/* write msg */
	b[0] = id;
	b[1] = len + 1;
	if (dib9000_write16_noinc_attr(state, 1045, b, 2, attr) != 0 || dib9000_write16_noinc_attr(state, 1045, (u8 *) data, len * 2, attr) != 0) {
		ret = -EIO;
		goto out;
	}

	/* update register nb_mes_in_RX */
	ret = (u8) dib9000_write_word_attr(state, 1043, 1 << 14, attr);

out:
	DibReleaseLock(&state->platform.risc.mbx_if_lock);

	return ret;
}

static u8 dib9000_mbx_read(struct dib9000_state *state, u16 * data, u8 risc_id, u16 attr)
{
#ifdef DUMP_MSG
	u16 *d = data;
#endif

	u16 tmp, i;
	u8 size;
	u8 mc_base;

	if (!state->platform.risc.fw_is_running)
		return 0;

	DibAcquireLock(&state->platform.risc.mbx_if_lock);
	if (risc_id == 1)
		mc_base = 16;
	else
		mc_base = 0;

	/* Length and type in the first word */
	*data = dib9000_read_word_attr(state, 1029 + mc_base, attr);

	size = *data & 0xff;
	if (size <= MBX_MAX_WORDS) {
		data++;
		size--;		/* Initial word already read */

		dib9000_read16_noinc_attr(state, 1029 + mc_base, (u8 *) data, size * 2, attr);

		/* to word conversion */
		for (i = 0; i < size; i++) {
			tmp = *data;
			*data = (tmp >> 8) | (tmp << 8);
			data++;
		}

#ifdef DUMP_MSG
		dprintk("<-- ");
		for (i = 0; i < size + 1; i++)
			dprintk("%04x ", d[i]);
		dprintk("\n");
#endif
	} else {
		dprintk("MBX: message is too big for message cache (%d), flushing message", size);
		size--;		/* Initial word already read */
		while (size--)
			dib9000_read16_noinc_attr(state, 1029 + mc_base, (u8 *) data, 2, attr);
	}
	/* Update register nb_mes_in_TX */
	dib9000_write_word_attr(state, 1028 + mc_base, 1 << 14, attr);

	DibReleaseLock(&state->platform.risc.mbx_if_lock);

	return size + 1;
}

static int dib9000_risc_debug_buf(struct dib9000_state *state, u16 * data, u8 size)
{
	u32 ts = data[1] << 16 | data[0];
	char *b = (char *)&data[2];

	b[2 * (size - 2) - 1] = '\0';	/* Bullet proof the buffer */
	if (*b == '~') {
		b++;
		dprintk(b);
	} else
		dprintk("RISC%d: %d.%04d %s", state->fe_id, ts / 10000, ts % 10000, *b ? b : "<emtpy>");
	return 1;
}

static int dib9000_mbx_fetch_to_cache(struct dib9000_state *state, u16 attr)
{
	int i;
	u8 size;
	u16 *block;
	/* find a free slot */
	for (i = 0; i < DIB9000_MSG_CACHE_SIZE; i++) {
		block = state->platform.risc.message_cache[i];
		if (*block == 0) {
			size = dib9000_mbx_read(state, block, 1, attr);

/*                      dprintk( "MBX: fetched %04x message to cache", *block); */

			switch (*block >> 8) {
			case IN_MSG_DEBUG_BUF:
				dib9000_risc_debug_buf(state, block + 1, size);	/* debug-messages are going to be printed right away */
				*block = 0;	/* free the block */
				break;
#if 0
			case IN_MSG_DATA:	/* FE-TRACE */
				dib9000_risc_data_process(state, block + 1, size);
				*block = 0;
				break;
#endif
			default:
				break;
			}

			return 1;
		}
	}
	dprintk("MBX: no free cache-slot found for new message...");
	return -1;
}

static u8 dib9000_mbx_count(struct dib9000_state *state, u8 risc_id, u16 attr)
{
	if (risc_id == 0)
		return (u8) (dib9000_read_word_attr(state, 1028, attr) >> 10) & 0x1f;	/* 5 bit field */
	else
		return (u8) (dib9000_read_word_attr(state, 1044, attr) >> 8) & 0x7f;	/* 7 bit field */
}

static int dib9000_mbx_process(struct dib9000_state *state, u16 attr)
{
	int ret = 0;
	u16 tmp;

	if (!state->platform.risc.fw_is_running)
		return -1;

	DibAcquireLock(&state->platform.risc.mbx_lock);

	if (dib9000_mbx_count(state, 1, attr))	/* 1=RiscB */
		ret = dib9000_mbx_fetch_to_cache(state, attr);

	tmp = dib9000_read_word_attr(state, 1229, attr);	/* Clear the IRQ */
/*      if (tmp) */
/*              dprintk( "cleared IRQ: %x", tmp); */
	DibReleaseLock(&state->platform.risc.mbx_lock);

	return ret;
}

static int dib9000_mbx_get_message_attr(struct dib9000_state *state, u16 id, u16 * msg, u8 * size, u16 attr)
{
	u8 i;
	u16 *block;
	u16 timeout = 30;

	*msg = 0;
	do {
		/* dib9000_mbx_get_from_cache(); */
		for (i = 0; i < DIB9000_MSG_CACHE_SIZE; i++) {
			block = state->platform.risc.message_cache[i];
			if ((*block >> 8) == id) {
				*size = (*block & 0xff) - 1;
				memcpy(msg, block + 1, (*size) * 2);
				*block = 0;	/* free the block */
				i = 0;	/* signal that we found a message */
				break;
			}
		}

		if (i == 0)
			break;

		if (dib9000_mbx_process(state, attr) == -1)	/* try to fetch one message - if any */
			return -1;

	} while (--timeout);

	if (timeout == 0) {
		dprintk("waiting for message %d timed out", id);
		return -1;
	}

	return i == 0;
}

static int dib9000_risc_check_version(struct dib9000_state *state)
{
	u8 r[4];
	u8 size;
	u16 fw_version = 0;

	if (dib9000_mbx_send(state, OUT_MSG_REQ_VERSION, &fw_version, 1) != 0)
		return -EIO;

	if (dib9000_mbx_get_message(state, IN_MSG_VERSION, (u16 *) r, &size) < 0)
		return -EIO;

	fw_version = (r[0] << 8) | r[1];
	dprintk("RISC: ver: %d.%02d (IC: %d)", fw_version >> 10, fw_version & 0x3ff, (r[2] << 8) | r[3]);

	if ((fw_version >> 10) != 7)
		return -EINVAL;

	switch (fw_version & 0x3ff) {
	case 11:
	case 12:
	case 14:
	case 15:
	case 16:
	case 17:
		break;
	default:
		dprintk("RISC: invalid firmware version");
		return -EINVAL;
	}

	dprintk("RISC: valid firmware version");
	return 0;
}

static int dib9000_fw_boot(struct dib9000_state *state, const u8 * codeA, u32 lenA, const u8 * codeB, u32 lenB)
{
	/* Reconfig pool mac ram */
	dib9000_write_word(state, 1225, 0x02);	/* A: 8k C, 4 k D - B: 32k C 6 k D - IRAM 96k */
	dib9000_write_word(state, 1226, 0x05);

	/* Toggles IP crypto to Host APB interface. */
	dib9000_write_word(state, 1542, 1);

	/* Set jump and no jump in the dma box */
	dib9000_write_word(state, 1074, 0);
	dib9000_write_word(state, 1075, 0);

	/* Set MAC as APB Master. */
	dib9000_write_word(state, 1237, 0);

	/* Reset the RISCs */
	if (codeA != NULL)
		dib9000_write_word(state, 1024, 2);
	else
		dib9000_write_word(state, 1024, 15);
	if (codeB != NULL)
		dib9000_write_word(state, 1040, 2);

	if (codeA != NULL)
		dib9000_firmware_download(state, 0, 0x1234, codeA, lenA);
	if (codeB != NULL)
		dib9000_firmware_download(state, 1, 0x1234, codeB, lenB);

	/* Run the RISCs */
	if (codeA != NULL)
		dib9000_write_word(state, 1024, 0);
	if (codeB != NULL)
		dib9000_write_word(state, 1040, 0);

	if (codeA != NULL)
		if (dib9000_mbx_host_init(state, 0) != 0)
			return -EIO;
	if (codeB != NULL)
		if (dib9000_mbx_host_init(state, 1) != 0)
			return -EIO;

	msleep(100);
	state->platform.risc.fw_is_running = 1;

	if (dib9000_risc_check_version(state) != 0)
		return -EINVAL;

	state->platform.risc.memcmd = 0xff;
	return 0;
}

static u16 dib9000_identify(struct i2c_device *client)
{
	u16 value;

	value = dib9000_i2c_read16(client, 896);
	if (value != 0x01b3) {
		dprintk("wrong Vendor ID (0x%x)", value);
		return 0;
	}

	value = dib9000_i2c_read16(client, 897);
	if (value != 0x4000 && value != 0x4001 && value != 0x4002 && value != 0x4003 && value != 0x4004 && value != 0x4005) {
		dprintk("wrong Device ID (0x%x)", value);
		return 0;
	}

	/* protect this driver to be used with 7000PC */
	if (value == 0x4000 && dib9000_i2c_read16(client, 769) == 0x4000) {
		dprintk("this driver does not work with DiB7000PC");
		return 0;
	}

	switch (value) {
	case 0x4000:
		dprintk("found DiB7000MA/PA/MB/PB");
		break;
	case 0x4001:
		dprintk("found DiB7000HC");
		break;
	case 0x4002:
		dprintk("found DiB7000MC");
		break;
	case 0x4003:
		dprintk("found DiB9000A");
		break;
	case 0x4004:
		dprintk("found DiB9000H");
		break;
	case 0x4005:
		dprintk("found DiB9000M");
		break;
	}

	return value;
}

static void dib9000_set_power_mode(struct dib9000_state *state, enum dib9000_power_mode mode)
{
	/* by default everything is going to be powered off */
	u16 reg_903 = 0x3fff, reg_904 = 0xffff, reg_905 = 0xffff, reg_906;
	u8 offset;

	if (state->revision == 0x4003 || state->revision == 0x4004 || state->revision == 0x4005)
		offset = 1;
	else
		offset = 0;

	reg_906 = dib9000_read_word(state, 906 + offset) | 0x3;	/* keep settings for RISC */

	/* now, depending on the requested mode, we power on */
	switch (mode) {
		/* power up everything in the demod */
	case DIB9000_POWER_ALL:
		reg_903 = 0x0000;
		reg_904 = 0x0000;
		reg_905 = 0x0000;
		reg_906 = 0x0000;
		break;

		/* just leave power on the control-interfaces: GPIO and (I2C or SDIO or SRAM) */
	case DIB9000_POWER_INTERFACE_ONLY:	/* TODO power up either SDIO or I2C or SRAM */
		reg_905 &= ~((1 << 7) | (1 << 6) | (1 << 5) | (1 << 2));
		break;

	case DIB9000_POWER_INTERF_ANALOG_AGC:
		reg_903 &= ~((1 << 15) | (1 << 14) | (1 << 11) | (1 << 10));
		reg_905 &= ~((1 << 7) | (1 << 6) | (1 << 5) | (1 << 4) | (1 << 2));
		reg_906 &= ~((1 << 0));
		break;

	case DIB9000_POWER_COR4_DINTLV_ICIRM_EQUAL_CFROD:
		reg_903 = 0x0000;
		reg_904 = 0x801f;
		reg_905 = 0x0000;
		reg_906 &= ~((1 << 0));
		break;

	case DIB9000_POWER_COR4_CRY_ESRAM_MOUT_NUD:
		reg_903 = 0x0000;
		reg_904 = 0x8000;
		reg_905 = 0x010b;
		reg_906 &= ~((1 << 0));
		break;
	default:
	case DIB9000_POWER_NO:
		break;
	}

	/* always power down unused parts */
	if (!state->platform.host.mobile_mode)
		reg_904 |= (1 << 7) | (1 << 6) | (1 << 4) | (1 << 2) | (1 << 1);

	/* P_sdio_select_clk = 0 on MC and after */
	if (state->revision != 0x4000)
		reg_906 <<= 1;

	dib9000_write_word(state, 903 + offset, reg_903);
	dib9000_write_word(state, 904 + offset, reg_904);
	dib9000_write_word(state, 905 + offset, reg_905);
	dib9000_write_word(state, 906 + offset, reg_906);
}

static int dib9000_fw_reset(struct dvb_frontend *fe)
{
	struct dib9000_state *state = fe->demodulator_priv;

	dib9000_write_word(state, 1817, 0x0003);

	dib9000_write_word(state, 1227, 1);
	dib9000_write_word(state, 1227, 0);

	switch ((state->revision = dib9000_identify(&state->i2c))) {
	case 0x4003:
	case 0x4004:
	case 0x4005:
		state->reg_offs = 1;
		break;
	default:
		return -EINVAL;
	}

	/* reset the i2c-master to use the host interface */
	dibx000_reset_i2c_master(&state->i2c_master);

	dib9000_set_power_mode(state, DIB9000_POWER_ALL);

	/* unforce divstr regardless whether i2c enumeration was done or not */
	dib9000_write_word(state, 1794, dib9000_read_word(state, 1794) & ~(1 << 1));
	dib9000_write_word(state, 1796, 0);
	dib9000_write_word(state, 1805, 0x805);

	/* restart all parts */
	dib9000_write_word(state, 898, 0xffff);
	dib9000_write_word(state, 899, 0xffff);
	dib9000_write_word(state, 900, 0x0001);
	dib9000_write_word(state, 901, 0xff19);
	dib9000_write_word(state, 902, 0x003c);

	dib9000_write_word(state, 898, 0);
	dib9000_write_word(state, 899, 0);
	dib9000_write_word(state, 900, 0);
	dib9000_write_word(state, 901, 0);
	dib9000_write_word(state, 902, 0);

	dib9000_write_word(state, 911, state->chip.d9.cfg.if_drives);

	dib9000_set_power_mode(state, DIB9000_POWER_INTERFACE_ONLY);

	return 0;
}

static int dib9000_risc_apb_access_read(struct dib9000_state *state, u32 address, u16 attribute, const u8 * tx, u32 txlen, u8 * b, u32 len)
{
	u16 mb[10];
	u8 i, s;

	if (address >= 1024 || !state->platform.risc.fw_is_running)
		return -EINVAL;

	/* dprintk( "APB access thru rd fw %d %x", address, attribute); */

	mb[0] = (u16) address;
	mb[1] = len / 2;
	dib9000_mbx_send_attr(state, OUT_MSG_BRIDGE_APB_R, mb, 2, attribute);
	switch (dib9000_mbx_get_message_attr(state, IN_MSG_END_BRIDGE_APB_RW, mb, &s, attribute)) {
	case 1:
		s--;
		for (i = 0; i < s; i++) {
			b[i * 2] = (mb[i + 1] >> 8) & 0xff;
			b[i * 2 + 1] = (mb[i + 1]) & 0xff;
		}
		return 0;
	default:
		return -EIO;
	}
	return -EIO;
}

static int dib9000_risc_apb_access_write(struct dib9000_state *state, u32 address, u16 attribute, const u8 * b, u32 len)
{
	u16 mb[10];
	u8 s, i;

	if (address >= 1024 || !state->platform.risc.fw_is_running)
		return -EINVAL;

	/* dprintk( "APB access thru wr fw %d %x", address, attribute); */

	mb[0] = (unsigned short)address;
	for (i = 0; i < len && i < 20; i += 2)
		mb[1 + (i / 2)] = (b[i] << 8 | b[i + 1]);

	dib9000_mbx_send_attr(state, OUT_MSG_BRIDGE_APB_W, mb, 1 + len / 2, attribute);
	return dib9000_mbx_get_message_attr(state, IN_MSG_END_BRIDGE_APB_RW, mb, &s, attribute) == 1 ? 0 : -EINVAL;
}

static int dib9000_fw_memmbx_sync(struct dib9000_state *state, u8 i)
{
	u8 index_loop = 10;

	if (!state->platform.risc.fw_is_running)
		return 0;
	dib9000_risc_mem_write(state, FE_MM_RW_SYNC, &i);
	do {
		dib9000_risc_mem_read(state, FE_MM_RW_SYNC, state->i2c_read_buffer, 1);
	} while (state->i2c_read_buffer[0] && index_loop--);

	if (index_loop > 0)
		return 0;
	return -EIO;
}

static int dib9000_fw_init(struct dib9000_state *state)
{
	struct dibGPIOFunction *f;
	u16 b[40] = { 0 };
	u8 i;
	u8 size;

	if (dib9000_fw_boot(state, NULL, 0, state->chip.d9.cfg.microcode_B_fe_buffer, state->chip.d9.cfg.microcode_B_fe_size) != 0)
		return -EIO;

	/* initialize the firmware */
	for (i = 0; i < ARRAY_SIZE(state->chip.d9.cfg.gpio_function); i++) {
		f = &state->chip.d9.cfg.gpio_function[i];
		if (f->mask) {
			switch (f->function) {
			case BOARD_GPIO_FUNCTION_COMPONENT_ON:
				b[0] = (u16) f->mask;
				b[1] = (u16) f->direction;
				b[2] = (u16) f->value;
				break;
			case BOARD_GPIO_FUNCTION_COMPONENT_OFF:
				b[3] = (u16) f->mask;
				b[4] = (u16) f->direction;
				b[5] = (u16) f->value;
				break;
			}
		}
	}
	if (dib9000_mbx_send(state, OUT_MSG_CONF_GPIO, b, 15) != 0)
		return -EIO;

	/* subband */
	b[0] = state->chip.d9.cfg.subband.size;	/* type == 0 -> GPIO - PWM not yet supported */
	for (i = 0; i < state->chip.d9.cfg.subband.size; i++) {
		b[1 + i * 4] = state->chip.d9.cfg.subband.subband[i].f_mhz;
		b[2 + i * 4] = (u16) state->chip.d9.cfg.subband.subband[i].gpio.mask;
		b[3 + i * 4] = (u16) state->chip.d9.cfg.subband.subband[i].gpio.direction;
		b[4 + i * 4] = (u16) state->chip.d9.cfg.subband.subband[i].gpio.value;
	}
	b[1 + i * 4] = 0;	/* fe_id */
	if (dib9000_mbx_send(state, OUT_MSG_SUBBAND_SEL, b, 2 + 4 * i) != 0)
		return -EIO;

	/* 0 - id, 1 - no_of_frontends */
	b[0] = (0 << 8) | 1;
	/* 0 = i2c-address demod, 0 = tuner */
	b[1] = (0 << 8) | (0);
	b[2] = (u16) (((state->chip.d9.cfg.xtal_clock_khz * 1000) >> 16) & 0xffff);
	b[3] = (u16) (((state->chip.d9.cfg.xtal_clock_khz * 1000)) & 0xffff);
	b[4] = (u16) ((state->chip.d9.cfg.vcxo_timer >> 16) & 0xffff);
	b[5] = (u16) ((state->chip.d9.cfg.vcxo_timer) & 0xffff);
	b[6] = (u16) ((state->chip.d9.cfg.timing_frequency >> 16) & 0xffff);
	b[7] = (u16) ((state->chip.d9.cfg.timing_frequency) & 0xffff);
	b[29] = state->chip.d9.cfg.if_drives;
	if (dib9000_mbx_send(state, OUT_MSG_INIT_DEMOD, b, ARRAY_SIZE(b)) != 0)
		return -EIO;

	if (dib9000_mbx_send(state, OUT_MSG_FE_FW_DL, NULL, 0) != 0)
		return -EIO;

	if (dib9000_mbx_get_message(state, IN_MSG_FE_FW_DL_DONE, b, &size) < 0)
		return -EIO;

	if (size > ARRAY_SIZE(b)) {
		dprintk("error : firmware returned %dbytes needed but the used buffer has only %dbytes\n Firmware init ABORTED", size,
			(int)ARRAY_SIZE(b));
		return -EINVAL;
	}

	for (i = 0; i < size; i += 2) {
		state->platform.risc.fe_mm[i / 2].addr = b[i + 0];
		state->platform.risc.fe_mm[i / 2].size = b[i + 1];
	}

	return 0;
}

static void dib9000_fw_set_channel_head(struct dib9000_state *state)
{
	u8 b[9];
	u32 freq = state->fe[0]->dtv_property_cache.frequency / 1000;
	if (state->fe_id % 2)
		freq += 101;

	b[0] = (u8) ((freq >> 0) & 0xff);
	b[1] = (u8) ((freq >> 8) & 0xff);
	b[2] = (u8) ((freq >> 16) & 0xff);
	b[3] = (u8) ((freq >> 24) & 0xff);
	b[4] = (u8) ((state->fe[0]->dtv_property_cache.bandwidth_hz / 1000 >> 0) & 0xff);
	b[5] = (u8) ((state->fe[0]->dtv_property_cache.bandwidth_hz / 1000 >> 8) & 0xff);
	b[6] = (u8) ((state->fe[0]->dtv_property_cache.bandwidth_hz / 1000 >> 16) & 0xff);
	b[7] = (u8) ((state->fe[0]->dtv_property_cache.bandwidth_hz / 1000 >> 24) & 0xff);
	b[8] = 0x80;		/* do not wait for CELL ID when doing autosearch */
	if (state->fe[0]->dtv_property_cache.delivery_system == SYS_DVBT)
		b[8] |= 1;
	dib9000_risc_mem_write(state, FE_MM_W_CHANNEL_HEAD, b);
}

static int dib9000_fw_get_channel(struct dvb_frontend *fe)
{
	struct dib9000_state *state = fe->demodulator_priv;
	struct dibDVBTChannel {
		s8 spectrum_inversion;

		s8 nfft;
		s8 guard;
		s8 constellation;

		s8 hrch;
		s8 alpha;
		s8 code_rate_hp;
		s8 code_rate_lp;
		s8 select_hp;

		s8 intlv_native;
	};
	struct dibDVBTChannel *ch;
	int ret = 0;

	DibAcquireLock(&state->platform.risc.mem_mbx_lock);
	if (dib9000_fw_memmbx_sync(state, FE_SYNC_CHANNEL) < 0) {
		ret = -EIO;
		goto error;
	}

	dib9000_risc_mem_read(state, FE_MM_R_CHANNEL_UNION,
			state->i2c_read_buffer, sizeof(struct dibDVBTChannel));
	ch = (struct dibDVBTChannel *)state->i2c_read_buffer;


	switch (ch->spectrum_inversion & 0x7) {
	case 1:
		state->fe[0]->dtv_property_cache.inversion = INVERSION_ON;
		break;
	case 0:
		state->fe[0]->dtv_property_cache.inversion = INVERSION_OFF;
		break;
	default:
	case -1:
		state->fe[0]->dtv_property_cache.inversion = INVERSION_AUTO;
		break;
	}
	switch (ch->nfft) {
	case 0:
		state->fe[0]->dtv_property_cache.transmission_mode = TRANSMISSION_MODE_2K;
		break;
	case 2:
		state->fe[0]->dtv_property_cache.transmission_mode = TRANSMISSION_MODE_4K;
		break;
	case 1:
		state->fe[0]->dtv_property_cache.transmission_mode = TRANSMISSION_MODE_8K;
		break;
	default:
	case -1:
		state->fe[0]->dtv_property_cache.transmission_mode = TRANSMISSION_MODE_AUTO;
		break;
	}
	switch (ch->guard) {
	case 0:
		state->fe[0]->dtv_property_cache.guard_interval = GUARD_INTERVAL_1_32;
		break;
	case 1:
		state->fe[0]->dtv_property_cache.guard_interval = GUARD_INTERVAL_1_16;
		break;
	case 2:
		state->fe[0]->dtv_property_cache.guard_interval = GUARD_INTERVAL_1_8;
		break;
	case 3:
		state->fe[0]->dtv_property_cache.guard_interval = GUARD_INTERVAL_1_4;
		break;
	default:
	case -1:
		state->fe[0]->dtv_property_cache.guard_interval = GUARD_INTERVAL_AUTO;
		break;
	}
	switch (ch->constellation) {
	case 2:
		state->fe[0]->dtv_property_cache.modulation = QAM_64;
		break;
	case 1:
		state->fe[0]->dtv_property_cache.modulation = QAM_16;
		break;
	case 0:
		state->fe[0]->dtv_property_cache.modulation = QPSK;
		break;
	default:
	case -1:
		state->fe[0]->dtv_property_cache.modulation = QAM_AUTO;
		break;
	}
	switch (ch->hrch) {
	case 0:
		state->fe[0]->dtv_property_cache.hierarchy = HIERARCHY_NONE;
		break;
	case 1:
		state->fe[0]->dtv_property_cache.hierarchy = HIERARCHY_1;
		break;
	default:
	case -1:
		state->fe[0]->dtv_property_cache.hierarchy = HIERARCHY_AUTO;
		break;
	}
	switch (ch->code_rate_hp) {
	case 1:
		state->fe[0]->dtv_property_cache.code_rate_HP = FEC_1_2;
		break;
	case 2:
		state->fe[0]->dtv_property_cache.code_rate_HP = FEC_2_3;
		break;
	case 3:
		state->fe[0]->dtv_property_cache.code_rate_HP = FEC_3_4;
		break;
	case 5:
		state->fe[0]->dtv_property_cache.code_rate_HP = FEC_5_6;
		break;
	case 7:
		state->fe[0]->dtv_property_cache.code_rate_HP = FEC_7_8;
		break;
	default:
	case -1:
		state->fe[0]->dtv_property_cache.code_rate_HP = FEC_AUTO;
		break;
	}
	switch (ch->code_rate_lp) {
	case 1:
		state->fe[0]->dtv_property_cache.code_rate_LP = FEC_1_2;
		break;
	case 2:
		state->fe[0]->dtv_property_cache.code_rate_LP = FEC_2_3;
		break;
	case 3:
		state->fe[0]->dtv_property_cache.code_rate_LP = FEC_3_4;
		break;
	case 5:
		state->fe[0]->dtv_property_cache.code_rate_LP = FEC_5_6;
		break;
	case 7:
		state->fe[0]->dtv_property_cache.code_rate_LP = FEC_7_8;
		break;
	default:
	case -1:
		state->fe[0]->dtv_property_cache.code_rate_LP = FEC_AUTO;
		break;
	}

error:
	DibReleaseLock(&state->platform.risc.mem_mbx_lock);
	return ret;
}

static int dib9000_fw_set_channel_union(struct dvb_frontend *fe)
{
	struct dib9000_state *state = fe->demodulator_priv;
	struct dibDVBTChannel {
		s8 spectrum_inversion;

		s8 nfft;
		s8 guard;
		s8 constellation;

		s8 hrch;
		s8 alpha;
		s8 code_rate_hp;
		s8 code_rate_lp;
		s8 select_hp;

		s8 intlv_native;
	};
	struct dibDVBTChannel ch;

	switch (state->fe[0]->dtv_property_cache.inversion) {
	case INVERSION_ON:
		ch.spectrum_inversion = 1;
		break;
	case INVERSION_OFF:
		ch.spectrum_inversion = 0;
		break;
	default:
	case INVERSION_AUTO:
		ch.spectrum_inversion = -1;
		break;
	}
	switch (state->fe[0]->dtv_property_cache.transmission_mode) {
	case TRANSMISSION_MODE_2K:
		ch.nfft = 0;
		break;
	case TRANSMISSION_MODE_4K:
		ch.nfft = 2;
		break;
	case TRANSMISSION_MODE_8K:
		ch.nfft = 1;
		break;
	default:
	case TRANSMISSION_MODE_AUTO:
		ch.nfft = 1;
		break;
	}
	switch (state->fe[0]->dtv_property_cache.guard_interval) {
	case GUARD_INTERVAL_1_32:
		ch.guard = 0;
		break;
	case GUARD_INTERVAL_1_16:
		ch.guard = 1;
		break;
	case GUARD_INTERVAL_1_8:
		ch.guard = 2;
		break;
	case GUARD_INTERVAL_1_4:
		ch.guard = 3;
		break;
	default:
	case GUARD_INTERVAL_AUTO:
		ch.guard = -1;
		break;
	}
	switch (state->fe[0]->dtv_property_cache.modulation) {
	case QAM_64:
		ch.constellation = 2;
		break;
	case QAM_16:
		ch.constellation = 1;
		break;
	case QPSK:
		ch.constellation = 0;
		break;
	default:
	case QAM_AUTO:
		ch.constellation = -1;
		break;
	}
	switch (state->fe[0]->dtv_property_cache.hierarchy) {
	case HIERARCHY_NONE:
		ch.hrch = 0;
		break;
	case HIERARCHY_1:
	case HIERARCHY_2:
	case HIERARCHY_4:
		ch.hrch = 1;
		break;
	default:
	case HIERARCHY_AUTO:
		ch.hrch = -1;
		break;
	}
	ch.alpha = 1;
	switch (state->fe[0]->dtv_property_cache.code_rate_HP) {
	case FEC_1_2:
		ch.code_rate_hp = 1;
		break;
	case FEC_2_3:
		ch.code_rate_hp = 2;
		break;
	case FEC_3_4:
		ch.code_rate_hp = 3;
		break;
	case FEC_5_6:
		ch.code_rate_hp = 5;
		break;
	case FEC_7_8:
		ch.code_rate_hp = 7;
		break;
	default:
	case FEC_AUTO:
		ch.code_rate_hp = -1;
		break;
	}
	switch (state->fe[0]->dtv_property_cache.code_rate_LP) {
	case FEC_1_2:
		ch.code_rate_lp = 1;
		break;
	case FEC_2_3:
		ch.code_rate_lp = 2;
		break;
	case FEC_3_4:
		ch.code_rate_lp = 3;
		break;
	case FEC_5_6:
		ch.code_rate_lp = 5;
		break;
	case FEC_7_8:
		ch.code_rate_lp = 7;
		break;
	default:
	case FEC_AUTO:
		ch.code_rate_lp = -1;
		break;
	}
	ch.select_hp = 1;
	ch.intlv_native = 1;

	dib9000_risc_mem_write(state, FE_MM_W_CHANNEL_UNION, (u8 *) &ch);

	return 0;
}

static int dib9000_fw_tune(struct dvb_frontend *fe)
{
	struct dib9000_state *state = fe->demodulator_priv;
	int ret = 10, search = state->channel_status.status == CHANNEL_STATUS_PARAMETERS_UNKNOWN;
	s8 i;

	switch (state->tune_state) {
	case CT_DEMOD_START:
		dib9000_fw_set_channel_head(state);

		/* write the channel context - a channel is initialized to 0, so it is OK */
		dib9000_risc_mem_write(state, FE_MM_W_CHANNEL_CONTEXT, (u8 *) fe_info);
		dib9000_risc_mem_write(state, FE_MM_W_FE_INFO, (u8 *) fe_info);

		if (search)
			dib9000_mbx_send(state, OUT_MSG_FE_CHANNEL_SEARCH, NULL, 0);
		else {
			dib9000_fw_set_channel_union(fe);
			dib9000_mbx_send(state, OUT_MSG_FE_CHANNEL_TUNE, NULL, 0);
		}
		state->tune_state = CT_DEMOD_STEP_1;
		break;
	case CT_DEMOD_STEP_1:
		if (search)
			dib9000_risc_mem_read(state, FE_MM_R_CHANNEL_SEARCH_STATE, state->i2c_read_buffer, 1);
		else
			dib9000_risc_mem_read(state, FE_MM_R_CHANNEL_TUNE_STATE, state->i2c_read_buffer, 1);
		i = (s8)state->i2c_read_buffer[0];
		switch (i) {	/* something happened */
		case 0:
			break;
		case -2:	/* tps locks are "slower" than MPEG locks -> even in autosearch data is OK here */
			if (search)
				state->status = FE_STATUS_DEMOD_SUCCESS;
			else {
				state->tune_state = CT_DEMOD_STOP;
				state->status = FE_STATUS_LOCKED;
			}
			break;
		default:
			state->status = FE_STATUS_TUNE_FAILED;
			state->tune_state = CT_DEMOD_STOP;
			break;
		}
		break;
	default:
		ret = FE_CALLBACK_TIME_NEVER;
		break;
	}

	return ret;
}

static int dib9000_fw_set_diversity_in(struct dvb_frontend *fe, int onoff)
{
	struct dib9000_state *state = fe->demodulator_priv;
	u16 mode = (u16) onoff;
	return dib9000_mbx_send(state, OUT_MSG_ENABLE_DIVERSITY, &mode, 1);
}

static int dib9000_fw_set_output_mode(struct dvb_frontend *fe, int mode)
{
	struct dib9000_state *state = fe->demodulator_priv;
	u16 outreg, smo_mode;

	dprintk("setting output mode for demod %p to %d", fe, mode);

	switch (mode) {
	case OUTMODE_MPEG2_PAR_GATED_CLK:
		outreg = (1 << 10);	/* 0x0400 */
		break;
	case OUTMODE_MPEG2_PAR_CONT_CLK:
		outreg = (1 << 10) | (1 << 6);	/* 0x0440 */
		break;
	case OUTMODE_MPEG2_SERIAL:
		outreg = (1 << 10) | (2 << 6) | (0 << 1);	/* 0x0482 */
		break;
	case OUTMODE_DIVERSITY:
		outreg = (1 << 10) | (4 << 6);	/* 0x0500 */
		break;
	case OUTMODE_MPEG2_FIFO:
		outreg = (1 << 10) | (5 << 6);
		break;
	case OUTMODE_HIGH_Z:
		outreg = 0;
		break;
	default:
		dprintk("Unhandled output_mode passed to be set for demod %p", &state->fe[0]);
		return -EINVAL;
	}

	dib9000_write_word(state, 1795, outreg);

	switch (mode) {
	case OUTMODE_MPEG2_PAR_GATED_CLK:
	case OUTMODE_MPEG2_PAR_CONT_CLK:
	case OUTMODE_MPEG2_SERIAL:
	case OUTMODE_MPEG2_FIFO:
		smo_mode = (dib9000_read_word(state, 295) & 0x0010) | (1 << 1);
		if (state->chip.d9.cfg.output_mpeg2_in_188_bytes)
			smo_mode |= (1 << 5);
		dib9000_write_word(state, 295, smo_mode);
		break;
	}

	outreg = to_fw_output_mode(mode);
	return dib9000_mbx_send(state, OUT_MSG_SET_OUTPUT_MODE, &outreg, 1);
}

static int dib9000_tuner_xfer(struct i2c_adapter *i2c_adap, struct i2c_msg msg[], int num)
{
	struct dib9000_state *state = i2c_get_adapdata(i2c_adap);
	u16 i, len, t, index_msg;

	for (index_msg = 0; index_msg < num; index_msg++) {
		if (msg[index_msg].flags & I2C_M_RD) {	/* read */
			len = msg[index_msg].len;
			if (len > 16)
				len = 16;

			if (dib9000_read_word(state, 790) != 0)
				dprintk("TunerITF: read busy");

			dib9000_write_word(state, 784, (u16) (msg[index_msg].addr));
			dib9000_write_word(state, 787, (len / 2) - 1);
			dib9000_write_word(state, 786, 1);	/* start read */

			i = 1000;
			while (dib9000_read_word(state, 790) != (len / 2) && i)
				i--;

			if (i == 0)
				dprintk("TunerITF: read failed");

			for (i = 0; i < len; i += 2) {
				t = dib9000_read_word(state, 785);
				msg[index_msg].buf[i] = (t >> 8) & 0xff;
				msg[index_msg].buf[i + 1] = (t) & 0xff;
			}
			if (dib9000_read_word(state, 790) != 0)
				dprintk("TunerITF: read more data than expected");
		} else {
			i = 1000;
			while (dib9000_read_word(state, 789) && i)
				i--;
			if (i == 0)
				dprintk("TunerITF: write busy");

			len = msg[index_msg].len;
			if (len > 16)
				len = 16;

			for (i = 0; i < len; i += 2)
				dib9000_write_word(state, 785, (msg[index_msg].buf[i] << 8) | msg[index_msg].buf[i + 1]);
			dib9000_write_word(state, 784, (u16) msg[index_msg].addr);
			dib9000_write_word(state, 787, (len / 2) - 1);
			dib9000_write_word(state, 786, 0);	/* start write */

			i = 1000;
			while (dib9000_read_word(state, 791) > 0 && i)
				i--;
			if (i == 0)
				dprintk("TunerITF: write failed");
		}
	}
	return num;
}

int dib9000_fw_set_component_bus_speed(struct dvb_frontend *fe, u16 speed)
{
	struct dib9000_state *state = fe->demodulator_priv;

	state->component_bus_speed = speed;
	return 0;
}
EXPORT_SYMBOL(dib9000_fw_set_component_bus_speed);

static int dib9000_fw_component_bus_xfer(struct i2c_adapter *i2c_adap, struct i2c_msg msg[], int num)
{
	struct dib9000_state *state = i2c_get_adapdata(i2c_adap);
	u8 type = 0;		/* I2C */
	u8 port = DIBX000_I2C_INTERFACE_GPIO_3_4;
	u16 scl = state->component_bus_speed;	/* SCL frequency */
	struct dib9000_fe_memory_map *m = &state->platform.risc.fe_mm[FE_MM_RW_COMPONENT_ACCESS_BUFFER];
	u8 p[13] = { 0 };

	p[0] = type;
	p[1] = port;
	p[2] = msg[0].addr << 1;

	p[3] = (u8) scl & 0xff;	/* scl */
	p[4] = (u8) (scl >> 8);

	p[7] = 0;
	p[8] = 0;

	p[9] = (u8) (msg[0].len);
	p[10] = (u8) (msg[0].len >> 8);
	if ((num > 1) && (msg[1].flags & I2C_M_RD)) {
		p[11] = (u8) (msg[1].len);
		p[12] = (u8) (msg[1].len >> 8);
	} else {
		p[11] = 0;
		p[12] = 0;
	}

	DibAcquireLock(&state->platform.risc.mem_mbx_lock);

	dib9000_risc_mem_write(state, FE_MM_W_COMPONENT_ACCESS, p);

	{			/* write-part */
		dib9000_risc_mem_setup_cmd(state, m->addr, msg[0].len, 0);
		dib9000_risc_mem_write_chunks(state, msg[0].buf, msg[0].len);
	}

	/* do the transaction */
	if (dib9000_fw_memmbx_sync(state, FE_SYNC_COMPONENT_ACCESS) < 0) {
		DibReleaseLock(&state->platform.risc.mem_mbx_lock);
		return 0;
	}

	/* read back any possible result */
	if ((num > 1) && (msg[1].flags & I2C_M_RD))
		dib9000_risc_mem_read(state, FE_MM_RW_COMPONENT_ACCESS_BUFFER, msg[1].buf, msg[1].len);

	DibReleaseLock(&state->platform.risc.mem_mbx_lock);

	return num;
}

static u32 dib9000_i2c_func(struct i2c_adapter *adapter)
{
	return I2C_FUNC_I2C;
}

static struct i2c_algorithm dib9000_tuner_algo = {
	.master_xfer = dib9000_tuner_xfer,
	.functionality = dib9000_i2c_func,
};

static struct i2c_algorithm dib9000_component_bus_algo = {
	.master_xfer = dib9000_fw_component_bus_xfer,
	.functionality = dib9000_i2c_func,
};

struct i2c_adapter *dib9000_get_tuner_interface(struct dvb_frontend *fe)
{
	struct dib9000_state *st = fe->demodulator_priv;
	return &st->tuner_adap;
}
EXPORT_SYMBOL(dib9000_get_tuner_interface);

struct i2c_adapter *dib9000_get_component_bus_interface(struct dvb_frontend *fe)
{
	struct dib9000_state *st = fe->demodulator_priv;
	return &st->component_bus;
}
EXPORT_SYMBOL(dib9000_get_component_bus_interface);

struct i2c_adapter *dib9000_get_i2c_master(struct dvb_frontend *fe, enum dibx000_i2c_interface intf, int gating)
{
	struct dib9000_state *st = fe->demodulator_priv;
	return dibx000_get_i2c_adapter(&st->i2c_master, intf, gating);
}
EXPORT_SYMBOL(dib9000_get_i2c_master);

int dib9000_set_i2c_adapter(struct dvb_frontend *fe, struct i2c_adapter *i2c)
{
	struct dib9000_state *st = fe->demodulator_priv;

	st->i2c.i2c_adap = i2c;
	return 0;
}
EXPORT_SYMBOL(dib9000_set_i2c_adapter);

static int dib9000_cfg_gpio(struct dib9000_state *st, u8 num, u8 dir, u8 val)
{
	st->gpio_dir = dib9000_read_word(st, 773);
	st->gpio_dir &= ~(1 << num);	/* reset the direction bit */
	st->gpio_dir |= (dir & 0x1) << num;	/* set the new direction */
	dib9000_write_word(st, 773, st->gpio_dir);

	st->gpio_val = dib9000_read_word(st, 774);
	st->gpio_val &= ~(1 << num);	/* reset the direction bit */
	st->gpio_val |= (val & 0x01) << num;	/* set the new value */
	dib9000_write_word(st, 774, st->gpio_val);

	dprintk("gpio dir: %04x: gpio val: %04x", st->gpio_dir, st->gpio_val);

	return 0;
}

int dib9000_set_gpio(struct dvb_frontend *fe, u8 num, u8 dir, u8 val)
{
	struct dib9000_state *state = fe->demodulator_priv;
	return dib9000_cfg_gpio(state, num, dir, val);
}
EXPORT_SYMBOL(dib9000_set_gpio);

int dib9000_fw_pid_filter_ctrl(struct dvb_frontend *fe, u8 onoff)
{
	struct dib9000_state *state = fe->demodulator_priv;
	u16 val;
	int ret;

	if ((state->pid_ctrl_index != -2) && (state->pid_ctrl_index < 9)) {
		/* postpone the pid filtering cmd */
		dprintk("pid filter cmd postpone");
		state->pid_ctrl_index++;
		state->pid_ctrl[state->pid_ctrl_index].cmd = DIB9000_PID_FILTER_CTRL;
		state->pid_ctrl[state->pid_ctrl_index].onoff = onoff;
		return 0;
	}

	DibAcquireLock(&state->demod_lock);

	val = dib9000_read_word(state, 294 + 1) & 0xffef;
	val |= (onoff & 0x1) << 4;

	dprintk("PID filter enabled %d", onoff);
	ret = dib9000_write_word(state, 294 + 1, val);
	DibReleaseLock(&state->demod_lock);
	return ret;

}
EXPORT_SYMBOL(dib9000_fw_pid_filter_ctrl);

int dib9000_fw_pid_filter(struct dvb_frontend *fe, u8 id, u16 pid, u8 onoff)
{
	struct dib9000_state *state = fe->demodulator_priv;
	int ret;

	if (state->pid_ctrl_index != -2) {
		/* postpone the pid filtering cmd */
		dprintk("pid filter postpone");
		if (state->pid_ctrl_index < 9) {
			state->pid_ctrl_index++;
			state->pid_ctrl[state->pid_ctrl_index].cmd = DIB9000_PID_FILTER;
			state->pid_ctrl[state->pid_ctrl_index].id = id;
			state->pid_ctrl[state->pid_ctrl_index].pid = pid;
			state->pid_ctrl[state->pid_ctrl_index].onoff = onoff;
		} else
			dprintk("can not add any more pid ctrl cmd");
		return 0;
	}

	DibAcquireLock(&state->demod_lock);
	dprintk("Index %x, PID %d, OnOff %d", id, pid, onoff);
	ret = dib9000_write_word(state, 300 + 1 + id,
			onoff ? (1 << 13) | pid : 0);
	DibReleaseLock(&state->demod_lock);
	return ret;
}
EXPORT_SYMBOL(dib9000_fw_pid_filter);

int dib9000_firmware_post_pll_init(struct dvb_frontend *fe)
{
	struct dib9000_state *state = fe->demodulator_priv;
	return dib9000_fw_init(state);
}
EXPORT_SYMBOL(dib9000_firmware_post_pll_init);

static void dib9000_release(struct dvb_frontend *demod)
{
	struct dib9000_state *st = demod->demodulator_priv;
	u8 index_frontend;

	for (index_frontend = 1; (index_frontend < MAX_NUMBER_OF_FRONTENDS) && (st->fe[index_frontend] != NULL); index_frontend++)
		dvb_frontend_detach(st->fe[index_frontend]);

	DibFreeLock(&state->platform.risc.mbx_if_lock);
	DibFreeLock(&state->platform.risc.mbx_lock);
	DibFreeLock(&state->platform.risc.mem_lock);
	DibFreeLock(&state->platform.risc.mem_mbx_lock);
	DibFreeLock(&state->demod_lock);
	dibx000_exit_i2c_master(&st->i2c_master);

	i2c_del_adapter(&st->tuner_adap);
	i2c_del_adapter(&st->component_bus);
	kfree(st->fe[0]);
	kfree(st);
}

static int dib9000_wakeup(struct dvb_frontend *fe)
{
	return 0;
}

static int dib9000_sleep(struct dvb_frontend *fe)
{
	struct dib9000_state *state = fe->demodulator_priv;
	u8 index_frontend;
	int ret = 0;

	DibAcquireLock(&state->demod_lock);
	for (index_frontend = 1; (index_frontend < MAX_NUMBER_OF_FRONTENDS) && (state->fe[index_frontend] != NULL); index_frontend++) {
		ret = state->fe[index_frontend]->ops.sleep(state->fe[index_frontend]);
		if (ret < 0)
			goto error;
	}
	ret = dib9000_mbx_send(state, OUT_MSG_FE_SLEEP, NULL, 0);

error:
	DibReleaseLock(&state->demod_lock);
	return ret;
}

static int dib9000_fe_get_tune_settings(struct dvb_frontend *fe, struct dvb_frontend_tune_settings *tune)
{
	tune->min_delay_ms = 1000;
	return 0;
}

static int dib9000_get_frontend(struct dvb_frontend *fe)
{
	struct dib9000_state *state = fe->demodulator_priv;
	u8 index_frontend, sub_index_frontend;
	fe_status_t stat;
	int ret = 0;

	if (state->get_frontend_internal == 0)
		DibAcquireLock(&state->demod_lock);

	for (index_frontend = 1; (index_frontend < MAX_NUMBER_OF_FRONTENDS) && (state->fe[index_frontend] != NULL); index_frontend++) {
		state->fe[index_frontend]->ops.read_status(state->fe[index_frontend], &stat);
		if (stat & FE_HAS_SYNC) {
			dprintk("TPS lock on the slave%i", index_frontend);

			/* synchronize the cache with the other frontends */
			state->fe[index_frontend]->ops.get_frontend(state->fe[index_frontend]);
			for (sub_index_frontend = 0; (sub_index_frontend < MAX_NUMBER_OF_FRONTENDS) && (state->fe[sub_index_frontend] != NULL);
			     sub_index_frontend++) {
				if (sub_index_frontend != index_frontend) {
					state->fe[sub_index_frontend]->dtv_property_cache.modulation =
					    state->fe[index_frontend]->dtv_property_cache.modulation;
					state->fe[sub_index_frontend]->dtv_property_cache.inversion =
					    state->fe[index_frontend]->dtv_property_cache.inversion;
					state->fe[sub_index_frontend]->dtv_property_cache.transmission_mode =
					    state->fe[index_frontend]->dtv_property_cache.transmission_mode;
					state->fe[sub_index_frontend]->dtv_property_cache.guard_interval =
					    state->fe[index_frontend]->dtv_property_cache.guard_interval;
					state->fe[sub_index_frontend]->dtv_property_cache.hierarchy =
					    state->fe[index_frontend]->dtv_property_cache.hierarchy;
					state->fe[sub_index_frontend]->dtv_property_cache.code_rate_HP =
					    state->fe[index_frontend]->dtv_property_cache.code_rate_HP;
					state->fe[sub_index_frontend]->dtv_property_cache.code_rate_LP =
					    state->fe[index_frontend]->dtv_property_cache.code_rate_LP;
					state->fe[sub_index_frontend]->dtv_property_cache.rolloff =
					    state->fe[index_frontend]->dtv_property_cache.rolloff;
				}
			}
			ret = 0;
			goto return_value;
		}
	}

	/* get the channel from master chip */
	ret = dib9000_fw_get_channel(fe);
	if (ret != 0)
		goto return_value;

	/* synchronize the cache with the other frontends */
	for (index_frontend = 1; (index_frontend < MAX_NUMBER_OF_FRONTENDS) && (state->fe[index_frontend] != NULL); index_frontend++) {
		state->fe[index_frontend]->dtv_property_cache.inversion = fe->dtv_property_cache.inversion;
		state->fe[index_frontend]->dtv_property_cache.transmission_mode = fe->dtv_property_cache.transmission_mode;
		state->fe[index_frontend]->dtv_property_cache.guard_interval = fe->dtv_property_cache.guard_interval;
		state->fe[index_frontend]->dtv_property_cache.modulation = fe->dtv_property_cache.modulation;
		state->fe[index_frontend]->dtv_property_cache.hierarchy = fe->dtv_property_cache.hierarchy;
		state->fe[index_frontend]->dtv_property_cache.code_rate_HP = fe->dtv_property_cache.code_rate_HP;
		state->fe[index_frontend]->dtv_property_cache.code_rate_LP = fe->dtv_property_cache.code_rate_LP;
		state->fe[index_frontend]->dtv_property_cache.rolloff = fe->dtv_property_cache.rolloff;
	}
	ret = 0;

return_value:
	if (state->get_frontend_internal == 0)
		DibReleaseLock(&state->demod_lock);
	return ret;
}

static int dib9000_set_tune_state(struct dvb_frontend *fe, enum frontend_tune_state tune_state)
{
	struct dib9000_state *state = fe->demodulator_priv;
	state->tune_state = tune_state;
	if (tune_state == CT_DEMOD_START)
		state->status = FE_STATUS_TUNE_PENDING;

	return 0;
}

static u32 dib9000_get_status(struct dvb_frontend *fe)
{
	struct dib9000_state *state = fe->demodulator_priv;
	return state->status;
}

static int dib9000_set_channel_status(struct dvb_frontend *fe, struct dvb_frontend_parametersContext *channel_status)
{
	struct dib9000_state *state = fe->demodulator_priv;

	memcpy(&state->channel_status, channel_status, sizeof(struct dvb_frontend_parametersContext));
	return 0;
}

static int dib9000_set_frontend(struct dvb_frontend *fe)
{
	struct dib9000_state *state = fe->demodulator_priv;
	int sleep_time, sleep_time_slave;
	u32 frontend_status;
	u8 nbr_pending, exit_condition, index_frontend, index_frontend_success;
	struct dvb_frontend_parametersContext channel_status;

	/* check that the correct parameters are set */
	if (state->fe[0]->dtv_property_cache.frequency == 0) {
		dprintk("dib9000: must specify frequency ");
		return 0;
	}

	if (state->fe[0]->dtv_property_cache.bandwidth_hz == 0) {
		dprintk("dib9000: must specify bandwidth ");
		return 0;
	}

	state->pid_ctrl_index = -1; /* postpone the pid filtering cmd */
	DibAcquireLock(&state->demod_lock);

	fe->dtv_property_cache.delivery_system = SYS_DVBT;

	/* set the master status */
	if (state->fe[0]->dtv_property_cache.transmission_mode == TRANSMISSION_MODE_AUTO ||
	    state->fe[0]->dtv_property_cache.guard_interval == GUARD_INTERVAL_AUTO ||
	    state->fe[0]->dtv_property_cache.modulation == QAM_AUTO ||
	    state->fe[0]->dtv_property_cache.code_rate_HP == FEC_AUTO) {
		/* no channel specified, autosearch the channel */
		state->channel_status.status = CHANNEL_STATUS_PARAMETERS_UNKNOWN;
	} else
		state->channel_status.status = CHANNEL_STATUS_PARAMETERS_SET;

	/* set mode and status for the different frontends */
	for (index_frontend = 0; (index_frontend < MAX_NUMBER_OF_FRONTENDS) && (state->fe[index_frontend] != NULL); index_frontend++) {
		dib9000_fw_set_diversity_in(state->fe[index_frontend], 1);

		/* synchronization of the cache */
		memcpy(&state->fe[index_frontend]->dtv_property_cache, &fe->dtv_property_cache, sizeof(struct dtv_frontend_properties));

		state->fe[index_frontend]->dtv_property_cache.delivery_system = SYS_DVBT;
		dib9000_fw_set_output_mode(state->fe[index_frontend], OUTMODE_HIGH_Z);

		dib9000_set_channel_status(state->fe[index_frontend], &state->channel_status);
		dib9000_set_tune_state(state->fe[index_frontend], CT_DEMOD_START);
	}

	/* actual tune */
	exit_condition = 0;	/* 0: tune pending; 1: tune failed; 2:tune success */
	index_frontend_success = 0;
	do {
		sleep_time = dib9000_fw_tune(state->fe[0]);
		for (index_frontend = 1; (index_frontend < MAX_NUMBER_OF_FRONTENDS) && (state->fe[index_frontend] != NULL); index_frontend++) {
			sleep_time_slave = dib9000_fw_tune(state->fe[index_frontend]);
			if (sleep_time == FE_CALLBACK_TIME_NEVER)
				sleep_time = sleep_time_slave;
			else if ((sleep_time_slave != FE_CALLBACK_TIME_NEVER) && (sleep_time_slave > sleep_time))
				sleep_time = sleep_time_slave;
		}
		if (sleep_time != FE_CALLBACK_TIME_NEVER)
			msleep(sleep_time / 10);
		else
			break;

		nbr_pending = 0;
		exit_condition = 0;
		index_frontend_success = 0;
		for (index_frontend = 0; (index_frontend < MAX_NUMBER_OF_FRONTENDS) && (state->fe[index_frontend] != NULL); index_frontend++) {
			frontend_status = -dib9000_get_status(state->fe[index_frontend]);
			if (frontend_status > -FE_STATUS_TUNE_PENDING) {
				exit_condition = 2;	/* tune success */
				index_frontend_success = index_frontend;
				break;
			}
			if (frontend_status == -FE_STATUS_TUNE_PENDING)
				nbr_pending++;	/* some frontends are still tuning */
		}
		if ((exit_condition != 2) && (nbr_pending == 0))
			exit_condition = 1;	/* if all tune are done and no success, exit: tune failed */

	} while (exit_condition == 0);

	/* check the tune result */
	if (exit_condition == 1) {	/* tune failed */
		dprintk("tune failed");
		DibReleaseLock(&state->demod_lock);
		/* tune failed; put all the pid filtering cmd to junk */
		state->pid_ctrl_index = -1;
		return 0;
	}

	dprintk("tune success on frontend%i", index_frontend_success);

	/* synchronize all the channel cache */
	state->get_frontend_internal = 1;
<<<<<<< HEAD
	dib9000_get_frontend(state->fe[0], fep);
=======
	dib9000_get_frontend(state->fe[0]);
>>>>>>> dcd6c922
	state->get_frontend_internal = 0;

	/* retune the other frontends with the found channel */
	channel_status.status = CHANNEL_STATUS_PARAMETERS_SET;
	for (index_frontend = 0; (index_frontend < MAX_NUMBER_OF_FRONTENDS) && (state->fe[index_frontend] != NULL); index_frontend++) {
		/* only retune the frontends which was not tuned success */
		if (index_frontend != index_frontend_success) {
			dib9000_set_channel_status(state->fe[index_frontend], &channel_status);
			dib9000_set_tune_state(state->fe[index_frontend], CT_DEMOD_START);
		}
	}
	do {
		sleep_time = FE_CALLBACK_TIME_NEVER;
		for (index_frontend = 0; (index_frontend < MAX_NUMBER_OF_FRONTENDS) && (state->fe[index_frontend] != NULL); index_frontend++) {
			if (index_frontend != index_frontend_success) {
				sleep_time_slave = dib9000_fw_tune(state->fe[index_frontend]);
				if (sleep_time == FE_CALLBACK_TIME_NEVER)
					sleep_time = sleep_time_slave;
				else if ((sleep_time_slave != FE_CALLBACK_TIME_NEVER) && (sleep_time_slave > sleep_time))
					sleep_time = sleep_time_slave;
			}
		}
		if (sleep_time != FE_CALLBACK_TIME_NEVER)
			msleep(sleep_time / 10);
		else
			break;

		nbr_pending = 0;
		for (index_frontend = 0; (index_frontend < MAX_NUMBER_OF_FRONTENDS) && (state->fe[index_frontend] != NULL); index_frontend++) {
			if (index_frontend != index_frontend_success) {
				frontend_status = -dib9000_get_status(state->fe[index_frontend]);
				if ((index_frontend != index_frontend_success) && (frontend_status == -FE_STATUS_TUNE_PENDING))
					nbr_pending++;	/* some frontends are still tuning */
			}
		}
	} while (nbr_pending != 0);

	/* set the output mode */
	dib9000_fw_set_output_mode(state->fe[0], state->chip.d9.cfg.output_mode);
	for (index_frontend = 1; (index_frontend < MAX_NUMBER_OF_FRONTENDS) && (state->fe[index_frontend] != NULL); index_frontend++)
		dib9000_fw_set_output_mode(state->fe[index_frontend], OUTMODE_DIVERSITY);

	/* turn off the diversity for the last frontend */
	dib9000_fw_set_diversity_in(state->fe[index_frontend - 1], 0);

	DibReleaseLock(&state->demod_lock);
	if (state->pid_ctrl_index >= 0) {
		u8 index_pid_filter_cmd;
		u8 pid_ctrl_index = state->pid_ctrl_index;

		state->pid_ctrl_index = -2;
		for (index_pid_filter_cmd = 0;
				index_pid_filter_cmd <= pid_ctrl_index;
				index_pid_filter_cmd++) {
			if (state->pid_ctrl[index_pid_filter_cmd].cmd == DIB9000_PID_FILTER_CTRL)
				dib9000_fw_pid_filter_ctrl(state->fe[0],
						state->pid_ctrl[index_pid_filter_cmd].onoff);
			else if (state->pid_ctrl[index_pid_filter_cmd].cmd == DIB9000_PID_FILTER)
				dib9000_fw_pid_filter(state->fe[0],
						state->pid_ctrl[index_pid_filter_cmd].id,
						state->pid_ctrl[index_pid_filter_cmd].pid,
						state->pid_ctrl[index_pid_filter_cmd].onoff);
		}
	}
	/* do not postpone any more the pid filtering */
	state->pid_ctrl_index = -2;

	return 0;
}

static u16 dib9000_read_lock(struct dvb_frontend *fe)
{
	struct dib9000_state *state = fe->demodulator_priv;

	return dib9000_read_word(state, 535);
}

static int dib9000_read_status(struct dvb_frontend *fe, fe_status_t * stat)
{
	struct dib9000_state *state = fe->demodulator_priv;
	u8 index_frontend;
	u16 lock = 0, lock_slave = 0;

	DibAcquireLock(&state->demod_lock);
	for (index_frontend = 1; (index_frontend < MAX_NUMBER_OF_FRONTENDS) && (state->fe[index_frontend] != NULL); index_frontend++)
		lock_slave |= dib9000_read_lock(state->fe[index_frontend]);

	lock = dib9000_read_word(state, 535);

	*stat = 0;

	if ((lock & 0x8000) || (lock_slave & 0x8000))
		*stat |= FE_HAS_SIGNAL;
	if ((lock & 0x3000) || (lock_slave & 0x3000))
		*stat |= FE_HAS_CARRIER;
	if ((lock & 0x0100) || (lock_slave & 0x0100))
		*stat |= FE_HAS_VITERBI;
	if (((lock & 0x0038) == 0x38) || ((lock_slave & 0x0038) == 0x38))
		*stat |= FE_HAS_SYNC;
	if ((lock & 0x0008) || (lock_slave & 0x0008))
		*stat |= FE_HAS_LOCK;

	DibReleaseLock(&state->demod_lock);

	return 0;
}

static int dib9000_read_ber(struct dvb_frontend *fe, u32 * ber)
{
	struct dib9000_state *state = fe->demodulator_priv;
	u16 *c;
	int ret = 0;

	DibAcquireLock(&state->demod_lock);
	DibAcquireLock(&state->platform.risc.mem_mbx_lock);
	if (dib9000_fw_memmbx_sync(state, FE_SYNC_CHANNEL) < 0) {
		DibReleaseLock(&state->platform.risc.mem_mbx_lock);
		ret = -EIO;
		goto error;
	}
	dib9000_risc_mem_read(state, FE_MM_R_FE_MONITOR,
			state->i2c_read_buffer, 16 * 2);
	DibReleaseLock(&state->platform.risc.mem_mbx_lock);

	c = (u16 *)state->i2c_read_buffer;

	*ber = c[10] << 16 | c[11];

error:
	DibReleaseLock(&state->demod_lock);
	return ret;
}

static int dib9000_read_signal_strength(struct dvb_frontend *fe, u16 * strength)
{
	struct dib9000_state *state = fe->demodulator_priv;
	u8 index_frontend;
	u16 *c = (u16 *)state->i2c_read_buffer;
	u16 val;
	int ret = 0;

	DibAcquireLock(&state->demod_lock);
	*strength = 0;
	for (index_frontend = 1; (index_frontend < MAX_NUMBER_OF_FRONTENDS) && (state->fe[index_frontend] != NULL); index_frontend++) {
		state->fe[index_frontend]->ops.read_signal_strength(state->fe[index_frontend], &val);
		if (val > 65535 - *strength)
			*strength = 65535;
		else
			*strength += val;
	}

	DibAcquireLock(&state->platform.risc.mem_mbx_lock);
	if (dib9000_fw_memmbx_sync(state, FE_SYNC_CHANNEL) < 0) {
		ret = -EIO;
		goto error;
	}
	dib9000_risc_mem_read(state, FE_MM_R_FE_MONITOR, (u8 *) c, 16 * 2);
	DibReleaseLock(&state->platform.risc.mem_mbx_lock);

	val = 65535 - c[4];
	if (val > 65535 - *strength)
		*strength = 65535;
	else
		*strength += val;

error:
	DibReleaseLock(&state->demod_lock);
	return ret;
}

static u32 dib9000_get_snr(struct dvb_frontend *fe)
{
	struct dib9000_state *state = fe->demodulator_priv;
	u16 *c = (u16 *)state->i2c_read_buffer;
	u32 n, s, exp;
	u16 val;

	DibAcquireLock(&state->platform.risc.mem_mbx_lock);
	if (dib9000_fw_memmbx_sync(state, FE_SYNC_CHANNEL) < 0)
		return -EIO;
	dib9000_risc_mem_read(state, FE_MM_R_FE_MONITOR, (u8 *) c, 16 * 2);
	DibReleaseLock(&state->platform.risc.mem_mbx_lock);

	val = c[7];
	n = (val >> 4) & 0xff;
	exp = ((val & 0xf) << 2);
	val = c[8];
	exp += ((val >> 14) & 0x3);
	if ((exp & 0x20) != 0)
		exp -= 0x40;
	n <<= exp + 16;

	s = (val >> 6) & 0xFF;
	exp = (val & 0x3F);
	if ((exp & 0x20) != 0)
		exp -= 0x40;
	s <<= exp + 16;

	if (n > 0) {
		u32 t = (s / n) << 16;
		return t + ((s << 16) - n * t) / n;
	}
	return 0xffffffff;
}

static int dib9000_read_snr(struct dvb_frontend *fe, u16 * snr)
{
	struct dib9000_state *state = fe->demodulator_priv;
	u8 index_frontend;
	u32 snr_master;

	DibAcquireLock(&state->demod_lock);
	snr_master = dib9000_get_snr(fe);
	for (index_frontend = 1; (index_frontend < MAX_NUMBER_OF_FRONTENDS) && (state->fe[index_frontend] != NULL); index_frontend++)
		snr_master += dib9000_get_snr(state->fe[index_frontend]);

	if ((snr_master >> 16) != 0) {
		snr_master = 10 * intlog10(snr_master >> 16);
		*snr = snr_master / ((1 << 24) / 10);
	} else
		*snr = 0;

	DibReleaseLock(&state->demod_lock);

	return 0;
}

static int dib9000_read_unc_blocks(struct dvb_frontend *fe, u32 * unc)
{
	struct dib9000_state *state = fe->demodulator_priv;
	u16 *c = (u16 *)state->i2c_read_buffer;
	int ret = 0;

	DibAcquireLock(&state->demod_lock);
	DibAcquireLock(&state->platform.risc.mem_mbx_lock);
	if (dib9000_fw_memmbx_sync(state, FE_SYNC_CHANNEL) < 0) {
		ret = -EIO;
		goto error;
	}
	dib9000_risc_mem_read(state, FE_MM_R_FE_MONITOR, (u8 *) c, 16 * 2);
	DibReleaseLock(&state->platform.risc.mem_mbx_lock);

	*unc = c[12];

error:
	DibReleaseLock(&state->demod_lock);
	return ret;
}

int dib9000_i2c_enumeration(struct i2c_adapter *i2c, int no_of_demods, u8 default_addr, u8 first_addr)
{
	int k = 0, ret = 0;
	u8 new_addr = 0;
	struct i2c_device client = {.i2c_adap = i2c };

	client.i2c_write_buffer = kzalloc(4 * sizeof(u8), GFP_KERNEL);
	if (!client.i2c_write_buffer) {
		dprintk("%s: not enough memory", __func__);
		return -ENOMEM;
	}
	client.i2c_read_buffer = kzalloc(4 * sizeof(u8), GFP_KERNEL);
	if (!client.i2c_read_buffer) {
		dprintk("%s: not enough memory", __func__);
		ret = -ENOMEM;
		goto error_memory;
	}

	client.i2c_addr = default_addr + 16;
	dib9000_i2c_write16(&client, 1796, 0x0);

	for (k = no_of_demods - 1; k >= 0; k--) {
		/* designated i2c address */
		new_addr = first_addr + (k << 1);
		client.i2c_addr = default_addr;

		dib9000_i2c_write16(&client, 1817, 3);
		dib9000_i2c_write16(&client, 1796, 0);
		dib9000_i2c_write16(&client, 1227, 1);
		dib9000_i2c_write16(&client, 1227, 0);

		client.i2c_addr = new_addr;
		dib9000_i2c_write16(&client, 1817, 3);
		dib9000_i2c_write16(&client, 1796, 0);
		dib9000_i2c_write16(&client, 1227, 1);
		dib9000_i2c_write16(&client, 1227, 0);

		if (dib9000_identify(&client) == 0) {
			client.i2c_addr = default_addr;
			if (dib9000_identify(&client) == 0) {
				dprintk("DiB9000 #%d: not identified", k);
				ret = -EIO;
				goto error;
			}
		}

		dib9000_i2c_write16(&client, 1795, (1 << 10) | (4 << 6));
		dib9000_i2c_write16(&client, 1794, (new_addr << 2) | 2);

		dprintk("IC %d initialized (to i2c_address 0x%x)", k, new_addr);
	}

	for (k = 0; k < no_of_demods; k++) {
		new_addr = first_addr | (k << 1);
		client.i2c_addr = new_addr;

		dib9000_i2c_write16(&client, 1794, (new_addr << 2));
		dib9000_i2c_write16(&client, 1795, 0);
	}

error:
	kfree(client.i2c_read_buffer);
error_memory:
	kfree(client.i2c_write_buffer);

	return ret;
}
EXPORT_SYMBOL(dib9000_i2c_enumeration);

int dib9000_set_slave_frontend(struct dvb_frontend *fe, struct dvb_frontend *fe_slave)
{
	struct dib9000_state *state = fe->demodulator_priv;
	u8 index_frontend = 1;

	while ((index_frontend < MAX_NUMBER_OF_FRONTENDS) && (state->fe[index_frontend] != NULL))
		index_frontend++;
	if (index_frontend < MAX_NUMBER_OF_FRONTENDS) {
		dprintk("set slave fe %p to index %i", fe_slave, index_frontend);
		state->fe[index_frontend] = fe_slave;
		return 0;
	}

	dprintk("too many slave frontend");
	return -ENOMEM;
}
EXPORT_SYMBOL(dib9000_set_slave_frontend);

int dib9000_remove_slave_frontend(struct dvb_frontend *fe)
{
	struct dib9000_state *state = fe->demodulator_priv;
	u8 index_frontend = 1;

	while ((index_frontend < MAX_NUMBER_OF_FRONTENDS) && (state->fe[index_frontend] != NULL))
		index_frontend++;
	if (index_frontend != 1) {
		dprintk("remove slave fe %p (index %i)", state->fe[index_frontend - 1], index_frontend - 1);
		state->fe[index_frontend] = NULL;
		return 0;
	}

	dprintk("no frontend to be removed");
	return -ENODEV;
}
EXPORT_SYMBOL(dib9000_remove_slave_frontend);

struct dvb_frontend *dib9000_get_slave_frontend(struct dvb_frontend *fe, int slave_index)
{
	struct dib9000_state *state = fe->demodulator_priv;

	if (slave_index >= MAX_NUMBER_OF_FRONTENDS)
		return NULL;
	return state->fe[slave_index];
}
EXPORT_SYMBOL(dib9000_get_slave_frontend);

static struct dvb_frontend_ops dib9000_ops;
struct dvb_frontend *dib9000_attach(struct i2c_adapter *i2c_adap, u8 i2c_addr, const struct dib9000_config *cfg)
{
	struct dvb_frontend *fe;
	struct dib9000_state *st;
	st = kzalloc(sizeof(struct dib9000_state), GFP_KERNEL);
	if (st == NULL)
		return NULL;
	fe = kzalloc(sizeof(struct dvb_frontend), GFP_KERNEL);
	if (fe == NULL) {
		kfree(st);
		return NULL;
	}

	memcpy(&st->chip.d9.cfg, cfg, sizeof(struct dib9000_config));
	st->i2c.i2c_adap = i2c_adap;
	st->i2c.i2c_addr = i2c_addr;
	st->i2c.i2c_write_buffer = st->i2c_write_buffer;
	st->i2c.i2c_read_buffer = st->i2c_read_buffer;

	st->gpio_dir = DIB9000_GPIO_DEFAULT_DIRECTIONS;
	st->gpio_val = DIB9000_GPIO_DEFAULT_VALUES;
	st->gpio_pwm_pos = DIB9000_GPIO_DEFAULT_PWM_POS;

	DibInitLock(&st->platform.risc.mbx_if_lock);
	DibInitLock(&st->platform.risc.mbx_lock);
	DibInitLock(&st->platform.risc.mem_lock);
	DibInitLock(&st->platform.risc.mem_mbx_lock);
	DibInitLock(&st->demod_lock);
	st->get_frontend_internal = 0;

	st->pid_ctrl_index = -2;

	st->fe[0] = fe;
	fe->demodulator_priv = st;
	memcpy(&st->fe[0]->ops, &dib9000_ops, sizeof(struct dvb_frontend_ops));

	/* Ensure the output mode remains at the previous default if it's
	 * not specifically set by the caller.
	 */
	if ((st->chip.d9.cfg.output_mode != OUTMODE_MPEG2_SERIAL) && (st->chip.d9.cfg.output_mode != OUTMODE_MPEG2_PAR_GATED_CLK))
		st->chip.d9.cfg.output_mode = OUTMODE_MPEG2_FIFO;

	if (dib9000_identify(&st->i2c) == 0)
		goto error;

	dibx000_init_i2c_master(&st->i2c_master, DIB7000MC, st->i2c.i2c_adap, st->i2c.i2c_addr);

	st->tuner_adap.dev.parent = i2c_adap->dev.parent;
	strncpy(st->tuner_adap.name, "DIB9000_FW TUNER ACCESS", sizeof(st->tuner_adap.name));
	st->tuner_adap.algo = &dib9000_tuner_algo;
	st->tuner_adap.algo_data = NULL;
	i2c_set_adapdata(&st->tuner_adap, st);
	if (i2c_add_adapter(&st->tuner_adap) < 0)
		goto error;

	st->component_bus.dev.parent = i2c_adap->dev.parent;
	strncpy(st->component_bus.name, "DIB9000_FW COMPONENT BUS ACCESS", sizeof(st->component_bus.name));
	st->component_bus.algo = &dib9000_component_bus_algo;
	st->component_bus.algo_data = NULL;
	st->component_bus_speed = 340;
	i2c_set_adapdata(&st->component_bus, st);
	if (i2c_add_adapter(&st->component_bus) < 0)
		goto component_bus_add_error;

	dib9000_fw_reset(fe);

	return fe;

component_bus_add_error:
	i2c_del_adapter(&st->tuner_adap);
error:
	kfree(st);
	return NULL;
}
EXPORT_SYMBOL(dib9000_attach);

static struct dvb_frontend_ops dib9000_ops = {
	.delsys = { SYS_DVBT },
	.info = {
		 .name = "DiBcom 9000",
		 .frequency_min = 44250000,
		 .frequency_max = 867250000,
		 .frequency_stepsize = 62500,
		 .caps = FE_CAN_INVERSION_AUTO |
		 FE_CAN_FEC_1_2 | FE_CAN_FEC_2_3 | FE_CAN_FEC_3_4 |
		 FE_CAN_FEC_5_6 | FE_CAN_FEC_7_8 | FE_CAN_FEC_AUTO |
		 FE_CAN_QPSK | FE_CAN_QAM_16 | FE_CAN_QAM_64 | FE_CAN_QAM_AUTO |
		 FE_CAN_TRANSMISSION_MODE_AUTO | FE_CAN_GUARD_INTERVAL_AUTO | FE_CAN_RECOVER | FE_CAN_HIERARCHY_AUTO,
		 },

	.release = dib9000_release,

	.init = dib9000_wakeup,
	.sleep = dib9000_sleep,

	.set_frontend = dib9000_set_frontend,
	.get_tune_settings = dib9000_fe_get_tune_settings,
	.get_frontend = dib9000_get_frontend,

	.read_status = dib9000_read_status,
	.read_ber = dib9000_read_ber,
	.read_signal_strength = dib9000_read_signal_strength,
	.read_snr = dib9000_read_snr,
	.read_ucblocks = dib9000_read_unc_blocks,
};

MODULE_AUTHOR("Patrick Boettcher <pboettcher@dibcom.fr>");
MODULE_AUTHOR("Olivier Grenie <ogrenie@dibcom.fr>");
MODULE_DESCRIPTION("Driver for the DiBcom 9000 COFDM demodulator");
MODULE_LICENSE("GPL");<|MERGE_RESOLUTION|>--- conflicted
+++ resolved
@@ -2054,11 +2054,7 @@
 
 	/* synchronize all the channel cache */
 	state->get_frontend_internal = 1;
-<<<<<<< HEAD
-	dib9000_get_frontend(state->fe[0], fep);
-=======
 	dib9000_get_frontend(state->fe[0]);
->>>>>>> dcd6c922
 	state->get_frontend_internal = 0;
 
 	/* retune the other frontends with the found channel */
