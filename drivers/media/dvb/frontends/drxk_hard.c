/*
 * drxk_hard: DRX-K DVB-C/T demodulator driver
 *
 * Copyright (C) 2010-2011 Digital Devices GmbH
 *
 * This program is free software; you can redistribute it and/or
 * modify it under the terms of the GNU General Public License
 * version 2 only, as published by the Free Software Foundation.
 *
 *
 * This program is distributed in the hope that it will be useful,
 * but WITHOUT ANY WARRANTY; without even the implied warranty of
 * MERCHANTABILITY or FITNESS FOR A PARTICULAR PURPOSE.  See the
 * GNU General Public License for more details.
 *
 *
 * You should have received a copy of the GNU General Public License
 * along with this program; if not, write to the Free Software
 * Foundation, Inc., 51 Franklin Street, Fifth Floor, Boston, MA
 * 02110-1301, USA
 * Or, point your browser to http://www.gnu.org/copyleft/gpl.html
 */

#include <linux/kernel.h>
#include <linux/module.h>
#include <linux/moduleparam.h>
#include <linux/init.h>
#include <linux/delay.h>
#include <linux/firmware.h>
#include <linux/i2c.h>
#include <linux/version.h>
#include <asm/div64.h>

#include "dvb_frontend.h"
#include "drxk.h"
#include "drxk_hard.h"

static int PowerDownDVBT(struct drxk_state *state, bool setPowerMode);
static int PowerDownQAM(struct drxk_state *state);
static int SetDVBTStandard(struct drxk_state *state,
			   enum OperationMode oMode);
static int SetQAMStandard(struct drxk_state *state,
			  enum OperationMode oMode);
static int SetQAM(struct drxk_state *state, u16 IntermediateFreqkHz,
		  s32 tunerFreqOffset);
static int SetDVBTStandard(struct drxk_state *state,
			   enum OperationMode oMode);
static int DVBTStart(struct drxk_state *state);
static int SetDVBT(struct drxk_state *state, u16 IntermediateFreqkHz,
		   s32 tunerFreqOffset);
static int GetQAMLockStatus(struct drxk_state *state, u32 *pLockStatus);
static int GetDVBTLockStatus(struct drxk_state *state, u32 *pLockStatus);
static int SwitchAntennaToQAM(struct drxk_state *state);
static int SwitchAntennaToDVBT(struct drxk_state *state);

static bool IsDVBT(struct drxk_state *state)
{
	return state->m_OperationMode == OM_DVBT;
}

static bool IsQAM(struct drxk_state *state)
{
	return state->m_OperationMode == OM_QAM_ITU_A ||
	    state->m_OperationMode == OM_QAM_ITU_B ||
	    state->m_OperationMode == OM_QAM_ITU_C;
}

bool IsA1WithPatchCode(struct drxk_state *state)
{
	return state->m_DRXK_A1_PATCH_CODE;
}

bool IsA1WithRomCode(struct drxk_state *state)
{
	return state->m_DRXK_A1_ROM_CODE;
}

#define NOA1ROM 0

#define DRXDAP_FASI_SHORT_FORMAT(addr) (((addr) & 0xFC30FF80) == 0)
#define DRXDAP_FASI_LONG_FORMAT(addr)  (((addr) & 0xFC30FF80) != 0)

#define DEFAULT_MER_83  165
#define DEFAULT_MER_93  250

#ifndef DRXK_MPEG_SERIAL_OUTPUT_PIN_DRIVE_STRENGTH
#define DRXK_MPEG_SERIAL_OUTPUT_PIN_DRIVE_STRENGTH (0x02)
#endif

#ifndef DRXK_MPEG_PARALLEL_OUTPUT_PIN_DRIVE_STRENGTH
#define DRXK_MPEG_PARALLEL_OUTPUT_PIN_DRIVE_STRENGTH (0x03)
#endif

#ifndef DRXK_MPEG_OUTPUT_CLK_DRIVE_STRENGTH
#define DRXK_MPEG_OUTPUT_CLK_DRIVE_STRENGTH (0x06)
#endif

#define DEFAULT_DRXK_MPEG_LOCK_TIMEOUT 700
#define DEFAULT_DRXK_DEMOD_LOCK_TIMEOUT 500

#ifndef DRXK_KI_RAGC_ATV
#define DRXK_KI_RAGC_ATV   4
#endif
#ifndef DRXK_KI_IAGC_ATV
#define DRXK_KI_IAGC_ATV   6
#endif
#ifndef DRXK_KI_DAGC_ATV
#define DRXK_KI_DAGC_ATV   7
#endif

#ifndef DRXK_KI_RAGC_QAM
#define DRXK_KI_RAGC_QAM   3
#endif
#ifndef DRXK_KI_IAGC_QAM
#define DRXK_KI_IAGC_QAM   4
#endif
#ifndef DRXK_KI_DAGC_QAM
#define DRXK_KI_DAGC_QAM   7
#endif
#ifndef DRXK_KI_RAGC_DVBT
#define DRXK_KI_RAGC_DVBT  (IsA1WithPatchCode(state) ? 3 : 2)
#endif
#ifndef DRXK_KI_IAGC_DVBT
#define DRXK_KI_IAGC_DVBT  (IsA1WithPatchCode(state) ? 4 : 2)
#endif
#ifndef DRXK_KI_DAGC_DVBT
#define DRXK_KI_DAGC_DVBT  (IsA1WithPatchCode(state) ? 10 : 7)
#endif

#ifndef DRXK_AGC_DAC_OFFSET
#define DRXK_AGC_DAC_OFFSET (0x800)
#endif

#ifndef DRXK_BANDWIDTH_8MHZ_IN_HZ
#define DRXK_BANDWIDTH_8MHZ_IN_HZ  (0x8B8249L)
#endif

#ifndef DRXK_BANDWIDTH_7MHZ_IN_HZ
#define DRXK_BANDWIDTH_7MHZ_IN_HZ  (0x7A1200L)
#endif

#ifndef DRXK_BANDWIDTH_6MHZ_IN_HZ
#define DRXK_BANDWIDTH_6MHZ_IN_HZ  (0x68A1B6L)
#endif

#ifndef DRXK_QAM_SYMBOLRATE_MAX
#define DRXK_QAM_SYMBOLRATE_MAX         (7233000)
#endif

#define DRXK_BL_ROM_OFFSET_TAPS_DVBT    56
#define DRXK_BL_ROM_OFFSET_TAPS_ITU_A   64
#define DRXK_BL_ROM_OFFSET_TAPS_ITU_C   0x5FE0
#define DRXK_BL_ROM_OFFSET_TAPS_BG      24
#define DRXK_BL_ROM_OFFSET_TAPS_DKILLP  32
#define DRXK_BL_ROM_OFFSET_TAPS_NTSC    40
#define DRXK_BL_ROM_OFFSET_TAPS_FM      48
#define DRXK_BL_ROM_OFFSET_UCODE        0

#define DRXK_BLC_TIMEOUT                100

#define DRXK_BLCC_NR_ELEMENTS_TAPS      2
#define DRXK_BLCC_NR_ELEMENTS_UCODE     6

#define DRXK_BLDC_NR_ELEMENTS_TAPS      28

#ifndef DRXK_OFDM_NE_NOTCH_WIDTH
#define DRXK_OFDM_NE_NOTCH_WIDTH             (4)
#endif

#define DRXK_QAM_SL_SIG_POWER_QAM16       (40960)
#define DRXK_QAM_SL_SIG_POWER_QAM32       (20480)
#define DRXK_QAM_SL_SIG_POWER_QAM64       (43008)
#define DRXK_QAM_SL_SIG_POWER_QAM128      (20992)
#define DRXK_QAM_SL_SIG_POWER_QAM256      (43520)

static unsigned int debug;
module_param(debug, int, 0644);
MODULE_PARM_DESC(debug, "enable debug messages");

#define dprintk(level, fmt, arg...) do {			\
if (debug >= level)						\
	printk(KERN_DEBUG "drxk: %s" fmt, __func__, ## arg);	\
} while (0)


static inline u32 MulDiv32(u32 a, u32 b, u32 c)
{
	u64 tmp64;

	tmp64 = (u64) a * (u64) b;
	do_div(tmp64, c);

	return (u32) tmp64;
}

inline u32 Frac28a(u32 a, u32 c)
{
	int i = 0;
	u32 Q1 = 0;
	u32 R0 = 0;

	R0 = (a % c) << 4;	/* 32-28 == 4 shifts possible at max */
	Q1 = a / c;		/* integer part, only the 4 least significant bits
				   will be visible in the result */

	/* division using radix 16, 7 nibbles in the result */
	for (i = 0; i < 7; i++) {
		Q1 = (Q1 << 4) | (R0 / c);
		R0 = (R0 % c) << 4;
	}
	/* rounding */
	if ((R0 >> 3) >= c)
		Q1++;

	return Q1;
}

static u32 Log10Times100(u32 x)
{
	static const u8 scale = 15;
	static const u8 indexWidth = 5;
	u8 i = 0;
	u32 y = 0;
	u32 d = 0;
	u32 k = 0;
	u32 r = 0;
	/*
	   log2lut[n] = (1<<scale) * 200 * log2(1.0 + ((1.0/(1<<INDEXWIDTH)) * n))
	   0 <= n < ((1<<INDEXWIDTH)+1)
	 */

	static const u32 log2lut[] = {
		0,		/* 0.000000 */
		290941,		/* 290941.300628 */
		573196,		/* 573196.476418 */
		847269,		/* 847269.179851 */
		1113620,	/* 1113620.489452 */
		1372674,	/* 1372673.576986 */
		1624818,	/* 1624817.752104 */
		1870412,	/* 1870411.981536 */
		2109788,	/* 2109787.962654 */
		2343253,	/* 2343252.817465 */
		2571091,	/* 2571091.461923 */
		2793569,	/* 2793568.696416 */
		3010931,	/* 3010931.055901 */
		3223408,	/* 3223408.452106 */
		3431216,	/* 3431215.635215 */
		3634553,	/* 3634553.498355 */
		3833610,	/* 3833610.244726 */
		4028562,	/* 4028562.434393 */
		4219576,	/* 4219575.925308 */
		4406807,	/* 4406806.721144 */
		4590402,	/* 4590401.736809 */
		4770499,	/* 4770499.491025 */
		4947231,	/* 4947230.734179 */
		5120719,	/* 5120719.018555 */
		5291081,	/* 5291081.217197 */
		5458428,	/* 5458427.996830 */
		5622864,	/* 5622864.249668 */
		5784489,	/* 5784489.488298 */
		5943398,	/* 5943398.207380 */
		6099680,	/* 6099680.215452 */
		6253421,	/* 6253420.939751 */
		6404702,	/* 6404701.706649 */
		6553600,	/* 6553600.000000 */
	};


	if (x == 0)
		return 0;

	/* Scale x (normalize) */
	/* computing y in log(x/y) = log(x) - log(y) */
	if ((x & ((0xffffffff) << (scale + 1))) == 0) {
		for (k = scale; k > 0; k--) {
			if (x & (((u32) 1) << scale))
				break;
			x <<= 1;
		}
	} else {
		for (k = scale; k < 31; k++) {
			if ((x & (((u32) (-1)) << (scale + 1))) == 0)
				break;
			x >>= 1;
		}
	}
	/*
	   Now x has binary point between bit[scale] and bit[scale-1]
	   and 1.0 <= x < 2.0 */

	/* correction for divison: log(x) = log(x/y)+log(y) */
	y = k * ((((u32) 1) << scale) * 200);

	/* remove integer part */
	x &= ((((u32) 1) << scale) - 1);
	/* get index */
	i = (u8) (x >> (scale - indexWidth));
	/* compute delta (x - a) */
	d = x & ((((u32) 1) << (scale - indexWidth)) - 1);
	/* compute log, multiplication (d* (..)) must be within range ! */
	y += log2lut[i] +
	    ((d * (log2lut[i + 1] - log2lut[i])) >> (scale - indexWidth));
	/* Conver to log10() */
	y /= 108853;		/* (log2(10) << scale) */
	r = (y >> 1);
	/* rounding */
	if (y & ((u32) 1))
		r++;
	return r;
}

/****************************************************************************/
/* I2C **********************************************************************/
/****************************************************************************/

static int i2c_read1(struct i2c_adapter *adapter, u8 adr, u8 *val)
{
	struct i2c_msg msgs[1] = { {.addr = adr, .flags = I2C_M_RD,
				    .buf = val, .len = 1}
	};

	return i2c_transfer(adapter, msgs, 1);
}

static int i2c_write(struct i2c_adapter *adap, u8 adr, u8 *data, int len)
{
	int status;
	struct i2c_msg msg = {
	    .addr = adr, .flags = 0, .buf = data, .len = len };

	dprintk(3, ":");
	if (debug > 2) {
		int i;
		for (i = 0; i < len; i++)
			printk(KERN_CONT " %02x", data[i]);
		printk(KERN_CONT "\n");
	}
	status = i2c_transfer(adap, &msg, 1);
	if (status >= 0 && status != 1)
		status = -EIO;

	if (status < 0)
		printk(KERN_ERR "drxk: i2c write error at addr 0x%02x\n", adr);

	return status;
}

static int i2c_read(struct i2c_adapter *adap,
		    u8 adr, u8 *msg, int len, u8 *answ, int alen)
{
	int status;
	struct i2c_msg msgs[2] = {
		{.addr = adr, .flags = 0,
				    .buf = msg, .len = len},
		{.addr = adr, .flags = I2C_M_RD,
		 .buf = answ, .len = alen}
	};

	status = i2c_transfer(adap, msgs, 2);
	if (status != 2) {
		if (debug > 2)
			printk(KERN_CONT ": ERROR!\n");
		if (status >= 0)
			status = -EIO;

		printk(KERN_ERR "drxk: i2c read error at addr 0x%02x\n", adr);
		return status;
	}
	if (debug > 2) {
		int i;
		dprintk(2, ": read from ");
		for (i = 0; i < len; i++)
			printk(KERN_CONT " %02x", msg[i]);
		printk(KERN_CONT "Value = ");
		for (i = 0; i < alen; i++)
			printk(KERN_CONT " %02x", answ[i]);
		printk(KERN_CONT "\n");
	}
	return 0;
}

static int read16_flags(struct drxk_state *state, u32 reg, u16 *data, u8 flags)
{
	int status;
	u8 adr = state->demod_address, mm1[4], mm2[2], len;

	if (state->single_master)
		flags |= 0xC0;

	if (DRXDAP_FASI_LONG_FORMAT(reg) || (flags != 0)) {
		mm1[0] = (((reg << 1) & 0xFF) | 0x01);
		mm1[1] = ((reg >> 16) & 0xFF);
		mm1[2] = ((reg >> 24) & 0xFF) | flags;
		mm1[3] = ((reg >> 7) & 0xFF);
		len = 4;
	} else {
		mm1[0] = ((reg << 1) & 0xFF);
		mm1[1] = (((reg >> 16) & 0x0F) | ((reg >> 18) & 0xF0));
		len = 2;
	}
	dprintk(2, "(0x%08x, 0x%02x)\n", reg, flags);
	status = i2c_read(state->i2c, adr, mm1, len, mm2, 2);
	if (status < 0)
		return status;
	if (data)
		*data = mm2[0] | (mm2[1] << 8);

	return 0;
}

static int read16(struct drxk_state *state, u32 reg, u16 *data)
{
	return read16_flags(state, reg, data, 0);
}

static int read32_flags(struct drxk_state *state, u32 reg, u32 *data, u8 flags)
{
	int status;
	u8 adr = state->demod_address, mm1[4], mm2[4], len;

	if (state->single_master)
		flags |= 0xC0;

	if (DRXDAP_FASI_LONG_FORMAT(reg) || (flags != 0)) {
		mm1[0] = (((reg << 1) & 0xFF) | 0x01);
		mm1[1] = ((reg >> 16) & 0xFF);
		mm1[2] = ((reg >> 24) & 0xFF) | flags;
		mm1[3] = ((reg >> 7) & 0xFF);
		len = 4;
	} else {
		mm1[0] = ((reg << 1) & 0xFF);
		mm1[1] = (((reg >> 16) & 0x0F) | ((reg >> 18) & 0xF0));
		len = 2;
	}
	dprintk(2, "(0x%08x, 0x%02x)\n", reg, flags);
	status = i2c_read(state->i2c, adr, mm1, len, mm2, 4);
	if (status < 0)
		return status;
	if (data)
		*data = mm2[0] | (mm2[1] << 8) |
		    (mm2[2] << 16) | (mm2[3] << 24);

	return 0;
}

static int read32(struct drxk_state *state, u32 reg, u32 *data)
{
	return read32_flags(state, reg, data, 0);
}

static int write16_flags(struct drxk_state *state, u32 reg, u16 data, u8 flags)
{
	u8 adr = state->demod_address, mm[6], len;

	if (state->single_master)
		flags |= 0xC0;
	if (DRXDAP_FASI_LONG_FORMAT(reg) || (flags != 0)) {
		mm[0] = (((reg << 1) & 0xFF) | 0x01);
		mm[1] = ((reg >> 16) & 0xFF);
		mm[2] = ((reg >> 24) & 0xFF) | flags;
		mm[3] = ((reg >> 7) & 0xFF);
		len = 4;
	} else {
		mm[0] = ((reg << 1) & 0xFF);
		mm[1] = (((reg >> 16) & 0x0F) | ((reg >> 18) & 0xF0));
		len = 2;
	}
	mm[len] = data & 0xff;
	mm[len + 1] = (data >> 8) & 0xff;

	dprintk(2, "(0x%08x, 0x%04x, 0x%02x)\n", reg, data, flags);
	return i2c_write(state->i2c, adr, mm, len + 2);
}

static int write16(struct drxk_state *state, u32 reg, u16 data)
{
	return write16_flags(state, reg, data, 0);
}

static int write32_flags(struct drxk_state *state, u32 reg, u32 data, u8 flags)
{
	u8 adr = state->demod_address, mm[8], len;

	if (state->single_master)
		flags |= 0xC0;
	if (DRXDAP_FASI_LONG_FORMAT(reg) || (flags != 0)) {
		mm[0] = (((reg << 1) & 0xFF) | 0x01);
		mm[1] = ((reg >> 16) & 0xFF);
		mm[2] = ((reg >> 24) & 0xFF) | flags;
		mm[3] = ((reg >> 7) & 0xFF);
		len = 4;
	} else {
		mm[0] = ((reg << 1) & 0xFF);
		mm[1] = (((reg >> 16) & 0x0F) | ((reg >> 18) & 0xF0));
		len = 2;
	}
	mm[len] = data & 0xff;
	mm[len + 1] = (data >> 8) & 0xff;
	mm[len + 2] = (data >> 16) & 0xff;
	mm[len + 3] = (data >> 24) & 0xff;
	dprintk(2, "(0x%08x, 0x%08x, 0x%02x)\n", reg, data, flags);

	return i2c_write(state->i2c, adr, mm, len + 4);
}

static int write32(struct drxk_state *state, u32 reg, u32 data)
{
	return write32_flags(state, reg, data, 0);
}

static int write_block(struct drxk_state *state, u32 Address,
		      const int BlockSize, const u8 pBlock[])
{
	int status = 0, BlkSize = BlockSize;
	u8 Flags = 0;

	if (state->single_master)
		Flags |= 0xC0;

	while (BlkSize > 0) {
		int Chunk = BlkSize > state->m_ChunkSize ?
		    state->m_ChunkSize : BlkSize;
		u8 *AdrBuf = &state->Chunk[0];
		u32 AdrLength = 0;

		if (DRXDAP_FASI_LONG_FORMAT(Address) || (Flags != 0)) {
			AdrBuf[0] = (((Address << 1) & 0xFF) | 0x01);
			AdrBuf[1] = ((Address >> 16) & 0xFF);
			AdrBuf[2] = ((Address >> 24) & 0xFF);
			AdrBuf[3] = ((Address >> 7) & 0xFF);
			AdrBuf[2] |= Flags;
			AdrLength = 4;
			if (Chunk == state->m_ChunkSize)
				Chunk -= 2;
		} else {
			AdrBuf[0] = ((Address << 1) & 0xFF);
			AdrBuf[1] = (((Address >> 16) & 0x0F) |
				     ((Address >> 18) & 0xF0));
			AdrLength = 2;
		}
		memcpy(&state->Chunk[AdrLength], pBlock, Chunk);
		dprintk(2, "(0x%08x, 0x%02x)\n", Address, Flags);
		if (debug > 1) {
			int i;
			if (pBlock)
				for (i = 0; i < Chunk; i++)
					printk(KERN_CONT " %02x", pBlock[i]);
			printk(KERN_CONT "\n");
		}
		status = i2c_write(state->i2c, state->demod_address,
				   &state->Chunk[0], Chunk + AdrLength);
		if (status < 0) {
			printk(KERN_ERR "drxk: %s: i2c write error at addr 0x%02x\n",
			       __func__, Address);
			break;
		}
		pBlock += Chunk;
		Address += (Chunk >> 1);
		BlkSize -= Chunk;
	}
	return status;
}

#ifndef DRXK_MAX_RETRIES_POWERUP
#define DRXK_MAX_RETRIES_POWERUP 20
#endif

int PowerUpDevice(struct drxk_state *state)
{
	int status;
	u8 data = 0;
	u16 retryCount = 0;

	dprintk(1, "\n");

	status = i2c_read1(state->i2c, state->demod_address, &data);
	if (status < 0) {
		do {
			data = 0;
			status = i2c_write(state->i2c, state->demod_address,
					   &data, 1);
			msleep(10);
			retryCount++;
			if (status < 0)
				continue;
			status = i2c_read1(state->i2c, state->demod_address,
					   &data);
		} while (status < 0 &&
			 (retryCount < DRXK_MAX_RETRIES_POWERUP));
		if (status < 0 && retryCount >= DRXK_MAX_RETRIES_POWERUP)
			goto error;
	}

	/* Make sure all clk domains are active */
	status = write16(state, SIO_CC_PWD_MODE__A, SIO_CC_PWD_MODE_LEVEL_NONE);
	if (status < 0)
		goto error;
	status = write16(state, SIO_CC_UPDATE__A, SIO_CC_UPDATE_KEY);
	if (status < 0)
		goto error;
	/* Enable pll lock tests */
	status = write16(state, SIO_CC_PLL_LOCK__A, 1);
	if (status < 0)
		goto error;

	state->m_currentPowerMode = DRX_POWER_UP;

error:
	if (status < 0)
		printk(KERN_ERR "drxk: Error %d on %s\n", status, __func__);

	return status;
}


static int init_state(struct drxk_state *state)
{
	/*
	 * FIXME: most (all?) of the values bellow should be moved into
	 * struct drxk_config, as they are probably board-specific
	 */
	u32 ulVSBIfAgcMode = DRXK_AGC_CTRL_AUTO;
	u32 ulVSBIfAgcOutputLevel = 0;
	u32 ulVSBIfAgcMinLevel = 0;
	u32 ulVSBIfAgcMaxLevel = 0x7FFF;
	u32 ulVSBIfAgcSpeed = 3;

	u32 ulVSBRfAgcMode = DRXK_AGC_CTRL_AUTO;
	u32 ulVSBRfAgcOutputLevel = 0;
	u32 ulVSBRfAgcMinLevel = 0;
	u32 ulVSBRfAgcMaxLevel = 0x7FFF;
	u32 ulVSBRfAgcSpeed = 3;
	u32 ulVSBRfAgcTop = 9500;
	u32 ulVSBRfAgcCutOffCurrent = 4000;

	u32 ulATVIfAgcMode = DRXK_AGC_CTRL_AUTO;
	u32 ulATVIfAgcOutputLevel = 0;
	u32 ulATVIfAgcMinLevel = 0;
	u32 ulATVIfAgcMaxLevel = 0;
	u32 ulATVIfAgcSpeed = 3;

	u32 ulATVRfAgcMode = DRXK_AGC_CTRL_OFF;
	u32 ulATVRfAgcOutputLevel = 0;
	u32 ulATVRfAgcMinLevel = 0;
	u32 ulATVRfAgcMaxLevel = 0;
	u32 ulATVRfAgcTop = 9500;
	u32 ulATVRfAgcCutOffCurrent = 4000;
	u32 ulATVRfAgcSpeed = 3;

	u32 ulQual83 = DEFAULT_MER_83;
	u32 ulQual93 = DEFAULT_MER_93;

	u32 ulDVBTStaticTSClock = 1;
	u32 ulDVBCStaticTSClock = 1;

	u32 ulMpegLockTimeOut = DEFAULT_DRXK_MPEG_LOCK_TIMEOUT;
	u32 ulDemodLockTimeOut = DEFAULT_DRXK_DEMOD_LOCK_TIMEOUT;

	/* io_pad_cfg register (8 bit reg.) MSB bit is 1 (default value) */
	/* io_pad_cfg_mode output mode is drive always */
	/* io_pad_cfg_drive is set to power 2 (23 mA) */
	u32 ulGPIOCfg = 0x0113;
	u32 ulSerialMode = 1;
	u32 ulInvertTSClock = 0;
	u32 ulTSDataStrength = DRXK_MPEG_SERIAL_OUTPUT_PIN_DRIVE_STRENGTH;
	u32 ulTSClockkStrength = DRXK_MPEG_OUTPUT_CLK_DRIVE_STRENGTH;
	u32 ulDVBTBitrate = 50000000;
	u32 ulDVBCBitrate = DRXK_QAM_SYMBOLRATE_MAX * 8;

	u32 ulInsertRSByte = 0;

	u32 ulRfMirror = 1;
	u32 ulPowerDown = 0;

	dprintk(1, "\n");

	state->m_hasLNA = false;
	state->m_hasDVBT = false;
	state->m_hasDVBC = false;
	state->m_hasATV = false;
	state->m_hasOOB = false;
	state->m_hasAudio = false;

	if (!state->m_ChunkSize)
		state->m_ChunkSize = 124;

	state->m_oscClockFreq = 0;
	state->m_smartAntInverted = false;
	state->m_bPDownOpenBridge = false;

	/* real system clock frequency in kHz */
	state->m_sysClockFreq = 151875;
	/* Timing div, 250ns/Psys */
	/* Timing div, = (delay (nano seconds) * sysclk (kHz))/ 1000 */
	state->m_HICfgTimingDiv = ((state->m_sysClockFreq / 1000) *
				   HI_I2C_DELAY) / 1000;
	/* Clipping */
	if (state->m_HICfgTimingDiv > SIO_HI_RA_RAM_PAR_2_CFG_DIV__M)
		state->m_HICfgTimingDiv = SIO_HI_RA_RAM_PAR_2_CFG_DIV__M;
	state->m_HICfgWakeUpKey = (state->demod_address << 1);
	/* port/bridge/power down ctrl */
	state->m_HICfgCtrl = SIO_HI_RA_RAM_PAR_5_CFG_SLV0_SLAVE;

	state->m_bPowerDown = (ulPowerDown != 0);

	state->m_DRXK_A1_PATCH_CODE = false;
	state->m_DRXK_A1_ROM_CODE = false;
	state->m_DRXK_A2_ROM_CODE = false;
	state->m_DRXK_A3_ROM_CODE = false;
	state->m_DRXK_A2_PATCH_CODE = false;
	state->m_DRXK_A3_PATCH_CODE = false;

	/* Init AGC and PGA parameters */
	/* VSB IF */
	state->m_vsbIfAgcCfg.ctrlMode = (ulVSBIfAgcMode);
	state->m_vsbIfAgcCfg.outputLevel = (ulVSBIfAgcOutputLevel);
	state->m_vsbIfAgcCfg.minOutputLevel = (ulVSBIfAgcMinLevel);
	state->m_vsbIfAgcCfg.maxOutputLevel = (ulVSBIfAgcMaxLevel);
	state->m_vsbIfAgcCfg.speed = (ulVSBIfAgcSpeed);
	state->m_vsbPgaCfg = 140;

	/* VSB RF */
	state->m_vsbRfAgcCfg.ctrlMode = (ulVSBRfAgcMode);
	state->m_vsbRfAgcCfg.outputLevel = (ulVSBRfAgcOutputLevel);
	state->m_vsbRfAgcCfg.minOutputLevel = (ulVSBRfAgcMinLevel);
	state->m_vsbRfAgcCfg.maxOutputLevel = (ulVSBRfAgcMaxLevel);
	state->m_vsbRfAgcCfg.speed = (ulVSBRfAgcSpeed);
	state->m_vsbRfAgcCfg.top = (ulVSBRfAgcTop);
	state->m_vsbRfAgcCfg.cutOffCurrent = (ulVSBRfAgcCutOffCurrent);
	state->m_vsbPreSawCfg.reference = 0x07;
	state->m_vsbPreSawCfg.usePreSaw = true;

	state->m_Quality83percent = DEFAULT_MER_83;
	state->m_Quality93percent = DEFAULT_MER_93;
	if (ulQual93 <= 500 && ulQual83 < ulQual93) {
		state->m_Quality83percent = ulQual83;
		state->m_Quality93percent = ulQual93;
	}

	/* ATV IF */
	state->m_atvIfAgcCfg.ctrlMode = (ulATVIfAgcMode);
	state->m_atvIfAgcCfg.outputLevel = (ulATVIfAgcOutputLevel);
	state->m_atvIfAgcCfg.minOutputLevel = (ulATVIfAgcMinLevel);
	state->m_atvIfAgcCfg.maxOutputLevel = (ulATVIfAgcMaxLevel);
	state->m_atvIfAgcCfg.speed = (ulATVIfAgcSpeed);

	/* ATV RF */
	state->m_atvRfAgcCfg.ctrlMode = (ulATVRfAgcMode);
	state->m_atvRfAgcCfg.outputLevel = (ulATVRfAgcOutputLevel);
	state->m_atvRfAgcCfg.minOutputLevel = (ulATVRfAgcMinLevel);
	state->m_atvRfAgcCfg.maxOutputLevel = (ulATVRfAgcMaxLevel);
	state->m_atvRfAgcCfg.speed = (ulATVRfAgcSpeed);
	state->m_atvRfAgcCfg.top = (ulATVRfAgcTop);
	state->m_atvRfAgcCfg.cutOffCurrent = (ulATVRfAgcCutOffCurrent);
	state->m_atvPreSawCfg.reference = 0x04;
	state->m_atvPreSawCfg.usePreSaw = true;


	/* DVBT RF */
	state->m_dvbtRfAgcCfg.ctrlMode = DRXK_AGC_CTRL_OFF;
	state->m_dvbtRfAgcCfg.outputLevel = 0;
	state->m_dvbtRfAgcCfg.minOutputLevel = 0;
	state->m_dvbtRfAgcCfg.maxOutputLevel = 0xFFFF;
	state->m_dvbtRfAgcCfg.top = 0x2100;
	state->m_dvbtRfAgcCfg.cutOffCurrent = 4000;
	state->m_dvbtRfAgcCfg.speed = 1;


	/* DVBT IF */
	state->m_dvbtIfAgcCfg.ctrlMode = DRXK_AGC_CTRL_AUTO;
	state->m_dvbtIfAgcCfg.outputLevel = 0;
	state->m_dvbtIfAgcCfg.minOutputLevel = 0;
	state->m_dvbtIfAgcCfg.maxOutputLevel = 9000;
	state->m_dvbtIfAgcCfg.top = 13424;
	state->m_dvbtIfAgcCfg.cutOffCurrent = 0;
	state->m_dvbtIfAgcCfg.speed = 3;
	state->m_dvbtIfAgcCfg.FastClipCtrlDelay = 30;
	state->m_dvbtIfAgcCfg.IngainTgtMax = 30000;
	/* state->m_dvbtPgaCfg = 140; */

	state->m_dvbtPreSawCfg.reference = 4;
	state->m_dvbtPreSawCfg.usePreSaw = false;

	/* QAM RF */
	state->m_qamRfAgcCfg.ctrlMode = DRXK_AGC_CTRL_OFF;
	state->m_qamRfAgcCfg.outputLevel = 0;
	state->m_qamRfAgcCfg.minOutputLevel = 6023;
	state->m_qamRfAgcCfg.maxOutputLevel = 27000;
	state->m_qamRfAgcCfg.top = 0x2380;
	state->m_qamRfAgcCfg.cutOffCurrent = 4000;
	state->m_qamRfAgcCfg.speed = 3;

	/* QAM IF */
	state->m_qamIfAgcCfg.ctrlMode = DRXK_AGC_CTRL_AUTO;
	state->m_qamIfAgcCfg.outputLevel = 0;
	state->m_qamIfAgcCfg.minOutputLevel = 0;
	state->m_qamIfAgcCfg.maxOutputLevel = 9000;
	state->m_qamIfAgcCfg.top = 0x0511;
	state->m_qamIfAgcCfg.cutOffCurrent = 0;
	state->m_qamIfAgcCfg.speed = 3;
	state->m_qamIfAgcCfg.IngainTgtMax = 5119;
	state->m_qamIfAgcCfg.FastClipCtrlDelay = 50;

	state->m_qamPgaCfg = 140;
	state->m_qamPreSawCfg.reference = 4;
	state->m_qamPreSawCfg.usePreSaw = false;

	state->m_OperationMode = OM_NONE;
	state->m_DrxkState = DRXK_UNINITIALIZED;

	/* MPEG output configuration */
	state->m_enableMPEGOutput = true;	/* If TRUE; enable MPEG ouput */
	state->m_insertRSByte = false;	/* If TRUE; insert RS byte */
	state->m_enableParallel = true;	/* If TRUE;
					   parallel out otherwise serial */
	state->m_invertDATA = false;	/* If TRUE; invert DATA signals */
	state->m_invertERR = false;	/* If TRUE; invert ERR signal */
	state->m_invertSTR = false;	/* If TRUE; invert STR signals */
	state->m_invertVAL = false;	/* If TRUE; invert VAL signals */
	state->m_invertCLK = (ulInvertTSClock != 0);	/* If TRUE; invert CLK signals */
	state->m_DVBTStaticCLK = (ulDVBTStaticTSClock != 0);
	state->m_DVBCStaticCLK = (ulDVBCStaticTSClock != 0);
	/* If TRUE; static MPEG clockrate will be used;
	   otherwise clockrate will adapt to the bitrate of the TS */

	state->m_DVBTBitrate = ulDVBTBitrate;
	state->m_DVBCBitrate = ulDVBCBitrate;

	state->m_TSDataStrength = (ulTSDataStrength & 0x07);
	state->m_TSClockkStrength = (ulTSClockkStrength & 0x07);

	/* Maximum bitrate in b/s in case static clockrate is selected */
	state->m_mpegTsStaticBitrate = 19392658;
	state->m_disableTEIhandling = false;

	if (ulInsertRSByte)
		state->m_insertRSByte = true;

	state->m_MpegLockTimeOut = DEFAULT_DRXK_MPEG_LOCK_TIMEOUT;
	if (ulMpegLockTimeOut < 10000)
		state->m_MpegLockTimeOut = ulMpegLockTimeOut;
	state->m_DemodLockTimeOut = DEFAULT_DRXK_DEMOD_LOCK_TIMEOUT;
	if (ulDemodLockTimeOut < 10000)
		state->m_DemodLockTimeOut = ulDemodLockTimeOut;

	/* QAM defaults */
	state->m_Constellation = DRX_CONSTELLATION_AUTO;
	state->m_qamInterleaveMode = DRXK_QAM_I12_J17;
	state->m_fecRsPlen = 204 * 8;	/* fecRsPlen  annex A */
	state->m_fecRsPrescale = 1;

	state->m_sqiSpeed = DRXK_DVBT_SQI_SPEED_MEDIUM;
	state->m_agcFastClipCtrlDelay = 0;

	state->m_GPIOCfg = (ulGPIOCfg);

	state->m_bPowerDown = false;
	state->m_currentPowerMode = DRX_POWER_DOWN;

	state->m_enableParallel = (ulSerialMode == 0);

	state->m_rfmirror = (ulRfMirror == 0);
	state->m_IfAgcPol = false;
	return 0;
}

static int DRXX_Open(struct drxk_state *state)
{
	int status = 0;
	u32 jtag = 0;
	u16 bid = 0;
	u16 key = 0;

	dprintk(1, "\n");
	/* stop lock indicator process */
	status = write16(state, SCU_RAM_GPIO__A, SCU_RAM_GPIO_HW_LOCK_IND_DISABLE);
	if (status < 0)
		goto error;
	/* Check device id */
	status = read16(state, SIO_TOP_COMM_KEY__A, &key);
	if (status < 0)
		goto error;
	status = write16(state, SIO_TOP_COMM_KEY__A, SIO_TOP_COMM_KEY_KEY);
	if (status < 0)
		goto error;
	status = read32(state, SIO_TOP_JTAGID_LO__A, &jtag);
	if (status < 0)
		goto error;
	status = read16(state, SIO_PDR_UIO_IN_HI__A, &bid);
	if (status < 0)
		goto error;
	status = write16(state, SIO_TOP_COMM_KEY__A, key);
error:
	if (status < 0)
		printk(KERN_ERR "drxk: Error %d on %s\n", status, __func__);
	return status;
}

static int GetDeviceCapabilities(struct drxk_state *state)
{
	u16 sioPdrOhwCfg = 0;
	u32 sioTopJtagidLo = 0;
	int status;
	const char *spin = "";

	dprintk(1, "\n");

	/* driver 0.9.0 */
	/* stop lock indicator process */
	status = write16(state, SCU_RAM_GPIO__A, SCU_RAM_GPIO_HW_LOCK_IND_DISABLE);
	if (status < 0)
		goto error;
	status = write16(state, SIO_TOP_COMM_KEY__A, 0xFABA);
	if (status < 0)
		goto error;
	status = read16(state, SIO_PDR_OHW_CFG__A, &sioPdrOhwCfg);
	if (status < 0)
		goto error;
	status = write16(state, SIO_TOP_COMM_KEY__A, 0x0000);
	if (status < 0)
		goto error;

	switch ((sioPdrOhwCfg & SIO_PDR_OHW_CFG_FREF_SEL__M)) {
	case 0:
		/* ignore (bypass ?) */
		break;
	case 1:
		/* 27 MHz */
		state->m_oscClockFreq = 27000;
		break;
	case 2:
		/* 20.25 MHz */
		state->m_oscClockFreq = 20250;
		break;
	case 3:
		/* 4 MHz */
		state->m_oscClockFreq = 20250;
		break;
	default:
		printk(KERN_ERR "drxk: Clock Frequency is unkonwn\n");
		return -EINVAL;
	}
	/*
		Determine device capabilities
		Based on pinning v14
		*/
	status = read32(state, SIO_TOP_JTAGID_LO__A, &sioTopJtagidLo);
	if (status < 0)
		goto error;
	/* driver 0.9.0 */
	switch ((sioTopJtagidLo >> 29) & 0xF) {
	case 0:
		state->m_deviceSpin = DRXK_SPIN_A1;
		spin = "A1";
		break;
	case 2:
		state->m_deviceSpin = DRXK_SPIN_A2;
		spin = "A2";
		break;
	case 3:
		state->m_deviceSpin = DRXK_SPIN_A3;
		spin = "A3";
		break;
	default:
		state->m_deviceSpin = DRXK_SPIN_UNKNOWN;
		status = -EINVAL;
		printk(KERN_ERR "drxk: Spin unknown\n");
		goto error2;
	}
	switch ((sioTopJtagidLo >> 12) & 0xFF) {
	case 0x13:
		/* typeId = DRX3913K_TYPE_ID */
		state->m_hasLNA = false;
		state->m_hasOOB = false;
		state->m_hasATV = false;
		state->m_hasAudio = false;
		state->m_hasDVBT = true;
		state->m_hasDVBC = true;
		state->m_hasSAWSW = true;
		state->m_hasGPIO2 = false;
		state->m_hasGPIO1 = false;
		state->m_hasIRQN = false;
		break;
	case 0x15:
		/* typeId = DRX3915K_TYPE_ID */
		state->m_hasLNA = false;
		state->m_hasOOB = false;
		state->m_hasATV = true;
		state->m_hasAudio = false;
		state->m_hasDVBT = true;
		state->m_hasDVBC = false;
		state->m_hasSAWSW = true;
		state->m_hasGPIO2 = true;
		state->m_hasGPIO1 = true;
		state->m_hasIRQN = false;
		break;
	case 0x16:
		/* typeId = DRX3916K_TYPE_ID */
		state->m_hasLNA = false;
		state->m_hasOOB = false;
		state->m_hasATV = true;
		state->m_hasAudio = false;
		state->m_hasDVBT = true;
		state->m_hasDVBC = false;
		state->m_hasSAWSW = true;
		state->m_hasGPIO2 = true;
		state->m_hasGPIO1 = true;
		state->m_hasIRQN = false;
		break;
	case 0x18:
		/* typeId = DRX3918K_TYPE_ID */
		state->m_hasLNA = false;
		state->m_hasOOB = false;
		state->m_hasATV = true;
		state->m_hasAudio = true;
		state->m_hasDVBT = true;
		state->m_hasDVBC = false;
		state->m_hasSAWSW = true;
		state->m_hasGPIO2 = true;
		state->m_hasGPIO1 = true;
		state->m_hasIRQN = false;
		break;
	case 0x21:
		/* typeId = DRX3921K_TYPE_ID */
		state->m_hasLNA = false;
		state->m_hasOOB = false;
		state->m_hasATV = true;
		state->m_hasAudio = true;
		state->m_hasDVBT = true;
		state->m_hasDVBC = true;
		state->m_hasSAWSW = true;
		state->m_hasGPIO2 = true;
		state->m_hasGPIO1 = true;
		state->m_hasIRQN = false;
		break;
	case 0x23:
		/* typeId = DRX3923K_TYPE_ID */
		state->m_hasLNA = false;
		state->m_hasOOB = false;
		state->m_hasATV = true;
		state->m_hasAudio = true;
		state->m_hasDVBT = true;
		state->m_hasDVBC = true;
		state->m_hasSAWSW = true;
		state->m_hasGPIO2 = true;
		state->m_hasGPIO1 = true;
		state->m_hasIRQN = false;
		break;
	case 0x25:
		/* typeId = DRX3925K_TYPE_ID */
		state->m_hasLNA = false;
		state->m_hasOOB = false;
		state->m_hasATV = true;
		state->m_hasAudio = true;
		state->m_hasDVBT = true;
		state->m_hasDVBC = true;
		state->m_hasSAWSW = true;
		state->m_hasGPIO2 = true;
		state->m_hasGPIO1 = true;
		state->m_hasIRQN = false;
		break;
	case 0x26:
		/* typeId = DRX3926K_TYPE_ID */
		state->m_hasLNA = false;
		state->m_hasOOB = false;
		state->m_hasATV = true;
		state->m_hasAudio = false;
		state->m_hasDVBT = true;
		state->m_hasDVBC = true;
		state->m_hasSAWSW = true;
		state->m_hasGPIO2 = true;
		state->m_hasGPIO1 = true;
		state->m_hasIRQN = false;
		break;
	default:
		printk(KERN_ERR "drxk: DeviceID 0x%02x not supported\n",
			((sioTopJtagidLo >> 12) & 0xFF));
		status = -EINVAL;
		goto error2;
	}

	printk(KERN_INFO
	       "drxk: detected a drx-39%02xk, spin %s, xtal %d.%03d MHz\n",
	       ((sioTopJtagidLo >> 12) & 0xFF), spin,
	       state->m_oscClockFreq / 1000,
	       state->m_oscClockFreq % 1000);

error:
	if (status < 0)
		printk(KERN_ERR "drxk: Error %d on %s\n", status, __func__);

error2:
	return status;
}

static int HI_Command(struct drxk_state *state, u16 cmd, u16 *pResult)
{
	int status;
	bool powerdown_cmd;

	dprintk(1, "\n");

	/* Write command */
	status = write16(state, SIO_HI_RA_RAM_CMD__A, cmd);
	if (status < 0)
		goto error;
	if (cmd == SIO_HI_RA_RAM_CMD_RESET)
		msleep(1);

	powerdown_cmd =
	    (bool) ((cmd == SIO_HI_RA_RAM_CMD_CONFIG) &&
		    ((state->m_HICfgCtrl) &
		     SIO_HI_RA_RAM_PAR_5_CFG_SLEEP__M) ==
		    SIO_HI_RA_RAM_PAR_5_CFG_SLEEP_ZZZ);
	if (powerdown_cmd == false) {
		/* Wait until command rdy */
		u32 retryCount = 0;
		u16 waitCmd;

		do {
			msleep(1);
			retryCount += 1;
			status = read16(state, SIO_HI_RA_RAM_CMD__A,
					  &waitCmd);
		} while ((status < 0) && (retryCount < DRXK_MAX_RETRIES)
			 && (waitCmd != 0));
		if (status < 0)
			goto error;
		status = read16(state, SIO_HI_RA_RAM_RES__A, pResult);
	}
error:
	if (status < 0)
		printk(KERN_ERR "drxk: Error %d on %s\n", status, __func__);

	return status;
}

static int HI_CfgCommand(struct drxk_state *state)
{
	int status;

	dprintk(1, "\n");

	mutex_lock(&state->mutex);

	status = write16(state, SIO_HI_RA_RAM_PAR_6__A, state->m_HICfgTimeout);
	if (status < 0)
		goto error;
	status = write16(state, SIO_HI_RA_RAM_PAR_5__A, state->m_HICfgCtrl);
	if (status < 0)
		goto error;
	status = write16(state, SIO_HI_RA_RAM_PAR_4__A, state->m_HICfgWakeUpKey);
	if (status < 0)
		goto error;
	status = write16(state, SIO_HI_RA_RAM_PAR_3__A, state->m_HICfgBridgeDelay);
	if (status < 0)
		goto error;
	status = write16(state, SIO_HI_RA_RAM_PAR_2__A, state->m_HICfgTimingDiv);
	if (status < 0)
		goto error;
	status = write16(state, SIO_HI_RA_RAM_PAR_1__A, SIO_HI_RA_RAM_PAR_1_PAR1_SEC_KEY);
	if (status < 0)
		goto error;
	status = HI_Command(state, SIO_HI_RA_RAM_CMD_CONFIG, 0);
	if (status < 0)
		goto error;

	state->m_HICfgCtrl &= ~SIO_HI_RA_RAM_PAR_5_CFG_SLEEP_ZZZ;
error:
	mutex_unlock(&state->mutex);
	if (status < 0)
		printk(KERN_ERR "drxk: Error %d on %s\n", status, __func__);
	return status;
}

static int InitHI(struct drxk_state *state)
{
	dprintk(1, "\n");

	state->m_HICfgWakeUpKey = (state->demod_address << 1);
	state->m_HICfgTimeout = 0x96FF;
	/* port/bridge/power down ctrl */
	state->m_HICfgCtrl = SIO_HI_RA_RAM_PAR_5_CFG_SLV0_SLAVE;

	return HI_CfgCommand(state);
}

static int MPEGTSConfigurePins(struct drxk_state *state, bool mpegEnable)
{
	int status = -1;
	u16 sioPdrMclkCfg = 0;
	u16 sioPdrMdxCfg = 0;

	dprintk(1, "\n");

	/* stop lock indicator process */
	status = write16(state, SCU_RAM_GPIO__A, SCU_RAM_GPIO_HW_LOCK_IND_DISABLE);
	if (status < 0)
		goto error;

	/*  MPEG TS pad configuration */
	status = write16(state, SIO_TOP_COMM_KEY__A, 0xFABA);
	if (status < 0)
		goto error;

	if (mpegEnable == false) {
		/*  Set MPEG TS pads to inputmode */
		status = write16(state, SIO_PDR_MSTRT_CFG__A, 0x0000);
		if (status < 0)
			goto error;
		status = write16(state, SIO_PDR_MERR_CFG__A, 0x0000);
		if (status < 0)
			goto error;
		status = write16(state, SIO_PDR_MCLK_CFG__A, 0x0000);
		if (status < 0)
			goto error;
		status = write16(state, SIO_PDR_MVAL_CFG__A, 0x0000);
		if (status < 0)
			goto error;
		status = write16(state, SIO_PDR_MD0_CFG__A, 0x0000);
		if (status < 0)
			goto error;
		status = write16(state, SIO_PDR_MD1_CFG__A, 0x0000);
		if (status < 0)
			goto error;
		status = write16(state, SIO_PDR_MD2_CFG__A, 0x0000);
		if (status < 0)
			goto error;
		status = write16(state, SIO_PDR_MD3_CFG__A, 0x0000);
		if (status < 0)
			goto error;
		status = write16(state, SIO_PDR_MD4_CFG__A, 0x0000);
		if (status < 0)
			goto error;
		status = write16(state, SIO_PDR_MD5_CFG__A, 0x0000);
		if (status < 0)
			goto error;
		status = write16(state, SIO_PDR_MD6_CFG__A, 0x0000);
		if (status < 0)
			goto error;
		status = write16(state, SIO_PDR_MD7_CFG__A, 0x0000);
		if (status < 0)
			goto error;
	} else {
		/* Enable MPEG output */
		sioPdrMdxCfg =
			((state->m_TSDataStrength <<
			SIO_PDR_MD0_CFG_DRIVE__B) | 0x0003);
		sioPdrMclkCfg = ((state->m_TSClockkStrength <<
					SIO_PDR_MCLK_CFG_DRIVE__B) |
					0x0003);

		status = write16(state, SIO_PDR_MSTRT_CFG__A, sioPdrMdxCfg);
		if (status < 0)
			goto error;
		status = write16(state, SIO_PDR_MERR_CFG__A, 0x0000);	/* Disable */
		if (status < 0)
			goto error;
		status = write16(state, SIO_PDR_MVAL_CFG__A, 0x0000);	/* Disable */
		if (status < 0)
			goto error;
		if (state->m_enableParallel == true) {
			/* paralel -> enable MD1 to MD7 */
			status = write16(state, SIO_PDR_MD1_CFG__A, sioPdrMdxCfg);
			if (status < 0)
				goto error;
			status = write16(state, SIO_PDR_MD2_CFG__A, sioPdrMdxCfg);
			if (status < 0)
				goto error;
			status = write16(state, SIO_PDR_MD3_CFG__A, sioPdrMdxCfg);
			if (status < 0)
				goto error;
			status = write16(state, SIO_PDR_MD4_CFG__A, sioPdrMdxCfg);
			if (status < 0)
				goto error;
			status = write16(state, SIO_PDR_MD5_CFG__A, sioPdrMdxCfg);
			if (status < 0)
				goto error;
			status = write16(state, SIO_PDR_MD6_CFG__A, sioPdrMdxCfg);
			if (status < 0)
				goto error;
			status = write16(state, SIO_PDR_MD7_CFG__A, sioPdrMdxCfg);
			if (status < 0)
				goto error;
		} else {
			sioPdrMdxCfg = ((state->m_TSDataStrength <<
						SIO_PDR_MD0_CFG_DRIVE__B)
					| 0x0003);
			/* serial -> disable MD1 to MD7 */
			status = write16(state, SIO_PDR_MD1_CFG__A, 0x0000);
			if (status < 0)
				goto error;
			status = write16(state, SIO_PDR_MD2_CFG__A, 0x0000);
			if (status < 0)
				goto error;
			status = write16(state, SIO_PDR_MD3_CFG__A, 0x0000);
			if (status < 0)
				goto error;
			status = write16(state, SIO_PDR_MD4_CFG__A, 0x0000);
			if (status < 0)
				goto error;
			status = write16(state, SIO_PDR_MD5_CFG__A, 0x0000);
			if (status < 0)
				goto error;
			status = write16(state, SIO_PDR_MD6_CFG__A, 0x0000);
			if (status < 0)
				goto error;
			status = write16(state, SIO_PDR_MD7_CFG__A, 0x0000);
			if (status < 0)
				goto error;
		}
		status = write16(state, SIO_PDR_MCLK_CFG__A, sioPdrMclkCfg);
		if (status < 0)
			goto error;
		status = write16(state, SIO_PDR_MD0_CFG__A, sioPdrMdxCfg);
		if (status < 0)
			goto error;
	}
	/*  Enable MB output over MPEG pads and ctl input */
	status = write16(state, SIO_PDR_MON_CFG__A, 0x0000);
	if (status < 0)
		goto error;
	/*  Write nomagic word to enable pdr reg write */
	status = write16(state, SIO_TOP_COMM_KEY__A, 0x0000);
error:
	if (status < 0)
		printk(KERN_ERR "drxk: Error %d on %s\n", status, __func__);
	return status;
}

static int MPEGTSDisable(struct drxk_state *state)
{
	dprintk(1, "\n");

	return MPEGTSConfigurePins(state, false);
}

static int BLChainCmd(struct drxk_state *state,
		      u16 romOffset, u16 nrOfElements, u32 timeOut)
{
	u16 blStatus = 0;
	int status;
	unsigned long end;

	dprintk(1, "\n");
	mutex_lock(&state->mutex);
	status = write16(state, SIO_BL_MODE__A, SIO_BL_MODE_CHAIN);
	if (status < 0)
		goto error;
	status = write16(state, SIO_BL_CHAIN_ADDR__A, romOffset);
	if (status < 0)
		goto error;
	status = write16(state, SIO_BL_CHAIN_LEN__A, nrOfElements);
	if (status < 0)
		goto error;
	status = write16(state, SIO_BL_ENABLE__A, SIO_BL_ENABLE_ON);
	if (status < 0)
		goto error;

	end = jiffies + msecs_to_jiffies(timeOut);
	do {
		msleep(1);
		status = read16(state, SIO_BL_STATUS__A, &blStatus);
		if (status < 0)
			goto error;
	} while ((blStatus == 0x1) &&
			((time_is_after_jiffies(end))));

	if (blStatus == 0x1) {
		printk(KERN_ERR "drxk: SIO not ready\n");
		status = -EINVAL;
		goto error2;
	}
error:
	if (status < 0)
		printk(KERN_ERR "drxk: Error %d on %s\n", status, __func__);
error2:
	mutex_unlock(&state->mutex);
	return status;
}


static int DownloadMicrocode(struct drxk_state *state,
			     const u8 pMCImage[], u32 Length)
{
	const u8 *pSrc = pMCImage;
	u16 Flags;
	u16 Drain;
	u32 Address;
	u16 nBlocks;
	u16 BlockSize;
	u16 BlockCRC;
	u32 offset = 0;
	u32 i;
	int status = 0;

	dprintk(1, "\n");

	/* down the drain (we don care about MAGIC_WORD) */
	Drain = (pSrc[0] << 8) | pSrc[1];
	pSrc += sizeof(u16);
	offset += sizeof(u16);
	nBlocks = (pSrc[0] << 8) | pSrc[1];
	pSrc += sizeof(u16);
	offset += sizeof(u16);

	for (i = 0; i < nBlocks; i += 1) {
		Address = (pSrc[0] << 24) | (pSrc[1] << 16) |
		    (pSrc[2] << 8) | pSrc[3];
		pSrc += sizeof(u32);
		offset += sizeof(u32);

		BlockSize = ((pSrc[0] << 8) | pSrc[1]) * sizeof(u16);
		pSrc += sizeof(u16);
		offset += sizeof(u16);

		Flags = (pSrc[0] << 8) | pSrc[1];
		pSrc += sizeof(u16);
		offset += sizeof(u16);

		BlockCRC = (pSrc[0] << 8) | pSrc[1];
		pSrc += sizeof(u16);
		offset += sizeof(u16);

		if (offset + BlockSize > Length) {
			printk(KERN_ERR "drxk: Firmware is corrupted.\n");
			return -EINVAL;
		}

		status = write_block(state, Address, BlockSize, pSrc);
		if (status < 0) {
			printk(KERN_ERR "drxk: Error %d while loading firmware\n", status);
			break;
		}
		pSrc += BlockSize;
		offset += BlockSize;
	}
	return status;
}

static int DVBTEnableOFDMTokenRing(struct drxk_state *state, bool enable)
{
	int status;
	u16 data = 0;
	u16 desiredCtrl = SIO_OFDM_SH_OFDM_RING_ENABLE_ON;
	u16 desiredStatus = SIO_OFDM_SH_OFDM_RING_STATUS_ENABLED;
	unsigned long end;

	dprintk(1, "\n");

	if (enable == false) {
		desiredCtrl = SIO_OFDM_SH_OFDM_RING_ENABLE_OFF;
		desiredStatus = SIO_OFDM_SH_OFDM_RING_STATUS_DOWN;
	}

	status = read16(state, SIO_OFDM_SH_OFDM_RING_STATUS__A, &data);
	if (status >= 0 && data == desiredStatus) {
		/* tokenring already has correct status */
		return status;
	}
	/* Disable/enable dvbt tokenring bridge   */
	status = write16(state, SIO_OFDM_SH_OFDM_RING_ENABLE__A, desiredCtrl);

	end = jiffies + msecs_to_jiffies(DRXK_OFDM_TR_SHUTDOWN_TIMEOUT);
	do {
		status = read16(state, SIO_OFDM_SH_OFDM_RING_STATUS__A, &data);
		if ((status >= 0 && data == desiredStatus) || time_is_after_jiffies(end))
			break;
		msleep(1);
	} while (1);
	if (data != desiredStatus) {
		printk(KERN_ERR "drxk: SIO not ready\n");
		return -EINVAL;
	}
	return status;
}

static int MPEGTSStop(struct drxk_state *state)
{
	int status = 0;
	u16 fecOcSncMode = 0;
	u16 fecOcIprMode = 0;

	dprintk(1, "\n");

	/* Gracefull shutdown (byte boundaries) */
	status = read16(state, FEC_OC_SNC_MODE__A, &fecOcSncMode);
	if (status < 0)
		goto error;
	fecOcSncMode |= FEC_OC_SNC_MODE_SHUTDOWN__M;
	status = write16(state, FEC_OC_SNC_MODE__A, fecOcSncMode);
	if (status < 0)
		goto error;

	/* Suppress MCLK during absence of data */
	status = read16(state, FEC_OC_IPR_MODE__A, &fecOcIprMode);
	if (status < 0)
		goto error;
	fecOcIprMode |= FEC_OC_IPR_MODE_MCLK_DIS_DAT_ABS__M;
	status = write16(state, FEC_OC_IPR_MODE__A, fecOcIprMode);

error:
	if (status < 0)
		printk(KERN_ERR "drxk: Error %d on %s\n", status, __func__);

	return status;
}

static int scu_command(struct drxk_state *state,
		       u16 cmd, u8 parameterLen,
		       u16 *parameter, u8 resultLen, u16 *result)
{
#if (SCU_RAM_PARAM_0__A - SCU_RAM_PARAM_15__A) != 15
#error DRXK register mapping no longer compatible with this routine!
#endif
	u16 curCmd = 0;
	int status = -EINVAL;
	unsigned long end;
	u8 buffer[34];
	int cnt = 0, ii;
	const char *p;
	char errname[30];

	dprintk(1, "\n");

	if ((cmd == 0) || ((parameterLen > 0) && (parameter == NULL)) ||
	    ((resultLen > 0) && (result == NULL)))
		goto error;

	mutex_lock(&state->mutex);

	/* assume that the command register is ready
		since it is checked afterwards */
	for (ii = parameterLen - 1; ii >= 0; ii -= 1) {
		buffer[cnt++] = (parameter[ii] & 0xFF);
		buffer[cnt++] = ((parameter[ii] >> 8) & 0xFF);
	}
	buffer[cnt++] = (cmd & 0xFF);
	buffer[cnt++] = ((cmd >> 8) & 0xFF);

	write_block(state, SCU_RAM_PARAM_0__A -
			(parameterLen - 1), cnt, buffer);
	/* Wait until SCU has processed command */
	end = jiffies + msecs_to_jiffies(DRXK_MAX_WAITTIME);
	do {
		msleep(1);
		status = read16(state, SCU_RAM_COMMAND__A, &curCmd);
		if (status < 0)
			goto error;
	} while (!(curCmd == DRX_SCU_READY) && (time_is_after_jiffies(end)));
	if (curCmd != DRX_SCU_READY) {
		printk(KERN_ERR "drxk: SCU not ready\n");
		status = -EIO;
		goto error2;
	}
	/* read results */
	if ((resultLen > 0) && (result != NULL)) {
		s16 err;
		int ii;

		for (ii = resultLen - 1; ii >= 0; ii -= 1) {
			status = read16(state, SCU_RAM_PARAM_0__A - ii, &result[ii]);
			if (status < 0)
				goto error;
		}

		/* Check if an error was reported by SCU */
		err = (s16)result[0];
		if (err >= 0)
			goto error;

		/* check for the known error codes */
		switch (err) {
		case SCU_RESULT_UNKCMD:
			p = "SCU_RESULT_UNKCMD";
			break;
		case SCU_RESULT_UNKSTD:
			p = "SCU_RESULT_UNKSTD";
			break;
		case SCU_RESULT_SIZE:
			p = "SCU_RESULT_SIZE";
			break;
		case SCU_RESULT_INVPAR:
			p = "SCU_RESULT_INVPAR";
			break;
		default: /* Other negative values are errors */
			sprintf(errname, "ERROR: %d\n", err);
			p = errname;
		}
		printk(KERN_ERR "drxk: %s while sending cmd 0x%04x with params:", p, cmd);
		print_hex_dump_bytes("drxk: ", DUMP_PREFIX_NONE, buffer, cnt);
		status = -EINVAL;
		goto error2;
	}

error:
	if (status < 0)
		printk(KERN_ERR "drxk: Error %d on %s\n", status, __func__);
error2:
	mutex_unlock(&state->mutex);
	return status;
}

static int SetIqmAf(struct drxk_state *state, bool active)
{
	u16 data = 0;
	int status;

	dprintk(1, "\n");

	/* Configure IQM */
	status = read16(state, IQM_AF_STDBY__A, &data);
	if (status < 0)
		goto error;

	if (!active) {
		data |= (IQM_AF_STDBY_STDBY_ADC_STANDBY
				| IQM_AF_STDBY_STDBY_AMP_STANDBY
				| IQM_AF_STDBY_STDBY_PD_STANDBY
				| IQM_AF_STDBY_STDBY_TAGC_IF_STANDBY
				| IQM_AF_STDBY_STDBY_TAGC_RF_STANDBY);
	} else {
		data &= ((~IQM_AF_STDBY_STDBY_ADC_STANDBY)
				& (~IQM_AF_STDBY_STDBY_AMP_STANDBY)
				& (~IQM_AF_STDBY_STDBY_PD_STANDBY)
				& (~IQM_AF_STDBY_STDBY_TAGC_IF_STANDBY)
				& (~IQM_AF_STDBY_STDBY_TAGC_RF_STANDBY)
			);
	}
	status = write16(state, IQM_AF_STDBY__A, data);

error:
	if (status < 0)
		printk(KERN_ERR "drxk: Error %d on %s\n", status, __func__);
	return status;
}

static int CtrlPowerMode(struct drxk_state *state, enum DRXPowerMode *mode)
{
	int status = 0;
	u16 sioCcPwdMode = 0;

	dprintk(1, "\n");

	/* Check arguments */
	if (mode == NULL)
		return -EINVAL;

	switch (*mode) {
	case DRX_POWER_UP:
		sioCcPwdMode = SIO_CC_PWD_MODE_LEVEL_NONE;
		break;
	case DRXK_POWER_DOWN_OFDM:
		sioCcPwdMode = SIO_CC_PWD_MODE_LEVEL_OFDM;
		break;
	case DRXK_POWER_DOWN_CORE:
		sioCcPwdMode = SIO_CC_PWD_MODE_LEVEL_CLOCK;
		break;
	case DRXK_POWER_DOWN_PLL:
		sioCcPwdMode = SIO_CC_PWD_MODE_LEVEL_PLL;
		break;
	case DRX_POWER_DOWN:
		sioCcPwdMode = SIO_CC_PWD_MODE_LEVEL_OSC;
		break;
	default:
		/* Unknow sleep mode */
		return -EINVAL;
	}

	/* If already in requested power mode, do nothing */
	if (state->m_currentPowerMode == *mode)
		return 0;

	/* For next steps make sure to start from DRX_POWER_UP mode */
	if (state->m_currentPowerMode != DRX_POWER_UP) {
		status = PowerUpDevice(state);
		if (status < 0)
			goto error;
		status = DVBTEnableOFDMTokenRing(state, true);
		if (status < 0)
			goto error;
	}

	if (*mode == DRX_POWER_UP) {
		/* Restore analog & pin configuartion */
	} else {
		/* Power down to requested mode */
		/* Backup some register settings */
		/* Set pins with possible pull-ups connected
		   to them in input mode */
		/* Analog power down */
		/* ADC power down */
		/* Power down device */
		/* stop all comm_exec */
		/* Stop and power down previous standard */
		switch (state->m_OperationMode) {
		case OM_DVBT:
			status = MPEGTSStop(state);
			if (status < 0)
				goto error;
			status = PowerDownDVBT(state, false);
			if (status < 0)
				goto error;
			break;
		case OM_QAM_ITU_A:
		case OM_QAM_ITU_C:
			status = MPEGTSStop(state);
			if (status < 0)
				goto error;
			status = PowerDownQAM(state);
			if (status < 0)
				goto error;
			break;
		default:
			break;
		}
		status = DVBTEnableOFDMTokenRing(state, false);
		if (status < 0)
			goto error;
		status = write16(state, SIO_CC_PWD_MODE__A, sioCcPwdMode);
		if (status < 0)
			goto error;
		status = write16(state, SIO_CC_UPDATE__A, SIO_CC_UPDATE_KEY);
		if (status < 0)
			goto error;

		if (*mode != DRXK_POWER_DOWN_OFDM) {
			state->m_HICfgCtrl |=
				SIO_HI_RA_RAM_PAR_5_CFG_SLEEP_ZZZ;
			status = HI_CfgCommand(state);
			if (status < 0)
				goto error;
		}
	}
	state->m_currentPowerMode = *mode;

error:
	if (status < 0)
		printk(KERN_ERR "drxk: Error %d on %s\n", status, __func__);

	return status;
}

static int PowerDownDVBT(struct drxk_state *state, bool setPowerMode)
{
	enum DRXPowerMode powerMode = DRXK_POWER_DOWN_OFDM;
	u16 cmdResult = 0;
	u16 data = 0;
	int status;

	dprintk(1, "\n");

	status = read16(state, SCU_COMM_EXEC__A, &data);
	if (status < 0)
		goto error;
	if (data == SCU_COMM_EXEC_ACTIVE) {
		/* Send OFDM stop command */
		status = scu_command(state, SCU_RAM_COMMAND_STANDARD_OFDM | SCU_RAM_COMMAND_CMD_DEMOD_STOP, 0, NULL, 1, &cmdResult);
		if (status < 0)
			goto error;
		/* Send OFDM reset command */
		status = scu_command(state, SCU_RAM_COMMAND_STANDARD_OFDM | SCU_RAM_COMMAND_CMD_DEMOD_RESET, 0, NULL, 1, &cmdResult);
		if (status < 0)
			goto error;
	}

	/* Reset datapath for OFDM, processors first */
	status = write16(state, OFDM_SC_COMM_EXEC__A, OFDM_SC_COMM_EXEC_STOP);
	if (status < 0)
		goto error;
	status = write16(state, OFDM_LC_COMM_EXEC__A, OFDM_LC_COMM_EXEC_STOP);
	if (status < 0)
		goto error;
	status = write16(state, IQM_COMM_EXEC__A, IQM_COMM_EXEC_B_STOP);
	if (status < 0)
		goto error;

	/* powerdown AFE                   */
	status = SetIqmAf(state, false);
	if (status < 0)
		goto error;

	/* powerdown to OFDM mode          */
	if (setPowerMode) {
		status = CtrlPowerMode(state, &powerMode);
		if (status < 0)
			goto error;
	}
error:
	if (status < 0)
		printk(KERN_ERR "drxk: Error %d on %s\n", status, __func__);
	return status;
}

static int SetOperationMode(struct drxk_state *state,
			    enum OperationMode oMode)
{
	int status = 0;

	dprintk(1, "\n");
	/*
	   Stop and power down previous standard
	   TODO investigate total power down instead of partial
	   power down depending on "previous" standard.
	 */

	/* disable HW lock indicator */
	status = write16(state, SCU_RAM_GPIO__A, SCU_RAM_GPIO_HW_LOCK_IND_DISABLE);
	if (status < 0)
		goto error;

	/* Device is already at the required mode */
	if (state->m_OperationMode == oMode)
		return 0;

	switch (state->m_OperationMode) {
		/* OM_NONE was added for start up */
	case OM_NONE:
		break;
	case OM_DVBT:
		status = MPEGTSStop(state);
		if (status < 0)
			goto error;
		status = PowerDownDVBT(state, true);
		if (status < 0)
			goto error;
		state->m_OperationMode = OM_NONE;
		break;
	case OM_QAM_ITU_A:	/* fallthrough */
	case OM_QAM_ITU_C:
		status = MPEGTSStop(state);
		if (status < 0)
			goto error;
		status = PowerDownQAM(state);
		if (status < 0)
			goto error;
		state->m_OperationMode = OM_NONE;
		break;
	case OM_QAM_ITU_B:
	default:
		status = -EINVAL;
		goto error;
	}

	/*
		Power up new standard
		*/
	switch (oMode) {
	case OM_DVBT:
		dprintk(1, ": DVB-T\n");
		state->m_OperationMode = oMode;
		status = SetDVBTStandard(state, oMode);
		if (status < 0)
			goto error;
		break;
	case OM_QAM_ITU_A:	/* fallthrough */
	case OM_QAM_ITU_C:
		dprintk(1, ": DVB-C Annex %c\n",
			(state->m_OperationMode == OM_QAM_ITU_A) ? 'A' : 'C');
		state->m_OperationMode = oMode;
		status = SetQAMStandard(state, oMode);
		if (status < 0)
			goto error;
		break;
	case OM_QAM_ITU_B:
	default:
		status = -EINVAL;
	}
error:
	if (status < 0)
		printk(KERN_ERR "drxk: Error %d on %s\n", status, __func__);
	return status;
}

static int Start(struct drxk_state *state, s32 offsetFreq,
		 s32 IntermediateFrequency)
{
	int status = -EINVAL;

	u16 IFreqkHz;
	s32 OffsetkHz = offsetFreq / 1000;

	dprintk(1, "\n");
	if (state->m_DrxkState != DRXK_STOPPED &&
		state->m_DrxkState != DRXK_DTV_STARTED)
		goto error;

	state->m_bMirrorFreqSpect = (state->props.inversion == INVERSION_ON);

	if (IntermediateFrequency < 0) {
		state->m_bMirrorFreqSpect = !state->m_bMirrorFreqSpect;
		IntermediateFrequency = -IntermediateFrequency;
	}

	switch (state->m_OperationMode) {
	case OM_QAM_ITU_A:
	case OM_QAM_ITU_C:
		IFreqkHz = (IntermediateFrequency / 1000);
		status = SetQAM(state, IFreqkHz, OffsetkHz);
		if (status < 0)
			goto error;
		state->m_DrxkState = DRXK_DTV_STARTED;
		break;
	case OM_DVBT:
		IFreqkHz = (IntermediateFrequency / 1000);
		status = MPEGTSStop(state);
		if (status < 0)
			goto error;
		status = SetDVBT(state, IFreqkHz, OffsetkHz);
		if (status < 0)
			goto error;
		status = DVBTStart(state);
		if (status < 0)
			goto error;
		state->m_DrxkState = DRXK_DTV_STARTED;
		break;
	default:
		break;
	}
error:
	if (status < 0)
		printk(KERN_ERR "drxk: Error %d on %s\n", status, __func__);
	return status;
}

static int ShutDown(struct drxk_state *state)
{
	dprintk(1, "\n");

	MPEGTSStop(state);
	return 0;
}

static int GetLockStatus(struct drxk_state *state, u32 *pLockStatus,
			 u32 Time)
{
	int status = -EINVAL;

	dprintk(1, "\n");

	if (pLockStatus == NULL)
		goto error;

	*pLockStatus = NOT_LOCKED;

	/* define the SCU command code */
	switch (state->m_OperationMode) {
	case OM_QAM_ITU_A:
	case OM_QAM_ITU_B:
	case OM_QAM_ITU_C:
		status = GetQAMLockStatus(state, pLockStatus);
		break;
	case OM_DVBT:
		status = GetDVBTLockStatus(state, pLockStatus);
		break;
	default:
		break;
	}
error:
	if (status < 0)
		printk(KERN_ERR "drxk: Error %d on %s\n", status, __func__);
	return status;
}

static int MPEGTSStart(struct drxk_state *state)
{
	int status;

	u16 fecOcSncMode = 0;

	/* Allow OC to sync again */
	status = read16(state, FEC_OC_SNC_MODE__A, &fecOcSncMode);
	if (status < 0)
		goto error;
	fecOcSncMode &= ~FEC_OC_SNC_MODE_SHUTDOWN__M;
	status = write16(state, FEC_OC_SNC_MODE__A, fecOcSncMode);
	if (status < 0)
		goto error;
	status = write16(state, FEC_OC_SNC_UNLOCK__A, 1);
error:
	if (status < 0)
		printk(KERN_ERR "drxk: Error %d on %s\n", status, __func__);
	return status;
}

static int MPEGTSDtoInit(struct drxk_state *state)
{
	int status;

	dprintk(1, "\n");

	/* Rate integration settings */
	status = write16(state, FEC_OC_RCN_CTL_STEP_LO__A, 0x0000);
	if (status < 0)
		goto error;
	status = write16(state, FEC_OC_RCN_CTL_STEP_HI__A, 0x000C);
	if (status < 0)
		goto error;
	status = write16(state, FEC_OC_RCN_GAIN__A, 0x000A);
	if (status < 0)
		goto error;
	status = write16(state, FEC_OC_AVR_PARM_A__A, 0x0008);
	if (status < 0)
		goto error;
	status = write16(state, FEC_OC_AVR_PARM_B__A, 0x0006);
	if (status < 0)
		goto error;
	status = write16(state, FEC_OC_TMD_HI_MARGIN__A, 0x0680);
	if (status < 0)
		goto error;
	status = write16(state, FEC_OC_TMD_LO_MARGIN__A, 0x0080);
	if (status < 0)
		goto error;
	status = write16(state, FEC_OC_TMD_COUNT__A, 0x03F4);
	if (status < 0)
		goto error;

	/* Additional configuration */
	status = write16(state, FEC_OC_OCR_INVERT__A, 0);
	if (status < 0)
		goto error;
	status = write16(state, FEC_OC_SNC_LWM__A, 2);
	if (status < 0)
		goto error;
	status = write16(state, FEC_OC_SNC_HWM__A, 12);
error:
	if (status < 0)
		printk(KERN_ERR "drxk: Error %d on %s\n", status, __func__);

	return status;
}

static int MPEGTSDtoSetup(struct drxk_state *state,
			  enum OperationMode oMode)
{
	int status;

	u16 fecOcRegMode = 0;	/* FEC_OC_MODE       register value */
	u16 fecOcRegIprMode = 0;	/* FEC_OC_IPR_MODE   register value */
	u16 fecOcDtoMode = 0;	/* FEC_OC_IPR_INVERT register value */
	u16 fecOcFctMode = 0;	/* FEC_OC_IPR_INVERT register value */
	u16 fecOcDtoPeriod = 2;	/* FEC_OC_IPR_INVERT register value */
	u16 fecOcDtoBurstLen = 188;	/* FEC_OC_IPR_INVERT register value */
	u32 fecOcRcnCtlRate = 0;	/* FEC_OC_IPR_INVERT register value */
	u16 fecOcTmdMode = 0;
	u16 fecOcTmdIntUpdRate = 0;
	u32 maxBitRate = 0;
	bool staticCLK = false;

	dprintk(1, "\n");

	/* Check insertion of the Reed-Solomon parity bytes */
	status = read16(state, FEC_OC_MODE__A, &fecOcRegMode);
	if (status < 0)
		goto error;
	status = read16(state, FEC_OC_IPR_MODE__A, &fecOcRegIprMode);
	if (status < 0)
		goto error;
	fecOcRegMode &= (~FEC_OC_MODE_PARITY__M);
	fecOcRegIprMode &= (~FEC_OC_IPR_MODE_MVAL_DIS_PAR__M);
	if (state->m_insertRSByte == true) {
		/* enable parity symbol forward */
		fecOcRegMode |= FEC_OC_MODE_PARITY__M;
		/* MVAL disable during parity bytes */
		fecOcRegIprMode |= FEC_OC_IPR_MODE_MVAL_DIS_PAR__M;
		/* TS burst length to 204 */
		fecOcDtoBurstLen = 204;
	}

	/* Check serial or parrallel output */
	fecOcRegIprMode &= (~(FEC_OC_IPR_MODE_SERIAL__M));
	if (state->m_enableParallel == false) {
		/* MPEG data output is serial -> set ipr_mode[0] */
		fecOcRegIprMode |= FEC_OC_IPR_MODE_SERIAL__M;
	}

	switch (oMode) {
	case OM_DVBT:
		maxBitRate = state->m_DVBTBitrate;
		fecOcTmdMode = 3;
		fecOcRcnCtlRate = 0xC00000;
		staticCLK = state->m_DVBTStaticCLK;
		break;
	case OM_QAM_ITU_A:	/* fallthrough */
	case OM_QAM_ITU_C:
		fecOcTmdMode = 0x0004;
		fecOcRcnCtlRate = 0xD2B4EE;	/* good for >63 Mb/s */
		maxBitRate = state->m_DVBCBitrate;
		staticCLK = state->m_DVBCStaticCLK;
		break;
	default:
		status = -EINVAL;
	}		/* switch (standard) */
	if (status < 0)
		goto error;

	/* Configure DTO's */
	if (staticCLK) {
		u32 bitRate = 0;

		/* Rational DTO for MCLK source (static MCLK rate),
			Dynamic DTO for optimal grouping
			(avoid intra-packet gaps),
			DTO offset enable to sync TS burst with MSTRT */
		fecOcDtoMode = (FEC_OC_DTO_MODE_DYNAMIC__M |
				FEC_OC_DTO_MODE_OFFSET_ENABLE__M);
		fecOcFctMode = (FEC_OC_FCT_MODE_RAT_ENA__M |
				FEC_OC_FCT_MODE_VIRT_ENA__M);

		/* Check user defined bitrate */
		bitRate = maxBitRate;
		if (bitRate > 75900000UL) {	/* max is 75.9 Mb/s */
			bitRate = 75900000UL;
		}
		/* Rational DTO period:
			dto_period = (Fsys / bitrate) - 2

			Result should be floored,
			to make sure >= requested bitrate
			*/
		fecOcDtoPeriod = (u16) (((state->m_sysClockFreq)
						* 1000) / bitRate);
		if (fecOcDtoPeriod <= 2)
			fecOcDtoPeriod = 0;
		else
			fecOcDtoPeriod -= 2;
		fecOcTmdIntUpdRate = 8;
	} else {
		/* (commonAttr->staticCLK == false) => dynamic mode */
		fecOcDtoMode = FEC_OC_DTO_MODE_DYNAMIC__M;
		fecOcFctMode = FEC_OC_FCT_MODE__PRE;
		fecOcTmdIntUpdRate = 5;
	}

	/* Write appropriate registers with requested configuration */
	status = write16(state, FEC_OC_DTO_BURST_LEN__A, fecOcDtoBurstLen);
	if (status < 0)
		goto error;
	status = write16(state, FEC_OC_DTO_PERIOD__A, fecOcDtoPeriod);
	if (status < 0)
		goto error;
	status = write16(state, FEC_OC_DTO_MODE__A, fecOcDtoMode);
	if (status < 0)
		goto error;
	status = write16(state, FEC_OC_FCT_MODE__A, fecOcFctMode);
	if (status < 0)
		goto error;
	status = write16(state, FEC_OC_MODE__A, fecOcRegMode);
	if (status < 0)
		goto error;
	status = write16(state, FEC_OC_IPR_MODE__A, fecOcRegIprMode);
	if (status < 0)
		goto error;

	/* Rate integration settings */
	status = write32(state, FEC_OC_RCN_CTL_RATE_LO__A, fecOcRcnCtlRate);
	if (status < 0)
		goto error;
	status = write16(state, FEC_OC_TMD_INT_UPD_RATE__A, fecOcTmdIntUpdRate);
	if (status < 0)
		goto error;
	status = write16(state, FEC_OC_TMD_MODE__A, fecOcTmdMode);
error:
	if (status < 0)
		printk(KERN_ERR "drxk: Error %d on %s\n", status, __func__);
	return status;
}

static int MPEGTSConfigurePolarity(struct drxk_state *state)
{
	u16 fecOcRegIprInvert = 0;

	/* Data mask for the output data byte */
	u16 InvertDataMask =
	    FEC_OC_IPR_INVERT_MD7__M | FEC_OC_IPR_INVERT_MD6__M |
	    FEC_OC_IPR_INVERT_MD5__M | FEC_OC_IPR_INVERT_MD4__M |
	    FEC_OC_IPR_INVERT_MD3__M | FEC_OC_IPR_INVERT_MD2__M |
	    FEC_OC_IPR_INVERT_MD1__M | FEC_OC_IPR_INVERT_MD0__M;

	dprintk(1, "\n");

	/* Control selective inversion of output bits */
	fecOcRegIprInvert &= (~(InvertDataMask));
	if (state->m_invertDATA == true)
		fecOcRegIprInvert |= InvertDataMask;
	fecOcRegIprInvert &= (~(FEC_OC_IPR_INVERT_MERR__M));
	if (state->m_invertERR == true)
		fecOcRegIprInvert |= FEC_OC_IPR_INVERT_MERR__M;
	fecOcRegIprInvert &= (~(FEC_OC_IPR_INVERT_MSTRT__M));
	if (state->m_invertSTR == true)
		fecOcRegIprInvert |= FEC_OC_IPR_INVERT_MSTRT__M;
	fecOcRegIprInvert &= (~(FEC_OC_IPR_INVERT_MVAL__M));
	if (state->m_invertVAL == true)
		fecOcRegIprInvert |= FEC_OC_IPR_INVERT_MVAL__M;
	fecOcRegIprInvert &= (~(FEC_OC_IPR_INVERT_MCLK__M));
	if (state->m_invertCLK == true)
		fecOcRegIprInvert |= FEC_OC_IPR_INVERT_MCLK__M;

	return write16(state, FEC_OC_IPR_INVERT__A, fecOcRegIprInvert);
}

#define   SCU_RAM_AGC_KI_INV_RF_POL__M 0x4000

static int SetAgcRf(struct drxk_state *state,
		    struct SCfgAgc *pAgcCfg, bool isDTV)
{
	int status = -EINVAL;
	u16 data = 0;
	struct SCfgAgc *pIfAgcSettings;

	dprintk(1, "\n");

	if (pAgcCfg == NULL)
		goto error;

	switch (pAgcCfg->ctrlMode) {
	case DRXK_AGC_CTRL_AUTO:
		/* Enable RF AGC DAC */
		status = read16(state, IQM_AF_STDBY__A, &data);
		if (status < 0)
			goto error;
		data &= ~IQM_AF_STDBY_STDBY_TAGC_RF_STANDBY;
		status = write16(state, IQM_AF_STDBY__A, data);
		if (status < 0)
			goto error;
		status = read16(state, SCU_RAM_AGC_CONFIG__A, &data);
		if (status < 0)
			goto error;

		/* Enable SCU RF AGC loop */
		data &= ~SCU_RAM_AGC_CONFIG_DISABLE_RF_AGC__M;

		/* Polarity */
		if (state->m_RfAgcPol)
			data |= SCU_RAM_AGC_CONFIG_INV_RF_POL__M;
		else
			data &= ~SCU_RAM_AGC_CONFIG_INV_RF_POL__M;
		status = write16(state, SCU_RAM_AGC_CONFIG__A, data);
		if (status < 0)
			goto error;

		/* Set speed (using complementary reduction value) */
		status = read16(state, SCU_RAM_AGC_KI_RED__A, &data);
		if (status < 0)
			goto error;

		data &= ~SCU_RAM_AGC_KI_RED_RAGC_RED__M;
		data |= (~(pAgcCfg->speed <<
				SCU_RAM_AGC_KI_RED_RAGC_RED__B)
				& SCU_RAM_AGC_KI_RED_RAGC_RED__M);

		status = write16(state, SCU_RAM_AGC_KI_RED__A, data);
		if (status < 0)
			goto error;

		if (IsDVBT(state))
			pIfAgcSettings = &state->m_dvbtIfAgcCfg;
		else if (IsQAM(state))
			pIfAgcSettings = &state->m_qamIfAgcCfg;
		else
			pIfAgcSettings = &state->m_atvIfAgcCfg;
		if (pIfAgcSettings == NULL) {
			status = -EINVAL;
			goto error;
		}

		/* Set TOP, only if IF-AGC is in AUTO mode */
		if (pIfAgcSettings->ctrlMode == DRXK_AGC_CTRL_AUTO)
			status = write16(state, SCU_RAM_AGC_IF_IACCU_HI_TGT_MAX__A, pAgcCfg->top);
			if (status < 0)
				goto error;

		/* Cut-Off current */
		status = write16(state, SCU_RAM_AGC_RF_IACCU_HI_CO__A, pAgcCfg->cutOffCurrent);
		if (status < 0)
			goto error;

		/* Max. output level */
		status = write16(state, SCU_RAM_AGC_RF_MAX__A, pAgcCfg->maxOutputLevel);
		if (status < 0)
			goto error;

		break;

	case DRXK_AGC_CTRL_USER:
		/* Enable RF AGC DAC */
		status = read16(state, IQM_AF_STDBY__A, &data);
		if (status < 0)
			goto error;
		data &= ~IQM_AF_STDBY_STDBY_TAGC_RF_STANDBY;
		status = write16(state, IQM_AF_STDBY__A, data);
		if (status < 0)
			goto error;

		/* Disable SCU RF AGC loop */
		status = read16(state, SCU_RAM_AGC_CONFIG__A, &data);
		if (status < 0)
			goto error;
		data |= SCU_RAM_AGC_CONFIG_DISABLE_RF_AGC__M;
		if (state->m_RfAgcPol)
			data |= SCU_RAM_AGC_CONFIG_INV_RF_POL__M;
		else
			data &= ~SCU_RAM_AGC_CONFIG_INV_RF_POL__M;
		status = write16(state, SCU_RAM_AGC_CONFIG__A, data);
		if (status < 0)
			goto error;

		/* SCU c.o.c. to 0, enabling full control range */
		status = write16(state, SCU_RAM_AGC_RF_IACCU_HI_CO__A, 0);
		if (status < 0)
			goto error;

		/* Write value to output pin */
		status = write16(state, SCU_RAM_AGC_RF_IACCU_HI__A, pAgcCfg->outputLevel);
		if (status < 0)
			goto error;
		break;

	case DRXK_AGC_CTRL_OFF:
		/* Disable RF AGC DAC */
		status = read16(state, IQM_AF_STDBY__A, &data);
		if (status < 0)
			goto error;
		data |= IQM_AF_STDBY_STDBY_TAGC_RF_STANDBY;
		status = write16(state, IQM_AF_STDBY__A, data);
		if (status < 0)
			goto error;

		/* Disable SCU RF AGC loop */
		status = read16(state, SCU_RAM_AGC_CONFIG__A, &data);
		if (status < 0)
			goto error;
		data |= SCU_RAM_AGC_CONFIG_DISABLE_RF_AGC__M;
		status = write16(state, SCU_RAM_AGC_CONFIG__A, data);
		if (status < 0)
			goto error;
		break;

	default:
		status = -EINVAL;

	}
error:
	if (status < 0)
		printk(KERN_ERR "drxk: Error %d on %s\n", status, __func__);
	return status;
}

#define SCU_RAM_AGC_KI_INV_IF_POL__M 0x2000

static int SetAgcIf(struct drxk_state *state,
		    struct SCfgAgc *pAgcCfg, bool isDTV)
{
	u16 data = 0;
	int status = 0;
	struct SCfgAgc *pRfAgcSettings;

	dprintk(1, "\n");

	switch (pAgcCfg->ctrlMode) {
	case DRXK_AGC_CTRL_AUTO:

		/* Enable IF AGC DAC */
		status = read16(state, IQM_AF_STDBY__A, &data);
		if (status < 0)
			goto error;
		data &= ~IQM_AF_STDBY_STDBY_TAGC_IF_STANDBY;
		status = write16(state, IQM_AF_STDBY__A, data);
		if (status < 0)
			goto error;

		status = read16(state, SCU_RAM_AGC_CONFIG__A, &data);
		if (status < 0)
			goto error;

		/* Enable SCU IF AGC loop */
		data &= ~SCU_RAM_AGC_CONFIG_DISABLE_IF_AGC__M;

		/* Polarity */
		if (state->m_IfAgcPol)
			data |= SCU_RAM_AGC_CONFIG_INV_IF_POL__M;
		else
			data &= ~SCU_RAM_AGC_CONFIG_INV_IF_POL__M;
		status = write16(state, SCU_RAM_AGC_CONFIG__A, data);
		if (status < 0)
			goto error;

		/* Set speed (using complementary reduction value) */
		status = read16(state, SCU_RAM_AGC_KI_RED__A, &data);
		if (status < 0)
			goto error;
		data &= ~SCU_RAM_AGC_KI_RED_IAGC_RED__M;
		data |= (~(pAgcCfg->speed <<
				SCU_RAM_AGC_KI_RED_IAGC_RED__B)
				& SCU_RAM_AGC_KI_RED_IAGC_RED__M);

		status = write16(state, SCU_RAM_AGC_KI_RED__A, data);
		if (status < 0)
			goto error;

		if (IsQAM(state))
			pRfAgcSettings = &state->m_qamRfAgcCfg;
		else
			pRfAgcSettings = &state->m_atvRfAgcCfg;
		if (pRfAgcSettings == NULL)
			return -1;
		/* Restore TOP */
		status = write16(state, SCU_RAM_AGC_IF_IACCU_HI_TGT_MAX__A, pRfAgcSettings->top);
		if (status < 0)
			goto error;
		break;

	case DRXK_AGC_CTRL_USER:

		/* Enable IF AGC DAC */
		status = read16(state, IQM_AF_STDBY__A, &data);
		if (status < 0)
			goto error;
		data &= ~IQM_AF_STDBY_STDBY_TAGC_IF_STANDBY;
		status = write16(state, IQM_AF_STDBY__A, data);
		if (status < 0)
			goto error;

		status = read16(state, SCU_RAM_AGC_CONFIG__A, &data);
		if (status < 0)
			goto error;

		/* Disable SCU IF AGC loop */
		data |= SCU_RAM_AGC_CONFIG_DISABLE_IF_AGC__M;

		/* Polarity */
		if (state->m_IfAgcPol)
			data |= SCU_RAM_AGC_CONFIG_INV_IF_POL__M;
		else
			data &= ~SCU_RAM_AGC_CONFIG_INV_IF_POL__M;
		status = write16(state, SCU_RAM_AGC_CONFIG__A, data);
		if (status < 0)
			goto error;

		/* Write value to output pin */
		status = write16(state, SCU_RAM_AGC_IF_IACCU_HI_TGT_MAX__A, pAgcCfg->outputLevel);
		if (status < 0)
			goto error;
		break;

	case DRXK_AGC_CTRL_OFF:

		/* Disable If AGC DAC */
		status = read16(state, IQM_AF_STDBY__A, &data);
		if (status < 0)
			goto error;
		data |= IQM_AF_STDBY_STDBY_TAGC_IF_STANDBY;
		status = write16(state, IQM_AF_STDBY__A, data);
		if (status < 0)
			goto error;

		/* Disable SCU IF AGC loop */
		status = read16(state, SCU_RAM_AGC_CONFIG__A, &data);
		if (status < 0)
			goto error;
		data |= SCU_RAM_AGC_CONFIG_DISABLE_IF_AGC__M;
		status = write16(state, SCU_RAM_AGC_CONFIG__A, data);
		if (status < 0)
			goto error;
		break;
	}		/* switch (agcSettingsIf->ctrlMode) */

	/* always set the top to support
		configurations without if-loop */
	status = write16(state, SCU_RAM_AGC_INGAIN_TGT_MIN__A, pAgcCfg->top);
error:
	if (status < 0)
		printk(KERN_ERR "drxk: Error %d on %s\n", status, __func__);
	return status;
}

static int ReadIFAgc(struct drxk_state *state, u32 *pValue)
{
	u16 agcDacLvl;
	int status;
	u16 Level = 0;

	dprintk(1, "\n");

	status = read16(state, IQM_AF_AGC_IF__A, &agcDacLvl);
	if (status < 0) {
		printk(KERN_ERR "drxk: Error %d on %s\n", status, __func__);
		return status;
	}

	*pValue = 0;

	if (agcDacLvl > DRXK_AGC_DAC_OFFSET)
		Level = agcDacLvl - DRXK_AGC_DAC_OFFSET;
	if (Level < 14000)
		*pValue = (14000 - Level) / 4;
	else
		*pValue = 0;

	return status;
}

static int GetQAMSignalToNoise(struct drxk_state *state,
			       s32 *pSignalToNoise)
{
	int status = 0;
	u16 qamSlErrPower = 0;	/* accum. error between
					raw and sliced symbols */
	u32 qamSlSigPower = 0;	/* used for MER, depends of
					QAM modulation */
	u32 qamSlMer = 0;	/* QAM MER */

	dprintk(1, "\n");

	/* MER calculation */

	/* get the register value needed for MER */
	status = read16(state, QAM_SL_ERR_POWER__A, &qamSlErrPower);
	if (status < 0) {
		printk(KERN_ERR "drxk: Error %d on %s\n", status, __func__);
		return -EINVAL;
	}

	switch (state->props.modulation) {
	case QAM_16:
		qamSlSigPower = DRXK_QAM_SL_SIG_POWER_QAM16 << 2;
		break;
	case QAM_32:
		qamSlSigPower = DRXK_QAM_SL_SIG_POWER_QAM32 << 2;
		break;
	case QAM_64:
		qamSlSigPower = DRXK_QAM_SL_SIG_POWER_QAM64 << 2;
		break;
	case QAM_128:
		qamSlSigPower = DRXK_QAM_SL_SIG_POWER_QAM128 << 2;
		break;
	default:
	case QAM_256:
		qamSlSigPower = DRXK_QAM_SL_SIG_POWER_QAM256 << 2;
		break;
	}

	if (qamSlErrPower > 0) {
		qamSlMer = Log10Times100(qamSlSigPower) -
			Log10Times100((u32) qamSlErrPower);
	}
	*pSignalToNoise = qamSlMer;

	return status;
}

static int GetDVBTSignalToNoise(struct drxk_state *state,
				s32 *pSignalToNoise)
{
	int status;
	u16 regData = 0;
	u32 EqRegTdSqrErrI = 0;
	u32 EqRegTdSqrErrQ = 0;
	u16 EqRegTdSqrErrExp = 0;
	u16 EqRegTdTpsPwrOfs = 0;
	u16 EqRegTdReqSmbCnt = 0;
	u32 tpsCnt = 0;
	u32 SqrErrIQ = 0;
	u32 a = 0;
	u32 b = 0;
	u32 c = 0;
	u32 iMER = 0;
	u16 transmissionParams = 0;

	dprintk(1, "\n");

	status = read16(state, OFDM_EQ_TOP_TD_TPS_PWR_OFS__A, &EqRegTdTpsPwrOfs);
	if (status < 0)
		goto error;
	status = read16(state, OFDM_EQ_TOP_TD_REQ_SMB_CNT__A, &EqRegTdReqSmbCnt);
	if (status < 0)
		goto error;
	status = read16(state, OFDM_EQ_TOP_TD_SQR_ERR_EXP__A, &EqRegTdSqrErrExp);
	if (status < 0)
		goto error;
	status = read16(state, OFDM_EQ_TOP_TD_SQR_ERR_I__A, &regData);
	if (status < 0)
		goto error;
	/* Extend SQR_ERR_I operational range */
	EqRegTdSqrErrI = (u32) regData;
	if ((EqRegTdSqrErrExp > 11) &&
		(EqRegTdSqrErrI < 0x00000FFFUL)) {
		EqRegTdSqrErrI += 0x00010000UL;
	}
	status = read16(state, OFDM_EQ_TOP_TD_SQR_ERR_Q__A, &regData);
	if (status < 0)
		goto error;
	/* Extend SQR_ERR_Q operational range */
	EqRegTdSqrErrQ = (u32) regData;
	if ((EqRegTdSqrErrExp > 11) &&
		(EqRegTdSqrErrQ < 0x00000FFFUL))
		EqRegTdSqrErrQ += 0x00010000UL;

	status = read16(state, OFDM_SC_RA_RAM_OP_PARAM__A, &transmissionParams);
	if (status < 0)
		goto error;

	/* Check input data for MER */

	/* MER calculation (in 0.1 dB) without math.h */
	if ((EqRegTdTpsPwrOfs == 0) || (EqRegTdReqSmbCnt == 0))
		iMER = 0;
	else if ((EqRegTdSqrErrI + EqRegTdSqrErrQ) == 0) {
		/* No error at all, this must be the HW reset value
			* Apparently no first measurement yet
			* Set MER to 0.0 */
		iMER = 0;
	} else {
		SqrErrIQ = (EqRegTdSqrErrI + EqRegTdSqrErrQ) <<
			EqRegTdSqrErrExp;
		if ((transmissionParams &
			OFDM_SC_RA_RAM_OP_PARAM_MODE__M)
			== OFDM_SC_RA_RAM_OP_PARAM_MODE_2K)
			tpsCnt = 17;
		else
			tpsCnt = 68;

		/* IMER = 100 * log10 (x)
			where x = (EqRegTdTpsPwrOfs^2 *
			EqRegTdReqSmbCnt * tpsCnt)/SqrErrIQ

			=> IMER = a + b -c
			where a = 100 * log10 (EqRegTdTpsPwrOfs^2)
			b = 100 * log10 (EqRegTdReqSmbCnt * tpsCnt)
			c = 100 * log10 (SqrErrIQ)
			*/

		/* log(x) x = 9bits * 9bits->18 bits  */
		a = Log10Times100(EqRegTdTpsPwrOfs *
					EqRegTdTpsPwrOfs);
		/* log(x) x = 16bits * 7bits->23 bits  */
		b = Log10Times100(EqRegTdReqSmbCnt * tpsCnt);
		/* log(x) x = (16bits + 16bits) << 15 ->32 bits  */
		c = Log10Times100(SqrErrIQ);

		iMER = a + b;
		/* No negative MER, clip to zero */
		if (iMER > c)
			iMER -= c;
		else
			iMER = 0;
	}
	*pSignalToNoise = iMER;

error:
	if (status < 0)
		printk(KERN_ERR "drxk: Error %d on %s\n", status, __func__);
	return status;
}

static int GetSignalToNoise(struct drxk_state *state, s32 *pSignalToNoise)
{
	dprintk(1, "\n");

	*pSignalToNoise = 0;
	switch (state->m_OperationMode) {
	case OM_DVBT:
		return GetDVBTSignalToNoise(state, pSignalToNoise);
	case OM_QAM_ITU_A:
	case OM_QAM_ITU_C:
		return GetQAMSignalToNoise(state, pSignalToNoise);
	default:
		break;
	}
	return 0;
}

#if 0
static int GetDVBTQuality(struct drxk_state *state, s32 *pQuality)
{
	/* SNR Values for quasi errorfree reception rom Nordig 2.2 */
	int status = 0;

	dprintk(1, "\n");

	static s32 QE_SN[] = {
		51,		/* QPSK 1/2 */
		69,		/* QPSK 2/3 */
		79,		/* QPSK 3/4 */
		89,		/* QPSK 5/6 */
		97,		/* QPSK 7/8 */
		108,		/* 16-QAM 1/2 */
		131,		/* 16-QAM 2/3 */
		146,		/* 16-QAM 3/4 */
		156,		/* 16-QAM 5/6 */
		160,		/* 16-QAM 7/8 */
		165,		/* 64-QAM 1/2 */
		187,		/* 64-QAM 2/3 */
		202,		/* 64-QAM 3/4 */
		216,		/* 64-QAM 5/6 */
		225,		/* 64-QAM 7/8 */
	};

	*pQuality = 0;

	do {
		s32 SignalToNoise = 0;
		u16 Constellation = 0;
		u16 CodeRate = 0;
		u32 SignalToNoiseRel;
		u32 BERQuality;

		status = GetDVBTSignalToNoise(state, &SignalToNoise);
		if (status < 0)
			break;
		status = read16(state, OFDM_EQ_TOP_TD_TPS_CONST__A, &Constellation);
		if (status < 0)
			break;
		Constellation &= OFDM_EQ_TOP_TD_TPS_CONST__M;

		status = read16(state, OFDM_EQ_TOP_TD_TPS_CODE_HP__A, &CodeRate);
		if (status < 0)
			break;
		CodeRate &= OFDM_EQ_TOP_TD_TPS_CODE_HP__M;

		if (Constellation > OFDM_EQ_TOP_TD_TPS_CONST_64QAM ||
		    CodeRate > OFDM_EQ_TOP_TD_TPS_CODE_LP_7_8)
			break;
		SignalToNoiseRel = SignalToNoise -
		    QE_SN[Constellation * 5 + CodeRate];
		BERQuality = 100;

		if (SignalToNoiseRel < -70)
			*pQuality = 0;
		else if (SignalToNoiseRel < 30)
			*pQuality = ((SignalToNoiseRel + 70) *
				     BERQuality) / 100;
		else
			*pQuality = BERQuality;
	} while (0);
	return 0;
};

static int GetDVBCQuality(struct drxk_state *state, s32 *pQuality)
{
	int status = 0;
	*pQuality = 0;

	dprintk(1, "\n");

	do {
		u32 SignalToNoise = 0;
		u32 BERQuality = 100;
		u32 SignalToNoiseRel = 0;

		status = GetQAMSignalToNoise(state, &SignalToNoise);
		if (status < 0)
			break;

		switch (state->props.modulation) {
		case QAM_16:
			SignalToNoiseRel = SignalToNoise - 200;
			break;
		case QAM_32:
			SignalToNoiseRel = SignalToNoise - 230;
			break;	/* Not in NorDig */
		case QAM_64:
			SignalToNoiseRel = SignalToNoise - 260;
			break;
		case QAM_128:
			SignalToNoiseRel = SignalToNoise - 290;
			break;
		default:
		case QAM_256:
			SignalToNoiseRel = SignalToNoise - 320;
			break;
		}

		if (SignalToNoiseRel < -70)
			*pQuality = 0;
		else if (SignalToNoiseRel < 30)
			*pQuality = ((SignalToNoiseRel + 70) *
				     BERQuality) / 100;
		else
			*pQuality = BERQuality;
	} while (0);

	return status;
}

static int GetQuality(struct drxk_state *state, s32 *pQuality)
{
	dprintk(1, "\n");

	switch (state->m_OperationMode) {
	case OM_DVBT:
		return GetDVBTQuality(state, pQuality);
	case OM_QAM_ITU_A:
		return GetDVBCQuality(state, pQuality);
	default:
		break;
	}

	return 0;
}
#endif

/* Free data ram in SIO HI */
#define SIO_HI_RA_RAM_USR_BEGIN__A 0x420040
#define SIO_HI_RA_RAM_USR_END__A   0x420060

#define DRXK_HI_ATOMIC_BUF_START (SIO_HI_RA_RAM_USR_BEGIN__A)
#define DRXK_HI_ATOMIC_BUF_END   (SIO_HI_RA_RAM_USR_BEGIN__A + 7)
#define DRXK_HI_ATOMIC_READ      SIO_HI_RA_RAM_PAR_3_ACP_RW_READ
#define DRXK_HI_ATOMIC_WRITE     SIO_HI_RA_RAM_PAR_3_ACP_RW_WRITE

#define DRXDAP_FASI_ADDR2BLOCK(addr)  (((addr) >> 22) & 0x3F)
#define DRXDAP_FASI_ADDR2BANK(addr)   (((addr) >> 16) & 0x3F)
#define DRXDAP_FASI_ADDR2OFFSET(addr) ((addr) & 0x7FFF)

static int ConfigureI2CBridge(struct drxk_state *state, bool bEnableBridge)
{
	int status = -EINVAL;

	dprintk(1, "\n");

	if (state->m_DrxkState == DRXK_UNINITIALIZED)
		goto error;
	if (state->m_DrxkState == DRXK_POWERED_DOWN)
		goto error;

	if (state->no_i2c_bridge)
		return 0;

	status = write16(state, SIO_HI_RA_RAM_PAR_1__A, SIO_HI_RA_RAM_PAR_1_PAR1_SEC_KEY);
	if (status < 0)
		goto error;
	if (bEnableBridge) {
		status = write16(state, SIO_HI_RA_RAM_PAR_2__A, SIO_HI_RA_RAM_PAR_2_BRD_CFG_CLOSED);
		if (status < 0)
			goto error;
	} else {
		status = write16(state, SIO_HI_RA_RAM_PAR_2__A, SIO_HI_RA_RAM_PAR_2_BRD_CFG_OPEN);
		if (status < 0)
			goto error;
	}

	status = HI_Command(state, SIO_HI_RA_RAM_CMD_BRDCTRL, 0);

error:
	if (status < 0)
		printk(KERN_ERR "drxk: Error %d on %s\n", status, __func__);
	return status;
}

static int SetPreSaw(struct drxk_state *state,
		     struct SCfgPreSaw *pPreSawCfg)
{
	int status = -EINVAL;

	dprintk(1, "\n");

	if ((pPreSawCfg == NULL)
	    || (pPreSawCfg->reference > IQM_AF_PDREF__M))
		goto error;

	status = write16(state, IQM_AF_PDREF__A, pPreSawCfg->reference);
error:
	if (status < 0)
		printk(KERN_ERR "drxk: Error %d on %s\n", status, __func__);
	return status;
}

static int BLDirectCmd(struct drxk_state *state, u32 targetAddr,
		       u16 romOffset, u16 nrOfElements, u32 timeOut)
{
	u16 blStatus = 0;
	u16 offset = (u16) ((targetAddr >> 0) & 0x00FFFF);
	u16 blockbank = (u16) ((targetAddr >> 16) & 0x000FFF);
	int status;
	unsigned long end;

	dprintk(1, "\n");

	mutex_lock(&state->mutex);
	status = write16(state, SIO_BL_MODE__A, SIO_BL_MODE_DIRECT);
	if (status < 0)
		goto error;
	status = write16(state, SIO_BL_TGT_HDR__A, blockbank);
	if (status < 0)
		goto error;
	status = write16(state, SIO_BL_TGT_ADDR__A, offset);
	if (status < 0)
		goto error;
	status = write16(state, SIO_BL_SRC_ADDR__A, romOffset);
	if (status < 0)
		goto error;
	status = write16(state, SIO_BL_SRC_LEN__A, nrOfElements);
	if (status < 0)
		goto error;
	status = write16(state, SIO_BL_ENABLE__A, SIO_BL_ENABLE_ON);
	if (status < 0)
		goto error;

	end = jiffies + msecs_to_jiffies(timeOut);
	do {
		status = read16(state, SIO_BL_STATUS__A, &blStatus);
		if (status < 0)
			goto error;
	} while ((blStatus == 0x1) && time_is_after_jiffies(end));
	if (blStatus == 0x1) {
		printk(KERN_ERR "drxk: SIO not ready\n");
		status = -EINVAL;
		goto error2;
	}
error:
	if (status < 0)
		printk(KERN_ERR "drxk: Error %d on %s\n", status, __func__);
error2:
	mutex_unlock(&state->mutex);
	return status;

}

static int ADCSyncMeasurement(struct drxk_state *state, u16 *count)
{
	u16 data = 0;
	int status;

	dprintk(1, "\n");

	/* Start measurement */
	status = write16(state, IQM_AF_COMM_EXEC__A, IQM_AF_COMM_EXEC_ACTIVE);
	if (status < 0)
		goto error;
	status = write16(state, IQM_AF_START_LOCK__A, 1);
	if (status < 0)
		goto error;

	*count = 0;
	status = read16(state, IQM_AF_PHASE0__A, &data);
	if (status < 0)
		goto error;
	if (data == 127)
		*count = *count + 1;
	status = read16(state, IQM_AF_PHASE1__A, &data);
	if (status < 0)
		goto error;
	if (data == 127)
		*count = *count + 1;
	status = read16(state, IQM_AF_PHASE2__A, &data);
	if (status < 0)
		goto error;
	if (data == 127)
		*count = *count + 1;

error:
	if (status < 0)
		printk(KERN_ERR "drxk: Error %d on %s\n", status, __func__);
	return status;
}

static int ADCSynchronization(struct drxk_state *state)
{
	u16 count = 0;
	int status;

	dprintk(1, "\n");

	status = ADCSyncMeasurement(state, &count);
	if (status < 0)
		goto error;

	if (count == 1) {
		/* Try sampling on a diffrent edge */
		u16 clkNeg = 0;

		status = read16(state, IQM_AF_CLKNEG__A, &clkNeg);
		if (status < 0)
			goto error;
		if ((clkNeg | IQM_AF_CLKNEG_CLKNEGDATA__M) ==
			IQM_AF_CLKNEG_CLKNEGDATA_CLK_ADC_DATA_POS) {
			clkNeg &= (~(IQM_AF_CLKNEG_CLKNEGDATA__M));
			clkNeg |=
				IQM_AF_CLKNEG_CLKNEGDATA_CLK_ADC_DATA_NEG;
		} else {
			clkNeg &= (~(IQM_AF_CLKNEG_CLKNEGDATA__M));
			clkNeg |=
				IQM_AF_CLKNEG_CLKNEGDATA_CLK_ADC_DATA_POS;
		}
		status = write16(state, IQM_AF_CLKNEG__A, clkNeg);
		if (status < 0)
			goto error;
		status = ADCSyncMeasurement(state, &count);
		if (status < 0)
			goto error;
	}

	if (count < 2)
		status = -EINVAL;
error:
	if (status < 0)
		printk(KERN_ERR "drxk: Error %d on %s\n", status, __func__);
	return status;
}

static int SetFrequencyShifter(struct drxk_state *state,
			       u16 intermediateFreqkHz,
			       s32 tunerFreqOffset, bool isDTV)
{
	bool selectPosImage = false;
	u32 rfFreqResidual = tunerFreqOffset;
	u32 fmFrequencyShift = 0;
	bool tunerMirror = !state->m_bMirrorFreqSpect;
	u32 adcFreq;
	bool adcFlip;
	int status;
	u32 ifFreqActual;
	u32 samplingFrequency = (u32) (state->m_sysClockFreq / 3);
	u32 frequencyShift;
	bool imageToSelect;

	dprintk(1, "\n");

	/*
	   Program frequency shifter
	   No need to account for mirroring on RF
	 */
	if (isDTV) {
		if ((state->m_OperationMode == OM_QAM_ITU_A) ||
		    (state->m_OperationMode == OM_QAM_ITU_C) ||
		    (state->m_OperationMode == OM_DVBT))
			selectPosImage = true;
		else
			selectPosImage = false;
	}
	if (tunerMirror)
		/* tuner doesn't mirror */
		ifFreqActual = intermediateFreqkHz +
		    rfFreqResidual + fmFrequencyShift;
	else
		/* tuner mirrors */
		ifFreqActual = intermediateFreqkHz -
		    rfFreqResidual - fmFrequencyShift;
	if (ifFreqActual > samplingFrequency / 2) {
		/* adc mirrors */
		adcFreq = samplingFrequency - ifFreqActual;
		adcFlip = true;
	} else {
		/* adc doesn't mirror */
		adcFreq = ifFreqActual;
		adcFlip = false;
	}

	frequencyShift = adcFreq;
	imageToSelect = state->m_rfmirror ^ tunerMirror ^
	    adcFlip ^ selectPosImage;
	state->m_IqmFsRateOfs =
	    Frac28a((frequencyShift), samplingFrequency);

	if (imageToSelect)
		state->m_IqmFsRateOfs = ~state->m_IqmFsRateOfs + 1;

	/* Program frequency shifter with tuner offset compensation */
	/* frequencyShift += tunerFreqOffset; TODO */
	status = write32(state, IQM_FS_RATE_OFS_LO__A,
			 state->m_IqmFsRateOfs);
	if (status < 0)
		printk(KERN_ERR "drxk: Error %d on %s\n", status, __func__);
	return status;
}

static int InitAGC(struct drxk_state *state, bool isDTV)
{
	u16 ingainTgt = 0;
	u16 ingainTgtMin = 0;
	u16 ingainTgtMax = 0;
	u16 clpCyclen = 0;
	u16 clpSumMin = 0;
	u16 clpDirTo = 0;
	u16 snsSumMin = 0;
	u16 snsSumMax = 0;
	u16 clpSumMax = 0;
	u16 snsDirTo = 0;
	u16 kiInnergainMin = 0;
	u16 ifIaccuHiTgt = 0;
	u16 ifIaccuHiTgtMin = 0;
	u16 ifIaccuHiTgtMax = 0;
	u16 data = 0;
	u16 fastClpCtrlDelay = 0;
	u16 clpCtrlMode = 0;
	int status = 0;

	dprintk(1, "\n");

	/* Common settings */
	snsSumMax = 1023;
	ifIaccuHiTgtMin = 2047;
	clpCyclen = 500;
	clpSumMax = 1023;

	/* AGCInit() not available for DVBT; init done in microcode */
	if (!IsQAM(state)) {
		printk(KERN_ERR "drxk: %s: mode %d is not DVB-C\n", __func__, state->m_OperationMode);
		return -EINVAL;
	}

	/* FIXME: Analog TV AGC require different settings */

	/* Standard specific settings */
	clpSumMin = 8;
	clpDirTo = (u16) -9;
	clpCtrlMode = 0;
	snsSumMin = 8;
	snsDirTo = (u16) -9;
	kiInnergainMin = (u16) -1030;
	ifIaccuHiTgtMax = 0x2380;
	ifIaccuHiTgt = 0x2380;
	ingainTgtMin = 0x0511;
	ingainTgt = 0x0511;
	ingainTgtMax = 5119;
	fastClpCtrlDelay = state->m_qamIfAgcCfg.FastClipCtrlDelay;

	status = write16(state, SCU_RAM_AGC_FAST_CLP_CTRL_DELAY__A, fastClpCtrlDelay);
	if (status < 0)
		goto error;

	status = write16(state, SCU_RAM_AGC_CLP_CTRL_MODE__A, clpCtrlMode);
	if (status < 0)
		goto error;
	status = write16(state, SCU_RAM_AGC_INGAIN_TGT__A, ingainTgt);
	if (status < 0)
		goto error;
	status = write16(state, SCU_RAM_AGC_INGAIN_TGT_MIN__A, ingainTgtMin);
	if (status < 0)
		goto error;
	status = write16(state, SCU_RAM_AGC_INGAIN_TGT_MAX__A, ingainTgtMax);
	if (status < 0)
		goto error;
	status = write16(state, SCU_RAM_AGC_IF_IACCU_HI_TGT_MIN__A, ifIaccuHiTgtMin);
	if (status < 0)
		goto error;
	status = write16(state, SCU_RAM_AGC_IF_IACCU_HI_TGT_MAX__A, ifIaccuHiTgtMax);
	if (status < 0)
		goto error;
	status = write16(state, SCU_RAM_AGC_IF_IACCU_HI__A, 0);
	if (status < 0)
		goto error;
	status = write16(state, SCU_RAM_AGC_IF_IACCU_LO__A, 0);
	if (status < 0)
		goto error;
	status = write16(state, SCU_RAM_AGC_RF_IACCU_HI__A, 0);
	if (status < 0)
		goto error;
	status = write16(state, SCU_RAM_AGC_RF_IACCU_LO__A, 0);
	if (status < 0)
		goto error;
	status = write16(state, SCU_RAM_AGC_CLP_SUM_MAX__A, clpSumMax);
	if (status < 0)
		goto error;
	status = write16(state, SCU_RAM_AGC_SNS_SUM_MAX__A, snsSumMax);
	if (status < 0)
		goto error;

	status = write16(state, SCU_RAM_AGC_KI_INNERGAIN_MIN__A, kiInnergainMin);
	if (status < 0)
		goto error;
	status = write16(state, SCU_RAM_AGC_IF_IACCU_HI_TGT__A, ifIaccuHiTgt);
	if (status < 0)
		goto error;
	status = write16(state, SCU_RAM_AGC_CLP_CYCLEN__A, clpCyclen);
	if (status < 0)
		goto error;

	status = write16(state, SCU_RAM_AGC_RF_SNS_DEV_MAX__A, 1023);
	if (status < 0)
		goto error;
	status = write16(state, SCU_RAM_AGC_RF_SNS_DEV_MIN__A, (u16) -1023);
	if (status < 0)
		goto error;
	status = write16(state, SCU_RAM_AGC_FAST_SNS_CTRL_DELAY__A, 50);
	if (status < 0)
		goto error;

	status = write16(state, SCU_RAM_AGC_KI_MAXMINGAIN_TH__A, 20);
	if (status < 0)
		goto error;
	status = write16(state, SCU_RAM_AGC_CLP_SUM_MIN__A, clpSumMin);
	if (status < 0)
		goto error;
	status = write16(state, SCU_RAM_AGC_SNS_SUM_MIN__A, snsSumMin);
	if (status < 0)
		goto error;
	status = write16(state, SCU_RAM_AGC_CLP_DIR_TO__A, clpDirTo);
	if (status < 0)
		goto error;
	status = write16(state, SCU_RAM_AGC_SNS_DIR_TO__A, snsDirTo);
	if (status < 0)
		goto error;
	status = write16(state, SCU_RAM_AGC_KI_MINGAIN__A, 0x7fff);
	if (status < 0)
		goto error;
	status = write16(state, SCU_RAM_AGC_KI_MAXGAIN__A, 0x0);
	if (status < 0)
		goto error;
	status = write16(state, SCU_RAM_AGC_KI_MIN__A, 0x0117);
	if (status < 0)
		goto error;
	status = write16(state, SCU_RAM_AGC_KI_MAX__A, 0x0657);
	if (status < 0)
		goto error;
	status = write16(state, SCU_RAM_AGC_CLP_SUM__A, 0);
	if (status < 0)
		goto error;
	status = write16(state, SCU_RAM_AGC_CLP_CYCCNT__A, 0);
	if (status < 0)
		goto error;
	status = write16(state, SCU_RAM_AGC_CLP_DIR_WD__A, 0);
	if (status < 0)
		goto error;
	status = write16(state, SCU_RAM_AGC_CLP_DIR_STP__A, 1);
	if (status < 0)
		goto error;
	status = write16(state, SCU_RAM_AGC_SNS_SUM__A, 0);
	if (status < 0)
		goto error;
	status = write16(state, SCU_RAM_AGC_SNS_CYCCNT__A, 0);
	if (status < 0)
		goto error;
	status = write16(state, SCU_RAM_AGC_SNS_DIR_WD__A, 0);
	if (status < 0)
		goto error;
	status = write16(state, SCU_RAM_AGC_SNS_DIR_STP__A, 1);
	if (status < 0)
		goto error;
	status = write16(state, SCU_RAM_AGC_SNS_CYCLEN__A, 500);
	if (status < 0)
		goto error;
	status = write16(state, SCU_RAM_AGC_KI_CYCLEN__A, 500);
	if (status < 0)
		goto error;

	/* Initialize inner-loop KI gain factors */
	status = read16(state, SCU_RAM_AGC_KI__A, &data);
	if (status < 0)
		goto error;

	data = 0x0657;
	data &= ~SCU_RAM_AGC_KI_RF__M;
	data |= (DRXK_KI_RAGC_QAM << SCU_RAM_AGC_KI_RF__B);
	data &= ~SCU_RAM_AGC_KI_IF__M;
	data |= (DRXK_KI_IAGC_QAM << SCU_RAM_AGC_KI_IF__B);

	status = write16(state, SCU_RAM_AGC_KI__A, data);
error:
	if (status < 0)
		printk(KERN_ERR "drxk: Error %d on %s\n", status, __func__);
	return status;
}

static int DVBTQAMGetAccPktErr(struct drxk_state *state, u16 *packetErr)
{
	int status;

	dprintk(1, "\n");
	if (packetErr == NULL)
		status = write16(state, SCU_RAM_FEC_ACCUM_PKT_FAILURES__A, 0);
	else
		status = read16(state, SCU_RAM_FEC_ACCUM_PKT_FAILURES__A, packetErr);
	if (status < 0)
		printk(KERN_ERR "drxk: Error %d on %s\n", status, __func__);
	return status;
}

static int DVBTScCommand(struct drxk_state *state,
			 u16 cmd, u16 subcmd,
			 u16 param0, u16 param1, u16 param2,
			 u16 param3, u16 param4)
{
	u16 curCmd = 0;
	u16 errCode = 0;
	u16 retryCnt = 0;
	u16 scExec = 0;
	int status;

	dprintk(1, "\n");
	status = read16(state, OFDM_SC_COMM_EXEC__A, &scExec);
	if (scExec != 1) {
		/* SC is not running */
		status = -EINVAL;
	}
	if (status < 0)
		goto error;

	/* Wait until sc is ready to receive command */
	retryCnt = 0;
	do {
		msleep(1);
		status = read16(state, OFDM_SC_RA_RAM_CMD__A, &curCmd);
		retryCnt++;
	} while ((curCmd != 0) && (retryCnt < DRXK_MAX_RETRIES));
	if (retryCnt >= DRXK_MAX_RETRIES && (status < 0))
		goto error;

	/* Write sub-command */
	switch (cmd) {
		/* All commands using sub-cmd */
	case OFDM_SC_RA_RAM_CMD_PROC_START:
	case OFDM_SC_RA_RAM_CMD_SET_PREF_PARAM:
	case OFDM_SC_RA_RAM_CMD_PROGRAM_PARAM:
		status = write16(state, OFDM_SC_RA_RAM_CMD_ADDR__A, subcmd);
		if (status < 0)
			goto error;
		break;
	default:
		/* Do nothing */
		break;
	}

	/* Write needed parameters and the command */
	switch (cmd) {
		/* All commands using 5 parameters */
		/* All commands using 4 parameters */
		/* All commands using 3 parameters */
		/* All commands using 2 parameters */
	case OFDM_SC_RA_RAM_CMD_PROC_START:
	case OFDM_SC_RA_RAM_CMD_SET_PREF_PARAM:
	case OFDM_SC_RA_RAM_CMD_PROGRAM_PARAM:
		status = write16(state, OFDM_SC_RA_RAM_PARAM1__A, param1);
		/* All commands using 1 parameters */
	case OFDM_SC_RA_RAM_CMD_SET_ECHO_TIMING:
	case OFDM_SC_RA_RAM_CMD_USER_IO:
		status = write16(state, OFDM_SC_RA_RAM_PARAM0__A, param0);
		/* All commands using 0 parameters */
	case OFDM_SC_RA_RAM_CMD_GET_OP_PARAM:
	case OFDM_SC_RA_RAM_CMD_NULL:
		/* Write command */
		status = write16(state, OFDM_SC_RA_RAM_CMD__A, cmd);
		break;
	default:
		/* Unknown command */
		status = -EINVAL;
	}
	if (status < 0)
		goto error;

	/* Wait until sc is ready processing command */
	retryCnt = 0;
	do {
		msleep(1);
		status = read16(state, OFDM_SC_RA_RAM_CMD__A, &curCmd);
		retryCnt++;
	} while ((curCmd != 0) && (retryCnt < DRXK_MAX_RETRIES));
	if (retryCnt >= DRXK_MAX_RETRIES && (status < 0))
		goto error;

	/* Check for illegal cmd */
	status = read16(state, OFDM_SC_RA_RAM_CMD_ADDR__A, &errCode);
	if (errCode == 0xFFFF) {
		/* illegal command */
		status = -EINVAL;
	}
	if (status < 0)
		goto error;

	/* Retreive results parameters from SC */
	switch (cmd) {
		/* All commands yielding 5 results */
		/* All commands yielding 4 results */
		/* All commands yielding 3 results */
		/* All commands yielding 2 results */
		/* All commands yielding 1 result */
	case OFDM_SC_RA_RAM_CMD_USER_IO:
	case OFDM_SC_RA_RAM_CMD_GET_OP_PARAM:
		status = read16(state, OFDM_SC_RA_RAM_PARAM0__A, &(param0));
		/* All commands yielding 0 results */
	case OFDM_SC_RA_RAM_CMD_SET_ECHO_TIMING:
	case OFDM_SC_RA_RAM_CMD_SET_TIMER:
	case OFDM_SC_RA_RAM_CMD_PROC_START:
	case OFDM_SC_RA_RAM_CMD_SET_PREF_PARAM:
	case OFDM_SC_RA_RAM_CMD_PROGRAM_PARAM:
	case OFDM_SC_RA_RAM_CMD_NULL:
		break;
	default:
		/* Unknown command */
		status = -EINVAL;
		break;
	}			/* switch (cmd->cmd) */
error:
	if (status < 0)
		printk(KERN_ERR "drxk: Error %d on %s\n", status, __func__);
	return status;
}

static int PowerUpDVBT(struct drxk_state *state)
{
	enum DRXPowerMode powerMode = DRX_POWER_UP;
	int status;

	dprintk(1, "\n");
	status = CtrlPowerMode(state, &powerMode);
	if (status < 0)
		printk(KERN_ERR "drxk: Error %d on %s\n", status, __func__);
	return status;
}

static int DVBTCtrlSetIncEnable(struct drxk_state *state, bool *enabled)
{
	int status;

	dprintk(1, "\n");
	if (*enabled == true)
		status = write16(state, IQM_CF_BYPASSDET__A, 0);
	else
		status = write16(state, IQM_CF_BYPASSDET__A, 1);
	if (status < 0)
		printk(KERN_ERR "drxk: Error %d on %s\n", status, __func__);
	return status;
}

#define DEFAULT_FR_THRES_8K     4000
static int DVBTCtrlSetFrEnable(struct drxk_state *state, bool *enabled)
{

	int status;

	dprintk(1, "\n");
	if (*enabled == true) {
		/* write mask to 1 */
		status = write16(state, OFDM_SC_RA_RAM_FR_THRES_8K__A,
				   DEFAULT_FR_THRES_8K);
	} else {
		/* write mask to 0 */
		status = write16(state, OFDM_SC_RA_RAM_FR_THRES_8K__A, 0);
	}
	if (status < 0)
		printk(KERN_ERR "drxk: Error %d on %s\n", status, __func__);

	return status;
}

static int DVBTCtrlSetEchoThreshold(struct drxk_state *state,
				    struct DRXKCfgDvbtEchoThres_t *echoThres)
{
	u16 data = 0;
	int status;

	dprintk(1, "\n");
	status = read16(state, OFDM_SC_RA_RAM_ECHO_THRES__A, &data);
	if (status < 0)
		goto error;

	switch (echoThres->fftMode) {
	case DRX_FFTMODE_2K:
		data &= ~OFDM_SC_RA_RAM_ECHO_THRES_2K__M;
		data |= ((echoThres->threshold <<
			OFDM_SC_RA_RAM_ECHO_THRES_2K__B)
			& (OFDM_SC_RA_RAM_ECHO_THRES_2K__M));
		break;
	case DRX_FFTMODE_8K:
		data &= ~OFDM_SC_RA_RAM_ECHO_THRES_8K__M;
		data |= ((echoThres->threshold <<
			OFDM_SC_RA_RAM_ECHO_THRES_8K__B)
			& (OFDM_SC_RA_RAM_ECHO_THRES_8K__M));
		break;
	default:
		return -EINVAL;
	}

	status = write16(state, OFDM_SC_RA_RAM_ECHO_THRES__A, data);
error:
	if (status < 0)
		printk(KERN_ERR "drxk: Error %d on %s\n", status, __func__);
	return status;
}

static int DVBTCtrlSetSqiSpeed(struct drxk_state *state,
			       enum DRXKCfgDvbtSqiSpeed *speed)
{
	int status = -EINVAL;

	dprintk(1, "\n");

	switch (*speed) {
	case DRXK_DVBT_SQI_SPEED_FAST:
	case DRXK_DVBT_SQI_SPEED_MEDIUM:
	case DRXK_DVBT_SQI_SPEED_SLOW:
		break;
	default:
		goto error;
	}
	status = write16(state, SCU_RAM_FEC_PRE_RS_BER_FILTER_SH__A,
			   (u16) *speed);
error:
	if (status < 0)
		printk(KERN_ERR "drxk: Error %d on %s\n", status, __func__);
	return status;
}

/*============================================================================*/

/**
* \brief Activate DVBT specific presets
* \param demod instance of demodulator.
* \return DRXStatus_t.
*
* Called in DVBTSetStandard
*
*/
static int DVBTActivatePresets(struct drxk_state *state)
{
	int status;
	bool setincenable = false;
	bool setfrenable = true;

	struct DRXKCfgDvbtEchoThres_t echoThres2k = { 0, DRX_FFTMODE_2K };
	struct DRXKCfgDvbtEchoThres_t echoThres8k = { 0, DRX_FFTMODE_8K };

	dprintk(1, "\n");
	status = DVBTCtrlSetIncEnable(state, &setincenable);
	if (status < 0)
		goto error;
	status = DVBTCtrlSetFrEnable(state, &setfrenable);
	if (status < 0)
		goto error;
	status = DVBTCtrlSetEchoThreshold(state, &echoThres2k);
	if (status < 0)
		goto error;
	status = DVBTCtrlSetEchoThreshold(state, &echoThres8k);
	if (status < 0)
		goto error;
	status = write16(state, SCU_RAM_AGC_INGAIN_TGT_MAX__A, state->m_dvbtIfAgcCfg.IngainTgtMax);
error:
	if (status < 0)
		printk(KERN_ERR "drxk: Error %d on %s\n", status, __func__);
	return status;
}

/*============================================================================*/

/**
* \brief Initialize channelswitch-independent settings for DVBT.
* \param demod instance of demodulator.
* \return DRXStatus_t.
*
* For ROM code channel filter taps are loaded from the bootloader. For microcode
* the DVB-T taps from the drxk_filters.h are used.
*/
static int SetDVBTStandard(struct drxk_state *state,
			   enum OperationMode oMode)
{
	u16 cmdResult = 0;
	u16 data = 0;
	int status;

	dprintk(1, "\n");

	PowerUpDVBT(state);
	/* added antenna switch */
	SwitchAntennaToDVBT(state);
	/* send OFDM reset command */
	status = scu_command(state, SCU_RAM_COMMAND_STANDARD_OFDM | SCU_RAM_COMMAND_CMD_DEMOD_RESET, 0, NULL, 1, &cmdResult);
	if (status < 0)
		goto error;

	/* send OFDM setenv command */
	status = scu_command(state, SCU_RAM_COMMAND_STANDARD_OFDM | SCU_RAM_COMMAND_CMD_DEMOD_SET_ENV, 0, NULL, 1, &cmdResult);
	if (status < 0)
		goto error;

	/* reset datapath for OFDM, processors first */
	status = write16(state, OFDM_SC_COMM_EXEC__A, OFDM_SC_COMM_EXEC_STOP);
	if (status < 0)
		goto error;
	status = write16(state, OFDM_LC_COMM_EXEC__A, OFDM_LC_COMM_EXEC_STOP);
	if (status < 0)
		goto error;
	status = write16(state, IQM_COMM_EXEC__A, IQM_COMM_EXEC_B_STOP);
	if (status < 0)
		goto error;

	/* IQM setup */
	/* synchronize on ofdstate->m_festart */
	status = write16(state, IQM_AF_UPD_SEL__A, 1);
	if (status < 0)
		goto error;
	/* window size for clipping ADC detection */
	status = write16(state, IQM_AF_CLP_LEN__A, 0);
	if (status < 0)
		goto error;
	/* window size for for sense pre-SAW detection */
	status = write16(state, IQM_AF_SNS_LEN__A, 0);
	if (status < 0)
		goto error;
	/* sense threshold for sense pre-SAW detection */
	status = write16(state, IQM_AF_AMUX__A, IQM_AF_AMUX_SIGNAL2ADC);
	if (status < 0)
		goto error;
	status = SetIqmAf(state, true);
	if (status < 0)
		goto error;

	status = write16(state, IQM_AF_AGC_RF__A, 0);
	if (status < 0)
		goto error;

	/* Impulse noise cruncher setup */
	status = write16(state, IQM_AF_INC_LCT__A, 0);	/* crunch in IQM_CF */
	if (status < 0)
		goto error;
	status = write16(state, IQM_CF_DET_LCT__A, 0);	/* detect in IQM_CF */
	if (status < 0)
		goto error;
	status = write16(state, IQM_CF_WND_LEN__A, 3);	/* peak detector window length */
	if (status < 0)
		goto error;

	status = write16(state, IQM_RC_STRETCH__A, 16);
	if (status < 0)
		goto error;
	status = write16(state, IQM_CF_OUT_ENA__A, 0x4);	/* enable output 2 */
	if (status < 0)
		goto error;
	status = write16(state, IQM_CF_DS_ENA__A, 0x4);	/* decimate output 2 */
	if (status < 0)
		goto error;
	status = write16(state, IQM_CF_SCALE__A, 1600);
	if (status < 0)
		goto error;
	status = write16(state, IQM_CF_SCALE_SH__A, 0);
	if (status < 0)
		goto error;

	/* virtual clipping threshold for clipping ADC detection */
	status = write16(state, IQM_AF_CLP_TH__A, 448);
	if (status < 0)
		goto error;
	status = write16(state, IQM_CF_DATATH__A, 495);	/* crunching threshold */
	if (status < 0)
		goto error;

	status = BLChainCmd(state, DRXK_BL_ROM_OFFSET_TAPS_DVBT, DRXK_BLCC_NR_ELEMENTS_TAPS, DRXK_BLC_TIMEOUT);
	if (status < 0)
		goto error;

	status = write16(state, IQM_CF_PKDTH__A, 2);	/* peak detector threshold */
	if (status < 0)
		goto error;
	status = write16(state, IQM_CF_POW_MEAS_LEN__A, 2);
	if (status < 0)
		goto error;
	/* enable power measurement interrupt */
	status = write16(state, IQM_CF_COMM_INT_MSK__A, 1);
	if (status < 0)
		goto error;
	status = write16(state, IQM_COMM_EXEC__A, IQM_COMM_EXEC_B_ACTIVE);
	if (status < 0)
		goto error;

	/* IQM will not be reset from here, sync ADC and update/init AGC */
	status = ADCSynchronization(state);
	if (status < 0)
		goto error;
	status = SetPreSaw(state, &state->m_dvbtPreSawCfg);
	if (status < 0)
		goto error;

	/* Halt SCU to enable safe non-atomic accesses */
	status = write16(state, SCU_COMM_EXEC__A, SCU_COMM_EXEC_HOLD);
	if (status < 0)
		goto error;

	status = SetAgcRf(state, &state->m_dvbtRfAgcCfg, true);
	if (status < 0)
		goto error;
	status = SetAgcIf(state, &state->m_dvbtIfAgcCfg, true);
	if (status < 0)
		goto error;

	/* Set Noise Estimation notch width and enable DC fix */
	status = read16(state, OFDM_SC_RA_RAM_CONFIG__A, &data);
	if (status < 0)
		goto error;
	data |= OFDM_SC_RA_RAM_CONFIG_NE_FIX_ENABLE__M;
	status = write16(state, OFDM_SC_RA_RAM_CONFIG__A, data);
	if (status < 0)
		goto error;

	/* Activate SCU to enable SCU commands */
	status = write16(state, SCU_COMM_EXEC__A, SCU_COMM_EXEC_ACTIVE);
	if (status < 0)
		goto error;

	if (!state->m_DRXK_A3_ROM_CODE) {
		/* AGCInit() is not done for DVBT, so set agcFastClipCtrlDelay  */
		status = write16(state, SCU_RAM_AGC_FAST_CLP_CTRL_DELAY__A, state->m_dvbtIfAgcCfg.FastClipCtrlDelay);
		if (status < 0)
			goto error;
	}

	/* OFDM_SC setup */
#ifdef COMPILE_FOR_NONRT
	status = write16(state, OFDM_SC_RA_RAM_BE_OPT_DELAY__A, 1);
	if (status < 0)
		goto error;
	status = write16(state, OFDM_SC_RA_RAM_BE_OPT_INIT_DELAY__A, 2);
	if (status < 0)
		goto error;
#endif

	/* FEC setup */
	status = write16(state, FEC_DI_INPUT_CTL__A, 1);	/* OFDM input */
	if (status < 0)
		goto error;


#ifdef COMPILE_FOR_NONRT
	status = write16(state, FEC_RS_MEASUREMENT_PERIOD__A, 0x400);
	if (status < 0)
		goto error;
#else
	status = write16(state, FEC_RS_MEASUREMENT_PERIOD__A, 0x1000);
	if (status < 0)
		goto error;
#endif
	status = write16(state, FEC_RS_MEASUREMENT_PRESCALE__A, 0x0001);
	if (status < 0)
		goto error;

	/* Setup MPEG bus */
	status = MPEGTSDtoSetup(state, OM_DVBT);
	if (status < 0)
		goto error;
	/* Set DVBT Presets */
	status = DVBTActivatePresets(state);
	if (status < 0)
		goto error;

error:
	if (status < 0)
		printk(KERN_ERR "drxk: Error %d on %s\n", status, __func__);
	return status;
}

/*============================================================================*/
/**
* \brief Start dvbt demodulating for channel.
* \param demod instance of demodulator.
* \return DRXStatus_t.
*/
static int DVBTStart(struct drxk_state *state)
{
	u16 param1;
	int status;
	/* DRXKOfdmScCmd_t scCmd; */

	dprintk(1, "\n");
	/* Start correct processes to get in lock */
	/* DRXK: OFDM_SC_RA_RAM_PROC_LOCKTRACK is no longer in mapfile! */
	param1 = OFDM_SC_RA_RAM_LOCKTRACK_MIN;
	status = DVBTScCommand(state, OFDM_SC_RA_RAM_CMD_PROC_START, 0, OFDM_SC_RA_RAM_SW_EVENT_RUN_NMASK__M, param1, 0, 0, 0);
	if (status < 0)
		goto error;
	/* Start FEC OC */
	status = MPEGTSStart(state);
	if (status < 0)
		goto error;
	status = write16(state, FEC_COMM_EXEC__A, FEC_COMM_EXEC_ACTIVE);
	if (status < 0)
		goto error;
error:
	if (status < 0)
		printk(KERN_ERR "drxk: Error %d on %s\n", status, __func__);
	return status;
}


/*============================================================================*/

/**
* \brief Set up dvbt demodulator for channel.
* \param demod instance of demodulator.
* \return DRXStatus_t.
* // original DVBTSetChannel()
*/
static int SetDVBT(struct drxk_state *state, u16 IntermediateFreqkHz,
		   s32 tunerFreqOffset)
{
	u16 cmdResult = 0;
	u16 transmissionParams = 0;
	u16 operationMode = 0;
	u32 iqmRcRateOfs = 0;
	u32 bandwidth = 0;
	u16 param1;
	int status;

	dprintk(1, "IF =%d, TFO = %d\n", IntermediateFreqkHz, tunerFreqOffset);

	status = scu_command(state, SCU_RAM_COMMAND_STANDARD_OFDM | SCU_RAM_COMMAND_CMD_DEMOD_STOP, 0, NULL, 1, &cmdResult);
	if (status < 0)
		goto error;

	/* Halt SCU to enable safe non-atomic accesses */
	status = write16(state, SCU_COMM_EXEC__A, SCU_COMM_EXEC_HOLD);
	if (status < 0)
		goto error;

	/* Stop processors */
	status = write16(state, OFDM_SC_COMM_EXEC__A, OFDM_SC_COMM_EXEC_STOP);
	if (status < 0)
		goto error;
	status = write16(state, OFDM_LC_COMM_EXEC__A, OFDM_LC_COMM_EXEC_STOP);
	if (status < 0)
		goto error;

	/* Mandatory fix, always stop CP, required to set spl offset back to
		hardware default (is set to 0 by ucode during pilot detection */
	status = write16(state, OFDM_CP_COMM_EXEC__A, OFDM_CP_COMM_EXEC_STOP);
	if (status < 0)
		goto error;

	/*== Write channel settings to device =====================================*/

	/* mode */
	switch (state->props.transmission_mode) {
	case TRANSMISSION_MODE_AUTO:
	default:
		operationMode |= OFDM_SC_RA_RAM_OP_AUTO_MODE__M;
		/* fall through , try first guess DRX_FFTMODE_8K */
	case TRANSMISSION_MODE_8K:
		transmissionParams |= OFDM_SC_RA_RAM_OP_PARAM_MODE_8K;
		break;
	case TRANSMISSION_MODE_2K:
		transmissionParams |= OFDM_SC_RA_RAM_OP_PARAM_MODE_2K;
		break;
	}

	/* guard */
	switch (state->props.guard_interval) {
	default:
	case GUARD_INTERVAL_AUTO:
		operationMode |= OFDM_SC_RA_RAM_OP_AUTO_GUARD__M;
		/* fall through , try first guess DRX_GUARD_1DIV4 */
	case GUARD_INTERVAL_1_4:
		transmissionParams |= OFDM_SC_RA_RAM_OP_PARAM_GUARD_4;
		break;
	case GUARD_INTERVAL_1_32:
		transmissionParams |= OFDM_SC_RA_RAM_OP_PARAM_GUARD_32;
		break;
	case GUARD_INTERVAL_1_16:
		transmissionParams |= OFDM_SC_RA_RAM_OP_PARAM_GUARD_16;
		break;
	case GUARD_INTERVAL_1_8:
		transmissionParams |= OFDM_SC_RA_RAM_OP_PARAM_GUARD_8;
		break;
	}

	/* hierarchy */
	switch (state->props.hierarchy) {
	case HIERARCHY_AUTO:
	case HIERARCHY_NONE:
	default:
		operationMode |= OFDM_SC_RA_RAM_OP_AUTO_HIER__M;
		/* fall through , try first guess SC_RA_RAM_OP_PARAM_HIER_NO */
		/* transmissionParams |= OFDM_SC_RA_RAM_OP_PARAM_HIER_NO; */
		/* break; */
	case HIERARCHY_1:
		transmissionParams |= OFDM_SC_RA_RAM_OP_PARAM_HIER_A1;
		break;
	case HIERARCHY_2:
		transmissionParams |= OFDM_SC_RA_RAM_OP_PARAM_HIER_A2;
		break;
	case HIERARCHY_4:
		transmissionParams |= OFDM_SC_RA_RAM_OP_PARAM_HIER_A4;
		break;
	}


	/* modulation */
	switch (state->props.modulation) {
	case QAM_AUTO:
	default:
		operationMode |= OFDM_SC_RA_RAM_OP_AUTO_CONST__M;
		/* fall through , try first guess DRX_CONSTELLATION_QAM64 */
	case QAM_64:
		transmissionParams |= OFDM_SC_RA_RAM_OP_PARAM_CONST_QAM64;
		break;
	case QPSK:
		transmissionParams |= OFDM_SC_RA_RAM_OP_PARAM_CONST_QPSK;
		break;
	case QAM_16:
		transmissionParams |= OFDM_SC_RA_RAM_OP_PARAM_CONST_QAM16;
		break;
	}
#if 0
	/* No hierachical channels support in BDA */
	/* Priority (only for hierarchical channels) */
	switch (channel->priority) {
	case DRX_PRIORITY_LOW:
		transmissionParams |= OFDM_SC_RA_RAM_OP_PARAM_PRIO_LO;
		WR16(devAddr, OFDM_EC_SB_PRIOR__A,
			OFDM_EC_SB_PRIOR_LO);
		break;
	case DRX_PRIORITY_HIGH:
		transmissionParams |= OFDM_SC_RA_RAM_OP_PARAM_PRIO_HI;
		WR16(devAddr, OFDM_EC_SB_PRIOR__A,
			OFDM_EC_SB_PRIOR_HI));
		break;
	case DRX_PRIORITY_UNKNOWN:	/* fall through */
	default:
		status = -EINVAL;
		goto error;
	}
#else
	/* Set Priorty high */
	transmissionParams |= OFDM_SC_RA_RAM_OP_PARAM_PRIO_HI;
	status = write16(state, OFDM_EC_SB_PRIOR__A, OFDM_EC_SB_PRIOR_HI);
	if (status < 0)
		goto error;
#endif

	/* coderate */
	switch (state->props.code_rate_HP) {
	case FEC_AUTO:
	default:
		operationMode |= OFDM_SC_RA_RAM_OP_AUTO_RATE__M;
		/* fall through , try first guess DRX_CODERATE_2DIV3 */
	case FEC_2_3:
		transmissionParams |= OFDM_SC_RA_RAM_OP_PARAM_RATE_2_3;
		break;
	case FEC_1_2:
		transmissionParams |= OFDM_SC_RA_RAM_OP_PARAM_RATE_1_2;
		break;
	case FEC_3_4:
		transmissionParams |= OFDM_SC_RA_RAM_OP_PARAM_RATE_3_4;
		break;
	case FEC_5_6:
		transmissionParams |= OFDM_SC_RA_RAM_OP_PARAM_RATE_5_6;
		break;
	case FEC_7_8:
		transmissionParams |= OFDM_SC_RA_RAM_OP_PARAM_RATE_7_8;
		break;
	}

	/* SAW filter selection: normaly not necesarry, but if wanted
		the application can select a SAW filter via the driver by using UIOs */
	/* First determine real bandwidth (Hz) */
	/* Also set delay for impulse noise cruncher */
	/* Also set parameters for EC_OC fix, note EC_OC_REG_TMD_HIL_MAR is changed
		by SC for fix for some 8K,1/8 guard but is restored by InitEC and ResetEC
		functions */
	switch (state->props.bandwidth_hz) {
	case 0:
		state->props.bandwidth_hz = 8000000;
		/* fall though */
	case 8000000:
		bandwidth = DRXK_BANDWIDTH_8MHZ_IN_HZ;
		status = write16(state, OFDM_SC_RA_RAM_SRMM_FIX_FACT_8K__A, 3052);
		if (status < 0)
			goto error;
		/* cochannel protection for PAL 8 MHz */
		status = write16(state, OFDM_SC_RA_RAM_NI_INIT_8K_PER_LEFT__A, 7);
		if (status < 0)
			goto error;
		status = write16(state, OFDM_SC_RA_RAM_NI_INIT_8K_PER_RIGHT__A, 7);
		if (status < 0)
			goto error;
		status = write16(state, OFDM_SC_RA_RAM_NI_INIT_2K_PER_LEFT__A, 7);
		if (status < 0)
			goto error;
		status = write16(state, OFDM_SC_RA_RAM_NI_INIT_2K_PER_RIGHT__A, 1);
		if (status < 0)
			goto error;
		break;
	case 7000000:
		bandwidth = DRXK_BANDWIDTH_7MHZ_IN_HZ;
		status = write16(state, OFDM_SC_RA_RAM_SRMM_FIX_FACT_8K__A, 3491);
		if (status < 0)
			goto error;
		/* cochannel protection for PAL 7 MHz */
		status = write16(state, OFDM_SC_RA_RAM_NI_INIT_8K_PER_LEFT__A, 8);
		if (status < 0)
			goto error;
		status = write16(state, OFDM_SC_RA_RAM_NI_INIT_8K_PER_RIGHT__A, 8);
		if (status < 0)
			goto error;
		status = write16(state, OFDM_SC_RA_RAM_NI_INIT_2K_PER_LEFT__A, 4);
		if (status < 0)
			goto error;
		status = write16(state, OFDM_SC_RA_RAM_NI_INIT_2K_PER_RIGHT__A, 1);
		if (status < 0)
			goto error;
		break;
	case 6000000:
		bandwidth = DRXK_BANDWIDTH_6MHZ_IN_HZ;
		status = write16(state, OFDM_SC_RA_RAM_SRMM_FIX_FACT_8K__A, 4073);
		if (status < 0)
			goto error;
		/* cochannel protection for NTSC 6 MHz */
		status = write16(state, OFDM_SC_RA_RAM_NI_INIT_8K_PER_LEFT__A, 19);
		if (status < 0)
			goto error;
		status = write16(state, OFDM_SC_RA_RAM_NI_INIT_8K_PER_RIGHT__A, 19);
		if (status < 0)
			goto error;
		status = write16(state, OFDM_SC_RA_RAM_NI_INIT_2K_PER_LEFT__A, 14);
		if (status < 0)
			goto error;
		status = write16(state, OFDM_SC_RA_RAM_NI_INIT_2K_PER_RIGHT__A, 1);
		if (status < 0)
			goto error;
		break;
	default:
		status = -EINVAL;
		goto error;
	}

	if (iqmRcRateOfs == 0) {
		/* Now compute IQM_RC_RATE_OFS
			(((SysFreq/BandWidth)/2)/2) -1) * 2^23)
			=>
			((SysFreq / BandWidth) * (2^21)) - (2^23)
			*/
		/* (SysFreq / BandWidth) * (2^28)  */
		/* assert (MAX(sysClk)/MIN(bandwidth) < 16)
			=> assert(MAX(sysClk) < 16*MIN(bandwidth))
			=> assert(109714272 > 48000000) = true so Frac 28 can be used  */
		iqmRcRateOfs = Frac28a((u32)
					((state->m_sysClockFreq *
						1000) / 3), bandwidth);
		/* (SysFreq / BandWidth) * (2^21), rounding before truncating  */
		if ((iqmRcRateOfs & 0x7fL) >= 0x40)
			iqmRcRateOfs += 0x80L;
		iqmRcRateOfs = iqmRcRateOfs >> 7;
		/* ((SysFreq / BandWidth) * (2^21)) - (2^23)  */
		iqmRcRateOfs = iqmRcRateOfs - (1 << 23);
	}

	iqmRcRateOfs &=
		((((u32) IQM_RC_RATE_OFS_HI__M) <<
		IQM_RC_RATE_OFS_LO__W) | IQM_RC_RATE_OFS_LO__M);
	status = write32(state, IQM_RC_RATE_OFS_LO__A, iqmRcRateOfs);
	if (status < 0)
		goto error;

	/* Bandwidth setting done */

#if 0
	status = DVBTSetFrequencyShift(demod, channel, tunerOffset);
	if (status < 0)
		goto error;
#endif
	status = SetFrequencyShifter(state, IntermediateFreqkHz, tunerFreqOffset, true);
	if (status < 0)
		goto error;

	/*== Start SC, write channel settings to SC ===============================*/

	/* Activate SCU to enable SCU commands */
	status = write16(state, SCU_COMM_EXEC__A, SCU_COMM_EXEC_ACTIVE);
	if (status < 0)
		goto error;

	/* Enable SC after setting all other parameters */
	status = write16(state, OFDM_SC_COMM_STATE__A, 0);
	if (status < 0)
		goto error;
	status = write16(state, OFDM_SC_COMM_EXEC__A, 1);
	if (status < 0)
		goto error;


	status = scu_command(state, SCU_RAM_COMMAND_STANDARD_OFDM | SCU_RAM_COMMAND_CMD_DEMOD_START, 0, NULL, 1, &cmdResult);
	if (status < 0)
		goto error;

	/* Write SC parameter registers, set all AUTO flags in operation mode */
	param1 = (OFDM_SC_RA_RAM_OP_AUTO_MODE__M |
			OFDM_SC_RA_RAM_OP_AUTO_GUARD__M |
			OFDM_SC_RA_RAM_OP_AUTO_CONST__M |
			OFDM_SC_RA_RAM_OP_AUTO_HIER__M |
			OFDM_SC_RA_RAM_OP_AUTO_RATE__M);
	status = DVBTScCommand(state, OFDM_SC_RA_RAM_CMD_SET_PREF_PARAM,
				0, transmissionParams, param1, 0, 0, 0);
	if (status < 0)
		goto error;

	if (!state->m_DRXK_A3_ROM_CODE)
		status = DVBTCtrlSetSqiSpeed(state, &state->m_sqiSpeed);
error:
	if (status < 0)
		printk(KERN_ERR "drxk: Error %d on %s\n", status, __func__);

	return status;
}


/*============================================================================*/

/**
* \brief Retreive lock status .
* \param demod    Pointer to demodulator instance.
* \param lockStat Pointer to lock status structure.
* \return DRXStatus_t.
*
*/
static int GetDVBTLockStatus(struct drxk_state *state, u32 *pLockStatus)
{
	int status;
	const u16 mpeg_lock_mask = (OFDM_SC_RA_RAM_LOCK_MPEG__M |
				    OFDM_SC_RA_RAM_LOCK_FEC__M);
	const u16 fec_lock_mask = (OFDM_SC_RA_RAM_LOCK_FEC__M);
	const u16 demod_lock_mask = OFDM_SC_RA_RAM_LOCK_DEMOD__M;

	u16 ScRaRamLock = 0;
	u16 ScCommExec = 0;

	dprintk(1, "\n");

	*pLockStatus = NOT_LOCKED;
	/* driver 0.9.0 */
	/* Check if SC is running */
	status = read16(state, OFDM_SC_COMM_EXEC__A, &ScCommExec);
	if (status < 0)
		goto end;
	if (ScCommExec == OFDM_SC_COMM_EXEC_STOP)
		goto end;

	status = read16(state, OFDM_SC_RA_RAM_LOCK__A, &ScRaRamLock);
	if (status < 0)
		goto end;

	if ((ScRaRamLock & mpeg_lock_mask) == mpeg_lock_mask)
		*pLockStatus = MPEG_LOCK;
	else if ((ScRaRamLock & fec_lock_mask) == fec_lock_mask)
		*pLockStatus = FEC_LOCK;
	else if ((ScRaRamLock & demod_lock_mask) == demod_lock_mask)
		*pLockStatus = DEMOD_LOCK;
	else if (ScRaRamLock & OFDM_SC_RA_RAM_LOCK_NODVBT__M)
		*pLockStatus = NEVER_LOCK;
end:
	if (status < 0)
		printk(KERN_ERR "drxk: Error %d on %s\n", status, __func__);

	return status;
}

static int PowerUpQAM(struct drxk_state *state)
{
	enum DRXPowerMode powerMode = DRXK_POWER_DOWN_OFDM;
	int status;

	dprintk(1, "\n");
	status = CtrlPowerMode(state, &powerMode);
	if (status < 0)
		printk(KERN_ERR "drxk: Error %d on %s\n", status, __func__);

	return status;
}


/** Power Down QAM */
static int PowerDownQAM(struct drxk_state *state)
{
	u16 data = 0;
	u16 cmdResult;
	int status = 0;

	dprintk(1, "\n");
	status = read16(state, SCU_COMM_EXEC__A, &data);
	if (status < 0)
		goto error;
	if (data == SCU_COMM_EXEC_ACTIVE) {
		/*
			STOP demodulator
			QAM and HW blocks
			*/
		/* stop all comstate->m_exec */
		status = write16(state, QAM_COMM_EXEC__A, QAM_COMM_EXEC_STOP);
		if (status < 0)
			goto error;
		status = scu_command(state, SCU_RAM_COMMAND_STANDARD_QAM | SCU_RAM_COMMAND_CMD_DEMOD_STOP, 0, NULL, 1, &cmdResult);
		if (status < 0)
			goto error;
	}
	/* powerdown AFE                   */
	status = SetIqmAf(state, false);

error:
	if (status < 0)
		printk(KERN_ERR "drxk: Error %d on %s\n", status, __func__);

	return status;
}

/*============================================================================*/

/**
* \brief Setup of the QAM Measurement intervals for signal quality
* \param demod instance of demod.
* \param modulation current modulation.
* \return DRXStatus_t.
*
*  NOTE:
*  Take into account that for certain settings the errorcounters can overflow.
*  The implementation does not check this.
*
*/
static int SetQAMMeasurement(struct drxk_state *state,
			     enum EDrxkConstellation modulation,
			     u32 symbolRate)
{
	u32 fecBitsDesired = 0;	/* BER accounting period */
	u32 fecRsPeriodTotal = 0;	/* Total period */
	u16 fecRsPrescale = 0;	/* ReedSolomon Measurement Prescale */
	u16 fecRsPeriod = 0;	/* Value for corresponding I2C register */
	int status = 0;

	dprintk(1, "\n");

	fecRsPrescale = 1;
	/* fecBitsDesired = symbolRate [kHz] *
		FrameLenght [ms] *
		(modulation + 1) *
		SyncLoss (== 1) *
		ViterbiLoss (==1)
		*/
	switch (modulation) {
	case DRX_CONSTELLATION_QAM16:
		fecBitsDesired = 4 * symbolRate;
		break;
	case DRX_CONSTELLATION_QAM32:
		fecBitsDesired = 5 * symbolRate;
		break;
	case DRX_CONSTELLATION_QAM64:
		fecBitsDesired = 6 * symbolRate;
		break;
	case DRX_CONSTELLATION_QAM128:
		fecBitsDesired = 7 * symbolRate;
		break;
	case DRX_CONSTELLATION_QAM256:
		fecBitsDesired = 8 * symbolRate;
		break;
	default:
		status = -EINVAL;
	}
	if (status < 0)
		goto error;

	fecBitsDesired /= 1000;	/* symbolRate [Hz] -> symbolRate [kHz]  */
	fecBitsDesired *= 500;	/* meas. period [ms] */

	/* Annex A/C: bits/RsPeriod = 204 * 8 = 1632 */
	/* fecRsPeriodTotal = fecBitsDesired / 1632 */
	fecRsPeriodTotal = (fecBitsDesired / 1632UL) + 1;	/* roughly ceil */

	/* fecRsPeriodTotal =  fecRsPrescale * fecRsPeriod  */
	fecRsPrescale = 1 + (u16) (fecRsPeriodTotal >> 16);
	if (fecRsPrescale == 0) {
		/* Divide by zero (though impossible) */
		status = -EINVAL;
		if (status < 0)
			goto error;
	}
	fecRsPeriod =
		((u16) fecRsPeriodTotal +
		(fecRsPrescale >> 1)) / fecRsPrescale;

	/* write corresponding registers */
	status = write16(state, FEC_RS_MEASUREMENT_PERIOD__A, fecRsPeriod);
	if (status < 0)
		goto error;
	status = write16(state, FEC_RS_MEASUREMENT_PRESCALE__A, fecRsPrescale);
	if (status < 0)
		goto error;
	status = write16(state, FEC_OC_SNC_FAIL_PERIOD__A, fecRsPeriod);
error:
	if (status < 0)
		printk(KERN_ERR "drxk: Error %d on %s\n", status, __func__);
	return status;
}

static int SetQAM16(struct drxk_state *state)
{
	int status = 0;

	dprintk(1, "\n");
	/* QAM Equalizer Setup */
	/* Equalizer */
	status = write16(state, SCU_RAM_QAM_EQ_CMA_RAD0__A, 13517);
	if (status < 0)
		goto error;
	status = write16(state, SCU_RAM_QAM_EQ_CMA_RAD1__A, 13517);
	if (status < 0)
		goto error;
	status = write16(state, SCU_RAM_QAM_EQ_CMA_RAD2__A, 13517);
	if (status < 0)
		goto error;
	status = write16(state, SCU_RAM_QAM_EQ_CMA_RAD3__A, 13517);
	if (status < 0)
		goto error;
	status = write16(state, SCU_RAM_QAM_EQ_CMA_RAD4__A, 13517);
	if (status < 0)
		goto error;
	status = write16(state, SCU_RAM_QAM_EQ_CMA_RAD5__A, 13517);
	if (status < 0)
		goto error;
	/* Decision Feedback Equalizer */
	status = write16(state, QAM_DQ_QUAL_FUN0__A, 2);
	if (status < 0)
		goto error;
	status = write16(state, QAM_DQ_QUAL_FUN1__A, 2);
	if (status < 0)
		goto error;
	status = write16(state, QAM_DQ_QUAL_FUN2__A, 2);
	if (status < 0)
		goto error;
	status = write16(state, QAM_DQ_QUAL_FUN3__A, 2);
	if (status < 0)
		goto error;
	status = write16(state, QAM_DQ_QUAL_FUN4__A, 2);
	if (status < 0)
		goto error;
	status = write16(state, QAM_DQ_QUAL_FUN5__A, 0);
	if (status < 0)
		goto error;

	status = write16(state, QAM_SY_SYNC_HWM__A, 5);
	if (status < 0)
		goto error;
	status = write16(state, QAM_SY_SYNC_AWM__A, 4);
	if (status < 0)
		goto error;
	status = write16(state, QAM_SY_SYNC_LWM__A, 3);
	if (status < 0)
		goto error;

	/* QAM Slicer Settings */
	status = write16(state, SCU_RAM_QAM_SL_SIG_POWER__A, DRXK_QAM_SL_SIG_POWER_QAM16);
	if (status < 0)
		goto error;

	/* QAM Loop Controller Coeficients */
	status = write16(state, SCU_RAM_QAM_LC_CA_FINE__A, 15);
	if (status < 0)
		goto error;
	status = write16(state, SCU_RAM_QAM_LC_CA_COARSE__A, 40);
	if (status < 0)
		goto error;
	status = write16(state, SCU_RAM_QAM_LC_EP_FINE__A, 12);
	if (status < 0)
		goto error;
	status = write16(state, SCU_RAM_QAM_LC_EP_MEDIUM__A, 24);
	if (status < 0)
		goto error;
	status = write16(state, SCU_RAM_QAM_LC_EP_COARSE__A, 24);
	if (status < 0)
		goto error;
	status = write16(state, SCU_RAM_QAM_LC_EI_FINE__A, 12);
	if (status < 0)
		goto error;
	status = write16(state, SCU_RAM_QAM_LC_EI_MEDIUM__A, 16);
	if (status < 0)
		goto error;
	status = write16(state, SCU_RAM_QAM_LC_EI_COARSE__A, 16);
	if (status < 0)
		goto error;

	status = write16(state, SCU_RAM_QAM_LC_CP_FINE__A, 5);
	if (status < 0)
		goto error;
	status = write16(state, SCU_RAM_QAM_LC_CP_MEDIUM__A, 20);
	if (status < 0)
		goto error;
	status = write16(state, SCU_RAM_QAM_LC_CP_COARSE__A, 80);
	if (status < 0)
		goto error;
	status = write16(state, SCU_RAM_QAM_LC_CI_FINE__A, 5);
	if (status < 0)
		goto error;
	status = write16(state, SCU_RAM_QAM_LC_CI_MEDIUM__A, 20);
	if (status < 0)
		goto error;
	status = write16(state, SCU_RAM_QAM_LC_CI_COARSE__A, 50);
	if (status < 0)
		goto error;
	status = write16(state, SCU_RAM_QAM_LC_CF_FINE__A, 16);
	if (status < 0)
		goto error;
	status = write16(state, SCU_RAM_QAM_LC_CF_MEDIUM__A, 16);
	if (status < 0)
		goto error;
	status = write16(state, SCU_RAM_QAM_LC_CF_COARSE__A, 32);
	if (status < 0)
		goto error;
	status = write16(state, SCU_RAM_QAM_LC_CF1_FINE__A, 5);
	if (status < 0)
		goto error;
	status = write16(state, SCU_RAM_QAM_LC_CF1_MEDIUM__A, 10);
	if (status < 0)
		goto error;
	status = write16(state, SCU_RAM_QAM_LC_CF1_COARSE__A, 10);
	if (status < 0)
		goto error;


	/* QAM State Machine (FSM) Thresholds */

	status = write16(state, SCU_RAM_QAM_FSM_RTH__A, 140);
	if (status < 0)
		goto error;
	status = write16(state, SCU_RAM_QAM_FSM_FTH__A, 50);
	if (status < 0)
		goto error;
	status = write16(state, SCU_RAM_QAM_FSM_CTH__A, 95);
	if (status < 0)
		goto error;
	status = write16(state, SCU_RAM_QAM_FSM_PTH__A, 120);
	if (status < 0)
		goto error;
	status = write16(state, SCU_RAM_QAM_FSM_QTH__A, 230);
	if (status < 0)
		goto error;
	status = write16(state, SCU_RAM_QAM_FSM_MTH__A, 105);
	if (status < 0)
		goto error;

	status = write16(state, SCU_RAM_QAM_FSM_RATE_LIM__A, 40);
	if (status < 0)
		goto error;
	status = write16(state, SCU_RAM_QAM_FSM_COUNT_LIM__A, 4);
	if (status < 0)
		goto error;
	status = write16(state, SCU_RAM_QAM_FSM_FREQ_LIM__A, 24);
	if (status < 0)
		goto error;


	/* QAM FSM Tracking Parameters */

	status = write16(state, SCU_RAM_QAM_FSM_MEDIAN_AV_MULT__A, (u16) 16);
	if (status < 0)
		goto error;
	status = write16(state, SCU_RAM_QAM_FSM_RADIUS_AV_LIMIT__A, (u16) 220);
	if (status < 0)
		goto error;
	status = write16(state, SCU_RAM_QAM_FSM_LCAVG_OFFSET1__A, (u16) 25);
	if (status < 0)
		goto error;
	status = write16(state, SCU_RAM_QAM_FSM_LCAVG_OFFSET2__A, (u16) 6);
	if (status < 0)
		goto error;
	status = write16(state, SCU_RAM_QAM_FSM_LCAVG_OFFSET3__A, (u16) -24);
	if (status < 0)
		goto error;
	status = write16(state, SCU_RAM_QAM_FSM_LCAVG_OFFSET4__A, (u16) -65);
	if (status < 0)
		goto error;
	status = write16(state, SCU_RAM_QAM_FSM_LCAVG_OFFSET5__A, (u16) -127);
	if (status < 0)
		goto error;

error:
	if (status < 0)
		printk(KERN_ERR "drxk: Error %d on %s\n", status, __func__);
	return status;
}

/*============================================================================*/

/**
* \brief QAM32 specific setup
* \param demod instance of demod.
* \return DRXStatus_t.
*/
static int SetQAM32(struct drxk_state *state)
{
	int status = 0;

	dprintk(1, "\n");

	/* QAM Equalizer Setup */
	/* Equalizer */
	status = write16(state, SCU_RAM_QAM_EQ_CMA_RAD0__A, 6707);
	if (status < 0)
		goto error;
	status = write16(state, SCU_RAM_QAM_EQ_CMA_RAD1__A, 6707);
	if (status < 0)
		goto error;
	status = write16(state, SCU_RAM_QAM_EQ_CMA_RAD2__A, 6707);
	if (status < 0)
		goto error;
	status = write16(state, SCU_RAM_QAM_EQ_CMA_RAD3__A, 6707);
	if (status < 0)
		goto error;
	status = write16(state, SCU_RAM_QAM_EQ_CMA_RAD4__A, 6707);
	if (status < 0)
		goto error;
	status = write16(state, SCU_RAM_QAM_EQ_CMA_RAD5__A, 6707);
	if (status < 0)
		goto error;

	/* Decision Feedback Equalizer */
	status = write16(state, QAM_DQ_QUAL_FUN0__A, 3);
	if (status < 0)
		goto error;
	status = write16(state, QAM_DQ_QUAL_FUN1__A, 3);
	if (status < 0)
		goto error;
	status = write16(state, QAM_DQ_QUAL_FUN2__A, 3);
	if (status < 0)
		goto error;
	status = write16(state, QAM_DQ_QUAL_FUN3__A, 3);
	if (status < 0)
		goto error;
	status = write16(state, QAM_DQ_QUAL_FUN4__A, 3);
	if (status < 0)
		goto error;
	status = write16(state, QAM_DQ_QUAL_FUN5__A, 0);
	if (status < 0)
		goto error;

	status = write16(state, QAM_SY_SYNC_HWM__A, 6);
	if (status < 0)
		goto error;
	status = write16(state, QAM_SY_SYNC_AWM__A, 5);
	if (status < 0)
		goto error;
	status = write16(state, QAM_SY_SYNC_LWM__A, 3);
	if (status < 0)
		goto error;

	/* QAM Slicer Settings */

	status = write16(state, SCU_RAM_QAM_SL_SIG_POWER__A, DRXK_QAM_SL_SIG_POWER_QAM32);
	if (status < 0)
		goto error;


	/* QAM Loop Controller Coeficients */

	status = write16(state, SCU_RAM_QAM_LC_CA_FINE__A, 15);
	if (status < 0)
		goto error;
	status = write16(state, SCU_RAM_QAM_LC_CA_COARSE__A, 40);
	if (status < 0)
		goto error;
	status = write16(state, SCU_RAM_QAM_LC_EP_FINE__A, 12);
	if (status < 0)
		goto error;
	status = write16(state, SCU_RAM_QAM_LC_EP_MEDIUM__A, 24);
	if (status < 0)
		goto error;
	status = write16(state, SCU_RAM_QAM_LC_EP_COARSE__A, 24);
	if (status < 0)
		goto error;
	status = write16(state, SCU_RAM_QAM_LC_EI_FINE__A, 12);
	if (status < 0)
		goto error;
	status = write16(state, SCU_RAM_QAM_LC_EI_MEDIUM__A, 16);
	if (status < 0)
		goto error;
	status = write16(state, SCU_RAM_QAM_LC_EI_COARSE__A, 16);
	if (status < 0)
		goto error;

	status = write16(state, SCU_RAM_QAM_LC_CP_FINE__A, 5);
	if (status < 0)
		goto error;
	status = write16(state, SCU_RAM_QAM_LC_CP_MEDIUM__A, 20);
	if (status < 0)
		goto error;
	status = write16(state, SCU_RAM_QAM_LC_CP_COARSE__A, 80);
	if (status < 0)
		goto error;
	status = write16(state, SCU_RAM_QAM_LC_CI_FINE__A, 5);
	if (status < 0)
		goto error;
	status = write16(state, SCU_RAM_QAM_LC_CI_MEDIUM__A, 20);
	if (status < 0)
		goto error;
	status = write16(state, SCU_RAM_QAM_LC_CI_COARSE__A, 50);
	if (status < 0)
		goto error;
	status = write16(state, SCU_RAM_QAM_LC_CF_FINE__A, 16);
	if (status < 0)
		goto error;
	status = write16(state, SCU_RAM_QAM_LC_CF_MEDIUM__A, 16);
	if (status < 0)
		goto error;
	status = write16(state, SCU_RAM_QAM_LC_CF_COARSE__A, 16);
	if (status < 0)
		goto error;
	status = write16(state, SCU_RAM_QAM_LC_CF1_FINE__A, 5);
	if (status < 0)
		goto error;
	status = write16(state, SCU_RAM_QAM_LC_CF1_MEDIUM__A, 10);
	if (status < 0)
		goto error;
	status = write16(state, SCU_RAM_QAM_LC_CF1_COARSE__A, 0);
	if (status < 0)
		goto error;


	/* QAM State Machine (FSM) Thresholds */

	status = write16(state, SCU_RAM_QAM_FSM_RTH__A, 90);
	if (status < 0)
		goto error;
	status = write16(state, SCU_RAM_QAM_FSM_FTH__A, 50);
	if (status < 0)
		goto error;
	status = write16(state, SCU_RAM_QAM_FSM_CTH__A, 80);
	if (status < 0)
		goto error;
	status = write16(state, SCU_RAM_QAM_FSM_PTH__A, 100);
	if (status < 0)
		goto error;
	status = write16(state, SCU_RAM_QAM_FSM_QTH__A, 170);
	if (status < 0)
		goto error;
	status = write16(state, SCU_RAM_QAM_FSM_MTH__A, 100);
	if (status < 0)
		goto error;

	status = write16(state, SCU_RAM_QAM_FSM_RATE_LIM__A, 40);
	if (status < 0)
		goto error;
	status = write16(state, SCU_RAM_QAM_FSM_COUNT_LIM__A, 4);
	if (status < 0)
		goto error;
	status = write16(state, SCU_RAM_QAM_FSM_FREQ_LIM__A, 10);
	if (status < 0)
		goto error;


	/* QAM FSM Tracking Parameters */

	status = write16(state, SCU_RAM_QAM_FSM_MEDIAN_AV_MULT__A, (u16) 12);
	if (status < 0)
		goto error;
	status = write16(state, SCU_RAM_QAM_FSM_RADIUS_AV_LIMIT__A, (u16) 140);
	if (status < 0)
		goto error;
	status = write16(state, SCU_RAM_QAM_FSM_LCAVG_OFFSET1__A, (u16) -8);
	if (status < 0)
		goto error;
	status = write16(state, SCU_RAM_QAM_FSM_LCAVG_OFFSET2__A, (u16) -16);
	if (status < 0)
		goto error;
	status = write16(state, SCU_RAM_QAM_FSM_LCAVG_OFFSET3__A, (u16) -26);
	if (status < 0)
		goto error;
	status = write16(state, SCU_RAM_QAM_FSM_LCAVG_OFFSET4__A, (u16) -56);
	if (status < 0)
		goto error;
	status = write16(state, SCU_RAM_QAM_FSM_LCAVG_OFFSET5__A, (u16) -86);
error:
	if (status < 0)
		printk(KERN_ERR "drxk: Error %d on %s\n", status, __func__);
	return status;
}

/*============================================================================*/

/**
* \brief QAM64 specific setup
* \param demod instance of demod.
* \return DRXStatus_t.
*/
static int SetQAM64(struct drxk_state *state)
{
	int status = 0;

	dprintk(1, "\n");
	/* QAM Equalizer Setup */
	/* Equalizer */
	status = write16(state, SCU_RAM_QAM_EQ_CMA_RAD0__A, 13336);
	if (status < 0)
		goto error;
	status = write16(state, SCU_RAM_QAM_EQ_CMA_RAD1__A, 12618);
	if (status < 0)
		goto error;
	status = write16(state, SCU_RAM_QAM_EQ_CMA_RAD2__A, 11988);
	if (status < 0)
		goto error;
	status = write16(state, SCU_RAM_QAM_EQ_CMA_RAD3__A, 13809);
	if (status < 0)
		goto error;
	status = write16(state, SCU_RAM_QAM_EQ_CMA_RAD4__A, 13809);
	if (status < 0)
		goto error;
	status = write16(state, SCU_RAM_QAM_EQ_CMA_RAD5__A, 15609);
	if (status < 0)
		goto error;

	/* Decision Feedback Equalizer */
	status = write16(state, QAM_DQ_QUAL_FUN0__A, 4);
	if (status < 0)
		goto error;
	status = write16(state, QAM_DQ_QUAL_FUN1__A, 4);
	if (status < 0)
		goto error;
	status = write16(state, QAM_DQ_QUAL_FUN2__A, 4);
	if (status < 0)
		goto error;
	status = write16(state, QAM_DQ_QUAL_FUN3__A, 4);
	if (status < 0)
		goto error;
	status = write16(state, QAM_DQ_QUAL_FUN4__A, 3);
	if (status < 0)
		goto error;
	status = write16(state, QAM_DQ_QUAL_FUN5__A, 0);
	if (status < 0)
		goto error;

	status = write16(state, QAM_SY_SYNC_HWM__A, 5);
	if (status < 0)
		goto error;
	status = write16(state, QAM_SY_SYNC_AWM__A, 4);
	if (status < 0)
		goto error;
	status = write16(state, QAM_SY_SYNC_LWM__A, 3);
	if (status < 0)
		goto error;

	/* QAM Slicer Settings */
	status = write16(state, SCU_RAM_QAM_SL_SIG_POWER__A, DRXK_QAM_SL_SIG_POWER_QAM64);
	if (status < 0)
		goto error;


	/* QAM Loop Controller Coeficients */

	status = write16(state, SCU_RAM_QAM_LC_CA_FINE__A, 15);
	if (status < 0)
		goto error;
	status = write16(state, SCU_RAM_QAM_LC_CA_COARSE__A, 40);
	if (status < 0)
		goto error;
	status = write16(state, SCU_RAM_QAM_LC_EP_FINE__A, 12);
	if (status < 0)
		goto error;
	status = write16(state, SCU_RAM_QAM_LC_EP_MEDIUM__A, 24);
	if (status < 0)
		goto error;
	status = write16(state, SCU_RAM_QAM_LC_EP_COARSE__A, 24);
	if (status < 0)
		goto error;
	status = write16(state, SCU_RAM_QAM_LC_EI_FINE__A, 12);
	if (status < 0)
		goto error;
	status = write16(state, SCU_RAM_QAM_LC_EI_MEDIUM__A, 16);
	if (status < 0)
		goto error;
	status = write16(state, SCU_RAM_QAM_LC_EI_COARSE__A, 16);
	if (status < 0)
		goto error;

	status = write16(state, SCU_RAM_QAM_LC_CP_FINE__A, 5);
	if (status < 0)
		goto error;
	status = write16(state, SCU_RAM_QAM_LC_CP_MEDIUM__A, 30);
	if (status < 0)
		goto error;
	status = write16(state, SCU_RAM_QAM_LC_CP_COARSE__A, 100);
	if (status < 0)
		goto error;
	status = write16(state, SCU_RAM_QAM_LC_CI_FINE__A, 5);
	if (status < 0)
		goto error;
	status = write16(state, SCU_RAM_QAM_LC_CI_MEDIUM__A, 30);
	if (status < 0)
		goto error;
	status = write16(state, SCU_RAM_QAM_LC_CI_COARSE__A, 50);
	if (status < 0)
		goto error;
	status = write16(state, SCU_RAM_QAM_LC_CF_FINE__A, 16);
	if (status < 0)
		goto error;
	status = write16(state, SCU_RAM_QAM_LC_CF_MEDIUM__A, 25);
	if (status < 0)
		goto error;
	status = write16(state, SCU_RAM_QAM_LC_CF_COARSE__A, 48);
	if (status < 0)
		goto error;
	status = write16(state, SCU_RAM_QAM_LC_CF1_FINE__A, 5);
	if (status < 0)
		goto error;
	status = write16(state, SCU_RAM_QAM_LC_CF1_MEDIUM__A, 10);
	if (status < 0)
		goto error;
	status = write16(state, SCU_RAM_QAM_LC_CF1_COARSE__A, 10);
	if (status < 0)
		goto error;


	/* QAM State Machine (FSM) Thresholds */

	status = write16(state, SCU_RAM_QAM_FSM_RTH__A, 100);
	if (status < 0)
		goto error;
	status = write16(state, SCU_RAM_QAM_FSM_FTH__A, 60);
	if (status < 0)
		goto error;
	status = write16(state, SCU_RAM_QAM_FSM_CTH__A, 80);
	if (status < 0)
		goto error;
	status = write16(state, SCU_RAM_QAM_FSM_PTH__A, 110);
	if (status < 0)
		goto error;
	status = write16(state, SCU_RAM_QAM_FSM_QTH__A, 200);
	if (status < 0)
		goto error;
	status = write16(state, SCU_RAM_QAM_FSM_MTH__A, 95);
	if (status < 0)
		goto error;

	status = write16(state, SCU_RAM_QAM_FSM_RATE_LIM__A, 40);
	if (status < 0)
		goto error;
	status = write16(state, SCU_RAM_QAM_FSM_COUNT_LIM__A, 4);
	if (status < 0)
		goto error;
	status = write16(state, SCU_RAM_QAM_FSM_FREQ_LIM__A, 15);
	if (status < 0)
		goto error;


	/* QAM FSM Tracking Parameters */

	status = write16(state, SCU_RAM_QAM_FSM_MEDIAN_AV_MULT__A, (u16) 12);
	if (status < 0)
		goto error;
	status = write16(state, SCU_RAM_QAM_FSM_RADIUS_AV_LIMIT__A, (u16) 141);
	if (status < 0)
		goto error;
	status = write16(state, SCU_RAM_QAM_FSM_LCAVG_OFFSET1__A, (u16) 7);
	if (status < 0)
		goto error;
	status = write16(state, SCU_RAM_QAM_FSM_LCAVG_OFFSET2__A, (u16) 0);
	if (status < 0)
		goto error;
	status = write16(state, SCU_RAM_QAM_FSM_LCAVG_OFFSET3__A, (u16) -15);
	if (status < 0)
		goto error;
	status = write16(state, SCU_RAM_QAM_FSM_LCAVG_OFFSET4__A, (u16) -45);
	if (status < 0)
		goto error;
	status = write16(state, SCU_RAM_QAM_FSM_LCAVG_OFFSET5__A, (u16) -80);
error:
	if (status < 0)
		printk(KERN_ERR "drxk: Error %d on %s\n", status, __func__);

	return status;
}

/*============================================================================*/

/**
* \brief QAM128 specific setup
* \param demod: instance of demod.
* \return DRXStatus_t.
*/
static int SetQAM128(struct drxk_state *state)
{
	int status = 0;

	dprintk(1, "\n");
	/* QAM Equalizer Setup */
	/* Equalizer */
	status = write16(state, SCU_RAM_QAM_EQ_CMA_RAD0__A, 6564);
	if (status < 0)
		goto error;
	status = write16(state, SCU_RAM_QAM_EQ_CMA_RAD1__A, 6598);
	if (status < 0)
		goto error;
	status = write16(state, SCU_RAM_QAM_EQ_CMA_RAD2__A, 6394);
	if (status < 0)
		goto error;
	status = write16(state, SCU_RAM_QAM_EQ_CMA_RAD3__A, 6409);
	if (status < 0)
		goto error;
	status = write16(state, SCU_RAM_QAM_EQ_CMA_RAD4__A, 6656);
	if (status < 0)
		goto error;
	status = write16(state, SCU_RAM_QAM_EQ_CMA_RAD5__A, 7238);
	if (status < 0)
		goto error;

	/* Decision Feedback Equalizer */
	status = write16(state, QAM_DQ_QUAL_FUN0__A, 6);
	if (status < 0)
		goto error;
	status = write16(state, QAM_DQ_QUAL_FUN1__A, 6);
	if (status < 0)
		goto error;
	status = write16(state, QAM_DQ_QUAL_FUN2__A, 6);
	if (status < 0)
		goto error;
	status = write16(state, QAM_DQ_QUAL_FUN3__A, 6);
	if (status < 0)
		goto error;
	status = write16(state, QAM_DQ_QUAL_FUN4__A, 5);
	if (status < 0)
		goto error;
	status = write16(state, QAM_DQ_QUAL_FUN5__A, 0);
	if (status < 0)
		goto error;

	status = write16(state, QAM_SY_SYNC_HWM__A, 6);
	if (status < 0)
		goto error;
	status = write16(state, QAM_SY_SYNC_AWM__A, 5);
	if (status < 0)
		goto error;
	status = write16(state, QAM_SY_SYNC_LWM__A, 3);
	if (status < 0)
		goto error;


	/* QAM Slicer Settings */

	status = write16(state, SCU_RAM_QAM_SL_SIG_POWER__A, DRXK_QAM_SL_SIG_POWER_QAM128);
	if (status < 0)
		goto error;


	/* QAM Loop Controller Coeficients */

	status = write16(state, SCU_RAM_QAM_LC_CA_FINE__A, 15);
	if (status < 0)
		goto error;
	status = write16(state, SCU_RAM_QAM_LC_CA_COARSE__A, 40);
	if (status < 0)
		goto error;
	status = write16(state, SCU_RAM_QAM_LC_EP_FINE__A, 12);
	if (status < 0)
		goto error;
	status = write16(state, SCU_RAM_QAM_LC_EP_MEDIUM__A, 24);
	if (status < 0)
		goto error;
	status = write16(state, SCU_RAM_QAM_LC_EP_COARSE__A, 24);
	if (status < 0)
		goto error;
	status = write16(state, SCU_RAM_QAM_LC_EI_FINE__A, 12);
	if (status < 0)
		goto error;
	status = write16(state, SCU_RAM_QAM_LC_EI_MEDIUM__A, 16);
	if (status < 0)
		goto error;
	status = write16(state, SCU_RAM_QAM_LC_EI_COARSE__A, 16);
	if (status < 0)
		goto error;

	status = write16(state, SCU_RAM_QAM_LC_CP_FINE__A, 5);
	if (status < 0)
		goto error;
	status = write16(state, SCU_RAM_QAM_LC_CP_MEDIUM__A, 40);
	if (status < 0)
		goto error;
	status = write16(state, SCU_RAM_QAM_LC_CP_COARSE__A, 120);
	if (status < 0)
		goto error;
	status = write16(state, SCU_RAM_QAM_LC_CI_FINE__A, 5);
	if (status < 0)
		goto error;
	status = write16(state, SCU_RAM_QAM_LC_CI_MEDIUM__A, 40);
	if (status < 0)
		goto error;
	status = write16(state, SCU_RAM_QAM_LC_CI_COARSE__A, 60);
	if (status < 0)
		goto error;
	status = write16(state, SCU_RAM_QAM_LC_CF_FINE__A, 16);
	if (status < 0)
		goto error;
	status = write16(state, SCU_RAM_QAM_LC_CF_MEDIUM__A, 25);
	if (status < 0)
		goto error;
	status = write16(state, SCU_RAM_QAM_LC_CF_COARSE__A, 64);
	if (status < 0)
		goto error;
	status = write16(state, SCU_RAM_QAM_LC_CF1_FINE__A, 5);
	if (status < 0)
		goto error;
	status = write16(state, SCU_RAM_QAM_LC_CF1_MEDIUM__A, 10);
	if (status < 0)
		goto error;
	status = write16(state, SCU_RAM_QAM_LC_CF1_COARSE__A, 0);
	if (status < 0)
		goto error;


	/* QAM State Machine (FSM) Thresholds */

	status = write16(state, SCU_RAM_QAM_FSM_RTH__A, 50);
	if (status < 0)
		goto error;
	status = write16(state, SCU_RAM_QAM_FSM_FTH__A, 60);
	if (status < 0)
		goto error;
	status = write16(state, SCU_RAM_QAM_FSM_CTH__A, 80);
	if (status < 0)
		goto error;
	status = write16(state, SCU_RAM_QAM_FSM_PTH__A, 100);
	if (status < 0)
		goto error;
	status = write16(state, SCU_RAM_QAM_FSM_QTH__A, 140);
	if (status < 0)
		goto error;
	status = write16(state, SCU_RAM_QAM_FSM_MTH__A, 100);
	if (status < 0)
		goto error;

	status = write16(state, SCU_RAM_QAM_FSM_RATE_LIM__A, 40);
	if (status < 0)
		goto error;
	status = write16(state, SCU_RAM_QAM_FSM_COUNT_LIM__A, 5);
	if (status < 0)
		goto error;

	status = write16(state, SCU_RAM_QAM_FSM_FREQ_LIM__A, 12);
	if (status < 0)
		goto error;

	/* QAM FSM Tracking Parameters */

	status = write16(state, SCU_RAM_QAM_FSM_MEDIAN_AV_MULT__A, (u16) 8);
	if (status < 0)
		goto error;
	status = write16(state, SCU_RAM_QAM_FSM_RADIUS_AV_LIMIT__A, (u16) 65);
	if (status < 0)
		goto error;
	status = write16(state, SCU_RAM_QAM_FSM_LCAVG_OFFSET1__A, (u16) 5);
	if (status < 0)
		goto error;
	status = write16(state, SCU_RAM_QAM_FSM_LCAVG_OFFSET2__A, (u16) 3);
	if (status < 0)
		goto error;
	status = write16(state, SCU_RAM_QAM_FSM_LCAVG_OFFSET3__A, (u16) -1);
	if (status < 0)
		goto error;
	status = write16(state, SCU_RAM_QAM_FSM_LCAVG_OFFSET4__A, (u16) -12);
	if (status < 0)
		goto error;
	status = write16(state, SCU_RAM_QAM_FSM_LCAVG_OFFSET5__A, (u16) -23);
error:
	if (status < 0)
		printk(KERN_ERR "drxk: Error %d on %s\n", status, __func__);

	return status;
}

/*============================================================================*/

/**
* \brief QAM256 specific setup
* \param demod: instance of demod.
* \return DRXStatus_t.
*/
static int SetQAM256(struct drxk_state *state)
{
	int status = 0;

	dprintk(1, "\n");
	/* QAM Equalizer Setup */
	/* Equalizer */
	status = write16(state, SCU_RAM_QAM_EQ_CMA_RAD0__A, 11502);
	if (status < 0)
		goto error;
	status = write16(state, SCU_RAM_QAM_EQ_CMA_RAD1__A, 12084);
	if (status < 0)
		goto error;
	status = write16(state, SCU_RAM_QAM_EQ_CMA_RAD2__A, 12543);
	if (status < 0)
		goto error;
	status = write16(state, SCU_RAM_QAM_EQ_CMA_RAD3__A, 12931);
	if (status < 0)
		goto error;
	status = write16(state, SCU_RAM_QAM_EQ_CMA_RAD4__A, 13629);
	if (status < 0)
		goto error;
	status = write16(state, SCU_RAM_QAM_EQ_CMA_RAD5__A, 15385);
	if (status < 0)
		goto error;

	/* Decision Feedback Equalizer */
	status = write16(state, QAM_DQ_QUAL_FUN0__A, 8);
	if (status < 0)
		goto error;
	status = write16(state, QAM_DQ_QUAL_FUN1__A, 8);
	if (status < 0)
		goto error;
	status = write16(state, QAM_DQ_QUAL_FUN2__A, 8);
	if (status < 0)
		goto error;
	status = write16(state, QAM_DQ_QUAL_FUN3__A, 8);
	if (status < 0)
		goto error;
	status = write16(state, QAM_DQ_QUAL_FUN4__A, 6);
	if (status < 0)
		goto error;
	status = write16(state, QAM_DQ_QUAL_FUN5__A, 0);
	if (status < 0)
		goto error;

	status = write16(state, QAM_SY_SYNC_HWM__A, 5);
	if (status < 0)
		goto error;
	status = write16(state, QAM_SY_SYNC_AWM__A, 4);
	if (status < 0)
		goto error;
	status = write16(state, QAM_SY_SYNC_LWM__A, 3);
	if (status < 0)
		goto error;

	/* QAM Slicer Settings */

	status = write16(state, SCU_RAM_QAM_SL_SIG_POWER__A, DRXK_QAM_SL_SIG_POWER_QAM256);
	if (status < 0)
		goto error;


	/* QAM Loop Controller Coeficients */

	status = write16(state, SCU_RAM_QAM_LC_CA_FINE__A, 15);
	if (status < 0)
		goto error;
	status = write16(state, SCU_RAM_QAM_LC_CA_COARSE__A, 40);
	if (status < 0)
		goto error;
	status = write16(state, SCU_RAM_QAM_LC_EP_FINE__A, 12);
	if (status < 0)
		goto error;
	status = write16(state, SCU_RAM_QAM_LC_EP_MEDIUM__A, 24);
	if (status < 0)
		goto error;
	status = write16(state, SCU_RAM_QAM_LC_EP_COARSE__A, 24);
	if (status < 0)
		goto error;
	status = write16(state, SCU_RAM_QAM_LC_EI_FINE__A, 12);
	if (status < 0)
		goto error;
	status = write16(state, SCU_RAM_QAM_LC_EI_MEDIUM__A, 16);
	if (status < 0)
		goto error;
	status = write16(state, SCU_RAM_QAM_LC_EI_COARSE__A, 16);
	if (status < 0)
		goto error;

	status = write16(state, SCU_RAM_QAM_LC_CP_FINE__A, 5);
	if (status < 0)
		goto error;
	status = write16(state, SCU_RAM_QAM_LC_CP_MEDIUM__A, 50);
	if (status < 0)
		goto error;
	status = write16(state, SCU_RAM_QAM_LC_CP_COARSE__A, 250);
	if (status < 0)
		goto error;
	status = write16(state, SCU_RAM_QAM_LC_CI_FINE__A, 5);
	if (status < 0)
		goto error;
	status = write16(state, SCU_RAM_QAM_LC_CI_MEDIUM__A, 50);
	if (status < 0)
		goto error;
	status = write16(state, SCU_RAM_QAM_LC_CI_COARSE__A, 125);
	if (status < 0)
		goto error;
	status = write16(state, SCU_RAM_QAM_LC_CF_FINE__A, 16);
	if (status < 0)
		goto error;
	status = write16(state, SCU_RAM_QAM_LC_CF_MEDIUM__A, 25);
	if (status < 0)
		goto error;
	status = write16(state, SCU_RAM_QAM_LC_CF_COARSE__A, 48);
	if (status < 0)
		goto error;
	status = write16(state, SCU_RAM_QAM_LC_CF1_FINE__A, 5);
	if (status < 0)
		goto error;
	status = write16(state, SCU_RAM_QAM_LC_CF1_MEDIUM__A, 10);
	if (status < 0)
		goto error;
	status = write16(state, SCU_RAM_QAM_LC_CF1_COARSE__A, 10);
	if (status < 0)
		goto error;


	/* QAM State Machine (FSM) Thresholds */

	status = write16(state, SCU_RAM_QAM_FSM_RTH__A, 50);
	if (status < 0)
		goto error;
	status = write16(state, SCU_RAM_QAM_FSM_FTH__A, 60);
	if (status < 0)
		goto error;
	status = write16(state, SCU_RAM_QAM_FSM_CTH__A, 80);
	if (status < 0)
		goto error;
	status = write16(state, SCU_RAM_QAM_FSM_PTH__A, 100);
	if (status < 0)
		goto error;
	status = write16(state, SCU_RAM_QAM_FSM_QTH__A, 150);
	if (status < 0)
		goto error;
	status = write16(state, SCU_RAM_QAM_FSM_MTH__A, 110);
	if (status < 0)
		goto error;

	status = write16(state, SCU_RAM_QAM_FSM_RATE_LIM__A, 40);
	if (status < 0)
		goto error;
	status = write16(state, SCU_RAM_QAM_FSM_COUNT_LIM__A, 4);
	if (status < 0)
		goto error;
	status = write16(state, SCU_RAM_QAM_FSM_FREQ_LIM__A, 12);
	if (status < 0)
		goto error;


	/* QAM FSM Tracking Parameters */

	status = write16(state, SCU_RAM_QAM_FSM_MEDIAN_AV_MULT__A, (u16) 8);
	if (status < 0)
		goto error;
	status = write16(state, SCU_RAM_QAM_FSM_RADIUS_AV_LIMIT__A, (u16) 74);
	if (status < 0)
		goto error;
	status = write16(state, SCU_RAM_QAM_FSM_LCAVG_OFFSET1__A, (u16) 18);
	if (status < 0)
		goto error;
	status = write16(state, SCU_RAM_QAM_FSM_LCAVG_OFFSET2__A, (u16) 13);
	if (status < 0)
		goto error;
	status = write16(state, SCU_RAM_QAM_FSM_LCAVG_OFFSET3__A, (u16) 7);
	if (status < 0)
		goto error;
	status = write16(state, SCU_RAM_QAM_FSM_LCAVG_OFFSET4__A, (u16) 0);
	if (status < 0)
		goto error;
	status = write16(state, SCU_RAM_QAM_FSM_LCAVG_OFFSET5__A, (u16) -8);
error:
	if (status < 0)
		printk(KERN_ERR "drxk: Error %d on %s\n", status, __func__);
	return status;
}


/*============================================================================*/
/**
* \brief Reset QAM block.
* \param demod:   instance of demod.
* \param channel: pointer to channel data.
* \return DRXStatus_t.
*/
static int QAMResetQAM(struct drxk_state *state)
{
	int status;
	u16 cmdResult;

	dprintk(1, "\n");
	/* Stop QAM comstate->m_exec */
	status = write16(state, QAM_COMM_EXEC__A, QAM_COMM_EXEC_STOP);
	if (status < 0)
		goto error;

	status = scu_command(state, SCU_RAM_COMMAND_STANDARD_QAM | SCU_RAM_COMMAND_CMD_DEMOD_RESET, 0, NULL, 1, &cmdResult);
error:
	if (status < 0)
		printk(KERN_ERR "drxk: Error %d on %s\n", status, __func__);
	return status;
}

/*============================================================================*/

/**
* \brief Set QAM symbolrate.
* \param demod:   instance of demod.
* \param channel: pointer to channel data.
* \return DRXStatus_t.
*/
static int QAMSetSymbolrate(struct drxk_state *state)
{
	u32 adcFrequency = 0;
	u32 symbFreq = 0;
	u32 iqmRcRate = 0;
	u16 ratesel = 0;
	u32 lcSymbRate = 0;
	int status;

	dprintk(1, "\n");
	/* Select & calculate correct IQM rate */
	adcFrequency = (state->m_sysClockFreq * 1000) / 3;
	ratesel = 0;
	/* printk(KERN_DEBUG "drxk: SR %d\n", state->props.symbol_rate); */
	if (state->props.symbol_rate <= 1188750)
		ratesel = 3;
	else if (state->props.symbol_rate <= 2377500)
		ratesel = 2;
	else if (state->props.symbol_rate <= 4755000)
		ratesel = 1;
	status = write16(state, IQM_FD_RATESEL__A, ratesel);
	if (status < 0)
		goto error;

	/*
		IqmRcRate = ((Fadc / (symbolrate * (4<<ratesel))) - 1) * (1<<23)
		*/
	symbFreq = state->props.symbol_rate * (1 << ratesel);
	if (symbFreq == 0) {
		/* Divide by zero */
		status = -EINVAL;
		goto error;
	}
	iqmRcRate = (adcFrequency / symbFreq) * (1 << 21) +
		(Frac28a((adcFrequency % symbFreq), symbFreq) >> 7) -
		(1 << 23);
	status = write32(state, IQM_RC_RATE_OFS_LO__A, iqmRcRate);
	if (status < 0)
		goto error;
	state->m_iqmRcRate = iqmRcRate;
	/*
		LcSymbFreq = round (.125 *  symbolrate / adcFreq * (1<<15))
		*/
	symbFreq = state->props.symbol_rate;
	if (adcFrequency == 0) {
		/* Divide by zero */
		status = -EINVAL;
		goto error;
	}
	lcSymbRate = (symbFreq / adcFrequency) * (1 << 12) +
		(Frac28a((symbFreq % adcFrequency), adcFrequency) >>
		16);
	if (lcSymbRate > 511)
		lcSymbRate = 511;
	status = write16(state, QAM_LC_SYMBOL_FREQ__A, (u16) lcSymbRate);

error:
	if (status < 0)
		printk(KERN_ERR "drxk: Error %d on %s\n", status, __func__);
	return status;
}

/*============================================================================*/

/**
* \brief Get QAM lock status.
* \param demod:   instance of demod.
* \param channel: pointer to channel data.
* \return DRXStatus_t.
*/

static int GetQAMLockStatus(struct drxk_state *state, u32 *pLockStatus)
{
	int status;
	u16 Result[2] = { 0, 0 };

	dprintk(1, "\n");
	*pLockStatus = NOT_LOCKED;
	status = scu_command(state,
			SCU_RAM_COMMAND_STANDARD_QAM |
			SCU_RAM_COMMAND_CMD_DEMOD_GET_LOCK, 0, NULL, 2,
			Result);
	if (status < 0)
		printk(KERN_ERR "drxk: %s status = %08x\n", __func__, status);

	if (Result[1] < SCU_RAM_QAM_LOCKED_LOCKED_DEMOD_LOCKED) {
		/* 0x0000 NOT LOCKED */
	} else if (Result[1] < SCU_RAM_QAM_LOCKED_LOCKED_LOCKED) {
		/* 0x4000 DEMOD LOCKED */
		*pLockStatus = DEMOD_LOCK;
	} else if (Result[1] < SCU_RAM_QAM_LOCKED_LOCKED_NEVER_LOCK) {
		/* 0x8000 DEMOD + FEC LOCKED (system lock) */
		*pLockStatus = MPEG_LOCK;
	} else {
		/* 0xC000 NEVER LOCKED */
		/* (system will never be able to lock to the signal) */
		/* TODO: check this, intermediate & standard specific lock states are not
		   taken into account here */
		*pLockStatus = NEVER_LOCK;
	}
	return status;
}

#define QAM_MIRROR__M         0x03
#define QAM_MIRROR_NORMAL     0x00
#define QAM_MIRRORED          0x01
#define QAM_MIRROR_AUTO_ON    0x02
#define QAM_LOCKRANGE__M      0x10
#define QAM_LOCKRANGE_NORMAL  0x10

static int SetQAM(struct drxk_state *state, u16 IntermediateFreqkHz,
		  s32 tunerFreqOffset)
{
	int status;
	u16 setParamParameters[4] = { 0, 0, 0, 0 };
	u16 cmdResult;

	dprintk(1, "\n");
	/*
	 * STEP 1: reset demodulator
	 *	resets FEC DI and FEC RS
	 *	resets QAM block
	 *	resets SCU variables
	 */
	status = write16(state, FEC_DI_COMM_EXEC__A, FEC_DI_COMM_EXEC_STOP);
	if (status < 0)
		goto error;
	status = write16(state, FEC_RS_COMM_EXEC__A, FEC_RS_COMM_EXEC_STOP);
	if (status < 0)
		goto error;
	status = QAMResetQAM(state);
	if (status < 0)
		goto error;

	/*
	 * STEP 2: configure demodulator
	 *	-set params; resets IQM,QAM,FEC HW; initializes some
	 *       SCU variables
	 */
	status = QAMSetSymbolrate(state);
	if (status < 0)
		goto error;

	/* Set params */
	switch (state->props.modulation) {
	case QAM_256:
		state->m_Constellation = DRX_CONSTELLATION_QAM256;
		break;
	case QAM_AUTO:
	case QAM_64:
		state->m_Constellation = DRX_CONSTELLATION_QAM64;
		break;
	case QAM_16:
		state->m_Constellation = DRX_CONSTELLATION_QAM16;
		break;
	case QAM_32:
		state->m_Constellation = DRX_CONSTELLATION_QAM32;
		break;
	case QAM_128:
		state->m_Constellation = DRX_CONSTELLATION_QAM128;
		break;
	default:
		status = -EINVAL;
		break;
	}
	if (status < 0)
		goto error;
	setParamParameters[0] = state->m_Constellation;	/* modulation     */
	setParamParameters[1] = DRXK_QAM_I12_J17;	/* interleave mode   */
	if (state->m_OperationMode == OM_QAM_ITU_C)
		setParamParameters[2] = QAM_TOP_ANNEX_C;
	else
		setParamParameters[2] = QAM_TOP_ANNEX_A;
	setParamParameters[3] |= (QAM_MIRROR_AUTO_ON);
	/* Env parameters */
	/* check for LOCKRANGE Extented */
	/* setParamParameters[3] |= QAM_LOCKRANGE_NORMAL; */

	status = scu_command(state, SCU_RAM_COMMAND_STANDARD_QAM | SCU_RAM_COMMAND_CMD_DEMOD_SET_PARAM, 4, setParamParameters, 1, &cmdResult);
	if (status < 0) {
		/* Fall-back to the simpler call */
		if (state->m_OperationMode == OM_QAM_ITU_C)
			setParamParameters[0] = QAM_TOP_ANNEX_C;
		else
			setParamParameters[0] = QAM_TOP_ANNEX_A;
		status = scu_command(state, SCU_RAM_COMMAND_STANDARD_QAM | SCU_RAM_COMMAND_CMD_DEMOD_SET_ENV, 1, setParamParameters, 1, &cmdResult);
		if (status < 0)
			goto error;

		setParamParameters[0] = state->m_Constellation; /* modulation     */
		setParamParameters[1] = DRXK_QAM_I12_J17;       /* interleave mode   */
		status = scu_command(state, SCU_RAM_COMMAND_STANDARD_QAM | SCU_RAM_COMMAND_CMD_DEMOD_SET_PARAM, 2, setParamParameters, 1, &cmdResult);
	}
	if (status < 0)
		goto error;

	/*
	 * STEP 3: enable the system in a mode where the ADC provides valid
	 * signal setup modulation independent registers
	 */
#if 0
	status = SetFrequency(channel, tunerFreqOffset));
	if (status < 0)
		goto error;
#endif
	status = SetFrequencyShifter(state, IntermediateFreqkHz, tunerFreqOffset, true);
	if (status < 0)
		goto error;

	/* Setup BER measurement */
	status = SetQAMMeasurement(state, state->m_Constellation, state->props.symbol_rate);
	if (status < 0)
		goto error;

	/* Reset default values */
	status = write16(state, IQM_CF_SCALE_SH__A, IQM_CF_SCALE_SH__PRE);
	if (status < 0)
		goto error;
	status = write16(state, QAM_SY_TIMEOUT__A, QAM_SY_TIMEOUT__PRE);
	if (status < 0)
		goto error;

	/* Reset default LC values */
	status = write16(state, QAM_LC_RATE_LIMIT__A, 3);
	if (status < 0)
		goto error;
	status = write16(state, QAM_LC_LPF_FACTORP__A, 4);
	if (status < 0)
		goto error;
	status = write16(state, QAM_LC_LPF_FACTORI__A, 4);
	if (status < 0)
		goto error;
	status = write16(state, QAM_LC_MODE__A, 7);
	if (status < 0)
		goto error;

	status = write16(state, QAM_LC_QUAL_TAB0__A, 1);
	if (status < 0)
		goto error;
	status = write16(state, QAM_LC_QUAL_TAB1__A, 1);
	if (status < 0)
		goto error;
	status = write16(state, QAM_LC_QUAL_TAB2__A, 1);
	if (status < 0)
		goto error;
	status = write16(state, QAM_LC_QUAL_TAB3__A, 1);
	if (status < 0)
		goto error;
	status = write16(state, QAM_LC_QUAL_TAB4__A, 2);
	if (status < 0)
		goto error;
	status = write16(state, QAM_LC_QUAL_TAB5__A, 2);
	if (status < 0)
		goto error;
	status = write16(state, QAM_LC_QUAL_TAB6__A, 2);
	if (status < 0)
		goto error;
	status = write16(state, QAM_LC_QUAL_TAB8__A, 2);
	if (status < 0)
		goto error;
	status = write16(state, QAM_LC_QUAL_TAB9__A, 2);
	if (status < 0)
		goto error;
	status = write16(state, QAM_LC_QUAL_TAB10__A, 2);
	if (status < 0)
		goto error;
	status = write16(state, QAM_LC_QUAL_TAB12__A, 2);
	if (status < 0)
		goto error;
	status = write16(state, QAM_LC_QUAL_TAB15__A, 3);
	if (status < 0)
		goto error;
	status = write16(state, QAM_LC_QUAL_TAB16__A, 3);
	if (status < 0)
		goto error;
	status = write16(state, QAM_LC_QUAL_TAB20__A, 4);
	if (status < 0)
		goto error;
	status = write16(state, QAM_LC_QUAL_TAB25__A, 4);
	if (status < 0)
		goto error;

	/* Mirroring, QAM-block starting point not inverted */
	status = write16(state, QAM_SY_SP_INV__A, QAM_SY_SP_INV_SPECTRUM_INV_DIS);
	if (status < 0)
		goto error;

	/* Halt SCU to enable safe non-atomic accesses */
	status = write16(state, SCU_COMM_EXEC__A, SCU_COMM_EXEC_HOLD);
	if (status < 0)
		goto error;

	/* STEP 4: modulation specific setup */
	switch (state->props.modulation) {
	case QAM_16:
		status = SetQAM16(state);
		break;
	case QAM_32:
		status = SetQAM32(state);
		break;
	case QAM_AUTO:
	case QAM_64:
		status = SetQAM64(state);
		break;
	case QAM_128:
		status = SetQAM128(state);
		break;
	case QAM_256:
		status = SetQAM256(state);
		break;
	default:
		status = -EINVAL;
		break;
	}
	if (status < 0)
		goto error;

	/* Activate SCU to enable SCU commands */
	status = write16(state, SCU_COMM_EXEC__A, SCU_COMM_EXEC_ACTIVE);
	if (status < 0)
		goto error;

	/* Re-configure MPEG output, requires knowledge of channel bitrate */
	/* extAttr->currentChannel.modulation = channel->modulation; */
	/* extAttr->currentChannel.symbolrate    = channel->symbolrate; */
	status = MPEGTSDtoSetup(state, state->m_OperationMode);
	if (status < 0)
		goto error;

	/* Start processes */
	status = MPEGTSStart(state);
	if (status < 0)
		goto error;
	status = write16(state, FEC_COMM_EXEC__A, FEC_COMM_EXEC_ACTIVE);
	if (status < 0)
		goto error;
	status = write16(state, QAM_COMM_EXEC__A, QAM_COMM_EXEC_ACTIVE);
	if (status < 0)
		goto error;
	status = write16(state, IQM_COMM_EXEC__A, IQM_COMM_EXEC_B_ACTIVE);
	if (status < 0)
		goto error;

	/* STEP 5: start QAM demodulator (starts FEC, QAM and IQM HW) */
	status = scu_command(state, SCU_RAM_COMMAND_STANDARD_QAM | SCU_RAM_COMMAND_CMD_DEMOD_START, 0, NULL, 1, &cmdResult);
	if (status < 0)
		goto error;

	/* update global DRXK data container */
/*?     extAttr->qamInterleaveMode = DRXK_QAM_I12_J17; */

error:
	if (status < 0)
		printk(KERN_ERR "drxk: Error %d on %s\n", status, __func__);
	return status;
}

static int SetQAMStandard(struct drxk_state *state,
			  enum OperationMode oMode)
{
	int status;
#ifdef DRXK_QAM_TAPS
#define DRXK_QAMA_TAPS_SELECT
#include "drxk_filters.h"
#undef DRXK_QAMA_TAPS_SELECT
#endif

	dprintk(1, "\n");

	/* added antenna switch */
	SwitchAntennaToQAM(state);

	/* Ensure correct power-up mode */
	status = PowerUpQAM(state);
	if (status < 0)
		goto error;
	/* Reset QAM block */
	status = QAMResetQAM(state);
	if (status < 0)
		goto error;

	/* Setup IQM */

	status = write16(state, IQM_COMM_EXEC__A, IQM_COMM_EXEC_B_STOP);
	if (status < 0)
		goto error;
	status = write16(state, IQM_AF_AMUX__A, IQM_AF_AMUX_SIGNAL2ADC);
	if (status < 0)
		goto error;

	/* Upload IQM Channel Filter settings by
		boot loader from ROM table */
	switch (oMode) {
	case OM_QAM_ITU_A:
		status = BLChainCmd(state, DRXK_BL_ROM_OFFSET_TAPS_ITU_A, DRXK_BLCC_NR_ELEMENTS_TAPS, DRXK_BLC_TIMEOUT);
		break;
	case OM_QAM_ITU_C:
		status = BLDirectCmd(state, IQM_CF_TAP_RE0__A, DRXK_BL_ROM_OFFSET_TAPS_ITU_C, DRXK_BLDC_NR_ELEMENTS_TAPS, DRXK_BLC_TIMEOUT);
		if (status < 0)
			goto error;
		status = BLDirectCmd(state, IQM_CF_TAP_IM0__A, DRXK_BL_ROM_OFFSET_TAPS_ITU_C, DRXK_BLDC_NR_ELEMENTS_TAPS, DRXK_BLC_TIMEOUT);
		break;
	default:
		status = -EINVAL;
	}
	if (status < 0)
		goto error;

	status = write16(state, IQM_CF_OUT_ENA__A, (1 << IQM_CF_OUT_ENA_QAM__B));
	if (status < 0)
		goto error;
	status = write16(state, IQM_CF_SYMMETRIC__A, 0);
	if (status < 0)
		goto error;
	status = write16(state, IQM_CF_MIDTAP__A, ((1 << IQM_CF_MIDTAP_RE__B) | (1 << IQM_CF_MIDTAP_IM__B)));
	if (status < 0)
		goto error;

	status = write16(state, IQM_RC_STRETCH__A, 21);
	if (status < 0)
		goto error;
	status = write16(state, IQM_AF_CLP_LEN__A, 0);
	if (status < 0)
		goto error;
	status = write16(state, IQM_AF_CLP_TH__A, 448);
	if (status < 0)
		goto error;
	status = write16(state, IQM_AF_SNS_LEN__A, 0);
	if (status < 0)
		goto error;
	status = write16(state, IQM_CF_POW_MEAS_LEN__A, 0);
	if (status < 0)
		goto error;

	status = write16(state, IQM_FS_ADJ_SEL__A, 1);
	if (status < 0)
		goto error;
	status = write16(state, IQM_RC_ADJ_SEL__A, 1);
	if (status < 0)
		goto error;
	status = write16(state, IQM_CF_ADJ_SEL__A, 1);
	if (status < 0)
		goto error;
	status = write16(state, IQM_AF_UPD_SEL__A, 0);
	if (status < 0)
		goto error;

	/* IQM Impulse Noise Processing Unit */
	status = write16(state, IQM_CF_CLP_VAL__A, 500);
	if (status < 0)
		goto error;
	status = write16(state, IQM_CF_DATATH__A, 1000);
	if (status < 0)
		goto error;
	status = write16(state, IQM_CF_BYPASSDET__A, 1);
	if (status < 0)
		goto error;
	status = write16(state, IQM_CF_DET_LCT__A, 0);
	if (status < 0)
		goto error;
	status = write16(state, IQM_CF_WND_LEN__A, 1);
	if (status < 0)
		goto error;
	status = write16(state, IQM_CF_PKDTH__A, 1);
	if (status < 0)
		goto error;
	status = write16(state, IQM_AF_INC_BYPASS__A, 1);
	if (status < 0)
		goto error;

	/* turn on IQMAF. Must be done before setAgc**() */
	status = SetIqmAf(state, true);
	if (status < 0)
		goto error;
	status = write16(state, IQM_AF_START_LOCK__A, 0x01);
	if (status < 0)
		goto error;

	/* IQM will not be reset from here, sync ADC and update/init AGC */
	status = ADCSynchronization(state);
	if (status < 0)
		goto error;

	/* Set the FSM step period */
	status = write16(state, SCU_RAM_QAM_FSM_STEP_PERIOD__A, 2000);
	if (status < 0)
		goto error;

	/* Halt SCU to enable safe non-atomic accesses */
	status = write16(state, SCU_COMM_EXEC__A, SCU_COMM_EXEC_HOLD);
	if (status < 0)
		goto error;

	/* No more resets of the IQM, current standard correctly set =>
		now AGCs can be configured. */

	status = InitAGC(state, true);
	if (status < 0)
		goto error;
	status = SetPreSaw(state, &(state->m_qamPreSawCfg));
	if (status < 0)
		goto error;

	/* Configure AGC's */
	status = SetAgcRf(state, &(state->m_qamRfAgcCfg), true);
	if (status < 0)
		goto error;
	status = SetAgcIf(state, &(state->m_qamIfAgcCfg), true);
	if (status < 0)
		goto error;

	/* Activate SCU to enable SCU commands */
	status = write16(state, SCU_COMM_EXEC__A, SCU_COMM_EXEC_ACTIVE);
error:
	if (status < 0)
		printk(KERN_ERR "drxk: Error %d on %s\n", status, __func__);
	return status;
}

static int WriteGPIO(struct drxk_state *state)
{
	int status;
	u16 value = 0;

	dprintk(1, "\n");
	/* stop lock indicator process */
	status = write16(state, SCU_RAM_GPIO__A, SCU_RAM_GPIO_HW_LOCK_IND_DISABLE);
	if (status < 0)
		goto error;

	/*  Write magic word to enable pdr reg write               */
	status = write16(state, SIO_TOP_COMM_KEY__A, SIO_TOP_COMM_KEY_KEY);
	if (status < 0)
		goto error;

	if (state->m_hasSAWSW) {
		if (state->UIO_mask & 0x0001) { /* UIO-1 */
			/* write to io pad configuration register - output mode */
			status = write16(state, SIO_PDR_SMA_TX_CFG__A, state->m_GPIOCfg);
			if (status < 0)
				goto error;

			/* use corresponding bit in io data output registar */
			status = read16(state, SIO_PDR_UIO_OUT_LO__A, &value);
			if (status < 0)
				goto error;
			if ((state->m_GPIO & 0x0001) == 0)
				value &= 0x7FFF;	/* write zero to 15th bit - 1st UIO */
			else
				value |= 0x8000;	/* write one to 15th bit - 1st UIO */
			/* write back to io data output register */
			status = write16(state, SIO_PDR_UIO_OUT_LO__A, value);
			if (status < 0)
				goto error;
		}
		if (state->UIO_mask & 0x0002) { /* UIO-2 */
			/* write to io pad configuration register - output mode */
			status = write16(state, SIO_PDR_SMA_TX_CFG__A, state->m_GPIOCfg);
			if (status < 0)
				goto error;

			/* use corresponding bit in io data output registar */
			status = read16(state, SIO_PDR_UIO_OUT_LO__A, &value);
			if (status < 0)
				goto error;
			if ((state->m_GPIO & 0x0002) == 0)
				value &= 0xBFFF;	/* write zero to 14th bit - 2st UIO */
			else
				value |= 0x4000;	/* write one to 14th bit - 2st UIO */
			/* write back to io data output register */
			status = write16(state, SIO_PDR_UIO_OUT_LO__A, value);
			if (status < 0)
				goto error;
		}
		if (state->UIO_mask & 0x0004) { /* UIO-3 */
			/* write to io pad configuration register - output mode */
			status = write16(state, SIO_PDR_SMA_TX_CFG__A, state->m_GPIOCfg);
			if (status < 0)
				goto error;

			/* use corresponding bit in io data output registar */
			status = read16(state, SIO_PDR_UIO_OUT_LO__A, &value);
			if (status < 0)
				goto error;
			if ((state->m_GPIO & 0x0004) == 0)
				value &= 0xFFFB;            /* write zero to 2nd bit - 3rd UIO */
			else
				value |= 0x0004;            /* write one to 2nd bit - 3rd UIO */
			/* write back to io data output register */
			status = write16(state, SIO_PDR_UIO_OUT_LO__A, value);
			if (status < 0)
				goto error;
		}
	}
	/*  Write magic word to disable pdr reg write               */
	status = write16(state, SIO_TOP_COMM_KEY__A, 0x0000);
error:
	if (status < 0)
		printk(KERN_ERR "drxk: Error %d on %s\n", status, __func__);
	return status;
}

static int SwitchAntennaToQAM(struct drxk_state *state)
{
	int status = 0;
	bool gpio_state;

	dprintk(1, "\n");

	if (!state->antenna_gpio)
		return 0;

	gpio_state = state->m_GPIO & state->antenna_gpio;

	if (state->antenna_dvbt ^ gpio_state) {
		/* Antenna is on DVB-T mode. Switch */
		if (state->antenna_dvbt)
			state->m_GPIO &= ~state->antenna_gpio;
		else
			state->m_GPIO |= state->antenna_gpio;
		status = WriteGPIO(state);
	}
	if (status < 0)
		printk(KERN_ERR "drxk: Error %d on %s\n", status, __func__);
	return status;
}

static int SwitchAntennaToDVBT(struct drxk_state *state)
{
	int status = 0;
	bool gpio_state;

	dprintk(1, "\n");

	if (!state->antenna_gpio)
		return 0;

	gpio_state = state->m_GPIO & state->antenna_gpio;

	if (!(state->antenna_dvbt ^ gpio_state)) {
		/* Antenna is on DVB-C mode. Switch */
		if (state->antenna_dvbt)
			state->m_GPIO |= state->antenna_gpio;
		else
			state->m_GPIO &= ~state->antenna_gpio;
		status = WriteGPIO(state);
	}
	if (status < 0)
		printk(KERN_ERR "drxk: Error %d on %s\n", status, __func__);
	return status;
}


static int PowerDownDevice(struct drxk_state *state)
{
	/* Power down to requested mode */
	/* Backup some register settings */
	/* Set pins with possible pull-ups connected to them in input mode */
	/* Analog power down */
	/* ADC power down */
	/* Power down device */
	int status;

	dprintk(1, "\n");
	if (state->m_bPDownOpenBridge) {
		/* Open I2C bridge before power down of DRXK */
		status = ConfigureI2CBridge(state, true);
		if (status < 0)
			goto error;
	}
	/* driver 0.9.0 */
	status = DVBTEnableOFDMTokenRing(state, false);
	if (status < 0)
		goto error;

	status = write16(state, SIO_CC_PWD_MODE__A, SIO_CC_PWD_MODE_LEVEL_CLOCK);
	if (status < 0)
		goto error;
	status = write16(state, SIO_CC_UPDATE__A, SIO_CC_UPDATE_KEY);
	if (status < 0)
		goto error;
	state->m_HICfgCtrl |= SIO_HI_RA_RAM_PAR_5_CFG_SLEEP_ZZZ;
	status = HI_CfgCommand(state);
error:
	if (status < 0)
		printk(KERN_ERR "drxk: Error %d on %s\n", status, __func__);

	return status;
}

static int load_microcode(struct drxk_state *state, const char *mc_name)
{
	const struct firmware *fw = NULL;
	int err = 0;

	dprintk(1, "\n");

	err = request_firmware(&fw, mc_name, state->i2c->dev.parent);
	if (err < 0) {
		printk(KERN_ERR
		       "drxk: Could not load firmware file %s.\n", mc_name);
		printk(KERN_INFO
		       "drxk: Copy %s to your hotplug directory!\n", mc_name);
		return err;
	}
	err = DownloadMicrocode(state, fw->data, fw->size);
	release_firmware(fw);
	return err;
}

static int init_drxk(struct drxk_state *state)
{
	int status = 0;
	enum DRXPowerMode powerMode = DRXK_POWER_DOWN_OFDM;
	u16 driverVersion;

	dprintk(1, "\n");
	if ((state->m_DrxkState == DRXK_UNINITIALIZED)) {
		status = PowerUpDevice(state);
		if (status < 0)
			goto error;
		status = DRXX_Open(state);
		if (status < 0)
			goto error;
		/* Soft reset of OFDM-, sys- and osc-clockdomain */
		status = write16(state, SIO_CC_SOFT_RST__A, SIO_CC_SOFT_RST_OFDM__M | SIO_CC_SOFT_RST_SYS__M | SIO_CC_SOFT_RST_OSC__M);
		if (status < 0)
			goto error;
		status = write16(state, SIO_CC_UPDATE__A, SIO_CC_UPDATE_KEY);
		if (status < 0)
			goto error;
		/* TODO is this needed, if yes how much delay in worst case scenario */
		msleep(1);
		state->m_DRXK_A3_PATCH_CODE = true;
		status = GetDeviceCapabilities(state);
		if (status < 0)
			goto error;

		/* Bridge delay, uses oscilator clock */
		/* Delay = (delay (nano seconds) * oscclk (kHz))/ 1000 */
		/* SDA brdige delay */
		state->m_HICfgBridgeDelay =
			(u16) ((state->m_oscClockFreq / 1000) *
				HI_I2C_BRIDGE_DELAY) / 1000;
		/* Clipping */
		if (state->m_HICfgBridgeDelay >
			SIO_HI_RA_RAM_PAR_3_CFG_DBL_SDA__M) {
			state->m_HICfgBridgeDelay =
				SIO_HI_RA_RAM_PAR_3_CFG_DBL_SDA__M;
		}
		/* SCL bridge delay, same as SDA for now */
		state->m_HICfgBridgeDelay +=
			state->m_HICfgBridgeDelay <<
			SIO_HI_RA_RAM_PAR_3_CFG_DBL_SCL__B;

		status = InitHI(state);
		if (status < 0)
			goto error;
		/* disable various processes */
#if NOA1ROM
		if (!(state->m_DRXK_A1_ROM_CODE)
			&& !(state->m_DRXK_A2_ROM_CODE))
#endif
		{
			status = write16(state, SCU_RAM_GPIO__A, SCU_RAM_GPIO_HW_LOCK_IND_DISABLE);
			if (status < 0)
				goto error;
		}

		/* disable MPEG port */
		status = MPEGTSDisable(state);
		if (status < 0)
			goto error;

		/* Stop AUD and SCU */
		status = write16(state, AUD_COMM_EXEC__A, AUD_COMM_EXEC_STOP);
		if (status < 0)
			goto error;
		status = write16(state, SCU_COMM_EXEC__A, SCU_COMM_EXEC_STOP);
		if (status < 0)
			goto error;

		/* enable token-ring bus through OFDM block for possible ucode upload */
		status = write16(state, SIO_OFDM_SH_OFDM_RING_ENABLE__A, SIO_OFDM_SH_OFDM_RING_ENABLE_ON);
		if (status < 0)
			goto error;

		/* include boot loader section */
		status = write16(state, SIO_BL_COMM_EXEC__A, SIO_BL_COMM_EXEC_ACTIVE);
		if (status < 0)
			goto error;
		status = BLChainCmd(state, 0, 6, 100);
		if (status < 0)
			goto error;

		if (!state->microcode_name)
			load_microcode(state, "drxk_a3.mc");
		else
			load_microcode(state, state->microcode_name);

		/* disable token-ring bus through OFDM block for possible ucode upload */
		status = write16(state, SIO_OFDM_SH_OFDM_RING_ENABLE__A, SIO_OFDM_SH_OFDM_RING_ENABLE_OFF);
		if (status < 0)
			goto error;

		/* Run SCU for a little while to initialize microcode version numbers */
		status = write16(state, SCU_COMM_EXEC__A, SCU_COMM_EXEC_ACTIVE);
		if (status < 0)
			goto error;
		status = DRXX_Open(state);
		if (status < 0)
			goto error;
		/* added for test */
		msleep(30);

		powerMode = DRXK_POWER_DOWN_OFDM;
		status = CtrlPowerMode(state, &powerMode);
		if (status < 0)
			goto error;

		/* Stamp driver version number in SCU data RAM in BCD code
			Done to enable field application engineers to retreive drxdriver version
			via I2C from SCU RAM.
			Not using SCU command interface for SCU register access since no
			microcode may be present.
			*/
		driverVersion =
			(((DRXK_VERSION_MAJOR / 100) % 10) << 12) +
			(((DRXK_VERSION_MAJOR / 10) % 10) << 8) +
			((DRXK_VERSION_MAJOR % 10) << 4) +
			(DRXK_VERSION_MINOR % 10);
		status = write16(state, SCU_RAM_DRIVER_VER_HI__A, driverVersion);
		if (status < 0)
			goto error;
		driverVersion =
			(((DRXK_VERSION_PATCH / 1000) % 10) << 12) +
			(((DRXK_VERSION_PATCH / 100) % 10) << 8) +
			(((DRXK_VERSION_PATCH / 10) % 10) << 4) +
			(DRXK_VERSION_PATCH % 10);
		status = write16(state, SCU_RAM_DRIVER_VER_LO__A, driverVersion);
		if (status < 0)
			goto error;

		printk(KERN_INFO "DRXK driver version %d.%d.%d\n",
			DRXK_VERSION_MAJOR, DRXK_VERSION_MINOR,
			DRXK_VERSION_PATCH);

		/* Dirty fix of default values for ROM/PATCH microcode
			Dirty because this fix makes it impossible to setup suitable values
			before calling DRX_Open. This solution requires changes to RF AGC speed
			to be done via the CTRL function after calling DRX_Open */

		/* m_dvbtRfAgcCfg.speed = 3; */

		/* Reset driver debug flags to 0 */
		status = write16(state, SCU_RAM_DRIVER_DEBUG__A, 0);
		if (status < 0)
			goto error;
		/* driver 0.9.0 */
		/* Setup FEC OC:
			NOTE: No more full FEC resets allowed afterwards!! */
		status = write16(state, FEC_COMM_EXEC__A, FEC_COMM_EXEC_STOP);
		if (status < 0)
			goto error;
		/* MPEGTS functions are still the same */
		status = MPEGTSDtoInit(state);
		if (status < 0)
			goto error;
		status = MPEGTSStop(state);
		if (status < 0)
			goto error;
		status = MPEGTSConfigurePolarity(state);
		if (status < 0)
			goto error;
		status = MPEGTSConfigurePins(state, state->m_enableMPEGOutput);
		if (status < 0)
			goto error;
		/* added: configure GPIO */
		status = WriteGPIO(state);
		if (status < 0)
			goto error;

		state->m_DrxkState = DRXK_STOPPED;

		if (state->m_bPowerDown) {
			status = PowerDownDevice(state);
			if (status < 0)
				goto error;
			state->m_DrxkState = DRXK_POWERED_DOWN;
		} else
			state->m_DrxkState = DRXK_STOPPED;
	}
error:
	if (status < 0)
		printk(KERN_ERR "drxk: Error %d on %s\n", status, __func__);

	return status;
}

static void drxk_c_release(struct dvb_frontend *fe)
{
	struct drxk_state *state = fe->demodulator_priv;

	dprintk(1, "\n");
	kfree(state);
}

static int drxk_c_init(struct dvb_frontend *fe)
{
	struct drxk_state *state = fe->demodulator_priv;

	dprintk(1, "\n");
	if (mutex_trylock(&state->ctlock) == 0)
		return -EBUSY;
	if (state->m_itut_annex_c)
		SetOperationMode(state, OM_QAM_ITU_C);
	else
		SetOperationMode(state, OM_QAM_ITU_A);
	return 0;
}

static int drxk_c_sleep(struct dvb_frontend *fe)
{
	struct drxk_state *state = fe->demodulator_priv;

	dprintk(1, "\n");
	ShutDown(state);
	mutex_unlock(&state->ctlock);
	return 0;
}

static int drxk_gate_ctrl(struct dvb_frontend *fe, int enable)
{
	struct drxk_state *state = fe->demodulator_priv;

	dprintk(1, "%s\n", enable ? "enable" : "disable");
	return ConfigureI2CBridge(state, enable ? true : false);
}

static int drxk_set_parameters(struct dvb_frontend *fe)
{
	struct dtv_frontend_properties *p = &fe->dtv_property_cache;
	u32 delsys  = p->delivery_system;
	struct drxk_state *state = fe->demodulator_priv;
	u32 delsys  = fe->dtv_property_cache.delivery_system;
	u32 IF;

	dprintk(1, "\n");

	if (!fe->ops.tuner_ops.get_if_frequency) {
		printk(KERN_ERR
		       "drxk: Error: get_if_frequency() not defined at tuner. Can't work without it!\n");
		return -EINVAL;
	}

	switch (delsys) {
	case SYS_DVBC_ANNEX_A:
		state->m_itut_annex_c = false;
		break;
	case SYS_DVBC_ANNEX_C:
		state->m_itut_annex_c = true;
		break;
	default:
		return -EINVAL;
	}

	if (fe->ops.i2c_gate_ctrl)
		fe->ops.i2c_gate_ctrl(fe, 1);
	if (fe->ops.tuner_ops.set_params)
		fe->ops.tuner_ops.set_params(fe);
	if (fe->ops.i2c_gate_ctrl)
		fe->ops.i2c_gate_ctrl(fe, 0);
	state->props = *p;
	fe->ops.tuner_ops.get_if_frequency(fe, &IF);
	Start(state, 0, IF);

	/* printk(KERN_DEBUG "drxk: %s IF=%d done\n", __func__, IF); */

	return 0;
}

static int drxk_read_status(struct dvb_frontend *fe, fe_status_t *status)
{
	struct drxk_state *state = fe->demodulator_priv;
	u32 stat;

	dprintk(1, "\n");
	*status = 0;
	GetLockStatus(state, &stat, 0);
	if (stat == MPEG_LOCK)
		*status |= 0x1f;
	if (stat == FEC_LOCK)
		*status |= 0x0f;
	if (stat == DEMOD_LOCK)
		*status |= 0x07;
	return 0;
}

static int drxk_read_ber(struct dvb_frontend *fe, u32 *ber)
{
	dprintk(1, "\n");

	*ber = 0;
	return 0;
}

static int drxk_read_signal_strength(struct dvb_frontend *fe,
				     u16 *strength)
{
	struct drxk_state *state = fe->demodulator_priv;
	u32 val = 0;

	dprintk(1, "\n");
	ReadIFAgc(state, &val);
	*strength = val & 0xffff;
	return 0;
}

static int drxk_read_snr(struct dvb_frontend *fe, u16 *snr)
{
	struct drxk_state *state = fe->demodulator_priv;
	s32 snr2;

	dprintk(1, "\n");
	GetSignalToNoise(state, &snr2);
	*snr = snr2 & 0xffff;
	return 0;
}

static int drxk_read_ucblocks(struct dvb_frontend *fe, u32 *ucblocks)
{
	struct drxk_state *state = fe->demodulator_priv;
	u16 err;

	dprintk(1, "\n");
	DVBTQAMGetAccPktErr(state, &err);
	*ucblocks = (u32) err;
	return 0;
}

static int drxk_c_get_tune_settings(struct dvb_frontend *fe, struct dvb_frontend_tune_settings
				    *sets)
{
	dprintk(1, "\n");
	sets->min_delay_ms = 3000;
	sets->max_drift = 0;
	sets->step_size = 0;
	return 0;
}

static void drxk_t_release(struct dvb_frontend *fe)
{
	/*
	 * There's nothing to release here, as the state struct
	 * is already freed by drxk_c_release.
	 */
}

static int drxk_t_init(struct dvb_frontend *fe)
{
	struct drxk_state *state = fe->demodulator_priv;

	dprintk(1, "\n");
	if (mutex_trylock(&state->ctlock) == 0)
		return -EBUSY;
	SetOperationMode(state, OM_DVBT);
	return 0;
}

static int drxk_t_sleep(struct dvb_frontend *fe)
{
	struct drxk_state *state = fe->demodulator_priv;

	dprintk(1, "\n");
	mutex_unlock(&state->ctlock);
	return 0;
}

<<<<<<< HEAD
static int drxk_t_get_frontend(struct dvb_frontend *fe,
			       struct dvb_frontend_parameters *p)
{
	dprintk(1, "\n");

	return 0;
}

static int drxk_c_get_property(struct dvb_frontend *fe, struct dtv_property *p)
{
	switch (p->cmd) {
	case DTV_ENUM_DELSYS:
		p->u.buffer.data[0] = SYS_DVBC_ANNEX_A;
		p->u.buffer.data[1] = SYS_DVBC_ANNEX_C;
		p->u.buffer.len = 2;
		break;
	default:
		break;
	}
	return 0;
}
static int drxk_t_get_property(struct dvb_frontend *fe, struct dtv_property *p)
{
	switch (p->cmd) {
	case DTV_ENUM_DELSYS:
		p->u.buffer.data[0] = SYS_DVBT;
		p->u.buffer.len = 1;
		break;
	default:
		break;
	}
	return 0;
}

=======
>>>>>>> c4f6fc6c
static struct dvb_frontend_ops drxk_c_ops = {
	.delsys = { SYS_DVBC_ANNEX_A, SYS_DVBC_ANNEX_C },
	.info = {
		 .name = "DRXK DVB-C",
		 .type = FE_QAM,
		 .frequency_stepsize = 62500,
		 .frequency_min = 47000000,
		 .frequency_max = 862000000,
		 .symbol_rate_min = 870000,
		 .symbol_rate_max = 11700000,
		 .caps = FE_CAN_QAM_16 | FE_CAN_QAM_32 | FE_CAN_QAM_64 |
		 FE_CAN_QAM_128 | FE_CAN_QAM_256 | FE_CAN_FEC_AUTO},
	.release = drxk_c_release,
	.init = drxk_c_init,
	.sleep = drxk_c_sleep,
	.i2c_gate_ctrl = drxk_gate_ctrl,

	.set_frontend = drxk_set_parameters,
<<<<<<< HEAD
	.get_frontend = drxk_c_get_frontend,
	.get_property = drxk_c_get_property,
=======
>>>>>>> c4f6fc6c
	.get_tune_settings = drxk_c_get_tune_settings,

	.read_status = drxk_read_status,
	.read_ber = drxk_read_ber,
	.read_signal_strength = drxk_read_signal_strength,
	.read_snr = drxk_read_snr,
	.read_ucblocks = drxk_read_ucblocks,
};

static struct dvb_frontend_ops drxk_t_ops = {
	.delsys = { SYS_DVBT },
	.info = {
		 .name = "DRXK DVB-T",
		 .type = FE_OFDM,
		 .frequency_min = 47125000,
		 .frequency_max = 865000000,
		 .frequency_stepsize = 166667,
		 .frequency_tolerance = 0,
		 .caps = FE_CAN_FEC_1_2 | FE_CAN_FEC_2_3 |
		 FE_CAN_FEC_3_4 | FE_CAN_FEC_5_6 | FE_CAN_FEC_7_8 |
		 FE_CAN_FEC_AUTO |
		 FE_CAN_QAM_16 | FE_CAN_QAM_64 |
		 FE_CAN_QAM_AUTO |
		 FE_CAN_TRANSMISSION_MODE_AUTO |
		 FE_CAN_GUARD_INTERVAL_AUTO |
		 FE_CAN_HIERARCHY_AUTO | FE_CAN_RECOVER | FE_CAN_MUTE_TS},
	.release = drxk_t_release,
	.init = drxk_t_init,
	.sleep = drxk_t_sleep,
	.i2c_gate_ctrl = drxk_gate_ctrl,

	.set_frontend = drxk_set_parameters,
<<<<<<< HEAD
	.get_frontend = drxk_t_get_frontend,
	.get_property = drxk_t_get_property,
=======
>>>>>>> c4f6fc6c

	.read_status = drxk_read_status,
	.read_ber = drxk_read_ber,
	.read_signal_strength = drxk_read_signal_strength,
	.read_snr = drxk_read_snr,
	.read_ucblocks = drxk_read_ucblocks,
};

struct dvb_frontend *drxk_attach(const struct drxk_config *config,
				 struct i2c_adapter *i2c,
				 struct dvb_frontend **fe_t)
{
	struct drxk_state *state = NULL;
	u8 adr = config->adr;

	dprintk(1, "\n");
	state = kzalloc(sizeof(struct drxk_state), GFP_KERNEL);
	if (!state)
		return NULL;

	state->i2c = i2c;
	state->demod_address = adr;
	state->single_master = config->single_master;
	state->microcode_name = config->microcode_name;
	state->no_i2c_bridge = config->no_i2c_bridge;
	state->antenna_gpio = config->antenna_gpio;
	state->antenna_dvbt = config->antenna_dvbt;
	state->m_ChunkSize = config->chunk_size;

	/* NOTE: as more UIO bits will be used, add them to the mask */
	state->UIO_mask = config->antenna_gpio;

	/* Default gpio to DVB-C */
	if (!state->antenna_dvbt && state->antenna_gpio)
		state->m_GPIO |= state->antenna_gpio;
	else
		state->m_GPIO &= ~state->antenna_gpio;

	mutex_init(&state->mutex);
	mutex_init(&state->ctlock);

	memcpy(&state->c_frontend.ops, &drxk_c_ops,
	       sizeof(struct dvb_frontend_ops));
	memcpy(&state->t_frontend.ops, &drxk_t_ops,
	       sizeof(struct dvb_frontend_ops));
	state->c_frontend.demodulator_priv = state;
	state->t_frontend.demodulator_priv = state;

	init_state(state);
	if (init_drxk(state) < 0)
		goto error;
	*fe_t = &state->t_frontend;

	return &state->c_frontend;

error:
	printk(KERN_ERR "drxk: not found\n");
	kfree(state);
	return NULL;
}
EXPORT_SYMBOL(drxk_attach);

MODULE_DESCRIPTION("DRX-K driver");
MODULE_AUTHOR("Ralph Metzler");
MODULE_LICENSE("GPL");<|MERGE_RESOLUTION|>--- conflicted
+++ resolved
@@ -6218,7 +6218,6 @@
 	struct dtv_frontend_properties *p = &fe->dtv_property_cache;
 	u32 delsys  = p->delivery_system;
 	struct drxk_state *state = fe->demodulator_priv;
-	u32 delsys  = fe->dtv_property_cache.delivery_system;
 	u32 IF;
 
 	dprintk(1, "\n");
@@ -6352,43 +6351,6 @@
 	return 0;
 }
 
-<<<<<<< HEAD
-static int drxk_t_get_frontend(struct dvb_frontend *fe,
-			       struct dvb_frontend_parameters *p)
-{
-	dprintk(1, "\n");
-
-	return 0;
-}
-
-static int drxk_c_get_property(struct dvb_frontend *fe, struct dtv_property *p)
-{
-	switch (p->cmd) {
-	case DTV_ENUM_DELSYS:
-		p->u.buffer.data[0] = SYS_DVBC_ANNEX_A;
-		p->u.buffer.data[1] = SYS_DVBC_ANNEX_C;
-		p->u.buffer.len = 2;
-		break;
-	default:
-		break;
-	}
-	return 0;
-}
-static int drxk_t_get_property(struct dvb_frontend *fe, struct dtv_property *p)
-{
-	switch (p->cmd) {
-	case DTV_ENUM_DELSYS:
-		p->u.buffer.data[0] = SYS_DVBT;
-		p->u.buffer.len = 1;
-		break;
-	default:
-		break;
-	}
-	return 0;
-}
-
-=======
->>>>>>> c4f6fc6c
 static struct dvb_frontend_ops drxk_c_ops = {
 	.delsys = { SYS_DVBC_ANNEX_A, SYS_DVBC_ANNEX_C },
 	.info = {
@@ -6407,11 +6369,6 @@
 	.i2c_gate_ctrl = drxk_gate_ctrl,
 
 	.set_frontend = drxk_set_parameters,
-<<<<<<< HEAD
-	.get_frontend = drxk_c_get_frontend,
-	.get_property = drxk_c_get_property,
-=======
->>>>>>> c4f6fc6c
 	.get_tune_settings = drxk_c_get_tune_settings,
 
 	.read_status = drxk_read_status,
@@ -6444,11 +6401,6 @@
 	.i2c_gate_ctrl = drxk_gate_ctrl,
 
 	.set_frontend = drxk_set_parameters,
-<<<<<<< HEAD
-	.get_frontend = drxk_t_get_frontend,
-	.get_property = drxk_t_get_property,
-=======
->>>>>>> c4f6fc6c
 
 	.read_status = drxk_read_status,
 	.read_ber = drxk_read_ber,
