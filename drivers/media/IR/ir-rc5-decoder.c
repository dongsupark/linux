/* ir-rc5-decoder.c - handle RC5(x) IR Pulse/Space protocol
 *
 * Copyright (C) 2010 by Mauro Carvalho Chehab <mchehab@redhat.com>
 *
 * This program is free software; you can redistribute it and/or modify
 *  it under the terms of the GNU General Public License as published by
 *  the Free Software Foundation version 2 of the License.
 *
 *  This program is distributed in the hope that it will be useful,
 *  but WITHOUT ANY WARRANTY; without even the implied warranty of
 *  MERCHANTABILITY or FITNESS FOR A PARTICULAR PURPOSE.  See the
 *  GNU General Public License for more details.
 */

/*
 * This code handles 14 bits RC5 protocols and 20 bits RC5x protocols.
 * There are other variants that use a different number of bits.
 * This is currently unsupported.
 * It considers a carrier of 36 kHz, with a total of 14/20 bits, where
 * the first two bits are start bits, and a third one is a filing bit
 */

#include "ir-core-priv.h"

#define RC5_NBITS		14
#define RC5X_NBITS		20
#define CHECK_RC5X_NBITS	8
#define RC5_UNIT		888888 /* ns */
#define RC5_BIT_START		(1 * RC5_UNIT)
#define RC5_BIT_END		(1 * RC5_UNIT)
#define RC5X_SPACE		(4 * RC5_UNIT)

enum rc5_state {
	STATE_INACTIVE,
	STATE_BIT_START,
	STATE_BIT_END,
	STATE_CHECK_RC5X,
	STATE_FINISHED,
};

/**
 * ir_rc5_decode() - Decode one RC-5 pulse or space
 * @input_dev:	the struct input_dev descriptor of the device
 * @ev:		the struct ir_raw_event descriptor of the pulse/space
 *
 * This function returns -EINVAL if the pulse violates the state machine
 */
static int ir_rc5_decode(struct input_dev *input_dev, struct ir_raw_event ev)
{
	struct ir_input_dev *ir_dev = input_get_drvdata(input_dev);
	struct rc5_dec *data = &ir_dev->raw->rc5;
	u8 toggle;
	u32 scancode;

        if (!(ir_dev->raw->enabled_protocols & IR_TYPE_RC5))
                return 0;

<<<<<<< HEAD
	if (IS_RESET(ev)) {
		data->state = STATE_INACTIVE;
=======
	if (!is_timing_event(ev)) {
		if (ev.reset)
			data->state = STATE_INACTIVE;
>>>>>>> 45f53cc9
		return 0;
	}

	if (!geq_margin(ev.duration, RC5_UNIT, RC5_UNIT / 2))
		goto out;

again:
	IR_dprintk(2, "RC5(x) decode started at state %i (%uus %s)\n",
		   data->state, TO_US(ev.duration), TO_STR(ev.pulse));

	if (!geq_margin(ev.duration, RC5_UNIT, RC5_UNIT / 2))
		return 0;

	switch (data->state) {

	case STATE_INACTIVE:
		if (!ev.pulse)
			break;

		data->state = STATE_BIT_START;
		data->count = 1;
		/* We just need enough bits to get to STATE_CHECK_RC5X */
		data->wanted_bits = RC5X_NBITS;
		decrease_duration(&ev, RC5_BIT_START);
		goto again;

	case STATE_BIT_START:
		if (!eq_margin(ev.duration, RC5_BIT_START, RC5_UNIT / 2))
			break;

		data->bits <<= 1;
		if (!ev.pulse)
			data->bits |= 1;
		data->count++;
		data->state = STATE_BIT_END;
		return 0;

	case STATE_BIT_END:
		if (!is_transition(&ev, &ir_dev->raw->prev_ev))
			break;

		if (data->count == data->wanted_bits)
			data->state = STATE_FINISHED;
		else if (data->count == CHECK_RC5X_NBITS)
			data->state = STATE_CHECK_RC5X;
		else
			data->state = STATE_BIT_START;

		decrease_duration(&ev, RC5_BIT_END);
		goto again;

	case STATE_CHECK_RC5X:
		if (!ev.pulse && geq_margin(ev.duration, RC5X_SPACE, RC5_UNIT / 2)) {
			/* RC5X */
			data->wanted_bits = RC5X_NBITS;
			decrease_duration(&ev, RC5X_SPACE);
		} else {
			/* RC5 */
			data->wanted_bits = RC5_NBITS;
		}
		data->state = STATE_BIT_START;
		goto again;

	case STATE_FINISHED:
		if (ev.pulse)
			break;

		if (data->wanted_bits == RC5X_NBITS) {
			/* RC5X */
			u8 xdata, command, system;
			xdata    = (data->bits & 0x0003F) >> 0;
			command  = (data->bits & 0x00FC0) >> 6;
			system   = (data->bits & 0x1F000) >> 12;
			toggle   = (data->bits & 0x20000) ? 1 : 0;
			command += (data->bits & 0x01000) ? 0 : 0x40;
			scancode = system << 16 | command << 8 | xdata;

			IR_dprintk(1, "RC5X scancode 0x%06x (toggle: %u)\n",
				   scancode, toggle);

		} else {
			/* RC5 */
			u8 command, system;
			command  = (data->bits & 0x0003F) >> 0;
			system   = (data->bits & 0x007C0) >> 6;
			toggle   = (data->bits & 0x00800) ? 1 : 0;
			command += (data->bits & 0x01000) ? 0 : 0x40;
			scancode = system << 8 | command;

			IR_dprintk(1, "RC5 scancode 0x%04x (toggle: %u)\n",
				   scancode, toggle);
		}

		ir_keydown(input_dev, scancode, toggle);
		data->state = STATE_INACTIVE;
		return 0;
	}

out:
	IR_dprintk(1, "RC5(x) decode failed at state %i (%uus %s)\n",
		   data->state, TO_US(ev.duration), TO_STR(ev.pulse));
	data->state = STATE_INACTIVE;
	return -EINVAL;
}

static struct ir_raw_handler rc5_handler = {
	.protocols	= IR_TYPE_RC5,
	.decode		= ir_rc5_decode,
};

static int __init ir_rc5_decode_init(void)
{
	ir_raw_handler_register(&rc5_handler);

	printk(KERN_INFO "IR RC5(x) protocol handler initialized\n");
	return 0;
}

static void __exit ir_rc5_decode_exit(void)
{
	ir_raw_handler_unregister(&rc5_handler);
}

module_init(ir_rc5_decode_init);
module_exit(ir_rc5_decode_exit);

MODULE_LICENSE("GPL");
MODULE_AUTHOR("Mauro Carvalho Chehab <mchehab@redhat.com>");
MODULE_AUTHOR("Red Hat Inc. (http://www.redhat.com)");
MODULE_DESCRIPTION("RC5(x) IR protocol decoder");<|MERGE_RESOLUTION|>--- conflicted
+++ resolved
@@ -55,14 +55,9 @@
         if (!(ir_dev->raw->enabled_protocols & IR_TYPE_RC5))
                 return 0;
 
-<<<<<<< HEAD
-	if (IS_RESET(ev)) {
-		data->state = STATE_INACTIVE;
-=======
 	if (!is_timing_event(ev)) {
 		if (ev.reset)
 			data->state = STATE_INACTIVE;
->>>>>>> 45f53cc9
 		return 0;
 	}
 
