--- conflicted
+++ resolved
@@ -760,14 +760,9 @@
 {
 	struct i2c_client *client = v4l2_get_subdevdata(sd);
 	struct soc_camera_subdev_desc *ssdd = soc_camera_i2c_to_desc(client);
-<<<<<<< HEAD
-
-	return soc_camera_set_power(&client->dev, ssdd, on);
-=======
 	struct ov2640_priv *priv = to_ov2640(client);
 
 	return soc_camera_set_power(&client->dev, ssdd, priv->clk, on);
->>>>>>> d0e0ac97
 }
 
 /* Select the nearest higher resolution for capture */
@@ -1104,13 +1099,6 @@
 	priv->subdev.ctrl_handler = &priv->hdl;
 	if (priv->hdl.error)
 		return priv->hdl.error;
-<<<<<<< HEAD
-
-	ret = ov2640_video_probe(client);
-	if (ret)
-		v4l2_ctrl_handler_free(&priv->hdl);
-	else
-=======
 
 	priv->clk = v4l2_clk_get(&client->dev, "mclk");
 	if (IS_ERR(priv->clk)) {
@@ -1124,8 +1112,8 @@
 eclkget:
 		v4l2_ctrl_handler_free(&priv->hdl);
 	} else {
->>>>>>> d0e0ac97
 		dev_info(&adapter->dev, "OV2640 Probed\n");
+	}
 
 	return ret;
 }
