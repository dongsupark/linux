--- conflicted
+++ resolved
@@ -92,10 +92,6 @@
 	struct v4l2_rect		 frame;
 	struct v4l2_clk			*clk;
 	const struct mt9t112_format	*format;
-<<<<<<< HEAD
-	int				 model;
-=======
->>>>>>> d0e0ac97
 	int				 num_formats;
 	u32				 flags;
 /* for flags */
@@ -774,14 +770,9 @@
 {
 	struct i2c_client *client = v4l2_get_subdevdata(sd);
 	struct soc_camera_subdev_desc *ssdd = soc_camera_i2c_to_desc(client);
-<<<<<<< HEAD
-
-	return soc_camera_set_power(&client->dev, ssdd, on);
-=======
 	struct mt9t112_priv *priv = to_mt9t112(client);
 
 	return soc_camera_set_power(&client->dev, ssdd, priv->clk, on);
->>>>>>> d0e0ac97
 }
 
 static struct v4l2_subdev_core_ops mt9t112_subdev_core_ops = {
@@ -1059,18 +1050,10 @@
 	switch (chipid) {
 	case 0x2680:
 		devname = "mt9t111";
-<<<<<<< HEAD
-		priv->model = V4L2_IDENT_MT9T111;
-=======
->>>>>>> d0e0ac97
 		priv->num_formats = 1;
 		break;
 	case 0x2682:
 		devname = "mt9t112";
-<<<<<<< HEAD
-		priv->model = V4L2_IDENT_MT9T112;
-=======
->>>>>>> d0e0ac97
 		priv->num_formats = ARRAY_SIZE(mt9t112_cfmts);
 		break;
 	default:
@@ -1117,11 +1100,6 @@
 		return PTR_ERR(priv->clk);
 
 	ret = mt9t112_camera_probe(client);
-<<<<<<< HEAD
-	if (ret)
-		return ret;
-=======
->>>>>>> d0e0ac97
 
 	/* Cannot fail: using the default supported pixel code */
 	if (!ret)
@@ -1134,12 +1112,9 @@
 
 static int mt9t112_remove(struct i2c_client *client)
 {
-<<<<<<< HEAD
-=======
 	struct mt9t112_priv *priv = to_mt9t112(client);
 
 	v4l2_clk_put(priv->clk);
->>>>>>> d0e0ac97
 	return 0;
 }
 
