--- conflicted
+++ resolved
@@ -500,14 +500,9 @@
 {
 	struct i2c_client *client = v4l2_get_subdevdata(sd);
 	struct soc_camera_subdev_desc *ssdd = soc_camera_i2c_to_desc(client);
-<<<<<<< HEAD
-
-	return soc_camera_set_power(&client->dev, ssdd, on);
-=======
 	struct mt9v022 *mt9v022 = to_mt9v022(client);
 
 	return soc_camera_set_power(&client->dev, ssdd, mt9v022->clk, on);
->>>>>>> d0e0ac97
 }
 
 static int mt9v022_g_volatile_ctrl(struct v4l2_ctrl *ctrl)
@@ -951,16 +946,11 @@
 	}
 
 	ret = mt9v022_video_probe(client);
-<<<<<<< HEAD
-	if (ret)
-		v4l2_ctrl_handler_free(&mt9v022->hdl);
-=======
 	if (ret) {
 		v4l2_clk_put(mt9v022->clk);
 eclkget:
 		v4l2_ctrl_handler_free(&mt9v022->hdl);
 	}
->>>>>>> d0e0ac97
 
 	return ret;
 }
