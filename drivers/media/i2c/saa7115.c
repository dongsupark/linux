/* saa711x - Philips SAA711x video decoder driver
 * This driver can work with saa7111, saa7111a, saa7113, saa7114,
 *			     saa7115 and saa7118.
 *
 * Based on saa7114 driver by Maxim Yevtyushkin, which is based on
 * the saa7111 driver by Dave Perks.
 *
 * Copyright (C) 1998 Dave Perks <dperks@ibm.net>
 * Copyright (C) 2002 Maxim Yevtyushkin <max@linuxmedialabs.com>
 *
 * Slight changes for video timing and attachment output by
 * Wolfgang Scherr <scherr@net4you.net>
 *
 * Moved over to the linux >= 2.4.x i2c protocol (1/1/2003)
 * by Ronald Bultje <rbultje@ronald.bitfreak.net>
 *
 * Added saa7115 support by Kevin Thayer <nufan_wfk at yahoo.com>
 * (2/17/2003)
 *
 * VBI support (2004) and cleanups (2005) by Hans Verkuil <hverkuil@xs4all.nl>
 *
 * Copyright (c) 2005-2006 Mauro Carvalho Chehab <mchehab@infradead.org>
 *	SAA7111, SAA7113 and SAA7118 support
 *
 * This program is free software; you can redistribute it and/or
 * modify it under the terms of the GNU General Public License
 * as published by the Free Software Foundation; either version 2
 * of the License, or (at your option) any later version.
 *
 * This program is distributed in the hope that it will be useful,
 * but WITHOUT ANY WARRANTY; without even the implied warranty of
 * MERCHANTABILITY or FITNESS FOR A PARTICULAR PURPOSE.  See the
 * GNU General Public License for more details.
 *
 * You should have received a copy of the GNU General Public License
 * along with this program; if not, write to the Free Software
 * Foundation, Inc., 51 Franklin Street, Fifth Floor, Boston, MA  02110-1301, USA.
 */

#include "saa711x_regs.h"

#include <linux/kernel.h>
#include <linux/module.h>
#include <linux/slab.h>
#include <linux/i2c.h>
#include <linux/videodev2.h>
#include <media/v4l2-device.h>
#include <media/v4l2-ctrls.h>
#include <media/saa7115.h>
#include <asm/div64.h>

#define VRES_60HZ	(480+16)

MODULE_DESCRIPTION("Philips SAA7111/SAA7113/SAA7114/SAA7115/SAA7118 video decoder driver");
MODULE_AUTHOR(  "Maxim Yevtyushkin, Kevin Thayer, Chris Kennedy, "
		"Hans Verkuil, Mauro Carvalho Chehab");
MODULE_LICENSE("GPL");

static bool debug;
module_param(debug, bool, 0644);

MODULE_PARM_DESC(debug, "Debug level (0-1)");


enum saa711x_model {
	SAA7111A,
	SAA7111,
	SAA7113,
	GM7113C,
	SAA7114,
	SAA7115,
	SAA7118,
};

struct saa711x_state {
	struct v4l2_subdev sd;
	struct v4l2_ctrl_handler hdl;

	struct {
		/* chroma gain control cluster */
		struct v4l2_ctrl *agc;
		struct v4l2_ctrl *gain;
	};

	v4l2_std_id std;
	int input;
	int output;
	int enable;
	int radio;
	int width;
	int height;
	enum saa711x_model ident;
	u32 audclk_freq;
	u32 crystal_freq;
	bool ucgc;
	u8 cgcdiv;
	bool apll;
	bool double_asclk;
};

static inline struct saa711x_state *to_state(struct v4l2_subdev *sd)
{
	return container_of(sd, struct saa711x_state, sd);
}

static inline struct v4l2_subdev *to_sd(struct v4l2_ctrl *ctrl)
{
	return &container_of(ctrl->handler, struct saa711x_state, hdl)->sd;
}

/* ----------------------------------------------------------------------- */

static inline int saa711x_write(struct v4l2_subdev *sd, u8 reg, u8 value)
{
	struct i2c_client *client = v4l2_get_subdevdata(sd);

	return i2c_smbus_write_byte_data(client, reg, value);
}

/* Sanity routine to check if a register is present */
static int saa711x_has_reg(const int id, const u8 reg)
{
	if (id == SAA7111)
		return reg < 0x20 && reg != 0x01 && reg != 0x0f &&
		       (reg < 0x13 || reg > 0x19) && reg != 0x1d && reg != 0x1e;
	if (id == SAA7111A)
		return reg < 0x20 && reg != 0x01 && reg != 0x0f &&
		       reg != 0x14 && reg != 0x18 && reg != 0x19 &&
		       reg != 0x1d && reg != 0x1e;

	/* common for saa7113/4/5/8 */
	if (unlikely((reg >= 0x3b && reg <= 0x3f) || reg == 0x5c || reg == 0x5f ||
	    reg == 0xa3 || reg == 0xa7 || reg == 0xab || reg == 0xaf || (reg >= 0xb5 && reg <= 0xb7) ||
	    reg == 0xd3 || reg == 0xd7 || reg == 0xdb || reg == 0xdf || (reg >= 0xe5 && reg <= 0xe7) ||
	    reg == 0x82 || (reg >= 0x89 && reg <= 0x8e)))
		return 0;

	switch (id) {
	case GM7113C:
		return reg != 0x14 && (reg < 0x18 || reg > 0x1e) && reg < 0x20;
	case SAA7113:
		return reg != 0x14 && (reg < 0x18 || reg > 0x1e) && (reg < 0x20 || reg > 0x3f) &&
		       reg != 0x5d && reg < 0x63;
	case SAA7114:
		return (reg < 0x1a || reg > 0x1e) && (reg < 0x20 || reg > 0x2f) &&
		       (reg < 0x63 || reg > 0x7f) && reg != 0x33 && reg != 0x37 &&
		       reg != 0x81 && reg < 0xf0;
	case SAA7115:
		return (reg < 0x20 || reg > 0x2f) && reg != 0x65 && (reg < 0xfc || reg > 0xfe);
	case SAA7118:
		return (reg < 0x1a || reg > 0x1d) && (reg < 0x20 || reg > 0x22) &&
		       (reg < 0x26 || reg > 0x28) && reg != 0x33 && reg != 0x37 &&
		       (reg < 0x63 || reg > 0x7f) && reg != 0x81 && reg < 0xf0;
	}
	return 1;
}

static int saa711x_writeregs(struct v4l2_subdev *sd, const unsigned char *regs)
{
	struct saa711x_state *state = to_state(sd);
	unsigned char reg, data;

	while (*regs != 0x00) {
		reg = *(regs++);
		data = *(regs++);

		/* According with datasheets, reserved regs should be
		   filled with 0 - seems better not to touch on they */
		if (saa711x_has_reg(state->ident, reg)) {
			if (saa711x_write(sd, reg, data) < 0)
				return -1;
		} else {
			v4l2_dbg(1, debug, sd, "tried to access reserved reg 0x%02x\n", reg);
		}
	}
	return 0;
}

static inline int saa711x_read(struct v4l2_subdev *sd, u8 reg)
{
	struct i2c_client *client = v4l2_get_subdevdata(sd);

	return i2c_smbus_read_byte_data(client, reg);
}

/* ----------------------------------------------------------------------- */

/* SAA7111 initialization table */
static const unsigned char saa7111_init[] = {
	R_01_INC_DELAY, 0x00,		/* reserved */

	/*front end */
	R_02_INPUT_CNTL_1, 0xd0,	/* FUSE=3, GUDL=2, MODE=0 */
	R_03_INPUT_CNTL_2, 0x23,	/* HLNRS=0, VBSL=1, WPOFF=0, HOLDG=0,
					 * GAFIX=0, GAI1=256, GAI2=256 */
	R_04_INPUT_CNTL_3, 0x00,	/* GAI1=256 */
	R_05_INPUT_CNTL_4, 0x00,	/* GAI2=256 */

	/* decoder */
	R_06_H_SYNC_START, 0xf3,	/* HSB at  13(50Hz) /  17(60Hz)
					 * pixels after end of last line */
	R_07_H_SYNC_STOP, 0xe8,		/* HSS seems to be needed to
					 * work with NTSC, too */
	R_08_SYNC_CNTL, 0xc8,		/* AUFD=1, FSEL=1, EXFIL=0,
					 * VTRC=1, HPLL=0, VNOI=0 */
	R_09_LUMA_CNTL, 0x01,		/* BYPS=0, PREF=0, BPSS=0,
					 * VBLB=0, UPTCV=0, APER=1 */
	R_0A_LUMA_BRIGHT_CNTL, 0x80,
	R_0B_LUMA_CONTRAST_CNTL, 0x47,	/* 0b - CONT=1.109 */
	R_0C_CHROMA_SAT_CNTL, 0x40,
	R_0D_CHROMA_HUE_CNTL, 0x00,
	R_0E_CHROMA_CNTL_1, 0x01,	/* 0e - CDTO=0, CSTD=0, DCCF=0,
					 * FCTC=0, CHBW=1 */
	R_0F_CHROMA_GAIN_CNTL, 0x00,	/* reserved */
	R_10_CHROMA_CNTL_2, 0x48,	/* 10 - OFTS=1, HDEL=0, VRLN=1, YDEL=0 */
	R_11_MODE_DELAY_CNTL, 0x1c,	/* 11 - GPSW=0, CM99=0, FECO=0, COMPO=1,
					 * OEYC=1, OEHV=1, VIPB=0, COLO=0 */
	R_12_RT_SIGNAL_CNTL, 0x00,	/* 12 - output control 2 */
	R_13_RT_X_PORT_OUT_CNTL, 0x00,	/* 13 - output control 3 */
	R_14_ANAL_ADC_COMPAT_CNTL, 0x00,
	R_15_VGATE_START_FID_CHG, 0x00,
	R_16_VGATE_STOP, 0x00,
	R_17_MISC_VGATE_CONF_AND_MSB, 0x00,

	0x00, 0x00
};

/* SAA7113/GM7113C init codes
 * It's important that R_14... R_17 == 0x00
 * for the gm7113c chip to deliver stable video
 */
static const unsigned char saa7113_init[] = {
	R_01_INC_DELAY, 0x08,
	R_02_INPUT_CNTL_1, 0xc2,
	R_03_INPUT_CNTL_2, 0x30,
	R_04_INPUT_CNTL_3, 0x00,
	R_05_INPUT_CNTL_4, 0x00,
	R_06_H_SYNC_START, 0x89,
	R_07_H_SYNC_STOP, 0x0d,
	R_08_SYNC_CNTL, 0x88,
	R_09_LUMA_CNTL, 0x01,
	R_0A_LUMA_BRIGHT_CNTL, 0x80,
	R_0B_LUMA_CONTRAST_CNTL, 0x47,
	R_0C_CHROMA_SAT_CNTL, 0x40,
	R_0D_CHROMA_HUE_CNTL, 0x00,
	R_0E_CHROMA_CNTL_1, 0x01,
	R_0F_CHROMA_GAIN_CNTL, 0x2a,
	R_10_CHROMA_CNTL_2, 0x08,
	R_11_MODE_DELAY_CNTL, 0x0c,
	R_12_RT_SIGNAL_CNTL, 0x07,
	R_13_RT_X_PORT_OUT_CNTL, 0x00,
	R_14_ANAL_ADC_COMPAT_CNTL, 0x00,
	R_15_VGATE_START_FID_CHG, 0x00,
	R_16_VGATE_STOP, 0x00,
	R_17_MISC_VGATE_CONF_AND_MSB, 0x00,

	0x00, 0x00
};

/* If a value differs from the Hauppauge driver values, then the comment starts with
   'was 0xXX' to denote the Hauppauge value. Otherwise the value is identical to what the
   Hauppauge driver sets. */

/* SAA7114 and SAA7115 initialization table */
static const unsigned char saa7115_init_auto_input[] = {
		/* Front-End Part */
	R_01_INC_DELAY, 0x48,			/* white peak control disabled */
	R_03_INPUT_CNTL_2, 0x20,		/* was 0x30. 0x20: long vertical blanking */
	R_04_INPUT_CNTL_3, 0x90,		/* analog gain set to 0 */
	R_05_INPUT_CNTL_4, 0x90,		/* analog gain set to 0 */
		/* Decoder Part */
	R_06_H_SYNC_START, 0xeb,		/* horiz sync begin = -21 */
	R_07_H_SYNC_STOP, 0xe0,			/* horiz sync stop = -17 */
	R_09_LUMA_CNTL, 0x53,			/* 0x53, was 0x56 for 60hz. luminance control */
	R_0A_LUMA_BRIGHT_CNTL, 0x80,		/* was 0x88. decoder brightness, 0x80 is itu standard */
	R_0B_LUMA_CONTRAST_CNTL, 0x44,		/* was 0x48. decoder contrast, 0x44 is itu standard */
	R_0C_CHROMA_SAT_CNTL, 0x40,		/* was 0x47. decoder saturation, 0x40 is itu standard */
	R_0D_CHROMA_HUE_CNTL, 0x00,
	R_0F_CHROMA_GAIN_CNTL, 0x00,		/* use automatic gain  */
	R_10_CHROMA_CNTL_2, 0x06,		/* chroma: active adaptive combfilter */
	R_11_MODE_DELAY_CNTL, 0x00,
	R_12_RT_SIGNAL_CNTL, 0x9d,		/* RTS0 output control: VGATE */
	R_13_RT_X_PORT_OUT_CNTL, 0x80,		/* ITU656 standard mode, RTCO output enable RTCE */
	R_14_ANAL_ADC_COMPAT_CNTL, 0x00,
	R_18_RAW_DATA_GAIN_CNTL, 0x40,		/* gain 0x00 = nominal */
	R_19_RAW_DATA_OFF_CNTL, 0x80,
	R_1A_COLOR_KILL_LVL_CNTL, 0x77,		/* recommended value */
	R_1B_MISC_TVVCRDET, 0x42,		/* recommended value */
	R_1C_ENHAN_COMB_CTRL1, 0xa9,		/* recommended value */
	R_1D_ENHAN_COMB_CTRL2, 0x01,		/* recommended value */


	R_80_GLOBAL_CNTL_1, 0x0,		/* No tasks enabled at init */

		/* Power Device Control */
	R_88_POWER_SAVE_ADC_PORT_CNTL, 0xd0,	/* reset device */
	R_88_POWER_SAVE_ADC_PORT_CNTL, 0xf0,	/* set device programmed, all in operational mode */
	0x00, 0x00
};

/* Used to reset saa7113, saa7114 and saa7115 */
static const unsigned char saa7115_cfg_reset_scaler[] = {
	R_87_I_PORT_I_O_ENA_OUT_CLK_AND_GATED, 0x00,	/* disable I-port output */
	R_88_POWER_SAVE_ADC_PORT_CNTL, 0xd0,		/* reset scaler */
	R_88_POWER_SAVE_ADC_PORT_CNTL, 0xf0,		/* activate scaler */
	R_87_I_PORT_I_O_ENA_OUT_CLK_AND_GATED, 0x01,	/* enable I-port output */
	0x00, 0x00
};

/* ============== SAA7715 VIDEO templates =============  */

static const unsigned char saa7115_cfg_60hz_video[] = {
	R_80_GLOBAL_CNTL_1, 0x00,			/* reset tasks */
	R_88_POWER_SAVE_ADC_PORT_CNTL, 0xd0,		/* reset scaler */

	R_15_VGATE_START_FID_CHG, 0x03,
	R_16_VGATE_STOP, 0x11,
	R_17_MISC_VGATE_CONF_AND_MSB, 0x9c,

	R_08_SYNC_CNTL, 0x68,			/* 0xBO: auto detection, 0x68 = NTSC */
	R_0E_CHROMA_CNTL_1, 0x07,		/* video autodetection is on */

	R_5A_V_OFF_FOR_SLICER, 0x06,		/* standard 60hz value for ITU656 line counting */

	/* Task A */
	R_90_A_TASK_HANDLING_CNTL, 0x80,
	R_91_A_X_PORT_FORMATS_AND_CONF, 0x48,
	R_92_A_X_PORT_INPUT_REFERENCE_SIGNAL, 0x40,
	R_93_A_I_PORT_OUTPUT_FORMATS_AND_CONF, 0x84,

	/* hoffset low (input), 0x0002 is minimum */
	R_94_A_HORIZ_INPUT_WINDOW_START, 0x01,
	R_95_A_HORIZ_INPUT_WINDOW_START_MSB, 0x00,

	/* hsize low (input), 0x02d0 = 720 */
	R_96_A_HORIZ_INPUT_WINDOW_LENGTH, 0xd0,
	R_97_A_HORIZ_INPUT_WINDOW_LENGTH_MSB, 0x02,

	R_98_A_VERT_INPUT_WINDOW_START, 0x05,
	R_99_A_VERT_INPUT_WINDOW_START_MSB, 0x00,

	R_9A_A_VERT_INPUT_WINDOW_LENGTH, 0x0c,
	R_9B_A_VERT_INPUT_WINDOW_LENGTH_MSB, 0x00,

	R_9C_A_HORIZ_OUTPUT_WINDOW_LENGTH, 0xa0,
	R_9D_A_HORIZ_OUTPUT_WINDOW_LENGTH_MSB, 0x05,

	R_9E_A_VERT_OUTPUT_WINDOW_LENGTH, 0x0c,
	R_9F_A_VERT_OUTPUT_WINDOW_LENGTH_MSB, 0x00,

	/* Task B */
	R_C0_B_TASK_HANDLING_CNTL, 0x00,
	R_C1_B_X_PORT_FORMATS_AND_CONF, 0x08,
	R_C2_B_INPUT_REFERENCE_SIGNAL_DEFINITION, 0x00,
	R_C3_B_I_PORT_FORMATS_AND_CONF, 0x80,

	/* 0x0002 is minimum */
	R_C4_B_HORIZ_INPUT_WINDOW_START, 0x02,
	R_C5_B_HORIZ_INPUT_WINDOW_START_MSB, 0x00,

	/* 0x02d0 = 720 */
	R_C6_B_HORIZ_INPUT_WINDOW_LENGTH, 0xd0,
	R_C7_B_HORIZ_INPUT_WINDOW_LENGTH_MSB, 0x02,

	/* vwindow start 0x12 = 18 */
	R_C8_B_VERT_INPUT_WINDOW_START, 0x12,
	R_C9_B_VERT_INPUT_WINDOW_START_MSB, 0x00,

	/* vwindow length 0xf8 = 248 */
	R_CA_B_VERT_INPUT_WINDOW_LENGTH, VRES_60HZ>>1,
	R_CB_B_VERT_INPUT_WINDOW_LENGTH_MSB, VRES_60HZ>>9,

	/* hwindow 0x02d0 = 720 */
	R_CC_B_HORIZ_OUTPUT_WINDOW_LENGTH, 0xd0,
	R_CD_B_HORIZ_OUTPUT_WINDOW_LENGTH_MSB, 0x02,

	R_F0_LFCO_PER_LINE, 0xad,		/* Set PLL Register. 60hz 525 lines per frame, 27 MHz */
	R_F1_P_I_PARAM_SELECT, 0x05,		/* low bit with 0xF0 */
	R_F5_PULSGEN_LINE_LENGTH, 0xad,
	R_F6_PULSE_A_POS_LSB_AND_PULSEGEN_CONFIG, 0x01,

	0x00, 0x00
};

static const unsigned char saa7115_cfg_50hz_video[] = {
	R_80_GLOBAL_CNTL_1, 0x00,
	R_88_POWER_SAVE_ADC_PORT_CNTL, 0xd0,	/* reset scaler */

	R_15_VGATE_START_FID_CHG, 0x37,		/* VGATE start */
	R_16_VGATE_STOP, 0x16,
	R_17_MISC_VGATE_CONF_AND_MSB, 0x99,

	R_08_SYNC_CNTL, 0x28,			/* 0x28 = PAL */
	R_0E_CHROMA_CNTL_1, 0x07,

	R_5A_V_OFF_FOR_SLICER, 0x03,		/* standard 50hz value */

	/* Task A */
	R_90_A_TASK_HANDLING_CNTL, 0x81,
	R_91_A_X_PORT_FORMATS_AND_CONF, 0x48,
	R_92_A_X_PORT_INPUT_REFERENCE_SIGNAL, 0x40,
	R_93_A_I_PORT_OUTPUT_FORMATS_AND_CONF, 0x84,

	/* This is weird: the datasheet says that you should use 2 as the minimum value, */
	/* but Hauppauge uses 0, and changing that to 2 causes indeed problems (for 50hz) */
	/* hoffset low (input), 0x0002 is minimum */
	R_94_A_HORIZ_INPUT_WINDOW_START, 0x00,
	R_95_A_HORIZ_INPUT_WINDOW_START_MSB, 0x00,

	/* hsize low (input), 0x02d0 = 720 */
	R_96_A_HORIZ_INPUT_WINDOW_LENGTH, 0xd0,
	R_97_A_HORIZ_INPUT_WINDOW_LENGTH_MSB, 0x02,

	R_98_A_VERT_INPUT_WINDOW_START, 0x03,
	R_99_A_VERT_INPUT_WINDOW_START_MSB, 0x00,

	/* vsize 0x12 = 18 */
	R_9A_A_VERT_INPUT_WINDOW_LENGTH, 0x12,
	R_9B_A_VERT_INPUT_WINDOW_LENGTH_MSB, 0x00,

	/* hsize 0x05a0 = 1440 */
	R_9C_A_HORIZ_OUTPUT_WINDOW_LENGTH, 0xa0,
	R_9D_A_HORIZ_OUTPUT_WINDOW_LENGTH_MSB, 0x05,	/* hsize hi (output) */
	R_9E_A_VERT_OUTPUT_WINDOW_LENGTH, 0x12,		/* vsize low (output), 0x12 = 18 */
	R_9F_A_VERT_OUTPUT_WINDOW_LENGTH_MSB, 0x00,	/* vsize hi (output) */

	/* Task B */
	R_C0_B_TASK_HANDLING_CNTL, 0x00,
	R_C1_B_X_PORT_FORMATS_AND_CONF, 0x08,
	R_C2_B_INPUT_REFERENCE_SIGNAL_DEFINITION, 0x00,
	R_C3_B_I_PORT_FORMATS_AND_CONF, 0x80,

	/* This is weird: the datasheet says that you should use 2 as the minimum value, */
	/* but Hauppauge uses 0, and changing that to 2 causes indeed problems (for 50hz) */
	/* hoffset low (input), 0x0002 is minimum. See comment above. */
	R_C4_B_HORIZ_INPUT_WINDOW_START, 0x00,
	R_C5_B_HORIZ_INPUT_WINDOW_START_MSB, 0x00,

	/* hsize 0x02d0 = 720 */
	R_C6_B_HORIZ_INPUT_WINDOW_LENGTH, 0xd0,
	R_C7_B_HORIZ_INPUT_WINDOW_LENGTH_MSB, 0x02,

	/* voffset 0x16 = 22 */
	R_C8_B_VERT_INPUT_WINDOW_START, 0x16,
	R_C9_B_VERT_INPUT_WINDOW_START_MSB, 0x00,

	/* vsize 0x0120 = 288 */
	R_CA_B_VERT_INPUT_WINDOW_LENGTH, 0x20,
	R_CB_B_VERT_INPUT_WINDOW_LENGTH_MSB, 0x01,

	/* hsize 0x02d0 = 720 */
	R_CC_B_HORIZ_OUTPUT_WINDOW_LENGTH, 0xd0,
	R_CD_B_HORIZ_OUTPUT_WINDOW_LENGTH_MSB, 0x02,

	R_F0_LFCO_PER_LINE, 0xb0,		/* Set PLL Register. 50hz 625 lines per frame, 27 MHz */
	R_F1_P_I_PARAM_SELECT, 0x05,		/* low bit with 0xF0, (was 0x05) */
	R_F5_PULSGEN_LINE_LENGTH, 0xb0,
	R_F6_PULSE_A_POS_LSB_AND_PULSEGEN_CONFIG, 0x01,

	0x00, 0x00
};

/* ============== SAA7715 VIDEO templates (end) =======  */

/* ============== GM7113C VIDEO templates =============  */
static const unsigned char gm7113c_cfg_60hz_video[] = {
	R_08_SYNC_CNTL, 0x68,			/* 0xBO: auto detection, 0x68 = NTSC */
	R_0E_CHROMA_CNTL_1, 0x07,		/* video autodetection is on */

	0x00, 0x00
};

static const unsigned char gm7113c_cfg_50hz_video[] = {
	R_08_SYNC_CNTL, 0x28,			/* 0x28 = PAL */
	R_0E_CHROMA_CNTL_1, 0x07,

	0x00, 0x00
};

/* ============== GM7113C VIDEO templates (end) =======  */


static const unsigned char saa7115_cfg_vbi_on[] = {
	R_80_GLOBAL_CNTL_1, 0x00,			/* reset tasks */
	R_88_POWER_SAVE_ADC_PORT_CNTL, 0xd0,		/* reset scaler */
	R_80_GLOBAL_CNTL_1, 0x30,			/* Activate both tasks */
	R_88_POWER_SAVE_ADC_PORT_CNTL, 0xf0,		/* activate scaler */
	R_87_I_PORT_I_O_ENA_OUT_CLK_AND_GATED, 0x01,	/* Enable I-port output */

	0x00, 0x00
};

static const unsigned char saa7115_cfg_vbi_off[] = {
	R_80_GLOBAL_CNTL_1, 0x00,			/* reset tasks */
	R_88_POWER_SAVE_ADC_PORT_CNTL, 0xd0,		/* reset scaler */
	R_80_GLOBAL_CNTL_1, 0x20,			/* Activate only task "B" */
	R_88_POWER_SAVE_ADC_PORT_CNTL, 0xf0,		/* activate scaler */
	R_87_I_PORT_I_O_ENA_OUT_CLK_AND_GATED, 0x01,	/* Enable I-port output */

	0x00, 0x00
};


static const unsigned char saa7115_init_misc[] = {
	R_81_V_SYNC_FLD_ID_SRC_SEL_AND_RETIMED_V_F, 0x01,
	R_83_X_PORT_I_O_ENA_AND_OUT_CLK, 0x01,
	R_84_I_PORT_SIGNAL_DEF, 0x20,
	R_85_I_PORT_SIGNAL_POLAR, 0x21,
	R_86_I_PORT_FIFO_FLAG_CNTL_AND_ARBIT, 0xc5,
	R_87_I_PORT_I_O_ENA_OUT_CLK_AND_GATED, 0x01,

	/* Task A */
	R_A0_A_HORIZ_PRESCALING, 0x01,
	R_A1_A_ACCUMULATION_LENGTH, 0x00,
	R_A2_A_PRESCALER_DC_GAIN_AND_FIR_PREFILTER, 0x00,

	/* Configure controls at nominal value*/
	R_A4_A_LUMA_BRIGHTNESS_CNTL, 0x80,
	R_A5_A_LUMA_CONTRAST_CNTL, 0x40,
	R_A6_A_CHROMA_SATURATION_CNTL, 0x40,

	/* note: 2 x zoom ensures that VBI lines have same length as video lines. */
	R_A8_A_HORIZ_LUMA_SCALING_INC, 0x00,
	R_A9_A_HORIZ_LUMA_SCALING_INC_MSB, 0x02,

	R_AA_A_HORIZ_LUMA_PHASE_OFF, 0x00,

	/* must be horiz lum scaling / 2 */
	R_AC_A_HORIZ_CHROMA_SCALING_INC, 0x00,
	R_AD_A_HORIZ_CHROMA_SCALING_INC_MSB, 0x01,

	/* must be offset luma / 2 */
	R_AE_A_HORIZ_CHROMA_PHASE_OFF, 0x00,

	R_B0_A_VERT_LUMA_SCALING_INC, 0x00,
	R_B1_A_VERT_LUMA_SCALING_INC_MSB, 0x04,

	R_B2_A_VERT_CHROMA_SCALING_INC, 0x00,
	R_B3_A_VERT_CHROMA_SCALING_INC_MSB, 0x04,

	R_B4_A_VERT_SCALING_MODE_CNTL, 0x01,

	R_B8_A_VERT_CHROMA_PHASE_OFF_00, 0x00,
	R_B9_A_VERT_CHROMA_PHASE_OFF_01, 0x00,
	R_BA_A_VERT_CHROMA_PHASE_OFF_10, 0x00,
	R_BB_A_VERT_CHROMA_PHASE_OFF_11, 0x00,

	R_BC_A_VERT_LUMA_PHASE_OFF_00, 0x00,
	R_BD_A_VERT_LUMA_PHASE_OFF_01, 0x00,
	R_BE_A_VERT_LUMA_PHASE_OFF_10, 0x00,
	R_BF_A_VERT_LUMA_PHASE_OFF_11, 0x00,

	/* Task B */
	R_D0_B_HORIZ_PRESCALING, 0x01,
	R_D1_B_ACCUMULATION_LENGTH, 0x00,
	R_D2_B_PRESCALER_DC_GAIN_AND_FIR_PREFILTER, 0x00,

	/* Configure controls at nominal value*/
	R_D4_B_LUMA_BRIGHTNESS_CNTL, 0x80,
	R_D5_B_LUMA_CONTRAST_CNTL, 0x40,
	R_D6_B_CHROMA_SATURATION_CNTL, 0x40,

	/* hor lum scaling 0x0400 = 1 */
	R_D8_B_HORIZ_LUMA_SCALING_INC, 0x00,
	R_D9_B_HORIZ_LUMA_SCALING_INC_MSB, 0x04,

	R_DA_B_HORIZ_LUMA_PHASE_OFF, 0x00,

	/* must be hor lum scaling / 2 */
	R_DC_B_HORIZ_CHROMA_SCALING, 0x00,
	R_DD_B_HORIZ_CHROMA_SCALING_MSB, 0x02,

	/* must be offset luma / 2 */
	R_DE_B_HORIZ_PHASE_OFFSET_CRHOMA, 0x00,

	R_E0_B_VERT_LUMA_SCALING_INC, 0x00,
	R_E1_B_VERT_LUMA_SCALING_INC_MSB, 0x04,

	R_E2_B_VERT_CHROMA_SCALING_INC, 0x00,
	R_E3_B_VERT_CHROMA_SCALING_INC_MSB, 0x04,

	R_E4_B_VERT_SCALING_MODE_CNTL, 0x01,

	R_E8_B_VERT_CHROMA_PHASE_OFF_00, 0x00,
	R_E9_B_VERT_CHROMA_PHASE_OFF_01, 0x00,
	R_EA_B_VERT_CHROMA_PHASE_OFF_10, 0x00,
	R_EB_B_VERT_CHROMA_PHASE_OFF_11, 0x00,

	R_EC_B_VERT_LUMA_PHASE_OFF_00, 0x00,
	R_ED_B_VERT_LUMA_PHASE_OFF_01, 0x00,
	R_EE_B_VERT_LUMA_PHASE_OFF_10, 0x00,
	R_EF_B_VERT_LUMA_PHASE_OFF_11, 0x00,

	R_F2_NOMINAL_PLL2_DTO, 0x50,		/* crystal clock = 24.576 MHz, target = 27MHz */
	R_F3_PLL_INCREMENT, 0x46,
	R_F4_PLL2_STATUS, 0x00,
	R_F7_PULSE_A_POS_MSB, 0x4b,		/* not the recommended settings! */
	R_F8_PULSE_B_POS, 0x00,
	R_F9_PULSE_B_POS_MSB, 0x4b,
	R_FA_PULSE_C_POS, 0x00,
	R_FB_PULSE_C_POS_MSB, 0x4b,

	/* PLL2 lock detection settings: 71 lines 50% phase error */
	R_FF_S_PLL_MAX_PHASE_ERR_THRESH_NUM_LINES, 0x88,

	/* Turn off VBI */
	R_40_SLICER_CNTL_1, 0x20,             /* No framing code errors allowed. */
	R_41_LCR_BASE, 0xff,
	R_41_LCR_BASE+1, 0xff,
	R_41_LCR_BASE+2, 0xff,
	R_41_LCR_BASE+3, 0xff,
	R_41_LCR_BASE+4, 0xff,
	R_41_LCR_BASE+5, 0xff,
	R_41_LCR_BASE+6, 0xff,
	R_41_LCR_BASE+7, 0xff,
	R_41_LCR_BASE+8, 0xff,
	R_41_LCR_BASE+9, 0xff,
	R_41_LCR_BASE+10, 0xff,
	R_41_LCR_BASE+11, 0xff,
	R_41_LCR_BASE+12, 0xff,
	R_41_LCR_BASE+13, 0xff,
	R_41_LCR_BASE+14, 0xff,
	R_41_LCR_BASE+15, 0xff,
	R_41_LCR_BASE+16, 0xff,
	R_41_LCR_BASE+17, 0xff,
	R_41_LCR_BASE+18, 0xff,
	R_41_LCR_BASE+19, 0xff,
	R_41_LCR_BASE+20, 0xff,
	R_41_LCR_BASE+21, 0xff,
	R_41_LCR_BASE+22, 0xff,
	R_58_PROGRAM_FRAMING_CODE, 0x40,
	R_59_H_OFF_FOR_SLICER, 0x47,
	R_5B_FLD_OFF_AND_MSB_FOR_H_AND_V_OFF, 0x83,
	R_5D_DID, 0xbd,
	R_5E_SDID, 0x35,

	R_02_INPUT_CNTL_1, 0xc4, /* input tuner -> input 4, amplifier active */

	R_80_GLOBAL_CNTL_1, 0x20,		/* enable task B */
	R_88_POWER_SAVE_ADC_PORT_CNTL, 0xd0,
	R_88_POWER_SAVE_ADC_PORT_CNTL, 0xf0,
	0x00, 0x00
};

static int saa711x_odd_parity(u8 c)
{
	c ^= (c >> 4);
	c ^= (c >> 2);
	c ^= (c >> 1);

	return c & 1;
}

static int saa711x_decode_vps(u8 *dst, u8 *p)
{
	static const u8 biphase_tbl[] = {
		0xf0, 0x78, 0x70, 0xf0, 0xb4, 0x3c, 0x34, 0xb4,
		0xb0, 0x38, 0x30, 0xb0, 0xf0, 0x78, 0x70, 0xf0,
		0xd2, 0x5a, 0x52, 0xd2, 0x96, 0x1e, 0x16, 0x96,
		0x92, 0x1a, 0x12, 0x92, 0xd2, 0x5a, 0x52, 0xd2,
		0xd0, 0x58, 0x50, 0xd0, 0x94, 0x1c, 0x14, 0x94,
		0x90, 0x18, 0x10, 0x90, 0xd0, 0x58, 0x50, 0xd0,
		0xf0, 0x78, 0x70, 0xf0, 0xb4, 0x3c, 0x34, 0xb4,
		0xb0, 0x38, 0x30, 0xb0, 0xf0, 0x78, 0x70, 0xf0,
		0xe1, 0x69, 0x61, 0xe1, 0xa5, 0x2d, 0x25, 0xa5,
		0xa1, 0x29, 0x21, 0xa1, 0xe1, 0x69, 0x61, 0xe1,
		0xc3, 0x4b, 0x43, 0xc3, 0x87, 0x0f, 0x07, 0x87,
		0x83, 0x0b, 0x03, 0x83, 0xc3, 0x4b, 0x43, 0xc3,
		0xc1, 0x49, 0x41, 0xc1, 0x85, 0x0d, 0x05, 0x85,
		0x81, 0x09, 0x01, 0x81, 0xc1, 0x49, 0x41, 0xc1,
		0xe1, 0x69, 0x61, 0xe1, 0xa5, 0x2d, 0x25, 0xa5,
		0xa1, 0x29, 0x21, 0xa1, 0xe1, 0x69, 0x61, 0xe1,
		0xe0, 0x68, 0x60, 0xe0, 0xa4, 0x2c, 0x24, 0xa4,
		0xa0, 0x28, 0x20, 0xa0, 0xe0, 0x68, 0x60, 0xe0,
		0xc2, 0x4a, 0x42, 0xc2, 0x86, 0x0e, 0x06, 0x86,
		0x82, 0x0a, 0x02, 0x82, 0xc2, 0x4a, 0x42, 0xc2,
		0xc0, 0x48, 0x40, 0xc0, 0x84, 0x0c, 0x04, 0x84,
		0x80, 0x08, 0x00, 0x80, 0xc0, 0x48, 0x40, 0xc0,
		0xe0, 0x68, 0x60, 0xe0, 0xa4, 0x2c, 0x24, 0xa4,
		0xa0, 0x28, 0x20, 0xa0, 0xe0, 0x68, 0x60, 0xe0,
		0xf0, 0x78, 0x70, 0xf0, 0xb4, 0x3c, 0x34, 0xb4,
		0xb0, 0x38, 0x30, 0xb0, 0xf0, 0x78, 0x70, 0xf0,
		0xd2, 0x5a, 0x52, 0xd2, 0x96, 0x1e, 0x16, 0x96,
		0x92, 0x1a, 0x12, 0x92, 0xd2, 0x5a, 0x52, 0xd2,
		0xd0, 0x58, 0x50, 0xd0, 0x94, 0x1c, 0x14, 0x94,
		0x90, 0x18, 0x10, 0x90, 0xd0, 0x58, 0x50, 0xd0,
		0xf0, 0x78, 0x70, 0xf0, 0xb4, 0x3c, 0x34, 0xb4,
		0xb0, 0x38, 0x30, 0xb0, 0xf0, 0x78, 0x70, 0xf0,
	};
	int i;
	u8 c, err = 0;

	for (i = 0; i < 2 * 13; i += 2) {
		err |= biphase_tbl[p[i]] | biphase_tbl[p[i + 1]];
		c = (biphase_tbl[p[i + 1]] & 0xf) | ((biphase_tbl[p[i]] & 0xf) << 4);
		dst[i / 2] = c;
	}
	return err & 0xf0;
}

static int saa711x_decode_wss(u8 *p)
{
	static const int wss_bits[8] = {
		0, 0, 0, 1, 0, 1, 1, 1
	};
	unsigned char parity;
	int wss = 0;
	int i;

	for (i = 0; i < 16; i++) {
		int b1 = wss_bits[p[i] & 7];
		int b2 = wss_bits[(p[i] >> 3) & 7];

		if (b1 == b2)
			return -1;
		wss |= b2 << i;
	}
	parity = wss & 15;
	parity ^= parity >> 2;
	parity ^= parity >> 1;

	if (!(parity & 1))
		return -1;

	return wss;
}

static int saa711x_s_clock_freq(struct v4l2_subdev *sd, u32 freq)
{
	struct saa711x_state *state = to_state(sd);
	u32 acpf;
	u32 acni;
	u32 hz;
	u64 f;
	u8 acc = 0; 	/* reg 0x3a, audio clock control */

	/* Checks for chips that don't have audio clock (saa7111, saa7113) */
	if (!saa711x_has_reg(state->ident, R_30_AUD_MAST_CLK_CYCLES_PER_FIELD))
		return 0;

	v4l2_dbg(1, debug, sd, "set audio clock freq: %d\n", freq);

	/* sanity check */
	if (freq < 32000 || freq > 48000)
		return -EINVAL;

	/* hz is the refresh rate times 100 */
	hz = (state->std & V4L2_STD_525_60) ? 5994 : 5000;
	/* acpf = (256 * freq) / field_frequency == (256 * 100 * freq) / hz */
	acpf = (25600 * freq) / hz;
	/* acni = (256 * freq * 2^23) / crystal_frequency =
		  (freq * 2^(8+23)) / crystal_frequency =
		  (freq << 31) / crystal_frequency */
	f = freq;
	f = f << 31;
	do_div(f, state->crystal_freq);
	acni = f;
	if (state->ucgc) {
		acpf = acpf * state->cgcdiv / 16;
		acni = acni * state->cgcdiv / 16;
		acc = 0x80;
		if (state->cgcdiv == 3)
			acc |= 0x40;
	}
	if (state->apll)
		acc |= 0x08;

	if (state->double_asclk) {
		acpf <<= 1;
		acni <<= 1;
	}
	saa711x_write(sd, R_38_CLK_RATIO_AMXCLK_TO_ASCLK, 0x03);
	saa711x_write(sd, R_39_CLK_RATIO_ASCLK_TO_ALRCLK, 0x10 << state->double_asclk);
	saa711x_write(sd, R_3A_AUD_CLK_GEN_BASIC_SETUP, acc);

	saa711x_write(sd, R_30_AUD_MAST_CLK_CYCLES_PER_FIELD, acpf & 0xff);
	saa711x_write(sd, R_30_AUD_MAST_CLK_CYCLES_PER_FIELD+1,
							(acpf >> 8) & 0xff);
	saa711x_write(sd, R_30_AUD_MAST_CLK_CYCLES_PER_FIELD+2,
							(acpf >> 16) & 0x03);

	saa711x_write(sd, R_34_AUD_MAST_CLK_NOMINAL_INC, acni & 0xff);
	saa711x_write(sd, R_34_AUD_MAST_CLK_NOMINAL_INC+1, (acni >> 8) & 0xff);
	saa711x_write(sd, R_34_AUD_MAST_CLK_NOMINAL_INC+2, (acni >> 16) & 0x3f);
	state->audclk_freq = freq;
	return 0;
}

static int saa711x_g_volatile_ctrl(struct v4l2_ctrl *ctrl)
{
	struct v4l2_subdev *sd = to_sd(ctrl);
	struct saa711x_state *state = to_state(sd);

	switch (ctrl->id) {
	case V4L2_CID_CHROMA_AGC:
		/* chroma gain cluster */
		if (state->agc->val)
			state->gain->val =
				saa711x_read(sd, R_0F_CHROMA_GAIN_CNTL) & 0x7f;
		break;
	}
	return 0;
}

static int saa711x_s_ctrl(struct v4l2_ctrl *ctrl)
{
	struct v4l2_subdev *sd = to_sd(ctrl);
	struct saa711x_state *state = to_state(sd);

	switch (ctrl->id) {
	case V4L2_CID_BRIGHTNESS:
		saa711x_write(sd, R_0A_LUMA_BRIGHT_CNTL, ctrl->val);
		break;

	case V4L2_CID_CONTRAST:
		saa711x_write(sd, R_0B_LUMA_CONTRAST_CNTL, ctrl->val);
		break;

	case V4L2_CID_SATURATION:
		saa711x_write(sd, R_0C_CHROMA_SAT_CNTL, ctrl->val);
		break;

	case V4L2_CID_HUE:
		saa711x_write(sd, R_0D_CHROMA_HUE_CNTL, ctrl->val);
		break;

	case V4L2_CID_CHROMA_AGC:
		/* chroma gain cluster */
		if (state->agc->val)
			saa711x_write(sd, R_0F_CHROMA_GAIN_CNTL, state->gain->val);
		else
			saa711x_write(sd, R_0F_CHROMA_GAIN_CNTL, state->gain->val | 0x80);
		break;

	default:
		return -EINVAL;
	}

	return 0;
}

static int saa711x_set_size(struct v4l2_subdev *sd, int width, int height)
{
	struct saa711x_state *state = to_state(sd);
	int HPSC, HFSC;
	int VSCY;
	int res;
	int is_50hz = state->std & V4L2_STD_625_50;
	int Vsrc = is_50hz ? 576 : 480;

	v4l2_dbg(1, debug, sd, "decoder set size to %ix%i\n", width, height);

	/* FIXME need better bounds checking here */
	if ((width < 1) || (width > 1440))
		return -EINVAL;
	if ((height < 1) || (height > Vsrc))
		return -EINVAL;

	if (!saa711x_has_reg(state->ident, R_D0_B_HORIZ_PRESCALING)) {
		/* Decoder only supports 720 columns and 480 or 576 lines */
		if (width != 720)
			return -EINVAL;
		if (height != Vsrc)
			return -EINVAL;
	}

	state->width = width;
	state->height = height;

	if (!saa711x_has_reg(state->ident, R_CC_B_HORIZ_OUTPUT_WINDOW_LENGTH))
		return 0;

	/* probably have a valid size, let's set it */
	/* Set output width/height */
	/* width */

	saa711x_write(sd, R_CC_B_HORIZ_OUTPUT_WINDOW_LENGTH,
					(u8) (width & 0xff));
	saa711x_write(sd, R_CD_B_HORIZ_OUTPUT_WINDOW_LENGTH_MSB,
					(u8) ((width >> 8) & 0xff));

	/* Vertical Scaling uses height/2 */
	res = height / 2;

	/* On 60Hz, it is using a higher Vertical Output Size */
	if (!is_50hz)
		res += (VRES_60HZ - 480) >> 1;

		/* height */
	saa711x_write(sd, R_CE_B_VERT_OUTPUT_WINDOW_LENGTH,
					(u8) (res & 0xff));
	saa711x_write(sd, R_CF_B_VERT_OUTPUT_WINDOW_LENGTH_MSB,
					(u8) ((res >> 8) & 0xff));

	/* Scaling settings */
	/* Hprescaler is floor(inres/outres) */
	HPSC = (int)(720 / width);
	/* 0 is not allowed (div. by zero) */
	HPSC = HPSC ? HPSC : 1;
	HFSC = (int)((1024 * 720) / (HPSC * width));
	/* FIXME hardcodes to "Task B"
	 * write H prescaler integer */
	saa711x_write(sd, R_D0_B_HORIZ_PRESCALING,
				(u8) (HPSC & 0x3f));

	v4l2_dbg(1, debug, sd, "Hpsc: 0x%05x, Hfsc: 0x%05x\n", HPSC, HFSC);
	/* write H fine-scaling (luminance) */
	saa711x_write(sd, R_D8_B_HORIZ_LUMA_SCALING_INC,
				(u8) (HFSC & 0xff));
	saa711x_write(sd, R_D9_B_HORIZ_LUMA_SCALING_INC_MSB,
				(u8) ((HFSC >> 8) & 0xff));
	/* write H fine-scaling (chrominance)
	 * must be lum/2, so i'll just bitshift :) */
	saa711x_write(sd, R_DC_B_HORIZ_CHROMA_SCALING,
				(u8) ((HFSC >> 1) & 0xff));
	saa711x_write(sd, R_DD_B_HORIZ_CHROMA_SCALING_MSB,
				(u8) ((HFSC >> 9) & 0xff));

	VSCY = (int)((1024 * Vsrc) / height);
	v4l2_dbg(1, debug, sd, "Vsrc: %d, Vscy: 0x%05x\n", Vsrc, VSCY);

	/* Correct Contrast and Luminance */
	saa711x_write(sd, R_D5_B_LUMA_CONTRAST_CNTL,
					(u8) (64 * 1024 / VSCY));
	saa711x_write(sd, R_D6_B_CHROMA_SATURATION_CNTL,
					(u8) (64 * 1024 / VSCY));

		/* write V fine-scaling (luminance) */
	saa711x_write(sd, R_E0_B_VERT_LUMA_SCALING_INC,
					(u8) (VSCY & 0xff));
	saa711x_write(sd, R_E1_B_VERT_LUMA_SCALING_INC_MSB,
					(u8) ((VSCY >> 8) & 0xff));
		/* write V fine-scaling (chrominance) */
	saa711x_write(sd, R_E2_B_VERT_CHROMA_SCALING_INC,
					(u8) (VSCY & 0xff));
	saa711x_write(sd, R_E3_B_VERT_CHROMA_SCALING_INC_MSB,
					(u8) ((VSCY >> 8) & 0xff));

	saa711x_writeregs(sd, saa7115_cfg_reset_scaler);

	/* Activates task "B" */
	saa711x_write(sd, R_80_GLOBAL_CNTL_1,
				saa711x_read(sd, R_80_GLOBAL_CNTL_1) | 0x20);

	return 0;
}

static void saa711x_set_v4lstd(struct v4l2_subdev *sd, v4l2_std_id std)
{
	struct saa711x_state *state = to_state(sd);

	/* Prevent unnecessary standard changes. During a standard
	   change the I-Port is temporarily disabled. Any devices
	   reading from that port can get confused.
	   Note that s_std is also used to switch from
	   radio to TV mode, so if a s_std is broadcast to
	   all I2C devices then you do not want to have an unwanted
	   side-effect here. */
	if (std == state->std)
		return;

	state->std = std;

	// This works for NTSC-M, SECAM-L and the 50Hz PAL variants.
	if (std & V4L2_STD_525_60) {
		v4l2_dbg(1, debug, sd, "decoder set standard 60 Hz\n");
		if (state->ident == GM7113C)
			saa711x_writeregs(sd, gm7113c_cfg_60hz_video);
		else
			saa711x_writeregs(sd, saa7115_cfg_60hz_video);
		saa711x_set_size(sd, 720, 480);
	} else {
		v4l2_dbg(1, debug, sd, "decoder set standard 50 Hz\n");
		if (state->ident == GM7113C)
			saa711x_writeregs(sd, gm7113c_cfg_50hz_video);
		else
			saa711x_writeregs(sd, saa7115_cfg_50hz_video);
		saa711x_set_size(sd, 720, 576);
	}

	/* Register 0E - Bits D6-D4 on NO-AUTO mode
		(SAA7111 and SAA7113 doesn't have auto mode)
	    50 Hz / 625 lines           60 Hz / 525 lines
	000 PAL BGDHI (4.43Mhz)         NTSC M (3.58MHz)
	001 NTSC 4.43 (50 Hz)           PAL 4.43 (60 Hz)
	010 Combination-PAL N (3.58MHz) NTSC 4.43 (60 Hz)
	011 NTSC N (3.58MHz)            PAL M (3.58MHz)
	100 reserved                    NTSC-Japan (3.58MHz)
	*/
	if (state->ident <= SAA7113 ||
	    state->ident == GM7113C) {
		u8 reg = saa711x_read(sd, R_0E_CHROMA_CNTL_1) & 0x8f;

		if (std == V4L2_STD_PAL_M) {
			reg |= 0x30;
		} else if (std == V4L2_STD_PAL_Nc) {
			reg |= 0x20;
		} else if (std == V4L2_STD_PAL_60) {
			reg |= 0x10;
		} else if (std == V4L2_STD_NTSC_M_JP) {
			reg |= 0x40;
		} else if (std & V4L2_STD_SECAM) {
			reg |= 0x50;
		}
		saa711x_write(sd, R_0E_CHROMA_CNTL_1, reg);
	} else {
		/* restart task B if needed */
		int taskb = saa711x_read(sd, R_80_GLOBAL_CNTL_1) & 0x10;

		if (taskb && state->ident == SAA7114)
			saa711x_writeregs(sd, saa7115_cfg_vbi_on);

		/* switch audio mode too! */
		saa711x_s_clock_freq(sd, state->audclk_freq);
	}
}

/* setup the sliced VBI lcr registers according to the sliced VBI format */
static void saa711x_set_lcr(struct v4l2_subdev *sd, struct v4l2_sliced_vbi_format *fmt)
{
	struct saa711x_state *state = to_state(sd);
	int is_50hz = (state->std & V4L2_STD_625_50);
	u8 lcr[24];
	int i, x;

#if 1
	/* saa7113/7114/7118 VBI support are experimental */
	if (!saa711x_has_reg(state->ident, R_41_LCR_BASE))
		return;

#else
	/* SAA7113 and SAA7118 also should support VBI - Need testing */
	if (state->ident != SAA7115)
		return;
#endif

	for (i = 0; i <= 23; i++)
		lcr[i] = 0xff;

	if (fmt == NULL) {
		/* raw VBI */
		if (is_50hz)
			for (i = 6; i <= 23; i++)
				lcr[i] = 0xdd;
		else
			for (i = 10; i <= 21; i++)
				lcr[i] = 0xdd;
	} else {
		/* sliced VBI */
		/* first clear lines that cannot be captured */
		if (is_50hz) {
			for (i = 0; i <= 5; i++)
				fmt->service_lines[0][i] =
					fmt->service_lines[1][i] = 0;
		}
		else {
			for (i = 0; i <= 9; i++)
				fmt->service_lines[0][i] =
					fmt->service_lines[1][i] = 0;
			for (i = 22; i <= 23; i++)
				fmt->service_lines[0][i] =
					fmt->service_lines[1][i] = 0;
		}

		/* Now set the lcr values according to the specified service */
		for (i = 6; i <= 23; i++) {
			lcr[i] = 0;
			for (x = 0; x <= 1; x++) {
				switch (fmt->service_lines[1-x][i]) {
					case 0:
						lcr[i] |= 0xf << (4 * x);
						break;
					case V4L2_SLICED_TELETEXT_B:
						lcr[i] |= 1 << (4 * x);
						break;
					case V4L2_SLICED_CAPTION_525:
						lcr[i] |= 4 << (4 * x);
						break;
					case V4L2_SLICED_WSS_625:
						lcr[i] |= 5 << (4 * x);
						break;
					case V4L2_SLICED_VPS:
						lcr[i] |= 7 << (4 * x);
						break;
				}
			}
		}
	}

	/* write the lcr registers */
	for (i = 2; i <= 23; i++) {
		saa711x_write(sd, i - 2 + R_41_LCR_BASE, lcr[i]);
	}

	/* enable/disable raw VBI capturing */
	saa711x_writeregs(sd, fmt == NULL ?
				saa7115_cfg_vbi_on :
				saa7115_cfg_vbi_off);
}

static int saa711x_g_sliced_fmt(struct v4l2_subdev *sd, struct v4l2_sliced_vbi_format *sliced)
{
	static u16 lcr2vbi[] = {
		0, V4L2_SLICED_TELETEXT_B, 0,	/* 1 */
		0, V4L2_SLICED_CAPTION_525,	/* 4 */
		V4L2_SLICED_WSS_625, 0,		/* 5 */
		V4L2_SLICED_VPS, 0, 0, 0, 0,	/* 7 */
		0, 0, 0, 0
	};
	int i;

	memset(sliced->service_lines, 0, sizeof(sliced->service_lines));
	sliced->service_set = 0;
	/* done if using raw VBI */
	if (saa711x_read(sd, R_80_GLOBAL_CNTL_1) & 0x10)
		return 0;
	for (i = 2; i <= 23; i++) {
		u8 v = saa711x_read(sd, i - 2 + R_41_LCR_BASE);

		sliced->service_lines[0][i] = lcr2vbi[v >> 4];
		sliced->service_lines[1][i] = lcr2vbi[v & 0xf];
		sliced->service_set |=
			sliced->service_lines[0][i] | sliced->service_lines[1][i];
	}
	return 0;
}

static int saa711x_s_raw_fmt(struct v4l2_subdev *sd, struct v4l2_vbi_format *fmt)
{
	saa711x_set_lcr(sd, NULL);
	return 0;
}

static int saa711x_s_sliced_fmt(struct v4l2_subdev *sd, struct v4l2_sliced_vbi_format *fmt)
{
	saa711x_set_lcr(sd, fmt);
	return 0;
}

static int saa711x_s_mbus_fmt(struct v4l2_subdev *sd, struct v4l2_mbus_framefmt *fmt)
{
	if (fmt->code != V4L2_MBUS_FMT_FIXED)
		return -EINVAL;
	fmt->field = V4L2_FIELD_INTERLACED;
	fmt->colorspace = V4L2_COLORSPACE_SMPTE170M;
	return saa711x_set_size(sd, fmt->width, fmt->height);
}

/* Decode the sliced VBI data stream as created by the saa7115.
   The format is described in the saa7115 datasheet in Tables 25 and 26
   and in Figure 33.
   The current implementation uses SAV/EAV codes and not the ancillary data
   headers. The vbi->p pointer points to the R_5E_SDID byte right after the SAV
   code. */
static int saa711x_decode_vbi_line(struct v4l2_subdev *sd, struct v4l2_decode_vbi_line *vbi)
{
	struct saa711x_state *state = to_state(sd);
	static const char vbi_no_data_pattern[] = {
		0xa0, 0xa0, 0xa0, 0xa0, 0xa0, 0xa0, 0xa0, 0xa0, 0xa0, 0xa0
	};
	u8 *p = vbi->p;
	u32 wss;
	int id1, id2;   /* the ID1 and ID2 bytes from the internal header */

	vbi->type = 0;  /* mark result as a failure */
	id1 = p[2];
	id2 = p[3];
	/* Note: the field bit is inverted for 60 Hz video */
	if (state->std & V4L2_STD_525_60)
		id1 ^= 0x40;

	/* Skip internal header, p now points to the start of the payload */
	p += 4;
	vbi->p = p;

	/* calculate field and line number of the VBI packet (1-23) */
	vbi->is_second_field = ((id1 & 0x40) != 0);
	vbi->line = (id1 & 0x3f) << 3;
	vbi->line |= (id2 & 0x70) >> 4;

	/* Obtain data type */
	id2 &= 0xf;

	/* If the VBI slicer does not detect any signal it will fill up
	   the payload buffer with 0xa0 bytes. */
	if (!memcmp(p, vbi_no_data_pattern, sizeof(vbi_no_data_pattern)))
		return 0;

	/* decode payloads */
	switch (id2) {
	case 1:
		vbi->type = V4L2_SLICED_TELETEXT_B;
		break;
	case 4:
		if (!saa711x_odd_parity(p[0]) || !saa711x_odd_parity(p[1]))
			return 0;
		vbi->type = V4L2_SLICED_CAPTION_525;
		break;
	case 5:
		wss = saa711x_decode_wss(p);
		if (wss == -1)
			return 0;
		p[0] = wss & 0xff;
		p[1] = wss >> 8;
		vbi->type = V4L2_SLICED_WSS_625;
		break;
	case 7:
		if (saa711x_decode_vps(p, p) != 0)
			return 0;
		vbi->type = V4L2_SLICED_VPS;
		break;
	default:
		break;
	}
	return 0;
}

/* ============ SAA7115 AUDIO settings (end) ============= */

static int saa711x_g_tuner(struct v4l2_subdev *sd, struct v4l2_tuner *vt)
{
	struct saa711x_state *state = to_state(sd);
	int status;

	if (state->radio)
		return 0;
	status = saa711x_read(sd, R_1F_STATUS_BYTE_2_VD_DEC);

	v4l2_dbg(1, debug, sd, "status: 0x%02x\n", status);
	vt->signal = ((status & (1 << 6)) == 0) ? 0xffff : 0x0;
	return 0;
}

static int saa711x_s_std(struct v4l2_subdev *sd, v4l2_std_id std)
{
	struct saa711x_state *state = to_state(sd);

	state->radio = 0;
	saa711x_set_v4lstd(sd, std);
	return 0;
}

static int saa711x_s_radio(struct v4l2_subdev *sd)
{
	struct saa711x_state *state = to_state(sd);

	state->radio = 1;
	return 0;
}

static int saa711x_s_routing(struct v4l2_subdev *sd,
			     u32 input, u32 output, u32 config)
{
	struct saa711x_state *state = to_state(sd);
	u8 mask = (state->ident <= SAA7111A) ? 0xf8 : 0xf0;

	v4l2_dbg(1, debug, sd, "decoder set input %d output %d\n",
		input, output);

	/* saa7111/3 does not have these inputs */
	if ((state->ident <= SAA7113 ||
	     state->ident == GM7113C) &&
	    (input == SAA7115_COMPOSITE4 ||
	     input == SAA7115_COMPOSITE5)) {
		return -EINVAL;
	}
	if (input > SAA7115_SVIDEO3)
		return -EINVAL;
	if (state->input == input && state->output == output)
		return 0;
	v4l2_dbg(1, debug, sd, "now setting %s input %s output\n",
		(input >= SAA7115_SVIDEO0) ? "S-Video" : "Composite",
		(output == SAA7115_IPORT_ON) ? "iport on" : "iport off");
	state->input = input;

	/* saa7111 has slightly different input numbering */
	if (state->ident <= SAA7111A) {
		if (input >= SAA7115_COMPOSITE4)
			input -= 2;
		/* saa7111 specific */
		saa711x_write(sd, R_10_CHROMA_CNTL_2,
				(saa711x_read(sd, R_10_CHROMA_CNTL_2) & 0x3f) |
				((output & 0xc0) ^ 0x40));
		saa711x_write(sd, R_13_RT_X_PORT_OUT_CNTL,
				(saa711x_read(sd, R_13_RT_X_PORT_OUT_CNTL) & 0xf0) |
				((output & 2) ? 0x0a : 0));
	}

	/* select mode */
	saa711x_write(sd, R_02_INPUT_CNTL_1,
		      (saa711x_read(sd, R_02_INPUT_CNTL_1) & mask) |
		       input);

	/* bypass chrominance trap for S-Video modes */
	saa711x_write(sd, R_09_LUMA_CNTL,
			(saa711x_read(sd, R_09_LUMA_CNTL) & 0x7f) |
			(state->input >= SAA7115_SVIDEO0 ? 0x80 : 0x0));

	state->output = output;
	if (state->ident == SAA7114 ||
			state->ident == SAA7115) {
		saa711x_write(sd, R_83_X_PORT_I_O_ENA_AND_OUT_CLK,
				(saa711x_read(sd, R_83_X_PORT_I_O_ENA_AND_OUT_CLK) & 0xfe) |
				(state->output & 0x01));
	}
<<<<<<< HEAD
	if (state->ident > V4L2_IDENT_SAA7111A) {
=======
	if (state->ident > SAA7111A) {
>>>>>>> d0e0ac97
		if (config & SAA7115_IDQ_IS_DEFAULT)
			saa711x_write(sd, R_85_I_PORT_SIGNAL_POLAR, 0x20);
		else
			saa711x_write(sd, R_85_I_PORT_SIGNAL_POLAR, 0x21);
	}
	return 0;
}

static int saa711x_s_gpio(struct v4l2_subdev *sd, u32 val)
{
	struct saa711x_state *state = to_state(sd);

	if (state->ident > SAA7111A)
		return -EINVAL;
	saa711x_write(sd, 0x11, (saa711x_read(sd, 0x11) & 0x7f) |
		(val ? 0x80 : 0));
	return 0;
}

static int saa711x_s_stream(struct v4l2_subdev *sd, int enable)
{
	struct saa711x_state *state = to_state(sd);

	v4l2_dbg(1, debug, sd, "%s output\n",
			enable ? "enable" : "disable");

	if (state->enable == enable)
		return 0;
	state->enable = enable;
	if (!saa711x_has_reg(state->ident, R_87_I_PORT_I_O_ENA_OUT_CLK_AND_GATED))
		return 0;
	saa711x_write(sd, R_87_I_PORT_I_O_ENA_OUT_CLK_AND_GATED, state->enable);
	return 0;
}

static int saa711x_s_crystal_freq(struct v4l2_subdev *sd, u32 freq, u32 flags)
{
	struct saa711x_state *state = to_state(sd);

	if (freq != SAA7115_FREQ_32_11_MHZ && freq != SAA7115_FREQ_24_576_MHZ)
		return -EINVAL;
	state->crystal_freq = freq;
	state->double_asclk = flags & SAA7115_FREQ_FL_DOUBLE_ASCLK;
	state->cgcdiv = (flags & SAA7115_FREQ_FL_CGCDIV) ? 3 : 4;
	state->ucgc = flags & SAA7115_FREQ_FL_UCGC;
	state->apll = flags & SAA7115_FREQ_FL_APLL;
	saa711x_s_clock_freq(sd, state->audclk_freq);
	return 0;
}

static int saa711x_reset(struct v4l2_subdev *sd, u32 val)
{
	v4l2_dbg(1, debug, sd, "decoder RESET\n");
	saa711x_writeregs(sd, saa7115_cfg_reset_scaler);
	return 0;
}

static int saa711x_g_vbi_data(struct v4l2_subdev *sd, struct v4l2_sliced_vbi_data *data)
{
	/* Note: the internal field ID is inverted for NTSC,
	   so data->field 0 maps to the saa7115 even field,
	   whereas for PAL it maps to the saa7115 odd field. */
	switch (data->id) {
	case V4L2_SLICED_WSS_625:
		if (saa711x_read(sd, 0x6b) & 0xc0)
			return -EIO;
		data->data[0] = saa711x_read(sd, 0x6c);
		data->data[1] = saa711x_read(sd, 0x6d);
		return 0;
	case V4L2_SLICED_CAPTION_525:
		if (data->field == 0) {
			/* CC */
			if (saa711x_read(sd, 0x66) & 0x30)
				return -EIO;
			data->data[0] = saa711x_read(sd, 0x69);
			data->data[1] = saa711x_read(sd, 0x6a);
			return 0;
		}
		/* XDS */
		if (saa711x_read(sd, 0x66) & 0xc0)
			return -EIO;
		data->data[0] = saa711x_read(sd, 0x67);
		data->data[1] = saa711x_read(sd, 0x68);
		return 0;
	default:
		return -EINVAL;
	}
}

static int saa711x_querystd(struct v4l2_subdev *sd, v4l2_std_id *std)
{
	struct saa711x_state *state = to_state(sd);
	int reg1f, reg1e;

	/*
	 * The V4L2 core already initializes std with all supported
	 * Standards. All driver needs to do is to mask it, to remove
	 * standards that don't apply from the mask
	 */

	reg1f = saa711x_read(sd, R_1F_STATUS_BYTE_2_VD_DEC);

<<<<<<< HEAD
	if (state->ident == V4L2_IDENT_SAA7115) {
=======
	if (state->ident == SAA7115) {
>>>>>>> d0e0ac97
		reg1e = saa711x_read(sd, R_1E_STATUS_BYTE_1_VD_DEC);

		v4l2_dbg(1, debug, sd, "Status byte 1 (0x1e)=0x%02x\n", reg1e);

		switch (reg1e & 0x03) {
		case 1:
			*std &= V4L2_STD_NTSC;
			break;
		case 2:
			/*
			 * V4L2_STD_PAL just cover the european PAL standards.
			 * This is wrong, as the device could also be using an
			 * other PAL standard.
			 */
			*std &= V4L2_STD_PAL   | V4L2_STD_PAL_N  | V4L2_STD_PAL_Nc |
				V4L2_STD_PAL_M | V4L2_STD_PAL_60;
			break;
		case 3:
			*std &= V4L2_STD_SECAM;
			break;
		default:
<<<<<<< HEAD
=======
			*std = V4L2_STD_UNKNOWN;
>>>>>>> d0e0ac97
			/* Can't detect anything */
			break;
		}
	}

	v4l2_dbg(1, debug, sd, "Status byte 2 (0x1f)=0x%02x\n", reg1f);

	/* horizontal/vertical not locked */
	if (reg1f & 0x40) {
		*std = V4L2_STD_UNKNOWN;
		goto ret;
	}

	if (reg1f & 0x20)
		*std &= V4L2_STD_525_60;
	else
		*std &= V4L2_STD_625_50;

ret:
	v4l2_dbg(1, debug, sd, "detected std mask = %08Lx\n", *std);

	return 0;
}

static int saa711x_g_input_status(struct v4l2_subdev *sd, u32 *status)
{
	struct saa711x_state *state = to_state(sd);
	int reg1e = 0x80;
	int reg1f;

	*status = V4L2_IN_ST_NO_SIGNAL;
	if (state->ident == SAA7115)
		reg1e = saa711x_read(sd, R_1E_STATUS_BYTE_1_VD_DEC);
	reg1f = saa711x_read(sd, R_1F_STATUS_BYTE_2_VD_DEC);
	if ((reg1f & 0xc1) == 0x81 && (reg1e & 0xc0) == 0x80)
		*status = 0;
	return 0;
}

#ifdef CONFIG_VIDEO_ADV_DEBUG
static int saa711x_g_register(struct v4l2_subdev *sd, struct v4l2_dbg_register *reg)
{
	reg->val = saa711x_read(sd, reg->reg & 0xff);
	reg->size = 1;
	return 0;
}

static int saa711x_s_register(struct v4l2_subdev *sd, const struct v4l2_dbg_register *reg)
{
	saa711x_write(sd, reg->reg & 0xff, reg->val & 0xff);
	return 0;
}
#endif

static int saa711x_log_status(struct v4l2_subdev *sd)
{
	struct saa711x_state *state = to_state(sd);
	int reg1e, reg1f;
	int signalOk;
	int vcr;

	v4l2_info(sd, "Audio frequency: %d Hz\n", state->audclk_freq);
	if (state->ident != SAA7115) {
		/* status for the saa7114 */
		reg1f = saa711x_read(sd, R_1F_STATUS_BYTE_2_VD_DEC);
		signalOk = (reg1f & 0xc1) == 0x81;
		v4l2_info(sd, "Video signal:    %s\n", signalOk ? "ok" : "bad");
		v4l2_info(sd, "Frequency:       %s\n", (reg1f & 0x20) ? "60 Hz" : "50 Hz");
		return 0;
	}

	/* status for the saa7115 */
	reg1e = saa711x_read(sd, R_1E_STATUS_BYTE_1_VD_DEC);
	reg1f = saa711x_read(sd, R_1F_STATUS_BYTE_2_VD_DEC);

	signalOk = (reg1f & 0xc1) == 0x81 && (reg1e & 0xc0) == 0x80;
	vcr = !(reg1f & 0x10);

	if (state->input >= 6)
		v4l2_info(sd, "Input:           S-Video %d\n", state->input - 6);
	else
		v4l2_info(sd, "Input:           Composite %d\n", state->input);
	v4l2_info(sd, "Video signal:    %s\n", signalOk ? (vcr ? "VCR" : "broadcast/DVD") : "bad");
	v4l2_info(sd, "Frequency:       %s\n", (reg1f & 0x20) ? "60 Hz" : "50 Hz");

	switch (reg1e & 0x03) {
	case 1:
		v4l2_info(sd, "Detected format: NTSC\n");
		break;
	case 2:
		v4l2_info(sd, "Detected format: PAL\n");
		break;
	case 3:
		v4l2_info(sd, "Detected format: SECAM\n");
		break;
	default:
		v4l2_info(sd, "Detected format: BW/No color\n");
		break;
	}
	v4l2_info(sd, "Width, Height:   %d, %d\n", state->width, state->height);
	v4l2_ctrl_handler_log_status(&state->hdl, sd->name);
	return 0;
}

/* ----------------------------------------------------------------------- */

static const struct v4l2_ctrl_ops saa711x_ctrl_ops = {
	.s_ctrl = saa711x_s_ctrl,
	.g_volatile_ctrl = saa711x_g_volatile_ctrl,
};

static const struct v4l2_subdev_core_ops saa711x_core_ops = {
	.log_status = saa711x_log_status,
	.g_ext_ctrls = v4l2_subdev_g_ext_ctrls,
	.try_ext_ctrls = v4l2_subdev_try_ext_ctrls,
	.s_ext_ctrls = v4l2_subdev_s_ext_ctrls,
	.g_ctrl = v4l2_subdev_g_ctrl,
	.s_ctrl = v4l2_subdev_s_ctrl,
	.queryctrl = v4l2_subdev_queryctrl,
	.querymenu = v4l2_subdev_querymenu,
	.s_std = saa711x_s_std,
	.reset = saa711x_reset,
	.s_gpio = saa711x_s_gpio,
#ifdef CONFIG_VIDEO_ADV_DEBUG
	.g_register = saa711x_g_register,
	.s_register = saa711x_s_register,
#endif
};

static const struct v4l2_subdev_tuner_ops saa711x_tuner_ops = {
	.s_radio = saa711x_s_radio,
	.g_tuner = saa711x_g_tuner,
};

static const struct v4l2_subdev_audio_ops saa711x_audio_ops = {
	.s_clock_freq = saa711x_s_clock_freq,
};

static const struct v4l2_subdev_video_ops saa711x_video_ops = {
	.s_routing = saa711x_s_routing,
	.s_crystal_freq = saa711x_s_crystal_freq,
	.s_mbus_fmt = saa711x_s_mbus_fmt,
	.s_stream = saa711x_s_stream,
	.querystd = saa711x_querystd,
	.g_input_status = saa711x_g_input_status,
};

static const struct v4l2_subdev_vbi_ops saa711x_vbi_ops = {
	.g_vbi_data = saa711x_g_vbi_data,
	.decode_vbi_line = saa711x_decode_vbi_line,
	.g_sliced_fmt = saa711x_g_sliced_fmt,
	.s_sliced_fmt = saa711x_s_sliced_fmt,
	.s_raw_fmt = saa711x_s_raw_fmt,
};

static const struct v4l2_subdev_ops saa711x_ops = {
	.core = &saa711x_core_ops,
	.tuner = &saa711x_tuner_ops,
	.audio = &saa711x_audio_ops,
	.video = &saa711x_video_ops,
	.vbi = &saa711x_vbi_ops,
};

#define CHIP_VER_SIZE	16

/* ----------------------------------------------------------------------- */

/**
 * saa711x_detect_chip - Detects the saa711x (or clone) variant
 * @client:		I2C client structure.
 * @id:			I2C device ID structure.
 * @name:		Name of the device to be filled.
 *
 * Detects the Philips/NXP saa711x chip, or some clone of it.
 * if 'id' is NULL or id->driver_data is equal to 1, it auto-probes
 * the analog demod.
 * If the tuner is not found, it returns -ENODEV.
 * If auto-detection is disabled and the tuner doesn't match what it was
 *	requred, it returns -EINVAL and fills 'name'.
 * If the chip is found, it returns the chip ID and fills 'name'.
 */
static int saa711x_detect_chip(struct i2c_client *client,
			       const struct i2c_device_id *id,
			       char *name)
{
	char chip_ver[CHIP_VER_SIZE];
	char chip_id;
	int i;
	int autodetect;

	autodetect = !id || id->driver_data == 1;

	/* Read the chip version register */
	for (i = 0; i < CHIP_VER_SIZE; i++) {
		i2c_smbus_write_byte_data(client, 0, i);
		chip_ver[i] = i2c_smbus_read_byte_data(client, 0);
		name[i] = (chip_ver[i] & 0x0f) + '0';
		if (name[i] > '9')
			name[i] += 'a' - '9' - 1;
	}
	name[i] = '\0';

	/* Check if it is a Philips/NXP chip */
	if (!memcmp(name + 1, "f711", 4)) {
		chip_id = name[5];
		snprintf(name, CHIP_VER_SIZE, "saa711%c", chip_id);

		if (!autodetect && strcmp(name, id->name))
			return -EINVAL;

		switch (chip_id) {
		case '1':
			if (chip_ver[0] & 0xf0) {
				snprintf(name, CHIP_VER_SIZE, "saa711%ca", chip_id);
				v4l_info(client, "saa7111a variant found\n");
				return SAA7111A;
			}
			return SAA7111;
		case '3':
			return SAA7113;
		case '4':
			return SAA7114;
		case '5':
			return SAA7115;
		case '8':
			return SAA7118;
		default:
			v4l2_info(client,
				  "WARNING: Philips/NXP chip unknown - Falling back to saa7111\n");
			return SAA7111;
		}
	}

	/* Check if it is a gm7113c */
	if (!memcmp(name, "0000", 4)) {
		chip_id = 0;
		for (i = 0; i < 4; i++) {
			chip_id = chip_id << 1;
			chip_id |= (chip_ver[i] & 0x80) ? 1 : 0;
		}

		/*
		 * Note: From the datasheet, only versions 1 and 2
		 * exists. However, tests on a device labeled as:
		 * "GM7113C 1145" returned "10" on all 16 chip
		 * version (reg 0x00) reads. So, we need to also
		 * accept at least verion 0. For now, let's just
		 * assume that a device that returns "0000" for
		 * the lower nibble is a gm7113c.
		 */

		strlcpy(name, "gm7113c", CHIP_VER_SIZE);

		if (!autodetect && strcmp(name, id->name))
			return -EINVAL;

		v4l_dbg(1, debug, client,
			"It seems to be a %s chip (%*ph) @ 0x%x.\n",
			name, 16, chip_ver, client->addr << 1);

		return GM7113C;
	}

	/* Chip was not discovered. Return its ID and don't bind */
	v4l_dbg(1, debug, client, "chip %*ph @ 0x%x is unknown.\n",
		16, chip_ver, client->addr << 1);
	return -ENODEV;
}

static int saa711x_probe(struct i2c_client *client,
			 const struct i2c_device_id *id)
{
	struct saa711x_state *state;
	struct v4l2_subdev *sd;
	struct v4l2_ctrl_handler *hdl;
	int ident;
	char name[CHIP_VER_SIZE + 1];

	/* Check if the adapter supports the needed features */
	if (!i2c_check_functionality(client->adapter, I2C_FUNC_SMBUS_BYTE_DATA))
		return -EIO;

	ident = saa711x_detect_chip(client, id, name);
	if (ident == -EINVAL) {
		/* Chip exists, but doesn't match */
		v4l_warn(client, "found %s while %s was expected\n",
			 name, id->name);
		return -ENODEV;
	}
	if (ident < 0)
		return ident;

	strlcpy(client->name, name, sizeof(client->name));

	state = devm_kzalloc(&client->dev, sizeof(*state), GFP_KERNEL);
	if (state == NULL)
		return -ENOMEM;
	sd = &state->sd;
	v4l2_i2c_subdev_init(sd, client, &saa711x_ops);

	v4l_info(client, "%s found @ 0x%x (%s)\n", name,
		 client->addr << 1, client->adapter->name);
	hdl = &state->hdl;
	v4l2_ctrl_handler_init(hdl, 6);
	/* add in ascending ID order */
	v4l2_ctrl_new_std(hdl, &saa711x_ctrl_ops,
			V4L2_CID_BRIGHTNESS, 0, 255, 1, 128);
	v4l2_ctrl_new_std(hdl, &saa711x_ctrl_ops,
			V4L2_CID_CONTRAST, 0, 127, 1, 64);
	v4l2_ctrl_new_std(hdl, &saa711x_ctrl_ops,
			V4L2_CID_SATURATION, 0, 127, 1, 64);
	v4l2_ctrl_new_std(hdl, &saa711x_ctrl_ops,
			V4L2_CID_HUE, -128, 127, 1, 0);
	state->agc = v4l2_ctrl_new_std(hdl, &saa711x_ctrl_ops,
			V4L2_CID_CHROMA_AGC, 0, 1, 1, 1);
	state->gain = v4l2_ctrl_new_std(hdl, &saa711x_ctrl_ops,
			V4L2_CID_CHROMA_GAIN, 0, 127, 1, 40);
	sd->ctrl_handler = hdl;
	if (hdl->error) {
		int err = hdl->error;

		v4l2_ctrl_handler_free(hdl);
		return err;
	}
	v4l2_ctrl_auto_cluster(2, &state->agc, 0, true);

	state->input = -1;
	state->output = SAA7115_IPORT_ON;
	state->enable = 1;
	state->radio = 0;
	state->ident = ident;

	state->audclk_freq = 48000;

	v4l2_dbg(1, debug, sd, "writing init values\n");

	/* init to 60hz/48khz */
	state->crystal_freq = SAA7115_FREQ_24_576_MHZ;
	switch (state->ident) {
	case SAA7111:
	case SAA7111A:
		saa711x_writeregs(sd, saa7111_init);
		break;
	case GM7113C:
	case SAA7113:
		saa711x_writeregs(sd, saa7113_init);
		break;
	default:
		state->crystal_freq = SAA7115_FREQ_32_11_MHZ;
		saa711x_writeregs(sd, saa7115_init_auto_input);
	}
	if (state->ident > SAA7111A)
		saa711x_writeregs(sd, saa7115_init_misc);
	saa711x_set_v4lstd(sd, V4L2_STD_NTSC);
	v4l2_ctrl_handler_setup(hdl);

	v4l2_dbg(1, debug, sd, "status: (1E) 0x%02x, (1F) 0x%02x\n",
		saa711x_read(sd, R_1E_STATUS_BYTE_1_VD_DEC),
		saa711x_read(sd, R_1F_STATUS_BYTE_2_VD_DEC));
	return 0;
}

/* ----------------------------------------------------------------------- */

static int saa711x_remove(struct i2c_client *client)
{
	struct v4l2_subdev *sd = i2c_get_clientdata(client);

	v4l2_device_unregister_subdev(sd);
	v4l2_ctrl_handler_free(sd->ctrl_handler);
	return 0;
}

static const struct i2c_device_id saa711x_id[] = {
	{ "saa7115_auto", 1 }, /* autodetect */
	{ "saa7111", 0 },
	{ "saa7113", 0 },
	{ "saa7114", 0 },
	{ "saa7115", 0 },
	{ "saa7118", 0 },
	{ "gm7113c", 0 },
	{ }
};
MODULE_DEVICE_TABLE(i2c, saa711x_id);

static struct i2c_driver saa711x_driver = {
	.driver = {
		.owner	= THIS_MODULE,
		.name	= "saa7115",
	},
	.probe		= saa711x_probe,
	.remove		= saa711x_remove,
	.id_table	= saa711x_id,
};

module_i2c_driver(saa711x_driver);<|MERGE_RESOLUTION|>--- conflicted
+++ resolved
@@ -1303,11 +1303,7 @@
 				(saa711x_read(sd, R_83_X_PORT_I_O_ENA_AND_OUT_CLK) & 0xfe) |
 				(state->output & 0x01));
 	}
-<<<<<<< HEAD
-	if (state->ident > V4L2_IDENT_SAA7111A) {
-=======
 	if (state->ident > SAA7111A) {
->>>>>>> d0e0ac97
 		if (config & SAA7115_IDQ_IS_DEFAULT)
 			saa711x_write(sd, R_85_I_PORT_SIGNAL_POLAR, 0x20);
 		else
@@ -1410,11 +1406,7 @@
 
 	reg1f = saa711x_read(sd, R_1F_STATUS_BYTE_2_VD_DEC);
 
-<<<<<<< HEAD
-	if (state->ident == V4L2_IDENT_SAA7115) {
-=======
 	if (state->ident == SAA7115) {
->>>>>>> d0e0ac97
 		reg1e = saa711x_read(sd, R_1E_STATUS_BYTE_1_VD_DEC);
 
 		v4l2_dbg(1, debug, sd, "Status byte 1 (0x1e)=0x%02x\n", reg1e);
@@ -1436,10 +1428,7 @@
 			*std &= V4L2_STD_SECAM;
 			break;
 		default:
-<<<<<<< HEAD
-=======
 			*std = V4L2_STD_UNKNOWN;
->>>>>>> d0e0ac97
 			/* Can't detect anything */
 			break;
 		}
