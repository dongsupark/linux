--- conflicted
+++ resolved
@@ -36,10 +36,6 @@
 #include <media/v4l2-common.h>
 #include <media/v4l2-ioctl.h>
 #include <media/v4l2-event.h>
-<<<<<<< HEAD
-#include <media/v4l2-chip-ident.h>
-=======
->>>>>>> d0e0ac97
 #include <media/msp3400.h>
 #include <media/tuner.h>
 
@@ -1229,19 +1225,6 @@
 	cx231xx_info("Set New FREQUENCY to %d\n", f->frequency);
 
 	return rc;
-}
-
-int cx231xx_g_chip_ident(struct file *file, void *fh,
-			struct v4l2_dbg_chip_ident *chip)
-{
-	chip->ident = V4L2_IDENT_NONE;
-	chip->revision = 0;
-	if (chip->match.type == V4L2_CHIP_MATCH_HOST) {
-		if (v4l2_chip_match_host(&chip->match))
-			chip->ident = V4L2_IDENT_CX23100;
-		return 0;
-	}
-	return -EINVAL;
 }
 
 #ifdef CONFIG_VIDEO_ADV_DEBUG
@@ -1341,156 +1324,6 @@
 	int ret;
 	u8 data[4] = { 0, 0, 0, 0 };
 
-<<<<<<< HEAD
-	buf = cpu_to_le64(reg->val);
-
-	switch (reg->match.type) {
-	case V4L2_CHIP_MATCH_HOST:
-		{
-			value = (u32) buf & 0xffffffff;
-
-			switch (reg->match.addr) {
-			case 0:	/* cx231xx internal registers */
-				data[0] = (u8) value;
-				data[1] = (u8) (value >> 8);
-				data[2] = (u8) (value >> 16);
-				data[3] = (u8) (value >> 24);
-				ret = cx231xx_write_ctrl_reg(dev,
-							   VRT_SET_REGISTER,
-							   (u16)reg->reg, data,
-							   4);
-				break;
-			case 1:	/* AFE - read byte */
-				ret = cx231xx_write_i2c_data(dev,
-							AFE_DEVICE_ADDRESS,
-							(u16)reg->reg, 2,
-							value, 1);
-				break;
-			case 14: /* AFE - read dword */
-				ret = cx231xx_write_i2c_data(dev,
-							AFE_DEVICE_ADDRESS,
-							(u16)reg->reg, 2,
-							value, 4);
-				break;
-			case 2:	/* Video Block - read byte */
-				ret =
-				    cx231xx_write_i2c_data(dev,
-							VID_BLK_I2C_ADDRESS,
-							(u16)reg->reg, 2,
-							value, 1);
-				break;
-			case 24: /* Video Block - read dword */
-				ret =
-				    cx231xx_write_i2c_data(dev,
-							VID_BLK_I2C_ADDRESS,
-							(u16)reg->reg, 2,
-							value, 4);
-				break;
-			case 3:	/* I2S block - read byte */
-				ret =
-				    cx231xx_write_i2c_data(dev,
-							I2S_BLK_DEVICE_ADDRESS,
-							(u16)reg->reg, 1,
-							value, 1);
-				break;
-			case 34: /* I2S block - read dword */
-				ret =
-				    cx231xx_write_i2c_data(dev,
-							I2S_BLK_DEVICE_ADDRESS,
-							(u16)reg->reg, 1,
-							value, 4);
-				break;
-			}
-		}
-		return ret < 0 ? ret : 0;
-	case V4L2_CHIP_MATCH_I2C_ADDR:
-		{
-			value = (u32) buf & 0xffffffff;
-
-			switch (reg->match.addr) {
-			case 0:/*cx231xx internal registers*/
-					data[0] = (u8) value;
-					data[1] = (u8) (value >> 8);
-					data[2] = (u8) (value >> 16);
-					data[3] = (u8) (value >> 24);
-					ret = cx231xx_write_ctrl_reg(dev,
-							   VRT_SET_REGISTER,
-							   (u16)reg->reg, data,
-							   4);
-					break;
-			case 0x600:/* AFE - read byte */
-					ret = cx231xx_write_i2c_master(dev,
-							AFE_DEVICE_ADDRESS,
-							(u16)reg->reg, 2,
-							value, 1 , 0);
-					break;
-
-			case 0x880:/* Video Block - read byte */
-					if (reg->reg < 0x0b)
-						cx231xx_write_i2c_master(dev,
-							VID_BLK_I2C_ADDRESS,
-							(u16)reg->reg, 2,
-							value, 1, 0);
-					else
-						cx231xx_write_i2c_master(dev,
-							VID_BLK_I2C_ADDRESS,
-							(u16)reg->reg, 2,
-							value, 4, 0);
-					break;
-			case 0x980:
-					ret =
-						cx231xx_write_i2c_master(dev,
-							I2S_BLK_DEVICE_ADDRESS,
-							(u16)reg->reg, 1,
-							value, 1, 0);
-					break;
-			case 0x400:
-					ret =
-						cx231xx_write_i2c_master(dev,
-							0x40,
-							(u16)reg->reg, 1,
-							value, 1, 0);
-					break;
-			case 0xc01:
-					ret =
-						cx231xx_write_i2c_master(dev,
-							 0xc0,
-							 (u16)reg->reg, 1,
-							 value, 1, 1);
-					break;
-
-			case 0x022:
-					ret =
-						cx231xx_write_i2c_master(dev,
-							0x02,
-							(u16)reg->reg, 1,
-							value, 1, 2);
-					break;
-			case 0x322:
-					ret =
-						cx231xx_write_i2c_master(dev,
-							0x32,
-							(u16)reg->reg, 1,
-							value, 4, 2);
-					break;
-
-			case 0x342:
-					ret =
-						cx231xx_write_i2c_master(dev,
-							0x34,
-							(u16)reg->reg, 1,
-							value, 4, 2);
-					break;
-			default:
-				cx231xx_info("no match device address, "
-					"the value is %x\n", reg->match.addr);
-					break;
-
-					}
-
-		}
-	default:
-=======
 	switch (reg->match.addr) {
 	case 0:	/* cx231xx internal registers */
 		data[0] = (u8) reg->val;
@@ -1507,7 +1340,6 @@
 	case 2:	/* Video Block - write byte */
 		ret = cx231xx_write_i2c_data(dev, VID_BLK_I2C_ADDRESS,
 				(u16)reg->reg, 2, reg->val, 1);
->>>>>>> d0e0ac97
 		break;
 	case 3:	/* I2S block - write byte */
 		ret = cx231xx_write_i2c_data(dev, I2S_BLK_DEVICE_ADDRESS,
@@ -2170,13 +2002,8 @@
 	.vidioc_s_tuner                = cx231xx_s_tuner,
 	.vidioc_g_frequency            = cx231xx_g_frequency,
 	.vidioc_s_frequency            = cx231xx_s_frequency,
-<<<<<<< HEAD
-	.vidioc_g_chip_ident           = cx231xx_g_chip_ident,
-#ifdef CONFIG_VIDEO_ADV_DEBUG
-=======
 #ifdef CONFIG_VIDEO_ADV_DEBUG
 	.vidioc_g_chip_info            = cx231xx_g_chip_info,
->>>>>>> d0e0ac97
 	.vidioc_g_register             = cx231xx_g_register,
 	.vidioc_s_register             = cx231xx_s_register,
 #endif
@@ -2207,13 +2034,8 @@
 	.vidioc_s_tuner     = radio_s_tuner,
 	.vidioc_g_frequency = cx231xx_g_frequency,
 	.vidioc_s_frequency = cx231xx_s_frequency,
-<<<<<<< HEAD
-	.vidioc_g_chip_ident = cx231xx_g_chip_ident,
-#ifdef CONFIG_VIDEO_ADV_DEBUG
-=======
 #ifdef CONFIG_VIDEO_ADV_DEBUG
 	.vidioc_g_chip_info = cx231xx_g_chip_info,
->>>>>>> d0e0ac97
 	.vidioc_g_register  = cx231xx_g_register,
 	.vidioc_s_register  = cx231xx_s_register,
 #endif
