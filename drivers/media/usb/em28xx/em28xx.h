/*
   em28xx.h - driver for Empia EM2800/EM2820/2840 USB video capture devices

   Copyright (C) 2005 Markus Rechberger <mrechberger@gmail.com>
		      Ludovico Cavedon <cavedon@sssup.it>
		      Mauro Carvalho Chehab <mchehab@infradead.org>
   Copyright (C) 2012 Frank Schäfer <fschaefer.oss@googlemail.com>

   Based on the em2800 driver from Sascha Sommer <saschasommer@freenet.de>

   This program is free software; you can redistribute it and/or modify
   it under the terms of the GNU General Public License as published by
   the Free Software Foundation; either version 2 of the License, or
   (at your option) any later version.

   This program is distributed in the hope that it will be useful,
   but WITHOUT ANY WARRANTY; without even the implied warranty of
   MERCHANTABILITY or FITNESS FOR A PARTICULAR PURPOSE.  See the
   GNU General Public License for more details.

   You should have received a copy of the GNU General Public License
   along with this program; if not, write to the Free Software
   Foundation, Inc., 675 Mass Ave, Cambridge, MA 02139, USA.
 */

#ifndef _EM28XX_H
#define _EM28XX_H

#include <linux/workqueue.h>
#include <linux/i2c.h>
#include <linux/mutex.h>
#include <linux/videodev2.h>

#include <media/videobuf2-vmalloc.h>
#include <media/v4l2-device.h>
#include <media/v4l2-ctrls.h>
#include <media/v4l2-fh.h>
#include <media/ir-kbd-i2c.h>
#include <media/rc-core.h>
#include "tuner-xc2028.h"
#include "xc5000.h"
#include "em28xx-reg.h"

/* Boards supported by driver */
#define EM2800_BOARD_UNKNOWN			  0
#define EM2820_BOARD_UNKNOWN			  1
#define EM2820_BOARD_TERRATEC_CINERGY_250	  2
#define EM2820_BOARD_PINNACLE_USB_2		  3
#define EM2820_BOARD_HAUPPAUGE_WINTV_USB_2	  4
#define EM2820_BOARD_MSI_VOX_USB_2		  5
#define EM2800_BOARD_TERRATEC_CINERGY_200	  6
#define EM2800_BOARD_LEADTEK_WINFAST_USBII	  7
#define EM2800_BOARD_KWORLD_USB2800		  8
#define EM2820_BOARD_PINNACLE_DVC_90		  9
#define EM2880_BOARD_HAUPPAUGE_WINTV_HVR_900	  10
#define EM2880_BOARD_TERRATEC_HYBRID_XS		  11
#define EM2820_BOARD_KWORLD_PVRTV2800RF		  12
#define EM2880_BOARD_TERRATEC_PRODIGY_XS	  13
#define EM2820_BOARD_PROLINK_PLAYTV_USB2	  14
#define EM2800_BOARD_VGEAR_POCKETTV		  15
#define EM2883_BOARD_HAUPPAUGE_WINTV_HVR_950	  16
#define EM2880_BOARD_PINNACLE_PCTV_HD_PRO	  17
#define EM2880_BOARD_HAUPPAUGE_WINTV_HVR_900_R2	  18
#define EM2860_BOARD_SAA711X_REFERENCE_DESIGN	  19
#define EM2880_BOARD_AMD_ATI_TV_WONDER_HD_600	  20
#define EM2800_BOARD_GRABBEEX_USB2800		  21
#define EM2750_BOARD_UNKNOWN			  22
#define EM2750_BOARD_DLCW_130			  23
#define EM2820_BOARD_DLINK_USB_TV		  24
#define EM2820_BOARD_GADMEI_UTV310		  25
#define EM2820_BOARD_HERCULES_SMART_TV_USB2	  26
#define EM2820_BOARD_PINNACLE_USB_2_FM1216ME	  27
#define EM2820_BOARD_LEADTEK_WINFAST_USBII_DELUXE 28
#define EM2860_BOARD_TVP5150_REFERENCE_DESIGN	  29
#define EM2820_BOARD_VIDEOLOGY_20K14XUSB	  30
#define EM2821_BOARD_USBGEAR_VD204		  31
#define EM2821_BOARD_SUPERCOMP_USB_2		  32
#define EM2860_BOARD_ELGATO_VIDEO_CAPTURE	  33
#define EM2860_BOARD_TERRATEC_HYBRID_XS		  34
#define EM2860_BOARD_TYPHOON_DVD_MAKER		  35
#define EM2860_BOARD_NETGMBH_CAM		  36
#define EM2860_BOARD_GADMEI_UTV330		  37
#define EM2861_BOARD_YAKUMO_MOVIE_MIXER		  38
#define EM2861_BOARD_KWORLD_PVRTV_300U		  39
#define EM2861_BOARD_PLEXTOR_PX_TV100U		  40
#define EM2870_BOARD_KWORLD_350U		  41
#define EM2870_BOARD_KWORLD_355U		  42
#define EM2870_BOARD_TERRATEC_XS		  43
#define EM2870_BOARD_TERRATEC_XS_MT2060		  44
#define EM2870_BOARD_PINNACLE_PCTV_DVB		  45
#define EM2870_BOARD_COMPRO_VIDEOMATE		  46
#define EM2880_BOARD_KWORLD_DVB_305U		  47
#define EM2880_BOARD_KWORLD_DVB_310U		  48
#define EM2880_BOARD_MSI_DIGIVOX_AD		  49
#define EM2880_BOARD_MSI_DIGIVOX_AD_II		  50
#define EM2880_BOARD_TERRATEC_HYBRID_XS_FR	  51
#define EM2881_BOARD_DNT_DA2_HYBRID		  52
#define EM2881_BOARD_PINNACLE_HYBRID_PRO	  53
#define EM2882_BOARD_KWORLD_VS_DVBT		  54
#define EM2882_BOARD_TERRATEC_HYBRID_XS		  55
#define EM2882_BOARD_PINNACLE_HYBRID_PRO_330E	  56
#define EM2883_BOARD_KWORLD_HYBRID_330U		  57
#define EM2820_BOARD_COMPRO_VIDEOMATE_FORYOU	  58
#define EM2883_BOARD_HAUPPAUGE_WINTV_HVR_850	  60
#define EM2820_BOARD_PROLINK_PLAYTV_BOX4_USB2	  61
#define EM2820_BOARD_GADMEI_TVR200		  62
#define EM2860_BOARD_KAIOMY_TVNPC_U2		  63
#define EM2860_BOARD_EASYCAP			  64
#define EM2820_BOARD_IODATA_GVMVP_SZ		  65
#define EM2880_BOARD_EMPIRE_DUAL_TV		  66
#define EM2860_BOARD_TERRATEC_GRABBY		  67
#define EM2860_BOARD_TERRATEC_AV350		  68
#define EM2882_BOARD_KWORLD_ATSC_315U		  69
#define EM2882_BOARD_EVGA_INDTUBE		  70
#define EM2820_BOARD_SILVERCREST_WEBCAM		  71
#define EM2861_BOARD_GADMEI_UTV330PLUS		  72
#define EM2870_BOARD_REDDO_DVB_C_USB_BOX	  73
#define EM2800_BOARD_VC211A			  74
#define EM2882_BOARD_DIKOM_DK300		  75
#define EM2870_BOARD_KWORLD_A340		  76
#define EM2874_BOARD_LEADERSHIP_ISDBT		  77
#define EM28174_BOARD_PCTV_290E			  78
#define EM2884_BOARD_TERRATEC_H5		  79
#define EM28174_BOARD_PCTV_460E			  80
#define EM2884_BOARD_HAUPPAUGE_WINTV_HVR_930C	  81
#define EM2884_BOARD_CINERGY_HTC_STICK		  82
#define EM2860_BOARD_HT_VIDBOX_NW03		  83
#define EM2874_BOARD_MAXMEDIA_UB425_TC		  84
#define EM2884_BOARD_PCTV_510E			  85
#define EM2884_BOARD_PCTV_520E			  86
#define EM2884_BOARD_TERRATEC_HTC_USB_XS	  87
#define EM2884_BOARD_C3TECH_DIGITAL_DUO		  88
<<<<<<< HEAD
=======
#define EM2874_BOARD_DELOCK_61959		  89
>>>>>>> d0e0ac97

/* Limits minimum and default number of buffers */
#define EM28XX_MIN_BUF 4
#define EM28XX_DEF_BUF 8

/*Limits the max URB message size */
#define URB_MAX_CTRL_SIZE 80

/* Params for validated field */
#define EM28XX_BOARD_NOT_VALIDATED 1
#define EM28XX_BOARD_VALIDATED	   0

/* Params for em28xx_cmd() audio */
#define EM28XX_START_AUDIO      1
#define EM28XX_STOP_AUDIO       0

/* maximum number of em28xx boards */
#define EM28XX_MAXBOARDS 4 /*FIXME: should be bigger */

/* maximum number of frames that can be queued */
#define EM28XX_NUM_FRAMES 5
/* number of frames that get used for v4l2_read() */
#define EM28XX_NUM_READ_FRAMES 2

/* number of buffers for isoc transfers */
#define EM28XX_NUM_BUFS 5
#define EM28XX_DVB_NUM_BUFS 5

/* max number of I2C buses on em28xx devices */
#define NUM_I2C_BUSES	2

/* isoc transfers: number of packets for each buffer
   windows requests only 64 packets .. so we better do the same
   this is what I found out for all alternate numbers there!
 */
#define EM28XX_NUM_ISOC_PACKETS 64
#define EM28XX_DVB_NUM_ISOC_PACKETS 64

/* bulk transfers: transfer buffer size = packet size * packet multiplier
   USB 2.0 spec says bulk packet size is always 512 bytes
 */
#define EM28XX_BULK_PACKET_MULTIPLIER 384
#define EM28XX_DVB_BULK_PACKET_MULTIPLIER 384

#define EM28XX_INTERLACED_DEFAULT 1

/* time in msecs to wait for i2c writes to finish */
#define EM2800_I2C_XFER_TIMEOUT		20

enum em28xx_mode {
	EM28XX_SUSPEND,
	EM28XX_ANALOG_MODE,
	EM28XX_DIGITAL_MODE,
};


struct em28xx;

struct em28xx_usb_bufs {
		/* max packet size of isoc transaction */
	int				max_pkt_size;

		/* number of packets in each buffer */
	int				num_packets;

		/* number of allocated urbs */
	int				num_bufs;

		/* urb for isoc/bulk transfers */
	struct urb			**urb;

		/* transfer buffers for isoc/bulk transfer */
	char				**transfer_buffer;
};

struct em28xx_usb_ctl {
		/* isoc/bulk transfer buffers for analog mode */
	struct em28xx_usb_bufs		analog_bufs;

		/* isoc/bulk transfer buffers for digital mode */
	struct em28xx_usb_bufs		digital_bufs;

		/* Stores already requested buffers */
	struct em28xx_buffer    	*vid_buf;
	struct em28xx_buffer    	*vbi_buf;

		/* copy data from URB */
	int (*urb_data_copy) (struct em28xx *dev, struct urb *urb);

};

/* Struct to enumberate video formats */
struct em28xx_fmt {
	char  *name;
	u32   fourcc;          /* v4l2 format id */
	int   depth;
	int   reg;
};

/* buffer for one video frame */
struct em28xx_buffer {
	/* common v4l buffer stuff -- must be first */
	struct vb2_buffer vb;
	struct list_head list;

	void *mem;
	unsigned int length;
	int top_field;

	/* counter to control buffer fill */
	unsigned int pos;
	/* NOTE; in interlaced mode, this value is reset to zero at
	 * the start of each new field (not frame !)		   */

	/* pointer to vmalloc memory address in vb */
	char *vb_buf;
};

struct em28xx_dmaqueue {
	struct list_head       active;

	wait_queue_head_t          wq;
};

/* inputs */

#define MAX_EM28XX_INPUT 4
enum enum28xx_itype {
	EM28XX_VMUX_COMPOSITE1 = 1,
	EM28XX_VMUX_COMPOSITE2,
	EM28XX_VMUX_COMPOSITE3,
	EM28XX_VMUX_COMPOSITE4,
	EM28XX_VMUX_SVIDEO,
	EM28XX_VMUX_TELEVISION,
	EM28XX_VMUX_CABLE,
	EM28XX_VMUX_DVB,
	EM28XX_VMUX_DEBUG,
	EM28XX_RADIO,
};

enum em28xx_ac97_mode {
	EM28XX_NO_AC97 = 0,
	EM28XX_AC97_EM202,
	EM28XX_AC97_SIGMATEL,
	EM28XX_AC97_OTHER,
};

struct em28xx_audio_mode {
	enum em28xx_ac97_mode ac97;

	u16 ac97_feat;
	u32 ac97_vendor_id;

	unsigned int has_audio:1;

	unsigned int i2s_3rates:1;
	unsigned int i2s_5rates:1;
};

/* em28xx has two audio inputs: tuner and line in.
   However, on most devices, an auxiliary AC97 codec device is used.
   The AC97 device may have several different inputs and outputs,
   depending on their model. So, it is possible to use AC97 mixer to
   address more than two different entries.
 */
enum em28xx_amux {
	/* This is the only entry for em28xx tuner input */
	EM28XX_AMUX_VIDEO,	/* em28xx tuner, AC97 mixer Video */

	EM28XX_AMUX_LINE_IN,	/* AC97 mixer Line In */

	/* Some less-common mixer setups */
	EM28XX_AMUX_VIDEO2,	/* em28xx Line in, AC97 mixer Video */
	EM28XX_AMUX_PHONE,
	EM28XX_AMUX_MIC,
	EM28XX_AMUX_CD,
	EM28XX_AMUX_AUX,
	EM28XX_AMUX_PCM_OUT,
};

enum em28xx_aout {
	/* AC97 outputs */
	EM28XX_AOUT_MASTER = 1 << 0,
	EM28XX_AOUT_LINE   = 1 << 1,
	EM28XX_AOUT_MONO   = 1 << 2,
	EM28XX_AOUT_LFE    = 1 << 3,
	EM28XX_AOUT_SURR   = 1 << 4,

	/* PCM IN Mixer - used by AC97_RECORD_SELECT register */
	EM28XX_AOUT_PCM_IN = 1 << 7,

	/* Bits 10-8 are used to indicate the PCM IN record select */
	EM28XX_AOUT_PCM_MIC_PCM = 0 << 8,
	EM28XX_AOUT_PCM_CD	= 1 << 8,
	EM28XX_AOUT_PCM_VIDEO	= 2 << 8,
	EM28XX_AOUT_PCM_AUX	= 3 << 8,
	EM28XX_AOUT_PCM_LINE	= 4 << 8,
	EM28XX_AOUT_PCM_STEREO	= 5 << 8,
	EM28XX_AOUT_PCM_MONO	= 6 << 8,
	EM28XX_AOUT_PCM_PHONE	= 7 << 8,
};

static inline int ac97_return_record_select(int a_out)
{
	return (a_out & 0x700) >> 8;
}

struct em28xx_reg_seq {
	int reg;
	unsigned char val, mask;
	int sleep;
};

struct em28xx_input {
	enum enum28xx_itype type;
	unsigned int vmux;
	enum em28xx_amux amux;
	enum em28xx_aout aout;
	struct em28xx_reg_seq *gpio;
};

#define INPUT(nr) (&em28xx_boards[dev->model].input[nr])

enum em28xx_decoder {
	EM28XX_NODECODER = 0,
	EM28XX_TVP5150,
	EM28XX_SAA711X,
};

enum em28xx_sensor {
	EM28XX_NOSENSOR = 0,
	EM28XX_MT9V011,
	EM28XX_MT9M001,
	EM28XX_MT9M111,
	EM28XX_OV2640,
};

enum em28xx_adecoder {
	EM28XX_NOADECODER = 0,
	EM28XX_TVAUDIO,
};

struct em28xx_board {
	char *name;
	int vchannels;
	int tuner_type;
	int tuner_addr;
	unsigned def_i2c_bus;	/* Default I2C bus */

	/* i2c flags */
	unsigned int tda9887_conf;

	/* GPIO sequences */
	struct em28xx_reg_seq *dvb_gpio;
	struct em28xx_reg_seq *suspend_gpio;
	struct em28xx_reg_seq *tuner_gpio;
	struct em28xx_reg_seq *mute_gpio;

	unsigned int is_em2800:1;
	unsigned int has_msp34xx:1;
	unsigned int mts_firmware:1;
	unsigned int max_range_640_480:1;
	unsigned int has_dvb:1;
	unsigned int has_snapshot_button:1;
	unsigned int is_webcam:1;
	unsigned int valid:1;
	unsigned int has_ir_i2c:1;

	unsigned char xclk, i2c_speed;
	unsigned char radio_addr;
	unsigned short tvaudio_addr;

	enum em28xx_decoder decoder;
	enum em28xx_adecoder adecoder;

	struct em28xx_input       input[MAX_EM28XX_INPUT];
	struct em28xx_input	  radio;
	char			  *ir_codes;
};

struct em28xx_eeprom {
	u8 id[4];			/* 1a eb 67 95 */
	__le16 vendor_ID;
	__le16 product_ID;

	__le16 chip_conf;

	__le16 board_conf;

	__le16 string1, string2, string3;

	u8 string_idx_table;
};

#define EM28XX_AUDIO_BUFS 5
#define EM28XX_NUM_AUDIO_PACKETS 64
#define EM28XX_AUDIO_MAX_PACKET_SIZE 196 /* static value */
#define EM28XX_CAPTURE_STREAM_EN 1

/* em28xx extensions */
#define EM28XX_AUDIO   0x10
#define EM28XX_DVB     0x20
#define EM28XX_RC      0x30

/* em28xx resource types (used for res_get/res_lock etc */
#define EM28XX_RESOURCE_VIDEO 0x01
#define EM28XX_RESOURCE_VBI   0x02

struct em28xx_audio {
	char name[50];
	char *transfer_buffer[EM28XX_AUDIO_BUFS];
	struct urb *urb[EM28XX_AUDIO_BUFS];
	struct usb_device *udev;
	unsigned int capture_transfer_done;
	struct snd_pcm_substream   *capture_pcm_substream;

	unsigned int hwptr_done_capture;
	struct snd_card            *sndcard;

	int users;
	spinlock_t slock;
};

struct em28xx;

struct em28xx_fh {
	struct v4l2_fh fh;
	struct em28xx *dev;

	enum v4l2_buf_type           type;
};

enum em28xx_i2c_algo_type {
	EM28XX_I2C_ALGO_EM28XX = 0,
	EM28XX_I2C_ALGO_EM2800,
	EM28XX_I2C_ALGO_EM25XX_BUS_B,
};

struct em28xx_i2c_bus {
	struct em28xx *dev;

	unsigned bus;
	enum em28xx_i2c_algo_type algo_type;
};


/* main device struct */
struct em28xx {
	/* generic device properties */
	char name[30];		/* name (including minor) of the device */
	int model;		/* index in the device_data struct */
	int devno;		/* marks the number of this device */
	enum em28xx_chip_id chip_id;
	unsigned int is_em25xx:1;	/* em25xx/em276x/7x/8x family bridge */

	unsigned char disconnected:1;	/* device has been diconnected */

	int audio_ifnum;

	struct v4l2_device v4l2_dev;
	struct v4l2_ctrl_handler ctrl_handler;
	struct em28xx_board board;

	/* Webcam specific fields */
	enum em28xx_sensor em28xx_sensor;
	int sensor_xres, sensor_yres;
	int sensor_xtal;

	/* Progressive (non-interlaced) mode */
	int progressive;

	/* Vinmode/Vinctl used at the driver */
	int vinmode, vinctl;

	unsigned int has_audio_class:1;
	unsigned int has_alsa_audio:1;
	unsigned int is_audio_only:1;

	/* Controls audio streaming */
	struct work_struct wq_trigger;	/* Trigger to start/stop audio for alsa module */
	atomic_t       stream_started;	/* stream should be running if true */

	struct em28xx_fmt *format;

	struct em28xx_IR *ir;

	/* Some older em28xx chips needs a waiting time after writing */
	unsigned int wait_after_write;

	struct list_head	devlist;

	u32 i2s_speed;		/* I2S speed for audio digital stream */

	struct em28xx_audio_mode audio_mode;

	int tuner_type;		/* type of the tuner */
	int tuner_addr;		/* tuner address */
	int tda9887_conf;

	/* i2c i/o */
	struct i2c_adapter i2c_adap[NUM_I2C_BUSES];
	struct i2c_client i2c_client[NUM_I2C_BUSES];
	struct em28xx_i2c_bus i2c_bus[NUM_I2C_BUSES];

	unsigned char eeprom_addrwidth_16bit:1;
	unsigned def_i2c_bus;	/* Default I2C bus */
	unsigned cur_i2c_bus;	/* Current I2C bus */
	struct rt_mutex i2c_bus_lock;

	/* video for linux */
	int users;		/* user count for exclusive use */
	int streaming_users;    /* Number of actively streaming users */
	struct video_device *vdev;	/* video for linux device struct */
	v4l2_std_id norm;	/* selected tv norm */
	int ctl_freq;		/* selected frequency */
	unsigned int ctl_input;	/* selected input */
	unsigned int ctl_ainput;/* selected audio input */
	unsigned int ctl_aoutput;/* selected audio output */
	int mute;
	int volume;
	/* frame properties */
	int width;		/* current frame width */
	int height;		/* current frame height */
	unsigned hscale;	/* horizontal scale factor (see datasheet) */
	unsigned vscale;	/* vertical scale factor (see datasheet) */
	int interlaced;		/* 1=interlace fileds, 0=just top fileds */
	unsigned int video_bytesread;	/* Number of bytes read */

	unsigned long hash;	/* eeprom hash - for boards with generic ID */
	unsigned long i2c_hash;	/* i2c devicelist hash -
				   for boards with generic ID */

	struct em28xx_audio adev;

	/* capture state tracking */
	int capture_type;
	unsigned char top_field:1;
	int vbi_read;
	unsigned int vbi_width;
	unsigned int vbi_height; /* lines per field */

	struct work_struct         request_module_wk;

	/* locks */
	struct mutex lock;
	struct mutex ctrl_urb_lock;	/* protects urb_buf */
	/* spinlock_t queue_lock; */
	struct list_head inqueue, outqueue;
	struct video_device *vbi_dev;
	struct video_device *radio_dev;

	/* Videobuf2 */
	struct vb2_queue vb_vidq;
	struct vb2_queue vb_vbiq;
	struct mutex vb_queue_lock;
	struct mutex vb_vbi_queue_lock;

	/* resources in use */
	unsigned int resources;

	/* eeprom content */
	u8 *eedata;
	u16 eedata_len;

	/* Isoc control struct */
	struct em28xx_dmaqueue vidq;
	struct em28xx_dmaqueue vbiq;
	struct em28xx_usb_ctl usb_ctl;
	spinlock_t slock;

	unsigned int field_count;
	unsigned int vbi_field_count;

	/* usb transfer */
	struct usb_device *udev;	/* the usb device */
	u8 analog_ep_isoc;	/* address of isoc endpoint for analog */
	u8 analog_ep_bulk;	/* address of bulk endpoint for analog */
	u8 dvb_ep_isoc;		/* address of isoc endpoint for DVB */
	u8 dvb_ep_bulk;		/* address of bulk endpoint for DVB */
	int alt;		/* alternate setting */
	int max_pkt_size;	/* max packet size of the selected ep at alt */
	int packet_multiplier;	/* multiplier for wMaxPacketSize, used for
				   URB buffer size definition */
	int num_alt;		/* number of alternative settings */
	unsigned int *alt_max_pkt_size_isoc; /* array of isoc wMaxPacketSize */
	unsigned int analog_xfer_bulk:1;	/* use bulk instead of isoc
						   transfers for analog      */
	int dvb_alt_isoc;	/* alternate setting for DVB isoc transfers */
	unsigned int dvb_max_pkt_size_isoc;	/* isoc max packet size of the
						   selected DVB ep at dvb_alt */
	unsigned int dvb_xfer_bulk:1;		/* use bulk instead of isoc
						   transfers for DVB          */
	char urb_buf[URB_MAX_CTRL_SIZE];	/* urb control msg buffer */

	/* helper funcs that call usb_control_msg */
	int (*em28xx_write_regs) (struct em28xx *dev, u16 reg,
					char *buf, int len);
	int (*em28xx_read_reg) (struct em28xx *dev, u16 reg);
	int (*em28xx_read_reg_req_len) (struct em28xx *dev, u8 req, u16 reg,
					char *buf, int len);
	int (*em28xx_write_regs_req) (struct em28xx *dev, u8 req, u16 reg,
				      char *buf, int len);
	int (*em28xx_read_reg_req) (struct em28xx *dev, u8 req, u16 reg);

	enum em28xx_mode mode;

	/* Snapshot button */
	char snapshot_button_path[30];	/* path of the input dev */
	struct input_dev *sbutton_input_dev;
	struct delayed_work sbutton_query_work;

	struct em28xx_dvb *dvb;
};

struct em28xx_ops {
	struct list_head next;
	char *name;
	int id;
	int (*init)(struct em28xx *);
	int (*fini)(struct em28xx *);
};

/* Provided by em28xx-i2c.c */
void em28xx_do_i2c_scan(struct em28xx *dev, unsigned bus);
int  em28xx_i2c_register(struct em28xx *dev, unsigned bus,
			 enum em28xx_i2c_algo_type algo_type);
int  em28xx_i2c_unregister(struct em28xx *dev, unsigned bus);

/* Provided by em28xx-core.c */
int em28xx_read_reg_req_len(struct em28xx *dev, u8 req, u16 reg,
			    char *buf, int len);
int em28xx_read_reg_req(struct em28xx *dev, u8 req, u16 reg);
int em28xx_read_reg(struct em28xx *dev, u16 reg);
int em28xx_write_regs_req(struct em28xx *dev, u8 req, u16 reg, char *buf,
			  int len);
int em28xx_write_regs(struct em28xx *dev, u16 reg, char *buf, int len);
int em28xx_write_reg(struct em28xx *dev, u16 reg, u8 val);
int em28xx_write_reg_bits(struct em28xx *dev, u16 reg, u8 val,
				 u8 bitmask);

int em28xx_read_ac97(struct em28xx *dev, u8 reg);
int em28xx_write_ac97(struct em28xx *dev, u8 reg, u16 val);

int em28xx_audio_analog_set(struct em28xx *dev);
int em28xx_audio_setup(struct em28xx *dev);

int em28xx_colorlevels_set_default(struct em28xx *dev);
int em28xx_capture_start(struct em28xx *dev, int start);
int em28xx_vbi_supported(struct em28xx *dev);
int em28xx_set_outfmt(struct em28xx *dev);
int em28xx_resolution_set(struct em28xx *dev);
int em28xx_set_alternate(struct em28xx *dev);
int em28xx_alloc_urbs(struct em28xx *dev, enum em28xx_mode mode, int xfer_bulk,
		      int num_bufs, int max_pkt_size, int packet_multiplier);
int em28xx_init_usb_xfer(struct em28xx *dev, enum em28xx_mode mode,
			 int xfer_bulk,
			 int num_bufs, int max_pkt_size, int packet_multiplier,
			 int (*urb_data_copy)
					(struct em28xx *dev, struct urb *urb));
void em28xx_uninit_usb_xfer(struct em28xx *dev, enum em28xx_mode mode);
void em28xx_stop_urbs(struct em28xx *dev);
int em28xx_set_mode(struct em28xx *dev, enum em28xx_mode set_mode);
int em28xx_gpio_set(struct em28xx *dev, struct em28xx_reg_seq *gpio);
void em28xx_wake_i2c(struct em28xx *dev);
int em28xx_register_extension(struct em28xx_ops *dev);
void em28xx_unregister_extension(struct em28xx_ops *dev);
void em28xx_init_extension(struct em28xx *dev);
void em28xx_close_extension(struct em28xx *dev);

/* Provided by em28xx-video.c */
int em28xx_vb2_setup(struct em28xx *dev);
int em28xx_register_analog_devices(struct em28xx *dev);
void em28xx_release_analog_resources(struct em28xx *dev);
void em28xx_ctrl_notify(struct v4l2_ctrl *ctrl, void *priv);
int em28xx_start_analog_streaming(struct vb2_queue *vq, unsigned int count);
int em28xx_stop_vbi_streaming(struct vb2_queue *vq);
extern const struct v4l2_ctrl_ops em28xx_ctrl_ops;

/* Provided by em28xx-cards.c */
extern struct em28xx_board em28xx_boards[];
extern struct usb_device_id em28xx_id_table[];
int em28xx_tuner_callback(void *ptr, int component, int command, int arg);
void em28xx_release_resources(struct em28xx *dev);

/* Provided by em28xx-vbi.c */
extern struct vb2_ops em28xx_vbi_qops;

/* Provided by em28xx-camera.c */
int em28xx_detect_sensor(struct em28xx *dev);
int em28xx_init_camera(struct em28xx *dev);

/* printk macros */

#define em28xx_err(fmt, arg...) do {\
	printk(KERN_ERR fmt , ##arg); } while (0)

#define em28xx_errdev(fmt, arg...) do {\
	printk(KERN_ERR "%s: "fmt,\
			dev->name , ##arg); } while (0)

#define em28xx_info(fmt, arg...) do {\
	printk(KERN_INFO "%s: "fmt,\
			dev->name , ##arg); } while (0)
#define em28xx_warn(fmt, arg...) do {\
	printk(KERN_WARNING "%s: "fmt,\
			dev->name , ##arg); } while (0)

static inline int em28xx_compression_disable(struct em28xx *dev)
{
	/* side effect of disabling scaler and mixer */
	return em28xx_write_reg(dev, EM28XX_R26_COMPR, 0x00);
}

/*FIXME: maxw should be dependent of alt mode */
static inline unsigned int norm_maxw(struct em28xx *dev)
{
	if (dev->board.is_webcam)
		return dev->sensor_xres;

	if (dev->board.max_range_640_480)
		return 640;

	return 720;
}

static inline unsigned int norm_maxh(struct em28xx *dev)
{
	if (dev->board.is_webcam)
		return dev->sensor_yres;

	if (dev->board.max_range_640_480)
		return 480;

	return (dev->norm & V4L2_STD_625_50) ? 576 : 480;
}
#endif<|MERGE_RESOLUTION|>--- conflicted
+++ resolved
@@ -130,10 +130,7 @@
 #define EM2884_BOARD_PCTV_520E			  86
 #define EM2884_BOARD_TERRATEC_HTC_USB_XS	  87
 #define EM2884_BOARD_C3TECH_DIGITAL_DUO		  88
-<<<<<<< HEAD
-=======
 #define EM2874_BOARD_DELOCK_61959		  89
->>>>>>> d0e0ac97
 
 /* Limits minimum and default number of buffers */
 #define EM28XX_MIN_BUF 4
