#define EM_GPIO_0  (1 << 0)
#define EM_GPIO_1  (1 << 1)
#define EM_GPIO_2  (1 << 2)
#define EM_GPIO_3  (1 << 3)
#define EM_GPIO_4  (1 << 4)
#define EM_GPIO_5  (1 << 5)
#define EM_GPIO_6  (1 << 6)
#define EM_GPIO_7  (1 << 7)

#define EM_GPO_0   (1 << 0)
#define EM_GPO_1   (1 << 1)
#define EM_GPO_2   (1 << 2)
#define EM_GPO_3   (1 << 3)

/* em28xx endpoints */
/* 0x82:   (always ?) analog */
#define EM28XX_EP_AUDIO		0x83
/* 0x84:   digital or analog */

/* em2800 registers */
#define EM2800_R08_AUDIOSRC 0x08

/* em28xx registers */

#define EM28XX_R00_CHIPCFG	0x00

/* em28xx Chip Configuration 0x00 */
#define EM28XX_CHIPCFG_VENDOR_AUDIO		0x80
#define EM28XX_CHIPCFG_I2S_VOLUME_CAPABLE	0x40
#define EM28XX_CHIPCFG_I2S_5_SAMPRATES		0x30
#define EM28XX_CHIPCFG_I2S_3_SAMPRATES		0x20
#define EM28XX_CHIPCFG_AC97			0x10
#define EM28XX_CHIPCFG_AUDIOMASK		0x30

#define EM28XX_R01_CHIPCFG2	0x01

/* em28xx Chip Configuration 2 0x01 */
#define EM28XX_CHIPCFG2_TS_PRESENT		0x10
#define EM28XX_CHIPCFG2_TS_REQ_INTERVAL_MASK	0x0c /* bits 3-2 */
#define EM28XX_CHIPCFG2_TS_REQ_INTERVAL_1MF	0x00
#define EM28XX_CHIPCFG2_TS_REQ_INTERVAL_2MF	0x04
#define EM28XX_CHIPCFG2_TS_REQ_INTERVAL_4MF	0x08
#define EM28XX_CHIPCFG2_TS_REQ_INTERVAL_8MF	0x0c
#define EM28XX_CHIPCFG2_TS_PACKETSIZE_MASK	0x03 /* bits 0-1 */
#define EM28XX_CHIPCFG2_TS_PACKETSIZE_188	0x00
#define EM28XX_CHIPCFG2_TS_PACKETSIZE_376	0x01
#define EM28XX_CHIPCFG2_TS_PACKETSIZE_564	0x02
#define EM28XX_CHIPCFG2_TS_PACKETSIZE_752	0x03


/* GPIO/GPO registers */
<<<<<<< HEAD
#define EM2880_R04_GPO	0x04    /* em2880-em2883 only */
#define EM28XX_R08_GPIO	0x08	/* em2820 or upper */
=======
#define EM2880_R04_GPO		0x04    /* em2880-em2883 only */
#define EM2820_R08_GPIO_CTRL	0x08	/* em2820-em2873/83 only */
#define EM2820_R09_GPIO_STATE	0x09	/* em2820-em2873/83 only */
>>>>>>> d0e0ac97

#define EM28XX_R06_I2C_CLK	0x06

/* em28xx I2C Clock Register (0x06) */
#define EM28XX_I2C_CLK_ACK_LAST_READ	0x80
#define EM28XX_I2C_CLK_WAIT_ENABLE	0x40
#define EM28XX_I2C_EEPROM_ON_BOARD	0x08
#define EM28XX_I2C_EEPROM_KEY_VALID	0x04
#define EM2874_I2C_SECONDARY_BUS_SELECT	0x04 /* em2874 has two i2c busses */
#define EM28XX_I2C_FREQ_1_5_MHZ		0x03 /* bus frequency (bits [1-0]) */
#define EM28XX_I2C_FREQ_25_KHZ		0x02
#define EM28XX_I2C_FREQ_400_KHZ		0x01
#define EM28XX_I2C_FREQ_100_KHZ		0x00


#define EM28XX_R0A_CHIPID	0x0a
#define EM28XX_R0C_USBSUSP	0x0c
#define   EM28XX_R0C_USBSUSP_SNAPSHOT	0x20 /* 1=button pressed, needs reset */

#define EM28XX_R0E_AUDIOSRC	0x0e
#define EM28XX_R0F_XCLK	0x0f

/* em28xx XCLK Register (0x0f) */
#define EM28XX_XCLK_AUDIO_UNMUTE	0x80 /* otherwise audio muted */
#define EM28XX_XCLK_I2S_MSB_TIMING	0x40 /* otherwise standard timing */
#define EM28XX_XCLK_IR_RC5_MODE		0x20 /* otherwise NEC mode */
#define EM28XX_XCLK_IR_NEC_CHK_PARITY	0x10
#define EM28XX_XCLK_FREQUENCY_30MHZ	0x00 /* Freq. select (bits [3-0]) */
#define EM28XX_XCLK_FREQUENCY_15MHZ	0x01
#define EM28XX_XCLK_FREQUENCY_10MHZ	0x02
#define EM28XX_XCLK_FREQUENCY_7_5MHZ	0x03
#define EM28XX_XCLK_FREQUENCY_6MHZ	0x04
#define EM28XX_XCLK_FREQUENCY_5MHZ	0x05
#define EM28XX_XCLK_FREQUENCY_4_3MHZ	0x06
#define EM28XX_XCLK_FREQUENCY_12MHZ	0x07
#define EM28XX_XCLK_FREQUENCY_20MHZ	0x08
#define EM28XX_XCLK_FREQUENCY_20MHZ_2	0x09
#define EM28XX_XCLK_FREQUENCY_48MHZ	0x0a
#define EM28XX_XCLK_FREQUENCY_24MHZ	0x0b

#define EM28XX_R10_VINMODE	0x10

#define EM28XX_R11_VINCTRL	0x11

/* em28xx Video Input Control Register 0x11 */
#define EM28XX_VINCTRL_VBI_SLICED	0x80
#define EM28XX_VINCTRL_VBI_RAW		0x40
#define EM28XX_VINCTRL_VOUT_MODE_IN	0x20 /* HREF,VREF,VACT in output */
#define EM28XX_VINCTRL_CCIR656_ENABLE	0x10
#define EM28XX_VINCTRL_VBI_16BIT_RAW	0x08 /* otherwise 8-bit raw */
#define EM28XX_VINCTRL_FID_ON_HREF	0x04
#define EM28XX_VINCTRL_DUAL_EDGE_STROBE	0x02
#define EM28XX_VINCTRL_INTERLACED	0x01

#define EM28XX_R12_VINENABLE	0x12	/* */

#define EM28XX_R14_GAMMA	0x14
#define EM28XX_R15_RGAIN	0x15
#define EM28XX_R16_GGAIN	0x16
#define EM28XX_R17_BGAIN	0x17
#define EM28XX_R18_ROFFSET	0x18
#define EM28XX_R19_GOFFSET	0x19
#define EM28XX_R1A_BOFFSET	0x1a

#define EM28XX_R1B_OFLOW	0x1b
#define EM28XX_R1C_HSTART	0x1c
#define EM28XX_R1D_VSTART	0x1d
#define EM28XX_R1E_CWIDTH	0x1e
#define EM28XX_R1F_CHEIGHT	0x1f

#define EM28XX_R20_YGAIN	0x20 /* contrast [0:4]   */
#define   CONTRAST_DEFAULT	0x10

#define EM28XX_R21_YOFFSET	0x21 /* brightness       */	/* signed */
#define   BRIGHTNESS_DEFAULT	0x00

#define EM28XX_R22_UVGAIN	0x22 /* saturation [0:4] */
#define   SATURATION_DEFAULT	0x10

#define EM28XX_R23_UOFFSET	0x23 /* blue balance     */	/* signed */
#define   BLUE_BALANCE_DEFAULT	0x00

#define EM28XX_R24_VOFFSET	0x24 /* red balance      */	/* signed */
#define   RED_BALANCE_DEFAULT	0x00

#define EM28XX_R25_SHARPNESS	0x25 /* sharpness [0:4]  */
#define   SHARPNESS_DEFAULT	0x00

#define EM28XX_R26_COMPR	0x26
#define EM28XX_R27_OUTFMT	0x27

/* em28xx Output Format Register (0x27) */
#define EM28XX_OUTFMT_RGB_8_RGRG	0x00
#define EM28XX_OUTFMT_RGB_8_GRGR	0x01
#define EM28XX_OUTFMT_RGB_8_GBGB	0x02
#define EM28XX_OUTFMT_RGB_8_BGBG	0x03
#define EM28XX_OUTFMT_RGB_16_656	0x04
#define EM28XX_OUTFMT_RGB_8_BAYER	0x08 /* Pattern in Reg 0x10[1-0] */
#define EM28XX_OUTFMT_YUV211		0x10
#define EM28XX_OUTFMT_YUV422_Y0UY1V	0x14
#define EM28XX_OUTFMT_YUV422_Y1UY0V	0x15
#define EM28XX_OUTFMT_YUV411		0x18


#define EM28XX_R28_XMIN	0x28
#define EM28XX_R29_XMAX	0x29
#define EM28XX_R2A_YMIN	0x2a
#define EM28XX_R2B_YMAX	0x2b

#define EM28XX_R30_HSCALELOW	0x30
#define EM28XX_R31_HSCALEHIGH	0x31
#define EM28XX_R32_VSCALELOW	0x32
#define EM28XX_R33_VSCALEHIGH	0x33
#define   EM28XX_HVSCALE_MAX	0x3fff /* => 20% */

#define EM28XX_R34_VBI_START_H	0x34
#define EM28XX_R35_VBI_START_V	0x35
/*
 * NOTE: the EM276x (and EM25xx, EM277x/8x ?) (camera bridges) use these
 * registers for a different unknown purpose.
 *   => register 0x34 is set to capture width / 16
 *   => register 0x35 is set to capture height / 16
 */

#define EM28XX_R36_VBI_WIDTH	0x36
#define EM28XX_R37_VBI_HEIGHT	0x37

#define EM28XX_R40_AC97LSB	0x40
#define EM28XX_R41_AC97MSB	0x41
#define EM28XX_R42_AC97ADDR	0x42
#define EM28XX_R43_AC97BUSY	0x43

#define EM28XX_R45_IR		0x45
	/* 0x45  bit 7    - parity bit
		 bits 6-0 - count
	   0x46  IR brand
	   0x47  IR data
	 */

/* em2874 registers */
#define EM2874_R50_IR_CONFIG    0x50
#define EM2874_R51_IR           0x51
#define EM2874_R5F_TS_ENABLE    0x5f

/* em2874/174/84, em25xx, em276x/7x/8x GPIO registers */
/*
 * NOTE: not all ports are bonded out;
 * Some ports are multiplexed with special function I/O
 */
#define EM2874_R80_GPIO_P0_CTRL    0x80
#define EM2874_R81_GPIO_P1_CTRL    0x81
#define EM2874_R82_GPIO_P2_CTRL    0x82
#define EM2874_R83_GPIO_P3_CTRL    0x83
#define EM2874_R84_GPIO_P0_STATE   0x84
#define EM2874_R85_GPIO_P1_STATE   0x85
#define EM2874_R86_GPIO_P2_STATE   0x86
#define EM2874_R87_GPIO_P3_STATE   0x87

/* em2874 IR config register (0x50) */
#define EM2874_IR_NEC           0x00
#define EM2874_IR_NEC_NO_PARITY 0x01
#define EM2874_IR_RC5           0x04
#define EM2874_IR_RC6_MODE_0    0x08
#define EM2874_IR_RC6_MODE_6A   0x0b

/* em2874 Transport Stream Enable Register (0x5f) */
#define EM2874_TS1_CAPTURE_ENABLE (1 << 0)
#define EM2874_TS1_FILTER_ENABLE  (1 << 1)
#define EM2874_TS1_NULL_DISCARD   (1 << 2)
#define EM2874_TS2_CAPTURE_ENABLE (1 << 4)
#define EM2874_TS2_FILTER_ENABLE  (1 << 5)
#define EM2874_TS2_NULL_DISCARD   (1 << 6)

/* register settings */
#define EM2800_AUDIO_SRC_TUNER  0x0d
#define EM2800_AUDIO_SRC_LINE   0x0c
#define EM28XX_AUDIO_SRC_TUNER	0xc0
#define EM28XX_AUDIO_SRC_LINE	0x80

/* FIXME: Need to be populated with the other chip ID's */
enum em28xx_chip_id {
	CHIP_ID_EM2800 = 7,
	CHIP_ID_EM2710 = 17,
	CHIP_ID_EM2820 = 18,	/* Also used by some em2710 */
	CHIP_ID_EM2840 = 20,
	CHIP_ID_EM2750 = 33,
	CHIP_ID_EM2860 = 34,
	CHIP_ID_EM2870 = 35,
	CHIP_ID_EM2883 = 36,
	CHIP_ID_EM2765 = 54,
	CHIP_ID_EM2874 = 65,
	CHIP_ID_EM2884 = 68,
	CHIP_ID_EM28174 = 113,
};

/*
 * Registers used by em202
 */

/* EMP202 vendor registers */
#define EM202_EXT_MODEM_CTRL     0x3e
#define EM202_GPIO_CONF          0x4c
#define EM202_GPIO_POLARITY      0x4e
#define EM202_GPIO_STICKY        0x50
#define EM202_GPIO_MASK          0x52
#define EM202_GPIO_STATUS        0x54
#define EM202_SPDIF_OUT_SEL      0x6a
#define EM202_ANTIPOP            0x72
#define EM202_EAPD_GPIO_ACCESS   0x74<|MERGE_RESOLUTION|>--- conflicted
+++ resolved
@@ -49,14 +49,9 @@
 
 
 /* GPIO/GPO registers */
-<<<<<<< HEAD
-#define EM2880_R04_GPO	0x04    /* em2880-em2883 only */
-#define EM28XX_R08_GPIO	0x08	/* em2820 or upper */
-=======
 #define EM2880_R04_GPO		0x04    /* em2880-em2883 only */
 #define EM2820_R08_GPIO_CTRL	0x08	/* em2820-em2873/83 only */
 #define EM2820_R09_GPIO_STATE	0x09	/* em2820-em2873/83 only */
->>>>>>> d0e0ac97
 
 #define EM28XX_R06_I2C_CLK	0x06
 
