/*
   em28xx-video.c - driver for Empia EM2800/EM2820/2840 USB
		    video capture devices

   Copyright (C) 2005 Ludovico Cavedon <cavedon@sssup.it>
		      Markus Rechberger <mrechberger@gmail.com>
		      Mauro Carvalho Chehab <mchehab@infradead.org>
		      Sascha Sommer <saschasommer@freenet.de>
   Copyright (C) 2012 Frank Schäfer <fschaefer.oss@googlemail.com>

	Some parts based on SN9C10x PC Camera Controllers GPL driver made
		by Luca Risolia <luca.risolia@studio.unibo.it>

   This program is free software; you can redistribute it and/or modify
   it under the terms of the GNU General Public License as published by
   the Free Software Foundation; either version 2 of the License, or
   (at your option) any later version.

   This program is distributed in the hope that it will be useful,
   but WITHOUT ANY WARRANTY; without even the implied warranty of
   MERCHANTABILITY or FITNESS FOR A PARTICULAR PURPOSE.  See the
   GNU General Public License for more details.

   You should have received a copy of the GNU General Public License
   along with this program; if not, write to the Free Software
   Foundation, Inc., 675 Mass Ave, Cambridge, MA 02139, USA.
 */

#include <linux/init.h>
#include <linux/list.h>
#include <linux/module.h>
#include <linux/kernel.h>
#include <linux/bitmap.h>
#include <linux/usb.h>
#include <linux/i2c.h>
#include <linux/mm.h>
#include <linux/mutex.h>
#include <linux/slab.h>

#include "em28xx.h"
#include <media/v4l2-common.h>
#include <media/v4l2-ioctl.h>
#include <media/v4l2-event.h>
<<<<<<< HEAD
#include <media/v4l2-chip-ident.h>
=======
>>>>>>> d0e0ac97
#include <media/msp3400.h>
#include <media/tuner.h>

#define DRIVER_AUTHOR "Ludovico Cavedon <cavedon@sssup.it>, " \
		      "Markus Rechberger <mrechberger@gmail.com>, " \
		      "Mauro Carvalho Chehab <mchehab@infradead.org>, " \
		      "Sascha Sommer <saschasommer@freenet.de>"

#define DRIVER_DESC         "Empia em28xx based USB video device driver"

#define EM28XX_VERSION "0.2.0"

#define em28xx_videodbg(fmt, arg...) do {\
	if (video_debug) \
		printk(KERN_INFO "%s %s :"fmt, \
			 dev->name, __func__ , ##arg); } while (0)

static unsigned int isoc_debug;
module_param(isoc_debug, int, 0644);
MODULE_PARM_DESC(isoc_debug, "enable debug messages [isoc transfers]");

#define em28xx_isocdbg(fmt, arg...) \
do {\
	if (isoc_debug) { \
		printk(KERN_INFO "%s %s :"fmt, \
			 dev->name, __func__ , ##arg); \
	} \
  } while (0)

MODULE_AUTHOR(DRIVER_AUTHOR);
MODULE_DESCRIPTION(DRIVER_DESC);
MODULE_LICENSE("GPL");
MODULE_VERSION(EM28XX_VERSION);


#define EM25XX_FRMDATAHDR_BYTE1			0x02
#define EM25XX_FRMDATAHDR_BYTE2_STILL_IMAGE	0x20
#define EM25XX_FRMDATAHDR_BYTE2_FRAME_END	0x02
#define EM25XX_FRMDATAHDR_BYTE2_FRAME_ID	0x01
#define EM25XX_FRMDATAHDR_BYTE2_MASK	(EM25XX_FRMDATAHDR_BYTE2_STILL_IMAGE | \
					 EM25XX_FRMDATAHDR_BYTE2_FRAME_END |   \
					 EM25XX_FRMDATAHDR_BYTE2_FRAME_ID)


static unsigned int video_nr[] = {[0 ... (EM28XX_MAXBOARDS - 1)] = -1U };
static unsigned int vbi_nr[]   = {[0 ... (EM28XX_MAXBOARDS - 1)] = -1U };
static unsigned int radio_nr[] = {[0 ... (EM28XX_MAXBOARDS - 1)] = -1U };

module_param_array(video_nr, int, NULL, 0444);
module_param_array(vbi_nr, int, NULL, 0444);
module_param_array(radio_nr, int, NULL, 0444);
MODULE_PARM_DESC(video_nr, "video device numbers");
MODULE_PARM_DESC(vbi_nr,   "vbi device numbers");
MODULE_PARM_DESC(radio_nr, "radio device numbers");

static unsigned int video_debug;
module_param(video_debug, int, 0644);
MODULE_PARM_DESC(video_debug, "enable debug messages [video]");

/* supported video standards */
static struct em28xx_fmt format[] = {
	{
		.name     = "16 bpp YUY2, 4:2:2, packed",
		.fourcc   = V4L2_PIX_FMT_YUYV,
		.depth    = 16,
		.reg	  = EM28XX_OUTFMT_YUV422_Y0UY1V,
	}, {
		.name     = "16 bpp RGB 565, LE",
		.fourcc   = V4L2_PIX_FMT_RGB565,
		.depth    = 16,
		.reg      = EM28XX_OUTFMT_RGB_16_656,
	}, {
		.name     = "8 bpp Bayer BGBG..GRGR",
		.fourcc   = V4L2_PIX_FMT_SBGGR8,
		.depth    = 8,
		.reg      = EM28XX_OUTFMT_RGB_8_BGBG,
	}, {
		.name     = "8 bpp Bayer GRGR..BGBG",
		.fourcc   = V4L2_PIX_FMT_SGRBG8,
		.depth    = 8,
		.reg      = EM28XX_OUTFMT_RGB_8_GRGR,
	}, {
		.name     = "8 bpp Bayer GBGB..RGRG",
		.fourcc   = V4L2_PIX_FMT_SGBRG8,
		.depth    = 8,
		.reg      = EM28XX_OUTFMT_RGB_8_GBGB,
	}, {
		.name     = "12 bpp YUV411",
		.fourcc   = V4L2_PIX_FMT_YUV411P,
		.depth    = 12,
		.reg      = EM28XX_OUTFMT_YUV411,
	},
};

/* ------------------------------------------------------------------
	DMA and thread functions
   ------------------------------------------------------------------*/

/*
 * Finish the current buffer
 */
static inline void finish_buffer(struct em28xx *dev,
				 struct em28xx_buffer *buf)
{
	em28xx_isocdbg("[%p/%d] wakeup\n", buf, buf->top_field);

	buf->vb.v4l2_buf.sequence = dev->field_count++;
	buf->vb.v4l2_buf.field = V4L2_FIELD_INTERLACED;
	v4l2_get_timestamp(&buf->vb.v4l2_buf.timestamp);

	vb2_buffer_done(&buf->vb, VB2_BUF_STATE_DONE);
}

/*
 * Copy picture data from USB buffer to videobuf buffer
 */
static void em28xx_copy_video(struct em28xx *dev,
			      struct em28xx_buffer *buf,
			      unsigned char *usb_buf,
			      unsigned long len)
{
	void *fieldstart, *startwrite, *startread;
	int  linesdone, currlinedone, offset, lencopy, remain;
	int bytesperline = dev->width << 1;

	if (buf->pos + len > buf->length)
		len = buf->length - buf->pos;

	startread = usb_buf;
	remain = len;

	if (dev->progressive || buf->top_field)
		fieldstart = buf->vb_buf;
	else /* interlaced mode, even nr. of lines */
		fieldstart = buf->vb_buf + bytesperline;

	linesdone = buf->pos / bytesperline;
	currlinedone = buf->pos % bytesperline;

	if (dev->progressive)
		offset = linesdone * bytesperline + currlinedone;
	else
		offset = linesdone * bytesperline * 2 + currlinedone;

	startwrite = fieldstart + offset;
	lencopy = bytesperline - currlinedone;
	lencopy = lencopy > remain ? remain : lencopy;

	if ((char *)startwrite + lencopy > (char *)buf->vb_buf + buf->length) {
		em28xx_isocdbg("Overflow of %zi bytes past buffer end (1)\n",
			      ((char *)startwrite + lencopy) -
			      ((char *)buf->vb_buf + buf->length));
		remain = (char *)buf->vb_buf + buf->length -
			 (char *)startwrite;
		lencopy = remain;
	}
	if (lencopy <= 0)
		return;
	memcpy(startwrite, startread, lencopy);

	remain -= lencopy;

	while (remain > 0) {
		if (dev->progressive)
			startwrite += lencopy;
		else
			startwrite += lencopy + bytesperline;
		startread += lencopy;
		if (bytesperline > remain)
			lencopy = remain;
		else
			lencopy = bytesperline;

		if ((char *)startwrite + lencopy > (char *)buf->vb_buf +
		    buf->length) {
			em28xx_isocdbg("Overflow of %zi bytes past buffer end"
				       "(2)\n",
				       ((char *)startwrite + lencopy) -
				       ((char *)buf->vb_buf + buf->length));
			lencopy = remain = (char *)buf->vb_buf + buf->length -
				(char *)startwrite;
		}
		if (lencopy <= 0)
			break;

		memcpy(startwrite, startread, lencopy);

		remain -= lencopy;
	}

	buf->pos += len;
}

/*
 * Copy VBI data from USB buffer to videobuf buffer
 */
static void em28xx_copy_vbi(struct em28xx *dev,
			    struct em28xx_buffer *buf,
			    unsigned char *usb_buf,
			    unsigned long len)
{
	unsigned int offset;

	if (buf->pos + len > buf->length)
		len = buf->length - buf->pos;

	offset = buf->pos;
	/* Make sure the bottom field populates the second half of the frame */
	if (buf->top_field == 0)
		offset += dev->vbi_width * dev->vbi_height;

	memcpy(buf->vb_buf + offset, usb_buf, len);
	buf->pos += len;
}

static inline void print_err_status(struct em28xx *dev,
				     int packet, int status)
{
	char *errmsg = "Unknown";

	switch (status) {
	case -ENOENT:
		errmsg = "unlinked synchronuously";
		break;
	case -ECONNRESET:
		errmsg = "unlinked asynchronuously";
		break;
	case -ENOSR:
		errmsg = "Buffer error (overrun)";
		break;
	case -EPIPE:
		errmsg = "Stalled (device not responding)";
		break;
	case -EOVERFLOW:
		errmsg = "Babble (bad cable?)";
		break;
	case -EPROTO:
		errmsg = "Bit-stuff error (bad cable?)";
		break;
	case -EILSEQ:
		errmsg = "CRC/Timeout (could be anything)";
		break;
	case -ETIME:
		errmsg = "Device does not respond";
		break;
	}
	if (packet < 0) {
		em28xx_isocdbg("URB status %d [%s].\n",	status, errmsg);
	} else {
		em28xx_isocdbg("URB packet %d, status %d [%s].\n",
			       packet, status, errmsg);
	}
}

/*
 * get the next available buffer from dma queue
 */
static inline struct em28xx_buffer *get_next_buf(struct em28xx *dev,
						 struct em28xx_dmaqueue *dma_q)
{
	struct em28xx_buffer *buf;

	if (list_empty(&dma_q->active)) {
		em28xx_isocdbg("No active queue to serve\n");
		return NULL;
	}

	/* Get the next buffer */
	buf = list_entry(dma_q->active.next, struct em28xx_buffer, list);
	/* Cleans up buffer - Useful for testing for frame/URB loss */
	list_del(&buf->list);
	buf->pos = 0;
	buf->vb_buf = buf->mem;

	return buf;
}

/*
 * Finish the current buffer if completed and prepare for the next field
 */
static struct em28xx_buffer *
finish_field_prepare_next(struct em28xx *dev,
			  struct em28xx_buffer *buf,
			  struct em28xx_dmaqueue *dma_q)
{
	if (dev->progressive || dev->top_field) { /* Brand new frame */
		if (buf != NULL)
			finish_buffer(dev, buf);
		buf = get_next_buf(dev, dma_q);
	}
	if (buf != NULL) {
		buf->top_field = dev->top_field;
		buf->pos = 0;
	}

	return buf;
}

/*
 * Process data packet according to the em2710/em2750/em28xx frame data format
 */
static inline void process_frame_data_em28xx(struct em28xx *dev,
					     unsigned char *data_pkt,
					     unsigned int  data_len)
{
	struct em28xx_buffer    *buf = dev->usb_ctl.vid_buf;
	struct em28xx_buffer    *vbi_buf = dev->usb_ctl.vbi_buf;
	struct em28xx_dmaqueue  *dma_q = &dev->vidq;
	struct em28xx_dmaqueue  *vbi_dma_q = &dev->vbiq;

	/* capture type 0 = vbi start
	   capture type 1 = vbi in progress
	   capture type 2 = video start
	   capture type 3 = video in progress */
	if (data_len >= 4) {
		/* NOTE: Headers are always 4 bytes and
		 * never split across packets */
		if (data_pkt[0] == 0x88 && data_pkt[1] == 0x88 &&
		    data_pkt[2] == 0x88 && data_pkt[3] == 0x88) {
			/* Continuation */
			data_pkt += 4;
			data_len -= 4;
		} else if (data_pkt[0] == 0x33 && data_pkt[1] == 0x95) {
			/* Field start (VBI mode) */
			dev->capture_type = 0;
			dev->vbi_read = 0;
			em28xx_isocdbg("VBI START HEADER !!!\n");
			dev->top_field = !(data_pkt[2] & 1);
			data_pkt += 4;
			data_len -= 4;
		} else if (data_pkt[0] == 0x22 && data_pkt[1] == 0x5a) {
			/* Field start (VBI disabled) */
			dev->capture_type = 2;
			em28xx_isocdbg("VIDEO START HEADER !!!\n");
			dev->top_field = !(data_pkt[2] & 1);
			data_pkt += 4;
			data_len -= 4;
		}
	}
	/* NOTE: With bulk transfers, intermediate data packets
	 * have no continuation header */

	if (dev->capture_type == 0) {
		vbi_buf = finish_field_prepare_next(dev, vbi_buf, vbi_dma_q);
		dev->usb_ctl.vbi_buf = vbi_buf;
		dev->capture_type = 1;
	}

	if (dev->capture_type == 1) {
		int vbi_size = dev->vbi_width * dev->vbi_height;
		int vbi_data_len = ((dev->vbi_read + data_len) > vbi_size) ?
				   (vbi_size - dev->vbi_read) : data_len;

		/* Copy VBI data */
		if (vbi_buf != NULL)
			em28xx_copy_vbi(dev, vbi_buf, data_pkt, vbi_data_len);
		dev->vbi_read += vbi_data_len;

		if (vbi_data_len < data_len) {
			/* Continue with copying video data */
			dev->capture_type = 2;
			data_pkt += vbi_data_len;
			data_len -= vbi_data_len;
		}
	}

	if (dev->capture_type == 2) {
		buf = finish_field_prepare_next(dev, buf, dma_q);
		dev->usb_ctl.vid_buf = buf;
		dev->capture_type = 3;
	}

	if (dev->capture_type == 3 && buf != NULL && data_len > 0)
		em28xx_copy_video(dev, buf, data_pkt, data_len);
}

/*
 * Process data packet according to the em25xx/em276x/7x/8x frame data format
 */
static inline void process_frame_data_em25xx(struct em28xx *dev,
					     unsigned char *data_pkt,
					     unsigned int  data_len)
{
	struct em28xx_buffer    *buf = dev->usb_ctl.vid_buf;
	struct em28xx_dmaqueue  *dmaq = &dev->vidq;
	bool frame_end = 0;

	/* Check for header */
	/* NOTE: at least with bulk transfers, only the first packet
	 * has a header and has always set the FRAME_END bit         */
	if (data_len >= 2) {	/* em25xx header is only 2 bytes long */
		if ((data_pkt[0] == EM25XX_FRMDATAHDR_BYTE1) &&
		    ((data_pkt[1] & ~EM25XX_FRMDATAHDR_BYTE2_MASK) == 0x00)) {
			dev->top_field = !(data_pkt[1] &
					   EM25XX_FRMDATAHDR_BYTE2_FRAME_ID);
			frame_end = data_pkt[1] &
				    EM25XX_FRMDATAHDR_BYTE2_FRAME_END;
			data_pkt += 2;
			data_len -= 2;
		}

		/* Finish field and prepare next (BULK only) */
		if (dev->analog_xfer_bulk && frame_end) {
			buf = finish_field_prepare_next(dev, buf, dmaq);
			dev->usb_ctl.vid_buf = buf;
		}
		/* NOTE: in ISOC mode when a new frame starts and buf==NULL,
		 * we COULD already prepare a buffer here to avoid skipping the
		 * first frame.
		 */
	}

	/* Copy data */
	if (buf != NULL && data_len > 0)
		em28xx_copy_video(dev, buf, data_pkt, data_len);

	/* Finish frame (ISOC only) => avoids lag of 1 frame */
	if (!dev->analog_xfer_bulk && frame_end) {
		buf = finish_field_prepare_next(dev, buf, dmaq);
		dev->usb_ctl.vid_buf = buf;
	}

	/* NOTE: Tested with USB bulk transfers only !
	 * The wording in the datasheet suggests that isoc might work different.
	 * The current code assumes that with isoc transfers each packet has a
	 * header like with the other em28xx devices.
	 */
	/* NOTE: Support for interlaced mode is pure theory. It has not been
	 * tested and it is unknown if these devices actually support it. */
	/* NOTE: No VBI support yet (these chips likely do not support VBI). */
}

/* Processes and copies the URB data content (video and VBI data) */
static inline int em28xx_urb_data_copy(struct em28xx *dev, struct urb *urb)
{
	int xfer_bulk, num_packets, i;
	unsigned char *usb_data_pkt;
	unsigned int usb_data_len;

	if (!dev)
		return 0;

	if (dev->disconnected)
		return 0;

	if (urb->status < 0)
		print_err_status(dev, -1, urb->status);

	xfer_bulk = usb_pipebulk(urb->pipe);

	if (xfer_bulk) /* bulk */
		num_packets = 1;
	else /* isoc */
		num_packets = urb->number_of_packets;

	for (i = 0; i < num_packets; i++) {
		if (xfer_bulk) { /* bulk */
			usb_data_len = urb->actual_length;
<<<<<<< HEAD

			usb_data_pkt = urb->transfer_buffer;
		} else { /* isoc */
			if (urb->iso_frame_desc[i].status < 0) {
				print_err_status(dev, i,
						 urb->iso_frame_desc[i].status);
				if (urb->iso_frame_desc[i].status != -EPROTO)
					continue;
			}

=======

			usb_data_pkt = urb->transfer_buffer;
		} else { /* isoc */
			if (urb->iso_frame_desc[i].status < 0) {
				print_err_status(dev, i,
						 urb->iso_frame_desc[i].status);
				if (urb->iso_frame_desc[i].status != -EPROTO)
					continue;
			}

>>>>>>> d0e0ac97
			usb_data_len = urb->iso_frame_desc[i].actual_length;
			if (usb_data_len > dev->max_pkt_size) {
				em28xx_isocdbg("packet bigger than packet size");
				continue;
			}

			usb_data_pkt = urb->transfer_buffer +
				       urb->iso_frame_desc[i].offset;
		}

		if (usb_data_len == 0) {
			/* NOTE: happens very often with isoc transfers */
			/* em28xx_usbdbg("packet %d is empty",i); - spammy */
			continue;
		}

		if (dev->is_em25xx)
			process_frame_data_em25xx(dev,
						  usb_data_pkt, usb_data_len);
		else
			process_frame_data_em28xx(dev,
						  usb_data_pkt, usb_data_len);

	}
	return 1;
}


static int get_ressource(enum v4l2_buf_type f_type)
{
	switch (f_type) {
	case V4L2_BUF_TYPE_VIDEO_CAPTURE:
		return EM28XX_RESOURCE_VIDEO;
	case V4L2_BUF_TYPE_VBI_CAPTURE:
		return EM28XX_RESOURCE_VBI;
	default:
		BUG();
		return 0;
	}
}

/* Usage lock check functions */
static int res_get(struct em28xx *dev, enum v4l2_buf_type f_type)
{
	int res_type = get_ressource(f_type);

	/* is it free? */
	if (dev->resources & res_type) {
		/* no, someone else uses it */
		return -EBUSY;
	}

	/* it's free, grab it */
	dev->resources |= res_type;
	em28xx_videodbg("res: get %d\n", res_type);
	return 0;
}

static void res_free(struct em28xx *dev, enum v4l2_buf_type f_type)
{
	int res_type = get_ressource(f_type);

	dev->resources &= ~res_type;
	em28xx_videodbg("res: put %d\n", res_type);
}

/* ------------------------------------------------------------------
	Videobuf2 operations
   ------------------------------------------------------------------*/

static int queue_setup(struct vb2_queue *vq, const struct v4l2_format *fmt,
		       unsigned int *nbuffers, unsigned int *nplanes,
		       unsigned int sizes[], void *alloc_ctxs[])
{
	struct em28xx *dev = vb2_get_drv_priv(vq);
	unsigned long size;

	if (fmt)
		size = fmt->fmt.pix.sizeimage;
	else
		size = (dev->width * dev->height * dev->format->depth + 7) >> 3;

	if (size == 0)
		return -EINVAL;

	if (0 == *nbuffers)
		*nbuffers = 32;

	*nplanes = 1;
	sizes[0] = size;

	return 0;
}

static int
buffer_prepare(struct vb2_buffer *vb)
{
	struct em28xx        *dev = vb2_get_drv_priv(vb->vb2_queue);
	struct em28xx_buffer *buf = container_of(vb, struct em28xx_buffer, vb);
	unsigned long size;

	em28xx_videodbg("%s, field=%d\n", __func__, vb->v4l2_buf.field);

	size = (dev->width * dev->height * dev->format->depth + 7) >> 3;
<<<<<<< HEAD

	if (vb2_plane_size(vb, 0) < size) {
		em28xx_videodbg("%s data will not fit into plane (%lu < %lu)\n",
				__func__, vb2_plane_size(vb, 0), size);
		return -EINVAL;
	}
	vb2_set_plane_payload(&buf->vb, 0, size);

=======

	if (vb2_plane_size(vb, 0) < size) {
		em28xx_videodbg("%s data will not fit into plane (%lu < %lu)\n",
				__func__, vb2_plane_size(vb, 0), size);
		return -EINVAL;
	}
	vb2_set_plane_payload(&buf->vb, 0, size);

>>>>>>> d0e0ac97
	return 0;
}

int em28xx_start_analog_streaming(struct vb2_queue *vq, unsigned int count)
{
	struct em28xx *dev = vb2_get_drv_priv(vq);
	struct v4l2_frequency f;
	int rc = 0;

	em28xx_videodbg("%s\n", __func__);

	/* Make sure streaming is not already in progress for this type
	   of filehandle (e.g. video, vbi) */
	rc = res_get(dev, vq->type);
	if (rc)
		return rc;

	if (dev->streaming_users++ == 0) {
		/* First active streaming user, so allocate all the URBs */

		/* Allocate the USB bandwidth */
		em28xx_set_alternate(dev);

		/* Needed, since GPIO might have disabled power of
		   some i2c device
		*/
		em28xx_wake_i2c(dev);

		dev->capture_type = -1;
		rc = em28xx_init_usb_xfer(dev, EM28XX_ANALOG_MODE,
					  dev->analog_xfer_bulk,
					  EM28XX_NUM_BUFS,
					  dev->max_pkt_size,
					  dev->packet_multiplier,
					  em28xx_urb_data_copy);
		if (rc < 0)
			goto fail;

		/*
		 * djh: it's not clear whether this code is still needed.  I'm
		 * leaving it in here for now entirely out of concern for
		 * backward compatibility (the old code did it)
		 */

		/* Ask tuner to go to analog or radio mode */
		memset(&f, 0, sizeof(f));
		f.frequency = dev->ctl_freq;
		if (vq->owner && vq->owner->vdev->vfl_type == VFL_TYPE_RADIO)
			f.type = V4L2_TUNER_RADIO;
		else
			f.type = V4L2_TUNER_ANALOG_TV;
		v4l2_device_call_all(&dev->v4l2_dev, 0, tuner, s_frequency, &f);
	}

fail:
	return rc;
}

static int em28xx_stop_streaming(struct vb2_queue *vq)
{
	struct em28xx *dev = vb2_get_drv_priv(vq);
	struct em28xx_dmaqueue *vidq = &dev->vidq;
	unsigned long flags = 0;
<<<<<<< HEAD

	em28xx_videodbg("%s\n", __func__);

	res_free(dev, vq->type);

	if (dev->streaming_users-- == 1) {
		/* Last active user, so shutdown all the URBS */
		em28xx_uninit_usb_xfer(dev, EM28XX_ANALOG_MODE);
	}

	spin_lock_irqsave(&dev->slock, flags);
	while (!list_empty(&vidq->active)) {
		struct em28xx_buffer *buf;
		buf = list_entry(vidq->active.next, struct em28xx_buffer, list);
		list_del(&buf->list);
		vb2_buffer_done(&buf->vb, VB2_BUF_STATE_ERROR);
	}
	dev->usb_ctl.vid_buf = NULL;
	spin_unlock_irqrestore(&dev->slock, flags);

=======

	em28xx_videodbg("%s\n", __func__);

	res_free(dev, vq->type);

	if (dev->streaming_users-- == 1) {
		/* Last active user, so shutdown all the URBS */
		em28xx_uninit_usb_xfer(dev, EM28XX_ANALOG_MODE);
	}

	spin_lock_irqsave(&dev->slock, flags);
	while (!list_empty(&vidq->active)) {
		struct em28xx_buffer *buf;
		buf = list_entry(vidq->active.next, struct em28xx_buffer, list);
		list_del(&buf->list);
		vb2_buffer_done(&buf->vb, VB2_BUF_STATE_ERROR);
	}
	dev->usb_ctl.vid_buf = NULL;
	spin_unlock_irqrestore(&dev->slock, flags);

>>>>>>> d0e0ac97
	return 0;
}

int em28xx_stop_vbi_streaming(struct vb2_queue *vq)
{
	struct em28xx *dev = vb2_get_drv_priv(vq);
	struct em28xx_dmaqueue *vbiq = &dev->vbiq;
	unsigned long flags = 0;

	em28xx_videodbg("%s\n", __func__);
<<<<<<< HEAD

	res_free(dev, vq->type);

	if (dev->streaming_users-- == 1) {
		/* Last active user, so shutdown all the URBS */
		em28xx_uninit_usb_xfer(dev, EM28XX_ANALOG_MODE);
	}

	spin_lock_irqsave(&dev->slock, flags);
	while (!list_empty(&vbiq->active)) {
		struct em28xx_buffer *buf;
		buf = list_entry(vbiq->active.next, struct em28xx_buffer, list);
		list_del(&buf->list);
		vb2_buffer_done(&buf->vb, VB2_BUF_STATE_ERROR);
	}
	dev->usb_ctl.vbi_buf = NULL;
	spin_unlock_irqrestore(&dev->slock, flags);

	return 0;
}

static void
buffer_queue(struct vb2_buffer *vb)
{
	struct em28xx *dev = vb2_get_drv_priv(vb->vb2_queue);
	struct em28xx_buffer *buf = container_of(vb, struct em28xx_buffer, vb);
	struct em28xx_dmaqueue *vidq = &dev->vidq;
	unsigned long flags = 0;

	em28xx_videodbg("%s\n", __func__);
	buf->mem = vb2_plane_vaddr(vb, 0);
	buf->length = vb2_plane_size(vb, 0);

	spin_lock_irqsave(&dev->slock, flags);
	list_add_tail(&buf->list, &vidq->active);
	spin_unlock_irqrestore(&dev->slock, flags);
}

=======

	res_free(dev, vq->type);

	if (dev->streaming_users-- == 1) {
		/* Last active user, so shutdown all the URBS */
		em28xx_uninit_usb_xfer(dev, EM28XX_ANALOG_MODE);
	}

	spin_lock_irqsave(&dev->slock, flags);
	while (!list_empty(&vbiq->active)) {
		struct em28xx_buffer *buf;
		buf = list_entry(vbiq->active.next, struct em28xx_buffer, list);
		list_del(&buf->list);
		vb2_buffer_done(&buf->vb, VB2_BUF_STATE_ERROR);
	}
	dev->usb_ctl.vbi_buf = NULL;
	spin_unlock_irqrestore(&dev->slock, flags);

	return 0;
}

static void
buffer_queue(struct vb2_buffer *vb)
{
	struct em28xx *dev = vb2_get_drv_priv(vb->vb2_queue);
	struct em28xx_buffer *buf = container_of(vb, struct em28xx_buffer, vb);
	struct em28xx_dmaqueue *vidq = &dev->vidq;
	unsigned long flags = 0;

	em28xx_videodbg("%s\n", __func__);
	buf->mem = vb2_plane_vaddr(vb, 0);
	buf->length = vb2_plane_size(vb, 0);

	spin_lock_irqsave(&dev->slock, flags);
	list_add_tail(&buf->list, &vidq->active);
	spin_unlock_irqrestore(&dev->slock, flags);
}

>>>>>>> d0e0ac97
static struct vb2_ops em28xx_video_qops = {
	.queue_setup    = queue_setup,
	.buf_prepare    = buffer_prepare,
	.buf_queue      = buffer_queue,
	.start_streaming = em28xx_start_analog_streaming,
	.stop_streaming = em28xx_stop_streaming,
	.wait_prepare   = vb2_ops_wait_prepare,
	.wait_finish    = vb2_ops_wait_finish,
};

int em28xx_vb2_setup(struct em28xx *dev)
{
	int rc;
	struct vb2_queue *q;

	/* Setup Videobuf2 for Video capture */
	q = &dev->vb_vidq;
	q->type = V4L2_BUF_TYPE_VIDEO_CAPTURE;
	q->io_modes = VB2_READ | VB2_MMAP | VB2_USERPTR | VB2_DMABUF;
	q->timestamp_type = V4L2_BUF_FLAG_TIMESTAMP_MONOTONIC;
	q->drv_priv = dev;
	q->buf_struct_size = sizeof(struct em28xx_buffer);
	q->ops = &em28xx_video_qops;
	q->mem_ops = &vb2_vmalloc_memops;

	rc = vb2_queue_init(q);
	if (rc < 0)
		return rc;

	/* Setup Videobuf2 for VBI capture */
	q = &dev->vb_vbiq;
	q->type = V4L2_BUF_TYPE_VBI_CAPTURE;
	q->io_modes = VB2_READ | VB2_MMAP | VB2_USERPTR;
	q->timestamp_type = V4L2_BUF_FLAG_TIMESTAMP_MONOTONIC;
	q->drv_priv = dev;
	q->buf_struct_size = sizeof(struct em28xx_buffer);
	q->ops = &em28xx_vbi_qops;
	q->mem_ops = &vb2_vmalloc_memops;

	rc = vb2_queue_init(q);
	if (rc < 0)
		return rc;

	return 0;
}

/*********************  v4l2 interface  **************************************/

static void video_mux(struct em28xx *dev, int index)
{
	dev->ctl_input = index;
	dev->ctl_ainput = INPUT(index)->amux;
	dev->ctl_aoutput = INPUT(index)->aout;

	if (!dev->ctl_aoutput)
		dev->ctl_aoutput = EM28XX_AOUT_MASTER;

	v4l2_device_call_all(&dev->v4l2_dev, 0, video, s_routing,
			INPUT(index)->vmux, 0, 0);

	if (dev->board.has_msp34xx) {
		if (dev->i2s_speed) {
			v4l2_device_call_all(&dev->v4l2_dev, 0, audio,
				s_i2s_clock_freq, dev->i2s_speed);
		}
		/* Note: this is msp3400 specific */
		v4l2_device_call_all(&dev->v4l2_dev, 0, audio, s_routing,
			 dev->ctl_ainput, MSP_OUTPUT(MSP_SC_IN_DSP_SCART1), 0);
	}

	if (dev->board.adecoder != EM28XX_NOADECODER) {
		v4l2_device_call_all(&dev->v4l2_dev, 0, audio, s_routing,
			dev->ctl_ainput, dev->ctl_aoutput, 0);
	}

	em28xx_audio_analog_set(dev);
}

void em28xx_ctrl_notify(struct v4l2_ctrl *ctrl, void *priv)
{
	struct em28xx *dev = priv;

	/*
	 * In the case of non-AC97 volume controls, we still need
	 * to do some setups at em28xx, in order to mute/unmute
	 * and to adjust audio volume. However, the value ranges
	 * should be checked by the corresponding V4L subdriver.
	 */
	switch (ctrl->id) {
	case V4L2_CID_AUDIO_MUTE:
		dev->mute = ctrl->val;
		em28xx_audio_analog_set(dev);
		break;
	case V4L2_CID_AUDIO_VOLUME:
		dev->volume = ctrl->val;
		em28xx_audio_analog_set(dev);
		break;
	}
}

static int em28xx_s_ctrl(struct v4l2_ctrl *ctrl)
{
	struct em28xx *dev = container_of(ctrl->handler, struct em28xx, ctrl_handler);
	int ret = -EINVAL;

	switch (ctrl->id) {
	case V4L2_CID_AUDIO_MUTE:
		dev->mute = ctrl->val;
		ret = em28xx_audio_analog_set(dev);
		break;
	case V4L2_CID_AUDIO_VOLUME:
		dev->volume = ctrl->val;
		ret = em28xx_audio_analog_set(dev);
		break;
	case V4L2_CID_CONTRAST:
		ret = em28xx_write_reg(dev, EM28XX_R20_YGAIN, ctrl->val);
		break;
	case V4L2_CID_BRIGHTNESS:
		ret = em28xx_write_reg(dev, EM28XX_R21_YOFFSET, ctrl->val);
		break;
	case V4L2_CID_SATURATION:
		ret = em28xx_write_reg(dev, EM28XX_R22_UVGAIN, ctrl->val);
		break;
	case V4L2_CID_BLUE_BALANCE:
		ret = em28xx_write_reg(dev, EM28XX_R23_UOFFSET, ctrl->val);
		break;
	case V4L2_CID_RED_BALANCE:
		ret = em28xx_write_reg(dev, EM28XX_R24_VOFFSET, ctrl->val);
		break;
	case V4L2_CID_SHARPNESS:
		ret = em28xx_write_reg(dev, EM28XX_R25_SHARPNESS, ctrl->val);
		break;
	}

	return (ret < 0) ? ret : 0;
}

const struct v4l2_ctrl_ops em28xx_ctrl_ops = {
	.s_ctrl = em28xx_s_ctrl,
};

static void size_to_scale(struct em28xx *dev,
			unsigned int width, unsigned int height,
			unsigned int *hscale, unsigned int *vscale)
{
	unsigned int          maxw = norm_maxw(dev);
	unsigned int          maxh = norm_maxh(dev);

	*hscale = (((unsigned long)maxw) << 12) / width - 4096L;
	if (*hscale > EM28XX_HVSCALE_MAX)
		*hscale = EM28XX_HVSCALE_MAX;

	*vscale = (((unsigned long)maxh) << 12) / height - 4096L;
	if (*vscale > EM28XX_HVSCALE_MAX)
		*vscale = EM28XX_HVSCALE_MAX;
}

static void scale_to_size(struct em28xx *dev,
			  unsigned int hscale, unsigned int vscale,
			  unsigned int *width, unsigned int *height)
{
	unsigned int          maxw = norm_maxw(dev);
	unsigned int          maxh = norm_maxh(dev);

	*width = (((unsigned long)maxw) << 12) / (hscale + 4096L);
	*height = (((unsigned long)maxh) << 12) / (vscale + 4096L);
}

/* ------------------------------------------------------------------
	IOCTL vidioc handling
   ------------------------------------------------------------------*/

static int vidioc_g_fmt_vid_cap(struct file *file, void *priv,
					struct v4l2_format *f)
{
	struct em28xx_fh      *fh  = priv;
	struct em28xx         *dev = fh->dev;

	f->fmt.pix.width = dev->width;
	f->fmt.pix.height = dev->height;
	f->fmt.pix.pixelformat = dev->format->fourcc;
	f->fmt.pix.bytesperline = (dev->width * dev->format->depth + 7) >> 3;
	f->fmt.pix.sizeimage = f->fmt.pix.bytesperline  * dev->height;
	f->fmt.pix.colorspace = V4L2_COLORSPACE_SMPTE170M;

	/* FIXME: TOP? NONE? BOTTOM? ALTENATE? */
	if (dev->progressive)
		f->fmt.pix.field = V4L2_FIELD_NONE;
	else
		f->fmt.pix.field = dev->interlaced ?
			   V4L2_FIELD_INTERLACED : V4L2_FIELD_TOP;
	return 0;
}

static struct em28xx_fmt *format_by_fourcc(unsigned int fourcc)
{
	unsigned int i;

	for (i = 0; i < ARRAY_SIZE(format); i++)
		if (format[i].fourcc == fourcc)
			return &format[i];

	return NULL;
}

static int vidioc_try_fmt_vid_cap(struct file *file, void *priv,
			struct v4l2_format *f)
{
	struct em28xx_fh      *fh    = priv;
	struct em28xx         *dev   = fh->dev;
	unsigned int          width  = f->fmt.pix.width;
	unsigned int          height = f->fmt.pix.height;
	unsigned int          maxw   = norm_maxw(dev);
	unsigned int          maxh   = norm_maxh(dev);
	unsigned int          hscale, vscale;
	struct em28xx_fmt     *fmt;

	fmt = format_by_fourcc(f->fmt.pix.pixelformat);
	if (!fmt) {
		em28xx_videodbg("Fourcc format (%08x) invalid.\n",
				f->fmt.pix.pixelformat);
		return -EINVAL;
	}

	if (dev->board.is_em2800) {
		/* the em2800 can only scale down to 50% */
		height = height > (3 * maxh / 4) ? maxh : maxh / 2;
		width = width > (3 * maxw / 4) ? maxw : maxw / 2;
		/*
		 * MaxPacketSize for em2800 is too small to capture at full
		 * resolution use half of maxw as the scaler can only scale
		 * to 50%
		 */
		if (width == maxw && height == maxh)
			width /= 2;
	} else {
		/* width must even because of the YUYV format
		   height must be even because of interlacing */
		v4l_bound_align_image(&width, 48, maxw, 1, &height, 32, maxh,
				      1, 0);
	}

	size_to_scale(dev, width, height, &hscale, &vscale);
	scale_to_size(dev, hscale, vscale, &width, &height);

	f->fmt.pix.width = width;
	f->fmt.pix.height = height;
	f->fmt.pix.pixelformat = fmt->fourcc;
	f->fmt.pix.bytesperline = (width * fmt->depth + 7) >> 3;
	f->fmt.pix.sizeimage = f->fmt.pix.bytesperline * height;
	f->fmt.pix.colorspace = V4L2_COLORSPACE_SMPTE170M;
	if (dev->progressive)
		f->fmt.pix.field = V4L2_FIELD_NONE;
	else
		f->fmt.pix.field = dev->interlaced ?
			   V4L2_FIELD_INTERLACED : V4L2_FIELD_TOP;

	return 0;
}

static int em28xx_set_video_format(struct em28xx *dev, unsigned int fourcc,
				   unsigned width, unsigned height)
{
	struct em28xx_fmt     *fmt;

	fmt = format_by_fourcc(fourcc);
	if (!fmt)
		return -EINVAL;

	dev->format = fmt;
	dev->width  = width;
	dev->height = height;

	/* set new image size */
	size_to_scale(dev, dev->width, dev->height, &dev->hscale, &dev->vscale);

	em28xx_resolution_set(dev);

	return 0;
}

static int vidioc_s_fmt_vid_cap(struct file *file, void *priv,
			struct v4l2_format *f)
{
	struct em28xx *dev = video_drvdata(file);

	if (dev->streaming_users > 0)
		return -EBUSY;

	vidioc_try_fmt_vid_cap(file, priv, f);

	return em28xx_set_video_format(dev, f->fmt.pix.pixelformat,
				f->fmt.pix.width, f->fmt.pix.height);
}

static int vidioc_g_std(struct file *file, void *priv, v4l2_std_id *norm)
{
	struct em28xx_fh   *fh  = priv;
	struct em28xx      *dev = fh->dev;

	*norm = dev->norm;

	return 0;
}

static int vidioc_querystd(struct file *file, void *priv, v4l2_std_id *norm)
{
	struct em28xx_fh   *fh  = priv;
	struct em28xx      *dev = fh->dev;

	v4l2_device_call_all(&dev->v4l2_dev, 0, video, querystd, norm);

	return 0;
}

static int vidioc_s_std(struct file *file, void *priv, v4l2_std_id norm)
{
	struct em28xx_fh   *fh  = priv;
	struct em28xx      *dev = fh->dev;
	struct v4l2_format f;

	if (norm == dev->norm)
		return 0;

	if (dev->streaming_users > 0)
		return -EBUSY;

	dev->norm = norm;

	/* Adjusts width/height, if needed */
	f.fmt.pix.width = 720;
	f.fmt.pix.height = (norm & V4L2_STD_525_60) ? 480 : 576;
	vidioc_try_fmt_vid_cap(file, priv, &f);

	/* set new image size */
	dev->width = f.fmt.pix.width;
	dev->height = f.fmt.pix.height;
	size_to_scale(dev, dev->width, dev->height, &dev->hscale, &dev->vscale);

	em28xx_resolution_set(dev);
	v4l2_device_call_all(&dev->v4l2_dev, 0, core, s_std, dev->norm);

	return 0;
}

static int vidioc_g_parm(struct file *file, void *priv,
			 struct v4l2_streamparm *p)
{
	struct em28xx_fh   *fh  = priv;
	struct em28xx      *dev = fh->dev;
	int rc = 0;

	p->parm.capture.readbuffers = EM28XX_MIN_BUF;
	if (dev->board.is_webcam)
		rc = v4l2_device_call_until_err(&dev->v4l2_dev, 0,
						video, g_parm, p);
	else
		v4l2_video_std_frame_period(dev->norm,
						 &p->parm.capture.timeperframe);

	return rc;
}

static int vidioc_s_parm(struct file *file, void *priv,
			 struct v4l2_streamparm *p)
{
	struct em28xx_fh   *fh  = priv;
	struct em28xx      *dev = fh->dev;

	p->parm.capture.readbuffers = EM28XX_MIN_BUF;
	return v4l2_device_call_until_err(&dev->v4l2_dev, 0, video, s_parm, p);
}

static const char *iname[] = {
	[EM28XX_VMUX_COMPOSITE1] = "Composite1",
	[EM28XX_VMUX_COMPOSITE2] = "Composite2",
	[EM28XX_VMUX_COMPOSITE3] = "Composite3",
	[EM28XX_VMUX_COMPOSITE4] = "Composite4",
	[EM28XX_VMUX_SVIDEO]     = "S-Video",
	[EM28XX_VMUX_TELEVISION] = "Television",
	[EM28XX_VMUX_CABLE]      = "Cable TV",
	[EM28XX_VMUX_DVB]        = "DVB",
	[EM28XX_VMUX_DEBUG]      = "for debug only",
};

static int vidioc_enum_input(struct file *file, void *priv,
				struct v4l2_input *i)
{
	struct em28xx_fh   *fh  = priv;
	struct em28xx      *dev = fh->dev;
	unsigned int       n;

	n = i->index;
	if (n >= MAX_EM28XX_INPUT)
		return -EINVAL;
	if (0 == INPUT(n)->type)
		return -EINVAL;

	i->index = n;
	i->type = V4L2_INPUT_TYPE_CAMERA;

	strcpy(i->name, iname[INPUT(n)->type]);

	if ((EM28XX_VMUX_TELEVISION == INPUT(n)->type) ||
		(EM28XX_VMUX_CABLE == INPUT(n)->type))
		i->type = V4L2_INPUT_TYPE_TUNER;

	i->std = dev->vdev->tvnorms;
	/* webcams do not have the STD API */
	if (dev->board.is_webcam)
		i->capabilities = 0;

	return 0;
}

static int vidioc_g_input(struct file *file, void *priv, unsigned int *i)
{
	struct em28xx_fh   *fh  = priv;
	struct em28xx      *dev = fh->dev;

	*i = dev->ctl_input;

	return 0;
}

static int vidioc_s_input(struct file *file, void *priv, unsigned int i)
{
	struct em28xx_fh   *fh  = priv;
	struct em28xx      *dev = fh->dev;

	if (i >= MAX_EM28XX_INPUT)
		return -EINVAL;
	if (0 == INPUT(i)->type)
		return -EINVAL;

	video_mux(dev, i);
	return 0;
}

static int vidioc_g_audio(struct file *file, void *priv, struct v4l2_audio *a)
{
	struct em28xx_fh   *fh    = priv;
	struct em28xx      *dev   = fh->dev;

	switch (a->index) {
	case EM28XX_AMUX_VIDEO:
		strcpy(a->name, "Television");
		break;
	case EM28XX_AMUX_LINE_IN:
		strcpy(a->name, "Line In");
		break;
	case EM28XX_AMUX_VIDEO2:
		strcpy(a->name, "Television alt");
		break;
	case EM28XX_AMUX_PHONE:
		strcpy(a->name, "Phone");
		break;
	case EM28XX_AMUX_MIC:
		strcpy(a->name, "Mic");
		break;
	case EM28XX_AMUX_CD:
		strcpy(a->name, "CD");
		break;
	case EM28XX_AMUX_AUX:
		strcpy(a->name, "Aux");
		break;
	case EM28XX_AMUX_PCM_OUT:
		strcpy(a->name, "PCM");
		break;
	default:
		return -EINVAL;
	}

	a->index = dev->ctl_ainput;
	a->capability = V4L2_AUDCAP_STEREO;

	return 0;
}

static int vidioc_s_audio(struct file *file, void *priv, const struct v4l2_audio *a)
{
	struct em28xx_fh   *fh  = priv;
	struct em28xx      *dev = fh->dev;

	if (a->index >= MAX_EM28XX_INPUT)
		return -EINVAL;
	if (0 == INPUT(a->index)->type)
		return -EINVAL;

	dev->ctl_ainput = INPUT(a->index)->amux;
	dev->ctl_aoutput = INPUT(a->index)->aout;

	if (!dev->ctl_aoutput)
		dev->ctl_aoutput = EM28XX_AOUT_MASTER;

	return 0;
}

static int vidioc_g_tuner(struct file *file, void *priv,
				struct v4l2_tuner *t)
{
	struct em28xx_fh      *fh  = priv;
	struct em28xx         *dev = fh->dev;

	if (0 != t->index)
		return -EINVAL;

	strcpy(t->name, "Tuner");

	v4l2_device_call_all(&dev->v4l2_dev, 0, tuner, g_tuner, t);
	return 0;
}

static int vidioc_s_tuner(struct file *file, void *priv,
				const struct v4l2_tuner *t)
{
	struct em28xx_fh      *fh  = priv;
	struct em28xx         *dev = fh->dev;

	if (0 != t->index)
		return -EINVAL;

	v4l2_device_call_all(&dev->v4l2_dev, 0, tuner, s_tuner, t);
	return 0;
}

static int vidioc_g_frequency(struct file *file, void *priv,
				struct v4l2_frequency *f)
{
	struct em28xx_fh      *fh  = priv;
	struct em28xx         *dev = fh->dev;

	if (0 != f->tuner)
		return -EINVAL;

	f->frequency = dev->ctl_freq;
	return 0;
}

static int vidioc_s_frequency(struct file *file, void *priv,
				const struct v4l2_frequency *f)
{
	struct v4l2_frequency new_freq = *f;
	struct em28xx_fh      *fh  = priv;
	struct em28xx         *dev = fh->dev;

	if (0 != f->tuner)
		return -EINVAL;

	v4l2_device_call_all(&dev->v4l2_dev, 0, tuner, s_frequency, f);
	v4l2_device_call_all(&dev->v4l2_dev, 0, tuner, g_frequency, &new_freq);
	dev->ctl_freq = new_freq.frequency;

	return 0;
}

<<<<<<< HEAD
static int vidioc_g_chip_ident(struct file *file, void *priv,
	       struct v4l2_dbg_chip_ident *chip)
{
	struct em28xx_fh      *fh  = priv;
	struct em28xx         *dev = fh->dev;

	chip->ident = V4L2_IDENT_NONE;
	chip->revision = 0;
	if (chip->match.type == V4L2_CHIP_MATCH_BRIDGE) {
		if (chip->match.addr > 1)
			return -EINVAL;
		return 0;
	}
	if (chip->match.type != V4L2_CHIP_MATCH_I2C_DRIVER &&
	    chip->match.type != V4L2_CHIP_MATCH_I2C_ADDR)
		return -EINVAL;

	v4l2_device_call_all(&dev->v4l2_dev, 0, core, g_chip_ident, chip);

	return 0;
}

=======
>>>>>>> d0e0ac97
#ifdef CONFIG_VIDEO_ADV_DEBUG
static int vidioc_g_chip_info(struct file *file, void *priv,
	       struct v4l2_dbg_chip_info *chip)
{
	struct em28xx_fh      *fh  = priv;
	struct em28xx         *dev = fh->dev;

	if (chip->match.addr > 1)
		return -EINVAL;
	if (chip->match.addr == 1)
		strlcpy(chip->name, "ac97", sizeof(chip->name));
	else
		strlcpy(chip->name, dev->v4l2_dev.name, sizeof(chip->name));
	return 0;
}

static int em28xx_reg_len(int reg)
{
	switch (reg) {
	case EM28XX_R40_AC97LSB:
	case EM28XX_R30_HSCALELOW:
	case EM28XX_R32_VSCALELOW:
		return 2;
	default:
		return 1;
	}
}

static int vidioc_g_register(struct file *file, void *priv,
			     struct v4l2_dbg_register *reg)
{
	struct em28xx_fh      *fh  = priv;
	struct em28xx         *dev = fh->dev;
	int ret;

<<<<<<< HEAD
	switch (reg->match.type) {
	case V4L2_CHIP_MATCH_BRIDGE:
		if (reg->match.addr > 1)
			return -EINVAL;
		if (!reg->match.addr)
			break;
		/* fall-through */
	case V4L2_CHIP_MATCH_AC97:
=======
	if (reg->match.addr > 1)
		return -EINVAL;
	if (reg->match.addr) {
>>>>>>> d0e0ac97
		ret = em28xx_read_ac97(dev, reg->reg);
		if (ret < 0)
			return ret;

		reg->val = ret;
		reg->size = 1;
		return 0;
<<<<<<< HEAD
	case V4L2_CHIP_MATCH_I2C_DRIVER:
		v4l2_device_call_all(&dev->v4l2_dev, 0, core, g_register, reg);
		return 0;
	case V4L2_CHIP_MATCH_I2C_ADDR:
		/* TODO: is this correct? */
		v4l2_device_call_all(&dev->v4l2_dev, 0, core, g_register, reg);
		return 0;
	default:
		return -EINVAL;
=======
>>>>>>> d0e0ac97
	}

	/* Match host */
	reg->size = em28xx_reg_len(reg->reg);
	if (reg->size == 1) {
		ret = em28xx_read_reg(dev, reg->reg);

		if (ret < 0)
			return ret;

		reg->val = ret;
	} else {
		__le16 val = 0;
		ret = em28xx_read_reg_req_len(dev, USB_REQ_GET_STATUS,
						   reg->reg, (char *)&val, 2);
		if (ret < 0)
			return ret;

		reg->val = le16_to_cpu(val);
	}

	return 0;
}

static int vidioc_s_register(struct file *file, void *priv,
			     const struct v4l2_dbg_register *reg)
{
	struct em28xx_fh      *fh  = priv;
	struct em28xx         *dev = fh->dev;
	__le16 buf;

<<<<<<< HEAD
	switch (reg->match.type) {
	case V4L2_CHIP_MATCH_BRIDGE:
		if (reg->match.addr > 1)
			return -EINVAL;
		if (!reg->match.addr)
			break;
		/* fall-through */
	case V4L2_CHIP_MATCH_AC97:
		return em28xx_write_ac97(dev, reg->reg, reg->val);
	case V4L2_CHIP_MATCH_I2C_DRIVER:
		v4l2_device_call_all(&dev->v4l2_dev, 0, core, s_register, reg);
		return 0;
	case V4L2_CHIP_MATCH_I2C_ADDR:
		/* TODO: is this correct? */
		v4l2_device_call_all(&dev->v4l2_dev, 0, core, s_register, reg);
		return 0;
	default:
		return -EINVAL;
	}

	/* Match host */
	buf = cpu_to_le16(reg->val);

=======
	if (reg->match.addr > 1)
		return -EINVAL;
	if (reg->match.addr)
		return em28xx_write_ac97(dev, reg->reg, reg->val);

	/* Match host */
	buf = cpu_to_le16(reg->val);

>>>>>>> d0e0ac97
	return em28xx_write_regs(dev, reg->reg, (char *)&buf,
			       em28xx_reg_len(reg->reg));
}
#endif


static int vidioc_querycap(struct file *file, void  *priv,
					struct v4l2_capability *cap)
{
	struct video_device *vdev = video_devdata(file);
	struct em28xx_fh      *fh  = priv;
	struct em28xx         *dev = fh->dev;

	strlcpy(cap->driver, "em28xx", sizeof(cap->driver));
	strlcpy(cap->card, em28xx_boards[dev->model].name, sizeof(cap->card));
	usb_make_path(dev->udev, cap->bus_info, sizeof(cap->bus_info));

	if (vdev->vfl_type == VFL_TYPE_GRABBER)
		cap->device_caps = V4L2_CAP_READWRITE |
			V4L2_CAP_VIDEO_CAPTURE | V4L2_CAP_STREAMING;
	else if (vdev->vfl_type == VFL_TYPE_RADIO)
		cap->device_caps = V4L2_CAP_RADIO;
	else
		cap->device_caps = V4L2_CAP_READWRITE | V4L2_CAP_VBI_CAPTURE;

	if (dev->audio_mode.has_audio)
		cap->device_caps |= V4L2_CAP_AUDIO;

	if (dev->tuner_type != TUNER_ABSENT)
		cap->device_caps |= V4L2_CAP_TUNER;

	cap->capabilities = cap->device_caps | V4L2_CAP_DEVICE_CAPS |
		V4L2_CAP_READWRITE | V4L2_CAP_VIDEO_CAPTURE | V4L2_CAP_STREAMING;
	if (dev->vbi_dev)
		cap->capabilities |= V4L2_CAP_VBI_CAPTURE;
	if (dev->radio_dev)
		cap->capabilities |= V4L2_CAP_RADIO;
	return 0;
}

static int vidioc_enum_fmt_vid_cap(struct file *file, void  *priv,
					struct v4l2_fmtdesc *f)
{
	if (unlikely(f->index >= ARRAY_SIZE(format)))
		return -EINVAL;

	strlcpy(f->description, format[f->index].name, sizeof(f->description));
	f->pixelformat = format[f->index].fourcc;

	return 0;
}

static int vidioc_enum_framesizes(struct file *file, void *priv,
				  struct v4l2_frmsizeenum *fsize)
{
	struct em28xx_fh      *fh  = priv;
	struct em28xx         *dev = fh->dev;
	struct em28xx_fmt     *fmt;
	unsigned int	      maxw = norm_maxw(dev);
	unsigned int	      maxh = norm_maxh(dev);

	fmt = format_by_fourcc(fsize->pixel_format);
	if (!fmt) {
		em28xx_videodbg("Fourcc format (%08x) invalid.\n",
				fsize->pixel_format);
		return -EINVAL;
	}

	if (dev->board.is_em2800) {
		if (fsize->index > 1)
			return -EINVAL;
		fsize->type = V4L2_FRMSIZE_TYPE_DISCRETE;
		fsize->discrete.width = maxw / (1 + fsize->index);
		fsize->discrete.height = maxh / (1 + fsize->index);
		return 0;
	}

	if (fsize->index != 0)
		return -EINVAL;

	/* Report a continuous range */
	fsize->type = V4L2_FRMSIZE_TYPE_STEPWISE;
	scale_to_size(dev, EM28XX_HVSCALE_MAX, EM28XX_HVSCALE_MAX,
		      &fsize->stepwise.min_width, &fsize->stepwise.min_height);
	if (fsize->stepwise.min_width < 48)
		fsize->stepwise.min_width = 48;
	if (fsize->stepwise.min_height < 38)
		fsize->stepwise.min_height = 38;
	fsize->stepwise.max_width = maxw;
	fsize->stepwise.max_height = maxh;
	fsize->stepwise.step_width = 1;
	fsize->stepwise.step_height = 1;
	return 0;
}

/* RAW VBI ioctls */

static int vidioc_g_fmt_vbi_cap(struct file *file, void *priv,
				struct v4l2_format *format)
{
	struct em28xx_fh      *fh  = priv;
	struct em28xx         *dev = fh->dev;

	format->fmt.vbi.samples_per_line = dev->vbi_width;
	format->fmt.vbi.sample_format = V4L2_PIX_FMT_GREY;
	format->fmt.vbi.offset = 0;
	format->fmt.vbi.flags = 0;
	format->fmt.vbi.sampling_rate = 6750000 * 4 / 2;
	format->fmt.vbi.count[0] = dev->vbi_height;
	format->fmt.vbi.count[1] = dev->vbi_height;
	memset(format->fmt.vbi.reserved, 0, sizeof(format->fmt.vbi.reserved));

	/* Varies by video standard (NTSC, PAL, etc.) */
	if (dev->norm & V4L2_STD_525_60) {
		/* NTSC */
		format->fmt.vbi.start[0] = 10;
		format->fmt.vbi.start[1] = 273;
	} else if (dev->norm & V4L2_STD_625_50) {
		/* PAL */
		format->fmt.vbi.start[0] = 6;
		format->fmt.vbi.start[1] = 318;
	}

	return 0;
}

/* ----------------------------------------------------------- */
/* RADIO ESPECIFIC IOCTLS                                      */
/* ----------------------------------------------------------- */

static int radio_g_tuner(struct file *file, void *priv,
			 struct v4l2_tuner *t)
{
	struct em28xx *dev = ((struct em28xx_fh *)priv)->dev;

	if (unlikely(t->index > 0))
		return -EINVAL;

	strcpy(t->name, "Radio");

	v4l2_device_call_all(&dev->v4l2_dev, 0, tuner, g_tuner, t);

	return 0;
}

static int radio_s_tuner(struct file *file, void *priv,
			 const struct v4l2_tuner *t)
{
	struct em28xx *dev = ((struct em28xx_fh *)priv)->dev;

	if (0 != t->index)
		return -EINVAL;

	v4l2_device_call_all(&dev->v4l2_dev, 0, tuner, s_tuner, t);

	return 0;
}

/*
 * em28xx_v4l2_open()
 * inits the device and starts isoc transfer
 */
static int em28xx_v4l2_open(struct file *filp)
{
	struct video_device *vdev = video_devdata(filp);
	struct em28xx *dev = video_drvdata(filp);
	enum v4l2_buf_type fh_type = 0;
	struct em28xx_fh *fh;

	switch (vdev->vfl_type) {
	case VFL_TYPE_GRABBER:
		fh_type = V4L2_BUF_TYPE_VIDEO_CAPTURE;
		break;
	case VFL_TYPE_VBI:
		fh_type = V4L2_BUF_TYPE_VBI_CAPTURE;
		break;
	}

	em28xx_videodbg("open dev=%s type=%s users=%d\n",
			video_device_node_name(vdev), v4l2_type_names[fh_type],
			dev->users);


	if (mutex_lock_interruptible(&dev->lock))
		return -ERESTARTSYS;
	fh = kzalloc(sizeof(struct em28xx_fh), GFP_KERNEL);
	if (!fh) {
		em28xx_errdev("em28xx-video.c: Out of memory?!\n");
		mutex_unlock(&dev->lock);
		return -ENOMEM;
	}
	v4l2_fh_init(&fh->fh, vdev);
	fh->dev = dev;
	fh->type = fh_type;
	filp->private_data = fh;

	if (fh->type == V4L2_BUF_TYPE_VIDEO_CAPTURE && dev->users == 0) {
		em28xx_set_mode(dev, EM28XX_ANALOG_MODE);
		em28xx_resolution_set(dev);

		/* Needed, since GPIO might have disabled power of
		   some i2c device
		 */
		em28xx_wake_i2c(dev);

	}

	if (vdev->vfl_type == VFL_TYPE_RADIO) {
		em28xx_videodbg("video_open: setting radio device\n");
		v4l2_device_call_all(&dev->v4l2_dev, 0, tuner, s_radio);
	}

	dev->users++;

	mutex_unlock(&dev->lock);
	v4l2_fh_add(&fh->fh);

	return 0;
}

/*
 * em28xx_realease_resources()
 * unregisters the v4l2,i2c and usb devices
 * called when the device gets disconected or at module unload
*/
void em28xx_release_analog_resources(struct em28xx *dev)
{

	/*FIXME: I2C IR should be disconnected */

	if (dev->radio_dev) {
		if (video_is_registered(dev->radio_dev))
			video_unregister_device(dev->radio_dev);
		else
			video_device_release(dev->radio_dev);
		dev->radio_dev = NULL;
	}
	if (dev->vbi_dev) {
		em28xx_info("V4L2 device %s deregistered\n",
			    video_device_node_name(dev->vbi_dev));
		if (video_is_registered(dev->vbi_dev))
			video_unregister_device(dev->vbi_dev);
		else
			video_device_release(dev->vbi_dev);
		dev->vbi_dev = NULL;
	}
	if (dev->vdev) {
		em28xx_info("V4L2 device %s deregistered\n",
			    video_device_node_name(dev->vdev));
		if (video_is_registered(dev->vdev))
			video_unregister_device(dev->vdev);
		else
			video_device_release(dev->vdev);
		dev->vdev = NULL;
	}
}

/*
 * em28xx_v4l2_close()
 * stops streaming and deallocates all resources allocated by the v4l2
 * calls and ioctls
 */
static int em28xx_v4l2_close(struct file *filp)
{
	struct em28xx_fh *fh  = filp->private_data;
	struct em28xx    *dev = fh->dev;
	int              errCode;

	em28xx_videodbg("users=%d\n", dev->users);

	mutex_lock(&dev->lock);
	vb2_fop_release(filp);

	if (dev->users == 1) {
		/* the device is already disconnect,
		   free the remaining resources */
		if (dev->disconnected) {
			em28xx_release_resources(dev);
			kfree(dev->alt_max_pkt_size_isoc);
			mutex_unlock(&dev->lock);
			kfree(dev);
			return 0;
		}

		/* Save some power by putting tuner to sleep */
		v4l2_device_call_all(&dev->v4l2_dev, 0, core, s_power, 0);

		/* do this before setting alternate! */
		em28xx_set_mode(dev, EM28XX_SUSPEND);

		/* set alternate 0 */
		dev->alt = 0;
		em28xx_videodbg("setting alternate 0\n");
		errCode = usb_set_interface(dev->udev, 0, 0);
		if (errCode < 0) {
			em28xx_errdev("cannot change alternate number to "
					"0 (error=%i)\n", errCode);
		}
	}

	dev->users--;
	mutex_unlock(&dev->lock);
	return 0;
}

static const struct v4l2_file_operations em28xx_v4l_fops = {
	.owner         = THIS_MODULE,
	.open          = em28xx_v4l2_open,
	.release       = em28xx_v4l2_close,
	.read          = vb2_fop_read,
	.poll          = vb2_fop_poll,
	.mmap          = vb2_fop_mmap,
	.unlocked_ioctl = video_ioctl2,
};

static const struct v4l2_ioctl_ops video_ioctl_ops = {
	.vidioc_querycap            = vidioc_querycap,
	.vidioc_enum_fmt_vid_cap    = vidioc_enum_fmt_vid_cap,
	.vidioc_g_fmt_vid_cap       = vidioc_g_fmt_vid_cap,
	.vidioc_try_fmt_vid_cap     = vidioc_try_fmt_vid_cap,
	.vidioc_s_fmt_vid_cap       = vidioc_s_fmt_vid_cap,
	.vidioc_g_fmt_vbi_cap       = vidioc_g_fmt_vbi_cap,
	.vidioc_try_fmt_vbi_cap     = vidioc_g_fmt_vbi_cap,
	.vidioc_s_fmt_vbi_cap       = vidioc_g_fmt_vbi_cap,
	.vidioc_enum_framesizes     = vidioc_enum_framesizes,
	.vidioc_g_audio             = vidioc_g_audio,
	.vidioc_s_audio             = vidioc_s_audio,

	.vidioc_reqbufs             = vb2_ioctl_reqbufs,
	.vidioc_create_bufs         = vb2_ioctl_create_bufs,
	.vidioc_prepare_buf         = vb2_ioctl_prepare_buf,
	.vidioc_querybuf            = vb2_ioctl_querybuf,
	.vidioc_qbuf                = vb2_ioctl_qbuf,
	.vidioc_dqbuf               = vb2_ioctl_dqbuf,

	.vidioc_g_std               = vidioc_g_std,
	.vidioc_querystd            = vidioc_querystd,
	.vidioc_s_std               = vidioc_s_std,
	.vidioc_g_parm		    = vidioc_g_parm,
	.vidioc_s_parm		    = vidioc_s_parm,
	.vidioc_enum_input          = vidioc_enum_input,
	.vidioc_g_input             = vidioc_g_input,
	.vidioc_s_input             = vidioc_s_input,
	.vidioc_streamon            = vb2_ioctl_streamon,
	.vidioc_streamoff           = vb2_ioctl_streamoff,
	.vidioc_g_tuner             = vidioc_g_tuner,
	.vidioc_s_tuner             = vidioc_s_tuner,
	.vidioc_g_frequency         = vidioc_g_frequency,
	.vidioc_s_frequency         = vidioc_s_frequency,
	.vidioc_subscribe_event = v4l2_ctrl_subscribe_event,
	.vidioc_unsubscribe_event = v4l2_event_unsubscribe,
<<<<<<< HEAD
	.vidioc_g_chip_ident        = vidioc_g_chip_ident,
=======
>>>>>>> d0e0ac97
#ifdef CONFIG_VIDEO_ADV_DEBUG
	.vidioc_g_chip_info         = vidioc_g_chip_info,
	.vidioc_g_register          = vidioc_g_register,
	.vidioc_s_register          = vidioc_s_register,
#endif
};

static const struct video_device em28xx_video_template = {
	.fops                       = &em28xx_v4l_fops,
	.release                    = video_device_release_empty,
	.ioctl_ops 		    = &video_ioctl_ops,

	.tvnorms                    = V4L2_STD_ALL,
};

static const struct v4l2_file_operations radio_fops = {
	.owner         = THIS_MODULE,
	.open          = em28xx_v4l2_open,
	.release       = em28xx_v4l2_close,
	.unlocked_ioctl = video_ioctl2,
};

static const struct v4l2_ioctl_ops radio_ioctl_ops = {
	.vidioc_querycap      = vidioc_querycap,
	.vidioc_g_tuner       = radio_g_tuner,
	.vidioc_s_tuner       = radio_s_tuner,
	.vidioc_g_frequency   = vidioc_g_frequency,
	.vidioc_s_frequency   = vidioc_s_frequency,
	.vidioc_subscribe_event = v4l2_ctrl_subscribe_event,
	.vidioc_unsubscribe_event = v4l2_event_unsubscribe,
<<<<<<< HEAD
	.vidioc_g_chip_ident  = vidioc_g_chip_ident,
=======
>>>>>>> d0e0ac97
#ifdef CONFIG_VIDEO_ADV_DEBUG
	.vidioc_g_chip_info   = vidioc_g_chip_info,
	.vidioc_g_register    = vidioc_g_register,
	.vidioc_s_register    = vidioc_s_register,
#endif
};

static struct video_device em28xx_radio_template = {
	.name                 = "em28xx-radio",
	.fops                 = &radio_fops,
	.ioctl_ops 	      = &radio_ioctl_ops,
};

/******************************** usb interface ******************************/



static struct video_device *em28xx_vdev_init(struct em28xx *dev,
					const struct video_device *template,
					const char *type_name)
{
	struct video_device *vfd;

	vfd = video_device_alloc();
	if (NULL == vfd)
		return NULL;

	*vfd		= *template;
	vfd->v4l2_dev	= &dev->v4l2_dev;
	vfd->debug	= video_debug;
	vfd->lock	= &dev->lock;
	set_bit(V4L2_FL_USE_FH_PRIO, &vfd->flags);
	if (dev->board.is_webcam)
		vfd->tvnorms = 0;

	snprintf(vfd->name, sizeof(vfd->name), "%s %s",
		 dev->name, type_name);

	video_set_drvdata(vfd, dev);
	return vfd;
}

int em28xx_register_analog_devices(struct em28xx *dev)
{
	u8 val;
	int ret;
	unsigned int maxw;

	printk(KERN_INFO "%s: v4l2 driver version %s\n",
		dev->name, EM28XX_VERSION);

	/* set default norm */
	dev->norm = V4L2_STD_PAL;
	v4l2_device_call_all(&dev->v4l2_dev, 0, core, s_std, dev->norm);
	dev->interlaced = EM28XX_INTERLACED_DEFAULT;

	/* Analog specific initialization */
	dev->format = &format[0];

	maxw = norm_maxw(dev);
	/* MaxPacketSize for em2800 is too small to capture at full resolution
	 * use half of maxw as the scaler can only scale to 50% */
	if (dev->board.is_em2800)
		maxw /= 2;

	em28xx_set_video_format(dev, format[0].fourcc,
				maxw, norm_maxh(dev));

	video_mux(dev, 0);

	/* Audio defaults */
	dev->mute = 1;
	dev->volume = 0x1f;

/*	em28xx_write_reg(dev, EM28XX_R0E_AUDIOSRC, 0xc0); audio register */
	val = (u8)em28xx_read_reg(dev, EM28XX_R0F_XCLK);
	em28xx_write_reg(dev, EM28XX_R0F_XCLK,
			 (EM28XX_XCLK_AUDIO_UNMUTE | val));

	em28xx_set_outfmt(dev);
	em28xx_compression_disable(dev);

	/* Add image controls */
	/* NOTE: at this point, the subdevices are already registered, so bridge
	 * controls are only added/enabled when no subdevice provides them */
	if (NULL == v4l2_ctrl_find(&dev->ctrl_handler, V4L2_CID_CONTRAST))
		v4l2_ctrl_new_std(&dev->ctrl_handler, &em28xx_ctrl_ops,
				  V4L2_CID_CONTRAST,
				  0, 0x1f, 1, CONTRAST_DEFAULT);
	if (NULL == v4l2_ctrl_find(&dev->ctrl_handler, V4L2_CID_BRIGHTNESS))
		v4l2_ctrl_new_std(&dev->ctrl_handler, &em28xx_ctrl_ops,
				  V4L2_CID_BRIGHTNESS,
				  -0x80, 0x7f, 1, BRIGHTNESS_DEFAULT);
	if (NULL == v4l2_ctrl_find(&dev->ctrl_handler, V4L2_CID_SATURATION))
		v4l2_ctrl_new_std(&dev->ctrl_handler, &em28xx_ctrl_ops,
				  V4L2_CID_SATURATION,
				  0, 0x1f, 1, SATURATION_DEFAULT);
	if (NULL == v4l2_ctrl_find(&dev->ctrl_handler, V4L2_CID_BLUE_BALANCE))
		v4l2_ctrl_new_std(&dev->ctrl_handler, &em28xx_ctrl_ops,
				  V4L2_CID_BLUE_BALANCE,
				  -0x30, 0x30, 1, BLUE_BALANCE_DEFAULT);
	if (NULL == v4l2_ctrl_find(&dev->ctrl_handler, V4L2_CID_RED_BALANCE))
		v4l2_ctrl_new_std(&dev->ctrl_handler, &em28xx_ctrl_ops,
				  V4L2_CID_RED_BALANCE,
				  -0x30, 0x30, 1, RED_BALANCE_DEFAULT);
	if (NULL == v4l2_ctrl_find(&dev->ctrl_handler, V4L2_CID_SHARPNESS))
		v4l2_ctrl_new_std(&dev->ctrl_handler, &em28xx_ctrl_ops,
				  V4L2_CID_SHARPNESS,
				  0, 0x0f, 1, SHARPNESS_DEFAULT);

	/* Reset image controls */
	em28xx_colorlevels_set_default(dev);
	v4l2_ctrl_handler_setup(&dev->ctrl_handler);
	if (dev->ctrl_handler.error)
		return dev->ctrl_handler.error;

	/* allocate and fill video video_device struct */
	dev->vdev = em28xx_vdev_init(dev, &em28xx_video_template, "video");
	if (!dev->vdev) {
		em28xx_errdev("cannot allocate video_device.\n");
		return -ENODEV;
	}
	dev->vdev->queue = &dev->vb_vidq;
	dev->vdev->queue->lock = &dev->vb_queue_lock;

	/* disable inapplicable ioctls */
	if (dev->board.is_webcam) {
		v4l2_disable_ioctl(dev->vdev, VIDIOC_QUERYSTD);
		v4l2_disable_ioctl(dev->vdev, VIDIOC_G_STD);
		v4l2_disable_ioctl(dev->vdev, VIDIOC_S_STD);
	} else {
		v4l2_disable_ioctl(dev->vdev, VIDIOC_S_PARM);
	}
	if (dev->tuner_type == TUNER_ABSENT) {
		v4l2_disable_ioctl(dev->vdev, VIDIOC_G_TUNER);
		v4l2_disable_ioctl(dev->vdev, VIDIOC_S_TUNER);
		v4l2_disable_ioctl(dev->vdev, VIDIOC_G_FREQUENCY);
		v4l2_disable_ioctl(dev->vdev, VIDIOC_S_FREQUENCY);
	}
	if (!dev->audio_mode.has_audio) {
		v4l2_disable_ioctl(dev->vdev, VIDIOC_G_AUDIO);
		v4l2_disable_ioctl(dev->vdev, VIDIOC_S_AUDIO);
	}

	/* register v4l2 video video_device */
	ret = video_register_device(dev->vdev, VFL_TYPE_GRABBER,
				       video_nr[dev->devno]);
	if (ret) {
		em28xx_errdev("unable to register video device (error=%i).\n",
			      ret);
		return ret;
	}

	/* Allocate and fill vbi video_device struct */
	if (em28xx_vbi_supported(dev) == 1) {
		dev->vbi_dev = em28xx_vdev_init(dev, &em28xx_video_template,
						"vbi");

		dev->vbi_dev->queue = &dev->vb_vbiq;
		dev->vbi_dev->queue->lock = &dev->vb_vbi_queue_lock;

		/* disable inapplicable ioctls */
		v4l2_disable_ioctl(dev->vdev, VIDIOC_S_PARM);
		if (dev->tuner_type == TUNER_ABSENT) {
			v4l2_disable_ioctl(dev->vbi_dev, VIDIOC_G_TUNER);
			v4l2_disable_ioctl(dev->vbi_dev, VIDIOC_S_TUNER);
			v4l2_disable_ioctl(dev->vbi_dev, VIDIOC_G_FREQUENCY);
			v4l2_disable_ioctl(dev->vbi_dev, VIDIOC_S_FREQUENCY);
		}
		if (!dev->audio_mode.has_audio) {
			v4l2_disable_ioctl(dev->vbi_dev, VIDIOC_G_AUDIO);
			v4l2_disable_ioctl(dev->vbi_dev, VIDIOC_S_AUDIO);
		}

		/* register v4l2 vbi video_device */
		ret = video_register_device(dev->vbi_dev, VFL_TYPE_VBI,
					    vbi_nr[dev->devno]);
		if (ret < 0) {
			em28xx_errdev("unable to register vbi device\n");
			return ret;
		}
	}

	if (em28xx_boards[dev->model].radio.type == EM28XX_RADIO) {
		dev->radio_dev = em28xx_vdev_init(dev, &em28xx_radio_template,
						  "radio");
		if (!dev->radio_dev) {
			em28xx_errdev("cannot allocate video_device.\n");
			return -ENODEV;
		}
		ret = video_register_device(dev->radio_dev, VFL_TYPE_RADIO,
					    radio_nr[dev->devno]);
		if (ret < 0) {
			em28xx_errdev("can't register radio device\n");
			return ret;
		}
		em28xx_info("Registered radio device as %s\n",
			    video_device_node_name(dev->radio_dev));
	}

	em28xx_info("V4L2 video device registered as %s\n",
		    video_device_node_name(dev->vdev));

	if (dev->vbi_dev)
		em28xx_info("V4L2 VBI device registered as %s\n",
			    video_device_node_name(dev->vbi_dev));

	return 0;
}<|MERGE_RESOLUTION|>--- conflicted
+++ resolved
@@ -41,10 +41,6 @@
 #include <media/v4l2-common.h>
 #include <media/v4l2-ioctl.h>
 #include <media/v4l2-event.h>
-<<<<<<< HEAD
-#include <media/v4l2-chip-ident.h>
-=======
->>>>>>> d0e0ac97
 #include <media/msp3400.h>
 #include <media/tuner.h>
 
@@ -503,7 +499,6 @@
 	for (i = 0; i < num_packets; i++) {
 		if (xfer_bulk) { /* bulk */
 			usb_data_len = urb->actual_length;
-<<<<<<< HEAD
 
 			usb_data_pkt = urb->transfer_buffer;
 		} else { /* isoc */
@@ -514,18 +509,6 @@
 					continue;
 			}
 
-=======
-
-			usb_data_pkt = urb->transfer_buffer;
-		} else { /* isoc */
-			if (urb->iso_frame_desc[i].status < 0) {
-				print_err_status(dev, i,
-						 urb->iso_frame_desc[i].status);
-				if (urb->iso_frame_desc[i].status != -EPROTO)
-					continue;
-			}
-
->>>>>>> d0e0ac97
 			usb_data_len = urb->iso_frame_desc[i].actual_length;
 			if (usb_data_len > dev->max_pkt_size) {
 				em28xx_isocdbg("packet bigger than packet size");
@@ -630,7 +613,6 @@
 	em28xx_videodbg("%s, field=%d\n", __func__, vb->v4l2_buf.field);
 
 	size = (dev->width * dev->height * dev->format->depth + 7) >> 3;
-<<<<<<< HEAD
 
 	if (vb2_plane_size(vb, 0) < size) {
 		em28xx_videodbg("%s data will not fit into plane (%lu < %lu)\n",
@@ -639,16 +621,6 @@
 	}
 	vb2_set_plane_payload(&buf->vb, 0, size);
 
-=======
-
-	if (vb2_plane_size(vb, 0) < size) {
-		em28xx_videodbg("%s data will not fit into plane (%lu < %lu)\n",
-				__func__, vb2_plane_size(vb, 0), size);
-		return -EINVAL;
-	}
-	vb2_set_plane_payload(&buf->vb, 0, size);
-
->>>>>>> d0e0ac97
 	return 0;
 }
 
@@ -712,7 +684,6 @@
 	struct em28xx *dev = vb2_get_drv_priv(vq);
 	struct em28xx_dmaqueue *vidq = &dev->vidq;
 	unsigned long flags = 0;
-<<<<<<< HEAD
 
 	em28xx_videodbg("%s\n", __func__);
 
@@ -733,28 +704,6 @@
 	dev->usb_ctl.vid_buf = NULL;
 	spin_unlock_irqrestore(&dev->slock, flags);
 
-=======
-
-	em28xx_videodbg("%s\n", __func__);
-
-	res_free(dev, vq->type);
-
-	if (dev->streaming_users-- == 1) {
-		/* Last active user, so shutdown all the URBS */
-		em28xx_uninit_usb_xfer(dev, EM28XX_ANALOG_MODE);
-	}
-
-	spin_lock_irqsave(&dev->slock, flags);
-	while (!list_empty(&vidq->active)) {
-		struct em28xx_buffer *buf;
-		buf = list_entry(vidq->active.next, struct em28xx_buffer, list);
-		list_del(&buf->list);
-		vb2_buffer_done(&buf->vb, VB2_BUF_STATE_ERROR);
-	}
-	dev->usb_ctl.vid_buf = NULL;
-	spin_unlock_irqrestore(&dev->slock, flags);
-
->>>>>>> d0e0ac97
 	return 0;
 }
 
@@ -765,7 +714,6 @@
 	unsigned long flags = 0;
 
 	em28xx_videodbg("%s\n", __func__);
-<<<<<<< HEAD
 
 	res_free(dev, vq->type);
 
@@ -804,46 +752,6 @@
 	spin_unlock_irqrestore(&dev->slock, flags);
 }
 
-=======
-
-	res_free(dev, vq->type);
-
-	if (dev->streaming_users-- == 1) {
-		/* Last active user, so shutdown all the URBS */
-		em28xx_uninit_usb_xfer(dev, EM28XX_ANALOG_MODE);
-	}
-
-	spin_lock_irqsave(&dev->slock, flags);
-	while (!list_empty(&vbiq->active)) {
-		struct em28xx_buffer *buf;
-		buf = list_entry(vbiq->active.next, struct em28xx_buffer, list);
-		list_del(&buf->list);
-		vb2_buffer_done(&buf->vb, VB2_BUF_STATE_ERROR);
-	}
-	dev->usb_ctl.vbi_buf = NULL;
-	spin_unlock_irqrestore(&dev->slock, flags);
-
-	return 0;
-}
-
-static void
-buffer_queue(struct vb2_buffer *vb)
-{
-	struct em28xx *dev = vb2_get_drv_priv(vb->vb2_queue);
-	struct em28xx_buffer *buf = container_of(vb, struct em28xx_buffer, vb);
-	struct em28xx_dmaqueue *vidq = &dev->vidq;
-	unsigned long flags = 0;
-
-	em28xx_videodbg("%s\n", __func__);
-	buf->mem = vb2_plane_vaddr(vb, 0);
-	buf->length = vb2_plane_size(vb, 0);
-
-	spin_lock_irqsave(&dev->slock, flags);
-	list_add_tail(&buf->list, &vidq->active);
-	spin_unlock_irqrestore(&dev->slock, flags);
-}
-
->>>>>>> d0e0ac97
 static struct vb2_ops em28xx_video_qops = {
 	.queue_setup    = queue_setup,
 	.buf_prepare    = buffer_prepare,
@@ -1400,31 +1308,6 @@
 	return 0;
 }
 
-<<<<<<< HEAD
-static int vidioc_g_chip_ident(struct file *file, void *priv,
-	       struct v4l2_dbg_chip_ident *chip)
-{
-	struct em28xx_fh      *fh  = priv;
-	struct em28xx         *dev = fh->dev;
-
-	chip->ident = V4L2_IDENT_NONE;
-	chip->revision = 0;
-	if (chip->match.type == V4L2_CHIP_MATCH_BRIDGE) {
-		if (chip->match.addr > 1)
-			return -EINVAL;
-		return 0;
-	}
-	if (chip->match.type != V4L2_CHIP_MATCH_I2C_DRIVER &&
-	    chip->match.type != V4L2_CHIP_MATCH_I2C_ADDR)
-		return -EINVAL;
-
-	v4l2_device_call_all(&dev->v4l2_dev, 0, core, g_chip_ident, chip);
-
-	return 0;
-}
-
-=======
->>>>>>> d0e0ac97
 #ifdef CONFIG_VIDEO_ADV_DEBUG
 static int vidioc_g_chip_info(struct file *file, void *priv,
 	       struct v4l2_dbg_chip_info *chip)
@@ -1460,20 +1343,9 @@
 	struct em28xx         *dev = fh->dev;
 	int ret;
 
-<<<<<<< HEAD
-	switch (reg->match.type) {
-	case V4L2_CHIP_MATCH_BRIDGE:
-		if (reg->match.addr > 1)
-			return -EINVAL;
-		if (!reg->match.addr)
-			break;
-		/* fall-through */
-	case V4L2_CHIP_MATCH_AC97:
-=======
 	if (reg->match.addr > 1)
 		return -EINVAL;
 	if (reg->match.addr) {
->>>>>>> d0e0ac97
 		ret = em28xx_read_ac97(dev, reg->reg);
 		if (ret < 0)
 			return ret;
@@ -1481,18 +1353,6 @@
 		reg->val = ret;
 		reg->size = 1;
 		return 0;
-<<<<<<< HEAD
-	case V4L2_CHIP_MATCH_I2C_DRIVER:
-		v4l2_device_call_all(&dev->v4l2_dev, 0, core, g_register, reg);
-		return 0;
-	case V4L2_CHIP_MATCH_I2C_ADDR:
-		/* TODO: is this correct? */
-		v4l2_device_call_all(&dev->v4l2_dev, 0, core, g_register, reg);
-		return 0;
-	default:
-		return -EINVAL;
-=======
->>>>>>> d0e0ac97
 	}
 
 	/* Match host */
@@ -1524,40 +1384,14 @@
 	struct em28xx         *dev = fh->dev;
 	__le16 buf;
 
-<<<<<<< HEAD
-	switch (reg->match.type) {
-	case V4L2_CHIP_MATCH_BRIDGE:
-		if (reg->match.addr > 1)
-			return -EINVAL;
-		if (!reg->match.addr)
-			break;
-		/* fall-through */
-	case V4L2_CHIP_MATCH_AC97:
+	if (reg->match.addr > 1)
+		return -EINVAL;
+	if (reg->match.addr)
 		return em28xx_write_ac97(dev, reg->reg, reg->val);
-	case V4L2_CHIP_MATCH_I2C_DRIVER:
-		v4l2_device_call_all(&dev->v4l2_dev, 0, core, s_register, reg);
-		return 0;
-	case V4L2_CHIP_MATCH_I2C_ADDR:
-		/* TODO: is this correct? */
-		v4l2_device_call_all(&dev->v4l2_dev, 0, core, s_register, reg);
-		return 0;
-	default:
-		return -EINVAL;
-	}
 
 	/* Match host */
 	buf = cpu_to_le16(reg->val);
 
-=======
-	if (reg->match.addr > 1)
-		return -EINVAL;
-	if (reg->match.addr)
-		return em28xx_write_ac97(dev, reg->reg, reg->val);
-
-	/* Match host */
-	buf = cpu_to_le16(reg->val);
-
->>>>>>> d0e0ac97
 	return em28xx_write_regs(dev, reg->reg, (char *)&buf,
 			       em28xx_reg_len(reg->reg));
 }
@@ -1909,10 +1743,6 @@
 	.vidioc_s_frequency         = vidioc_s_frequency,
 	.vidioc_subscribe_event = v4l2_ctrl_subscribe_event,
 	.vidioc_unsubscribe_event = v4l2_event_unsubscribe,
-<<<<<<< HEAD
-	.vidioc_g_chip_ident        = vidioc_g_chip_ident,
-=======
->>>>>>> d0e0ac97
 #ifdef CONFIG_VIDEO_ADV_DEBUG
 	.vidioc_g_chip_info         = vidioc_g_chip_info,
 	.vidioc_g_register          = vidioc_g_register,
@@ -1943,10 +1773,6 @@
 	.vidioc_s_frequency   = vidioc_s_frequency,
 	.vidioc_subscribe_event = v4l2_ctrl_subscribe_event,
 	.vidioc_unsubscribe_event = v4l2_event_unsubscribe,
-<<<<<<< HEAD
-	.vidioc_g_chip_ident  = vidioc_g_chip_ident,
-=======
->>>>>>> d0e0ac97
 #ifdef CONFIG_VIDEO_ADV_DEBUG
 	.vidioc_g_chip_info   = vidioc_g_chip_info,
 	.vidioc_g_register    = vidioc_g_register,
