/*
 * Realtek RTL28xxU DVB USB driver
 *
 * Copyright (C) 2009 Antti Palosaari <crope@iki.fi>
 * Copyright (C) 2011 Antti Palosaari <crope@iki.fi>
 * Copyright (C) 2012 Thomas Mair <thomas.mair86@googlemail.com>
 *
 *    This program is free software; you can redistribute it and/or modify
 *    it under the terms of the GNU General Public License as published by
 *    the Free Software Foundation; either version 2 of the License, or
 *    (at your option) any later version.
 *
 *    This program is distributed in the hope that it will be useful,
 *    but WITHOUT ANY WARRANTY; without even the implied warranty of
 *    MERCHANTABILITY or FITNESS FOR A PARTICULAR PURPOSE.  See the
 *    GNU General Public License for more details.
 *
 *    You should have received a copy of the GNU General Public License along
 *    with this program; if not, write to the Free Software Foundation, Inc.,
 *    51 Franklin Street, Fifth Floor, Boston, MA 02110-1301 USA.
 */

#include "rtl28xxu.h"

#include "rtl2830.h"
#include "rtl2832.h"

#include "qt1010.h"
#include "mt2060.h"
#include "mxl5005s.h"
#include "fc0012.h"
#include "fc0013.h"
#include "e4000.h"
#include "fc2580.h"
#include "tua9001.h"
#include "r820t.h"

DVB_DEFINE_MOD_OPT_ADAPTER_NR(adapter_nr);

static int rtl28xxu_ctrl_msg(struct dvb_usb_device *d, struct rtl28xxu_req *req)
{
	int ret;
	unsigned int pipe;
	u8 requesttype;
	u8 *buf;

	buf = kmalloc(req->size, GFP_KERNEL);
	if (!buf) {
		ret = -ENOMEM;
		goto err;
	}

	if (req->index & CMD_WR_FLAG) {
		/* write */
		memcpy(buf, req->data, req->size);
		requesttype = (USB_TYPE_VENDOR | USB_DIR_OUT);
		pipe = usb_sndctrlpipe(d->udev, 0);
	} else {
		/* read */
		requesttype = (USB_TYPE_VENDOR | USB_DIR_IN);
		pipe = usb_rcvctrlpipe(d->udev, 0);
	}

	ret = usb_control_msg(d->udev, pipe, 0, requesttype, req->value,
			req->index, buf, req->size, 1000);

	dvb_usb_dbg_usb_control_msg(d->udev, 0, requesttype, req->value,
			req->index, buf, req->size);

	if (ret > 0)
		ret = 0;

	/* read request, copy returned data to return buf */
	if (!ret && requesttype == (USB_TYPE_VENDOR | USB_DIR_IN))
		memcpy(req->data, buf, req->size);

	kfree(buf);

	if (ret)
		goto err;

	return ret;
err:
	dev_dbg(&d->udev->dev, "%s: failed=%d\n", __func__, ret);
	return ret;
}

static int rtl28xx_wr_regs(struct dvb_usb_device *d, u16 reg, u8 *val, int len)
{
	struct rtl28xxu_req req;

	if (reg < 0x3000)
		req.index = CMD_USB_WR;
	else if (reg < 0x4000)
		req.index = CMD_SYS_WR;
	else
		req.index = CMD_IR_WR;

	req.value = reg;
	req.size = len;
	req.data = val;

	return rtl28xxu_ctrl_msg(d, &req);
}

static int rtl2831_rd_regs(struct dvb_usb_device *d, u16 reg, u8 *val, int len)
{
	struct rtl28xxu_req req;

	if (reg < 0x3000)
		req.index = CMD_USB_RD;
	else if (reg < 0x4000)
		req.index = CMD_SYS_RD;
	else
		req.index = CMD_IR_RD;

	req.value = reg;
	req.size = len;
	req.data = val;

	return rtl28xxu_ctrl_msg(d, &req);
}

static int rtl28xx_wr_reg(struct dvb_usb_device *d, u16 reg, u8 val)
{
	return rtl28xx_wr_regs(d, reg, &val, 1);
}

static int rtl28xx_rd_reg(struct dvb_usb_device *d, u16 reg, u8 *val)
{
	return rtl2831_rd_regs(d, reg, val, 1);
}

static int rtl28xx_wr_reg_mask(struct dvb_usb_device *d, u16 reg, u8 val,
		u8 mask)
{
	int ret;
	u8 tmp;

	/* no need for read if whole reg is written */
	if (mask != 0xff) {
		ret = rtl28xx_rd_reg(d, reg, &tmp);
		if (ret)
			return ret;

		val &= mask;
		tmp &= ~mask;
		val |= tmp;
	}

	return rtl28xx_wr_reg(d, reg, val);
}

/* I2C */
static int rtl28xxu_i2c_xfer(struct i2c_adapter *adap, struct i2c_msg msg[],
	int num)
{
	int ret;
	struct dvb_usb_device *d = i2c_get_adapdata(adap);
	struct rtl28xxu_priv *priv = d->priv;
	struct rtl28xxu_req req;

	/*
	 * It is not known which are real I2C bus xfer limits, but testing
	 * with RTL2831U + MT2060 gives max RD 24 and max WR 22 bytes.
	 * TODO: find out RTL2832U lens
	 */

	/*
	 * I2C adapter logic looks rather complicated due to fact it handles
	 * three different access methods. Those methods are;
	 * 1) integrated demod access
	 * 2) old I2C access
	 * 3) new I2C access
	 *
	 * Used method is selected in order 1, 2, 3. Method 3 can handle all
	 * requests but there is two reasons why not use it always;
	 * 1) It is most expensive, usually two USB messages are needed
	 * 2) At least RTL2831U does not support it
	 *
	 * Method 3 is needed in case of I2C write+read (typical register read)
	 * where write is more than one byte.
	 */

	if (mutex_lock_interruptible(&d->i2c_mutex) < 0)
		return -EAGAIN;

	if (num == 2 && !(msg[0].flags & I2C_M_RD) &&
		(msg[1].flags & I2C_M_RD)) {
		if (msg[0].len > 24 || msg[1].len > 24) {
			/* TODO: check msg[0].len max */
			ret = -EOPNOTSUPP;
			goto err_mutex_unlock;
		} else if (msg[0].addr == 0x10) {
			/* method 1 - integrated demod */
			req.value = (msg[0].buf[0] << 8) | (msg[0].addr << 1);
			req.index = CMD_DEMOD_RD | priv->page;
			req.size = msg[1].len;
			req.data = &msg[1].buf[0];
			ret = rtl28xxu_ctrl_msg(d, &req);
		} else if (msg[0].len < 2) {
			/* method 2 - old I2C */
			req.value = (msg[0].buf[0] << 8) | (msg[0].addr << 1);
			req.index = CMD_I2C_RD;
			req.size = msg[1].len;
			req.data = &msg[1].buf[0];
			ret = rtl28xxu_ctrl_msg(d, &req);
		} else {
			/* method 3 - new I2C */
			req.value = (msg[0].addr << 1);
			req.index = CMD_I2C_DA_WR;
			req.size = msg[0].len;
			req.data = msg[0].buf;
			ret = rtl28xxu_ctrl_msg(d, &req);
			if (ret)
				goto err_mutex_unlock;

			req.value = (msg[0].addr << 1);
			req.index = CMD_I2C_DA_RD;
			req.size = msg[1].len;
			req.data = msg[1].buf;
			ret = rtl28xxu_ctrl_msg(d, &req);
		}
	} else if (num == 1 && !(msg[0].flags & I2C_M_RD)) {
		if (msg[0].len > 22) {
			/* TODO: check msg[0].len max */
			ret = -EOPNOTSUPP;
			goto err_mutex_unlock;
		} else if (msg[0].addr == 0x10) {
			/* method 1 - integrated demod */
			if (msg[0].buf[0] == 0x00) {
				/* save demod page for later demod access */
				priv->page = msg[0].buf[1];
				ret = 0;
			} else {
				req.value = (msg[0].buf[0] << 8) |
					(msg[0].addr << 1);
				req.index = CMD_DEMOD_WR | priv->page;
				req.size = msg[0].len-1;
				req.data = &msg[0].buf[1];
				ret = rtl28xxu_ctrl_msg(d, &req);
			}
		} else if (msg[0].len < 23) {
			/* method 2 - old I2C */
			req.value = (msg[0].buf[0] << 8) | (msg[0].addr << 1);
			req.index = CMD_I2C_WR;
			req.size = msg[0].len-1;
			req.data = &msg[0].buf[1];
			ret = rtl28xxu_ctrl_msg(d, &req);
		} else {
			/* method 3 - new I2C */
			req.value = (msg[0].addr << 1);
			req.index = CMD_I2C_DA_WR;
			req.size = msg[0].len;
			req.data = msg[0].buf;
			ret = rtl28xxu_ctrl_msg(d, &req);
		}
	} else {
		ret = -EINVAL;
	}

err_mutex_unlock:
	mutex_unlock(&d->i2c_mutex);

	return ret ? ret : num;
}

static u32 rtl28xxu_i2c_func(struct i2c_adapter *adapter)
{
	return I2C_FUNC_I2C;
}

static struct i2c_algorithm rtl28xxu_i2c_algo = {
	.master_xfer   = rtl28xxu_i2c_xfer,
	.functionality = rtl28xxu_i2c_func,
};

static int rtl2831u_read_config(struct dvb_usb_device *d)
{
	struct rtl28xxu_priv *priv = d_to_priv(d);
	int ret;
	u8 buf[1];
	/* open RTL2831U/RTL2830 I2C gate */
	struct rtl28xxu_req req_gate_open = {0x0120, 0x0011, 0x0001, "\x08"};
	/* tuner probes */
	struct rtl28xxu_req req_mt2060 = {0x00c0, CMD_I2C_RD, 1, buf};
	struct rtl28xxu_req req_qt1010 = {0x0fc4, CMD_I2C_RD, 1, buf};

	dev_dbg(&d->udev->dev, "%s:\n", __func__);

	/*
	 * RTL2831U GPIOs
	 * =========================================================
	 * GPIO0 | tuner#0 | 0 off | 1 on  | MXL5005S (?)
	 * GPIO2 | LED     | 0 off | 1 on  |
	 * GPIO4 | tuner#1 | 0 on  | 1 off | MT2060
	 */

	/* GPIO direction */
	ret = rtl28xx_wr_reg(d, SYS_GPIO_DIR, 0x0a);
	if (ret)
		goto err;

	/* enable as output GPIO0, GPIO2, GPIO4 */
	ret = rtl28xx_wr_reg(d, SYS_GPIO_OUT_EN, 0x15);
	if (ret)
		goto err;

	/*
	 * Probe used tuner. We need to know used tuner before demod attach
	 * since there is some demod params needed to set according to tuner.
	 */

	/* demod needs some time to wake up */
	msleep(20);

	priv->tuner_name = "NONE";

	/* open demod I2C gate */
	ret = rtl28xxu_ctrl_msg(d, &req_gate_open);
	if (ret)
		goto err;

	/* check QT1010 ID(?) register; reg=0f val=2c */
	ret = rtl28xxu_ctrl_msg(d, &req_qt1010);
	if (ret == 0 && buf[0] == 0x2c) {
		priv->tuner = TUNER_RTL2830_QT1010;
		priv->tuner_name = "QT1010";
		goto found;
	}

	/* open demod I2C gate */
	ret = rtl28xxu_ctrl_msg(d, &req_gate_open);
	if (ret)
		goto err;

	/* check MT2060 ID register; reg=00 val=63 */
	ret = rtl28xxu_ctrl_msg(d, &req_mt2060);
	if (ret == 0 && buf[0] == 0x63) {
		priv->tuner = TUNER_RTL2830_MT2060;
		priv->tuner_name = "MT2060";
		goto found;
	}

	/* assume MXL5005S */
	priv->tuner = TUNER_RTL2830_MXL5005S;
	priv->tuner_name = "MXL5005S";
	goto found;

found:
	dev_dbg(&d->udev->dev, "%s: tuner=%s\n", __func__, priv->tuner_name);

	return 0;
err:
	dev_dbg(&d->udev->dev, "%s: failed=%d\n", __func__, ret);
	return ret;
}

static int rtl2832u_read_config(struct dvb_usb_device *d)
{
	struct rtl28xxu_priv *priv = d_to_priv(d);
	int ret;
	u8 buf[2];
	/* open RTL2832U/RTL2832 I2C gate */
	struct rtl28xxu_req req_gate_open = {0x0120, 0x0011, 0x0001, "\x18"};
	/* close RTL2832U/RTL2832 I2C gate */
	struct rtl28xxu_req req_gate_close = {0x0120, 0x0011, 0x0001, "\x10"};
	/* tuner probes */
	struct rtl28xxu_req req_fc0012 = {0x00c6, CMD_I2C_RD, 1, buf};
	struct rtl28xxu_req req_fc0013 = {0x00c6, CMD_I2C_RD, 1, buf};
	struct rtl28xxu_req req_mt2266 = {0x00c0, CMD_I2C_RD, 1, buf};
	struct rtl28xxu_req req_fc2580 = {0x01ac, CMD_I2C_RD, 1, buf};
	struct rtl28xxu_req req_mt2063 = {0x00c0, CMD_I2C_RD, 1, buf};
	struct rtl28xxu_req req_max3543 = {0x00c0, CMD_I2C_RD, 1, buf};
	struct rtl28xxu_req req_tua9001 = {0x7ec0, CMD_I2C_RD, 2, buf};
	struct rtl28xxu_req req_mxl5007t = {0xd9c0, CMD_I2C_RD, 1, buf};
	struct rtl28xxu_req req_e4000 = {0x02c8, CMD_I2C_RD, 1, buf};
	struct rtl28xxu_req req_tda18272 = {0x00c0, CMD_I2C_RD, 2, buf};
<<<<<<< HEAD
	struct rtl28xxu_req req_r820t = {0x0034, CMD_I2C_RD, 5, buf};
=======
	struct rtl28xxu_req req_r820t = {0x0034, CMD_I2C_RD, 1, buf};
>>>>>>> d0e0ac97

	dev_dbg(&d->udev->dev, "%s:\n", __func__);

	/* enable GPIO3 and GPIO6 as output */
	ret = rtl28xx_wr_reg_mask(d, SYS_GPIO_DIR, 0x00, 0x40);
	if (ret)
		goto err;

	ret = rtl28xx_wr_reg_mask(d, SYS_GPIO_OUT_EN, 0x48, 0x48);
	if (ret)
		goto err;

	/*
	 * Probe used tuner. We need to know used tuner before demod attach
	 * since there is some demod params needed to set according to tuner.
	 */

	/* open demod I2C gate */
	ret = rtl28xxu_ctrl_msg(d, &req_gate_open);
	if (ret)
		goto err;

	priv->tuner_name = "NONE";

	/* check FC0012 ID register; reg=00 val=a1 */
	ret = rtl28xxu_ctrl_msg(d, &req_fc0012);
	if (ret == 0 && buf[0] == 0xa1) {
		priv->tuner = TUNER_RTL2832_FC0012;
		priv->tuner_name = "FC0012";
		goto found;
	}

	/* check FC0013 ID register; reg=00 val=a3 */
	ret = rtl28xxu_ctrl_msg(d, &req_fc0013);
	if (ret == 0 && buf[0] == 0xa3) {
		priv->tuner = TUNER_RTL2832_FC0013;
		priv->tuner_name = "FC0013";
		goto found;
	}

	/* check MT2266 ID register; reg=00 val=85 */
	ret = rtl28xxu_ctrl_msg(d, &req_mt2266);
	if (ret == 0 && buf[0] == 0x85) {
		priv->tuner = TUNER_RTL2832_MT2266;
		priv->tuner_name = "MT2266";
		goto found;
	}

	/* check FC2580 ID register; reg=01 val=56 */
	ret = rtl28xxu_ctrl_msg(d, &req_fc2580);
	if (ret == 0 && buf[0] == 0x56) {
		priv->tuner = TUNER_RTL2832_FC2580;
		priv->tuner_name = "FC2580";
		goto found;
	}

	/* check MT2063 ID register; reg=00 val=9e || 9c */
	ret = rtl28xxu_ctrl_msg(d, &req_mt2063);
	if (ret == 0 && (buf[0] == 0x9e || buf[0] == 0x9c)) {
		priv->tuner = TUNER_RTL2832_MT2063;
		priv->tuner_name = "MT2063";
		goto found;
	}

	/* check MAX3543 ID register; reg=00 val=38 */
	ret = rtl28xxu_ctrl_msg(d, &req_max3543);
	if (ret == 0 && buf[0] == 0x38) {
		priv->tuner = TUNER_RTL2832_MAX3543;
		priv->tuner_name = "MAX3543";
		goto found;
	}

	/* check TUA9001 ID register; reg=7e val=2328 */
	ret = rtl28xxu_ctrl_msg(d, &req_tua9001);
	if (ret == 0 && buf[0] == 0x23 && buf[1] == 0x28) {
		priv->tuner = TUNER_RTL2832_TUA9001;
		priv->tuner_name = "TUA9001";
		goto found;
	}

	/* check MXL5007R ID register; reg=d9 val=14 */
	ret = rtl28xxu_ctrl_msg(d, &req_mxl5007t);
	if (ret == 0 && buf[0] == 0x14) {
		priv->tuner = TUNER_RTL2832_MXL5007T;
		priv->tuner_name = "MXL5007T";
		goto found;
	}

	/* check E4000 ID register; reg=02 val=40 */
	ret = rtl28xxu_ctrl_msg(d, &req_e4000);
	if (ret == 0 && buf[0] == 0x40) {
		priv->tuner = TUNER_RTL2832_E4000;
		priv->tuner_name = "E4000";
		goto found;
	}

	/* check TDA18272 ID register; reg=00 val=c760  */
	ret = rtl28xxu_ctrl_msg(d, &req_tda18272);
	if (ret == 0 && (buf[0] == 0xc7 || buf[1] == 0x60)) {
		priv->tuner = TUNER_RTL2832_TDA18272;
		priv->tuner_name = "TDA18272";
		goto found;
	}

<<<<<<< HEAD
	/* check R820T by reading tuner stats at I2C addr 0x1a */
	ret = rtl28xxu_ctrl_msg(d, &req_r820t);
	if (ret == 0) {
=======
	/* check R820T ID register; reg=00 val=69 */
	ret = rtl28xxu_ctrl_msg(d, &req_r820t);
	if (ret == 0 && buf[0] == 0x69) {
>>>>>>> d0e0ac97
		priv->tuner = TUNER_RTL2832_R820T;
		priv->tuner_name = "R820T";
		goto found;
	}

found:
	dev_dbg(&d->udev->dev, "%s: tuner=%s\n", __func__, priv->tuner_name);

	/* close demod I2C gate */
	ret = rtl28xxu_ctrl_msg(d, &req_gate_close);
	if (ret < 0)
		goto err;

	return 0;
err:
	dev_dbg(&d->udev->dev, "%s: failed=%d\n", __func__, ret);
	return ret;
}

static struct rtl2830_config rtl28xxu_rtl2830_mt2060_config = {
	.i2c_addr = 0x10, /* 0x20 */
	.xtal = 28800000,
	.ts_mode = 0,
	.spec_inv = 1,
	.vtop = 0x20,
	.krf = 0x04,
	.agc_targ_val = 0x2d,

};

static struct rtl2830_config rtl28xxu_rtl2830_qt1010_config = {
	.i2c_addr = 0x10, /* 0x20 */
	.xtal = 28800000,
	.ts_mode = 0,
	.spec_inv = 1,
	.vtop = 0x20,
	.krf = 0x04,
	.agc_targ_val = 0x2d,
};

static struct rtl2830_config rtl28xxu_rtl2830_mxl5005s_config = {
	.i2c_addr = 0x10, /* 0x20 */
	.xtal = 28800000,
	.ts_mode = 0,
	.spec_inv = 0,
	.vtop = 0x3f,
	.krf = 0x04,
	.agc_targ_val = 0x3e,
};

static int rtl2831u_frontend_attach(struct dvb_usb_adapter *adap)
{
	struct dvb_usb_device *d = adap_to_d(adap);
	struct rtl28xxu_priv *priv = d_to_priv(d);
	struct rtl2830_config *rtl2830_config;
	int ret;

	dev_dbg(&d->udev->dev, "%s:\n", __func__);

	switch (priv->tuner) {
	case TUNER_RTL2830_QT1010:
		rtl2830_config = &rtl28xxu_rtl2830_qt1010_config;
		break;
	case TUNER_RTL2830_MT2060:
		rtl2830_config = &rtl28xxu_rtl2830_mt2060_config;
		break;
	case TUNER_RTL2830_MXL5005S:
		rtl2830_config = &rtl28xxu_rtl2830_mxl5005s_config;
		break;
	default:
		dev_err(&d->udev->dev, "%s: unknown tuner=%s\n",
				KBUILD_MODNAME, priv->tuner_name);
		ret = -ENODEV;
		goto err;
	}

	/* attach demodulator */
	adap->fe[0] = dvb_attach(rtl2830_attach, rtl2830_config, &d->i2c_adap);
	if (!adap->fe[0]) {
		ret = -ENODEV;
		goto err;
	}

	return 0;
err:
	dev_dbg(&d->udev->dev, "%s: failed=%d\n", __func__, ret);
	return ret;
}

static struct rtl2832_config rtl28xxu_rtl2832_fc0012_config = {
	.i2c_addr = 0x10, /* 0x20 */
	.xtal = 28800000,
	.if_dvbt = 0,
	.tuner = TUNER_RTL2832_FC0012
};

static struct rtl2832_config rtl28xxu_rtl2832_fc0013_config = {
	.i2c_addr = 0x10, /* 0x20 */
	.xtal = 28800000,
	.if_dvbt = 0,
	.tuner = TUNER_RTL2832_FC0013
};

static struct rtl2832_config rtl28xxu_rtl2832_tua9001_config = {
	.i2c_addr = 0x10, /* 0x20 */
	.xtal = 28800000,
	.tuner = TUNER_RTL2832_TUA9001,
};

static struct rtl2832_config rtl28xxu_rtl2832_e4000_config = {
	.i2c_addr = 0x10, /* 0x20 */
	.xtal = 28800000,
	.tuner = TUNER_RTL2832_E4000,
};

static struct rtl2832_config rtl28xxu_rtl2832_r820t_config = {
	.i2c_addr = 0x10,
	.xtal = 28800000,
	.tuner = TUNER_RTL2832_R820T,
};

static int rtl2832u_fc0012_tuner_callback(struct dvb_usb_device *d,
		int cmd, int arg)
{
	int ret;
	u8 val;

	dev_dbg(&d->udev->dev, "%s: cmd=%d arg=%d\n", __func__, cmd, arg);

	switch (cmd) {
	case FC_FE_CALLBACK_VHF_ENABLE:
		/* set output values */
		ret = rtl28xx_rd_reg(d, SYS_GPIO_OUT_VAL, &val);
		if (ret)
			goto err;

		if (arg)
			val &= 0xbf; /* set GPIO6 low */
		else
			val |= 0x40; /* set GPIO6 high */


		ret = rtl28xx_wr_reg(d, SYS_GPIO_OUT_VAL, val);
		if (ret)
			goto err;
		break;
	default:
		ret = -EINVAL;
		goto err;
	}
	return 0;
err:
	dev_dbg(&d->udev->dev, "%s: failed=%d\n", __func__, ret);
	return ret;
}

static int rtl2832u_tua9001_tuner_callback(struct dvb_usb_device *d,
		int cmd, int arg)
{
	int ret;
	u8 val;

	dev_dbg(&d->udev->dev, "%s: cmd=%d arg=%d\n", __func__, cmd, arg);

	/*
	 * CEN     always enabled by hardware wiring
	 * RESETN  GPIO4
	 * RXEN    GPIO1
	 */

	switch (cmd) {
	case TUA9001_CMD_RESETN:
		if (arg)
			val = (1 << 4);
		else
			val = (0 << 4);

		ret = rtl28xx_wr_reg_mask(d, SYS_GPIO_OUT_VAL, val, 0x10);
		if (ret)
			goto err;
		break;
	case TUA9001_CMD_RXEN:
		if (arg)
			val = (1 << 1);
		else
			val = (0 << 1);

		ret = rtl28xx_wr_reg_mask(d, SYS_GPIO_OUT_VAL, val, 0x02);
		if (ret)
			goto err;
		break;
	}

	return 0;
err:
	dev_dbg(&d->udev->dev, "%s: failed=%d\n", __func__, ret);
	return ret;
}

static int rtl2832u_tuner_callback(struct dvb_usb_device *d, int cmd, int arg)
{
	struct rtl28xxu_priv *priv = d->priv;

	switch (priv->tuner) {
	case TUNER_RTL2832_FC0012:
		return rtl2832u_fc0012_tuner_callback(d, cmd, arg);
	case TUNER_RTL2832_TUA9001:
		return rtl2832u_tua9001_tuner_callback(d, cmd, arg);
	default:
		break;
	}

	return 0;
}

static int rtl2832u_frontend_callback(void *adapter_priv, int component,
		int cmd, int arg)
{
	struct i2c_adapter *adap = adapter_priv;
	struct dvb_usb_device *d = i2c_get_adapdata(adap);

	dev_dbg(&d->udev->dev, "%s: component=%d cmd=%d arg=%d\n",
			__func__, component, cmd, arg);

	switch (component) {
	case DVB_FRONTEND_COMPONENT_TUNER:
		return rtl2832u_tuner_callback(d, cmd, arg);
	default:
		break;
	}

	return 0;
}

static int rtl2832u_frontend_attach(struct dvb_usb_adapter *adap)
{
	int ret;
	struct dvb_usb_device *d = adap_to_d(adap);
	struct rtl28xxu_priv *priv = d_to_priv(d);
	struct rtl2832_config *rtl2832_config;

	dev_dbg(&d->udev->dev, "%s:\n", __func__);

	switch (priv->tuner) {
	case TUNER_RTL2832_FC0012:
		rtl2832_config = &rtl28xxu_rtl2832_fc0012_config;
		break;
	case TUNER_RTL2832_FC0013:
		rtl2832_config = &rtl28xxu_rtl2832_fc0013_config;
		break;
	case TUNER_RTL2832_FC2580:
		/* FIXME: do not abuse fc0012 settings */
		rtl2832_config = &rtl28xxu_rtl2832_fc0012_config;
		break;
	case TUNER_RTL2832_TUA9001:
		rtl2832_config = &rtl28xxu_rtl2832_tua9001_config;
		break;
	case TUNER_RTL2832_E4000:
		rtl2832_config = &rtl28xxu_rtl2832_e4000_config;
		break;
	case TUNER_RTL2832_R820T:
		rtl2832_config = &rtl28xxu_rtl2832_r820t_config;
		break;
	default:
		dev_err(&d->udev->dev, "%s: unknown tuner=%s\n",
				KBUILD_MODNAME, priv->tuner_name);
		ret = -ENODEV;
		goto err;
	}

	/* attach demodulator */
	adap->fe[0] = dvb_attach(rtl2832_attach, rtl2832_config, &d->i2c_adap);
	if (!adap->fe[0]) {
		ret = -ENODEV;
		goto err;
	}

	/* set fe callback */
	adap->fe[0]->callback = rtl2832u_frontend_callback;

	return 0;
err:
	dev_dbg(&d->udev->dev, "%s: failed=%d\n", __func__, ret);
	return ret;
}

static struct qt1010_config rtl28xxu_qt1010_config = {
	.i2c_address = 0x62, /* 0xc4 */
};

static struct mt2060_config rtl28xxu_mt2060_config = {
	.i2c_address = 0x60, /* 0xc0 */
	.clock_out = 0,
};

static struct mxl5005s_config rtl28xxu_mxl5005s_config = {
	.i2c_address     = 0x63, /* 0xc6 */
	.if_freq         = IF_FREQ_4570000HZ,
	.xtal_freq       = CRYSTAL_FREQ_16000000HZ,
	.agc_mode        = MXL_SINGLE_AGC,
	.tracking_filter = MXL_TF_C_H,
	.rssi_enable     = MXL_RSSI_ENABLE,
	.cap_select      = MXL_CAP_SEL_ENABLE,
	.div_out         = MXL_DIV_OUT_4,
	.clock_out       = MXL_CLOCK_OUT_DISABLE,
	.output_load     = MXL5005S_IF_OUTPUT_LOAD_200_OHM,
	.top		 = MXL5005S_TOP_25P2,
	.mod_mode        = MXL_DIGITAL_MODE,
	.if_mode         = MXL_ZERO_IF,
	.AgcMasterByte   = 0x00,
};

static int rtl2831u_tuner_attach(struct dvb_usb_adapter *adap)
{
	int ret;
	struct dvb_usb_device *d = adap_to_d(adap);
	struct rtl28xxu_priv *priv = d_to_priv(d);
	struct i2c_adapter *rtl2830_tuner_i2c;
	struct dvb_frontend *fe;

	dev_dbg(&d->udev->dev, "%s:\n", __func__);

	/* use rtl2830 driver I2C adapter, for more info see rtl2830 driver */
	rtl2830_tuner_i2c = rtl2830_get_tuner_i2c_adapter(adap->fe[0]);

	switch (priv->tuner) {
	case TUNER_RTL2830_QT1010:
		fe = dvb_attach(qt1010_attach, adap->fe[0],
				rtl2830_tuner_i2c, &rtl28xxu_qt1010_config);
		break;
	case TUNER_RTL2830_MT2060:
		fe = dvb_attach(mt2060_attach, adap->fe[0],
				rtl2830_tuner_i2c, &rtl28xxu_mt2060_config,
				1220);
		break;
	case TUNER_RTL2830_MXL5005S:
		fe = dvb_attach(mxl5005s_attach, adap->fe[0],
				rtl2830_tuner_i2c, &rtl28xxu_mxl5005s_config);
		break;
	default:
		fe = NULL;
		dev_err(&d->udev->dev, "%s: unknown tuner=%d\n", KBUILD_MODNAME,
				priv->tuner);
	}

	if (fe == NULL) {
		ret = -ENODEV;
		goto err;
	}

	return 0;
err:
	dev_dbg(&d->udev->dev, "%s: failed=%d\n", __func__, ret);
	return ret;
}

static const struct e4000_config rtl2832u_e4000_config = {
	.i2c_addr = 0x64,
	.clock = 28800000,
};

static const struct fc2580_config rtl2832u_fc2580_config = {
	.i2c_addr = 0x56,
	.clock = 16384000,
};

static struct tua9001_config rtl2832u_tua9001_config = {
	.i2c_addr = 0x60,
};

static const struct fc0012_config rtl2832u_fc0012_config = {
	.i2c_address = 0x63, /* 0xc6 >> 1 */
	.xtal_freq = FC_XTAL_28_8_MHZ,
};

static const struct r820t_config rtl2832u_r820t_config = {
	.i2c_addr = 0x1a,
	.xtal = 28800000,
	.max_i2c_msg_len = 2,
	.rafael_chip = CHIP_R820T,
};

static int rtl2832u_tuner_attach(struct dvb_usb_adapter *adap)
{
	int ret;
	struct dvb_usb_device *d = adap_to_d(adap);
	struct rtl28xxu_priv *priv = d_to_priv(d);
	struct dvb_frontend *fe;

	dev_dbg(&d->udev->dev, "%s:\n", __func__);

	switch (priv->tuner) {
	case TUNER_RTL2832_FC0012:
		fe = dvb_attach(fc0012_attach, adap->fe[0],
			&d->i2c_adap, &rtl2832u_fc0012_config);

		/* since fc0012 includs reading the signal strength delegate
		 * that to the tuner driver */
		adap->fe[0]->ops.read_signal_strength =
				adap->fe[0]->ops.tuner_ops.get_rf_strength;
		return 0;
		break;
	case TUNER_RTL2832_FC0013:
		fe = dvb_attach(fc0013_attach, adap->fe[0],
			&d->i2c_adap, 0xc6>>1, 0, FC_XTAL_28_8_MHZ);

		/* fc0013 also supports signal strength reading */
		adap->fe[0]->ops.read_signal_strength =
				adap->fe[0]->ops.tuner_ops.get_rf_strength;
		return 0;
	case TUNER_RTL2832_E4000:
		fe = dvb_attach(e4000_attach, adap->fe[0], &d->i2c_adap,
				&rtl2832u_e4000_config);
		break;
	case TUNER_RTL2832_FC2580:
		fe = dvb_attach(fc2580_attach, adap->fe[0], &d->i2c_adap,
				&rtl2832u_fc2580_config);
		break;
	case TUNER_RTL2832_TUA9001:
		/* enable GPIO1 and GPIO4 as output */
		ret = rtl28xx_wr_reg_mask(d, SYS_GPIO_DIR, 0x00, 0x12);
		if (ret)
			goto err;

		ret = rtl28xx_wr_reg_mask(d, SYS_GPIO_OUT_EN, 0x12, 0x12);
		if (ret)
			goto err;

		fe = dvb_attach(tua9001_attach, adap->fe[0], &d->i2c_adap,
				&rtl2832u_tua9001_config);
		break;
	case TUNER_RTL2832_R820T:
		fe = dvb_attach(r820t_attach, adap->fe[0], &d->i2c_adap,
				&rtl2832u_r820t_config);

		/* Use tuner to get the signal strength */
		adap->fe[0]->ops.read_signal_strength =
				adap->fe[0]->ops.tuner_ops.get_rf_strength;
		break;
	default:
		fe = NULL;
		dev_err(&d->udev->dev, "%s: unknown tuner=%d\n", KBUILD_MODNAME,
				priv->tuner);
	}

	if (fe == NULL) {
		ret = -ENODEV;
		goto err;
	}

	return 0;
err:
	dev_dbg(&d->udev->dev, "%s: failed=%d\n", __func__, ret);
	return ret;
}

static int rtl28xxu_init(struct dvb_usb_device *d)
{
	int ret;
	u8 val;

	dev_dbg(&d->udev->dev, "%s:\n", __func__);

	/* init USB endpoints */
	ret = rtl28xx_rd_reg(d, USB_SYSCTL_0, &val);
	if (ret)
		goto err;

	/* enable DMA and Full Packet Mode*/
	val |= 0x09;
	ret = rtl28xx_wr_reg(d, USB_SYSCTL_0, val);
	if (ret)
		goto err;

	/* set EPA maximum packet size to 0x0200 */
	ret = rtl28xx_wr_regs(d, USB_EPA_MAXPKT, "\x00\x02\x00\x00", 4);
	if (ret)
		goto err;

	/* change EPA FIFO length */
	ret = rtl28xx_wr_regs(d, USB_EPA_FIFO_CFG, "\x14\x00\x00\x00", 4);
	if (ret)
		goto err;

	return ret;
err:
	dev_dbg(&d->udev->dev, "%s: failed=%d\n", __func__, ret);
	return ret;
}

static int rtl2831u_power_ctrl(struct dvb_usb_device *d, int onoff)
{
	int ret;
	u8 gpio, sys0, epa_ctl[2];

	dev_dbg(&d->udev->dev, "%s: onoff=%d\n", __func__, onoff);

	/* demod adc */
	ret = rtl28xx_rd_reg(d, SYS_SYS0, &sys0);
	if (ret)
		goto err;

	/* tuner power, read GPIOs */
	ret = rtl28xx_rd_reg(d, SYS_GPIO_OUT_VAL, &gpio);
	if (ret)
		goto err;

	dev_dbg(&d->udev->dev, "%s: RD SYS0=%02x GPIO_OUT_VAL=%02x\n", __func__,
			sys0, gpio);

	if (onoff) {
		gpio |= 0x01; /* GPIO0 = 1 */
		gpio &= (~0x10); /* GPIO4 = 0 */
		gpio |= 0x04; /* GPIO2 = 1, LED on */
		sys0 = sys0 & 0x0f;
		sys0 |= 0xe0;
		epa_ctl[0] = 0x00; /* clear stall */
		epa_ctl[1] = 0x00; /* clear reset */
	} else {
		gpio &= (~0x01); /* GPIO0 = 0 */
		gpio |= 0x10; /* GPIO4 = 1 */
		gpio &= (~0x04); /* GPIO2 = 1, LED off */
		sys0 = sys0 & (~0xc0);
		epa_ctl[0] = 0x10; /* set stall */
		epa_ctl[1] = 0x02; /* set reset */
	}

	dev_dbg(&d->udev->dev, "%s: WR SYS0=%02x GPIO_OUT_VAL=%02x\n", __func__,
			sys0, gpio);

	/* demod adc */
	ret = rtl28xx_wr_reg(d, SYS_SYS0, sys0);
	if (ret)
		goto err;

	/* tuner power, write GPIOs */
	ret = rtl28xx_wr_reg(d, SYS_GPIO_OUT_VAL, gpio);
	if (ret)
		goto err;

	/* streaming EP: stall & reset */
	ret = rtl28xx_wr_regs(d, USB_EPA_CTL, epa_ctl, 2);
	if (ret)
		goto err;

	if (onoff)
		usb_clear_halt(d->udev, usb_rcvbulkpipe(d->udev, 0x81));

	return ret;
err:
	dev_dbg(&d->udev->dev, "%s: failed=%d\n", __func__, ret);
	return ret;
}

static int rtl2832u_power_ctrl(struct dvb_usb_device *d, int onoff)
{
	int ret;

	dev_dbg(&d->udev->dev, "%s: onoff=%d\n", __func__, onoff);

	if (onoff) {
		/* GPIO3=1, GPIO4=0 */
		ret = rtl28xx_wr_reg_mask(d, SYS_GPIO_OUT_VAL, 0x08, 0x18);
		if (ret)
			goto err;

		/* suspend? */
		ret = rtl28xx_wr_reg_mask(d, SYS_DEMOD_CTL1, 0x00, 0x10);
		if (ret)
			goto err;

		/* enable PLL */
		ret = rtl28xx_wr_reg_mask(d, SYS_DEMOD_CTL, 0x80, 0x80);
		if (ret)
			goto err;

		/* disable reset */
		ret = rtl28xx_wr_reg_mask(d, SYS_DEMOD_CTL, 0x20, 0x20);
		if (ret)
			goto err;

		mdelay(5);

		/* enable ADC */
		ret = rtl28xx_wr_reg_mask(d, SYS_DEMOD_CTL, 0x48, 0x48);
		if (ret)
			goto err;

		/* streaming EP: clear stall & reset */
		ret = rtl28xx_wr_regs(d, USB_EPA_CTL, "\x00\x00", 2);
		if (ret)
			goto err;

		ret = usb_clear_halt(d->udev, usb_rcvbulkpipe(d->udev, 0x81));
		if (ret)
			goto err;
	} else {
		/* GPIO4=1 */
		ret = rtl28xx_wr_reg_mask(d, SYS_GPIO_OUT_VAL, 0x10, 0x10);
		if (ret)
			goto err;

		/* disable ADC */
		ret = rtl28xx_wr_reg_mask(d, SYS_DEMOD_CTL, 0x00, 0x48);
		if (ret)
			goto err;

		/* disable PLL */
		ret = rtl28xx_wr_reg_mask(d, SYS_DEMOD_CTL, 0x00, 0x80);
		if (ret)
			goto err;

		/* streaming EP: set stall & reset */
		ret = rtl28xx_wr_regs(d, USB_EPA_CTL, "\x10\x02", 2);
		if (ret)
			goto err;
	}

	return ret;
err:
	dev_dbg(&d->udev->dev, "%s: failed=%d\n", __func__, ret);
	return ret;
}

#if IS_ENABLED(CONFIG_RC_CORE)
static int rtl2831u_rc_query(struct dvb_usb_device *d)
{
	int ret, i;
	struct rtl28xxu_priv *priv = d->priv;
	u8 buf[5];
	u32 rc_code;
	struct rtl28xxu_reg_val rc_nec_tab[] = {
		{ 0x3033, 0x80 },
		{ 0x3020, 0x43 },
		{ 0x3021, 0x16 },
		{ 0x3022, 0x16 },
		{ 0x3023, 0x5a },
		{ 0x3024, 0x2d },
		{ 0x3025, 0x16 },
		{ 0x3026, 0x01 },
		{ 0x3028, 0xb0 },
		{ 0x3029, 0x04 },
		{ 0x302c, 0x88 },
		{ 0x302e, 0x13 },
		{ 0x3030, 0xdf },
		{ 0x3031, 0x05 },
	};

	/* init remote controller */
	if (!priv->rc_active) {
		for (i = 0; i < ARRAY_SIZE(rc_nec_tab); i++) {
			ret = rtl28xx_wr_reg(d, rc_nec_tab[i].reg,
					rc_nec_tab[i].val);
			if (ret)
				goto err;
		}
		priv->rc_active = true;
	}

	ret = rtl2831_rd_regs(d, SYS_IRRC_RP, buf, 5);
	if (ret)
		goto err;

	if (buf[4] & 0x01) {
		if (buf[2] == (u8) ~buf[3]) {
			if (buf[0] == (u8) ~buf[1]) {
				/* NEC standard (16 bit) */
				rc_code = buf[0] << 8 | buf[2];
			} else {
				/* NEC extended (24 bit) */
				rc_code = buf[0] << 16 |
						buf[1] << 8 | buf[2];
			}
		} else {
			/* NEC full (32 bit) */
			rc_code = buf[0] << 24 | buf[1] << 16 |
					buf[2] << 8 | buf[3];
		}

		rc_keydown(d->rc_dev, rc_code, 0);

		ret = rtl28xx_wr_reg(d, SYS_IRRC_SR, 1);
		if (ret)
			goto err;

		/* repeated intentionally to avoid extra keypress */
		ret = rtl28xx_wr_reg(d, SYS_IRRC_SR, 1);
		if (ret)
			goto err;
	}

	return ret;
err:
	dev_dbg(&d->udev->dev, "%s: failed=%d\n", __func__, ret);
	return ret;
}

static int rtl2831u_get_rc_config(struct dvb_usb_device *d,
		struct dvb_usb_rc *rc)
{
	rc->map_name = RC_MAP_EMPTY;
	rc->allowed_protos = RC_BIT_NEC;
	rc->query = rtl2831u_rc_query;
	rc->interval = 400;

	return 0;
}
#else
	#define rtl2831u_get_rc_config NULL
#endif

#if IS_ENABLED(CONFIG_RC_CORE)
static int rtl2832u_rc_query(struct dvb_usb_device *d)
{
	int ret, i, len;
	struct rtl28xxu_priv *priv = d->priv;
	struct ir_raw_event ev;
	u8 buf[128];
	static const struct rtl28xxu_reg_val_mask refresh_tab[] = {
		{IR_RX_IF,               0x03, 0xff},
		{IR_RX_BUF_CTRL,         0x80, 0xff},
		{IR_RX_CTRL,             0x80, 0xff},
	};

	/* init remote controller */
	if (!priv->rc_active) {
		static const struct rtl28xxu_reg_val_mask init_tab[] = {
			{SYS_DEMOD_CTL1,         0x00, 0x04},
			{SYS_DEMOD_CTL1,         0x00, 0x08},
			{USB_CTRL,               0x20, 0x20},
			{SYS_GPIO_DIR,           0x00, 0x08},
			{SYS_GPIO_OUT_EN,        0x08, 0x08},
			{SYS_GPIO_OUT_VAL,       0x08, 0x08},
			{IR_MAX_DURATION0,       0xd0, 0xff},
			{IR_MAX_DURATION1,       0x07, 0xff},
			{IR_IDLE_LEN0,           0xc0, 0xff},
			{IR_IDLE_LEN1,           0x00, 0xff},
			{IR_GLITCH_LEN,          0x03, 0xff},
			{IR_RX_CLK,              0x09, 0xff},
			{IR_RX_CFG,              0x1c, 0xff},
			{IR_MAX_H_TOL_LEN,       0x1e, 0xff},
			{IR_MAX_L_TOL_LEN,       0x1e, 0xff},
			{IR_RX_CTRL,             0x80, 0xff},
		};

		for (i = 0; i < ARRAY_SIZE(init_tab); i++) {
			ret = rtl28xx_wr_reg_mask(d, init_tab[i].reg,
					init_tab[i].val, init_tab[i].mask);
			if (ret)
				goto err;
		}

		priv->rc_active = true;
	}

	ret = rtl28xx_rd_reg(d, IR_RX_IF, &buf[0]);
	if (ret)
		goto err;

	if (buf[0] != 0x83)
		goto exit;

	ret = rtl28xx_rd_reg(d, IR_RX_BC, &buf[0]);
	if (ret)
		goto err;

	len = buf[0];

	/* read raw code from hw */
	ret = rtl2831_rd_regs(d, IR_RX_BUF, buf, len);
	if (ret)
		goto err;

	/* let hw receive new code */
	for (i = 0; i < ARRAY_SIZE(refresh_tab); i++) {
		ret = rtl28xx_wr_reg_mask(d, refresh_tab[i].reg,
				refresh_tab[i].val, refresh_tab[i].mask);
		if (ret)
			goto err;
	}

	/* pass data to Kernel IR decoder */
	init_ir_raw_event(&ev);

	for (i = 0; i < len; i++) {
		ev.pulse = buf[i] >> 7;
		ev.duration = 50800 * (buf[i] & 0x7f);
		ir_raw_event_store_with_filter(d->rc_dev, &ev);
	}

	/* 'flush' ir_raw_event_store_with_filter() */
	ir_raw_event_set_idle(d->rc_dev, true);
	ir_raw_event_handle(d->rc_dev);
exit:
	return ret;
err:
	dev_dbg(&d->udev->dev, "%s: failed=%d\n", __func__, ret);
	return ret;
}

static int rtl2832u_get_rc_config(struct dvb_usb_device *d,
		struct dvb_usb_rc *rc)
{
	/* load empty to enable rc */
	if (!rc->map_name)
		rc->map_name = RC_MAP_EMPTY;
	rc->allowed_protos = RC_BIT_ALL;
	rc->driver_type = RC_DRIVER_IR_RAW;
	rc->query = rtl2832u_rc_query;
	rc->interval = 400;

	return 0;
}
#else
<<<<<<< HEAD
	#define rtl2832u_get_rc_config NULL
=======
#define rtl2831u_get_rc_config NULL
#define rtl2832u_get_rc_config NULL
>>>>>>> d0e0ac97
#endif

static const struct dvb_usb_device_properties rtl2831u_props = {
	.driver_name = KBUILD_MODNAME,
	.owner = THIS_MODULE,
	.adapter_nr = adapter_nr,
	.size_of_priv = sizeof(struct rtl28xxu_priv),

	.power_ctrl = rtl2831u_power_ctrl,
	.i2c_algo = &rtl28xxu_i2c_algo,
	.read_config = rtl2831u_read_config,
	.frontend_attach = rtl2831u_frontend_attach,
	.tuner_attach = rtl2831u_tuner_attach,
	.init = rtl28xxu_init,
	.get_rc_config = rtl2831u_get_rc_config,

	.num_adapters = 1,
	.adapter = {
		{
			.stream = DVB_USB_STREAM_BULK(0x81, 6, 8 * 512),
		},
	},
};

static const struct dvb_usb_device_properties rtl2832u_props = {
	.driver_name = KBUILD_MODNAME,
	.owner = THIS_MODULE,
	.adapter_nr = adapter_nr,
	.size_of_priv = sizeof(struct rtl28xxu_priv),

	.power_ctrl = rtl2832u_power_ctrl,
	.i2c_algo = &rtl28xxu_i2c_algo,
	.read_config = rtl2832u_read_config,
	.frontend_attach = rtl2832u_frontend_attach,
	.tuner_attach = rtl2832u_tuner_attach,
	.init = rtl28xxu_init,
	.get_rc_config = rtl2832u_get_rc_config,

	.num_adapters = 1,
	.adapter = {
		{
			.stream = DVB_USB_STREAM_BULK(0x81, 6, 8 * 512),
		},
	},
};

static const struct usb_device_id rtl28xxu_id_table[] = {
	{ DVB_USB_DEVICE(USB_VID_REALTEK, USB_PID_REALTEK_RTL2831U,
		&rtl2831u_props, "Realtek RTL2831U reference design", NULL) },
	{ DVB_USB_DEVICE(USB_VID_WIDEVIEW, USB_PID_FREECOM_DVBT,
		&rtl2831u_props, "Freecom USB2.0 DVB-T", NULL) },
	{ DVB_USB_DEVICE(USB_VID_WIDEVIEW, USB_PID_FREECOM_DVBT_2,
		&rtl2831u_props, "Freecom USB2.0 DVB-T", NULL) },

	{ DVB_USB_DEVICE(USB_VID_REALTEK, 0x2832,
		&rtl2832u_props, "Realtek RTL2832U reference design", NULL) },
	{ DVB_USB_DEVICE(USB_VID_REALTEK, 0x2838,
		&rtl2832u_props, "Realtek RTL2832U reference design", NULL) },
	{ DVB_USB_DEVICE(USB_VID_TERRATEC, USB_PID_TERRATEC_CINERGY_T_STICK_BLACK_REV1,
<<<<<<< HEAD
		&rtl2832u_props, "TerraTec Cinergy T Stick Black", NULL) },
=======
		&rtl2832u_props, "TerraTec Cinergy T Stick Black", RC_MAP_TERRATEC_SLIM) },
>>>>>>> d0e0ac97
	{ DVB_USB_DEVICE(USB_VID_GTEK, USB_PID_DELOCK_USB2_DVBT,
		&rtl2832u_props, "G-Tek Electronics Group Lifeview LV5TDLX DVB-T", NULL) },
	{ DVB_USB_DEVICE(USB_VID_TERRATEC, USB_PID_NOXON_DAB_STICK,
		&rtl2832u_props, "TerraTec NOXON DAB Stick", NULL) },
	{ DVB_USB_DEVICE(USB_VID_TERRATEC, USB_PID_NOXON_DAB_STICK_REV2,
		&rtl2832u_props, "TerraTec NOXON DAB Stick (rev 2)", NULL) },
	{ DVB_USB_DEVICE(USB_VID_GTEK, USB_PID_TREKSTOR_TERRES_2_0,
		&rtl2832u_props, "Trekstor DVB-T Stick Terres 2.0", NULL) },
	{ DVB_USB_DEVICE(USB_VID_DEXATEK, 0x1101,
		&rtl2832u_props, "Dexatek DK DVB-T Dongle", NULL) },
	{ DVB_USB_DEVICE(USB_VID_LEADTEK, 0x6680,
		&rtl2832u_props, "DigitalNow Quad DVB-T Receiver", NULL) },
	{ DVB_USB_DEVICE(USB_VID_TERRATEC, 0x00d3,
		&rtl2832u_props, "TerraTec Cinergy T Stick RC (Rev. 3)", NULL) },
	{ DVB_USB_DEVICE(USB_VID_DEXATEK, 0x1102,
		&rtl2832u_props, "Dexatek DK mini DVB-T Dongle", NULL) },
	{ DVB_USB_DEVICE(USB_VID_TERRATEC, 0x00d7,
		&rtl2832u_props, "TerraTec Cinergy T Stick+", NULL) },
	{ DVB_USB_DEVICE(USB_VID_KWORLD_2, 0xd3a8,
		&rtl2832u_props, "ASUS My Cinema-U3100Mini Plus V2", NULL) },
	{ DVB_USB_DEVICE(USB_VID_KWORLD_2, 0xd393,
		&rtl2832u_props, "GIGABYTE U7300", NULL) },
	{ DVB_USB_DEVICE(USB_VID_DEXATEK, 0x1104,
<<<<<<< HEAD
		&rtl2832u_props, "Digivox Micro Hd", NULL) },
=======
		&rtl2832u_props, "MSI DIGIVOX Micro HD", NULL) },
>>>>>>> d0e0ac97
	{ DVB_USB_DEVICE(USB_VID_COMPRO, 0x0620,
		&rtl2832u_props, "Compro VideoMate U620F", NULL) },
	{ DVB_USB_DEVICE(USB_VID_KWORLD_2, 0xd394,
		&rtl2832u_props, "MaxMedia HU394-T", NULL) },
<<<<<<< HEAD
=======
	{ DVB_USB_DEVICE(USB_VID_LEADTEK, 0x6a03,
		&rtl2832u_props, "Leadtek WinFast DTV Dongle mini", NULL) },
	{ DVB_USB_DEVICE(USB_VID_GTEK, USB_PID_CPYTO_REDI_PC50A,
		&rtl2832u_props, "Crypto ReDi PC 50 A", NULL) },
>>>>>>> d0e0ac97
	{ }
};
MODULE_DEVICE_TABLE(usb, rtl28xxu_id_table);

static struct usb_driver rtl28xxu_usb_driver = {
	.name = KBUILD_MODNAME,
	.id_table = rtl28xxu_id_table,
	.probe = dvb_usbv2_probe,
	.disconnect = dvb_usbv2_disconnect,
	.suspend = dvb_usbv2_suspend,
	.resume = dvb_usbv2_resume,
	.reset_resume = dvb_usbv2_reset_resume,
	.no_dynamic_id = 1,
	.soft_unbind = 1,
};

module_usb_driver(rtl28xxu_usb_driver);

MODULE_DESCRIPTION("Realtek RTL28xxU DVB USB driver");
MODULE_AUTHOR("Antti Palosaari <crope@iki.fi>");
MODULE_AUTHOR("Thomas Mair <thomas.mair86@googlemail.com>");
MODULE_LICENSE("GPL");<|MERGE_RESOLUTION|>--- conflicted
+++ resolved
@@ -376,11 +376,7 @@
 	struct rtl28xxu_req req_mxl5007t = {0xd9c0, CMD_I2C_RD, 1, buf};
 	struct rtl28xxu_req req_e4000 = {0x02c8, CMD_I2C_RD, 1, buf};
 	struct rtl28xxu_req req_tda18272 = {0x00c0, CMD_I2C_RD, 2, buf};
-<<<<<<< HEAD
-	struct rtl28xxu_req req_r820t = {0x0034, CMD_I2C_RD, 5, buf};
-=======
 	struct rtl28xxu_req req_r820t = {0x0034, CMD_I2C_RD, 1, buf};
->>>>>>> d0e0ac97
 
 	dev_dbg(&d->udev->dev, "%s:\n", __func__);
 
@@ -485,15 +481,9 @@
 		goto found;
 	}
 
-<<<<<<< HEAD
-	/* check R820T by reading tuner stats at I2C addr 0x1a */
-	ret = rtl28xxu_ctrl_msg(d, &req_r820t);
-	if (ret == 0) {
-=======
 	/* check R820T ID register; reg=00 val=69 */
 	ret = rtl28xxu_ctrl_msg(d, &req_r820t);
 	if (ret == 0 && buf[0] == 0x69) {
->>>>>>> d0e0ac97
 		priv->tuner = TUNER_RTL2832_R820T;
 		priv->tuner_name = "R820T";
 		goto found;
@@ -1201,11 +1191,7 @@
 
 	return 0;
 }
-#else
-	#define rtl2831u_get_rc_config NULL
-#endif
-
-#if IS_ENABLED(CONFIG_RC_CORE)
+
 static int rtl2832u_rc_query(struct dvb_usb_device *d)
 {
 	int ret, i, len;
@@ -1308,12 +1294,8 @@
 	return 0;
 }
 #else
-<<<<<<< HEAD
-	#define rtl2832u_get_rc_config NULL
-=======
 #define rtl2831u_get_rc_config NULL
 #define rtl2832u_get_rc_config NULL
->>>>>>> d0e0ac97
 #endif
 
 static const struct dvb_usb_device_properties rtl2831u_props = {
@@ -1373,11 +1355,7 @@
 	{ DVB_USB_DEVICE(USB_VID_REALTEK, 0x2838,
 		&rtl2832u_props, "Realtek RTL2832U reference design", NULL) },
 	{ DVB_USB_DEVICE(USB_VID_TERRATEC, USB_PID_TERRATEC_CINERGY_T_STICK_BLACK_REV1,
-<<<<<<< HEAD
-		&rtl2832u_props, "TerraTec Cinergy T Stick Black", NULL) },
-=======
 		&rtl2832u_props, "TerraTec Cinergy T Stick Black", RC_MAP_TERRATEC_SLIM) },
->>>>>>> d0e0ac97
 	{ DVB_USB_DEVICE(USB_VID_GTEK, USB_PID_DELOCK_USB2_DVBT,
 		&rtl2832u_props, "G-Tek Electronics Group Lifeview LV5TDLX DVB-T", NULL) },
 	{ DVB_USB_DEVICE(USB_VID_TERRATEC, USB_PID_NOXON_DAB_STICK,
@@ -1401,22 +1379,15 @@
 	{ DVB_USB_DEVICE(USB_VID_KWORLD_2, 0xd393,
 		&rtl2832u_props, "GIGABYTE U7300", NULL) },
 	{ DVB_USB_DEVICE(USB_VID_DEXATEK, 0x1104,
-<<<<<<< HEAD
-		&rtl2832u_props, "Digivox Micro Hd", NULL) },
-=======
 		&rtl2832u_props, "MSI DIGIVOX Micro HD", NULL) },
->>>>>>> d0e0ac97
 	{ DVB_USB_DEVICE(USB_VID_COMPRO, 0x0620,
 		&rtl2832u_props, "Compro VideoMate U620F", NULL) },
 	{ DVB_USB_DEVICE(USB_VID_KWORLD_2, 0xd394,
 		&rtl2832u_props, "MaxMedia HU394-T", NULL) },
-<<<<<<< HEAD
-=======
 	{ DVB_USB_DEVICE(USB_VID_LEADTEK, 0x6a03,
 		&rtl2832u_props, "Leadtek WinFast DTV Dongle mini", NULL) },
 	{ DVB_USB_DEVICE(USB_VID_GTEK, USB_PID_CPYTO_REDI_PC50A,
 		&rtl2832u_props, "Crypto ReDi PC 50 A", NULL) },
->>>>>>> d0e0ac97
 	{ }
 };
 MODULE_DEVICE_TABLE(usb, rtl28xxu_id_table);
