config DVB_USB_V2
	tristate "Support for various USB DVB devices v2"
	depends on DVB_CORE && USB && I2C && (RC_CORE || RC_CORE=n)
	help
	  By enabling this you will be able to choose the various supported
	  USB1.1 and USB2.0 DVB devices.

	  Almost every USB device needs a firmware, please look into
	  <file:Documentation/dvb/README.dvb-usb>.

	  For a complete list of supported USB devices see the LinuxTV DVB Wiki:
	  <http://www.linuxtv.org/wiki/index.php/DVB_USB>

	  Say Y if you own a USB DVB device.

config DVB_USB_AF9015
	tristate "Afatech AF9015 DVB-T USB2.0 support"
	depends on DVB_USB_V2
	select DVB_AF9013
	select DVB_PLL              if MEDIA_SUBDRV_AUTOSELECT
	select MEDIA_TUNER_MT2060   if MEDIA_SUBDRV_AUTOSELECT
	select MEDIA_TUNER_QT1010   if MEDIA_SUBDRV_AUTOSELECT
	select MEDIA_TUNER_TDA18271 if MEDIA_SUBDRV_AUTOSELECT
	select MEDIA_TUNER_MXL5005S if MEDIA_SUBDRV_AUTOSELECT
	select MEDIA_TUNER_MC44S803 if MEDIA_SUBDRV_AUTOSELECT
	select MEDIA_TUNER_TDA18218 if MEDIA_SUBDRV_AUTOSELECT
	select MEDIA_TUNER_MXL5007T if MEDIA_SUBDRV_AUTOSELECT
	help
	  Say Y here to support the Afatech AF9015 based DVB-T USB2.0 receiver

config DVB_USB_AF9035
	tristate "Afatech AF9035 DVB-T USB2.0 support"
	depends on DVB_USB_V2
	select DVB_AF9033
	select MEDIA_TUNER_TUA9001 if MEDIA_SUBDRV_AUTOSELECT
	select MEDIA_TUNER_FC0011 if MEDIA_SUBDRV_AUTOSELECT
	select MEDIA_TUNER_MXL5007T if MEDIA_SUBDRV_AUTOSELECT
	select MEDIA_TUNER_TDA18218 if MEDIA_SUBDRV_AUTOSELECT
	select MEDIA_TUNER_FC2580 if MEDIA_SUBDRV_AUTOSELECT
	select MEDIA_TUNER_IT913X if MEDIA_SUBDRV_AUTOSELECT
	help
	  Say Y here to support the Afatech AF9035 based DVB USB receiver.

config DVB_USB_ANYSEE
	tristate "Anysee DVB-T/C USB2.0 support"
	depends on DVB_USB_V2
	select DVB_PLL if MEDIA_SUBDRV_AUTOSELECT
	select DVB_MT352 if MEDIA_SUBDRV_AUTOSELECT
	select DVB_ZL10353 if MEDIA_SUBDRV_AUTOSELECT
	select DVB_TDA10023 if MEDIA_SUBDRV_AUTOSELECT
	select MEDIA_TUNER_TDA18212 if MEDIA_SUBDRV_AUTOSELECT
	select DVB_CX24116 if MEDIA_SUBDRV_AUTOSELECT
	select DVB_STV0900 if MEDIA_SUBDRV_AUTOSELECT
	select DVB_STV6110 if MEDIA_SUBDRV_AUTOSELECT
	select DVB_ISL6423 if MEDIA_SUBDRV_AUTOSELECT
	select DVB_CXD2820R if MEDIA_SUBDRV_AUTOSELECT
	help
	  Say Y here to support the Anysee E30, Anysee E30 Plus or
	  Anysee E30 C Plus DVB USB2.0 receiver.

config DVB_USB_AU6610
	tristate "Alcor Micro AU6610 USB2.0 support"
	depends on DVB_USB_V2
	select DVB_ZL10353 if MEDIA_SUBDRV_AUTOSELECT
	select MEDIA_TUNER_QT1010 if MEDIA_SUBDRV_AUTOSELECT
	help
	  Say Y here to support the Sigmatek DVB-110 DVB-T USB2.0 receiver.

config DVB_USB_AZ6007
	tristate "AzureWave 6007 and clones DVB-T/C USB2.0 support"
	depends on DVB_USB_V2
	select CYPRESS_FIRMWARE
	select DVB_DRXK if MEDIA_SUBDRV_AUTOSELECT
	select MEDIA_TUNER_MT2063 if MEDIA_SUBDRV_AUTOSELECT
	help
	  Say Y here to support the AZ6007 receivers like Terratec H7.

config DVB_USB_CE6230
	tristate "Intel CE6230 DVB-T USB2.0 support"
	depends on DVB_USB_V2
	select DVB_ZL10353
	select MEDIA_TUNER_MXL5005S if MEDIA_SUBDRV_AUTOSELECT
	help
	  Say Y here to support the Intel CE6230 DVB-T USB2.0 receiver

config DVB_USB_EC168
	tristate "E3C EC168 DVB-T USB2.0 support"
	depends on DVB_USB_V2
	select DVB_EC100
	select MEDIA_TUNER_MXL5005S if MEDIA_SUBDRV_AUTOSELECT
	help
	  Say Y here to support the E3C EC168 DVB-T USB2.0 receiver.

config DVB_USB_GL861
	tristate "Genesys Logic GL861 USB2.0 support"
	depends on DVB_USB_V2
	select DVB_ZL10353 if MEDIA_SUBDRV_AUTOSELECT
	select MEDIA_TUNER_QT1010 if MEDIA_SUBDRV_AUTOSELECT
	help
	  Say Y here to support the MSI Megasky 580 (55801) DVB-T USB2.0
	  receiver with USB ID 0db0:5581.

config DVB_USB_LME2510
	tristate "LME DM04/QQBOX DVB-S USB2.0 support"
	depends on DVB_USB_V2
	depends on RC_CORE
	select DVB_TDA10086 if MEDIA_SUBDRV_AUTOSELECT
	select DVB_TDA826X if MEDIA_SUBDRV_AUTOSELECT
	select DVB_STV0288 if MEDIA_SUBDRV_AUTOSELECT
	select DVB_IX2505V if MEDIA_SUBDRV_AUTOSELECT
	select DVB_STV0299 if MEDIA_SUBDRV_AUTOSELECT
	select DVB_PLL if MEDIA_SUBDRV_AUTOSELECT
	select DVB_M88RS2000 if MEDIA_SUBDRV_AUTOSELECT
	select DVB_TS2020 if MEDIA_SUBDRV_AUTOSELECT
	help
	  Say Y here to support the LME DM04/QQBOX DVB-S USB2.0

config DVB_USB_MXL111SF
	tristate "MxL111SF DTV USB2.0 support"
	depends on DVB_USB_V2
	select DVB_LGDT3305 if MEDIA_SUBDRV_AUTOSELECT
	select DVB_LG2160 if MEDIA_SUBDRV_AUTOSELECT
	select VIDEO_TVEEPROM
	help
	  Say Y here to support the MxL111SF USB2.0 DTV receiver.

config DVB_USB_RTL28XXU
	tristate "Realtek RTL28xxU DVB USB support"
	depends on DVB_USB_V2 && I2C_MUX
	select DVB_RTL2830
	select DVB_RTL2832
	select DVB_RTL2832_SDR if (MEDIA_SUBDRV_AUTOSELECT && MEDIA_SDR_SUPPORT)
	select MEDIA_TUNER_QT1010 if MEDIA_SUBDRV_AUTOSELECT
	select MEDIA_TUNER_MT2060 if MEDIA_SUBDRV_AUTOSELECT
	select MEDIA_TUNER_MXL5005S if MEDIA_SUBDRV_AUTOSELECT
	select MEDIA_TUNER_FC0012 if MEDIA_SUBDRV_AUTOSELECT
	select MEDIA_TUNER_FC0013 if MEDIA_SUBDRV_AUTOSELECT
	select MEDIA_TUNER_E4000 if MEDIA_SUBDRV_AUTOSELECT
	select MEDIA_TUNER_FC2580 if MEDIA_SUBDRV_AUTOSELECT
	select MEDIA_TUNER_R820T if MEDIA_SUBDRV_AUTOSELECT
	help
	  Say Y here to support the Realtek RTL28xxU DVB USB receiver.

config DVB_USB_DVBSKY
	tristate "DVBSky USB support"
	depends on DVB_USB_V2
	select DVB_M88DS3103 if MEDIA_SUBDRV_AUTOSELECT
<<<<<<< HEAD
	select MEDIA_TUNER_M88TS2022 if MEDIA_SUBDRV_AUTOSELECT
=======
	select DVB_SI2168 if MEDIA_SUBDRV_AUTOSELECT
	select MEDIA_TUNER_M88TS2022 if MEDIA_SUBDRV_AUTOSELECT
	select MEDIA_TUNER_SI2157 if MEDIA_SUBDRV_AUTOSELECT
	select DVB_SP2 if MEDIA_SUBDRV_AUTOSELECT
>>>>>>> e529fea9
	help
	  Say Y here to support the USB receivers from DVBSky.<|MERGE_RESOLUTION|>--- conflicted
+++ resolved
@@ -145,13 +145,9 @@
 	tristate "DVBSky USB support"
 	depends on DVB_USB_V2
 	select DVB_M88DS3103 if MEDIA_SUBDRV_AUTOSELECT
-<<<<<<< HEAD
-	select MEDIA_TUNER_M88TS2022 if MEDIA_SUBDRV_AUTOSELECT
-=======
 	select DVB_SI2168 if MEDIA_SUBDRV_AUTOSELECT
 	select MEDIA_TUNER_M88TS2022 if MEDIA_SUBDRV_AUTOSELECT
 	select MEDIA_TUNER_SI2157 if MEDIA_SUBDRV_AUTOSELECT
 	select DVB_SP2 if MEDIA_SUBDRV_AUTOSELECT
->>>>>>> e529fea9
 	help
 	  Say Y here to support the USB receivers from DVBSky.