--- conflicted
+++ resolved
@@ -612,24 +612,6 @@
 static int vidioc_querystd(struct file *file, void *_fh, v4l2_std_id *a)
 {
 	struct hdpvr_device *dev = video_drvdata(file);
-<<<<<<< HEAD
-	struct hdpvr_video_info *vid_info;
-	struct hdpvr_fh *fh = _fh;
-
-	*a = V4L2_STD_ALL;
-	if (dev->options.video_input == HDPVR_COMPONENT)
-		return fh->legacy_mode ? 0 : -ENODATA;
-	vid_info = get_video_info(dev);
-	if (vid_info == NULL)
-		return 0;
-	if (vid_info->width == 720 &&
-	    (vid_info->height == 480 || vid_info->height == 576)) {
-		*a = (vid_info->height == 480) ?
-			V4L2_STD_525_60 : V4L2_STD_625_50;
-	}
-	kfree(vid_info);
-	return 0;
-=======
 	struct hdpvr_video_info vid_info;
 	struct hdpvr_fh *fh = _fh;
 	int ret;
@@ -644,7 +626,6 @@
 			V4L2_STD_525_60 : V4L2_STD_625_50;
 	}
 	return ret;
->>>>>>> d0e0ac97
 }
 
 static int vidioc_s_dv_timings(struct file *file, void *_fh,
@@ -688,11 +669,7 @@
 {
 	struct hdpvr_device *dev = video_drvdata(file);
 	struct hdpvr_fh *fh = _fh;
-<<<<<<< HEAD
-	struct hdpvr_video_info *vid_info;
-=======
 	struct hdpvr_video_info vid_info;
->>>>>>> d0e0ac97
 	bool interlaced;
 	int ret = 0;
 	int i;
@@ -700,19 +677,12 @@
 	fh->legacy_mode = false;
 	if (dev->options.video_input)
 		return -ENODATA;
-<<<<<<< HEAD
-	vid_info = get_video_info(dev);
-	if (vid_info == NULL)
-		return -ENOLCK;
-	interlaced = vid_info->fps <= 30;
-=======
 	ret = get_video_info(dev, &vid_info);
 	if (ret)
 		return ret;
 	if (!vid_info.valid)
 		return -ENOLCK;
 	interlaced = vid_info.fps <= 30;
->>>>>>> d0e0ac97
 	for (i = 0; i < ARRAY_SIZE(hdpvr_dv_timings); i++) {
 		const struct v4l2_bt_timings *bt = &hdpvr_dv_timings[i].bt;
 		unsigned hsize;
@@ -724,28 +694,17 @@
 			bt->il_vfrontporch + bt->il_vsync + bt->il_vbackporch +
 			bt->height;
 		fps = (unsigned)bt->pixelclock / (hsize * vsize);
-<<<<<<< HEAD
-		if (bt->width != vid_info->width ||
-		    bt->height != vid_info->height ||
-		    bt->interlaced != interlaced ||
-		    (fps != vid_info->fps && fps + 1 != vid_info->fps))
-=======
 		if (bt->width != vid_info.width ||
 		    bt->height != vid_info.height ||
 		    bt->interlaced != interlaced ||
 		    (fps != vid_info.fps && fps + 1 != vid_info.fps))
->>>>>>> d0e0ac97
 			continue;
 		*timings = hdpvr_dv_timings[i];
 		break;
 	}
 	if (i == ARRAY_SIZE(hdpvr_dv_timings))
 		ret = -ERANGE;
-<<<<<<< HEAD
-	kfree(vid_info);
-=======
-
->>>>>>> d0e0ac97
+
 	return ret;
 }
 
@@ -1035,10 +994,7 @@
 {
 	struct hdpvr_device *dev = video_drvdata(file);
 	struct hdpvr_fh *fh = _fh;
-<<<<<<< HEAD
-=======
 	int ret;
->>>>>>> d0e0ac97
 
 	/*
 	 * The original driver would always returns the current detected
@@ -1051,16 +1007,6 @@
 	 * last set format.
 	 */
 	if (fh->legacy_mode) {
-<<<<<<< HEAD
-		struct hdpvr_video_info *vid_info;
-
-		vid_info = get_video_info(dev);
-		if (!vid_info)
-			return -EFAULT;
-		f->fmt.pix.width = vid_info->width;
-		f->fmt.pix.height = vid_info->height;
-		kfree(vid_info);
-=======
 		struct hdpvr_video_info vid_info;
 
 		ret = get_video_info(dev, &vid_info);
@@ -1070,7 +1016,6 @@
 			return -EFAULT;
 		f->fmt.pix.width = vid_info.width;
 		f->fmt.pix.height = vid_info.height;
->>>>>>> d0e0ac97
 	} else {
 		f->fmt.pix.width = dev->width;
 		f->fmt.pix.height = dev->height;
