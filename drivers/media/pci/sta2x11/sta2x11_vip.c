/*
 * This is the driver for the STA2x11 Video Input Port.
 *
 * Copyright (C) 2012       ST Microelectronics
 *     author: Federico Vaga <federico.vaga@gmail.com>
 * Copyright (C) 2010       WindRiver Systems, Inc.
 *     authors: Andreas Kies <andreas.kies@windriver.com>
 *              Vlad Lungu   <vlad.lungu@windriver.com>
 *
 * This program is free software; you can redistribute it and/or modify it
 * under the terms and conditions of the GNU General Public License,
 * version 2, as published by the Free Software Foundation.
 *
 * This program is distributed in the hope it will be useful, but WITHOUT
 * ANY WARRANTY; without even the implied warranty of MERCHANTABILITY or
 * FITNESS FOR A PARTICULAR PURPOSE.  See the GNU General Public License for
 * more details.
 *
 * You should have received a copy of the GNU General Public License along with
 * this program; if not, write to the Free Software Foundation, Inc.,
 * 51 Franklin St - Fifth Floor, Boston, MA 02110-1301 USA.
 *
 * The full GNU General Public License is included in this distribution in
 * the file called "COPYING".
 *
 */

#include <linux/types.h>
#include <linux/kernel.h>
#include <linux/module.h>
#include <linux/init.h>
#include <linux/videodev2.h>
#include <linux/kmod.h>
#include <linux/pci.h>
#include <linux/interrupt.h>
#include <linux/io.h>
#include <linux/gpio.h>
#include <linux/i2c.h>
#include <linux/delay.h>
#include <media/v4l2-common.h>
#include <media/v4l2-device.h>
#include <media/v4l2-ctrls.h>
#include <media/v4l2-ioctl.h>
#include <media/v4l2-fh.h>
#include <media/v4l2-event.h>
#include <media/videobuf2-dma-contig.h>

#include "sta2x11_vip.h"

#define DRV_VERSION "1.3"

#ifndef PCI_DEVICE_ID_STMICRO_VIP
#define PCI_DEVICE_ID_STMICRO_VIP 0xCC0D
#endif

#define MAX_FRAMES 4

/*Register offsets*/
#define DVP_CTL		0x00
#define DVP_TFO		0x04
#define DVP_TFS		0x08
#define DVP_BFO		0x0C
#define DVP_BFS		0x10
#define DVP_VTP		0x14
#define DVP_VBP		0x18
#define DVP_VMP		0x1C
#define DVP_ITM		0x98
#define DVP_ITS		0x9C
#define DVP_STA		0xA0
#define DVP_HLFLN	0xA8
#define DVP_RGB		0xC0
#define DVP_PKZ		0xF0

/*Register fields*/
#define DVP_CTL_ENA	0x00000001
#define DVP_CTL_RST	0x80000000
#define DVP_CTL_DIS	(~0x00040001)

#define DVP_IT_VSB	0x00000008
#define DVP_IT_VST	0x00000010
#define DVP_IT_FIFO	0x00000020

#define DVP_HLFLN_SD	0x00000001

#define SAVE_COUNT 8
#define AUX_COUNT 3
#define IRQ_COUNT 1


struct vip_buffer {
	struct vb2_buffer	vb;
	struct list_head	list;
	dma_addr_t		dma;
};
static inline struct vip_buffer *to_vip_buffer(struct vb2_buffer *vb2)
{
	return container_of(vb2, struct vip_buffer, vb);
}

/**
 * struct sta2x11_vip - All internal data for one instance of device
 * @v4l2_dev: device registered in v4l layer
 * @video_dev: properties of our device
 * @pdev: PCI device
 * @adapter: contains I2C adapter information
 * @register_save_area: All relevant register are saved here during suspend
 * @decoder: contains information about video DAC
 * @ctrl_hdl: handler for control framework
 * @format: pixel format, fixed UYVY
 * @std: video standard (e.g. PAL/NTSC)
 * @input: input line for video signal ( 0 or 1 )
 * @disabled: Device is in power down state
 * @slock: for excluse acces of registers
 * @alloc_ctx: context for videobuf2
 * @vb_vidq: queue maintained by videobuf2 layer
 * @buffer_list: list of buffer in use
 * @sequence: sequence number of acquired buffer
 * @active: current active buffer
 * @lock: used in videobuf2 callback
 * @tcount: Number of top frames
 * @bcount: Number of bottom frames
 * @overflow: Number of FIFO overflows
 * @iomem: hardware base address
 * @config: I2C and gpio config from platform
 *
 * All non-local data is accessed via this structure.
 */
struct sta2x11_vip {
	struct v4l2_device v4l2_dev;
	struct video_device *video_dev;
	struct pci_dev *pdev;
	struct i2c_adapter *adapter;
	unsigned int register_save_area[IRQ_COUNT + SAVE_COUNT + AUX_COUNT];
	struct v4l2_subdev *decoder;
	struct v4l2_ctrl_handler ctrl_hdl;


	struct v4l2_pix_format format;
	v4l2_std_id std;
	unsigned int input;
	int disabled;
	spinlock_t slock;

	struct vb2_alloc_ctx *alloc_ctx;
	struct vb2_queue vb_vidq;
	struct list_head buffer_list;
	unsigned int sequence;
	struct vip_buffer *active; /* current active buffer */
	spinlock_t lock; /* Used in videobuf2 callback */

	/* Interrupt counters */
	int tcount, bcount;
	int overflow;

	void *iomem;	/* I/O Memory */
	struct vip_config *config;
};

static const unsigned int registers_to_save[AUX_COUNT] = {
	DVP_HLFLN, DVP_RGB, DVP_PKZ
};

static struct v4l2_pix_format formats_50[] = {
	{			/*PAL interlaced */
	 .width = 720,
	 .height = 576,
	 .pixelformat = V4L2_PIX_FMT_UYVY,
	 .field = V4L2_FIELD_INTERLACED,
	 .bytesperline = 720 * 2,
	 .sizeimage = 720 * 2 * 576,
	 .colorspace = V4L2_COLORSPACE_SMPTE170M},
	{			/*PAL top */
	 .width = 720,
	 .height = 288,
	 .pixelformat = V4L2_PIX_FMT_UYVY,
	 .field = V4L2_FIELD_TOP,
	 .bytesperline = 720 * 2,
	 .sizeimage = 720 * 2 * 288,
	 .colorspace = V4L2_COLORSPACE_SMPTE170M},
	{			/*PAL bottom */
	 .width = 720,
	 .height = 288,
	 .pixelformat = V4L2_PIX_FMT_UYVY,
	 .field = V4L2_FIELD_BOTTOM,
	 .bytesperline = 720 * 2,
	 .sizeimage = 720 * 2 * 288,
	 .colorspace = V4L2_COLORSPACE_SMPTE170M},

};

static struct v4l2_pix_format formats_60[] = {
	{			/*NTSC interlaced */
	 .width = 720,
	 .height = 480,
	 .pixelformat = V4L2_PIX_FMT_UYVY,
	 .field = V4L2_FIELD_INTERLACED,
	 .bytesperline = 720 * 2,
	 .sizeimage = 720 * 2 * 480,
	 .colorspace = V4L2_COLORSPACE_SMPTE170M},
	{			/*NTSC top */
	 .width = 720,
	 .height = 240,
	 .pixelformat = V4L2_PIX_FMT_UYVY,
	 .field = V4L2_FIELD_TOP,
	 .bytesperline = 720 * 2,
	 .sizeimage = 720 * 2 * 240,
	 .colorspace = V4L2_COLORSPACE_SMPTE170M},
	{			/*NTSC bottom */
	 .width = 720,
	 .height = 240,
	 .pixelformat = V4L2_PIX_FMT_UYVY,
	 .field = V4L2_FIELD_BOTTOM,
	 .bytesperline = 720 * 2,
	 .sizeimage = 720 * 2 * 240,
	 .colorspace = V4L2_COLORSPACE_SMPTE170M},
};

/* Write VIP register */
static inline void reg_write(struct sta2x11_vip *vip, unsigned int reg, u32 val)
{
	iowrite32((val), (vip->iomem)+(reg));
}
/* Read VIP register */
static inline u32 reg_read(struct sta2x11_vip *vip, unsigned int reg)
{
	return  ioread32((vip->iomem)+(reg));
}
/* Start DMA acquisition */
static void start_dma(struct sta2x11_vip *vip, struct vip_buffer *vip_buf)
{
	unsigned long offset = 0;

	if (vip->format.field == V4L2_FIELD_INTERLACED)
		offset = vip->format.width * 2;

	spin_lock_irq(&vip->slock);
	/* Enable acquisition */
	reg_write(vip, DVP_CTL, reg_read(vip, DVP_CTL) | DVP_CTL_ENA);
	/* Set Top and Bottom Field memory address */
	reg_write(vip, DVP_VTP, (u32)vip_buf->dma);
	reg_write(vip, DVP_VBP, (u32)vip_buf->dma + offset);
	spin_unlock_irq(&vip->slock);
}

/* Fetch the next buffer to activate */
static void vip_active_buf_next(struct sta2x11_vip *vip)
{
	/* Get the next buffer */
	spin_lock(&vip->lock);
	if (list_empty(&vip->buffer_list)) {/* No available buffer */
		spin_unlock(&vip->lock);
		return;
	}
	vip->active = list_first_entry(&vip->buffer_list,
				       struct vip_buffer,
				       list);
	/* Reset Top and Bottom counter */
	vip->tcount = 0;
	vip->bcount = 0;
	spin_unlock(&vip->lock);
	if (vb2_is_streaming(&vip->vb_vidq)) {	/* streaming is on */
		start_dma(vip, vip->active);	/* start dma capture */
	}
}


/* Videobuf2 Operations */
static int queue_setup(struct vb2_queue *vq, const struct v4l2_format *fmt,
		       unsigned int *nbuffers, unsigned int *nplanes,
		       unsigned int sizes[], void *alloc_ctxs[])
{
	struct sta2x11_vip *vip = vb2_get_drv_priv(vq);

	if (!(*nbuffers) || *nbuffers < MAX_FRAMES)
		*nbuffers = MAX_FRAMES;

	*nplanes = 1;
	sizes[0] = vip->format.sizeimage;
	alloc_ctxs[0] = vip->alloc_ctx;

	vip->sequence = 0;
	vip->active = NULL;
	vip->tcount = 0;
	vip->bcount = 0;

	return 0;
};
static int buffer_init(struct vb2_buffer *vb)
{
	struct vip_buffer *vip_buf = to_vip_buffer(vb);

	vip_buf->dma = vb2_dma_contig_plane_dma_addr(vb, 0);
	INIT_LIST_HEAD(&vip_buf->list);
	return 0;
}

static int buffer_prepare(struct vb2_buffer *vb)
{
	struct sta2x11_vip *vip = vb2_get_drv_priv(vb->vb2_queue);
	struct vip_buffer *vip_buf = to_vip_buffer(vb);
	unsigned long size;

	size = vip->format.sizeimage;
	if (vb2_plane_size(vb, 0) < size) {
		v4l2_err(&vip->v4l2_dev, "buffer too small (%lu < %lu)\n",
			 vb2_plane_size(vb, 0), size);
		return -EINVAL;
	}

	vb2_set_plane_payload(&vip_buf->vb, 0, size);

	return 0;
}
static void buffer_queue(struct vb2_buffer *vb)
{
	struct sta2x11_vip *vip = vb2_get_drv_priv(vb->vb2_queue);
	struct vip_buffer *vip_buf = to_vip_buffer(vb);

	spin_lock(&vip->lock);
	list_add_tail(&vip_buf->list, &vip->buffer_list);
	if (!vip->active) {	/* No active buffer, active the first one */
		vip->active = list_first_entry(&vip->buffer_list,
					       struct vip_buffer,
					       list);
		if (vb2_is_streaming(&vip->vb_vidq))	/* streaming is on */
			start_dma(vip, vip_buf);	/* start dma capture */
	}
	spin_unlock(&vip->lock);
}
static int buffer_finish(struct vb2_buffer *vb)
{
	struct sta2x11_vip *vip = vb2_get_drv_priv(vb->vb2_queue);
	struct vip_buffer *vip_buf = to_vip_buffer(vb);

	/* Buffer handled, remove it from the list */
	spin_lock(&vip->lock);
	list_del_init(&vip_buf->list);
	spin_unlock(&vip->lock);

	vip_active_buf_next(vip);

	return 0;
}

static int start_streaming(struct vb2_queue *vq, unsigned int count)
{
	struct sta2x11_vip *vip = vb2_get_drv_priv(vq);

	spin_lock_irq(&vip->slock);
	/* Enable interrupt VSYNC Top and Bottom*/
	reg_write(vip, DVP_ITM, DVP_IT_VSB | DVP_IT_VST);
	spin_unlock_irq(&vip->slock);

	if (count)
		start_dma(vip, vip->active);

	return 0;
}

/* abort streaming and wait for last buffer */
static int stop_streaming(struct vb2_queue *vq)
{
	struct sta2x11_vip *vip = vb2_get_drv_priv(vq);
	struct vip_buffer *vip_buf, *node;

	/* Disable acquisition */
	reg_write(vip, DVP_CTL, reg_read(vip, DVP_CTL) & ~DVP_CTL_ENA);
	/* Disable all interrupts */
	reg_write(vip, DVP_ITM, 0);

	/* Release all active buffers */
	spin_lock(&vip->lock);
	list_for_each_entry_safe(vip_buf, node, &vip->buffer_list, list) {
		vb2_buffer_done(&vip_buf->vb, VB2_BUF_STATE_ERROR);
		list_del(&vip_buf->list);
	}
	spin_unlock(&vip->lock);
	return 0;
}

static struct vb2_ops vip_video_qops = {
	.queue_setup		= queue_setup,
	.buf_init		= buffer_init,
	.buf_prepare		= buffer_prepare,
	.buf_finish		= buffer_finish,
	.buf_queue		= buffer_queue,
	.start_streaming	= start_streaming,
	.stop_streaming		= stop_streaming,
};


/* File Operations */
static const struct v4l2_file_operations vip_fops = {
	.owner = THIS_MODULE,
	.open = v4l2_fh_open,
	.release = vb2_fop_release,
	.unlocked_ioctl = video_ioctl2,
	.read = vb2_fop_read,
	.mmap = vb2_fop_mmap,
	.poll = vb2_fop_poll
};


/**
 * vidioc_querycap - return capabilities of device
 * @file: descriptor of device
 * @cap: contains return values
 *
 * the capabilities of the device are returned
 *
 * return value: 0, no error.
 */
static int vidioc_querycap(struct file *file, void *priv,
			   struct v4l2_capability *cap)
{
	struct sta2x11_vip *vip = video_drvdata(file);

	strcpy(cap->driver, KBUILD_MODNAME);
	strcpy(cap->card, KBUILD_MODNAME);
	snprintf(cap->bus_info, sizeof(cap->bus_info), "PCI:%s",
		 pci_name(vip->pdev));
	cap->device_caps = V4L2_CAP_VIDEO_CAPTURE | V4L2_CAP_READWRITE |
			   V4L2_CAP_STREAMING;
	cap->capabilities = cap->device_caps | V4L2_CAP_DEVICE_CAPS;

	return 0;
}

/**
 * vidioc_s_std - set video standard
 * @file: descriptor of device
 * @std: contains standard to be set
 *
 * the video standard is set
 *
 * return value: 0, no error.
 *
 * -EIO, no input signal detected
 *
 * other, returned from video DAC.
 */
static int vidioc_s_std(struct file *file, void *priv, v4l2_std_id std)
{
	struct sta2x11_vip *vip = video_drvdata(file);
	v4l2_std_id oldstd = vip->std, newstd;
	int status;

	if (V4L2_STD_ALL == std) {
		v4l2_subdev_call(vip->decoder, core, s_std, std);
		ssleep(2);
		v4l2_subdev_call(vip->decoder, video, querystd, &newstd);
		v4l2_subdev_call(vip->decoder, video, g_input_status, &status);
		if (status & V4L2_IN_ST_NO_SIGNAL)
			return -EIO;
		std = vip->std = newstd;
		if (oldstd != std) {
			if (V4L2_STD_525_60 & std)
				vip->format = formats_60[0];
			else
				vip->format = formats_50[0];
		}
		return 0;
	}

	if (oldstd != std) {
		if (V4L2_STD_525_60 & std)
			vip->format = formats_60[0];
		else
			vip->format = formats_50[0];
	}

	return v4l2_subdev_call(vip->decoder, core, s_std, std);
}

/**
 * vidioc_g_std - get video standard
 * @file: descriptor of device
 * @std: contains return values
 *
 * the current video standard is returned
 *
 * return value: 0, no error.
 */
static int vidioc_g_std(struct file *file, void *priv, v4l2_std_id *std)
{
	struct sta2x11_vip *vip = video_drvdata(file);

	*std = vip->std;
	return 0;
}

/**
 * vidioc_querystd - get possible video standards
 * @file: descriptor of device
 * @std: contains return values
 *
 * all possible video standards are returned
 *
 * return value: delivered by video DAC routine.
 */
static int vidioc_querystd(struct file *file, void *priv, v4l2_std_id *std)
{
	struct sta2x11_vip *vip = video_drvdata(file);

	return v4l2_subdev_call(vip->decoder, video, querystd, std);
}

static int vidioc_enum_input(struct file *file, void *priv,
			     struct v4l2_input *inp)
{
	if (inp->index > 1)
		return -EINVAL;

	inp->type = V4L2_INPUT_TYPE_CAMERA;
	inp->std = V4L2_STD_ALL;
	sprintf(inp->name, "Camera %u", inp->index);

	return 0;
}

/**
 * vidioc_s_input - set input line
 * @file: descriptor of device
 * @i: new input line number
 *
 * the current active input line is set
 *
 * return value: 0, no error.
 *
 * -EINVAL, line number out of range
 */
static int vidioc_s_input(struct file *file, void *priv, unsigned int i)
{
	struct sta2x11_vip *vip = video_drvdata(file);
	int ret;

	if (i > 1)
		return -EINVAL;
	ret = v4l2_subdev_call(vip->decoder, video, s_routing, i, 0, 0);

	if (!ret)
		vip->input = i;

	return 0;
}

/**
 * vidioc_g_input - return input line
 * @file: descriptor of device
 * @i: returned input line number
 *
 * the current active input line is returned
 *
 * return value: always 0.
 */
static int vidioc_g_input(struct file *file, void *priv, unsigned int *i)
{
	struct sta2x11_vip *vip = video_drvdata(file);

	*i = vip->input;
	return 0;
}

/**
 * vidioc_enum_fmt_vid_cap - return video capture format
 * @f: returned format information
 *
 * returns name and format of video capture
 * Only UYVY is supported by hardware.
 *
 * return value: always 0.
 */
static int vidioc_enum_fmt_vid_cap(struct file *file, void *priv,
				   struct v4l2_fmtdesc *f)
{

	if (f->index != 0)
		return -EINVAL;

	strcpy(f->description, "4:2:2, packed, UYVY");
	f->pixelformat = V4L2_PIX_FMT_UYVY;
	f->flags = 0;
	return 0;
}

/**
 * vidioc_try_fmt_vid_cap - set video capture format
 * @file: descriptor of device
 * @f: new format
 *
 * new video format is set which includes width and
 * field type. width is fixed to 720, no scaling.
 * Only UYVY is supported by this hardware.
 * the minimum height is 200, the maximum is 576 (PAL)
 *
 * return value: 0, no error
 *
 * -EINVAL, pixel or field format not supported
 *
 */
static int vidioc_try_fmt_vid_cap(struct file *file, void *priv,
				  struct v4l2_format *f)
{
	struct sta2x11_vip *vip = video_drvdata(file);
	int interlace_lim;

	if (V4L2_PIX_FMT_UYVY != f->fmt.pix.pixelformat) {
		v4l2_warn(&vip->v4l2_dev, "Invalid format, only UYVY supported\n");
		return -EINVAL;
	}

	if (V4L2_STD_525_60 & vip->std)
		interlace_lim = 240;
	else
		interlace_lim = 288;

	switch (f->fmt.pix.field) {
	default:
	case V4L2_FIELD_ANY:
		if (interlace_lim < f->fmt.pix.height)
			f->fmt.pix.field = V4L2_FIELD_INTERLACED;
		else
			f->fmt.pix.field = V4L2_FIELD_BOTTOM;
		break;
	case V4L2_FIELD_TOP:
	case V4L2_FIELD_BOTTOM:
		if (interlace_lim < f->fmt.pix.height)
			f->fmt.pix.height = interlace_lim;
		break;
	case V4L2_FIELD_INTERLACED:
		break;
	}

	/* It is the only supported format */
	f->fmt.pix.pixelformat = V4L2_PIX_FMT_UYVY;
	f->fmt.pix.height &= ~1;
	if (2 * interlace_lim < f->fmt.pix.height)
		f->fmt.pix.height = 2 * interlace_lim;
	if (200 > f->fmt.pix.height)
		f->fmt.pix.height = 200;
	f->fmt.pix.width = 720;
	f->fmt.pix.bytesperline = f->fmt.pix.width * 2;
	f->fmt.pix.sizeimage = f->fmt.pix.width * 2 * f->fmt.pix.height;
	f->fmt.pix.colorspace = V4L2_COLORSPACE_SMPTE170M;
	f->fmt.pix.priv = 0;
	return 0;
}

/**
 * vidioc_s_fmt_vid_cap - set current video format parameters
 * @file: descriptor of device
 * @f: returned format information
 *
 * set new capture format
 * return value: 0, no error
 *
 * other, delivered by video DAC routine.
 */
static int vidioc_s_fmt_vid_cap(struct file *file, void *priv,
				struct v4l2_format *f)
{
	struct sta2x11_vip *vip = video_drvdata(file);
	unsigned int t_stop, b_stop, pitch;
	int ret;

	ret = vidioc_try_fmt_vid_cap(file, priv, f);
	if (ret)
		return ret;

	if (vb2_is_busy(&vip->vb_vidq)) {
		/* Can't change format during acquisition */
		v4l2_err(&vip->v4l2_dev, "device busy\n");
		return -EBUSY;
	}
	vip->format = f->fmt.pix;
	switch (vip->format.field) {
	case V4L2_FIELD_INTERLACED:
		t_stop = ((vip->format.height / 2 - 1) << 16) |
			 (2 * vip->format.width - 1);
		b_stop = t_stop;
		pitch = 4 * vip->format.width;
		break;
	case V4L2_FIELD_TOP:
		t_stop = ((vip->format.height - 1) << 16) |
			 (2 * vip->format.width - 1);
		b_stop = (0 << 16) | (2 * vip->format.width - 1);
		pitch = 2 * vip->format.width;
		break;
	case V4L2_FIELD_BOTTOM:
		t_stop = (0 << 16) | (2 * vip->format.width - 1);
		b_stop = (vip->format.height << 16) |
			 (2 * vip->format.width - 1);
		pitch = 2 * vip->format.width;
		break;
	default:
		v4l2_err(&vip->v4l2_dev, "unknown field format\n");
		return -EINVAL;
	}

	spin_lock_irq(&vip->slock);
	/* Y-X Top Field Offset */
	reg_write(vip, DVP_TFO, 0);
	/* Y-X Bottom Field Offset */
	reg_write(vip, DVP_BFO, 0);
	/* Y-X Top Field Stop*/
	reg_write(vip, DVP_TFS, t_stop);
	/* Y-X Bottom Field Stop */
	reg_write(vip, DVP_BFS, b_stop);
	/* Video Memory Pitch */
	reg_write(vip, DVP_VMP, pitch);
	spin_unlock_irq(&vip->slock);

	return 0;
}

/**
 * vidioc_g_fmt_vid_cap - get current video format parameters
 * @file: descriptor of device
 * @f: contains format information
 *
 * returns current video format parameters
 *
 * return value: 0, always successful
 */
static int vidioc_g_fmt_vid_cap(struct file *file, void *priv,
				struct v4l2_format *f)
{
	struct sta2x11_vip *vip = video_drvdata(file);

	f->fmt.pix = vip->format;

	return 0;
}

static const struct v4l2_ioctl_ops vip_ioctl_ops = {
	.vidioc_querycap = vidioc_querycap,
	/* FMT handling */
	.vidioc_enum_fmt_vid_cap = vidioc_enum_fmt_vid_cap,
	.vidioc_g_fmt_vid_cap = vidioc_g_fmt_vid_cap,
	.vidioc_s_fmt_vid_cap = vidioc_s_fmt_vid_cap,
	.vidioc_try_fmt_vid_cap = vidioc_try_fmt_vid_cap,
	/* Buffer handlers */
	.vidioc_create_bufs = vb2_ioctl_create_bufs,
	.vidioc_prepare_buf = vb2_ioctl_prepare_buf,
	.vidioc_reqbufs = vb2_ioctl_reqbufs,
	.vidioc_querybuf = vb2_ioctl_querybuf,
	.vidioc_qbuf = vb2_ioctl_qbuf,
	.vidioc_dqbuf = vb2_ioctl_dqbuf,
	/* Stream on/off */
	.vidioc_streamon = vb2_ioctl_streamon,
	.vidioc_streamoff = vb2_ioctl_streamoff,
	/* Standard handling */
	.vidioc_g_std = vidioc_g_std,
	.vidioc_s_std = vidioc_s_std,
	.vidioc_querystd = vidioc_querystd,
	/* Input handling */
	.vidioc_enum_input = vidioc_enum_input,
	.vidioc_g_input = vidioc_g_input,
	.vidioc_s_input = vidioc_s_input,
	/* Log status ioctl */
	.vidioc_log_status = v4l2_ctrl_log_status,
	/* Event handling */
	.vidioc_subscribe_event = v4l2_ctrl_subscribe_event,
	.vidioc_unsubscribe_event = v4l2_event_unsubscribe,
};

static struct video_device video_dev_template = {
	.name = KBUILD_MODNAME,
	.release = video_device_release,
	.fops = &vip_fops,
	.ioctl_ops = &vip_ioctl_ops,
	.tvnorms = V4L2_STD_ALL,
};

/**
 * vip_irq - interrupt routine
 * @irq: Number of interrupt ( not used, correct number is assumed )
 * @vip: local data structure containing all information
 *
 * check for both frame interrupts set ( top and bottom ).
 * check FIFO overflow, but limit number of log messages after open.
 * signal a complete buffer if done
 *
 * return value: IRQ_NONE, interrupt was not generated by VIP
 *
 * IRQ_HANDLED, interrupt done.
 */
static irqreturn_t vip_irq(int irq, struct sta2x11_vip *vip)
{
	unsigned int status;

	status = reg_read(vip, DVP_ITS);

	if (!status)		/* No interrupt to handle */
		return IRQ_NONE;

	if (status & DVP_IT_FIFO)
		if (vip->overflow++ > 5)
			pr_info("VIP: fifo overflow\n");

	if ((status & DVP_IT_VST) && (status & DVP_IT_VSB)) {
		/* this is bad, we are too slow, hope the condition is gone
		 * on the next frame */
		return IRQ_HANDLED;
	}

	if (status & DVP_IT_VST)
		if ((++vip->tcount) < 2)
			return IRQ_HANDLED;
	if (status & DVP_IT_VSB) {
		vip->bcount++;
		return IRQ_HANDLED;
	}

	if (vip->active) { /* Acquisition is over on this buffer */
		/* Disable acquisition */
		reg_write(vip, DVP_CTL, reg_read(vip, DVP_CTL) & ~DVP_CTL_ENA);
		/* Remove the active buffer from the list */
		do_gettimeofday(&vip->active->vb.v4l2_buf.timestamp);
		vip->active->vb.v4l2_buf.sequence = vip->sequence++;
		vb2_buffer_done(&vip->active->vb, VB2_BUF_STATE_DONE);
	}

	return IRQ_HANDLED;
}

static void sta2x11_vip_init_register(struct sta2x11_vip *vip)
{
	/* Register initialization */
	spin_lock_irq(&vip->slock);
	/* Clean interrupt */
	reg_read(vip, DVP_ITS);
	/* Enable Half Line per vertical */
	reg_write(vip, DVP_HLFLN, DVP_HLFLN_SD);
	/* Reset VIP control */
	reg_write(vip, DVP_CTL, DVP_CTL_RST);
	/* Clear VIP control */
	reg_write(vip, DVP_CTL, 0);
	spin_unlock_irq(&vip->slock);
}
static void sta2x11_vip_clear_register(struct sta2x11_vip *vip)
{
	spin_lock_irq(&vip->slock);
	/* Disable interrupt */
	reg_write(vip, DVP_ITM, 0);
	/* Reset VIP Control */
	reg_write(vip, DVP_CTL, DVP_CTL_RST);
	/* Clear VIP Control */
	reg_write(vip, DVP_CTL, 0);
	/* Clean VIP Interrupt */
	reg_read(vip, DVP_ITS);
	spin_unlock_irq(&vip->slock);
}
static int sta2x11_vip_init_buffer(struct sta2x11_vip *vip)
{
	int err;

	err = dma_set_coherent_mask(&vip->pdev->dev, DMA_BIT_MASK(29));
	if (err) {
		v4l2_err(&vip->v4l2_dev, "Cannot configure coherent mask");
		return err;
	}
	memset(&vip->vb_vidq, 0, sizeof(struct vb2_queue));
	vip->vb_vidq.type = V4L2_BUF_TYPE_VIDEO_CAPTURE;
	vip->vb_vidq.io_modes = VB2_MMAP | VB2_READ;
	vip->vb_vidq.drv_priv = vip;
	vip->vb_vidq.buf_struct_size = sizeof(struct vip_buffer);
	vip->vb_vidq.ops = &vip_video_qops;
	vip->vb_vidq.mem_ops = &vb2_dma_contig_memops;
	err = vb2_queue_init(&vip->vb_vidq);
	if (err)
		return err;
	INIT_LIST_HEAD(&vip->buffer_list);
	spin_lock_init(&vip->lock);


	vip->alloc_ctx = vb2_dma_contig_init_ctx(&vip->pdev->dev);
	if (IS_ERR(vip->alloc_ctx)) {
		v4l2_err(&vip->v4l2_dev, "Can't allocate buffer context");
		return PTR_ERR(vip->alloc_ctx);
	}

	return 0;
}
static void sta2x11_vip_release_buffer(struct sta2x11_vip *vip)
{
	vb2_dma_contig_cleanup_ctx(vip->alloc_ctx);
}
static int sta2x11_vip_init_controls(struct sta2x11_vip *vip)
{
	/*
	 * Inititialize an empty control so VIP can inerithing controls
	 * from ADV7180
	 */
	v4l2_ctrl_handler_init(&vip->ctrl_hdl, 0);

	vip->v4l2_dev.ctrl_handler = &vip->ctrl_hdl;
	if (vip->ctrl_hdl.error) {
		int err = vip->ctrl_hdl.error;

		v4l2_ctrl_handler_free(&vip->ctrl_hdl);
		return err;
	}

	return 0;
}

/**
 * vip_gpio_reserve - reserve gpio pin
 * @dev: device
 * @pin: GPIO pin number
 * @dir: direction, input or output
 * @name: GPIO pin name
 *
 */
static int vip_gpio_reserve(struct device *dev, int pin, int dir,
			    const char *name)
{
	int ret;

	if (pin == -1)
		return 0;

	ret = gpio_request(pin, name);
	if (ret) {
		dev_err(dev, "Failed to allocate pin %d (%s)\n", pin, name);
		return ret;
	}

	ret = gpio_direction_output(pin, dir);
	if (ret) {
		dev_err(dev, "Failed to set direction for pin %d (%s)\n",
			pin, name);
		gpio_free(pin);
		return ret;
	}

	ret = gpio_export(pin, false);
	if (ret) {
		dev_err(dev, "Failed to export pin %d (%s)\n", pin, name);
		gpio_free(pin);
		return ret;
	}

	return 0;
}

/**
 * vip_gpio_release - release gpio pin
 * @dev: device
 * @pin: GPIO pin number
 * @name: GPIO pin name
 *
 */
static void vip_gpio_release(struct device *dev, int pin, const char *name)
{
	if (pin != -1) {
		dev_dbg(dev, "releasing pin %d (%s)\n",	pin, name);
		gpio_unexport(pin);
		gpio_free(pin);
	}
}

/**
 * sta2x11_vip_init_one - init one instance of video device
 * @pdev: PCI device
 * @ent: (not used)
 *
 * allocate reset pins for DAC.
 * Reset video DAC, this is done via reset line.
 * allocate memory for managing device
 * request interrupt
 * map IO region
 * register device
 * find and initialize video DAC
 *
 * return value: 0, no error
 *
 * -ENOMEM, no memory
 *
 * -ENODEV, device could not be detected or registered
 */
static int sta2x11_vip_init_one(struct pci_dev *pdev,
				const struct pci_device_id *ent)
{
	int ret;
	struct sta2x11_vip *vip;
	struct vip_config *config;

	/* Check if hardware support 26-bit DMA */
	if (dma_set_mask(&pdev->dev, DMA_BIT_MASK(26))) {
		dev_err(&pdev->dev, "26-bit DMA addressing not available\n");
		return -EINVAL;
	}
	/* Enable PCI */
	ret = pci_enable_device(pdev);
	if (ret)
		return ret;

	/* Get VIP platform data */
	config = dev_get_platdata(&pdev->dev);
	if (!config) {
		dev_info(&pdev->dev, "VIP slot disabled\n");
		ret = -EINVAL;
		goto disable;
	}

	/* Power configuration */
	ret = vip_gpio_reserve(&pdev->dev, config->pwr_pin, 0,
			       config->pwr_name);
	if (ret)
		goto disable;

	if (config->reset_pin >= 0) {
		ret = vip_gpio_reserve(&pdev->dev, config->reset_pin, 0,
				       config->reset_name);
		if (ret) {
			vip_gpio_release(&pdev->dev, config->pwr_pin,
					 config->pwr_name);
			goto disable;
		}
	}
	if (config->pwr_pin != -1) {
		/* Datasheet says 5ms between PWR and RST */
		usleep_range(5000, 25000);
		ret = gpio_direction_output(config->pwr_pin, 1);
	}

	if (config->reset_pin != -1) {
		/* Datasheet says 5ms between PWR and RST */
		usleep_range(5000, 25000);
		ret = gpio_direction_output(config->reset_pin, 1);
	}
	usleep_range(5000, 25000);

	/* Allocate a new VIP instance */
	vip = kzalloc(sizeof(struct sta2x11_vip), GFP_KERNEL);
	if (!vip) {
		ret = -ENOMEM;
		goto release_gpios;
	}
	vip->pdev = pdev;
	vip->std = V4L2_STD_PAL;
	vip->format = formats_50[0];
	vip->config = config;

	ret = sta2x11_vip_init_controls(vip);
	if (ret)
		goto free_mem;
<<<<<<< HEAD
	if (v4l2_device_register(&pdev->dev, &vip->v4l2_dev))
=======
	ret = v4l2_device_register(&pdev->dev, &vip->v4l2_dev);
	if (ret)
>>>>>>> d0e0ac97
		goto free_mem;

	dev_dbg(&pdev->dev, "BAR #0 at 0x%lx 0x%lx irq %d\n",
		(unsigned long)pci_resource_start(pdev, 0),
		(unsigned long)pci_resource_len(pdev, 0), pdev->irq);

	pci_set_master(pdev);

	ret = pci_request_regions(pdev, KBUILD_MODNAME);
	if (ret)
		goto unreg;

	vip->iomem = pci_iomap(pdev, 0, 0x100);
	if (!vip->iomem) {
		ret = -ENOMEM;
		goto release;
	}

	pci_enable_msi(pdev);

	/* Initialize buffer */
	ret = sta2x11_vip_init_buffer(vip);
	if (ret)
		goto unmap;

	spin_lock_init(&vip->slock);

	ret = request_irq(pdev->irq,
			  (irq_handler_t) vip_irq,
			  IRQF_SHARED, KBUILD_MODNAME, vip);
	if (ret) {
		dev_err(&pdev->dev, "request_irq failed\n");
		ret = -ENODEV;
		goto release_buf;
	}

	/* Alloc, initialize and register video device */
	vip->video_dev = video_device_alloc();
	if (!vip->video_dev) {
		ret = -ENOMEM;
		goto release_irq;
	}

	vip->video_dev = &video_dev_template;
	vip->video_dev->v4l2_dev = &vip->v4l2_dev;
	vip->video_dev->queue = &vip->vb_vidq;
	set_bit(V4L2_FL_USE_FH_PRIO, &vip->video_dev->flags);
	video_set_drvdata(vip->video_dev, vip);

	ret = video_register_device(vip->video_dev, VFL_TYPE_GRABBER, -1);
	if (ret)
		goto vrelease;

	/* Get ADV7180 subdevice */
	vip->adapter = i2c_get_adapter(vip->config->i2c_id);
	if (!vip->adapter) {
		ret = -ENODEV;
		dev_err(&pdev->dev, "no I2C adapter found\n");
		goto vunreg;
	}

	vip->decoder = v4l2_i2c_new_subdev(&vip->v4l2_dev, vip->adapter,
					   "adv7180", vip->config->i2c_addr,
					   NULL);
	if (!vip->decoder) {
		ret = -ENODEV;
		dev_err(&pdev->dev, "no decoder found\n");
		goto vunreg;
	}

	i2c_put_adapter(vip->adapter);
	v4l2_subdev_call(vip->decoder, core, init, 0);

	sta2x11_vip_init_register(vip);

	dev_info(&pdev->dev, "STA2X11 Video Input Port (VIP) loaded\n");
	return 0;

vunreg:
	video_set_drvdata(vip->video_dev, NULL);
vrelease:
	if (video_is_registered(vip->video_dev))
		video_unregister_device(vip->video_dev);
	else
		video_device_release(vip->video_dev);
release_irq:
	free_irq(pdev->irq, vip);
release_buf:
	sta2x11_vip_release_buffer(vip);
	pci_disable_msi(pdev);
unmap:
	vb2_queue_release(&vip->vb_vidq);
	pci_iounmap(pdev, vip->iomem);
release:
	pci_release_regions(pdev);
unreg:
	v4l2_device_unregister(&vip->v4l2_dev);
free_mem:
	kfree(vip);
release_gpios:
	vip_gpio_release(&pdev->dev, config->reset_pin, config->reset_name);
	vip_gpio_release(&pdev->dev, config->pwr_pin, config->pwr_name);
disable:
	/*
	 * do not call pci_disable_device on sta2x11 because it break all
	 * other Bus masters on this EP
	 */
	return ret;
}

/**
 * sta2x11_vip_remove_one - release device
 * @pdev: PCI device
 *
 * Undo everything done in .._init_one
 *
 * unregister video device
 * free interrupt
 * unmap ioadresses
 * free memory
 * free GPIO pins
 */
static void sta2x11_vip_remove_one(struct pci_dev *pdev)
{
	struct v4l2_device *v4l2_dev = pci_get_drvdata(pdev);
	struct sta2x11_vip *vip =
	    container_of(v4l2_dev, struct sta2x11_vip, v4l2_dev);

	sta2x11_vip_clear_register(vip);

	video_set_drvdata(vip->video_dev, NULL);
	video_unregister_device(vip->video_dev);
	/*do not call video_device_release() here, is already done */
	free_irq(pdev->irq, vip);
	pci_disable_msi(pdev);
	vb2_queue_release(&vip->vb_vidq);
	pci_iounmap(pdev, vip->iomem);
	pci_release_regions(pdev);

	v4l2_device_unregister(&vip->v4l2_dev);

	vip_gpio_release(&pdev->dev, vip->config->pwr_pin,
			 vip->config->pwr_name);
	vip_gpio_release(&pdev->dev, vip->config->reset_pin,
			 vip->config->reset_name);

	kfree(vip);
	/*
	 * do not call pci_disable_device on sta2x11 because it break all
	 * other Bus masters on this EP
	 */
}

#ifdef CONFIG_PM

/**
 * sta2x11_vip_suspend - set device into power save mode
 * @pdev: PCI device
 * @state: new state of device
 *
 * all relevant registers are saved and an attempt to set a new state is made.
 *
 * return value: 0 always indicate success,
 * even if device could not be disabled. (workaround for hardware problem)
 */
static int sta2x11_vip_suspend(struct pci_dev *pdev, pm_message_t state)
{
	struct v4l2_device *v4l2_dev = pci_get_drvdata(pdev);
	struct sta2x11_vip *vip =
	    container_of(v4l2_dev, struct sta2x11_vip, v4l2_dev);
	unsigned long flags;
	int i;

	spin_lock_irqsave(&vip->slock, flags);
	vip->register_save_area[0] = reg_read(vip, DVP_CTL);
	reg_write(vip, DVP_CTL, vip->register_save_area[0] & DVP_CTL_DIS);
	vip->register_save_area[SAVE_COUNT] = reg_read(vip, DVP_ITM);
	reg_write(vip, DVP_ITM, 0);
	for (i = 1; i < SAVE_COUNT; i++)
		vip->register_save_area[i] = reg_read(vip, 4 * i);
	for (i = 0; i < AUX_COUNT; i++)
		vip->register_save_area[SAVE_COUNT + IRQ_COUNT + i] =
		    reg_read(vip, registers_to_save[i]);
	spin_unlock_irqrestore(&vip->slock, flags);
	/* save pci state */
	pci_save_state(pdev);
	if (pci_set_power_state(pdev, pci_choose_state(pdev, state))) {
		/*
		 * do not call pci_disable_device on sta2x11 because it
		 * break all other Bus masters on this EP
		 */
		vip->disabled = 1;
	}

	pr_info("VIP: suspend\n");
	return 0;
}

/**
 * sta2x11_vip_resume - resume device operation
 * @pdev : PCI device
 *
 * re-enable device, set PCI state to powered and restore registers.
 * resume normal device operation afterwards.
 *
 * return value: 0, no error.
 *
 * other, could not set device to power on state.
 */
static int sta2x11_vip_resume(struct pci_dev *pdev)
{
	struct v4l2_device *v4l2_dev = pci_get_drvdata(pdev);
	struct sta2x11_vip *vip =
	    container_of(v4l2_dev, struct sta2x11_vip, v4l2_dev);
	unsigned long flags;
	int ret, i;

	pr_info("VIP: resume\n");
	/* restore pci state */
	if (vip->disabled) {
		ret = pci_enable_device(pdev);
		if (ret) {
			pr_warn("VIP: Can't enable device.\n");
			return ret;
		}
		vip->disabled = 0;
	}
	ret = pci_set_power_state(pdev, PCI_D0);
	if (ret) {
		/*
		 * do not call pci_disable_device on sta2x11 because it
		 * break all other Bus masters on this EP
		 */
		pr_warn("VIP: Can't enable device.\n");
		vip->disabled = 1;
		return ret;
	}

	pci_restore_state(pdev);

	spin_lock_irqsave(&vip->slock, flags);
	for (i = 1; i < SAVE_COUNT; i++)
		reg_write(vip, 4 * i, vip->register_save_area[i]);
	for (i = 0; i < AUX_COUNT; i++)
		reg_write(vip, registers_to_save[i],
			  vip->register_save_area[SAVE_COUNT + IRQ_COUNT + i]);
	reg_write(vip, DVP_CTL, vip->register_save_area[0]);
	reg_write(vip, DVP_ITM, vip->register_save_area[SAVE_COUNT]);
	spin_unlock_irqrestore(&vip->slock, flags);
	return 0;
}

#endif

static DEFINE_PCI_DEVICE_TABLE(sta2x11_vip_pci_tbl) = {
	{PCI_DEVICE(PCI_VENDOR_ID_STMICRO, PCI_DEVICE_ID_STMICRO_VIP)},
	{0,}
};

static struct pci_driver sta2x11_vip_driver = {
	.name = KBUILD_MODNAME,
	.probe = sta2x11_vip_init_one,
	.remove = sta2x11_vip_remove_one,
	.id_table = sta2x11_vip_pci_tbl,
#ifdef CONFIG_PM
	.suspend = sta2x11_vip_suspend,
	.resume = sta2x11_vip_resume,
#endif
};

static int __init sta2x11_vip_init_module(void)
{
	return pci_register_driver(&sta2x11_vip_driver);
}

static void __exit sta2x11_vip_exit_module(void)
{
	pci_unregister_driver(&sta2x11_vip_driver);
}

#ifdef MODULE
module_init(sta2x11_vip_init_module);
module_exit(sta2x11_vip_exit_module);
#else
late_initcall_sync(sta2x11_vip_init_module);
#endif

MODULE_DESCRIPTION("STA2X11 Video Input Port driver");
MODULE_AUTHOR("Wind River");
MODULE_LICENSE("GPL v2");
MODULE_SUPPORTED_DEVICE("sta2x11 video input");
MODULE_VERSION(DRV_VERSION);
MODULE_DEVICE_TABLE(pci, sta2x11_vip_pci_tbl);<|MERGE_RESOLUTION|>--- conflicted
+++ resolved
@@ -1047,12 +1047,8 @@
 	ret = sta2x11_vip_init_controls(vip);
 	if (ret)
 		goto free_mem;
-<<<<<<< HEAD
-	if (v4l2_device_register(&pdev->dev, &vip->v4l2_dev))
-=======
 	ret = v4l2_device_register(&pdev->dev, &vip->v4l2_dev);
 	if (ret)
->>>>>>> d0e0ac97
 		goto free_mem;
 
 	dev_dbg(&pdev->dev, "BAR #0 at 0x%lx 0x%lx irq %d\n",
