/*
    mxb - v4l2 driver for the Multimedia eXtension Board

    Copyright (C) 1998-2006 Michael Hunold <michael@mihu.de>

    Visit http://www.themm.net/~mihu/linux/saa7146/mxb.html 
    for further details about this card.

    This program is free software; you can redistribute it and/or modify
    it under the terms of the GNU General Public License as published by
    the Free Software Foundation; either version 2 of the License, or
    (at your option) any later version.

    This program is distributed in the hope that it will be useful,
    but WITHOUT ANY WARRANTY; without even the implied warranty of
    MERCHANTABILITY or FITNESS FOR A PARTICULAR PURPOSE.  See the
    GNU General Public License for more details.

    You should have received a copy of the GNU General Public License
    along with this program; if not, write to the Free Software
    Foundation, Inc., 675 Mass Ave, Cambridge, MA 02139, USA.
*/

#define pr_fmt(fmt) KBUILD_MODNAME ": " fmt

#define DEBUG_VARIABLE debug

#include <media/saa7146_vv.h>
#include <media/tuner.h>
#include <media/v4l2-common.h>
#include <media/saa7115.h>
#include <linux/module.h>

#include "tea6415c.h"
#include "tea6420.h"

#define MXB_AUDIOS	6

#define I2C_SAA7111A  0x24
#define	I2C_TDA9840   0x42
#define	I2C_TEA6415C  0x43
#define	I2C_TEA6420_1 0x4c
#define	I2C_TEA6420_2 0x4d
#define	I2C_TUNER     0x60

#define MXB_BOARD_CAN_DO_VBI(dev)   (dev->revision != 0)

/* global variable */
static int mxb_num;

/* initial frequence the tuner will be tuned to.
   in verden (lower saxony, germany) 4148 is a
   channel called "phoenix" */
static int freq = 4148;
module_param(freq, int, 0644);
MODULE_PARM_DESC(freq, "initial frequency the tuner will be tuned to while setup");

static int debug;
module_param(debug, int, 0644);
MODULE_PARM_DESC(debug, "Turn on/off device debugging (default:off).");

#define MXB_INPUTS 4
enum { TUNER, AUX1, AUX3, AUX3_YC };

static struct v4l2_input mxb_inputs[MXB_INPUTS] = {
	{ TUNER,   "Tuner",          V4L2_INPUT_TYPE_TUNER,  0x3f, 0,
		V4L2_STD_PAL_BG | V4L2_STD_PAL_I, 0, V4L2_IN_CAP_STD },
	{ AUX1,	   "AUX1",           V4L2_INPUT_TYPE_CAMERA, 0x3f, 0,
		V4L2_STD_ALL, 0, V4L2_IN_CAP_STD },
	{ AUX3,	   "AUX3 Composite", V4L2_INPUT_TYPE_CAMERA, 0x3f, 0,
		V4L2_STD_ALL, 0, V4L2_IN_CAP_STD },
	{ AUX3_YC, "AUX3 S-Video",   V4L2_INPUT_TYPE_CAMERA, 0x3f, 0,
		V4L2_STD_ALL, 0, V4L2_IN_CAP_STD },
};

/* this array holds the information, which port of the saa7146 each
   input actually uses. the mxb uses port 0 for every input */
static struct {
	int hps_source;
	int hps_sync;
} input_port_selection[MXB_INPUTS] = {
	{ SAA7146_HPS_SOURCE_PORT_A, SAA7146_HPS_SYNC_PORT_A },
	{ SAA7146_HPS_SOURCE_PORT_A, SAA7146_HPS_SYNC_PORT_A },
	{ SAA7146_HPS_SOURCE_PORT_A, SAA7146_HPS_SYNC_PORT_A },
	{ SAA7146_HPS_SOURCE_PORT_A, SAA7146_HPS_SYNC_PORT_A },
};

/* this array holds the information of the audio source (mxb_audios),
   which has to be switched corresponding to the video source (mxb_channels) */
static int video_audio_connect[MXB_INPUTS] =
	{ 0, 1, 3, 3 };

struct mxb_routing {
	u32 input;
	u32 output;
};

/* these are the available audio sources, which can switched
   to the line- and cd-output individually */
static struct v4l2_audio mxb_audios[MXB_AUDIOS] = {
	    {
		.index	= 0,
		.name	= "Tuner",
		.capability = V4L2_AUDCAP_STEREO,
	} , {
		.index	= 1,
		.name	= "AUX1",
		.capability = V4L2_AUDCAP_STEREO,
	} , {
		.index	= 2,
		.name	= "AUX2",
		.capability = V4L2_AUDCAP_STEREO,
	} , {
		.index	= 3,
		.name	= "AUX3",
		.capability = V4L2_AUDCAP_STEREO,
	} , {
		.index	= 4,
		.name	= "Radio (X9)",
		.capability = V4L2_AUDCAP_STEREO,
	} , {
		.index	= 5,
		.name	= "CD-ROM (X10)",
		.capability = V4L2_AUDCAP_STEREO,
	}
};

/* These are the necessary input-output-pins for bringing one audio source
   (see above) to the CD-output. Note that gain is set to 0 in this table. */
static struct mxb_routing TEA6420_cd[MXB_AUDIOS + 1][2] = {
	{ { 1, 1 }, { 1, 1 } },	/* Tuner */
	{ { 5, 1 }, { 6, 1 } },	/* AUX 1 */
	{ { 4, 1 }, { 6, 1 } },	/* AUX 2 */
	{ { 3, 1 }, { 6, 1 } },	/* AUX 3 */
	{ { 1, 1 }, { 3, 1 } },	/* Radio */
	{ { 1, 1 }, { 2, 1 } },	/* CD-Rom */
	{ { 6, 1 }, { 6, 1 } }	/* Mute */
};

/* These are the necessary input-output-pins for bringing one audio source
   (see above) to the line-output. Note that gain is set to 0 in this table. */
static struct mxb_routing TEA6420_line[MXB_AUDIOS + 1][2] = {
	{ { 2, 3 }, { 1, 2 } },
	{ { 5, 3 }, { 6, 2 } },
	{ { 4, 3 }, { 6, 2 } },
	{ { 3, 3 }, { 6, 2 } },
	{ { 2, 3 }, { 3, 2 } },
	{ { 2, 3 }, { 2, 2 } },
	{ { 6, 3 }, { 6, 2 } }	/* Mute */
};

struct mxb
{
	struct video_device	*video_dev;
	struct video_device	*vbi_dev;

	struct i2c_adapter	i2c_adapter;

	struct v4l2_subdev	*saa7111a;
	struct v4l2_subdev	*tda9840;
	struct v4l2_subdev	*tea6415c;
	struct v4l2_subdev	*tuner;
	struct v4l2_subdev	*tea6420_1;
	struct v4l2_subdev	*tea6420_2;

	int	cur_mode;	/* current audio mode (mono, stereo, ...) */
	int	cur_input;	/* current input */
	int	cur_audinput;	/* current audio input */
	int	cur_mute;	/* current mute status */
	struct v4l2_frequency	cur_freq;	/* current frequency the tuner is tuned to */
};

#define saa7111a_call(mxb, o, f, args...) \
	v4l2_subdev_call(mxb->saa7111a, o, f, ##args)
#define tda9840_call(mxb, o, f, args...) \
	v4l2_subdev_call(mxb->tda9840, o, f, ##args)
#define tea6415c_call(mxb, o, f, args...) \
	v4l2_subdev_call(mxb->tea6415c, o, f, ##args)
#define tuner_call(mxb, o, f, args...) \
	v4l2_subdev_call(mxb->tuner, o, f, ##args)
#define call_all(dev, o, f, args...) \
	v4l2_device_call_until_err(&dev->v4l2_dev, 0, o, f, ##args)

static void mxb_update_audmode(struct mxb *mxb)
{
	struct v4l2_tuner t = {
		.audmode = mxb->cur_mode,
	};

	tda9840_call(mxb, tuner, s_tuner, &t);
}

static inline void tea6420_route(struct mxb *mxb, int idx)
{
	v4l2_subdev_call(mxb->tea6420_1, audio, s_routing,
		TEA6420_cd[idx][0].input, TEA6420_cd[idx][0].output, 0);
	v4l2_subdev_call(mxb->tea6420_2, audio, s_routing,
		TEA6420_cd[idx][1].input, TEA6420_cd[idx][1].output, 0);
	v4l2_subdev_call(mxb->tea6420_1, audio, s_routing,
		TEA6420_line[idx][0].input, TEA6420_line[idx][0].output, 0);
	v4l2_subdev_call(mxb->tea6420_2, audio, s_routing,
		TEA6420_line[idx][1].input, TEA6420_line[idx][1].output, 0);
}

static struct saa7146_extension extension;

static int mxb_s_ctrl(struct v4l2_ctrl *ctrl)
{
	struct saa7146_dev *dev = container_of(ctrl->handler,
				struct saa7146_dev, ctrl_handler);
	struct mxb *mxb = dev->ext_priv;

	switch (ctrl->id) {
	case V4L2_CID_AUDIO_MUTE:
		mxb->cur_mute = ctrl->val;
		/* switch the audio-source */
		tea6420_route(mxb, ctrl->val ? 6 :
				video_audio_connect[mxb->cur_input]);
		break;
	default:
		return -EINVAL;
	}
	return 0;
}

static const struct v4l2_ctrl_ops mxb_ctrl_ops = {
	.s_ctrl = mxb_s_ctrl,
};

static int mxb_probe(struct saa7146_dev *dev)
{
	struct v4l2_ctrl_handler *hdl = &dev->ctrl_handler;
	struct mxb *mxb = NULL;

	v4l2_ctrl_new_std(hdl, &mxb_ctrl_ops,
			V4L2_CID_AUDIO_MUTE, 0, 1, 1, 1);
	if (hdl->error)
		return hdl->error;
	mxb = kzalloc(sizeof(struct mxb), GFP_KERNEL);
	if (mxb == NULL) {
		DEB_D("not enough kernel memory\n");
		return -ENOMEM;
	}


	snprintf(mxb->i2c_adapter.name, sizeof(mxb->i2c_adapter.name), "mxb%d", mxb_num);

	saa7146_i2c_adapter_prepare(dev, &mxb->i2c_adapter, SAA7146_I2C_BUS_BIT_RATE_480);
	if (i2c_add_adapter(&mxb->i2c_adapter) < 0) {
		DEB_S("cannot register i2c-device. skipping.\n");
		kfree(mxb);
		return -EFAULT;
	}

	mxb->saa7111a = v4l2_i2c_new_subdev(&dev->v4l2_dev, &mxb->i2c_adapter,
			"saa7111", I2C_SAA7111A, NULL);
	mxb->tea6420_1 = v4l2_i2c_new_subdev(&dev->v4l2_dev, &mxb->i2c_adapter,
			"tea6420", I2C_TEA6420_1, NULL);
	mxb->tea6420_2 = v4l2_i2c_new_subdev(&dev->v4l2_dev, &mxb->i2c_adapter,
			"tea6420", I2C_TEA6420_2, NULL);
	mxb->tea6415c = v4l2_i2c_new_subdev(&dev->v4l2_dev, &mxb->i2c_adapter,
			"tea6415c", I2C_TEA6415C, NULL);
	mxb->tda9840 = v4l2_i2c_new_subdev(&dev->v4l2_dev, &mxb->i2c_adapter,
			"tda9840", I2C_TDA9840, NULL);
	mxb->tuner = v4l2_i2c_new_subdev(&dev->v4l2_dev, &mxb->i2c_adapter,
			"tuner", I2C_TUNER, NULL);

	/* check if all devices are present */
	if (!mxb->tea6420_1 || !mxb->tea6420_2 || !mxb->tea6415c ||
	    !mxb->tda9840 || !mxb->saa7111a || !mxb->tuner) {
		pr_err("did not find all i2c devices. aborting\n");
		i2c_del_adapter(&mxb->i2c_adapter);
		kfree(mxb);
		return -ENODEV;
	}

	/* all devices are present, probe was successful */

	/* we store the pointer in our private data field */
	dev->ext_priv = mxb;

	v4l2_ctrl_handler_setup(hdl);

	return 0;
}

/* some init data for the saa7740, the so-called 'sound arena module'.
   there are no specs available, so we simply use some init values */
static struct {
	int	length;
	char	data[9];
} mxb_saa7740_init[] = {
	{ 3, { 0x80, 0x00, 0x00 } },{ 3, { 0x80, 0x89, 0x00 } },
	{ 3, { 0x80, 0xb0, 0x0a } },{ 3, { 0x00, 0x00, 0x00 } },
	{ 3, { 0x49, 0x00, 0x00 } },{ 3, { 0x4a, 0x00, 0x00 } },
	{ 3, { 0x4b, 0x00, 0x00 } },{ 3, { 0x4c, 0x00, 0x00 } },
	{ 3, { 0x4d, 0x00, 0x00 } },{ 3, { 0x4e, 0x00, 0x00 } },
	{ 3, { 0x4f, 0x00, 0x00 } },{ 3, { 0x50, 0x00, 0x00 } },
	{ 3, { 0x51, 0x00, 0x00 } },{ 3, { 0x52, 0x00, 0x00 } },
	{ 3, { 0x53, 0x00, 0x00 } },{ 3, { 0x54, 0x00, 0x00 } },
	{ 3, { 0x55, 0x00, 0x00 } },{ 3, { 0x56, 0x00, 0x00 } },
	{ 3, { 0x57, 0x00, 0x00 } },{ 3, { 0x58, 0x00, 0x00 } },
	{ 3, { 0x59, 0x00, 0x00 } },{ 3, { 0x5a, 0x00, 0x00 } },
	{ 3, { 0x5b, 0x00, 0x00 } },{ 3, { 0x5c, 0x00, 0x00 } },
	{ 3, { 0x5d, 0x00, 0x00 } },{ 3, { 0x5e, 0x00, 0x00 } },
	{ 3, { 0x5f, 0x00, 0x00 } },{ 3, { 0x60, 0x00, 0x00 } },
	{ 3, { 0x61, 0x00, 0x00 } },{ 3, { 0x62, 0x00, 0x00 } },
	{ 3, { 0x63, 0x00, 0x00 } },{ 3, { 0x64, 0x00, 0x00 } },
	{ 3, { 0x65, 0x00, 0x00 } },{ 3, { 0x66, 0x00, 0x00 } },
	{ 3, { 0x67, 0x00, 0x00 } },{ 3, { 0x68, 0x00, 0x00 } },
	{ 3, { 0x69, 0x00, 0x00 } },{ 3, { 0x6a, 0x00, 0x00 } },
	{ 3, { 0x6b, 0x00, 0x00 } },{ 3, { 0x6c, 0x00, 0x00 } },
	{ 3, { 0x6d, 0x00, 0x00 } },{ 3, { 0x6e, 0x00, 0x00 } },
	{ 3, { 0x6f, 0x00, 0x00 } },{ 3, { 0x70, 0x00, 0x00 } },
	{ 3, { 0x71, 0x00, 0x00 } },{ 3, { 0x72, 0x00, 0x00 } },
	{ 3, { 0x73, 0x00, 0x00 } },{ 3, { 0x74, 0x00, 0x00 } },
	{ 3, { 0x75, 0x00, 0x00 } },{ 3, { 0x76, 0x00, 0x00 } },
	{ 3, { 0x77, 0x00, 0x00 } },{ 3, { 0x41, 0x00, 0x42 } },
	{ 3, { 0x42, 0x10, 0x42 } },{ 3, { 0x43, 0x20, 0x42 } },
	{ 3, { 0x44, 0x30, 0x42 } },{ 3, { 0x45, 0x00, 0x01 } },
	{ 3, { 0x46, 0x00, 0x01 } },{ 3, { 0x47, 0x00, 0x01 } },
	{ 3, { 0x48, 0x00, 0x01 } },
	{ 9, { 0x01, 0x03, 0xc5, 0x5c, 0x7a, 0x85, 0x01, 0x00, 0x54 } },
	{ 9, { 0x21, 0x03, 0xc5, 0x5c, 0x7a, 0x85, 0x01, 0x00, 0x54 } },
	{ 9, { 0x09, 0x0b, 0xb4, 0x6b, 0x74, 0x85, 0x95, 0x00, 0x34 } },
	{ 9, { 0x29, 0x0b, 0xb4, 0x6b, 0x74, 0x85, 0x95, 0x00, 0x34 } },
	{ 9, { 0x11, 0x17, 0x43, 0x62, 0x68, 0x89, 0xd1, 0xff, 0xb0 } },
	{ 9, { 0x31, 0x17, 0x43, 0x62, 0x68, 0x89, 0xd1, 0xff, 0xb0 } },
	{ 9, { 0x19, 0x20, 0x62, 0x51, 0x5a, 0x95, 0x19, 0x01, 0x50 } },
	{ 9, { 0x39, 0x20, 0x62, 0x51, 0x5a, 0x95, 0x19, 0x01, 0x50 } },
	{ 9, { 0x05, 0x3e, 0xd2, 0x69, 0x4e, 0x9a, 0x51, 0x00, 0xf0 } },
	{ 9, { 0x25, 0x3e, 0xd2, 0x69, 0x4e, 0x9a, 0x51, 0x00, 0xf0 } },
	{ 9, { 0x0d, 0x3d, 0xa1, 0x40, 0x7d, 0x9f, 0x29, 0xfe, 0x14 } },
	{ 9, { 0x2d, 0x3d, 0xa1, 0x40, 0x7d, 0x9f, 0x29, 0xfe, 0x14 } },
	{ 9, { 0x15, 0x73, 0xa1, 0x50, 0x5d, 0xa6, 0xf5, 0xfe, 0x38 } },
	{ 9, { 0x35, 0x73, 0xa1, 0x50, 0x5d, 0xa6, 0xf5, 0xfe, 0x38 } },
	{ 9, { 0x1d, 0xed, 0xd0, 0x68, 0x29, 0xb4, 0xe1, 0x00, 0xb8 } },
	{ 9, { 0x3d, 0xed, 0xd0, 0x68, 0x29, 0xb4, 0xe1, 0x00, 0xb8 } },
	{ 3, { 0x80, 0xb3, 0x0a } },
	{-1, { 0 } }
};

/* bring hardware to a sane state. this has to be done, just in case someone
   wants to capture from this device before it has been properly initialized.
   the capture engine would badly fail, because no valid signal arrives on the
   saa7146, thus leading to timeouts and stuff. */
static int mxb_init_done(struct saa7146_dev* dev)
{
	struct mxb* mxb = (struct mxb*)dev->ext_priv;
	struct i2c_msg msg;
	struct tuner_setup tun_setup;
	v4l2_std_id std = V4L2_STD_PAL_BG;

	int i = 0, err = 0;

	/* mute audio on tea6420s */
	tea6420_route(mxb, 6);

	/* select video mode in saa7111a */
	saa7111a_call(mxb, core, s_std, std);

	/* select tuner-output on saa7111a */
	i = 0;
	saa7111a_call(mxb, video, s_routing, SAA7115_COMPOSITE0,
		SAA7111_FMT_CCIR, 0);

	/* select a tuner type */
	tun_setup.mode_mask = T_ANALOG_TV;
	tun_setup.addr = ADDR_UNSET;
	tun_setup.type = TUNER_PHILIPS_PAL;
	tuner_call(mxb, tuner, s_type_addr, &tun_setup);
	/* tune in some frequency on tuner */
	mxb->cur_freq.tuner = 0;
	mxb->cur_freq.type = V4L2_TUNER_ANALOG_TV;
	mxb->cur_freq.frequency = freq;
	tuner_call(mxb, tuner, s_frequency, &mxb->cur_freq);

	/* set a default video standard */
	/* These two gpio calls set the GPIO pins that control the tda9820 */
	saa7146_write(dev, GPIO_CTRL, 0x00404050);
	saa7111a_call(mxb, core, s_gpio, 1);
	saa7111a_call(mxb, core, s_std, std);
	tuner_call(mxb, core, s_std, std);

	/* switch to tuner-channel on tea6415c */
	tea6415c_call(mxb, video, s_routing, 3, 17, 0);

	/* select tuner-output on multicable on tea6415c */
	tea6415c_call(mxb, video, s_routing, 3, 13, 0);

	/* the rest for mxb */
	mxb->cur_input = 0;
	mxb->cur_audinput = video_audio_connect[mxb->cur_input];
	mxb->cur_mute = 1;

	mxb->cur_mode = V4L2_TUNER_MODE_STEREO;
	mxb_update_audmode(mxb);

	/* check if the saa7740 (aka 'sound arena module') is present
	   on the mxb. if so, we must initialize it. due to lack of
	   informations about the saa7740, the values were reverse
	   engineered. */
	msg.addr = 0x1b;
	msg.flags = 0;
	msg.len = mxb_saa7740_init[0].length;
	msg.buf = &mxb_saa7740_init[0].data[0];

	err = i2c_transfer(&mxb->i2c_adapter, &msg, 1);
	if (err == 1) {
		/* the sound arena module is a pos, that's probably the reason
		   philips refuses to hand out a datasheet for the saa7740...
		   it seems to screw up the i2c bus, so we disable fast irq
		   based i2c transactions here and rely on the slow and safe
		   polling method ... */
		extension.flags &= ~SAA7146_USE_I2C_IRQ;
		for (i = 1; ; i++) {
			if (-1 == mxb_saa7740_init[i].length)
				break;

			msg.len = mxb_saa7740_init[i].length;
			msg.buf = &mxb_saa7740_init[i].data[0];
			err = i2c_transfer(&mxb->i2c_adapter, &msg, 1);
			if (err != 1) {
				DEB_D("failed to initialize 'sound arena module'\n");
				goto err;
			}
		}
		pr_info("'sound arena module' detected\n");
	}
err:
	/* the rest for saa7146: you should definitely set some basic values
	   for the input-port handling of the saa7146. */

	/* ext->saa has been filled by the core driver */

	/* some stuff is done via variables */
	saa7146_set_hps_source_and_sync(dev, input_port_selection[mxb->cur_input].hps_source,
			input_port_selection[mxb->cur_input].hps_sync);

	/* some stuff is done via direct write to the registers */

	/* this is ugly, but because of the fact that this is completely
	   hardware dependend, it should be done directly... */
	saa7146_write(dev, DD1_STREAM_B,	0x00000000);
	saa7146_write(dev, DD1_INIT,		0x02000200);
	saa7146_write(dev, MC2, (MASK_09 | MASK_25 | MASK_10 | MASK_26));

	return 0;
}

/* interrupt-handler. this gets called when irq_mask is != 0.
   it must clear the interrupt-bits in irq_mask it has handled */
/*
void mxb_irq_bh(struct saa7146_dev* dev, u32* irq_mask)
{
	struct mxb* mxb = (struct mxb*)dev->ext_priv;
}
*/

static int vidioc_enum_input(struct file *file, void *fh, struct v4l2_input *i)
{
	DEB_EE("VIDIOC_ENUMINPUT %d\n", i->index);
	if (i->index >= MXB_INPUTS)
		return -EINVAL;
	memcpy(i, &mxb_inputs[i->index], sizeof(struct v4l2_input));
	return 0;
}

static int vidioc_g_input(struct file *file, void *fh, unsigned int *i)
{
	struct saa7146_dev *dev = ((struct saa7146_fh *)fh)->dev;
	struct mxb *mxb = (struct mxb *)dev->ext_priv;
	*i = mxb->cur_input;

	DEB_EE("VIDIOC_G_INPUT %d\n", *i);
	return 0;
}

static int vidioc_s_input(struct file *file, void *fh, unsigned int input)
{
	struct saa7146_dev *dev = ((struct saa7146_fh *)fh)->dev;
	struct mxb *mxb = (struct mxb *)dev->ext_priv;
	int err = 0;
	int i = 0;

	DEB_EE("VIDIOC_S_INPUT %d\n", input);

	if (input >= MXB_INPUTS)
		return -EINVAL;

	mxb->cur_input = input;

	saa7146_set_hps_source_and_sync(dev, input_port_selection[input].hps_source,
			input_port_selection[input].hps_sync);

	/* prepare switching of tea6415c and saa7111a;
	   have a look at the 'background'-file for further informations  */
	switch (input) {
	case TUNER:
		i = SAA7115_COMPOSITE0;

		err = tea6415c_call(mxb, video, s_routing, 3, 17, 0);

		/* connect tuner-output always to multicable */
		if (!err)
			err = tea6415c_call(mxb, video, s_routing, 3, 13, 0);
		break;
	case AUX3_YC:
		/* nothing to be done here. aux3_yc is
		   directly connected to the saa711a */
		i = SAA7115_SVIDEO1;
		break;
	case AUX3:
		/* nothing to be done here. aux3 is
		   directly connected to the saa711a */
		i = SAA7115_COMPOSITE1;
		break;
	case AUX1:
		i = SAA7115_COMPOSITE0;
		err = tea6415c_call(mxb, video, s_routing, 1, 17, 0);
		break;
	}

	if (err)
		return err;

	/* switch video in saa7111a */
	if (saa7111a_call(mxb, video, s_routing, i, SAA7111_FMT_CCIR, 0))
		pr_err("VIDIOC_S_INPUT: could not address saa7111a\n");

	mxb->cur_audinput = video_audio_connect[input];
	/* switch the audio-source only if necessary */
	if (0 == mxb->cur_mute)
		tea6420_route(mxb, mxb->cur_audinput);
	if (mxb->cur_audinput == 0)
		mxb_update_audmode(mxb);

	return 0;
}

static int vidioc_g_tuner(struct file *file, void *fh, struct v4l2_tuner *t)
{
	struct saa7146_dev *dev = ((struct saa7146_fh *)fh)->dev;
	struct mxb *mxb = (struct mxb *)dev->ext_priv;

	if (t->index) {
		DEB_D("VIDIOC_G_TUNER: channel %d does not have a tuner attached\n",
		      t->index);
		return -EINVAL;
	}

	DEB_EE("VIDIOC_G_TUNER: %d\n", t->index);

	memset(t, 0, sizeof(*t));
	strlcpy(t->name, "TV Tuner", sizeof(t->name));
	t->type = V4L2_TUNER_ANALOG_TV;
	t->capability = V4L2_TUNER_CAP_NORM | V4L2_TUNER_CAP_STEREO |
			V4L2_TUNER_CAP_LANG1 | V4L2_TUNER_CAP_LANG2 | V4L2_TUNER_CAP_SAP;
	t->audmode = mxb->cur_mode;
	return call_all(dev, tuner, g_tuner, t);
}

static int vidioc_s_tuner(struct file *file, void *fh, const struct v4l2_tuner *t)
{
	struct saa7146_dev *dev = ((struct saa7146_fh *)fh)->dev;
	struct mxb *mxb = (struct mxb *)dev->ext_priv;

	if (t->index) {
		DEB_D("VIDIOC_S_TUNER: channel %d does not have a tuner attached\n",
		      t->index);
		return -EINVAL;
	}

	mxb->cur_mode = t->audmode;
	return call_all(dev, tuner, s_tuner, t);
}

static int vidioc_querystd(struct file *file, void *fh, v4l2_std_id *norm)
{
	struct saa7146_dev *dev = ((struct saa7146_fh *)fh)->dev;

	return call_all(dev, video, querystd, norm);
}

static int vidioc_g_frequency(struct file *file, void *fh, struct v4l2_frequency *f)
{
	struct saa7146_dev *dev = ((struct saa7146_fh *)fh)->dev;
	struct mxb *mxb = (struct mxb *)dev->ext_priv;

	if (f->tuner)
		return -EINVAL;
	*f = mxb->cur_freq;

	DEB_EE("VIDIOC_G_FREQ: freq:0x%08x\n", mxb->cur_freq.frequency);
	return 0;
}

static int vidioc_s_frequency(struct file *file, void *fh, const struct v4l2_frequency *f)
{
	struct saa7146_dev *dev = ((struct saa7146_fh *)fh)->dev;
	struct mxb *mxb = (struct mxb *)dev->ext_priv;
	struct saa7146_vv *vv = dev->vv_data;

	if (f->tuner)
		return -EINVAL;

	if (V4L2_TUNER_ANALOG_TV != f->type)
		return -EINVAL;

	DEB_EE("VIDIOC_S_FREQUENCY: freq:0x%08x\n", mxb->cur_freq.frequency);

	/* tune in desired frequency */
	tuner_call(mxb, tuner, s_frequency, f);
	/* let the tuner subdev clamp the frequency to the tuner range */
	mxb->cur_freq = *f;
	tuner_call(mxb, tuner, g_frequency, &mxb->cur_freq);
	if (mxb->cur_audinput == 0)
		mxb_update_audmode(mxb);

	if (mxb->cur_input)
		return 0;

	/* hack: changing the frequency should invalidate the vbi-counter (=> alevt) */
	spin_lock(&dev->slock);
	vv->vbi_fieldcount = 0;
	spin_unlock(&dev->slock);

	return 0;
}

static int vidioc_enumaudio(struct file *file, void *fh, struct v4l2_audio *a)
{
	if (a->index >= MXB_AUDIOS)
		return -EINVAL;
	*a = mxb_audios[a->index];
	return 0;
}

static int vidioc_g_audio(struct file *file, void *fh, struct v4l2_audio *a)
{
	struct saa7146_dev *dev = ((struct saa7146_fh *)fh)->dev;
	struct mxb *mxb = (struct mxb *)dev->ext_priv;

	DEB_EE("VIDIOC_G_AUDIO\n");
	*a = mxb_audios[mxb->cur_audinput];
	return 0;
}

static int vidioc_s_audio(struct file *file, void *fh, const struct v4l2_audio *a)
{
	struct saa7146_dev *dev = ((struct saa7146_fh *)fh)->dev;
	struct mxb *mxb = (struct mxb *)dev->ext_priv;

	DEB_D("VIDIOC_S_AUDIO %d\n", a->index);
	if (mxb_inputs[mxb->cur_input].audioset & (1 << a->index)) {
		if (mxb->cur_audinput != a->index) {
			mxb->cur_audinput = a->index;
			tea6420_route(mxb, a->index);
			if (mxb->cur_audinput == 0)
				mxb_update_audmode(mxb);
		}
		return 0;
	}
	return -EINVAL;
}

#ifdef CONFIG_VIDEO_ADV_DEBUG
static int vidioc_g_register(struct file *file, void *fh, struct v4l2_dbg_register *reg)
{
	struct saa7146_dev *dev = ((struct saa7146_fh *)fh)->dev;

	if (reg->reg > pci_resource_len(dev->pci, 0) - 4)
		return -EINVAL;
	reg->val = saa7146_read(dev, reg->reg);
	reg->size = 4;
	return 0;
}

static int vidioc_s_register(struct file *file, void *fh, const struct v4l2_dbg_register *reg)
{
	struct saa7146_dev *dev = ((struct saa7146_fh *)fh)->dev;

<<<<<<< HEAD
	if (!capable(CAP_SYS_ADMIN))
		return -EPERM;
	if (v4l2_chip_match_host(&reg->match)) {
		saa7146_write(dev, reg->reg, reg->val);
		return 0;
	}
	return call_all(dev, core, s_register, reg);
=======
	if (reg->reg > pci_resource_len(dev->pci, 0) - 4)
		return -EINVAL;
	saa7146_write(dev, reg->reg, reg->val);
	return 0;
>>>>>>> d0e0ac97
}
#endif

static struct saa7146_ext_vv vv_data;

/* this function only gets called when the probing was successful */
static int mxb_attach(struct saa7146_dev *dev, struct saa7146_pci_extension_data *info)
{
	struct mxb *mxb;

	DEB_EE("dev:%p\n", dev);

	saa7146_vv_init(dev, &vv_data);
	if (mxb_probe(dev)) {
		saa7146_vv_release(dev);
		return -1;
	}
	mxb = (struct mxb *)dev->ext_priv;

	vv_data.vid_ops.vidioc_enum_input = vidioc_enum_input;
	vv_data.vid_ops.vidioc_g_input = vidioc_g_input;
	vv_data.vid_ops.vidioc_s_input = vidioc_s_input;
	vv_data.vid_ops.vidioc_querystd = vidioc_querystd;
	vv_data.vid_ops.vidioc_g_tuner = vidioc_g_tuner;
	vv_data.vid_ops.vidioc_s_tuner = vidioc_s_tuner;
	vv_data.vid_ops.vidioc_g_frequency = vidioc_g_frequency;
	vv_data.vid_ops.vidioc_s_frequency = vidioc_s_frequency;
	vv_data.vid_ops.vidioc_enumaudio = vidioc_enumaudio;
	vv_data.vid_ops.vidioc_g_audio = vidioc_g_audio;
	vv_data.vid_ops.vidioc_s_audio = vidioc_s_audio;
#ifdef CONFIG_VIDEO_ADV_DEBUG
	vv_data.vid_ops.vidioc_g_register = vidioc_g_register;
	vv_data.vid_ops.vidioc_s_register = vidioc_s_register;
#endif
	if (saa7146_register_device(&mxb->video_dev, dev, "mxb", VFL_TYPE_GRABBER)) {
		ERR("cannot register capture v4l2 device. skipping.\n");
		saa7146_vv_release(dev);
		return -1;
	}

	/* initialization stuff (vbi) (only for revision > 0 and for extensions which want it)*/
	if (MXB_BOARD_CAN_DO_VBI(dev)) {
		if (saa7146_register_device(&mxb->vbi_dev, dev, "mxb", VFL_TYPE_VBI)) {
			ERR("cannot register vbi v4l2 device. skipping.\n");
		}
	}

	pr_info("found Multimedia eXtension Board #%d\n", mxb_num);

	mxb_num++;
	mxb_init_done(dev);
	return 0;
}

static int mxb_detach(struct saa7146_dev *dev)
{
	struct mxb *mxb = (struct mxb *)dev->ext_priv;

	DEB_EE("dev:%p\n", dev);

	/* mute audio on tea6420s */
	tea6420_route(mxb, 6);

	saa7146_unregister_device(&mxb->video_dev,dev);
	if (MXB_BOARD_CAN_DO_VBI(dev))
		saa7146_unregister_device(&mxb->vbi_dev, dev);
	saa7146_vv_release(dev);

	mxb_num--;

	i2c_del_adapter(&mxb->i2c_adapter);
	kfree(mxb);

	return 0;
}

static int std_callback(struct saa7146_dev *dev, struct saa7146_standard *standard)
{
	struct mxb *mxb = (struct mxb *)dev->ext_priv;

	if (V4L2_STD_PAL_I == standard->id) {
		v4l2_std_id std = V4L2_STD_PAL_I;

		DEB_D("VIDIOC_S_STD: setting mxb for PAL_I\n");
		/* These two gpio calls set the GPIO pins that control the tda9820 */
		saa7146_write(dev, GPIO_CTRL, 0x00404050);
		saa7111a_call(mxb, core, s_gpio, 0);
		saa7111a_call(mxb, core, s_std, std);
		if (mxb->cur_input == 0)
			tuner_call(mxb, core, s_std, std);
	} else {
		v4l2_std_id std = V4L2_STD_PAL_BG;

		if (mxb->cur_input)
			std = standard->id;
		DEB_D("VIDIOC_S_STD: setting mxb for PAL/NTSC/SECAM\n");
		/* These two gpio calls set the GPIO pins that control the tda9820 */
		saa7146_write(dev, GPIO_CTRL, 0x00404050);
		saa7111a_call(mxb, core, s_gpio, 1);
		saa7111a_call(mxb, core, s_std, std);
		if (mxb->cur_input == 0)
			tuner_call(mxb, core, s_std, std);
	}
	return 0;
}

static struct saa7146_standard standard[] = {
	{
		.name	= "PAL-BG", 	.id	= V4L2_STD_PAL_BG,
		.v_offset	= 0x17,	.v_field 	= 288,
		.h_offset	= 0x14,	.h_pixels 	= 680,
		.v_max_out	= 576,	.h_max_out	= 768,
	}, {
		.name	= "PAL-I", 	.id	= V4L2_STD_PAL_I,
		.v_offset	= 0x17,	.v_field 	= 288,
		.h_offset	= 0x14,	.h_pixels 	= 680,
		.v_max_out	= 576,	.h_max_out	= 768,
	}, {
		.name	= "NTSC", 	.id	= V4L2_STD_NTSC,
		.v_offset	= 0x16,	.v_field 	= 240,
		.h_offset	= 0x06,	.h_pixels 	= 708,
		.v_max_out	= 480,	.h_max_out	= 640,
	}, {
		.name	= "SECAM", 	.id	= V4L2_STD_SECAM,
		.v_offset	= 0x14,	.v_field 	= 288,
		.h_offset	= 0x14,	.h_pixels 	= 720,
		.v_max_out	= 576,	.h_max_out	= 768,
	}
};

static struct saa7146_pci_extension_data mxb = {
	.ext_priv = "Multimedia eXtension Board",
	.ext = &extension,
};

static struct pci_device_id pci_tbl[] = {
	{
		.vendor    = PCI_VENDOR_ID_PHILIPS,
		.device	   = PCI_DEVICE_ID_PHILIPS_SAA7146,
		.subvendor = 0x0000,
		.subdevice = 0x0000,
		.driver_data = (unsigned long)&mxb,
	}, {
		.vendor	= 0,
	}
};

MODULE_DEVICE_TABLE(pci, pci_tbl);

static struct saa7146_ext_vv vv_data = {
	.inputs		= MXB_INPUTS,
	.capabilities	= V4L2_CAP_TUNER | V4L2_CAP_VBI_CAPTURE | V4L2_CAP_AUDIO,
	.stds		= &standard[0],
	.num_stds	= sizeof(standard)/sizeof(struct saa7146_standard),
	.std_callback	= &std_callback,
};

static struct saa7146_extension extension = {
	.name		= "Multimedia eXtension Board",
	.flags		= SAA7146_USE_I2C_IRQ,

	.pci_tbl	= &pci_tbl[0],
	.module		= THIS_MODULE,

	.attach		= mxb_attach,
	.detach		= mxb_detach,

	.irq_mask	= 0,
	.irq_func	= NULL,
};

static int __init mxb_init_module(void)
{
	if (saa7146_register_extension(&extension)) {
		DEB_S("failed to register extension\n");
		return -ENODEV;
	}

	return 0;
}

static void __exit mxb_cleanup_module(void)
{
	saa7146_unregister_extension(&extension);
}

module_init(mxb_init_module);
module_exit(mxb_cleanup_module);

MODULE_DESCRIPTION("video4linux-2 driver for the Siemens-Nixdorf 'Multimedia eXtension board'");
MODULE_AUTHOR("Michael Hunold <michael@mihu.de>");
MODULE_LICENSE("GPL");<|MERGE_RESOLUTION|>--- conflicted
+++ resolved
@@ -680,20 +680,10 @@
 {
 	struct saa7146_dev *dev = ((struct saa7146_fh *)fh)->dev;
 
-<<<<<<< HEAD
-	if (!capable(CAP_SYS_ADMIN))
-		return -EPERM;
-	if (v4l2_chip_match_host(&reg->match)) {
-		saa7146_write(dev, reg->reg, reg->val);
-		return 0;
-	}
-	return call_all(dev, core, s_register, reg);
-=======
 	if (reg->reg > pci_resource_len(dev->pci, 0) - 4)
 		return -EINVAL;
 	saa7146_write(dev, reg->reg, reg->val);
 	return 0;
->>>>>>> d0e0ac97
 }
 #endif
 
