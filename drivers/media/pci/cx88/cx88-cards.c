/*
 *
 * device driver for Conexant 2388x based TV cards
 * card-specific stuff.
 *
 * (c) 2003 Gerd Knorr <kraxel@bytesex.org> [SuSE Labs]
 *
 *  This program is free software; you can redistribute it and/or modify
 *  it under the terms of the GNU General Public License as published by
 *  the Free Software Foundation; either version 2 of the License, or
 *  (at your option) any later version.
 *
 *  This program is distributed in the hope that it will be useful,
 *  but WITHOUT ANY WARRANTY; without even the implied warranty of
 *  MERCHANTABILITY or FITNESS FOR A PARTICULAR PURPOSE.  See the
 *  GNU General Public License for more details.
 *
 *  You should have received a copy of the GNU General Public License
 *  along with this program; if not, write to the Free Software
 *  Foundation, Inc., 675 Mass Ave, Cambridge, MA 02139, USA.
 */

#include <linux/init.h>
#include <linux/module.h>
#include <linux/pci.h>
#include <linux/delay.h>
#include <linux/slab.h>

#include "cx88.h"
#include "tea5767.h"
#include "xc4000.h"

static unsigned int tuner[] = {[0 ... (CX88_MAXBOARDS - 1)] = UNSET };
static unsigned int radio[] = {[0 ... (CX88_MAXBOARDS - 1)] = UNSET };
static unsigned int card[]  = {[0 ... (CX88_MAXBOARDS - 1)] = UNSET };

module_param_array(tuner, int, NULL, 0444);
module_param_array(radio, int, NULL, 0444);
module_param_array(card,  int, NULL, 0444);

MODULE_PARM_DESC(tuner,"tuner type");
MODULE_PARM_DESC(radio,"radio tuner type");
MODULE_PARM_DESC(card,"card type");

static unsigned int latency = UNSET;
module_param(latency,int,0444);
MODULE_PARM_DESC(latency,"pci latency timer");

static int disable_ir;
module_param(disable_ir, int, 0444);
MODULE_PARM_DESC(disable_ir, "Disable IR support");

#define info_printk(core, fmt, arg...) \
	printk(KERN_INFO "%s: " fmt, core->name , ## arg)

#define warn_printk(core, fmt, arg...) \
	printk(KERN_WARNING "%s: " fmt, core->name , ## arg)

#define err_printk(core, fmt, arg...) \
	printk(KERN_ERR "%s: " fmt, core->name , ## arg)

#define dprintk(level,fmt, arg...)	do {				\
	if (cx88_core_debug >= level)					\
		printk(KERN_DEBUG "%s: " fmt, core->name , ## arg);	\
	} while(0)


/* ------------------------------------------------------------------ */
/* board config info                                                  */

/* If radio_type !=UNSET, radio_addr should be specified
 */

static const struct cx88_board cx88_boards[] = {
	[CX88_BOARD_UNKNOWN] = {
		.name		= "UNKNOWN/GENERIC",
		.tuner_type     = UNSET,
		.radio_type     = UNSET,
		.tuner_addr	= ADDR_UNSET,
		.radio_addr	= ADDR_UNSET,
		.input          = { {
			.type   = CX88_VMUX_COMPOSITE1,
			.vmux   = 0,
		}, {
			.type   = CX88_VMUX_COMPOSITE2,
			.vmux   = 1,
		}, {
			.type   = CX88_VMUX_COMPOSITE3,
			.vmux   = 2,
		}, {
			.type   = CX88_VMUX_COMPOSITE4,
			.vmux   = 3,
		} },
	},
	[CX88_BOARD_HAUPPAUGE] = {
		.name		= "Hauppauge WinTV 34xxx models",
		.tuner_type     = UNSET,
		.radio_type     = UNSET,
		.tuner_addr	= ADDR_UNSET,
		.radio_addr	= ADDR_UNSET,
		.tda9887_conf   = TDA9887_PRESENT,
		.input          = { {
			.type   = CX88_VMUX_TELEVISION,
			.vmux   = 0,
			.gpio0  = 0xff00,  // internal decoder
		}, {
			.type   = CX88_VMUX_DEBUG,
			.vmux   = 0,
			.gpio0  = 0xff01,  // mono from tuner chip
		}, {
			.type   = CX88_VMUX_COMPOSITE1,
			.vmux   = 1,
			.gpio0  = 0xff02,
		}, {
			.type   = CX88_VMUX_SVIDEO,
			.vmux   = 2,
			.gpio0  = 0xff02,
		} },
		.radio = {
			.type   = CX88_RADIO,
			.gpio0  = 0xff01,
		},
	},
	[CX88_BOARD_GDI] = {
		.name		= "GDI Black Gold",
		.tuner_type     = UNSET,
		.radio_type     = UNSET,
		.tuner_addr	= ADDR_UNSET,
		.radio_addr	= ADDR_UNSET,
		.input          = { {
			.type   = CX88_VMUX_TELEVISION,
			.vmux   = 0,
		}, {
			.type   = CX88_VMUX_SVIDEO,
			.vmux   = 2,
		} },
	},
	[CX88_BOARD_PIXELVIEW] = {
		.name           = "PixelView",
		.tuner_type     = TUNER_PHILIPS_PAL,
		.radio_type     = UNSET,
		.tuner_addr	= ADDR_UNSET,
		.radio_addr	= ADDR_UNSET,
		.input          = { {
			.type   = CX88_VMUX_TELEVISION,
			.vmux   = 0,
			.gpio0  = 0xff00,  // internal decoder
		}, {
			.type   = CX88_VMUX_COMPOSITE1,
			.vmux   = 1,
		}, {
			.type   = CX88_VMUX_SVIDEO,
			.vmux   = 2,
		} },
		.radio = {
			 .type  = CX88_RADIO,
			 .gpio0 = 0xff10,
		},
	},
	[CX88_BOARD_ATI_WONDER_PRO] = {
		.name           = "ATI TV Wonder Pro",
		.tuner_type     = TUNER_PHILIPS_4IN1,
		.radio_type     = UNSET,
		.tuner_addr	= ADDR_UNSET,
		.radio_addr	= ADDR_UNSET,
		.tda9887_conf   = TDA9887_PRESENT | TDA9887_INTERCARRIER,
		.input          = { {
			.type   = CX88_VMUX_TELEVISION,
			.vmux   = 0,
			.gpio0  = 0x03ff,
		}, {
			.type   = CX88_VMUX_COMPOSITE1,
			.vmux   = 1,
			.gpio0  = 0x03fe,
		}, {
			.type   = CX88_VMUX_SVIDEO,
			.vmux   = 2,
			.gpio0  = 0x03fe,
		} },
	},
	[CX88_BOARD_WINFAST2000XP_EXPERT] = {
		.name           = "Leadtek Winfast 2000XP Expert",
		.tuner_type     = TUNER_PHILIPS_4IN1,
		.radio_type     = UNSET,
		.tuner_addr	= ADDR_UNSET,
		.radio_addr	= ADDR_UNSET,
		.tda9887_conf   = TDA9887_PRESENT,
		.input          = { {
			.type   = CX88_VMUX_TELEVISION,
			.vmux   = 0,
			.gpio0	= 0x00F5e700,
			.gpio1  = 0x00003004,
			.gpio2  = 0x00F5e700,
			.gpio3  = 0x02000000,
		}, {
			.type   = CX88_VMUX_COMPOSITE1,
			.vmux   = 1,
			.gpio0	= 0x00F5c700,
			.gpio1  = 0x00003004,
			.gpio2  = 0x00F5c700,
			.gpio3  = 0x02000000,
		}, {
			.type   = CX88_VMUX_SVIDEO,
			.vmux   = 2,
			.gpio0	= 0x00F5c700,
			.gpio1  = 0x00003004,
			.gpio2  = 0x00F5c700,
			.gpio3  = 0x02000000,
		} },
		.radio = {
			.type   = CX88_RADIO,
			.gpio0	= 0x00F5d700,
			.gpio1  = 0x00003004,
			.gpio2  = 0x00F5d700,
			.gpio3  = 0x02000000,
		},
	},
	[CX88_BOARD_AVERTV_STUDIO_303] = {
		.name           = "AverTV Studio 303 (M126)",
		.tuner_type     = TUNER_PHILIPS_FM1216ME_MK3,
		.radio_type     = UNSET,
		.tuner_addr	= ADDR_UNSET,
		.radio_addr	= ADDR_UNSET,
		.tda9887_conf   = TDA9887_PRESENT,
		.input          = { {
			.type   = CX88_VMUX_TELEVISION,
			.vmux   = 0,
			.gpio1  = 0xe09f,
		}, {
			.type   = CX88_VMUX_COMPOSITE1,
			.vmux   = 1,
			.gpio1  = 0xe05f,
		}, {
			.type   = CX88_VMUX_SVIDEO,
			.vmux   = 2,
			.gpio1  = 0xe05f,
		} },
		.radio = {
			.gpio1  = 0xe0df,
			.type   = CX88_RADIO,
		},
	},
	[CX88_BOARD_MSI_TVANYWHERE_MASTER] = {
		// added gpio values thanks to Michal
		// values for PAL from DScaler
		.name           = "MSI TV-@nywhere Master",
		.tuner_type     = TUNER_MT2032,
		.radio_type     = UNSET,
		.tuner_addr	= ADDR_UNSET,
		.radio_addr	= ADDR_UNSET,
		.tda9887_conf	= TDA9887_PRESENT | TDA9887_INTERCARRIER_NTSC,
		.input          = { {
			.type   = CX88_VMUX_TELEVISION,
			.vmux   = 0,
			.gpio0  = 0x000040bf,
			.gpio1  = 0x000080c0,
			.gpio2  = 0x0000ff40,
		}, {
			.type   = CX88_VMUX_COMPOSITE1,
			.vmux   = 1,
			.gpio0  = 0x000040bf,
			.gpio1  = 0x000080c0,
			.gpio2  = 0x0000ff40,
		}, {
			.type   = CX88_VMUX_SVIDEO,
			.vmux   = 2,
			.gpio0  = 0x000040bf,
			.gpio1  = 0x000080c0,
			.gpio2  = 0x0000ff40,
		} },
		.radio = {
			 .type   = CX88_RADIO,
			 .vmux   = 3,
			 .gpio0  = 0x000040bf,
			 .gpio1  = 0x000080c0,
			 .gpio2  = 0x0000ff20,
		},
	},
	[CX88_BOARD_WINFAST_DV2000] = {
		.name           = "Leadtek Winfast DV2000",
		.tuner_type     = TUNER_PHILIPS_FM1216ME_MK3,
		.radio_type     = UNSET,
		.tuner_addr	= ADDR_UNSET,
		.radio_addr	= ADDR_UNSET,
		.tda9887_conf   = TDA9887_PRESENT,
		.input          = { {
			.type   = CX88_VMUX_TELEVISION,
			.vmux   = 0,
			.gpio0  = 0x0035e700,
			.gpio1  = 0x00003004,
			.gpio2  = 0x0035e700,
			.gpio3  = 0x02000000,
		}, {

			.type   = CX88_VMUX_COMPOSITE1,
			.vmux   = 1,
			.gpio0  = 0x0035c700,
			.gpio1  = 0x00003004,
			.gpio2  = 0x0035c700,
			.gpio3  = 0x02000000,
		}, {
			.type   = CX88_VMUX_SVIDEO,
			.vmux   = 2,
			.gpio0  = 0x0035c700,
			.gpio1  = 0x0035c700,
			.gpio2  = 0x02000000,
			.gpio3  = 0x02000000,
		} },
		.radio = {
			.type   = CX88_RADIO,
			.gpio0  = 0x0035d700,
			.gpio1  = 0x00007004,
			.gpio2  = 0x0035d700,
			.gpio3  = 0x02000000,
		},
	},
	[CX88_BOARD_LEADTEK_PVR2000] = {
		// gpio values for PAL version from regspy by DScaler
		.name           = "Leadtek PVR 2000",
		.tuner_type     = TUNER_PHILIPS_FM1216ME_MK3,
		.radio_type     = UNSET,
		.tuner_addr	= ADDR_UNSET,
		.radio_addr	= ADDR_UNSET,
		.tda9887_conf   = TDA9887_PRESENT,
		.input          = { {
			.type   = CX88_VMUX_TELEVISION,
			.vmux   = 0,
			.gpio0  = 0x0000bde2,
			.audioroute = 1,
		}, {
			.type   = CX88_VMUX_COMPOSITE1,
			.vmux   = 1,
			.gpio0  = 0x0000bde6,
			.audioroute = 1,
		}, {
			.type   = CX88_VMUX_SVIDEO,
			.vmux   = 2,
			.gpio0  = 0x0000bde6,
			.audioroute = 1,
		} },
		.radio = {
			.type   = CX88_RADIO,
			.gpio0  = 0x0000bd62,
			.audioroute = 1,
		},
		.mpeg           = CX88_MPEG_BLACKBIRD,
	},
	[CX88_BOARD_IODATA_GVVCP3PCI] = {
		.name		= "IODATA GV-VCP3/PCI",
		.tuner_type     = UNSET,
		.radio_type     = UNSET,
		.tuner_addr	= ADDR_UNSET,
		.radio_addr	= ADDR_UNSET,
		.input          = { {
			.type   = CX88_VMUX_COMPOSITE1,
			.vmux   = 0,
		}, {
			.type   = CX88_VMUX_COMPOSITE2,
			.vmux   = 1,
		}, {
			.type   = CX88_VMUX_SVIDEO,
			.vmux   = 2,
		} },
	},
	[CX88_BOARD_PROLINK_PLAYTVPVR] = {
		.name           = "Prolink PlayTV PVR",
		.tuner_type     = TUNER_PHILIPS_FM1236_MK3,
		.radio_type     = UNSET,
		.tuner_addr	= ADDR_UNSET,
		.radio_addr	= ADDR_UNSET,
		.tda9887_conf	= TDA9887_PRESENT,
		.input          = { {
			.type   = CX88_VMUX_TELEVISION,
			.vmux   = 0,
			.gpio0  = 0xbff0,
		}, {
			.type   = CX88_VMUX_COMPOSITE1,
			.vmux   = 1,
			.gpio0  = 0xbff3,
		}, {
			.type   = CX88_VMUX_SVIDEO,
			.vmux   = 2,
			.gpio0  = 0xbff3,
		} },
		.radio = {
			.type   = CX88_RADIO,
			.gpio0  = 0xbff0,
		},
	},
	[CX88_BOARD_ASUS_PVR_416] = {
		.name		= "ASUS PVR-416",
		.tuner_type     = TUNER_PHILIPS_FM1236_MK3,
		.radio_type     = UNSET,
		.tuner_addr	= ADDR_UNSET,
		.radio_addr	= ADDR_UNSET,
		.tda9887_conf   = TDA9887_PRESENT,
		.input          = { {
			.type   = CX88_VMUX_TELEVISION,
			.vmux   = 0,
			.gpio0  = 0x0000fde6,
		}, {
			.type   = CX88_VMUX_SVIDEO,
			.vmux   = 2,
			.gpio0  = 0x0000fde6, // 0x0000fda6 L,R RCA audio in?
			.audioroute = 1,
		} },
		.radio = {
			.type   = CX88_RADIO,
			.gpio0  = 0x0000fde2,
		},
		.mpeg           = CX88_MPEG_BLACKBIRD,
	},
	[CX88_BOARD_MSI_TVANYWHERE] = {
		.name           = "MSI TV-@nywhere",
		.tuner_type     = TUNER_MT2032,
		.radio_type     = UNSET,
		.tuner_addr	= ADDR_UNSET,
		.radio_addr	= ADDR_UNSET,
		.tda9887_conf   = TDA9887_PRESENT,
		.input          = { {
			.type   = CX88_VMUX_TELEVISION,
			.vmux   = 0,
			.gpio0  = 0x00000fbf,
			.gpio2  = 0x0000fc08,
		}, {
			.type   = CX88_VMUX_COMPOSITE1,
			.vmux   = 1,
			.gpio0  = 0x00000fbf,
			.gpio2  = 0x0000fc68,
		}, {
			.type   = CX88_VMUX_SVIDEO,
			.vmux   = 2,
			.gpio0  = 0x00000fbf,
			.gpio2  = 0x0000fc68,
		} },
	},
	[CX88_BOARD_KWORLD_DVB_T] = {
		.name           = "KWorld/VStream XPert DVB-T",
		.tuner_type     = UNSET,
		.radio_type     = UNSET,
		.tuner_addr	= ADDR_UNSET,
		.radio_addr	= ADDR_UNSET,
		.input          = { {
			.type   = CX88_VMUX_COMPOSITE1,
			.vmux   = 1,
			.gpio0  = 0x0700,
			.gpio2  = 0x0101,
		}, {
			.type   = CX88_VMUX_SVIDEO,
			.vmux   = 2,
			.gpio0  = 0x0700,
			.gpio2  = 0x0101,
		} },
		.mpeg           = CX88_MPEG_DVB,
	},
	[CX88_BOARD_DVICO_FUSIONHDTV_DVB_T1] = {
		.name           = "DViCO FusionHDTV DVB-T1",
		.tuner_type     = UNSET, /* No analog tuner */
		.radio_type     = UNSET,
		.tuner_addr	= ADDR_UNSET,
		.radio_addr	= ADDR_UNSET,
		.input          = { {
			.type   = CX88_VMUX_COMPOSITE1,
			.vmux   = 1,
			.gpio0  = 0x000027df,
		}, {
			.type   = CX88_VMUX_SVIDEO,
			.vmux   = 2,
			.gpio0  = 0x000027df,
		} },
		.mpeg           = CX88_MPEG_DVB,
	},
	[CX88_BOARD_KWORLD_LTV883] = {
		.name           = "KWorld LTV883RF",
		.tuner_type     = TUNER_TNF_8831BGFF,
		.radio_type     = UNSET,
		.tuner_addr	= ADDR_UNSET,
		.radio_addr	= ADDR_UNSET,
		.input          = { {
			.type   = CX88_VMUX_TELEVISION,
			.vmux   = 0,
			.gpio0  = 0x07f8,
		}, {
			.type   = CX88_VMUX_DEBUG,
			.vmux   = 0,
			.gpio0  = 0x07f9,  // mono from tuner chip
		}, {
			.type   = CX88_VMUX_COMPOSITE1,
			.vmux   = 1,
			.gpio0  = 0x000007fa,
		}, {
			.type   = CX88_VMUX_SVIDEO,
			.vmux   = 2,
			.gpio0  = 0x000007fa,
		} },
		.radio = {
			.type   = CX88_RADIO,
			.gpio0  = 0x000007f8,
		},
	},
	[CX88_BOARD_DVICO_FUSIONHDTV_3_GOLD_Q] = {
		.name		= "DViCO FusionHDTV 3 Gold-Q",
		.tuner_type     = TUNER_MICROTUNE_4042FI5,
		.radio_type     = UNSET,
		.tuner_addr	= ADDR_UNSET,
		.radio_addr	= ADDR_UNSET,
		/*
		   GPIO[0] resets DT3302 DTV receiver
		    0 - reset asserted
		    1 - normal operation
		   GPIO[1] mutes analog audio output connector
		    0 - enable selected source
		    1 - mute
		   GPIO[2] selects source for analog audio output connector
		    0 - analog audio input connector on tab
		    1 - analog DAC output from CX23881 chip
		   GPIO[3] selects RF input connector on tuner module
		    0 - RF connector labeled CABLE
		    1 - RF connector labeled ANT
		   GPIO[4] selects high RF for QAM256 mode
		    0 - normal RF
		    1 - high RF
		*/
		.input          = { {
			.type   = CX88_VMUX_TELEVISION,
			.vmux   = 0,
			.gpio0	= 0x0f0d,
		}, {
			.type   = CX88_VMUX_CABLE,
			.vmux   = 0,
			.gpio0	= 0x0f05,
		}, {
			.type   = CX88_VMUX_COMPOSITE1,
			.vmux   = 1,
			.gpio0	= 0x0f00,
		}, {
			.type   = CX88_VMUX_SVIDEO,
			.vmux   = 2,
			.gpio0	= 0x0f00,
		} },
		.mpeg           = CX88_MPEG_DVB,
	},
	[CX88_BOARD_HAUPPAUGE_DVB_T1] = {
		.name           = "Hauppauge Nova-T DVB-T",
		.tuner_type     = UNSET,
		.radio_type     = UNSET,
		.tuner_addr	= ADDR_UNSET,
		.radio_addr	= ADDR_UNSET,
		.input          = { {
			.type   = CX88_VMUX_DVB,
			.vmux   = 0,
		} },
		.mpeg           = CX88_MPEG_DVB,
	},
	[CX88_BOARD_CONEXANT_DVB_T1] = {
		.name           = "Conexant DVB-T reference design",
		.tuner_type     = UNSET,
		.radio_type     = UNSET,
		.tuner_addr	= ADDR_UNSET,
		.radio_addr	= ADDR_UNSET,
		.input          = { {
			.type   = CX88_VMUX_DVB,
			.vmux   = 0,
		} },
		.mpeg           = CX88_MPEG_DVB,
	},
	[CX88_BOARD_PROVIDEO_PV259] = {
		.name		= "Provideo PV259",
		.tuner_type     = TUNER_PHILIPS_FQ1216ME,
		.radio_type     = UNSET,
		.tuner_addr	= ADDR_UNSET,
		.radio_addr	= ADDR_UNSET,
		.input          = { {
			.type   = CX88_VMUX_TELEVISION,
			.vmux   = 0,
			.audioroute = 1,
		} },
		.mpeg           = CX88_MPEG_BLACKBIRD,
	},
	[CX88_BOARD_DVICO_FUSIONHDTV_DVB_T_PLUS] = {
		.name           = "DViCO FusionHDTV DVB-T Plus",
		.tuner_type     = UNSET, /* No analog tuner */
		.radio_type     = UNSET,
		.tuner_addr	= ADDR_UNSET,
		.radio_addr	= ADDR_UNSET,
		.input          = { {
			.type   = CX88_VMUX_COMPOSITE1,
			.vmux   = 1,
			.gpio0  = 0x000027df,
		}, {
			.type   = CX88_VMUX_SVIDEO,
			.vmux   = 2,
			.gpio0  = 0x000027df,
		} },
		.mpeg           = CX88_MPEG_DVB,
	},
	[CX88_BOARD_DNTV_LIVE_DVB_T] = {
		.name		= "digitalnow DNTV Live! DVB-T",
		.tuner_type     = UNSET,
		.radio_type     = UNSET,
		.tuner_addr	= ADDR_UNSET,
		.radio_addr	= ADDR_UNSET,
		.input		= { {
			.type   = CX88_VMUX_COMPOSITE1,
			.vmux   = 1,
			.gpio0  = 0x00000700,
			.gpio2  = 0x00000101,
		}, {
			.type   = CX88_VMUX_SVIDEO,
			.vmux   = 2,
			.gpio0  = 0x00000700,
			.gpio2  = 0x00000101,
		} },
		.mpeg           = CX88_MPEG_DVB,
	},
	[CX88_BOARD_PCHDTV_HD3000] = {
		.name           = "pcHDTV HD3000 HDTV",
		.tuner_type     = TUNER_THOMSON_DTT761X,
		.radio_type     = UNSET,
		.tuner_addr	= ADDR_UNSET,
		.radio_addr	= ADDR_UNSET,
		.tda9887_conf   = TDA9887_PRESENT,
		/* GPIO[2] = audio source for analog audio out connector
		 *  0 = analog audio input connector
		 *  1 = CX88 audio DACs
		 *
		 * GPIO[7] = input to CX88's audio/chroma ADC
		 *  0 = FM 10.7 MHz IF
		 *  1 = Sound 4.5 MHz IF
		 *
		 * GPIO[1,5,6] = Oren 51132 pins 27,35,28 respectively
		 *
		 * GPIO[16] = Remote control input
		 */
		.input          = { {
			.type   = CX88_VMUX_TELEVISION,
			.vmux   = 0,
			.gpio0  = 0x00008484,
		}, {
			.type   = CX88_VMUX_COMPOSITE1,
			.vmux   = 1,
			.gpio0  = 0x00008400,
		}, {
			.type   = CX88_VMUX_SVIDEO,
			.vmux   = 2,
			.gpio0  = 0x00008400,
		} },
		.radio = {
			.type   = CX88_RADIO,
			.gpio0  = 0x00008404,
		},
		.mpeg           = CX88_MPEG_DVB,
	},
	[CX88_BOARD_HAUPPAUGE_ROSLYN] = {
		// entry added by Kaustubh D. Bhalerao <bhalerao.1@osu.edu>
		// GPIO values obtained from regspy, courtesy Sean Covel
		.name           = "Hauppauge WinTV 28xxx (Roslyn) models",
		.tuner_type     = UNSET,
		.radio_type     = UNSET,
		.tuner_addr	= ADDR_UNSET,
		.radio_addr	= ADDR_UNSET,
		.input          = { {
			.type   = CX88_VMUX_TELEVISION,
			.vmux   = 0,
			.gpio0  = 0xed1a,
			.gpio2  = 0x00ff,
		}, {
			.type   = CX88_VMUX_DEBUG,
			.vmux   = 0,
			.gpio0  = 0xff01,
		}, {
			.type   = CX88_VMUX_COMPOSITE1,
			.vmux   = 1,
			.gpio0  = 0xff02,
		}, {
			.type   = CX88_VMUX_SVIDEO,
			.vmux   = 2,
			.gpio0  = 0xed92,
			.gpio2  = 0x00ff,
		} },
		.radio = {
			 .type   = CX88_RADIO,
			 .gpio0  = 0xed96,
			 .gpio2  = 0x00ff,
		 },
		.mpeg           = CX88_MPEG_BLACKBIRD,
	},
	[CX88_BOARD_DIGITALLOGIC_MEC] = {
		.name           = "Digital-Logic MICROSPACE Entertainment Center (MEC)",
		.tuner_type     = TUNER_PHILIPS_FM1216ME_MK3,
		.radio_type     = UNSET,
		.tuner_addr	= ADDR_UNSET,
		.radio_addr	= ADDR_UNSET,
		.tda9887_conf   = TDA9887_PRESENT,
		.input          = { {
			.type   = CX88_VMUX_TELEVISION,
			.vmux   = 0,
			.gpio0  = 0x00009d80,
			.audioroute = 1,
		}, {
			.type   = CX88_VMUX_COMPOSITE1,
			.vmux   = 1,
			.gpio0  = 0x00009d76,
			.audioroute = 1,
		}, {
			.type   = CX88_VMUX_SVIDEO,
			.vmux   = 2,
			.gpio0  = 0x00009d76,
			.audioroute = 1,
		} },
		.radio = {
			.type   = CX88_RADIO,
			.gpio0  = 0x00009d00,
			.audioroute = 1,
		},
		.mpeg           = CX88_MPEG_BLACKBIRD,
	},
	[CX88_BOARD_IODATA_GVBCTV7E] = {
		.name           = "IODATA GV/BCTV7E",
		.tuner_type     = TUNER_PHILIPS_FQ1286,
		.radio_type     = UNSET,
		.tuner_addr	= ADDR_UNSET,
		.radio_addr	= ADDR_UNSET,
		.tda9887_conf   = TDA9887_PRESENT,
		.input          = { {
			.type   = CX88_VMUX_TELEVISION,
			.vmux   = 1,
			.gpio1  = 0x0000e03f,
		}, {
			.type   = CX88_VMUX_COMPOSITE1,
			.vmux   = 2,
			.gpio1  = 0x0000e07f,
		}, {
			.type   = CX88_VMUX_SVIDEO,
			.vmux   = 3,
			.gpio1  = 0x0000e07f,
		} }
	},
	[CX88_BOARD_PIXELVIEW_PLAYTV_ULTRA_PRO] = {
		.name           = "PixelView PlayTV Ultra Pro (Stereo)",
		/* May be also TUNER_YMEC_TVF_5533MF for NTSC/M or PAL/M */
		.tuner_type     = TUNER_PHILIPS_FM1216ME_MK3,
		.radio_type     = UNSET,
		.tuner_addr	= ADDR_UNSET,
		.radio_addr	= ADDR_UNSET,
		/* Some variants use a tda9874 and so need the tvaudio module. */
		.audio_chip     = CX88_AUDIO_TVAUDIO,
		.input          = { {
			.type   = CX88_VMUX_TELEVISION,
			.vmux   = 0,
			.gpio0  = 0xbf61,  /* internal decoder */
		}, {
			.type   = CX88_VMUX_COMPOSITE1,
			.vmux   = 1,
			.gpio0	= 0xbf63,
		}, {
			.type   = CX88_VMUX_SVIDEO,
			.vmux   = 2,
			.gpio0	= 0xbf63,
		} },
		.radio = {
			 .type  = CX88_RADIO,
			 .gpio0 = 0xbf60,
		 },
	},
	[CX88_BOARD_DVICO_FUSIONHDTV_3_GOLD_T] = {
		.name           = "DViCO FusionHDTV 3 Gold-T",
		.tuner_type     = TUNER_THOMSON_DTT761X,
		.radio_type     = UNSET,
		.tuner_addr	= ADDR_UNSET,
		.radio_addr	= ADDR_UNSET,
		.tda9887_conf   = TDA9887_PRESENT,
		.input          = { {
			.type   = CX88_VMUX_TELEVISION,
			.vmux   = 0,
			.gpio0  = 0x97ed,
		}, {
			.type   = CX88_VMUX_COMPOSITE1,
			.vmux   = 1,
			.gpio0  = 0x97e9,
		}, {
			.type   = CX88_VMUX_SVIDEO,
			.vmux   = 2,
			.gpio0  = 0x97e9,
		} },
		.mpeg           = CX88_MPEG_DVB,
	},
	[CX88_BOARD_ADSTECH_DVB_T_PCI] = {
		.name           = "ADS Tech Instant TV DVB-T PCI",
		.tuner_type     = UNSET,
		.radio_type     = UNSET,
		.tuner_addr	= ADDR_UNSET,
		.radio_addr	= ADDR_UNSET,
		.input          = { {
			.type   = CX88_VMUX_COMPOSITE1,
			.vmux   = 1,
			.gpio0  = 0x0700,
			.gpio2  = 0x0101,
		}, {
			.type   = CX88_VMUX_SVIDEO,
			.vmux   = 2,
			.gpio0  = 0x0700,
			.gpio2  = 0x0101,
		} },
		.mpeg           = CX88_MPEG_DVB,
	},
	[CX88_BOARD_TERRATEC_CINERGY_1400_DVB_T1] = {
		.name           = "TerraTec Cinergy 1400 DVB-T",
<<<<<<< HEAD
		.tuner_type     = TUNER_ABSENT,
=======
		.tuner_type     = UNSET,
>>>>>>> e529fea9
		.input          = { {
			.type   = CX88_VMUX_DVB,
			.vmux   = 0,
		}, {
			.type   = CX88_VMUX_COMPOSITE1,
			.vmux   = 2,
		}, {
			.type   = CX88_VMUX_SVIDEO,
			.vmux   = 2,
		} },
		.mpeg           = CX88_MPEG_DVB,
	},
	[CX88_BOARD_DVICO_FUSIONHDTV_5_GOLD] = {
		.name           = "DViCO FusionHDTV 5 Gold",
		.tuner_type     = TUNER_LG_TDVS_H06XF, /* TDVS-H062F */
		.radio_type     = UNSET,
		.tuner_addr	= ADDR_UNSET,
		.radio_addr	= ADDR_UNSET,
		.tda9887_conf   = TDA9887_PRESENT,
		.input          = { {
			.type   = CX88_VMUX_TELEVISION,
			.vmux   = 0,
			.gpio0  = 0x87fd,
		}, {
			.type   = CX88_VMUX_COMPOSITE1,
			.vmux   = 1,
			.gpio0  = 0x87f9,
		}, {
			.type   = CX88_VMUX_SVIDEO,
			.vmux   = 2,
			.gpio0  = 0x87f9,
		} },
		.mpeg           = CX88_MPEG_DVB,
	},
	[CX88_BOARD_AVERMEDIA_ULTRATV_MC_550] = {
		.name           = "AverMedia UltraTV Media Center PCI 550",
		.tuner_type     = TUNER_PHILIPS_FM1236_MK3,
		.radio_type     = UNSET,
		.tuner_addr     = ADDR_UNSET,
		.radio_addr     = ADDR_UNSET,
		.tda9887_conf   = TDA9887_PRESENT,
		.input          = { {
			.type   = CX88_VMUX_COMPOSITE1,
			.vmux   = 0,
			.gpio0  = 0x0000cd73,
			.audioroute = 1,
		}, {
			.type   = CX88_VMUX_SVIDEO,
			.vmux   = 1,
			.gpio0  = 0x0000cd73,
			.audioroute = 1,
		}, {
			.type   = CX88_VMUX_TELEVISION,
			.vmux   = 3,
			.gpio0  = 0x0000cdb3,
			.audioroute = 1,
		} },
		.radio = {
			.type   = CX88_RADIO,
			.vmux   = 2,
			.gpio0  = 0x0000cdf3,
			.audioroute = 1,
		},
		.mpeg           = CX88_MPEG_BLACKBIRD,
	},
	[CX88_BOARD_KWORLD_VSTREAM_EXPERT_DVD] = {
		 /* Alexander Wold <awold@bigfoot.com> */
		 .name           = "Kworld V-Stream Xpert DVD",
		 .tuner_type     = UNSET,
		 .input          = { {
			 .type   = CX88_VMUX_COMPOSITE1,
			 .vmux   = 1,
			 .gpio0  = 0x03000000,
			 .gpio1  = 0x01000000,
			 .gpio2  = 0x02000000,
			 .gpio3  = 0x00100000,
		 }, {
			 .type   = CX88_VMUX_SVIDEO,
			 .vmux   = 2,
			 .gpio0  = 0x03000000,
			 .gpio1  = 0x01000000,
			 .gpio2  = 0x02000000,
			 .gpio3  = 0x00100000,
		 } },
	},
	[CX88_BOARD_ATI_HDTVWONDER] = {
		.name           = "ATI HDTV Wonder",
		.tuner_type     = TUNER_PHILIPS_TUV1236D,
		.radio_type     = UNSET,
		.tuner_addr	= ADDR_UNSET,
		.radio_addr	= ADDR_UNSET,
		.input          = { {
			.type   = CX88_VMUX_TELEVISION,
			.vmux   = 0,
			.gpio0  = 0x00000ff7,
			.gpio1  = 0x000000ff,
			.gpio2  = 0x00000001,
			.gpio3  = 0x00000000,
		}, {
			.type   = CX88_VMUX_COMPOSITE1,
			.vmux   = 1,
			.gpio0  = 0x00000ffe,
			.gpio1  = 0x000000ff,
			.gpio2  = 0x00000001,
			.gpio3  = 0x00000000,
		}, {
			.type   = CX88_VMUX_SVIDEO,
			.vmux   = 2,
			.gpio0  = 0x00000ffe,
			.gpio1  = 0x000000ff,
			.gpio2  = 0x00000001,
			.gpio3  = 0x00000000,
		} },
		.mpeg           = CX88_MPEG_DVB,
	},
	[CX88_BOARD_WINFAST_DTV1000] = {
		.name           = "WinFast DTV1000-T",
		.tuner_type     = UNSET,
		.radio_type     = UNSET,
		.tuner_addr	= ADDR_UNSET,
		.radio_addr	= ADDR_UNSET,
		.input          = { {
			.type   = CX88_VMUX_DVB,
			.vmux   = 0,
		}, {
			.type   = CX88_VMUX_COMPOSITE1,
			.vmux   = 1,
		}, {
			.type   = CX88_VMUX_SVIDEO,
			.vmux   = 2,
		} },
		.mpeg           = CX88_MPEG_DVB,
	},
	[CX88_BOARD_AVERTV_303] = {
		.name           = "AVerTV 303 (M126)",
		.tuner_type     = TUNER_PHILIPS_FM1216ME_MK3,
		.radio_type     = UNSET,
		.tuner_addr	= ADDR_UNSET,
		.radio_addr	= ADDR_UNSET,
		.tda9887_conf   = TDA9887_PRESENT,
		.input          = { {
			.type   = CX88_VMUX_TELEVISION,
			.vmux   = 0,
			.gpio0  = 0x00ff,
			.gpio1  = 0xe09f,
			.gpio2  = 0x0010,
			.gpio3  = 0x0000,
		}, {
			.type   = CX88_VMUX_COMPOSITE1,
			.vmux   = 1,
			.gpio0  = 0x00ff,
			.gpio1  = 0xe05f,
			.gpio2  = 0x0010,
			.gpio3  = 0x0000,
		}, {
			.type   = CX88_VMUX_SVIDEO,
			.vmux   = 2,
			.gpio0  = 0x00ff,
			.gpio1  = 0xe05f,
			.gpio2  = 0x0010,
			.gpio3  = 0x0000,
		} },
	},
	[CX88_BOARD_HAUPPAUGE_NOVASPLUS_S1] = {
		.name		= "Hauppauge Nova-S-Plus DVB-S",
		.tuner_type	= UNSET,
		.radio_type	= UNSET,
		.tuner_addr	= ADDR_UNSET,
		.radio_addr	= ADDR_UNSET,
		.audio_chip	= CX88_AUDIO_WM8775,
		.i2sinputcntl   = 2,
		.input		= { {
			.type	= CX88_VMUX_DVB,
			.vmux	= 0,
			/* 2: Line-In */
			.audioroute = 2,
		}, {
			.type	= CX88_VMUX_COMPOSITE1,
			.vmux	= 1,
			/* 2: Line-In */
			.audioroute = 2,
		}, {
			.type	= CX88_VMUX_SVIDEO,
			.vmux	= 2,
			/* 2: Line-In */
			.audioroute = 2,
		} },
		.mpeg           = CX88_MPEG_DVB,
	},
	[CX88_BOARD_HAUPPAUGE_NOVASE2_S1] = {
		.name		= "Hauppauge Nova-SE2 DVB-S",
		.tuner_type	= UNSET,
		.radio_type	= UNSET,
		.tuner_addr	= ADDR_UNSET,
		.radio_addr	= ADDR_UNSET,
		.input		= { {
			.type	= CX88_VMUX_DVB,
			.vmux	= 0,
		} },
		.mpeg           = CX88_MPEG_DVB,
	},
	[CX88_BOARD_KWORLD_DVBS_100] = {
		.name		= "KWorld DVB-S 100",
		.tuner_type	= UNSET,
		.radio_type	= UNSET,
		.tuner_addr	= ADDR_UNSET,
		.radio_addr	= ADDR_UNSET,
		.audio_chip = CX88_AUDIO_WM8775,
		.input		= { {
			.type	= CX88_VMUX_DVB,
			.vmux	= 0,
			/* 2: Line-In */
			.audioroute = 2,
		}, {
			.type	= CX88_VMUX_COMPOSITE1,
			.vmux	= 1,
			/* 2: Line-In */
			.audioroute = 2,
		}, {
			.type	= CX88_VMUX_SVIDEO,
			.vmux	= 2,
			/* 2: Line-In */
			.audioroute = 2,
		} },
		.mpeg           = CX88_MPEG_DVB,
	},
	[CX88_BOARD_HAUPPAUGE_HVR1100] = {
		.name		= "Hauppauge WinTV-HVR1100 DVB-T/Hybrid",
		.tuner_type     = TUNER_PHILIPS_FMD1216ME_MK3,
		.radio_type	= UNSET,
		.tuner_addr	= ADDR_UNSET,
		.radio_addr	= ADDR_UNSET,
		.tda9887_conf   = TDA9887_PRESENT,
		.input		= { {
			.type   = CX88_VMUX_TELEVISION,
			.vmux   = 0,
		}, {
			.type	= CX88_VMUX_COMPOSITE1,
			.vmux	= 1,
		}, {
			.type	= CX88_VMUX_SVIDEO,
			.vmux	= 2,
		} },
		/* fixme: Add radio support */
		.mpeg           = CX88_MPEG_DVB,
	},
	[CX88_BOARD_HAUPPAUGE_HVR1100LP] = {
		.name		= "Hauppauge WinTV-HVR1100 DVB-T/Hybrid (Low Profile)",
		.tuner_type     = TUNER_PHILIPS_FMD1216ME_MK3,
		.radio_type	= UNSET,
		.tuner_addr	= ADDR_UNSET,
		.radio_addr	= ADDR_UNSET,
		.tda9887_conf   = TDA9887_PRESENT,
		.input		= { {
			.type   = CX88_VMUX_TELEVISION,
			.vmux   = 0,
		}, {
			.type	= CX88_VMUX_COMPOSITE1,
			.vmux	= 1,
		} },
		/* fixme: Add radio support */
		.mpeg           = CX88_MPEG_DVB,
	},
	[CX88_BOARD_DNTV_LIVE_DVB_T_PRO] = {
		.name           = "digitalnow DNTV Live! DVB-T Pro",
		.tuner_type     = TUNER_PHILIPS_FMD1216ME_MK3,
		.radio_type     = UNSET,
		.tuner_addr	= ADDR_UNSET,
		.radio_addr	= ADDR_UNSET,
		.tda9887_conf   = TDA9887_PRESENT | TDA9887_PORT1_ACTIVE |
				  TDA9887_PORT2_ACTIVE,
		.input          = { {
			.type   = CX88_VMUX_TELEVISION,
			.vmux   = 0,
			.gpio0  = 0xf80808,
		}, {
			.type   = CX88_VMUX_COMPOSITE1,
			.vmux   = 1,
			.gpio0	= 0xf80808,
		}, {
			.type   = CX88_VMUX_SVIDEO,
			.vmux   = 2,
			.gpio0	= 0xf80808,
		} },
		.radio = {
			 .type  = CX88_RADIO,
			 .gpio0 = 0xf80808,
		},
		.mpeg           = CX88_MPEG_DVB,
	},
	[CX88_BOARD_KWORLD_DVB_T_CX22702] = {
		/* Kworld V-stream Xpert DVB-T with Thomson tuner */
		/* DTT 7579 Conexant CX22702-19 Conexant CX2388x  */
		/* Manenti Marco <marco_manenti@colman.it> */
		.name           = "KWorld/VStream XPert DVB-T with cx22702",
		.tuner_type     = UNSET,
		.radio_type     = UNSET,
		.tuner_addr	= ADDR_UNSET,
		.radio_addr	= ADDR_UNSET,
		.input          = { {
			.type   = CX88_VMUX_COMPOSITE1,
			.vmux   = 1,
			.gpio0  = 0x0700,
			.gpio2  = 0x0101,
		}, {
			.type   = CX88_VMUX_SVIDEO,
			.vmux   = 2,
			.gpio0  = 0x0700,
			.gpio2  = 0x0101,
		} },
		.mpeg           = CX88_MPEG_DVB,
	},
	[CX88_BOARD_DVICO_FUSIONHDTV_DVB_T_DUAL] = {
		.name           = "DViCO FusionHDTV DVB-T Dual Digital",
		.tuner_type     = UNSET, /* No analog tuner */
		.radio_type     = UNSET,
		.tuner_addr	= ADDR_UNSET,
		.radio_addr	= ADDR_UNSET,
		.input          = { {
			.type   = CX88_VMUX_COMPOSITE1,
			.vmux   = 1,
			.gpio0  = 0x000067df,
		 }, {
			.type   = CX88_VMUX_SVIDEO,
			.vmux   = 2,
			.gpio0  = 0x000067df,
		} },
		.mpeg           = CX88_MPEG_DVB,
	},
	[CX88_BOARD_KWORLD_HARDWARE_MPEG_TV_XPERT] = {
		.name           = "KWorld HardwareMpegTV XPert",
		.tuner_type     = TUNER_PHILIPS_TDA8290,
		.radio_type     = UNSET,
		.tuner_addr	= ADDR_UNSET,
		.radio_addr	= ADDR_UNSET,
		.input          = { {
			.type   = CX88_VMUX_TELEVISION,
			.vmux   = 0,
			.gpio0  = 0x3de2,
			.gpio2  = 0x00ff,
		}, {
			.type   = CX88_VMUX_COMPOSITE1,
			.vmux   = 1,
			.gpio0  = 0x3de6,
			.audioroute = 1,
		}, {
			.type   = CX88_VMUX_SVIDEO,
			.vmux   = 2,
			.gpio0  = 0x3de6,
			.audioroute = 1,
		} },
		.radio = {
			.type   = CX88_RADIO,
			.gpio0  = 0x3de6,
			.gpio2  = 0x00ff,
		},
		.mpeg           = CX88_MPEG_BLACKBIRD,
	},
	[CX88_BOARD_DVICO_FUSIONHDTV_DVB_T_HYBRID] = {
		.name           = "DViCO FusionHDTV DVB-T Hybrid",
		.tuner_type     = TUNER_THOMSON_FE6600,
		.radio_type     = UNSET,
		.tuner_addr	= ADDR_UNSET,
		.radio_addr	= ADDR_UNSET,
		.input          = { {
			.type   = CX88_VMUX_TELEVISION,
			.vmux   = 0,
			.gpio0  = 0x0000a75f,
		}, {
			.type   = CX88_VMUX_COMPOSITE1,
			.vmux   = 1,
			.gpio0  = 0x0000a75b,
		}, {
			.type   = CX88_VMUX_SVIDEO,
			.vmux   = 2,
			.gpio0  = 0x0000a75b,
		} },
		.mpeg           = CX88_MPEG_DVB,
	},
	[CX88_BOARD_PCHDTV_HD5500] = {
		.name           = "pcHDTV HD5500 HDTV",
		.tuner_type     = TUNER_LG_TDVS_H06XF, /* TDVS-H064F */
		.radio_type     = UNSET,
		.tuner_addr	= ADDR_UNSET,
		.radio_addr	= ADDR_UNSET,
		.tda9887_conf   = TDA9887_PRESENT,
		.input          = { {
			.type   = CX88_VMUX_TELEVISION,
			.vmux   = 0,
			.gpio0  = 0x87fd,
		}, {
			.type   = CX88_VMUX_COMPOSITE1,
			.vmux   = 1,
			.gpio0  = 0x87f9,
		}, {
			.type   = CX88_VMUX_SVIDEO,
			.vmux   = 2,
			.gpio0  = 0x87f9,
		} },
		.mpeg           = CX88_MPEG_DVB,
	},
	[CX88_BOARD_KWORLD_MCE200_DELUXE] = {
		/* FIXME: tested TV input only, disabled composite,
		   svideo and radio until they can be tested also. */
		.name           = "Kworld MCE 200 Deluxe",
		.tuner_type     = TUNER_TENA_9533_DI,
		.radio_type     = UNSET,
		.tda9887_conf   = TDA9887_PRESENT,
		.tuner_addr     = ADDR_UNSET,
		.radio_addr     = ADDR_UNSET,
		.input          = { {
			.type   = CX88_VMUX_TELEVISION,
			.vmux   = 0,
			.gpio0  = 0x0000BDE6
		} },
		.mpeg           = CX88_MPEG_BLACKBIRD,
	},
	[CX88_BOARD_PIXELVIEW_PLAYTV_P7000] = {
		/* FIXME: SVideo, Composite and FM inputs are untested */
		.name           = "PixelView PlayTV P7000",
		.tuner_type     = TUNER_PHILIPS_FM1216ME_MK3,
		.radio_type     = UNSET,
		.tuner_addr	= ADDR_UNSET,
		.radio_addr	= ADDR_UNSET,
		.tda9887_conf   = TDA9887_PRESENT | TDA9887_PORT1_ACTIVE |
				  TDA9887_PORT2_ACTIVE,
		.input          = { {
			.type   = CX88_VMUX_TELEVISION,
			.vmux   = 0,
			.gpio0  = 0x5da6,
		} },
		.mpeg           = CX88_MPEG_BLACKBIRD,
	},
	[CX88_BOARD_NPGTECH_REALTV_TOP10FM] = {
		.name           = "NPG Tech Real TV FM Top 10",
		.tuner_type     = TUNER_TNF_5335MF, /* Actually a TNF9535 */
		.radio_type     = UNSET,
		.tuner_addr	= ADDR_UNSET,
		.radio_addr	= ADDR_UNSET,
		.input          = { {
			.type   = CX88_VMUX_TELEVISION,
			.vmux   = 0,
			.gpio0	= 0x0788,
		}, {
			.type   = CX88_VMUX_COMPOSITE1,
			.vmux   = 1,
			.gpio0	= 0x078b,
		}, {
			.type   = CX88_VMUX_SVIDEO,
			.vmux   = 2,
			.gpio0	= 0x078b,
		} },
		.radio = {
			 .type  = CX88_RADIO,
			 .gpio0 = 0x074a,
		},
	},
	[CX88_BOARD_WINFAST_DTV2000H] = {
		.name           = "WinFast DTV2000 H",
		.tuner_type     = TUNER_PHILIPS_FMD1216ME_MK3,
		.radio_type     = UNSET,
		.tuner_addr     = ADDR_UNSET,
		.radio_addr     = ADDR_UNSET,
		.tda9887_conf   = TDA9887_PRESENT,
		.input          = { {
			.type   = CX88_VMUX_TELEVISION,
			.vmux   = 0,
			.gpio0  = 0x00017304,
			.gpio1  = 0x00008203,
			.gpio2  = 0x00017304,
			.gpio3  = 0x02000000,
		}, {
			.type   = CX88_VMUX_COMPOSITE1,
			.vmux   = 1,
			.gpio0  = 0x0001d701,
			.gpio1  = 0x0000b207,
			.gpio2  = 0x0001d701,
			.gpio3  = 0x02000000,
		}, {
			.type   = CX88_VMUX_COMPOSITE2,
			.vmux   = 2,
			.gpio0  = 0x0001d503,
			.gpio1  = 0x0000b207,
			.gpio2  = 0x0001d503,
			.gpio3  = 0x02000000,
		}, {
			.type   = CX88_VMUX_SVIDEO,
			.vmux   = 3,
			.gpio0  = 0x0001d701,
			.gpio1  = 0x0000b207,
			.gpio2  = 0x0001d701,
			.gpio3  = 0x02000000,
		} },
		.radio = {
			 .type  = CX88_RADIO,
			 .gpio0 = 0x00015702,
			 .gpio1 = 0x0000f207,
			 .gpio2 = 0x00015702,
			 .gpio3 = 0x02000000,
		},
		.mpeg           = CX88_MPEG_DVB,
	},
	[CX88_BOARD_WINFAST_DTV2000H_J] = {
		.name           = "WinFast DTV2000 H rev. J",
		.tuner_type     = TUNER_PHILIPS_FMD1216MEX_MK3,
		.radio_type     = UNSET,
		.tuner_addr     = ADDR_UNSET,
		.radio_addr     = ADDR_UNSET,
		.tda9887_conf   = TDA9887_PRESENT,
		.input          = { {
			.type   = CX88_VMUX_TELEVISION,
			.vmux   = 0,
			.gpio0  = 0x00017300,
			.gpio1  = 0x00008207,
			.gpio2	= 0x00000000,
			.gpio3  = 0x02000000,
		}, {
			.type   = CX88_VMUX_TELEVISION,
			.vmux   = 0,
			.gpio0  = 0x00018300,
			.gpio1  = 0x0000f207,
			.gpio2	= 0x00017304,
			.gpio3  = 0x02000000,
		}, {
			.type   = CX88_VMUX_COMPOSITE1,
			.vmux   = 1,
			.gpio0  = 0x00018301,
			.gpio1  = 0x0000f207,
			.gpio2	= 0x00017304,
			.gpio3  = 0x02000000,
		}, {
			.type   = CX88_VMUX_SVIDEO,
			.vmux   = 2,
			.gpio0  = 0x00018301,
			.gpio1  = 0x0000f207,
			.gpio2	= 0x00017304,
			.gpio3  = 0x02000000,
		} },
		.radio = {
			 .type  = CX88_RADIO,
			 .gpio0 = 0x00015702,
			 .gpio1 = 0x0000f207,
			 .gpio2 = 0x00015702,
			 .gpio3 = 0x02000000,
		},
		.mpeg           = CX88_MPEG_DVB,
	},
	[CX88_BOARD_GENIATECH_DVBS] = {
		.name          = "Geniatech DVB-S",
		.tuner_type    = UNSET,
		.radio_type    = UNSET,
		.tuner_addr    = ADDR_UNSET,
		.radio_addr    = ADDR_UNSET,
		.input  = { {
			.type  = CX88_VMUX_DVB,
			.vmux  = 0,
		}, {
			.type  = CX88_VMUX_COMPOSITE1,
			.vmux  = 1,
		} },
		.mpeg           = CX88_MPEG_DVB,
	},
	[CX88_BOARD_HAUPPAUGE_HVR3000] = {
		.name           = "Hauppauge WinTV-HVR3000 TriMode Analog/DVB-S/DVB-T",
		.tuner_type     = TUNER_PHILIPS_FMD1216ME_MK3,
		.radio_type     = UNSET,
		.tuner_addr     = ADDR_UNSET,
		.radio_addr     = ADDR_UNSET,
		.tda9887_conf   = TDA9887_PRESENT,
		.audio_chip     = CX88_AUDIO_WM8775,
		.input          = { {
			.type   = CX88_VMUX_TELEVISION,
			.vmux   = 0,
			.gpio0  = 0x84bf,
			/* 1: TV Audio / FM Mono */
			.audioroute = 1,
		}, {
			.type   = CX88_VMUX_COMPOSITE1,
			.vmux   = 1,
			.gpio0  = 0x84bf,
			/* 2: Line-In */
			.audioroute = 2,
		}, {
			.type   = CX88_VMUX_SVIDEO,
			.vmux   = 2,
			.gpio0  = 0x84bf,
			/* 2: Line-In */
			.audioroute = 2,
		} },
		.radio = {
			.type   = CX88_RADIO,
			.gpio0	= 0x84bf,
			/* 4: FM Stereo (untested) */
			.audioroute = 8,
		},
		.mpeg           = CX88_MPEG_DVB,
		.num_frontends	= 2,
	},
	[CX88_BOARD_NORWOOD_MICRO] = {
		.name           = "Norwood Micro TV Tuner",
		.tuner_type     = TUNER_TNF_5335MF,
		.radio_type     = UNSET,
		.tuner_addr     = ADDR_UNSET,
		.radio_addr     = ADDR_UNSET,
		.input          = { {
			.type   = CX88_VMUX_TELEVISION,
			.vmux   = 0,
			.gpio0  = 0x0709,
		}, {
			.type   = CX88_VMUX_COMPOSITE1,
			.vmux   = 1,
			.gpio0  = 0x070b,
		}, {
			.type   = CX88_VMUX_SVIDEO,
			.vmux   = 2,
			.gpio0  = 0x070b,
		} },
	},
	[CX88_BOARD_TE_DTV_250_OEM_SWANN] = {
		.name           = "Shenzhen Tungsten Ages Tech TE-DTV-250 / Swann OEM",
		.tuner_type     = TUNER_LG_PAL_NEW_TAPC,
		.radio_type     = UNSET,
		.tuner_addr     = ADDR_UNSET,
		.radio_addr     = ADDR_UNSET,
		.input          = { {
			.type   = CX88_VMUX_TELEVISION,
			.vmux   = 0,
			.gpio0  = 0x003fffff,
			.gpio1  = 0x00e00000,
			.gpio2  = 0x003fffff,
			.gpio3  = 0x02000000,
		}, {
			.type   = CX88_VMUX_COMPOSITE1,
			.vmux   = 1,
			.gpio0  = 0x003fffff,
			.gpio1  = 0x00e00000,
			.gpio2  = 0x003fffff,
			.gpio3  = 0x02000000,
		}, {
			.type   = CX88_VMUX_SVIDEO,
			.vmux   = 2,
			.gpio0  = 0x003fffff,
			.gpio1  = 0x00e00000,
			.gpio2  = 0x003fffff,
			.gpio3  = 0x02000000,
		} },
	},
	[CX88_BOARD_HAUPPAUGE_HVR1300] = {
		.name		= "Hauppauge WinTV-HVR1300 DVB-T/Hybrid MPEG Encoder",
		.tuner_type     = TUNER_PHILIPS_FMD1216ME_MK3,
		.radio_type	= UNSET,
		.tuner_addr	= ADDR_UNSET,
		.radio_addr	= ADDR_UNSET,
		.tda9887_conf   = TDA9887_PRESENT,
		.audio_chip     = CX88_AUDIO_WM8775,
		/*
		 * gpio0 as reported by Mike Crash <mike AT mikecrash.com>
		 */
		.input		= { {
			.type   = CX88_VMUX_TELEVISION,
			.vmux   = 0,
			.gpio0	= 0xef88,
			/* 1: TV Audio / FM Mono */
			.audioroute = 1,
		}, {
			.type	= CX88_VMUX_COMPOSITE1,
			.vmux	= 1,
			.gpio0	= 0xef88,
			/* 2: Line-In */
			.audioroute = 2,
		}, {
			.type	= CX88_VMUX_SVIDEO,
			.vmux	= 2,
			.gpio0	= 0xef88,
			/* 2: Line-In */
			.audioroute = 2,
		} },
		.mpeg           = CX88_MPEG_DVB | CX88_MPEG_BLACKBIRD,
		.radio = {
			.type   = CX88_RADIO,
			.gpio0	= 0xef88,
			/* 4: FM Stereo (untested) */
			.audioroute = 8,
		},
	},
	[CX88_BOARD_SAMSUNG_SMT_7020] = {
		.name		= "Samsung SMT 7020 DVB-S",
		.tuner_type	= UNSET,
		.radio_type	= UNSET,
		.tuner_addr	= ADDR_UNSET,
		.radio_addr	= ADDR_UNSET,
		.input		= { {
			.type	= CX88_VMUX_DVB,
			.vmux	= 0,
		} },
		.mpeg           = CX88_MPEG_DVB,
	},
	[CX88_BOARD_ADSTECH_PTV_390] = {
		.name           = "ADS Tech Instant Video PCI",
		.tuner_type     = UNSET,
		.radio_type     = UNSET,
		.tuner_addr     = ADDR_UNSET,
		.radio_addr     = ADDR_UNSET,
		.input          = { {
			.type   = CX88_VMUX_DEBUG,
			.vmux   = 3,
			.gpio0  = 0x04ff,
		}, {
			.type   = CX88_VMUX_COMPOSITE1,
			.vmux   = 1,
			.gpio0  = 0x07fa,
		}, {
			.type   = CX88_VMUX_SVIDEO,
			.vmux   = 2,
			.gpio0  = 0x07fa,
		} },
	},
	[CX88_BOARD_PINNACLE_PCTV_HD_800i] = {
		.name           = "Pinnacle PCTV HD 800i",
		.tuner_type     = TUNER_XC5000,
		.radio_type     = UNSET,
		.tuner_addr	= ADDR_UNSET,
		.radio_addr	= ADDR_UNSET,
		.input          = { {
			.type   = CX88_VMUX_TELEVISION,
			.vmux   = 0,
			.gpio0  = 0x04fb,
			.gpio1  = 0x10ff,
		}, {
			.type   = CX88_VMUX_COMPOSITE1,
			.vmux   = 1,
			.gpio0  = 0x04fb,
			.gpio1  = 0x10ef,
			.audioroute = 1,
		}, {
			.type   = CX88_VMUX_SVIDEO,
			.vmux   = 2,
			.gpio0  = 0x04fb,
			.gpio1  = 0x10ef,
			.audioroute = 1,
		} },
		.mpeg           = CX88_MPEG_DVB,
	},
	[CX88_BOARD_DVICO_FUSIONHDTV_5_PCI_NANO] = {
		.name           = "DViCO FusionHDTV 5 PCI nano",
		/* xc3008 tuner, digital only for now */
		.tuner_type     = UNSET,
		.radio_type     = UNSET,
		.tuner_addr	= ADDR_UNSET,
		.radio_addr	= ADDR_UNSET,
		.input          = { {
			.type   = CX88_VMUX_TELEVISION,
			.vmux   = 0,
			.gpio0  = 0x000027df, /* Unconfirmed */
		}, {
			.type   = CX88_VMUX_COMPOSITE1,
			.vmux   = 1,
			.gpio0  = 0x000027df, /* Unconfirmed */
			.audioroute = 1,
		}, {
			.type   = CX88_VMUX_SVIDEO,
			.vmux   = 2,
			.gpio0  = 0x000027df, /* Unconfirmed */
			.audioroute = 1,
		} },
		.mpeg           = CX88_MPEG_DVB,
	},
	[CX88_BOARD_PINNACLE_HYBRID_PCTV] = {
		.name           = "Pinnacle Hybrid PCTV",
		.tuner_type     = TUNER_XC2028,
		.tuner_addr     = 0x61,
		.radio_type     = UNSET,
		.radio_addr     = ADDR_UNSET,
		.input          = { {
			.type   = CX88_VMUX_TELEVISION,
			.vmux   = 0,
			.gpio0  = 0x004ff,
			.gpio1  = 0x010ff,
			.gpio2  = 0x00001,
		}, {
			.type   = CX88_VMUX_COMPOSITE1,
			.vmux   = 1,
			.gpio0  = 0x004fb,
			.gpio1  = 0x010ef,
			.audioroute = 1,
		}, {
			.type   = CX88_VMUX_SVIDEO,
			.vmux   = 2,
			.gpio0  = 0x004fb,
			.gpio1  = 0x010ef,
			.audioroute = 1,
		} },
		.radio = {
			.type   = CX88_RADIO,
			.gpio0  = 0x004ff,
			.gpio1  = 0x010ff,
			.gpio2  = 0x0ff,
		},
		.mpeg           = CX88_MPEG_DVB,
	},
	/* Terry Wu <terrywu2009@gmail.com> */
	/* TV Audio :      set GPIO 2, 18, 19 value to 0, 1, 0 */
	/* FM Audio :      set GPIO 2, 18, 19 value to 0, 0, 0 */
	/* Line-in Audio : set GPIO 2, 18, 19 value to 0, 1, 1 */
	/* Mute Audio :    set GPIO 2 value to 1               */
	[CX88_BOARD_WINFAST_TV2000_XP_GLOBAL] = {
		.name           = "Leadtek TV2000 XP Global",
		.tuner_type     = TUNER_XC2028,
		.tuner_addr     = 0x61,
		.radio_type     = UNSET,
		.radio_addr     = ADDR_UNSET,
		.input          = { {
			.type   = CX88_VMUX_TELEVISION,
			.vmux   = 0,
			.gpio0  = 0x0400,       /* pin 2 = 0 */
			.gpio1  = 0x0000,
			.gpio2  = 0x0C04,       /* pin 18 = 1, pin 19 = 0 */
			.gpio3  = 0x0000,
		}, {
			.type   = CX88_VMUX_COMPOSITE1,
			.vmux   = 1,
			.gpio0  = 0x0400,       /* pin 2 = 0 */
			.gpio1  = 0x0000,
			.gpio2  = 0x0C0C,       /* pin 18 = 1, pin 19 = 1 */
			.gpio3  = 0x0000,
		}, {
			.type   = CX88_VMUX_SVIDEO,
			.vmux   = 2,
			.gpio0  = 0x0400,       /* pin 2 = 0 */
			.gpio1  = 0x0000,
			.gpio2  = 0x0C0C,       /* pin 18 = 1, pin 19 = 1 */
			.gpio3  = 0x0000,
		} },
		.radio = {
			.type   = CX88_RADIO,
			.gpio0  = 0x0400,        /* pin 2 = 0 */
			.gpio1  = 0x0000,
			.gpio2  = 0x0C00,       /* pin 18 = 0, pin 19 = 0 */
			.gpio3  = 0x0000,
		},
	},
	[CX88_BOARD_WINFAST_TV2000_XP_GLOBAL_6F36] = {
		.name           = "Leadtek TV2000 XP Global (SC4100)",
		.tuner_type     = TUNER_XC4000,
		.tuner_addr     = 0x61,
		.radio_type     = UNSET,
		.radio_addr     = ADDR_UNSET,
		.input          = { {
			.type   = CX88_VMUX_TELEVISION,
			.vmux   = 0,
			.gpio0  = 0x0400,       /* pin 2 = 0 */
			.gpio1  = 0x0000,
			.gpio2  = 0x0C04,       /* pin 18 = 1, pin 19 = 0 */
			.gpio3  = 0x0000,
		}, {
			.type   = CX88_VMUX_COMPOSITE1,
			.vmux   = 1,
			.gpio0  = 0x0400,       /* pin 2 = 0 */
			.gpio1  = 0x0000,
			.gpio2  = 0x0C0C,       /* pin 18 = 1, pin 19 = 1 */
			.gpio3  = 0x0000,
		}, {
			.type   = CX88_VMUX_SVIDEO,
			.vmux   = 2,
			.gpio0  = 0x0400,       /* pin 2 = 0 */
			.gpio1  = 0x0000,
			.gpio2  = 0x0C0C,       /* pin 18 = 1, pin 19 = 1 */
			.gpio3  = 0x0000,
		} },
		.radio = {
			.type   = CX88_RADIO,
			.gpio0  = 0x0400,        /* pin 2 = 0 */
			.gpio1  = 0x0000,
			.gpio2  = 0x0C00,       /* pin 18 = 0, pin 19 = 0 */
			.gpio3  = 0x0000,
		},
	},
	[CX88_BOARD_WINFAST_TV2000_XP_GLOBAL_6F43] = {
		.name           = "Leadtek TV2000 XP Global (XC4100)",
		.tuner_type     = TUNER_XC4000,
		.tuner_addr     = 0x61,
		.radio_type     = UNSET,
		.radio_addr     = ADDR_UNSET,
		.input          = { {
			.type   = CX88_VMUX_TELEVISION,
			.vmux   = 0,
			.gpio0  = 0x0400,       /* pin 2 = 0 */
			.gpio1  = 0x6040,       /* pin 14 = 1, pin 13 = 0 */
			.gpio2  = 0x0000,
			.gpio3  = 0x0000,
		}, {
			.type   = CX88_VMUX_COMPOSITE1,
			.vmux   = 1,
			.gpio0  = 0x0400,       /* pin 2 = 0 */
			.gpio1  = 0x6060,       /* pin 14 = 1, pin 13 = 1 */
			.gpio2  = 0x0000,
			.gpio3  = 0x0000,
		}, {
			.type   = CX88_VMUX_SVIDEO,
			.vmux   = 2,
			.gpio0  = 0x0400,       /* pin 2 = 0 */
			.gpio1  = 0x6060,       /* pin 14 = 1, pin 13 = 1 */
			.gpio2  = 0x0000,
			.gpio3  = 0x0000,
		} },
		.radio = {
			.type   = CX88_RADIO,
			.gpio0  = 0x0400,        /* pin 2 = 0 */
			.gpio1  = 0x6000,        /* pin 14 = 1, pin 13 = 0 */
			.gpio2  = 0x0000,
			.gpio3  = 0x0000,
		},
	},
	[CX88_BOARD_POWERCOLOR_REAL_ANGEL] = {
		.name           = "PowerColor RA330",	/* Long names may confuse LIRC. */
		.tuner_type     = TUNER_XC2028,
		.tuner_addr     = 0x61,
		.input          = { {
			.type   = CX88_VMUX_DEBUG,
			.vmux   = 3,		/* Due to the way the cx88 driver is written,	*/
			.gpio0 = 0x00ff,	/* there is no way to deactivate audio pass-	*/
			.gpio1 = 0xf39d,	/* through without this entry. Furthermore, if	*/
			.gpio3 = 0x0000,	/* the TV mux entry is first, you get audio	*/
		}, {				/* from the tuner on boot for a little while.	*/
			.type   = CX88_VMUX_TELEVISION,
			.vmux   = 0,
			.gpio0 = 0x00ff,
			.gpio1 = 0xf35d,
			.gpio3 = 0x0000,
		}, {
			.type   = CX88_VMUX_COMPOSITE1,
			.vmux   = 1,
			.gpio0 = 0x00ff,
			.gpio1 = 0xf37d,
			.gpio3 = 0x0000,
		}, {
			.type   = CX88_VMUX_SVIDEO,
			.vmux   = 2,
			.gpio0  = 0x000ff,
			.gpio1  = 0x0f37d,
			.gpio3  = 0x00000,
		} },
		.radio = {
			.type   = CX88_RADIO,
			.gpio0  = 0x000ff,
			.gpio1  = 0x0f35d,
			.gpio3  = 0x00000,
		},
	},
	[CX88_BOARD_GENIATECH_X8000_MT] = {
		/* Also PowerColor Real Angel 330 and Geniatech X800 OEM */
		.name           = "Geniatech X8000-MT DVBT",
		.tuner_type     = TUNER_XC2028,
		.tuner_addr     = 0x61,
		.input          = { {
			.type   = CX88_VMUX_TELEVISION,
			.vmux   = 0,
			.gpio0  = 0x00000000,
			.gpio1  = 0x00e3e341,
			.gpio2  = 0x00000000,
			.gpio3  = 0x00000000,
		}, {
			.type   = CX88_VMUX_COMPOSITE1,
			.vmux   = 1,
			.gpio0  = 0x00000000,
			.gpio1  = 0x00e3e361,
			.gpio2  = 0x00000000,
			.gpio3  = 0x00000000,
		}, {
			.type   = CX88_VMUX_SVIDEO,
			.vmux   = 2,
			.gpio0  = 0x00000000,
			.gpio1  = 0x00e3e361,
			.gpio2  = 0x00000000,
			.gpio3  = 0x00000000,
		} },
		.radio = {
			.type   = CX88_RADIO,
			.gpio0  = 0x00000000,
			.gpio1  = 0x00e3e341,
			.gpio2  = 0x00000000,
			.gpio3  = 0x00000000,
		},
		.mpeg           = CX88_MPEG_DVB,
	},
	[CX88_BOARD_DVICO_FUSIONHDTV_DVB_T_PRO] = {
		.name           = "DViCO FusionHDTV DVB-T PRO",
		.tuner_type     = TUNER_XC2028,
		.tuner_addr     = 0x61,
		.radio_type     = UNSET,
		.radio_addr     = ADDR_UNSET,
		.input          = { {
			.type   = CX88_VMUX_COMPOSITE1,
			.vmux   = 1,
			.gpio0  = 0x000067df,
		}, {
			.type   = CX88_VMUX_SVIDEO,
			.vmux   = 2,
			.gpio0  = 0x000067df,
		} },
		.mpeg           = CX88_MPEG_DVB,
	},
	[CX88_BOARD_DVICO_FUSIONHDTV_7_GOLD] = {
		.name           = "DViCO FusionHDTV 7 Gold",
		.tuner_type     = TUNER_XC5000,
		.radio_type     = UNSET,
		.tuner_addr	= ADDR_UNSET,
		.radio_addr	= ADDR_UNSET,
		.input          = { {
			.type   = CX88_VMUX_TELEVISION,
			.vmux   = 0,
			.gpio0  = 0x10df,
		}, {
			.type   = CX88_VMUX_COMPOSITE1,
			.vmux   = 1,
			.gpio0  = 0x16d9,
		}, {
			.type   = CX88_VMUX_SVIDEO,
			.vmux   = 2,
			.gpio0  = 0x16d9,
		} },
		.mpeg           = CX88_MPEG_DVB,
	},
	[CX88_BOARD_PROLINK_PV_8000GT] = {
		.name           = "Prolink Pixelview MPEG 8000GT",
		.tuner_type     = TUNER_XC2028,
		.tuner_addr     = 0x61,
		.input          = { {
			.type   = CX88_VMUX_TELEVISION,
			.vmux   = 0,
			.gpio0 = 0x0ff,
			.gpio2 = 0x0cfb,
		}, {
			.type   = CX88_VMUX_COMPOSITE1,
			.vmux   = 1,
			.gpio2 = 0x0cfb,
		}, {
			.type   = CX88_VMUX_SVIDEO,
			.vmux   = 2,
			.gpio2 = 0x0cfb,
		} },
		.radio = {
			.type   = CX88_RADIO,
			.gpio2 = 0x0cfb,
		},
	},
	[CX88_BOARD_PROLINK_PV_GLOBAL_XTREME] = {
		.name           = "Prolink Pixelview Global Extreme",
		.tuner_type     = TUNER_XC2028,
		.tuner_addr     = 0x61,
		.input          = { {
			.type   = CX88_VMUX_TELEVISION,
			.vmux   = 0,
			.gpio0 = 0x04fb,
			.gpio1 = 0x04080,
			.gpio2 = 0x0cf7,
		}, {
			.type   = CX88_VMUX_COMPOSITE1,
			.vmux   = 1,
			.gpio0 = 0x04fb,
			.gpio1 = 0x04080,
			.gpio2 = 0x0cfb,
		}, {
			.type   = CX88_VMUX_SVIDEO,
			.vmux   = 2,
			.gpio0 = 0x04fb,
			.gpio1 = 0x04080,
			.gpio2 = 0x0cfb,
		} },
		.radio = {
			.type   = CX88_RADIO,
			.gpio0 = 0x04ff,
			.gpio1 = 0x04080,
			.gpio2 = 0x0cf7,
		},
	},
	/* Both radio, analog and ATSC work with this board.
	   However, for analog to work, s5h1409 gate should be open,
	   otherwise, tuner-xc3028 won't be detected.
	   A proper fix require using the newer i2c methods to add
	   tuner-xc3028 without doing an i2c probe.
	 */
	[CX88_BOARD_KWORLD_ATSC_120] = {
		.name           = "Kworld PlusTV HD PCI 120 (ATSC 120)",
		.tuner_type     = TUNER_XC2028,
		.radio_type     = UNSET,
		.tuner_addr	= ADDR_UNSET,
		.radio_addr	= ADDR_UNSET,
		.input          = { {
			.type   = CX88_VMUX_TELEVISION,
			.vmux   = 0,
			.gpio0  = 0x000000ff,
			.gpio1  = 0x0000f35d,
			.gpio2  = 0x00000000,
		}, {
			.type   = CX88_VMUX_COMPOSITE1,
			.vmux   = 1,
			.gpio0  = 0x000000ff,
			.gpio1  = 0x0000f37e,
			.gpio2  = 0x00000000,
		}, {
			.type   = CX88_VMUX_SVIDEO,
			.vmux   = 2,
			.gpio0  = 0x000000ff,
			.gpio1  = 0x0000f37e,
			.gpio2  = 0x00000000,
		} },
		.radio = {
			.type   = CX88_RADIO,
			.gpio0  = 0x000000ff,
			.gpio1  = 0x0000f35d,
			.gpio2  = 0x00000000,
		},
		.mpeg           = CX88_MPEG_DVB,
	},
	[CX88_BOARD_HAUPPAUGE_HVR4000] = {
		.name           = "Hauppauge WinTV-HVR4000 DVB-S/S2/T/Hybrid",
		.tuner_type     = TUNER_PHILIPS_FMD1216ME_MK3,
		.radio_type     = UNSET,
		.tuner_addr     = ADDR_UNSET,
		.radio_addr     = ADDR_UNSET,
		.tda9887_conf   = TDA9887_PRESENT,
		.audio_chip     = CX88_AUDIO_WM8775,
		/*
		 * GPIO0 (WINTV2000)
		 *
		 * Analogue     SAT     DVB-T
		 * Antenna      0xc4bf  0xc4bb
		 * Composite    0xc4bf  0xc4bb
		 * S-Video      0xc4bf  0xc4bb
		 * Composite1   0xc4ff  0xc4fb
		 * S-Video1     0xc4ff  0xc4fb
		 *
		 * BIT  VALUE   FUNCTION GP{x}_IO
		 * 0    1       I:?
		 * 1    1       I:?
		 * 2    1       O:MPEG PORT 0=DVB-T 1=DVB-S
		 * 3    1       I:?
		 * 4    1       I:?
		 * 5    1       I:?
		 * 6    0       O:INPUT SELECTOR 0=INTERNAL 1=EXPANSION
		 * 7    1       O:DVB-T DEMOD RESET LOW
		 *
		 * BIT  VALUE   FUNCTION GP{x}_OE
		 * 8    0       I
		 * 9    0       I
		 * a    1       O
		 * b    0       I
		 * c    0       I
		 * d    0       I
		 * e    1       O
		 * f    1       O
		 *
		 * WM8775 ADC
		 *
		 * 1: TV Audio / FM Mono
		 * 2: Line-In
		 * 3: Line-In Expansion
		 * 4: FM Stereo
		 */
		.input          = { {
			.type   = CX88_VMUX_TELEVISION,
			.vmux   = 0,
			.gpio0  = 0xc4bf,
			/* 1: TV Audio / FM Mono */
			.audioroute = 1,
		}, {
			.type   = CX88_VMUX_COMPOSITE1,
			.vmux   = 1,
			.gpio0  = 0xc4bf,
			/* 2: Line-In */
			.audioroute = 2,
		}, {
			.type   = CX88_VMUX_SVIDEO,
			.vmux   = 2,
			.gpio0  = 0xc4bf,
			/* 2: Line-In */
			.audioroute = 2,
		} },
		.radio = {
			.type   = CX88_RADIO,
			.gpio0	= 0xc4bf,
			/* 4: FM Stereo */
			.audioroute = 8,
		},
		.mpeg           = CX88_MPEG_DVB,
		.num_frontends	= 2,
	},
	[CX88_BOARD_HAUPPAUGE_HVR4000LITE] = {
		.name           = "Hauppauge WinTV-HVR4000(Lite) DVB-S/S2",
		.tuner_type     = UNSET,
		.radio_type     = UNSET,
		.tuner_addr     = ADDR_UNSET,
		.radio_addr     = ADDR_UNSET,
		.input          = { {
			.type   = CX88_VMUX_DVB,
			.vmux   = 0,
		} },
		.mpeg           = CX88_MPEG_DVB,
	},
	[CX88_BOARD_TEVII_S420] = {
		.name           = "TeVii S420 DVB-S",
		.tuner_type     = UNSET,
		.radio_type     = UNSET,
		.tuner_addr     = ADDR_UNSET,
		.radio_addr     = ADDR_UNSET,
		.input          = { {
			.type   = CX88_VMUX_DVB,
			.vmux   = 0,
		} },
		.mpeg           = CX88_MPEG_DVB,
	},
	[CX88_BOARD_TEVII_S460] = {
		.name           = "TeVii S460 DVB-S/S2",
		.tuner_type     = UNSET,
		.radio_type     = UNSET,
		.tuner_addr     = ADDR_UNSET,
		.radio_addr     = ADDR_UNSET,
		.input          = { {
			.type   = CX88_VMUX_DVB,
			.vmux   = 0,
		} },
		.mpeg           = CX88_MPEG_DVB,
	},
	[CX88_BOARD_TEVII_S464] = {
		.name           = "TeVii S464 DVB-S/S2",
		.tuner_type     = UNSET,
		.radio_type     = UNSET,
		.tuner_addr     = ADDR_UNSET,
		.radio_addr     = ADDR_UNSET,
		.input          = { {
			.type   = CX88_VMUX_DVB,
			.vmux   = 0,
		} },
		.mpeg           = CX88_MPEG_DVB,
	},
	[CX88_BOARD_OMICOM_SS4_PCI] = {
		.name           = "Omicom SS4 DVB-S/S2 PCI",
		.tuner_type     = UNSET,
		.radio_type     = UNSET,
		.tuner_addr     = ADDR_UNSET,
		.radio_addr     = ADDR_UNSET,
		.input          = { {
			.type   = CX88_VMUX_DVB,
			.vmux   = 0,
		} },
		.mpeg           = CX88_MPEG_DVB,
	},
	[CX88_BOARD_TBS_8910] = {
		.name           = "TBS 8910 DVB-S",
		.tuner_type     = UNSET,
		.radio_type     = UNSET,
		.tuner_addr     = ADDR_UNSET,
		.radio_addr     = ADDR_UNSET,
		.input          = { {
			.type   = CX88_VMUX_DVB,
			.vmux   = 0,
		} },
		.mpeg           = CX88_MPEG_DVB,
	},
	[CX88_BOARD_TBS_8920] = {
		.name           = "TBS 8920 DVB-S/S2",
		.tuner_type     = UNSET,
		.radio_type     = UNSET,
		.tuner_addr     = ADDR_UNSET,
		.radio_addr     = ADDR_UNSET,
		.input          = { {
			.type   = CX88_VMUX_DVB,
			.vmux   = 0,
			.gpio0  = 0x8080,
		} },
		.mpeg           = CX88_MPEG_DVB,
	},
	[CX88_BOARD_PROF_6200] = {
		.name           = "Prof 6200 DVB-S",
		.tuner_type     = UNSET,
		.radio_type     = UNSET,
		.tuner_addr     = ADDR_UNSET,
		.radio_addr     = ADDR_UNSET,
		.input          = { {
			.type   = CX88_VMUX_DVB,
			.vmux   = 0,
		} },
		.mpeg           = CX88_MPEG_DVB,
	},
	[CX88_BOARD_PROF_7300] = {
		.name           = "PROF 7300 DVB-S/S2",
		.tuner_type     = UNSET,
		.radio_type     = UNSET,
		.tuner_addr     = ADDR_UNSET,
		.radio_addr     = ADDR_UNSET,
		.input          = { {
			.type   = CX88_VMUX_DVB,
			.vmux   = 0,
		} },
		.mpeg           = CX88_MPEG_DVB,
	},
	[CX88_BOARD_SATTRADE_ST4200] = {
		.name           = "SATTRADE ST4200 DVB-S/S2",
		.tuner_type     = UNSET,
		.radio_type     = UNSET,
		.tuner_addr     = ADDR_UNSET,
		.radio_addr     = ADDR_UNSET,
		.input          = { {
			.type   = CX88_VMUX_DVB,
			.vmux   = 0,
		} },
		.mpeg           = CX88_MPEG_DVB,
	},
	[CX88_BOARD_TERRATEC_CINERGY_HT_PCI_MKII] = {
		.name           = "Terratec Cinergy HT PCI MKII",
		.tuner_type     = TUNER_XC2028,
		.tuner_addr     = 0x61,
		.radio_type     = UNSET,
		.radio_addr     = ADDR_UNSET,
		.input          = { {
			.type   = CX88_VMUX_TELEVISION,
			.vmux   = 0,
			.gpio0  = 0x004ff,
			.gpio1  = 0x010ff,
			.gpio2  = 0x00001,
		}, {
			.type   = CX88_VMUX_COMPOSITE1,
			.vmux   = 1,
			.gpio0  = 0x004fb,
			.gpio1  = 0x010ef,
			.audioroute = 1,
		}, {
			.type   = CX88_VMUX_SVIDEO,
			.vmux   = 2,
			.gpio0  = 0x004fb,
			.gpio1  = 0x010ef,
			.audioroute = 1,
		} },
		.radio = {
			.type   = CX88_RADIO,
			.gpio0  = 0x004ff,
			.gpio1  = 0x010ff,
			.gpio2  = 0x0ff,
		},
		.mpeg           = CX88_MPEG_DVB,
	},
	[CX88_BOARD_HAUPPAUGE_IRONLY] = {
		.name           = "Hauppauge WinTV-IR Only",
		.tuner_type     = UNSET,
		.radio_type     = UNSET,
		.tuner_addr	= ADDR_UNSET,
		.radio_addr	= ADDR_UNSET,
	},
	[CX88_BOARD_WINFAST_DTV1800H] = {
		.name           = "Leadtek WinFast DTV1800 Hybrid",
		.tuner_type     = TUNER_XC2028,
		.radio_type     = UNSET,
		.tuner_addr     = 0x61,
		.radio_addr     = ADDR_UNSET,
		/*
		 * GPIO setting
		 *
		 *  2: mute (0=off,1=on)
		 * 12: tuner reset pin
		 * 13: audio source (0=tuner audio,1=line in)
		 * 14: FM (0=on,1=off ???)
		 */
		.input          = { {
			.type   = CX88_VMUX_TELEVISION,
			.vmux   = 0,
			.gpio0  = 0x0400,       /* pin 2 = 0 */
			.gpio1  = 0x6040,       /* pin 13 = 0, pin 14 = 1 */
			.gpio2  = 0x0000,
		}, {
			.type   = CX88_VMUX_COMPOSITE1,
			.vmux   = 1,
			.gpio0  = 0x0400,       /* pin 2 = 0 */
			.gpio1  = 0x6060,       /* pin 13 = 1, pin 14 = 1 */
			.gpio2  = 0x0000,
		}, {
			.type   = CX88_VMUX_SVIDEO,
			.vmux   = 2,
			.gpio0  = 0x0400,       /* pin 2 = 0 */
			.gpio1  = 0x6060,       /* pin 13 = 1, pin 14 = 1 */
			.gpio2  = 0x0000,
		} },
		.radio = {
			.type   = CX88_RADIO,
			.gpio0  = 0x0400,       /* pin 2 = 0 */
			.gpio1  = 0x6000,       /* pin 13 = 0, pin 14 = 0 */
			.gpio2  = 0x0000,
		},
		.mpeg           = CX88_MPEG_DVB,
	},
	[CX88_BOARD_WINFAST_DTV1800H_XC4000] = {
		.name		= "Leadtek WinFast DTV1800 H (XC4000)",
		.tuner_type	= TUNER_XC4000,
		.radio_type	= UNSET,
		.tuner_addr	= 0x61,
		.radio_addr	= ADDR_UNSET,
		/*
		 * GPIO setting
		 *
		 *  2: mute (0=off,1=on)
		 * 12: tuner reset pin
		 * 13: audio source (0=tuner audio,1=line in)
		 * 14: FM (0=on,1=off ???)
		 */
		.input		= { {
			.type	= CX88_VMUX_TELEVISION,
			.vmux	= 0,
			.gpio0	= 0x0400,	/* pin 2 = 0 */
			.gpio1	= 0x6040,	/* pin 13 = 0, pin 14 = 1 */
			.gpio2	= 0x0000,
		}, {
			.type	= CX88_VMUX_COMPOSITE1,
			.vmux	= 1,
			.gpio0	= 0x0400,	/* pin 2 = 0 */
			.gpio1	= 0x6060,	/* pin 13 = 1, pin 14 = 1 */
			.gpio2	= 0x0000,
		}, {
			.type	= CX88_VMUX_SVIDEO,
			.vmux	= 2,
			.gpio0	= 0x0400,	/* pin 2 = 0 */
			.gpio1	= 0x6060,	/* pin 13 = 1, pin 14 = 1 */
			.gpio2	= 0x0000,
		} },
		.radio = {
			.type	= CX88_RADIO,
			.gpio0	= 0x0400,	/* pin 2 = 0 */
			.gpio1	= 0x6000,	/* pin 13 = 0, pin 14 = 0 */
			.gpio2	= 0x0000,
		},
		.mpeg		= CX88_MPEG_DVB,
	},
	[CX88_BOARD_WINFAST_DTV2000H_PLUS] = {
		.name		= "Leadtek WinFast DTV2000 H PLUS",
		.tuner_type	= TUNER_XC4000,
		.radio_type	= UNSET,
		.tuner_addr	= 0x61,
		.radio_addr	= ADDR_UNSET,
		/*
		 * GPIO
		 *   2: 1: mute audio
		 *  12: 0: reset XC4000
		 *  13: 1: audio input is line in (0: tuner)
		 *  14: 0: FM radio
		 *  16: 0: RF input is cable
		 */
		.input		= { {
			.type	= CX88_VMUX_TELEVISION,
			.vmux	= 0,
			.gpio0	= 0x0403,
			.gpio1	= 0xF0D7,
			.gpio2	= 0x0101,
			.gpio3	= 0x0000,
		}, {
			.type	= CX88_VMUX_CABLE,
			.vmux	= 0,
			.gpio0	= 0x0403,
			.gpio1	= 0xF0D7,
			.gpio2	= 0x0100,
			.gpio3	= 0x0000,
		}, {
			.type	= CX88_VMUX_COMPOSITE1,
			.vmux	= 1,
			.gpio0	= 0x0403,	/* was 0x0407 */
			.gpio1	= 0xF0F7,
			.gpio2	= 0x0101,
			.gpio3	= 0x0000,
		}, {
			.type	= CX88_VMUX_SVIDEO,
			.vmux	= 2,
			.gpio0	= 0x0403,	/* was 0x0407 */
			.gpio1	= 0xF0F7,
			.gpio2	= 0x0101,
			.gpio3	= 0x0000,
		} },
		.radio = {
			.type	= CX88_RADIO,
			.gpio0	= 0x0403,
			.gpio1	= 0xF097,
			.gpio2	= 0x0100,
			.gpio3	= 0x0000,
		},
		.mpeg		= CX88_MPEG_DVB,
	},
	[CX88_BOARD_PROF_7301] = {
		.name           = "Prof 7301 DVB-S/S2",
		.tuner_type     = UNSET,
		.radio_type     = UNSET,
		.tuner_addr     = ADDR_UNSET,
		.radio_addr     = ADDR_UNSET,
		.input          = { {
			.type   = CX88_VMUX_DVB,
			.vmux   = 0,
		} },
		.mpeg           = CX88_MPEG_DVB,
	},
	[CX88_BOARD_TWINHAN_VP1027_DVBS] = {
		.name		= "Twinhan VP-1027 DVB-S",
		.tuner_type     = UNSET,
		.radio_type     = UNSET,
		.tuner_addr     = ADDR_UNSET,
		.radio_addr     = ADDR_UNSET,
		.input          = { {
		       .type   = CX88_VMUX_DVB,
		       .vmux   = 0,
		} },
		.mpeg           = CX88_MPEG_DVB,
	},
};

/* ------------------------------------------------------------------ */
/* PCI subsystem IDs                                                  */

static const struct cx88_subid cx88_subids[] = {
	{
		.subvendor = 0x0070,
		.subdevice = 0x3400,
		.card      = CX88_BOARD_HAUPPAUGE,
	}, {
		.subvendor = 0x0070,
		.subdevice = 0x3401,
		.card      = CX88_BOARD_HAUPPAUGE,
	}, {
		.subvendor = 0x14c7,
		.subdevice = 0x0106,
		.card      = CX88_BOARD_GDI,
	}, {
		.subvendor = 0x14c7,
		.subdevice = 0x0107, /* with mpeg encoder */
		.card      = CX88_BOARD_GDI,
	}, {
		.subvendor = PCI_VENDOR_ID_ATI,
		.subdevice = 0x00f8,
		.card      = CX88_BOARD_ATI_WONDER_PRO,
	}, {
		.subvendor = PCI_VENDOR_ID_ATI,
		.subdevice = 0x00f9,
		.card      = CX88_BOARD_ATI_WONDER_PRO,
	}, {
		.subvendor = 0x107d,
		.subdevice = 0x6611,
		.card      = CX88_BOARD_WINFAST2000XP_EXPERT,
	}, {
		.subvendor = 0x107d,
		.subdevice = 0x6613,	/* NTSC */
		.card      = CX88_BOARD_WINFAST2000XP_EXPERT,
	}, {
		.subvendor = 0x107d,
		.subdevice = 0x6620,
		.card      = CX88_BOARD_WINFAST_DV2000,
	}, {
		.subvendor = 0x107d,
		.subdevice = 0x663b,
		.card      = CX88_BOARD_LEADTEK_PVR2000,
	}, {
		.subvendor = 0x107d,
		.subdevice = 0x663c,
		.card      = CX88_BOARD_LEADTEK_PVR2000,
	}, {
		.subvendor = 0x1461,
		.subdevice = 0x000b,
		.card      = CX88_BOARD_AVERTV_STUDIO_303,
	}, {
		.subvendor = 0x1462,
		.subdevice = 0x8606,
		.card      = CX88_BOARD_MSI_TVANYWHERE_MASTER,
	}, {
		.subvendor = 0x10fc,
		.subdevice = 0xd003,
		.card      = CX88_BOARD_IODATA_GVVCP3PCI,
	}, {
		.subvendor = 0x1043,
		.subdevice = 0x4823,  /* with mpeg encoder */
		.card      = CX88_BOARD_ASUS_PVR_416,
	}, {
		.subvendor = 0x17de,
		.subdevice = 0x08a6,
		.card      = CX88_BOARD_KWORLD_DVB_T,
	}, {
		.subvendor = 0x18ac,
		.subdevice = 0xd810,
		.card      = CX88_BOARD_DVICO_FUSIONHDTV_3_GOLD_Q,
	}, {
		.subvendor = 0x18ac,
		.subdevice = 0xd820,
		.card      = CX88_BOARD_DVICO_FUSIONHDTV_3_GOLD_T,
	}, {
		.subvendor = 0x18ac,
		.subdevice = 0xdb00,
		.card      = CX88_BOARD_DVICO_FUSIONHDTV_DVB_T1,
	}, {
		.subvendor = 0x0070,
		.subdevice = 0x9002,
		.card      = CX88_BOARD_HAUPPAUGE_DVB_T1,
	}, {
		.subvendor = 0x14f1,
		.subdevice = 0x0187,
		.card      = CX88_BOARD_CONEXANT_DVB_T1,
	}, {
		.subvendor = 0x1540,
		.subdevice = 0x2580,
		.card      = CX88_BOARD_PROVIDEO_PV259,
	}, {
		.subvendor = 0x18ac,
		.subdevice = 0xdb10,
		.card      = CX88_BOARD_DVICO_FUSIONHDTV_DVB_T_PLUS,
	}, {
		.subvendor = 0x1554,
		.subdevice = 0x4811,
		.card      = CX88_BOARD_PIXELVIEW,
	}, {
		.subvendor = 0x7063,
		.subdevice = 0x3000, /* HD-3000 card */
		.card      = CX88_BOARD_PCHDTV_HD3000,
	}, {
		.subvendor = 0x17de,
		.subdevice = 0xa8a6,
		.card      = CX88_BOARD_DNTV_LIVE_DVB_T,
	}, {
		.subvendor = 0x0070,
		.subdevice = 0x2801,
		.card      = CX88_BOARD_HAUPPAUGE_ROSLYN,
	}, {
		.subvendor = 0x14f1,
		.subdevice = 0x0342,
		.card      = CX88_BOARD_DIGITALLOGIC_MEC,
	}, {
		.subvendor = 0x10fc,
		.subdevice = 0xd035,
		.card      = CX88_BOARD_IODATA_GVBCTV7E,
	}, {
		.subvendor = 0x1421,
		.subdevice = 0x0334,
		.card      = CX88_BOARD_ADSTECH_DVB_T_PCI,
	}, {
		.subvendor = 0x153b,
		.subdevice = 0x1166,
		.card      = CX88_BOARD_TERRATEC_CINERGY_1400_DVB_T1,
	}, {
		.subvendor = 0x18ac,
		.subdevice = 0xd500,
		.card      = CX88_BOARD_DVICO_FUSIONHDTV_5_GOLD,
	}, {
		.subvendor = 0x1461,
		.subdevice = 0x8011,
		.card      = CX88_BOARD_AVERMEDIA_ULTRATV_MC_550,
	}, {
		.subvendor = PCI_VENDOR_ID_ATI,
		.subdevice = 0xa101,
		.card      = CX88_BOARD_ATI_HDTVWONDER,
	}, {
		.subvendor = 0x107d,
		.subdevice = 0x665f,
		.card      = CX88_BOARD_WINFAST_DTV1000,
	}, {
		.subvendor = 0x1461,
		.subdevice = 0x000a,
		.card      = CX88_BOARD_AVERTV_303,
	}, {
		.subvendor = 0x0070,
		.subdevice = 0x9200,
		.card      = CX88_BOARD_HAUPPAUGE_NOVASE2_S1,
	}, {
		.subvendor = 0x0070,
		.subdevice = 0x9201,
		.card      = CX88_BOARD_HAUPPAUGE_NOVASPLUS_S1,
	}, {
		.subvendor = 0x0070,
		.subdevice = 0x9202,
		.card      = CX88_BOARD_HAUPPAUGE_NOVASPLUS_S1,
	}, {
		.subvendor = 0x17de,
		.subdevice = 0x08b2,
		.card      = CX88_BOARD_KWORLD_DVBS_100,
	}, {
		.subvendor = 0x0070,
		.subdevice = 0x9400,
		.card      = CX88_BOARD_HAUPPAUGE_HVR1100,
	}, {
		.subvendor = 0x0070,
		.subdevice = 0x9402,
		.card      = CX88_BOARD_HAUPPAUGE_HVR1100,
	}, {
		.subvendor = 0x0070,
		.subdevice = 0x9800,
		.card      = CX88_BOARD_HAUPPAUGE_HVR1100LP,
	}, {
		.subvendor = 0x0070,
		.subdevice = 0x9802,
		.card      = CX88_BOARD_HAUPPAUGE_HVR1100LP,
	}, {
		.subvendor = 0x0070,
		.subdevice = 0x9001,
		.card      = CX88_BOARD_HAUPPAUGE_DVB_T1,
	}, {
		.subvendor = 0x1822,
		.subdevice = 0x0025,
		.card      = CX88_BOARD_DNTV_LIVE_DVB_T_PRO,
	}, {
		.subvendor = 0x17de,
		.subdevice = 0x08a1,
		.card      = CX88_BOARD_KWORLD_DVB_T_CX22702,
	}, {
		.subvendor = 0x18ac,
		.subdevice = 0xdb50,
		.card      = CX88_BOARD_DVICO_FUSIONHDTV_DVB_T_DUAL,
	}, {
		.subvendor = 0x18ac,
		.subdevice = 0xdb54,
		.card      = CX88_BOARD_DVICO_FUSIONHDTV_DVB_T_DUAL,
		/* Re-branded DViCO: DigitalNow DVB-T Dual */
	}, {
		.subvendor = 0x18ac,
		.subdevice = 0xdb11,
		.card      = CX88_BOARD_DVICO_FUSIONHDTV_DVB_T_PLUS,
		/* Re-branded DViCO: UltraView DVB-T Plus */
	}, {
		.subvendor = 0x18ac,
		.subdevice = 0xdb30,
		.card      = CX88_BOARD_DVICO_FUSIONHDTV_DVB_T_PRO,
	}, {
		.subvendor = 0x17de,
		.subdevice = 0x0840,
		.card      = CX88_BOARD_KWORLD_HARDWARE_MPEG_TV_XPERT,
	}, {
		.subvendor = 0x1421,
		.subdevice = 0x0305,
		.card      = CX88_BOARD_KWORLD_HARDWARE_MPEG_TV_XPERT,
	}, {
		.subvendor = 0x18ac,
		.subdevice = 0xdb40,
		.card      = CX88_BOARD_DVICO_FUSIONHDTV_DVB_T_HYBRID,
	}, {
		.subvendor = 0x18ac,
		.subdevice = 0xdb44,
		.card      = CX88_BOARD_DVICO_FUSIONHDTV_DVB_T_HYBRID,
	}, {
		.subvendor = 0x7063,
		.subdevice = 0x5500,
		.card      = CX88_BOARD_PCHDTV_HD5500,
	}, {
		.subvendor = 0x17de,
		.subdevice = 0x0841,
		.card      = CX88_BOARD_KWORLD_MCE200_DELUXE,
	}, {
		.subvendor = 0x1822,
		.subdevice = 0x0019,
		.card      = CX88_BOARD_DNTV_LIVE_DVB_T_PRO,
	}, {
		.subvendor = 0x1554,
		.subdevice = 0x4813,
		.card      = CX88_BOARD_PIXELVIEW_PLAYTV_P7000,
	}, {
		.subvendor = 0x14f1,
		.subdevice = 0x0842,
		.card      = CX88_BOARD_NPGTECH_REALTV_TOP10FM,
	}, {
		.subvendor = 0x107d,
		.subdevice = 0x665e,
		.card      = CX88_BOARD_WINFAST_DTV2000H,
	}, {
		.subvendor = 0x107d,
		.subdevice = 0x6f2b,
		.card      = CX88_BOARD_WINFAST_DTV2000H_J,
	}, {
		.subvendor = 0x18ac,
		.subdevice = 0xd800, /* FusionHDTV 3 Gold (original revision) */
		.card      = CX88_BOARD_DVICO_FUSIONHDTV_3_GOLD_Q,
	}, {
		.subvendor = 0x14f1,
		.subdevice = 0x0084,
		.card      = CX88_BOARD_GENIATECH_DVBS,
	}, {
		.subvendor = 0x0070,
		.subdevice = 0x1404,
		.card      = CX88_BOARD_HAUPPAUGE_HVR3000,
	}, {
		.subvendor = 0x18ac,
		.subdevice = 0xdc00,
		.card      = CX88_BOARD_SAMSUNG_SMT_7020,
	}, {
		.subvendor = 0x18ac,
		.subdevice = 0xdccd,
		.card      = CX88_BOARD_SAMSUNG_SMT_7020,
	}, {
		.subvendor = 0x1461,
		.subdevice = 0xc111, /* AverMedia M150-D */
		/* This board is known to work with the ASUS PVR416 config */
		.card      = CX88_BOARD_ASUS_PVR_416,
	}, {
		.subvendor = 0xc180,
		.subdevice = 0xc980,
		.card      = CX88_BOARD_TE_DTV_250_OEM_SWANN,
	}, {
		.subvendor = 0x0070,
		.subdevice = 0x9600,
		.card      = CX88_BOARD_HAUPPAUGE_HVR1300,
	}, {
		.subvendor = 0x0070,
		.subdevice = 0x9601,
		.card      = CX88_BOARD_HAUPPAUGE_HVR1300,
	}, {
		.subvendor = 0x0070,
		.subdevice = 0x9602,
		.card      = CX88_BOARD_HAUPPAUGE_HVR1300,
	}, {
		.subvendor = 0x107d,
		.subdevice = 0x6632,
		.card      = CX88_BOARD_LEADTEK_PVR2000,
	}, {
		.subvendor = 0x12ab,
		.subdevice = 0x2300, /* Club3D Zap TV2100 */
		.card      = CX88_BOARD_KWORLD_DVB_T_CX22702,
	}, {
		.subvendor = 0x0070,
		.subdevice = 0x9000,
		.card      = CX88_BOARD_HAUPPAUGE_DVB_T1,
	}, {
		.subvendor = 0x0070,
		.subdevice = 0x1400,
		.card      = CX88_BOARD_HAUPPAUGE_HVR3000,
	}, {
		.subvendor = 0x0070,
		.subdevice = 0x1401,
		.card      = CX88_BOARD_HAUPPAUGE_HVR3000,
	}, {
		.subvendor = 0x0070,
		.subdevice = 0x1402,
		.card      = CX88_BOARD_HAUPPAUGE_HVR3000,
	}, {
		.subvendor = 0x1421,
		.subdevice = 0x0341, /* ADS Tech InstantTV DVB-S */
		.card      = CX88_BOARD_KWORLD_DVBS_100,
	}, {
		.subvendor = 0x1421,
		.subdevice = 0x0390,
		.card      = CX88_BOARD_ADSTECH_PTV_390,
	}, {
		.subvendor = 0x11bd,
		.subdevice = 0x0051,
		.card      = CX88_BOARD_PINNACLE_PCTV_HD_800i,
	}, {
		.subvendor = 0x18ac,
		.subdevice = 0xd530,
		.card      = CX88_BOARD_DVICO_FUSIONHDTV_5_PCI_NANO,
	}, {
		.subvendor = 0x12ab,
		.subdevice = 0x1788,
		.card      = CX88_BOARD_PINNACLE_HYBRID_PCTV,
	}, {
		.subvendor = 0x14f1,
		.subdevice = 0xea3d,
		.card      = CX88_BOARD_POWERCOLOR_REAL_ANGEL,
	}, {
		.subvendor = 0x107d,
		.subdevice = 0x6f18,
		.card      = CX88_BOARD_WINFAST_TV2000_XP_GLOBAL,
	}, {
		.subvendor = 0x14f1,
		.subdevice = 0x8852,
		.card      = CX88_BOARD_GENIATECH_X8000_MT,
	}, {
		.subvendor = 0x18ac,
		.subdevice = 0xd610,
		.card      = CX88_BOARD_DVICO_FUSIONHDTV_7_GOLD,
	}, {
		.subvendor = 0x1554,
		.subdevice = 0x4935,
		.card      = CX88_BOARD_PROLINK_PV_8000GT,
	}, {
		.subvendor = 0x1554,
		.subdevice = 0x4976,
		.card      = CX88_BOARD_PROLINK_PV_GLOBAL_XTREME,
	}, {
		.subvendor = 0x17de,
		.subdevice = 0x08c1,
		.card      = CX88_BOARD_KWORLD_ATSC_120,
	}, {
		.subvendor = 0x0070,
		.subdevice = 0x6900,
		.card      = CX88_BOARD_HAUPPAUGE_HVR4000,
	}, {
		.subvendor = 0x0070,
		.subdevice = 0x6904,
		.card      = CX88_BOARD_HAUPPAUGE_HVR4000,
	}, {
		.subvendor = 0x0070,
		.subdevice = 0x6902,
		.card      = CX88_BOARD_HAUPPAUGE_HVR4000,
	}, {
		.subvendor = 0x0070,
		.subdevice = 0x6905,
		.card      = CX88_BOARD_HAUPPAUGE_HVR4000LITE,
	}, {
		.subvendor = 0x0070,
		.subdevice = 0x6906,
		.card      = CX88_BOARD_HAUPPAUGE_HVR4000LITE,
	}, {
		.subvendor = 0xd420,
		.subdevice = 0x9022,
		.card      = CX88_BOARD_TEVII_S420,
	}, {
		.subvendor = 0xd460,
		.subdevice = 0x9022,
		.card      = CX88_BOARD_TEVII_S460,
	}, {
		.subvendor = 0xd464,
		.subdevice = 0x9022,
		.card      = CX88_BOARD_TEVII_S464,
	}, {
		.subvendor = 0xA044,
		.subdevice = 0x2011,
		.card      = CX88_BOARD_OMICOM_SS4_PCI,
	}, {
		.subvendor = 0x8910,
		.subdevice = 0x8888,
		.card      = CX88_BOARD_TBS_8910,
	}, {
		.subvendor = 0x8920,
		.subdevice = 0x8888,
		.card      = CX88_BOARD_TBS_8920,
	}, {
		.subvendor = 0xb022,
		.subdevice = 0x3022,
		.card      = CX88_BOARD_PROF_6200,
	}, {
		.subvendor = 0xB033,
		.subdevice = 0x3033,
		.card      = CX88_BOARD_PROF_7300,
	}, {
		.subvendor = 0xb200,
		.subdevice = 0x4200,
		.card      = CX88_BOARD_SATTRADE_ST4200,
	}, {
		.subvendor = 0x153b,
		.subdevice = 0x1177,
		.card      = CX88_BOARD_TERRATEC_CINERGY_HT_PCI_MKII,
	}, {
		.subvendor = 0x0070,
		.subdevice = 0x9290,
		.card      = CX88_BOARD_HAUPPAUGE_IRONLY,
	}, {
		.subvendor = 0x107d,
		.subdevice = 0x6654,
		.card      = CX88_BOARD_WINFAST_DTV1800H,
	}, {
		/* WinFast DTV1800 H with XC4000 tuner */
		.subvendor = 0x107d,
		.subdevice = 0x6f38,
		.card      = CX88_BOARD_WINFAST_DTV1800H_XC4000,
	}, {
		.subvendor = 0x107d,
		.subdevice = 0x6f42,
		.card      = CX88_BOARD_WINFAST_DTV2000H_PLUS,
	}, {
		/* PVR2000 PAL Model [107d:6630] */
		.subvendor = 0x107d,
		.subdevice = 0x6630,
		.card      = CX88_BOARD_LEADTEK_PVR2000,
	}, {
		/* PVR2000 PAL Model [107d:6638] */
		.subvendor = 0x107d,
		.subdevice = 0x6638,
		.card      = CX88_BOARD_LEADTEK_PVR2000,
	}, {
		/* PVR2000 NTSC Model [107d:6631] */
		.subvendor = 0x107d,
		.subdevice = 0x6631,
		.card      = CX88_BOARD_LEADTEK_PVR2000,
	}, {
		/* PVR2000 NTSC Model [107d:6637] */
		.subvendor = 0x107d,
		.subdevice = 0x6637,
		.card      = CX88_BOARD_LEADTEK_PVR2000,
	}, {
		/* PVR2000 NTSC Model [107d:663d] */
		.subvendor = 0x107d,
		.subdevice = 0x663d,
		.card      = CX88_BOARD_LEADTEK_PVR2000,
	}, {
		/* DV2000 NTSC Model [107d:6621] */
		.subvendor = 0x107d,
		.subdevice = 0x6621,
		.card      = CX88_BOARD_WINFAST_DV2000,
	}, {
		/* TV2000 XP Global [107d:6618]  */
		.subvendor = 0x107d,
		.subdevice = 0x6618,
		.card      = CX88_BOARD_WINFAST_TV2000_XP_GLOBAL,
	}, {
		/* TV2000 XP Global [107d:6618] */
		.subvendor = 0x107d,
		.subdevice = 0x6619,
		.card      = CX88_BOARD_WINFAST_TV2000_XP_GLOBAL,
	}, {
		/* WinFast TV2000 XP Global with XC4000 tuner */
		.subvendor = 0x107d,
		.subdevice = 0x6f36,
		.card      = CX88_BOARD_WINFAST_TV2000_XP_GLOBAL_6F36,
	}, {
		/* WinFast TV2000 XP Global with XC4000 tuner and different GPIOs */
		.subvendor = 0x107d,
		.subdevice = 0x6f43,
		.card      = CX88_BOARD_WINFAST_TV2000_XP_GLOBAL_6F43,
	}, {
		.subvendor = 0xb034,
		.subdevice = 0x3034,
		.card      = CX88_BOARD_PROF_7301,
	}, {
		.subvendor = 0x1822,
		.subdevice = 0x0023,
		.card      = CX88_BOARD_TWINHAN_VP1027_DVBS,
	},
};

/* ----------------------------------------------------------------------- */
/* some leadtek specific stuff                                             */

static void leadtek_eeprom(struct cx88_core *core, u8 *eeprom_data)
{
	if (eeprom_data[4] != 0x7d ||
	    eeprom_data[5] != 0x10 ||
	    eeprom_data[7] != 0x66) {
		warn_printk(core, "Leadtek eeprom invalid.\n");
		return;
	}

	/* Terry Wu <terrywu2009@gmail.com> */
	switch (eeprom_data[6]) {
	case 0x13: /* SSID 6613 for TV2000 XP Expert NTSC Model */
	case 0x21: /* SSID 6621 for DV2000 NTSC Model */
	case 0x31: /* SSID 6631 for PVR2000 NTSC Model */
	case 0x37: /* SSID 6637 for PVR2000 NTSC Model */
	case 0x3d: /* SSID 6637 for PVR2000 NTSC Model */
		core->board.tuner_type = TUNER_PHILIPS_FM1236_MK3;
		break;
	default:
		core->board.tuner_type = TUNER_PHILIPS_FM1216ME_MK3;
		break;
	}

	info_printk(core, "Leadtek Winfast 2000XP Expert config: "
		    "tuner=%d, eeprom[0]=0x%02x\n",
		    core->board.tuner_type, eeprom_data[0]);
}

static void hauppauge_eeprom(struct cx88_core *core, u8 *eeprom_data)
{
	struct tveeprom tv;

	tveeprom_hauppauge_analog(&core->i2c_client, &tv, eeprom_data);
	core->board.tuner_type = tv.tuner_type;
	core->tuner_formats = tv.tuner_formats;
	core->board.radio.type = tv.has_radio ? CX88_RADIO : 0;
	core->model = tv.model;

	/* Make sure we support the board model */
	switch (tv.model)
	{
	case 14009: /* WinTV-HVR3000 (Retail, IR, b/panel video, 3.5mm audio in) */
	case 14019: /* WinTV-HVR3000 (Retail, IR Blaster, b/panel video, 3.5mm audio in) */
	case 14029: /* WinTV-HVR3000 (Retail, IR, b/panel video, 3.5mm audio in - 880 bridge) */
	case 14109: /* WinTV-HVR3000 (Retail, IR, b/panel video, 3.5mm audio in - low profile) */
	case 14129: /* WinTV-HVR3000 (Retail, IR, b/panel video, 3.5mm audio in - 880 bridge - LP) */
	case 14559: /* WinTV-HVR3000 (OEM, no IR, b/panel video, 3.5mm audio in) */
	case 14569: /* WinTV-HVR3000 (OEM, no IR, no back panel video) */
	case 14659: /* WinTV-HVR3000 (OEM, no IR, b/panel video, RCA audio in - Low profile) */
	case 14669: /* WinTV-HVR3000 (OEM, no IR, no b/panel video - Low profile) */
	case 28552: /* WinTV-PVR 'Roslyn' (No IR) */
	case 34519: /* WinTV-PCI-FM */
	case 69009:
		/* WinTV-HVR4000 (DVBS/S2/T, Video and IR, back panel inputs) */
	case 69100: /* WinTV-HVR4000LITE (DVBS/S2, IR) */
	case 69500: /* WinTV-HVR4000LITE (DVBS/S2, No IR) */
	case 69559:
		/* WinTV-HVR4000 (DVBS/S2/T, Video no IR, back panel inputs) */
	case 69569: /* WinTV-HVR4000 (DVBS/S2/T, Video no IR) */
	case 90002: /* Nova-T-PCI (9002) */
	case 92001: /* Nova-S-Plus (Video and IR) */
	case 92002: /* Nova-S-Plus (Video and IR) */
	case 90003: /* Nova-T-PCI (9002 No RF out) */
	case 90500: /* Nova-T-PCI (oem) */
	case 90501: /* Nova-T-PCI (oem/IR) */
	case 92000: /* Nova-SE2 (OEM, No Video or IR) */
	case 92900: /* WinTV-IROnly (No analog or digital Video inputs) */
	case 94009: /* WinTV-HVR1100 (Video and IR Retail) */
	case 94501: /* WinTV-HVR1100 (Video and IR OEM) */
	case 96009: /* WinTV-HVR1300 (PAL Video, MPEG Video and IR RX) */
	case 96019: /* WinTV-HVR1300 (PAL Video, MPEG Video and IR RX/TX) */
	case 96559: /* WinTV-HVR1300 (PAL Video, MPEG Video no IR) */
	case 96569: /* WinTV-HVR1300 () */
	case 96659: /* WinTV-HVR1300 () */
	case 98559: /* WinTV-HVR1100LP (Video no IR, Retail - Low Profile) */
		/* known */
		break;
	case CX88_BOARD_SAMSUNG_SMT_7020:
		cx_set(MO_GP0_IO, 0x008989FF);
		break;
	default:
		warn_printk(core, "warning: unknown hauppauge model #%d\n",
			    tv.model);
		break;
	}

	info_printk(core, "hauppauge eeprom: model=%d\n", tv.model);
}

/* ----------------------------------------------------------------------- */
/* some GDI (was: Modular Technology) specific stuff                       */

static const struct {
	int  id;
	int  fm;
	const char *name;
} gdi_tuner[] = {
	[ 0x01 ] = { .id   = UNSET,
		     .name = "NTSC_M" },
	[ 0x02 ] = { .id   = UNSET,
		     .name = "PAL_B" },
	[ 0x03 ] = { .id   = UNSET,
		     .name = "PAL_I" },
	[ 0x04 ] = { .id   = UNSET,
		     .name = "PAL_D" },
	[ 0x05 ] = { .id   = UNSET,
		     .name = "SECAM" },

	[ 0x10 ] = { .id   = UNSET,
		     .fm   = 1,
		     .name = "TEMIC_4049" },
	[ 0x11 ] = { .id   = TUNER_TEMIC_4136FY5,
		     .name = "TEMIC_4136" },
	[ 0x12 ] = { .id   = UNSET,
		     .name = "TEMIC_4146" },

	[ 0x20 ] = { .id   = TUNER_PHILIPS_FQ1216ME,
		     .fm   = 1,
		     .name = "PHILIPS_FQ1216_MK3" },
	[ 0x21 ] = { .id   = UNSET, .fm = 1,
		     .name = "PHILIPS_FQ1236_MK3" },
	[ 0x22 ] = { .id   = UNSET,
		     .name = "PHILIPS_FI1236_MK3" },
	[ 0x23 ] = { .id   = UNSET,
		     .name = "PHILIPS_FI1216_MK3" },
};

static void gdi_eeprom(struct cx88_core *core, u8 *eeprom_data)
{
	const char *name = (eeprom_data[0x0d] < ARRAY_SIZE(gdi_tuner))
		? gdi_tuner[eeprom_data[0x0d]].name : NULL;

	info_printk(core, "GDI: tuner=%s\n", name ? name : "unknown");
	if (NULL == name)
		return;
	core->board.tuner_type = gdi_tuner[eeprom_data[0x0d]].id;
	core->board.radio.type = gdi_tuner[eeprom_data[0x0d]].fm ?
		CX88_RADIO : 0;
}

/* ------------------------------------------------------------------- */
/* some Divco specific stuff                                           */
static int cx88_dvico_xc2028_callback(struct cx88_core *core,
				      int command, int arg)
{
	switch (command) {
	case XC2028_TUNER_RESET:
		switch (core->boardnr) {
		case CX88_BOARD_DVICO_FUSIONHDTV_5_PCI_NANO:
			/* GPIO-4 xc3028 tuner */

			cx_set(MO_GP0_IO, 0x00001000);
			cx_clear(MO_GP0_IO, 0x00000010);
			msleep(100);
			cx_set(MO_GP0_IO, 0x00000010);
			msleep(100);
			break;
		default:
			cx_write(MO_GP0_IO, 0x101000);
			mdelay(5);
			cx_set(MO_GP0_IO, 0x101010);
		}
		break;
	default:
		return -EINVAL;
	}

	return 0;
}


/* ----------------------------------------------------------------------- */
/* some Geniatech specific stuff                                           */

static int cx88_xc3028_geniatech_tuner_callback(struct cx88_core *core,
						int command, int mode)
{
	switch (command) {
	case XC2028_TUNER_RESET:
		switch (INPUT(core->input).type) {
		case CX88_RADIO:
			break;
		case CX88_VMUX_DVB:
			cx_write(MO_GP1_IO, 0x030302);
			mdelay(50);
			break;
		default:
			cx_write(MO_GP1_IO, 0x030301);
			mdelay(50);
		}
		cx_write(MO_GP1_IO, 0x101010);
		mdelay(50);
		cx_write(MO_GP1_IO, 0x101000);
		mdelay(50);
		cx_write(MO_GP1_IO, 0x101010);
		mdelay(50);
		return 0;
	}
	return -EINVAL;
}

static int cx88_xc3028_winfast1800h_callback(struct cx88_core *core,
					     int command, int arg)
{
	switch (command) {
	case XC2028_TUNER_RESET:
		/* GPIO 12 (xc3028 tuner reset) */
		cx_set(MO_GP1_IO, 0x1010);
		mdelay(50);
		cx_clear(MO_GP1_IO, 0x10);
		mdelay(75);
		cx_set(MO_GP1_IO, 0x10);
		mdelay(75);
		return 0;
	}
	return -EINVAL;
}

static int cx88_xc4000_winfast2000h_plus_callback(struct cx88_core *core,
						  int command, int arg)
{
	switch (command) {
	case XC4000_TUNER_RESET:
		/* GPIO 12 (xc4000 tuner reset) */
		cx_set(MO_GP1_IO, 0x1010);
		mdelay(50);
		cx_clear(MO_GP1_IO, 0x10);
		mdelay(75);
		cx_set(MO_GP1_IO, 0x10);
		mdelay(75);
		return 0;
	}
	return -EINVAL;
}

/* ------------------------------------------------------------------- */
/* some Divco specific stuff                                           */
static int cx88_pv_8000gt_callback(struct cx88_core *core,
				   int command, int arg)
{
	switch (command) {
	case XC2028_TUNER_RESET:
		cx_write(MO_GP2_IO, 0xcf7);
		mdelay(50);
		cx_write(MO_GP2_IO, 0xef5);
		mdelay(50);
		cx_write(MO_GP2_IO, 0xcf7);
		break;
	default:
		return -EINVAL;
	}

	return 0;
}

/* ----------------------------------------------------------------------- */
/* some DViCO specific stuff                                               */

static void dvico_fusionhdtv_hybrid_init(struct cx88_core *core)
{
	struct i2c_msg msg = { .addr = 0x45, .flags = 0 };
	int i, err;
	static u8 init_bufs[13][5] = {
		{ 0x10, 0x00, 0x20, 0x01, 0x03 },
		{ 0x10, 0x10, 0x01, 0x00, 0x21 },
		{ 0x10, 0x10, 0x10, 0x00, 0xCA },
		{ 0x10, 0x10, 0x12, 0x00, 0x08 },
		{ 0x10, 0x10, 0x13, 0x00, 0x0A },
		{ 0x10, 0x10, 0x16, 0x01, 0xC0 },
		{ 0x10, 0x10, 0x22, 0x01, 0x3D },
		{ 0x10, 0x10, 0x73, 0x01, 0x2E },
		{ 0x10, 0x10, 0x72, 0x00, 0xC5 },
		{ 0x10, 0x10, 0x71, 0x01, 0x97 },
		{ 0x10, 0x10, 0x70, 0x00, 0x0F },
		{ 0x10, 0x10, 0xB0, 0x00, 0x01 },
		{ 0x03, 0x0C },
	};

	for (i = 0; i < ARRAY_SIZE(init_bufs); i++) {
		msg.buf = init_bufs[i];
		msg.len = (i != 12 ? 5 : 2);
		err = i2c_transfer(&core->i2c_adap, &msg, 1);
		if (err != 1) {
			warn_printk(core, "dvico_fusionhdtv_hybrid_init buf %d "
					  "failed (err = %d)!\n", i, err);
			return;
		}
	}
}

static int cx88_xc2028_tuner_callback(struct cx88_core *core,
				      int command, int arg)
{
	/* Board-specific callbacks */
	switch (core->boardnr) {
	case CX88_BOARD_POWERCOLOR_REAL_ANGEL:
	case CX88_BOARD_GENIATECH_X8000_MT:
	case CX88_BOARD_KWORLD_ATSC_120:
		return cx88_xc3028_geniatech_tuner_callback(core,
							command, arg);
	case CX88_BOARD_PROLINK_PV_8000GT:
	case CX88_BOARD_PROLINK_PV_GLOBAL_XTREME:
		return cx88_pv_8000gt_callback(core, command, arg);
	case CX88_BOARD_DVICO_FUSIONHDTV_DVB_T_PRO:
	case CX88_BOARD_DVICO_FUSIONHDTV_5_PCI_NANO:
		return cx88_dvico_xc2028_callback(core, command, arg);
	case CX88_BOARD_WINFAST_TV2000_XP_GLOBAL:
	case CX88_BOARD_WINFAST_DTV1800H:
		return cx88_xc3028_winfast1800h_callback(core, command, arg);
	}

	switch (command) {
	case XC2028_TUNER_RESET:
		switch (INPUT(core->input).type) {
		case CX88_RADIO:
			dprintk(1, "setting GPIO to radio!\n");
			cx_write(MO_GP0_IO, 0x4ff);
			mdelay(250);
			cx_write(MO_GP2_IO, 0xff);
			mdelay(250);
			break;
		case CX88_VMUX_DVB:	/* Digital TV*/
		default:		/* Analog TV */
			dprintk(1, "setting GPIO to TV!\n");
			break;
		}
		cx_write(MO_GP1_IO, 0x101010);
		mdelay(250);
		cx_write(MO_GP1_IO, 0x101000);
		mdelay(250);
		cx_write(MO_GP1_IO, 0x101010);
		mdelay(250);
		return 0;
	}
	return -EINVAL;
}

static int cx88_xc4000_tuner_callback(struct cx88_core *core,
				      int command, int arg)
{
	/* Board-specific callbacks */
	switch (core->boardnr) {
	case CX88_BOARD_WINFAST_DTV1800H_XC4000:
	case CX88_BOARD_WINFAST_DTV2000H_PLUS:
	case CX88_BOARD_WINFAST_TV2000_XP_GLOBAL_6F36:
	case CX88_BOARD_WINFAST_TV2000_XP_GLOBAL_6F43:
		return cx88_xc4000_winfast2000h_plus_callback(core,
							      command, arg);
	}
	return -EINVAL;
}

/* ----------------------------------------------------------------------- */
/* Tuner callback function. Currently only needed for the Pinnacle 	   *
 * PCTV HD 800i with an xc5000 sillicon tuner. This is used for both	   *
 * analog tuner attach (tuner-core.c) and dvb tuner attach (cx88-dvb.c)    */

static int cx88_xc5000_tuner_callback(struct cx88_core *core,
				      int command, int arg)
{
	switch (core->boardnr) {
	case CX88_BOARD_PINNACLE_PCTV_HD_800i:
		if (command == 0) { /* This is the reset command from xc5000 */

			/* djh - According to the engineer at PCTV Systems,
			   the xc5000 reset pin is supposed to be on GPIO12.
			   However, despite three nights of effort, pulling
			   that GPIO low didn't reset the xc5000.  While
			   pulling MO_SRST_IO low does reset the xc5000, this
			   also resets in the s5h1409 being reset as well.
			   This causes tuning to always fail since the internal
			   state of the s5h1409 does not match the driver's
			   state.  Given that the only two conditions in which
			   the driver performs a reset is during firmware load
			   and powering down the chip, I am taking out the
			   reset.  We know that the chip is being reset
			   when the cx88 comes online, and not being able to
			   do power management for this board is worse than
			   not having any tuning at all. */
			return 0;
		} else {
			dprintk(1, "xc5000: unknown tuner callback command.\n");
			return -EINVAL;
		}
		break;
	case CX88_BOARD_DVICO_FUSIONHDTV_7_GOLD:
		if (command == 0) { /* This is the reset command from xc5000 */
			cx_clear(MO_GP0_IO, 0x00000010);
			msleep(10);
			cx_set(MO_GP0_IO, 0x00000010);
			return 0;
		} else {
			dprintk(1, "xc5000: unknown tuner callback command.\n");
			return -EINVAL;
		}
		break;
	}
	return 0; /* Should never be here */
}

int cx88_tuner_callback(void *priv, int component, int command, int arg)
{
	struct i2c_algo_bit_data *i2c_algo = priv;
	struct cx88_core *core;

	if (!i2c_algo) {
		printk(KERN_ERR "cx88: Error - i2c private data undefined.\n");
		return -EINVAL;
	}

	core = i2c_algo->data;

	if (!core) {
		printk(KERN_ERR "cx88: Error - device struct undefined.\n");
		return -EINVAL;
	}

	if (component != DVB_FRONTEND_COMPONENT_TUNER)
		return -EINVAL;

	switch (core->board.tuner_type) {
		case TUNER_XC2028:
			dprintk(1, "Calling XC2028/3028 callback\n");
			return cx88_xc2028_tuner_callback(core, command, arg);
		case TUNER_XC4000:
			dprintk(1, "Calling XC4000 callback\n");
			return cx88_xc4000_tuner_callback(core, command, arg);
		case TUNER_XC5000:
			dprintk(1, "Calling XC5000 callback\n");
			return cx88_xc5000_tuner_callback(core, command, arg);
	}
	err_printk(core, "Error: Calling callback for tuner %d\n",
		   core->board.tuner_type);
	return -EINVAL;
}
EXPORT_SYMBOL(cx88_tuner_callback);

/* ----------------------------------------------------------------------- */

static void cx88_card_list(struct cx88_core *core, struct pci_dev *pci)
{
	int i;

	if (0 == pci->subsystem_vendor &&
	    0 == pci->subsystem_device) {
		printk(KERN_ERR
		       "%s: Your board has no valid PCI Subsystem ID and thus can't\n"
		       "%s: be autodetected.  Please pass card=<n> insmod option to\n"
		       "%s: workaround that.  Redirect complaints to the vendor of\n"
		       "%s: the TV card.  Best regards,\n"
		       "%s:         -- tux\n",
		       core->name,core->name,core->name,core->name,core->name);
	} else {
		printk(KERN_ERR
		       "%s: Your board isn't known (yet) to the driver.  You can\n"
		       "%s: try to pick one of the existing card configs via\n"
		       "%s: card=<n> insmod option.  Updating to the latest\n"
		       "%s: version might help as well.\n",
		       core->name,core->name,core->name,core->name);
	}
	err_printk(core, "Here is a list of valid choices for the card=<n> "
		   "insmod option:\n");
	for (i = 0; i < ARRAY_SIZE(cx88_boards); i++)
		printk(KERN_ERR "%s:    card=%d -> %s\n",
		       core->name, i, cx88_boards[i].name);
}

static void cx88_card_setup_pre_i2c(struct cx88_core *core)
{
	switch (core->boardnr) {
	case CX88_BOARD_HAUPPAUGE_HVR1300:
		/*
		 * Bring the 702 demod up before i2c scanning/attach or devices are hidden
		 * We leave here with the 702 on the bus
		 *
		 * "reset the IR receiver on GPIO[3]"
		 * Reported by Mike Crash <mike AT mikecrash.com>
		 */
		cx_write(MO_GP0_IO, 0x0000ef88);
		udelay(1000);
		cx_clear(MO_GP0_IO, 0x00000088);
		udelay(50);
		cx_set(MO_GP0_IO, 0x00000088); /* 702 out of reset */
		udelay(1000);
		break;

	case CX88_BOARD_PROLINK_PV_GLOBAL_XTREME:
	case CX88_BOARD_PROLINK_PV_8000GT:
		cx_write(MO_GP2_IO, 0xcf7);
		mdelay(50);
		cx_write(MO_GP2_IO, 0xef5);
		mdelay(50);
		cx_write(MO_GP2_IO, 0xcf7);
		msleep(10);
		break;

	case CX88_BOARD_DVICO_FUSIONHDTV_7_GOLD:
		/* Enable the xc5000 tuner */
		cx_set(MO_GP0_IO, 0x00001010);
		break;

	case CX88_BOARD_WINFAST_DTV2000H_J:
	case CX88_BOARD_HAUPPAUGE_HVR3000:
	case CX88_BOARD_HAUPPAUGE_HVR4000:
		/* Init GPIO */
		cx_write(MO_GP0_IO, core->board.input[0].gpio0);
		udelay(1000);
		cx_clear(MO_GP0_IO, 0x00000080);
		udelay(50);
		cx_set(MO_GP0_IO, 0x00000080); /* 702 out of reset */
		udelay(1000);
		break;

	case CX88_BOARD_WINFAST_TV2000_XP_GLOBAL:
	case CX88_BOARD_WINFAST_DTV1800H:
		cx88_xc3028_winfast1800h_callback(core, XC2028_TUNER_RESET, 0);
		break;

	case CX88_BOARD_WINFAST_DTV1800H_XC4000:
	case CX88_BOARD_WINFAST_DTV2000H_PLUS:
	case CX88_BOARD_WINFAST_TV2000_XP_GLOBAL_6F36:
	case CX88_BOARD_WINFAST_TV2000_XP_GLOBAL_6F43:
		cx88_xc4000_winfast2000h_plus_callback(core,
						       XC4000_TUNER_RESET, 0);
		break;

	case CX88_BOARD_TWINHAN_VP1027_DVBS:
		cx_write(MO_GP0_IO, 0x00003230);
		cx_write(MO_GP0_IO, 0x00003210);
		msleep(1);
		cx_write(MO_GP0_IO, 0x00001230);
		break;
	}
}

/*
 * Sets board-dependent xc3028 configuration
 */
void cx88_setup_xc3028(struct cx88_core *core, struct xc2028_ctrl *ctl)
{
	memset(ctl, 0, sizeof(*ctl));

	ctl->fname   = XC2028_DEFAULT_FIRMWARE;
	ctl->max_len = 64;

	switch (core->boardnr) {
	case CX88_BOARD_POWERCOLOR_REAL_ANGEL:
		/* Now works with firmware version 2.7 */
		if (core->i2c_algo.udelay < 16)
			core->i2c_algo.udelay = 16;
		break;
	case CX88_BOARD_DVICO_FUSIONHDTV_DVB_T_PRO:
	case CX88_BOARD_WINFAST_DTV1800H:
		ctl->demod = XC3028_FE_ZARLINK456;
		break;
	case CX88_BOARD_KWORLD_ATSC_120:
	case CX88_BOARD_DVICO_FUSIONHDTV_5_PCI_NANO:
		ctl->demod = XC3028_FE_OREN538;
		break;
	case CX88_BOARD_GENIATECH_X8000_MT:
		/* FIXME: For this board, the xc3028 never recovers after being
		   powered down (the reset GPIO probably is not set properly).
		   We don't have access to the hardware so we cannot determine
		   which GPIO is used for xc3028, so just disable power xc3028
		   power management for now */
		ctl->disable_power_mgmt = 1;
		break;
	case CX88_BOARD_WINFAST_TV2000_XP_GLOBAL:
	case CX88_BOARD_PROLINK_PV_GLOBAL_XTREME:
	case CX88_BOARD_PROLINK_PV_8000GT:
		/*
		 * Those boards uses non-MTS firmware
		 */
		break;
	case CX88_BOARD_PINNACLE_HYBRID_PCTV:
	case CX88_BOARD_TERRATEC_CINERGY_HT_PCI_MKII:
		ctl->demod = XC3028_FE_ZARLINK456;
		ctl->mts = 1;
		break;
	default:
		ctl->demod = XC3028_FE_OREN538;
		ctl->mts = 1;
	}
}
EXPORT_SYMBOL_GPL(cx88_setup_xc3028);

static void cx88_card_setup(struct cx88_core *core)
{
	static u8 eeprom[256];
	struct tuner_setup tun_setup;
	unsigned int mode_mask = T_RADIO | T_ANALOG_TV;

	memset(&tun_setup, 0, sizeof(tun_setup));

	if (0 == core->i2c_rc) {
		core->i2c_client.addr = 0xa0 >> 1;
		tveeprom_read(&core->i2c_client, eeprom, sizeof(eeprom));
	}

	switch (core->boardnr) {
	case CX88_BOARD_HAUPPAUGE:
	case CX88_BOARD_HAUPPAUGE_ROSLYN:
		if (0 == core->i2c_rc)
			hauppauge_eeprom(core, eeprom+8);
		break;
	case CX88_BOARD_GDI:
		if (0 == core->i2c_rc)
			gdi_eeprom(core, eeprom);
		break;
	case CX88_BOARD_LEADTEK_PVR2000:
	case CX88_BOARD_WINFAST_DV2000:
	case CX88_BOARD_WINFAST2000XP_EXPERT:
		if (0 == core->i2c_rc)
			leadtek_eeprom(core, eeprom);
		break;
	case CX88_BOARD_HAUPPAUGE_NOVASPLUS_S1:
	case CX88_BOARD_HAUPPAUGE_NOVASE2_S1:
	case CX88_BOARD_HAUPPAUGE_DVB_T1:
	case CX88_BOARD_HAUPPAUGE_HVR1100:
	case CX88_BOARD_HAUPPAUGE_HVR1100LP:
	case CX88_BOARD_HAUPPAUGE_HVR3000:
	case CX88_BOARD_HAUPPAUGE_HVR1300:
	case CX88_BOARD_HAUPPAUGE_HVR4000:
	case CX88_BOARD_HAUPPAUGE_HVR4000LITE:
	case CX88_BOARD_HAUPPAUGE_IRONLY:
		if (0 == core->i2c_rc)
			hauppauge_eeprom(core, eeprom);
		break;
	case CX88_BOARD_KWORLD_DVBS_100:
		cx_write(MO_GP0_IO, 0x000007f8);
		cx_write(MO_GP1_IO, 0x00000001);
		break;
	case CX88_BOARD_DVICO_FUSIONHDTV_DVB_T_PRO:
		/* GPIO0:0 is hooked to demod reset */
		/* GPIO0:4 is hooked to xc3028 reset */
		cx_write(MO_GP0_IO, 0x00111100);
		msleep(1);
		cx_write(MO_GP0_IO, 0x00111111);
		break;
	case CX88_BOARD_DVICO_FUSIONHDTV_DVB_T_DUAL:
		/* GPIO0:6 is hooked to FX2 reset pin */
		cx_set(MO_GP0_IO, 0x00004040);
		cx_clear(MO_GP0_IO, 0x00000040);
		msleep(1000);
		cx_set(MO_GP0_IO, 0x00004040);
		/* FALLTHROUGH */
	case CX88_BOARD_DVICO_FUSIONHDTV_DVB_T1:
	case CX88_BOARD_DVICO_FUSIONHDTV_DVB_T_PLUS:
	case CX88_BOARD_DVICO_FUSIONHDTV_DVB_T_HYBRID:
		/* GPIO0:0 is hooked to mt352 reset pin */
		cx_set(MO_GP0_IO, 0x00000101);
		cx_clear(MO_GP0_IO, 0x00000001);
		msleep(1);
		cx_set(MO_GP0_IO, 0x00000101);
		if (0 == core->i2c_rc &&
		    core->boardnr == CX88_BOARD_DVICO_FUSIONHDTV_DVB_T_HYBRID)
			dvico_fusionhdtv_hybrid_init(core);
		break;
	case CX88_BOARD_KWORLD_DVB_T:
	case CX88_BOARD_DNTV_LIVE_DVB_T:
		cx_set(MO_GP0_IO, 0x00000707);
		cx_set(MO_GP2_IO, 0x00000101);
		cx_clear(MO_GP2_IO, 0x00000001);
		msleep(1);
		cx_clear(MO_GP0_IO, 0x00000007);
		cx_set(MO_GP2_IO, 0x00000101);
		break;
	case CX88_BOARD_DNTV_LIVE_DVB_T_PRO:
		cx_write(MO_GP0_IO, 0x00080808);
		break;
	case CX88_BOARD_ATI_HDTVWONDER:
		if (0 == core->i2c_rc) {
			/* enable tuner */
			int i;
			static const u8 buffer [][2] = {
				{0x10,0x12},
				{0x13,0x04},
				{0x16,0x00},
				{0x14,0x04},
				{0x17,0x00}
			};
			core->i2c_client.addr = 0x0a;

			for (i = 0; i < ARRAY_SIZE(buffer); i++)
				if (2 != i2c_master_send(&core->i2c_client,
							buffer[i],2))
					warn_printk(core, "Unable to enable "
						    "tuner(%i).\n", i);
		}
		break;
	case CX88_BOARD_MSI_TVANYWHERE_MASTER:
	{
		struct v4l2_priv_tun_config tea5767_cfg;
		struct tea5767_ctrl ctl;

		memset(&ctl, 0, sizeof(ctl));

		ctl.high_cut  = 1;
		ctl.st_noise  = 1;
		ctl.deemph_75 = 1;
		ctl.xtal_freq = TEA5767_HIGH_LO_13MHz;

		tea5767_cfg.tuner = TUNER_TEA5767;
		tea5767_cfg.priv  = &ctl;

		call_all(core, tuner, s_config, &tea5767_cfg);
		break;
	}
	case  CX88_BOARD_TEVII_S420:
	case  CX88_BOARD_TEVII_S460:
	case  CX88_BOARD_TEVII_S464:
	case  CX88_BOARD_OMICOM_SS4_PCI:
	case  CX88_BOARD_TBS_8910:
	case  CX88_BOARD_TBS_8920:
	case  CX88_BOARD_PROF_6200:
	case  CX88_BOARD_PROF_7300:
	case  CX88_BOARD_PROF_7301:
	case  CX88_BOARD_SATTRADE_ST4200:
		cx_write(MO_GP0_IO, 0x8000);
		msleep(100);
		cx_write(MO_SRST_IO, 0);
		msleep(10);
		cx_write(MO_GP0_IO, 0x8080);
		msleep(100);
		cx_write(MO_SRST_IO, 1);
		msleep(100);
		break;
	} /*end switch() */


	/* Setup tuners */
	if ((core->board.radio_type != UNSET)) {
		tun_setup.mode_mask      = T_RADIO;
		tun_setup.type           = core->board.radio_type;
		tun_setup.addr           = core->board.radio_addr;
		tun_setup.tuner_callback = cx88_tuner_callback;
		call_all(core, tuner, s_type_addr, &tun_setup);
		mode_mask &= ~T_RADIO;
	}

	if (core->board.tuner_type != UNSET) {
		tun_setup.mode_mask      = mode_mask;
		tun_setup.type           = core->board.tuner_type;
		tun_setup.addr           = core->board.tuner_addr;
		tun_setup.tuner_callback = cx88_tuner_callback;

		call_all(core, tuner, s_type_addr, &tun_setup);
	}

	if (core->board.tda9887_conf) {
		struct v4l2_priv_tun_config tda9887_cfg;

		tda9887_cfg.tuner = TUNER_TDA9887;
		tda9887_cfg.priv  = &core->board.tda9887_conf;

		call_all(core, tuner, s_config, &tda9887_cfg);
	}

	if (core->board.tuner_type == TUNER_XC2028) {
		struct v4l2_priv_tun_config  xc2028_cfg;
		struct xc2028_ctrl           ctl;

		/* Fills device-dependent initialization parameters */
		cx88_setup_xc3028(core, &ctl);

		/* Sends parameters to xc2028/3028 tuner */
		memset(&xc2028_cfg, 0, sizeof(xc2028_cfg));
		xc2028_cfg.tuner = TUNER_XC2028;
		xc2028_cfg.priv  = &ctl;
		dprintk(1, "Asking xc2028/3028 to load firmware %s\n",
			ctl.fname);
		call_all(core, tuner, s_config, &xc2028_cfg);
	}
	call_all(core, core, s_power, 0);
}

/* ------------------------------------------------------------------ */

static int cx88_pci_quirks(const char *name, struct pci_dev *pci)
{
	unsigned int lat = UNSET;
	u8 ctrl = 0;
	u8 value;

	/* check pci quirks */
	if (pci_pci_problems & PCIPCI_TRITON) {
		printk(KERN_INFO "%s: quirk: PCIPCI_TRITON -- set TBFX\n",
		       name);
		ctrl |= CX88X_EN_TBFX;
	}
	if (pci_pci_problems & PCIPCI_NATOMA) {
		printk(KERN_INFO "%s: quirk: PCIPCI_NATOMA -- set TBFX\n",
		       name);
		ctrl |= CX88X_EN_TBFX;
	}
	if (pci_pci_problems & PCIPCI_VIAETBF) {
		printk(KERN_INFO "%s: quirk: PCIPCI_VIAETBF -- set TBFX\n",
		       name);
		ctrl |= CX88X_EN_TBFX;
	}
	if (pci_pci_problems & PCIPCI_VSFX) {
		printk(KERN_INFO "%s: quirk: PCIPCI_VSFX -- set VSFX\n",
		       name);
		ctrl |= CX88X_EN_VSFX;
	}
#ifdef PCIPCI_ALIMAGIK
	if (pci_pci_problems & PCIPCI_ALIMAGIK) {
		printk(KERN_INFO "%s: quirk: PCIPCI_ALIMAGIK -- latency fixup\n",
		       name);
		lat = 0x0A;
	}
#endif

	/* check insmod options */
	if (UNSET != latency)
		lat = latency;

	/* apply stuff */
	if (ctrl) {
		pci_read_config_byte(pci, CX88X_DEVCTRL, &value);
		value |= ctrl;
		pci_write_config_byte(pci, CX88X_DEVCTRL, value);
	}
	if (UNSET != lat) {
		printk(KERN_INFO "%s: setting pci latency timer to %d\n",
		       name, latency);
		pci_write_config_byte(pci, PCI_LATENCY_TIMER, latency);
	}
	return 0;
}

int cx88_get_resources(const struct cx88_core *core, struct pci_dev *pci)
{
	if (request_mem_region(pci_resource_start(pci,0),
			       pci_resource_len(pci,0),
			       core->name))
		return 0;
	printk(KERN_ERR
	       "%s/%d: Can't get MMIO memory @ 0x%llx, subsystem: %04x:%04x\n",
	       core->name, PCI_FUNC(pci->devfn),
	       (unsigned long long)pci_resource_start(pci, 0),
	       pci->subsystem_vendor, pci->subsystem_device);
	return -EBUSY;
}

/* Allocate and initialize the cx88 core struct.  One should hold the
 * devlist mutex before calling this.  */
struct cx88_core *cx88_core_create(struct pci_dev *pci, int nr)
{
	struct cx88_core *core;
	int i;

	core = kzalloc(sizeof(*core), GFP_KERNEL);
	if (core == NULL)
		return NULL;

	atomic_inc(&core->refcount);
	core->pci_bus  = pci->bus->number;
	core->pci_slot = PCI_SLOT(pci->devfn);
	core->pci_irqmask = PCI_INT_RISC_RD_BERRINT | PCI_INT_RISC_WR_BERRINT |
			    PCI_INT_BRDG_BERRINT | PCI_INT_SRC_DMA_BERRINT |
			    PCI_INT_DST_DMA_BERRINT | PCI_INT_IPB_DMA_BERRINT;
	mutex_init(&core->lock);

	core->nr = nr;
	sprintf(core->name, "cx88[%d]", core->nr);

	core->tvnorm = V4L2_STD_NTSC_M;
	core->width   = 320;
	core->height  = 240;
	core->field   = V4L2_FIELD_INTERLACED;

	strcpy(core->v4l2_dev.name, core->name);
	if (v4l2_device_register(NULL, &core->v4l2_dev)) {
		kfree(core);
		return NULL;
	}

	if (v4l2_ctrl_handler_init(&core->video_hdl, 13)) {
		v4l2_device_unregister(&core->v4l2_dev);
		kfree(core);
		return NULL;
	}

	if (v4l2_ctrl_handler_init(&core->audio_hdl, 13)) {
		v4l2_ctrl_handler_free(&core->video_hdl);
		v4l2_device_unregister(&core->v4l2_dev);
		kfree(core);
		return NULL;
	}

	if (0 != cx88_get_resources(core, pci)) {
		v4l2_ctrl_handler_free(&core->video_hdl);
		v4l2_ctrl_handler_free(&core->audio_hdl);
		v4l2_device_unregister(&core->v4l2_dev);
		kfree(core);
		return NULL;
	}

	/* PCI stuff */
	cx88_pci_quirks(core->name, pci);
	core->lmmio = ioremap(pci_resource_start(pci, 0),
			      pci_resource_len(pci, 0));
	core->bmmio = (u8 __iomem *)core->lmmio;

	if (core->lmmio == NULL) {
		release_mem_region(pci_resource_start(pci, 0),
			   pci_resource_len(pci, 0));
		v4l2_ctrl_handler_free(&core->video_hdl);
		v4l2_ctrl_handler_free(&core->audio_hdl);
		v4l2_device_unregister(&core->v4l2_dev);
		kfree(core);
		return NULL;
	}

	/* board config */
	core->boardnr = UNSET;
	if (card[core->nr] < ARRAY_SIZE(cx88_boards))
		core->boardnr = card[core->nr];
	for (i = 0; UNSET == core->boardnr && i < ARRAY_SIZE(cx88_subids); i++)
		if (pci->subsystem_vendor == cx88_subids[i].subvendor &&
		    pci->subsystem_device == cx88_subids[i].subdevice)
			core->boardnr = cx88_subids[i].card;
	if (UNSET == core->boardnr) {
		core->boardnr = CX88_BOARD_UNKNOWN;
		cx88_card_list(core, pci);
	}

	core->board = cx88_boards[core->boardnr];

	if (!core->board.num_frontends && (core->board.mpeg & CX88_MPEG_DVB))
		core->board.num_frontends = 1;

	info_printk(core, "subsystem: %04x:%04x, board: %s [card=%d,%s], frontend(s): %d\n",
		pci->subsystem_vendor, pci->subsystem_device, core->board.name,
		core->boardnr, card[core->nr] == core->boardnr ?
		"insmod option" : "autodetected",
		core->board.num_frontends);

	if (tuner[core->nr] != UNSET)
		core->board.tuner_type = tuner[core->nr];
	if (radio[core->nr] != UNSET)
		core->board.radio_type = radio[core->nr];

	dprintk(1, "TV tuner type %d, Radio tuner type %d\n",
		core->board.tuner_type, core->board.radio_type);

	/* init hardware */
	cx88_reset(core);
	cx88_card_setup_pre_i2c(core);
	cx88_i2c_init(core, pci);

	/* load tuner module, if needed */
	if (UNSET != core->board.tuner_type) {
		/* Ignore 0x6b and 0x6f on cx88 boards.
		 * FusionHDTV5 RT Gold has an ir receiver at 0x6b
		 * and an RTC at 0x6f which can get corrupted if probed. */
		static const unsigned short tv_addrs[] = {
			0x42, 0x43, 0x4a, 0x4b,		/* tda8290 */
			0x60, 0x61, 0x62, 0x63, 0x64, 0x65, 0x66, 0x67,
			0x68, 0x69, 0x6a, 0x6c, 0x6d, 0x6e,
			I2C_CLIENT_END
		};
		int has_demod = (core->board.tda9887_conf & TDA9887_PRESENT);

		/* I don't trust the radio_type as is stored in the card
		   definitions, so we just probe for it.
		   The radio_type is sometimes missing, or set to UNSET but
		   later code configures a tea5767.
		 */
		v4l2_i2c_new_subdev(&core->v4l2_dev, &core->i2c_adap,
				"tuner", 0, v4l2_i2c_tuner_addrs(ADDRS_RADIO));
		if (has_demod)
			v4l2_i2c_new_subdev(&core->v4l2_dev,
				&core->i2c_adap, "tuner",
				0, v4l2_i2c_tuner_addrs(ADDRS_DEMOD));
		if (core->board.tuner_addr == ADDR_UNSET) {
			v4l2_i2c_new_subdev(&core->v4l2_dev,
				&core->i2c_adap, "tuner",
				0, has_demod ? tv_addrs + 4 : tv_addrs);
		} else {
			v4l2_i2c_new_subdev(&core->v4l2_dev, &core->i2c_adap,
				"tuner", core->board.tuner_addr, NULL);
		}
	}

	cx88_card_setup(core);
	if (!disable_ir) {
		cx88_i2c_init_ir(core);
		cx88_ir_init(core, pci);
	}

	return core;
}<|MERGE_RESOLUTION|>--- conflicted
+++ resolved
@@ -806,11 +806,7 @@
 	},
 	[CX88_BOARD_TERRATEC_CINERGY_1400_DVB_T1] = {
 		.name           = "TerraTec Cinergy 1400 DVB-T",
-<<<<<<< HEAD
-		.tuner_type     = TUNER_ABSENT,
-=======
 		.tuner_type     = UNSET,
->>>>>>> e529fea9
 		.input          = { {
 			.type   = CX88_VMUX_DVB,
 			.vmux   = 0,
