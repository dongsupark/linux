/*
 *  Driver for the Conexant CX23885 PCIe bridge
 *
 *  Copyright (c) 2006 Steven Toth <stoth@linuxtv.org>
 *
 *  This program is free software; you can redistribute it and/or modify
 *  it under the terms of the GNU General Public License as published by
 *  the Free Software Foundation; either version 2 of the License, or
 *  (at your option) any later version.
 *
 *  This program is distributed in the hope that it will be useful,
 *  but WITHOUT ANY WARRANTY; without even the implied warranty of
 *  MERCHANTABILITY or FITNESS FOR A PARTICULAR PURPOSE.  See the
 *
 *  GNU General Public License for more details.
 */

#include <linux/pci.h>
#include <linux/i2c.h>
#include <linux/kdev_t.h>
#include <linux/slab.h>

#include <media/v4l2-device.h>
#include <media/v4l2-fh.h>
#include <media/v4l2-ctrls.h>
#include <media/tuner.h>
#include <media/tveeprom.h>
#include <media/videobuf2-dma-sg.h>
#include <media/videobuf2-dvb.h>
#include <media/rc-core.h>

#include "cx23885-reg.h"
#include "media/cx2341x.h"

#include <linux/mutex.h>

#define CX23885_VERSION "0.0.4"

#define UNSET (-1U)

#define CX23885_MAXBOARDS 8

/* Max number of inputs by card */
#define MAX_CX23885_INPUT 8
#define INPUT(nr) (&cx23885_boards[dev->board].input[nr])

#define BUFFER_TIMEOUT     (HZ)  /* 0.5 seconds */

#define CX23885_BOARD_NOAUTO               UNSET
#define CX23885_BOARD_UNKNOWN                  0
#define CX23885_BOARD_HAUPPAUGE_HVR1800lp      1
#define CX23885_BOARD_HAUPPAUGE_HVR1800        2
#define CX23885_BOARD_HAUPPAUGE_HVR1250        3
#define CX23885_BOARD_DVICO_FUSIONHDTV_5_EXP   4
#define CX23885_BOARD_HAUPPAUGE_HVR1500Q       5
#define CX23885_BOARD_HAUPPAUGE_HVR1500        6
#define CX23885_BOARD_HAUPPAUGE_HVR1200        7
#define CX23885_BOARD_HAUPPAUGE_HVR1700        8
#define CX23885_BOARD_HAUPPAUGE_HVR1400        9
#define CX23885_BOARD_DVICO_FUSIONHDTV_7_DUAL_EXP 10
#define CX23885_BOARD_DVICO_FUSIONHDTV_DVB_T_DUAL_EXP 11
#define CX23885_BOARD_LEADTEK_WINFAST_PXDVR3200_H 12
#define CX23885_BOARD_COMPRO_VIDEOMATE_E650F   13
#define CX23885_BOARD_TBS_6920                 14
#define CX23885_BOARD_TEVII_S470               15
#define CX23885_BOARD_DVBWORLD_2005            16
#define CX23885_BOARD_NETUP_DUAL_DVBS2_CI      17
#define CX23885_BOARD_HAUPPAUGE_HVR1270        18
#define CX23885_BOARD_HAUPPAUGE_HVR1275        19
#define CX23885_BOARD_HAUPPAUGE_HVR1255        20
#define CX23885_BOARD_HAUPPAUGE_HVR1210        21
#define CX23885_BOARD_MYGICA_X8506             22
#define CX23885_BOARD_MAGICPRO_PROHDTVE2       23
#define CX23885_BOARD_HAUPPAUGE_HVR1850        24
#define CX23885_BOARD_COMPRO_VIDEOMATE_E800    25
#define CX23885_BOARD_HAUPPAUGE_HVR1290        26
#define CX23885_BOARD_MYGICA_X8558PRO          27
#define CX23885_BOARD_LEADTEK_WINFAST_PXTV1200 28
#define CX23885_BOARD_GOTVIEW_X5_3D_HYBRID     29
#define CX23885_BOARD_NETUP_DUAL_DVB_T_C_CI_RF 30
#define CX23885_BOARD_LEADTEK_WINFAST_PXDVR3200_H_XC4000 31
#define CX23885_BOARD_MPX885                   32
#define CX23885_BOARD_MYGICA_X8507             33
#define CX23885_BOARD_TERRATEC_CINERGY_T_PCIE_DUAL 34
#define CX23885_BOARD_TEVII_S471               35
#define CX23885_BOARD_HAUPPAUGE_HVR1255_22111  36
#define CX23885_BOARD_PROF_8000                37
#define CX23885_BOARD_HAUPPAUGE_HVR4400        38
#define CX23885_BOARD_AVERMEDIA_HC81R          39
#define CX23885_BOARD_TBS_6981                 40
#define CX23885_BOARD_TBS_6980                 41
#define CX23885_BOARD_LEADTEK_WINFAST_PXPVR2200 42
#define CX23885_BOARD_HAUPPAUGE_IMPACTVCBE     43
#define CX23885_BOARD_DVICO_FUSIONHDTV_DVB_T_DUAL_EXP2 44
#define CX23885_BOARD_DVBSKY_T9580             45
<<<<<<< HEAD
=======
#define CX23885_BOARD_DVBSKY_T980C             46
#define CX23885_BOARD_DVBSKY_S950C             47
#define CX23885_BOARD_TT_CT2_4500_CI           48
#define CX23885_BOARD_DVBSKY_S950              49
#define CX23885_BOARD_DVBSKY_S952              50
#define CX23885_BOARD_DVBSKY_T982              51
>>>>>>> e529fea9

#define GPIO_0 0x00000001
#define GPIO_1 0x00000002
#define GPIO_2 0x00000004
#define GPIO_3 0x00000008
#define GPIO_4 0x00000010
#define GPIO_5 0x00000020
#define GPIO_6 0x00000040
#define GPIO_7 0x00000080
#define GPIO_8 0x00000100
#define GPIO_9 0x00000200
#define GPIO_10 0x00000400
#define GPIO_11 0x00000800
#define GPIO_12 0x00001000
#define GPIO_13 0x00002000
#define GPIO_14 0x00004000
#define GPIO_15 0x00008000

/* Currently unsupported by the driver: PAL/H, NTSC/Kr, SECAM B/G/H/LC */
#define CX23885_NORMS (\
	V4L2_STD_NTSC_M |  V4L2_STD_NTSC_M_JP |  V4L2_STD_NTSC_443 | \
	V4L2_STD_PAL_BG |  V4L2_STD_PAL_DK    |  V4L2_STD_PAL_I    | \
	V4L2_STD_PAL_M  |  V4L2_STD_PAL_N     |  V4L2_STD_PAL_Nc   | \
	V4L2_STD_PAL_60 |  V4L2_STD_SECAM_L   |  V4L2_STD_SECAM_DK)

struct cx23885_fmt {
	char  *name;
	u32   fourcc;          /* v4l2 format id */
	int   depth;
	int   flags;
	u32   cxformat;
};

struct cx23885_tvnorm {
	char		*name;
	v4l2_std_id	id;
	u32		cxiformat;
	u32		cxoformat;
};

enum cx23885_itype {
	CX23885_VMUX_COMPOSITE1 = 1,
	CX23885_VMUX_COMPOSITE2,
	CX23885_VMUX_COMPOSITE3,
	CX23885_VMUX_COMPOSITE4,
	CX23885_VMUX_SVIDEO,
	CX23885_VMUX_COMPONENT,
	CX23885_VMUX_TELEVISION,
	CX23885_VMUX_CABLE,
	CX23885_VMUX_DVB,
	CX23885_VMUX_DEBUG,
	CX23885_RADIO,
};

enum cx23885_src_sel_type {
	CX23885_SRC_SEL_EXT_656_VIDEO = 0,
	CX23885_SRC_SEL_PARALLEL_MPEG_VIDEO
};

struct cx23885_riscmem {
	unsigned int   size;
	__le32         *cpu;
	__le32         *jmp;
	dma_addr_t     dma;
};

/* buffer for one video frame */
struct cx23885_buffer {
	/* common v4l buffer stuff -- must be first */
	struct vb2_buffer vb;
	struct list_head queue;

	/* cx23885 specific */
	unsigned int           bpl;
	struct cx23885_riscmem risc;
	struct cx23885_fmt     *fmt;
	u32                    count;
};

struct cx23885_input {
	enum cx23885_itype type;
	unsigned int    vmux;
	unsigned int    amux;
	u32             gpio0, gpio1, gpio2, gpio3;
};

typedef enum {
	CX23885_MPEG_UNDEFINED = 0,
	CX23885_MPEG_DVB,
	CX23885_ANALOG_VIDEO,
	CX23885_MPEG_ENCODER,
} port_t;

struct cx23885_board {
	char                    *name;
	port_t			porta, portb, portc;
	int		num_fds_portb, num_fds_portc;
	unsigned int		tuner_type;
	unsigned int		radio_type;
	unsigned char		tuner_addr;
	unsigned char		radio_addr;
	unsigned int		tuner_bus;

	/* Vendors can and do run the PCIe bridge at different
	 * clock rates, driven physically by crystals on the PCBs.
	 * The core has to accommodate this. This allows the user
	 * to add new boards with new frequencys. The value is
	 * expressed in Hz.
	 *
	 * The core framework will default this value based on
	 * current designs, but it can vary.
	 */
	u32			clk_freq;
	struct cx23885_input    input[MAX_CX23885_INPUT];
	int			ci_type; /* for NetUP */
	/* Force bottom field first during DMA (888 workaround) */
	u32                     force_bff;
};

struct cx23885_subid {
	u16     subvendor;
	u16     subdevice;
	u32     card;
};

struct cx23885_i2c {
	struct cx23885_dev *dev;

	int                        nr;

	/* i2c i/o */
	struct i2c_adapter         i2c_adap;
	struct i2c_client          i2c_client;
	u32                        i2c_rc;

	/* 885 registers used for raw addess */
	u32                        i2c_period;
	u32                        reg_ctrl;
	u32                        reg_stat;
	u32                        reg_addr;
	u32                        reg_rdata;
	u32                        reg_wdata;
};

struct cx23885_dmaqueue {
	struct list_head       active;
	u32                    count;
};

struct cx23885_tsport {
	struct cx23885_dev *dev;

	int                        nr;
	int                        sram_chno;

	struct vb2_dvb_frontends   frontends;

	/* dma queues */
	struct cx23885_dmaqueue    mpegq;
	u32                        ts_packet_size;
	u32                        ts_packet_count;

	int                        width;
	int                        height;

	spinlock_t                 slock;

	/* registers */
	u32                        reg_gpcnt;
	u32                        reg_gpcnt_ctl;
	u32                        reg_dma_ctl;
	u32                        reg_lngth;
	u32                        reg_hw_sop_ctrl;
	u32                        reg_gen_ctrl;
	u32                        reg_bd_pkt_status;
	u32                        reg_sop_status;
	u32                        reg_fifo_ovfl_stat;
	u32                        reg_vld_misc;
	u32                        reg_ts_clk_en;
	u32                        reg_ts_int_msk;
	u32                        reg_ts_int_stat;
	u32                        reg_src_sel;

	/* Default register vals */
	int                        pci_irqmask;
	u32                        dma_ctl_val;
	u32                        ts_int_msk_val;
	u32                        gen_ctrl_val;
	u32                        ts_clk_en_val;
	u32                        src_sel_val;
	u32                        vld_misc_val;
	u32                        hw_sop_ctrl_val;

	/* Allow a single tsport to have multiple frontends */
	u32                        num_frontends;
	void                (*gate_ctrl)(struct cx23885_tsport *port, int open);
	void                       *port_priv;

	/* Workaround for a temp dvb_frontend that the tuner can attached to */
	struct dvb_frontend analog_fe;

	struct i2c_client *i2c_client_demod;
	struct i2c_client *i2c_client_tuner;
<<<<<<< HEAD
=======
	struct i2c_client *i2c_client_ci;
>>>>>>> e529fea9

	int (*set_frontend)(struct dvb_frontend *fe);
	int (*fe_set_voltage)(struct dvb_frontend *fe,
				fe_sec_voltage_t voltage);
};

struct cx23885_kernel_ir {
	struct cx23885_dev	*cx;
	char			*name;
	char			*phys;

	struct rc_dev		*rc;
};

struct cx23885_audio_buffer {
	unsigned int		bpl;
	struct cx23885_riscmem	risc;
	void			*vaddr;
	struct scatterlist	*sglist;
	int                     sglen;
	int                     nr_pages;
};

struct cx23885_audio_dev {
	struct cx23885_dev	*dev;

	struct pci_dev		*pci;

	struct snd_card		*card;

	spinlock_t		lock;

	atomic_t		count;

	unsigned int		dma_size;
	unsigned int		period_size;
	unsigned int		num_periods;

	struct cx23885_audio_buffer   *buf;

	struct snd_pcm_substream *substream;
};

struct cx23885_dev {
	atomic_t                   refcount;
	struct v4l2_device 	   v4l2_dev;
	struct v4l2_ctrl_handler   ctrl_handler;

	/* pci stuff */
	struct pci_dev             *pci;
	unsigned char              pci_rev, pci_lat;
	int                        pci_bus, pci_slot;
	u32                        __iomem *lmmio;
	u8                         __iomem *bmmio;
	int                        pci_irqmask;
	spinlock_t		   pci_irqmask_lock; /* protects mask reg too */
	int                        hwrevision;

	/* This valud is board specific and is used to configure the
	 * AV core so we see nice clean and stable video and audio. */
	u32                        clk_freq;

	/* I2C adapters: Master 1 & 2 (External) & Master 3 (Internal only) */
	struct cx23885_i2c         i2c_bus[3];

	int                        nr;
	struct mutex               lock;
	struct mutex               gpio_lock;

	/* board details */
	unsigned int               board;
	char                       name[32];

	struct cx23885_tsport      ts1, ts2;

	/* sram configuration */
	struct sram_channel        *sram_channels;

	enum {
		CX23885_BRIDGE_UNDEFINED = 0,
		CX23885_BRIDGE_885 = 885,
		CX23885_BRIDGE_887 = 887,
		CX23885_BRIDGE_888 = 888,
	} bridge;

	/* Analog video */
	unsigned int               input;
	unsigned int               audinput; /* Selectable audio input */
	u32                        tvaudio;
	v4l2_std_id                tvnorm;
	unsigned int               tuner_type;
	unsigned char              tuner_addr;
	unsigned int               tuner_bus;
	unsigned int               radio_type;
	unsigned char              radio_addr;
	struct v4l2_subdev 	   *sd_cx25840;
	struct work_struct	   cx25840_work;

	/* Infrared */
	struct v4l2_subdev         *sd_ir;
	struct work_struct	   ir_rx_work;
	unsigned long		   ir_rx_notifications;
	struct work_struct	   ir_tx_work;
	unsigned long		   ir_tx_notifications;

	struct cx23885_kernel_ir   *kernel_ir;
	atomic_t		   ir_input_stopping;

	/* V4l */
	u32                        freq;
	struct video_device        *video_dev;
	struct video_device        *vbi_dev;

	/* video capture */
	struct cx23885_fmt         *fmt;
	unsigned int               width, height;
	unsigned		   field;

	struct cx23885_dmaqueue    vidq;
	struct vb2_queue           vb2_vidq;
	struct cx23885_dmaqueue    vbiq;
	struct vb2_queue           vb2_vbiq;
<<<<<<< HEAD
=======
	void			   *alloc_ctx;
>>>>>>> e529fea9

	spinlock_t                 slock;

	/* MPEG Encoder ONLY settings */
	u32                        cx23417_mailbox;
	struct cx2341x_handler     cxhdl;
	struct video_device        *v4l_device;
	struct vb2_queue           vb2_mpegq;
	struct cx23885_tvnorm      encodernorm;

	/* Analog raw audio */
	struct cx23885_audio_dev   *audio_dev;

};

static inline struct cx23885_dev *to_cx23885(struct v4l2_device *v4l2_dev)
{
	return container_of(v4l2_dev, struct cx23885_dev, v4l2_dev);
}

#define call_all(dev, o, f, args...) \
	v4l2_device_call_all(&dev->v4l2_dev, 0, o, f, ##args)

#define CX23885_HW_888_IR  (1 << 0)
#define CX23885_HW_AV_CORE (1 << 1)

#define call_hw(dev, grpid, o, f, args...) \
	v4l2_device_call_all(&dev->v4l2_dev, grpid, o, f, ##args)

extern struct v4l2_subdev *cx23885_find_hw(struct cx23885_dev *dev, u32 hw);

#define SRAM_CH01  0 /* Video A */
#define SRAM_CH02  1 /* VBI A */
#define SRAM_CH03  2 /* Video B */
#define SRAM_CH04  3 /* Transport via B */
#define SRAM_CH05  4 /* VBI B */
#define SRAM_CH06  5 /* Video C */
#define SRAM_CH07  6 /* Transport via C */
#define SRAM_CH08  7 /* Audio Internal A */
#define SRAM_CH09  8 /* Audio Internal B */
#define SRAM_CH10  9 /* Audio External */
#define SRAM_CH11 10 /* COMB_3D_N */
#define SRAM_CH12 11 /* Comb 3D N1 */
#define SRAM_CH13 12 /* Comb 3D N2 */
#define SRAM_CH14 13 /* MOE Vid */
#define SRAM_CH15 14 /* MOE RSLT */

struct sram_channel {
	char *name;
	u32  cmds_start;
	u32  ctrl_start;
	u32  cdt;
	u32  fifo_start;
	u32  fifo_size;
	u32  ptr1_reg;
	u32  ptr2_reg;
	u32  cnt1_reg;
	u32  cnt2_reg;
	u32  jumponly;
};

/* ----------------------------------------------------------- */

#define cx_read(reg)             readl(dev->lmmio + ((reg)>>2))
#define cx_write(reg, value)     writel((value), dev->lmmio + ((reg)>>2))

#define cx_andor(reg, mask, value) \
  writel((readl(dev->lmmio+((reg)>>2)) & ~(mask)) |\
  ((value) & (mask)), dev->lmmio+((reg)>>2))

#define cx_set(reg, bit)          cx_andor((reg), (bit), (bit))
#define cx_clear(reg, bit)        cx_andor((reg), (bit), 0)

/* ----------------------------------------------------------- */
/* cx23885-core.c                                              */

extern int cx23885_sram_channel_setup(struct cx23885_dev *dev,
	struct sram_channel *ch,
	unsigned int bpl, u32 risc);

extern void cx23885_sram_channel_dump(struct cx23885_dev *dev,
	struct sram_channel *ch);

extern int cx23885_risc_buffer(struct pci_dev *pci, struct cx23885_riscmem *risc,
	struct scatterlist *sglist,
	unsigned int top_offset, unsigned int bottom_offset,
	unsigned int bpl, unsigned int padding, unsigned int lines);

extern int cx23885_risc_vbibuffer(struct pci_dev *pci,
	struct cx23885_riscmem *risc, struct scatterlist *sglist,
	unsigned int top_offset, unsigned int bottom_offset,
	unsigned int bpl, unsigned int padding, unsigned int lines);

int cx23885_start_dma(struct cx23885_tsport *port,
			     struct cx23885_dmaqueue *q,
			     struct cx23885_buffer   *buf);
void cx23885_cancel_buffers(struct cx23885_tsport *port);


extern void cx23885_gpio_set(struct cx23885_dev *dev, u32 mask);
extern void cx23885_gpio_clear(struct cx23885_dev *dev, u32 mask);
extern u32 cx23885_gpio_get(struct cx23885_dev *dev, u32 mask);
extern void cx23885_gpio_enable(struct cx23885_dev *dev, u32 mask,
	int asoutput);

extern void cx23885_irq_add_enable(struct cx23885_dev *dev, u32 mask);
extern void cx23885_irq_enable(struct cx23885_dev *dev, u32 mask);
extern void cx23885_irq_disable(struct cx23885_dev *dev, u32 mask);
extern void cx23885_irq_remove(struct cx23885_dev *dev, u32 mask);

/* ----------------------------------------------------------- */
/* cx23885-cards.c                                             */
extern struct cx23885_board cx23885_boards[];
extern const unsigned int cx23885_bcount;

extern struct cx23885_subid cx23885_subids[];
extern const unsigned int cx23885_idcount;

extern int cx23885_tuner_callback(void *priv, int component,
	int command, int arg);
extern void cx23885_card_list(struct cx23885_dev *dev);
extern int  cx23885_ir_init(struct cx23885_dev *dev);
extern void cx23885_ir_pci_int_enable(struct cx23885_dev *dev);
extern void cx23885_ir_fini(struct cx23885_dev *dev);
extern void cx23885_gpio_setup(struct cx23885_dev *dev);
extern void cx23885_card_setup(struct cx23885_dev *dev);
extern void cx23885_card_setup_pre_i2c(struct cx23885_dev *dev);

extern int cx23885_dvb_register(struct cx23885_tsport *port);
extern int cx23885_dvb_unregister(struct cx23885_tsport *port);

extern int cx23885_buf_prepare(struct cx23885_buffer *buf,
			       struct cx23885_tsport *port);
extern void cx23885_buf_queue(struct cx23885_tsport *port,
			      struct cx23885_buffer *buf);
extern void cx23885_free_buffer(struct cx23885_dev *dev,
				struct cx23885_buffer *buf);

/* ----------------------------------------------------------- */
/* cx23885-video.c                                             */
/* Video */
extern int cx23885_video_register(struct cx23885_dev *dev);
extern void cx23885_video_unregister(struct cx23885_dev *dev);
extern int cx23885_video_irq(struct cx23885_dev *dev, u32 status);
extern void cx23885_video_wakeup(struct cx23885_dev *dev,
	struct cx23885_dmaqueue *q, u32 count);
int cx23885_enum_input(struct cx23885_dev *dev, struct v4l2_input *i);
int cx23885_set_input(struct file *file, void *priv, unsigned int i);
int cx23885_get_input(struct file *file, void *priv, unsigned int *i);
int cx23885_set_frequency(struct file *file, void *priv, const struct v4l2_frequency *f);
int cx23885_set_tvnorm(struct cx23885_dev *dev, v4l2_std_id norm);

/* ----------------------------------------------------------- */
/* cx23885-vbi.c                                               */
extern int cx23885_vbi_fmt(struct file *file, void *priv,
	struct v4l2_format *f);
extern void cx23885_vbi_timeout(unsigned long data);
extern struct vb2_ops cx23885_vbi_qops;
extern int cx23885_vbi_irq(struct cx23885_dev *dev, u32 status);

/* cx23885-i2c.c                                                */
extern int cx23885_i2c_register(struct cx23885_i2c *bus);
extern int cx23885_i2c_unregister(struct cx23885_i2c *bus);
extern void cx23885_av_clk(struct cx23885_dev *dev, int enable);

/* ----------------------------------------------------------- */
/* cx23885-417.c                                               */
extern int cx23885_417_register(struct cx23885_dev *dev);
extern void cx23885_417_unregister(struct cx23885_dev *dev);
extern int cx23885_irq_417(struct cx23885_dev *dev, u32 status);
extern void cx23885_417_check_encoder(struct cx23885_dev *dev);
extern void cx23885_mc417_init(struct cx23885_dev *dev);
extern int mc417_memory_read(struct cx23885_dev *dev, u32 address, u32 *value);
extern int mc417_memory_write(struct cx23885_dev *dev, u32 address, u32 value);
extern int mc417_register_read(struct cx23885_dev *dev,
				u16 address, u32 *value);
extern int mc417_register_write(struct cx23885_dev *dev,
				u16 address, u32 value);
extern void mc417_gpio_set(struct cx23885_dev *dev, u32 mask);
extern void mc417_gpio_clear(struct cx23885_dev *dev, u32 mask);
extern void mc417_gpio_enable(struct cx23885_dev *dev, u32 mask, int asoutput);

/* ----------------------------------------------------------- */
/* cx23885-alsa.c                                             */
extern struct cx23885_audio_dev *cx23885_audio_register(
					struct cx23885_dev *dev);
extern void cx23885_audio_unregister(struct cx23885_dev *dev);
extern int cx23885_audio_irq(struct cx23885_dev *dev, u32 status, u32 mask);
extern int cx23885_risc_databuffer(struct pci_dev *pci,
				   struct cx23885_riscmem *risc,
				   struct scatterlist *sglist,
				   unsigned int bpl,
				   unsigned int lines,
				   unsigned int lpi);

/* ----------------------------------------------------------- */
/* tv norms                                                    */

static inline unsigned int norm_maxw(v4l2_std_id norm)
{
	return (norm & V4L2_STD_525_60) ? 720 : 768;
}

static inline unsigned int norm_maxh(v4l2_std_id norm)
{
	return (norm & V4L2_STD_525_60) ? 480 : 576;
}<|MERGE_RESOLUTION|>--- conflicted
+++ resolved
@@ -93,15 +93,12 @@
 #define CX23885_BOARD_HAUPPAUGE_IMPACTVCBE     43
 #define CX23885_BOARD_DVICO_FUSIONHDTV_DVB_T_DUAL_EXP2 44
 #define CX23885_BOARD_DVBSKY_T9580             45
-<<<<<<< HEAD
-=======
 #define CX23885_BOARD_DVBSKY_T980C             46
 #define CX23885_BOARD_DVBSKY_S950C             47
 #define CX23885_BOARD_TT_CT2_4500_CI           48
 #define CX23885_BOARD_DVBSKY_S950              49
 #define CX23885_BOARD_DVBSKY_S952              50
 #define CX23885_BOARD_DVBSKY_T982              51
->>>>>>> e529fea9
 
 #define GPIO_0 0x00000001
 #define GPIO_1 0x00000002
@@ -305,10 +302,7 @@
 
 	struct i2c_client *i2c_client_demod;
 	struct i2c_client *i2c_client_tuner;
-<<<<<<< HEAD
-=======
 	struct i2c_client *i2c_client_ci;
->>>>>>> e529fea9
 
 	int (*set_frontend)(struct dvb_frontend *fe);
 	int (*fe_set_voltage)(struct dvb_frontend *fe,
@@ -431,10 +425,7 @@
 	struct vb2_queue           vb2_vidq;
 	struct cx23885_dmaqueue    vbiq;
 	struct vb2_queue           vb2_vbiq;
-<<<<<<< HEAD
-=======
 	void			   *alloc_ctx;
->>>>>>> e529fea9
 
 	spinlock_t                 slock;
 
