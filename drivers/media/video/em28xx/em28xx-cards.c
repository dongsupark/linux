/*
   em28xx-cards.c - driver for Empia EM2800/EM2820/2840 USB
		    video capture devices

   Copyright (C) 2005 Ludovico Cavedon <cavedon@sssup.it>
		      Markus Rechberger <mrechberger@gmail.com>
		      Mauro Carvalho Chehab <mchehab@infradead.org>
		      Sascha Sommer <saschasommer@freenet.de>

   This program is free software; you can redistribute it and/or modify
   it under the terms of the GNU General Public License as published by
   the Free Software Foundation; either version 2 of the License, or
   (at your option) any later version.

   This program is distributed in the hope that it will be useful,
   but WITHOUT ANY WARRANTY; without even the implied warranty of
   MERCHANTABILITY or FITNESS FOR A PARTICULAR PURPOSE.  See the
   GNU General Public License for more details.

   You should have received a copy of the GNU General Public License
   along with this program; if not, write to the Free Software
   Foundation, Inc., 675 Mass Ave, Cambridge, MA 02139, USA.
 */

#include <linux/init.h>
#include <linux/module.h>
#include <linux/slab.h>
#include <linux/delay.h>
#include <linux/i2c.h>
#include <linux/usb.h>
#include <media/tuner.h>
#include <media/msp3400.h>
#include <media/saa7115.h>
#include <media/tvp5150.h>
#include <media/tvaudio.h>
#include <media/mt9v011.h>
#include <media/i2c-addr.h>
#include <media/tveeprom.h>
#include <media/v4l2-common.h>
#include <media/v4l2-chip-ident.h>

#include "em28xx.h"

#define DRIVER_NAME         "em28xx"

static int tuner = -1;
module_param(tuner, int, 0444);
MODULE_PARM_DESC(tuner, "tuner type");

static unsigned int disable_ir;
module_param(disable_ir, int, 0444);
MODULE_PARM_DESC(disable_ir, "disable infrared remote support");

static unsigned int disable_usb_speed_check;
module_param(disable_usb_speed_check, int, 0444);
MODULE_PARM_DESC(disable_usb_speed_check,
		 "override min bandwidth requirement of 480M bps");

static unsigned int card[]     = {[0 ... (EM28XX_MAXBOARDS - 1)] = UNSET };
module_param_array(card,  int, NULL, 0444);
MODULE_PARM_DESC(card,     "card type");

/* Bitmask marking allocated devices from 0 to EM28XX_MAXBOARDS - 1 */
static unsigned long em28xx_devused;

struct em28xx_hash_table {
	unsigned long hash;
	unsigned int  model;
	unsigned int  tuner;
};

/*
 *  Reset sequences for analog/digital modes
 */

/* Reset for the most [analog] boards */
static struct em28xx_reg_seq default_analog[] = {
	{EM28XX_R08_GPIO,	0x6d,   ~EM_GPIO_4,	10},
	{	-1,		-1,	-1,		-1},
};

/* Reset for the most [digital] boards */
static struct em28xx_reg_seq default_digital[] = {
	{EM28XX_R08_GPIO,	0x6e,	~EM_GPIO_4,	10},
	{	-1,		-1,	-1,		-1},
};

/* Board Hauppauge WinTV HVR 900 analog */
static struct em28xx_reg_seq hauppauge_wintv_hvr_900_analog[] = {
	{EM28XX_R08_GPIO,	0x2d,	~EM_GPIO_4,	10},
	{0x05,			0xff,	0x10,		10},
	{  -1,			-1,	-1,		-1},
};

/* Board Hauppauge WinTV HVR 900 digital */
static struct em28xx_reg_seq hauppauge_wintv_hvr_900_digital[] = {
	{EM28XX_R08_GPIO,	0x2e,	~EM_GPIO_4,	10},
	{EM2880_R04_GPO,	0x04,	0x0f,		10},
	{EM2880_R04_GPO,	0x0c,	0x0f,		10},
	{ -1,			-1,	-1,		-1},
};

/* Board Hauppauge WinTV HVR 900 (R2) digital */
static struct em28xx_reg_seq hauppauge_wintv_hvr_900R2_digital[] = {
	{EM28XX_R08_GPIO,	0x2e,	~EM_GPIO_4,	10},
	{EM2880_R04_GPO,	0x0c,	0x0f,		10},
	{ -1,			-1,	-1,		-1},
};

/* Boards - EM2880 MSI DIGIVOX AD and EM2880_BOARD_MSI_DIGIVOX_AD_II */
static struct em28xx_reg_seq em2880_msi_digivox_ad_analog[] = {
	{EM28XX_R08_GPIO,       0x69,   ~EM_GPIO_4,	 10},
	{	-1,		-1,	-1,		 -1},
};

/* Boards - EM2880 MSI DIGIVOX AD and EM2880_BOARD_MSI_DIGIVOX_AD_II */

/* Board  - EM2870 Kworld 355u
   Analog - No input analog */

/* Board - EM2882 Kworld 315U digital */
static struct em28xx_reg_seq em2882_kworld_315u_digital[] = {
	{EM28XX_R08_GPIO,	0xff,	0xff,		10},
	{EM28XX_R08_GPIO,	0xfe,	0xff,		10},
	{EM2880_R04_GPO,	0x04,	0xff,		10},
	{EM2880_R04_GPO,	0x0c,	0xff,		10},
	{EM28XX_R08_GPIO,	0x7e,	0xff,		10},
	{  -1,			-1,	-1,		-1},
};

static struct em28xx_reg_seq em2882_kworld_315u_tuner_gpio[] = {
	{EM2880_R04_GPO,	0x08,	0xff,		10},
	{EM2880_R04_GPO,	0x0c,	0xff,		10},
	{EM2880_R04_GPO,	0x08,	0xff,		10},
	{EM2880_R04_GPO,	0x0c,	0xff,		10},
	{  -1,			-1,	-1,		-1},
};

static struct em28xx_reg_seq kworld_330u_analog[] = {
	{EM28XX_R08_GPIO,	0x6d,	~EM_GPIO_4,	10},
	{EM2880_R04_GPO,	0x00,	0xff,		10},
	{ -1,			-1,	-1,		-1},
};

static struct em28xx_reg_seq kworld_330u_digital[] = {
	{EM28XX_R08_GPIO,	0x6e,	~EM_GPIO_4,	10},
	{EM2880_R04_GPO,	0x08,	0xff,		10},
	{ -1,			-1,	-1,		-1},
};

/* Evga inDtube
   GPIO0 - Enable digital power (s5h1409) - low to enable
   GPIO1 - Enable analog power (tvp5150/emp202) - low to enable
   GPIO4 - xc3028 reset
   GOP3  - s5h1409 reset
 */
static struct em28xx_reg_seq evga_indtube_analog[] = {
	{EM28XX_R08_GPIO,	0x79,   0xff,		60},
	{	-1,		-1,	-1,		-1},
};

static struct em28xx_reg_seq evga_indtube_digital[] = {
	{EM28XX_R08_GPIO,	0x7a,	0xff,		 1},
	{EM2880_R04_GPO,	0x04,	0xff,		10},
	{EM2880_R04_GPO,	0x0c,	0xff,		 1},
	{ -1,			-1,	-1,		-1},
};

/*
 * KWorld PlusTV 340U and UB435-Q (ATSC) GPIOs map:
 * EM_GPIO_0 - currently unknown
 * EM_GPIO_1 - LED disable/enable (1 = off, 0 = on)
 * EM_GPIO_2 - currently unknown
 * EM_GPIO_3 - currently unknown
 * EM_GPIO_4 - TDA18271HD/C1 tuner (1 = active, 0 = in reset)
 * EM_GPIO_5 - LGDT3304 ATSC/QAM demod (1 = active, 0 = in reset)
 * EM_GPIO_6 - currently unknown
 * EM_GPIO_7 - currently unknown
 */
static struct em28xx_reg_seq kworld_a340_digital[] = {
	{EM28XX_R08_GPIO,	0x6d,		~EM_GPIO_4,	10},
	{ -1,			-1,		-1,		-1},
};

/* Pinnacle Hybrid Pro eb1a:2881 */
static struct em28xx_reg_seq pinnacle_hybrid_pro_analog[] = {
	{EM28XX_R08_GPIO,	0xfd,   ~EM_GPIO_4,	10},
	{	-1,		-1,	-1,		-1},
};

static struct em28xx_reg_seq pinnacle_hybrid_pro_digital[] = {
	{EM28XX_R08_GPIO,	0x6e,	~EM_GPIO_4,	10},
	{EM2880_R04_GPO,	0x04,	0xff,	       100},/* zl10353 reset */
	{EM2880_R04_GPO,	0x0c,	0xff,		 1},
	{	-1,		-1,	-1,		-1},
};

static struct em28xx_reg_seq terratec_cinergy_USB_XS_FR_analog[] = {
	{EM28XX_R08_GPIO,	0x6d,	~EM_GPIO_4,	10},
	{EM2880_R04_GPO,	0x00,	0xff,		10},
	{ -1,			-1,	-1,		-1},
};

static struct em28xx_reg_seq terratec_cinergy_USB_XS_FR_digital[] = {
	{EM28XX_R08_GPIO,	0x6e,	~EM_GPIO_4,	10},
	{EM2880_R04_GPO,	0x08,	0xff,		10},
	{ -1,			-1,	-1,		-1},
};

/* eb1a:2868 Reddo DVB-C USB TV Box
   GPIO4 - CU1216L NIM
   Other GPIOs seems to be don't care. */
static struct em28xx_reg_seq reddo_dvb_c_usb_box[] = {
	{EM28XX_R08_GPIO,	0xfe,	0xff,		10},
	{EM28XX_R08_GPIO,	0xde,	0xff,		10},
	{EM28XX_R08_GPIO,	0xfe,	0xff,		10},
	{EM28XX_R08_GPIO,	0xff,	0xff,		10},
	{EM28XX_R08_GPIO,	0x7f,	0xff,		10},
	{EM28XX_R08_GPIO,	0x6f,	0xff,		10},
	{EM28XX_R08_GPIO,	0xff,	0xff,		10},
	{-1,			-1,	-1,		-1},
};

/* Callback for the most boards */
static struct em28xx_reg_seq default_tuner_gpio[] = {
	{EM28XX_R08_GPIO,	EM_GPIO_4,	EM_GPIO_4,	10},
	{EM28XX_R08_GPIO,	0,		EM_GPIO_4,	10},
	{EM28XX_R08_GPIO,	EM_GPIO_4,	EM_GPIO_4,	10},
	{  -1,			-1,		-1,		-1},
};

/* Mute/unmute */
static struct em28xx_reg_seq compro_unmute_tv_gpio[] = {
	{EM28XX_R08_GPIO,	5,		7,		10},
	{  -1,			-1,		-1,		-1},
};

static struct em28xx_reg_seq compro_unmute_svid_gpio[] = {
	{EM28XX_R08_GPIO,	4,		7,		10},
	{  -1,			-1,		-1,		-1},
};

static struct em28xx_reg_seq compro_mute_gpio[] = {
	{EM28XX_R08_GPIO,	6,		7,		10},
	{  -1,			-1,		-1,		-1},
};

/* Terratec AV350 */
static struct em28xx_reg_seq terratec_av350_mute_gpio[] = {
	{EM28XX_R08_GPIO,	0xff,	0x7f,		10},
	{	-1,		-1,	-1,		-1},
};

static struct em28xx_reg_seq terratec_av350_unmute_gpio[] = {
	{EM28XX_R08_GPIO,	0xff,	0xff,		10},
	{	-1,		-1,	-1,		-1},
};

static struct em28xx_reg_seq silvercrest_reg_seq[] = {
	{EM28XX_R08_GPIO,	0xff,	0xff,		10},
	{EM28XX_R08_GPIO,	0x01,	0xf7,		10},
	{	-1,		-1,	-1,		-1},
};

static struct em28xx_reg_seq vc211a_enable[] = {
	{EM28XX_R08_GPIO,	0xff,	0x07,		10},
	{EM28XX_R08_GPIO,	0xff,	0x0f,		10},
	{EM28XX_R08_GPIO,	0xff,	0x0b,		10},
	{	-1,		-1,	-1,		-1},
};

static struct em28xx_reg_seq dikom_dk300_digital[] = {
	{EM28XX_R08_GPIO,	0x6e,	~EM_GPIO_4,	10},
	{EM2880_R04_GPO,	0x08,	0xff,		10},
	{ -1,			-1,	-1,		-1},
};


/* Reset for the most [digital] boards */
static struct em28xx_reg_seq leadership_digital[] = {
	{EM2874_R80_GPIO,	0x70,	0xff,	10},
	{	-1,		-1,	-1,	-1},
};

static struct em28xx_reg_seq leadership_reset[] = {
	{EM2874_R80_GPIO,	0xf0,	0xff,	10},
	{EM2874_R80_GPIO,	0xb0,	0xff,	10},
	{EM2874_R80_GPIO,	0xf0,	0xff,	10},
	{	-1,		-1,	-1,	-1},
};

/* 2013:024f PCTV nanoStick T2 290e
 * GPIO_6 - demod reset
 * GPIO_7 - LED
 */
static struct em28xx_reg_seq pctv_290e[] = {
	{EM2874_R80_GPIO,	0x00,	0xff,		80},
	{EM2874_R80_GPIO,	0x40,	0xff,		80}, /* GPIO_6 = 1 */
	{EM2874_R80_GPIO,	0xc0,	0xff,		80}, /* GPIO_7 = 1 */
	{-1,			-1,	-1,		-1},
};

#if 0
static struct em28xx_reg_seq terratec_h5_gpio[] = {
	{EM28XX_R08_GPIO,	0xff,	0xff,	10},
	{EM2874_R80_GPIO,	0xf6,	0xff,	100},
	{EM2874_R80_GPIO,	0xf2,	0xff,	50},
	{EM2874_R80_GPIO,	0xf6,	0xff,	50},
	{ -1,			-1,	-1,	-1},
};

static struct em28xx_reg_seq terratec_h5_digital[] = {
	{EM2874_R80_GPIO,	0xf6,	0xff,	10},
	{EM2874_R80_GPIO,	0xe6,	0xff,	100},
	{EM2874_R80_GPIO,	0xa6,	0xff,	10},
	{ -1,			-1,	-1,	-1},
};
#endif

/* 2013:024f PCTV DVB-S2 Stick 460e
 * GPIO_0 - POWER_ON
 * GPIO_1 - BOOST
 * GPIO_2 - VUV_LNB (red LED)
 * GPIO_3 - EXT_12V
 * GPIO_4 - INT_DEM (DEMOD GPIO_0)
 * GPIO_5 - INT_LNB
 * GPIO_6 - RESET_DEM
 * GPIO_7 - LED (green LED)
 */
static struct em28xx_reg_seq pctv_460e[] = {
	{EM2874_R80_GPIO, 0x01, 0xff,  50},
	{0x0d,            0xff, 0xff,  50},
	{EM2874_R80_GPIO, 0x41, 0xff,  50}, /* GPIO_6=1 */
	{0x0d,            0x42, 0xff,  50},
	{EM2874_R80_GPIO, 0x61, 0xff,  50}, /* GPIO_5=1 */
	{             -1,   -1,   -1,  -1},
};

#if 0
static struct em28xx_reg_seq hauppauge_930c_gpio[] = {
	{EM2874_R80_GPIO,	0x6f,	0xff,	10},
	{EM2874_R80_GPIO,	0x4f,	0xff,	10}, /* xc5000 reset */
	{EM2874_R80_GPIO,	0x6f,	0xff,	10},
	{EM2874_R80_GPIO,	0x4f,	0xff,	10},
	{ -1,			-1,	-1,	-1},
};

static struct em28xx_reg_seq hauppauge_930c_digital[] = {
	{EM2874_R80_GPIO,	0xf6,	0xff,	10},
	{EM2874_R80_GPIO,	0xe6,	0xff,	100},
	{EM2874_R80_GPIO,	0xa6,	0xff,	10},
	{ -1,			-1,	-1,	-1},
};
#endif

/*
 *  Board definitions
 */
struct em28xx_board em28xx_boards[] = {
	[EM2750_BOARD_UNKNOWN] = {
		.name          = "EM2710/EM2750/EM2751 webcam grabber",
		.xclk          = EM28XX_XCLK_FREQUENCY_20MHZ,
		.tuner_type    = TUNER_ABSENT,
		.is_webcam     = 1,
		.input         = { {
			.type     = EM28XX_VMUX_COMPOSITE1,
			.vmux     = 0,
			.amux     = EM28XX_AMUX_VIDEO,
			.gpio     = silvercrest_reg_seq,
		} },
	},
	[EM2800_BOARD_UNKNOWN] = {
		.name         = "Unknown EM2800 video grabber",
		.is_em2800    = 1,
		.tda9887_conf = TDA9887_PRESENT,
		.decoder      = EM28XX_SAA711X,
		.tuner_type   = TUNER_ABSENT,
		.input        = { {
			.type     = EM28XX_VMUX_COMPOSITE1,
			.vmux     = SAA7115_COMPOSITE0,
			.amux     = EM28XX_AMUX_LINE_IN,
		}, {
			.type     = EM28XX_VMUX_SVIDEO,
			.vmux     = SAA7115_SVIDEO3,
			.amux     = EM28XX_AMUX_LINE_IN,
		} },
	},
	[EM2820_BOARD_UNKNOWN] = {
		.name          = "Unknown EM2750/28xx video grabber",
		.tuner_type    = TUNER_ABSENT,
		.is_webcam     = 1,	/* To enable sensor probe */
	},
	[EM2750_BOARD_DLCW_130] = {
		/* Beijing Huaqi Information Digital Technology Co., Ltd */
		.name          = "Huaqi DLCW-130",
		.valid         = EM28XX_BOARD_NOT_VALIDATED,
		.xclk          = EM28XX_XCLK_FREQUENCY_48MHZ,
		.tuner_type    = TUNER_ABSENT,
		.is_webcam     = 1,
		.input         = { {
			.type     = EM28XX_VMUX_COMPOSITE1,
			.vmux     = 0,
			.amux     = EM28XX_AMUX_VIDEO,
		} },
	},
	[EM2820_BOARD_KWORLD_PVRTV2800RF] = {
		.name         = "Kworld PVR TV 2800 RF",
		.tuner_type   = TUNER_TEMIC_PAL,
		.tda9887_conf = TDA9887_PRESENT,
		.decoder      = EM28XX_SAA711X,
		.input        = { {
			.type     = EM28XX_VMUX_COMPOSITE1,
			.vmux     = SAA7115_COMPOSITE0,
			.amux     = EM28XX_AMUX_LINE_IN,
		}, {
			.type     = EM28XX_VMUX_SVIDEO,
			.vmux     = SAA7115_SVIDEO3,
			.amux     = EM28XX_AMUX_LINE_IN,
		} },
	},
	[EM2820_BOARD_GADMEI_TVR200] = {
		.name         = "Gadmei TVR200",
		.tuner_type   = TUNER_LG_PAL_NEW_TAPC,
		.tda9887_conf = TDA9887_PRESENT,
		.decoder      = EM28XX_SAA711X,
		.input        = { {
			.type     = EM28XX_VMUX_TELEVISION,
			.vmux     = SAA7115_COMPOSITE2,
			.amux     = EM28XX_AMUX_LINE_IN,
		}, {
			.type     = EM28XX_VMUX_COMPOSITE1,
			.vmux     = SAA7115_COMPOSITE0,
			.amux     = EM28XX_AMUX_LINE_IN,
		}, {
			.type     = EM28XX_VMUX_SVIDEO,
			.vmux     = SAA7115_SVIDEO3,
			.amux     = EM28XX_AMUX_LINE_IN,
		} },
	},
	[EM2820_BOARD_TERRATEC_CINERGY_250] = {
		.name         = "Terratec Cinergy 250 USB",
		.tuner_type   = TUNER_LG_PAL_NEW_TAPC,
		.has_ir_i2c   = 1,
		.tda9887_conf = TDA9887_PRESENT,
		.decoder      = EM28XX_SAA711X,
		.input        = { {
			.type     = EM28XX_VMUX_TELEVISION,
			.vmux     = SAA7115_COMPOSITE2,
			.amux     = EM28XX_AMUX_LINE_IN,
		}, {
			.type     = EM28XX_VMUX_COMPOSITE1,
			.vmux     = SAA7115_COMPOSITE0,
			.amux     = EM28XX_AMUX_LINE_IN,
		}, {
			.type     = EM28XX_VMUX_SVIDEO,
			.vmux     = SAA7115_SVIDEO3,
			.amux     = EM28XX_AMUX_LINE_IN,
		} },
	},
	[EM2820_BOARD_PINNACLE_USB_2] = {
		.name         = "Pinnacle PCTV USB 2",
		.tuner_type   = TUNER_LG_PAL_NEW_TAPC,
		.has_ir_i2c   = 1,
		.tda9887_conf = TDA9887_PRESENT,
		.decoder      = EM28XX_SAA711X,
		.input        = { {
			.type     = EM28XX_VMUX_TELEVISION,
			.vmux     = SAA7115_COMPOSITE2,
			.amux     = EM28XX_AMUX_VIDEO,
		}, {
			.type     = EM28XX_VMUX_COMPOSITE1,
			.vmux     = SAA7115_COMPOSITE0,
			.amux     = EM28XX_AMUX_LINE_IN,
		}, {
			.type     = EM28XX_VMUX_SVIDEO,
			.vmux     = SAA7115_SVIDEO3,
			.amux     = EM28XX_AMUX_LINE_IN,
		} },
	},
	[EM2820_BOARD_HAUPPAUGE_WINTV_USB_2] = {
		.name         = "Hauppauge WinTV USB 2",
		.tuner_type   = TUNER_PHILIPS_FM1236_MK3,
		.tda9887_conf = TDA9887_PRESENT |
				TDA9887_PORT1_ACTIVE |
				TDA9887_PORT2_ACTIVE,
		.decoder      = EM28XX_TVP5150,
		.has_msp34xx  = 1,
		.has_ir_i2c   = 1,
		.input        = { {
			.type     = EM28XX_VMUX_TELEVISION,
			.vmux     = TVP5150_COMPOSITE0,
			.amux     = MSP_INPUT_DEFAULT,
		}, {
			.type     = EM28XX_VMUX_SVIDEO,
			.vmux     = TVP5150_SVIDEO,
			.amux     = MSP_INPUT(MSP_IN_SCART1, MSP_IN_TUNER1,
					MSP_DSP_IN_SCART, MSP_DSP_IN_SCART),
		} },
	},
	[EM2820_BOARD_DLINK_USB_TV] = {
		.name         = "D-Link DUB-T210 TV Tuner",
		.valid        = EM28XX_BOARD_NOT_VALIDATED,
		.tuner_type   = TUNER_LG_PAL_NEW_TAPC,
		.tda9887_conf = TDA9887_PRESENT,
		.decoder      = EM28XX_SAA711X,
		.input        = { {
			.type     = EM28XX_VMUX_TELEVISION,
			.vmux     = SAA7115_COMPOSITE2,
			.amux     = EM28XX_AMUX_LINE_IN,
		}, {
			.type     = EM28XX_VMUX_COMPOSITE1,
			.vmux     = SAA7115_COMPOSITE0,
			.amux     = EM28XX_AMUX_LINE_IN,
		}, {
			.type     = EM28XX_VMUX_SVIDEO,
			.vmux     = SAA7115_SVIDEO3,
			.amux     = EM28XX_AMUX_LINE_IN,
		} },
	},
	[EM2820_BOARD_HERCULES_SMART_TV_USB2] = {
		.name         = "Hercules Smart TV USB 2.0",
		.valid        = EM28XX_BOARD_NOT_VALIDATED,
		.tuner_type   = TUNER_LG_PAL_NEW_TAPC,
		.tda9887_conf = TDA9887_PRESENT,
		.decoder      = EM28XX_SAA711X,
		.input        = { {
			.type     = EM28XX_VMUX_TELEVISION,
			.vmux     = SAA7115_COMPOSITE2,
			.amux     = EM28XX_AMUX_LINE_IN,
		}, {
			.type     = EM28XX_VMUX_COMPOSITE1,
			.vmux     = SAA7115_COMPOSITE0,
			.amux     = EM28XX_AMUX_LINE_IN,
		}, {
			.type     = EM28XX_VMUX_SVIDEO,
			.vmux     = SAA7115_SVIDEO3,
			.amux     = EM28XX_AMUX_LINE_IN,
		} },
	},
	[EM2820_BOARD_PINNACLE_USB_2_FM1216ME] = {
		.name         = "Pinnacle PCTV USB 2 (Philips FM1216ME)",
		.valid        = EM28XX_BOARD_NOT_VALIDATED,
		.tuner_type   = TUNER_PHILIPS_FM1216ME_MK3,
		.tda9887_conf = TDA9887_PRESENT,
		.decoder      = EM28XX_SAA711X,
		.input        = { {
			.type     = EM28XX_VMUX_TELEVISION,
			.vmux     = SAA7115_COMPOSITE2,
			.amux     = EM28XX_AMUX_VIDEO,
		}, {
			.type     = EM28XX_VMUX_COMPOSITE1,
			.vmux     = SAA7115_COMPOSITE0,
			.amux     = EM28XX_AMUX_LINE_IN,
		}, {
			.type     = EM28XX_VMUX_SVIDEO,
			.vmux     = SAA7115_SVIDEO3,
			.amux     = EM28XX_AMUX_LINE_IN,
		} },
	},
	[EM2820_BOARD_GADMEI_UTV310] = {
		.name         = "Gadmei UTV310",
		.valid        = EM28XX_BOARD_NOT_VALIDATED,
		.tuner_type   = TUNER_TNF_5335MF,
		.tda9887_conf = TDA9887_PRESENT,
		.decoder      = EM28XX_SAA711X,
		.input        = { {
			.type     = EM28XX_VMUX_TELEVISION,
			.vmux     = SAA7115_COMPOSITE1,
			.amux     = EM28XX_AMUX_LINE_IN,
		}, {
			.type     = EM28XX_VMUX_COMPOSITE1,
			.vmux     = SAA7115_COMPOSITE0,
			.amux     = EM28XX_AMUX_LINE_IN,
		}, {
			.type     = EM28XX_VMUX_SVIDEO,
			.vmux     = SAA7115_SVIDEO3,
			.amux     = EM28XX_AMUX_LINE_IN,
		} },
	},
	[EM2820_BOARD_LEADTEK_WINFAST_USBII_DELUXE] = {
		.name         = "Leadtek Winfast USB II Deluxe",
		.valid        = EM28XX_BOARD_NOT_VALIDATED,
		.tuner_type   = TUNER_PHILIPS_FM1216ME_MK3,
		.has_ir_i2c   = 1,
		.tvaudio_addr = 0x58,
		.tda9887_conf = TDA9887_PRESENT |
				TDA9887_PORT2_ACTIVE |
				TDA9887_QSS,
		.decoder      = EM28XX_SAA711X,
		.adecoder     = EM28XX_TVAUDIO,
		.input        = { {
			.type     = EM28XX_VMUX_TELEVISION,
			.vmux     = SAA7115_COMPOSITE4,
			.amux     = EM28XX_AMUX_AUX,
		}, {
			.type     = EM28XX_VMUX_COMPOSITE1,
			.vmux     = SAA7115_COMPOSITE5,
			.amux     = EM28XX_AMUX_LINE_IN,
		}, {
			.type     = EM28XX_VMUX_SVIDEO,
			.vmux     = SAA7115_SVIDEO3,
			.amux     = EM28XX_AMUX_LINE_IN,
		} },
			.radio	  = {
			.type     = EM28XX_RADIO,
			.amux     = EM28XX_AMUX_AUX,
			}
	},
	[EM2820_BOARD_VIDEOLOGY_20K14XUSB] = {
		.name         = "Videology 20K14XUSB USB2.0",
		.valid        = EM28XX_BOARD_NOT_VALIDATED,
		.tuner_type   = TUNER_ABSENT,
		.is_webcam    = 1,
		.input        = { {
			.type     = EM28XX_VMUX_COMPOSITE1,
			.vmux     = 0,
			.amux     = EM28XX_AMUX_VIDEO,
		} },
	},
	[EM2820_BOARD_SILVERCREST_WEBCAM] = {
		.name         = "Silvercrest Webcam 1.3mpix",
		.tuner_type   = TUNER_ABSENT,
		.is_webcam    = 1,
		.input        = { {
			.type     = EM28XX_VMUX_COMPOSITE1,
			.vmux     = 0,
			.amux     = EM28XX_AMUX_VIDEO,
			.gpio     = silvercrest_reg_seq,
		} },
	},
	[EM2821_BOARD_SUPERCOMP_USB_2] = {
		.name         = "Supercomp USB 2.0 TV",
		.valid        = EM28XX_BOARD_NOT_VALIDATED,
		.tuner_type   = TUNER_PHILIPS_FM1236_MK3,
		.tda9887_conf = TDA9887_PRESENT |
				TDA9887_PORT1_ACTIVE |
				TDA9887_PORT2_ACTIVE,
		.decoder      = EM28XX_SAA711X,
		.input        = { {
			.type     = EM28XX_VMUX_TELEVISION,
			.vmux     = SAA7115_COMPOSITE2,
			.amux     = EM28XX_AMUX_LINE_IN,
		}, {
			.type     = EM28XX_VMUX_COMPOSITE1,
			.vmux     = SAA7115_COMPOSITE0,
			.amux     = EM28XX_AMUX_VIDEO,
		}, {
			.type     = EM28XX_VMUX_SVIDEO,
			.vmux     = SAA7115_SVIDEO3,
			.amux     = EM28XX_AMUX_LINE_IN,
		} },
	},
	[EM2821_BOARD_USBGEAR_VD204] = {
		.name         = "Usbgear VD204v9",
		.valid        = EM28XX_BOARD_NOT_VALIDATED,
		.tuner_type   = TUNER_ABSENT,	/* Capture only device */
		.decoder      = EM28XX_SAA711X,
		.input        = { {
			.type  = EM28XX_VMUX_COMPOSITE1,
			.vmux  = SAA7115_COMPOSITE0,
			.amux  = EM28XX_AMUX_LINE_IN,
		}, {
			.type  = EM28XX_VMUX_SVIDEO,
			.vmux  = SAA7115_SVIDEO3,
			.amux  = EM28XX_AMUX_LINE_IN,
		} },
	},
	[EM2860_BOARD_NETGMBH_CAM] = {
		/* Beijing Huaqi Information Digital Technology Co., Ltd */
		.name         = "NetGMBH Cam",
		.valid        = EM28XX_BOARD_NOT_VALIDATED,
		.tuner_type   = TUNER_ABSENT,
		.is_webcam    = 1,
		.input        = { {
			.type     = EM28XX_VMUX_COMPOSITE1,
			.vmux     = 0,
			.amux     = EM28XX_AMUX_VIDEO,
		} },
	},
	[EM2860_BOARD_TYPHOON_DVD_MAKER] = {
		.name         = "Typhoon DVD Maker",
		.decoder      = EM28XX_SAA711X,
		.tuner_type   = TUNER_ABSENT,	/* Capture only device */
		.input        = { {
			.type  = EM28XX_VMUX_COMPOSITE1,
			.vmux  = SAA7115_COMPOSITE0,
			.amux  = EM28XX_AMUX_LINE_IN,
		}, {
			.type  = EM28XX_VMUX_SVIDEO,
			.vmux  = SAA7115_SVIDEO3,
			.amux  = EM28XX_AMUX_LINE_IN,
		} },
	},
	[EM2860_BOARD_GADMEI_UTV330] = {
		.name         = "Gadmei UTV330",
		.valid        = EM28XX_BOARD_NOT_VALIDATED,
		.tuner_type   = TUNER_TNF_5335MF,
		.tda9887_conf = TDA9887_PRESENT,
		.decoder      = EM28XX_SAA711X,
		.input        = { {
			.type     = EM28XX_VMUX_TELEVISION,
			.vmux     = SAA7115_COMPOSITE2,
			.amux     = EM28XX_AMUX_VIDEO,
		}, {
			.type     = EM28XX_VMUX_COMPOSITE1,
			.vmux     = SAA7115_COMPOSITE0,
			.amux     = EM28XX_AMUX_LINE_IN,
		}, {
			.type     = EM28XX_VMUX_SVIDEO,
			.vmux     = SAA7115_SVIDEO3,
			.amux     = EM28XX_AMUX_LINE_IN,
		} },
	},
	[EM2861_BOARD_GADMEI_UTV330PLUS] = {
		.name         = "Gadmei UTV330+",
		.tuner_type   = TUNER_TNF_5335MF,
		.tda9887_conf = TDA9887_PRESENT,
		.ir_codes     = RC_MAP_GADMEI_RM008Z,
		.decoder      = EM28XX_SAA711X,
		.xclk         = EM28XX_XCLK_FREQUENCY_12MHZ,
		.input        = { {
			.type     = EM28XX_VMUX_TELEVISION,
			.vmux     = SAA7115_COMPOSITE2,
			.amux     = EM28XX_AMUX_VIDEO,
		}, {
			.type     = EM28XX_VMUX_COMPOSITE1,
			.vmux     = SAA7115_COMPOSITE0,
			.amux     = EM28XX_AMUX_LINE_IN,
		}, {
			.type     = EM28XX_VMUX_SVIDEO,
			.vmux     = SAA7115_SVIDEO3,
			.amux     = EM28XX_AMUX_LINE_IN,
		} },
	},
	[EM2860_BOARD_TERRATEC_HYBRID_XS] = {
		.name         = "Terratec Cinergy A Hybrid XS",
		.valid        = EM28XX_BOARD_NOT_VALIDATED,
		.tuner_type   = TUNER_XC2028,
		.tuner_gpio   = default_tuner_gpio,
		.decoder      = EM28XX_TVP5150,

		.input        = { {
			.type     = EM28XX_VMUX_TELEVISION,
			.vmux     = TVP5150_COMPOSITE0,
			.amux     = EM28XX_AMUX_VIDEO,
			.gpio     = hauppauge_wintv_hvr_900_analog,
		}, {
			.type     = EM28XX_VMUX_COMPOSITE1,
			.vmux     = TVP5150_COMPOSITE1,
			.amux     = EM28XX_AMUX_LINE_IN,
			.gpio     = hauppauge_wintv_hvr_900_analog,
		}, {
			.type     = EM28XX_VMUX_SVIDEO,
			.vmux     = TVP5150_SVIDEO,
			.amux     = EM28XX_AMUX_LINE_IN,
			.gpio     = hauppauge_wintv_hvr_900_analog,
		} },
	},
	[EM2861_BOARD_KWORLD_PVRTV_300U] = {
		.name	      = "KWorld PVRTV 300U",
		.valid        = EM28XX_BOARD_NOT_VALIDATED,
		.tuner_type   = TUNER_XC2028,
		.tuner_gpio   = default_tuner_gpio,
		.decoder      = EM28XX_TVP5150,
		.input        = { {
			.type     = EM28XX_VMUX_TELEVISION,
			.vmux     = TVP5150_COMPOSITE0,
			.amux     = EM28XX_AMUX_VIDEO,
		}, {
			.type     = EM28XX_VMUX_COMPOSITE1,
			.vmux     = TVP5150_COMPOSITE1,
			.amux     = EM28XX_AMUX_LINE_IN,
		}, {
			.type     = EM28XX_VMUX_SVIDEO,
			.vmux     = TVP5150_SVIDEO,
			.amux     = EM28XX_AMUX_LINE_IN,
		} },
	},
	[EM2861_BOARD_YAKUMO_MOVIE_MIXER] = {
		.name          = "Yakumo MovieMixer",
		.tuner_type    = TUNER_ABSENT,	/* Capture only device */
		.decoder       = EM28XX_TVP5150,
		.input         = { {
			.type     = EM28XX_VMUX_TELEVISION,
			.vmux     = TVP5150_COMPOSITE0,
			.amux     = EM28XX_AMUX_VIDEO,
		}, {
			.type     = EM28XX_VMUX_COMPOSITE1,
			.vmux     = TVP5150_COMPOSITE1,
			.amux     = EM28XX_AMUX_LINE_IN,
		}, {
			.type     = EM28XX_VMUX_SVIDEO,
			.vmux     = TVP5150_SVIDEO,
			.amux     = EM28XX_AMUX_LINE_IN,
		} },
	},
	[EM2860_BOARD_TVP5150_REFERENCE_DESIGN] = {
		.name          = "EM2860/TVP5150 Reference Design",
		.tuner_type    = TUNER_ABSENT,	/* Capture only device */
		.decoder       = EM28XX_TVP5150,
		.input         = { {
			.type     = EM28XX_VMUX_COMPOSITE1,
			.vmux     = TVP5150_COMPOSITE1,
			.amux     = EM28XX_AMUX_LINE_IN,
		}, {
			.type     = EM28XX_VMUX_SVIDEO,
			.vmux     = TVP5150_SVIDEO,
			.amux     = EM28XX_AMUX_LINE_IN,
		} },
	},
	[EM2861_BOARD_PLEXTOR_PX_TV100U] = {
		.name         = "Plextor ConvertX PX-TV100U",
		.tuner_type   = TUNER_TNF_5335MF,
		.xclk         = EM28XX_XCLK_I2S_MSB_TIMING |
				EM28XX_XCLK_FREQUENCY_12MHZ,
		.tda9887_conf = TDA9887_PRESENT,
		.decoder      = EM28XX_TVP5150,
		.has_msp34xx  = 1,
		.input        = { {
			.type     = EM28XX_VMUX_TELEVISION,
			.vmux     = TVP5150_COMPOSITE0,
			.amux     = EM28XX_AMUX_LINE_IN,
			.gpio     = pinnacle_hybrid_pro_analog,
		}, {
			.type     = EM28XX_VMUX_COMPOSITE1,
			.vmux     = TVP5150_COMPOSITE1,
			.amux     = EM28XX_AMUX_LINE_IN,
			.gpio     = pinnacle_hybrid_pro_analog,
		}, {
			.type     = EM28XX_VMUX_SVIDEO,
			.vmux     = TVP5150_SVIDEO,
			.amux     = EM28XX_AMUX_LINE_IN,
			.gpio     = pinnacle_hybrid_pro_analog,
		} },
	},

	/* Those boards with em2870 are DVB Only*/

	[EM2870_BOARD_TERRATEC_XS] = {
		.name         = "Terratec Cinergy T XS",
		.valid        = EM28XX_BOARD_NOT_VALIDATED,
		.tuner_type   = TUNER_XC2028,
		.tuner_gpio   = default_tuner_gpio,
	},
	[EM2870_BOARD_TERRATEC_XS_MT2060] = {
		.name         = "Terratec Cinergy T XS (MT2060)",
		.valid        = EM28XX_BOARD_NOT_VALIDATED,
		.tuner_type   = TUNER_ABSENT, /* MT2060 */
	},
	[EM2870_BOARD_KWORLD_350U] = {
		.name         = "Kworld 350 U DVB-T",
		.valid        = EM28XX_BOARD_NOT_VALIDATED,
		.tuner_type   = TUNER_XC2028,
		.tuner_gpio   = default_tuner_gpio,
	},
	[EM2870_BOARD_KWORLD_355U] = {
		.name         = "Kworld 355 U DVB-T",
		.valid        = EM28XX_BOARD_NOT_VALIDATED,
		.tuner_type   = TUNER_ABSENT,
		.tuner_gpio   = default_tuner_gpio,
		.has_dvb      = 1,
		.dvb_gpio     = default_digital,
	},
	[EM2870_BOARD_PINNACLE_PCTV_DVB] = {
		.name         = "Pinnacle PCTV DVB-T",
		.valid        = EM28XX_BOARD_NOT_VALIDATED,
		.tuner_type   = TUNER_ABSENT, /* MT2060 */
		/* djh - I have serious doubts this is right... */
		.xclk         = EM28XX_XCLK_IR_RC5_MODE |
				EM28XX_XCLK_FREQUENCY_10MHZ,
	},
	[EM2870_BOARD_COMPRO_VIDEOMATE] = {
		.name         = "Compro, VideoMate U3",
		.valid        = EM28XX_BOARD_NOT_VALIDATED,
		.tuner_type   = TUNER_ABSENT, /* MT2060 */
	},

	[EM2880_BOARD_TERRATEC_HYBRID_XS_FR] = {
		.name         = "Terratec Hybrid XS Secam",
		.has_msp34xx  = 1,
		.tuner_type   = TUNER_XC2028,
		.tuner_gpio   = default_tuner_gpio,
		.decoder      = EM28XX_TVP5150,
		.has_dvb      = 1,
		.dvb_gpio     = terratec_cinergy_USB_XS_FR_digital,
		.input        = { {
			.type     = EM28XX_VMUX_TELEVISION,
			.vmux     = TVP5150_COMPOSITE0,
			.amux     = EM28XX_AMUX_VIDEO,
			.gpio     = terratec_cinergy_USB_XS_FR_analog,
		}, {
			.type     = EM28XX_VMUX_COMPOSITE1,
			.vmux     = TVP5150_COMPOSITE1,
			.amux     = EM28XX_AMUX_LINE_IN,
			.gpio     = terratec_cinergy_USB_XS_FR_analog,
		}, {
			.type     = EM28XX_VMUX_SVIDEO,
			.vmux     = TVP5150_SVIDEO,
			.amux     = EM28XX_AMUX_LINE_IN,
			.gpio     = terratec_cinergy_USB_XS_FR_analog,
		} },
	},
	[EM2884_BOARD_TERRATEC_H5] = {
		.name         = "Terratec Cinergy H5",
		.has_dvb      = 1,
#if 0
		.tuner_type   = TUNER_PHILIPS_TDA8290,
		.tuner_addr   = 0x41,
		.dvb_gpio     = terratec_h5_digital, /* FIXME: probably wrong */
		.tuner_gpio   = terratec_h5_gpio,
#else
		.tuner_type   = TUNER_ABSENT,
#endif
		.i2c_speed    = EM2874_I2C_SECONDARY_BUS_SELECT |
				EM28XX_I2C_CLK_WAIT_ENABLE |
				EM28XX_I2C_FREQ_400_KHZ,
	},
	[EM2884_BOARD_HAUPPAUGE_WINTV_HVR_930C] = {
		.name         = "Hauppauge WinTV HVR 930C",
		.has_dvb      = 1,
#if 0 /* FIXME: Add analog support */
		.tuner_type   = TUNER_XC5000,
		.tuner_addr   = 0x41,
		.dvb_gpio     = hauppauge_930c_digital,
		.tuner_gpio   = hauppauge_930c_gpio,
#else
		.tuner_type   = TUNER_ABSENT,
#endif
		.ir_codes     = RC_MAP_HAUPPAUGE,
		.i2c_speed    = EM2874_I2C_SECONDARY_BUS_SELECT |
				EM28XX_I2C_CLK_WAIT_ENABLE |
				EM28XX_I2C_FREQ_400_KHZ,
	},
	[EM2884_BOARD_CINERGY_HTC_STICK] = {
		.name         = "Terratec Cinergy HTC Stick",
		.has_dvb      = 1,
#if 0
		.tuner_type   = TUNER_PHILIPS_TDA8290,
		.tuner_addr   = 0x41,
		.dvb_gpio     = terratec_h5_digital, /* FIXME: probably wrong */
		.tuner_gpio   = terratec_h5_gpio,
#endif
		.i2c_speed    = EM2874_I2C_SECONDARY_BUS_SELECT |
				EM28XX_I2C_CLK_WAIT_ENABLE |
				EM28XX_I2C_FREQ_400_KHZ,
	},
	[EM2880_BOARD_HAUPPAUGE_WINTV_HVR_900] = {
		.name         = "Hauppauge WinTV HVR 900",
		.tda9887_conf = TDA9887_PRESENT,
		.tuner_type   = TUNER_XC2028,
		.tuner_gpio   = default_tuner_gpio,
		.mts_firmware = 1,
		.has_dvb      = 1,
		.dvb_gpio     = hauppauge_wintv_hvr_900_digital,
		.ir_codes     = RC_MAP_HAUPPAUGE,
		.decoder      = EM28XX_TVP5150,
		.input        = { {
			.type     = EM28XX_VMUX_TELEVISION,
			.vmux     = TVP5150_COMPOSITE0,
			.amux     = EM28XX_AMUX_VIDEO,
			.gpio     = hauppauge_wintv_hvr_900_analog,
		}, {
			.type     = EM28XX_VMUX_COMPOSITE1,
			.vmux     = TVP5150_COMPOSITE1,
			.amux     = EM28XX_AMUX_LINE_IN,
			.gpio     = hauppauge_wintv_hvr_900_analog,
		}, {
			.type     = EM28XX_VMUX_SVIDEO,
			.vmux     = TVP5150_SVIDEO,
			.amux     = EM28XX_AMUX_LINE_IN,
			.gpio     = hauppauge_wintv_hvr_900_analog,
		} },
	},
	[EM2880_BOARD_HAUPPAUGE_WINTV_HVR_900_R2] = {
		.name         = "Hauppauge WinTV HVR 900 (R2)",
		.tda9887_conf = TDA9887_PRESENT,
		.tuner_type   = TUNER_XC2028,
		.tuner_gpio   = default_tuner_gpio,
		.mts_firmware = 1,
		.has_dvb      = 1,
		.dvb_gpio     = hauppauge_wintv_hvr_900R2_digital,
		.ir_codes     = RC_MAP_HAUPPAUGE,
		.decoder      = EM28XX_TVP5150,
		.input        = { {
			.type     = EM28XX_VMUX_TELEVISION,
			.vmux     = TVP5150_COMPOSITE0,
			.amux     = EM28XX_AMUX_VIDEO,
			.gpio     = hauppauge_wintv_hvr_900_analog,
		}, {
			.type     = EM28XX_VMUX_COMPOSITE1,
			.vmux     = TVP5150_COMPOSITE1,
			.amux     = EM28XX_AMUX_LINE_IN,
			.gpio     = hauppauge_wintv_hvr_900_analog,
		}, {
			.type     = EM28XX_VMUX_SVIDEO,
			.vmux     = TVP5150_SVIDEO,
			.amux     = EM28XX_AMUX_LINE_IN,
			.gpio     = hauppauge_wintv_hvr_900_analog,
		} },
	},
	[EM2883_BOARD_HAUPPAUGE_WINTV_HVR_850] = {
		.name           = "Hauppauge WinTV HVR 850",
		.tuner_type     = TUNER_XC2028,
		.tuner_gpio     = default_tuner_gpio,
		.mts_firmware   = 1,
		.has_dvb        = 1,
		.dvb_gpio       = hauppauge_wintv_hvr_900_digital,
		.ir_codes       = RC_MAP_HAUPPAUGE,
		.decoder        = EM28XX_TVP5150,
		.input          = { {
			.type     = EM28XX_VMUX_TELEVISION,
			.vmux     = TVP5150_COMPOSITE0,
			.amux     = EM28XX_AMUX_VIDEO,
			.gpio     = hauppauge_wintv_hvr_900_analog,
		}, {
			.type     = EM28XX_VMUX_COMPOSITE1,
			.vmux     = TVP5150_COMPOSITE1,
			.amux     = EM28XX_AMUX_LINE_IN,
			.gpio     = hauppauge_wintv_hvr_900_analog,
		}, {
			.type     = EM28XX_VMUX_SVIDEO,
			.vmux     = TVP5150_SVIDEO,
			.amux     = EM28XX_AMUX_LINE_IN,
			.gpio     = hauppauge_wintv_hvr_900_analog,
		} },
	},
	[EM2883_BOARD_HAUPPAUGE_WINTV_HVR_950] = {
		.name           = "Hauppauge WinTV HVR 950",
		.tuner_type     = TUNER_XC2028,
		.tuner_gpio     = default_tuner_gpio,
		.mts_firmware   = 1,
		.has_dvb        = 1,
		.dvb_gpio       = hauppauge_wintv_hvr_900_digital,
		.ir_codes       = RC_MAP_HAUPPAUGE,
		.decoder        = EM28XX_TVP5150,
		.input          = { {
			.type     = EM28XX_VMUX_TELEVISION,
			.vmux     = TVP5150_COMPOSITE0,
			.amux     = EM28XX_AMUX_VIDEO,
			.gpio     = hauppauge_wintv_hvr_900_analog,
		}, {
			.type     = EM28XX_VMUX_COMPOSITE1,
			.vmux     = TVP5150_COMPOSITE1,
			.amux     = EM28XX_AMUX_LINE_IN,
			.gpio     = hauppauge_wintv_hvr_900_analog,
		}, {
			.type     = EM28XX_VMUX_SVIDEO,
			.vmux     = TVP5150_SVIDEO,
			.amux     = EM28XX_AMUX_LINE_IN,
			.gpio     = hauppauge_wintv_hvr_900_analog,
		} },
	},
	[EM2880_BOARD_PINNACLE_PCTV_HD_PRO] = {
		.name           = "Pinnacle PCTV HD Pro Stick",
		.tuner_type     = TUNER_XC2028,
		.tuner_gpio   = default_tuner_gpio,
		.mts_firmware   = 1,
		.has_dvb        = 1,
		.dvb_gpio       = hauppauge_wintv_hvr_900_digital,
		.ir_codes       = RC_MAP_PINNACLE_PCTV_HD,
		.decoder        = EM28XX_TVP5150,
		.input          = { {
			.type     = EM28XX_VMUX_TELEVISION,
			.vmux     = TVP5150_COMPOSITE0,
			.amux     = EM28XX_AMUX_VIDEO,
			.gpio     = hauppauge_wintv_hvr_900_analog,
		}, {
			.type     = EM28XX_VMUX_COMPOSITE1,
			.vmux     = TVP5150_COMPOSITE1,
			.amux     = EM28XX_AMUX_LINE_IN,
			.gpio     = hauppauge_wintv_hvr_900_analog,
		}, {
			.type     = EM28XX_VMUX_SVIDEO,
			.vmux     = TVP5150_SVIDEO,
			.amux     = EM28XX_AMUX_LINE_IN,
			.gpio     = hauppauge_wintv_hvr_900_analog,
		} },
	},
	[EM2880_BOARD_AMD_ATI_TV_WONDER_HD_600] = {
		.name           = "AMD ATI TV Wonder HD 600",
		.tuner_type     = TUNER_XC2028,
		.tuner_gpio     = default_tuner_gpio,
		.mts_firmware   = 1,
		.has_dvb        = 1,
		.dvb_gpio       = hauppauge_wintv_hvr_900_digital,
		.ir_codes       = RC_MAP_ATI_TV_WONDER_HD_600,
		.decoder        = EM28XX_TVP5150,
		.input          = { {
			.type     = EM28XX_VMUX_TELEVISION,
			.vmux     = TVP5150_COMPOSITE0,
			.amux     = EM28XX_AMUX_VIDEO,
			.gpio     = hauppauge_wintv_hvr_900_analog,
		}, {
			.type     = EM28XX_VMUX_COMPOSITE1,
			.vmux     = TVP5150_COMPOSITE1,
			.amux     = EM28XX_AMUX_LINE_IN,
			.gpio     = hauppauge_wintv_hvr_900_analog,
		}, {
			.type     = EM28XX_VMUX_SVIDEO,
			.vmux     = TVP5150_SVIDEO,
			.amux     = EM28XX_AMUX_LINE_IN,
			.gpio     = hauppauge_wintv_hvr_900_analog,
		} },
	},
	[EM2880_BOARD_TERRATEC_HYBRID_XS] = {
		.name           = "Terratec Hybrid XS",
		.tuner_type     = TUNER_XC2028,
		.tuner_gpio     = default_tuner_gpio,
		.decoder        = EM28XX_TVP5150,
		.has_dvb        = 1,
		.dvb_gpio       = default_digital,
		.ir_codes       = RC_MAP_TERRATEC_CINERGY_XS,
		.xclk           = EM28XX_XCLK_FREQUENCY_12MHZ, /* NEC IR */
		.input          = { {
			.type     = EM28XX_VMUX_TELEVISION,
			.vmux     = TVP5150_COMPOSITE0,
			.amux     = EM28XX_AMUX_VIDEO,
			.gpio     = default_analog,
		}, {
			.type     = EM28XX_VMUX_COMPOSITE1,
			.vmux     = TVP5150_COMPOSITE1,
			.amux     = EM28XX_AMUX_LINE_IN,
			.gpio     = default_analog,
		}, {
			.type     = EM28XX_VMUX_SVIDEO,
			.vmux     = TVP5150_SVIDEO,
			.amux     = EM28XX_AMUX_LINE_IN,
			.gpio     = default_analog,
		} },
	},
	/* maybe there's a reason behind it why Terratec sells the Hybrid XS
	   as Prodigy XS with a different PID, let's keep it separated for now
	   maybe we'll need it lateron */
	[EM2880_BOARD_TERRATEC_PRODIGY_XS] = {
		.name         = "Terratec Prodigy XS",
		.tuner_type   = TUNER_XC2028,
		.tuner_gpio   = default_tuner_gpio,
		.decoder      = EM28XX_TVP5150,
		.input        = { {
			.type     = EM28XX_VMUX_TELEVISION,
			.vmux     = TVP5150_COMPOSITE0,
			.amux     = EM28XX_AMUX_VIDEO,
			.gpio     = hauppauge_wintv_hvr_900_analog,
		}, {
			.type     = EM28XX_VMUX_COMPOSITE1,
			.vmux     = TVP5150_COMPOSITE1,
			.amux     = EM28XX_AMUX_LINE_IN,
			.gpio     = hauppauge_wintv_hvr_900_analog,
		}, {
			.type     = EM28XX_VMUX_SVIDEO,
			.vmux     = TVP5150_SVIDEO,
			.amux     = EM28XX_AMUX_LINE_IN,
			.gpio     = hauppauge_wintv_hvr_900_analog,
		} },
	},
	[EM2820_BOARD_MSI_VOX_USB_2] = {
		.name		   = "MSI VOX USB 2.0",
		.tuner_type	   = TUNER_LG_PAL_NEW_TAPC,
		.tda9887_conf	   = TDA9887_PRESENT      |
				     TDA9887_PORT1_ACTIVE |
				     TDA9887_PORT2_ACTIVE,
		.max_range_640_480 = 1,
		.decoder           = EM28XX_SAA711X,
		.input             = { {
			.type      = EM28XX_VMUX_TELEVISION,
			.vmux      = SAA7115_COMPOSITE4,
			.amux      = EM28XX_AMUX_VIDEO,
		}, {
			.type      = EM28XX_VMUX_COMPOSITE1,
			.vmux      = SAA7115_COMPOSITE0,
			.amux      = EM28XX_AMUX_LINE_IN,
		}, {
			.type      = EM28XX_VMUX_SVIDEO,
			.vmux      = SAA7115_SVIDEO3,
			.amux      = EM28XX_AMUX_LINE_IN,
		} },
	},
	[EM2800_BOARD_TERRATEC_CINERGY_200] = {
		.name         = "Terratec Cinergy 200 USB",
		.is_em2800    = 1,
		.has_ir_i2c   = 1,
		.tuner_type   = TUNER_LG_TALN,
		.tda9887_conf = TDA9887_PRESENT,
		.decoder      = EM28XX_SAA711X,
		.input        = { {
			.type     = EM28XX_VMUX_TELEVISION,
			.vmux     = SAA7115_COMPOSITE2,
			.amux     = EM28XX_AMUX_VIDEO,
		}, {
			.type     = EM28XX_VMUX_COMPOSITE1,
			.vmux     = SAA7115_COMPOSITE0,
			.amux     = EM28XX_AMUX_LINE_IN,
		}, {
			.type     = EM28XX_VMUX_SVIDEO,
			.vmux     = SAA7115_SVIDEO3,
			.amux     = EM28XX_AMUX_LINE_IN,
		} },
	},
	[EM2800_BOARD_GRABBEEX_USB2800] = {
		.name       = "eMPIA Technology, Inc. GrabBeeX+ Video Encoder",
		.is_em2800  = 1,
		.decoder    = EM28XX_SAA711X,
		.tuner_type = TUNER_ABSENT, /* capture only board */
		.input      = { {
			.type     = EM28XX_VMUX_COMPOSITE1,
			.vmux     = SAA7115_COMPOSITE0,
			.amux     = EM28XX_AMUX_LINE_IN,
		}, {
			.type     = EM28XX_VMUX_SVIDEO,
			.vmux     = SAA7115_SVIDEO3,
			.amux     = EM28XX_AMUX_LINE_IN,
		} },
	},
	[EM2800_BOARD_VC211A] = {
		.name         = "Actionmaster/LinXcel/Digitus VC211A",
		.is_em2800    = 1,
		.tuner_type   = TUNER_ABSENT,	/* Capture-only board */
		.decoder      = EM28XX_SAA711X,
		.input        = { {
			.type     = EM28XX_VMUX_COMPOSITE1,
			.vmux     = SAA7115_COMPOSITE0,
			.amux     = EM28XX_AMUX_LINE_IN,
			.gpio     = vc211a_enable,
		}, {
			.type     = EM28XX_VMUX_SVIDEO,
			.vmux     = SAA7115_SVIDEO3,
			.amux     = EM28XX_AMUX_LINE_IN,
			.gpio     = vc211a_enable,
		} },
	},
	[EM2800_BOARD_LEADTEK_WINFAST_USBII] = {
		.name         = "Leadtek Winfast USB II",
		.is_em2800    = 1,
		.tuner_type   = TUNER_LG_PAL_NEW_TAPC,
		.tda9887_conf = TDA9887_PRESENT,
		.decoder      = EM28XX_SAA711X,
		.input        = { {
			.type     = EM28XX_VMUX_TELEVISION,
			.vmux     = SAA7115_COMPOSITE2,
			.amux     = EM28XX_AMUX_VIDEO,
		}, {
			.type     = EM28XX_VMUX_COMPOSITE1,
			.vmux     = SAA7115_COMPOSITE0,
			.amux     = EM28XX_AMUX_LINE_IN,
		}, {
			.type     = EM28XX_VMUX_SVIDEO,
			.vmux     = SAA7115_SVIDEO3,
			.amux     = EM28XX_AMUX_LINE_IN,
		} },
	},
	[EM2800_BOARD_KWORLD_USB2800] = {
		.name         = "Kworld USB2800",
		.is_em2800    = 1,
		.tuner_type   = TUNER_PHILIPS_FCV1236D,
		.tda9887_conf = TDA9887_PRESENT,
		.decoder      = EM28XX_SAA711X,
		.input        = { {
			.type     = EM28XX_VMUX_TELEVISION,
			.vmux     = SAA7115_COMPOSITE2,
			.amux     = EM28XX_AMUX_VIDEO,
		}, {
			.type     = EM28XX_VMUX_COMPOSITE1,
			.vmux     = SAA7115_COMPOSITE0,
			.amux     = EM28XX_AMUX_LINE_IN,
		}, {
			.type     = EM28XX_VMUX_SVIDEO,
			.vmux     = SAA7115_SVIDEO3,
			.amux     = EM28XX_AMUX_LINE_IN,
		} },
	},
	[EM2820_BOARD_PINNACLE_DVC_90] = {
		.name         = "Pinnacle Dazzle DVC 90/100/101/107 / Kaiser Baas Video to DVD maker "
			       "/ Kworld DVD Maker 2 / Plextor ConvertX PX-AV100U",
		.tuner_type   = TUNER_ABSENT, /* capture only board */
		.decoder      = EM28XX_SAA711X,
		.input        = { {
			.type     = EM28XX_VMUX_COMPOSITE1,
			.vmux     = SAA7115_COMPOSITE0,
			.amux     = EM28XX_AMUX_LINE_IN,
		}, {
			.type     = EM28XX_VMUX_SVIDEO,
			.vmux     = SAA7115_SVIDEO3,
			.amux     = EM28XX_AMUX_LINE_IN,
		} },
	},
	[EM2800_BOARD_VGEAR_POCKETTV] = {
		.name         = "V-Gear PocketTV",
		.is_em2800    = 1,
		.tuner_type   = TUNER_LG_PAL_NEW_TAPC,
		.tda9887_conf = TDA9887_PRESENT,
		.decoder      = EM28XX_SAA711X,
		.input        = { {
			.type     = EM28XX_VMUX_TELEVISION,
			.vmux     = SAA7115_COMPOSITE2,
			.amux     = EM28XX_AMUX_VIDEO,
		}, {
			.type     = EM28XX_VMUX_COMPOSITE1,
			.vmux     = SAA7115_COMPOSITE0,
			.amux     = EM28XX_AMUX_LINE_IN,
		}, {
			.type     = EM28XX_VMUX_SVIDEO,
			.vmux     = SAA7115_SVIDEO3,
			.amux     = EM28XX_AMUX_LINE_IN,
		} },
	},
	[EM2820_BOARD_PROLINK_PLAYTV_BOX4_USB2] = {
		.name         = "Pixelview PlayTV Box 4 USB 2.0",
		.tda9887_conf = TDA9887_PRESENT,
		.tuner_type   = TUNER_YMEC_TVF_5533MF,
		.decoder      = EM28XX_SAA711X,
		.input        = { {
			.type     = EM28XX_VMUX_TELEVISION,
			.vmux     = SAA7115_COMPOSITE2,
			.amux     = EM28XX_AMUX_VIDEO,
			.aout     = EM28XX_AOUT_MONO | 	/* I2S */
				    EM28XX_AOUT_MASTER,	/* Line out pin */
		}, {
			.type     = EM28XX_VMUX_COMPOSITE1,
			.vmux     = SAA7115_COMPOSITE0,
			.amux     = EM28XX_AMUX_LINE_IN,
		}, {
			.type     = EM28XX_VMUX_SVIDEO,
			.vmux     = SAA7115_SVIDEO3,
			.amux     = EM28XX_AMUX_LINE_IN,
		} },
	},
	[EM2820_BOARD_PROLINK_PLAYTV_USB2] = {
		.name         = "SIIG AVTuner-PVR / Pixelview Prolink PlayTV USB 2.0",
		.has_snapshot_button = 1,
		.tda9887_conf = TDA9887_PRESENT,
		.tuner_type   = TUNER_YMEC_TVF_5533MF,
		.decoder      = EM28XX_SAA711X,
		.input        = { {
			.type     = EM28XX_VMUX_TELEVISION,
			.vmux     = SAA7115_COMPOSITE2,
			.amux     = EM28XX_AMUX_VIDEO,
			.aout     = EM28XX_AOUT_MONO | 	/* I2S */
				    EM28XX_AOUT_MASTER,	/* Line out pin */
		}, {
			.type     = EM28XX_VMUX_COMPOSITE1,
			.vmux     = SAA7115_COMPOSITE0,
			.amux     = EM28XX_AMUX_LINE_IN,
		}, {
			.type     = EM28XX_VMUX_SVIDEO,
			.vmux     = SAA7115_SVIDEO3,
			.amux     = EM28XX_AMUX_LINE_IN,
		} },
	},
	[EM2860_BOARD_SAA711X_REFERENCE_DESIGN] = {
		.name                = "EM2860/SAA711X Reference Design",
		.has_snapshot_button = 1,
		.tuner_type          = TUNER_ABSENT,
		.decoder             = EM28XX_SAA711X,
		.input               = { {
			.type     = EM28XX_VMUX_SVIDEO,
			.vmux     = SAA7115_SVIDEO3,
		}, {
			.type     = EM28XX_VMUX_COMPOSITE1,
			.vmux     = SAA7115_COMPOSITE0,
		} },
	},

	[EM2874_BOARD_LEADERSHIP_ISDBT] = {
		.i2c_speed      = EM2874_I2C_SECONDARY_BUS_SELECT |
				  EM28XX_I2C_CLK_WAIT_ENABLE |
				  EM28XX_I2C_FREQ_100_KHZ,
		.xclk		= EM28XX_XCLK_FREQUENCY_10MHZ,
		.name		= "EM2874 Leadership ISDBT",
		.tuner_type	= TUNER_ABSENT,
		.tuner_gpio     = leadership_reset,
		.dvb_gpio       = leadership_digital,
		.has_dvb	= 1,
	},

	[EM2880_BOARD_MSI_DIGIVOX_AD] = {
		.name         = "MSI DigiVox A/D",
		.valid        = EM28XX_BOARD_NOT_VALIDATED,
		.tuner_type   = TUNER_XC2028,
		.tuner_gpio   = default_tuner_gpio,
		.decoder      = EM28XX_TVP5150,
		.input        = { {
			.type     = EM28XX_VMUX_TELEVISION,
			.vmux     = TVP5150_COMPOSITE0,
			.amux     = EM28XX_AMUX_VIDEO,
			.gpio     = em2880_msi_digivox_ad_analog,
		}, {
			.type     = EM28XX_VMUX_COMPOSITE1,
			.vmux     = TVP5150_COMPOSITE1,
			.amux     = EM28XX_AMUX_LINE_IN,
			.gpio     = em2880_msi_digivox_ad_analog,
		}, {
			.type     = EM28XX_VMUX_SVIDEO,
			.vmux     = TVP5150_SVIDEO,
			.amux     = EM28XX_AMUX_LINE_IN,
			.gpio     = em2880_msi_digivox_ad_analog,
		} },
	},
	[EM2880_BOARD_MSI_DIGIVOX_AD_II] = {
		.name         = "MSI DigiVox A/D II",
		.valid        = EM28XX_BOARD_NOT_VALIDATED,
		.tuner_type   = TUNER_XC2028,
		.tuner_gpio   = default_tuner_gpio,
		.decoder      = EM28XX_TVP5150,
		.input        = { {
			.type     = EM28XX_VMUX_TELEVISION,
			.vmux     = TVP5150_COMPOSITE0,
			.amux     = EM28XX_AMUX_VIDEO,
			.gpio     = em2880_msi_digivox_ad_analog,
		}, {
			.type     = EM28XX_VMUX_COMPOSITE1,
			.vmux     = TVP5150_COMPOSITE1,
			.amux     = EM28XX_AMUX_LINE_IN,
			.gpio     = em2880_msi_digivox_ad_analog,
		}, {
			.type     = EM28XX_VMUX_SVIDEO,
			.vmux     = TVP5150_SVIDEO,
			.amux     = EM28XX_AMUX_LINE_IN,
			.gpio     = em2880_msi_digivox_ad_analog,
		} },
	},
	[EM2880_BOARD_KWORLD_DVB_305U] = {
		.name	      = "KWorld DVB-T 305U",
		.tuner_type   = TUNER_XC2028,
		.tuner_gpio   = default_tuner_gpio,
		.decoder      = EM28XX_TVP5150,
		.input        = { {
			.type     = EM28XX_VMUX_TELEVISION,
			.vmux     = TVP5150_COMPOSITE0,
			.amux     = EM28XX_AMUX_VIDEO,
		}, {
			.type     = EM28XX_VMUX_COMPOSITE1,
			.vmux     = TVP5150_COMPOSITE1,
			.amux     = EM28XX_AMUX_LINE_IN,
		}, {
			.type     = EM28XX_VMUX_SVIDEO,
			.vmux     = TVP5150_SVIDEO,
			.amux     = EM28XX_AMUX_LINE_IN,
		} },
	},
	[EM2880_BOARD_KWORLD_DVB_310U] = {
		.name	      = "KWorld DVB-T 310U",
		.tuner_type   = TUNER_XC2028,
		.tuner_gpio   = default_tuner_gpio,
		.has_dvb      = 1,
		.dvb_gpio     = default_digital,
		.mts_firmware = 1,
		.decoder      = EM28XX_TVP5150,
		.input        = { {
			.type     = EM28XX_VMUX_TELEVISION,
			.vmux     = TVP5150_COMPOSITE0,
			.amux     = EM28XX_AMUX_VIDEO,
			.gpio     = default_analog,
		}, {
			.type     = EM28XX_VMUX_COMPOSITE1,
			.vmux     = TVP5150_COMPOSITE1,
			.amux     = EM28XX_AMUX_LINE_IN,
			.gpio     = default_analog,
		}, {	/* S-video has not been tested yet */
			.type     = EM28XX_VMUX_SVIDEO,
			.vmux     = TVP5150_SVIDEO,
			.amux     = EM28XX_AMUX_LINE_IN,
			.gpio     = default_analog,
		} },
	},
	[EM2882_BOARD_KWORLD_ATSC_315U] = {
		.name		= "KWorld ATSC 315U HDTV TV Box",
		.valid		= EM28XX_BOARD_NOT_VALIDATED,
		.tuner_type	= TUNER_THOMSON_DTT761X,
		.tuner_gpio	= em2882_kworld_315u_tuner_gpio,
		.tda9887_conf	= TDA9887_PRESENT,
		.decoder	= EM28XX_SAA711X,
		.has_dvb	= 1,
		.dvb_gpio	= em2882_kworld_315u_digital,
		.ir_codes	= RC_MAP_KWORLD_315U,
		.xclk		= EM28XX_XCLK_FREQUENCY_12MHZ,
		.i2c_speed	= EM28XX_I2C_CLK_WAIT_ENABLE,
		/* Analog mode - still not ready */
		/*.input        = { {
			.type = EM28XX_VMUX_TELEVISION,
			.vmux = SAA7115_COMPOSITE2,
			.amux = EM28XX_AMUX_VIDEO,
			.gpio = em2882_kworld_315u_analog,
			.aout = EM28XX_AOUT_PCM_IN | EM28XX_AOUT_PCM_STEREO,
		}, {
			.type = EM28XX_VMUX_COMPOSITE1,
			.vmux = SAA7115_COMPOSITE0,
			.amux = EM28XX_AMUX_LINE_IN,
			.gpio = em2882_kworld_315u_analog1,
			.aout = EM28XX_AOUT_PCM_IN | EM28XX_AOUT_PCM_STEREO,
		}, {
			.type = EM28XX_VMUX_SVIDEO,
			.vmux = SAA7115_SVIDEO3,
			.amux = EM28XX_AMUX_LINE_IN,
			.gpio = em2882_kworld_315u_analog1,
			.aout = EM28XX_AOUT_PCM_IN | EM28XX_AOUT_PCM_STEREO,
		} }, */
	},
	[EM2880_BOARD_EMPIRE_DUAL_TV] = {
		.name = "Empire dual TV",
		.tuner_type = TUNER_XC2028,
		.tuner_gpio = default_tuner_gpio,
		.has_dvb = 1,
		.dvb_gpio = default_digital,
		.mts_firmware = 1,
		.decoder = EM28XX_TVP5150,
		.input = { {
			.type = EM28XX_VMUX_TELEVISION,
			.vmux = TVP5150_COMPOSITE0,
			.amux = EM28XX_AMUX_VIDEO,
			.gpio = default_analog,
		}, {
			.type = EM28XX_VMUX_COMPOSITE1,
			.vmux = TVP5150_COMPOSITE1,
			.amux = EM28XX_AMUX_LINE_IN,
			.gpio = default_analog,
		}, {
			.type = EM28XX_VMUX_SVIDEO,
			.vmux = TVP5150_SVIDEO,
			.amux = EM28XX_AMUX_LINE_IN,
			.gpio = default_analog,
		} },
	},
	[EM2881_BOARD_DNT_DA2_HYBRID] = {
		.name         = "DNT DA2 Hybrid",
		.valid        = EM28XX_BOARD_NOT_VALIDATED,
		.tuner_type   = TUNER_XC2028,
		.tuner_gpio   = default_tuner_gpio,
		.decoder      = EM28XX_TVP5150,
		.input        = { {
			.type     = EM28XX_VMUX_TELEVISION,
			.vmux     = TVP5150_COMPOSITE0,
			.amux     = EM28XX_AMUX_VIDEO,
			.gpio     = default_analog,
		}, {
			.type     = EM28XX_VMUX_COMPOSITE1,
			.vmux     = TVP5150_COMPOSITE1,
			.amux     = EM28XX_AMUX_LINE_IN,
			.gpio     = default_analog,
		}, {
			.type     = EM28XX_VMUX_SVIDEO,
			.vmux     = TVP5150_SVIDEO,
			.amux     = EM28XX_AMUX_LINE_IN,
			.gpio     = default_analog,
		} },
	},
	[EM2881_BOARD_PINNACLE_HYBRID_PRO] = {
		.name         = "Pinnacle Hybrid Pro",
		.tuner_type   = TUNER_XC2028,
		.tuner_gpio   = default_tuner_gpio,
		.decoder      = EM28XX_TVP5150,
		.has_dvb      = 1,
		.dvb_gpio     = pinnacle_hybrid_pro_digital,
		.input        = { {
			.type     = EM28XX_VMUX_TELEVISION,
			.vmux     = TVP5150_COMPOSITE0,
			.amux     = EM28XX_AMUX_VIDEO,
			.gpio     = pinnacle_hybrid_pro_analog,
		}, {
			.type     = EM28XX_VMUX_COMPOSITE1,
			.vmux     = TVP5150_COMPOSITE1,
			.amux     = EM28XX_AMUX_LINE_IN,
			.gpio     = pinnacle_hybrid_pro_analog,
		}, {
			.type     = EM28XX_VMUX_SVIDEO,
			.vmux     = TVP5150_SVIDEO,
			.amux     = EM28XX_AMUX_LINE_IN,
			.gpio     = pinnacle_hybrid_pro_analog,
		} },
	},
	[EM2882_BOARD_PINNACLE_HYBRID_PRO_330E] = {
		.name         = "Pinnacle Hybrid Pro (330e)",
		.tuner_type   = TUNER_XC2028,
		.tuner_gpio   = default_tuner_gpio,
		.mts_firmware = 1,
		.has_dvb      = 1,
		.dvb_gpio     = hauppauge_wintv_hvr_900R2_digital,
		.ir_codes     = RC_MAP_PINNACLE_PCTV_HD,
		.decoder      = EM28XX_TVP5150,
		.input        = { {
			.type     = EM28XX_VMUX_TELEVISION,
			.vmux     = TVP5150_COMPOSITE0,
			.amux     = EM28XX_AMUX_VIDEO,
			.gpio     = hauppauge_wintv_hvr_900_analog,
		}, {
			.type     = EM28XX_VMUX_COMPOSITE1,
			.vmux     = TVP5150_COMPOSITE1,
			.amux     = EM28XX_AMUX_LINE_IN,
			.gpio     = hauppauge_wintv_hvr_900_analog,
		}, {
			.type     = EM28XX_VMUX_SVIDEO,
			.vmux     = TVP5150_SVIDEO,
			.amux     = EM28XX_AMUX_LINE_IN,
			.gpio     = hauppauge_wintv_hvr_900_analog,
		} },
	},
	[EM2882_BOARD_KWORLD_VS_DVBT] = {
		.name         = "Kworld VS-DVB-T 323UR",
		.tuner_type   = TUNER_XC2028,
		.tuner_gpio   = default_tuner_gpio,
		.decoder      = EM28XX_TVP5150,
		.mts_firmware = 1,
		.has_dvb      = 1,
		.dvb_gpio     = kworld_330u_digital,
		.xclk         = EM28XX_XCLK_FREQUENCY_12MHZ, /* NEC IR */
		.ir_codes     = RC_MAP_KWORLD_315U,
		.input        = { {
			.type     = EM28XX_VMUX_TELEVISION,
			.vmux     = TVP5150_COMPOSITE0,
			.amux     = EM28XX_AMUX_VIDEO,
		}, {
			.type     = EM28XX_VMUX_COMPOSITE1,
			.vmux     = TVP5150_COMPOSITE1,
			.amux     = EM28XX_AMUX_LINE_IN,
		}, {
			.type     = EM28XX_VMUX_SVIDEO,
			.vmux     = TVP5150_SVIDEO,
			.amux     = EM28XX_AMUX_LINE_IN,
		} },
	},
	[EM2882_BOARD_TERRATEC_HYBRID_XS] = {
		.name         = "Terratec Cinnergy Hybrid T USB XS (em2882)",
		.tuner_type   = TUNER_XC2028,
		.tuner_gpio   = default_tuner_gpio,
		.mts_firmware = 1,
		.decoder      = EM28XX_TVP5150,
		.has_dvb      = 1,
		.dvb_gpio     = hauppauge_wintv_hvr_900_digital,
		.ir_codes     = RC_MAP_TERRATEC_CINERGY_XS,
		.xclk         = EM28XX_XCLK_FREQUENCY_12MHZ,
		.input        = { {
			.type     = EM28XX_VMUX_TELEVISION,
			.vmux     = TVP5150_COMPOSITE0,
			.amux     = EM28XX_AMUX_VIDEO,
			.gpio     = hauppauge_wintv_hvr_900_analog,
		}, {
			.type     = EM28XX_VMUX_COMPOSITE1,
			.vmux     = TVP5150_COMPOSITE1,
			.amux     = EM28XX_AMUX_LINE_IN,
			.gpio     = hauppauge_wintv_hvr_900_analog,
		}, {
			.type     = EM28XX_VMUX_SVIDEO,
			.vmux     = TVP5150_SVIDEO,
			.amux     = EM28XX_AMUX_LINE_IN,
			.gpio     = hauppauge_wintv_hvr_900_analog,
		} },
	},
	[EM2882_BOARD_DIKOM_DK300] = {
		.name         = "Dikom DK300",
		.tuner_type   = TUNER_XC2028,
		.tuner_gpio   = default_tuner_gpio,
		.decoder      = EM28XX_TVP5150,
		.mts_firmware = 1,
		.has_dvb      = 1,
		.dvb_gpio     = dikom_dk300_digital,
		.input        = { {
			.type     = EM28XX_VMUX_TELEVISION,
			.vmux     = TVP5150_COMPOSITE0,
			.amux     = EM28XX_AMUX_VIDEO,
			.gpio     = default_analog,
		} },
	},
	[EM2883_BOARD_KWORLD_HYBRID_330U] = {
		.name         = "Kworld PlusTV HD Hybrid 330",
		.tuner_type   = TUNER_XC2028,
		.tuner_gpio   = default_tuner_gpio,
		.decoder      = EM28XX_TVP5150,
		.mts_firmware = 1,
		.has_dvb      = 1,
		.dvb_gpio     = kworld_330u_digital,
		.xclk             = EM28XX_XCLK_FREQUENCY_12MHZ,
		.i2c_speed        = EM28XX_I2C_CLK_WAIT_ENABLE |
				    EM28XX_I2C_EEPROM_ON_BOARD |
				    EM28XX_I2C_EEPROM_KEY_VALID,
		.input        = { {
			.type     = EM28XX_VMUX_TELEVISION,
			.vmux     = TVP5150_COMPOSITE0,
			.amux     = EM28XX_AMUX_VIDEO,
			.gpio     = kworld_330u_analog,
			.aout     = EM28XX_AOUT_PCM_IN | EM28XX_AOUT_PCM_STEREO,
		}, {
			.type     = EM28XX_VMUX_COMPOSITE1,
			.vmux     = TVP5150_COMPOSITE1,
			.amux     = EM28XX_AMUX_LINE_IN,
			.gpio     = kworld_330u_analog,
			.aout     = EM28XX_AOUT_PCM_IN | EM28XX_AOUT_PCM_STEREO,
		}, {
			.type     = EM28XX_VMUX_SVIDEO,
			.vmux     = TVP5150_SVIDEO,
			.amux     = EM28XX_AMUX_LINE_IN,
			.gpio     = kworld_330u_analog,
		} },
	},
	[EM2820_BOARD_COMPRO_VIDEOMATE_FORYOU] = {
		.name         = "Compro VideoMate ForYou/Stereo",
		.tuner_type   = TUNER_LG_PAL_NEW_TAPC,
		.tvaudio_addr = 0xb0,
		.tda9887_conf = TDA9887_PRESENT,
		.decoder      = EM28XX_TVP5150,
		.adecoder     = EM28XX_TVAUDIO,
		.mute_gpio    = compro_mute_gpio,
		.input        = { {
			.type     = EM28XX_VMUX_TELEVISION,
			.vmux     = TVP5150_COMPOSITE0,
			.amux     = EM28XX_AMUX_VIDEO,
			.gpio     = compro_unmute_tv_gpio,
		}, {
			.type     = EM28XX_VMUX_SVIDEO,
			.vmux     = TVP5150_SVIDEO,
			.amux     = EM28XX_AMUX_LINE_IN,
			.gpio     = compro_unmute_svid_gpio,
		} },
	},
	[EM2860_BOARD_KAIOMY_TVNPC_U2] = {
		.name	      = "Kaiomy TVnPC U2",
		.vchannels    = 3,
		.tuner_type   = TUNER_XC2028,
		.tuner_addr   = 0x61,
		.mts_firmware = 1,
		.decoder      = EM28XX_TVP5150,
		.tuner_gpio   = default_tuner_gpio,
		.ir_codes     = RC_MAP_KAIOMY,
		.input          = { {
			.type     = EM28XX_VMUX_TELEVISION,
			.vmux     = TVP5150_COMPOSITE0,
			.amux     = EM28XX_AMUX_VIDEO,

		}, {
			.type     = EM28XX_VMUX_COMPOSITE1,
			.vmux     = TVP5150_COMPOSITE1,
			.amux     = EM28XX_AMUX_LINE_IN,
		}, {
			.type     = EM28XX_VMUX_SVIDEO,
			.vmux     = TVP5150_SVIDEO,
			.amux     = EM28XX_AMUX_LINE_IN,
		} },
		.radio		= {
			.type     = EM28XX_RADIO,
			.amux     = EM28XX_AMUX_LINE_IN,
		}
	},
	[EM2860_BOARD_EASYCAP] = {
		.name         = "Easy Cap Capture DC-60",
		.vchannels    = 2,
		.tuner_type   = TUNER_ABSENT,
		.decoder      = EM28XX_SAA711X,
		.input           = { {
			.type     = EM28XX_VMUX_COMPOSITE1,
			.vmux     = SAA7115_COMPOSITE0,
			.amux     = EM28XX_AMUX_LINE_IN,
		}, {
			.type     = EM28XX_VMUX_SVIDEO,
			.vmux     = SAA7115_SVIDEO3,
			.amux     = EM28XX_AMUX_LINE_IN,
		} },
	},
	[EM2820_BOARD_IODATA_GVMVP_SZ] = {
		.name       = "IO-DATA GV-MVP/SZ",
		.tuner_type   = TUNER_PHILIPS_FM1236_MK3,
		.tuner_gpio   = default_tuner_gpio,
		.tda9887_conf = TDA9887_PRESENT,
		.decoder      = EM28XX_TVP5150,
		.input        = { {
			.type     = EM28XX_VMUX_TELEVISION,
			.vmux     = TVP5150_COMPOSITE0,
			.amux     = EM28XX_AMUX_VIDEO,
		}, { /* Composite has not been tested yet */
			.type     = EM28XX_VMUX_COMPOSITE1,
			.vmux     = TVP5150_COMPOSITE1,
			.amux     = EM28XX_AMUX_VIDEO,
		}, { /* S-video has not been tested yet */
			.type     = EM28XX_VMUX_SVIDEO,
			.vmux     = TVP5150_SVIDEO,
			.amux     = EM28XX_AMUX_VIDEO,
		} },
	},
	[EM2860_BOARD_TERRATEC_GRABBY] = {
		.name            = "Terratec Grabby",
		.vchannels       = 2,
		.tuner_type      = TUNER_ABSENT,
		.decoder         = EM28XX_SAA711X,
		.xclk            = EM28XX_XCLK_FREQUENCY_12MHZ,
		.input           = { {
			.type     = EM28XX_VMUX_COMPOSITE1,
			.vmux     = SAA7115_COMPOSITE0,
			.amux     = EM28XX_AMUX_LINE_IN,
		}, {
			.type     = EM28XX_VMUX_SVIDEO,
			.vmux     = SAA7115_SVIDEO3,
			.amux     = EM28XX_AMUX_LINE_IN,
		} },
	},
	[EM2860_BOARD_TERRATEC_AV350] = {
		.name            = "Terratec AV350",
		.vchannels       = 2,
		.tuner_type      = TUNER_ABSENT,
		.decoder         = EM28XX_TVP5150,
		.xclk            = EM28XX_XCLK_FREQUENCY_12MHZ,
		.mute_gpio       = terratec_av350_mute_gpio,
		.input           = { {
			.type     = EM28XX_VMUX_COMPOSITE1,
			.vmux     = TVP5150_COMPOSITE1,
			.amux     = EM28XX_AUDIO_SRC_LINE,
			.gpio     = terratec_av350_unmute_gpio,

		}, {
			.type     = EM28XX_VMUX_SVIDEO,
			.vmux     = TVP5150_SVIDEO,
			.amux     = EM28XX_AUDIO_SRC_LINE,
			.gpio     = terratec_av350_unmute_gpio,
		} },
	},

	[EM2860_BOARD_ELGATO_VIDEO_CAPTURE] = {
		.name         = "Elgato Video Capture",
		.decoder      = EM28XX_SAA711X,
		.tuner_type   = TUNER_ABSENT,   /* Capture only device */
		.input        = { {
			.type  = EM28XX_VMUX_COMPOSITE1,
			.vmux  = SAA7115_COMPOSITE0,
			.amux  = EM28XX_AMUX_LINE_IN,
		}, {
			.type  = EM28XX_VMUX_SVIDEO,
			.vmux  = SAA7115_SVIDEO3,
			.amux  = EM28XX_AMUX_LINE_IN,
		} },
	},

	[EM2882_BOARD_EVGA_INDTUBE] = {
		.name         = "Evga inDtube",
		.tuner_type   = TUNER_XC2028,
		.tuner_gpio   = default_tuner_gpio,
		.decoder      = EM28XX_TVP5150,
		.xclk         = EM28XX_XCLK_FREQUENCY_12MHZ, /* NEC IR */
		.mts_firmware = 1,
		.has_dvb      = 1,
		.dvb_gpio     = evga_indtube_digital,
		.ir_codes     = RC_MAP_EVGA_INDTUBE,
		.input        = { {
			.type     = EM28XX_VMUX_TELEVISION,
			.vmux     = TVP5150_COMPOSITE0,
			.amux     = EM28XX_AMUX_VIDEO,
			.gpio     = evga_indtube_analog,
		}, {
			.type     = EM28XX_VMUX_COMPOSITE1,
			.vmux     = TVP5150_COMPOSITE1,
			.amux     = EM28XX_AMUX_LINE_IN,
			.gpio     = evga_indtube_analog,
		}, {
			.type     = EM28XX_VMUX_SVIDEO,
			.vmux     = TVP5150_SVIDEO,
			.amux     = EM28XX_AMUX_LINE_IN,
			.gpio     = evga_indtube_analog,
		} },
	},
	/* eb1a:2868 Empia EM2870 + Philips CU1216L NIM (Philips TDA10023 +
	   Infineon TUA6034) */
	[EM2870_BOARD_REDDO_DVB_C_USB_BOX] = {
		.name          = "Reddo DVB-C USB TV Box",
		.tuner_type    = TUNER_ABSENT,
		.tuner_gpio    = reddo_dvb_c_usb_box,
		.has_dvb       = 1,
	},
	/* 1b80:a340 - Empia EM2870, NXP TDA18271HD and LG DT3304, sold
	 * initially as the KWorld PlusTV 340U, then as the UB435-Q.
	 * Early variants have a TDA18271HD/C1, later ones a TDA18271HD/C2 */
	[EM2870_BOARD_KWORLD_A340] = {
		.name       = "KWorld PlusTV 340U or UB435-Q (ATSC)",
		.tuner_type = TUNER_ABSENT,	/* Digital-only TDA18271HD */
		.has_dvb    = 1,
		.dvb_gpio   = kworld_a340_digital,
		.tuner_gpio = default_tuner_gpio,
	},
	/* 2013:024f PCTV nanoStick T2 290e.
	 * Empia EM28174, Sony CXD2820R and NXP TDA18271HD/C2 */
	[EM28174_BOARD_PCTV_290E] = {
		.name          = "PCTV nanoStick T2 290e",
		.i2c_speed      = EM2874_I2C_SECONDARY_BUS_SELECT |
			EM28XX_I2C_CLK_WAIT_ENABLE | EM28XX_I2C_FREQ_100_KHZ,
		.tuner_type    = TUNER_ABSENT,
		.tuner_gpio    = pctv_290e,
		.has_dvb       = 1,
		.ir_codes      = RC_MAP_PINNACLE_PCTV_HD,
	},
	/* 2013:024f PCTV DVB-S2 Stick 460e
	 * Empia EM28174, NXP TDA10071, Conexant CX24118A and Allegro A8293 */
	[EM28174_BOARD_PCTV_460E] = {
		.i2c_speed     = EM2874_I2C_SECONDARY_BUS_SELECT |
			EM28XX_I2C_CLK_WAIT_ENABLE | EM28XX_I2C_FREQ_400_KHZ,
		.name          = "PCTV DVB-S2 Stick (460e)",
		.tuner_type    = TUNER_ABSENT,
		.tuner_gpio    = pctv_460e,
		.has_dvb       = 1,
		.ir_codes      = RC_MAP_PINNACLE_PCTV_HD,
	},
	/* eb1a:5006 Honestech VIDBOX NW03
	 * Empia EM2860, Philips SAA7113, Empia EMP202, No Tuner */
	[EM2860_BOARD_HT_VIDBOX_NW03] = {
		.name                = "Honestech Vidbox NW03",
		.tuner_type          = TUNER_ABSENT,
		.decoder             = EM28XX_SAA711X,
		.input               = { {
			.type     = EM28XX_VMUX_COMPOSITE1,
			.vmux     = SAA7115_COMPOSITE0,
			.amux     = EM28XX_AMUX_LINE_IN,
		}, {
			.type     = EM28XX_VMUX_SVIDEO,
			.vmux     = SAA7115_SVIDEO3,  /* S-VIDEO needs confirming */
			.amux     = EM28XX_AMUX_LINE_IN,
		} },
	},
};
const unsigned int em28xx_bcount = ARRAY_SIZE(em28xx_boards);

/* table of devices that work with this driver */
struct usb_device_id em28xx_id_table[] = {
	{ USB_DEVICE(0xeb1a, 0x2750),
			.driver_info = EM2750_BOARD_UNKNOWN },
	{ USB_DEVICE(0xeb1a, 0x2751),
			.driver_info = EM2750_BOARD_UNKNOWN },
	{ USB_DEVICE(0xeb1a, 0x2800),
			.driver_info = EM2800_BOARD_UNKNOWN },
	{ USB_DEVICE(0xeb1a, 0x2710),
			.driver_info = EM2820_BOARD_UNKNOWN },
	{ USB_DEVICE(0xeb1a, 0x2820),
			.driver_info = EM2820_BOARD_UNKNOWN },
	{ USB_DEVICE(0xeb1a, 0x2821),
			.driver_info = EM2820_BOARD_UNKNOWN },
	{ USB_DEVICE(0xeb1a, 0x2860),
			.driver_info = EM2820_BOARD_UNKNOWN },
	{ USB_DEVICE(0xeb1a, 0x2861),
			.driver_info = EM2820_BOARD_UNKNOWN },
	{ USB_DEVICE(0xeb1a, 0x2862),
			.driver_info = EM2820_BOARD_UNKNOWN },
	{ USB_DEVICE(0xeb1a, 0x2863),
			.driver_info = EM2820_BOARD_UNKNOWN },
	{ USB_DEVICE(0xeb1a, 0x2870),
			.driver_info = EM2820_BOARD_UNKNOWN },
	{ USB_DEVICE(0xeb1a, 0x2881),
			.driver_info = EM2820_BOARD_UNKNOWN },
	{ USB_DEVICE(0xeb1a, 0x2883),
			.driver_info = EM2820_BOARD_UNKNOWN },
	{ USB_DEVICE(0xeb1a, 0x2868),
			.driver_info = EM2820_BOARD_UNKNOWN },
	{ USB_DEVICE(0xeb1a, 0x2875),
			.driver_info = EM2820_BOARD_UNKNOWN },
	{ USB_DEVICE(0xeb1a, 0xe300),
			.driver_info = EM2861_BOARD_KWORLD_PVRTV_300U },
	{ USB_DEVICE(0xeb1a, 0xe303),
			.driver_info = EM2860_BOARD_KAIOMY_TVNPC_U2 },
	{ USB_DEVICE(0xeb1a, 0xe305),
			.driver_info = EM2880_BOARD_KWORLD_DVB_305U },
	{ USB_DEVICE(0xeb1a, 0xe310),
			.driver_info = EM2880_BOARD_MSI_DIGIVOX_AD },
	{ USB_DEVICE(0xeb1a, 0xa313),
		.driver_info = EM2882_BOARD_KWORLD_ATSC_315U },
	{ USB_DEVICE(0xeb1a, 0xa316),
			.driver_info = EM2883_BOARD_KWORLD_HYBRID_330U },
	{ USB_DEVICE(0xeb1a, 0xe320),
			.driver_info = EM2880_BOARD_MSI_DIGIVOX_AD_II },
	{ USB_DEVICE(0xeb1a, 0xe323),
			.driver_info = EM2882_BOARD_KWORLD_VS_DVBT },
	{ USB_DEVICE(0xeb1a, 0xe350),
			.driver_info = EM2870_BOARD_KWORLD_350U },
	{ USB_DEVICE(0xeb1a, 0xe355),
			.driver_info = EM2870_BOARD_KWORLD_355U },
	{ USB_DEVICE(0xeb1a, 0x2801),
			.driver_info = EM2800_BOARD_GRABBEEX_USB2800 },
	{ USB_DEVICE(0xeb1a, 0xe357),
			.driver_info = EM2870_BOARD_KWORLD_355U },
	{ USB_DEVICE(0xeb1a, 0xe359),
			.driver_info = EM2870_BOARD_KWORLD_355U },
	{ USB_DEVICE(0x1b80, 0xe302),
			.driver_info = EM2820_BOARD_PINNACLE_DVC_90 }, /* Kaiser Baas Video to DVD maker */
	{ USB_DEVICE(0x1b80, 0xe304),
			.driver_info = EM2820_BOARD_PINNACLE_DVC_90 }, /* Kworld DVD Maker 2 */
	{ USB_DEVICE(0x0ccd, 0x0036),
			.driver_info = EM2820_BOARD_TERRATEC_CINERGY_250 },
	{ USB_DEVICE(0x0ccd, 0x004c),
			.driver_info = EM2880_BOARD_TERRATEC_HYBRID_XS_FR },
	{ USB_DEVICE(0x0ccd, 0x004f),
			.driver_info = EM2860_BOARD_TERRATEC_HYBRID_XS },
	{ USB_DEVICE(0x0ccd, 0x005e),
			.driver_info = EM2882_BOARD_TERRATEC_HYBRID_XS },
	{ USB_DEVICE(0x0ccd, 0x0042),
			.driver_info = EM2882_BOARD_TERRATEC_HYBRID_XS },
	{ USB_DEVICE(0x0ccd, 0x0043),
			.driver_info = EM2870_BOARD_TERRATEC_XS },
<<<<<<< HEAD
=======
	{ USB_DEVICE(0x0ccd, 0x008e),	/* Cinergy HTC USB XS Rev. 1 */
			.driver_info = EM2884_BOARD_TERRATEC_H5 },
	{ USB_DEVICE(0x0ccd, 0x00ac),	/* Cinergy HTC USB XS Rev. 2 */
			.driver_info = EM2884_BOARD_TERRATEC_H5 },
>>>>>>> ebe96749
	{ USB_DEVICE(0x0ccd, 0x10a2),	/* H5 Rev. 1 */
			.driver_info = EM2884_BOARD_TERRATEC_H5 },
	{ USB_DEVICE(0x0ccd, 0x10ad),	/* H5 Rev. 2 */
			.driver_info = EM2884_BOARD_TERRATEC_H5 },
	{ USB_DEVICE(0x0ccd, 0x0084),
			.driver_info = EM2860_BOARD_TERRATEC_AV350 },
	{ USB_DEVICE(0x0ccd, 0x0096),
			.driver_info = EM2860_BOARD_TERRATEC_GRABBY },
	{ USB_DEVICE(0x0ccd, 0x10AF),
			.driver_info = EM2860_BOARD_TERRATEC_GRABBY },
	{ USB_DEVICE(0x0ccd, 0x00b2),
			.driver_info = EM2884_BOARD_CINERGY_HTC_STICK },
	{ USB_DEVICE(0x0fd9, 0x0033),
			.driver_info = EM2860_BOARD_ELGATO_VIDEO_CAPTURE},
	{ USB_DEVICE(0x185b, 0x2870),
			.driver_info = EM2870_BOARD_COMPRO_VIDEOMATE },
	{ USB_DEVICE(0x185b, 0x2041),
			.driver_info = EM2820_BOARD_COMPRO_VIDEOMATE_FORYOU },
	{ USB_DEVICE(0x2040, 0x4200),
			.driver_info = EM2820_BOARD_HAUPPAUGE_WINTV_USB_2 },
	{ USB_DEVICE(0x2040, 0x4201),
			.driver_info = EM2820_BOARD_HAUPPAUGE_WINTV_USB_2 },
	{ USB_DEVICE(0x2040, 0x6500),
			.driver_info = EM2880_BOARD_HAUPPAUGE_WINTV_HVR_900 },
	{ USB_DEVICE(0x2040, 0x6502),
			.driver_info = EM2880_BOARD_HAUPPAUGE_WINTV_HVR_900_R2 },
	{ USB_DEVICE(0x2040, 0x6513), /* HCW HVR-980 */
			.driver_info = EM2883_BOARD_HAUPPAUGE_WINTV_HVR_950 },
	{ USB_DEVICE(0x2040, 0x6517), /* HP  HVR-950 */
			.driver_info = EM2883_BOARD_HAUPPAUGE_WINTV_HVR_950 },
	{ USB_DEVICE(0x2040, 0x651b), /* RP  HVR-950 */
			.driver_info = EM2883_BOARD_HAUPPAUGE_WINTV_HVR_950 },
	{ USB_DEVICE(0x2040, 0x651f),
			.driver_info = EM2883_BOARD_HAUPPAUGE_WINTV_HVR_850 },
	{ USB_DEVICE(0x0438, 0xb002),
			.driver_info = EM2880_BOARD_AMD_ATI_TV_WONDER_HD_600 },
	{ USB_DEVICE(0x2001, 0xf112),
			.driver_info = EM2820_BOARD_DLINK_USB_TV },
	{ USB_DEVICE(0x2304, 0x0207),
			.driver_info = EM2820_BOARD_PINNACLE_DVC_90 },
	{ USB_DEVICE(0x2304, 0x0208),
			.driver_info = EM2820_BOARD_PINNACLE_USB_2 },
	{ USB_DEVICE(0x2304, 0x021a),
			.driver_info = EM2820_BOARD_PINNACLE_DVC_90 },
	{ USB_DEVICE(0x2304, 0x0226),
			.driver_info = EM2882_BOARD_PINNACLE_HYBRID_PRO_330E },
	{ USB_DEVICE(0x2304, 0x0227),
			.driver_info = EM2880_BOARD_PINNACLE_PCTV_HD_PRO },
	{ USB_DEVICE(0x0413, 0x6023),
			.driver_info = EM2800_BOARD_LEADTEK_WINFAST_USBII },
	{ USB_DEVICE(0x093b, 0xa003),
		       .driver_info = EM2820_BOARD_PINNACLE_DVC_90 },
	{ USB_DEVICE(0x093b, 0xa005),
			.driver_info = EM2861_BOARD_PLEXTOR_PX_TV100U },
	{ USB_DEVICE(0x04bb, 0x0515),
			.driver_info = EM2820_BOARD_IODATA_GVMVP_SZ },
	{ USB_DEVICE(0xeb1a, 0x50a6),
			.driver_info = EM2860_BOARD_GADMEI_UTV330 },
	{ USB_DEVICE(0x1b80, 0xa340),
			.driver_info = EM2870_BOARD_KWORLD_A340 },
	{ USB_DEVICE(0x2013, 0x024f),
			.driver_info = EM28174_BOARD_PCTV_290E },
	{ USB_DEVICE(0x2013, 0x024c),
			.driver_info = EM28174_BOARD_PCTV_460E },
	{ USB_DEVICE(0x2040, 0x1605),
			.driver_info = EM2884_BOARD_HAUPPAUGE_WINTV_HVR_930C },
<<<<<<< HEAD
=======
	{ USB_DEVICE(0xeb1a, 0x5006),
			.driver_info = EM2860_BOARD_HT_VIDBOX_NW03 },
	{ USB_DEVICE(0x1b80, 0xe309), /* Sveon STV40 */
			.driver_info = EM2860_BOARD_EASYCAP },
>>>>>>> ebe96749
	{ },
};
MODULE_DEVICE_TABLE(usb, em28xx_id_table);

/*
 * EEPROM hash table for devices with generic USB IDs
 */
static struct em28xx_hash_table em28xx_eeprom_hash[] = {
	/* P/N: SA 60002070465 Tuner: TVF7533-MF */
	{0x6ce05a8f, EM2820_BOARD_PROLINK_PLAYTV_USB2, TUNER_YMEC_TVF_5533MF},
	{0x72cc5a8b, EM2820_BOARD_PROLINK_PLAYTV_BOX4_USB2, TUNER_YMEC_TVF_5533MF},
	{0x966a0441, EM2880_BOARD_KWORLD_DVB_310U, TUNER_XC2028},
	{0x166a0441, EM2880_BOARD_EMPIRE_DUAL_TV, TUNER_XC2028},
	{0xcee44a99, EM2882_BOARD_EVGA_INDTUBE, TUNER_XC2028},
	{0xb8846b20, EM2881_BOARD_PINNACLE_HYBRID_PRO, TUNER_XC2028},
	{0x63f653bd, EM2870_BOARD_REDDO_DVB_C_USB_BOX, TUNER_ABSENT},
	{0x4e913442, EM2882_BOARD_DIKOM_DK300, TUNER_XC2028},
};

/* I2C devicelist hash table for devices with generic USB IDs */
static struct em28xx_hash_table em28xx_i2c_hash[] = {
	{0xb06a32c3, EM2800_BOARD_TERRATEC_CINERGY_200, TUNER_LG_PAL_NEW_TAPC},
	{0xf51200e3, EM2800_BOARD_VGEAR_POCKETTV, TUNER_LG_PAL_NEW_TAPC},
	{0x1ba50080, EM2860_BOARD_SAA711X_REFERENCE_DESIGN, TUNER_ABSENT},
	{0x77800080, EM2860_BOARD_TVP5150_REFERENCE_DESIGN, TUNER_ABSENT},
	{0xc51200e3, EM2820_BOARD_GADMEI_TVR200, TUNER_LG_PAL_NEW_TAPC},
	{0x4ba50080, EM2861_BOARD_GADMEI_UTV330PLUS, TUNER_TNF_5335MF},
	{0x6b800080, EM2874_BOARD_LEADERSHIP_ISDBT, TUNER_ABSENT},
};

/* I2C possible address to saa7115, tvp5150, msp3400, tvaudio */
static unsigned short saa711x_addrs[] = {
	0x4a >> 1, 0x48 >> 1,   /* SAA7111, SAA7111A and SAA7113 */
	0x42 >> 1, 0x40 >> 1,   /* SAA7114, SAA7115 and SAA7118 */
	I2C_CLIENT_END };

static unsigned short tvp5150_addrs[] = {
	0xb8 >> 1,
	0xba >> 1,
	I2C_CLIENT_END
};

static unsigned short msp3400_addrs[] = {
	0x80 >> 1,
	0x88 >> 1,
	I2C_CLIENT_END
};

int em28xx_tuner_callback(void *ptr, int component, int command, int arg)
{
	int rc = 0;
	struct em28xx *dev = ptr;

	if (dev->tuner_type != TUNER_XC2028 && dev->tuner_type != TUNER_XC5000)
		return 0;

	if (command != XC2028_TUNER_RESET && command != XC5000_TUNER_RESET)
		return 0;

	rc = em28xx_gpio_set(dev, dev->board.tuner_gpio);

	return rc;
}
EXPORT_SYMBOL_GPL(em28xx_tuner_callback);

static inline void em28xx_set_model(struct em28xx *dev)
{
	memcpy(&dev->board, &em28xx_boards[dev->model], sizeof(dev->board));

	/* Those are the default values for the majority of boards
	   Use those values if not specified otherwise at boards entry
	 */
	if (!dev->board.xclk)
		dev->board.xclk = EM28XX_XCLK_IR_RC5_MODE |
				  EM28XX_XCLK_FREQUENCY_12MHZ;

	if (!dev->board.i2c_speed)
		dev->board.i2c_speed = EM28XX_I2C_CLK_WAIT_ENABLE |
				       EM28XX_I2C_FREQ_100_KHZ;
}


/* FIXME: Should be replaced by a proper mt9m111 driver */
static int em28xx_initialize_mt9m111(struct em28xx *dev)
{
	int i;
	unsigned char regs[][3] = {
		{ 0x0d, 0x00, 0x01, },  /* reset and use defaults */
		{ 0x0d, 0x00, 0x00, },
		{ 0x0a, 0x00, 0x21, },
		{ 0x21, 0x04, 0x00, },  /* full readout speed, no row/col skipping */
	};

	for (i = 0; i < ARRAY_SIZE(regs); i++)
		i2c_master_send(&dev->i2c_client, &regs[i][0], 3);

	return 0;
}


/* FIXME: Should be replaced by a proper mt9m001 driver */
static int em28xx_initialize_mt9m001(struct em28xx *dev)
{
	int i;
	unsigned char regs[][3] = {
		{ 0x0d, 0x00, 0x01, },
		{ 0x0d, 0x00, 0x00, },
		{ 0x04, 0x05, 0x00, },	/* hres = 1280 */
		{ 0x03, 0x04, 0x00, },  /* vres = 1024 */
		{ 0x20, 0x11, 0x00, },
		{ 0x06, 0x00, 0x10, },
		{ 0x2b, 0x00, 0x24, },
		{ 0x2e, 0x00, 0x24, },
		{ 0x35, 0x00, 0x24, },
		{ 0x2d, 0x00, 0x20, },
		{ 0x2c, 0x00, 0x20, },
		{ 0x09, 0x0a, 0xd4, },
		{ 0x35, 0x00, 0x57, },
	};

	for (i = 0; i < ARRAY_SIZE(regs); i++)
		i2c_master_send(&dev->i2c_client, &regs[i][0], 3);

	return 0;
}

/* HINT method: webcam I2C chips
 *
 * This method works for webcams with Micron sensors
 */
static int em28xx_hint_sensor(struct em28xx *dev)
{
	int rc;
	char *sensor_name;
	unsigned char cmd;
	__be16 version_be;
	u16 version;

	/* Micron sensor detection */
	dev->i2c_client.addr = 0xba >> 1;
	cmd = 0;
	i2c_master_send(&dev->i2c_client, &cmd, 1);
	rc = i2c_master_recv(&dev->i2c_client, (char *)&version_be, 2);
	if (rc != 2)
		return -EINVAL;

	version = be16_to_cpu(version_be);
	switch (version) {
	case 0x8232:		/* mt9v011 640x480 1.3 Mpix sensor */
	case 0x8243:		/* mt9v011 rev B 640x480 1.3 Mpix sensor */
		dev->model = EM2820_BOARD_SILVERCREST_WEBCAM;
		em28xx_set_model(dev);

		sensor_name = "mt9v011";
		dev->em28xx_sensor = EM28XX_MT9V011;
		dev->sensor_xres = 640;
		dev->sensor_yres = 480;
		/*
		 * FIXME: mt9v011 uses I2S speed as xtal clk - at least with
		 * the Silvercrest cam I have here for testing - for higher
		 * resolutions, a high clock cause horizontal artifacts, so we
		 * need to use a lower xclk frequency.
		 * Yet, it would be possible to adjust xclk depending on the
		 * desired resolution, since this affects directly the
		 * frame rate.
		 */
		dev->board.xclk = EM28XX_XCLK_FREQUENCY_4_3MHZ;
		dev->sensor_xtal = 4300000;

		/* probably means GRGB 16 bit bayer */
		dev->vinmode = 0x0d;
		dev->vinctl = 0x00;

		break;

	case 0x143a:    /* MT9M111 as found in the ECS G200 */
		dev->model = EM2750_BOARD_UNKNOWN;
		em28xx_set_model(dev);

		sensor_name = "mt9m111";
		dev->board.xclk = EM28XX_XCLK_FREQUENCY_48MHZ;
		dev->em28xx_sensor = EM28XX_MT9M111;
		em28xx_initialize_mt9m111(dev);
		dev->sensor_xres = 640;
		dev->sensor_yres = 512;

		dev->vinmode = 0x0a;
		dev->vinctl = 0x00;

		break;

	case 0x8431:
		dev->model = EM2750_BOARD_UNKNOWN;
		em28xx_set_model(dev);

		sensor_name = "mt9m001";
		dev->em28xx_sensor = EM28XX_MT9M001;
		em28xx_initialize_mt9m001(dev);
		dev->sensor_xres = 1280;
		dev->sensor_yres = 1024;

		/* probably means BGGR 16 bit bayer */
		dev->vinmode = 0x0c;
		dev->vinctl = 0x00;

		break;
	default:
		printk("Unknown Micron Sensor 0x%04x\n", version);
		return -EINVAL;
	}

	/* Setup webcam defaults */
	em28xx_pre_card_setup(dev);

	em28xx_errdev("Sensor is %s, using model %s entry.\n",
		      sensor_name, em28xx_boards[dev->model].name);

	return 0;
}

/* Since em28xx_pre_card_setup() requires a proper dev->model,
 * this won't work for boards with generic PCI IDs
 */
void em28xx_pre_card_setup(struct em28xx *dev)
{
	/* Set the initial XCLK and I2C clock values based on the board
	   definition */
	em28xx_write_reg(dev, EM28XX_R0F_XCLK, dev->board.xclk & 0x7f);
	if (!dev->board.is_em2800)
		em28xx_write_reg(dev, EM28XX_R06_I2C_CLK, dev->board.i2c_speed);
	msleep(50);

	/* request some modules */
	switch (dev->model) {
	case EM2861_BOARD_PLEXTOR_PX_TV100U:
		/* Sets the msp34xx I2S speed */
		dev->i2s_speed = 2048000;
		break;
	case EM2861_BOARD_KWORLD_PVRTV_300U:
	case EM2880_BOARD_KWORLD_DVB_305U:
		em28xx_write_reg(dev, EM28XX_R08_GPIO, 0x6d);
		msleep(10);
		em28xx_write_reg(dev, EM28XX_R08_GPIO, 0x7d);
		msleep(10);
		break;
	case EM2870_BOARD_COMPRO_VIDEOMATE:
		/* TODO: someone can do some cleanup here...
			 not everything's needed */
		em28xx_write_reg(dev, EM2880_R04_GPO, 0x00);
		msleep(10);
		em28xx_write_reg(dev, EM2880_R04_GPO, 0x01);
		msleep(10);
		em28xx_write_reg(dev, EM28XX_R08_GPIO, 0xfd);
		mdelay(70);
		em28xx_write_reg(dev, EM28XX_R08_GPIO, 0xfc);
		mdelay(70);
		em28xx_write_reg(dev, EM28XX_R08_GPIO, 0xdc);
		mdelay(70);
		em28xx_write_reg(dev, EM28XX_R08_GPIO, 0xfc);
		mdelay(70);
		break;
	case EM2870_BOARD_TERRATEC_XS_MT2060:
		/* this device needs some gpio writes to get the DVB-T
		   demod work */
		em28xx_write_reg(dev, EM28XX_R08_GPIO, 0xfe);
		mdelay(70);
		em28xx_write_reg(dev, EM28XX_R08_GPIO, 0xde);
		mdelay(70);
		em28xx_write_reg(dev, EM28XX_R08_GPIO, 0xfe);
		mdelay(70);
		break;
	case EM2870_BOARD_PINNACLE_PCTV_DVB:
		/* this device needs some gpio writes to get the
		   DVB-T demod work */
		em28xx_write_reg(dev, EM28XX_R08_GPIO, 0xfe);
		mdelay(70);
		em28xx_write_reg(dev, EM28XX_R08_GPIO, 0xde);
		mdelay(70);
		em28xx_write_reg(dev, EM28XX_R08_GPIO, 0xfe);
		mdelay(70);
		break;
	case EM2820_BOARD_GADMEI_UTV310:
	case EM2820_BOARD_MSI_VOX_USB_2:
		/* enables audio for that devices */
		em28xx_write_reg(dev, EM28XX_R08_GPIO, 0xfd);
		break;

	case EM2882_BOARD_KWORLD_ATSC_315U:
		em28xx_write_reg(dev, EM28XX_R08_GPIO, 0xff);
		msleep(10);
		em28xx_write_reg(dev, EM28XX_R08_GPIO, 0xfe);
		msleep(10);
		em28xx_write_reg(dev, EM2880_R04_GPO, 0x00);
		msleep(10);
		em28xx_write_reg(dev, EM2880_R04_GPO, 0x08);
		msleep(10);
		break;

	case EM2860_BOARD_KAIOMY_TVNPC_U2:
		em28xx_write_regs(dev, EM28XX_R0F_XCLK, "\x07", 1);
		em28xx_write_regs(dev, EM28XX_R06_I2C_CLK, "\x40", 1);
		em28xx_write_regs(dev, 0x0d, "\x42", 1);
		em28xx_write_regs(dev, 0x08, "\xfd", 1);
		msleep(10);
		em28xx_write_regs(dev, 0x08, "\xff", 1);
		msleep(10);
		em28xx_write_regs(dev, 0x08, "\x7f", 1);
		msleep(10);
		em28xx_write_regs(dev, 0x08, "\x6b", 1);

		break;
	case EM2860_BOARD_EASYCAP:
		em28xx_write_regs(dev, 0x08, "\xf8", 1);
		break;

	case EM2820_BOARD_IODATA_GVMVP_SZ:
		em28xx_write_reg(dev, EM28XX_R08_GPIO, 0xff);
		msleep(70);
		em28xx_write_reg(dev, EM28XX_R08_GPIO, 0xf7);
		msleep(10);
		em28xx_write_reg(dev, EM28XX_R08_GPIO, 0xfe);
		msleep(70);
		em28xx_write_reg(dev, EM28XX_R08_GPIO, 0xfd);
		msleep(70);
		break;
	}

	em28xx_gpio_set(dev, dev->board.tuner_gpio);
	em28xx_set_mode(dev, EM28XX_ANALOG_MODE);

	/* Unlock device */
	em28xx_set_mode(dev, EM28XX_SUSPEND);
}

static void em28xx_setup_xc3028(struct em28xx *dev, struct xc2028_ctrl *ctl)
{
	memset(ctl, 0, sizeof(*ctl));

	ctl->fname   = XC2028_DEFAULT_FIRMWARE;
	ctl->max_len = 64;
	ctl->mts = em28xx_boards[dev->model].mts_firmware;

	switch (dev->model) {
	case EM2880_BOARD_EMPIRE_DUAL_TV:
	case EM2880_BOARD_HAUPPAUGE_WINTV_HVR_900:
	case EM2882_BOARD_TERRATEC_HYBRID_XS:
		ctl->demod = XC3028_FE_ZARLINK456;
		break;
	case EM2880_BOARD_TERRATEC_HYBRID_XS:
	case EM2880_BOARD_TERRATEC_HYBRID_XS_FR:
	case EM2881_BOARD_PINNACLE_HYBRID_PRO:
		ctl->demod = XC3028_FE_ZARLINK456;
		break;
	case EM2880_BOARD_HAUPPAUGE_WINTV_HVR_900_R2:
	case EM2882_BOARD_PINNACLE_HYBRID_PRO_330E:
		ctl->demod = XC3028_FE_DEFAULT;
		break;
	case EM2880_BOARD_AMD_ATI_TV_WONDER_HD_600:
		ctl->demod = XC3028_FE_DEFAULT;
		ctl->fname = XC3028L_DEFAULT_FIRMWARE;
		break;
	case EM2883_BOARD_HAUPPAUGE_WINTV_HVR_850:
	case EM2883_BOARD_HAUPPAUGE_WINTV_HVR_950:
	case EM2880_BOARD_PINNACLE_PCTV_HD_PRO:
		/* FIXME: Better to specify the needed IF */
		ctl->demod = XC3028_FE_DEFAULT;
		break;
	case EM2883_BOARD_KWORLD_HYBRID_330U:
	case EM2882_BOARD_DIKOM_DK300:
	case EM2882_BOARD_KWORLD_VS_DVBT:
		ctl->demod = XC3028_FE_CHINA;
		ctl->fname = XC2028_DEFAULT_FIRMWARE;
		break;
	case EM2882_BOARD_EVGA_INDTUBE:
		ctl->demod = XC3028_FE_CHINA;
		ctl->fname = XC3028L_DEFAULT_FIRMWARE;
		break;
	default:
		ctl->demod = XC3028_FE_OREN538;
	}
}

static void em28xx_tuner_setup(struct em28xx *dev)
{
	struct tuner_setup           tun_setup;
	struct v4l2_frequency        f;

	if (dev->tuner_type == TUNER_ABSENT)
		return;

	memset(&tun_setup, 0, sizeof(tun_setup));

	tun_setup.mode_mask = T_ANALOG_TV | T_RADIO;
	tun_setup.tuner_callback = em28xx_tuner_callback;

	if (dev->board.radio.type) {
		tun_setup.type = dev->board.radio.type;
		tun_setup.addr = dev->board.radio_addr;

		v4l2_device_call_all(&dev->v4l2_dev, 0, tuner, s_type_addr, &tun_setup);
	}

	if ((dev->tuner_type != TUNER_ABSENT) && (dev->tuner_type)) {
		tun_setup.type   = dev->tuner_type;
		tun_setup.addr   = dev->tuner_addr;

		v4l2_device_call_all(&dev->v4l2_dev, 0, tuner, s_type_addr, &tun_setup);
	}

	if (dev->tda9887_conf) {
		struct v4l2_priv_tun_config tda9887_cfg;

		tda9887_cfg.tuner = TUNER_TDA9887;
		tda9887_cfg.priv = &dev->tda9887_conf;

		v4l2_device_call_all(&dev->v4l2_dev, 0, tuner, s_config, &tda9887_cfg);
	}

	if (dev->tuner_type == TUNER_XC2028) {
		struct v4l2_priv_tun_config  xc2028_cfg;
		struct xc2028_ctrl           ctl;

		memset(&xc2028_cfg, 0, sizeof(xc2028_cfg));
		memset(&ctl, 0, sizeof(ctl));

		em28xx_setup_xc3028(dev, &ctl);

		xc2028_cfg.tuner = TUNER_XC2028;
		xc2028_cfg.priv  = &ctl;

		v4l2_device_call_all(&dev->v4l2_dev, 0, tuner, s_config, &xc2028_cfg);
	}

	/* configure tuner */
	f.tuner = 0;
	f.type = V4L2_TUNER_ANALOG_TV;
	f.frequency = 9076;     /* just a magic number */
	dev->ctl_freq = f.frequency;
	v4l2_device_call_all(&dev->v4l2_dev, 0, tuner, s_frequency, &f);
}

static int em28xx_hint_board(struct em28xx *dev)
{
	int i;

	/* HINT method: EEPROM
	 *
	 * This method works only for boards with eeprom.
	 * Uses a hash of all eeprom bytes. The hash should be
	 * unique for a vendor/tuner pair.
	 * There are a high chance that tuners for different
	 * video standards produce different hashes.
	 */
	for (i = 0; i < ARRAY_SIZE(em28xx_eeprom_hash); i++) {
		if (dev->hash == em28xx_eeprom_hash[i].hash) {
			dev->model = em28xx_eeprom_hash[i].model;
			dev->tuner_type = em28xx_eeprom_hash[i].tuner;

			em28xx_errdev("Your board has no unique USB ID.\n");
			em28xx_errdev("A hint were successfully done, "
				      "based on eeprom hash.\n");
			em28xx_errdev("This method is not 100%% failproof.\n");
			em28xx_errdev("If the board were missdetected, "
				      "please email this log to:\n");
			em28xx_errdev("\tV4L Mailing List "
				      " <linux-media@vger.kernel.org>\n");
			em28xx_errdev("Board detected as %s\n",
				      em28xx_boards[dev->model].name);

			return 0;
		}
	}

	/* HINT method: I2C attached devices
	 *
	 * This method works for all boards.
	 * Uses a hash of i2c scanned devices.
	 * Devices with the same i2c attached chips will
	 * be considered equal.
	 * This method is less precise than the eeprom one.
	 */

	/* user did not request i2c scanning => do it now */
	if (!dev->i2c_hash)
		em28xx_do_i2c_scan(dev);

	for (i = 0; i < ARRAY_SIZE(em28xx_i2c_hash); i++) {
		if (dev->i2c_hash == em28xx_i2c_hash[i].hash) {
			dev->model = em28xx_i2c_hash[i].model;
			dev->tuner_type = em28xx_i2c_hash[i].tuner;
			em28xx_errdev("Your board has no unique USB ID.\n");
			em28xx_errdev("A hint were successfully done, "
				      "based on i2c devicelist hash.\n");
			em28xx_errdev("This method is not 100%% failproof.\n");
			em28xx_errdev("If the board were missdetected, "
				      "please email this log to:\n");
			em28xx_errdev("\tV4L Mailing List "
				      " <linux-media@vger.kernel.org>\n");
			em28xx_errdev("Board detected as %s\n",
				      em28xx_boards[dev->model].name);

			return 0;
		}
	}

	em28xx_errdev("Your board has no unique USB ID and thus need a "
		      "hint to be detected.\n");
	em28xx_errdev("You may try to use card=<n> insmod option to "
		      "workaround that.\n");
	em28xx_errdev("Please send an email with this log to:\n");
	em28xx_errdev("\tV4L Mailing List <linux-media@vger.kernel.org>\n");
	em28xx_errdev("Board eeprom hash is 0x%08lx\n", dev->hash);
	em28xx_errdev("Board i2c devicelist hash is 0x%08lx\n", dev->i2c_hash);

	em28xx_errdev("Here is a list of valid choices for the card=<n>"
		      " insmod option:\n");
	for (i = 0; i < em28xx_bcount; i++) {
		em28xx_errdev("    card=%d -> %s\n",
				i, em28xx_boards[i].name);
	}
	return -1;
}

/* ----------------------------------------------------------------------- */
void em28xx_register_i2c_ir(struct em28xx *dev)
{
	/* Leadtek winfast tv USBII deluxe can find a non working IR-device */
	/* at address 0x18, so if that address is needed for another board in */
	/* the future, please put it after 0x1f. */
	struct i2c_board_info info;
	const unsigned short addr_list[] = {
		 0x1f, 0x30, 0x47, I2C_CLIENT_END
	};

	if (disable_ir)
		return;

	memset(&info, 0, sizeof(struct i2c_board_info));
	memset(&dev->init_data, 0, sizeof(dev->init_data));
	strlcpy(info.type, "ir_video", I2C_NAME_SIZE);

	/* detect & configure */
	switch (dev->model) {
	case EM2800_BOARD_TERRATEC_CINERGY_200:
	case EM2820_BOARD_TERRATEC_CINERGY_250:
		dev->init_data.ir_codes = RC_MAP_EM_TERRATEC;
		dev->init_data.get_key = em28xx_get_key_terratec;
		dev->init_data.name = "i2c IR (EM28XX Terratec)";
		break;
	case EM2820_BOARD_PINNACLE_USB_2:
		dev->init_data.ir_codes = RC_MAP_PINNACLE_GREY;
		dev->init_data.get_key = em28xx_get_key_pinnacle_usb_grey;
		dev->init_data.name = "i2c IR (EM28XX Pinnacle PCTV)";
		break;
	case EM2820_BOARD_HAUPPAUGE_WINTV_USB_2:
		dev->init_data.ir_codes = RC_MAP_HAUPPAUGE;
		dev->init_data.get_key = em28xx_get_key_em_haup;
		dev->init_data.name = "i2c IR (EM2840 Hauppauge)";
		break;
	case EM2820_BOARD_LEADTEK_WINFAST_USBII_DELUXE:
		dev->init_data.ir_codes = RC_MAP_WINFAST_USBII_DELUXE;
		dev->init_data.get_key = em28xx_get_key_winfast_usbii_deluxe;
		dev->init_data.name = "i2c IR (EM2820 Winfast TV USBII Deluxe)";
		break;
	}

	if (dev->init_data.name)
		info.platform_data = &dev->init_data;
	i2c_new_probed_device(&dev->i2c_adap, &info, addr_list, NULL);
}

void em28xx_card_setup(struct em28xx *dev)
{
	/*
	 * If the device can be a webcam, seek for a sensor.
	 * If sensor is not found, then it isn't a webcam.
	 */
	if (dev->board.is_webcam) {
		if (em28xx_hint_sensor(dev) < 0)
			dev->board.is_webcam = 0;
		else
			dev->progressive = 1;
	}

	if (!dev->board.is_webcam) {
		switch (dev->model) {
		case EM2820_BOARD_UNKNOWN:
		case EM2800_BOARD_UNKNOWN:
		/*
		 * The K-WORLD DVB-T 310U is detected as an MSI Digivox AD.
		 *
		 * This occurs because they share identical USB vendor and
		 * product IDs.
		 *
		 * What we do here is look up the EEPROM hash of the K-WORLD
		 * and if it is found then we decide that we do not have
		 * a DIGIVOX and reset the device to the K-WORLD instead.
		 *
		 * This solution is only valid if they do not share eeprom
		 * hash identities which has not been determined as yet.
		 */
		if (em28xx_hint_board(dev) < 0)
			em28xx_errdev("Board not discovered\n");
		else {
			em28xx_set_model(dev);
			em28xx_pre_card_setup(dev);
		}
		break;
		default:
			em28xx_set_model(dev);
		}
	}

	em28xx_info("Identified as %s (card=%d)\n",
		    dev->board.name, dev->model);

	dev->tuner_type = em28xx_boards[dev->model].tuner_type;
	if (em28xx_boards[dev->model].tuner_addr)
		dev->tuner_addr = em28xx_boards[dev->model].tuner_addr;

	if (em28xx_boards[dev->model].tda9887_conf)
		dev->tda9887_conf = em28xx_boards[dev->model].tda9887_conf;

	/* request some modules */
	switch (dev->model) {
	case EM2820_BOARD_HAUPPAUGE_WINTV_USB_2:
	case EM2880_BOARD_HAUPPAUGE_WINTV_HVR_900:
	case EM2880_BOARD_HAUPPAUGE_WINTV_HVR_900_R2:
	case EM2883_BOARD_HAUPPAUGE_WINTV_HVR_850:
	case EM2883_BOARD_HAUPPAUGE_WINTV_HVR_950:
	{
		struct tveeprom tv;
#if defined(CONFIG_MODULES) && defined(MODULE)
		request_module("tveeprom");
#endif
		/* Call first TVeeprom */

		dev->i2c_client.addr = 0xa0 >> 1;
		tveeprom_hauppauge_analog(&dev->i2c_client, &tv, dev->eedata);

		dev->tuner_type = tv.tuner_type;

		if (tv.audio_processor == V4L2_IDENT_MSPX4XX) {
			dev->i2s_speed = 2048000;
			dev->board.has_msp34xx = 1;
		}
		break;
	}
	case EM2882_BOARD_KWORLD_ATSC_315U:
		em28xx_write_reg(dev, 0x0d, 0x42);
		msleep(10);
		em28xx_write_reg(dev, EM28XX_R08_GPIO, 0xfd);
		msleep(10);
		break;
	case EM2820_BOARD_KWORLD_PVRTV2800RF:
		/* GPIO enables sound on KWORLD PVR TV 2800RF */
		em28xx_write_reg(dev, EM28XX_R08_GPIO, 0xf9);
		break;
	case EM2820_BOARD_UNKNOWN:
	case EM2800_BOARD_UNKNOWN:
		/*
		 * The K-WORLD DVB-T 310U is detected as an MSI Digivox AD.
		 *
		 * This occurs because they share identical USB vendor and
		 * product IDs.
		 *
		 * What we do here is look up the EEPROM hash of the K-WORLD
		 * and if it is found then we decide that we do not have
		 * a DIGIVOX and reset the device to the K-WORLD instead.
		 *
		 * This solution is only valid if they do not share eeprom
		 * hash identities which has not been determined as yet.
		 */
	case EM2880_BOARD_MSI_DIGIVOX_AD:
		if (!em28xx_hint_board(dev))
			em28xx_set_model(dev);

		/* In cases where we had to use a board hint, the call to
		   em28xx_set_mode() in em28xx_pre_card_setup() was a no-op,
		   so make the call now so the analog GPIOs are set properly
		   before probing the i2c bus. */
		em28xx_gpio_set(dev, dev->board.tuner_gpio);
		em28xx_set_mode(dev, EM28XX_ANALOG_MODE);
		break;

/*
		 * The Dikom DK300 is detected as an Kworld VS-DVB-T 323UR.
		 *
		 * This occurs because they share identical USB vendor and
		 * product IDs.
		 *
		 * What we do here is look up the EEPROM hash of the Dikom
		 * and if it is found then we decide that we do not have
		 * a Kworld and reset the device to the Dikom instead.
		 *
		 * This solution is only valid if they do not share eeprom
		 * hash identities which has not been determined as yet.
		 */
	case EM2882_BOARD_KWORLD_VS_DVBT:
		if (!em28xx_hint_board(dev))
			em28xx_set_model(dev);

		/* In cases where we had to use a board hint, the call to
		   em28xx_set_mode() in em28xx_pre_card_setup() was a no-op,
		   so make the call now so the analog GPIOs are set properly
		   before probing the i2c bus. */
		em28xx_gpio_set(dev, dev->board.tuner_gpio);
		em28xx_set_mode(dev, EM28XX_ANALOG_MODE);
		break;
	}

#if defined(CONFIG_MODULES) && defined(MODULE)
	if (dev->board.has_ir_i2c && !disable_ir)
		request_module("ir-kbd-i2c");
#endif
	if (dev->board.has_snapshot_button)
		em28xx_register_snapshot_button(dev);

	if (dev->board.valid == EM28XX_BOARD_NOT_VALIDATED) {
		em28xx_errdev("\n\n");
		em28xx_errdev("The support for this board weren't "
			      "valid yet.\n");
		em28xx_errdev("Please send a report of having this working\n");
		em28xx_errdev("not to V4L mailing list (and/or to other "
				"addresses)\n\n");
	}

	/* Allow override tuner type by a module parameter */
	if (tuner >= 0)
		dev->tuner_type = tuner;

	/* request some modules */
	if (dev->board.has_msp34xx)
		v4l2_i2c_new_subdev(&dev->v4l2_dev, &dev->i2c_adap,
			"msp3400", 0, msp3400_addrs);

	if (dev->board.decoder == EM28XX_SAA711X)
		v4l2_i2c_new_subdev(&dev->v4l2_dev, &dev->i2c_adap,
			"saa7115_auto", 0, saa711x_addrs);

	if (dev->board.decoder == EM28XX_TVP5150)
		v4l2_i2c_new_subdev(&dev->v4l2_dev, &dev->i2c_adap,
			"tvp5150", 0, tvp5150_addrs);

	if (dev->em28xx_sensor == EM28XX_MT9V011) {
		struct mt9v011_platform_data pdata;
		struct i2c_board_info mt9v011_info = {
			.type = "mt9v011",
			.addr = 0xba >> 1,
			.platform_data = &pdata,
		};

		pdata.xtal = dev->sensor_xtal;
		v4l2_i2c_new_subdev_board(&dev->v4l2_dev, &dev->i2c_adap,
				&mt9v011_info, NULL);
	}


	if (dev->board.adecoder == EM28XX_TVAUDIO)
		v4l2_i2c_new_subdev(&dev->v4l2_dev, &dev->i2c_adap,
			"tvaudio", dev->board.tvaudio_addr, NULL);

	if (dev->board.tuner_type != TUNER_ABSENT) {
		int has_demod = (dev->tda9887_conf & TDA9887_PRESENT);

		if (dev->board.radio.type)
			v4l2_i2c_new_subdev(&dev->v4l2_dev, &dev->i2c_adap,
				"tuner", dev->board.radio_addr, NULL);

		if (has_demod)
			v4l2_i2c_new_subdev(&dev->v4l2_dev,
				&dev->i2c_adap, "tuner",
				0, v4l2_i2c_tuner_addrs(ADDRS_DEMOD));
		if (dev->tuner_addr == 0) {
			enum v4l2_i2c_tuner_type type =
				has_demod ? ADDRS_TV_WITH_DEMOD : ADDRS_TV;
			struct v4l2_subdev *sd;

			sd = v4l2_i2c_new_subdev(&dev->v4l2_dev,
				&dev->i2c_adap, "tuner",
				0, v4l2_i2c_tuner_addrs(type));

			if (sd)
				dev->tuner_addr = v4l2_i2c_subdev_addr(sd);
		} else {
			v4l2_i2c_new_subdev(&dev->v4l2_dev, &dev->i2c_adap,
				"tuner", dev->tuner_addr, NULL);
		}
	}

	em28xx_tuner_setup(dev);

	if(!disable_ir)
		em28xx_ir_init(dev);
}


#if defined(CONFIG_MODULES) && defined(MODULE)
static void request_module_async(struct work_struct *work)
{
	struct em28xx *dev = container_of(work,
			     struct em28xx, request_module_wk);

	if (dev->has_audio_class)
		request_module("snd-usb-audio");
	else if (dev->has_alsa_audio)
		request_module("em28xx-alsa");

	if (dev->board.has_dvb)
		request_module("em28xx-dvb");
}

static void request_modules(struct em28xx *dev)
{
	INIT_WORK(&dev->request_module_wk, request_module_async);
	schedule_work(&dev->request_module_wk);
}

static void flush_request_modules(struct em28xx *dev)
{
	flush_work_sync(&dev->request_module_wk);
}
#else
#define request_modules(dev)
#define flush_request_modules(dev)
#endif /* CONFIG_MODULES */

/*
 * em28xx_release_resources()
 * unregisters the v4l2,i2c and usb devices
 * called when the device gets disconnected or at module unload
*/
void em28xx_release_resources(struct em28xx *dev)
{
	if (dev->sbutton_input_dev)
		em28xx_deregister_snapshot_button(dev);

	if (dev->ir)
		em28xx_ir_fini(dev);

	/*FIXME: I2C IR should be disconnected */

	em28xx_release_analog_resources(dev);

	em28xx_i2c_unregister(dev);

	v4l2_device_unregister(&dev->v4l2_dev);

	usb_put_dev(dev->udev);

	/* Mark device as unused */
	clear_bit(dev->devno, &em28xx_devused);
};

/*
 * em28xx_init_dev()
 * allocates and inits the device structs, registers i2c bus and v4l device
 */
static int em28xx_init_dev(struct em28xx *dev, struct usb_device *udev,
			   struct usb_interface *interface,
			   int minor)
{
	int retval;

	dev->udev = udev;
	mutex_init(&dev->ctrl_urb_lock);
	spin_lock_init(&dev->slock);
	init_waitqueue_head(&dev->open);
	init_waitqueue_head(&dev->wait_frame);
	init_waitqueue_head(&dev->wait_stream);

	dev->em28xx_write_regs = em28xx_write_regs;
	dev->em28xx_read_reg = em28xx_read_reg;
	dev->em28xx_read_reg_req_len = em28xx_read_reg_req_len;
	dev->em28xx_write_regs_req = em28xx_write_regs_req;
	dev->em28xx_read_reg_req = em28xx_read_reg_req;
	dev->board.is_em2800 = em28xx_boards[dev->model].is_em2800;

	em28xx_set_model(dev);

	/* Set the default GPO/GPIO for legacy devices */
	dev->reg_gpo_num = EM2880_R04_GPO;
	dev->reg_gpio_num = EM28XX_R08_GPIO;

	dev->wait_after_write = 5;

	/* Based on the Chip ID, set the device configuration */
	retval = em28xx_read_reg(dev, EM28XX_R0A_CHIPID);
	if (retval > 0) {
		dev->chip_id = retval;

		switch (dev->chip_id) {
		case CHIP_ID_EM2800:
			em28xx_info("chip ID is em2800\n");
			break;
		case CHIP_ID_EM2710:
			em28xx_info("chip ID is em2710\n");
			break;
		case CHIP_ID_EM2750:
			em28xx_info("chip ID is em2750\n");
			break;
		case CHIP_ID_EM2820:
			em28xx_info("chip ID is em2820 (or em2710)\n");
			break;
		case CHIP_ID_EM2840:
			em28xx_info("chip ID is em2840\n");
			break;
		case CHIP_ID_EM2860:
			em28xx_info("chip ID is em2860\n");
			break;
		case CHIP_ID_EM2870:
			em28xx_info("chip ID is em2870\n");
			dev->wait_after_write = 0;
			break;
		case CHIP_ID_EM2874:
			em28xx_info("chip ID is em2874\n");
			dev->reg_gpio_num = EM2874_R80_GPIO;
			dev->wait_after_write = 0;
			break;
		case CHIP_ID_EM28174:
			em28xx_info("chip ID is em28174\n");
			dev->reg_gpio_num = EM2874_R80_GPIO;
			dev->wait_after_write = 0;
			break;
		case CHIP_ID_EM2883:
			em28xx_info("chip ID is em2882/em2883\n");
			dev->wait_after_write = 0;
			break;
		case CHIP_ID_EM2884:
			em28xx_info("chip ID is em2884\n");
			dev->reg_gpio_num = EM2874_R80_GPIO;
			dev->wait_after_write = 0;
			break;
		default:
			em28xx_info("em28xx chip ID = %d\n", dev->chip_id);
		}
	}

	if (dev->is_audio_only) {
		retval = em28xx_audio_setup(dev);
		if (retval)
			return -ENODEV;
		em28xx_init_extension(dev);

		return 0;
	}

	/* Prepopulate cached GPO register content */
	retval = em28xx_read_reg(dev, dev->reg_gpo_num);
	if (retval >= 0)
		dev->reg_gpo = retval;

	em28xx_pre_card_setup(dev);

	if (!dev->board.is_em2800) {
		/* Resets I2C speed */
		retval = em28xx_write_reg(dev, EM28XX_R06_I2C_CLK, dev->board.i2c_speed);
		if (retval < 0) {
			em28xx_errdev("%s: em28xx_write_reg failed!"
				      " retval [%d]\n",
				      __func__, retval);
			return retval;
		}
	}

	retval = v4l2_device_register(&interface->dev, &dev->v4l2_dev);
	if (retval < 0) {
		em28xx_errdev("Call to v4l2_device_register() failed!\n");
		return retval;
	}

	/* register i2c bus */
	retval = em28xx_i2c_register(dev);
	if (retval < 0) {
		em28xx_errdev("%s: em28xx_i2c_register - error [%d]!\n",
			__func__, retval);
		goto unregister_dev;
	}

	/*
	 * Default format, used for tvp5150 or saa711x output formats
	 */
	dev->vinmode = 0x10;
	dev->vinctl  = EM28XX_VINCTRL_INTERLACED |
		       EM28XX_VINCTRL_CCIR656_ENABLE;

	/* Do board specific init and eeprom reading */
	em28xx_card_setup(dev);

	/* Configure audio */
	retval = em28xx_audio_setup(dev);
	if (retval < 0) {
		em28xx_errdev("%s: Error while setting audio - error [%d]!\n",
			__func__, retval);
		goto fail;
	}

	/* wake i2c devices */
	em28xx_wake_i2c(dev);

	/* init video dma queues */
	INIT_LIST_HEAD(&dev->vidq.active);
	INIT_LIST_HEAD(&dev->vidq.queued);
	INIT_LIST_HEAD(&dev->vbiq.active);
	INIT_LIST_HEAD(&dev->vbiq.queued);

	if (dev->board.has_msp34xx) {
		/* Send a reset to other chips via gpio */
		retval = em28xx_write_reg(dev, EM28XX_R08_GPIO, 0xf7);
		if (retval < 0) {
			em28xx_errdev("%s: em28xx_write_reg - "
				      "msp34xx(1) failed! error [%d]\n",
				      __func__, retval);
			goto fail;
		}
		msleep(3);

		retval = em28xx_write_reg(dev, EM28XX_R08_GPIO, 0xff);
		if (retval < 0) {
			em28xx_errdev("%s: em28xx_write_reg - "
				      "msp34xx(2) failed! error [%d]\n",
				      __func__, retval);
			goto fail;
		}
		msleep(3);
	}

	retval = em28xx_register_analog_devices(dev);
	if (retval < 0) {
		goto fail;
	}

	/* Save some power by putting tuner to sleep */
	v4l2_device_call_all(&dev->v4l2_dev, 0, core, s_power, 0);

	return 0;

fail:
	em28xx_i2c_unregister(dev);

unregister_dev:
	v4l2_device_unregister(&dev->v4l2_dev);

	return retval;
}

/* high bandwidth multiplier, as encoded in highspeed endpoint descriptors */
#define hb_mult(wMaxPacketSize) (1 + (((wMaxPacketSize) >> 11) & 0x03))

/*
 * em28xx_usb_probe()
 * checks for supported devices
 */
static int em28xx_usb_probe(struct usb_interface *interface,
			    const struct usb_device_id *id)
{
	struct usb_device *udev;
	struct em28xx *dev = NULL;
	int retval;
	bool has_audio = false, has_video = false, has_dvb = false;
	int i, nr;
	const int ifnum = interface->altsetting[0].desc.bInterfaceNumber;
	char *speed;
	char descr[255] = "";

	udev = usb_get_dev(interface_to_usbdev(interface));

	/* Check to see next free device and mark as used */
	do {
		nr = find_first_zero_bit(&em28xx_devused, EM28XX_MAXBOARDS);
		if (nr >= EM28XX_MAXBOARDS) {
			/* No free device slots */
			printk(DRIVER_NAME ": Supports only %i em28xx boards.\n",
					EM28XX_MAXBOARDS);
			retval = -ENOMEM;
			goto err_no_slot;
		}
	} while (test_and_set_bit(nr, &em28xx_devused));

	/* Don't register audio interfaces */
	if (interface->altsetting[0].desc.bInterfaceClass == USB_CLASS_AUDIO) {
		em28xx_err(DRIVER_NAME " audio device (%04x:%04x): "
			"interface %i, class %i\n",
			le16_to_cpu(udev->descriptor.idVendor),
			le16_to_cpu(udev->descriptor.idProduct),
			ifnum,
			interface->altsetting[0].desc.bInterfaceClass);

		retval = -ENODEV;
		goto err;
	}

	/* allocate memory for our device state and initialize it */
	dev = kzalloc(sizeof(*dev), GFP_KERNEL);
	if (dev == NULL) {
		em28xx_err(DRIVER_NAME ": out of memory!\n");
		retval = -ENOMEM;
		goto err;
	}

	/* compute alternate max packet sizes */
	dev->alt_max_pkt_size = kmalloc(sizeof(dev->alt_max_pkt_size[0]) *
					interface->num_altsetting, GFP_KERNEL);
	if (dev->alt_max_pkt_size == NULL) {
		em28xx_errdev("out of memory!\n");
		kfree(dev);
		retval = -ENOMEM;
		goto err;
	}

	/* Get endpoints */
	for (i = 0; i < interface->num_altsetting; i++) {
		int ep;

		for (ep = 0; ep < interface->altsetting[i].desc.bNumEndpoints; ep++) {
			const struct usb_endpoint_descriptor *e;
			int sizedescr, size;

			e = &interface->altsetting[i].endpoint[ep].desc;

			sizedescr = le16_to_cpu(e->wMaxPacketSize);
			size = sizedescr & 0x7ff;

			if (udev->speed == USB_SPEED_HIGH)
				size = size * hb_mult(sizedescr);

			if (usb_endpoint_xfer_isoc(e) &&
			    usb_endpoint_dir_in(e)) {
				switch (e->bEndpointAddress) {
				case EM28XX_EP_AUDIO:
					has_audio = true;
					break;
				case EM28XX_EP_ANALOG:
					has_video = true;
					dev->alt_max_pkt_size[i] = size;
					break;
				case EM28XX_EP_DIGITAL:
					has_dvb = true;
					if (size > dev->dvb_max_pkt_size) {
						dev->dvb_max_pkt_size = size;
						dev->dvb_alt = i;
					}
					break;
				}
			}
		}
	}

	if (!(has_audio || has_video || has_dvb)) {
		retval = -ENODEV;
		goto err_free;
	}

	switch (udev->speed) {
	case USB_SPEED_LOW:
		speed = "1.5";
		break;
	case USB_SPEED_UNKNOWN:
	case USB_SPEED_FULL:
		speed = "12";
		break;
	case USB_SPEED_HIGH:
		speed = "480";
		break;
	default:
		speed = "unknown";
	}

	if (udev->manufacturer)
		strlcpy(descr, udev->manufacturer, sizeof(descr));

	if (udev->product) {
		if (*descr)
			strlcat(descr, " ", sizeof(descr));
		strlcat(descr, udev->product, sizeof(descr));
	}

	if (*descr)
		strlcat(descr, " ", sizeof(descr));

	printk(KERN_INFO DRIVER_NAME
		": New device %s@ %s Mbps (%04x:%04x, interface %d, class %d)\n",
		descr,
		speed,
		le16_to_cpu(udev->descriptor.idVendor),
		le16_to_cpu(udev->descriptor.idProduct),
		ifnum,
		interface->altsetting->desc.bInterfaceNumber);

	if (has_audio)
		printk(KERN_INFO DRIVER_NAME
		       ": Audio Vendor Class interface %i found\n",
		       ifnum);
	if (has_video)
		printk(KERN_INFO DRIVER_NAME
		       ": Video interface %i found\n",
		       ifnum);
	if (has_dvb)
		printk(KERN_INFO DRIVER_NAME
		       ": DVB interface %i found\n",
		       ifnum);

	/*
	 * Make sure we have 480 Mbps of bandwidth, otherwise things like
	 * video stream wouldn't likely work, since 12 Mbps is generally
	 * not enough even for most Digital TV streams.
	 */
	if (udev->speed != USB_SPEED_HIGH && disable_usb_speed_check == 0) {
		printk(DRIVER_NAME ": Device initialization failed.\n");
		printk(DRIVER_NAME ": Device must be connected to a high-speed"
		       " USB 2.0 port.\n");
		retval = -ENODEV;
		goto err_free;
	}

	snprintf(dev->name, sizeof(dev->name), "em28xx #%d", nr);
	dev->devno = nr;
	dev->model = id->driver_info;
	dev->alt   = -1;
	dev->is_audio_only = has_audio && !(has_video || has_dvb);
	dev->has_alsa_audio = has_audio;
	dev->audio_ifnum = ifnum;

	/* Checks if audio is provided by some interface */
	for (i = 0; i < udev->config->desc.bNumInterfaces; i++) {
		struct usb_interface *uif = udev->config->interface[i];
		if (uif->altsetting[0].desc.bInterfaceClass == USB_CLASS_AUDIO) {
			dev->has_audio_class = 1;
			break;
		}
	}

	dev->num_alt = interface->num_altsetting;

	if ((card[nr] >= 0) && (card[nr] < em28xx_bcount))
		dev->model = card[nr];

	/* save our data pointer in this interface device */
	usb_set_intfdata(interface, dev);

	/* allocate device struct */
	mutex_init(&dev->lock);
	mutex_lock(&dev->lock);
	retval = em28xx_init_dev(dev, udev, interface, nr);
	if (retval) {
		goto unlock_and_free;
	}

	request_modules(dev);

	/* Should be the last thing to do, to avoid newer udev's to
	   open the device before fully initializing it
	 */
	mutex_unlock(&dev->lock);

	/*
	 * These extensions can be modules. If the modules are already
	 * loaded then we can initialise the device now, otherwise we
	 * will initialise it when the modules load instead.
	 */
	em28xx_init_extension(dev);

	return 0;

unlock_and_free:
	mutex_unlock(&dev->lock);

err_free:
	kfree(dev->alt_max_pkt_size);
	kfree(dev);

err:
	clear_bit(nr, &em28xx_devused);

err_no_slot:
	usb_put_dev(udev);
	return retval;
}

/*
 * em28xx_usb_disconnect()
 * called when the device gets disconnected
 * video device will be unregistered on v4l2_close in case it is still open
 */
static void em28xx_usb_disconnect(struct usb_interface *interface)
{
	struct em28xx *dev;

	dev = usb_get_intfdata(interface);
	usb_set_intfdata(interface, NULL);

	if (!dev)
		return;

	if (dev->is_audio_only) {
		mutex_lock(&dev->lock);
		em28xx_close_extension(dev);
		mutex_unlock(&dev->lock);
		return;
	}

	em28xx_info("disconnecting %s\n", dev->vdev->name);

	flush_request_modules(dev);

	/* wait until all current v4l2 io is finished then deallocate
	   resources */
	mutex_lock(&dev->lock);

	wake_up_interruptible_all(&dev->open);

	v4l2_device_disconnect(&dev->v4l2_dev);

	if (dev->users) {
		em28xx_warn
		    ("device %s is open! Deregistration and memory "
		     "deallocation are deferred on close.\n",
		     video_device_node_name(dev->vdev));

		dev->state |= DEV_MISCONFIGURED;
		em28xx_uninit_isoc(dev);
		dev->state |= DEV_DISCONNECTED;
		wake_up_interruptible(&dev->wait_frame);
		wake_up_interruptible(&dev->wait_stream);
	} else {
		dev->state |= DEV_DISCONNECTED;
		em28xx_release_resources(dev);
	}

	mutex_unlock(&dev->lock);

	em28xx_close_extension(dev);

	if (!dev->users) {
		kfree(dev->alt_max_pkt_size);
		kfree(dev);
	}
}

static struct usb_driver em28xx_usb_driver = {
	.name = "em28xx",
	.probe = em28xx_usb_probe,
	.disconnect = em28xx_usb_disconnect,
	.id_table = em28xx_id_table,
};

module_usb_driver(em28xx_usb_driver);<|MERGE_RESOLUTION|>--- conflicted
+++ resolved
@@ -1985,13 +1985,10 @@
 			.driver_info = EM2882_BOARD_TERRATEC_HYBRID_XS },
 	{ USB_DEVICE(0x0ccd, 0x0043),
 			.driver_info = EM2870_BOARD_TERRATEC_XS },
-<<<<<<< HEAD
-=======
 	{ USB_DEVICE(0x0ccd, 0x008e),	/* Cinergy HTC USB XS Rev. 1 */
 			.driver_info = EM2884_BOARD_TERRATEC_H5 },
 	{ USB_DEVICE(0x0ccd, 0x00ac),	/* Cinergy HTC USB XS Rev. 2 */
 			.driver_info = EM2884_BOARD_TERRATEC_H5 },
->>>>>>> ebe96749
 	{ USB_DEVICE(0x0ccd, 0x10a2),	/* H5 Rev. 1 */
 			.driver_info = EM2884_BOARD_TERRATEC_H5 },
 	{ USB_DEVICE(0x0ccd, 0x10ad),	/* H5 Rev. 2 */
@@ -2058,13 +2055,10 @@
 			.driver_info = EM28174_BOARD_PCTV_460E },
 	{ USB_DEVICE(0x2040, 0x1605),
 			.driver_info = EM2884_BOARD_HAUPPAUGE_WINTV_HVR_930C },
-<<<<<<< HEAD
-=======
 	{ USB_DEVICE(0xeb1a, 0x5006),
 			.driver_info = EM2860_BOARD_HT_VIDBOX_NW03 },
 	{ USB_DEVICE(0x1b80, 0xe309), /* Sveon STV40 */
 			.driver_info = EM2860_BOARD_EASYCAP },
->>>>>>> ebe96749
 	{ },
 };
 MODULE_DEVICE_TABLE(usb, em28xx_id_table);
