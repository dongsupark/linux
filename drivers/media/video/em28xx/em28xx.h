/*
   em28xx.h - driver for Empia EM2800/EM2820/2840 USB video capture devices

   Copyright (C) 2005 Markus Rechberger <mrechberger@gmail.com>
		      Ludovico Cavedon <cavedon@sssup.it>
		      Mauro Carvalho Chehab <mchehab@infradead.org>

   Based on the em2800 driver from Sascha Sommer <saschasommer@freenet.de>

   This program is free software; you can redistribute it and/or modify
   it under the terms of the GNU General Public License as published by
   the Free Software Foundation; either version 2 of the License, or
   (at your option) any later version.

   This program is distributed in the hope that it will be useful,
   but WITHOUT ANY WARRANTY; without even the implied warranty of
   MERCHANTABILITY or FITNESS FOR A PARTICULAR PURPOSE.  See the
   GNU General Public License for more details.

   You should have received a copy of the GNU General Public License
   along with this program; if not, write to the Free Software
   Foundation, Inc., 675 Mass Ave, Cambridge, MA 02139, USA.
 */

#ifndef _EM28XX_H
#define _EM28XX_H

#include <linux/workqueue.h>
#include <linux/i2c.h>
#include <linux/mutex.h>
#include <linux/videodev2.h>

#include <media/videobuf-vmalloc.h>
#include <media/v4l2-device.h>
#include <media/ir-kbd-i2c.h>
#include <media/rc-core.h>
#if defined(CONFIG_VIDEO_EM28XX_DVB) || defined(CONFIG_VIDEO_EM28XX_DVB_MODULE)
#include <media/videobuf-dvb.h>
#endif
#include "tuner-xc2028.h"
#include "xc5000.h"
#include "em28xx-reg.h"

/* Boards supported by driver */
#define EM2800_BOARD_UNKNOWN			0
#define EM2820_BOARD_UNKNOWN			1
#define EM2820_BOARD_TERRATEC_CINERGY_250	2
#define EM2820_BOARD_PINNACLE_USB_2		3
#define EM2820_BOARD_HAUPPAUGE_WINTV_USB_2      4
#define EM2820_BOARD_MSI_VOX_USB_2              5
#define EM2800_BOARD_TERRATEC_CINERGY_200       6
#define EM2800_BOARD_LEADTEK_WINFAST_USBII      7
#define EM2800_BOARD_KWORLD_USB2800             8
#define EM2820_BOARD_PINNACLE_DVC_90		9
#define EM2880_BOARD_HAUPPAUGE_WINTV_HVR_900	10
#define EM2880_BOARD_TERRATEC_HYBRID_XS		11
#define EM2820_BOARD_KWORLD_PVRTV2800RF		12
#define EM2880_BOARD_TERRATEC_PRODIGY_XS	13
#define EM2820_BOARD_PROLINK_PLAYTV_USB2	14
#define EM2800_BOARD_VGEAR_POCKETTV             15
#define EM2883_BOARD_HAUPPAUGE_WINTV_HVR_950	16
#define EM2880_BOARD_PINNACLE_PCTV_HD_PRO	17
#define EM2880_BOARD_HAUPPAUGE_WINTV_HVR_900_R2	18
#define EM2860_BOARD_SAA711X_REFERENCE_DESIGN	19
#define EM2880_BOARD_AMD_ATI_TV_WONDER_HD_600   20
#define EM2800_BOARD_GRABBEEX_USB2800           21
#define EM2750_BOARD_UNKNOWN			  22
#define EM2750_BOARD_DLCW_130			  23
#define EM2820_BOARD_DLINK_USB_TV		  24
#define EM2820_BOARD_GADMEI_UTV310		  25
#define EM2820_BOARD_HERCULES_SMART_TV_USB2	  26
#define EM2820_BOARD_PINNACLE_USB_2_FM1216ME	  27
#define EM2820_BOARD_LEADTEK_WINFAST_USBII_DELUXE 28
#define EM2860_BOARD_TVP5150_REFERENCE_DESIGN	  29
#define EM2820_BOARD_VIDEOLOGY_20K14XUSB	  30
#define EM2821_BOARD_USBGEAR_VD204		  31
#define EM2821_BOARD_SUPERCOMP_USB_2		  32
#define EM2860_BOARD_ELGATO_VIDEO_CAPTURE	  33
#define EM2860_BOARD_TERRATEC_HYBRID_XS		  34
#define EM2860_BOARD_TYPHOON_DVD_MAKER		  35
#define EM2860_BOARD_NETGMBH_CAM		  36
#define EM2860_BOARD_GADMEI_UTV330		  37
#define EM2861_BOARD_YAKUMO_MOVIE_MIXER		  38
#define EM2861_BOARD_KWORLD_PVRTV_300U		  39
#define EM2861_BOARD_PLEXTOR_PX_TV100U		  40
#define EM2870_BOARD_KWORLD_350U		  41
#define EM2870_BOARD_KWORLD_355U		  42
#define EM2870_BOARD_TERRATEC_XS		  43
#define EM2870_BOARD_TERRATEC_XS_MT2060		  44
#define EM2870_BOARD_PINNACLE_PCTV_DVB		  45
#define EM2870_BOARD_COMPRO_VIDEOMATE		  46
#define EM2880_BOARD_KWORLD_DVB_305U		  47
#define EM2880_BOARD_KWORLD_DVB_310U		  48
#define EM2880_BOARD_MSI_DIGIVOX_AD		  49
#define EM2880_BOARD_MSI_DIGIVOX_AD_II		  50
#define EM2880_BOARD_TERRATEC_HYBRID_XS_FR	  51
#define EM2881_BOARD_DNT_DA2_HYBRID		  52
#define EM2881_BOARD_PINNACLE_HYBRID_PRO	  53
#define EM2882_BOARD_KWORLD_VS_DVBT		  54
#define EM2882_BOARD_TERRATEC_HYBRID_XS		  55
#define EM2882_BOARD_PINNACLE_HYBRID_PRO_330E	  56
#define EM2883_BOARD_KWORLD_HYBRID_330U                  57
#define EM2820_BOARD_COMPRO_VIDEOMATE_FORYOU	  58
#define EM2883_BOARD_HAUPPAUGE_WINTV_HVR_850	  60
#define EM2820_BOARD_PROLINK_PLAYTV_BOX4_USB2	  61
#define EM2820_BOARD_GADMEI_TVR200		  62
#define EM2860_BOARD_KAIOMY_TVNPC_U2              63
#define EM2860_BOARD_EASYCAP                      64
#define EM2820_BOARD_IODATA_GVMVP_SZ		  65
#define EM2880_BOARD_EMPIRE_DUAL_TV		  66
#define EM2860_BOARD_TERRATEC_GRABBY		  67
#define EM2860_BOARD_TERRATEC_AV350		  68
#define EM2882_BOARD_KWORLD_ATSC_315U		  69
#define EM2882_BOARD_EVGA_INDTUBE		  70
#define EM2820_BOARD_SILVERCREST_WEBCAM           71
#define EM2861_BOARD_GADMEI_UTV330PLUS           72
#define EM2870_BOARD_REDDO_DVB_C_USB_BOX          73
#define EM2800_BOARD_VC211A			  74
#define EM2882_BOARD_DIKOM_DK300		  75
#define EM2870_BOARD_KWORLD_A340		  76
#define EM2874_BOARD_LEADERSHIP_ISDBT		  77
#define EM28174_BOARD_PCTV_290E                   78
#define EM2884_BOARD_TERRATEC_H5		  79
#define EM28174_BOARD_PCTV_460E                   80
#define EM2884_BOARD_HAUPPAUGE_WINTV_HVR_930C	  81
#define EM2884_BOARD_CINERGY_HTC_STICK		  82
<<<<<<< HEAD
=======
#define EM2860_BOARD_HT_VIDBOX_NW03 		  83
>>>>>>> ebe96749

/* Limits minimum and default number of buffers */
#define EM28XX_MIN_BUF 4
#define EM28XX_DEF_BUF 8

/*Limits the max URB message size */
#define URB_MAX_CTRL_SIZE 80

/* Params for validated field */
#define EM28XX_BOARD_NOT_VALIDATED 1
#define EM28XX_BOARD_VALIDATED	   0

/* Params for em28xx_cmd() audio */
#define EM28XX_START_AUDIO      1
#define EM28XX_STOP_AUDIO       0

/* maximum number of em28xx boards */
#define EM28XX_MAXBOARDS 4 /*FIXME: should be bigger */

/* maximum number of frames that can be queued */
#define EM28XX_NUM_FRAMES 5
/* number of frames that get used for v4l2_read() */
#define EM28XX_NUM_READ_FRAMES 2

/* number of buffers for isoc transfers */
#define EM28XX_NUM_BUFS 5

/* number of packets for each buffer
   windows requests only 64 packets .. so we better do the same
   this is what I found out for all alternate numbers there!
 */
#define EM28XX_NUM_PACKETS 64

#define EM28XX_INTERLACED_DEFAULT 1

/*
#define (use usbview if you want to get the other alternate number infos)
#define
#define alternate number 2
#define 			Endpoint Address: 82
			Direction: in
			Attribute: 1
			Type: Isoc
			Max Packet Size: 1448
			Interval: 125us

  alternate number 7

			Endpoint Address: 82
			Direction: in
			Attribute: 1
			Type: Isoc
			Max Packet Size: 3072
			Interval: 125us
*/

/* time to wait when stopping the isoc transfer */
#define EM28XX_URB_TIMEOUT \
			msecs_to_jiffies(EM28XX_NUM_BUFS * EM28XX_NUM_PACKETS)

/* time in msecs to wait for i2c writes to finish */
#define EM2800_I2C_WRITE_TIMEOUT 20

enum em28xx_mode {
	EM28XX_SUSPEND,
	EM28XX_ANALOG_MODE,
	EM28XX_DIGITAL_MODE,
};


struct em28xx;

struct em28xx_usb_isoc_ctl {
		/* max packet size of isoc transaction */
	int				max_pkt_size;

		/* number of allocated urbs */
	int				num_bufs;

		/* urb for isoc transfers */
	struct urb			**urb;

		/* transfer buffers for isoc transfer */
	char				**transfer_buffer;

		/* Last buffer command and region */
	u8				cmd;
	int				pos, size, pktsize;

		/* Last field: ODD or EVEN? */
	int				field;

		/* Stores incomplete commands */
	u32				tmp_buf;
	int				tmp_buf_len;

		/* Stores already requested buffers */
	struct em28xx_buffer    	*vid_buf;
	struct em28xx_buffer    	*vbi_buf;

		/* Stores the number of received fields */
	int				nfields;

		/* isoc urb callback */
	int (*isoc_copy) (struct em28xx *dev, struct urb *urb);

};

/* Struct to enumberate video formats */
struct em28xx_fmt {
	char  *name;
	u32   fourcc;          /* v4l2 format id */
	int   depth;
	int   reg;
};

/* buffer for one video frame */
struct em28xx_buffer {
	/* common v4l buffer stuff -- must be first */
	struct videobuf_buffer vb;

	struct list_head frame;
	int top_field;
	int receiving;
};

struct em28xx_dmaqueue {
	struct list_head       active;
	struct list_head       queued;

	wait_queue_head_t          wq;

	/* Counters to control buffer fill */
	int                        pos;
};

/* io methods */
enum em28xx_io_method {
	IO_NONE,
	IO_READ,
	IO_MMAP,
};

/* inputs */

#define MAX_EM28XX_INPUT 4
enum enum28xx_itype {
	EM28XX_VMUX_COMPOSITE1 = 1,
	EM28XX_VMUX_COMPOSITE2,
	EM28XX_VMUX_COMPOSITE3,
	EM28XX_VMUX_COMPOSITE4,
	EM28XX_VMUX_SVIDEO,
	EM28XX_VMUX_TELEVISION,
	EM28XX_VMUX_CABLE,
	EM28XX_VMUX_DVB,
	EM28XX_VMUX_DEBUG,
	EM28XX_RADIO,
};

enum em28xx_ac97_mode {
	EM28XX_NO_AC97 = 0,
	EM28XX_AC97_EM202,
	EM28XX_AC97_SIGMATEL,
	EM28XX_AC97_OTHER,
};

struct em28xx_audio_mode {
	enum em28xx_ac97_mode ac97;

	u16 ac97_feat;
	u32 ac97_vendor_id;

	unsigned int has_audio:1;

	unsigned int i2s_3rates:1;
	unsigned int i2s_5rates:1;
};

/* em28xx has two audio inputs: tuner and line in.
   However, on most devices, an auxiliary AC97 codec device is used.
   The AC97 device may have several different inputs and outputs,
   depending on their model. So, it is possible to use AC97 mixer to
   address more than two different entries.
 */
enum em28xx_amux {
	/* This is the only entry for em28xx tuner input */
	EM28XX_AMUX_VIDEO,	/* em28xx tuner, AC97 mixer Video */

	EM28XX_AMUX_LINE_IN,	/* AC97 mixer Line In */

	/* Some less-common mixer setups */
	EM28XX_AMUX_VIDEO2,	/* em28xx Line in, AC97 mixer Video */
	EM28XX_AMUX_PHONE,
	EM28XX_AMUX_MIC,
	EM28XX_AMUX_CD,
	EM28XX_AMUX_AUX,
	EM28XX_AMUX_PCM_OUT,
};

enum em28xx_aout {
	/* AC97 outputs */
	EM28XX_AOUT_MASTER = 1 << 0,
	EM28XX_AOUT_LINE   = 1 << 1,
	EM28XX_AOUT_MONO   = 1 << 2,
	EM28XX_AOUT_LFE    = 1 << 3,
	EM28XX_AOUT_SURR   = 1 << 4,

	/* PCM IN Mixer - used by AC97_RECORD_SELECT register */
	EM28XX_AOUT_PCM_IN = 1 << 7,

	/* Bits 10-8 are used to indicate the PCM IN record select */
	EM28XX_AOUT_PCM_MIC_PCM = 0 << 8,
	EM28XX_AOUT_PCM_CD	= 1 << 8,
	EM28XX_AOUT_PCM_VIDEO	= 2 << 8,
	EM28XX_AOUT_PCM_AUX	= 3 << 8,
	EM28XX_AOUT_PCM_LINE	= 4 << 8,
	EM28XX_AOUT_PCM_STEREO	= 5 << 8,
	EM28XX_AOUT_PCM_MONO	= 6 << 8,
	EM28XX_AOUT_PCM_PHONE	= 7 << 8,
};

static inline int ac97_return_record_select(int a_out)
{
	return (a_out & 0x700) >> 8;
}

struct em28xx_reg_seq {
	int reg;
	unsigned char val, mask;
	int sleep;
};

struct em28xx_input {
	enum enum28xx_itype type;
	unsigned int vmux;
	enum em28xx_amux amux;
	enum em28xx_aout aout;
	struct em28xx_reg_seq *gpio;
};

#define INPUT(nr) (&em28xx_boards[dev->model].input[nr])

enum em28xx_decoder {
	EM28XX_NODECODER = 0,
	EM28XX_TVP5150,
	EM28XX_SAA711X,
};

enum em28xx_sensor {
	EM28XX_NOSENSOR = 0,
	EM28XX_MT9V011,
	EM28XX_MT9M001,
	EM28XX_MT9M111,
};

enum em28xx_adecoder {
	EM28XX_NOADECODER = 0,
	EM28XX_TVAUDIO,
};

struct em28xx_board {
	char *name;
	int vchannels;
	int tuner_type;
	int tuner_addr;

	/* i2c flags */
	unsigned int tda9887_conf;

	/* GPIO sequences */
	struct em28xx_reg_seq *dvb_gpio;
	struct em28xx_reg_seq *suspend_gpio;
	struct em28xx_reg_seq *tuner_gpio;
	struct em28xx_reg_seq *mute_gpio;

	unsigned int is_em2800:1;
	unsigned int has_msp34xx:1;
	unsigned int mts_firmware:1;
	unsigned int max_range_640_480:1;
	unsigned int has_dvb:1;
	unsigned int has_snapshot_button:1;
	unsigned int is_webcam:1;
	unsigned int valid:1;
	unsigned int has_ir_i2c:1;

	unsigned char xclk, i2c_speed;
	unsigned char radio_addr;
	unsigned short tvaudio_addr;

	enum em28xx_decoder decoder;
	enum em28xx_adecoder adecoder;

	struct em28xx_input       input[MAX_EM28XX_INPUT];
	struct em28xx_input	  radio;
	char			  *ir_codes;
};

struct em28xx_eeprom {
	u32 id;			/* 0x9567eb1a */
	u16 vendor_ID;
	u16 product_ID;

	u16 chip_conf;

	u16 board_conf;

	u16 string1, string2, string3;

	u8 string_idx_table;
};

/* device states */
enum em28xx_dev_state {
	DEV_INITIALIZED = 0x01,
	DEV_DISCONNECTED = 0x02,
	DEV_MISCONFIGURED = 0x04,
};

#define EM28XX_AUDIO_BUFS 5
#define EM28XX_NUM_AUDIO_PACKETS 64
#define EM28XX_AUDIO_MAX_PACKET_SIZE 196 /* static value */
#define EM28XX_CAPTURE_STREAM_EN 1

/* em28xx extensions */
#define EM28XX_AUDIO   0x10
#define EM28XX_DVB     0x20

/* em28xx resource types (used for res_get/res_lock etc */
#define EM28XX_RESOURCE_VIDEO 0x01
#define EM28XX_RESOURCE_VBI   0x02

struct em28xx_audio {
	char name[50];
	char *transfer_buffer[EM28XX_AUDIO_BUFS];
	struct urb *urb[EM28XX_AUDIO_BUFS];
	struct usb_device *udev;
	unsigned int capture_transfer_done;
	struct snd_pcm_substream   *capture_pcm_substream;

	unsigned int hwptr_done_capture;
	struct snd_card            *sndcard;

	int users;
	spinlock_t slock;
};

struct em28xx;

struct em28xx_fh {
	struct em28xx *dev;
	int           radio;
	unsigned int  resources;

	struct videobuf_queue        vb_vidq;
	struct videobuf_queue        vb_vbiq;

	enum v4l2_buf_type           type;
};

/* main device struct */
struct em28xx {
	/* generic device properties */
	char name[30];		/* name (including minor) of the device */
	int model;		/* index in the device_data struct */
	int devno;		/* marks the number of this device */
	enum em28xx_chip_id chip_id;

	int audio_ifnum;

	struct v4l2_device v4l2_dev;
	struct em28xx_board board;

	/* Webcam specific fields */
	enum em28xx_sensor em28xx_sensor;
	int sensor_xres, sensor_yres;
	int sensor_xtal;

	/* Allows progressive (e. g. non-interlaced) mode */
	int progressive;

	/* Vinmode/Vinctl used at the driver */
	int vinmode, vinctl;

	unsigned int has_audio_class:1;
	unsigned int has_alsa_audio:1;
	unsigned int is_audio_only:1;

	/* Controls audio streaming */
	struct work_struct wq_trigger;              /* Trigger to start/stop audio for alsa module */
	 atomic_t       stream_started;      /* stream should be running if true */

	struct em28xx_fmt *format;

	struct em28xx_IR *ir;

	/* Some older em28xx chips needs a waiting time after writing */
	unsigned int wait_after_write;

	struct list_head	devlist;

	u32 i2s_speed;		/* I2S speed for audio digital stream */

	struct em28xx_audio_mode audio_mode;

	int tuner_type;		/* type of the tuner */
	int tuner_addr;		/* tuner address */
	int tda9887_conf;
	/* i2c i/o */
	struct i2c_adapter i2c_adap;
	struct i2c_client i2c_client;
	/* video for linux */
	int users;		/* user count for exclusive use */
	struct video_device *vdev;	/* video for linux device struct */
	v4l2_std_id norm;	/* selected tv norm */
	int ctl_freq;		/* selected frequency */
	unsigned int ctl_input;	/* selected input */
	unsigned int ctl_ainput;/* selected audio input */
	unsigned int ctl_aoutput;/* selected audio output */
	int mute;
	int volume;
	/* frame properties */
	int width;		/* current frame width */
	int height;		/* current frame height */
	unsigned hscale;	/* horizontal scale factor (see datasheet) */
	unsigned vscale;	/* vertical scale factor (see datasheet) */
	int interlaced;		/* 1=interlace fileds, 0=just top fileds */
	unsigned int video_bytesread;	/* Number of bytes read */

	unsigned long hash;	/* eeprom hash - for boards with generic ID */
	unsigned long i2c_hash;	/* i2c devicelist hash -
				   for boards with generic ID */

	struct em28xx_audio adev;

	/* states */
	enum em28xx_dev_state state;
	enum em28xx_io_method io;

	/* vbi related state tracking */
	int capture_type;
	int vbi_read;
	unsigned char cur_field;
	unsigned int vbi_width;
	unsigned int vbi_height; /* lines per field */

	struct work_struct         request_module_wk;

	/* locks */
	struct mutex lock;
	struct mutex ctrl_urb_lock;	/* protects urb_buf */
	/* spinlock_t queue_lock; */
	struct list_head inqueue, outqueue;
	wait_queue_head_t open, wait_frame, wait_stream;
	struct video_device *vbi_dev;
	struct video_device *radio_dev;

	/* resources in use */
	unsigned int resources;

	unsigned char eedata[256];

	/* Isoc control struct */
	struct em28xx_dmaqueue vidq;
	struct em28xx_dmaqueue vbiq;
	struct em28xx_usb_isoc_ctl isoc_ctl;
	spinlock_t slock;

	/* usb transfer */
	struct usb_device *udev;	/* the usb device */
	int alt;		/* alternate */
	int max_pkt_size;	/* max packet size of isoc transaction */
	int num_alt;		/* Number of alternative settings */
	unsigned int *alt_max_pkt_size;	/* array of wMaxPacketSize */
	int dvb_alt;				/* alternate for DVB */
	unsigned int dvb_max_pkt_size;		/* wMaxPacketSize for DVB */
	struct urb *urb[EM28XX_NUM_BUFS];	/* urb for isoc transfers */
	char *transfer_buffer[EM28XX_NUM_BUFS];	/* transfer buffers for isoc
						   transfer */
	char urb_buf[URB_MAX_CTRL_SIZE];	/* urb control msg buffer */

	/* helper funcs that call usb_control_msg */
	int (*em28xx_write_regs) (struct em28xx *dev, u16 reg,
					char *buf, int len);
	int (*em28xx_read_reg) (struct em28xx *dev, u16 reg);
	int (*em28xx_read_reg_req_len) (struct em28xx *dev, u8 req, u16 reg,
					char *buf, int len);
	int (*em28xx_write_regs_req) (struct em28xx *dev, u8 req, u16 reg,
				      char *buf, int len);
	int (*em28xx_read_reg_req) (struct em28xx *dev, u8 req, u16 reg);

	enum em28xx_mode mode;

	/* register numbers for GPO/GPIO registers */
	u16 reg_gpo_num, reg_gpio_num;

	/* Caches GPO and GPIO registers */
	unsigned char	reg_gpo, reg_gpio;

	/* Snapshot button */
	char snapshot_button_path[30];	/* path of the input dev */
	struct input_dev *sbutton_input_dev;
	struct delayed_work sbutton_query_work;

	struct em28xx_dvb *dvb;

	/* I2C keyboard data */
	struct IR_i2c_init_data init_data;
};

struct em28xx_ops {
	struct list_head next;
	char *name;
	int id;
	int (*init)(struct em28xx *);
	int (*fini)(struct em28xx *);
};

/* Provided by em28xx-i2c.c */
void em28xx_do_i2c_scan(struct em28xx *dev);
int  em28xx_i2c_register(struct em28xx *dev);
int  em28xx_i2c_unregister(struct em28xx *dev);

/* Provided by em28xx-core.c */

u32 em28xx_request_buffers(struct em28xx *dev, u32 count);
void em28xx_queue_unusedframes(struct em28xx *dev);
void em28xx_release_buffers(struct em28xx *dev);

int em28xx_read_reg_req_len(struct em28xx *dev, u8 req, u16 reg,
			    char *buf, int len);
int em28xx_read_reg_req(struct em28xx *dev, u8 req, u16 reg);
int em28xx_read_reg(struct em28xx *dev, u16 reg);
int em28xx_write_regs_req(struct em28xx *dev, u8 req, u16 reg, char *buf,
			  int len);
int em28xx_write_regs(struct em28xx *dev, u16 reg, char *buf, int len);
int em28xx_write_reg(struct em28xx *dev, u16 reg, u8 val);
int em28xx_write_reg_bits(struct em28xx *dev, u16 reg, u8 val,
				 u8 bitmask);

int em28xx_read_ac97(struct em28xx *dev, u8 reg);
int em28xx_write_ac97(struct em28xx *dev, u8 reg, u16 val);

int em28xx_audio_analog_set(struct em28xx *dev);
int em28xx_audio_setup(struct em28xx *dev);

int em28xx_colorlevels_set_default(struct em28xx *dev);
int em28xx_capture_start(struct em28xx *dev, int start);
int em28xx_vbi_supported(struct em28xx *dev);
int em28xx_set_outfmt(struct em28xx *dev);
int em28xx_resolution_set(struct em28xx *dev);
int em28xx_set_alternate(struct em28xx *dev);
int em28xx_init_isoc(struct em28xx *dev, int max_packets,
		     int num_bufs, int max_pkt_size,
		     int (*isoc_copy) (struct em28xx *dev, struct urb *urb));
void em28xx_uninit_isoc(struct em28xx *dev);
int em28xx_isoc_dvb_max_packetsize(struct em28xx *dev);
int em28xx_set_mode(struct em28xx *dev, enum em28xx_mode set_mode);
int em28xx_gpio_set(struct em28xx *dev, struct em28xx_reg_seq *gpio);
void em28xx_wake_i2c(struct em28xx *dev);
int em28xx_register_extension(struct em28xx_ops *dev);
void em28xx_unregister_extension(struct em28xx_ops *dev);
void em28xx_init_extension(struct em28xx *dev);
void em28xx_close_extension(struct em28xx *dev);

/* Provided by em28xx-video.c */
int em28xx_register_analog_devices(struct em28xx *dev);
void em28xx_release_analog_resources(struct em28xx *dev);

/* Provided by em28xx-cards.c */
extern int em2800_variant_detect(struct usb_device *udev, int model);
extern void em28xx_pre_card_setup(struct em28xx *dev);
extern void em28xx_card_setup(struct em28xx *dev);
extern struct em28xx_board em28xx_boards[];
extern struct usb_device_id em28xx_id_table[];
extern const unsigned int em28xx_bcount;
void em28xx_register_i2c_ir(struct em28xx *dev);
int em28xx_tuner_callback(void *ptr, int component, int command, int arg);
void em28xx_release_resources(struct em28xx *dev);

/* Provided by em28xx-input.c */

#ifdef CONFIG_VIDEO_EM28XX_RC

int em28xx_get_key_terratec(struct IR_i2c *ir, u32 *ir_key, u32 *ir_raw);
int em28xx_get_key_em_haup(struct IR_i2c *ir, u32 *ir_key, u32 *ir_raw);
int em28xx_get_key_pinnacle_usb_grey(struct IR_i2c *ir, u32 *ir_key,
				     u32 *ir_raw);
int em28xx_get_key_winfast_usbii_deluxe(struct IR_i2c *ir, u32 *ir_key,
				     u32 *ir_raw);
void em28xx_register_snapshot_button(struct em28xx *dev);
void em28xx_deregister_snapshot_button(struct em28xx *dev);

int em28xx_ir_init(struct em28xx *dev);
int em28xx_ir_fini(struct em28xx *dev);

#else

#define em28xx_get_key_terratec			NULL
#define em28xx_get_key_em_haup			NULL
#define em28xx_get_key_pinnacle_usb_grey	NULL
#define em28xx_get_key_winfast_usbii_deluxe	NULL

static inline void em28xx_register_snapshot_button(struct em28xx *dev) {}
static inline void em28xx_deregister_snapshot_button(struct em28xx *dev) {}
static inline int em28xx_ir_init(struct em28xx *dev) { return 0; }
static inline int em28xx_ir_fini(struct em28xx *dev) { return 0; }

#endif

/* Provided by em28xx-vbi.c */
extern struct videobuf_queue_ops em28xx_vbi_qops;

/* printk macros */

#define em28xx_err(fmt, arg...) do {\
	printk(KERN_ERR fmt , ##arg); } while (0)

#define em28xx_errdev(fmt, arg...) do {\
	printk(KERN_ERR "%s: "fmt,\
			dev->name , ##arg); } while (0)

#define em28xx_info(fmt, arg...) do {\
	printk(KERN_INFO "%s: "fmt,\
			dev->name , ##arg); } while (0)
#define em28xx_warn(fmt, arg...) do {\
	printk(KERN_WARNING "%s: "fmt,\
			dev->name , ##arg); } while (0)

static inline int em28xx_compression_disable(struct em28xx *dev)
{
	/* side effect of disabling scaler and mixer */
	return em28xx_write_reg(dev, EM28XX_R26_COMPR, 0x00);
}

static inline int em28xx_contrast_get(struct em28xx *dev)
{
	return em28xx_read_reg(dev, EM28XX_R20_YGAIN) & 0x1f;
}

static inline int em28xx_brightness_get(struct em28xx *dev)
{
	return em28xx_read_reg(dev, EM28XX_R21_YOFFSET);
}

static inline int em28xx_saturation_get(struct em28xx *dev)
{
	return em28xx_read_reg(dev, EM28XX_R22_UVGAIN) & 0x1f;
}

static inline int em28xx_u_balance_get(struct em28xx *dev)
{
	return em28xx_read_reg(dev, EM28XX_R23_UOFFSET);
}

static inline int em28xx_v_balance_get(struct em28xx *dev)
{
	return em28xx_read_reg(dev, EM28XX_R24_VOFFSET);
}

static inline int em28xx_gamma_get(struct em28xx *dev)
{
	return em28xx_read_reg(dev, EM28XX_R14_GAMMA) & 0x3f;
}

static inline int em28xx_contrast_set(struct em28xx *dev, s32 val)
{
	u8 tmp = (u8) val;
	return em28xx_write_regs(dev, EM28XX_R20_YGAIN, &tmp, 1);
}

static inline int em28xx_brightness_set(struct em28xx *dev, s32 val)
{
	u8 tmp = (u8) val;
	return em28xx_write_regs(dev, EM28XX_R21_YOFFSET, &tmp, 1);
}

static inline int em28xx_saturation_set(struct em28xx *dev, s32 val)
{
	u8 tmp = (u8) val;
	return em28xx_write_regs(dev, EM28XX_R22_UVGAIN, &tmp, 1);
}

static inline int em28xx_u_balance_set(struct em28xx *dev, s32 val)
{
	u8 tmp = (u8) val;
	return em28xx_write_regs(dev, EM28XX_R23_UOFFSET, &tmp, 1);
}

static inline int em28xx_v_balance_set(struct em28xx *dev, s32 val)
{
	u8 tmp = (u8) val;
	return em28xx_write_regs(dev, EM28XX_R24_VOFFSET, &tmp, 1);
}

static inline int em28xx_gamma_set(struct em28xx *dev, s32 val)
{
	u8 tmp = (u8) val;
	return em28xx_write_regs(dev, EM28XX_R14_GAMMA, &tmp, 1);
}

/*FIXME: maxw should be dependent of alt mode */
static inline unsigned int norm_maxw(struct em28xx *dev)
{
	if (dev->board.is_webcam)
		return dev->sensor_xres;

	if (dev->board.max_range_640_480)
		return 640;

	return 720;
}

static inline unsigned int norm_maxh(struct em28xx *dev)
{
	if (dev->board.is_webcam)
		return dev->sensor_yres;

	if (dev->board.max_range_640_480)
		return 480;

	return (dev->norm & V4L2_STD_625_50) ? 576 : 480;
}
#endif<|MERGE_RESOLUTION|>--- conflicted
+++ resolved
@@ -124,10 +124,7 @@
 #define EM28174_BOARD_PCTV_460E                   80
 #define EM2884_BOARD_HAUPPAUGE_WINTV_HVR_930C	  81
 #define EM2884_BOARD_CINERGY_HTC_STICK		  82
-<<<<<<< HEAD
-=======
 #define EM2860_BOARD_HT_VIDBOX_NW03 		  83
->>>>>>> ebe96749
 
 /* Limits minimum and default number of buffers */
 #define EM28XX_MIN_BUF 4
