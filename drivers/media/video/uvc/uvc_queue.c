--- conflicted
+++ resolved
@@ -126,11 +126,7 @@
 		    int drop_corrupted)
 {
 	queue->queue.type = type;
-<<<<<<< HEAD
-	queue->queue.io_modes = VB2_MMAP;
-=======
 	queue->queue.io_modes = VB2_MMAP | VB2_USERPTR;
->>>>>>> e816b57a
 	queue->queue.drv_priv = queue;
 	queue->queue.buf_struct_size = sizeof(struct uvc_buffer);
 	queue->queue.ops = &uvc_queue_qops;
