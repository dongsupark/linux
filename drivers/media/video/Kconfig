--- conflicted
+++ resolved
@@ -1159,8 +1159,6 @@
 	---help---
 	  This is a v4l2 driver for Samsung S5P and EXYNOS4 G2D
 	  2d graphics accelerator.
-<<<<<<< HEAD
-=======
 
 config VIDEO_SAMSUNG_S5P_JPEG
 	tristate "Samsung S5P/Exynos4 JPEG codec driver (EXPERIMENTAL)"
@@ -1169,7 +1167,6 @@
 	select V4L2_MEM2MEM_DEV
 	---help---
 	  This is a v4l2 driver for Samsung S5P and EXYNOS4 JPEG codec
->>>>>>> ebe96749
 
 config VIDEO_SAMSUNG_S5P_MFC
 	tristate "Samsung S5P MFC 5.1 Video Codec"
