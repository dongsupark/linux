/*
 * Driver for MT9M111/MT9M112/MT9M131 CMOS Image Sensor from Micron/Aptina
 *
 * Copyright (C) 2008, Robert Jarzmik <robert.jarzmik@free.fr>
 *
 * This program is free software; you can redistribute it and/or modify
 * it under the terms of the GNU General Public License version 2 as
 * published by the Free Software Foundation.
 */
#include <linux/videodev2.h>
#include <linux/slab.h>
#include <linux/i2c.h>
#include <linux/log2.h>
#include <linux/gpio.h>
#include <linux/delay.h>
#include <linux/v4l2-mediabus.h>
#include <linux/module.h>

#include <media/soc_camera.h>
#include <media/v4l2-common.h>
#include <media/v4l2-ctrls.h>
#include <media/v4l2-chip-ident.h>

/*
 * MT9M111, MT9M112 and MT9M131:
 * i2c address is 0x48 or 0x5d (depending on SADDR pin)
 * The platform has to define i2c_board_info and call i2c_register_board_info()
 */

/*
 * Sensor core register addresses (0x000..0x0ff)
 */
#define MT9M111_CHIP_VERSION		0x000
#define MT9M111_ROW_START		0x001
#define MT9M111_COLUMN_START		0x002
#define MT9M111_WINDOW_HEIGHT		0x003
#define MT9M111_WINDOW_WIDTH		0x004
#define MT9M111_HORIZONTAL_BLANKING_B	0x005
#define MT9M111_VERTICAL_BLANKING_B	0x006
#define MT9M111_HORIZONTAL_BLANKING_A	0x007
#define MT9M111_VERTICAL_BLANKING_A	0x008
#define MT9M111_SHUTTER_WIDTH		0x009
#define MT9M111_ROW_SPEED		0x00a
#define MT9M111_EXTRA_DELAY		0x00b
#define MT9M111_SHUTTER_DELAY		0x00c
#define MT9M111_RESET			0x00d
#define MT9M111_READ_MODE_B		0x020
#define MT9M111_READ_MODE_A		0x021
#define MT9M111_FLASH_CONTROL		0x023
#define MT9M111_GREEN1_GAIN		0x02b
#define MT9M111_BLUE_GAIN		0x02c
#define MT9M111_RED_GAIN		0x02d
#define MT9M111_GREEN2_GAIN		0x02e
#define MT9M111_GLOBAL_GAIN		0x02f
#define MT9M111_CONTEXT_CONTROL		0x0c8
#define MT9M111_PAGE_MAP		0x0f0
#define MT9M111_BYTE_WISE_ADDR		0x0f1

#define MT9M111_RESET_SYNC_CHANGES	(1 << 15)
#define MT9M111_RESET_RESTART_BAD_FRAME	(1 << 9)
#define MT9M111_RESET_SHOW_BAD_FRAMES	(1 << 8)
#define MT9M111_RESET_RESET_SOC		(1 << 5)
#define MT9M111_RESET_OUTPUT_DISABLE	(1 << 4)
#define MT9M111_RESET_CHIP_ENABLE	(1 << 3)
#define MT9M111_RESET_ANALOG_STANDBY	(1 << 2)
#define MT9M111_RESET_RESTART_FRAME	(1 << 1)
#define MT9M111_RESET_RESET_MODE	(1 << 0)

#define MT9M111_RM_FULL_POWER_RD	(0 << 10)
#define MT9M111_RM_LOW_POWER_RD		(1 << 10)
#define MT9M111_RM_COL_SKIP_4X		(1 << 5)
#define MT9M111_RM_ROW_SKIP_4X		(1 << 4)
#define MT9M111_RM_COL_SKIP_2X		(1 << 3)
#define MT9M111_RM_ROW_SKIP_2X		(1 << 2)
#define MT9M111_RMB_MIRROR_COLS		(1 << 1)
#define MT9M111_RMB_MIRROR_ROWS		(1 << 0)
#define MT9M111_CTXT_CTRL_RESTART	(1 << 15)
#define MT9M111_CTXT_CTRL_DEFECTCOR_B	(1 << 12)
#define MT9M111_CTXT_CTRL_RESIZE_B	(1 << 10)
#define MT9M111_CTXT_CTRL_CTRL2_B	(1 << 9)
#define MT9M111_CTXT_CTRL_GAMMA_B	(1 << 8)
#define MT9M111_CTXT_CTRL_XENON_EN	(1 << 7)
#define MT9M111_CTXT_CTRL_READ_MODE_B	(1 << 3)
#define MT9M111_CTXT_CTRL_LED_FLASH_EN	(1 << 2)
#define MT9M111_CTXT_CTRL_VBLANK_SEL_B	(1 << 1)
#define MT9M111_CTXT_CTRL_HBLANK_SEL_B	(1 << 0)

/*
 * Colorpipe register addresses (0x100..0x1ff)
 */
#define MT9M111_OPER_MODE_CTRL		0x106
#define MT9M111_OUTPUT_FORMAT_CTRL	0x108
#define MT9M111_REDUCER_XZOOM_B		0x1a0
#define MT9M111_REDUCER_XSIZE_B		0x1a1
#define MT9M111_REDUCER_YZOOM_B		0x1a3
#define MT9M111_REDUCER_YSIZE_B		0x1a4
#define MT9M111_REDUCER_XZOOM_A		0x1a6
#define MT9M111_REDUCER_XSIZE_A		0x1a7
#define MT9M111_REDUCER_YZOOM_A		0x1a9
#define MT9M111_REDUCER_YSIZE_A		0x1aa

#define MT9M111_OUTPUT_FORMAT_CTRL2_A	0x13a
#define MT9M111_OUTPUT_FORMAT_CTRL2_B	0x19b

#define MT9M111_OPMODE_AUTOEXPO_EN	(1 << 14)
#define MT9M111_OPMODE_AUTOWHITEBAL_EN	(1 << 1)
#define MT9M111_OUTFMT_FLIP_BAYER_COL	(1 << 9)
#define MT9M111_OUTFMT_FLIP_BAYER_ROW	(1 << 8)
#define MT9M111_OUTFMT_PROCESSED_BAYER	(1 << 14)
#define MT9M111_OUTFMT_BYPASS_IFP	(1 << 10)
#define MT9M111_OUTFMT_INV_PIX_CLOCK	(1 << 9)
#define MT9M111_OUTFMT_RGB		(1 << 8)
#define MT9M111_OUTFMT_RGB565		(0 << 6)
#define MT9M111_OUTFMT_RGB555		(1 << 6)
#define MT9M111_OUTFMT_RGB444x		(2 << 6)
#define MT9M111_OUTFMT_RGBx444		(3 << 6)
#define MT9M111_OUTFMT_TST_RAMP_OFF	(0 << 4)
#define MT9M111_OUTFMT_TST_RAMP_COL	(1 << 4)
#define MT9M111_OUTFMT_TST_RAMP_ROW	(2 << 4)
#define MT9M111_OUTFMT_TST_RAMP_FRAME	(3 << 4)
#define MT9M111_OUTFMT_SHIFT_3_UP	(1 << 3)
#define MT9M111_OUTFMT_AVG_CHROMA	(1 << 2)
#define MT9M111_OUTFMT_SWAP_YCbCr_C_Y_RGB_EVEN	(1 << 1)
#define MT9M111_OUTFMT_SWAP_YCbCr_Cb_Cr_RGB_R_B	(1 << 0)

/*
 * Camera control register addresses (0x200..0x2ff not implemented)
 */

#define reg_read(reg) mt9m111_reg_read(client, MT9M111_##reg)
#define reg_write(reg, val) mt9m111_reg_write(client, MT9M111_##reg, (val))
#define reg_set(reg, val) mt9m111_reg_set(client, MT9M111_##reg, (val))
#define reg_clear(reg, val) mt9m111_reg_clear(client, MT9M111_##reg, (val))
#define reg_mask(reg, val, mask) mt9m111_reg_mask(client, MT9M111_##reg, \
		(val), (mask))

#define MT9M111_MIN_DARK_ROWS	8
#define MT9M111_MIN_DARK_COLS	26
#define MT9M111_MAX_HEIGHT	1024
#define MT9M111_MAX_WIDTH	1280

struct mt9m111_context {
	u16 read_mode;
	u16 blanking_h;
	u16 blanking_v;
	u16 reducer_xzoom;
	u16 reducer_yzoom;
	u16 reducer_xsize;
	u16 reducer_ysize;
	u16 output_fmt_ctrl2;
	u16 control;
};

static struct mt9m111_context context_a = {
	.read_mode		= MT9M111_READ_MODE_A,
	.blanking_h		= MT9M111_HORIZONTAL_BLANKING_A,
	.blanking_v		= MT9M111_VERTICAL_BLANKING_A,
	.reducer_xzoom		= MT9M111_REDUCER_XZOOM_A,
	.reducer_yzoom		= MT9M111_REDUCER_YZOOM_A,
	.reducer_xsize		= MT9M111_REDUCER_XSIZE_A,
	.reducer_ysize		= MT9M111_REDUCER_YSIZE_A,
	.output_fmt_ctrl2	= MT9M111_OUTPUT_FORMAT_CTRL2_A,
	.control		= MT9M111_CTXT_CTRL_RESTART,
};

static struct mt9m111_context context_b = {
	.read_mode		= MT9M111_READ_MODE_B,
	.blanking_h		= MT9M111_HORIZONTAL_BLANKING_B,
	.blanking_v		= MT9M111_VERTICAL_BLANKING_B,
	.reducer_xzoom		= MT9M111_REDUCER_XZOOM_B,
	.reducer_yzoom		= MT9M111_REDUCER_YZOOM_B,
	.reducer_xsize		= MT9M111_REDUCER_XSIZE_B,
	.reducer_ysize		= MT9M111_REDUCER_YSIZE_B,
	.output_fmt_ctrl2	= MT9M111_OUTPUT_FORMAT_CTRL2_B,
	.control		= MT9M111_CTXT_CTRL_RESTART |
		MT9M111_CTXT_CTRL_DEFECTCOR_B | MT9M111_CTXT_CTRL_RESIZE_B |
		MT9M111_CTXT_CTRL_CTRL2_B | MT9M111_CTXT_CTRL_GAMMA_B |
		MT9M111_CTXT_CTRL_READ_MODE_B | MT9M111_CTXT_CTRL_VBLANK_SEL_B |
		MT9M111_CTXT_CTRL_HBLANK_SEL_B,
};

/* MT9M111 has only one fixed colorspace per pixelcode */
struct mt9m111_datafmt {
	enum v4l2_mbus_pixelcode	code;
	enum v4l2_colorspace		colorspace;
};

static const struct mt9m111_datafmt mt9m111_colour_fmts[] = {
	{V4L2_MBUS_FMT_YUYV8_2X8, V4L2_COLORSPACE_JPEG},
	{V4L2_MBUS_FMT_YVYU8_2X8, V4L2_COLORSPACE_JPEG},
	{V4L2_MBUS_FMT_UYVY8_2X8, V4L2_COLORSPACE_JPEG},
	{V4L2_MBUS_FMT_VYUY8_2X8, V4L2_COLORSPACE_JPEG},
	{V4L2_MBUS_FMT_RGB555_2X8_PADHI_LE, V4L2_COLORSPACE_SRGB},
	{V4L2_MBUS_FMT_RGB555_2X8_PADHI_BE, V4L2_COLORSPACE_SRGB},
	{V4L2_MBUS_FMT_RGB565_2X8_LE, V4L2_COLORSPACE_SRGB},
	{V4L2_MBUS_FMT_RGB565_2X8_BE, V4L2_COLORSPACE_SRGB},
	{V4L2_MBUS_FMT_BGR565_2X8_LE, V4L2_COLORSPACE_SRGB},
	{V4L2_MBUS_FMT_BGR565_2X8_BE, V4L2_COLORSPACE_SRGB},
	{V4L2_MBUS_FMT_SBGGR8_1X8, V4L2_COLORSPACE_SRGB},
	{V4L2_MBUS_FMT_SBGGR10_2X8_PADHI_LE, V4L2_COLORSPACE_SRGB},
};

struct mt9m111 {
	struct v4l2_subdev subdev;
	struct v4l2_ctrl_handler hdl;
	struct v4l2_ctrl *gain;
	int model;	/* V4L2_IDENT_MT9M111 or V4L2_IDENT_MT9M112 code
			 * from v4l2-chip-ident.h */
	struct mt9m111_context *ctx;
	struct v4l2_rect rect;	/* cropping rectangle */
	int width;		/* output */
	int height;		/* sizes */
	struct mutex power_lock; /* lock to protect power_count */
	int power_count;
	const struct mt9m111_datafmt *fmt;
	int lastpage;	/* PageMap cache value */
	unsigned char datawidth;
<<<<<<< HEAD
	unsigned int powered:1;
=======
>>>>>>> dcd6c922
};

/* Find a data format by a pixel code */
static const struct mt9m111_datafmt *mt9m111_find_datafmt(struct mt9m111 *mt9m111,
						enum v4l2_mbus_pixelcode code)
{
	int i;
	for (i = 0; i < ARRAY_SIZE(mt9m111_colour_fmts); i++)
		if (mt9m111_colour_fmts[i].code == code)
			return mt9m111_colour_fmts + i;

	return mt9m111->fmt;
}

static struct mt9m111 *to_mt9m111(const struct i2c_client *client)
{
	return container_of(i2c_get_clientdata(client), struct mt9m111, subdev);
}

static int reg_page_map_set(struct i2c_client *client, const u16 reg)
{
	int ret;
	u16 page;
	struct mt9m111 *mt9m111 = to_mt9m111(client);

	page = (reg >> 8);
	if (page == mt9m111->lastpage)
		return 0;
	if (page > 2)
		return -EINVAL;

	ret = i2c_smbus_write_word_swapped(client, MT9M111_PAGE_MAP, page);
	if (!ret)
		mt9m111->lastpage = page;
	return ret;
}

static int mt9m111_reg_read(struct i2c_client *client, const u16 reg)
{
	int ret;

	ret = reg_page_map_set(client, reg);
	if (!ret)
		ret = i2c_smbus_read_word_swapped(client, reg & 0xff);

	dev_dbg(&client->dev, "read  reg.%03x -> %04x\n", reg, ret);
	return ret;
}

static int mt9m111_reg_write(struct i2c_client *client, const u16 reg,
			     const u16 data)
{
	int ret;

	ret = reg_page_map_set(client, reg);
	if (!ret)
		ret = i2c_smbus_write_word_swapped(client, reg & 0xff, data);
	dev_dbg(&client->dev, "write reg.%03x = %04x -> %d\n", reg, data, ret);
	return ret;
}

static int mt9m111_reg_set(struct i2c_client *client, const u16 reg,
			   const u16 data)
{
	int ret;

	ret = mt9m111_reg_read(client, reg);
	if (ret >= 0)
		ret = mt9m111_reg_write(client, reg, ret | data);
	return ret;
}

static int mt9m111_reg_clear(struct i2c_client *client, const u16 reg,
			     const u16 data)
{
	int ret;

	ret = mt9m111_reg_read(client, reg);
	if (ret >= 0)
		ret = mt9m111_reg_write(client, reg, ret & ~data);
	return ret;
}

static int mt9m111_reg_mask(struct i2c_client *client, const u16 reg,
			    const u16 data, const u16 mask)
{
	int ret;

	ret = mt9m111_reg_read(client, reg);
	if (ret >= 0)
		ret = mt9m111_reg_write(client, reg, (ret & ~mask) | data);
	return ret;
}

static int mt9m111_set_context(struct mt9m111 *mt9m111,
			       struct mt9m111_context *ctx)
{
	struct i2c_client *client = v4l2_get_subdevdata(&mt9m111->subdev);
	return reg_write(CONTEXT_CONTROL, ctx->control);
}

static int mt9m111_setup_rect_ctx(struct mt9m111 *mt9m111,
			struct mt9m111_context *ctx, struct v4l2_rect *rect,
			unsigned int width, unsigned int height)
{
	struct i2c_client *client = v4l2_get_subdevdata(&mt9m111->subdev);
	int ret = mt9m111_reg_write(client, ctx->reducer_xzoom, rect->width);
	if (!ret)
		ret = mt9m111_reg_write(client, ctx->reducer_yzoom, rect->height);
	if (!ret)
		ret = mt9m111_reg_write(client, ctx->reducer_xsize, width);
	if (!ret)
		ret = mt9m111_reg_write(client, ctx->reducer_ysize, height);
	return ret;
}

static int mt9m111_setup_geometry(struct mt9m111 *mt9m111, struct v4l2_rect *rect,
			int width, int height, enum v4l2_mbus_pixelcode code)
{
	struct i2c_client *client = v4l2_get_subdevdata(&mt9m111->subdev);
	int ret;

	ret = reg_write(COLUMN_START, rect->left);
	if (!ret)
		ret = reg_write(ROW_START, rect->top);

	if (!ret)
		ret = reg_write(WINDOW_WIDTH, rect->width);
	if (!ret)
		ret = reg_write(WINDOW_HEIGHT, rect->height);

	if (code != V4L2_MBUS_FMT_SBGGR10_2X8_PADHI_LE) {
		/* IFP in use, down-scaling possible */
		if (!ret)
			ret = mt9m111_setup_rect_ctx(mt9m111, &context_b,
						     rect, width, height);
		if (!ret)
			ret = mt9m111_setup_rect_ctx(mt9m111, &context_a,
						     rect, width, height);
	}

	dev_dbg(&client->dev, "%s(%x): %ux%u@%u:%u -> %ux%u = %d\n",
		__func__, code, rect->width, rect->height, rect->left, rect->top,
		width, height, ret);

	return ret;
}

static int mt9m111_enable(struct mt9m111 *mt9m111)
{
	struct i2c_client *client = v4l2_get_subdevdata(&mt9m111->subdev);
	return reg_write(RESET, MT9M111_RESET_CHIP_ENABLE);
}

static int mt9m111_reset(struct mt9m111 *mt9m111)
{
	struct i2c_client *client = v4l2_get_subdevdata(&mt9m111->subdev);
	int ret;

	ret = reg_set(RESET, MT9M111_RESET_RESET_MODE);
	if (!ret)
		ret = reg_set(RESET, MT9M111_RESET_RESET_SOC);
	if (!ret)
		ret = reg_clear(RESET, MT9M111_RESET_RESET_MODE
				| MT9M111_RESET_RESET_SOC);

	return ret;
}

<<<<<<< HEAD
static int mt9m111_make_rect(struct mt9m111 *mt9m111,
			     struct v4l2_rect *rect)
{
=======
static int mt9m111_s_crop(struct v4l2_subdev *sd, struct v4l2_crop *a)
{
	struct v4l2_rect rect = a->c;
	struct mt9m111 *mt9m111 = container_of(sd, struct mt9m111, subdev);
	int width, height;
	int ret;

	if (a->type != V4L2_BUF_TYPE_VIDEO_CAPTURE)
		return -EINVAL;

>>>>>>> dcd6c922
	if (mt9m111->fmt->code == V4L2_MBUS_FMT_SBGGR8_1X8 ||
	    mt9m111->fmt->code == V4L2_MBUS_FMT_SBGGR10_2X8_PADHI_LE) {
		/* Bayer format - even size lengths */
		rect.width	= ALIGN(rect.width, 2);
		rect.height	= ALIGN(rect.height, 2);
		/* Let the user play with the starting pixel */
	}

	/* FIXME: the datasheet doesn't specify minimum sizes */
	soc_camera_limit_side(&rect.left, &rect.width,
		     MT9M111_MIN_DARK_COLS, 2, MT9M111_MAX_WIDTH);

	soc_camera_limit_side(&rect.top, &rect.height,
		     MT9M111_MIN_DARK_ROWS, 2, MT9M111_MAX_HEIGHT);

	width = min(mt9m111->width, rect.width);
	height = min(mt9m111->height, rect.height);

	ret = mt9m111_setup_geometry(mt9m111, &rect, width, height, mt9m111->fmt->code);
	if (!ret) {
		mt9m111->rect = rect;
		mt9m111->width = width;
		mt9m111->height = height;
	}

	return ret;
}

static int mt9m111_g_crop(struct v4l2_subdev *sd, struct v4l2_crop *a)
{
	struct mt9m111 *mt9m111 = container_of(sd, struct mt9m111, subdev);

	a->c	= mt9m111->rect;
	a->type	= V4L2_BUF_TYPE_VIDEO_CAPTURE;

	return 0;
}

static int mt9m111_cropcap(struct v4l2_subdev *sd, struct v4l2_cropcap *a)
{
	if (a->type != V4L2_BUF_TYPE_VIDEO_CAPTURE)
		return -EINVAL;

	a->bounds.left			= MT9M111_MIN_DARK_COLS;
	a->bounds.top			= MT9M111_MIN_DARK_ROWS;
	a->bounds.width			= MT9M111_MAX_WIDTH;
	a->bounds.height		= MT9M111_MAX_HEIGHT;
	a->defrect			= a->bounds;
	a->pixelaspect.numerator	= 1;
	a->pixelaspect.denominator	= 1;

	return 0;
}

static int mt9m111_g_fmt(struct v4l2_subdev *sd,
			 struct v4l2_mbus_framefmt *mf)
{
	struct mt9m111 *mt9m111 = container_of(sd, struct mt9m111, subdev);

	mf->width	= mt9m111->width;
	mf->height	= mt9m111->height;
	mf->code	= mt9m111->fmt->code;
	mf->colorspace	= mt9m111->fmt->colorspace;
	mf->field	= V4L2_FIELD_NONE;

	return 0;
}

static int mt9m111_set_pixfmt(struct mt9m111 *mt9m111,
			      enum v4l2_mbus_pixelcode code)
{
	struct i2c_client *client = v4l2_get_subdevdata(&mt9m111->subdev);
	u16 data_outfmt2, mask_outfmt2 = MT9M111_OUTFMT_PROCESSED_BAYER |
		MT9M111_OUTFMT_BYPASS_IFP | MT9M111_OUTFMT_RGB |
		MT9M111_OUTFMT_RGB565 | MT9M111_OUTFMT_RGB555 |
		MT9M111_OUTFMT_RGB444x | MT9M111_OUTFMT_RGBx444 |
		MT9M111_OUTFMT_SWAP_YCbCr_C_Y_RGB_EVEN |
		MT9M111_OUTFMT_SWAP_YCbCr_Cb_Cr_RGB_R_B;
	int ret;

	switch (code) {
	case V4L2_MBUS_FMT_SBGGR8_1X8:
		data_outfmt2 = MT9M111_OUTFMT_PROCESSED_BAYER |
			MT9M111_OUTFMT_RGB;
		break;
	case V4L2_MBUS_FMT_SBGGR10_2X8_PADHI_LE:
		data_outfmt2 = MT9M111_OUTFMT_BYPASS_IFP | MT9M111_OUTFMT_RGB;
		break;
	case V4L2_MBUS_FMT_RGB555_2X8_PADHI_LE:
		data_outfmt2 = MT9M111_OUTFMT_RGB | MT9M111_OUTFMT_RGB555 |
			MT9M111_OUTFMT_SWAP_YCbCr_C_Y_RGB_EVEN;
		break;
	case V4L2_MBUS_FMT_RGB555_2X8_PADHI_BE:
		data_outfmt2 = MT9M111_OUTFMT_RGB | MT9M111_OUTFMT_RGB555;
		break;
	case V4L2_MBUS_FMT_RGB565_2X8_LE:
		data_outfmt2 = MT9M111_OUTFMT_RGB | MT9M111_OUTFMT_RGB565 |
			MT9M111_OUTFMT_SWAP_YCbCr_C_Y_RGB_EVEN;
		break;
	case V4L2_MBUS_FMT_RGB565_2X8_BE:
		data_outfmt2 = MT9M111_OUTFMT_RGB | MT9M111_OUTFMT_RGB565;
		break;
	case V4L2_MBUS_FMT_BGR565_2X8_BE:
		data_outfmt2 = MT9M111_OUTFMT_RGB | MT9M111_OUTFMT_RGB565 |
			MT9M111_OUTFMT_SWAP_YCbCr_Cb_Cr_RGB_R_B;
		break;
	case V4L2_MBUS_FMT_BGR565_2X8_LE:
		data_outfmt2 = MT9M111_OUTFMT_RGB | MT9M111_OUTFMT_RGB565 |
			MT9M111_OUTFMT_SWAP_YCbCr_C_Y_RGB_EVEN |
			MT9M111_OUTFMT_SWAP_YCbCr_Cb_Cr_RGB_R_B;
		break;
	case V4L2_MBUS_FMT_UYVY8_2X8:
		data_outfmt2 = 0;
		break;
	case V4L2_MBUS_FMT_VYUY8_2X8:
		data_outfmt2 = MT9M111_OUTFMT_SWAP_YCbCr_Cb_Cr_RGB_R_B;
		break;
	case V4L2_MBUS_FMT_YUYV8_2X8:
		data_outfmt2 = MT9M111_OUTFMT_SWAP_YCbCr_C_Y_RGB_EVEN;
		break;
	case V4L2_MBUS_FMT_YVYU8_2X8:
		data_outfmt2 = MT9M111_OUTFMT_SWAP_YCbCr_C_Y_RGB_EVEN |
			MT9M111_OUTFMT_SWAP_YCbCr_Cb_Cr_RGB_R_B;
		break;
	default:
		dev_err(&client->dev, "Pixel format not handled: %x\n", code);
		return -EINVAL;
	}

	ret = mt9m111_reg_mask(client, context_a.output_fmt_ctrl2,
			       data_outfmt2, mask_outfmt2);
	if (!ret)
		ret = mt9m111_reg_mask(client, context_b.output_fmt_ctrl2,
				       data_outfmt2, mask_outfmt2);

	return ret;
}

static int mt9m111_try_fmt(struct v4l2_subdev *sd,
			   struct v4l2_mbus_framefmt *mf)
{
	struct i2c_client *client = v4l2_get_subdevdata(sd);
	struct mt9m111 *mt9m111 = container_of(sd, struct mt9m111, subdev);
	const struct mt9m111_datafmt *fmt;
	struct v4l2_rect *rect = &mt9m111->rect;
	bool bayer;

	fmt = mt9m111_find_datafmt(mt9m111, mf->code);

	bayer = fmt->code == V4L2_MBUS_FMT_SBGGR8_1X8 ||
		fmt->code == V4L2_MBUS_FMT_SBGGR10_2X8_PADHI_LE;

	/*
	 * With Bayer format enforce even side lengths, but let the user play
	 * with the starting pixel
	 */
	if (bayer) {
		rect->width = ALIGN(rect->width, 2);
		rect->height = ALIGN(rect->height, 2);
	}

	if (fmt->code == V4L2_MBUS_FMT_SBGGR10_2X8_PADHI_LE) {
		/* IFP bypass mode, no scaling */
		mf->width = rect->width;
		mf->height = rect->height;
	} else {
		/* No upscaling */
		if (mf->width > rect->width)
			mf->width = rect->width;
		if (mf->height > rect->height)
			mf->height = rect->height;
	}

	dev_dbg(&client->dev, "%s(): %ux%u, code=%x\n", __func__,
		mf->width, mf->height, fmt->code);

	mf->code = fmt->code;
	mf->colorspace = fmt->colorspace;

	return 0;
}

static int mt9m111_s_fmt(struct v4l2_subdev *sd,
			 struct v4l2_mbus_framefmt *mf)
{
	const struct mt9m111_datafmt *fmt;
	struct mt9m111 *mt9m111 = container_of(sd, struct mt9m111, subdev);
	struct v4l2_rect *rect = &mt9m111->rect;
	int ret;

	mt9m111_try_fmt(sd, mf);
	fmt = mt9m111_find_datafmt(mt9m111, mf->code);
	/* try_fmt() guarantees fmt != NULL && fmt->code == mf->code */

	ret = mt9m111_setup_geometry(mt9m111, rect, mf->width, mf->height, mf->code);
	if (!ret)
		ret = mt9m111_set_pixfmt(mt9m111, mf->code);
	if (!ret) {
		mt9m111->width	= mf->width;
		mt9m111->height	= mf->height;
		mt9m111->fmt	= fmt;
	}

	return ret;
}

static int mt9m111_g_chip_ident(struct v4l2_subdev *sd,
				struct v4l2_dbg_chip_ident *id)
{
	struct i2c_client *client = v4l2_get_subdevdata(sd);
	struct mt9m111 *mt9m111 = container_of(sd, struct mt9m111, subdev);

	if (id->match.type != V4L2_CHIP_MATCH_I2C_ADDR)
		return -EINVAL;

	if (id->match.addr != client->addr)
		return -ENODEV;

	id->ident	= mt9m111->model;
	id->revision	= 0;

	return 0;
}

#ifdef CONFIG_VIDEO_ADV_DEBUG
static int mt9m111_g_register(struct v4l2_subdev *sd,
			      struct v4l2_dbg_register *reg)
{
	struct i2c_client *client = v4l2_get_subdevdata(sd);
	int val;

	if (reg->match.type != V4L2_CHIP_MATCH_I2C_ADDR || reg->reg > 0x2ff)
		return -EINVAL;
	if (reg->match.addr != client->addr)
		return -ENODEV;

	val = mt9m111_reg_read(client, reg->reg);
	reg->size = 2;
	reg->val = (u64)val;

	if (reg->val > 0xffff)
		return -EIO;

	return 0;
}

static int mt9m111_s_register(struct v4l2_subdev *sd,
			      struct v4l2_dbg_register *reg)
{
	struct i2c_client *client = v4l2_get_subdevdata(sd);

	if (reg->match.type != V4L2_CHIP_MATCH_I2C_ADDR || reg->reg > 0x2ff)
		return -EINVAL;

	if (reg->match.addr != client->addr)
		return -ENODEV;

	if (mt9m111_reg_write(client, reg->reg, reg->val) < 0)
		return -EIO;

	return 0;
}
#endif

static int mt9m111_set_flip(struct mt9m111 *mt9m111, int flip, int mask)
{
	struct i2c_client *client = v4l2_get_subdevdata(&mt9m111->subdev);
	int ret;

	if (flip)
		ret = mt9m111_reg_set(client, mt9m111->ctx->read_mode, mask);
	else
		ret = mt9m111_reg_clear(client, mt9m111->ctx->read_mode, mask);

	return ret;
}

static int mt9m111_get_global_gain(struct mt9m111 *mt9m111)
{
	struct i2c_client *client = v4l2_get_subdevdata(&mt9m111->subdev);
	int data;

	data = reg_read(GLOBAL_GAIN);
	if (data >= 0)
		return (data & 0x2f) * (1 << ((data >> 10) & 1)) *
			(1 << ((data >> 9) & 1));
	return data;
}

static int mt9m111_set_global_gain(struct mt9m111 *mt9m111, int gain)
{
	struct i2c_client *client = v4l2_get_subdevdata(&mt9m111->subdev);
	u16 val;

	if (gain > 63 * 2 * 2)
		return -EINVAL;

	if ((gain >= 64 * 2) && (gain < 63 * 2 * 2))
		val = (1 << 10) | (1 << 9) | (gain / 4);
	else if ((gain >= 64) && (gain < 64 * 2))
		val = (1 << 9) | (gain / 2);
	else
		val = gain;

	return reg_write(GLOBAL_GAIN, val);
}

static int mt9m111_set_autoexposure(struct mt9m111 *mt9m111, int on)
{
	struct i2c_client *client = v4l2_get_subdevdata(&mt9m111->subdev);

	if (on)
		return reg_set(OPER_MODE_CTRL, MT9M111_OPMODE_AUTOEXPO_EN);
	return reg_clear(OPER_MODE_CTRL, MT9M111_OPMODE_AUTOEXPO_EN);
}

static int mt9m111_set_autowhitebalance(struct mt9m111 *mt9m111, int on)
{
	struct i2c_client *client = v4l2_get_subdevdata(&mt9m111->subdev);

	if (on)
		return reg_set(OPER_MODE_CTRL, MT9M111_OPMODE_AUTOWHITEBAL_EN);
	return reg_clear(OPER_MODE_CTRL, MT9M111_OPMODE_AUTOWHITEBAL_EN);
}

static int mt9m111_s_ctrl(struct v4l2_ctrl *ctrl)
{
	struct mt9m111 *mt9m111 = container_of(ctrl->handler,
					       struct mt9m111, hdl);

	switch (ctrl->id) {
	case V4L2_CID_VFLIP:
		return mt9m111_set_flip(mt9m111, ctrl->val,
					MT9M111_RMB_MIRROR_ROWS);
	case V4L2_CID_HFLIP:
		return mt9m111_set_flip(mt9m111, ctrl->val,
					MT9M111_RMB_MIRROR_COLS);
	case V4L2_CID_GAIN:
		return mt9m111_set_global_gain(mt9m111, ctrl->val);
	case V4L2_CID_EXPOSURE_AUTO:
		return mt9m111_set_autoexposure(mt9m111, ctrl->val);
	case V4L2_CID_AUTO_WHITE_BALANCE:
		return mt9m111_set_autowhitebalance(mt9m111, ctrl->val);
	}

	return -EINVAL;
}

static int mt9m111_suspend(struct mt9m111 *mt9m111)
{
<<<<<<< HEAD
	v4l2_ctrl_s_ctrl(mt9m111->gain, mt9m111_get_global_gain(mt9m111));
=======
	struct i2c_client *client = v4l2_get_subdevdata(&mt9m111->subdev);
	int ret;
>>>>>>> dcd6c922

	v4l2_ctrl_s_ctrl(mt9m111->gain, mt9m111_get_global_gain(mt9m111));

	ret = reg_set(RESET, MT9M111_RESET_RESET_MODE);
	if (!ret)
		ret = reg_set(RESET, MT9M111_RESET_RESET_SOC |
			      MT9M111_RESET_OUTPUT_DISABLE |
			      MT9M111_RESET_ANALOG_STANDBY);
	if (!ret)
		ret = reg_clear(RESET, MT9M111_RESET_CHIP_ENABLE);

	return ret;
}

static void mt9m111_restore_state(struct mt9m111 *mt9m111)
{
	mt9m111_set_context(mt9m111, mt9m111->ctx);
	mt9m111_set_pixfmt(mt9m111, mt9m111->fmt->code);
<<<<<<< HEAD
	mt9m111_setup_rect(mt9m111, &mt9m111->rect);
=======
	mt9m111_setup_geometry(mt9m111, &mt9m111->rect,
			mt9m111->width, mt9m111->height, mt9m111->fmt->code);
>>>>>>> dcd6c922
	v4l2_ctrl_handler_setup(&mt9m111->hdl);
}

static int mt9m111_resume(struct mt9m111 *mt9m111)
{
	int ret = mt9m111_enable(mt9m111);
	if (!ret)
		ret = mt9m111_reset(mt9m111);
	if (!ret)
		mt9m111_restore_state(mt9m111);

	return ret;
}

static int mt9m111_init(struct mt9m111 *mt9m111)
{
	struct i2c_client *client = v4l2_get_subdevdata(&mt9m111->subdev);
	int ret;

	/* Default HIGHPOWER context */
	mt9m111->ctx = &context_b;
	ret = mt9m111_enable(mt9m111);
	if (!ret)
		ret = mt9m111_reset(mt9m111);
	if (!ret)
<<<<<<< HEAD
		ret = mt9m111_set_context(mt9m111, mt9m111->context);
=======
		ret = mt9m111_set_context(mt9m111, mt9m111->ctx);
>>>>>>> dcd6c922
	if (ret)
		dev_err(&client->dev, "mt9m111 init failed: %d\n", ret);
	return ret;
}

/*
 * Interface active, can use i2c. If it fails, it can indeed mean, that
 * this wasn't our capture interface, so, we wait for the right one
 */
static int mt9m111_video_probe(struct i2c_client *client)
{
	struct mt9m111 *mt9m111 = to_mt9m111(client);
	s32 data;
	int ret;

	data = reg_read(CHIP_VERSION);

	switch (data) {
	case 0x143a: /* MT9M111 or MT9M131 */
		mt9m111->model = V4L2_IDENT_MT9M111;
		dev_info(&client->dev,
			"Detected a MT9M111/MT9M131 chip ID %x\n", data);
		break;
	case 0x148c: /* MT9M112 */
		mt9m111->model = V4L2_IDENT_MT9M112;
		dev_info(&client->dev, "Detected a MT9M112 chip ID %x\n", data);
		break;
	default:
		dev_err(&client->dev,
			"No MT9M111/MT9M112/MT9M131 chip detected register read %x\n",
			data);
		return -ENODEV;
	}

	ret = mt9m111_init(mt9m111);
	if (ret)
		return ret;
	return v4l2_ctrl_handler_setup(&mt9m111->hdl);
}

static int mt9m111_s_power(struct v4l2_subdev *sd, int on)
{
	struct mt9m111 *mt9m111 = container_of(sd, struct mt9m111, subdev);
	struct i2c_client *client = v4l2_get_subdevdata(sd);
	int ret = 0;

	mutex_lock(&mt9m111->power_lock);

	/*
	 * If the power count is modified from 0 to != 0 or from != 0 to 0,
	 * update the power state.
	 */
	if (mt9m111->power_count == !on) {
		if (on) {
			ret = mt9m111_resume(mt9m111);
			if (ret) {
				dev_err(&client->dev,
					"Failed to resume the sensor: %d\n", ret);
				goto out;
			}
		} else {
			mt9m111_suspend(mt9m111);
		}
	}

	/* Update the power count. */
	mt9m111->power_count += on ? 1 : -1;
	WARN_ON(mt9m111->power_count < 0);

out:
	mutex_unlock(&mt9m111->power_lock);
	return ret;
}

static const struct v4l2_ctrl_ops mt9m111_ctrl_ops = {
	.s_ctrl = mt9m111_s_ctrl,
};

static struct v4l2_subdev_core_ops mt9m111_subdev_core_ops = {
	.g_chip_ident	= mt9m111_g_chip_ident,
	.s_power	= mt9m111_s_power,
#ifdef CONFIG_VIDEO_ADV_DEBUG
	.g_register	= mt9m111_g_register,
	.s_register	= mt9m111_s_register,
#endif
};

static int mt9m111_enum_fmt(struct v4l2_subdev *sd, unsigned int index,
			    enum v4l2_mbus_pixelcode *code)
{
	if (index >= ARRAY_SIZE(mt9m111_colour_fmts))
		return -EINVAL;

	*code = mt9m111_colour_fmts[index].code;
	return 0;
}

static int mt9m111_g_mbus_config(struct v4l2_subdev *sd,
				struct v4l2_mbus_config *cfg)
{
	struct i2c_client *client = v4l2_get_subdevdata(sd);
	struct soc_camera_link *icl = soc_camera_i2c_to_link(client);

	cfg->flags = V4L2_MBUS_MASTER | V4L2_MBUS_PCLK_SAMPLE_RISING |
		V4L2_MBUS_HSYNC_ACTIVE_HIGH | V4L2_MBUS_VSYNC_ACTIVE_HIGH |
		V4L2_MBUS_DATA_ACTIVE_HIGH;
	cfg->type = V4L2_MBUS_PARALLEL;
	cfg->flags = soc_camera_apply_board_flags(icl, cfg);

	return 0;
}

static struct v4l2_subdev_video_ops mt9m111_subdev_video_ops = {
	.s_mbus_fmt	= mt9m111_s_fmt,
	.g_mbus_fmt	= mt9m111_g_fmt,
	.try_mbus_fmt	= mt9m111_try_fmt,
	.s_crop		= mt9m111_s_crop,
	.g_crop		= mt9m111_g_crop,
	.cropcap	= mt9m111_cropcap,
	.enum_mbus_fmt	= mt9m111_enum_fmt,
	.g_mbus_config	= mt9m111_g_mbus_config,
};

static struct v4l2_subdev_ops mt9m111_subdev_ops = {
	.core	= &mt9m111_subdev_core_ops,
	.video	= &mt9m111_subdev_video_ops,
};

static int mt9m111_probe(struct i2c_client *client,
			 const struct i2c_device_id *did)
{
	struct mt9m111 *mt9m111;
	struct i2c_adapter *adapter = to_i2c_adapter(client->dev.parent);
	struct soc_camera_link *icl = soc_camera_i2c_to_link(client);
	int ret;

	if (!icl) {
		dev_err(&client->dev, "mt9m111: driver needs platform data\n");
		return -EINVAL;
	}

	if (!i2c_check_functionality(adapter, I2C_FUNC_SMBUS_WORD_DATA)) {
		dev_warn(&adapter->dev,
			 "I2C-Adapter doesn't support I2C_FUNC_SMBUS_WORD\n");
		return -EIO;
	}

	mt9m111 = kzalloc(sizeof(struct mt9m111), GFP_KERNEL);
	if (!mt9m111)
		return -ENOMEM;

	v4l2_i2c_subdev_init(&mt9m111->subdev, client, &mt9m111_subdev_ops);
	v4l2_ctrl_handler_init(&mt9m111->hdl, 5);
	v4l2_ctrl_new_std(&mt9m111->hdl, &mt9m111_ctrl_ops,
			V4L2_CID_VFLIP, 0, 1, 1, 0);
	v4l2_ctrl_new_std(&mt9m111->hdl, &mt9m111_ctrl_ops,
			V4L2_CID_HFLIP, 0, 1, 1, 0);
	v4l2_ctrl_new_std(&mt9m111->hdl, &mt9m111_ctrl_ops,
			V4L2_CID_AUTO_WHITE_BALANCE, 0, 1, 1, 1);
	mt9m111->gain = v4l2_ctrl_new_std(&mt9m111->hdl, &mt9m111_ctrl_ops,
			V4L2_CID_GAIN, 0, 63 * 2 * 2, 1, 32);
	v4l2_ctrl_new_std_menu(&mt9m111->hdl,
			&mt9m111_ctrl_ops, V4L2_CID_EXPOSURE_AUTO, 1, 0,
			V4L2_EXPOSURE_AUTO);
	mt9m111->subdev.ctrl_handler = &mt9m111->hdl;
	if (mt9m111->hdl.error) {
		int err = mt9m111->hdl.error;

		kfree(mt9m111);
		return err;
	}

	/* Second stage probe - when a capture adapter is there */
	mt9m111->rect.left	= MT9M111_MIN_DARK_COLS;
	mt9m111->rect.top	= MT9M111_MIN_DARK_ROWS;
	mt9m111->rect.width	= MT9M111_MAX_WIDTH;
	mt9m111->rect.height	= MT9M111_MAX_HEIGHT;
	mt9m111->fmt		= &mt9m111_colour_fmts[0];
	mt9m111->lastpage	= -1;
<<<<<<< HEAD
=======
	mutex_init(&mt9m111->power_lock);
>>>>>>> dcd6c922

	ret = mt9m111_video_probe(client);
	if (ret) {
		v4l2_ctrl_handler_free(&mt9m111->hdl);
		kfree(mt9m111);
	}

	return ret;
}

static int mt9m111_remove(struct i2c_client *client)
{
	struct mt9m111 *mt9m111 = to_mt9m111(client);

	v4l2_device_unregister_subdev(&mt9m111->subdev);
	v4l2_ctrl_handler_free(&mt9m111->hdl);
	kfree(mt9m111);

	return 0;
}

static const struct i2c_device_id mt9m111_id[] = {
	{ "mt9m111", 0 },
	{ }
};
MODULE_DEVICE_TABLE(i2c, mt9m111_id);

static struct i2c_driver mt9m111_i2c_driver = {
	.driver = {
		.name = "mt9m111",
	},
	.probe		= mt9m111_probe,
	.remove		= mt9m111_remove,
	.id_table	= mt9m111_id,
};

static int __init mt9m111_mod_init(void)
{
	return i2c_add_driver(&mt9m111_i2c_driver);
}

static void __exit mt9m111_mod_exit(void)
{
	i2c_del_driver(&mt9m111_i2c_driver);
}

module_init(mt9m111_mod_init);
module_exit(mt9m111_mod_exit);

MODULE_DESCRIPTION("Micron/Aptina MT9M111/MT9M112/MT9M131 Camera driver");
MODULE_AUTHOR("Robert Jarzmik");
MODULE_LICENSE("GPL");<|MERGE_RESOLUTION|>--- conflicted
+++ resolved
@@ -215,10 +215,6 @@
 	const struct mt9m111_datafmt *fmt;
 	int lastpage;	/* PageMap cache value */
 	unsigned char datawidth;
-<<<<<<< HEAD
-	unsigned int powered:1;
-=======
->>>>>>> dcd6c922
 };
 
 /* Find a data format by a pixel code */
@@ -388,11 +384,6 @@
 	return ret;
 }
 
-<<<<<<< HEAD
-static int mt9m111_make_rect(struct mt9m111 *mt9m111,
-			     struct v4l2_rect *rect)
-{
-=======
 static int mt9m111_s_crop(struct v4l2_subdev *sd, struct v4l2_crop *a)
 {
 	struct v4l2_rect rect = a->c;
@@ -403,7 +394,6 @@
 	if (a->type != V4L2_BUF_TYPE_VIDEO_CAPTURE)
 		return -EINVAL;
 
->>>>>>> dcd6c922
 	if (mt9m111->fmt->code == V4L2_MBUS_FMT_SBGGR8_1X8 ||
 	    mt9m111->fmt->code == V4L2_MBUS_FMT_SBGGR10_2X8_PADHI_LE) {
 		/* Bayer format - even size lengths */
@@ -754,12 +744,8 @@
 
 static int mt9m111_suspend(struct mt9m111 *mt9m111)
 {
-<<<<<<< HEAD
-	v4l2_ctrl_s_ctrl(mt9m111->gain, mt9m111_get_global_gain(mt9m111));
-=======
-	struct i2c_client *client = v4l2_get_subdevdata(&mt9m111->subdev);
-	int ret;
->>>>>>> dcd6c922
+	struct i2c_client *client = v4l2_get_subdevdata(&mt9m111->subdev);
+	int ret;
 
 	v4l2_ctrl_s_ctrl(mt9m111->gain, mt9m111_get_global_gain(mt9m111));
 
@@ -778,12 +764,8 @@
 {
 	mt9m111_set_context(mt9m111, mt9m111->ctx);
 	mt9m111_set_pixfmt(mt9m111, mt9m111->fmt->code);
-<<<<<<< HEAD
-	mt9m111_setup_rect(mt9m111, &mt9m111->rect);
-=======
 	mt9m111_setup_geometry(mt9m111, &mt9m111->rect,
 			mt9m111->width, mt9m111->height, mt9m111->fmt->code);
->>>>>>> dcd6c922
 	v4l2_ctrl_handler_setup(&mt9m111->hdl);
 }
 
@@ -809,11 +791,7 @@
 	if (!ret)
 		ret = mt9m111_reset(mt9m111);
 	if (!ret)
-<<<<<<< HEAD
-		ret = mt9m111_set_context(mt9m111, mt9m111->context);
-=======
 		ret = mt9m111_set_context(mt9m111, mt9m111->ctx);
->>>>>>> dcd6c922
 	if (ret)
 		dev_err(&client->dev, "mt9m111 init failed: %d\n", ret);
 	return ret;
@@ -993,10 +971,7 @@
 	mt9m111->rect.height	= MT9M111_MAX_HEIGHT;
 	mt9m111->fmt		= &mt9m111_colour_fmts[0];
 	mt9m111->lastpage	= -1;
-<<<<<<< HEAD
-=======
 	mutex_init(&mt9m111->power_lock);
->>>>>>> dcd6c922
 
 	ret = mt9m111_video_probe(client);
 	if (ret) {
