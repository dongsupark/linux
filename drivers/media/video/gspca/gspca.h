--- conflicted
+++ resolved
@@ -69,12 +69,9 @@
 	u8 bulk;		/* image transfer by 0:isoc / 1:bulk */
 	u8 npkt;		/* number of packets in an ISOC message
 				 * 0 is the default value: 32 packets */
-<<<<<<< HEAD
-=======
 	u8 needs_full_bandwidth;/* Set this flag to notify the bandwidth calc.
 				 * code that the cam fills all image buffers to
 				 * the max, even when using compression. */
->>>>>>> ebe96749
 };
 
 struct gspca_dev;
