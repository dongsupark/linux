--- conflicted
+++ resolved
@@ -451,10 +451,7 @@
 	}
 
 	cam = &gspca_dev->cam;
-<<<<<<< HEAD
-=======
 	cam->needs_full_bandwidth = 1;
->>>>>>> ebe96749
 
 	sd->chip_revision = id->driver_info;
 	if (sd->chip_revision == Rev012A) {
