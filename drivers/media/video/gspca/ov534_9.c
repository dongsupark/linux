/*
 * ov534-ov9xxx gspca driver
 *
 * Copyright (C) 2009-2011 Jean-Francois Moine http://moinejf.free.fr
 * Copyright (C) 2008 Antonio Ospite <ospite@studenti.unina.it>
 * Copyright (C) 2008 Jim Paris <jim@jtan.com>
 *
 * Based on a prototype written by Mark Ferrell <majortrips@gmail.com>
 * USB protocol reverse engineered by Jim Paris <jim@jtan.com>
 * https://jim.sh/svn/jim/devl/playstation/ps3/eye/test/
 *
 * This program is free software; you can redistribute it and/or modify
 * it under the terms of the GNU General Public License as published by
 * the Free Software Foundation; either version 2 of the License, or
 * any later version.
 *
 * This program is distributed in the hope that it will be useful,
 * but WITHOUT ANY WARRANTY; without even the implied warranty of
 * MERCHANTABILITY or FITNESS FOR A PARTICULAR PURPOSE. See the
 * GNU General Public License for more details.
 *
 * You should have received a copy of the GNU General Public License
 * along with this program; if not, write to the Free Software
 * Foundation, Inc., 59 Temple Place, Suite 330, Boston, MA 02111-1307 USA
 */

#define pr_fmt(fmt) KBUILD_MODNAME ": " fmt

#define MODULE_NAME "ov534_9"

#include "gspca.h"

#define OV534_REG_ADDRESS	0xf1	/* sensor address */
#define OV534_REG_SUBADDR	0xf2
#define OV534_REG_WRITE		0xf3
#define OV534_REG_READ		0xf4
#define OV534_REG_OPERATION	0xf5
#define OV534_REG_STATUS	0xf6

#define OV534_OP_WRITE_3	0x37
#define OV534_OP_WRITE_2	0x33
#define OV534_OP_READ_2		0xf9

#define CTRL_TIMEOUT 500

MODULE_AUTHOR("Jean-Francois Moine <moinejf@free.fr>");
MODULE_DESCRIPTION("GSPCA/OV534_9 USB Camera Driver");
MODULE_LICENSE("GPL");

/* controls */
enum e_ctrl {
	BRIGHTNESS,
	CONTRAST,
	AUTOGAIN,
	EXPOSURE,
	SHARPNESS,
	SATUR,
	LIGHTFREQ,
	NCTRLS		/* number of controls */
};

/* specific webcam descriptor */
struct sd {
	struct gspca_dev gspca_dev;	/* !! must be the first item */
	struct gspca_ctrl ctrls[NCTRLS];
	__u32 last_pts;
	u8 last_fid;

	u8 sensor;
};
enum sensors {
	SENSOR_OV965x,		/* ov9657 */
	SENSOR_OV971x,		/* ov9712 */
<<<<<<< HEAD
=======
	SENSOR_OV562x,		/* ov5621 */
>>>>>>> dcd6c922
	NSENSORS
};

/* V4L2 controls supported by the driver */
static void setbrightness(struct gspca_dev *gspca_dev);
static void setcontrast(struct gspca_dev *gspca_dev);
static void setautogain(struct gspca_dev *gspca_dev);
static void setexposure(struct gspca_dev *gspca_dev);
static void setsharpness(struct gspca_dev *gspca_dev);
static void setsatur(struct gspca_dev *gspca_dev);
static void setlightfreq(struct gspca_dev *gspca_dev);

static const struct ctrl sd_ctrls[NCTRLS] = {
[BRIGHTNESS] = {
	{
		.id      = V4L2_CID_BRIGHTNESS,
		.type    = V4L2_CTRL_TYPE_INTEGER,
		.name    = "Brightness",
		.minimum = 0,
		.maximum = 15,
		.step    = 1,
		.default_value = 7
	},
	.set_control = setbrightness
    },
[CONTRAST] = {
	{
		.id      = V4L2_CID_CONTRAST,
		.type    = V4L2_CTRL_TYPE_INTEGER,
		.name    = "Contrast",
		.minimum = 0,
		.maximum = 15,
		.step    = 1,
		.default_value = 3
	},
	.set_control = setcontrast
    },
[AUTOGAIN] = {
	{
		.id      = V4L2_CID_AUTOGAIN,
		.type    = V4L2_CTRL_TYPE_BOOLEAN,
		.name    = "Autogain",
		.minimum = 0,
		.maximum = 1,
		.step    = 1,
#define AUTOGAIN_DEF 1
		.default_value = AUTOGAIN_DEF,
	},
	.set_control = setautogain
    },
[EXPOSURE] = {
	{
		.id      = V4L2_CID_EXPOSURE,
		.type    = V4L2_CTRL_TYPE_INTEGER,
		.name    = "Exposure",
		.minimum = 0,
		.maximum = 3,
		.step    = 1,
		.default_value = 0
	},
	.set_control = setexposure
    },
[SHARPNESS] = {
	{
		.id      = V4L2_CID_SHARPNESS,
		.type    = V4L2_CTRL_TYPE_INTEGER,
		.name    = "Sharpness",
		.minimum = -1,		/* -1 = auto */
		.maximum = 4,
		.step    = 1,
		.default_value = -1
	},
	.set_control = setsharpness
    },
[SATUR] = {
	{
		.id      = V4L2_CID_SATURATION,
		.type    = V4L2_CTRL_TYPE_INTEGER,
		.name    = "Saturation",
		.minimum = 0,
		.maximum = 4,
		.step    = 1,
		.default_value = 2
	},
	.set_control = setsatur
    },
[LIGHTFREQ] = {
	{
		.id	 = V4L2_CID_POWER_LINE_FREQUENCY,
		.type    = V4L2_CTRL_TYPE_MENU,
		.name    = "Light frequency filter",
		.minimum = 0,
		.maximum = 2,	/* 0: 0, 1: 50Hz, 2:60Hz */
		.step    = 1,
		.default_value = 0
	},
	.set_control = setlightfreq
    },
};

static const struct v4l2_pix_format ov965x_mode[] = {
#define QVGA_MODE 0
	{320, 240, V4L2_PIX_FMT_JPEG, V4L2_FIELD_NONE,
		.bytesperline = 320,
		.sizeimage = 320 * 240 * 3 / 8 + 590,
		.colorspace = V4L2_COLORSPACE_JPEG},
#define VGA_MODE 1
	{640, 480, V4L2_PIX_FMT_JPEG, V4L2_FIELD_NONE,
		.bytesperline = 640,
		.sizeimage = 640 * 480 * 3 / 8 + 590,
		.colorspace = V4L2_COLORSPACE_JPEG},
#define SVGA_MODE 2
	{800, 600, V4L2_PIX_FMT_JPEG, V4L2_FIELD_NONE,
		.bytesperline = 800,
		.sizeimage = 800 * 600 * 3 / 8 + 590,
		.colorspace = V4L2_COLORSPACE_JPEG},
#define XGA_MODE 3
	{1024, 768, V4L2_PIX_FMT_JPEG, V4L2_FIELD_NONE,
		.bytesperline = 1024,
		.sizeimage = 1024 * 768 * 3 / 8 + 590,
		.colorspace = V4L2_COLORSPACE_JPEG},
#define SXGA_MODE 4
	{1280, 1024, V4L2_PIX_FMT_JPEG, V4L2_FIELD_NONE,
		.bytesperline = 1280,
		.sizeimage = 1280 * 1024 * 3 / 8 + 590,
		.colorspace = V4L2_COLORSPACE_JPEG},
};

static const struct v4l2_pix_format ov971x_mode[] = {
	{640, 480, V4L2_PIX_FMT_SBGGR8, V4L2_FIELD_NONE,
		.bytesperline = 640,
		.sizeimage = 640 * 480,
		.colorspace = V4L2_COLORSPACE_SRGB
	}
};

<<<<<<< HEAD
=======
static const struct v4l2_pix_format ov562x_mode[] = {
	{2592, 1680, V4L2_PIX_FMT_SBGGR8, V4L2_FIELD_NONE,
		.bytesperline = 2592,
		.sizeimage = 2592 * 1680,
		.colorspace = V4L2_COLORSPACE_SRGB
	}
};

>>>>>>> dcd6c922
static const u8 bridge_init[][2] = {
	{0x88, 0xf8},
	{0x89, 0xff},
	{0x76, 0x03},
	{0x92, 0x03},
	{0x95, 0x10},
	{0xe2, 0x00},
	{0xe7, 0x3e},
	{0x8d, 0x1c},
	{0x8e, 0x00},
	{0x8f, 0x00},
	{0x1f, 0x00},
	{0xc3, 0xf9},
	{0x89, 0xff},
	{0x88, 0xf8},
	{0x76, 0x03},
	{0x92, 0x01},
	{0x93, 0x18},
	{0x1c, 0x0a},
	{0x1d, 0x48},
	{0xc0, 0x50},
	{0xc1, 0x3c},
	{0x34, 0x05},
	{0xc2, 0x0c},
	{0xc3, 0xf9},
	{0x34, 0x05},
	{0xe7, 0x2e},
	{0x31, 0xf9},
	{0x35, 0x02},
	{0xd9, 0x10},
	{0x25, 0x42},
	{0x94, 0x11},
};

static const u8 ov965x_init[][2] = {
	{0x12, 0x80},	/* com7 - SSCB reset */
	{0x00, 0x00},	/* gain */
	{0x01, 0x80},	/* blue */
	{0x02, 0x80},	/* red */
	{0x03, 0x1b},	/* vref */
	{0x04, 0x03},	/* com1 - exposure low bits */
	{0x0b, 0x57},	/* ver */
	{0x0e, 0x61},	/* com5 */
	{0x0f, 0x42},	/* com6 */
	{0x11, 0x00},	/* clkrc */
	{0x12, 0x02},	/* com7 - 15fps VGA YUYV */
	{0x13, 0xe7},	/* com8 - everything (AGC, AWB and AEC) */
	{0x14, 0x28},	/* com9 */
	{0x16, 0x24},	/* reg16 */
	{0x17, 0x1d},	/* hstart*/
	{0x18, 0xbd},	/* hstop */
	{0x19, 0x01},	/* vstrt */
	{0x1a, 0x81},	/* vstop*/
	{0x1e, 0x04},	/* mvfp */
	{0x24, 0x3c},	/* aew */
	{0x25, 0x36},	/* aeb */
	{0x26, 0x71},	/* vpt */
	{0x27, 0x08},	/* bbias */
	{0x28, 0x08},	/* gbbias */
	{0x29, 0x15},	/* gr com */
	{0x2a, 0x00},	/* exhch */
	{0x2b, 0x00},	/* exhcl */
	{0x2c, 0x08},	/* rbias */
	{0x32, 0xff},	/* href */
	{0x33, 0x00},	/* chlf */
	{0x34, 0x3f},	/* aref1 */
	{0x35, 0x00},	/* aref2 */
	{0x36, 0xf8},	/* aref3 */
	{0x38, 0x72},	/* adc2 */
	{0x39, 0x57},	/* aref4 */
	{0x3a, 0x80},	/* tslb - yuyv */
	{0x3b, 0xc4},	/* com11 - night mode 1/4 frame rate */
	{0x3d, 0x99},	/* com13 */
	{0x3f, 0xc1},	/* edge */
	{0x40, 0xc0},	/* com15 */
	{0x41, 0x40},	/* com16 */
	{0x42, 0xc0},	/* com17 */
	{0x43, 0x0a},	/* rsvd */
	{0x44, 0xf0},
	{0x45, 0x46},
	{0x46, 0x62},
	{0x47, 0x2a},
	{0x48, 0x3c},
	{0x4a, 0xfc},
	{0x4b, 0xfc},
	{0x4c, 0x7f},
	{0x4d, 0x7f},
	{0x4e, 0x7f},
	{0x4f, 0x98},	/* matrix */
	{0x50, 0x98},
	{0x51, 0x00},
	{0x52, 0x28},
	{0x53, 0x70},
	{0x54, 0x98},
	{0x58, 0x1a},	/* matrix coef sign */
	{0x59, 0x85},	/* AWB control */
	{0x5a, 0xa9},
	{0x5b, 0x64},
	{0x5c, 0x84},
	{0x5d, 0x53},
	{0x5e, 0x0e},
	{0x5f, 0xf0},	/* AWB blue limit */
	{0x60, 0xf0},	/* AWB red limit */
	{0x61, 0xf0},	/* AWB green limit */
	{0x62, 0x00},	/* lcc1 */
	{0x63, 0x00},	/* lcc2 */
	{0x64, 0x02},	/* lcc3 */
	{0x65, 0x16},	/* lcc4 */
	{0x66, 0x01},	/* lcc5 */
	{0x69, 0x02},	/* hv */
	{0x6b, 0x5a},	/* dbvl */
	{0x6c, 0x04},
	{0x6d, 0x55},
	{0x6e, 0x00},
	{0x6f, 0x9d},
	{0x70, 0x21},	/* dnsth */
	{0x71, 0x78},
	{0x72, 0x00},	/* poidx */
	{0x73, 0x01},	/* pckdv */
	{0x74, 0x3a},	/* xindx */
	{0x75, 0x35},	/* yindx */
	{0x76, 0x01},
	{0x77, 0x02},
	{0x7a, 0x12},	/* gamma curve */
	{0x7b, 0x08},
	{0x7c, 0x16},
	{0x7d, 0x30},
	{0x7e, 0x5e},
	{0x7f, 0x72},
	{0x80, 0x82},
	{0x81, 0x8e},
	{0x82, 0x9a},
	{0x83, 0xa4},
	{0x84, 0xac},
	{0x85, 0xb8},
	{0x86, 0xc3},
	{0x87, 0xd6},
	{0x88, 0xe6},
	{0x89, 0xf2},
	{0x8a, 0x03},
	{0x8c, 0x89},	/* com19 */
	{0x14, 0x28},	/* com9 */
	{0x90, 0x7d},
	{0x91, 0x7b},
	{0x9d, 0x03},	/* lcc6 */
	{0x9e, 0x04},	/* lcc7 */
	{0x9f, 0x7a},
	{0xa0, 0x79},
	{0xa1, 0x40},	/* aechm */
	{0xa4, 0x50},	/* com21 */
	{0xa5, 0x68},	/* com26 */
	{0xa6, 0x4a},	/* AWB green */
	{0xa8, 0xc1},	/* refa8 */
	{0xa9, 0xef},	/* refa9 */
	{0xaa, 0x92},
	{0xab, 0x04},
	{0xac, 0x80},	/* black level control */
	{0xad, 0x80},
	{0xae, 0x80},
	{0xaf, 0x80},
	{0xb2, 0xf2},
	{0xb3, 0x20},
	{0xb4, 0x20},	/* ctrlb4 */
	{0xb5, 0x00},
	{0xb6, 0xaf},
	{0xbb, 0xae},
	{0xbc, 0x7f},	/* ADC channel offsets */
	{0xdb, 0x7f},
	{0xbe, 0x7f},
	{0xbf, 0x7f},
	{0xc0, 0xe2},
	{0xc1, 0xc0},
	{0xc2, 0x01},
	{0xc3, 0x4e},
	{0xc6, 0x85},
	{0xc7, 0x80},	/* com24 */
	{0xc9, 0xe0},
	{0xca, 0xe8},
	{0xcb, 0xf0},
	{0xcc, 0xd8},
	{0xcd, 0xf1},
	{0x4f, 0x98},	/* matrix */
	{0x50, 0x98},
	{0x51, 0x00},
	{0x52, 0x28},
	{0x53, 0x70},
	{0x54, 0x98},
	{0x58, 0x1a},
	{0xff, 0x41},	/* read 41, write ff 00 */
	{0x41, 0x40},	/* com16 */

	{0xc5, 0x03},	/* 60 Hz banding filter */
	{0x6a, 0x02},	/* 50 Hz banding filter */

	{0x12, 0x62},	/* com7 - 30fps VGA YUV */
	{0x36, 0xfa},	/* aref3 */
	{0x69, 0x0a},	/* hv */
	{0x8c, 0x89},	/* com22 */
	{0x14, 0x28},	/* com9 */
	{0x3e, 0x0c},
	{0x41, 0x40},	/* com16 */
	{0x72, 0x00},
	{0x73, 0x00},
	{0x74, 0x3a},
	{0x75, 0x35},
	{0x76, 0x01},
	{0xc7, 0x80},
	{0x03, 0x12},	/* vref */
	{0x17, 0x16},	/* hstart */
	{0x18, 0x02},	/* hstop */
	{0x19, 0x01},	/* vstrt */
	{0x1a, 0x3d},	/* vstop */
	{0x32, 0xff},	/* href */
	{0xc0, 0xaa},
};

static const u8 bridge_init_2[][2] = {
	{0x94, 0xaa},
	{0xf1, 0x60},
	{0xe5, 0x04},
	{0xc0, 0x50},
	{0xc1, 0x3c},
	{0x8c, 0x00},
	{0x8d, 0x1c},
	{0x34, 0x05},

	{0xc2, 0x0c},
	{0xc3, 0xf9},
	{0xda, 0x01},
	{0x50, 0x00},
	{0x51, 0xa0},
	{0x52, 0x3c},
	{0x53, 0x00},
	{0x54, 0x00},
	{0x55, 0x00},
	{0x57, 0x00},
	{0x5c, 0x00},
	{0x5a, 0xa0},
	{0x5b, 0x78},
	{0x35, 0x02},
	{0xd9, 0x10},
	{0x94, 0x11},
};

static const u8 ov965x_init_2[][2] = {
	{0x3b, 0xc4},
	{0x1e, 0x04},	/* mvfp */
	{0x13, 0xe0},	/* com8 */
	{0x00, 0x00},	/* gain */
	{0x13, 0xe7},	/* com8 - everything (AGC, AWB and AEC) */
	{0x11, 0x03},	/* clkrc */
	{0x6b, 0x5a},	/* dblv */
	{0x6a, 0x05},
	{0xc5, 0x07},
	{0xa2, 0x4b},
	{0xa3, 0x3e},
	{0x2d, 0x00},
	{0xff, 0x42},	/* read 42, write ff 00 */
	{0x42, 0xc0},	/* com17 */
	{0x2d, 0x00},
	{0xff, 0x42},	/* read 42, write ff 00 */
	{0x42, 0xc1},	/* com17 */
/* sharpness */
	{0x3f, 0x01},
	{0xff, 0x42},	/* read 42, write ff 00 */
	{0x42, 0xc1},	/* com17 */
/* saturation */
	{0x4f, 0x98},	/* matrix */
	{0x50, 0x98},
	{0x51, 0x00},
	{0x52, 0x28},
	{0x53, 0x70},
	{0x54, 0x98},
	{0x58, 0x1a},
	{0xff, 0x41},	/* read 41, write ff 00 */
	{0x41, 0x40},	/* com16 */
/* contrast */
	{0x56, 0x40},
/* brightness */
	{0x55, 0x8f},
/* expo */
	{0x10, 0x25},	/* aech - exposure high bits */
	{0xff, 0x13},	/* read 13, write ff 00 */
	{0x13, 0xe7},	/* com8 - everything (AGC, AWB and AEC) */
};

static const u8 ov971x_init[][2] = {
	{0x12, 0x80},
	{0x09, 0x10},
	{0x1e, 0x07},
	{0x5f, 0x18},
	{0x69, 0x04},
	{0x65, 0x2a},
	{0x68, 0x0a},
	{0x39, 0x28},
	{0x4d, 0x90},
	{0xc1, 0x80},
	{0x0c, 0x30},
	{0x6d, 0x02},
	{0x96, 0xf1},
	{0xbc, 0x68},
	{0x12, 0x00},
	{0x3b, 0x00},
	{0x97, 0x80},
	{0x17, 0x25},
	{0x18, 0xa2},
	{0x19, 0x01},
	{0x1a, 0xca},
	{0x03, 0x0a},
	{0x32, 0x07},
	{0x98, 0x40},	/*{0x98, 0x00},*/
	{0x99, 0xA0},	/*{0x99, 0x00},*/
	{0x9a, 0x01},	/*{0x9a, 0x00},*/
	{0x57, 0x00},
	{0x58, 0x78},	/*{0x58, 0xc8},*/
	{0x59, 0x50},	/*{0x59, 0xa0},*/
	{0x4c, 0x13},
	{0x4b, 0x36},
	{0x3d, 0x3c},
	{0x3e, 0x03},
	{0xbd, 0x50},	/*{0xbd, 0xa0},*/
	{0xbe, 0x78},	/*{0xbe, 0xc8},*/
	{0x4e, 0x55},
	{0x4f, 0x55},
	{0x50, 0x55},
	{0x51, 0x55},
	{0x24, 0x55},
	{0x25, 0x40},
	{0x26, 0xa1},
	{0x5c, 0x59},
	{0x5d, 0x00},
	{0x11, 0x00},
	{0x2a, 0x98},
	{0x2b, 0x06},
	{0x2d, 0x00},
	{0x2e, 0x00},
	{0x13, 0xa5},
	{0x14, 0x40},
	{0x4a, 0x00},
	{0x49, 0xce},
	{0x22, 0x03},
	{0x09, 0x00}
};

static const u8 ov965x_start_1_vga[][2] = {	/* same for qvga */
	{0x12, 0x62},	/* com7 - 30fps VGA YUV */
	{0x36, 0xfa},	/* aref3 */
	{0x69, 0x0a},	/* hv */
	{0x8c, 0x89},	/* com22 */
	{0x14, 0x28},	/* com9 */
	{0x3e, 0x0c},	/* com14 */
	{0x41, 0x40},	/* com16 */
	{0x72, 0x00},
	{0x73, 0x00},
	{0x74, 0x3a},
	{0x75, 0x35},
	{0x76, 0x01},
	{0xc7, 0x80},	/* com24 */
	{0x03, 0x12},	/* vref */
	{0x17, 0x16},	/* hstart */
	{0x18, 0x02},	/* hstop */
	{0x19, 0x01},	/* vstrt */
	{0x1a, 0x3d},	/* vstop */
	{0x32, 0xff},	/* href */
	{0xc0, 0xaa},
};

static const u8 ov965x_start_1_svga[][2] = {
	{0x12, 0x02},	/* com7 - YUYV - VGA 15 full resolution */
	{0x36, 0xf8},	/* aref3 */
	{0x69, 0x02},	/* hv */
	{0x8c, 0x0d},	/* com22 */
	{0x3e, 0x0c},	/* com14 */
	{0x41, 0x40},	/* com16 */
	{0x72, 0x00},
	{0x73, 0x01},
	{0x74, 0x3a},
	{0x75, 0x35},
	{0x76, 0x01},
	{0xc7, 0x80},	/* com24 */
	{0x03, 0x1b},	/* vref */
	{0x17, 0x1d},	/* hstart */
	{0x18, 0xbd},	/* hstop */
	{0x19, 0x01},	/* vstrt */
	{0x1a, 0x81},	/* vstop */
	{0x32, 0xff},	/* href */
	{0xc0, 0xe2},
};

static const u8 ov965x_start_1_xga[][2] = {
	{0x12, 0x02},	/* com7 */
	{0x36, 0xf8},	/* aref3 */
	{0x69, 0x02},	/* hv */
	{0x8c, 0x89},	/* com22 */
	{0x14, 0x28},	/* com9 */
	{0x3e, 0x0c},	/* com14 */
	{0x41, 0x40},	/* com16 */
	{0x72, 0x00},
	{0x73, 0x01},
	{0x74, 0x3a},
	{0x75, 0x35},
	{0x76, 0x01},
	{0xc7, 0x80},	/* com24 */
	{0x03, 0x1b},	/* vref */
	{0x17, 0x1d},	/* hstart */
	{0x18, 0xbd},	/* hstop */
	{0x19, 0x01},	/* vstrt */
	{0x1a, 0x81},	/* vstop */
	{0x32, 0xff},	/* href */
	{0xc0, 0xe2},
};

static const u8 ov965x_start_1_sxga[][2] = {
	{0x12, 0x02},	/* com7 */
	{0x36, 0xf8},	/* aref3 */
	{0x69, 0x02},	/* hv */
	{0x8c, 0x89},	/* com22 */
	{0x14, 0x28},	/* com9 */
	{0x3e, 0x0c},	/* com14 */
	{0x41, 0x40},	/* com16 */
	{0x72, 0x00},
	{0x73, 0x01},
	{0x74, 0x3a},
	{0x75, 0x35},
	{0x76, 0x01},
	{0xc7, 0x80},	/* com24 */
	{0x03, 0x1b},	/* vref */
	{0x17, 0x1d},	/* hstart */
	{0x18, 0x02},	/* hstop */
	{0x19, 0x01},	/* vstrt */
	{0x1a, 0x81},	/* vstop */
	{0x32, 0xff},	/* href */
	{0xc0, 0xe2},
};

static const u8 bridge_start_qvga[][2] = {
	{0x94, 0xaa},
	{0xf1, 0x60},
	{0xe5, 0x04},
	{0xc0, 0x50},
	{0xc1, 0x3c},
	{0x8c, 0x00},
	{0x8d, 0x1c},
	{0x34, 0x05},

	{0xc2, 0x4c},
	{0xc3, 0xf9},
	{0xda, 0x00},
	{0x50, 0x00},
	{0x51, 0xa0},
	{0x52, 0x78},
	{0x53, 0x00},
	{0x54, 0x00},
	{0x55, 0x00},
	{0x57, 0x00},
	{0x5c, 0x00},
	{0x5a, 0x50},
	{0x5b, 0x3c},
	{0x35, 0x02},
	{0xd9, 0x10},
	{0x94, 0x11},
};

static const u8 bridge_start_vga[][2] = {
	{0x94, 0xaa},
	{0xf1, 0x60},
	{0xe5, 0x04},
	{0xc0, 0x50},
	{0xc1, 0x3c},
	{0x8c, 0x00},
	{0x8d, 0x1c},
	{0x34, 0x05},
	{0xc2, 0x0c},
	{0xc3, 0xf9},
	{0xda, 0x01},
	{0x50, 0x00},
	{0x51, 0xa0},
	{0x52, 0x3c},
	{0x53, 0x00},
	{0x54, 0x00},
	{0x55, 0x00},
	{0x57, 0x00},
	{0x5c, 0x00},
	{0x5a, 0xa0},
	{0x5b, 0x78},
	{0x35, 0x02},
	{0xd9, 0x10},
	{0x94, 0x11},
};

static const u8 bridge_start_svga[][2] = {
	{0x94, 0xaa},
	{0xf1, 0x60},
	{0xe5, 0x04},
	{0xc0, 0xa0},
	{0xc1, 0x80},
	{0x8c, 0x00},
	{0x8d, 0x1c},
	{0x34, 0x05},
	{0xc2, 0x4c},
	{0xc3, 0xf9},
	{0x50, 0x00},
	{0x51, 0x40},
	{0x52, 0x00},
	{0x53, 0x00},
	{0x54, 0x00},
	{0x55, 0x88},
	{0x57, 0x00},
	{0x5c, 0x00},
	{0x5a, 0xc8},
	{0x5b, 0x96},
	{0x35, 0x02},
	{0xd9, 0x10},
	{0xda, 0x00},
	{0x94, 0x11},
};

static const u8 bridge_start_xga[][2] = {
	{0x94, 0xaa},
	{0xf1, 0x60},
	{0xe5, 0x04},
	{0xc0, 0xa0},
	{0xc1, 0x80},
	{0x8c, 0x00},
	{0x8d, 0x1c},
	{0x34, 0x05},
	{0xc2, 0x4c},
	{0xc3, 0xf9},
	{0x50, 0x00},
	{0x51, 0x40},
	{0x52, 0x00},
	{0x53, 0x00},
	{0x54, 0x00},
	{0x55, 0x88},
	{0x57, 0x00},
	{0x5c, 0x01},
	{0x5a, 0x00},
	{0x5b, 0xc0},
	{0x35, 0x02},
	{0xd9, 0x10},
	{0xda, 0x01},
	{0x94, 0x11},
};

static const u8 bridge_start_sxga[][2] = {
	{0x94, 0xaa},
	{0xf1, 0x60},
	{0xe5, 0x04},
	{0xc0, 0xa0},
	{0xc1, 0x80},
	{0x8c, 0x00},
	{0x8d, 0x1c},
	{0x34, 0x05},
	{0xc2, 0x0c},
	{0xc3, 0xf9},
	{0xda, 0x00},
	{0x35, 0x02},
	{0xd9, 0x10},
	{0x94, 0x11},
};

static const u8 ov965x_start_2_qvga[][2] = {
	{0x3b, 0xe4},	/* com11 - night mode 1/4 frame rate */
	{0x1e, 0x04},	/* mvfp */
	{0x13, 0xe0},	/* com8 */
	{0x00, 0x00},
	{0x13, 0xe7},	/* com8 - everything (AGC, AWB and AEC) */
	{0x11, 0x01},	/* clkrc */
	{0x6b, 0x5a},	/* dblv */
	{0x6a, 0x02},	/* 50 Hz banding filter */
	{0xc5, 0x03},	/* 60 Hz banding filter */
	{0xa2, 0x96},	/* bd50 */
	{0xa3, 0x7d},	/* bd60 */

	{0xff, 0x13},	/* read 13, write ff 00 */
	{0x13, 0xe7},
	{0x3a, 0x80},	/* tslb - yuyv */
};

static const u8 ov965x_start_2_vga[][2] = {
	{0x3b, 0xc4},	/* com11 - night mode 1/4 frame rate */
	{0x1e, 0x04},	/* mvfp */
	{0x13, 0xe0},	/* com8 */
	{0x00, 0x00},
	{0x13, 0xe7},	/* com8 - everything (AGC, AWB and AEC) */
	{0x11, 0x03},	/* clkrc */
	{0x6b, 0x5a},	/* dblv */
	{0x6a, 0x05},	/* 50 Hz banding filter */
	{0xc5, 0x07},	/* 60 Hz banding filter */
	{0xa2, 0x4b},	/* bd50 */
	{0xa3, 0x3e},	/* bd60 */

	{0x2d, 0x00},	/* advfl */
};

static const u8 ov965x_start_2_svga[][2] = {	/* same for xga */
	{0x3b, 0xc4},	/* com11 - night mode 1/4 frame rate */
	{0x1e, 0x04},	/* mvfp */
	{0x13, 0xe0},	/* com8 */
	{0x00, 0x00},
	{0x13, 0xe7},	/* com8 - everything (AGC, AWB and AEC) */
	{0x11, 0x01},	/* clkrc */
	{0x6b, 0x5a},	/* dblv */
	{0x6a, 0x0c},	/* 50 Hz banding filter */
	{0xc5, 0x0f},	/* 60 Hz banding filter */
	{0xa2, 0x4e},	/* bd50 */
	{0xa3, 0x41},	/* bd60 */
};

static const u8 ov965x_start_2_sxga[][2] = {
	{0x13, 0xe0},	/* com8 */
	{0x00, 0x00},
	{0x13, 0xe7},	/* com8 - everything (AGC, AWB and AEC) */
	{0x3b, 0xc4},	/* com11 - night mode 1/4 frame rate */
	{0x1e, 0x04},	/* mvfp */
	{0x11, 0x01},	/* clkrc */
	{0x6b, 0x5a},	/* dblv */
	{0x6a, 0x0c},	/* 50 Hz banding filter */
	{0xc5, 0x0f},	/* 60 Hz banding filter */
	{0xa2, 0x4e},	/* bd50 */
	{0xa3, 0x41},	/* bd60 */
};

static const u8 ov562x_init[][2] = {
	{0x88, 0x20},
	{0x89, 0x0a},
	{0x8a, 0x90},
	{0x8b, 0x06},
	{0x8c, 0x01},
	{0x8d, 0x10},
	{0x1c, 0x00},
	{0x1d, 0x48},
	{0x1d, 0x00},
	{0x1d, 0xff},
	{0x1c, 0x0a},
	{0x1d, 0x2e},
	{0x1d, 0x1e},
};

static const u8 ov562x_init_2[][2] = {
	{0x12, 0x80},
	{0x11, 0x41},
	{0x13, 0x00},
	{0x10, 0x1e},
	{0x3b, 0x07},
	{0x5b, 0x40},
	{0x39, 0x07},
	{0x53, 0x02},
	{0x54, 0x60},
	{0x04, 0x20},
	{0x27, 0x04},
	{0x3d, 0x40},
	{0x36, 0x00},
	{0xc5, 0x04},
	{0x4e, 0x00},
	{0x4f, 0x93},
	{0x50, 0x7b},
	{0xca, 0x0c},
	{0xcb, 0x0f},
	{0x39, 0x07},
	{0x4a, 0x10},
	{0x3e, 0x0a},
	{0x3d, 0x00},
	{0x0c, 0x38},
	{0x38, 0x90},
	{0x46, 0x30},
	{0x4f, 0x93},
	{0x50, 0x7b},
	{0xab, 0x00},
	{0xca, 0x0c},
	{0xcb, 0x0f},
	{0x37, 0x02},
	{0x44, 0x48},
	{0x8d, 0x44},
	{0x2a, 0x00},
	{0x2b, 0x00},
	{0x32, 0x00},
	{0x38, 0x90},
	{0x53, 0x02},
	{0x54, 0x60},
	{0x12, 0x00},
	{0x17, 0x12},
	{0x18, 0xb4},
	{0x19, 0x0c},
	{0x1a, 0xf4},
	{0x03, 0x4a},
	{0x89, 0x20},
	{0x83, 0x80},
	{0xb7, 0x9d},
	{0xb6, 0x11},
	{0xb5, 0x55},
	{0xb4, 0x00},
	{0xa9, 0xf0},
	{0xa8, 0x0a},
	{0xb8, 0xf0},
	{0xb9, 0xf0},
	{0xba, 0xf0},
	{0x81, 0x07},
	{0x63, 0x44},
	{0x13, 0xc7},
	{0x14, 0x60},
	{0x33, 0x75},
	{0x2c, 0x00},
	{0x09, 0x00},
	{0x35, 0x30},
	{0x27, 0x04},
	{0x3c, 0x07},
	{0x3a, 0x0a},
	{0x3b, 0x07},
	{0x01, 0x40},
	{0x02, 0x40},
	{0x16, 0x40},
	{0x52, 0xb0},
	{0x51, 0x83},
	{0x21, 0xbb},
	{0x22, 0x10},
	{0x23, 0x03},
	{0x35, 0x38},
	{0x20, 0x90},
	{0x28, 0x30},
	{0x73, 0xe1},
	{0x6c, 0x00},
	{0x6d, 0x80},
	{0x6e, 0x00},
	{0x70, 0x04},
	{0x71, 0x00},
	{0x8d, 0x04},
	{0x64, 0x00},
	{0x65, 0x00},
	{0x66, 0x00},
	{0x67, 0x00},
	{0x68, 0x00},
	{0x69, 0x00},
	{0x6a, 0x00},
	{0x6b, 0x00},
	{0x71, 0x94},
	{0x74, 0x20},
	{0x80, 0x09},
	{0x85, 0xc0},
};

static void reg_w_i(struct gspca_dev *gspca_dev, u16 reg, u8 val)
{
	struct usb_device *udev = gspca_dev->dev;
	int ret;

	if (gspca_dev->usb_err < 0)
		return;
	gspca_dev->usb_buf[0] = val;
	ret = usb_control_msg(udev,
			      usb_sndctrlpipe(udev, 0),
			      0x01,
			      USB_DIR_OUT | USB_TYPE_VENDOR | USB_RECIP_DEVICE,
			      0x00, reg, gspca_dev->usb_buf, 1, CTRL_TIMEOUT);
	if (ret < 0) {
		pr_err("reg_w failed %d\n", ret);
		gspca_dev->usb_err = ret;
	}
}

static void reg_w(struct gspca_dev *gspca_dev, u16 reg, u8 val)
{
	PDEBUG(D_USBO, "reg_w [%04x] = %02x", reg, val);
	reg_w_i(gspca_dev, reg, val);
}

static u8 reg_r(struct gspca_dev *gspca_dev, u16 reg)
{
	struct usb_device *udev = gspca_dev->dev;
	int ret;

	if (gspca_dev->usb_err < 0)
		return 0;
	ret = usb_control_msg(udev,
			      usb_rcvctrlpipe(udev, 0),
			      0x01,
			      USB_DIR_IN | USB_TYPE_VENDOR | USB_RECIP_DEVICE,
			      0x00, reg, gspca_dev->usb_buf, 1, CTRL_TIMEOUT);
	PDEBUG(D_USBI, "reg_r [%04x] -> %02x", reg, gspca_dev->usb_buf[0]);
	if (ret < 0) {
		pr_err("reg_r err %d\n", ret);
		gspca_dev->usb_err = ret;
	}
	return gspca_dev->usb_buf[0];
}

static int sccb_check_status(struct gspca_dev *gspca_dev)
{
	u8 data;
	int i;

	for (i = 0; i < 5; i++) {
		data = reg_r(gspca_dev, OV534_REG_STATUS);

		switch (data) {
		case 0x00:
			return 1;
		case 0x04:
			return 0;
		case 0x03:
			break;
		default:
			PDEBUG(D_USBI|D_USBO,
				"sccb status 0x%02x, attempt %d/5",
				data, i + 1);
		}
	}
	return 0;
}

static void sccb_write(struct gspca_dev *gspca_dev, u8 reg, u8 val)
{
	PDEBUG(D_USBO, "sccb_write [%02x] = %02x", reg, val);
	reg_w_i(gspca_dev, OV534_REG_SUBADDR, reg);
	reg_w_i(gspca_dev, OV534_REG_WRITE, val);
	reg_w_i(gspca_dev, OV534_REG_OPERATION, OV534_OP_WRITE_3);

	if (!sccb_check_status(gspca_dev))
		pr_err("sccb_write failed\n");
}

static u8 sccb_read(struct gspca_dev *gspca_dev, u16 reg)
{
	reg_w(gspca_dev, OV534_REG_SUBADDR, reg);
	reg_w(gspca_dev, OV534_REG_OPERATION, OV534_OP_WRITE_2);
	if (!sccb_check_status(gspca_dev))
		pr_err("sccb_read failed 1\n");

	reg_w(gspca_dev, OV534_REG_OPERATION, OV534_OP_READ_2);
	if (!sccb_check_status(gspca_dev))
		pr_err("sccb_read failed 2\n");

	return reg_r(gspca_dev, OV534_REG_READ);
}

/* output a bridge sequence (reg - val) */
static void reg_w_array(struct gspca_dev *gspca_dev,
			const u8 (*data)[2], int len)
{
	while (--len >= 0) {
		reg_w(gspca_dev, (*data)[0], (*data)[1]);
		data++;
	}
}

/* output a sensor sequence (reg - val) */
static void sccb_w_array(struct gspca_dev *gspca_dev,
			const u8 (*data)[2], int len)
{
	while (--len >= 0) {
		if ((*data)[0] != 0xff) {
			sccb_write(gspca_dev, (*data)[0], (*data)[1]);
		} else {
			sccb_read(gspca_dev, (*data)[1]);
			sccb_write(gspca_dev, 0xff, 0x00);
		}
		data++;
	}
}

/* Two bits control LED: 0x21 bit 7 and 0x23 bit 7.
 * (direction and output)? */
static void set_led(struct gspca_dev *gspca_dev, int status)
{
	u8 data;

	PDEBUG(D_CONF, "led status: %d", status);

	data = reg_r(gspca_dev, 0x21);
	data |= 0x80;
	reg_w(gspca_dev, 0x21, data);

	data = reg_r(gspca_dev, 0x23);
	if (status)
		data |= 0x80;
	else
		data &= ~0x80;

	reg_w(gspca_dev, 0x23, data);

	if (!status) {
		data = reg_r(gspca_dev, 0x21);
		data &= ~0x80;
		reg_w(gspca_dev, 0x21, data);
	}
}

static void setbrightness(struct gspca_dev *gspca_dev)
{
	struct sd *sd = (struct sd *) gspca_dev;
	u8 val;

	if (gspca_dev->ctrl_dis & (1 << BRIGHTNESS))
		return;
	val = sd->ctrls[BRIGHTNESS].val;
	if (val < 8)
		val = 15 - val;		/* f .. 8 */
	else
		val = val - 8;		/* 0 .. 7 */
	sccb_write(gspca_dev, 0x55,	/* brtn - brightness adjustment */
			0x0f | (val << 4));
}

static void setcontrast(struct gspca_dev *gspca_dev)
{
	struct sd *sd = (struct sd *) gspca_dev;

	if (gspca_dev->ctrl_dis & (1 << CONTRAST))
		return;
	sccb_write(gspca_dev, 0x56,	/* cnst1 - contrast 1 ctrl coeff */
			sd->ctrls[CONTRAST].val << 4);
}

static void setautogain(struct gspca_dev *gspca_dev)
{
	struct sd *sd = (struct sd *) gspca_dev;
	u8 val;

	if (gspca_dev->ctrl_dis & (1 << AUTOGAIN))
		return;
/*fixme: should adjust agc/awb/aec by different controls */
	val = sccb_read(gspca_dev, 0x13);		/* com8 */
	sccb_write(gspca_dev, 0xff, 0x00);
	if (sd->ctrls[AUTOGAIN].val)
		val |= 0x05;		/* agc & aec */
	else
		val &= 0xfa;
	sccb_write(gspca_dev, 0x13, val);
}

static void setexposure(struct gspca_dev *gspca_dev)
{
	struct sd *sd = (struct sd *) gspca_dev;
	u8 val;
	static const u8 expo[4] = {0x00, 0x25, 0x38, 0x5e};

	if (gspca_dev->ctrl_dis & (1 << EXPOSURE))
		return;
	sccb_write(gspca_dev, 0x10,			/* aec[9:2] */
			expo[sd->ctrls[EXPOSURE].val]);

	val = sccb_read(gspca_dev, 0x13);		/* com8 */
	sccb_write(gspca_dev, 0xff, 0x00);
	sccb_write(gspca_dev, 0x13, val);

	val = sccb_read(gspca_dev, 0xa1);		/* aech */
	sccb_write(gspca_dev, 0xff, 0x00);
	sccb_write(gspca_dev, 0xa1, val & 0xe0);	/* aec[15:10] = 0 */
}

static void setsharpness(struct gspca_dev *gspca_dev)
{
	struct sd *sd = (struct sd *) gspca_dev;
	s8 val;

	if (gspca_dev->ctrl_dis & (1 << SHARPNESS))
		return;
	val = sd->ctrls[SHARPNESS].val;
	if (val < 0) {				/* auto */
		val = sccb_read(gspca_dev, 0x42);	/* com17 */
		sccb_write(gspca_dev, 0xff, 0x00);
		sccb_write(gspca_dev, 0x42, val | 0x40);
				/* Edge enhancement strength auto adjust */
		return;
	}
	if (val != 0)
		val = 1 << (val - 1);
	sccb_write(gspca_dev, 0x3f,	/* edge - edge enhance. factor */
			val);
	val = sccb_read(gspca_dev, 0x42);		/* com17 */
	sccb_write(gspca_dev, 0xff, 0x00);
	sccb_write(gspca_dev, 0x42, val & 0xbf);
}

static void setsatur(struct gspca_dev *gspca_dev)
{
	struct sd *sd = (struct sd *) gspca_dev;
	u8 val1, val2, val3;
	static const u8 matrix[5][2] = {
		{0x14, 0x38},
		{0x1e, 0x54},
		{0x28, 0x70},
		{0x32, 0x8c},
		{0x48, 0x90}
	};

	if (gspca_dev->ctrl_dis & (1 << SATUR))
		return;
	val1 = matrix[sd->ctrls[SATUR].val][0];
	val2 = matrix[sd->ctrls[SATUR].val][1];
	val3 = val1 + val2;
	sccb_write(gspca_dev, 0x4f, val3);	/* matrix coeff */
	sccb_write(gspca_dev, 0x50, val3);
	sccb_write(gspca_dev, 0x51, 0x00);
	sccb_write(gspca_dev, 0x52, val1);
	sccb_write(gspca_dev, 0x53, val2);
	sccb_write(gspca_dev, 0x54, val3);
	sccb_write(gspca_dev, 0x58, 0x1a);	/* mtxs - coeff signs */

	val1 = sccb_read(gspca_dev, 0x41);	/* com16 */
	sccb_write(gspca_dev, 0xff, 0x00);
	sccb_write(gspca_dev, 0x41, val1);
}

static void setlightfreq(struct gspca_dev *gspca_dev)
{
	struct sd *sd = (struct sd *) gspca_dev;
	u8 val;

	if (gspca_dev->ctrl_dis & (1 << LIGHTFREQ))
		return;
	val = sccb_read(gspca_dev, 0x13);		/* com8 */
	sccb_write(gspca_dev, 0xff, 0x00);
	if (sd->ctrls[LIGHTFREQ].val == 0) {
		sccb_write(gspca_dev, 0x13, val & 0xdf);
		return;
	}
	sccb_write(gspca_dev, 0x13, val | 0x20);

	val = sccb_read(gspca_dev, 0x42);		/* com17 */
	sccb_write(gspca_dev, 0xff, 0x00);
	if (sd->ctrls[LIGHTFREQ].val == 1)
		val |= 0x01;
	else
		val &= 0xfe;
	sccb_write(gspca_dev, 0x42, val);
}

/* this function is called at probe time */
static int sd_config(struct gspca_dev *gspca_dev,
		     const struct usb_device_id *id)
{
	struct sd *sd = (struct sd *) gspca_dev;
<<<<<<< HEAD

	gspca_dev->cam.ctrls = sd->ctrls;

=======

	gspca_dev->cam.ctrls = sd->ctrls;

>>>>>>> dcd6c922
#if AUTOGAIN_DEF != 0
	gspca_dev->ctrl_inac |= (1 << EXPOSURE);
#endif
	return 0;
}

/* this function is called at probe and resume time */
static int sd_init(struct gspca_dev *gspca_dev)
{
	struct sd *sd = (struct sd *) gspca_dev;
	u16 sensor_id;

	/* reset bridge */
	reg_w(gspca_dev, 0xe7, 0x3a);
	reg_w(gspca_dev, 0xe0, 0x08);
	msleep(100);

	/* initialize the sensor address */
	reg_w(gspca_dev, OV534_REG_ADDRESS, 0x60);

	/* reset sensor */
	sccb_write(gspca_dev, 0x12, 0x80);
	msleep(10);

	/* probe the sensor */
	sccb_read(gspca_dev, 0x0a);
	sensor_id = sccb_read(gspca_dev, 0x0a) << 8;
	sccb_read(gspca_dev, 0x0b);
	sensor_id |= sccb_read(gspca_dev, 0x0b);
	PDEBUG(D_PROBE, "Sensor ID: %04x", sensor_id);

	/* initialize */
	if ((sensor_id & 0xfff0) == 0x9650) {
		sd->sensor = SENSOR_OV965x;

		gspca_dev->cam.cam_mode = ov965x_mode;
		gspca_dev->cam.nmodes = ARRAY_SIZE(ov965x_mode);

		reg_w_array(gspca_dev, bridge_init,
				ARRAY_SIZE(bridge_init));
		sccb_w_array(gspca_dev, ov965x_init,
				ARRAY_SIZE(ov965x_init));
		reg_w_array(gspca_dev, bridge_init_2,
				ARRAY_SIZE(bridge_init_2));
		sccb_w_array(gspca_dev, ov965x_init_2,
				ARRAY_SIZE(ov965x_init_2));
		reg_w(gspca_dev, 0xe0, 0x00);
		reg_w(gspca_dev, 0xe0, 0x01);
		set_led(gspca_dev, 0);
		reg_w(gspca_dev, 0xe0, 0x00);
	} else if ((sensor_id & 0xfff0) == 0x9710) {
		const char *p;
		int l;

		sd->sensor = SENSOR_OV971x;

		gspca_dev->cam.cam_mode = ov971x_mode;
		gspca_dev->cam.nmodes = ARRAY_SIZE(ov971x_mode);

		/* no control yet */
		gspca_dev->ctrl_dis = (1 << NCTRLS) - 1;

		gspca_dev->cam.bulk = 1;
		gspca_dev->cam.bulk_size = 16384;
		gspca_dev->cam.bulk_nurbs = 2;

		sccb_w_array(gspca_dev, ov971x_init,
				ARRAY_SIZE(ov971x_init));

		/* set video format on bridge processor */
		/* access bridge processor's video format registers at: 0x00 */
		reg_w(gspca_dev, 0x1c, 0x00);
		/*set register: 0x00 is 'RAW8', 0x40 is 'YUV422' (YUYV?)*/
		reg_w(gspca_dev, 0x1d, 0x00);

		/* Will W. specific stuff
		 * set VSYNC to
		 *	output (0x1f) if first webcam
		 *	input (0x17) if 2nd or 3rd webcam */
		p = video_device_node_name(&gspca_dev->vdev);
		l = strlen(p) - 1;
		if (p[l] == '0')
			reg_w(gspca_dev, 0x56, 0x1f);
		else
			reg_w(gspca_dev, 0x56, 0x17);
<<<<<<< HEAD
=======
	} else if ((sensor_id & 0xfff0) == 0x5620) {
		sd->sensor = SENSOR_OV562x;

		gspca_dev->cam.cam_mode = ov562x_mode;
		gspca_dev->cam.nmodes = ARRAY_SIZE(ov562x_mode);

		reg_w_array(gspca_dev, ov562x_init,
				ARRAY_SIZE(ov562x_init));
		sccb_w_array(gspca_dev, ov562x_init_2,
				ARRAY_SIZE(ov562x_init_2));
		reg_w(gspca_dev, 0xe0, 0x00);
>>>>>>> dcd6c922
	} else {
		err("Unknown sensor %04x", sensor_id);
		return -EINVAL;
	}

	return gspca_dev->usb_err;
}

static int sd_start(struct gspca_dev *gspca_dev)
{
	struct sd *sd = (struct sd *) gspca_dev;

<<<<<<< HEAD
	if (sd->sensor == SENSOR_OV971x)
=======
	if (sd->sensor == SENSOR_OV971x || sd->sensor == SENSOR_OV562x)
>>>>>>> dcd6c922
		return gspca_dev->usb_err;
	switch (gspca_dev->curr_mode) {
	case QVGA_MODE:			/* 320x240 */
		sccb_w_array(gspca_dev, ov965x_start_1_vga,
				ARRAY_SIZE(ov965x_start_1_vga));
		reg_w_array(gspca_dev, bridge_start_qvga,
				ARRAY_SIZE(bridge_start_qvga));
		sccb_w_array(gspca_dev, ov965x_start_2_qvga,
				ARRAY_SIZE(ov965x_start_2_qvga));
		break;
	case VGA_MODE:			/* 640x480 */
		sccb_w_array(gspca_dev, ov965x_start_1_vga,
				ARRAY_SIZE(ov965x_start_1_vga));
		reg_w_array(gspca_dev, bridge_start_vga,
				ARRAY_SIZE(bridge_start_vga));
		sccb_w_array(gspca_dev, ov965x_start_2_vga,
				ARRAY_SIZE(ov965x_start_2_vga));
		break;
	case SVGA_MODE:			/* 800x600 */
		sccb_w_array(gspca_dev, ov965x_start_1_svga,
				ARRAY_SIZE(ov965x_start_1_svga));
		reg_w_array(gspca_dev, bridge_start_svga,
				ARRAY_SIZE(bridge_start_svga));
		sccb_w_array(gspca_dev, ov965x_start_2_svga,
				ARRAY_SIZE(ov965x_start_2_svga));
		break;
	case XGA_MODE:			/* 1024x768 */
		sccb_w_array(gspca_dev, ov965x_start_1_xga,
				ARRAY_SIZE(ov965x_start_1_xga));
		reg_w_array(gspca_dev, bridge_start_xga,
				ARRAY_SIZE(bridge_start_xga));
		sccb_w_array(gspca_dev, ov965x_start_2_svga,
				ARRAY_SIZE(ov965x_start_2_svga));
		break;
	default:
/*	case SXGA_MODE:			 * 1280x1024 */
		sccb_w_array(gspca_dev, ov965x_start_1_sxga,
				ARRAY_SIZE(ov965x_start_1_sxga));
		reg_w_array(gspca_dev, bridge_start_sxga,
				ARRAY_SIZE(bridge_start_sxga));
		sccb_w_array(gspca_dev, ov965x_start_2_sxga,
				ARRAY_SIZE(ov965x_start_2_sxga));
		break;
	}
	setlightfreq(gspca_dev);
	setautogain(gspca_dev);
	setbrightness(gspca_dev);
	setcontrast(gspca_dev);
	setexposure(gspca_dev);
	setsharpness(gspca_dev);
	setsatur(gspca_dev);

	reg_w(gspca_dev, 0xe0, 0x00);
	reg_w(gspca_dev, 0xe0, 0x00);
	set_led(gspca_dev, 1);
	return gspca_dev->usb_err;
}

static void sd_stopN(struct gspca_dev *gspca_dev)
{
	reg_w(gspca_dev, 0xe0, 0x01);
	set_led(gspca_dev, 0);
	reg_w(gspca_dev, 0xe0, 0x00);
}

/* Values for bmHeaderInfo (Video and Still Image Payload Headers, 2.4.3.3) */
#define UVC_STREAM_EOH	(1 << 7)
#define UVC_STREAM_ERR	(1 << 6)
#define UVC_STREAM_STI	(1 << 5)
#define UVC_STREAM_RES	(1 << 4)
#define UVC_STREAM_SCR	(1 << 3)
#define UVC_STREAM_PTS	(1 << 2)
#define UVC_STREAM_EOF	(1 << 1)
#define UVC_STREAM_FID	(1 << 0)

static void sd_pkt_scan(struct gspca_dev *gspca_dev,
			u8 *data, int len)
{
	struct sd *sd = (struct sd *) gspca_dev;
	__u32 this_pts;
	u8 this_fid;
	int remaining_len = len;
	int payload_len;

	payload_len = gspca_dev->cam.bulk ? 2048 : 2040;
	do {
		len = min(remaining_len, payload_len);

		/* Payloads are prefixed with a UVC-style header.  We
		   consider a frame to start when the FID toggles, or the PTS
		   changes.  A frame ends when EOF is set, and we've received
		   the correct number of bytes. */

		/* Verify UVC header.  Header length is always 12 */
		if (data[0] != 12 || len < 12) {
			PDEBUG(D_PACK, "bad header");
			goto discard;
		}

		/* Check errors */
		if (data[1] & UVC_STREAM_ERR) {
			PDEBUG(D_PACK, "payload error");
			goto discard;
		}

		/* Extract PTS and FID */
		if (!(data[1] & UVC_STREAM_PTS)) {
			PDEBUG(D_PACK, "PTS not present");
			goto discard;
		}
		this_pts = (data[5] << 24) | (data[4] << 16)
						| (data[3] << 8) | data[2];
		this_fid = data[1] & UVC_STREAM_FID;

		/* If PTS or FID has changed, start a new frame. */
		if (this_pts != sd->last_pts || this_fid != sd->last_fid) {
			if (gspca_dev->last_packet_type == INTER_PACKET)
				gspca_frame_add(gspca_dev, LAST_PACKET,
						NULL, 0);
			sd->last_pts = this_pts;
			sd->last_fid = this_fid;
			gspca_frame_add(gspca_dev, FIRST_PACKET,
					data + 12, len - 12);
		/* If this packet is marked as EOF, end the frame */
		} else if (data[1] & UVC_STREAM_EOF) {
			sd->last_pts = 0;
			gspca_frame_add(gspca_dev, LAST_PACKET,
					data + 12, len - 12);
		} else {

			/* Add the data from this payload */
			gspca_frame_add(gspca_dev, INTER_PACKET,
					data + 12, len - 12);
		}

		/* Done this payload */
		goto scan_next;

discard:
		/* Discard data until a new frame starts. */
		gspca_dev->last_packet_type = DISCARD_PACKET;

scan_next:
		remaining_len -= len;
		data += len;
	} while (remaining_len > 0);
}

static int sd_querymenu(struct gspca_dev *gspca_dev,
			struct v4l2_querymenu *menu)
{
	switch (menu->id) {
	case V4L2_CID_POWER_LINE_FREQUENCY:
		switch (menu->index) {
		case 0:		/* V4L2_CID_POWER_LINE_FREQUENCY_DISABLED */
			strcpy((char *) menu->name, "NoFliker");
			return 0;
		case 1:		/* V4L2_CID_POWER_LINE_FREQUENCY_50HZ */
			strcpy((char *) menu->name, "50 Hz");
			return 0;
		case 2:		/* V4L2_CID_POWER_LINE_FREQUENCY_60HZ */
			strcpy((char *) menu->name, "60 Hz");
			return 0;
		}
		break;
	}
	return -EINVAL;
}

/* sub-driver description */
static const struct sd_desc sd_desc = {
	.name     = MODULE_NAME,
	.ctrls    = sd_ctrls,
	.nctrls   = NCTRLS,
	.config   = sd_config,
	.init     = sd_init,
	.start    = sd_start,
	.stopN    = sd_stopN,
	.pkt_scan = sd_pkt_scan,
	.querymenu = sd_querymenu,
};

/* -- module initialisation -- */
static const struct usb_device_id device_table[] = {
	{USB_DEVICE(0x05a9, 0x8065)},
	{USB_DEVICE(0x06f8, 0x3003)},
	{USB_DEVICE(0x05a9, 0x1550)},
	{}
};

MODULE_DEVICE_TABLE(usb, device_table);

/* -- device connect -- */
static int sd_probe(struct usb_interface *intf, const struct usb_device_id *id)
{
	return gspca_dev_probe(intf, id, &sd_desc, sizeof(struct sd),
				THIS_MODULE);
}

static struct usb_driver sd_driver = {
	.name       = MODULE_NAME,
	.id_table   = device_table,
	.probe      = sd_probe,
	.disconnect = gspca_disconnect,
#ifdef CONFIG_PM
	.suspend    = gspca_suspend,
	.resume     = gspca_resume,
#endif
};

module_usb_driver(sd_driver);<|MERGE_RESOLUTION|>--- conflicted
+++ resolved
@@ -71,10 +71,7 @@
 enum sensors {
 	SENSOR_OV965x,		/* ov9657 */
 	SENSOR_OV971x,		/* ov9712 */
-<<<<<<< HEAD
-=======
 	SENSOR_OV562x,		/* ov5621 */
->>>>>>> dcd6c922
 	NSENSORS
 };
 
@@ -211,8 +208,6 @@
 	}
 };
 
-<<<<<<< HEAD
-=======
 static const struct v4l2_pix_format ov562x_mode[] = {
 	{2592, 1680, V4L2_PIX_FMT_SBGGR8, V4L2_FIELD_NONE,
 		.bytesperline = 2592,
@@ -221,7 +216,6 @@
 	}
 };
 
->>>>>>> dcd6c922
 static const u8 bridge_init[][2] = {
 	{0x88, 0xf8},
 	{0x89, 0xff},
@@ -1255,15 +1249,9 @@
 		     const struct usb_device_id *id)
 {
 	struct sd *sd = (struct sd *) gspca_dev;
-<<<<<<< HEAD
 
 	gspca_dev->cam.ctrls = sd->ctrls;
 
-=======
-
-	gspca_dev->cam.ctrls = sd->ctrls;
-
->>>>>>> dcd6c922
 #if AUTOGAIN_DEF != 0
 	gspca_dev->ctrl_inac |= (1 << EXPOSURE);
 #endif
@@ -1349,8 +1337,6 @@
 			reg_w(gspca_dev, 0x56, 0x1f);
 		else
 			reg_w(gspca_dev, 0x56, 0x17);
-<<<<<<< HEAD
-=======
 	} else if ((sensor_id & 0xfff0) == 0x5620) {
 		sd->sensor = SENSOR_OV562x;
 
@@ -1362,7 +1348,6 @@
 		sccb_w_array(gspca_dev, ov562x_init_2,
 				ARRAY_SIZE(ov562x_init_2));
 		reg_w(gspca_dev, 0xe0, 0x00);
->>>>>>> dcd6c922
 	} else {
 		err("Unknown sensor %04x", sensor_id);
 		return -EINVAL;
@@ -1375,11 +1360,7 @@
 {
 	struct sd *sd = (struct sd *) gspca_dev;
 
-<<<<<<< HEAD
-	if (sd->sensor == SENSOR_OV971x)
-=======
 	if (sd->sensor == SENSOR_OV971x || sd->sensor == SENSOR_OV562x)
->>>>>>> dcd6c922
 		return gspca_dev->usb_err;
 	switch (gspca_dev->curr_mode) {
 	case QVGA_MODE:			/* 320x240 */
