--- conflicted
+++ resolved
@@ -1293,10 +1293,7 @@
 
 	drv = driver_find("ivtv", &pci_bus_type);
 	err = driver_for_each_device(drv, NULL, &registered, ivtvfb_callback_init);
-<<<<<<< HEAD
-=======
 	(void)err;	/* suppress compiler warning */
->>>>>>> 711e1bfb
 	if (!registered) {
 		printk(KERN_ERR "ivtvfb:  no cards found\n");
 		return -ENODEV;
@@ -1313,10 +1310,7 @@
 
 	drv = driver_find("ivtv", &pci_bus_type);
 	err = driver_for_each_device(drv, NULL, NULL, ivtvfb_callback_cleanup);
-<<<<<<< HEAD
-=======
 	(void)err;	/* suppress compiler warning */
->>>>>>> 711e1bfb
 }
 
 module_init(ivtvfb_init);
