/*
 * ispccdc.c
 *
 * TI OMAP3 ISP - CCDC module
 *
 * Copyright (C) 2009-2010 Nokia Corporation
 * Copyright (C) 2009 Texas Instruments, Inc.
 *
 * Contacts: Laurent Pinchart <laurent.pinchart@ideasonboard.com>
 *	     Sakari Ailus <sakari.ailus@iki.fi>
 *
 * This program is free software; you can redistribute it and/or modify
 * it under the terms of the GNU General Public License version 2 as
 * published by the Free Software Foundation.
 *
 * This program is distributed in the hope that it will be useful, but
 * WITHOUT ANY WARRANTY; without even the implied warranty of
 * MERCHANTABILITY or FITNESS FOR A PARTICULAR PURPOSE.  See the GNU
 * General Public License for more details.
 *
 * You should have received a copy of the GNU General Public License
 * along with this program; if not, write to the Free Software
 * Foundation, Inc., 51 Franklin St, Fifth Floor, Boston, MA
 * 02110-1301 USA
 */

#include <linux/module.h>
#include <linux/uaccess.h>
#include <linux/delay.h>
#include <linux/device.h>
#include <linux/dma-mapping.h>
#include <linux/mm.h>
#include <linux/sched.h>
#include <linux/slab.h>
#include <media/v4l2-event.h>

#include "isp.h"
#include "ispreg.h"
#include "ispccdc.h"

static struct v4l2_mbus_framefmt *
__ccdc_get_format(struct isp_ccdc_device *ccdc, struct v4l2_subdev_fh *fh,
		  unsigned int pad, enum v4l2_subdev_format_whence which);

static const unsigned int ccdc_fmts[] = {
	V4L2_MBUS_FMT_Y8_1X8,
	V4L2_MBUS_FMT_Y10_1X10,
	V4L2_MBUS_FMT_Y12_1X12,
	V4L2_MBUS_FMT_SGRBG8_1X8,
	V4L2_MBUS_FMT_SRGGB8_1X8,
	V4L2_MBUS_FMT_SBGGR8_1X8,
	V4L2_MBUS_FMT_SGBRG8_1X8,
	V4L2_MBUS_FMT_SGRBG10_1X10,
	V4L2_MBUS_FMT_SRGGB10_1X10,
	V4L2_MBUS_FMT_SBGGR10_1X10,
	V4L2_MBUS_FMT_SGBRG10_1X10,
	V4L2_MBUS_FMT_SGRBG12_1X12,
	V4L2_MBUS_FMT_SRGGB12_1X12,
	V4L2_MBUS_FMT_SBGGR12_1X12,
	V4L2_MBUS_FMT_SGBRG12_1X12,
};

/*
 * ccdc_print_status - Print current CCDC Module register values.
 * @ccdc: Pointer to ISP CCDC device.
 *
 * Also prints other debug information stored in the CCDC module.
 */
#define CCDC_PRINT_REGISTER(isp, name)\
	dev_dbg(isp->dev, "###CCDC " #name "=0x%08x\n", \
		isp_reg_readl(isp, OMAP3_ISP_IOMEM_CCDC, ISPCCDC_##name))

static void ccdc_print_status(struct isp_ccdc_device *ccdc)
{
	struct isp_device *isp = to_isp_device(ccdc);

	dev_dbg(isp->dev, "-------------CCDC Register dump-------------\n");

	CCDC_PRINT_REGISTER(isp, PCR);
	CCDC_PRINT_REGISTER(isp, SYN_MODE);
	CCDC_PRINT_REGISTER(isp, HD_VD_WID);
	CCDC_PRINT_REGISTER(isp, PIX_LINES);
	CCDC_PRINT_REGISTER(isp, HORZ_INFO);
	CCDC_PRINT_REGISTER(isp, VERT_START);
	CCDC_PRINT_REGISTER(isp, VERT_LINES);
	CCDC_PRINT_REGISTER(isp, CULLING);
	CCDC_PRINT_REGISTER(isp, HSIZE_OFF);
	CCDC_PRINT_REGISTER(isp, SDOFST);
	CCDC_PRINT_REGISTER(isp, SDR_ADDR);
	CCDC_PRINT_REGISTER(isp, CLAMP);
	CCDC_PRINT_REGISTER(isp, DCSUB);
	CCDC_PRINT_REGISTER(isp, COLPTN);
	CCDC_PRINT_REGISTER(isp, BLKCMP);
	CCDC_PRINT_REGISTER(isp, FPC);
	CCDC_PRINT_REGISTER(isp, FPC_ADDR);
	CCDC_PRINT_REGISTER(isp, VDINT);
	CCDC_PRINT_REGISTER(isp, ALAW);
	CCDC_PRINT_REGISTER(isp, REC656IF);
	CCDC_PRINT_REGISTER(isp, CFG);
	CCDC_PRINT_REGISTER(isp, FMTCFG);
	CCDC_PRINT_REGISTER(isp, FMT_HORZ);
	CCDC_PRINT_REGISTER(isp, FMT_VERT);
	CCDC_PRINT_REGISTER(isp, PRGEVEN0);
	CCDC_PRINT_REGISTER(isp, PRGEVEN1);
	CCDC_PRINT_REGISTER(isp, PRGODD0);
	CCDC_PRINT_REGISTER(isp, PRGODD1);
	CCDC_PRINT_REGISTER(isp, VP_OUT);
	CCDC_PRINT_REGISTER(isp, LSC_CONFIG);
	CCDC_PRINT_REGISTER(isp, LSC_INITIAL);
	CCDC_PRINT_REGISTER(isp, LSC_TABLE_BASE);
	CCDC_PRINT_REGISTER(isp, LSC_TABLE_OFFSET);

	dev_dbg(isp->dev, "--------------------------------------------\n");
}

/*
 * omap3isp_ccdc_busy - Get busy state of the CCDC.
 * @ccdc: Pointer to ISP CCDC device.
 */
int omap3isp_ccdc_busy(struct isp_ccdc_device *ccdc)
{
	struct isp_device *isp = to_isp_device(ccdc);

	return isp_reg_readl(isp, OMAP3_ISP_IOMEM_CCDC, ISPCCDC_PCR) &
		ISPCCDC_PCR_BUSY;
}

/* -----------------------------------------------------------------------------
 * Lens Shading Compensation
 */

/*
 * ccdc_lsc_validate_config - Check that LSC configuration is valid.
 * @ccdc: Pointer to ISP CCDC device.
 * @lsc_cfg: the LSC configuration to check.
 *
 * Returns 0 if the LSC configuration is valid, or -EINVAL if invalid.
 */
static int ccdc_lsc_validate_config(struct isp_ccdc_device *ccdc,
				    struct omap3isp_ccdc_lsc_config *lsc_cfg)
{
	struct isp_device *isp = to_isp_device(ccdc);
	struct v4l2_mbus_framefmt *format;
	unsigned int paxel_width, paxel_height;
	unsigned int paxel_shift_x, paxel_shift_y;
	unsigned int min_width, min_height, min_size;
	unsigned int input_width, input_height;

	paxel_shift_x = lsc_cfg->gain_mode_m;
	paxel_shift_y = lsc_cfg->gain_mode_n;

	if ((paxel_shift_x < 2) || (paxel_shift_x > 6) ||
	    (paxel_shift_y < 2) || (paxel_shift_y > 6)) {
		dev_dbg(isp->dev, "CCDC: LSC: Invalid paxel size\n");
		return -EINVAL;
	}

	if (lsc_cfg->offset & 3) {
		dev_dbg(isp->dev, "CCDC: LSC: Offset must be a multiple of "
			"4\n");
		return -EINVAL;
	}

	if ((lsc_cfg->initial_x & 1) || (lsc_cfg->initial_y & 1)) {
		dev_dbg(isp->dev, "CCDC: LSC: initial_x and y must be even\n");
		return -EINVAL;
	}

	format = __ccdc_get_format(ccdc, NULL, CCDC_PAD_SINK,
				   V4L2_SUBDEV_FORMAT_ACTIVE);
	input_width = format->width;
	input_height = format->height;

	/* Calculate minimum bytesize for validation */
	paxel_width = 1 << paxel_shift_x;
	min_width = ((input_width + lsc_cfg->initial_x + paxel_width - 1)
		     >> paxel_shift_x) + 1;

	paxel_height = 1 << paxel_shift_y;
	min_height = ((input_height + lsc_cfg->initial_y + paxel_height - 1)
		     >> paxel_shift_y) + 1;

	min_size = 4 * min_width * min_height;
	if (min_size > lsc_cfg->size) {
		dev_dbg(isp->dev, "CCDC: LSC: too small table\n");
		return -EINVAL;
	}
	if (lsc_cfg->offset < (min_width * 4)) {
		dev_dbg(isp->dev, "CCDC: LSC: Offset is too small\n");
		return -EINVAL;
	}
	if ((lsc_cfg->size / lsc_cfg->offset) < min_height) {
		dev_dbg(isp->dev, "CCDC: LSC: Wrong size/offset combination\n");
		return -EINVAL;
	}
	return 0;
}

/*
 * ccdc_lsc_program_table - Program Lens Shading Compensation table address.
 * @ccdc: Pointer to ISP CCDC device.
 */
static void ccdc_lsc_program_table(struct isp_ccdc_device *ccdc, u32 addr)
{
	isp_reg_writel(to_isp_device(ccdc), addr,
		       OMAP3_ISP_IOMEM_CCDC, ISPCCDC_LSC_TABLE_BASE);
}

/*
 * ccdc_lsc_setup_regs - Configures the lens shading compensation module
 * @ccdc: Pointer to ISP CCDC device.
 */
static void ccdc_lsc_setup_regs(struct isp_ccdc_device *ccdc,
				struct omap3isp_ccdc_lsc_config *cfg)
{
	struct isp_device *isp = to_isp_device(ccdc);
	int reg;

	isp_reg_writel(isp, cfg->offset, OMAP3_ISP_IOMEM_CCDC,
		       ISPCCDC_LSC_TABLE_OFFSET);

	reg = 0;
	reg |= cfg->gain_mode_n << ISPCCDC_LSC_GAIN_MODE_N_SHIFT;
	reg |= cfg->gain_mode_m << ISPCCDC_LSC_GAIN_MODE_M_SHIFT;
	reg |= cfg->gain_format << ISPCCDC_LSC_GAIN_FORMAT_SHIFT;
	isp_reg_writel(isp, reg, OMAP3_ISP_IOMEM_CCDC, ISPCCDC_LSC_CONFIG);

	reg = 0;
	reg &= ~ISPCCDC_LSC_INITIAL_X_MASK;
	reg |= cfg->initial_x << ISPCCDC_LSC_INITIAL_X_SHIFT;
	reg &= ~ISPCCDC_LSC_INITIAL_Y_MASK;
	reg |= cfg->initial_y << ISPCCDC_LSC_INITIAL_Y_SHIFT;
	isp_reg_writel(isp, reg, OMAP3_ISP_IOMEM_CCDC,
		       ISPCCDC_LSC_INITIAL);
}

static int ccdc_lsc_wait_prefetch(struct isp_ccdc_device *ccdc)
{
	struct isp_device *isp = to_isp_device(ccdc);
	unsigned int wait;

	isp_reg_writel(isp, IRQ0STATUS_CCDC_LSC_PREF_COMP_IRQ,
		       OMAP3_ISP_IOMEM_MAIN, ISP_IRQ0STATUS);

	/* timeout 1 ms */
	for (wait = 0; wait < 1000; wait++) {
		if (isp_reg_readl(isp, OMAP3_ISP_IOMEM_MAIN, ISP_IRQ0STATUS) &
				  IRQ0STATUS_CCDC_LSC_PREF_COMP_IRQ) {
			isp_reg_writel(isp, IRQ0STATUS_CCDC_LSC_PREF_COMP_IRQ,
				       OMAP3_ISP_IOMEM_MAIN, ISP_IRQ0STATUS);
			return 0;
		}

		rmb();
		udelay(1);
	}

	return -ETIMEDOUT;
}

/*
 * __ccdc_lsc_enable - Enables/Disables the Lens Shading Compensation module.
 * @ccdc: Pointer to ISP CCDC device.
 * @enable: 0 Disables LSC, 1 Enables LSC.
 */
static int __ccdc_lsc_enable(struct isp_ccdc_device *ccdc, int enable)
{
	struct isp_device *isp = to_isp_device(ccdc);
	const struct v4l2_mbus_framefmt *format =
		__ccdc_get_format(ccdc, NULL, CCDC_PAD_SINK,
				  V4L2_SUBDEV_FORMAT_ACTIVE);

	if ((format->code != V4L2_MBUS_FMT_SGRBG10_1X10) &&
	    (format->code != V4L2_MBUS_FMT_SRGGB10_1X10) &&
	    (format->code != V4L2_MBUS_FMT_SBGGR10_1X10) &&
	    (format->code != V4L2_MBUS_FMT_SGBRG10_1X10))
		return -EINVAL;

	if (enable)
		omap3isp_sbl_enable(isp, OMAP3_ISP_SBL_CCDC_LSC_READ);

	isp_reg_clr_set(isp, OMAP3_ISP_IOMEM_CCDC, ISPCCDC_LSC_CONFIG,
			ISPCCDC_LSC_ENABLE, enable ? ISPCCDC_LSC_ENABLE : 0);

	if (enable) {
		if (ccdc_lsc_wait_prefetch(ccdc) < 0) {
			isp_reg_clr(isp, OMAP3_ISP_IOMEM_CCDC,
				    ISPCCDC_LSC_CONFIG, ISPCCDC_LSC_ENABLE);
			ccdc->lsc.state = LSC_STATE_STOPPED;
			dev_warn(to_device(ccdc), "LSC prefecth timeout\n");
			return -ETIMEDOUT;
		}
		ccdc->lsc.state = LSC_STATE_RUNNING;
	} else {
		ccdc->lsc.state = LSC_STATE_STOPPING;
	}

	return 0;
}

static int ccdc_lsc_busy(struct isp_ccdc_device *ccdc)
{
	struct isp_device *isp = to_isp_device(ccdc);

	return isp_reg_readl(isp, OMAP3_ISP_IOMEM_CCDC, ISPCCDC_LSC_CONFIG) &
			     ISPCCDC_LSC_BUSY;
}

/* __ccdc_lsc_configure - Apply a new configuration to the LSC engine
 * @ccdc: Pointer to ISP CCDC device
 * @req: New configuration request
 *
 * context: in_interrupt()
 */
static int __ccdc_lsc_configure(struct isp_ccdc_device *ccdc,
				struct ispccdc_lsc_config_req *req)
{
	if (!req->enable)
		return -EINVAL;

	if (ccdc_lsc_validate_config(ccdc, &req->config) < 0) {
		dev_dbg(to_device(ccdc), "Discard LSC configuration\n");
		return -EINVAL;
	}

	if (ccdc_lsc_busy(ccdc))
		return -EBUSY;

	ccdc_lsc_setup_regs(ccdc, &req->config);
	ccdc_lsc_program_table(ccdc, req->table);
	return 0;
}

/*
 * ccdc_lsc_error_handler - Handle LSC prefetch error scenario.
 * @ccdc: Pointer to ISP CCDC device.
 *
 * Disables LSC, and defers enablement to shadow registers update time.
 */
static void ccdc_lsc_error_handler(struct isp_ccdc_device *ccdc)
{
	struct isp_device *isp = to_isp_device(ccdc);
	/*
	 * From OMAP3 TRM: When this event is pending, the module
	 * goes into transparent mode (output =input). Normal
	 * operation can be resumed at the start of the next frame
	 * after:
	 *  1) Clearing this event
	 *  2) Disabling the LSC module
	 *  3) Enabling it
	 */
	isp_reg_clr(isp, OMAP3_ISP_IOMEM_CCDC, ISPCCDC_LSC_CONFIG,
		    ISPCCDC_LSC_ENABLE);
	ccdc->lsc.state = LSC_STATE_STOPPED;
}

static void ccdc_lsc_free_request(struct isp_ccdc_device *ccdc,
				  struct ispccdc_lsc_config_req *req)
{
	struct isp_device *isp = to_isp_device(ccdc);

	if (req == NULL)
		return;

	if (req->iovm)
		dma_unmap_sg(isp->dev, req->iovm->sgt->sgl,
			     req->iovm->sgt->nents, DMA_TO_DEVICE);
	if (req->table)
		omap_iommu_vfree(isp->domain, isp->iommu, req->table);
	kfree(req);
}

static void ccdc_lsc_free_queue(struct isp_ccdc_device *ccdc,
				struct list_head *queue)
{
	struct ispccdc_lsc_config_req *req, *n;
	unsigned long flags;

	spin_lock_irqsave(&ccdc->lsc.req_lock, flags);
	list_for_each_entry_safe(req, n, queue, list) {
		list_del(&req->list);
		spin_unlock_irqrestore(&ccdc->lsc.req_lock, flags);
		ccdc_lsc_free_request(ccdc, req);
		spin_lock_irqsave(&ccdc->lsc.req_lock, flags);
	}
	spin_unlock_irqrestore(&ccdc->lsc.req_lock, flags);
}

static void ccdc_lsc_free_table_work(struct work_struct *work)
{
	struct isp_ccdc_device *ccdc;
	struct ispccdc_lsc *lsc;

	lsc = container_of(work, struct ispccdc_lsc, table_work);
	ccdc = container_of(lsc, struct isp_ccdc_device, lsc);

	ccdc_lsc_free_queue(ccdc, &lsc->free_queue);
}

/*
 * ccdc_lsc_config - Configure the LSC module from a userspace request
 *
 * Store the request LSC configuration in the LSC engine request pointer. The
 * configuration will be applied to the hardware when the CCDC will be enabled,
 * or at the next LSC interrupt if the CCDC is already running.
 */
static int ccdc_lsc_config(struct isp_ccdc_device *ccdc,
			   struct omap3isp_ccdc_update_config *config)
{
	struct isp_device *isp = to_isp_device(ccdc);
	struct ispccdc_lsc_config_req *req;
	unsigned long flags;
	void *table;
	u16 update;
	int ret;

	update = config->update &
		 (OMAP3ISP_CCDC_CONFIG_LSC | OMAP3ISP_CCDC_TBL_LSC);
	if (!update)
		return 0;

	if (update != (OMAP3ISP_CCDC_CONFIG_LSC | OMAP3ISP_CCDC_TBL_LSC)) {
		dev_dbg(to_device(ccdc), "%s: Both LSC configuration and table "
			"need to be supplied\n", __func__);
		return -EINVAL;
	}

	req = kzalloc(sizeof(*req), GFP_KERNEL);
	if (req == NULL)
		return -ENOMEM;

	if (config->flag & OMAP3ISP_CCDC_CONFIG_LSC) {
		if (copy_from_user(&req->config, config->lsc_cfg,
				   sizeof(req->config))) {
			ret = -EFAULT;
			goto done;
		}

		req->enable = 1;

		req->table = omap_iommu_vmalloc(isp->domain, isp->iommu, 0,
					req->config.size, IOMMU_FLAG);
		if (IS_ERR_VALUE(req->table)) {
			req->table = 0;
			ret = -ENOMEM;
			goto done;
		}

		req->iovm = omap_find_iovm_area(isp->iommu, req->table);
		if (req->iovm == NULL) {
			ret = -ENOMEM;
			goto done;
		}

		if (!dma_map_sg(isp->dev, req->iovm->sgt->sgl,
				req->iovm->sgt->nents, DMA_TO_DEVICE)) {
			ret = -ENOMEM;
			req->iovm = NULL;
			goto done;
		}

		dma_sync_sg_for_cpu(isp->dev, req->iovm->sgt->sgl,
				    req->iovm->sgt->nents, DMA_TO_DEVICE);

		table = omap_da_to_va(isp->iommu, req->table);
		if (copy_from_user(table, config->lsc, req->config.size)) {
			ret = -EFAULT;
			goto done;
		}

		dma_sync_sg_for_device(isp->dev, req->iovm->sgt->sgl,
				       req->iovm->sgt->nents, DMA_TO_DEVICE);
	}

	spin_lock_irqsave(&ccdc->lsc.req_lock, flags);
	if (ccdc->lsc.request) {
		list_add_tail(&ccdc->lsc.request->list, &ccdc->lsc.free_queue);
		schedule_work(&ccdc->lsc.table_work);
	}
	ccdc->lsc.request = req;
	spin_unlock_irqrestore(&ccdc->lsc.req_lock, flags);

	ret = 0;

done:
	if (ret < 0)
		ccdc_lsc_free_request(ccdc, req);

	return ret;
}

static inline int ccdc_lsc_is_configured(struct isp_ccdc_device *ccdc)
{
	unsigned long flags;

	spin_lock_irqsave(&ccdc->lsc.req_lock, flags);
	if (ccdc->lsc.active) {
		spin_unlock_irqrestore(&ccdc->lsc.req_lock, flags);
		return 1;
	}
	spin_unlock_irqrestore(&ccdc->lsc.req_lock, flags);
	return 0;
}

static int ccdc_lsc_enable(struct isp_ccdc_device *ccdc)
{
	struct ispccdc_lsc *lsc = &ccdc->lsc;

	if (lsc->state != LSC_STATE_STOPPED)
		return -EINVAL;

	if (lsc->active) {
		list_add_tail(&lsc->active->list, &lsc->free_queue);
		lsc->active = NULL;
	}

	if (__ccdc_lsc_configure(ccdc, lsc->request) < 0) {
		omap3isp_sbl_disable(to_isp_device(ccdc),
				OMAP3_ISP_SBL_CCDC_LSC_READ);
		list_add_tail(&lsc->request->list, &lsc->free_queue);
		lsc->request = NULL;
		goto done;
	}

	lsc->active = lsc->request;
	lsc->request = NULL;
	__ccdc_lsc_enable(ccdc, 1);

done:
	if (!list_empty(&lsc->free_queue))
		schedule_work(&lsc->table_work);

	return 0;
}

/* -----------------------------------------------------------------------------
 * Parameters configuration
 */

/*
 * ccdc_configure_clamp - Configure optical-black or digital clamping
 * @ccdc: Pointer to ISP CCDC device.
 *
 * The CCDC performs either optical-black or digital clamp. Configure and enable
 * the selected clamp method.
 */
static void ccdc_configure_clamp(struct isp_ccdc_device *ccdc)
{
	struct isp_device *isp = to_isp_device(ccdc);
	u32 clamp;

	if (ccdc->obclamp) {
		clamp  = ccdc->clamp.obgain << ISPCCDC_CLAMP_OBGAIN_SHIFT;
		clamp |= ccdc->clamp.oblen << ISPCCDC_CLAMP_OBSLEN_SHIFT;
		clamp |= ccdc->clamp.oblines << ISPCCDC_CLAMP_OBSLN_SHIFT;
		clamp |= ccdc->clamp.obstpixel << ISPCCDC_CLAMP_OBST_SHIFT;
		isp_reg_writel(isp, clamp, OMAP3_ISP_IOMEM_CCDC, ISPCCDC_CLAMP);
	} else {
		isp_reg_writel(isp, ccdc->clamp.dcsubval,
			       OMAP3_ISP_IOMEM_CCDC, ISPCCDC_DCSUB);
	}

	isp_reg_clr_set(isp, OMAP3_ISP_IOMEM_CCDC, ISPCCDC_CLAMP,
			ISPCCDC_CLAMP_CLAMPEN,
			ccdc->obclamp ? ISPCCDC_CLAMP_CLAMPEN : 0);
}

/*
 * ccdc_configure_fpc - Configure Faulty Pixel Correction
 * @ccdc: Pointer to ISP CCDC device.
 */
static void ccdc_configure_fpc(struct isp_ccdc_device *ccdc)
{
	struct isp_device *isp = to_isp_device(ccdc);

	isp_reg_clr(isp, OMAP3_ISP_IOMEM_CCDC, ISPCCDC_FPC, ISPCCDC_FPC_FPCEN);

	if (!ccdc->fpc_en)
		return;

	isp_reg_writel(isp, ccdc->fpc.fpcaddr, OMAP3_ISP_IOMEM_CCDC,
		       ISPCCDC_FPC_ADDR);
	/* The FPNUM field must be set before enabling FPC. */
	isp_reg_writel(isp, (ccdc->fpc.fpnum << ISPCCDC_FPC_FPNUM_SHIFT),
		       OMAP3_ISP_IOMEM_CCDC, ISPCCDC_FPC);
	isp_reg_writel(isp, (ccdc->fpc.fpnum << ISPCCDC_FPC_FPNUM_SHIFT) |
		       ISPCCDC_FPC_FPCEN, OMAP3_ISP_IOMEM_CCDC, ISPCCDC_FPC);
}

/*
 * ccdc_configure_black_comp - Configure Black Level Compensation.
 * @ccdc: Pointer to ISP CCDC device.
 */
static void ccdc_configure_black_comp(struct isp_ccdc_device *ccdc)
{
	struct isp_device *isp = to_isp_device(ccdc);
	u32 blcomp;

	blcomp  = ccdc->blcomp.b_mg << ISPCCDC_BLKCMP_B_MG_SHIFT;
	blcomp |= ccdc->blcomp.gb_g << ISPCCDC_BLKCMP_GB_G_SHIFT;
	blcomp |= ccdc->blcomp.gr_cy << ISPCCDC_BLKCMP_GR_CY_SHIFT;
	blcomp |= ccdc->blcomp.r_ye << ISPCCDC_BLKCMP_R_YE_SHIFT;

	isp_reg_writel(isp, blcomp, OMAP3_ISP_IOMEM_CCDC, ISPCCDC_BLKCMP);
}

/*
 * ccdc_configure_lpf - Configure Low-Pass Filter (LPF).
 * @ccdc: Pointer to ISP CCDC device.
 */
static void ccdc_configure_lpf(struct isp_ccdc_device *ccdc)
{
	struct isp_device *isp = to_isp_device(ccdc);

	isp_reg_clr_set(isp, OMAP3_ISP_IOMEM_CCDC, ISPCCDC_SYN_MODE,
			ISPCCDC_SYN_MODE_LPF,
			ccdc->lpf ? ISPCCDC_SYN_MODE_LPF : 0);
}

/*
 * ccdc_configure_alaw - Configure A-law compression.
 * @ccdc: Pointer to ISP CCDC device.
 */
static void ccdc_configure_alaw(struct isp_ccdc_device *ccdc)
{
	struct isp_device *isp = to_isp_device(ccdc);
	u32 alaw = 0;

	switch (ccdc->syncif.datsz) {
	case 8:
		return;

	case 10:
		alaw = ISPCCDC_ALAW_GWDI_9_0;
		break;
	case 11:
		alaw = ISPCCDC_ALAW_GWDI_10_1;
		break;
	case 12:
		alaw = ISPCCDC_ALAW_GWDI_11_2;
		break;
	case 13:
		alaw = ISPCCDC_ALAW_GWDI_12_3;
		break;
	}

	if (ccdc->alaw)
		alaw |= ISPCCDC_ALAW_CCDTBL;

	isp_reg_writel(isp, alaw, OMAP3_ISP_IOMEM_CCDC, ISPCCDC_ALAW);
}

/*
 * ccdc_config_imgattr - Configure sensor image specific attributes.
 * @ccdc: Pointer to ISP CCDC device.
 * @colptn: Color pattern of the sensor.
 */
static void ccdc_config_imgattr(struct isp_ccdc_device *ccdc, u32 colptn)
{
	struct isp_device *isp = to_isp_device(ccdc);

	isp_reg_writel(isp, colptn, OMAP3_ISP_IOMEM_CCDC, ISPCCDC_COLPTN);
}

/*
 * ccdc_config - Set CCDC configuration from userspace
 * @ccdc: Pointer to ISP CCDC device.
 * @userspace_add: Structure containing CCDC configuration sent from userspace.
 *
 * Returns 0 if successful, -EINVAL if the pointer to the configuration
 * structure is null, or the copy_from_user function fails to copy user space
 * memory to kernel space memory.
 */
static int ccdc_config(struct isp_ccdc_device *ccdc,
		       struct omap3isp_ccdc_update_config *ccdc_struct)
{
	struct isp_device *isp = to_isp_device(ccdc);
	unsigned long flags;

	spin_lock_irqsave(&ccdc->lock, flags);
	ccdc->shadow_update = 1;
	spin_unlock_irqrestore(&ccdc->lock, flags);

	if (OMAP3ISP_CCDC_ALAW & ccdc_struct->update) {
		ccdc->alaw = !!(OMAP3ISP_CCDC_ALAW & ccdc_struct->flag);
		ccdc->update |= OMAP3ISP_CCDC_ALAW;
	}

	if (OMAP3ISP_CCDC_LPF & ccdc_struct->update) {
		ccdc->lpf = !!(OMAP3ISP_CCDC_LPF & ccdc_struct->flag);
		ccdc->update |= OMAP3ISP_CCDC_LPF;
	}

	if (OMAP3ISP_CCDC_BLCLAMP & ccdc_struct->update) {
		if (copy_from_user(&ccdc->clamp, ccdc_struct->bclamp,
				   sizeof(ccdc->clamp))) {
			ccdc->shadow_update = 0;
			return -EFAULT;
		}

		ccdc->obclamp = !!(OMAP3ISP_CCDC_BLCLAMP & ccdc_struct->flag);
		ccdc->update |= OMAP3ISP_CCDC_BLCLAMP;
	}

	if (OMAP3ISP_CCDC_BCOMP & ccdc_struct->update) {
		if (copy_from_user(&ccdc->blcomp, ccdc_struct->blcomp,
				   sizeof(ccdc->blcomp))) {
			ccdc->shadow_update = 0;
			return -EFAULT;
		}

		ccdc->update |= OMAP3ISP_CCDC_BCOMP;
	}

	ccdc->shadow_update = 0;

	if (OMAP3ISP_CCDC_FPC & ccdc_struct->update) {
		u32 table_old = 0;
		u32 table_new;
		u32 size;

		if (ccdc->state != ISP_PIPELINE_STREAM_STOPPED)
			return -EBUSY;

		ccdc->fpc_en = !!(OMAP3ISP_CCDC_FPC & ccdc_struct->flag);

		if (ccdc->fpc_en) {
			if (copy_from_user(&ccdc->fpc, ccdc_struct->fpc,
					   sizeof(ccdc->fpc)))
				return -EFAULT;

			/*
			 * table_new must be 64-bytes aligned, but it's
			 * already done by omap_iommu_vmalloc().
			 */
			size = ccdc->fpc.fpnum * 4;
			table_new = omap_iommu_vmalloc(isp->domain, isp->iommu,
							0, size, IOMMU_FLAG);
			if (IS_ERR_VALUE(table_new))
				return -ENOMEM;

			if (copy_from_user(omap_da_to_va(isp->iommu, table_new),
					   (__force void __user *)
					   ccdc->fpc.fpcaddr, size)) {
				omap_iommu_vfree(isp->domain, isp->iommu,
								table_new);
				return -EFAULT;
			}

			table_old = ccdc->fpc.fpcaddr;
			ccdc->fpc.fpcaddr = table_new;
		}

		ccdc_configure_fpc(ccdc);
		if (table_old != 0)
			omap_iommu_vfree(isp->domain, isp->iommu, table_old);
	}

	return ccdc_lsc_config(ccdc, ccdc_struct);
}

static void ccdc_apply_controls(struct isp_ccdc_device *ccdc)
{
	if (ccdc->update & OMAP3ISP_CCDC_ALAW) {
		ccdc_configure_alaw(ccdc);
		ccdc->update &= ~OMAP3ISP_CCDC_ALAW;
	}

	if (ccdc->update & OMAP3ISP_CCDC_LPF) {
		ccdc_configure_lpf(ccdc);
		ccdc->update &= ~OMAP3ISP_CCDC_LPF;
	}

	if (ccdc->update & OMAP3ISP_CCDC_BLCLAMP) {
		ccdc_configure_clamp(ccdc);
		ccdc->update &= ~OMAP3ISP_CCDC_BLCLAMP;
	}

	if (ccdc->update & OMAP3ISP_CCDC_BCOMP) {
		ccdc_configure_black_comp(ccdc);
		ccdc->update &= ~OMAP3ISP_CCDC_BCOMP;
	}
}

/*
 * omap3isp_ccdc_restore_context - Restore values of the CCDC module registers
 * @dev: Pointer to ISP device
 */
void omap3isp_ccdc_restore_context(struct isp_device *isp)
{
	struct isp_ccdc_device *ccdc = &isp->isp_ccdc;

	isp_reg_set(isp, OMAP3_ISP_IOMEM_CCDC, ISPCCDC_CFG, ISPCCDC_CFG_VDLC);

	ccdc->update = OMAP3ISP_CCDC_ALAW | OMAP3ISP_CCDC_LPF
		     | OMAP3ISP_CCDC_BLCLAMP | OMAP3ISP_CCDC_BCOMP;
	ccdc_apply_controls(ccdc);
	ccdc_configure_fpc(ccdc);
}

/* -----------------------------------------------------------------------------
 * Format- and pipeline-related configuration helpers
 */

/*
 * ccdc_config_vp - Configure the Video Port.
 * @ccdc: Pointer to ISP CCDC device.
 */
static void ccdc_config_vp(struct isp_ccdc_device *ccdc)
{
	struct isp_pipeline *pipe = to_isp_pipeline(&ccdc->subdev.entity);
	struct isp_device *isp = to_isp_device(ccdc);
	unsigned long l3_ick = pipe->l3_ick;
	unsigned int max_div = isp->revision == ISP_REVISION_15_0 ? 64 : 8;
	unsigned int div = 0;
	u32 fmtcfg_vp;

	fmtcfg_vp = isp_reg_readl(isp, OMAP3_ISP_IOMEM_CCDC, ISPCCDC_FMTCFG)
		  & ~(ISPCCDC_FMTCFG_VPIN_MASK | ISPCCDC_FMTCFG_VPIF_FRQ_MASK);

	switch (ccdc->syncif.datsz) {
	case 8:
	case 10:
		fmtcfg_vp |= ISPCCDC_FMTCFG_VPIN_9_0;
		break;
	case 11:
		fmtcfg_vp |= ISPCCDC_FMTCFG_VPIN_10_1;
		break;
	case 12:
		fmtcfg_vp |= ISPCCDC_FMTCFG_VPIN_11_2;
		break;
	case 13:
		fmtcfg_vp |= ISPCCDC_FMTCFG_VPIN_12_3;
		break;
	};

	if (pipe->input)
		div = DIV_ROUND_UP(l3_ick, pipe->max_rate);
	else if (ccdc->vpcfg.pixelclk)
		div = l3_ick / ccdc->vpcfg.pixelclk;

	div = clamp(div, 2U, max_div);
	fmtcfg_vp |= (div - 2) << ISPCCDC_FMTCFG_VPIF_FRQ_SHIFT;

	isp_reg_writel(isp, fmtcfg_vp, OMAP3_ISP_IOMEM_CCDC, ISPCCDC_FMTCFG);
}

/*
 * ccdc_enable_vp - Enable Video Port.
 * @ccdc: Pointer to ISP CCDC device.
 * @enable: 0 Disables VP, 1 Enables VP
 *
 * This is needed for outputting image to Preview, H3A and HIST ISP submodules.
 */
static void ccdc_enable_vp(struct isp_ccdc_device *ccdc, u8 enable)
{
	struct isp_device *isp = to_isp_device(ccdc);

	isp_reg_clr_set(isp, OMAP3_ISP_IOMEM_CCDC, ISPCCDC_FMTCFG,
			ISPCCDC_FMTCFG_VPEN, enable ? ISPCCDC_FMTCFG_VPEN : 0);
}

/*
 * ccdc_config_outlineoffset - Configure memory saving output line offset
 * @ccdc: Pointer to ISP CCDC device.
 * @offset: Address offset to start a new line. Must be twice the
 *          Output width and aligned on 32 byte boundary
 * @oddeven: Specifies the odd/even line pattern to be chosen to store the
 *           output.
 * @numlines: Set the value 0-3 for +1-4lines, 4-7 for -1-4lines.
 *
 * - Configures the output line offset when stored in memory
 * - Sets the odd/even line pattern to store the output
 *    (EVENEVEN (1), ODDEVEN (2), EVENODD (3), ODDODD (4))
 * - Configures the number of even and odd line fields in case of rearranging
 * the lines.
 */
static void ccdc_config_outlineoffset(struct isp_ccdc_device *ccdc,
					u32 offset, u8 oddeven, u8 numlines)
{
	struct isp_device *isp = to_isp_device(ccdc);

	isp_reg_writel(isp, offset & 0xffff,
		       OMAP3_ISP_IOMEM_CCDC, ISPCCDC_HSIZE_OFF);

	isp_reg_clr(isp, OMAP3_ISP_IOMEM_CCDC, ISPCCDC_SDOFST,
		    ISPCCDC_SDOFST_FINV);

	isp_reg_clr(isp, OMAP3_ISP_IOMEM_CCDC, ISPCCDC_SDOFST,
		    ISPCCDC_SDOFST_FOFST_4L);

	switch (oddeven) {
	case EVENEVEN:
		isp_reg_set(isp, OMAP3_ISP_IOMEM_CCDC, ISPCCDC_SDOFST,
			    (numlines & 0x7) << ISPCCDC_SDOFST_LOFST0_SHIFT);
		break;
	case ODDEVEN:
		isp_reg_set(isp, OMAP3_ISP_IOMEM_CCDC, ISPCCDC_SDOFST,
			    (numlines & 0x7) << ISPCCDC_SDOFST_LOFST1_SHIFT);
		break;
	case EVENODD:
		isp_reg_set(isp, OMAP3_ISP_IOMEM_CCDC, ISPCCDC_SDOFST,
			    (numlines & 0x7) << ISPCCDC_SDOFST_LOFST2_SHIFT);
		break;
	case ODDODD:
		isp_reg_set(isp, OMAP3_ISP_IOMEM_CCDC, ISPCCDC_SDOFST,
			    (numlines & 0x7) << ISPCCDC_SDOFST_LOFST3_SHIFT);
		break;
	default:
		break;
	}
}

/*
 * ccdc_set_outaddr - Set memory address to save output image
 * @ccdc: Pointer to ISP CCDC device.
 * @addr: ISP MMU Mapped 32-bit memory address aligned on 32 byte boundary.
 *
 * Sets the memory address where the output will be saved.
 */
static void ccdc_set_outaddr(struct isp_ccdc_device *ccdc, u32 addr)
{
	struct isp_device *isp = to_isp_device(ccdc);

	isp_reg_writel(isp, addr, OMAP3_ISP_IOMEM_CCDC, ISPCCDC_SDR_ADDR);
}

/*
 * omap3isp_ccdc_max_rate - Calculate maximum input data rate based on the input
 * @ccdc: Pointer to ISP CCDC device.
 * @max_rate: Maximum calculated data rate.
 *
 * Returns in *max_rate less value between calculated and passed
 */
void omap3isp_ccdc_max_rate(struct isp_ccdc_device *ccdc,
			    unsigned int *max_rate)
{
	struct isp_pipeline *pipe = to_isp_pipeline(&ccdc->subdev.entity);
	unsigned int rate;

	if (pipe == NULL)
		return;

	/*
	 * TRM says that for parallel sensors the maximum data rate
	 * should be 90% form L3/2 clock, otherwise just L3/2.
	 */
	if (ccdc->input == CCDC_INPUT_PARALLEL)
		rate = pipe->l3_ick / 2 * 9 / 10;
	else
		rate = pipe->l3_ick / 2;

	*max_rate = min(*max_rate, rate);
}

/*
 * ccdc_config_sync_if - Set CCDC sync interface configuration
 * @ccdc: Pointer to ISP CCDC device.
 * @syncif: Structure containing the sync parameters like field state, CCDC in
 *          master/slave mode, raw/yuv data, polarity of data, field, hs, vs
 *          signals.
 */
static void ccdc_config_sync_if(struct isp_ccdc_device *ccdc,
				struct ispccdc_syncif *syncif)
{
	struct isp_device *isp = to_isp_device(ccdc);
	u32 syn_mode = isp_reg_readl(isp, OMAP3_ISP_IOMEM_CCDC,
				     ISPCCDC_SYN_MODE);

	syn_mode |= ISPCCDC_SYN_MODE_VDHDEN;

	if (syncif->fldstat)
		syn_mode |= ISPCCDC_SYN_MODE_FLDSTAT;
	else
		syn_mode &= ~ISPCCDC_SYN_MODE_FLDSTAT;

	syn_mode &= ~ISPCCDC_SYN_MODE_DATSIZ_MASK;
	switch (syncif->datsz) {
	case 8:
		syn_mode |= ISPCCDC_SYN_MODE_DATSIZ_8;
		break;
	case 10:
		syn_mode |= ISPCCDC_SYN_MODE_DATSIZ_10;
		break;
	case 11:
		syn_mode |= ISPCCDC_SYN_MODE_DATSIZ_11;
		break;
	case 12:
		syn_mode |= ISPCCDC_SYN_MODE_DATSIZ_12;
		break;
	};

	if (syncif->fldmode)
		syn_mode |= ISPCCDC_SYN_MODE_FLDMODE;
	else
		syn_mode &= ~ISPCCDC_SYN_MODE_FLDMODE;

	if (syncif->datapol)
		syn_mode |= ISPCCDC_SYN_MODE_DATAPOL;
	else
		syn_mode &= ~ISPCCDC_SYN_MODE_DATAPOL;

	if (syncif->fldpol)
		syn_mode |= ISPCCDC_SYN_MODE_FLDPOL;
	else
		syn_mode &= ~ISPCCDC_SYN_MODE_FLDPOL;

	if (syncif->hdpol)
		syn_mode |= ISPCCDC_SYN_MODE_HDPOL;
	else
		syn_mode &= ~ISPCCDC_SYN_MODE_HDPOL;

	if (syncif->vdpol)
		syn_mode |= ISPCCDC_SYN_MODE_VDPOL;
	else
		syn_mode &= ~ISPCCDC_SYN_MODE_VDPOL;

	if (syncif->ccdc_mastermode) {
		syn_mode |= ISPCCDC_SYN_MODE_FLDOUT | ISPCCDC_SYN_MODE_VDHDOUT;
		isp_reg_writel(isp,
			       syncif->hs_width << ISPCCDC_HD_VD_WID_HDW_SHIFT
			     | syncif->vs_width << ISPCCDC_HD_VD_WID_VDW_SHIFT,
			       OMAP3_ISP_IOMEM_CCDC,
			       ISPCCDC_HD_VD_WID);

		isp_reg_writel(isp,
			       syncif->ppln << ISPCCDC_PIX_LINES_PPLN_SHIFT
			     | syncif->hlprf << ISPCCDC_PIX_LINES_HLPRF_SHIFT,
			       OMAP3_ISP_IOMEM_CCDC,
			       ISPCCDC_PIX_LINES);
	} else
		syn_mode &= ~(ISPCCDC_SYN_MODE_FLDOUT |
			      ISPCCDC_SYN_MODE_VDHDOUT);

	isp_reg_writel(isp, syn_mode, OMAP3_ISP_IOMEM_CCDC, ISPCCDC_SYN_MODE);

	if (!syncif->bt_r656_en)
		isp_reg_clr(isp, OMAP3_ISP_IOMEM_CCDC, ISPCCDC_REC656IF,
			    ISPCCDC_REC656IF_R656ON);
}

/* CCDC formats descriptions */
static const u32 ccdc_sgrbg_pattern =
	ISPCCDC_COLPTN_Gr_Cy << ISPCCDC_COLPTN_CP0PLC0_SHIFT |
	ISPCCDC_COLPTN_R_Ye  << ISPCCDC_COLPTN_CP0PLC1_SHIFT |
	ISPCCDC_COLPTN_Gr_Cy << ISPCCDC_COLPTN_CP0PLC2_SHIFT |
	ISPCCDC_COLPTN_R_Ye  << ISPCCDC_COLPTN_CP0PLC3_SHIFT |
	ISPCCDC_COLPTN_B_Mg  << ISPCCDC_COLPTN_CP1PLC0_SHIFT |
	ISPCCDC_COLPTN_Gb_G  << ISPCCDC_COLPTN_CP1PLC1_SHIFT |
	ISPCCDC_COLPTN_B_Mg  << ISPCCDC_COLPTN_CP1PLC2_SHIFT |
	ISPCCDC_COLPTN_Gb_G  << ISPCCDC_COLPTN_CP1PLC3_SHIFT |
	ISPCCDC_COLPTN_Gr_Cy << ISPCCDC_COLPTN_CP2PLC0_SHIFT |
	ISPCCDC_COLPTN_R_Ye  << ISPCCDC_COLPTN_CP2PLC1_SHIFT |
	ISPCCDC_COLPTN_Gr_Cy << ISPCCDC_COLPTN_CP2PLC2_SHIFT |
	ISPCCDC_COLPTN_R_Ye  << ISPCCDC_COLPTN_CP2PLC3_SHIFT |
	ISPCCDC_COLPTN_B_Mg  << ISPCCDC_COLPTN_CP3PLC0_SHIFT |
	ISPCCDC_COLPTN_Gb_G  << ISPCCDC_COLPTN_CP3PLC1_SHIFT |
	ISPCCDC_COLPTN_B_Mg  << ISPCCDC_COLPTN_CP3PLC2_SHIFT |
	ISPCCDC_COLPTN_Gb_G  << ISPCCDC_COLPTN_CP3PLC3_SHIFT;

static const u32 ccdc_srggb_pattern =
	ISPCCDC_COLPTN_R_Ye  << ISPCCDC_COLPTN_CP0PLC0_SHIFT |
	ISPCCDC_COLPTN_Gr_Cy << ISPCCDC_COLPTN_CP0PLC1_SHIFT |
	ISPCCDC_COLPTN_R_Ye  << ISPCCDC_COLPTN_CP0PLC2_SHIFT |
	ISPCCDC_COLPTN_Gr_Cy << ISPCCDC_COLPTN_CP0PLC3_SHIFT |
	ISPCCDC_COLPTN_Gb_G  << ISPCCDC_COLPTN_CP1PLC0_SHIFT |
	ISPCCDC_COLPTN_B_Mg  << ISPCCDC_COLPTN_CP1PLC1_SHIFT |
	ISPCCDC_COLPTN_Gb_G  << ISPCCDC_COLPTN_CP1PLC2_SHIFT |
	ISPCCDC_COLPTN_B_Mg  << ISPCCDC_COLPTN_CP1PLC3_SHIFT |
	ISPCCDC_COLPTN_R_Ye  << ISPCCDC_COLPTN_CP2PLC0_SHIFT |
	ISPCCDC_COLPTN_Gr_Cy << ISPCCDC_COLPTN_CP2PLC1_SHIFT |
	ISPCCDC_COLPTN_R_Ye  << ISPCCDC_COLPTN_CP2PLC2_SHIFT |
	ISPCCDC_COLPTN_Gr_Cy << ISPCCDC_COLPTN_CP2PLC3_SHIFT |
	ISPCCDC_COLPTN_Gb_G  << ISPCCDC_COLPTN_CP3PLC0_SHIFT |
	ISPCCDC_COLPTN_B_Mg  << ISPCCDC_COLPTN_CP3PLC1_SHIFT |
	ISPCCDC_COLPTN_Gb_G  << ISPCCDC_COLPTN_CP3PLC2_SHIFT |
	ISPCCDC_COLPTN_B_Mg  << ISPCCDC_COLPTN_CP3PLC3_SHIFT;

static const u32 ccdc_sbggr_pattern =
	ISPCCDC_COLPTN_B_Mg  << ISPCCDC_COLPTN_CP0PLC0_SHIFT |
	ISPCCDC_COLPTN_Gb_G  << ISPCCDC_COLPTN_CP0PLC1_SHIFT |
	ISPCCDC_COLPTN_B_Mg  << ISPCCDC_COLPTN_CP0PLC2_SHIFT |
	ISPCCDC_COLPTN_Gb_G  << ISPCCDC_COLPTN_CP0PLC3_SHIFT |
	ISPCCDC_COLPTN_Gr_Cy << ISPCCDC_COLPTN_CP1PLC0_SHIFT |
	ISPCCDC_COLPTN_R_Ye  << ISPCCDC_COLPTN_CP1PLC1_SHIFT |
	ISPCCDC_COLPTN_Gr_Cy << ISPCCDC_COLPTN_CP1PLC2_SHIFT |
	ISPCCDC_COLPTN_R_Ye  << ISPCCDC_COLPTN_CP1PLC3_SHIFT |
	ISPCCDC_COLPTN_B_Mg  << ISPCCDC_COLPTN_CP2PLC0_SHIFT |
	ISPCCDC_COLPTN_Gb_G  << ISPCCDC_COLPTN_CP2PLC1_SHIFT |
	ISPCCDC_COLPTN_B_Mg  << ISPCCDC_COLPTN_CP2PLC2_SHIFT |
	ISPCCDC_COLPTN_Gb_G  << ISPCCDC_COLPTN_CP2PLC3_SHIFT |
	ISPCCDC_COLPTN_Gr_Cy << ISPCCDC_COLPTN_CP3PLC0_SHIFT |
	ISPCCDC_COLPTN_R_Ye  << ISPCCDC_COLPTN_CP3PLC1_SHIFT |
	ISPCCDC_COLPTN_Gr_Cy << ISPCCDC_COLPTN_CP3PLC2_SHIFT |
	ISPCCDC_COLPTN_R_Ye  << ISPCCDC_COLPTN_CP3PLC3_SHIFT;

static const u32 ccdc_sgbrg_pattern =
	ISPCCDC_COLPTN_Gb_G  << ISPCCDC_COLPTN_CP0PLC0_SHIFT |
	ISPCCDC_COLPTN_B_Mg  << ISPCCDC_COLPTN_CP0PLC1_SHIFT |
	ISPCCDC_COLPTN_Gb_G  << ISPCCDC_COLPTN_CP0PLC2_SHIFT |
	ISPCCDC_COLPTN_B_Mg  << ISPCCDC_COLPTN_CP0PLC3_SHIFT |
	ISPCCDC_COLPTN_R_Ye  << ISPCCDC_COLPTN_CP1PLC0_SHIFT |
	ISPCCDC_COLPTN_Gr_Cy << ISPCCDC_COLPTN_CP1PLC1_SHIFT |
	ISPCCDC_COLPTN_R_Ye  << ISPCCDC_COLPTN_CP1PLC2_SHIFT |
	ISPCCDC_COLPTN_Gr_Cy << ISPCCDC_COLPTN_CP1PLC3_SHIFT |
	ISPCCDC_COLPTN_Gb_G  << ISPCCDC_COLPTN_CP2PLC0_SHIFT |
	ISPCCDC_COLPTN_B_Mg  << ISPCCDC_COLPTN_CP2PLC1_SHIFT |
	ISPCCDC_COLPTN_Gb_G  << ISPCCDC_COLPTN_CP2PLC2_SHIFT |
	ISPCCDC_COLPTN_B_Mg  << ISPCCDC_COLPTN_CP2PLC3_SHIFT |
	ISPCCDC_COLPTN_R_Ye  << ISPCCDC_COLPTN_CP3PLC0_SHIFT |
	ISPCCDC_COLPTN_Gr_Cy << ISPCCDC_COLPTN_CP3PLC1_SHIFT |
	ISPCCDC_COLPTN_R_Ye  << ISPCCDC_COLPTN_CP3PLC2_SHIFT |
	ISPCCDC_COLPTN_Gr_Cy << ISPCCDC_COLPTN_CP3PLC3_SHIFT;

static void ccdc_configure(struct isp_ccdc_device *ccdc)
{
	struct isp_device *isp = to_isp_device(ccdc);
	struct isp_parallel_platform_data *pdata = NULL;
	struct v4l2_subdev *sensor;
	struct v4l2_mbus_framefmt *format;
	const struct isp_format_info *fmt_info;
	struct v4l2_subdev_format fmt_src;
	unsigned int depth_out;
	unsigned int depth_in = 0;
	struct media_pad *pad;
	unsigned long flags;
	unsigned int shift;
	u32 syn_mode;
	u32 ccdc_pattern;

	pad = media_entity_remote_source(&ccdc->pads[CCDC_PAD_SINK]);
	sensor = media_entity_to_v4l2_subdev(pad->entity);
	if (ccdc->input == CCDC_INPUT_PARALLEL)
		pdata = &((struct isp_v4l2_subdevs_group *)sensor->host_priv)
			->bus.parallel;

	/* Compute shift value for lane shifter to configure the bridge. */
	fmt_src.pad = pad->index;
	fmt_src.which = V4L2_SUBDEV_FORMAT_ACTIVE;
	if (!v4l2_subdev_call(sensor, pad, get_fmt, NULL, &fmt_src)) {
		fmt_info = omap3isp_video_format_info(fmt_src.format.code);
		depth_in = fmt_info->bpp;
	}

	fmt_info = omap3isp_video_format_info
		(isp->isp_ccdc.formats[CCDC_PAD_SINK].code);
	depth_out = fmt_info->bpp;

	shift = depth_in - depth_out;
	omap3isp_configure_bridge(isp, ccdc->input, pdata, shift);

	ccdc->syncif.datsz = depth_out;
	ccdc->syncif.hdpol = pdata ? pdata->hs_pol : 0;
	ccdc->syncif.vdpol = pdata ? pdata->vs_pol : 0;
	ccdc_config_sync_if(ccdc, &ccdc->syncif);

	/* CCDC_PAD_SINK */
	format = &ccdc->formats[CCDC_PAD_SINK];

	syn_mode = isp_reg_readl(isp, OMAP3_ISP_IOMEM_CCDC, ISPCCDC_SYN_MODE);

	/* Use the raw, unprocessed data when writing to memory. The H3A and
	 * histogram modules are still fed with lens shading corrected data.
	 */
	syn_mode &= ~ISPCCDC_SYN_MODE_VP2SDR;

	if (ccdc->output & CCDC_OUTPUT_MEMORY)
		syn_mode |= ISPCCDC_SYN_MODE_WEN;
	else
		syn_mode &= ~ISPCCDC_SYN_MODE_WEN;

	if (ccdc->output & CCDC_OUTPUT_RESIZER)
		syn_mode |= ISPCCDC_SYN_MODE_SDR2RSZ;
	else
		syn_mode &= ~ISPCCDC_SYN_MODE_SDR2RSZ;

	/* Use PACK8 mode for 1byte per pixel formats. */
	if (omap3isp_video_format_info(format->code)->bpp <= 8)
		syn_mode |= ISPCCDC_SYN_MODE_PACK8;
	else
		syn_mode &= ~ISPCCDC_SYN_MODE_PACK8;

	isp_reg_writel(isp, syn_mode, OMAP3_ISP_IOMEM_CCDC, ISPCCDC_SYN_MODE);

	/* Mosaic filter */
	switch (format->code) {
	case V4L2_MBUS_FMT_SRGGB10_1X10:
	case V4L2_MBUS_FMT_SRGGB12_1X12:
		ccdc_pattern = ccdc_srggb_pattern;
		break;
	case V4L2_MBUS_FMT_SBGGR10_1X10:
	case V4L2_MBUS_FMT_SBGGR12_1X12:
		ccdc_pattern = ccdc_sbggr_pattern;
		break;
	case V4L2_MBUS_FMT_SGBRG10_1X10:
	case V4L2_MBUS_FMT_SGBRG12_1X12:
		ccdc_pattern = ccdc_sgbrg_pattern;
		break;
	default:
		/* Use GRBG */
		ccdc_pattern = ccdc_sgrbg_pattern;
		break;
	}
	ccdc_config_imgattr(ccdc, ccdc_pattern);

	/* Generate VD0 on the last line of the image and VD1 on the
	 * 2/3 height line.
	 */
	isp_reg_writel(isp, ((format->height - 2) << ISPCCDC_VDINT_0_SHIFT) |
		       ((format->height * 2 / 3) << ISPCCDC_VDINT_1_SHIFT),
		       OMAP3_ISP_IOMEM_CCDC, ISPCCDC_VDINT);

	/* CCDC_PAD_SOURCE_OF */
	format = &ccdc->formats[CCDC_PAD_SOURCE_OF];

	isp_reg_writel(isp, (0 << ISPCCDC_HORZ_INFO_SPH_SHIFT) |
		       ((format->width - 1) << ISPCCDC_HORZ_INFO_NPH_SHIFT),
		       OMAP3_ISP_IOMEM_CCDC, ISPCCDC_HORZ_INFO);
	isp_reg_writel(isp, 0 << ISPCCDC_VERT_START_SLV0_SHIFT,
		       OMAP3_ISP_IOMEM_CCDC, ISPCCDC_VERT_START);
	isp_reg_writel(isp, (format->height - 1)
			<< ISPCCDC_VERT_LINES_NLV_SHIFT,
		       OMAP3_ISP_IOMEM_CCDC, ISPCCDC_VERT_LINES);

	ccdc_config_outlineoffset(ccdc, ccdc->video_out.bpl_value, 0, 0);

	/* CCDC_PAD_SOURCE_VP */
	format = &ccdc->formats[CCDC_PAD_SOURCE_VP];

	isp_reg_writel(isp, (0 << ISPCCDC_FMT_HORZ_FMTSPH_SHIFT) |
		       (format->width << ISPCCDC_FMT_HORZ_FMTLNH_SHIFT),
		       OMAP3_ISP_IOMEM_CCDC, ISPCCDC_FMT_HORZ);
	isp_reg_writel(isp, (0 << ISPCCDC_FMT_VERT_FMTSLV_SHIFT) |
		       ((format->height + 1) << ISPCCDC_FMT_VERT_FMTLNV_SHIFT),
		       OMAP3_ISP_IOMEM_CCDC, ISPCCDC_FMT_VERT);

	isp_reg_writel(isp, (format->width << ISPCCDC_VP_OUT_HORZ_NUM_SHIFT) |
		       (format->height << ISPCCDC_VP_OUT_VERT_NUM_SHIFT),
		       OMAP3_ISP_IOMEM_CCDC, ISPCCDC_VP_OUT);

	spin_lock_irqsave(&ccdc->lsc.req_lock, flags);
	if (ccdc->lsc.request == NULL)
		goto unlock;

	WARN_ON(ccdc->lsc.active);

	/* Get last good LSC configuration. If it is not supported for
	 * the current active resolution discard it.
	 */
	if (ccdc->lsc.active == NULL &&
	    __ccdc_lsc_configure(ccdc, ccdc->lsc.request) == 0) {
		ccdc->lsc.active = ccdc->lsc.request;
	} else {
		list_add_tail(&ccdc->lsc.request->list, &ccdc->lsc.free_queue);
		schedule_work(&ccdc->lsc.table_work);
	}

	ccdc->lsc.request = NULL;

unlock:
	spin_unlock_irqrestore(&ccdc->lsc.req_lock, flags);

	ccdc_apply_controls(ccdc);
}

static void __ccdc_enable(struct isp_ccdc_device *ccdc, int enable)
{
	struct isp_device *isp = to_isp_device(ccdc);

	isp_reg_clr_set(isp, OMAP3_ISP_IOMEM_CCDC, ISPCCDC_PCR,
			ISPCCDC_PCR_EN, enable ? ISPCCDC_PCR_EN : 0);
}

static int ccdc_disable(struct isp_ccdc_device *ccdc)
{
	unsigned long flags;
	int ret = 0;

	spin_lock_irqsave(&ccdc->lock, flags);
	if (ccdc->state == ISP_PIPELINE_STREAM_CONTINUOUS)
		ccdc->stopping = CCDC_STOP_REQUEST;
	spin_unlock_irqrestore(&ccdc->lock, flags);

	ret = wait_event_timeout(ccdc->wait,
				 ccdc->stopping == CCDC_STOP_FINISHED,
				 msecs_to_jiffies(2000));
	if (ret == 0) {
		ret = -ETIMEDOUT;
		dev_warn(to_device(ccdc), "CCDC stop timeout!\n");
	}

	omap3isp_sbl_disable(to_isp_device(ccdc), OMAP3_ISP_SBL_CCDC_LSC_READ);

	mutex_lock(&ccdc->ioctl_lock);
	ccdc_lsc_free_request(ccdc, ccdc->lsc.request);
	ccdc->lsc.request = ccdc->lsc.active;
	ccdc->lsc.active = NULL;
	cancel_work_sync(&ccdc->lsc.table_work);
	ccdc_lsc_free_queue(ccdc, &ccdc->lsc.free_queue);
	mutex_unlock(&ccdc->ioctl_lock);

	ccdc->stopping = CCDC_STOP_NOT_REQUESTED;

	return ret > 0 ? 0 : ret;
}

static void ccdc_enable(struct isp_ccdc_device *ccdc)
{
	if (ccdc_lsc_is_configured(ccdc))
		__ccdc_lsc_enable(ccdc, 1);
	__ccdc_enable(ccdc, 1);
}

/* -----------------------------------------------------------------------------
 * Interrupt handling
 */

/*
 * ccdc_sbl_busy - Poll idle state of CCDC and related SBL memory write bits
 * @ccdc: Pointer to ISP CCDC device.
 *
 * Returns zero if the CCDC is idle and the image has been written to
 * memory, too.
 */
static int ccdc_sbl_busy(struct isp_ccdc_device *ccdc)
{
	struct isp_device *isp = to_isp_device(ccdc);

	return omap3isp_ccdc_busy(ccdc)
		| (isp_reg_readl(isp, OMAP3_ISP_IOMEM_SBL, ISPSBL_CCDC_WR_0) &
		   ISPSBL_CCDC_WR_0_DATA_READY)
		| (isp_reg_readl(isp, OMAP3_ISP_IOMEM_SBL, ISPSBL_CCDC_WR_1) &
		   ISPSBL_CCDC_WR_0_DATA_READY)
		| (isp_reg_readl(isp, OMAP3_ISP_IOMEM_SBL, ISPSBL_CCDC_WR_2) &
		   ISPSBL_CCDC_WR_0_DATA_READY)
		| (isp_reg_readl(isp, OMAP3_ISP_IOMEM_SBL, ISPSBL_CCDC_WR_3) &
		   ISPSBL_CCDC_WR_0_DATA_READY);
}

/*
 * ccdc_sbl_wait_idle - Wait until the CCDC and related SBL are idle
 * @ccdc: Pointer to ISP CCDC device.
 * @max_wait: Max retry count in us for wait for idle/busy transition.
 */
static int ccdc_sbl_wait_idle(struct isp_ccdc_device *ccdc,
			      unsigned int max_wait)
{
	unsigned int wait = 0;

	if (max_wait == 0)
		max_wait = 10000; /* 10 ms */

	for (wait = 0; wait <= max_wait; wait++) {
		if (!ccdc_sbl_busy(ccdc))
			return 0;

		rmb();
		udelay(1);
	}

	return -EBUSY;
}

/* __ccdc_handle_stopping - Handle CCDC and/or LSC stopping sequence
 * @ccdc: Pointer to ISP CCDC device.
 * @event: Pointing which event trigger handler
 *
 * Return 1 when the event and stopping request combination is satisfied,
 * zero otherwise.
 */
static int __ccdc_handle_stopping(struct isp_ccdc_device *ccdc, u32 event)
{
	int rval = 0;

	switch ((ccdc->stopping & 3) | event) {
	case CCDC_STOP_REQUEST | CCDC_EVENT_VD1:
		if (ccdc->lsc.state != LSC_STATE_STOPPED)
			__ccdc_lsc_enable(ccdc, 0);
		__ccdc_enable(ccdc, 0);
		ccdc->stopping = CCDC_STOP_EXECUTED;
		return 1;

	case CCDC_STOP_EXECUTED | CCDC_EVENT_VD0:
		ccdc->stopping |= CCDC_STOP_CCDC_FINISHED;
		if (ccdc->lsc.state == LSC_STATE_STOPPED)
			ccdc->stopping |= CCDC_STOP_LSC_FINISHED;
		rval = 1;
		break;

	case CCDC_STOP_EXECUTED | CCDC_EVENT_LSC_DONE:
		ccdc->stopping |= CCDC_STOP_LSC_FINISHED;
		rval = 1;
		break;

	case CCDC_STOP_EXECUTED | CCDC_EVENT_VD1:
		return 1;
	}

	if (ccdc->stopping == CCDC_STOP_FINISHED) {
		wake_up(&ccdc->wait);
		rval = 1;
	}

	return rval;
}

static void ccdc_hs_vs_isr(struct isp_ccdc_device *ccdc)
{
<<<<<<< HEAD
	struct isp_pipeline *pipe =
		to_isp_pipeline(&ccdc->video_out.video.entity);
	struct video_device *vdev = ccdc->subdev.devnode;
=======
	struct isp_pipeline *pipe = to_isp_pipeline(&ccdc->subdev.entity);
	struct video_device *vdev = &ccdc->subdev.devnode;
>>>>>>> 7a13e733
	struct v4l2_event event;

	memset(&event, 0, sizeof(event));
	event.type = V4L2_EVENT_FRAME_SYNC;
	event.u.frame_sync.frame_sequence = atomic_read(&pipe->frame_number);

	v4l2_event_queue(vdev, &event);
}

/*
 * ccdc_lsc_isr - Handle LSC events
 * @ccdc: Pointer to ISP CCDC device.
 * @events: LSC events
 */
static void ccdc_lsc_isr(struct isp_ccdc_device *ccdc, u32 events)
{
	unsigned long flags;

	if (events & IRQ0STATUS_CCDC_LSC_PREF_ERR_IRQ) {
		struct isp_pipeline *pipe =
			to_isp_pipeline(&ccdc->subdev.entity);

		ccdc_lsc_error_handler(ccdc);
		pipe->error = true;
		dev_dbg(to_device(ccdc), "lsc prefetch error\n");
	}

	if (!(events & IRQ0STATUS_CCDC_LSC_DONE_IRQ))
		return;

	/* LSC_DONE interrupt occur, there are two cases
	 * 1. stopping for reconfiguration
	 * 2. stopping because of STREAM OFF command
	 */
	spin_lock_irqsave(&ccdc->lsc.req_lock, flags);

	if (ccdc->lsc.state == LSC_STATE_STOPPING)
		ccdc->lsc.state = LSC_STATE_STOPPED;

	if (__ccdc_handle_stopping(ccdc, CCDC_EVENT_LSC_DONE))
		goto done;

	if (ccdc->lsc.state != LSC_STATE_RECONFIG)
		goto done;

	/* LSC is in STOPPING state, change to the new state */
	ccdc->lsc.state = LSC_STATE_STOPPED;

	/* This is an exception. Start of frame and LSC_DONE interrupt
	 * have been received on the same time. Skip this event and wait
	 * for better times.
	 */
	if (events & IRQ0STATUS_HS_VS_IRQ)
		goto done;

	/* The LSC engine is stopped at this point. Enable it if there's a
	 * pending request.
	 */
	if (ccdc->lsc.request == NULL)
		goto done;

	ccdc_lsc_enable(ccdc);

done:
	spin_unlock_irqrestore(&ccdc->lsc.req_lock, flags);
}

static int ccdc_isr_buffer(struct isp_ccdc_device *ccdc)
{
	struct isp_pipeline *pipe = to_isp_pipeline(&ccdc->subdev.entity);
	struct isp_device *isp = to_isp_device(ccdc);
	struct isp_buffer *buffer;
	int restart = 0;

	/* The CCDC generates VD0 interrupts even when disabled (the datasheet
	 * doesn't explicitly state if that's supposed to happen or not, so it
	 * can be considered as a hardware bug or as a feature, but we have to
	 * deal with it anyway). Disabling the CCDC when no buffer is available
	 * would thus not be enough, we need to handle the situation explicitly.
	 */
	if (list_empty(&ccdc->video_out.dmaqueue))
		goto done;

	/* We're in continuous mode, and memory writes were disabled due to a
	 * buffer underrun. Reenable them now that we have a buffer. The buffer
	 * address has been set in ccdc_video_queue.
	 */
	if (ccdc->state == ISP_PIPELINE_STREAM_CONTINUOUS && ccdc->underrun) {
		restart = 1;
		ccdc->underrun = 0;
		goto done;
	}

	if (ccdc_sbl_wait_idle(ccdc, 1000)) {
		dev_info(isp->dev, "CCDC won't become idle!\n");
		goto done;
	}

	buffer = omap3isp_video_buffer_next(&ccdc->video_out);
	if (buffer != NULL) {
		ccdc_set_outaddr(ccdc, buffer->isp_addr);
		restart = 1;
	}

	pipe->state |= ISP_PIPELINE_IDLE_OUTPUT;

	if (ccdc->state == ISP_PIPELINE_STREAM_SINGLESHOT &&
	    isp_pipeline_ready(pipe))
		omap3isp_pipeline_set_stream(pipe,
					ISP_PIPELINE_STREAM_SINGLESHOT);

done:
	return restart;
}

/*
 * ccdc_vd0_isr - Handle VD0 event
 * @ccdc: Pointer to ISP CCDC device.
 *
 * Executes LSC deferred enablement before next frame starts.
 */
static void ccdc_vd0_isr(struct isp_ccdc_device *ccdc)
{
	unsigned long flags;
	int restart = 0;

	if (ccdc->output & CCDC_OUTPUT_MEMORY)
		restart = ccdc_isr_buffer(ccdc);

	spin_lock_irqsave(&ccdc->lock, flags);
	if (__ccdc_handle_stopping(ccdc, CCDC_EVENT_VD0)) {
		spin_unlock_irqrestore(&ccdc->lock, flags);
		return;
	}

	if (!ccdc->shadow_update)
		ccdc_apply_controls(ccdc);
	spin_unlock_irqrestore(&ccdc->lock, flags);

	if (restart)
		ccdc_enable(ccdc);
}

/*
 * ccdc_vd1_isr - Handle VD1 event
 * @ccdc: Pointer to ISP CCDC device.
 */
static void ccdc_vd1_isr(struct isp_ccdc_device *ccdc)
{
	unsigned long flags;

	spin_lock_irqsave(&ccdc->lsc.req_lock, flags);

	/*
	 * Depending on the CCDC pipeline state, CCDC stopping should be
	 * handled differently. In SINGLESHOT we emulate an internal CCDC
	 * stopping because the CCDC hw works only in continuous mode.
	 * When CONTINUOUS pipeline state is used and the CCDC writes it's
	 * data to memory the CCDC and LSC are stopped immediately but
	 * without change the CCDC stopping state machine. The CCDC
	 * stopping state machine should be used only when user request
	 * for stopping is received (SINGLESHOT is an exeption).
	 */
	switch (ccdc->state) {
	case ISP_PIPELINE_STREAM_SINGLESHOT:
		ccdc->stopping = CCDC_STOP_REQUEST;
		break;

	case ISP_PIPELINE_STREAM_CONTINUOUS:
		if (ccdc->output & CCDC_OUTPUT_MEMORY) {
			if (ccdc->lsc.state != LSC_STATE_STOPPED)
				__ccdc_lsc_enable(ccdc, 0);
			__ccdc_enable(ccdc, 0);
		}
		break;

	case ISP_PIPELINE_STREAM_STOPPED:
		break;
	}

	if (__ccdc_handle_stopping(ccdc, CCDC_EVENT_VD1))
		goto done;

	if (ccdc->lsc.request == NULL)
		goto done;

	/*
	 * LSC need to be reconfigured. Stop it here and on next LSC_DONE IRQ
	 * do the appropriate changes in registers
	 */
	if (ccdc->lsc.state == LSC_STATE_RUNNING) {
		__ccdc_lsc_enable(ccdc, 0);
		ccdc->lsc.state = LSC_STATE_RECONFIG;
		goto done;
	}

	/* LSC has been in STOPPED state, enable it */
	if (ccdc->lsc.state == LSC_STATE_STOPPED)
		ccdc_lsc_enable(ccdc);

done:
	spin_unlock_irqrestore(&ccdc->lsc.req_lock, flags);
}

/*
 * omap3isp_ccdc_isr - Configure CCDC during interframe time.
 * @ccdc: Pointer to ISP CCDC device.
 * @events: CCDC events
 */
int omap3isp_ccdc_isr(struct isp_ccdc_device *ccdc, u32 events)
{
	if (ccdc->state == ISP_PIPELINE_STREAM_STOPPED)
		return 0;

	if (events & IRQ0STATUS_CCDC_VD1_IRQ)
		ccdc_vd1_isr(ccdc);

	ccdc_lsc_isr(ccdc, events);

	if (events & IRQ0STATUS_CCDC_VD0_IRQ)
		ccdc_vd0_isr(ccdc);

	if (events & IRQ0STATUS_HS_VS_IRQ)
		ccdc_hs_vs_isr(ccdc);

	return 0;
}

/* -----------------------------------------------------------------------------
 * ISP video operations
 */

static int ccdc_video_queue(struct isp_video *video, struct isp_buffer *buffer)
{
	struct isp_ccdc_device *ccdc = &video->isp->isp_ccdc;

	if (!(ccdc->output & CCDC_OUTPUT_MEMORY))
		return -ENODEV;

	ccdc_set_outaddr(ccdc, buffer->isp_addr);

	/* We now have a buffer queued on the output, restart the pipeline
	 * on the next CCDC interrupt if running in continuous mode (or when
	 * starting the stream).
	 */
	ccdc->underrun = 1;

	return 0;
}

static const struct isp_video_operations ccdc_video_ops = {
	.queue = ccdc_video_queue,
};

/* -----------------------------------------------------------------------------
 * V4L2 subdev operations
 */

/*
 * ccdc_ioctl - CCDC module private ioctl's
 * @sd: ISP CCDC V4L2 subdevice
 * @cmd: ioctl command
 * @arg: ioctl argument
 *
 * Return 0 on success or a negative error code otherwise.
 */
static long ccdc_ioctl(struct v4l2_subdev *sd, unsigned int cmd, void *arg)
{
	struct isp_ccdc_device *ccdc = v4l2_get_subdevdata(sd);
	int ret;

	switch (cmd) {
	case VIDIOC_OMAP3ISP_CCDC_CFG:
		mutex_lock(&ccdc->ioctl_lock);
		ret = ccdc_config(ccdc, arg);
		mutex_unlock(&ccdc->ioctl_lock);
		break;

	default:
		return -ENOIOCTLCMD;
	}

	return ret;
}

static int ccdc_subscribe_event(struct v4l2_subdev *sd, struct v4l2_fh *fh,
				struct v4l2_event_subscription *sub)
{
	if (sub->type != V4L2_EVENT_FRAME_SYNC)
		return -EINVAL;

	/* line number is zero at frame start */
	if (sub->id != 0)
		return -EINVAL;

	return v4l2_event_subscribe(fh, sub, OMAP3ISP_CCDC_NEVENTS);
}

static int ccdc_unsubscribe_event(struct v4l2_subdev *sd, struct v4l2_fh *fh,
				  struct v4l2_event_subscription *sub)
{
	return v4l2_event_unsubscribe(fh, sub);
}

/*
 * ccdc_set_stream - Enable/Disable streaming on the CCDC module
 * @sd: ISP CCDC V4L2 subdevice
 * @enable: Enable/disable stream
 *
 * When writing to memory, the CCDC hardware can't be enabled without a memory
 * buffer to write to. As the s_stream operation is called in response to a
 * STREAMON call without any buffer queued yet, just update the enabled field
 * and return immediately. The CCDC will be enabled in ccdc_isr_buffer().
 *
 * When not writing to memory enable the CCDC immediately.
 */
static int ccdc_set_stream(struct v4l2_subdev *sd, int enable)
{
	struct isp_ccdc_device *ccdc = v4l2_get_subdevdata(sd);
	struct isp_device *isp = to_isp_device(ccdc);
	int ret = 0;

	if (ccdc->state == ISP_PIPELINE_STREAM_STOPPED) {
		if (enable == ISP_PIPELINE_STREAM_STOPPED)
			return 0;

		omap3isp_subclk_enable(isp, OMAP3_ISP_SUBCLK_CCDC);
		isp_reg_set(isp, OMAP3_ISP_IOMEM_CCDC, ISPCCDC_CFG,
			    ISPCCDC_CFG_VDLC);

		ccdc_configure(ccdc);

		/* TODO: Don't configure the video port if all of its output
		 * links are inactive.
		 */
		ccdc_config_vp(ccdc);
		ccdc_enable_vp(ccdc, 1);
		ccdc_print_status(ccdc);
	}

	switch (enable) {
	case ISP_PIPELINE_STREAM_CONTINUOUS:
		if (ccdc->output & CCDC_OUTPUT_MEMORY)
			omap3isp_sbl_enable(isp, OMAP3_ISP_SBL_CCDC_WRITE);

		if (ccdc->underrun || !(ccdc->output & CCDC_OUTPUT_MEMORY))
			ccdc_enable(ccdc);

		ccdc->underrun = 0;
		break;

	case ISP_PIPELINE_STREAM_SINGLESHOT:
		if (ccdc->output & CCDC_OUTPUT_MEMORY &&
		    ccdc->state != ISP_PIPELINE_STREAM_SINGLESHOT)
			omap3isp_sbl_enable(isp, OMAP3_ISP_SBL_CCDC_WRITE);

		ccdc_enable(ccdc);
		break;

	case ISP_PIPELINE_STREAM_STOPPED:
		ret = ccdc_disable(ccdc);
		if (ccdc->output & CCDC_OUTPUT_MEMORY)
			omap3isp_sbl_disable(isp, OMAP3_ISP_SBL_CCDC_WRITE);
		omap3isp_subclk_disable(isp, OMAP3_ISP_SUBCLK_CCDC);
		ccdc->underrun = 0;
		break;
	}

	ccdc->state = enable;
	return ret;
}

static struct v4l2_mbus_framefmt *
__ccdc_get_format(struct isp_ccdc_device *ccdc, struct v4l2_subdev_fh *fh,
		  unsigned int pad, enum v4l2_subdev_format_whence which)
{
	if (which == V4L2_SUBDEV_FORMAT_TRY)
		return v4l2_subdev_get_try_format(fh, pad);
	else
		return &ccdc->formats[pad];
}

/*
 * ccdc_try_format - Try video format on a pad
 * @ccdc: ISP CCDC device
 * @fh : V4L2 subdev file handle
 * @pad: Pad number
 * @fmt: Format
 */
static void
ccdc_try_format(struct isp_ccdc_device *ccdc, struct v4l2_subdev_fh *fh,
		unsigned int pad, struct v4l2_mbus_framefmt *fmt,
		enum v4l2_subdev_format_whence which)
{
	struct v4l2_mbus_framefmt *format;
	const struct isp_format_info *info;
	unsigned int width = fmt->width;
	unsigned int height = fmt->height;
	unsigned int i;

	switch (pad) {
	case CCDC_PAD_SINK:
		/* TODO: If the CCDC output formatter pad is connected directly
		 * to the resizer, only YUV formats can be used.
		 */
		for (i = 0; i < ARRAY_SIZE(ccdc_fmts); i++) {
			if (fmt->code == ccdc_fmts[i])
				break;
		}

		/* If not found, use SGRBG10 as default */
		if (i >= ARRAY_SIZE(ccdc_fmts))
			fmt->code = V4L2_MBUS_FMT_SGRBG10_1X10;

		/* Clamp the input size. */
		fmt->width = clamp_t(u32, width, 32, 4096);
		fmt->height = clamp_t(u32, height, 32, 4096);
		break;

	case CCDC_PAD_SOURCE_OF:
		format = __ccdc_get_format(ccdc, fh, CCDC_PAD_SINK, which);
		memcpy(fmt, format, sizeof(*fmt));

		/* The data formatter truncates the number of horizontal output
		 * pixels to a multiple of 16. To avoid clipping data, allow
		 * callers to request an output size bigger than the input size
		 * up to the nearest multiple of 16.
		 */
		fmt->width = clamp_t(u32, width, 32, fmt->width + 15);
		fmt->width &= ~15;
		fmt->height = clamp_t(u32, height, 32, fmt->height);
		break;

	case CCDC_PAD_SOURCE_VP:
		format = __ccdc_get_format(ccdc, fh, CCDC_PAD_SINK, which);
		memcpy(fmt, format, sizeof(*fmt));

		/* The video port interface truncates the data to 10 bits. */
		info = omap3isp_video_format_info(fmt->code);
		fmt->code = info->truncated;

		/* The number of lines that can be clocked out from the video
		 * port output must be at least one line less than the number
		 * of input lines.
		 */
		fmt->width = clamp_t(u32, width, 32, fmt->width);
		fmt->height = clamp_t(u32, height, 32, fmt->height - 1);
		break;
	}

	/* Data is written to memory unpacked, each 10-bit or 12-bit pixel is
	 * stored on 2 bytes.
	 */
	fmt->colorspace = V4L2_COLORSPACE_SRGB;
	fmt->field = V4L2_FIELD_NONE;
}

/*
 * ccdc_enum_mbus_code - Handle pixel format enumeration
 * @sd     : pointer to v4l2 subdev structure
 * @fh : V4L2 subdev file handle
 * @code   : pointer to v4l2_subdev_mbus_code_enum structure
 * return -EINVAL or zero on success
 */
static int ccdc_enum_mbus_code(struct v4l2_subdev *sd,
			       struct v4l2_subdev_fh *fh,
			       struct v4l2_subdev_mbus_code_enum *code)
{
	struct isp_ccdc_device *ccdc = v4l2_get_subdevdata(sd);
	struct v4l2_mbus_framefmt *format;

	switch (code->pad) {
	case CCDC_PAD_SINK:
		if (code->index >= ARRAY_SIZE(ccdc_fmts))
			return -EINVAL;

		code->code = ccdc_fmts[code->index];
		break;

	case CCDC_PAD_SOURCE_OF:
	case CCDC_PAD_SOURCE_VP:
		/* No format conversion inside CCDC */
		if (code->index != 0)
			return -EINVAL;

		format = __ccdc_get_format(ccdc, fh, CCDC_PAD_SINK,
					   V4L2_SUBDEV_FORMAT_TRY);

		code->code = format->code;
		break;

	default:
		return -EINVAL;
	}

	return 0;
}

static int ccdc_enum_frame_size(struct v4l2_subdev *sd,
				struct v4l2_subdev_fh *fh,
				struct v4l2_subdev_frame_size_enum *fse)
{
	struct isp_ccdc_device *ccdc = v4l2_get_subdevdata(sd);
	struct v4l2_mbus_framefmt format;

	if (fse->index != 0)
		return -EINVAL;

	format.code = fse->code;
	format.width = 1;
	format.height = 1;
	ccdc_try_format(ccdc, fh, fse->pad, &format, V4L2_SUBDEV_FORMAT_TRY);
	fse->min_width = format.width;
	fse->min_height = format.height;

	if (format.code != fse->code)
		return -EINVAL;

	format.code = fse->code;
	format.width = -1;
	format.height = -1;
	ccdc_try_format(ccdc, fh, fse->pad, &format, V4L2_SUBDEV_FORMAT_TRY);
	fse->max_width = format.width;
	fse->max_height = format.height;

	return 0;
}

/*
 * ccdc_get_format - Retrieve the video format on a pad
 * @sd : ISP CCDC V4L2 subdevice
 * @fh : V4L2 subdev file handle
 * @fmt: Format
 *
 * Return 0 on success or -EINVAL if the pad is invalid or doesn't correspond
 * to the format type.
 */
static int ccdc_get_format(struct v4l2_subdev *sd, struct v4l2_subdev_fh *fh,
			   struct v4l2_subdev_format *fmt)
{
	struct isp_ccdc_device *ccdc = v4l2_get_subdevdata(sd);
	struct v4l2_mbus_framefmt *format;

	format = __ccdc_get_format(ccdc, fh, fmt->pad, fmt->which);
	if (format == NULL)
		return -EINVAL;

	fmt->format = *format;
	return 0;
}

/*
 * ccdc_set_format - Set the video format on a pad
 * @sd : ISP CCDC V4L2 subdevice
 * @fh : V4L2 subdev file handle
 * @fmt: Format
 *
 * Return 0 on success or -EINVAL if the pad is invalid or doesn't correspond
 * to the format type.
 */
static int ccdc_set_format(struct v4l2_subdev *sd, struct v4l2_subdev_fh *fh,
			   struct v4l2_subdev_format *fmt)
{
	struct isp_ccdc_device *ccdc = v4l2_get_subdevdata(sd);
	struct v4l2_mbus_framefmt *format;

	format = __ccdc_get_format(ccdc, fh, fmt->pad, fmt->which);
	if (format == NULL)
		return -EINVAL;

	ccdc_try_format(ccdc, fh, fmt->pad, &fmt->format, fmt->which);
	*format = fmt->format;

	/* Propagate the format from sink to source */
	if (fmt->pad == CCDC_PAD_SINK) {
		format = __ccdc_get_format(ccdc, fh, CCDC_PAD_SOURCE_OF,
					   fmt->which);
		*format = fmt->format;
		ccdc_try_format(ccdc, fh, CCDC_PAD_SOURCE_OF, format,
				fmt->which);

		format = __ccdc_get_format(ccdc, fh, CCDC_PAD_SOURCE_VP,
					   fmt->which);
		*format = fmt->format;
		ccdc_try_format(ccdc, fh, CCDC_PAD_SOURCE_VP, format,
				fmt->which);
	}

	return 0;
}

/*
 * ccdc_init_formats - Initialize formats on all pads
 * @sd: ISP CCDC V4L2 subdevice
 * @fh: V4L2 subdev file handle
 *
 * Initialize all pad formats with default values. If fh is not NULL, try
 * formats are initialized on the file handle. Otherwise active formats are
 * initialized on the device.
 */
static int ccdc_init_formats(struct v4l2_subdev *sd, struct v4l2_subdev_fh *fh)
{
	struct v4l2_subdev_format format;

	memset(&format, 0, sizeof(format));
	format.pad = CCDC_PAD_SINK;
	format.which = fh ? V4L2_SUBDEV_FORMAT_TRY : V4L2_SUBDEV_FORMAT_ACTIVE;
	format.format.code = V4L2_MBUS_FMT_SGRBG10_1X10;
	format.format.width = 4096;
	format.format.height = 4096;
	ccdc_set_format(sd, fh, &format);

	return 0;
}

/* V4L2 subdev core operations */
static const struct v4l2_subdev_core_ops ccdc_v4l2_core_ops = {
	.ioctl = ccdc_ioctl,
	.subscribe_event = ccdc_subscribe_event,
	.unsubscribe_event = ccdc_unsubscribe_event,
};

/* V4L2 subdev video operations */
static const struct v4l2_subdev_video_ops ccdc_v4l2_video_ops = {
	.s_stream = ccdc_set_stream,
};

/* V4L2 subdev pad operations */
static const struct v4l2_subdev_pad_ops ccdc_v4l2_pad_ops = {
	.enum_mbus_code = ccdc_enum_mbus_code,
	.enum_frame_size = ccdc_enum_frame_size,
	.get_fmt = ccdc_get_format,
	.set_fmt = ccdc_set_format,
};

/* V4L2 subdev operations */
static const struct v4l2_subdev_ops ccdc_v4l2_ops = {
	.core = &ccdc_v4l2_core_ops,
	.video = &ccdc_v4l2_video_ops,
	.pad = &ccdc_v4l2_pad_ops,
};

/* V4L2 subdev internal operations */
static const struct v4l2_subdev_internal_ops ccdc_v4l2_internal_ops = {
	.open = ccdc_init_formats,
};

/* -----------------------------------------------------------------------------
 * Media entity operations
 */

/*
 * ccdc_link_setup - Setup CCDC connections
 * @entity: CCDC media entity
 * @local: Pad at the local end of the link
 * @remote: Pad at the remote end of the link
 * @flags: Link flags
 *
 * return -EINVAL or zero on success
 */
static int ccdc_link_setup(struct media_entity *entity,
			   const struct media_pad *local,
			   const struct media_pad *remote, u32 flags)
{
	struct v4l2_subdev *sd = media_entity_to_v4l2_subdev(entity);
	struct isp_ccdc_device *ccdc = v4l2_get_subdevdata(sd);
	struct isp_device *isp = to_isp_device(ccdc);

	switch (local->index | media_entity_type(remote->entity)) {
	case CCDC_PAD_SINK | MEDIA_ENT_T_V4L2_SUBDEV:
		/* Read from the sensor (parallel interface), CCP2, CSI2a or
		 * CSI2c.
		 */
		if (!(flags & MEDIA_LNK_FL_ENABLED)) {
			ccdc->input = CCDC_INPUT_NONE;
			break;
		}

		if (ccdc->input != CCDC_INPUT_NONE)
			return -EBUSY;

		if (remote->entity == &isp->isp_ccp2.subdev.entity)
			ccdc->input = CCDC_INPUT_CCP2B;
		else if (remote->entity == &isp->isp_csi2a.subdev.entity)
			ccdc->input = CCDC_INPUT_CSI2A;
		else if (remote->entity == &isp->isp_csi2c.subdev.entity)
			ccdc->input = CCDC_INPUT_CSI2C;
		else
			ccdc->input = CCDC_INPUT_PARALLEL;

		break;

	/*
	 * The ISP core doesn't support pipelines with multiple video outputs.
	 * Revisit this when it will be implemented, and return -EBUSY for now.
	 */

	case CCDC_PAD_SOURCE_VP | MEDIA_ENT_T_V4L2_SUBDEV:
		/* Write to preview engine, histogram and H3A. When none of
		 * those links are active, the video port can be disabled.
		 */
		if (flags & MEDIA_LNK_FL_ENABLED) {
			if (ccdc->output & ~CCDC_OUTPUT_PREVIEW)
				return -EBUSY;
			ccdc->output |= CCDC_OUTPUT_PREVIEW;
		} else {
			ccdc->output &= ~CCDC_OUTPUT_PREVIEW;
		}
		break;

	case CCDC_PAD_SOURCE_OF | MEDIA_ENT_T_DEVNODE:
		/* Write to memory */
		if (flags & MEDIA_LNK_FL_ENABLED) {
			if (ccdc->output & ~CCDC_OUTPUT_MEMORY)
				return -EBUSY;
			ccdc->output |= CCDC_OUTPUT_MEMORY;
		} else {
			ccdc->output &= ~CCDC_OUTPUT_MEMORY;
		}
		break;

	case CCDC_PAD_SOURCE_OF | MEDIA_ENT_T_V4L2_SUBDEV:
		/* Write to resizer */
		if (flags & MEDIA_LNK_FL_ENABLED) {
			if (ccdc->output & ~CCDC_OUTPUT_RESIZER)
				return -EBUSY;
			ccdc->output |= CCDC_OUTPUT_RESIZER;
		} else {
			ccdc->output &= ~CCDC_OUTPUT_RESIZER;
		}
		break;

	default:
		return -EINVAL;
	}

	return 0;
}

/* media operations */
static const struct media_entity_operations ccdc_media_ops = {
	.link_setup = ccdc_link_setup,
};

void omap3isp_ccdc_unregister_entities(struct isp_ccdc_device *ccdc)
{
	v4l2_device_unregister_subdev(&ccdc->subdev);
	omap3isp_video_unregister(&ccdc->video_out);
}

int omap3isp_ccdc_register_entities(struct isp_ccdc_device *ccdc,
	struct v4l2_device *vdev)
{
	int ret;

	/* Register the subdev and video node. */
	ret = v4l2_device_register_subdev(vdev, &ccdc->subdev);
	if (ret < 0)
		goto error;

	ret = omap3isp_video_register(&ccdc->video_out, vdev);
	if (ret < 0)
		goto error;

	return 0;

error:
	omap3isp_ccdc_unregister_entities(ccdc);
	return ret;
}

/* -----------------------------------------------------------------------------
 * ISP CCDC initialisation and cleanup
 */

/*
 * ccdc_init_entities - Initialize V4L2 subdev and media entity
 * @ccdc: ISP CCDC module
 *
 * Return 0 on success and a negative error code on failure.
 */
static int ccdc_init_entities(struct isp_ccdc_device *ccdc)
{
	struct v4l2_subdev *sd = &ccdc->subdev;
	struct media_pad *pads = ccdc->pads;
	struct media_entity *me = &sd->entity;
	int ret;

	ccdc->input = CCDC_INPUT_NONE;

	v4l2_subdev_init(sd, &ccdc_v4l2_ops);
	sd->internal_ops = &ccdc_v4l2_internal_ops;
	strlcpy(sd->name, "OMAP3 ISP CCDC", sizeof(sd->name));
	sd->grp_id = 1 << 16;	/* group ID for isp subdevs */
	v4l2_set_subdevdata(sd, ccdc);
	sd->flags |= V4L2_SUBDEV_FL_HAS_EVENTS | V4L2_SUBDEV_FL_HAS_DEVNODE;

	pads[CCDC_PAD_SINK].flags = MEDIA_PAD_FL_SINK;
	pads[CCDC_PAD_SOURCE_VP].flags = MEDIA_PAD_FL_SOURCE;
	pads[CCDC_PAD_SOURCE_OF].flags = MEDIA_PAD_FL_SOURCE;

	me->ops = &ccdc_media_ops;
	ret = media_entity_init(me, CCDC_PADS_NUM, pads, 0);
	if (ret < 0)
		return ret;

	ccdc_init_formats(sd, NULL);

	ccdc->video_out.type = V4L2_BUF_TYPE_VIDEO_CAPTURE;
	ccdc->video_out.ops = &ccdc_video_ops;
	ccdc->video_out.isp = to_isp_device(ccdc);
	ccdc->video_out.capture_mem = PAGE_ALIGN(4096 * 4096) * 3;
	ccdc->video_out.bpl_alignment = 32;

	ret = omap3isp_video_init(&ccdc->video_out, "CCDC");
	if (ret < 0)
		goto error_video;

	/* Connect the CCDC subdev to the video node. */
	ret = media_entity_create_link(&ccdc->subdev.entity, CCDC_PAD_SOURCE_OF,
			&ccdc->video_out.video.entity, 0, 0);
	if (ret < 0)
		goto error_link;

	return 0;

error_link:
	omap3isp_video_cleanup(&ccdc->video_out);
error_video:
	media_entity_cleanup(me);
	return ret;
}

/*
 * omap3isp_ccdc_init - CCDC module initialization.
 * @dev: Device pointer specific to the OMAP3 ISP.
 *
 * TODO: Get the initialisation values from platform data.
 *
 * Return 0 on success or a negative error code otherwise.
 */
int omap3isp_ccdc_init(struct isp_device *isp)
{
	struct isp_ccdc_device *ccdc = &isp->isp_ccdc;
	int ret;

	spin_lock_init(&ccdc->lock);
	init_waitqueue_head(&ccdc->wait);
	mutex_init(&ccdc->ioctl_lock);

	ccdc->stopping = CCDC_STOP_NOT_REQUESTED;

	INIT_WORK(&ccdc->lsc.table_work, ccdc_lsc_free_table_work);
	ccdc->lsc.state = LSC_STATE_STOPPED;
	INIT_LIST_HEAD(&ccdc->lsc.free_queue);
	spin_lock_init(&ccdc->lsc.req_lock);

	ccdc->syncif.ccdc_mastermode = 0;
	ccdc->syncif.datapol = 0;
	ccdc->syncif.datsz = 0;
	ccdc->syncif.fldmode = 0;
	ccdc->syncif.fldout = 0;
	ccdc->syncif.fldpol = 0;
	ccdc->syncif.fldstat = 0;

	ccdc->clamp.oblen = 0;
	ccdc->clamp.dcsubval = 0;

	ccdc->vpcfg.pixelclk = 0;

	ccdc->update = OMAP3ISP_CCDC_BLCLAMP;
	ccdc_apply_controls(ccdc);

	ret = ccdc_init_entities(ccdc);
	if (ret < 0) {
		mutex_destroy(&ccdc->ioctl_lock);
		return ret;
	}

	return 0;
}

/*
 * omap3isp_ccdc_cleanup - CCDC module cleanup.
 * @dev: Device pointer specific to the OMAP3 ISP.
 */
void omap3isp_ccdc_cleanup(struct isp_device *isp)
{
	struct isp_ccdc_device *ccdc = &isp->isp_ccdc;

	omap3isp_video_cleanup(&ccdc->video_out);
	media_entity_cleanup(&ccdc->subdev.entity);

	/* Free LSC requests. As the CCDC is stopped there's no active request,
	 * so only the pending request and the free queue need to be handled.
	 */
	ccdc_lsc_free_request(ccdc, ccdc->lsc.request);
	cancel_work_sync(&ccdc->lsc.table_work);
	ccdc_lsc_free_queue(ccdc, &ccdc->lsc.free_queue);

	if (ccdc->fpc.fpcaddr != 0)
		omap_iommu_vfree(isp->domain, isp->iommu, ccdc->fpc.fpcaddr);

	mutex_destroy(&ccdc->ioctl_lock);
}<|MERGE_RESOLUTION|>--- conflicted
+++ resolved
@@ -1406,14 +1406,8 @@
 
 static void ccdc_hs_vs_isr(struct isp_ccdc_device *ccdc)
 {
-<<<<<<< HEAD
-	struct isp_pipeline *pipe =
-		to_isp_pipeline(&ccdc->video_out.video.entity);
+	struct isp_pipeline *pipe = to_isp_pipeline(&ccdc->subdev.entity);
 	struct video_device *vdev = ccdc->subdev.devnode;
-=======
-	struct isp_pipeline *pipe = to_isp_pipeline(&ccdc->subdev.entity);
-	struct video_device *vdev = &ccdc->subdev.devnode;
->>>>>>> 7a13e733
 	struct v4l2_event event;
 
 	memset(&event, 0, sizeof(event));
