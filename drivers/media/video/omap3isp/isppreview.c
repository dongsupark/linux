/*
 * isppreview.c
 *
 * TI OMAP3 ISP driver - Preview module
 *
 * Copyright (C) 2010 Nokia Corporation
 * Copyright (C) 2009 Texas Instruments, Inc.
 *
 * Contacts: Laurent Pinchart <laurent.pinchart@ideasonboard.com>
 *	     Sakari Ailus <sakari.ailus@iki.fi>
 *
 * This program is free software; you can redistribute it and/or modify
 * it under the terms of the GNU General Public License version 2 as
 * published by the Free Software Foundation.
 *
 * This program is distributed in the hope that it will be useful, but
 * WITHOUT ANY WARRANTY; without even the implied warranty of
 * MERCHANTABILITY or FITNESS FOR A PARTICULAR PURPOSE.  See the GNU
 * General Public License for more details.
 *
 * You should have received a copy of the GNU General Public License
 * along with this program; if not, write to the Free Software
 * Foundation, Inc., 51 Franklin St, Fifth Floor, Boston, MA
 * 02110-1301 USA
 */

#include <linux/device.h>
#include <linux/mm.h>
#include <linux/module.h>
#include <linux/mutex.h>
#include <linux/uaccess.h>

#include "isp.h"
#include "ispreg.h"
#include "isppreview.h"

/* Default values in Office Fluorescent Light for RGBtoRGB Blending */
static struct omap3isp_prev_rgbtorgb flr_rgb2rgb = {
	{	/* RGB-RGB Matrix */
		{0x01E2, 0x0F30, 0x0FEE},
		{0x0F9B, 0x01AC, 0x0FB9},
		{0x0FE0, 0x0EC0, 0x0260}
	},	/* RGB Offset */
	{0x0000, 0x0000, 0x0000}
};

/* Default values in Office Fluorescent Light for RGB to YUV Conversion*/
static struct omap3isp_prev_csc flr_prev_csc = {
	{	/* CSC Coef Matrix */
		{66, 129, 25},
		{-38, -75, 112},
		{112, -94 , -18}
	},	/* CSC Offset */
	{0x0, 0x0, 0x0}
};

/* Default values in Office Fluorescent Light for CFA Gradient*/
#define FLR_CFA_GRADTHRS_HORZ	0x28
#define FLR_CFA_GRADTHRS_VERT	0x28

/* Default values in Office Fluorescent Light for Chroma Suppression*/
#define FLR_CSUP_GAIN		0x0D
#define FLR_CSUP_THRES		0xEB

/* Default values in Office Fluorescent Light for Noise Filter*/
#define FLR_NF_STRGTH		0x03

/* Default values for White Balance */
#define FLR_WBAL_DGAIN		0x100
#define FLR_WBAL_COEF		0x20

/* Default values in Office Fluorescent Light for Black Adjustment*/
#define FLR_BLKADJ_BLUE		0x0
#define FLR_BLKADJ_GREEN	0x0
#define FLR_BLKADJ_RED		0x0

#define DEF_DETECT_CORRECT_VAL	0xe

/*
 * Margins and image size limits.
 *
 * The preview engine crops several rows and columns internally depending on
 * which filters are enabled. To avoid format changes when the filters are
 * enabled or disabled (which would prevent them from being turned on or off
 * during streaming), the driver assumes all the filters are enabled when
 * computing sink crop and source format limits.
 *
 * If a filter is disabled, additional cropping is automatically added at the
 * preview engine input by the driver to avoid overflow at line and frame end.
 * This is completely transparent for applications.
 *
 * Median filter		4 pixels
 * Noise filter,
 * Faulty pixels correction	4 pixels, 4 lines
 * CFA filter			4 pixels, 4 lines in Bayer mode
 *					  2 lines in other modes
 * Color suppression		2 pixels
 * or luma enhancement
 * -------------------------------------------------------------
 * Maximum total		14 pixels, 8 lines
 *
 * The color suppression and luma enhancement filters are applied after bayer to
 * YUV conversion. They thus can crop one pixel on the left and one pixel on the
 * right side of the image without changing the color pattern. When both those
 * filters are disabled, the driver must crop the two pixels on the same side of
 * the image to avoid changing the bayer pattern. The left margin is thus set to
 * 8 pixels and the right margin to 6 pixels.
 */

#define PREV_MARGIN_LEFT	8
#define PREV_MARGIN_RIGHT	6
#define PREV_MARGIN_TOP		4
#define PREV_MARGIN_BOTTOM	4

#define PREV_MIN_IN_WIDTH	64
#define PREV_MIN_IN_HEIGHT	8
#define PREV_MAX_IN_HEIGHT	16384

<<<<<<< HEAD
#define PREV_MIN_OUT_WIDTH	0
#define PREV_MIN_OUT_HEIGHT	0
#define PREV_MAX_OUT_WIDTH	1280
#define PREV_MAX_OUT_WIDTH_ES2	3300
#define PREV_MAX_OUT_WIDTH_3630	4096
=======
#define PREV_MIN_OUT_WIDTH		0
#define PREV_MIN_OUT_HEIGHT		0
#define PREV_MAX_OUT_WIDTH_REV_1	1280
#define PREV_MAX_OUT_WIDTH_REV_2	3300
#define PREV_MAX_OUT_WIDTH_REV_15	4096
>>>>>>> dcd6c922

/*
 * Coeficient Tables for the submodules in Preview.
 * Array is initialised with the values from.the tables text file.
 */

/*
 * CFA Filter Coefficient Table
 *
 */
static u32 cfa_coef_table[] = {
#include "cfa_coef_table.h"
};

/*
 * Default Gamma Correction Table - All components
 */
static u32 gamma_table[] = {
#include "gamma_table.h"
};

/*
 * Noise Filter Threshold table
 */
static u32 noise_filter_table[] = {
#include "noise_filter_table.h"
};

/*
 * Luminance Enhancement Table
 */
static u32 luma_enhance_table[] = {
#include "luma_enhance_table.h"
};

/*
 * preview_enable_invalaw - Enable/Disable Inverse A-Law module in Preview.
 * @enable: 1 - Reverse the A-Law done in CCDC.
 */
static void
preview_enable_invalaw(struct isp_prev_device *prev, u8 enable)
{
	struct isp_device *isp = to_isp_device(prev);

	if (enable)
		isp_reg_set(isp, OMAP3_ISP_IOMEM_PREV, ISPPRV_PCR,
			    ISPPRV_PCR_WIDTH | ISPPRV_PCR_INVALAW);
	else
		isp_reg_clr(isp, OMAP3_ISP_IOMEM_PREV, ISPPRV_PCR,
			    ISPPRV_PCR_WIDTH | ISPPRV_PCR_INVALAW);
}

/*
 * preview_enable_drkframe_capture - Enable/Disable of the darkframe capture.
 * @prev -
 * @enable: 1 - Enable, 0 - Disable
 *
 * NOTE: PRV_WSDR_ADDR and PRV_WADD_OFFSET must be set also
 * The process is applied for each captured frame.
 */
static void
preview_enable_drkframe_capture(struct isp_prev_device *prev, u8 enable)
{
	struct isp_device *isp = to_isp_device(prev);

	if (enable)
		isp_reg_set(isp, OMAP3_ISP_IOMEM_PREV, ISPPRV_PCR,
			    ISPPRV_PCR_DRKFCAP);
	else
		isp_reg_clr(isp, OMAP3_ISP_IOMEM_PREV, ISPPRV_PCR,
			    ISPPRV_PCR_DRKFCAP);
}

/*
 * preview_enable_drkframe - Enable/Disable of the darkframe subtract.
 * @enable: 1 - Acquires memory bandwidth since the pixels in each frame is
 *          subtracted with the pixels in the current frame.
 *
 * The process is applied for each captured frame.
 */
static void
preview_enable_drkframe(struct isp_prev_device *prev, u8 enable)
{
	struct isp_device *isp = to_isp_device(prev);

	if (enable)
		isp_reg_set(isp, OMAP3_ISP_IOMEM_PREV, ISPPRV_PCR,
			    ISPPRV_PCR_DRKFEN);
	else
		isp_reg_clr(isp, OMAP3_ISP_IOMEM_PREV, ISPPRV_PCR,
			    ISPPRV_PCR_DRKFEN);
}

/*
 * preview_config_drkf_shadcomp - Configures shift value in shading comp.
 * @scomp_shtval: 3bit value of shift used in shading compensation.
 */
static void
preview_config_drkf_shadcomp(struct isp_prev_device *prev,
			     const void *scomp_shtval)
{
	struct isp_device *isp = to_isp_device(prev);
	const u32 *shtval = scomp_shtval;

	isp_reg_clr_set(isp, OMAP3_ISP_IOMEM_PREV, ISPPRV_PCR,
			ISPPRV_PCR_SCOMP_SFT_MASK,
			*shtval << ISPPRV_PCR_SCOMP_SFT_SHIFT);
}

/*
 * preview_enable_hmed - Enables/Disables of the Horizontal Median Filter.
 * @enable: 1 - Enables Horizontal Median Filter.
 */
static void
preview_enable_hmed(struct isp_prev_device *prev, u8 enable)
{
	struct isp_device *isp = to_isp_device(prev);

	if (enable)
		isp_reg_set(isp, OMAP3_ISP_IOMEM_PREV, ISPPRV_PCR,
			    ISPPRV_PCR_HMEDEN);
	else
		isp_reg_clr(isp, OMAP3_ISP_IOMEM_PREV, ISPPRV_PCR,
			    ISPPRV_PCR_HMEDEN);
}

/*
 * preview_config_hmed - Configures the Horizontal Median Filter.
 * @prev_hmed: Structure containing the odd and even distance between the
 *             pixels in the image along with the filter threshold.
 */
static void
preview_config_hmed(struct isp_prev_device *prev, const void *prev_hmed)
{
	struct isp_device *isp = to_isp_device(prev);
	const struct omap3isp_prev_hmed *hmed = prev_hmed;

	isp_reg_writel(isp, (hmed->odddist == 1 ? 0 : ISPPRV_HMED_ODDDIST) |
		       (hmed->evendist == 1 ? 0 : ISPPRV_HMED_EVENDIST) |
		       (hmed->thres << ISPPRV_HMED_THRESHOLD_SHIFT),
		       OMAP3_ISP_IOMEM_PREV, ISPPRV_HMED);
}

/*
 * preview_config_noisefilter - Configures the Noise Filter.
 * @prev_nf: Structure containing the noisefilter table, strength to be used
 *           for the noise filter and the defect correction enable flag.
 */
static void
preview_config_noisefilter(struct isp_prev_device *prev, const void *prev_nf)
{
	struct isp_device *isp = to_isp_device(prev);
	const struct omap3isp_prev_nf *nf = prev_nf;
	unsigned int i;

	isp_reg_writel(isp, nf->spread, OMAP3_ISP_IOMEM_PREV, ISPPRV_NF);
	isp_reg_writel(isp, ISPPRV_NF_TABLE_ADDR,
		       OMAP3_ISP_IOMEM_PREV, ISPPRV_SET_TBL_ADDR);
	for (i = 0; i < OMAP3ISP_PREV_NF_TBL_SIZE; i++) {
		isp_reg_writel(isp, nf->table[i],
			       OMAP3_ISP_IOMEM_PREV, ISPPRV_SET_TBL_DATA);
	}
}

/*
 * preview_config_dcor - Configures the defect correction
 * @prev_dcor: Structure containing the defect correct thresholds
 */
static void
preview_config_dcor(struct isp_prev_device *prev, const void *prev_dcor)
{
	struct isp_device *isp = to_isp_device(prev);
	const struct omap3isp_prev_dcor *dcor = prev_dcor;

	isp_reg_writel(isp, dcor->detect_correct[0],
		       OMAP3_ISP_IOMEM_PREV, ISPPRV_CDC_THR0);
	isp_reg_writel(isp, dcor->detect_correct[1],
		       OMAP3_ISP_IOMEM_PREV, ISPPRV_CDC_THR1);
	isp_reg_writel(isp, dcor->detect_correct[2],
		       OMAP3_ISP_IOMEM_PREV, ISPPRV_CDC_THR2);
	isp_reg_writel(isp, dcor->detect_correct[3],
		       OMAP3_ISP_IOMEM_PREV, ISPPRV_CDC_THR3);
	isp_reg_clr_set(isp, OMAP3_ISP_IOMEM_PREV, ISPPRV_PCR,
			ISPPRV_PCR_DCCOUP,
			dcor->couplet_mode_en ? ISPPRV_PCR_DCCOUP : 0);
}

/*
 * preview_config_cfa - Configures the CFA Interpolation parameters.
 * @prev_cfa: Structure containing the CFA interpolation table, CFA format
 *            in the image, vertical and horizontal gradient threshold.
 */
static void
preview_config_cfa(struct isp_prev_device *prev, const void *prev_cfa)
{
	struct isp_device *isp = to_isp_device(prev);
	const struct omap3isp_prev_cfa *cfa = prev_cfa;
	unsigned int i;

	isp_reg_clr_set(isp, OMAP3_ISP_IOMEM_PREV, ISPPRV_PCR,
			ISPPRV_PCR_CFAFMT_MASK,
			cfa->format << ISPPRV_PCR_CFAFMT_SHIFT);

	isp_reg_writel(isp,
		(cfa->gradthrs_vert << ISPPRV_CFA_GRADTH_VER_SHIFT) |
		(cfa->gradthrs_horz << ISPPRV_CFA_GRADTH_HOR_SHIFT),
		OMAP3_ISP_IOMEM_PREV, ISPPRV_CFA);

	isp_reg_writel(isp, ISPPRV_CFA_TABLE_ADDR,
		       OMAP3_ISP_IOMEM_PREV, ISPPRV_SET_TBL_ADDR);

	for (i = 0; i < OMAP3ISP_PREV_CFA_TBL_SIZE; i++) {
		isp_reg_writel(isp, cfa->table[i],
			       OMAP3_ISP_IOMEM_PREV, ISPPRV_SET_TBL_DATA);
	}
}

/*
 * preview_config_gammacorrn - Configures the Gamma Correction table values
 * @gtable: Structure containing the table for red, blue, green gamma table.
 */
static void
preview_config_gammacorrn(struct isp_prev_device *prev, const void *gtable)
{
	struct isp_device *isp = to_isp_device(prev);
	const struct omap3isp_prev_gtables *gt = gtable;
	unsigned int i;

	isp_reg_writel(isp, ISPPRV_REDGAMMA_TABLE_ADDR,
		       OMAP3_ISP_IOMEM_PREV, ISPPRV_SET_TBL_ADDR);
	for (i = 0; i < OMAP3ISP_PREV_GAMMA_TBL_SIZE; i++)
		isp_reg_writel(isp, gt->red[i], OMAP3_ISP_IOMEM_PREV,
			       ISPPRV_SET_TBL_DATA);

	isp_reg_writel(isp, ISPPRV_GREENGAMMA_TABLE_ADDR,
		       OMAP3_ISP_IOMEM_PREV, ISPPRV_SET_TBL_ADDR);
	for (i = 0; i < OMAP3ISP_PREV_GAMMA_TBL_SIZE; i++)
		isp_reg_writel(isp, gt->green[i], OMAP3_ISP_IOMEM_PREV,
			       ISPPRV_SET_TBL_DATA);

	isp_reg_writel(isp, ISPPRV_BLUEGAMMA_TABLE_ADDR,
		       OMAP3_ISP_IOMEM_PREV, ISPPRV_SET_TBL_ADDR);
	for (i = 0; i < OMAP3ISP_PREV_GAMMA_TBL_SIZE; i++)
		isp_reg_writel(isp, gt->blue[i], OMAP3_ISP_IOMEM_PREV,
			       ISPPRV_SET_TBL_DATA);
}

/*
 * preview_config_luma_enhancement - Sets the Luminance Enhancement table.
 * @ytable: Structure containing the table for Luminance Enhancement table.
 */
static void
preview_config_luma_enhancement(struct isp_prev_device *prev,
				const void *ytable)
{
	struct isp_device *isp = to_isp_device(prev);
	const struct omap3isp_prev_luma *yt = ytable;
	unsigned int i;

	isp_reg_writel(isp, ISPPRV_YENH_TABLE_ADDR,
		       OMAP3_ISP_IOMEM_PREV, ISPPRV_SET_TBL_ADDR);
	for (i = 0; i < OMAP3ISP_PREV_YENH_TBL_SIZE; i++) {
		isp_reg_writel(isp, yt->table[i],
			       OMAP3_ISP_IOMEM_PREV, ISPPRV_SET_TBL_DATA);
	}
}

/*
 * preview_config_chroma_suppression - Configures the Chroma Suppression.
 * @csup: Structure containing the threshold value for suppression
 *        and the hypass filter enable flag.
 */
static void
preview_config_chroma_suppression(struct isp_prev_device *prev,
				  const void *csup)
{
	struct isp_device *isp = to_isp_device(prev);
	const struct omap3isp_prev_csup *cs = csup;

	isp_reg_writel(isp,
		       cs->gain | (cs->thres << ISPPRV_CSUP_THRES_SHIFT) |
		       (cs->hypf_en << ISPPRV_CSUP_HPYF_SHIFT),
		       OMAP3_ISP_IOMEM_PREV, ISPPRV_CSUP);
}

/*
 * preview_enable_noisefilter - Enables/Disables the Noise Filter.
 * @enable: 1 - Enables the Noise Filter.
 */
static void
preview_enable_noisefilter(struct isp_prev_device *prev, u8 enable)
{
	struct isp_device *isp = to_isp_device(prev);

	if (enable)
		isp_reg_set(isp, OMAP3_ISP_IOMEM_PREV, ISPPRV_PCR,
			    ISPPRV_PCR_NFEN);
	else
		isp_reg_clr(isp, OMAP3_ISP_IOMEM_PREV, ISPPRV_PCR,
			    ISPPRV_PCR_NFEN);
}

/*
 * preview_enable_dcor - Enables/Disables the defect correction.
 * @enable: 1 - Enables the defect correction.
 */
static void
preview_enable_dcor(struct isp_prev_device *prev, u8 enable)
{
	struct isp_device *isp = to_isp_device(prev);

	if (enable)
		isp_reg_set(isp, OMAP3_ISP_IOMEM_PREV, ISPPRV_PCR,
			    ISPPRV_PCR_DCOREN);
	else
		isp_reg_clr(isp, OMAP3_ISP_IOMEM_PREV, ISPPRV_PCR,
			    ISPPRV_PCR_DCOREN);
}

/*
 * preview_enable_cfa - Enable/Disable the CFA Interpolation.
 * @enable: 1 - Enables the CFA.
 */
static void
preview_enable_cfa(struct isp_prev_device *prev, u8 enable)
{
	struct isp_device *isp = to_isp_device(prev);

	if (enable)
		isp_reg_set(isp, OMAP3_ISP_IOMEM_PREV, ISPPRV_PCR,
			    ISPPRV_PCR_CFAEN);
	else
		isp_reg_clr(isp, OMAP3_ISP_IOMEM_PREV, ISPPRV_PCR,
			    ISPPRV_PCR_CFAEN);
}

/*
 * preview_enable_gammabypass - Enables/Disables the GammaByPass
 * @enable: 1 - Bypasses Gamma - 10bit input is cropped to 8MSB.
 *          0 - Goes through Gamma Correction. input and output is 10bit.
 */
static void
preview_enable_gammabypass(struct isp_prev_device *prev, u8 enable)
{
	struct isp_device *isp = to_isp_device(prev);

	if (enable)
		isp_reg_set(isp, OMAP3_ISP_IOMEM_PREV, ISPPRV_PCR,
			    ISPPRV_PCR_GAMMA_BYPASS);
	else
		isp_reg_clr(isp, OMAP3_ISP_IOMEM_PREV, ISPPRV_PCR,
			    ISPPRV_PCR_GAMMA_BYPASS);
}

/*
 * preview_enable_luma_enhancement - Enables/Disables Luminance Enhancement
 * @enable: 1 - Enable the Luminance Enhancement.
 */
static void
preview_enable_luma_enhancement(struct isp_prev_device *prev, u8 enable)
{
	struct isp_device *isp = to_isp_device(prev);

	if (enable)
		isp_reg_set(isp, OMAP3_ISP_IOMEM_PREV, ISPPRV_PCR,
			    ISPPRV_PCR_YNENHEN);
	else
		isp_reg_clr(isp, OMAP3_ISP_IOMEM_PREV, ISPPRV_PCR,
			    ISPPRV_PCR_YNENHEN);
}

/*
 * preview_enable_chroma_suppression - Enables/Disables Chrominance Suppr.
 * @enable: 1 - Enable the Chrominance Suppression.
 */
static void
preview_enable_chroma_suppression(struct isp_prev_device *prev, u8 enable)
{
	struct isp_device *isp = to_isp_device(prev);

	if (enable)
		isp_reg_set(isp, OMAP3_ISP_IOMEM_PREV, ISPPRV_PCR,
			    ISPPRV_PCR_SUPEN);
	else
		isp_reg_clr(isp, OMAP3_ISP_IOMEM_PREV, ISPPRV_PCR,
			    ISPPRV_PCR_SUPEN);
}

/*
 * preview_config_whitebalance - Configures the White Balance parameters.
 * @prev_wbal: Structure containing the digital gain and white balance
 *             coefficient.
 *
 * Coefficient matrix always with default values.
 */
static void
preview_config_whitebalance(struct isp_prev_device *prev, const void *prev_wbal)
{
	struct isp_device *isp = to_isp_device(prev);
	const struct omap3isp_prev_wbal *wbal = prev_wbal;
	u32 val;

	isp_reg_writel(isp, wbal->dgain, OMAP3_ISP_IOMEM_PREV, ISPPRV_WB_DGAIN);

	val = wbal->coef0 << ISPPRV_WBGAIN_COEF0_SHIFT;
	val |= wbal->coef1 << ISPPRV_WBGAIN_COEF1_SHIFT;
	val |= wbal->coef2 << ISPPRV_WBGAIN_COEF2_SHIFT;
	val |= wbal->coef3 << ISPPRV_WBGAIN_COEF3_SHIFT;
	isp_reg_writel(isp, val, OMAP3_ISP_IOMEM_PREV, ISPPRV_WBGAIN);

	isp_reg_writel(isp,
		       ISPPRV_WBSEL_COEF0 << ISPPRV_WBSEL_N0_0_SHIFT |
		       ISPPRV_WBSEL_COEF1 << ISPPRV_WBSEL_N0_1_SHIFT |
		       ISPPRV_WBSEL_COEF0 << ISPPRV_WBSEL_N0_2_SHIFT |
		       ISPPRV_WBSEL_COEF1 << ISPPRV_WBSEL_N0_3_SHIFT |
		       ISPPRV_WBSEL_COEF2 << ISPPRV_WBSEL_N1_0_SHIFT |
		       ISPPRV_WBSEL_COEF3 << ISPPRV_WBSEL_N1_1_SHIFT |
		       ISPPRV_WBSEL_COEF2 << ISPPRV_WBSEL_N1_2_SHIFT |
		       ISPPRV_WBSEL_COEF3 << ISPPRV_WBSEL_N1_3_SHIFT |
		       ISPPRV_WBSEL_COEF0 << ISPPRV_WBSEL_N2_0_SHIFT |
		       ISPPRV_WBSEL_COEF1 << ISPPRV_WBSEL_N2_1_SHIFT |
		       ISPPRV_WBSEL_COEF0 << ISPPRV_WBSEL_N2_2_SHIFT |
		       ISPPRV_WBSEL_COEF1 << ISPPRV_WBSEL_N2_3_SHIFT |
		       ISPPRV_WBSEL_COEF2 << ISPPRV_WBSEL_N3_0_SHIFT |
		       ISPPRV_WBSEL_COEF3 << ISPPRV_WBSEL_N3_1_SHIFT |
		       ISPPRV_WBSEL_COEF2 << ISPPRV_WBSEL_N3_2_SHIFT |
		       ISPPRV_WBSEL_COEF3 << ISPPRV_WBSEL_N3_3_SHIFT,
		       OMAP3_ISP_IOMEM_PREV, ISPPRV_WBSEL);
}

/*
 * preview_config_blkadj - Configures the Black Adjustment parameters.
 * @prev_blkadj: Structure containing the black adjustment towards red, green,
 *               blue.
 */
static void
preview_config_blkadj(struct isp_prev_device *prev, const void *prev_blkadj)
{
	struct isp_device *isp = to_isp_device(prev);
	const struct omap3isp_prev_blkadj *blkadj = prev_blkadj;

	isp_reg_writel(isp, (blkadj->blue << ISPPRV_BLKADJOFF_B_SHIFT) |
		       (blkadj->green << ISPPRV_BLKADJOFF_G_SHIFT) |
		       (blkadj->red << ISPPRV_BLKADJOFF_R_SHIFT),
		       OMAP3_ISP_IOMEM_PREV, ISPPRV_BLKADJOFF);
}

/*
 * preview_config_rgb_blending - Configures the RGB-RGB Blending matrix.
 * @rgb2rgb: Structure containing the rgb to rgb blending matrix and the rgb
 *           offset.
 */
static void
preview_config_rgb_blending(struct isp_prev_device *prev, const void *rgb2rgb)
{
	struct isp_device *isp = to_isp_device(prev);
	const struct omap3isp_prev_rgbtorgb *rgbrgb = rgb2rgb;
	u32 val;

	val = (rgbrgb->matrix[0][0] & 0xfff) << ISPPRV_RGB_MAT1_MTX_RR_SHIFT;
	val |= (rgbrgb->matrix[0][1] & 0xfff) << ISPPRV_RGB_MAT1_MTX_GR_SHIFT;
	isp_reg_writel(isp, val, OMAP3_ISP_IOMEM_PREV, ISPPRV_RGB_MAT1);

	val = (rgbrgb->matrix[0][2] & 0xfff) << ISPPRV_RGB_MAT2_MTX_BR_SHIFT;
	val |= (rgbrgb->matrix[1][0] & 0xfff) << ISPPRV_RGB_MAT2_MTX_RG_SHIFT;
	isp_reg_writel(isp, val, OMAP3_ISP_IOMEM_PREV, ISPPRV_RGB_MAT2);

	val = (rgbrgb->matrix[1][1] & 0xfff) << ISPPRV_RGB_MAT3_MTX_GG_SHIFT;
	val |= (rgbrgb->matrix[1][2] & 0xfff) << ISPPRV_RGB_MAT3_MTX_BG_SHIFT;
	isp_reg_writel(isp, val, OMAP3_ISP_IOMEM_PREV, ISPPRV_RGB_MAT3);

	val = (rgbrgb->matrix[2][0] & 0xfff) << ISPPRV_RGB_MAT4_MTX_RB_SHIFT;
	val |= (rgbrgb->matrix[2][1] & 0xfff) << ISPPRV_RGB_MAT4_MTX_GB_SHIFT;
	isp_reg_writel(isp, val, OMAP3_ISP_IOMEM_PREV, ISPPRV_RGB_MAT4);

	val = (rgbrgb->matrix[2][2] & 0xfff) << ISPPRV_RGB_MAT5_MTX_BB_SHIFT;
	isp_reg_writel(isp, val, OMAP3_ISP_IOMEM_PREV, ISPPRV_RGB_MAT5);

	val = (rgbrgb->offset[0] & 0x3ff) << ISPPRV_RGB_OFF1_MTX_OFFR_SHIFT;
	val |= (rgbrgb->offset[1] & 0x3ff) << ISPPRV_RGB_OFF1_MTX_OFFG_SHIFT;
	isp_reg_writel(isp, val, OMAP3_ISP_IOMEM_PREV, ISPPRV_RGB_OFF1);

	val = (rgbrgb->offset[2] & 0x3ff) << ISPPRV_RGB_OFF2_MTX_OFFB_SHIFT;
	isp_reg_writel(isp, val, OMAP3_ISP_IOMEM_PREV, ISPPRV_RGB_OFF2);
}

/*
 * Configures the RGB-YCbYCr conversion matrix
 * @prev_csc: Structure containing the RGB to YCbYCr matrix and the
 *            YCbCr offset.
 */
static void
preview_config_rgb_to_ycbcr(struct isp_prev_device *prev, const void *prev_csc)
{
	struct isp_device *isp = to_isp_device(prev);
	const struct omap3isp_prev_csc *csc = prev_csc;
	u32 val;

	val = (csc->matrix[0][0] & 0x3ff) << ISPPRV_CSC0_RY_SHIFT;
	val |= (csc->matrix[0][1] & 0x3ff) << ISPPRV_CSC0_GY_SHIFT;
	val |= (csc->matrix[0][2] & 0x3ff) << ISPPRV_CSC0_BY_SHIFT;
	isp_reg_writel(isp, val, OMAP3_ISP_IOMEM_PREV, ISPPRV_CSC0);

	val = (csc->matrix[1][0] & 0x3ff) << ISPPRV_CSC1_RCB_SHIFT;
	val |= (csc->matrix[1][1] & 0x3ff) << ISPPRV_CSC1_GCB_SHIFT;
	val |= (csc->matrix[1][2] & 0x3ff) << ISPPRV_CSC1_BCB_SHIFT;
	isp_reg_writel(isp, val, OMAP3_ISP_IOMEM_PREV, ISPPRV_CSC1);

	val = (csc->matrix[2][0] & 0x3ff) << ISPPRV_CSC2_RCR_SHIFT;
	val |= (csc->matrix[2][1] & 0x3ff) << ISPPRV_CSC2_GCR_SHIFT;
	val |= (csc->matrix[2][2] & 0x3ff) << ISPPRV_CSC2_BCR_SHIFT;
	isp_reg_writel(isp, val, OMAP3_ISP_IOMEM_PREV, ISPPRV_CSC2);

	val = (csc->offset[0] & 0xff) << ISPPRV_CSC_OFFSET_Y_SHIFT;
	val |= (csc->offset[1] & 0xff) << ISPPRV_CSC_OFFSET_CB_SHIFT;
	val |= (csc->offset[2] & 0xff) << ISPPRV_CSC_OFFSET_CR_SHIFT;
	isp_reg_writel(isp, val, OMAP3_ISP_IOMEM_PREV, ISPPRV_CSC_OFFSET);
}

/*
 * preview_update_contrast - Updates the contrast.
 * @contrast: Pointer to hold the current programmed contrast value.
 *
 * Value should be programmed before enabling the module.
 */
static void
preview_update_contrast(struct isp_prev_device *prev, u8 contrast)
{
	struct prev_params *params = &prev->params;

	if (params->contrast != (contrast * ISPPRV_CONTRAST_UNITS)) {
		params->contrast = contrast * ISPPRV_CONTRAST_UNITS;
		prev->update |= PREV_CONTRAST;
	}
}

/*
 * preview_config_contrast - Configures the Contrast.
 * @params: Contrast value (u8 pointer, U8Q0 format).
 *
 * Value should be programmed before enabling the module.
 */
static void
preview_config_contrast(struct isp_prev_device *prev, const void *params)
{
	struct isp_device *isp = to_isp_device(prev);

	isp_reg_clr_set(isp, OMAP3_ISP_IOMEM_PREV, ISPPRV_CNT_BRT,
			0xff << ISPPRV_CNT_BRT_CNT_SHIFT,
			*(u8 *)params << ISPPRV_CNT_BRT_CNT_SHIFT);
}

/*
 * preview_update_brightness - Updates the brightness in preview module.
 * @brightness: Pointer to hold the current programmed brightness value.
 *
 */
static void
preview_update_brightness(struct isp_prev_device *prev, u8 brightness)
{
	struct prev_params *params = &prev->params;

	if (params->brightness != (brightness * ISPPRV_BRIGHT_UNITS)) {
		params->brightness = brightness * ISPPRV_BRIGHT_UNITS;
		prev->update |= PREV_BRIGHTNESS;
	}
}

/*
 * preview_config_brightness - Configures the brightness.
 * @params: Brightness value (u8 pointer, U8Q0 format).
 */
static void
preview_config_brightness(struct isp_prev_device *prev, const void *params)
{
	struct isp_device *isp = to_isp_device(prev);

	isp_reg_clr_set(isp, OMAP3_ISP_IOMEM_PREV, ISPPRV_CNT_BRT,
			0xff << ISPPRV_CNT_BRT_BRT_SHIFT,
			*(u8 *)params << ISPPRV_CNT_BRT_BRT_SHIFT);
}

/*
 * preview_config_yc_range - Configures the max and min Y and C values.
 * @yclimit: Structure containing the range of Y and C values.
 */
static void
preview_config_yc_range(struct isp_prev_device *prev, const void *yclimit)
{
	struct isp_device *isp = to_isp_device(prev);
	const struct omap3isp_prev_yclimit *yc = yclimit;

	isp_reg_writel(isp,
		       yc->maxC << ISPPRV_SETUP_YC_MAXC_SHIFT |
		       yc->maxY << ISPPRV_SETUP_YC_MAXY_SHIFT |
		       yc->minC << ISPPRV_SETUP_YC_MINC_SHIFT |
		       yc->minY << ISPPRV_SETUP_YC_MINY_SHIFT,
		       OMAP3_ISP_IOMEM_PREV, ISPPRV_SETUP_YC);
}

/* preview parameters update structure */
struct preview_update {
	int cfg_bit;
	int feature_bit;
	void (*config)(struct isp_prev_device *, const void *);
	void (*enable)(struct isp_prev_device *, u8);
};

static struct preview_update update_attrs[] = {
	{OMAP3ISP_PREV_LUMAENH, PREV_LUMA_ENHANCE,
		preview_config_luma_enhancement,
		preview_enable_luma_enhancement},
	{OMAP3ISP_PREV_INVALAW, PREV_INVERSE_ALAW,
		NULL,
		preview_enable_invalaw},
	{OMAP3ISP_PREV_HRZ_MED, PREV_HORZ_MEDIAN_FILTER,
		preview_config_hmed,
		preview_enable_hmed},
	{OMAP3ISP_PREV_CFA, PREV_CFA,
		preview_config_cfa,
		preview_enable_cfa},
	{OMAP3ISP_PREV_CHROMA_SUPP, PREV_CHROMA_SUPPRESS,
		preview_config_chroma_suppression,
		preview_enable_chroma_suppression},
	{OMAP3ISP_PREV_WB, PREV_WB,
		preview_config_whitebalance,
		NULL},
	{OMAP3ISP_PREV_BLKADJ, PREV_BLKADJ,
		preview_config_blkadj,
		NULL},
	{OMAP3ISP_PREV_RGB2RGB, PREV_RGB2RGB,
		preview_config_rgb_blending,
		NULL},
	{OMAP3ISP_PREV_COLOR_CONV, PREV_COLOR_CONV,
		preview_config_rgb_to_ycbcr,
		NULL},
	{OMAP3ISP_PREV_YC_LIMIT, PREV_YCLIMITS,
		preview_config_yc_range,
		NULL},
	{OMAP3ISP_PREV_DEFECT_COR, PREV_DEFECT_COR,
		preview_config_dcor,
		preview_enable_dcor},
	{OMAP3ISP_PREV_GAMMABYPASS, PREV_GAMMA_BYPASS,
		NULL,
		preview_enable_gammabypass},
	{OMAP3ISP_PREV_DRK_FRM_CAPTURE, PREV_DARK_FRAME_CAPTURE,
		NULL,
		preview_enable_drkframe_capture},
	{OMAP3ISP_PREV_DRK_FRM_SUBTRACT, PREV_DARK_FRAME_SUBTRACT,
		NULL,
		preview_enable_drkframe},
	{OMAP3ISP_PREV_LENS_SHADING, PREV_LENS_SHADING,
		preview_config_drkf_shadcomp,
		preview_enable_drkframe},
	{OMAP3ISP_PREV_NF, PREV_NOISE_FILTER,
		preview_config_noisefilter,
		preview_enable_noisefilter},
	{OMAP3ISP_PREV_GAMMA, PREV_GAMMA,
		preview_config_gammacorrn,
		NULL},
	{-1, PREV_CONTRAST,
		preview_config_contrast,
		NULL},
	{-1, PREV_BRIGHTNESS,
		preview_config_brightness,
		NULL},
};

/*
 * __preview_get_ptrs - helper function which return pointers to members
 *                         of params and config structures.
 * @params - pointer to preview_params structure.
 * @param - return pointer to appropriate structure field.
 * @configs - pointer to update config structure.
 * @config - return pointer to appropriate structure field.
 * @bit - for which feature to return pointers.
 * Return size of corresponding prev_params member
 */
static u32
__preview_get_ptrs(struct prev_params *params, void **param,
		   struct omap3isp_prev_update_config *configs,
		   void __user **config, u32 bit)
{
#define CHKARG(cfgs, cfg, field)				\
	if (cfgs && cfg) {					\
		*(cfg) = (cfgs)->field;				\
	}

	switch (bit) {
	case PREV_HORZ_MEDIAN_FILTER:
		*param = &params->hmed;
		CHKARG(configs, config, hmed)
		return sizeof(params->hmed);
	case PREV_NOISE_FILTER:
		*param = &params->nf;
		CHKARG(configs, config, nf)
		return sizeof(params->nf);
		break;
	case PREV_CFA:
		*param = &params->cfa;
		CHKARG(configs, config, cfa)
		return sizeof(params->cfa);
	case PREV_LUMA_ENHANCE:
		*param = &params->luma;
		CHKARG(configs, config, luma)
		return sizeof(params->luma);
	case PREV_CHROMA_SUPPRESS:
		*param = &params->csup;
		CHKARG(configs, config, csup)
		return sizeof(params->csup);
	case PREV_DEFECT_COR:
		*param = &params->dcor;
		CHKARG(configs, config, dcor)
		return sizeof(params->dcor);
	case PREV_BLKADJ:
		*param = &params->blk_adj;
		CHKARG(configs, config, blkadj)
		return sizeof(params->blk_adj);
	case PREV_YCLIMITS:
		*param = &params->yclimit;
		CHKARG(configs, config, yclimit)
		return sizeof(params->yclimit);
	case PREV_RGB2RGB:
		*param = &params->rgb2rgb;
		CHKARG(configs, config, rgb2rgb)
		return sizeof(params->rgb2rgb);
	case PREV_COLOR_CONV:
		*param = &params->rgb2ycbcr;
		CHKARG(configs, config, csc)
		return sizeof(params->rgb2ycbcr);
	case PREV_WB:
		*param = &params->wbal;
		CHKARG(configs, config, wbal)
		return sizeof(params->wbal);
	case PREV_GAMMA:
		*param = &params->gamma;
		CHKARG(configs, config, gamma)
		return sizeof(params->gamma);
	case PREV_CONTRAST:
		*param = &params->contrast;
		return 0;
	case PREV_BRIGHTNESS:
		*param = &params->brightness;
		return 0;
	default:
		*param = NULL;
		*config = NULL;
		break;
	}
	return 0;
}

/*
 * preview_config - Copy and update local structure with userspace preview
 *                  configuration.
 * @prev: ISP preview engine
 * @cfg: Configuration
 *
 * Return zero if success or -EFAULT if the configuration can't be copied from
 * userspace.
 */
static int preview_config(struct isp_prev_device *prev,
			  struct omap3isp_prev_update_config *cfg)
{
	struct prev_params *params;
	struct preview_update *attr;
	int i, bit, rval = 0;

	params = &prev->params;

	if (prev->state != ISP_PIPELINE_STREAM_STOPPED) {
		unsigned long flags;

		spin_lock_irqsave(&prev->lock, flags);
		prev->shadow_update = 1;
		spin_unlock_irqrestore(&prev->lock, flags);
	}

	for (i = 0; i < ARRAY_SIZE(update_attrs); i++) {
		attr = &update_attrs[i];
		bit = 0;

		if (!(cfg->update & attr->cfg_bit))
			continue;

		bit = cfg->flag & attr->cfg_bit;
		if (bit) {
			void *to = NULL, __user *from = NULL;
			unsigned long sz = 0;

			sz = __preview_get_ptrs(params, &to, cfg, &from,
						   bit);
			if (to && from && sz) {
				if (copy_from_user(to, from, sz)) {
					rval = -EFAULT;
					break;
				}
			}
			params->features |= attr->feature_bit;
		} else {
			params->features &= ~attr->feature_bit;
		}

		prev->update |= attr->feature_bit;
	}

	prev->shadow_update = 0;
	return rval;
}

/*
 * preview_setup_hw - Setup preview registers and/or internal memory
 * @prev: pointer to preview private structure
 * Note: can be called from interrupt context
 * Return none
 */
static void preview_setup_hw(struct isp_prev_device *prev)
{
	struct prev_params *params = &prev->params;
	struct preview_update *attr;
	int i, bit;
	void *param_ptr;

	for (i = 0; i < ARRAY_SIZE(update_attrs); i++) {
		attr = &update_attrs[i];

		if (!(prev->update & attr->feature_bit))
			continue;
		bit = params->features & attr->feature_bit;
		if (bit) {
			if (attr->config) {
				__preview_get_ptrs(params, &param_ptr, NULL,
						      NULL, bit);
				attr->config(prev, param_ptr);
			}
			if (attr->enable)
				attr->enable(prev, 1);
		} else
			if (attr->enable)
				attr->enable(prev, 0);

		prev->update &= ~attr->feature_bit;
	}
}

/*
 * preview_config_ycpos - Configure byte layout of YUV image.
 * @mode: Indicates the required byte layout.
 */
static void
preview_config_ycpos(struct isp_prev_device *prev,
		     enum v4l2_mbus_pixelcode pixelcode)
{
	struct isp_device *isp = to_isp_device(prev);
	enum preview_ycpos_mode mode;

	switch (pixelcode) {
	case V4L2_MBUS_FMT_YUYV8_1X16:
		mode = YCPOS_CrYCbY;
		break;
	case V4L2_MBUS_FMT_UYVY8_1X16:
		mode = YCPOS_YCrYCb;
		break;
	default:
		return;
	}

	isp_reg_clr_set(isp, OMAP3_ISP_IOMEM_PREV, ISPPRV_PCR,
			ISPPRV_PCR_YCPOS_CrYCbY,
			mode << ISPPRV_PCR_YCPOS_SHIFT);
}

/*
 * preview_config_averager - Enable / disable / configure averager
 * @average: Average value to be configured.
 */
static void preview_config_averager(struct isp_prev_device *prev, u8 average)
{
	struct isp_device *isp = to_isp_device(prev);
	int reg = 0;

	if (prev->params.cfa.format == OMAP3ISP_CFAFMT_BAYER)
		reg = ISPPRV_AVE_EVENDIST_2 << ISPPRV_AVE_EVENDIST_SHIFT |
		      ISPPRV_AVE_ODDDIST_2 << ISPPRV_AVE_ODDDIST_SHIFT |
		      average;
	else if (prev->params.cfa.format == OMAP3ISP_CFAFMT_RGBFOVEON)
		reg = ISPPRV_AVE_EVENDIST_3 << ISPPRV_AVE_EVENDIST_SHIFT |
		      ISPPRV_AVE_ODDDIST_3 << ISPPRV_AVE_ODDDIST_SHIFT |
		      average;
	isp_reg_writel(isp, reg, OMAP3_ISP_IOMEM_PREV, ISPPRV_AVE);
}

/*
 * preview_config_input_size - Configure the input frame size
 *
 * The preview engine crops several rows and columns internally depending on
 * which processing blocks are enabled. The driver assumes all those blocks are
 * enabled when reporting source pad formats to userspace. If this assumption is
 * not true, rows and columns must be manually cropped at the preview engine
 * input to avoid overflows at the end of lines and frames.
 *
 * See the explanation at the PREV_MARGIN_* definitions for more details.
 */
static void preview_config_input_size(struct isp_prev_device *prev)
{
	struct isp_device *isp = to_isp_device(prev);
	struct prev_params *params = &prev->params;
	unsigned int sph = prev->crop.left;
	unsigned int eph = prev->crop.left + prev->crop.width - 1;
	unsigned int slv = prev->crop.top;
	unsigned int elv = prev->crop.top + prev->crop.height - 1;

	if (params->features & PREV_CFA) {
		sph -= 2;
		eph += 2;
		slv -= 2;
		elv += 2;
	}
	if (params->features & (PREV_DEFECT_COR | PREV_NOISE_FILTER)) {
		sph -= 2;
		eph += 2;
		slv -= 2;
		elv += 2;
	}
	if (params->features & PREV_HORZ_MEDIAN_FILTER) {
		sph -= 2;
		eph += 2;
	}
	if (params->features & (PREV_CHROMA_SUPPRESS | PREV_LUMA_ENHANCE))
		sph -= 2;

	isp_reg_writel(isp, (sph << ISPPRV_HORZ_INFO_SPH_SHIFT) | eph,
		       OMAP3_ISP_IOMEM_PREV, ISPPRV_HORZ_INFO);
	isp_reg_writel(isp, (slv << ISPPRV_VERT_INFO_SLV_SHIFT) | elv,
		       OMAP3_ISP_IOMEM_PREV, ISPPRV_VERT_INFO);
}

/*
 * preview_config_inlineoffset - Configures the Read address line offset.
 * @prev: Preview module
 * @offset: Line offset
 *
 * According to the TRM, the line offset must be aligned on a 32 bytes boundary.
 * However, a hardware bug requires the memory start address to be aligned on a
 * 64 bytes boundary, so the offset probably should be aligned on 64 bytes as
 * well.
 */
static void
preview_config_inlineoffset(struct isp_prev_device *prev, u32 offset)
{
	struct isp_device *isp = to_isp_device(prev);

	isp_reg_writel(isp, offset & 0xffff, OMAP3_ISP_IOMEM_PREV,
		       ISPPRV_RADR_OFFSET);
}

/*
 * preview_set_inaddr - Sets memory address of input frame.
 * @addr: 32bit memory address aligned on 32byte boundary.
 *
 * Configures the memory address from which the input frame is to be read.
 */
static void preview_set_inaddr(struct isp_prev_device *prev, u32 addr)
{
	struct isp_device *isp = to_isp_device(prev);

	isp_reg_writel(isp, addr, OMAP3_ISP_IOMEM_PREV, ISPPRV_RSDR_ADDR);
}

/*
 * preview_config_outlineoffset - Configures the Write address line offset.
 * @offset: Line Offset for the preview output.
 *
 * The offset must be a multiple of 32 bytes.
 */
static void preview_config_outlineoffset(struct isp_prev_device *prev,
				    u32 offset)
{
	struct isp_device *isp = to_isp_device(prev);

	isp_reg_writel(isp, offset & 0xffff, OMAP3_ISP_IOMEM_PREV,
		       ISPPRV_WADD_OFFSET);
}

/*
 * preview_set_outaddr - Sets the memory address to store output frame
 * @addr: 32bit memory address aligned on 32byte boundary.
 *
 * Configures the memory address to which the output frame is written.
 */
static void preview_set_outaddr(struct isp_prev_device *prev, u32 addr)
{
	struct isp_device *isp = to_isp_device(prev);

	isp_reg_writel(isp, addr, OMAP3_ISP_IOMEM_PREV, ISPPRV_WSDR_ADDR);
}

static void preview_adjust_bandwidth(struct isp_prev_device *prev)
{
	struct isp_pipeline *pipe = to_isp_pipeline(&prev->subdev.entity);
	struct isp_device *isp = to_isp_device(prev);
	const struct v4l2_mbus_framefmt *ifmt = &prev->formats[PREV_PAD_SINK];
	unsigned long l3_ick = pipe->l3_ick;
	struct v4l2_fract *timeperframe;
	unsigned int cycles_per_frame;
	unsigned int requests_per_frame;
	unsigned int cycles_per_request;
	unsigned int minimum;
	unsigned int maximum;
	unsigned int value;

	if (prev->input != PREVIEW_INPUT_MEMORY) {
		isp_reg_clr(isp, OMAP3_ISP_IOMEM_SBL, ISPSBL_SDR_REQ_EXP,
			    ISPSBL_SDR_REQ_PRV_EXP_MASK);
		return;
	}

	/* Compute the minimum number of cycles per request, based on the
	 * pipeline maximum data rate. This is an absolute lower bound if we
	 * don't want SBL overflows, so round the value up.
	 */
	cycles_per_request = div_u64((u64)l3_ick / 2 * 256 + pipe->max_rate - 1,
				     pipe->max_rate);
	minimum = DIV_ROUND_UP(cycles_per_request, 32);

	/* Compute the maximum number of cycles per request, based on the
	 * requested frame rate. This is a soft upper bound to achieve a frame
	 * rate equal or higher than the requested value, so round the value
	 * down.
	 */
	timeperframe = &pipe->max_timeperframe;

	requests_per_frame = DIV_ROUND_UP(ifmt->width * 2, 256) * ifmt->height;
	cycles_per_frame = div_u64((u64)l3_ick * timeperframe->numerator,
				   timeperframe->denominator);
	cycles_per_request = cycles_per_frame / requests_per_frame;

	maximum = cycles_per_request / 32;

	value = max(minimum, maximum);

	dev_dbg(isp->dev, "%s: cycles per request = %u\n", __func__, value);
	isp_reg_clr_set(isp, OMAP3_ISP_IOMEM_SBL, ISPSBL_SDR_REQ_EXP,
			ISPSBL_SDR_REQ_PRV_EXP_MASK,
			value << ISPSBL_SDR_REQ_PRV_EXP_SHIFT);
}

/*
 * omap3isp_preview_busy - Gets busy state of preview module.
 */
int omap3isp_preview_busy(struct isp_prev_device *prev)
{
	struct isp_device *isp = to_isp_device(prev);

	return isp_reg_readl(isp, OMAP3_ISP_IOMEM_PREV, ISPPRV_PCR)
		& ISPPRV_PCR_BUSY;
}

/*
 * omap3isp_preview_restore_context - Restores the values of preview registers
 */
void omap3isp_preview_restore_context(struct isp_device *isp)
{
	isp->isp_prev.update = PREV_FEATURES_END - 1;
	preview_setup_hw(&isp->isp_prev);
}

/*
 * preview_print_status - Dump preview module registers to the kernel log
 */
#define PREV_PRINT_REGISTER(isp, name)\
	dev_dbg(isp->dev, "###PRV " #name "=0x%08x\n", \
		isp_reg_readl(isp, OMAP3_ISP_IOMEM_PREV, ISPPRV_##name))

static void preview_print_status(struct isp_prev_device *prev)
{
	struct isp_device *isp = to_isp_device(prev);

	dev_dbg(isp->dev, "-------------Preview Register dump----------\n");

	PREV_PRINT_REGISTER(isp, PCR);
	PREV_PRINT_REGISTER(isp, HORZ_INFO);
	PREV_PRINT_REGISTER(isp, VERT_INFO);
	PREV_PRINT_REGISTER(isp, RSDR_ADDR);
	PREV_PRINT_REGISTER(isp, RADR_OFFSET);
	PREV_PRINT_REGISTER(isp, DSDR_ADDR);
	PREV_PRINT_REGISTER(isp, DRKF_OFFSET);
	PREV_PRINT_REGISTER(isp, WSDR_ADDR);
	PREV_PRINT_REGISTER(isp, WADD_OFFSET);
	PREV_PRINT_REGISTER(isp, AVE);
	PREV_PRINT_REGISTER(isp, HMED);
	PREV_PRINT_REGISTER(isp, NF);
	PREV_PRINT_REGISTER(isp, WB_DGAIN);
	PREV_PRINT_REGISTER(isp, WBGAIN);
	PREV_PRINT_REGISTER(isp, WBSEL);
	PREV_PRINT_REGISTER(isp, CFA);
	PREV_PRINT_REGISTER(isp, BLKADJOFF);
	PREV_PRINT_REGISTER(isp, RGB_MAT1);
	PREV_PRINT_REGISTER(isp, RGB_MAT2);
	PREV_PRINT_REGISTER(isp, RGB_MAT3);
	PREV_PRINT_REGISTER(isp, RGB_MAT4);
	PREV_PRINT_REGISTER(isp, RGB_MAT5);
	PREV_PRINT_REGISTER(isp, RGB_OFF1);
	PREV_PRINT_REGISTER(isp, RGB_OFF2);
	PREV_PRINT_REGISTER(isp, CSC0);
	PREV_PRINT_REGISTER(isp, CSC1);
	PREV_PRINT_REGISTER(isp, CSC2);
	PREV_PRINT_REGISTER(isp, CSC_OFFSET);
	PREV_PRINT_REGISTER(isp, CNT_BRT);
	PREV_PRINT_REGISTER(isp, CSUP);
	PREV_PRINT_REGISTER(isp, SETUP_YC);
	PREV_PRINT_REGISTER(isp, SET_TBL_ADDR);
	PREV_PRINT_REGISTER(isp, CDC_THR0);
	PREV_PRINT_REGISTER(isp, CDC_THR1);
	PREV_PRINT_REGISTER(isp, CDC_THR2);
	PREV_PRINT_REGISTER(isp, CDC_THR3);

	dev_dbg(isp->dev, "--------------------------------------------\n");
}

/*
 * preview_init_params - init image processing parameters.
 * @prev: pointer to previewer private structure
 * return none
 */
static void preview_init_params(struct isp_prev_device *prev)
{
	struct prev_params *params = &prev->params;
	int i = 0;

	/* Init values */
	params->contrast = ISPPRV_CONTRAST_DEF * ISPPRV_CONTRAST_UNITS;
	params->brightness = ISPPRV_BRIGHT_DEF * ISPPRV_BRIGHT_UNITS;
	params->cfa.format = OMAP3ISP_CFAFMT_BAYER;
	memcpy(params->cfa.table, cfa_coef_table,
	       sizeof(params->cfa.table));
	params->cfa.gradthrs_horz = FLR_CFA_GRADTHRS_HORZ;
	params->cfa.gradthrs_vert = FLR_CFA_GRADTHRS_VERT;
	params->csup.gain = FLR_CSUP_GAIN;
	params->csup.thres = FLR_CSUP_THRES;
	params->csup.hypf_en = 0;
	memcpy(params->luma.table, luma_enhance_table,
	       sizeof(params->luma.table));
	params->nf.spread = FLR_NF_STRGTH;
	memcpy(params->nf.table, noise_filter_table, sizeof(params->nf.table));
	params->dcor.couplet_mode_en = 1;
	for (i = 0; i < OMAP3ISP_PREV_DETECT_CORRECT_CHANNELS; i++)
		params->dcor.detect_correct[i] = DEF_DETECT_CORRECT_VAL;
	memcpy(params->gamma.blue, gamma_table, sizeof(params->gamma.blue));
	memcpy(params->gamma.green, gamma_table, sizeof(params->gamma.green));
	memcpy(params->gamma.red, gamma_table, sizeof(params->gamma.red));
	params->wbal.dgain = FLR_WBAL_DGAIN;
	params->wbal.coef0 = FLR_WBAL_COEF;
	params->wbal.coef1 = FLR_WBAL_COEF;
	params->wbal.coef2 = FLR_WBAL_COEF;
	params->wbal.coef3 = FLR_WBAL_COEF;
	params->blk_adj.red = FLR_BLKADJ_RED;
	params->blk_adj.green = FLR_BLKADJ_GREEN;
	params->blk_adj.blue = FLR_BLKADJ_BLUE;
	params->rgb2rgb = flr_rgb2rgb;
	params->rgb2ycbcr = flr_prev_csc;
	params->yclimit.minC = ISPPRV_YC_MIN;
	params->yclimit.maxC = ISPPRV_YC_MAX;
	params->yclimit.minY = ISPPRV_YC_MIN;
	params->yclimit.maxY = ISPPRV_YC_MAX;

	params->features = PREV_CFA | PREV_DEFECT_COR | PREV_NOISE_FILTER
			 | PREV_GAMMA | PREV_BLKADJ | PREV_YCLIMITS
			 | PREV_RGB2RGB | PREV_COLOR_CONV | PREV_WB
			 | PREV_BRIGHTNESS | PREV_CONTRAST;

	prev->update = PREV_FEATURES_END - 1;
}

/*
 * preview_max_out_width - Handle previewer hardware ouput limitations
 * @isp_revision : ISP revision
 * returns maximum width output for current isp revision
 */
static unsigned int preview_max_out_width(struct isp_prev_device *prev)
{
	struct isp_device *isp = to_isp_device(prev);

	switch (isp->revision) {
	case ISP_REVISION_1_0:
<<<<<<< HEAD
		return PREV_MAX_OUT_WIDTH;

	case ISP_REVISION_2_0:
	default:
		return PREV_MAX_OUT_WIDTH_ES2;

	case ISP_REVISION_15_0:
		return PREV_MAX_OUT_WIDTH_3630;
=======
		return PREV_MAX_OUT_WIDTH_REV_1;

	case ISP_REVISION_2_0:
	default:
		return PREV_MAX_OUT_WIDTH_REV_2;

	case ISP_REVISION_15_0:
		return PREV_MAX_OUT_WIDTH_REV_15;
>>>>>>> dcd6c922
	}
}

static void preview_configure(struct isp_prev_device *prev)
{
	struct isp_device *isp = to_isp_device(prev);
	struct v4l2_mbus_framefmt *format;

	preview_setup_hw(prev);

	if (prev->output & PREVIEW_OUTPUT_MEMORY)
		isp_reg_set(isp, OMAP3_ISP_IOMEM_PREV, ISPPRV_PCR,
			    ISPPRV_PCR_SDRPORT);
	else
		isp_reg_clr(isp, OMAP3_ISP_IOMEM_PREV, ISPPRV_PCR,
			    ISPPRV_PCR_SDRPORT);

	if (prev->output & PREVIEW_OUTPUT_RESIZER)
		isp_reg_set(isp, OMAP3_ISP_IOMEM_PREV, ISPPRV_PCR,
			    ISPPRV_PCR_RSZPORT);
	else
		isp_reg_clr(isp, OMAP3_ISP_IOMEM_PREV, ISPPRV_PCR,
			    ISPPRV_PCR_RSZPORT);

	/* PREV_PAD_SINK */
	format = &prev->formats[PREV_PAD_SINK];

	preview_adjust_bandwidth(prev);

	preview_config_input_size(prev);

	if (prev->input == PREVIEW_INPUT_CCDC)
		preview_config_inlineoffset(prev, 0);
	else
		preview_config_inlineoffset(prev,
				ALIGN(format->width, 0x20) * 2);

	/* PREV_PAD_SOURCE */
	format = &prev->formats[PREV_PAD_SOURCE];

	if (prev->output & PREVIEW_OUTPUT_MEMORY)
		preview_config_outlineoffset(prev,
				ALIGN(format->width, 0x10) * 2);

	preview_config_averager(prev, 0);
	preview_config_ycpos(prev, format->code);
}

/* -----------------------------------------------------------------------------
 * Interrupt handling
 */

static void preview_enable_oneshot(struct isp_prev_device *prev)
{
	struct isp_device *isp = to_isp_device(prev);

	/* The PCR.SOURCE bit is automatically reset to 0 when the PCR.ENABLE
	 * bit is set. As the preview engine is used in single-shot mode, we
	 * need to set PCR.SOURCE before enabling the preview engine.
	 */
	if (prev->input == PREVIEW_INPUT_MEMORY)
		isp_reg_set(isp, OMAP3_ISP_IOMEM_PREV, ISPPRV_PCR,
			    ISPPRV_PCR_SOURCE);

	isp_reg_set(isp, OMAP3_ISP_IOMEM_PREV, ISPPRV_PCR,
		    ISPPRV_PCR_EN | ISPPRV_PCR_ONESHOT);
}

void omap3isp_preview_isr_frame_sync(struct isp_prev_device *prev)
{
	/*
	 * If ISP_VIDEO_DMAQUEUE_QUEUED is set, DMA queue had an underrun
	 * condition, the module was paused and now we have a buffer queued
	 * on the output again. Restart the pipeline if running in continuous
	 * mode.
	 */
	if (prev->state == ISP_PIPELINE_STREAM_CONTINUOUS &&
	    prev->video_out.dmaqueue_flags & ISP_VIDEO_DMAQUEUE_QUEUED) {
		preview_enable_oneshot(prev);
		isp_video_dmaqueue_flags_clr(&prev->video_out);
	}
}

static void preview_isr_buffer(struct isp_prev_device *prev)
{
	struct isp_pipeline *pipe = to_isp_pipeline(&prev->subdev.entity);
	struct isp_buffer *buffer;
	int restart = 0;

	if (prev->input == PREVIEW_INPUT_MEMORY) {
		buffer = omap3isp_video_buffer_next(&prev->video_in);
		if (buffer != NULL)
			preview_set_inaddr(prev, buffer->isp_addr);
		pipe->state |= ISP_PIPELINE_IDLE_INPUT;
	}

	if (prev->output & PREVIEW_OUTPUT_MEMORY) {
		buffer = omap3isp_video_buffer_next(&prev->video_out);
		if (buffer != NULL) {
			preview_set_outaddr(prev, buffer->isp_addr);
			restart = 1;
		}
		pipe->state |= ISP_PIPELINE_IDLE_OUTPUT;
	}

	switch (prev->state) {
	case ISP_PIPELINE_STREAM_SINGLESHOT:
		if (isp_pipeline_ready(pipe))
			omap3isp_pipeline_set_stream(pipe,
						ISP_PIPELINE_STREAM_SINGLESHOT);
		break;

	case ISP_PIPELINE_STREAM_CONTINUOUS:
		/* If an underrun occurs, the video queue operation handler will
		 * restart the preview engine. Otherwise restart it immediately.
		 */
		if (restart)
			preview_enable_oneshot(prev);
		break;

	case ISP_PIPELINE_STREAM_STOPPED:
	default:
		return;
	}
}

/*
 * omap3isp_preview_isr - ISP preview engine interrupt handler
 *
 * Manage the preview engine video buffers and configure shadowed registers.
 */
void omap3isp_preview_isr(struct isp_prev_device *prev)
{
	unsigned long flags;

	if (omap3isp_module_sync_is_stopping(&prev->wait, &prev->stopping))
		return;

	spin_lock_irqsave(&prev->lock, flags);
	if (prev->shadow_update)
		goto done;

	preview_setup_hw(prev);
	preview_config_input_size(prev);

done:
	spin_unlock_irqrestore(&prev->lock, flags);

	if (prev->input == PREVIEW_INPUT_MEMORY ||
	    prev->output & PREVIEW_OUTPUT_MEMORY)
		preview_isr_buffer(prev);
	else if (prev->state == ISP_PIPELINE_STREAM_CONTINUOUS)
		preview_enable_oneshot(prev);
}

/* -----------------------------------------------------------------------------
 * ISP video operations
 */

static int preview_video_queue(struct isp_video *video,
			       struct isp_buffer *buffer)
{
	struct isp_prev_device *prev = &video->isp->isp_prev;

	if (video->type == V4L2_BUF_TYPE_VIDEO_OUTPUT)
		preview_set_inaddr(prev, buffer->isp_addr);

	if (video->type == V4L2_BUF_TYPE_VIDEO_CAPTURE)
		preview_set_outaddr(prev, buffer->isp_addr);

	return 0;
}

static const struct isp_video_operations preview_video_ops = {
	.queue = preview_video_queue,
};

/* -----------------------------------------------------------------------------
 * V4L2 subdev operations
 */

/*
 * preview_s_ctrl - Handle set control subdev method
 * @ctrl: pointer to v4l2 control structure
 */
static int preview_s_ctrl(struct v4l2_ctrl *ctrl)
{
	struct isp_prev_device *prev =
		container_of(ctrl->handler, struct isp_prev_device, ctrls);

	switch (ctrl->id) {
	case V4L2_CID_BRIGHTNESS:
		preview_update_brightness(prev, ctrl->val);
		break;
	case V4L2_CID_CONTRAST:
		preview_update_contrast(prev, ctrl->val);
		break;
	}

	return 0;
}

static const struct v4l2_ctrl_ops preview_ctrl_ops = {
	.s_ctrl = preview_s_ctrl,
};

/*
 * preview_ioctl - Handle preview module private ioctl's
 * @prev: pointer to preview context structure
 * @cmd: configuration command
 * @arg: configuration argument
 * return -EINVAL or zero on success
 */
static long preview_ioctl(struct v4l2_subdev *sd, unsigned int cmd, void *arg)
{
	struct isp_prev_device *prev = v4l2_get_subdevdata(sd);

	switch (cmd) {
	case VIDIOC_OMAP3ISP_PRV_CFG:
		return preview_config(prev, arg);

	default:
		return -ENOIOCTLCMD;
	}
}

/*
 * preview_set_stream - Enable/Disable streaming on preview subdev
 * @sd    : pointer to v4l2 subdev structure
 * @enable: 1 == Enable, 0 == Disable
 * return -EINVAL or zero on success
 */
static int preview_set_stream(struct v4l2_subdev *sd, int enable)
{
	struct isp_prev_device *prev = v4l2_get_subdevdata(sd);
	struct isp_video *video_out = &prev->video_out;
	struct isp_device *isp = to_isp_device(prev);
	struct device *dev = to_device(prev);
	unsigned long flags;

	if (prev->state == ISP_PIPELINE_STREAM_STOPPED) {
		if (enable == ISP_PIPELINE_STREAM_STOPPED)
			return 0;

		omap3isp_subclk_enable(isp, OMAP3_ISP_SUBCLK_PREVIEW);
		preview_configure(prev);
		atomic_set(&prev->stopping, 0);
		preview_print_status(prev);
	}

	switch (enable) {
	case ISP_PIPELINE_STREAM_CONTINUOUS:
		if (prev->output & PREVIEW_OUTPUT_MEMORY)
			omap3isp_sbl_enable(isp, OMAP3_ISP_SBL_PREVIEW_WRITE);

		if (video_out->dmaqueue_flags & ISP_VIDEO_DMAQUEUE_QUEUED ||
		    !(prev->output & PREVIEW_OUTPUT_MEMORY))
			preview_enable_oneshot(prev);

		isp_video_dmaqueue_flags_clr(video_out);
		break;

	case ISP_PIPELINE_STREAM_SINGLESHOT:
		if (prev->input == PREVIEW_INPUT_MEMORY)
			omap3isp_sbl_enable(isp, OMAP3_ISP_SBL_PREVIEW_READ);
		if (prev->output & PREVIEW_OUTPUT_MEMORY)
			omap3isp_sbl_enable(isp, OMAP3_ISP_SBL_PREVIEW_WRITE);

		preview_enable_oneshot(prev);
		break;

	case ISP_PIPELINE_STREAM_STOPPED:
		if (omap3isp_module_sync_idle(&sd->entity, &prev->wait,
					      &prev->stopping))
			dev_dbg(dev, "%s: stop timeout.\n", sd->name);
		spin_lock_irqsave(&prev->lock, flags);
		omap3isp_sbl_disable(isp, OMAP3_ISP_SBL_PREVIEW_READ);
		omap3isp_sbl_disable(isp, OMAP3_ISP_SBL_PREVIEW_WRITE);
		omap3isp_subclk_disable(isp, OMAP3_ISP_SUBCLK_PREVIEW);
		spin_unlock_irqrestore(&prev->lock, flags);
		isp_video_dmaqueue_flags_clr(video_out);
		break;
	}

	prev->state = enable;
	return 0;
}

static struct v4l2_mbus_framefmt *
__preview_get_format(struct isp_prev_device *prev, struct v4l2_subdev_fh *fh,
		     unsigned int pad, enum v4l2_subdev_format_whence which)
{
	if (which == V4L2_SUBDEV_FORMAT_TRY)
		return v4l2_subdev_get_try_format(fh, pad);
	else
		return &prev->formats[pad];
}

static struct v4l2_rect *
__preview_get_crop(struct isp_prev_device *prev, struct v4l2_subdev_fh *fh,
		   enum v4l2_subdev_format_whence which)
{
	if (which == V4L2_SUBDEV_FORMAT_TRY)
		return v4l2_subdev_get_try_crop(fh, PREV_PAD_SINK);
	else
		return &prev->crop;
}

/* previewer format descriptions */
static const unsigned int preview_input_fmts[] = {
	V4L2_MBUS_FMT_SGRBG10_1X10,
	V4L2_MBUS_FMT_SRGGB10_1X10,
	V4L2_MBUS_FMT_SBGGR10_1X10,
	V4L2_MBUS_FMT_SGBRG10_1X10,
};

static const unsigned int preview_output_fmts[] = {
	V4L2_MBUS_FMT_UYVY8_1X16,
	V4L2_MBUS_FMT_YUYV8_1X16,
};

/*
 * preview_try_format - Validate a format
 * @prev: ISP preview engine
 * @fh: V4L2 subdev file handle
 * @pad: pad number
 * @fmt: format to be validated
 * @which: try/active format selector
 *
 * Validate and adjust the given format for the given pad based on the preview
 * engine limits and the format and crop rectangles on other pads.
 */
static void preview_try_format(struct isp_prev_device *prev,
			       struct v4l2_subdev_fh *fh, unsigned int pad,
			       struct v4l2_mbus_framefmt *fmt,
			       enum v4l2_subdev_format_whence which)
{
	enum v4l2_mbus_pixelcode pixelcode;
	struct v4l2_rect *crop;
	unsigned int i;

	switch (pad) {
	case PREV_PAD_SINK:
		/* When reading data from the CCDC, the input size has already
		 * been mangled by the CCDC output pad so it can be accepted
		 * as-is.
		 *
		 * When reading data from memory, clamp the requested width and
		 * height. The TRM doesn't specify a minimum input height, make
		 * sure we got enough lines to enable the noise filter and color
		 * filter array interpolation.
		 */
		if (prev->input == PREVIEW_INPUT_MEMORY) {
			fmt->width = clamp_t(u32, fmt->width, PREV_MIN_IN_WIDTH,
					     preview_max_out_width(prev));
			fmt->height = clamp_t(u32, fmt->height,
					      PREV_MIN_IN_HEIGHT,
					      PREV_MAX_IN_HEIGHT);
		}

		fmt->colorspace = V4L2_COLORSPACE_SRGB;

		for (i = 0; i < ARRAY_SIZE(preview_input_fmts); i++) {
			if (fmt->code == preview_input_fmts[i])
				break;
		}

		/* If not found, use SGRBG10 as default */
		if (i >= ARRAY_SIZE(preview_input_fmts))
			fmt->code = V4L2_MBUS_FMT_SGRBG10_1X10;
		break;

	case PREV_PAD_SOURCE:
		pixelcode = fmt->code;
		*fmt = *__preview_get_format(prev, fh, PREV_PAD_SINK, which);

		switch (pixelcode) {
		case V4L2_MBUS_FMT_YUYV8_1X16:
		case V4L2_MBUS_FMT_UYVY8_1X16:
			fmt->code = pixelcode;
			break;

		default:
			fmt->code = V4L2_MBUS_FMT_YUYV8_1X16;
			break;
		}

		/* The preview module output size is configurable through the
		 * averager (horizontal scaling by 1/1, 1/2, 1/4 or 1/8). This
		 * is not supported yet, hardcode the output size to the crop
		 * rectangle size.
		 */
		crop = __preview_get_crop(prev, fh, which);
		fmt->width = crop->width;
		fmt->height = crop->height;

		fmt->colorspace = V4L2_COLORSPACE_JPEG;
		break;
	}

	fmt->field = V4L2_FIELD_NONE;
}

/*
 * preview_try_crop - Validate a crop rectangle
 * @prev: ISP preview engine
 * @sink: format on the sink pad
 * @crop: crop rectangle to be validated
 *
 * The preview engine crops lines and columns for its internal operation,
 * depending on which filters are enabled. Enforce minimum crop margins to
 * handle that transparently for userspace.
 *
 * See the explanation at the PREV_MARGIN_* definitions for more details.
 */
static void preview_try_crop(struct isp_prev_device *prev,
			     const struct v4l2_mbus_framefmt *sink,
			     struct v4l2_rect *crop)
{
	unsigned int left = PREV_MARGIN_LEFT;
	unsigned int right = sink->width - PREV_MARGIN_RIGHT;
	unsigned int top = PREV_MARGIN_TOP;
	unsigned int bottom = sink->height - PREV_MARGIN_BOTTOM;

	/* When processing data on-the-fly from the CCDC, at least 2 pixels must
	 * be cropped from the left and right sides of the image. As we don't
	 * know which filters will be enabled, increase the left and right
	 * margins by two.
	 */
	if (prev->input == PREVIEW_INPUT_CCDC) {
		left += 2;
		right -= 2;
	}

	/* Restrict left/top to even values to keep the Bayer pattern. */
	crop->left &= ~1;
	crop->top &= ~1;

	crop->left = clamp_t(u32, crop->left, left, right - PREV_MIN_OUT_WIDTH);
	crop->top = clamp_t(u32, crop->top, top, bottom - PREV_MIN_OUT_HEIGHT);
	crop->width = clamp_t(u32, crop->width, PREV_MIN_OUT_WIDTH,
			      right - crop->left);
	crop->height = clamp_t(u32, crop->height, PREV_MIN_OUT_HEIGHT,
			       bottom - crop->top);
}

/*
 * preview_enum_mbus_code - Handle pixel format enumeration
 * @sd     : pointer to v4l2 subdev structure
 * @fh     : V4L2 subdev file handle
 * @code   : pointer to v4l2_subdev_mbus_code_enum structure
 * return -EINVAL or zero on success
 */
static int preview_enum_mbus_code(struct v4l2_subdev *sd,
				  struct v4l2_subdev_fh *fh,
				  struct v4l2_subdev_mbus_code_enum *code)
{
	switch (code->pad) {
	case PREV_PAD_SINK:
		if (code->index >= ARRAY_SIZE(preview_input_fmts))
			return -EINVAL;

		code->code = preview_input_fmts[code->index];
		break;
	case PREV_PAD_SOURCE:
		if (code->index >= ARRAY_SIZE(preview_output_fmts))
			return -EINVAL;

		code->code = preview_output_fmts[code->index];
		break;
	default:
		return -EINVAL;
	}

	return 0;
}

static int preview_enum_frame_size(struct v4l2_subdev *sd,
				   struct v4l2_subdev_fh *fh,
				   struct v4l2_subdev_frame_size_enum *fse)
{
	struct isp_prev_device *prev = v4l2_get_subdevdata(sd);
	struct v4l2_mbus_framefmt format;

	if (fse->index != 0)
		return -EINVAL;

	format.code = fse->code;
	format.width = 1;
	format.height = 1;
	preview_try_format(prev, fh, fse->pad, &format, V4L2_SUBDEV_FORMAT_TRY);
	fse->min_width = format.width;
	fse->min_height = format.height;

	if (format.code != fse->code)
		return -EINVAL;

	format.code = fse->code;
	format.width = -1;
	format.height = -1;
	preview_try_format(prev, fh, fse->pad, &format, V4L2_SUBDEV_FORMAT_TRY);
	fse->max_width = format.width;
	fse->max_height = format.height;

	return 0;
}

/*
 * preview_get_crop - Retrieve the crop rectangle on a pad
 * @sd: ISP preview V4L2 subdevice
 * @fh: V4L2 subdev file handle
 * @crop: crop rectangle
 *
 * Return 0 on success or a negative error code otherwise.
 */
static int preview_get_crop(struct v4l2_subdev *sd, struct v4l2_subdev_fh *fh,
			    struct v4l2_subdev_crop *crop)
{
	struct isp_prev_device *prev = v4l2_get_subdevdata(sd);

	/* Cropping is only supported on the sink pad. */
	if (crop->pad != PREV_PAD_SINK)
		return -EINVAL;

	crop->rect = *__preview_get_crop(prev, fh, crop->which);
	return 0;
}

/*
 * preview_set_crop - Retrieve the crop rectangle on a pad
 * @sd: ISP preview V4L2 subdevice
 * @fh: V4L2 subdev file handle
 * @crop: crop rectangle
 *
 * Return 0 on success or a negative error code otherwise.
 */
static int preview_set_crop(struct v4l2_subdev *sd, struct v4l2_subdev_fh *fh,
			    struct v4l2_subdev_crop *crop)
{
	struct isp_prev_device *prev = v4l2_get_subdevdata(sd);
	struct v4l2_mbus_framefmt *format;

	/* Cropping is only supported on the sink pad. */
	if (crop->pad != PREV_PAD_SINK)
		return -EINVAL;

	/* The crop rectangle can't be changed while streaming. */
	if (prev->state != ISP_PIPELINE_STREAM_STOPPED)
		return -EBUSY;

	format = __preview_get_format(prev, fh, PREV_PAD_SINK, crop->which);
	preview_try_crop(prev, format, &crop->rect);
	*__preview_get_crop(prev, fh, crop->which) = crop->rect;

	/* Update the source format. */
	format = __preview_get_format(prev, fh, PREV_PAD_SOURCE, crop->which);
	preview_try_format(prev, fh, PREV_PAD_SOURCE, format, crop->which);

	return 0;
}

/*
 * preview_get_format - Handle get format by pads subdev method
 * @sd : pointer to v4l2 subdev structure
 * @fh : V4L2 subdev file handle
 * @fmt: pointer to v4l2 subdev format structure
 * return -EINVAL or zero on success
 */
static int preview_get_format(struct v4l2_subdev *sd, struct v4l2_subdev_fh *fh,
			      struct v4l2_subdev_format *fmt)
{
	struct isp_prev_device *prev = v4l2_get_subdevdata(sd);
	struct v4l2_mbus_framefmt *format;

	format = __preview_get_format(prev, fh, fmt->pad, fmt->which);
	if (format == NULL)
		return -EINVAL;

	fmt->format = *format;
	return 0;
}

/*
 * preview_set_format - Handle set format by pads subdev method
 * @sd : pointer to v4l2 subdev structure
 * @fh : V4L2 subdev file handle
 * @fmt: pointer to v4l2 subdev format structure
 * return -EINVAL or zero on success
 */
static int preview_set_format(struct v4l2_subdev *sd, struct v4l2_subdev_fh *fh,
			      struct v4l2_subdev_format *fmt)
{
	struct isp_prev_device *prev = v4l2_get_subdevdata(sd);
	struct v4l2_mbus_framefmt *format;
	struct v4l2_rect *crop;

	format = __preview_get_format(prev, fh, fmt->pad, fmt->which);
	if (format == NULL)
		return -EINVAL;

	preview_try_format(prev, fh, fmt->pad, &fmt->format, fmt->which);
	*format = fmt->format;

	/* Propagate the format from sink to source */
	if (fmt->pad == PREV_PAD_SINK) {
		/* Reset the crop rectangle. */
		crop = __preview_get_crop(prev, fh, fmt->which);
		crop->left = 0;
		crop->top = 0;
		crop->width = fmt->format.width;
		crop->height = fmt->format.height;

		preview_try_crop(prev, &fmt->format, crop);

		/* Update the source format. */
		format = __preview_get_format(prev, fh, PREV_PAD_SOURCE,
					      fmt->which);
		preview_try_format(prev, fh, PREV_PAD_SOURCE, format,
				   fmt->which);
	}

	return 0;
}

/*
 * preview_init_formats - Initialize formats on all pads
 * @sd: ISP preview V4L2 subdevice
 * @fh: V4L2 subdev file handle
 *
 * Initialize all pad formats with default values. If fh is not NULL, try
 * formats are initialized on the file handle. Otherwise active formats are
 * initialized on the device.
 */
static int preview_init_formats(struct v4l2_subdev *sd,
				struct v4l2_subdev_fh *fh)
{
	struct v4l2_subdev_format format;

	memset(&format, 0, sizeof(format));
	format.pad = PREV_PAD_SINK;
	format.which = fh ? V4L2_SUBDEV_FORMAT_TRY : V4L2_SUBDEV_FORMAT_ACTIVE;
	format.format.code = V4L2_MBUS_FMT_SGRBG10_1X10;
	format.format.width = 4096;
	format.format.height = 4096;
	preview_set_format(sd, fh, &format);

	return 0;
}

/* subdev core operations */
static const struct v4l2_subdev_core_ops preview_v4l2_core_ops = {
	.ioctl = preview_ioctl,
};

/* subdev video operations */
static const struct v4l2_subdev_video_ops preview_v4l2_video_ops = {
	.s_stream = preview_set_stream,
};

/* subdev pad operations */
static const struct v4l2_subdev_pad_ops preview_v4l2_pad_ops = {
	.enum_mbus_code = preview_enum_mbus_code,
	.enum_frame_size = preview_enum_frame_size,
	.get_fmt = preview_get_format,
	.set_fmt = preview_set_format,
	.get_crop = preview_get_crop,
	.set_crop = preview_set_crop,
};

/* subdev operations */
static const struct v4l2_subdev_ops preview_v4l2_ops = {
	.core = &preview_v4l2_core_ops,
	.video = &preview_v4l2_video_ops,
	.pad = &preview_v4l2_pad_ops,
};

/* subdev internal operations */
static const struct v4l2_subdev_internal_ops preview_v4l2_internal_ops = {
	.open = preview_init_formats,
};

/* -----------------------------------------------------------------------------
 * Media entity operations
 */

/*
 * preview_link_setup - Setup previewer connections.
 * @entity : Pointer to media entity structure
 * @local  : Pointer to local pad array
 * @remote : Pointer to remote pad array
 * @flags  : Link flags
 * return -EINVAL or zero on success
 */
static int preview_link_setup(struct media_entity *entity,
			      const struct media_pad *local,
			      const struct media_pad *remote, u32 flags)
{
	struct v4l2_subdev *sd = media_entity_to_v4l2_subdev(entity);
	struct isp_prev_device *prev = v4l2_get_subdevdata(sd);

	switch (local->index | media_entity_type(remote->entity)) {
	case PREV_PAD_SINK | MEDIA_ENT_T_DEVNODE:
		/* read from memory */
		if (flags & MEDIA_LNK_FL_ENABLED) {
			if (prev->input == PREVIEW_INPUT_CCDC)
				return -EBUSY;
			prev->input = PREVIEW_INPUT_MEMORY;
		} else {
			if (prev->input == PREVIEW_INPUT_MEMORY)
				prev->input = PREVIEW_INPUT_NONE;
		}
		break;

	case PREV_PAD_SINK | MEDIA_ENT_T_V4L2_SUBDEV:
		/* read from ccdc */
		if (flags & MEDIA_LNK_FL_ENABLED) {
			if (prev->input == PREVIEW_INPUT_MEMORY)
				return -EBUSY;
			prev->input = PREVIEW_INPUT_CCDC;
		} else {
			if (prev->input == PREVIEW_INPUT_CCDC)
				prev->input = PREVIEW_INPUT_NONE;
		}
		break;

	/*
	 * The ISP core doesn't support pipelines with multiple video outputs.
	 * Revisit this when it will be implemented, and return -EBUSY for now.
	 */

	case PREV_PAD_SOURCE | MEDIA_ENT_T_DEVNODE:
		/* write to memory */
		if (flags & MEDIA_LNK_FL_ENABLED) {
			if (prev->output & ~PREVIEW_OUTPUT_MEMORY)
				return -EBUSY;
			prev->output |= PREVIEW_OUTPUT_MEMORY;
		} else {
			prev->output &= ~PREVIEW_OUTPUT_MEMORY;
		}
		break;

	case PREV_PAD_SOURCE | MEDIA_ENT_T_V4L2_SUBDEV:
		/* write to resizer */
		if (flags & MEDIA_LNK_FL_ENABLED) {
			if (prev->output & ~PREVIEW_OUTPUT_RESIZER)
				return -EBUSY;
			prev->output |= PREVIEW_OUTPUT_RESIZER;
		} else {
			prev->output &= ~PREVIEW_OUTPUT_RESIZER;
		}
		break;

	default:
		return -EINVAL;
	}

	return 0;
}

/* media operations */
static const struct media_entity_operations preview_media_ops = {
	.link_setup = preview_link_setup,
};

void omap3isp_preview_unregister_entities(struct isp_prev_device *prev)
{
	v4l2_device_unregister_subdev(&prev->subdev);
	omap3isp_video_unregister(&prev->video_in);
	omap3isp_video_unregister(&prev->video_out);
}

int omap3isp_preview_register_entities(struct isp_prev_device *prev,
	struct v4l2_device *vdev)
{
	int ret;

	/* Register the subdev and video nodes. */
	ret = v4l2_device_register_subdev(vdev, &prev->subdev);
	if (ret < 0)
		goto error;

	ret = omap3isp_video_register(&prev->video_in, vdev);
	if (ret < 0)
		goto error;

	ret = omap3isp_video_register(&prev->video_out, vdev);
	if (ret < 0)
		goto error;

	return 0;

error:
	omap3isp_preview_unregister_entities(prev);
	return ret;
}

/* -----------------------------------------------------------------------------
 * ISP previewer initialisation and cleanup
 */

/*
 * preview_init_entities - Initialize subdev and media entity.
 * @prev : Pointer to preview structure
 * return -ENOMEM or zero on success
 */
static int preview_init_entities(struct isp_prev_device *prev)
{
	struct v4l2_subdev *sd = &prev->subdev;
	struct media_pad *pads = prev->pads;
	struct media_entity *me = &sd->entity;
	int ret;

	prev->input = PREVIEW_INPUT_NONE;

	v4l2_subdev_init(sd, &preview_v4l2_ops);
	sd->internal_ops = &preview_v4l2_internal_ops;
	strlcpy(sd->name, "OMAP3 ISP preview", sizeof(sd->name));
	sd->grp_id = 1 << 16;	/* group ID for isp subdevs */
	v4l2_set_subdevdata(sd, prev);
	sd->flags |= V4L2_SUBDEV_FL_HAS_DEVNODE;

	v4l2_ctrl_handler_init(&prev->ctrls, 2);
	v4l2_ctrl_new_std(&prev->ctrls, &preview_ctrl_ops, V4L2_CID_BRIGHTNESS,
			  ISPPRV_BRIGHT_LOW, ISPPRV_BRIGHT_HIGH,
			  ISPPRV_BRIGHT_STEP, ISPPRV_BRIGHT_DEF);
	v4l2_ctrl_new_std(&prev->ctrls, &preview_ctrl_ops, V4L2_CID_CONTRAST,
			  ISPPRV_CONTRAST_LOW, ISPPRV_CONTRAST_HIGH,
			  ISPPRV_CONTRAST_STEP, ISPPRV_CONTRAST_DEF);
	v4l2_ctrl_handler_setup(&prev->ctrls);
	sd->ctrl_handler = &prev->ctrls;

	pads[PREV_PAD_SINK].flags = MEDIA_PAD_FL_SINK;
	pads[PREV_PAD_SOURCE].flags = MEDIA_PAD_FL_SOURCE;

	me->ops = &preview_media_ops;
	ret = media_entity_init(me, PREV_PADS_NUM, pads, 0);
	if (ret < 0)
		return ret;

	preview_init_formats(sd, NULL);

	/* According to the OMAP34xx TRM, video buffers need to be aligned on a
	 * 32 bytes boundary. However, an undocumented hardware bug requires a
	 * 64 bytes boundary at the preview engine input.
	 */
	prev->video_in.type = V4L2_BUF_TYPE_VIDEO_OUTPUT;
	prev->video_in.ops = &preview_video_ops;
	prev->video_in.isp = to_isp_device(prev);
	prev->video_in.capture_mem = PAGE_ALIGN(4096 * 4096) * 2 * 3;
	prev->video_in.bpl_alignment = 64;
	prev->video_out.type = V4L2_BUF_TYPE_VIDEO_CAPTURE;
	prev->video_out.ops = &preview_video_ops;
	prev->video_out.isp = to_isp_device(prev);
	prev->video_out.capture_mem = PAGE_ALIGN(4096 * 4096) * 2 * 3;
	prev->video_out.bpl_alignment = 32;

	ret = omap3isp_video_init(&prev->video_in, "preview");
	if (ret < 0)
		goto error_video_in;

	ret = omap3isp_video_init(&prev->video_out, "preview");
	if (ret < 0)
		goto error_video_out;

	/* Connect the video nodes to the previewer subdev. */
	ret = media_entity_create_link(&prev->video_in.video.entity, 0,
			&prev->subdev.entity, PREV_PAD_SINK, 0);
	if (ret < 0)
		goto error_link;

	ret = media_entity_create_link(&prev->subdev.entity, PREV_PAD_SOURCE,
			&prev->video_out.video.entity, 0, 0);
	if (ret < 0)
		goto error_link;

	return 0;

error_link:
	omap3isp_video_cleanup(&prev->video_out);
error_video_out:
	omap3isp_video_cleanup(&prev->video_in);
error_video_in:
	media_entity_cleanup(&prev->subdev.entity);
	return ret;
}

/*
 * isp_preview_init - Previewer initialization.
 * @dev : Pointer to ISP device
 * return -ENOMEM or zero on success
 */
int omap3isp_preview_init(struct isp_device *isp)
{
	struct isp_prev_device *prev = &isp->isp_prev;

	spin_lock_init(&prev->lock);
	init_waitqueue_head(&prev->wait);
	preview_init_params(prev);

	return preview_init_entities(prev);
}

void omap3isp_preview_cleanup(struct isp_device *isp)
{
	struct isp_prev_device *prev = &isp->isp_prev;

	v4l2_ctrl_handler_free(&prev->ctrls);
	omap3isp_video_cleanup(&prev->video_in);
	omap3isp_video_cleanup(&prev->video_out);
	media_entity_cleanup(&prev->subdev.entity);
}<|MERGE_RESOLUTION|>--- conflicted
+++ resolved
@@ -116,19 +116,11 @@
 #define PREV_MIN_IN_HEIGHT	8
 #define PREV_MAX_IN_HEIGHT	16384
 
-<<<<<<< HEAD
-#define PREV_MIN_OUT_WIDTH	0
-#define PREV_MIN_OUT_HEIGHT	0
-#define PREV_MAX_OUT_WIDTH	1280
-#define PREV_MAX_OUT_WIDTH_ES2	3300
-#define PREV_MAX_OUT_WIDTH_3630	4096
-=======
 #define PREV_MIN_OUT_WIDTH		0
 #define PREV_MIN_OUT_HEIGHT		0
 #define PREV_MAX_OUT_WIDTH_REV_1	1280
 #define PREV_MAX_OUT_WIDTH_REV_2	3300
 #define PREV_MAX_OUT_WIDTH_REV_15	4096
->>>>>>> dcd6c922
 
 /*
  * Coeficient Tables for the submodules in Preview.
@@ -1314,16 +1306,6 @@
 
 	switch (isp->revision) {
 	case ISP_REVISION_1_0:
-<<<<<<< HEAD
-		return PREV_MAX_OUT_WIDTH;
-
-	case ISP_REVISION_2_0:
-	default:
-		return PREV_MAX_OUT_WIDTH_ES2;
-
-	case ISP_REVISION_15_0:
-		return PREV_MAX_OUT_WIDTH_3630;
-=======
 		return PREV_MAX_OUT_WIDTH_REV_1;
 
 	case ISP_REVISION_2_0:
@@ -1332,7 +1314,6 @@
 
 	case ISP_REVISION_15_0:
 		return PREV_MAX_OUT_WIDTH_REV_15;
->>>>>>> dcd6c922
 	}
 }
 
