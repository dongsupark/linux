/*
 *  tm6000-core.c - driver for TM5600/TM6000/TM6010 USB video capture devices
 *
 *  Copyright (C) 2006-2007 Mauro Carvalho Chehab <mchehab@infradead.org>
 *
 *  Copyright (C) 2007 Michel Ludwig <michel.ludwig@gmail.com>
 *      - DVB-T support
 *
 *  This program is free software; you can redistribute it and/or modify
 *  it under the terms of the GNU General Public License as published by
 *  the Free Software Foundation version 2
 *
 *  This program is distributed in the hope that it will be useful,
 *  but WITHOUT ANY WARRANTY; without even the implied warranty of
 *  MERCHANTABILITY or FITNESS FOR A PARTICULAR PURPOSE.  See the
 *  GNU General Public License for more details.
 *
 *  You should have received a copy of the GNU General Public License
 *  along with this program; if not, write to the Free Software
 *  Foundation, Inc., 675 Mass Ave, Cambridge, MA 02139, USA.
 */

#include <linux/module.h>
#include <linux/kernel.h>
#include <linux/slab.h>
#include <linux/usb.h>
#include <linux/i2c.h>
#include "tm6000.h"
#include "tm6000-regs.h"
#include <media/v4l2-common.h>
#include <media/tuner.h>

#define USB_TIMEOUT	(5 * HZ) /* ms */

int tm6000_read_write_usb(struct tm6000_core *dev, u8 req_type, u8 req,
			  u16 value, u16 index, u8 *buf, u16 len)
{
	int          ret, i;
	unsigned int pipe;
	u8	     *data = NULL;
	int delay = 5000;

	mutex_lock(&dev->usb_lock);

	if (len)
		data = kzalloc(len, GFP_KERNEL);

	if (req_type & USB_DIR_IN)
		pipe = usb_rcvctrlpipe(dev->udev, 0);
	else {
		pipe = usb_sndctrlpipe(dev->udev, 0);
		memcpy(data, buf, len);
	}

	if (tm6000_debug & V4L2_DEBUG_I2C) {
		printk(KERN_DEBUG "(dev %p, pipe %08x): ", dev->udev, pipe);

		printk(KERN_CONT "%s: %02x %02x %02x %02x %02x %02x %02x %02x ",
			(req_type & USB_DIR_IN) ? " IN" : "OUT",
			req_type, req, value&0xff, value>>8, index&0xff,
			index>>8, len&0xff, len>>8);

		if (!(req_type & USB_DIR_IN)) {
			printk(KERN_CONT ">>> ");
			for (i = 0; i < len; i++)
				printk(KERN_CONT " %02x", buf[i]);
			printk(KERN_CONT "\n");
		}
	}

	ret = usb_control_msg(dev->udev, pipe, req, req_type, value, index,
			      data, len, USB_TIMEOUT);

	if (req_type &  USB_DIR_IN)
		memcpy(buf, data, len);

	if (tm6000_debug & V4L2_DEBUG_I2C) {
		if (ret < 0) {
			if (req_type &  USB_DIR_IN)
				printk(KERN_DEBUG "<<< (len=%d)\n", len);

			printk(KERN_CONT "%s: Error #%d\n", __func__, ret);
		} else if (req_type &  USB_DIR_IN) {
			printk(KERN_CONT "<<< ");
			for (i = 0; i < len; i++)
				printk(KERN_CONT " %02x", buf[i]);
			printk(KERN_CONT "\n");
		}
	}

	kfree(data);

<<<<<<< HEAD
	if ((dev->quirks & TM6000_QUIRK_NO_USB_DELAY) == 0)
		msleep(5);
=======
	if (dev->quirks & TM6000_QUIRK_NO_USB_DELAY)
		delay = 0;

	if (req == REQ_16_SET_GET_I2C_WR1_RDN && !(req_type & USB_DIR_IN)) {
		unsigned int tsleep;
		/* Calculate delay time, 14000us for 64 bytes */
		tsleep = (len * 200) + 200;
		if (tsleep < delay)
			tsleep = delay;
		usleep_range(tsleep, tsleep + 1000);
	}
	else if (delay)
		usleep_range(delay, delay + 1000);
>>>>>>> d411b1a3

	mutex_unlock(&dev->usb_lock);
	return ret;
}

int tm6000_set_reg(struct tm6000_core *dev, u8 req, u16 value, u16 index)
{
	return
		tm6000_read_write_usb(dev, USB_DIR_OUT | USB_TYPE_VENDOR,
				      req, value, index, NULL, 0);
}
EXPORT_SYMBOL_GPL(tm6000_set_reg);

int tm6000_get_reg(struct tm6000_core *dev, u8 req, u16 value, u16 index)
{
	int rc;
	u8 buf[1];

	rc = tm6000_read_write_usb(dev, USB_DIR_IN | USB_TYPE_VENDOR, req,
					value, index, buf, 1);

	if (rc < 0)
		return rc;

	return *buf;
}
EXPORT_SYMBOL_GPL(tm6000_get_reg);

int tm6000_set_reg_mask(struct tm6000_core *dev, u8 req, u16 value,
						u16 index, u16 mask)
{
	int rc;
	u8 buf[1];
	u8 new_index;

	rc = tm6000_read_write_usb(dev, USB_DIR_IN | USB_TYPE_VENDOR, req,
					value, 0, buf, 1);

	if (rc < 0)
		return rc;

	new_index = (buf[0] & ~mask) | (index & mask);

	if (new_index == buf[0])
		return 0;

	return tm6000_read_write_usb(dev, USB_DIR_OUT | USB_TYPE_VENDOR,
				      req, value, new_index, NULL, 0);
}
EXPORT_SYMBOL_GPL(tm6000_set_reg_mask);

int tm6000_get_reg16(struct tm6000_core *dev, u8 req, u16 value, u16 index)
{
	int rc;
	u8 buf[2];

	rc = tm6000_read_write_usb(dev, USB_DIR_IN | USB_TYPE_VENDOR, req,
					value, index, buf, 2);

	if (rc < 0)
		return rc;

	return buf[1]|buf[0]<<8;
}

int tm6000_get_reg32(struct tm6000_core *dev, u8 req, u16 value, u16 index)
{
	int rc;
	u8 buf[4];

	rc = tm6000_read_write_usb(dev, USB_DIR_IN | USB_TYPE_VENDOR, req,
					value, index, buf, 4);

	if (rc < 0)
		return rc;

	return buf[3] | buf[2] << 8 | buf[1] << 16 | buf[0] << 24;
}

int tm6000_i2c_reset(struct tm6000_core *dev, u16 tsleep)
{
	int rc;

	rc = tm6000_set_reg(dev, REQ_03_SET_GET_MCU_PIN, TM6000_GPIO_CLK, 0);
	if (rc < 0)
		return rc;

	msleep(tsleep);

	rc = tm6000_set_reg(dev, REQ_03_SET_GET_MCU_PIN, TM6000_GPIO_CLK, 1);
	msleep(tsleep);

	return rc;
}

void tm6000_set_fourcc_format(struct tm6000_core *dev)
{
	if (dev->dev_type == TM6010) {
		int val;

		val = tm6000_get_reg(dev, TM6010_REQ07_RCC_ACTIVE_IF, 0) & 0xfc;
		if (dev->fourcc == V4L2_PIX_FMT_UYVY)
			tm6000_set_reg(dev, TM6010_REQ07_RCC_ACTIVE_IF, val);
		else
			tm6000_set_reg(dev, TM6010_REQ07_RCC_ACTIVE_IF, val | 1);
	} else {
		if (dev->fourcc == V4L2_PIX_FMT_UYVY)
			tm6000_set_reg(dev, TM6010_REQ07_RC1_TRESHOLD, 0xd0);
		else
			tm6000_set_reg(dev, TM6010_REQ07_RC1_TRESHOLD, 0x90);
	}
}

static void tm6000_set_vbi(struct tm6000_core *dev)
{
	/*
	 * FIXME:
	 * VBI lines and start/end are different between 60Hz and 50Hz
	 * So, it is very likely that we need to change the config to
	 * something that takes it into account, doing something different
	 * if (dev->norm & V4L2_STD_525_60)
	 */

	if (dev->dev_type == TM6010) {
		tm6000_set_reg(dev, TM6010_REQ07_R3F_RESET, 0x01);
		tm6000_set_reg(dev, TM6010_REQ07_R41_TELETEXT_VBI_CODE1, 0x27);
		tm6000_set_reg(dev, TM6010_REQ07_R42_VBI_DATA_HIGH_LEVEL, 0x55);
		tm6000_set_reg(dev, TM6010_REQ07_R43_VBI_DATA_TYPE_LINE7, 0x66);
		tm6000_set_reg(dev, TM6010_REQ07_R44_VBI_DATA_TYPE_LINE8, 0x66);
		tm6000_set_reg(dev, TM6010_REQ07_R45_VBI_DATA_TYPE_LINE9, 0x66);
		tm6000_set_reg(dev,
			TM6010_REQ07_R46_VBI_DATA_TYPE_LINE10, 0x66);
		tm6000_set_reg(dev,
			TM6010_REQ07_R47_VBI_DATA_TYPE_LINE11, 0x66);
		tm6000_set_reg(dev,
			TM6010_REQ07_R48_VBI_DATA_TYPE_LINE12, 0x66);
		tm6000_set_reg(dev,
			TM6010_REQ07_R49_VBI_DATA_TYPE_LINE13, 0x66);
		tm6000_set_reg(dev,
			TM6010_REQ07_R4A_VBI_DATA_TYPE_LINE14, 0x66);
		tm6000_set_reg(dev,
			TM6010_REQ07_R4B_VBI_DATA_TYPE_LINE15, 0x66);
		tm6000_set_reg(dev,
			TM6010_REQ07_R4C_VBI_DATA_TYPE_LINE16, 0x66);
		tm6000_set_reg(dev,
			TM6010_REQ07_R4D_VBI_DATA_TYPE_LINE17, 0x66);
		tm6000_set_reg(dev,
			TM6010_REQ07_R4E_VBI_DATA_TYPE_LINE18, 0x66);
		tm6000_set_reg(dev,
			TM6010_REQ07_R4F_VBI_DATA_TYPE_LINE19, 0x66);
		tm6000_set_reg(dev,
			TM6010_REQ07_R50_VBI_DATA_TYPE_LINE20, 0x66);
		tm6000_set_reg(dev,
			TM6010_REQ07_R51_VBI_DATA_TYPE_LINE21, 0x66);
		tm6000_set_reg(dev,
			TM6010_REQ07_R52_VBI_DATA_TYPE_LINE22, 0x66);
		tm6000_set_reg(dev,
			TM6010_REQ07_R53_VBI_DATA_TYPE_LINE23, 0x00);
		tm6000_set_reg(dev,
			TM6010_REQ07_R54_VBI_DATA_TYPE_RLINES, 0x00);
		tm6000_set_reg(dev,
			TM6010_REQ07_R55_VBI_LOOP_FILTER_GAIN, 0x01);
		tm6000_set_reg(dev,
			TM6010_REQ07_R56_VBI_LOOP_FILTER_I_GAIN, 0x00);
		tm6000_set_reg(dev,
			TM6010_REQ07_R57_VBI_LOOP_FILTER_P_GAIN, 0x02);
		tm6000_set_reg(dev, TM6010_REQ07_R58_VBI_CAPTION_DTO1, 0x35);
		tm6000_set_reg(dev, TM6010_REQ07_R59_VBI_CAPTION_DTO0, 0xa0);
		tm6000_set_reg(dev, TM6010_REQ07_R5A_VBI_TELETEXT_DTO1, 0x11);
		tm6000_set_reg(dev, TM6010_REQ07_R5B_VBI_TELETEXT_DTO0, 0x4c);
		tm6000_set_reg(dev, TM6010_REQ07_R40_TELETEXT_VBI_CODE0, 0x01);
		tm6000_set_reg(dev, TM6010_REQ07_R3F_RESET, 0x00);
	}
}

int tm6000_init_analog_mode(struct tm6000_core *dev)
{
	struct v4l2_frequency f;

	if (dev->dev_type == TM6010) {
		u8 active = TM6010_REQ07_RCC_ACTIVE_IF_AUDIO_ENABLE;

		if (!dev->radio)
			active |= TM6010_REQ07_RCC_ACTIVE_IF_VIDEO_ENABLE;

		/* Enable video and audio */
		tm6000_set_reg_mask(dev, TM6010_REQ07_RCC_ACTIVE_IF,
							active, 0x60);
		/* Disable TS input */
		tm6000_set_reg_mask(dev, TM6010_REQ07_RC0_ACTIVE_VIDEO_SOURCE,
							0x00, 0x40);
	} else {
		/* Enables soft reset */
		tm6000_set_reg(dev, TM6010_REQ07_R3F_RESET, 0x01);

		if (dev->scaler)
			/* Disable Hfilter and Enable TS Drop err */
			tm6000_set_reg(dev, TM6010_REQ07_RC0_ACTIVE_VIDEO_SOURCE, 0x20);
		else	/* Enable Hfilter and disable TS Drop err */
			tm6000_set_reg(dev, TM6010_REQ07_RC0_ACTIVE_VIDEO_SOURCE, 0x80);

		tm6000_set_reg(dev, TM6010_REQ07_RC3_HSTART1, 0x88);
		tm6000_set_reg(dev, TM6000_REQ07_RDA_CLK_SEL, 0x23);
		tm6000_set_reg(dev, TM6010_REQ07_RD1_ADDR_FOR_REQ1, 0xc0);
		tm6000_set_reg(dev, TM6010_REQ07_RD2_ADDR_FOR_REQ2, 0xd8);
		tm6000_set_reg(dev, TM6010_REQ07_RD6_ENDP_REQ1_REQ2, 0x06);
		tm6000_set_reg(dev, TM6000_REQ07_RDF_PWDOWN_ACLK, 0x1f);

		/* AP Software reset */
		tm6000_set_reg(dev, TM6010_REQ07_RFF_SOFT_RESET, 0x08);
		tm6000_set_reg(dev, TM6010_REQ07_RFF_SOFT_RESET, 0x00);

		tm6000_set_fourcc_format(dev);

		/* Disables soft reset */
		tm6000_set_reg(dev, TM6010_REQ07_R3F_RESET, 0x00);
	}
	msleep(20);

	/* Tuner firmware can now be loaded */

	/*
	 * FIXME: This is a hack! xc3028 "sleeps" when no channel is detected
	 * for more than a few seconds. Not sure why, as this behavior does
	 * not happen on other devices with xc3028. So, I suspect that it
	 * is yet another bug at tm6000. After start sleeping, decoding
	 * doesn't start automatically. Instead, it requires some
	 * I2C commands to wake it up. As we want to have image at the
	 * beginning, we needed to add this hack. The better would be to
	 * discover some way to make tm6000 to wake up without this hack.
	 */
	f.frequency = dev->freq;
	v4l2_device_call_all(&dev->v4l2_dev, 0, tuner, s_frequency, &f);

	msleep(100);
	tm6000_set_standard(dev);
	tm6000_set_vbi(dev);
	tm6000_set_audio_bitrate(dev, 48000);

	/* switch dvb led off */
	if (dev->gpio.dvb_led) {
		tm6000_set_reg(dev, REQ_03_SET_GET_MCU_PIN,
			dev->gpio.dvb_led, 0x01);
	}

	return 0;
}

int tm6000_init_digital_mode(struct tm6000_core *dev)
{
	if (dev->dev_type == TM6010) {
		/* Disable video and audio */
		tm6000_set_reg_mask(dev, TM6010_REQ07_RCC_ACTIVE_IF,
				0x00, 0x60);
		/* Enable TS input */
		tm6000_set_reg_mask(dev, TM6010_REQ07_RC0_ACTIVE_VIDEO_SOURCE,
				0x40, 0x40);
		/* all power down, but not the digital data port */
		tm6000_set_reg(dev, TM6010_REQ07_RFE_POWER_DOWN, 0x28);
		tm6000_set_reg(dev, TM6010_REQ08_RE2_POWER_DOWN_CTRL1, 0xfc);
		tm6000_set_reg(dev, TM6010_REQ08_RE6_POWER_DOWN_CTRL2, 0xff);
	} else  {
		tm6000_set_reg(dev, TM6010_REQ07_RFF_SOFT_RESET, 0x08);
		tm6000_set_reg(dev, TM6010_REQ07_RFF_SOFT_RESET, 0x00);
		tm6000_set_reg(dev, TM6010_REQ07_R3F_RESET, 0x01);
		tm6000_set_reg(dev, TM6000_REQ07_RDF_PWDOWN_ACLK, 0x08);
		tm6000_set_reg(dev, TM6000_REQ07_RE2_VADC_STATUS_CTL, 0x0c);
		tm6000_set_reg(dev, TM6000_REQ07_RE8_VADC_PWDOWN_CTL, 0xff);
		tm6000_set_reg(dev, TM6000_REQ07_REB_VADC_AADC_MODE, 0xd8);
		tm6000_set_reg(dev, TM6010_REQ07_RC0_ACTIVE_VIDEO_SOURCE, 0x40);
		tm6000_set_reg(dev, TM6010_REQ07_RC1_TRESHOLD, 0xd0);
		tm6000_set_reg(dev, TM6010_REQ07_RC3_HSTART1, 0x09);
		tm6000_set_reg(dev, TM6000_REQ07_RDA_CLK_SEL, 0x37);
		tm6000_set_reg(dev, TM6010_REQ07_RD1_ADDR_FOR_REQ1, 0xd8);
		tm6000_set_reg(dev, TM6010_REQ07_RD2_ADDR_FOR_REQ2, 0xc0);
		tm6000_set_reg(dev, TM6010_REQ07_RD6_ENDP_REQ1_REQ2, 0x60);

		tm6000_set_reg(dev, TM6000_REQ07_RE2_VADC_STATUS_CTL, 0x0c);
		tm6000_set_reg(dev, TM6000_REQ07_RE8_VADC_PWDOWN_CTL, 0xff);
		tm6000_set_reg(dev, TM6000_REQ07_REB_VADC_AADC_MODE, 0x08);
		msleep(50);

		tm6000_set_reg(dev, REQ_04_EN_DISABLE_MCU_INT, 0x0020, 0x00);
		msleep(50);
		tm6000_set_reg(dev, REQ_04_EN_DISABLE_MCU_INT, 0x0020, 0x01);
		msleep(50);
		tm6000_set_reg(dev, REQ_04_EN_DISABLE_MCU_INT, 0x0020, 0x00);
		msleep(100);
	}

	/* switch dvb led on */
	if (dev->gpio.dvb_led) {
		tm6000_set_reg(dev, REQ_03_SET_GET_MCU_PIN,
			dev->gpio.dvb_led, 0x00);
	}

	return 0;
}
EXPORT_SYMBOL(tm6000_init_digital_mode);

struct reg_init {
	u8 req;
	u8 reg;
	u8 val;
};

/* The meaning of those initializations are unknown */
static struct reg_init tm6000_init_tab[] = {
	/* REG  VALUE */
	{ TM6000_REQ07_RDF_PWDOWN_ACLK, 0x1f },
	{ TM6010_REQ07_RFF_SOFT_RESET, 0x08 },
	{ TM6010_REQ07_RFF_SOFT_RESET, 0x00 },
	{ TM6010_REQ07_RD5_POWERSAVE, 0x4f },
	{ TM6000_REQ07_RDA_CLK_SEL, 0x23 },
	{ TM6000_REQ07_RDB_OUT_SEL, 0x08 },
	{ TM6000_REQ07_RE2_VADC_STATUS_CTL, 0x00 },
	{ TM6000_REQ07_RE3_VADC_INP_LPF_SEL1, 0x10 },
	{ TM6000_REQ07_RE5_VADC_INP_LPF_SEL2, 0x00 },
	{ TM6000_REQ07_RE8_VADC_PWDOWN_CTL, 0x00 },
	{ TM6000_REQ07_REB_VADC_AADC_MODE, 0x64 },	/* 48000 bits/sample, external input */
	{ TM6000_REQ07_REE_VADC_CTRL_SEL_CONTROL, 0xc2 },

	{ TM6010_REQ07_R3F_RESET, 0x01 },		/* Start of soft reset */
	{ TM6010_REQ07_R00_VIDEO_CONTROL0, 0x00 },
	{ TM6010_REQ07_R01_VIDEO_CONTROL1, 0x07 },
	{ TM6010_REQ07_R02_VIDEO_CONTROL2, 0x5f },
	{ TM6010_REQ07_R03_YC_SEP_CONTROL, 0x00 },
	{ TM6010_REQ07_R05_NOISE_THRESHOLD, 0x64 },
	{ TM6010_REQ07_R07_OUTPUT_CONTROL, 0x01 },
	{ TM6010_REQ07_R08_LUMA_CONTRAST_ADJ, 0x82 },
	{ TM6010_REQ07_R09_LUMA_BRIGHTNESS_ADJ, 0x36 },
	{ TM6010_REQ07_R0A_CHROMA_SATURATION_ADJ, 0x50 },
	{ TM6010_REQ07_R0C_CHROMA_AGC_CONTROL, 0x6a },
	{ TM6010_REQ07_R11_AGC_PEAK_CONTROL, 0xc9 },
	{ TM6010_REQ07_R12_AGC_GATE_STARTH, 0x07 },
	{ TM6010_REQ07_R13_AGC_GATE_STARTL, 0x3b },
	{ TM6010_REQ07_R14_AGC_GATE_WIDTH, 0x47 },
	{ TM6010_REQ07_R15_AGC_BP_DELAY, 0x6f },
	{ TM6010_REQ07_R17_HLOOP_MAXSTATE, 0xcd },
	{ TM6010_REQ07_R18_CHROMA_DTO_INCREMENT3, 0x1e },
	{ TM6010_REQ07_R19_CHROMA_DTO_INCREMENT2, 0x8b },
	{ TM6010_REQ07_R1A_CHROMA_DTO_INCREMENT1, 0xa2 },
	{ TM6010_REQ07_R1B_CHROMA_DTO_INCREMENT0, 0xe9 },
	{ TM6010_REQ07_R1C_HSYNC_DTO_INCREMENT3, 0x1c },
	{ TM6010_REQ07_R1D_HSYNC_DTO_INCREMENT2, 0xcc },
	{ TM6010_REQ07_R1E_HSYNC_DTO_INCREMENT1, 0xcc },
	{ TM6010_REQ07_R1F_HSYNC_DTO_INCREMENT0, 0xcd },
	{ TM6010_REQ07_R20_HSYNC_RISING_EDGE_TIME, 0x3c },
	{ TM6010_REQ07_R21_HSYNC_PHASE_OFFSET, 0x3c },
	{ TM6010_REQ07_R2D_CHROMA_BURST_END, 0x48 },
	{ TM6010_REQ07_R2E_ACTIVE_VIDEO_HSTART, 0x88 },
	{ TM6010_REQ07_R30_ACTIVE_VIDEO_VSTART, 0x22 },
	{ TM6010_REQ07_R31_ACTIVE_VIDEO_VHIGHT, 0x61 },
	{ TM6010_REQ07_R32_VSYNC_HLOCK_MIN, 0x74 },
	{ TM6010_REQ07_R33_VSYNC_HLOCK_MAX, 0x1c },
	{ TM6010_REQ07_R34_VSYNC_AGC_MIN, 0x74 },
	{ TM6010_REQ07_R35_VSYNC_AGC_MAX, 0x1c },
	{ TM6010_REQ07_R36_VSYNC_VBI_MIN, 0x7a },
	{ TM6010_REQ07_R37_VSYNC_VBI_MAX, 0x26 },
	{ TM6010_REQ07_R38_VSYNC_THRESHOLD, 0x40 },
	{ TM6010_REQ07_R39_VSYNC_TIME_CONSTANT, 0x0a },
	{ TM6010_REQ07_R42_VBI_DATA_HIGH_LEVEL, 0x55 },
	{ TM6010_REQ07_R51_VBI_DATA_TYPE_LINE21, 0x11 },
	{ TM6010_REQ07_R55_VBI_LOOP_FILTER_GAIN, 0x01 },
	{ TM6010_REQ07_R57_VBI_LOOP_FILTER_P_GAIN, 0x02 },
	{ TM6010_REQ07_R58_VBI_CAPTION_DTO1, 0x35 },
	{ TM6010_REQ07_R59_VBI_CAPTION_DTO0, 0xa0 },
	{ TM6010_REQ07_R80_COMB_FILTER_TRESHOLD, 0x15 },
	{ TM6010_REQ07_R82_COMB_FILTER_CONFIG, 0x42 },
	{ TM6010_REQ07_RC1_TRESHOLD, 0xd0 },
	{ TM6010_REQ07_RC3_HSTART1, 0x88 },
	{ TM6010_REQ07_R3F_RESET, 0x00 },		/* End of the soft reset */
	{ TM6010_REQ05_R18_IMASK7, 0x00 },
};

static struct reg_init tm6010_init_tab[] = {
	{ TM6010_REQ07_RC0_ACTIVE_VIDEO_SOURCE, 0x00 },
	{ TM6010_REQ07_RC4_HSTART0, 0xa0 },
	{ TM6010_REQ07_RC6_HEND0, 0x40 },
	{ TM6010_REQ07_RCA_VEND0, 0x31 },
	{ TM6010_REQ07_RCC_ACTIVE_IF, 0xe1 },
	{ TM6010_REQ07_RE0_DVIDEO_SOURCE, 0x03 },
	{ TM6010_REQ07_RFE_POWER_DOWN, 0x7f },

	{ TM6010_REQ08_RE2_POWER_DOWN_CTRL1, 0xf0 },
	{ TM6010_REQ08_RE3_ADC_IN1_SEL, 0xf4 },
	{ TM6010_REQ08_RE4_ADC_IN2_SEL, 0xf8 },
	{ TM6010_REQ08_RE6_POWER_DOWN_CTRL2, 0x00 },
	{ TM6010_REQ08_REA_BUFF_DRV_CTRL, 0xf2 },
	{ TM6010_REQ08_REB_SIF_GAIN_CTRL, 0xf0 },
	{ TM6010_REQ08_REC_REVERSE_YC_CTRL, 0xc2 },
	{ TM6010_REQ08_RF0_DAUDIO_INPUT_CONFIG, 0x60 },
	{ TM6010_REQ08_RF1_AADC_POWER_DOWN, 0xfc },

	{ TM6010_REQ07_R3F_RESET, 0x01 },
	{ TM6010_REQ07_R00_VIDEO_CONTROL0, 0x00 },
	{ TM6010_REQ07_R01_VIDEO_CONTROL1, 0x07 },
	{ TM6010_REQ07_R02_VIDEO_CONTROL2, 0x5f },
	{ TM6010_REQ07_R03_YC_SEP_CONTROL, 0x00 },
	{ TM6010_REQ07_R05_NOISE_THRESHOLD, 0x64 },
	{ TM6010_REQ07_R07_OUTPUT_CONTROL, 0x01 },
	{ TM6010_REQ07_R08_LUMA_CONTRAST_ADJ, 0x82 },
	{ TM6010_REQ07_R09_LUMA_BRIGHTNESS_ADJ, 0x36 },
	{ TM6010_REQ07_R0A_CHROMA_SATURATION_ADJ, 0x50 },
	{ TM6010_REQ07_R0C_CHROMA_AGC_CONTROL, 0x6a },
	{ TM6010_REQ07_R11_AGC_PEAK_CONTROL, 0xc9 },
	{ TM6010_REQ07_R12_AGC_GATE_STARTH, 0x07 },
	{ TM6010_REQ07_R13_AGC_GATE_STARTL, 0x3b },
	{ TM6010_REQ07_R14_AGC_GATE_WIDTH, 0x47 },
	{ TM6010_REQ07_R15_AGC_BP_DELAY, 0x6f },
	{ TM6010_REQ07_R17_HLOOP_MAXSTATE, 0xcd },
	{ TM6010_REQ07_R18_CHROMA_DTO_INCREMENT3, 0x1e },
	{ TM6010_REQ07_R19_CHROMA_DTO_INCREMENT2, 0x8b },
	{ TM6010_REQ07_R1A_CHROMA_DTO_INCREMENT1, 0xa2 },
	{ TM6010_REQ07_R1B_CHROMA_DTO_INCREMENT0, 0xe9 },
	{ TM6010_REQ07_R1C_HSYNC_DTO_INCREMENT3, 0x1c },
	{ TM6010_REQ07_R1D_HSYNC_DTO_INCREMENT2, 0xcc },
	{ TM6010_REQ07_R1E_HSYNC_DTO_INCREMENT1, 0xcc },
	{ TM6010_REQ07_R1F_HSYNC_DTO_INCREMENT0, 0xcd },
	{ TM6010_REQ07_R20_HSYNC_RISING_EDGE_TIME, 0x3c },
	{ TM6010_REQ07_R21_HSYNC_PHASE_OFFSET, 0x3c },
	{ TM6010_REQ07_R2D_CHROMA_BURST_END, 0x48 },
	{ TM6010_REQ07_R2E_ACTIVE_VIDEO_HSTART, 0x88 },
	{ TM6010_REQ07_R30_ACTIVE_VIDEO_VSTART, 0x22 },
	{ TM6010_REQ07_R31_ACTIVE_VIDEO_VHIGHT, 0x61 },
	{ TM6010_REQ07_R32_VSYNC_HLOCK_MIN, 0x74 },
	{ TM6010_REQ07_R33_VSYNC_HLOCK_MAX, 0x1c },
	{ TM6010_REQ07_R34_VSYNC_AGC_MIN, 0x74 },
	{ TM6010_REQ07_R35_VSYNC_AGC_MAX, 0x1c },
	{ TM6010_REQ07_R36_VSYNC_VBI_MIN, 0x7a },
	{ TM6010_REQ07_R37_VSYNC_VBI_MAX, 0x26 },
	{ TM6010_REQ07_R38_VSYNC_THRESHOLD, 0x40 },
	{ TM6010_REQ07_R39_VSYNC_TIME_CONSTANT, 0x0a },
	{ TM6010_REQ07_R42_VBI_DATA_HIGH_LEVEL, 0x55 },
	{ TM6010_REQ07_R51_VBI_DATA_TYPE_LINE21, 0x11 },
	{ TM6010_REQ07_R55_VBI_LOOP_FILTER_GAIN, 0x01 },
	{ TM6010_REQ07_R57_VBI_LOOP_FILTER_P_GAIN, 0x02 },
	{ TM6010_REQ07_R58_VBI_CAPTION_DTO1, 0x35 },
	{ TM6010_REQ07_R59_VBI_CAPTION_DTO0, 0xa0 },
	{ TM6010_REQ07_R80_COMB_FILTER_TRESHOLD, 0x15 },
	{ TM6010_REQ07_R82_COMB_FILTER_CONFIG, 0x42 },
	{ TM6010_REQ07_RC1_TRESHOLD, 0xd0 },
	{ TM6010_REQ07_RC3_HSTART1, 0x88 },
	{ TM6010_REQ07_R3F_RESET, 0x00 },

	{ TM6010_REQ05_R18_IMASK7, 0x00 },

	{ TM6010_REQ07_RDC_IR_LEADER1, 0xaa },
	{ TM6010_REQ07_RDD_IR_LEADER0, 0x30 },
	{ TM6010_REQ07_RDE_IR_PULSE_CNT1, 0x20 },
	{ TM6010_REQ07_RDF_IR_PULSE_CNT0, 0xd0 },
	{ REQ_04_EN_DISABLE_MCU_INT, 0x02, 0x00 },
	{ TM6010_REQ07_RD8_IR, 0x0f },

	/* set remote wakeup key:any key wakeup */
	{ TM6010_REQ07_RE5_REMOTE_WAKEUP,  0xfe },
	{ TM6010_REQ07_RDA_IR_WAKEUP_SEL,  0xff },
};

int tm6000_init(struct tm6000_core *dev)
{
	int board, rc = 0, i, size;
	struct reg_init *tab;

	/* Check board revision */
	board = tm6000_get_reg32(dev, REQ_40_GET_VERSION, 0, 0);
	if (board >= 0) {
		switch (board & 0xff) {
		case 0xf3:
			printk(KERN_INFO "Found tm6000\n");
			if (dev->dev_type != TM6000)
				dev->dev_type = TM6000;
			break;
		case 0xf4:
			printk(KERN_INFO "Found tm6010\n");
			if (dev->dev_type != TM6010)
				dev->dev_type = TM6010;
			break;
		default:
			printk(KERN_INFO "Unknown board version = 0x%08x\n", board);
		}
	} else
		printk(KERN_ERR "Error %i while retrieving board version\n", board);

	if (dev->dev_type == TM6010) {
		tab = tm6010_init_tab;
		size = ARRAY_SIZE(tm6010_init_tab);
	} else {
		tab = tm6000_init_tab;
		size = ARRAY_SIZE(tm6000_init_tab);
	}

	/* Load board's initialization table */
	for (i = 0; i < size; i++) {
		rc = tm6000_set_reg(dev, tab[i].req, tab[i].reg, tab[i].val);
		if (rc < 0) {
			printk(KERN_ERR "Error %i while setting req %d, "
					"reg %d to value %d\n", rc,
					tab[i].req, tab[i].reg, tab[i].val);
			return rc;
		}
	}

	msleep(5); /* Just to be conservative */

	rc = tm6000_cards_setup(dev);

	return rc;
}


int tm6000_set_audio_bitrate(struct tm6000_core *dev, int bitrate)
{
	int val = 0;
	u8 areg_f0 = 0x60; /* ADC MCLK = 250 Fs */
	u8 areg_0a = 0x91; /* SIF 48KHz */

	switch (bitrate) {
	case 48000:
		areg_f0 = 0x60; /* ADC MCLK = 250 Fs */
		areg_0a = 0x91; /* SIF 48KHz */
		dev->audio_bitrate = bitrate;
		break;
	case 32000:
		areg_f0 = 0x00; /* ADC MCLK = 375 Fs */
		areg_0a = 0x90; /* SIF 32KHz */
		dev->audio_bitrate = bitrate;
		break;
	default:
		return -EINVAL;
	}


	/* enable I2S, if we use sif or external I2S device */
	if (dev->dev_type == TM6010) {
		val = tm6000_set_reg(dev, TM6010_REQ08_R0A_A_I2S_MOD, areg_0a);
		if (val < 0)
			return val;

		val = tm6000_set_reg_mask(dev, TM6010_REQ08_RF0_DAUDIO_INPUT_CONFIG,
							areg_f0, 0xf0);
		if (val < 0)
			return val;
	} else {
		val = tm6000_set_reg_mask(dev, TM6000_REQ07_REB_VADC_AADC_MODE,
							areg_f0, 0xf0);
		if (val < 0)
			return val;
	}
	return 0;
}
EXPORT_SYMBOL_GPL(tm6000_set_audio_bitrate);

int tm6000_set_audio_rinput(struct tm6000_core *dev)
{
	if (dev->dev_type == TM6010) {
		/* Audio crossbar setting, default SIF1 */
		u8 areg_f0;
		u8 areg_07 = 0x10;

		switch (dev->rinput.amux) {
		case TM6000_AMUX_SIF1:
		case TM6000_AMUX_SIF2:
			areg_f0 = 0x03;
			areg_07 = 0x30;
			break;
		case TM6000_AMUX_ADC1:
			areg_f0 = 0x00;
			break;
		case TM6000_AMUX_ADC2:
			areg_f0 = 0x08;
			break;
		case TM6000_AMUX_I2S:
			areg_f0 = 0x04;
			break;
		default:
			printk(KERN_INFO "%s: audio input dosn't support\n",
				dev->name);
			return 0;
			break;
		}
		/* Set audio input crossbar */
		tm6000_set_reg_mask(dev, TM6010_REQ08_RF0_DAUDIO_INPUT_CONFIG,
							areg_f0, 0x0f);
		/* Mux overflow workaround */
		tm6000_set_reg_mask(dev, TM6010_REQ07_R07_OUTPUT_CONTROL,
			areg_07, 0xf0);
	} else {
		u8 areg_eb;
		/* Audio setting, default LINE1 */
		switch (dev->rinput.amux) {
		case TM6000_AMUX_ADC1:
			areg_eb = 0x00;
			break;
		case TM6000_AMUX_ADC2:
			areg_eb = 0x04;
			break;
		default:
			printk(KERN_INFO "%s: audio input dosn't support\n",
				dev->name);
			return 0;
			break;
		}
		/* Set audio input */
		tm6000_set_reg_mask(dev, TM6000_REQ07_REB_VADC_AADC_MODE,
							areg_eb, 0x0f);
	}
	return 0;
}

static void tm6010_set_mute_sif(struct tm6000_core *dev, u8 mute)
{
	u8 mute_reg = 0;

	if (mute)
		mute_reg = 0x08;

	tm6000_set_reg_mask(dev, TM6010_REQ08_R0A_A_I2S_MOD, mute_reg, 0x08);
}

static void tm6010_set_mute_adc(struct tm6000_core *dev, u8 mute)
{
	u8 mute_reg = 0;

	if (mute)
		mute_reg = 0x20;

	if (dev->dev_type == TM6010) {
		tm6000_set_reg_mask(dev, TM6010_REQ08_RF2_LEFT_CHANNEL_VOL,
							mute_reg, 0x20);
		tm6000_set_reg_mask(dev, TM6010_REQ08_RF3_RIGHT_CHANNEL_VOL,
							mute_reg, 0x20);
	} else {
		tm6000_set_reg_mask(dev, TM6000_REQ07_REC_VADC_AADC_LVOL,
							mute_reg, 0x20);
		tm6000_set_reg_mask(dev, TM6000_REQ07_RED_VADC_AADC_RVOL,
							mute_reg, 0x20);
	}
}

int tm6000_tvaudio_set_mute(struct tm6000_core *dev, u8 mute)
{
	enum tm6000_mux mux;

	if (dev->radio)
		mux = dev->rinput.amux;
	else
		mux = dev->vinput[dev->input].amux;

	switch (mux) {
	case TM6000_AMUX_SIF1:
	case TM6000_AMUX_SIF2:
		if (dev->dev_type == TM6010)
			tm6010_set_mute_sif(dev, mute);
		else {
			printk(KERN_INFO "ERROR: TM5600 and TM6000 don't has"
					" SIF audio inputs. Please check the %s"
					" configuration.\n", dev->name);
			return -EINVAL;
		}
		break;
	case TM6000_AMUX_ADC1:
	case TM6000_AMUX_ADC2:
		tm6010_set_mute_adc(dev, mute);
		break;
	default:
		return -EINVAL;
		break;
	}
	return 0;
}

static void tm6010_set_volume_sif(struct tm6000_core *dev, int vol)
{
	u8 vol_reg;

	vol_reg = vol & 0x0F;

	if (vol < 0)
		vol_reg |= 0x40;

	tm6000_set_reg(dev, TM6010_REQ08_R07_A_LEFT_VOL, vol_reg);
	tm6000_set_reg(dev, TM6010_REQ08_R08_A_RIGHT_VOL, vol_reg);
}

static void tm6010_set_volume_adc(struct tm6000_core *dev, int vol)
{
	u8 vol_reg;

	vol_reg = (vol + 0x10) & 0x1f;

	if (dev->dev_type == TM6010) {
		tm6000_set_reg(dev, TM6010_REQ08_RF2_LEFT_CHANNEL_VOL, vol_reg);
		tm6000_set_reg(dev, TM6010_REQ08_RF3_RIGHT_CHANNEL_VOL, vol_reg);
	} else {
		tm6000_set_reg(dev, TM6000_REQ07_REC_VADC_AADC_LVOL, vol_reg);
		tm6000_set_reg(dev, TM6000_REQ07_RED_VADC_AADC_RVOL, vol_reg);
	}
}

void tm6000_set_volume(struct tm6000_core *dev, int vol)
{
	enum tm6000_mux mux;

	if (dev->radio) {
		mux = dev->rinput.amux;
		vol += 8; /* Offset to 0 dB */
	} else
		mux = dev->vinput[dev->input].amux;

	switch (mux) {
	case TM6000_AMUX_SIF1:
	case TM6000_AMUX_SIF2:
		if (dev->dev_type == TM6010)
			tm6010_set_volume_sif(dev, vol);
		else
			printk(KERN_INFO "ERROR: TM5600 and TM6000 don't has"
					" SIF audio inputs. Please check the %s"
					" configuration.\n", dev->name);
		break;
	case TM6000_AMUX_ADC1:
	case TM6000_AMUX_ADC2:
		tm6010_set_volume_adc(dev, vol);
		break;
	default:
		break;
	}
}

static LIST_HEAD(tm6000_devlist);
static DEFINE_MUTEX(tm6000_devlist_mutex);

/*
 * tm6000_realease_resource()
 */

void tm6000_remove_from_devlist(struct tm6000_core *dev)
{
	mutex_lock(&tm6000_devlist_mutex);
	list_del(&dev->devlist);
	mutex_unlock(&tm6000_devlist_mutex);
};

void tm6000_add_into_devlist(struct tm6000_core *dev)
{
	mutex_lock(&tm6000_devlist_mutex);
	list_add_tail(&dev->devlist, &tm6000_devlist);
	mutex_unlock(&tm6000_devlist_mutex);
};

/*
 * Extension interface
 */

static LIST_HEAD(tm6000_extension_devlist);

int tm6000_call_fillbuf(struct tm6000_core *dev, enum tm6000_ops_type type,
			char *buf, int size)
{
	struct tm6000_ops *ops = NULL;

	/* FIXME: tm6000_extension_devlist_lock should be a spinlock */

	if (!list_empty(&tm6000_extension_devlist)) {
		list_for_each_entry(ops, &tm6000_extension_devlist, next) {
			if (ops->fillbuf && ops->type == type)
				ops->fillbuf(dev, buf, size);
		}
	}

	return 0;
}

int tm6000_register_extension(struct tm6000_ops *ops)
{
	struct tm6000_core *dev = NULL;

	mutex_lock(&tm6000_devlist_mutex);
	list_add_tail(&ops->next, &tm6000_extension_devlist);
	list_for_each_entry(dev, &tm6000_devlist, devlist) {
		ops->init(dev);
		printk(KERN_INFO "%s: Initialized (%s) extension\n",
		       dev->name, ops->name);
	}
	mutex_unlock(&tm6000_devlist_mutex);
	return 0;
}
EXPORT_SYMBOL(tm6000_register_extension);

void tm6000_unregister_extension(struct tm6000_ops *ops)
{
	struct tm6000_core *dev = NULL;

	mutex_lock(&tm6000_devlist_mutex);
	list_for_each_entry(dev, &tm6000_devlist, devlist)
		ops->fini(dev);

	printk(KERN_INFO "tm6000: Remove (%s) extension\n", ops->name);
	list_del(&ops->next);
	mutex_unlock(&tm6000_devlist_mutex);
}
EXPORT_SYMBOL(tm6000_unregister_extension);

void tm6000_init_extension(struct tm6000_core *dev)
{
	struct tm6000_ops *ops = NULL;

	mutex_lock(&tm6000_devlist_mutex);
	if (!list_empty(&tm6000_extension_devlist)) {
		list_for_each_entry(ops, &tm6000_extension_devlist, next) {
			if (ops->init)
				ops->init(dev);
		}
	}
	mutex_unlock(&tm6000_devlist_mutex);
}

void tm6000_close_extension(struct tm6000_core *dev)
{
	struct tm6000_ops *ops = NULL;

	mutex_lock(&tm6000_devlist_mutex);
	if (!list_empty(&tm6000_extension_devlist)) {
		list_for_each_entry(ops, &tm6000_extension_devlist, next) {
			if (ops->fini)
				ops->fini(dev);
		}
	}
	mutex_unlock(&tm6000_devlist_mutex);
}<|MERGE_RESOLUTION|>--- conflicted
+++ resolved
@@ -90,10 +90,6 @@
 
 	kfree(data);
 
-<<<<<<< HEAD
-	if ((dev->quirks & TM6000_QUIRK_NO_USB_DELAY) == 0)
-		msleep(5);
-=======
 	if (dev->quirks & TM6000_QUIRK_NO_USB_DELAY)
 		delay = 0;
 
@@ -107,7 +103,6 @@
 	}
 	else if (delay)
 		usleep_range(delay, delay + 1000);
->>>>>>> d411b1a3
 
 	mutex_unlock(&dev->usb_lock);
 	return ret;
