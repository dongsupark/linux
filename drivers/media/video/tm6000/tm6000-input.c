--- conflicted
+++ resolved
@@ -408,11 +408,6 @@
 	if (!dev->ir_codes)
 		return 0;
 
-<<<<<<< HEAD
-	dprintk(2, "%s\n",__func__);
-
-=======
->>>>>>> 533b673b
 	ir = kzalloc(sizeof(*ir), GFP_ATOMIC);
 	rc = rc_allocate_device();
 	if (!ir || !rc)
