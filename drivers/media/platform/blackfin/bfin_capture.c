/*
 * Analog Devices video capture driver
 *
 * Copyright (c) 2011 Analog Devices Inc.
 *
 * This program is free software; you can redistribute it and/or modify
 * it under the terms of the GNU General Public License version 2 as
 * published by the Free Software Foundation.
 *
 * This program is distributed in the hope that it will be useful,
 * but WITHOUT ANY WARRANTY; without even the implied warranty of
 * MERCHANTABILITY or FITNESS FOR A PARTICULAR PURPOSE.  See the
 * GNU General Public License for more details.
 *
 * You should have received a copy of the GNU General Public License
 * along with this program; if not, write to the Free Software
 * Foundation, Inc., 675 Mass Ave, Cambridge, MA 02139, USA.
 */

#include <linux/completion.h>
#include <linux/delay.h>
#include <linux/errno.h>
#include <linux/fs.h>
#include <linux/i2c.h>
#include <linux/init.h>
#include <linux/interrupt.h>
#include <linux/io.h>
#include <linux/mm.h>
#include <linux/module.h>
#include <linux/platform_device.h>
#include <linux/slab.h>
#include <linux/time.h>
#include <linux/types.h>

#include <media/v4l2-common.h>
#include <media/v4l2-ctrls.h>
#include <media/v4l2-device.h>
#include <media/v4l2-ioctl.h>
#include <media/videobuf2-dma-contig.h>

#include <asm/dma.h>

#include <media/blackfin/bfin_capture.h>
#include <media/blackfin/ppi.h>

#define CAPTURE_DRV_NAME        "bfin_capture"
#define BCAP_MIN_NUM_BUF        2

struct bcap_format {
	char *desc;
	u32 pixelformat;
	enum v4l2_mbus_pixelcode mbus_code;
	int bpp; /* bits per pixel */
	int dlen; /* data length for ppi in bits */
};

struct bcap_buffer {
	struct vb2_buffer vb;
	struct list_head list;
};

struct bcap_device {
	/* capture device instance */
	struct v4l2_device v4l2_dev;
	/* v4l2 control handler */
	struct v4l2_ctrl_handler ctrl_handler;
	/* device node data */
	struct video_device *video_dev;
	/* sub device instance */
	struct v4l2_subdev *sd;
	/* capture config */
	struct bfin_capture_config *cfg;
	/* ppi interface */
	struct ppi_if *ppi;
	/* current input */
	unsigned int cur_input;
	/* current selected standard */
	v4l2_std_id std;
	/* current selected dv_timings */
	struct v4l2_dv_timings dv_timings;
	/* used to store pixel format */
	struct v4l2_pix_format fmt;
	/* bits per pixel*/
	int bpp;
	/* data length for ppi in bits */
	int dlen;
	/* used to store sensor supported format */
	struct bcap_format *sensor_formats;
	/* number of sensor formats array */
	int num_sensor_formats;
	/* pointing to current video buffer */
	struct bcap_buffer *cur_frm;
	/* buffer queue used in videobuf2 */
	struct vb2_queue buffer_queue;
	/* allocator-specific contexts for each plane */
	struct vb2_alloc_ctx *alloc_ctx;
	/* queue of filled frames */
	struct list_head dma_queue;
	/* used in videobuf2 callback */
	spinlock_t lock;
	/* used to access capture device */
	struct mutex mutex;
	/* used to wait ppi to complete one transfer */
	struct completion comp;
	/* prepare to stop */
	bool stop;
};

struct bcap_fh {
	struct v4l2_fh fh;
	/* indicates whether this file handle is doing IO */
	bool io_allowed;
};

static const struct bcap_format bcap_formats[] = {
	{
		.desc        = "YCbCr 4:2:2 Interleaved UYVY",
		.pixelformat = V4L2_PIX_FMT_UYVY,
		.mbus_code   = V4L2_MBUS_FMT_UYVY8_2X8,
		.bpp         = 16,
		.dlen        = 8,
	},
	{
		.desc        = "YCbCr 4:2:2 Interleaved YUYV",
		.pixelformat = V4L2_PIX_FMT_YUYV,
		.mbus_code   = V4L2_MBUS_FMT_YUYV8_2X8,
		.bpp         = 16,
		.dlen        = 8,
	},
	{
		.desc        = "YCbCr 4:2:2 Interleaved UYVY",
		.pixelformat = V4L2_PIX_FMT_UYVY,
		.mbus_code   = V4L2_MBUS_FMT_UYVY8_1X16,
		.bpp         = 16,
		.dlen        = 16,
	},
	{
		.desc        = "RGB 565",
		.pixelformat = V4L2_PIX_FMT_RGB565,
		.mbus_code   = V4L2_MBUS_FMT_RGB565_2X8_LE,
		.bpp         = 16,
		.dlen        = 8,
	},
	{
		.desc        = "RGB 444",
		.pixelformat = V4L2_PIX_FMT_RGB444,
		.mbus_code   = V4L2_MBUS_FMT_RGB444_2X8_PADHI_LE,
		.bpp         = 16,
		.dlen        = 8,
	},

};
#define BCAP_MAX_FMTS ARRAY_SIZE(bcap_formats)

static irqreturn_t bcap_isr(int irq, void *dev_id);

static struct bcap_buffer *to_bcap_vb(struct vb2_buffer *vb)
{
	return container_of(vb, struct bcap_buffer, vb);
}

static int bcap_init_sensor_formats(struct bcap_device *bcap_dev)
{
	enum v4l2_mbus_pixelcode code;
	struct bcap_format *sf;
	unsigned int num_formats = 0;
	int i, j;

	while (!v4l2_subdev_call(bcap_dev->sd, video,
				enum_mbus_fmt, num_formats, &code))
		num_formats++;
	if (!num_formats)
		return -ENXIO;

	sf = kzalloc(num_formats * sizeof(*sf), GFP_KERNEL);
	if (!sf)
		return -ENOMEM;

	for (i = 0; i < num_formats; i++) {
		v4l2_subdev_call(bcap_dev->sd, video,
				enum_mbus_fmt, i, &code);
		for (j = 0; j < BCAP_MAX_FMTS; j++)
			if (code == bcap_formats[j].mbus_code)
				break;
		if (j == BCAP_MAX_FMTS) {
			/* we don't allow this sensor working with our bridge */
			kfree(sf);
			return -EINVAL;
		}
		sf[i] = bcap_formats[j];
	}
	bcap_dev->sensor_formats = sf;
	bcap_dev->num_sensor_formats = num_formats;
	return 0;
}

static void bcap_free_sensor_formats(struct bcap_device *bcap_dev)
{
	bcap_dev->num_sensor_formats = 0;
	kfree(bcap_dev->sensor_formats);
	bcap_dev->sensor_formats = NULL;
}

static int bcap_open(struct file *file)
{
	struct bcap_device *bcap_dev = video_drvdata(file);
	struct video_device *vfd = bcap_dev->video_dev;
	struct bcap_fh *bcap_fh;

	if (!bcap_dev->sd) {
		v4l2_err(&bcap_dev->v4l2_dev, "No sub device registered\n");
		return -ENODEV;
	}

	bcap_fh = kzalloc(sizeof(*bcap_fh), GFP_KERNEL);
	if (!bcap_fh) {
		v4l2_err(&bcap_dev->v4l2_dev,
			 "unable to allocate memory for file handle object\n");
		return -ENOMEM;
	}

	v4l2_fh_init(&bcap_fh->fh, vfd);

	/* store pointer to v4l2_fh in private_data member of file */
	file->private_data = &bcap_fh->fh;
	v4l2_fh_add(&bcap_fh->fh);
	bcap_fh->io_allowed = false;
	return 0;
}

static int bcap_release(struct file *file)
{
	struct bcap_device *bcap_dev = video_drvdata(file);
	struct v4l2_fh *fh = file->private_data;
	struct bcap_fh *bcap_fh = container_of(fh, struct bcap_fh, fh);

	/* if this instance is doing IO */
	if (bcap_fh->io_allowed)
		vb2_queue_release(&bcap_dev->buffer_queue);

	file->private_data = NULL;
	v4l2_fh_del(&bcap_fh->fh);
	v4l2_fh_exit(&bcap_fh->fh);
	kfree(bcap_fh);
	return 0;
}

static int bcap_mmap(struct file *file, struct vm_area_struct *vma)
{
	struct bcap_device *bcap_dev = video_drvdata(file);
	int ret;

	if (mutex_lock_interruptible(&bcap_dev->mutex))
		return -ERESTARTSYS;
	ret = vb2_mmap(&bcap_dev->buffer_queue, vma);
	mutex_unlock(&bcap_dev->mutex);
	return ret;
}

#ifndef CONFIG_MMU
static unsigned long bcap_get_unmapped_area(struct file *file,
					    unsigned long addr,
					    unsigned long len,
					    unsigned long pgoff,
					    unsigned long flags)
{
	struct bcap_device *bcap_dev = video_drvdata(file);

	return vb2_get_unmapped_area(&bcap_dev->buffer_queue,
				     addr,
				     len,
				     pgoff,
				     flags);
}
#endif

static unsigned int bcap_poll(struct file *file, poll_table *wait)
{
	struct bcap_device *bcap_dev = video_drvdata(file);
	unsigned int res;

	mutex_lock(&bcap_dev->mutex);
	res = vb2_poll(&bcap_dev->buffer_queue, file, wait);
	mutex_unlock(&bcap_dev->mutex);
	return res;
}

static int bcap_queue_setup(struct vb2_queue *vq,
				const struct v4l2_format *fmt,
				unsigned int *nbuffers, unsigned int *nplanes,
				unsigned int sizes[], void *alloc_ctxs[])
{
	struct bcap_device *bcap_dev = vb2_get_drv_priv(vq);

	if (*nbuffers < BCAP_MIN_NUM_BUF)
		*nbuffers = BCAP_MIN_NUM_BUF;

	*nplanes = 1;
	sizes[0] = bcap_dev->fmt.sizeimage;
	alloc_ctxs[0] = bcap_dev->alloc_ctx;

	return 0;
}

static int bcap_buffer_init(struct vb2_buffer *vb)
{
	struct bcap_buffer *buf = to_bcap_vb(vb);

	INIT_LIST_HEAD(&buf->list);
	return 0;
}

static int bcap_buffer_prepare(struct vb2_buffer *vb)
{
	struct bcap_device *bcap_dev = vb2_get_drv_priv(vb->vb2_queue);
	struct bcap_buffer *buf = to_bcap_vb(vb);
	unsigned long size;

	size = bcap_dev->fmt.sizeimage;
	if (vb2_plane_size(vb, 0) < size) {
		v4l2_err(&bcap_dev->v4l2_dev, "buffer too small (%lu < %lu)\n",
				vb2_plane_size(vb, 0), size);
		return -EINVAL;
	}
	vb2_set_plane_payload(&buf->vb, 0, size);

	return 0;
}

static void bcap_buffer_queue(struct vb2_buffer *vb)
{
	struct bcap_device *bcap_dev = vb2_get_drv_priv(vb->vb2_queue);
	struct bcap_buffer *buf = to_bcap_vb(vb);
	unsigned long flags;

	spin_lock_irqsave(&bcap_dev->lock, flags);
	list_add_tail(&buf->list, &bcap_dev->dma_queue);
	spin_unlock_irqrestore(&bcap_dev->lock, flags);
}

static void bcap_buffer_cleanup(struct vb2_buffer *vb)
{
	struct bcap_device *bcap_dev = vb2_get_drv_priv(vb->vb2_queue);
	struct bcap_buffer *buf = to_bcap_vb(vb);
	unsigned long flags;

	spin_lock_irqsave(&bcap_dev->lock, flags);
	list_del_init(&buf->list);
	spin_unlock_irqrestore(&bcap_dev->lock, flags);
}

static void bcap_lock(struct vb2_queue *vq)
{
	struct bcap_device *bcap_dev = vb2_get_drv_priv(vq);
	mutex_lock(&bcap_dev->mutex);
}

static void bcap_unlock(struct vb2_queue *vq)
{
	struct bcap_device *bcap_dev = vb2_get_drv_priv(vq);
	mutex_unlock(&bcap_dev->mutex);
}

static int bcap_start_streaming(struct vb2_queue *vq, unsigned int count)
{
	struct bcap_device *bcap_dev = vb2_get_drv_priv(vq);
	struct ppi_if *ppi = bcap_dev->ppi;
	struct ppi_params params;
	int ret;

	/* enable streamon on the sub device */
	ret = v4l2_subdev_call(bcap_dev->sd, video, s_stream, 1);
	if (ret && (ret != -ENOIOCTLCMD)) {
		v4l2_err(&bcap_dev->v4l2_dev, "stream on failed in subdev\n");
		return ret;
	}

	/* set ppi params */
	params.width = bcap_dev->fmt.width;
	params.height = bcap_dev->fmt.height;
	params.bpp = bcap_dev->bpp;
	params.dlen = bcap_dev->dlen;
	params.ppi_control = bcap_dev->cfg->ppi_control;
	params.int_mask = bcap_dev->cfg->int_mask;
	if (bcap_dev->cfg->inputs[bcap_dev->cur_input].capabilities
			& V4L2_IN_CAP_DV_TIMINGS) {
		struct v4l2_bt_timings *bt = &bcap_dev->dv_timings.bt;

		params.hdelay = bt->hsync + bt->hbackporch;
		params.vdelay = bt->vsync + bt->vbackporch;
		params.line = bt->hfrontporch + bt->hsync
				+ bt->hbackporch + bt->width;
		params.frame = bt->vfrontporch + bt->vsync
				+ bt->vbackporch + bt->height;
		if (bt->interlaced)
			params.frame += bt->il_vfrontporch + bt->il_vsync
					+ bt->il_vbackporch;
	} else if (bcap_dev->cfg->inputs[bcap_dev->cur_input].capabilities
			& V4L2_IN_CAP_STD) {
		params.hdelay = 0;
		params.vdelay = 0;
		if (bcap_dev->std & V4L2_STD_525_60) {
			params.line = 858;
			params.frame = 525;
		} else {
			params.line = 864;
			params.frame = 625;
		}
	} else {
		params.hdelay = 0;
		params.vdelay = 0;
		params.line = params.width + bcap_dev->cfg->blank_pixels;
		params.frame = params.height;
	}
	ret = ppi->ops->set_params(ppi, &params);
	if (ret < 0) {
		v4l2_err(&bcap_dev->v4l2_dev,
				"Error in setting ppi params\n");
		return ret;
	}

	/* attach ppi DMA irq handler */
	ret = ppi->ops->attach_irq(ppi, bcap_isr);
	if (ret < 0) {
		v4l2_err(&bcap_dev->v4l2_dev,
				"Error in attaching interrupt handler\n");
		return ret;
	}

	INIT_COMPLETION(bcap_dev->comp);
	bcap_dev->stop = false;
	return 0;
}

static int bcap_stop_streaming(struct vb2_queue *vq)
{
	struct bcap_device *bcap_dev = vb2_get_drv_priv(vq);
	struct ppi_if *ppi = bcap_dev->ppi;
	int ret;

	if (!vb2_is_streaming(vq))
		return 0;

	bcap_dev->stop = true;
	wait_for_completion(&bcap_dev->comp);
	ppi->ops->stop(ppi);
	ppi->ops->detach_irq(ppi);
	ret = v4l2_subdev_call(bcap_dev->sd, video, s_stream, 0);
	if (ret && (ret != -ENOIOCTLCMD))
		v4l2_err(&bcap_dev->v4l2_dev,
				"stream off failed in subdev\n");

	/* release all active buffers */
	while (!list_empty(&bcap_dev->dma_queue)) {
		bcap_dev->cur_frm = list_entry(bcap_dev->dma_queue.next,
						struct bcap_buffer, list);
		list_del(&bcap_dev->cur_frm->list);
		vb2_buffer_done(&bcap_dev->cur_frm->vb, VB2_BUF_STATE_ERROR);
	}
	return 0;
}

static struct vb2_ops bcap_video_qops = {
	.queue_setup            = bcap_queue_setup,
	.buf_init               = bcap_buffer_init,
	.buf_prepare            = bcap_buffer_prepare,
	.buf_cleanup            = bcap_buffer_cleanup,
	.buf_queue              = bcap_buffer_queue,
	.wait_prepare           = bcap_unlock,
	.wait_finish            = bcap_lock,
	.start_streaming        = bcap_start_streaming,
	.stop_streaming         = bcap_stop_streaming,
};

static int bcap_reqbufs(struct file *file, void *priv,
			struct v4l2_requestbuffers *req_buf)
{
	struct bcap_device *bcap_dev = video_drvdata(file);
	struct vb2_queue *vq = &bcap_dev->buffer_queue;
	struct v4l2_fh *fh = file->private_data;
	struct bcap_fh *bcap_fh = container_of(fh, struct bcap_fh, fh);

	if (vb2_is_busy(vq))
		return -EBUSY;

	bcap_fh->io_allowed = true;

	return vb2_reqbufs(vq, req_buf);
}

static int bcap_querybuf(struct file *file, void *priv,
				struct v4l2_buffer *buf)
{
	struct bcap_device *bcap_dev = video_drvdata(file);

	return vb2_querybuf(&bcap_dev->buffer_queue, buf);
}

static int bcap_qbuf(struct file *file, void *priv,
			struct v4l2_buffer *buf)
{
	struct bcap_device *bcap_dev = video_drvdata(file);
	struct v4l2_fh *fh = file->private_data;
	struct bcap_fh *bcap_fh = container_of(fh, struct bcap_fh, fh);

	if (!bcap_fh->io_allowed)
		return -EBUSY;

	return vb2_qbuf(&bcap_dev->buffer_queue, buf);
}

static int bcap_dqbuf(struct file *file, void *priv,
			struct v4l2_buffer *buf)
{
	struct bcap_device *bcap_dev = video_drvdata(file);
	struct v4l2_fh *fh = file->private_data;
	struct bcap_fh *bcap_fh = container_of(fh, struct bcap_fh, fh);

	if (!bcap_fh->io_allowed)
		return -EBUSY;

	return vb2_dqbuf(&bcap_dev->buffer_queue,
				buf, file->f_flags & O_NONBLOCK);
}

static irqreturn_t bcap_isr(int irq, void *dev_id)
{
	struct ppi_if *ppi = dev_id;
	struct bcap_device *bcap_dev = ppi->priv;
	struct vb2_buffer *vb = &bcap_dev->cur_frm->vb;
	dma_addr_t addr;

	spin_lock(&bcap_dev->lock);

	if (!list_empty(&bcap_dev->dma_queue)) {
		v4l2_get_timestamp(&vb->v4l2_buf.timestamp);
		if (ppi->err) {
			vb2_buffer_done(vb, VB2_BUF_STATE_ERROR);
			ppi->err = false;
		} else {
			vb2_buffer_done(vb, VB2_BUF_STATE_DONE);
		}
		bcap_dev->cur_frm = list_entry(bcap_dev->dma_queue.next,
				struct bcap_buffer, list);
		list_del(&bcap_dev->cur_frm->list);
	} else {
		/* clear error flag, we will get a new frame */
		if (ppi->err)
			ppi->err = false;
	}

	ppi->ops->stop(ppi);

	if (bcap_dev->stop) {
		complete(&bcap_dev->comp);
	} else {
		addr = vb2_dma_contig_plane_dma_addr(&bcap_dev->cur_frm->vb, 0);
		ppi->ops->update_addr(ppi, (unsigned long)addr);
		ppi->ops->start(ppi);
	}

	spin_unlock(&bcap_dev->lock);

	return IRQ_HANDLED;
}

static int bcap_streamon(struct file *file, void *priv,
				enum v4l2_buf_type buf_type)
{
	struct bcap_device *bcap_dev = video_drvdata(file);
	struct bcap_fh *fh = file->private_data;
	struct ppi_if *ppi = bcap_dev->ppi;
	dma_addr_t addr;
	int ret;

	if (!fh->io_allowed)
		return -EBUSY;

	/* call streamon to start streaming in videobuf */
	ret = vb2_streamon(&bcap_dev->buffer_queue, buf_type);
	if (ret)
		return ret;

	/* if dma queue is empty, return error */
	if (list_empty(&bcap_dev->dma_queue)) {
		v4l2_err(&bcap_dev->v4l2_dev, "dma queue is empty\n");
		ret = -EINVAL;
		goto err;
	}

	/* get the next frame from the dma queue */
	bcap_dev->cur_frm = list_entry(bcap_dev->dma_queue.next,
					struct bcap_buffer, list);
	/* remove buffer from the dma queue */
	list_del(&bcap_dev->cur_frm->list);
	addr = vb2_dma_contig_plane_dma_addr(&bcap_dev->cur_frm->vb, 0);
	/* update DMA address */
	ppi->ops->update_addr(ppi, (unsigned long)addr);
	/* enable ppi */
	ppi->ops->start(ppi);

	return 0;
err:
	vb2_streamoff(&bcap_dev->buffer_queue, buf_type);
	return ret;
}

static int bcap_streamoff(struct file *file, void *priv,
				enum v4l2_buf_type buf_type)
{
	struct bcap_device *bcap_dev = video_drvdata(file);
	struct bcap_fh *fh = file->private_data;

	if (!fh->io_allowed)
		return -EBUSY;

	return vb2_streamoff(&bcap_dev->buffer_queue, buf_type);
}

static int bcap_querystd(struct file *file, void *priv, v4l2_std_id *std)
{
	struct bcap_device *bcap_dev = video_drvdata(file);

	return v4l2_subdev_call(bcap_dev->sd, video, querystd, std);
}

static int bcap_g_std(struct file *file, void *priv, v4l2_std_id *std)
{
	struct bcap_device *bcap_dev = video_drvdata(file);

	*std = bcap_dev->std;
	return 0;
}

static int bcap_s_std(struct file *file, void *priv, v4l2_std_id std)
{
	struct bcap_device *bcap_dev = video_drvdata(file);
	int ret;

	if (vb2_is_busy(&bcap_dev->buffer_queue))
		return -EBUSY;

	ret = v4l2_subdev_call(bcap_dev->sd, core, s_std, std);
	if (ret < 0)
		return ret;

	bcap_dev->std = std;
	return 0;
}

<<<<<<< HEAD
static int bcap_g_dv_timings(struct file *file, void *priv,
				struct v4l2_dv_timings *timings)
{
	struct bcap_device *bcap_dev = video_drvdata(file);
	int ret;

	ret = v4l2_subdev_call(bcap_dev->sd, video,
				g_dv_timings, timings);
	if (ret < 0)
		return ret;

	bcap_dev->dv_timings = *timings;
=======
static int bcap_enum_dv_timings(struct file *file, void *priv,
				struct v4l2_enum_dv_timings *timings)
{
	struct bcap_device *bcap_dev = video_drvdata(file);

	return v4l2_subdev_call(bcap_dev->sd, video,
			enum_dv_timings, timings);
}

static int bcap_query_dv_timings(struct file *file, void *priv,
				struct v4l2_dv_timings *timings)
{
	struct bcap_device *bcap_dev = video_drvdata(file);

	return v4l2_subdev_call(bcap_dev->sd, video,
				query_dv_timings, timings);
}

static int bcap_g_dv_timings(struct file *file, void *priv,
				struct v4l2_dv_timings *timings)
{
	struct bcap_device *bcap_dev = video_drvdata(file);

	*timings = bcap_dev->dv_timings;
>>>>>>> d0e0ac97
	return 0;
}

static int bcap_s_dv_timings(struct file *file, void *priv,
				struct v4l2_dv_timings *timings)
{
	struct bcap_device *bcap_dev = video_drvdata(file);
	int ret;
	if (vb2_is_busy(&bcap_dev->buffer_queue))
		return -EBUSY;

	ret = v4l2_subdev_call(bcap_dev->sd, video, s_dv_timings, timings);
	if (ret < 0)
		return ret;

	bcap_dev->dv_timings = *timings;
	return 0;
}

static int bcap_enum_input(struct file *file, void *priv,
				struct v4l2_input *input)
{
	struct bcap_device *bcap_dev = video_drvdata(file);
	struct bfin_capture_config *config = bcap_dev->cfg;
	int ret;
	u32 status;

	if (input->index >= config->num_inputs)
		return -EINVAL;

	*input = config->inputs[input->index];
	/* get input status */
	ret = v4l2_subdev_call(bcap_dev->sd, video, g_input_status, &status);
	if (!ret)
		input->status = status;
	return 0;
}

static int bcap_g_input(struct file *file, void *priv, unsigned int *index)
{
	struct bcap_device *bcap_dev = video_drvdata(file);

	*index = bcap_dev->cur_input;
	return 0;
}

static int bcap_s_input(struct file *file, void *priv, unsigned int index)
{
	struct bcap_device *bcap_dev = video_drvdata(file);
	struct bfin_capture_config *config = bcap_dev->cfg;
	struct bcap_route *route;
	int ret;

	if (vb2_is_busy(&bcap_dev->buffer_queue))
		return -EBUSY;

	if (index >= config->num_inputs)
		return -EINVAL;

	route = &config->routes[index];
	ret = v4l2_subdev_call(bcap_dev->sd, video, s_routing,
				route->input, route->output, 0);
	if ((ret < 0) && (ret != -ENOIOCTLCMD)) {
		v4l2_err(&bcap_dev->v4l2_dev, "Failed to set input\n");
		return ret;
	}
	bcap_dev->cur_input = index;
	/* if this route has specific config, update ppi control */
	if (route->ppi_control)
		config->ppi_control = route->ppi_control;
	return 0;
}

static int bcap_try_format(struct bcap_device *bcap,
				struct v4l2_pix_format *pixfmt,
				struct bcap_format *bcap_fmt)
{
	struct bcap_format *sf = bcap->sensor_formats;
	struct bcap_format *fmt = NULL;
	struct v4l2_mbus_framefmt mbus_fmt;
	int ret, i;

	for (i = 0; i < bcap->num_sensor_formats; i++) {
		fmt = &sf[i];
		if (pixfmt->pixelformat == fmt->pixelformat)
			break;
	}
	if (i == bcap->num_sensor_formats)
		fmt = &sf[0];

	v4l2_fill_mbus_format(&mbus_fmt, pixfmt, fmt->mbus_code);
	ret = v4l2_subdev_call(bcap->sd, video,
				try_mbus_fmt, &mbus_fmt);
	if (ret < 0)
		return ret;
	v4l2_fill_pix_format(pixfmt, &mbus_fmt);
	if (bcap_fmt) {
		for (i = 0; i < bcap->num_sensor_formats; i++) {
			fmt = &sf[i];
			if (mbus_fmt.code == fmt->mbus_code)
				break;
		}
		*bcap_fmt = *fmt;
	}
	pixfmt->bytesperline = pixfmt->width * fmt->bpp / 8;
	pixfmt->sizeimage = pixfmt->bytesperline * pixfmt->height;
	return 0;
}

static int bcap_enum_fmt_vid_cap(struct file *file, void  *priv,
					struct v4l2_fmtdesc *fmt)
{
	struct bcap_device *bcap_dev = video_drvdata(file);
	struct bcap_format *sf = bcap_dev->sensor_formats;

	if (fmt->index >= bcap_dev->num_sensor_formats)
		return -EINVAL;

	fmt->type = V4L2_BUF_TYPE_VIDEO_CAPTURE;
	strlcpy(fmt->description,
		sf[fmt->index].desc,
		sizeof(fmt->description));
	fmt->pixelformat = sf[fmt->index].pixelformat;
	return 0;
}

static int bcap_try_fmt_vid_cap(struct file *file, void *priv,
					struct v4l2_format *fmt)
{
	struct bcap_device *bcap_dev = video_drvdata(file);
	struct v4l2_pix_format *pixfmt = &fmt->fmt.pix;

	return bcap_try_format(bcap_dev, pixfmt, NULL);
}

static int bcap_g_fmt_vid_cap(struct file *file, void *priv,
				struct v4l2_format *fmt)
{
	struct bcap_device *bcap_dev = video_drvdata(file);

	fmt->fmt.pix = bcap_dev->fmt;
	return 0;
}

static int bcap_s_fmt_vid_cap(struct file *file, void *priv,
				struct v4l2_format *fmt)
{
	struct bcap_device *bcap_dev = video_drvdata(file);
	struct v4l2_mbus_framefmt mbus_fmt;
	struct bcap_format bcap_fmt;
	struct v4l2_pix_format *pixfmt = &fmt->fmt.pix;
	int ret;

	if (vb2_is_busy(&bcap_dev->buffer_queue))
		return -EBUSY;

	/* see if format works */
	ret = bcap_try_format(bcap_dev, pixfmt, &bcap_fmt);
	if (ret < 0)
		return ret;

	v4l2_fill_mbus_format(&mbus_fmt, pixfmt, bcap_fmt.mbus_code);
	ret = v4l2_subdev_call(bcap_dev->sd, video, s_mbus_fmt, &mbus_fmt);
	if (ret < 0)
		return ret;
	bcap_dev->fmt = *pixfmt;
	bcap_dev->bpp = bcap_fmt.bpp;
	bcap_dev->dlen = bcap_fmt.dlen;
	return 0;
}

static int bcap_querycap(struct file *file, void  *priv,
				struct v4l2_capability *cap)
{
	struct bcap_device *bcap_dev = video_drvdata(file);

	cap->capabilities = V4L2_CAP_VIDEO_CAPTURE | V4L2_CAP_STREAMING;
	strlcpy(cap->driver, CAPTURE_DRV_NAME, sizeof(cap->driver));
	strlcpy(cap->bus_info, "Blackfin Platform", sizeof(cap->bus_info));
	strlcpy(cap->card, bcap_dev->cfg->card_name, sizeof(cap->card));
	return 0;
}

static int bcap_g_parm(struct file *file, void *fh,
				struct v4l2_streamparm *a)
{
	struct bcap_device *bcap_dev = video_drvdata(file);

	if (a->type != V4L2_BUF_TYPE_VIDEO_CAPTURE)
		return -EINVAL;
	return v4l2_subdev_call(bcap_dev->sd, video, g_parm, a);
}

static int bcap_s_parm(struct file *file, void *fh,
				struct v4l2_streamparm *a)
{
	struct bcap_device *bcap_dev = video_drvdata(file);

	if (a->type != V4L2_BUF_TYPE_VIDEO_CAPTURE)
		return -EINVAL;
	return v4l2_subdev_call(bcap_dev->sd, video, s_parm, a);
}

<<<<<<< HEAD
static int bcap_g_chip_ident(struct file *file, void *priv,
		struct v4l2_dbg_chip_ident *chip)
{
	struct bcap_device *bcap_dev = video_drvdata(file);

	chip->ident = V4L2_IDENT_NONE;
	chip->revision = 0;
	if (chip->match.type != V4L2_CHIP_MATCH_I2C_DRIVER &&
			chip->match.type != V4L2_CHIP_MATCH_I2C_ADDR)
		return -EINVAL;

	return v4l2_subdev_call(bcap_dev->sd, core,
			g_chip_ident, chip);
}

#ifdef CONFIG_VIDEO_ADV_DEBUG
static int bcap_dbg_g_register(struct file *file, void *priv,
		struct v4l2_dbg_register *reg)
{
	struct bcap_device *bcap_dev = video_drvdata(file);

	return v4l2_subdev_call(bcap_dev->sd, core,
			g_register, reg);
}

static int bcap_dbg_s_register(struct file *file, void *priv,
		const struct v4l2_dbg_register *reg)
{
	struct bcap_device *bcap_dev = video_drvdata(file);

	return v4l2_subdev_call(bcap_dev->sd, core,
			s_register, reg);
}
#endif

=======
>>>>>>> d0e0ac97
static int bcap_log_status(struct file *file, void *priv)
{
	struct bcap_device *bcap_dev = video_drvdata(file);
	/* status for sub devices */
	v4l2_device_call_all(&bcap_dev->v4l2_dev, 0, core, log_status);
	return 0;
}

static const struct v4l2_ioctl_ops bcap_ioctl_ops = {
	.vidioc_querycap         = bcap_querycap,
	.vidioc_g_fmt_vid_cap    = bcap_g_fmt_vid_cap,
	.vidioc_enum_fmt_vid_cap = bcap_enum_fmt_vid_cap,
	.vidioc_s_fmt_vid_cap    = bcap_s_fmt_vid_cap,
	.vidioc_try_fmt_vid_cap  = bcap_try_fmt_vid_cap,
	.vidioc_enum_input       = bcap_enum_input,
	.vidioc_g_input          = bcap_g_input,
	.vidioc_s_input          = bcap_s_input,
	.vidioc_querystd         = bcap_querystd,
	.vidioc_s_std            = bcap_s_std,
	.vidioc_g_std            = bcap_g_std,
	.vidioc_s_dv_timings     = bcap_s_dv_timings,
	.vidioc_g_dv_timings     = bcap_g_dv_timings,
<<<<<<< HEAD
=======
	.vidioc_query_dv_timings = bcap_query_dv_timings,
	.vidioc_enum_dv_timings  = bcap_enum_dv_timings,
>>>>>>> d0e0ac97
	.vidioc_reqbufs          = bcap_reqbufs,
	.vidioc_querybuf         = bcap_querybuf,
	.vidioc_qbuf             = bcap_qbuf,
	.vidioc_dqbuf            = bcap_dqbuf,
	.vidioc_streamon         = bcap_streamon,
	.vidioc_streamoff        = bcap_streamoff,
	.vidioc_g_parm           = bcap_g_parm,
	.vidioc_s_parm           = bcap_s_parm,
	.vidioc_log_status       = bcap_log_status,
};

static struct v4l2_file_operations bcap_fops = {
	.owner = THIS_MODULE,
	.open = bcap_open,
	.release = bcap_release,
	.unlocked_ioctl = video_ioctl2,
	.mmap = bcap_mmap,
#ifndef CONFIG_MMU
	.get_unmapped_area = bcap_get_unmapped_area,
#endif
	.poll = bcap_poll
};

static int bcap_probe(struct platform_device *pdev)
{
	struct bcap_device *bcap_dev;
	struct video_device *vfd;
	struct i2c_adapter *i2c_adap;
	struct bfin_capture_config *config;
	struct vb2_queue *q;
	struct bcap_route *route;
	int ret;

	config = pdev->dev.platform_data;
	if (!config || !config->num_inputs) {
		v4l2_err(pdev->dev.driver, "Unable to get board config\n");
		return -ENODEV;
	}

	bcap_dev = kzalloc(sizeof(*bcap_dev), GFP_KERNEL);
	if (!bcap_dev) {
		v4l2_err(pdev->dev.driver, "Unable to alloc bcap_dev\n");
		return -ENOMEM;
	}

	bcap_dev->cfg = config;

	bcap_dev->ppi = ppi_create_instance(config->ppi_info);
	if (!bcap_dev->ppi) {
		v4l2_err(pdev->dev.driver, "Unable to create ppi\n");
		ret = -ENODEV;
		goto err_free_dev;
	}
	bcap_dev->ppi->priv = bcap_dev;

	bcap_dev->alloc_ctx = vb2_dma_contig_init_ctx(&pdev->dev);
	if (IS_ERR(bcap_dev->alloc_ctx)) {
		ret = PTR_ERR(bcap_dev->alloc_ctx);
		goto err_free_ppi;
	}

	vfd = video_device_alloc();
	if (!vfd) {
		ret = -ENOMEM;
		v4l2_err(pdev->dev.driver, "Unable to alloc video device\n");
		goto err_cleanup_ctx;
	}

	/* initialize field of video device */
	vfd->release            = video_device_release;
	vfd->fops               = &bcap_fops;
	vfd->ioctl_ops          = &bcap_ioctl_ops;
	vfd->tvnorms            = 0;
	vfd->v4l2_dev           = &bcap_dev->v4l2_dev;
	set_bit(V4L2_FL_USE_FH_PRIO, &vfd->flags);
	strncpy(vfd->name, CAPTURE_DRV_NAME, sizeof(vfd->name));
	bcap_dev->video_dev     = vfd;

	ret = v4l2_device_register(&pdev->dev, &bcap_dev->v4l2_dev);
	if (ret) {
		v4l2_err(pdev->dev.driver,
				"Unable to register v4l2 device\n");
		goto err_release_vdev;
	}
	v4l2_info(&bcap_dev->v4l2_dev, "v4l2 device registered\n");

	bcap_dev->v4l2_dev.ctrl_handler = &bcap_dev->ctrl_handler;
	ret = v4l2_ctrl_handler_init(&bcap_dev->ctrl_handler, 0);
	if (ret) {
		v4l2_err(&bcap_dev->v4l2_dev,
				"Unable to init control handler\n");
		goto err_unreg_v4l2;
	}

	spin_lock_init(&bcap_dev->lock);
	/* initialize queue */
	q = &bcap_dev->buffer_queue;
	q->type = V4L2_BUF_TYPE_VIDEO_CAPTURE;
	q->io_modes = VB2_MMAP;
	q->drv_priv = bcap_dev;
	q->buf_struct_size = sizeof(struct bcap_buffer);
	q->ops = &bcap_video_qops;
	q->mem_ops = &vb2_dma_contig_memops;
	q->timestamp_type = V4L2_BUF_FLAG_TIMESTAMP_MONOTONIC;

	ret = vb2_queue_init(q);
	if (ret)
		goto err_free_handler;

	mutex_init(&bcap_dev->mutex);
	init_completion(&bcap_dev->comp);

	/* init video dma queues */
	INIT_LIST_HEAD(&bcap_dev->dma_queue);

	vfd->lock = &bcap_dev->mutex;

	/* register video device */
	ret = video_register_device(bcap_dev->video_dev, VFL_TYPE_GRABBER, -1);
	if (ret) {
		v4l2_err(&bcap_dev->v4l2_dev,
				"Unable to register video device\n");
		goto err_free_handler;
	}
	video_set_drvdata(bcap_dev->video_dev, bcap_dev);
	v4l2_info(&bcap_dev->v4l2_dev, "video device registered as: %s\n",
			video_device_node_name(vfd));

	/* load up the subdevice */
	i2c_adap = i2c_get_adapter(config->i2c_adapter_id);
	if (!i2c_adap) {
		v4l2_err(&bcap_dev->v4l2_dev,
				"Unable to find i2c adapter\n");
		ret = -ENODEV;
		goto err_unreg_vdev;

	}
	bcap_dev->sd = v4l2_i2c_new_subdev_board(&bcap_dev->v4l2_dev,
						 i2c_adap,
						 &config->board_info,
						 NULL);
	if (bcap_dev->sd) {
		int i;
<<<<<<< HEAD
		if (!config->num_inputs) {
			v4l2_err(&bcap_dev->v4l2_dev,
					"Unable to work without input\n");
			goto err_unreg_vdev;
		}
=======
>>>>>>> d0e0ac97

		/* update tvnorms from the sub devices */
		for (i = 0; i < config->num_inputs; i++)
			vfd->tvnorms |= config->inputs[i].std;
	} else {
		v4l2_err(&bcap_dev->v4l2_dev,
				"Unable to register sub device\n");
		ret = -ENODEV;
		goto err_unreg_vdev;
	}

	v4l2_info(&bcap_dev->v4l2_dev, "v4l2 sub device registered\n");

	/*
	 * explicitly set input, otherwise some boards
	 * may not work at the state as we expected
	 */
	route = &config->routes[0];
	ret = v4l2_subdev_call(bcap_dev->sd, video, s_routing,
				route->input, route->output, 0);
	if ((ret < 0) && (ret != -ENOIOCTLCMD)) {
		v4l2_err(&bcap_dev->v4l2_dev, "Failed to set input\n");
		goto err_unreg_vdev;
	}
	bcap_dev->cur_input = 0;
	/* if this route has specific config, update ppi control */
	if (route->ppi_control)
		config->ppi_control = route->ppi_control;

	/* now we can probe the default state */
	if (config->inputs[0].capabilities & V4L2_IN_CAP_STD) {
		v4l2_std_id std;
		ret = v4l2_subdev_call(bcap_dev->sd, core, g_std, &std);
		if (ret) {
			v4l2_err(&bcap_dev->v4l2_dev,
					"Unable to get std\n");
			goto err_unreg_vdev;
		}
		bcap_dev->std = std;
	}
	if (config->inputs[0].capabilities & V4L2_IN_CAP_DV_TIMINGS) {
		struct v4l2_dv_timings dv_timings;
		ret = v4l2_subdev_call(bcap_dev->sd, video,
				g_dv_timings, &dv_timings);
		if (ret) {
			v4l2_err(&bcap_dev->v4l2_dev,
					"Unable to get dv timings\n");
			goto err_unreg_vdev;
		}
		bcap_dev->dv_timings = dv_timings;
	}
	ret = bcap_init_sensor_formats(bcap_dev);
	if (ret) {
		v4l2_err(&bcap_dev->v4l2_dev,
				"Unable to create sensor formats table\n");
		goto err_unreg_vdev;
	}
	return 0;
err_unreg_vdev:
	video_unregister_device(bcap_dev->video_dev);
	bcap_dev->video_dev = NULL;
err_free_handler:
	v4l2_ctrl_handler_free(&bcap_dev->ctrl_handler);
err_unreg_v4l2:
	v4l2_device_unregister(&bcap_dev->v4l2_dev);
err_release_vdev:
	if (bcap_dev->video_dev)
		video_device_release(bcap_dev->video_dev);
err_cleanup_ctx:
	vb2_dma_contig_cleanup_ctx(bcap_dev->alloc_ctx);
err_free_ppi:
	ppi_delete_instance(bcap_dev->ppi);
err_free_dev:
	kfree(bcap_dev);
	return ret;
}

static int bcap_remove(struct platform_device *pdev)
{
	struct v4l2_device *v4l2_dev = platform_get_drvdata(pdev);
	struct bcap_device *bcap_dev = container_of(v4l2_dev,
						struct bcap_device, v4l2_dev);

	bcap_free_sensor_formats(bcap_dev);
	video_unregister_device(bcap_dev->video_dev);
	v4l2_ctrl_handler_free(&bcap_dev->ctrl_handler);
	v4l2_device_unregister(v4l2_dev);
	vb2_dma_contig_cleanup_ctx(bcap_dev->alloc_ctx);
	ppi_delete_instance(bcap_dev->ppi);
	kfree(bcap_dev);
	return 0;
}

static struct platform_driver bcap_driver = {
	.driver = {
		.name  = CAPTURE_DRV_NAME,
		.owner = THIS_MODULE,
	},
	.probe = bcap_probe,
	.remove = bcap_remove,
};
module_platform_driver(bcap_driver);

MODULE_DESCRIPTION("Analog Devices blackfin video capture driver");
MODULE_AUTHOR("Scott Jiang <Scott.Jiang.Linux@gmail.com>");
MODULE_LICENSE("GPL v2");<|MERGE_RESOLUTION|>--- conflicted
+++ resolved
@@ -648,45 +648,30 @@
 	return 0;
 }
 
-<<<<<<< HEAD
+static int bcap_enum_dv_timings(struct file *file, void *priv,
+				struct v4l2_enum_dv_timings *timings)
+{
+	struct bcap_device *bcap_dev = video_drvdata(file);
+
+	return v4l2_subdev_call(bcap_dev->sd, video,
+			enum_dv_timings, timings);
+}
+
+static int bcap_query_dv_timings(struct file *file, void *priv,
+				struct v4l2_dv_timings *timings)
+{
+	struct bcap_device *bcap_dev = video_drvdata(file);
+
+	return v4l2_subdev_call(bcap_dev->sd, video,
+				query_dv_timings, timings);
+}
+
 static int bcap_g_dv_timings(struct file *file, void *priv,
 				struct v4l2_dv_timings *timings)
 {
 	struct bcap_device *bcap_dev = video_drvdata(file);
-	int ret;
-
-	ret = v4l2_subdev_call(bcap_dev->sd, video,
-				g_dv_timings, timings);
-	if (ret < 0)
-		return ret;
-
-	bcap_dev->dv_timings = *timings;
-=======
-static int bcap_enum_dv_timings(struct file *file, void *priv,
-				struct v4l2_enum_dv_timings *timings)
-{
-	struct bcap_device *bcap_dev = video_drvdata(file);
-
-	return v4l2_subdev_call(bcap_dev->sd, video,
-			enum_dv_timings, timings);
-}
-
-static int bcap_query_dv_timings(struct file *file, void *priv,
-				struct v4l2_dv_timings *timings)
-{
-	struct bcap_device *bcap_dev = video_drvdata(file);
-
-	return v4l2_subdev_call(bcap_dev->sd, video,
-				query_dv_timings, timings);
-}
-
-static int bcap_g_dv_timings(struct file *file, void *priv,
-				struct v4l2_dv_timings *timings)
-{
-	struct bcap_device *bcap_dev = video_drvdata(file);
 
 	*timings = bcap_dev->dv_timings;
->>>>>>> d0e0ac97
 	return 0;
 }
 
@@ -890,44 +875,6 @@
 	return v4l2_subdev_call(bcap_dev->sd, video, s_parm, a);
 }
 
-<<<<<<< HEAD
-static int bcap_g_chip_ident(struct file *file, void *priv,
-		struct v4l2_dbg_chip_ident *chip)
-{
-	struct bcap_device *bcap_dev = video_drvdata(file);
-
-	chip->ident = V4L2_IDENT_NONE;
-	chip->revision = 0;
-	if (chip->match.type != V4L2_CHIP_MATCH_I2C_DRIVER &&
-			chip->match.type != V4L2_CHIP_MATCH_I2C_ADDR)
-		return -EINVAL;
-
-	return v4l2_subdev_call(bcap_dev->sd, core,
-			g_chip_ident, chip);
-}
-
-#ifdef CONFIG_VIDEO_ADV_DEBUG
-static int bcap_dbg_g_register(struct file *file, void *priv,
-		struct v4l2_dbg_register *reg)
-{
-	struct bcap_device *bcap_dev = video_drvdata(file);
-
-	return v4l2_subdev_call(bcap_dev->sd, core,
-			g_register, reg);
-}
-
-static int bcap_dbg_s_register(struct file *file, void *priv,
-		const struct v4l2_dbg_register *reg)
-{
-	struct bcap_device *bcap_dev = video_drvdata(file);
-
-	return v4l2_subdev_call(bcap_dev->sd, core,
-			s_register, reg);
-}
-#endif
-
-=======
->>>>>>> d0e0ac97
 static int bcap_log_status(struct file *file, void *priv)
 {
 	struct bcap_device *bcap_dev = video_drvdata(file);
@@ -950,11 +897,8 @@
 	.vidioc_g_std            = bcap_g_std,
 	.vidioc_s_dv_timings     = bcap_s_dv_timings,
 	.vidioc_g_dv_timings     = bcap_g_dv_timings,
-<<<<<<< HEAD
-=======
 	.vidioc_query_dv_timings = bcap_query_dv_timings,
 	.vidioc_enum_dv_timings  = bcap_enum_dv_timings,
->>>>>>> d0e0ac97
 	.vidioc_reqbufs          = bcap_reqbufs,
 	.vidioc_querybuf         = bcap_querybuf,
 	.vidioc_qbuf             = bcap_qbuf,
@@ -1098,14 +1042,6 @@
 						 NULL);
 	if (bcap_dev->sd) {
 		int i;
-<<<<<<< HEAD
-		if (!config->num_inputs) {
-			v4l2_err(&bcap_dev->v4l2_dev,
-					"Unable to work without input\n");
-			goto err_unreg_vdev;
-		}
-=======
->>>>>>> d0e0ac97
 
 		/* update tvnorms from the sub devices */
 		for (i = 0; i < config->num_inputs; i++)
