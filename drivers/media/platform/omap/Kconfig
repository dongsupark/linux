--- conflicted
+++ resolved
@@ -3,12 +3,8 @@
 
 config VIDEO_OMAP2_VOUT
 	tristate "OMAP2/OMAP3 V4L2-Display driver"
-<<<<<<< HEAD
-	depends on ARCH_OMAP2 || ARCH_OMAP3 || (COMPILE_TEST && HAS_MMU)
-=======
 	depends on MMU
 	depends on ARCH_OMAP2 || ARCH_OMAP3
->>>>>>> e529fea9
 	select VIDEOBUF_GEN
 	select VIDEOBUF_DMA_CONTIG
 	select OMAP2_DSS if HAS_IOMEM && ARCH_OMAP2PLUS
