--- conflicted
+++ resolved
@@ -382,13 +382,12 @@
 			mfc_err("Unsupported format for source.\n");
 			return -EINVAL;
 		}
-<<<<<<< HEAD
 		if (fmt->codec_mode == S5P_FIMV_CODEC_NONE) {
 			mfc_err("Unknown codec\n");
-=======
+			return -EINVAL;
+		}
 		if (!IS_MFCV6_PLUS(dev) && (fmt->fourcc == V4L2_PIX_FMT_VP8)) {
 			mfc_err("Not supported format.\n");
->>>>>>> bfd22c49
 			return -EINVAL;
 		}
 		if (!IS_MFCV6(dev)) {
@@ -436,11 +435,6 @@
 		goto out;
 	}
 	if (f->type == V4L2_BUF_TYPE_VIDEO_CAPTURE_MPLANE) {
-<<<<<<< HEAD
-		/* dst_fmt is validated by call to vidioc_try_fmt */
-		ctx->dst_fmt = find_format(f, MFC_FMT_RAW);
-		ret = 0;
-=======
 		fmt = find_format(f, MFC_FMT_RAW);
 		if (!fmt) {
 			mfc_err("Unsupported format for source.\n");
@@ -466,7 +460,6 @@
 	if (!fmt || fmt->codec_mode == S5P_MFC_CODEC_NONE) {
 		mfc_err("Unknown codec\n");
 		ret = -EINVAL;
->>>>>>> bfd22c49
 		goto out;
 	} else if (f->type == V4L2_BUF_TYPE_VIDEO_OUTPUT_MPLANE) {
 		/* src_fmt is validated by call to vidioc_try_fmt */
@@ -489,9 +482,6 @@
 		ret = -EINVAL;
 		goto out;
 	}
-<<<<<<< HEAD
-
-=======
 	if (!IS_MFCV6_PLUS(dev) && (fmt->fourcc == V4L2_PIX_FMT_VP8)) {
 		mfc_err("Not supported format.\n");
 		return -EINVAL;
@@ -508,7 +498,6 @@
 								DEF_CPB_SIZE;
 	pix_mp->plane_fmt[0].bytesperline = 0;
 	ctx->state = MFCINST_INIT;
->>>>>>> bfd22c49
 out:
 	mfc_debug_leave();
 	return ret;
