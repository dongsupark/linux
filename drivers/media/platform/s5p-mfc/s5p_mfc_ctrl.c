/*
 * linux/drivers/media/platform/s5p-mfc/s5p_mfc_ctrl.c
 *
 * Copyright (c) 2010 Samsung Electronics Co., Ltd.
 *		http://www.samsung.com/
 *
 * This program is free software; you can redistribute it and/or modify
 * it under the terms of the GNU General Public License as published by
 * the Free Software Foundation; either version 2 of the License, or
 * (at your option) any later version.
 */

#include <linux/delay.h>
#include <linux/err.h>
#include <linux/firmware.h>
#include <linux/jiffies.h>
#include <linux/sched.h>
#include "s5p_mfc_cmd.h"
#include "s5p_mfc_common.h"
#include "s5p_mfc_debug.h"
#include "s5p_mfc_intr.h"
#include "s5p_mfc_opr.h"
#include "s5p_mfc_pm.h"
#include "s5p_mfc_ctrl.h"

/* Allocate memory for firmware */
int s5p_mfc_alloc_firmware(struct s5p_mfc_dev *dev)
{
	void *bank2_virt;
	dma_addr_t bank2_dma_addr;

	dev->fw_size = dev->variant->buf_size->fw;

	if (dev->fw_virt_addr) {
		mfc_err("Attempting to allocate firmware when it seems that it is already loaded\n");
		return -ENOMEM;
	}

	dev->fw_virt_addr = dma_alloc_coherent(dev->mem_dev_l, dev->fw_size,
					&dev->bank1, GFP_KERNEL);

	if (!dev->fw_virt_addr) {
		mfc_err("Allocating bitprocessor buffer failed\n");
		return -ENOMEM;
	}

	if (HAS_PORTNUM(dev) && IS_TWOPORT(dev)) {
		bank2_virt = dma_alloc_coherent(dev->mem_dev_r, 1 << MFC_BASE_ALIGN_ORDER,
					&bank2_dma_addr, GFP_KERNEL);

		if (!bank2_virt) {
			mfc_err("Allocating bank2 base failed\n");
			dma_free_coherent(dev->mem_dev_l, dev->fw_size,
				dev->fw_virt_addr, dev->bank1);
			dev->fw_virt_addr = NULL;
			return -ENOMEM;
		}

		/* Valid buffers passed to MFC encoder with LAST_FRAME command
		 * should not have address of bank2 - MFC will treat it as a null frame.
		 * To avoid such situation we set bank2 address below the pool address.
		 */
		dev->bank2 = bank2_dma_addr - (1 << MFC_BASE_ALIGN_ORDER);

		dma_free_coherent(dev->mem_dev_r, 1 << MFC_BASE_ALIGN_ORDER,
			bank2_virt, bank2_dma_addr);

	} else {
		/* In this case bank2 can point to the same address as bank1.
		 * Firmware will always occupy the beginning of this area so it is
		 * impossible having a video frame buffer with zero address. */
		dev->bank2 = dev->bank1;
	}
	return 0;
}

/* Load firmware */
int s5p_mfc_load_firmware(struct s5p_mfc_dev *dev)
{
	struct firmware *fw_blob;
	int i, err = -EINVAL;

	/* Firmare has to be present as a separate file or compiled
	 * into kernel. */
	mfc_debug_enter();

	for (i = MFC_FW_MAX_VERSIONS - 1; i >= 0; i--) {
		if (!dev->variant->fw_name[i])
			continue;
		err = request_firmware((const struct firmware **)&fw_blob,
				dev->variant->fw_name[i], dev->v4l2_dev.dev);
		if (!err) {
			dev->fw_ver = (enum s5p_mfc_fw_ver) i;
			break;
		}
	}

	if (err != 0) {
		mfc_err("Firmware is not present in the /lib/firmware directory nor compiled in kernel\n");
		return -EINVAL;
	}
	if (fw_blob->size > dev->fw_size) {
		mfc_err("MFC firmware is too big to be loaded\n");
		release_firmware(fw_blob);
		return -ENOMEM;
	}
	if (!dev->fw_virt_addr) {
		mfc_err("MFC firmware is not allocated\n");
		release_firmware(fw_blob);
		return -EINVAL;
	}
	memcpy(dev->fw_virt_addr, fw_blob->data, fw_blob->size);
	wmb();
	release_firmware(fw_blob);
	mfc_debug_leave();
	return 0;
}

/* Release firmware memory */
int s5p_mfc_release_firmware(struct s5p_mfc_dev *dev)
{
	/* Before calling this function one has to make sure
	 * that MFC is no longer processing */
	if (!dev->fw_virt_addr)
		return -EINVAL;
	dma_free_coherent(dev->mem_dev_l, dev->fw_size, dev->fw_virt_addr,
						dev->bank1);
	dev->fw_virt_addr = NULL;
	return 0;
}

static int s5p_mfc_bus_reset(struct s5p_mfc_dev *dev)
{
	unsigned int status;
	unsigned long timeout;

	/* Reset */
	mfc_write(dev, 0x1, S5P_FIMV_MFC_BUS_RESET_CTRL);
	timeout = jiffies + msecs_to_jiffies(MFC_BW_TIMEOUT);
	/* Check bus status */
	do {
		if (time_after(jiffies, timeout)) {
			mfc_err("Timeout while resetting MFC.\n");
			return -EIO;
		}
		status = mfc_read(dev, S5P_FIMV_MFC_BUS_RESET_CTRL);
	} while ((status & 0x2) == 0);
	return 0;
}

/* Reset the device */
int s5p_mfc_reset(struct s5p_mfc_dev *dev)
{
	unsigned int mc_status;
	unsigned long timeout;
	int i;

	mfc_debug_enter();

	if (IS_MFCV6_PLUS(dev)) {
		/* Zero Initialization of MFC registers */
		mfc_write(dev, 0, S5P_FIMV_RISC2HOST_CMD_V6);
		mfc_write(dev, 0, S5P_FIMV_HOST2RISC_CMD_V6);
		mfc_write(dev, 0, S5P_FIMV_FW_VERSION_V6);

		for (i = 0; i < S5P_FIMV_REG_CLEAR_COUNT_V6; i++)
			mfc_write(dev, 0, S5P_FIMV_REG_CLEAR_BEGIN_V6 + (i*4));

		/* check bus reset control before reset */
		if (dev->risc_on)
			if (s5p_mfc_bus_reset(dev))
				return -EIO;
		/* Reset
		 * set RISC_ON to 0 during power_on & wake_up.
		 * V6 needs RISC_ON set to 0 during reset also.
		 */
		if ((!dev->risc_on) || (!IS_MFCV7_PLUS(dev)))
			mfc_write(dev, 0, S5P_FIMV_RISC_ON_V6);

		mfc_write(dev, 0x1FFF, S5P_FIMV_MFC_RESET_V6);
		mfc_write(dev, 0, S5P_FIMV_MFC_RESET_V6);
	} else {
		/* Stop procedure */
		/*  reset RISC */
		mfc_write(dev, 0x3f6, S5P_FIMV_SW_RESET);
		/*  All reset except for MC */
		mfc_write(dev, 0x3e2, S5P_FIMV_SW_RESET);
		mdelay(10);

		timeout = jiffies + msecs_to_jiffies(MFC_BW_TIMEOUT);
		/* Check MC status */
		do {
			if (time_after(jiffies, timeout)) {
				mfc_err("Timeout while resetting MFC\n");
				return -EIO;
			}

			mc_status = mfc_read(dev, S5P_FIMV_MC_STATUS);

		} while (mc_status & 0x3);

		mfc_write(dev, 0x0, S5P_FIMV_SW_RESET);
		mfc_write(dev, 0x3fe, S5P_FIMV_SW_RESET);
	}

	mfc_debug_leave();
	return 0;
}

static inline void s5p_mfc_init_memctrl(struct s5p_mfc_dev *dev)
{
	if (IS_MFCV6_PLUS(dev)) {
		mfc_write(dev, dev->bank1, S5P_FIMV_RISC_BASE_ADDRESS_V6);
		mfc_debug(2, "Base Address : %pad\n", &dev->bank1);
	} else {
		mfc_write(dev, dev->bank1, S5P_FIMV_MC_DRAMBASE_ADR_A);
		mfc_write(dev, dev->bank2, S5P_FIMV_MC_DRAMBASE_ADR_B);
		mfc_debug(2, "Bank1: %pad, Bank2: %pad\n",
				&dev->bank1, &dev->bank2);
	}
}

static inline void s5p_mfc_clear_cmds(struct s5p_mfc_dev *dev)
{
	if (IS_MFCV6_PLUS(dev)) {
		/* Zero initialization should be done before RESET.
		 * Nothing to do here. */
	} else {
		mfc_write(dev, 0xffffffff, S5P_FIMV_SI_CH0_INST_ID);
		mfc_write(dev, 0xffffffff, S5P_FIMV_SI_CH1_INST_ID);
		mfc_write(dev, 0, S5P_FIMV_RISC2HOST_CMD);
		mfc_write(dev, 0, S5P_FIMV_HOST2RISC_CMD);
	}
}

/* Initialize hardware */
int s5p_mfc_init_hw(struct s5p_mfc_dev *dev)
{
	unsigned int ver;
	int ret;

	mfc_debug_enter();
	if (!dev->fw_virt_addr) {
		mfc_err("Firmware memory is not allocated.\n");
		return -EINVAL;
	}

	/* 0. MFC reset */
	mfc_debug(2, "MFC reset..\n");
	s5p_mfc_clock_on();
	dev->risc_on = 0;
	ret = s5p_mfc_reset(dev);
	if (ret) {
		mfc_err("Failed to reset MFC - timeout\n");
		return ret;
	}
	mfc_debug(2, "Done MFC reset..\n");
	/* 1. Set DRAM base Addr */
	s5p_mfc_init_memctrl(dev);
	/* 2. Initialize registers of channel I/F */
	s5p_mfc_clear_cmds(dev);
	/* 3. Release reset signal to the RISC */
	s5p_mfc_clean_dev_int_flags(dev);
	if (IS_MFCV6_PLUS(dev)) {
		dev->risc_on = 1;
		mfc_write(dev, 0x1, S5P_FIMV_RISC_ON_V6);
	}
	else
		mfc_write(dev, 0x3ff, S5P_FIMV_SW_RESET);
	mfc_debug(2, "Will now wait for completion of firmware transfer\n");
	if (s5p_mfc_wait_for_done_dev(dev, S5P_MFC_R2H_CMD_FW_STATUS_RET)) {
		mfc_err("Failed to load firmware\n");
		s5p_mfc_reset(dev);
		s5p_mfc_clock_off();
		return -EIO;
	}
	s5p_mfc_clean_dev_int_flags(dev);
	/* 4. Initialize firmware */
	ret = s5p_mfc_hw_call(dev->mfc_cmds, sys_init_cmd, dev);
	if (ret) {
		mfc_err("Failed to send command to MFC - timeout\n");
		s5p_mfc_reset(dev);
		s5p_mfc_clock_off();
		return ret;
	}
	mfc_debug(2, "Ok, now will wait for completion of hardware init\n");
	if (s5p_mfc_wait_for_done_dev(dev, S5P_MFC_R2H_CMD_SYS_INIT_RET)) {
		mfc_err("Failed to init hardware\n");
		s5p_mfc_reset(dev);
		s5p_mfc_clock_off();
		return -EIO;
	}
	dev->int_cond = 0;
	if (dev->int_err != 0 || dev->int_type !=
					S5P_MFC_R2H_CMD_SYS_INIT_RET) {
		/* Failure. */
		mfc_err("Failed to init firmware - error: %d int: %d\n",
						dev->int_err, dev->int_type);
		s5p_mfc_reset(dev);
		s5p_mfc_clock_off();
		return -EIO;
	}
	if (IS_MFCV6_PLUS(dev))
		ver = mfc_read(dev, S5P_FIMV_FW_VERSION_V6);
	else
		ver = mfc_read(dev, S5P_FIMV_FW_VERSION);

	mfc_debug(2, "MFC F/W version : %02xyy, %02xmm, %02xdd\n",
		(ver >> 16) & 0xFF, (ver >> 8) & 0xFF, ver & 0xFF);
	s5p_mfc_clock_off();
	mfc_debug_leave();
	return 0;
}


/* Deinitialize hardware */
void s5p_mfc_deinit_hw(struct s5p_mfc_dev *dev)
{
	s5p_mfc_clock_on();

	s5p_mfc_reset(dev);
	s5p_mfc_hw_call_void(dev->mfc_ops, release_dev_context_buffer, dev);

	s5p_mfc_clock_off();
}

int s5p_mfc_sleep(struct s5p_mfc_dev *dev)
{
	int ret;

	mfc_debug_enter();
	s5p_mfc_clock_on();
	s5p_mfc_clean_dev_int_flags(dev);
	ret = s5p_mfc_hw_call(dev->mfc_cmds, sleep_cmd, dev);
	if (ret) {
		mfc_err("Failed to send command to MFC - timeout\n");
		return ret;
	}
	if (s5p_mfc_wait_for_done_dev(dev, S5P_MFC_R2H_CMD_SLEEP_RET)) {
		mfc_err("Failed to sleep\n");
		return -EIO;
	}
	s5p_mfc_clock_off();
	dev->int_cond = 0;
	if (dev->int_err != 0 || dev->int_type !=
						S5P_MFC_R2H_CMD_SLEEP_RET) {
		/* Failure. */
		mfc_err("Failed to sleep - error: %d int: %d\n", dev->int_err,
								dev->int_type);
		return -EIO;
	}
	mfc_debug_leave();
	return ret;
}

static int s5p_mfc_v8_wait_wakeup(struct s5p_mfc_dev *dev)
{
	int ret;

	/* Release reset signal to the RISC */
	dev->risc_on = 1;
	mfc_write(dev, 0x1, S5P_FIMV_RISC_ON_V6);

	if (s5p_mfc_wait_for_done_dev(dev, S5P_MFC_R2H_CMD_FW_STATUS_RET)) {
		mfc_err("Failed to reset MFCV8\n");
		return -EIO;
	}
	mfc_debug(2, "Write command to wakeup MFCV8\n");
	ret = s5p_mfc_hw_call(dev->mfc_cmds, wakeup_cmd, dev);
	if (ret) {
		mfc_err("Failed to send command to MFCV8 - timeout\n");
		return ret;
	}

	if (s5p_mfc_wait_for_done_dev(dev, S5P_MFC_R2H_CMD_WAKEUP_RET)) {
		mfc_err("Failed to wakeup MFC\n");
		return -EIO;
	}
	return ret;
}

static int s5p_mfc_wait_wakeup(struct s5p_mfc_dev *dev)
{
	int ret;

	/* Send MFC wakeup command */
	ret = s5p_mfc_hw_call(dev->mfc_cmds, wakeup_cmd, dev);
	if (ret) {
		mfc_err("Failed to send command to MFC - timeout\n");
		return ret;
	}

	/* Release reset signal to the RISC */
	if (IS_MFCV6_PLUS(dev)) {
		dev->risc_on = 1;
		mfc_write(dev, 0x1, S5P_FIMV_RISC_ON_V6);
	} else {
		mfc_write(dev, 0x3ff, S5P_FIMV_SW_RESET);
	}

	if (s5p_mfc_wait_for_done_dev(dev, S5P_MFC_R2H_CMD_WAKEUP_RET)) {
		mfc_err("Failed to wakeup MFC\n");
		return -EIO;
	}
	return ret;
}

int s5p_mfc_wakeup(struct s5p_mfc_dev *dev)
{
	int ret;

	mfc_debug_enter();
	/* 0. MFC reset */
	mfc_debug(2, "MFC reset..\n");
	s5p_mfc_clock_on();
	dev->risc_on = 0;
	ret = s5p_mfc_reset(dev);
	if (ret) {
		mfc_err("Failed to reset MFC - timeout\n");
		s5p_mfc_clock_off();
		return ret;
	}
	mfc_debug(2, "Done MFC reset..\n");
	/* 1. Set DRAM base Addr */
	s5p_mfc_init_memctrl(dev);
	/* 2. Initialize registers of channel I/F */
	s5p_mfc_clear_cmds(dev);
	s5p_mfc_clean_dev_int_flags(dev);
	/* 3. Send MFC wakeup command and wait for completion*/
	if (IS_MFCV8(dev))
		ret = s5p_mfc_v8_wait_wakeup(dev);
	else
		ret = s5p_mfc_wait_wakeup(dev);

	s5p_mfc_clock_off();
	if (ret)
		return ret;

	dev->int_cond = 0;
	if (dev->int_err != 0 || dev->int_type !=
						S5P_MFC_R2H_CMD_WAKEUP_RET) {
		/* Failure. */
		mfc_err("Failed to wakeup - error: %d int: %d\n", dev->int_err,
								dev->int_type);
		return -EIO;
	}
	mfc_debug_leave();
	return 0;
}

int s5p_mfc_open_mfc_inst(struct s5p_mfc_dev *dev, struct s5p_mfc_ctx *ctx)
{
	int ret = 0;

	ret = s5p_mfc_hw_call(dev->mfc_ops, alloc_instance_buffer, ctx);
	if (ret) {
		mfc_err("Failed allocating instance buffer\n");
		goto err;
	}

	if (ctx->type == MFCINST_DECODER) {
		ret = s5p_mfc_hw_call(dev->mfc_ops,
					alloc_dec_temp_buffers, ctx);
		if (ret) {
			mfc_err("Failed allocating temporary buffers\n");
			goto err_free_inst_buf;
		}
	}

	set_work_bit_irqsave(ctx);
<<<<<<< HEAD
	s5p_mfc_clean_ctx_int_flags(ctx);
=======
>>>>>>> e529fea9
	s5p_mfc_hw_call_void(dev->mfc_ops, try_run, dev);
	if (s5p_mfc_wait_for_done_ctx(ctx,
		S5P_MFC_R2H_CMD_OPEN_INSTANCE_RET, 0)) {
		/* Error or timeout */
		mfc_err("Error getting instance from hardware\n");
		ret = -EIO;
		goto err_free_desc_buf;
	}

	mfc_debug(2, "Got instance number: %d\n", ctx->inst_no);
	return ret;

err_free_desc_buf:
	if (ctx->type == MFCINST_DECODER)
		s5p_mfc_hw_call_void(dev->mfc_ops, release_dec_desc_buffer, ctx);
err_free_inst_buf:
	s5p_mfc_hw_call_void(dev->mfc_ops, release_instance_buffer, ctx);
err:
	return ret;
}

void s5p_mfc_close_mfc_inst(struct s5p_mfc_dev *dev, struct s5p_mfc_ctx *ctx)
{
	ctx->state = MFCINST_RETURN_INST;
	set_work_bit_irqsave(ctx);
<<<<<<< HEAD
	s5p_mfc_clean_ctx_int_flags(ctx);
=======
>>>>>>> e529fea9
	s5p_mfc_hw_call_void(dev->mfc_ops, try_run, dev);
	/* Wait until instance is returned or timeout occurred */
	if (s5p_mfc_wait_for_done_ctx(ctx,
				S5P_MFC_R2H_CMD_CLOSE_INSTANCE_RET, 0))
		mfc_err("Err returning instance\n");

	/* Free resources */
	s5p_mfc_hw_call_void(dev->mfc_ops, release_codec_buffers, ctx);
	s5p_mfc_hw_call_void(dev->mfc_ops, release_instance_buffer, ctx);
	if (ctx->type == MFCINST_DECODER)
		s5p_mfc_hw_call_void(dev->mfc_ops, release_dec_desc_buffer, ctx);

	ctx->inst_no = MFC_NO_INSTANCE_SET;
	ctx->state = MFCINST_FREE;
}<|MERGE_RESOLUTION|>--- conflicted
+++ resolved
@@ -468,10 +468,6 @@
 	}
 
 	set_work_bit_irqsave(ctx);
-<<<<<<< HEAD
-	s5p_mfc_clean_ctx_int_flags(ctx);
-=======
->>>>>>> e529fea9
 	s5p_mfc_hw_call_void(dev->mfc_ops, try_run, dev);
 	if (s5p_mfc_wait_for_done_ctx(ctx,
 		S5P_MFC_R2H_CMD_OPEN_INSTANCE_RET, 0)) {
@@ -497,10 +493,6 @@
 {
 	ctx->state = MFCINST_RETURN_INST;
 	set_work_bit_irqsave(ctx);
-<<<<<<< HEAD
-	s5p_mfc_clean_ctx_int_flags(ctx);
-=======
->>>>>>> e529fea9
 	s5p_mfc_hw_call_void(dev->mfc_ops, try_run, dev);
 	/* Wait until instance is returned or timeout occurred */
 	if (s5p_mfc_wait_for_done_ctx(ctx,
