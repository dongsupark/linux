--- conflicted
+++ resolved
@@ -346,13 +346,6 @@
 		return -EINVAL;
 	}
 
-<<<<<<< HEAD
-	priv = devm_kzalloc(&pdev->dev, sizeof(struct sh_csi2), GFP_KERNEL);
-	if (!priv)
-		return -ENOMEM;
-
-=======
->>>>>>> d0e0ac97
 	priv->irq = irq;
 
 	priv->base = devm_ioremap_resource(&pdev->dev, res);
@@ -379,32 +372,16 @@
 	dev_dbg(&pdev->dev, "CSI2 probed.\n");
 
 	return 0;
-<<<<<<< HEAD
-
-esdreg:
-	platform_set_drvdata(pdev, NULL);
-
-	return ret;
-=======
->>>>>>> d0e0ac97
 }
 
 static int sh_csi2_remove(struct platform_device *pdev)
 {
-<<<<<<< HEAD
-	struct sh_csi2 *priv = platform_get_drvdata(pdev);
-=======
 	struct v4l2_subdev *subdev = platform_get_drvdata(pdev);
 	struct sh_csi2 *priv = container_of(subdev, struct sh_csi2, subdev);
->>>>>>> d0e0ac97
 
 	v4l2_async_unregister_subdev(&priv->subdev);
 	v4l2_device_unregister_subdev(subdev);
 	pm_runtime_disable(&pdev->dev);
-<<<<<<< HEAD
-	platform_set_drvdata(pdev, NULL);
-=======
->>>>>>> d0e0ac97
 
 	return 0;
 }
