--- conflicted
+++ resolved
@@ -410,8 +410,6 @@
 	clk_disable_unprepare(pcdev->clk_csi_per);
 	writel(0, pcdev->base_csi + CSICR1);
 	writel(0, pcdev->base_emma + PRP_CNTL);
-<<<<<<< HEAD
-=======
 }
 
 static int mx2_camera_add_device(struct soc_camera_device *icd)
@@ -426,7 +424,6 @@
 {
 	dev_info(icd->parent, "Camera driver detached from camera %d\n",
 		 icd->devnum);
->>>>>>> d0e0ac97
 }
 
 /*
@@ -468,11 +465,6 @@
 	struct mx2_camera_dev *pcdev = ici->priv;
 
 	mx2_camera_deactivate(pcdev);
-<<<<<<< HEAD
-
-	pcdev->icd = NULL;
-=======
->>>>>>> d0e0ac97
 }
 
 /*
@@ -695,7 +687,6 @@
 		spin_unlock_irqrestore(&pcdev->lock, flags);
 		return bytesperline;
 	}
-<<<<<<< HEAD
 
 	/*
 	 * I didn't manage to properly enable/disable the prp
@@ -725,37 +716,6 @@
 
 	mx27_camera_emma_buf_init(icd, bytesperline);
 
-=======
-
-	/*
-	 * I didn't manage to properly enable/disable the prp
-	 * on a per frame basis during running transfers,
-	 * thus we allocate a buffer here and use it to
-	 * discard frames when no buffer is available.
-	 * Feel free to work on this ;)
-	 */
-	pcdev->discard_size = icd->user_height * bytesperline;
-	pcdev->discard_buffer = dma_alloc_coherent(ici->v4l2_dev.dev,
-					pcdev->discard_size,
-					&pcdev->discard_buffer_dma, GFP_ATOMIC);
-	if (!pcdev->discard_buffer) {
-		spin_unlock_irqrestore(&pcdev->lock, flags);
-		return -ENOMEM;
-	}
-
-	pcdev->buf_discard[0].discard = true;
-	list_add_tail(&pcdev->buf_discard[0].queue,
-		      &pcdev->discard);
-
-	pcdev->buf_discard[1].discard = true;
-	list_add_tail(&pcdev->buf_discard[1].queue,
-		      &pcdev->discard);
-
-	mx2_prp_resize_commit(pcdev);
-
-	mx27_camera_emma_buf_init(icd, bytesperline);
-
->>>>>>> d0e0ac97
 	if (prp->cfg.channel == 1) {
 		writel(PRP_CNTL_CH1EN |
 		       PRP_CNTL_CSIEN |
