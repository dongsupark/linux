/*
 *  Simple PWM driver for EP93XX
 *
 *	(c) Copyright 2009  Matthieu Crapet <mcrapet@gmail.com>
 *	(c) Copyright 2009  H Hartley Sweeten <hsweeten@visionengravers.com>
 *
 *	This program is free software; you can redistribute it and/or
 *	modify it under the terms of the GNU General Public License
 *	as published by the Free Software Foundation; either version
 *	2 of the License, or (at your option) any later version.
 *
 *  EP9307 has only one channel:
 *    - PWMOUT
 *
 *  EP9301/02/12/15 have two channels:
 *    - PWMOUT
 *    - PWMOUT1 (alternate function for EGPIO14)
 */

#include <linux/module.h>
#include <linux/platform_device.h>
#include <linux/slab.h>
#include <linux/clk.h>
#include <linux/err.h>
#include <linux/io.h>

#include <mach/platform.h>

#define EP93XX_PWMx_TERM_COUNT	0x00
#define EP93XX_PWMx_DUTY_CYCLE	0x04
#define EP93XX_PWMx_ENABLE	0x08
#define EP93XX_PWMx_INVERT	0x0C

#define EP93XX_PWM_MAX_COUNT	0xFFFF

struct ep93xx_pwm {
	void __iomem	*mmio_base;
	struct clk	*clk;
	u32		duty_percent;
};

/*
 * /sys/devices/platform/ep93xx-pwm.N
 *   /min_freq      read-only   minimum pwm output frequency
 *   /max_req       read-only   maximum pwm output frequency
 *   /freq          read-write  pwm output frequency (0 = disable output)
 *   /duty_percent  read-write  pwm duty cycle percent (1..99)
 *   /invert        read-write  invert pwm output
 */

static ssize_t ep93xx_pwm_get_min_freq(struct device *dev,
		struct device_attribute *attr, char *buf)
{
	struct platform_device *pdev = to_platform_device(dev);
	struct ep93xx_pwm *pwm = platform_get_drvdata(pdev);
	unsigned long rate = clk_get_rate(pwm->clk);

	return sprintf(buf, "%ld\n", rate / (EP93XX_PWM_MAX_COUNT + 1));
}

static ssize_t ep93xx_pwm_get_max_freq(struct device *dev,
		struct device_attribute *attr, char *buf)
{
	struct platform_device *pdev = to_platform_device(dev);
	struct ep93xx_pwm *pwm = platform_get_drvdata(pdev);
	unsigned long rate = clk_get_rate(pwm->clk);

	return sprintf(buf, "%ld\n", rate / 2);
}

static ssize_t ep93xx_pwm_get_freq(struct device *dev,
		struct device_attribute *attr, char *buf)
{
	struct platform_device *pdev = to_platform_device(dev);
	struct ep93xx_pwm *pwm = platform_get_drvdata(pdev);

	if (readl(pwm->mmio_base + EP93XX_PWMx_ENABLE) & 0x1) {
		unsigned long rate = clk_get_rate(pwm->clk);
		u16 term = readl(pwm->mmio_base + EP93XX_PWMx_TERM_COUNT);

		return sprintf(buf, "%ld\n", rate / (term + 1));
	} else {
		return sprintf(buf, "disabled\n");
	}
}

static ssize_t ep93xx_pwm_set_freq(struct device *dev,
		struct device_attribute *attr, const char *buf, size_t count)
{
	struct platform_device *pdev = to_platform_device(dev);
	struct ep93xx_pwm *pwm = platform_get_drvdata(pdev);
	long val;
	int err;

	err = kstrtol(buf, 10, &val);
	if (err)
		return -EINVAL;

	if (val == 0) {
		writel(0x0, pwm->mmio_base + EP93XX_PWMx_ENABLE);
	} else if (val <= (clk_get_rate(pwm->clk) / 2)) {
		u32 term, duty;

		val = (clk_get_rate(pwm->clk) / val) - 1;
		if (val > EP93XX_PWM_MAX_COUNT)
			val = EP93XX_PWM_MAX_COUNT;
		if (val < 1)
			val = 1;

		term = readl(pwm->mmio_base + EP93XX_PWMx_TERM_COUNT);
		duty = ((val + 1) * pwm->duty_percent / 100) - 1;

		/* If pwm is running, order is important */
		if (val > term) {
			writel(val, pwm->mmio_base + EP93XX_PWMx_TERM_COUNT);
			writel(duty, pwm->mmio_base + EP93XX_PWMx_DUTY_CYCLE);
		} else {
			writel(duty, pwm->mmio_base + EP93XX_PWMx_DUTY_CYCLE);
			writel(val, pwm->mmio_base + EP93XX_PWMx_TERM_COUNT);
		}

		if (!readl(pwm->mmio_base + EP93XX_PWMx_ENABLE) & 0x1)
			writel(0x1, pwm->mmio_base + EP93XX_PWMx_ENABLE);
	} else {
		return -EINVAL;
	}

	return count;
}

static ssize_t ep93xx_pwm_get_duty_percent(struct device *dev,
		struct device_attribute *attr, char *buf)
{
	struct platform_device *pdev = to_platform_device(dev);
	struct ep93xx_pwm *pwm = platform_get_drvdata(pdev);

	return sprintf(buf, "%d\n", pwm->duty_percent);
}

static ssize_t ep93xx_pwm_set_duty_percent(struct device *dev,
		struct device_attribute *attr, const char *buf, size_t count)
{
	struct platform_device *pdev = to_platform_device(dev);
	struct ep93xx_pwm *pwm = platform_get_drvdata(pdev);
	long val;
	int err;

	err = kstrtol(buf, 10, &val);
	if (err)
		return -EINVAL;

	if (val > 0 && val < 100) {
		u32 term = readl(pwm->mmio_base + EP93XX_PWMx_TERM_COUNT);
		u32 duty = ((term + 1) * val / 100) - 1;

		writel(duty, pwm->mmio_base + EP93XX_PWMx_DUTY_CYCLE);
		pwm->duty_percent = val;
		return count;
	}

	return -EINVAL;
}

static ssize_t ep93xx_pwm_get_invert(struct device *dev,
		struct device_attribute *attr, char *buf)
{
	struct platform_device *pdev = to_platform_device(dev);
	struct ep93xx_pwm *pwm = platform_get_drvdata(pdev);
	int inverted = readl(pwm->mmio_base + EP93XX_PWMx_INVERT) & 0x1;

	return sprintf(buf, "%d\n", inverted);
}

static ssize_t ep93xx_pwm_set_invert(struct device *dev,
		struct device_attribute *attr, const char *buf, size_t count)
{
	struct platform_device *pdev = to_platform_device(dev);
	struct ep93xx_pwm *pwm = platform_get_drvdata(pdev);
	long val;
	int err;

	err = kstrtol(buf, 10, &val);
	if (err)
		return -EINVAL;

	if (val == 0)
		writel(0x0, pwm->mmio_base + EP93XX_PWMx_INVERT);
	else if (val == 1)
		writel(0x1, pwm->mmio_base + EP93XX_PWMx_INVERT);
	else
		return -EINVAL;

	return count;
}

static DEVICE_ATTR(min_freq, S_IRUGO, ep93xx_pwm_get_min_freq, NULL);
static DEVICE_ATTR(max_freq, S_IRUGO, ep93xx_pwm_get_max_freq, NULL);
static DEVICE_ATTR(freq, S_IWUSR | S_IRUGO,
		   ep93xx_pwm_get_freq, ep93xx_pwm_set_freq);
static DEVICE_ATTR(duty_percent, S_IWUSR | S_IRUGO,
		   ep93xx_pwm_get_duty_percent, ep93xx_pwm_set_duty_percent);
static DEVICE_ATTR(invert, S_IWUSR | S_IRUGO,
		   ep93xx_pwm_get_invert, ep93xx_pwm_set_invert);

static struct attribute *ep93xx_pwm_attrs[] = {
	&dev_attr_min_freq.attr,
	&dev_attr_max_freq.attr,
	&dev_attr_freq.attr,
	&dev_attr_duty_percent.attr,
	&dev_attr_invert.attr,
	NULL
};

static const struct attribute_group ep93xx_pwm_sysfs_files = {
	.attrs	= ep93xx_pwm_attrs,
};

static int ep93xx_pwm_probe(struct platform_device *pdev)
{
	struct ep93xx_pwm *pwm;
	struct resource *res;
	int ret;

	pwm = devm_kzalloc(&pdev->dev, sizeof(*pwm), GFP_KERNEL);
	if (!pwm)
		return -ENOMEM;

	pwm->clk = devm_clk_get(&pdev->dev, "pwm_clk");
	if (IS_ERR(pwm->clk))
		return PTR_ERR(pwm->clk);

	res = platform_get_resource(pdev, IORESOURCE_MEM, 0);
	pwm->mmio_base = devm_ioremap_resource(&pdev->dev, res);
	if (IS_ERR(pwm->mmio_base))
		return PTR_ERR(pwm->mmio_base);

	ret = ep93xx_pwm_acquire_gpio(pdev);
	if (ret)
		return ret;

	ret = sysfs_create_group(&pdev->dev.kobj, &ep93xx_pwm_sysfs_files);
	if (ret) {
		ep93xx_pwm_release_gpio(pdev);
		return ret;
	}

	pwm->duty_percent = 50;

	/* disable pwm at startup. Avoids zero value. */
	writel(0x0, pwm->mmio_base + EP93XX_PWMx_ENABLE);
	writel(EP93XX_PWM_MAX_COUNT, pwm->mmio_base + EP93XX_PWMx_TERM_COUNT);
	writel(EP93XX_PWM_MAX_COUNT/2, pwm->mmio_base + EP93XX_PWMx_DUTY_CYCLE);

	clk_enable(pwm->clk);

	platform_set_drvdata(pdev, pwm);
	return 0;
}

static int ep93xx_pwm_remove(struct platform_device *pdev)
{
	struct ep93xx_pwm *pwm = platform_get_drvdata(pdev);

	writel(0x0, pwm->mmio_base + EP93XX_PWMx_ENABLE);
	clk_disable(pwm->clk);
	sysfs_remove_group(&pdev->dev.kobj, &ep93xx_pwm_sysfs_files);
	ep93xx_pwm_release_gpio(pdev);

	return 0;
}

static struct platform_driver ep93xx_pwm_driver = {
	.driver		= {
		.name	= "ep93xx-pwm",
		.owner	= THIS_MODULE,
	},
	.probe		= ep93xx_pwm_probe,
	.remove		= ep93xx_pwm_remove,
};
<<<<<<< HEAD

module_platform_driver_probe(ep93xx_pwm_driver, ep93xx_pwm_probe);
=======
module_platform_driver(ep93xx_pwm_driver);
>>>>>>> d0e0ac97

MODULE_AUTHOR("Matthieu Crapet <mcrapet@gmail.com>, "
	      "H Hartley Sweeten <hsweeten@visionengravers.com>");
MODULE_DESCRIPTION("EP93xx PWM driver");
MODULE_LICENSE("GPL");
MODULE_ALIAS("platform:ep93xx-pwm");<|MERGE_RESOLUTION|>--- conflicted
+++ resolved
@@ -277,12 +277,7 @@
 	.probe		= ep93xx_pwm_probe,
 	.remove		= ep93xx_pwm_remove,
 };
-<<<<<<< HEAD
-
-module_platform_driver_probe(ep93xx_pwm_driver, ep93xx_pwm_probe);
-=======
 module_platform_driver(ep93xx_pwm_driver);
->>>>>>> d0e0ac97
 
 MODULE_AUTHOR("Matthieu Crapet <mcrapet@gmail.com>, "
 	      "H Hartley Sweeten <hsweeten@visionengravers.com>");
