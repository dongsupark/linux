/*
 *
 * Intel Management Engine Interface (Intel MEI) Linux driver
 * Copyright (c) 2003-2012, Intel Corporation.
 *
 * This program is free software; you can redistribute it and/or modify it
 * under the terms and conditions of the GNU General Public License,
 * version 2, as published by the Free Software Foundation.
 *
 * This program is distributed in the hope it will be useful, but WITHOUT
 * ANY WARRANTY; without even the implied warranty of MERCHANTABILITY or
 * FITNESS FOR A PARTICULAR PURPOSE.  See the GNU General Public License for
 * more details.
 *
 */

#include <linux/pci.h>
#include <linux/sched.h>
#include <linux/wait.h>
#include <linux/mei.h>

#include "mei_dev.h"
#include "hbm.h"
#include "hw-me.h"

/**
 * mei_hbm_me_cl_allocate - allocates storage for me clients
 *
 * @dev: the device structure
 *
 * returns 0 on success -ENOMEM on allocation failure
 */
static int mei_hbm_me_cl_allocate(struct mei_device *dev)
{
	struct mei_me_client *clients;
	int b;

	dev->me_clients_num = 0;
	dev->me_client_presentation_num = 0;
	dev->me_client_index = 0;

	/* count how many ME clients we have */
	for_each_set_bit(b, dev->me_clients_map, MEI_CLIENTS_MAX)
		dev->me_clients_num++;

	if (dev->me_clients_num == 0)
		return 0;

	kfree(dev->me_clients);
	dev->me_clients = NULL;

	dev_dbg(&dev->pdev->dev, "memory allocation for ME clients size=%ld.\n",
		dev->me_clients_num * sizeof(struct mei_me_client));
	/* allocate storage for ME clients representation */
	clients = kcalloc(dev->me_clients_num,
			sizeof(struct mei_me_client), GFP_KERNEL);
	if (!clients) {
		dev_err(&dev->pdev->dev, "memory allocation for ME clients failed.\n");
		return -ENOMEM;
	}
	dev->me_clients = clients;
	return 0;
}

/**
 * mei_hbm_cl_hdr - construct client hbm header
 *
 * @cl: - client
 * @hbm_cmd: host bus message command
 * @buf: buffer for cl header
 * @len: buffer length
 */
static inline
void mei_hbm_cl_hdr(struct mei_cl *cl, u8 hbm_cmd, void *buf, size_t len)
{
	struct mei_hbm_cl_cmd *cmd = buf;

	memset(cmd, 0, len);

	cmd->hbm_cmd = hbm_cmd;
	cmd->host_addr = cl->host_client_id;
	cmd->me_addr = cl->me_client_id;
}

/**
 * mei_hbm_cl_addr_equal - tells if they have the same address
 *
 * @cl: - client
 * @buf: buffer with cl header
 *
 * returns true if addresses are the same
 */
static inline
bool mei_hbm_cl_addr_equal(struct mei_cl *cl, void *buf)
{
	struct mei_hbm_cl_cmd *cmd = buf;
	return cl->host_client_id == cmd->host_addr &&
		cl->me_client_id == cmd->me_addr;
}


/**
 * is_treat_specially_client - checks if the message belongs
 * to the file private data.
 *
 * @cl: private data of the file object
 * @rs: connect response bus message
 *
 */
static bool is_treat_specially_client(struct mei_cl *cl,
		struct hbm_client_connect_response *rs)
{
	if (mei_hbm_cl_addr_equal(cl, rs)) {
		if (!rs->status) {
			cl->state = MEI_FILE_CONNECTED;
			cl->status = 0;

		} else {
			cl->state = MEI_FILE_DISCONNECTED;
			cl->status = -ENODEV;
		}
		cl->timer_count = 0;

		return true;
	}
	return false;
}

/**
 * mei_hbm_idle - set hbm to idle state
 *
 * @dev: the device structure
 */
void mei_hbm_idle(struct mei_device *dev)
{
	dev->init_clients_timer = 0;
	dev->hbm_state = MEI_HBM_IDLE;
}

int mei_hbm_start_wait(struct mei_device *dev)
{
	int ret;
	if (dev->hbm_state > MEI_HBM_START)
		return 0;

	mutex_unlock(&dev->device_lock);
	ret = wait_event_interruptible_timeout(dev->wait_recvd_msg,
			dev->hbm_state == MEI_HBM_IDLE ||
			dev->hbm_state >= MEI_HBM_STARTED,
			mei_secs_to_jiffies(MEI_INTEROP_TIMEOUT));
	mutex_lock(&dev->device_lock);

	if (ret <= 0 && (dev->hbm_state <= MEI_HBM_START)) {
		dev->hbm_state = MEI_HBM_IDLE;
		dev_err(&dev->pdev->dev, "waiting for mei start failed\n");
		return -ETIMEDOUT;
	}
	return 0;
}

/**
 * mei_hbm_start_req - sends start request message.
 *
 * @dev: the device structure
 *
 * returns 0 on success and < 0 on failure
 */
int mei_hbm_start_req(struct mei_device *dev)
{
	struct mei_msg_hdr *mei_hdr = &dev->wr_msg.hdr;
	struct hbm_host_version_request *start_req;
	const size_t len = sizeof(struct hbm_host_version_request);
	int ret;

	mei_hbm_hdr(mei_hdr, len);

	/* host start message */
	start_req = (struct hbm_host_version_request *)dev->wr_msg.data;
	memset(start_req, 0, len);
	start_req->hbm_cmd = HOST_START_REQ_CMD;
	start_req->host_version.major_version = HBM_MAJOR_VERSION;
	start_req->host_version.minor_version = HBM_MINOR_VERSION;

	dev->hbm_state = MEI_HBM_IDLE;
	ret = mei_write_message(dev, mei_hdr, dev->wr_msg.data);
	if (ret) {
		dev_err(&dev->pdev->dev, "version message write failed: ret = %d\n",
			ret);
		return ret;
	}

	dev->hbm_state = MEI_HBM_START;
	dev->init_clients_timer = MEI_CLIENTS_INIT_TIMEOUT;
	return 0;
}

/*
 * mei_hbm_enum_clients_req - sends enumeration client request message.
 *
 * @dev: the device structure
 *
 * returns 0 on success and < 0 on failure
 */
static int mei_hbm_enum_clients_req(struct mei_device *dev)
{
	struct mei_msg_hdr *mei_hdr = &dev->wr_msg.hdr;
	struct hbm_host_enum_request *enum_req;
	const size_t len = sizeof(struct hbm_host_enum_request);
	int ret;

	/* enumerate clients */
	mei_hbm_hdr(mei_hdr, len);

	enum_req = (struct hbm_host_enum_request *)dev->wr_msg.data;
	memset(enum_req, 0, len);
	enum_req->hbm_cmd = HOST_ENUM_REQ_CMD;

	ret = mei_write_message(dev, mei_hdr, dev->wr_msg.data);
	if (ret) {
		dev_err(&dev->pdev->dev, "enumeration request write failed: ret = %d.\n",
			ret);
		return ret;
	}
	dev->hbm_state = MEI_HBM_ENUM_CLIENTS;
	dev->init_clients_timer = MEI_CLIENTS_INIT_TIMEOUT;
	return 0;
}

/**
 * mei_hbm_prop_req - request property for a single client
 *
 * @dev: the device structure
 *
 * returns 0 on success and < 0 on failure
 */

static int mei_hbm_prop_req(struct mei_device *dev)
{

	struct mei_msg_hdr *mei_hdr = &dev->wr_msg.hdr;
	struct hbm_props_request *prop_req;
	const size_t len = sizeof(struct hbm_props_request);
	unsigned long next_client_index;
	unsigned long client_num;
	int ret;

	client_num = dev->me_client_presentation_num;

	next_client_index = find_next_bit(dev->me_clients_map, MEI_CLIENTS_MAX,
					  dev->me_client_index);

	/* We got all client properties */
	if (next_client_index == MEI_CLIENTS_MAX) {
		dev->hbm_state = MEI_HBM_STARTED;
		schedule_work(&dev->init_work);

		return 0;
	}

	dev->me_clients[client_num].client_id = next_client_index;
	dev->me_clients[client_num].mei_flow_ctrl_creds = 0;

	mei_hbm_hdr(mei_hdr, len);
	prop_req = (struct hbm_props_request *)dev->wr_msg.data;

	memset(prop_req, 0, sizeof(struct hbm_props_request));


	prop_req->hbm_cmd = HOST_CLIENT_PROPERTIES_REQ_CMD;
	prop_req->address = next_client_index;

	ret = mei_write_message(dev, mei_hdr, dev->wr_msg.data);
	if (ret) {
		dev_err(&dev->pdev->dev, "properties request write failed: ret = %d\n",
			ret);
		return ret;
	}

	dev->init_clients_timer = MEI_CLIENTS_INIT_TIMEOUT;
	dev->me_client_index = next_client_index;

	return 0;
}

/**
 * mei_hbm_stop_req_prepare - prepare stop request message
 *
 * @dev - mei device
 * @mei_hdr - mei message header
 * @data - hbm message body buffer
 */
static void mei_hbm_stop_req_prepare(struct mei_device *dev,
		struct mei_msg_hdr *mei_hdr, unsigned char *data)
{
	struct hbm_host_stop_request *req =
			(struct hbm_host_stop_request *)data;
	const size_t len = sizeof(struct hbm_host_stop_request);

	mei_hbm_hdr(mei_hdr, len);

	memset(req, 0, len);
	req->hbm_cmd = HOST_STOP_REQ_CMD;
	req->reason = DRIVER_STOP_REQUEST;
}

/**
 * mei_hbm_cl_flow_control_req - sends flow control request.
 *
 * @dev: the device structure
 * @cl: client info
 *
 * This function returns -EIO on write failure
 */
int mei_hbm_cl_flow_control_req(struct mei_device *dev, struct mei_cl *cl)
{
	struct mei_msg_hdr *mei_hdr = &dev->wr_msg.hdr;
	const size_t len = sizeof(struct hbm_flow_control);

	mei_hbm_hdr(mei_hdr, len);
	mei_hbm_cl_hdr(cl, MEI_FLOW_CONTROL_CMD, dev->wr_msg.data, len);

	dev_dbg(&dev->pdev->dev, "sending flow control host client = %d, ME client = %d\n",
		cl->host_client_id, cl->me_client_id);

	return mei_write_message(dev, mei_hdr, dev->wr_msg.data);
}

/**
 * mei_hbm_add_single_flow_creds - adds single buffer credentials.
 *
 * @dev: the device structure
 * @flow: flow control.
 */
static void mei_hbm_add_single_flow_creds(struct mei_device *dev,
				  struct hbm_flow_control *flow)
{
	struct mei_me_client *client;
	int i;

	for (i = 0; i < dev->me_clients_num; i++) {
		client = &dev->me_clients[i];
		if (client && flow->me_addr == client->client_id) {
			if (client->props.single_recv_buf) {
				client->mei_flow_ctrl_creds++;
				dev_dbg(&dev->pdev->dev, "recv flow ctrl msg ME %d (single).\n",
				    flow->me_addr);
				dev_dbg(&dev->pdev->dev, "flow control credentials =%d.\n",
				    client->mei_flow_ctrl_creds);
			} else {
				BUG();	/* error in flow control */
			}
		}
	}
}

/**
 * mei_hbm_cl_flow_control_res - flow control response from me
 *
 * @dev: the device structure
 * @flow_control: flow control response bus message
 */
static void mei_hbm_cl_flow_control_res(struct mei_device *dev,
		struct hbm_flow_control *flow_control)
{
	struct mei_cl *cl = NULL;
	struct mei_cl *next = NULL;

	if (!flow_control->host_addr) {
		/* single receive buffer */
		mei_hbm_add_single_flow_creds(dev, flow_control);
		return;
	}

	/* normal connection */
	list_for_each_entry_safe(cl, next, &dev->file_list, link) {
		if (mei_hbm_cl_addr_equal(cl, flow_control)) {
			cl->mei_flow_ctrl_creds++;
			dev_dbg(&dev->pdev->dev, "flow ctrl msg for host %d ME %d.\n",
				flow_control->host_addr, flow_control->me_addr);
			dev_dbg(&dev->pdev->dev, "flow control credentials = %d.\n",
				    cl->mei_flow_ctrl_creds);
				break;
		}
	}
}


/**
 * mei_hbm_cl_disconnect_req - sends disconnect message to fw.
 *
 * @dev: the device structure
 * @cl: a client to disconnect from
 *
 * This function returns -EIO on write failure
 */
int mei_hbm_cl_disconnect_req(struct mei_device *dev, struct mei_cl *cl)
{
	struct mei_msg_hdr *mei_hdr = &dev->wr_msg.hdr;
	const size_t len = sizeof(struct hbm_client_connect_request);

	mei_hbm_hdr(mei_hdr, len);
	mei_hbm_cl_hdr(cl, CLIENT_DISCONNECT_REQ_CMD, dev->wr_msg.data, len);

	return mei_write_message(dev, mei_hdr, dev->wr_msg.data);
}

/**
 * mei_hbm_cl_disconnect_res - disconnect response from ME
 *
 * @dev: the device structure
 * @rs: disconnect response bus message
 */
static void mei_hbm_cl_disconnect_res(struct mei_device *dev,
		struct hbm_client_connect_response *rs)
{
	struct mei_cl *cl;
	struct mei_cl_cb *pos = NULL, *next = NULL;

	dev_dbg(&dev->pdev->dev,
			"disconnect_response:\n"
			"ME Client = %d\n"
			"Host Client = %d\n"
			"Status = %d\n",
			rs->me_addr,
			rs->host_addr,
			rs->status);

	list_for_each_entry_safe(pos, next, &dev->ctrl_rd_list.list, list) {
		cl = pos->cl;

		if (!cl) {
			list_del(&pos->list);
			return;
		}

		dev_dbg(&dev->pdev->dev, "list_for_each_entry_safe in ctrl_rd_list.\n");
		if (mei_hbm_cl_addr_equal(cl, rs)) {
			list_del(&pos->list);
			if (!rs->status)
				cl->state = MEI_FILE_DISCONNECTED;

			cl->status = 0;
			cl->timer_count = 0;
			break;
		}
	}
}

/**
 * mei_hbm_cl_connect_req - send connection request to specific me client
 *
 * @dev: the device structure
 * @cl: a client to connect to
 *
 * returns -EIO on write failure
 */
int mei_hbm_cl_connect_req(struct mei_device *dev, struct mei_cl *cl)
{
	struct mei_msg_hdr *mei_hdr = &dev->wr_msg.hdr;
	const size_t len = sizeof(struct hbm_client_connect_request);

	mei_hbm_hdr(mei_hdr, len);
	mei_hbm_cl_hdr(cl, CLIENT_CONNECT_REQ_CMD, dev->wr_msg.data, len);

	return mei_write_message(dev, mei_hdr,  dev->wr_msg.data);
}

/**
 * mei_hbm_cl_connect_res - connect response from the ME
 *
 * @dev: the device structure
 * @rs: connect response bus message
 */
static void mei_hbm_cl_connect_res(struct mei_device *dev,
		struct hbm_client_connect_response *rs)
{

	struct mei_cl *cl;
	struct mei_cl_cb *pos = NULL, *next = NULL;

	dev_dbg(&dev->pdev->dev,
			"connect_response:\n"
			"ME Client = %d\n"
			"Host Client = %d\n"
			"Status = %d\n",
			rs->me_addr,
			rs->host_addr,
			rs->status);

	/* if WD or iamthif client treat specially */

	if (is_treat_specially_client(&dev->wd_cl, rs)) {
		dev_dbg(&dev->pdev->dev, "successfully connected to WD client.\n");
		mei_watchdog_register(dev);

		return;
	}

	if (is_treat_specially_client(&dev->iamthif_cl, rs)) {
		dev->iamthif_state = MEI_IAMTHIF_IDLE;
		return;
	}
	list_for_each_entry_safe(pos, next, &dev->ctrl_rd_list.list, list) {

		cl = pos->cl;
		if (!cl) {
			list_del(&pos->list);
			return;
		}
		if (pos->fop_type == MEI_FOP_IOCTL) {
			if (is_treat_specially_client(cl, rs)) {
				list_del(&pos->list);
				cl->status = 0;
				cl->timer_count = 0;
				break;
			}
		}
	}
}


/**
 * mei_hbm_fw_disconnect_req - disconnect request initiated by ME firmware
 *  host sends disconnect response
 *
 * @dev: the device structure.
 * @disconnect_req: disconnect request bus message from the me
 */
static void mei_hbm_fw_disconnect_req(struct mei_device *dev,
		struct hbm_client_connect_request *disconnect_req)
{
	struct mei_cl *cl, *next;
	const size_t len = sizeof(struct hbm_client_connect_response);

	list_for_each_entry_safe(cl, next, &dev->file_list, link) {
		if (mei_hbm_cl_addr_equal(cl, disconnect_req)) {
			dev_dbg(&dev->pdev->dev, "disconnect request host client %d ME client %d.\n",
					disconnect_req->host_addr,
					disconnect_req->me_addr);
			cl->state = MEI_FILE_DISCONNECTED;
			cl->timer_count = 0;
			if (cl == &dev->wd_cl)
				dev->wd_pending = false;
			else if (cl == &dev->iamthif_cl)
				dev->iamthif_timer = 0;

			/* prepare disconnect response */
			mei_hbm_hdr(&dev->wr_ext_msg.hdr, len);
			mei_hbm_cl_hdr(cl, CLIENT_DISCONNECT_RES_CMD,
					 dev->wr_ext_msg.data, len);
			break;
		}
	}
}


/**
 * mei_hbm_version_is_supported - checks whether the driver can
 *     support the hbm version of the device
 *
 * @dev: the device structure
 * returns true if driver can support hbm version of the device
 */
bool mei_hbm_version_is_supported(struct mei_device *dev)
{
	return	(dev->version.major_version < HBM_MAJOR_VERSION) ||
		(dev->version.major_version == HBM_MAJOR_VERSION &&
		 dev->version.minor_version <= HBM_MINOR_VERSION);
}

/**
 * mei_hbm_dispatch - bottom half read routine after ISR to
 * handle the read bus message cmd processing.
 *
 * @dev: the device structure
 * @mei_hdr: header of bus message
 *
 * returns 0 on success and < 0 on failure
 */
int mei_hbm_dispatch(struct mei_device *dev, struct mei_msg_hdr *hdr)
{
	struct mei_bus_message *mei_msg;
	struct mei_me_client *me_client;
	struct hbm_host_version_response *version_res;
	struct hbm_client_connect_response *connect_res;
	struct hbm_client_connect_response *disconnect_res;
	struct hbm_client_connect_request *disconnect_req;
	struct hbm_flow_control *flow_control;
	struct hbm_props_response *props_res;
	struct hbm_host_enum_response *enum_res;

	/* read the message to our buffer */
	BUG_ON(hdr->length >= sizeof(dev->rd_msg_buf));
	mei_read_slots(dev, dev->rd_msg_buf, hdr->length);
	mei_msg = (struct mei_bus_message *)dev->rd_msg_buf;

	/* ignore spurious message and prevent reset nesting
	 * hbm is put to idle during system reset
	 */
	if (dev->hbm_state == MEI_HBM_IDLE) {
		dev_dbg(&dev->pdev->dev, "hbm: state is idle ignore spurious messages\n");
		return 0;
	}

	switch (mei_msg->hbm_cmd) {
	case HOST_START_RES_CMD:
		dev_dbg(&dev->pdev->dev, "hbm: start: response message received.\n");

		dev->init_clients_timer = 0;

		version_res = (struct hbm_host_version_response *)mei_msg;

		dev_dbg(&dev->pdev->dev, "HBM VERSION: DRIVER=%02d:%02d DEVICE=%02d:%02d\n",
				HBM_MAJOR_VERSION, HBM_MINOR_VERSION,
				version_res->me_max_version.major_version,
				version_res->me_max_version.minor_version);

		if (version_res->host_version_supported) {
			dev->version.major_version = HBM_MAJOR_VERSION;
			dev->version.minor_version = HBM_MINOR_VERSION;
		} else {
			dev->version.major_version =
				version_res->me_max_version.major_version;
			dev->version.minor_version =
				version_res->me_max_version.minor_version;
		}

		if (!mei_hbm_version_is_supported(dev)) {
			dev_warn(&dev->pdev->dev, "hbm: start: version mismatch - stopping the driver.\n");

			dev->hbm_state = MEI_HBM_STOPPED;
			mei_hbm_stop_req_prepare(dev, &dev->wr_msg.hdr,
						dev->wr_msg.data);
			if (mei_write_message(dev, &dev->wr_msg.hdr,
					dev->wr_msg.data)) {
				dev_err(&dev->pdev->dev, "hbm: start: failed to send stop request\n");
				return -EIO;
			}
			break;
		}

		if (dev->dev_state != MEI_DEV_INIT_CLIENTS ||
		    dev->hbm_state != MEI_HBM_START) {
			dev_err(&dev->pdev->dev, "hbm: start: state mismatch, [%d, %d]\n",
				dev->dev_state, dev->hbm_state);
			return -EPROTO;
		}

<<<<<<< HEAD
		dev->hbm_state = MEI_HBM_STARTED;

		if (mei_hbm_enum_clients_req(dev)) {
			dev_err(&dev->pdev->dev, "hbm: start: failed to send enumeration request\n");
			return -EIO;
=======
		if (dev->dev_state == MEI_DEV_INIT_CLIENTS &&
		    dev->hbm_state == MEI_HBM_START) {
			dev->init_clients_timer = 0;
			mei_hbm_enum_clients_req(dev);
		} else {
			dev_err_ratelimited(&dev->pdev->dev, "reset: wrong host start response\n");
			mei_reset(dev, 1);
			return;
>>>>>>> 7679372d
		}

		wake_up_interruptible(&dev->wait_recvd_msg);
		break;

	case CLIENT_CONNECT_RES_CMD:
		dev_dbg(&dev->pdev->dev, "hbm: client connect response: message received.\n");

		connect_res = (struct hbm_client_connect_response *) mei_msg;
		mei_hbm_cl_connect_res(dev, connect_res);
		wake_up(&dev->wait_recvd_msg);
		break;

	case CLIENT_DISCONNECT_RES_CMD:
		dev_dbg(&dev->pdev->dev, "hbm: client disconnect response: message received.\n");

		disconnect_res = (struct hbm_client_connect_response *) mei_msg;
		mei_hbm_cl_disconnect_res(dev, disconnect_res);
		wake_up(&dev->wait_recvd_msg);
		break;

	case MEI_FLOW_CONTROL_CMD:
		dev_dbg(&dev->pdev->dev, "hbm: client flow control response: message received.\n");

		flow_control = (struct hbm_flow_control *) mei_msg;
		mei_hbm_cl_flow_control_res(dev, flow_control);
		break;

	case HOST_CLIENT_PROPERTIES_RES_CMD:
		dev_dbg(&dev->pdev->dev, "hbm: properties response: message received.\n");

		dev->init_clients_timer = 0;

		if (dev->me_clients == NULL) {
			dev_err(&dev->pdev->dev, "hbm: properties response: mei_clients not allocated\n");
			return -EPROTO;
		}

		props_res = (struct hbm_props_response *)mei_msg;
		me_client = &dev->me_clients[dev->me_client_presentation_num];

		if (props_res->status) {
			dev_err(&dev->pdev->dev, "hbm: properties response: wrong status = %d\n",
				props_res->status);
			return -EPROTO;
		}

		if (me_client->client_id != props_res->address) {
			dev_err(&dev->pdev->dev, "hbm: properties response: address mismatch %d ?= %d\n",
				me_client->client_id, props_res->address);
			return -EPROTO;
		}

		if (dev->dev_state != MEI_DEV_INIT_CLIENTS ||
		    dev->hbm_state != MEI_HBM_CLIENT_PROPERTIES) {
			dev_err(&dev->pdev->dev, "hbm: properties response: state mismatch, [%d, %d]\n",
				dev->dev_state, dev->hbm_state);
			return -EPROTO;
		}

		me_client->props = props_res->client_properties;
		dev->me_client_index++;
		dev->me_client_presentation_num++;

		/* request property for the next client */
		if (mei_hbm_prop_req(dev))
			return -EIO;

		break;

	case HOST_ENUM_RES_CMD:
		dev_dbg(&dev->pdev->dev, "hbm: enumeration response: message received\n");

		dev->init_clients_timer = 0;

		enum_res = (struct hbm_host_enum_response *) mei_msg;
		BUILD_BUG_ON(sizeof(dev->me_clients_map)
				< sizeof(enum_res->valid_addresses));
		memcpy(dev->me_clients_map, enum_res->valid_addresses,
			sizeof(enum_res->valid_addresses));
<<<<<<< HEAD

		if (dev->dev_state != MEI_DEV_INIT_CLIENTS ||
		    dev->hbm_state != MEI_HBM_ENUM_CLIENTS) {
			dev_err(&dev->pdev->dev, "hbm: enumeration response: state mismatch, [%d, %d]\n",
				dev->dev_state, dev->hbm_state);
			return -EPROTO;
		}

		if (mei_hbm_me_cl_allocate(dev)) {
			dev_err(&dev->pdev->dev, "hbm: enumeration response: cannot allocate clients array\n");
			return -ENOMEM;
=======
		if (dev->dev_state == MEI_DEV_INIT_CLIENTS &&
		    dev->hbm_state == MEI_HBM_ENUM_CLIENTS) {
				dev->init_clients_timer = 0;
				mei_hbm_me_cl_allocate(dev);
				dev->hbm_state = MEI_HBM_CLIENT_PROPERTIES;

				/* first property reqeust */
				mei_hbm_prop_req(dev);
		} else {
			dev_err_ratelimited(&dev->pdev->dev, "reset: unexpected enumeration response hbm.\n");
			mei_reset(dev, 1);
			return;
>>>>>>> 7679372d
		}

		dev->hbm_state = MEI_HBM_CLIENT_PROPERTIES;

		/* first property request */
		if (mei_hbm_prop_req(dev))
			return -EIO;

		break;

	case HOST_STOP_RES_CMD:
		dev_dbg(&dev->pdev->dev, "hbm: stop response: message received\n");

		dev->init_clients_timer = 0;

		if (dev->hbm_state != MEI_HBM_STOPPED) {
			dev_err(&dev->pdev->dev, "hbm: stop response: state mismatch, [%d, %d]\n",
				dev->dev_state, dev->hbm_state);
			return -EPROTO;
		}

		dev->dev_state = MEI_DEV_DISABLED;
		dev_info(&dev->pdev->dev, "hbm: stop response: resetting.\n");
		/* force the reset */
		return -EPROTO;
		break;

	case CLIENT_DISCONNECT_REQ_CMD:
		dev_dbg(&dev->pdev->dev, "hbm: disconnect request: message received\n");

		disconnect_req = (struct hbm_client_connect_request *)mei_msg;
		mei_hbm_fw_disconnect_req(dev, disconnect_req);
		break;

	case ME_STOP_REQ_CMD:
		dev_dbg(&dev->pdev->dev, "hbm: stop request: message received\n");

		dev->hbm_state = MEI_HBM_STOPPED;
		mei_hbm_stop_req_prepare(dev, &dev->wr_ext_msg.hdr,
					dev->wr_ext_msg.data);
		break;
	default:
		BUG();
		break;

	}
	return 0;
}
<|MERGE_RESOLUTION|>--- conflicted
+++ resolved
@@ -641,27 +641,16 @@
 
 		if (dev->dev_state != MEI_DEV_INIT_CLIENTS ||
 		    dev->hbm_state != MEI_HBM_START) {
-			dev_err(&dev->pdev->dev, "hbm: start: state mismatch, [%d, %d]\n",
+			dev_err_ratelimited(&dev->pdev->dev, "hbm: start: state mismatch, [%d, %d]\n",
 				dev->dev_state, dev->hbm_state);
 			return -EPROTO;
 		}
 
-<<<<<<< HEAD
 		dev->hbm_state = MEI_HBM_STARTED;
 
 		if (mei_hbm_enum_clients_req(dev)) {
 			dev_err(&dev->pdev->dev, "hbm: start: failed to send enumeration request\n");
 			return -EIO;
-=======
-		if (dev->dev_state == MEI_DEV_INIT_CLIENTS &&
-		    dev->hbm_state == MEI_HBM_START) {
-			dev->init_clients_timer = 0;
-			mei_hbm_enum_clients_req(dev);
-		} else {
-			dev_err_ratelimited(&dev->pdev->dev, "reset: wrong host start response\n");
-			mei_reset(dev, 1);
-			return;
->>>>>>> 7679372d
 		}
 
 		wake_up_interruptible(&dev->wait_recvd_msg);
@@ -742,11 +731,10 @@
 				< sizeof(enum_res->valid_addresses));
 		memcpy(dev->me_clients_map, enum_res->valid_addresses,
 			sizeof(enum_res->valid_addresses));
-<<<<<<< HEAD
 
 		if (dev->dev_state != MEI_DEV_INIT_CLIENTS ||
 		    dev->hbm_state != MEI_HBM_ENUM_CLIENTS) {
-			dev_err(&dev->pdev->dev, "hbm: enumeration response: state mismatch, [%d, %d]\n",
+			dev_err_ratelimited(&dev->pdev->dev, "hbm: enumeration response: state mismatch, [%d, %d]\n",
 				dev->dev_state, dev->hbm_state);
 			return -EPROTO;
 		}
@@ -754,20 +742,6 @@
 		if (mei_hbm_me_cl_allocate(dev)) {
 			dev_err(&dev->pdev->dev, "hbm: enumeration response: cannot allocate clients array\n");
 			return -ENOMEM;
-=======
-		if (dev->dev_state == MEI_DEV_INIT_CLIENTS &&
-		    dev->hbm_state == MEI_HBM_ENUM_CLIENTS) {
-				dev->init_clients_timer = 0;
-				mei_hbm_me_cl_allocate(dev);
-				dev->hbm_state = MEI_HBM_CLIENT_PROPERTIES;
-
-				/* first property reqeust */
-				mei_hbm_prop_req(dev);
-		} else {
-			dev_err_ratelimited(&dev->pdev->dev, "reset: unexpected enumeration response hbm.\n");
-			mei_reset(dev, 1);
-			return;
->>>>>>> 7679372d
 		}
 
 		dev->hbm_state = MEI_HBM_CLIENT_PROPERTIES;
