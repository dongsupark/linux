--- conflicted
+++ resolved
@@ -233,11 +233,7 @@
 	bool (*host_is_ready) (struct mei_device *dev);
 
 	bool (*hw_is_ready) (struct mei_device *dev);
-<<<<<<< HEAD
-	void (*hw_reset) (struct mei_device *dev, bool enable);
-=======
 	int (*hw_reset) (struct mei_device *dev, bool enable);
->>>>>>> d0e0ac97
 	int  (*hw_start) (struct mei_device *dev);
 	void (*hw_config) (struct mei_device *dev);
 
@@ -500,9 +496,8 @@
 
 void mei_amthif_run_next_cmd(struct mei_device *dev);
 
-<<<<<<< HEAD
-int mei_amthif_irq_write_complete(struct mei_device *dev, s32 *slots,
-			struct mei_cl_cb *cb, struct mei_cl_cb *cmpl_list);
+int mei_amthif_irq_write_complete(struct mei_cl *cl, struct mei_cl_cb *cb,
+				  s32 *slots, struct mei_cl_cb *cmpl_list);
 
 void mei_amthif_complete(struct mei_device *dev, struct mei_cl_cb *cb);
 int mei_amthif_irq_read_msg(struct mei_device *dev,
@@ -521,25 +516,10 @@
  */
 extern const uuid_le mei_nfc_guid;
 
-int mei_amthif_irq_write_complete(struct mei_device *dev, s32 *slots,
-			struct mei_cl_cb *cb, struct mei_cl_cb *cmpl_list);
-=======
-int mei_amthif_irq_write_complete(struct mei_cl *cl, struct mei_cl_cb *cb,
-				  s32 *slots, struct mei_cl_cb *cmpl_list);
->>>>>>> d0e0ac97
-
-void mei_amthif_complete(struct mei_device *dev, struct mei_cl_cb *cb);
-int mei_amthif_irq_read_msg(struct mei_device *dev,
-			    struct mei_msg_hdr *mei_hdr,
-			    struct mei_cl_cb *complete_list);
-int mei_amthif_irq_read(struct mei_device *dev, s32 *slots);
-
-
 int mei_wd_send(struct mei_device *dev);
 int mei_wd_stop(struct mei_device *dev);
 int mei_wd_host_init(struct mei_device *dev);
 /*
-<<<<<<< HEAD
  * mei_watchdog_register  - Registering watchdog interface
  *   once we got connection to the WD Client
  * @dev - mei device
@@ -552,34 +532,6 @@
 void mei_watchdog_unregister(struct mei_device *dev);
 
 /*
-=======
- * NFC functions
- */
-int mei_nfc_host_init(struct mei_device *dev);
-void mei_nfc_host_exit(void);
-
-/*
- * NFC Client UUID
- */
-extern const uuid_le mei_nfc_guid;
-
-int mei_wd_send(struct mei_device *dev);
-int mei_wd_stop(struct mei_device *dev);
-int mei_wd_host_init(struct mei_device *dev);
-/*
- * mei_watchdog_register  - Registering watchdog interface
- *   once we got connection to the WD Client
- * @dev - mei device
- */
-void mei_watchdog_register(struct mei_device *dev);
-/*
- * mei_watchdog_unregister  - Unregistering watchdog interface
- * @dev - mei device
- */
-void mei_watchdog_unregister(struct mei_device *dev);
-
-/*
->>>>>>> d0e0ac97
  * Register Access Function
  */
 
@@ -587,16 +539,6 @@
 {
 	dev->ops->hw_config(dev);
 }
-<<<<<<< HEAD
-static inline void mei_hw_reset(struct mei_device *dev, bool enable)
-{
-	dev->ops->hw_reset(dev, enable);
-}
-
-static inline void mei_hw_start(struct mei_device *dev)
-{
-	dev->ops->hw_start(dev);
-=======
 static inline int mei_hw_reset(struct mei_device *dev, bool enable)
 {
 	return dev->ops->hw_reset(dev, enable);
@@ -605,7 +547,6 @@
 static inline int mei_hw_start(struct mei_device *dev)
 {
 	return dev->ops->hw_start(dev);
->>>>>>> d0e0ac97
 }
 
 static inline void mei_clear_interrupts(struct mei_device *dev)
