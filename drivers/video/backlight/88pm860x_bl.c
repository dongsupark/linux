--- conflicted
+++ resolved
@@ -203,18 +203,9 @@
 	data->i2c = (chip->id == CHIP_PM8606) ? chip->client	\
 			: chip->companion;
 	data->current_brightness = MAX_BRIGHTNESS;
-<<<<<<< HEAD
-	data->pwm = pdata->pwm;
-	data->iset = pdata->iset;
-	data->port = pdata->flags;
-	if (data->port < 0) {
-		dev_err(&pdev->dev, "wrong platform data is assigned");
-		return -EINVAL;
-=======
 	if (pdata) {
 		data->pwm = pdata->pwm;
 		data->iset = pdata->iset;
->>>>>>> 8284328c
 	}
 
 	memset(&props, 0, sizeof(struct backlight_properties));
