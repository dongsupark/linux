#
# Hardware monitoring chip drivers configuration
#

menuconfig HWMON
	tristate "Hardware Monitoring support"
	depends on HAS_IOMEM
	default y
	help
	  Hardware monitoring devices let you monitor the hardware health
	  of a system. Most modern motherboards include such a device. It
	  can include temperature sensors, voltage sensors, fan speed
	  sensors and various additional features such as the ability to
	  control the speed of the fans.  If you want this support you
	  should say Y here and also to the specific driver(s) for your
	  sensors chip(s) below.

	  To find out which specific driver(s) you need, use the
	  sensors-detect script from the lm_sensors package.  Read
	  <file:Documentation/hwmon/userspace-tools> for details.

	  This support can also be built as a module.  If so, the module
	  will be called hwmon.

if HWMON

config HWMON_VID
	tristate
	default n

config HWMON_DEBUG_CHIP
	bool "Hardware Monitoring Chip debugging messages"
	default n
	help
	  Say Y here if you want the I2C chip drivers to produce a bunch of
	  debug messages to the system log.  Select this if you are having
	  a problem with I2C support and want to see more of what is going
	  on.

comment "Native drivers"

config SENSORS_ABITUGURU
	tristate "Abit uGuru (rev 1 & 2)"
	depends on X86 && DMI && EXPERIMENTAL
	help
	  If you say yes here you get support for the sensor part of the first
	  and second revision of the Abit uGuru chip. The voltage and frequency
	  control parts of the Abit uGuru are not supported. The Abit uGuru
	  chip can be found on Abit uGuru featuring motherboards (most modern
	  Abit motherboards from before end 2005). For more info and a list
	  of which motherboards have which revision see
	  Documentation/hwmon/abituguru

	  This driver can also be built as a module.  If so, the module
	  will be called abituguru.

config SENSORS_ABITUGURU3
	tristate "Abit uGuru (rev 3)"
	depends on X86 && DMI && EXPERIMENTAL
	help
	  If you say yes here you get support for the sensor part of the
	  third revision of the Abit uGuru chip. Only reading the sensors
	  and their settings is supported. The third revision of the Abit
	  uGuru chip can be found on recent Abit motherboards (since end
	  2005). For more info and a list of which motherboards have which
	  revision see Documentation/hwmon/abituguru3

	  This driver can also be built as a module.  If so, the module
	  will be called abituguru3.

config SENSORS_AD7314
	tristate "Analog Devices AD7314 and compatibles"
	depends on SPI && EXPERIMENTAL
	help
	  If you say yes here you get support for the Analog Devices
	  AD7314, ADT7301 and ADT7302 temperature sensors.

	  This driver can also be built as a module. If so, the module
	  will be called ad7314.

config SENSORS_AD7414
	tristate "Analog Devices AD7414"
	depends on I2C && EXPERIMENTAL
	help
	  If you say yes here you get support for the Analog Devices
	  AD7414 temperature monitoring chip.

	  This driver can also be built as a module. If so, the module
	  will be called ad7414.

config SENSORS_AD7418
	tristate "Analog Devices AD7416, AD7417 and AD7418"
	depends on I2C && EXPERIMENTAL
	help
	  If you say yes here you get support for the Analog Devices
	  AD7416, AD7417 and AD7418 temperature monitoring chips.

	  This driver can also be built as a module. If so, the module
	  will be called ad7418.

config SENSORS_ADCXX
	tristate "National Semiconductor ADCxxxSxxx"
	depends on SPI_MASTER && EXPERIMENTAL
	help
	  If you say yes here you get support for the National Semiconductor
	  ADC<bb><c>S<sss> chip family, where
	  * bb  is the resolution in number of bits (8, 10, 12)
	  * c   is the number of channels (1, 2, 4, 8)
	  * sss is the maximum conversion speed (021 for 200 kSPS, 051 for 500
	    kSPS and 101 for 1 MSPS)

	  Examples : ADC081S101, ADC124S501, ...

	  This driver can also be built as a module.  If so, the module
	  will be called adcxx.

config SENSORS_ADM1021
	tristate "Analog Devices ADM1021 and compatibles"
	depends on I2C
	help
	  If you say yes here you get support for Analog Devices ADM1021
	  and ADM1023 sensor chips and clones: Maxim MAX1617 and MAX1617A,
	  Genesys Logic GL523SM, National Semiconductor LM84 and TI THMC10.

	  This driver can also be built as a module.  If so, the module
	  will be called adm1021.

config SENSORS_ADM1025
	tristate "Analog Devices ADM1025 and compatibles"
	depends on I2C
	select HWMON_VID
	help
	  If you say yes here you get support for Analog Devices ADM1025
	  and Philips NE1619 sensor chips.

	  This driver can also be built as a module.  If so, the module
	  will be called adm1025.

config SENSORS_ADM1026
	tristate "Analog Devices ADM1026 and compatibles"
	depends on I2C
	select HWMON_VID
	help
	  If you say yes here you get support for Analog Devices ADM1026
	  sensor chip.

	  This driver can also be built as a module.  If so, the module
	  will be called adm1026.

config SENSORS_ADM1029
	tristate "Analog Devices ADM1029"
	depends on I2C
	help
	  If you say yes here you get support for Analog Devices ADM1029
	  sensor chip.
	  Very rare chip, please let us know you use it.

	  This driver can also be built as a module.  If so, the module
	  will be called adm1029.

config SENSORS_ADM1031
	tristate "Analog Devices ADM1031 and compatibles"
	depends on I2C
	help
	  If you say yes here you get support for Analog Devices ADM1031
	  and ADM1030 sensor chips.

	  This driver can also be built as a module.  If so, the module
	  will be called adm1031.

config SENSORS_ADM9240
	tristate "Analog Devices ADM9240 and compatibles"
	depends on I2C
	select HWMON_VID
	help
	  If you say yes here you get support for Analog Devices ADM9240,
	  Dallas DS1780, National Semiconductor LM81 sensor chips.

	  This driver can also be built as a module.  If so, the module
	  will be called adm9240.

config SENSORS_ADT7411
	tristate "Analog Devices ADT7411"
	depends on I2C && EXPERIMENTAL
	help
	  If you say yes here you get support for the Analog Devices
	  ADT7411 voltage and temperature monitoring chip.

	  This driver can also be built as a module. If so, the module
	  will be called adt7411.

config SENSORS_ADT7462
	tristate "Analog Devices ADT7462"
	depends on I2C && EXPERIMENTAL
	help
	  If you say yes here you get support for the Analog Devices
	  ADT7462 temperature monitoring chips.

	  This driver can also be built as a module. If so, the module
	  will be called adt7462.

config SENSORS_ADT7470
	tristate "Analog Devices ADT7470"
	depends on I2C && EXPERIMENTAL
	help
	  If you say yes here you get support for the Analog Devices
	  ADT7470 temperature monitoring chips.

	  This driver can also be built as a module. If so, the module
	  will be called adt7470.

config SENSORS_ADT7475
	tristate "Analog Devices ADT7473, ADT7475, ADT7476 and ADT7490"
	depends on I2C
	select HWMON_VID
	help
	  If you say yes here you get support for the Analog Devices
	  ADT7473, ADT7475, ADT7476 and ADT7490 hardware monitoring
	  chips.

	  This driver can also be build as a module.  If so, the module
	  will be called adt7475.

config SENSORS_ASC7621
	tristate "Andigilog aSC7621"
	depends on I2C
	help
	  If you say yes here you get support for the aSC7621
	  family of SMBus sensors chip found on most Intel X38, X48, X58,
	  945, 965 and 975 desktop boards.  Currently supported chips:
	  aSC7621
	  aSC7621a

	  This driver can also be built as a module.  If so, the module
	  will be called asc7621.

config SENSORS_K8TEMP
	tristate "AMD Athlon64/FX or Opteron temperature sensor"
	depends on X86 && PCI && EXPERIMENTAL
	help
	  If you say yes here you get support for the temperature
	  sensor(s) inside your CPU. Supported is whole AMD K8
	  microarchitecture. Please note that you will need at least
	  lm-sensors 2.10.1 for proper userspace support.

	  This driver can also be built as a module.  If so, the module
	  will be called k8temp.

config SENSORS_K10TEMP
	tristate "AMD Family 10h+ temperature sensor"
	depends on X86 && PCI
	help
	  If you say yes here you get support for the temperature
	  sensor(s) inside your CPU. Supported are later revisions of
	  the AMD Family 10h and all revisions of the AMD Family 11h,
	  12h (Llano), 14h (Brazos) and 15h (Bulldozer/Trinity)
	  microarchitectures.

	  This driver can also be built as a module.  If so, the module
	  will be called k10temp.

config SENSORS_FAM15H_POWER
	tristate "AMD Family 15h processor power"
	depends on X86 && PCI
	help
	  If you say yes here you get support for processor power
	  information of your AMD family 15h CPU.

	  This driver can also be built as a module.  If so, the module
	  will be called fam15h_power.

config SENSORS_ASB100
	tristate "Asus ASB100 Bach"
	depends on X86 && I2C && EXPERIMENTAL
	select HWMON_VID
	help
	  If you say yes here you get support for the ASB100 Bach sensor
	  chip found on some Asus mainboards.

	  This driver can also be built as a module.  If so, the module
	  will be called asb100.

config SENSORS_ATXP1
	tristate "Attansic ATXP1 VID controller"
	depends on I2C && EXPERIMENTAL
	select HWMON_VID
	help
	  If you say yes here you get support for the Attansic ATXP1 VID
	  controller.

	  If your board have such a chip, you are able to control your CPU
	  core and other voltages.

	  This driver can also be built as a module.  If so, the module
	  will be called atxp1.

config SENSORS_DS620
	tristate "Dallas Semiconductor DS620"
	depends on I2C
	help
	  If you say yes here you get support for Dallas Semiconductor
	  DS620 sensor chip.

	  This driver can also be built as a module.  If so, the module
	  will be called ds620.

config SENSORS_DS1621
	tristate "Dallas Semiconductor DS1621 and DS1625"
	depends on I2C
	help
	  If you say yes here you get support for Dallas Semiconductor
	  DS1621 and DS1625 sensor chips.

	  This driver can also be built as a module.  If so, the module
	  will be called ds1621.

<<<<<<< HEAD
=======
config SENSORS_EXYNOS4_TMU
	tristate "Temperature sensor on Samsung EXYNOS4"
	depends on ARCH_EXYNOS4
	help
	  If you say yes here you get support for TMU (Thermal Management
	  Unit) on SAMSUNG EXYNOS4 series of SoC.

	  This driver can also be built as a module. If so, the module
	  will be called exynos4-tmu.

>>>>>>> 829f51db
config SENSORS_I5K_AMB
	tristate "FB-DIMM AMB temperature sensor on Intel 5000 series chipsets"
	depends on PCI && EXPERIMENTAL
	help
	  If you say yes here you get support for FB-DIMM AMB temperature
	  monitoring chips on systems with the Intel 5000 series chipset.

	  This driver can also be built as a module. If so, the module
	  will be called i5k_amb.

config SENSORS_F71805F
	tristate "Fintek F71805F/FG, F71806F/FG and F71872F/FG"
	depends on !PPC
	help
	  If you say yes here you get support for hardware monitoring
	  features of the Fintek F71805F/FG, F71806F/FG and F71872F/FG
	  Super-I/O chips.

	  This driver can also be built as a module.  If so, the module
	  will be called f71805f.

config SENSORS_F71882FG
	tristate "Fintek F71882FG and compatibles"
	depends on !PPC
	help
	  If you say yes here you get support for hardware monitoring
	  features of many Fintek Super-I/O (LPC) chips. The currently
	  supported chips are:
	    F71808E/A
	    F71858FG
	    F71862FG
	    F71863FG
	    F71869F/E/A
	    F71882FG
	    F71883FG
	    F71889FG/ED/A
	    F8000
	    F81801U
	    F81865F

	  This driver can also be built as a module.  If so, the module
	  will be called f71882fg.

config SENSORS_F75375S
	tristate "Fintek F75375S/SP, F75373 and F75387"
	depends on I2C
	help
	  If you say yes here you get support for hardware monitoring
	  features of the Fintek F75375S/SP, F75373 and F75387

	  This driver can also be built as a module.  If so, the module
	  will be called f75375s.

config SENSORS_FSCHMD
	tristate "Fujitsu Siemens Computers sensor chips"
	depends on X86 && I2C
	help
	  If you say yes here you get support for the following Fujitsu
	  Siemens Computers (FSC) sensor chips: Poseidon, Scylla, Hermes,
	  Heimdall, Heracles, Hades and Syleus including support for the
	  integrated watchdog.

	  This is a merged driver for FSC sensor chips replacing the fscpos,
	  fscscy and fscher drivers and adding support for several other FSC
	  sensor chips.

	  This driver can also be built as a module.  If so, the module
	  will be called fschmd.

config SENSORS_G760A
	tristate "GMT G760A"
	depends on I2C
	help
	  If you say yes here you get support for Global Mixed-mode
	  Technology Inc G760A fan speed PWM controller chips.

	  This driver can also be built as a module.  If so, the module
	  will be called g760a.

config SENSORS_GL518SM
	tristate "Genesys Logic GL518SM"
	depends on I2C
	help
	  If you say yes here you get support for Genesys Logic GL518SM
	  sensor chips.

	  This driver can also be built as a module.  If so, the module
	  will be called gl518sm.

config SENSORS_GL520SM
	tristate "Genesys Logic GL520SM"
	depends on I2C
	select HWMON_VID
	help
	  If you say yes here you get support for Genesys Logic GL520SM
	  sensor chips.

	  This driver can also be built as a module.  If so, the module
	  will be called gl520sm.

config SENSORS_GPIO_FAN
	tristate "GPIO fan"
	depends on GPIOLIB
	help
	  If you say yes here you get support for fans connected to GPIO lines.

	  This driver can also be built as a module.  If so, the module
	  will be called gpio-fan.

config SENSORS_CORETEMP
	tristate "Intel Core/Core2/Atom temperature sensor"
	depends on X86 && PCI && EXPERIMENTAL
	help
	  If you say yes here you get support for the temperature
	  sensor inside your CPU. Most of the family 6 CPUs
	  are supported. Check Documentation/hwmon/coretemp for details.

config SENSORS_IBMAEM
	tristate "IBM Active Energy Manager temperature/power sensors and control"
	select IPMI_SI
	depends on IPMI_HANDLER
	help
	  If you say yes here you get support for the temperature and
	  power sensors and capping hardware in various IBM System X
	  servers that support Active Energy Manager.  This includes
	  the x3350, x3550, x3650, x3655, x3755, x3850 M2, x3950 M2,
	  and certain HC10/HS2x/LS2x/QS2x blades.

	  This driver can also be built as a module.  If so, the module
	  will be called ibmaem.

config SENSORS_IBMPEX
	tristate "IBM PowerExecutive temperature/power sensors"
	select IPMI_SI
	depends on IPMI_HANDLER
	help
	  If you say yes here you get support for the temperature and
	  power sensors in various IBM System X servers that support
	  PowerExecutive.  So far this includes the x3350, x3550, x3650,
	  x3655, and x3755; the x3800, x3850, and x3950 models that have
	  PCI Express; and some of the HS2x, LS2x, and QS2x blades.

	  This driver can also be built as a module.  If so, the module
	  will be called ibmpex.

config SENSORS_IT87
	tristate "ITE IT87xx and compatibles"
	depends on !PPC
	select HWMON_VID
	help
	  If you say yes here you get support for ITE IT8705F, IT8712F,
	  IT8716F, IT8718F, IT8720F, IT8721F, IT8726F, IT8728F and IT8758E
	  sensor chips, and the SiS960 clone.

	  This driver can also be built as a module.  If so, the module
	  will be called it87.

config SENSORS_JZ4740
	tristate "Ingenic JZ4740 SoC ADC driver"
	depends on MACH_JZ4740 && MFD_JZ4740_ADC
	help
	  If you say yes here you get support for reading adc values from the ADCIN
	  pin on Ingenic JZ4740 SoC based boards.

	  This driver can also be build as a module. If so, the module will be
	  called jz4740-hwmon.

config SENSORS_JC42
	tristate "JEDEC JC42.4 compliant memory module temperature sensors"
	depends on I2C
	help
	  If you say yes here, you get support for JEDEC JC42.4 compliant
	  temperature sensors, which are used on many DDR3 memory modules for
	  mobile devices and servers.  Support will include, but not be limited
	  to, ADT7408, AT30TS00, CAT34TS02, CAT6095, MAX6604, MCP9804, MCP9805,
	  MCP98242, MCP98243, MCP9843, SE97, SE98, STTS424(E), STTS2002,
	  STTS3000, TSE2002B3, TSE2002GB2, TS3000B3, and TS3000GB2.

	  This driver can also be built as a module.  If so, the module
	  will be called jc42.

config SENSORS_LINEAGE
	tristate "Lineage Compact Power Line Power Entry Module"
	depends on I2C && EXPERIMENTAL
	help
	  If you say yes here you get support for the Lineage Compact Power Line
	  series of DC/DC and AC/DC converters such as CP1800, CP2000AC,
	  CP2000DC, CP2725, and others.

	  This driver can also be built as a module.  If so, the module
	  will be called lineage-pem.

config SENSORS_LM63
	tristate "National Semiconductor LM63 and compatibles"
	depends on I2C
	help
	  If you say yes here you get support for the National
	  Semiconductor LM63, LM64, and LM96163 remote diode digital temperature
	  sensors with integrated fan control.  Such chips are found
	  on the Tyan S4882 (Thunder K8QS Pro) motherboard, among
	  others.

	  This driver can also be built as a module.  If so, the module
	  will be called lm63.

config SENSORS_LM70
	tristate "National Semiconductor LM70 / Texas Instruments TMP121"
	depends on SPI_MASTER
	help
	  If you say yes here you get support for the National Semiconductor
	  LM70 and Texas Instruments TMP121/TMP123 digital temperature
	  sensor chips.

	  This driver can also be built as a module.  If so, the module
	  will be called lm70.

config SENSORS_LM73
	tristate "National Semiconductor LM73"
	depends on I2C
	help
	  If you say yes here you get support for National Semiconductor LM73
	  sensor chips.
	  This driver can also be built as a module.  If so, the module
	  will be called lm73.

config SENSORS_LM75
	tristate "National Semiconductor LM75 and compatibles"
	depends on I2C
	help
	  If you say yes here you get support for one common type of
	  temperature sensor chip, with models including:

		- Analog Devices ADT75
		- Dallas Semiconductor DS75 and DS1775
		- Maxim MAX6625 and MAX6626
		- Microchip MCP980x
		- National Semiconductor LM75, LM75A
		- NXP's LM75A
		- ST Microelectronics STDS75
		- TelCom (now Microchip) TCN75
		- Texas Instruments TMP100, TMP101, TMP105, TMP75, TMP175,
		  TMP275

	  This driver supports driver model based binding through board
	  specific I2C device tables.

	  It also supports the "legacy" style of driver binding.  To use
	  that with some chips which don't replicate LM75 quirks exactly,
	  you may need the "force" module parameter.

	  This driver can also be built as a module.  If so, the module
	  will be called lm75.

config SENSORS_LM77
	tristate "National Semiconductor LM77"
	depends on I2C
	help
	  If you say yes here you get support for National Semiconductor LM77
	  sensor chips.

	  This driver can also be built as a module.  If so, the module
	  will be called lm77.

config SENSORS_LM78
	tristate "National Semiconductor LM78 and compatibles"
	depends on I2C
	select HWMON_VID
	help
	  If you say yes here you get support for National Semiconductor LM78,
	  LM78-J and LM79.

	  This driver can also be built as a module.  If so, the module
	  will be called lm78.

config SENSORS_LM80
	tristate "National Semiconductor LM80 and LM96080"
	depends on I2C
	help
	  If you say yes here you get support for National Semiconductor
	  LM80 and LM96080 sensor chips.

	  This driver can also be built as a module.  If so, the module
	  will be called lm80.

config SENSORS_LM83
	tristate "National Semiconductor LM83 and compatibles"
	depends on I2C
	help
	  If you say yes here you get support for National Semiconductor
	  LM82 and LM83 sensor chips.

	  This driver can also be built as a module.  If so, the module
	  will be called lm83.

config SENSORS_LM85
	tristate "National Semiconductor LM85 and compatibles"
	depends on I2C
	select HWMON_VID
	help
	  If you say yes here you get support for National Semiconductor LM85
	  sensor chips and clones: ADM1027, ADT7463, ADT7468, EMC6D100,
	  EMC6D101, EMC6D102, and EMC6D103.

	  This driver can also be built as a module.  If so, the module
	  will be called lm85.

config SENSORS_LM87
	tristate "National Semiconductor LM87 and compatibles"
	depends on I2C
	select HWMON_VID
	help
	  If you say yes here you get support for National Semiconductor LM87
	  and Analog Devices ADM1024 sensor chips.

	  This driver can also be built as a module.  If so, the module
	  will be called lm87.

config SENSORS_LM90
	tristate "National Semiconductor LM90 and compatibles"
	depends on I2C
	help
	  If you say yes here you get support for National Semiconductor LM90,
	  LM86, LM89 and LM99, Analog Devices ADM1032, ADT7461, and ADT7461A,
	  Maxim MAX6646, MAX6647, MAX6648, MAX6649, MAX6657, MAX6658, MAX6659,
	  MAX6680, MAX6681, MAX6692, MAX6695, MAX6696, ON Semiconductor NCT1008,
	  Winbond/Nuvoton W83L771W/G/AWG/ASG, Philips SA56004, and GMT G781
	  sensor chips.

	  This driver can also be built as a module.  If so, the module
	  will be called lm90.

config SENSORS_LM92
	tristate "National Semiconductor LM92 and compatibles"
	depends on I2C
	help
	  If you say yes here you get support for National Semiconductor LM92
	  and Maxim MAX6635 sensor chips.

	  This driver can also be built as a module.  If so, the module
	  will be called lm92.

config SENSORS_LM93
	tristate "National Semiconductor LM93 and compatibles"
	depends on I2C
	select HWMON_VID
	help
	  If you say yes here you get support for National Semiconductor LM93,
	  LM94, and compatible sensor chips.

	  This driver can also be built as a module.  If so, the module
	  will be called lm93.

config SENSORS_LTC4151
	tristate "Linear Technology LTC4151"
	depends on I2C
	default n
	help
	  If you say yes here you get support for Linear Technology LTC4151
	  High Voltage I2C Current and Voltage Monitor interface.

	  This driver can also be built as a module. If so, the module will
	  be called ltc4151.

config SENSORS_LTC4215
	tristate "Linear Technology LTC4215"
	depends on I2C && EXPERIMENTAL
	default n
	help
	  If you say yes here you get support for Linear Technology LTC4215
	  Hot Swap Controller I2C interface.

	  This driver can also be built as a module. If so, the module will
	  be called ltc4215.

config SENSORS_LTC4245
	tristate "Linear Technology LTC4245"
	depends on I2C && EXPERIMENTAL
	default n
	help
	  If you say yes here you get support for Linear Technology LTC4245
	  Multiple Supply Hot Swap Controller I2C interface.

	  This driver can also be built as a module. If so, the module will
	  be called ltc4245.

config SENSORS_LTC4261
	tristate "Linear Technology LTC4261"
	depends on I2C && EXPERIMENTAL
	default n
	help
	  If you say yes here you get support for Linear Technology LTC4261
	  Negative Voltage Hot Swap Controller I2C interface.

	  This driver can also be built as a module. If so, the module will
	  be called ltc4261.

config SENSORS_LM95241
	tristate "National Semiconductor LM95241 and compatibles"
	depends on I2C
	help
	  If you say yes here you get support for LM95231 and LM95241 sensor
	  chips.

	  This driver can also be built as a module.  If so, the module
	  will be called lm95241.

config SENSORS_LM95245
	tristate "National Semiconductor LM95245 sensor chip"
	depends on I2C && EXPERIMENTAL
	help
	  If you say yes here you get support for LM95245 sensor chip.

	  This driver can also be built as a module.  If so, the module
	  will be called lm95245.

config SENSORS_MAX1111
	tristate "Maxim MAX1111 Multichannel, Serial 8-bit ADC chip"
	depends on SPI_MASTER
	help
	  Say y here to support Maxim's MAX1111 ADC chips.

	  This driver can also be built as a module.  If so, the module
	  will be called max1111.

config SENSORS_MAX16065
	tristate "Maxim MAX16065 System Manager and compatibles"
	depends on I2C
	help
	  If you say yes here you get support for hardware monitoring
	  capabilities of the following Maxim System Manager chips.
	    MAX16065
	    MAX16066
	    MAX16067
	    MAX16068
	    MAX16070
	    MAX16071

	  This driver can also be built as a module.  If so, the module
	  will be called max16065.

config SENSORS_MAX1619
	tristate "Maxim MAX1619 sensor chip"
	depends on I2C
	help
	  If you say yes here you get support for MAX1619 sensor chip.

	  This driver can also be built as a module.  If so, the module
	  will be called max1619.

config SENSORS_MAX1668
	tristate "Maxim MAX1668 and compatibles"
	depends on I2C && EXPERIMENTAL
	help
	  If you say yes here you get support for MAX1668, MAX1989 and
	  MAX1805 chips.

	  This driver can also be built as a module.  If so, the module
	  will be called max1668.

config SENSORS_MAX6639
	tristate "Maxim MAX6639 sensor chip"
	depends on I2C && EXPERIMENTAL
	help
	  If you say yes here you get support for the MAX6639
	  sensor chips.

	  This driver can also be built as a module.  If so, the module
	  will be called max6639.

config SENSORS_MAX6642
	tristate "Maxim MAX6642 sensor chip"
	depends on I2C && EXPERIMENTAL
	help
	  If you say yes here you get support for MAX6642 sensor chip.
	  MAX6642 is a SMBus-Compatible Remote/Local Temperature Sensor
	  with Overtemperature Alarm from Maxim.

	  This driver can also be built as a module.  If so, the module
	  will be called max6642.

config SENSORS_MAX6650
	tristate "Maxim MAX6650 sensor chip"
	depends on I2C && EXPERIMENTAL
	help
	  If you say yes here you get support for the MAX6650 / MAX6651
	  sensor chips.

	  This driver can also be built as a module.  If so, the module
	  will be called max6650.

config SENSORS_MCP3021
	tristate "Microchip MCP3021"
	depends on I2C && EXPERIMENTAL
	help
	  If you say yes here you get support for the MCP3021 chip
	  that is a A/D converter (ADC) with 10-bit resolution.

	  This driver can also be built as a module.  If so, the module
	  will be called mcp3021.

config SENSORS_NTC_THERMISTOR
	tristate "NTC thermistor support"
	depends on EXPERIMENTAL
	help
	  This driver supports NTC thermistors sensor reading and its
	  interpretation. The driver can also monitor the temperature and
	  send notifications about the temperature.

	  Currently, this driver supports
	  NCP15WB473, NCP18WB473, NCP21WB473, NCP03WB473, and NCP15WL333.

	  This driver can also be built as a module.  If so, the module
	  will be called ntc-thermistor.

config SENSORS_PC87360
	tristate "National Semiconductor PC87360 family"
	depends on !PPC
	select HWMON_VID
	help
	  If you say yes here you get access to the hardware monitoring
	  functions of the National Semiconductor PC8736x Super-I/O chips.
	  The PC87360, PC87363 and PC87364 only have fan monitoring and
	  control.  The PC87365 and PC87366 additionally have voltage and
	  temperature monitoring.

	  This driver can also be built as a module.  If so, the module
	  will be called pc87360.

config SENSORS_PC87427
	tristate "National Semiconductor PC87427"
	depends on !PPC
	help
	  If you say yes here you get access to the hardware monitoring
	  functions of the National Semiconductor PC87427 Super-I/O chip.
	  The chip has two distinct logical devices, one for fan speed
	  monitoring and control, and one for voltage and temperature
	  monitoring. Fan speed monitoring and control are supported, as
	  well as temperature monitoring. Voltages aren't supported yet.

	  This driver can also be built as a module.  If so, the module
	  will be called pc87427.

config SENSORS_PCF8591
	tristate "Philips PCF8591 ADC/DAC"
	depends on I2C
	default n
	help
	  If you say yes here you get support for Philips PCF8591 4-channel
	  ADC, 1-channel DAC chips.

	  This driver can also be built as a module.  If so, the module
	  will be called pcf8591.

	  These devices are hard to detect and rarely found on mainstream
	  hardware.  If unsure, say N.

source drivers/hwmon/pmbus/Kconfig

config SENSORS_SHT15
	tristate "Sensiron humidity and temperature sensors. SHT15 and compat."
	depends on GPIOLIB
	help
	  If you say yes here you get support for the Sensiron SHT10, SHT11,
	  SHT15, SHT71, SHT75 humidity and temperature sensors.

	  This driver can also be built as a module.  If so, the module
	  will be called sht15.

config SENSORS_SHT21
	tristate "Sensiron humidity and temperature sensors. SHT21 and compat."
	depends on I2C
	help
	  If you say yes here you get support for the Sensiron SHT21, SHT25
	  humidity and temperature sensors.

	  This driver can also be built as a module.  If so, the module
	  will be called sht21.

config SENSORS_S3C
	tristate "Samsung built-in ADC"
	depends on S3C_ADC
	help
	  If you say yes here you get support for the on-board ADCs of
	  the Samsung S3C24XX, S3C64XX and other series of SoC

	  This driver can also be built as a module. If so, the module
	  will be called s3c-hwmon.

config SENSORS_S3C_RAW
	bool "Include raw channel attributes in sysfs"
	depends on SENSORS_S3C
	help
	  Say Y here if you want to include raw copies of all the ADC
	  channels in sysfs.

config SENSORS_SIS5595
	tristate "Silicon Integrated Systems Corp. SiS5595"
	depends on PCI
	help
	  If you say yes here you get support for the integrated sensors in
	  SiS5595 South Bridges.

	  This driver can also be built as a module.  If so, the module
	  will be called sis5595.

config SENSORS_SMM665
	tristate "Summit Microelectronics SMM665"
	depends on I2C && EXPERIMENTAL
	default n
	help
	  If you say yes here you get support for the hardware monitoring
	  features of the Summit Microelectronics SMM665/SMM665B Six-Channel
	  Active DC Output Controller / Monitor.

	  Other supported chips are SMM465, SMM665C, SMM764, and SMM766.
	  Support for those chips is untested.

	  This driver can also be built as a module. If so, the module will
	  be called smm665.

config SENSORS_DME1737
	tristate "SMSC DME1737, SCH311x and compatibles"
	depends on I2C && EXPERIMENTAL && !PPC
	select HWMON_VID
	help
	  If you say yes here you get support for the hardware monitoring
	  and fan control features of the SMSC DME1737, SCH311x, SCH5027, and
	  Asus A8000 Super-I/O chips.

	  This driver can also be built as a module.  If so, the module
	  will be called dme1737.

config SENSORS_EMC1403
	tristate "SMSC EMC1403/23 thermal sensor"
	depends on I2C
	help
	  If you say yes here you get support for the SMSC EMC1403/23
	  temperature monitoring chip.

	  Threshold values can be configured using sysfs.
	  Data from the different diodes are accessible via sysfs.

config SENSORS_EMC2103
	tristate "SMSC EMC2103"
	depends on I2C
	help
	  If you say yes here you get support for the temperature
	  and fan sensors of the SMSC EMC2103 chips.

	  This driver can also be built as a module.  If so, the module
	  will be called emc2103.

config SENSORS_EMC6W201
	tristate "SMSC EMC6W201"
	depends on I2C
	help
	  If you say yes here you get support for the SMSC EMC6W201
	  hardware monitoring chip.

	  This driver can also be built as a module.  If so, the module
	  will be called emc6w201.

config SENSORS_SMSC47M1
	tristate "SMSC LPC47M10x and compatibles"
	depends on !PPC
	help
	  If you say yes here you get support for the integrated fan
	  monitoring and control capabilities of the SMSC LPC47B27x,
	  LPC47M10x, LPC47M112, LPC47M13x, LPC47M14x, LPC47M15x,
	  LPC47M192, LPC47M292 and LPC47M997 chips.

	  The temperature and voltage sensor features of the LPC47M15x,
	  LPC47M192, LPC47M292 and LPC47M997 are supported by another
	  driver, select also "SMSC LPC47M192 and compatibles" below for
	  those.

	  This driver can also be built as a module.  If so, the module
	  will be called smsc47m1.

config SENSORS_SMSC47M192
	tristate "SMSC LPC47M192 and compatibles"
	depends on I2C
	select HWMON_VID
	help
	  If you say yes here you get support for the temperature and
	  voltage sensors of the SMSC LPC47M192, LPC47M15x, LPC47M292
	  and LPC47M997 chips.

	  The fan monitoring and control capabilities of these chips
	  are supported by another driver, select
	  "SMSC LPC47M10x and compatibles" above. You need both drivers
	  if you want fan control and voltage/temperature sensor support.

	  This driver can also be built as a module.  If so, the module
	  will be called smsc47m192.

config SENSORS_SMSC47B397
	tristate "SMSC LPC47B397-NC"
	depends on EXPERIMENTAL && !PPC
	help
	  If you say yes here you get support for the SMSC LPC47B397-NC
	  sensor chip.

	  This driver can also be built as a module.  If so, the module
	  will be called smsc47b397.

config SENSORS_SCH56XX_COMMON
	tristate
	default n

config SENSORS_SCH5627
	tristate "SMSC SCH5627"
	depends on !PPC && WATCHDOG
	select SENSORS_SCH56XX_COMMON
	select WATCHDOG_CORE
	help
	  If you say yes here you get support for the hardware monitoring
	  features of the SMSC SCH5627 Super-I/O chip including support for
	  the integrated watchdog.

	  This driver can also be built as a module.  If so, the module
	  will be called sch5627.

config SENSORS_SCH5636
	tristate "SMSC SCH5636"
	depends on !PPC && WATCHDOG
	select SENSORS_SCH56XX_COMMON
	select WATCHDOG_CORE
	help
	  SMSC SCH5636 Super I/O chips include an embedded microcontroller for
	  hardware monitoring solutions, allowing motherboard manufacturers to
	  create their own custom hwmon solution based upon the SCH5636.

	  Currently this driver only supports the Fujitsu Theseus SCH5636 based
	  hwmon solution. Say yes here if you want support for the Fujitsu
	  Theseus' hardware monitoring features including support for the
	  integrated watchdog.

	  This driver can also be built as a module.  If so, the module
	  will be called sch5636.

config SENSORS_ADS1015
	tristate "Texas Instruments ADS1015"
	depends on I2C
	help
	  If you say yes here you get support for Texas Instruments ADS1015
	  12-bit 4-input ADC device.

	  This driver can also be built as a module.  If so, the module
	  will be called ads1015.

config SENSORS_ADS7828
	tristate "Texas Instruments ADS7828"
	depends on I2C
	help
	  If you say yes here you get support for Texas Instruments ADS7828
	  12-bit 8-channel ADC device.

	  This driver can also be built as a module.  If so, the module
	  will be called ads7828.

config SENSORS_ADS7871
	tristate "Texas Instruments ADS7871 A/D converter"
	depends on SPI
	help
	  If you say yes here you get support for TI ADS7871 & ADS7870

	  This driver can also be built as a module.  If so, the module
	  will be called ads7871.

config SENSORS_AMC6821
	tristate "Texas Instruments AMC6821"
	depends on I2C  && EXPERIMENTAL
	help
	  If you say yes here you get support for the Texas Instruments
	  AMC6821 hardware monitoring chips.

	  This driver can also be build as a module.  If so, the module
	  will be called amc6821.

config SENSORS_INA2XX
	tristate "Texas Instruments INA219, INA226"
	depends on I2C && EXPERIMENTAL
	help
	  If you say yes here you get support for INA219 and INA226 power
	  monitor chips.

	  The INA2xx driver is configured for the default configuration of
	  the part as described in the datasheet.
	  Default value for Rshunt is 10 mOhms.
	  This driver can also be built as a module.  If so, the module
	  will be called ina2xx.

config SENSORS_THMC50
	tristate "Texas Instruments THMC50 / Analog Devices ADM1022"
	depends on I2C
	help
	  If you say yes here you get support for Texas Instruments THMC50
	  sensor chips and clones: the Analog Devices ADM1022.

	  This driver can also be built as a module.  If so, the module
	  will be called thmc50.

config SENSORS_TMP102
	tristate "Texas Instruments TMP102"
	depends on I2C && EXPERIMENTAL
	help
	  If you say yes here you get support for Texas Instruments TMP102
	  sensor chips.

	  This driver can also be built as a module.  If so, the module
	  will be called tmp102.

config SENSORS_TMP401
	tristate "Texas Instruments TMP401 and compatibles"
	depends on I2C && EXPERIMENTAL
	help
	  If you say yes here you get support for Texas Instruments TMP401 and
	  TMP411 temperature sensor chips.

	  This driver can also be built as a module.  If so, the module
	  will be called tmp401.

config SENSORS_TMP421
	tristate "Texas Instruments TMP421 and compatible"
	depends on I2C && EXPERIMENTAL
	help
	  If you say yes here you get support for Texas Instruments TMP421,
	  TMP422 and TMP423 temperature sensor chips.

	  This driver can also be built as a module.  If so, the module
	  will be called tmp421.

config SENSORS_TWL4030_MADC
	tristate "Texas Instruments TWL4030 MADC Hwmon"
	depends on TWL4030_MADC
	help
	If you say yes here you get hwmon support for triton
	TWL4030-MADC.

	This driver can also be built as a module. If so it will be called
	twl4030-madc-hwmon.

config SENSORS_VIA_CPUTEMP
	tristate "VIA CPU temperature sensor"
	depends on X86
	select HWMON_VID
	help
	  If you say yes here you get support for the temperature
	  sensor inside your CPU. Supported are all known variants of
	  the VIA C7 and Nano.

config SENSORS_VIA686A
	tristate "VIA686A"
	depends on PCI
	help
	  If you say yes here you get support for the integrated sensors in
	  Via 686A/B South Bridges.

	  This driver can also be built as a module.  If so, the module
	  will be called via686a.

config SENSORS_VT1211
	tristate "VIA VT1211"
	depends on !PPC
	select HWMON_VID
	help
	  If you say yes here then you get support for hardware monitoring
	  features of the VIA VT1211 Super-I/O chip.

	  This driver can also be built as a module.  If so, the module
	  will be called vt1211.

config SENSORS_VT8231
	tristate "VIA VT8231"
	depends on PCI
	select HWMON_VID
	help
	  If you say yes here then you get support for the integrated sensors
	  in the VIA VT8231 device.

	  This driver can also be built as a module.  If so, the module
	  will be called vt8231.

config SENSORS_W83781D
	tristate "Winbond W83781D, W83782D, W83783S, Asus AS99127F"
	depends on I2C
	select HWMON_VID
	help
	  If you say yes here you get support for the Winbond W8378x series
	  of sensor chips: the W83781D, W83782D and W83783S, and the similar
	  Asus AS99127F.

	  This driver can also be built as a module.  If so, the module
	  will be called w83781d.

config SENSORS_W83791D
	tristate "Winbond W83791D"
	depends on I2C
	select HWMON_VID
	help
	  If you say yes here you get support for the Winbond W83791D chip.

	  This driver can also be built as a module.  If so, the module
	  will be called w83791d.

config SENSORS_W83792D
	tristate "Winbond W83792D"
	depends on I2C
	help
	  If you say yes here you get support for the Winbond W83792D chip.

	  This driver can also be built as a module.  If so, the module
	  will be called w83792d.

config SENSORS_W83793
	tristate "Winbond W83793"
	depends on I2C && EXPERIMENTAL
	select HWMON_VID
	help
	  If you say yes here you get support for the Winbond W83793
	  hardware monitoring chip, including support for the integrated
	  watchdog.

	  This driver can also be built as a module.  If so, the module
	  will be called w83793.

config SENSORS_W83795
	tristate "Winbond/Nuvoton W83795G/ADG"
	depends on I2C && EXPERIMENTAL
	help
	  If you say yes here you get support for the Winbond W83795G and
	  W83795ADG hardware monitoring chip, including manual fan speed
	  control.

	  This driver can also be built as a module.  If so, the module
	  will be called w83795.

config SENSORS_W83795_FANCTRL
	boolean "Include automatic fan control support (DANGEROUS)"
	depends on SENSORS_W83795 && EXPERIMENTAL
	default n
	help
	  If you say yes here, support for automatic fan speed control
	  will be included in the driver.

	  This part of the code wasn't carefully reviewed and tested yet,
	  so enabling this option is strongly discouraged on production
	  servers. Only developers and testers should enable it for the
	  time being.

	  Please also note that this option will create sysfs attribute
	  files which may change in the future, so you shouldn't rely
	  on them being stable.

config SENSORS_W83L785TS
	tristate "Winbond W83L785TS-S"
	depends on I2C && EXPERIMENTAL
	help
	  If you say yes here you get support for the Winbond W83L785TS-S
	  sensor chip, which is used on the Asus A7N8X, among other
	  motherboards.

	  This driver can also be built as a module.  If so, the module
	  will be called w83l785ts.

config SENSORS_W83L786NG
	tristate "Winbond W83L786NG, W83L786NR"
	depends on I2C && EXPERIMENTAL
	help
	  If you say yes here you get support for the Winbond W83L786NG
	  and W83L786NR sensor chips.

	  This driver can also be built as a module.  If so, the module
	  will be called w83l786ng.

config SENSORS_W83627HF
	tristate "Winbond W83627HF, W83627THF, W83637HF, W83687THF, W83697HF"
	depends on !PPC
	select HWMON_VID
	help
	  If you say yes here you get support for the Winbond W836X7 series
	  of sensor chips: the W83627HF, W83627THF, W83637HF, W83687THF and
	  W83697HF.

	  This driver can also be built as a module.  If so, the module
	  will be called w83627hf.

config SENSORS_W83627EHF
	tristate "Winbond W83627EHF/EHG/DHG/UHG, W83667HG, NCT6775F, NCT6776F"
	depends on !PPC
	select HWMON_VID
	help
	  If you say yes here you get support for the hardware
	  monitoring functionality of the Winbond W83627EHF Super-I/O chip.

	  This driver also supports the W83627EHG, which is the lead-free
	  version of the W83627EHF, and the W83627DHG, which is a similar
	  chip suited for specific Intel processors that use PECI such as
	  the Core 2 Duo. And also the W83627UHG, which is a stripped down
	  version of the W83627DHG (as far as hardware monitoring goes.)

	  This driver also supports Nuvoton W83667HG, W83667HG-B, NCT6775F
	  (also known as W83667HG-I), and NCT6776F.

	  This driver can also be built as a module.  If so, the module
	  will be called w83627ehf.

config SENSORS_WM831X
	tristate "WM831x PMICs"
	depends on MFD_WM831X
	help
	  If you say yes here you get support for the hardware
	  monitoring functionality of the Wolfson Microelectronics
	  WM831x series of PMICs.

	  This driver can also be built as a module.  If so, the module
	  will be called wm831x-hwmon.

config SENSORS_WM8350
	tristate "Wolfson Microelectronics WM835x"
	depends on MFD_WM8350
	help
	  If you say yes here you get support for the hardware
	  monitoring features of the WM835x series of PMICs.

	  This driver can also be built as a module.  If so, the module
	  will be called wm8350-hwmon.

config SENSORS_ULTRA45
	tristate "Sun Ultra45 PIC16F747"
	depends on SPARC64
	help
	  This driver provides support for the Ultra45 workstation environmental
	  sensors.

config SENSORS_APPLESMC
	tristate "Apple SMC (Motion sensor, light sensor, keyboard backlight)"
	depends on INPUT && X86
	select NEW_LEDS
	select LEDS_CLASS
	select INPUT_POLLDEV
	default n
	help
	  This driver provides support for the Apple System Management
	  Controller, which provides an accelerometer (Apple Sudden Motion
	  Sensor), light sensors, temperature sensors, keyboard backlight
	  control and fan control.

	  Only Intel-based Apple's computers are supported (MacBook Pro,
	  MacBook, MacMini).

	  Data from the different sensors, keyboard backlight control and fan
	  control are accessible via sysfs.

	  This driver also provides an absolute input class device, allowing
	  the laptop to act as a pinball machine-esque joystick.

	  Say Y here if you have an applicable laptop and want to experience
	  the awesome power of applesmc.

config SENSORS_MC13783_ADC
        tristate "Freescale MC13783/MC13892 ADC"
        depends on MFD_MC13XXX
        help
          Support for the A/D converter on MC13783 and MC13892 PMIC.

if ACPI

comment "ACPI drivers"

config SENSORS_ACPI_POWER
	tristate "ACPI 4.0 power meter"
	help
	  This driver exposes ACPI 4.0 power meters as hardware monitoring
	  devices.  Say Y (or M) if you have a computer with ACPI 4.0 firmware
	  and a power meter.

	  To compile this driver as a module, choose M here:
	  the module will be called acpi_power_meter.

config SENSORS_ATK0110
	tristate "ASUS ATK0110"
	depends on X86 && EXPERIMENTAL
	help
	  If you say yes here you get support for the ACPI hardware
	  monitoring interface found in many ASUS motherboards. This
	  driver will provide readings of fans, voltages and temperatures
	  through the system firmware.

	  This driver can also be built as a module. If so, the module
	  will be called asus_atk0110.

endif # ACPI

endif # HWMON<|MERGE_RESOLUTION|>--- conflicted
+++ resolved
@@ -314,19 +314,6 @@
 	  This driver can also be built as a module.  If so, the module
 	  will be called ds1621.
 
-<<<<<<< HEAD
-=======
-config SENSORS_EXYNOS4_TMU
-	tristate "Temperature sensor on Samsung EXYNOS4"
-	depends on ARCH_EXYNOS4
-	help
-	  If you say yes here you get support for TMU (Thermal Management
-	  Unit) on SAMSUNG EXYNOS4 series of SoC.
-
-	  This driver can also be built as a module. If so, the module
-	  will be called exynos4-tmu.
-
->>>>>>> 829f51db
 config SENSORS_I5K_AMB
 	tristate "FB-DIMM AMB temperature sensor on Intel 5000 series chipsets"
 	depends on PCI && EXPERIMENTAL
