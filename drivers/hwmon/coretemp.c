/*
 * coretemp.c - Linux kernel module for hardware monitoring
 *
 * Copyright (C) 2007 Rudolf Marek <r.marek@assembler.cz>
 *
 * Inspired from many hwmon drivers
 *
 * This program is free software; you can redistribute it and/or modify
 * it under the terms of the GNU General Public License as published by
 * the Free Software Foundation; version 2 of the License.
 *
 * This program is distributed in the hope that it will be useful,
 * but WITHOUT ANY WARRANTY; without even the implied warranty of
 * MERCHANTABILITY or FITNESS FOR A PARTICULAR PURPOSE.  See the
 * GNU General Public License for more details.
 *
 * You should have received a copy of the GNU General Public License
 * along with this program; if not, write to the Free Software
 * Foundation, Inc., 51 Franklin Street, Fifth Floor, Boston, MA
 * 02110-1301 USA.
 */

#define pr_fmt(fmt) KBUILD_MODNAME ": " fmt

#include <linux/module.h>
#include <linux/init.h>
#include <linux/slab.h>
#include <linux/jiffies.h>
#include <linux/hwmon.h>
#include <linux/sysfs.h>
#include <linux/hwmon-sysfs.h>
#include <linux/err.h>
#include <linux/mutex.h>
#include <linux/list.h>
#include <linux/platform_device.h>
#include <linux/cpu.h>
#include <linux/smp.h>
#include <linux/moduleparam.h>
#include <asm/msr.h>
#include <asm/processor.h>
#include <asm/cpu_device_id.h>

#define DRVNAME	"coretemp"

/*
 * force_tjmax only matters when TjMax can't be read from the CPU itself.
 * When set, it replaces the driver's suboptimal heuristic.
 */
static int force_tjmax;
module_param_named(tjmax, force_tjmax, int, 0444);
MODULE_PARM_DESC(tjmax, "TjMax value in degrees Celsius");

#define BASE_SYSFS_ATTR_NO	2	/* Sysfs Base attr no for coretemp */
#define NUM_REAL_CORES		32	/* Number of Real cores per cpu */
#define CORETEMP_NAME_LENGTH	17	/* String Length of attrs */
#define MAX_CORE_ATTRS		4	/* Maximum no of basic attrs */
#define TOTAL_ATTRS		(MAX_CORE_ATTRS + 1)
#define MAX_CORE_DATA		(NUM_REAL_CORES + BASE_SYSFS_ATTR_NO)

#define TO_PHYS_ID(cpu)		(cpu_data(cpu).phys_proc_id)
#define TO_CORE_ID(cpu)		(cpu_data(cpu).cpu_core_id)
#define TO_ATTR_NO(cpu)		(TO_CORE_ID(cpu) + BASE_SYSFS_ATTR_NO)

#ifdef CONFIG_SMP
#define for_each_sibling(i, cpu)	for_each_cpu(i, cpu_sibling_mask(cpu))
#else
#define for_each_sibling(i, cpu)	for (i = 0; false; )
#endif

/*
 * Per-Core Temperature Data
 * @last_updated: The time when the current temperature value was updated
 *		earlier (in jiffies).
 * @cpu_core_id: The CPU Core from which temperature values should be read
 *		This value is passed as "id" field to rdmsr/wrmsr functions.
 * @status_reg: One of IA32_THERM_STATUS or IA32_PACKAGE_THERM_STATUS,
 *		from where the temperature values should be read.
 * @attr_size:  Total number of pre-core attrs displayed in the sysfs.
 * @is_pkg_data: If this is 1, the temp_data holds pkgtemp data.
 *		Otherwise, temp_data holds coretemp data.
 * @valid: If this is 1, the current temperature is valid.
 */
struct temp_data {
	int temp;
	int ttarget;
	int tjmax;
	unsigned long last_updated;
	unsigned int cpu;
	u32 cpu_core_id;
	u32 status_reg;
	int attr_size;
	bool is_pkg_data;
	bool valid;
	struct sensor_device_attribute sd_attrs[TOTAL_ATTRS];
	char attr_name[TOTAL_ATTRS][CORETEMP_NAME_LENGTH];
	struct mutex update_lock;
};

/* Platform Data per Physical CPU */
struct platform_data {
	struct device *hwmon_dev;
	u16 phys_proc_id;
	struct temp_data *core_data[MAX_CORE_DATA];
	struct device_attribute name_attr;
};

struct pdev_entry {
	struct list_head list;
	struct platform_device *pdev;
	u16 phys_proc_id;
};

static LIST_HEAD(pdev_list);
static DEFINE_MUTEX(pdev_list_mutex);

static ssize_t show_name(struct device *dev,
			struct device_attribute *devattr, char *buf)
{
	return sprintf(buf, "%s\n", DRVNAME);
}

static ssize_t show_label(struct device *dev,
				struct device_attribute *devattr, char *buf)
{
	struct sensor_device_attribute *attr = to_sensor_dev_attr(devattr);
	struct platform_data *pdata = dev_get_drvdata(dev);
	struct temp_data *tdata = pdata->core_data[attr->index];

	if (tdata->is_pkg_data)
		return sprintf(buf, "Physical id %u\n", pdata->phys_proc_id);

	return sprintf(buf, "Core %u\n", tdata->cpu_core_id);
}

static ssize_t show_crit_alarm(struct device *dev,
				struct device_attribute *devattr, char *buf)
{
	u32 eax, edx;
	struct sensor_device_attribute *attr = to_sensor_dev_attr(devattr);
	struct platform_data *pdata = dev_get_drvdata(dev);
	struct temp_data *tdata = pdata->core_data[attr->index];

	rdmsr_on_cpu(tdata->cpu, tdata->status_reg, &eax, &edx);

	return sprintf(buf, "%d\n", (eax >> 5) & 1);
}

static ssize_t show_tjmax(struct device *dev,
			struct device_attribute *devattr, char *buf)
{
	struct sensor_device_attribute *attr = to_sensor_dev_attr(devattr);
	struct platform_data *pdata = dev_get_drvdata(dev);

	return sprintf(buf, "%d\n", pdata->core_data[attr->index]->tjmax);
}

static ssize_t show_ttarget(struct device *dev,
				struct device_attribute *devattr, char *buf)
{
	struct sensor_device_attribute *attr = to_sensor_dev_attr(devattr);
	struct platform_data *pdata = dev_get_drvdata(dev);

	return sprintf(buf, "%d\n", pdata->core_data[attr->index]->ttarget);
}

static ssize_t show_temp(struct device *dev,
			struct device_attribute *devattr, char *buf)
{
	u32 eax, edx;
	struct sensor_device_attribute *attr = to_sensor_dev_attr(devattr);
	struct platform_data *pdata = dev_get_drvdata(dev);
	struct temp_data *tdata = pdata->core_data[attr->index];

	mutex_lock(&tdata->update_lock);

	/* Check whether the time interval has elapsed */
	if (!tdata->valid || time_after(jiffies, tdata->last_updated + HZ)) {
		rdmsr_on_cpu(tdata->cpu, tdata->status_reg, &eax, &edx);
		tdata->valid = 0;
		/* Check whether the data is valid */
		if (eax & 0x80000000) {
			tdata->temp = tdata->tjmax -
					((eax >> 16) & 0x7f) * 1000;
			tdata->valid = 1;
		}
		tdata->last_updated = jiffies;
	}

	mutex_unlock(&tdata->update_lock);
	return tdata->valid ? sprintf(buf, "%d\n", tdata->temp) : -EAGAIN;
}

struct tjmax {
	char const *id;
	int tjmax;
};

static const struct tjmax tjmax_table[] = {
	{ "CPU  230", 100000 },		/* Model 0x1c, stepping 2	*/
	{ "CPU  330", 125000 },		/* Model 0x1c, stepping 2	*/
	{ "CPU CE4110", 110000 },	/* Model 0x1c, stepping 10 Sodaville */
	{ "CPU CE4150", 110000 },	/* Model 0x1c, stepping 10	*/
	{ "CPU CE4170", 110000 },	/* Model 0x1c, stepping 10	*/
};

struct tjmax_model {
	u8 model;
	u8 mask;
	int tjmax;
};

#define ANY 0xff

static const struct tjmax_model tjmax_model_table[] = {
	{ 0x1c, 10, 100000 },	/* D4xx, K4xx, N4xx, D5xx, K5xx, N5xx */
	{ 0x1c, ANY, 90000 },	/* Z5xx, N2xx, possibly others
				 * Note: Also matches 230 and 330,
				 * which are covered by tjmax_table
				 */
	{ 0x26, ANY, 90000 },	/* Atom Tunnel Creek (Exx), Lincroft (Z6xx)
				 * Note: TjMax for E6xxT is 110C, but CPU type
				 * is undetectable by software
				 */
	{ 0x27, ANY, 90000 },	/* Atom Medfield (Z2460) */
	{ 0x35, ANY, 90000 },	/* Atom Clover Trail/Cloverview (Z2760) */
	{ 0x36, ANY, 100000 },	/* Atom Cedar Trail/Cedarview (N2xxx, D2xxx) */
};

static int adjust_tjmax(struct cpuinfo_x86 *c, u32 id, struct device *dev)
{
	/* The 100C is default for both mobile and non mobile CPUs */

	int tjmax = 100000;
	int tjmax_ee = 85000;
	int usemsr_ee = 1;
	int err;
	u32 eax, edx;
	int i;

	/* explicit tjmax table entries override heuristics */
	for (i = 0; i < ARRAY_SIZE(tjmax_table); i++) {
		if (strstr(c->x86_model_id, tjmax_table[i].id))
			return tjmax_table[i].tjmax;
	}

	for (i = 0; i < ARRAY_SIZE(tjmax_model_table); i++) {
		const struct tjmax_model *tm = &tjmax_model_table[i];
		if (c->x86_model == tm->model &&
		    (tm->mask == ANY || c->x86_mask == tm->mask))
			return tm->tjmax;
	}

	/* Early chips have no MSR for TjMax */

	if (c->x86_model == 0xf && c->x86_mask < 4)
		usemsr_ee = 0;

	if (c->x86_model > 0xe && usemsr_ee) {
		u8 platform_id;

		/*
		 * Now we can detect the mobile CPU using Intel provided table
		 * http://softwarecommunity.intel.com/Wiki/Mobility/720.htm
		 * For Core2 cores, check MSR 0x17, bit 28 1 = Mobile CPU
		 */
		err = rdmsr_safe_on_cpu(id, 0x17, &eax, &edx);
		if (err) {
			dev_warn(dev,
				 "Unable to access MSR 0x17, assuming desktop"
				 " CPU\n");
			usemsr_ee = 0;
		} else if (c->x86_model < 0x17 && !(eax & 0x10000000)) {
			/*
			 * Trust bit 28 up to Penryn, I could not find any
			 * documentation on that; if you happen to know
			 * someone at Intel please ask
			 */
			usemsr_ee = 0;
		} else {
			/* Platform ID bits 52:50 (EDX starts at bit 32) */
			platform_id = (edx >> 18) & 0x7;

			/*
			 * Mobile Penryn CPU seems to be platform ID 7 or 5
			 * (guesswork)
			 */
			if (c->x86_model == 0x17 &&
			    (platform_id == 5 || platform_id == 7)) {
				/*
				 * If MSR EE bit is set, set it to 90 degrees C,
				 * otherwise 105 degrees C
				 */
				tjmax_ee = 90000;
				tjmax = 105000;
			}
		}
	}

	if (usemsr_ee) {
		err = rdmsr_safe_on_cpu(id, 0xee, &eax, &edx);
		if (err) {
			dev_warn(dev,
				 "Unable to access MSR 0xEE, for Tjmax, left"
				 " at default\n");
		} else if (eax & 0x40000000) {
			tjmax = tjmax_ee;
		}
	} else if (tjmax == 100000) {
		/*
		 * If we don't use msr EE it means we are desktop CPU
		 * (with exeception of Atom)
		 */
		dev_warn(dev, "Using relative temperature scale!\n");
	}

	return tjmax;
}

<<<<<<< HEAD
static int get_tjmax(struct cpuinfo_x86 *c, u32 id, struct device *dev)
=======
static bool cpu_has_tjmax(struct cpuinfo_x86 *c)
{
	u8 model = c->x86_model;

	return model > 0xe &&
	       model != 0x1c &&
	       model != 0x26 &&
	       model != 0x27 &&
	       model != 0x35 &&
	       model != 0x36;
}

static int __cpuinit get_tjmax(struct cpuinfo_x86 *c, u32 id,
			       struct device *dev)
>>>>>>> 7de362d0
{
	int err;
	u32 eax, edx;
	u32 val;

	/*
	 * A new feature of current Intel(R) processors, the
	 * IA32_TEMPERATURE_TARGET contains the TjMax value
	 */
	err = rdmsr_safe_on_cpu(id, MSR_IA32_TEMPERATURE_TARGET, &eax, &edx);
	if (err) {
		if (cpu_has_tjmax(c))
			dev_warn(dev, "Unable to read TjMax from CPU %u\n", id);
	} else {
		val = (eax >> 16) & 0xff;
		/*
		 * If the TjMax is not plausible, an assumption
		 * will be used
		 */
		if (val) {
			dev_dbg(dev, "TjMax is %d degrees C\n", val);
			return val * 1000;
		}
	}

	if (force_tjmax) {
		dev_notice(dev, "TjMax forced to %d degrees C by user\n",
			   force_tjmax);
		return force_tjmax * 1000;
	}

	/*
	 * An assumption is made for early CPUs and unreadable MSR.
	 * NOTE: the calculated value may not be correct.
	 */
	return adjust_tjmax(c, id, dev);
}

static int create_name_attr(struct platform_data *pdata,
				      struct device *dev)
{
	sysfs_attr_init(&pdata->name_attr.attr);
	pdata->name_attr.attr.name = "name";
	pdata->name_attr.attr.mode = S_IRUGO;
	pdata->name_attr.show = show_name;
	return device_create_file(dev, &pdata->name_attr);
}

static int create_core_attrs(struct temp_data *tdata, struct device *dev,
			     int attr_no)
{
	int err, i;
	static ssize_t (*const rd_ptr[TOTAL_ATTRS]) (struct device *dev,
			struct device_attribute *devattr, char *buf) = {
			show_label, show_crit_alarm, show_temp, show_tjmax,
			show_ttarget };
	static const char *const names[TOTAL_ATTRS] = {
					"temp%d_label", "temp%d_crit_alarm",
					"temp%d_input", "temp%d_crit",
					"temp%d_max" };

	for (i = 0; i < tdata->attr_size; i++) {
		snprintf(tdata->attr_name[i], CORETEMP_NAME_LENGTH, names[i],
			attr_no);
		sysfs_attr_init(&tdata->sd_attrs[i].dev_attr.attr);
		tdata->sd_attrs[i].dev_attr.attr.name = tdata->attr_name[i];
		tdata->sd_attrs[i].dev_attr.attr.mode = S_IRUGO;
		tdata->sd_attrs[i].dev_attr.show = rd_ptr[i];
		tdata->sd_attrs[i].index = attr_no;
		err = device_create_file(dev, &tdata->sd_attrs[i].dev_attr);
		if (err)
			goto exit_free;
	}
	return 0;

exit_free:
	while (--i >= 0)
		device_remove_file(dev, &tdata->sd_attrs[i].dev_attr);
	return err;
}


static int chk_ucode_version(unsigned int cpu)
{
	struct cpuinfo_x86 *c = &cpu_data(cpu);

	/*
	 * Check if we have problem with errata AE18 of Core processors:
	 * Readings might stop update when processor visited too deep sleep,
	 * fixed for stepping D0 (6EC).
	 */
	if (c->x86_model == 0xe && c->x86_mask < 0xc && c->microcode < 0x39) {
		pr_err("Errata AE18 not fixed, update BIOS or microcode of the CPU!\n");
		return -ENODEV;
	}
	return 0;
}

static struct platform_device *coretemp_get_pdev(unsigned int cpu)
{
	u16 phys_proc_id = TO_PHYS_ID(cpu);
	struct pdev_entry *p;

	mutex_lock(&pdev_list_mutex);

	list_for_each_entry(p, &pdev_list, list)
		if (p->phys_proc_id == phys_proc_id) {
			mutex_unlock(&pdev_list_mutex);
			return p->pdev;
		}

	mutex_unlock(&pdev_list_mutex);
	return NULL;
}

static struct temp_data *init_temp_data(unsigned int cpu, int pkg_flag)
{
	struct temp_data *tdata;

	tdata = kzalloc(sizeof(struct temp_data), GFP_KERNEL);
	if (!tdata)
		return NULL;

	tdata->status_reg = pkg_flag ? MSR_IA32_PACKAGE_THERM_STATUS :
							MSR_IA32_THERM_STATUS;
	tdata->is_pkg_data = pkg_flag;
	tdata->cpu = cpu;
	tdata->cpu_core_id = TO_CORE_ID(cpu);
	tdata->attr_size = MAX_CORE_ATTRS;
	mutex_init(&tdata->update_lock);
	return tdata;
}

static int create_core_data(struct platform_device *pdev, unsigned int cpu,
			    int pkg_flag)
{
	struct temp_data *tdata;
	struct platform_data *pdata = platform_get_drvdata(pdev);
	struct cpuinfo_x86 *c = &cpu_data(cpu);
	u32 eax, edx;
	int err, attr_no;

	/*
	 * Find attr number for sysfs:
	 * We map the attr number to core id of the CPU
	 * The attr number is always core id + 2
	 * The Pkgtemp will always show up as temp1_*, if available
	 */
	attr_no = pkg_flag ? 1 : TO_ATTR_NO(cpu);

	if (attr_no > MAX_CORE_DATA - 1)
		return -ERANGE;

	/*
	 * Provide a single set of attributes for all HT siblings of a core
	 * to avoid duplicate sensors (the processor ID and core ID of all
	 * HT siblings of a core are the same).
	 * Skip if a HT sibling of this core is already registered.
	 * This is not an error.
	 */
	if (pdata->core_data[attr_no] != NULL)
		return 0;

	tdata = init_temp_data(cpu, pkg_flag);
	if (!tdata)
		return -ENOMEM;

	/* Test if we can access the status register */
	err = rdmsr_safe_on_cpu(cpu, tdata->status_reg, &eax, &edx);
	if (err)
		goto exit_free;

	/* We can access status register. Get Critical Temperature */
	tdata->tjmax = get_tjmax(c, cpu, &pdev->dev);

	/*
	 * Read the still undocumented bits 8:15 of IA32_TEMPERATURE_TARGET.
	 * The target temperature is available on older CPUs but not in this
	 * register. Atoms don't have the register at all.
	 */
	if (c->x86_model > 0xe && c->x86_model != 0x1c) {
		err = rdmsr_safe_on_cpu(cpu, MSR_IA32_TEMPERATURE_TARGET,
					&eax, &edx);
		if (!err) {
			tdata->ttarget
			  = tdata->tjmax - ((eax >> 8) & 0xff) * 1000;
			tdata->attr_size++;
		}
	}

	pdata->core_data[attr_no] = tdata;

	/* Create sysfs interfaces */
	err = create_core_attrs(tdata, &pdev->dev, attr_no);
	if (err)
		goto exit_free;

	return 0;
exit_free:
	pdata->core_data[attr_no] = NULL;
	kfree(tdata);
	return err;
}

static void coretemp_add_core(unsigned int cpu, int pkg_flag)
{
	struct platform_device *pdev = coretemp_get_pdev(cpu);
	int err;

	if (!pdev)
		return;

	err = create_core_data(pdev, cpu, pkg_flag);
	if (err)
		dev_err(&pdev->dev, "Adding Core %u failed\n", cpu);
}

static void coretemp_remove_core(struct platform_data *pdata,
				struct device *dev, int indx)
{
	int i;
	struct temp_data *tdata = pdata->core_data[indx];

	/* Remove the sysfs attributes */
	for (i = 0; i < tdata->attr_size; i++)
		device_remove_file(dev, &tdata->sd_attrs[i].dev_attr);

	kfree(pdata->core_data[indx]);
	pdata->core_data[indx] = NULL;
}

static int coretemp_probe(struct platform_device *pdev)
{
	struct platform_data *pdata;
	int err;

	/* Initialize the per-package data structures */
	pdata = kzalloc(sizeof(struct platform_data), GFP_KERNEL);
	if (!pdata)
		return -ENOMEM;

	err = create_name_attr(pdata, &pdev->dev);
	if (err)
		goto exit_free;

	pdata->phys_proc_id = pdev->id;
	platform_set_drvdata(pdev, pdata);

	pdata->hwmon_dev = hwmon_device_register(&pdev->dev);
	if (IS_ERR(pdata->hwmon_dev)) {
		err = PTR_ERR(pdata->hwmon_dev);
		dev_err(&pdev->dev, "Class registration failed (%d)\n", err);
		goto exit_name;
	}
	return 0;

exit_name:
	device_remove_file(&pdev->dev, &pdata->name_attr);
exit_free:
	kfree(pdata);
	return err;
}

static int coretemp_remove(struct platform_device *pdev)
{
	struct platform_data *pdata = platform_get_drvdata(pdev);
	int i;

	for (i = MAX_CORE_DATA - 1; i >= 0; --i)
		if (pdata->core_data[i])
			coretemp_remove_core(pdata, &pdev->dev, i);

	device_remove_file(&pdev->dev, &pdata->name_attr);
	hwmon_device_unregister(pdata->hwmon_dev);
	kfree(pdata);
	return 0;
}

static struct platform_driver coretemp_driver = {
	.driver = {
		.owner = THIS_MODULE,
		.name = DRVNAME,
	},
	.probe = coretemp_probe,
	.remove = coretemp_remove,
};

static int coretemp_device_add(unsigned int cpu)
{
	int err;
	struct platform_device *pdev;
	struct pdev_entry *pdev_entry;

	mutex_lock(&pdev_list_mutex);

	pdev = platform_device_alloc(DRVNAME, TO_PHYS_ID(cpu));
	if (!pdev) {
		err = -ENOMEM;
		pr_err("Device allocation failed\n");
		goto exit;
	}

	pdev_entry = kzalloc(sizeof(struct pdev_entry), GFP_KERNEL);
	if (!pdev_entry) {
		err = -ENOMEM;
		goto exit_device_put;
	}

	err = platform_device_add(pdev);
	if (err) {
		pr_err("Device addition failed (%d)\n", err);
		goto exit_device_free;
	}

	pdev_entry->pdev = pdev;
	pdev_entry->phys_proc_id = pdev->id;

	list_add_tail(&pdev_entry->list, &pdev_list);
	mutex_unlock(&pdev_list_mutex);

	return 0;

exit_device_free:
	kfree(pdev_entry);
exit_device_put:
	platform_device_put(pdev);
exit:
	mutex_unlock(&pdev_list_mutex);
	return err;
}

static void coretemp_device_remove(unsigned int cpu)
{
	struct pdev_entry *p, *n;
	u16 phys_proc_id = TO_PHYS_ID(cpu);

	mutex_lock(&pdev_list_mutex);
	list_for_each_entry_safe(p, n, &pdev_list, list) {
		if (p->phys_proc_id != phys_proc_id)
			continue;
		platform_device_unregister(p->pdev);
		list_del(&p->list);
		kfree(p);
	}
	mutex_unlock(&pdev_list_mutex);
}

static bool is_any_core_online(struct platform_data *pdata)
{
	int i;

	/* Find online cores, except pkgtemp data */
	for (i = MAX_CORE_DATA - 1; i >= 0; --i) {
		if (pdata->core_data[i] &&
			!pdata->core_data[i]->is_pkg_data) {
			return true;
		}
	}
	return false;
}

static void get_core_online(unsigned int cpu)
{
	struct cpuinfo_x86 *c = &cpu_data(cpu);
	struct platform_device *pdev = coretemp_get_pdev(cpu);
	int err;

	/*
	 * CPUID.06H.EAX[0] indicates whether the CPU has thermal
	 * sensors. We check this bit only, all the early CPUs
	 * without thermal sensors will be filtered out.
	 */
	if (!cpu_has(c, X86_FEATURE_DTHERM))
		return;

	if (!pdev) {
		/* Check the microcode version of the CPU */
		if (chk_ucode_version(cpu))
			return;

		/*
		 * Alright, we have DTS support.
		 * We are bringing the _first_ core in this pkg
		 * online. So, initialize per-pkg data structures and
		 * then bring this core online.
		 */
		err = coretemp_device_add(cpu);
		if (err)
			return;
		/*
		 * Check whether pkgtemp support is available.
		 * If so, add interfaces for pkgtemp.
		 */
		if (cpu_has(c, X86_FEATURE_PTS))
			coretemp_add_core(cpu, 1);
	}
	/*
	 * Physical CPU device already exists.
	 * So, just add interfaces for this core.
	 */
	coretemp_add_core(cpu, 0);
}

static void put_core_offline(unsigned int cpu)
{
	int i, indx;
	struct platform_data *pdata;
	struct platform_device *pdev = coretemp_get_pdev(cpu);

	/* If the physical CPU device does not exist, just return */
	if (!pdev)
		return;

	pdata = platform_get_drvdata(pdev);

	indx = TO_ATTR_NO(cpu);

	/* The core id is too big, just return */
	if (indx > MAX_CORE_DATA - 1)
		return;

	if (pdata->core_data[indx] && pdata->core_data[indx]->cpu == cpu)
		coretemp_remove_core(pdata, &pdev->dev, indx);

	/*
	 * If a HT sibling of a core is taken offline, but another HT sibling
	 * of the same core is still online, register the alternate sibling.
	 * This ensures that exactly one set of attributes is provided as long
	 * as at least one HT sibling of a core is online.
	 */
	for_each_sibling(i, cpu) {
		if (i != cpu) {
			get_core_online(i);
			/*
			 * Display temperature sensor data for one HT sibling
			 * per core only, so abort the loop after one such
			 * sibling has been found.
			 */
			break;
		}
	}
	/*
	 * If all cores in this pkg are offline, remove the device.
	 * coretemp_device_remove calls unregister_platform_device,
	 * which in turn calls coretemp_remove. This removes the
	 * pkgtemp entry and does other clean ups.
	 */
	if (!is_any_core_online(pdata))
		coretemp_device_remove(cpu);
}

static int coretemp_cpu_callback(struct notifier_block *nfb,
				 unsigned long action, void *hcpu)
{
	unsigned int cpu = (unsigned long) hcpu;

	switch (action) {
	case CPU_ONLINE:
	case CPU_DOWN_FAILED:
		get_core_online(cpu);
		break;
	case CPU_DOWN_PREPARE:
		put_core_offline(cpu);
		break;
	}
	return NOTIFY_OK;
}

static struct notifier_block coretemp_cpu_notifier __refdata = {
	.notifier_call = coretemp_cpu_callback,
};

static const struct x86_cpu_id __initconst coretemp_ids[] = {
	{ X86_VENDOR_INTEL, X86_FAMILY_ANY, X86_MODEL_ANY, X86_FEATURE_DTHERM },
	{}
};
MODULE_DEVICE_TABLE(x86cpu, coretemp_ids);

static int __init coretemp_init(void)
{
	int i, err;

	/*
	 * CPUID.06H.EAX[0] indicates whether the CPU has thermal
	 * sensors. We check this bit only, all the early CPUs
	 * without thermal sensors will be filtered out.
	 */
	if (!x86_match_cpu(coretemp_ids))
		return -ENODEV;

	err = platform_driver_register(&coretemp_driver);
	if (err)
		goto exit;

	get_online_cpus();
	for_each_online_cpu(i)
		get_core_online(i);

#ifndef CONFIG_HOTPLUG_CPU
	if (list_empty(&pdev_list)) {
		put_online_cpus();
		err = -ENODEV;
		goto exit_driver_unreg;
	}
#endif

	register_hotcpu_notifier(&coretemp_cpu_notifier);
	put_online_cpus();
	return 0;

#ifndef CONFIG_HOTPLUG_CPU
exit_driver_unreg:
	platform_driver_unregister(&coretemp_driver);
#endif
exit:
	return err;
}

static void __exit coretemp_exit(void)
{
	struct pdev_entry *p, *n;

	get_online_cpus();
	unregister_hotcpu_notifier(&coretemp_cpu_notifier);
	mutex_lock(&pdev_list_mutex);
	list_for_each_entry_safe(p, n, &pdev_list, list) {
		platform_device_unregister(p->pdev);
		list_del(&p->list);
		kfree(p);
	}
	mutex_unlock(&pdev_list_mutex);
	put_online_cpus();
	platform_driver_unregister(&coretemp_driver);
}

MODULE_AUTHOR("Rudolf Marek <r.marek@assembler.cz>");
MODULE_DESCRIPTION("Intel Core temperature monitor");
MODULE_LICENSE("GPL");

module_init(coretemp_init)
module_exit(coretemp_exit)<|MERGE_RESOLUTION|>--- conflicted
+++ resolved
@@ -316,9 +316,6 @@
 	return tjmax;
 }
 
-<<<<<<< HEAD
-static int get_tjmax(struct cpuinfo_x86 *c, u32 id, struct device *dev)
-=======
 static bool cpu_has_tjmax(struct cpuinfo_x86 *c)
 {
 	u8 model = c->x86_model;
@@ -331,9 +328,7 @@
 	       model != 0x36;
 }
 
-static int __cpuinit get_tjmax(struct cpuinfo_x86 *c, u32 id,
-			       struct device *dev)
->>>>>>> 7de362d0
+static int get_tjmax(struct cpuinfo_x86 *c, u32 id, struct device *dev)
 {
 	int err;
 	u32 eax, edx;
