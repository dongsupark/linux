/*
 * coretemp.c - Linux kernel module for hardware monitoring
 *
 * Copyright (C) 2007 Rudolf Marek <r.marek@assembler.cz>
 *
 * Inspired from many hwmon drivers
 *
 * This program is free software; you can redistribute it and/or modify
 * it under the terms of the GNU General Public License as published by
 * the Free Software Foundation; version 2 of the License.
 *
 * This program is distributed in the hope that it will be useful,
 * but WITHOUT ANY WARRANTY; without even the implied warranty of
 * MERCHANTABILITY or FITNESS FOR A PARTICULAR PURPOSE.  See the
 * GNU General Public License for more details.
 *
 * You should have received a copy of the GNU General Public License
 * along with this program; if not, write to the Free Software
 * Foundation, Inc., 51 Franklin Street, Fifth Floor, Boston, MA
 * 02110-1301 USA.
 */

#define pr_fmt(fmt) KBUILD_MODNAME ": " fmt

#include <linux/module.h>
#include <linux/init.h>
#include <linux/slab.h>
#include <linux/jiffies.h>
#include <linux/hwmon.h>
#include <linux/sysfs.h>
#include <linux/hwmon-sysfs.h>
#include <linux/err.h>
#include <linux/mutex.h>
#include <linux/list.h>
#include <linux/platform_device.h>
#include <linux/cpu.h>
#include <linux/pci.h>
#include <linux/smp.h>
#include <linux/moduleparam.h>
#include <asm/msr.h>
#include <asm/processor.h>
#include <asm/cpu_device_id.h>

#define DRVNAME	"coretemp"

/*
 * force_tjmax only matters when TjMax can't be read from the CPU itself.
 * When set, it replaces the driver's suboptimal heuristic.
 */
static int force_tjmax;
module_param_named(tjmax, force_tjmax, int, 0444);
MODULE_PARM_DESC(tjmax, "TjMax value in degrees Celsius");

#define BASE_SYSFS_ATTR_NO	2	/* Sysfs Base attr no for coretemp */
#define NUM_REAL_CORES		32	/* Number of Real cores per cpu */
#define CORETEMP_NAME_LENGTH	17	/* String Length of attrs */
#define MAX_CORE_ATTRS		4	/* Maximum no of basic attrs */
#define TOTAL_ATTRS		(MAX_CORE_ATTRS + 1)
#define MAX_CORE_DATA		(NUM_REAL_CORES + BASE_SYSFS_ATTR_NO)

#define TO_PHYS_ID(cpu)		(cpu_data(cpu).phys_proc_id)
#define TO_CORE_ID(cpu)		(cpu_data(cpu).cpu_core_id)
#define TO_ATTR_NO(cpu)		(TO_CORE_ID(cpu) + BASE_SYSFS_ATTR_NO)

#ifdef CONFIG_SMP
#define for_each_sibling(i, cpu)	for_each_cpu(i, cpu_sibling_mask(cpu))
#else
#define for_each_sibling(i, cpu)	for (i = 0; false; )
#endif

/*
 * Per-Core Temperature Data
 * @last_updated: The time when the current temperature value was updated
 *		earlier (in jiffies).
 * @cpu_core_id: The CPU Core from which temperature values should be read
 *		This value is passed as "id" field to rdmsr/wrmsr functions.
 * @status_reg: One of IA32_THERM_STATUS or IA32_PACKAGE_THERM_STATUS,
 *		from where the temperature values should be read.
 * @attr_size:  Total number of pre-core attrs displayed in the sysfs.
 * @is_pkg_data: If this is 1, the temp_data holds pkgtemp data.
 *		Otherwise, temp_data holds coretemp data.
 * @valid: If this is 1, the current temperature is valid.
 */
struct temp_data {
	int temp;
	int ttarget;
	int tjmax;
	unsigned long last_updated;
	unsigned int cpu;
	u32 cpu_core_id;
	u32 status_reg;
	int attr_size;
	bool is_pkg_data;
	bool valid;
	struct sensor_device_attribute sd_attrs[TOTAL_ATTRS];
	char attr_name[TOTAL_ATTRS][CORETEMP_NAME_LENGTH];
	struct mutex update_lock;
};

/* Platform Data per Physical CPU */
struct platform_data {
	struct device *hwmon_dev;
	u16 phys_proc_id;
	struct temp_data *core_data[MAX_CORE_DATA];
	struct device_attribute name_attr;
};

struct pdev_entry {
	struct list_head list;
	struct platform_device *pdev;
	u16 phys_proc_id;
};

static LIST_HEAD(pdev_list);
static DEFINE_MUTEX(pdev_list_mutex);

static ssize_t show_name(struct device *dev,
			struct device_attribute *devattr, char *buf)
{
	return sprintf(buf, "%s\n", DRVNAME);
}

static ssize_t show_label(struct device *dev,
				struct device_attribute *devattr, char *buf)
{
	struct sensor_device_attribute *attr = to_sensor_dev_attr(devattr);
	struct platform_data *pdata = dev_get_drvdata(dev);
	struct temp_data *tdata = pdata->core_data[attr->index];

	if (tdata->is_pkg_data)
		return sprintf(buf, "Physical id %u\n", pdata->phys_proc_id);

	return sprintf(buf, "Core %u\n", tdata->cpu_core_id);
}

static ssize_t show_crit_alarm(struct device *dev,
				struct device_attribute *devattr, char *buf)
{
	u32 eax, edx;
	struct sensor_device_attribute *attr = to_sensor_dev_attr(devattr);
	struct platform_data *pdata = dev_get_drvdata(dev);
	struct temp_data *tdata = pdata->core_data[attr->index];

	rdmsr_on_cpu(tdata->cpu, tdata->status_reg, &eax, &edx);

	return sprintf(buf, "%d\n", (eax >> 5) & 1);
}

static ssize_t show_tjmax(struct device *dev,
			struct device_attribute *devattr, char *buf)
{
	struct sensor_device_attribute *attr = to_sensor_dev_attr(devattr);
	struct platform_data *pdata = dev_get_drvdata(dev);

	return sprintf(buf, "%d\n", pdata->core_data[attr->index]->tjmax);
}

static ssize_t show_ttarget(struct device *dev,
				struct device_attribute *devattr, char *buf)
{
	struct sensor_device_attribute *attr = to_sensor_dev_attr(devattr);
	struct platform_data *pdata = dev_get_drvdata(dev);

	return sprintf(buf, "%d\n", pdata->core_data[attr->index]->ttarget);
}

static ssize_t show_temp(struct device *dev,
			struct device_attribute *devattr, char *buf)
{
	u32 eax, edx;
	struct sensor_device_attribute *attr = to_sensor_dev_attr(devattr);
	struct platform_data *pdata = dev_get_drvdata(dev);
	struct temp_data *tdata = pdata->core_data[attr->index];

	mutex_lock(&tdata->update_lock);

	/* Check whether the time interval has elapsed */
	if (!tdata->valid || time_after(jiffies, tdata->last_updated + HZ)) {
		rdmsr_on_cpu(tdata->cpu, tdata->status_reg, &eax, &edx);
		tdata->valid = 0;
		/* Check whether the data is valid */
		if (eax & 0x80000000) {
			tdata->temp = tdata->tjmax -
					((eax >> 16) & 0x7f) * 1000;
			tdata->valid = 1;
		}
		tdata->last_updated = jiffies;
	}

	mutex_unlock(&tdata->update_lock);
	return tdata->valid ? sprintf(buf, "%d\n", tdata->temp) : -EAGAIN;
}

struct tjmax {
	char const *id;
	int tjmax;
};

static struct tjmax __cpuinitconst tjmax_table[] = {
	{ "CPU D410", 100000 },
	{ "CPU D425", 100000 },
	{ "CPU D510", 100000 },
	{ "CPU D525", 100000 },
	{ "CPU N450", 100000 },
	{ "CPU N455", 100000 },
	{ "CPU N470", 100000 },
	{ "CPU N475", 100000 },
	{ "CPU  230", 100000 },
	{ "CPU  330", 125000 },
};

static int __cpuinit adjust_tjmax(struct cpuinfo_x86 *c, u32 id,
				  struct device *dev)
{
	/* The 100C is default for both mobile and non mobile CPUs */

	int tjmax = 100000;
	int tjmax_ee = 85000;
	int usemsr_ee = 1;
	int err;
	u32 eax, edx;
	struct pci_dev *host_bridge;
	int i;

	/* explicit tjmax table entries override heuristics */
	for (i = 0; i < ARRAY_SIZE(tjmax_table); i++) {
		if (strstr(c->x86_model_id, tjmax_table[i].id))
			return tjmax_table[i].tjmax;
	}

	/* Early chips have no MSR for TjMax */

	if (c->x86_model == 0xf && c->x86_mask < 4)
		usemsr_ee = 0;

	/* Atom CPUs */

	if (c->x86_model == 0x1c || c->x86_model == 0x26
	    || c->x86_model == 0x27) {
		usemsr_ee = 0;

		host_bridge = pci_get_bus_and_slot(0, PCI_DEVFN(0, 0));

		if (host_bridge && host_bridge->vendor == PCI_VENDOR_ID_INTEL
		    && (host_bridge->device == 0xa000	/* NM10 based nettop */
		    || host_bridge->device == 0xa010))	/* NM10 based netbook */
			tjmax = 100000;
		else
			tjmax = 90000;

		pci_dev_put(host_bridge);
	} else if (c->x86_model == 0x36) {
		usemsr_ee = 0;
		tjmax = 100000;
	}

	if (c->x86_model > 0xe && usemsr_ee) {
		u8 platform_id;

		/*
		 * Now we can detect the mobile CPU using Intel provided table
		 * http://softwarecommunity.intel.com/Wiki/Mobility/720.htm
		 * For Core2 cores, check MSR 0x17, bit 28 1 = Mobile CPU
		 */
		err = rdmsr_safe_on_cpu(id, 0x17, &eax, &edx);
		if (err) {
			dev_warn(dev,
				 "Unable to access MSR 0x17, assuming desktop"
				 " CPU\n");
			usemsr_ee = 0;
		} else if (c->x86_model < 0x17 && !(eax & 0x10000000)) {
			/*
			 * Trust bit 28 up to Penryn, I could not find any
			 * documentation on that; if you happen to know
			 * someone at Intel please ask
			 */
			usemsr_ee = 0;
		} else {
			/* Platform ID bits 52:50 (EDX starts at bit 32) */
			platform_id = (edx >> 18) & 0x7;

			/*
			 * Mobile Penryn CPU seems to be platform ID 7 or 5
			 * (guesswork)
			 */
			if (c->x86_model == 0x17 &&
			    (platform_id == 5 || platform_id == 7)) {
				/*
				 * If MSR EE bit is set, set it to 90 degrees C,
				 * otherwise 105 degrees C
				 */
				tjmax_ee = 90000;
				tjmax = 105000;
			}
		}
	}

	if (usemsr_ee) {
		err = rdmsr_safe_on_cpu(id, 0xee, &eax, &edx);
		if (err) {
			dev_warn(dev,
				 "Unable to access MSR 0xEE, for Tjmax, left"
				 " at default\n");
		} else if (eax & 0x40000000) {
			tjmax = tjmax_ee;
		}
	} else if (tjmax == 100000) {
		/*
		 * If we don't use msr EE it means we are desktop CPU
		 * (with exeception of Atom)
		 */
		dev_warn(dev, "Using relative temperature scale!\n");
	}

	return tjmax;
}

static int __cpuinit get_tjmax(struct cpuinfo_x86 *c, u32 id,
			       struct device *dev)
{
	int err;
	u32 eax, edx;
	u32 val;

	/*
	 * A new feature of current Intel(R) processors, the
	 * IA32_TEMPERATURE_TARGET contains the TjMax value
	 */
	err = rdmsr_safe_on_cpu(id, MSR_IA32_TEMPERATURE_TARGET, &eax, &edx);
	if (err) {
		if (c->x86_model > 0xe && c->x86_model != 0x1c)
			dev_warn(dev, "Unable to read TjMax from CPU %u\n", id);
	} else {
		val = (eax >> 16) & 0xff;
		/*
		 * If the TjMax is not plausible, an assumption
		 * will be used
		 */
		if (val) {
			dev_dbg(dev, "TjMax is %d degrees C\n", val);
			return val * 1000;
		}
	}

	if (force_tjmax) {
		dev_notice(dev, "TjMax forced to %d degrees C by user\n",
			   force_tjmax);
		return force_tjmax * 1000;
	}

	/*
	 * An assumption is made for early CPUs and unreadable MSR.
	 * NOTE: the calculated value may not be correct.
	 */
	return adjust_tjmax(c, id, dev);
}

static int __devinit create_name_attr(struct platform_data *pdata,
				      struct device *dev)
{
	sysfs_attr_init(&pdata->name_attr.attr);
	pdata->name_attr.attr.name = "name";
	pdata->name_attr.attr.mode = S_IRUGO;
	pdata->name_attr.show = show_name;
	return device_create_file(dev, &pdata->name_attr);
}

static int __cpuinit create_core_attrs(struct temp_data *tdata,
				       struct device *dev, int attr_no)
{
	int err, i;
	static ssize_t (*const rd_ptr[TOTAL_ATTRS]) (struct device *dev,
			struct device_attribute *devattr, char *buf) = {
			show_label, show_crit_alarm, show_temp, show_tjmax,
			show_ttarget };
	static const char *const names[TOTAL_ATTRS] = {
					"temp%d_label", "temp%d_crit_alarm",
					"temp%d_input", "temp%d_crit",
					"temp%d_max" };

	for (i = 0; i < tdata->attr_size; i++) {
		snprintf(tdata->attr_name[i], CORETEMP_NAME_LENGTH, names[i],
			attr_no);
		sysfs_attr_init(&tdata->sd_attrs[i].dev_attr.attr);
		tdata->sd_attrs[i].dev_attr.attr.name = tdata->attr_name[i];
		tdata->sd_attrs[i].dev_attr.attr.mode = S_IRUGO;
		tdata->sd_attrs[i].dev_attr.show = rd_ptr[i];
		tdata->sd_attrs[i].index = attr_no;
		err = device_create_file(dev, &tdata->sd_attrs[i].dev_attr);
		if (err)
			goto exit_free;
	}
	return 0;

exit_free:
	while (--i >= 0)
		device_remove_file(dev, &tdata->sd_attrs[i].dev_attr);
	return err;
}


static int __cpuinit chk_ucode_version(unsigned int cpu)
{
	struct cpuinfo_x86 *c = &cpu_data(cpu);

	/*
	 * Check if we have problem with errata AE18 of Core processors:
	 * Readings might stop update when processor visited too deep sleep,
	 * fixed for stepping D0 (6EC).
	 */
	if (c->x86_model == 0xe && c->x86_mask < 0xc && c->microcode < 0x39) {
		pr_err("Errata AE18 not fixed, update BIOS or "
		       "microcode of the CPU!\n");
		return -ENODEV;
	}
	return 0;
}

static struct platform_device __cpuinit *coretemp_get_pdev(unsigned int cpu)
{
	u16 phys_proc_id = TO_PHYS_ID(cpu);
	struct pdev_entry *p;

	mutex_lock(&pdev_list_mutex);

	list_for_each_entry(p, &pdev_list, list)
		if (p->phys_proc_id == phys_proc_id) {
			mutex_unlock(&pdev_list_mutex);
			return p->pdev;
		}

	mutex_unlock(&pdev_list_mutex);
	return NULL;
}

static struct temp_data __cpuinit *init_temp_data(unsigned int cpu,
						  int pkg_flag)
{
	struct temp_data *tdata;

	tdata = kzalloc(sizeof(struct temp_data), GFP_KERNEL);
	if (!tdata)
		return NULL;

	tdata->status_reg = pkg_flag ? MSR_IA32_PACKAGE_THERM_STATUS :
							MSR_IA32_THERM_STATUS;
	tdata->is_pkg_data = pkg_flag;
	tdata->cpu = cpu;
	tdata->cpu_core_id = TO_CORE_ID(cpu);
	tdata->attr_size = MAX_CORE_ATTRS;
	mutex_init(&tdata->update_lock);
	return tdata;
}

static int __cpuinit create_core_data(struct platform_device *pdev,
				unsigned int cpu, int pkg_flag)
{
	struct temp_data *tdata;
	struct platform_data *pdata = platform_get_drvdata(pdev);
	struct cpuinfo_x86 *c = &cpu_data(cpu);
	u32 eax, edx;
	int err, attr_no;

	/*
	 * Find attr number for sysfs:
	 * We map the attr number to core id of the CPU
	 * The attr number is always core id + 2
	 * The Pkgtemp will always show up as temp1_*, if available
	 */
	attr_no = pkg_flag ? 1 : TO_ATTR_NO(cpu);

	if (attr_no > MAX_CORE_DATA - 1)
		return -ERANGE;

	/*
	 * Provide a single set of attributes for all HT siblings of a core
	 * to avoid duplicate sensors (the processor ID and core ID of all
	 * HT siblings of a core are the same).
	 * Skip if a HT sibling of this core is already registered.
	 * This is not an error.
	 */
	if (pdata->core_data[attr_no] != NULL)
		return 0;

	tdata = init_temp_data(cpu, pkg_flag);
	if (!tdata)
		return -ENOMEM;

	/* Test if we can access the status register */
	err = rdmsr_safe_on_cpu(cpu, tdata->status_reg, &eax, &edx);
	if (err)
		goto exit_free;

	/* We can access status register. Get Critical Temperature */
	tdata->tjmax = get_tjmax(c, cpu, &pdev->dev);

	/*
	 * Read the still undocumented bits 8:15 of IA32_TEMPERATURE_TARGET.
	 * The target temperature is available on older CPUs but not in this
	 * register. Atoms don't have the register at all.
	 */
	if (c->x86_model > 0xe && c->x86_model != 0x1c) {
		err = rdmsr_safe_on_cpu(cpu, MSR_IA32_TEMPERATURE_TARGET,
					&eax, &edx);
		if (!err) {
			tdata->ttarget
			  = tdata->tjmax - ((eax >> 8) & 0xff) * 1000;
			tdata->attr_size++;
		}
	}

	pdata->core_data[attr_no] = tdata;

	/* Create sysfs interfaces */
	err = create_core_attrs(tdata, &pdev->dev, attr_no);
	if (err)
		goto exit_free;

	return 0;
exit_free:
	pdata->core_data[attr_no] = NULL;
	kfree(tdata);
	return err;
}

static void __cpuinit coretemp_add_core(unsigned int cpu, int pkg_flag)
{
	struct platform_device *pdev = coretemp_get_pdev(cpu);
	int err;

	if (!pdev)
		return;

	err = create_core_data(pdev, cpu, pkg_flag);
	if (err)
		dev_err(&pdev->dev, "Adding Core %u failed\n", cpu);
}

static void coretemp_remove_core(struct platform_data *pdata,
				struct device *dev, int indx)
{
	int i;
	struct temp_data *tdata = pdata->core_data[indx];

	/* Remove the sysfs attributes */
	for (i = 0; i < tdata->attr_size; i++)
		device_remove_file(dev, &tdata->sd_attrs[i].dev_attr);

	kfree(pdata->core_data[indx]);
	pdata->core_data[indx] = NULL;
}

static int __devinit coretemp_probe(struct platform_device *pdev)
{
	struct platform_data *pdata;
	int err;

	/* Initialize the per-package data structures */
	pdata = kzalloc(sizeof(struct platform_data), GFP_KERNEL);
	if (!pdata)
		return -ENOMEM;

	err = create_name_attr(pdata, &pdev->dev);
	if (err)
		goto exit_free;

	pdata->phys_proc_id = pdev->id;
	platform_set_drvdata(pdev, pdata);

	pdata->hwmon_dev = hwmon_device_register(&pdev->dev);
	if (IS_ERR(pdata->hwmon_dev)) {
		err = PTR_ERR(pdata->hwmon_dev);
		dev_err(&pdev->dev, "Class registration failed (%d)\n", err);
		goto exit_name;
	}
	return 0;

exit_name:
	device_remove_file(&pdev->dev, &pdata->name_attr);
	platform_set_drvdata(pdev, NULL);
exit_free:
	kfree(pdata);
	return err;
}

static int __devexit coretemp_remove(struct platform_device *pdev)
{
	struct platform_data *pdata = platform_get_drvdata(pdev);
	int i;

	for (i = MAX_CORE_DATA - 1; i >= 0; --i)
		if (pdata->core_data[i])
			coretemp_remove_core(pdata, &pdev->dev, i);

	device_remove_file(&pdev->dev, &pdata->name_attr);
	hwmon_device_unregister(pdata->hwmon_dev);
	platform_set_drvdata(pdev, NULL);
	kfree(pdata);
	return 0;
}

static struct platform_driver coretemp_driver = {
	.driver = {
		.owner = THIS_MODULE,
		.name = DRVNAME,
	},
	.probe = coretemp_probe,
	.remove = __devexit_p(coretemp_remove),
};

static int __cpuinit coretemp_device_add(unsigned int cpu)
{
	int err;
	struct platform_device *pdev;
	struct pdev_entry *pdev_entry;

	mutex_lock(&pdev_list_mutex);

	pdev = platform_device_alloc(DRVNAME, TO_PHYS_ID(cpu));
	if (!pdev) {
		err = -ENOMEM;
		pr_err("Device allocation failed\n");
		goto exit;
	}

	pdev_entry = kzalloc(sizeof(struct pdev_entry), GFP_KERNEL);
	if (!pdev_entry) {
		err = -ENOMEM;
		goto exit_device_put;
	}

	err = platform_device_add(pdev);
	if (err) {
		pr_err("Device addition failed (%d)\n", err);
		goto exit_device_free;
	}

	pdev_entry->pdev = pdev;
	pdev_entry->phys_proc_id = pdev->id;

	list_add_tail(&pdev_entry->list, &pdev_list);
	mutex_unlock(&pdev_list_mutex);

	return 0;

exit_device_free:
	kfree(pdev_entry);
exit_device_put:
	platform_device_put(pdev);
exit:
	mutex_unlock(&pdev_list_mutex);
	return err;
}

static void __cpuinit coretemp_device_remove(unsigned int cpu)
{
	struct pdev_entry *p, *n;
	u16 phys_proc_id = TO_PHYS_ID(cpu);

	mutex_lock(&pdev_list_mutex);
	list_for_each_entry_safe(p, n, &pdev_list, list) {
		if (p->phys_proc_id != phys_proc_id)
			continue;
		platform_device_unregister(p->pdev);
		list_del(&p->list);
		kfree(p);
	}
	mutex_unlock(&pdev_list_mutex);
}

static bool __cpuinit is_any_core_online(struct platform_data *pdata)
{
	int i;

	/* Find online cores, except pkgtemp data */
	for (i = MAX_CORE_DATA - 1; i >= 0; --i) {
		if (pdata->core_data[i] &&
			!pdata->core_data[i]->is_pkg_data) {
			return true;
		}
	}
	return false;
}

static void __cpuinit get_core_online(unsigned int cpu)
{
	struct cpuinfo_x86 *c = &cpu_data(cpu);
	struct platform_device *pdev = coretemp_get_pdev(cpu);
	int err;

	/*
	 * CPUID.06H.EAX[0] indicates whether the CPU has thermal
	 * sensors. We check this bit only, all the early CPUs
	 * without thermal sensors will be filtered out.
	 */
	if (!cpu_has(c, X86_FEATURE_DTHERM))
		return;

	if (!pdev) {
		/* Check the microcode version of the CPU */
		if (chk_ucode_version(cpu))
			return;

		/*
		 * Alright, we have DTS support.
		 * We are bringing the _first_ core in this pkg
		 * online. So, initialize per-pkg data structures and
		 * then bring this core online.
		 */
		err = coretemp_device_add(cpu);
		if (err)
			return;
		/*
		 * Check whether pkgtemp support is available.
		 * If so, add interfaces for pkgtemp.
		 */
		if (cpu_has(c, X86_FEATURE_PTS))
			coretemp_add_core(cpu, 1);
	}
	/*
	 * Physical CPU device already exists.
	 * So, just add interfaces for this core.
	 */
	coretemp_add_core(cpu, 0);
}

static void __cpuinit put_core_offline(unsigned int cpu)
{
	int i, indx;
	struct platform_data *pdata;
	struct platform_device *pdev = coretemp_get_pdev(cpu);

	/* If the physical CPU device does not exist, just return */
	if (!pdev)
		return;

	pdata = platform_get_drvdata(pdev);

	indx = TO_ATTR_NO(cpu);

	/* The core id is too big, just return */
	if (indx > MAX_CORE_DATA - 1)
		return;

	if (pdata->core_data[indx] && pdata->core_data[indx]->cpu == cpu)
		coretemp_remove_core(pdata, &pdev->dev, indx);

	/*
	 * If a HT sibling of a core is taken offline, but another HT sibling
	 * of the same core is still online, register the alternate sibling.
	 * This ensures that exactly one set of attributes is provided as long
	 * as at least one HT sibling of a core is online.
	 */
	for_each_sibling(i, cpu) {
		if (i != cpu) {
			get_core_online(i);
			/*
			 * Display temperature sensor data for one HT sibling
			 * per core only, so abort the loop after one such
			 * sibling has been found.
			 */
			break;
		}
	}
	/*
	 * If all cores in this pkg are offline, remove the device.
	 * coretemp_device_remove calls unregister_platform_device,
	 * which in turn calls coretemp_remove. This removes the
	 * pkgtemp entry and does other clean ups.
	 */
	if (!is_any_core_online(pdata))
		coretemp_device_remove(cpu);
}

static int __cpuinit coretemp_cpu_callback(struct notifier_block *nfb,
				 unsigned long action, void *hcpu)
{
	unsigned int cpu = (unsigned long) hcpu;

	switch (action) {
	case CPU_ONLINE:
	case CPU_DOWN_FAILED:
		get_core_online(cpu);
		break;
	case CPU_DOWN_PREPARE:
		put_core_offline(cpu);
		break;
	}
	return NOTIFY_OK;
}

static struct notifier_block coretemp_cpu_notifier __refdata = {
	.notifier_call = coretemp_cpu_callback,
};

<<<<<<< HEAD
static const struct x86_cpu_id coretemp_ids[] = {
	{ X86_VENDOR_INTEL, X86_FAMILY_ANY, X86_MODEL_ANY, X86_FEATURE_DTHERM },
=======
static const struct x86_cpu_id __initconst coretemp_ids[] = {
	{ X86_VENDOR_INTEL, X86_FAMILY_ANY, X86_MODEL_ANY, X86_FEATURE_DTS },
>>>>>>> 3c1aae21
	{}
};
MODULE_DEVICE_TABLE(x86cpu, coretemp_ids);

static int __init coretemp_init(void)
{
	int i, err;

	/*
	 * CPUID.06H.EAX[0] indicates whether the CPU has thermal
	 * sensors. We check this bit only, all the early CPUs
	 * without thermal sensors will be filtered out.
	 */
	if (!x86_match_cpu(coretemp_ids))
		return -ENODEV;

	err = platform_driver_register(&coretemp_driver);
	if (err)
		goto exit;

	for_each_online_cpu(i)
		get_core_online(i);

#ifndef CONFIG_HOTPLUG_CPU
	if (list_empty(&pdev_list)) {
		err = -ENODEV;
		goto exit_driver_unreg;
	}
#endif

	register_hotcpu_notifier(&coretemp_cpu_notifier);
	return 0;

#ifndef CONFIG_HOTPLUG_CPU
exit_driver_unreg:
	platform_driver_unregister(&coretemp_driver);
#endif
exit:
	return err;
}

static void __exit coretemp_exit(void)
{
	struct pdev_entry *p, *n;

	unregister_hotcpu_notifier(&coretemp_cpu_notifier);
	mutex_lock(&pdev_list_mutex);
	list_for_each_entry_safe(p, n, &pdev_list, list) {
		platform_device_unregister(p->pdev);
		list_del(&p->list);
		kfree(p);
	}
	mutex_unlock(&pdev_list_mutex);
	platform_driver_unregister(&coretemp_driver);
}

MODULE_AUTHOR("Rudolf Marek <r.marek@assembler.cz>");
MODULE_DESCRIPTION("Intel Core temperature monitor");
MODULE_LICENSE("GPL");

module_init(coretemp_init)
module_exit(coretemp_exit)<|MERGE_RESOLUTION|>--- conflicted
+++ resolved
@@ -793,13 +793,8 @@
 	.notifier_call = coretemp_cpu_callback,
 };
 
-<<<<<<< HEAD
-static const struct x86_cpu_id coretemp_ids[] = {
+static const struct x86_cpu_id __initconst coretemp_ids[] = {
 	{ X86_VENDOR_INTEL, X86_FAMILY_ANY, X86_MODEL_ANY, X86_FEATURE_DTHERM },
-=======
-static const struct x86_cpu_id __initconst coretemp_ids[] = {
-	{ X86_VENDOR_INTEL, X86_FAMILY_ANY, X86_MODEL_ANY, X86_FEATURE_DTS },
->>>>>>> 3c1aae21
 	{}
 };
 MODULE_DEVICE_TABLE(x86cpu, coretemp_ids);
