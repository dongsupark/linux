--- conflicted
+++ resolved
@@ -242,13 +242,8 @@
 	}
 
 	for (i = 0; i < len; i++) {
-<<<<<<< HEAD
-		if (__wait_status(0x05)) {
-			pr_warn("%.4s: read data fail\n", key);
-=======
 		if (wait_read()) {
 			pr_warn("%.4s: read data[%d] fail\n", key, i);
->>>>>>> d9875690
 			return -EIO;
 		}
 		buffer[i] = inb(APPLESMC_DATA_PORT);
