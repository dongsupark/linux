--- conflicted
+++ resolved
@@ -209,11 +209,6 @@
 	 * accesses.
 	 */
 	data->delay = delay;
-<<<<<<< HEAD
-	if (data->id == zl2004 || data->id == zl6105)
-		data->delay = 0;
-=======
->>>>>>> e816b57a
 
 	/*
 	 * Since there was a direct I2C device access above, wait before
