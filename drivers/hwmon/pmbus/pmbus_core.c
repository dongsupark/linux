/*
 * Hardware monitoring driver for PMBus devices
 *
 * Copyright (c) 2010, 2011 Ericsson AB.
 * Copyright (c) 2012 Guenter Roeck
 *
 * This program is free software; you can redistribute it and/or modify
 * it under the terms of the GNU General Public License as published by
 * the Free Software Foundation; either version 2 of the License, or
 * (at your option) any later version.
 *
 * This program is distributed in the hope that it will be useful,
 * but WITHOUT ANY WARRANTY; without even the implied warranty of
 * MERCHANTABILITY or FITNESS FOR A PARTICULAR PURPOSE. See the
 * GNU General Public License for more details.
 *
 * You should have received a copy of the GNU General Public License
 * along with this program; if not, write to the Free Software
 * Foundation, Inc., 675 Mass Ave, Cambridge, MA 02139, USA.
 */

#include <linux/kernel.h>
#include <linux/module.h>
#include <linux/init.h>
#include <linux/err.h>
#include <linux/slab.h>
#include <linux/i2c.h>
#include <linux/hwmon.h>
#include <linux/hwmon-sysfs.h>
#include <linux/jiffies.h>
#include <linux/i2c/pmbus.h>
#include "pmbus.h"

/*
 * Number of additional attribute pointers to allocate
 * with each call to krealloc
 */
#define PMBUS_ATTR_ALLOC_SIZE	32

/*
 * Index into status register array, per status register group
 */
#define PB_STATUS_BASE		0
#define PB_STATUS_VOUT_BASE	(PB_STATUS_BASE + PMBUS_PAGES)
#define PB_STATUS_IOUT_BASE	(PB_STATUS_VOUT_BASE + PMBUS_PAGES)
#define PB_STATUS_FAN_BASE	(PB_STATUS_IOUT_BASE + PMBUS_PAGES)
#define PB_STATUS_FAN34_BASE	(PB_STATUS_FAN_BASE + PMBUS_PAGES)
#define PB_STATUS_TEMP_BASE	(PB_STATUS_FAN34_BASE + PMBUS_PAGES)
#define PB_STATUS_INPUT_BASE	(PB_STATUS_TEMP_BASE + PMBUS_PAGES)
#define PB_STATUS_VMON_BASE	(PB_STATUS_INPUT_BASE + 1)

#define PB_NUM_STATUS_REG	(PB_STATUS_VMON_BASE + 1)

#define PMBUS_NAME_SIZE		24

struct pmbus_sensor {
	struct pmbus_sensor *next;
	char name[PMBUS_NAME_SIZE];	/* sysfs sensor name */
	struct device_attribute attribute;
	u8 page;		/* page number */
	u16 reg;		/* register */
	enum pmbus_sensor_classes class;	/* sensor class */
	bool update;		/* runtime sensor update needed */
	int data;		/* Sensor data.
				   Negative if there was a read error */
};
#define to_pmbus_sensor(_attr) \
	container_of(_attr, struct pmbus_sensor, attribute)

struct pmbus_boolean {
	char name[PMBUS_NAME_SIZE];	/* sysfs boolean name */
	struct sensor_device_attribute attribute;
	struct pmbus_sensor *s1;
	struct pmbus_sensor *s2;
};
#define to_pmbus_boolean(_attr) \
	container_of(_attr, struct pmbus_boolean, attribute)

struct pmbus_label {
	char name[PMBUS_NAME_SIZE];	/* sysfs label name */
	struct device_attribute attribute;
	char label[PMBUS_NAME_SIZE];	/* label */
};
#define to_pmbus_label(_attr) \
	container_of(_attr, struct pmbus_label, attribute)

struct pmbus_data {
	struct device *dev;
	struct device *hwmon_dev;

	u32 flags;		/* from platform data */

	int exponent;		/* linear mode: exponent for output voltages */

	const struct pmbus_driver_info *info;

	int max_attributes;
	int num_attributes;
	struct attribute_group group;

	struct pmbus_sensor *sensors;

	struct mutex update_lock;
	bool valid;
	unsigned long last_updated;	/* in jiffies */

	/*
	 * A single status register covers multiple attributes,
	 * so we keep them all together.
	 */
	u8 status[PB_NUM_STATUS_REG];
	u8 status_register;

	u8 currpage;
};

void pmbus_clear_cache(struct i2c_client *client)
{
	struct pmbus_data *data = i2c_get_clientdata(client);

	data->valid = false;
}
EXPORT_SYMBOL_GPL(pmbus_clear_cache);

int pmbus_set_page(struct i2c_client *client, u8 page)
{
	struct pmbus_data *data = i2c_get_clientdata(client);
	int rv = 0;
	int newpage;

	if (page != data->currpage) {
		rv = i2c_smbus_write_byte_data(client, PMBUS_PAGE, page);
		newpage = i2c_smbus_read_byte_data(client, PMBUS_PAGE);
		if (newpage != page)
			rv = -EIO;
		else
			data->currpage = page;
	}
	return rv;
}
EXPORT_SYMBOL_GPL(pmbus_set_page);

int pmbus_write_byte(struct i2c_client *client, int page, u8 value)
{
	int rv;

	if (page >= 0) {
		rv = pmbus_set_page(client, page);
		if (rv < 0)
			return rv;
	}

	return i2c_smbus_write_byte(client, value);
}
EXPORT_SYMBOL_GPL(pmbus_write_byte);

/*
 * _pmbus_write_byte() is similar to pmbus_write_byte(), but checks if
 * a device specific mapping funcion exists and calls it if necessary.
 */
static int _pmbus_write_byte(struct i2c_client *client, int page, u8 value)
{
	struct pmbus_data *data = i2c_get_clientdata(client);
	const struct pmbus_driver_info *info = data->info;
	int status;

	if (info->write_byte) {
		status = info->write_byte(client, page, value);
		if (status != -ENODATA)
			return status;
	}
	return pmbus_write_byte(client, page, value);
}

int pmbus_write_word_data(struct i2c_client *client, u8 page, u8 reg, u16 word)
{
	int rv;

	rv = pmbus_set_page(client, page);
	if (rv < 0)
		return rv;

	return i2c_smbus_write_word_data(client, reg, word);
}
EXPORT_SYMBOL_GPL(pmbus_write_word_data);

/*
 * _pmbus_write_word_data() is similar to pmbus_write_word_data(), but checks if
 * a device specific mapping function exists and calls it if necessary.
 */
static int _pmbus_write_word_data(struct i2c_client *client, int page, int reg,
				  u16 word)
{
	struct pmbus_data *data = i2c_get_clientdata(client);
	const struct pmbus_driver_info *info = data->info;
	int status;

	if (info->write_word_data) {
		status = info->write_word_data(client, page, reg, word);
		if (status != -ENODATA)
			return status;
	}
	if (reg >= PMBUS_VIRT_BASE)
		return -ENXIO;
	return pmbus_write_word_data(client, page, reg, word);
}

int pmbus_read_word_data(struct i2c_client *client, u8 page, u8 reg)
{
	int rv;

	rv = pmbus_set_page(client, page);
	if (rv < 0)
		return rv;

	return i2c_smbus_read_word_data(client, reg);
}
EXPORT_SYMBOL_GPL(pmbus_read_word_data);

/*
 * _pmbus_read_word_data() is similar to pmbus_read_word_data(), but checks if
 * a device specific mapping function exists and calls it if necessary.
 */
static int _pmbus_read_word_data(struct i2c_client *client, int page, int reg)
{
	struct pmbus_data *data = i2c_get_clientdata(client);
	const struct pmbus_driver_info *info = data->info;
	int status;

	if (info->read_word_data) {
		status = info->read_word_data(client, page, reg);
		if (status != -ENODATA)
			return status;
	}
	if (reg >= PMBUS_VIRT_BASE)
		return -ENXIO;
	return pmbus_read_word_data(client, page, reg);
}

int pmbus_read_byte_data(struct i2c_client *client, int page, u8 reg)
{
	int rv;

	if (page >= 0) {
		rv = pmbus_set_page(client, page);
		if (rv < 0)
			return rv;
	}

	return i2c_smbus_read_byte_data(client, reg);
}
EXPORT_SYMBOL_GPL(pmbus_read_byte_data);

/*
 * _pmbus_read_byte_data() is similar to pmbus_read_byte_data(), but checks if
 * a device specific mapping function exists and calls it if necessary.
 */
static int _pmbus_read_byte_data(struct i2c_client *client, int page, int reg)
{
	struct pmbus_data *data = i2c_get_clientdata(client);
	const struct pmbus_driver_info *info = data->info;
	int status;

	if (info->read_byte_data) {
		status = info->read_byte_data(client, page, reg);
		if (status != -ENODATA)
			return status;
	}
	return pmbus_read_byte_data(client, page, reg);
}

static void pmbus_clear_fault_page(struct i2c_client *client, int page)
{
	_pmbus_write_byte(client, page, PMBUS_CLEAR_FAULTS);
}

void pmbus_clear_faults(struct i2c_client *client)
{
	struct pmbus_data *data = i2c_get_clientdata(client);
	int i;

	for (i = 0; i < data->info->pages; i++)
		pmbus_clear_fault_page(client, i);
}
EXPORT_SYMBOL_GPL(pmbus_clear_faults);

static int pmbus_check_status_cml(struct i2c_client *client)
{
	struct pmbus_data *data = i2c_get_clientdata(client);
	int status, status2;

	status = _pmbus_read_byte_data(client, -1, data->status_register);
	if (status < 0 || (status & PB_STATUS_CML)) {
		status2 = _pmbus_read_byte_data(client, -1, PMBUS_STATUS_CML);
		if (status2 < 0 || (status2 & PB_CML_FAULT_INVALID_COMMAND))
			return -EIO;
	}
	return 0;
}

static bool pmbus_check_register(struct i2c_client *client,
				 int (*func)(struct i2c_client *client,
					     int page, int reg),
				 int page, int reg)
{
	int rv;
	struct pmbus_data *data = i2c_get_clientdata(client);

	rv = func(client, page, reg);
	if (rv >= 0 && !(data->flags & PMBUS_SKIP_STATUS_CHECK))
		rv = pmbus_check_status_cml(client);
	pmbus_clear_fault_page(client, -1);
	return rv >= 0;
}

bool pmbus_check_byte_register(struct i2c_client *client, int page, int reg)
{
	return pmbus_check_register(client, _pmbus_read_byte_data, page, reg);
}
EXPORT_SYMBOL_GPL(pmbus_check_byte_register);

bool pmbus_check_word_register(struct i2c_client *client, int page, int reg)
{
	return pmbus_check_register(client, _pmbus_read_word_data, page, reg);
}
EXPORT_SYMBOL_GPL(pmbus_check_word_register);

const struct pmbus_driver_info *pmbus_get_driver_info(struct i2c_client *client)
{
	struct pmbus_data *data = i2c_get_clientdata(client);

	return data->info;
}
EXPORT_SYMBOL_GPL(pmbus_get_driver_info);

static struct _pmbus_status {
	u32 func;
	u16 base;
	u16 reg;
} pmbus_status[] = {
	{ PMBUS_HAVE_STATUS_VOUT, PB_STATUS_VOUT_BASE, PMBUS_STATUS_VOUT },
	{ PMBUS_HAVE_STATUS_IOUT, PB_STATUS_IOUT_BASE, PMBUS_STATUS_IOUT },
	{ PMBUS_HAVE_STATUS_TEMP, PB_STATUS_TEMP_BASE,
	  PMBUS_STATUS_TEMPERATURE },
	{ PMBUS_HAVE_STATUS_FAN12, PB_STATUS_FAN_BASE, PMBUS_STATUS_FAN_12 },
	{ PMBUS_HAVE_STATUS_FAN34, PB_STATUS_FAN34_BASE, PMBUS_STATUS_FAN_34 },
};

static struct pmbus_data *pmbus_update_device(struct device *dev)
{
	struct i2c_client *client = to_i2c_client(dev);
	struct pmbus_data *data = i2c_get_clientdata(client);
	const struct pmbus_driver_info *info = data->info;
	struct pmbus_sensor *sensor;

	mutex_lock(&data->update_lock);
	if (time_after(jiffies, data->last_updated + HZ) || !data->valid) {
		int i, j;

		for (i = 0; i < info->pages; i++) {
			data->status[PB_STATUS_BASE + i]
			    = _pmbus_read_byte_data(client, i,
						    data->status_register);
			for (j = 0; j < ARRAY_SIZE(pmbus_status); j++) {
				struct _pmbus_status *s = &pmbus_status[j];

				if (!(info->func[i] & s->func))
					continue;
				data->status[s->base + i]
					= _pmbus_read_byte_data(client, i,
								s->reg);
			}
		}

		if (info->func[0] & PMBUS_HAVE_STATUS_INPUT)
			data->status[PB_STATUS_INPUT_BASE]
			  = _pmbus_read_byte_data(client, 0,
						  PMBUS_STATUS_INPUT);

		if (info->func[0] & PMBUS_HAVE_STATUS_VMON)
			data->status[PB_STATUS_VMON_BASE]
			  = _pmbus_read_byte_data(client, 0,
						  PMBUS_VIRT_STATUS_VMON);

		for (sensor = data->sensors; sensor; sensor = sensor->next) {
			if (!data->valid || sensor->update)
				sensor->data
				    = _pmbus_read_word_data(client,
							    sensor->page,
							    sensor->reg);
		}
		pmbus_clear_faults(client);
		data->last_updated = jiffies;
		data->valid = 1;
	}
	mutex_unlock(&data->update_lock);
	return data;
}

/*
 * Convert linear sensor values to milli- or micro-units
 * depending on sensor type.
 */
static long pmbus_reg2data_linear(struct pmbus_data *data,
				  struct pmbus_sensor *sensor)
{
	s16 exponent;
	s32 mantissa;
	long val;

	if (sensor->class == PSC_VOLTAGE_OUT) {	/* LINEAR16 */
		exponent = data->exponent;
		mantissa = (u16) sensor->data;
	} else {				/* LINEAR11 */
		exponent = ((s16)sensor->data) >> 11;
		mantissa = ((s16)((sensor->data & 0x7ff) << 5)) >> 5;
	}

	val = mantissa;

	/* scale result to milli-units for all sensors except fans */
	if (sensor->class != PSC_FAN)
		val = val * 1000L;

	/* scale result to micro-units for power sensors */
	if (sensor->class == PSC_POWER)
		val = val * 1000L;

	if (exponent >= 0)
		val <<= exponent;
	else
		val >>= -exponent;

	return val;
}

/*
 * Convert direct sensor values to milli- or micro-units
 * depending on sensor type.
 */
static long pmbus_reg2data_direct(struct pmbus_data *data,
				  struct pmbus_sensor *sensor)
{
	long val = (s16) sensor->data;
	long m, b, R;

	m = data->info->m[sensor->class];
	b = data->info->b[sensor->class];
	R = data->info->R[sensor->class];

	if (m == 0)
		return 0;

	/* X = 1/m * (Y * 10^-R - b) */
	R = -R;
	/* scale result to milli-units for everything but fans */
	if (sensor->class != PSC_FAN) {
		R += 3;
		b *= 1000;
	}

	/* scale result to micro-units for power sensors */
	if (sensor->class == PSC_POWER) {
		R += 3;
		b *= 1000;
	}

	while (R > 0) {
		val *= 10;
		R--;
	}
	while (R < 0) {
		val = DIV_ROUND_CLOSEST(val, 10);
		R++;
	}

	return (val - b) / m;
}

/*
 * Convert VID sensor values to milli- or micro-units
 * depending on sensor type.
 * We currently only support VR11.
 */
static long pmbus_reg2data_vid(struct pmbus_data *data,
			       struct pmbus_sensor *sensor)
{
	long val = sensor->data;

	if (val < 0x02 || val > 0xb2)
		return 0;
	return DIV_ROUND_CLOSEST(160000 - (val - 2) * 625, 100);
}

static long pmbus_reg2data(struct pmbus_data *data, struct pmbus_sensor *sensor)
{
	long val;

	switch (data->info->format[sensor->class]) {
	case direct:
		val = pmbus_reg2data_direct(data, sensor);
		break;
	case vid:
		val = pmbus_reg2data_vid(data, sensor);
		break;
	case linear:
	default:
		val = pmbus_reg2data_linear(data, sensor);
		break;
	}
	return val;
}

#define MAX_MANTISSA	(1023 * 1000)
#define MIN_MANTISSA	(511 * 1000)

static u16 pmbus_data2reg_linear(struct pmbus_data *data,
				 enum pmbus_sensor_classes class, long val)
{
	s16 exponent = 0, mantissa;
	bool negative = false;

	/* simple case */
	if (val == 0)
		return 0;

	if (class == PSC_VOLTAGE_OUT) {
		/* LINEAR16 does not support negative voltages */
		if (val < 0)
			return 0;

		/*
		 * For a static exponents, we don't have a choice
		 * but to adjust the value to it.
		 */
		if (data->exponent < 0)
			val <<= -data->exponent;
		else
			val >>= data->exponent;
		val = DIV_ROUND_CLOSEST(val, 1000);
		return val & 0xffff;
	}

	if (val < 0) {
		negative = true;
		val = -val;
	}

	/* Power is in uW. Convert to mW before converting. */
	if (class == PSC_POWER)
		val = DIV_ROUND_CLOSEST(val, 1000L);

	/*
	 * For simplicity, convert fan data to milli-units
	 * before calculating the exponent.
	 */
	if (class == PSC_FAN)
		val = val * 1000;

	/* Reduce large mantissa until it fits into 10 bit */
	while (val >= MAX_MANTISSA && exponent < 15) {
		exponent++;
		val >>= 1;
	}
	/* Increase small mantissa to improve precision */
	while (val < MIN_MANTISSA && exponent > -15) {
		exponent--;
		val <<= 1;
	}

	/* Convert mantissa from milli-units to units */
	mantissa = DIV_ROUND_CLOSEST(val, 1000);

	/* Ensure that resulting number is within range */
	if (mantissa > 0x3ff)
		mantissa = 0x3ff;

	/* restore sign */
	if (negative)
		mantissa = -mantissa;

	/* Convert to 5 bit exponent, 11 bit mantissa */
	return (mantissa & 0x7ff) | ((exponent << 11) & 0xf800);
}

static u16 pmbus_data2reg_direct(struct pmbus_data *data,
				 enum pmbus_sensor_classes class, long val)
{
	long m, b, R;

	m = data->info->m[class];
	b = data->info->b[class];
	R = data->info->R[class];

	/* Power is in uW. Adjust R and b. */
	if (class == PSC_POWER) {
		R -= 3;
		b *= 1000;
	}

	/* Calculate Y = (m * X + b) * 10^R */
	if (class != PSC_FAN) {
		R -= 3;		/* Adjust R and b for data in milli-units */
		b *= 1000;
	}
	val = val * m + b;

	while (R > 0) {
		val *= 10;
		R--;
	}
	while (R < 0) {
		val = DIV_ROUND_CLOSEST(val, 10);
		R++;
	}

	return val;
}

static u16 pmbus_data2reg_vid(struct pmbus_data *data,
			      enum pmbus_sensor_classes class, long val)
{
	val = clamp_val(val, 500, 1600);

	return 2 + DIV_ROUND_CLOSEST((1600 - val) * 100, 625);
}

static u16 pmbus_data2reg(struct pmbus_data *data,
			  enum pmbus_sensor_classes class, long val)
{
	u16 regval;

	switch (data->info->format[class]) {
	case direct:
		regval = pmbus_data2reg_direct(data, class, val);
		break;
	case vid:
		regval = pmbus_data2reg_vid(data, class, val);
		break;
	case linear:
	default:
		regval = pmbus_data2reg_linear(data, class, val);
		break;
	}
	return regval;
}

/*
 * Return boolean calculated from converted data.
 * <index> defines a status register index and mask.
 * The mask is in the lower 8 bits, the register index is in bits 8..23.
 *
 * The associated pmbus_boolean structure contains optional pointers to two
 * sensor attributes. If specified, those attributes are compared against each
 * other to determine if a limit has been exceeded.
 *
 * If the sensor attribute pointers are NULL, the function returns true if
 * (status[reg] & mask) is true.
 *
 * If sensor attribute pointers are provided, a comparison against a specified
 * limit has to be performed to determine the boolean result.
 * In this case, the function returns true if v1 >= v2 (where v1 and v2 are
 * sensor values referenced by sensor attribute pointers s1 and s2).
 *
 * To determine if an object exceeds upper limits, specify <s1,s2> = <v,limit>.
 * To determine if an object exceeds lower limits, specify <s1,s2> = <limit,v>.
 *
 * If a negative value is stored in any of the referenced registers, this value
 * reflects an error code which will be returned.
 */
static int pmbus_get_boolean(struct pmbus_data *data, struct pmbus_boolean *b,
			     int index)
{
	struct pmbus_sensor *s1 = b->s1;
	struct pmbus_sensor *s2 = b->s2;
	u16 reg = (index >> 8) & 0xffff;
	u8 mask = index & 0xff;
	int ret, status;
	u8 regval;

	status = data->status[reg];
	if (status < 0)
		return status;

	regval = status & mask;
	if (!s1 && !s2) {
		ret = !!regval;
	} else if (!s1 || !s2) {
		BUG();
		return 0;
	} else {
		long v1, v2;

		if (s1->data < 0)
			return s1->data;
		if (s2->data < 0)
			return s2->data;

		v1 = pmbus_reg2data(data, s1);
		v2 = pmbus_reg2data(data, s2);
		ret = !!(regval && v1 >= v2);
	}
	return ret;
}

static ssize_t pmbus_show_boolean(struct device *dev,
				  struct device_attribute *da, char *buf)
{
	struct sensor_device_attribute *attr = to_sensor_dev_attr(da);
	struct pmbus_boolean *boolean = to_pmbus_boolean(attr);
	struct pmbus_data *data = pmbus_update_device(dev);
	int val;

	val = pmbus_get_boolean(data, boolean, attr->index);
	if (val < 0)
		return val;
	return snprintf(buf, PAGE_SIZE, "%d\n", val);
}

static ssize_t pmbus_show_sensor(struct device *dev,
				 struct device_attribute *devattr, char *buf)
{
	struct pmbus_data *data = pmbus_update_device(dev);
	struct pmbus_sensor *sensor = to_pmbus_sensor(devattr);

	if (sensor->data < 0)
		return sensor->data;

	return snprintf(buf, PAGE_SIZE, "%ld\n", pmbus_reg2data(data, sensor));
}

static ssize_t pmbus_set_sensor(struct device *dev,
				struct device_attribute *devattr,
				const char *buf, size_t count)
{
	struct i2c_client *client = to_i2c_client(dev);
	struct pmbus_data *data = i2c_get_clientdata(client);
	struct pmbus_sensor *sensor = to_pmbus_sensor(devattr);
	ssize_t rv = count;
	long val = 0;
	int ret;
	u16 regval;

	if (kstrtol(buf, 10, &val) < 0)
		return -EINVAL;

	mutex_lock(&data->update_lock);
	regval = pmbus_data2reg(data, sensor->class, val);
	ret = _pmbus_write_word_data(client, sensor->page, sensor->reg, regval);
	if (ret < 0)
		rv = ret;
	else
		sensor->data = regval;
	mutex_unlock(&data->update_lock);
	return rv;
}

static ssize_t pmbus_show_label(struct device *dev,
				struct device_attribute *da, char *buf)
{
	struct pmbus_label *label = to_pmbus_label(da);

	return snprintf(buf, PAGE_SIZE, "%s\n", label->label);
}

static int pmbus_add_attribute(struct pmbus_data *data, struct attribute *attr)
{
	if (data->num_attributes >= data->max_attributes - 1) {
<<<<<<< HEAD
		data->max_attributes += PMBUS_ATTR_ALLOC_SIZE;
		data->group.attrs = krealloc(data->group.attrs,
					     sizeof(struct attribute *) *
					     data->max_attributes, GFP_KERNEL);
		if (data->group.attrs == NULL)
			return -ENOMEM;
=======
		int new_max_attrs = data->max_attributes + PMBUS_ATTR_ALLOC_SIZE;
		void *new_attrs = krealloc(data->group.attrs,
					   new_max_attrs * sizeof(void *),
					   GFP_KERNEL);
		if (!new_attrs)
			return -ENOMEM;
		data->group.attrs = new_attrs;
		data->max_attributes = new_max_attrs;
>>>>>>> a937536b
	}

	data->group.attrs[data->num_attributes++] = attr;
	data->group.attrs[data->num_attributes] = NULL;
	return 0;
}

static void pmbus_dev_attr_init(struct device_attribute *dev_attr,
				const char *name,
				umode_t mode,
				ssize_t (*show)(struct device *dev,
						struct device_attribute *attr,
						char *buf),
				ssize_t (*store)(struct device *dev,
						 struct device_attribute *attr,
						 const char *buf, size_t count))
{
	sysfs_attr_init(&dev_attr->attr);
	dev_attr->attr.name = name;
	dev_attr->attr.mode = mode;
	dev_attr->show = show;
	dev_attr->store = store;
}

static void pmbus_attr_init(struct sensor_device_attribute *a,
			    const char *name,
			    umode_t mode,
			    ssize_t (*show)(struct device *dev,
					    struct device_attribute *attr,
					    char *buf),
			    ssize_t (*store)(struct device *dev,
					     struct device_attribute *attr,
					     const char *buf, size_t count),
			    int idx)
{
	pmbus_dev_attr_init(&a->dev_attr, name, mode, show, store);
	a->index = idx;
}

static int pmbus_add_boolean(struct pmbus_data *data,
			     const char *name, const char *type, int seq,
			     struct pmbus_sensor *s1,
			     struct pmbus_sensor *s2,
			     u16 reg, u8 mask)
{
	struct pmbus_boolean *boolean;
	struct sensor_device_attribute *a;

	boolean = devm_kzalloc(data->dev, sizeof(*boolean), GFP_KERNEL);
	if (!boolean)
		return -ENOMEM;

	a = &boolean->attribute;

	snprintf(boolean->name, sizeof(boolean->name), "%s%d_%s",
		 name, seq, type);
	boolean->s1 = s1;
	boolean->s2 = s2;
	pmbus_attr_init(a, boolean->name, S_IRUGO, pmbus_show_boolean, NULL,
			(reg << 8) | mask);

	return pmbus_add_attribute(data, &a->dev_attr.attr);
}

static struct pmbus_sensor *pmbus_add_sensor(struct pmbus_data *data,
					     const char *name, const char *type,
					     int seq, int page, int reg,
					     enum pmbus_sensor_classes class,
					     bool update, bool readonly)
{
	struct pmbus_sensor *sensor;
	struct device_attribute *a;

	sensor = devm_kzalloc(data->dev, sizeof(*sensor), GFP_KERNEL);
	if (!sensor)
		return NULL;
	a = &sensor->attribute;

	snprintf(sensor->name, sizeof(sensor->name), "%s%d_%s",
		 name, seq, type);
	sensor->page = page;
	sensor->reg = reg;
	sensor->class = class;
	sensor->update = update;
	pmbus_dev_attr_init(a, sensor->name,
			    readonly ? S_IRUGO : S_IRUGO | S_IWUSR,
			    pmbus_show_sensor, pmbus_set_sensor);

	if (pmbus_add_attribute(data, &a->attr))
		return NULL;

	sensor->next = data->sensors;
	data->sensors = sensor;

	return sensor;
}

static int pmbus_add_label(struct pmbus_data *data,
			   const char *name, int seq,
			   const char *lstring, int index)
{
	struct pmbus_label *label;
	struct device_attribute *a;

	label = devm_kzalloc(data->dev, sizeof(*label), GFP_KERNEL);
	if (!label)
		return -ENOMEM;

	a = &label->attribute;

	snprintf(label->name, sizeof(label->name), "%s%d_label", name, seq);
	if (!index)
		strncpy(label->label, lstring, sizeof(label->label) - 1);
	else
		snprintf(label->label, sizeof(label->label), "%s%d", lstring,
			 index);

	pmbus_dev_attr_init(a, label->name, S_IRUGO, pmbus_show_label, NULL);
	return pmbus_add_attribute(data, &a->attr);
}

/*
 * Search for attributes. Allocate sensors, booleans, and labels as needed.
 */

/*
 * The pmbus_limit_attr structure describes a single limit attribute
 * and its associated alarm attribute.
 */
struct pmbus_limit_attr {
	u16 reg;		/* Limit register */
	u16 sbit;		/* Alarm attribute status bit */
	bool update;		/* True if register needs updates */
	bool low;		/* True if low limit; for limits with compare
				   functions only */
	const char *attr;	/* Attribute name */
	const char *alarm;	/* Alarm attribute name */
};

/*
 * The pmbus_sensor_attr structure describes one sensor attribute. This
 * description includes a reference to the associated limit attributes.
 */
struct pmbus_sensor_attr {
	u16 reg;			/* sensor register */
	u8 gbit;			/* generic status bit */
	u8 nlimit;			/* # of limit registers */
	enum pmbus_sensor_classes class;/* sensor class */
	const char *label;		/* sensor label */
	bool paged;			/* true if paged sensor */
	bool update;			/* true if update needed */
	bool compare;			/* true if compare function needed */
	u32 func;			/* sensor mask */
	u32 sfunc;			/* sensor status mask */
	int sbase;			/* status base register */
	const struct pmbus_limit_attr *limit;/* limit registers */
};

/*
 * Add a set of limit attributes and, if supported, the associated
 * alarm attributes.
 * returns 0 if no alarm register found, 1 if an alarm register was found,
 * < 0 on errors.
 */
static int pmbus_add_limit_attrs(struct i2c_client *client,
				 struct pmbus_data *data,
				 const struct pmbus_driver_info *info,
				 const char *name, int index, int page,
				 struct pmbus_sensor *base,
				 const struct pmbus_sensor_attr *attr)
{
	const struct pmbus_limit_attr *l = attr->limit;
	int nlimit = attr->nlimit;
	int have_alarm = 0;
	int i, ret;
	struct pmbus_sensor *curr;

	for (i = 0; i < nlimit; i++) {
		if (pmbus_check_word_register(client, page, l->reg)) {
			curr = pmbus_add_sensor(data, name, l->attr, index,
						page, l->reg, attr->class,
						attr->update || l->update,
						false);
			if (!curr)
				return -ENOMEM;
			if (l->sbit && (info->func[page] & attr->sfunc)) {
				ret = pmbus_add_boolean(data, name,
					l->alarm, index,
					attr->compare ?  l->low ? curr : base
						      : NULL,
					attr->compare ? l->low ? base : curr
						      : NULL,
					attr->sbase + page, l->sbit);
				if (ret)
					return ret;
				have_alarm = 1;
			}
		}
		l++;
	}
	return have_alarm;
}

static int pmbus_add_sensor_attrs_one(struct i2c_client *client,
				      struct pmbus_data *data,
				      const struct pmbus_driver_info *info,
				      const char *name,
				      int index, int page,
				      const struct pmbus_sensor_attr *attr)
{
	struct pmbus_sensor *base;
	int ret;

	if (attr->label) {
		ret = pmbus_add_label(data, name, index, attr->label,
				      attr->paged ? page + 1 : 0);
		if (ret)
			return ret;
	}
	base = pmbus_add_sensor(data, name, "input", index, page, attr->reg,
				attr->class, true, true);
	if (!base)
		return -ENOMEM;
	if (attr->sfunc) {
		ret = pmbus_add_limit_attrs(client, data, info, name,
					    index, page, base, attr);
		if (ret < 0)
			return ret;
		/*
		 * Add generic alarm attribute only if there are no individual
		 * alarm attributes, if there is a global alarm bit, and if
		 * the generic status register for this page is accessible.
		 */
		if (!ret && attr->gbit &&
		    pmbus_check_byte_register(client, page,
					      data->status_register)) {
			ret = pmbus_add_boolean(data, name, "alarm", index,
						NULL, NULL,
						PB_STATUS_BASE + page,
						attr->gbit);
			if (ret)
				return ret;
		}
	}
	return 0;
}

static int pmbus_add_sensor_attrs(struct i2c_client *client,
				  struct pmbus_data *data,
				  const char *name,
				  const struct pmbus_sensor_attr *attrs,
				  int nattrs)
{
	const struct pmbus_driver_info *info = data->info;
	int index, i;
	int ret;

	index = 1;
	for (i = 0; i < nattrs; i++) {
		int page, pages;

		pages = attrs->paged ? info->pages : 1;
		for (page = 0; page < pages; page++) {
			if (!(info->func[page] & attrs->func))
				continue;
			ret = pmbus_add_sensor_attrs_one(client, data, info,
							 name, index, page,
							 attrs);
			if (ret)
				return ret;
			index++;
		}
		attrs++;
	}
	return 0;
}

static const struct pmbus_limit_attr vin_limit_attrs[] = {
	{
		.reg = PMBUS_VIN_UV_WARN_LIMIT,
		.attr = "min",
		.alarm = "min_alarm",
		.sbit = PB_VOLTAGE_UV_WARNING,
	}, {
		.reg = PMBUS_VIN_UV_FAULT_LIMIT,
		.attr = "lcrit",
		.alarm = "lcrit_alarm",
		.sbit = PB_VOLTAGE_UV_FAULT,
	}, {
		.reg = PMBUS_VIN_OV_WARN_LIMIT,
		.attr = "max",
		.alarm = "max_alarm",
		.sbit = PB_VOLTAGE_OV_WARNING,
	}, {
		.reg = PMBUS_VIN_OV_FAULT_LIMIT,
		.attr = "crit",
		.alarm = "crit_alarm",
		.sbit = PB_VOLTAGE_OV_FAULT,
	}, {
		.reg = PMBUS_VIRT_READ_VIN_AVG,
		.update = true,
		.attr = "average",
	}, {
		.reg = PMBUS_VIRT_READ_VIN_MIN,
		.update = true,
		.attr = "lowest",
	}, {
		.reg = PMBUS_VIRT_READ_VIN_MAX,
		.update = true,
		.attr = "highest",
	}, {
		.reg = PMBUS_VIRT_RESET_VIN_HISTORY,
		.attr = "reset_history",
	},
};

static const struct pmbus_limit_attr vmon_limit_attrs[] = {
	{
		.reg = PMBUS_VIRT_VMON_UV_WARN_LIMIT,
		.attr = "min",
		.alarm = "min_alarm",
		.sbit = PB_VOLTAGE_UV_WARNING,
	}, {
		.reg = PMBUS_VIRT_VMON_UV_FAULT_LIMIT,
		.attr = "lcrit",
		.alarm = "lcrit_alarm",
		.sbit = PB_VOLTAGE_UV_FAULT,
	}, {
		.reg = PMBUS_VIRT_VMON_OV_WARN_LIMIT,
		.attr = "max",
		.alarm = "max_alarm",
		.sbit = PB_VOLTAGE_OV_WARNING,
	}, {
		.reg = PMBUS_VIRT_VMON_OV_FAULT_LIMIT,
		.attr = "crit",
		.alarm = "crit_alarm",
		.sbit = PB_VOLTAGE_OV_FAULT,
	}
};

static const struct pmbus_limit_attr vout_limit_attrs[] = {
	{
		.reg = PMBUS_VOUT_UV_WARN_LIMIT,
		.attr = "min",
		.alarm = "min_alarm",
		.sbit = PB_VOLTAGE_UV_WARNING,
	}, {
		.reg = PMBUS_VOUT_UV_FAULT_LIMIT,
		.attr = "lcrit",
		.alarm = "lcrit_alarm",
		.sbit = PB_VOLTAGE_UV_FAULT,
	}, {
		.reg = PMBUS_VOUT_OV_WARN_LIMIT,
		.attr = "max",
		.alarm = "max_alarm",
		.sbit = PB_VOLTAGE_OV_WARNING,
	}, {
		.reg = PMBUS_VOUT_OV_FAULT_LIMIT,
		.attr = "crit",
		.alarm = "crit_alarm",
		.sbit = PB_VOLTAGE_OV_FAULT,
	}, {
		.reg = PMBUS_VIRT_READ_VOUT_AVG,
		.update = true,
		.attr = "average",
	}, {
		.reg = PMBUS_VIRT_READ_VOUT_MIN,
		.update = true,
		.attr = "lowest",
	}, {
		.reg = PMBUS_VIRT_READ_VOUT_MAX,
		.update = true,
		.attr = "highest",
	}, {
		.reg = PMBUS_VIRT_RESET_VOUT_HISTORY,
		.attr = "reset_history",
	}
};

static const struct pmbus_sensor_attr voltage_attributes[] = {
	{
		.reg = PMBUS_READ_VIN,
		.class = PSC_VOLTAGE_IN,
		.label = "vin",
		.func = PMBUS_HAVE_VIN,
		.sfunc = PMBUS_HAVE_STATUS_INPUT,
		.sbase = PB_STATUS_INPUT_BASE,
		.gbit = PB_STATUS_VIN_UV,
		.limit = vin_limit_attrs,
		.nlimit = ARRAY_SIZE(vin_limit_attrs),
	}, {
		.reg = PMBUS_VIRT_READ_VMON,
		.class = PSC_VOLTAGE_IN,
		.label = "vmon",
		.func = PMBUS_HAVE_VMON,
		.sfunc = PMBUS_HAVE_STATUS_VMON,
		.sbase = PB_STATUS_VMON_BASE,
		.limit = vmon_limit_attrs,
		.nlimit = ARRAY_SIZE(vmon_limit_attrs),
	}, {
		.reg = PMBUS_READ_VCAP,
		.class = PSC_VOLTAGE_IN,
		.label = "vcap",
		.func = PMBUS_HAVE_VCAP,
	}, {
		.reg = PMBUS_READ_VOUT,
		.class = PSC_VOLTAGE_OUT,
		.label = "vout",
		.paged = true,
		.func = PMBUS_HAVE_VOUT,
		.sfunc = PMBUS_HAVE_STATUS_VOUT,
		.sbase = PB_STATUS_VOUT_BASE,
		.gbit = PB_STATUS_VOUT_OV,
		.limit = vout_limit_attrs,
		.nlimit = ARRAY_SIZE(vout_limit_attrs),
	}
};

/* Current attributes */

static const struct pmbus_limit_attr iin_limit_attrs[] = {
	{
		.reg = PMBUS_IIN_OC_WARN_LIMIT,
		.attr = "max",
		.alarm = "max_alarm",
		.sbit = PB_IIN_OC_WARNING,
	}, {
		.reg = PMBUS_IIN_OC_FAULT_LIMIT,
		.attr = "crit",
		.alarm = "crit_alarm",
		.sbit = PB_IIN_OC_FAULT,
	}, {
		.reg = PMBUS_VIRT_READ_IIN_AVG,
		.update = true,
		.attr = "average",
	}, {
		.reg = PMBUS_VIRT_READ_IIN_MIN,
		.update = true,
		.attr = "lowest",
	}, {
		.reg = PMBUS_VIRT_READ_IIN_MAX,
		.update = true,
		.attr = "highest",
	}, {
		.reg = PMBUS_VIRT_RESET_IIN_HISTORY,
		.attr = "reset_history",
	}
};

static const struct pmbus_limit_attr iout_limit_attrs[] = {
	{
		.reg = PMBUS_IOUT_OC_WARN_LIMIT,
		.attr = "max",
		.alarm = "max_alarm",
		.sbit = PB_IOUT_OC_WARNING,
	}, {
		.reg = PMBUS_IOUT_UC_FAULT_LIMIT,
		.attr = "lcrit",
		.alarm = "lcrit_alarm",
		.sbit = PB_IOUT_UC_FAULT,
	}, {
		.reg = PMBUS_IOUT_OC_FAULT_LIMIT,
		.attr = "crit",
		.alarm = "crit_alarm",
		.sbit = PB_IOUT_OC_FAULT,
	}, {
		.reg = PMBUS_VIRT_READ_IOUT_AVG,
		.update = true,
		.attr = "average",
	}, {
		.reg = PMBUS_VIRT_READ_IOUT_MIN,
		.update = true,
		.attr = "lowest",
	}, {
		.reg = PMBUS_VIRT_READ_IOUT_MAX,
		.update = true,
		.attr = "highest",
	}, {
		.reg = PMBUS_VIRT_RESET_IOUT_HISTORY,
		.attr = "reset_history",
	}
};

static const struct pmbus_sensor_attr current_attributes[] = {
	{
		.reg = PMBUS_READ_IIN,
		.class = PSC_CURRENT_IN,
		.label = "iin",
		.func = PMBUS_HAVE_IIN,
		.sfunc = PMBUS_HAVE_STATUS_INPUT,
		.sbase = PB_STATUS_INPUT_BASE,
		.limit = iin_limit_attrs,
		.nlimit = ARRAY_SIZE(iin_limit_attrs),
	}, {
		.reg = PMBUS_READ_IOUT,
		.class = PSC_CURRENT_OUT,
		.label = "iout",
		.paged = true,
		.func = PMBUS_HAVE_IOUT,
		.sfunc = PMBUS_HAVE_STATUS_IOUT,
		.sbase = PB_STATUS_IOUT_BASE,
		.gbit = PB_STATUS_IOUT_OC,
		.limit = iout_limit_attrs,
		.nlimit = ARRAY_SIZE(iout_limit_attrs),
	}
};

/* Power attributes */

static const struct pmbus_limit_attr pin_limit_attrs[] = {
	{
		.reg = PMBUS_PIN_OP_WARN_LIMIT,
		.attr = "max",
		.alarm = "alarm",
		.sbit = PB_PIN_OP_WARNING,
	}, {
		.reg = PMBUS_VIRT_READ_PIN_AVG,
		.update = true,
		.attr = "average",
	}, {
		.reg = PMBUS_VIRT_READ_PIN_MAX,
		.update = true,
		.attr = "input_highest",
	}, {
		.reg = PMBUS_VIRT_RESET_PIN_HISTORY,
		.attr = "reset_history",
	}
};

static const struct pmbus_limit_attr pout_limit_attrs[] = {
	{
		.reg = PMBUS_POUT_MAX,
		.attr = "cap",
		.alarm = "cap_alarm",
		.sbit = PB_POWER_LIMITING,
	}, {
		.reg = PMBUS_POUT_OP_WARN_LIMIT,
		.attr = "max",
		.alarm = "max_alarm",
		.sbit = PB_POUT_OP_WARNING,
	}, {
		.reg = PMBUS_POUT_OP_FAULT_LIMIT,
		.attr = "crit",
		.alarm = "crit_alarm",
		.sbit = PB_POUT_OP_FAULT,
	}, {
		.reg = PMBUS_VIRT_READ_POUT_AVG,
		.update = true,
		.attr = "average",
	}, {
		.reg = PMBUS_VIRT_READ_POUT_MAX,
		.update = true,
		.attr = "input_highest",
	}, {
		.reg = PMBUS_VIRT_RESET_POUT_HISTORY,
		.attr = "reset_history",
	}
};

static const struct pmbus_sensor_attr power_attributes[] = {
	{
		.reg = PMBUS_READ_PIN,
		.class = PSC_POWER,
		.label = "pin",
		.func = PMBUS_HAVE_PIN,
		.sfunc = PMBUS_HAVE_STATUS_INPUT,
		.sbase = PB_STATUS_INPUT_BASE,
		.limit = pin_limit_attrs,
		.nlimit = ARRAY_SIZE(pin_limit_attrs),
	}, {
		.reg = PMBUS_READ_POUT,
		.class = PSC_POWER,
		.label = "pout",
		.paged = true,
		.func = PMBUS_HAVE_POUT,
		.sfunc = PMBUS_HAVE_STATUS_IOUT,
		.sbase = PB_STATUS_IOUT_BASE,
		.limit = pout_limit_attrs,
		.nlimit = ARRAY_SIZE(pout_limit_attrs),
	}
};

/* Temperature atributes */

static const struct pmbus_limit_attr temp_limit_attrs[] = {
	{
		.reg = PMBUS_UT_WARN_LIMIT,
		.low = true,
		.attr = "min",
		.alarm = "min_alarm",
		.sbit = PB_TEMP_UT_WARNING,
	}, {
		.reg = PMBUS_UT_FAULT_LIMIT,
		.low = true,
		.attr = "lcrit",
		.alarm = "lcrit_alarm",
		.sbit = PB_TEMP_UT_FAULT,
	}, {
		.reg = PMBUS_OT_WARN_LIMIT,
		.attr = "max",
		.alarm = "max_alarm",
		.sbit = PB_TEMP_OT_WARNING,
	}, {
		.reg = PMBUS_OT_FAULT_LIMIT,
		.attr = "crit",
		.alarm = "crit_alarm",
		.sbit = PB_TEMP_OT_FAULT,
	}, {
		.reg = PMBUS_VIRT_READ_TEMP_MIN,
		.attr = "lowest",
	}, {
		.reg = PMBUS_VIRT_READ_TEMP_AVG,
		.attr = "average",
	}, {
		.reg = PMBUS_VIRT_READ_TEMP_MAX,
		.attr = "highest",
	}, {
		.reg = PMBUS_VIRT_RESET_TEMP_HISTORY,
		.attr = "reset_history",
	}
};

static const struct pmbus_limit_attr temp_limit_attrs2[] = {
	{
		.reg = PMBUS_UT_WARN_LIMIT,
		.low = true,
		.attr = "min",
		.alarm = "min_alarm",
		.sbit = PB_TEMP_UT_WARNING,
	}, {
		.reg = PMBUS_UT_FAULT_LIMIT,
		.low = true,
		.attr = "lcrit",
		.alarm = "lcrit_alarm",
		.sbit = PB_TEMP_UT_FAULT,
	}, {
		.reg = PMBUS_OT_WARN_LIMIT,
		.attr = "max",
		.alarm = "max_alarm",
		.sbit = PB_TEMP_OT_WARNING,
	}, {
		.reg = PMBUS_OT_FAULT_LIMIT,
		.attr = "crit",
		.alarm = "crit_alarm",
		.sbit = PB_TEMP_OT_FAULT,
	}, {
		.reg = PMBUS_VIRT_READ_TEMP2_MIN,
		.attr = "lowest",
	}, {
		.reg = PMBUS_VIRT_READ_TEMP2_AVG,
		.attr = "average",
	}, {
		.reg = PMBUS_VIRT_READ_TEMP2_MAX,
		.attr = "highest",
	}, {
		.reg = PMBUS_VIRT_RESET_TEMP2_HISTORY,
		.attr = "reset_history",
	}
};

static const struct pmbus_limit_attr temp_limit_attrs3[] = {
	{
		.reg = PMBUS_UT_WARN_LIMIT,
		.low = true,
		.attr = "min",
		.alarm = "min_alarm",
		.sbit = PB_TEMP_UT_WARNING,
	}, {
		.reg = PMBUS_UT_FAULT_LIMIT,
		.low = true,
		.attr = "lcrit",
		.alarm = "lcrit_alarm",
		.sbit = PB_TEMP_UT_FAULT,
	}, {
		.reg = PMBUS_OT_WARN_LIMIT,
		.attr = "max",
		.alarm = "max_alarm",
		.sbit = PB_TEMP_OT_WARNING,
	}, {
		.reg = PMBUS_OT_FAULT_LIMIT,
		.attr = "crit",
		.alarm = "crit_alarm",
		.sbit = PB_TEMP_OT_FAULT,
	}
};

static const struct pmbus_sensor_attr temp_attributes[] = {
	{
		.reg = PMBUS_READ_TEMPERATURE_1,
		.class = PSC_TEMPERATURE,
		.paged = true,
		.update = true,
		.compare = true,
		.func = PMBUS_HAVE_TEMP,
		.sfunc = PMBUS_HAVE_STATUS_TEMP,
		.sbase = PB_STATUS_TEMP_BASE,
		.gbit = PB_STATUS_TEMPERATURE,
		.limit = temp_limit_attrs,
		.nlimit = ARRAY_SIZE(temp_limit_attrs),
	}, {
		.reg = PMBUS_READ_TEMPERATURE_2,
		.class = PSC_TEMPERATURE,
		.paged = true,
		.update = true,
		.compare = true,
		.func = PMBUS_HAVE_TEMP2,
		.sfunc = PMBUS_HAVE_STATUS_TEMP,
		.sbase = PB_STATUS_TEMP_BASE,
		.gbit = PB_STATUS_TEMPERATURE,
		.limit = temp_limit_attrs2,
		.nlimit = ARRAY_SIZE(temp_limit_attrs2),
	}, {
		.reg = PMBUS_READ_TEMPERATURE_3,
		.class = PSC_TEMPERATURE,
		.paged = true,
		.update = true,
		.compare = true,
		.func = PMBUS_HAVE_TEMP3,
		.sfunc = PMBUS_HAVE_STATUS_TEMP,
		.sbase = PB_STATUS_TEMP_BASE,
		.gbit = PB_STATUS_TEMPERATURE,
		.limit = temp_limit_attrs3,
		.nlimit = ARRAY_SIZE(temp_limit_attrs3),
	}
};

static const int pmbus_fan_registers[] = {
	PMBUS_READ_FAN_SPEED_1,
	PMBUS_READ_FAN_SPEED_2,
	PMBUS_READ_FAN_SPEED_3,
	PMBUS_READ_FAN_SPEED_4
};

static const int pmbus_fan_config_registers[] = {
	PMBUS_FAN_CONFIG_12,
	PMBUS_FAN_CONFIG_12,
	PMBUS_FAN_CONFIG_34,
	PMBUS_FAN_CONFIG_34
};

static const int pmbus_fan_status_registers[] = {
	PMBUS_STATUS_FAN_12,
	PMBUS_STATUS_FAN_12,
	PMBUS_STATUS_FAN_34,
	PMBUS_STATUS_FAN_34
};

static const u32 pmbus_fan_flags[] = {
	PMBUS_HAVE_FAN12,
	PMBUS_HAVE_FAN12,
	PMBUS_HAVE_FAN34,
	PMBUS_HAVE_FAN34
};

static const u32 pmbus_fan_status_flags[] = {
	PMBUS_HAVE_STATUS_FAN12,
	PMBUS_HAVE_STATUS_FAN12,
	PMBUS_HAVE_STATUS_FAN34,
	PMBUS_HAVE_STATUS_FAN34
};

/* Fans */
static int pmbus_add_fan_attributes(struct i2c_client *client,
				    struct pmbus_data *data)
{
	const struct pmbus_driver_info *info = data->info;
	int index = 1;
	int page;
	int ret;

	for (page = 0; page < info->pages; page++) {
		int f;

		for (f = 0; f < ARRAY_SIZE(pmbus_fan_registers); f++) {
			int regval;

			if (!(info->func[page] & pmbus_fan_flags[f]))
				break;

			if (!pmbus_check_word_register(client, page,
						       pmbus_fan_registers[f]))
				break;

			/*
			 * Skip fan if not installed.
			 * Each fan configuration register covers multiple fans,
			 * so we have to do some magic.
			 */
			regval = _pmbus_read_byte_data(client, page,
				pmbus_fan_config_registers[f]);
			if (regval < 0 ||
			    (!(regval & (PB_FAN_1_INSTALLED >> ((f & 1) * 4)))))
				continue;

			if (pmbus_add_sensor(data, "fan", "input", index,
					     page, pmbus_fan_registers[f],
					     PSC_FAN, true, true) == NULL)
				return -ENOMEM;

			/*
			 * Each fan status register covers multiple fans,
			 * so we have to do some magic.
			 */
			if ((info->func[page] & pmbus_fan_status_flags[f]) &&
			    pmbus_check_byte_register(client,
					page, pmbus_fan_status_registers[f])) {
				int base;

				if (f > 1)	/* fan 3, 4 */
					base = PB_STATUS_FAN34_BASE + page;
				else
					base = PB_STATUS_FAN_BASE + page;
				ret = pmbus_add_boolean(data, "fan",
					"alarm", index, NULL, NULL, base,
					PB_FAN_FAN1_WARNING >> (f & 1));
				if (ret)
					return ret;
				ret = pmbus_add_boolean(data, "fan",
					"fault", index, NULL, NULL, base,
					PB_FAN_FAN1_FAULT >> (f & 1));
				if (ret)
					return ret;
			}
			index++;
		}
	}
	return 0;
}

static int pmbus_find_attributes(struct i2c_client *client,
				 struct pmbus_data *data)
{
	int ret;

	/* Voltage sensors */
	ret = pmbus_add_sensor_attrs(client, data, "in", voltage_attributes,
				     ARRAY_SIZE(voltage_attributes));
	if (ret)
		return ret;

	/* Current sensors */
	ret = pmbus_add_sensor_attrs(client, data, "curr", current_attributes,
				     ARRAY_SIZE(current_attributes));
	if (ret)
		return ret;

	/* Power sensors */
	ret = pmbus_add_sensor_attrs(client, data, "power", power_attributes,
				     ARRAY_SIZE(power_attributes));
	if (ret)
		return ret;

	/* Temperature sensors */
	ret = pmbus_add_sensor_attrs(client, data, "temp", temp_attributes,
				     ARRAY_SIZE(temp_attributes));
	if (ret)
		return ret;

	/* Fans */
	ret = pmbus_add_fan_attributes(client, data);
	return ret;
}

/*
 * Identify chip parameters.
 * This function is called for all chips.
 */
static int pmbus_identify_common(struct i2c_client *client,
				 struct pmbus_data *data)
{
	int vout_mode = -1;

	if (pmbus_check_byte_register(client, 0, PMBUS_VOUT_MODE))
		vout_mode = _pmbus_read_byte_data(client, 0, PMBUS_VOUT_MODE);
	if (vout_mode >= 0 && vout_mode != 0xff) {
		/*
		 * Not all chips support the VOUT_MODE command,
		 * so a failure to read it is not an error.
		 */
		switch (vout_mode >> 5) {
		case 0:	/* linear mode      */
			if (data->info->format[PSC_VOLTAGE_OUT] != linear)
				return -ENODEV;

			data->exponent = ((s8)(vout_mode << 3)) >> 3;
			break;
		case 1: /* VID mode         */
			if (data->info->format[PSC_VOLTAGE_OUT] != vid)
				return -ENODEV;
			break;
		case 2:	/* direct mode      */
			if (data->info->format[PSC_VOLTAGE_OUT] != direct)
				return -ENODEV;
			break;
		default:
			return -ENODEV;
		}
	}

	pmbus_clear_fault_page(client, 0);
	return 0;
}

static int pmbus_init_common(struct i2c_client *client, struct pmbus_data *data,
			     struct pmbus_driver_info *info)
{
	struct device *dev = &client->dev;
	int ret;

	/*
	 * Some PMBus chips don't support PMBUS_STATUS_BYTE, so try
	 * to use PMBUS_STATUS_WORD instead if that is the case.
	 * Bail out if both registers are not supported.
	 */
	data->status_register = PMBUS_STATUS_BYTE;
	ret = i2c_smbus_read_byte_data(client, PMBUS_STATUS_BYTE);
	if (ret < 0 || ret == 0xff) {
		data->status_register = PMBUS_STATUS_WORD;
		ret = i2c_smbus_read_word_data(client, PMBUS_STATUS_WORD);
		if (ret < 0 || ret == 0xffff) {
			dev_err(dev, "PMBus status register not found\n");
			return -ENODEV;
		}
	}

	pmbus_clear_faults(client);

	if (info->identify) {
		ret = (*info->identify)(client, info);
		if (ret < 0) {
			dev_err(dev, "Chip identification failed\n");
			return ret;
		}
	}

	if (info->pages <= 0 || info->pages > PMBUS_PAGES) {
		dev_err(dev, "Bad number of PMBus pages: %d\n", info->pages);
		return -ENODEV;
	}

	ret = pmbus_identify_common(client, data);
	if (ret < 0) {
		dev_err(dev, "Failed to identify chip capabilities\n");
		return ret;
	}
	return 0;
}

int pmbus_do_probe(struct i2c_client *client, const struct i2c_device_id *id,
		   struct pmbus_driver_info *info)
{
	struct device *dev = &client->dev;
	const struct pmbus_platform_data *pdata = dev->platform_data;
	struct pmbus_data *data;
	int ret;

	if (!info)
		return -ENODEV;

	if (!i2c_check_functionality(client->adapter, I2C_FUNC_SMBUS_WRITE_BYTE
				     | I2C_FUNC_SMBUS_BYTE_DATA
				     | I2C_FUNC_SMBUS_WORD_DATA))
		return -ENODEV;

	data = devm_kzalloc(dev, sizeof(*data), GFP_KERNEL);
	if (!data)
		return -ENOMEM;

	i2c_set_clientdata(client, data);
	mutex_init(&data->update_lock);
	data->dev = dev;

	if (pdata)
		data->flags = pdata->flags;
	data->info = info;

	ret = pmbus_init_common(client, data, info);
	if (ret < 0)
		return ret;

	ret = pmbus_find_attributes(client, data);
	if (ret)
		goto out_kfree;

	/*
	 * If there are no attributes, something is wrong.
	 * Bail out instead of trying to register nothing.
	 */
	if (!data->num_attributes) {
		dev_err(dev, "No attributes found\n");
		ret = -ENODEV;
		goto out_kfree;
	}

	/* Register sysfs hooks */
	ret = sysfs_create_group(&dev->kobj, &data->group);
	if (ret) {
		dev_err(dev, "Failed to create sysfs entries\n");
		goto out_kfree;
	}
	data->hwmon_dev = hwmon_device_register(dev);
	if (IS_ERR(data->hwmon_dev)) {
		ret = PTR_ERR(data->hwmon_dev);
		dev_err(dev, "Failed to register hwmon device\n");
		goto out_hwmon_device_register;
	}
	return 0;

out_hwmon_device_register:
	sysfs_remove_group(&dev->kobj, &data->group);
out_kfree:
	kfree(data->group.attrs);
	return ret;
}
EXPORT_SYMBOL_GPL(pmbus_do_probe);

int pmbus_do_remove(struct i2c_client *client)
{
	struct pmbus_data *data = i2c_get_clientdata(client);
	hwmon_device_unregister(data->hwmon_dev);
	sysfs_remove_group(&client->dev.kobj, &data->group);
	kfree(data->group.attrs);
	return 0;
}
EXPORT_SYMBOL_GPL(pmbus_do_remove);

MODULE_AUTHOR("Guenter Roeck");
MODULE_DESCRIPTION("PMBus core driver");
MODULE_LICENSE("GPL");<|MERGE_RESOLUTION|>--- conflicted
+++ resolved
@@ -766,14 +766,6 @@
 static int pmbus_add_attribute(struct pmbus_data *data, struct attribute *attr)
 {
 	if (data->num_attributes >= data->max_attributes - 1) {
-<<<<<<< HEAD
-		data->max_attributes += PMBUS_ATTR_ALLOC_SIZE;
-		data->group.attrs = krealloc(data->group.attrs,
-					     sizeof(struct attribute *) *
-					     data->max_attributes, GFP_KERNEL);
-		if (data->group.attrs == NULL)
-			return -ENOMEM;
-=======
 		int new_max_attrs = data->max_attributes + PMBUS_ATTR_ALLOC_SIZE;
 		void *new_attrs = krealloc(data->group.attrs,
 					   new_max_attrs * sizeof(void *),
@@ -782,7 +774,6 @@
 			return -ENOMEM;
 		data->group.attrs = new_attrs;
 		data->max_attributes = new_max_attrs;
->>>>>>> a937536b
 	}
 
 	data->group.attrs[data->num_attributes++] = attr;
