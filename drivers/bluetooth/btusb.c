/*
 *
 *  Generic Bluetooth USB driver
 *
 *  Copyright (C) 2005-2008  Marcel Holtmann <marcel@holtmann.org>
 *
 *
 *  This program is free software; you can redistribute it and/or modify
 *  it under the terms of the GNU General Public License as published by
 *  the Free Software Foundation; either version 2 of the License, or
 *  (at your option) any later version.
 *
 *  This program is distributed in the hope that it will be useful,
 *  but WITHOUT ANY WARRANTY; without even the implied warranty of
 *  MERCHANTABILITY or FITNESS FOR A PARTICULAR PURPOSE.  See the
 *  GNU General Public License for more details.
 *
 *  You should have received a copy of the GNU General Public License
 *  along with this program; if not, write to the Free Software
 *  Foundation, Inc., 59 Temple Place, Suite 330, Boston, MA  02111-1307  USA
 *
 */

#include <linux/module.h>
#include <linux/usb.h>
#include <linux/firmware.h>

#include <net/bluetooth/bluetooth.h>
#include <net/bluetooth/hci_core.h>

#define VERSION "0.6"

static bool disable_scofix;
static bool force_scofix;

static bool reset = 1;

static struct usb_driver btusb_driver;

#define BTUSB_IGNORE		0x01
#define BTUSB_DIGIANSWER	0x02
#define BTUSB_CSR		0x04
#define BTUSB_SNIFFER		0x08
#define BTUSB_BCM92035		0x10
#define BTUSB_BROKEN_ISOC	0x20
#define BTUSB_WRONG_SCO_MTU	0x40
#define BTUSB_ATH3012		0x80
#define BTUSB_INTEL		0x100
#define BTUSB_INTEL_BOOT	0x200
#define BTUSB_BCM_PATCHRAM	0x400
<<<<<<< HEAD
=======
#define BTUSB_MARVELL		0x800
>>>>>>> bac98320

static const struct usb_device_id btusb_table[] = {
	/* Generic Bluetooth USB device */
	{ USB_DEVICE_INFO(0xe0, 0x01, 0x01) },

	/* Apple-specific (Broadcom) devices */
	{ USB_VENDOR_AND_INTERFACE_INFO(0x05ac, 0xff, 0x01, 0x01) },

	/* MediaTek MT76x0E */
	{ USB_DEVICE(0x0e8d, 0x763f) },

	/* Broadcom SoftSailing reporting vendor specific */
	{ USB_DEVICE(0x0a5c, 0x21e1) },

	/* Apple MacBookPro 7,1 */
	{ USB_DEVICE(0x05ac, 0x8213) },

	/* Apple iMac11,1 */
	{ USB_DEVICE(0x05ac, 0x8215) },

	/* Apple MacBookPro6,2 */
	{ USB_DEVICE(0x05ac, 0x8218) },

	/* Apple MacBookAir3,1, MacBookAir3,2 */
	{ USB_DEVICE(0x05ac, 0x821b) },

	/* Apple MacBookAir4,1 */
	{ USB_DEVICE(0x05ac, 0x821f) },

	/* Apple MacBookPro8,2 */
	{ USB_DEVICE(0x05ac, 0x821a) },

	/* Apple MacMini5,1 */
	{ USB_DEVICE(0x05ac, 0x8281) },

	/* AVM BlueFRITZ! USB v2.0 */
	{ USB_DEVICE(0x057c, 0x3800) },

	/* Bluetooth Ultraport Module from IBM */
	{ USB_DEVICE(0x04bf, 0x030a) },

	/* ALPS Modules with non-standard id */
	{ USB_DEVICE(0x044e, 0x3001) },
	{ USB_DEVICE(0x044e, 0x3002) },

	/* Ericsson with non-standard id */
	{ USB_DEVICE(0x0bdb, 0x1002) },

	/* Canyon CN-BTU1 with HID interfaces */
	{ USB_DEVICE(0x0c10, 0x0000) },

	/* Broadcom BCM20702A0 */
	{ USB_DEVICE(0x0489, 0xe042) },
	{ USB_DEVICE(0x04ca, 0x2003) },
	{ USB_DEVICE(0x0b05, 0x17b5) },
	{ USB_DEVICE(0x0b05, 0x17cb) },
	{ USB_DEVICE(0x413c, 0x8197) },

	/* Foxconn - Hon Hai */
	{ USB_VENDOR_AND_INTERFACE_INFO(0x0489, 0xff, 0x01, 0x01) },

	/* Broadcom devices with vendor specific id */
	{ USB_VENDOR_AND_INTERFACE_INFO(0x0a5c, 0xff, 0x01, 0x01),
	  .driver_info = BTUSB_BCM_PATCHRAM },

	/* ASUSTek Computer - Broadcom based */
	{ USB_VENDOR_AND_INTERFACE_INFO(0x0b05, 0xff, 0x01, 0x01) },

	/* Belkin F8065bf - Broadcom based */
	{ USB_VENDOR_AND_INTERFACE_INFO(0x050d, 0xff, 0x01, 0x01) },

	/* IMC Networks - Broadcom based */
	{ USB_VENDOR_AND_INTERFACE_INFO(0x13d3, 0xff, 0x01, 0x01) },

	/* Intel Bluetooth USB Bootloader (RAM module) */
	{ USB_DEVICE(0x8087, 0x0a5a),
	  .driver_info = BTUSB_INTEL_BOOT | BTUSB_BROKEN_ISOC },

	{ }	/* Terminating entry */
};

MODULE_DEVICE_TABLE(usb, btusb_table);

static const struct usb_device_id blacklist_table[] = {
	/* CSR BlueCore devices */
	{ USB_DEVICE(0x0a12, 0x0001), .driver_info = BTUSB_CSR },

	/* Broadcom BCM2033 without firmware */
	{ USB_DEVICE(0x0a5c, 0x2033), .driver_info = BTUSB_IGNORE },

	/* Atheros 3011 with sflash firmware */
	{ USB_DEVICE(0x0489, 0xe027), .driver_info = BTUSB_IGNORE },
	{ USB_DEVICE(0x0489, 0xe03d), .driver_info = BTUSB_IGNORE },
	{ USB_DEVICE(0x0930, 0x0215), .driver_info = BTUSB_IGNORE },
	{ USB_DEVICE(0x0cf3, 0x3002), .driver_info = BTUSB_IGNORE },
	{ USB_DEVICE(0x0cf3, 0xe019), .driver_info = BTUSB_IGNORE },
	{ USB_DEVICE(0x13d3, 0x3304), .driver_info = BTUSB_IGNORE },

	/* Atheros AR9285 Malbec with sflash firmware */
	{ USB_DEVICE(0x03f0, 0x311d), .driver_info = BTUSB_IGNORE },

	/* Atheros 3012 with sflash firmware */
	{ USB_DEVICE(0x0489, 0xe04d), .driver_info = BTUSB_ATH3012 },
	{ USB_DEVICE(0x0489, 0xe04e), .driver_info = BTUSB_ATH3012 },
	{ USB_DEVICE(0x0489, 0xe056), .driver_info = BTUSB_ATH3012 },
	{ USB_DEVICE(0x0489, 0xe057), .driver_info = BTUSB_ATH3012 },
	{ USB_DEVICE(0x0489, 0xe05f), .driver_info = BTUSB_ATH3012 },
	{ USB_DEVICE(0x04c5, 0x1330), .driver_info = BTUSB_ATH3012 },
	{ USB_DEVICE(0x04ca, 0x3004), .driver_info = BTUSB_ATH3012 },
	{ USB_DEVICE(0x04ca, 0x3005), .driver_info = BTUSB_ATH3012 },
	{ USB_DEVICE(0x04ca, 0x3006), .driver_info = BTUSB_ATH3012 },
	{ USB_DEVICE(0x04ca, 0x3007), .driver_info = BTUSB_ATH3012 },
	{ USB_DEVICE(0x04ca, 0x3008), .driver_info = BTUSB_ATH3012 },
	{ USB_DEVICE(0x04ca, 0x300b), .driver_info = BTUSB_ATH3012 },
	{ USB_DEVICE(0x0930, 0x0219), .driver_info = BTUSB_ATH3012 },
	{ USB_DEVICE(0x0930, 0x0220), .driver_info = BTUSB_ATH3012 },
	{ USB_DEVICE(0x0b05, 0x17d0), .driver_info = BTUSB_ATH3012 },
	{ USB_DEVICE(0x0cf3, 0x0036), .driver_info = BTUSB_ATH3012 },
	{ USB_DEVICE(0x0cf3, 0x3004), .driver_info = BTUSB_ATH3012 },
	{ USB_DEVICE(0x0cf3, 0x3008), .driver_info = BTUSB_ATH3012 },
	{ USB_DEVICE(0x0cf3, 0x311d), .driver_info = BTUSB_ATH3012 },
	{ USB_DEVICE(0x0cf3, 0x311e), .driver_info = BTUSB_ATH3012 },
	{ USB_DEVICE(0x0cf3, 0x311f), .driver_info = BTUSB_ATH3012 },
	{ USB_DEVICE(0x0cf3, 0x3121), .driver_info = BTUSB_ATH3012 },
	{ USB_DEVICE(0x0cf3, 0x817a), .driver_info = BTUSB_ATH3012 },
	{ USB_DEVICE(0x0cf3, 0xe003), .driver_info = BTUSB_ATH3012 },
	{ USB_DEVICE(0x0cf3, 0xe004), .driver_info = BTUSB_ATH3012 },
	{ USB_DEVICE(0x0cf3, 0xe005), .driver_info = BTUSB_ATH3012 },
	{ USB_DEVICE(0x13d3, 0x3362), .driver_info = BTUSB_ATH3012 },
	{ USB_DEVICE(0x13d3, 0x3375), .driver_info = BTUSB_ATH3012 },
	{ USB_DEVICE(0x13d3, 0x3393), .driver_info = BTUSB_ATH3012 },
	{ USB_DEVICE(0x13d3, 0x3402), .driver_info = BTUSB_ATH3012 },
	{ USB_DEVICE(0x13d3, 0x3432), .driver_info = BTUSB_ATH3012 },

	/* Atheros AR5BBU12 with sflash firmware */
	{ USB_DEVICE(0x0489, 0xe02c), .driver_info = BTUSB_IGNORE },

	/* Atheros AR5BBU12 with sflash firmware */
	{ USB_DEVICE(0x0489, 0xe036), .driver_info = BTUSB_ATH3012 },
	{ USB_DEVICE(0x0489, 0xe03c), .driver_info = BTUSB_ATH3012 },

	/* Broadcom BCM2035 */
	{ USB_DEVICE(0x0a5c, 0x2009), .driver_info = BTUSB_BCM92035 },
	{ USB_DEVICE(0x0a5c, 0x200a), .driver_info = BTUSB_WRONG_SCO_MTU },
	{ USB_DEVICE(0x0a5c, 0x2035), .driver_info = BTUSB_WRONG_SCO_MTU },

	/* Broadcom BCM2045 */
	{ USB_DEVICE(0x0a5c, 0x2039), .driver_info = BTUSB_WRONG_SCO_MTU },
	{ USB_DEVICE(0x0a5c, 0x2101), .driver_info = BTUSB_WRONG_SCO_MTU },

	/* IBM/Lenovo ThinkPad with Broadcom chip */
	{ USB_DEVICE(0x0a5c, 0x201e), .driver_info = BTUSB_WRONG_SCO_MTU },
	{ USB_DEVICE(0x0a5c, 0x2110), .driver_info = BTUSB_WRONG_SCO_MTU },

	/* HP laptop with Broadcom chip */
	{ USB_DEVICE(0x03f0, 0x171d), .driver_info = BTUSB_WRONG_SCO_MTU },

	/* Dell laptop with Broadcom chip */
	{ USB_DEVICE(0x413c, 0x8126), .driver_info = BTUSB_WRONG_SCO_MTU },

	/* Dell Wireless 370 and 410 devices */
	{ USB_DEVICE(0x413c, 0x8152), .driver_info = BTUSB_WRONG_SCO_MTU },
	{ USB_DEVICE(0x413c, 0x8156), .driver_info = BTUSB_WRONG_SCO_MTU },

	/* Belkin F8T012 and F8T013 devices */
	{ USB_DEVICE(0x050d, 0x0012), .driver_info = BTUSB_WRONG_SCO_MTU },
	{ USB_DEVICE(0x050d, 0x0013), .driver_info = BTUSB_WRONG_SCO_MTU },

	/* Asus WL-BTD202 device */
	{ USB_DEVICE(0x0b05, 0x1715), .driver_info = BTUSB_WRONG_SCO_MTU },

	/* Kensington Bluetooth USB adapter */
	{ USB_DEVICE(0x047d, 0x105e), .driver_info = BTUSB_WRONG_SCO_MTU },

	/* RTX Telecom based adapters with buggy SCO support */
	{ USB_DEVICE(0x0400, 0x0807), .driver_info = BTUSB_BROKEN_ISOC },
	{ USB_DEVICE(0x0400, 0x080a), .driver_info = BTUSB_BROKEN_ISOC },

	/* CONWISE Technology based adapters with buggy SCO support */
	{ USB_DEVICE(0x0e5e, 0x6622), .driver_info = BTUSB_BROKEN_ISOC },

	/* Digianswer devices */
	{ USB_DEVICE(0x08fd, 0x0001), .driver_info = BTUSB_DIGIANSWER },
	{ USB_DEVICE(0x08fd, 0x0002), .driver_info = BTUSB_IGNORE },

	/* CSR BlueCore Bluetooth Sniffer */
	{ USB_DEVICE(0x0a12, 0x0002),
	  .driver_info = BTUSB_SNIFFER | BTUSB_BROKEN_ISOC },

	/* Frontline ComProbe Bluetooth Sniffer */
	{ USB_DEVICE(0x16d3, 0x0002),
	  .driver_info = BTUSB_SNIFFER | BTUSB_BROKEN_ISOC },

	/* Intel Bluetooth device */
	{ USB_DEVICE(0x8087, 0x07dc), .driver_info = BTUSB_INTEL },
	{ USB_DEVICE(0x8087, 0x0a2a), .driver_info = BTUSB_INTEL },

	/* Marvell device */
	{ USB_DEVICE(0x1286, 0x2044), .driver_info = BTUSB_MARVELL },
	{ USB_DEVICE(0x1286, 0x2046), .driver_info = BTUSB_MARVELL },

	{ }	/* Terminating entry */
};

#define BTUSB_MAX_ISOC_FRAMES	10

#define BTUSB_INTR_RUNNING	0
#define BTUSB_BULK_RUNNING	1
#define BTUSB_ISOC_RUNNING	2
#define BTUSB_SUSPENDING	3
#define BTUSB_DID_ISO_RESUME	4

struct btusb_data {
	struct hci_dev       *hdev;
	struct usb_device    *udev;
	struct usb_interface *intf;
	struct usb_interface *isoc;

	spinlock_t lock;

	unsigned long flags;

	struct work_struct work;
	struct work_struct waker;

	struct usb_anchor tx_anchor;
	struct usb_anchor intr_anchor;
	struct usb_anchor bulk_anchor;
	struct usb_anchor isoc_anchor;
	struct usb_anchor deferred;
	int tx_in_flight;
	spinlock_t txlock;

	struct usb_endpoint_descriptor *intr_ep;
	struct usb_endpoint_descriptor *bulk_tx_ep;
	struct usb_endpoint_descriptor *bulk_rx_ep;
	struct usb_endpoint_descriptor *isoc_tx_ep;
	struct usb_endpoint_descriptor *isoc_rx_ep;

	__u8 cmdreq_type;

	unsigned int sco_num;
	int isoc_altsetting;
	int suspend_count;
};

static int inc_tx(struct btusb_data *data)
{
	unsigned long flags;
	int rv;

	spin_lock_irqsave(&data->txlock, flags);
	rv = test_bit(BTUSB_SUSPENDING, &data->flags);
	if (!rv)
		data->tx_in_flight++;
	spin_unlock_irqrestore(&data->txlock, flags);

	return rv;
}

static void btusb_intr_complete(struct urb *urb)
{
	struct hci_dev *hdev = urb->context;
	struct btusb_data *data = hci_get_drvdata(hdev);
	int err;

	BT_DBG("%s urb %p status %d count %d", hdev->name,
					urb, urb->status, urb->actual_length);

	if (!test_bit(HCI_RUNNING, &hdev->flags))
		return;

	if (urb->status == 0) {
		hdev->stat.byte_rx += urb->actual_length;

		if (hci_recv_fragment(hdev, HCI_EVENT_PKT,
						urb->transfer_buffer,
						urb->actual_length) < 0) {
			BT_ERR("%s corrupted event packet", hdev->name);
			hdev->stat.err_rx++;
		}
	}

	if (!test_bit(BTUSB_INTR_RUNNING, &data->flags))
		return;

	usb_mark_last_busy(data->udev);
	usb_anchor_urb(urb, &data->intr_anchor);

	err = usb_submit_urb(urb, GFP_ATOMIC);
	if (err < 0) {
		/* -EPERM: urb is being killed;
		 * -ENODEV: device got disconnected */
		if (err != -EPERM && err != -ENODEV)
			BT_ERR("%s urb %p failed to resubmit (%d)",
						hdev->name, urb, -err);
		usb_unanchor_urb(urb);
	}
}

static int btusb_submit_intr_urb(struct hci_dev *hdev, gfp_t mem_flags)
{
	struct btusb_data *data = hci_get_drvdata(hdev);
	struct urb *urb;
	unsigned char *buf;
	unsigned int pipe;
	int err, size;

	BT_DBG("%s", hdev->name);

	if (!data->intr_ep)
		return -ENODEV;

	urb = usb_alloc_urb(0, mem_flags);
	if (!urb)
		return -ENOMEM;

	size = le16_to_cpu(data->intr_ep->wMaxPacketSize);

	buf = kmalloc(size, mem_flags);
	if (!buf) {
		usb_free_urb(urb);
		return -ENOMEM;
	}

	pipe = usb_rcvintpipe(data->udev, data->intr_ep->bEndpointAddress);

	usb_fill_int_urb(urb, data->udev, pipe, buf, size,
						btusb_intr_complete, hdev,
						data->intr_ep->bInterval);

	urb->transfer_flags |= URB_FREE_BUFFER;

	usb_anchor_urb(urb, &data->intr_anchor);

	err = usb_submit_urb(urb, mem_flags);
	if (err < 0) {
		if (err != -EPERM && err != -ENODEV)
			BT_ERR("%s urb %p submission failed (%d)",
						hdev->name, urb, -err);
		usb_unanchor_urb(urb);
	}

	usb_free_urb(urb);

	return err;
}

static void btusb_bulk_complete(struct urb *urb)
{
	struct hci_dev *hdev = urb->context;
	struct btusb_data *data = hci_get_drvdata(hdev);
	int err;

	BT_DBG("%s urb %p status %d count %d", hdev->name,
					urb, urb->status, urb->actual_length);

	if (!test_bit(HCI_RUNNING, &hdev->flags))
		return;

	if (urb->status == 0) {
		hdev->stat.byte_rx += urb->actual_length;

		if (hci_recv_fragment(hdev, HCI_ACLDATA_PKT,
						urb->transfer_buffer,
						urb->actual_length) < 0) {
			BT_ERR("%s corrupted ACL packet", hdev->name);
			hdev->stat.err_rx++;
		}
	}

	if (!test_bit(BTUSB_BULK_RUNNING, &data->flags))
		return;

	usb_anchor_urb(urb, &data->bulk_anchor);
	usb_mark_last_busy(data->udev);

	err = usb_submit_urb(urb, GFP_ATOMIC);
	if (err < 0) {
		/* -EPERM: urb is being killed;
		 * -ENODEV: device got disconnected */
		if (err != -EPERM && err != -ENODEV)
			BT_ERR("%s urb %p failed to resubmit (%d)",
						hdev->name, urb, -err);
		usb_unanchor_urb(urb);
	}
}

static int btusb_submit_bulk_urb(struct hci_dev *hdev, gfp_t mem_flags)
{
	struct btusb_data *data = hci_get_drvdata(hdev);
	struct urb *urb;
	unsigned char *buf;
	unsigned int pipe;
	int err, size = HCI_MAX_FRAME_SIZE;

	BT_DBG("%s", hdev->name);

	if (!data->bulk_rx_ep)
		return -ENODEV;

	urb = usb_alloc_urb(0, mem_flags);
	if (!urb)
		return -ENOMEM;

	buf = kmalloc(size, mem_flags);
	if (!buf) {
		usb_free_urb(urb);
		return -ENOMEM;
	}

	pipe = usb_rcvbulkpipe(data->udev, data->bulk_rx_ep->bEndpointAddress);

	usb_fill_bulk_urb(urb, data->udev, pipe,
					buf, size, btusb_bulk_complete, hdev);

	urb->transfer_flags |= URB_FREE_BUFFER;

	usb_mark_last_busy(data->udev);
	usb_anchor_urb(urb, &data->bulk_anchor);

	err = usb_submit_urb(urb, mem_flags);
	if (err < 0) {
		if (err != -EPERM && err != -ENODEV)
			BT_ERR("%s urb %p submission failed (%d)",
						hdev->name, urb, -err);
		usb_unanchor_urb(urb);
	}

	usb_free_urb(urb);

	return err;
}

static void btusb_isoc_complete(struct urb *urb)
{
	struct hci_dev *hdev = urb->context;
	struct btusb_data *data = hci_get_drvdata(hdev);
	int i, err;

	BT_DBG("%s urb %p status %d count %d", hdev->name,
					urb, urb->status, urb->actual_length);

	if (!test_bit(HCI_RUNNING, &hdev->flags))
		return;

	if (urb->status == 0) {
		for (i = 0; i < urb->number_of_packets; i++) {
			unsigned int offset = urb->iso_frame_desc[i].offset;
			unsigned int length = urb->iso_frame_desc[i].actual_length;

			if (urb->iso_frame_desc[i].status)
				continue;

			hdev->stat.byte_rx += length;

			if (hci_recv_fragment(hdev, HCI_SCODATA_PKT,
						urb->transfer_buffer + offset,
								length) < 0) {
				BT_ERR("%s corrupted SCO packet", hdev->name);
				hdev->stat.err_rx++;
			}
		}
	}

	if (!test_bit(BTUSB_ISOC_RUNNING, &data->flags))
		return;

	usb_anchor_urb(urb, &data->isoc_anchor);

	err = usb_submit_urb(urb, GFP_ATOMIC);
	if (err < 0) {
		/* -EPERM: urb is being killed;
		 * -ENODEV: device got disconnected */
		if (err != -EPERM && err != -ENODEV)
			BT_ERR("%s urb %p failed to resubmit (%d)",
						hdev->name, urb, -err);
		usb_unanchor_urb(urb);
	}
}

static inline void __fill_isoc_descriptor(struct urb *urb, int len, int mtu)
{
	int i, offset = 0;

	BT_DBG("len %d mtu %d", len, mtu);

	for (i = 0; i < BTUSB_MAX_ISOC_FRAMES && len >= mtu;
					i++, offset += mtu, len -= mtu) {
		urb->iso_frame_desc[i].offset = offset;
		urb->iso_frame_desc[i].length = mtu;
	}

	if (len && i < BTUSB_MAX_ISOC_FRAMES) {
		urb->iso_frame_desc[i].offset = offset;
		urb->iso_frame_desc[i].length = len;
		i++;
	}

	urb->number_of_packets = i;
}

static int btusb_submit_isoc_urb(struct hci_dev *hdev, gfp_t mem_flags)
{
	struct btusb_data *data = hci_get_drvdata(hdev);
	struct urb *urb;
	unsigned char *buf;
	unsigned int pipe;
	int err, size;

	BT_DBG("%s", hdev->name);

	if (!data->isoc_rx_ep)
		return -ENODEV;

	urb = usb_alloc_urb(BTUSB_MAX_ISOC_FRAMES, mem_flags);
	if (!urb)
		return -ENOMEM;

	size = le16_to_cpu(data->isoc_rx_ep->wMaxPacketSize) *
						BTUSB_MAX_ISOC_FRAMES;

	buf = kmalloc(size, mem_flags);
	if (!buf) {
		usb_free_urb(urb);
		return -ENOMEM;
	}

	pipe = usb_rcvisocpipe(data->udev, data->isoc_rx_ep->bEndpointAddress);

	usb_fill_int_urb(urb, data->udev, pipe, buf, size, btusb_isoc_complete,
				hdev, data->isoc_rx_ep->bInterval);

	urb->transfer_flags  = URB_FREE_BUFFER | URB_ISO_ASAP;

	__fill_isoc_descriptor(urb, size,
			le16_to_cpu(data->isoc_rx_ep->wMaxPacketSize));

	usb_anchor_urb(urb, &data->isoc_anchor);

	err = usb_submit_urb(urb, mem_flags);
	if (err < 0) {
		if (err != -EPERM && err != -ENODEV)
			BT_ERR("%s urb %p submission failed (%d)",
						hdev->name, urb, -err);
		usb_unanchor_urb(urb);
	}

	usb_free_urb(urb);

	return err;
}

static void btusb_tx_complete(struct urb *urb)
{
	struct sk_buff *skb = urb->context;
	struct hci_dev *hdev = (struct hci_dev *) skb->dev;
	struct btusb_data *data = hci_get_drvdata(hdev);

	BT_DBG("%s urb %p status %d count %d", hdev->name,
					urb, urb->status, urb->actual_length);

	if (!test_bit(HCI_RUNNING, &hdev->flags))
		goto done;

	if (!urb->status)
		hdev->stat.byte_tx += urb->transfer_buffer_length;
	else
		hdev->stat.err_tx++;

done:
	spin_lock(&data->txlock);
	data->tx_in_flight--;
	spin_unlock(&data->txlock);

	kfree(urb->setup_packet);

	kfree_skb(skb);
}

static void btusb_isoc_tx_complete(struct urb *urb)
{
	struct sk_buff *skb = urb->context;
	struct hci_dev *hdev = (struct hci_dev *) skb->dev;

	BT_DBG("%s urb %p status %d count %d", hdev->name,
					urb, urb->status, urb->actual_length);

	if (!test_bit(HCI_RUNNING, &hdev->flags))
		goto done;

	if (!urb->status)
		hdev->stat.byte_tx += urb->transfer_buffer_length;
	else
		hdev->stat.err_tx++;

done:
	kfree(urb->setup_packet);

	kfree_skb(skb);
}

static int btusb_open(struct hci_dev *hdev)
{
	struct btusb_data *data = hci_get_drvdata(hdev);
	int err;

	BT_DBG("%s", hdev->name);

	err = usb_autopm_get_interface(data->intf);
	if (err < 0)
		return err;

	data->intf->needs_remote_wakeup = 1;

	if (test_and_set_bit(HCI_RUNNING, &hdev->flags))
		goto done;

	if (test_and_set_bit(BTUSB_INTR_RUNNING, &data->flags))
		goto done;

	err = btusb_submit_intr_urb(hdev, GFP_KERNEL);
	if (err < 0)
		goto failed;

	err = btusb_submit_bulk_urb(hdev, GFP_KERNEL);
	if (err < 0) {
		usb_kill_anchored_urbs(&data->intr_anchor);
		goto failed;
	}

	set_bit(BTUSB_BULK_RUNNING, &data->flags);
	btusb_submit_bulk_urb(hdev, GFP_KERNEL);

done:
	usb_autopm_put_interface(data->intf);
	return 0;

failed:
	clear_bit(BTUSB_INTR_RUNNING, &data->flags);
	clear_bit(HCI_RUNNING, &hdev->flags);
	usb_autopm_put_interface(data->intf);
	return err;
}

static void btusb_stop_traffic(struct btusb_data *data)
{
	usb_kill_anchored_urbs(&data->intr_anchor);
	usb_kill_anchored_urbs(&data->bulk_anchor);
	usb_kill_anchored_urbs(&data->isoc_anchor);
}

static int btusb_close(struct hci_dev *hdev)
{
	struct btusb_data *data = hci_get_drvdata(hdev);
	int err;

	BT_DBG("%s", hdev->name);

	if (!test_and_clear_bit(HCI_RUNNING, &hdev->flags))
		return 0;

	cancel_work_sync(&data->work);
	cancel_work_sync(&data->waker);

	clear_bit(BTUSB_ISOC_RUNNING, &data->flags);
	clear_bit(BTUSB_BULK_RUNNING, &data->flags);
	clear_bit(BTUSB_INTR_RUNNING, &data->flags);

	btusb_stop_traffic(data);
	err = usb_autopm_get_interface(data->intf);
	if (err < 0)
		goto failed;

	data->intf->needs_remote_wakeup = 0;
	usb_autopm_put_interface(data->intf);

failed:
	usb_scuttle_anchored_urbs(&data->deferred);
	return 0;
}

static int btusb_flush(struct hci_dev *hdev)
{
	struct btusb_data *data = hci_get_drvdata(hdev);

	BT_DBG("%s", hdev->name);

	usb_kill_anchored_urbs(&data->tx_anchor);

	return 0;
}

static int btusb_send_frame(struct hci_dev *hdev, struct sk_buff *skb)
{
	struct btusb_data *data = hci_get_drvdata(hdev);
	struct usb_ctrlrequest *dr;
	struct urb *urb;
	unsigned int pipe;
	int err;

	BT_DBG("%s", hdev->name);

	if (!test_bit(HCI_RUNNING, &hdev->flags))
		return -EBUSY;

	skb->dev = (void *) hdev;

	switch (bt_cb(skb)->pkt_type) {
	case HCI_COMMAND_PKT:
		urb = usb_alloc_urb(0, GFP_ATOMIC);
		if (!urb)
			return -ENOMEM;

		dr = kmalloc(sizeof(*dr), GFP_ATOMIC);
		if (!dr) {
			usb_free_urb(urb);
			return -ENOMEM;
		}

		dr->bRequestType = data->cmdreq_type;
		dr->bRequest     = 0;
		dr->wIndex       = 0;
		dr->wValue       = 0;
		dr->wLength      = __cpu_to_le16(skb->len);

		pipe = usb_sndctrlpipe(data->udev, 0x00);

		usb_fill_control_urb(urb, data->udev, pipe, (void *) dr,
				skb->data, skb->len, btusb_tx_complete, skb);

		hdev->stat.cmd_tx++;
		break;

	case HCI_ACLDATA_PKT:
		if (!data->bulk_tx_ep)
			return -ENODEV;

		urb = usb_alloc_urb(0, GFP_ATOMIC);
		if (!urb)
			return -ENOMEM;

		pipe = usb_sndbulkpipe(data->udev,
					data->bulk_tx_ep->bEndpointAddress);

		usb_fill_bulk_urb(urb, data->udev, pipe,
				skb->data, skb->len, btusb_tx_complete, skb);

		hdev->stat.acl_tx++;
		break;

	case HCI_SCODATA_PKT:
		if (!data->isoc_tx_ep || hci_conn_num(hdev, SCO_LINK) < 1)
			return -ENODEV;

		urb = usb_alloc_urb(BTUSB_MAX_ISOC_FRAMES, GFP_ATOMIC);
		if (!urb)
			return -ENOMEM;

		pipe = usb_sndisocpipe(data->udev,
					data->isoc_tx_ep->bEndpointAddress);

		usb_fill_int_urb(urb, data->udev, pipe,
				skb->data, skb->len, btusb_isoc_tx_complete,
				skb, data->isoc_tx_ep->bInterval);

		urb->transfer_flags  = URB_ISO_ASAP;

		__fill_isoc_descriptor(urb, skb->len,
				le16_to_cpu(data->isoc_tx_ep->wMaxPacketSize));

		hdev->stat.sco_tx++;
		goto skip_waking;

	default:
		return -EILSEQ;
	}

	err = inc_tx(data);
	if (err) {
		usb_anchor_urb(urb, &data->deferred);
		schedule_work(&data->waker);
		err = 0;
		goto done;
	}

skip_waking:
	usb_anchor_urb(urb, &data->tx_anchor);

	err = usb_submit_urb(urb, GFP_ATOMIC);
	if (err < 0) {
		if (err != -EPERM && err != -ENODEV)
			BT_ERR("%s urb %p submission failed (%d)",
						hdev->name, urb, -err);
		kfree(urb->setup_packet);
		usb_unanchor_urb(urb);
	} else {
		usb_mark_last_busy(data->udev);
	}

done:
	usb_free_urb(urb);
	return err;
}

static void btusb_notify(struct hci_dev *hdev, unsigned int evt)
{
	struct btusb_data *data = hci_get_drvdata(hdev);

	BT_DBG("%s evt %d", hdev->name, evt);

	if (hci_conn_num(hdev, SCO_LINK) != data->sco_num) {
		data->sco_num = hci_conn_num(hdev, SCO_LINK);
		schedule_work(&data->work);
	}
}

static inline int __set_isoc_interface(struct hci_dev *hdev, int altsetting)
{
	struct btusb_data *data = hci_get_drvdata(hdev);
	struct usb_interface *intf = data->isoc;
	struct usb_endpoint_descriptor *ep_desc;
	int i, err;

	if (!data->isoc)
		return -ENODEV;

	err = usb_set_interface(data->udev, 1, altsetting);
	if (err < 0) {
		BT_ERR("%s setting interface failed (%d)", hdev->name, -err);
		return err;
	}

	data->isoc_altsetting = altsetting;

	data->isoc_tx_ep = NULL;
	data->isoc_rx_ep = NULL;

	for (i = 0; i < intf->cur_altsetting->desc.bNumEndpoints; i++) {
		ep_desc = &intf->cur_altsetting->endpoint[i].desc;

		if (!data->isoc_tx_ep && usb_endpoint_is_isoc_out(ep_desc)) {
			data->isoc_tx_ep = ep_desc;
			continue;
		}

		if (!data->isoc_rx_ep && usb_endpoint_is_isoc_in(ep_desc)) {
			data->isoc_rx_ep = ep_desc;
			continue;
		}
	}

	if (!data->isoc_tx_ep || !data->isoc_rx_ep) {
		BT_ERR("%s invalid SCO descriptors", hdev->name);
		return -ENODEV;
	}

	return 0;
}

static void btusb_work(struct work_struct *work)
{
	struct btusb_data *data = container_of(work, struct btusb_data, work);
	struct hci_dev *hdev = data->hdev;
	int new_alts;
	int err;

	if (data->sco_num > 0) {
		if (!test_bit(BTUSB_DID_ISO_RESUME, &data->flags)) {
			err = usb_autopm_get_interface(data->isoc ? data->isoc : data->intf);
			if (err < 0) {
				clear_bit(BTUSB_ISOC_RUNNING, &data->flags);
				usb_kill_anchored_urbs(&data->isoc_anchor);
				return;
			}

			set_bit(BTUSB_DID_ISO_RESUME, &data->flags);
		}

		if (hdev->voice_setting & 0x0020) {
			static const int alts[3] = { 2, 4, 5 };
			new_alts = alts[data->sco_num - 1];
		} else {
			new_alts = data->sco_num;
		}

		if (data->isoc_altsetting != new_alts) {
			clear_bit(BTUSB_ISOC_RUNNING, &data->flags);
			usb_kill_anchored_urbs(&data->isoc_anchor);

			if (__set_isoc_interface(hdev, new_alts) < 0)
				return;
		}

		if (!test_and_set_bit(BTUSB_ISOC_RUNNING, &data->flags)) {
			if (btusb_submit_isoc_urb(hdev, GFP_KERNEL) < 0)
				clear_bit(BTUSB_ISOC_RUNNING, &data->flags);
			else
				btusb_submit_isoc_urb(hdev, GFP_KERNEL);
		}
	} else {
		clear_bit(BTUSB_ISOC_RUNNING, &data->flags);
		usb_kill_anchored_urbs(&data->isoc_anchor);

		__set_isoc_interface(hdev, 0);
		if (test_and_clear_bit(BTUSB_DID_ISO_RESUME, &data->flags))
			usb_autopm_put_interface(data->isoc ? data->isoc : data->intf);
	}
}

static void btusb_waker(struct work_struct *work)
{
	struct btusb_data *data = container_of(work, struct btusb_data, waker);
	int err;

	err = usb_autopm_get_interface(data->intf);
	if (err < 0)
		return;

	usb_autopm_put_interface(data->intf);
}

static int btusb_setup_bcm92035(struct hci_dev *hdev)
{
	struct sk_buff *skb;
	u8 val = 0x00;

	BT_DBG("%s", hdev->name);

	skb = __hci_cmd_sync(hdev, 0xfc3b, 1, &val, HCI_INIT_TIMEOUT);
	if (IS_ERR(skb))
		BT_ERR("BCM92035 command failed (%ld)", -PTR_ERR(skb));
	else
		kfree_skb(skb);

	return 0;
}

static int btusb_setup_csr(struct hci_dev *hdev)
{
	struct hci_rp_read_local_version *rp;
	struct sk_buff *skb;
	int ret;

	BT_DBG("%s", hdev->name);

	skb = __hci_cmd_sync(hdev, HCI_OP_READ_LOCAL_VERSION, 0, NULL,
			     HCI_INIT_TIMEOUT);
	if (IS_ERR(skb)) {
		BT_ERR("Reading local version failed (%ld)", -PTR_ERR(skb));
		return -PTR_ERR(skb);
	}

	rp = (struct hci_rp_read_local_version *) skb->data;

	if (!rp->status) {
		if (le16_to_cpu(rp->manufacturer) != 10) {
			/* Clear the reset quirk since this is not an actual
			 * early Bluetooth 1.1 device from CSR.
			 */
			clear_bit(HCI_QUIRK_RESET_ON_CLOSE, &hdev->quirks);

			/* These fake CSR controllers have all a broken
			 * stored link key handling and so just disable it.
			 */
			set_bit(HCI_QUIRK_BROKEN_STORED_LINK_KEY,
				&hdev->quirks);
		}
	}

	ret = -bt_to_errno(rp->status);

	kfree_skb(skb);

	return ret;
}

struct intel_version {
	u8 status;
	u8 hw_platform;
	u8 hw_variant;
	u8 hw_revision;
	u8 fw_variant;
	u8 fw_revision;
	u8 fw_build_num;
	u8 fw_build_ww;
	u8 fw_build_yy;
	u8 fw_patch_num;
} __packed;

static const struct firmware *btusb_setup_intel_get_fw(struct hci_dev *hdev,
						struct intel_version *ver)
{
	const struct firmware *fw;
	char fwname[64];
	int ret;

	snprintf(fwname, sizeof(fwname),
		 "intel/ibt-hw-%x.%x.%x-fw-%x.%x.%x.%x.%x.bseq",
		 ver->hw_platform, ver->hw_variant, ver->hw_revision,
		 ver->fw_variant,  ver->fw_revision, ver->fw_build_num,
		 ver->fw_build_ww, ver->fw_build_yy);

	ret = request_firmware(&fw, fwname, &hdev->dev);
	if (ret < 0) {
		if (ret == -EINVAL) {
			BT_ERR("%s Intel firmware file request failed (%d)",
			       hdev->name, ret);
			return NULL;
		}

		BT_ERR("%s failed to open Intel firmware file: %s(%d)",
		       hdev->name, fwname, ret);

		/* If the correct firmware patch file is not found, use the
		 * default firmware patch file instead
		 */
		snprintf(fwname, sizeof(fwname), "intel/ibt-hw-%x.%x.bseq",
			 ver->hw_platform, ver->hw_variant);
		if (request_firmware(&fw, fwname, &hdev->dev) < 0) {
			BT_ERR("%s failed to open default Intel fw file: %s",
			       hdev->name, fwname);
			return NULL;
		}
	}

	BT_INFO("%s: Intel Bluetooth firmware file: %s", hdev->name, fwname);

	return fw;
}

static int btusb_setup_intel_patching(struct hci_dev *hdev,
				      const struct firmware *fw,
				      const u8 **fw_ptr, int *disable_patch)
{
	struct sk_buff *skb;
	struct hci_command_hdr *cmd;
	const u8 *cmd_param;
	struct hci_event_hdr *evt = NULL;
	const u8 *evt_param = NULL;
	int remain = fw->size - (*fw_ptr - fw->data);

	/* The first byte indicates the types of the patch command or event.
	 * 0x01 means HCI command and 0x02 is HCI event. If the first bytes
	 * in the current firmware buffer doesn't start with 0x01 or
	 * the size of remain buffer is smaller than HCI command header,
	 * the firmware file is corrupted and it should stop the patching
	 * process.
	 */
	if (remain > HCI_COMMAND_HDR_SIZE && *fw_ptr[0] != 0x01) {
		BT_ERR("%s Intel fw corrupted: invalid cmd read", hdev->name);
		return -EINVAL;
	}
	(*fw_ptr)++;
	remain--;

	cmd = (struct hci_command_hdr *)(*fw_ptr);
	*fw_ptr += sizeof(*cmd);
	remain -= sizeof(*cmd);

	/* Ensure that the remain firmware data is long enough than the length
	 * of command parameter. If not, the firmware file is corrupted.
	 */
	if (remain < cmd->plen) {
		BT_ERR("%s Intel fw corrupted: invalid cmd len", hdev->name);
		return -EFAULT;
	}

	/* If there is a command that loads a patch in the firmware
	 * file, then enable the patch upon success, otherwise just
	 * disable the manufacturer mode, for example patch activation
	 * is not required when the default firmware patch file is used
	 * because there are no patch data to load.
	 */
	if (*disable_patch && le16_to_cpu(cmd->opcode) == 0xfc8e)
		*disable_patch = 0;

	cmd_param = *fw_ptr;
	*fw_ptr += cmd->plen;
	remain -= cmd->plen;

	/* This reads the expected events when the above command is sent to the
	 * device. Some vendor commands expects more than one events, for
	 * example command status event followed by vendor specific event.
	 * For this case, it only keeps the last expected event. so the command
	 * can be sent with __hci_cmd_sync_ev() which returns the sk_buff of
	 * last expected event.
	 */
	while (remain > HCI_EVENT_HDR_SIZE && *fw_ptr[0] == 0x02) {
		(*fw_ptr)++;
		remain--;

		evt = (struct hci_event_hdr *)(*fw_ptr);
		*fw_ptr += sizeof(*evt);
		remain -= sizeof(*evt);

		if (remain < evt->plen) {
			BT_ERR("%s Intel fw corrupted: invalid evt len",
			       hdev->name);
			return -EFAULT;
		}

		evt_param = *fw_ptr;
		*fw_ptr += evt->plen;
		remain -= evt->plen;
	}

	/* Every HCI commands in the firmware file has its correspond event.
	 * If event is not found or remain is smaller than zero, the firmware
	 * file is corrupted.
	 */
	if (!evt || !evt_param || remain < 0) {
		BT_ERR("%s Intel fw corrupted: invalid evt read", hdev->name);
		return -EFAULT;
	}

	skb = __hci_cmd_sync_ev(hdev, le16_to_cpu(cmd->opcode), cmd->plen,
				cmd_param, evt->evt, HCI_INIT_TIMEOUT);
	if (IS_ERR(skb)) {
		BT_ERR("%s sending Intel patch command (0x%4.4x) failed (%ld)",
		       hdev->name, cmd->opcode, PTR_ERR(skb));
		return PTR_ERR(skb);
	}

	/* It ensures that the returned event matches the event data read from
	 * the firmware file. At fist, it checks the length and then
	 * the contents of the event.
	 */
	if (skb->len != evt->plen) {
		BT_ERR("%s mismatch event length (opcode 0x%4.4x)", hdev->name,
		       le16_to_cpu(cmd->opcode));
		kfree_skb(skb);
		return -EFAULT;
	}

	if (memcmp(skb->data, evt_param, evt->plen)) {
		BT_ERR("%s mismatch event parameter (opcode 0x%4.4x)",
		       hdev->name, le16_to_cpu(cmd->opcode));
		kfree_skb(skb);
		return -EFAULT;
	}
	kfree_skb(skb);

	return 0;
}

#define BDADDR_INTEL (&(bdaddr_t) {{0x00, 0x8b, 0x9e, 0x19, 0x03, 0x00}})

static int btusb_check_bdaddr_intel(struct hci_dev *hdev)
{
	struct sk_buff *skb;
	struct hci_rp_read_bd_addr *rp;

	skb = __hci_cmd_sync(hdev, HCI_OP_READ_BD_ADDR, 0, NULL,
			     HCI_INIT_TIMEOUT);
	if (IS_ERR(skb)) {
		BT_ERR("%s reading Intel device address failed (%ld)",
		       hdev->name, PTR_ERR(skb));
		return PTR_ERR(skb);
	}

	if (skb->len != sizeof(*rp)) {
		BT_ERR("%s Intel device address length mismatch", hdev->name);
		kfree_skb(skb);
		return -EIO;
	}

	rp = (struct hci_rp_read_bd_addr *) skb->data;
	if (rp->status) {
		BT_ERR("%s Intel device address result failed (%02x)",
		       hdev->name, rp->status);
		kfree_skb(skb);
		return -bt_to_errno(rp->status);
	}

	/* For some Intel based controllers, the default Bluetooth device
	 * address 00:03:19:9E:8B:00 can be found. These controllers are
	 * fully operational, but have the danger of duplicate addresses
	 * and that in turn can cause problems with Bluetooth operation.
	 */
	if (!bacmp(&rp->bdaddr, BDADDR_INTEL)) {
		BT_ERR("%s found Intel default device address (%pMR)",
		       hdev->name, &rp->bdaddr);
		set_bit(HCI_QUIRK_INVALID_BDADDR, &hdev->quirks);
	}

	kfree_skb(skb);

	return 0;
}

static int btusb_setup_intel(struct hci_dev *hdev)
{
	struct sk_buff *skb;
	const struct firmware *fw;
	const u8 *fw_ptr;
	int disable_patch;
	struct intel_version *ver;

	const u8 mfg_enable[] = { 0x01, 0x00 };
	const u8 mfg_disable[] = { 0x00, 0x00 };
	const u8 mfg_reset_deactivate[] = { 0x00, 0x01 };
	const u8 mfg_reset_activate[] = { 0x00, 0x02 };

	BT_DBG("%s", hdev->name);

	/* The controller has a bug with the first HCI command sent to it
	 * returning number of completed commands as zero. This would stall the
	 * command processing in the Bluetooth core.
	 *
	 * As a workaround, send HCI Reset command first which will reset the
	 * number of completed commands and allow normal command processing
	 * from now on.
	 */
	skb = __hci_cmd_sync(hdev, HCI_OP_RESET, 0, NULL, HCI_INIT_TIMEOUT);
	if (IS_ERR(skb)) {
		BT_ERR("%s sending initial HCI reset command failed (%ld)",
		       hdev->name, PTR_ERR(skb));
		return PTR_ERR(skb);
	}
	kfree_skb(skb);

	/* Read Intel specific controller version first to allow selection of
	 * which firmware file to load.
	 *
	 * The returned information are hardware variant and revision plus
	 * firmware variant, revision and build number.
	 */
	skb = __hci_cmd_sync(hdev, 0xfc05, 0, NULL, HCI_INIT_TIMEOUT);
	if (IS_ERR(skb)) {
		BT_ERR("%s reading Intel fw version command failed (%ld)",
		       hdev->name, PTR_ERR(skb));
		return PTR_ERR(skb);
	}

	if (skb->len != sizeof(*ver)) {
		BT_ERR("%s Intel version event length mismatch", hdev->name);
		kfree_skb(skb);
		return -EIO;
	}

	ver = (struct intel_version *)skb->data;
	if (ver->status) {
		BT_ERR("%s Intel fw version event failed (%02x)", hdev->name,
		       ver->status);
		kfree_skb(skb);
		return -bt_to_errno(ver->status);
	}

	BT_INFO("%s: read Intel version: %02x%02x%02x%02x%02x%02x%02x%02x%02x",
		hdev->name, ver->hw_platform, ver->hw_variant,
		ver->hw_revision, ver->fw_variant,  ver->fw_revision,
		ver->fw_build_num, ver->fw_build_ww, ver->fw_build_yy,
		ver->fw_patch_num);

	/* fw_patch_num indicates the version of patch the device currently
	 * have. If there is no patch data in the device, it is always 0x00.
	 * So, if it is other than 0x00, no need to patch the deivce again.
	 */
	if (ver->fw_patch_num) {
		BT_INFO("%s: Intel device is already patched. patch num: %02x",
			hdev->name, ver->fw_patch_num);
		kfree_skb(skb);
		btusb_check_bdaddr_intel(hdev);
		return 0;
	}

	/* Opens the firmware patch file based on the firmware version read
	 * from the controller. If it fails to open the matching firmware
	 * patch file, it tries to open the default firmware patch file.
	 * If no patch file is found, allow the device to operate without
	 * a patch.
	 */
	fw = btusb_setup_intel_get_fw(hdev, ver);
	if (!fw) {
		kfree_skb(skb);
		btusb_check_bdaddr_intel(hdev);
		return 0;
	}
	fw_ptr = fw->data;

	/* This Intel specific command enables the manufacturer mode of the
	 * controller.
	 *
	 * Only while this mode is enabled, the driver can download the
	 * firmware patch data and configuration parameters.
	 */
	skb = __hci_cmd_sync(hdev, 0xfc11, 2, mfg_enable, HCI_INIT_TIMEOUT);
	if (IS_ERR(skb)) {
		BT_ERR("%s entering Intel manufacturer mode failed (%ld)",
		       hdev->name, PTR_ERR(skb));
		release_firmware(fw);
		return PTR_ERR(skb);
	}

	if (skb->data[0]) {
		u8 evt_status = skb->data[0];
		BT_ERR("%s enable Intel manufacturer mode event failed (%02x)",
		       hdev->name, evt_status);
		kfree_skb(skb);
		release_firmware(fw);
		return -bt_to_errno(evt_status);
	}
	kfree_skb(skb);

	disable_patch = 1;

	/* The firmware data file consists of list of Intel specific HCI
	 * commands and its expected events. The first byte indicates the
	 * type of the message, either HCI command or HCI event.
	 *
	 * It reads the command and its expected event from the firmware file,
	 * and send to the controller. Once __hci_cmd_sync_ev() returns,
	 * the returned event is compared with the event read from the firmware
	 * file and it will continue until all the messages are downloaded to
	 * the controller.
	 *
	 * Once the firmware patching is completed successfully,
	 * the manufacturer mode is disabled with reset and activating the
	 * downloaded patch.
	 *
	 * If the firmware patching fails, the manufacturer mode is
	 * disabled with reset and deactivating the patch.
	 *
	 * If the default patch file is used, no reset is done when disabling
	 * the manufacturer.
	 */
	while (fw->size > fw_ptr - fw->data) {
		int ret;

		ret = btusb_setup_intel_patching(hdev, fw, &fw_ptr,
						 &disable_patch);
		if (ret < 0)
			goto exit_mfg_deactivate;
	}

	release_firmware(fw);

	if (disable_patch)
		goto exit_mfg_disable;

	/* Patching completed successfully and disable the manufacturer mode
	 * with reset and activate the downloaded firmware patches.
	 */
	skb = __hci_cmd_sync(hdev, 0xfc11, sizeof(mfg_reset_activate),
			     mfg_reset_activate, HCI_INIT_TIMEOUT);
	if (IS_ERR(skb)) {
		BT_ERR("%s exiting Intel manufacturer mode failed (%ld)",
		       hdev->name, PTR_ERR(skb));
		return PTR_ERR(skb);
	}
	kfree_skb(skb);

	BT_INFO("%s: Intel Bluetooth firmware patch completed and activated",
		hdev->name);

	btusb_check_bdaddr_intel(hdev);
	return 0;

exit_mfg_disable:
	/* Disable the manufacturer mode without reset */
	skb = __hci_cmd_sync(hdev, 0xfc11, sizeof(mfg_disable), mfg_disable,
			     HCI_INIT_TIMEOUT);
	if (IS_ERR(skb)) {
		BT_ERR("%s exiting Intel manufacturer mode failed (%ld)",
		       hdev->name, PTR_ERR(skb));
		return PTR_ERR(skb);
	}
	kfree_skb(skb);

	BT_INFO("%s: Intel Bluetooth firmware patch completed", hdev->name);

	btusb_check_bdaddr_intel(hdev);
	return 0;

exit_mfg_deactivate:
	release_firmware(fw);

	/* Patching failed. Disable the manufacturer mode with reset and
	 * deactivate the downloaded firmware patches.
	 */
	skb = __hci_cmd_sync(hdev, 0xfc11, sizeof(mfg_reset_deactivate),
			     mfg_reset_deactivate, HCI_INIT_TIMEOUT);
	if (IS_ERR(skb)) {
		BT_ERR("%s exiting Intel manufacturer mode failed (%ld)",
		       hdev->name, PTR_ERR(skb));
		return PTR_ERR(skb);
	}
	kfree_skb(skb);

	BT_INFO("%s: Intel Bluetooth firmware patch completed and deactivated",
		hdev->name);

	btusb_check_bdaddr_intel(hdev);
	return 0;
}

static int btusb_set_bdaddr_intel(struct hci_dev *hdev, const bdaddr_t *bdaddr)
{
	struct sk_buff *skb;
	long ret;

	skb = __hci_cmd_sync(hdev, 0xfc31, 6, bdaddr, HCI_INIT_TIMEOUT);
	if (IS_ERR(skb)) {
		ret = PTR_ERR(skb);
		BT_ERR("%s: changing Intel device address failed (%ld)",
			hdev->name, ret);
		return ret;
	}
	kfree_skb(skb);

	return 0;
}

<<<<<<< HEAD
=======
static int btusb_set_bdaddr_marvell(struct hci_dev *hdev,
				    const bdaddr_t *bdaddr)
{
	struct sk_buff *skb;
	u8 buf[8];
	long ret;

	buf[0] = 0xfe;
	buf[1] = sizeof(bdaddr_t);
	memcpy(buf + 2, bdaddr, sizeof(bdaddr_t));

	skb = __hci_cmd_sync(hdev, 0xfc22, sizeof(buf), buf, HCI_INIT_TIMEOUT);
	if (IS_ERR(skb)) {
		ret = PTR_ERR(skb);
		BT_ERR("%s: changing Marvell device address failed (%ld)",
		       hdev->name, ret);
		return ret;
	}
	kfree_skb(skb);

	return 0;
}

>>>>>>> bac98320
#define BDADDR_BCM20702A0 (&(bdaddr_t) {{0x00, 0xa0, 0x02, 0x70, 0x20, 0x00}})

static int btusb_setup_bcm_patchram(struct hci_dev *hdev)
{
	struct btusb_data *data = hci_get_drvdata(hdev);
	struct usb_device *udev = data->udev;
	char fw_name[64];
	const struct firmware *fw;
	const u8 *fw_ptr;
	size_t fw_size;
	const struct hci_command_hdr *cmd;
	const u8 *cmd_param;
	u16 opcode;
	struct sk_buff *skb;
	struct hci_rp_read_local_version *ver;
	struct hci_rp_read_bd_addr *bda;
	long ret;

	snprintf(fw_name, sizeof(fw_name), "brcm/%s-%04x-%04x.hcd",
		 udev->product ? udev->product : "BCM",
		 le16_to_cpu(udev->descriptor.idVendor),
		 le16_to_cpu(udev->descriptor.idProduct));

	ret = request_firmware(&fw, fw_name, &hdev->dev);
	if (ret < 0) {
		BT_INFO("%s: BCM: patch %s not found", hdev->name, fw_name);
		return 0;
	}

	/* Reset */
	skb = __hci_cmd_sync(hdev, HCI_OP_RESET, 0, NULL, HCI_INIT_TIMEOUT);
	if (IS_ERR(skb)) {
		ret = PTR_ERR(skb);
		BT_ERR("%s: HCI_OP_RESET failed (%ld)", hdev->name, ret);
		goto done;
	}
	kfree_skb(skb);

	/* Read Local Version Info */
	skb = __hci_cmd_sync(hdev, HCI_OP_READ_LOCAL_VERSION, 0, NULL,
			     HCI_INIT_TIMEOUT);
	if (IS_ERR(skb)) {
		ret = PTR_ERR(skb);
		BT_ERR("%s: HCI_OP_READ_LOCAL_VERSION failed (%ld)",
			hdev->name, ret);
		goto done;
	}

	if (skb->len != sizeof(*ver)) {
		BT_ERR("%s: HCI_OP_READ_LOCAL_VERSION event length mismatch",
			hdev->name);
		kfree_skb(skb);
		ret = -EIO;
		goto done;
	}

	ver = (struct hci_rp_read_local_version *) skb->data;
	BT_INFO("%s: BCM: patching hci_ver=%02x hci_rev=%04x lmp_ver=%02x "
		"lmp_subver=%04x", hdev->name, ver->hci_ver, ver->hci_rev,
		ver->lmp_ver, ver->lmp_subver);
	kfree_skb(skb);

	/* Start Download */
	skb = __hci_cmd_sync(hdev, 0xfc2e, 0, NULL, HCI_INIT_TIMEOUT);
	if (IS_ERR(skb)) {
		ret = PTR_ERR(skb);
		BT_ERR("%s: BCM: Download Minidrv command failed (%ld)",
			hdev->name, ret);
		goto reset_fw;
	}
	kfree_skb(skb);

	/* 50 msec delay after Download Minidrv completes */
	msleep(50);

	fw_ptr = fw->data;
	fw_size = fw->size;

	while (fw_size >= sizeof(*cmd)) {
		cmd = (struct hci_command_hdr *) fw_ptr;
		fw_ptr += sizeof(*cmd);
		fw_size -= sizeof(*cmd);

		if (fw_size < cmd->plen) {
			BT_ERR("%s: BCM: patch %s is corrupted",
				hdev->name, fw_name);
			ret = -EINVAL;
			goto reset_fw;
		}

		cmd_param = fw_ptr;
		fw_ptr += cmd->plen;
		fw_size -= cmd->plen;

		opcode = le16_to_cpu(cmd->opcode);

		skb = __hci_cmd_sync(hdev, opcode, cmd->plen, cmd_param,
				     HCI_INIT_TIMEOUT);
		if (IS_ERR(skb)) {
			ret = PTR_ERR(skb);
			BT_ERR("%s: BCM: patch command %04x failed (%ld)",
				hdev->name, opcode, ret);
			goto reset_fw;
		}
		kfree_skb(skb);
	}

	/* 250 msec delay after Launch Ram completes */
	msleep(250);

reset_fw:
	/* Reset */
	skb = __hci_cmd_sync(hdev, HCI_OP_RESET, 0, NULL, HCI_INIT_TIMEOUT);
	if (IS_ERR(skb)) {
		ret = PTR_ERR(skb);
		BT_ERR("%s: HCI_OP_RESET failed (%ld)", hdev->name, ret);
		goto done;
	}
	kfree_skb(skb);

	/* Read Local Version Info */
	skb = __hci_cmd_sync(hdev, HCI_OP_READ_LOCAL_VERSION, 0, NULL,
			     HCI_INIT_TIMEOUT);
	if (IS_ERR(skb)) {
		ret = PTR_ERR(skb);
		BT_ERR("%s: HCI_OP_READ_LOCAL_VERSION failed (%ld)",
			hdev->name, ret);
		goto done;
	}

	if (skb->len != sizeof(*ver)) {
		BT_ERR("%s: HCI_OP_READ_LOCAL_VERSION event length mismatch",
			hdev->name);
		kfree_skb(skb);
		ret = -EIO;
		goto done;
	}

	ver = (struct hci_rp_read_local_version *) skb->data;
	BT_INFO("%s: BCM: firmware hci_ver=%02x hci_rev=%04x lmp_ver=%02x "
		"lmp_subver=%04x", hdev->name, ver->hci_ver, ver->hci_rev,
		ver->lmp_ver, ver->lmp_subver);
	kfree_skb(skb);

	/* Read BD Address */
	skb = __hci_cmd_sync(hdev, HCI_OP_READ_BD_ADDR, 0, NULL,
			     HCI_INIT_TIMEOUT);
	if (IS_ERR(skb)) {
		ret = PTR_ERR(skb);
		BT_ERR("%s: HCI_OP_READ_BD_ADDR failed (%ld)",
			hdev->name, ret);
		goto done;
	}

	if (skb->len != sizeof(*bda)) {
		BT_ERR("%s: HCI_OP_READ_BD_ADDR event length mismatch",
			hdev->name);
		kfree_skb(skb);
		ret = -EIO;
		goto done;
	}

	bda = (struct hci_rp_read_bd_addr *) skb->data;
	if (bda->status) {
		BT_ERR("%s: HCI_OP_READ_BD_ADDR error status (%02x)",
		       hdev->name, bda->status);
		kfree_skb(skb);
		ret = -bt_to_errno(bda->status);
		goto done;
	}

	/* The address 00:20:70:02:A0:00 indicates a BCM20702A0 controller
	 * with no configured address.
	 */
	if (!bacmp(&bda->bdaddr, BDADDR_BCM20702A0)) {
		BT_INFO("%s: BCM: using default device address (%pMR)",
			hdev->name, &bda->bdaddr);
		set_bit(HCI_QUIRK_INVALID_BDADDR, &hdev->quirks);
	}

	kfree_skb(skb);

done:
	release_firmware(fw);

	return ret;
}

static int btusb_set_bdaddr_bcm(struct hci_dev *hdev, const bdaddr_t *bdaddr)
{
	struct sk_buff *skb;
	long ret;

	skb = __hci_cmd_sync(hdev, 0xfc01, 6, bdaddr, HCI_INIT_TIMEOUT);
	if (IS_ERR(skb)) {
		ret = PTR_ERR(skb);
		BT_ERR("%s: BCM: Change address command failed (%ld)",
			hdev->name, ret);
		return ret;
	}
	kfree_skb(skb);

	return 0;
}

static int btusb_probe(struct usb_interface *intf,
				const struct usb_device_id *id)
{
	struct usb_endpoint_descriptor *ep_desc;
	struct btusb_data *data;
	struct hci_dev *hdev;
	int i, err;

	BT_DBG("intf %p id %p", intf, id);

	/* interface numbers are hardcoded in the spec */
	if (intf->cur_altsetting->desc.bInterfaceNumber != 0)
		return -ENODEV;

	if (!id->driver_info) {
		const struct usb_device_id *match;
		match = usb_match_id(intf, blacklist_table);
		if (match)
			id = match;
	}

	if (id->driver_info == BTUSB_IGNORE)
		return -ENODEV;

	if (id->driver_info & BTUSB_ATH3012) {
		struct usb_device *udev = interface_to_usbdev(intf);

		/* Old firmware would otherwise let ath3k driver load
		 * patch and sysconfig files */
		if (le16_to_cpu(udev->descriptor.bcdDevice) <= 0x0001)
			return -ENODEV;
	}

	data = devm_kzalloc(&intf->dev, sizeof(*data), GFP_KERNEL);
	if (!data)
		return -ENOMEM;

	for (i = 0; i < intf->cur_altsetting->desc.bNumEndpoints; i++) {
		ep_desc = &intf->cur_altsetting->endpoint[i].desc;

		if (!data->intr_ep && usb_endpoint_is_int_in(ep_desc)) {
			data->intr_ep = ep_desc;
			continue;
		}

		if (!data->bulk_tx_ep && usb_endpoint_is_bulk_out(ep_desc)) {
			data->bulk_tx_ep = ep_desc;
			continue;
		}

		if (!data->bulk_rx_ep && usb_endpoint_is_bulk_in(ep_desc)) {
			data->bulk_rx_ep = ep_desc;
			continue;
		}
	}

	if (!data->intr_ep || !data->bulk_tx_ep || !data->bulk_rx_ep)
		return -ENODEV;

	data->cmdreq_type = USB_TYPE_CLASS;

	data->udev = interface_to_usbdev(intf);
	data->intf = intf;

	spin_lock_init(&data->lock);

	INIT_WORK(&data->work, btusb_work);
	INIT_WORK(&data->waker, btusb_waker);
	spin_lock_init(&data->txlock);

	init_usb_anchor(&data->tx_anchor);
	init_usb_anchor(&data->intr_anchor);
	init_usb_anchor(&data->bulk_anchor);
	init_usb_anchor(&data->isoc_anchor);
	init_usb_anchor(&data->deferred);

	hdev = hci_alloc_dev();
	if (!hdev)
		return -ENOMEM;

	hdev->bus = HCI_USB;
	hci_set_drvdata(hdev, data);

	data->hdev = hdev;

	SET_HCIDEV_DEV(hdev, &intf->dev);

	hdev->open   = btusb_open;
	hdev->close  = btusb_close;
	hdev->flush  = btusb_flush;
	hdev->send   = btusb_send_frame;
	hdev->notify = btusb_notify;

	if (id->driver_info & BTUSB_BCM92035)
		hdev->setup = btusb_setup_bcm92035;

	if (id->driver_info & BTUSB_BCM_PATCHRAM) {
		hdev->setup = btusb_setup_bcm_patchram;
		hdev->set_bdaddr = btusb_set_bdaddr_bcm;
	}

	if (id->driver_info & BTUSB_INTEL) {
		hdev->setup = btusb_setup_intel;
		hdev->set_bdaddr = btusb_set_bdaddr_intel;
	}

<<<<<<< HEAD
=======
	if (id->driver_info & BTUSB_MARVELL)
		hdev->set_bdaddr = btusb_set_bdaddr_marvell;

>>>>>>> bac98320
	if (id->driver_info & BTUSB_INTEL_BOOT)
		set_bit(HCI_QUIRK_RAW_DEVICE, &hdev->quirks);

	/* Interface numbers are hardcoded in the specification */
	data->isoc = usb_ifnum_to_if(data->udev, 1);

	if (!reset)
		set_bit(HCI_QUIRK_RESET_ON_CLOSE, &hdev->quirks);

	if (force_scofix || id->driver_info & BTUSB_WRONG_SCO_MTU) {
		if (!disable_scofix)
			set_bit(HCI_QUIRK_FIXUP_BUFFER_SIZE, &hdev->quirks);
	}

	if (id->driver_info & BTUSB_BROKEN_ISOC)
		data->isoc = NULL;

	if (id->driver_info & BTUSB_DIGIANSWER) {
		data->cmdreq_type = USB_TYPE_VENDOR;
		set_bit(HCI_QUIRK_RESET_ON_CLOSE, &hdev->quirks);
	}

	if (id->driver_info & BTUSB_CSR) {
		struct usb_device *udev = data->udev;
		u16 bcdDevice = le16_to_cpu(udev->descriptor.bcdDevice);

		/* Old firmware would otherwise execute USB reset */
		if (bcdDevice < 0x117)
			set_bit(HCI_QUIRK_RESET_ON_CLOSE, &hdev->quirks);

		/* Fake CSR devices with broken commands */
		if (bcdDevice <= 0x100)
			hdev->setup = btusb_setup_csr;
	}

	if (id->driver_info & BTUSB_SNIFFER) {
		struct usb_device *udev = data->udev;

		/* New sniffer firmware has crippled HCI interface */
		if (le16_to_cpu(udev->descriptor.bcdDevice) > 0x997)
			set_bit(HCI_QUIRK_RAW_DEVICE, &hdev->quirks);
	}

	if (id->driver_info & BTUSB_INTEL_BOOT) {
		/* A bug in the bootloader causes that interrupt interface is
		 * only enabled after receiving SetInterface(0, AltSetting=0).
		 */
		err = usb_set_interface(data->udev, 0, 0);
		if (err < 0) {
			BT_ERR("failed to set interface 0, alt 0 %d", err);
			hci_free_dev(hdev);
			return err;
		}
	}

	if (data->isoc) {
		err = usb_driver_claim_interface(&btusb_driver,
							data->isoc, data);
		if (err < 0) {
			hci_free_dev(hdev);
			return err;
		}
	}

	err = hci_register_dev(hdev);
	if (err < 0) {
		hci_free_dev(hdev);
		return err;
	}

	usb_set_intfdata(intf, data);

	return 0;
}

static void btusb_disconnect(struct usb_interface *intf)
{
	struct btusb_data *data = usb_get_intfdata(intf);
	struct hci_dev *hdev;

	BT_DBG("intf %p", intf);

	if (!data)
		return;

	hdev = data->hdev;
	usb_set_intfdata(data->intf, NULL);

	if (data->isoc)
		usb_set_intfdata(data->isoc, NULL);

	hci_unregister_dev(hdev);

	if (intf == data->isoc)
		usb_driver_release_interface(&btusb_driver, data->intf);
	else if (data->isoc)
		usb_driver_release_interface(&btusb_driver, data->isoc);

	hci_free_dev(hdev);
}

#ifdef CONFIG_PM
static int btusb_suspend(struct usb_interface *intf, pm_message_t message)
{
	struct btusb_data *data = usb_get_intfdata(intf);

	BT_DBG("intf %p", intf);

	if (data->suspend_count++)
		return 0;

	spin_lock_irq(&data->txlock);
	if (!(PMSG_IS_AUTO(message) && data->tx_in_flight)) {
		set_bit(BTUSB_SUSPENDING, &data->flags);
		spin_unlock_irq(&data->txlock);
	} else {
		spin_unlock_irq(&data->txlock);
		data->suspend_count--;
		return -EBUSY;
	}

	cancel_work_sync(&data->work);

	btusb_stop_traffic(data);
	usb_kill_anchored_urbs(&data->tx_anchor);

	return 0;
}

static void play_deferred(struct btusb_data *data)
{
	struct urb *urb;
	int err;

	while ((urb = usb_get_from_anchor(&data->deferred))) {
		err = usb_submit_urb(urb, GFP_ATOMIC);
		if (err < 0)
			break;

		data->tx_in_flight++;
	}
	usb_scuttle_anchored_urbs(&data->deferred);
}

static int btusb_resume(struct usb_interface *intf)
{
	struct btusb_data *data = usb_get_intfdata(intf);
	struct hci_dev *hdev = data->hdev;
	int err = 0;

	BT_DBG("intf %p", intf);

	if (--data->suspend_count)
		return 0;

	if (!test_bit(HCI_RUNNING, &hdev->flags))
		goto done;

	if (test_bit(BTUSB_INTR_RUNNING, &data->flags)) {
		err = btusb_submit_intr_urb(hdev, GFP_NOIO);
		if (err < 0) {
			clear_bit(BTUSB_INTR_RUNNING, &data->flags);
			goto failed;
		}
	}

	if (test_bit(BTUSB_BULK_RUNNING, &data->flags)) {
		err = btusb_submit_bulk_urb(hdev, GFP_NOIO);
		if (err < 0) {
			clear_bit(BTUSB_BULK_RUNNING, &data->flags);
			goto failed;
		}

		btusb_submit_bulk_urb(hdev, GFP_NOIO);
	}

	if (test_bit(BTUSB_ISOC_RUNNING, &data->flags)) {
		if (btusb_submit_isoc_urb(hdev, GFP_NOIO) < 0)
			clear_bit(BTUSB_ISOC_RUNNING, &data->flags);
		else
			btusb_submit_isoc_urb(hdev, GFP_NOIO);
	}

	spin_lock_irq(&data->txlock);
	play_deferred(data);
	clear_bit(BTUSB_SUSPENDING, &data->flags);
	spin_unlock_irq(&data->txlock);
	schedule_work(&data->work);

	return 0;

failed:
	usb_scuttle_anchored_urbs(&data->deferred);
done:
	spin_lock_irq(&data->txlock);
	clear_bit(BTUSB_SUSPENDING, &data->flags);
	spin_unlock_irq(&data->txlock);

	return err;
}
#endif

static struct usb_driver btusb_driver = {
	.name		= "btusb",
	.probe		= btusb_probe,
	.disconnect	= btusb_disconnect,
#ifdef CONFIG_PM
	.suspend	= btusb_suspend,
	.resume		= btusb_resume,
#endif
	.id_table	= btusb_table,
	.supports_autosuspend = 1,
	.disable_hub_initiated_lpm = 1,
};

module_usb_driver(btusb_driver);

module_param(disable_scofix, bool, 0644);
MODULE_PARM_DESC(disable_scofix, "Disable fixup of wrong SCO buffer size");

module_param(force_scofix, bool, 0644);
MODULE_PARM_DESC(force_scofix, "Force fixup of wrong SCO buffers size");

module_param(reset, bool, 0644);
MODULE_PARM_DESC(reset, "Send HCI reset command on initialization");

MODULE_AUTHOR("Marcel Holtmann <marcel@holtmann.org>");
MODULE_DESCRIPTION("Generic Bluetooth USB driver ver " VERSION);
MODULE_VERSION(VERSION);
MODULE_LICENSE("GPL");<|MERGE_RESOLUTION|>--- conflicted
+++ resolved
@@ -48,10 +48,7 @@
 #define BTUSB_INTEL		0x100
 #define BTUSB_INTEL_BOOT	0x200
 #define BTUSB_BCM_PATCHRAM	0x400
-<<<<<<< HEAD
-=======
 #define BTUSB_MARVELL		0x800
->>>>>>> bac98320
 
 static const struct usb_device_id btusb_table[] = {
 	/* Generic Bluetooth USB device */
@@ -1466,8 +1463,6 @@
 	return 0;
 }
 
-<<<<<<< HEAD
-=======
 static int btusb_set_bdaddr_marvell(struct hci_dev *hdev,
 				    const bdaddr_t *bdaddr)
 {
@@ -1491,7 +1486,6 @@
 	return 0;
 }
 
->>>>>>> bac98320
 #define BDADDR_BCM20702A0 (&(bdaddr_t) {{0x00, 0xa0, 0x02, 0x70, 0x20, 0x00}})
 
 static int btusb_setup_bcm_patchram(struct hci_dev *hdev)
@@ -1803,12 +1797,9 @@
 		hdev->set_bdaddr = btusb_set_bdaddr_intel;
 	}
 
-<<<<<<< HEAD
-=======
 	if (id->driver_info & BTUSB_MARVELL)
 		hdev->set_bdaddr = btusb_set_bdaddr_marvell;
 
->>>>>>> bac98320
 	if (id->driver_info & BTUSB_INTEL_BOOT)
 		set_bit(HCI_QUIRK_RAW_DEVICE, &hdev->quirks);
 
