--- conflicted
+++ resolved
@@ -91,10 +91,7 @@
 
 /* Vendor specific Bluetooth commands */
 #define BT_CMD_PSCAN_WIN_REPORT_ENABLE	0xFC03
-<<<<<<< HEAD
-=======
 #define BT_CMD_SET_BDADDR		0xFC22
->>>>>>> 9a244409
 #define BT_CMD_AUTO_SLEEP_MODE		0xFC23
 #define BT_CMD_HOST_SLEEP_CONFIG	0xFC59
 #define BT_CMD_HOST_SLEEP_ENABLE	0xFC5A
