/*
 *
 *  Bluetooth HCI Three-wire UART driver
 *
 *  Copyright (C) 2012  Intel Corporation
 *
 *
 *  This program is free software; you can redistribute it and/or modify
 *  it under the terms of the GNU General Public License as published by
 *  the Free Software Foundation; either version 2 of the License, or
 *  (at your option) any later version.
 *
 *  This program is distributed in the hope that it will be useful,
 *  but WITHOUT ANY WARRANTY; without even the implied warranty of
 *  MERCHANTABILITY or FITNESS FOR A PARTICULAR PURPOSE.  See the
 *  GNU General Public License for more details.
 *
 *  You should have received a copy of the GNU General Public License
 *  along with this program; if not, write to the Free Software
 *  Foundation, Inc., 59 Temple Place, Suite 330, Boston, MA  02111-1307  USA
 *
 */

#include <linux/kernel.h>
#include <linux/errno.h>
#include <linux/skbuff.h>

#include <net/bluetooth/bluetooth.h>
#include <net/bluetooth/hci_core.h>

#include "hci_uart.h"

#define HCI_3WIRE_ACK_PKT	0
#define HCI_3WIRE_LINK_PKT	15

/* Sliding window size */
#define H5_TX_WIN_MAX		4

#define H5_ACK_TIMEOUT	msecs_to_jiffies(250)
#define H5_SYNC_TIMEOUT	msecs_to_jiffies(100)

/*
 * Maximum Three-wire packet:
 *     4 byte header + max value for 12-bit length + 2 bytes for CRC
 */
#define H5_MAX_LEN (4 + 0xfff + 2)

/* Convenience macros for reading Three-wire header values */
#define H5_HDR_SEQ(hdr)		((hdr)[0] & 0x07)
#define H5_HDR_ACK(hdr)		(((hdr)[0] >> 3) & 0x07)
#define H5_HDR_CRC(hdr)		(((hdr)[0] >> 6) & 0x01)
#define H5_HDR_RELIABLE(hdr)	(((hdr)[0] >> 7) & 0x01)
#define H5_HDR_PKT_TYPE(hdr)	((hdr)[1] & 0x0f)
#define H5_HDR_LEN(hdr)		((((hdr)[1] >> 4) & 0xff) + ((hdr)[2] << 4))

#define SLIP_DELIMITER	0xc0
#define SLIP_ESC	0xdb
#define SLIP_ESC_DELIM	0xdc
#define SLIP_ESC_ESC	0xdd

/* H5 state flags */
enum {
	H5_RX_ESC,	/* SLIP escape mode */
	H5_TX_ACK_REQ,	/* Pending ack to send */
};

struct h5 {
	struct sk_buff_head	unack;		/* Unack'ed packets queue */
	struct sk_buff_head	rel;		/* Reliable packets queue */
	struct sk_buff_head	unrel;		/* Unreliable packets queue */

	unsigned long		flags;

	struct sk_buff		*rx_skb;	/* Receive buffer */
	size_t			rx_pending;	/* Expecting more bytes */
	u8			rx_ack;		/* Last ack number received */

	int			(*rx_func) (struct hci_uart *hu, u8 c);

	struct timer_list	timer;		/* Retransmission timer */

	u8			tx_seq;		/* Next seq number to send */
	u8			tx_ack;		/* Next ack number to send */
	u8			tx_win;		/* Sliding window size */

	enum {
		H5_UNINITIALIZED,
		H5_INITIALIZED,
		H5_ACTIVE,
	} state;

	enum {
		H5_AWAKE,
		H5_SLEEPING,
		H5_WAKING_UP,
	} sleep;
};

static void h5_reset_rx(struct h5 *h5);

static void h5_link_control(struct hci_uart *hu, const void *data, size_t len)
{
	struct h5 *h5 = hu->priv;
	struct sk_buff *nskb;

	nskb = alloc_skb(3, GFP_ATOMIC);
	if (!nskb)
		return;

	bt_cb(nskb)->pkt_type = HCI_3WIRE_LINK_PKT;

	memcpy(skb_put(nskb, len), data, len);

	skb_queue_tail(&h5->unrel, nskb);
}

static u8 h5_cfg_field(struct h5 *h5)
{
	u8 field = 0;

	/* Sliding window size (first 3 bits) */
	field |= (h5->tx_win & 7);

	return field;
}

static void h5_timed_event(unsigned long arg)
{
	const unsigned char sync_req[] = { 0x01, 0x7e };
	unsigned char conf_req[] = { 0x03, 0xfc, 0x01 };
	struct hci_uart *hu = (struct hci_uart *) arg;
	struct h5 *h5 = hu->priv;
	struct sk_buff *skb;
	unsigned long flags;

	BT_DBG("%s", hu->hdev->name);

	if (h5->state == H5_UNINITIALIZED)
		h5_link_control(hu, sync_req, sizeof(sync_req));

	if (h5->state == H5_INITIALIZED) {
		conf_req[2] = h5_cfg_field(h5);
		h5_link_control(hu, conf_req, sizeof(conf_req));
	}

	if (h5->state != H5_ACTIVE) {
		mod_timer(&h5->timer, jiffies + H5_SYNC_TIMEOUT);
		goto wakeup;
	}

	if (h5->sleep != H5_AWAKE) {
		h5->sleep = H5_SLEEPING;
		goto wakeup;
	}

	BT_DBG("hu %p retransmitting %u pkts", hu, h5->unack.qlen);

	spin_lock_irqsave_nested(&h5->unack.lock, flags, SINGLE_DEPTH_NESTING);

	while ((skb = __skb_dequeue_tail(&h5->unack)) != NULL) {
		h5->tx_seq = (h5->tx_seq - 1) & 0x07;
		skb_queue_head(&h5->rel, skb);
	}

	spin_unlock_irqrestore(&h5->unack.lock, flags);

wakeup:
	hci_uart_tx_wakeup(hu);
}

static void h5_peer_reset(struct hci_uart *hu)
{
	struct h5 *h5 = hu->priv;
<<<<<<< HEAD
	struct sk_buff *skb;
	const unsigned char hard_err[] = { 0x10, 0x01, 0x00 };
=======
>>>>>>> 9e6f3f47

	BT_ERR("Peer device has reset");

	h5->state = H5_UNINITIALIZED;

	del_timer(&h5->timer);

	skb_queue_purge(&h5->rel);
	skb_queue_purge(&h5->unrel);
	skb_queue_purge(&h5->unack);

	h5->tx_seq = 0;
	h5->tx_ack = 0;

<<<<<<< HEAD
	skb = bt_skb_alloc(3, GFP_ATOMIC);
	if (!skb)
		return;

	bt_cb(skb)->pkt_type = HCI_EVENT_PKT;
	memcpy(skb_put(skb, 3), hard_err, 3);

	/* Send Hardware Error to upper stack */
	hci_recv_frame(hu->hdev, skb);
=======
	/* Send reset request to upper stack */
	hci_reset_dev(hu->hdev);
>>>>>>> 9e6f3f47
}

static int h5_open(struct hci_uart *hu)
{
	struct h5 *h5;
	const unsigned char sync[] = { 0x01, 0x7e };

	BT_DBG("hu %p", hu);

	h5 = kzalloc(sizeof(*h5), GFP_KERNEL);
	if (!h5)
		return -ENOMEM;

	hu->priv = h5;

	skb_queue_head_init(&h5->unack);
	skb_queue_head_init(&h5->rel);
	skb_queue_head_init(&h5->unrel);

	h5_reset_rx(h5);

	init_timer(&h5->timer);
	h5->timer.function = h5_timed_event;
	h5->timer.data = (unsigned long) hu;

	h5->tx_win = H5_TX_WIN_MAX;

	set_bit(HCI_UART_INIT_PENDING, &hu->hdev_flags);

	/* Send initial sync request */
	h5_link_control(hu, sync, sizeof(sync));
	mod_timer(&h5->timer, jiffies + H5_SYNC_TIMEOUT);

	return 0;
}

static int h5_close(struct hci_uart *hu)
{
	struct h5 *h5 = hu->priv;

	del_timer_sync(&h5->timer);

	skb_queue_purge(&h5->unack);
	skb_queue_purge(&h5->rel);
	skb_queue_purge(&h5->unrel);

	kfree(h5);

	return 0;
}

static void h5_pkt_cull(struct h5 *h5)
{
	struct sk_buff *skb, *tmp;
	unsigned long flags;
	int i, to_remove;
	u8 seq;

	spin_lock_irqsave(&h5->unack.lock, flags);

	to_remove = skb_queue_len(&h5->unack);
	if (to_remove == 0)
		goto unlock;

	seq = h5->tx_seq;

	while (to_remove > 0) {
		if (h5->rx_ack == seq)
			break;

		to_remove--;
		seq = (seq - 1) & 0x07;
	}

	if (seq != h5->rx_ack)
		BT_ERR("Controller acked invalid packet");

	i = 0;
	skb_queue_walk_safe(&h5->unack, skb, tmp) {
		if (i++ >= to_remove)
			break;

		__skb_unlink(skb, &h5->unack);
		kfree_skb(skb);
	}

	if (skb_queue_empty(&h5->unack))
		del_timer(&h5->timer);

unlock:
	spin_unlock_irqrestore(&h5->unack.lock, flags);
}

static void h5_handle_internal_rx(struct hci_uart *hu)
{
	struct h5 *h5 = hu->priv;
	const unsigned char sync_req[] = { 0x01, 0x7e };
	const unsigned char sync_rsp[] = { 0x02, 0x7d };
	unsigned char conf_req[] = { 0x03, 0xfc, 0x01 };
	const unsigned char conf_rsp[] = { 0x04, 0x7b };
	const unsigned char wakeup_req[] = { 0x05, 0xfa };
	const unsigned char woken_req[] = { 0x06, 0xf9 };
	const unsigned char sleep_req[] = { 0x07, 0x78 };
	const unsigned char *hdr = h5->rx_skb->data;
	const unsigned char *data = &h5->rx_skb->data[4];

	BT_DBG("%s", hu->hdev->name);

	if (H5_HDR_PKT_TYPE(hdr) != HCI_3WIRE_LINK_PKT)
		return;

	if (H5_HDR_LEN(hdr) < 2)
		return;

	conf_req[2] = h5_cfg_field(h5);

	if (memcmp(data, sync_req, 2) == 0) {
		if (h5->state == H5_ACTIVE)
			h5_peer_reset(hu);
		h5_link_control(hu, sync_rsp, 2);
	} else if (memcmp(data, sync_rsp, 2) == 0) {
		if (h5->state == H5_ACTIVE)
			h5_peer_reset(hu);
		h5->state = H5_INITIALIZED;
		h5_link_control(hu, conf_req, 3);
	} else if (memcmp(data, conf_req, 2) == 0) {
		h5_link_control(hu, conf_rsp, 2);
		h5_link_control(hu, conf_req, 3);
	} else if (memcmp(data, conf_rsp, 2) == 0) {
		if (H5_HDR_LEN(hdr) > 2)
			h5->tx_win = (data[2] & 7);
		BT_DBG("Three-wire init complete. tx_win %u", h5->tx_win);
		h5->state = H5_ACTIVE;
		hci_uart_init_ready(hu);
		return;
	} else if (memcmp(data, sleep_req, 2) == 0) {
		BT_DBG("Peer went to sleep");
		h5->sleep = H5_SLEEPING;
		return;
	} else if (memcmp(data, woken_req, 2) == 0) {
		BT_DBG("Peer woke up");
		h5->sleep = H5_AWAKE;
	} else if (memcmp(data, wakeup_req, 2) == 0) {
		BT_DBG("Peer requested wakeup");
		h5_link_control(hu, woken_req, 2);
		h5->sleep = H5_AWAKE;
	} else {
		BT_DBG("Link Control: 0x%02hhx 0x%02hhx", data[0], data[1]);
		return;
	}

	hci_uart_tx_wakeup(hu);
}

static void h5_complete_rx_pkt(struct hci_uart *hu)
{
	struct h5 *h5 = hu->priv;
	const unsigned char *hdr = h5->rx_skb->data;

	if (H5_HDR_RELIABLE(hdr)) {
		h5->tx_ack = (h5->tx_ack + 1) % 8;
		set_bit(H5_TX_ACK_REQ, &h5->flags);
		hci_uart_tx_wakeup(hu);
	}

	h5->rx_ack = H5_HDR_ACK(hdr);

	h5_pkt_cull(h5);

	switch (H5_HDR_PKT_TYPE(hdr)) {
	case HCI_EVENT_PKT:
	case HCI_ACLDATA_PKT:
	case HCI_SCODATA_PKT:
		bt_cb(h5->rx_skb)->pkt_type = H5_HDR_PKT_TYPE(hdr);

		/* Remove Three-wire header */
		skb_pull(h5->rx_skb, 4);

		hci_recv_frame(hu->hdev, h5->rx_skb);
		h5->rx_skb = NULL;

		break;

	default:
		h5_handle_internal_rx(hu);
		break;
	}

	h5_reset_rx(h5);
}

static int h5_rx_crc(struct hci_uart *hu, unsigned char c)
{
	h5_complete_rx_pkt(hu);

	return 0;
}

static int h5_rx_payload(struct hci_uart *hu, unsigned char c)
{
	struct h5 *h5 = hu->priv;
	const unsigned char *hdr = h5->rx_skb->data;

	if (H5_HDR_CRC(hdr)) {
		h5->rx_func = h5_rx_crc;
		h5->rx_pending = 2;
	} else {
		h5_complete_rx_pkt(hu);
	}

	return 0;
}

static int h5_rx_3wire_hdr(struct hci_uart *hu, unsigned char c)
{
	struct h5 *h5 = hu->priv;
	const unsigned char *hdr = h5->rx_skb->data;

	BT_DBG("%s rx: seq %u ack %u crc %u rel %u type %u len %u",
	       hu->hdev->name, H5_HDR_SEQ(hdr), H5_HDR_ACK(hdr),
	       H5_HDR_CRC(hdr), H5_HDR_RELIABLE(hdr), H5_HDR_PKT_TYPE(hdr),
	       H5_HDR_LEN(hdr));

	if (((hdr[0] + hdr[1] + hdr[2] + hdr[3]) & 0xff) != 0xff) {
		BT_ERR("Invalid header checksum");
		h5_reset_rx(h5);
		return 0;
	}

	if (H5_HDR_RELIABLE(hdr) && H5_HDR_SEQ(hdr) != h5->tx_ack) {
		BT_ERR("Out-of-order packet arrived (%u != %u)",
		       H5_HDR_SEQ(hdr), h5->tx_ack);
		h5_reset_rx(h5);
		return 0;
	}

	if (h5->state != H5_ACTIVE &&
	    H5_HDR_PKT_TYPE(hdr) != HCI_3WIRE_LINK_PKT) {
		BT_ERR("Non-link packet received in non-active state");
		h5_reset_rx(h5);
		return 0;
	}

	h5->rx_func = h5_rx_payload;
	h5->rx_pending = H5_HDR_LEN(hdr);

	return 0;
}

static int h5_rx_pkt_start(struct hci_uart *hu, unsigned char c)
{
	struct h5 *h5 = hu->priv;

	if (c == SLIP_DELIMITER)
		return 1;

	h5->rx_func = h5_rx_3wire_hdr;
	h5->rx_pending = 4;

	h5->rx_skb = bt_skb_alloc(H5_MAX_LEN, GFP_ATOMIC);
	if (!h5->rx_skb) {
		BT_ERR("Can't allocate mem for new packet");
		h5_reset_rx(h5);
		return -ENOMEM;
	}

	h5->rx_skb->dev = (void *) hu->hdev;

	return 0;
}

static int h5_rx_delimiter(struct hci_uart *hu, unsigned char c)
{
	struct h5 *h5 = hu->priv;

	if (c == SLIP_DELIMITER)
		h5->rx_func = h5_rx_pkt_start;

	return 1;
}

static void h5_unslip_one_byte(struct h5 *h5, unsigned char c)
{
	const u8 delim = SLIP_DELIMITER, esc = SLIP_ESC;
	const u8 *byte = &c;

	if (!test_bit(H5_RX_ESC, &h5->flags) && c == SLIP_ESC) {
		set_bit(H5_RX_ESC, &h5->flags);
		return;
	}

	if (test_and_clear_bit(H5_RX_ESC, &h5->flags)) {
		switch (c) {
		case SLIP_ESC_DELIM:
			byte = &delim;
			break;
		case SLIP_ESC_ESC:
			byte = &esc;
			break;
		default:
			BT_ERR("Invalid esc byte 0x%02hhx", c);
			h5_reset_rx(h5);
			return;
		}
	}

	memcpy(skb_put(h5->rx_skb, 1), byte, 1);
	h5->rx_pending--;

	BT_DBG("unsliped 0x%02hhx, rx_pending %zu", *byte, h5->rx_pending);
}

static void h5_reset_rx(struct h5 *h5)
{
	if (h5->rx_skb) {
		kfree_skb(h5->rx_skb);
		h5->rx_skb = NULL;
	}

	h5->rx_func = h5_rx_delimiter;
	h5->rx_pending = 0;
	clear_bit(H5_RX_ESC, &h5->flags);
}

static int h5_recv(struct hci_uart *hu, void *data, int count)
{
	struct h5 *h5 = hu->priv;
	unsigned char *ptr = data;

	BT_DBG("%s pending %zu count %d", hu->hdev->name, h5->rx_pending,
	       count);

	while (count > 0) {
		int processed;

		if (h5->rx_pending > 0) {
			if (*ptr == SLIP_DELIMITER) {
				BT_ERR("Too short H5 packet");
				h5_reset_rx(h5);
				continue;
			}

			h5_unslip_one_byte(h5, *ptr);

			ptr++; count--;
			continue;
		}

		processed = h5->rx_func(hu, *ptr);
		if (processed < 0)
			return processed;

		ptr += processed;
		count -= processed;
	}

	return 0;
}

static int h5_enqueue(struct hci_uart *hu, struct sk_buff *skb)
{
	struct h5 *h5 = hu->priv;

	if (skb->len > 0xfff) {
		BT_ERR("Packet too long (%u bytes)", skb->len);
		kfree_skb(skb);
		return 0;
	}

	if (h5->state != H5_ACTIVE) {
		BT_ERR("Ignoring HCI data in non-active state");
		kfree_skb(skb);
		return 0;
	}

	switch (bt_cb(skb)->pkt_type) {
	case HCI_ACLDATA_PKT:
	case HCI_COMMAND_PKT:
		skb_queue_tail(&h5->rel, skb);
		break;

	case HCI_SCODATA_PKT:
		skb_queue_tail(&h5->unrel, skb);
		break;

	default:
		BT_ERR("Unknown packet type %u", bt_cb(skb)->pkt_type);
		kfree_skb(skb);
		break;
	}

	return 0;
}

static void h5_slip_delim(struct sk_buff *skb)
{
	const char delim = SLIP_DELIMITER;

	memcpy(skb_put(skb, 1), &delim, 1);
}

static void h5_slip_one_byte(struct sk_buff *skb, u8 c)
{
	const char esc_delim[2] = { SLIP_ESC, SLIP_ESC_DELIM };
	const char esc_esc[2] = { SLIP_ESC, SLIP_ESC_ESC };

	switch (c) {
	case SLIP_DELIMITER:
		memcpy(skb_put(skb, 2), &esc_delim, 2);
		break;
	case SLIP_ESC:
		memcpy(skb_put(skb, 2), &esc_esc, 2);
		break;
	default:
		memcpy(skb_put(skb, 1), &c, 1);
	}
}

static bool valid_packet_type(u8 type)
{
	switch (type) {
	case HCI_ACLDATA_PKT:
	case HCI_COMMAND_PKT:
	case HCI_SCODATA_PKT:
	case HCI_3WIRE_LINK_PKT:
	case HCI_3WIRE_ACK_PKT:
		return true;
	default:
		return false;
	}
}

static struct sk_buff *h5_prepare_pkt(struct hci_uart *hu, u8 pkt_type,
				      const u8 *data, size_t len)
{
	struct h5 *h5 = hu->priv;
	struct sk_buff *nskb;
	u8 hdr[4];
	int i;

	if (!valid_packet_type(pkt_type)) {
		BT_ERR("Unknown packet type %u", pkt_type);
		return NULL;
	}

	/*
	 * Max len of packet: (original len + 4 (H5 hdr) + 2 (crc)) * 2
	 * (because bytes 0xc0 and 0xdb are escaped, worst case is when
	 * the packet is all made of 0xc0 and 0xdb) + 2 (0xc0
	 * delimiters at start and end).
	 */
	nskb = alloc_skb((len + 6) * 2 + 2, GFP_ATOMIC);
	if (!nskb)
		return NULL;

	bt_cb(nskb)->pkt_type = pkt_type;

	h5_slip_delim(nskb);

	hdr[0] = h5->tx_ack << 3;
	clear_bit(H5_TX_ACK_REQ, &h5->flags);

	/* Reliable packet? */
	if (pkt_type == HCI_ACLDATA_PKT || pkt_type == HCI_COMMAND_PKT) {
		hdr[0] |= 1 << 7;
		hdr[0] |= h5->tx_seq;
		h5->tx_seq = (h5->tx_seq + 1) % 8;
	}

	hdr[1] = pkt_type | ((len & 0x0f) << 4);
	hdr[2] = len >> 4;
	hdr[3] = ~((hdr[0] + hdr[1] + hdr[2]) & 0xff);

	BT_DBG("%s tx: seq %u ack %u crc %u rel %u type %u len %u",
	       hu->hdev->name, H5_HDR_SEQ(hdr), H5_HDR_ACK(hdr),
	       H5_HDR_CRC(hdr), H5_HDR_RELIABLE(hdr), H5_HDR_PKT_TYPE(hdr),
	       H5_HDR_LEN(hdr));

	for (i = 0; i < 4; i++)
		h5_slip_one_byte(nskb, hdr[i]);

	for (i = 0; i < len; i++)
		h5_slip_one_byte(nskb, data[i]);

	h5_slip_delim(nskb);

	return nskb;
}

static struct sk_buff *h5_dequeue(struct hci_uart *hu)
{
	struct h5 *h5 = hu->priv;
	unsigned long flags;
	struct sk_buff *skb, *nskb;

	if (h5->sleep != H5_AWAKE) {
		const unsigned char wakeup_req[] = { 0x05, 0xfa };

		if (h5->sleep == H5_WAKING_UP)
			return NULL;

		h5->sleep = H5_WAKING_UP;
		BT_DBG("Sending wakeup request");

		mod_timer(&h5->timer, jiffies + HZ / 100);
		return h5_prepare_pkt(hu, HCI_3WIRE_LINK_PKT, wakeup_req, 2);
	}

	skb = skb_dequeue(&h5->unrel);
	if (skb != NULL) {
		nskb = h5_prepare_pkt(hu, bt_cb(skb)->pkt_type,
				      skb->data, skb->len);
		if (nskb) {
			kfree_skb(skb);
			return nskb;
		}

		skb_queue_head(&h5->unrel, skb);
		BT_ERR("Could not dequeue pkt because alloc_skb failed");
	}

	spin_lock_irqsave_nested(&h5->unack.lock, flags, SINGLE_DEPTH_NESTING);

	if (h5->unack.qlen >= h5->tx_win)
		goto unlock;

	skb = skb_dequeue(&h5->rel);
	if (skb != NULL) {
		nskb = h5_prepare_pkt(hu, bt_cb(skb)->pkt_type,
				      skb->data, skb->len);
		if (nskb) {
			__skb_queue_tail(&h5->unack, skb);
			mod_timer(&h5->timer, jiffies + H5_ACK_TIMEOUT);
			spin_unlock_irqrestore(&h5->unack.lock, flags);
			return nskb;
		}

		skb_queue_head(&h5->rel, skb);
		BT_ERR("Could not dequeue pkt because alloc_skb failed");
	}

unlock:
	spin_unlock_irqrestore(&h5->unack.lock, flags);

	if (test_bit(H5_TX_ACK_REQ, &h5->flags))
		return h5_prepare_pkt(hu, HCI_3WIRE_ACK_PKT, NULL, 0);

	return NULL;
}

static int h5_flush(struct hci_uart *hu)
{
	BT_DBG("hu %p", hu);
	return 0;
}

static struct hci_uart_proto h5p = {
	.id		= HCI_UART_3WIRE,
	.open		= h5_open,
	.close		= h5_close,
	.recv		= h5_recv,
	.enqueue	= h5_enqueue,
	.dequeue	= h5_dequeue,
	.flush		= h5_flush,
};

int __init h5_init(void)
{
	int err = hci_uart_register_proto(&h5p);

	if (!err)
		BT_INFO("HCI Three-wire UART (H5) protocol initialized");
	else
		BT_ERR("HCI Three-wire UART (H5) protocol init failed");

	return err;
}

int __exit h5_deinit(void)
{
	return hci_uart_unregister_proto(&h5p);
}<|MERGE_RESOLUTION|>--- conflicted
+++ resolved
@@ -171,11 +171,6 @@
 static void h5_peer_reset(struct hci_uart *hu)
 {
 	struct h5 *h5 = hu->priv;
-<<<<<<< HEAD
-	struct sk_buff *skb;
-	const unsigned char hard_err[] = { 0x10, 0x01, 0x00 };
-=======
->>>>>>> 9e6f3f47
 
 	BT_ERR("Peer device has reset");
 
@@ -190,20 +185,8 @@
 	h5->tx_seq = 0;
 	h5->tx_ack = 0;
 
-<<<<<<< HEAD
-	skb = bt_skb_alloc(3, GFP_ATOMIC);
-	if (!skb)
-		return;
-
-	bt_cb(skb)->pkt_type = HCI_EVENT_PKT;
-	memcpy(skb_put(skb, 3), hard_err, 3);
-
-	/* Send Hardware Error to upper stack */
-	hci_recv_frame(hu->hdev, skb);
-=======
 	/* Send reset request to upper stack */
 	hci_reset_dev(hu->hdev);
->>>>>>> 9e6f3f47
 }
 
 static int h5_open(struct hci_uart *hu)
