/*
 * twl4030-vibra.c - TWL4030 Vibrator driver
 *
 * Copyright (C) 2008-2010 Nokia Corporation
 *
 * Written by Henrik Saari <henrik.saari@nokia.com>
 * Updates by Felipe Balbi <felipe.balbi@nokia.com>
 * Input by Jari Vanhala <ext-jari.vanhala@nokia.com>
 *
 * This program is free software; you can redistribute it and/or modify
 * it under the terms of the GNU General Public License version 2 as
 * published by the Free Software Foundation.
 *
 * This program is distributed in the hope that it will be useful, but
 * WITHOUT ANY WARRANTY; without even the implied warranty of
 * MERCHANTABILITY or FITNESS FOR A PARTICULAR PURPOSE.  See the GNU
 * General Public License for more details.
 *
 * You should have received a copy of the GNU General Public License
 * along with this program; if not, write to the Free Software
 * Foundation, Inc., 51 Franklin St, Fifth Floor, Boston, MA
 * 02110-1301 USA
 *
 */

#include <linux/module.h>
#include <linux/jiffies.h>
#include <linux/platform_device.h>
#include <linux/workqueue.h>
#include <linux/i2c/twl.h>
#include <linux/mfd/twl4030-audio.h>
#include <linux/input.h>
#include <linux/slab.h>

/* MODULE ID2 */
#define LEDEN		0x00

/* ForceFeedback */
#define EFFECT_DIR_180_DEG	0x8000 /* range is 0 - 0xFFFF */

struct vibra_info {
	struct device		*dev;
	struct input_dev	*input_dev;

	struct workqueue_struct *workqueue;
	struct work_struct	play_work;

	bool			enabled;
	int			speed;
	int			direction;

	bool			coexist;
};

static void vibra_disable_leds(void)
{
	u8 reg;

	/* Disable LEDA & LEDB, cannot be used with vibra (PWM) */
	twl_i2c_read_u8(TWL4030_MODULE_LED, &reg, LEDEN);
	reg &= ~0x03;
	twl_i2c_write_u8(TWL4030_MODULE_LED, LEDEN, reg);
}

/* Powers H-Bridge and enables audio clk */
static void vibra_enable(struct vibra_info *info)
{
	u8 reg;

	twl4030_audio_enable_resource(TWL4030_AUDIO_RES_POWER);

	/* turn H-Bridge on */
	twl_i2c_read_u8(TWL4030_MODULE_AUDIO_VOICE,
			&reg, TWL4030_REG_VIBRA_CTL);
	twl_i2c_write_u8(TWL4030_MODULE_AUDIO_VOICE,
			 (reg | TWL4030_VIBRA_EN), TWL4030_REG_VIBRA_CTL);

	twl4030_audio_enable_resource(TWL4030_AUDIO_RES_APLL);

	info->enabled = true;
}

static void vibra_disable(struct vibra_info *info)
{
	u8 reg;

	/* Power down H-Bridge */
	twl_i2c_read_u8(TWL4030_MODULE_AUDIO_VOICE,
			&reg, TWL4030_REG_VIBRA_CTL);
	twl_i2c_write_u8(TWL4030_MODULE_AUDIO_VOICE,
			 (reg & ~TWL4030_VIBRA_EN), TWL4030_REG_VIBRA_CTL);

	twl4030_audio_disable_resource(TWL4030_AUDIO_RES_APLL);
	twl4030_audio_disable_resource(TWL4030_AUDIO_RES_POWER);

	info->enabled = false;
}

static void vibra_play_work(struct work_struct *work)
{
	struct vibra_info *info = container_of(work,
			struct vibra_info, play_work);
	int dir;
	int pwm;
	u8 reg;

	dir = info->direction;
	pwm = info->speed;

	twl_i2c_read_u8(TWL4030_MODULE_AUDIO_VOICE,
			&reg, TWL4030_REG_VIBRA_CTL);
	if (pwm && (!info->coexist || !(reg & TWL4030_VIBRA_SEL))) {

		if (!info->enabled)
			vibra_enable(info);

		/* set vibra rotation direction */
		twl_i2c_read_u8(TWL4030_MODULE_AUDIO_VOICE,
				&reg, TWL4030_REG_VIBRA_CTL);
		reg = (dir) ? (reg | TWL4030_VIBRA_DIR) :
			(reg & ~TWL4030_VIBRA_DIR);
		twl_i2c_write_u8(TWL4030_MODULE_AUDIO_VOICE,
				 reg, TWL4030_REG_VIBRA_CTL);

		/* set PWM, 1 = max, 255 = min */
		twl_i2c_write_u8(TWL4030_MODULE_AUDIO_VOICE,
				 256 - pwm, TWL4030_REG_VIBRA_SET);
	} else {
		if (info->enabled)
			vibra_disable(info);
	}
}

/*** Input/ForceFeedback ***/

static int vibra_play(struct input_dev *input, void *data,
		      struct ff_effect *effect)
{
	struct vibra_info *info = input_get_drvdata(input);

	info->speed = effect->u.rumble.strong_magnitude >> 8;
	if (!info->speed)
		info->speed = effect->u.rumble.weak_magnitude >> 9;
	info->direction = effect->direction < EFFECT_DIR_180_DEG ? 0 : 1;
	queue_work(info->workqueue, &info->play_work);
	return 0;
}

static int twl4030_vibra_open(struct input_dev *input)
{
	struct vibra_info *info = input_get_drvdata(input);

	info->workqueue = create_singlethread_workqueue("vibra");
	if (info->workqueue == NULL) {
		dev_err(&input->dev, "couldn't create workqueue\n");
		return -ENOMEM;
	}
	return 0;
}

static void twl4030_vibra_close(struct input_dev *input)
{
	struct vibra_info *info = input_get_drvdata(input);

	cancel_work_sync(&info->play_work);
	INIT_WORK(&info->play_work, vibra_play_work); /* cleanup */
	destroy_workqueue(info->workqueue);
	info->workqueue = NULL;

	if (info->enabled)
		vibra_disable(info);
}

/*** Module ***/
<<<<<<< HEAD
#if CONFIG_PM_SLEEP
=======
#ifdef CONFIG_PM_SLEEP
>>>>>>> e816b57a
static int twl4030_vibra_suspend(struct device *dev)
{
	struct platform_device *pdev = to_platform_device(dev);
	struct vibra_info *info = platform_get_drvdata(pdev);

	if (info->enabled)
		vibra_disable(info);

	return 0;
}

static int twl4030_vibra_resume(struct device *dev)
{
	vibra_disable_leds();
	return 0;
}
#endif

static SIMPLE_DEV_PM_OPS(twl4030_vibra_pm_ops,
			 twl4030_vibra_suspend, twl4030_vibra_resume);

static int __devinit twl4030_vibra_probe(struct platform_device *pdev)
{
	struct twl4030_vibra_data *pdata = pdev->dev.platform_data;
	struct vibra_info *info;
	int ret;

	if (!pdata) {
		dev_dbg(&pdev->dev, "platform_data not available\n");
		return -EINVAL;
	}

	info = kzalloc(sizeof(*info), GFP_KERNEL);
	if (!info)
		return -ENOMEM;

	info->dev = &pdev->dev;
	info->coexist = pdata->coexist;
	INIT_WORK(&info->play_work, vibra_play_work);

	info->input_dev = input_allocate_device();
	if (info->input_dev == NULL) {
		dev_err(&pdev->dev, "couldn't allocate input device\n");
		ret = -ENOMEM;
		goto err_kzalloc;
	}

	input_set_drvdata(info->input_dev, info);

	info->input_dev->name = "twl4030:vibrator";
	info->input_dev->id.version = 1;
	info->input_dev->dev.parent = pdev->dev.parent;
	info->input_dev->open = twl4030_vibra_open;
	info->input_dev->close = twl4030_vibra_close;
	__set_bit(FF_RUMBLE, info->input_dev->ffbit);

	ret = input_ff_create_memless(info->input_dev, NULL, vibra_play);
	if (ret < 0) {
		dev_dbg(&pdev->dev, "couldn't register vibrator to FF\n");
		goto err_ialloc;
	}

	ret = input_register_device(info->input_dev);
	if (ret < 0) {
		dev_dbg(&pdev->dev, "couldn't register input device\n");
		goto err_iff;
	}

	vibra_disable_leds();

	platform_set_drvdata(pdev, info);
	return 0;

err_iff:
	input_ff_destroy(info->input_dev);
err_ialloc:
	input_free_device(info->input_dev);
err_kzalloc:
	kfree(info);
	return ret;
}

static int __devexit twl4030_vibra_remove(struct platform_device *pdev)
{
	struct vibra_info *info = platform_get_drvdata(pdev);

	/* this also free ff-memless and calls close if needed */
	input_unregister_device(info->input_dev);
	kfree(info);
	platform_set_drvdata(pdev, NULL);

	return 0;
}

static struct platform_driver twl4030_vibra_driver = {
	.probe		= twl4030_vibra_probe,
	.remove		= __devexit_p(twl4030_vibra_remove),
	.driver		= {
		.name	= "twl4030-vibra",
		.owner	= THIS_MODULE,
		.pm	= &twl4030_vibra_pm_ops,
	},
};
module_platform_driver(twl4030_vibra_driver);

MODULE_ALIAS("platform:twl4030-vibra");
MODULE_DESCRIPTION("TWL4030 Vibra driver");
MODULE_LICENSE("GPL");
MODULE_AUTHOR("Nokia Corporation");<|MERGE_RESOLUTION|>--- conflicted
+++ resolved
@@ -172,11 +172,7 @@
 }
 
 /*** Module ***/
-<<<<<<< HEAD
-#if CONFIG_PM_SLEEP
-=======
 #ifdef CONFIG_PM_SLEEP
->>>>>>> e816b57a
 static int twl4030_vibra_suspend(struct device *dev)
 {
 	struct platform_device *pdev = to_platform_device(dev);
