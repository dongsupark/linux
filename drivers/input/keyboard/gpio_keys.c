/*
 * Driver for keys on GPIO lines capable of generating interrupts.
 *
 * Copyright 2005 Phil Blundell
 * Copyright 2010, 2011 David Jander <david@protonic.nl>
 *
 * This program is free software; you can redistribute it and/or modify
 * it under the terms of the GNU General Public License version 2 as
 * published by the Free Software Foundation.
 */

#include <linux/module.h>

#include <linux/init.h>
#include <linux/fs.h>
#include <linux/interrupt.h>
#include <linux/irq.h>
#include <linux/sched.h>
#include <linux/pm.h>
#include <linux/slab.h>
#include <linux/sysctl.h>
#include <linux/proc_fs.h>
#include <linux/delay.h>
#include <linux/platform_device.h>
#include <linux/input.h>
#include <linux/gpio_keys.h>
#include <linux/workqueue.h>
#include <linux/gpio.h>
#include <linux/of_platform.h>
#include <linux/of_gpio.h>
#include <linux/spinlock.h>

struct gpio_button_data {
	const struct gpio_keys_button *button;
	struct input_dev *input;
	struct timer_list timer;
	struct work_struct work;
	unsigned int timer_debounce;	/* in msecs */
	unsigned int irq;
	spinlock_t lock;
	bool disabled;
	bool key_pressed;
};

struct gpio_keys_drvdata {
	const struct gpio_keys_platform_data *pdata;
	struct input_dev *input;
	struct mutex disable_lock;
	struct gpio_button_data data[0];
};

/*
 * SYSFS interface for enabling/disabling keys and switches:
 *
 * There are 4 attributes under /sys/devices/platform/gpio-keys/
 *	keys [ro]              - bitmap of keys (EV_KEY) which can be
 *	                         disabled
 *	switches [ro]          - bitmap of switches (EV_SW) which can be
 *	                         disabled
 *	disabled_keys [rw]     - bitmap of keys currently disabled
 *	disabled_switches [rw] - bitmap of switches currently disabled
 *
 * Userland can change these values and hence disable event generation
 * for each key (or switch). Disabling a key means its interrupt line
 * is disabled.
 *
 * For example, if we have following switches set up as gpio-keys:
 *	SW_DOCK = 5
 *	SW_CAMERA_LENS_COVER = 9
 *	SW_KEYPAD_SLIDE = 10
 *	SW_FRONT_PROXIMITY = 11
 * This is read from switches:
 *	11-9,5
 * Next we want to disable proximity (11) and dock (5), we write:
 *	11,5
 * to file disabled_switches. Now proximity and dock IRQs are disabled.
 * This can be verified by reading the file disabled_switches:
 *	11,5
 * If we now want to enable proximity (11) switch we write:
 *	5
 * to disabled_switches.
 *
 * We can disable only those keys which don't allow sharing the irq.
 */

/**
 * get_n_events_by_type() - returns maximum number of events per @type
 * @type: type of button (%EV_KEY, %EV_SW)
 *
 * Return value of this function can be used to allocate bitmap
 * large enough to hold all bits for given type.
 */
static inline int get_n_events_by_type(int type)
{
	BUG_ON(type != EV_SW && type != EV_KEY);

	return (type == EV_KEY) ? KEY_CNT : SW_CNT;
}

/**
 * gpio_keys_disable_button() - disables given GPIO button
 * @bdata: button data for button to be disabled
 *
 * Disables button pointed by @bdata. This is done by masking
 * IRQ line. After this function is called, button won't generate
 * input events anymore. Note that one can only disable buttons
 * that don't share IRQs.
 *
 * Make sure that @bdata->disable_lock is locked when entering
 * this function to avoid races when concurrent threads are
 * disabling buttons at the same time.
 */
static void gpio_keys_disable_button(struct gpio_button_data *bdata)
{
	if (!bdata->disabled) {
		/*
		 * Disable IRQ and possible debouncing timer.
		 */
		disable_irq(bdata->irq);
		if (bdata->timer_debounce)
			del_timer_sync(&bdata->timer);

		bdata->disabled = true;
	}
}

/**
 * gpio_keys_enable_button() - enables given GPIO button
 * @bdata: button data for button to be disabled
 *
 * Enables given button pointed by @bdata.
 *
 * Make sure that @bdata->disable_lock is locked when entering
 * this function to avoid races with concurrent threads trying
 * to enable the same button at the same time.
 */
static void gpio_keys_enable_button(struct gpio_button_data *bdata)
{
	if (bdata->disabled) {
		enable_irq(bdata->irq);
		bdata->disabled = false;
	}
}

/**
 * gpio_keys_attr_show_helper() - fill in stringified bitmap of buttons
 * @ddata: pointer to drvdata
 * @buf: buffer where stringified bitmap is written
 * @type: button type (%EV_KEY, %EV_SW)
 * @only_disabled: does caller want only those buttons that are
 *                 currently disabled or all buttons that can be
 *                 disabled
 *
 * This function writes buttons that can be disabled to @buf. If
 * @only_disabled is true, then @buf contains only those buttons
 * that are currently disabled. Returns 0 on success or negative
 * errno on failure.
 */
static ssize_t gpio_keys_attr_show_helper(struct gpio_keys_drvdata *ddata,
					  char *buf, unsigned int type,
					  bool only_disabled)
{
	int n_events = get_n_events_by_type(type);
	unsigned long *bits;
	ssize_t ret;
	int i;

	bits = kcalloc(BITS_TO_LONGS(n_events), sizeof(*bits), GFP_KERNEL);
	if (!bits)
		return -ENOMEM;

	for (i = 0; i < ddata->pdata->nbuttons; i++) {
		struct gpio_button_data *bdata = &ddata->data[i];

		if (bdata->button->type != type)
			continue;

		if (only_disabled && !bdata->disabled)
			continue;

		__set_bit(bdata->button->code, bits);
	}

	ret = bitmap_scnlistprintf(buf, PAGE_SIZE - 2, bits, n_events);
	buf[ret++] = '\n';
	buf[ret] = '\0';

	kfree(bits);

	return ret;
}

/**
 * gpio_keys_attr_store_helper() - enable/disable buttons based on given bitmap
 * @ddata: pointer to drvdata
 * @buf: buffer from userspace that contains stringified bitmap
 * @type: button type (%EV_KEY, %EV_SW)
 *
 * This function parses stringified bitmap from @buf and disables/enables
 * GPIO buttons accordingly. Returns 0 on success and negative error
 * on failure.
 */
static ssize_t gpio_keys_attr_store_helper(struct gpio_keys_drvdata *ddata,
					   const char *buf, unsigned int type)
{
	int n_events = get_n_events_by_type(type);
	unsigned long *bits;
	ssize_t error;
	int i;

	bits = kcalloc(BITS_TO_LONGS(n_events), sizeof(*bits), GFP_KERNEL);
	if (!bits)
		return -ENOMEM;

	error = bitmap_parselist(buf, bits, n_events);
	if (error)
		goto out;

	/* First validate */
	for (i = 0; i < ddata->pdata->nbuttons; i++) {
		struct gpio_button_data *bdata = &ddata->data[i];

		if (bdata->button->type != type)
			continue;

		if (test_bit(bdata->button->code, bits) &&
		    !bdata->button->can_disable) {
			error = -EINVAL;
			goto out;
		}
	}

	mutex_lock(&ddata->disable_lock);

	for (i = 0; i < ddata->pdata->nbuttons; i++) {
		struct gpio_button_data *bdata = &ddata->data[i];

		if (bdata->button->type != type)
			continue;

		if (test_bit(bdata->button->code, bits))
			gpio_keys_disable_button(bdata);
		else
			gpio_keys_enable_button(bdata);
	}

	mutex_unlock(&ddata->disable_lock);

out:
	kfree(bits);
	return error;
}

#define ATTR_SHOW_FN(name, type, only_disabled)				\
static ssize_t gpio_keys_show_##name(struct device *dev,		\
				     struct device_attribute *attr,	\
				     char *buf)				\
{									\
	struct platform_device *pdev = to_platform_device(dev);		\
	struct gpio_keys_drvdata *ddata = platform_get_drvdata(pdev);	\
									\
	return gpio_keys_attr_show_helper(ddata, buf,			\
					  type, only_disabled);		\
}

ATTR_SHOW_FN(keys, EV_KEY, false);
ATTR_SHOW_FN(switches, EV_SW, false);
ATTR_SHOW_FN(disabled_keys, EV_KEY, true);
ATTR_SHOW_FN(disabled_switches, EV_SW, true);

/*
 * ATTRIBUTES:
 *
 * /sys/devices/platform/gpio-keys/keys [ro]
 * /sys/devices/platform/gpio-keys/switches [ro]
 */
static DEVICE_ATTR(keys, S_IRUGO, gpio_keys_show_keys, NULL);
static DEVICE_ATTR(switches, S_IRUGO, gpio_keys_show_switches, NULL);

#define ATTR_STORE_FN(name, type)					\
static ssize_t gpio_keys_store_##name(struct device *dev,		\
				      struct device_attribute *attr,	\
				      const char *buf,			\
				      size_t count)			\
{									\
	struct platform_device *pdev = to_platform_device(dev);		\
	struct gpio_keys_drvdata *ddata = platform_get_drvdata(pdev);	\
	ssize_t error;							\
									\
	error = gpio_keys_attr_store_helper(ddata, buf, type);		\
	if (error)							\
		return error;						\
									\
	return count;							\
}

ATTR_STORE_FN(disabled_keys, EV_KEY);
ATTR_STORE_FN(disabled_switches, EV_SW);

/*
 * ATTRIBUTES:
 *
 * /sys/devices/platform/gpio-keys/disabled_keys [rw]
 * /sys/devices/platform/gpio-keys/disables_switches [rw]
 */
static DEVICE_ATTR(disabled_keys, S_IWUSR | S_IRUGO,
		   gpio_keys_show_disabled_keys,
		   gpio_keys_store_disabled_keys);
static DEVICE_ATTR(disabled_switches, S_IWUSR | S_IRUGO,
		   gpio_keys_show_disabled_switches,
		   gpio_keys_store_disabled_switches);

static struct attribute *gpio_keys_attrs[] = {
	&dev_attr_keys.attr,
	&dev_attr_switches.attr,
	&dev_attr_disabled_keys.attr,
	&dev_attr_disabled_switches.attr,
	NULL,
};

static struct attribute_group gpio_keys_attr_group = {
	.attrs = gpio_keys_attrs,
};

static void gpio_keys_gpio_report_event(struct gpio_button_data *bdata)
{
	const struct gpio_keys_button *button = bdata->button;
	struct input_dev *input = bdata->input;
	unsigned int type = button->type ?: EV_KEY;
	int state = (gpio_get_value_cansleep(button->gpio) ? 1 : 0) ^ button->active_low;

	if (type == EV_ABS) {
		if (state)
			input_event(input, type, button->code, button->value);
	} else {
		input_event(input, type, button->code, !!state);
	}
	input_sync(input);
}

static void gpio_keys_gpio_work_func(struct work_struct *work)
{
	struct gpio_button_data *bdata =
		container_of(work, struct gpio_button_data, work);

	gpio_keys_gpio_report_event(bdata);

	if (bdata->button->wakeup)
		pm_relax(bdata->input->dev.parent);
}

static void gpio_keys_gpio_timer(unsigned long _data)
{
	struct gpio_button_data *bdata = (struct gpio_button_data *)_data;

	schedule_work(&bdata->work);
}

static irqreturn_t gpio_keys_gpio_isr(int irq, void *dev_id)
{
	struct gpio_button_data *bdata = dev_id;

	BUG_ON(irq != bdata->irq);

	if (bdata->button->wakeup)
		pm_stay_awake(bdata->input->dev.parent);
	if (bdata->timer_debounce)
		mod_timer(&bdata->timer,
			jiffies + msecs_to_jiffies(bdata->timer_debounce));
	else
		schedule_work(&bdata->work);

	return IRQ_HANDLED;
}

static void gpio_keys_irq_timer(unsigned long _data)
{
	struct gpio_button_data *bdata = (struct gpio_button_data *)_data;
	struct input_dev *input = bdata->input;
	unsigned long flags;

	spin_lock_irqsave(&bdata->lock, flags);
	if (bdata->key_pressed) {
		input_event(input, EV_KEY, bdata->button->code, 0);
		input_sync(input);
		bdata->key_pressed = false;
	}
	spin_unlock_irqrestore(&bdata->lock, flags);
}

static irqreturn_t gpio_keys_irq_isr(int irq, void *dev_id)
{
	struct gpio_button_data *bdata = dev_id;
	const struct gpio_keys_button *button = bdata->button;
	struct input_dev *input = bdata->input;
	unsigned long flags;

	BUG_ON(irq != bdata->irq);

	spin_lock_irqsave(&bdata->lock, flags);

	if (!bdata->key_pressed) {
		if (bdata->button->wakeup)
			pm_wakeup_event(bdata->input->dev.parent, 0);

		input_event(input, EV_KEY, button->code, 1);
		input_sync(input);

		if (!bdata->timer_debounce) {
			input_event(input, EV_KEY, button->code, 0);
			input_sync(input);
			goto out;
		}

		bdata->key_pressed = true;
	}

	if (bdata->timer_debounce)
		mod_timer(&bdata->timer,
			jiffies + msecs_to_jiffies(bdata->timer_debounce));
out:
	spin_unlock_irqrestore(&bdata->lock, flags);
	return IRQ_HANDLED;
}

static int gpio_keys_setup_key(struct platform_device *pdev,
				struct input_dev *input,
				struct gpio_button_data *bdata,
				const struct gpio_keys_button *button)
{
	const char *desc = button->desc ? button->desc : "gpio_keys";
	struct device *dev = &pdev->dev;
	irq_handler_t isr;
	unsigned long irqflags;
	int irq, error;

	bdata->input = input;
	bdata->button = button;
	spin_lock_init(&bdata->lock);

	if (gpio_is_valid(button->gpio)) {

		error = gpio_request_one(button->gpio, GPIOF_IN, desc);
		if (error < 0) {
			dev_err(dev, "Failed to request GPIO %d, error %d\n",
				button->gpio, error);
			return error;
		}

		if (button->debounce_interval) {
			error = gpio_set_debounce(button->gpio,
					button->debounce_interval * 1000);
			/* use timer if gpiolib doesn't provide debounce */
			if (error < 0)
				bdata->timer_debounce =
						button->debounce_interval;
		}

		irq = gpio_to_irq(button->gpio);
		if (irq < 0) {
			error = irq;
			dev_err(dev,
				"Unable to get irq number for GPIO %d, error %d\n",
				button->gpio, error);
			goto fail;
		}
		bdata->irq = irq;

		INIT_WORK(&bdata->work, gpio_keys_gpio_work_func);
		setup_timer(&bdata->timer,
			    gpio_keys_gpio_timer, (unsigned long)bdata);

		isr = gpio_keys_gpio_isr;
		irqflags = IRQF_TRIGGER_RISING | IRQF_TRIGGER_FALLING;

	} else {
		if (!button->irq) {
			dev_err(dev, "No IRQ specified\n");
			return -EINVAL;
		}
		bdata->irq = button->irq;

		if (button->type && button->type != EV_KEY) {
			dev_err(dev, "Only EV_KEY allowed for IRQ buttons.\n");
			return -EINVAL;
		}

		bdata->timer_debounce = button->debounce_interval;
		setup_timer(&bdata->timer,
			    gpio_keys_irq_timer, (unsigned long)bdata);

		isr = gpio_keys_irq_isr;
		irqflags = 0;
	}

	input_set_capability(input, button->type ?: EV_KEY, button->code);

	/*
	 * If platform has specified that the button can be disabled,
	 * we don't want it to share the interrupt line.
	 */
	if (!button->can_disable)
		irqflags |= IRQF_SHARED;

	error = request_any_context_irq(bdata->irq, isr, irqflags, desc, bdata);
	if (error < 0) {
		dev_err(dev, "Unable to claim irq %d; error %d\n",
			bdata->irq, error);
		goto fail;
	}

	return 0;

fail:
	if (gpio_is_valid(button->gpio))
		gpio_free(button->gpio);

	return error;
}

static void gpio_keys_report_state(struct gpio_keys_drvdata *ddata)
{
	struct input_dev *input = ddata->input;
	int i;

	for (i = 0; i < ddata->pdata->nbuttons; i++) {
		struct gpio_button_data *bdata = &ddata->data[i];
		if (gpio_is_valid(bdata->button->gpio))
			gpio_keys_gpio_report_event(bdata);
	}
	input_sync(input);
}

static int gpio_keys_open(struct input_dev *input)
{
	struct gpio_keys_drvdata *ddata = input_get_drvdata(input);
	const struct gpio_keys_platform_data *pdata = ddata->pdata;
	int error;
<<<<<<< HEAD

	if (pdata->enable) {
		error = pdata->enable(input->dev.parent);
		if (error)
			return error;
	}

	/* Report current state of buttons that are connected to GPIOs */
	gpio_keys_report_state(ddata);

=======

	if (pdata->enable) {
		error = pdata->enable(input->dev.parent);
		if (error)
			return error;
	}

	/* Report current state of buttons that are connected to GPIOs */
	gpio_keys_report_state(ddata);

>>>>>>> 68d6f84b
	return 0;
}

static void gpio_keys_close(struct input_dev *input)
{
	struct gpio_keys_drvdata *ddata = input_get_drvdata(input);
	const struct gpio_keys_platform_data *pdata = ddata->pdata;

	if (pdata->disable)
		pdata->disable(input->dev.parent);
}

/*
 * Handlers for alternative sources of platform_data
 */

#ifdef CONFIG_OF
/*
 * Translate OpenFirmware node properties into platform_data
 */
static struct gpio_keys_platform_data *
gpio_keys_get_devtree_pdata(struct device *dev)
{
	struct device_node *node, *pp;
	struct gpio_keys_platform_data *pdata;
	struct gpio_keys_button *button;
	int error;
	int nbuttons;
	int i;

	node = dev->of_node;
	if (!node) {
		error = -ENODEV;
		goto err_out;
	}

	nbuttons = of_get_child_count(node);
	if (nbuttons == 0) {
		error = -ENODEV;
		goto err_out;
	}

	pdata = kzalloc(sizeof(*pdata) + nbuttons * (sizeof *button),
			GFP_KERNEL);
	if (!pdata) {
		error = -ENOMEM;
		goto err_out;
	}

	pdata->buttons = (struct gpio_keys_button *)(pdata + 1);
	pdata->nbuttons = nbuttons;

	pdata->rep = !!of_get_property(node, "autorepeat", NULL);

	i = 0;
	for_each_child_of_node(node, pp) {
		int gpio;
		enum of_gpio_flags flags;

		if (!of_find_property(pp, "gpios", NULL)) {
			pdata->nbuttons--;
			dev_warn(dev, "Found button without gpios\n");
			continue;
		}

		gpio = of_get_gpio_flags(pp, 0, &flags);
		if (gpio < 0) {
			error = gpio;
			if (error != -EPROBE_DEFER)
				dev_err(dev,
					"Failed to get gpio flags, error: %d\n",
					error);
			goto err_free_pdata;
		}

		button = &pdata->buttons[i++];

		button->gpio = gpio;
		button->active_low = flags & OF_GPIO_ACTIVE_LOW;

		if (of_property_read_u32(pp, "linux,code", &button->code)) {
			dev_err(dev, "Button without keycode: 0x%x\n",
				button->gpio);
			error = -EINVAL;
			goto err_free_pdata;
		}

		button->desc = of_get_property(pp, "label", NULL);

		if (of_property_read_u32(pp, "linux,input-type", &button->type))
			button->type = EV_KEY;

		button->wakeup = !!of_get_property(pp, "gpio-key,wakeup", NULL);

		if (of_property_read_u32(pp, "debounce-interval",
					 &button->debounce_interval))
			button->debounce_interval = 5;
	}

	if (pdata->nbuttons == 0) {
		error = -EINVAL;
		goto err_free_pdata;
	}

	return pdata;

err_free_pdata:
	kfree(pdata);
err_out:
	return ERR_PTR(error);
}

static struct of_device_id gpio_keys_of_match[] = {
	{ .compatible = "gpio-keys", },
	{ },
};
MODULE_DEVICE_TABLE(of, gpio_keys_of_match);

#else

static inline struct gpio_keys_platform_data *
gpio_keys_get_devtree_pdata(struct device *dev)
{
	return ERR_PTR(-ENODEV);
}

#endif

static void gpio_remove_key(struct gpio_button_data *bdata)
{
	free_irq(bdata->irq, bdata);
	if (bdata->timer_debounce)
		del_timer_sync(&bdata->timer);
	cancel_work_sync(&bdata->work);
	if (gpio_is_valid(bdata->button->gpio))
		gpio_free(bdata->button->gpio);
}

static int gpio_keys_probe(struct platform_device *pdev)
{
	struct device *dev = &pdev->dev;
	const struct gpio_keys_platform_data *pdata = dev_get_platdata(dev);
	struct gpio_keys_drvdata *ddata;
	struct input_dev *input;
	int i, error;
	int wakeup = 0;

	if (!pdata) {
		pdata = gpio_keys_get_devtree_pdata(dev);
		if (IS_ERR(pdata))
			return PTR_ERR(pdata);
	}

	ddata = kzalloc(sizeof(struct gpio_keys_drvdata) +
			pdata->nbuttons * sizeof(struct gpio_button_data),
			GFP_KERNEL);
	input = input_allocate_device();
	if (!ddata || !input) {
		dev_err(dev, "failed to allocate state\n");
		error = -ENOMEM;
		goto fail1;
	}

	ddata->pdata = pdata;
	ddata->input = input;
	mutex_init(&ddata->disable_lock);

	platform_set_drvdata(pdev, ddata);
	input_set_drvdata(input, ddata);

	input->name = pdata->name ? : pdev->name;
	input->phys = "gpio-keys/input0";
	input->dev.parent = &pdev->dev;
	input->open = gpio_keys_open;
	input->close = gpio_keys_close;

	input->id.bustype = BUS_HOST;
	input->id.vendor = 0x0001;
	input->id.product = 0x0001;
	input->id.version = 0x0100;

	/* Enable auto repeat feature of Linux input subsystem */
	if (pdata->rep)
		__set_bit(EV_REP, input->evbit);

	for (i = 0; i < pdata->nbuttons; i++) {
		const struct gpio_keys_button *button = &pdata->buttons[i];
		struct gpio_button_data *bdata = &ddata->data[i];

		error = gpio_keys_setup_key(pdev, input, bdata, button);
		if (error)
			goto fail2;

		if (button->wakeup)
			wakeup = 1;
	}

	error = sysfs_create_group(&pdev->dev.kobj, &gpio_keys_attr_group);
	if (error) {
		dev_err(dev, "Unable to export keys/switches, error: %d\n",
			error);
		goto fail2;
	}

	error = input_register_device(input);
	if (error) {
		dev_err(dev, "Unable to register input device, error: %d\n",
			error);
		goto fail3;
	}

	device_init_wakeup(&pdev->dev, wakeup);

	return 0;

 fail3:
	sysfs_remove_group(&pdev->dev.kobj, &gpio_keys_attr_group);
 fail2:
	while (--i >= 0)
		gpio_remove_key(&ddata->data[i]);

	platform_set_drvdata(pdev, NULL);
 fail1:
	input_free_device(input);
	kfree(ddata);
	/* If we have no platform data, we allocated pdata dynamically. */
	if (!dev_get_platdata(&pdev->dev))
		kfree(pdata);

	return error;
}

static int gpio_keys_remove(struct platform_device *pdev)
{
	struct gpio_keys_drvdata *ddata = platform_get_drvdata(pdev);
	struct input_dev *input = ddata->input;
	int i;

	sysfs_remove_group(&pdev->dev.kobj, &gpio_keys_attr_group);

	device_init_wakeup(&pdev->dev, 0);

	for (i = 0; i < ddata->pdata->nbuttons; i++)
		gpio_remove_key(&ddata->data[i]);

	input_unregister_device(input);

	/* If we have no platform data, we allocated pdata dynamically. */
	if (!dev_get_platdata(&pdev->dev))
		kfree(ddata->pdata);

	kfree(ddata);

	return 0;
}

#ifdef CONFIG_PM_SLEEP
static int gpio_keys_suspend(struct device *dev)
{
	struct gpio_keys_drvdata *ddata = dev_get_drvdata(dev);
	struct input_dev *input = ddata->input;
	int i;

	if (device_may_wakeup(dev)) {
		for (i = 0; i < ddata->pdata->nbuttons; i++) {
			struct gpio_button_data *bdata = &ddata->data[i];
			if (bdata->button->wakeup)
				enable_irq_wake(bdata->irq);
		}
	} else {
		mutex_lock(&input->mutex);
		if (input->users)
			gpio_keys_close(input);
		mutex_unlock(&input->mutex);
	}

	return 0;
}

static int gpio_keys_resume(struct device *dev)
{
	struct gpio_keys_drvdata *ddata = dev_get_drvdata(dev);
	struct input_dev *input = ddata->input;
	int error = 0;
	int i;

	if (device_may_wakeup(dev)) {
		for (i = 0; i < ddata->pdata->nbuttons; i++) {
			struct gpio_button_data *bdata = &ddata->data[i];
			if (bdata->button->wakeup)
				disable_irq_wake(bdata->irq);
		}
	} else {
		mutex_lock(&input->mutex);
		if (input->users)
			error = gpio_keys_open(input);
		mutex_unlock(&input->mutex);
	}

	if (error)
		return error;

	gpio_keys_report_state(ddata);
	return 0;
}
#endif

static SIMPLE_DEV_PM_OPS(gpio_keys_pm_ops, gpio_keys_suspend, gpio_keys_resume);

static struct platform_driver gpio_keys_device_driver = {
	.probe		= gpio_keys_probe,
	.remove		= gpio_keys_remove,
	.driver		= {
		.name	= "gpio-keys",
		.owner	= THIS_MODULE,
		.pm	= &gpio_keys_pm_ops,
		.of_match_table = of_match_ptr(gpio_keys_of_match),
	}
};

static int __init gpio_keys_init(void)
{
	return platform_driver_register(&gpio_keys_device_driver);
}

static void __exit gpio_keys_exit(void)
{
	platform_driver_unregister(&gpio_keys_device_driver);
}

late_initcall(gpio_keys_init);
module_exit(gpio_keys_exit);

MODULE_LICENSE("GPL");
MODULE_AUTHOR("Phil Blundell <pb@handhelds.org>");
MODULE_DESCRIPTION("Keyboard driver for GPIOs");
MODULE_ALIAS("platform:gpio-keys");<|MERGE_RESOLUTION|>--- conflicted
+++ resolved
@@ -536,7 +536,6 @@
 	struct gpio_keys_drvdata *ddata = input_get_drvdata(input);
 	const struct gpio_keys_platform_data *pdata = ddata->pdata;
 	int error;
-<<<<<<< HEAD
 
 	if (pdata->enable) {
 		error = pdata->enable(input->dev.parent);
@@ -547,18 +546,6 @@
 	/* Report current state of buttons that are connected to GPIOs */
 	gpio_keys_report_state(ddata);
 
-=======
-
-	if (pdata->enable) {
-		error = pdata->enable(input->dev.parent);
-		if (error)
-			return error;
-	}
-
-	/* Report current state of buttons that are connected to GPIOs */
-	gpio_keys_report_state(ddata);
-
->>>>>>> 68d6f84b
 	return 0;
 }
 
