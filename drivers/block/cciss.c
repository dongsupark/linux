--- conflicted
+++ resolved
@@ -168,11 +168,6 @@
 static int cciss_open(struct block_device *bdev, fmode_t mode);
 static int cciss_unlocked_open(struct block_device *bdev, fmode_t mode);
 static void cciss_release(struct gendisk *disk, fmode_t mode);
-<<<<<<< HEAD
-static int do_ioctl(struct block_device *bdev, fmode_t mode,
-		    unsigned int cmd, unsigned long arg);
-=======
->>>>>>> d0e0ac97
 static int cciss_ioctl(struct block_device *bdev, fmode_t mode,
 		       unsigned int cmd, unsigned long arg);
 static int cciss_getgeo(struct block_device *bdev, struct hd_geometry *geo);
@@ -1144,19 +1139,6 @@
 	drv->usage_count--;
 	h->usage_count--;
 	mutex_unlock(&cciss_mutex);
-<<<<<<< HEAD
-}
-
-static int do_ioctl(struct block_device *bdev, fmode_t mode,
-		    unsigned cmd, unsigned long arg)
-{
-	int ret;
-	mutex_lock(&cciss_mutex);
-	ret = cciss_ioctl(bdev, mode, cmd, arg);
-	mutex_unlock(&cciss_mutex);
-	return ret;
-=======
->>>>>>> d0e0ac97
 }
 
 #ifdef CONFIG_COMPAT
